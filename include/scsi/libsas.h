/*
 * SAS host prototypes and structures header file
 *
 * Copyright (C) 2005 Adaptec, Inc.  All rights reserved.
 * Copyright (C) 2005 Luben Tuikov <luben_tuikov@adaptec.com>
 *
 * This file is licensed under GPLv2.
 *
 * This program is free software; you can redistribute it and/or
 * modify it under the terms of the GNU General Public License as
 * published by the Free Software Foundation; either version 2 of the
 * License, or (at your option) any later version.
 *
 * This program is distributed in the hope that it will be useful, but
 * WITHOUT ANY WARRANTY; without even the implied warranty of
 * MERCHANTABILITY or FITNESS FOR A PARTICULAR PURPOSE.  See the GNU
 * General Public License for more details.
 *
 * You should have received a copy of the GNU General Public License
 * along with this program; if not, write to the Free Software
 * Foundation, Inc., 59 Temple Place, Suite 330, Boston, MA 02111-1307
 * USA
 *
 */

#ifndef _LIBSAS_H_
#define _LIBSAS_H_


#include <linux/timer.h>
#include <linux/pci.h>
#include <scsi/sas.h>
#include <linux/libata.h>
#include <linux/list.h>
#include <scsi/scsi_device.h>
#include <scsi/scsi_cmnd.h>
#include <scsi/scsi_transport_sas.h>
#include <linux/scatterlist.h>
#include <linux/slab.h>

struct block_device;

enum sas_class {
	SAS,
	EXPANDER
};

enum sas_phy_role {
	PHY_ROLE_NONE = 0,
	PHY_ROLE_TARGET = 0x40,
	PHY_ROLE_INITIATOR = 0x80,
};

enum sas_phy_type {
        PHY_TYPE_PHYSICAL,
        PHY_TYPE_VIRTUAL
};

/* The events are mnemonically described in sas_dump.c
 * so when updating/adding events here, please also
 * update the other file too.
 */
enum ha_event {
	HAE_RESET             = 0U,
	HA_NUM_EVENTS         = 1,
};

enum port_event {
	PORTE_BYTES_DMAED     = 0U,
	PORTE_BROADCAST_RCVD  = 1,
	PORTE_LINK_RESET_ERR  = 2,
	PORTE_TIMER_EVENT     = 3,
	PORTE_HARD_RESET      = 4,
	PORT_NUM_EVENTS       = 5,
};

enum phy_event {
	PHYE_LOSS_OF_SIGNAL   = 0U,
	PHYE_OOB_DONE         = 1,
	PHYE_OOB_ERROR        = 2,
	PHYE_SPINUP_HOLD      = 3, /* hot plug SATA, no COMWAKE sent */
	PHY_NUM_EVENTS        = 4,
};

enum discover_event {
	DISCE_DISCOVER_DOMAIN   = 0U,
	DISCE_REVALIDATE_DOMAIN = 1,
	DISCE_PORT_GONE         = 2,
	DISCE_PROBE		= 3,
	DISCE_DESTRUCT		= 4,
	DISC_NUM_EVENTS		= 5,
};

/* ---------- Expander Devices ---------- */

#define to_dom_device(_obj) container_of(_obj, struct domain_device, dev_obj)
#define to_dev_attr(_attr)  container_of(_attr, struct domain_dev_attribute,\
                                         attr)

enum routing_attribute {
	DIRECT_ROUTING,
	SUBTRACTIVE_ROUTING,
	TABLE_ROUTING,
};

enum ex_phy_state {
	PHY_EMPTY,
	PHY_VACANT,
	PHY_NOT_PRESENT,
	PHY_DEVICE_DISCOVERED
};

struct ex_phy {
	int    phy_id;

	enum ex_phy_state phy_state;

	enum sas_dev_type attached_dev_type;
	enum sas_linkrate linkrate;

	u8   attached_sata_host:1;
	u8   attached_sata_dev:1;
	u8   attached_sata_ps:1;

	enum sas_protocol attached_tproto;
	enum sas_protocol attached_iproto;

	u8   attached_sas_addr[SAS_ADDR_SIZE];
	u8   attached_phy_id;

	u8   phy_change_count;
	enum routing_attribute routing_attr;
	u8   virtual:1;

	int  last_da_index;

	struct sas_phy *phy;
	struct sas_port *port;
};

struct expander_device {
	struct list_head children;

	u16    ex_change_count;
	u16    max_route_indexes;
	u8     num_phys;

	u8     t2t_supp:1;
	u8     configuring:1;
	u8     conf_route_table:1;

	u8     enclosure_logical_id[8];

	struct ex_phy *ex_phy;
	struct sas_port *parent_port;

	struct mutex cmd_mutex;
};

/* ---------- SATA device ---------- */
enum ata_command_set {
        ATA_COMMAND_SET   = 0,
        ATAPI_COMMAND_SET = 1,
};

#define ATA_RESP_FIS_SIZE 24

struct sata_device {
        enum   ata_command_set command_set;
        struct smp_resp        rps_resp; /* report_phy_sata_resp */
        u8     port_no;        /* port number, if this is a PM (Port) */

	struct ata_port *ap;
	struct ata_host ata_host;
	u8     fis[ATA_RESP_FIS_SIZE];
<<<<<<< HEAD
=======
};

struct ssp_device {
	struct list_head eh_list_node; /* pending a user requested eh action */
	struct scsi_lun reset_lun;
>>>>>>> d9875690
};

enum {
	SAS_DEV_GONE,
	SAS_DEV_DESTROY,
	SAS_DEV_EH_PENDING,
	SAS_DEV_LU_RESET,
	SAS_DEV_RESET,
};

struct domain_device {
	spinlock_t done_lock;
        enum sas_dev_type dev_type;

        enum sas_linkrate linkrate;
        enum sas_linkrate min_linkrate;
        enum sas_linkrate max_linkrate;

        int  pathways;

        struct domain_device *parent;
        struct list_head siblings; /* devices on the same level */
        struct asd_sas_port *port;        /* shortcut to root of the tree */
	struct sas_phy *phy;

        struct list_head dev_list_node;
	struct list_head disco_list_node; /* awaiting probe or destruct */

        enum sas_protocol    iproto;
        enum sas_protocol    tproto;

        struct sas_rphy *rphy;

        u8  sas_addr[SAS_ADDR_SIZE];
        u8  hashed_sas_addr[HASHED_SAS_ADDR_SIZE];

        u8  frame_rcvd[32];

        union {
                struct expander_device ex_dev;
                struct sata_device     sata_dev; /* STP & directly attached */
		struct ssp_device      ssp_dev;
        };

        void *lldd_dev;
	unsigned long state;
	struct kref kref;
};

struct sas_work {
	struct list_head drain_node;
	struct work_struct work;
};

static inline void INIT_SAS_WORK(struct sas_work *sw, void (*fn)(struct work_struct *))
{
	INIT_WORK(&sw->work, fn);
	INIT_LIST_HEAD(&sw->drain_node);
}

struct sas_discovery_event {
	struct sas_work work;
	struct asd_sas_port *port;
};

static inline struct sas_discovery_event *to_sas_discovery_event(struct work_struct *work)
{
	struct sas_discovery_event *ev = container_of(work, typeof(*ev), work.work);

	return ev;
}

struct sas_discovery {
	struct sas_discovery_event disc_work[DISC_NUM_EVENTS];
	unsigned long    pending;
	u8     fanout_sas_addr[8];
	u8     eeds_a[8];
	u8     eeds_b[8];
	int    max_level;
};

/* The port struct is Class:RW, driver:RO */
struct asd_sas_port {
/* private: */
	struct completion port_gone_completion;

	struct sas_discovery disc;
	struct domain_device *port_dev;
	spinlock_t dev_list_lock;
	struct list_head dev_list;
	struct list_head disco_list;
	struct list_head destroy_list;
	enum   sas_linkrate linkrate;

	struct sas_work work;

/* public: */
	int id;

	enum sas_class   class;
	u8               sas_addr[SAS_ADDR_SIZE];
	u8               attached_sas_addr[SAS_ADDR_SIZE];
	enum sas_protocol   iproto;
	enum sas_protocol   tproto;

	enum sas_oob_mode oob_mode;

	spinlock_t       phy_list_lock;
	struct list_head phy_list;
	int              num_phys;
	u32              phy_mask;

	struct sas_ha_struct *ha;

	struct sas_port	*port;

	void *lldd_port;	  /* not touched by the sas class code */
};

struct asd_sas_event {
	struct sas_work work;
	struct asd_sas_phy *phy;
};

static inline struct asd_sas_event *to_asd_sas_event(struct work_struct *work)
{
	struct asd_sas_event *ev = container_of(work, typeof(*ev), work.work);

	return ev;
}

/* The phy pretty much is controlled by the LLDD.
 * The class only reads those fields.
 */
struct asd_sas_phy {
/* private: */
	struct asd_sas_event   port_events[PORT_NUM_EVENTS];
	struct asd_sas_event   phy_events[PHY_NUM_EVENTS];

	unsigned long port_events_pending;
	unsigned long phy_events_pending;

	int error;

	struct sas_phy *phy;

/* public: */
	/* The following are class:RO, driver:R/W */
	int            enabled;	  /* must be set */

	int            id;	  /* must be set */
	enum sas_class class;
	enum sas_protocol iproto;
	enum sas_protocol tproto;

	enum sas_phy_type  type;
	enum sas_phy_role  role;
	enum sas_oob_mode  oob_mode;
	enum sas_linkrate linkrate;

	u8   *sas_addr;		  /* must be set */
	u8   attached_sas_addr[SAS_ADDR_SIZE]; /* class:RO, driver: R/W */

	spinlock_t     frame_rcvd_lock;
	u8             *frame_rcvd; /* must be set */
	int            frame_rcvd_size;

	spinlock_t     sas_prim_lock;
	u32            sas_prim;

	struct list_head port_phy_el; /* driver:RO */
	struct asd_sas_port      *port; /* Class:RW, driver: RO */

	struct sas_ha_struct *ha; /* may be set; the class sets it anyway */

	void *lldd_phy;		  /* not touched by the sas_class_code */
};

struct scsi_core {
	struct Scsi_Host *shost;

	struct mutex	  task_queue_flush;
	spinlock_t        task_queue_lock;
	struct list_head  task_queue;
	int               task_queue_size;

	struct task_struct *queue_thread;
};

struct sas_ha_event {
	struct sas_work work;
	struct sas_ha_struct *ha;
};

static inline struct sas_ha_event *to_sas_ha_event(struct work_struct *work)
{
	struct sas_ha_event *ev = container_of(work, typeof(*ev), work.work);

	return ev;
}

enum sas_ha_state {
	SAS_HA_REGISTERED,
	SAS_HA_DRAINING,
	SAS_HA_ATA_EH_ACTIVE,
	SAS_HA_FROZEN,
};

struct sas_ha_struct {
/* private: */
	struct sas_ha_event ha_events[HA_NUM_EVENTS];
	unsigned long	 pending;

	struct list_head  defer_q; /* work queued while draining */
	struct mutex	  drain_mutex;
	unsigned long	  state;
	spinlock_t	  lock;
	int		  eh_active;
	wait_queue_head_t eh_wait_q;
	struct list_head  eh_dev_q;

	struct mutex disco_mutex;

	struct scsi_core core;

/* public: */
	char *sas_ha_name;
	struct device *dev;	  /* should be set */
	struct module *lldd_module; /* should be set */

	u8 *sas_addr;		  /* must be set */
	u8 hashed_sas_addr[HASHED_SAS_ADDR_SIZE];

	spinlock_t      phy_port_lock;
	struct asd_sas_phy  **sas_phy; /* array of valid pointers, must be set */
	struct asd_sas_port **sas_port; /* array of valid pointers, must be set */
	int             num_phys; /* must be set, gt 0, static */

	/* The class calls this to send a task for execution. */
	int lldd_max_execute_num;
	int lldd_queue_size;
	int strict_wide_ports; /* both sas_addr and attached_sas_addr must match
				* their siblings when forming wide ports */

	/* LLDD calls these to notify the class of an event. */
	void (*notify_ha_event)(struct sas_ha_struct *, enum ha_event);
	void (*notify_port_event)(struct asd_sas_phy *, enum port_event);
	void (*notify_phy_event)(struct asd_sas_phy *, enum phy_event);

	void *lldd_ha;		  /* not touched by sas class code */

	struct list_head eh_done_q;  /* complete via scsi_eh_flush_done_q */
	struct list_head eh_ata_q; /* scmds to promote from sas to ata eh */
};

#define SHOST_TO_SAS_HA(_shost) (*(struct sas_ha_struct **)(_shost)->hostdata)

static inline struct domain_device *
starget_to_domain_dev(struct scsi_target *starget) {
	return starget->hostdata;
}

static inline struct domain_device *
sdev_to_domain_dev(struct scsi_device *sdev) {
	return starget_to_domain_dev(sdev->sdev_target);
}

static inline struct ata_device *sas_to_ata_dev(struct domain_device *dev)
{
	return &dev->sata_dev.ap->link.device[0];
}

static inline struct domain_device *
cmd_to_domain_dev(struct scsi_cmnd *cmd)
{
	return sdev_to_domain_dev(cmd->device);
}

void sas_hash_addr(u8 *hashed, const u8 *sas_addr);

/* Before calling a notify event, LLDD should use this function
 * when the link is severed (possibly from its tasklet).
 * The idea is that the Class only reads those, while the LLDD,
 * can R/W these (thus avoiding a race).
 */
static inline void sas_phy_disconnected(struct asd_sas_phy *phy)
{
	phy->oob_mode = OOB_NOT_CONNECTED;
	phy->linkrate = SAS_LINK_RATE_UNKNOWN;
}

static inline unsigned int to_sas_gpio_od(int device, int bit)
{
	return 3 * device + bit;
}

static inline void sas_put_local_phy(struct sas_phy *phy)
{
	put_device(&phy->dev);
}

#ifdef CONFIG_SCSI_SAS_HOST_SMP
int try_test_sas_gpio_gp_bit(unsigned int od, u8 *data, u8 index, u8 count);
#else
static inline int try_test_sas_gpio_gp_bit(unsigned int od, u8 *data, u8 index, u8 count)
{
	return -1;
}
#endif

/* ---------- Tasks ---------- */
/*
      service_response |  SAS_TASK_COMPLETE  |  SAS_TASK_UNDELIVERED |
  exec_status          |                     |                       |
  ---------------------+---------------------+-----------------------+
       SAM_...         |         X           |                       |
       DEV_NO_RESPONSE |         X           |           X           |
       INTERRUPTED     |         X           |                       |
       QUEUE_FULL      |                     |           X           |
       DEVICE_UNKNOWN  |                     |           X           |
       SG_ERR          |                     |           X           |
  ---------------------+---------------------+-----------------------+
 */

enum service_response {
	SAS_TASK_COMPLETE,
	SAS_TASK_UNDELIVERED = -1,
};

enum exec_status {
	/* The SAM_STAT_.. codes fit in the lower 6 bits, alias some of
	 * them here to silence 'case value not in enumerated type' warnings
	 */
	__SAM_STAT_CHECK_CONDITION = SAM_STAT_CHECK_CONDITION,

	SAS_DEV_NO_RESPONSE = 0x80,
	SAS_DATA_UNDERRUN,
	SAS_DATA_OVERRUN,
	SAS_INTERRUPTED,
	SAS_QUEUE_FULL,
	SAS_DEVICE_UNKNOWN,
	SAS_SG_ERR,
	SAS_OPEN_REJECT,
	SAS_OPEN_TO,
	SAS_PROTO_RESPONSE,
	SAS_PHY_DOWN,
	SAS_NAK_R_ERR,
	SAS_PENDING,
	SAS_ABORTED_TASK,
};

/* When a task finishes with a response, the LLDD examines the
 * response:
 * 	- For an ATA task task_status_struct::stat is set to
 * SAS_PROTO_RESPONSE, and the task_status_struct::buf is set to the
 * contents of struct ata_task_resp.
 * 	- For SSP tasks, if no data is present or status/TMF response
 * is valid, task_status_struct::stat is set.  If data is present
 * (SENSE data), the LLDD copies up to SAS_STATUS_BUF_SIZE, sets
 * task_status_struct::buf_valid_size, and task_status_struct::stat is
 * set to SAM_CHECK_COND.
 *
 * "buf" has format SCSI Sense for SSP task, or struct ata_task_resp
 * for ATA task.
 *
 * "frame_len" is the total frame length, which could be more or less
 * than actually copied.
 *
 * Tasks ending with response, always set the residual field.
 */
struct ata_task_resp {
	u16  frame_len;
	u8   ending_fis[ATA_RESP_FIS_SIZE];	  /* dev to host or data-in */
};

#define SAS_STATUS_BUF_SIZE 96

struct task_status_struct {
	enum service_response resp;
	enum exec_status      stat;
	int  buf_valid_size;

	u8   buf[SAS_STATUS_BUF_SIZE];

	u32  residual;
	enum sas_open_rej_reason open_rej_reason;
};

/* ATA and ATAPI task queuable to a SAS LLDD.
 */
struct sas_ata_task {
	struct host_to_dev_fis fis;
	u8     atapi_packet[16];  /* 0 if not ATAPI task */

	u8     retry_count;	  /* hardware retry, should be > 0 */

	u8     dma_xfer:1;	  /* PIO:0 or DMA:1 */
	u8     use_ncq:1;
	u8     set_affil_pol:1;
	u8     stp_affil_pol:1;

	u8     device_control_reg_update:1;
};

struct sas_smp_task {
	struct scatterlist smp_req;
	struct scatterlist smp_resp;
};

enum task_attribute {
	TASK_ATTR_SIMPLE = 0,
	TASK_ATTR_HOQ    = 1,
	TASK_ATTR_ORDERED= 2,
	TASK_ATTR_ACA    = 4,
};

struct sas_ssp_task {
	u8     retry_count;	  /* hardware retry, should be > 0 */

	u8     LUN[8];
	u8     enable_first_burst:1;
	enum   task_attribute task_attr;
	u8     task_prio;
	u8     cdb[16];
};

struct sas_task {
	struct domain_device *dev;
	struct list_head      list;

	spinlock_t   task_state_lock;
	unsigned     task_state_flags;

	enum   sas_protocol      task_proto;

	union {
		struct sas_ata_task ata_task;
		struct sas_smp_task smp_task;
		struct sas_ssp_task ssp_task;
	};

	struct scatterlist *scatter;
	int    num_scatter;
	u32    total_xfer_len;
	u8     data_dir:2;	  /* Use PCI_DMA_... */

	struct task_status_struct task_status;
	void   (*task_done)(struct sas_task *);

	void   *lldd_task;	  /* for use by LLDDs */
	void   *uldd_task;
	struct sas_task_slow *slow_task;
};

struct sas_task_slow {
	/* standard/extra infrastructure for slow path commands (SMP and
	 * internal lldd commands
	 */
	struct timer_list     timer;
	struct completion     completion;
};

#define SAS_TASK_STATE_PENDING      1
#define SAS_TASK_STATE_DONE         2
#define SAS_TASK_STATE_ABORTED      4
#define SAS_TASK_NEED_DEV_RESET     8
#define SAS_TASK_AT_INITIATOR       16

extern struct sas_task *sas_alloc_task(gfp_t flags);
extern struct sas_task *sas_alloc_slow_task(gfp_t flags);
extern void sas_free_task(struct sas_task *task);

struct sas_domain_function_template {
	/* The class calls these to notify the LLDD of an event. */
	void (*lldd_port_formed)(struct asd_sas_phy *);
	void (*lldd_port_deformed)(struct asd_sas_phy *);

	/* The class calls these when a device is found or gone. */
	int  (*lldd_dev_found)(struct domain_device *);
	void (*lldd_dev_gone)(struct domain_device *);

	int (*lldd_execute_task)(struct sas_task *, int num,
				 gfp_t gfp_flags);

	/* Task Management Functions. Must be called from process context. */
	int (*lldd_abort_task)(struct sas_task *);
	int (*lldd_abort_task_set)(struct domain_device *, u8 *lun);
	int (*lldd_clear_aca)(struct domain_device *, u8 *lun);
	int (*lldd_clear_task_set)(struct domain_device *, u8 *lun);
	int (*lldd_I_T_nexus_reset)(struct domain_device *);
	int (*lldd_ata_check_ready)(struct domain_device *);
	void (*lldd_ata_set_dmamode)(struct domain_device *);
	int (*lldd_lu_reset)(struct domain_device *, u8 *lun);
	int (*lldd_query_task)(struct sas_task *);

	/* Port and Adapter management */
	int (*lldd_clear_nexus_port)(struct asd_sas_port *);
	int (*lldd_clear_nexus_ha)(struct sas_ha_struct *);

	/* Phy management */
	int (*lldd_control_phy)(struct asd_sas_phy *, enum phy_func, void *);

	/* GPIO support */
	int (*lldd_write_gpio)(struct sas_ha_struct *, u8 reg_type,
			       u8 reg_index, u8 reg_count, u8 *write_data);
};

extern int sas_register_ha(struct sas_ha_struct *);
extern int sas_unregister_ha(struct sas_ha_struct *);

int sas_set_phy_speed(struct sas_phy *phy,
		      struct sas_phy_linkrates *rates);
int sas_phy_reset(struct sas_phy *phy, int hard_reset);
int sas_queue_up(struct sas_task *task);
extern int sas_queuecommand(struct Scsi_Host * ,struct scsi_cmnd *);
extern int sas_target_alloc(struct scsi_target *);
extern int sas_slave_configure(struct scsi_device *);
extern int sas_change_queue_depth(struct scsi_device *, int new_depth,
				  int reason);
extern int sas_change_queue_type(struct scsi_device *, int qt);
extern int sas_bios_param(struct scsi_device *,
			  struct block_device *,
			  sector_t capacity, int *hsc);
extern struct scsi_transport_template *
sas_domain_attach_transport(struct sas_domain_function_template *);
extern void sas_domain_release_transport(struct scsi_transport_template *);

int  sas_discover_root_expander(struct domain_device *);

void sas_init_ex_attr(void);

int  sas_ex_revalidate_domain(struct domain_device *);

void sas_unregister_domain_devices(struct asd_sas_port *port, int gone);
void sas_init_disc(struct sas_discovery *disc, struct asd_sas_port *);
int  sas_discover_event(struct asd_sas_port *, enum discover_event ev);

int  sas_discover_sata(struct domain_device *);
int  sas_discover_end_dev(struct domain_device *);

void sas_unregister_dev(struct asd_sas_port *port, struct domain_device *);

void sas_init_dev(struct domain_device *);

void sas_task_abort(struct sas_task *);
int sas_eh_abort_handler(struct scsi_cmnd *cmd);
int sas_eh_device_reset_handler(struct scsi_cmnd *cmd);
int sas_eh_bus_reset_handler(struct scsi_cmnd *cmd);

extern void sas_target_destroy(struct scsi_target *);
extern int sas_slave_alloc(struct scsi_device *);
extern int sas_ioctl(struct scsi_device *sdev, int cmd, void __user *arg);
extern int sas_drain_work(struct sas_ha_struct *ha);

extern int sas_smp_handler(struct Scsi_Host *shost, struct sas_rphy *rphy,
			   struct request *req);

extern void sas_ssp_task_response(struct device *dev, struct sas_task *task,
				  struct ssp_response_iu *iu);
struct sas_phy *sas_get_local_phy(struct domain_device *dev);

int sas_request_addr(struct Scsi_Host *shost, u8 *addr);

#endif /* _SASLIB_H_ */<|MERGE_RESOLUTION|>--- conflicted
+++ resolved
@@ -173,14 +173,11 @@
 	struct ata_port *ap;
 	struct ata_host ata_host;
 	u8     fis[ATA_RESP_FIS_SIZE];
-<<<<<<< HEAD
-=======
 };
 
 struct ssp_device {
 	struct list_head eh_list_node; /* pending a user requested eh action */
 	struct scsi_lun reset_lun;
->>>>>>> d9875690
 };
 
 enum {
