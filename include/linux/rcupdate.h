/*
 * Read-Copy Update mechanism for mutual exclusion
 *
 * This program is free software; you can redistribute it and/or modify
 * it under the terms of the GNU General Public License as published by
 * the Free Software Foundation; either version 2 of the License, or
 * (at your option) any later version.
 *
 * This program is distributed in the hope that it will be useful,
 * but WITHOUT ANY WARRANTY; without even the implied warranty of
 * MERCHANTABILITY or FITNESS FOR A PARTICULAR PURPOSE.  See the
 * GNU General Public License for more details.
 *
 * You should have received a copy of the GNU General Public License
 * along with this program; if not, you can access it online at
 * http://www.gnu.org/licenses/gpl-2.0.html.
 *
 * Copyright IBM Corporation, 2001
 *
 * Author: Dipankar Sarma <dipankar@in.ibm.com>
 *
 * Based on the original work by Paul McKenney <paulmck@us.ibm.com>
 * and inputs from Rusty Russell, Andrea Arcangeli and Andi Kleen.
 * Papers:
 * http://www.rdrop.com/users/paulmck/paper/rclockpdcsproof.pdf
 * http://lse.sourceforge.net/locking/rclock_OLS.2001.05.01c.sc.pdf (OLS2001)
 *
 * For detailed explanation of Read-Copy Update mechanism see -
 *		http://lse.sourceforge.net/locking/rcupdate.html
 *
 */

#ifndef __LINUX_RCUPDATE_H
#define __LINUX_RCUPDATE_H

#include <linux/types.h>
#include <linux/cache.h>
#include <linux/spinlock.h>
#include <linux/threads.h>
#include <linux/cpumask.h>
#include <linux/seqlock.h>
#include <linux/lockdep.h>
#include <linux/completion.h>
#include <linux/debugobjects.h>
#include <linux/bug.h>
#include <linux/compiler.h>
#include <linux/ktime.h>

#include <asm/barrier.h>

extern int rcu_expedited; /* for sysctl */

#ifdef CONFIG_TINY_RCU
/* Tiny RCU doesn't expedite, as its purpose in life is instead to be tiny. */
static inline bool rcu_gp_is_expedited(void)  /* Internal RCU use. */
{
	return false;
}

static inline void rcu_expedite_gp(void)
{
}

static inline void rcu_unexpedite_gp(void)
{
}
#else /* #ifdef CONFIG_TINY_RCU */
bool rcu_gp_is_expedited(void);  /* Internal RCU use. */
void rcu_expedite_gp(void);
void rcu_unexpedite_gp(void);
#endif /* #else #ifdef CONFIG_TINY_RCU */

enum rcutorture_type {
	RCU_FLAVOR,
	RCU_BH_FLAVOR,
	RCU_SCHED_FLAVOR,
	RCU_TASKS_FLAVOR,
	SRCU_FLAVOR,
	INVALID_RCU_FLAVOR
};

#if defined(CONFIG_TREE_RCU) || defined(CONFIG_PREEMPT_RCU)
void rcutorture_get_gp_data(enum rcutorture_type test_type, int *flags,
			    unsigned long *gpnum, unsigned long *completed);
void rcutorture_record_test_transition(void);
void rcutorture_record_progress(unsigned long vernum);
void do_trace_rcu_torture_read(const char *rcutorturename,
			       struct rcu_head *rhp,
			       unsigned long secs,
			       unsigned long c_old,
			       unsigned long c);
#else
static inline void rcutorture_get_gp_data(enum rcutorture_type test_type,
					  int *flags,
					  unsigned long *gpnum,
					  unsigned long *completed)
{
	*flags = 0;
	*gpnum = 0;
	*completed = 0;
}
static inline void rcutorture_record_test_transition(void)
{
}
static inline void rcutorture_record_progress(unsigned long vernum)
{
}
#ifdef CONFIG_RCU_TRACE
void do_trace_rcu_torture_read(const char *rcutorturename,
			       struct rcu_head *rhp,
			       unsigned long secs,
			       unsigned long c_old,
			       unsigned long c);
#else
#define do_trace_rcu_torture_read(rcutorturename, rhp, secs, c_old, c) \
	do { } while (0)
#endif
#endif

#define UINT_CMP_GE(a, b)	(UINT_MAX / 2 >= (a) - (b))
#define UINT_CMP_LT(a, b)	(UINT_MAX / 2 < (a) - (b))
#define ULONG_CMP_GE(a, b)	(ULONG_MAX / 2 >= (a) - (b))
#define ULONG_CMP_LT(a, b)	(ULONG_MAX / 2 < (a) - (b))
#define ulong2long(a)		(*(long *)(&(a)))

/* Exported common interfaces */

#ifdef CONFIG_PREEMPT_RCU

/**
 * call_rcu() - Queue an RCU callback for invocation after a grace period.
 * @head: structure to be used for queueing the RCU updates.
 * @func: actual callback function to be invoked after the grace period
 *
 * The callback function will be invoked some time after a full grace
 * period elapses, in other words after all pre-existing RCU read-side
 * critical sections have completed.  However, the callback function
 * might well execute concurrently with RCU read-side critical sections
 * that started after call_rcu() was invoked.  RCU read-side critical
 * sections are delimited by rcu_read_lock() and rcu_read_unlock(),
 * and may be nested.
 *
 * Note that all CPUs must agree that the grace period extended beyond
 * all pre-existing RCU read-side critical section.  On systems with more
 * than one CPU, this means that when "func()" is invoked, each CPU is
 * guaranteed to have executed a full memory barrier since the end of its
 * last RCU read-side critical section whose beginning preceded the call
 * to call_rcu().  It also means that each CPU executing an RCU read-side
 * critical section that continues beyond the start of "func()" must have
 * executed a memory barrier after the call_rcu() but before the beginning
 * of that RCU read-side critical section.  Note that these guarantees
 * include CPUs that are offline, idle, or executing in user mode, as
 * well as CPUs that are executing in the kernel.
 *
 * Furthermore, if CPU A invoked call_rcu() and CPU B invoked the
 * resulting RCU callback function "func()", then both CPU A and CPU B are
 * guaranteed to execute a full memory barrier during the time interval
 * between the call to call_rcu() and the invocation of "func()" -- even
 * if CPU A and CPU B are the same CPU (but again only if the system has
 * more than one CPU).
 */
void call_rcu(struct rcu_head *head,
	      void (*func)(struct rcu_head *head));

#else /* #ifdef CONFIG_PREEMPT_RCU */

/* In classic RCU, call_rcu() is just call_rcu_sched(). */
#define	call_rcu	call_rcu_sched

#endif /* #else #ifdef CONFIG_PREEMPT_RCU */

/**
 * call_rcu_bh() - Queue an RCU for invocation after a quicker grace period.
 * @head: structure to be used for queueing the RCU updates.
 * @func: actual callback function to be invoked after the grace period
 *
 * The callback function will be invoked some time after a full grace
 * period elapses, in other words after all currently executing RCU
 * read-side critical sections have completed. call_rcu_bh() assumes
 * that the read-side critical sections end on completion of a softirq
 * handler. This means that read-side critical sections in process
 * context must not be interrupted by softirqs. This interface is to be
 * used when most of the read-side critical sections are in softirq context.
 * RCU read-side critical sections are delimited by :
 *  - rcu_read_lock() and  rcu_read_unlock(), if in interrupt context.
 *  OR
 *  - rcu_read_lock_bh() and rcu_read_unlock_bh(), if in process context.
 *  These may be nested.
 *
 * See the description of call_rcu() for more detailed information on
 * memory ordering guarantees.
 */
void call_rcu_bh(struct rcu_head *head,
		 void (*func)(struct rcu_head *head));

/**
 * call_rcu_sched() - Queue an RCU for invocation after sched grace period.
 * @head: structure to be used for queueing the RCU updates.
 * @func: actual callback function to be invoked after the grace period
 *
 * The callback function will be invoked some time after a full grace
 * period elapses, in other words after all currently executing RCU
 * read-side critical sections have completed. call_rcu_sched() assumes
 * that the read-side critical sections end on enabling of preemption
 * or on voluntary preemption.
 * RCU read-side critical sections are delimited by :
 *  - rcu_read_lock_sched() and  rcu_read_unlock_sched(),
 *  OR
 *  anything that disables preemption.
 *  These may be nested.
 *
 * See the description of call_rcu() for more detailed information on
 * memory ordering guarantees.
 */
void call_rcu_sched(struct rcu_head *head,
		    void (*func)(struct rcu_head *rcu));

void synchronize_sched(void);

/*
 * Structure allowing asynchronous waiting on RCU.
 */
struct rcu_synchronize {
	struct rcu_head head;
	struct completion completion;
};
void wakeme_after_rcu(struct rcu_head *head);

/**
 * call_rcu_tasks() - Queue an RCU for invocation task-based grace period
 * @head: structure to be used for queueing the RCU updates.
 * @func: actual callback function to be invoked after the grace period
 *
 * The callback function will be invoked some time after a full grace
 * period elapses, in other words after all currently executing RCU
 * read-side critical sections have completed. call_rcu_tasks() assumes
 * that the read-side critical sections end at a voluntary context
 * switch (not a preemption!), entry into idle, or transition to usermode
 * execution.  As such, there are no read-side primitives analogous to
 * rcu_read_lock() and rcu_read_unlock() because this primitive is intended
 * to determine that all tasks have passed through a safe state, not so
 * much for data-strcuture synchronization.
 *
 * See the description of call_rcu() for more detailed information on
 * memory ordering guarantees.
 */
void call_rcu_tasks(struct rcu_head *head, void (*func)(struct rcu_head *head));
void synchronize_rcu_tasks(void);
void rcu_barrier_tasks(void);

#ifdef CONFIG_PREEMPT_RCU

void __rcu_read_lock(void);
void __rcu_read_unlock(void);
void rcu_read_unlock_special(struct task_struct *t);
void synchronize_rcu(void);

/*
 * Defined as a macro as it is a very low level header included from
 * areas that don't even know about current.  This gives the rcu_read_lock()
 * nesting depth, but makes sense only if CONFIG_PREEMPT_RCU -- in other
 * types of kernel builds, the rcu_read_lock() nesting depth is unknowable.
 */
#define rcu_preempt_depth() (current->rcu_read_lock_nesting)

#else /* #ifdef CONFIG_PREEMPT_RCU */

static inline void __rcu_read_lock(void)
{
	preempt_disable();
}

static inline void __rcu_read_unlock(void)
{
	preempt_enable();
}

static inline void synchronize_rcu(void)
{
	synchronize_sched();
}

static inline int rcu_preempt_depth(void)
{
	return 0;
}

#endif /* #else #ifdef CONFIG_PREEMPT_RCU */

/* Internal to kernel */
void rcu_init(void);
void rcu_end_inkernel_boot(void);
void rcu_sched_qs(void);
void rcu_bh_qs(void);
void rcu_check_callbacks(int user);
struct notifier_block;
int rcu_cpu_notify(struct notifier_block *self,
		   unsigned long action, void *hcpu);

#ifdef CONFIG_RCU_STALL_COMMON
void rcu_sysrq_start(void);
void rcu_sysrq_end(void);
#else /* #ifdef CONFIG_RCU_STALL_COMMON */
static inline void rcu_sysrq_start(void)
{
}
static inline void rcu_sysrq_end(void)
{
}
#endif /* #else #ifdef CONFIG_RCU_STALL_COMMON */

#ifdef CONFIG_NO_HZ_FULL
void rcu_user_enter(void);
void rcu_user_exit(void);
#else
static inline void rcu_user_enter(void) { }
static inline void rcu_user_exit(void) { }
static inline void rcu_user_hooks_switch(struct task_struct *prev,
					 struct task_struct *next) { }
#endif /* CONFIG_NO_HZ_FULL */

#ifdef CONFIG_RCU_NOCB_CPU
void rcu_init_nohz(void);
#else /* #ifdef CONFIG_RCU_NOCB_CPU */
static inline void rcu_init_nohz(void)
{
}
#endif /* #else #ifdef CONFIG_RCU_NOCB_CPU */

/**
 * RCU_NONIDLE - Indicate idle-loop code that needs RCU readers
 * @a: Code that RCU needs to pay attention to.
 *
 * RCU, RCU-bh, and RCU-sched read-side critical sections are forbidden
 * in the inner idle loop, that is, between the rcu_idle_enter() and
 * the rcu_idle_exit() -- RCU will happily ignore any such read-side
 * critical sections.  However, things like powertop need tracepoints
 * in the inner idle loop.
 *
 * This macro provides the way out:  RCU_NONIDLE(do_something_with_RCU())
 * will tell RCU that it needs to pay attending, invoke its argument
 * (in this example, a call to the do_something_with_RCU() function),
 * and then tell RCU to go back to ignoring this CPU.  It is permissible
 * to nest RCU_NONIDLE() wrappers, but the nesting level is currently
 * quite limited.  If deeper nesting is required, it will be necessary
 * to adjust DYNTICK_TASK_NESTING_VALUE accordingly.
 */
#define RCU_NONIDLE(a) \
	do { \
		rcu_irq_enter(); \
		do { a; } while (0); \
		rcu_irq_exit(); \
	} while (0)

/*
 * Note a voluntary context switch for RCU-tasks benefit.  This is a
 * macro rather than an inline function to avoid #include hell.
 */
#ifdef CONFIG_TASKS_RCU
#define TASKS_RCU(x) x
extern struct srcu_struct tasks_rcu_exit_srcu;
#define rcu_note_voluntary_context_switch(t) \
	do { \
		rcu_all_qs(); \
		if (READ_ONCE((t)->rcu_tasks_holdout)) \
			WRITE_ONCE((t)->rcu_tasks_holdout, false); \
	} while (0)
#else /* #ifdef CONFIG_TASKS_RCU */
#define TASKS_RCU(x) do { } while (0)
#define rcu_note_voluntary_context_switch(t)	rcu_all_qs()
#endif /* #else #ifdef CONFIG_TASKS_RCU */

/**
 * cond_resched_rcu_qs - Report potential quiescent states to RCU
 *
 * This macro resembles cond_resched(), except that it is defined to
 * report potential quiescent states to RCU-tasks even if the cond_resched()
 * machinery were to be shut off, as some advocate for PREEMPT kernels.
 */
#define cond_resched_rcu_qs() \
do { \
	if (!cond_resched()) \
		rcu_note_voluntary_context_switch(current); \
} while (0)

#if defined(CONFIG_DEBUG_LOCK_ALLOC) || defined(CONFIG_RCU_TRACE) || defined(CONFIG_SMP)
bool __rcu_is_watching(void);
#endif /* #if defined(CONFIG_DEBUG_LOCK_ALLOC) || defined(CONFIG_RCU_TRACE) || defined(CONFIG_SMP) */

/*
 * Infrastructure to implement the synchronize_() primitives in
 * TREE_RCU and rcu_barrier_() primitives in TINY_RCU.
 */

typedef void call_rcu_func_t(struct rcu_head *head,
			     void (*func)(struct rcu_head *head));
void wait_rcu_gp(call_rcu_func_t crf);

#if defined(CONFIG_TREE_RCU) || defined(CONFIG_PREEMPT_RCU)
#include <linux/rcutree.h>
#elif defined(CONFIG_TINY_RCU)
#include <linux/rcutiny.h>
#else
#error "Unknown RCU implementation specified to kernel configuration"
#endif

/*
 * init_rcu_head_on_stack()/destroy_rcu_head_on_stack() are needed for dynamic
 * initialization and destruction of rcu_head on the stack. rcu_head structures
 * allocated dynamically in the heap or defined statically don't need any
 * initialization.
 */
#ifdef CONFIG_DEBUG_OBJECTS_RCU_HEAD
void init_rcu_head(struct rcu_head *head);
void destroy_rcu_head(struct rcu_head *head);
void init_rcu_head_on_stack(struct rcu_head *head);
void destroy_rcu_head_on_stack(struct rcu_head *head);
#else /* !CONFIG_DEBUG_OBJECTS_RCU_HEAD */
static inline void init_rcu_head(struct rcu_head *head)
{
}

static inline void destroy_rcu_head(struct rcu_head *head)
{
}

static inline void init_rcu_head_on_stack(struct rcu_head *head)
{
}

static inline void destroy_rcu_head_on_stack(struct rcu_head *head)
{
}
#endif	/* #else !CONFIG_DEBUG_OBJECTS_RCU_HEAD */

#if defined(CONFIG_HOTPLUG_CPU) && defined(CONFIG_PROVE_RCU)
bool rcu_lockdep_current_cpu_online(void);
#else /* #if defined(CONFIG_HOTPLUG_CPU) && defined(CONFIG_PROVE_RCU) */
static inline bool rcu_lockdep_current_cpu_online(void)
{
	return true;
}
#endif /* #else #if defined(CONFIG_HOTPLUG_CPU) && defined(CONFIG_PROVE_RCU) */

#ifdef CONFIG_DEBUG_LOCK_ALLOC

static inline void rcu_lock_acquire(struct lockdep_map *map)
{
	lock_acquire(map, 0, 0, 2, 0, NULL, _THIS_IP_);
}

static inline void rcu_lock_release(struct lockdep_map *map)
{
	lock_release(map, 1, _THIS_IP_);
}

extern struct lockdep_map rcu_lock_map;
extern struct lockdep_map rcu_bh_lock_map;
extern struct lockdep_map rcu_sched_lock_map;
extern struct lockdep_map rcu_callback_map;
int debug_lockdep_rcu_enabled(void);

int rcu_read_lock_held(void);
int rcu_read_lock_bh_held(void);

/**
 * rcu_read_lock_sched_held() - might we be in RCU-sched read-side critical section?
 *
 * If CONFIG_DEBUG_LOCK_ALLOC is selected, returns nonzero iff in an
 * RCU-sched read-side critical section.  In absence of
 * CONFIG_DEBUG_LOCK_ALLOC, this assumes we are in an RCU-sched read-side
 * critical section unless it can prove otherwise.
 */
#ifdef CONFIG_PREEMPT_COUNT
int rcu_read_lock_sched_held(void);
#else /* #ifdef CONFIG_PREEMPT_COUNT */
static inline int rcu_read_lock_sched_held(void)
{
	return 1;
}
#endif /* #else #ifdef CONFIG_PREEMPT_COUNT */

#else /* #ifdef CONFIG_DEBUG_LOCK_ALLOC */

# define rcu_lock_acquire(a)		do { } while (0)
# define rcu_lock_release(a)		do { } while (0)

static inline int rcu_read_lock_held(void)
{
	return 1;
}

static inline int rcu_read_lock_bh_held(void)
{
	return 1;
}

#ifdef CONFIG_PREEMPT_COUNT
static inline int rcu_read_lock_sched_held(void)
{
	return preempt_count() != 0 || irqs_disabled();
}
#else /* #ifdef CONFIG_PREEMPT_COUNT */
static inline int rcu_read_lock_sched_held(void)
{
	return 1;
}
#endif /* #else #ifdef CONFIG_PREEMPT_COUNT */

#endif /* #else #ifdef CONFIG_DEBUG_LOCK_ALLOC */

#ifdef CONFIG_PROVE_RCU

/**
 * rcu_lockdep_assert - emit lockdep splat if specified condition not met
 * @c: condition to check
 * @s: informative message
 */
#define rcu_lockdep_assert(c, s)					\
	do {								\
		static bool __section(.data.unlikely) __warned;		\
		if (debug_lockdep_rcu_enabled() && !__warned && !(c)) {	\
			__warned = true;				\
			lockdep_rcu_suspicious(__FILE__, __LINE__, s);	\
		}							\
	} while (0)

#if defined(CONFIG_PROVE_RCU) && !defined(CONFIG_PREEMPT_RCU)
static inline void rcu_preempt_sleep_check(void)
{
	rcu_lockdep_assert(!lock_is_held(&rcu_lock_map),
			   "Illegal context switch in RCU read-side critical section");
}
#else /* #ifdef CONFIG_PROVE_RCU */
static inline void rcu_preempt_sleep_check(void)
{
}
#endif /* #else #ifdef CONFIG_PROVE_RCU */

#define rcu_sleep_check()						\
	do {								\
		rcu_preempt_sleep_check();				\
		rcu_lockdep_assert(!lock_is_held(&rcu_bh_lock_map),	\
				   "Illegal context switch in RCU-bh read-side critical section"); \
		rcu_lockdep_assert(!lock_is_held(&rcu_sched_lock_map),	\
				   "Illegal context switch in RCU-sched read-side critical section"); \
	} while (0)

#else /* #ifdef CONFIG_PROVE_RCU */

#define rcu_lockdep_assert(c, s) do { } while (0)
#define rcu_sleep_check() do { } while (0)

#endif /* #else #ifdef CONFIG_PROVE_RCU */

/*
 * Helper functions for rcu_dereference_check(), rcu_dereference_protected()
 * and rcu_assign_pointer().  Some of these could be folded into their
 * callers, but they are left separate in order to ease introduction of
 * multiple flavors of pointers to match the multiple flavors of RCU
 * (e.g., __rcu_bh, * __rcu_sched, and __srcu), should this make sense in
 * the future.
 */

#ifdef __CHECKER__
#define rcu_dereference_sparse(p, space) \
	((void)(((typeof(*p) space *)p) == p))
#else /* #ifdef __CHECKER__ */
#define rcu_dereference_sparse(p, space)
#endif /* #else #ifdef __CHECKER__ */

#define __rcu_access_pointer(p, space) \
({ \
	typeof(*p) *_________p1 = (typeof(*p) *__force)READ_ONCE(p); \
	rcu_dereference_sparse(p, space); \
	((typeof(*p) __force __kernel *)(_________p1)); \
})
#define __rcu_dereference_check(p, c, space) \
({ \
	/* Dependency order vs. p above. */ \
	typeof(*p) *________p1 = (typeof(*p) *__force)lockless_dereference(p); \
	rcu_lockdep_assert(c, "suspicious rcu_dereference_check() usage"); \
	rcu_dereference_sparse(p, space); \
	((typeof(*p) __force __kernel *)(________p1)); \
})
#define __rcu_dereference_protected(p, c, space) \
({ \
	rcu_lockdep_assert(c, "suspicious rcu_dereference_protected() usage"); \
	rcu_dereference_sparse(p, space); \
	((typeof(*p) __force __kernel *)(p)); \
})

/**
 * RCU_INITIALIZER() - statically initialize an RCU-protected global variable
 * @v: The value to statically initialize with.
 */
#define RCU_INITIALIZER(v) (typeof(*(v)) __force __rcu *)(v)

/**
<<<<<<< HEAD
=======
 * lockless_dereference() - safely load a pointer for later dereference
 * @p: The pointer to load
 *
 * Similar to rcu_dereference(), but for situations where the pointed-to
 * object's lifetime is managed by something other than RCU.  That
 * "something other" might be reference counting or simple immortality.
 */
#define lockless_dereference(p) \
({ \
	typeof(p) _________p1 = READ_ONCE(p); \
	smp_read_barrier_depends(); /* Dependency order vs. p above. */ \
	(_________p1); \
})

/**
>>>>>>> d254f32b
 * rcu_assign_pointer() - assign to RCU-protected pointer
 * @p: pointer to assign to
 * @v: value to assign (publish)
 *
 * Assigns the specified value to the specified RCU-protected
 * pointer, ensuring that any concurrent RCU readers will see
 * any prior initialization.
 *
 * Inserts memory barriers on architectures that require them
 * (which is most of them), and also prevents the compiler from
 * reordering the code that initializes the structure after the pointer
 * assignment.  More importantly, this call documents which pointers
 * will be dereferenced by RCU read-side code.
 *
 * In some special cases, you may use RCU_INIT_POINTER() instead
 * of rcu_assign_pointer().  RCU_INIT_POINTER() is a bit faster due
 * to the fact that it does not constrain either the CPU or the compiler.
 * That said, using RCU_INIT_POINTER() when you should have used
 * rcu_assign_pointer() is a very bad thing that results in
 * impossible-to-diagnose memory corruption.  So please be careful.
 * See the RCU_INIT_POINTER() comment header for details.
 *
 * Note that rcu_assign_pointer() evaluates each of its arguments only
 * once, appearances notwithstanding.  One of the "extra" evaluations
 * is in typeof() and the other visible only to sparse (__CHECKER__),
 * neither of which actually execute the argument.  As with most cpp
 * macros, this execute-arguments-only-once property is important, so
 * please be careful when making changes to rcu_assign_pointer() and the
 * other macros that it invokes.
 */
#define rcu_assign_pointer(p, v) smp_store_release(&p, RCU_INITIALIZER(v))

/**
 * rcu_access_pointer() - fetch RCU pointer with no dereferencing
 * @p: The pointer to read
 *
 * Return the value of the specified RCU-protected pointer, but omit the
 * smp_read_barrier_depends() and keep the READ_ONCE().  This is useful
 * when the value of this pointer is accessed, but the pointer is not
 * dereferenced, for example, when testing an RCU-protected pointer against
 * NULL.  Although rcu_access_pointer() may also be used in cases where
 * update-side locks prevent the value of the pointer from changing, you
 * should instead use rcu_dereference_protected() for this use case.
 *
 * It is also permissible to use rcu_access_pointer() when read-side
 * access to the pointer was removed at least one grace period ago, as
 * is the case in the context of the RCU callback that is freeing up
 * the data, or after a synchronize_rcu() returns.  This can be useful
 * when tearing down multi-linked structures after a grace period
 * has elapsed.
 */
#define rcu_access_pointer(p) __rcu_access_pointer((p), __rcu)

/**
 * rcu_dereference_check() - rcu_dereference with debug checking
 * @p: The pointer to read, prior to dereferencing
 * @c: The conditions under which the dereference will take place
 *
 * Do an rcu_dereference(), but check that the conditions under which the
 * dereference will take place are correct.  Typically the conditions
 * indicate the various locking conditions that should be held at that
 * point.  The check should return true if the conditions are satisfied.
 * An implicit check for being in an RCU read-side critical section
 * (rcu_read_lock()) is included.
 *
 * For example:
 *
 *	bar = rcu_dereference_check(foo->bar, lockdep_is_held(&foo->lock));
 *
 * could be used to indicate to lockdep that foo->bar may only be dereferenced
 * if either rcu_read_lock() is held, or that the lock required to replace
 * the bar struct at foo->bar is held.
 *
 * Note that the list of conditions may also include indications of when a lock
 * need not be held, for example during initialisation or destruction of the
 * target struct:
 *
 *	bar = rcu_dereference_check(foo->bar, lockdep_is_held(&foo->lock) ||
 *					      atomic_read(&foo->usage) == 0);
 *
 * Inserts memory barriers on architectures that require them
 * (currently only the Alpha), prevents the compiler from refetching
 * (and from merging fetches), and, more importantly, documents exactly
 * which pointers are protected by RCU and checks that the pointer is
 * annotated as __rcu.
 */
#define rcu_dereference_check(p, c) \
	__rcu_dereference_check((p), (c) || rcu_read_lock_held(), __rcu)

/**
 * rcu_dereference_bh_check() - rcu_dereference_bh with debug checking
 * @p: The pointer to read, prior to dereferencing
 * @c: The conditions under which the dereference will take place
 *
 * This is the RCU-bh counterpart to rcu_dereference_check().
 */
#define rcu_dereference_bh_check(p, c) \
	__rcu_dereference_check((p), (c) || rcu_read_lock_bh_held(), __rcu)

/**
 * rcu_dereference_sched_check() - rcu_dereference_sched with debug checking
 * @p: The pointer to read, prior to dereferencing
 * @c: The conditions under which the dereference will take place
 *
 * This is the RCU-sched counterpart to rcu_dereference_check().
 */
#define rcu_dereference_sched_check(p, c) \
	__rcu_dereference_check((p), (c) || rcu_read_lock_sched_held(), \
				__rcu)

#define rcu_dereference_raw(p) rcu_dereference_check(p, 1) /*@@@ needed? @@@*/

/*
 * The tracing infrastructure traces RCU (we want that), but unfortunately
 * some of the RCU checks causes tracing to lock up the system.
 *
 * The tracing version of rcu_dereference_raw() must not call
 * rcu_read_lock_held().
 */
#define rcu_dereference_raw_notrace(p) __rcu_dereference_check((p), 1, __rcu)

/**
 * rcu_dereference_protected() - fetch RCU pointer when updates prevented
 * @p: The pointer to read, prior to dereferencing
 * @c: The conditions under which the dereference will take place
 *
 * Return the value of the specified RCU-protected pointer, but omit
 * both the smp_read_barrier_depends() and the READ_ONCE().  This
 * is useful in cases where update-side locks prevent the value of the
 * pointer from changing.  Please note that this primitive does -not-
 * prevent the compiler from repeating this reference or combining it
 * with other references, so it should not be used without protection
 * of appropriate locks.
 *
 * This function is only for update-side use.  Using this function
 * when protected only by rcu_read_lock() will result in infrequent
 * but very ugly failures.
 */
#define rcu_dereference_protected(p, c) \
	__rcu_dereference_protected((p), (c), __rcu)


/**
 * rcu_dereference() - fetch RCU-protected pointer for dereferencing
 * @p: The pointer to read, prior to dereferencing
 *
 * This is a simple wrapper around rcu_dereference_check().
 */
#define rcu_dereference(p) rcu_dereference_check(p, 0)

/**
 * rcu_dereference_bh() - fetch an RCU-bh-protected pointer for dereferencing
 * @p: The pointer to read, prior to dereferencing
 *
 * Makes rcu_dereference_check() do the dirty work.
 */
#define rcu_dereference_bh(p) rcu_dereference_bh_check(p, 0)

/**
 * rcu_dereference_sched() - fetch RCU-sched-protected pointer for dereferencing
 * @p: The pointer to read, prior to dereferencing
 *
 * Makes rcu_dereference_check() do the dirty work.
 */
#define rcu_dereference_sched(p) rcu_dereference_sched_check(p, 0)

/**
 * rcu_read_lock() - mark the beginning of an RCU read-side critical section
 *
 * When synchronize_rcu() is invoked on one CPU while other CPUs
 * are within RCU read-side critical sections, then the
 * synchronize_rcu() is guaranteed to block until after all the other
 * CPUs exit their critical sections.  Similarly, if call_rcu() is invoked
 * on one CPU while other CPUs are within RCU read-side critical
 * sections, invocation of the corresponding RCU callback is deferred
 * until after the all the other CPUs exit their critical sections.
 *
 * Note, however, that RCU callbacks are permitted to run concurrently
 * with new RCU read-side critical sections.  One way that this can happen
 * is via the following sequence of events: (1) CPU 0 enters an RCU
 * read-side critical section, (2) CPU 1 invokes call_rcu() to register
 * an RCU callback, (3) CPU 0 exits the RCU read-side critical section,
 * (4) CPU 2 enters a RCU read-side critical section, (5) the RCU
 * callback is invoked.  This is legal, because the RCU read-side critical
 * section that was running concurrently with the call_rcu() (and which
 * therefore might be referencing something that the corresponding RCU
 * callback would free up) has completed before the corresponding
 * RCU callback is invoked.
 *
 * RCU read-side critical sections may be nested.  Any deferred actions
 * will be deferred until the outermost RCU read-side critical section
 * completes.
 *
 * You can avoid reading and understanding the next paragraph by
 * following this rule: don't put anything in an rcu_read_lock() RCU
 * read-side critical section that would block in a !PREEMPT kernel.
 * But if you want the full story, read on!
 *
 * In non-preemptible RCU implementations (TREE_RCU and TINY_RCU),
 * it is illegal to block while in an RCU read-side critical section.
 * In preemptible RCU implementations (PREEMPT_RCU) in CONFIG_PREEMPT
 * kernel builds, RCU read-side critical sections may be preempted,
 * but explicit blocking is illegal.  Finally, in preemptible RCU
 * implementations in real-time (with -rt patchset) kernel builds, RCU
 * read-side critical sections may be preempted and they may also block, but
 * only when acquiring spinlocks that are subject to priority inheritance.
 */
static inline void rcu_read_lock(void)
{
	__rcu_read_lock();
	__acquire(RCU);
	rcu_lock_acquire(&rcu_lock_map);
	rcu_lockdep_assert(rcu_is_watching(),
			   "rcu_read_lock() used illegally while idle");
}

/*
 * So where is rcu_write_lock()?  It does not exist, as there is no
 * way for writers to lock out RCU readers.  This is a feature, not
 * a bug -- this property is what provides RCU's performance benefits.
 * Of course, writers must coordinate with each other.  The normal
 * spinlock primitives work well for this, but any other technique may be
 * used as well.  RCU does not care how the writers keep out of each
 * others' way, as long as they do so.
 */

/**
 * rcu_read_unlock() - marks the end of an RCU read-side critical section.
 *
 * In most situations, rcu_read_unlock() is immune from deadlock.
 * However, in kernels built with CONFIG_RCU_BOOST, rcu_read_unlock()
 * is responsible for deboosting, which it does via rt_mutex_unlock().
 * Unfortunately, this function acquires the scheduler's runqueue and
 * priority-inheritance spinlocks.  This means that deadlock could result
 * if the caller of rcu_read_unlock() already holds one of these locks or
 * any lock that is ever acquired while holding them; or any lock which
 * can be taken from interrupt context because rcu_boost()->rt_mutex_lock()
 * does not disable irqs while taking ->wait_lock.
 *
 * That said, RCU readers are never priority boosted unless they were
 * preempted.  Therefore, one way to avoid deadlock is to make sure
 * that preemption never happens within any RCU read-side critical
 * section whose outermost rcu_read_unlock() is called with one of
 * rt_mutex_unlock()'s locks held.  Such preemption can be avoided in
 * a number of ways, for example, by invoking preempt_disable() before
 * critical section's outermost rcu_read_lock().
 *
 * Given that the set of locks acquired by rt_mutex_unlock() might change
 * at any time, a somewhat more future-proofed approach is to make sure
 * that that preemption never happens within any RCU read-side critical
 * section whose outermost rcu_read_unlock() is called with irqs disabled.
 * This approach relies on the fact that rt_mutex_unlock() currently only
 * acquires irq-disabled locks.
 *
 * The second of these two approaches is best in most situations,
 * however, the first approach can also be useful, at least to those
 * developers willing to keep abreast of the set of locks acquired by
 * rt_mutex_unlock().
 *
 * See rcu_read_lock() for more information.
 */
static inline void rcu_read_unlock(void)
{
	rcu_lockdep_assert(rcu_is_watching(),
			   "rcu_read_unlock() used illegally while idle");
	__release(RCU);
	__rcu_read_unlock();
	rcu_lock_release(&rcu_lock_map); /* Keep acq info for rls diags. */
}

/**
 * rcu_read_lock_bh() - mark the beginning of an RCU-bh critical section
 *
 * This is equivalent of rcu_read_lock(), but to be used when updates
 * are being done using call_rcu_bh() or synchronize_rcu_bh(). Since
 * both call_rcu_bh() and synchronize_rcu_bh() consider completion of a
 * softirq handler to be a quiescent state, a process in RCU read-side
 * critical section must be protected by disabling softirqs. Read-side
 * critical sections in interrupt context can use just rcu_read_lock(),
 * though this should at least be commented to avoid confusing people
 * reading the code.
 *
 * Note that rcu_read_lock_bh() and the matching rcu_read_unlock_bh()
 * must occur in the same context, for example, it is illegal to invoke
 * rcu_read_unlock_bh() from one task if the matching rcu_read_lock_bh()
 * was invoked from some other task.
 */
static inline void rcu_read_lock_bh(void)
{
	local_bh_disable();
	__acquire(RCU_BH);
	rcu_lock_acquire(&rcu_bh_lock_map);
	rcu_lockdep_assert(rcu_is_watching(),
			   "rcu_read_lock_bh() used illegally while idle");
}

/*
 * rcu_read_unlock_bh - marks the end of a softirq-only RCU critical section
 *
 * See rcu_read_lock_bh() for more information.
 */
static inline void rcu_read_unlock_bh(void)
{
	rcu_lockdep_assert(rcu_is_watching(),
			   "rcu_read_unlock_bh() used illegally while idle");
	rcu_lock_release(&rcu_bh_lock_map);
	__release(RCU_BH);
	local_bh_enable();
}

/**
 * rcu_read_lock_sched() - mark the beginning of a RCU-sched critical section
 *
 * This is equivalent of rcu_read_lock(), but to be used when updates
 * are being done using call_rcu_sched() or synchronize_rcu_sched().
 * Read-side critical sections can also be introduced by anything that
 * disables preemption, including local_irq_disable() and friends.
 *
 * Note that rcu_read_lock_sched() and the matching rcu_read_unlock_sched()
 * must occur in the same context, for example, it is illegal to invoke
 * rcu_read_unlock_sched() from process context if the matching
 * rcu_read_lock_sched() was invoked from an NMI handler.
 */
static inline void rcu_read_lock_sched(void)
{
	preempt_disable();
	__acquire(RCU_SCHED);
	rcu_lock_acquire(&rcu_sched_lock_map);
	rcu_lockdep_assert(rcu_is_watching(),
			   "rcu_read_lock_sched() used illegally while idle");
}

/* Used by lockdep and tracing: cannot be traced, cannot call lockdep. */
static inline notrace void rcu_read_lock_sched_notrace(void)
{
	preempt_disable_notrace();
	__acquire(RCU_SCHED);
}

/*
 * rcu_read_unlock_sched - marks the end of a RCU-classic critical section
 *
 * See rcu_read_lock_sched for more information.
 */
static inline void rcu_read_unlock_sched(void)
{
	rcu_lockdep_assert(rcu_is_watching(),
			   "rcu_read_unlock_sched() used illegally while idle");
	rcu_lock_release(&rcu_sched_lock_map);
	__release(RCU_SCHED);
	preempt_enable();
}

/* Used by lockdep and tracing: cannot be traced, cannot call lockdep. */
static inline notrace void rcu_read_unlock_sched_notrace(void)
{
	__release(RCU_SCHED);
	preempt_enable_notrace();
}

/**
 * RCU_INIT_POINTER() - initialize an RCU protected pointer
 *
 * Initialize an RCU-protected pointer in special cases where readers
 * do not need ordering constraints on the CPU or the compiler.  These
 * special cases are:
 *
 * 1.	This use of RCU_INIT_POINTER() is NULLing out the pointer -or-
 * 2.	The caller has taken whatever steps are required to prevent
 *	RCU readers from concurrently accessing this pointer -or-
 * 3.	The referenced data structure has already been exposed to
 *	readers either at compile time or via rcu_assign_pointer() -and-
 *	a.	You have not made -any- reader-visible changes to
 *		this structure since then -or-
 *	b.	It is OK for readers accessing this structure from its
 *		new location to see the old state of the structure.  (For
 *		example, the changes were to statistical counters or to
 *		other state where exact synchronization is not required.)
 *
 * Failure to follow these rules governing use of RCU_INIT_POINTER() will
 * result in impossible-to-diagnose memory corruption.  As in the structures
 * will look OK in crash dumps, but any concurrent RCU readers might
 * see pre-initialized values of the referenced data structure.  So
 * please be very careful how you use RCU_INIT_POINTER()!!!
 *
 * If you are creating an RCU-protected linked structure that is accessed
 * by a single external-to-structure RCU-protected pointer, then you may
 * use RCU_INIT_POINTER() to initialize the internal RCU-protected
 * pointers, but you must use rcu_assign_pointer() to initialize the
 * external-to-structure pointer -after- you have completely initialized
 * the reader-accessible portions of the linked structure.
 *
 * Note that unlike rcu_assign_pointer(), RCU_INIT_POINTER() provides no
 * ordering guarantees for either the CPU or the compiler.
 */
#define RCU_INIT_POINTER(p, v) \
	do { \
		rcu_dereference_sparse(p, __rcu); \
		p = RCU_INITIALIZER(v); \
	} while (0)

/**
 * RCU_POINTER_INITIALIZER() - statically initialize an RCU protected pointer
 *
 * GCC-style initialization for an RCU-protected pointer in a structure field.
 */
#define RCU_POINTER_INITIALIZER(p, v) \
		.p = RCU_INITIALIZER(v)

/*
 * Does the specified offset indicate that the corresponding rcu_head
 * structure can be handled by kfree_rcu()?
 */
#define __is_kfree_rcu_offset(offset) ((offset) < 4096)

/*
 * Helper macro for kfree_rcu() to prevent argument-expansion eyestrain.
 */
#define __kfree_rcu(head, offset) \
	do { \
		BUILD_BUG_ON(!__is_kfree_rcu_offset(offset)); \
		kfree_call_rcu(head, (void (*)(struct rcu_head *))(unsigned long)(offset)); \
	} while (0)

/**
 * kfree_rcu() - kfree an object after a grace period.
 * @ptr:	pointer to kfree
 * @rcu_head:	the name of the struct rcu_head within the type of @ptr.
 *
 * Many rcu callbacks functions just call kfree() on the base structure.
 * These functions are trivial, but their size adds up, and furthermore
 * when they are used in a kernel module, that module must invoke the
 * high-latency rcu_barrier() function at module-unload time.
 *
 * The kfree_rcu() function handles this issue.  Rather than encoding a
 * function address in the embedded rcu_head structure, kfree_rcu() instead
 * encodes the offset of the rcu_head structure within the base structure.
 * Because the functions are not allowed in the low-order 4096 bytes of
 * kernel virtual memory, offsets up to 4095 bytes can be accommodated.
 * If the offset is larger than 4095 bytes, a compile-time error will
 * be generated in __kfree_rcu().  If this error is triggered, you can
 * either fall back to use of call_rcu() or rearrange the structure to
 * position the rcu_head structure into the first 4096 bytes.
 *
 * Note that the allowable offset might decrease in the future, for example,
 * to allow something like kmem_cache_free_rcu().
 *
 * The BUILD_BUG_ON check must not involve any function calls, hence the
 * checks are done in macros here.
 */
#define kfree_rcu(ptr, rcu_head)					\
	__kfree_rcu(&((ptr)->rcu_head), offsetof(typeof(*(ptr)), rcu_head))

<<<<<<< HEAD
#if defined(CONFIG_TINY_RCU) || defined(CONFIG_RCU_NOCB_CPU_ALL)
static inline int rcu_needs_cpu(u64 basemono, u64 *nextevt)
=======
#ifdef CONFIG_TINY_RCU
static inline int rcu_needs_cpu(unsigned long *delta_jiffies)
>>>>>>> d254f32b
{
	*nextevt = KTIME_MAX;
	return 0;
}
#endif /* #ifdef CONFIG_TINY_RCU */

#if defined(CONFIG_RCU_NOCB_CPU_ALL)
static inline bool rcu_is_nocb_cpu(int cpu) { return true; }
#elif defined(CONFIG_RCU_NOCB_CPU)
bool rcu_is_nocb_cpu(int cpu);
#else
static inline bool rcu_is_nocb_cpu(int cpu) { return false; }
#endif


/* Only for use by adaptive-ticks code. */
#ifdef CONFIG_NO_HZ_FULL_SYSIDLE
bool rcu_sys_is_idle(void);
void rcu_sysidle_force_exit(void);
#else /* #ifdef CONFIG_NO_HZ_FULL_SYSIDLE */

static inline bool rcu_sys_is_idle(void)
{
	return false;
}

static inline void rcu_sysidle_force_exit(void)
{
}

#endif /* #else #ifdef CONFIG_NO_HZ_FULL_SYSIDLE */


#endif /* __LINUX_RCUPDATE_H */<|MERGE_RESOLUTION|>--- conflicted
+++ resolved
@@ -597,24 +597,6 @@
 #define RCU_INITIALIZER(v) (typeof(*(v)) __force __rcu *)(v)
 
 /**
-<<<<<<< HEAD
-=======
- * lockless_dereference() - safely load a pointer for later dereference
- * @p: The pointer to load
- *
- * Similar to rcu_dereference(), but for situations where the pointed-to
- * object's lifetime is managed by something other than RCU.  That
- * "something other" might be reference counting or simple immortality.
- */
-#define lockless_dereference(p) \
-({ \
-	typeof(p) _________p1 = READ_ONCE(p); \
-	smp_read_barrier_depends(); /* Dependency order vs. p above. */ \
-	(_________p1); \
-})
-
-/**
->>>>>>> d254f32b
  * rcu_assign_pointer() - assign to RCU-protected pointer
  * @p: pointer to assign to
  * @v: value to assign (publish)
@@ -1068,13 +1050,8 @@
 #define kfree_rcu(ptr, rcu_head)					\
 	__kfree_rcu(&((ptr)->rcu_head), offsetof(typeof(*(ptr)), rcu_head))
 
-<<<<<<< HEAD
-#if defined(CONFIG_TINY_RCU) || defined(CONFIG_RCU_NOCB_CPU_ALL)
+#ifdef CONFIG_TINY_RCU
 static inline int rcu_needs_cpu(u64 basemono, u64 *nextevt)
-=======
-#ifdef CONFIG_TINY_RCU
-static inline int rcu_needs_cpu(unsigned long *delta_jiffies)
->>>>>>> d254f32b
 {
 	*nextevt = KTIME_MAX;
 	return 0;
