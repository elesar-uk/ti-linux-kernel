#ifndef _LINUX_HUGETLB_H
#define _LINUX_HUGETLB_H

#include <linux/fs.h>
#include <linux/hugetlb_inline.h>

struct ctl_table;
struct user_struct;

#ifdef CONFIG_HUGETLB_PAGE

#include <linux/mempolicy.h>
#include <linux/shm.h>
#include <asm/tlbflush.h>

int PageHuge(struct page *page);

void reset_vma_resv_huge_pages(struct vm_area_struct *vma);
int hugetlb_sysctl_handler(struct ctl_table *, int, void __user *, size_t *, loff_t *);
int hugetlb_overcommit_handler(struct ctl_table *, int, void __user *, size_t *, loff_t *);
int hugetlb_treat_movable_handler(struct ctl_table *, int, void __user *, size_t *, loff_t *);

#ifdef CONFIG_NUMA
int hugetlb_mempolicy_sysctl_handler(struct ctl_table *, int,
					void __user *, size_t *, loff_t *);
#endif

int copy_hugetlb_page_range(struct mm_struct *, struct mm_struct *, struct vm_area_struct *);
int follow_hugetlb_page(struct mm_struct *, struct vm_area_struct *,
			struct page **, struct vm_area_struct **,
			unsigned long *, int *, int, unsigned int flags);
void unmap_hugepage_range(struct vm_area_struct *,
			unsigned long, unsigned long, struct page *);
void __unmap_hugepage_range(struct vm_area_struct *,
			unsigned long, unsigned long, struct page *);
int hugetlb_prefault(struct address_space *, struct vm_area_struct *);
void hugetlb_report_meminfo(struct seq_file *);
int hugetlb_report_node_meminfo(int, char *);
unsigned long hugetlb_total_pages(void);
int hugetlb_fault(struct mm_struct *mm, struct vm_area_struct *vma,
			unsigned long address, unsigned int flags);
int hugetlb_reserve_pages(struct inode *inode, long from, long to,
						struct vm_area_struct *vma,
						int acctflags);
void hugetlb_unreserve_pages(struct inode *inode, long offset, long freed);
<<<<<<< HEAD
void __isolate_hwpoisoned_huge_page(struct page *page);
=======
int dequeue_hwpoisoned_huge_page(struct page *page);
void copy_huge_page(struct page *dst, struct page *src);
>>>>>>> 45f53cc9

extern unsigned long hugepages_treat_as_movable;
extern const unsigned long hugetlb_zero, hugetlb_infinity;
extern int sysctl_hugetlb_shm_group;
extern struct list_head huge_boot_pages;

/* arch callbacks */

pte_t *huge_pte_alloc(struct mm_struct *mm,
			unsigned long addr, unsigned long sz);
pte_t *huge_pte_offset(struct mm_struct *mm, unsigned long addr);
int huge_pmd_unshare(struct mm_struct *mm, unsigned long *addr, pte_t *ptep);
struct page *follow_huge_addr(struct mm_struct *mm, unsigned long address,
			      int write);
struct page *follow_huge_pmd(struct mm_struct *mm, unsigned long address,
				pmd_t *pmd, int write);
struct page *follow_huge_pud(struct mm_struct *mm, unsigned long address,
				pud_t *pud, int write);
int pmd_huge(pmd_t pmd);
int pud_huge(pud_t pmd);
void hugetlb_change_protection(struct vm_area_struct *vma,
		unsigned long address, unsigned long end, pgprot_t newprot);

#else /* !CONFIG_HUGETLB_PAGE */

static inline int PageHuge(struct page *page)
{
	return 0;
}

static inline void reset_vma_resv_huge_pages(struct vm_area_struct *vma)
{
}

static inline unsigned long hugetlb_total_pages(void)
{
	return 0;
}

#define follow_hugetlb_page(m,v,p,vs,a,b,i,w)	({ BUG(); 0; })
#define follow_huge_addr(mm, addr, write)	ERR_PTR(-EINVAL)
#define copy_hugetlb_page_range(src, dst, vma)	({ BUG(); 0; })
#define hugetlb_prefault(mapping, vma)		({ BUG(); 0; })
#define unmap_hugepage_range(vma, start, end, page)	BUG()
static inline void hugetlb_report_meminfo(struct seq_file *m)
{
}
#define hugetlb_report_node_meminfo(n, buf)	0
#define follow_huge_pmd(mm, addr, pmd, write)	NULL
#define follow_huge_pud(mm, addr, pud, write)	NULL
#define prepare_hugepage_range(file, addr, len)	(-EINVAL)
#define pmd_huge(x)	0
#define pud_huge(x)	0
#define is_hugepage_only_range(mm, addr, len)	0
#define hugetlb_free_pgd_range(tlb, addr, end, floor, ceiling) ({BUG(); 0; })
#define hugetlb_fault(mm, vma, addr, flags)	({ BUG(); 0; })
#define huge_pte_offset(mm, address)	0
<<<<<<< HEAD
#define __isolate_hwpoisoned_huge_page(page)	0
=======
#define dequeue_hwpoisoned_huge_page(page)	0
static inline void copy_huge_page(struct page *dst, struct page *src)
{
}
>>>>>>> 45f53cc9

#define hugetlb_change_protection(vma, address, end, newprot)

#ifndef HPAGE_MASK
#define HPAGE_MASK	PAGE_MASK		/* Keep the compiler happy */
#define HPAGE_SIZE	PAGE_SIZE
#endif

#endif /* !CONFIG_HUGETLB_PAGE */

#define HUGETLB_ANON_FILE "anon_hugepage"

enum {
	/*
	 * The file will be used as an shm file so shmfs accounting rules
	 * apply
	 */
	HUGETLB_SHMFS_INODE     = 1,
	/*
	 * The file is being created on the internal vfs mount and shmfs
	 * accounting rules do not apply
	 */
	HUGETLB_ANONHUGE_INODE  = 2,
};

#ifdef CONFIG_HUGETLBFS
struct hugetlbfs_config {
	uid_t   uid;
	gid_t   gid;
	umode_t mode;
	long	nr_blocks;
	long	nr_inodes;
	struct hstate *hstate;
};

struct hugetlbfs_sb_info {
	long	max_blocks;   /* blocks allowed */
	long	free_blocks;  /* blocks free */
	long	max_inodes;   /* inodes allowed */
	long	free_inodes;  /* inodes free */
	spinlock_t	stat_lock;
	struct hstate *hstate;
};


struct hugetlbfs_inode_info {
	struct shared_policy policy;
	struct inode vfs_inode;
};

static inline struct hugetlbfs_inode_info *HUGETLBFS_I(struct inode *inode)
{
	return container_of(inode, struct hugetlbfs_inode_info, vfs_inode);
}

static inline struct hugetlbfs_sb_info *HUGETLBFS_SB(struct super_block *sb)
{
	return sb->s_fs_info;
}

extern const struct file_operations hugetlbfs_file_operations;
extern const struct vm_operations_struct hugetlb_vm_ops;
struct file *hugetlb_file_setup(const char *name, size_t size, int acct,
				struct user_struct **user, int creat_flags);
int hugetlb_get_quota(struct address_space *mapping, long delta);
void hugetlb_put_quota(struct address_space *mapping, long delta);

static inline int is_file_hugepages(struct file *file)
{
	if (file->f_op == &hugetlbfs_file_operations)
		return 1;
	if (is_file_shm_hugepages(file))
		return 1;

	return 0;
}

static inline void set_file_hugepages(struct file *file)
{
	file->f_op = &hugetlbfs_file_operations;
}
#else /* !CONFIG_HUGETLBFS */

#define is_file_hugepages(file)			0
#define set_file_hugepages(file)		BUG()
static inline struct file *hugetlb_file_setup(const char *name, size_t size,
		int acctflag, struct user_struct **user, int creat_flags)
{
	return ERR_PTR(-ENOSYS);
}

#endif /* !CONFIG_HUGETLBFS */

#ifdef HAVE_ARCH_HUGETLB_UNMAPPED_AREA
unsigned long hugetlb_get_unmapped_area(struct file *file, unsigned long addr,
					unsigned long len, unsigned long pgoff,
					unsigned long flags);
#endif /* HAVE_ARCH_HUGETLB_UNMAPPED_AREA */

#ifdef CONFIG_HUGETLB_PAGE

#define HSTATE_NAME_LEN 32
/* Defines one hugetlb page size */
struct hstate {
	int next_nid_to_alloc;
	int next_nid_to_free;
	unsigned int order;
	unsigned long mask;
	unsigned long max_huge_pages;
	unsigned long nr_huge_pages;
	unsigned long free_huge_pages;
	unsigned long resv_huge_pages;
	unsigned long surplus_huge_pages;
	unsigned long nr_overcommit_huge_pages;
	struct list_head hugepage_freelists[MAX_NUMNODES];
	unsigned int nr_huge_pages_node[MAX_NUMNODES];
	unsigned int free_huge_pages_node[MAX_NUMNODES];
	unsigned int surplus_huge_pages_node[MAX_NUMNODES];
	char name[HSTATE_NAME_LEN];
};

struct huge_bootmem_page {
	struct list_head list;
	struct hstate *hstate;
};

struct page *alloc_huge_page_node(struct hstate *h, int nid);

/* arch callback */
int __init alloc_bootmem_huge_page(struct hstate *h);

void __init hugetlb_add_hstate(unsigned order);
struct hstate *size_to_hstate(unsigned long size);

#ifndef HUGE_MAX_HSTATE
#define HUGE_MAX_HSTATE 1
#endif

extern struct hstate hstates[HUGE_MAX_HSTATE];
extern unsigned int default_hstate_idx;

#define default_hstate (hstates[default_hstate_idx])

static inline struct hstate *hstate_inode(struct inode *i)
{
	struct hugetlbfs_sb_info *hsb;
	hsb = HUGETLBFS_SB(i->i_sb);
	return hsb->hstate;
}

static inline struct hstate *hstate_file(struct file *f)
{
	return hstate_inode(f->f_dentry->d_inode);
}

static inline struct hstate *hstate_vma(struct vm_area_struct *vma)
{
	return hstate_file(vma->vm_file);
}

static inline unsigned long huge_page_size(struct hstate *h)
{
	return (unsigned long)PAGE_SIZE << h->order;
}

extern unsigned long vma_kernel_pagesize(struct vm_area_struct *vma);

extern unsigned long vma_mmu_pagesize(struct vm_area_struct *vma);

static inline unsigned long huge_page_mask(struct hstate *h)
{
	return h->mask;
}

static inline unsigned int huge_page_order(struct hstate *h)
{
	return h->order;
}

static inline unsigned huge_page_shift(struct hstate *h)
{
	return h->order + PAGE_SHIFT;
}

static inline unsigned int pages_per_huge_page(struct hstate *h)
{
	return 1 << h->order;
}

static inline unsigned int blocks_per_huge_page(struct hstate *h)
{
	return huge_page_size(h) / 512;
}

#include <asm/hugetlb.h>

static inline struct hstate *page_hstate(struct page *page)
{
	return size_to_hstate(PAGE_SIZE << compound_order(page));
}

static inline unsigned hstate_index_to_shift(unsigned index)
{
	return hstates[index].order + PAGE_SHIFT;
}

#else
struct hstate {};
#define alloc_huge_page_node(h, nid) NULL
#define alloc_bootmem_huge_page(h) NULL
#define hstate_file(f) NULL
#define hstate_vma(v) NULL
#define hstate_inode(i) NULL
#define huge_page_size(h) PAGE_SIZE
#define huge_page_mask(h) PAGE_MASK
#define vma_kernel_pagesize(v) PAGE_SIZE
#define vma_mmu_pagesize(v) PAGE_SIZE
#define huge_page_order(h) 0
#define huge_page_shift(h) PAGE_SHIFT
static inline unsigned int pages_per_huge_page(struct hstate *h)
{
	return 1;
}
#define hstate_index_to_shift(index) 0
#endif

#endif /* _LINUX_HUGETLB_H */<|MERGE_RESOLUTION|>--- conflicted
+++ resolved
@@ -43,12 +43,8 @@
 						struct vm_area_struct *vma,
 						int acctflags);
 void hugetlb_unreserve_pages(struct inode *inode, long offset, long freed);
-<<<<<<< HEAD
-void __isolate_hwpoisoned_huge_page(struct page *page);
-=======
 int dequeue_hwpoisoned_huge_page(struct page *page);
 void copy_huge_page(struct page *dst, struct page *src);
->>>>>>> 45f53cc9
 
 extern unsigned long hugepages_treat_as_movable;
 extern const unsigned long hugetlb_zero, hugetlb_infinity;
@@ -106,14 +102,10 @@
 #define hugetlb_free_pgd_range(tlb, addr, end, floor, ceiling) ({BUG(); 0; })
 #define hugetlb_fault(mm, vma, addr, flags)	({ BUG(); 0; })
 #define huge_pte_offset(mm, address)	0
-<<<<<<< HEAD
-#define __isolate_hwpoisoned_huge_page(page)	0
-=======
 #define dequeue_hwpoisoned_huge_page(page)	0
 static inline void copy_huge_page(struct page *dst, struct page *src)
 {
 }
->>>>>>> 45f53cc9
 
 #define hugetlb_change_protection(vma, address, end, newprot)
 
