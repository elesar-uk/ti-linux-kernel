/*
 * ethtool.h: Defines for Linux ethtool.
 *
 * Copyright (C) 1998 David S. Miller (davem@redhat.com)
 * Copyright 2001 Jeff Garzik <jgarzik@pobox.com>
 * Portions Copyright 2001 Sun Microsystems (thockin@sun.com)
 * Portions Copyright 2002 Intel (eli.kupermann@intel.com,
 *                                christopher.leech@intel.com,
 *                                scott.feldman@intel.com)
 * Portions Copyright (C) Sun Microsystems 2008
 */
#ifndef _LINUX_ETHTOOL_H
#define _LINUX_ETHTOOL_H

#include <linux/compat.h>
<<<<<<< HEAD
#endif
#include <linux/types.h>
#include <linux/if_ether.h>

/* This should work for both 32 and 64 bit userland. */
struct ethtool_cmd {
	__u32	cmd;
	__u32	supported;	/* Features this interface supports */
	__u32	advertising;	/* Features this interface advertises */
	__u16	speed;	        /* The forced speed (lower bits) in
				 * Mbps. Please use
				 * ethtool_cmd_speed()/_set() to
				 * access it */
	__u8	duplex;		/* Duplex, half or full */
	__u8	port;		/* Which connector port */
	__u8	phy_address;	/* MDIO PHY address (PRTAD for clause 45).
				 * May be read-only or read-write
				 * depending on the driver.
				 */
	__u8	transceiver;	/* Which transceiver to use */
	__u8	autoneg;	/* Enable or disable autonegotiation */
	__u8	mdio_support;	/* MDIO protocols supported.  Read-only.
				 * Not set by all drivers.
				 */
	__u32	maxtxpkt;	/* Tx pkts before generating tx int */
	__u32	maxrxpkt;	/* Rx pkts before generating rx int */
	__u16	speed_hi;       /* The forced speed (upper
				 * bits) in Mbps. Please use
				 * ethtool_cmd_speed()/_set() to
				 * access it */
	__u8	eth_tp_mdix;	/* twisted pair MDI-X status */
	__u8    eth_tp_mdix_ctrl; /* twisted pair MDI-X control, when set,
				   * link should be renegotiated if necessary
				   */
	__u32	lp_advertising;	/* Features the link partner advertises */
	__u32	reserved[2];
};

static inline void ethtool_cmd_speed_set(struct ethtool_cmd *ep,
					 __u32 speed)
{

	ep->speed = (__u16)speed;
	ep->speed_hi = (__u16)(speed >> 16);
}

static inline __u32 ethtool_cmd_speed(const struct ethtool_cmd *ep)
{
	return (ep->speed_hi << 16) | ep->speed;
}

/* Device supports clause 22 register access to PHY or peripherals
 * using the interface defined in <linux/mii.h>.  This should not be
 * set if there are known to be no such peripherals present or if
 * the driver only emulates clause 22 registers for compatibility.
 */
#define ETH_MDIO_SUPPORTS_C22	1

/* Device supports clause 45 register access to PHY or peripherals
 * using the interface defined in <linux/mii.h> and <linux/mdio.h>.
 * This should not be set if there are known to be no such peripherals
 * present.
 */
#define ETH_MDIO_SUPPORTS_C45	2

#define ETHTOOL_FWVERS_LEN	32
#define ETHTOOL_BUSINFO_LEN	32
/* these strings are set to whatever the driver author decides... */
struct ethtool_drvinfo {
	__u32	cmd;
	char	driver[32];	/* driver short name, "tulip", "eepro100" */
	char	version[32];	/* driver version string */
	char	fw_version[ETHTOOL_FWVERS_LEN];	/* firmware version string */
	char	bus_info[ETHTOOL_BUSINFO_LEN];	/* Bus info for this IF. */
				/* For PCI devices, use pci_name(pci_dev). */
	char	reserved1[32];
	char	reserved2[12];
				/*
				 * Some struct members below are filled in
				 * using ops->get_sset_count().  Obtaining
				 * this info from ethtool_drvinfo is now
				 * deprecated; Use ETHTOOL_GSSET_INFO
				 * instead.
				 */
	__u32	n_priv_flags;	/* number of flags valid in ETHTOOL_GPFLAGS */
	__u32	n_stats;	/* number of u64's from ETHTOOL_GSTATS */
	__u32	testinfo_len;
	__u32	eedump_len;	/* Size of data from ETHTOOL_GEEPROM (bytes) */
	__u32	regdump_len;	/* Size of data from ETHTOOL_GREGS (bytes) */
};

#define SOPASS_MAX	6
/* wake-on-lan settings */
struct ethtool_wolinfo {
	__u32	cmd;
	__u32	supported;
	__u32	wolopts;
	__u8	sopass[SOPASS_MAX]; /* SecureOn(tm) password */
};

/* for passing single values */
struct ethtool_value {
	__u32	cmd;
	__u32	data;
};

/* for passing big chunks of data */
struct ethtool_regs {
	__u32	cmd;
	__u32	version; /* driver-specific, indicates different chips/revs */
	__u32	len; /* bytes */
	__u8	data[0];
};

/* for passing EEPROM chunks */
struct ethtool_eeprom {
	__u32	cmd;
	__u32	magic;
	__u32	offset; /* in bytes */
	__u32	len; /* in bytes */
	__u8	data[0];
};

/**
 * struct ethtool_eee - Energy Efficient Ethernet information
 * @cmd: ETHTOOL_{G,S}EEE
 * @supported: Mask of %SUPPORTED_* flags for the speed/duplex combinations
 *	for which there is EEE support.
 * @advertised: Mask of %ADVERTISED_* flags for the speed/duplex combinations
 *	advertised as eee capable.
 * @lp_advertised: Mask of %ADVERTISED_* flags for the speed/duplex
 *	combinations advertised by the link partner as eee capable.
 * @eee_active: Result of the eee auto negotiation.
 * @eee_enabled: EEE configured mode (enabled/disabled).
 * @tx_lpi_enabled: Whether the interface should assert its tx lpi, given
 *	that eee was negotiated.
 * @tx_lpi_timer: Time in microseconds the interface delays prior to asserting
 *	its tx lpi (after reaching 'idle' state). Effective only when eee
 *	was negotiated and tx_lpi_enabled was set.
 */
struct ethtool_eee {
	__u32	cmd;
	__u32	supported;
	__u32	advertised;
	__u32	lp_advertised;
	__u32	eee_active;
	__u32	eee_enabled;
	__u32	tx_lpi_enabled;
	__u32	tx_lpi_timer;
	__u32	reserved[2];
};

/**
 * struct ethtool_modinfo - plugin module eeprom information
 * @cmd: %ETHTOOL_GMODULEINFO
 * @type: Standard the module information conforms to %ETH_MODULE_SFF_xxxx
 * @eeprom_len: Length of the eeprom
 *
 * This structure is used to return the information to
 * properly size memory for a subsequent call to %ETHTOOL_GMODULEEEPROM.
 * The type code indicates the eeprom data format
 */
struct ethtool_modinfo {
	__u32   cmd;
	__u32   type;
	__u32   eeprom_len;
	__u32   reserved[8];
};

/**
 * struct ethtool_coalesce - coalescing parameters for IRQs and stats updates
 * @cmd: ETHTOOL_{G,S}COALESCE
 * @rx_coalesce_usecs: How many usecs to delay an RX interrupt after
 *	a packet arrives.
 * @rx_max_coalesced_frames: Maximum number of packets to receive
 *	before an RX interrupt.
 * @rx_coalesce_usecs_irq: Same as @rx_coalesce_usecs, except that
 *	this value applies while an IRQ is being serviced by the host.
 * @rx_max_coalesced_frames_irq: Same as @rx_max_coalesced_frames,
 *	except that this value applies while an IRQ is being serviced
 *	by the host.
 * @tx_coalesce_usecs: How many usecs to delay a TX interrupt after
 *	a packet is sent.
 * @tx_max_coalesced_frames: Maximum number of packets to be sent
 *	before a TX interrupt.
 * @tx_coalesce_usecs_irq: Same as @tx_coalesce_usecs, except that
 *	this value applies while an IRQ is being serviced by the host.
 * @tx_max_coalesced_frames_irq: Same as @tx_max_coalesced_frames,
 *	except that this value applies while an IRQ is being serviced
 *	by the host.
 * @stats_block_coalesce_usecs: How many usecs to delay in-memory
 *	statistics block updates.  Some drivers do not have an
 *	in-memory statistic block, and in such cases this value is
 *	ignored.  This value must not be zero.
 * @use_adaptive_rx_coalesce: Enable adaptive RX coalescing.
 * @use_adaptive_tx_coalesce: Enable adaptive TX coalescing.
 * @pkt_rate_low: Threshold for low packet rate (packets per second).
 * @rx_coalesce_usecs_low: How many usecs to delay an RX interrupt after
 *	a packet arrives, when the packet rate is below @pkt_rate_low.
 * @rx_max_coalesced_frames_low: Maximum number of packets to be received
 *	before an RX interrupt, when the packet rate is below @pkt_rate_low.
 * @tx_coalesce_usecs_low: How many usecs to delay a TX interrupt after
 *	a packet is sent, when the packet rate is below @pkt_rate_low.
 * @tx_max_coalesced_frames_low: Maximum nuumber of packets to be sent before
 *	a TX interrupt, when the packet rate is below @pkt_rate_low.
 * @pkt_rate_high: Threshold for high packet rate (packets per second).
 * @rx_coalesce_usecs_high: How many usecs to delay an RX interrupt after
 *	a packet arrives, when the packet rate is above @pkt_rate_high.
 * @rx_max_coalesced_frames_high: Maximum number of packets to be received
 *	before an RX interrupt, when the packet rate is above @pkt_rate_high.
 * @tx_coalesce_usecs_high: How many usecs to delay a TX interrupt after
 *	a packet is sent, when the packet rate is above @pkt_rate_high.
 * @tx_max_coalesced_frames_high: Maximum number of packets to be sent before
 *	a TX interrupt, when the packet rate is above @pkt_rate_high.
 * @rate_sample_interval: How often to do adaptive coalescing packet rate
 *	sampling, measured in seconds.  Must not be zero.
 *
 * Each pair of (usecs, max_frames) fields specifies this exit
 * condition for interrupt coalescing:
 *	(usecs > 0 && time_since_first_completion >= usecs) ||
 *	(max_frames > 0 && completed_frames >= max_frames)
 * It is illegal to set both usecs and max_frames to zero as this
 * would cause interrupts to never be generated.  To disable
 * coalescing, set usecs = 0 and max_frames = 1.
 *
 * Some implementations ignore the value of max_frames and use the
 * condition:
 *	time_since_first_completion >= usecs
 * This is deprecated.  Drivers for hardware that does not support
 * counting completions should validate that max_frames == !rx_usecs.
 *
 * Adaptive RX/TX coalescing is an algorithm implemented by some
 * drivers to improve latency under low packet rates and improve
 * throughput under high packet rates.  Some drivers only implement
 * one of RX or TX adaptive coalescing.  Anything not implemented by
 * the driver causes these values to be silently ignored.
 *
 * When the packet rate is below @pkt_rate_high but above
 * @pkt_rate_low (both measured in packets per second) the
 * normal {rx,tx}_* coalescing parameters are used.
 */
struct ethtool_coalesce {
	__u32	cmd;
	__u32	rx_coalesce_usecs;
	__u32	rx_max_coalesced_frames;
	__u32	rx_coalesce_usecs_irq;
	__u32	rx_max_coalesced_frames_irq;
	__u32	tx_coalesce_usecs;
	__u32	tx_max_coalesced_frames;
	__u32	tx_coalesce_usecs_irq;
	__u32	tx_max_coalesced_frames_irq;
	__u32	stats_block_coalesce_usecs;
	__u32	use_adaptive_rx_coalesce;
	__u32	use_adaptive_tx_coalesce;
	__u32	pkt_rate_low;
	__u32	rx_coalesce_usecs_low;
	__u32	rx_max_coalesced_frames_low;
	__u32	tx_coalesce_usecs_low;
	__u32	tx_max_coalesced_frames_low;
	__u32	pkt_rate_high;
	__u32	rx_coalesce_usecs_high;
	__u32	rx_max_coalesced_frames_high;
	__u32	tx_coalesce_usecs_high;
	__u32	tx_max_coalesced_frames_high;
	__u32	rate_sample_interval;
};

/* for configuring RX/TX ring parameters */
struct ethtool_ringparam {
	__u32	cmd;	/* ETHTOOL_{G,S}RINGPARAM */

	/* Read only attributes.  These indicate the maximum number
	 * of pending RX/TX ring entries the driver will allow the
	 * user to set.
	 */
	__u32	rx_max_pending;
	__u32	rx_mini_max_pending;
	__u32	rx_jumbo_max_pending;
	__u32	tx_max_pending;

	/* Values changeable by the user.  The valid values are
	 * in the range 1 to the "*_max_pending" counterpart above.
	 */
	__u32	rx_pending;
	__u32	rx_mini_pending;
	__u32	rx_jumbo_pending;
	__u32	tx_pending;
};

/**
 * struct ethtool_channels - configuring number of network channel
 * @cmd: ETHTOOL_{G,S}CHANNELS
 * @max_rx: Read only. Maximum number of receive channel the driver support.
 * @max_tx: Read only. Maximum number of transmit channel the driver support.
 * @max_other: Read only. Maximum number of other channel the driver support.
 * @max_combined: Read only. Maximum number of combined channel the driver
 *	support. Set of queues RX, TX or other.
 * @rx_count: Valid values are in the range 1 to the max_rx.
 * @tx_count: Valid values are in the range 1 to the max_tx.
 * @other_count: Valid values are in the range 1 to the max_other.
 * @combined_count: Valid values are in the range 1 to the max_combined.
 *
 * This can be used to configure RX, TX and other channels.
 */

struct ethtool_channels {
	__u32	cmd;
	__u32	max_rx;
	__u32	max_tx;
	__u32	max_other;
	__u32	max_combined;
	__u32	rx_count;
	__u32	tx_count;
	__u32	other_count;
	__u32	combined_count;
};

/* for configuring link flow control parameters */
struct ethtool_pauseparam {
	__u32	cmd;	/* ETHTOOL_{G,S}PAUSEPARAM */

	/* If the link is being auto-negotiated (via ethtool_cmd.autoneg
	 * being true) the user may set 'autoneg' here non-zero to have the
	 * pause parameters be auto-negotiated too.  In such a case, the
	 * {rx,tx}_pause values below determine what capabilities are
	 * advertised.
	 *
	 * If 'autoneg' is zero or the link is not being auto-negotiated,
	 * then {rx,tx}_pause force the driver to use/not-use pause
	 * flow control.
	 */
	__u32	autoneg;
	__u32	rx_pause;
	__u32	tx_pause;
};

#define ETH_GSTRING_LEN		32
enum ethtool_stringset {
	ETH_SS_TEST		= 0,
	ETH_SS_STATS,
	ETH_SS_PRIV_FLAGS,
	ETH_SS_NTUPLE_FILTERS,	/* Do not use, GRXNTUPLE is now deprecated */
	ETH_SS_FEATURES,
};

/* for passing string sets for data tagging */
struct ethtool_gstrings {
	__u32	cmd;		/* ETHTOOL_GSTRINGS */
	__u32	string_set;	/* string set id e.c. ETH_SS_TEST, etc*/
	__u32	len;		/* number of strings in the string set */
	__u8	data[0];
};

struct ethtool_sset_info {
	__u32	cmd;		/* ETHTOOL_GSSET_INFO */
	__u32	reserved;
	__u64	sset_mask;	/* input: each bit selects an sset to query */
				/* output: each bit a returned sset */
	__u32	data[0];	/* ETH_SS_xxx count, in order, based on bits
				   in sset_mask.  One bit implies one
				   __u32, two bits implies two
				   __u32's, etc. */
};

/**
 * enum ethtool_test_flags - flags definition of ethtool_test
 * @ETH_TEST_FL_OFFLINE: if set perform online and offline tests, otherwise
 *	only online tests.
 * @ETH_TEST_FL_FAILED: Driver set this flag if test fails.
 * @ETH_TEST_FL_EXTERNAL_LB: Application request to perform external loopback
 *	test.
 * @ETH_TEST_FL_EXTERNAL_LB_DONE: Driver performed the external loopback test
 */

enum ethtool_test_flags {
	ETH_TEST_FL_OFFLINE	= (1 << 0),
	ETH_TEST_FL_FAILED	= (1 << 1),
	ETH_TEST_FL_EXTERNAL_LB	= (1 << 2),
	ETH_TEST_FL_EXTERNAL_LB_DONE	= (1 << 3),
};

/* for requesting NIC test and getting results*/
struct ethtool_test {
	__u32	cmd;		/* ETHTOOL_TEST */
	__u32	flags;		/* ETH_TEST_FL_xxx */
	__u32	reserved;
	__u32	len;		/* result length, in number of u64 elements */
	__u64	data[0];
};

/* for dumping NIC-specific statistics */
struct ethtool_stats {
	__u32	cmd;		/* ETHTOOL_GSTATS */
	__u32	n_stats;	/* number of u64's being returned */
	__u64	data[0];
};

struct ethtool_perm_addr {
	__u32	cmd;		/* ETHTOOL_GPERMADDR */
	__u32	size;
	__u8	data[0];
};

/* boolean flags controlling per-interface behavior characteristics.
 * When reading, the flag indicates whether or not a certain behavior
 * is enabled/present.  When writing, the flag indicates whether
 * or not the driver should turn on (set) or off (clear) a behavior.
 *
 * Some behaviors may read-only (unconditionally absent or present).
 * If such is the case, return EINVAL in the set-flags operation if the
 * flag differs from the read-only value.
 */
enum ethtool_flags {
	ETH_FLAG_TXVLAN		= (1 << 7),	/* TX VLAN offload enabled */
	ETH_FLAG_RXVLAN		= (1 << 8),	/* RX VLAN offload enabled */
	ETH_FLAG_LRO		= (1 << 15),	/* LRO is enabled */
	ETH_FLAG_NTUPLE		= (1 << 27),	/* N-tuple filters enabled */
	ETH_FLAG_RXHASH		= (1 << 28),
};

/* The following structures are for supporting RX network flow
 * classification and RX n-tuple configuration. Note, all multibyte
 * fields, e.g., ip4src, ip4dst, psrc, pdst, spi, etc. are expected to
 * be in network byte order.
 */

/**
 * struct ethtool_tcpip4_spec - flow specification for TCP/IPv4 etc.
 * @ip4src: Source host
 * @ip4dst: Destination host
 * @psrc: Source port
 * @pdst: Destination port
 * @tos: Type-of-service
 *
 * This can be used to specify a TCP/IPv4, UDP/IPv4 or SCTP/IPv4 flow.
 */
struct ethtool_tcpip4_spec {
	__be32	ip4src;
	__be32	ip4dst;
	__be16	psrc;
	__be16	pdst;
	__u8    tos;
};

/**
 * struct ethtool_ah_espip4_spec - flow specification for IPsec/IPv4
 * @ip4src: Source host
 * @ip4dst: Destination host
 * @spi: Security parameters index
 * @tos: Type-of-service
 *
 * This can be used to specify an IPsec transport or tunnel over IPv4.
 */
struct ethtool_ah_espip4_spec {
	__be32	ip4src;
	__be32	ip4dst;
	__be32	spi;
	__u8    tos;
};

#define	ETH_RX_NFC_IP4	1

/**
 * struct ethtool_usrip4_spec - general flow specification for IPv4
 * @ip4src: Source host
 * @ip4dst: Destination host
 * @l4_4_bytes: First 4 bytes of transport (layer 4) header
 * @tos: Type-of-service
 * @ip_ver: Value must be %ETH_RX_NFC_IP4; mask must be 0
 * @proto: Transport protocol number; mask must be 0
 */
struct ethtool_usrip4_spec {
	__be32	ip4src;
	__be32	ip4dst;
	__be32	l4_4_bytes;
	__u8    tos;
	__u8    ip_ver;
	__u8    proto;
};

union ethtool_flow_union {
	struct ethtool_tcpip4_spec		tcp_ip4_spec;
	struct ethtool_tcpip4_spec		udp_ip4_spec;
	struct ethtool_tcpip4_spec		sctp_ip4_spec;
	struct ethtool_ah_espip4_spec		ah_ip4_spec;
	struct ethtool_ah_espip4_spec		esp_ip4_spec;
	struct ethtool_usrip4_spec		usr_ip4_spec;
	struct ethhdr				ether_spec;
	__u8					hdata[60];
};

struct ethtool_flow_ext {
	__be16	vlan_etype;
	__be16	vlan_tci;
	__be32	data[2];
};

/**
 * struct ethtool_rx_flow_spec - classification rule for RX flows
 * @flow_type: Type of match to perform, e.g. %TCP_V4_FLOW
 * @h_u: Flow fields to match (dependent on @flow_type)
 * @h_ext: Additional fields to match
 * @m_u: Masks for flow field bits to be matched
 * @m_ext: Masks for additional field bits to be matched
 *	Note, all additional fields must be ignored unless @flow_type
 *	includes the %FLOW_EXT flag.
 * @ring_cookie: RX ring/queue index to deliver to, or %RX_CLS_FLOW_DISC
 *	if packets should be discarded
 * @location: Location of rule in the table.  Locations must be
 *	numbered such that a flow matching multiple rules will be
 *	classified according to the first (lowest numbered) rule.
 */
struct ethtool_rx_flow_spec {
	__u32		flow_type;
	union ethtool_flow_union h_u;
	struct ethtool_flow_ext h_ext;
	union ethtool_flow_union m_u;
	struct ethtool_flow_ext m_ext;
	__u64		ring_cookie;
	__u32		location;
};
=======
#include <uapi/linux/ethtool.h>
>>>>>>> ddffeb8c

#ifdef CONFIG_COMPAT

struct compat_ethtool_rx_flow_spec {
	u32		flow_type;
	union ethtool_flow_union h_u;
	struct ethtool_flow_ext h_ext;
	union ethtool_flow_union m_u;
	struct ethtool_flow_ext m_ext;
	compat_u64	ring_cookie;
	u32		location;
};

struct compat_ethtool_rxnfc {
	u32				cmd;
	u32				flow_type;
	compat_u64			data;
	struct compat_ethtool_rx_flow_spec fs;
	u32				rule_cnt;
	u32				rule_locs[0];
};

#endif /* CONFIG_COMPAT */

#include <linux/rculist.h>

extern int __ethtool_get_settings(struct net_device *dev,
				  struct ethtool_cmd *cmd);

/**
 * enum ethtool_phys_id_state - indicator state for physical identification
 * @ETHTOOL_ID_INACTIVE: Physical ID indicator should be deactivated
 * @ETHTOOL_ID_ACTIVE: Physical ID indicator should be activated
 * @ETHTOOL_ID_ON: LED should be turned on (used iff %ETHTOOL_ID_ACTIVE
 *	is not supported)
 * @ETHTOOL_ID_OFF: LED should be turned off (used iff %ETHTOOL_ID_ACTIVE
 *	is not supported)
 */
enum ethtool_phys_id_state {
	ETHTOOL_ID_INACTIVE,
	ETHTOOL_ID_ACTIVE,
	ETHTOOL_ID_ON,
	ETHTOOL_ID_OFF
};

struct net_device;

/* Some generic methods drivers may use in their ethtool_ops */
u32 ethtool_op_get_link(struct net_device *dev);
int ethtool_op_get_ts_info(struct net_device *dev, struct ethtool_ts_info *eti);

/**
 * ethtool_rxfh_indir_default - get default value for RX flow hash indirection
 * @index: Index in RX flow hash indirection table
 * @n_rx_rings: Number of RX rings to use
 *
 * This function provides the default policy for RX flow hash indirection.
 */
static inline u32 ethtool_rxfh_indir_default(u32 index, u32 n_rx_rings)
{
	return index % n_rx_rings;
}

/**
 * struct ethtool_ops - optional netdev operations
 * @get_settings: Get various device settings including Ethernet link
 *	settings. The @cmd parameter is expected to have been cleared
 *	before get_settings is called. Returns a negative error code or
 *	zero.
 * @set_settings: Set various device settings including Ethernet link
 *	settings.  Returns a negative error code or zero.
 * @get_drvinfo: Report driver/device information.  Should only set the
 *	@driver, @version, @fw_version and @bus_info fields.  If not
 *	implemented, the @driver and @bus_info fields will be filled in
 *	according to the netdev's parent device.
 * @get_regs_len: Get buffer length required for @get_regs
 * @get_regs: Get device registers
 * @get_wol: Report whether Wake-on-Lan is enabled
 * @set_wol: Turn Wake-on-Lan on or off.  Returns a negative error code
 *	or zero.
 * @get_msglevel: Report driver message level.  This should be the value
 *	of the @msg_enable field used by netif logging functions.
 * @set_msglevel: Set driver message level
 * @nway_reset: Restart autonegotiation.  Returns a negative error code
 *	or zero.
 * @get_link: Report whether physical link is up.  Will only be called if
 *	the netdev is up.  Should usually be set to ethtool_op_get_link(),
 *	which uses netif_carrier_ok().
 * @get_eeprom: Read data from the device EEPROM.
 *	Should fill in the magic field.  Don't need to check len for zero
 *	or wraparound.  Fill in the data argument with the eeprom values
 *	from offset to offset + len.  Update len to the amount read.
 *	Returns an error or zero.
 * @set_eeprom: Write data to the device EEPROM.
 *	Should validate the magic field.  Don't need to check len for zero
 *	or wraparound.  Update len to the amount written.  Returns an error
 *	or zero.
 * @get_coalesce: Get interrupt coalescing parameters.  Returns a negative
 *	error code or zero.
 * @set_coalesce: Set interrupt coalescing parameters.  Returns a negative
 *	error code or zero.
 * @get_ringparam: Report ring sizes
 * @set_ringparam: Set ring sizes.  Returns a negative error code or zero.
 * @get_pauseparam: Report pause parameters
 * @set_pauseparam: Set pause parameters.  Returns a negative error code
 *	or zero.
 * @self_test: Run specified self-tests
 * @get_strings: Return a set of strings that describe the requested objects
 * @set_phys_id: Identify the physical devices, e.g. by flashing an LED
 *	attached to it.  The implementation may update the indicator
 *	asynchronously or synchronously, but in either case it must return
 *	quickly.  It is initially called with the argument %ETHTOOL_ID_ACTIVE,
 *	and must either activate asynchronous updates and return zero, return
 *	a negative error or return a positive frequency for synchronous
 *	indication (e.g. 1 for one on/off cycle per second).  If it returns
 *	a frequency then it will be called again at intervals with the
 *	argument %ETHTOOL_ID_ON or %ETHTOOL_ID_OFF and should set the state of
 *	the indicator accordingly.  Finally, it is called with the argument
 *	%ETHTOOL_ID_INACTIVE and must deactivate the indicator.  Returns a
 *	negative error code or zero.
 * @get_ethtool_stats: Return extended statistics about the device.
 *	This is only useful if the device maintains statistics not
 *	included in &struct rtnl_link_stats64.
 * @begin: Function to be called before any other operation.  Returns a
 *	negative error code or zero.
 * @complete: Function to be called after any other operation except
 *	@begin.  Will be called even if the other operation failed.
 * @get_priv_flags: Report driver-specific feature flags.
 * @set_priv_flags: Set driver-specific feature flags.  Returns a negative
 *	error code or zero.
 * @get_sset_count: Get number of strings that @get_strings will write.
 * @get_rxnfc: Get RX flow classification rules.  Returns a negative
 *	error code or zero.
 * @set_rxnfc: Set RX flow classification rules.  Returns a negative
 *	error code or zero.
 * @flash_device: Write a firmware image to device's flash memory.
 *	Returns a negative error code or zero.
 * @reset: Reset (part of) the device, as specified by a bitmask of
 *	flags from &enum ethtool_reset_flags.  Returns a negative
 *	error code or zero.
 * @get_rxfh_indir_size: Get the size of the RX flow hash indirection table.
 *	Returns zero if not supported for this specific device.
 * @get_rxfh_indir: Get the contents of the RX flow hash indirection table.
 *	Will not be called if @get_rxfh_indir_size returns zero.
 *	Returns a negative error code or zero.
 * @set_rxfh_indir: Set the contents of the RX flow hash indirection table.
 *	Will not be called if @get_rxfh_indir_size returns zero.
 *	Returns a negative error code or zero.
 * @get_channels: Get number of channels.
 * @set_channels: Set number of channels.  Returns a negative error code or
 *	zero.
 * @get_dump_flag: Get dump flag indicating current dump length, version,
 * 		   and flag of the device.
 * @get_dump_data: Get dump data.
 * @set_dump: Set dump specific flags to the device.
 * @get_ts_info: Get the time stamping and PTP hardware clock capabilities.
 *	Drivers supporting transmit time stamps in software should set this to
 *	ethtool_op_get_ts_info().
 * @get_module_info: Get the size and type of the eeprom contained within
 *	a plug-in module.
 * @get_module_eeprom: Get the eeprom information from the plug-in module
 * @get_eee: Get Energy-Efficient (EEE) supported and status.
 * @set_eee: Set EEE status (enable/disable) as well as LPI timers.
 *
 * All operations are optional (i.e. the function pointer may be set
 * to %NULL) and callers must take this into account.  Callers must
 * hold the RTNL lock.
 *
 * See the structures used by these operations for further documentation.
 *
 * See &struct net_device and &struct net_device_ops for documentation
 * of the generic netdev features interface.
 */
struct ethtool_ops {
	int	(*get_settings)(struct net_device *, struct ethtool_cmd *);
	int	(*set_settings)(struct net_device *, struct ethtool_cmd *);
	void	(*get_drvinfo)(struct net_device *, struct ethtool_drvinfo *);
	int	(*get_regs_len)(struct net_device *);
	void	(*get_regs)(struct net_device *, struct ethtool_regs *, void *);
	void	(*get_wol)(struct net_device *, struct ethtool_wolinfo *);
	int	(*set_wol)(struct net_device *, struct ethtool_wolinfo *);
	u32	(*get_msglevel)(struct net_device *);
	void	(*set_msglevel)(struct net_device *, u32);
	int	(*nway_reset)(struct net_device *);
	u32	(*get_link)(struct net_device *);
	int	(*get_eeprom_len)(struct net_device *);
	int	(*get_eeprom)(struct net_device *,
			      struct ethtool_eeprom *, u8 *);
	int	(*set_eeprom)(struct net_device *,
			      struct ethtool_eeprom *, u8 *);
	int	(*get_coalesce)(struct net_device *, struct ethtool_coalesce *);
	int	(*set_coalesce)(struct net_device *, struct ethtool_coalesce *);
	void	(*get_ringparam)(struct net_device *,
				 struct ethtool_ringparam *);
	int	(*set_ringparam)(struct net_device *,
				 struct ethtool_ringparam *);
	void	(*get_pauseparam)(struct net_device *,
				  struct ethtool_pauseparam*);
	int	(*set_pauseparam)(struct net_device *,
				  struct ethtool_pauseparam*);
	void	(*self_test)(struct net_device *, struct ethtool_test *, u64 *);
	void	(*get_strings)(struct net_device *, u32 stringset, u8 *);
	int	(*set_phys_id)(struct net_device *, enum ethtool_phys_id_state);
	void	(*get_ethtool_stats)(struct net_device *,
				     struct ethtool_stats *, u64 *);
	int	(*begin)(struct net_device *);
	void	(*complete)(struct net_device *);
	u32	(*get_priv_flags)(struct net_device *);
	int	(*set_priv_flags)(struct net_device *, u32);
	int	(*get_sset_count)(struct net_device *, int);
	int	(*get_rxnfc)(struct net_device *,
			     struct ethtool_rxnfc *, u32 *rule_locs);
	int	(*set_rxnfc)(struct net_device *, struct ethtool_rxnfc *);
	int	(*flash_device)(struct net_device *, struct ethtool_flash *);
	int	(*reset)(struct net_device *, u32 *);
	u32	(*get_rxfh_indir_size)(struct net_device *);
	int	(*get_rxfh_indir)(struct net_device *, u32 *);
	int	(*set_rxfh_indir)(struct net_device *, const u32 *);
	void	(*get_channels)(struct net_device *, struct ethtool_channels *);
	int	(*set_channels)(struct net_device *, struct ethtool_channels *);
	int	(*get_dump_flag)(struct net_device *, struct ethtool_dump *);
	int	(*get_dump_data)(struct net_device *,
				 struct ethtool_dump *, void *);
	int	(*set_dump)(struct net_device *, struct ethtool_dump *);
	int	(*get_ts_info)(struct net_device *, struct ethtool_ts_info *);
	int     (*get_module_info)(struct net_device *,
				   struct ethtool_modinfo *);
	int     (*get_module_eeprom)(struct net_device *,
				     struct ethtool_eeprom *, u8 *);
	int	(*get_eee)(struct net_device *, struct ethtool_eee *);
	int	(*set_eee)(struct net_device *, struct ethtool_eee *);


};
<<<<<<< HEAD
#endif /* __KERNEL__ */

/* CMDs currently supported */
#define ETHTOOL_GSET		0x00000001 /* Get settings. */
#define ETHTOOL_SSET		0x00000002 /* Set settings. */
#define ETHTOOL_GDRVINFO	0x00000003 /* Get driver info. */
#define ETHTOOL_GREGS		0x00000004 /* Get NIC registers. */
#define ETHTOOL_GWOL		0x00000005 /* Get wake-on-lan options. */
#define ETHTOOL_SWOL		0x00000006 /* Set wake-on-lan options. */
#define ETHTOOL_GMSGLVL		0x00000007 /* Get driver message level */
#define ETHTOOL_SMSGLVL		0x00000008 /* Set driver msg level. */
#define ETHTOOL_NWAY_RST	0x00000009 /* Restart autonegotiation. */
/* Get link status for host, i.e. whether the interface *and* the
 * physical port (if there is one) are up (ethtool_value). */
#define ETHTOOL_GLINK		0x0000000a
#define ETHTOOL_GEEPROM		0x0000000b /* Get EEPROM data */
#define ETHTOOL_SEEPROM		0x0000000c /* Set EEPROM data. */
#define ETHTOOL_GCOALESCE	0x0000000e /* Get coalesce config */
#define ETHTOOL_SCOALESCE	0x0000000f /* Set coalesce config. */
#define ETHTOOL_GRINGPARAM	0x00000010 /* Get ring parameters */
#define ETHTOOL_SRINGPARAM	0x00000011 /* Set ring parameters. */
#define ETHTOOL_GPAUSEPARAM	0x00000012 /* Get pause parameters */
#define ETHTOOL_SPAUSEPARAM	0x00000013 /* Set pause parameters. */
#define ETHTOOL_GRXCSUM		0x00000014 /* Get RX hw csum enable (ethtool_value) */
#define ETHTOOL_SRXCSUM		0x00000015 /* Set RX hw csum enable (ethtool_value) */
#define ETHTOOL_GTXCSUM		0x00000016 /* Get TX hw csum enable (ethtool_value) */
#define ETHTOOL_STXCSUM		0x00000017 /* Set TX hw csum enable (ethtool_value) */
#define ETHTOOL_GSG		0x00000018 /* Get scatter-gather enable
					    * (ethtool_value) */
#define ETHTOOL_SSG		0x00000019 /* Set scatter-gather enable
					    * (ethtool_value). */
#define ETHTOOL_TEST		0x0000001a /* execute NIC self-test. */
#define ETHTOOL_GSTRINGS	0x0000001b /* get specified string set */
#define ETHTOOL_PHYS_ID		0x0000001c /* identify the NIC */
#define ETHTOOL_GSTATS		0x0000001d /* get NIC-specific statistics */
#define ETHTOOL_GTSO		0x0000001e /* Get TSO enable (ethtool_value) */
#define ETHTOOL_STSO		0x0000001f /* Set TSO enable (ethtool_value) */
#define ETHTOOL_GPERMADDR	0x00000020 /* Get permanent hardware address */
#define ETHTOOL_GUFO		0x00000021 /* Get UFO enable (ethtool_value) */
#define ETHTOOL_SUFO		0x00000022 /* Set UFO enable (ethtool_value) */
#define ETHTOOL_GGSO		0x00000023 /* Get GSO enable (ethtool_value) */
#define ETHTOOL_SGSO		0x00000024 /* Set GSO enable (ethtool_value) */
#define ETHTOOL_GFLAGS		0x00000025 /* Get flags bitmap(ethtool_value) */
#define ETHTOOL_SFLAGS		0x00000026 /* Set flags bitmap(ethtool_value) */
#define ETHTOOL_GPFLAGS		0x00000027 /* Get driver-private flags bitmap */
#define ETHTOOL_SPFLAGS		0x00000028 /* Set driver-private flags bitmap */

#define ETHTOOL_GRXFH		0x00000029 /* Get RX flow hash configuration */
#define ETHTOOL_SRXFH		0x0000002a /* Set RX flow hash configuration */
#define ETHTOOL_GGRO		0x0000002b /* Get GRO enable (ethtool_value) */
#define ETHTOOL_SGRO		0x0000002c /* Set GRO enable (ethtool_value) */
#define ETHTOOL_GRXRINGS	0x0000002d /* Get RX rings available for LB */
#define ETHTOOL_GRXCLSRLCNT	0x0000002e /* Get RX class rule count */
#define ETHTOOL_GRXCLSRULE	0x0000002f /* Get RX classification rule */
#define ETHTOOL_GRXCLSRLALL	0x00000030 /* Get all RX classification rule */
#define ETHTOOL_SRXCLSRLDEL	0x00000031 /* Delete RX classification rule */
#define ETHTOOL_SRXCLSRLINS	0x00000032 /* Insert RX classification rule */
#define ETHTOOL_FLASHDEV	0x00000033 /* Flash firmware to device */
#define ETHTOOL_RESET		0x00000034 /* Reset hardware */
#define ETHTOOL_SRXNTUPLE	0x00000035 /* Add an n-tuple filter to device */
#define ETHTOOL_GRXNTUPLE	0x00000036 /* deprecated */
#define ETHTOOL_GSSET_INFO	0x00000037 /* Get string set info */
#define ETHTOOL_GRXFHINDIR	0x00000038 /* Get RX flow hash indir'n table */
#define ETHTOOL_SRXFHINDIR	0x00000039 /* Set RX flow hash indir'n table */

#define ETHTOOL_GFEATURES	0x0000003a /* Get device offload settings */
#define ETHTOOL_SFEATURES	0x0000003b /* Change device offload settings */
#define ETHTOOL_GCHANNELS	0x0000003c /* Get no of channels */
#define ETHTOOL_SCHANNELS	0x0000003d /* Set no of channels */
#define ETHTOOL_SET_DUMP	0x0000003e /* Set dump settings */
#define ETHTOOL_GET_DUMP_FLAG	0x0000003f /* Get dump settings */
#define ETHTOOL_GET_DUMP_DATA	0x00000040 /* Get dump data */
#define ETHTOOL_GET_TS_INFO	0x00000041 /* Get time stamping and PHC info */
#define ETHTOOL_GMODULEINFO	0x00000042 /* Get plug-in module information */
#define ETHTOOL_GMODULEEEPROM	0x00000043 /* Get plug-in module eeprom */
#define ETHTOOL_GEEE		0x00000044 /* Get EEE settings */
#define ETHTOOL_SEEE		0x00000045 /* Set EEE settings */

/* compatibility with older code */
#define SPARC_ETH_GSET		ETHTOOL_GSET
#define SPARC_ETH_SSET		ETHTOOL_SSET

/* Indicates what features are supported by the interface. */
#define SUPPORTED_10baseT_Half		(1 << 0)
#define SUPPORTED_10baseT_Full		(1 << 1)
#define SUPPORTED_100baseT_Half		(1 << 2)
#define SUPPORTED_100baseT_Full		(1 << 3)
#define SUPPORTED_1000baseT_Half	(1 << 4)
#define SUPPORTED_1000baseT_Full	(1 << 5)
#define SUPPORTED_Autoneg		(1 << 6)
#define SUPPORTED_TP			(1 << 7)
#define SUPPORTED_AUI			(1 << 8)
#define SUPPORTED_MII			(1 << 9)
#define SUPPORTED_FIBRE			(1 << 10)
#define SUPPORTED_BNC			(1 << 11)
#define SUPPORTED_10000baseT_Full	(1 << 12)
#define SUPPORTED_Pause			(1 << 13)
#define SUPPORTED_Asym_Pause		(1 << 14)
#define SUPPORTED_2500baseX_Full	(1 << 15)
#define SUPPORTED_Backplane		(1 << 16)
#define SUPPORTED_1000baseKX_Full	(1 << 17)
#define SUPPORTED_10000baseKX4_Full	(1 << 18)
#define SUPPORTED_10000baseKR_Full	(1 << 19)
#define SUPPORTED_10000baseR_FEC	(1 << 20)
#define SUPPORTED_20000baseMLD2_Full	(1 << 21)
#define SUPPORTED_20000baseKR2_Full	(1 << 22)
#define SUPPORTED_40000baseKR4_Full	(1 << 23)
#define SUPPORTED_40000baseCR4_Full	(1 << 24)
#define SUPPORTED_40000baseSR4_Full	(1 << 25)
#define SUPPORTED_40000baseLR4_Full	(1 << 26)

/* Indicates what features are advertised by the interface. */
#define ADVERTISED_10baseT_Half		(1 << 0)
#define ADVERTISED_10baseT_Full		(1 << 1)
#define ADVERTISED_100baseT_Half	(1 << 2)
#define ADVERTISED_100baseT_Full	(1 << 3)
#define ADVERTISED_1000baseT_Half	(1 << 4)
#define ADVERTISED_1000baseT_Full	(1 << 5)
#define ADVERTISED_Autoneg		(1 << 6)
#define ADVERTISED_TP			(1 << 7)
#define ADVERTISED_AUI			(1 << 8)
#define ADVERTISED_MII			(1 << 9)
#define ADVERTISED_FIBRE		(1 << 10)
#define ADVERTISED_BNC			(1 << 11)
#define ADVERTISED_10000baseT_Full	(1 << 12)
#define ADVERTISED_Pause		(1 << 13)
#define ADVERTISED_Asym_Pause		(1 << 14)
#define ADVERTISED_2500baseX_Full	(1 << 15)
#define ADVERTISED_Backplane		(1 << 16)
#define ADVERTISED_1000baseKX_Full	(1 << 17)
#define ADVERTISED_10000baseKX4_Full	(1 << 18)
#define ADVERTISED_10000baseKR_Full	(1 << 19)
#define ADVERTISED_10000baseR_FEC	(1 << 20)
#define ADVERTISED_20000baseMLD2_Full	(1 << 21)
#define ADVERTISED_20000baseKR2_Full	(1 << 22)
#define ADVERTISED_40000baseKR4_Full	(1 << 23)
#define ADVERTISED_40000baseCR4_Full	(1 << 24)
#define ADVERTISED_40000baseSR4_Full	(1 << 25)
#define ADVERTISED_40000baseLR4_Full	(1 << 26)

/* The following are all involved in forcing a particular link
 * mode for the device for setting things.  When getting the
 * devices settings, these indicate the current mode and whether
 * it was forced up into this mode or autonegotiated.
 */

/* The forced speed, 10Mb, 100Mb, gigabit, 2.5Gb, 10GbE. */
#define SPEED_10		10
#define SPEED_100		100
#define SPEED_1000		1000
#define SPEED_2500		2500
#define SPEED_10000		10000
#define SPEED_UNKNOWN		-1

/* Duplex, half or full. */
#define DUPLEX_HALF		0x00
#define DUPLEX_FULL		0x01
#define DUPLEX_UNKNOWN		0xff

/* Which connector port. */
#define PORT_TP			0x00
#define PORT_AUI		0x01
#define PORT_MII		0x02
#define PORT_FIBRE		0x03
#define PORT_BNC		0x04
#define PORT_DA			0x05
#define PORT_NONE		0xef
#define PORT_OTHER		0xff

/* Which transceiver to use. */
#define XCVR_INTERNAL		0x00
#define XCVR_EXTERNAL		0x01
#define XCVR_DUMMY1		0x02
#define XCVR_DUMMY2		0x03
#define XCVR_DUMMY3		0x04

/* Enable or disable autonegotiation.  If this is set to enable,
 * the forced link modes above are completely ignored.
 */
#define AUTONEG_DISABLE		0x00
#define AUTONEG_ENABLE		0x01

/* MDI or MDI-X status/control - if MDI/MDI_X/AUTO is set then
 * the driver is required to renegotiate link
 */
#define ETH_TP_MDI_INVALID	0x00 /* status: unknown; control: unsupported */
#define ETH_TP_MDI		0x01 /* status: MDI;     control: force MDI */
#define ETH_TP_MDI_X		0x02 /* status: MDI-X;   control: force MDI-X */
#define ETH_TP_MDI_AUTO		0x03 /*                  control: auto-select */

/* Wake-On-Lan options. */
#define WAKE_PHY		(1 << 0)
#define WAKE_UCAST		(1 << 1)
#define WAKE_MCAST		(1 << 2)
#define WAKE_BCAST		(1 << 3)
#define WAKE_ARP		(1 << 4)
#define WAKE_MAGIC		(1 << 5)
#define WAKE_MAGICSECURE	(1 << 6) /* only meaningful if WAKE_MAGIC */

/* L2-L4 network traffic flow types */
#define	TCP_V4_FLOW	0x01	/* hash or spec (tcp_ip4_spec) */
#define	UDP_V4_FLOW	0x02	/* hash or spec (udp_ip4_spec) */
#define	SCTP_V4_FLOW	0x03	/* hash or spec (sctp_ip4_spec) */
#define	AH_ESP_V4_FLOW	0x04	/* hash only */
#define	TCP_V6_FLOW	0x05	/* hash only */
#define	UDP_V6_FLOW	0x06	/* hash only */
#define	SCTP_V6_FLOW	0x07	/* hash only */
#define	AH_ESP_V6_FLOW	0x08	/* hash only */
#define	AH_V4_FLOW	0x09	/* hash or spec (ah_ip4_spec) */
#define	ESP_V4_FLOW	0x0a	/* hash or spec (esp_ip4_spec) */
#define	AH_V6_FLOW	0x0b	/* hash only */
#define	ESP_V6_FLOW	0x0c	/* hash only */
#define	IP_USER_FLOW	0x0d	/* spec only (usr_ip4_spec) */
#define	IPV4_FLOW	0x10	/* hash only */
#define	IPV6_FLOW	0x11	/* hash only */
#define	ETHER_FLOW	0x12	/* spec only (ether_spec) */
/* Flag to enable additional fields in struct ethtool_rx_flow_spec */
#define	FLOW_EXT	0x80000000

/* L3-L4 network traffic flow hash options */
#define	RXH_L2DA	(1 << 1)
#define	RXH_VLAN	(1 << 2)
#define	RXH_L3_PROTO	(1 << 3)
#define	RXH_IP_SRC	(1 << 4)
#define	RXH_IP_DST	(1 << 5)
#define	RXH_L4_B_0_1	(1 << 6) /* src port in case of TCP/UDP/SCTP */
#define	RXH_L4_B_2_3	(1 << 7) /* dst port in case of TCP/UDP/SCTP */
#define	RXH_DISCARD	(1 << 31)

#define	RX_CLS_FLOW_DISC	0xffffffffffffffffULL

/* Special RX classification rule insert location values */
#define RX_CLS_LOC_SPECIAL	0x80000000	/* flag */
#define RX_CLS_LOC_ANY		0xffffffff
#define RX_CLS_LOC_FIRST	0xfffffffe
#define RX_CLS_LOC_LAST		0xfffffffd

/* EEPROM Standards for plug in modules */
#define ETH_MODULE_SFF_8079		0x1
#define ETH_MODULE_SFF_8079_LEN		256
#define ETH_MODULE_SFF_8472		0x2
#define ETH_MODULE_SFF_8472_LEN		512

/* Reset flags */
/* The reset() operation must clear the flags for the components which
 * were actually reset.  On successful return, the flags indicate the
 * components which were not reset, either because they do not exist
 * in the hardware or because they cannot be reset independently.  The
 * driver must never reset any components that were not requested.
 */
enum ethtool_reset_flags {
	/* These flags represent components dedicated to the interface
	 * the command is addressed to.  Shift any flag left by
	 * ETH_RESET_SHARED_SHIFT to reset a shared component of the
	 * same type.
	 */
	ETH_RESET_MGMT		= 1 << 0,	/* Management processor */
	ETH_RESET_IRQ		= 1 << 1,	/* Interrupt requester */
	ETH_RESET_DMA		= 1 << 2,	/* DMA engine */
	ETH_RESET_FILTER	= 1 << 3,	/* Filtering/flow direction */
	ETH_RESET_OFFLOAD	= 1 << 4,	/* Protocol offload */
	ETH_RESET_MAC		= 1 << 5,	/* Media access controller */
	ETH_RESET_PHY		= 1 << 6,	/* Transceiver/PHY */
	ETH_RESET_RAM		= 1 << 7,	/* RAM shared between
						 * multiple components */

	ETH_RESET_DEDICATED	= 0x0000ffff,	/* All components dedicated to
						 * this interface */
	ETH_RESET_ALL		= 0xffffffff,	/* All components used by this
						 * interface, even if shared */
};
#define ETH_RESET_SHARED_SHIFT	16

=======
>>>>>>> ddffeb8c
#endif /* _LINUX_ETHTOOL_H */<|MERGE_RESOLUTION|>--- conflicted
+++ resolved
@@ -13,531 +13,7 @@
 #define _LINUX_ETHTOOL_H
 
 #include <linux/compat.h>
-<<<<<<< HEAD
-#endif
-#include <linux/types.h>
-#include <linux/if_ether.h>
-
-/* This should work for both 32 and 64 bit userland. */
-struct ethtool_cmd {
-	__u32	cmd;
-	__u32	supported;	/* Features this interface supports */
-	__u32	advertising;	/* Features this interface advertises */
-	__u16	speed;	        /* The forced speed (lower bits) in
-				 * Mbps. Please use
-				 * ethtool_cmd_speed()/_set() to
-				 * access it */
-	__u8	duplex;		/* Duplex, half or full */
-	__u8	port;		/* Which connector port */
-	__u8	phy_address;	/* MDIO PHY address (PRTAD for clause 45).
-				 * May be read-only or read-write
-				 * depending on the driver.
-				 */
-	__u8	transceiver;	/* Which transceiver to use */
-	__u8	autoneg;	/* Enable or disable autonegotiation */
-	__u8	mdio_support;	/* MDIO protocols supported.  Read-only.
-				 * Not set by all drivers.
-				 */
-	__u32	maxtxpkt;	/* Tx pkts before generating tx int */
-	__u32	maxrxpkt;	/* Rx pkts before generating rx int */
-	__u16	speed_hi;       /* The forced speed (upper
-				 * bits) in Mbps. Please use
-				 * ethtool_cmd_speed()/_set() to
-				 * access it */
-	__u8	eth_tp_mdix;	/* twisted pair MDI-X status */
-	__u8    eth_tp_mdix_ctrl; /* twisted pair MDI-X control, when set,
-				   * link should be renegotiated if necessary
-				   */
-	__u32	lp_advertising;	/* Features the link partner advertises */
-	__u32	reserved[2];
-};
-
-static inline void ethtool_cmd_speed_set(struct ethtool_cmd *ep,
-					 __u32 speed)
-{
-
-	ep->speed = (__u16)speed;
-	ep->speed_hi = (__u16)(speed >> 16);
-}
-
-static inline __u32 ethtool_cmd_speed(const struct ethtool_cmd *ep)
-{
-	return (ep->speed_hi << 16) | ep->speed;
-}
-
-/* Device supports clause 22 register access to PHY or peripherals
- * using the interface defined in <linux/mii.h>.  This should not be
- * set if there are known to be no such peripherals present or if
- * the driver only emulates clause 22 registers for compatibility.
- */
-#define ETH_MDIO_SUPPORTS_C22	1
-
-/* Device supports clause 45 register access to PHY or peripherals
- * using the interface defined in <linux/mii.h> and <linux/mdio.h>.
- * This should not be set if there are known to be no such peripherals
- * present.
- */
-#define ETH_MDIO_SUPPORTS_C45	2
-
-#define ETHTOOL_FWVERS_LEN	32
-#define ETHTOOL_BUSINFO_LEN	32
-/* these strings are set to whatever the driver author decides... */
-struct ethtool_drvinfo {
-	__u32	cmd;
-	char	driver[32];	/* driver short name, "tulip", "eepro100" */
-	char	version[32];	/* driver version string */
-	char	fw_version[ETHTOOL_FWVERS_LEN];	/* firmware version string */
-	char	bus_info[ETHTOOL_BUSINFO_LEN];	/* Bus info for this IF. */
-				/* For PCI devices, use pci_name(pci_dev). */
-	char	reserved1[32];
-	char	reserved2[12];
-				/*
-				 * Some struct members below are filled in
-				 * using ops->get_sset_count().  Obtaining
-				 * this info from ethtool_drvinfo is now
-				 * deprecated; Use ETHTOOL_GSSET_INFO
-				 * instead.
-				 */
-	__u32	n_priv_flags;	/* number of flags valid in ETHTOOL_GPFLAGS */
-	__u32	n_stats;	/* number of u64's from ETHTOOL_GSTATS */
-	__u32	testinfo_len;
-	__u32	eedump_len;	/* Size of data from ETHTOOL_GEEPROM (bytes) */
-	__u32	regdump_len;	/* Size of data from ETHTOOL_GREGS (bytes) */
-};
-
-#define SOPASS_MAX	6
-/* wake-on-lan settings */
-struct ethtool_wolinfo {
-	__u32	cmd;
-	__u32	supported;
-	__u32	wolopts;
-	__u8	sopass[SOPASS_MAX]; /* SecureOn(tm) password */
-};
-
-/* for passing single values */
-struct ethtool_value {
-	__u32	cmd;
-	__u32	data;
-};
-
-/* for passing big chunks of data */
-struct ethtool_regs {
-	__u32	cmd;
-	__u32	version; /* driver-specific, indicates different chips/revs */
-	__u32	len; /* bytes */
-	__u8	data[0];
-};
-
-/* for passing EEPROM chunks */
-struct ethtool_eeprom {
-	__u32	cmd;
-	__u32	magic;
-	__u32	offset; /* in bytes */
-	__u32	len; /* in bytes */
-	__u8	data[0];
-};
-
-/**
- * struct ethtool_eee - Energy Efficient Ethernet information
- * @cmd: ETHTOOL_{G,S}EEE
- * @supported: Mask of %SUPPORTED_* flags for the speed/duplex combinations
- *	for which there is EEE support.
- * @advertised: Mask of %ADVERTISED_* flags for the speed/duplex combinations
- *	advertised as eee capable.
- * @lp_advertised: Mask of %ADVERTISED_* flags for the speed/duplex
- *	combinations advertised by the link partner as eee capable.
- * @eee_active: Result of the eee auto negotiation.
- * @eee_enabled: EEE configured mode (enabled/disabled).
- * @tx_lpi_enabled: Whether the interface should assert its tx lpi, given
- *	that eee was negotiated.
- * @tx_lpi_timer: Time in microseconds the interface delays prior to asserting
- *	its tx lpi (after reaching 'idle' state). Effective only when eee
- *	was negotiated and tx_lpi_enabled was set.
- */
-struct ethtool_eee {
-	__u32	cmd;
-	__u32	supported;
-	__u32	advertised;
-	__u32	lp_advertised;
-	__u32	eee_active;
-	__u32	eee_enabled;
-	__u32	tx_lpi_enabled;
-	__u32	tx_lpi_timer;
-	__u32	reserved[2];
-};
-
-/**
- * struct ethtool_modinfo - plugin module eeprom information
- * @cmd: %ETHTOOL_GMODULEINFO
- * @type: Standard the module information conforms to %ETH_MODULE_SFF_xxxx
- * @eeprom_len: Length of the eeprom
- *
- * This structure is used to return the information to
- * properly size memory for a subsequent call to %ETHTOOL_GMODULEEEPROM.
- * The type code indicates the eeprom data format
- */
-struct ethtool_modinfo {
-	__u32   cmd;
-	__u32   type;
-	__u32   eeprom_len;
-	__u32   reserved[8];
-};
-
-/**
- * struct ethtool_coalesce - coalescing parameters for IRQs and stats updates
- * @cmd: ETHTOOL_{G,S}COALESCE
- * @rx_coalesce_usecs: How many usecs to delay an RX interrupt after
- *	a packet arrives.
- * @rx_max_coalesced_frames: Maximum number of packets to receive
- *	before an RX interrupt.
- * @rx_coalesce_usecs_irq: Same as @rx_coalesce_usecs, except that
- *	this value applies while an IRQ is being serviced by the host.
- * @rx_max_coalesced_frames_irq: Same as @rx_max_coalesced_frames,
- *	except that this value applies while an IRQ is being serviced
- *	by the host.
- * @tx_coalesce_usecs: How many usecs to delay a TX interrupt after
- *	a packet is sent.
- * @tx_max_coalesced_frames: Maximum number of packets to be sent
- *	before a TX interrupt.
- * @tx_coalesce_usecs_irq: Same as @tx_coalesce_usecs, except that
- *	this value applies while an IRQ is being serviced by the host.
- * @tx_max_coalesced_frames_irq: Same as @tx_max_coalesced_frames,
- *	except that this value applies while an IRQ is being serviced
- *	by the host.
- * @stats_block_coalesce_usecs: How many usecs to delay in-memory
- *	statistics block updates.  Some drivers do not have an
- *	in-memory statistic block, and in such cases this value is
- *	ignored.  This value must not be zero.
- * @use_adaptive_rx_coalesce: Enable adaptive RX coalescing.
- * @use_adaptive_tx_coalesce: Enable adaptive TX coalescing.
- * @pkt_rate_low: Threshold for low packet rate (packets per second).
- * @rx_coalesce_usecs_low: How many usecs to delay an RX interrupt after
- *	a packet arrives, when the packet rate is below @pkt_rate_low.
- * @rx_max_coalesced_frames_low: Maximum number of packets to be received
- *	before an RX interrupt, when the packet rate is below @pkt_rate_low.
- * @tx_coalesce_usecs_low: How many usecs to delay a TX interrupt after
- *	a packet is sent, when the packet rate is below @pkt_rate_low.
- * @tx_max_coalesced_frames_low: Maximum nuumber of packets to be sent before
- *	a TX interrupt, when the packet rate is below @pkt_rate_low.
- * @pkt_rate_high: Threshold for high packet rate (packets per second).
- * @rx_coalesce_usecs_high: How many usecs to delay an RX interrupt after
- *	a packet arrives, when the packet rate is above @pkt_rate_high.
- * @rx_max_coalesced_frames_high: Maximum number of packets to be received
- *	before an RX interrupt, when the packet rate is above @pkt_rate_high.
- * @tx_coalesce_usecs_high: How many usecs to delay a TX interrupt after
- *	a packet is sent, when the packet rate is above @pkt_rate_high.
- * @tx_max_coalesced_frames_high: Maximum number of packets to be sent before
- *	a TX interrupt, when the packet rate is above @pkt_rate_high.
- * @rate_sample_interval: How often to do adaptive coalescing packet rate
- *	sampling, measured in seconds.  Must not be zero.
- *
- * Each pair of (usecs, max_frames) fields specifies this exit
- * condition for interrupt coalescing:
- *	(usecs > 0 && time_since_first_completion >= usecs) ||
- *	(max_frames > 0 && completed_frames >= max_frames)
- * It is illegal to set both usecs and max_frames to zero as this
- * would cause interrupts to never be generated.  To disable
- * coalescing, set usecs = 0 and max_frames = 1.
- *
- * Some implementations ignore the value of max_frames and use the
- * condition:
- *	time_since_first_completion >= usecs
- * This is deprecated.  Drivers for hardware that does not support
- * counting completions should validate that max_frames == !rx_usecs.
- *
- * Adaptive RX/TX coalescing is an algorithm implemented by some
- * drivers to improve latency under low packet rates and improve
- * throughput under high packet rates.  Some drivers only implement
- * one of RX or TX adaptive coalescing.  Anything not implemented by
- * the driver causes these values to be silently ignored.
- *
- * When the packet rate is below @pkt_rate_high but above
- * @pkt_rate_low (both measured in packets per second) the
- * normal {rx,tx}_* coalescing parameters are used.
- */
-struct ethtool_coalesce {
-	__u32	cmd;
-	__u32	rx_coalesce_usecs;
-	__u32	rx_max_coalesced_frames;
-	__u32	rx_coalesce_usecs_irq;
-	__u32	rx_max_coalesced_frames_irq;
-	__u32	tx_coalesce_usecs;
-	__u32	tx_max_coalesced_frames;
-	__u32	tx_coalesce_usecs_irq;
-	__u32	tx_max_coalesced_frames_irq;
-	__u32	stats_block_coalesce_usecs;
-	__u32	use_adaptive_rx_coalesce;
-	__u32	use_adaptive_tx_coalesce;
-	__u32	pkt_rate_low;
-	__u32	rx_coalesce_usecs_low;
-	__u32	rx_max_coalesced_frames_low;
-	__u32	tx_coalesce_usecs_low;
-	__u32	tx_max_coalesced_frames_low;
-	__u32	pkt_rate_high;
-	__u32	rx_coalesce_usecs_high;
-	__u32	rx_max_coalesced_frames_high;
-	__u32	tx_coalesce_usecs_high;
-	__u32	tx_max_coalesced_frames_high;
-	__u32	rate_sample_interval;
-};
-
-/* for configuring RX/TX ring parameters */
-struct ethtool_ringparam {
-	__u32	cmd;	/* ETHTOOL_{G,S}RINGPARAM */
-
-	/* Read only attributes.  These indicate the maximum number
-	 * of pending RX/TX ring entries the driver will allow the
-	 * user to set.
-	 */
-	__u32	rx_max_pending;
-	__u32	rx_mini_max_pending;
-	__u32	rx_jumbo_max_pending;
-	__u32	tx_max_pending;
-
-	/* Values changeable by the user.  The valid values are
-	 * in the range 1 to the "*_max_pending" counterpart above.
-	 */
-	__u32	rx_pending;
-	__u32	rx_mini_pending;
-	__u32	rx_jumbo_pending;
-	__u32	tx_pending;
-};
-
-/**
- * struct ethtool_channels - configuring number of network channel
- * @cmd: ETHTOOL_{G,S}CHANNELS
- * @max_rx: Read only. Maximum number of receive channel the driver support.
- * @max_tx: Read only. Maximum number of transmit channel the driver support.
- * @max_other: Read only. Maximum number of other channel the driver support.
- * @max_combined: Read only. Maximum number of combined channel the driver
- *	support. Set of queues RX, TX or other.
- * @rx_count: Valid values are in the range 1 to the max_rx.
- * @tx_count: Valid values are in the range 1 to the max_tx.
- * @other_count: Valid values are in the range 1 to the max_other.
- * @combined_count: Valid values are in the range 1 to the max_combined.
- *
- * This can be used to configure RX, TX and other channels.
- */
-
-struct ethtool_channels {
-	__u32	cmd;
-	__u32	max_rx;
-	__u32	max_tx;
-	__u32	max_other;
-	__u32	max_combined;
-	__u32	rx_count;
-	__u32	tx_count;
-	__u32	other_count;
-	__u32	combined_count;
-};
-
-/* for configuring link flow control parameters */
-struct ethtool_pauseparam {
-	__u32	cmd;	/* ETHTOOL_{G,S}PAUSEPARAM */
-
-	/* If the link is being auto-negotiated (via ethtool_cmd.autoneg
-	 * being true) the user may set 'autoneg' here non-zero to have the
-	 * pause parameters be auto-negotiated too.  In such a case, the
-	 * {rx,tx}_pause values below determine what capabilities are
-	 * advertised.
-	 *
-	 * If 'autoneg' is zero or the link is not being auto-negotiated,
-	 * then {rx,tx}_pause force the driver to use/not-use pause
-	 * flow control.
-	 */
-	__u32	autoneg;
-	__u32	rx_pause;
-	__u32	tx_pause;
-};
-
-#define ETH_GSTRING_LEN		32
-enum ethtool_stringset {
-	ETH_SS_TEST		= 0,
-	ETH_SS_STATS,
-	ETH_SS_PRIV_FLAGS,
-	ETH_SS_NTUPLE_FILTERS,	/* Do not use, GRXNTUPLE is now deprecated */
-	ETH_SS_FEATURES,
-};
-
-/* for passing string sets for data tagging */
-struct ethtool_gstrings {
-	__u32	cmd;		/* ETHTOOL_GSTRINGS */
-	__u32	string_set;	/* string set id e.c. ETH_SS_TEST, etc*/
-	__u32	len;		/* number of strings in the string set */
-	__u8	data[0];
-};
-
-struct ethtool_sset_info {
-	__u32	cmd;		/* ETHTOOL_GSSET_INFO */
-	__u32	reserved;
-	__u64	sset_mask;	/* input: each bit selects an sset to query */
-				/* output: each bit a returned sset */
-	__u32	data[0];	/* ETH_SS_xxx count, in order, based on bits
-				   in sset_mask.  One bit implies one
-				   __u32, two bits implies two
-				   __u32's, etc. */
-};
-
-/**
- * enum ethtool_test_flags - flags definition of ethtool_test
- * @ETH_TEST_FL_OFFLINE: if set perform online and offline tests, otherwise
- *	only online tests.
- * @ETH_TEST_FL_FAILED: Driver set this flag if test fails.
- * @ETH_TEST_FL_EXTERNAL_LB: Application request to perform external loopback
- *	test.
- * @ETH_TEST_FL_EXTERNAL_LB_DONE: Driver performed the external loopback test
- */
-
-enum ethtool_test_flags {
-	ETH_TEST_FL_OFFLINE	= (1 << 0),
-	ETH_TEST_FL_FAILED	= (1 << 1),
-	ETH_TEST_FL_EXTERNAL_LB	= (1 << 2),
-	ETH_TEST_FL_EXTERNAL_LB_DONE	= (1 << 3),
-};
-
-/* for requesting NIC test and getting results*/
-struct ethtool_test {
-	__u32	cmd;		/* ETHTOOL_TEST */
-	__u32	flags;		/* ETH_TEST_FL_xxx */
-	__u32	reserved;
-	__u32	len;		/* result length, in number of u64 elements */
-	__u64	data[0];
-};
-
-/* for dumping NIC-specific statistics */
-struct ethtool_stats {
-	__u32	cmd;		/* ETHTOOL_GSTATS */
-	__u32	n_stats;	/* number of u64's being returned */
-	__u64	data[0];
-};
-
-struct ethtool_perm_addr {
-	__u32	cmd;		/* ETHTOOL_GPERMADDR */
-	__u32	size;
-	__u8	data[0];
-};
-
-/* boolean flags controlling per-interface behavior characteristics.
- * When reading, the flag indicates whether or not a certain behavior
- * is enabled/present.  When writing, the flag indicates whether
- * or not the driver should turn on (set) or off (clear) a behavior.
- *
- * Some behaviors may read-only (unconditionally absent or present).
- * If such is the case, return EINVAL in the set-flags operation if the
- * flag differs from the read-only value.
- */
-enum ethtool_flags {
-	ETH_FLAG_TXVLAN		= (1 << 7),	/* TX VLAN offload enabled */
-	ETH_FLAG_RXVLAN		= (1 << 8),	/* RX VLAN offload enabled */
-	ETH_FLAG_LRO		= (1 << 15),	/* LRO is enabled */
-	ETH_FLAG_NTUPLE		= (1 << 27),	/* N-tuple filters enabled */
-	ETH_FLAG_RXHASH		= (1 << 28),
-};
-
-/* The following structures are for supporting RX network flow
- * classification and RX n-tuple configuration. Note, all multibyte
- * fields, e.g., ip4src, ip4dst, psrc, pdst, spi, etc. are expected to
- * be in network byte order.
- */
-
-/**
- * struct ethtool_tcpip4_spec - flow specification for TCP/IPv4 etc.
- * @ip4src: Source host
- * @ip4dst: Destination host
- * @psrc: Source port
- * @pdst: Destination port
- * @tos: Type-of-service
- *
- * This can be used to specify a TCP/IPv4, UDP/IPv4 or SCTP/IPv4 flow.
- */
-struct ethtool_tcpip4_spec {
-	__be32	ip4src;
-	__be32	ip4dst;
-	__be16	psrc;
-	__be16	pdst;
-	__u8    tos;
-};
-
-/**
- * struct ethtool_ah_espip4_spec - flow specification for IPsec/IPv4
- * @ip4src: Source host
- * @ip4dst: Destination host
- * @spi: Security parameters index
- * @tos: Type-of-service
- *
- * This can be used to specify an IPsec transport or tunnel over IPv4.
- */
-struct ethtool_ah_espip4_spec {
-	__be32	ip4src;
-	__be32	ip4dst;
-	__be32	spi;
-	__u8    tos;
-};
-
-#define	ETH_RX_NFC_IP4	1
-
-/**
- * struct ethtool_usrip4_spec - general flow specification for IPv4
- * @ip4src: Source host
- * @ip4dst: Destination host
- * @l4_4_bytes: First 4 bytes of transport (layer 4) header
- * @tos: Type-of-service
- * @ip_ver: Value must be %ETH_RX_NFC_IP4; mask must be 0
- * @proto: Transport protocol number; mask must be 0
- */
-struct ethtool_usrip4_spec {
-	__be32	ip4src;
-	__be32	ip4dst;
-	__be32	l4_4_bytes;
-	__u8    tos;
-	__u8    ip_ver;
-	__u8    proto;
-};
-
-union ethtool_flow_union {
-	struct ethtool_tcpip4_spec		tcp_ip4_spec;
-	struct ethtool_tcpip4_spec		udp_ip4_spec;
-	struct ethtool_tcpip4_spec		sctp_ip4_spec;
-	struct ethtool_ah_espip4_spec		ah_ip4_spec;
-	struct ethtool_ah_espip4_spec		esp_ip4_spec;
-	struct ethtool_usrip4_spec		usr_ip4_spec;
-	struct ethhdr				ether_spec;
-	__u8					hdata[60];
-};
-
-struct ethtool_flow_ext {
-	__be16	vlan_etype;
-	__be16	vlan_tci;
-	__be32	data[2];
-};
-
-/**
- * struct ethtool_rx_flow_spec - classification rule for RX flows
- * @flow_type: Type of match to perform, e.g. %TCP_V4_FLOW
- * @h_u: Flow fields to match (dependent on @flow_type)
- * @h_ext: Additional fields to match
- * @m_u: Masks for flow field bits to be matched
- * @m_ext: Masks for additional field bits to be matched
- *	Note, all additional fields must be ignored unless @flow_type
- *	includes the %FLOW_EXT flag.
- * @ring_cookie: RX ring/queue index to deliver to, or %RX_CLS_FLOW_DISC
- *	if packets should be discarded
- * @location: Location of rule in the table.  Locations must be
- *	numbered such that a flow matching multiple rules will be
- *	classified according to the first (lowest numbered) rule.
- */
-struct ethtool_rx_flow_spec {
-	__u32		flow_type;
-	union ethtool_flow_union h_u;
-	struct ethtool_flow_ext h_ext;
-	union ethtool_flow_union m_u;
-	struct ethtool_flow_ext m_ext;
-	__u64		ring_cookie;
-	__u32		location;
-};
-=======
 #include <uapi/linux/ethtool.h>
->>>>>>> ddffeb8c
 
 #ifdef CONFIG_COMPAT
 
@@ -772,280 +248,4 @@
 
 
 };
-<<<<<<< HEAD
-#endif /* __KERNEL__ */
-
-/* CMDs currently supported */
-#define ETHTOOL_GSET		0x00000001 /* Get settings. */
-#define ETHTOOL_SSET		0x00000002 /* Set settings. */
-#define ETHTOOL_GDRVINFO	0x00000003 /* Get driver info. */
-#define ETHTOOL_GREGS		0x00000004 /* Get NIC registers. */
-#define ETHTOOL_GWOL		0x00000005 /* Get wake-on-lan options. */
-#define ETHTOOL_SWOL		0x00000006 /* Set wake-on-lan options. */
-#define ETHTOOL_GMSGLVL		0x00000007 /* Get driver message level */
-#define ETHTOOL_SMSGLVL		0x00000008 /* Set driver msg level. */
-#define ETHTOOL_NWAY_RST	0x00000009 /* Restart autonegotiation. */
-/* Get link status for host, i.e. whether the interface *and* the
- * physical port (if there is one) are up (ethtool_value). */
-#define ETHTOOL_GLINK		0x0000000a
-#define ETHTOOL_GEEPROM		0x0000000b /* Get EEPROM data */
-#define ETHTOOL_SEEPROM		0x0000000c /* Set EEPROM data. */
-#define ETHTOOL_GCOALESCE	0x0000000e /* Get coalesce config */
-#define ETHTOOL_SCOALESCE	0x0000000f /* Set coalesce config. */
-#define ETHTOOL_GRINGPARAM	0x00000010 /* Get ring parameters */
-#define ETHTOOL_SRINGPARAM	0x00000011 /* Set ring parameters. */
-#define ETHTOOL_GPAUSEPARAM	0x00000012 /* Get pause parameters */
-#define ETHTOOL_SPAUSEPARAM	0x00000013 /* Set pause parameters. */
-#define ETHTOOL_GRXCSUM		0x00000014 /* Get RX hw csum enable (ethtool_value) */
-#define ETHTOOL_SRXCSUM		0x00000015 /* Set RX hw csum enable (ethtool_value) */
-#define ETHTOOL_GTXCSUM		0x00000016 /* Get TX hw csum enable (ethtool_value) */
-#define ETHTOOL_STXCSUM		0x00000017 /* Set TX hw csum enable (ethtool_value) */
-#define ETHTOOL_GSG		0x00000018 /* Get scatter-gather enable
-					    * (ethtool_value) */
-#define ETHTOOL_SSG		0x00000019 /* Set scatter-gather enable
-					    * (ethtool_value). */
-#define ETHTOOL_TEST		0x0000001a /* execute NIC self-test. */
-#define ETHTOOL_GSTRINGS	0x0000001b /* get specified string set */
-#define ETHTOOL_PHYS_ID		0x0000001c /* identify the NIC */
-#define ETHTOOL_GSTATS		0x0000001d /* get NIC-specific statistics */
-#define ETHTOOL_GTSO		0x0000001e /* Get TSO enable (ethtool_value) */
-#define ETHTOOL_STSO		0x0000001f /* Set TSO enable (ethtool_value) */
-#define ETHTOOL_GPERMADDR	0x00000020 /* Get permanent hardware address */
-#define ETHTOOL_GUFO		0x00000021 /* Get UFO enable (ethtool_value) */
-#define ETHTOOL_SUFO		0x00000022 /* Set UFO enable (ethtool_value) */
-#define ETHTOOL_GGSO		0x00000023 /* Get GSO enable (ethtool_value) */
-#define ETHTOOL_SGSO		0x00000024 /* Set GSO enable (ethtool_value) */
-#define ETHTOOL_GFLAGS		0x00000025 /* Get flags bitmap(ethtool_value) */
-#define ETHTOOL_SFLAGS		0x00000026 /* Set flags bitmap(ethtool_value) */
-#define ETHTOOL_GPFLAGS		0x00000027 /* Get driver-private flags bitmap */
-#define ETHTOOL_SPFLAGS		0x00000028 /* Set driver-private flags bitmap */
-
-#define ETHTOOL_GRXFH		0x00000029 /* Get RX flow hash configuration */
-#define ETHTOOL_SRXFH		0x0000002a /* Set RX flow hash configuration */
-#define ETHTOOL_GGRO		0x0000002b /* Get GRO enable (ethtool_value) */
-#define ETHTOOL_SGRO		0x0000002c /* Set GRO enable (ethtool_value) */
-#define ETHTOOL_GRXRINGS	0x0000002d /* Get RX rings available for LB */
-#define ETHTOOL_GRXCLSRLCNT	0x0000002e /* Get RX class rule count */
-#define ETHTOOL_GRXCLSRULE	0x0000002f /* Get RX classification rule */
-#define ETHTOOL_GRXCLSRLALL	0x00000030 /* Get all RX classification rule */
-#define ETHTOOL_SRXCLSRLDEL	0x00000031 /* Delete RX classification rule */
-#define ETHTOOL_SRXCLSRLINS	0x00000032 /* Insert RX classification rule */
-#define ETHTOOL_FLASHDEV	0x00000033 /* Flash firmware to device */
-#define ETHTOOL_RESET		0x00000034 /* Reset hardware */
-#define ETHTOOL_SRXNTUPLE	0x00000035 /* Add an n-tuple filter to device */
-#define ETHTOOL_GRXNTUPLE	0x00000036 /* deprecated */
-#define ETHTOOL_GSSET_INFO	0x00000037 /* Get string set info */
-#define ETHTOOL_GRXFHINDIR	0x00000038 /* Get RX flow hash indir'n table */
-#define ETHTOOL_SRXFHINDIR	0x00000039 /* Set RX flow hash indir'n table */
-
-#define ETHTOOL_GFEATURES	0x0000003a /* Get device offload settings */
-#define ETHTOOL_SFEATURES	0x0000003b /* Change device offload settings */
-#define ETHTOOL_GCHANNELS	0x0000003c /* Get no of channels */
-#define ETHTOOL_SCHANNELS	0x0000003d /* Set no of channels */
-#define ETHTOOL_SET_DUMP	0x0000003e /* Set dump settings */
-#define ETHTOOL_GET_DUMP_FLAG	0x0000003f /* Get dump settings */
-#define ETHTOOL_GET_DUMP_DATA	0x00000040 /* Get dump data */
-#define ETHTOOL_GET_TS_INFO	0x00000041 /* Get time stamping and PHC info */
-#define ETHTOOL_GMODULEINFO	0x00000042 /* Get plug-in module information */
-#define ETHTOOL_GMODULEEEPROM	0x00000043 /* Get plug-in module eeprom */
-#define ETHTOOL_GEEE		0x00000044 /* Get EEE settings */
-#define ETHTOOL_SEEE		0x00000045 /* Set EEE settings */
-
-/* compatibility with older code */
-#define SPARC_ETH_GSET		ETHTOOL_GSET
-#define SPARC_ETH_SSET		ETHTOOL_SSET
-
-/* Indicates what features are supported by the interface. */
-#define SUPPORTED_10baseT_Half		(1 << 0)
-#define SUPPORTED_10baseT_Full		(1 << 1)
-#define SUPPORTED_100baseT_Half		(1 << 2)
-#define SUPPORTED_100baseT_Full		(1 << 3)
-#define SUPPORTED_1000baseT_Half	(1 << 4)
-#define SUPPORTED_1000baseT_Full	(1 << 5)
-#define SUPPORTED_Autoneg		(1 << 6)
-#define SUPPORTED_TP			(1 << 7)
-#define SUPPORTED_AUI			(1 << 8)
-#define SUPPORTED_MII			(1 << 9)
-#define SUPPORTED_FIBRE			(1 << 10)
-#define SUPPORTED_BNC			(1 << 11)
-#define SUPPORTED_10000baseT_Full	(1 << 12)
-#define SUPPORTED_Pause			(1 << 13)
-#define SUPPORTED_Asym_Pause		(1 << 14)
-#define SUPPORTED_2500baseX_Full	(1 << 15)
-#define SUPPORTED_Backplane		(1 << 16)
-#define SUPPORTED_1000baseKX_Full	(1 << 17)
-#define SUPPORTED_10000baseKX4_Full	(1 << 18)
-#define SUPPORTED_10000baseKR_Full	(1 << 19)
-#define SUPPORTED_10000baseR_FEC	(1 << 20)
-#define SUPPORTED_20000baseMLD2_Full	(1 << 21)
-#define SUPPORTED_20000baseKR2_Full	(1 << 22)
-#define SUPPORTED_40000baseKR4_Full	(1 << 23)
-#define SUPPORTED_40000baseCR4_Full	(1 << 24)
-#define SUPPORTED_40000baseSR4_Full	(1 << 25)
-#define SUPPORTED_40000baseLR4_Full	(1 << 26)
-
-/* Indicates what features are advertised by the interface. */
-#define ADVERTISED_10baseT_Half		(1 << 0)
-#define ADVERTISED_10baseT_Full		(1 << 1)
-#define ADVERTISED_100baseT_Half	(1 << 2)
-#define ADVERTISED_100baseT_Full	(1 << 3)
-#define ADVERTISED_1000baseT_Half	(1 << 4)
-#define ADVERTISED_1000baseT_Full	(1 << 5)
-#define ADVERTISED_Autoneg		(1 << 6)
-#define ADVERTISED_TP			(1 << 7)
-#define ADVERTISED_AUI			(1 << 8)
-#define ADVERTISED_MII			(1 << 9)
-#define ADVERTISED_FIBRE		(1 << 10)
-#define ADVERTISED_BNC			(1 << 11)
-#define ADVERTISED_10000baseT_Full	(1 << 12)
-#define ADVERTISED_Pause		(1 << 13)
-#define ADVERTISED_Asym_Pause		(1 << 14)
-#define ADVERTISED_2500baseX_Full	(1 << 15)
-#define ADVERTISED_Backplane		(1 << 16)
-#define ADVERTISED_1000baseKX_Full	(1 << 17)
-#define ADVERTISED_10000baseKX4_Full	(1 << 18)
-#define ADVERTISED_10000baseKR_Full	(1 << 19)
-#define ADVERTISED_10000baseR_FEC	(1 << 20)
-#define ADVERTISED_20000baseMLD2_Full	(1 << 21)
-#define ADVERTISED_20000baseKR2_Full	(1 << 22)
-#define ADVERTISED_40000baseKR4_Full	(1 << 23)
-#define ADVERTISED_40000baseCR4_Full	(1 << 24)
-#define ADVERTISED_40000baseSR4_Full	(1 << 25)
-#define ADVERTISED_40000baseLR4_Full	(1 << 26)
-
-/* The following are all involved in forcing a particular link
- * mode for the device for setting things.  When getting the
- * devices settings, these indicate the current mode and whether
- * it was forced up into this mode or autonegotiated.
- */
-
-/* The forced speed, 10Mb, 100Mb, gigabit, 2.5Gb, 10GbE. */
-#define SPEED_10		10
-#define SPEED_100		100
-#define SPEED_1000		1000
-#define SPEED_2500		2500
-#define SPEED_10000		10000
-#define SPEED_UNKNOWN		-1
-
-/* Duplex, half or full. */
-#define DUPLEX_HALF		0x00
-#define DUPLEX_FULL		0x01
-#define DUPLEX_UNKNOWN		0xff
-
-/* Which connector port. */
-#define PORT_TP			0x00
-#define PORT_AUI		0x01
-#define PORT_MII		0x02
-#define PORT_FIBRE		0x03
-#define PORT_BNC		0x04
-#define PORT_DA			0x05
-#define PORT_NONE		0xef
-#define PORT_OTHER		0xff
-
-/* Which transceiver to use. */
-#define XCVR_INTERNAL		0x00
-#define XCVR_EXTERNAL		0x01
-#define XCVR_DUMMY1		0x02
-#define XCVR_DUMMY2		0x03
-#define XCVR_DUMMY3		0x04
-
-/* Enable or disable autonegotiation.  If this is set to enable,
- * the forced link modes above are completely ignored.
- */
-#define AUTONEG_DISABLE		0x00
-#define AUTONEG_ENABLE		0x01
-
-/* MDI or MDI-X status/control - if MDI/MDI_X/AUTO is set then
- * the driver is required to renegotiate link
- */
-#define ETH_TP_MDI_INVALID	0x00 /* status: unknown; control: unsupported */
-#define ETH_TP_MDI		0x01 /* status: MDI;     control: force MDI */
-#define ETH_TP_MDI_X		0x02 /* status: MDI-X;   control: force MDI-X */
-#define ETH_TP_MDI_AUTO		0x03 /*                  control: auto-select */
-
-/* Wake-On-Lan options. */
-#define WAKE_PHY		(1 << 0)
-#define WAKE_UCAST		(1 << 1)
-#define WAKE_MCAST		(1 << 2)
-#define WAKE_BCAST		(1 << 3)
-#define WAKE_ARP		(1 << 4)
-#define WAKE_MAGIC		(1 << 5)
-#define WAKE_MAGICSECURE	(1 << 6) /* only meaningful if WAKE_MAGIC */
-
-/* L2-L4 network traffic flow types */
-#define	TCP_V4_FLOW	0x01	/* hash or spec (tcp_ip4_spec) */
-#define	UDP_V4_FLOW	0x02	/* hash or spec (udp_ip4_spec) */
-#define	SCTP_V4_FLOW	0x03	/* hash or spec (sctp_ip4_spec) */
-#define	AH_ESP_V4_FLOW	0x04	/* hash only */
-#define	TCP_V6_FLOW	0x05	/* hash only */
-#define	UDP_V6_FLOW	0x06	/* hash only */
-#define	SCTP_V6_FLOW	0x07	/* hash only */
-#define	AH_ESP_V6_FLOW	0x08	/* hash only */
-#define	AH_V4_FLOW	0x09	/* hash or spec (ah_ip4_spec) */
-#define	ESP_V4_FLOW	0x0a	/* hash or spec (esp_ip4_spec) */
-#define	AH_V6_FLOW	0x0b	/* hash only */
-#define	ESP_V6_FLOW	0x0c	/* hash only */
-#define	IP_USER_FLOW	0x0d	/* spec only (usr_ip4_spec) */
-#define	IPV4_FLOW	0x10	/* hash only */
-#define	IPV6_FLOW	0x11	/* hash only */
-#define	ETHER_FLOW	0x12	/* spec only (ether_spec) */
-/* Flag to enable additional fields in struct ethtool_rx_flow_spec */
-#define	FLOW_EXT	0x80000000
-
-/* L3-L4 network traffic flow hash options */
-#define	RXH_L2DA	(1 << 1)
-#define	RXH_VLAN	(1 << 2)
-#define	RXH_L3_PROTO	(1 << 3)
-#define	RXH_IP_SRC	(1 << 4)
-#define	RXH_IP_DST	(1 << 5)
-#define	RXH_L4_B_0_1	(1 << 6) /* src port in case of TCP/UDP/SCTP */
-#define	RXH_L4_B_2_3	(1 << 7) /* dst port in case of TCP/UDP/SCTP */
-#define	RXH_DISCARD	(1 << 31)
-
-#define	RX_CLS_FLOW_DISC	0xffffffffffffffffULL
-
-/* Special RX classification rule insert location values */
-#define RX_CLS_LOC_SPECIAL	0x80000000	/* flag */
-#define RX_CLS_LOC_ANY		0xffffffff
-#define RX_CLS_LOC_FIRST	0xfffffffe
-#define RX_CLS_LOC_LAST		0xfffffffd
-
-/* EEPROM Standards for plug in modules */
-#define ETH_MODULE_SFF_8079		0x1
-#define ETH_MODULE_SFF_8079_LEN		256
-#define ETH_MODULE_SFF_8472		0x2
-#define ETH_MODULE_SFF_8472_LEN		512
-
-/* Reset flags */
-/* The reset() operation must clear the flags for the components which
- * were actually reset.  On successful return, the flags indicate the
- * components which were not reset, either because they do not exist
- * in the hardware or because they cannot be reset independently.  The
- * driver must never reset any components that were not requested.
- */
-enum ethtool_reset_flags {
-	/* These flags represent components dedicated to the interface
-	 * the command is addressed to.  Shift any flag left by
-	 * ETH_RESET_SHARED_SHIFT to reset a shared component of the
-	 * same type.
-	 */
-	ETH_RESET_MGMT		= 1 << 0,	/* Management processor */
-	ETH_RESET_IRQ		= 1 << 1,	/* Interrupt requester */
-	ETH_RESET_DMA		= 1 << 2,	/* DMA engine */
-	ETH_RESET_FILTER	= 1 << 3,	/* Filtering/flow direction */
-	ETH_RESET_OFFLOAD	= 1 << 4,	/* Protocol offload */
-	ETH_RESET_MAC		= 1 << 5,	/* Media access controller */
-	ETH_RESET_PHY		= 1 << 6,	/* Transceiver/PHY */
-	ETH_RESET_RAM		= 1 << 7,	/* RAM shared between
-						 * multiple components */
-
-	ETH_RESET_DEDICATED	= 0x0000ffff,	/* All components dedicated to
-						 * this interface */
-	ETH_RESET_ALL		= 0xffffffff,	/* All components used by this
-						 * interface, even if shared */
-};
-#define ETH_RESET_SHARED_SHIFT	16
-
-=======
->>>>>>> ddffeb8c
 #endif /* _LINUX_ETHTOOL_H */