/*
 * ethtool.h: Defines for Linux ethtool.
 *
 * Copyright (C) 1998 David S. Miller (davem@redhat.com)
 * Copyright 2001 Jeff Garzik <jgarzik@pobox.com>
 * Portions Copyright 2001 Sun Microsystems (thockin@sun.com)
 * Portions Copyright 2002 Intel (eli.kupermann@intel.com,
 *                                christopher.leech@intel.com,
 *                                scott.feldman@intel.com)
 * Portions Copyright (C) Sun Microsystems 2008
 */

#ifndef _LINUX_ETHTOOL_H
#define _LINUX_ETHTOOL_H

#include <linux/types.h>
#include <linux/if_ether.h>

/* This should work for both 32 and 64 bit userland. */
struct ethtool_cmd {
	__u32	cmd;
	__u32	supported;	/* Features this interface supports */
	__u32	advertising;	/* Features this interface advertises */
	__u16	speed;		/* The forced speed, 10Mb, 100Mb, gigabit */
	__u8	duplex;		/* Duplex, half or full */
	__u8	port;		/* Which connector port */
	__u8	phy_address;
	__u8	transceiver;	/* Which transceiver to use */
	__u8	autoneg;	/* Enable or disable autonegotiation */
	__u8	mdio_support;
	__u32	maxtxpkt;	/* Tx pkts before generating tx int */
	__u32	maxrxpkt;	/* Rx pkts before generating rx int */
	__u16	speed_hi;
	__u8	eth_tp_mdix;
	__u8	reserved2;
	__u32	lp_advertising;	/* Features the link partner advertises */
	__u32	reserved[2];
};

static inline void ethtool_cmd_speed_set(struct ethtool_cmd *ep,
						__u32 speed)
{

	ep->speed = (__u16)speed;
	ep->speed_hi = (__u16)(speed >> 16);
}

static inline __u32 ethtool_cmd_speed(struct ethtool_cmd *ep)
{
	return (ep->speed_hi << 16) | ep->speed;
}

#define ETHTOOL_FWVERS_LEN	32
#define ETHTOOL_BUSINFO_LEN	32
/* these strings are set to whatever the driver author decides... */
struct ethtool_drvinfo {
	__u32	cmd;
	char	driver[32];	/* driver short name, "tulip", "eepro100" */
	char	version[32];	/* driver version string */
	char	fw_version[ETHTOOL_FWVERS_LEN];	/* firmware version string */
	char	bus_info[ETHTOOL_BUSINFO_LEN];	/* Bus info for this IF. */
				/* For PCI devices, use pci_name(pci_dev). */
	char	reserved1[32];
	char	reserved2[12];
				/*
				 * Some struct members below are filled in
				 * using ops->get_sset_count().  Obtaining
				 * this info from ethtool_drvinfo is now
				 * deprecated; Use ETHTOOL_GSSET_INFO
				 * instead.
				 */
	__u32	n_priv_flags;	/* number of flags valid in ETHTOOL_GPFLAGS */
	__u32	n_stats;	/* number of u64's from ETHTOOL_GSTATS */
	__u32	testinfo_len;
	__u32	eedump_len;	/* Size of data from ETHTOOL_GEEPROM (bytes) */
	__u32	regdump_len;	/* Size of data from ETHTOOL_GREGS (bytes) */
};

#define SOPASS_MAX	6
/* wake-on-lan settings */
struct ethtool_wolinfo {
	__u32	cmd;
	__u32	supported;
	__u32	wolopts;
	__u8	sopass[SOPASS_MAX]; /* SecureOn(tm) password */
};

/* for passing single values */
struct ethtool_value {
	__u32	cmd;
	__u32	data;
};

/* for passing big chunks of data */
struct ethtool_regs {
	__u32	cmd;
	__u32	version; /* driver-specific, indicates different chips/revs */
	__u32	len; /* bytes */
	__u8	data[0];
};

/* for passing EEPROM chunks */
struct ethtool_eeprom {
	__u32	cmd;
	__u32	magic;
	__u32	offset; /* in bytes */
	__u32	len; /* in bytes */
	__u8	data[0];
};

/* for configuring coalescing parameters of chip */
struct ethtool_coalesce {
	__u32	cmd;	/* ETHTOOL_{G,S}COALESCE */

	/* How many usecs to delay an RX interrupt after
	 * a packet arrives.  If 0, only rx_max_coalesced_frames
	 * is used.
	 */
	__u32	rx_coalesce_usecs;

	/* How many packets to delay an RX interrupt after
	 * a packet arrives.  If 0, only rx_coalesce_usecs is
	 * used.  It is illegal to set both usecs and max frames
	 * to zero as this would cause RX interrupts to never be
	 * generated.
	 */
	__u32	rx_max_coalesced_frames;

	/* Same as above two parameters, except that these values
	 * apply while an IRQ is being serviced by the host.  Not
	 * all cards support this feature and the values are ignored
	 * in that case.
	 */
	__u32	rx_coalesce_usecs_irq;
	__u32	rx_max_coalesced_frames_irq;

	/* How many usecs to delay a TX interrupt after
	 * a packet is sent.  If 0, only tx_max_coalesced_frames
	 * is used.
	 */
	__u32	tx_coalesce_usecs;

	/* How many packets to delay a TX interrupt after
	 * a packet is sent.  If 0, only tx_coalesce_usecs is
	 * used.  It is illegal to set both usecs and max frames
	 * to zero as this would cause TX interrupts to never be
	 * generated.
	 */
	__u32	tx_max_coalesced_frames;

	/* Same as above two parameters, except that these values
	 * apply while an IRQ is being serviced by the host.  Not
	 * all cards support this feature and the values are ignored
	 * in that case.
	 */
	__u32	tx_coalesce_usecs_irq;
	__u32	tx_max_coalesced_frames_irq;

	/* How many usecs to delay in-memory statistics
	 * block updates.  Some drivers do not have an in-memory
	 * statistic block, and in such cases this value is ignored.
	 * This value must not be zero.
	 */
	__u32	stats_block_coalesce_usecs;

	/* Adaptive RX/TX coalescing is an algorithm implemented by
	 * some drivers to improve latency under low packet rates and
	 * improve throughput under high packet rates.  Some drivers
	 * only implement one of RX or TX adaptive coalescing.  Anything
	 * not implemented by the driver causes these values to be
	 * silently ignored.
	 */
	__u32	use_adaptive_rx_coalesce;
	__u32	use_adaptive_tx_coalesce;

	/* When the packet rate (measured in packets per second)
	 * is below pkt_rate_low, the {rx,tx}_*_low parameters are
	 * used.
	 */
	__u32	pkt_rate_low;
	__u32	rx_coalesce_usecs_low;
	__u32	rx_max_coalesced_frames_low;
	__u32	tx_coalesce_usecs_low;
	__u32	tx_max_coalesced_frames_low;

	/* When the packet rate is below pkt_rate_high but above
	 * pkt_rate_low (both measured in packets per second) the
	 * normal {rx,tx}_* coalescing parameters are used.
	 */

	/* When the packet rate is (measured in packets per second)
	 * is above pkt_rate_high, the {rx,tx}_*_high parameters are
	 * used.
	 */
	__u32	pkt_rate_high;
	__u32	rx_coalesce_usecs_high;
	__u32	rx_max_coalesced_frames_high;
	__u32	tx_coalesce_usecs_high;
	__u32	tx_max_coalesced_frames_high;

	/* How often to do adaptive coalescing packet rate sampling,
	 * measured in seconds.  Must not be zero.
	 */
	__u32	rate_sample_interval;
};

/* for configuring RX/TX ring parameters */
struct ethtool_ringparam {
	__u32	cmd;	/* ETHTOOL_{G,S}RINGPARAM */

	/* Read only attributes.  These indicate the maximum number
	 * of pending RX/TX ring entries the driver will allow the
	 * user to set.
	 */
	__u32	rx_max_pending;
	__u32	rx_mini_max_pending;
	__u32	rx_jumbo_max_pending;
	__u32	tx_max_pending;

	/* Values changeable by the user.  The valid values are
	 * in the range 1 to the "*_max_pending" counterpart above.
	 */
	__u32	rx_pending;
	__u32	rx_mini_pending;
	__u32	rx_jumbo_pending;
	__u32	tx_pending;
};

/* for configuring link flow control parameters */
struct ethtool_pauseparam {
	__u32	cmd;	/* ETHTOOL_{G,S}PAUSEPARAM */

	/* If the link is being auto-negotiated (via ethtool_cmd.autoneg
	 * being true) the user may set 'autonet' here non-zero to have the
	 * pause parameters be auto-negotiated too.  In such a case, the
	 * {rx,tx}_pause values below determine what capabilities are
	 * advertised.
	 *
	 * If 'autoneg' is zero or the link is not being auto-negotiated,
	 * then {rx,tx}_pause force the driver to use/not-use pause
	 * flow control.
	 */
	__u32	autoneg;
	__u32	rx_pause;
	__u32	tx_pause;
};

#define ETH_GSTRING_LEN		32
enum ethtool_stringset {
	ETH_SS_TEST		= 0,
	ETH_SS_STATS,
	ETH_SS_PRIV_FLAGS,
	ETH_SS_NTUPLE_FILTERS,
};

/* for passing string sets for data tagging */
struct ethtool_gstrings {
	__u32	cmd;		/* ETHTOOL_GSTRINGS */
	__u32	string_set;	/* string set id e.c. ETH_SS_TEST, etc*/
	__u32	len;		/* number of strings in the string set */
	__u8	data[0];
};

struct ethtool_sset_info {
	__u32	cmd;		/* ETHTOOL_GSSET_INFO */
	__u32	reserved;
	__u64	sset_mask;	/* input: each bit selects an sset to query */
				/* output: each bit a returned sset */
	__u32	data[0];	/* ETH_SS_xxx count, in order, based on bits
				   in sset_mask.  One bit implies one
				   __u32, two bits implies two
				   __u32's, etc. */
};

enum ethtool_test_flags {
	ETH_TEST_FL_OFFLINE	= (1 << 0),	/* online / offline */
	ETH_TEST_FL_FAILED	= (1 << 1),	/* test passed / failed */
};

/* for requesting NIC test and getting results*/
struct ethtool_test {
	__u32	cmd;		/* ETHTOOL_TEST */
	__u32	flags;		/* ETH_TEST_FL_xxx */
	__u32	reserved;
	__u32	len;		/* result length, in number of u64 elements */
	__u64	data[0];
};

/* for dumping NIC-specific statistics */
struct ethtool_stats {
	__u32	cmd;		/* ETHTOOL_GSTATS */
	__u32	n_stats;	/* number of u64's being returned */
	__u64	data[0];
};

struct ethtool_perm_addr {
	__u32	cmd;		/* ETHTOOL_GPERMADDR */
	__u32	size;
	__u8	data[0];
};

/* boolean flags controlling per-interface behavior characteristics.
 * When reading, the flag indicates whether or not a certain behavior
 * is enabled/present.  When writing, the flag indicates whether
 * or not the driver should turn on (set) or off (clear) a behavior.
 *
 * Some behaviors may read-only (unconditionally absent or present).
 * If such is the case, return EINVAL in the set-flags operation if the
 * flag differs from the read-only value.
 */
enum ethtool_flags {
	ETH_FLAG_TXVLAN		= (1 << 7),	/* TX VLAN offload enabled */
	ETH_FLAG_RXVLAN		= (1 << 8),	/* RX VLAN offload enabled */
	ETH_FLAG_LRO		= (1 << 15),	/* LRO is enabled */
	ETH_FLAG_NTUPLE		= (1 << 27),	/* N-tuple filters enabled */
	ETH_FLAG_RXHASH		= (1 << 28),
};

/* The following structures are for supporting RX network flow
 * classification and RX n-tuple configuration. Note, all multibyte
 * fields, e.g., ip4src, ip4dst, psrc, pdst, spi, etc. are expected to
 * be in network byte order.
 */

/**
 * struct ethtool_tcpip4_spec - flow specification for TCP/IPv4 etc.
 * @ip4src: Source host
 * @ip4dst: Destination host
 * @psrc: Source port
 * @pdst: Destination port
 * @tos: Type-of-service
 *
 * This can be used to specify a TCP/IPv4, UDP/IPv4 or SCTP/IPv4 flow.
 */
struct ethtool_tcpip4_spec {
	__be32	ip4src;
	__be32	ip4dst;
	__be16	psrc;
	__be16	pdst;
	__u8    tos;
};

/**
 * struct ethtool_ah_espip4_spec - flow specification for IPsec/IPv4
 * @ip4src: Source host
 * @ip4dst: Destination host
 * @spi: Security parameters index
 * @tos: Type-of-service
 *
 * This can be used to specify an IPsec transport or tunnel over IPv4.
 */
struct ethtool_ah_espip4_spec {
	__be32	ip4src;
	__be32	ip4dst;
	__be32	spi;
	__u8    tos;
};

#define	ETH_RX_NFC_IP4	1

/**
 * struct ethtool_usrip4_spec - general flow specification for IPv4
 * @ip4src: Source host
 * @ip4dst: Destination host
 * @l4_4_bytes: First 4 bytes of transport (layer 4) header
 * @tos: Type-of-service
 * @ip_ver: Value must be %ETH_RX_NFC_IP4; mask must be 0
 * @proto: Transport protocol number; mask must be 0
 */
struct ethtool_usrip4_spec {
	__be32	ip4src;
	__be32	ip4dst;
	__be32	l4_4_bytes;
	__u8    tos;
	__u8    ip_ver;
	__u8    proto;
};

/**
 * struct ethtool_rx_flow_spec - specification for RX flow filter
 * @flow_type: Type of match to perform, e.g. %TCP_V4_FLOW
 * @h_u: Flow fields to match (dependent on @flow_type)
 * @m_u: Masks for flow field bits to be ignored
 * @ring_cookie: RX ring/queue index to deliver to, or %RX_CLS_FLOW_DISC
 *	if packets should be discarded
 * @location: Index of filter in hardware table
 */
struct ethtool_rx_flow_spec {
	__u32		flow_type;
	union {
		struct ethtool_tcpip4_spec		tcp_ip4_spec;
		struct ethtool_tcpip4_spec		udp_ip4_spec;
		struct ethtool_tcpip4_spec		sctp_ip4_spec;
		struct ethtool_ah_espip4_spec		ah_ip4_spec;
		struct ethtool_ah_espip4_spec		esp_ip4_spec;
		struct ethtool_usrip4_spec		usr_ip4_spec;
		struct ethhdr				ether_spec;
		__u8					hdata[72];
	} h_u, m_u;
	__u64		ring_cookie;
	__u32		location;
};

/**
 * struct ethtool_rxnfc - command to get or set RX flow classification rules
 * @cmd: Specific command number - %ETHTOOL_GRXFH, %ETHTOOL_SRXFH,
 *	%ETHTOOL_GRXRINGS, %ETHTOOL_GRXCLSRLCNT, %ETHTOOL_GRXCLSRULE,
 *	%ETHTOOL_GRXCLSRLALL, %ETHTOOL_SRXCLSRLDEL or %ETHTOOL_SRXCLSRLINS
 * @flow_type: Type of flow to be affected, e.g. %TCP_V4_FLOW
 * @data: Command-dependent value
 * @fs: Flow filter specification
 * @rule_cnt: Number of rules to be affected
 * @rule_locs: Array of valid rule indices
 *
 * For %ETHTOOL_GRXFH and %ETHTOOL_SRXFH, @data is a bitmask indicating
 * the fields included in the flow hash, e.g. %RXH_IP_SRC.  The following
 * structure fields must not be used.
 *
 * For %ETHTOOL_GRXRINGS, @data is set to the number of RX rings/queues
 * on return.
 *
 * For %ETHTOOL_GRXCLSRLCNT, @rule_cnt is set to the number of defined
 * rules on return.
 *
 * For %ETHTOOL_GRXCLSRULE, @fs.@location specifies the index of an
 * existing filter rule on entry and @fs contains the rule on return.
 *
 * For %ETHTOOL_GRXCLSRLALL, @rule_cnt specifies the array size of the
 * user buffer for @rule_locs on entry.  On return, @data is the size
 * of the filter table and @rule_locs contains the indices of the
 * defined rules.
 *
 * For %ETHTOOL_SRXCLSRLINS, @fs specifies the filter rule to add or
 * update.  @fs.@location specifies the index to use and must not be
 * ignored.
 *
 * For %ETHTOOL_SRXCLSRLDEL, @fs.@location specifies the index of an
 * existing filter rule on entry.
 *
 * Implementation of indexed classification rules generally requires a
 * TCAM.
 */
struct ethtool_rxnfc {
	__u32				cmd;
	__u32				flow_type;
	__u64				data;
	struct ethtool_rx_flow_spec	fs;
	__u32				rule_cnt;
	__u32				rule_locs[0];
};

<<<<<<< HEAD
struct ethtool_rxfh_indir {
	__u32	cmd;
	/* On entry, this is the array size of the user buffer.  On
	 * return from ETHTOOL_GRXFHINDIR, this is the array size of
	 * the hardware indirection table. */
	__u32	size;
	__u32	ring_index[0];	/* ring/queue index for each hash value */
};

=======
/**
 * struct ethtool_rxfh_indir - command to get or set RX flow hash indirection
 * @cmd: Specific command number - %ETHTOOL_GRXFHINDIR or %ETHTOOL_SRXFHINDIR
 * @size: On entry, the array size of the user buffer.  On return from
 *	%ETHTOOL_GRXFHINDIR, the array size of the hardware indirection table.
 * @ring_index: RX ring/queue index for each hash value
 */
struct ethtool_rxfh_indir {
	__u32	cmd;
	__u32	size;
	__u32	ring_index[0];
};

/**
 * struct ethtool_rx_ntuple_flow_spec - specification for RX flow filter
 * @flow_type: Type of match to perform, e.g. %TCP_V4_FLOW
 * @h_u: Flow field values to match (dependent on @flow_type)
 * @m_u: Masks for flow field value bits to be ignored
 * @vlan_tag: VLAN tag to match
 * @vlan_tag_mask: Mask for VLAN tag bits to be ignored
 * @data: Driver-dependent data to match
 * @data_mask: Mask for driver-dependent data bits to be ignored
 * @action: RX ring/queue index to deliver to (non-negative) or other action
 *	(negative, e.g. %ETHTOOL_RXNTUPLE_ACTION_DROP)
 *
 * For flow types %TCP_V4_FLOW, %UDP_V4_FLOW and %SCTP_V4_FLOW, where
 * a field value and mask are both zero this is treated as if all mask
 * bits are set i.e. the field is ignored.
 */
>>>>>>> 45f53cc9
struct ethtool_rx_ntuple_flow_spec {
	__u32		 flow_type;
	union {
		struct ethtool_tcpip4_spec		tcp_ip4_spec;
		struct ethtool_tcpip4_spec		udp_ip4_spec;
		struct ethtool_tcpip4_spec		sctp_ip4_spec;
		struct ethtool_ah_espip4_spec		ah_ip4_spec;
		struct ethtool_ah_espip4_spec		esp_ip4_spec;
		struct ethtool_usrip4_spec		usr_ip4_spec;
		struct ethhdr				ether_spec;
		__u8					hdata[72];
	} h_u, m_u;

	__u16	        vlan_tag;
	__u16	        vlan_tag_mask;
	__u64		data;
	__u64		data_mask;

	__s32		action;
#define ETHTOOL_RXNTUPLE_ACTION_DROP	(-1)	/* drop packet */
#define ETHTOOL_RXNTUPLE_ACTION_CLEAR	(-2)	/* clear filter */
};

/**
 * struct ethtool_rx_ntuple - command to set or clear RX flow filter
 * @cmd: Command number - %ETHTOOL_SRXNTUPLE
 * @fs: Flow filter specification
 */
struct ethtool_rx_ntuple {
	__u32					cmd;
	struct ethtool_rx_ntuple_flow_spec	fs;
};

#define ETHTOOL_FLASH_MAX_FILENAME	128
enum ethtool_flash_op_type {
	ETHTOOL_FLASH_ALL_REGIONS	= 0,
};

/* for passing firmware flashing related parameters */
struct ethtool_flash {
	__u32	cmd;
	__u32	region;
	char	data[ETHTOOL_FLASH_MAX_FILENAME];
};

#ifdef __KERNEL__

#include <linux/rculist.h>

struct ethtool_rx_ntuple_flow_spec_container {
	struct ethtool_rx_ntuple_flow_spec fs;
	struct list_head list;
};

struct ethtool_rx_ntuple_list {
#define ETHTOOL_MAX_NTUPLE_LIST_ENTRY 1024
#define ETHTOOL_MAX_NTUPLE_STRING_PER_ENTRY 14
	struct list_head	list;
	unsigned int		count;
};

struct net_device;

/* Some generic methods drivers may use in their ethtool_ops */
u32 ethtool_op_get_link(struct net_device *dev);
u32 ethtool_op_get_rx_csum(struct net_device *dev);
u32 ethtool_op_get_tx_csum(struct net_device *dev);
int ethtool_op_set_tx_csum(struct net_device *dev, u32 data);
int ethtool_op_set_tx_hw_csum(struct net_device *dev, u32 data);
int ethtool_op_set_tx_ipv6_csum(struct net_device *dev, u32 data);
u32 ethtool_op_get_sg(struct net_device *dev);
int ethtool_op_set_sg(struct net_device *dev, u32 data);
u32 ethtool_op_get_tso(struct net_device *dev);
int ethtool_op_set_tso(struct net_device *dev, u32 data);
u32 ethtool_op_get_ufo(struct net_device *dev);
int ethtool_op_set_ufo(struct net_device *dev, u32 data);
u32 ethtool_op_get_flags(struct net_device *dev);
int ethtool_op_set_flags(struct net_device *dev, u32 data, u32 supported);
void ethtool_ntuple_flush(struct net_device *dev);

/**
 * &ethtool_ops - Alter and report network device settings
 * get_settings: Get device-specific settings
 * set_settings: Set device-specific settings
 * get_drvinfo: Report driver information
 * get_regs: Get device registers
 * get_wol: Report whether Wake-on-Lan is enabled
 * set_wol: Turn Wake-on-Lan on or off
 * get_msglevel: Report driver message level
 * set_msglevel: Set driver message level
 * nway_reset: Restart autonegotiation
 * get_link: Get link status
 * get_eeprom: Read data from the device EEPROM
 * set_eeprom: Write data to the device EEPROM
 * get_coalesce: Get interrupt coalescing parameters
 * set_coalesce: Set interrupt coalescing parameters
 * get_ringparam: Report ring sizes
 * set_ringparam: Set ring sizes
 * get_pauseparam: Report pause parameters
 * set_pauseparam: Set pause parameters
 * get_rx_csum: Report whether receive checksums are turned on or off
 * set_rx_csum: Turn receive checksum on or off
 * get_tx_csum: Report whether transmit checksums are turned on or off
 * set_tx_csum: Turn transmit checksums on or off
 * get_sg: Report whether scatter-gather is enabled
 * set_sg: Turn scatter-gather on or off
 * get_tso: Report whether TCP segmentation offload is enabled
 * set_tso: Turn TCP segmentation offload on or off
 * get_ufo: Report whether UDP fragmentation offload is enabled
 * set_ufo: Turn UDP fragmentation offload on or off
 * self_test: Run specified self-tests
 * get_strings: Return a set of strings that describe the requested objects
 * phys_id: Identify the device
 * get_stats: Return statistics about the device
 * get_flags: get 32-bit flags bitmap
 * set_flags: set 32-bit flags bitmap
 *
 * Description:
 *
 * get_settings:
 *	@get_settings is passed an &ethtool_cmd to fill in.  It returns
 *	an negative errno or zero.
 *
 * set_settings:
 *	@set_settings is passed an &ethtool_cmd and should attempt to set
 *	all the settings this device supports.  It may return an error value
 *	if something goes wrong (otherwise 0).
 *
 * get_eeprom:
 *	Should fill in the magic field.  Don't need to check len for zero
 *	or wraparound.  Fill in the data argument with the eeprom values
 *	from offset to offset + len.  Update len to the amount read.
 *	Returns an error or zero.
 *
 * set_eeprom:
 *	Should validate the magic field.  Don't need to check len for zero
 *	or wraparound.  Update len to the amount written.  Returns an error
 *	or zero.
 */
struct ethtool_ops {
	int	(*get_settings)(struct net_device *, struct ethtool_cmd *);
	int	(*set_settings)(struct net_device *, struct ethtool_cmd *);
	void	(*get_drvinfo)(struct net_device *, struct ethtool_drvinfo *);
	int	(*get_regs_len)(struct net_device *);
	void	(*get_regs)(struct net_device *, struct ethtool_regs *, void *);
	void	(*get_wol)(struct net_device *, struct ethtool_wolinfo *);
	int	(*set_wol)(struct net_device *, struct ethtool_wolinfo *);
	u32	(*get_msglevel)(struct net_device *);
	void	(*set_msglevel)(struct net_device *, u32);
	int	(*nway_reset)(struct net_device *);
	u32	(*get_link)(struct net_device *);
	int	(*get_eeprom_len)(struct net_device *);
	int	(*get_eeprom)(struct net_device *,
			      struct ethtool_eeprom *, u8 *);
	int	(*set_eeprom)(struct net_device *,
			      struct ethtool_eeprom *, u8 *);
	int	(*get_coalesce)(struct net_device *, struct ethtool_coalesce *);
	int	(*set_coalesce)(struct net_device *, struct ethtool_coalesce *);
	void	(*get_ringparam)(struct net_device *,
				 struct ethtool_ringparam *);
	int	(*set_ringparam)(struct net_device *,
				 struct ethtool_ringparam *);
	void	(*get_pauseparam)(struct net_device *,
				  struct ethtool_pauseparam*);
	int	(*set_pauseparam)(struct net_device *,
				  struct ethtool_pauseparam*);
	u32	(*get_rx_csum)(struct net_device *);
	int	(*set_rx_csum)(struct net_device *, u32);
	u32	(*get_tx_csum)(struct net_device *);
	int	(*set_tx_csum)(struct net_device *, u32);
	u32	(*get_sg)(struct net_device *);
	int	(*set_sg)(struct net_device *, u32);
	u32	(*get_tso)(struct net_device *);
	int	(*set_tso)(struct net_device *, u32);
	void	(*self_test)(struct net_device *, struct ethtool_test *, u64 *);
	void	(*get_strings)(struct net_device *, u32 stringset, u8 *);
	int	(*phys_id)(struct net_device *, u32);
	void	(*get_ethtool_stats)(struct net_device *,
				     struct ethtool_stats *, u64 *);
	int	(*begin)(struct net_device *);
	void	(*complete)(struct net_device *);
	u32	(*get_ufo)(struct net_device *);
	int	(*set_ufo)(struct net_device *, u32);
	u32	(*get_flags)(struct net_device *);
	int	(*set_flags)(struct net_device *, u32);
	u32	(*get_priv_flags)(struct net_device *);
	int	(*set_priv_flags)(struct net_device *, u32);
	int	(*get_sset_count)(struct net_device *, int);
	int	(*get_rxnfc)(struct net_device *,
			     struct ethtool_rxnfc *, void *);
	int	(*set_rxnfc)(struct net_device *, struct ethtool_rxnfc *);
	int	(*flash_device)(struct net_device *, struct ethtool_flash *);
	int	(*reset)(struct net_device *, u32 *);
	int	(*set_rx_ntuple)(struct net_device *,
				 struct ethtool_rx_ntuple *);
	int	(*get_rx_ntuple)(struct net_device *, u32 stringset, void *);
	int	(*get_rxfh_indir)(struct net_device *,
				  struct ethtool_rxfh_indir *);
	int	(*set_rxfh_indir)(struct net_device *,
				  const struct ethtool_rxfh_indir *);
};
#endif /* __KERNEL__ */

/* CMDs currently supported */
#define ETHTOOL_GSET		0x00000001 /* Get settings. */
#define ETHTOOL_SSET		0x00000002 /* Set settings. */
#define ETHTOOL_GDRVINFO	0x00000003 /* Get driver info. */
#define ETHTOOL_GREGS		0x00000004 /* Get NIC registers. */
#define ETHTOOL_GWOL		0x00000005 /* Get wake-on-lan options. */
#define ETHTOOL_SWOL		0x00000006 /* Set wake-on-lan options. */
#define ETHTOOL_GMSGLVL		0x00000007 /* Get driver message level */
#define ETHTOOL_SMSGLVL		0x00000008 /* Set driver msg level. */
#define ETHTOOL_NWAY_RST	0x00000009 /* Restart autonegotiation. */
#define ETHTOOL_GLINK		0x0000000a /* Get link status (ethtool_value) */
#define ETHTOOL_GEEPROM		0x0000000b /* Get EEPROM data */
#define ETHTOOL_SEEPROM		0x0000000c /* Set EEPROM data. */
#define ETHTOOL_GCOALESCE	0x0000000e /* Get coalesce config */
#define ETHTOOL_SCOALESCE	0x0000000f /* Set coalesce config. */
#define ETHTOOL_GRINGPARAM	0x00000010 /* Get ring parameters */
#define ETHTOOL_SRINGPARAM	0x00000011 /* Set ring parameters. */
#define ETHTOOL_GPAUSEPARAM	0x00000012 /* Get pause parameters */
#define ETHTOOL_SPAUSEPARAM	0x00000013 /* Set pause parameters. */
#define ETHTOOL_GRXCSUM		0x00000014 /* Get RX hw csum enable (ethtool_value) */
#define ETHTOOL_SRXCSUM		0x00000015 /* Set RX hw csum enable (ethtool_value) */
#define ETHTOOL_GTXCSUM		0x00000016 /* Get TX hw csum enable (ethtool_value) */
#define ETHTOOL_STXCSUM		0x00000017 /* Set TX hw csum enable (ethtool_value) */
#define ETHTOOL_GSG		0x00000018 /* Get scatter-gather enable
					    * (ethtool_value) */
#define ETHTOOL_SSG		0x00000019 /* Set scatter-gather enable
					    * (ethtool_value). */
#define ETHTOOL_TEST		0x0000001a /* execute NIC self-test. */
#define ETHTOOL_GSTRINGS	0x0000001b /* get specified string set */
#define ETHTOOL_PHYS_ID		0x0000001c /* identify the NIC */
#define ETHTOOL_GSTATS		0x0000001d /* get NIC-specific statistics */
#define ETHTOOL_GTSO		0x0000001e /* Get TSO enable (ethtool_value) */
#define ETHTOOL_STSO		0x0000001f /* Set TSO enable (ethtool_value) */
#define ETHTOOL_GPERMADDR	0x00000020 /* Get permanent hardware address */
#define ETHTOOL_GUFO		0x00000021 /* Get UFO enable (ethtool_value) */
#define ETHTOOL_SUFO		0x00000022 /* Set UFO enable (ethtool_value) */
#define ETHTOOL_GGSO		0x00000023 /* Get GSO enable (ethtool_value) */
#define ETHTOOL_SGSO		0x00000024 /* Set GSO enable (ethtool_value) */
#define ETHTOOL_GFLAGS		0x00000025 /* Get flags bitmap(ethtool_value) */
#define ETHTOOL_SFLAGS		0x00000026 /* Set flags bitmap(ethtool_value) */
#define ETHTOOL_GPFLAGS		0x00000027 /* Get driver-private flags bitmap */
#define ETHTOOL_SPFLAGS		0x00000028 /* Set driver-private flags bitmap */

#define ETHTOOL_GRXFH		0x00000029 /* Get RX flow hash configuration */
#define ETHTOOL_SRXFH		0x0000002a /* Set RX flow hash configuration */
#define ETHTOOL_GGRO		0x0000002b /* Get GRO enable (ethtool_value) */
#define ETHTOOL_SGRO		0x0000002c /* Set GRO enable (ethtool_value) */
#define ETHTOOL_GRXRINGS	0x0000002d /* Get RX rings available for LB */
#define ETHTOOL_GRXCLSRLCNT	0x0000002e /* Get RX class rule count */
#define ETHTOOL_GRXCLSRULE	0x0000002f /* Get RX classification rule */
#define ETHTOOL_GRXCLSRLALL	0x00000030 /* Get all RX classification rule */
#define ETHTOOL_SRXCLSRLDEL	0x00000031 /* Delete RX classification rule */
#define ETHTOOL_SRXCLSRLINS	0x00000032 /* Insert RX classification rule */
#define ETHTOOL_FLASHDEV	0x00000033 /* Flash firmware to device */
#define ETHTOOL_RESET		0x00000034 /* Reset hardware */
#define ETHTOOL_SRXNTUPLE	0x00000035 /* Add an n-tuple filter to device */
#define ETHTOOL_GRXNTUPLE	0x00000036 /* Get n-tuple filters from device */
#define ETHTOOL_GSSET_INFO	0x00000037 /* Get string set info */
#define ETHTOOL_GRXFHINDIR	0x00000038 /* Get RX flow hash indir'n table */
#define ETHTOOL_SRXFHINDIR	0x00000039 /* Set RX flow hash indir'n table */

/* compatibility with older code */
#define SPARC_ETH_GSET		ETHTOOL_GSET
#define SPARC_ETH_SSET		ETHTOOL_SSET

/* Indicates what features are supported by the interface. */
#define SUPPORTED_10baseT_Half		(1 << 0)
#define SUPPORTED_10baseT_Full		(1 << 1)
#define SUPPORTED_100baseT_Half		(1 << 2)
#define SUPPORTED_100baseT_Full		(1 << 3)
#define SUPPORTED_1000baseT_Half	(1 << 4)
#define SUPPORTED_1000baseT_Full	(1 << 5)
#define SUPPORTED_Autoneg		(1 << 6)
#define SUPPORTED_TP			(1 << 7)
#define SUPPORTED_AUI			(1 << 8)
#define SUPPORTED_MII			(1 << 9)
#define SUPPORTED_FIBRE			(1 << 10)
#define SUPPORTED_BNC			(1 << 11)
#define SUPPORTED_10000baseT_Full	(1 << 12)
#define SUPPORTED_Pause			(1 << 13)
#define SUPPORTED_Asym_Pause		(1 << 14)
#define SUPPORTED_2500baseX_Full	(1 << 15)
#define SUPPORTED_Backplane		(1 << 16)
#define SUPPORTED_1000baseKX_Full	(1 << 17)
#define SUPPORTED_10000baseKX4_Full	(1 << 18)
#define SUPPORTED_10000baseKR_Full	(1 << 19)
#define SUPPORTED_10000baseR_FEC	(1 << 20)

/* Indicates what features are advertised by the interface. */
#define ADVERTISED_10baseT_Half		(1 << 0)
#define ADVERTISED_10baseT_Full		(1 << 1)
#define ADVERTISED_100baseT_Half	(1 << 2)
#define ADVERTISED_100baseT_Full	(1 << 3)
#define ADVERTISED_1000baseT_Half	(1 << 4)
#define ADVERTISED_1000baseT_Full	(1 << 5)
#define ADVERTISED_Autoneg		(1 << 6)
#define ADVERTISED_TP			(1 << 7)
#define ADVERTISED_AUI			(1 << 8)
#define ADVERTISED_MII			(1 << 9)
#define ADVERTISED_FIBRE		(1 << 10)
#define ADVERTISED_BNC			(1 << 11)
#define ADVERTISED_10000baseT_Full	(1 << 12)
#define ADVERTISED_Pause		(1 << 13)
#define ADVERTISED_Asym_Pause		(1 << 14)
#define ADVERTISED_2500baseX_Full	(1 << 15)
#define ADVERTISED_Backplane		(1 << 16)
#define ADVERTISED_1000baseKX_Full	(1 << 17)
#define ADVERTISED_10000baseKX4_Full	(1 << 18)
#define ADVERTISED_10000baseKR_Full	(1 << 19)
#define ADVERTISED_10000baseR_FEC	(1 << 20)

/* The following are all involved in forcing a particular link
 * mode for the device for setting things.  When getting the
 * devices settings, these indicate the current mode and whether
 * it was foced up into this mode or autonegotiated.
 */

/* The forced speed, 10Mb, 100Mb, gigabit, 2.5Gb, 10GbE. */
#define SPEED_10		10
#define SPEED_100		100
#define SPEED_1000		1000
#define SPEED_2500		2500
#define SPEED_10000		10000

/* Duplex, half or full. */
#define DUPLEX_HALF		0x00
#define DUPLEX_FULL		0x01

/* Which connector port. */
#define PORT_TP			0x00
#define PORT_AUI		0x01
#define PORT_MII		0x02
#define PORT_FIBRE		0x03
#define PORT_BNC		0x04
#define PORT_DA			0x05
#define PORT_NONE		0xef
#define PORT_OTHER		0xff

/* Which transceiver to use. */
#define XCVR_INTERNAL		0x00
#define XCVR_EXTERNAL		0x01
#define XCVR_DUMMY1		0x02
#define XCVR_DUMMY2		0x03
#define XCVR_DUMMY3		0x04

/* Enable or disable autonegotiation.  If this is set to enable,
 * the forced link modes above are completely ignored.
 */
#define AUTONEG_DISABLE		0x00
#define AUTONEG_ENABLE		0x01

/* Mode MDI or MDI-X */
#define ETH_TP_MDI_INVALID	0x00
#define ETH_TP_MDI		0x01
#define ETH_TP_MDI_X		0x02

/* Wake-On-Lan options. */
#define WAKE_PHY		(1 << 0)
#define WAKE_UCAST		(1 << 1)
#define WAKE_MCAST		(1 << 2)
#define WAKE_BCAST		(1 << 3)
#define WAKE_ARP		(1 << 4)
#define WAKE_MAGIC		(1 << 5)
#define WAKE_MAGICSECURE	(1 << 6) /* only meaningful if WAKE_MAGIC */

/* L2-L4 network traffic flow types */
#define	TCP_V4_FLOW	0x01	/* hash or spec (tcp_ip4_spec) */
#define	UDP_V4_FLOW	0x02	/* hash or spec (udp_ip4_spec) */
#define	SCTP_V4_FLOW	0x03	/* hash or spec (sctp_ip4_spec) */
#define	AH_ESP_V4_FLOW	0x04	/* hash only */
#define	TCP_V6_FLOW	0x05	/* hash only */
#define	UDP_V6_FLOW	0x06	/* hash only */
#define	SCTP_V6_FLOW	0x07	/* hash only */
#define	AH_ESP_V6_FLOW	0x08	/* hash only */
#define	AH_V4_FLOW	0x09	/* hash or spec (ah_ip4_spec) */
#define	ESP_V4_FLOW	0x0a	/* hash or spec (esp_ip4_spec) */
#define	AH_V6_FLOW	0x0b	/* hash only */
#define	ESP_V6_FLOW	0x0c	/* hash only */
#define	IP_USER_FLOW	0x0d	/* spec only (usr_ip4_spec) */
#define	IPV4_FLOW	0x10	/* hash only */
#define	IPV6_FLOW	0x11	/* hash only */
#define	ETHER_FLOW	0x12	/* spec only (ether_spec) */

/* L3-L4 network traffic flow hash options */
#define	RXH_L2DA	(1 << 1)
#define	RXH_VLAN	(1 << 2)
#define	RXH_L3_PROTO	(1 << 3)
#define	RXH_IP_SRC	(1 << 4)
#define	RXH_IP_DST	(1 << 5)
#define	RXH_L4_B_0_1	(1 << 6) /* src port in case of TCP/UDP/SCTP */
#define	RXH_L4_B_2_3	(1 << 7) /* dst port in case of TCP/UDP/SCTP */
#define	RXH_DISCARD	(1 << 31)

#define	RX_CLS_FLOW_DISC	0xffffffffffffffffULL

/* Reset flags */
/* The reset() operation must clear the flags for the components which
 * were actually reset.  On successful return, the flags indicate the
 * components which were not reset, either because they do not exist
 * in the hardware or because they cannot be reset independently.  The
 * driver must never reset any components that were not requested.
 */
enum ethtool_reset_flags {
	/* These flags represent components dedicated to the interface
	 * the command is addressed to.  Shift any flag left by
	 * ETH_RESET_SHARED_SHIFT to reset a shared component of the
	 * same type.
	 */
	ETH_RESET_MGMT		= 1 << 0,	/* Management processor */
	ETH_RESET_IRQ		= 1 << 1,	/* Interrupt requester */
	ETH_RESET_DMA		= 1 << 2,	/* DMA engine */
	ETH_RESET_FILTER	= 1 << 3,	/* Filtering/flow direction */
	ETH_RESET_OFFLOAD	= 1 << 4,	/* Protocol offload */
	ETH_RESET_MAC		= 1 << 5,	/* Media access controller */
	ETH_RESET_PHY		= 1 << 6,	/* Transceiver/PHY */
	ETH_RESET_RAM		= 1 << 7,	/* RAM shared between
						 * multiple components */

	ETH_RESET_DEDICATED	= 0x0000ffff,	/* All components dedicated to
						 * this interface */
	ETH_RESET_ALL		= 0xffffffff,	/* All components used by this
						 * interface, even if shared */
};
#define ETH_RESET_SHARED_SHIFT	16

#endif /* _LINUX_ETHTOOL_H */<|MERGE_RESOLUTION|>--- conflicted
+++ resolved
@@ -449,17 +449,6 @@
 	__u32				rule_locs[0];
 };
 
-<<<<<<< HEAD
-struct ethtool_rxfh_indir {
-	__u32	cmd;
-	/* On entry, this is the array size of the user buffer.  On
-	 * return from ETHTOOL_GRXFHINDIR, this is the array size of
-	 * the hardware indirection table. */
-	__u32	size;
-	__u32	ring_index[0];	/* ring/queue index for each hash value */
-};
-
-=======
 /**
  * struct ethtool_rxfh_indir - command to get or set RX flow hash indirection
  * @cmd: Specific command number - %ETHTOOL_GRXFHINDIR or %ETHTOOL_SRXFHINDIR
@@ -489,7 +478,6 @@
  * a field value and mask are both zero this is treated as if all mask
  * bits are set i.e. the field is ignored.
  */
->>>>>>> 45f53cc9
 struct ethtool_rx_ntuple_flow_spec {
 	__u32		 flow_type;
 	union {
