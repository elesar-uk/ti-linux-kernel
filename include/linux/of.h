#ifndef _LINUX_OF_H
#define _LINUX_OF_H
/*
 * Definitions for talking to the Open Firmware PROM on
 * Power Macintosh and other computers.
 *
 * Copyright (C) 1996-2005 Paul Mackerras.
 *
 * Updates for PPC64 by Peter Bergner & David Engebretsen, IBM Corp.
 * Updates for SPARC64 by David S. Miller
 * Derived from PowerPC and Sparc prom.h files by Stephen Rothwell, IBM Corp.
 *
 * This program is free software; you can redistribute it and/or
 * modify it under the terms of the GNU General Public License
 * as published by the Free Software Foundation; either version
 * 2 of the License, or (at your option) any later version.
 */
#include <linux/types.h>
#include <linux/bitops.h>
#include <linux/errno.h>
#include <linux/kref.h>
#include <linux/mod_devicetable.h>
#include <linux/spinlock.h>

#include <asm/byteorder.h>
#include <asm/errno.h>

typedef u32 phandle;
typedef u32 ihandle;

struct property {
	char	*name;
	int	length;
	void	*value;
	struct property *next;
	unsigned long _flags;
	unsigned int unique_id;
};

#if defined(CONFIG_SPARC)
struct of_irq_controller;
#endif

struct device_node {
	const char *name;
	const char *type;
	phandle phandle;
	char	*full_name;

	struct	property *properties;
	struct	property *deadprops;	/* removed properties */
	struct	device_node *parent;
	struct	device_node *child;
	struct	device_node *sibling;
	struct	device_node *next;	/* next device of same type */
	struct	device_node *allnext;	/* next in list of all nodes */
	struct	proc_dir_entry *pde;	/* this node's proc directory */
	struct	kref kref;
	unsigned long _flags;
	void	*data;
#if defined(CONFIG_SPARC)
	char	*path_component_name;
	unsigned int unique_id;
	struct of_irq_controller *irq_trans;
#endif
};

#define MAX_PHANDLE_ARGS 8
struct of_phandle_args {
	struct device_node *np;
	int args_count;
	uint32_t args[MAX_PHANDLE_ARGS];
};

#if defined(CONFIG_SPARC) || !defined(CONFIG_OF)
/* Dummy ref counting routines - to be implemented later */
static inline struct device_node *of_node_get(struct device_node *node)
{
	return node;
}
static inline void of_node_put(struct device_node *node)
{
}
#else
extern struct device_node *of_node_get(struct device_node *node);
extern void of_node_put(struct device_node *node);
#endif

#ifdef CONFIG_OF

/* Pointer for first entry in chain of all nodes. */
extern struct device_node *allnodes;
extern struct device_node *of_chosen;
extern struct device_node *of_aliases;
extern rwlock_t devtree_lock;

static inline bool of_have_populated_dt(void)
{
	return allnodes != NULL;
}

static inline bool of_node_is_root(const struct device_node *node)
{
	return node && (node->parent == NULL);
}

static inline int of_node_check_flag(struct device_node *n, unsigned long flag)
{
	return test_bit(flag, &n->_flags);
}

static inline void of_node_set_flag(struct device_node *n, unsigned long flag)
{
	set_bit(flag, &n->_flags);
}

extern struct device_node *of_find_all_nodes(struct device_node *prev);

/*
 * OF address retrieval & translation
 */

/* Helper to read a big number; size is in cells (not bytes) */
static inline u64 of_read_number(const __be32 *cell, int size)
{
	u64 r = 0;
	while (size--)
		r = (r << 32) | be32_to_cpu(*(cell++));
	return r;
}

/* Like of_read_number, but we want an unsigned long result */
static inline unsigned long of_read_ulong(const __be32 *cell, int size)
{
	/* toss away upper bits if unsigned long is smaller than u64 */
	return of_read_number(cell, size);
}

#include <asm/prom.h>

/* Default #address and #size cells.  Allow arch asm/prom.h to override */
#if !defined(OF_ROOT_NODE_ADDR_CELLS_DEFAULT)
#define OF_ROOT_NODE_ADDR_CELLS_DEFAULT 1
#define OF_ROOT_NODE_SIZE_CELLS_DEFAULT 1
#endif

/* Default string compare functions, Allow arch asm/prom.h to override */
#if !defined(of_compat_cmp)
#define of_compat_cmp(s1, s2, l)	strcasecmp((s1), (s2))
#define of_prop_cmp(s1, s2)		strcmp((s1), (s2))
#define of_node_cmp(s1, s2)		strcasecmp((s1), (s2))
#endif

/* flag descriptions */
#define OF_DYNAMIC	1 /* node and properties were allocated via kmalloc */
#define OF_DETACHED	2 /* node has been detached from the device tree */

#define OF_IS_DYNAMIC(x) test_bit(OF_DYNAMIC, &x->_flags)
#define OF_MARK_DYNAMIC(x) set_bit(OF_DYNAMIC, &x->_flags)

#define OF_BAD_ADDR	((u64)-1)

#ifndef of_node_to_nid
static inline int of_node_to_nid(struct device_node *np) { return -1; }
#define of_node_to_nid of_node_to_nid
#endif

extern struct device_node *of_find_node_by_name(struct device_node *from,
	const char *name);
#define for_each_node_by_name(dn, name) \
	for (dn = of_find_node_by_name(NULL, name); dn; \
	     dn = of_find_node_by_name(dn, name))
extern struct device_node *of_find_node_by_type(struct device_node *from,
	const char *type);
#define for_each_node_by_type(dn, type) \
	for (dn = of_find_node_by_type(NULL, type); dn; \
	     dn = of_find_node_by_type(dn, type))
extern struct device_node *of_find_compatible_node(struct device_node *from,
	const char *type, const char *compat);
#define for_each_compatible_node(dn, type, compatible) \
	for (dn = of_find_compatible_node(NULL, type, compatible); dn; \
	     dn = of_find_compatible_node(dn, type, compatible))
extern struct device_node *of_find_matching_node(struct device_node *from,
	const struct of_device_id *matches);
#define for_each_matching_node(dn, matches) \
	for (dn = of_find_matching_node(NULL, matches); dn; \
	     dn = of_find_matching_node(dn, matches))
extern struct device_node *of_find_node_by_path(const char *path);
extern struct device_node *of_find_node_by_phandle(phandle handle);
extern struct device_node *of_get_parent(const struct device_node *node);
extern struct device_node *of_get_next_parent(struct device_node *node);
extern struct device_node *of_get_next_child(const struct device_node *node,
					     struct device_node *prev);
#define for_each_child_of_node(parent, child) \
	for (child = of_get_next_child(parent, NULL); child != NULL; \
	     child = of_get_next_child(parent, child))

extern struct device_node *of_find_node_with_property(
	struct device_node *from, const char *prop_name);
#define for_each_node_with_property(dn, prop_name) \
	for (dn = of_find_node_with_property(NULL, prop_name); dn; \
	     dn = of_find_node_with_property(dn, prop_name))

extern struct property *of_find_property(const struct device_node *np,
					 const char *name,
					 int *lenp);
extern int of_property_read_u32_array(const struct device_node *np,
				      const char *propname,
				      u32 *out_values,
				      size_t sz);
extern int of_property_read_u64(const struct device_node *np,
				const char *propname, u64 *out_value);

extern int of_property_read_string(struct device_node *np,
				   const char *propname,
				   const char **out_string);
extern int of_property_read_string_index(struct device_node *np,
					 const char *propname,
					 int index, const char **output);
extern int of_property_count_strings(struct device_node *np,
				     const char *propname);
extern int of_device_is_compatible(const struct device_node *device,
				   const char *);
extern int of_device_is_available(const struct device_node *device);
extern const void *of_get_property(const struct device_node *node,
				const char *name,
				int *lenp);
<<<<<<< HEAD
#define for_each_property(pp, properties) \
	for (pp = properties; pp != NULL; pp = pp->next)
=======
#define for_each_property_of_node(dn, pp) \
	for (pp = dn->properties; pp != NULL; pp = pp->next)
>>>>>>> dcd6c922

extern int of_n_addr_cells(struct device_node *np);
extern int of_n_size_cells(struct device_node *np);
extern const struct of_device_id *of_match_node(
	const struct of_device_id *matches, const struct device_node *node);
extern int of_modalias_node(struct device_node *node, char *modalias, int len);
extern struct device_node *of_parse_phandle(struct device_node *np,
					    const char *phandle_name,
					    int index);
extern int of_parse_phandle_with_args(struct device_node *np,
	const char *list_name, const char *cells_name, int index,
	struct of_phandle_args *out_args);

extern void of_alias_scan(void * (*dt_alloc)(u64 size, u64 align));
extern int of_alias_get_id(struct device_node *np, const char *stem);

extern void of_alias_scan(void * (*dt_alloc)(u64 size, u64 align));
extern int of_alias_get_id(struct device_node *np, const char *stem);

extern int of_machine_is_compatible(const char *compat);

extern int prom_add_property(struct device_node* np, struct property* prop);
extern int prom_remove_property(struct device_node *np, struct property *prop);
extern int prom_update_property(struct device_node *np,
				struct property *newprop,
				struct property *oldprop);

#if defined(CONFIG_OF_DYNAMIC)
/* For updating the device tree at runtime */
extern void of_attach_node(struct device_node *);
extern void of_detach_node(struct device_node *);
#endif

#define of_match_ptr(_ptr)	(_ptr)
#else /* CONFIG_OF */

static inline bool of_have_populated_dt(void)
{
	return false;
}

#define for_each_child_of_node(parent, child) \
	while (0)

static inline int of_device_is_compatible(const struct device_node *device,
					  const char *name)
{
	return 0;
}

static inline struct property *of_find_property(const struct device_node *np,
						const char *name,
						int *lenp)
{
	return NULL;
}

static inline int of_property_read_u32_array(const struct device_node *np,
					     const char *propname,
					     u32 *out_values, size_t sz)
{
	return -ENOSYS;
}

static inline int of_property_read_string(struct device_node *np,
					  const char *propname,
					  const char **out_string)
{
	return -ENOSYS;
}

static inline int of_property_read_string_index(struct device_node *np,
						const char *propname, int index,
						const char **out_string)
{
	return -ENOSYS;
}

static inline int of_property_count_strings(struct device_node *np,
					    const char *propname)
{
	return -ENOSYS;
}

static inline const void *of_get_property(const struct device_node *node,
				const char *name,
				int *lenp)
{
	return NULL;
}

static inline int of_property_read_u64(const struct device_node *np,
				       const char *propname, u64 *out_value)
{
	return -ENOSYS;
}

static inline struct device_node *of_parse_phandle(struct device_node *np,
						   const char *phandle_name,
						   int index)
{
	return NULL;
}

static inline int of_alias_get_id(struct device_node *np, const char *stem)
{
	return -ENOSYS;
}

static inline int of_machine_is_compatible(const char *compat)
{
	return 0;
}

#define of_match_ptr(_ptr)	NULL
#define of_match_node(_matches, _node)	NULL
#endif /* CONFIG_OF */

static inline int of_property_read_u32(const struct device_node *np,
				       const char *propname,
				       u32 *out_value)
{
	return of_property_read_u32_array(np, propname, out_value, 1);
}

#endif /* _LINUX_OF_H */<|MERGE_RESOLUTION|>--- conflicted
+++ resolved
@@ -225,13 +225,8 @@
 extern const void *of_get_property(const struct device_node *node,
 				const char *name,
 				int *lenp);
-<<<<<<< HEAD
-#define for_each_property(pp, properties) \
-	for (pp = properties; pp != NULL; pp = pp->next)
-=======
 #define for_each_property_of_node(dn, pp) \
 	for (pp = dn->properties; pp != NULL; pp = pp->next)
->>>>>>> dcd6c922
 
 extern int of_n_addr_cells(struct device_node *np);
 extern int of_n_size_cells(struct device_node *np);
@@ -248,9 +243,6 @@
 extern void of_alias_scan(void * (*dt_alloc)(u64 size, u64 align));
 extern int of_alias_get_id(struct device_node *np, const char *stem);
 
-extern void of_alias_scan(void * (*dt_alloc)(u64 size, u64 align));
-extern int of_alias_get_id(struct device_node *np, const char *stem);
-
 extern int of_machine_is_compatible(const char *compat);
 
 extern int prom_add_property(struct device_node* np, struct property* prop);
