#ifndef _LINUX_KERNEL_STAT_H
#define _LINUX_KERNEL_STAT_H

#include <linux/smp.h>
#include <linux/threads.h>
#include <linux/percpu.h>
#include <linux/cpumask.h>
#include <linux/interrupt.h>
#include <linux/sched.h>
#include <linux/vtime.h>
#include <asm/irq.h>
#include <asm/cputime.h>

/*
 * 'kernel_stat.h' contains the definitions needed for doing
 * some kernel statistics (CPU usage, context switches ...),
 * used by rstatd/perfmeter
 */

enum cpu_usage_stat {
	CPUTIME_USER,
	CPUTIME_NICE,
	CPUTIME_SYSTEM,
	CPUTIME_SOFTIRQ,
	CPUTIME_IRQ,
	CPUTIME_IDLE,
	CPUTIME_IOWAIT,
	CPUTIME_STEAL,
	CPUTIME_GUEST,
	CPUTIME_GUEST_NICE,
	NR_STATS,
};

struct kernel_cpustat {
	u64 cpustat[NR_STATS];
};

struct kernel_stat {
#ifndef CONFIG_GENERIC_HARDIRQS
       unsigned int irqs[NR_IRQS];
#endif
	unsigned long irqs_sum;
	unsigned int softirqs[NR_SOFTIRQS];
};

DECLARE_PER_CPU(struct kernel_stat, kstat);
DECLARE_PER_CPU(struct kernel_cpustat, kernel_cpustat);

/* Must have preemption disabled for this to be meaningful. */
#define kstat_this_cpu (&__get_cpu_var(kstat))
#define kcpustat_this_cpu (&__get_cpu_var(kernel_cpustat))
#define kstat_cpu(cpu) per_cpu(kstat, cpu)
#define kcpustat_cpu(cpu) per_cpu(kernel_cpustat, cpu)

extern unsigned long long nr_context_switches(void);

#ifndef CONFIG_GENERIC_HARDIRQS

struct irq_desc;

static inline void kstat_incr_irqs_this_cpu(unsigned int irq,
					    struct irq_desc *desc)
{
	__this_cpu_inc(kstat.irqs[irq]);
	__this_cpu_inc(kstat.irqs_sum);
}

static inline unsigned int kstat_irqs_cpu(unsigned int irq, int cpu)
{
       return kstat_cpu(cpu).irqs[irq];
}
#else
#include <linux/irq.h>
extern unsigned int kstat_irqs_cpu(unsigned int irq, int cpu);

#define kstat_incr_irqs_this_cpu(irqno, DESC)		\
do {							\
	__this_cpu_inc(*(DESC)->kstat_irqs);		\
	__this_cpu_inc(kstat.irqs_sum);			\
} while (0)

#endif

static inline void kstat_incr_softirqs_this_cpu(unsigned int irq)
{
	__this_cpu_inc(kstat.softirqs[irq]);
}

static inline unsigned int kstat_softirqs_cpu(unsigned int irq, int cpu)
{
       return kstat_cpu(cpu).softirqs[irq];
}

/*
 * Number of interrupts per specific IRQ source, since bootup
 */
#ifndef CONFIG_GENERIC_HARDIRQS
static inline unsigned int kstat_irqs(unsigned int irq)
{
	unsigned int sum = 0;
	int cpu;

	for_each_possible_cpu(cpu)
		sum += kstat_irqs_cpu(irq, cpu);

	return sum;
}
#else
extern unsigned int kstat_irqs(unsigned int irq);
#endif

/*
 * Number of interrupts per cpu, since bootup
 */
static inline unsigned int kstat_cpu_irqs_sum(unsigned int cpu)
{
	return kstat_cpu(cpu).irqs_sum;
}

/*
 * Lock/unlock the current runqueue - to extract task statistics:
 */
extern unsigned long long task_delta_exec(struct task_struct *);

extern void account_user_time(struct task_struct *, cputime_t, cputime_t);
extern void account_system_time(struct task_struct *, int, cputime_t, cputime_t);
extern void account_steal_time(cputime_t);
extern void account_idle_time(cputime_t);

<<<<<<< HEAD
extern void account_process_tick(struct task_struct *, int user);
=======
#ifdef CONFIG_VIRT_CPU_ACCOUNTING
static inline void account_process_tick(struct task_struct *tsk, int user)
{
	vtime_account_user(tsk);
}
#else
extern void account_process_tick(struct task_struct *, int user);
#endif

>>>>>>> 38130ec0
extern void account_steal_ticks(unsigned long ticks);
extern void account_idle_ticks(unsigned long ticks);

#endif /* _LINUX_KERNEL_STAT_H */<|MERGE_RESOLUTION|>--- conflicted
+++ resolved
@@ -127,9 +127,6 @@
 extern void account_steal_time(cputime_t);
 extern void account_idle_time(cputime_t);
 
-<<<<<<< HEAD
-extern void account_process_tick(struct task_struct *, int user);
-=======
 #ifdef CONFIG_VIRT_CPU_ACCOUNTING
 static inline void account_process_tick(struct task_struct *tsk, int user)
 {
@@ -139,7 +136,6 @@
 extern void account_process_tick(struct task_struct *, int user);
 #endif
 
->>>>>>> 38130ec0
 extern void account_steal_ticks(unsigned long ticks);
 extern void account_idle_ticks(unsigned long ticks);
 
