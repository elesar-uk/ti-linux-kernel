/*
 * Copyright (c) 2008 Intel Corporation
 * Author: Matthew Wilcox <willy@linux.intel.com>
 *
 * Distributed under the terms of the GNU GPL, version 2
 *
 * Please see kernel/semaphore.c for documentation of these functions
 */
#ifndef __LINUX_SEMAPHORE_H
#define __LINUX_SEMAPHORE_H

#include <linux/list.h>
#include <linux/spinlock.h>

/* Please don't access any members of this structure directly */
struct semaphore {
	spinlock_t		lock;
	unsigned int		count;
	struct list_head	wait_list;
};

#define __SEMAPHORE_INITIALIZER(name, n)				\
{									\
	.lock		= __SPIN_LOCK_UNLOCKED((name).lock),		\
	.count		= n,						\
	.wait_list	= LIST_HEAD_INIT((name).wait_list),		\
}

#define DEFINE_SEMAPHORE(name)	\
<<<<<<< HEAD
	struct semaphore name = __SEMAPHORE_INITIALIZER(name, 1)

#define DECLARE_MUTEX(name)	\
=======
>>>>>>> 45f53cc9
	struct semaphore name = __SEMAPHORE_INITIALIZER(name, 1)

static inline void sema_init(struct semaphore *sem, int val)
{
	static struct lock_class_key __key;
	*sem = (struct semaphore) __SEMAPHORE_INITIALIZER(*sem, val);
	lockdep_init_map(&sem->lock.dep_map, "semaphore->lock", &__key, 0);
}

extern void down(struct semaphore *sem);
extern int __must_check down_interruptible(struct semaphore *sem);
extern int __must_check down_killable(struct semaphore *sem);
extern int __must_check down_trylock(struct semaphore *sem);
extern int __must_check down_timeout(struct semaphore *sem, long jiffies);
extern void up(struct semaphore *sem);

#endif /* __LINUX_SEMAPHORE_H */<|MERGE_RESOLUTION|>--- conflicted
+++ resolved
@@ -27,12 +27,6 @@
 }
 
 #define DEFINE_SEMAPHORE(name)	\
-<<<<<<< HEAD
-	struct semaphore name = __SEMAPHORE_INITIALIZER(name, 1)
-
-#define DECLARE_MUTEX(name)	\
-=======
->>>>>>> 45f53cc9
 	struct semaphore name = __SEMAPHORE_INITIALIZER(name, 1)
 
 static inline void sema_init(struct semaphore *sem, int val)
