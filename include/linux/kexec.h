--- conflicted
+++ resolved
@@ -336,12 +336,8 @@
 struct task_struct;
 static inline void crash_kexec(struct pt_regs *regs) { }
 static inline int kexec_should_crash(struct task_struct *p) { return 0; }
-<<<<<<< HEAD
 #define kexec_in_progress false
-#endif /* CONFIG_KEXEC */
-=======
 #endif /* CONFIG_KEXEC_CORE */
->>>>>>> 0931fbdd
 
 #endif /* !defined(__ASSEBMLY__) */
 
