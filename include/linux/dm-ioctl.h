--- conflicted
+++ resolved
@@ -267,15 +267,9 @@
 #define DM_DEV_SET_GEOMETRY	_IOWR(DM_IOCTL, DM_DEV_SET_GEOMETRY_CMD, struct dm_ioctl)
 
 #define DM_VERSION_MAJOR	4
-<<<<<<< HEAD
-#define DM_VERSION_MINOR	18
-#define DM_VERSION_PATCHLEVEL	0
-#define DM_VERSION_EXTRA	"-ioctl (2010-06-29)"
-=======
 #define DM_VERSION_MINOR	19
 #define DM_VERSION_PATCHLEVEL	1
 #define DM_VERSION_EXTRA	"-ioctl (2011-01-07)"
->>>>>>> 3cbea436
 
 /* Status bits */
 #define DM_READONLY_FLAG	(1 << 0) /* In/Out */
@@ -328,13 +322,10 @@
  */
 #define DM_UEVENT_GENERATED_FLAG	(1 << 13) /* Out */
 
-<<<<<<< HEAD
-=======
 /*
  * If set, rename changes the uuid not the name.  Only permitted
  * if no uuid was previously supplied: an existing uuid cannot be changed.
  */
 #define DM_UUID_FLAG			(1 << 14) /* In */
 
->>>>>>> 3cbea436
 #endif				/* _LINUX_DM_IOCTL_H */