--- conflicted
+++ resolved
@@ -114,11 +114,7 @@
 
 	int (*setup_irq)(struct msi_controller *chip, struct pci_dev *dev,
 			 struct msi_desc *desc);
-<<<<<<< HEAD
-	void (*teardown_irq)(struct msi_chip *chip, unsigned int irq);
-=======
 	void (*teardown_irq)(struct msi_controller *chip, unsigned int irq);
->>>>>>> e529fea9
 };
 
 #ifdef CONFIG_GENERIC_MSI_IRQ_DOMAIN
