--- conflicted
+++ resolved
@@ -70,12 +70,6 @@
 extern unsigned long *watchdog_exclude_mask_bits;
 extern int sysctl_softlockup_all_cpu_backtrace;
 struct ctl_table;
-<<<<<<< HEAD
-extern int proc_dowatchdog(struct ctl_table *, int ,
-			   void __user *, size_t *, loff_t *);
-extern int proc_dowatchdog_exclude(struct ctl_table *, int,
-				   void __user *, size_t *, loff_t *);
-=======
 extern int proc_watchdog(struct ctl_table *, int ,
 			 void __user *, size_t *, loff_t *);
 extern int proc_nmi_watchdog(struct ctl_table *, int ,
@@ -84,7 +78,8 @@
 			      void __user *, size_t *, loff_t *);
 extern int proc_watchdog_thresh(struct ctl_table *, int ,
 				void __user *, size_t *, loff_t *);
->>>>>>> 65935993
+extern int proc_dowatchdog_exclude(struct ctl_table *, int,
+				   void __user *, size_t *, loff_t *);
 #endif
 
 #ifdef CONFIG_HAVE_ACPI_APEI_NMI
