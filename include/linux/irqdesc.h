#ifndef _LINUX_IRQDESC_H
#define _LINUX_IRQDESC_H

/*
 * Core internal functions to deal with irq descriptors
 *
 * This include will move to kernel/irq once we cleaned up the tree.
 * For now it's included from <linux/irq.h>
 */

struct irq_affinity_notify;
struct proc_dir_entry;
struct timer_rand_state;
/**
 * struct irq_desc - interrupt descriptor
 * @irq_data:		per irq and chip data passed down to chip functions
 * @timer_rand_state:	pointer to timer rand state struct
 * @kstat_irqs:		irq stats per cpu
 * @handle_irq:		highlevel irq-events handler [if NULL, __do_IRQ()]
 * @action:		the irq action chain
 * @status:		status information
 * @core_internal_state__do_not_mess_with_it: core internal status information
 * @depth:		disable-depth, for nested irq_disable() calls
 * @wake_depth:		enable depth, for multiple set_irq_wake() callers
 * @irq_count:		stats field to detect stalled irqs
 * @last_unhandled:	aging timer for unhandled count
 * @irqs_unhandled:	stats field for spurious unhandled interrupts
 * @lock:		locking for SMP
 * @affinity_notify:	context for notification of affinity changes
 * @pending_mask:	pending rebalanced interrupts
 * @threads_oneshot:	bitfield to handle shared oneshot threads
 * @threads_active:	number of irqaction threads currently running
 * @wait_for_threads:	wait queue for sync_irq to wait for threaded handlers
 * @dir:		/proc/irq/ procfs entry
 * @name:		flow handler name for /proc/interrupts output
 */
struct irq_desc {
	struct irq_data		irq_data;
	struct timer_rand_state *timer_rand_state;
	unsigned int __percpu	*kstat_irqs;
	irq_flow_handler_t	handle_irq;
#ifdef CONFIG_IRQ_PREFLOW_FASTEOI
	irq_preflow_handler_t	preflow_handler;
#endif
	struct irqaction	*action;	/* IRQ action list */
	unsigned int		status_use_accessors;
	unsigned int		core_internal_state__do_not_mess_with_it;
	unsigned int		depth;		/* nested irq disables */
	unsigned int		wake_depth;	/* nested wake enables */
	unsigned int		irq_count;	/* For detecting broken IRQs */
	unsigned long		last_unhandled;	/* Aging timer for unhandled count */
	unsigned int		irqs_unhandled;
	raw_spinlock_t		lock;
#ifdef CONFIG_SMP
	const struct cpumask	*affinity_hint;
	struct irq_affinity_notify *affinity_notify;
#ifdef CONFIG_GENERIC_PENDING_IRQ
	cpumask_var_t		pending_mask;
#endif
#endif
	unsigned long		threads_oneshot;
	atomic_t		threads_active;
	wait_queue_head_t       wait_for_threads;
#ifdef CONFIG_PROC_FS
	struct proc_dir_entry	*dir;
#endif
	const char		*name;
} ____cacheline_internodealigned_in_smp;

#ifndef CONFIG_SPARSE_IRQ
extern struct irq_desc irq_desc[NR_IRQS];
#endif

#ifdef CONFIG_GENERIC_HARDIRQS

static inline struct irq_data *irq_desc_get_irq_data(struct irq_desc *desc)
{
	return &desc->irq_data;
}

static inline struct irq_chip *irq_desc_get_chip(struct irq_desc *desc)
{
	return desc->irq_data.chip;
}

static inline void *irq_desc_get_chip_data(struct irq_desc *desc)
{
	return desc->irq_data.chip_data;
}

<<<<<<< HEAD
=======
static inline void *irq_desc_get_handler_data(struct irq_desc *desc)
{
	return desc->irq_data.handler_data;
}

static inline struct msi_desc *irq_desc_get_msi_desc(struct irq_desc *desc)
{
	return desc->irq_data.msi_desc;
}

>>>>>>> 0ce790e7
/*
 * Architectures call this to let the generic IRQ layer
 * handle an interrupt. If the descriptor is attached to an
 * irqchip-style controller then we call the ->handle_irq() handler,
 * and it calls __do_IRQ() if it's attached to an irqtype-style controller.
 */
static inline void generic_handle_irq_desc(unsigned int irq, struct irq_desc *desc)
{
	desc->handle_irq(irq, desc);
}

static inline void generic_handle_irq(unsigned int irq)
{
	generic_handle_irq_desc(irq, irq_to_desc(irq));
}

/* Test to see if a driver has successfully requested an irq */
static inline int irq_has_action(unsigned int irq)
{
	struct irq_desc *desc = irq_to_desc(irq);
	return desc->action != NULL;
}

/* caller has locked the irq_desc and both params are valid */
static inline void __irq_set_handler_locked(unsigned int irq,
					    irq_flow_handler_t handler)
{
	struct irq_desc *desc;

	desc = irq_to_desc(irq);
	desc->handle_irq = handler;
}

/* caller has locked the irq_desc and both params are valid */
static inline void
__irq_set_chip_handler_name_locked(unsigned int irq, struct irq_chip *chip,
				   irq_flow_handler_t handler, const char *name)
{
	struct irq_desc *desc;

	desc = irq_to_desc(irq);
	irq_desc_get_irq_data(desc)->chip = chip;
	desc->handle_irq = handler;
	desc->name = name;
}

static inline int irq_balancing_disabled(unsigned int irq)
{
	struct irq_desc *desc;

	desc = irq_to_desc(irq);
	return desc->status_use_accessors & IRQ_NO_BALANCING_MASK;
}

static inline void
irq_set_lockdep_class(unsigned int irq, struct lock_class_key *class)
{
	struct irq_desc *desc = irq_to_desc(irq);

	if (desc)
		lockdep_set_class(&desc->lock, class);
}

#ifdef CONFIG_IRQ_PREFLOW_FASTEOI
static inline void
__irq_set_preflow_handler(unsigned int irq, irq_preflow_handler_t handler)
{
	struct irq_desc *desc;

	desc = irq_to_desc(irq);
	desc->preflow_handler = handler;
}
#endif
#endif

#endif<|MERGE_RESOLUTION|>--- conflicted
+++ resolved
@@ -88,8 +88,6 @@
 	return desc->irq_data.chip_data;
 }
 
-<<<<<<< HEAD
-=======
 static inline void *irq_desc_get_handler_data(struct irq_desc *desc)
 {
 	return desc->irq_data.handler_data;
@@ -100,7 +98,6 @@
 	return desc->irq_data.msi_desc;
 }
 
->>>>>>> 0ce790e7
 /*
  * Architectures call this to let the generic IRQ layer
  * handle an interrupt. If the descriptor is attached to an
