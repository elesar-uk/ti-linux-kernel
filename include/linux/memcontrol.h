/* memcontrol.h - Memory Controller
 *
 * Copyright IBM Corporation, 2007
 * Author Balbir Singh <balbir@linux.vnet.ibm.com>
 *
 * Copyright 2007 OpenVZ SWsoft Inc
 * Author: Pavel Emelianov <xemul@openvz.org>
 *
 * This program is free software; you can redistribute it and/or modify
 * it under the terms of the GNU General Public License as published by
 * the Free Software Foundation; either version 2 of the License, or
 * (at your option) any later version.
 *
 * This program is distributed in the hope that it will be useful,
 * but WITHOUT ANY WARRANTY; without even the implied warranty of
 * MERCHANTABILITY or FITNESS FOR A PARTICULAR PURPOSE.  See the
 * GNU General Public License for more details.
 */

#ifndef _LINUX_MEMCONTROL_H
#define _LINUX_MEMCONTROL_H
#include <linux/cgroup.h>
#include <linux/vm_event_item.h>
#include <linux/hardirq.h>
#include <linux/jump_label.h>

struct mem_cgroup;
struct page;
struct mm_struct;
struct kmem_cache;

/*
 * The corresponding mem_cgroup_stat_names is defined in mm/memcontrol.c,
 * These two lists should keep in accord with each other.
 */
enum mem_cgroup_stat_index {
	/*
	 * For MEM_CONTAINER_TYPE_ALL, usage = pagecache + rss.
	 */
	MEM_CGROUP_STAT_CACHE,		/* # of pages charged as cache */
	MEM_CGROUP_STAT_RSS,		/* # of pages charged as anon rss */
	MEM_CGROUP_STAT_RSS_HUGE,	/* # of pages charged as anon huge */
	MEM_CGROUP_STAT_FILE_MAPPED,	/* # of pages charged as file rss */
	MEM_CGROUP_STAT_WRITEBACK,	/* # of pages under writeback */
	MEM_CGROUP_STAT_SWAP,		/* # of pages, swapped out */
	MEM_CGROUP_STAT_NSTATS,
};

struct mem_cgroup_reclaim_cookie {
	struct zone *zone;
	int priority;
	unsigned int generation;
};

enum mem_cgroup_events_index {
	MEM_CGROUP_EVENTS_PGPGIN,	/* # of pages paged in */
	MEM_CGROUP_EVENTS_PGPGOUT,	/* # of pages paged out */
	MEM_CGROUP_EVENTS_PGFAULT,	/* # of page-faults */
	MEM_CGROUP_EVENTS_PGMAJFAULT,	/* # of major page-faults */
	MEM_CGROUP_EVENTS_NSTATS,
	/* default hierarchy events */
	MEMCG_LOW = MEM_CGROUP_EVENTS_NSTATS,
	MEMCG_HIGH,
	MEMCG_MAX,
	MEMCG_OOM,
	MEMCG_NR_EVENTS,
};

#ifdef CONFIG_MEMCG
void mem_cgroup_events(struct mem_cgroup *memcg,
		       enum mem_cgroup_events_index idx,
		       unsigned int nr);

bool mem_cgroup_low(struct mem_cgroup *root, struct mem_cgroup *memcg);

int mem_cgroup_try_charge(struct page *page, struct mm_struct *mm,
			  gfp_t gfp_mask, struct mem_cgroup **memcgp);
void mem_cgroup_commit_charge(struct page *page, struct mem_cgroup *memcg,
			      bool lrucare);
void mem_cgroup_cancel_charge(struct page *page, struct mem_cgroup *memcg);
void mem_cgroup_uncharge(struct page *page);
void mem_cgroup_uncharge_list(struct list_head *page_list);

void mem_cgroup_migrate(struct page *oldpage, struct page *newpage,
			bool lrucare);

struct lruvec *mem_cgroup_zone_lruvec(struct zone *, struct mem_cgroup *);
struct lruvec *mem_cgroup_page_lruvec(struct page *, struct zone *);

bool mem_cgroup_is_descendant(struct mem_cgroup *memcg,
			      struct mem_cgroup *root);
bool task_in_mem_cgroup(struct task_struct *task, struct mem_cgroup *memcg);

extern struct mem_cgroup *try_get_mem_cgroup_from_page(struct page *page);
extern struct mem_cgroup *mem_cgroup_from_task(struct task_struct *p);

extern struct mem_cgroup *parent_mem_cgroup(struct mem_cgroup *memcg);
extern struct mem_cgroup *mem_cgroup_from_css(struct cgroup_subsys_state *css);

static inline bool mm_match_cgroup(struct mm_struct *mm,
				   struct mem_cgroup *memcg)
{
	struct mem_cgroup *task_memcg;
	bool match = false;

	rcu_read_lock();
	task_memcg = mem_cgroup_from_task(rcu_dereference(mm->owner));
	if (task_memcg)
		match = mem_cgroup_is_descendant(task_memcg, memcg);
	rcu_read_unlock();
	return match;
}

extern struct cgroup_subsys_state *mem_cgroup_css(struct mem_cgroup *memcg);

struct mem_cgroup *mem_cgroup_iter(struct mem_cgroup *,
				   struct mem_cgroup *,
				   struct mem_cgroup_reclaim_cookie *);
void mem_cgroup_iter_break(struct mem_cgroup *, struct mem_cgroup *);

/*
 * For memory reclaim.
 */
int mem_cgroup_inactive_anon_is_low(struct lruvec *lruvec);
bool mem_cgroup_lruvec_online(struct lruvec *lruvec);
int mem_cgroup_select_victim_node(struct mem_cgroup *memcg);
unsigned long mem_cgroup_get_lru_size(struct lruvec *lruvec, enum lru_list);
void mem_cgroup_update_lru_size(struct lruvec *, enum lru_list, int);
extern void mem_cgroup_print_oom_info(struct mem_cgroup *memcg,
					struct task_struct *p);

static inline void mem_cgroup_oom_enable(void)
{
	WARN_ON(current->memcg_oom.may_oom);
	current->memcg_oom.may_oom = 1;
}

static inline void mem_cgroup_oom_disable(void)
{
	WARN_ON(!current->memcg_oom.may_oom);
	current->memcg_oom.may_oom = 0;
}

static inline bool task_in_memcg_oom(struct task_struct *p)
{
	return p->memcg_oom.memcg;
}

bool mem_cgroup_oom_synchronize(bool wait);

#ifdef CONFIG_MEMCG_SWAP
extern int do_swap_account;
#endif

static inline bool mem_cgroup_disabled(void)
{
	if (memory_cgrp_subsys.disabled)
		return true;
	return false;
}

struct mem_cgroup *mem_cgroup_begin_page_stat(struct page *page);
void mem_cgroup_update_page_stat(struct mem_cgroup *memcg,
				 enum mem_cgroup_stat_index idx, int val);
void mem_cgroup_end_page_stat(struct mem_cgroup *memcg);

static inline void mem_cgroup_inc_page_stat(struct mem_cgroup *memcg,
					    enum mem_cgroup_stat_index idx)
{
	mem_cgroup_update_page_stat(memcg, idx, 1);
}

static inline void mem_cgroup_dec_page_stat(struct mem_cgroup *memcg,
					    enum mem_cgroup_stat_index idx)
{
	mem_cgroup_update_page_stat(memcg, idx, -1);
}

unsigned long mem_cgroup_soft_limit_reclaim(struct zone *zone, int order,
						gfp_t gfp_mask,
						unsigned long *total_scanned);

void __mem_cgroup_count_vm_event(struct mm_struct *mm, enum vm_event_item idx);
static inline void mem_cgroup_count_vm_event(struct mm_struct *mm,
					     enum vm_event_item idx)
{
	if (mem_cgroup_disabled())
		return;
	__mem_cgroup_count_vm_event(mm, idx);
}
#ifdef CONFIG_TRANSPARENT_HUGEPAGE
void mem_cgroup_split_huge_fixup(struct page *head);
#endif

#else /* CONFIG_MEMCG */
struct mem_cgroup;

static inline void mem_cgroup_events(struct mem_cgroup *memcg,
				     enum mem_cgroup_events_index idx,
				     unsigned int nr)
{
}

static inline bool mem_cgroup_low(struct mem_cgroup *root,
				  struct mem_cgroup *memcg)
{
	return false;
}

static inline int mem_cgroup_try_charge(struct page *page, struct mm_struct *mm,
					gfp_t gfp_mask,
					struct mem_cgroup **memcgp)
{
	*memcgp = NULL;
	return 0;
}

static inline void mem_cgroup_commit_charge(struct page *page,
					    struct mem_cgroup *memcg,
					    bool lrucare)
{
}

static inline void mem_cgroup_cancel_charge(struct page *page,
					    struct mem_cgroup *memcg)
{
}

static inline void mem_cgroup_uncharge(struct page *page)
{
}

static inline void mem_cgroup_uncharge_list(struct list_head *page_list)
{
}

static inline void mem_cgroup_migrate(struct page *oldpage,
				      struct page *newpage,
				      bool lrucare)
{
}

static inline struct lruvec *mem_cgroup_zone_lruvec(struct zone *zone,
						    struct mem_cgroup *memcg)
{
	return &zone->lruvec;
}

static inline struct lruvec *mem_cgroup_page_lruvec(struct page *page,
						    struct zone *zone)
{
	return &zone->lruvec;
}

static inline struct mem_cgroup *try_get_mem_cgroup_from_page(struct page *page)
{
	return NULL;
}

static inline bool mm_match_cgroup(struct mm_struct *mm,
		struct mem_cgroup *memcg)
{
	return true;
}

static inline bool task_in_mem_cgroup(struct task_struct *task,
				      const struct mem_cgroup *memcg)
{
	return true;
}

static inline struct cgroup_subsys_state
		*mem_cgroup_css(struct mem_cgroup *memcg)
{
	return NULL;
}

static inline struct mem_cgroup *
mem_cgroup_iter(struct mem_cgroup *root,
		struct mem_cgroup *prev,
		struct mem_cgroup_reclaim_cookie *reclaim)
{
	return NULL;
}

static inline void mem_cgroup_iter_break(struct mem_cgroup *root,
					 struct mem_cgroup *prev)
{
}

static inline bool mem_cgroup_disabled(void)
{
	return true;
}

static inline int
mem_cgroup_inactive_anon_is_low(struct lruvec *lruvec)
{
	return 1;
}

static inline bool mem_cgroup_lruvec_online(struct lruvec *lruvec)
{
	return true;
}

static inline unsigned long
mem_cgroup_get_lru_size(struct lruvec *lruvec, enum lru_list lru)
{
	return 0;
}

static inline void
mem_cgroup_update_lru_size(struct lruvec *lruvec, enum lru_list lru,
			      int increment)
{
}

static inline void
mem_cgroup_print_oom_info(struct mem_cgroup *memcg, struct task_struct *p)
{
}

static inline struct mem_cgroup *mem_cgroup_begin_page_stat(struct page *page)
{
	return NULL;
}

static inline void mem_cgroup_end_page_stat(struct mem_cgroup *memcg)
{
}

static inline void mem_cgroup_oom_enable(void)
{
}

static inline void mem_cgroup_oom_disable(void)
{
}

static inline bool task_in_memcg_oom(struct task_struct *p)
{
	return false;
}

static inline bool mem_cgroup_oom_synchronize(bool wait)
{
	return false;
}

static inline void mem_cgroup_inc_page_stat(struct mem_cgroup *memcg,
					    enum mem_cgroup_stat_index idx)
{
}

static inline void mem_cgroup_dec_page_stat(struct mem_cgroup *memcg,
					    enum mem_cgroup_stat_index idx)
{
}

static inline
unsigned long mem_cgroup_soft_limit_reclaim(struct zone *zone, int order,
					    gfp_t gfp_mask,
					    unsigned long *total_scanned)
{
	return 0;
}

static inline void mem_cgroup_split_huge_fixup(struct page *head)
{
}

static inline
void mem_cgroup_count_vm_event(struct mm_struct *mm, enum vm_event_item idx)
{
}
#endif /* CONFIG_MEMCG */

enum {
	UNDER_LIMIT,
	SOFT_LIMIT,
	OVER_LIMIT,
};

struct sock;
#if defined(CONFIG_INET) && defined(CONFIG_MEMCG_KMEM)
void sock_update_memcg(struct sock *sk);
void sock_release_memcg(struct sock *sk);
#else
static inline void sock_update_memcg(struct sock *sk)
{
}
static inline void sock_release_memcg(struct sock *sk)
{
}
#endif /* CONFIG_INET && CONFIG_MEMCG_KMEM */

#ifdef CONFIG_MEMCG_KMEM
extern struct static_key memcg_kmem_enabled_key;

extern int memcg_nr_cache_ids;
extern void memcg_get_cache_ids(void);
extern void memcg_put_cache_ids(void);

/*
 * Helper macro to loop through all memcg-specific caches. Callers must still
 * check if the cache is valid (it is either valid or NULL).
 * the slab_mutex must be held when looping through those caches
 */
#define for_each_memcg_cache_index(_idx)	\
	for ((_idx) = 0; (_idx) < memcg_nr_cache_ids; (_idx)++)

static inline bool memcg_kmem_enabled(void)
{
	return static_key_false(&memcg_kmem_enabled_key);
}

bool memcg_kmem_is_active(struct mem_cgroup *memcg);

/*
 * In general, we'll do everything in our power to not incur in any overhead
 * for non-memcg users for the kmem functions. Not even a function call, if we
 * can avoid it.
 *
 * Therefore, we'll inline all those functions so that in the best case, we'll
 * see that kmemcg is off for everybody and proceed quickly.  If it is on,
 * we'll still do most of the flag checking inline. We check a lot of
 * conditions, but because they are pretty simple, they are expected to be
 * fast.
 */
bool __memcg_kmem_newpage_charge(gfp_t gfp, struct mem_cgroup **memcg,
					int order);
void __memcg_kmem_commit_charge(struct page *page,
				       struct mem_cgroup *memcg, int order);
void __memcg_kmem_uncharge_pages(struct page *page, int order);

int memcg_cache_id(struct mem_cgroup *memcg);

struct kmem_cache *__memcg_kmem_get_cache(struct kmem_cache *cachep);
void __memcg_kmem_put_cache(struct kmem_cache *cachep);

<<<<<<< HEAD
=======
struct mem_cgroup *__mem_cgroup_from_kmem(void *ptr);

>>>>>>> d07b956c
int memcg_charge_kmem(struct mem_cgroup *memcg, gfp_t gfp,
		      unsigned long nr_pages);
void memcg_uncharge_kmem(struct mem_cgroup *memcg, unsigned long nr_pages);

/**
 * memcg_kmem_newpage_charge: verify if a new kmem allocation is allowed.
 * @gfp: the gfp allocation flags.
 * @memcg: a pointer to the memcg this was charged against.
 * @order: allocation order.
 *
 * returns true if the memcg where the current task belongs can hold this
 * allocation.
 *
 * We return true automatically if this allocation is not to be accounted to
 * any memcg.
 */
static inline bool
memcg_kmem_newpage_charge(gfp_t gfp, struct mem_cgroup **memcg, int order)
{
	if (!memcg_kmem_enabled())
		return true;

	/*
	 * __GFP_NOFAIL allocations will move on even if charging is not
	 * possible. Therefore we don't even try, and have this allocation
	 * unaccounted. We could in theory charge it forcibly, but we hope
	 * those allocations are rare, and won't be worth the trouble.
	 */
	if (gfp & __GFP_NOFAIL)
		return true;
	if (in_interrupt() || (!current->mm) || (current->flags & PF_KTHREAD))
		return true;

	/* If the test is dying, just let it go. */
	if (unlikely(fatal_signal_pending(current)))
		return true;

	return __memcg_kmem_newpage_charge(gfp, memcg, order);
}

/**
 * memcg_kmem_uncharge_pages: uncharge pages from memcg
 * @page: pointer to struct page being freed
 * @order: allocation order.
 */
static inline void
memcg_kmem_uncharge_pages(struct page *page, int order)
{
	if (memcg_kmem_enabled())
		__memcg_kmem_uncharge_pages(page, order);
}

/**
 * memcg_kmem_commit_charge: embeds correct memcg in a page
 * @page: pointer to struct page recently allocated
 * @memcg: the memcg structure we charged against
 * @order: allocation order.
 *
 * Needs to be called after memcg_kmem_newpage_charge, regardless of success or
 * failure of the allocation. if @page is NULL, this function will revert the
 * charges. Otherwise, it will commit @page to @memcg.
 */
static inline void
memcg_kmem_commit_charge(struct page *page, struct mem_cgroup *memcg, int order)
{
	if (memcg_kmem_enabled() && memcg)
		__memcg_kmem_commit_charge(page, memcg, order);
}

/**
 * memcg_kmem_get_cache: selects the correct per-memcg cache for allocation
 * @cachep: the original global kmem cache
 * @gfp: allocation flags.
 *
 * All memory allocated from a per-memcg cache is charged to the owner memcg.
 */
static __always_inline struct kmem_cache *
memcg_kmem_get_cache(struct kmem_cache *cachep, gfp_t gfp)
{
	if (!memcg_kmem_enabled())
		return cachep;
	if (gfp & __GFP_NOFAIL)
		return cachep;
	if (in_interrupt() || (!current->mm) || (current->flags & PF_KTHREAD))
		return cachep;
	if (unlikely(fatal_signal_pending(current)))
		return cachep;

	return __memcg_kmem_get_cache(cachep);
}

static __always_inline void memcg_kmem_put_cache(struct kmem_cache *cachep)
{
	if (memcg_kmem_enabled())
		__memcg_kmem_put_cache(cachep);
}

static __always_inline struct mem_cgroup *mem_cgroup_from_kmem(void *ptr)
{
	if (!memcg_kmem_enabled())
		return NULL;
	return __mem_cgroup_from_kmem(ptr);
}
#else
#define for_each_memcg_cache_index(_idx)	\
	for (; NULL; )

static inline bool memcg_kmem_enabled(void)
{
	return false;
}

static inline bool memcg_kmem_is_active(struct mem_cgroup *memcg)
{
	return false;
}

static inline bool
memcg_kmem_newpage_charge(gfp_t gfp, struct mem_cgroup **memcg, int order)
{
	return true;
}

static inline void memcg_kmem_uncharge_pages(struct page *page, int order)
{
}

static inline void
memcg_kmem_commit_charge(struct page *page, struct mem_cgroup *memcg, int order)
{
}

static inline int memcg_cache_id(struct mem_cgroup *memcg)
{
	return -1;
}

static inline void memcg_get_cache_ids(void)
{
}

static inline void memcg_put_cache_ids(void)
{
}

static inline struct kmem_cache *
memcg_kmem_get_cache(struct kmem_cache *cachep, gfp_t gfp)
{
	return cachep;
}

static inline void memcg_kmem_put_cache(struct kmem_cache *cachep)
{
}

static inline struct mem_cgroup *mem_cgroup_from_kmem(void *ptr)
{
	return NULL;
}
#endif /* CONFIG_MEMCG_KMEM */
#endif /* _LINUX_MEMCONTROL_H */
<|MERGE_RESOLUTION|>--- conflicted
+++ resolved
@@ -439,11 +439,8 @@
 struct kmem_cache *__memcg_kmem_get_cache(struct kmem_cache *cachep);
 void __memcg_kmem_put_cache(struct kmem_cache *cachep);
 
-<<<<<<< HEAD
-=======
 struct mem_cgroup *__mem_cgroup_from_kmem(void *ptr);
 
->>>>>>> d07b956c
 int memcg_charge_kmem(struct mem_cgroup *memcg, gfp_t gfp,
 		      unsigned long nr_pages);
 void memcg_uncharge_kmem(struct mem_cgroup *memcg, unsigned long nr_pages);
