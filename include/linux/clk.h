/*
 *  linux/include/linux/clk.h
 *
 *  Copyright (C) 2004 ARM Limited.
 *  Written by Deep Blue Solutions Limited.
 *
 * This program is free software; you can redistribute it and/or modify
 * it under the terms of the GNU General Public License version 2 as
 * published by the Free Software Foundation.
 */
#ifndef __LINUX_CLK_H
#define __LINUX_CLK_H

#include <linux/kernel.h>

struct device;

/*
 * The base API.
 */


/*
 * struct clk - an machine class defined object / cookie.
 */
struct clk;

/**
 * clk_get - lookup and obtain a reference to a clock producer.
 * @dev: device for clock "consumer"
 * @id: clock comsumer ID
 *
 * Returns a struct clk corresponding to the clock producer, or
 * valid IS_ERR() condition containing errno.  The implementation
 * uses @dev and @id to determine the clock consumer, and thereby
 * the clock producer.  (IOW, @id may be identical strings, but
 * clk_get may return different clock producers depending on @dev.)
 *
 * Drivers must assume that the clock source is not enabled.
 *
 * clk_get should not be called from within interrupt context.
 */
struct clk *clk_get(struct device *dev, const char *id);

/**
 * clk_prepare - prepare a clock source
 * @clk: clock source
 *
 * This prepares the clock source for use.
 *
 * Must not be called from within atomic context.
 */
#ifdef CONFIG_HAVE_CLK_PREPARE
int clk_prepare(struct clk *clk);
#else
static inline int clk_prepare(struct clk *clk)
{
	might_sleep();
	return 0;
}
#endif

/**
 * clk_enable - inform the system when the clock source should be running.
 * @clk: clock source
 *
 * If the clock can not be enabled/disabled, this should return success.
 *
 * May be called from atomic contexts.
 *
 * Returns success (0) or negative errno.
 */
int clk_enable(struct clk *clk);

/**
 * clk_disable - inform the system when the clock source is no longer required.
 * @clk: clock source
 *
 * Inform the system that a clock source is no longer required by
 * a driver and may be shut down.
 *
 * May be called from atomic contexts.
 *
 * Implementation detail: if the clock source is shared between
 * multiple drivers, clk_enable() calls must be balanced by the
 * same number of clk_disable() calls for the clock source to be
 * disabled.
 */
void clk_disable(struct clk *clk);


/**
 * clk_unprepare - undo preparation of a clock source
 * @clk: clock source
 *
 * This undoes a previously prepared clock.  The caller must balance
 * the number of prepare and unprepare calls.
 *
 * Must not be called from within atomic context.
 */
#ifdef CONFIG_HAVE_CLK_PREPARE
void clk_unprepare(struct clk *clk);
#else
static inline void clk_unprepare(struct clk *clk)
{
	might_sleep();
}
#endif

<<<<<<< HEAD
=======
/* clk_prepare_enable helps cases using clk_enable in non-atomic context. */
static inline int clk_prepare_enable(struct clk *clk)
{
	int ret;

	ret = clk_prepare(clk);
	if (ret)
		return ret;
	ret = clk_enable(clk);
	if (ret)
		clk_unprepare(clk);

	return ret;
}

/* clk_disable_unprepare helps cases using clk_disable in non-atomic context. */
static inline void clk_disable_unprepare(struct clk *clk)
{
	clk_disable(clk);
	clk_unprepare(clk);
}

>>>>>>> dcd6c922
/**
 * clk_get_rate - obtain the current clock rate (in Hz) for a clock source.
 *		  This is only valid once the clock source has been enabled.
 * @clk: clock source
 */
unsigned long clk_get_rate(struct clk *clk);

/**
 * clk_put	- "free" the clock source
 * @clk: clock source
 *
 * Note: drivers must ensure that all clk_enable calls made on this
 * clock source are balanced by clk_disable calls prior to calling
 * this function.
 *
 * clk_put should not be called from within interrupt context.
 */
void clk_put(struct clk *clk);


/*
 * The remaining APIs are optional for machine class support.
 */


/**
 * clk_round_rate - adjust a rate to the exact rate a clock can provide
 * @clk: clock source
 * @rate: desired clock rate in Hz
 *
 * Returns rounded clock rate in Hz, or negative errno.
 */
long clk_round_rate(struct clk *clk, unsigned long rate);
 
/**
 * clk_set_rate - set the clock rate for a clock source
 * @clk: clock source
 * @rate: desired clock rate in Hz
 *
 * Returns success (0) or negative errno.
 */
int clk_set_rate(struct clk *clk, unsigned long rate);
 
/**
 * clk_set_parent - set the parent clock source for this clock
 * @clk: clock source
 * @parent: parent clock source
 *
 * Returns success (0) or negative errno.
 */
int clk_set_parent(struct clk *clk, struct clk *parent);

/**
 * clk_get_parent - get the parent clock source for this clock
 * @clk: clock source
 *
 * Returns struct clk corresponding to parent clock source, or
 * valid IS_ERR() condition containing errno.
 */
struct clk *clk_get_parent(struct clk *clk);

/**
 * clk_get_sys - get a clock based upon the device name
 * @dev_id: device name
 * @con_id: connection ID
 *
 * Returns a struct clk corresponding to the clock producer, or
 * valid IS_ERR() condition containing errno.  The implementation
 * uses @dev_id and @con_id to determine the clock consumer, and
 * thereby the clock producer. In contrast to clk_get() this function
 * takes the device name instead of the device itself for identification.
 *
 * Drivers must assume that the clock source is not enabled.
 *
 * clk_get_sys should not be called from within interrupt context.
 */
struct clk *clk_get_sys(const char *dev_id, const char *con_id);

/**
 * clk_add_alias - add a new clock alias
 * @alias: name for clock alias
 * @alias_dev_name: device name
 * @id: platform specific clock name
 * @dev: device
 *
 * Allows using generic clock names for drivers by adding a new alias.
 * Assumes clkdev, see clkdev.h for more info.
 */
int clk_add_alias(const char *alias, const char *alias_dev_name, char *id,
			struct device *dev);

#endif<|MERGE_RESOLUTION|>--- conflicted
+++ resolved
@@ -107,8 +107,6 @@
 }
 #endif
 
-<<<<<<< HEAD
-=======
 /* clk_prepare_enable helps cases using clk_enable in non-atomic context. */
 static inline int clk_prepare_enable(struct clk *clk)
 {
@@ -131,7 +129,6 @@
 	clk_unprepare(clk);
 }
 
->>>>>>> dcd6c922
 /**
  * clk_get_rate - obtain the current clock rate (in Hz) for a clock source.
  *		  This is only valid once the clock source has been enabled.
