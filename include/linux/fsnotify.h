#ifndef _LINUX_FS_NOTIFY_H
#define _LINUX_FS_NOTIFY_H

/*
 * include/linux/fsnotify.h - generic hooks for filesystem notification, to
 * reduce in-source duplication from both dnotify and inotify.
 *
 * We don't compile any of this away in some complicated menagerie of ifdefs.
 * Instead, we rely on the code inside to optimize away as needed.
 *
 * (C) Copyright 2005 Robert Love
 */

#include <linux/fsnotify_backend.h>
#include <linux/audit.h>
#include <linux/slab.h>

/*
 * fsnotify_d_instantiate - instantiate a dentry for inode
 */
static inline void fsnotify_d_instantiate(struct dentry *dentry,
					  struct inode *inode)
{
	__fsnotify_d_instantiate(dentry, inode);
}

/* Notify this dentry's parent about a child's events. */
static inline int fsnotify_parent(struct path *path, struct dentry *dentry, __u32 mask)
{
	if (!dentry)
		dentry = path->dentry;

	return __fsnotify_parent(path, dentry, mask);
}

/* simple call site for access decisions */
static inline int fsnotify_perm(struct file *file, int mask)
{
	struct path *path = &file->f_path;
	struct inode *inode = path->dentry->d_inode;
	__u32 fsnotify_mask = 0;
	int ret;

	if (file->f_mode & FMODE_NONOTIFY)
		return 0;
	if (!(mask & (MAY_READ | MAY_OPEN)))
		return 0;
	if (mask & MAY_OPEN)
		fsnotify_mask = FS_OPEN_PERM;
	else if (mask & MAY_READ)
		fsnotify_mask = FS_ACCESS_PERM;
	else
		BUG();

	ret = fsnotify_parent(path, NULL, fsnotify_mask);
	if (ret)
		return ret;

	return fsnotify(inode, fsnotify_mask, path, FSNOTIFY_EVENT_PATH, NULL, 0);
}

/*
 * fsnotify_d_move - dentry has been moved
<<<<<<< HEAD
 * Called with dcache_lock and dentry->d_lock held.
=======
>>>>>>> 3cbea436
 */
static inline void fsnotify_d_move(struct dentry *dentry)
{
	/*
	 * On move we need to update dentry->d_flags to indicate if the new parent
	 * cares about events from this dentry.
	 */
	__fsnotify_update_dcache_flags(dentry);
}

/*
 * fsnotify_link_count - inode's link count changed
 */
static inline void fsnotify_link_count(struct inode *inode)
{
	fsnotify(inode, FS_ATTRIB, inode, FSNOTIFY_EVENT_INODE, NULL, 0);
}

/*
 * fsnotify_move - file old_name at old_dir was moved to new_name at new_dir
 */
static inline void fsnotify_move(struct inode *old_dir, struct inode *new_dir,
				 const unsigned char *old_name,
				 int isdir, struct inode *target, struct dentry *moved)
{
	struct inode *source = moved->d_inode;
	u32 fs_cookie = fsnotify_get_cookie();
	__u32 old_dir_mask = (FS_EVENT_ON_CHILD | FS_MOVED_FROM);
	__u32 new_dir_mask = (FS_EVENT_ON_CHILD | FS_MOVED_TO);
	const unsigned char *new_name = moved->d_name.name;

	if (old_dir == new_dir)
		old_dir_mask |= FS_DN_RENAME;

	if (isdir) {
		old_dir_mask |= FS_ISDIR;
		new_dir_mask |= FS_ISDIR;
	}

	fsnotify(old_dir, old_dir_mask, old_dir, FSNOTIFY_EVENT_INODE, old_name, fs_cookie);
	fsnotify(new_dir, new_dir_mask, new_dir, FSNOTIFY_EVENT_INODE, new_name, fs_cookie);

	if (target)
		fsnotify_link_count(target);

	if (source)
		fsnotify(source, FS_MOVE_SELF, moved->d_inode, FSNOTIFY_EVENT_INODE, NULL, 0);
	audit_inode_child(moved, new_dir);
}

/*
 * fsnotify_inode_delete - and inode is being evicted from cache, clean up is needed
 */
static inline void fsnotify_inode_delete(struct inode *inode)
{
	__fsnotify_inode_delete(inode);
}

/*
 * fsnotify_vfsmount_delete - a vfsmount is being destroyed, clean up is needed
 */
static inline void fsnotify_vfsmount_delete(struct vfsmount *mnt)
{
	__fsnotify_vfsmount_delete(mnt);
}

/*
 * fsnotify_nameremove - a filename was removed from a directory
 */
static inline void fsnotify_nameremove(struct dentry *dentry, int isdir)
{
	__u32 mask = FS_DELETE;

	if (isdir)
		mask |= FS_ISDIR;

	fsnotify_parent(NULL, dentry, mask);
}

/*
 * fsnotify_inoderemove - an inode is going away
 */
static inline void fsnotify_inoderemove(struct inode *inode)
{
	fsnotify(inode, FS_DELETE_SELF, inode, FSNOTIFY_EVENT_INODE, NULL, 0);
	__fsnotify_inode_delete(inode);
}

/*
 * fsnotify_create - 'name' was linked in
 */
static inline void fsnotify_create(struct inode *inode, struct dentry *dentry)
{
	audit_inode_child(dentry, inode);

	fsnotify(inode, FS_CREATE, dentry->d_inode, FSNOTIFY_EVENT_INODE, dentry->d_name.name, 0);
}

/*
 * fsnotify_link - new hardlink in 'inode' directory
 * Note: We have to pass also the linked inode ptr as some filesystems leave
 *   new_dentry->d_inode NULL and instantiate inode pointer later
 */
static inline void fsnotify_link(struct inode *dir, struct inode *inode, struct dentry *new_dentry)
{
	fsnotify_link_count(inode);
	audit_inode_child(new_dentry, dir);

	fsnotify(dir, FS_CREATE, inode, FSNOTIFY_EVENT_INODE, new_dentry->d_name.name, 0);
}

/*
 * fsnotify_mkdir - directory 'name' was created
 */
static inline void fsnotify_mkdir(struct inode *inode, struct dentry *dentry)
{
	__u32 mask = (FS_CREATE | FS_ISDIR);
	struct inode *d_inode = dentry->d_inode;

	audit_inode_child(dentry, inode);

	fsnotify(inode, mask, d_inode, FSNOTIFY_EVENT_INODE, dentry->d_name.name, 0);
}

/*
 * fsnotify_access - file was read
 */
static inline void fsnotify_access(struct file *file)
{
	struct path *path = &file->f_path;
	struct inode *inode = path->dentry->d_inode;
	__u32 mask = FS_ACCESS;

	if (S_ISDIR(inode->i_mode))
		mask |= FS_ISDIR;

	if (!(file->f_mode & FMODE_NONOTIFY)) {
		fsnotify_parent(path, NULL, mask);
		fsnotify(inode, mask, path, FSNOTIFY_EVENT_PATH, NULL, 0);
	}
}

/*
 * fsnotify_modify - file was modified
 */
static inline void fsnotify_modify(struct file *file)
{
	struct path *path = &file->f_path;
	struct inode *inode = path->dentry->d_inode;
	__u32 mask = FS_MODIFY;

	if (S_ISDIR(inode->i_mode))
		mask |= FS_ISDIR;

	if (!(file->f_mode & FMODE_NONOTIFY)) {
		fsnotify_parent(path, NULL, mask);
		fsnotify(inode, mask, path, FSNOTIFY_EVENT_PATH, NULL, 0);
	}
}

/*
 * fsnotify_open - file was opened
 */
static inline void fsnotify_open(struct file *file)
{
	struct path *path = &file->f_path;
	struct inode *inode = path->dentry->d_inode;
	__u32 mask = FS_OPEN;

	if (S_ISDIR(inode->i_mode))
		mask |= FS_ISDIR;
<<<<<<< HEAD

	/* FMODE_NONOTIFY must never be set from user */
	file->f_mode &= ~FMODE_NONOTIFY;
=======
>>>>>>> 3cbea436

	fsnotify_parent(path, NULL, mask);
	fsnotify(inode, mask, path, FSNOTIFY_EVENT_PATH, NULL, 0);
}

/*
 * fsnotify_close - file was closed
 */
static inline void fsnotify_close(struct file *file)
{
	struct path *path = &file->f_path;
	struct inode *inode = file->f_path.dentry->d_inode;
	fmode_t mode = file->f_mode;
	__u32 mask = (mode & FMODE_WRITE) ? FS_CLOSE_WRITE : FS_CLOSE_NOWRITE;

	if (S_ISDIR(inode->i_mode))
		mask |= FS_ISDIR;

	if (!(file->f_mode & FMODE_NONOTIFY)) {
		fsnotify_parent(path, NULL, mask);
		fsnotify(inode, mask, path, FSNOTIFY_EVENT_PATH, NULL, 0);
	}
}

/*
 * fsnotify_xattr - extended attributes were changed
 */
static inline void fsnotify_xattr(struct dentry *dentry)
{
	struct inode *inode = dentry->d_inode;
	__u32 mask = FS_ATTRIB;

	if (S_ISDIR(inode->i_mode))
		mask |= FS_ISDIR;

	fsnotify_parent(NULL, dentry, mask);
	fsnotify(inode, mask, inode, FSNOTIFY_EVENT_INODE, NULL, 0);
}

/*
 * fsnotify_change - notify_change event.  file was modified and/or metadata
 * was changed.
 */
static inline void fsnotify_change(struct dentry *dentry, unsigned int ia_valid)
{
	struct inode *inode = dentry->d_inode;
	__u32 mask = 0;

	if (ia_valid & ATTR_UID)
		mask |= FS_ATTRIB;
	if (ia_valid & ATTR_GID)
		mask |= FS_ATTRIB;
	if (ia_valid & ATTR_SIZE)
		mask |= FS_MODIFY;

	/* both times implies a utime(s) call */
	if ((ia_valid & (ATTR_ATIME | ATTR_MTIME)) == (ATTR_ATIME | ATTR_MTIME))
		mask |= FS_ATTRIB;
	else if (ia_valid & ATTR_ATIME)
		mask |= FS_ACCESS;
	else if (ia_valid & ATTR_MTIME)
		mask |= FS_MODIFY;

	if (ia_valid & ATTR_MODE)
		mask |= FS_ATTRIB;

	if (mask) {
		if (S_ISDIR(inode->i_mode))
			mask |= FS_ISDIR;

		fsnotify_parent(NULL, dentry, mask);
		fsnotify(inode, mask, inode, FSNOTIFY_EVENT_INODE, NULL, 0);
	}
}

#if defined(CONFIG_FSNOTIFY)	/* notify helpers */

/*
 * fsnotify_oldname_init - save off the old filename before we change it
 */
static inline const unsigned char *fsnotify_oldname_init(const unsigned char *name)
{
	return kstrdup(name, GFP_KERNEL);
}

/*
 * fsnotify_oldname_free - free the name we got from fsnotify_oldname_init
 */
static inline void fsnotify_oldname_free(const unsigned char *old_name)
{
	kfree(old_name);
}

#else	/* CONFIG_FSNOTIFY */

static inline const char *fsnotify_oldname_init(const unsigned char *name)
{
	return NULL;
}

static inline void fsnotify_oldname_free(const unsigned char *old_name)
{
}

#endif	/*  CONFIG_FSNOTIFY */

#endif	/* _LINUX_FS_NOTIFY_H */<|MERGE_RESOLUTION|>--- conflicted
+++ resolved
@@ -61,10 +61,6 @@
 
 /*
  * fsnotify_d_move - dentry has been moved
-<<<<<<< HEAD
- * Called with dcache_lock and dentry->d_lock held.
-=======
->>>>>>> 3cbea436
  */
 static inline void fsnotify_d_move(struct dentry *dentry)
 {
@@ -236,12 +232,6 @@
 
 	if (S_ISDIR(inode->i_mode))
 		mask |= FS_ISDIR;
-<<<<<<< HEAD
-
-	/* FMODE_NONOTIFY must never be set from user */
-	file->f_mode &= ~FMODE_NONOTIFY;
-=======
->>>>>>> 3cbea436
 
 	fsnotify_parent(path, NULL, mask);
 	fsnotify(inode, mask, path, FSNOTIFY_EVENT_PATH, NULL, 0);
