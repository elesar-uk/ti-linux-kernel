--- conflicted
+++ resolved
@@ -829,10 +829,6 @@
  *	the queue before that can happen; it's for obsolete devices and weird
  *	corner cases, but the stack really does a non-trivial amount
  *	of useless work if you return NETDEV_TX_BUSY.
-<<<<<<< HEAD
- *        (can also return NETDEV_TX_LOCKED iff NETIF_F_LLTX)
-=======
->>>>>>> ed596a4a
  *	Required; cannot be NULL.
  *
  * netdev_features_t (*ndo_fix_features)(struct net_device *dev,
@@ -2115,14 +2111,10 @@
 	/* Used in GRE, set in fou/gue_gro_receive */
 	u8	is_fou:1;
 
-<<<<<<< HEAD
-	/* 6 bit hole */
-=======
 	/* Used to determine if flush_id can be ignored */
 	u8	is_atomic:1;
 
 	/* 5 bit hole */
->>>>>>> ed596a4a
 
 	/* used to support CHECKSUM_COMPLETE for tunneling protocols */
 	__wsum	csum;
@@ -2161,26 +2153,6 @@
 	struct list_head	 list;
 };
 
-<<<<<<< HEAD
-struct udp_offload;
-
-struct udp_offload_callbacks {
-	struct sk_buff		**(*gro_receive)(struct sk_buff **head,
-						 struct sk_buff *skb,
-						 struct udp_offload *uoff);
-	int			(*gro_complete)(struct sk_buff *skb,
-						int nhoff,
-						struct udp_offload *uoff);
-};
-
-struct udp_offload {
-	__be16			 port;
-	u8			 ipproto;
-	struct udp_offload_callbacks callbacks;
-};
-
-=======
->>>>>>> ed596a4a
 /* often modified stats are per-CPU, other are shared (netdev->stats) */
 struct pcpu_sw_netstats {
 	u64     rx_packets;
