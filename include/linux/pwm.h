--- conflicted
+++ resolved
@@ -235,12 +235,9 @@
 	if (!pwm)
 		return -EINVAL;
 
-<<<<<<< HEAD
-=======
 	if (duty_ns < 0 || period_ns < 0)
 		return -EINVAL;
 
->>>>>>> 33688abb
 	pwm_get_state(pwm, &state);
 	if (state.duty_cycle == duty_ns && state.period == period_ns)
 		return 0;
