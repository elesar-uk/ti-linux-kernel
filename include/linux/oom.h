#ifndef __INCLUDE_LINUX_OOM_H
#define __INCLUDE_LINUX_OOM_H

<<<<<<< HEAD
/*
 * /proc/<pid>/oom_score_adj set to OOM_SCORE_ADJ_MIN disables oom killing for
 * pid.
 */
#define OOM_SCORE_ADJ_MIN	(-1000)
#define OOM_SCORE_ADJ_MAX	1000

#ifdef __KERNEL__
=======
>>>>>>> ddffeb8c

#include <linux/sched.h>
#include <linux/types.h>
#include <linux/nodemask.h>
#include <uapi/linux/oom.h>

struct zonelist;
struct notifier_block;
struct mem_cgroup;
struct task_struct;

/*
 * Types of limitations to the nodes from which allocations may occur
 */
enum oom_constraint {
	CONSTRAINT_NONE,
	CONSTRAINT_CPUSET,
	CONSTRAINT_MEMORY_POLICY,
	CONSTRAINT_MEMCG,
};

enum oom_scan_t {
	OOM_SCAN_OK,		/* scan thread and find its badness */
	OOM_SCAN_CONTINUE,	/* do not consider thread for oom kill */
	OOM_SCAN_ABORT,		/* abort the iteration and return */
	OOM_SCAN_SELECT,	/* always select this thread first */
};

extern void compare_swap_oom_score_adj(int old_val, int new_val);
extern int test_set_oom_score_adj(int new_val);

extern unsigned long oom_badness(struct task_struct *p,
		struct mem_cgroup *memcg, const nodemask_t *nodemask,
		unsigned long totalpages);
extern void oom_kill_process(struct task_struct *p, gfp_t gfp_mask, int order,
			     unsigned int points, unsigned long totalpages,
			     struct mem_cgroup *memcg, nodemask_t *nodemask,
			     const char *message);

extern int try_set_zonelist_oom(struct zonelist *zonelist, gfp_t gfp_flags);
extern void clear_zonelist_oom(struct zonelist *zonelist, gfp_t gfp_flags);

extern void check_panic_on_oom(enum oom_constraint constraint, gfp_t gfp_mask,
			       int order, const nodemask_t *nodemask);

extern enum oom_scan_t oom_scan_process_thread(struct task_struct *task,
		unsigned long totalpages, const nodemask_t *nodemask,
		bool force_kill);
extern void mem_cgroup_out_of_memory(struct mem_cgroup *memcg, gfp_t gfp_mask,
				     int order);

extern void out_of_memory(struct zonelist *zonelist, gfp_t gfp_mask,
		int order, nodemask_t *mask, bool force_kill);
extern int register_oom_notifier(struct notifier_block *nb);
extern int unregister_oom_notifier(struct notifier_block *nb);

extern bool oom_killer_disabled;

static inline void oom_killer_disable(void)
{
	oom_killer_disabled = true;
}

static inline void oom_killer_enable(void)
{
	oom_killer_disabled = false;
}

extern struct task_struct *find_lock_task_mm(struct task_struct *p);

/* sysctls */
extern int sysctl_oom_dump_tasks;
extern int sysctl_oom_kill_allocating_task;
extern int sysctl_panic_on_oom;
#endif /* _INCLUDE_LINUX_OOM_H */<|MERGE_RESOLUTION|>--- conflicted
+++ resolved
@@ -1,17 +1,6 @@
 #ifndef __INCLUDE_LINUX_OOM_H
 #define __INCLUDE_LINUX_OOM_H
 
-<<<<<<< HEAD
-/*
- * /proc/<pid>/oom_score_adj set to OOM_SCORE_ADJ_MIN disables oom killing for
- * pid.
- */
-#define OOM_SCORE_ADJ_MIN	(-1000)
-#define OOM_SCORE_ADJ_MAX	1000
-
-#ifdef __KERNEL__
-=======
->>>>>>> ddffeb8c
 
 #include <linux/sched.h>
 #include <linux/types.h>
