/*
 *  include/linux/hrtimer.h
 *
 *  hrtimers - High-resolution kernel timers
 *
 *   Copyright(C) 2005, Thomas Gleixner <tglx@linutronix.de>
 *   Copyright(C) 2005, Red Hat, Inc., Ingo Molnar
 *
 *  data type definitions, declarations, prototypes
 *
 *  Started by: Thomas Gleixner and Ingo Molnar
 *
 *  For licencing details see kernel-base/COPYING
 */
#ifndef _LINUX_HRTIMER_H
#define _LINUX_HRTIMER_H

#include <linux/rbtree.h>
#include <linux/ktime.h>
#include <linux/init.h>
#include <linux/list.h>
#include <linux/wait.h>
#include <linux/percpu.h>
#include <linux/timer.h>
#include <linux/timerqueue.h>

struct hrtimer_clock_base;
struct hrtimer_cpu_base;

/*
 * Mode arguments of xxx_hrtimer functions:
 */
enum hrtimer_mode {
	HRTIMER_MODE_ABS = 0x0,		/* Time value is absolute */
	HRTIMER_MODE_REL = 0x1,		/* Time value is relative to now */
	HRTIMER_MODE_PINNED = 0x02,	/* Timer is bound to CPU */
	HRTIMER_MODE_ABS_PINNED = 0x02,
	HRTIMER_MODE_REL_PINNED = 0x03,
};

/*
 * Return values for the callback function
 */
enum hrtimer_restart {
	HRTIMER_NORESTART,	/* Timer is not restarted */
	HRTIMER_RESTART,	/* Timer must be restarted */
};

/*
 * Values to track state of the timer
 *
 * Possible states:
 *
 * 0x00		inactive
 * 0x01		enqueued into rbtree
 *
 * The callback state is not part of the timer->state because clearing it would
 * mean touching the timer after the callback, this makes it impossible to free
 * the timer from the callback function.
 *
 * Therefore we track the callback state in:
 *
 *	timer->base->cpu_base->running == timer
 *
 * On SMP it is possible to have a "callback function running and enqueued"
 * status. It happens for example when a posix timer expired and the callback
 * queued a signal. Between dropping the lock which protects the posix timer
 * and reacquiring the base lock of the hrtimer, another CPU can deliver the
 * signal and rearm the timer.
 *
 * All state transitions are protected by cpu_base->lock.
 */
#define HRTIMER_STATE_INACTIVE	0x00
#define HRTIMER_STATE_ENQUEUED	0x01

/**
 * struct hrtimer - the basic hrtimer structure
 * @node:	timerqueue node, which also manages node.expires,
 *		the absolute expiry time in the hrtimers internal
 *		representation. The time is related to the clock on
 *		which the timer is based. Is setup by adding
 *		slack to the _softexpires value. For non range timers
 *		identical to _softexpires.
 * @_softexpires: the absolute earliest expiry time of the hrtimer.
 *		The time which was given as expiry time when the timer
 *		was armed.
 * @function:	timer expiry callback function
 * @base:	pointer to the timer base (per cpu and per clock)
 * @state:	state information (See bit values above)
 * @start_pid: timer statistics field to store the pid of the task which
 *		started the timer
 * @start_site:	timer statistics field to store the site where the timer
 *		was started
 * @start_comm: timer statistics field to store the name of the process which
 *		started the timer
 *
 * The hrtimer structure must be initialized by hrtimer_init()
 */
struct hrtimer {
	struct timerqueue_node		node;
	ktime_t				_softexpires;
	enum hrtimer_restart		(*function)(struct hrtimer *);
	struct hrtimer_clock_base	*base;
	unsigned long			state;
#ifdef CONFIG_TIMER_STATS
	int				start_pid;
	void				*start_site;
	char				start_comm[16];
#endif
};

/**
 * struct hrtimer_sleeper - simple sleeper structure
 * @timer:	embedded timer structure
 * @task:	task to wake up
 *
 * task is set to NULL, when the timer expires.
 */
struct hrtimer_sleeper {
	struct hrtimer timer;
	struct task_struct *task;
};

#ifdef CONFIG_64BIT
# define HRTIMER_CLOCK_BASE_ALIGN	64
#else
# define HRTIMER_CLOCK_BASE_ALIGN	32
#endif

/**
 * struct hrtimer_clock_base - the timer base for a specific clock
 * @cpu_base:		per cpu clock base
 * @index:		clock type index for per_cpu support when moving a
 *			timer to a base on another cpu.
 * @clockid:		clock id for per_cpu support
 * @active:		red black tree root node for the active timers
 * @get_time:		function to retrieve the current time of the clock
 * @offset:		offset of this clock to the monotonic base
 */
struct hrtimer_clock_base {
	struct hrtimer_cpu_base	*cpu_base;
	int			index;
	clockid_t		clockid;
	struct timerqueue_head	active;
	ktime_t			(*get_time)(void);
	ktime_t			offset;
} __attribute__((__aligned__(HRTIMER_CLOCK_BASE_ALIGN)));

enum  hrtimer_base_type {
	HRTIMER_BASE_MONOTONIC,
	HRTIMER_BASE_REALTIME,
	HRTIMER_BASE_BOOTTIME,
	HRTIMER_BASE_TAI,
	HRTIMER_MAX_CLOCK_BASES,
};

/*
 * struct hrtimer_cpu_base - the per cpu clock bases
 * @lock:		lock protecting the base and associated clock bases
 *			and timers
 * @seq:		seqcount around __run_hrtimer
 * @running:		pointer to the currently running hrtimer
 * @cpu:		cpu number
 * @active_bases:	Bitfield to mark bases with active timers
 * @clock_was_set_seq:	Sequence counter of clock was set events
 * @expires_next:	absolute time of the next event which was scheduled
 *			via clock_set_next_event()
 * @next_timer:		Pointer to the first expiring timer
 * @in_hrtirq:		hrtimer_interrupt() is currently executing
 * @hres_active:	State of high resolution mode
 * @hang_detected:	The last hrtimer interrupt detected a hang
 * @nr_events:		Total number of hrtimer interrupt events
 * @nr_retries:		Total number of hrtimer interrupt retries
 * @nr_hangs:		Total number of hrtimer interrupt hangs
 * @max_hang_time:	Maximum time spent in hrtimer_interrupt
 * @clock_base:		array of clock bases for this cpu
 *
 * Note: next_timer is just an optimization for __remove_hrtimer().
 *	 Do not dereference the pointer because it is not reliable on
 *	 cross cpu removals.
 */
struct hrtimer_cpu_base {
	raw_spinlock_t			lock;
	seqcount_t			seq;
	struct hrtimer			*running;
	unsigned int			cpu;
	unsigned int			active_bases;
	unsigned int			clock_was_set_seq;
#ifdef CONFIG_HIGH_RES_TIMERS
	unsigned int			in_hrtirq	: 1,
					hres_active	: 1,
					hang_detected	: 1;
	ktime_t				expires_next;
	struct hrtimer			*next_timer;
	unsigned int			nr_events;
	unsigned int			nr_retries;
	unsigned int			nr_hangs;
	unsigned int			max_hang_time;
#endif
	struct hrtimer_clock_base	clock_base[HRTIMER_MAX_CLOCK_BASES];
} ____cacheline_aligned;

static inline void hrtimer_set_expires(struct hrtimer *timer, ktime_t time)
{
	BUILD_BUG_ON(sizeof(struct hrtimer_clock_base) > HRTIMER_CLOCK_BASE_ALIGN);

	timer->node.expires = time;
	timer->_softexpires = time;
}

static inline void hrtimer_set_expires_range(struct hrtimer *timer, ktime_t time, ktime_t delta)
{
	timer->_softexpires = time;
	timer->node.expires = ktime_add_safe(time, delta);
}

static inline void hrtimer_set_expires_range_ns(struct hrtimer *timer, ktime_t time, unsigned long delta)
{
	timer->_softexpires = time;
	timer->node.expires = ktime_add_safe(time, ns_to_ktime(delta));
}

static inline void hrtimer_set_expires_tv64(struct hrtimer *timer, s64 tv64)
{
	timer->node.expires.tv64 = tv64;
	timer->_softexpires.tv64 = tv64;
}

static inline void hrtimer_add_expires(struct hrtimer *timer, ktime_t time)
{
	timer->node.expires = ktime_add_safe(timer->node.expires, time);
	timer->_softexpires = ktime_add_safe(timer->_softexpires, time);
}

static inline void hrtimer_add_expires_ns(struct hrtimer *timer, u64 ns)
{
	timer->node.expires = ktime_add_ns(timer->node.expires, ns);
	timer->_softexpires = ktime_add_ns(timer->_softexpires, ns);
}

static inline ktime_t hrtimer_get_expires(const struct hrtimer *timer)
{
	return timer->node.expires;
}

static inline ktime_t hrtimer_get_softexpires(const struct hrtimer *timer)
{
	return timer->_softexpires;
}

static inline s64 hrtimer_get_expires_tv64(const struct hrtimer *timer)
{
	return timer->node.expires.tv64;
}
static inline s64 hrtimer_get_softexpires_tv64(const struct hrtimer *timer)
{
	return timer->_softexpires.tv64;
}

static inline s64 hrtimer_get_expires_ns(const struct hrtimer *timer)
{
	return ktime_to_ns(timer->node.expires);
}

static inline ktime_t hrtimer_expires_remaining(const struct hrtimer *timer)
{
	return ktime_sub(timer->node.expires, timer->base->get_time());
}

static inline ktime_t hrtimer_cb_get_time(struct hrtimer *timer)
{
	return timer->base->get_time();
}

#ifdef CONFIG_HIGH_RES_TIMERS
struct clock_event_device;

extern void hrtimer_interrupt(struct clock_event_device *dev);

static inline int hrtimer_is_hres_active(struct hrtimer *timer)
{
	return timer->base->cpu_base->hres_active;
}

extern void hrtimer_peek_ahead_timers(void);

/*
 * The resolution of the clocks. The resolution value is returned in
 * the clock_getres() system call to give application programmers an
 * idea of the (in)accuracy of timers. Timer values are rounded up to
 * this resolution values.
 */
# define HIGH_RES_NSEC		1
# define KTIME_HIGH_RES		(ktime_t) { .tv64 = HIGH_RES_NSEC }
# define MONOTONIC_RES_NSEC	HIGH_RES_NSEC
# define KTIME_MONOTONIC_RES	KTIME_HIGH_RES

extern void clock_was_set_delayed(void);

extern unsigned int hrtimer_resolution;

#else

# define MONOTONIC_RES_NSEC	LOW_RES_NSEC
# define KTIME_MONOTONIC_RES	KTIME_LOW_RES

<<<<<<< HEAD
#define hrtimer_resolution	LOW_RES_NSEC
=======
#define hrtimer_resolution	(unsigned int)LOW_RES_NSEC
>>>>>>> cbce1a68

static inline void hrtimer_peek_ahead_timers(void) { }

static inline int hrtimer_is_hres_active(struct hrtimer *timer)
{
	return 0;
}

static inline void clock_was_set_delayed(void) { }

#endif

extern void clock_was_set(void);
#ifdef CONFIG_TIMERFD
extern void timerfd_clock_was_set(void);
#else
static inline void timerfd_clock_was_set(void) { }
#endif
extern void hrtimers_resume(void);

DECLARE_PER_CPU(struct tick_device, tick_cpu_device);


/* Exported timer functions: */

/* Initialize timers: */
extern void hrtimer_init(struct hrtimer *timer, clockid_t which_clock,
			 enum hrtimer_mode mode);

#ifdef CONFIG_DEBUG_OBJECTS_TIMERS
extern void hrtimer_init_on_stack(struct hrtimer *timer, clockid_t which_clock,
				  enum hrtimer_mode mode);

extern void destroy_hrtimer_on_stack(struct hrtimer *timer);
#else
static inline void hrtimer_init_on_stack(struct hrtimer *timer,
					 clockid_t which_clock,
					 enum hrtimer_mode mode)
{
	hrtimer_init(timer, which_clock, mode);
}
static inline void destroy_hrtimer_on_stack(struct hrtimer *timer) { }
#endif

/* Basic timer operations: */
extern void hrtimer_start_range_ns(struct hrtimer *timer, ktime_t tim,
			unsigned long range_ns, const enum hrtimer_mode mode);

/**
 * hrtimer_start - (re)start an hrtimer on the current CPU
 * @timer:	the timer to be added
 * @tim:	expiry time
 * @mode:	expiry mode: absolute (HRTIMER_MODE_ABS) or
 *		relative (HRTIMER_MODE_REL)
 */
static inline void hrtimer_start(struct hrtimer *timer, ktime_t tim,
				 const enum hrtimer_mode mode)
{
	hrtimer_start_range_ns(timer, tim, 0, mode);
}

extern int hrtimer_cancel(struct hrtimer *timer);
extern int hrtimer_try_to_cancel(struct hrtimer *timer);

static inline void hrtimer_start_expires(struct hrtimer *timer,
					 enum hrtimer_mode mode)
{
	unsigned long delta;
	ktime_t soft, hard;
	soft = hrtimer_get_softexpires(timer);
	hard = hrtimer_get_expires(timer);
	delta = ktime_to_ns(ktime_sub(hard, soft));
	hrtimer_start_range_ns(timer, soft, delta, mode);
}

static inline void hrtimer_restart(struct hrtimer *timer)
{
	hrtimer_start_expires(timer, HRTIMER_MODE_ABS);
}

/* Query timers: */
extern ktime_t hrtimer_get_remaining(const struct hrtimer *timer);

extern u64 hrtimer_get_next_event(void);

extern bool hrtimer_active(const struct hrtimer *timer);

/*
 * Helper function to check, whether the timer is on one of the queues
 */
static inline int hrtimer_is_queued(struct hrtimer *timer)
{
	return timer->state & HRTIMER_STATE_ENQUEUED;
}

/*
 * Helper function to check, whether the timer is running the callback
 * function
 */
static inline int hrtimer_callback_running(struct hrtimer *timer)
{
	return timer->base->cpu_base->running == timer;
}

/* Forward a hrtimer so it expires after now: */
extern u64
hrtimer_forward(struct hrtimer *timer, ktime_t now, ktime_t interval);

/**
 * hrtimer_forward_now - forward the timer expiry so it expires after now
 * @timer:	hrtimer to forward
 * @interval:	the interval to forward
 *
 * Forward the timer expiry so it will expire after the current time
 * of the hrtimer clock base. Returns the number of overruns.
 *
 * Can be safely called from the callback function of @timer. If
 * called from other contexts @timer must neither be enqueued nor
 * running the callback and the caller needs to take care of
 * serialization.
 *
 * Note: This only updates the timer expiry value and does not requeue
 * the timer.
 */
static inline u64 hrtimer_forward_now(struct hrtimer *timer,
				      ktime_t interval)
{
	return hrtimer_forward(timer, timer->base->get_time(), interval);
}

/* Precise sleep: */
extern long hrtimer_nanosleep(struct timespec *rqtp,
			      struct timespec __user *rmtp,
			      const enum hrtimer_mode mode,
			      const clockid_t clockid);
extern long hrtimer_nanosleep_restart(struct restart_block *restart_block);

extern void hrtimer_init_sleeper(struct hrtimer_sleeper *sl,
				 struct task_struct *tsk);

extern int schedule_hrtimeout_range(ktime_t *expires, unsigned long delta,
						const enum hrtimer_mode mode);
extern int schedule_hrtimeout_range_clock(ktime_t *expires,
		unsigned long delta, const enum hrtimer_mode mode, int clock);
extern int schedule_hrtimeout(ktime_t *expires, const enum hrtimer_mode mode);

/* Soft interrupt function to run the hrtimer queues: */
extern void hrtimer_run_queues(void);

/* Bootup initialization: */
extern void __init hrtimers_init(void);

/* Show pending timers: */
extern void sysrq_timer_list_show(void);

#endif<|MERGE_RESOLUTION|>--- conflicted
+++ resolved
@@ -304,11 +304,7 @@
 # define MONOTONIC_RES_NSEC	LOW_RES_NSEC
 # define KTIME_MONOTONIC_RES	KTIME_LOW_RES
 
-<<<<<<< HEAD
-#define hrtimer_resolution	LOW_RES_NSEC
-=======
 #define hrtimer_resolution	(unsigned int)LOW_RES_NSEC
->>>>>>> cbce1a68
 
 static inline void hrtimer_peek_ahead_timers(void) { }
 
