--- conflicted
+++ resolved
@@ -217,10 +217,7 @@
 	struct nfs_open_context *ctx;
 	struct nfs4_sequence_args seq_args;
 	nfs4_stateid stateid;
-<<<<<<< HEAD
-=======
 	struct nfs4_layoutdriver_data layout;
->>>>>>> 105e53f8
 };
 
 struct nfs4_layoutget_res {
