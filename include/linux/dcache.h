#ifndef __LINUX_DCACHE_H
#define __LINUX_DCACHE_H

#include <linux/atomic.h>
#include <linux/list.h>
#include <linux/rculist.h>
#include <linux/rculist_bl.h>
#include <linux/spinlock.h>
#include <linux/seqlock.h>
#include <linux/cache.h>
#include <linux/rcupdate.h>
#include <linux/lockref.h>
#include <linux/stringhash.h>

struct path;
struct vfsmount;

/*
 * linux/include/linux/dcache.h
 *
 * Dirent cache data structures
 *
 * (C) Copyright 1997 Thomas Schoebel-Theuer,
 * with heavy changes by Linus Torvalds
 */

#define IS_ROOT(x) ((x) == (x)->d_parent)

/* The hash is always the low bits of hash_len */
#ifdef __LITTLE_ENDIAN
 #define HASH_LEN_DECLARE u32 hash; u32 len
 #define bytemask_from_count(cnt)	(~(~0ul << (cnt)*8))
#else
 #define HASH_LEN_DECLARE u32 len; u32 hash
 #define bytemask_from_count(cnt)	(~(~0ul >> (cnt)*8))
#endif

/*
 * "quick string" -- eases parameter passing, but more importantly
 * saves "metadata" about the string (ie length and the hash).
 *
 * hash comes first so it snuggles against d_parent in the
 * dentry.
 */
struct qstr {
	union {
		struct {
			HASH_LEN_DECLARE;
		};
		u64 hash_len;
	};
	const unsigned char *name;
};

#define QSTR_INIT(n,l) { { { .len = l } }, .name = n }

struct dentry_stat_t {
	long nr_dentry;
	long nr_unused;
	long age_limit;          /* age in seconds */
	long want_pages;         /* pages requested by system */
	long dummy[2];
};
extern struct dentry_stat_t dentry_stat;

/*
 * Try to keep struct dentry aligned on 64 byte cachelines (this will
 * give reasonable cacheline footprint with larger lines without the
 * large memory footprint increase).
 */
#ifdef CONFIG_64BIT
# define DNAME_INLINE_LEN 32 /* 192 bytes */
#else
# ifdef CONFIG_SMP
#  define DNAME_INLINE_LEN 36 /* 128 bytes */
# else
#  define DNAME_INLINE_LEN 40 /* 128 bytes */
# endif
#endif

#define d_lock	d_lockref.lock

struct dentry {
	/* RCU lookup touched fields */
	unsigned int d_flags;		/* protected by d_lock */
	seqcount_t d_seq;		/* per dentry seqlock */
	struct hlist_bl_node d_hash;	/* lookup hash list */
	struct dentry *d_parent;	/* parent directory */
	struct qstr d_name;
	struct inode *d_inode;		/* Where the name belongs to - NULL is
					 * negative */
	unsigned char d_iname[DNAME_INLINE_LEN];	/* small names */

	/* Ref lookup also touches following */
	struct lockref d_lockref;	/* per-dentry lock and refcount */
	const struct dentry_operations *d_op;
	struct super_block *d_sb;	/* The root of the dentry tree */
	unsigned long d_time;		/* used by d_revalidate */
	void *d_fsdata;			/* fs-specific data */

	union {
		struct list_head d_lru;		/* LRU list */
		wait_queue_head_t *d_wait;	/* in-lookup ones only */
	};
	struct list_head d_child;	/* child of parent list */
	struct list_head d_subdirs;	/* our children */
	/*
	 * d_alias and d_rcu can share memory
	 */
	union {
		struct hlist_node d_alias;	/* inode alias list */
		struct hlist_bl_node d_in_lookup_hash;	/* only for in-lookup ones */
	 	struct rcu_head d_rcu;
	} d_u;
};

/*
 * dentry->d_lock spinlock nesting subclasses:
 *
 * 0: normal
 * 1: nested
 */
enum dentry_d_lock_class
{
	DENTRY_D_LOCK_NORMAL, /* implicitly used by plain spin_lock() APIs. */
	DENTRY_D_LOCK_NESTED
};

struct dentry_operations {
	int (*d_revalidate)(struct dentry *, unsigned int);
	int (*d_weak_revalidate)(struct dentry *, unsigned int);
	int (*d_hash)(const struct dentry *, struct qstr *);
	int (*d_compare)(const struct dentry *, const struct dentry *,
			unsigned int, const char *, const struct qstr *);
	int (*d_delete)(const struct dentry *);
	void (*d_release)(struct dentry *);
	void (*d_prune)(struct dentry *);
	void (*d_iput)(struct dentry *, struct inode *);
	char *(*d_dname)(struct dentry *, char *, int);
	struct vfsmount *(*d_automount)(struct path *);
	int (*d_manage)(struct dentry *, bool);
	struct inode *(*d_select_inode)(struct dentry *, unsigned);
	struct dentry *(*d_real)(struct dentry *, struct inode *);
} ____cacheline_aligned;

/*
 * Locking rules for dentry_operations callbacks are to be found in
 * Documentation/filesystems/Locking. Keep it updated!
 *
 * FUrther descriptions are found in Documentation/filesystems/vfs.txt.
 * Keep it updated too!
 */

/* d_flags entries */
#define DCACHE_OP_HASH			0x00000001
#define DCACHE_OP_COMPARE		0x00000002
#define DCACHE_OP_REVALIDATE		0x00000004
#define DCACHE_OP_DELETE		0x00000008
#define DCACHE_OP_PRUNE			0x00000010

#define	DCACHE_DISCONNECTED		0x00000020
     /* This dentry is possibly not currently connected to the dcache tree, in
      * which case its parent will either be itself, or will have this flag as
      * well.  nfsd will not use a dentry with this bit set, but will first
      * endeavour to clear the bit either by discovering that it is connected,
      * or by performing lookup operations.   Any filesystem which supports
      * nfsd_operations MUST have a lookup function which, if it finds a
      * directory inode with a DCACHE_DISCONNECTED dentry, will d_move that
      * dentry into place and return that dentry rather than the passed one,
      * typically using d_splice_alias. */

#define DCACHE_REFERENCED		0x00000040 /* Recently used, don't discard. */
#define DCACHE_RCUACCESS		0x00000080 /* Entry has ever been RCU-visible */

#define DCACHE_CANT_MOUNT		0x00000100
#define DCACHE_GENOCIDE			0x00000200
#define DCACHE_SHRINK_LIST		0x00000400

#define DCACHE_OP_WEAK_REVALIDATE	0x00000800

#define DCACHE_NFSFS_RENAMED		0x00001000
     /* this dentry has been "silly renamed" and has to be deleted on the last
      * dput() */
#define DCACHE_COOKIE			0x00002000 /* For use by dcookie subsystem */
#define DCACHE_FSNOTIFY_PARENT_WATCHED	0x00004000
     /* Parent inode is watched by some fsnotify listener */

#define DCACHE_DENTRY_KILLED		0x00008000

#define DCACHE_MOUNTED			0x00010000 /* is a mountpoint */
#define DCACHE_NEED_AUTOMOUNT		0x00020000 /* handle automount on this dir */
#define DCACHE_MANAGE_TRANSIT		0x00040000 /* manage transit from this dirent */
#define DCACHE_MANAGED_DENTRY \
	(DCACHE_MOUNTED|DCACHE_NEED_AUTOMOUNT|DCACHE_MANAGE_TRANSIT)

#define DCACHE_LRU_LIST			0x00080000

#define DCACHE_ENTRY_TYPE		0x00700000
#define DCACHE_MISS_TYPE		0x00000000 /* Negative dentry (maybe fallthru to nowhere) */
#define DCACHE_WHITEOUT_TYPE		0x00100000 /* Whiteout dentry (stop pathwalk) */
#define DCACHE_DIRECTORY_TYPE		0x00200000 /* Normal directory */
#define DCACHE_AUTODIR_TYPE		0x00300000 /* Lookupless directory (presumed automount) */
#define DCACHE_REGULAR_TYPE		0x00400000 /* Regular file type (or fallthru to such) */
#define DCACHE_SPECIAL_TYPE		0x00500000 /* Other file type (or fallthru to such) */
#define DCACHE_SYMLINK_TYPE		0x00600000 /* Symlink (or fallthru to such) */

#define DCACHE_MAY_FREE			0x00800000
#define DCACHE_FALLTHRU			0x01000000 /* Fall through to lower layer */
#define DCACHE_OP_SELECT_INODE		0x02000000 /* Unioned entry: dcache op selects inode */

#define DCACHE_ENCRYPTED_WITH_KEY	0x04000000 /* dir is encrypted with a valid key */
#define DCACHE_OP_REAL			0x08000000

#define DCACHE_PAR_LOOKUP		0x10000000 /* being looked up (with parent locked shared) */

extern seqlock_t rename_lock;

/*
 * These are the low-level FS interfaces to the dcache..
 */
extern void d_instantiate(struct dentry *, struct inode *);
extern struct dentry * d_instantiate_unique(struct dentry *, struct inode *);
extern int d_instantiate_no_diralias(struct dentry *, struct inode *);
extern void __d_drop(struct dentry *dentry);
extern void d_drop(struct dentry *dentry);
extern void d_delete(struct dentry *);
extern void d_set_d_op(struct dentry *dentry, const struct dentry_operations *op);

/* allocate/de-allocate */
extern struct dentry * d_alloc(struct dentry *, const struct qstr *);
extern struct dentry * d_alloc_pseudo(struct super_block *, const struct qstr *);
extern struct dentry * d_alloc_parallel(struct dentry *, const struct qstr *,
					wait_queue_head_t *);
extern struct dentry * d_splice_alias(struct inode *, struct dentry *);
extern struct dentry * d_add_ci(struct dentry *, struct inode *, struct qstr *);
extern struct dentry * d_exact_alias(struct dentry *, struct inode *);
extern struct dentry *d_find_any_alias(struct inode *inode);
extern struct dentry * d_obtain_alias(struct inode *);
extern struct dentry * d_obtain_root(struct inode *);
extern void shrink_dcache_sb(struct super_block *);
extern void shrink_dcache_parent(struct dentry *);
extern void shrink_dcache_for_umount(struct super_block *);
extern void d_invalidate(struct dentry *);

/* only used at mount-time */
extern struct dentry * d_make_root(struct inode *);

/* <clickety>-<click> the ramfs-type tree */
extern void d_genocide(struct dentry *);

extern void d_tmpfile(struct dentry *, struct inode *);

extern struct dentry *d_find_alias(struct inode *);
extern void d_prune_aliases(struct inode *);

/* test whether we have any submounts in a subdir tree */
extern int have_submounts(struct dentry *);

/*
 * This adds the entry to the hash queues.
 */
extern void d_rehash(struct dentry *);
 
extern void d_add(struct dentry *, struct inode *);

extern void dentry_update_name_case(struct dentry *, struct qstr *);

/* used for rename() and baskets */
extern void d_move(struct dentry *, struct dentry *);
extern void d_exchange(struct dentry *, struct dentry *);
extern struct dentry *d_ancestor(struct dentry *, struct dentry *);

/* appendix may either be NULL or be used for transname suffixes */
extern struct dentry *d_lookup(const struct dentry *, const struct qstr *);
extern struct dentry *d_hash_and_lookup(struct dentry *, struct qstr *);
extern struct dentry *__d_lookup(const struct dentry *, const struct qstr *);
extern struct dentry *__d_lookup_rcu(const struct dentry *parent,
				const struct qstr *name, unsigned *seq);

static inline unsigned d_count(const struct dentry *dentry)
{
	return dentry->d_lockref.count;
}

/*
 * helper function for dentry_operations.d_dname() members
 */
extern __printf(4, 5)
char *dynamic_dname(struct dentry *, char *, int, const char *, ...);
extern char *simple_dname(struct dentry *, char *, int);

extern char *__d_path(const struct path *, const struct path *, char *, int);
extern char *d_absolute_path(const struct path *, char *, int);
extern char *d_path(const struct path *, char *, int);
extern char *dentry_path_raw(struct dentry *, char *, int);
extern char *dentry_path(struct dentry *, char *, int);

/* Allocation counts.. */

/**
 *	dget, dget_dlock -	get a reference to a dentry
 *	@dentry: dentry to get a reference to
 *
 *	Given a dentry or %NULL pointer increment the reference count
 *	if appropriate and return the dentry. A dentry will not be 
 *	destroyed when it has references.
 */
static inline struct dentry *dget_dlock(struct dentry *dentry)
{
	if (dentry)
		dentry->d_lockref.count++;
	return dentry;
}

static inline struct dentry *dget(struct dentry *dentry)
{
	if (dentry)
		lockref_get(&dentry->d_lockref);
	return dentry;
}

extern struct dentry *dget_parent(struct dentry *dentry);

/**
 *	d_unhashed -	is dentry hashed
 *	@dentry: entry to check
 *
 *	Returns true if the dentry passed is not currently hashed.
 */
 
static inline int d_unhashed(const struct dentry *dentry)
{
	return hlist_bl_unhashed(&dentry->d_hash);
}

static inline int d_unlinked(const struct dentry *dentry)
{
	return d_unhashed(dentry) && !IS_ROOT(dentry);
}

static inline int cant_mount(const struct dentry *dentry)
{
	return (dentry->d_flags & DCACHE_CANT_MOUNT);
}

static inline void dont_mount(struct dentry *dentry)
{
	spin_lock(&dentry->d_lock);
	dentry->d_flags |= DCACHE_CANT_MOUNT;
	spin_unlock(&dentry->d_lock);
}

extern void __d_lookup_done(struct dentry *);

static inline int d_in_lookup(struct dentry *dentry)
{
	return dentry->d_flags & DCACHE_PAR_LOOKUP;
}

static inline void d_lookup_done(struct dentry *dentry)
{
	if (unlikely(d_in_lookup(dentry))) {
		spin_lock(&dentry->d_lock);
		__d_lookup_done(dentry);
		spin_unlock(&dentry->d_lock);
	}
}

extern void dput(struct dentry *);

static inline bool d_managed(const struct dentry *dentry)
{
	return dentry->d_flags & DCACHE_MANAGED_DENTRY;
}

static inline bool d_mountpoint(const struct dentry *dentry)
{
	return dentry->d_flags & DCACHE_MOUNTED;
}

/*
 * Directory cache entry type accessor functions.
 */
static inline unsigned __d_entry_type(const struct dentry *dentry)
{
	return dentry->d_flags & DCACHE_ENTRY_TYPE;
}

static inline bool d_is_miss(const struct dentry *dentry)
{
	return __d_entry_type(dentry) == DCACHE_MISS_TYPE;
}

static inline bool d_is_whiteout(const struct dentry *dentry)
{
	return __d_entry_type(dentry) == DCACHE_WHITEOUT_TYPE;
}

static inline bool d_can_lookup(const struct dentry *dentry)
{
	return __d_entry_type(dentry) == DCACHE_DIRECTORY_TYPE;
}

static inline bool d_is_autodir(const struct dentry *dentry)
{
	return __d_entry_type(dentry) == DCACHE_AUTODIR_TYPE;
}

static inline bool d_is_dir(const struct dentry *dentry)
{
	return d_can_lookup(dentry) || d_is_autodir(dentry);
}

static inline bool d_is_symlink(const struct dentry *dentry)
{
	return __d_entry_type(dentry) == DCACHE_SYMLINK_TYPE;
}

static inline bool d_is_reg(const struct dentry *dentry)
{
	return __d_entry_type(dentry) == DCACHE_REGULAR_TYPE;
}

static inline bool d_is_special(const struct dentry *dentry)
{
	return __d_entry_type(dentry) == DCACHE_SPECIAL_TYPE;
}

static inline bool d_is_file(const struct dentry *dentry)
{
	return d_is_reg(dentry) || d_is_special(dentry);
}

static inline bool d_is_negative(const struct dentry *dentry)
{
	// TODO: check d_is_whiteout(dentry) also.
	return d_is_miss(dentry);
}

static inline bool d_is_positive(const struct dentry *dentry)
{
	return !d_is_negative(dentry);
}

/**
 * d_really_is_negative - Determine if a dentry is really negative (ignoring fallthroughs)
 * @dentry: The dentry in question
 *
 * Returns true if the dentry represents either an absent name or a name that
 * doesn't map to an inode (ie. ->d_inode is NULL).  The dentry could represent
 * a true miss, a whiteout that isn't represented by a 0,0 chardev or a
 * fallthrough marker in an opaque directory.
 *
 * Note!  (1) This should be used *only* by a filesystem to examine its own
 * dentries.  It should not be used to look at some other filesystem's
 * dentries.  (2) It should also be used in combination with d_inode() to get
 * the inode.  (3) The dentry may have something attached to ->d_lower and the
 * type field of the flags may be set to something other than miss or whiteout.
 */
static inline bool d_really_is_negative(const struct dentry *dentry)
{
	return dentry->d_inode == NULL;
}

/**
 * d_really_is_positive - Determine if a dentry is really positive (ignoring fallthroughs)
 * @dentry: The dentry in question
 *
 * Returns true if the dentry represents a name that maps to an inode
 * (ie. ->d_inode is not NULL).  The dentry might still represent a whiteout if
 * that is represented on medium as a 0,0 chardev.
 *
 * Note!  (1) This should be used *only* by a filesystem to examine its own
 * dentries.  It should not be used to look at some other filesystem's
 * dentries.  (2) It should also be used in combination with d_inode() to get
 * the inode.
 */
static inline bool d_really_is_positive(const struct dentry *dentry)
{
	return dentry->d_inode != NULL;
}

static inline int simple_positive(struct dentry *dentry)
{
	return d_really_is_positive(dentry) && !d_unhashed(dentry);
}

extern void d_set_fallthru(struct dentry *dentry);

static inline bool d_is_fallthru(const struct dentry *dentry)
{
	return dentry->d_flags & DCACHE_FALLTHRU;
}


extern int sysctl_vfs_cache_pressure;

static inline unsigned long vfs_pressure_ratio(unsigned long val)
{
	return mult_frac(val, sysctl_vfs_cache_pressure, 100);
}

/**
 * d_inode - Get the actual inode of this dentry
 * @dentry: The dentry to query
 *
 * This is the helper normal filesystems should use to get at their own inodes
 * in their own dentries and ignore the layering superimposed upon them.
 */
static inline struct inode *d_inode(const struct dentry *dentry)
{
	return dentry->d_inode;
}

/**
 * d_inode_rcu - Get the actual inode of this dentry with ACCESS_ONCE()
 * @dentry: The dentry to query
 *
 * This is the helper normal filesystems should use to get at their own inodes
 * in their own dentries and ignore the layering superimposed upon them.
 */
static inline struct inode *d_inode_rcu(const struct dentry *dentry)
{
	return ACCESS_ONCE(dentry->d_inode);
}

/**
 * d_backing_inode - Get upper or lower inode we should be using
 * @upper: The upper layer
 *
 * This is the helper that should be used to get at the inode that will be used
 * if this dentry were to be opened as a file.  The inode may be on the upper
 * dentry or it may be on a lower dentry pinned by the upper.
 *
 * Normal filesystems should not use this to access their own inodes.
 */
static inline struct inode *d_backing_inode(const struct dentry *upper)
{
	struct inode *inode = upper->d_inode;

	return inode;
}

/**
 * d_backing_dentry - Get upper or lower dentry we should be using
 * @upper: The upper layer
 *
 * This is the helper that should be used to get the dentry of the inode that
 * will be used if this dentry were opened as a file.  It may be the upper
 * dentry or it may be a lower dentry pinned by the upper.
 *
 * Normal filesystems should not use this to access their own dentries.
 */
static inline struct dentry *d_backing_dentry(struct dentry *upper)
{
	return upper;
}

static inline struct dentry *d_real(struct dentry *dentry)
{
	if (unlikely(dentry->d_flags & DCACHE_OP_REAL))
		return dentry->d_op->d_real(dentry, NULL);
	else
		return dentry;
}

static inline struct inode *vfs_select_inode(struct dentry *dentry,
					     unsigned open_flags)
{
	struct inode *inode = d_inode(dentry);

	if (inode && unlikely(dentry->d_flags & DCACHE_OP_SELECT_INODE))
		inode = dentry->d_op->d_select_inode(dentry, open_flags);

	return inode;
}

<<<<<<< HEAD
=======
/**
 * d_real_inode - Return the real inode
 * @dentry: The dentry to query
 *
 * If dentry is on an union/overlay, then return the underlying, real inode.
 * Otherwise return d_inode().
 */
static inline struct inode *d_real_inode(struct dentry *dentry)
{
	return d_backing_inode(d_real(dentry));
}

>>>>>>> 33688abb

#endif	/* __LINUX_DCACHE_H */<|MERGE_RESOLUTION|>--- conflicted
+++ resolved
@@ -575,8 +575,6 @@
 	return inode;
 }
 
-<<<<<<< HEAD
-=======
 /**
  * d_real_inode - Return the real inode
  * @dentry: The dentry to query
@@ -589,6 +587,5 @@
 	return d_backing_inode(d_real(dentry));
 }
 
->>>>>>> 33688abb
 
 #endif	/* __LINUX_DCACHE_H */