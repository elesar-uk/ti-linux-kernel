/*
 * RapidIO interconnect services
 * (RapidIO Interconnect Specification, http://www.rapidio.org)
 *
 * Copyright 2005 MontaVista Software, Inc.
 * Matt Porter <mporter@kernel.crashing.org>
 *
 * This program is free software; you can redistribute  it and/or modify it
 * under  the terms of  the GNU General  Public License as published by the
 * Free Software Foundation;  either version 2 of the  License, or (at your
 * option) any later version.
 */

#ifndef LINUX_RIO_H
#define LINUX_RIO_H

#include <linux/types.h>
#include <linux/ioport.h>
#include <linux/list.h>
#include <linux/errno.h>
#include <linux/device.h>
#include <linux/rio_regs.h>

#define RIO_NO_HOPCOUNT		-1
#define RIO_INVALID_DESTID	0xffff

#define RIO_MAX_MPORT_RESOURCES	16
#define RIO_MAX_DEV_RESOURCES	16

#define RIO_GLOBAL_TABLE	0xff	/* Indicates access of a switch's
					   global routing table if it
					   has multiple (or per port)
					   tables */

#define RIO_INVALID_ROUTE	0xff	/* Indicates that a route table
					   entry is invalid (no route
					   exists for the device ID) */

#define RIO_MAX_ROUTE_ENTRIES(size)	(size ? (1 << 16) : (1 << 8))
#define RIO_ANY_DESTID(size)		(size ? 0xffff : 0xff)

#define RIO_MAX_MBOX		4
#define RIO_MAX_MSG_SIZE	0x1000

/*
 * Error values that may be returned by RIO functions.
 */
#define RIO_SUCCESSFUL			0x00
#define RIO_BAD_SIZE			0x81

/*
 * For RIO devices, the region numbers are assigned this way:
 *
 *	0	RapidIO outbound doorbells
 *      1-15	RapidIO memory regions
 *
 * For RIO master ports, the region number are assigned this way:
 *
 *	0	RapidIO inbound doorbells
 *	1	RapidIO inbound mailboxes
 *	1	RapidIO outbound mailboxes
 */
#define RIO_DOORBELL_RESOURCE	0
#define RIO_INB_MBOX_RESOURCE	1
#define RIO_OUTB_MBOX_RESOURCE	2

#define RIO_PW_MSG_SIZE		64

<<<<<<< HEAD
=======
/*
 * A component tag value (stored in the component tag CSR) is used as device's
 * unique identifier assigned during enumeration. Besides being used for
 * identifying switches (which do not have device ID register), it also is used
 * by error management notification and therefore has to be assigned
 * to endpoints as well.
 */
#define RIO_CTAG_RESRVD	0xfffe0000 /* Reserved */
#define RIO_CTAG_UDEVID	0x0001ffff /* Unique device identifier */

>>>>>>> 3cbea436
extern struct bus_type rio_bus_type;
extern struct device rio_bus;
extern struct list_head rio_devices;	/* list of all devices */

struct rio_mport;
<<<<<<< HEAD
union rio_pw_msg;
=======
struct rio_dev;
union rio_pw_msg;

/**
 * struct rio_switch - RIO switch info
 * @node: Node in global list of switches
 * @switchid: Switch ID that is unique across a network
 * @route_table: Copy of switch routing table
 * @port_ok: Status of each port (one bit per port) - OK=1 or UNINIT=0
 * @add_entry: Callback for switch-specific route add function
 * @get_entry: Callback for switch-specific route get function
 * @clr_table: Callback for switch-specific clear route table function
 * @set_domain: Callback for switch-specific domain setting function
 * @get_domain: Callback for switch-specific domain get function
 * @em_init: Callback for switch-specific error management init function
 * @em_handle: Callback for switch-specific error management handler function
 * @sw_sysfs: Callback that initializes switch-specific sysfs attributes
 * @nextdev: Array of per-port pointers to the next attached device
 */
struct rio_switch {
	struct list_head node;
	u16 switchid;
	u8 *route_table;
	u32 port_ok;
	int (*add_entry) (struct rio_mport *mport, u16 destid, u8 hopcount,
			  u16 table, u16 route_destid, u8 route_port);
	int (*get_entry) (struct rio_mport *mport, u16 destid, u8 hopcount,
			  u16 table, u16 route_destid, u8 *route_port);
	int (*clr_table) (struct rio_mport *mport, u16 destid, u8 hopcount,
			  u16 table);
	int (*set_domain) (struct rio_mport *mport, u16 destid, u8 hopcount,
			   u8 sw_domain);
	int (*get_domain) (struct rio_mport *mport, u16 destid, u8 hopcount,
			   u8 *sw_domain);
	int (*em_init) (struct rio_dev *dev);
	int (*em_handle) (struct rio_dev *dev, u8 swport);
	int (*sw_sysfs) (struct rio_dev *dev, int create);
	struct rio_dev *nextdev[0];
};
>>>>>>> 3cbea436

/**
 * struct rio_dev - RIO device info
 * @global_list: Node in list of all RIO devices
 * @net_list: Node in list of RIO devices in a network
 * @net: Network this device is a part of
 * @did: Device ID
 * @vid: Vendor ID
 * @device_rev: Device revision
 * @asm_did: Assembly device ID
 * @asm_vid: Assembly vendor ID
 * @asm_rev: Assembly revision
 * @efptr: Extended feature pointer
 * @pef: Processing element features
 * @swpinfo: Switch port info
 * @src_ops: Source operation capabilities
 * @dst_ops: Destination operation capabilities
 * @comp_tag: RIO component tag
 * @phys_efptr: RIO device extended features pointer
 * @em_efptr: RIO Error Management features pointer
 * @dma_mask: Mask of bits of RIO address this device implements
 * @driver: Driver claiming this device
 * @dev: Device model device
 * @riores: RIO resources this device owns
 * @pwcback: port-write callback function for this device
<<<<<<< HEAD
 * @destid: Network destination ID
 * @prev: Previous RIO device connected to the current one
=======
 * @destid: Network destination ID (or associated destid for switch)
 * @hopcount: Hopcount to this device
 * @prev: Previous RIO device connected to the current one
 * @rswitch: struct rio_switch (if valid for this device)
>>>>>>> 3cbea436
 */
struct rio_dev {
	struct list_head global_list;	/* node in list of all RIO devices */
	struct list_head net_list;	/* node in per net list */
	struct rio_net *net;	/* RIO net this device resides in */
	u16 did;
	u16 vid;
	u32 device_rev;
	u16 asm_did;
	u16 asm_vid;
	u16 asm_rev;
	u16 efptr;
	u32 pef;
	u32 swpinfo;
	u32 src_ops;
	u32 dst_ops;
	u32 comp_tag;
	u32 phys_efptr;
	u32 em_efptr;
	u64 dma_mask;
	struct rio_driver *driver;	/* RIO driver claiming this device */
	struct device dev;	/* LDM device structure */
	struct resource riores[RIO_MAX_DEV_RESOURCES];
	int (*pwcback) (struct rio_dev *rdev, union rio_pw_msg *msg, int step);
	u16 destid;
<<<<<<< HEAD
	struct rio_dev *prev;
=======
	u8 hopcount;
	struct rio_dev *prev;
	struct rio_switch rswitch[0];	/* RIO switch info */
>>>>>>> 3cbea436
};

#define rio_dev_g(n) list_entry(n, struct rio_dev, global_list)
#define rio_dev_f(n) list_entry(n, struct rio_dev, net_list)
#define	to_rio_dev(n) container_of(n, struct rio_dev, dev)
#define sw_to_rio_dev(n) container_of(n, struct rio_dev, rswitch[0])

/**
 * struct rio_msg - RIO message event
 * @res: Mailbox resource
 * @mcback: Message event callback
 */
struct rio_msg {
	struct resource *res;
	void (*mcback) (struct rio_mport * mport, void *dev_id, int mbox, int slot);
};

/**
 * struct rio_dbell - RIO doorbell event
 * @node: Node in list of doorbell events
 * @res: Doorbell resource
 * @dinb: Doorbell event callback
 * @dev_id: Device specific pointer to pass on event
 */
struct rio_dbell {
	struct list_head node;
	struct resource *res;
	void (*dinb) (struct rio_mport *mport, void *dev_id, u16 src, u16 dst, u16 info);
	void *dev_id;
};

enum rio_phy_type {
	RIO_PHY_PARALLEL,
	RIO_PHY_SERIAL,
};

/**
 * struct rio_mport - RIO master port info
 * @dbells: List of doorbell events
 * @node: Node in global list of master ports
 * @nnode: Node in network list of master ports
 * @iores: I/O mem resource that this master port interface owns
 * @riores: RIO resources that this master port interfaces owns
 * @inb_msg: RIO inbound message event descriptors
 * @outb_msg: RIO outbound message event descriptors
 * @host_deviceid: Host device ID associated with this master port
 * @ops: configuration space functions
 * @id: Port ID, unique among all ports
 * @index: Port index, unique among all port interfaces of the same type
 * @sys_size: RapidIO common transport system size
 * @phy_type: RapidIO phy type
 * @phys_efptr: RIO port extended features pointer
 * @name: Port name string
 * @priv: Master port private data
 */
struct rio_mport {
	struct list_head dbells;	/* list of doorbell events */
	struct list_head node;	/* node in global list of ports */
	struct list_head nnode;	/* node in net list of ports */
	struct resource iores;
	struct resource riores[RIO_MAX_MPORT_RESOURCES];
	struct rio_msg inb_msg[RIO_MAX_MBOX];
	struct rio_msg outb_msg[RIO_MAX_MBOX];
	int host_deviceid;	/* Host device ID */
	struct rio_ops *ops;	/* maintenance transaction functions */
	unsigned char id;	/* port ID, unique among all ports */
	unsigned char index;	/* port index, unique among all port
				   interfaces of the same type */
	unsigned int sys_size;	/* RapidIO common transport system size.
				 * 0 - Small size. 256 devices.
				 * 1 - Large size, 65536 devices.
				 */
	enum rio_phy_type phy_type;	/* RapidIO phy type */
	u32 phys_efptr;
	unsigned char name[40];
	void *priv;		/* Master port private data */
};

/**
 * struct rio_net - RIO network info
 * @node: Node in global list of RIO networks
 * @devices: List of devices in this network
 * @mports: List of master ports accessing this network
 * @hport: Default port for accessing this network
 * @id: RIO network ID
 */
struct rio_net {
	struct list_head node;	/* node in list of networks */
	struct list_head devices;	/* list of devices in this net */
	struct list_head mports;	/* list of ports accessing net */
	struct rio_mport *hport;	/* primary port for accessing net */
	unsigned char id;	/* RIO network ID */
};

/* Definitions used by switch sysfs initialization callback */
#define RIO_SW_SYSFS_CREATE	1	/* Create switch attributes */
#define RIO_SW_SYSFS_REMOVE	0	/* Remove switch attributes */
<<<<<<< HEAD

/**
 * struct rio_switch - RIO switch info
 * @node: Node in global list of switches
 * @rdev: Associated RIO device structure
 * @switchid: Switch ID that is unique across a network
 * @hopcount: Hopcount to this switch
 * @destid: Associated destid in the path
 * @route_table: Copy of switch routing table
 * @port_ok: Status of each port (one bit per port) - OK=1 or UNINIT=0
 * @add_entry: Callback for switch-specific route add function
 * @get_entry: Callback for switch-specific route get function
 * @clr_table: Callback for switch-specific clear route table function
 * @set_domain: Callback for switch-specific domain setting function
 * @get_domain: Callback for switch-specific domain get function
 * @em_init: Callback for switch-specific error management initialization function
 * @em_handle: Callback for switch-specific error management handler function
 * @sw_sysfs: Callback that initializes switch-specific sysfs attributes
 * @nextdev: Array of per-port pointers to the next attached device
 */
struct rio_switch {
	struct list_head node;
	struct rio_dev *rdev;
	u16 switchid;
	u16 hopcount;
	u16 destid;
	u8 *route_table;
	u32 port_ok;
	int (*add_entry) (struct rio_mport * mport, u16 destid, u8 hopcount,
			  u16 table, u16 route_destid, u8 route_port);
	int (*get_entry) (struct rio_mport * mport, u16 destid, u8 hopcount,
			  u16 table, u16 route_destid, u8 * route_port);
	int (*clr_table) (struct rio_mport *mport, u16 destid, u8 hopcount,
			  u16 table);
	int (*set_domain) (struct rio_mport *mport, u16 destid, u8 hopcount,
			   u8 sw_domain);
	int (*get_domain) (struct rio_mport *mport, u16 destid, u8 hopcount,
			   u8 *sw_domain);
	int (*em_init) (struct rio_dev *dev);
	int (*em_handle) (struct rio_dev *dev, u8 swport);
	int (*sw_sysfs) (struct rio_dev *dev, int create);
	struct rio_dev *nextdev[0];
};
=======
>>>>>>> 3cbea436

/* Low-level architecture-dependent routines */

/**
 * struct rio_ops - Low-level RIO configuration space operations
 * @lcread: Callback to perform local (master port) read of config space.
 * @lcwrite: Callback to perform local (master port) write of config space.
 * @cread: Callback to perform network read of config space.
 * @cwrite: Callback to perform network write of config space.
 * @dsend: Callback to send a doorbell message.
 * @pwenable: Callback to enable/disable port-write message handling.
 */
struct rio_ops {
	int (*lcread) (struct rio_mport *mport, int index, u32 offset, int len,
			u32 *data);
	int (*lcwrite) (struct rio_mport *mport, int index, u32 offset, int len,
			u32 data);
	int (*cread) (struct rio_mport *mport, int index, u16 destid,
			u8 hopcount, u32 offset, int len, u32 *data);
	int (*cwrite) (struct rio_mport *mport, int index, u16 destid,
			u8 hopcount, u32 offset, int len, u32 data);
	int (*dsend) (struct rio_mport *mport, int index, u16 destid, u16 data);
	int (*pwenable) (struct rio_mport *mport, int enable);
};

#define RIO_RESOURCE_MEM	0x00000100
#define RIO_RESOURCE_DOORBELL	0x00000200
#define RIO_RESOURCE_MAILBOX	0x00000400

#define RIO_RESOURCE_CACHEABLE	0x00010000
#define RIO_RESOURCE_PCI	0x00020000

#define RIO_RESOURCE_BUSY	0x80000000

/**
 * struct rio_driver - RIO driver info
 * @node: Node in list of drivers
 * @name: RIO driver name
 * @id_table: RIO device ids to be associated with this driver
 * @probe: RIO device inserted
 * @remove: RIO device removed
 * @suspend: RIO device suspended
 * @resume: RIO device awakened
 * @enable_wake: RIO device enable wake event
 * @driver: LDM driver struct
 *
 * Provides info on a RIO device driver for insertion/removal and
 * power management purposes.
 */
struct rio_driver {
	struct list_head node;
	char *name;
	const struct rio_device_id *id_table;
	int (*probe) (struct rio_dev * dev, const struct rio_device_id * id);
	void (*remove) (struct rio_dev * dev);
	int (*suspend) (struct rio_dev * dev, u32 state);
	int (*resume) (struct rio_dev * dev);
	int (*enable_wake) (struct rio_dev * dev, u32 state, int enable);
	struct device_driver driver;
};

#define	to_rio_driver(drv) container_of(drv,struct rio_driver, driver)

/**
 * struct rio_device_id - RIO device identifier
 * @did: RIO device ID
 * @vid: RIO vendor ID
 * @asm_did: RIO assembly device ID
 * @asm_vid: RIO assembly vendor ID
 *
 * Identifies a RIO device based on both the device/vendor IDs and
 * the assembly device/vendor IDs.
 */
struct rio_device_id {
	u16 did, vid;
	u16 asm_did, asm_vid;
};

/**
 * struct rio_switch_ops - Per-switch operations
 * @vid: RIO vendor ID
 * @did: RIO device ID
 * @init_hook: Callback that performs switch device initialization
 *
 * Defines the operations that are necessary to initialize/control
 * a particular RIO switch device.
 */
struct rio_switch_ops {
	u16 vid, did;
	int (*init_hook) (struct rio_dev *rdev, int do_enum);
};

union rio_pw_msg {
	struct {
		u32 comptag;	/* Component Tag CSR */
		u32 errdetect;	/* Port N Error Detect CSR */
		u32 is_port;	/* Implementation specific + PortID */
		u32 ltlerrdet;	/* LTL Error Detect CSR */
		u32 padding[12];
	} em;
	u32 raw[RIO_PW_MSG_SIZE/sizeof(u32)];
};

/* Architecture and hardware-specific functions */
extern int rio_init_mports(void);
extern void rio_register_mport(struct rio_mport *);
extern int rio_hw_add_outb_message(struct rio_mport *, struct rio_dev *, int,
				   void *, size_t);
extern int rio_hw_add_inb_buffer(struct rio_mport *, int, void *);
extern void *rio_hw_get_inb_message(struct rio_mport *, int);
extern int rio_open_inb_mbox(struct rio_mport *, void *, int, int);
extern void rio_close_inb_mbox(struct rio_mport *, int);
extern int rio_open_outb_mbox(struct rio_mport *, void *, int, int);
extern void rio_close_outb_mbox(struct rio_mport *, int);

#endif				/* LINUX_RIO_H */<|MERGE_RESOLUTION|>--- conflicted
+++ resolved
@@ -66,8 +66,6 @@
 
 #define RIO_PW_MSG_SIZE		64
 
-<<<<<<< HEAD
-=======
 /*
  * A component tag value (stored in the component tag CSR) is used as device's
  * unique identifier assigned during enumeration. Besides being used for
@@ -78,15 +76,11 @@
 #define RIO_CTAG_RESRVD	0xfffe0000 /* Reserved */
 #define RIO_CTAG_UDEVID	0x0001ffff /* Unique device identifier */
 
->>>>>>> 3cbea436
 extern struct bus_type rio_bus_type;
 extern struct device rio_bus;
 extern struct list_head rio_devices;	/* list of all devices */
 
 struct rio_mport;
-<<<<<<< HEAD
-union rio_pw_msg;
-=======
 struct rio_dev;
 union rio_pw_msg;
 
@@ -126,7 +120,6 @@
 	int (*sw_sysfs) (struct rio_dev *dev, int create);
 	struct rio_dev *nextdev[0];
 };
->>>>>>> 3cbea436
 
 /**
  * struct rio_dev - RIO device info
@@ -152,15 +145,10 @@
  * @dev: Device model device
  * @riores: RIO resources this device owns
  * @pwcback: port-write callback function for this device
-<<<<<<< HEAD
- * @destid: Network destination ID
- * @prev: Previous RIO device connected to the current one
-=======
  * @destid: Network destination ID (or associated destid for switch)
  * @hopcount: Hopcount to this device
  * @prev: Previous RIO device connected to the current one
  * @rswitch: struct rio_switch (if valid for this device)
->>>>>>> 3cbea436
  */
 struct rio_dev {
 	struct list_head global_list;	/* node in list of all RIO devices */
@@ -186,13 +174,9 @@
 	struct resource riores[RIO_MAX_DEV_RESOURCES];
 	int (*pwcback) (struct rio_dev *rdev, union rio_pw_msg *msg, int step);
 	u16 destid;
-<<<<<<< HEAD
-	struct rio_dev *prev;
-=======
 	u8 hopcount;
 	struct rio_dev *prev;
 	struct rio_switch rswitch[0];	/* RIO switch info */
->>>>>>> 3cbea436
 };
 
 #define rio_dev_g(n) list_entry(n, struct rio_dev, global_list)
@@ -290,52 +274,6 @@
 /* Definitions used by switch sysfs initialization callback */
 #define RIO_SW_SYSFS_CREATE	1	/* Create switch attributes */
 #define RIO_SW_SYSFS_REMOVE	0	/* Remove switch attributes */
-<<<<<<< HEAD
-
-/**
- * struct rio_switch - RIO switch info
- * @node: Node in global list of switches
- * @rdev: Associated RIO device structure
- * @switchid: Switch ID that is unique across a network
- * @hopcount: Hopcount to this switch
- * @destid: Associated destid in the path
- * @route_table: Copy of switch routing table
- * @port_ok: Status of each port (one bit per port) - OK=1 or UNINIT=0
- * @add_entry: Callback for switch-specific route add function
- * @get_entry: Callback for switch-specific route get function
- * @clr_table: Callback for switch-specific clear route table function
- * @set_domain: Callback for switch-specific domain setting function
- * @get_domain: Callback for switch-specific domain get function
- * @em_init: Callback for switch-specific error management initialization function
- * @em_handle: Callback for switch-specific error management handler function
- * @sw_sysfs: Callback that initializes switch-specific sysfs attributes
- * @nextdev: Array of per-port pointers to the next attached device
- */
-struct rio_switch {
-	struct list_head node;
-	struct rio_dev *rdev;
-	u16 switchid;
-	u16 hopcount;
-	u16 destid;
-	u8 *route_table;
-	u32 port_ok;
-	int (*add_entry) (struct rio_mport * mport, u16 destid, u8 hopcount,
-			  u16 table, u16 route_destid, u8 route_port);
-	int (*get_entry) (struct rio_mport * mport, u16 destid, u8 hopcount,
-			  u16 table, u16 route_destid, u8 * route_port);
-	int (*clr_table) (struct rio_mport *mport, u16 destid, u8 hopcount,
-			  u16 table);
-	int (*set_domain) (struct rio_mport *mport, u16 destid, u8 hopcount,
-			   u8 sw_domain);
-	int (*get_domain) (struct rio_mport *mport, u16 destid, u8 hopcount,
-			   u8 *sw_domain);
-	int (*em_init) (struct rio_dev *dev);
-	int (*em_handle) (struct rio_dev *dev, u8 swport);
-	int (*sw_sysfs) (struct rio_dev *dev, int create);
-	struct rio_dev *nextdev[0];
-};
-=======
->>>>>>> 3cbea436
 
 /* Low-level architecture-dependent routines */
 
