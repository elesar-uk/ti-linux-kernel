#ifndef __LINUX_PAGE_CGROUP_H
#define __LINUX_PAGE_CGROUP_H

enum {
	/* flags for mem_cgroup */
	PCG_LOCK,  /* Lock for pc->mem_cgroup and following bits. */
	PCG_CACHE, /* charged as cache */
	PCG_USED, /* this object is in use. */
	PCG_MIGRATION, /* under page migration */
	/* flags for mem_cgroup and file and I/O status */
	PCG_MOVE_LOCK, /* For race between move_account v.s. following bits */
	PCG_FILE_MAPPED, /* page is accounted as "mapped" */
	/* No lock in page_cgroup */
	PCG_ACCT_LRU, /* page has been accounted for (under lru_lock) */
	__NR_PCG_FLAGS,
};

#ifndef __GENERATING_BOUNDS_H
#include <generated/bounds.h>

#ifdef CONFIG_CGROUP_MEM_RES_CTLR
#include <linux/bit_spinlock.h>

/*
 * Page Cgroup can be considered as an extended mem_map.
 * A page_cgroup page is associated with every page descriptor. The
 * page_cgroup helps us identify information about the cgroup
 * All page cgroups are allocated at boot or memory hotplug event,
 * then the page cgroup for pfn always exists.
 */
struct page_cgroup {
	unsigned long flags;
	struct mem_cgroup *mem_cgroup;
	struct list_head lru;		/* per cgroup LRU list */
};

void __meminit pgdat_page_cgroup_init(struct pglist_data *pgdat);

#ifdef CONFIG_SPARSEMEM
static inline void __init page_cgroup_init_flatmem(void)
{
}
extern void __init page_cgroup_init(void);
#else
void __init page_cgroup_init_flatmem(void);
static inline void __init page_cgroup_init(void)
{
}
#endif

struct page_cgroup *lookup_page_cgroup(struct page *page);
<<<<<<< HEAD

enum {
	/* flags for mem_cgroup */
	PCG_LOCK,  /* Lock for pc->mem_cgroup and following bits. */
	PCG_CACHE, /* charged as cache */
	PCG_USED, /* this object is in use. */
	PCG_MIGRATION, /* under page migration */
	/* flags for mem_cgroup and file and I/O status */
	PCG_MOVE_LOCK, /* For race between move_account v.s. following bits */
	PCG_FILE_MAPPED, /* page is accounted as "mapped" */
	/* No lock in page_cgroup */
	PCG_ACCT_LRU, /* page has been accounted for (under lru_lock) */
};
=======
struct page *lookup_cgroup_page(struct page_cgroup *pc);
>>>>>>> 105e53f8

#define TESTPCGFLAG(uname, lname)			\
static inline int PageCgroup##uname(struct page_cgroup *pc)	\
	{ return test_bit(PCG_##lname, &pc->flags); }

#define SETPCGFLAG(uname, lname)			\
static inline void SetPageCgroup##uname(struct page_cgroup *pc)\
	{ set_bit(PCG_##lname, &pc->flags);  }

#define CLEARPCGFLAG(uname, lname)			\
static inline void ClearPageCgroup##uname(struct page_cgroup *pc)	\
	{ clear_bit(PCG_##lname, &pc->flags);  }

#define TESTCLEARPCGFLAG(uname, lname)			\
static inline int TestClearPageCgroup##uname(struct page_cgroup *pc)	\
	{ return test_and_clear_bit(PCG_##lname, &pc->flags);  }

/* Cache flag is set only once (at allocation) */
TESTPCGFLAG(Cache, CACHE)
CLEARPCGFLAG(Cache, CACHE)
SETPCGFLAG(Cache, CACHE)

TESTPCGFLAG(Used, USED)
CLEARPCGFLAG(Used, USED)
SETPCGFLAG(Used, USED)

SETPCGFLAG(AcctLRU, ACCT_LRU)
CLEARPCGFLAG(AcctLRU, ACCT_LRU)
TESTPCGFLAG(AcctLRU, ACCT_LRU)
TESTCLEARPCGFLAG(AcctLRU, ACCT_LRU)


SETPCGFLAG(FileMapped, FILE_MAPPED)
CLEARPCGFLAG(FileMapped, FILE_MAPPED)
TESTPCGFLAG(FileMapped, FILE_MAPPED)

SETPCGFLAG(Migration, MIGRATION)
CLEARPCGFLAG(Migration, MIGRATION)
TESTPCGFLAG(Migration, MIGRATION)

static inline void lock_page_cgroup(struct page_cgroup *pc)
{
	/*
	 * Don't take this lock in IRQ context.
	 * This lock is for pc->mem_cgroup, USED, CACHE, MIGRATION
	 */
	bit_spin_lock(PCG_LOCK, &pc->flags);
}

static inline void unlock_page_cgroup(struct page_cgroup *pc)
{
	bit_spin_unlock(PCG_LOCK, &pc->flags);
}

static inline void move_lock_page_cgroup(struct page_cgroup *pc,
	unsigned long *flags)
{
	/*
	 * We know updates to pc->flags of page cache's stats are from both of
	 * usual context or IRQ context. Disable IRQ to avoid deadlock.
	 */
	local_irq_save(*flags);
	bit_spin_lock(PCG_MOVE_LOCK, &pc->flags);
}

static inline void move_unlock_page_cgroup(struct page_cgroup *pc,
	unsigned long *flags)
{
<<<<<<< HEAD
	/*
	 * Don't take this lock in IRQ context.
	 * This lock is for pc->mem_cgroup, USED, CACHE, MIGRATION
	 */
	bit_spin_lock(PCG_LOCK, &pc->flags);
=======
	bit_spin_unlock(PCG_MOVE_LOCK, &pc->flags);
	local_irq_restore(*flags);
>>>>>>> 105e53f8
}

#ifdef CONFIG_SPARSEMEM
#define PCG_ARRAYID_WIDTH	SECTIONS_SHIFT
#else
#define PCG_ARRAYID_WIDTH	NODES_SHIFT
#endif

#if (PCG_ARRAYID_WIDTH > BITS_PER_LONG - NR_PCG_FLAGS)
#error Not enough space left in pc->flags to store page_cgroup array IDs
#endif

/* pc->flags: ARRAY-ID | FLAGS */

#define PCG_ARRAYID_MASK	((1UL << PCG_ARRAYID_WIDTH) - 1)

#define PCG_ARRAYID_OFFSET	(BITS_PER_LONG - PCG_ARRAYID_WIDTH)
/*
 * Zero the shift count for non-existent fields, to prevent compiler
 * warnings and ensure references are optimized away.
 */
#define PCG_ARRAYID_SHIFT	(PCG_ARRAYID_OFFSET * (PCG_ARRAYID_WIDTH != 0))

static inline void set_page_cgroup_array_id(struct page_cgroup *pc,
					    unsigned long id)
{
	pc->flags &= ~(PCG_ARRAYID_MASK << PCG_ARRAYID_SHIFT);
	pc->flags |= (id & PCG_ARRAYID_MASK) << PCG_ARRAYID_SHIFT;
}

static inline unsigned long page_cgroup_array_id(struct page_cgroup *pc)
{
	return (pc->flags >> PCG_ARRAYID_SHIFT) & PCG_ARRAYID_MASK;
}

static inline void move_lock_page_cgroup(struct page_cgroup *pc,
	unsigned long *flags)
{
	/*
	 * We know updates to pc->flags of page cache's stats are from both of
	 * usual context or IRQ context. Disable IRQ to avoid deadlock.
	 */
	local_irq_save(*flags);
	bit_spin_lock(PCG_MOVE_LOCK, &pc->flags);
}

static inline void move_unlock_page_cgroup(struct page_cgroup *pc,
	unsigned long *flags)
{
	bit_spin_unlock(PCG_MOVE_LOCK, &pc->flags);
	local_irq_restore(*flags);
}

#else /* CONFIG_CGROUP_MEM_RES_CTLR */
struct page_cgroup;

static inline void __meminit pgdat_page_cgroup_init(struct pglist_data *pgdat)
{
}

static inline struct page_cgroup *lookup_page_cgroup(struct page *page)
{
	return NULL;
}

static inline void page_cgroup_init(void)
{
}

static inline void __init page_cgroup_init_flatmem(void)
{
}

#endif /* CONFIG_CGROUP_MEM_RES_CTLR */

#include <linux/swap.h>

#ifdef CONFIG_CGROUP_MEM_RES_CTLR_SWAP
extern unsigned short swap_cgroup_cmpxchg(swp_entry_t ent,
					unsigned short old, unsigned short new);
extern unsigned short swap_cgroup_record(swp_entry_t ent, unsigned short id);
extern unsigned short lookup_swap_cgroup(swp_entry_t ent);
extern int swap_cgroup_swapon(int type, unsigned long max_pages);
extern void swap_cgroup_swapoff(int type);
#else

static inline
unsigned short swap_cgroup_record(swp_entry_t ent, unsigned short id)
{
	return 0;
}

static inline
unsigned short lookup_swap_cgroup(swp_entry_t ent)
{
	return 0;
}

static inline int
swap_cgroup_swapon(int type, unsigned long max_pages)
{
	return 0;
}

static inline void swap_cgroup_swapoff(int type)
{
	return;
}

#endif /* CONFIG_CGROUP_MEM_RES_CTLR_SWAP */

#endif /* !__GENERATING_BOUNDS_H */

#endif /* __LINUX_PAGE_CGROUP_H */<|MERGE_RESOLUTION|>--- conflicted
+++ resolved
@@ -49,23 +49,7 @@
 #endif
 
 struct page_cgroup *lookup_page_cgroup(struct page *page);
-<<<<<<< HEAD
-
-enum {
-	/* flags for mem_cgroup */
-	PCG_LOCK,  /* Lock for pc->mem_cgroup and following bits. */
-	PCG_CACHE, /* charged as cache */
-	PCG_USED, /* this object is in use. */
-	PCG_MIGRATION, /* under page migration */
-	/* flags for mem_cgroup and file and I/O status */
-	PCG_MOVE_LOCK, /* For race between move_account v.s. following bits */
-	PCG_FILE_MAPPED, /* page is accounted as "mapped" */
-	/* No lock in page_cgroup */
-	PCG_ACCT_LRU, /* page has been accounted for (under lru_lock) */
-};
-=======
 struct page *lookup_cgroup_page(struct page_cgroup *pc);
->>>>>>> 105e53f8
 
 #define TESTPCGFLAG(uname, lname)			\
 static inline int PageCgroup##uname(struct page_cgroup *pc)	\
@@ -134,16 +118,8 @@
 static inline void move_unlock_page_cgroup(struct page_cgroup *pc,
 	unsigned long *flags)
 {
-<<<<<<< HEAD
-	/*
-	 * Don't take this lock in IRQ context.
-	 * This lock is for pc->mem_cgroup, USED, CACHE, MIGRATION
-	 */
-	bit_spin_lock(PCG_LOCK, &pc->flags);
-=======
 	bit_spin_unlock(PCG_MOVE_LOCK, &pc->flags);
 	local_irq_restore(*flags);
->>>>>>> 105e53f8
 }
 
 #ifdef CONFIG_SPARSEMEM
@@ -177,24 +153,6 @@
 static inline unsigned long page_cgroup_array_id(struct page_cgroup *pc)
 {
 	return (pc->flags >> PCG_ARRAYID_SHIFT) & PCG_ARRAYID_MASK;
-}
-
-static inline void move_lock_page_cgroup(struct page_cgroup *pc,
-	unsigned long *flags)
-{
-	/*
-	 * We know updates to pc->flags of page cache's stats are from both of
-	 * usual context or IRQ context. Disable IRQ to avoid deadlock.
-	 */
-	local_irq_save(*flags);
-	bit_spin_lock(PCG_MOVE_LOCK, &pc->flags);
-}
-
-static inline void move_unlock_page_cgroup(struct page_cgroup *pc,
-	unsigned long *flags)
-{
-	bit_spin_unlock(PCG_MOVE_LOCK, &pc->flags);
-	local_irq_restore(*flags);
 }
 
 #else /* CONFIG_CGROUP_MEM_RES_CTLR */
