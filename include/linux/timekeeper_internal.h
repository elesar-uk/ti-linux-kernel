/*
 * You SHOULD NOT be including this unless you're vsyscall
 * handling code or timekeeping internal code!
 */

#ifndef _LINUX_TIMEKEEPER_INTERNAL_H
#define _LINUX_TIMEKEEPER_INTERNAL_H

#include <linux/clocksource.h>
#include <linux/jiffies.h>
#include <linux/time.h>

/**
 * struct tk_read_base - base structure for timekeeping readout
 * @clock:	Current clocksource used for timekeeping.
 * @read:	Read function of @clock
 * @mask:	Bitmask for two's complement subtraction of non 64bit clocks
 * @cycle_last: @clock cycle value at last update
 * @mult:	(NTP adjusted) multiplier for scaled math conversion
 * @shift:	Shift value for scaled math conversion
 * @xtime_nsec: Shifted (fractional) nano seconds offset for readout
 * @base:	ktime_t (nanoseconds) base time for readout
 *
 * This struct has size 56 byte on 64 bit. Together with a seqcount it
 * occupies a single 64byte cache line.
 *
 * The struct is separate from struct timekeeper as it is also used
 * for a fast NMI safe accessors.
 */
struct tk_read_base {
	struct clocksource	*clock;
	cycle_t			(*read)(struct clocksource *cs);
	cycle_t			mask;
	cycle_t			cycle_last;
	u32			mult;
	u32			shift;
	u64			xtime_nsec;
	ktime_t			base;
};

/**
 * struct timekeeper - Structure holding internal timekeeping values.
 * @tkr_mono:		The readout base structure for CLOCK_MONOTONIC
 * @tkr_raw:		The readout base structure for CLOCK_MONOTONIC_RAW
 * @xtime_sec:		Current CLOCK_REALTIME time in seconds
 * @ktime_sec:		Current CLOCK_MONOTONIC time in seconds
 * @wall_to_monotonic:	CLOCK_REALTIME to CLOCK_MONOTONIC offset
 * @offs_real:		Offset clock monotonic -> clock realtime
 * @offs_boot:		Offset clock monotonic -> clock boottime
 * @offs_tai:		Offset clock monotonic -> clock tai
 * @tai_offset:		The current UTC to TAI offset in seconds
 * @clock_was_set_seq:	The sequence number of clock was set events
<<<<<<< HEAD
=======
 * @next_leap_ktime:	CLOCK_MONOTONIC time value of a pending leap-second
>>>>>>> cbce1a68
 * @raw_time:		Monotonic raw base time in timespec64 format
 * @cycle_interval:	Number of clock cycles in one NTP interval
 * @xtime_interval:	Number of clock shifted nano seconds in one NTP
 *			interval.
 * @xtime_remainder:	Shifted nano seconds left over when rounding
 *			@cycle_interval
 * @raw_interval:	Raw nano seconds accumulated per NTP interval.
 * @ntp_error:		Difference between accumulated time and NTP time in ntp
 *			shifted nano seconds.
 * @ntp_error_shift:	Shift conversion between clock shifted nano seconds and
 *			ntp shifted nano seconds.
 * @last_warning:	Warning ratelimiter (DEBUG_TIMEKEEPING)
 * @underflow_seen:	Underflow warning flag (DEBUG_TIMEKEEPING)
 * @overflow_seen:	Overflow warning flag (DEBUG_TIMEKEEPING)
 *
 * Note: For timespec(64) based interfaces wall_to_monotonic is what
 * we need to add to xtime (or xtime corrected for sub jiffie times)
 * to get to monotonic time.  Monotonic is pegged at zero at system
 * boot time, so wall_to_monotonic will be negative, however, we will
 * ALWAYS keep the tv_nsec part positive so we can use the usual
 * normalization.
 *
 * wall_to_monotonic is moved after resume from suspend for the
 * monotonic time not to jump. We need to add total_sleep_time to
 * wall_to_monotonic to get the real boot based time offset.
 *
 * wall_to_monotonic is no longer the boot time, getboottime must be
 * used instead.
 */
struct timekeeper {
	struct tk_read_base	tkr_mono;
	struct tk_read_base	tkr_raw;
	u64			xtime_sec;
	unsigned long		ktime_sec;
	struct timespec64	wall_to_monotonic;
	ktime_t			offs_real;
	ktime_t			offs_boot;
	ktime_t			offs_tai;
	s32			tai_offset;
	unsigned int		clock_was_set_seq;
<<<<<<< HEAD
=======
	ktime_t			next_leap_ktime;
>>>>>>> cbce1a68
	struct timespec64	raw_time;

	/* The following members are for timekeeping internal use */
	cycle_t			cycle_interval;
	u64			xtime_interval;
	s64			xtime_remainder;
	u32			raw_interval;
	/* The ntp_tick_length() value currently being used.
	 * This cached copy ensures we consistently apply the tick
	 * length for an entire tick, as ntp_tick_length may change
	 * mid-tick, and we don't want to apply that new value to
	 * the tick in progress.
	 */
	u64			ntp_tick;
	/* Difference between accumulated time and NTP time in ntp
	 * shifted nano seconds. */
	s64			ntp_error;
	u32			ntp_error_shift;
	u32			ntp_err_mult;
#ifdef CONFIG_DEBUG_TIMEKEEPING
	long			last_warning;
	/*
	 * These simple flag variables are managed
	 * without locks, which is racy, but they are
	 * ok since we don't really care about being
	 * super precise about how many events were
	 * seen, just that a problem was observed.
	 */
	int			underflow_seen;
	int			overflow_seen;
#endif
};

#ifdef CONFIG_GENERIC_TIME_VSYSCALL

extern void update_vsyscall(struct timekeeper *tk);
extern void update_vsyscall_tz(void);

#elif defined(CONFIG_GENERIC_TIME_VSYSCALL_OLD)

extern void update_vsyscall_old(struct timespec *ts, struct timespec *wtm,
				struct clocksource *c, u32 mult,
				cycle_t cycle_last);
extern void update_vsyscall_tz(void);

#else

static inline void update_vsyscall(struct timekeeper *tk)
{
}
static inline void update_vsyscall_tz(void)
{
}
#endif

#endif /* _LINUX_TIMEKEEPER_INTERNAL_H */<|MERGE_RESOLUTION|>--- conflicted
+++ resolved
@@ -50,10 +50,7 @@
  * @offs_tai:		Offset clock monotonic -> clock tai
  * @tai_offset:		The current UTC to TAI offset in seconds
  * @clock_was_set_seq:	The sequence number of clock was set events
-<<<<<<< HEAD
-=======
  * @next_leap_ktime:	CLOCK_MONOTONIC time value of a pending leap-second
->>>>>>> cbce1a68
  * @raw_time:		Monotonic raw base time in timespec64 format
  * @cycle_interval:	Number of clock cycles in one NTP interval
  * @xtime_interval:	Number of clock shifted nano seconds in one NTP
@@ -94,10 +91,7 @@
 	ktime_t			offs_tai;
 	s32			tai_offset;
 	unsigned int		clock_was_set_seq;
-<<<<<<< HEAD
-=======
 	ktime_t			next_leap_ktime;
->>>>>>> cbce1a68
 	struct timespec64	raw_time;
 
 	/* The following members are for timekeeping internal use */
