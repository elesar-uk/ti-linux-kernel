/*
 * Common LSM logging functions
 * Heavily borrowed from selinux/avc.h
 *
 * Author : Etienne BASSET  <etienne.basset@ensta.org>
 *
 * All credits to : Stephen Smalley, <sds@epoch.ncsc.mil>
 * All BUGS to : Etienne BASSET  <etienne.basset@ensta.org>
 */
#ifndef _LSM_COMMON_LOGGING_
#define _LSM_COMMON_LOGGING_

#include <linux/stddef.h>
#include <linux/errno.h>
#include <linux/kernel.h>
#include <linux/kdev_t.h>
#include <linux/spinlock.h>
#include <linux/init.h>
#include <linux/audit.h>
#include <linux/in6.h>
#include <linux/path.h>
#include <linux/key.h>
#include <linux/skbuff.h>

struct lsm_network_audit {
	int netif;
	const struct sock *sk;
	u16 family;
	__be16 dport;
	__be16 sport;
	union {
		struct {
			__be32 daddr;
			__be32 saddr;
		} v4;
		struct {
			struct in6_addr daddr;
			struct in6_addr saddr;
		} v6;
	} fam;
};

struct lsm_ioctlop_audit {
	struct path path;
	u16 cmd;
};

/* Auxiliary data to use in generating the audit record. */
struct common_audit_data {
	char type;
#define LSM_AUDIT_DATA_PATH	1
#define LSM_AUDIT_DATA_NET	2
#define LSM_AUDIT_DATA_CAP	3
#define LSM_AUDIT_DATA_IPC	4
#define LSM_AUDIT_DATA_TASK	5
#define LSM_AUDIT_DATA_KEY	6
#define LSM_AUDIT_DATA_NONE	7
#define LSM_AUDIT_DATA_KMOD	8
#define LSM_AUDIT_DATA_INODE	9
#define LSM_AUDIT_DATA_DENTRY	10
#define LSM_AUDIT_DATA_IOCTL_OP	11
	union 	{
		struct path path;
		const struct dentry *dentry;
		struct inode *inode;
		struct lsm_network_audit *net;
		int cap;
		int ipc_id;
		struct task_struct *tsk;
#ifdef CONFIG_KEYS
		struct {
			key_serial_t key;
			const char *key_desc;
		} key_struct;
#endif
<<<<<<< HEAD
		char *kmod_name;
		struct lsm_ioctlop_audit *op;
=======
		const char *kmod_name;
>>>>>>> 43cfd5e3
	} u;
	/* this union contains LSM specific data */
	union {
#ifdef CONFIG_SECURITY_SMACK
		struct smack_audit_data *smack_audit_data;
#endif
#ifdef CONFIG_SECURITY_SELINUX
		struct selinux_audit_data *selinux_audit_data;
#endif
#ifdef CONFIG_SECURITY_APPARMOR
		struct apparmor_audit_data *apparmor_audit_data;
#endif
	}; /* per LSM data pointer union */
};

#define v4info fam.v4
#define v6info fam.v6

int ipv4_skb_to_auditdata(struct sk_buff *skb,
		struct common_audit_data *ad, u8 *proto);

int ipv6_skb_to_auditdata(struct sk_buff *skb,
		struct common_audit_data *ad, u8 *proto);

void common_lsm_audit(struct common_audit_data *a,
	void (*pre_audit)(struct audit_buffer *, void *),
	void (*post_audit)(struct audit_buffer *, void *));

#endif<|MERGE_RESOLUTION|>--- conflicted
+++ resolved
@@ -73,12 +73,8 @@
 			const char *key_desc;
 		} key_struct;
 #endif
-<<<<<<< HEAD
-		char *kmod_name;
+		const char *kmod_name;
 		struct lsm_ioctlop_audit *op;
-=======
-		const char *kmod_name;
->>>>>>> 43cfd5e3
 	} u;
 	/* this union contains LSM specific data */
 	union {
