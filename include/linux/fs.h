#ifndef _LINUX_FS_H
#define _LINUX_FS_H


#include <linux/linkage.h>
#include <linux/wait.h>
#include <linux/kdev_t.h>
#include <linux/dcache.h>
#include <linux/path.h>
#include <linux/stat.h>
#include <linux/cache.h>
#include <linux/list.h>
#include <linux/list_lru.h>
#include <linux/llist.h>
#include <linux/radix-tree.h>
#include <linux/rbtree.h>
#include <linux/init.h>
#include <linux/pid.h>
#include <linux/bug.h>
#include <linux/mutex.h>
#include <linux/rwsem.h>
#include <linux/capability.h>
#include <linux/semaphore.h>
#include <linux/fiemap.h>
#include <linux/rculist_bl.h>
#include <linux/atomic.h>
#include <linux/shrinker.h>
#include <linux/migrate_mode.h>
#include <linux/uidgid.h>
#include <linux/lockdep.h>
#include <linux/percpu-rwsem.h>
#include <linux/blk_types.h>

#include <asm/byteorder.h>
#include <uapi/linux/fs.h>

struct backing_dev_info;
struct bdi_writeback;
struct export_operations;
struct hd_geometry;
struct iovec;
struct kiocb;
struct kobject;
struct pipe_inode_info;
struct poll_table_struct;
struct kstatfs;
struct vm_area_struct;
struct vfsmount;
struct cred;
struct swap_info_struct;
struct seq_file;
struct workqueue_struct;
struct iov_iter;
struct vm_fault;

extern void __init inode_init(void);
extern void __init inode_init_early(void);
extern void __init files_init(unsigned long);

extern struct files_stat_struct files_stat;
extern unsigned long get_max_files(void);
extern int sysctl_nr_open;
extern struct inodes_stat_t inodes_stat;
extern int leases_enable, lease_break_time;
extern int sysctl_protected_symlinks;
extern int sysctl_protected_hardlinks;

struct buffer_head;
typedef int (get_block_t)(struct inode *inode, sector_t iblock,
			struct buffer_head *bh_result, int create);
typedef void (dio_iodone_t)(struct kiocb *iocb, loff_t offset,
			ssize_t bytes, void *private);
typedef void (dax_iodone_t)(struct buffer_head *bh_map, int uptodate);

#define MAY_EXEC		0x00000001
#define MAY_WRITE		0x00000002
#define MAY_READ		0x00000004
#define MAY_APPEND		0x00000008
#define MAY_ACCESS		0x00000010
#define MAY_OPEN		0x00000020
#define MAY_CHDIR		0x00000040
/* called from RCU mode, don't block */
#define MAY_NOT_BLOCK		0x00000080

/*
 * flags in file.f_mode.  Note that FMODE_READ and FMODE_WRITE must correspond
 * to O_WRONLY and O_RDWR via the strange trick in __dentry_open()
 */

/* file is open for reading */
#define FMODE_READ		((__force fmode_t)0x1)
/* file is open for writing */
#define FMODE_WRITE		((__force fmode_t)0x2)
/* file is seekable */
#define FMODE_LSEEK		((__force fmode_t)0x4)
/* file can be accessed using pread */
#define FMODE_PREAD		((__force fmode_t)0x8)
/* file can be accessed using pwrite */
#define FMODE_PWRITE		((__force fmode_t)0x10)
/* File is opened for execution with sys_execve / sys_uselib */
#define FMODE_EXEC		((__force fmode_t)0x20)
/* File is opened with O_NDELAY (only set for block devices) */
#define FMODE_NDELAY		((__force fmode_t)0x40)
/* File is opened with O_EXCL (only set for block devices) */
#define FMODE_EXCL		((__force fmode_t)0x80)
/* File is opened using open(.., 3, ..) and is writeable only for ioctls
   (specialy hack for floppy.c) */
#define FMODE_WRITE_IOCTL	((__force fmode_t)0x100)
/* 32bit hashes as llseek() offset (for directories) */
#define FMODE_32BITHASH         ((__force fmode_t)0x200)
/* 64bit hashes as llseek() offset (for directories) */
#define FMODE_64BITHASH         ((__force fmode_t)0x400)

/*
 * Don't update ctime and mtime.
 *
 * Currently a special hack for the XFS open_by_handle ioctl, but we'll
 * hopefully graduate it to a proper O_CMTIME flag supported by open(2) soon.
 */
#define FMODE_NOCMTIME		((__force fmode_t)0x800)

/* Expect random access pattern */
#define FMODE_RANDOM		((__force fmode_t)0x1000)

/* File is huge (eg. /dev/kmem): treat loff_t as unsigned */
#define FMODE_UNSIGNED_OFFSET	((__force fmode_t)0x2000)

/* File is opened with O_PATH; almost nothing can be done with it */
#define FMODE_PATH		((__force fmode_t)0x4000)

/* File needs atomic accesses to f_pos */
#define FMODE_ATOMIC_POS	((__force fmode_t)0x8000)
/* Write access to underlying fs */
#define FMODE_WRITER		((__force fmode_t)0x10000)
/* Has read method(s) */
#define FMODE_CAN_READ          ((__force fmode_t)0x20000)
/* Has write method(s) */
#define FMODE_CAN_WRITE         ((__force fmode_t)0x40000)

/* File was opened by fanotify and shouldn't generate fanotify events */
#define FMODE_NONOTIFY		((__force fmode_t)0x4000000)

/*
 * Flag for rw_copy_check_uvector and compat_rw_copy_check_uvector
 * that indicates that they should check the contents of the iovec are
 * valid, but not check the memory that the iovec elements
 * points too.
 */
#define CHECK_IOVEC_ONLY -1

/*
 * The below are the various read and write types that we support. Some of
 * them include behavioral modifiers that send information down to the
 * block layer and IO scheduler. Terminology:
 *
 *	The block layer uses device plugging to defer IO a little bit, in
 *	the hope that we will see more IO very shortly. This increases
 *	coalescing of adjacent IO and thus reduces the number of IOs we
 *	have to send to the device. It also allows for better queuing,
 *	if the IO isn't mergeable. If the caller is going to be waiting
 *	for the IO, then he must ensure that the device is unplugged so
 *	that the IO is dispatched to the driver.
 *
 *	All IO is handled async in Linux. This is fine for background
 *	writes, but for reads or writes that someone waits for completion
 *	on, we want to notify the block layer and IO scheduler so that they
 *	know about it. That allows them to make better scheduling
 *	decisions. So when the below references 'sync' and 'async', it
 *	is referencing this priority hint.
 *
 * With that in mind, the available types are:
 *
 * READ			A normal read operation. Device will be plugged.
 * READ_SYNC		A synchronous read. Device is not plugged, caller can
 *			immediately wait on this read without caring about
 *			unplugging.
 * READA		Used for read-ahead operations. Lower priority, and the
 *			block layer could (in theory) choose to ignore this
 *			request if it runs into resource problems.
 * WRITE		A normal async write. Device will be plugged.
 * WRITE_SYNC		Synchronous write. Identical to WRITE, but passes down
 *			the hint that someone will be waiting on this IO
 *			shortly. The write equivalent of READ_SYNC.
 * WRITE_ODIRECT	Special case write for O_DIRECT only.
 * WRITE_FLUSH		Like WRITE_SYNC but with preceding cache flush.
 * WRITE_FUA		Like WRITE_SYNC but data is guaranteed to be on
 *			non-volatile media on completion.
 * WRITE_FLUSH_FUA	Combination of WRITE_FLUSH and FUA. The IO is preceded
 *			by a cache flush and data is guaranteed to be on
 *			non-volatile media on completion.
 *
 */
#define RW_MASK			REQ_WRITE
#define RWA_MASK		REQ_RAHEAD

#define READ			0
#define WRITE			RW_MASK
#define READA			RWA_MASK

#define READ_SYNC		(READ | REQ_SYNC)
#define WRITE_SYNC		(WRITE | REQ_SYNC | REQ_NOIDLE)
#define WRITE_ODIRECT		(WRITE | REQ_SYNC)
#define WRITE_FLUSH		(WRITE | REQ_SYNC | REQ_NOIDLE | REQ_FLUSH)
#define WRITE_FUA		(WRITE | REQ_SYNC | REQ_NOIDLE | REQ_FUA)
#define WRITE_FLUSH_FUA		(WRITE | REQ_SYNC | REQ_NOIDLE | REQ_FLUSH | REQ_FUA)

/*
 * Attribute flags.  These should be or-ed together to figure out what
 * has been changed!
 */
#define ATTR_MODE	(1 << 0)
#define ATTR_UID	(1 << 1)
#define ATTR_GID	(1 << 2)
#define ATTR_SIZE	(1 << 3)
#define ATTR_ATIME	(1 << 4)
#define ATTR_MTIME	(1 << 5)
#define ATTR_CTIME	(1 << 6)
#define ATTR_ATIME_SET	(1 << 7)
#define ATTR_MTIME_SET	(1 << 8)
#define ATTR_FORCE	(1 << 9) /* Not a change, but a change it */
#define ATTR_ATTR_FLAG	(1 << 10)
#define ATTR_KILL_SUID	(1 << 11)
#define ATTR_KILL_SGID	(1 << 12)
#define ATTR_FILE	(1 << 13)
#define ATTR_KILL_PRIV	(1 << 14)
#define ATTR_OPEN	(1 << 15) /* Truncating from open(O_TRUNC) */
#define ATTR_TIMES_SET	(1 << 16)

/*
 * Whiteout is represented by a char device.  The following constants define the
 * mode and device number to use.
 */
#define WHITEOUT_MODE 0
#define WHITEOUT_DEV 0

/*
 * This is the Inode Attributes structure, used for notify_change().  It
 * uses the above definitions as flags, to know which values have changed.
 * Also, in this manner, a Filesystem can look at only the values it cares
 * about.  Basically, these are the attributes that the VFS layer can
 * request to change from the FS layer.
 *
 * Derek Atkins <warlord@MIT.EDU> 94-10-20
 */
struct iattr {
	unsigned int	ia_valid;
	umode_t		ia_mode;
	kuid_t		ia_uid;
	kgid_t		ia_gid;
	loff_t		ia_size;
	struct timespec	ia_atime;
	struct timespec	ia_mtime;
	struct timespec	ia_ctime;

	/*
	 * Not an attribute, but an auxiliary info for filesystems wanting to
	 * implement an ftruncate() like method.  NOTE: filesystem should
	 * check for (ia_valid & ATTR_FILE), and not for (ia_file != NULL).
	 */
	struct file	*ia_file;
};

/*
 * Includes for diskquotas.
 */
#include <linux/quota.h>

/*
 * Maximum number of layers of fs stack.  Needs to be limited to
 * prevent kernel stack overflow
 */
#define FILESYSTEM_MAX_STACK_DEPTH 2

/** 
 * enum positive_aop_returns - aop return codes with specific semantics
 *
 * @AOP_WRITEPAGE_ACTIVATE: Informs the caller that page writeback has
 * 			    completed, that the page is still locked, and
 * 			    should be considered active.  The VM uses this hint
 * 			    to return the page to the active list -- it won't
 * 			    be a candidate for writeback again in the near
 * 			    future.  Other callers must be careful to unlock
 * 			    the page if they get this return.  Returned by
 * 			    writepage(); 
 *
 * @AOP_TRUNCATED_PAGE: The AOP method that was handed a locked page has
 *  			unlocked it and the page might have been truncated.
 *  			The caller should back up to acquiring a new page and
 *  			trying again.  The aop will be taking reasonable
 *  			precautions not to livelock.  If the caller held a page
 *  			reference, it should drop it before retrying.  Returned
 *  			by readpage().
 *
 * address_space_operation functions return these large constants to indicate
 * special semantics to the caller.  These are much larger than the bytes in a
 * page to allow for functions that return the number of bytes operated on in a
 * given page.
 */

enum positive_aop_returns {
	AOP_WRITEPAGE_ACTIVATE	= 0x80000,
	AOP_TRUNCATED_PAGE	= 0x80001,
};

#define AOP_FLAG_UNINTERRUPTIBLE	0x0001 /* will not do a short write */
#define AOP_FLAG_CONT_EXPAND		0x0002 /* called from cont_expand */
#define AOP_FLAG_NOFS			0x0004 /* used by filesystem to direct
						* helper code (eg buffer layer)
						* to clear GFP_FS from alloc */

/*
 * oh the beauties of C type declarations.
 */
struct page;
struct address_space;
struct writeback_control;

#define IOCB_EVENTFD		(1 << 0)
#define IOCB_APPEND		(1 << 1)
#define IOCB_DIRECT		(1 << 2)

struct kiocb {
	struct file		*ki_filp;
	loff_t			ki_pos;
	void (*ki_complete)(struct kiocb *iocb, long ret, long ret2);
	void			*private;
	int			ki_flags;
};

static inline bool is_sync_kiocb(struct kiocb *kiocb)
{
	return kiocb->ki_complete == NULL;
}

static inline int iocb_flags(struct file *file);

static inline void init_sync_kiocb(struct kiocb *kiocb, struct file *filp)
{
	*kiocb = (struct kiocb) {
		.ki_filp = filp,
		.ki_flags = iocb_flags(filp),
	};
}

/*
 * "descriptor" for what we're up to with a read.
 * This allows us to use the same read code yet
 * have multiple different users of the data that
 * we read from a file.
 *
 * The simplest case just copies the data to user
 * mode.
 */
typedef struct {
	size_t written;
	size_t count;
	union {
		char __user *buf;
		void *data;
	} arg;
	int error;
} read_descriptor_t;

typedef int (*read_actor_t)(read_descriptor_t *, struct page *,
		unsigned long, unsigned long);

struct address_space_operations {
	int (*writepage)(struct page *page, struct writeback_control *wbc);
	int (*readpage)(struct file *, struct page *);

	/* Write back some dirty pages from this mapping. */
	int (*writepages)(struct address_space *, struct writeback_control *);

	/* Set a page dirty.  Return true if this dirtied it */
	int (*set_page_dirty)(struct page *page);

	int (*readpages)(struct file *filp, struct address_space *mapping,
			struct list_head *pages, unsigned nr_pages);

	int (*write_begin)(struct file *, struct address_space *mapping,
				loff_t pos, unsigned len, unsigned flags,
				struct page **pagep, void **fsdata);
	int (*write_end)(struct file *, struct address_space *mapping,
				loff_t pos, unsigned len, unsigned copied,
				struct page *page, void *fsdata);

	/* Unfortunately this kludge is needed for FIBMAP. Don't use it */
	sector_t (*bmap)(struct address_space *, sector_t);
	void (*invalidatepage) (struct page *, unsigned int, unsigned int);
	int (*releasepage) (struct page *, gfp_t);
	void (*freepage)(struct page *);
	ssize_t (*direct_IO)(struct kiocb *, struct iov_iter *iter, loff_t offset);
	/*
	 * migrate the contents of a page to the specified target. If
	 * migrate_mode is MIGRATE_ASYNC, it must not block.
	 */
	int (*migratepage) (struct address_space *,
			struct page *, struct page *, enum migrate_mode);
	int (*launder_page) (struct page *);
	int (*is_partially_uptodate) (struct page *, unsigned long,
					unsigned long);
	void (*is_dirty_writeback) (struct page *, bool *, bool *);
	int (*error_remove_page)(struct address_space *, struct page *);

	/* swapfile support */
	int (*swap_activate)(struct swap_info_struct *sis, struct file *file,
				sector_t *span);
	void (*swap_deactivate)(struct file *file);
};

extern const struct address_space_operations empty_aops;

/*
 * pagecache_write_begin/pagecache_write_end must be used by general code
 * to write into the pagecache.
 */
int pagecache_write_begin(struct file *, struct address_space *mapping,
				loff_t pos, unsigned len, unsigned flags,
				struct page **pagep, void **fsdata);

int pagecache_write_end(struct file *, struct address_space *mapping,
				loff_t pos, unsigned len, unsigned copied,
				struct page *page, void *fsdata);

struct address_space {
	struct inode		*host;		/* owner: inode, block_device */
	struct radix_tree_root	page_tree;	/* radix tree of all pages */
	spinlock_t		tree_lock;	/* and lock protecting it */
	atomic_t		i_mmap_writable;/* count VM_SHARED mappings */
	struct rb_root		i_mmap;		/* tree of private and shared mappings */
	struct rw_semaphore	i_mmap_rwsem;	/* protect tree, count, list */
	/* Protected by tree_lock together with the radix tree */
	unsigned long		nrpages;	/* number of total pages */
	unsigned long		nrshadows;	/* number of shadow entries */
	pgoff_t			writeback_index;/* writeback starts here */
	const struct address_space_operations *a_ops;	/* methods */
	unsigned long		flags;		/* error bits/gfp mask */
	spinlock_t		private_lock;	/* for use by the address_space */
	struct list_head	private_list;	/* ditto */
	void			*private_data;	/* ditto */
} __attribute__((aligned(sizeof(long))));
	/*
	 * On most architectures that alignment is already the case; but
	 * must be enforced here for CRIS, to let the least significant bit
	 * of struct page's "mapping" pointer be used for PAGE_MAPPING_ANON.
	 */
struct request_queue;

struct block_device {
	dev_t			bd_dev;  /* not a kdev_t - it's a search key */
	int			bd_openers;
	struct inode *		bd_inode;	/* will die */
	struct super_block *	bd_super;
	struct mutex		bd_mutex;	/* open/close mutex */
	struct list_head	bd_inodes;
	void *			bd_claiming;
	void *			bd_holder;
	int			bd_holders;
	bool			bd_write_holder;
#ifdef CONFIG_SYSFS
	struct list_head	bd_holder_disks;
#endif
	struct block_device *	bd_contains;
	unsigned		bd_block_size;
	struct hd_struct *	bd_part;
	/* number of times partitions within this device have been opened. */
	unsigned		bd_part_count;
	int			bd_invalidated;
	struct gendisk *	bd_disk;
	struct request_queue *  bd_queue;
	struct list_head	bd_list;
	/*
	 * Private data.  You must have bd_claim'ed the block_device
	 * to use this.  NOTE:  bd_claim allows an owner to claim
	 * the same device multiple times, the owner must take special
	 * care to not mess up bd_private for that case.
	 */
	unsigned long		bd_private;

	/* The counter of freeze processes */
	int			bd_fsfreeze_count;
	/* Mutex for freeze */
	struct mutex		bd_fsfreeze_mutex;
};

/*
 * Radix-tree tags, for tagging dirty and writeback pages within the pagecache
 * radix trees
 */
#define PAGECACHE_TAG_DIRTY	0
#define PAGECACHE_TAG_WRITEBACK	1
#define PAGECACHE_TAG_TOWRITE	2

int mapping_tagged(struct address_space *mapping, int tag);

static inline void i_mmap_lock_write(struct address_space *mapping)
{
	down_write(&mapping->i_mmap_rwsem);
}

static inline void i_mmap_unlock_write(struct address_space *mapping)
{
	up_write(&mapping->i_mmap_rwsem);
}

static inline void i_mmap_lock_read(struct address_space *mapping)
{
	down_read(&mapping->i_mmap_rwsem);
}

static inline void i_mmap_unlock_read(struct address_space *mapping)
{
	up_read(&mapping->i_mmap_rwsem);
}

/*
 * Might pages of this file be mapped into userspace?
 */
static inline int mapping_mapped(struct address_space *mapping)
{
	return	!RB_EMPTY_ROOT(&mapping->i_mmap);
}

/*
 * Might pages of this file have been modified in userspace?
 * Note that i_mmap_writable counts all VM_SHARED vmas: do_mmap_pgoff
 * marks vma as VM_SHARED if it is shared, and the file was opened for
 * writing i.e. vma may be mprotected writable even if now readonly.
 *
 * If i_mmap_writable is negative, no new writable mappings are allowed. You
 * can only deny writable mappings, if none exists right now.
 */
static inline int mapping_writably_mapped(struct address_space *mapping)
{
	return atomic_read(&mapping->i_mmap_writable) > 0;
}

static inline int mapping_map_writable(struct address_space *mapping)
{
	return atomic_inc_unless_negative(&mapping->i_mmap_writable) ?
		0 : -EPERM;
}

static inline void mapping_unmap_writable(struct address_space *mapping)
{
	atomic_dec(&mapping->i_mmap_writable);
}

static inline int mapping_deny_writable(struct address_space *mapping)
{
	return atomic_dec_unless_positive(&mapping->i_mmap_writable) ?
		0 : -EBUSY;
}

static inline void mapping_allow_writable(struct address_space *mapping)
{
	atomic_inc(&mapping->i_mmap_writable);
}

/*
 * Use sequence counter to get consistent i_size on 32-bit processors.
 */
#if BITS_PER_LONG==32 && defined(CONFIG_SMP)
#include <linux/seqlock.h>
#define __NEED_I_SIZE_ORDERED
#define i_size_ordered_init(inode) seqcount_init(&inode->i_size_seqcount)
#else
#define i_size_ordered_init(inode) do { } while (0)
#endif

struct posix_acl;
#define ACL_NOT_CACHED ((void *)(-1))

#define IOP_FASTPERM	0x0001
#define IOP_LOOKUP	0x0002
#define IOP_NOFOLLOW	0x0004

/*
 * Keep mostly read-only and often accessed (especially for
 * the RCU path lookup and 'stat' data) fields at the beginning
 * of the 'struct inode'
 */
struct inode {
	umode_t			i_mode;
	unsigned short		i_opflags;
	kuid_t			i_uid;
	kgid_t			i_gid;
	unsigned int		i_flags;

#ifdef CONFIG_FS_POSIX_ACL
	struct posix_acl	*i_acl;
	struct posix_acl	*i_default_acl;
#endif

	const struct inode_operations	*i_op;
	struct super_block	*i_sb;
	struct address_space	*i_mapping;

#ifdef CONFIG_SECURITY
	void			*i_security;
#endif

	/* Stat data, not accessed from path walking */
	unsigned long		i_ino;
	/*
	 * Filesystems may only read i_nlink directly.  They shall use the
	 * following functions for modification:
	 *
	 *    (set|clear|inc|drop)_nlink
	 *    inode_(inc|dec)_link_count
	 */
	union {
		const unsigned int i_nlink;
		unsigned int __i_nlink;
	};
	dev_t			i_rdev;
	loff_t			i_size;
	struct timespec		i_atime;
	struct timespec		i_mtime;
	struct timespec		i_ctime;
	spinlock_t		i_lock;	/* i_blocks, i_bytes, maybe i_size */
	unsigned short          i_bytes;
	unsigned int		i_blkbits;
	blkcnt_t		i_blocks;

#ifdef __NEED_I_SIZE_ORDERED
	seqcount_t		i_size_seqcount;
#endif

	/* Misc */
	unsigned long		i_state;
	struct mutex		i_mutex;

	unsigned long		dirtied_when;	/* jiffies of first dirtying */
	unsigned long		dirtied_time_when;

	struct hlist_node	i_hash;
	struct list_head	i_wb_list;	/* backing dev IO list */
#ifdef CONFIG_CGROUP_WRITEBACK
	struct bdi_writeback	*i_wb;		/* the associated cgroup wb */

	/* foreign inode detection, see wbc_detach_inode() */
	int			i_wb_frn_winner;
	u16			i_wb_frn_avg_time;
	u16			i_wb_frn_history;
#endif
	struct list_head	i_lru;		/* inode LRU list */
	struct list_head	i_sb_list;
	union {
		struct hlist_head	i_dentry;
		struct rcu_head		i_rcu;
	};
	u64			i_version;
	atomic_t		i_count;
	atomic_t		i_dio_count;
	atomic_t		i_writecount;
#ifdef CONFIG_IMA
	atomic_t		i_readcount; /* struct files open RO */
#endif
	const struct file_operations	*i_fop;	/* former ->i_op->default_file_ops */
	struct file_lock_context	*i_flctx;
	struct address_space	i_data;
	struct list_head	i_devices;
	union {
		struct pipe_inode_info	*i_pipe;
		struct block_device	*i_bdev;
		struct cdev		*i_cdev;
		char			*i_link;
	};

	__u32			i_generation;

#ifdef CONFIG_FSNOTIFY
	__u32			i_fsnotify_mask; /* all events this inode cares about */
	struct hlist_head	i_fsnotify_marks;
#endif

	void			*i_private; /* fs or device private pointer */
};

static inline int inode_unhashed(struct inode *inode)
{
	return hlist_unhashed(&inode->i_hash);
}

/*
 * inode->i_mutex nesting subclasses for the lock validator:
 *
 * 0: the object of the current VFS operation
 * 1: parent
 * 2: child/target
 * 3: xattr
 * 4: second non-directory
 * 5: second parent (when locking independent directories in rename)
 *
 * I_MUTEX_NONDIR2 is for certain operations (such as rename) which lock two
 * non-directories at once.
 *
 * The locking order between these classes is
 * parent[2] -> child -> grandchild -> normal -> xattr -> second non-directory
 */
enum inode_i_mutex_lock_class
{
	I_MUTEX_NORMAL,
	I_MUTEX_PARENT,
	I_MUTEX_CHILD,
	I_MUTEX_XATTR,
	I_MUTEX_NONDIR2,
	I_MUTEX_PARENT2,
};

void lock_two_nondirectories(struct inode *, struct inode*);
void unlock_two_nondirectories(struct inode *, struct inode*);

/*
 * NOTE: in a 32bit arch with a preemptable kernel and
 * an UP compile the i_size_read/write must be atomic
 * with respect to the local cpu (unlike with preempt disabled),
 * but they don't need to be atomic with respect to other cpus like in
 * true SMP (so they need either to either locally disable irq around
 * the read or for example on x86 they can be still implemented as a
 * cmpxchg8b without the need of the lock prefix). For SMP compiles
 * and 64bit archs it makes no difference if preempt is enabled or not.
 */
static inline loff_t i_size_read(const struct inode *inode)
{
#if BITS_PER_LONG==32 && defined(CONFIG_SMP)
	loff_t i_size;
	unsigned int seq;

	do {
		seq = read_seqcount_begin(&inode->i_size_seqcount);
		i_size = inode->i_size;
	} while (read_seqcount_retry(&inode->i_size_seqcount, seq));
	return i_size;
#elif BITS_PER_LONG==32 && defined(CONFIG_PREEMPT)
	loff_t i_size;

	preempt_disable();
	i_size = inode->i_size;
	preempt_enable();
	return i_size;
#else
	return inode->i_size;
#endif
}

/*
 * NOTE: unlike i_size_read(), i_size_write() does need locking around it
 * (normally i_mutex), otherwise on 32bit/SMP an update of i_size_seqcount
 * can be lost, resulting in subsequent i_size_read() calls spinning forever.
 */
static inline void i_size_write(struct inode *inode, loff_t i_size)
{
#if BITS_PER_LONG==32 && defined(CONFIG_SMP)
	preempt_disable();
	write_seqcount_begin(&inode->i_size_seqcount);
	inode->i_size = i_size;
	write_seqcount_end(&inode->i_size_seqcount);
	preempt_enable();
#elif BITS_PER_LONG==32 && defined(CONFIG_PREEMPT)
	preempt_disable();
	inode->i_size = i_size;
	preempt_enable();
#else
	inode->i_size = i_size;
#endif
}

/* Helper functions so that in most cases filesystems will
 * not need to deal directly with kuid_t and kgid_t and can
 * instead deal with the raw numeric values that are stored
 * in the filesystem.
 */
static inline uid_t i_uid_read(const struct inode *inode)
{
	return from_kuid(&init_user_ns, inode->i_uid);
}

static inline gid_t i_gid_read(const struct inode *inode)
{
	return from_kgid(&init_user_ns, inode->i_gid);
}

static inline void i_uid_write(struct inode *inode, uid_t uid)
{
	inode->i_uid = make_kuid(&init_user_ns, uid);
}

static inline void i_gid_write(struct inode *inode, gid_t gid)
{
	inode->i_gid = make_kgid(&init_user_ns, gid);
}

static inline unsigned iminor(const struct inode *inode)
{
	return MINOR(inode->i_rdev);
}

static inline unsigned imajor(const struct inode *inode)
{
	return MAJOR(inode->i_rdev);
}

extern struct block_device *I_BDEV(struct inode *inode);

struct fown_struct {
	rwlock_t lock;          /* protects pid, uid, euid fields */
	struct pid *pid;	/* pid or -pgrp where SIGIO should be sent */
	enum pid_type pid_type;	/* Kind of process group SIGIO should be sent to */
	kuid_t uid, euid;	/* uid/euid of process setting the owner */
	int signum;		/* posix.1b rt signal to be delivered on IO */
};

/*
 * Track a single file's readahead state
 */
struct file_ra_state {
	pgoff_t start;			/* where readahead started */
	unsigned int size;		/* # of readahead pages */
	unsigned int async_size;	/* do asynchronous readahead when
					   there are only # of pages ahead */

	unsigned int ra_pages;		/* Maximum readahead window */
	unsigned int mmap_miss;		/* Cache miss stat for mmap accesses */
	loff_t prev_pos;		/* Cache last read() position */
};

/*
 * Check if @index falls in the readahead windows.
 */
static inline int ra_has_index(struct file_ra_state *ra, pgoff_t index)
{
	return (index >= ra->start &&
		index <  ra->start + ra->size);
}

struct file {
	union {
		struct llist_node	fu_llist;
		struct rcu_head 	fu_rcuhead;
	} f_u;
	struct path		f_path;
	struct inode		*f_inode;	/* cached value */
	const struct file_operations	*f_op;

	/*
	 * Protects f_ep_links, f_flags.
	 * Must not be taken from IRQ context.
	 */
	spinlock_t		f_lock;
	atomic_long_t		f_count;
	unsigned int 		f_flags;
	fmode_t			f_mode;
	struct mutex		f_pos_lock;
	loff_t			f_pos;
	struct fown_struct	f_owner;
	const struct cred	*f_cred;
	struct file_ra_state	f_ra;

	u64			f_version;
#ifdef CONFIG_SECURITY
	void			*f_security;
#endif
	/* needed for tty driver, and maybe others */
	void			*private_data;

#ifdef CONFIG_EPOLL
	/* Used by fs/eventpoll.c to link all the hooks to this file */
	struct list_head	f_ep_links;
	struct list_head	f_tfile_llink;
#endif /* #ifdef CONFIG_EPOLL */
	struct address_space	*f_mapping;
} __attribute__((aligned(4)));	/* lest something weird decides that 2 is OK */

struct file_handle {
	__u32 handle_bytes;
	int handle_type;
	/* file identifier */
	unsigned char f_handle[0];
};

static inline struct file *get_file(struct file *f)
{
	atomic_long_inc(&f->f_count);
	return f;
}
#define get_file_rcu(x) atomic_long_inc_not_zero(&(x)->f_count)
#define fput_atomic(x)	atomic_long_add_unless(&(x)->f_count, -1, 1)
#define file_count(x)	atomic_long_read(&(x)->f_count)

#define	MAX_NON_LFS	((1UL<<31) - 1)

/* Page cache limit. The filesystems should put that into their s_maxbytes 
   limits, otherwise bad things can happen in VM. */ 
#if BITS_PER_LONG==32
#define MAX_LFS_FILESIZE	(((loff_t)PAGE_CACHE_SIZE << (BITS_PER_LONG-1))-1) 
#elif BITS_PER_LONG==64
#define MAX_LFS_FILESIZE 	((loff_t)0x7fffffffffffffffLL)
#endif

#define FL_POSIX	1
#define FL_FLOCK	2
#define FL_DELEG	4	/* NFSv4 delegation */
#define FL_ACCESS	8	/* not trying to lock, just looking */
#define FL_EXISTS	16	/* when unlocking, test for existence */
#define FL_LEASE	32	/* lease held on this file */
#define FL_CLOSE	64	/* unlock on close */
#define FL_SLEEP	128	/* A blocking lock */
#define FL_DOWNGRADE_PENDING	256 /* Lease is being downgraded */
#define FL_UNLOCK_PENDING	512 /* Lease is being broken */
#define FL_OFDLCK	1024	/* lock is "owned" by struct file */
#define FL_LAYOUT	2048	/* outstanding pNFS layout */

/*
 * Special return value from posix_lock_file() and vfs_lock_file() for
 * asynchronous locking.
 */
#define FILE_LOCK_DEFERRED 1

/* legacy typedef, should eventually be removed */
typedef void *fl_owner_t;

struct file_lock;

struct file_lock_operations {
	void (*fl_copy_lock)(struct file_lock *, struct file_lock *);
	void (*fl_release_private)(struct file_lock *);
};

struct lock_manager_operations {
	int (*lm_compare_owner)(struct file_lock *, struct file_lock *);
	unsigned long (*lm_owner_key)(struct file_lock *);
	fl_owner_t (*lm_get_owner)(fl_owner_t);
	void (*lm_put_owner)(fl_owner_t);
	void (*lm_notify)(struct file_lock *);	/* unblock callback */
	int (*lm_grant)(struct file_lock *, int);
	bool (*lm_break)(struct file_lock *);
	int (*lm_change)(struct file_lock *, int, struct list_head *);
	void (*lm_setup)(struct file_lock *, void **);
};

struct lock_manager {
	struct list_head list;
};

struct net;
void locks_start_grace(struct net *, struct lock_manager *);
void locks_end_grace(struct lock_manager *);
int locks_in_grace(struct net *);

/* that will die - we need it for nfs_lock_info */
#include <linux/nfs_fs_i.h>

/*
 * struct file_lock represents a generic "file lock". It's used to represent
 * POSIX byte range locks, BSD (flock) locks, and leases. It's important to
 * note that the same struct is used to represent both a request for a lock and
 * the lock itself, but the same object is never used for both.
 *
 * FIXME: should we create a separate "struct lock_request" to help distinguish
 * these two uses?
 *
 * The varous i_flctx lists are ordered by:
 *
 * 1) lock owner
 * 2) lock range start
 * 3) lock range end
 *
 * Obviously, the last two criteria only matter for POSIX locks.
 */
struct file_lock {
	struct file_lock *fl_next;	/* singly linked list for this inode  */
	struct list_head fl_list;	/* link into file_lock_context */
	struct hlist_node fl_link;	/* node in global lists */
	struct list_head fl_block;	/* circular list of blocked processes */
	fl_owner_t fl_owner;
	unsigned int fl_flags;
	unsigned char fl_type;
	unsigned int fl_pid;
	int fl_link_cpu;		/* what cpu's list is this on? */
	struct pid *fl_nspid;
	wait_queue_head_t fl_wait;
	struct file *fl_file;
	loff_t fl_start;
	loff_t fl_end;

	struct fasync_struct *	fl_fasync; /* for lease break notifications */
	/* for lease breaks: */
	unsigned long fl_break_time;
	unsigned long fl_downgrade_time;

	const struct file_lock_operations *fl_ops;	/* Callbacks for filesystems */
	const struct lock_manager_operations *fl_lmops;	/* Callbacks for lockmanagers */
	union {
		struct nfs_lock_info	nfs_fl;
		struct nfs4_lock_info	nfs4_fl;
		struct {
			struct list_head link;	/* link in AFS vnode's pending_locks list */
			int state;		/* state of grant or error if -ve */
		} afs;
	} fl_u;
};

struct file_lock_context {
	spinlock_t		flc_lock;
	struct list_head	flc_flock;
	struct list_head	flc_posix;
	struct list_head	flc_lease;
};

/* The following constant reflects the upper bound of the file/locking space */
#ifndef OFFSET_MAX
#define INT_LIMIT(x)	(~((x)1 << (sizeof(x)*8 - 1)))
#define OFFSET_MAX	INT_LIMIT(loff_t)
#define OFFT_OFFSET_MAX	INT_LIMIT(off_t)
#endif

#include <linux/fcntl.h>

extern void send_sigio(struct fown_struct *fown, int fd, int band);

#ifdef CONFIG_FILE_LOCKING
extern int fcntl_getlk(struct file *, unsigned int, struct flock __user *);
extern int fcntl_setlk(unsigned int, struct file *, unsigned int,
			struct flock __user *);

#if BITS_PER_LONG == 32
extern int fcntl_getlk64(struct file *, unsigned int, struct flock64 __user *);
extern int fcntl_setlk64(unsigned int, struct file *, unsigned int,
			struct flock64 __user *);
#endif

extern int fcntl_setlease(unsigned int fd, struct file *filp, long arg);
extern int fcntl_getlease(struct file *filp);

/* fs/locks.c */
void locks_free_lock_context(struct file_lock_context *ctx);
void locks_free_lock(struct file_lock *fl);
extern void locks_init_lock(struct file_lock *);
extern struct file_lock * locks_alloc_lock(void);
extern void locks_copy_lock(struct file_lock *, struct file_lock *);
extern void locks_copy_conflock(struct file_lock *, struct file_lock *);
extern void locks_remove_posix(struct file *, fl_owner_t);
extern void locks_remove_file(struct file *);
extern void locks_release_private(struct file_lock *);
extern void posix_test_lock(struct file *, struct file_lock *);
extern int posix_lock_file(struct file *, struct file_lock *, struct file_lock *);
extern int posix_lock_file_wait(struct file *, struct file_lock *);
extern int posix_unblock_lock(struct file_lock *);
extern int vfs_test_lock(struct file *, struct file_lock *);
extern int vfs_lock_file(struct file *, unsigned int, struct file_lock *, struct file_lock *);
extern int vfs_cancel_lock(struct file *filp, struct file_lock *fl);
extern int flock_lock_file_wait(struct file *filp, struct file_lock *fl);
extern int __break_lease(struct inode *inode, unsigned int flags, unsigned int type);
extern void lease_get_mtime(struct inode *, struct timespec *time);
extern int generic_setlease(struct file *, long, struct file_lock **, void **priv);
extern int vfs_setlease(struct file *, long, struct file_lock **, void **);
extern int lease_modify(struct file_lock *, int, struct list_head *);
struct files_struct;
extern void show_fd_locks(struct seq_file *f,
			 struct file *filp, struct files_struct *files);
#else /* !CONFIG_FILE_LOCKING */
static inline int fcntl_getlk(struct file *file, unsigned int cmd,
			      struct flock __user *user)
{
	return -EINVAL;
}

static inline int fcntl_setlk(unsigned int fd, struct file *file,
			      unsigned int cmd, struct flock __user *user)
{
	return -EACCES;
}

#if BITS_PER_LONG == 32
static inline int fcntl_getlk64(struct file *file, unsigned int cmd,
				struct flock64 __user *user)
{
	return -EINVAL;
}

static inline int fcntl_setlk64(unsigned int fd, struct file *file,
				unsigned int cmd, struct flock64 __user *user)
{
	return -EACCES;
}
#endif
static inline int fcntl_setlease(unsigned int fd, struct file *filp, long arg)
{
	return -EINVAL;
}

static inline int fcntl_getlease(struct file *filp)
{
	return F_UNLCK;
}

static inline void
locks_free_lock_context(struct file_lock_context *ctx)
{
}

static inline void locks_init_lock(struct file_lock *fl)
{
	return;
}

static inline void locks_copy_conflock(struct file_lock *new, struct file_lock *fl)
{
	return;
}

static inline void locks_copy_lock(struct file_lock *new, struct file_lock *fl)
{
	return;
}

static inline void locks_remove_posix(struct file *filp, fl_owner_t owner)
{
	return;
}

static inline void locks_remove_file(struct file *filp)
{
	return;
}

static inline void posix_test_lock(struct file *filp, struct file_lock *fl)
{
	return;
}

static inline int posix_lock_file(struct file *filp, struct file_lock *fl,
				  struct file_lock *conflock)
{
	return -ENOLCK;
}

static inline int posix_lock_file_wait(struct file *filp, struct file_lock *fl)
{
	return -ENOLCK;
}

static inline int posix_unblock_lock(struct file_lock *waiter)
{
	return -ENOENT;
}

static inline int vfs_test_lock(struct file *filp, struct file_lock *fl)
{
	return 0;
}

static inline int vfs_lock_file(struct file *filp, unsigned int cmd,
				struct file_lock *fl, struct file_lock *conf)
{
	return -ENOLCK;
}

static inline int vfs_cancel_lock(struct file *filp, struct file_lock *fl)
{
	return 0;
}

static inline int flock_lock_file_wait(struct file *filp,
				       struct file_lock *request)
{
	return -ENOLCK;
}

static inline int __break_lease(struct inode *inode, unsigned int mode, unsigned int type)
{
	return 0;
}

static inline void lease_get_mtime(struct inode *inode, struct timespec *time)
{
	return;
}

static inline int generic_setlease(struct file *filp, long arg,
				    struct file_lock **flp, void **priv)
{
	return -EINVAL;
}

static inline int vfs_setlease(struct file *filp, long arg,
			       struct file_lock **lease, void **priv)
{
	return -EINVAL;
}

static inline int lease_modify(struct file_lock *fl, int arg,
			       struct list_head *dispose)
{
	return -EINVAL;
}

struct files_struct;
static inline void show_fd_locks(struct seq_file *f,
			struct file *filp, struct files_struct *files) {}
#endif /* !CONFIG_FILE_LOCKING */


struct fasync_struct {
	spinlock_t		fa_lock;
	int			magic;
	int			fa_fd;
	struct fasync_struct	*fa_next; /* singly linked list */
	struct file		*fa_file;
	struct rcu_head		fa_rcu;
};

#define FASYNC_MAGIC 0x4601

/* SMP safe fasync helpers: */
extern int fasync_helper(int, struct file *, int, struct fasync_struct **);
extern struct fasync_struct *fasync_insert_entry(int, struct file *, struct fasync_struct **, struct fasync_struct *);
extern int fasync_remove_entry(struct file *, struct fasync_struct **);
extern struct fasync_struct *fasync_alloc(void);
extern void fasync_free(struct fasync_struct *);

/* can be called from interrupts */
extern void kill_fasync(struct fasync_struct **, int, int);

extern void __f_setown(struct file *filp, struct pid *, enum pid_type, int force);
extern void f_setown(struct file *filp, unsigned long arg, int force);
extern void f_delown(struct file *filp);
extern pid_t f_getown(struct file *filp);
extern int send_sigurg(struct fown_struct *fown);

struct mm_struct;

/*
 *	Umount options
 */

#define MNT_FORCE	0x00000001	/* Attempt to forcibily umount */
#define MNT_DETACH	0x00000002	/* Just detach from the tree */
#define MNT_EXPIRE	0x00000004	/* Mark for expiry */
#define UMOUNT_NOFOLLOW	0x00000008	/* Don't follow symlink on umount */
#define UMOUNT_UNUSED	0x80000000	/* Flag guaranteed to be unused */


/* Possible states of 'frozen' field */
enum {
	SB_UNFROZEN = 0,		/* FS is unfrozen */
	SB_FREEZE_WRITE	= 1,		/* Writes, dir ops, ioctls frozen */
	SB_FREEZE_PAGEFAULT = 2,	/* Page faults stopped as well */
	SB_FREEZE_FS = 3,		/* For internal FS use (e.g. to stop
					 * internal threads if needed) */
	SB_FREEZE_COMPLETE = 4,		/* ->freeze_fs finished successfully */
};

#define SB_FREEZE_LEVELS (SB_FREEZE_COMPLETE - 1)

struct sb_writers {
	/* Counters for counting writers at each level */
	struct percpu_counter	counter[SB_FREEZE_LEVELS];
	wait_queue_head_t	wait;		/* queue for waiting for
						   writers / faults to finish */
	int			frozen;		/* Is sb frozen? */
	wait_queue_head_t	wait_unfrozen;	/* queue for waiting for
						   sb to be thawed */
#ifdef CONFIG_DEBUG_LOCK_ALLOC
	struct lockdep_map	lock_map[SB_FREEZE_LEVELS];
#endif
};

struct super_block {
	struct list_head	s_list;		/* Keep this first */
	dev_t			s_dev;		/* search index; _not_ kdev_t */
	unsigned char		s_blocksize_bits;
	unsigned long		s_blocksize;
	loff_t			s_maxbytes;	/* Max file size */
	struct file_system_type	*s_type;
	const struct super_operations	*s_op;
	const struct dquot_operations	*dq_op;
	const struct quotactl_ops	*s_qcop;
	const struct export_operations *s_export_op;
	unsigned long		s_flags;
	unsigned long		s_magic;
	struct dentry		*s_root;
	struct rw_semaphore	s_umount;
	int			s_count;
	atomic_t		s_active;
#ifdef CONFIG_SECURITY
	void                    *s_security;
#endif
	const struct xattr_handler **s_xattr;

	struct list_head	s_inodes;	/* all inodes */
	struct hlist_bl_head	s_anon;		/* anonymous dentries for (nfs) exporting */
	struct list_head	s_mounts;	/* list of mounts; _not_ for fs use */
	struct block_device	*s_bdev;
	struct backing_dev_info *s_bdi;
	struct mtd_info		*s_mtd;
	struct hlist_node	s_instances;
	unsigned int		s_quota_types;	/* Bitmask of supported quota types */
	struct quota_info	s_dquot;	/* Diskquota specific options */

	struct sb_writers	s_writers;

	char s_id[32];				/* Informational name */
	u8 s_uuid[16];				/* UUID */

	void 			*s_fs_info;	/* Filesystem private info */
	unsigned int		s_max_links;
	fmode_t			s_mode;

	/* Granularity of c/m/atime in ns.
	   Cannot be worse than a second */
	u32		   s_time_gran;

	/*
	 * The next field is for VFS *only*. No filesystems have any business
	 * even looking at it. You had been warned.
	 */
	struct mutex s_vfs_rename_mutex;	/* Kludge */

	/*
	 * Filesystem subtype.  If non-empty the filesystem type field
	 * in /proc/mounts will be "type.subtype"
	 */
	char *s_subtype;

	/*
	 * Saved mount options for lazy filesystems using
	 * generic_show_options()
	 */
	char __rcu *s_options;
	const struct dentry_operations *s_d_op; /* default d_op for dentries */

	/*
	 * Saved pool identifier for cleancache (-1 means none)
	 */
	int cleancache_poolid;

	struct shrinker s_shrink;	/* per-sb shrinker handle */

	/* Number of inodes with nlink == 0 but still referenced */
	atomic_long_t s_remove_count;

	/* Being remounted read-only */
	int s_readonly_remount;

	/* AIO completions deferred from interrupt context */
	struct workqueue_struct *s_dio_done_wq;
	struct hlist_head s_pins;

	/*
	 * Keep the lru lists last in the structure so they always sit on their
	 * own individual cachelines.
	 */
	struct list_lru		s_dentry_lru ____cacheline_aligned_in_smp;
	struct list_lru		s_inode_lru ____cacheline_aligned_in_smp;
	struct rcu_head		rcu;

	/*
	 * Indicates how deep in a filesystem stack this SB is
	 */
	int s_stack_depth;
};

extern struct timespec current_fs_time(struct super_block *sb);

/*
 * Snapshotting support.
 */

void __sb_end_write(struct super_block *sb, int level);
int __sb_start_write(struct super_block *sb, int level, bool wait);

/**
 * sb_end_write - drop write access to a superblock
 * @sb: the super we wrote to
 *
 * Decrement number of writers to the filesystem. Wake up possible waiters
 * wanting to freeze the filesystem.
 */
static inline void sb_end_write(struct super_block *sb)
{
	__sb_end_write(sb, SB_FREEZE_WRITE);
}

/**
 * sb_end_pagefault - drop write access to a superblock from a page fault
 * @sb: the super we wrote to
 *
 * Decrement number of processes handling write page fault to the filesystem.
 * Wake up possible waiters wanting to freeze the filesystem.
 */
static inline void sb_end_pagefault(struct super_block *sb)
{
	__sb_end_write(sb, SB_FREEZE_PAGEFAULT);
}

/**
 * sb_end_intwrite - drop write access to a superblock for internal fs purposes
 * @sb: the super we wrote to
 *
 * Decrement fs-internal number of writers to the filesystem.  Wake up possible
 * waiters wanting to freeze the filesystem.
 */
static inline void sb_end_intwrite(struct super_block *sb)
{
	__sb_end_write(sb, SB_FREEZE_FS);
}

/**
 * sb_start_write - get write access to a superblock
 * @sb: the super we write to
 *
 * When a process wants to write data or metadata to a file system (i.e. dirty
 * a page or an inode), it should embed the operation in a sb_start_write() -
 * sb_end_write() pair to get exclusion against file system freezing. This
 * function increments number of writers preventing freezing. If the file
 * system is already frozen, the function waits until the file system is
 * thawed.
 *
 * Since freeze protection behaves as a lock, users have to preserve
 * ordering of freeze protection and other filesystem locks. Generally,
 * freeze protection should be the outermost lock. In particular, we have:
 *
 * sb_start_write
 *   -> i_mutex			(write path, truncate, directory ops, ...)
 *   -> s_umount		(freeze_super, thaw_super)
 */
static inline void sb_start_write(struct super_block *sb)
{
	__sb_start_write(sb, SB_FREEZE_WRITE, true);
}

static inline int sb_start_write_trylock(struct super_block *sb)
{
	return __sb_start_write(sb, SB_FREEZE_WRITE, false);
}

/**
 * sb_start_pagefault - get write access to a superblock from a page fault
 * @sb: the super we write to
 *
 * When a process starts handling write page fault, it should embed the
 * operation into sb_start_pagefault() - sb_end_pagefault() pair to get
 * exclusion against file system freezing. This is needed since the page fault
 * is going to dirty a page. This function increments number of running page
 * faults preventing freezing. If the file system is already frozen, the
 * function waits until the file system is thawed.
 *
 * Since page fault freeze protection behaves as a lock, users have to preserve
 * ordering of freeze protection and other filesystem locks. It is advised to
 * put sb_start_pagefault() close to mmap_sem in lock ordering. Page fault
 * handling code implies lock dependency:
 *
 * mmap_sem
 *   -> sb_start_pagefault
 */
static inline void sb_start_pagefault(struct super_block *sb)
{
	__sb_start_write(sb, SB_FREEZE_PAGEFAULT, true);
}

/*
 * sb_start_intwrite - get write access to a superblock for internal fs purposes
 * @sb: the super we write to
 *
 * This is the third level of protection against filesystem freezing. It is
 * free for use by a filesystem. The only requirement is that it must rank
 * below sb_start_pagefault.
 *
 * For example filesystem can call sb_start_intwrite() when starting a
 * transaction which somewhat eases handling of freezing for internal sources
 * of filesystem changes (internal fs threads, discarding preallocation on file
 * close, etc.).
 */
static inline void sb_start_intwrite(struct super_block *sb)
{
	__sb_start_write(sb, SB_FREEZE_FS, true);
}


extern bool inode_owner_or_capable(const struct inode *inode);

/*
 * VFS helper functions..
 */
extern int vfs_create(struct inode *, struct dentry *, umode_t, bool);
extern int vfs_mkdir(struct inode *, struct dentry *, umode_t);
extern int vfs_mknod(struct inode *, struct dentry *, umode_t, dev_t);
extern int vfs_symlink(struct inode *, struct dentry *, const char *);
extern int vfs_link(struct dentry *, struct inode *, struct dentry *, struct inode **);
extern int vfs_rmdir(struct inode *, struct dentry *);
extern int vfs_unlink(struct inode *, struct dentry *, struct inode **);
extern int vfs_rename(struct inode *, struct dentry *, struct inode *, struct dentry *, struct inode **, unsigned int);
extern int vfs_whiteout(struct inode *, struct dentry *);

/*
 * VFS dentry helper functions.
 */
extern void dentry_unhash(struct dentry *dentry);

/*
 * VFS file helper functions.
 */
extern void inode_init_owner(struct inode *inode, const struct inode *dir,
			umode_t mode);
/*
 * VFS FS_IOC_FIEMAP helper definitions.
 */
struct fiemap_extent_info {
	unsigned int fi_flags;		/* Flags as passed from user */
	unsigned int fi_extents_mapped;	/* Number of mapped extents */
	unsigned int fi_extents_max;	/* Size of fiemap_extent array */
	struct fiemap_extent __user *fi_extents_start; /* Start of
							fiemap_extent array */
};
int fiemap_fill_next_extent(struct fiemap_extent_info *info, u64 logical,
			    u64 phys, u64 len, u32 flags);
int fiemap_check_flags(struct fiemap_extent_info *fieinfo, u32 fs_flags);

/*
 * File types
 *
 * NOTE! These match bits 12..15 of stat.st_mode
 * (ie "(i_mode >> 12) & 15").
 */
#define DT_UNKNOWN	0
#define DT_FIFO		1
#define DT_CHR		2
#define DT_DIR		4
#define DT_BLK		6
#define DT_REG		8
#define DT_LNK		10
#define DT_SOCK		12
#define DT_WHT		14

/*
 * This is the "filldir" function type, used by readdir() to let
 * the kernel specify what kind of dirent layout it wants to have.
 * This allows the kernel to read directories into kernel space or
 * to have different dirent layouts depending on the binary type.
 */
struct dir_context;
typedef int (*filldir_t)(struct dir_context *, const char *, int, loff_t, u64,
			 unsigned);

struct dir_context {
	const filldir_t actor;
	loff_t pos;
};

struct block_device_operations;

/* These macros are for out of kernel modules to test that
 * the kernel supports the unlocked_ioctl and compat_ioctl
 * fields in struct file_operations. */
#define HAVE_COMPAT_IOCTL 1
#define HAVE_UNLOCKED_IOCTL 1

/*
 * These flags let !MMU mmap() govern direct device mapping vs immediate
 * copying more easily for MAP_PRIVATE, especially for ROM filesystems.
 *
 * NOMMU_MAP_COPY:	Copy can be mapped (MAP_PRIVATE)
 * NOMMU_MAP_DIRECT:	Can be mapped directly (MAP_SHARED)
 * NOMMU_MAP_READ:	Can be mapped for reading
 * NOMMU_MAP_WRITE:	Can be mapped for writing
 * NOMMU_MAP_EXEC:	Can be mapped for execution
 */
#define NOMMU_MAP_COPY		0x00000001
#define NOMMU_MAP_DIRECT	0x00000008
#define NOMMU_MAP_READ		VM_MAYREAD
#define NOMMU_MAP_WRITE		VM_MAYWRITE
#define NOMMU_MAP_EXEC		VM_MAYEXEC

#define NOMMU_VMFLAGS \
	(NOMMU_MAP_READ | NOMMU_MAP_WRITE | NOMMU_MAP_EXEC)


struct iov_iter;

struct file_operations {
	struct module *owner;
	loff_t (*llseek) (struct file *, loff_t, int);
	ssize_t (*read) (struct file *, char __user *, size_t, loff_t *);
	ssize_t (*write) (struct file *, const char __user *, size_t, loff_t *);
	ssize_t (*read_iter) (struct kiocb *, struct iov_iter *);
	ssize_t (*write_iter) (struct kiocb *, struct iov_iter *);
	int (*iterate) (struct file *, struct dir_context *);
	unsigned int (*poll) (struct file *, struct poll_table_struct *);
	long (*unlocked_ioctl) (struct file *, unsigned int, unsigned long);
	long (*compat_ioctl) (struct file *, unsigned int, unsigned long);
	int (*mmap) (struct file *, struct vm_area_struct *);
	int (*mremap)(struct file *, struct vm_area_struct *);
	int (*open) (struct inode *, struct file *);
	int (*flush) (struct file *, fl_owner_t id);
	int (*release) (struct inode *, struct file *);
	int (*fsync) (struct file *, loff_t, loff_t, int datasync);
	int (*aio_fsync) (struct kiocb *, int datasync);
	int (*fasync) (int, struct file *, int);
	int (*lock) (struct file *, int, struct file_lock *);
	ssize_t (*sendpage) (struct file *, struct page *, int, size_t, loff_t *, int);
	unsigned long (*get_unmapped_area)(struct file *, unsigned long, unsigned long, unsigned long, unsigned long);
	int (*check_flags)(int);
	int (*flock) (struct file *, int, struct file_lock *);
	ssize_t (*splice_write)(struct pipe_inode_info *, struct file *, loff_t *, size_t, unsigned int);
	ssize_t (*splice_read)(struct file *, loff_t *, struct pipe_inode_info *, size_t, unsigned int);
	int (*setlease)(struct file *, long, struct file_lock **, void **);
	long (*fallocate)(struct file *file, int mode, loff_t offset,
			  loff_t len);
	void (*show_fdinfo)(struct seq_file *m, struct file *f);
#ifndef CONFIG_MMU
	unsigned (*mmap_capabilities)(struct file *);
#endif
};

struct inode_operations {
	struct dentry * (*lookup) (struct inode *,struct dentry *, unsigned int);
	const char * (*follow_link) (struct dentry *, void **);
	int (*permission) (struct inode *, int);
	struct posix_acl * (*get_acl)(struct inode *, int);

	int (*readlink) (struct dentry *, char __user *,int);
	void (*put_link) (struct inode *, void *);

	int (*create) (struct inode *,struct dentry *, umode_t, bool);
	int (*link) (struct dentry *,struct inode *,struct dentry *);
	int (*unlink) (struct inode *,struct dentry *);
	int (*symlink) (struct inode *,struct dentry *,const char *);
	int (*mkdir) (struct inode *,struct dentry *,umode_t);
	int (*rmdir) (struct inode *,struct dentry *);
	int (*mknod) (struct inode *,struct dentry *,umode_t,dev_t);
	int (*rename) (struct inode *, struct dentry *,
			struct inode *, struct dentry *);
	int (*rename2) (struct inode *, struct dentry *,
			struct inode *, struct dentry *, unsigned int);
	int (*setattr) (struct dentry *, struct iattr *);
	int (*getattr) (struct vfsmount *mnt, struct dentry *, struct kstat *);
	int (*setxattr) (struct dentry *, const char *,const void *,size_t,int);
	ssize_t (*getxattr) (struct dentry *, const char *, void *, size_t);
	ssize_t (*listxattr) (struct dentry *, char *, size_t);
	int (*removexattr) (struct dentry *, const char *);
	int (*fiemap)(struct inode *, struct fiemap_extent_info *, u64 start,
		      u64 len);
	int (*update_time)(struct inode *, struct timespec *, int);
	int (*atomic_open)(struct inode *, struct dentry *,
			   struct file *, unsigned open_flag,
			   umode_t create_mode, int *opened);
	int (*tmpfile) (struct inode *, struct dentry *, umode_t);
	int (*set_acl)(struct inode *, struct posix_acl *, int);

	/* WARNING: probably going away soon, do not use! */
	int (*dentry_open)(struct dentry *, struct file *, const struct cred *);
} ____cacheline_aligned;

ssize_t rw_copy_check_uvector(int type, const struct iovec __user * uvector,
			      unsigned long nr_segs, unsigned long fast_segs,
			      struct iovec *fast_pointer,
			      struct iovec **ret_pointer);

extern ssize_t __vfs_read(struct file *, char __user *, size_t, loff_t *);
extern ssize_t __vfs_write(struct file *, const char __user *, size_t, loff_t *);
extern ssize_t vfs_read(struct file *, char __user *, size_t, loff_t *);
extern ssize_t vfs_write(struct file *, const char __user *, size_t, loff_t *);
extern ssize_t vfs_readv(struct file *, const struct iovec __user *,
		unsigned long, loff_t *);
extern ssize_t vfs_writev(struct file *, const struct iovec __user *,
		unsigned long, loff_t *);

struct super_operations {
   	struct inode *(*alloc_inode)(struct super_block *sb);
	void (*destroy_inode)(struct inode *);

   	void (*dirty_inode) (struct inode *, int flags);
	int (*write_inode) (struct inode *, struct writeback_control *wbc);
	int (*drop_inode) (struct inode *);
	void (*evict_inode) (struct inode *);
	void (*put_super) (struct super_block *);
	int (*sync_fs)(struct super_block *sb, int wait);
	int (*freeze_super) (struct super_block *);
	int (*freeze_fs) (struct super_block *);
	int (*thaw_super) (struct super_block *);
	int (*unfreeze_fs) (struct super_block *);
	int (*statfs) (struct dentry *, struct kstatfs *);
	int (*remount_fs) (struct super_block *, int *, char *);
	void (*umount_begin) (struct super_block *);

	int (*show_options)(struct seq_file *, struct dentry *);
	int (*show_devname)(struct seq_file *, struct dentry *);
	int (*show_path)(struct seq_file *, struct dentry *);
	int (*show_stats)(struct seq_file *, struct dentry *);
#ifdef CONFIG_QUOTA
	ssize_t (*quota_read)(struct super_block *, int, char *, size_t, loff_t);
	ssize_t (*quota_write)(struct super_block *, int, const char *, size_t, loff_t);
	struct dquot **(*get_dquots)(struct inode *);
#endif
	int (*bdev_try_to_free_page)(struct super_block*, struct page*, gfp_t);
	long (*nr_cached_objects)(struct super_block *,
				  struct shrink_control *);
	long (*free_cached_objects)(struct super_block *,
				    struct shrink_control *);
};

/*
 * Inode flags - they have no relation to superblock flags now
 */
#define S_SYNC		1	/* Writes are synced at once */
#define S_NOATIME	2	/* Do not update access times */
#define S_APPEND	4	/* Append-only file */
#define S_IMMUTABLE	8	/* Immutable file */
#define S_DEAD		16	/* removed, but still open directory */
#define S_NOQUOTA	32	/* Inode is not counted to quota */
#define S_DIRSYNC	64	/* Directory modifications are synchronous */
#define S_NOCMTIME	128	/* Do not update file c/mtime */
#define S_SWAPFILE	256	/* Do not truncate: swapon got its bmaps */
#define S_PRIVATE	512	/* Inode is fs-internal */
#define S_IMA		1024	/* Inode has an associated IMA struct */
#define S_AUTOMOUNT	2048	/* Automount/referral quasi-directory */
#define S_NOSEC		4096	/* no suid or xattr security attributes */
#ifdef CONFIG_FS_DAX
#define S_DAX		8192	/* Direct Access, avoiding the page cache */
#else
#define S_DAX		0	/* Make all the DAX code disappear */
#endif

/*
 * Note that nosuid etc flags are inode-specific: setting some file-system
 * flags just means all the inodes inherit those flags by default. It might be
 * possible to override it selectively if you really wanted to with some
 * ioctl() that is not currently implemented.
 *
 * Exception: MS_RDONLY is always applied to the entire file system.
 *
 * Unfortunately, it is possible to change a filesystems flags with it mounted
 * with files in use.  This means that all of the inodes will not have their
 * i_flags updated.  Hence, i_flags no longer inherit the superblock mount
 * flags, so these have to be checked separately. -- rmk@arm.uk.linux.org
 */
#define __IS_FLG(inode, flg)	((inode)->i_sb->s_flags & (flg))

#define IS_RDONLY(inode)	((inode)->i_sb->s_flags & MS_RDONLY)
#define IS_SYNC(inode)		(__IS_FLG(inode, MS_SYNCHRONOUS) || \
					((inode)->i_flags & S_SYNC))
#define IS_DIRSYNC(inode)	(__IS_FLG(inode, MS_SYNCHRONOUS|MS_DIRSYNC) || \
					((inode)->i_flags & (S_SYNC|S_DIRSYNC)))
#define IS_MANDLOCK(inode)	__IS_FLG(inode, MS_MANDLOCK)
#define IS_NOATIME(inode)	__IS_FLG(inode, MS_RDONLY|MS_NOATIME)
#define IS_I_VERSION(inode)	__IS_FLG(inode, MS_I_VERSION)

#define IS_NOQUOTA(inode)	((inode)->i_flags & S_NOQUOTA)
#define IS_APPEND(inode)	((inode)->i_flags & S_APPEND)
#define IS_IMMUTABLE(inode)	((inode)->i_flags & S_IMMUTABLE)
#define IS_POSIXACL(inode)	__IS_FLG(inode, MS_POSIXACL)

#define IS_DEADDIR(inode)	((inode)->i_flags & S_DEAD)
#define IS_NOCMTIME(inode)	((inode)->i_flags & S_NOCMTIME)
#define IS_SWAPFILE(inode)	((inode)->i_flags & S_SWAPFILE)
#define IS_PRIVATE(inode)	((inode)->i_flags & S_PRIVATE)
#define IS_IMA(inode)		((inode)->i_flags & S_IMA)
#define IS_AUTOMOUNT(inode)	((inode)->i_flags & S_AUTOMOUNT)
#define IS_NOSEC(inode)		((inode)->i_flags & S_NOSEC)
#define IS_DAX(inode)		((inode)->i_flags & S_DAX)

#define IS_WHITEOUT(inode)	(S_ISCHR(inode->i_mode) && \
				 (inode)->i_rdev == WHITEOUT_DEV)

/*
 * Inode state bits.  Protected by inode->i_lock
 *
 * Three bits determine the dirty state of the inode, I_DIRTY_SYNC,
 * I_DIRTY_DATASYNC and I_DIRTY_PAGES.
 *
 * Four bits define the lifetime of an inode.  Initially, inodes are I_NEW,
 * until that flag is cleared.  I_WILL_FREE, I_FREEING and I_CLEAR are set at
 * various stages of removing an inode.
 *
 * Two bits are used for locking and completion notification, I_NEW and I_SYNC.
 *
 * I_DIRTY_SYNC		Inode is dirty, but doesn't have to be written on
 *			fdatasync().  i_atime is the usual cause.
 * I_DIRTY_DATASYNC	Data-related inode changes pending. We keep track of
 *			these changes separately from I_DIRTY_SYNC so that we
 *			don't have to write inode on fdatasync() when only
 *			mtime has changed in it.
 * I_DIRTY_PAGES	Inode has dirty pages.  Inode itself may be clean.
 * I_NEW		Serves as both a mutex and completion notification.
 *			New inodes set I_NEW.  If two processes both create
 *			the same inode, one of them will release its inode and
 *			wait for I_NEW to be released before returning.
 *			Inodes in I_WILL_FREE, I_FREEING or I_CLEAR state can
 *			also cause waiting on I_NEW, without I_NEW actually
 *			being set.  find_inode() uses this to prevent returning
 *			nearly-dead inodes.
 * I_WILL_FREE		Must be set when calling write_inode_now() if i_count
 *			is zero.  I_FREEING must be set when I_WILL_FREE is
 *			cleared.
 * I_FREEING		Set when inode is about to be freed but still has dirty
 *			pages or buffers attached or the inode itself is still
 *			dirty.
 * I_CLEAR		Added by clear_inode().  In this state the inode is
 *			clean and can be destroyed.  Inode keeps I_FREEING.
 *
 *			Inodes that are I_WILL_FREE, I_FREEING or I_CLEAR are
 *			prohibited for many purposes.  iget() must wait for
 *			the inode to be completely released, then create it
 *			anew.  Other functions will just ignore such inodes,
 *			if appropriate.  I_NEW is used for waiting.
 *
 * I_SYNC		Writeback of inode is running. The bit is set during
 *			data writeback, and cleared with a wakeup on the bit
 *			address once it is done. The bit is also used to pin
 *			the inode in memory for flusher thread.
 *
 * I_REFERENCED		Marks the inode as recently references on the LRU list.
 *
 * I_DIO_WAKEUP		Never set.  Only used as a key for wait_on_bit().
 *
 * I_WB_SWITCH		Cgroup bdi_writeback switching in progress.  Used to
 *			synchronize competing switching instances and to tell
 *			wb stat updates to grab mapping->tree_lock.  See
 *			inode_switch_wb_work_fn() for details.
 *
 * Q: What is the difference between I_WILL_FREE and I_FREEING?
 */
#define I_DIRTY_SYNC		(1 << 0)
#define I_DIRTY_DATASYNC	(1 << 1)
#define I_DIRTY_PAGES		(1 << 2)
#define __I_NEW			3
#define I_NEW			(1 << __I_NEW)
#define I_WILL_FREE		(1 << 4)
#define I_FREEING		(1 << 5)
#define I_CLEAR			(1 << 6)
#define __I_SYNC		7
#define I_SYNC			(1 << __I_SYNC)
#define I_REFERENCED		(1 << 8)
#define __I_DIO_WAKEUP		9
#define I_DIO_WAKEUP		(1 << __I_DIO_WAKEUP)
#define I_LINKABLE		(1 << 10)
#define I_DIRTY_TIME		(1 << 11)
#define __I_DIRTY_TIME_EXPIRED	12
#define I_DIRTY_TIME_EXPIRED	(1 << __I_DIRTY_TIME_EXPIRED)
#define I_WB_SWITCH		(1 << 13)

#define I_DIRTY (I_DIRTY_SYNC | I_DIRTY_DATASYNC | I_DIRTY_PAGES)
#define I_DIRTY_ALL (I_DIRTY | I_DIRTY_TIME)

extern void __mark_inode_dirty(struct inode *, int);
static inline void mark_inode_dirty(struct inode *inode)
{
	__mark_inode_dirty(inode, I_DIRTY);
}

static inline void mark_inode_dirty_sync(struct inode *inode)
{
	__mark_inode_dirty(inode, I_DIRTY_SYNC);
}

extern void inc_nlink(struct inode *inode);
extern void drop_nlink(struct inode *inode);
extern void clear_nlink(struct inode *inode);
extern void set_nlink(struct inode *inode, unsigned int nlink);

static inline void inode_inc_link_count(struct inode *inode)
{
	inc_nlink(inode);
	mark_inode_dirty(inode);
}

static inline void inode_dec_link_count(struct inode *inode)
{
	drop_nlink(inode);
	mark_inode_dirty(inode);
}

/**
 * inode_inc_iversion - increments i_version
 * @inode: inode that need to be updated
 *
 * Every time the inode is modified, the i_version field will be incremented.
 * The filesystem has to be mounted with i_version flag
 */

static inline void inode_inc_iversion(struct inode *inode)
{
       spin_lock(&inode->i_lock);
       inode->i_version++;
       spin_unlock(&inode->i_lock);
}

enum file_time_flags {
	S_ATIME = 1,
	S_MTIME = 2,
	S_CTIME = 4,
	S_VERSION = 8,
};

extern bool atime_needs_update(const struct path *, struct inode *);
extern void touch_atime(const struct path *);
static inline void file_accessed(struct file *file)
{
	if (!(file->f_flags & O_NOATIME))
		touch_atime(&file->f_path);
}

int sync_inode(struct inode *inode, struct writeback_control *wbc);
int sync_inode_metadata(struct inode *inode, int wait);

struct file_system_type {
	const char *name;
	int fs_flags;
#define FS_REQUIRES_DEV		1 
#define FS_BINARY_MOUNTDATA	2
#define FS_HAS_SUBTYPE		4
#define FS_USERNS_MOUNT		8	/* Can be mounted by userns root */
#define FS_USERNS_DEV_MOUNT	16 /* A userns mount does not imply MNT_NODEV */
<<<<<<< HEAD
#define FS_CGROUP_WRITEBACK	32	/* Supports cgroup-aware writeback */
=======
#define FS_USERNS_VISIBLE	32	/* FS must already be visible */
>>>>>>> c97648cb
#define FS_RENAME_DOES_D_MOVE	32768	/* FS will handle d_move() during rename() internally. */
	struct dentry *(*mount) (struct file_system_type *, int,
		       const char *, void *);
	void (*kill_sb) (struct super_block *);
	struct module *owner;
	struct file_system_type * next;
	struct hlist_head fs_supers;

	struct lock_class_key s_lock_key;
	struct lock_class_key s_umount_key;
	struct lock_class_key s_vfs_rename_key;
	struct lock_class_key s_writers_key[SB_FREEZE_LEVELS];

	struct lock_class_key i_lock_key;
	struct lock_class_key i_mutex_key;
	struct lock_class_key i_mutex_dir_key;
};

#define MODULE_ALIAS_FS(NAME) MODULE_ALIAS("fs-" NAME)

extern struct dentry *mount_ns(struct file_system_type *fs_type, int flags,
	void *data, int (*fill_super)(struct super_block *, void *, int));
extern struct dentry *mount_bdev(struct file_system_type *fs_type,
	int flags, const char *dev_name, void *data,
	int (*fill_super)(struct super_block *, void *, int));
extern struct dentry *mount_single(struct file_system_type *fs_type,
	int flags, void *data,
	int (*fill_super)(struct super_block *, void *, int));
extern struct dentry *mount_nodev(struct file_system_type *fs_type,
	int flags, void *data,
	int (*fill_super)(struct super_block *, void *, int));
extern struct dentry *mount_subtree(struct vfsmount *mnt, const char *path);
void generic_shutdown_super(struct super_block *sb);
void kill_block_super(struct super_block *sb);
void kill_anon_super(struct super_block *sb);
void kill_litter_super(struct super_block *sb);
void deactivate_super(struct super_block *sb);
void deactivate_locked_super(struct super_block *sb);
int set_anon_super(struct super_block *s, void *data);
int get_anon_bdev(dev_t *);
void free_anon_bdev(dev_t);
struct super_block *sget(struct file_system_type *type,
			int (*test)(struct super_block *,void *),
			int (*set)(struct super_block *,void *),
			int flags, void *data);
extern struct dentry *mount_pseudo(struct file_system_type *, char *,
	const struct super_operations *ops,
	const struct dentry_operations *dops,
	unsigned long);

/* Alas, no aliases. Too much hassle with bringing module.h everywhere */
#define fops_get(fops) \
	(((fops) && try_module_get((fops)->owner) ? (fops) : NULL))
#define fops_put(fops) \
	do { if (fops) module_put((fops)->owner); } while(0)
/*
 * This one is to be used *ONLY* from ->open() instances.
 * fops must be non-NULL, pinned down *and* module dependencies
 * should be sufficient to pin the caller down as well.
 */
#define replace_fops(f, fops) \
	do {	\
		struct file *__file = (f); \
		fops_put(__file->f_op); \
		BUG_ON(!(__file->f_op = (fops))); \
	} while(0)

extern int register_filesystem(struct file_system_type *);
extern int unregister_filesystem(struct file_system_type *);
extern struct vfsmount *kern_mount_data(struct file_system_type *, void *data);
#define kern_mount(type) kern_mount_data(type, NULL)
extern void kern_unmount(struct vfsmount *mnt);
extern int may_umount_tree(struct vfsmount *);
extern int may_umount(struct vfsmount *);
extern long do_mount(const char *, const char __user *,
		     const char *, unsigned long, void *);
extern struct vfsmount *collect_mounts(struct path *);
extern void drop_collected_mounts(struct vfsmount *);
extern int iterate_mounts(int (*)(struct vfsmount *, void *), void *,
			  struct vfsmount *);
extern int vfs_statfs(struct path *, struct kstatfs *);
extern int user_statfs(const char __user *, struct kstatfs *);
extern int fd_statfs(int, struct kstatfs *);
extern int vfs_ustat(dev_t, struct kstatfs *);
extern int freeze_super(struct super_block *super);
extern int thaw_super(struct super_block *super);
extern bool our_mnt(struct vfsmount *mnt);

extern int current_umask(void);

extern void ihold(struct inode * inode);
extern void iput(struct inode *);
extern int generic_update_time(struct inode *, struct timespec *, int);

static inline struct inode *file_inode(const struct file *f)
{
	return f->f_inode;
}

/* /sys/fs */
extern struct kobject *fs_kobj;

#define MAX_RW_COUNT (INT_MAX & PAGE_CACHE_MASK)

#define FLOCK_VERIFY_READ  1
#define FLOCK_VERIFY_WRITE 2

#ifdef CONFIG_FILE_LOCKING
extern int locks_mandatory_locked(struct file *);
extern int locks_mandatory_area(int, struct inode *, struct file *, loff_t, size_t);

/*
 * Candidates for mandatory locking have the setgid bit set
 * but no group execute bit -  an otherwise meaningless combination.
 */

static inline int __mandatory_lock(struct inode *ino)
{
	return (ino->i_mode & (S_ISGID | S_IXGRP)) == S_ISGID;
}

/*
 * ... and these candidates should be on MS_MANDLOCK mounted fs,
 * otherwise these will be advisory locks
 */

static inline int mandatory_lock(struct inode *ino)
{
	return IS_MANDLOCK(ino) && __mandatory_lock(ino);
}

static inline int locks_verify_locked(struct file *file)
{
	if (mandatory_lock(file_inode(file)))
		return locks_mandatory_locked(file);
	return 0;
}

static inline int locks_verify_truncate(struct inode *inode,
				    struct file *filp,
				    loff_t size)
{
	if (inode->i_flctx && mandatory_lock(inode))
		return locks_mandatory_area(
			FLOCK_VERIFY_WRITE, inode, filp,
			size < inode->i_size ? size : inode->i_size,
			(size < inode->i_size ? inode->i_size - size
			 : size - inode->i_size)
		);
	return 0;
}

static inline int break_lease(struct inode *inode, unsigned int mode)
{
	/*
	 * Since this check is lockless, we must ensure that any refcounts
	 * taken are done before checking i_flctx->flc_lease. Otherwise, we
	 * could end up racing with tasks trying to set a new lease on this
	 * file.
	 */
	smp_mb();
	if (inode->i_flctx && !list_empty_careful(&inode->i_flctx->flc_lease))
		return __break_lease(inode, mode, FL_LEASE);
	return 0;
}

static inline int break_deleg(struct inode *inode, unsigned int mode)
{
	/*
	 * Since this check is lockless, we must ensure that any refcounts
	 * taken are done before checking i_flctx->flc_lease. Otherwise, we
	 * could end up racing with tasks trying to set a new lease on this
	 * file.
	 */
	smp_mb();
	if (inode->i_flctx && !list_empty_careful(&inode->i_flctx->flc_lease))
		return __break_lease(inode, mode, FL_DELEG);
	return 0;
}

static inline int try_break_deleg(struct inode *inode, struct inode **delegated_inode)
{
	int ret;

	ret = break_deleg(inode, O_WRONLY|O_NONBLOCK);
	if (ret == -EWOULDBLOCK && delegated_inode) {
		*delegated_inode = inode;
		ihold(inode);
	}
	return ret;
}

static inline int break_deleg_wait(struct inode **delegated_inode)
{
	int ret;

	ret = break_deleg(*delegated_inode, O_WRONLY);
	iput(*delegated_inode);
	*delegated_inode = NULL;
	return ret;
}

static inline int break_layout(struct inode *inode, bool wait)
{
	smp_mb();
	if (inode->i_flctx && !list_empty_careful(&inode->i_flctx->flc_lease))
		return __break_lease(inode,
				wait ? O_WRONLY : O_WRONLY | O_NONBLOCK,
				FL_LAYOUT);
	return 0;
}

#else /* !CONFIG_FILE_LOCKING */
static inline int locks_mandatory_locked(struct file *file)
{
	return 0;
}

static inline int locks_mandatory_area(int rw, struct inode *inode,
				       struct file *filp, loff_t offset,
				       size_t count)
{
	return 0;
}

static inline int __mandatory_lock(struct inode *inode)
{
	return 0;
}

static inline int mandatory_lock(struct inode *inode)
{
	return 0;
}

static inline int locks_verify_locked(struct file *file)
{
	return 0;
}

static inline int locks_verify_truncate(struct inode *inode, struct file *filp,
					size_t size)
{
	return 0;
}

static inline int break_lease(struct inode *inode, unsigned int mode)
{
	return 0;
}

static inline int break_deleg(struct inode *inode, unsigned int mode)
{
	return 0;
}

static inline int try_break_deleg(struct inode *inode, struct inode **delegated_inode)
{
	return 0;
}

static inline int break_deleg_wait(struct inode **delegated_inode)
{
	BUG();
	return 0;
}

static inline int break_layout(struct inode *inode, bool wait)
{
	return 0;
}

#endif /* CONFIG_FILE_LOCKING */

/* fs/open.c */
struct audit_names;
struct filename {
	const char		*name;	/* pointer to actual string */
	const __user char	*uptr;	/* original userland pointer */
	struct audit_names	*aname;
	int			refcnt;
	const char		iname[];
};

extern long vfs_truncate(struct path *, loff_t);
extern int do_truncate(struct dentry *, loff_t start, unsigned int time_attrs,
		       struct file *filp);
extern int vfs_fallocate(struct file *file, int mode, loff_t offset,
			loff_t len);
extern long do_sys_open(int dfd, const char __user *filename, int flags,
			umode_t mode);
extern struct file *file_open_name(struct filename *, int, umode_t);
extern struct file *filp_open(const char *, int, umode_t);
extern struct file *file_open_root(struct dentry *, struct vfsmount *,
				   const char *, int);
extern int vfs_open(const struct path *, struct file *, const struct cred *);
extern struct file * dentry_open(const struct path *, int, const struct cred *);
extern int filp_close(struct file *, fl_owner_t id);

extern struct filename *getname_flags(const char __user *, int, int *);
extern struct filename *getname(const char __user *);
extern struct filename *getname_kernel(const char *);
extern void putname(struct filename *name);

enum {
	FILE_CREATED = 1,
	FILE_OPENED = 2
};
extern int finish_open(struct file *file, struct dentry *dentry,
			int (*open)(struct inode *, struct file *),
			int *opened);
extern int finish_no_open(struct file *file, struct dentry *dentry);

/* fs/ioctl.c */

extern int ioctl_preallocate(struct file *filp, void __user *argp);

/* fs/dcache.c */
extern void __init vfs_caches_init_early(void);
extern void __init vfs_caches_init(unsigned long);

extern struct kmem_cache *names_cachep;

#define __getname()		kmem_cache_alloc(names_cachep, GFP_KERNEL)
#define __putname(name)		kmem_cache_free(names_cachep, (void *)(name))

#ifdef CONFIG_BLOCK
extern int register_blkdev(unsigned int, const char *);
extern void unregister_blkdev(unsigned int, const char *);
extern struct block_device *bdget(dev_t);
extern struct block_device *bdgrab(struct block_device *bdev);
extern void bd_set_size(struct block_device *, loff_t size);
extern void bd_forget(struct inode *inode);
extern void bdput(struct block_device *);
extern void invalidate_bdev(struct block_device *);
extern void iterate_bdevs(void (*)(struct block_device *, void *), void *);
extern int sync_blockdev(struct block_device *bdev);
extern void kill_bdev(struct block_device *);
extern struct super_block *freeze_bdev(struct block_device *);
extern void emergency_thaw_all(void);
extern int thaw_bdev(struct block_device *bdev, struct super_block *sb);
extern int fsync_bdev(struct block_device *);

extern struct super_block *blockdev_superblock;

static inline bool sb_is_blkdev_sb(struct super_block *sb)
{
	return sb == blockdev_superblock;
}
#else
static inline void bd_forget(struct inode *inode) {}
static inline int sync_blockdev(struct block_device *bdev) { return 0; }
static inline void kill_bdev(struct block_device *bdev) {}
static inline void invalidate_bdev(struct block_device *bdev) {}

static inline struct super_block *freeze_bdev(struct block_device *sb)
{
	return NULL;
}

static inline int thaw_bdev(struct block_device *bdev, struct super_block *sb)
{
	return 0;
}

static inline void iterate_bdevs(void (*f)(struct block_device *, void *), void *arg)
{
}

static inline int sb_is_blkdev_sb(struct super_block *sb)
{
	return 0;
}
#endif
extern int sync_filesystem(struct super_block *);
extern const struct file_operations def_blk_fops;
extern const struct file_operations def_chr_fops;
#ifdef CONFIG_BLOCK
extern int ioctl_by_bdev(struct block_device *, unsigned, unsigned long);
extern int blkdev_ioctl(struct block_device *, fmode_t, unsigned, unsigned long);
extern long compat_blkdev_ioctl(struct file *, unsigned, unsigned long);
extern int blkdev_get(struct block_device *bdev, fmode_t mode, void *holder);
extern struct block_device *blkdev_get_by_path(const char *path, fmode_t mode,
					       void *holder);
extern struct block_device *blkdev_get_by_dev(dev_t dev, fmode_t mode,
					      void *holder);
extern void blkdev_put(struct block_device *bdev, fmode_t mode);
extern int __blkdev_reread_part(struct block_device *bdev);
extern int blkdev_reread_part(struct block_device *bdev);

#ifdef CONFIG_SYSFS
extern int bd_link_disk_holder(struct block_device *bdev, struct gendisk *disk);
extern void bd_unlink_disk_holder(struct block_device *bdev,
				  struct gendisk *disk);
#else
static inline int bd_link_disk_holder(struct block_device *bdev,
				      struct gendisk *disk)
{
	return 0;
}
static inline void bd_unlink_disk_holder(struct block_device *bdev,
					 struct gendisk *disk)
{
}
#endif
#endif

/* fs/char_dev.c */
#define CHRDEV_MAJOR_HASH_SIZE	255
extern int alloc_chrdev_region(dev_t *, unsigned, unsigned, const char *);
extern int register_chrdev_region(dev_t, unsigned, const char *);
extern int __register_chrdev(unsigned int major, unsigned int baseminor,
			     unsigned int count, const char *name,
			     const struct file_operations *fops);
extern void __unregister_chrdev(unsigned int major, unsigned int baseminor,
				unsigned int count, const char *name);
extern void unregister_chrdev_region(dev_t, unsigned);
extern void chrdev_show(struct seq_file *,off_t);

static inline int register_chrdev(unsigned int major, const char *name,
				  const struct file_operations *fops)
{
	return __register_chrdev(major, 0, 256, name, fops);
}

static inline void unregister_chrdev(unsigned int major, const char *name)
{
	__unregister_chrdev(major, 0, 256, name);
}

/* fs/block_dev.c */
#define BDEVNAME_SIZE	32	/* Largest string for a blockdev identifier */
#define BDEVT_SIZE	10	/* Largest string for MAJ:MIN for blkdev */

#ifdef CONFIG_BLOCK
#define BLKDEV_MAJOR_HASH_SIZE	255
extern const char *__bdevname(dev_t, char *buffer);
extern const char *bdevname(struct block_device *bdev, char *buffer);
extern struct block_device *lookup_bdev(const char *);
extern void blkdev_show(struct seq_file *,off_t);

#else
#define BLKDEV_MAJOR_HASH_SIZE	0
#endif

extern void init_special_inode(struct inode *, umode_t, dev_t);

/* Invalid inode operations -- fs/bad_inode.c */
extern void make_bad_inode(struct inode *);
extern int is_bad_inode(struct inode *);

#ifdef CONFIG_BLOCK
/*
 * return READ, READA, or WRITE
 */
#define bio_rw(bio)		((bio)->bi_rw & (RW_MASK | RWA_MASK))

/*
 * return data direction, READ or WRITE
 */
#define bio_data_dir(bio)	((bio)->bi_rw & 1)

extern void check_disk_size_change(struct gendisk *disk,
				   struct block_device *bdev);
extern int revalidate_disk(struct gendisk *);
extern int check_disk_change(struct block_device *);
extern int __invalidate_device(struct block_device *, bool);
extern int invalidate_partition(struct gendisk *, int);
#endif
unsigned long invalidate_mapping_pages(struct address_space *mapping,
					pgoff_t start, pgoff_t end);

static inline void invalidate_remote_inode(struct inode *inode)
{
	if (S_ISREG(inode->i_mode) || S_ISDIR(inode->i_mode) ||
	    S_ISLNK(inode->i_mode))
		invalidate_mapping_pages(inode->i_mapping, 0, -1);
}
extern int invalidate_inode_pages2(struct address_space *mapping);
extern int invalidate_inode_pages2_range(struct address_space *mapping,
					 pgoff_t start, pgoff_t end);
extern int write_inode_now(struct inode *, int);
extern int filemap_fdatawrite(struct address_space *);
extern int filemap_flush(struct address_space *);
extern int filemap_fdatawait(struct address_space *);
extern int filemap_fdatawait_range(struct address_space *, loff_t lstart,
				   loff_t lend);
extern int filemap_write_and_wait(struct address_space *mapping);
extern int filemap_write_and_wait_range(struct address_space *mapping,
				        loff_t lstart, loff_t lend);
extern int __filemap_fdatawrite_range(struct address_space *mapping,
				loff_t start, loff_t end, int sync_mode);
extern int filemap_fdatawrite_range(struct address_space *mapping,
				loff_t start, loff_t end);

extern int vfs_fsync_range(struct file *file, loff_t start, loff_t end,
			   int datasync);
extern int vfs_fsync(struct file *file, int datasync);
static inline int generic_write_sync(struct file *file, loff_t pos, loff_t count)
{
	if (!(file->f_flags & O_DSYNC) && !IS_SYNC(file->f_mapping->host))
		return 0;
	return vfs_fsync_range(file, pos, pos + count - 1,
			       (file->f_flags & __O_SYNC) ? 0 : 1);
}
extern void emergency_sync(void);
extern void emergency_remount(void);
#ifdef CONFIG_BLOCK
extern sector_t bmap(struct inode *, sector_t);
#endif
extern int notify_change(struct dentry *, struct iattr *, struct inode **);
extern int inode_permission(struct inode *, int);
extern int __inode_permission(struct inode *, int);
extern int generic_permission(struct inode *, int);
extern int __check_sticky(struct inode *dir, struct inode *inode);

static inline bool execute_ok(struct inode *inode)
{
	return (inode->i_mode & S_IXUGO) || S_ISDIR(inode->i_mode);
}

static inline void file_start_write(struct file *file)
{
	if (!S_ISREG(file_inode(file)->i_mode))
		return;
	__sb_start_write(file_inode(file)->i_sb, SB_FREEZE_WRITE, true);
}

static inline bool file_start_write_trylock(struct file *file)
{
	if (!S_ISREG(file_inode(file)->i_mode))
		return true;
	return __sb_start_write(file_inode(file)->i_sb, SB_FREEZE_WRITE, false);
}

static inline void file_end_write(struct file *file)
{
	if (!S_ISREG(file_inode(file)->i_mode))
		return;
	__sb_end_write(file_inode(file)->i_sb, SB_FREEZE_WRITE);
}

/*
 * get_write_access() gets write permission for a file.
 * put_write_access() releases this write permission.
 * This is used for regular files.
 * We cannot support write (and maybe mmap read-write shared) accesses and
 * MAP_DENYWRITE mmappings simultaneously. The i_writecount field of an inode
 * can have the following values:
 * 0: no writers, no VM_DENYWRITE mappings
 * < 0: (-i_writecount) vm_area_structs with VM_DENYWRITE set exist
 * > 0: (i_writecount) users are writing to the file.
 *
 * Normally we operate on that counter with atomic_{inc,dec} and it's safe
 * except for the cases where we don't hold i_writecount yet. Then we need to
 * use {get,deny}_write_access() - these functions check the sign and refuse
 * to do the change if sign is wrong.
 */
static inline int get_write_access(struct inode *inode)
{
	return atomic_inc_unless_negative(&inode->i_writecount) ? 0 : -ETXTBSY;
}
static inline int deny_write_access(struct file *file)
{
	struct inode *inode = file_inode(file);
	return atomic_dec_unless_positive(&inode->i_writecount) ? 0 : -ETXTBSY;
}
static inline void put_write_access(struct inode * inode)
{
	atomic_dec(&inode->i_writecount);
}
static inline void allow_write_access(struct file *file)
{
	if (file)
		atomic_inc(&file_inode(file)->i_writecount);
}
static inline bool inode_is_open_for_write(const struct inode *inode)
{
	return atomic_read(&inode->i_writecount) > 0;
}

#ifdef CONFIG_IMA
static inline void i_readcount_dec(struct inode *inode)
{
	BUG_ON(!atomic_read(&inode->i_readcount));
	atomic_dec(&inode->i_readcount);
}
static inline void i_readcount_inc(struct inode *inode)
{
	atomic_inc(&inode->i_readcount);
}
#else
static inline void i_readcount_dec(struct inode *inode)
{
	return;
}
static inline void i_readcount_inc(struct inode *inode)
{
	return;
}
#endif
extern int do_pipe_flags(int *, int);

extern int kernel_read(struct file *, loff_t, char *, unsigned long);
extern ssize_t kernel_write(struct file *, const char *, size_t, loff_t);
extern ssize_t __kernel_write(struct file *, const char *, size_t, loff_t *);
extern struct file * open_exec(const char *);
 
/* fs/dcache.c -- generic fs support functions */
extern int is_subdir(struct dentry *, struct dentry *);
extern int path_is_under(struct path *, struct path *);

#include <linux/err.h>

/* needed for stackable file system support */
extern loff_t default_llseek(struct file *file, loff_t offset, int whence);

extern loff_t vfs_llseek(struct file *file, loff_t offset, int whence);

extern int inode_init_always(struct super_block *, struct inode *);
extern void inode_init_once(struct inode *);
extern void address_space_init_once(struct address_space *mapping);
extern struct inode * igrab(struct inode *);
extern ino_t iunique(struct super_block *, ino_t);
extern int inode_needs_sync(struct inode *inode);
extern int generic_delete_inode(struct inode *inode);
static inline int generic_drop_inode(struct inode *inode)
{
	return !inode->i_nlink || inode_unhashed(inode);
}

extern struct inode *ilookup5_nowait(struct super_block *sb,
		unsigned long hashval, int (*test)(struct inode *, void *),
		void *data);
extern struct inode *ilookup5(struct super_block *sb, unsigned long hashval,
		int (*test)(struct inode *, void *), void *data);
extern struct inode *ilookup(struct super_block *sb, unsigned long ino);

extern struct inode * iget5_locked(struct super_block *, unsigned long, int (*test)(struct inode *, void *), int (*set)(struct inode *, void *), void *);
extern struct inode * iget_locked(struct super_block *, unsigned long);
extern struct inode *find_inode_nowait(struct super_block *,
				       unsigned long,
				       int (*match)(struct inode *,
						    unsigned long, void *),
				       void *data);
extern int insert_inode_locked4(struct inode *, unsigned long, int (*test)(struct inode *, void *), void *);
extern int insert_inode_locked(struct inode *);
#ifdef CONFIG_DEBUG_LOCK_ALLOC
extern void lockdep_annotate_inode_mutex_key(struct inode *inode);
#else
static inline void lockdep_annotate_inode_mutex_key(struct inode *inode) { };
#endif
extern void unlock_new_inode(struct inode *);
extern unsigned int get_next_ino(void);

extern void __iget(struct inode * inode);
extern void iget_failed(struct inode *);
extern void clear_inode(struct inode *);
extern void __destroy_inode(struct inode *);
extern struct inode *new_inode_pseudo(struct super_block *sb);
extern struct inode *new_inode(struct super_block *sb);
extern void free_inode_nonrcu(struct inode *inode);
extern int should_remove_suid(struct dentry *);
extern int file_remove_suid(struct file *);

extern void __insert_inode_hash(struct inode *, unsigned long hashval);
static inline void insert_inode_hash(struct inode *inode)
{
	__insert_inode_hash(inode, inode->i_ino);
}

extern void __remove_inode_hash(struct inode *);
static inline void remove_inode_hash(struct inode *inode)
{
	if (!inode_unhashed(inode))
		__remove_inode_hash(inode);
}

extern void inode_sb_list_add(struct inode *inode);

#ifdef CONFIG_BLOCK
extern void submit_bio(int, struct bio *);
extern int bdev_read_only(struct block_device *);
#endif
extern int set_blocksize(struct block_device *, int);
extern int sb_set_blocksize(struct super_block *, int);
extern int sb_min_blocksize(struct super_block *, int);

extern int generic_file_mmap(struct file *, struct vm_area_struct *);
extern int generic_file_readonly_mmap(struct file *, struct vm_area_struct *);
extern ssize_t generic_write_checks(struct kiocb *, struct iov_iter *);
extern ssize_t generic_file_read_iter(struct kiocb *, struct iov_iter *);
extern ssize_t __generic_file_write_iter(struct kiocb *, struct iov_iter *);
extern ssize_t generic_file_write_iter(struct kiocb *, struct iov_iter *);
extern ssize_t generic_file_direct_write(struct kiocb *, struct iov_iter *, loff_t);
extern ssize_t generic_perform_write(struct file *, struct iov_iter *, loff_t);

ssize_t vfs_iter_read(struct file *file, struct iov_iter *iter, loff_t *ppos);
ssize_t vfs_iter_write(struct file *file, struct iov_iter *iter, loff_t *ppos);

/* fs/block_dev.c */
extern ssize_t blkdev_read_iter(struct kiocb *iocb, struct iov_iter *to);
extern ssize_t blkdev_write_iter(struct kiocb *iocb, struct iov_iter *from);
extern int blkdev_fsync(struct file *filp, loff_t start, loff_t end,
			int datasync);
extern void block_sync_page(struct page *page);

/* fs/splice.c */
extern ssize_t generic_file_splice_read(struct file *, loff_t *,
		struct pipe_inode_info *, size_t, unsigned int);
extern ssize_t default_file_splice_read(struct file *, loff_t *,
		struct pipe_inode_info *, size_t, unsigned int);
extern ssize_t iter_file_splice_write(struct pipe_inode_info *,
		struct file *, loff_t *, size_t, unsigned int);
extern ssize_t generic_splice_sendpage(struct pipe_inode_info *pipe,
		struct file *out, loff_t *, size_t len, unsigned int flags);
extern long do_splice_direct(struct file *in, loff_t *ppos, struct file *out,
		loff_t *opos, size_t len, unsigned int flags);


extern void
file_ra_state_init(struct file_ra_state *ra, struct address_space *mapping);
extern loff_t noop_llseek(struct file *file, loff_t offset, int whence);
extern loff_t no_llseek(struct file *file, loff_t offset, int whence);
extern loff_t vfs_setpos(struct file *file, loff_t offset, loff_t maxsize);
extern loff_t generic_file_llseek(struct file *file, loff_t offset, int whence);
extern loff_t generic_file_llseek_size(struct file *file, loff_t offset,
		int whence, loff_t maxsize, loff_t eof);
extern loff_t fixed_size_llseek(struct file *file, loff_t offset,
		int whence, loff_t size);
extern int generic_file_open(struct inode * inode, struct file * filp);
extern int nonseekable_open(struct inode * inode, struct file * filp);

ssize_t dax_do_io(struct kiocb *, struct inode *, struct iov_iter *, loff_t,
		  get_block_t, dio_iodone_t, int flags);
int dax_clear_blocks(struct inode *, sector_t block, long size);
int dax_zero_page_range(struct inode *, loff_t from, unsigned len, get_block_t);
int dax_truncate_page(struct inode *, loff_t from, get_block_t);
int dax_fault(struct vm_area_struct *, struct vm_fault *, get_block_t,
		dax_iodone_t);
int __dax_fault(struct vm_area_struct *, struct vm_fault *, get_block_t,
		dax_iodone_t);
int dax_pfn_mkwrite(struct vm_area_struct *, struct vm_fault *);
#define dax_mkwrite(vma, vmf, gb, iod)		dax_fault(vma, vmf, gb, iod)
#define __dax_mkwrite(vma, vmf, gb, iod)	__dax_fault(vma, vmf, gb, iod)

#ifdef CONFIG_BLOCK
typedef void (dio_submit_t)(int rw, struct bio *bio, struct inode *inode,
			    loff_t file_offset);

enum {
	/* need locking between buffered and direct access */
	DIO_LOCKING	= 0x01,

	/* filesystem does not support filling holes */
	DIO_SKIP_HOLES	= 0x02,

	/* filesystem can handle aio writes beyond i_size */
	DIO_ASYNC_EXTEND = 0x04,

	/* inode/fs/bdev does not need truncate protection */
	DIO_SKIP_DIO_COUNT = 0x08,
};

void dio_end_io(struct bio *bio, int error);

ssize_t __blockdev_direct_IO(struct kiocb *iocb, struct inode *inode,
			     struct block_device *bdev, struct iov_iter *iter,
			     loff_t offset, get_block_t get_block,
			     dio_iodone_t end_io, dio_submit_t submit_io,
			     int flags);

static inline ssize_t blockdev_direct_IO(struct kiocb *iocb,
					 struct inode *inode,
					 struct iov_iter *iter, loff_t offset,
					 get_block_t get_block)
{
	return __blockdev_direct_IO(iocb, inode, inode->i_sb->s_bdev, iter,
				    offset, get_block, NULL, NULL,
				    DIO_LOCKING | DIO_SKIP_HOLES);
}
#endif

void inode_dio_wait(struct inode *inode);

/*
 * inode_dio_begin - signal start of a direct I/O requests
 * @inode: inode the direct I/O happens on
 *
 * This is called once we've finished processing a direct I/O request,
 * and is used to wake up callers waiting for direct I/O to be quiesced.
 */
static inline void inode_dio_begin(struct inode *inode)
{
	atomic_inc(&inode->i_dio_count);
}

/*
 * inode_dio_end - signal finish of a direct I/O requests
 * @inode: inode the direct I/O happens on
 *
 * This is called once we've finished processing a direct I/O request,
 * and is used to wake up callers waiting for direct I/O to be quiesced.
 */
static inline void inode_dio_end(struct inode *inode)
{
	if (atomic_dec_and_test(&inode->i_dio_count))
		wake_up_bit(&inode->i_state, __I_DIO_WAKEUP);
}

extern void inode_set_flags(struct inode *inode, unsigned int flags,
			    unsigned int mask);

extern const struct file_operations generic_ro_fops;

#define special_file(m) (S_ISCHR(m)||S_ISBLK(m)||S_ISFIFO(m)||S_ISSOCK(m))

extern int readlink_copy(char __user *, int, const char *);
extern int page_readlink(struct dentry *, char __user *, int);
extern const char *page_follow_link_light(struct dentry *, void **);
extern void page_put_link(struct inode *, void *);
extern int __page_symlink(struct inode *inode, const char *symname, int len,
		int nofs);
extern int page_symlink(struct inode *inode, const char *symname, int len);
extern const struct inode_operations page_symlink_inode_operations;
extern void kfree_put_link(struct inode *, void *);
extern void free_page_put_link(struct inode *, void *);
extern int generic_readlink(struct dentry *, char __user *, int);
extern void generic_fillattr(struct inode *, struct kstat *);
int vfs_getattr_nosec(struct path *path, struct kstat *stat);
extern int vfs_getattr(struct path *, struct kstat *);
void __inode_add_bytes(struct inode *inode, loff_t bytes);
void inode_add_bytes(struct inode *inode, loff_t bytes);
void __inode_sub_bytes(struct inode *inode, loff_t bytes);
void inode_sub_bytes(struct inode *inode, loff_t bytes);
loff_t inode_get_bytes(struct inode *inode);
void inode_set_bytes(struct inode *inode, loff_t bytes);
const char *simple_follow_link(struct dentry *, void **);
extern const struct inode_operations simple_symlink_inode_operations;

extern int iterate_dir(struct file *, struct dir_context *);

extern int vfs_stat(const char __user *, struct kstat *);
extern int vfs_lstat(const char __user *, struct kstat *);
extern int vfs_fstat(unsigned int, struct kstat *);
extern int vfs_fstatat(int , const char __user *, struct kstat *, int);

extern int do_vfs_ioctl(struct file *filp, unsigned int fd, unsigned int cmd,
		    unsigned long arg);
extern int __generic_block_fiemap(struct inode *inode,
				  struct fiemap_extent_info *fieinfo,
				  loff_t start, loff_t len,
				  get_block_t *get_block);
extern int generic_block_fiemap(struct inode *inode,
				struct fiemap_extent_info *fieinfo, u64 start,
				u64 len, get_block_t *get_block);

extern void get_filesystem(struct file_system_type *fs);
extern void put_filesystem(struct file_system_type *fs);
extern struct file_system_type *get_fs_type(const char *name);
extern struct super_block *get_super(struct block_device *);
extern struct super_block *get_super_thawed(struct block_device *);
extern struct super_block *get_active_super(struct block_device *bdev);
extern void drop_super(struct super_block *sb);
extern void iterate_supers(void (*)(struct super_block *, void *), void *);
extern void iterate_supers_type(struct file_system_type *,
			        void (*)(struct super_block *, void *), void *);

extern int dcache_dir_open(struct inode *, struct file *);
extern int dcache_dir_close(struct inode *, struct file *);
extern loff_t dcache_dir_lseek(struct file *, loff_t, int);
extern int dcache_readdir(struct file *, struct dir_context *);
extern int simple_setattr(struct dentry *, struct iattr *);
extern int simple_getattr(struct vfsmount *, struct dentry *, struct kstat *);
extern int simple_statfs(struct dentry *, struct kstatfs *);
extern int simple_open(struct inode *inode, struct file *file);
extern int simple_link(struct dentry *, struct inode *, struct dentry *);
extern int simple_unlink(struct inode *, struct dentry *);
extern int simple_rmdir(struct inode *, struct dentry *);
extern int simple_rename(struct inode *, struct dentry *, struct inode *, struct dentry *);
extern int noop_fsync(struct file *, loff_t, loff_t, int);
extern int simple_empty(struct dentry *);
extern int simple_readpage(struct file *file, struct page *page);
extern int simple_write_begin(struct file *file, struct address_space *mapping,
			loff_t pos, unsigned len, unsigned flags,
			struct page **pagep, void **fsdata);
extern int simple_write_end(struct file *file, struct address_space *mapping,
			loff_t pos, unsigned len, unsigned copied,
			struct page *page, void *fsdata);
extern int always_delete_dentry(const struct dentry *);
extern struct inode *alloc_anon_inode(struct super_block *);
extern int simple_nosetlease(struct file *, long, struct file_lock **, void **);
extern const struct dentry_operations simple_dentry_operations;

extern struct dentry *simple_lookup(struct inode *, struct dentry *, unsigned int flags);
extern ssize_t generic_read_dir(struct file *, char __user *, size_t, loff_t *);
extern const struct file_operations simple_dir_operations;
extern const struct inode_operations simple_dir_inode_operations;
extern void make_empty_dir_inode(struct inode *inode);
extern bool is_empty_dir_inode(struct inode *inode);
struct tree_descr { char *name; const struct file_operations *ops; int mode; };
struct dentry *d_alloc_name(struct dentry *, const char *);
extern int simple_fill_super(struct super_block *, unsigned long, struct tree_descr *);
extern int simple_pin_fs(struct file_system_type *, struct vfsmount **mount, int *count);
extern void simple_release_fs(struct vfsmount **mount, int *count);

extern ssize_t simple_read_from_buffer(void __user *to, size_t count,
			loff_t *ppos, const void *from, size_t available);
extern ssize_t simple_write_to_buffer(void *to, size_t available, loff_t *ppos,
		const void __user *from, size_t count);

extern int __generic_file_fsync(struct file *, loff_t, loff_t, int);
extern int generic_file_fsync(struct file *, loff_t, loff_t, int);

extern int generic_check_addressable(unsigned, u64);

#ifdef CONFIG_MIGRATION
extern int buffer_migrate_page(struct address_space *,
				struct page *, struct page *,
				enum migrate_mode);
#else
#define buffer_migrate_page NULL
#endif

extern int inode_change_ok(const struct inode *, struct iattr *);
extern int inode_newsize_ok(const struct inode *, loff_t offset);
extern void setattr_copy(struct inode *inode, const struct iattr *attr);

extern int file_update_time(struct file *file);

extern int generic_show_options(struct seq_file *m, struct dentry *root);
extern void save_mount_options(struct super_block *sb, char *options);
extern void replace_mount_options(struct super_block *sb, char *options);

static inline bool io_is_direct(struct file *filp)
{
	return (filp->f_flags & O_DIRECT) || IS_DAX(file_inode(filp));
}

static inline int iocb_flags(struct file *file)
{
	int res = 0;
	if (file->f_flags & O_APPEND)
		res |= IOCB_APPEND;
	if (io_is_direct(file))
		res |= IOCB_DIRECT;
	return res;
}

static inline ino_t parent_ino(struct dentry *dentry)
{
	ino_t res;

	/*
	 * Don't strictly need d_lock here? If the parent ino could change
	 * then surely we'd have a deeper race in the caller?
	 */
	spin_lock(&dentry->d_lock);
	res = dentry->d_parent->d_inode->i_ino;
	spin_unlock(&dentry->d_lock);
	return res;
}

/* Transaction based IO helpers */

/*
 * An argresp is stored in an allocated page and holds the
 * size of the argument or response, along with its content
 */
struct simple_transaction_argresp {
	ssize_t size;
	char data[0];
};

#define SIMPLE_TRANSACTION_LIMIT (PAGE_SIZE - sizeof(struct simple_transaction_argresp))

char *simple_transaction_get(struct file *file, const char __user *buf,
				size_t size);
ssize_t simple_transaction_read(struct file *file, char __user *buf,
				size_t size, loff_t *pos);
int simple_transaction_release(struct inode *inode, struct file *file);

void simple_transaction_set(struct file *file, size_t n);

/*
 * simple attribute files
 *
 * These attributes behave similar to those in sysfs:
 *
 * Writing to an attribute immediately sets a value, an open file can be
 * written to multiple times.
 *
 * Reading from an attribute creates a buffer from the value that might get
 * read with multiple read calls. When the attribute has been read
 * completely, no further read calls are possible until the file is opened
 * again.
 *
 * All attributes contain a text representation of a numeric value
 * that are accessed with the get() and set() functions.
 */
#define DEFINE_SIMPLE_ATTRIBUTE(__fops, __get, __set, __fmt)		\
static int __fops ## _open(struct inode *inode, struct file *file)	\
{									\
	__simple_attr_check_format(__fmt, 0ull);			\
	return simple_attr_open(inode, file, __get, __set, __fmt);	\
}									\
static const struct file_operations __fops = {				\
	.owner	 = THIS_MODULE,						\
	.open	 = __fops ## _open,					\
	.release = simple_attr_release,					\
	.read	 = simple_attr_read,					\
	.write	 = simple_attr_write,					\
	.llseek	 = generic_file_llseek,					\
}

static inline __printf(1, 2)
void __simple_attr_check_format(const char *fmt, ...)
{
	/* don't do anything, just let the compiler check the arguments; */
}

int simple_attr_open(struct inode *inode, struct file *file,
		     int (*get)(void *, u64 *), int (*set)(void *, u64),
		     const char *fmt);
int simple_attr_release(struct inode *inode, struct file *file);
ssize_t simple_attr_read(struct file *file, char __user *buf,
			 size_t len, loff_t *ppos);
ssize_t simple_attr_write(struct file *file, const char __user *buf,
			  size_t len, loff_t *ppos);

struct ctl_table;
int proc_nr_files(struct ctl_table *table, int write,
		  void __user *buffer, size_t *lenp, loff_t *ppos);
int proc_nr_dentry(struct ctl_table *table, int write,
		  void __user *buffer, size_t *lenp, loff_t *ppos);
int proc_nr_inodes(struct ctl_table *table, int write,
		   void __user *buffer, size_t *lenp, loff_t *ppos);
int __init get_filesystem_list(char *buf);

#define __FMODE_EXEC		((__force int) FMODE_EXEC)
#define __FMODE_NONOTIFY	((__force int) FMODE_NONOTIFY)

#define ACC_MODE(x) ("\004\002\006\006"[(x)&O_ACCMODE])
#define OPEN_FMODE(flag) ((__force fmode_t)(((flag + 1) & O_ACCMODE) | \
					    (flag & __FMODE_NONOTIFY)))

static inline int is_sxid(umode_t mode)
{
	return (mode & S_ISUID) || ((mode & S_ISGID) && (mode & S_IXGRP));
}

static inline int check_sticky(struct inode *dir, struct inode *inode)
{
	if (!(dir->i_mode & S_ISVTX))
		return 0;

	return __check_sticky(dir, inode);
}

static inline void inode_has_no_xattr(struct inode *inode)
{
	if (!is_sxid(inode->i_mode) && (inode->i_sb->s_flags & MS_NOSEC))
		inode->i_flags |= S_NOSEC;
}

static inline bool is_root_inode(struct inode *inode)
{
	return inode == inode->i_sb->s_root->d_inode;
}

static inline bool dir_emit(struct dir_context *ctx,
			    const char *name, int namelen,
			    u64 ino, unsigned type)
{
	return ctx->actor(ctx, name, namelen, ctx->pos, ino, type) == 0;
}
static inline bool dir_emit_dot(struct file *file, struct dir_context *ctx)
{
	return ctx->actor(ctx, ".", 1, ctx->pos,
			  file->f_path.dentry->d_inode->i_ino, DT_DIR) == 0;
}
static inline bool dir_emit_dotdot(struct file *file, struct dir_context *ctx)
{
	return ctx->actor(ctx, "..", 2, ctx->pos,
			  parent_ino(file->f_path.dentry), DT_DIR) == 0;
}
static inline bool dir_emit_dots(struct file *file, struct dir_context *ctx)
{
	if (ctx->pos == 0) {
		if (!dir_emit_dot(file, ctx))
			return false;
		ctx->pos = 1;
	}
	if (ctx->pos == 1) {
		if (!dir_emit_dotdot(file, ctx))
			return false;
		ctx->pos = 2;
	}
	return true;
}
static inline bool dir_relax(struct inode *inode)
{
	mutex_unlock(&inode->i_mutex);
	mutex_lock(&inode->i_mutex);
	return !IS_DEADDIR(inode);
}

#endif /* _LINUX_FS_H */<|MERGE_RESOLUTION|>--- conflicted
+++ resolved
@@ -1914,11 +1914,8 @@
 #define FS_HAS_SUBTYPE		4
 #define FS_USERNS_MOUNT		8	/* Can be mounted by userns root */
 #define FS_USERNS_DEV_MOUNT	16 /* A userns mount does not imply MNT_NODEV */
-<<<<<<< HEAD
-#define FS_CGROUP_WRITEBACK	32	/* Supports cgroup-aware writeback */
-=======
 #define FS_USERNS_VISIBLE	32	/* FS must already be visible */
->>>>>>> c97648cb
+#define FS_CGROUP_WRITEBACK	64	/* Supports cgroup-aware writeback */
 #define FS_RENAME_DOES_D_MOVE	32768	/* FS will handle d_move() during rename() internally. */
 	struct dentry *(*mount) (struct file_system_type *, int,
 		       const char *, void *);
