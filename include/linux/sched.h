#ifndef _LINUX_SCHED_H
#define _LINUX_SCHED_H

#include <uapi/linux/sched.h>

#include <linux/sched/prio.h>


struct sched_param {
	int sched_priority;
};

#include <asm/param.h>	/* for HZ */

#include <linux/capability.h>
#include <linux/threads.h>
#include <linux/kernel.h>
#include <linux/types.h>
#include <linux/timex.h>
#include <linux/jiffies.h>
#include <linux/plist.h>
#include <linux/rbtree.h>
#include <linux/thread_info.h>
#include <linux/cpumask.h>
#include <linux/errno.h>
#include <linux/nodemask.h>
#include <linux/mm_types.h>
#include <linux/preempt.h>

#include <asm/page.h>
#include <asm/ptrace.h>
#include <linux/cputime.h>

#include <linux/smp.h>
#include <linux/sem.h>
#include <linux/shm.h>
#include <linux/signal.h>
#include <linux/compiler.h>
#include <linux/completion.h>
#include <linux/pid.h>
#include <linux/percpu.h>
#include <linux/topology.h>
#include <linux/proportions.h>
#include <linux/seccomp.h>
#include <linux/rcupdate.h>
#include <linux/rculist.h>
#include <linux/rtmutex.h>

#include <linux/time.h>
#include <linux/param.h>
#include <linux/resource.h>
#include <linux/timer.h>
#include <linux/hrtimer.h>
#include <linux/task_io_accounting.h>
#include <linux/latencytop.h>
#include <linux/cred.h>
#include <linux/llist.h>
#include <linux/uidgid.h>
#include <linux/gfp.h>
#include <linux/magic.h>
#include <linux/cgroup-defs.h>

#include <asm/processor.h>

#define SCHED_ATTR_SIZE_VER0	48	/* sizeof first published struct */

/*
 * Extended scheduling parameters data structure.
 *
 * This is needed because the original struct sched_param can not be
 * altered without introducing ABI issues with legacy applications
 * (e.g., in sched_getparam()).
 *
 * However, the possibility of specifying more than just a priority for
 * the tasks may be useful for a wide variety of application fields, e.g.,
 * multimedia, streaming, automation and control, and many others.
 *
 * This variant (sched_attr) is meant at describing a so-called
 * sporadic time-constrained task. In such model a task is specified by:
 *  - the activation period or minimum instance inter-arrival time;
 *  - the maximum (or average, depending on the actual scheduling
 *    discipline) computation time of all instances, a.k.a. runtime;
 *  - the deadline (relative to the actual activation time) of each
 *    instance.
 * Very briefly, a periodic (sporadic) task asks for the execution of
 * some specific computation --which is typically called an instance--
 * (at most) every period. Moreover, each instance typically lasts no more
 * than the runtime and must be completed by time instant t equal to
 * the instance activation time + the deadline.
 *
 * This is reflected by the actual fields of the sched_attr structure:
 *
 *  @size		size of the structure, for fwd/bwd compat.
 *
 *  @sched_policy	task's scheduling policy
 *  @sched_flags	for customizing the scheduler behaviour
 *  @sched_nice		task's nice value      (SCHED_NORMAL/BATCH)
 *  @sched_priority	task's static priority (SCHED_FIFO/RR)
 *  @sched_deadline	representative of the task's deadline
 *  @sched_runtime	representative of the task's runtime
 *  @sched_period	representative of the task's period
 *
 * Given this task model, there are a multiplicity of scheduling algorithms
 * and policies, that can be used to ensure all the tasks will make their
 * timing constraints.
 *
 * As of now, the SCHED_DEADLINE policy (sched_dl scheduling class) is the
 * only user of this new interface. More information about the algorithm
 * available in the scheduling class file or in Documentation/.
 */
struct sched_attr {
	u32 size;

	u32 sched_policy;
	u64 sched_flags;

	/* SCHED_NORMAL, SCHED_BATCH */
	s32 sched_nice;

	/* SCHED_FIFO, SCHED_RR */
	u32 sched_priority;

	/* SCHED_DEADLINE */
	u64 sched_runtime;
	u64 sched_deadline;
	u64 sched_period;
};

struct futex_pi_state;
struct robust_list_head;
struct bio_list;
struct fs_struct;
struct perf_event_context;
struct blk_plug;
struct filename;
struct nameidata;

#define VMACACHE_BITS 2
#define VMACACHE_SIZE (1U << VMACACHE_BITS)
#define VMACACHE_MASK (VMACACHE_SIZE - 1)

/*
 * These are the constant used to fake the fixed-point load-average
 * counting. Some notes:
 *  - 11 bit fractions expand to 22 bits by the multiplies: this gives
 *    a load-average precision of 10 bits integer + 11 bits fractional
 *  - if you want to count load-averages more often, you need more
 *    precision, or rounding will get you. With 2-second counting freq,
 *    the EXP_n values would be 1981, 2034 and 2043 if still using only
 *    11 bit fractions.
 */
extern unsigned long avenrun[];		/* Load averages */
extern void get_avenrun(unsigned long *loads, unsigned long offset, int shift);

#define FSHIFT		11		/* nr of bits of precision */
#define FIXED_1		(1<<FSHIFT)	/* 1.0 as fixed-point */
#define LOAD_FREQ	(5*HZ+1)	/* 5 sec intervals */
#define EXP_1		1884		/* 1/exp(5sec/1min) as fixed-point */
#define EXP_5		2014		/* 1/exp(5sec/5min) */
#define EXP_15		2037		/* 1/exp(5sec/15min) */

#define CALC_LOAD(load,exp,n) \
	load *= exp; \
	load += n*(FIXED_1-exp); \
	load >>= FSHIFT;

extern unsigned long total_forks;
extern int nr_threads;
DECLARE_PER_CPU(unsigned long, process_counts);
extern int nr_processes(void);
extern unsigned long nr_running(void);
extern bool single_task_running(void);
extern unsigned long nr_iowait(void);
extern unsigned long nr_iowait_cpu(int cpu);
extern void get_iowait_load(unsigned long *nr_waiters, unsigned long *load);

extern void calc_global_load(unsigned long ticks);

#if defined(CONFIG_SMP) && defined(CONFIG_NO_HZ_COMMON)
extern void update_cpu_load_nohz(void);
#else
static inline void update_cpu_load_nohz(void) { }
#endif

extern unsigned long get_parent_ip(unsigned long addr);

extern void dump_cpu_task(int cpu);

struct seq_file;
struct cfs_rq;
struct task_group;
#ifdef CONFIG_SCHED_DEBUG
extern void proc_sched_show_task(struct task_struct *p, struct seq_file *m);
extern void proc_sched_set_task(struct task_struct *p);
#endif

/*
 * Task state bitmask. NOTE! These bits are also
 * encoded in fs/proc/array.c: get_task_state().
 *
 * We have two separate sets of flags: task->state
 * is about runnability, while task->exit_state are
 * about the task exiting. Confusing, but this way
 * modifying one set can't modify the other one by
 * mistake.
 */
#define TASK_RUNNING		0
#define TASK_INTERRUPTIBLE	1
#define TASK_UNINTERRUPTIBLE	2
#define __TASK_STOPPED		4
#define __TASK_TRACED		8
/* in tsk->exit_state */
#define EXIT_DEAD		16
#define EXIT_ZOMBIE		32
#define EXIT_TRACE		(EXIT_ZOMBIE | EXIT_DEAD)
/* in tsk->state again */
#define TASK_DEAD		64
#define TASK_WAKEKILL		128
#define TASK_WAKING		256
#define TASK_PARKED		512
#define TASK_NOLOAD		1024
#define TASK_STATE_MAX		2048

#define TASK_STATE_TO_CHAR_STR "RSDTtXZxKWPN"

extern char ___assert_task_state[1 - 2*!!(
		sizeof(TASK_STATE_TO_CHAR_STR)-1 != ilog2(TASK_STATE_MAX)+1)];

/* Convenience macros for the sake of set_task_state */
#define TASK_KILLABLE		(TASK_WAKEKILL | TASK_UNINTERRUPTIBLE)
#define TASK_STOPPED		(TASK_WAKEKILL | __TASK_STOPPED)
#define TASK_TRACED		(TASK_WAKEKILL | __TASK_TRACED)

#define TASK_IDLE		(TASK_UNINTERRUPTIBLE | TASK_NOLOAD)

/* Convenience macros for the sake of wake_up */
#define TASK_NORMAL		(TASK_INTERRUPTIBLE | TASK_UNINTERRUPTIBLE)
#define TASK_ALL		(TASK_NORMAL | __TASK_STOPPED | __TASK_TRACED)

/* get_task_state() */
#define TASK_REPORT		(TASK_RUNNING | TASK_INTERRUPTIBLE | \
				 TASK_UNINTERRUPTIBLE | __TASK_STOPPED | \
				 __TASK_TRACED | EXIT_ZOMBIE | EXIT_DEAD)

#define task_is_traced(task)	((task->state & __TASK_TRACED) != 0)
#define task_is_stopped(task)	((task->state & __TASK_STOPPED) != 0)
#define task_is_stopped_or_traced(task)	\
			((task->state & (__TASK_STOPPED | __TASK_TRACED)) != 0)
#define task_contributes_to_load(task)	\
				((task->state & TASK_UNINTERRUPTIBLE) != 0 && \
				 (task->flags & PF_FROZEN) == 0 && \
				 (task->state & TASK_NOLOAD) == 0)

#ifdef CONFIG_DEBUG_ATOMIC_SLEEP

#define __set_task_state(tsk, state_value)			\
	do {							\
		(tsk)->task_state_change = _THIS_IP_;		\
		(tsk)->state = (state_value);			\
	} while (0)
#define set_task_state(tsk, state_value)			\
	do {							\
		(tsk)->task_state_change = _THIS_IP_;		\
		smp_store_mb((tsk)->state, (state_value));		\
	} while (0)

/*
 * set_current_state() includes a barrier so that the write of current->state
 * is correctly serialised wrt the caller's subsequent test of whether to
 * actually sleep:
 *
 *	set_current_state(TASK_UNINTERRUPTIBLE);
 *	if (do_i_need_to_sleep())
 *		schedule();
 *
 * If the caller does not need such serialisation then use __set_current_state()
 */
#define __set_current_state(state_value)			\
	do {							\
		current->task_state_change = _THIS_IP_;		\
		current->state = (state_value);			\
	} while (0)
#define set_current_state(state_value)				\
	do {							\
		current->task_state_change = _THIS_IP_;		\
		smp_store_mb(current->state, (state_value));		\
	} while (0)

#else

#define __set_task_state(tsk, state_value)		\
	do { (tsk)->state = (state_value); } while (0)
#define set_task_state(tsk, state_value)		\
	smp_store_mb((tsk)->state, (state_value))

/*
 * set_current_state() includes a barrier so that the write of current->state
 * is correctly serialised wrt the caller's subsequent test of whether to
 * actually sleep:
 *
 *	set_current_state(TASK_UNINTERRUPTIBLE);
 *	if (do_i_need_to_sleep())
 *		schedule();
 *
 * If the caller does not need such serialisation then use __set_current_state()
 */
#define __set_current_state(state_value)		\
	do { current->state = (state_value); } while (0)
#define set_current_state(state_value)			\
	smp_store_mb(current->state, (state_value))

#endif

/* Task command name length */
#define TASK_COMM_LEN 16

#include <linux/spinlock.h>

/*
 * This serializes "schedule()" and also protects
 * the run-queue from deletions/modifications (but
 * _adding_ to the beginning of the run-queue has
 * a separate lock).
 */
extern rwlock_t tasklist_lock;
extern spinlock_t mmlist_lock;

struct task_struct;

#ifdef CONFIG_PROVE_RCU
extern int lockdep_tasklist_lock_is_held(void);
#endif /* #ifdef CONFIG_PROVE_RCU */

extern void sched_init(void);
extern void sched_init_smp(void);
extern asmlinkage void schedule_tail(struct task_struct *prev);
extern void init_idle(struct task_struct *idle, int cpu);
extern void init_idle_bootup_task(struct task_struct *idle);

extern cpumask_var_t cpu_isolated_map;

extern int runqueue_is_locked(int cpu);

#if defined(CONFIG_SMP) && defined(CONFIG_NO_HZ_COMMON)
extern void nohz_balance_enter_idle(int cpu);
extern void set_cpu_sd_state_idle(void);
extern int get_nohz_timer_target(void);
#else
static inline void nohz_balance_enter_idle(int cpu) { }
static inline void set_cpu_sd_state_idle(void) { }
#endif

/*
 * Only dump TASK_* tasks. (0 for all tasks)
 */
extern void show_state_filter(unsigned long state_filter);

static inline void show_state(void)
{
	show_state_filter(0);
}

extern void show_regs(struct pt_regs *);

/*
 * TASK is a pointer to the task whose backtrace we want to see (or NULL for current
 * task), SP is the stack pointer of the first frame that should be shown in the back
 * trace (or NULL if the entire call-chain of the task should be shown).
 */
extern void show_stack(struct task_struct *task, unsigned long *sp);

extern void cpu_init (void);
extern void trap_init(void);
extern void update_process_times(int user);
extern void scheduler_tick(void);

extern void sched_show_task(struct task_struct *p);

#ifdef CONFIG_LOCKUP_DETECTOR
extern void touch_softlockup_watchdog(void);
extern void touch_softlockup_watchdog_sync(void);
extern void touch_all_softlockup_watchdogs(void);
extern int proc_dowatchdog_thresh(struct ctl_table *table, int write,
				  void __user *buffer,
				  size_t *lenp, loff_t *ppos);
extern unsigned int  softlockup_panic;
void lockup_detector_init(void);
#else
static inline void touch_softlockup_watchdog(void)
{
}
static inline void touch_softlockup_watchdog_sync(void)
{
}
static inline void touch_all_softlockup_watchdogs(void)
{
}
static inline void lockup_detector_init(void)
{
}
#endif

#ifdef CONFIG_DETECT_HUNG_TASK
void reset_hung_task_detector(void);
#else
static inline void reset_hung_task_detector(void)
{
}
#endif

/* Attach to any functions which should be ignored in wchan output. */
#define __sched		__attribute__((__section__(".sched.text")))

/* Linker adds these: start and end of __sched functions */
extern char __sched_text_start[], __sched_text_end[];

/* Is this address in the __sched functions? */
extern int in_sched_functions(unsigned long addr);

#define	MAX_SCHEDULE_TIMEOUT	LONG_MAX
extern signed long schedule_timeout(signed long timeout);
extern signed long schedule_timeout_interruptible(signed long timeout);
extern signed long schedule_timeout_killable(signed long timeout);
extern signed long schedule_timeout_uninterruptible(signed long timeout);
asmlinkage void schedule(void);
extern void schedule_preempt_disabled(void);

extern long io_schedule_timeout(long timeout);

static inline void io_schedule(void)
{
	io_schedule_timeout(MAX_SCHEDULE_TIMEOUT);
}

struct nsproxy;
struct user_namespace;

#ifdef CONFIG_MMU
extern void arch_pick_mmap_layout(struct mm_struct *mm);
extern unsigned long
arch_get_unmapped_area(struct file *, unsigned long, unsigned long,
		       unsigned long, unsigned long);
extern unsigned long
arch_get_unmapped_area_topdown(struct file *filp, unsigned long addr,
			  unsigned long len, unsigned long pgoff,
			  unsigned long flags);
#else
static inline void arch_pick_mmap_layout(struct mm_struct *mm) {}
#endif

#define SUID_DUMP_DISABLE	0	/* No setuid dumping */
#define SUID_DUMP_USER		1	/* Dump as user of process */
#define SUID_DUMP_ROOT		2	/* Dump as root */

/* mm flags */

/* for SUID_DUMP_* above */
#define MMF_DUMPABLE_BITS 2
#define MMF_DUMPABLE_MASK ((1 << MMF_DUMPABLE_BITS) - 1)

extern void set_dumpable(struct mm_struct *mm, int value);
/*
 * This returns the actual value of the suid_dumpable flag. For things
 * that are using this for checking for privilege transitions, it must
 * test against SUID_DUMP_USER rather than treating it as a boolean
 * value.
 */
static inline int __get_dumpable(unsigned long mm_flags)
{
	return mm_flags & MMF_DUMPABLE_MASK;
}

static inline int get_dumpable(struct mm_struct *mm)
{
	return __get_dumpable(mm->flags);
}

/* coredump filter bits */
#define MMF_DUMP_ANON_PRIVATE	2
#define MMF_DUMP_ANON_SHARED	3
#define MMF_DUMP_MAPPED_PRIVATE	4
#define MMF_DUMP_MAPPED_SHARED	5
#define MMF_DUMP_ELF_HEADERS	6
#define MMF_DUMP_HUGETLB_PRIVATE 7
#define MMF_DUMP_HUGETLB_SHARED  8

#define MMF_DUMP_FILTER_SHIFT	MMF_DUMPABLE_BITS
#define MMF_DUMP_FILTER_BITS	7
#define MMF_DUMP_FILTER_MASK \
	(((1 << MMF_DUMP_FILTER_BITS) - 1) << MMF_DUMP_FILTER_SHIFT)
#define MMF_DUMP_FILTER_DEFAULT \
	((1 << MMF_DUMP_ANON_PRIVATE) |	(1 << MMF_DUMP_ANON_SHARED) |\
	 (1 << MMF_DUMP_HUGETLB_PRIVATE) | MMF_DUMP_MASK_DEFAULT_ELF)

#ifdef CONFIG_CORE_DUMP_DEFAULT_ELF_HEADERS
# define MMF_DUMP_MASK_DEFAULT_ELF	(1 << MMF_DUMP_ELF_HEADERS)
#else
# define MMF_DUMP_MASK_DEFAULT_ELF	0
#endif
					/* leave room for more dump flags */
#define MMF_VM_MERGEABLE	16	/* KSM may merge identical pages */
#define MMF_VM_HUGEPAGE		17	/* set when VM_HUGEPAGE is set on vma */
#define MMF_EXE_FILE_CHANGED	18	/* see prctl_set_mm_exe_file() */

#define MMF_HAS_UPROBES		19	/* has uprobes */
#define MMF_RECALC_UPROBES	20	/* MMF_HAS_UPROBES can be wrong */

#define MMF_INIT_MASK		(MMF_DUMPABLE_MASK | MMF_DUMP_FILTER_MASK)

struct sighand_struct {
	atomic_t		count;
	struct k_sigaction	action[_NSIG];
	spinlock_t		siglock;
	wait_queue_head_t	signalfd_wqh;
};

struct pacct_struct {
	int			ac_flag;
	long			ac_exitcode;
	unsigned long		ac_mem;
	cputime_t		ac_utime, ac_stime;
	unsigned long		ac_minflt, ac_majflt;
};

struct cpu_itimer {
	cputime_t expires;
	cputime_t incr;
	u32 error;
	u32 incr_error;
};

/**
 * struct prev_cputime - snaphsot of system and user cputime
 * @utime: time spent in user mode
 * @stime: time spent in system mode
 * @lock: protects the above two fields
 *
 * Stores previous user/system time values such that we can guarantee
 * monotonicity.
 */
struct prev_cputime {
#ifndef CONFIG_VIRT_CPU_ACCOUNTING_NATIVE
	cputime_t utime;
	cputime_t stime;
	raw_spinlock_t lock;
#endif
};

static inline void prev_cputime_init(struct prev_cputime *prev)
{
#ifndef CONFIG_VIRT_CPU_ACCOUNTING_NATIVE
	prev->utime = prev->stime = 0;
	raw_spin_lock_init(&prev->lock);
#endif
}

/**
 * struct task_cputime - collected CPU time counts
 * @utime:		time spent in user mode, in &cputime_t units
 * @stime:		time spent in kernel mode, in &cputime_t units
 * @sum_exec_runtime:	total time spent on the CPU, in nanoseconds
 *
 * This structure groups together three kinds of CPU time that are tracked for
 * threads and thread groups.  Most things considering CPU time want to group
 * these counts together and treat all three of them in parallel.
 */
struct task_cputime {
	cputime_t utime;
	cputime_t stime;
	unsigned long long sum_exec_runtime;
};

/* Alternate field names when used to cache expirations. */
#define virt_exp	utime
#define prof_exp	stime
#define sched_exp	sum_exec_runtime

#define INIT_CPUTIME	\
	(struct task_cputime) {					\
		.utime = 0,					\
		.stime = 0,					\
		.sum_exec_runtime = 0,				\
	}

/*
 * This is the atomic variant of task_cputime, which can be used for
 * storing and updating task_cputime statistics without locking.
 */
struct task_cputime_atomic {
	atomic64_t utime;
	atomic64_t stime;
	atomic64_t sum_exec_runtime;
};

#define INIT_CPUTIME_ATOMIC \
	(struct task_cputime_atomic) {				\
		.utime = ATOMIC64_INIT(0),			\
		.stime = ATOMIC64_INIT(0),			\
		.sum_exec_runtime = ATOMIC64_INIT(0),		\
	}

#ifdef CONFIG_PREEMPT_COUNT
#define PREEMPT_DISABLED	(1 + PREEMPT_ENABLED)
#else
#define PREEMPT_DISABLED	PREEMPT_ENABLED
#endif

/*
 * Disable preemption until the scheduler is running.
 * Reset by start_kernel()->sched_init()->init_idle().
 *
 * We include PREEMPT_ACTIVE to avoid cond_resched() from working
 * before the scheduler is active -- see should_resched().
 */
#define INIT_PREEMPT_COUNT	(PREEMPT_DISABLED + PREEMPT_ACTIVE)

/**
 * struct thread_group_cputimer - thread group interval timer counts
 * @cputime_atomic:	atomic thread group interval timers.
 * @running:		non-zero when there are timers running and
 * 			@cputime receives updates.
 *
 * This structure contains the version of task_cputime, above, that is
 * used for thread group CPU timer calculations.
 */
struct thread_group_cputimer {
	struct task_cputime_atomic cputime_atomic;
	int running;
};

#include <linux/rwsem.h>
struct autogroup;

/*
 * NOTE! "signal_struct" does not have its own
 * locking, because a shared signal_struct always
 * implies a shared sighand_struct, so locking
 * sighand_struct is always a proper superset of
 * the locking of signal_struct.
 */
struct signal_struct {
	atomic_t		sigcnt;
	atomic_t		live;
	int			nr_threads;
	struct list_head	thread_head;

	wait_queue_head_t	wait_chldexit;	/* for wait4() */

	/* current thread group signal load-balancing target: */
	struct task_struct	*curr_target;

	/* shared signal handling: */
	struct sigpending	shared_pending;

	/* thread group exit support */
	int			group_exit_code;
	/* overloaded:
	 * - notify group_exit_task when ->count is equal to notify_count
	 * - everyone except group_exit_task is stopped during signal delivery
	 *   of fatal signals, group_exit_task processes the signal.
	 */
	int			notify_count;
	struct task_struct	*group_exit_task;

	/* thread group stop support, overloads group_exit_code too */
	int			group_stop_count;
	unsigned int		flags; /* see SIGNAL_* flags below */

	/*
	 * PR_SET_CHILD_SUBREAPER marks a process, like a service
	 * manager, to re-parent orphan (double-forking) child processes
	 * to this process instead of 'init'. The service manager is
	 * able to receive SIGCHLD signals and is able to investigate
	 * the process until it calls wait(). All children of this
	 * process will inherit a flag if they should look for a
	 * child_subreaper process at exit.
	 */
	unsigned int		is_child_subreaper:1;
	unsigned int		has_child_subreaper:1;

	/* POSIX.1b Interval Timers */
	int			posix_timer_id;
	struct list_head	posix_timers;

	/* ITIMER_REAL timer for the process */
	struct hrtimer real_timer;
	struct pid *leader_pid;
	ktime_t it_real_incr;

	/*
	 * ITIMER_PROF and ITIMER_VIRTUAL timers for the process, we use
	 * CPUCLOCK_PROF and CPUCLOCK_VIRT for indexing array as these
	 * values are defined to 0 and 1 respectively
	 */
	struct cpu_itimer it[2];

	/*
	 * Thread group totals for process CPU timers.
	 * See thread_group_cputimer(), et al, for details.
	 */
	struct thread_group_cputimer cputimer;

	/* Earliest-expiration cache. */
	struct task_cputime cputime_expires;

	struct list_head cpu_timers[3];

	struct pid *tty_old_pgrp;

	/* boolean value for session group leader */
	int leader;

	struct tty_struct *tty; /* NULL if no tty */

#ifdef CONFIG_SCHED_AUTOGROUP
	struct autogroup *autogroup;
#endif
	/*
	 * Cumulative resource counters for dead threads in the group,
	 * and for reaped dead child processes forked by this group.
	 * Live threads maintain their own counters and add to these
	 * in __exit_signal, except for the group leader.
	 */
	seqlock_t stats_lock;
	cputime_t utime, stime, cutime, cstime;
	cputime_t gtime;
	cputime_t cgtime;
	struct prev_cputime prev_cputime;
	unsigned long nvcsw, nivcsw, cnvcsw, cnivcsw;
	unsigned long min_flt, maj_flt, cmin_flt, cmaj_flt;
	unsigned long inblock, oublock, cinblock, coublock;
	unsigned long maxrss, cmaxrss;
	struct task_io_accounting ioac;

	/*
	 * Cumulative ns of schedule CPU time fo dead threads in the
	 * group, not including a zombie group leader, (This only differs
	 * from jiffies_to_ns(utime + stime) if sched_clock uses something
	 * other than jiffies.)
	 */
	unsigned long long sum_sched_runtime;

	/*
	 * We don't bother to synchronize most readers of this at all,
	 * because there is no reader checking a limit that actually needs
	 * to get both rlim_cur and rlim_max atomically, and either one
	 * alone is a single word that can safely be read normally.
	 * getrlimit/setrlimit use task_lock(current->group_leader) to
	 * protect this instead of the siglock, because they really
	 * have no need to disable irqs.
	 */
	struct rlimit rlim[RLIM_NLIMITS];

#ifdef CONFIG_BSD_PROCESS_ACCT
	struct pacct_struct pacct;	/* per-process accounting information */
#endif
#ifdef CONFIG_TASKSTATS
	struct taskstats *stats;
#endif
#ifdef CONFIG_AUDIT
	unsigned audit_tty;
	unsigned audit_tty_log_passwd;
	struct tty_audit_buf *tty_audit_buf;
#endif

	oom_flags_t oom_flags;
	short oom_score_adj;		/* OOM kill score adjustment */
	short oom_score_adj_min;	/* OOM kill score adjustment min value.
					 * Only settable by CAP_SYS_RESOURCE. */

	struct mutex cred_guard_mutex;	/* guard against foreign influences on
					 * credential calculations
					 * (notably. ptrace) */
};

/*
 * Bits in flags field of signal_struct.
 */
#define SIGNAL_STOP_STOPPED	0x00000001 /* job control stop in effect */
#define SIGNAL_STOP_CONTINUED	0x00000002 /* SIGCONT since WCONTINUED reap */
#define SIGNAL_GROUP_EXIT	0x00000004 /* group exit in progress */
#define SIGNAL_GROUP_COREDUMP	0x00000008 /* coredump in progress */
/*
 * Pending notifications to parent.
 */
#define SIGNAL_CLD_STOPPED	0x00000010
#define SIGNAL_CLD_CONTINUED	0x00000020
#define SIGNAL_CLD_MASK		(SIGNAL_CLD_STOPPED|SIGNAL_CLD_CONTINUED)

#define SIGNAL_UNKILLABLE	0x00000040 /* for init: ignore fatal signals */

/* If true, all threads except ->group_exit_task have pending SIGKILL */
static inline int signal_group_exit(const struct signal_struct *sig)
{
	return	(sig->flags & SIGNAL_GROUP_EXIT) ||
		(sig->group_exit_task != NULL);
}

/*
 * Some day this will be a full-fledged user tracking system..
 */
struct user_struct {
	atomic_t __count;	/* reference count */
	atomic_t processes;	/* How many processes does this user have? */
	atomic_t sigpending;	/* How many pending signals does this user have? */
#ifdef CONFIG_INOTIFY_USER
	atomic_t inotify_watches; /* How many inotify watches does this user have? */
	atomic_t inotify_devs;	/* How many inotify devs does this user have opened? */
#endif
#ifdef CONFIG_FANOTIFY
	atomic_t fanotify_listeners;
#endif
#ifdef CONFIG_EPOLL
	atomic_long_t epoll_watches; /* The number of file descriptors currently watched */
#endif
#ifdef CONFIG_POSIX_MQUEUE
	/* protected by mq_lock	*/
	unsigned long mq_bytes;	/* How many bytes can be allocated to mqueue? */
#endif
	unsigned long locked_shm; /* How many pages of mlocked shm ? */

#ifdef CONFIG_KEYS
	struct key *uid_keyring;	/* UID specific keyring */
	struct key *session_keyring;	/* UID's default session keyring */
#endif

	/* Hash table maintenance information */
	struct hlist_node uidhash_node;
	kuid_t uid;

#ifdef CONFIG_PERF_EVENTS
	atomic_long_t locked_vm;
#endif
};

extern int uids_sysfs_init(void);

extern struct user_struct *find_user(kuid_t);

extern struct user_struct root_user;
#define INIT_USER (&root_user)


struct backing_dev_info;
struct reclaim_state;

#ifdef CONFIG_SCHED_INFO
struct sched_info {
	/* cumulative counters */
	unsigned long pcount;	      /* # of times run on this cpu */
	unsigned long long run_delay; /* time spent waiting on a runqueue */

	/* timestamps */
	unsigned long long last_arrival,/* when we last ran on a cpu */
			   last_queued;	/* when we were last queued to run */
};
#endif /* CONFIG_SCHED_INFO */

#ifdef CONFIG_TASK_DELAY_ACCT
struct task_delay_info {
	spinlock_t	lock;
	unsigned int	flags;	/* Private per-task flags */

	/* For each stat XXX, add following, aligned appropriately
	 *
	 * struct timespec XXX_start, XXX_end;
	 * u64 XXX_delay;
	 * u32 XXX_count;
	 *
	 * Atomicity of updates to XXX_delay, XXX_count protected by
	 * single lock above (split into XXX_lock if contention is an issue).
	 */

	/*
	 * XXX_count is incremented on every XXX operation, the delay
	 * associated with the operation is added to XXX_delay.
	 * XXX_delay contains the accumulated delay time in nanoseconds.
	 */
	u64 blkio_start;	/* Shared by blkio, swapin */
	u64 blkio_delay;	/* wait for sync block io completion */
	u64 swapin_delay;	/* wait for swapin block io completion */
	u32 blkio_count;	/* total count of the number of sync block */
				/* io operations performed */
	u32 swapin_count;	/* total count of the number of swapin block */
				/* io operations performed */

	u64 freepages_start;
	u64 freepages_delay;	/* wait for memory reclaim */
	u32 freepages_count;	/* total count of memory reclaim */
};
#endif	/* CONFIG_TASK_DELAY_ACCT */

static inline int sched_info_on(void)
{
#ifdef CONFIG_SCHEDSTATS
	return 1;
#elif defined(CONFIG_TASK_DELAY_ACCT)
	extern int delayacct_on;
	return delayacct_on;
#else
	return 0;
#endif
}

enum cpu_idle_type {
	CPU_IDLE,
	CPU_NOT_IDLE,
	CPU_NEWLY_IDLE,
	CPU_MAX_IDLE_TYPES
};

/*
 * Increase resolution of cpu_capacity calculations
 */
#define SCHED_CAPACITY_SHIFT	10
#define SCHED_CAPACITY_SCALE	(1L << SCHED_CAPACITY_SHIFT)

/*
 * Wake-queues are lists of tasks with a pending wakeup, whose
 * callers have already marked the task as woken internally,
 * and can thus carry on. A common use case is being able to
 * do the wakeups once the corresponding user lock as been
 * released.
 *
 * We hold reference to each task in the list across the wakeup,
 * thus guaranteeing that the memory is still valid by the time
 * the actual wakeups are performed in wake_up_q().
 *
 * One per task suffices, because there's never a need for a task to be
 * in two wake queues simultaneously; it is forbidden to abandon a task
 * in a wake queue (a call to wake_up_q() _must_ follow), so if a task is
 * already in a wake queue, the wakeup will happen soon and the second
 * waker can just skip it.
 *
 * The WAKE_Q macro declares and initializes the list head.
 * wake_up_q() does NOT reinitialize the list; it's expected to be
 * called near the end of a function, where the fact that the queue is
 * not used again will be easy to see by inspection.
 *
 * Note that this can cause spurious wakeups. schedule() callers
 * must ensure the call is done inside a loop, confirming that the
 * wakeup condition has in fact occurred.
 */
struct wake_q_node {
	struct wake_q_node *next;
};

struct wake_q_head {
	struct wake_q_node *first;
	struct wake_q_node **lastp;
};

#define WAKE_Q_TAIL ((struct wake_q_node *) 0x01)

#define WAKE_Q(name)					\
	struct wake_q_head name = { WAKE_Q_TAIL, &name.first }

extern void wake_q_add(struct wake_q_head *head,
		       struct task_struct *task);
extern void wake_up_q(struct wake_q_head *head);

/*
 * sched-domains (multiprocessor balancing) declarations:
 */
#ifdef CONFIG_SMP
#define SD_LOAD_BALANCE		0x0001	/* Do load balancing on this domain. */
#define SD_BALANCE_NEWIDLE	0x0002	/* Balance when about to become idle */
#define SD_BALANCE_EXEC		0x0004	/* Balance on exec */
#define SD_BALANCE_FORK		0x0008	/* Balance on fork, clone */
#define SD_BALANCE_WAKE		0x0010  /* Balance on wakeup */
#define SD_WAKE_AFFINE		0x0020	/* Wake task to waking CPU */
#define SD_SHARE_CPUCAPACITY	0x0080	/* Domain members share cpu power */
#define SD_SHARE_POWERDOMAIN	0x0100	/* Domain members share power domain */
#define SD_SHARE_PKG_RESOURCES	0x0200	/* Domain members share cpu pkg resources */
#define SD_SERIALIZE		0x0400	/* Only a single load balancing instance */
#define SD_ASYM_PACKING		0x0800  /* Place busy groups earlier in the domain */
#define SD_PREFER_SIBLING	0x1000	/* Prefer to place tasks in a sibling domain */
#define SD_OVERLAP		0x2000	/* sched_domains of this level overlap */
#define SD_NUMA			0x4000	/* cross-node balancing */

#ifdef CONFIG_SCHED_SMT
static inline int cpu_smt_flags(void)
{
	return SD_SHARE_CPUCAPACITY | SD_SHARE_PKG_RESOURCES;
}
#endif

#ifdef CONFIG_SCHED_MC
static inline int cpu_core_flags(void)
{
	return SD_SHARE_PKG_RESOURCES;
}
#endif

#ifdef CONFIG_NUMA
static inline int cpu_numa_flags(void)
{
	return SD_NUMA;
}
#endif

struct sched_domain_attr {
	int relax_domain_level;
};

#define SD_ATTR_INIT	(struct sched_domain_attr) {	\
	.relax_domain_level = -1,			\
}

extern int sched_domain_level_max;

struct sched_group;

struct sched_domain {
	/* These fields must be setup */
	struct sched_domain *parent;	/* top domain must be null terminated */
	struct sched_domain *child;	/* bottom domain must be null terminated */
	struct sched_group *groups;	/* the balancing groups of the domain */
	unsigned long min_interval;	/* Minimum balance interval ms */
	unsigned long max_interval;	/* Maximum balance interval ms */
	unsigned int busy_factor;	/* less balancing by factor if busy */
	unsigned int imbalance_pct;	/* No balance until over watermark */
	unsigned int cache_nice_tries;	/* Leave cache hot tasks for # tries */
	unsigned int busy_idx;
	unsigned int idle_idx;
	unsigned int newidle_idx;
	unsigned int wake_idx;
	unsigned int forkexec_idx;
	unsigned int smt_gain;

	int nohz_idle;			/* NOHZ IDLE status */
	int flags;			/* See SD_* */
	int level;

	/* Runtime fields. */
	unsigned long last_balance;	/* init to jiffies. units in jiffies */
	unsigned int balance_interval;	/* initialise to 1. units in ms. */
	unsigned int nr_balance_failed; /* initialise to 0 */

	/* idle_balance() stats */
	u64 max_newidle_lb_cost;
	unsigned long next_decay_max_lb_cost;

#ifdef CONFIG_SCHEDSTATS
	/* load_balance() stats */
	unsigned int lb_count[CPU_MAX_IDLE_TYPES];
	unsigned int lb_failed[CPU_MAX_IDLE_TYPES];
	unsigned int lb_balanced[CPU_MAX_IDLE_TYPES];
	unsigned int lb_imbalance[CPU_MAX_IDLE_TYPES];
	unsigned int lb_gained[CPU_MAX_IDLE_TYPES];
	unsigned int lb_hot_gained[CPU_MAX_IDLE_TYPES];
	unsigned int lb_nobusyg[CPU_MAX_IDLE_TYPES];
	unsigned int lb_nobusyq[CPU_MAX_IDLE_TYPES];

	/* Active load balancing */
	unsigned int alb_count;
	unsigned int alb_failed;
	unsigned int alb_pushed;

	/* SD_BALANCE_EXEC stats */
	unsigned int sbe_count;
	unsigned int sbe_balanced;
	unsigned int sbe_pushed;

	/* SD_BALANCE_FORK stats */
	unsigned int sbf_count;
	unsigned int sbf_balanced;
	unsigned int sbf_pushed;

	/* try_to_wake_up() stats */
	unsigned int ttwu_wake_remote;
	unsigned int ttwu_move_affine;
	unsigned int ttwu_move_balance;
#endif
#ifdef CONFIG_SCHED_DEBUG
	char *name;
#endif
	union {
		void *private;		/* used during construction */
		struct rcu_head rcu;	/* used during destruction */
	};

	unsigned int span_weight;
	/*
	 * Span of all CPUs in this domain.
	 *
	 * NOTE: this field is variable length. (Allocated dynamically
	 * by attaching extra space to the end of the structure,
	 * depending on how many CPUs the kernel has booted up with)
	 */
	unsigned long span[0];
};

static inline struct cpumask *sched_domain_span(struct sched_domain *sd)
{
	return to_cpumask(sd->span);
}

extern void partition_sched_domains(int ndoms_new, cpumask_var_t doms_new[],
				    struct sched_domain_attr *dattr_new);

/* Allocate an array of sched domains, for partition_sched_domains(). */
cpumask_var_t *alloc_sched_domains(unsigned int ndoms);
void free_sched_domains(cpumask_var_t doms[], unsigned int ndoms);

bool cpus_share_cache(int this_cpu, int that_cpu);

typedef const struct cpumask *(*sched_domain_mask_f)(int cpu);
typedef int (*sched_domain_flags_f)(void);

#define SDTL_OVERLAP	0x01

struct sd_data {
	struct sched_domain **__percpu sd;
	struct sched_group **__percpu sg;
	struct sched_group_capacity **__percpu sgc;
};

struct sched_domain_topology_level {
	sched_domain_mask_f mask;
	sched_domain_flags_f sd_flags;
	int		    flags;
	int		    numa_level;
	struct sd_data      data;
#ifdef CONFIG_SCHED_DEBUG
	char                *name;
#endif
};

extern struct sched_domain_topology_level *sched_domain_topology;

extern void set_sched_topology(struct sched_domain_topology_level *tl);
extern void wake_up_if_idle(int cpu);

#ifdef CONFIG_SCHED_DEBUG
# define SD_INIT_NAME(type)		.name = #type
#else
# define SD_INIT_NAME(type)
#endif

#else /* CONFIG_SMP */

struct sched_domain_attr;

static inline void
partition_sched_domains(int ndoms_new, cpumask_var_t doms_new[],
			struct sched_domain_attr *dattr_new)
{
}

static inline bool cpus_share_cache(int this_cpu, int that_cpu)
{
	return true;
}

#endif	/* !CONFIG_SMP */


struct io_context;			/* See blkdev.h */


#ifdef ARCH_HAS_PREFETCH_SWITCH_STACK
extern void prefetch_stack(struct task_struct *t);
#else
static inline void prefetch_stack(struct task_struct *t) { }
#endif

struct audit_context;		/* See audit.c */
struct mempolicy;
struct pipe_inode_info;
struct uts_namespace;

struct load_weight {
	unsigned long weight;
	u32 inv_weight;
};

/*
 * The load_avg/util_avg accumulates an infinite geometric series.
<<<<<<< HEAD
 * 1) load_avg factors the amount of time that a sched_entity is
 * runnable on a rq into its weight. For cfs_rq, it is the aggregated
 * such weights of all runnable and blocked sched_entities.
 * 2) util_avg factors frequency scaling into the amount of time
=======
 * 1) load_avg factors frequency scaling into the amount of time that a
 * sched_entity is runnable on a rq into its weight. For cfs_rq, it is the
 * aggregated such weights of all runnable and blocked sched_entities.
 * 2) util_avg factors frequency and cpu scaling into the amount of time
>>>>>>> 0b2dd639
 * that a sched_entity is running on a CPU, in the range [0..SCHED_LOAD_SCALE].
 * For cfs_rq, it is the aggregated such times of all runnable and
 * blocked sched_entities.
 * The 64 bit load_sum can:
 * 1) for cfs_rq, afford 4353082796 (=2^64/47742/88761) entities with
 * the highest weight (=88761) always runnable, we should not overflow
 * 2) for entity, support any load.weight always runnable
 */
struct sched_avg {
	u64 last_update_time, load_sum;
	u32 util_sum, period_contrib;
	unsigned long load_avg, util_avg;
};

#ifdef CONFIG_SCHEDSTATS
struct sched_statistics {
	u64			wait_start;
	u64			wait_max;
	u64			wait_count;
	u64			wait_sum;
	u64			iowait_count;
	u64			iowait_sum;

	u64			sleep_start;
	u64			sleep_max;
	s64			sum_sleep_runtime;

	u64			block_start;
	u64			block_max;
	u64			exec_max;
	u64			slice_max;

	u64			nr_migrations_cold;
	u64			nr_failed_migrations_affine;
	u64			nr_failed_migrations_running;
	u64			nr_failed_migrations_hot;
	u64			nr_forced_migrations;

	u64			nr_wakeups;
	u64			nr_wakeups_sync;
	u64			nr_wakeups_migrate;
	u64			nr_wakeups_local;
	u64			nr_wakeups_remote;
	u64			nr_wakeups_affine;
	u64			nr_wakeups_affine_attempts;
	u64			nr_wakeups_passive;
	u64			nr_wakeups_idle;
};
#endif

struct sched_entity {
	struct load_weight	load;		/* for load-balancing */
	struct rb_node		run_node;
	struct list_head	group_node;
	unsigned int		on_rq;

	u64			exec_start;
	u64			sum_exec_runtime;
	u64			vruntime;
	u64			prev_sum_exec_runtime;

	u64			nr_migrations;

#ifdef CONFIG_SCHEDSTATS
	struct sched_statistics statistics;
#endif

#ifdef CONFIG_FAIR_GROUP_SCHED
	int			depth;
	struct sched_entity	*parent;
	/* rq on which this entity is (to be) queued: */
	struct cfs_rq		*cfs_rq;
	/* rq "owned" by this entity/group: */
	struct cfs_rq		*my_q;
#endif

#ifdef CONFIG_SMP
	/* Per entity load average tracking */
	struct sched_avg	avg;
#endif
};

struct sched_rt_entity {
	struct list_head run_list;
	unsigned long timeout;
	unsigned long watchdog_stamp;
	unsigned int time_slice;

	struct sched_rt_entity *back;
#ifdef CONFIG_RT_GROUP_SCHED
	struct sched_rt_entity	*parent;
	/* rq on which this entity is (to be) queued: */
	struct rt_rq		*rt_rq;
	/* rq "owned" by this entity/group: */
	struct rt_rq		*my_q;
#endif
};

struct sched_dl_entity {
	struct rb_node	rb_node;

	/*
	 * Original scheduling parameters. Copied here from sched_attr
	 * during sched_setattr(), they will remain the same until
	 * the next sched_setattr().
	 */
	u64 dl_runtime;		/* maximum runtime for each instance	*/
	u64 dl_deadline;	/* relative deadline of each instance	*/
	u64 dl_period;		/* separation of two instances (period) */
	u64 dl_bw;		/* dl_runtime / dl_deadline		*/

	/*
	 * Actual scheduling parameters. Initialized with the values above,
	 * they are continously updated during task execution. Note that
	 * the remaining runtime could be < 0 in case we are in overrun.
	 */
	s64 runtime;		/* remaining runtime for this instance	*/
	u64 deadline;		/* absolute deadline for this instance	*/
	unsigned int flags;	/* specifying the scheduler behaviour	*/

	/*
	 * Some bool flags:
	 *
	 * @dl_throttled tells if we exhausted the runtime. If so, the
	 * task has to wait for a replenishment to be performed at the
	 * next firing of dl_timer.
	 *
	 * @dl_new tells if a new instance arrived. If so we must
	 * start executing it with full runtime and reset its absolute
	 * deadline;
	 *
	 * @dl_boosted tells if we are boosted due to DI. If so we are
	 * outside bandwidth enforcement mechanism (but only until we
	 * exit the critical section);
	 *
	 * @dl_yielded tells if task gave up the cpu before consuming
	 * all its available runtime during the last job.
	 */
	int dl_throttled, dl_new, dl_boosted, dl_yielded;

	/*
	 * Bandwidth enforcement timer. Each -deadline task has its
	 * own bandwidth to be enforced, thus we need one timer per task.
	 */
	struct hrtimer dl_timer;
};

union rcu_special {
	struct {
		bool blocked;
		bool need_qs;
	} b;
	short s;
};
struct rcu_node;

enum perf_event_task_context {
	perf_invalid_context = -1,
	perf_hw_context = 0,
	perf_sw_context,
	perf_nr_task_contexts,
};

/* Track pages that require TLB flushes */
struct tlbflush_unmap_batch {
	/*
	 * Each bit set is a CPU that potentially has a TLB entry for one of
	 * the PFNs being flushed. See set_tlb_ubc_flush_pending().
	 */
	struct cpumask cpumask;

	/* True if any bit in cpumask is set */
	bool flush_required;

	/*
	 * If true then the PTE was dirty when unmapped. The entry must be
	 * flushed before IO is initiated or a stale TLB entry potentially
	 * allows an update without redirtying the page.
	 */
	bool writable;
};

struct task_struct {
	volatile long state;	/* -1 unrunnable, 0 runnable, >0 stopped */
	void *stack;
	atomic_t usage;
	unsigned int flags;	/* per process flags, defined below */
	unsigned int ptrace;

#ifdef CONFIG_SMP
	struct llist_node wake_entry;
	int on_cpu;
	unsigned int wakee_flips;
	unsigned long wakee_flip_decay_ts;
	struct task_struct *last_wakee;

	int wake_cpu;
#endif
	int on_rq;

	int prio, static_prio, normal_prio;
	unsigned int rt_priority;
	const struct sched_class *sched_class;
	struct sched_entity se;
	struct sched_rt_entity rt;
#ifdef CONFIG_CGROUP_SCHED
	struct task_group *sched_task_group;
#endif
	struct sched_dl_entity dl;

#ifdef CONFIG_PREEMPT_NOTIFIERS
	/* list of struct preempt_notifier: */
	struct hlist_head preempt_notifiers;
#endif

#ifdef CONFIG_BLK_DEV_IO_TRACE
	unsigned int btrace_seq;
#endif

	unsigned int policy;
	int nr_cpus_allowed;
	cpumask_t cpus_allowed;

#ifdef CONFIG_PREEMPT_RCU
	int rcu_read_lock_nesting;
	union rcu_special rcu_read_unlock_special;
	struct list_head rcu_node_entry;
	struct rcu_node *rcu_blocked_node;
#endif /* #ifdef CONFIG_PREEMPT_RCU */
#ifdef CONFIG_TASKS_RCU
	unsigned long rcu_tasks_nvcsw;
	bool rcu_tasks_holdout;
	struct list_head rcu_tasks_holdout_list;
	int rcu_tasks_idle_cpu;
#endif /* #ifdef CONFIG_TASKS_RCU */

#ifdef CONFIG_SCHED_INFO
	struct sched_info sched_info;
#endif

	struct list_head tasks;
#ifdef CONFIG_SMP
	struct plist_node pushable_tasks;
	struct rb_node pushable_dl_tasks;
#endif

	struct mm_struct *mm, *active_mm;
	/* per-thread vma caching */
	u32 vmacache_seqnum;
	struct vm_area_struct *vmacache[VMACACHE_SIZE];
#if defined(SPLIT_RSS_COUNTING)
	struct task_rss_stat	rss_stat;
#endif
/* task state */
	int exit_state;
	int exit_code, exit_signal;
	int pdeath_signal;  /*  The signal sent when the parent dies  */
	unsigned long jobctl;	/* JOBCTL_*, siglock protected */

	/* Used for emulating ABI behavior of previous Linux versions */
	unsigned int personality;

	unsigned in_execve:1;	/* Tell the LSMs that the process is doing an
				 * execve */
	unsigned in_iowait:1;

	/* Revert to default priority/policy when forking */
	unsigned sched_reset_on_fork:1;
	unsigned sched_contributes_to_load:1;
	unsigned sched_migrated:1;

#ifdef CONFIG_MEMCG_KMEM
	unsigned memcg_kmem_skip_account:1;
#endif
#ifdef CONFIG_COMPAT_BRK
	unsigned brk_randomized:1;
#endif

	unsigned long atomic_flags; /* Flags needing atomic access. */

	struct restart_block restart_block;

	pid_t pid;
	pid_t tgid;

#ifdef CONFIG_CC_STACKPROTECTOR
	/* Canary value for the -fstack-protector gcc feature */
	unsigned long stack_canary;
#endif
	/*
	 * pointers to (original) parent process, youngest child, younger sibling,
	 * older sibling, respectively.  (p->father can be replaced with
	 * p->real_parent->pid)
	 */
	struct task_struct __rcu *real_parent; /* real parent process */
	struct task_struct __rcu *parent; /* recipient of SIGCHLD, wait4() reports */
	/*
	 * children/sibling forms the list of my natural children
	 */
	struct list_head children;	/* list of my children */
	struct list_head sibling;	/* linkage in my parent's children list */
	struct task_struct *group_leader;	/* threadgroup leader */

	/*
	 * ptraced is the list of tasks this task is using ptrace on.
	 * This includes both natural children and PTRACE_ATTACH targets.
	 * p->ptrace_entry is p's link on the p->parent->ptraced list.
	 */
	struct list_head ptraced;
	struct list_head ptrace_entry;

	/* PID/PID hash table linkage. */
	struct pid_link pids[PIDTYPE_MAX];
	struct list_head thread_group;
	struct list_head thread_node;

	struct completion *vfork_done;		/* for vfork() */
	int __user *set_child_tid;		/* CLONE_CHILD_SETTID */
	int __user *clear_child_tid;		/* CLONE_CHILD_CLEARTID */

	cputime_t utime, stime, utimescaled, stimescaled;
	cputime_t gtime;
	struct prev_cputime prev_cputime;
#ifdef CONFIG_VIRT_CPU_ACCOUNTING_GEN
	seqlock_t vtime_seqlock;
	unsigned long long vtime_snap;
	enum {
		VTIME_SLEEPING = 0,
		VTIME_USER,
		VTIME_SYS,
	} vtime_snap_whence;
#endif
	unsigned long nvcsw, nivcsw; /* context switch counts */
	u64 start_time;		/* monotonic time in nsec */
	u64 real_start_time;	/* boot based time in nsec */
/* mm fault and swap info: this can arguably be seen as either mm-specific or thread-specific */
	unsigned long min_flt, maj_flt;

	struct task_cputime cputime_expires;
	struct list_head cpu_timers[3];

/* process credentials */
	const struct cred __rcu *real_cred; /* objective and real subjective task
					 * credentials (COW) */
	const struct cred __rcu *cred;	/* effective (overridable) subjective task
					 * credentials (COW) */
	char comm[TASK_COMM_LEN]; /* executable name excluding path
				     - access with [gs]et_task_comm (which lock
				       it with task_lock())
				     - initialized normally by setup_new_exec */
/* file system info */
	struct nameidata *nameidata;
#ifdef CONFIG_SYSVIPC
/* ipc stuff */
	struct sysv_sem sysvsem;
	struct sysv_shm sysvshm;
#endif
#ifdef CONFIG_DETECT_HUNG_TASK
/* hung task detection */
	unsigned long last_switch_count;
#endif
/* filesystem information */
	struct fs_struct *fs;
/* open file information */
	struct files_struct *files;
/* namespaces */
	struct nsproxy *nsproxy;
/* signal handlers */
	struct signal_struct *signal;
	struct sighand_struct *sighand;

	sigset_t blocked, real_blocked;
	sigset_t saved_sigmask;	/* restored if set_restore_sigmask() was used */
	struct sigpending pending;

	unsigned long sas_ss_sp;
	size_t sas_ss_size;
	int (*notifier)(void *priv);
	void *notifier_data;
	sigset_t *notifier_mask;
	struct callback_head *task_works;

	struct audit_context *audit_context;
#ifdef CONFIG_AUDITSYSCALL
	kuid_t loginuid;
	unsigned int sessionid;
#endif
	struct seccomp seccomp;

/* Thread group tracking */
   	u32 parent_exec_id;
   	u32 self_exec_id;
/* Protection of (de-)allocation: mm, files, fs, tty, keyrings, mems_allowed,
 * mempolicy */
	spinlock_t alloc_lock;

	/* Protection of the PI data structures: */
	raw_spinlock_t pi_lock;

	struct wake_q_node wake_q;

#ifdef CONFIG_RT_MUTEXES
	/* PI waiters blocked on a rt_mutex held by this task */
	struct rb_root pi_waiters;
	struct rb_node *pi_waiters_leftmost;
	/* Deadlock detection and priority inheritance handling */
	struct rt_mutex_waiter *pi_blocked_on;
#endif

#ifdef CONFIG_DEBUG_MUTEXES
	/* mutex deadlock detection */
	struct mutex_waiter *blocked_on;
#endif
#ifdef CONFIG_TRACE_IRQFLAGS
	unsigned int irq_events;
	unsigned long hardirq_enable_ip;
	unsigned long hardirq_disable_ip;
	unsigned int hardirq_enable_event;
	unsigned int hardirq_disable_event;
	int hardirqs_enabled;
	int hardirq_context;
	unsigned long softirq_disable_ip;
	unsigned long softirq_enable_ip;
	unsigned int softirq_disable_event;
	unsigned int softirq_enable_event;
	int softirqs_enabled;
	int softirq_context;
#endif
#ifdef CONFIG_LOCKDEP
# define MAX_LOCK_DEPTH 48UL
	u64 curr_chain_key;
	int lockdep_depth;
	unsigned int lockdep_recursion;
	struct held_lock held_locks[MAX_LOCK_DEPTH];
	gfp_t lockdep_reclaim_gfp;
#endif

/* journalling filesystem info */
	void *journal_info;

/* stacked block device info */
	struct bio_list *bio_list;

#ifdef CONFIG_BLOCK
/* stack plugging */
	struct blk_plug *plug;
#endif

/* VM state */
	struct reclaim_state *reclaim_state;

	struct backing_dev_info *backing_dev_info;

	struct io_context *io_context;

	unsigned long ptrace_message;
	siginfo_t *last_siginfo; /* For ptrace use.  */
	struct task_io_accounting ioac;
#if defined(CONFIG_TASK_XACCT)
	u64 acct_rss_mem1;	/* accumulated rss usage */
	u64 acct_vm_mem1;	/* accumulated virtual memory usage */
	cputime_t acct_timexpd;	/* stime + utime since last update */
#endif
#ifdef CONFIG_CPUSETS
	nodemask_t mems_allowed;	/* Protected by alloc_lock */
	seqcount_t mems_allowed_seq;	/* Seqence no to catch updates */
	int cpuset_mem_spread_rotor;
	int cpuset_slab_spread_rotor;
#endif
#ifdef CONFIG_CGROUPS
	/* Control Group info protected by css_set_lock */
	struct css_set __rcu *cgroups;
	/* cg_list protected by css_set_lock and tsk->alloc_lock */
	struct list_head cg_list;
#endif
#ifdef CONFIG_FUTEX
	struct robust_list_head __user *robust_list;
#ifdef CONFIG_COMPAT
	struct compat_robust_list_head __user *compat_robust_list;
#endif
	struct list_head pi_state_list;
	struct futex_pi_state *pi_state_cache;
#endif
#ifdef CONFIG_PERF_EVENTS
	struct perf_event_context *perf_event_ctxp[perf_nr_task_contexts];
	struct mutex perf_event_mutex;
	struct list_head perf_event_list;
#endif
#ifdef CONFIG_DEBUG_PREEMPT
	unsigned long preempt_disable_ip;
#endif
#ifdef CONFIG_NUMA
	struct mempolicy *mempolicy;	/* Protected by alloc_lock */
	short il_next;
	short pref_node_fork;
#endif
#ifdef CONFIG_NUMA_BALANCING
	int numa_scan_seq;
	unsigned int numa_scan_period;
	unsigned int numa_scan_period_max;
	int numa_preferred_nid;
	unsigned long numa_migrate_retry;
	u64 node_stamp;			/* migration stamp  */
	u64 last_task_numa_placement;
	u64 last_sum_exec_runtime;
	struct callback_head numa_work;

	struct list_head numa_entry;
	struct numa_group *numa_group;

	/*
	 * numa_faults is an array split into four regions:
	 * faults_memory, faults_cpu, faults_memory_buffer, faults_cpu_buffer
	 * in this precise order.
	 *
	 * faults_memory: Exponential decaying average of faults on a per-node
	 * basis. Scheduling placement decisions are made based on these
	 * counts. The values remain static for the duration of a PTE scan.
	 * faults_cpu: Track the nodes the process was running on when a NUMA
	 * hinting fault was incurred.
	 * faults_memory_buffer and faults_cpu_buffer: Record faults per node
	 * during the current scan window. When the scan completes, the counts
	 * in faults_memory and faults_cpu decay and these values are copied.
	 */
	unsigned long *numa_faults;
	unsigned long total_numa_faults;

	/*
	 * numa_faults_locality tracks if faults recorded during the last
	 * scan window were remote/local or failed to migrate. The task scan
	 * period is adapted based on the locality of the faults with different
	 * weights depending on whether they were shared or private faults
	 */
	unsigned long numa_faults_locality[3];

	unsigned long numa_pages_migrated;
#endif /* CONFIG_NUMA_BALANCING */

#ifdef CONFIG_ARCH_WANT_BATCHED_UNMAP_TLB_FLUSH
	struct tlbflush_unmap_batch tlb_ubc;
#endif

	struct rcu_head rcu;

	/*
	 * cache last used pipe for splice
	 */
	struct pipe_inode_info *splice_pipe;

	struct page_frag task_frag;

#ifdef	CONFIG_TASK_DELAY_ACCT
	struct task_delay_info *delays;
#endif
#ifdef CONFIG_FAULT_INJECTION
	int make_it_fail;
#endif
	/*
	 * when (nr_dirtied >= nr_dirtied_pause), it's time to call
	 * balance_dirty_pages() for some dirty throttling pause
	 */
	int nr_dirtied;
	int nr_dirtied_pause;
	unsigned long dirty_paused_when; /* start of a write-and-pause period */

#ifdef CONFIG_LATENCYTOP
	int latency_record_count;
	struct latency_record latency_record[LT_SAVECOUNT];
#endif
	/*
	 * time slack values; these are used to round up poll() and
	 * select() etc timeout values. These are in nanoseconds.
	 */
	unsigned long timer_slack_ns;
	unsigned long default_timer_slack_ns;

#ifdef CONFIG_KASAN
	unsigned int kasan_depth;
#endif
#ifdef CONFIG_FUNCTION_GRAPH_TRACER
	/* Index of current stored address in ret_stack */
	int curr_ret_stack;
	/* Stack of return addresses for return function tracing */
	struct ftrace_ret_stack	*ret_stack;
	/* time stamp for last schedule */
	unsigned long long ftrace_timestamp;
	/*
	 * Number of functions that haven't been traced
	 * because of depth overrun.
	 */
	atomic_t trace_overrun;
	/* Pause for the tracing */
	atomic_t tracing_graph_pause;
#endif
#ifdef CONFIG_TRACING
	/* state flags for use by tracers */
	unsigned long trace;
	/* bitmask and counter of trace recursion */
	unsigned long trace_recursion;
#endif /* CONFIG_TRACING */
#ifdef CONFIG_MEMCG
	struct memcg_oom_info {
		struct mem_cgroup *memcg;
		gfp_t gfp_mask;
		int order;
		unsigned int may_oom:1;
	} memcg_oom;
#endif
#ifdef CONFIG_UPROBES
	struct uprobe_task *utask;
#endif
#if defined(CONFIG_BCACHE) || defined(CONFIG_BCACHE_MODULE)
	unsigned int	sequential_io;
	unsigned int	sequential_io_avg;
#endif
#ifdef CONFIG_DEBUG_ATOMIC_SLEEP
	unsigned long	task_state_change;
#endif
	int pagefault_disabled;
/* CPU-specific state of this task */
	struct thread_struct thread;
/*
 * WARNING: on x86, 'thread_struct' contains a variable-sized
 * structure.  It *MUST* be at the end of 'task_struct'.
 *
 * Do not put anything below here!
 */
};

#ifdef CONFIG_ARCH_WANTS_DYNAMIC_TASK_STRUCT
extern int arch_task_struct_size __read_mostly;
#else
# define arch_task_struct_size (sizeof(struct task_struct))
#endif

/* Future-safe accessor for struct task_struct's cpus_allowed. */
#define tsk_cpus_allowed(tsk) (&(tsk)->cpus_allowed)

#define TNF_MIGRATED	0x01
#define TNF_NO_GROUP	0x02
#define TNF_SHARED	0x04
#define TNF_FAULT_LOCAL	0x08
#define TNF_MIGRATE_FAIL 0x10

#ifdef CONFIG_NUMA_BALANCING
extern void task_numa_fault(int last_node, int node, int pages, int flags);
extern pid_t task_numa_group_id(struct task_struct *p);
extern void set_numabalancing_state(bool enabled);
extern void task_numa_free(struct task_struct *p);
extern bool should_numa_migrate_memory(struct task_struct *p, struct page *page,
					int src_nid, int dst_cpu);
#else
static inline void task_numa_fault(int last_node, int node, int pages,
				   int flags)
{
}
static inline pid_t task_numa_group_id(struct task_struct *p)
{
	return 0;
}
static inline void set_numabalancing_state(bool enabled)
{
}
static inline void task_numa_free(struct task_struct *p)
{
}
static inline bool should_numa_migrate_memory(struct task_struct *p,
				struct page *page, int src_nid, int dst_cpu)
{
	return true;
}
#endif

static inline struct pid *task_pid(struct task_struct *task)
{
	return task->pids[PIDTYPE_PID].pid;
}

static inline struct pid *task_tgid(struct task_struct *task)
{
	return task->group_leader->pids[PIDTYPE_PID].pid;
}

/*
 * Without tasklist or rcu lock it is not safe to dereference
 * the result of task_pgrp/task_session even if task == current,
 * we can race with another thread doing sys_setsid/sys_setpgid.
 */
static inline struct pid *task_pgrp(struct task_struct *task)
{
	return task->group_leader->pids[PIDTYPE_PGID].pid;
}

static inline struct pid *task_session(struct task_struct *task)
{
	return task->group_leader->pids[PIDTYPE_SID].pid;
}

struct pid_namespace;

/*
 * the helpers to get the task's different pids as they are seen
 * from various namespaces
 *
 * task_xid_nr()     : global id, i.e. the id seen from the init namespace;
 * task_xid_vnr()    : virtual id, i.e. the id seen from the pid namespace of
 *                     current.
 * task_xid_nr_ns()  : id seen from the ns specified;
 *
 * set_task_vxid()   : assigns a virtual id to a task;
 *
 * see also pid_nr() etc in include/linux/pid.h
 */
pid_t __task_pid_nr_ns(struct task_struct *task, enum pid_type type,
			struct pid_namespace *ns);

static inline pid_t task_pid_nr(struct task_struct *tsk)
{
	return tsk->pid;
}

static inline pid_t task_pid_nr_ns(struct task_struct *tsk,
					struct pid_namespace *ns)
{
	return __task_pid_nr_ns(tsk, PIDTYPE_PID, ns);
}

static inline pid_t task_pid_vnr(struct task_struct *tsk)
{
	return __task_pid_nr_ns(tsk, PIDTYPE_PID, NULL);
}


static inline pid_t task_tgid_nr(struct task_struct *tsk)
{
	return tsk->tgid;
}

pid_t task_tgid_nr_ns(struct task_struct *tsk, struct pid_namespace *ns);

static inline pid_t task_tgid_vnr(struct task_struct *tsk)
{
	return pid_vnr(task_tgid(tsk));
}


static inline int pid_alive(const struct task_struct *p);
static inline pid_t task_ppid_nr_ns(const struct task_struct *tsk, struct pid_namespace *ns)
{
	pid_t pid = 0;

	rcu_read_lock();
	if (pid_alive(tsk))
		pid = task_tgid_nr_ns(rcu_dereference(tsk->real_parent), ns);
	rcu_read_unlock();

	return pid;
}

static inline pid_t task_ppid_nr(const struct task_struct *tsk)
{
	return task_ppid_nr_ns(tsk, &init_pid_ns);
}

static inline pid_t task_pgrp_nr_ns(struct task_struct *tsk,
					struct pid_namespace *ns)
{
	return __task_pid_nr_ns(tsk, PIDTYPE_PGID, ns);
}

static inline pid_t task_pgrp_vnr(struct task_struct *tsk)
{
	return __task_pid_nr_ns(tsk, PIDTYPE_PGID, NULL);
}


static inline pid_t task_session_nr_ns(struct task_struct *tsk,
					struct pid_namespace *ns)
{
	return __task_pid_nr_ns(tsk, PIDTYPE_SID, ns);
}

static inline pid_t task_session_vnr(struct task_struct *tsk)
{
	return __task_pid_nr_ns(tsk, PIDTYPE_SID, NULL);
}

/* obsolete, do not use */
static inline pid_t task_pgrp_nr(struct task_struct *tsk)
{
	return task_pgrp_nr_ns(tsk, &init_pid_ns);
}

/**
 * pid_alive - check that a task structure is not stale
 * @p: Task structure to be checked.
 *
 * Test if a process is not yet dead (at most zombie state)
 * If pid_alive fails, then pointers within the task structure
 * can be stale and must not be dereferenced.
 *
 * Return: 1 if the process is alive. 0 otherwise.
 */
static inline int pid_alive(const struct task_struct *p)
{
	return p->pids[PIDTYPE_PID].pid != NULL;
}

/**
 * is_global_init - check if a task structure is init
 * @tsk: Task structure to be checked.
 *
 * Check if a task structure is the first user space task the kernel created.
 *
 * Return: 1 if the task structure is init. 0 otherwise.
 */
static inline int is_global_init(struct task_struct *tsk)
{
	return tsk->pid == 1;
}

extern struct pid *cad_pid;

extern void free_task(struct task_struct *tsk);
#define get_task_struct(tsk) do { atomic_inc(&(tsk)->usage); } while(0)

extern void __put_task_struct(struct task_struct *t);

static inline void put_task_struct(struct task_struct *t)
{
	if (atomic_dec_and_test(&t->usage))
		__put_task_struct(t);
}

#ifdef CONFIG_VIRT_CPU_ACCOUNTING_GEN
extern void task_cputime(struct task_struct *t,
			 cputime_t *utime, cputime_t *stime);
extern void task_cputime_scaled(struct task_struct *t,
				cputime_t *utimescaled, cputime_t *stimescaled);
extern cputime_t task_gtime(struct task_struct *t);
#else
static inline void task_cputime(struct task_struct *t,
				cputime_t *utime, cputime_t *stime)
{
	if (utime)
		*utime = t->utime;
	if (stime)
		*stime = t->stime;
}

static inline void task_cputime_scaled(struct task_struct *t,
				       cputime_t *utimescaled,
				       cputime_t *stimescaled)
{
	if (utimescaled)
		*utimescaled = t->utimescaled;
	if (stimescaled)
		*stimescaled = t->stimescaled;
}

static inline cputime_t task_gtime(struct task_struct *t)
{
	return t->gtime;
}
#endif
extern void task_cputime_adjusted(struct task_struct *p, cputime_t *ut, cputime_t *st);
extern void thread_group_cputime_adjusted(struct task_struct *p, cputime_t *ut, cputime_t *st);

/*
 * Per process flags
 */
#define PF_EXITING	0x00000004	/* getting shut down */
#define PF_EXITPIDONE	0x00000008	/* pi exit done on shut down */
#define PF_VCPU		0x00000010	/* I'm a virtual CPU */
#define PF_WQ_WORKER	0x00000020	/* I'm a workqueue worker */
#define PF_FORKNOEXEC	0x00000040	/* forked but didn't exec */
#define PF_MCE_PROCESS  0x00000080      /* process policy on mce errors */
#define PF_SUPERPRIV	0x00000100	/* used super-user privileges */
#define PF_DUMPCORE	0x00000200	/* dumped core */
#define PF_SIGNALED	0x00000400	/* killed by a signal */
#define PF_MEMALLOC	0x00000800	/* Allocating memory */
#define PF_NPROC_EXCEEDED 0x00001000	/* set_user noticed that RLIMIT_NPROC was exceeded */
#define PF_USED_MATH	0x00002000	/* if unset the fpu must be initialized before use */
#define PF_USED_ASYNC	0x00004000	/* used async_schedule*(), used by module init */
#define PF_NOFREEZE	0x00008000	/* this thread should not be frozen */
#define PF_FROZEN	0x00010000	/* frozen for system suspend */
#define PF_FSTRANS	0x00020000	/* inside a filesystem transaction */
#define PF_KSWAPD	0x00040000	/* I am kswapd */
#define PF_MEMALLOC_NOIO 0x00080000	/* Allocating memory without IO involved */
#define PF_LESS_THROTTLE 0x00100000	/* Throttle me less: I clean memory */
#define PF_KTHREAD	0x00200000	/* I am a kernel thread */
#define PF_RANDOMIZE	0x00400000	/* randomize virtual address space */
#define PF_SWAPWRITE	0x00800000	/* Allowed to write to swap */
#define PF_NO_SETAFFINITY 0x04000000	/* Userland is not allowed to meddle with cpus_allowed */
#define PF_MCE_EARLY    0x08000000      /* Early kill for mce process policy */
#define PF_MUTEX_TESTER	0x20000000	/* Thread belongs to the rt mutex tester */
#define PF_FREEZER_SKIP	0x40000000	/* Freezer should not count it as freezable */
#define PF_SUSPEND_TASK 0x80000000      /* this thread called freeze_processes and should not be frozen */

/*
 * Only the _current_ task can read/write to tsk->flags, but other
 * tasks can access tsk->flags in readonly mode for example
 * with tsk_used_math (like during threaded core dumping).
 * There is however an exception to this rule during ptrace
 * or during fork: the ptracer task is allowed to write to the
 * child->flags of its traced child (same goes for fork, the parent
 * can write to the child->flags), because we're guaranteed the
 * child is not running and in turn not changing child->flags
 * at the same time the parent does it.
 */
#define clear_stopped_child_used_math(child) do { (child)->flags &= ~PF_USED_MATH; } while (0)
#define set_stopped_child_used_math(child) do { (child)->flags |= PF_USED_MATH; } while (0)
#define clear_used_math() clear_stopped_child_used_math(current)
#define set_used_math() set_stopped_child_used_math(current)
#define conditional_stopped_child_used_math(condition, child) \
	do { (child)->flags &= ~PF_USED_MATH, (child)->flags |= (condition) ? PF_USED_MATH : 0; } while (0)
#define conditional_used_math(condition) \
	conditional_stopped_child_used_math(condition, current)
#define copy_to_stopped_child_used_math(child) \
	do { (child)->flags &= ~PF_USED_MATH, (child)->flags |= current->flags & PF_USED_MATH; } while (0)
/* NOTE: this will return 0 or PF_USED_MATH, it will never return 1 */
#define tsk_used_math(p) ((p)->flags & PF_USED_MATH)
#define used_math() tsk_used_math(current)

/* __GFP_IO isn't allowed if PF_MEMALLOC_NOIO is set in current->flags
 * __GFP_FS is also cleared as it implies __GFP_IO.
 */
static inline gfp_t memalloc_noio_flags(gfp_t flags)
{
	if (unlikely(current->flags & PF_MEMALLOC_NOIO))
		flags &= ~(__GFP_IO | __GFP_FS);
	return flags;
}

static inline unsigned int memalloc_noio_save(void)
{
	unsigned int flags = current->flags & PF_MEMALLOC_NOIO;
	current->flags |= PF_MEMALLOC_NOIO;
	return flags;
}

static inline void memalloc_noio_restore(unsigned int flags)
{
	current->flags = (current->flags & ~PF_MEMALLOC_NOIO) | flags;
}

/* Per-process atomic flags. */
#define PFA_NO_NEW_PRIVS 0	/* May not gain new privileges. */
#define PFA_SPREAD_PAGE  1      /* Spread page cache over cpuset */
#define PFA_SPREAD_SLAB  2      /* Spread some slab caches over cpuset */


#define TASK_PFA_TEST(name, func)					\
	static inline bool task_##func(struct task_struct *p)		\
	{ return test_bit(PFA_##name, &p->atomic_flags); }
#define TASK_PFA_SET(name, func)					\
	static inline void task_set_##func(struct task_struct *p)	\
	{ set_bit(PFA_##name, &p->atomic_flags); }
#define TASK_PFA_CLEAR(name, func)					\
	static inline void task_clear_##func(struct task_struct *p)	\
	{ clear_bit(PFA_##name, &p->atomic_flags); }

TASK_PFA_TEST(NO_NEW_PRIVS, no_new_privs)
TASK_PFA_SET(NO_NEW_PRIVS, no_new_privs)

TASK_PFA_TEST(SPREAD_PAGE, spread_page)
TASK_PFA_SET(SPREAD_PAGE, spread_page)
TASK_PFA_CLEAR(SPREAD_PAGE, spread_page)

TASK_PFA_TEST(SPREAD_SLAB, spread_slab)
TASK_PFA_SET(SPREAD_SLAB, spread_slab)
TASK_PFA_CLEAR(SPREAD_SLAB, spread_slab)

/*
 * task->jobctl flags
 */
#define JOBCTL_STOP_SIGMASK	0xffff	/* signr of the last group stop */

#define JOBCTL_STOP_DEQUEUED_BIT 16	/* stop signal dequeued */
#define JOBCTL_STOP_PENDING_BIT	17	/* task should stop for group stop */
#define JOBCTL_STOP_CONSUME_BIT	18	/* consume group stop count */
#define JOBCTL_TRAP_STOP_BIT	19	/* trap for STOP */
#define JOBCTL_TRAP_NOTIFY_BIT	20	/* trap for NOTIFY */
#define JOBCTL_TRAPPING_BIT	21	/* switching to TRACED */
#define JOBCTL_LISTENING_BIT	22	/* ptracer is listening for events */

#define JOBCTL_STOP_DEQUEUED	(1UL << JOBCTL_STOP_DEQUEUED_BIT)
#define JOBCTL_STOP_PENDING	(1UL << JOBCTL_STOP_PENDING_BIT)
#define JOBCTL_STOP_CONSUME	(1UL << JOBCTL_STOP_CONSUME_BIT)
#define JOBCTL_TRAP_STOP	(1UL << JOBCTL_TRAP_STOP_BIT)
#define JOBCTL_TRAP_NOTIFY	(1UL << JOBCTL_TRAP_NOTIFY_BIT)
#define JOBCTL_TRAPPING		(1UL << JOBCTL_TRAPPING_BIT)
#define JOBCTL_LISTENING	(1UL << JOBCTL_LISTENING_BIT)

#define JOBCTL_TRAP_MASK	(JOBCTL_TRAP_STOP | JOBCTL_TRAP_NOTIFY)
#define JOBCTL_PENDING_MASK	(JOBCTL_STOP_PENDING | JOBCTL_TRAP_MASK)

extern bool task_set_jobctl_pending(struct task_struct *task,
				    unsigned long mask);
extern void task_clear_jobctl_trapping(struct task_struct *task);
extern void task_clear_jobctl_pending(struct task_struct *task,
				      unsigned long mask);

static inline void rcu_copy_process(struct task_struct *p)
{
#ifdef CONFIG_PREEMPT_RCU
	p->rcu_read_lock_nesting = 0;
	p->rcu_read_unlock_special.s = 0;
	p->rcu_blocked_node = NULL;
	INIT_LIST_HEAD(&p->rcu_node_entry);
#endif /* #ifdef CONFIG_PREEMPT_RCU */
#ifdef CONFIG_TASKS_RCU
	p->rcu_tasks_holdout = false;
	INIT_LIST_HEAD(&p->rcu_tasks_holdout_list);
	p->rcu_tasks_idle_cpu = -1;
#endif /* #ifdef CONFIG_TASKS_RCU */
}

static inline void tsk_restore_flags(struct task_struct *task,
				unsigned long orig_flags, unsigned long flags)
{
	task->flags &= ~flags;
	task->flags |= orig_flags & flags;
}

extern int cpuset_cpumask_can_shrink(const struct cpumask *cur,
				     const struct cpumask *trial);
extern int task_can_attach(struct task_struct *p,
			   const struct cpumask *cs_cpus_allowed);
#ifdef CONFIG_SMP
extern void do_set_cpus_allowed(struct task_struct *p,
			       const struct cpumask *new_mask);

extern int set_cpus_allowed_ptr(struct task_struct *p,
				const struct cpumask *new_mask);
#else
static inline void do_set_cpus_allowed(struct task_struct *p,
				      const struct cpumask *new_mask)
{
}
static inline int set_cpus_allowed_ptr(struct task_struct *p,
				       const struct cpumask *new_mask)
{
	if (!cpumask_test_cpu(0, new_mask))
		return -EINVAL;
	return 0;
}
#endif

#ifdef CONFIG_NO_HZ_COMMON
void calc_load_enter_idle(void);
void calc_load_exit_idle(void);
#else
static inline void calc_load_enter_idle(void) { }
static inline void calc_load_exit_idle(void) { }
#endif /* CONFIG_NO_HZ_COMMON */

/*
 * Do not use outside of architecture code which knows its limitations.
 *
 * sched_clock() has no promise of monotonicity or bounded drift between
 * CPUs, use (which you should not) requires disabling IRQs.
 *
 * Please use one of the three interfaces below.
 */
extern unsigned long long notrace sched_clock(void);
/*
 * See the comment in kernel/sched/clock.c
 */
extern u64 cpu_clock(int cpu);
extern u64 local_clock(void);
extern u64 running_clock(void);
extern u64 sched_clock_cpu(int cpu);


extern void sched_clock_init(void);

#ifndef CONFIG_HAVE_UNSTABLE_SCHED_CLOCK
static inline void sched_clock_tick(void)
{
}

static inline void sched_clock_idle_sleep_event(void)
{
}

static inline void sched_clock_idle_wakeup_event(u64 delta_ns)
{
}
#else
/*
 * Architectures can set this to 1 if they have specified
 * CONFIG_HAVE_UNSTABLE_SCHED_CLOCK in their arch Kconfig,
 * but then during bootup it turns out that sched_clock()
 * is reliable after all:
 */
extern int sched_clock_stable(void);
extern void set_sched_clock_stable(void);
extern void clear_sched_clock_stable(void);

extern void sched_clock_tick(void);
extern void sched_clock_idle_sleep_event(void);
extern void sched_clock_idle_wakeup_event(u64 delta_ns);
#endif

#ifdef CONFIG_IRQ_TIME_ACCOUNTING
/*
 * An i/f to runtime opt-in for irq time accounting based off of sched_clock.
 * The reason for this explicit opt-in is not to have perf penalty with
 * slow sched_clocks.
 */
extern void enable_sched_clock_irqtime(void);
extern void disable_sched_clock_irqtime(void);
#else
static inline void enable_sched_clock_irqtime(void) {}
static inline void disable_sched_clock_irqtime(void) {}
#endif

extern unsigned long long
task_sched_runtime(struct task_struct *task);

/* sched_exec is called by processes performing an exec */
#ifdef CONFIG_SMP
extern void sched_exec(void);
#else
#define sched_exec()   {}
#endif

extern void sched_clock_idle_sleep_event(void);
extern void sched_clock_idle_wakeup_event(u64 delta_ns);

#ifdef CONFIG_HOTPLUG_CPU
extern void idle_task_exit(void);
#else
static inline void idle_task_exit(void) {}
#endif

#if defined(CONFIG_NO_HZ_COMMON) && defined(CONFIG_SMP)
extern void wake_up_nohz_cpu(int cpu);
#else
static inline void wake_up_nohz_cpu(int cpu) { }
#endif

#ifdef CONFIG_NO_HZ_FULL
extern bool sched_can_stop_tick(void);
extern u64 scheduler_tick_max_deferment(void);
#else
static inline bool sched_can_stop_tick(void) { return false; }
#endif

#ifdef CONFIG_SCHED_AUTOGROUP
extern void sched_autogroup_create_attach(struct task_struct *p);
extern void sched_autogroup_detach(struct task_struct *p);
extern void sched_autogroup_fork(struct signal_struct *sig);
extern void sched_autogroup_exit(struct signal_struct *sig);
#ifdef CONFIG_PROC_FS
extern void proc_sched_autogroup_show_task(struct task_struct *p, struct seq_file *m);
extern int proc_sched_autogroup_set_nice(struct task_struct *p, int nice);
#endif
#else
static inline void sched_autogroup_create_attach(struct task_struct *p) { }
static inline void sched_autogroup_detach(struct task_struct *p) { }
static inline void sched_autogroup_fork(struct signal_struct *sig) { }
static inline void sched_autogroup_exit(struct signal_struct *sig) { }
#endif

extern int yield_to(struct task_struct *p, bool preempt);
extern void set_user_nice(struct task_struct *p, long nice);
extern int task_prio(const struct task_struct *p);
/**
 * task_nice - return the nice value of a given task.
 * @p: the task in question.
 *
 * Return: The nice value [ -20 ... 0 ... 19 ].
 */
static inline int task_nice(const struct task_struct *p)
{
	return PRIO_TO_NICE((p)->static_prio);
}
extern int can_nice(const struct task_struct *p, const int nice);
extern int task_curr(const struct task_struct *p);
extern int idle_cpu(int cpu);
extern int sched_setscheduler(struct task_struct *, int,
			      const struct sched_param *);
extern int sched_setscheduler_nocheck(struct task_struct *, int,
				      const struct sched_param *);
extern int sched_setattr(struct task_struct *,
			 const struct sched_attr *);
extern struct task_struct *idle_task(int cpu);
/**
 * is_idle_task - is the specified task an idle task?
 * @p: the task in question.
 *
 * Return: 1 if @p is an idle task. 0 otherwise.
 */
static inline bool is_idle_task(const struct task_struct *p)
{
	return p->pid == 0;
}
extern struct task_struct *curr_task(int cpu);
extern void set_curr_task(int cpu, struct task_struct *p);

void yield(void);

union thread_union {
	struct thread_info thread_info;
	unsigned long stack[THREAD_SIZE/sizeof(long)];
};

#ifndef __HAVE_ARCH_KSTACK_END
static inline int kstack_end(void *addr)
{
	/* Reliable end of stack detection:
	 * Some APM bios versions misalign the stack
	 */
	return !(((unsigned long)addr+sizeof(void*)-1) & (THREAD_SIZE-sizeof(void*)));
}
#endif

extern union thread_union init_thread_union;
extern struct task_struct init_task;

extern struct   mm_struct init_mm;

extern struct pid_namespace init_pid_ns;

/*
 * find a task by one of its numerical ids
 *
 * find_task_by_pid_ns():
 *      finds a task by its pid in the specified namespace
 * find_task_by_vpid():
 *      finds a task by its virtual pid
 *
 * see also find_vpid() etc in include/linux/pid.h
 */

extern struct task_struct *find_task_by_vpid(pid_t nr);
extern struct task_struct *find_task_by_pid_ns(pid_t nr,
		struct pid_namespace *ns);

/* per-UID process charging. */
extern struct user_struct * alloc_uid(kuid_t);
static inline struct user_struct *get_uid(struct user_struct *u)
{
	atomic_inc(&u->__count);
	return u;
}
extern void free_uid(struct user_struct *);

#include <asm/current.h>

extern void xtime_update(unsigned long ticks);

extern int wake_up_state(struct task_struct *tsk, unsigned int state);
extern int wake_up_process(struct task_struct *tsk);
extern void wake_up_new_task(struct task_struct *tsk);
#ifdef CONFIG_SMP
 extern void kick_process(struct task_struct *tsk);
#else
 static inline void kick_process(struct task_struct *tsk) { }
#endif
extern int sched_fork(unsigned long clone_flags, struct task_struct *p);
extern void sched_dead(struct task_struct *p);

extern void proc_caches_init(void);
extern void flush_signals(struct task_struct *);
extern void ignore_signals(struct task_struct *);
extern void flush_signal_handlers(struct task_struct *, int force_default);
extern int dequeue_signal(struct task_struct *tsk, sigset_t *mask, siginfo_t *info);

static inline int dequeue_signal_lock(struct task_struct *tsk, sigset_t *mask, siginfo_t *info)
{
	unsigned long flags;
	int ret;

	spin_lock_irqsave(&tsk->sighand->siglock, flags);
	ret = dequeue_signal(tsk, mask, info);
	spin_unlock_irqrestore(&tsk->sighand->siglock, flags);

	return ret;
}

extern void block_all_signals(int (*notifier)(void *priv), void *priv,
			      sigset_t *mask);
extern void unblock_all_signals(void);
extern void release_task(struct task_struct * p);
extern int send_sig_info(int, struct siginfo *, struct task_struct *);
extern int force_sigsegv(int, struct task_struct *);
extern int force_sig_info(int, struct siginfo *, struct task_struct *);
extern int __kill_pgrp_info(int sig, struct siginfo *info, struct pid *pgrp);
extern int kill_pid_info(int sig, struct siginfo *info, struct pid *pid);
extern int kill_pid_info_as_cred(int, struct siginfo *, struct pid *,
				const struct cred *, u32);
extern int kill_pgrp(struct pid *pid, int sig, int priv);
extern int kill_pid(struct pid *pid, int sig, int priv);
extern int kill_proc_info(int, struct siginfo *, pid_t);
extern __must_check bool do_notify_parent(struct task_struct *, int);
extern void __wake_up_parent(struct task_struct *p, struct task_struct *parent);
extern void force_sig(int, struct task_struct *);
extern int send_sig(int, struct task_struct *, int);
extern int zap_other_threads(struct task_struct *p);
extern struct sigqueue *sigqueue_alloc(void);
extern void sigqueue_free(struct sigqueue *);
extern int send_sigqueue(struct sigqueue *,  struct task_struct *, int group);
extern int do_sigaction(int, struct k_sigaction *, struct k_sigaction *);

static inline void restore_saved_sigmask(void)
{
	if (test_and_clear_restore_sigmask())
		__set_current_blocked(&current->saved_sigmask);
}

static inline sigset_t *sigmask_to_save(void)
{
	sigset_t *res = &current->blocked;
	if (unlikely(test_restore_sigmask()))
		res = &current->saved_sigmask;
	return res;
}

static inline int kill_cad_pid(int sig, int priv)
{
	return kill_pid(cad_pid, sig, priv);
}

/* These can be the second arg to send_sig_info/send_group_sig_info.  */
#define SEND_SIG_NOINFO ((struct siginfo *) 0)
#define SEND_SIG_PRIV	((struct siginfo *) 1)
#define SEND_SIG_FORCED	((struct siginfo *) 2)

/*
 * True if we are on the alternate signal stack.
 */
static inline int on_sig_stack(unsigned long sp)
{
#ifdef CONFIG_STACK_GROWSUP
	return sp >= current->sas_ss_sp &&
		sp - current->sas_ss_sp < current->sas_ss_size;
#else
	return sp > current->sas_ss_sp &&
		sp - current->sas_ss_sp <= current->sas_ss_size;
#endif
}

static inline int sas_ss_flags(unsigned long sp)
{
	if (!current->sas_ss_size)
		return SS_DISABLE;

	return on_sig_stack(sp) ? SS_ONSTACK : 0;
}

static inline unsigned long sigsp(unsigned long sp, struct ksignal *ksig)
{
	if (unlikely((ksig->ka.sa.sa_flags & SA_ONSTACK)) && ! sas_ss_flags(sp))
#ifdef CONFIG_STACK_GROWSUP
		return current->sas_ss_sp;
#else
		return current->sas_ss_sp + current->sas_ss_size;
#endif
	return sp;
}

/*
 * Routines for handling mm_structs
 */
extern struct mm_struct * mm_alloc(void);

/* mmdrop drops the mm and the page tables */
extern void __mmdrop(struct mm_struct *);
static inline void mmdrop(struct mm_struct * mm)
{
	if (unlikely(atomic_dec_and_test(&mm->mm_count)))
		__mmdrop(mm);
}

/* mmput gets rid of the mappings and all user-space */
extern void mmput(struct mm_struct *);
/* Grab a reference to a task's mm, if it is not already going away */
extern struct mm_struct *get_task_mm(struct task_struct *task);
/*
 * Grab a reference to a task's mm, if it is not already going away
 * and ptrace_may_access with the mode parameter passed to it
 * succeeds.
 */
extern struct mm_struct *mm_access(struct task_struct *task, unsigned int mode);
/* Remove the current tasks stale references to the old mm_struct */
extern void mm_release(struct task_struct *, struct mm_struct *);

#ifdef CONFIG_HAVE_COPY_THREAD_TLS
extern int copy_thread_tls(unsigned long, unsigned long, unsigned long,
			struct task_struct *, unsigned long);
#else
extern int copy_thread(unsigned long, unsigned long, unsigned long,
			struct task_struct *);

/* Architectures that haven't opted into copy_thread_tls get the tls argument
 * via pt_regs, so ignore the tls argument passed via C. */
static inline int copy_thread_tls(
		unsigned long clone_flags, unsigned long sp, unsigned long arg,
		struct task_struct *p, unsigned long tls)
{
	return copy_thread(clone_flags, sp, arg, p);
}
#endif
extern void flush_thread(void);
extern void exit_thread(void);

extern void exit_files(struct task_struct *);
extern void __cleanup_sighand(struct sighand_struct *);

extern void exit_itimers(struct signal_struct *);
extern void flush_itimer_signals(void);

extern void do_group_exit(int);

extern int do_execve(struct filename *,
		     const char __user * const __user *,
		     const char __user * const __user *);
extern int do_execveat(int, struct filename *,
		       const char __user * const __user *,
		       const char __user * const __user *,
		       int);
extern long _do_fork(unsigned long, unsigned long, unsigned long, int __user *, int __user *, unsigned long);
extern long do_fork(unsigned long, unsigned long, unsigned long, int __user *, int __user *);
struct task_struct *fork_idle(int);
extern pid_t kernel_thread(int (*fn)(void *), void *arg, unsigned long flags);

extern void __set_task_comm(struct task_struct *tsk, const char *from, bool exec);
static inline void set_task_comm(struct task_struct *tsk, const char *from)
{
	__set_task_comm(tsk, from, false);
}
extern char *get_task_comm(char *to, struct task_struct *tsk);

#ifdef CONFIG_SMP
void scheduler_ipi(void);
extern unsigned long wait_task_inactive(struct task_struct *, long match_state);
#else
static inline void scheduler_ipi(void) { }
static inline unsigned long wait_task_inactive(struct task_struct *p,
					       long match_state)
{
	return 1;
}
#endif

#define tasklist_empty() \
	list_empty(&init_task.tasks)

#define next_task(p) \
	list_entry_rcu((p)->tasks.next, struct task_struct, tasks)

#define for_each_process(p) \
	for (p = &init_task ; (p = next_task(p)) != &init_task ; )

extern bool current_is_single_threaded(void);

/*
 * Careful: do_each_thread/while_each_thread is a double loop so
 *          'break' will not work as expected - use goto instead.
 */
#define do_each_thread(g, t) \
	for (g = t = &init_task ; (g = t = next_task(g)) != &init_task ; ) do

#define while_each_thread(g, t) \
	while ((t = next_thread(t)) != g)

#define __for_each_thread(signal, t)	\
	list_for_each_entry_rcu(t, &(signal)->thread_head, thread_node)

#define for_each_thread(p, t)		\
	__for_each_thread((p)->signal, t)

/* Careful: this is a double loop, 'break' won't work as expected. */
#define for_each_process_thread(p, t)	\
	for_each_process(p) for_each_thread(p, t)

static inline int get_nr_threads(struct task_struct *tsk)
{
	return tsk->signal->nr_threads;
}

static inline bool thread_group_leader(struct task_struct *p)
{
	return p->exit_signal >= 0;
}

/* Do to the insanities of de_thread it is possible for a process
 * to have the pid of the thread group leader without actually being
 * the thread group leader.  For iteration through the pids in proc
 * all we care about is that we have a task with the appropriate
 * pid, we don't actually care if we have the right task.
 */
static inline bool has_group_leader_pid(struct task_struct *p)
{
	return task_pid(p) == p->signal->leader_pid;
}

static inline
bool same_thread_group(struct task_struct *p1, struct task_struct *p2)
{
	return p1->signal == p2->signal;
}

static inline struct task_struct *next_thread(const struct task_struct *p)
{
	return list_entry_rcu(p->thread_group.next,
			      struct task_struct, thread_group);
}

static inline int thread_group_empty(struct task_struct *p)
{
	return list_empty(&p->thread_group);
}

#define delay_group_leader(p) \
		(thread_group_leader(p) && !thread_group_empty(p))

/*
 * Protects ->fs, ->files, ->mm, ->group_info, ->comm, keyring
 * subscriptions and synchronises with wait4().  Also used in procfs.  Also
 * pins the final release of task.io_context.  Also protects ->cpuset and
 * ->cgroup.subsys[]. And ->vfork_done.
 *
 * Nests both inside and outside of read_lock(&tasklist_lock).
 * It must not be nested with write_lock_irq(&tasklist_lock),
 * neither inside nor outside.
 */
static inline void task_lock(struct task_struct *p)
{
	spin_lock(&p->alloc_lock);
}

static inline void task_unlock(struct task_struct *p)
{
	spin_unlock(&p->alloc_lock);
}

extern struct sighand_struct *__lock_task_sighand(struct task_struct *tsk,
							unsigned long *flags);

static inline struct sighand_struct *lock_task_sighand(struct task_struct *tsk,
						       unsigned long *flags)
{
	struct sighand_struct *ret;

	ret = __lock_task_sighand(tsk, flags);
	(void)__cond_lock(&tsk->sighand->siglock, ret);
	return ret;
}

static inline void unlock_task_sighand(struct task_struct *tsk,
						unsigned long *flags)
{
	spin_unlock_irqrestore(&tsk->sighand->siglock, *flags);
}

/**
 * threadgroup_change_begin - mark the beginning of changes to a threadgroup
 * @tsk: task causing the changes
 *
 * All operations which modify a threadgroup - a new thread joining the
 * group, death of a member thread (the assertion of PF_EXITING) and
 * exec(2) dethreading the process and replacing the leader - are wrapped
 * by threadgroup_change_{begin|end}().  This is to provide a place which
 * subsystems needing threadgroup stability can hook into for
 * synchronization.
 */
static inline void threadgroup_change_begin(struct task_struct *tsk)
{
	might_sleep();
	cgroup_threadgroup_change_begin(tsk);
}

/**
 * threadgroup_change_end - mark the end of changes to a threadgroup
 * @tsk: task causing the changes
 *
 * See threadgroup_change_begin().
 */
static inline void threadgroup_change_end(struct task_struct *tsk)
{
	cgroup_threadgroup_change_end(tsk);
}

#ifndef __HAVE_THREAD_FUNCTIONS

#define task_thread_info(task)	((struct thread_info *)(task)->stack)
#define task_stack_page(task)	((task)->stack)

static inline void setup_thread_stack(struct task_struct *p, struct task_struct *org)
{
	*task_thread_info(p) = *task_thread_info(org);
	task_thread_info(p)->task = p;
}

/*
 * Return the address of the last usable long on the stack.
 *
 * When the stack grows down, this is just above the thread
 * info struct. Going any lower will corrupt the threadinfo.
 *
 * When the stack grows up, this is the highest address.
 * Beyond that position, we corrupt data on the next page.
 */
static inline unsigned long *end_of_stack(struct task_struct *p)
{
#ifdef CONFIG_STACK_GROWSUP
	return (unsigned long *)((unsigned long)task_thread_info(p) + THREAD_SIZE) - 1;
#else
	return (unsigned long *)(task_thread_info(p) + 1);
#endif
}

#endif
#define task_stack_end_corrupted(task) \
		(*(end_of_stack(task)) != STACK_END_MAGIC)

static inline int object_is_on_stack(void *obj)
{
	void *stack = task_stack_page(current);

	return (obj >= stack) && (obj < (stack + THREAD_SIZE));
}

extern void thread_info_cache_init(void);

#ifdef CONFIG_DEBUG_STACK_USAGE
static inline unsigned long stack_not_used(struct task_struct *p)
{
	unsigned long *n = end_of_stack(p);

	do { 	/* Skip over canary */
		n++;
	} while (!*n);

	return (unsigned long)n - (unsigned long)end_of_stack(p);
}
#endif
extern void set_task_stack_end_magic(struct task_struct *tsk);

/* set thread flags in other task's structures
 * - see asm/thread_info.h for TIF_xxxx flags available
 */
static inline void set_tsk_thread_flag(struct task_struct *tsk, int flag)
{
	set_ti_thread_flag(task_thread_info(tsk), flag);
}

static inline void clear_tsk_thread_flag(struct task_struct *tsk, int flag)
{
	clear_ti_thread_flag(task_thread_info(tsk), flag);
}

static inline int test_and_set_tsk_thread_flag(struct task_struct *tsk, int flag)
{
	return test_and_set_ti_thread_flag(task_thread_info(tsk), flag);
}

static inline int test_and_clear_tsk_thread_flag(struct task_struct *tsk, int flag)
{
	return test_and_clear_ti_thread_flag(task_thread_info(tsk), flag);
}

static inline int test_tsk_thread_flag(struct task_struct *tsk, int flag)
{
	return test_ti_thread_flag(task_thread_info(tsk), flag);
}

static inline void set_tsk_need_resched(struct task_struct *tsk)
{
	set_tsk_thread_flag(tsk,TIF_NEED_RESCHED);
}

static inline void clear_tsk_need_resched(struct task_struct *tsk)
{
	clear_tsk_thread_flag(tsk,TIF_NEED_RESCHED);
}

static inline int test_tsk_need_resched(struct task_struct *tsk)
{
	return unlikely(test_tsk_thread_flag(tsk,TIF_NEED_RESCHED));
}

static inline int restart_syscall(void)
{
	set_tsk_thread_flag(current, TIF_SIGPENDING);
	return -ERESTARTNOINTR;
}

static inline int signal_pending(struct task_struct *p)
{
	return unlikely(test_tsk_thread_flag(p,TIF_SIGPENDING));
}

static inline int __fatal_signal_pending(struct task_struct *p)
{
	return unlikely(sigismember(&p->pending.signal, SIGKILL));
}

static inline int fatal_signal_pending(struct task_struct *p)
{
	return signal_pending(p) && __fatal_signal_pending(p);
}

static inline int signal_pending_state(long state, struct task_struct *p)
{
	if (!(state & (TASK_INTERRUPTIBLE | TASK_WAKEKILL)))
		return 0;
	if (!signal_pending(p))
		return 0;

	return (state & TASK_INTERRUPTIBLE) || __fatal_signal_pending(p);
}

/*
 * cond_resched() and cond_resched_lock(): latency reduction via
 * explicit rescheduling in places that are safe. The return
 * value indicates whether a reschedule was done in fact.
 * cond_resched_lock() will drop the spinlock before scheduling,
 * cond_resched_softirq() will enable bhs before scheduling.
 */
extern int _cond_resched(void);

#define cond_resched() ({			\
	___might_sleep(__FILE__, __LINE__, 0);	\
	_cond_resched();			\
})

extern int __cond_resched_lock(spinlock_t *lock);

#define cond_resched_lock(lock) ({				\
	___might_sleep(__FILE__, __LINE__, PREEMPT_LOCK_OFFSET);\
	__cond_resched_lock(lock);				\
})

extern int __cond_resched_softirq(void);

#define cond_resched_softirq() ({					\
	___might_sleep(__FILE__, __LINE__, SOFTIRQ_DISABLE_OFFSET);	\
	__cond_resched_softirq();					\
})

static inline void cond_resched_rcu(void)
{
#if defined(CONFIG_DEBUG_ATOMIC_SLEEP) || !defined(CONFIG_PREEMPT_RCU)
	rcu_read_unlock();
	cond_resched();
	rcu_read_lock();
#endif
}

/*
 * Does a critical section need to be broken due to another
 * task waiting?: (technically does not depend on CONFIG_PREEMPT,
 * but a general need for low latency)
 */
static inline int spin_needbreak(spinlock_t *lock)
{
#ifdef CONFIG_PREEMPT
	return spin_is_contended(lock);
#else
	return 0;
#endif
}

/*
 * Idle thread specific functions to determine the need_resched
 * polling state.
 */
#ifdef TIF_POLLING_NRFLAG
static inline int tsk_is_polling(struct task_struct *p)
{
	return test_tsk_thread_flag(p, TIF_POLLING_NRFLAG);
}

static inline void __current_set_polling(void)
{
	set_thread_flag(TIF_POLLING_NRFLAG);
}

static inline bool __must_check current_set_polling_and_test(void)
{
	__current_set_polling();

	/*
	 * Polling state must be visible before we test NEED_RESCHED,
	 * paired by resched_curr()
	 */
	smp_mb__after_atomic();

	return unlikely(tif_need_resched());
}

static inline void __current_clr_polling(void)
{
	clear_thread_flag(TIF_POLLING_NRFLAG);
}

static inline bool __must_check current_clr_polling_and_test(void)
{
	__current_clr_polling();

	/*
	 * Polling state must be visible before we test NEED_RESCHED,
	 * paired by resched_curr()
	 */
	smp_mb__after_atomic();

	return unlikely(tif_need_resched());
}

#else
static inline int tsk_is_polling(struct task_struct *p) { return 0; }
static inline void __current_set_polling(void) { }
static inline void __current_clr_polling(void) { }

static inline bool __must_check current_set_polling_and_test(void)
{
	return unlikely(tif_need_resched());
}
static inline bool __must_check current_clr_polling_and_test(void)
{
	return unlikely(tif_need_resched());
}
#endif

static inline void current_clr_polling(void)
{
	__current_clr_polling();

	/*
	 * Ensure we check TIF_NEED_RESCHED after we clear the polling bit.
	 * Once the bit is cleared, we'll get IPIs with every new
	 * TIF_NEED_RESCHED and the IPI handler, scheduler_ipi(), will also
	 * fold.
	 */
	smp_mb(); /* paired with resched_curr() */

	preempt_fold_need_resched();
}

static __always_inline bool need_resched(void)
{
	return unlikely(tif_need_resched());
}

/*
 * Thread group CPU time accounting.
 */
void thread_group_cputime(struct task_struct *tsk, struct task_cputime *times);
void thread_group_cputimer(struct task_struct *tsk, struct task_cputime *times);

/*
 * Reevaluate whether the task has signals pending delivery.
 * Wake the task if so.
 * This is required every time the blocked sigset_t changes.
 * callers must hold sighand->siglock.
 */
extern void recalc_sigpending_and_wake(struct task_struct *t);
extern void recalc_sigpending(void);

extern void signal_wake_up_state(struct task_struct *t, unsigned int state);

static inline void signal_wake_up(struct task_struct *t, bool resume)
{
	signal_wake_up_state(t, resume ? TASK_WAKEKILL : 0);
}
static inline void ptrace_signal_wake_up(struct task_struct *t, bool resume)
{
	signal_wake_up_state(t, resume ? __TASK_TRACED : 0);
}

/*
 * Wrappers for p->thread_info->cpu access. No-op on UP.
 */
#ifdef CONFIG_SMP

static inline unsigned int task_cpu(const struct task_struct *p)
{
	return task_thread_info(p)->cpu;
}

static inline int task_node(const struct task_struct *p)
{
	return cpu_to_node(task_cpu(p));
}

extern void set_task_cpu(struct task_struct *p, unsigned int cpu);

#else

static inline unsigned int task_cpu(const struct task_struct *p)
{
	return 0;
}

static inline void set_task_cpu(struct task_struct *p, unsigned int cpu)
{
}

#endif /* CONFIG_SMP */

extern long sched_setaffinity(pid_t pid, const struct cpumask *new_mask);
extern long sched_getaffinity(pid_t pid, struct cpumask *mask);

#ifdef CONFIG_CGROUP_SCHED
extern struct task_group root_task_group;
#endif /* CONFIG_CGROUP_SCHED */

extern int task_can_switch_user(struct user_struct *up,
					struct task_struct *tsk);

#ifdef CONFIG_TASK_XACCT
static inline void add_rchar(struct task_struct *tsk, ssize_t amt)
{
	tsk->ioac.rchar += amt;
}

static inline void add_wchar(struct task_struct *tsk, ssize_t amt)
{
	tsk->ioac.wchar += amt;
}

static inline void inc_syscr(struct task_struct *tsk)
{
	tsk->ioac.syscr++;
}

static inline void inc_syscw(struct task_struct *tsk)
{
	tsk->ioac.syscw++;
}
#else
static inline void add_rchar(struct task_struct *tsk, ssize_t amt)
{
}

static inline void add_wchar(struct task_struct *tsk, ssize_t amt)
{
}

static inline void inc_syscr(struct task_struct *tsk)
{
}

static inline void inc_syscw(struct task_struct *tsk)
{
}
#endif

#ifndef TASK_SIZE_OF
#define TASK_SIZE_OF(tsk)	TASK_SIZE
#endif

#ifdef CONFIG_MEMCG
extern void mm_update_next_owner(struct mm_struct *mm);
#else
static inline void mm_update_next_owner(struct mm_struct *mm)
{
}
#endif /* CONFIG_MEMCG */

static inline unsigned long task_rlimit(const struct task_struct *tsk,
		unsigned int limit)
{
	return READ_ONCE(tsk->signal->rlim[limit].rlim_cur);
}

static inline unsigned long task_rlimit_max(const struct task_struct *tsk,
		unsigned int limit)
{
	return READ_ONCE(tsk->signal->rlim[limit].rlim_max);
}

static inline unsigned long rlimit(unsigned int limit)
{
	return task_rlimit(current, limit);
}

static inline unsigned long rlimit_max(unsigned int limit)
{
	return task_rlimit_max(current, limit);
}

#endif<|MERGE_RESOLUTION|>--- conflicted
+++ resolved
@@ -1177,17 +1177,10 @@
 
 /*
  * The load_avg/util_avg accumulates an infinite geometric series.
-<<<<<<< HEAD
- * 1) load_avg factors the amount of time that a sched_entity is
- * runnable on a rq into its weight. For cfs_rq, it is the aggregated
- * such weights of all runnable and blocked sched_entities.
- * 2) util_avg factors frequency scaling into the amount of time
-=======
  * 1) load_avg factors frequency scaling into the amount of time that a
  * sched_entity is runnable on a rq into its weight. For cfs_rq, it is the
  * aggregated such weights of all runnable and blocked sched_entities.
  * 2) util_avg factors frequency and cpu scaling into the amount of time
->>>>>>> 0b2dd639
  * that a sched_entity is running on a CPU, in the range [0..SCHED_LOAD_SCALE].
  * For cfs_rq, it is the aggregated such times of all runnable and
  * blocked sched_entities.
