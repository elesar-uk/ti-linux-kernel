#undef TRACE_SYSTEM
#define TRACE_SYSTEM btrfs

#if !defined(_TRACE_BTRFS_H) || defined(TRACE_HEADER_MULTI_READ)
#define _TRACE_BTRFS_H

#include <linux/writeback.h>
#include <linux/tracepoint.h>
#include <trace/events/gfpflags.h>

struct btrfs_root;
struct btrfs_fs_info;
struct btrfs_inode;
struct extent_map;
struct btrfs_ordered_extent;
struct btrfs_delayed_ref_node;
struct btrfs_delayed_tree_ref;
struct btrfs_delayed_data_ref;
struct btrfs_delayed_ref_head;
struct btrfs_block_group_cache;
struct btrfs_free_cluster;
struct map_lookup;
struct extent_buffer;

#define show_ref_type(type)						\
	__print_symbolic(type,						\
		{ BTRFS_TREE_BLOCK_REF_KEY, 	"TREE_BLOCK_REF" },	\
		{ BTRFS_EXTENT_DATA_REF_KEY, 	"EXTENT_DATA_REF" },	\
		{ BTRFS_EXTENT_REF_V0_KEY, 	"EXTENT_REF_V0" },	\
		{ BTRFS_SHARED_BLOCK_REF_KEY, 	"SHARED_BLOCK_REF" },	\
		{ BTRFS_SHARED_DATA_REF_KEY, 	"SHARED_DATA_REF" })

#define __show_root_type(obj)						\
	__print_symbolic_u64(obj,					\
		{ BTRFS_ROOT_TREE_OBJECTID, 	"ROOT_TREE"	},	\
		{ BTRFS_EXTENT_TREE_OBJECTID, 	"EXTENT_TREE"	},	\
		{ BTRFS_CHUNK_TREE_OBJECTID, 	"CHUNK_TREE"	},	\
		{ BTRFS_DEV_TREE_OBJECTID, 	"DEV_TREE"	},	\
		{ BTRFS_FS_TREE_OBJECTID, 	"FS_TREE"	},	\
		{ BTRFS_ROOT_TREE_DIR_OBJECTID, "ROOT_TREE_DIR"	},	\
		{ BTRFS_CSUM_TREE_OBJECTID, 	"CSUM_TREE"	},	\
		{ BTRFS_TREE_LOG_OBJECTID,	"TREE_LOG"	},	\
		{ BTRFS_TREE_RELOC_OBJECTID,	"TREE_RELOC"	},	\
		{ BTRFS_DATA_RELOC_TREE_OBJECTID, "DATA_RELOC_TREE" })

#define show_root_type(obj)						\
	obj, ((obj >= BTRFS_DATA_RELOC_TREE_OBJECTID) ||		\
	      (obj <= BTRFS_CSUM_TREE_OBJECTID )) ? __show_root_type(obj) : "-"

#define BTRFS_GROUP_FLAGS	\
	{ BTRFS_BLOCK_GROUP_DATA,	"DATA"}, \
	{ BTRFS_BLOCK_GROUP_SYSTEM,	"SYSTEM"}, \
	{ BTRFS_BLOCK_GROUP_METADATA,	"METADATA"}, \
	{ BTRFS_BLOCK_GROUP_RAID0,	"RAID0"}, \
	{ BTRFS_BLOCK_GROUP_RAID1,	"RAID1"}, \
	{ BTRFS_BLOCK_GROUP_DUP,	"DUP"}, \
	{ BTRFS_BLOCK_GROUP_RAID10,	"RAID10"}

#define BTRFS_UUID_SIZE 16

TRACE_EVENT(btrfs_transaction_commit,

	TP_PROTO(struct btrfs_root *root),

	TP_ARGS(root),

	TP_STRUCT__entry(
		__field(	u64,  generation		)
		__field(	u64,  root_objectid		)
	),

	TP_fast_assign(
		__entry->generation	= root->fs_info->generation;
		__entry->root_objectid	= root->root_key.objectid;
	),

	TP_printk("root = %llu(%s), gen = %llu",
		  show_root_type(__entry->root_objectid),
		  (unsigned long long)__entry->generation)
);

DECLARE_EVENT_CLASS(btrfs__inode,

	TP_PROTO(struct inode *inode),

	TP_ARGS(inode),

	TP_STRUCT__entry(
		__field(	ino_t,  ino			)
		__field(	blkcnt_t,  blocks		)
		__field(	u64,  disk_i_size		)
		__field(	u64,  generation		)
		__field(	u64,  last_trans		)
		__field(	u64,  logged_trans		)
		__field(	u64,  root_objectid		)
	),

	TP_fast_assign(
		__entry->ino	= inode->i_ino;
		__entry->blocks	= inode->i_blocks;
		__entry->disk_i_size  = BTRFS_I(inode)->disk_i_size;
		__entry->generation = BTRFS_I(inode)->generation;
		__entry->last_trans = BTRFS_I(inode)->last_trans;
		__entry->logged_trans = BTRFS_I(inode)->logged_trans;
		__entry->root_objectid =
				BTRFS_I(inode)->root->root_key.objectid;
	),

	TP_printk("root = %llu(%s), gen = %llu, ino = %lu, blocks = %llu, "
		  "disk_i_size = %llu, last_trans = %llu, logged_trans = %llu",
		  show_root_type(__entry->root_objectid),
		  (unsigned long long)__entry->generation,
		  (unsigned long)__entry->ino,
		  (unsigned long long)__entry->blocks,
		  (unsigned long long)__entry->disk_i_size,
		  (unsigned long long)__entry->last_trans,
		  (unsigned long long)__entry->logged_trans)
);

DEFINE_EVENT(btrfs__inode, btrfs_inode_new,

	TP_PROTO(struct inode *inode),

	TP_ARGS(inode)
);

DEFINE_EVENT(btrfs__inode, btrfs_inode_request,

	TP_PROTO(struct inode *inode),

	TP_ARGS(inode)
);

DEFINE_EVENT(btrfs__inode, btrfs_inode_evict,

	TP_PROTO(struct inode *inode),

	TP_ARGS(inode)
);

#define __show_map_type(type)						\
	__print_symbolic_u64(type,					\
		{ EXTENT_MAP_LAST_BYTE, "LAST_BYTE" 	},		\
		{ EXTENT_MAP_HOLE, 	"HOLE" 		},		\
		{ EXTENT_MAP_INLINE, 	"INLINE" 	},		\
		{ EXTENT_MAP_DELALLOC,	"DELALLOC" 	})

#define show_map_type(type)			\
	type, (type >= EXTENT_MAP_LAST_BYTE) ? "-" :  __show_map_type(type)

#define show_map_flags(flag)						\
	__print_flags(flag, "|",					\
		{ EXTENT_FLAG_PINNED, 		"PINNED" 	},	\
		{ EXTENT_FLAG_COMPRESSED, 	"COMPRESSED" 	},	\
		{ EXTENT_FLAG_VACANCY, 		"VACANCY" 	},	\
		{ EXTENT_FLAG_PREALLOC, 	"PREALLOC" 	})

TRACE_EVENT(btrfs_get_extent,

	TP_PROTO(struct btrfs_root *root, struct extent_map *map),

	TP_ARGS(root, map),

	TP_STRUCT__entry(
		__field(	u64,  root_objectid	)
		__field(	u64,  start		)
		__field(	u64,  len		)
		__field(	u64,  orig_start	)
		__field(	u64,  block_start	)
		__field(	u64,  block_len		)
		__field(	unsigned long,  flags	)
		__field(	int,  refs		)
		__field(	unsigned int,  compress_type	)
	),

	TP_fast_assign(
		__entry->root_objectid	= root->root_key.objectid;
		__entry->start 		= map->start;
		__entry->len		= map->len;
		__entry->orig_start	= map->orig_start;
		__entry->block_start	= map->block_start;
		__entry->block_len	= map->block_len;
		__entry->flags		= map->flags;
		__entry->refs		= atomic_read(&map->refs);
		__entry->compress_type	= map->compress_type;
	),

	TP_printk("root = %llu(%s), start = %llu, len = %llu, "
		  "orig_start = %llu, block_start = %llu(%s), "
		  "block_len = %llu, flags = %s, refs = %u, "
		  "compress_type = %u",
		  show_root_type(__entry->root_objectid),
		  (unsigned long long)__entry->start,
		  (unsigned long long)__entry->len,
		  (unsigned long long)__entry->orig_start,
		  show_map_type(__entry->block_start),
		  (unsigned long long)__entry->block_len,
		  show_map_flags(__entry->flags),
		  __entry->refs, __entry->compress_type)
);

#define show_ordered_flags(flags)					\
	__print_symbolic(flags,					\
		{ BTRFS_ORDERED_IO_DONE, 	"IO_DONE" 	},	\
		{ BTRFS_ORDERED_COMPLETE, 	"COMPLETE" 	},	\
		{ BTRFS_ORDERED_NOCOW, 		"NOCOW" 	},	\
		{ BTRFS_ORDERED_COMPRESSED, 	"COMPRESSED" 	},	\
		{ BTRFS_ORDERED_PREALLOC, 	"PREALLOC" 	},	\
		{ BTRFS_ORDERED_DIRECT, 	"DIRECT" 	})

DECLARE_EVENT_CLASS(btrfs__ordered_extent,

	TP_PROTO(struct inode *inode, struct btrfs_ordered_extent *ordered),

	TP_ARGS(inode, ordered),

	TP_STRUCT__entry(
		__field(	ino_t,  ino		)
		__field(	u64,  file_offset	)
		__field(	u64,  start		)
		__field(	u64,  len		)
		__field(	u64,  disk_len		)
		__field(	u64,  bytes_left	)
		__field(	unsigned long,  flags	)
		__field(	int,  compress_type	)
		__field(	int,  refs		)
		__field(	u64,  root_objectid	)
	),

	TP_fast_assign(
		__entry->ino 		= inode->i_ino;
		__entry->file_offset	= ordered->file_offset;
		__entry->start		= ordered->start;
		__entry->len		= ordered->len;
		__entry->disk_len	= ordered->disk_len;
		__entry->bytes_left	= ordered->bytes_left;
		__entry->flags		= ordered->flags;
		__entry->compress_type	= ordered->compress_type;
		__entry->refs		= atomic_read(&ordered->refs);
		__entry->root_objectid	=
				BTRFS_I(inode)->root->root_key.objectid;
	),

	TP_printk("root = %llu(%s), ino = %llu, file_offset = %llu, "
		  "start = %llu, len = %llu, disk_len = %llu, "
		  "bytes_left = %llu, flags = %s, compress_type = %d, "
		  "refs = %d",
		  show_root_type(__entry->root_objectid),
		  (unsigned long long)__entry->ino,
		  (unsigned long long)__entry->file_offset,
		  (unsigned long long)__entry->start,
		  (unsigned long long)__entry->len,
		  (unsigned long long)__entry->disk_len,
		  (unsigned long long)__entry->bytes_left,
		  show_ordered_flags(__entry->flags),
		  __entry->compress_type, __entry->refs)
);

DEFINE_EVENT(btrfs__ordered_extent, btrfs_ordered_extent_add,

	TP_PROTO(struct inode *inode, struct btrfs_ordered_extent *ordered),

	TP_ARGS(inode, ordered)
);

DEFINE_EVENT(btrfs__ordered_extent, btrfs_ordered_extent_remove,

	TP_PROTO(struct inode *inode, struct btrfs_ordered_extent *ordered),

	TP_ARGS(inode, ordered)
);

DEFINE_EVENT(btrfs__ordered_extent, btrfs_ordered_extent_start,

	TP_PROTO(struct inode *inode, struct btrfs_ordered_extent *ordered),

	TP_ARGS(inode, ordered)
);

DEFINE_EVENT(btrfs__ordered_extent, btrfs_ordered_extent_put,

	TP_PROTO(struct inode *inode, struct btrfs_ordered_extent *ordered),

	TP_ARGS(inode, ordered)
);

DECLARE_EVENT_CLASS(btrfs__writepage,

	TP_PROTO(struct page *page, struct inode *inode,
		 struct writeback_control *wbc),

	TP_ARGS(page, inode, wbc),

	TP_STRUCT__entry(
		__field(	ino_t,  ino			)
		__field(	pgoff_t,  index			)
		__field(	long,   nr_to_write		)
		__field(	long,   pages_skipped		)
		__field(	loff_t, range_start		)
		__field(	loff_t, range_end		)
		__field(	char,   for_kupdate		)
		__field(	char,   for_reclaim		)
		__field(	char,   range_cyclic		)
		__field(	pgoff_t,  writeback_index	)
		__field(	u64,    root_objectid		)
	),

	TP_fast_assign(
		__entry->ino		= inode->i_ino;
		__entry->index		= page->index;
		__entry->nr_to_write	= wbc->nr_to_write;
		__entry->pages_skipped	= wbc->pages_skipped;
		__entry->range_start	= wbc->range_start;
		__entry->range_end	= wbc->range_end;
		__entry->for_kupdate	= wbc->for_kupdate;
		__entry->for_reclaim	= wbc->for_reclaim;
		__entry->range_cyclic	= wbc->range_cyclic;
		__entry->writeback_index = inode->i_mapping->writeback_index;
		__entry->root_objectid	=
				 BTRFS_I(inode)->root->root_key.objectid;
	),

	TP_printk("root = %llu(%s), ino = %lu, page_index = %lu, "
		  "nr_to_write = %ld, pages_skipped = %ld, range_start = %llu, "
		  "range_end = %llu, for_kupdate = %d, "
		  "for_reclaim = %d, range_cyclic = %d, writeback_index = %lu",
		  show_root_type(__entry->root_objectid),
		  (unsigned long)__entry->ino, __entry->index,
		  __entry->nr_to_write, __entry->pages_skipped,
		  __entry->range_start, __entry->range_end,
		  __entry->for_kupdate,
		  __entry->for_reclaim, __entry->range_cyclic,
		  (unsigned long)__entry->writeback_index)
);

DEFINE_EVENT(btrfs__writepage, __extent_writepage,

	TP_PROTO(struct page *page, struct inode *inode,
		 struct writeback_control *wbc),

	TP_ARGS(page, inode, wbc)
);

TRACE_EVENT(btrfs_writepage_end_io_hook,

	TP_PROTO(struct page *page, u64 start, u64 end, int uptodate),

	TP_ARGS(page, start, end, uptodate),

	TP_STRUCT__entry(
		__field(	ino_t,	 ino		)
		__field(	pgoff_t, index		)
		__field(	u64,	 start		)
		__field(	u64,	 end		)
		__field(	int,	 uptodate	)
		__field(	u64,    root_objectid	)
	),

	TP_fast_assign(
		__entry->ino	= page->mapping->host->i_ino;
		__entry->index	= page->index;
		__entry->start	= start;
		__entry->end	= end;
		__entry->uptodate = uptodate;
		__entry->root_objectid	=
			 BTRFS_I(page->mapping->host)->root->root_key.objectid;
	),

	TP_printk("root = %llu(%s), ino = %lu, page_index = %lu, start = %llu, "
		  "end = %llu, uptodate = %d",
		  show_root_type(__entry->root_objectid),
		  (unsigned long)__entry->ino, (unsigned long)__entry->index,
		  (unsigned long long)__entry->start,
		  (unsigned long long)__entry->end, __entry->uptodate)
);

TRACE_EVENT(btrfs_sync_file,

	TP_PROTO(struct file *file, int datasync),

	TP_ARGS(file, datasync),

	TP_STRUCT__entry(
		__field(	ino_t,  ino		)
		__field(	ino_t,  parent		)
		__field(	int,    datasync	)
		__field(	u64,    root_objectid	)
	),

	TP_fast_assign(
		struct dentry *dentry = file->f_path.dentry;
		struct inode *inode = dentry->d_inode;

		__entry->ino		= inode->i_ino;
		__entry->parent		= dentry->d_parent->d_inode->i_ino;
		__entry->datasync	= datasync;
		__entry->root_objectid	=
				 BTRFS_I(inode)->root->root_key.objectid;
	),

	TP_printk("root = %llu(%s), ino = %ld, parent = %ld, datasync = %d",
		  show_root_type(__entry->root_objectid),
		  (unsigned long)__entry->ino, (unsigned long)__entry->parent,
		  __entry->datasync)
);

TRACE_EVENT(btrfs_sync_fs,

	TP_PROTO(int wait),

	TP_ARGS(wait),

	TP_STRUCT__entry(
		__field(	int,  wait		)
	),

	TP_fast_assign(
		__entry->wait	= wait;
	),

	TP_printk("wait = %d", __entry->wait)
);

#define show_ref_action(action)						\
	__print_symbolic(action,					\
		{ BTRFS_ADD_DELAYED_REF,    "ADD_DELAYED_REF" },	\
		{ BTRFS_DROP_DELAYED_REF,   "DROP_DELAYED_REF" },	\
		{ BTRFS_ADD_DELAYED_EXTENT, "ADD_DELAYED_EXTENT" }, 	\
		{ BTRFS_UPDATE_DELAYED_HEAD, "UPDATE_DELAYED_HEAD" })
			

TRACE_EVENT(btrfs_delayed_tree_ref,

	TP_PROTO(struct btrfs_delayed_ref_node *ref,
		 struct btrfs_delayed_tree_ref *full_ref,
		 int action),

	TP_ARGS(ref, full_ref, action),

	TP_STRUCT__entry(
		__field(	u64,  bytenr		)
		__field(	u64,  num_bytes		)
		__field(	int,  action		) 
		__field(	u64,  parent		)
		__field(	u64,  ref_root		)
		__field(	int,  level		)
		__field(	int,  type		)
	),

	TP_fast_assign(
		__entry->bytenr		= ref->bytenr;
		__entry->num_bytes	= ref->num_bytes;
		__entry->action		= action;
		__entry->parent		= full_ref->parent;
		__entry->ref_root	= full_ref->root;
		__entry->level		= full_ref->level;
		__entry->type		= ref->type;
	),

	TP_printk("bytenr = %llu, num_bytes = %llu, action = %s, "
		  "parent = %llu(%s), ref_root = %llu(%s), level = %d, "
		  "type = %s",
		  (unsigned long long)__entry->bytenr,
		  (unsigned long long)__entry->num_bytes,
		  show_ref_action(__entry->action),
		  show_root_type(__entry->parent),
		  show_root_type(__entry->ref_root),
		  __entry->level, show_ref_type(__entry->type))
);

TRACE_EVENT(btrfs_delayed_data_ref,

	TP_PROTO(struct btrfs_delayed_ref_node *ref,
		 struct btrfs_delayed_data_ref *full_ref,
		 int action),

	TP_ARGS(ref, full_ref, action),

	TP_STRUCT__entry(
		__field(	u64,  bytenr		)
		__field(	u64,  num_bytes		)
		__field(	int,  action		) 
		__field(	u64,  parent		)
		__field(	u64,  ref_root		)
		__field(	u64,  owner		)
		__field(	u64,  offset		)
		__field(	int,  type		)
	),

	TP_fast_assign(
		__entry->bytenr		= ref->bytenr;
		__entry->num_bytes	= ref->num_bytes;
		__entry->action		= action;
		__entry->parent		= full_ref->parent;
		__entry->ref_root	= full_ref->root;
		__entry->owner		= full_ref->objectid;
		__entry->offset		= full_ref->offset;
		__entry->type		= ref->type;
	),

	TP_printk("bytenr = %llu, num_bytes = %llu, action = %s, "
		  "parent = %llu(%s), ref_root = %llu(%s), owner = %llu, "
		  "offset = %llu, type = %s",
		  (unsigned long long)__entry->bytenr,
		  (unsigned long long)__entry->num_bytes,
		  show_ref_action(__entry->action),
		  show_root_type(__entry->parent),
		  show_root_type(__entry->ref_root),
		  (unsigned long long)__entry->owner,
		  (unsigned long long)__entry->offset,
		  show_ref_type(__entry->type))
);

TRACE_EVENT(btrfs_delayed_ref_head,

	TP_PROTO(struct btrfs_delayed_ref_node *ref,
		 struct btrfs_delayed_ref_head *head_ref,
		 int action),

	TP_ARGS(ref, head_ref, action),

	TP_STRUCT__entry(
		__field(	u64,  bytenr		)
		__field(	u64,  num_bytes		)
		__field(	int,  action		) 
		__field(	int,  is_data		)
	),

	TP_fast_assign(
		__entry->bytenr		= ref->bytenr;
		__entry->num_bytes	= ref->num_bytes;
		__entry->action		= action;
		__entry->is_data	= head_ref->is_data;
	),

	TP_printk("bytenr = %llu, num_bytes = %llu, action = %s, is_data = %d",
		  (unsigned long long)__entry->bytenr,
		  (unsigned long long)__entry->num_bytes,
		  show_ref_action(__entry->action),
		  __entry->is_data)
);

#define show_chunk_type(type)					\
	__print_flags(type, "|",				\
		{ BTRFS_BLOCK_GROUP_DATA, 	"DATA"	},	\
		{ BTRFS_BLOCK_GROUP_SYSTEM, 	"SYSTEM"},	\
		{ BTRFS_BLOCK_GROUP_METADATA, 	"METADATA"},	\
		{ BTRFS_BLOCK_GROUP_RAID0, 	"RAID0" },	\
		{ BTRFS_BLOCK_GROUP_RAID1, 	"RAID1" },	\
		{ BTRFS_BLOCK_GROUP_DUP, 	"DUP"	},	\
		{ BTRFS_BLOCK_GROUP_RAID10, 	"RAID10"})

DECLARE_EVENT_CLASS(btrfs__chunk,

	TP_PROTO(struct btrfs_root *root, struct map_lookup *map,
		 u64 offset, u64 size),

	TP_ARGS(root, map, offset, size),

	TP_STRUCT__entry(
		__field(	int,  num_stripes		)
		__field(	u64,  type			)
		__field(	int,  sub_stripes		)
		__field(	u64,  offset			)
		__field(	u64,  size			)
		__field(	u64,  root_objectid		)
	),

	TP_fast_assign(
		__entry->num_stripes	= map->num_stripes;
		__entry->type		= map->type;
		__entry->sub_stripes	= map->sub_stripes;
		__entry->offset		= offset;
		__entry->size		= size;
		__entry->root_objectid	= root->root_key.objectid;
	),

	TP_printk("root = %llu(%s), offset = %llu, size = %llu, "
		  "num_stripes = %d, sub_stripes = %d, type = %s",
		  show_root_type(__entry->root_objectid),
		  (unsigned long long)__entry->offset,
		  (unsigned long long)__entry->size,
		  __entry->num_stripes, __entry->sub_stripes,
		  show_chunk_type(__entry->type))
);

DEFINE_EVENT(btrfs__chunk,  btrfs_chunk_alloc,

	TP_PROTO(struct btrfs_root *root, struct map_lookup *map,
		 u64 offset, u64 size),

	TP_ARGS(root, map, offset, size)
);

DEFINE_EVENT(btrfs__chunk,  btrfs_chunk_free,

	TP_PROTO(struct btrfs_root *root, struct map_lookup *map,
		 u64 offset, u64 size),

	TP_ARGS(root, map, offset, size)
);

TRACE_EVENT(btrfs_cow_block,

	TP_PROTO(struct btrfs_root *root, struct extent_buffer *buf,
		 struct extent_buffer *cow),

	TP_ARGS(root, buf, cow),

	TP_STRUCT__entry(
		__field(	u64,  root_objectid		)
		__field(	u64,  buf_start			)
		__field(	int,  refs			)
		__field(	u64,  cow_start			)
		__field(	int,  buf_level			)
		__field(	int,  cow_level			)
	),

	TP_fast_assign(
		__entry->root_objectid	= root->root_key.objectid;
		__entry->buf_start	= buf->start;
		__entry->refs		= atomic_read(&buf->refs);
		__entry->cow_start	= cow->start;
		__entry->buf_level	= btrfs_header_level(buf);
		__entry->cow_level	= btrfs_header_level(cow);
	),

	TP_printk("root = %llu(%s), refs = %d, orig_buf = %llu "
		  "(orig_level = %d), cow_buf = %llu (cow_level = %d)",
		  show_root_type(__entry->root_objectid),
		  __entry->refs,
		  (unsigned long long)__entry->buf_start,
		  __entry->buf_level,
		  (unsigned long long)__entry->cow_start,
		  __entry->cow_level)
);

TRACE_EVENT(btrfs_space_reservation,

	TP_PROTO(struct btrfs_fs_info *fs_info, char *type, u64 val,
		 u64 bytes, int reserve),

	TP_ARGS(fs_info, type, val, bytes, reserve),

	TP_STRUCT__entry(
		__array(	u8,	fsid,	BTRFS_UUID_SIZE	)
		__string(	type,	type			)
		__field(	u64,	val			)
		__field(	u64,	bytes			)
		__field(	int,	reserve			)
	),

	TP_fast_assign(
		memcpy(__entry->fsid, fs_info->fsid, BTRFS_UUID_SIZE);
		__assign_str(type, type);
		__entry->val		= val;
		__entry->bytes		= bytes;
		__entry->reserve	= reserve;
	),

	TP_printk("%pU: %s: %Lu %s %Lu", __entry->fsid, __get_str(type),
		  __entry->val, __entry->reserve ? "reserve" : "release",
		  __entry->bytes)
);

DECLARE_EVENT_CLASS(btrfs__reserved_extent,

	TP_PROTO(struct btrfs_root *root, u64 start, u64 len),

	TP_ARGS(root, start, len),

	TP_STRUCT__entry(
		__field(	u64,  root_objectid		)
		__field(	u64,  start			)
		__field(	u64,  len			)
	),

	TP_fast_assign(
		__entry->root_objectid	= root->root_key.objectid;
		__entry->start		= start;
		__entry->len		= len;
	),

	TP_printk("root = %llu(%s), start = %llu, len = %llu",
		  show_root_type(__entry->root_objectid),
		  (unsigned long long)__entry->start,
		  (unsigned long long)__entry->len)
);

DEFINE_EVENT(btrfs__reserved_extent,  btrfs_reserved_extent_alloc,

	TP_PROTO(struct btrfs_root *root, u64 start, u64 len),

	TP_ARGS(root, start, len)
);

DEFINE_EVENT(btrfs__reserved_extent,  btrfs_reserved_extent_free,

	TP_PROTO(struct btrfs_root *root, u64 start, u64 len),

	TP_ARGS(root, start, len)
);

TRACE_EVENT(find_free_extent,

	TP_PROTO(struct btrfs_root *root, u64 num_bytes, u64 empty_size,
		 u64 data),

	TP_ARGS(root, num_bytes, empty_size, data),

	TP_STRUCT__entry(
		__field(	u64,	root_objectid		)
		__field(	u64,	num_bytes		)
		__field(	u64,	empty_size		)
		__field(	u64,	data			)
	),

	TP_fast_assign(
		__entry->root_objectid	= root->root_key.objectid;
		__entry->num_bytes	= num_bytes;
		__entry->empty_size	= empty_size;
		__entry->data		= data;
	),

	TP_printk("root = %Lu(%s), len = %Lu, empty_size = %Lu, "
		  "flags = %Lu(%s)", show_root_type(__entry->root_objectid),
		  __entry->num_bytes, __entry->empty_size, __entry->data,
		  __print_flags((unsigned long)__entry->data, "|",
				 BTRFS_GROUP_FLAGS))
);

DECLARE_EVENT_CLASS(btrfs__reserve_extent,

	TP_PROTO(struct btrfs_root *root,
		 struct btrfs_block_group_cache *block_group, u64 start,
		 u64 len),

	TP_ARGS(root, block_group, start, len),

	TP_STRUCT__entry(
		__field(	u64,	root_objectid		)
		__field(	u64,	bg_objectid		)
		__field(	u64,	flags			)
		__field(	u64,	start			)
		__field(	u64,	len			)
	),

	TP_fast_assign(
		__entry->root_objectid	= root->root_key.objectid;
		__entry->bg_objectid	= block_group->key.objectid;
		__entry->flags		= block_group->flags;
		__entry->start		= start;
		__entry->len		= len;
	),

	TP_printk("root = %Lu(%s), block_group = %Lu, flags = %Lu(%s), "
		  "start = %Lu, len = %Lu",
		  show_root_type(__entry->root_objectid), __entry->bg_objectid,
		  __entry->flags, __print_flags((unsigned long)__entry->flags,
						"|", BTRFS_GROUP_FLAGS),
		  __entry->start, __entry->len)
);

DEFINE_EVENT(btrfs__reserve_extent, btrfs_reserve_extent,

	TP_PROTO(struct btrfs_root *root,
		 struct btrfs_block_group_cache *block_group, u64 start,
		 u64 len),

	TP_ARGS(root, block_group, start, len)
);

DEFINE_EVENT(btrfs__reserve_extent, btrfs_reserve_extent_cluster,

	TP_PROTO(struct btrfs_root *root,
		 struct btrfs_block_group_cache *block_group, u64 start,
		 u64 len),

	TP_ARGS(root, block_group, start, len)
);

TRACE_EVENT(btrfs_find_cluster,

	TP_PROTO(struct btrfs_block_group_cache *block_group, u64 start,
		 u64 bytes, u64 empty_size, u64 min_bytes),

	TP_ARGS(block_group, start, bytes, empty_size, min_bytes),

	TP_STRUCT__entry(
		__field(	u64,	bg_objectid		)
		__field(	u64,	flags			)
		__field(	u64,	start			)
		__field(	u64,	bytes			)
		__field(	u64,	empty_size		)
		__field(	u64,	min_bytes		)
	),

	TP_fast_assign(
		__entry->bg_objectid	= block_group->key.objectid;
		__entry->flags		= block_group->flags;
		__entry->start		= start;
		__entry->bytes		= bytes;
		__entry->empty_size	= empty_size;
		__entry->min_bytes	= min_bytes;
	),

	TP_printk("block_group = %Lu, flags = %Lu(%s), start = %Lu, len = %Lu,"
		  " empty_size = %Lu, min_bytes = %Lu", __entry->bg_objectid,
		  __entry->flags,
		  __print_flags((unsigned long)__entry->flags, "|",
				BTRFS_GROUP_FLAGS), __entry->start,
		  __entry->bytes, __entry->empty_size,  __entry->min_bytes)
);

TRACE_EVENT(btrfs_failed_cluster_setup,

	TP_PROTO(struct btrfs_block_group_cache *block_group),

	TP_ARGS(block_group),

	TP_STRUCT__entry(
		__field(	u64,	bg_objectid		)
	),

	TP_fast_assign(
		__entry->bg_objectid	= block_group->key.objectid;
	),

	TP_printk("block_group = %Lu", __entry->bg_objectid)
);

TRACE_EVENT(btrfs_setup_cluster,

	TP_PROTO(struct btrfs_block_group_cache *block_group,
		 struct btrfs_free_cluster *cluster, u64 size, int bitmap),

	TP_ARGS(block_group, cluster, size, bitmap),

	TP_STRUCT__entry(
		__field(	u64,	bg_objectid		)
		__field(	u64,	flags			)
		__field(	u64,	start			)
		__field(	u64,	max_size		)
		__field(	u64,	size			)
		__field(	int,	bitmap			)
	),

	TP_fast_assign(
		__entry->bg_objectid	= block_group->key.objectid;
		__entry->flags		= block_group->flags;
		__entry->start		= cluster->window_start;
		__entry->max_size	= cluster->max_size;
		__entry->size		= size;
		__entry->bitmap		= bitmap;
	),

	TP_printk("block_group = %Lu, flags = %Lu(%s), window_start = %Lu, "
		  "size = %Lu, max_size = %Lu, bitmap = %d",
		  __entry->bg_objectid,
		  __entry->flags,
		  __print_flags((unsigned long)__entry->flags, "|",
				BTRFS_GROUP_FLAGS), __entry->start,
		  __entry->size, __entry->max_size, __entry->bitmap)
);

<<<<<<< HEAD
=======
struct extent_state;
TRACE_EVENT(alloc_extent_state,

	TP_PROTO(struct extent_state *state, gfp_t mask, unsigned long IP),

	TP_ARGS(state, mask, IP),

	TP_STRUCT__entry(
		__field(struct extent_state *, state)
		__field(gfp_t, mask)
		__field(unsigned long, ip)
	),

	TP_fast_assign(
		__entry->state	= state,
		__entry->mask	= mask,
		__entry->ip	= IP
	),

	TP_printk("state=%p; mask = %s; caller = %pF", __entry->state,
		  show_gfp_flags(__entry->mask), (void *)__entry->ip)
);

TRACE_EVENT(free_extent_state,

	TP_PROTO(struct extent_state *state, unsigned long IP),

	TP_ARGS(state, IP),

	TP_STRUCT__entry(
		__field(struct extent_state *, state)
		__field(unsigned long, ip)
	),

	TP_fast_assign(
		__entry->state	= state,
		__entry->ip = IP
	),

	TP_printk(" state=%p; caller = %pF", __entry->state,
		  (void *)__entry->ip)
);

>>>>>>> e816b57a
#endif /* _TRACE_BTRFS_H */

/* This part must be outside protection */
#include <trace/define_trace.h><|MERGE_RESOLUTION|>--- conflicted
+++ resolved
@@ -863,8 +863,6 @@
 		  __entry->size, __entry->max_size, __entry->bitmap)
 );
 
-<<<<<<< HEAD
-=======
 struct extent_state;
 TRACE_EVENT(alloc_extent_state,
 
@@ -908,7 +906,6 @@
 		  (void *)__entry->ip)
 );
 
->>>>>>> e816b57a
 #endif /* _TRACE_BTRFS_H */
 
 /* This part must be outside protection */
