/*
 * Compatibility interface for userspace libc header coordination:
 *
 * Define compatibility macros that are used to control the inclusion or
 * exclusion of UAPI structures and definitions in coordination with another
 * userspace C library.
 *
 * This header is intended to solve the problem of UAPI definitions that
 * conflict with userspace definitions. If a UAPI header has such conflicting
 * definitions then the solution is as follows:
 *
 * * Synchronize the UAPI header and the libc headers so either one can be
 *   used and such that the ABI is preserved. If this is not possible then
 *   no simple compatibility interface exists (you need to write translating
 *   wrappers and rename things) and you can't use this interface.
 *
 * Then follow this process:
 *
 * (a) Include libc-compat.h in the UAPI header.
 *      e.g. #include <linux/libc-compat.h>
 *     This include must be as early as possible.
 *
 * (b) In libc-compat.h add enough code to detect that the comflicting
 *     userspace libc header has been included first.
 *
 * (c) If the userspace libc header has been included first define a set of
 *     guard macros of the form __UAPI_DEF_FOO and set their values to 1, else
 *     set their values to 0.
 *
 * (d) Back in the UAPI header with the conflicting definitions, guard the
 *     definitions with:
 *     #if __UAPI_DEF_FOO
 *       ...
 *     #endif
 *
 * This fixes the situation where the linux headers are included *after* the
 * libc headers. To fix the problem with the inclusion in the other order the
 * userspace libc headers must be fixed like this:
 *
 * * For all definitions that conflict with kernel definitions wrap those
 *   defines in the following:
 *   #if !__UAPI_DEF_FOO
 *     ...
 *   #endif
 *
 * This prevents the redefinition of a construct already defined by the kernel.
 */
#ifndef _UAPI_LIBC_COMPAT_H
#define _UAPI_LIBC_COMPAT_H

/* We have included glibc headers... */
#if defined(__GLIBC__)

/* Coordinate with glibc netinet/in.h header. */
#if defined(_NETINET_IN_H)

/* GLIBC headers included first so don't define anything
 * that would already be defined. */
#define __UAPI_DEF_IN6_ADDR		0
/* The exception is the in6_addr macros which must be defined
 * if the glibc code didn't define them. This guard matches
 * the guard in glibc/inet/netinet/in.h which defines the
 * additional in6_addr macros e.g. s6_addr16, and s6_addr32. */
#if defined(__USE_MISC) || defined (__USE_GNU)
#define __UAPI_DEF_IN6_ADDR_ALT		0
#else
#define __UAPI_DEF_IN6_ADDR_ALT		1
#endif
#define __UAPI_DEF_SOCKADDR_IN6		0
#define __UAPI_DEF_IPV6_MREQ		0
#define __UAPI_DEF_IPPROTO_V6		0
#define __UAPI_DEF_IPV6_OPTIONS		0
<<<<<<< HEAD
=======
#define __UAPI_DEF_IN6_PKTINFO		0
#define __UAPI_DEF_IP6_MTUINFO		0
>>>>>>> 8ea65f4a

#else

/* Linux headers included first, and we must define everything
 * we need. The expectation is that glibc will check the
 * __UAPI_DEF_* defines and adjust appropriately. */
#define __UAPI_DEF_IN6_ADDR		1
/* We unconditionally define the in6_addr macros and glibc must
 * coordinate. */
#define __UAPI_DEF_IN6_ADDR_ALT		1
#define __UAPI_DEF_SOCKADDR_IN6		1
#define __UAPI_DEF_IPV6_MREQ		1
#define __UAPI_DEF_IPPROTO_V6		1
#define __UAPI_DEF_IPV6_OPTIONS		1
<<<<<<< HEAD
=======
#define __UAPI_DEF_IN6_PKTINFO		1
#define __UAPI_DEF_IP6_MTUINFO		1
>>>>>>> 8ea65f4a

#endif /* _NETINET_IN_H */

/* Definitions for xattr.h */
#if defined(_SYS_XATTR_H)
#define __UAPI_DEF_XATTR		0
#else
#define __UAPI_DEF_XATTR		1
#endif

/* If we did not see any headers from any supported C libraries,
 * or we are being included in the kernel, then define everything
 * that we need. */
#else /* !defined(__GLIBC__) */

/* Definitions for in6.h */
#define __UAPI_DEF_IN6_ADDR		1
#define __UAPI_DEF_IN6_ADDR_ALT		1
#define __UAPI_DEF_SOCKADDR_IN6		1
#define __UAPI_DEF_IPV6_MREQ		1
#define __UAPI_DEF_IPPROTO_V6		1
#define __UAPI_DEF_IPV6_OPTIONS		1
<<<<<<< HEAD
=======
#define __UAPI_DEF_IN6_PKTINFO		1
#define __UAPI_DEF_IP6_MTUINFO		1
>>>>>>> 8ea65f4a

/* Definitions for xattr.h */
#define __UAPI_DEF_XATTR		1

#endif /* __GLIBC__ */

#endif /* _UAPI_LIBC_COMPAT_H */<|MERGE_RESOLUTION|>--- conflicted
+++ resolved
@@ -70,11 +70,8 @@
 #define __UAPI_DEF_IPV6_MREQ		0
 #define __UAPI_DEF_IPPROTO_V6		0
 #define __UAPI_DEF_IPV6_OPTIONS		0
-<<<<<<< HEAD
-=======
 #define __UAPI_DEF_IN6_PKTINFO		0
 #define __UAPI_DEF_IP6_MTUINFO		0
->>>>>>> 8ea65f4a
 
 #else
 
@@ -89,11 +86,8 @@
 #define __UAPI_DEF_IPV6_MREQ		1
 #define __UAPI_DEF_IPPROTO_V6		1
 #define __UAPI_DEF_IPV6_OPTIONS		1
-<<<<<<< HEAD
-=======
 #define __UAPI_DEF_IN6_PKTINFO		1
 #define __UAPI_DEF_IP6_MTUINFO		1
->>>>>>> 8ea65f4a
 
 #endif /* _NETINET_IN_H */
 
@@ -116,11 +110,8 @@
 #define __UAPI_DEF_IPV6_MREQ		1
 #define __UAPI_DEF_IPPROTO_V6		1
 #define __UAPI_DEF_IPV6_OPTIONS		1
-<<<<<<< HEAD
-=======
 #define __UAPI_DEF_IN6_PKTINFO		1
 #define __UAPI_DEF_IP6_MTUINFO		1
->>>>>>> 8ea65f4a
 
 /* Definitions for xattr.h */
 #define __UAPI_DEF_XATTR		1
