--- conflicted
+++ resolved
@@ -38,12 +38,9 @@
 #define EM_ALTERA_NIOS2	113	/* Altera Nios II soft-core processor */
 #define EM_TI_C6000	140	/* TI C6X DSPs */
 #define EM_AARCH64	183	/* ARM 64 bit */
-<<<<<<< HEAD
+#define EM_TILEPRO	188	/* Tilera TILEPro */
 #define EM_MICROBLAZE	189	/* Xilinx MicroBlaze */
-=======
-#define EM_TILEPRO	188	/* Tilera TILEPro */
 #define EM_TILEGX	191	/* Tilera TILE-Gx */
->>>>>>> 8d03bc56
 #define EM_FRV		0x5441	/* Fujitsu FR-V */
 #define EM_AVR32	0x18ad	/* Atmel AVR32 */
 
