#include <asm/bitsperlong.h>

/*
 * This file contains the system call numbers, based on the
 * layout of the x86-64 architecture, which embeds the
 * pointer to the syscall in the table.
 *
 * As a basic principle, no duplication of functionality
 * should be added, e.g. we don't use lseek when llseek
 * is present. New architectures should use this file
 * and implement the less feature-full calls in user space.
 */

#ifndef __SYSCALL
#define __SYSCALL(x, y)
#endif

#if __BITS_PER_LONG == 32 || defined(__SYSCALL_COMPAT)
#define __SC_3264(_nr, _32, _64) __SYSCALL(_nr, _32)
#else
#define __SC_3264(_nr, _32, _64) __SYSCALL(_nr, _64)
#endif

#ifdef __SYSCALL_COMPAT
#define __SC_COMP(_nr, _sys, _comp) __SYSCALL(_nr, _comp)
#define __SC_COMP_3264(_nr, _32, _64, _comp) __SYSCALL(_nr, _comp)
#else
#define __SC_COMP(_nr, _sys, _comp) __SYSCALL(_nr, _sys)
#define __SC_COMP_3264(_nr, _32, _64, _comp) __SC_3264(_nr, _32, _64)
#endif

#define __NR_io_setup 0
__SC_COMP(__NR_io_setup, sys_io_setup, compat_sys_io_setup)
#define __NR_io_destroy 1
__SYSCALL(__NR_io_destroy, sys_io_destroy)
#define __NR_io_submit 2
__SC_COMP(__NR_io_submit, sys_io_submit, compat_sys_io_submit)
#define __NR_io_cancel 3
__SYSCALL(__NR_io_cancel, sys_io_cancel)
#define __NR_io_getevents 4
__SC_COMP(__NR_io_getevents, sys_io_getevents, compat_sys_io_getevents)

/* fs/xattr.c */
#define __NR_setxattr 5
__SYSCALL(__NR_setxattr, sys_setxattr)
#define __NR_lsetxattr 6
__SYSCALL(__NR_lsetxattr, sys_lsetxattr)
#define __NR_fsetxattr 7
__SYSCALL(__NR_fsetxattr, sys_fsetxattr)
#define __NR_getxattr 8
__SYSCALL(__NR_getxattr, sys_getxattr)
#define __NR_lgetxattr 9
__SYSCALL(__NR_lgetxattr, sys_lgetxattr)
#define __NR_fgetxattr 10
__SYSCALL(__NR_fgetxattr, sys_fgetxattr)
#define __NR_listxattr 11
__SYSCALL(__NR_listxattr, sys_listxattr)
#define __NR_llistxattr 12
__SYSCALL(__NR_llistxattr, sys_llistxattr)
#define __NR_flistxattr 13
__SYSCALL(__NR_flistxattr, sys_flistxattr)
#define __NR_removexattr 14
__SYSCALL(__NR_removexattr, sys_removexattr)
#define __NR_lremovexattr 15
__SYSCALL(__NR_lremovexattr, sys_lremovexattr)
#define __NR_fremovexattr 16
__SYSCALL(__NR_fremovexattr, sys_fremovexattr)

/* fs/dcache.c */
#define __NR_getcwd 17
__SYSCALL(__NR_getcwd, sys_getcwd)

/* fs/cookies.c */
#define __NR_lookup_dcookie 18
__SC_COMP(__NR_lookup_dcookie, sys_lookup_dcookie, compat_sys_lookup_dcookie)

/* fs/eventfd.c */
#define __NR_eventfd2 19
__SYSCALL(__NR_eventfd2, sys_eventfd2)

/* fs/eventpoll.c */
#define __NR_epoll_create1 20
__SYSCALL(__NR_epoll_create1, sys_epoll_create1)
#define __NR_epoll_ctl 21
__SYSCALL(__NR_epoll_ctl, sys_epoll_ctl)
#define __NR_epoll_pwait 22
__SC_COMP(__NR_epoll_pwait, sys_epoll_pwait, compat_sys_epoll_pwait)

/* fs/fcntl.c */
#define __NR_dup 23
__SYSCALL(__NR_dup, sys_dup)
#define __NR_dup3 24
__SYSCALL(__NR_dup3, sys_dup3)
#define __NR3264_fcntl 25
__SC_COMP_3264(__NR3264_fcntl, sys_fcntl64, sys_fcntl, compat_sys_fcntl64)

/* fs/inotify_user.c */
#define __NR_inotify_init1 26
__SYSCALL(__NR_inotify_init1, sys_inotify_init1)
#define __NR_inotify_add_watch 27
__SYSCALL(__NR_inotify_add_watch, sys_inotify_add_watch)
#define __NR_inotify_rm_watch 28
__SYSCALL(__NR_inotify_rm_watch, sys_inotify_rm_watch)

/* fs/ioctl.c */
#define __NR_ioctl 29
__SC_COMP(__NR_ioctl, sys_ioctl, compat_sys_ioctl)

/* fs/ioprio.c */
#define __NR_ioprio_set 30
__SYSCALL(__NR_ioprio_set, sys_ioprio_set)
#define __NR_ioprio_get 31
__SYSCALL(__NR_ioprio_get, sys_ioprio_get)

/* fs/locks.c */
#define __NR_flock 32
__SYSCALL(__NR_flock, sys_flock)

/* fs/namei.c */
#define __NR_mknodat 33
__SYSCALL(__NR_mknodat, sys_mknodat)
#define __NR_mkdirat 34
__SYSCALL(__NR_mkdirat, sys_mkdirat)
#define __NR_unlinkat 35
__SYSCALL(__NR_unlinkat, sys_unlinkat)
#define __NR_symlinkat 36
__SYSCALL(__NR_symlinkat, sys_symlinkat)
#define __NR_linkat 37
__SYSCALL(__NR_linkat, sys_linkat)
#define __NR_renameat 38
__SYSCALL(__NR_renameat, sys_renameat)

/* fs/namespace.c */
#define __NR_umount2 39
__SYSCALL(__NR_umount2, sys_umount)
#define __NR_mount 40
__SC_COMP(__NR_mount, sys_mount, compat_sys_mount)
#define __NR_pivot_root 41
__SYSCALL(__NR_pivot_root, sys_pivot_root)

/* fs/nfsctl.c */
#define __NR_nfsservctl 42
__SYSCALL(__NR_nfsservctl, sys_ni_syscall)

/* fs/open.c */
#define __NR3264_statfs 43
__SC_COMP_3264(__NR3264_statfs, sys_statfs64, sys_statfs, \
	       compat_sys_statfs64)
#define __NR3264_fstatfs 44
__SC_COMP_3264(__NR3264_fstatfs, sys_fstatfs64, sys_fstatfs, \
	       compat_sys_fstatfs64)
#define __NR3264_truncate 45
__SC_COMP_3264(__NR3264_truncate, sys_truncate64, sys_truncate, \
	       compat_sys_truncate64)
#define __NR3264_ftruncate 46
__SC_COMP_3264(__NR3264_ftruncate, sys_ftruncate64, sys_ftruncate, \
	       compat_sys_ftruncate64)

#define __NR_fallocate 47
__SC_COMP(__NR_fallocate, sys_fallocate, compat_sys_fallocate)
#define __NR_faccessat 48
__SYSCALL(__NR_faccessat, sys_faccessat)
#define __NR_chdir 49
__SYSCALL(__NR_chdir, sys_chdir)
#define __NR_fchdir 50
__SYSCALL(__NR_fchdir, sys_fchdir)
#define __NR_chroot 51
__SYSCALL(__NR_chroot, sys_chroot)
#define __NR_fchmod 52
__SYSCALL(__NR_fchmod, sys_fchmod)
#define __NR_fchmodat 53
__SYSCALL(__NR_fchmodat, sys_fchmodat)
#define __NR_fchownat 54
__SYSCALL(__NR_fchownat, sys_fchownat)
#define __NR_fchown 55
__SYSCALL(__NR_fchown, sys_fchown)
#define __NR_openat 56
__SC_COMP(__NR_openat, sys_openat, compat_sys_openat)
#define __NR_close 57
__SYSCALL(__NR_close, sys_close)
#define __NR_vhangup 58
__SYSCALL(__NR_vhangup, sys_vhangup)

/* fs/pipe.c */
#define __NR_pipe2 59
__SYSCALL(__NR_pipe2, sys_pipe2)

/* fs/quota.c */
#define __NR_quotactl 60
__SYSCALL(__NR_quotactl, sys_quotactl)

/* fs/readdir.c */
#define __NR_getdents64 61
__SC_COMP(__NR_getdents64, sys_getdents64, compat_sys_getdents64)

/* fs/read_write.c */
#define __NR3264_lseek 62
__SC_3264(__NR3264_lseek, sys_llseek, sys_lseek)
#define __NR_read 63
__SYSCALL(__NR_read, sys_read)
#define __NR_write 64
__SYSCALL(__NR_write, sys_write)
#define __NR_readv 65
__SC_COMP(__NR_readv, sys_readv, compat_sys_readv)
#define __NR_writev 66
__SC_COMP(__NR_writev, sys_writev, compat_sys_writev)
#define __NR_pread64 67
__SC_COMP(__NR_pread64, sys_pread64, compat_sys_pread64)
#define __NR_pwrite64 68
__SC_COMP(__NR_pwrite64, sys_pwrite64, compat_sys_pwrite64)
#define __NR_preadv 69
__SC_COMP(__NR_preadv, sys_preadv, compat_sys_preadv)
#define __NR_pwritev 70
__SC_COMP(__NR_pwritev, sys_pwritev, compat_sys_pwritev)

/* fs/sendfile.c */
#define __NR3264_sendfile 71
__SYSCALL(__NR3264_sendfile, sys_sendfile64)

/* fs/select.c */
#define __NR_pselect6 72
__SC_COMP(__NR_pselect6, sys_pselect6, compat_sys_pselect6)
#define __NR_ppoll 73
__SC_COMP(__NR_ppoll, sys_ppoll, compat_sys_ppoll)

/* fs/signalfd.c */
#define __NR_signalfd4 74
__SC_COMP(__NR_signalfd4, sys_signalfd4, compat_sys_signalfd4)

/* fs/splice.c */
#define __NR_vmsplice 75
__SC_COMP(__NR_vmsplice, sys_vmsplice, compat_sys_vmsplice)
#define __NR_splice 76
__SYSCALL(__NR_splice, sys_splice)
#define __NR_tee 77
__SYSCALL(__NR_tee, sys_tee)

/* fs/stat.c */
#define __NR_readlinkat 78
__SYSCALL(__NR_readlinkat, sys_readlinkat)
#define __NR3264_fstatat 79
__SC_3264(__NR3264_fstatat, sys_fstatat64, sys_newfstatat)
#define __NR3264_fstat 80
__SC_3264(__NR3264_fstat, sys_fstat64, sys_newfstat)

/* fs/sync.c */
#define __NR_sync 81
__SYSCALL(__NR_sync, sys_sync)
#define __NR_fsync 82
__SYSCALL(__NR_fsync, sys_fsync)
#define __NR_fdatasync 83
__SYSCALL(__NR_fdatasync, sys_fdatasync)
#ifdef __ARCH_WANT_SYNC_FILE_RANGE2
#define __NR_sync_file_range2 84
__SC_COMP(__NR_sync_file_range2, sys_sync_file_range2, \
	  compat_sys_sync_file_range2)
#else
#define __NR_sync_file_range 84
__SC_COMP(__NR_sync_file_range, sys_sync_file_range, \
	  compat_sys_sync_file_range)
#endif

/* fs/timerfd.c */
#define __NR_timerfd_create 85
__SYSCALL(__NR_timerfd_create, sys_timerfd_create)
#define __NR_timerfd_settime 86
__SC_COMP(__NR_timerfd_settime, sys_timerfd_settime, \
	  compat_sys_timerfd_settime)
#define __NR_timerfd_gettime 87
__SC_COMP(__NR_timerfd_gettime, sys_timerfd_gettime, \
	  compat_sys_timerfd_gettime)

/* fs/utimes.c */
#define __NR_utimensat 88
__SC_COMP(__NR_utimensat, sys_utimensat, compat_sys_utimensat)

/* kernel/acct.c */
#define __NR_acct 89
__SYSCALL(__NR_acct, sys_acct)

/* kernel/capability.c */
#define __NR_capget 90
__SYSCALL(__NR_capget, sys_capget)
#define __NR_capset 91
__SYSCALL(__NR_capset, sys_capset)

/* kernel/exec_domain.c */
#define __NR_personality 92
__SYSCALL(__NR_personality, sys_personality)

/* kernel/exit.c */
#define __NR_exit 93
__SYSCALL(__NR_exit, sys_exit)
#define __NR_exit_group 94
__SYSCALL(__NR_exit_group, sys_exit_group)
#define __NR_waitid 95
__SC_COMP(__NR_waitid, sys_waitid, compat_sys_waitid)

/* kernel/fork.c */
#define __NR_set_tid_address 96
__SYSCALL(__NR_set_tid_address, sys_set_tid_address)
#define __NR_unshare 97
__SYSCALL(__NR_unshare, sys_unshare)

/* kernel/futex.c */
#define __NR_futex 98
__SC_COMP(__NR_futex, sys_futex, compat_sys_futex)
#define __NR_set_robust_list 99
__SC_COMP(__NR_set_robust_list, sys_set_robust_list, \
	  compat_sys_set_robust_list)
#define __NR_get_robust_list 100
__SC_COMP(__NR_get_robust_list, sys_get_robust_list, \
	  compat_sys_get_robust_list)

/* kernel/hrtimer.c */
#define __NR_nanosleep 101
__SC_COMP(__NR_nanosleep, sys_nanosleep, compat_sys_nanosleep)

/* kernel/itimer.c */
#define __NR_getitimer 102
__SC_COMP(__NR_getitimer, sys_getitimer, compat_sys_getitimer)
#define __NR_setitimer 103
__SC_COMP(__NR_setitimer, sys_setitimer, compat_sys_setitimer)

/* kernel/kexec.c */
#define __NR_kexec_load 104
__SC_COMP(__NR_kexec_load, sys_kexec_load, compat_sys_kexec_load)

/* kernel/module.c */
#define __NR_init_module 105
__SYSCALL(__NR_init_module, sys_init_module)
#define __NR_delete_module 106
__SYSCALL(__NR_delete_module, sys_delete_module)

/* kernel/posix-timers.c */
#define __NR_timer_create 107
__SC_COMP(__NR_timer_create, sys_timer_create, compat_sys_timer_create)
#define __NR_timer_gettime 108
__SC_COMP(__NR_timer_gettime, sys_timer_gettime, compat_sys_timer_gettime)
#define __NR_timer_getoverrun 109
__SYSCALL(__NR_timer_getoverrun, sys_timer_getoverrun)
#define __NR_timer_settime 110
__SC_COMP(__NR_timer_settime, sys_timer_settime, compat_sys_timer_settime)
#define __NR_timer_delete 111
__SYSCALL(__NR_timer_delete, sys_timer_delete)
#define __NR_clock_settime 112
__SC_COMP(__NR_clock_settime, sys_clock_settime, compat_sys_clock_settime)
#define __NR_clock_gettime 113
__SC_COMP(__NR_clock_gettime, sys_clock_gettime, compat_sys_clock_gettime)
#define __NR_clock_getres 114
__SC_COMP(__NR_clock_getres, sys_clock_getres, compat_sys_clock_getres)
#define __NR_clock_nanosleep 115
__SC_COMP(__NR_clock_nanosleep, sys_clock_nanosleep, \
	  compat_sys_clock_nanosleep)

/* kernel/printk.c */
#define __NR_syslog 116
__SYSCALL(__NR_syslog, sys_syslog)

/* kernel/ptrace.c */
#define __NR_ptrace 117
__SYSCALL(__NR_ptrace, sys_ptrace)

/* kernel/sched/core.c */
#define __NR_sched_setparam 118
__SYSCALL(__NR_sched_setparam, sys_sched_setparam)
#define __NR_sched_setscheduler 119
__SYSCALL(__NR_sched_setscheduler, sys_sched_setscheduler)
#define __NR_sched_getscheduler 120
__SYSCALL(__NR_sched_getscheduler, sys_sched_getscheduler)
#define __NR_sched_getparam 121
__SYSCALL(__NR_sched_getparam, sys_sched_getparam)
#define __NR_sched_setaffinity 122
__SC_COMP(__NR_sched_setaffinity, sys_sched_setaffinity, \
	  compat_sys_sched_setaffinity)
#define __NR_sched_getaffinity 123
__SC_COMP(__NR_sched_getaffinity, sys_sched_getaffinity, \
	  compat_sys_sched_getaffinity)
#define __NR_sched_yield 124
__SYSCALL(__NR_sched_yield, sys_sched_yield)
#define __NR_sched_get_priority_max 125
__SYSCALL(__NR_sched_get_priority_max, sys_sched_get_priority_max)
#define __NR_sched_get_priority_min 126
__SYSCALL(__NR_sched_get_priority_min, sys_sched_get_priority_min)
#define __NR_sched_rr_get_interval 127
__SC_COMP(__NR_sched_rr_get_interval, sys_sched_rr_get_interval, \
	  compat_sys_sched_rr_get_interval)

/* kernel/signal.c */
#define __NR_restart_syscall 128
__SYSCALL(__NR_restart_syscall, sys_restart_syscall)
#define __NR_kill 129
__SYSCALL(__NR_kill, sys_kill)
#define __NR_tkill 130
__SYSCALL(__NR_tkill, sys_tkill)
#define __NR_tgkill 131
__SYSCALL(__NR_tgkill, sys_tgkill)
#define __NR_sigaltstack 132
__SC_COMP(__NR_sigaltstack, sys_sigaltstack, compat_sys_sigaltstack)
#define __NR_rt_sigsuspend 133
__SC_COMP(__NR_rt_sigsuspend, sys_rt_sigsuspend, compat_sys_rt_sigsuspend)
#define __NR_rt_sigaction 134
__SC_COMP(__NR_rt_sigaction, sys_rt_sigaction, compat_sys_rt_sigaction)
#define __NR_rt_sigprocmask 135
__SC_COMP(__NR_rt_sigprocmask, sys_rt_sigprocmask, compat_sys_rt_sigprocmask)
#define __NR_rt_sigpending 136
__SC_COMP(__NR_rt_sigpending, sys_rt_sigpending, compat_sys_rt_sigpending)
#define __NR_rt_sigtimedwait 137
__SC_COMP(__NR_rt_sigtimedwait, sys_rt_sigtimedwait, \
	  compat_sys_rt_sigtimedwait)
#define __NR_rt_sigqueueinfo 138
__SC_COMP(__NR_rt_sigqueueinfo, sys_rt_sigqueueinfo, \
	  compat_sys_rt_sigqueueinfo)
#define __NR_rt_sigreturn 139
__SC_COMP(__NR_rt_sigreturn, sys_rt_sigreturn, compat_sys_rt_sigreturn)

/* kernel/sys.c */
#define __NR_setpriority 140
__SYSCALL(__NR_setpriority, sys_setpriority)
#define __NR_getpriority 141
__SYSCALL(__NR_getpriority, sys_getpriority)
#define __NR_reboot 142
__SYSCALL(__NR_reboot, sys_reboot)
#define __NR_setregid 143
__SYSCALL(__NR_setregid, sys_setregid)
#define __NR_setgid 144
__SYSCALL(__NR_setgid, sys_setgid)
#define __NR_setreuid 145
__SYSCALL(__NR_setreuid, sys_setreuid)
#define __NR_setuid 146
__SYSCALL(__NR_setuid, sys_setuid)
#define __NR_setresuid 147
__SYSCALL(__NR_setresuid, sys_setresuid)
#define __NR_getresuid 148
__SYSCALL(__NR_getresuid, sys_getresuid)
#define __NR_setresgid 149
__SYSCALL(__NR_setresgid, sys_setresgid)
#define __NR_getresgid 150
__SYSCALL(__NR_getresgid, sys_getresgid)
#define __NR_setfsuid 151
__SYSCALL(__NR_setfsuid, sys_setfsuid)
#define __NR_setfsgid 152
__SYSCALL(__NR_setfsgid, sys_setfsgid)
#define __NR_times 153
__SC_COMP(__NR_times, sys_times, compat_sys_times)
#define __NR_setpgid 154
__SYSCALL(__NR_setpgid, sys_setpgid)
#define __NR_getpgid 155
__SYSCALL(__NR_getpgid, sys_getpgid)
#define __NR_getsid 156
__SYSCALL(__NR_getsid, sys_getsid)
#define __NR_setsid 157
__SYSCALL(__NR_setsid, sys_setsid)
#define __NR_getgroups 158
__SYSCALL(__NR_getgroups, sys_getgroups)
#define __NR_setgroups 159
__SYSCALL(__NR_setgroups, sys_setgroups)
#define __NR_uname 160
__SYSCALL(__NR_uname, sys_newuname)
#define __NR_sethostname 161
__SYSCALL(__NR_sethostname, sys_sethostname)
#define __NR_setdomainname 162
__SYSCALL(__NR_setdomainname, sys_setdomainname)
#define __NR_getrlimit 163
__SC_COMP(__NR_getrlimit, sys_getrlimit, compat_sys_getrlimit)
#define __NR_setrlimit 164
__SC_COMP(__NR_setrlimit, sys_setrlimit, compat_sys_setrlimit)
#define __NR_getrusage 165
__SC_COMP(__NR_getrusage, sys_getrusage, compat_sys_getrusage)
#define __NR_umask 166
__SYSCALL(__NR_umask, sys_umask)
#define __NR_prctl 167
__SYSCALL(__NR_prctl, sys_prctl)
#define __NR_getcpu 168
__SYSCALL(__NR_getcpu, sys_getcpu)

/* kernel/time.c */
#define __NR_gettimeofday 169
__SC_COMP(__NR_gettimeofday, sys_gettimeofday, compat_sys_gettimeofday)
#define __NR_settimeofday 170
__SC_COMP(__NR_settimeofday, sys_settimeofday, compat_sys_settimeofday)
#define __NR_adjtimex 171
__SC_COMP(__NR_adjtimex, sys_adjtimex, compat_sys_adjtimex)

/* kernel/timer.c */
#define __NR_getpid 172
__SYSCALL(__NR_getpid, sys_getpid)
#define __NR_getppid 173
__SYSCALL(__NR_getppid, sys_getppid)
#define __NR_getuid 174
__SYSCALL(__NR_getuid, sys_getuid)
#define __NR_geteuid 175
__SYSCALL(__NR_geteuid, sys_geteuid)
#define __NR_getgid 176
__SYSCALL(__NR_getgid, sys_getgid)
#define __NR_getegid 177
__SYSCALL(__NR_getegid, sys_getegid)
#define __NR_gettid 178
__SYSCALL(__NR_gettid, sys_gettid)
#define __NR_sysinfo 179
__SC_COMP(__NR_sysinfo, sys_sysinfo, compat_sys_sysinfo)

/* ipc/mqueue.c */
#define __NR_mq_open 180
__SC_COMP(__NR_mq_open, sys_mq_open, compat_sys_mq_open)
#define __NR_mq_unlink 181
__SYSCALL(__NR_mq_unlink, sys_mq_unlink)
#define __NR_mq_timedsend 182
__SC_COMP(__NR_mq_timedsend, sys_mq_timedsend, compat_sys_mq_timedsend)
#define __NR_mq_timedreceive 183
__SC_COMP(__NR_mq_timedreceive, sys_mq_timedreceive, \
	  compat_sys_mq_timedreceive)
#define __NR_mq_notify 184
__SC_COMP(__NR_mq_notify, sys_mq_notify, compat_sys_mq_notify)
#define __NR_mq_getsetattr 185
__SC_COMP(__NR_mq_getsetattr, sys_mq_getsetattr, compat_sys_mq_getsetattr)

/* ipc/msg.c */
#define __NR_msgget 186
__SYSCALL(__NR_msgget, sys_msgget)
#define __NR_msgctl 187
__SC_COMP(__NR_msgctl, sys_msgctl, compat_sys_msgctl)
#define __NR_msgrcv 188
__SC_COMP(__NR_msgrcv, sys_msgrcv, compat_sys_msgrcv)
#define __NR_msgsnd 189
__SC_COMP(__NR_msgsnd, sys_msgsnd, compat_sys_msgsnd)

/* ipc/sem.c */
#define __NR_semget 190
__SYSCALL(__NR_semget, sys_semget)
#define __NR_semctl 191
__SC_COMP(__NR_semctl, sys_semctl, compat_sys_semctl)
#define __NR_semtimedop 192
__SC_COMP(__NR_semtimedop, sys_semtimedop, compat_sys_semtimedop)
#define __NR_semop 193
__SYSCALL(__NR_semop, sys_semop)

/* ipc/shm.c */
#define __NR_shmget 194
__SYSCALL(__NR_shmget, sys_shmget)
#define __NR_shmctl 195
__SC_COMP(__NR_shmctl, sys_shmctl, compat_sys_shmctl)
#define __NR_shmat 196
__SC_COMP(__NR_shmat, sys_shmat, compat_sys_shmat)
#define __NR_shmdt 197
__SYSCALL(__NR_shmdt, sys_shmdt)

/* net/socket.c */
#define __NR_socket 198
__SYSCALL(__NR_socket, sys_socket)
#define __NR_socketpair 199
__SYSCALL(__NR_socketpair, sys_socketpair)
#define __NR_bind 200
__SYSCALL(__NR_bind, sys_bind)
#define __NR_listen 201
__SYSCALL(__NR_listen, sys_listen)
#define __NR_accept 202
__SYSCALL(__NR_accept, sys_accept)
#define __NR_connect 203
__SYSCALL(__NR_connect, sys_connect)
#define __NR_getsockname 204
__SYSCALL(__NR_getsockname, sys_getsockname)
#define __NR_getpeername 205
__SYSCALL(__NR_getpeername, sys_getpeername)
#define __NR_sendto 206
__SYSCALL(__NR_sendto, sys_sendto)
#define __NR_recvfrom 207
__SC_COMP(__NR_recvfrom, sys_recvfrom, compat_sys_recvfrom)
#define __NR_setsockopt 208
__SC_COMP(__NR_setsockopt, sys_setsockopt, compat_sys_setsockopt)
#define __NR_getsockopt 209
__SC_COMP(__NR_getsockopt, sys_getsockopt, compat_sys_getsockopt)
#define __NR_shutdown 210
__SYSCALL(__NR_shutdown, sys_shutdown)
#define __NR_sendmsg 211
__SC_COMP(__NR_sendmsg, sys_sendmsg, compat_sys_sendmsg)
#define __NR_recvmsg 212
__SC_COMP(__NR_recvmsg, sys_recvmsg, compat_sys_recvmsg)

/* mm/filemap.c */
#define __NR_readahead 213
__SC_COMP(__NR_readahead, sys_readahead, compat_sys_readahead)

/* mm/nommu.c, also with MMU */
#define __NR_brk 214
__SYSCALL(__NR_brk, sys_brk)
#define __NR_munmap 215
__SYSCALL(__NR_munmap, sys_munmap)
#define __NR_mremap 216
__SYSCALL(__NR_mremap, sys_mremap)

/* security/keys/keyctl.c */
#define __NR_add_key 217
__SYSCALL(__NR_add_key, sys_add_key)
#define __NR_request_key 218
__SYSCALL(__NR_request_key, sys_request_key)
#define __NR_keyctl 219
__SC_COMP(__NR_keyctl, sys_keyctl, compat_sys_keyctl)

/* arch/example/kernel/sys_example.c */
#define __NR_clone 220
__SYSCALL(__NR_clone, sys_clone)
#define __NR_execve 221
__SC_COMP(__NR_execve, sys_execve, compat_sys_execve)

#define __NR3264_mmap 222
__SC_3264(__NR3264_mmap, sys_mmap2, sys_mmap)
/* mm/fadvise.c */
#define __NR3264_fadvise64 223
__SC_COMP(__NR3264_fadvise64, sys_fadvise64_64, compat_sys_fadvise64_64)

/* mm/, CONFIG_MMU only */
#ifndef __ARCH_NOMMU
#define __NR_swapon 224
__SYSCALL(__NR_swapon, sys_swapon)
#define __NR_swapoff 225
__SYSCALL(__NR_swapoff, sys_swapoff)
#define __NR_mprotect 226
__SYSCALL(__NR_mprotect, sys_mprotect)
#define __NR_msync 227
__SYSCALL(__NR_msync, sys_msync)
#define __NR_mlock 228
__SYSCALL(__NR_mlock, sys_mlock)
#define __NR_munlock 229
__SYSCALL(__NR_munlock, sys_munlock)
#define __NR_mlockall 230
__SYSCALL(__NR_mlockall, sys_mlockall)
#define __NR_munlockall 231
__SYSCALL(__NR_munlockall, sys_munlockall)
#define __NR_mincore 232
__SYSCALL(__NR_mincore, sys_mincore)
#define __NR_madvise 233
__SYSCALL(__NR_madvise, sys_madvise)
#define __NR_remap_file_pages 234
__SYSCALL(__NR_remap_file_pages, sys_remap_file_pages)
#define __NR_mbind 235
__SC_COMP(__NR_mbind, sys_mbind, compat_sys_mbind)
#define __NR_get_mempolicy 236
__SC_COMP(__NR_get_mempolicy, sys_get_mempolicy, compat_sys_get_mempolicy)
#define __NR_set_mempolicy 237
__SC_COMP(__NR_set_mempolicy, sys_set_mempolicy, compat_sys_set_mempolicy)
#define __NR_migrate_pages 238
__SC_COMP(__NR_migrate_pages, sys_migrate_pages, compat_sys_migrate_pages)
#define __NR_move_pages 239
__SC_COMP(__NR_move_pages, sys_move_pages, compat_sys_move_pages)
#endif

#define __NR_rt_tgsigqueueinfo 240
__SC_COMP(__NR_rt_tgsigqueueinfo, sys_rt_tgsigqueueinfo, \
	  compat_sys_rt_tgsigqueueinfo)
#define __NR_perf_event_open 241
__SYSCALL(__NR_perf_event_open, sys_perf_event_open)
#define __NR_accept4 242
__SYSCALL(__NR_accept4, sys_accept4)
#define __NR_recvmmsg 243
__SC_COMP(__NR_recvmmsg, sys_recvmmsg, compat_sys_recvmmsg)

/*
 * Architectures may provide up to 16 syscalls of their own
 * starting with this value.
 */
#define __NR_arch_specific_syscall 244

#define __NR_wait4 260
__SC_COMP(__NR_wait4, sys_wait4, compat_sys_wait4)
#define __NR_prlimit64 261
__SYSCALL(__NR_prlimit64, sys_prlimit64)
#define __NR_fanotify_init 262
__SYSCALL(__NR_fanotify_init, sys_fanotify_init)
#define __NR_fanotify_mark 263
__SYSCALL(__NR_fanotify_mark, sys_fanotify_mark)
#define __NR_name_to_handle_at         264
__SYSCALL(__NR_name_to_handle_at, sys_name_to_handle_at)
#define __NR_open_by_handle_at         265
__SC_COMP(__NR_open_by_handle_at, sys_open_by_handle_at, \
	  compat_sys_open_by_handle_at)
#define __NR_clock_adjtime 266
__SC_COMP(__NR_clock_adjtime, sys_clock_adjtime, compat_sys_clock_adjtime)
#define __NR_syncfs 267
__SYSCALL(__NR_syncfs, sys_syncfs)
#define __NR_setns 268
__SYSCALL(__NR_setns, sys_setns)
#define __NR_sendmmsg 269
__SC_COMP(__NR_sendmmsg, sys_sendmmsg, compat_sys_sendmmsg)
#define __NR_process_vm_readv 270
__SC_COMP(__NR_process_vm_readv, sys_process_vm_readv, \
          compat_sys_process_vm_readv)
#define __NR_process_vm_writev 271
__SC_COMP(__NR_process_vm_writev, sys_process_vm_writev, \
          compat_sys_process_vm_writev)
#define __NR_kcmp 272
__SYSCALL(__NR_kcmp, sys_kcmp)
#define __NR_finit_module 273
__SYSCALL(__NR_finit_module, sys_finit_module)
#define __NR_sched_setattr 274
__SYSCALL(__NR_sched_setattr, sys_sched_setattr)
#define __NR_sched_getattr 275
__SYSCALL(__NR_sched_getattr, sys_sched_getattr)
#define __NR_seccomp 276
__SYSCALL(__NR_seccomp, sys_seccomp)

#define __NR_seccomp 277
__SYSCALL(__NR_seccomp, sys_seccomp)

#undef __NR_syscalls
<<<<<<< HEAD
#define __NR_syscalls 278
=======
#define __NR_syscalls 277
>>>>>>> a9fe5f5e

/*
 * All syscalls below here should go away really,
 * these are provided for both review and as a porting
 * help for the C library version.
*
 * Last chance: are any of these important enough to
 * enable by default?
 */
#ifdef __ARCH_WANT_SYSCALL_NO_AT
#define __NR_open 1024
__SYSCALL(__NR_open, sys_open)
#define __NR_link 1025
__SYSCALL(__NR_link, sys_link)
#define __NR_unlink 1026
__SYSCALL(__NR_unlink, sys_unlink)
#define __NR_mknod 1027
__SYSCALL(__NR_mknod, sys_mknod)
#define __NR_chmod 1028
__SYSCALL(__NR_chmod, sys_chmod)
#define __NR_chown 1029
__SYSCALL(__NR_chown, sys_chown)
#define __NR_mkdir 1030
__SYSCALL(__NR_mkdir, sys_mkdir)
#define __NR_rmdir 1031
__SYSCALL(__NR_rmdir, sys_rmdir)
#define __NR_lchown 1032
__SYSCALL(__NR_lchown, sys_lchown)
#define __NR_access 1033
__SYSCALL(__NR_access, sys_access)
#define __NR_rename 1034
__SYSCALL(__NR_rename, sys_rename)
#define __NR_readlink 1035
__SYSCALL(__NR_readlink, sys_readlink)
#define __NR_symlink 1036
__SYSCALL(__NR_symlink, sys_symlink)
#define __NR_utimes 1037
__SYSCALL(__NR_utimes, sys_utimes)
#define __NR3264_stat 1038
__SC_3264(__NR3264_stat, sys_stat64, sys_newstat)
#define __NR3264_lstat 1039
__SC_3264(__NR3264_lstat, sys_lstat64, sys_newlstat)

#undef __NR_syscalls
#define __NR_syscalls (__NR3264_lstat+1)
#endif /* __ARCH_WANT_SYSCALL_NO_AT */

#ifdef __ARCH_WANT_SYSCALL_NO_FLAGS
#define __NR_pipe 1040
__SYSCALL(__NR_pipe, sys_pipe)
#define __NR_dup2 1041
__SYSCALL(__NR_dup2, sys_dup2)
#define __NR_epoll_create 1042
__SYSCALL(__NR_epoll_create, sys_epoll_create)
#define __NR_inotify_init 1043
__SYSCALL(__NR_inotify_init, sys_inotify_init)
#define __NR_eventfd 1044
__SYSCALL(__NR_eventfd, sys_eventfd)
#define __NR_signalfd 1045
__SYSCALL(__NR_signalfd, sys_signalfd)

#undef __NR_syscalls
#define __NR_syscalls (__NR_signalfd+1)
#endif /* __ARCH_WANT_SYSCALL_NO_FLAGS */

#if (__BITS_PER_LONG == 32 || defined(__SYSCALL_COMPAT)) && \
     defined(__ARCH_WANT_SYSCALL_OFF_T)
#define __NR_sendfile 1046
__SYSCALL(__NR_sendfile, sys_sendfile)
#define __NR_ftruncate 1047
__SYSCALL(__NR_ftruncate, sys_ftruncate)
#define __NR_truncate 1048
__SYSCALL(__NR_truncate, sys_truncate)
#define __NR_stat 1049
__SYSCALL(__NR_stat, sys_newstat)
#define __NR_lstat 1050
__SYSCALL(__NR_lstat, sys_newlstat)
#define __NR_fstat 1051
__SYSCALL(__NR_fstat, sys_newfstat)
#define __NR_fcntl 1052
__SYSCALL(__NR_fcntl, sys_fcntl)
#define __NR_fadvise64 1053
#define __ARCH_WANT_SYS_FADVISE64
__SYSCALL(__NR_fadvise64, sys_fadvise64)
#define __NR_newfstatat 1054
#define __ARCH_WANT_SYS_NEWFSTATAT
__SYSCALL(__NR_newfstatat, sys_newfstatat)
#define __NR_fstatfs 1055
__SYSCALL(__NR_fstatfs, sys_fstatfs)
#define __NR_statfs 1056
__SYSCALL(__NR_statfs, sys_statfs)
#define __NR_lseek 1057
__SYSCALL(__NR_lseek, sys_lseek)
#define __NR_mmap 1058
__SYSCALL(__NR_mmap, sys_mmap)

#undef __NR_syscalls
#define __NR_syscalls (__NR_mmap+1)
#endif /* 32 bit off_t syscalls */

#ifdef __ARCH_WANT_SYSCALL_DEPRECATED
#define __NR_alarm 1059
#define __ARCH_WANT_SYS_ALARM
__SYSCALL(__NR_alarm, sys_alarm)
#define __NR_getpgrp 1060
#define __ARCH_WANT_SYS_GETPGRP
__SYSCALL(__NR_getpgrp, sys_getpgrp)
#define __NR_pause 1061
#define __ARCH_WANT_SYS_PAUSE
__SYSCALL(__NR_pause, sys_pause)
#define __NR_time 1062
#define __ARCH_WANT_SYS_TIME
#define __ARCH_WANT_COMPAT_SYS_TIME
__SYSCALL(__NR_time, sys_time)
#define __NR_utime 1063
#define __ARCH_WANT_SYS_UTIME
__SYSCALL(__NR_utime, sys_utime)

#define __NR_creat 1064
__SYSCALL(__NR_creat, sys_creat)
#define __NR_getdents 1065
#define __ARCH_WANT_SYS_GETDENTS
__SYSCALL(__NR_getdents, sys_getdents)
#define __NR_futimesat 1066
__SYSCALL(__NR_futimesat, sys_futimesat)
#define __NR_select 1067
#define __ARCH_WANT_SYS_SELECT
__SYSCALL(__NR_select, sys_select)
#define __NR_poll 1068
__SYSCALL(__NR_poll, sys_poll)
#define __NR_epoll_wait 1069
__SYSCALL(__NR_epoll_wait, sys_epoll_wait)
#define __NR_ustat 1070
__SYSCALL(__NR_ustat, sys_ustat)
#define __NR_vfork 1071
__SYSCALL(__NR_vfork, sys_vfork)
#define __NR_oldwait4 1072
__SYSCALL(__NR_oldwait4, sys_wait4)
#define __NR_recv 1073
__SYSCALL(__NR_recv, sys_recv)
#define __NR_send 1074
__SYSCALL(__NR_send, sys_send)
#define __NR_bdflush 1075
__SYSCALL(__NR_bdflush, sys_bdflush)
#define __NR_umount 1076
__SYSCALL(__NR_umount, sys_oldumount)
#define __ARCH_WANT_SYS_OLDUMOUNT
#define __NR_uselib 1077
__SYSCALL(__NR_uselib, sys_uselib)
#define __NR__sysctl 1078
__SYSCALL(__NR__sysctl, sys_sysctl)

#define __NR_fork 1079
#ifdef CONFIG_MMU
__SYSCALL(__NR_fork, sys_fork)
#else
__SYSCALL(__NR_fork, sys_ni_syscall)
#endif /* CONFIG_MMU */

#undef __NR_syscalls
#define __NR_syscalls (__NR_fork+1)

#endif /* __ARCH_WANT_SYSCALL_DEPRECATED */

/*
 * 32 bit systems traditionally used different
 * syscalls for off_t and loff_t arguments, while
 * 64 bit systems only need the off_t version.
 * For new 32 bit platforms, there is no need to
 * implement the old 32 bit off_t syscalls, so
 * they take different names.
 * Here we map the numbers so that both versions
 * use the same syscall table layout.
 */
#if __BITS_PER_LONG == 64 && !defined(__SYSCALL_COMPAT)
#define __NR_fcntl __NR3264_fcntl
#define __NR_statfs __NR3264_statfs
#define __NR_fstatfs __NR3264_fstatfs
#define __NR_truncate __NR3264_truncate
#define __NR_ftruncate __NR3264_ftruncate
#define __NR_lseek __NR3264_lseek
#define __NR_sendfile __NR3264_sendfile
#define __NR_newfstatat __NR3264_fstatat
#define __NR_fstat __NR3264_fstat
#define __NR_mmap __NR3264_mmap
#define __NR_fadvise64 __NR3264_fadvise64
#ifdef __NR3264_stat
#define __NR_stat __NR3264_stat
#define __NR_lstat __NR3264_lstat
#endif
#else
#define __NR_fcntl64 __NR3264_fcntl
#define __NR_statfs64 __NR3264_statfs
#define __NR_fstatfs64 __NR3264_fstatfs
#define __NR_truncate64 __NR3264_truncate
#define __NR_ftruncate64 __NR3264_ftruncate
#define __NR_llseek __NR3264_lseek
#define __NR_sendfile64 __NR3264_sendfile
#define __NR_fstatat64 __NR3264_fstatat
#define __NR_fstat64 __NR3264_fstat
#define __NR_mmap2 __NR3264_mmap
#define __NR_fadvise64_64 __NR3264_fadvise64
#ifdef __NR3264_stat
#define __NR_stat64 __NR3264_stat
#define __NR_lstat64 __NR3264_lstat
#endif
#endif<|MERGE_RESOLUTION|>--- conflicted
+++ resolved
@@ -699,15 +699,8 @@
 #define __NR_seccomp 276
 __SYSCALL(__NR_seccomp, sys_seccomp)
 
-#define __NR_seccomp 277
-__SYSCALL(__NR_seccomp, sys_seccomp)
-
 #undef __NR_syscalls
-<<<<<<< HEAD
-#define __NR_syscalls 278
-=======
 #define __NR_syscalls 277
->>>>>>> a9fe5f5e
 
 /*
  * All syscalls below here should go away really,
