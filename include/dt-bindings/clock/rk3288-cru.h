/*
 * Copyright (c) 2014 MundoReader S.L.
 * Author: Heiko Stuebner <heiko@sntech.de>
 *
 * This program is free software; you can redistribute it and/or modify
 * it under the terms of the GNU General Public License as published by
 * the Free Software Foundation; either version 2 of the License, or
 * (at your option) any later version.
 *
 * This program is distributed in the hope that it will be useful,
 * but WITHOUT ANY WARRANTY; without even the implied warranty of
 * MERCHANTABILITY or FITNESS FOR A PARTICULAR PURPOSE.  See the
 * GNU General Public License for more details.
 */

#ifndef _DT_BINDINGS_CLK_ROCKCHIP_RK3288_H
#define _DT_BINDINGS_CLK_ROCKCHIP_RK3288_H

/* core clocks */
#define PLL_APLL		1
#define PLL_DPLL		2
#define PLL_CPLL		3
#define PLL_GPLL		4
#define PLL_NPLL		5
#define ARMCLK			6

/* sclk gates (special clocks) */
#define SCLK_GPU		64
#define SCLK_SPI0		65
#define SCLK_SPI1		66
#define SCLK_SPI2		67
#define SCLK_SDMMC		68
#define SCLK_SDIO0		69
#define SCLK_SDIO1		70
#define SCLK_EMMC		71
#define SCLK_TSADC		72
#define SCLK_SARADC		73
#define SCLK_PS2C		74
#define SCLK_NANDC0		75
#define SCLK_NANDC1		76
#define SCLK_UART0		77
#define SCLK_UART1		78
#define SCLK_UART2		79
#define SCLK_UART3		80
#define SCLK_UART4		81
#define SCLK_I2S0		82
#define SCLK_SPDIF		83
#define SCLK_SPDIF8CH		84
#define SCLK_TIMER0		85
#define SCLK_TIMER1		86
#define SCLK_TIMER2		87
#define SCLK_TIMER3		88
#define SCLK_TIMER4		89
#define SCLK_TIMER5		90
#define SCLK_TIMER6		91
#define SCLK_HSADC		92
#define SCLK_OTGPHY0		93
#define SCLK_OTGPHY1		94
#define SCLK_OTGPHY2		95
#define SCLK_OTG_ADP		96
#define SCLK_HSICPHY480M	97
#define SCLK_HSICPHY12M		98
#define SCLK_MACREF		99
#define SCLK_LCDC_PWM0		100
#define SCLK_LCDC_PWM1		101
#define SCLK_MAC_RX		102
#define SCLK_MAC_TX		103
#define SCLK_EDP_24M		104
#define SCLK_EDP		105
#define SCLK_RGA		106
#define SCLK_ISP		107
#define SCLK_ISP_JPE		108
#define SCLK_HDMI_HDCP		109
#define SCLK_HDMI_CEC		110
#define SCLK_HEVC_CABAC		111
#define SCLK_HEVC_CORE		112
#define SCLK_I2S0_OUT		113
#define SCLK_SDMMC_DRV		114
#define SCLK_SDIO0_DRV		115
#define SCLK_SDIO1_DRV		116
#define SCLK_EMMC_DRV		117
#define SCLK_SDMMC_SAMPLE	118
#define SCLK_SDIO0_SAMPLE	119
#define SCLK_SDIO1_SAMPLE	120
#define SCLK_EMMC_SAMPLE	121
#define SCLK_USBPHY480M_SRC	122
#define SCLK_PVTM_CORE		123
#define SCLK_PVTM_GPU		124
#define SCLK_CRYPTO		125
<<<<<<< HEAD
=======
#define SCLK_MIPIDSI_24M	126
>>>>>>> 3fdf7756

#define SCLK_MAC		151
#define SCLK_MACREF_OUT		152

#define DCLK_VOP0		190
#define DCLK_VOP1		191

/* aclk gates */
#define ACLK_GPU		192
#define ACLK_DMAC1		193
#define ACLK_DMAC2		194
#define ACLK_MMU		195
#define ACLK_GMAC		196
#define ACLK_VOP0		197
#define ACLK_VOP1		198
#define ACLK_CRYPTO		199
#define ACLK_RGA		200
#define ACLK_RGA_NIU		201
#define ACLK_IEP		202
#define ACLK_VIO0_NIU		203
#define ACLK_VIP		204
#define ACLK_ISP		205
#define ACLK_VIO1_NIU		206
#define ACLK_HEVC		207
#define ACLK_VCODEC		208
#define ACLK_CPU		209
#define ACLK_PERI		210

/* pclk gates */
#define PCLK_GPIO0		320
#define PCLK_GPIO1		321
#define PCLK_GPIO2		322
#define PCLK_GPIO3		323
#define PCLK_GPIO4		324
#define PCLK_GPIO5		325
#define PCLK_GPIO6		326
#define PCLK_GPIO7		327
#define PCLK_GPIO8		328
#define PCLK_GRF		329
#define PCLK_SGRF		330
#define PCLK_PMU		331
#define PCLK_I2C0		332
#define PCLK_I2C1		333
#define PCLK_I2C2		334
#define PCLK_I2C3		335
#define PCLK_I2C4		336
#define PCLK_I2C5		337
#define PCLK_SPI0		338
#define PCLK_SPI1		339
#define PCLK_SPI2		340
#define PCLK_UART0		341
#define PCLK_UART1		342
#define PCLK_UART2		343
#define PCLK_UART3		344
#define PCLK_UART4		345
#define PCLK_TSADC		346
#define PCLK_SARADC		347
#define PCLK_SIM		348
#define PCLK_GMAC		349
#define PCLK_PWM		350
#define PCLK_RKPWM		351
#define PCLK_PS2C		352
#define PCLK_TIMER		353
#define PCLK_TZPC		354
#define PCLK_EDP_CTRL		355
#define PCLK_MIPI_DSI0		356
#define PCLK_MIPI_DSI1		357
#define PCLK_MIPI_CSI		358
#define PCLK_LVDS_PHY		359
#define PCLK_HDMI_CTRL		360
#define PCLK_VIO2_H2P		361
#define PCLK_CPU		362
#define PCLK_PERI		363
#define PCLK_DDRUPCTL0		364
#define PCLK_PUBL0		365
#define PCLK_DDRUPCTL1		366
#define PCLK_PUBL1		367
#define PCLK_WDT		368
#define PCLK_EFUSE256		369
#define PCLK_EFUSE1024		370

/* hclk gates */
#define HCLK_GPS		448
#define HCLK_OTG0		449
#define HCLK_USBHOST0		450
#define HCLK_USBHOST1		451
#define HCLK_HSIC		452
#define HCLK_NANDC0		453
#define HCLK_NANDC1		454
#define HCLK_TSP		455
#define HCLK_SDMMC		456
#define HCLK_SDIO0		457
#define HCLK_SDIO1		458
#define HCLK_EMMC		459
#define HCLK_HSADC		460
#define HCLK_CRYPTO		461
#define HCLK_I2S0		462
#define HCLK_SPDIF		463
#define HCLK_SPDIF8CH		464
#define HCLK_VOP0		465
#define HCLK_VOP1		466
#define HCLK_ROM		467
#define HCLK_IEP		468
#define HCLK_ISP		469
#define HCLK_RGA		470
#define HCLK_VIO_AHB_ARBI	471
#define HCLK_VIO_NIU		472
#define HCLK_VIP		473
#define HCLK_VIO2_H2P		474
#define HCLK_HEVC		475
#define HCLK_VCODEC		476
#define HCLK_CPU		477
#define HCLK_PERI		478

#define CLK_NR_CLKS		(HCLK_PERI + 1)

/* soft-reset indices */
#define SRST_CORE0		0
#define SRST_CORE1		1
#define SRST_CORE2		2
#define SRST_CORE3		3
#define SRST_CORE0_PO		4
#define SRST_CORE1_PO		5
#define SRST_CORE2_PO		6
#define SRST_CORE3_PO		7
#define SRST_PDCORE_STRSYS	8
#define SRST_PDBUS_STRSYS	9
#define SRST_L2C		10
#define SRST_TOPDBG		11
#define SRST_CORE0_DBG		12
#define SRST_CORE1_DBG		13
#define SRST_CORE2_DBG		14
#define SRST_CORE3_DBG		15

#define SRST_PDBUG_AHB_ARBITOR	16
#define SRST_EFUSE256		17
#define SRST_DMAC1		18
#define SRST_INTMEM		19
#define SRST_ROM		20
#define SRST_SPDIF8CH		21
#define SRST_TIMER		22
#define SRST_I2S0		23
#define SRST_SPDIF		24
#define SRST_TIMER0		25
#define SRST_TIMER1		26
#define SRST_TIMER2		27
#define SRST_TIMER3		28
#define SRST_TIMER4		29
#define SRST_TIMER5		30
#define SRST_EFUSE		31

#define SRST_GPIO0		32
#define SRST_GPIO1		33
#define SRST_GPIO2		34
#define SRST_GPIO3		35
#define SRST_GPIO4		36
#define SRST_GPIO5		37
#define SRST_GPIO6		38
#define SRST_GPIO7		39
#define SRST_GPIO8		40
#define SRST_I2C0		42
#define SRST_I2C1		43
#define SRST_I2C2		44
#define SRST_I2C3		45
#define SRST_I2C4		46
#define SRST_I2C5		47

#define SRST_DWPWM		48
#define SRST_MMC_PERI		49
#define SRST_PERIPH_MMU		50
#define SRST_DAP		51
#define SRST_DAP_SYS		52
#define SRST_TPIU		53
#define SRST_PMU_APB		54
#define SRST_GRF		55
#define SRST_PMU		56
#define SRST_PERIPH_AXI		57
#define SRST_PERIPH_AHB		58
#define SRST_PERIPH_APB		59
#define SRST_PERIPH_NIU		60
#define SRST_PDPERI_AHB_ARBI	61
#define SRST_EMEM		62
#define SRST_USB_PERI		63

#define SRST_DMAC2		64
#define SRST_MAC		66
#define SRST_GPS		67
#define SRST_RKPWM		69
#define SRST_CCP		71
#define SRST_USBHOST0		72
#define SRST_HSIC		73
#define SRST_HSIC_AUX		74
#define SRST_HSIC_PHY		75
#define SRST_HSADC		76
#define SRST_NANDC0		77
#define SRST_NANDC1		78

#define SRST_TZPC		80
#define SRST_SPI0		83
#define SRST_SPI1		84
#define SRST_SPI2		85
#define SRST_SARADC		87
#define SRST_PDALIVE_NIU	88
#define SRST_PDPMU_INTMEM	89
#define SRST_PDPMU_NIU		90
#define SRST_SGRF		91

#define SRST_VIO_ARBI		96
#define SRST_RGA_NIU		97
#define SRST_VIO0_NIU_AXI	98
#define SRST_VIO_NIU_AHB	99
#define SRST_LCDC0_AXI		100
#define SRST_LCDC0_AHB		101
#define SRST_LCDC0_DCLK		102
#define SRST_VIO1_NIU_AXI	103
#define SRST_VIP		104
#define SRST_RGA_CORE		105
#define SRST_IEP_AXI		106
#define SRST_IEP_AHB		107
#define SRST_RGA_AXI		108
#define SRST_RGA_AHB		109
#define SRST_ISP		110
#define SRST_EDP		111

#define SRST_VCODEC_AXI		112
#define SRST_VCODEC_AHB		113
#define SRST_VIO_H2P		114
#define SRST_MIPIDSI0		115
#define SRST_MIPIDSI1		116
#define SRST_MIPICSI		117
#define SRST_LVDS_PHY		118
#define SRST_LVDS_CON		119
#define SRST_GPU		120
#define SRST_HDMI		121
#define SRST_CORE_PVTM		124
#define SRST_GPU_PVTM		125

#define SRST_MMC0		128
#define SRST_SDIO0		129
#define SRST_SDIO1		130
#define SRST_EMMC		131
#define SRST_USBOTG_AHB		132
#define SRST_USBOTG_PHY		133
#define SRST_USBOTG_CON		134
#define SRST_USBHOST0_AHB	135
#define SRST_USBHOST0_PHY	136
#define SRST_USBHOST0_CON	137
#define SRST_USBHOST1_AHB	138
#define SRST_USBHOST1_PHY	139
#define SRST_USBHOST1_CON	140
#define SRST_USB_ADP		141
#define SRST_ACC_EFUSE		142

#define SRST_CORESIGHT		144
#define SRST_PD_CORE_AHB_NOC	145
#define SRST_PD_CORE_APB_NOC	146
#define SRST_PD_CORE_MP_AXI	147
#define SRST_GIC		148
#define SRST_LCDC_PWM0		149
#define SRST_LCDC_PWM1		150
#define SRST_VIO0_H2P_BRG	151
#define SRST_VIO1_H2P_BRG	152
#define SRST_RGA_H2P_BRG	153
#define SRST_HEVC		154
#define SRST_TSADC		159

#define SRST_DDRPHY0		160
#define SRST_DDRPHY0_APB	161
#define SRST_DDRCTRL0		162
#define SRST_DDRCTRL0_APB	163
#define SRST_DDRPHY0_CTRL	164
#define SRST_DDRPHY1		165
#define SRST_DDRPHY1_APB	166
#define SRST_DDRCTRL1		167
#define SRST_DDRCTRL1_APB	168
#define SRST_DDRPHY1_CTRL	169
#define SRST_DDRMSCH0		170
#define SRST_DDRMSCH1		171
#define SRST_CRYPTO		174
#define SRST_C2C_HOST		175

#define SRST_LCDC1_AXI		176
#define SRST_LCDC1_AHB		177
#define SRST_LCDC1_DCLK		178
#define SRST_UART0		179
#define SRST_UART1		180
#define SRST_UART2		181
#define SRST_UART3		182
#define SRST_UART4		183
#define SRST_SIMC		186
#define SRST_PS2C		187
#define SRST_TSP		188
#define SRST_TSP_CLKIN0		189
#define SRST_TSP_CLKIN1		190
#define SRST_TSP_27M		191

#endif<|MERGE_RESOLUTION|>--- conflicted
+++ resolved
@@ -87,10 +87,7 @@
 #define SCLK_PVTM_CORE		123
 #define SCLK_PVTM_GPU		124
 #define SCLK_CRYPTO		125
-<<<<<<< HEAD
-=======
 #define SCLK_MIPIDSI_24M	126
->>>>>>> 3fdf7756
 
 #define SCLK_MAC		151
 #define SCLK_MACREF_OUT		152
