/*
 * Copyright 2013 Ideas On Board SPRL
 *
 * This program is free software; you can redistribute it and/or modify
 * it under the terms of the GNU General Public License as published by
 * the Free Software Foundation; either version 2 of the License, or
 * (at your option) any later version.
 */

#ifndef __DT_BINDINGS_CLOCK_R8A7791_H__
#define __DT_BINDINGS_CLOCK_R8A7791_H__

/* CPG */
#define R8A7791_CLK_MAIN		0
#define R8A7791_CLK_PLL0		1
#define R8A7791_CLK_PLL1		2
#define R8A7791_CLK_PLL3		3
#define R8A7791_CLK_LB			4
#define R8A7791_CLK_QSPI		5
#define R8A7791_CLK_SDH			6
#define R8A7791_CLK_SD0			7
#define R8A7791_CLK_Z			8

/* MSTP0 */
#define R8A7791_CLK_MSIOF0		0

/* MSTP1 */
<<<<<<< HEAD
#define R8A7791_CLK_JPU		6
=======
#define R8A7791_CLK_VCP0		1
#define R8A7791_CLK_VPC0		3
#define R8A7791_CLK_JPU			6
#define R8A7791_CLK_SSP1		9
>>>>>>> e529fea9
#define R8A7791_CLK_TMU1		11
#define R8A7791_CLK_3DG			12
#define R8A7791_CLK_2DDMAC		15
#define R8A7791_CLK_FDP1_1		18
#define R8A7791_CLK_FDP1_0		19
#define R8A7791_CLK_TMU3		21
#define R8A7791_CLK_TMU2		22
#define R8A7791_CLK_CMT0		24
#define R8A7791_CLK_TMU0		25
#define R8A7791_CLK_VSP1_DU1		27
#define R8A7791_CLK_VSP1_DU0		28
#define R8A7791_CLK_VSP1_S		31

/* MSTP2 */
#define R8A7791_CLK_SCIFA2		2
#define R8A7791_CLK_SCIFA1		3
#define R8A7791_CLK_SCIFA0		4
#define R8A7791_CLK_MSIOF2		5
#define R8A7791_CLK_SCIFB0		6
#define R8A7791_CLK_SCIFB1		7
#define R8A7791_CLK_MSIOF1		8
#define R8A7791_CLK_SCIFB2		16
#define R8A7791_CLK_SYS_DMAC1		18
#define R8A7791_CLK_SYS_DMAC0		19

/* MSTP3 */
#define R8A7791_CLK_TPU0		4
#define R8A7791_CLK_SDHI2		11
#define R8A7791_CLK_SDHI1		12
#define R8A7791_CLK_SDHI0		14
#define R8A7791_CLK_MMCIF0		15
#define R8A7791_CLK_IIC0		18
#define R8A7791_CLK_PCIEC		19
#define R8A7791_CLK_IIC1		23
#define R8A7791_CLK_SSUSB		28
#define R8A7791_CLK_CMT1		29
#define R8A7791_CLK_USBDMAC0		30
#define R8A7791_CLK_USBDMAC1		31

/* MSTP5 */
#define R8A7791_CLK_AUDIO_DMAC1		1
#define R8A7791_CLK_AUDIO_DMAC0		2
#define R8A7791_CLK_THERMAL		22
#define R8A7791_CLK_PWM			23

/* MSTP7 */
#define R8A7791_CLK_EHCI		3
#define R8A7791_CLK_HSUSB		4
#define R8A7791_CLK_HSCIF2		13
#define R8A7791_CLK_SCIF5		14
#define R8A7791_CLK_SCIF4		15
#define R8A7791_CLK_HSCIF1		16
#define R8A7791_CLK_HSCIF0		17
#define R8A7791_CLK_SCIF3		18
#define R8A7791_CLK_SCIF2		19
#define R8A7791_CLK_SCIF1		20
#define R8A7791_CLK_SCIF0		21
#define R8A7791_CLK_DU1			23
#define R8A7791_CLK_DU0			24
#define R8A7791_CLK_LVDS0		26

/* MSTP8 */
#define R8A7791_CLK_VIN2		9
#define R8A7791_CLK_VIN1		10
#define R8A7791_CLK_VIN0		11
#define R8A7791_CLK_ETHER		13
#define R8A7791_CLK_SATA1		14
#define R8A7791_CLK_SATA0		15

/* MSTP9 */
#define R8A7791_CLK_GPIO7		4
#define R8A7791_CLK_GPIO6		5
#define R8A7791_CLK_GPIO5		7
#define R8A7791_CLK_GPIO4		8
#define R8A7791_CLK_GPIO3		9
#define R8A7791_CLK_GPIO2		10
#define R8A7791_CLK_GPIO1		11
#define R8A7791_CLK_GPIO0		12
#define R8A7791_CLK_RCAN1		15
#define R8A7791_CLK_RCAN0		16
#define R8A7791_CLK_QSPI_MOD		17
#define R8A7791_CLK_I2C5		25
#define R8A7791_CLK_IICDVFS		26
#define R8A7791_CLK_I2C4		27
#define R8A7791_CLK_I2C3		28
#define R8A7791_CLK_I2C2		29
#define R8A7791_CLK_I2C1		30
#define R8A7791_CLK_I2C0		31

/* MSTP10 */
#define R8A7791_CLK_SSI_ALL		5
#define R8A7791_CLK_SSI9		6
#define R8A7791_CLK_SSI8		7
#define R8A7791_CLK_SSI7		8
#define R8A7791_CLK_SSI6		9
#define R8A7791_CLK_SSI5		10
#define R8A7791_CLK_SSI4		11
#define R8A7791_CLK_SSI3		12
#define R8A7791_CLK_SSI2		13
#define R8A7791_CLK_SSI1		14
#define R8A7791_CLK_SSI0		15
#define R8A7791_CLK_SCU_ALL		17
#define R8A7791_CLK_SCU_DVC1		18
#define R8A7791_CLK_SCU_DVC0		19
#define R8A7791_CLK_SCU_SRC9		22
#define R8A7791_CLK_SCU_SRC8		23
#define R8A7791_CLK_SCU_SRC7		24
#define R8A7791_CLK_SCU_SRC6		25
#define R8A7791_CLK_SCU_SRC5		26
#define R8A7791_CLK_SCU_SRC4		27
#define R8A7791_CLK_SCU_SRC3		28
#define R8A7791_CLK_SCU_SRC2		29
#define R8A7791_CLK_SCU_SRC1		30
#define R8A7791_CLK_SCU_SRC0		31

/* MSTP11 */
#define R8A7791_CLK_SCIFA3		6
#define R8A7791_CLK_SCIFA4		7
#define R8A7791_CLK_SCIFA5		8

#endif /* __DT_BINDINGS_CLOCK_R8A7791_H__ */<|MERGE_RESOLUTION|>--- conflicted
+++ resolved
@@ -25,14 +25,10 @@
 #define R8A7791_CLK_MSIOF0		0
 
 /* MSTP1 */
-<<<<<<< HEAD
-#define R8A7791_CLK_JPU		6
-=======
 #define R8A7791_CLK_VCP0		1
 #define R8A7791_CLK_VPC0		3
 #define R8A7791_CLK_JPU			6
 #define R8A7791_CLK_SSP1		9
->>>>>>> e529fea9
 #define R8A7791_CLK_TMU1		11
 #define R8A7791_CLK_3DG			12
 #define R8A7791_CLK_2DDMAC		15
