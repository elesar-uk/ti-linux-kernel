/*
 * This header provides constants specific to AM43XX pinctrl bindings.
 */

#ifndef _DT_BINDINGS_PINCTRL_AM43XX_H
#define _DT_BINDINGS_PINCTRL_AM43XX_H

#define MUX_MODE0	0
#define MUX_MODE1	1
#define MUX_MODE2	2
#define MUX_MODE3	3
#define MUX_MODE4	4
#define MUX_MODE5	5
#define MUX_MODE6	6
#define MUX_MODE7	7
#define MUX_MODE8	8

#define PULL_DISABLE		(1 << 16)
#define PULL_UP			(1 << 17)
#define INPUT_EN		(1 << 18)
<<<<<<< HEAD
#define SLEWCTRL_FAST		(1 << 19)
#define DS0_FORCE_OFF_MODE	(1 << 24)
=======
#define SLEWCTRL_FAST		0
#define SLEWCTRL_SLOW		(1 << 19)
>>>>>>> e555469f
#define DS0_PULL_UP_DOWN_EN	(1 << 27)

#define PIN_OUTPUT		(PULL_DISABLE)
#define PIN_OUTPUT_PULLUP	(PULL_UP)
#define PIN_OUTPUT_PULLDOWN	0
#define PIN_INPUT		(INPUT_EN | PULL_DISABLE)
#define PIN_INPUT_PULLUP	(INPUT_EN | PULL_UP)
#define PIN_INPUT_PULLDOWN	(INPUT_EN)

#endif
<|MERGE_RESOLUTION|>--- conflicted
+++ resolved
@@ -18,13 +18,9 @@
 #define PULL_DISABLE		(1 << 16)
 #define PULL_UP			(1 << 17)
 #define INPUT_EN		(1 << 18)
-<<<<<<< HEAD
-#define SLEWCTRL_FAST		(1 << 19)
 #define DS0_FORCE_OFF_MODE	(1 << 24)
-=======
 #define SLEWCTRL_FAST		0
 #define SLEWCTRL_SLOW		(1 << 19)
->>>>>>> e555469f
 #define DS0_PULL_UP_DOWN_EN	(1 << 27)
 
 #define PIN_OUTPUT		(PULL_DISABLE)
