#ifndef __NET_SCHED_CODEL_H
#define __NET_SCHED_CODEL_H

/*
 * Codel - The Controlled-Delay Active Queue Management algorithm
 *
 *  Copyright (C) 2011-2012 Kathleen Nichols <nichols@pollere.com>
 *  Copyright (C) 2011-2012 Van Jacobson <van@pollere.net>
 *  Copyright (C) 2012 Michael D. Taht <dave.taht@bufferbloat.net>
 *  Copyright (C) 2012,2015 Eric Dumazet <edumazet@google.com>
 *
 * Redistribution and use in source and binary forms, with or without
 * modification, are permitted provided that the following conditions
 * are met:
 * 1. Redistributions of source code must retain the above copyright
 *    notice, this list of conditions, and the following disclaimer,
 *    without modification.
 * 2. Redistributions in binary form must reproduce the above copyright
 *    notice, this list of conditions and the following disclaimer in the
 *    documentation and/or other materials provided with the distribution.
 * 3. The names of the authors may not be used to endorse or promote products
 *    derived from this software without specific prior written permission.
 *
 * Alternatively, provided that this notice is retained in full, this
 * software may be distributed under the terms of the GNU General
 * Public License ("GPL") version 2, in which case the provisions of the
 * GPL apply INSTEAD OF those given above.
 *
 * THIS SOFTWARE IS PROVIDED BY THE COPYRIGHT HOLDERS AND CONTRIBUTORS
 * "AS IS" AND ANY EXPRESS OR IMPLIED WARRANTIES, INCLUDING, BUT NOT
 * LIMITED TO, THE IMPLIED WARRANTIES OF MERCHANTABILITY AND FITNESS FOR
 * A PARTICULAR PURPOSE ARE DISCLAIMED. IN NO EVENT SHALL THE COPYRIGHT
 * OWNER OR CONTRIBUTORS BE LIABLE FOR ANY DIRECT, INDIRECT, INCIDENTAL,
 * SPECIAL, EXEMPLARY, OR CONSEQUENTIAL DAMAGES (INCLUDING, BUT NOT
 * LIMITED TO, PROCUREMENT OF SUBSTITUTE GOODS OR SERVICES; LOSS OF USE,
 * DATA, OR PROFITS; OR BUSINESS INTERRUPTION) HOWEVER CAUSED AND ON ANY
 * THEORY OF LIABILITY, WHETHER IN CONTRACT, STRICT LIABILITY, OR TORT
 * (INCLUDING NEGLIGENCE OR OTHERWISE) ARISING IN ANY WAY OUT OF THE USE
 * OF THIS SOFTWARE, EVEN IF ADVISED OF THE POSSIBILITY OF SUCH
 * DAMAGE.
 *
 */

#include <linux/types.h>
#include <linux/ktime.h>
#include <linux/skbuff.h>
#include <net/pkt_sched.h>
#include <net/inet_ecn.h>

/* Controlling Queue Delay (CoDel) algorithm
 * =========================================
 * Source : Kathleen Nichols and Van Jacobson
 * http://queue.acm.org/detail.cfm?id=2209336
 *
 * Implemented on linux by Dave Taht and Eric Dumazet
 */


/* CoDel uses a 1024 nsec clock, encoded in u32
 * This gives a range of 2199 seconds, because of signed compares
 */
typedef u32 codel_time_t;
typedef s32 codel_tdiff_t;
#define CODEL_SHIFT 10
#define MS2TIME(a) ((a * NSEC_PER_MSEC) >> CODEL_SHIFT)

static inline codel_time_t codel_get_time(void)
{
	u64 ns = ktime_get_ns();

	return ns >> CODEL_SHIFT;
}

/* Dealing with timer wrapping, according to RFC 1982, as desc in wikipedia:
 *  https://en.wikipedia.org/wiki/Serial_number_arithmetic#General_Solution
 * codel_time_after(a,b) returns true if the time a is after time b.
 */
#define codel_time_after(a, b)						\
	(typecheck(codel_time_t, a) &&					\
	 typecheck(codel_time_t, b) &&					\
	 ((s32)((a) - (b)) > 0))
#define codel_time_before(a, b) 	codel_time_after(b, a)

#define codel_time_after_eq(a, b)					\
	(typecheck(codel_time_t, a) &&					\
	 typecheck(codel_time_t, b) &&					\
	 ((s32)((a) - (b)) >= 0))
#define codel_time_before_eq(a, b)	codel_time_after_eq(b, a)

/* Qdiscs using codel plugin must use codel_skb_cb in their own cb[] */
struct codel_skb_cb {
	codel_time_t enqueue_time;
};

static struct codel_skb_cb *get_codel_cb(const struct sk_buff *skb)
{
	qdisc_cb_private_validate(skb, sizeof(struct codel_skb_cb));
	return (struct codel_skb_cb *)qdisc_skb_cb(skb)->data;
}

static codel_time_t codel_get_enqueue_time(const struct sk_buff *skb)
{
	return get_codel_cb(skb)->enqueue_time;
}

static void codel_set_enqueue_time(struct sk_buff *skb)
{
	get_codel_cb(skb)->enqueue_time = codel_get_time();
}

static inline u32 codel_time_to_us(codel_time_t val)
{
	u64 valns = ((u64)val << CODEL_SHIFT);

	do_div(valns, NSEC_PER_USEC);
	return (u32)valns;
}

/**
 * struct codel_params - contains codel parameters
 * @target:	target queue size (in time units)
 * @ce_threshold:  threshold for marking packets with ECN CE
 * @interval:	width of moving time window
 * @mtu:	device mtu, or minimal queue backlog in bytes.
 * @ecn:	is Explicit Congestion Notification enabled
 */
struct codel_params {
	codel_time_t	target;
	codel_time_t	ce_threshold;
	codel_time_t	interval;
	u32		mtu;
	bool		ecn;
};

/**
 * struct codel_vars - contains codel variables
 * @count:		how many drops we've done since the last time we
 *			entered dropping state
 * @lastcount:		count at entry to dropping state
 * @dropping:		set to true if in dropping state
 * @rec_inv_sqrt:	reciprocal value of sqrt(count) >> 1
 * @first_above_time:	when we went (or will go) continuously above target
 *			for interval
 * @drop_next:		time to drop next packet, or when we dropped last
 * @ldelay:		sojourn time of last dequeued packet
 */
struct codel_vars {
	u32		count;
	u32		lastcount;
	bool		dropping;
	u16		rec_inv_sqrt;
	codel_time_t	first_above_time;
	codel_time_t	drop_next;
	codel_time_t	ldelay;
};

#define REC_INV_SQRT_BITS (8 * sizeof(u16)) /* or sizeof_in_bits(rec_inv_sqrt) */
/* needed shift to get a Q0.32 number from rec_inv_sqrt */
#define REC_INV_SQRT_SHIFT (32 - REC_INV_SQRT_BITS)

/**
 * struct codel_stats - contains codel shared variables and stats
 * @maxpacket:	largest packet we've seen so far
 * @drop_count:	temp count of dropped packets in dequeue()
 * ecn_mark:	number of packets we ECN marked instead of dropping
 * ce_mark:	number of packets CE marked because sojourn time was above ce_threshold
 */
struct codel_stats {
	u32		maxpacket;
	u32		drop_count;
	u32		ecn_mark;
	u32		ce_mark;
};

<<<<<<< HEAD
static void codel_params_init(struct codel_params *params,
			      const struct Qdisc *sch)
{
	params->interval = MS2TIME(100);
	params->target = MS2TIME(5);
	params->mtu = psched_mtu(qdisc_dev(sch));
=======
#define CODEL_DISABLED_THRESHOLD INT_MAX

static void codel_params_init(struct codel_params *params)
{
	params->interval = MS2TIME(100);
	params->target = MS2TIME(5);
	params->ce_threshold = CODEL_DISABLED_THRESHOLD;
>>>>>>> b396cca6
	params->ecn = false;
}

static void codel_vars_init(struct codel_vars *vars)
{
	memset(vars, 0, sizeof(*vars));
}

static void codel_stats_init(struct codel_stats *stats)
{
	stats->maxpacket = 0;
}

/*
 * http://en.wikipedia.org/wiki/Methods_of_computing_square_roots#Iterative_methods_for_reciprocal_square_roots
 * new_invsqrt = (invsqrt / 2) * (3 - count * invsqrt^2)
 *
 * Here, invsqrt is a fixed point number (< 1.0), 32bit mantissa, aka Q0.32
 */
static void codel_Newton_step(struct codel_vars *vars)
{
	u32 invsqrt = ((u32)vars->rec_inv_sqrt) << REC_INV_SQRT_SHIFT;
	u32 invsqrt2 = ((u64)invsqrt * invsqrt) >> 32;
	u64 val = (3LL << 32) - ((u64)vars->count * invsqrt2);

	val >>= 2; /* avoid overflow in following multiply */
	val = (val * invsqrt) >> (32 - 2 + 1);

	vars->rec_inv_sqrt = val >> REC_INV_SQRT_SHIFT;
}

/*
 * CoDel control_law is t + interval/sqrt(count)
 * We maintain in rec_inv_sqrt the reciprocal value of sqrt(count) to avoid
 * both sqrt() and divide operation.
 */
static codel_time_t codel_control_law(codel_time_t t,
				      codel_time_t interval,
				      u32 rec_inv_sqrt)
{
	return t + reciprocal_scale(interval, rec_inv_sqrt << REC_INV_SQRT_SHIFT);
}

static bool codel_should_drop(const struct sk_buff *skb,
			      struct Qdisc *sch,
			      struct codel_vars *vars,
			      struct codel_params *params,
			      struct codel_stats *stats,
			      codel_time_t now)
{
	bool ok_to_drop;

	if (!skb) {
		vars->first_above_time = 0;
		return false;
	}

	vars->ldelay = now - codel_get_enqueue_time(skb);
	sch->qstats.backlog -= qdisc_pkt_len(skb);

	if (unlikely(qdisc_pkt_len(skb) > stats->maxpacket))
		stats->maxpacket = qdisc_pkt_len(skb);

	if (codel_time_before(vars->ldelay, params->target) ||
	    sch->qstats.backlog <= params->mtu) {
		/* went below - stay below for at least interval */
		vars->first_above_time = 0;
		return false;
	}
	ok_to_drop = false;
	if (vars->first_above_time == 0) {
		/* just went above from below. If we stay above
		 * for at least interval we'll say it's ok to drop
		 */
		vars->first_above_time = now + params->interval;
	} else if (codel_time_after(now, vars->first_above_time)) {
		ok_to_drop = true;
	}
	return ok_to_drop;
}

typedef struct sk_buff * (*codel_skb_dequeue_t)(struct codel_vars *vars,
						struct Qdisc *sch);

static struct sk_buff *codel_dequeue(struct Qdisc *sch,
				     struct codel_params *params,
				     struct codel_vars *vars,
				     struct codel_stats *stats,
				     codel_skb_dequeue_t dequeue_func)
{
	struct sk_buff *skb = dequeue_func(vars, sch);
	codel_time_t now;
	bool drop;

	if (!skb) {
		vars->dropping = false;
		return skb;
	}
	now = codel_get_time();
	drop = codel_should_drop(skb, sch, vars, params, stats, now);
	if (vars->dropping) {
		if (!drop) {
			/* sojourn time below target - leave dropping state */
			vars->dropping = false;
		} else if (codel_time_after_eq(now, vars->drop_next)) {
			/* It's time for the next drop. Drop the current
			 * packet and dequeue the next. The dequeue might
			 * take us out of dropping state.
			 * If not, schedule the next drop.
			 * A large backlog might result in drop rates so high
			 * that the next drop should happen now,
			 * hence the while loop.
			 */
			while (vars->dropping &&
			       codel_time_after_eq(now, vars->drop_next)) {
				vars->count++; /* dont care of possible wrap
						* since there is no more divide
						*/
				codel_Newton_step(vars);
				if (params->ecn && INET_ECN_set_ce(skb)) {
					stats->ecn_mark++;
					vars->drop_next =
						codel_control_law(vars->drop_next,
								  params->interval,
								  vars->rec_inv_sqrt);
					goto end;
				}
				qdisc_drop(skb, sch);
				stats->drop_count++;
				skb = dequeue_func(vars, sch);
				if (!codel_should_drop(skb, sch,
						       vars, params, stats, now)) {
					/* leave dropping state */
					vars->dropping = false;
				} else {
					/* and schedule the next drop */
					vars->drop_next =
						codel_control_law(vars->drop_next,
								  params->interval,
								  vars->rec_inv_sqrt);
				}
			}
		}
	} else if (drop) {
		u32 delta;

		if (params->ecn && INET_ECN_set_ce(skb)) {
			stats->ecn_mark++;
		} else {
			qdisc_drop(skb, sch);
			stats->drop_count++;

			skb = dequeue_func(vars, sch);
			drop = codel_should_drop(skb, sch, vars, params,
						 stats, now);
		}
		vars->dropping = true;
		/* if min went above target close to when we last went below it
		 * assume that the drop rate that controlled the queue on the
		 * last cycle is a good starting point to control it now.
		 */
		delta = vars->count - vars->lastcount;
		if (delta > 1 &&
		    codel_time_before(now - vars->drop_next,
				      16 * params->interval)) {
			vars->count = delta;
			/* we dont care if rec_inv_sqrt approximation
			 * is not very precise :
			 * Next Newton steps will correct it quadratically.
			 */
			codel_Newton_step(vars);
		} else {
			vars->count = 1;
			vars->rec_inv_sqrt = ~0U >> REC_INV_SQRT_SHIFT;
		}
		vars->lastcount = vars->count;
		vars->drop_next = codel_control_law(now, params->interval,
						    vars->rec_inv_sqrt);
	}
end:
	if (skb && codel_time_after(vars->ldelay, params->ce_threshold) &&
	    INET_ECN_set_ce(skb))
		stats->ce_mark++;
	return skb;
}
#endif<|MERGE_RESOLUTION|>--- conflicted
+++ resolved
@@ -172,22 +172,15 @@
 	u32		ce_mark;
 };
 
-<<<<<<< HEAD
+#define CODEL_DISABLED_THRESHOLD INT_MAX
+
 static void codel_params_init(struct codel_params *params,
 			      const struct Qdisc *sch)
-{
-	params->interval = MS2TIME(100);
-	params->target = MS2TIME(5);
-	params->mtu = psched_mtu(qdisc_dev(sch));
-=======
-#define CODEL_DISABLED_THRESHOLD INT_MAX
-
-static void codel_params_init(struct codel_params *params)
 {
 	params->interval = MS2TIME(100);
 	params->target = MS2TIME(5);
 	params->ce_threshold = CODEL_DISABLED_THRESHOLD;
->>>>>>> b396cca6
+	params->mtu = psched_mtu(qdisc_dev(sch));
 	params->ecn = false;
 }
 
