--- conflicted
+++ resolved
@@ -392,12 +392,8 @@
 	};
 };
 
-<<<<<<< HEAD
-static inline bool tc_should_offload(struct net_device *dev, u32 flags)
-=======
 static inline bool tc_should_offload(const struct net_device *dev,
 				     const struct tcf_proto *tp, u32 flags)
->>>>>>> 33688abb
 {
 	const struct Qdisc *sch = tp->q;
 	const struct Qdisc_class_ops *cops = sch->ops->cl_ops;
@@ -410,23 +406,6 @@
 		return false;
 	if (cops && cops->tcf_cl_offload)
 		return cops->tcf_cl_offload(tp->classid);
-
-	return true;
-}
-
-static inline bool tc_skip_sw(u32 flags)
-{
-	return (flags & TCA_CLS_FLAGS_SKIP_SW) ? true : false;
-}
-
-/* SKIP_HW and SKIP_SW are mutually exclusive flags. */
-static inline bool tc_flags_valid(u32 flags)
-{
-	if (flags & ~(TCA_CLS_FLAGS_SKIP_HW | TCA_CLS_FLAGS_SKIP_SW))
-		return false;
-
-	if (!(flags ^ (TCA_CLS_FLAGS_SKIP_HW | TCA_CLS_FLAGS_SKIP_SW)))
-		return false;
 
 	return true;
 }
