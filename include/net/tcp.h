/*
 * INET		An implementation of the TCP/IP protocol suite for the LINUX
 *		operating system.  INET is implemented using the  BSD Socket
 *		interface as the means of communication with the user level.
 *
 *		Definitions for the TCP module.
 *
 * Version:	@(#)tcp.h	1.0.5	05/23/93
 *
 * Authors:	Ross Biro
 *		Fred N. van Kempen, <waltje@uWalt.NL.Mugnet.ORG>
 *
 *		This program is free software; you can redistribute it and/or
 *		modify it under the terms of the GNU General Public License
 *		as published by the Free Software Foundation; either version
 *		2 of the License, or (at your option) any later version.
 */
#ifndef _TCP_H
#define _TCP_H

#define FASTRETRANS_DEBUG 1

#include <linux/list.h>
#include <linux/tcp.h>
#include <linux/bug.h>
#include <linux/slab.h>
#include <linux/cache.h>
#include <linux/percpu.h>
#include <linux/skbuff.h>
#include <linux/cryptohash.h>
#include <linux/kref.h>
#include <linux/ktime.h>

#include <net/inet_connection_sock.h>
#include <net/inet_timewait_sock.h>
#include <net/inet_hashtables.h>
#include <net/checksum.h>
#include <net/request_sock.h>
#include <net/sock.h>
#include <net/snmp.h>
#include <net/ip.h>
#include <net/tcp_states.h>
#include <net/inet_ecn.h>
#include <net/dst.h>

#include <linux/seq_file.h>
#include <linux/memcontrol.h>

extern struct inet_hashinfo tcp_hashinfo;

extern struct percpu_counter tcp_orphan_count;
void tcp_time_wait(struct sock *sk, int state, int timeo);

#define MAX_TCP_HEADER	(128 + MAX_HEADER)
#define MAX_TCP_OPTION_SPACE 40

/*
 * Never offer a window over 32767 without using window scaling. Some
 * poor stacks do signed 16bit maths!
 */
#define MAX_TCP_WINDOW		32767U

/* Minimal accepted MSS. It is (60+60+8) - (20+20). */
#define TCP_MIN_MSS		88U

/* The least MTU to use for probing */
#define TCP_BASE_MSS		1024

/* probing interval, default to 10 minutes as per RFC4821 */
#define TCP_PROBE_INTERVAL	600

/* Specify interval when tcp mtu probing will stop */
#define TCP_PROBE_THRESHOLD	8

/* After receiving this amount of duplicate ACKs fast retransmit starts. */
#define TCP_FASTRETRANS_THRESH 3

/* Maximal number of ACKs sent quickly to accelerate slow-start. */
#define TCP_MAX_QUICKACKS	16U

/* urg_data states */
#define TCP_URG_VALID	0x0100
#define TCP_URG_NOTYET	0x0200
#define TCP_URG_READ	0x0400

#define TCP_RETR1	3	/*
				 * This is how many retries it does before it
				 * tries to figure out if the gateway is
				 * down. Minimal RFC value is 3; it corresponds
				 * to ~3sec-8min depending on RTO.
				 */

#define TCP_RETR2	15	/*
				 * This should take at least
				 * 90 minutes to time out.
				 * RFC1122 says that the limit is 100 sec.
				 * 15 is ~13-30min depending on RTO.
				 */

#define TCP_SYN_RETRIES	 6	/* This is how many retries are done
				 * when active opening a connection.
				 * RFC1122 says the minimum retry MUST
				 * be at least 180secs.  Nevertheless
				 * this value is corresponding to
				 * 63secs of retransmission with the
				 * current initial RTO.
				 */

#define TCP_SYNACK_RETRIES 5	/* This is how may retries are done
				 * when passive opening a connection.
				 * This is corresponding to 31secs of
				 * retransmission with the current
				 * initial RTO.
				 */

#define TCP_TIMEWAIT_LEN (60*HZ) /* how long to wait to destroy TIME-WAIT
				  * state, about 60 seconds	*/
#define TCP_FIN_TIMEOUT	TCP_TIMEWAIT_LEN
                                 /* BSD style FIN_WAIT2 deadlock breaker.
				  * It used to be 3min, new value is 60sec,
				  * to combine FIN-WAIT-2 timeout with
				  * TIME-WAIT timer.
				  */

#define TCP_DELACK_MAX	((unsigned)(HZ/5))	/* maximal time to delay before sending an ACK */
#if HZ >= 100
#define TCP_DELACK_MIN	((unsigned)(HZ/25))	/* minimal time to delay before sending an ACK */
#define TCP_ATO_MIN	((unsigned)(HZ/25))
#else
#define TCP_DELACK_MIN	4U
#define TCP_ATO_MIN	4U
#endif
#define TCP_RTO_MAX	((unsigned)(120*HZ))
#define TCP_RTO_MIN	((unsigned)(HZ/5))
#define TCP_TIMEOUT_INIT ((unsigned)(1*HZ))	/* RFC6298 2.1 initial RTO value	*/
#define TCP_TIMEOUT_FALLBACK ((unsigned)(3*HZ))	/* RFC 1122 initial RTO value, now
						 * used as a fallback RTO for the
						 * initial data transmission if no
						 * valid RTT sample has been acquired,
						 * most likely due to retrans in 3WHS.
						 */

#define TCP_RESOURCE_PROBE_INTERVAL ((unsigned)(HZ/2U)) /* Maximal interval between probes
					                 * for local resources.
					                 */

#define TCP_KEEPALIVE_TIME	(120*60*HZ)	/* two hours */
#define TCP_KEEPALIVE_PROBES	9		/* Max of 9 keepalive probes	*/
#define TCP_KEEPALIVE_INTVL	(75*HZ)

#define MAX_TCP_KEEPIDLE	32767
#define MAX_TCP_KEEPINTVL	32767
#define MAX_TCP_KEEPCNT		127
#define MAX_TCP_SYNCNT		127

#define TCP_SYNQ_INTERVAL	(HZ/5)	/* Period of SYNACK timer */

#define TCP_PAWS_24DAYS	(60 * 60 * 24 * 24)
#define TCP_PAWS_MSL	60		/* Per-host timestamps are invalidated
					 * after this time. It should be equal
					 * (or greater than) TCP_TIMEWAIT_LEN
					 * to provide reliability equal to one
					 * provided by timewait state.
					 */
#define TCP_PAWS_WINDOW	1		/* Replay window for per-host
					 * timestamps. It must be less than
					 * minimal timewait lifetime.
					 */
/*
 *	TCP option
 */

#define TCPOPT_NOP		1	/* Padding */
#define TCPOPT_EOL		0	/* End of options */
#define TCPOPT_MSS		2	/* Segment size negotiating */
#define TCPOPT_WINDOW		3	/* Window scaling */
#define TCPOPT_SACK_PERM        4       /* SACK Permitted */
#define TCPOPT_SACK             5       /* SACK Block */
#define TCPOPT_TIMESTAMP	8	/* Better RTT estimations/PAWS */
#define TCPOPT_MD5SIG		19	/* MD5 Signature (RFC2385) */
#define TCPOPT_FASTOPEN		34	/* Fast open (RFC7413) */
#define TCPOPT_EXP		254	/* Experimental */
/* Magic number to be after the option value for sharing TCP
 * experimental options. See draft-ietf-tcpm-experimental-options-00.txt
 */
#define TCPOPT_FASTOPEN_MAGIC	0xF989

/*
 *     TCP option lengths
 */

#define TCPOLEN_MSS            4
#define TCPOLEN_WINDOW         3
#define TCPOLEN_SACK_PERM      2
#define TCPOLEN_TIMESTAMP      10
#define TCPOLEN_MD5SIG         18
#define TCPOLEN_FASTOPEN_BASE  2
#define TCPOLEN_EXP_FASTOPEN_BASE  4

/* But this is what stacks really send out. */
#define TCPOLEN_TSTAMP_ALIGNED		12
#define TCPOLEN_WSCALE_ALIGNED		4
#define TCPOLEN_SACKPERM_ALIGNED	4
#define TCPOLEN_SACK_BASE		2
#define TCPOLEN_SACK_BASE_ALIGNED	4
#define TCPOLEN_SACK_PERBLOCK		8
#define TCPOLEN_MD5SIG_ALIGNED		20
#define TCPOLEN_MSS_ALIGNED		4

/* Flags in tp->nonagle */
#define TCP_NAGLE_OFF		1	/* Nagle's algo is disabled */
#define TCP_NAGLE_CORK		2	/* Socket is corked	    */
#define TCP_NAGLE_PUSH		4	/* Cork is overridden for already queued data */

/* TCP thin-stream limits */
#define TCP_THIN_LINEAR_RETRIES 6       /* After 6 linear retries, do exp. backoff */

/* TCP initial congestion window as per rfc6928 */
#define TCP_INIT_CWND		10

/* Bit Flags for sysctl_tcp_fastopen */
#define	TFO_CLIENT_ENABLE	1
#define	TFO_SERVER_ENABLE	2
#define	TFO_CLIENT_NO_COOKIE	4	/* Data in SYN w/o cookie option */

/* Accept SYN data w/o any cookie option */
#define	TFO_SERVER_COOKIE_NOT_REQD	0x200

/* Force enable TFO on all listeners, i.e., not requiring the
 * TCP_FASTOPEN socket option. SOCKOPT1/2 determine how to set max_qlen.
 */
#define	TFO_SERVER_WO_SOCKOPT1	0x400
#define	TFO_SERVER_WO_SOCKOPT2	0x800

extern struct inet_timewait_death_row tcp_death_row;

/* sysctl variables for tcp */
extern int sysctl_tcp_timestamps;
extern int sysctl_tcp_window_scaling;
extern int sysctl_tcp_sack;
extern int sysctl_tcp_fastopen;
extern int sysctl_tcp_retrans_collapse;
extern int sysctl_tcp_stdurg;
extern int sysctl_tcp_rfc1337;
extern int sysctl_tcp_abort_on_overflow;
extern int sysctl_tcp_max_orphans;
extern int sysctl_tcp_fack;
extern int sysctl_tcp_reordering;
extern int sysctl_tcp_max_reordering;
extern int sysctl_tcp_dsack;
extern long sysctl_tcp_mem[3];
extern int sysctl_tcp_wmem[3];
extern int sysctl_tcp_rmem[3];
extern int sysctl_tcp_app_win;
extern int sysctl_tcp_adv_win_scale;
extern int sysctl_tcp_tw_reuse;
extern int sysctl_tcp_frto;
extern int sysctl_tcp_low_latency;
extern int sysctl_tcp_nometrics_save;
extern int sysctl_tcp_moderate_rcvbuf;
extern int sysctl_tcp_tso_win_divisor;
extern int sysctl_tcp_workaround_signed_windows;
extern int sysctl_tcp_slow_start_after_idle;
extern int sysctl_tcp_thin_linear_timeouts;
extern int sysctl_tcp_thin_dupack;
extern int sysctl_tcp_early_retrans;
extern int sysctl_tcp_limit_output_bytes;
extern int sysctl_tcp_challenge_ack_limit;
extern int sysctl_tcp_min_tso_segs;
extern int sysctl_tcp_min_rtt_wlen;
extern int sysctl_tcp_autocorking;
extern int sysctl_tcp_invalid_ratelimit;
extern int sysctl_tcp_pacing_ss_ratio;
extern int sysctl_tcp_pacing_ca_ratio;

extern atomic_long_t tcp_memory_allocated;
extern struct percpu_counter tcp_sockets_allocated;
extern int tcp_memory_pressure;

/* optimized version of sk_under_memory_pressure() for TCP sockets */
static inline bool tcp_under_memory_pressure(const struct sock *sk)
{
	if (mem_cgroup_sockets_enabled && sk->sk_memcg &&
	    mem_cgroup_under_socket_pressure(sk->sk_memcg))
		return true;

	return tcp_memory_pressure;
}
/*
 * The next routines deal with comparing 32 bit unsigned ints
 * and worry about wraparound (automatic with unsigned arithmetic).
 */

static inline bool before(__u32 seq1, __u32 seq2)
{
        return (__s32)(seq1-seq2) < 0;
}
#define after(seq2, seq1) 	before(seq1, seq2)

/* is s2<=s1<=s3 ? */
static inline bool between(__u32 seq1, __u32 seq2, __u32 seq3)
{
	return seq3 - seq2 >= seq1 - seq2;
}

static inline bool tcp_out_of_memory(struct sock *sk)
{
	if (sk->sk_wmem_queued > SOCK_MIN_SNDBUF &&
	    sk_memory_allocated(sk) > sk_prot_mem_limits(sk, 2))
		return true;
	return false;
}

void sk_forced_mem_schedule(struct sock *sk, int size);

static inline bool tcp_too_many_orphans(struct sock *sk, int shift)
{
	struct percpu_counter *ocp = sk->sk_prot->orphan_count;
	int orphans = percpu_counter_read_positive(ocp);

	if (orphans << shift > sysctl_tcp_max_orphans) {
		orphans = percpu_counter_sum_positive(ocp);
		if (orphans << shift > sysctl_tcp_max_orphans)
			return true;
	}
	return false;
}

bool tcp_check_oom(struct sock *sk, int shift);


extern struct proto tcp_prot;

#define TCP_INC_STATS(net, field)	SNMP_INC_STATS((net)->mib.tcp_statistics, field)
#define __TCP_INC_STATS(net, field)	__SNMP_INC_STATS((net)->mib.tcp_statistics, field)
#define TCP_DEC_STATS(net, field)	SNMP_DEC_STATS((net)->mib.tcp_statistics, field)
#define TCP_ADD_STATS(net, field, val)	SNMP_ADD_STATS((net)->mib.tcp_statistics, field, val)

void tcp_tasklet_init(void);

void tcp_v4_err(struct sk_buff *skb, u32);

void tcp_shutdown(struct sock *sk, int how);

void tcp_v4_early_demux(struct sk_buff *skb);
int tcp_v4_rcv(struct sk_buff *skb);

int tcp_v4_tw_remember_stamp(struct inet_timewait_sock *tw);
int tcp_sendmsg(struct sock *sk, struct msghdr *msg, size_t size);
int tcp_sendpage(struct sock *sk, struct page *page, int offset, size_t size,
		 int flags);
void tcp_release_cb(struct sock *sk);
void tcp_wfree(struct sk_buff *skb);
void tcp_write_timer_handler(struct sock *sk);
void tcp_delack_timer_handler(struct sock *sk);
int tcp_ioctl(struct sock *sk, int cmd, unsigned long arg);
int tcp_rcv_state_process(struct sock *sk, struct sk_buff *skb);
void tcp_rcv_established(struct sock *sk, struct sk_buff *skb,
			 const struct tcphdr *th, unsigned int len);
void tcp_rcv_space_adjust(struct sock *sk);
int tcp_twsk_unique(struct sock *sk, struct sock *sktw, void *twp);
void tcp_twsk_destructor(struct sock *sk);
ssize_t tcp_splice_read(struct socket *sk, loff_t *ppos,
			struct pipe_inode_info *pipe, size_t len,
			unsigned int flags);

static inline void tcp_dec_quickack_mode(struct sock *sk,
					 const unsigned int pkts)
{
	struct inet_connection_sock *icsk = inet_csk(sk);

	if (icsk->icsk_ack.quick) {
		if (pkts >= icsk->icsk_ack.quick) {
			icsk->icsk_ack.quick = 0;
			/* Leaving quickack mode we deflate ATO. */
			icsk->icsk_ack.ato   = TCP_ATO_MIN;
		} else
			icsk->icsk_ack.quick -= pkts;
	}
}

#define	TCP_ECN_OK		1
#define	TCP_ECN_QUEUE_CWR	2
#define	TCP_ECN_DEMAND_CWR	4
#define	TCP_ECN_SEEN		8

enum tcp_tw_status {
	TCP_TW_SUCCESS = 0,
	TCP_TW_RST = 1,
	TCP_TW_ACK = 2,
	TCP_TW_SYN = 3
};


enum tcp_tw_status tcp_timewait_state_process(struct inet_timewait_sock *tw,
					      struct sk_buff *skb,
					      const struct tcphdr *th);
struct sock *tcp_check_req(struct sock *sk, struct sk_buff *skb,
			   struct request_sock *req, bool fastopen);
int tcp_child_process(struct sock *parent, struct sock *child,
		      struct sk_buff *skb);
void tcp_enter_loss(struct sock *sk);
void tcp_clear_retrans(struct tcp_sock *tp);
void tcp_update_metrics(struct sock *sk);
void tcp_init_metrics(struct sock *sk);
void tcp_metrics_init(void);
bool tcp_peer_is_proven(struct request_sock *req, struct dst_entry *dst,
			bool paws_check, bool timestamps);
bool tcp_remember_stamp(struct sock *sk);
bool tcp_tw_remember_stamp(struct inet_timewait_sock *tw);
void tcp_fetch_timewait_stamp(struct sock *sk, struct dst_entry *dst);
void tcp_disable_fack(struct tcp_sock *tp);
void tcp_close(struct sock *sk, long timeout);
void tcp_init_sock(struct sock *sk);
unsigned int tcp_poll(struct file *file, struct socket *sock,
		      struct poll_table_struct *wait);
int tcp_getsockopt(struct sock *sk, int level, int optname,
		   char __user *optval, int __user *optlen);
int tcp_setsockopt(struct sock *sk, int level, int optname,
		   char __user *optval, unsigned int optlen);
int compat_tcp_getsockopt(struct sock *sk, int level, int optname,
			  char __user *optval, int __user *optlen);
int compat_tcp_setsockopt(struct sock *sk, int level, int optname,
			  char __user *optval, unsigned int optlen);
void tcp_set_keepalive(struct sock *sk, int val);
void tcp_syn_ack_timeout(const struct request_sock *req);
int tcp_recvmsg(struct sock *sk, struct msghdr *msg, size_t len, int nonblock,
		int flags, int *addr_len);
void tcp_parse_options(const struct sk_buff *skb,
		       struct tcp_options_received *opt_rx,
		       int estab, struct tcp_fastopen_cookie *foc);
const u8 *tcp_parse_md5sig_option(const struct tcphdr *th);

/*
 *	TCP v4 functions exported for the inet6 API
 */

void tcp_v4_send_check(struct sock *sk, struct sk_buff *skb);
void tcp_v4_mtu_reduced(struct sock *sk);
void tcp_req_err(struct sock *sk, u32 seq, bool abort);
int tcp_v4_conn_request(struct sock *sk, struct sk_buff *skb);
struct sock *tcp_create_openreq_child(const struct sock *sk,
				      struct request_sock *req,
				      struct sk_buff *skb);
void tcp_ca_openreq_child(struct sock *sk, const struct dst_entry *dst);
struct sock *tcp_v4_syn_recv_sock(const struct sock *sk, struct sk_buff *skb,
				  struct request_sock *req,
				  struct dst_entry *dst,
				  struct request_sock *req_unhash,
				  bool *own_req);
int tcp_v4_do_rcv(struct sock *sk, struct sk_buff *skb);
int tcp_v4_connect(struct sock *sk, struct sockaddr *uaddr, int addr_len);
int tcp_connect(struct sock *sk);
enum tcp_synack_type {
	TCP_SYNACK_NORMAL,
	TCP_SYNACK_FASTOPEN,
	TCP_SYNACK_COOKIE,
};
struct sk_buff *tcp_make_synack(const struct sock *sk, struct dst_entry *dst,
				struct request_sock *req,
				struct tcp_fastopen_cookie *foc,
				enum tcp_synack_type synack_type);
int tcp_disconnect(struct sock *sk, int flags);

void tcp_finish_connect(struct sock *sk, struct sk_buff *skb);
int tcp_send_rcvq(struct sock *sk, struct msghdr *msg, size_t size);
void inet_sk_rx_dst_set(struct sock *sk, const struct sk_buff *skb);

/* From syncookies.c */
struct sock *tcp_get_cookie_sock(struct sock *sk, struct sk_buff *skb,
				 struct request_sock *req,
				 struct dst_entry *dst);
int __cookie_v4_check(const struct iphdr *iph, const struct tcphdr *th,
		      u32 cookie);
struct sock *cookie_v4_check(struct sock *sk, struct sk_buff *skb);
#ifdef CONFIG_SYN_COOKIES

/* Syncookies use a monotonic timer which increments every 60 seconds.
 * This counter is used both as a hash input and partially encoded into
 * the cookie value.  A cookie is only validated further if the delta
 * between the current counter value and the encoded one is less than this,
 * i.e. a sent cookie is valid only at most for 2*60 seconds (or less if
 * the counter advances immediately after a cookie is generated).
 */
#define MAX_SYNCOOKIE_AGE	2
#define TCP_SYNCOOKIE_PERIOD	(60 * HZ)
#define TCP_SYNCOOKIE_VALID	(MAX_SYNCOOKIE_AGE * TCP_SYNCOOKIE_PERIOD)

/* syncookies: remember time of last synqueue overflow
 * But do not dirty this field too often (once per second is enough)
 * It is racy as we do not hold a lock, but race is very minor.
 */
static inline void tcp_synq_overflow(const struct sock *sk)
{
	unsigned long last_overflow = tcp_sk(sk)->rx_opt.ts_recent_stamp;
	unsigned long now = jiffies;

	if (time_after(now, last_overflow + HZ))
		tcp_sk(sk)->rx_opt.ts_recent_stamp = now;
}

/* syncookies: no recent synqueue overflow on this listening socket? */
static inline bool tcp_synq_no_recent_overflow(const struct sock *sk)
{
	unsigned long last_overflow = tcp_sk(sk)->rx_opt.ts_recent_stamp;

	return time_after(jiffies, last_overflow + TCP_SYNCOOKIE_VALID);
}

static inline u32 tcp_cookie_time(void)
{
	u64 val = get_jiffies_64();

	do_div(val, TCP_SYNCOOKIE_PERIOD);
	return val;
}

u32 __cookie_v4_init_sequence(const struct iphdr *iph, const struct tcphdr *th,
			      u16 *mssp);
__u32 cookie_v4_init_sequence(const struct sk_buff *skb, __u16 *mss);
__u32 cookie_init_timestamp(struct request_sock *req);
bool cookie_timestamp_decode(struct tcp_options_received *opt);
bool cookie_ecn_ok(const struct tcp_options_received *opt,
		   const struct net *net, const struct dst_entry *dst);

/* From net/ipv6/syncookies.c */
int __cookie_v6_check(const struct ipv6hdr *iph, const struct tcphdr *th,
		      u32 cookie);
struct sock *cookie_v6_check(struct sock *sk, struct sk_buff *skb);

u32 __cookie_v6_init_sequence(const struct ipv6hdr *iph,
			      const struct tcphdr *th, u16 *mssp);
__u32 cookie_v6_init_sequence(const struct sk_buff *skb, __u16 *mss);
#endif
/* tcp_output.c */

void __tcp_push_pending_frames(struct sock *sk, unsigned int cur_mss,
			       int nonagle);
bool tcp_may_send_now(struct sock *sk);
int __tcp_retransmit_skb(struct sock *sk, struct sk_buff *skb, int segs);
int tcp_retransmit_skb(struct sock *sk, struct sk_buff *skb, int segs);
void tcp_retransmit_timer(struct sock *sk);
void tcp_xmit_retransmit_queue(struct sock *);
void tcp_simple_retransmit(struct sock *);
int tcp_trim_head(struct sock *, struct sk_buff *, u32);
int tcp_fragment(struct sock *, struct sk_buff *, u32, unsigned int, gfp_t);

void tcp_send_probe0(struct sock *);
void tcp_send_partial(struct sock *);
int tcp_write_wakeup(struct sock *, int mib);
void tcp_send_fin(struct sock *sk);
void tcp_send_active_reset(struct sock *sk, gfp_t priority);
int tcp_send_synack(struct sock *);
void tcp_push_one(struct sock *, unsigned int mss_now);
void tcp_send_ack(struct sock *sk);
void tcp_send_delayed_ack(struct sock *sk);
void tcp_send_loss_probe(struct sock *sk);
bool tcp_schedule_loss_probe(struct sock *sk);
void tcp_skb_collapse_tstamp(struct sk_buff *skb,
			     const struct sk_buff *next_skb);

/* tcp_input.c */
void tcp_resume_early_retransmit(struct sock *sk);
void tcp_rearm_rto(struct sock *sk);
void tcp_synack_rtt_meas(struct sock *sk, struct request_sock *req);
void tcp_reset(struct sock *sk);
void tcp_skb_mark_lost_uncond_verify(struct tcp_sock *tp, struct sk_buff *skb);
void tcp_fin(struct sock *sk);

/* tcp_timer.c */
void tcp_init_xmit_timers(struct sock *);
static inline void tcp_clear_xmit_timers(struct sock *sk)
{
	inet_csk_clear_xmit_timers(sk);
}

unsigned int tcp_sync_mss(struct sock *sk, u32 pmtu);
unsigned int tcp_current_mss(struct sock *sk);

/* Bound MSS / TSO packet size with the half of the window */
static inline int tcp_bound_to_half_wnd(struct tcp_sock *tp, int pktsize)
{
	int cutoff;

	/* When peer uses tiny windows, there is no use in packetizing
	 * to sub-MSS pieces for the sake of SWS or making sure there
	 * are enough packets in the pipe for fast recovery.
	 *
	 * On the other hand, for extremely large MSS devices, handling
	 * smaller than MSS windows in this way does make sense.
	 */
	if (tp->max_window >= 512)
		cutoff = (tp->max_window >> 1);
	else
		cutoff = tp->max_window;

	if (cutoff && pktsize > cutoff)
		return max_t(int, cutoff, 68U - tp->tcp_header_len);
	else
		return pktsize;
}

/* tcp.c */
void tcp_get_info(struct sock *, struct tcp_info *);

/* Read 'sendfile()'-style from a TCP socket */
typedef int (*sk_read_actor_t)(read_descriptor_t *, struct sk_buff *,
				unsigned int, size_t);
int tcp_read_sock(struct sock *sk, read_descriptor_t *desc,
		  sk_read_actor_t recv_actor);

void tcp_initialize_rcv_mss(struct sock *sk);

int tcp_mtu_to_mss(struct sock *sk, int pmtu);
int tcp_mss_to_mtu(struct sock *sk, int mss);
void tcp_mtup_init(struct sock *sk);
void tcp_init_buffer_space(struct sock *sk);

static inline void tcp_bound_rto(const struct sock *sk)
{
	if (inet_csk(sk)->icsk_rto > TCP_RTO_MAX)
		inet_csk(sk)->icsk_rto = TCP_RTO_MAX;
}

static inline u32 __tcp_set_rto(const struct tcp_sock *tp)
{
	return usecs_to_jiffies((tp->srtt_us >> 3) + tp->rttvar_us);
}

static inline void __tcp_fast_path_on(struct tcp_sock *tp, u32 snd_wnd)
{
	tp->pred_flags = htonl((tp->tcp_header_len << 26) |
			       ntohl(TCP_FLAG_ACK) |
			       snd_wnd);
}

static inline void tcp_fast_path_on(struct tcp_sock *tp)
{
	__tcp_fast_path_on(tp, tp->snd_wnd >> tp->rx_opt.snd_wscale);
}

static inline void tcp_fast_path_check(struct sock *sk)
{
	struct tcp_sock *tp = tcp_sk(sk);

	if (skb_queue_empty(&tp->out_of_order_queue) &&
	    tp->rcv_wnd &&
	    atomic_read(&sk->sk_rmem_alloc) < sk->sk_rcvbuf &&
	    !tp->urg_data)
		tcp_fast_path_on(tp);
}

/* Compute the actual rto_min value */
static inline u32 tcp_rto_min(struct sock *sk)
{
	const struct dst_entry *dst = __sk_dst_get(sk);
	u32 rto_min = TCP_RTO_MIN;

	if (dst && dst_metric_locked(dst, RTAX_RTO_MIN))
		rto_min = dst_metric_rtt(dst, RTAX_RTO_MIN);
	return rto_min;
}

static inline u32 tcp_rto_min_us(struct sock *sk)
{
	return jiffies_to_usecs(tcp_rto_min(sk));
}

static inline bool tcp_ca_dst_locked(const struct dst_entry *dst)
{
	return dst_metric_locked(dst, RTAX_CC_ALGO);
}

/* Minimum RTT in usec. ~0 means not available. */
static inline u32 tcp_min_rtt(const struct tcp_sock *tp)
{
	return tp->rtt_min[0].rtt;
}

/* Compute the actual receive window we are currently advertising.
 * Rcv_nxt can be after the window if our peer push more data
 * than the offered window.
 */
static inline u32 tcp_receive_window(const struct tcp_sock *tp)
{
	s32 win = tp->rcv_wup + tp->rcv_wnd - tp->rcv_nxt;

	if (win < 0)
		win = 0;
	return (u32) win;
}

/* Choose a new window, without checks for shrinking, and without
 * scaling applied to the result.  The caller does these things
 * if necessary.  This is a "raw" window selection.
 */
u32 __tcp_select_window(struct sock *sk);

void tcp_send_window_probe(struct sock *sk);

/* TCP timestamps are only 32-bits, this causes a slight
 * complication on 64-bit systems since we store a snapshot
 * of jiffies in the buffer control blocks below.  We decided
 * to use only the low 32-bits of jiffies and hide the ugly
 * casts with the following macro.
 */
#define tcp_time_stamp		((__u32)(jiffies))

static inline u32 tcp_skb_timestamp(const struct sk_buff *skb)
{
	return skb->skb_mstamp.stamp_jiffies;
}


#define tcp_flag_byte(th) (((u_int8_t *)th)[13])

#define TCPHDR_FIN 0x01
#define TCPHDR_SYN 0x02
#define TCPHDR_RST 0x04
#define TCPHDR_PSH 0x08
#define TCPHDR_ACK 0x10
#define TCPHDR_URG 0x20
#define TCPHDR_ECE 0x40
#define TCPHDR_CWR 0x80

#define TCPHDR_SYN_ECN	(TCPHDR_SYN | TCPHDR_ECE | TCPHDR_CWR)

/* This is what the send packet queuing engine uses to pass
 * TCP per-packet control information to the transmission code.
 * We also store the host-order sequence numbers in here too.
 * This is 44 bytes if IPV6 is enabled.
 * If this grows please adjust skbuff.h:skbuff->cb[xxx] size appropriately.
 */
struct tcp_skb_cb {
	__u32		seq;		/* Starting sequence number	*/
	__u32		end_seq;	/* SEQ + FIN + SYN + datalen	*/
	union {
		/* Note : tcp_tw_isn is used in input path only
		 *	  (isn chosen by tcp_timewait_state_process())
		 *
		 * 	  tcp_gso_segs/size are used in write queue only,
		 *	  cf tcp_skb_pcount()/tcp_skb_mss()
		 */
		__u32		tcp_tw_isn;
		struct {
			u16	tcp_gso_segs;
			u16	tcp_gso_size;
		};
	};
	__u8		tcp_flags;	/* TCP header flags. (tcp[13])	*/

	__u8		sacked;		/* State flags for SACK/FACK.	*/
#define TCPCB_SACKED_ACKED	0x01	/* SKB ACK'd by a SACK block	*/
#define TCPCB_SACKED_RETRANS	0x02	/* SKB retransmitted		*/
#define TCPCB_LOST		0x04	/* SKB is lost			*/
#define TCPCB_TAGBITS		0x07	/* All tag bits			*/
#define TCPCB_REPAIRED		0x10	/* SKB repaired (no skb_mstamp)	*/
#define TCPCB_EVER_RETRANS	0x80	/* Ever retransmitted frame	*/
#define TCPCB_RETRANS		(TCPCB_SACKED_RETRANS|TCPCB_EVER_RETRANS| \
				TCPCB_REPAIRED)

	__u8		ip_dsfield;	/* IPv4 tos or IPv6 dsfield	*/
	__u8		txstamp_ack:1,	/* Record TX timestamp for ack? */
			eor:1,		/* Is skb MSG_EOR marked? */
			unused:6;
	__u32		ack_seq;	/* Sequence number ACK'd	*/
	union {
		struct {
			/* There is space for up to 20 bytes */
		} tx;   /* only used for outgoing skbs */
		union {
			struct inet_skb_parm	h4;
#if IS_ENABLED(CONFIG_IPV6)
			struct inet6_skb_parm	h6;
#endif
		} header;	/* For incoming skbs */
	};
};

#define TCP_SKB_CB(__skb)	((struct tcp_skb_cb *)&((__skb)->cb[0]))


#if IS_ENABLED(CONFIG_IPV6)
/* This is the variant of inet6_iif() that must be used by TCP,
 * as TCP moves IP6CB into a different location in skb->cb[]
 */
static inline int tcp_v6_iif(const struct sk_buff *skb)
{
	bool l3_slave = skb_l3mdev_slave(TCP_SKB_CB(skb)->header.h6.flags);

	return l3_slave ? skb->skb_iif : TCP_SKB_CB(skb)->header.h6.iif;
}
#endif

/* Due to TSO, an SKB can be composed of multiple actual
 * packets.  To keep these tracked properly, we use this.
 */
static inline int tcp_skb_pcount(const struct sk_buff *skb)
{
	return TCP_SKB_CB(skb)->tcp_gso_segs;
}

static inline void tcp_skb_pcount_set(struct sk_buff *skb, int segs)
{
	TCP_SKB_CB(skb)->tcp_gso_segs = segs;
}

static inline void tcp_skb_pcount_add(struct sk_buff *skb, int segs)
{
	TCP_SKB_CB(skb)->tcp_gso_segs += segs;
}

/* This is valid iff skb is in write queue and tcp_skb_pcount() > 1. */
static inline int tcp_skb_mss(const struct sk_buff *skb)
{
	return TCP_SKB_CB(skb)->tcp_gso_size;
}

static inline bool tcp_skb_can_collapse_to(const struct sk_buff *skb)
{
	return likely(!TCP_SKB_CB(skb)->eor);
}

/* Events passed to congestion control interface */
enum tcp_ca_event {
	CA_EVENT_TX_START,	/* first transmit when no packets in flight */
	CA_EVENT_CWND_RESTART,	/* congestion window restart */
	CA_EVENT_COMPLETE_CWR,	/* end of congestion recovery */
	CA_EVENT_LOSS,		/* loss timeout */
	CA_EVENT_ECN_NO_CE,	/* ECT set, but not CE marked */
	CA_EVENT_ECN_IS_CE,	/* received CE marked IP packet */
	CA_EVENT_DELAYED_ACK,	/* Delayed ack is sent */
	CA_EVENT_NON_DELAYED_ACK,
};

/* Information about inbound ACK, passed to cong_ops->in_ack_event() */
enum tcp_ca_ack_event_flags {
	CA_ACK_SLOWPATH		= (1 << 0),	/* In slow path processing */
	CA_ACK_WIN_UPDATE	= (1 << 1),	/* ACK updated window */
	CA_ACK_ECE		= (1 << 2),	/* ECE bit is set on ack */
};

/*
 * Interface for adding new TCP congestion control handlers
 */
#define TCP_CA_NAME_MAX	16
#define TCP_CA_MAX	128
#define TCP_CA_BUF_MAX	(TCP_CA_NAME_MAX*TCP_CA_MAX)

#define TCP_CA_UNSPEC	0

/* Algorithm can be set on socket without CAP_NET_ADMIN privileges */
#define TCP_CONG_NON_RESTRICTED 0x1
/* Requires ECN/ECT set on all packets */
#define TCP_CONG_NEEDS_ECN	0x2

union tcp_cc_info;

struct ack_sample {
	u32 pkts_acked;
	s32 rtt_us;
};

struct tcp_congestion_ops {
	struct list_head	list;
	u32 key;
	u32 flags;

	/* initialize private data (optional) */
	void (*init)(struct sock *sk);
	/* cleanup private data  (optional) */
	void (*release)(struct sock *sk);

	/* return slow start threshold (required) */
	u32 (*ssthresh)(struct sock *sk);
	/* do new cwnd calculation (required) */
	void (*cong_avoid)(struct sock *sk, u32 ack, u32 acked);
	/* call before changing ca_state (optional) */
	void (*set_state)(struct sock *sk, u8 new_state);
	/* call when cwnd event occurs (optional) */
	void (*cwnd_event)(struct sock *sk, enum tcp_ca_event ev);
	/* call when ack arrives (optional) */
	void (*in_ack_event)(struct sock *sk, u32 flags);
	/* new value of cwnd after loss (optional) */
	u32  (*undo_cwnd)(struct sock *sk);
	/* hook for packet ack accounting (optional) */
	void (*pkts_acked)(struct sock *sk, const struct ack_sample *sample);
	/* get info for inet_diag (optional) */
	size_t (*get_info)(struct sock *sk, u32 ext, int *attr,
			   union tcp_cc_info *info);

	char 		name[TCP_CA_NAME_MAX];
	struct module 	*owner;
};

int tcp_register_congestion_control(struct tcp_congestion_ops *type);
void tcp_unregister_congestion_control(struct tcp_congestion_ops *type);

void tcp_assign_congestion_control(struct sock *sk);
void tcp_init_congestion_control(struct sock *sk);
void tcp_cleanup_congestion_control(struct sock *sk);
int tcp_set_default_congestion_control(const char *name);
void tcp_get_default_congestion_control(char *name);
void tcp_get_available_congestion_control(char *buf, size_t len);
void tcp_get_allowed_congestion_control(char *buf, size_t len);
int tcp_set_allowed_congestion_control(char *allowed);
int tcp_set_congestion_control(struct sock *sk, const char *name);
u32 tcp_slow_start(struct tcp_sock *tp, u32 acked);
void tcp_cong_avoid_ai(struct tcp_sock *tp, u32 w, u32 acked);

u32 tcp_reno_ssthresh(struct sock *sk);
void tcp_reno_cong_avoid(struct sock *sk, u32 ack, u32 acked);
extern struct tcp_congestion_ops tcp_reno;

struct tcp_congestion_ops *tcp_ca_find_key(u32 key);
u32 tcp_ca_get_key_by_name(const char *name, bool *ecn_ca);
#ifdef CONFIG_INET
char *tcp_ca_get_name_by_key(u32 key, char *buffer);
#else
static inline char *tcp_ca_get_name_by_key(u32 key, char *buffer)
{
	return NULL;
}
#endif

static inline bool tcp_ca_needs_ecn(const struct sock *sk)
{
	const struct inet_connection_sock *icsk = inet_csk(sk);

	return icsk->icsk_ca_ops->flags & TCP_CONG_NEEDS_ECN;
}

static inline void tcp_set_ca_state(struct sock *sk, const u8 ca_state)
{
	struct inet_connection_sock *icsk = inet_csk(sk);

	if (icsk->icsk_ca_ops->set_state)
		icsk->icsk_ca_ops->set_state(sk, ca_state);
	icsk->icsk_ca_state = ca_state;
}

static inline void tcp_ca_event(struct sock *sk, const enum tcp_ca_event event)
{
	const struct inet_connection_sock *icsk = inet_csk(sk);

	if (icsk->icsk_ca_ops->cwnd_event)
		icsk->icsk_ca_ops->cwnd_event(sk, event);
}

/* These functions determine how the current flow behaves in respect of SACK
 * handling. SACK is negotiated with the peer, and therefore it can vary
 * between different flows.
 *
 * tcp_is_sack - SACK enabled
 * tcp_is_reno - No SACK
 * tcp_is_fack - FACK enabled, implies SACK enabled
 */
static inline int tcp_is_sack(const struct tcp_sock *tp)
{
	return tp->rx_opt.sack_ok;
}

static inline bool tcp_is_reno(const struct tcp_sock *tp)
{
	return !tcp_is_sack(tp);
}

static inline bool tcp_is_fack(const struct tcp_sock *tp)
{
	return tp->rx_opt.sack_ok & TCP_FACK_ENABLED;
}

static inline void tcp_enable_fack(struct tcp_sock *tp)
{
	tp->rx_opt.sack_ok |= TCP_FACK_ENABLED;
}

/* TCP early-retransmit (ER) is similar to but more conservative than
 * the thin-dupack feature.  Enable ER only if thin-dupack is disabled.
 */
static inline void tcp_enable_early_retrans(struct tcp_sock *tp)
{
	struct net *net = sock_net((struct sock *)tp);

	tp->do_early_retrans = sysctl_tcp_early_retrans &&
		sysctl_tcp_early_retrans < 4 && !sysctl_tcp_thin_dupack &&
		net->ipv4.sysctl_tcp_reordering == 3;
}

static inline void tcp_disable_early_retrans(struct tcp_sock *tp)
{
	tp->do_early_retrans = 0;
}

static inline unsigned int tcp_left_out(const struct tcp_sock *tp)
{
	return tp->sacked_out + tp->lost_out;
}

/* This determines how many packets are "in the network" to the best
 * of our knowledge.  In many cases it is conservative, but where
 * detailed information is available from the receiver (via SACK
 * blocks etc.) we can make more aggressive calculations.
 *
 * Use this for decisions involving congestion control, use just
 * tp->packets_out to determine if the send queue is empty or not.
 *
 * Read this equation as:
 *
 *	"Packets sent once on transmission queue" MINUS
 *	"Packets left network, but not honestly ACKed yet" PLUS
 *	"Packets fast retransmitted"
 */
static inline unsigned int tcp_packets_in_flight(const struct tcp_sock *tp)
{
	return tp->packets_out - tcp_left_out(tp) + tp->retrans_out;
}

#define TCP_INFINITE_SSTHRESH	0x7fffffff

static inline bool tcp_in_slow_start(const struct tcp_sock *tp)
{
	return tp->snd_cwnd < tp->snd_ssthresh;
}

static inline bool tcp_in_initial_slowstart(const struct tcp_sock *tp)
{
	return tp->snd_ssthresh >= TCP_INFINITE_SSTHRESH;
}

static inline bool tcp_in_cwnd_reduction(const struct sock *sk)
{
	return (TCPF_CA_CWR | TCPF_CA_Recovery) &
	       (1 << inet_csk(sk)->icsk_ca_state);
}

/* If cwnd > ssthresh, we may raise ssthresh to be half-way to cwnd.
 * The exception is cwnd reduction phase, when cwnd is decreasing towards
 * ssthresh.
 */
static inline __u32 tcp_current_ssthresh(const struct sock *sk)
{
	const struct tcp_sock *tp = tcp_sk(sk);

	if (tcp_in_cwnd_reduction(sk))
		return tp->snd_ssthresh;
	else
		return max(tp->snd_ssthresh,
			   ((tp->snd_cwnd >> 1) +
			    (tp->snd_cwnd >> 2)));
}

/* Use define here intentionally to get WARN_ON location shown at the caller */
#define tcp_verify_left_out(tp)	WARN_ON(tcp_left_out(tp) > tp->packets_out)

void tcp_enter_cwr(struct sock *sk);
__u32 tcp_init_cwnd(const struct tcp_sock *tp, const struct dst_entry *dst);

/* The maximum number of MSS of available cwnd for which TSO defers
 * sending if not using sysctl_tcp_tso_win_divisor.
 */
static inline __u32 tcp_max_tso_deferred_mss(const struct tcp_sock *tp)
{
	return 3;
}

/* Returns end sequence number of the receiver's advertised window */
static inline u32 tcp_wnd_end(const struct tcp_sock *tp)
{
	return tp->snd_una + tp->snd_wnd;
}

/* We follow the spirit of RFC2861 to validate cwnd but implement a more
 * flexible approach. The RFC suggests cwnd should not be raised unless
 * it was fully used previously. And that's exactly what we do in
 * congestion avoidance mode. But in slow start we allow cwnd to grow
 * as long as the application has used half the cwnd.
 * Example :
 *    cwnd is 10 (IW10), but application sends 9 frames.
 *    We allow cwnd to reach 18 when all frames are ACKed.
 * This check is safe because it's as aggressive as slow start which already
 * risks 100% overshoot. The advantage is that we discourage application to
 * either send more filler packets or data to artificially blow up the cwnd
 * usage, and allow application-limited process to probe bw more aggressively.
 */
static inline bool tcp_is_cwnd_limited(const struct sock *sk)
{
	const struct tcp_sock *tp = tcp_sk(sk);

	/* If in slow start, ensure cwnd grows to twice what was ACKed. */
	if (tcp_in_slow_start(tp))
		return tp->snd_cwnd < 2 * tp->max_packets_out;

	return tp->is_cwnd_limited;
}

/* Something is really bad, we could not queue an additional packet,
 * because qdisc is full or receiver sent a 0 window.
 * We do not want to add fuel to the fire, or abort too early,
 * so make sure the timer we arm now is at least 200ms in the future,
 * regardless of current icsk_rto value (as it could be ~2ms)
 */
static inline unsigned long tcp_probe0_base(const struct sock *sk)
{
	return max_t(unsigned long, inet_csk(sk)->icsk_rto, TCP_RTO_MIN);
}

/* Variant of inet_csk_rto_backoff() used for zero window probes */
static inline unsigned long tcp_probe0_when(const struct sock *sk,
					    unsigned long max_when)
{
	u64 when = (u64)tcp_probe0_base(sk) << inet_csk(sk)->icsk_backoff;

	return (unsigned long)min_t(u64, when, max_when);
}

static inline void tcp_check_probe_timer(struct sock *sk)
{
	if (!tcp_sk(sk)->packets_out && !inet_csk(sk)->icsk_pending)
		inet_csk_reset_xmit_timer(sk, ICSK_TIME_PROBE0,
					  tcp_probe0_base(sk), TCP_RTO_MAX);
}

static inline void tcp_init_wl(struct tcp_sock *tp, u32 seq)
{
	tp->snd_wl1 = seq;
}

static inline void tcp_update_wl(struct tcp_sock *tp, u32 seq)
{
	tp->snd_wl1 = seq;
}

/*
 * Calculate(/check) TCP checksum
 */
static inline __sum16 tcp_v4_check(int len, __be32 saddr,
				   __be32 daddr, __wsum base)
{
	return csum_tcpudp_magic(saddr,daddr,len,IPPROTO_TCP,base);
}

static inline __sum16 __tcp_checksum_complete(struct sk_buff *skb)
{
	return __skb_checksum_complete(skb);
}

static inline bool tcp_checksum_complete(struct sk_buff *skb)
{
	return !skb_csum_unnecessary(skb) &&
		__tcp_checksum_complete(skb);
}

/* Prequeue for VJ style copy to user, combined with checksumming. */

static inline void tcp_prequeue_init(struct tcp_sock *tp)
{
	tp->ucopy.task = NULL;
	tp->ucopy.len = 0;
	tp->ucopy.memory = 0;
	skb_queue_head_init(&tp->ucopy.prequeue);
}

bool tcp_prequeue(struct sock *sk, struct sk_buff *skb);

#undef STATE_TRACE

#ifdef STATE_TRACE
static const char *statename[]={
	"Unused","Established","Syn Sent","Syn Recv",
	"Fin Wait 1","Fin Wait 2","Time Wait", "Close",
	"Close Wait","Last ACK","Listen","Closing"
};
#endif
void tcp_set_state(struct sock *sk, int state);

void tcp_done(struct sock *sk);

int tcp_abort(struct sock *sk, int err);

static inline void tcp_sack_reset(struct tcp_options_received *rx_opt)
{
	rx_opt->dsack = 0;
	rx_opt->num_sacks = 0;
}

u32 tcp_default_init_rwnd(u32 mss);
void tcp_cwnd_restart(struct sock *sk, s32 delta);

static inline void tcp_slow_start_after_idle_check(struct sock *sk)
{
	struct tcp_sock *tp = tcp_sk(sk);
	s32 delta;

	if (!sysctl_tcp_slow_start_after_idle || tp->packets_out)
		return;
	delta = tcp_time_stamp - tp->lsndtime;
	if (delta > inet_csk(sk)->icsk_rto)
		tcp_cwnd_restart(sk, delta);
}

/* Determine a window scaling and initial window to offer. */
void tcp_select_initial_window(int __space, __u32 mss, __u32 *rcv_wnd,
			       __u32 *window_clamp, int wscale_ok,
			       __u8 *rcv_wscale, __u32 init_rcv_wnd);

static inline int tcp_win_from_space(int space)
{
	return sysctl_tcp_adv_win_scale<=0 ?
		(space>>(-sysctl_tcp_adv_win_scale)) :
		space - (space>>sysctl_tcp_adv_win_scale);
}

/* Note: caller must be prepared to deal with negative returns */
static inline int tcp_space(const struct sock *sk)
{
	return tcp_win_from_space(sk->sk_rcvbuf -
				  atomic_read(&sk->sk_rmem_alloc));
}

static inline int tcp_full_space(const struct sock *sk)
{
	return tcp_win_from_space(sk->sk_rcvbuf);
}

extern void tcp_openreq_init_rwin(struct request_sock *req,
				  const struct sock *sk_listener,
				  const struct dst_entry *dst);

void tcp_enter_memory_pressure(struct sock *sk);

static inline int keepalive_intvl_when(const struct tcp_sock *tp)
{
	struct net *net = sock_net((struct sock *)tp);

	return tp->keepalive_intvl ? : net->ipv4.sysctl_tcp_keepalive_intvl;
}

static inline int keepalive_time_when(const struct tcp_sock *tp)
{
	struct net *net = sock_net((struct sock *)tp);

	return tp->keepalive_time ? : net->ipv4.sysctl_tcp_keepalive_time;
}

static inline int keepalive_probes(const struct tcp_sock *tp)
{
	struct net *net = sock_net((struct sock *)tp);

	return tp->keepalive_probes ? : net->ipv4.sysctl_tcp_keepalive_probes;
}

static inline u32 keepalive_time_elapsed(const struct tcp_sock *tp)
{
	const struct inet_connection_sock *icsk = &tp->inet_conn;

	return min_t(u32, tcp_time_stamp - icsk->icsk_ack.lrcvtime,
			  tcp_time_stamp - tp->rcv_tstamp);
}

static inline int tcp_fin_time(const struct sock *sk)
{
	int fin_timeout = tcp_sk(sk)->linger2 ? : sock_net(sk)->ipv4.sysctl_tcp_fin_timeout;
	const int rto = inet_csk(sk)->icsk_rto;

	if (fin_timeout < (rto << 2) - (rto >> 1))
		fin_timeout = (rto << 2) - (rto >> 1);

	return fin_timeout;
}

static inline bool tcp_paws_check(const struct tcp_options_received *rx_opt,
				  int paws_win)
{
	if ((s32)(rx_opt->ts_recent - rx_opt->rcv_tsval) <= paws_win)
		return true;
	if (unlikely(get_seconds() >= rx_opt->ts_recent_stamp + TCP_PAWS_24DAYS))
		return true;
	/*
	 * Some OSes send SYN and SYNACK messages with tsval=0 tsecr=0,
	 * then following tcp messages have valid values. Ignore 0 value,
	 * or else 'negative' tsval might forbid us to accept their packets.
	 */
	if (!rx_opt->ts_recent)
		return true;
	return false;
}

static inline bool tcp_paws_reject(const struct tcp_options_received *rx_opt,
				   int rst)
{
	if (tcp_paws_check(rx_opt, 0))
		return false;

	/* RST segments are not recommended to carry timestamp,
	   and, if they do, it is recommended to ignore PAWS because
	   "their cleanup function should take precedence over timestamps."
	   Certainly, it is mistake. It is necessary to understand the reasons
	   of this constraint to relax it: if peer reboots, clock may go
	   out-of-sync and half-open connections will not be reset.
	   Actually, the problem would be not existing if all
	   the implementations followed draft about maintaining clock
	   via reboots. Linux-2.2 DOES NOT!

	   However, we can relax time bounds for RST segments to MSL.
	 */
	if (rst && get_seconds() >= rx_opt->ts_recent_stamp + TCP_PAWS_MSL)
		return false;
	return true;
}

bool tcp_oow_rate_limited(struct net *net, const struct sk_buff *skb,
			  int mib_idx, u32 *last_oow_ack_time);

static inline void tcp_mib_init(struct net *net)
{
	/* See RFC 2012 */
	TCP_ADD_STATS(net, TCP_MIB_RTOALGORITHM, 1);
	TCP_ADD_STATS(net, TCP_MIB_RTOMIN, TCP_RTO_MIN*1000/HZ);
	TCP_ADD_STATS(net, TCP_MIB_RTOMAX, TCP_RTO_MAX*1000/HZ);
	TCP_ADD_STATS(net, TCP_MIB_MAXCONN, -1);
}

/* from STCP */
static inline void tcp_clear_retrans_hints_partial(struct tcp_sock *tp)
{
	tp->lost_skb_hint = NULL;
}

static inline void tcp_clear_all_retrans_hints(struct tcp_sock *tp)
{
	tcp_clear_retrans_hints_partial(tp);
	tp->retransmit_skb_hint = NULL;
}

union tcp_md5_addr {
	struct in_addr  a4;
#if IS_ENABLED(CONFIG_IPV6)
	struct in6_addr	a6;
#endif
};

/* - key database */
struct tcp_md5sig_key {
	struct hlist_node	node;
	u8			keylen;
	u8			family; /* AF_INET or AF_INET6 */
	union tcp_md5_addr	addr;
	u8			key[TCP_MD5SIG_MAXKEYLEN];
	struct rcu_head		rcu;
};

/* - sock block */
struct tcp_md5sig_info {
	struct hlist_head	head;
	struct rcu_head		rcu;
};

/* - pseudo header */
struct tcp4_pseudohdr {
	__be32		saddr;
	__be32		daddr;
	__u8		pad;
	__u8		protocol;
	__be16		len;
};

struct tcp6_pseudohdr {
	struct in6_addr	saddr;
	struct in6_addr daddr;
	__be32		len;
	__be32		protocol;	/* including padding */
};

union tcp_md5sum_block {
	struct tcp4_pseudohdr ip4;
#if IS_ENABLED(CONFIG_IPV6)
	struct tcp6_pseudohdr ip6;
#endif
};

/* - pool: digest algorithm, hash description and scratch buffer */
struct tcp_md5sig_pool {
	struct ahash_request	*md5_req;
	union tcp_md5sum_block	md5_blk;
};

/* - functions */
int tcp_v4_md5_hash_skb(char *md5_hash, const struct tcp_md5sig_key *key,
			const struct sock *sk, const struct sk_buff *skb);
int tcp_md5_do_add(struct sock *sk, const union tcp_md5_addr *addr,
		   int family, const u8 *newkey, u8 newkeylen, gfp_t gfp);
int tcp_md5_do_del(struct sock *sk, const union tcp_md5_addr *addr,
		   int family);
struct tcp_md5sig_key *tcp_v4_md5_lookup(const struct sock *sk,
					 const struct sock *addr_sk);

#ifdef CONFIG_TCP_MD5SIG
struct tcp_md5sig_key *tcp_md5_do_lookup(const struct sock *sk,
					 const union tcp_md5_addr *addr,
					 int family);
#define tcp_twsk_md5_key(twsk)	((twsk)->tw_md5_key)
#else
static inline struct tcp_md5sig_key *tcp_md5_do_lookup(const struct sock *sk,
					 const union tcp_md5_addr *addr,
					 int family)
{
	return NULL;
}
#define tcp_twsk_md5_key(twsk)	NULL
#endif

bool tcp_alloc_md5sig_pool(void);

struct tcp_md5sig_pool *tcp_get_md5sig_pool(void);
static inline void tcp_put_md5sig_pool(void)
{
	local_bh_enable();
}

int tcp_md5_hash_header(struct tcp_md5sig_pool *, const struct tcphdr *);
int tcp_md5_hash_skb_data(struct tcp_md5sig_pool *, const struct sk_buff *,
			  unsigned int header_len);
int tcp_md5_hash_key(struct tcp_md5sig_pool *hp,
		     const struct tcp_md5sig_key *key);

/* From tcp_fastopen.c */
void tcp_fastopen_cache_get(struct sock *sk, u16 *mss,
			    struct tcp_fastopen_cookie *cookie, int *syn_loss,
			    unsigned long *last_syn_loss);
void tcp_fastopen_cache_set(struct sock *sk, u16 mss,
			    struct tcp_fastopen_cookie *cookie, bool syn_lost,
			    u16 try_exp);
struct tcp_fastopen_request {
	/* Fast Open cookie. Size 0 means a cookie request */
	struct tcp_fastopen_cookie	cookie;
	struct msghdr			*data;  /* data in MSG_FASTOPEN */
	size_t				size;
	int				copied;	/* queued in tcp_connect() */
};
void tcp_free_fastopen_req(struct tcp_sock *tp);

extern struct tcp_fastopen_context __rcu *tcp_fastopen_ctx;
int tcp_fastopen_reset_cipher(void *key, unsigned int len);
void tcp_fastopen_add_skb(struct sock *sk, struct sk_buff *skb);
struct sock *tcp_try_fastopen(struct sock *sk, struct sk_buff *skb,
			      struct request_sock *req,
			      struct tcp_fastopen_cookie *foc,
			      struct dst_entry *dst);
void tcp_fastopen_init_key_once(bool publish);
#define TCP_FASTOPEN_KEY_LENGTH 16

/* Fastopen key context */
struct tcp_fastopen_context {
	struct crypto_cipher	*tfm;
	__u8			key[TCP_FASTOPEN_KEY_LENGTH];
	struct rcu_head		rcu;
};

/* write queue abstraction */
static inline void tcp_write_queue_purge(struct sock *sk)
{
	struct sk_buff *skb;

	while ((skb = __skb_dequeue(&sk->sk_write_queue)) != NULL)
		sk_wmem_free_skb(sk, skb);
	sk_mem_reclaim(sk);
	tcp_clear_all_retrans_hints(tcp_sk(sk));
}

static inline struct sk_buff *tcp_write_queue_head(const struct sock *sk)
{
	return skb_peek(&sk->sk_write_queue);
}

static inline struct sk_buff *tcp_write_queue_tail(const struct sock *sk)
{
	return skb_peek_tail(&sk->sk_write_queue);
}

static inline struct sk_buff *tcp_write_queue_next(const struct sock *sk,
						   const struct sk_buff *skb)
{
	return skb_queue_next(&sk->sk_write_queue, skb);
}

static inline struct sk_buff *tcp_write_queue_prev(const struct sock *sk,
						   const struct sk_buff *skb)
{
	return skb_queue_prev(&sk->sk_write_queue, skb);
}

#define tcp_for_write_queue(skb, sk)					\
	skb_queue_walk(&(sk)->sk_write_queue, skb)

#define tcp_for_write_queue_from(skb, sk)				\
	skb_queue_walk_from(&(sk)->sk_write_queue, skb)

#define tcp_for_write_queue_from_safe(skb, tmp, sk)			\
	skb_queue_walk_from_safe(&(sk)->sk_write_queue, skb, tmp)

static inline struct sk_buff *tcp_send_head(const struct sock *sk)
{
	return sk->sk_send_head;
}

static inline bool tcp_skb_is_last(const struct sock *sk,
				   const struct sk_buff *skb)
{
	return skb_queue_is_last(&sk->sk_write_queue, skb);
}

static inline void tcp_advance_send_head(struct sock *sk, const struct sk_buff *skb)
{
	if (tcp_skb_is_last(sk, skb))
		sk->sk_send_head = NULL;
	else
		sk->sk_send_head = tcp_write_queue_next(sk, skb);
}

static inline void tcp_check_send_head(struct sock *sk, struct sk_buff *skb_unlinked)
{
	if (sk->sk_send_head == skb_unlinked)
		sk->sk_send_head = NULL;
}

static inline void tcp_init_send_head(struct sock *sk)
{
	sk->sk_send_head = NULL;
}

static inline void __tcp_add_write_queue_tail(struct sock *sk, struct sk_buff *skb)
{
	__skb_queue_tail(&sk->sk_write_queue, skb);
}

static inline void tcp_add_write_queue_tail(struct sock *sk, struct sk_buff *skb)
{
	__tcp_add_write_queue_tail(sk, skb);

	/* Queue it, remembering where we must start sending. */
	if (sk->sk_send_head == NULL) {
		sk->sk_send_head = skb;

		if (tcp_sk(sk)->highest_sack == NULL)
			tcp_sk(sk)->highest_sack = skb;
	}
}

static inline void __tcp_add_write_queue_head(struct sock *sk, struct sk_buff *skb)
{
	__skb_queue_head(&sk->sk_write_queue, skb);
}

/* Insert buff after skb on the write queue of sk.  */
static inline void tcp_insert_write_queue_after(struct sk_buff *skb,
						struct sk_buff *buff,
						struct sock *sk)
{
	__skb_queue_after(&sk->sk_write_queue, skb, buff);
}

/* Insert new before skb on the write queue of sk.  */
static inline void tcp_insert_write_queue_before(struct sk_buff *new,
						  struct sk_buff *skb,
						  struct sock *sk)
{
	__skb_queue_before(&sk->sk_write_queue, skb, new);

	if (sk->sk_send_head == skb)
		sk->sk_send_head = new;
}

static inline void tcp_unlink_write_queue(struct sk_buff *skb, struct sock *sk)
{
	__skb_unlink(skb, &sk->sk_write_queue);
}

static inline bool tcp_write_queue_empty(struct sock *sk)
{
	return skb_queue_empty(&sk->sk_write_queue);
}

static inline void tcp_push_pending_frames(struct sock *sk)
{
	if (tcp_send_head(sk)) {
		struct tcp_sock *tp = tcp_sk(sk);

		__tcp_push_pending_frames(sk, tcp_current_mss(sk), tp->nonagle);
	}
}

/* Start sequence of the skb just after the highest skb with SACKed
 * bit, valid only if sacked_out > 0 or when the caller has ensured
 * validity by itself.
 */
static inline u32 tcp_highest_sack_seq(struct tcp_sock *tp)
{
	if (!tp->sacked_out)
		return tp->snd_una;

	if (tp->highest_sack == NULL)
		return tp->snd_nxt;

	return TCP_SKB_CB(tp->highest_sack)->seq;
}

static inline void tcp_advance_highest_sack(struct sock *sk, struct sk_buff *skb)
{
	tcp_sk(sk)->highest_sack = tcp_skb_is_last(sk, skb) ? NULL :
						tcp_write_queue_next(sk, skb);
}

static inline struct sk_buff *tcp_highest_sack(struct sock *sk)
{
	return tcp_sk(sk)->highest_sack;
}

static inline void tcp_highest_sack_reset(struct sock *sk)
{
	tcp_sk(sk)->highest_sack = tcp_write_queue_head(sk);
}

/* Called when old skb is about to be deleted (to be combined with new skb) */
static inline void tcp_highest_sack_combine(struct sock *sk,
					    struct sk_buff *old,
					    struct sk_buff *new)
{
	if (tcp_sk(sk)->sacked_out && (old == tcp_sk(sk)->highest_sack))
		tcp_sk(sk)->highest_sack = new;
}

/* This helper checks if socket has IP_TRANSPARENT set */
static inline bool inet_sk_transparent(const struct sock *sk)
{
	switch (sk->sk_state) {
	case TCP_TIME_WAIT:
		return inet_twsk(sk)->tw_transparent;
	case TCP_NEW_SYN_RECV:
		return inet_rsk(inet_reqsk(sk))->no_srccheck;
	}
	return inet_sk(sk)->transparent;
}

/* Determines whether this is a thin stream (which may suffer from
 * increased latency). Used to trigger latency-reducing mechanisms.
 */
static inline bool tcp_stream_is_thin(struct tcp_sock *tp)
{
	return tp->packets_out < 4 && !tcp_in_initial_slowstart(tp);
}

/* /proc */
enum tcp_seq_states {
	TCP_SEQ_STATE_LISTENING,
	TCP_SEQ_STATE_ESTABLISHED,
};

int tcp_seq_open(struct inode *inode, struct file *file);

struct tcp_seq_afinfo {
	char				*name;
	sa_family_t			family;
	const struct file_operations	*seq_fops;
	struct seq_operations		seq_ops;
};

struct tcp_iter_state {
	struct seq_net_private	p;
	sa_family_t		family;
	enum tcp_seq_states	state;
	struct sock		*syn_wait_sk;
	int			bucket, offset, sbucket, num;
	loff_t			last_pos;
};

int tcp_proc_register(struct net *net, struct tcp_seq_afinfo *afinfo);
void tcp_proc_unregister(struct net *net, struct tcp_seq_afinfo *afinfo);

extern struct request_sock_ops tcp_request_sock_ops;
extern struct request_sock_ops tcp6_request_sock_ops;

void tcp_v4_destroy_sock(struct sock *sk);

struct sk_buff *tcp_gso_segment(struct sk_buff *skb,
				netdev_features_t features);
struct sk_buff **tcp_gro_receive(struct sk_buff **head, struct sk_buff *skb);
int tcp_gro_complete(struct sk_buff *skb);

void __tcp_v4_send_check(struct sk_buff *skb, __be32 saddr, __be32 daddr);

static inline u32 tcp_notsent_lowat(const struct tcp_sock *tp)
{
	struct net *net = sock_net((struct sock *)tp);
	return tp->notsent_lowat ?: net->ipv4.sysctl_tcp_notsent_lowat;
}

static inline bool tcp_stream_memory_free(const struct sock *sk)
{
	const struct tcp_sock *tp = tcp_sk(sk);
	u32 notsent_bytes = tp->write_seq - tp->snd_nxt;

	return notsent_bytes < tcp_notsent_lowat(tp);
}

#ifdef CONFIG_PROC_FS
int tcp4_proc_init(void);
void tcp4_proc_exit(void);
#endif

int tcp_rtx_synack(const struct sock *sk, struct request_sock *req);
int tcp_conn_request(struct request_sock_ops *rsk_ops,
		     const struct tcp_request_sock_ops *af_ops,
		     struct sock *sk, struct sk_buff *skb);

/* TCP af-specific functions */
struct tcp_sock_af_ops {
#ifdef CONFIG_TCP_MD5SIG
	struct tcp_md5sig_key	*(*md5_lookup) (const struct sock *sk,
						const struct sock *addr_sk);
	int		(*calc_md5_hash)(char *location,
					 const struct tcp_md5sig_key *md5,
					 const struct sock *sk,
					 const struct sk_buff *skb);
	int		(*md5_parse)(struct sock *sk,
				     char __user *optval,
				     int optlen);
#endif
};

struct tcp_request_sock_ops {
	u16 mss_clamp;
#ifdef CONFIG_TCP_MD5SIG
	struct tcp_md5sig_key *(*req_md5_lookup)(const struct sock *sk,
						 const struct sock *addr_sk);
	int		(*calc_md5_hash) (char *location,
					  const struct tcp_md5sig_key *md5,
					  const struct sock *sk,
					  const struct sk_buff *skb);
#endif
	void (*init_req)(struct request_sock *req,
			 const struct sock *sk_listener,
			 struct sk_buff *skb);
#ifdef CONFIG_SYN_COOKIES
	__u32 (*cookie_init_seq)(const struct sk_buff *skb,
				 __u16 *mss);
#endif
	struct dst_entry *(*route_req)(const struct sock *sk, struct flowi *fl,
				       const struct request_sock *req,
				       bool *strict);
	__u32 (*init_seq)(const struct sk_buff *skb);
	int (*send_synack)(const struct sock *sk, struct dst_entry *dst,
			   struct flowi *fl, struct request_sock *req,
			   struct tcp_fastopen_cookie *foc,
			   enum tcp_synack_type synack_type);
};

#ifdef CONFIG_SYN_COOKIES
static inline __u32 cookie_init_sequence(const struct tcp_request_sock_ops *ops,
					 const struct sock *sk, struct sk_buff *skb,
					 __u16 *mss)
{
	tcp_synq_overflow(sk);
	__NET_INC_STATS(sock_net(sk), LINUX_MIB_SYNCOOKIESSENT);
	return ops->cookie_init_seq(skb, mss);
}
#else
static inline __u32 cookie_init_sequence(const struct tcp_request_sock_ops *ops,
					 const struct sock *sk, struct sk_buff *skb,
					 __u16 *mss)
{
	return 0;
}
#endif

int tcpv4_offload_init(void);

void tcp_v4_init(void);
void tcp_init(void);

/* tcp_recovery.c */

/* Flags to enable various loss recovery features. See below */
extern int sysctl_tcp_recovery;

/* Use TCP RACK to detect (some) tail and retransmit losses */
#define TCP_RACK_LOST_RETRANS  0x1

extern int tcp_rack_mark_lost(struct sock *sk);

extern void tcp_rack_advance(struct tcp_sock *tp,
			     const struct skb_mstamp *xmit_time, u8 sacked);

/*
 * Save and compile IPv4 options, return a pointer to it
 */
static inline struct ip_options_rcu *tcp_v4_save_options(struct sk_buff *skb)
{
	const struct ip_options *opt = &TCP_SKB_CB(skb)->header.h4.opt;
	struct ip_options_rcu *dopt = NULL;

	if (opt->optlen) {
		int opt_size = sizeof(*dopt) + opt->optlen;

		dopt = kmalloc(opt_size, GFP_ATOMIC);
		if (dopt && __ip_options_echo(&dopt->opt, skb, opt)) {
			kfree(dopt);
			dopt = NULL;
		}
	}
	return dopt;
}

/* locally generated TCP pure ACKs have skb->truesize == 2
 * (check tcp_send_ack() in net/ipv4/tcp_output.c )
 * This is much faster than dissecting the packet to find out.
 * (Think of GRE encapsulations, IPv4, IPv6, ...)
 */
static inline bool skb_is_tcp_pure_ack(const struct sk_buff *skb)
{
	return skb->truesize == 2;
}

static inline void skb_set_tcp_pure_ack(struct sk_buff *skb)
{
	skb->truesize = 2;
}

static inline int tcp_inq(struct sock *sk)
{
	struct tcp_sock *tp = tcp_sk(sk);
	int answ;

	if ((1 << sk->sk_state) & (TCPF_SYN_SENT | TCPF_SYN_RECV)) {
		answ = 0;
	} else if (sock_flag(sk, SOCK_URGINLINE) ||
		   !tp->urg_data ||
		   before(tp->urg_seq, tp->copied_seq) ||
		   !before(tp->urg_seq, tp->rcv_nxt)) {

		answ = tp->rcv_nxt - tp->copied_seq;

		/* Subtract 1, if FIN was received */
		if (answ && sock_flag(sk, SOCK_DONE))
			answ--;
	} else {
		answ = tp->urg_seq - tp->copied_seq;
	}

	return answ;
}

static inline void tcp_segs_in(struct tcp_sock *tp, const struct sk_buff *skb)
{
	u16 segs_in;

	segs_in = max_t(u16, 1, skb_shinfo(skb)->gso_segs);
	tp->segs_in += segs_in;
	if (skb->len > tcp_hdrlen(skb))
		tp->data_segs_in += segs_in;
}

<<<<<<< HEAD
=======
/*
 * TCP listen path runs lockless.
 * We forced "struct sock" to be const qualified to make sure
 * we don't modify one of its field by mistake.
 * Here, we increment sk_drops which is an atomic_t, so we can safely
 * make sock writable again.
 */
static inline void tcp_listendrop(const struct sock *sk)
{
	atomic_inc(&((struct sock *)sk)->sk_drops);
	__NET_INC_STATS(sock_net(sk), LINUX_MIB_LISTENDROPS);
}

>>>>>>> ed596a4a
#endif	/* _TCP_H */<|MERGE_RESOLUTION|>--- conflicted
+++ resolved
@@ -1860,8 +1860,6 @@
 		tp->data_segs_in += segs_in;
 }
 
-<<<<<<< HEAD
-=======
 /*
  * TCP listen path runs lockless.
  * We forced "struct sock" to be const qualified to make sure
@@ -1875,5 +1873,4 @@
 	__NET_INC_STATS(sock_net(sk), LINUX_MIB_LISTENDROPS);
 }
 
->>>>>>> ed596a4a
 #endif	/* _TCP_H */