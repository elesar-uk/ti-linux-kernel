--- conflicted
+++ resolved
@@ -306,10 +306,6 @@
 	u16 hnum = ntohs(dport);
 	struct sock *sk;
 
-<<<<<<< HEAD
-	return sk ? : __inet_lookup_listener(net, hashinfo, skb, doff, saddr,
-					     sport, daddr, hnum, dif);
-=======
 	sk = __inet_lookup_established(net, hashinfo, saddr, sport,
 				       daddr, hnum, dif);
 	*refcounted = true;
@@ -318,7 +314,6 @@
 	*refcounted = false;
 	return __inet_lookup_listener(net, hashinfo, skb, doff, saddr,
 				      sport, daddr, hnum, dif);
->>>>>>> ed596a4a
 }
 
 static inline struct sock *inet_lookup(struct net *net,
@@ -331,15 +326,8 @@
 	struct sock *sk;
 	bool refcounted;
 
-<<<<<<< HEAD
-	local_bh_disable();
-	sk = __inet_lookup(net, hashinfo, skb, doff, saddr, sport, daddr,
-			   dport, dif);
-	local_bh_enable();
-=======
 	sk = __inet_lookup(net, hashinfo, skb, doff, saddr, sport, daddr,
 			   dport, dif, &refcounted);
->>>>>>> ed596a4a
 
 	if (sk && !refcounted && !atomic_inc_not_zero(&sk->sk_refcnt))
 		sk = NULL;
@@ -359,18 +347,11 @@
 	*refcounted = true;
 	if (sk)
 		return sk;
-<<<<<<< HEAD
-	else
-		return __inet_lookup(dev_net(skb_dst(skb)->dev), hashinfo, skb,
-				     doff, iph->saddr, sport,
-				     iph->daddr, dport, inet_iif(skb));
-=======
 
 	return __inet_lookup(dev_net(skb_dst(skb)->dev), hashinfo, skb,
 			     doff, iph->saddr, sport,
 			     iph->daddr, dport, inet_iif(skb),
 			     refcounted);
->>>>>>> ed596a4a
 }
 
 u32 sk_ehashfn(const struct sock *sk);
