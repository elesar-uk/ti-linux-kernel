--- conflicted
+++ resolved
@@ -115,13 +115,10 @@
 #define SMP_MIN_ENC_KEY_SIZE		7
 #define SMP_MAX_ENC_KEY_SIZE		16
 
-<<<<<<< HEAD
-=======
 #define SMP_FLAG_TK_VALID	1
 #define SMP_FLAG_CFM_PENDING	2
 #define SMP_FLAG_MITM_AUTH	3
 
->>>>>>> dcd6c922
 struct smp_chan {
 	struct l2cap_conn *conn;
 	u8		preq[7]; /* SMP Pairing Request */
@@ -131,10 +128,7 @@
 	u8		pcnf[16]; /* SMP Pairing Confirm */
 	u8		tk[16]; /* SMP Temporary Key */
 	u8		smp_key_size;
-<<<<<<< HEAD
-=======
 	unsigned long	smp_flags;
->>>>>>> dcd6c922
 	struct crypto_blkcipher	*tfm;
 	struct work_struct confirm;
 	struct work_struct random;
@@ -149,6 +143,4 @@
 
 void smp_chan_destroy(struct l2cap_conn *conn);
 
-void smp_chan_destroy(struct l2cap_conn *conn);
-
 #endif /* __SMP_H */