/*
   BlueZ - Bluetooth protocol stack for Linux
   Copyright (c) 2000-2001, 2010, Code Aurora Forum. All rights reserved.

   Written 2000,2001 by Maxim Krasnyansky <maxk@qualcomm.com>

   This program is free software; you can redistribute it and/or modify
   it under the terms of the GNU General Public License version 2 as
   published by the Free Software Foundation;

   THE SOFTWARE IS PROVIDED "AS IS", WITHOUT WARRANTY OF ANY KIND, EXPRESS
   OR IMPLIED, INCLUDING BUT NOT LIMITED TO THE WARRANTIES OF MERCHANTABILITY,
   FITNESS FOR A PARTICULAR PURPOSE AND NONINFRINGEMENT OF THIRD PARTY RIGHTS.
   IN NO EVENT SHALL THE COPYRIGHT HOLDER(S) AND AUTHOR(S) BE LIABLE FOR ANY
   CLAIM, OR ANY SPECIAL INDIRECT OR CONSEQUENTIAL DAMAGES, OR ANY DAMAGES
   WHATSOEVER RESULTING FROM LOSS OF USE, DATA OR PROFITS, WHETHER IN AN
   ACTION OF CONTRACT, NEGLIGENCE OR OTHER TORTIOUS ACTION, ARISING OUT OF
   OR IN CONNECTION WITH THE USE OR PERFORMANCE OF THIS SOFTWARE.

   ALL LIABILITY, INCLUDING LIABILITY FOR INFRINGEMENT OF ANY PATENTS,
   COPYRIGHTS, TRADEMARKS OR OTHER RIGHTS, RELATING TO USE OF THIS
   SOFTWARE IS DISCLAIMED.
*/

#ifndef __HCI_CORE_H
#define __HCI_CORE_H

#include <net/bluetooth/hci.h>
#include <net/bluetooth/hci_sock.h>

/* HCI priority */
#define HCI_PRIO_MAX	7

/* HCI Core structures */
struct inquiry_data {
	bdaddr_t	bdaddr;
	__u8		pscan_rep_mode;
	__u8		pscan_period_mode;
	__u8		pscan_mode;
	__u8		dev_class[3];
	__le16		clock_offset;
	__s8		rssi;
	__u8		ssp_mode;
};

struct inquiry_entry {
	struct list_head	all;		/* inq_cache.all */
	struct list_head	list;		/* unknown or resolve */
	enum {
		NAME_NOT_KNOWN,
		NAME_NEEDED,
		NAME_PENDING,
		NAME_KNOWN,
	} name_state;
	__u32			timestamp;
	struct inquiry_data	data;
};

struct discovery_state {
	int			type;
	enum {
		DISCOVERY_STOPPED,
		DISCOVERY_STARTING,
		DISCOVERY_FINDING,
		DISCOVERY_RESOLVING,
		DISCOVERY_STOPPING,
	} state;
	struct list_head	all;	/* All devices found during inquiry */
	struct list_head	unknown;	/* Name state not known */
	struct list_head	resolve;	/* Name needs to be resolved */
	__u32			timestamp;
	bdaddr_t		last_adv_addr;
	u8			last_adv_addr_type;
	s8			last_adv_rssi;
	u32			last_adv_flags;
	u8			last_adv_data[HCI_MAX_AD_LENGTH];
	u8			last_adv_data_len;
	bool			report_invalid_rssi;
	s8			rssi;
	u16			uuid_count;
	u8			(*uuids)[16];
};

struct hci_conn_hash {
	struct list_head list;
	unsigned int     acl_num;
	unsigned int     amp_num;
	unsigned int     sco_num;
	unsigned int     le_num;
	unsigned int     le_num_slave;
};

struct bdaddr_list {
	struct list_head list;
	bdaddr_t bdaddr;
	u8 bdaddr_type;
};

struct bt_uuid {
	struct list_head list;
	u8 uuid[16];
	u8 size;
	u8 svc_hint;
};

struct smp_csrk {
	bdaddr_t bdaddr;
	u8 bdaddr_type;
	u8 master;
	u8 val[16];
};

struct smp_ltk {
	struct list_head list;
	struct rcu_head rcu;
	bdaddr_t bdaddr;
	u8 bdaddr_type;
	u8 authenticated;
	u8 type;
	u8 enc_size;
	__le16 ediv;
	__le64 rand;
	u8 val[16];
};

struct smp_irk {
	struct list_head list;
	struct rcu_head rcu;
	bdaddr_t rpa;
	bdaddr_t bdaddr;
	u8 addr_type;
	u8 val[16];
};

struct link_key {
	struct list_head list;
	struct rcu_head rcu;
	bdaddr_t bdaddr;
	u8 type;
	u8 val[HCI_LINK_KEY_SIZE];
	u8 pin_len;
};

struct oob_data {
	struct list_head list;
	bdaddr_t bdaddr;
	u8 bdaddr_type;
	u8 hash192[16];
	u8 rand192[16];
	u8 hash256[16];
	u8 rand256[16];
};

#define HCI_MAX_SHORT_NAME_LENGTH	10

/* Default LE RPA expiry time, 15 minutes */
#define HCI_DEFAULT_RPA_TIMEOUT		(15 * 60)

/* Default min/max age of connection information (1s/3s) */
#define DEFAULT_CONN_INFO_MIN_AGE	1000
#define DEFAULT_CONN_INFO_MAX_AGE	3000

struct amp_assoc {
	__u16	len;
	__u16	offset;
	__u16	rem_len;
	__u16	len_so_far;
	__u8	data[HCI_MAX_AMP_ASSOC_SIZE];
};

#define HCI_MAX_PAGES	3

#define NUM_REASSEMBLY 4
struct hci_dev {
	struct list_head list;
	struct mutex	lock;

	char		name[8];
	unsigned long	flags;
	__u16		id;
	__u8		bus;
	__u8		dev_type;
	bdaddr_t	bdaddr;
	bdaddr_t	setup_addr;
	bdaddr_t	public_addr;
	bdaddr_t	random_addr;
	bdaddr_t	static_addr;
	__u8		adv_addr_type;
	__u8		dev_name[HCI_MAX_NAME_LENGTH];
	__u8		short_name[HCI_MAX_SHORT_NAME_LENGTH];
	__u8		eir[HCI_MAX_EIR_LENGTH];
	__u8		dev_class[3];
	__u8		major_class;
	__u8		minor_class;
	__u8		max_page;
	__u8		features[HCI_MAX_PAGES][8];
	__u8		le_features[8];
	__u8		le_white_list_size;
	__u8		le_states[8];
	__u8		commands[64];
	__u8		hci_ver;
	__u16		hci_rev;
	__u8		lmp_ver;
	__u16		manufacturer;
	__u16		lmp_subver;
	__u16		voice_setting;
	__u8		num_iac;
	__u8		io_capability;
	__s8		inq_tx_power;
	__u16		page_scan_interval;
	__u16		page_scan_window;
	__u8		page_scan_type;
	__u8		le_adv_channel_map;
	__u16		le_adv_min_interval;
	__u16		le_adv_max_interval;
	__u8		le_scan_type;
	__u16		le_scan_interval;
	__u16		le_scan_window;
	__u16		le_conn_min_interval;
	__u16		le_conn_max_interval;
	__u16		le_conn_latency;
	__u16		le_supv_timeout;
	__u16		discov_interleaved_timeout;
	__u16		conn_info_min_age;
	__u16		conn_info_max_age;
	__u8		ssp_debug_mode;
	__u32		clock;

	__u16		devid_source;
	__u16		devid_vendor;
	__u16		devid_product;
	__u16		devid_version;

	__u16		pkt_type;
	__u16		esco_type;
	__u16		link_policy;
	__u16		link_mode;

	__u32		idle_timeout;
	__u16		sniff_min_interval;
	__u16		sniff_max_interval;

	__u8		amp_status;
	__u32		amp_total_bw;
	__u32		amp_max_bw;
	__u32		amp_min_latency;
	__u32		amp_max_pdu;
	__u8		amp_type;
	__u16		amp_pal_cap;
	__u16		amp_assoc_size;
	__u32		amp_max_flush_to;
	__u32		amp_be_flush_to;

	struct amp_assoc	loc_assoc;

	__u8		flow_ctl_mode;

	unsigned int	auto_accept_delay;

	unsigned long	quirks;

	atomic_t	cmd_cnt;
	unsigned int	acl_cnt;
	unsigned int	sco_cnt;
	unsigned int	le_cnt;

	unsigned int	acl_mtu;
	unsigned int	sco_mtu;
	unsigned int	le_mtu;
	unsigned int	acl_pkts;
	unsigned int	sco_pkts;
	unsigned int	le_pkts;

	__u16		block_len;
	__u16		block_mtu;
	__u16		num_blocks;
	__u16		block_cnt;

	unsigned long	acl_last_tx;
	unsigned long	sco_last_tx;
	unsigned long	le_last_tx;

	struct workqueue_struct	*workqueue;
	struct workqueue_struct	*req_workqueue;

	struct work_struct	power_on;
	struct delayed_work	power_off;

	__u16			discov_timeout;
	struct delayed_work	discov_off;

	struct delayed_work	service_cache;

	struct delayed_work	cmd_timer;

	struct work_struct	rx_work;
	struct work_struct	cmd_work;
	struct work_struct	tx_work;

	struct sk_buff_head	rx_q;
	struct sk_buff_head	raw_q;
	struct sk_buff_head	cmd_q;

	struct sk_buff		*recv_evt;
	struct sk_buff		*sent_cmd;
	struct sk_buff		*reassembly[NUM_REASSEMBLY];

	struct mutex		req_lock;
	wait_queue_head_t	req_wait_q;
	__u32			req_status;
	__u32			req_result;

	void			*smp_data;
<<<<<<< HEAD
=======
	void			*smp_bredr_data;
>>>>>>> e529fea9

	struct discovery_state	discovery;
	struct hci_conn_hash	conn_hash;

	struct list_head	mgmt_pending;
	struct list_head	blacklist;
	struct list_head	whitelist;
	struct list_head	uuids;
	struct list_head	link_keys;
	struct list_head	long_term_keys;
	struct list_head	identity_resolving_keys;
	struct list_head	remote_oob_data;
	struct list_head	le_white_list;
	struct list_head	le_conn_params;
	struct list_head	pend_le_conns;
	struct list_head	pend_le_reports;

	struct hci_dev_stats	stat;

	atomic_t		promisc;

	struct dentry		*debugfs;

	struct device		dev;

	struct rfkill		*rfkill;

	unsigned long		dbg_flags;
	unsigned long		dev_flags;

	struct delayed_work	le_scan_disable;

	__s8			adv_tx_power;
	__u8			adv_data[HCI_MAX_AD_LENGTH];
	__u8			adv_data_len;
	__u8			scan_rsp_data[HCI_MAX_AD_LENGTH];
	__u8			scan_rsp_data_len;

	__u8			irk[16];
	__u32			rpa_timeout;
	struct delayed_work	rpa_expired;
	bdaddr_t		rpa;

	int (*open)(struct hci_dev *hdev);
	int (*close)(struct hci_dev *hdev);
	int (*flush)(struct hci_dev *hdev);
	int (*setup)(struct hci_dev *hdev);
	int (*send)(struct hci_dev *hdev, struct sk_buff *skb);
	void (*notify)(struct hci_dev *hdev, unsigned int evt);
	int (*set_bdaddr)(struct hci_dev *hdev, const bdaddr_t *bdaddr);
};

#define HCI_PHY_HANDLE(handle)	(handle & 0xff)

struct hci_conn {
	struct list_head list;

	atomic_t	refcnt;

	bdaddr_t	dst;
	__u8		dst_type;
	bdaddr_t	src;
	__u8		src_type;
	bdaddr_t	init_addr;
	__u8		init_addr_type;
	bdaddr_t	resp_addr;
	__u8		resp_addr_type;
	__u16		handle;
	__u16		state;
	__u8		mode;
	__u8		type;
	__u8		role;
	bool		out;
	__u8		attempt;
	__u8		dev_class[3];
	__u8		features[HCI_MAX_PAGES][8];
	__u16		pkt_type;
	__u16		link_policy;
	__u8		key_type;
	__u8		auth_type;
	__u8		sec_level;
	__u8		pending_sec_level;
	__u8		pin_length;
	__u8		enc_key_size;
	__u8		io_capability;
	__u32		passkey_notify;
	__u8		passkey_entered;
	__u16		disc_timeout;
	__u16		conn_timeout;
	__u16		setting;
	__u16		le_conn_min_interval;
	__u16		le_conn_max_interval;
	__u16		le_conn_interval;
	__u16		le_conn_latency;
	__u16		le_supv_timeout;
	__u8		le_adv_data[HCI_MAX_AD_LENGTH];
	__u8		le_adv_data_len;
	__s8		rssi;
	__s8		tx_power;
	__s8		max_tx_power;
	unsigned long	flags;

	__u32		clock;
	__u16		clock_accuracy;

	unsigned long	conn_info_timestamp;

	__u8		remote_cap;
	__u8		remote_auth;
	__u8		remote_id;

	unsigned int	sent;

	struct sk_buff_head data_q;
	struct list_head chan_list;

	struct delayed_work disc_work;
	struct delayed_work auto_accept_work;
	struct delayed_work idle_work;
	struct delayed_work le_conn_timeout;

	struct device	dev;

	struct hci_dev	*hdev;
	void		*l2cap_data;
	void		*sco_data;
	struct amp_mgr	*amp_mgr;

	struct hci_conn	*link;

	void (*connect_cfm_cb)	(struct hci_conn *conn, u8 status);
	void (*security_cfm_cb)	(struct hci_conn *conn, u8 status);
	void (*disconn_cfm_cb)	(struct hci_conn *conn, u8 reason);
};

struct hci_chan {
	struct list_head list;
	__u16 handle;
	struct hci_conn *conn;
	struct sk_buff_head data_q;
	unsigned int	sent;
	__u8		state;
};

struct hci_conn_params {
	struct list_head list;
	struct list_head action;

	bdaddr_t addr;
	u8 addr_type;

	u16 conn_min_interval;
	u16 conn_max_interval;
	u16 conn_latency;
	u16 supervision_timeout;

	enum {
		HCI_AUTO_CONN_DISABLED,
		HCI_AUTO_CONN_REPORT,
		HCI_AUTO_CONN_DIRECT,
		HCI_AUTO_CONN_ALWAYS,
		HCI_AUTO_CONN_LINK_LOSS,
	} auto_connect;

	struct hci_conn *conn;
};

extern struct list_head hci_dev_list;
extern struct list_head hci_cb_list;
extern rwlock_t hci_dev_list_lock;
extern rwlock_t hci_cb_list_lock;

/* ----- HCI interface to upper protocols ----- */
int l2cap_connect_ind(struct hci_dev *hdev, bdaddr_t *bdaddr);
void l2cap_connect_cfm(struct hci_conn *hcon, u8 status);
int l2cap_disconn_ind(struct hci_conn *hcon);
void l2cap_disconn_cfm(struct hci_conn *hcon, u8 reason);
int l2cap_security_cfm(struct hci_conn *hcon, u8 status, u8 encrypt);
int l2cap_recv_acldata(struct hci_conn *hcon, struct sk_buff *skb, u16 flags);

int sco_connect_ind(struct hci_dev *hdev, bdaddr_t *bdaddr, __u8 *flags);
void sco_connect_cfm(struct hci_conn *hcon, __u8 status);
void sco_disconn_cfm(struct hci_conn *hcon, __u8 reason);
int sco_recv_scodata(struct hci_conn *hcon, struct sk_buff *skb);

/* ----- Inquiry cache ----- */
#define INQUIRY_CACHE_AGE_MAX   (HZ*30)   /* 30 seconds */
#define INQUIRY_ENTRY_AGE_MAX   (HZ*60)   /* 60 seconds */

static inline void discovery_init(struct hci_dev *hdev)
{
	hdev->discovery.state = DISCOVERY_STOPPED;
	INIT_LIST_HEAD(&hdev->discovery.all);
	INIT_LIST_HEAD(&hdev->discovery.unknown);
	INIT_LIST_HEAD(&hdev->discovery.resolve);
	hdev->discovery.report_invalid_rssi = true;
	hdev->discovery.rssi = HCI_RSSI_INVALID;
}

static inline void hci_discovery_filter_clear(struct hci_dev *hdev)
{
	hdev->discovery.report_invalid_rssi = true;
	hdev->discovery.rssi = HCI_RSSI_INVALID;
	hdev->discovery.uuid_count = 0;
	kfree(hdev->discovery.uuids);
	hdev->discovery.uuids = NULL;
}

bool hci_discovery_active(struct hci_dev *hdev);

void hci_discovery_set_state(struct hci_dev *hdev, int state);

static inline int inquiry_cache_empty(struct hci_dev *hdev)
{
	return list_empty(&hdev->discovery.all);
}

static inline long inquiry_cache_age(struct hci_dev *hdev)
{
	struct discovery_state *c = &hdev->discovery;
	return jiffies - c->timestamp;
}

static inline long inquiry_entry_age(struct inquiry_entry *e)
{
	return jiffies - e->timestamp;
}

struct inquiry_entry *hci_inquiry_cache_lookup(struct hci_dev *hdev,
					       bdaddr_t *bdaddr);
struct inquiry_entry *hci_inquiry_cache_lookup_unknown(struct hci_dev *hdev,
						       bdaddr_t *bdaddr);
struct inquiry_entry *hci_inquiry_cache_lookup_resolve(struct hci_dev *hdev,
						       bdaddr_t *bdaddr,
						       int state);
void hci_inquiry_cache_update_resolve(struct hci_dev *hdev,
				      struct inquiry_entry *ie);
u32 hci_inquiry_cache_update(struct hci_dev *hdev, struct inquiry_data *data,
			     bool name_known);
void hci_inquiry_cache_flush(struct hci_dev *hdev);

/* ----- HCI Connections ----- */
enum {
	HCI_CONN_AUTH_PEND,
	HCI_CONN_REAUTH_PEND,
	HCI_CONN_ENCRYPT_PEND,
	HCI_CONN_RSWITCH_PEND,
	HCI_CONN_MODE_CHANGE_PEND,
	HCI_CONN_SCO_SETUP_PEND,
	HCI_CONN_MGMT_CONNECTED,
	HCI_CONN_SSP_ENABLED,
	HCI_CONN_SC_ENABLED,
	HCI_CONN_AES_CCM,
	HCI_CONN_POWER_SAVE,
	HCI_CONN_REMOTE_OOB,
	HCI_CONN_FLUSH_KEY,
	HCI_CONN_ENCRYPT,
	HCI_CONN_AUTH,
	HCI_CONN_SECURE,
	HCI_CONN_FIPS,
	HCI_CONN_STK_ENCRYPT,
	HCI_CONN_AUTH_INITIATOR,
	HCI_CONN_DROP,
<<<<<<< HEAD
=======
	HCI_CONN_PARAM_REMOVAL_PEND,
	HCI_CONN_NEW_LINK_KEY,
>>>>>>> e529fea9
};

static inline bool hci_conn_ssp_enabled(struct hci_conn *conn)
{
	struct hci_dev *hdev = conn->hdev;
	return test_bit(HCI_SSP_ENABLED, &hdev->dev_flags) &&
	       test_bit(HCI_CONN_SSP_ENABLED, &conn->flags);
}

static inline bool hci_conn_sc_enabled(struct hci_conn *conn)
{
	struct hci_dev *hdev = conn->hdev;
	return test_bit(HCI_SC_ENABLED, &hdev->dev_flags) &&
	       test_bit(HCI_CONN_SC_ENABLED, &conn->flags);
}

static inline void hci_conn_hash_add(struct hci_dev *hdev, struct hci_conn *c)
{
	struct hci_conn_hash *h = &hdev->conn_hash;
	list_add_rcu(&c->list, &h->list);
	switch (c->type) {
	case ACL_LINK:
		h->acl_num++;
		break;
	case AMP_LINK:
		h->amp_num++;
		break;
	case LE_LINK:
		h->le_num++;
		if (c->role == HCI_ROLE_SLAVE)
			h->le_num_slave++;
		break;
	case SCO_LINK:
	case ESCO_LINK:
		h->sco_num++;
		break;
	}
}

static inline void hci_conn_hash_del(struct hci_dev *hdev, struct hci_conn *c)
{
	struct hci_conn_hash *h = &hdev->conn_hash;

	list_del_rcu(&c->list);
	synchronize_rcu();

	switch (c->type) {
	case ACL_LINK:
		h->acl_num--;
		break;
	case AMP_LINK:
		h->amp_num--;
		break;
	case LE_LINK:
		h->le_num--;
		if (c->role == HCI_ROLE_SLAVE)
			h->le_num_slave--;
		break;
	case SCO_LINK:
	case ESCO_LINK:
		h->sco_num--;
		break;
	}
}

static inline unsigned int hci_conn_num(struct hci_dev *hdev, __u8 type)
{
	struct hci_conn_hash *h = &hdev->conn_hash;
	switch (type) {
	case ACL_LINK:
		return h->acl_num;
	case AMP_LINK:
		return h->amp_num;
	case LE_LINK:
		return h->le_num;
	case SCO_LINK:
	case ESCO_LINK:
		return h->sco_num;
	default:
		return 0;
	}
}

static inline unsigned int hci_conn_count(struct hci_dev *hdev)
{
	struct hci_conn_hash *c = &hdev->conn_hash;

	return c->acl_num + c->amp_num + c->sco_num + c->le_num;
}

static inline __u8 hci_conn_lookup_type(struct hci_dev *hdev, __u16 handle)
{
	struct hci_conn_hash *h = &hdev->conn_hash;
	struct hci_conn *c;
	__u8 type = INVALID_LINK;

	rcu_read_lock();

	list_for_each_entry_rcu(c, &h->list, list) {
		if (c->handle == handle) {
			type = c->type;
			break;
		}
	}

	rcu_read_unlock();

	return type;
}

static inline struct hci_conn *hci_conn_hash_lookup_handle(struct hci_dev *hdev,
								__u16 handle)
{
	struct hci_conn_hash *h = &hdev->conn_hash;
	struct hci_conn  *c;

	rcu_read_lock();

	list_for_each_entry_rcu(c, &h->list, list) {
		if (c->handle == handle) {
			rcu_read_unlock();
			return c;
		}
	}
	rcu_read_unlock();

	return NULL;
}

static inline struct hci_conn *hci_conn_hash_lookup_ba(struct hci_dev *hdev,
							__u8 type, bdaddr_t *ba)
{
	struct hci_conn_hash *h = &hdev->conn_hash;
	struct hci_conn  *c;

	rcu_read_lock();

	list_for_each_entry_rcu(c, &h->list, list) {
		if (c->type == type && !bacmp(&c->dst, ba)) {
			rcu_read_unlock();
			return c;
		}
	}

	rcu_read_unlock();

	return NULL;
}

static inline struct hci_conn *hci_conn_hash_lookup_state(struct hci_dev *hdev,
							__u8 type, __u16 state)
{
	struct hci_conn_hash *h = &hdev->conn_hash;
	struct hci_conn  *c;

	rcu_read_lock();

	list_for_each_entry_rcu(c, &h->list, list) {
		if (c->type == type && c->state == state) {
			rcu_read_unlock();
			return c;
		}
	}

	rcu_read_unlock();

	return NULL;
}

int hci_disconnect(struct hci_conn *conn, __u8 reason);
bool hci_setup_sync(struct hci_conn *conn, __u16 handle);
void hci_sco_setup(struct hci_conn *conn, __u8 status);

struct hci_conn *hci_conn_add(struct hci_dev *hdev, int type, bdaddr_t *dst,
			      u8 role);
int hci_conn_del(struct hci_conn *conn);
void hci_conn_hash_flush(struct hci_dev *hdev);
void hci_conn_check_pending(struct hci_dev *hdev);

struct hci_chan *hci_chan_create(struct hci_conn *conn);
void hci_chan_del(struct hci_chan *chan);
void hci_chan_list_flush(struct hci_conn *conn);
struct hci_chan *hci_chan_lookup_handle(struct hci_dev *hdev, __u16 handle);

struct hci_conn *hci_connect_le(struct hci_dev *hdev, bdaddr_t *dst,
				u8 dst_type, u8 sec_level, u16 conn_timeout,
				u8 role);
struct hci_conn *hci_connect_acl(struct hci_dev *hdev, bdaddr_t *dst,
				 u8 sec_level, u8 auth_type);
struct hci_conn *hci_connect_sco(struct hci_dev *hdev, int type, bdaddr_t *dst,
				 __u16 setting);
int hci_conn_check_link_mode(struct hci_conn *conn);
int hci_conn_check_secure(struct hci_conn *conn, __u8 sec_level);
int hci_conn_security(struct hci_conn *conn, __u8 sec_level, __u8 auth_type,
		      bool initiator);
int hci_conn_change_link_key(struct hci_conn *conn);
int hci_conn_switch_role(struct hci_conn *conn, __u8 role);

void hci_conn_enter_active_mode(struct hci_conn *conn, __u8 force_active);

void hci_le_conn_failed(struct hci_conn *conn, u8 status);

/*
 * hci_conn_get() and hci_conn_put() are used to control the life-time of an
 * "hci_conn" object. They do not guarantee that the hci_conn object is running,
 * working or anything else. They just guarantee that the object is available
 * and can be dereferenced. So you can use its locks, local variables and any
 * other constant data.
 * Before accessing runtime data, you _must_ lock the object and then check that
 * it is still running. As soon as you release the locks, the connection might
 * get dropped, though.
 *
 * On the other hand, hci_conn_hold() and hci_conn_drop() are used to control
 * how long the underlying connection is held. So every channel that runs on the
 * hci_conn object calls this to prevent the connection from disappearing. As
 * long as you hold a device, you must also guarantee that you have a valid
 * reference to the device via hci_conn_get() (or the initial reference from
 * hci_conn_add()).
 * The hold()/drop() ref-count is known to drop below 0 sometimes, which doesn't
 * break because nobody cares for that. But this means, we cannot use
 * _get()/_drop() in it, but require the caller to have a valid ref (FIXME).
 */

static inline struct hci_conn *hci_conn_get(struct hci_conn *conn)
{
	get_device(&conn->dev);
	return conn;
}

static inline void hci_conn_put(struct hci_conn *conn)
{
	put_device(&conn->dev);
}

static inline void hci_conn_hold(struct hci_conn *conn)
{
	BT_DBG("hcon %p orig refcnt %d", conn, atomic_read(&conn->refcnt));

	atomic_inc(&conn->refcnt);
	cancel_delayed_work(&conn->disc_work);
}

static inline void hci_conn_drop(struct hci_conn *conn)
{
	BT_DBG("hcon %p orig refcnt %d", conn, atomic_read(&conn->refcnt));

	if (atomic_dec_and_test(&conn->refcnt)) {
		unsigned long timeo;

		switch (conn->type) {
		case ACL_LINK:
		case LE_LINK:
			cancel_delayed_work(&conn->idle_work);
			if (conn->state == BT_CONNECTED) {
				timeo = conn->disc_timeout;
				if (!conn->out)
					timeo *= 2;
			} else {
				timeo = 0;
			}
			break;

		case AMP_LINK:
			timeo = conn->disc_timeout;
			break;

		default:
			timeo = 0;
			break;
		}

		cancel_delayed_work(&conn->disc_work);
		queue_delayed_work(conn->hdev->workqueue,
				   &conn->disc_work, timeo);
	}
}

/* ----- HCI Devices ----- */
static inline void hci_dev_put(struct hci_dev *d)
{
	BT_DBG("%s orig refcnt %d", d->name,
	       atomic_read(&d->dev.kobj.kref.refcount));

	put_device(&d->dev);
}

static inline struct hci_dev *hci_dev_hold(struct hci_dev *d)
{
	BT_DBG("%s orig refcnt %d", d->name,
	       atomic_read(&d->dev.kobj.kref.refcount));

	get_device(&d->dev);
	return d;
}

#define hci_dev_lock(d)		mutex_lock(&d->lock)
#define hci_dev_unlock(d)	mutex_unlock(&d->lock)

#define to_hci_dev(d) container_of(d, struct hci_dev, dev)
#define to_hci_conn(c) container_of(c, struct hci_conn, dev)

static inline void *hci_get_drvdata(struct hci_dev *hdev)
{
	return dev_get_drvdata(&hdev->dev);
}

static inline void hci_set_drvdata(struct hci_dev *hdev, void *data)
{
	dev_set_drvdata(&hdev->dev, data);
}

struct hci_dev *hci_dev_get(int index);
struct hci_dev *hci_get_route(bdaddr_t *dst, bdaddr_t *src);

struct hci_dev *hci_alloc_dev(void);
void hci_free_dev(struct hci_dev *hdev);
int hci_register_dev(struct hci_dev *hdev);
void hci_unregister_dev(struct hci_dev *hdev);
int hci_suspend_dev(struct hci_dev *hdev);
int hci_resume_dev(struct hci_dev *hdev);
int hci_reset_dev(struct hci_dev *hdev);
int hci_dev_open(__u16 dev);
int hci_dev_close(__u16 dev);
int hci_dev_reset(__u16 dev);
int hci_dev_reset_stat(__u16 dev);
int hci_dev_cmd(unsigned int cmd, void __user *arg);
int hci_get_dev_list(void __user *arg);
int hci_get_dev_info(void __user *arg);
int hci_get_conn_list(void __user *arg);
int hci_get_conn_info(struct hci_dev *hdev, void __user *arg);
int hci_get_auth_info(struct hci_dev *hdev, void __user *arg);
int hci_inquiry(void __user *arg);

struct bdaddr_list *hci_bdaddr_list_lookup(struct list_head *list,
					   bdaddr_t *bdaddr, u8 type);
int hci_bdaddr_list_add(struct list_head *list, bdaddr_t *bdaddr, u8 type);
int hci_bdaddr_list_del(struct list_head *list, bdaddr_t *bdaddr, u8 type);
void hci_bdaddr_list_clear(struct list_head *list);

struct hci_conn_params *hci_conn_params_lookup(struct hci_dev *hdev,
					       bdaddr_t *addr, u8 addr_type);
struct hci_conn_params *hci_conn_params_add(struct hci_dev *hdev,
					    bdaddr_t *addr, u8 addr_type);
int hci_conn_params_set(struct hci_dev *hdev, bdaddr_t *addr, u8 addr_type,
			u8 auto_connect);
void hci_conn_params_del(struct hci_dev *hdev, bdaddr_t *addr, u8 addr_type);
void hci_conn_params_clear_all(struct hci_dev *hdev);
void hci_conn_params_clear_disabled(struct hci_dev *hdev);

struct hci_conn_params *hci_pend_le_action_lookup(struct list_head *list,
						  bdaddr_t *addr,
						  u8 addr_type);

void hci_update_background_scan(struct hci_dev *hdev);

void hci_uuids_clear(struct hci_dev *hdev);

void hci_link_keys_clear(struct hci_dev *hdev);
struct link_key *hci_find_link_key(struct hci_dev *hdev, bdaddr_t *bdaddr);
struct link_key *hci_add_link_key(struct hci_dev *hdev, struct hci_conn *conn,
				  bdaddr_t *bdaddr, u8 *val, u8 type,
				  u8 pin_len, bool *persistent);
struct smp_ltk *hci_add_ltk(struct hci_dev *hdev, bdaddr_t *bdaddr,
			    u8 addr_type, u8 type, u8 authenticated,
			    u8 tk[16], u8 enc_size, __le16 ediv, __le64 rand);
struct smp_ltk *hci_find_ltk(struct hci_dev *hdev, bdaddr_t *bdaddr,
			     u8 addr_type, u8 role);
int hci_remove_ltk(struct hci_dev *hdev, bdaddr_t *bdaddr, u8 bdaddr_type);
void hci_smp_ltks_clear(struct hci_dev *hdev);
int hci_remove_link_key(struct hci_dev *hdev, bdaddr_t *bdaddr);

struct smp_irk *hci_find_irk_by_rpa(struct hci_dev *hdev, bdaddr_t *rpa);
struct smp_irk *hci_find_irk_by_addr(struct hci_dev *hdev, bdaddr_t *bdaddr,
				     u8 addr_type);
struct smp_irk *hci_add_irk(struct hci_dev *hdev, bdaddr_t *bdaddr,
			    u8 addr_type, u8 val[16], bdaddr_t *rpa);
void hci_remove_irk(struct hci_dev *hdev, bdaddr_t *bdaddr, u8 addr_type);
void hci_smp_irks_clear(struct hci_dev *hdev);

void hci_remote_oob_data_clear(struct hci_dev *hdev);
struct oob_data *hci_find_remote_oob_data(struct hci_dev *hdev,
					  bdaddr_t *bdaddr, u8 bdaddr_type);
int hci_add_remote_oob_data(struct hci_dev *hdev, bdaddr_t *bdaddr,
			    u8 bdaddr_type, u8 *hash192, u8 *rand192,
			    u8 *hash256, u8 *rand256);
int hci_remove_remote_oob_data(struct hci_dev *hdev, bdaddr_t *bdaddr,
			       u8 bdaddr_type);

void hci_event_packet(struct hci_dev *hdev, struct sk_buff *skb);

int hci_recv_frame(struct hci_dev *hdev, struct sk_buff *skb);
int hci_recv_stream_fragment(struct hci_dev *hdev, void *data, int count);

void hci_init_sysfs(struct hci_dev *hdev);
void hci_conn_init_sysfs(struct hci_conn *conn);
void hci_conn_add_sysfs(struct hci_conn *conn);
void hci_conn_del_sysfs(struct hci_conn *conn);

#define SET_HCIDEV_DEV(hdev, pdev) ((hdev)->dev.parent = (pdev))

/* ----- LMP capabilities ----- */
#define lmp_encrypt_capable(dev)   ((dev)->features[0][0] & LMP_ENCRYPT)
#define lmp_rswitch_capable(dev)   ((dev)->features[0][0] & LMP_RSWITCH)
#define lmp_hold_capable(dev)      ((dev)->features[0][0] & LMP_HOLD)
#define lmp_sniff_capable(dev)     ((dev)->features[0][0] & LMP_SNIFF)
#define lmp_park_capable(dev)      ((dev)->features[0][1] & LMP_PARK)
#define lmp_inq_rssi_capable(dev)  ((dev)->features[0][3] & LMP_RSSI_INQ)
#define lmp_esco_capable(dev)      ((dev)->features[0][3] & LMP_ESCO)
#define lmp_bredr_capable(dev)     (!((dev)->features[0][4] & LMP_NO_BREDR))
#define lmp_le_capable(dev)        ((dev)->features[0][4] & LMP_LE)
#define lmp_sniffsubr_capable(dev) ((dev)->features[0][5] & LMP_SNIFF_SUBR)
#define lmp_pause_enc_capable(dev) ((dev)->features[0][5] & LMP_PAUSE_ENC)
#define lmp_ext_inq_capable(dev)   ((dev)->features[0][6] & LMP_EXT_INQ)
#define lmp_le_br_capable(dev)     (!!((dev)->features[0][6] & LMP_SIMUL_LE_BR))
#define lmp_ssp_capable(dev)       ((dev)->features[0][6] & LMP_SIMPLE_PAIR)
#define lmp_no_flush_capable(dev)  ((dev)->features[0][6] & LMP_NO_FLUSH)
#define lmp_lsto_capable(dev)      ((dev)->features[0][7] & LMP_LSTO)
#define lmp_inq_tx_pwr_capable(dev) ((dev)->features[0][7] & LMP_INQ_TX_PWR)
#define lmp_ext_feat_capable(dev)  ((dev)->features[0][7] & LMP_EXTFEATURES)
#define lmp_transp_capable(dev)    ((dev)->features[0][2] & LMP_TRANSPARENT)

/* ----- Extended LMP capabilities ----- */
#define lmp_csb_master_capable(dev) ((dev)->features[2][0] & LMP_CSB_MASTER)
#define lmp_csb_slave_capable(dev)  ((dev)->features[2][0] & LMP_CSB_SLAVE)
#define lmp_sync_train_capable(dev) ((dev)->features[2][0] & LMP_SYNC_TRAIN)
#define lmp_sync_scan_capable(dev)  ((dev)->features[2][0] & LMP_SYNC_SCAN)
#define lmp_sc_capable(dev)         ((dev)->features[2][1] & LMP_SC)
#define lmp_ping_capable(dev)       ((dev)->features[2][1] & LMP_PING)

/* ----- Host capabilities ----- */
#define lmp_host_ssp_capable(dev)  ((dev)->features[1][0] & LMP_HOST_SSP)
#define lmp_host_sc_capable(dev)   ((dev)->features[1][0] & LMP_HOST_SC)
#define lmp_host_le_capable(dev)   (!!((dev)->features[1][0] & LMP_HOST_LE))
#define lmp_host_le_br_capable(dev) (!!((dev)->features[1][0] & LMP_HOST_LE_BREDR))

#define hdev_is_powered(hdev) (test_bit(HCI_UP, &hdev->flags) && \
				!test_bit(HCI_AUTO_OFF, &hdev->dev_flags))
<<<<<<< HEAD
=======
#define bredr_sc_enabled(dev) ((lmp_sc_capable(dev) || \
				test_bit(HCI_FORCE_SC, &(dev)->dbg_flags)) && \
			       test_bit(HCI_SC_ENABLED, &(dev)->dev_flags))
>>>>>>> e529fea9

/* ----- HCI protocols ----- */
#define HCI_PROTO_DEFER             0x01

static inline int hci_proto_connect_ind(struct hci_dev *hdev, bdaddr_t *bdaddr,
					__u8 type, __u8 *flags)
{
	switch (type) {
	case ACL_LINK:
		return l2cap_connect_ind(hdev, bdaddr);

	case SCO_LINK:
	case ESCO_LINK:
		return sco_connect_ind(hdev, bdaddr, flags);

	default:
		BT_ERR("unknown link type %d", type);
		return -EINVAL;
	}
}

static inline void hci_proto_connect_cfm(struct hci_conn *conn, __u8 status)
{
	switch (conn->type) {
	case ACL_LINK:
	case LE_LINK:
		l2cap_connect_cfm(conn, status);
		break;

	case SCO_LINK:
	case ESCO_LINK:
		sco_connect_cfm(conn, status);
		break;

	default:
		BT_ERR("unknown link type %d", conn->type);
		break;
	}

	if (conn->connect_cfm_cb)
		conn->connect_cfm_cb(conn, status);
}

static inline int hci_proto_disconn_ind(struct hci_conn *conn)
{
	if (conn->type != ACL_LINK && conn->type != LE_LINK)
		return HCI_ERROR_REMOTE_USER_TERM;

	return l2cap_disconn_ind(conn);
}

static inline void hci_proto_disconn_cfm(struct hci_conn *conn, __u8 reason)
{
	switch (conn->type) {
	case ACL_LINK:
	case LE_LINK:
		l2cap_disconn_cfm(conn, reason);
		break;

	case SCO_LINK:
	case ESCO_LINK:
		sco_disconn_cfm(conn, reason);
		break;

	/* L2CAP would be handled for BREDR chan */
	case AMP_LINK:
		break;

	default:
		BT_ERR("unknown link type %d", conn->type);
		break;
	}

	if (conn->disconn_cfm_cb)
		conn->disconn_cfm_cb(conn, reason);
}

static inline void hci_proto_auth_cfm(struct hci_conn *conn, __u8 status)
{
	__u8 encrypt;

	if (conn->type != ACL_LINK && conn->type != LE_LINK)
		return;

	if (test_bit(HCI_CONN_ENCRYPT_PEND, &conn->flags))
		return;

	encrypt = test_bit(HCI_CONN_ENCRYPT, &conn->flags) ? 0x01 : 0x00;
	l2cap_security_cfm(conn, status, encrypt);

	if (conn->security_cfm_cb)
		conn->security_cfm_cb(conn, status);
}

static inline void hci_proto_encrypt_cfm(struct hci_conn *conn, __u8 status,
								__u8 encrypt)
{
	if (conn->type != ACL_LINK && conn->type != LE_LINK)
		return;

	l2cap_security_cfm(conn, status, encrypt);

	if (conn->security_cfm_cb)
		conn->security_cfm_cb(conn, status);
}

/* ----- HCI callbacks ----- */
struct hci_cb {
	struct list_head list;

	char *name;

	void (*security_cfm)	(struct hci_conn *conn, __u8 status,
								__u8 encrypt);
	void (*key_change_cfm)	(struct hci_conn *conn, __u8 status);
	void (*role_switch_cfm)	(struct hci_conn *conn, __u8 status, __u8 role);
};

static inline void hci_auth_cfm(struct hci_conn *conn, __u8 status)
{
	struct hci_cb *cb;
	__u8 encrypt;

	hci_proto_auth_cfm(conn, status);

	if (test_bit(HCI_CONN_ENCRYPT_PEND, &conn->flags))
		return;

	encrypt = test_bit(HCI_CONN_ENCRYPT, &conn->flags) ? 0x01 : 0x00;

	read_lock(&hci_cb_list_lock);
	list_for_each_entry(cb, &hci_cb_list, list) {
		if (cb->security_cfm)
			cb->security_cfm(conn, status, encrypt);
	}
	read_unlock(&hci_cb_list_lock);
}

static inline void hci_encrypt_cfm(struct hci_conn *conn, __u8 status,
								__u8 encrypt)
{
	struct hci_cb *cb;

	if (conn->sec_level == BT_SECURITY_SDP)
		conn->sec_level = BT_SECURITY_LOW;

	if (conn->pending_sec_level > conn->sec_level)
		conn->sec_level = conn->pending_sec_level;

	hci_proto_encrypt_cfm(conn, status, encrypt);

	read_lock(&hci_cb_list_lock);
	list_for_each_entry(cb, &hci_cb_list, list) {
		if (cb->security_cfm)
			cb->security_cfm(conn, status, encrypt);
	}
	read_unlock(&hci_cb_list_lock);
}

static inline void hci_key_change_cfm(struct hci_conn *conn, __u8 status)
{
	struct hci_cb *cb;

	read_lock(&hci_cb_list_lock);
	list_for_each_entry(cb, &hci_cb_list, list) {
		if (cb->key_change_cfm)
			cb->key_change_cfm(conn, status);
	}
	read_unlock(&hci_cb_list_lock);
}

static inline void hci_role_switch_cfm(struct hci_conn *conn, __u8 status,
								__u8 role)
{
	struct hci_cb *cb;

	read_lock(&hci_cb_list_lock);
	list_for_each_entry(cb, &hci_cb_list, list) {
		if (cb->role_switch_cfm)
			cb->role_switch_cfm(conn, status, role);
	}
	read_unlock(&hci_cb_list_lock);
}

static inline bool eir_has_data_type(u8 *data, size_t data_len, u8 type)
{
	size_t parsed = 0;

	if (data_len < 2)
		return false;

	while (parsed < data_len - 1) {
		u8 field_len = data[0];

		if (field_len == 0)
			break;

		parsed += field_len + 1;

		if (parsed > data_len)
			break;

		if (data[1] == type)
			return true;

		data += field_len + 1;
	}

	return false;
}

static inline bool hci_bdaddr_is_rpa(bdaddr_t *bdaddr, u8 addr_type)
{
	if (addr_type != ADDR_LE_DEV_RANDOM)
		return false;

	if ((bdaddr->b[5] & 0xc0) == 0x40)
	       return true;

	return false;
}

static inline bool hci_is_identity_address(bdaddr_t *addr, u8 addr_type)
{
	if (addr_type == ADDR_LE_DEV_PUBLIC)
		return true;

	/* Check for Random Static address type */
	if ((addr->b[5] & 0xc0) == 0xc0)
		return true;

	return false;
}

static inline struct smp_irk *hci_get_irk(struct hci_dev *hdev,
					  bdaddr_t *bdaddr, u8 addr_type)
{
	if (!hci_bdaddr_is_rpa(bdaddr, addr_type))
		return NULL;

	return hci_find_irk_by_rpa(hdev, bdaddr);
}

static inline int hci_check_conn_params(u16 min, u16 max, u16 latency,
					u16 to_multiplier)
{
	u16 max_latency;

	if (min > max || min < 6 || max > 3200)
		return -EINVAL;

	if (to_multiplier < 10 || to_multiplier > 3200)
		return -EINVAL;

	if (max >= to_multiplier * 8)
		return -EINVAL;

	max_latency = (to_multiplier * 8 / max) - 1;
	if (latency > 499 || latency > max_latency)
		return -EINVAL;

	return 0;
}

int hci_register_cb(struct hci_cb *hcb);
int hci_unregister_cb(struct hci_cb *hcb);

struct hci_request {
	struct hci_dev		*hdev;
	struct sk_buff_head	cmd_q;

	/* If something goes wrong when building the HCI request, the error
	 * value is stored in this field.
	 */
	int			err;
};

void hci_req_init(struct hci_request *req, struct hci_dev *hdev);
int hci_req_run(struct hci_request *req, hci_req_complete_t complete);
void hci_req_add(struct hci_request *req, u16 opcode, u32 plen,
		 const void *param);
void hci_req_add_ev(struct hci_request *req, u16 opcode, u32 plen,
		    const void *param, u8 event);
void hci_req_cmd_complete(struct hci_dev *hdev, u16 opcode, u8 status);
bool hci_req_pending(struct hci_dev *hdev);

void hci_req_add_le_scan_disable(struct hci_request *req);
void hci_req_add_le_passive_scan(struct hci_request *req);

void hci_update_page_scan(struct hci_dev *hdev, struct hci_request *req);

struct sk_buff *__hci_cmd_sync(struct hci_dev *hdev, u16 opcode, u32 plen,
			       const void *param, u32 timeout);
struct sk_buff *__hci_cmd_sync_ev(struct hci_dev *hdev, u16 opcode, u32 plen,
				  const void *param, u8 event, u32 timeout);

int hci_send_cmd(struct hci_dev *hdev, __u16 opcode, __u32 plen,
		 const void *param);
void hci_send_acl(struct hci_chan *chan, struct sk_buff *skb, __u16 flags);
void hci_send_sco(struct hci_conn *conn, struct sk_buff *skb);

void *hci_sent_cmd_data(struct hci_dev *hdev, __u16 opcode);

/* ----- HCI Sockets ----- */
void hci_send_to_sock(struct hci_dev *hdev, struct sk_buff *skb);
void hci_send_to_control(struct sk_buff *skb, struct sock *skip_sk);
void hci_send_to_monitor(struct hci_dev *hdev, struct sk_buff *skb);

void hci_sock_dev_event(struct hci_dev *hdev, int event);

/* Management interface */
#define DISCOV_TYPE_BREDR		(BIT(BDADDR_BREDR))
#define DISCOV_TYPE_LE			(BIT(BDADDR_LE_PUBLIC) | \
					 BIT(BDADDR_LE_RANDOM))
#define DISCOV_TYPE_INTERLEAVED		(BIT(BDADDR_BREDR) | \
					 BIT(BDADDR_LE_PUBLIC) | \
					 BIT(BDADDR_LE_RANDOM))

/* These LE scan and inquiry parameters were chosen according to LE General
 * Discovery Procedure specification.
 */
#define DISCOV_LE_SCAN_WIN		0x12
#define DISCOV_LE_SCAN_INT		0x12
#define DISCOV_LE_TIMEOUT		10240	/* msec */
#define DISCOV_INTERLEAVED_TIMEOUT	5120	/* msec */
#define DISCOV_INTERLEAVED_INQUIRY_LEN	0x04
#define DISCOV_BREDR_INQUIRY_LEN	0x08

int mgmt_control(struct sock *sk, struct msghdr *msg, size_t len);
int mgmt_new_settings(struct hci_dev *hdev);
void mgmt_index_added(struct hci_dev *hdev);
void mgmt_index_removed(struct hci_dev *hdev);
void mgmt_set_powered_failed(struct hci_dev *hdev, int err);
int mgmt_powered(struct hci_dev *hdev, u8 powered);
int mgmt_update_adv_data(struct hci_dev *hdev);
void mgmt_discoverable_timeout(struct hci_dev *hdev);
void mgmt_new_link_key(struct hci_dev *hdev, struct link_key *key,
		       bool persistent);
void mgmt_device_connected(struct hci_dev *hdev, struct hci_conn *conn,
			   u32 flags, u8 *name, u8 name_len);
void mgmt_device_disconnected(struct hci_dev *hdev, bdaddr_t *bdaddr,
			      u8 link_type, u8 addr_type, u8 reason,
			      bool mgmt_connected);
void mgmt_disconnect_failed(struct hci_dev *hdev, bdaddr_t *bdaddr,
			    u8 link_type, u8 addr_type, u8 status);
void mgmt_connect_failed(struct hci_dev *hdev, bdaddr_t *bdaddr, u8 link_type,
			 u8 addr_type, u8 status);
void mgmt_pin_code_request(struct hci_dev *hdev, bdaddr_t *bdaddr, u8 secure);
void mgmt_pin_code_reply_complete(struct hci_dev *hdev, bdaddr_t *bdaddr,
				  u8 status);
void mgmt_pin_code_neg_reply_complete(struct hci_dev *hdev, bdaddr_t *bdaddr,
				      u8 status);
int mgmt_user_confirm_request(struct hci_dev *hdev, bdaddr_t *bdaddr,
			      u8 link_type, u8 addr_type, u32 value,
			      u8 confirm_hint);
int mgmt_user_confirm_reply_complete(struct hci_dev *hdev, bdaddr_t *bdaddr,
				     u8 link_type, u8 addr_type, u8 status);
int mgmt_user_confirm_neg_reply_complete(struct hci_dev *hdev, bdaddr_t *bdaddr,
					 u8 link_type, u8 addr_type, u8 status);
int mgmt_user_passkey_request(struct hci_dev *hdev, bdaddr_t *bdaddr,
			      u8 link_type, u8 addr_type);
int mgmt_user_passkey_reply_complete(struct hci_dev *hdev, bdaddr_t *bdaddr,
				     u8 link_type, u8 addr_type, u8 status);
int mgmt_user_passkey_neg_reply_complete(struct hci_dev *hdev, bdaddr_t *bdaddr,
					 u8 link_type, u8 addr_type, u8 status);
int mgmt_user_passkey_notify(struct hci_dev *hdev, bdaddr_t *bdaddr,
			     u8 link_type, u8 addr_type, u32 passkey,
			     u8 entered);
void mgmt_auth_failed(struct hci_conn *conn, u8 status);
void mgmt_auth_enable_complete(struct hci_dev *hdev, u8 status);
void mgmt_ssp_enable_complete(struct hci_dev *hdev, u8 enable, u8 status);
void mgmt_sc_enable_complete(struct hci_dev *hdev, u8 enable, u8 status);
void mgmt_set_class_of_dev_complete(struct hci_dev *hdev, u8 *dev_class,
				    u8 status);
void mgmt_set_local_name_complete(struct hci_dev *hdev, u8 *name, u8 status);
void mgmt_read_local_oob_data_complete(struct hci_dev *hdev, u8 *hash192,
				       u8 *rand192, u8 *hash256, u8 *rand256,
				       u8 status);
void mgmt_device_found(struct hci_dev *hdev, bdaddr_t *bdaddr, u8 link_type,
		       u8 addr_type, u8 *dev_class, s8 rssi, u32 flags,
		       u8 *eir, u16 eir_len, u8 *scan_rsp, u8 scan_rsp_len);
void mgmt_remote_name(struct hci_dev *hdev, bdaddr_t *bdaddr, u8 link_type,
		      u8 addr_type, s8 rssi, u8 *name, u8 name_len);
void mgmt_discovering(struct hci_dev *hdev, u8 discovering);
bool mgmt_powering_down(struct hci_dev *hdev);
void mgmt_new_ltk(struct hci_dev *hdev, struct smp_ltk *key, bool persistent);
void mgmt_new_irk(struct hci_dev *hdev, struct smp_irk *irk);
void mgmt_new_csrk(struct hci_dev *hdev, struct smp_csrk *csrk,
		   bool persistent);
void mgmt_new_conn_param(struct hci_dev *hdev, bdaddr_t *bdaddr,
			 u8 bdaddr_type, u8 store_hint, u16 min_interval,
			 u16 max_interval, u16 latency, u16 timeout);
void mgmt_reenable_advertising(struct hci_dev *hdev);
void mgmt_smp_complete(struct hci_conn *conn, bool complete);

u8 hci_le_conn_update(struct hci_conn *conn, u16 min, u16 max, u16 latency,
		      u16 to_multiplier);
void hci_le_start_enc(struct hci_conn *conn, __le16 ediv, __le64 rand,
							__u8 ltk[16]);

int hci_update_random_address(struct hci_request *req, bool require_privacy,
			      u8 *own_addr_type);
void hci_copy_identity_address(struct hci_dev *hdev, bdaddr_t *bdaddr,
			       u8 *bdaddr_type);

#define SCO_AIRMODE_MASK       0x0003
#define SCO_AIRMODE_CVSD       0x0000
#define SCO_AIRMODE_TRANSP     0x0003

#endif /* __HCI_CORE_H */<|MERGE_RESOLUTION|>--- conflicted
+++ resolved
@@ -311,10 +311,7 @@
 	__u32			req_result;
 
 	void			*smp_data;
-<<<<<<< HEAD
-=======
 	void			*smp_bredr_data;
->>>>>>> e529fea9
 
 	struct discovery_state	discovery;
 	struct hci_conn_hash	conn_hash;
@@ -578,11 +575,8 @@
 	HCI_CONN_STK_ENCRYPT,
 	HCI_CONN_AUTH_INITIATOR,
 	HCI_CONN_DROP,
-<<<<<<< HEAD
-=======
 	HCI_CONN_PARAM_REMOVAL_PEND,
 	HCI_CONN_NEW_LINK_KEY,
->>>>>>> e529fea9
 };
 
 static inline bool hci_conn_ssp_enabled(struct hci_conn *conn)
@@ -1020,12 +1014,9 @@
 
 #define hdev_is_powered(hdev) (test_bit(HCI_UP, &hdev->flags) && \
 				!test_bit(HCI_AUTO_OFF, &hdev->dev_flags))
-<<<<<<< HEAD
-=======
 #define bredr_sc_enabled(dev) ((lmp_sc_capable(dev) || \
 				test_bit(HCI_FORCE_SC, &(dev)->dbg_flags)) && \
 			       test_bit(HCI_SC_ENABLED, &(dev)->dev_flags))
->>>>>>> e529fea9
 
 /* ----- HCI protocols ----- */
 #define HCI_PROTO_DEFER             0x01
