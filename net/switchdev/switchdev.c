/*
 * net/switchdev/switchdev.c - Switch device API
 * Copyright (c) 2014 Jiri Pirko <jiri@resnulli.us>
 * Copyright (c) 2014-2015 Scott Feldman <sfeldma@gmail.com>
 *
 * This program is free software; you can redistribute it and/or modify
 * it under the terms of the GNU General Public License as published by
 * the Free Software Foundation; either version 2 of the License, or
 * (at your option) any later version.
 */

#include <linux/kernel.h>
#include <linux/types.h>
#include <linux/init.h>
#include <linux/mutex.h>
#include <linux/notifier.h>
#include <linux/netdevice.h>
#include <linux/if_bridge.h>
#include <net/ip_fib.h>
#include <net/switchdev.h>

/**
 *	switchdev_port_attr_get - Get port attribute
 *
 *	@dev: port device
 *	@attr: attribute to get
 */
int switchdev_port_attr_get(struct net_device *dev, struct switchdev_attr *attr)
{
	const struct switchdev_ops *ops = dev->switchdev_ops;
	struct net_device *lower_dev;
	struct list_head *iter;
	struct switchdev_attr first = {
		.id = SWITCHDEV_ATTR_UNDEFINED
	};
	int err = -EOPNOTSUPP;

	if (ops && ops->switchdev_port_attr_get)
		return ops->switchdev_port_attr_get(dev, attr);

	if (attr->flags & SWITCHDEV_F_NO_RECURSE)
		return err;

	/* Switch device port(s) may be stacked under
	 * bond/team/vlan dev, so recurse down to get attr on
	 * each port.  Return -ENODATA if attr values don't
	 * compare across ports.
	 */

	netdev_for_each_lower_dev(dev, lower_dev, iter) {
		err = switchdev_port_attr_get(lower_dev, attr);
		if (err)
			break;
		if (first.id == SWITCHDEV_ATTR_UNDEFINED)
			first = *attr;
		else if (memcmp(&first, attr, sizeof(*attr)))
			return -ENODATA;
	}

	return err;
}
EXPORT_SYMBOL_GPL(switchdev_port_attr_get);

static int __switchdev_port_attr_set(struct net_device *dev,
				     struct switchdev_attr *attr)
{
	const struct switchdev_ops *ops = dev->switchdev_ops;
	struct net_device *lower_dev;
	struct list_head *iter;
	int err = -EOPNOTSUPP;

	if (ops && ops->switchdev_port_attr_set)
		return ops->switchdev_port_attr_set(dev, attr);

	if (attr->flags & SWITCHDEV_F_NO_RECURSE)
		return err;

	/* Switch device port(s) may be stacked under
	 * bond/team/vlan dev, so recurse down to set attr on
	 * each port.
	 */

	netdev_for_each_lower_dev(dev, lower_dev, iter) {
		err = __switchdev_port_attr_set(lower_dev, attr);
		if (err)
			break;
	}

	return err;
}

struct switchdev_attr_set_work {
	struct work_struct work;
	struct net_device *dev;
	struct switchdev_attr attr;
};

static void switchdev_port_attr_set_work(struct work_struct *work)
{
	struct switchdev_attr_set_work *asw =
		container_of(work, struct switchdev_attr_set_work, work);
	int err;

	rtnl_lock();
	err = switchdev_port_attr_set(asw->dev, &asw->attr);
	BUG_ON(err);
	rtnl_unlock();

	dev_put(asw->dev);
	kfree(work);
}

static int switchdev_port_attr_set_defer(struct net_device *dev,
					 struct switchdev_attr *attr)
{
	struct switchdev_attr_set_work *asw;

	asw = kmalloc(sizeof(*asw), GFP_ATOMIC);
	if (!asw)
		return -ENOMEM;

	INIT_WORK(&asw->work, switchdev_port_attr_set_work);

	dev_hold(dev);
	asw->dev = dev;
	memcpy(&asw->attr, attr, sizeof(asw->attr));

	schedule_work(&asw->work);

	return 0;
}

/**
 *	switchdev_port_attr_set - Set port attribute
 *
 *	@dev: port device
 *	@attr: attribute to set
 *
 *	Use a 2-phase prepare-commit transaction model to ensure
 *	system is not left in a partially updated state due to
 *	failure from driver/device.
 */
int switchdev_port_attr_set(struct net_device *dev, struct switchdev_attr *attr)
{
	int err;

	if (!rtnl_is_locked()) {
		/* Running prepare-commit transaction across stacked
		 * devices requires nothing moves, so if rtnl_lock is
		 * not held, schedule a worker thread to hold rtnl_lock
		 * while setting attr.
		 */

		return switchdev_port_attr_set_defer(dev, attr);
	}

	/* Phase I: prepare for attr set. Driver/device should fail
	 * here if there are going to be issues in the commit phase,
	 * such as lack of resources or support.  The driver/device
	 * should reserve resources needed for the commit phase here,
	 * but should not commit the attr.
	 */

	attr->trans = SWITCHDEV_TRANS_PREPARE;
	err = __switchdev_port_attr_set(dev, attr);
	if (err) {
		/* Prepare phase failed: abort the transaction.  Any
		 * resources reserved in the prepare phase are
		 * released.
		 */

		attr->trans = SWITCHDEV_TRANS_ABORT;
		__switchdev_port_attr_set(dev, attr);

		return err;
	}

	/* Phase II: commit attr set.  This cannot fail as a fault
	 * of driver/device.  If it does, it's a bug in the driver/device
	 * because the driver said everythings was OK in phase I.
	 */

	attr->trans = SWITCHDEV_TRANS_COMMIT;
	err = __switchdev_port_attr_set(dev, attr);
	BUG_ON(err);

	return err;
}
EXPORT_SYMBOL_GPL(switchdev_port_attr_set);

static int __switchdev_port_obj_add(struct net_device *dev,
				    struct switchdev_obj *obj)
{
	const struct switchdev_ops *ops = dev->switchdev_ops;
	struct net_device *lower_dev;
	struct list_head *iter;
	int err = -EOPNOTSUPP;

	if (ops && ops->switchdev_port_obj_add)
		return ops->switchdev_port_obj_add(dev, obj);

	/* Switch device port(s) may be stacked under
	 * bond/team/vlan dev, so recurse down to add object on
	 * each port.
	 */

	netdev_for_each_lower_dev(dev, lower_dev, iter) {
		err = __switchdev_port_obj_add(lower_dev, obj);
		if (err)
			break;
	}

	return err;
}

/**
 *	switchdev_port_obj_add - Add port object
 *
 *	@dev: port device
 *	@obj: object to add
 *
 *	Use a 2-phase prepare-commit transaction model to ensure
 *	system is not left in a partially updated state due to
 *	failure from driver/device.
 *
 *	rtnl_lock must be held.
 */
int switchdev_port_obj_add(struct net_device *dev, struct switchdev_obj *obj)
{
	int err;

	ASSERT_RTNL();

	/* Phase I: prepare for obj add. Driver/device should fail
	 * here if there are going to be issues in the commit phase,
	 * such as lack of resources or support.  The driver/device
	 * should reserve resources needed for the commit phase here,
	 * but should not commit the obj.
	 */

	obj->trans = SWITCHDEV_TRANS_PREPARE;
	err = __switchdev_port_obj_add(dev, obj);
	if (err) {
		/* Prepare phase failed: abort the transaction.  Any
		 * resources reserved in the prepare phase are
		 * released.
		 */

		obj->trans = SWITCHDEV_TRANS_ABORT;
		__switchdev_port_obj_add(dev, obj);

		return err;
	}

	/* Phase II: commit obj add.  This cannot fail as a fault
	 * of driver/device.  If it does, it's a bug in the driver/device
	 * because the driver said everythings was OK in phase I.
	 */

	obj->trans = SWITCHDEV_TRANS_COMMIT;
	err = __switchdev_port_obj_add(dev, obj);
	WARN(err, "%s: Commit of object (id=%d) failed.\n", dev->name, obj->id);

	return err;
}
EXPORT_SYMBOL_GPL(switchdev_port_obj_add);

/**
 *	switchdev_port_obj_del - Delete port object
 *
 *	@dev: port device
 *	@obj: object to delete
 */
int switchdev_port_obj_del(struct net_device *dev, struct switchdev_obj *obj)
{
	const struct switchdev_ops *ops = dev->switchdev_ops;
	struct net_device *lower_dev;
	struct list_head *iter;
	int err = -EOPNOTSUPP;

	if (ops && ops->switchdev_port_obj_del)
		return ops->switchdev_port_obj_del(dev, obj);

	/* Switch device port(s) may be stacked under
	 * bond/team/vlan dev, so recurse down to delete object on
	 * each port.
	 */

	netdev_for_each_lower_dev(dev, lower_dev, iter) {
		err = switchdev_port_obj_del(lower_dev, obj);
		if (err)
			break;
	}

	return err;
}
EXPORT_SYMBOL_GPL(switchdev_port_obj_del);

static DEFINE_MUTEX(switchdev_mutex);
static RAW_NOTIFIER_HEAD(switchdev_notif_chain);

/**
 *	register_switchdev_notifier - Register notifier
 *	@nb: notifier_block
 *
 *	Register switch device notifier. This should be used by code
 *	which needs to monitor events happening in particular device.
 *	Return values are same as for atomic_notifier_chain_register().
 */
int register_switchdev_notifier(struct notifier_block *nb)
{
	int err;

	mutex_lock(&switchdev_mutex);
	err = raw_notifier_chain_register(&switchdev_notif_chain, nb);
	mutex_unlock(&switchdev_mutex);
	return err;
}
EXPORT_SYMBOL_GPL(register_switchdev_notifier);

/**
 *	unregister_switchdev_notifier - Unregister notifier
 *	@nb: notifier_block
 *
 *	Unregister switch device notifier.
 *	Return values are same as for atomic_notifier_chain_unregister().
 */
int unregister_switchdev_notifier(struct notifier_block *nb)
{
	int err;

	mutex_lock(&switchdev_mutex);
	err = raw_notifier_chain_unregister(&switchdev_notif_chain, nb);
	mutex_unlock(&switchdev_mutex);
	return err;
}
EXPORT_SYMBOL_GPL(unregister_switchdev_notifier);

/**
 *	call_switchdev_notifiers - Call notifiers
 *	@val: value passed unmodified to notifier function
 *	@dev: port device
 *	@info: notifier information data
 *
 *	Call all network notifier blocks. This should be called by driver
 *	when it needs to propagate hardware event.
 *	Return values are same as for atomic_notifier_call_chain().
 */
int call_switchdev_notifiers(unsigned long val, struct net_device *dev,
			     struct switchdev_notifier_info *info)
{
	int err;

	info->dev = dev;
	mutex_lock(&switchdev_mutex);
	err = raw_notifier_call_chain(&switchdev_notif_chain, val, info);
	mutex_unlock(&switchdev_mutex);
	return err;
}
EXPORT_SYMBOL_GPL(call_switchdev_notifiers);

/**
 *	switchdev_port_bridge_getlink - Get bridge port attributes
 *
 *	@dev: port device
 *
 *	Called for SELF on rtnl_bridge_getlink to get bridge port
 *	attributes.
 */
int switchdev_port_bridge_getlink(struct sk_buff *skb, u32 pid, u32 seq,
				  struct net_device *dev, u32 filter_mask,
				  int nlflags)
{
	struct switchdev_attr attr = {
		.id = SWITCHDEV_ATTR_PORT_BRIDGE_FLAGS,
	};
	u16 mode = BRIDGE_MODE_UNDEF;
	u32 mask = BR_LEARNING | BR_LEARNING_SYNC;
	int err;

	err = switchdev_port_attr_get(dev, &attr);
	if (err)
		return err;

	return ndo_dflt_bridge_getlink(skb, pid, seq, dev, mode,
				       attr.u.brport_flags, mask, nlflags);
}
EXPORT_SYMBOL_GPL(switchdev_port_bridge_getlink);

static int switchdev_port_br_setflag(struct net_device *dev,
				     struct nlattr *nlattr,
				     unsigned long brport_flag)
{
	struct switchdev_attr attr = {
		.id = SWITCHDEV_ATTR_PORT_BRIDGE_FLAGS,
	};
	u8 flag = nla_get_u8(nlattr);
	int err;

	err = switchdev_port_attr_get(dev, &attr);
	if (err)
		return err;

	if (flag)
		attr.u.brport_flags |= brport_flag;
	else
		attr.u.brport_flags &= ~brport_flag;

	return switchdev_port_attr_set(dev, &attr);
}

static const struct nla_policy
switchdev_port_bridge_policy[IFLA_BRPORT_MAX + 1] = {
	[IFLA_BRPORT_STATE]		= { .type = NLA_U8 },
	[IFLA_BRPORT_COST]		= { .type = NLA_U32 },
	[IFLA_BRPORT_PRIORITY]		= { .type = NLA_U16 },
	[IFLA_BRPORT_MODE]		= { .type = NLA_U8 },
	[IFLA_BRPORT_GUARD]		= { .type = NLA_U8 },
	[IFLA_BRPORT_PROTECT]		= { .type = NLA_U8 },
	[IFLA_BRPORT_FAST_LEAVE]	= { .type = NLA_U8 },
	[IFLA_BRPORT_LEARNING]		= { .type = NLA_U8 },
	[IFLA_BRPORT_LEARNING_SYNC]	= { .type = NLA_U8 },
	[IFLA_BRPORT_UNICAST_FLOOD]	= { .type = NLA_U8 },
};

static int switchdev_port_br_setlink_protinfo(struct net_device *dev,
					      struct nlattr *protinfo)
{
	struct nlattr *attr;
	int rem;
	int err;

	err = nla_validate_nested(protinfo, IFLA_BRPORT_MAX,
				  switchdev_port_bridge_policy);
	if (err)
		return err;

	nla_for_each_nested(attr, protinfo, rem) {
		switch (nla_type(attr)) {
		case IFLA_BRPORT_LEARNING:
			err = switchdev_port_br_setflag(dev, attr,
							BR_LEARNING);
			break;
		case IFLA_BRPORT_LEARNING_SYNC:
			err = switchdev_port_br_setflag(dev, attr,
							BR_LEARNING_SYNC);
			break;
		default:
			err = -EOPNOTSUPP;
			break;
		}
		if (err)
			return err;
	}

	return 0;
}

static int switchdev_port_br_afspec(struct net_device *dev,
				    struct nlattr *afspec,
				    int (*f)(struct net_device *dev,
					     struct switchdev_obj *obj))
{
	struct nlattr *attr;
	struct bridge_vlan_info *vinfo;
	struct switchdev_obj obj = {
		.id = SWITCHDEV_OBJ_PORT_VLAN,
	};
	struct switchdev_obj_vlan *vlan = &obj.u.vlan;
	int rem;
	int err;

	nla_for_each_nested(attr, afspec, rem) {
		if (nla_type(attr) != IFLA_BRIDGE_VLAN_INFO)
			continue;
		if (nla_len(attr) != sizeof(struct bridge_vlan_info))
			return -EINVAL;
		vinfo = nla_data(attr);
		vlan->flags = vinfo->flags;
		if (vinfo->flags & BRIDGE_VLAN_INFO_RANGE_BEGIN) {
			if (vlan->vid_start)
				return -EINVAL;
			vlan->vid_start = vinfo->vid;
		} else if (vinfo->flags & BRIDGE_VLAN_INFO_RANGE_END) {
			if (!vlan->vid_start)
				return -EINVAL;
			vlan->vid_end = vinfo->vid;
			if (vlan->vid_end <= vlan->vid_start)
				return -EINVAL;
			err = f(dev, &obj);
			if (err)
				return err;
			memset(vlan, 0, sizeof(*vlan));
		} else {
			if (vlan->vid_start)
				return -EINVAL;
			vlan->vid_start = vinfo->vid;
			vlan->vid_end = vinfo->vid;
			err = f(dev, &obj);
			if (err)
				return err;
			memset(vlan, 0, sizeof(*vlan));
		}
	}

	return 0;
}

/**
 *	switchdev_port_bridge_setlink - Set bridge port attributes
 *
 *	@dev: port device
 *	@nlh: netlink header
 *	@flags: netlink flags
 *
 *	Called for SELF on rtnl_bridge_setlink to set bridge port
 *	attributes.
 */
int switchdev_port_bridge_setlink(struct net_device *dev,
				  struct nlmsghdr *nlh, u16 flags)
{
	struct nlattr *protinfo;
	struct nlattr *afspec;
	int err = 0;

	protinfo = nlmsg_find_attr(nlh, sizeof(struct ifinfomsg),
				   IFLA_PROTINFO);
	if (protinfo) {
		err = switchdev_port_br_setlink_protinfo(dev, protinfo);
		if (err)
			return err;
	}

	afspec = nlmsg_find_attr(nlh, sizeof(struct ifinfomsg),
				 IFLA_AF_SPEC);
	if (afspec)
		err = switchdev_port_br_afspec(dev, afspec,
					       switchdev_port_obj_add);

	return err;
}
EXPORT_SYMBOL_GPL(switchdev_port_bridge_setlink);

/**
 *	switchdev_port_bridge_dellink - Set bridge port attributes
 *
 *	@dev: port device
 *	@nlh: netlink header
 *	@flags: netlink flags
 *
 *	Called for SELF on rtnl_bridge_dellink to set bridge port
 *	attributes.
 */
int switchdev_port_bridge_dellink(struct net_device *dev,
				  struct nlmsghdr *nlh, u16 flags)
{
	struct nlattr *afspec;

	afspec = nlmsg_find_attr(nlh, sizeof(struct ifinfomsg),
				 IFLA_AF_SPEC);
	if (afspec)
		return switchdev_port_br_afspec(dev, afspec,
						switchdev_port_obj_del);

	return 0;
}
EXPORT_SYMBOL_GPL(switchdev_port_bridge_dellink);

static struct net_device *switchdev_get_lowest_dev(struct net_device *dev)
{
	const struct switchdev_ops *ops = dev->switchdev_ops;
	struct net_device *lower_dev;
	struct net_device *port_dev;
	struct list_head *iter;

	/* Recusively search down until we find a sw port dev.
	 * (A sw port dev supports switchdev_port_attr_get).
	 */

	if (ops && ops->switchdev_port_attr_get)
		return dev;

	netdev_for_each_lower_dev(dev, lower_dev, iter) {
		port_dev = switchdev_get_lowest_dev(lower_dev);
		if (port_dev)
			return port_dev;
	}

	return NULL;
}

static struct net_device *switchdev_get_dev_by_nhs(struct fib_info *fi)
{
	struct switchdev_attr attr = {
		.id = SWITCHDEV_ATTR_PORT_PARENT_ID,
	};
	struct switchdev_attr prev_attr;
	struct net_device *dev = NULL;
	int nhsel;

	/* For this route, all nexthop devs must be on the same switch. */

	for (nhsel = 0; nhsel < fi->fib_nhs; nhsel++) {
		const struct fib_nh *nh = &fi->fib_nh[nhsel];

		if (!nh->nh_dev)
			return NULL;

		dev = switchdev_get_lowest_dev(nh->nh_dev);
		if (!dev)
			return NULL;

		if (switchdev_port_attr_get(dev, &attr))
			return NULL;

		if (nhsel > 0) {
			if (prev_attr.u.ppid.id_len != attr.u.ppid.id_len)
				return NULL;
			if (memcmp(prev_attr.u.ppid.id, attr.u.ppid.id,
				   attr.u.ppid.id_len))
				return NULL;
		}

		prev_attr = attr;
	}

	return dev;
}

/**
 *	switchdev_fib_ipv4_add - Add IPv4 route entry to switch
 *
 *	@dst: route's IPv4 destination address
 *	@dst_len: destination address length (prefix length)
 *	@fi: route FIB info structure
 *	@tos: route TOS
 *	@type: route type
 *	@nlflags: netlink flags passed in (NLM_F_*)
 *	@tb_id: route table ID
 *
 *	Add IPv4 route entry to switch device.
 */
int switchdev_fib_ipv4_add(u32 dst, int dst_len, struct fib_info *fi,
			   u8 tos, u8 type, u32 nlflags, u32 tb_id)
{
	struct switchdev_obj fib_obj = {
		.id = SWITCHDEV_OBJ_IPV4_FIB,
		.u.ipv4_fib = {
			.dst = dst,
			.dst_len = dst_len,
			.fi = fi,
			.tos = tos,
			.type = type,
			.nlflags = nlflags,
			.tb_id = tb_id,
		},
	};
	struct net_device *dev;
	int err = 0;

	/* Don't offload route if using custom ip rules or if
	 * IPv4 FIB offloading has been disabled completely.
	 */

#ifdef CONFIG_IP_MULTIPLE_TABLES
	if (fi->fib_net->ipv4.fib_has_custom_rules)
		return 0;
#endif

	if (fi->fib_net->ipv4.fib_offload_disabled)
		return 0;

	dev = switchdev_get_dev_by_nhs(fi);
	if (!dev)
		return 0;
<<<<<<< HEAD
	ops = dev->swdev_ops;

	if (ops->swdev_fib_ipv4_add) {
		err = ops->swdev_fib_ipv4_add(dev, htonl(dst), dst_len,
					      fi, tos, type, nlflags,
					      tb_id);
		if (!err)
			fi->fib_flags |= RTNH_F_OFFLOAD;
	}
=======

	err = switchdev_port_obj_add(dev, &fib_obj);
	if (!err)
		fi->fib_flags |= RTNH_F_EXTERNAL;
>>>>>>> c91d4606

	return err;
}
EXPORT_SYMBOL_GPL(switchdev_fib_ipv4_add);

/**
 *	switchdev_fib_ipv4_del - Delete IPv4 route entry from switch
 *
 *	@dst: route's IPv4 destination address
 *	@dst_len: destination address length (prefix length)
 *	@fi: route FIB info structure
 *	@tos: route TOS
 *	@type: route type
 *	@tb_id: route table ID
 *
 *	Delete IPv4 route entry from switch device.
 */
int switchdev_fib_ipv4_del(u32 dst, int dst_len, struct fib_info *fi,
			   u8 tos, u8 type, u32 tb_id)
{
	struct switchdev_obj fib_obj = {
		.id = SWITCHDEV_OBJ_IPV4_FIB,
		.u.ipv4_fib = {
			.dst = dst,
			.dst_len = dst_len,
			.fi = fi,
			.tos = tos,
			.type = type,
			.nlflags = 0,
			.tb_id = tb_id,
		},
	};
	struct net_device *dev;
	int err = 0;

	if (!(fi->fib_flags & RTNH_F_OFFLOAD))
		return 0;

	dev = switchdev_get_dev_by_nhs(fi);
	if (!dev)
		return 0;

<<<<<<< HEAD
	if (ops->swdev_fib_ipv4_del) {
		err = ops->swdev_fib_ipv4_del(dev, htonl(dst), dst_len,
					      fi, tos, type, tb_id);
		if (!err)
			fi->fib_flags &= ~RTNH_F_OFFLOAD;
	}
=======
	err = switchdev_port_obj_del(dev, &fib_obj);
	if (!err)
		fi->fib_flags &= ~RTNH_F_EXTERNAL;
>>>>>>> c91d4606

	return err;
}
EXPORT_SYMBOL_GPL(switchdev_fib_ipv4_del);

/**
 *	switchdev_fib_ipv4_abort - Abort an IPv4 FIB operation
 *
 *	@fi: route FIB info structure
 */
void switchdev_fib_ipv4_abort(struct fib_info *fi)
{
	/* There was a problem installing this route to the offload
	 * device.  For now, until we come up with more refined
	 * policy handling, abruptly end IPv4 fib offloading for
	 * for entire net by flushing offload device(s) of all
	 * IPv4 routes, and mark IPv4 fib offloading broken from
	 * this point forward.
	 */

	fib_flush_external(fi->fib_net);
	fi->fib_net->ipv4.fib_offload_disabled = true;
}
EXPORT_SYMBOL_GPL(switchdev_fib_ipv4_abort);<|MERGE_RESOLUTION|>--- conflicted
+++ resolved
@@ -673,22 +673,10 @@
 	dev = switchdev_get_dev_by_nhs(fi);
 	if (!dev)
 		return 0;
-<<<<<<< HEAD
-	ops = dev->swdev_ops;
-
-	if (ops->swdev_fib_ipv4_add) {
-		err = ops->swdev_fib_ipv4_add(dev, htonl(dst), dst_len,
-					      fi, tos, type, nlflags,
-					      tb_id);
-		if (!err)
-			fi->fib_flags |= RTNH_F_OFFLOAD;
-	}
-=======
 
 	err = switchdev_port_obj_add(dev, &fib_obj);
 	if (!err)
-		fi->fib_flags |= RTNH_F_EXTERNAL;
->>>>>>> c91d4606
+		fi->fib_flags |= RTNH_F_OFFLOAD;
 
 	return err;
 }
@@ -731,18 +719,9 @@
 	if (!dev)
 		return 0;
 
-<<<<<<< HEAD
-	if (ops->swdev_fib_ipv4_del) {
-		err = ops->swdev_fib_ipv4_del(dev, htonl(dst), dst_len,
-					      fi, tos, type, tb_id);
-		if (!err)
-			fi->fib_flags &= ~RTNH_F_OFFLOAD;
-	}
-=======
 	err = switchdev_port_obj_del(dev, &fib_obj);
 	if (!err)
-		fi->fib_flags &= ~RTNH_F_EXTERNAL;
->>>>>>> c91d4606
+		fi->fib_flags &= ~RTNH_F_OFFLOAD;
 
 	return err;
 }
