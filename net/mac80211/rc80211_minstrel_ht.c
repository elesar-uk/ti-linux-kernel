/*
 * Copyright (C) 2010 Felix Fietkau <nbd@openwrt.org>
 *
 * This program is free software; you can redistribute it and/or modify
 * it under the terms of the GNU General Public License version 2 as
 * published by the Free Software Foundation.
 */
#include <linux/netdevice.h>
#include <linux/types.h>
#include <linux/skbuff.h>
#include <linux/debugfs.h>
#include <linux/random.h>
#include <linux/ieee80211.h>
#include <net/mac80211.h>
#include "rate.h"
#include "rc80211_minstrel.h"
#include "rc80211_minstrel_ht.h"

#define AVG_PKT_SIZE	1200
#define SAMPLE_COLUMNS	10
#define EWMA_LEVEL		75

/* Number of bits for an average sized packet */
#define MCS_NBITS (AVG_PKT_SIZE << 3)

/* Number of symbols for a packet with (bps) bits per symbol */
#define MCS_NSYMS(bps) ((MCS_NBITS + (bps) - 1) / (bps))

/* Transmission time for a packet containing (syms) symbols */
#define MCS_SYMBOL_TIME(sgi, syms)					\
	(sgi ?								\
	  ((syms) * 18 + 4) / 5 :	/* syms * 3.6 us */		\
	  (syms) << 2			/* syms * 4 us */		\
	)

/* Transmit duration for the raw data part of an average sized packet */
#define MCS_DURATION(streams, sgi, bps) MCS_SYMBOL_TIME(sgi, MCS_NSYMS((streams) * (bps)))

/* MCS rate information for an MCS group */
#define MCS_GROUP(_streams, _sgi, _ht40) {				\
	.streams = _streams,						\
	.flags =							\
		(_sgi ? IEEE80211_TX_RC_SHORT_GI : 0) |			\
		(_ht40 ? IEEE80211_TX_RC_40_MHZ_WIDTH : 0),		\
	.duration = {							\
		MCS_DURATION(_streams, _sgi, _ht40 ? 54 : 26),		\
		MCS_DURATION(_streams, _sgi, _ht40 ? 108 : 52),		\
		MCS_DURATION(_streams, _sgi, _ht40 ? 162 : 78),		\
		MCS_DURATION(_streams, _sgi, _ht40 ? 216 : 104),	\
		MCS_DURATION(_streams, _sgi, _ht40 ? 324 : 156),	\
		MCS_DURATION(_streams, _sgi, _ht40 ? 432 : 208),	\
		MCS_DURATION(_streams, _sgi, _ht40 ? 486 : 234),	\
		MCS_DURATION(_streams, _sgi, _ht40 ? 540 : 260)		\
	}								\
}

/*
 * To enable sufficiently targeted rate sampling, MCS rates are divided into
 * groups, based on the number of streams and flags (HT40, SGI) that they
 * use.
 */
const struct mcs_group minstrel_mcs_groups[] = {
	MCS_GROUP(1, 0, 0),
	MCS_GROUP(2, 0, 0),
#if MINSTREL_MAX_STREAMS >= 3
	MCS_GROUP(3, 0, 0),
#endif

	MCS_GROUP(1, 1, 0),
	MCS_GROUP(2, 1, 0),
#if MINSTREL_MAX_STREAMS >= 3
	MCS_GROUP(3, 1, 0),
#endif

	MCS_GROUP(1, 0, 1),
	MCS_GROUP(2, 0, 1),
#if MINSTREL_MAX_STREAMS >= 3
	MCS_GROUP(3, 0, 1),
#endif

	MCS_GROUP(1, 1, 1),
	MCS_GROUP(2, 1, 1),
#if MINSTREL_MAX_STREAMS >= 3
	MCS_GROUP(3, 1, 1),
#endif
};

static u8 sample_table[SAMPLE_COLUMNS][MCS_GROUP_RATES];

/*
 * Perform EWMA (Exponentially Weighted Moving Average) calculation
 */
static int
minstrel_ewma(int old, int new, int weight)
{
	return (new * (100 - weight) + old * weight) / 100;
}

/*
 * Look up an MCS group index based on mac80211 rate information
 */
static int
minstrel_ht_get_group_idx(struct ieee80211_tx_rate *rate)
{
	int streams = (rate->idx / MCS_GROUP_RATES) + 1;
	u32 flags = IEEE80211_TX_RC_SHORT_GI | IEEE80211_TX_RC_40_MHZ_WIDTH;
	int i;

	for (i = 0; i < ARRAY_SIZE(minstrel_mcs_groups); i++) {
		if (minstrel_mcs_groups[i].streams != streams)
			continue;
		if (minstrel_mcs_groups[i].flags != (rate->flags & flags))
			continue;

		return i;
	}

	WARN_ON(1);
	return 0;
}

static inline struct minstrel_rate_stats *
minstrel_get_ratestats(struct minstrel_ht_sta *mi, int index)
{
	return &mi->groups[index / MCS_GROUP_RATES].rates[index % MCS_GROUP_RATES];
}


/*
 * Recalculate success probabilities and counters for a rate using EWMA
 */
static void
minstrel_calc_rate_ewma(struct minstrel_priv *mp, struct minstrel_rate_stats *mr)
{
	if (unlikely(mr->attempts > 0)) {
		mr->sample_skipped = 0;
		mr->cur_prob = MINSTREL_FRAC(mr->success, mr->attempts);
		if (!mr->att_hist)
			mr->probability = mr->cur_prob;
		else
			mr->probability = minstrel_ewma(mr->probability,
				mr->cur_prob, EWMA_LEVEL);
		mr->att_hist += mr->attempts;
		mr->succ_hist += mr->success;
	} else {
		mr->sample_skipped++;
	}
	mr->last_success = mr->success;
	mr->last_attempts = mr->attempts;
	mr->success = 0;
	mr->attempts = 0;
}

/*
 * Calculate throughput based on the average A-MPDU length, taking into account
 * the expected number of retransmissions and their expected length
 */
static void
minstrel_ht_calc_tp(struct minstrel_priv *mp, struct minstrel_ht_sta *mi,
                    int group, int rate)
{
	struct minstrel_rate_stats *mr;
	unsigned int usecs;

	mr = &mi->groups[group].rates[rate];

	if (mr->probability < MINSTREL_FRAC(1, 10)) {
		mr->cur_tp = 0;
		return;
	}

	usecs = mi->overhead / MINSTREL_TRUNC(mi->avg_ampdu_len);
	usecs += minstrel_mcs_groups[group].duration[rate];
	mr->cur_tp = MINSTREL_TRUNC((1000000 / usecs) * mr->probability);
}

/*
 * Update rate statistics and select new primary rates
 *
 * Rules for rate selection:
 *  - max_prob_rate must use only one stream, as a tradeoff between delivery
 *    probability and throughput during strong fluctuations
 *  - as long as the max prob rate has a probability of more than 3/4, pick
 *    higher throughput rates, even if the probablity is a bit lower
 */
static void
minstrel_ht_update_stats(struct minstrel_priv *mp, struct minstrel_ht_sta *mi)
{
	struct minstrel_mcs_group_data *mg;
	struct minstrel_rate_stats *mr;
	int cur_prob, cur_prob_tp, cur_tp, cur_tp2;
	int group, i, index;

	if (mi->ampdu_packets > 0) {
		mi->avg_ampdu_len = minstrel_ewma(mi->avg_ampdu_len,
			MINSTREL_FRAC(mi->ampdu_len, mi->ampdu_packets), EWMA_LEVEL);
		mi->ampdu_len = 0;
		mi->ampdu_packets = 0;
	}

	mi->sample_slow = 0;
	mi->sample_count = 0;
	mi->max_tp_rate = 0;
	mi->max_tp_rate2 = 0;
	mi->max_prob_rate = 0;

	for (group = 0; group < ARRAY_SIZE(minstrel_mcs_groups); group++) {
		cur_prob = 0;
		cur_prob_tp = 0;
		cur_tp = 0;
		cur_tp2 = 0;

		mg = &mi->groups[group];
		if (!mg->supported)
			continue;

		mg->max_tp_rate = 0;
		mg->max_tp_rate2 = 0;
		mg->max_prob_rate = 0;
		mi->sample_count++;

		for (i = 0; i < MCS_GROUP_RATES; i++) {
			if (!(mg->supported & BIT(i)))
				continue;

			mr = &mg->rates[i];
			mr->retry_updated = false;
			index = MCS_GROUP_RATES * group + i;
			minstrel_calc_rate_ewma(mp, mr);
			minstrel_ht_calc_tp(mp, mi, group, i);

			if (!mr->cur_tp)
				continue;

			/* ignore the lowest rate of each single-stream group */
			if (!i && minstrel_mcs_groups[group].streams == 1)
				continue;

			if ((mr->cur_tp > cur_prob_tp && mr->probability >
			     MINSTREL_FRAC(3, 4)) || mr->probability > cur_prob) {
				mg->max_prob_rate = index;
				cur_prob = mr->probability;
				cur_prob_tp = mr->cur_tp;
			}

			if (mr->cur_tp > cur_tp) {
				swap(index, mg->max_tp_rate);
				cur_tp = mr->cur_tp;
				mr = minstrel_get_ratestats(mi, index);
			}

			if (index >= mg->max_tp_rate)
				continue;

			if (mr->cur_tp > cur_tp2) {
				mg->max_tp_rate2 = index;
				cur_tp2 = mr->cur_tp;
			}
		}
	}

	/* try to sample up to half of the available rates during each interval */
	mi->sample_count *= 4;

	cur_prob = 0;
	cur_prob_tp = 0;
	cur_tp = 0;
	cur_tp2 = 0;
	for (group = 0; group < ARRAY_SIZE(minstrel_mcs_groups); group++) {
		mg = &mi->groups[group];
		if (!mg->supported)
			continue;

		mr = minstrel_get_ratestats(mi, mg->max_prob_rate);
		if (cur_prob_tp < mr->cur_tp &&
		    minstrel_mcs_groups[group].streams == 1) {
			mi->max_prob_rate = mg->max_prob_rate;
			cur_prob = mr->cur_prob;
			cur_prob_tp = mr->cur_tp;
		}

		mr = minstrel_get_ratestats(mi, mg->max_tp_rate);
		if (cur_tp < mr->cur_tp) {
			mi->max_tp_rate = mg->max_tp_rate;
			cur_tp = mr->cur_tp;
		}

		mr = minstrel_get_ratestats(mi, mg->max_tp_rate2);
		if (cur_tp2 < mr->cur_tp) {
			mi->max_tp_rate2 = mg->max_tp_rate2;
			cur_tp2 = mr->cur_tp;
		}
	}

	mi->stats_update = jiffies;
}

static bool
minstrel_ht_txstat_valid(struct ieee80211_tx_rate *rate)
{
	if (!rate->count)
		return false;

	if (rate->idx < 0)
		return false;

	return !!(rate->flags & IEEE80211_TX_RC_MCS);
}

static void
minstrel_next_sample_idx(struct minstrel_ht_sta *mi)
{
	struct minstrel_mcs_group_data *mg;

	for (;;) {
		mi->sample_group++;
		mi->sample_group %= ARRAY_SIZE(minstrel_mcs_groups);
		mg = &mi->groups[mi->sample_group];

		if (!mg->supported)
			continue;

		if (++mg->index >= MCS_GROUP_RATES) {
			mg->index = 0;
			if (++mg->column >= ARRAY_SIZE(sample_table))
				mg->column = 0;
		}
		break;
	}
}

static void
minstrel_downgrade_rate(struct minstrel_ht_sta *mi, unsigned int *idx,
			bool primary)
{
	int group, orig_group;

	orig_group = group = *idx / MCS_GROUP_RATES;
	while (group > 0) {
		group--;

		if (!mi->groups[group].supported)
			continue;

		if (minstrel_mcs_groups[group].streams >
		    minstrel_mcs_groups[orig_group].streams)
			continue;

		if (primary)
			*idx = mi->groups[group].max_tp_rate;
		else
			*idx = mi->groups[group].max_tp_rate2;
		break;
	}
}

static void
minstrel_aggr_check(struct minstrel_priv *mp, struct ieee80211_sta *pubsta, struct sk_buff *skb)
{
	struct ieee80211_hdr *hdr = (struct ieee80211_hdr *) skb->data;
	struct sta_info *sta = container_of(pubsta, struct sta_info, sta);
	u16 tid;

	if (unlikely(!ieee80211_is_data_qos(hdr->frame_control)))
		return;

	if (unlikely(skb->protocol == cpu_to_be16(ETH_P_PAE)))
		return;

	tid = *ieee80211_get_qos_ctl(hdr) & IEEE80211_QOS_CTL_TID_MASK;
	if (likely(sta->ampdu_mlme.tid_tx[tid]))
		return;

	if (skb_get_queue_mapping(skb) == IEEE80211_AC_VO)
		return;

	ieee80211_start_tx_ba_session(pubsta, tid, 5000);
}

static void
minstrel_ht_tx_status(void *priv, struct ieee80211_supported_band *sband,
                      struct ieee80211_sta *sta, void *priv_sta,
                      struct sk_buff *skb)
{
	struct minstrel_ht_sta_priv *msp = priv_sta;
	struct minstrel_ht_sta *mi = &msp->ht;
	struct ieee80211_tx_info *info = IEEE80211_SKB_CB(skb);
	struct ieee80211_tx_rate *ar = info->status.rates;
	struct minstrel_rate_stats *rate, *rate2;
	struct minstrel_priv *mp = priv;
	bool last = false;
	int group;
	int i = 0;

	if (!msp->is_ht)
		return mac80211_minstrel.tx_status(priv, sband, sta, &msp->legacy, skb);

	/* This packet was aggregated but doesn't carry status info */
	if ((info->flags & IEEE80211_TX_CTL_AMPDU) &&
	    !(info->flags & IEEE80211_TX_STAT_AMPDU))
		return;

	if (!(info->flags & IEEE80211_TX_STAT_AMPDU)) {
		info->status.ampdu_ack_len =
			(info->flags & IEEE80211_TX_STAT_ACK ? 1 : 0);
		info->status.ampdu_len = 1;
	}

	mi->ampdu_packets++;
	mi->ampdu_len += info->status.ampdu_len;

	if (!mi->sample_wait && !mi->sample_tries && mi->sample_count > 0) {
		mi->sample_wait = 16 + 2 * MINSTREL_TRUNC(mi->avg_ampdu_len);
		mi->sample_tries = 2;
		mi->sample_count--;
	}

	if (info->flags & IEEE80211_TX_CTL_RATE_CTRL_PROBE)
		mi->sample_packets += info->status.ampdu_len;

	for (i = 0; !last; i++) {
		last = (i == IEEE80211_TX_MAX_RATES - 1) ||
		       !minstrel_ht_txstat_valid(&ar[i + 1]);

		if (!minstrel_ht_txstat_valid(&ar[i]))
			break;

		group = minstrel_ht_get_group_idx(&ar[i]);
		rate = &mi->groups[group].rates[ar[i].idx % 8];

		if (last)
			rate->success += info->status.ampdu_ack_len;

		rate->attempts += ar[i].count * info->status.ampdu_len;
	}

	/*
	 * check for sudden death of spatial multiplexing,
	 * downgrade to a lower number of streams if necessary.
	 */
	rate = minstrel_get_ratestats(mi, mi->max_tp_rate);
	if (rate->attempts > 30 &&
	    MINSTREL_FRAC(rate->success, rate->attempts) <
	    MINSTREL_FRAC(20, 100))
		minstrel_downgrade_rate(mi, &mi->max_tp_rate, true);

	rate2 = minstrel_get_ratestats(mi, mi->max_tp_rate2);
	if (rate2->attempts > 30 &&
	    MINSTREL_FRAC(rate2->success, rate2->attempts) <
	    MINSTREL_FRAC(20, 100))
		minstrel_downgrade_rate(mi, &mi->max_tp_rate2, false);

	if (time_after(jiffies, mi->stats_update + (mp->update_interval / 2 * HZ) / 1000)) {
		minstrel_ht_update_stats(mp, mi);
		minstrel_aggr_check(mp, sta, skb);
	}
}

static void
minstrel_calc_retransmit(struct minstrel_priv *mp, struct minstrel_ht_sta *mi,
                         int index)
{
	struct minstrel_rate_stats *mr;
	const struct mcs_group *group;
	unsigned int tx_time, tx_time_rtscts, tx_time_data;
	unsigned int cw = mp->cw_min;
	unsigned int t_slot = 9; /* FIXME */
	unsigned int ampdu_len = MINSTREL_TRUNC(mi->avg_ampdu_len);

	mr = minstrel_get_ratestats(mi, index);
	if (mr->probability < MINSTREL_FRAC(1, 10)) {
		mr->retry_count = 1;
		mr->retry_count_rtscts = 1;
		return;
	}

	mr->retry_count = 2;
	mr->retry_count_rtscts = 2;
	mr->retry_updated = true;

	group = &minstrel_mcs_groups[index / MCS_GROUP_RATES];
	tx_time_data = group->duration[index % MCS_GROUP_RATES] * ampdu_len;
	tx_time = 2 * (t_slot + mi->overhead + tx_time_data);
	tx_time_rtscts = 2 * (t_slot + mi->overhead_rtscts + tx_time_data);
	do {
		cw = (cw << 1) | 1;
		cw = min(cw, mp->cw_max);
		tx_time += cw + t_slot + mi->overhead;
		tx_time_rtscts += cw + t_slot + mi->overhead_rtscts;
		if (tx_time_rtscts < mp->segment_size)
			mr->retry_count_rtscts++;
	} while ((tx_time < mp->segment_size) &&
	         (++mr->retry_count < mp->max_retry));
}


static void
minstrel_ht_set_rate(struct minstrel_priv *mp, struct minstrel_ht_sta *mi,
                     struct ieee80211_tx_rate *rate, int index,
                     struct ieee80211_tx_rate_control *txrc,
                     bool sample, bool rtscts)
{
	const struct mcs_group *group = &minstrel_mcs_groups[index / MCS_GROUP_RATES];
	struct minstrel_rate_stats *mr;

	mr = minstrel_get_ratestats(mi, index);
	if (!mr->retry_updated)
		minstrel_calc_retransmit(mp, mi, index);

	if (sample)
		rate->count = 1;
	else if (mr->probability < MINSTREL_FRAC(20, 100))
		rate->count = 2;
	else if (rtscts)
		rate->count = mr->retry_count_rtscts;
	else
		rate->count = mr->retry_count;

	rate->flags = IEEE80211_TX_RC_MCS | group->flags;
	if (rtscts)
		rate->flags |= IEEE80211_TX_RC_USE_RTS_CTS;
	rate->idx = index % MCS_GROUP_RATES + (group->streams - 1) * MCS_GROUP_RATES;
}

static inline int
minstrel_get_duration(int index)
{
	const struct mcs_group *group = &minstrel_mcs_groups[index / MCS_GROUP_RATES];
	return group->duration[index % MCS_GROUP_RATES];
}

static int
minstrel_get_sample_rate(struct minstrel_priv *mp, struct minstrel_ht_sta *mi)
{
	struct minstrel_rate_stats *mr;
	struct minstrel_mcs_group_data *mg;
	int sample_idx = 0;

	if (mi->sample_wait > 0) {
		mi->sample_wait--;
		return -1;
	}

	if (!mi->sample_tries)
		return -1;

	mi->sample_tries--;
	mg = &mi->groups[mi->sample_group];
	sample_idx = sample_table[mg->column][mg->index];
	mr = &mg->rates[sample_idx];
	sample_idx += mi->sample_group * MCS_GROUP_RATES;
	minstrel_next_sample_idx(mi);

	/*
	 * When not using MRR, do not sample if the probability is already
	 * higher than 95% to avoid wasting airtime
	 */
	if (!mp->has_mrr && (mr->probability > MINSTREL_FRAC(95, 100)))
		return -1;

	/*
	 * Make sure that lower rates get sampled only occasionally,
	 * if the link is working perfectly.
	 */
	if (minstrel_get_duration(sample_idx) >
	    minstrel_get_duration(mi->max_tp_rate)) {
		if (mr->sample_skipped < 20)
<<<<<<< HEAD
			goto next;
=======
			return -1;
>>>>>>> 105e53f8

		if (mi->sample_slow++ > 2)
			return -1;
	}

	return sample_idx;
}

static void
minstrel_ht_get_rate(void *priv, struct ieee80211_sta *sta, void *priv_sta,
                     struct ieee80211_tx_rate_control *txrc)
{
	struct ieee80211_tx_info *info = IEEE80211_SKB_CB(txrc->skb);
	struct ieee80211_tx_rate *ar = info->status.rates;
	struct minstrel_ht_sta_priv *msp = priv_sta;
	struct minstrel_ht_sta *mi = &msp->ht;
	struct minstrel_priv *mp = priv;
	int sample_idx;
	bool sample = false;

	if (rate_control_send_low(sta, priv_sta, txrc))
		return;

	if (!msp->is_ht)
		return mac80211_minstrel.get_rate(priv, sta, &msp->legacy, txrc);

	info->flags |= mi->tx_flags;
	sample_idx = minstrel_get_sample_rate(mp, mi);
	if (sample_idx >= 0) {
		sample = true;
		minstrel_ht_set_rate(mp, mi, &ar[0], sample_idx,
			txrc, true, false);
<<<<<<< HEAD
		minstrel_ht_set_rate(mp, mi, &ar[1], mi->max_tp_rate,
			txrc, false, false);
=======
>>>>>>> 105e53f8
		info->flags |= IEEE80211_TX_CTL_RATE_CTRL_PROBE;
	} else {
		minstrel_ht_set_rate(mp, mi, &ar[0], mi->max_tp_rate,
			txrc, false, false);
	}
<<<<<<< HEAD
	minstrel_ht_set_rate(mp, mi, &ar[2], mi->max_prob_rate, txrc, false, !sample);
=======
>>>>>>> 105e53f8

	if (mp->hw->max_rates >= 3) {
		/*
		 * At least 3 tx rates supported, use
		 * sample_rate -> max_tp_rate -> max_prob_rate for sampling and
		 * max_tp_rate -> max_tp_rate2 -> max_prob_rate by default.
		 */
		if (sample_idx >= 0)
			minstrel_ht_set_rate(mp, mi, &ar[1], mi->max_tp_rate,
				txrc, false, false);
		else
			minstrel_ht_set_rate(mp, mi, &ar[1], mi->max_tp_rate2,
				txrc, false, true);

		minstrel_ht_set_rate(mp, mi, &ar[2], mi->max_prob_rate,
				     txrc, false, !sample);

		ar[3].count = 0;
		ar[3].idx = -1;
	} else if (mp->hw->max_rates == 2) {
		/*
		 * Only 2 tx rates supported, use
		 * sample_rate -> max_prob_rate for sampling and
		 * max_tp_rate -> max_prob_rate by default.
		 */
		minstrel_ht_set_rate(mp, mi, &ar[1], mi->max_prob_rate,
				     txrc, false, !sample);

		ar[2].count = 0;
		ar[2].idx = -1;
	} else {
		/* Not using MRR, only use the first rate */
		ar[1].count = 0;
		ar[1].idx = -1;
	}

	mi->total_packets++;

	/* wraparound */
	if (mi->total_packets == ~0) {
		mi->total_packets = 0;
		mi->sample_packets = 0;
	}
}

static void
minstrel_ht_update_caps(void *priv, struct ieee80211_supported_band *sband,
                        struct ieee80211_sta *sta, void *priv_sta,
			enum nl80211_channel_type oper_chan_type)
{
	struct minstrel_priv *mp = priv;
	struct minstrel_ht_sta_priv *msp = priv_sta;
	struct minstrel_ht_sta *mi = &msp->ht;
	struct ieee80211_mcs_info *mcs = &sta->ht_cap.mcs;
	struct ieee80211_local *local = hw_to_local(mp->hw);
	u16 sta_cap = sta->ht_cap.cap;
	int n_supported = 0;
	int ack_dur;
	int stbc;
	int i;

	/* fall back to the old minstrel for legacy stations */
	if (!sta->ht_cap.ht_supported)
		goto use_legacy;

	BUILD_BUG_ON(ARRAY_SIZE(minstrel_mcs_groups) !=
		MINSTREL_MAX_STREAMS * MINSTREL_STREAM_GROUPS);

	msp->is_ht = true;
	memset(mi, 0, sizeof(*mi));
	mi->stats_update = jiffies;

	ack_dur = ieee80211_frame_duration(local, 10, 60, 1, 1);
	mi->overhead = ieee80211_frame_duration(local, 0, 60, 1, 1) + ack_dur;
	mi->overhead_rtscts = mi->overhead + 2 * ack_dur;

	mi->avg_ampdu_len = MINSTREL_FRAC(1, 1);

	/* When using MRR, sample more on the first attempt, without delay */
	if (mp->has_mrr) {
		mi->sample_count = 16;
		mi->sample_wait = 0;
	} else {
		mi->sample_count = 8;
		mi->sample_wait = 8;
	}
	mi->sample_tries = 4;

	stbc = (sta_cap & IEEE80211_HT_CAP_RX_STBC) >>
		IEEE80211_HT_CAP_RX_STBC_SHIFT;
	mi->tx_flags |= stbc << IEEE80211_TX_CTL_STBC_SHIFT;

	if (sta_cap & IEEE80211_HT_CAP_LDPC_CODING)
		mi->tx_flags |= IEEE80211_TX_CTL_LDPC;

	if (oper_chan_type != NL80211_CHAN_HT40MINUS &&
	    oper_chan_type != NL80211_CHAN_HT40PLUS)
		sta_cap &= ~IEEE80211_HT_CAP_SUP_WIDTH_20_40;

	for (i = 0; i < ARRAY_SIZE(mi->groups); i++) {
		u16 req = 0;

		mi->groups[i].supported = 0;
		if (minstrel_mcs_groups[i].flags & IEEE80211_TX_RC_SHORT_GI) {
			if (minstrel_mcs_groups[i].flags & IEEE80211_TX_RC_40_MHZ_WIDTH)
				req |= IEEE80211_HT_CAP_SGI_40;
			else
				req |= IEEE80211_HT_CAP_SGI_20;
		}

		if (minstrel_mcs_groups[i].flags & IEEE80211_TX_RC_40_MHZ_WIDTH)
			req |= IEEE80211_HT_CAP_SUP_WIDTH_20_40;

		if ((sta_cap & req) != req)
			continue;

		mi->groups[i].supported =
			mcs->rx_mask[minstrel_mcs_groups[i].streams - 1];

		if (mi->groups[i].supported)
			n_supported++;
	}

	if (!n_supported)
		goto use_legacy;

	return;

use_legacy:
	msp->is_ht = false;
	memset(&msp->legacy, 0, sizeof(msp->legacy));
	msp->legacy.r = msp->ratelist;
	msp->legacy.sample_table = msp->sample_table;
	return mac80211_minstrel.rate_init(priv, sband, sta, &msp->legacy);
}

static void
minstrel_ht_rate_init(void *priv, struct ieee80211_supported_band *sband,
                      struct ieee80211_sta *sta, void *priv_sta)
{
	struct minstrel_priv *mp = priv;

	minstrel_ht_update_caps(priv, sband, sta, priv_sta, mp->hw->conf.channel_type);
}

static void
minstrel_ht_rate_update(void *priv, struct ieee80211_supported_band *sband,
                        struct ieee80211_sta *sta, void *priv_sta,
                        u32 changed, enum nl80211_channel_type oper_chan_type)
{
	minstrel_ht_update_caps(priv, sband, sta, priv_sta, oper_chan_type);
}

static void *
minstrel_ht_alloc_sta(void *priv, struct ieee80211_sta *sta, gfp_t gfp)
{
	struct ieee80211_supported_band *sband;
	struct minstrel_ht_sta_priv *msp;
	struct minstrel_priv *mp = priv;
	struct ieee80211_hw *hw = mp->hw;
	int max_rates = 0;
	int i;

	for (i = 0; i < IEEE80211_NUM_BANDS; i++) {
		sband = hw->wiphy->bands[i];
		if (sband && sband->n_bitrates > max_rates)
			max_rates = sband->n_bitrates;
	}

	msp = kzalloc(sizeof(struct minstrel_ht_sta), gfp);
	if (!msp)
		return NULL;

	msp->ratelist = kzalloc(sizeof(struct minstrel_rate) * max_rates, gfp);
	if (!msp->ratelist)
		goto error;

	msp->sample_table = kmalloc(SAMPLE_COLUMNS * max_rates, gfp);
	if (!msp->sample_table)
		goto error1;

	return msp;

error1:
	kfree(msp->ratelist);
error:
	kfree(msp);
	return NULL;
}

static void
minstrel_ht_free_sta(void *priv, struct ieee80211_sta *sta, void *priv_sta)
{
	struct minstrel_ht_sta_priv *msp = priv_sta;

	kfree(msp->sample_table);
	kfree(msp->ratelist);
	kfree(msp);
}

static void *
minstrel_ht_alloc(struct ieee80211_hw *hw, struct dentry *debugfsdir)
{
	return mac80211_minstrel.alloc(hw, debugfsdir);
}

static void
minstrel_ht_free(void *priv)
{
	mac80211_minstrel.free(priv);
}

static struct rate_control_ops mac80211_minstrel_ht = {
	.name = "minstrel_ht",
	.tx_status = minstrel_ht_tx_status,
	.get_rate = minstrel_ht_get_rate,
	.rate_init = minstrel_ht_rate_init,
	.rate_update = minstrel_ht_rate_update,
	.alloc_sta = minstrel_ht_alloc_sta,
	.free_sta = minstrel_ht_free_sta,
	.alloc = minstrel_ht_alloc,
	.free = minstrel_ht_free,
#ifdef CONFIG_MAC80211_DEBUGFS
	.add_sta_debugfs = minstrel_ht_add_sta_debugfs,
	.remove_sta_debugfs = minstrel_ht_remove_sta_debugfs,
#endif
};


static void
init_sample_table(void)
{
	int col, i, new_idx;
	u8 rnd[MCS_GROUP_RATES];

	memset(sample_table, 0xff, sizeof(sample_table));
	for (col = 0; col < SAMPLE_COLUMNS; col++) {
		for (i = 0; i < MCS_GROUP_RATES; i++) {
			get_random_bytes(rnd, sizeof(rnd));
			new_idx = (i + rnd[i]) % MCS_GROUP_RATES;

			while (sample_table[col][new_idx] != 0xff)
				new_idx = (new_idx + 1) % MCS_GROUP_RATES;

			sample_table[col][new_idx] = i;
		}
	}
}

int __init
rc80211_minstrel_ht_init(void)
{
	init_sample_table();
	return ieee80211_rate_control_register(&mac80211_minstrel_ht);
}

void
rc80211_minstrel_ht_exit(void)
{
	ieee80211_rate_control_unregister(&mac80211_minstrel_ht);
}<|MERGE_RESOLUTION|>--- conflicted
+++ resolved
@@ -565,11 +565,7 @@
 	if (minstrel_get_duration(sample_idx) >
 	    minstrel_get_duration(mi->max_tp_rate)) {
 		if (mr->sample_skipped < 20)
-<<<<<<< HEAD
-			goto next;
-=======
 			return -1;
->>>>>>> 105e53f8
 
 		if (mi->sample_slow++ > 2)
 			return -1;
@@ -602,20 +598,11 @@
 		sample = true;
 		minstrel_ht_set_rate(mp, mi, &ar[0], sample_idx,
 			txrc, true, false);
-<<<<<<< HEAD
-		minstrel_ht_set_rate(mp, mi, &ar[1], mi->max_tp_rate,
-			txrc, false, false);
-=======
->>>>>>> 105e53f8
 		info->flags |= IEEE80211_TX_CTL_RATE_CTRL_PROBE;
 	} else {
 		minstrel_ht_set_rate(mp, mi, &ar[0], mi->max_tp_rate,
 			txrc, false, false);
 	}
-<<<<<<< HEAD
-	minstrel_ht_set_rate(mp, mi, &ar[2], mi->max_prob_rate, txrc, false, !sample);
-=======
->>>>>>> 105e53f8
 
 	if (mp->hw->max_rates >= 3) {
 		/*
