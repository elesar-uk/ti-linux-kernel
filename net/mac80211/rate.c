/*
 * Copyright 2002-2005, Instant802 Networks, Inc.
 * Copyright 2005-2006, Devicescape Software, Inc.
 * Copyright (c) 2006 Jiri Benc <jbenc@suse.cz>
 *
 * This program is free software; you can redistribute it and/or modify
 * it under the terms of the GNU General Public License version 2 as
 * published by the Free Software Foundation.
 */

#include <linux/kernel.h>
#include <linux/rtnetlink.h>
#include <linux/slab.h>
#include "rate.h"
#include "ieee80211_i.h"
#include "debugfs.h"

struct rate_control_alg {
	struct list_head list;
	struct rate_control_ops *ops;
};

static LIST_HEAD(rate_ctrl_algs);
static DEFINE_MUTEX(rate_ctrl_mutex);

static char *ieee80211_default_rc_algo = CONFIG_MAC80211_RC_DEFAULT;
module_param(ieee80211_default_rc_algo, charp, 0644);
MODULE_PARM_DESC(ieee80211_default_rc_algo,
		 "Default rate control algorithm for mac80211 to use");

int ieee80211_rate_control_register(struct rate_control_ops *ops)
{
	struct rate_control_alg *alg;

	if (!ops->name)
		return -EINVAL;

	mutex_lock(&rate_ctrl_mutex);
	list_for_each_entry(alg, &rate_ctrl_algs, list) {
		if (!strcmp(alg->ops->name, ops->name)) {
			/* don't register an algorithm twice */
			WARN_ON(1);
			mutex_unlock(&rate_ctrl_mutex);
			return -EALREADY;
		}
	}

	alg = kzalloc(sizeof(*alg), GFP_KERNEL);
	if (alg == NULL) {
		mutex_unlock(&rate_ctrl_mutex);
		return -ENOMEM;
	}
	alg->ops = ops;

	list_add_tail(&alg->list, &rate_ctrl_algs);
	mutex_unlock(&rate_ctrl_mutex);

	return 0;
}
EXPORT_SYMBOL(ieee80211_rate_control_register);

void ieee80211_rate_control_unregister(struct rate_control_ops *ops)
{
	struct rate_control_alg *alg;

	mutex_lock(&rate_ctrl_mutex);
	list_for_each_entry(alg, &rate_ctrl_algs, list) {
		if (alg->ops == ops) {
			list_del(&alg->list);
			kfree(alg);
			break;
		}
	}
	mutex_unlock(&rate_ctrl_mutex);
}
EXPORT_SYMBOL(ieee80211_rate_control_unregister);

static struct rate_control_ops *
ieee80211_try_rate_control_ops_get(const char *name)
{
	struct rate_control_alg *alg;
	struct rate_control_ops *ops = NULL;

	if (!name)
		return NULL;

	mutex_lock(&rate_ctrl_mutex);
	list_for_each_entry(alg, &rate_ctrl_algs, list) {
		if (!strcmp(alg->ops->name, name))
			if (try_module_get(alg->ops->module)) {
				ops = alg->ops;
				break;
			}
	}
	mutex_unlock(&rate_ctrl_mutex);
	return ops;
}

/* Get the rate control algorithm. */
static struct rate_control_ops *
ieee80211_rate_control_ops_get(const char *name)
{
	struct rate_control_ops *ops;
	const char *alg_name;

	kparam_block_sysfs_write(ieee80211_default_rc_algo);
	if (!name)
		alg_name = ieee80211_default_rc_algo;
	else
		alg_name = name;

	ops = ieee80211_try_rate_control_ops_get(alg_name);
	if (!ops) {
		request_module("rc80211_%s", alg_name);
		ops = ieee80211_try_rate_control_ops_get(alg_name);
	}
	if (!ops && name)
		/* try default if specific alg requested but not found */
		ops = ieee80211_try_rate_control_ops_get(ieee80211_default_rc_algo);

	/* try built-in one if specific alg requested but not found */
	if (!ops && strlen(CONFIG_MAC80211_RC_DEFAULT))
		ops = ieee80211_try_rate_control_ops_get(CONFIG_MAC80211_RC_DEFAULT);
	kparam_unblock_sysfs_write(ieee80211_default_rc_algo);

	return ops;
}

static void ieee80211_rate_control_ops_put(struct rate_control_ops *ops)
{
	module_put(ops->module);
}

#ifdef CONFIG_MAC80211_DEBUGFS
static ssize_t rcname_read(struct file *file, char __user *userbuf,
			   size_t count, loff_t *ppos)
{
	struct rate_control_ref *ref = file->private_data;
	int len = strlen(ref->ops->name);

	return simple_read_from_buffer(userbuf, count, ppos,
				       ref->ops->name, len);
}

static const struct file_operations rcname_ops = {
	.read = rcname_read,
	.open = mac80211_open_file_generic,
	.llseek = default_llseek,
};
#endif

static struct rate_control_ref *rate_control_alloc(const char *name,
					    struct ieee80211_local *local)
{
	struct dentry *debugfsdir = NULL;
	struct rate_control_ref *ref;

	ref = kmalloc(sizeof(struct rate_control_ref), GFP_KERNEL);
	if (!ref)
		goto fail_ref;
	kref_init(&ref->kref);
	ref->local = local;
	ref->ops = ieee80211_rate_control_ops_get(name);
	if (!ref->ops)
		goto fail_ops;

#ifdef CONFIG_MAC80211_DEBUGFS
	debugfsdir = debugfs_create_dir("rc", local->hw.wiphy->debugfsdir);
	local->debugfs.rcdir = debugfsdir;
	debugfs_create_file("name", 0400, debugfsdir, ref, &rcname_ops);
#endif

	ref->priv = ref->ops->alloc(&local->hw, debugfsdir);
	if (!ref->priv)
		goto fail_priv;
	return ref;

fail_priv:
	ieee80211_rate_control_ops_put(ref->ops);
fail_ops:
	kfree(ref);
fail_ref:
	return NULL;
}

static void rate_control_release(struct kref *kref)
{
	struct rate_control_ref *ctrl_ref;

	ctrl_ref = container_of(kref, struct rate_control_ref, kref);
	ctrl_ref->ops->free(ctrl_ref->priv);

#ifdef CONFIG_MAC80211_DEBUGFS
	debugfs_remove_recursive(ctrl_ref->local->debugfs.rcdir);
	ctrl_ref->local->debugfs.rcdir = NULL;
#endif

	ieee80211_rate_control_ops_put(ctrl_ref->ops);
	kfree(ctrl_ref);
}

static bool rc_no_data_or_no_ack(struct ieee80211_tx_rate_control *txrc)
{
	struct sk_buff *skb = txrc->skb;
	struct ieee80211_hdr *hdr = (struct ieee80211_hdr *) skb->data;
	struct ieee80211_tx_info *info = IEEE80211_SKB_CB(skb);
	__le16 fc;

	fc = hdr->frame_control;

	return (info->flags & IEEE80211_TX_CTL_NO_ACK) || !ieee80211_is_data(fc);
}

<<<<<<< HEAD
static void rc_send_low_broadcast(s8 *idx, u32 basic_rates, u8 max_rate_idx)
=======
static void rc_send_low_broadcast(s8 *idx, u32 basic_rates,
				  struct ieee80211_supported_band *sband)
>>>>>>> 3cbea436
{
	u8 i;

	if (basic_rates == 0)
		return; /* assume basic rates unknown and accept rate */
	if (*idx < 0)
		return;
	if (basic_rates & (1 << *idx))
		return; /* selected rate is a basic rate */

<<<<<<< HEAD
	for (i = *idx + 1; i <= max_rate_idx; i++) {
=======
	for (i = *idx + 1; i <= sband->n_bitrates; i++) {
>>>>>>> 3cbea436
		if (basic_rates & (1 << i)) {
			*idx = i;
			return;
		}
	}

	/* could not find a basic rate; use original selection */
}

bool rate_control_send_low(struct ieee80211_sta *sta,
			   void *priv_sta,
			   struct ieee80211_tx_rate_control *txrc)
{
	struct ieee80211_tx_info *info = IEEE80211_SKB_CB(txrc->skb);
	struct ieee80211_supported_band *sband = txrc->sband;
	int mcast_rate;

	if (!sta || !priv_sta || rc_no_data_or_no_ack(txrc)) {
		info->control.rates[0].idx = rate_lowest_index(txrc->sband, sta);
		info->control.rates[0].count =
			(info->flags & IEEE80211_TX_CTL_NO_ACK) ?
			1 : txrc->hw->max_rate_tries;
<<<<<<< HEAD
		if (!sta && txrc->ap)
			rc_send_low_broadcast(&info->control.rates[0].idx,
					      txrc->bss_conf->basic_rates,
					      txrc->sband->n_bitrates);
=======
		if (!sta && txrc->bss) {
			mcast_rate = txrc->bss_conf->mcast_rate[sband->band];
			if (mcast_rate > 0) {
				info->control.rates[0].idx = mcast_rate - 1;
				return true;
			}

			rc_send_low_broadcast(&info->control.rates[0].idx,
					      txrc->bss_conf->basic_rates,
					      sband);
		}
>>>>>>> 3cbea436
		return true;
	}
	return false;
}
EXPORT_SYMBOL(rate_control_send_low);

static void rate_idx_match_mask(struct ieee80211_tx_rate *rate,
				int n_bitrates, u32 mask)
{
	int j;

	/* See whether the selected rate or anything below it is allowed. */
	for (j = rate->idx; j >= 0; j--) {
		if (mask & (1 << j)) {
			/* Okay, found a suitable rate. Use it. */
			rate->idx = j;
			return;
		}
	}

	/* Try to find a higher rate that would be allowed */
	for (j = rate->idx + 1; j < n_bitrates; j++) {
		if (mask & (1 << j)) {
			/* Okay, found a suitable rate. Use it. */
			rate->idx = j;
			return;
		}
	}

	/*
	 * Uh.. No suitable rate exists. This should not really happen with
	 * sane TX rate mask configurations. However, should someone manage to
	 * configure supported rates and TX rate mask in incompatible way,
	 * allow the frame to be transmitted with whatever the rate control
	 * selected.
	 */
}

void rate_control_get_rate(struct ieee80211_sub_if_data *sdata,
			   struct sta_info *sta,
			   struct ieee80211_tx_rate_control *txrc)
{
	struct rate_control_ref *ref = sdata->local->rate_ctrl;
	void *priv_sta = NULL;
	struct ieee80211_sta *ista = NULL;
	struct ieee80211_tx_info *info = IEEE80211_SKB_CB(txrc->skb);
	int i;
	u32 mask;

	if (sta) {
		ista = &sta->sta;
		priv_sta = sta->rate_ctrl_priv;
	}

	for (i = 0; i < IEEE80211_TX_MAX_RATES; i++) {
		info->control.rates[i].idx = -1;
		info->control.rates[i].flags = 0;
		info->control.rates[i].count = 1;
	}

	if (sdata->local->hw.flags & IEEE80211_HW_HAS_RATE_CONTROL)
		return;

	ref->ops->get_rate(ref->priv, ista, priv_sta, txrc);

	/*
	 * Try to enforce the rateidx mask the user wanted. skip this if the
	 * default mask (allow all rates) is used to save some processing for
	 * the common case.
	 */
	mask = sdata->rc_rateidx_mask[info->band];
	if (mask != (1 << txrc->sband->n_bitrates) - 1) {
		if (sta) {
			/* Filter out rates that the STA does not support */
			mask &= sta->sta.supp_rates[info->band];
		}
		/*
		 * Make sure the rate index selected for each TX rate is
		 * included in the configured mask and change the rate indexes
		 * if needed.
		 */
		for (i = 0; i < IEEE80211_TX_MAX_RATES; i++) {
			/* Skip invalid rates */
			if (info->control.rates[i].idx < 0)
				break;
			/* Rate masking supports only legacy rates for now */
			if (info->control.rates[i].flags & IEEE80211_TX_RC_MCS)
				continue;
			rate_idx_match_mask(&info->control.rates[i],
					    txrc->sband->n_bitrates, mask);
		}
	}

	BUG_ON(info->control.rates[0].idx < 0);
}

struct rate_control_ref *rate_control_get(struct rate_control_ref *ref)
{
	kref_get(&ref->kref);
	return ref;
}

void rate_control_put(struct rate_control_ref *ref)
{
	kref_put(&ref->kref, rate_control_release);
}

int ieee80211_init_rate_ctrl_alg(struct ieee80211_local *local,
				 const char *name)
{
	struct rate_control_ref *ref, *old;

	ASSERT_RTNL();

	if (local->open_count)
		return -EBUSY;

	if (local->hw.flags & IEEE80211_HW_HAS_RATE_CONTROL) {
		if (WARN_ON(!local->ops->set_rts_threshold))
			return -EINVAL;
		return 0;
	}

	ref = rate_control_alloc(name, local);
	if (!ref) {
		wiphy_warn(local->hw.wiphy,
			   "Failed to select rate control algorithm\n");
		return -ENOENT;
	}

	old = local->rate_ctrl;
	local->rate_ctrl = ref;
	if (old) {
		rate_control_put(old);
		sta_info_flush(local, NULL);
	}

	wiphy_debug(local->hw.wiphy, "Selected rate control algorithm '%s'\n",
		    ref->ops->name);

	return 0;
}

void rate_control_deinitialize(struct ieee80211_local *local)
{
	struct rate_control_ref *ref;

	ref = local->rate_ctrl;

	if (!ref)
		return;

	local->rate_ctrl = NULL;
	rate_control_put(ref);
}
<|MERGE_RESOLUTION|>--- conflicted
+++ resolved
@@ -211,12 +211,8 @@
 	return (info->flags & IEEE80211_TX_CTL_NO_ACK) || !ieee80211_is_data(fc);
 }
 
-<<<<<<< HEAD
-static void rc_send_low_broadcast(s8 *idx, u32 basic_rates, u8 max_rate_idx)
-=======
 static void rc_send_low_broadcast(s8 *idx, u32 basic_rates,
 				  struct ieee80211_supported_band *sband)
->>>>>>> 3cbea436
 {
 	u8 i;
 
@@ -227,11 +223,7 @@
 	if (basic_rates & (1 << *idx))
 		return; /* selected rate is a basic rate */
 
-<<<<<<< HEAD
-	for (i = *idx + 1; i <= max_rate_idx; i++) {
-=======
 	for (i = *idx + 1; i <= sband->n_bitrates; i++) {
->>>>>>> 3cbea436
 		if (basic_rates & (1 << i)) {
 			*idx = i;
 			return;
@@ -254,12 +246,6 @@
 		info->control.rates[0].count =
 			(info->flags & IEEE80211_TX_CTL_NO_ACK) ?
 			1 : txrc->hw->max_rate_tries;
-<<<<<<< HEAD
-		if (!sta && txrc->ap)
-			rc_send_low_broadcast(&info->control.rates[0].idx,
-					      txrc->bss_conf->basic_rates,
-					      txrc->sband->n_bitrates);
-=======
 		if (!sta && txrc->bss) {
 			mcast_rate = txrc->bss_conf->mcast_rate[sband->band];
 			if (mcast_rate > 0) {
@@ -271,7 +257,6 @@
 					      txrc->bss_conf->basic_rates,
 					      sband);
 		}
->>>>>>> 3cbea436
 		return true;
 	}
 	return false;
