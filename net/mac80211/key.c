/*
 * Copyright 2002-2005, Instant802 Networks, Inc.
 * Copyright 2005-2006, Devicescape Software, Inc.
 * Copyright 2006-2007	Jiri Benc <jbenc@suse.cz>
 * Copyright 2007-2008	Johannes Berg <johannes@sipsolutions.net>
 * Copyright 2013-2014  Intel Mobile Communications GmbH
 *
 * This program is free software; you can redistribute it and/or modify
 * it under the terms of the GNU General Public License version 2 as
 * published by the Free Software Foundation.
 */

#include <linux/if_ether.h>
#include <linux/etherdevice.h>
#include <linux/list.h>
#include <linux/rcupdate.h>
#include <linux/rtnetlink.h>
#include <linux/slab.h>
#include <linux/export.h>
#include <net/mac80211.h>
#include <asm/unaligned.h>
#include "ieee80211_i.h"
#include "driver-ops.h"
#include "debugfs_key.h"
#include "aes_ccm.h"
#include "aes_cmac.h"


/**
 * DOC: Key handling basics
 *
 * Key handling in mac80211 is done based on per-interface (sub_if_data)
 * keys and per-station keys. Since each station belongs to an interface,
 * each station key also belongs to that interface.
 *
 * Hardware acceleration is done on a best-effort basis for algorithms
 * that are implemented in software,  for each key the hardware is asked
 * to enable that key for offloading but if it cannot do that the key is
 * simply kept for software encryption (unless it is for an algorithm
 * that isn't implemented in software).
 * There is currently no way of knowing whether a key is handled in SW
 * or HW except by looking into debugfs.
 *
 * All key management is internally protected by a mutex. Within all
 * other parts of mac80211, key references are, just as STA structure
 * references, protected by RCU. Note, however, that some things are
 * unprotected, namely the key->sta dereferences within the hardware
 * acceleration functions. This means that sta_info_destroy() must
 * remove the key which waits for an RCU grace period.
 */

static const u8 bcast_addr[ETH_ALEN] = { 0xFF, 0xFF, 0xFF, 0xFF, 0xFF, 0xFF };

static void assert_key_lock(struct ieee80211_local *local)
{
	lockdep_assert_held(&local->key_mtx);
}

static void increment_tailroom_need_count(struct ieee80211_sub_if_data *sdata)
{
	/*
	 * When this count is zero, SKB resizing for allocating tailroom
	 * for IV or MMIC is skipped. But, this check has created two race
	 * cases in xmit path while transiting from zero count to one:
	 *
	 * 1. SKB resize was skipped because no key was added but just before
	 * the xmit key is added and SW encryption kicks off.
	 *
	 * 2. SKB resize was skipped because all the keys were hw planted but
	 * just before xmit one of the key is deleted and SW encryption kicks
	 * off.
	 *
	 * In both the above case SW encryption will find not enough space for
	 * tailroom and exits with WARN_ON. (See WARN_ONs at wpa.c)
	 *
	 * Solution has been explained at
	 * http://mid.gmane.org/1308590980.4322.19.camel@jlt3.sipsolutions.net
	 */

	if (!sdata->crypto_tx_tailroom_needed_cnt++) {
		/*
		 * Flush all XMIT packets currently using HW encryption or no
		 * encryption at all if the count transition is from 0 -> 1.
		 */
		synchronize_net();
	}
}

static int ieee80211_key_enable_hw_accel(struct ieee80211_key *key)
{
	struct ieee80211_sub_if_data *sdata;
	struct sta_info *sta;
	int ret;

	might_sleep();

	if (key->flags & KEY_FLAG_TAINTED) {
		/* If we get here, it's during resume and the key is
		 * tainted so shouldn't be used/programmed any more.
		 * However, its flags may still indicate that it was
		 * programmed into the device (since we're in resume)
		 * so clear that flag now to avoid trying to remove
		 * it again later.
		 */
		key->flags &= ~KEY_FLAG_UPLOADED_TO_HARDWARE;
		return -EINVAL;
	}

	if (!key->local->ops->set_key)
		goto out_unsupported;

	assert_key_lock(key->local);

	sta = key->sta;

	/*
	 * If this is a per-STA GTK, check if it
	 * is supported; if not, return.
	 */
	if (sta && !(key->conf.flags & IEEE80211_KEY_FLAG_PAIRWISE) &&
	    !(key->local->hw.flags & IEEE80211_HW_SUPPORTS_PER_STA_GTK))
		goto out_unsupported;

	if (sta && !sta->uploaded)
		goto out_unsupported;

	sdata = key->sdata;
	if (sdata->vif.type == NL80211_IFTYPE_AP_VLAN) {
		/*
		 * The driver doesn't know anything about VLAN interfaces.
		 * Hence, don't send GTKs for VLAN interfaces to the driver.
		 */
		if (!(key->conf.flags & IEEE80211_KEY_FLAG_PAIRWISE))
			goto out_unsupported;
	}

	ret = drv_set_key(key->local, SET_KEY, sdata,
			  sta ? &sta->sta : NULL, &key->conf);

	if (!ret) {
		key->flags |= KEY_FLAG_UPLOADED_TO_HARDWARE;

		if (!((key->conf.flags & IEEE80211_KEY_FLAG_GENERATE_MMIC) ||
<<<<<<< HEAD
		      (key->conf.flags & IEEE80211_KEY_FLAG_GENERATE_IV) ||
		      (key->conf.flags & IEEE80211_KEY_FLAG_PUT_IV_SPACE)))
=======
		      (key->conf.flags & IEEE80211_KEY_FLAG_RESERVE_TAILROOM)))
>>>>>>> 8ea65f4a
			sdata->crypto_tx_tailroom_needed_cnt--;

		WARN_ON((key->conf.flags & IEEE80211_KEY_FLAG_PUT_IV_SPACE) &&
			(key->conf.flags & IEEE80211_KEY_FLAG_GENERATE_IV));

		return 0;
	}

	if (ret != -ENOSPC && ret != -EOPNOTSUPP)
		sdata_err(sdata,
			  "failed to set key (%d, %pM) to hardware (%d)\n",
			  key->conf.keyidx,
			  sta ? sta->sta.addr : bcast_addr, ret);

 out_unsupported:
	switch (key->conf.cipher) {
	case WLAN_CIPHER_SUITE_WEP40:
	case WLAN_CIPHER_SUITE_WEP104:
	case WLAN_CIPHER_SUITE_TKIP:
	case WLAN_CIPHER_SUITE_CCMP:
	case WLAN_CIPHER_SUITE_AES_CMAC:
		/* all of these we can do in software */
		return 0;
	default:
		return -EINVAL;
	}
}

static void ieee80211_key_disable_hw_accel(struct ieee80211_key *key)
{
	struct ieee80211_sub_if_data *sdata;
	struct sta_info *sta;
	int ret;

	might_sleep();

	if (!key || !key->local->ops->set_key)
		return;

	assert_key_lock(key->local);

	if (!(key->flags & KEY_FLAG_UPLOADED_TO_HARDWARE))
		return;

	sta = key->sta;
	sdata = key->sdata;

	if (!((key->conf.flags & IEEE80211_KEY_FLAG_GENERATE_MMIC) ||
<<<<<<< HEAD
	      (key->conf.flags & IEEE80211_KEY_FLAG_GENERATE_IV) ||
	      (key->conf.flags & IEEE80211_KEY_FLAG_PUT_IV_SPACE)))
=======
	      (key->conf.flags & IEEE80211_KEY_FLAG_RESERVE_TAILROOM)))
>>>>>>> 8ea65f4a
		increment_tailroom_need_count(sdata);

	ret = drv_set_key(key->local, DISABLE_KEY, sdata,
			  sta ? &sta->sta : NULL, &key->conf);

	if (ret)
		sdata_err(sdata,
			  "failed to remove key (%d, %pM) from hardware (%d)\n",
			  key->conf.keyidx,
			  sta ? sta->sta.addr : bcast_addr, ret);

	key->flags &= ~KEY_FLAG_UPLOADED_TO_HARDWARE;
}

static void __ieee80211_set_default_key(struct ieee80211_sub_if_data *sdata,
					int idx, bool uni, bool multi)
{
	struct ieee80211_key *key = NULL;

	assert_key_lock(sdata->local);

	if (idx >= 0 && idx < NUM_DEFAULT_KEYS)
		key = key_mtx_dereference(sdata->local, sdata->keys[idx]);

	if (uni) {
		rcu_assign_pointer(sdata->default_unicast_key, key);
		drv_set_default_unicast_key(sdata->local, sdata, idx);
	}

	if (multi)
		rcu_assign_pointer(sdata->default_multicast_key, key);

	ieee80211_debugfs_key_update_default(sdata);
}

void ieee80211_set_default_key(struct ieee80211_sub_if_data *sdata, int idx,
			       bool uni, bool multi)
{
	mutex_lock(&sdata->local->key_mtx);
	__ieee80211_set_default_key(sdata, idx, uni, multi);
	mutex_unlock(&sdata->local->key_mtx);
}

static void
__ieee80211_set_default_mgmt_key(struct ieee80211_sub_if_data *sdata, int idx)
{
	struct ieee80211_key *key = NULL;

	assert_key_lock(sdata->local);

	if (idx >= NUM_DEFAULT_KEYS &&
	    idx < NUM_DEFAULT_KEYS + NUM_DEFAULT_MGMT_KEYS)
		key = key_mtx_dereference(sdata->local, sdata->keys[idx]);

	rcu_assign_pointer(sdata->default_mgmt_key, key);

	ieee80211_debugfs_key_update_default(sdata);
}

void ieee80211_set_default_mgmt_key(struct ieee80211_sub_if_data *sdata,
				    int idx)
{
	mutex_lock(&sdata->local->key_mtx);
	__ieee80211_set_default_mgmt_key(sdata, idx);
	mutex_unlock(&sdata->local->key_mtx);
}


static void ieee80211_key_replace(struct ieee80211_sub_if_data *sdata,
				  struct sta_info *sta,
				  bool pairwise,
				  struct ieee80211_key *old,
				  struct ieee80211_key *new)
{
	int idx;
	bool defunikey, defmultikey, defmgmtkey;

	/* caller must provide at least one old/new */
	if (WARN_ON(!new && !old))
		return;

	if (new)
		list_add_tail(&new->list, &sdata->key_list);

	WARN_ON(new && old && new->conf.keyidx != old->conf.keyidx);

	if (old)
		idx = old->conf.keyidx;
	else
		idx = new->conf.keyidx;

	if (sta) {
		if (pairwise) {
			rcu_assign_pointer(sta->ptk[idx], new);
			sta->ptk_idx = idx;
		} else {
			rcu_assign_pointer(sta->gtk[idx], new);
			sta->gtk_idx = idx;
		}
	} else {
		defunikey = old &&
			old == key_mtx_dereference(sdata->local,
						sdata->default_unicast_key);
		defmultikey = old &&
			old == key_mtx_dereference(sdata->local,
						sdata->default_multicast_key);
		defmgmtkey = old &&
			old == key_mtx_dereference(sdata->local,
						sdata->default_mgmt_key);

		if (defunikey && !new)
			__ieee80211_set_default_key(sdata, -1, true, false);
		if (defmultikey && !new)
			__ieee80211_set_default_key(sdata, -1, false, true);
		if (defmgmtkey && !new)
			__ieee80211_set_default_mgmt_key(sdata, -1);

		rcu_assign_pointer(sdata->keys[idx], new);
		if (defunikey && new)
			__ieee80211_set_default_key(sdata, new->conf.keyidx,
						    true, false);
		if (defmultikey && new)
			__ieee80211_set_default_key(sdata, new->conf.keyidx,
						    false, true);
		if (defmgmtkey && new)
			__ieee80211_set_default_mgmt_key(sdata,
							 new->conf.keyidx);
	}

	if (old)
		list_del(&old->list);
}

struct ieee80211_key *
ieee80211_key_alloc(u32 cipher, int idx, size_t key_len,
		    const u8 *key_data,
		    size_t seq_len, const u8 *seq,
		    const struct ieee80211_cipher_scheme *cs)
{
	struct ieee80211_key *key;
	int i, j, err;

	if (WARN_ON(idx < 0 || idx >= NUM_DEFAULT_KEYS + NUM_DEFAULT_MGMT_KEYS))
		return ERR_PTR(-EINVAL);

	key = kzalloc(sizeof(struct ieee80211_key) + key_len, GFP_KERNEL);
	if (!key)
		return ERR_PTR(-ENOMEM);

	/*
	 * Default to software encryption; we'll later upload the
	 * key to the hardware if possible.
	 */
	key->conf.flags = 0;
	key->flags = 0;

	key->conf.cipher = cipher;
	key->conf.keyidx = idx;
	key->conf.keylen = key_len;
	switch (cipher) {
	case WLAN_CIPHER_SUITE_WEP40:
	case WLAN_CIPHER_SUITE_WEP104:
		key->conf.iv_len = IEEE80211_WEP_IV_LEN;
		key->conf.icv_len = IEEE80211_WEP_ICV_LEN;
		break;
	case WLAN_CIPHER_SUITE_TKIP:
		key->conf.iv_len = IEEE80211_TKIP_IV_LEN;
		key->conf.icv_len = IEEE80211_TKIP_ICV_LEN;
		if (seq) {
			for (i = 0; i < IEEE80211_NUM_TIDS; i++) {
				key->u.tkip.rx[i].iv32 =
					get_unaligned_le32(&seq[2]);
				key->u.tkip.rx[i].iv16 =
					get_unaligned_le16(seq);
			}
		}
		spin_lock_init(&key->u.tkip.txlock);
		break;
	case WLAN_CIPHER_SUITE_CCMP:
		key->conf.iv_len = IEEE80211_CCMP_HDR_LEN;
		key->conf.icv_len = IEEE80211_CCMP_MIC_LEN;
		if (seq) {
			for (i = 0; i < IEEE80211_NUM_TIDS + 1; i++)
				for (j = 0; j < IEEE80211_CCMP_PN_LEN; j++)
					key->u.ccmp.rx_pn[i][j] =
						seq[IEEE80211_CCMP_PN_LEN - j - 1];
		}
		/*
		 * Initialize AES key state here as an optimization so that
		 * it does not need to be initialized for every packet.
		 */
		key->u.ccmp.tfm = ieee80211_aes_key_setup_encrypt(key_data);
		if (IS_ERR(key->u.ccmp.tfm)) {
			err = PTR_ERR(key->u.ccmp.tfm);
			kfree(key);
			return ERR_PTR(err);
		}
		break;
	case WLAN_CIPHER_SUITE_AES_CMAC:
		key->conf.iv_len = 0;
		key->conf.icv_len = sizeof(struct ieee80211_mmie);
		if (seq)
			for (j = 0; j < IEEE80211_CMAC_PN_LEN; j++)
				key->u.aes_cmac.rx_pn[j] =
					seq[IEEE80211_CMAC_PN_LEN - j - 1];
		/*
		 * Initialize AES key state here as an optimization so that
		 * it does not need to be initialized for every packet.
		 */
		key->u.aes_cmac.tfm =
			ieee80211_aes_cmac_key_setup(key_data);
		if (IS_ERR(key->u.aes_cmac.tfm)) {
			err = PTR_ERR(key->u.aes_cmac.tfm);
			kfree(key);
			return ERR_PTR(err);
		}
		break;
	default:
		if (cs) {
			size_t len = (seq_len > MAX_PN_LEN) ?
						MAX_PN_LEN : seq_len;

			key->conf.iv_len = cs->hdr_len;
			key->conf.icv_len = cs->mic_len;
			for (i = 0; i < IEEE80211_NUM_TIDS + 1; i++)
				for (j = 0; j < len; j++)
					key->u.gen.rx_pn[i][j] =
							seq[len - j - 1];
		}
	}
	memcpy(key->conf.key, key_data, key_len);
	INIT_LIST_HEAD(&key->list);

	return key;
}

static void ieee80211_key_free_common(struct ieee80211_key *key)
{
	if (key->conf.cipher == WLAN_CIPHER_SUITE_CCMP)
		ieee80211_aes_key_free(key->u.ccmp.tfm);
	if (key->conf.cipher == WLAN_CIPHER_SUITE_AES_CMAC)
		ieee80211_aes_cmac_key_free(key->u.aes_cmac.tfm);
	kzfree(key);
}

static void __ieee80211_key_destroy(struct ieee80211_key *key,
				    bool delay_tailroom)
{
	if (key->local)
		ieee80211_key_disable_hw_accel(key);

	if (key->local) {
		struct ieee80211_sub_if_data *sdata = key->sdata;

		ieee80211_debugfs_key_remove(key);

		if (delay_tailroom) {
			/* see ieee80211_delayed_tailroom_dec */
			sdata->crypto_tx_tailroom_pending_dec++;
			schedule_delayed_work(&sdata->dec_tailroom_needed_wk,
					      HZ/2);
		} else {
			sdata->crypto_tx_tailroom_needed_cnt--;
		}
	}

	ieee80211_key_free_common(key);
}

static void ieee80211_key_destroy(struct ieee80211_key *key,
				  bool delay_tailroom)
{
	if (!key)
		return;

	/*
	 * Synchronize so the TX path can no longer be using
	 * this key before we free/remove it.
	 */
	synchronize_net();

	__ieee80211_key_destroy(key, delay_tailroom);
}

void ieee80211_key_free_unused(struct ieee80211_key *key)
{
	WARN_ON(key->sdata || key->local);
	ieee80211_key_free_common(key);
}

int ieee80211_key_link(struct ieee80211_key *key,
		       struct ieee80211_sub_if_data *sdata,
		       struct sta_info *sta)
{
	struct ieee80211_local *local = sdata->local;
	struct ieee80211_key *old_key;
	int idx, ret;
	bool pairwise;

	pairwise = key->conf.flags & IEEE80211_KEY_FLAG_PAIRWISE;
	idx = key->conf.keyidx;
	key->local = sdata->local;
	key->sdata = sdata;
	key->sta = sta;

	mutex_lock(&sdata->local->key_mtx);

	if (sta && pairwise)
		old_key = key_mtx_dereference(sdata->local, sta->ptk[idx]);
	else if (sta)
		old_key = key_mtx_dereference(sdata->local, sta->gtk[idx]);
	else
		old_key = key_mtx_dereference(sdata->local, sdata->keys[idx]);

	increment_tailroom_need_count(sdata);

	ieee80211_key_replace(sdata, sta, pairwise, old_key, key);
	ieee80211_key_destroy(old_key, true);

	ieee80211_debugfs_key_add(key);

	if (!local->wowlan) {
		ret = ieee80211_key_enable_hw_accel(key);
		if (ret)
			ieee80211_key_free(key, true);
	} else {
		ret = 0;
	}

	mutex_unlock(&sdata->local->key_mtx);

	return ret;
}

void ieee80211_key_free(struct ieee80211_key *key, bool delay_tailroom)
{
	if (!key)
		return;

	/*
	 * Replace key with nothingness if it was ever used.
	 */
	if (key->sdata)
		ieee80211_key_replace(key->sdata, key->sta,
				key->conf.flags & IEEE80211_KEY_FLAG_PAIRWISE,
				key, NULL);
	ieee80211_key_destroy(key, delay_tailroom);
}

void ieee80211_enable_keys(struct ieee80211_sub_if_data *sdata)
{
	struct ieee80211_key *key;

	ASSERT_RTNL();

	if (WARN_ON(!ieee80211_sdata_running(sdata)))
		return;

	mutex_lock(&sdata->local->key_mtx);

	sdata->crypto_tx_tailroom_needed_cnt = 0;

	list_for_each_entry(key, &sdata->key_list, list) {
		increment_tailroom_need_count(sdata);
		ieee80211_key_enable_hw_accel(key);
	}

	mutex_unlock(&sdata->local->key_mtx);
}

void ieee80211_iter_keys(struct ieee80211_hw *hw,
			 struct ieee80211_vif *vif,
			 void (*iter)(struct ieee80211_hw *hw,
				      struct ieee80211_vif *vif,
				      struct ieee80211_sta *sta,
				      struct ieee80211_key_conf *key,
				      void *data),
			 void *iter_data)
{
	struct ieee80211_local *local = hw_to_local(hw);
	struct ieee80211_key *key, *tmp;
	struct ieee80211_sub_if_data *sdata;

	ASSERT_RTNL();

	mutex_lock(&local->key_mtx);
	if (vif) {
		sdata = vif_to_sdata(vif);
		list_for_each_entry_safe(key, tmp, &sdata->key_list, list)
			iter(hw, &sdata->vif,
			     key->sta ? &key->sta->sta : NULL,
			     &key->conf, iter_data);
	} else {
		list_for_each_entry(sdata, &local->interfaces, list)
			list_for_each_entry_safe(key, tmp,
						 &sdata->key_list, list)
				iter(hw, &sdata->vif,
				     key->sta ? &key->sta->sta : NULL,
				     &key->conf, iter_data);
	}
	mutex_unlock(&local->key_mtx);
}
EXPORT_SYMBOL(ieee80211_iter_keys);

static void ieee80211_free_keys_iface(struct ieee80211_sub_if_data *sdata,
				      struct list_head *keys)
{
	struct ieee80211_key *key, *tmp;

	sdata->crypto_tx_tailroom_needed_cnt -=
		sdata->crypto_tx_tailroom_pending_dec;
	sdata->crypto_tx_tailroom_pending_dec = 0;

	ieee80211_debugfs_key_remove_mgmt_default(sdata);

	list_for_each_entry_safe(key, tmp, &sdata->key_list, list) {
		ieee80211_key_replace(key->sdata, key->sta,
				key->conf.flags & IEEE80211_KEY_FLAG_PAIRWISE,
				key, NULL);
		list_add_tail(&key->list, keys);
	}

	ieee80211_debugfs_key_update_default(sdata);
}

void ieee80211_free_keys(struct ieee80211_sub_if_data *sdata,
			 bool force_synchronize)
{
	struct ieee80211_local *local = sdata->local;
	struct ieee80211_sub_if_data *vlan;
	struct ieee80211_key *key, *tmp;
	LIST_HEAD(keys);

	cancel_delayed_work_sync(&sdata->dec_tailroom_needed_wk);

	mutex_lock(&local->key_mtx);

	ieee80211_free_keys_iface(sdata, &keys);

	if (sdata->vif.type == NL80211_IFTYPE_AP) {
		list_for_each_entry(vlan, &sdata->u.ap.vlans, u.vlan.list)
			ieee80211_free_keys_iface(vlan, &keys);
	}

	if (!list_empty(&keys) || force_synchronize)
		synchronize_net();
	list_for_each_entry_safe(key, tmp, &keys, list)
		__ieee80211_key_destroy(key, false);

	WARN_ON_ONCE(sdata->crypto_tx_tailroom_needed_cnt ||
		     sdata->crypto_tx_tailroom_pending_dec);
	if (sdata->vif.type == NL80211_IFTYPE_AP) {
		list_for_each_entry(vlan, &sdata->u.ap.vlans, u.vlan.list)
			WARN_ON_ONCE(vlan->crypto_tx_tailroom_needed_cnt ||
				     vlan->crypto_tx_tailroom_pending_dec);
	}

	mutex_unlock(&local->key_mtx);
}

void ieee80211_free_sta_keys(struct ieee80211_local *local,
			     struct sta_info *sta)
{
	struct ieee80211_key *key;
	int i;

	mutex_lock(&local->key_mtx);
	for (i = 0; i < ARRAY_SIZE(sta->gtk); i++) {
		key = key_mtx_dereference(local, sta->gtk[i]);
		if (!key)
			continue;
		ieee80211_key_replace(key->sdata, key->sta,
				key->conf.flags & IEEE80211_KEY_FLAG_PAIRWISE,
				key, NULL);
		__ieee80211_key_destroy(key, true);
	}

	for (i = 0; i < NUM_DEFAULT_KEYS; i++) {
		key = key_mtx_dereference(local, sta->ptk[i]);
		if (!key)
			continue;
		ieee80211_key_replace(key->sdata, key->sta,
				key->conf.flags & IEEE80211_KEY_FLAG_PAIRWISE,
				key, NULL);
		__ieee80211_key_destroy(key, true);
	}

	mutex_unlock(&local->key_mtx);
}

void ieee80211_delayed_tailroom_dec(struct work_struct *wk)
{
	struct ieee80211_sub_if_data *sdata;

	sdata = container_of(wk, struct ieee80211_sub_if_data,
			     dec_tailroom_needed_wk.work);

	/*
	 * The reason for the delayed tailroom needed decrementing is to
	 * make roaming faster: during roaming, all keys are first deleted
	 * and then new keys are installed. The first new key causes the
	 * crypto_tx_tailroom_needed_cnt to go from 0 to 1, which invokes
	 * the cost of synchronize_net() (which can be slow). Avoid this
	 * by deferring the crypto_tx_tailroom_needed_cnt decrementing on
	 * key removal for a while, so if we roam the value is larger than
	 * zero and no 0->1 transition happens.
	 *
	 * The cost is that if the AP switching was from an AP with keys
	 * to one without, we still allocate tailroom while it would no
	 * longer be needed. However, in the typical (fast) roaming case
	 * within an ESS this usually won't happen.
	 */

	mutex_lock(&sdata->local->key_mtx);
	sdata->crypto_tx_tailroom_needed_cnt -=
		sdata->crypto_tx_tailroom_pending_dec;
	sdata->crypto_tx_tailroom_pending_dec = 0;
	mutex_unlock(&sdata->local->key_mtx);
}

void ieee80211_gtk_rekey_notify(struct ieee80211_vif *vif, const u8 *bssid,
				const u8 *replay_ctr, gfp_t gfp)
{
	struct ieee80211_sub_if_data *sdata = vif_to_sdata(vif);

	trace_api_gtk_rekey_notify(sdata, bssid, replay_ctr);

	cfg80211_gtk_rekey_notify(sdata->dev, bssid, replay_ctr, gfp);
}
EXPORT_SYMBOL_GPL(ieee80211_gtk_rekey_notify);

void ieee80211_get_key_tx_seq(struct ieee80211_key_conf *keyconf,
			      struct ieee80211_key_seq *seq)
{
	struct ieee80211_key *key;
	u64 pn64;

	if (WARN_ON(!(keyconf->flags & IEEE80211_KEY_FLAG_GENERATE_IV)))
		return;

	key = container_of(keyconf, struct ieee80211_key, conf);

	switch (key->conf.cipher) {
	case WLAN_CIPHER_SUITE_TKIP:
		seq->tkip.iv32 = key->u.tkip.tx.iv32;
		seq->tkip.iv16 = key->u.tkip.tx.iv16;
		break;
	case WLAN_CIPHER_SUITE_CCMP:
		pn64 = atomic64_read(&key->u.ccmp.tx_pn);
		seq->ccmp.pn[5] = pn64;
		seq->ccmp.pn[4] = pn64 >> 8;
		seq->ccmp.pn[3] = pn64 >> 16;
		seq->ccmp.pn[2] = pn64 >> 24;
		seq->ccmp.pn[1] = pn64 >> 32;
		seq->ccmp.pn[0] = pn64 >> 40;
		break;
	case WLAN_CIPHER_SUITE_AES_CMAC:
		pn64 = atomic64_read(&key->u.aes_cmac.tx_pn);
		seq->ccmp.pn[5] = pn64;
		seq->ccmp.pn[4] = pn64 >> 8;
		seq->ccmp.pn[3] = pn64 >> 16;
		seq->ccmp.pn[2] = pn64 >> 24;
		seq->ccmp.pn[1] = pn64 >> 32;
		seq->ccmp.pn[0] = pn64 >> 40;
		break;
	default:
		WARN_ON(1);
	}
}
EXPORT_SYMBOL(ieee80211_get_key_tx_seq);

void ieee80211_get_key_rx_seq(struct ieee80211_key_conf *keyconf,
			      int tid, struct ieee80211_key_seq *seq)
{
	struct ieee80211_key *key;
	const u8 *pn;

	key = container_of(keyconf, struct ieee80211_key, conf);

	switch (key->conf.cipher) {
	case WLAN_CIPHER_SUITE_TKIP:
		if (WARN_ON(tid < 0 || tid >= IEEE80211_NUM_TIDS))
			return;
		seq->tkip.iv32 = key->u.tkip.rx[tid].iv32;
		seq->tkip.iv16 = key->u.tkip.rx[tid].iv16;
		break;
	case WLAN_CIPHER_SUITE_CCMP:
		if (WARN_ON(tid < -1 || tid >= IEEE80211_NUM_TIDS))
			return;
		if (tid < 0)
			pn = key->u.ccmp.rx_pn[IEEE80211_NUM_TIDS];
		else
			pn = key->u.ccmp.rx_pn[tid];
		memcpy(seq->ccmp.pn, pn, IEEE80211_CCMP_PN_LEN);
		break;
	case WLAN_CIPHER_SUITE_AES_CMAC:
		if (WARN_ON(tid != 0))
			return;
		pn = key->u.aes_cmac.rx_pn;
		memcpy(seq->aes_cmac.pn, pn, IEEE80211_CMAC_PN_LEN);
		break;
	}
}
EXPORT_SYMBOL(ieee80211_get_key_rx_seq);

void ieee80211_set_key_tx_seq(struct ieee80211_key_conf *keyconf,
			      struct ieee80211_key_seq *seq)
{
	struct ieee80211_key *key;
	u64 pn64;

	key = container_of(keyconf, struct ieee80211_key, conf);

	switch (key->conf.cipher) {
	case WLAN_CIPHER_SUITE_TKIP:
		key->u.tkip.tx.iv32 = seq->tkip.iv32;
		key->u.tkip.tx.iv16 = seq->tkip.iv16;
		break;
	case WLAN_CIPHER_SUITE_CCMP:
		pn64 = (u64)seq->ccmp.pn[5] |
		       ((u64)seq->ccmp.pn[4] << 8) |
		       ((u64)seq->ccmp.pn[3] << 16) |
		       ((u64)seq->ccmp.pn[2] << 24) |
		       ((u64)seq->ccmp.pn[1] << 32) |
		       ((u64)seq->ccmp.pn[0] << 40);
		atomic64_set(&key->u.ccmp.tx_pn, pn64);
		break;
	case WLAN_CIPHER_SUITE_AES_CMAC:
		pn64 = (u64)seq->aes_cmac.pn[5] |
		       ((u64)seq->aes_cmac.pn[4] << 8) |
		       ((u64)seq->aes_cmac.pn[3] << 16) |
		       ((u64)seq->aes_cmac.pn[2] << 24) |
		       ((u64)seq->aes_cmac.pn[1] << 32) |
		       ((u64)seq->aes_cmac.pn[0] << 40);
		atomic64_set(&key->u.aes_cmac.tx_pn, pn64);
		break;
	default:
		WARN_ON(1);
		break;
	}
}
EXPORT_SYMBOL_GPL(ieee80211_set_key_tx_seq);

void ieee80211_set_key_rx_seq(struct ieee80211_key_conf *keyconf,
			      int tid, struct ieee80211_key_seq *seq)
{
	struct ieee80211_key *key;
	u8 *pn;

	key = container_of(keyconf, struct ieee80211_key, conf);

	switch (key->conf.cipher) {
	case WLAN_CIPHER_SUITE_TKIP:
		if (WARN_ON(tid < 0 || tid >= IEEE80211_NUM_TIDS))
			return;
		key->u.tkip.rx[tid].iv32 = seq->tkip.iv32;
		key->u.tkip.rx[tid].iv16 = seq->tkip.iv16;
		break;
	case WLAN_CIPHER_SUITE_CCMP:
		if (WARN_ON(tid < -1 || tid >= IEEE80211_NUM_TIDS))
			return;
		if (tid < 0)
			pn = key->u.ccmp.rx_pn[IEEE80211_NUM_TIDS];
		else
			pn = key->u.ccmp.rx_pn[tid];
		memcpy(pn, seq->ccmp.pn, IEEE80211_CCMP_PN_LEN);
		break;
	case WLAN_CIPHER_SUITE_AES_CMAC:
		if (WARN_ON(tid != 0))
			return;
		pn = key->u.aes_cmac.rx_pn;
		memcpy(pn, seq->aes_cmac.pn, IEEE80211_CMAC_PN_LEN);
		break;
	default:
		WARN_ON(1);
		break;
	}
}
EXPORT_SYMBOL_GPL(ieee80211_set_key_rx_seq);

void ieee80211_remove_key(struct ieee80211_key_conf *keyconf)
{
	struct ieee80211_key *key;

	key = container_of(keyconf, struct ieee80211_key, conf);

	assert_key_lock(key->local);

	/*
	 * if key was uploaded, we assume the driver will/has remove(d)
	 * it, so adjust bookkeeping accordingly
	 */
	if (key->flags & KEY_FLAG_UPLOADED_TO_HARDWARE) {
		key->flags &= ~KEY_FLAG_UPLOADED_TO_HARDWARE;

		if (!((key->conf.flags & IEEE80211_KEY_FLAG_GENERATE_MMIC) ||
<<<<<<< HEAD
		      (key->conf.flags & IEEE80211_KEY_FLAG_GENERATE_IV) ||
		      (key->conf.flags & IEEE80211_KEY_FLAG_PUT_IV_SPACE)))
=======
		      (key->conf.flags & IEEE80211_KEY_FLAG_RESERVE_TAILROOM)))
>>>>>>> 8ea65f4a
			increment_tailroom_need_count(key->sdata);
	}

	ieee80211_key_free(key, false);
}
EXPORT_SYMBOL_GPL(ieee80211_remove_key);

struct ieee80211_key_conf *
ieee80211_gtk_rekey_add(struct ieee80211_vif *vif,
			struct ieee80211_key_conf *keyconf)
{
	struct ieee80211_sub_if_data *sdata = vif_to_sdata(vif);
	struct ieee80211_local *local = sdata->local;
	struct ieee80211_key *key;
	int err;

	if (WARN_ON(!local->wowlan))
		return ERR_PTR(-EINVAL);

	if (WARN_ON(vif->type != NL80211_IFTYPE_STATION))
		return ERR_PTR(-EINVAL);

	key = ieee80211_key_alloc(keyconf->cipher, keyconf->keyidx,
				  keyconf->keylen, keyconf->key,
				  0, NULL, NULL);
	if (IS_ERR(key))
		return ERR_CAST(key);

	if (sdata->u.mgd.mfp != IEEE80211_MFP_DISABLED)
		key->conf.flags |= IEEE80211_KEY_FLAG_RX_MGMT;

	err = ieee80211_key_link(key, sdata, NULL);
	if (err)
		return ERR_PTR(err);

	return &key->conf;
}
EXPORT_SYMBOL_GPL(ieee80211_gtk_rekey_add);<|MERGE_RESOLUTION|>--- conflicted
+++ resolved
@@ -141,12 +141,7 @@
 		key->flags |= KEY_FLAG_UPLOADED_TO_HARDWARE;
 
 		if (!((key->conf.flags & IEEE80211_KEY_FLAG_GENERATE_MMIC) ||
-<<<<<<< HEAD
-		      (key->conf.flags & IEEE80211_KEY_FLAG_GENERATE_IV) ||
-		      (key->conf.flags & IEEE80211_KEY_FLAG_PUT_IV_SPACE)))
-=======
 		      (key->conf.flags & IEEE80211_KEY_FLAG_RESERVE_TAILROOM)))
->>>>>>> 8ea65f4a
 			sdata->crypto_tx_tailroom_needed_cnt--;
 
 		WARN_ON((key->conf.flags & IEEE80211_KEY_FLAG_PUT_IV_SPACE) &&
@@ -195,12 +190,7 @@
 	sdata = key->sdata;
 
 	if (!((key->conf.flags & IEEE80211_KEY_FLAG_GENERATE_MMIC) ||
-<<<<<<< HEAD
-	      (key->conf.flags & IEEE80211_KEY_FLAG_GENERATE_IV) ||
-	      (key->conf.flags & IEEE80211_KEY_FLAG_PUT_IV_SPACE)))
-=======
 	      (key->conf.flags & IEEE80211_KEY_FLAG_RESERVE_TAILROOM)))
->>>>>>> 8ea65f4a
 		increment_tailroom_need_count(sdata);
 
 	ret = drv_set_key(key->local, DISABLE_KEY, sdata,
@@ -897,12 +887,7 @@
 		key->flags &= ~KEY_FLAG_UPLOADED_TO_HARDWARE;
 
 		if (!((key->conf.flags & IEEE80211_KEY_FLAG_GENERATE_MMIC) ||
-<<<<<<< HEAD
-		      (key->conf.flags & IEEE80211_KEY_FLAG_GENERATE_IV) ||
-		      (key->conf.flags & IEEE80211_KEY_FLAG_PUT_IV_SPACE)))
-=======
 		      (key->conf.flags & IEEE80211_KEY_FLAG_RESERVE_TAILROOM)))
->>>>>>> 8ea65f4a
 			increment_tailroom_need_count(key->sdata);
 	}
 
