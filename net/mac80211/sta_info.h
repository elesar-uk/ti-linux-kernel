--- conflicted
+++ resolved
@@ -51,10 +51,7 @@
  *	unblocks the station.
  * @WLAN_STA_SP: Station is in a service period, so don't try to
  *	reply to other uAPSD trigger frames or PS-Poll.
-<<<<<<< HEAD
-=======
  * @WLAN_STA_4ADDR_EVENT: 4-addr event was already sent for this frame.
->>>>>>> dcd6c922
  */
 enum ieee80211_sta_info_flags {
 	WLAN_STA_AUTH,
@@ -62,10 +59,6 @@
 	WLAN_STA_PS_STA,
 	WLAN_STA_AUTHORIZED,
 	WLAN_STA_SHORT_PREAMBLE,
-<<<<<<< HEAD
-	WLAN_STA_ASSOC_AP,
-=======
->>>>>>> dcd6c922
 	WLAN_STA_WME,
 	WLAN_STA_WDS,
 	WLAN_STA_CLEAR_PS_FILT,
@@ -77,8 +70,6 @@
 	WLAN_STA_TDLS_PEER_AUTH,
 	WLAN_STA_UAPSD,
 	WLAN_STA_SP,
-<<<<<<< HEAD
-=======
 	WLAN_STA_4ADDR_EVENT,
 };
 
@@ -88,7 +79,6 @@
 	IEEE80211_STA_AUTH,
 	IEEE80211_STA_ASSOC,
 	IEEE80211_STA_AUTHORIZED,
->>>>>>> dcd6c922
 };
 
 #define STA_TID_NUM 16
@@ -284,11 +274,8 @@
  * @dummy: indicate a dummy station created for receiving
  *	EAP frames before association
  * @sta: station information we share with the driver
-<<<<<<< HEAD
-=======
  * @sta_state: duplicates information about station state (for debug)
  * @beacon_loss_count: number of times beacon loss has triggered
->>>>>>> dcd6c922
  */
 struct sta_info {
 	/* General information, mostly static */
@@ -310,11 +297,8 @@
 
 	bool uploaded;
 
-<<<<<<< HEAD
-=======
 	enum ieee80211_sta_state sta_state;
 
->>>>>>> dcd6c922
 	/* use the accessors defined below */
 	unsigned long _flags;
 
@@ -389,9 +373,6 @@
 	/* should be right in front of sta to be in the same cache line */
 	bool dummy;
 
-	/* should be right in front of sta to be in the same cache line */
-	bool dummy;
-
 	/* keep last! */
 	struct ieee80211_sta sta;
 };
@@ -407,24 +388,18 @@
 static inline void set_sta_flag(struct sta_info *sta,
 				enum ieee80211_sta_info_flags flag)
 {
-<<<<<<< HEAD
-=======
 	WARN_ON(flag == WLAN_STA_AUTH ||
 		flag == WLAN_STA_ASSOC ||
 		flag == WLAN_STA_AUTHORIZED);
->>>>>>> dcd6c922
 	set_bit(flag, &sta->_flags);
 }
 
 static inline void clear_sta_flag(struct sta_info *sta,
 				  enum ieee80211_sta_info_flags flag)
 {
-<<<<<<< HEAD
-=======
 	WARN_ON(flag == WLAN_STA_AUTH ||
 		flag == WLAN_STA_ASSOC ||
 		flag == WLAN_STA_AUTHORIZED);
->>>>>>> dcd6c922
 	clear_bit(flag, &sta->_flags);
 }
 
@@ -432,14 +407,6 @@
 				enum ieee80211_sta_info_flags flag)
 {
 	return test_bit(flag, &sta->_flags);
-<<<<<<< HEAD
-}
-
-static inline int test_and_clear_sta_flag(struct sta_info *sta,
-					  enum ieee80211_sta_info_flags flag)
-{
-	return test_and_clear_bit(flag, &sta->_flags);
-=======
 }
 
 static inline int test_and_clear_sta_flag(struct sta_info *sta,
@@ -468,7 +435,6 @@
 {
 	int ret = sta_info_move_state_checked(sta, new_state);
 	WARN_ON_ONCE(ret);
->>>>>>> dcd6c922
 }
 
 
@@ -576,10 +542,6 @@
  */
 int sta_info_insert(struct sta_info *sta);
 int sta_info_insert_rcu(struct sta_info *sta) __acquires(RCU);
-<<<<<<< HEAD
-int sta_info_insert_atomic(struct sta_info *sta);
-=======
->>>>>>> dcd6c922
 int sta_info_reinsert(struct sta_info *sta);
 
 int sta_info_destroy_addr(struct ieee80211_sub_if_data *sdata,
