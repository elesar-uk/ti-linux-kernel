/*
 * Copyright (c) 2008, 2009 open80211s Ltd.
 * Author:     Luis Carlos Cobo <luisca@cozybit.com>
 *
 * This program is free software; you can redistribute it and/or modify
 * it under the terms of the GNU General Public License version 2 as
 * published by the Free Software Foundation.
 */

#include <linux/etherdevice.h>
#include <linux/list.h>
#include <linux/random.h>
#include <linux/slab.h>
#include <linux/spinlock.h>
#include <linux/string.h>
#include <net/mac80211.h>
#include "wme.h"
#include "ieee80211_i.h"
#include "mesh.h"

static void mesh_path_free_rcu(struct mesh_table *tbl, struct mesh_path *mpath);

static u32 mesh_table_hash(const void *addr, u32 len, u32 seed)
{
	/* Use last four bytes of hw addr as hash index */
	return jhash_1word(*(u32 *)(addr+2), seed);
}

static const struct rhashtable_params mesh_rht_params = {
	.nelem_hint = 2,
	.automatic_shrinking = true,
	.key_len = ETH_ALEN,
	.key_offset = offsetof(struct mesh_path, dst),
	.head_offset = offsetof(struct mesh_path, rhash),
	.hashfn = mesh_table_hash,
};

static inline bool mpath_expired(struct mesh_path *mpath)
{
	return (mpath->flags & MESH_PATH_ACTIVE) &&
	       time_after(jiffies, mpath->exp_time) &&
	       !(mpath->flags & MESH_PATH_FIXED);
}

<<<<<<< HEAD
struct mpath_node {
	struct hlist_node list;
	struct rcu_head rcu;
	/* This indirection allows two different tables to point to the same
	 * mesh_path structure, useful when resizing
	 */
	struct mesh_path *mpath;
};

static struct mesh_table __rcu *mesh_paths;
static struct mesh_table __rcu *mpp_paths; /* Store paths for MPP&MAP */

int mesh_paths_generation;
int mpp_paths_generation;

/* This lock will have the grow table function as writer and add / delete nodes
 * as readers. RCU provides sufficient protection only when reading the table
 * (i.e. doing lookups).  Adding or adding or removing nodes requires we take
 * the read lock or we risk operating on an old table.  The write lock is only
 * needed when modifying the number of buckets a table.
 */
static DEFINE_RWLOCK(pathtbl_resize_lock);


static inline struct mesh_table *resize_dereference_paths(
	struct mesh_table __rcu *table)
{
	return rcu_dereference_protected(table,
					lockdep_is_held(&pathtbl_resize_lock));
}

static inline struct mesh_table *resize_dereference_mesh_paths(void)
{
	return resize_dereference_paths(mesh_paths);
}

static inline struct mesh_table *resize_dereference_mpp_paths(void)
{
	return resize_dereference_paths(mpp_paths);
=======
static void mesh_path_rht_free(void *ptr, void *tblptr)
{
	struct mesh_path *mpath = ptr;
	struct mesh_table *tbl = tblptr;

	mesh_path_free_rcu(tbl, mpath);
>>>>>>> ed596a4a
}

static struct mesh_table *mesh_table_alloc(void)
{
	struct mesh_table *newtbl;

	newtbl = kmalloc(sizeof(struct mesh_table), GFP_ATOMIC);
	if (!newtbl)
		return NULL;

	INIT_HLIST_HEAD(&newtbl->known_gates);
	atomic_set(&newtbl->entries,  0);
	spin_lock_init(&newtbl->gates_lock);

	return newtbl;
}

static void mesh_table_free(struct mesh_table *tbl)
{
	rhashtable_free_and_destroy(&tbl->rhead,
				    mesh_path_rht_free, tbl);
	kfree(tbl);
}

<<<<<<< HEAD
static void mesh_table_free(struct mesh_table *tbl, bool free_leafs)
{
	struct hlist_head *mesh_hash;
	struct hlist_node *p, *q;
	struct mpath_node *gate;
	int i;

	mesh_hash = tbl->hash_buckets;
	for (i = 0; i <= tbl->hash_mask; i++) {
		spin_lock_bh(&tbl->hashwlock[i]);
		hlist_for_each_safe(p, q, &mesh_hash[i]) {
			tbl->free_node(p, free_leafs);
			atomic_dec(&tbl->entries);
		}
		spin_unlock_bh(&tbl->hashwlock[i]);
	}
	if (free_leafs) {
		spin_lock_bh(&tbl->gates_lock);
		hlist_for_each_entry_safe(gate, q,
					 tbl->known_gates, list) {
			hlist_del(&gate->list);
			kfree(gate);
		}
		kfree(tbl->known_gates);
		spin_unlock_bh(&tbl->gates_lock);
	}

	__mesh_table_free(tbl);
}

static int mesh_table_grow(struct mesh_table *oldtbl,
			   struct mesh_table *newtbl)
{
	struct hlist_head *oldhash;
	struct hlist_node *p, *q;
	int i;

	if (atomic_read(&oldtbl->entries)
			< MEAN_CHAIN_LEN * (oldtbl->hash_mask + 1))
		return -EAGAIN;

	newtbl->free_node = oldtbl->free_node;
	newtbl->copy_node = oldtbl->copy_node;
	newtbl->known_gates = oldtbl->known_gates;
	atomic_set(&newtbl->entries, atomic_read(&oldtbl->entries));

	oldhash = oldtbl->hash_buckets;
	for (i = 0; i <= oldtbl->hash_mask; i++)
		hlist_for_each(p, &oldhash[i])
			if (oldtbl->copy_node(p, newtbl) < 0)
				goto errcopy;

	return 0;

errcopy:
	for (i = 0; i <= newtbl->hash_mask; i++) {
		hlist_for_each_safe(p, q, &newtbl->hash_buckets[i])
			oldtbl->free_node(p, 0);
	}
	return -ENOMEM;
}

static u32 mesh_table_hash(const u8 *addr, struct ieee80211_sub_if_data *sdata,
			   struct mesh_table *tbl)
{
	/* Use last four bytes of hw addr and interface index as hash index */
	return jhash_2words(*(u32 *)(addr+2), sdata->dev->ifindex,
			    tbl->hash_rnd) & tbl->hash_mask;
}


=======
>>>>>>> ed596a4a
/**
 *
 * mesh_path_assign_nexthop - update mesh path next hop
 *
 * @mpath: mesh path to update
 * @sta: next hop to assign
 *
 * Locking: mpath->state_lock must be held when calling this function
 */
void mesh_path_assign_nexthop(struct mesh_path *mpath, struct sta_info *sta)
{
	struct sk_buff *skb;
	struct ieee80211_hdr *hdr;
	unsigned long flags;

	rcu_assign_pointer(mpath->next_hop, sta);

	spin_lock_irqsave(&mpath->frame_queue.lock, flags);
	skb_queue_walk(&mpath->frame_queue, skb) {
		hdr = (struct ieee80211_hdr *) skb->data;
		memcpy(hdr->addr1, sta->sta.addr, ETH_ALEN);
		memcpy(hdr->addr2, mpath->sdata->vif.addr, ETH_ALEN);
		ieee80211_mps_set_frame_flags(sta->sdata, sta, hdr);
	}

	spin_unlock_irqrestore(&mpath->frame_queue.lock, flags);
}

static void prepare_for_gate(struct sk_buff *skb, char *dst_addr,
			     struct mesh_path *gate_mpath)
{
	struct ieee80211_hdr *hdr;
	struct ieee80211s_hdr *mshdr;
	int mesh_hdrlen, hdrlen;
	char *next_hop;

	hdr = (struct ieee80211_hdr *) skb->data;
	hdrlen = ieee80211_hdrlen(hdr->frame_control);
	mshdr = (struct ieee80211s_hdr *) (skb->data + hdrlen);

	if (!(mshdr->flags & MESH_FLAGS_AE)) {
		/* size of the fixed part of the mesh header */
		mesh_hdrlen = 6;

		/* make room for the two extended addresses */
		skb_push(skb, 2 * ETH_ALEN);
		memmove(skb->data, hdr, hdrlen + mesh_hdrlen);

		hdr = (struct ieee80211_hdr *) skb->data;

		/* we preserve the previous mesh header and only add
		 * the new addreses */
		mshdr = (struct ieee80211s_hdr *) (skb->data + hdrlen);
		mshdr->flags = MESH_FLAGS_AE_A5_A6;
		memcpy(mshdr->eaddr1, hdr->addr3, ETH_ALEN);
		memcpy(mshdr->eaddr2, hdr->addr4, ETH_ALEN);
	}

	/* update next hop */
	hdr = (struct ieee80211_hdr *) skb->data;
	rcu_read_lock();
	next_hop = rcu_dereference(gate_mpath->next_hop)->sta.addr;
	memcpy(hdr->addr1, next_hop, ETH_ALEN);
	rcu_read_unlock();
	memcpy(hdr->addr2, gate_mpath->sdata->vif.addr, ETH_ALEN);
	memcpy(hdr->addr3, dst_addr, ETH_ALEN);
}

/**
 *
 * mesh_path_move_to_queue - Move or copy frames from one mpath queue to another
 *
 * This function is used to transfer or copy frames from an unresolved mpath to
 * a gate mpath.  The function also adds the Address Extension field and
 * updates the next hop.
 *
 * If a frame already has an Address Extension field, only the next hop and
 * destination addresses are updated.
 *
 * The gate mpath must be an active mpath with a valid mpath->next_hop.
 *
 * @mpath: An active mpath the frames will be sent to (i.e. the gate)
 * @from_mpath: The failed mpath
 * @copy: When true, copy all the frames to the new mpath queue.  When false,
 * move them.
 */
static void mesh_path_move_to_queue(struct mesh_path *gate_mpath,
				    struct mesh_path *from_mpath,
				    bool copy)
{
	struct sk_buff *skb, *fskb, *tmp;
	struct sk_buff_head failq;
	unsigned long flags;

	if (WARN_ON(gate_mpath == from_mpath))
		return;
	if (WARN_ON(!gate_mpath->next_hop))
		return;

	__skb_queue_head_init(&failq);

	spin_lock_irqsave(&from_mpath->frame_queue.lock, flags);
	skb_queue_splice_init(&from_mpath->frame_queue, &failq);
	spin_unlock_irqrestore(&from_mpath->frame_queue.lock, flags);

	skb_queue_walk_safe(&failq, fskb, tmp) {
		if (skb_queue_len(&gate_mpath->frame_queue) >=
				  MESH_FRAME_QUEUE_LEN) {
			mpath_dbg(gate_mpath->sdata, "mpath queue full!\n");
			break;
		}

		skb = skb_copy(fskb, GFP_ATOMIC);
		if (WARN_ON(!skb))
			break;

		prepare_for_gate(skb, gate_mpath->dst, gate_mpath);
		skb_queue_tail(&gate_mpath->frame_queue, skb);

		if (copy)
			continue;

		__skb_unlink(fskb, &failq);
		kfree_skb(fskb);
	}

	mpath_dbg(gate_mpath->sdata, "Mpath queue for gate %pM has %d frames\n",
		  gate_mpath->dst, skb_queue_len(&gate_mpath->frame_queue));

	if (!copy)
		return;

	spin_lock_irqsave(&from_mpath->frame_queue.lock, flags);
	skb_queue_splice(&failq, &from_mpath->frame_queue);
	spin_unlock_irqrestore(&from_mpath->frame_queue.lock, flags);
}


static struct mesh_path *mpath_lookup(struct mesh_table *tbl, const u8 *dst,
				      struct ieee80211_sub_if_data *sdata)
{
	struct mesh_path *mpath;

	mpath = rhashtable_lookup_fast(&tbl->rhead, dst, mesh_rht_params);

	if (mpath && mpath_expired(mpath)) {
		spin_lock_bh(&mpath->state_lock);
		mpath->flags &= ~MESH_PATH_ACTIVE;
		spin_unlock_bh(&mpath->state_lock);
	}
	return mpath;
}

/**
 * mesh_path_lookup - look up a path in the mesh path table
 * @sdata: local subif
 * @dst: hardware address (ETH_ALEN length) of destination
 *
 * Returns: pointer to the mesh path structure, or NULL if not found
 *
 * Locking: must be called within a read rcu section.
 */
struct mesh_path *
mesh_path_lookup(struct ieee80211_sub_if_data *sdata, const u8 *dst)
{
	return mpath_lookup(sdata->u.mesh.mesh_paths, dst, sdata);
}

struct mesh_path *
mpp_path_lookup(struct ieee80211_sub_if_data *sdata, const u8 *dst)
{
	return mpath_lookup(sdata->u.mesh.mpp_paths, dst, sdata);
}

static struct mesh_path *
__mesh_path_lookup_by_idx(struct mesh_table *tbl, int idx)
{
	int i = 0, ret;
	struct mesh_path *mpath = NULL;
	struct rhashtable_iter iter;

	ret = rhashtable_walk_init(&tbl->rhead, &iter, GFP_ATOMIC);
	if (ret)
		return NULL;

	ret = rhashtable_walk_start(&iter);
	if (ret && ret != -EAGAIN)
		goto err;

	while ((mpath = rhashtable_walk_next(&iter))) {
		if (IS_ERR(mpath) && PTR_ERR(mpath) == -EAGAIN)
			continue;
		if (IS_ERR(mpath))
			break;
		if (i++ == idx)
			break;
	}
err:
	rhashtable_walk_stop(&iter);
	rhashtable_walk_exit(&iter);

	if (IS_ERR(mpath) || !mpath)
		return NULL;

	if (mpath_expired(mpath)) {
		spin_lock_bh(&mpath->state_lock);
		mpath->flags &= ~MESH_PATH_ACTIVE;
		spin_unlock_bh(&mpath->state_lock);
	}
	return mpath;
}

/**
 * mesh_path_lookup_by_idx - look up a path in the mesh path table by its index
 * @idx: index
 * @sdata: local subif, or NULL for all entries
 *
 * Returns: pointer to the mesh path structure, or NULL if not found.
 *
 * Locking: must be called within a read rcu section.
 */
struct mesh_path *
mesh_path_lookup_by_idx(struct ieee80211_sub_if_data *sdata, int idx)
{
	return __mesh_path_lookup_by_idx(sdata->u.mesh.mesh_paths, idx);
}

/**
 * mpp_path_lookup_by_idx - look up a path in the proxy path table by its index
 * @idx: index
 * @sdata: local subif, or NULL for all entries
 *
 * Returns: pointer to the proxy path structure, or NULL if not found.
 *
 * Locking: must be called within a read rcu section.
 */
struct mesh_path *
mpp_path_lookup_by_idx(struct ieee80211_sub_if_data *sdata, int idx)
{
	return __mesh_path_lookup_by_idx(sdata->u.mesh.mpp_paths, idx);
}

/**
 * mesh_path_add_gate - add the given mpath to a mesh gate to our path table
 * @mpath: gate path to add to table
 */
int mesh_path_add_gate(struct mesh_path *mpath)
{
	struct mesh_table *tbl;
	int err;

	rcu_read_lock();
	tbl = mpath->sdata->u.mesh.mesh_paths;

	spin_lock_bh(&mpath->state_lock);
	if (mpath->is_gate) {
		err = -EEXIST;
		spin_unlock_bh(&mpath->state_lock);
		goto err_rcu;
	}
	mpath->is_gate = true;
	mpath->sdata->u.mesh.num_gates++;

	spin_lock(&tbl->gates_lock);
	hlist_add_head_rcu(&mpath->gate_list, &tbl->known_gates);
	spin_unlock(&tbl->gates_lock);

	spin_unlock_bh(&mpath->state_lock);

	mpath_dbg(mpath->sdata,
		  "Mesh path: Recorded new gate: %pM. %d known gates\n",
		  mpath->dst, mpath->sdata->u.mesh.num_gates);
	err = 0;
err_rcu:
	rcu_read_unlock();
	return err;
}

/**
 * mesh_gate_del - remove a mesh gate from the list of known gates
 * @tbl: table which holds our list of known gates
 * @mpath: gate mpath
 */
static void mesh_gate_del(struct mesh_table *tbl, struct mesh_path *mpath)
{
	lockdep_assert_held(&mpath->state_lock);
	if (!mpath->is_gate)
		return;

	mpath->is_gate = false;
	spin_lock_bh(&tbl->gates_lock);
	hlist_del_rcu(&mpath->gate_list);
	mpath->sdata->u.mesh.num_gates--;
	spin_unlock_bh(&tbl->gates_lock);

	mpath_dbg(mpath->sdata,
		  "Mesh path: Deleted gate: %pM. %d known gates\n",
		  mpath->dst, mpath->sdata->u.mesh.num_gates);
}

/**
 * mesh_gate_num - number of gates known to this interface
 * @sdata: subif data
 */
int mesh_gate_num(struct ieee80211_sub_if_data *sdata)
{
	return sdata->u.mesh.num_gates;
}

static
struct mesh_path *mesh_path_new(struct ieee80211_sub_if_data *sdata,
				const u8 *dst, gfp_t gfp_flags)
{
	struct mesh_path *new_mpath;

	new_mpath = kzalloc(sizeof(struct mesh_path), gfp_flags);
	if (!new_mpath)
		return NULL;

	memcpy(new_mpath->dst, dst, ETH_ALEN);
	eth_broadcast_addr(new_mpath->rann_snd_addr);
	new_mpath->is_root = false;
	new_mpath->sdata = sdata;
	new_mpath->flags = 0;
	skb_queue_head_init(&new_mpath->frame_queue);
	new_mpath->timer.data = (unsigned long) new_mpath;
	new_mpath->timer.function = mesh_path_timer;
	new_mpath->exp_time = jiffies;
	spin_lock_init(&new_mpath->state_lock);
	init_timer(&new_mpath->timer);

	return new_mpath;
}

/**
 * mesh_path_add - allocate and add a new path to the mesh path table
 * @dst: destination address of the path (ETH_ALEN length)
 * @sdata: local subif
 *
 * Returns: 0 on success
 *
 * State: the initial state of the new path is set to 0
 */
struct mesh_path *mesh_path_add(struct ieee80211_sub_if_data *sdata,
				const u8 *dst)
{
	struct mesh_table *tbl;
	struct mesh_path *mpath, *new_mpath;
	int ret;

	if (ether_addr_equal(dst, sdata->vif.addr))
		/* never add ourselves as neighbours */
		return ERR_PTR(-ENOTSUPP);

	if (is_multicast_ether_addr(dst))
		return ERR_PTR(-ENOTSUPP);

	if (atomic_add_unless(&sdata->u.mesh.mpaths, 1, MESH_MAX_MPATHS) == 0)
		return ERR_PTR(-ENOSPC);

	new_mpath = mesh_path_new(sdata, dst, GFP_ATOMIC);
	if (!new_mpath)
		return ERR_PTR(-ENOMEM);

<<<<<<< HEAD
	hlist_add_head_rcu(&new_node->list, bucket);
	if (atomic_inc_return(&tbl->entries) >=
	    MEAN_CHAIN_LEN * (tbl->hash_mask + 1))
		grow = 1;

	mesh_paths_generation++;

	if (grow) {
		set_bit(MESH_WORK_GROW_MPATH_TABLE,  &ifmsh->wrkq_flags);
		ieee80211_queue_work(&local->hw, &sdata->work);
	}
	mpath = new_mpath;
found:
	spin_unlock(&tbl->hashwlock[hash_idx]);
	read_unlock_bh(&pathtbl_resize_lock);
	return mpath;

err_node_alloc:
	kfree(new_mpath);
err_path_alloc:
	atomic_dec(&sdata->u.mesh.mpaths);
	spin_unlock(&tbl->hashwlock[hash_idx]);
	read_unlock_bh(&pathtbl_resize_lock);
	return ERR_PTR(err);
}

static void mesh_table_free_rcu(struct rcu_head *rcu)
{
	struct mesh_table *tbl = container_of(rcu, struct mesh_table, rcu_head);

	mesh_table_free(tbl, false);
}

void mesh_mpath_table_grow(void)
{
	struct mesh_table *oldtbl, *newtbl;

	write_lock_bh(&pathtbl_resize_lock);
	oldtbl = resize_dereference_mesh_paths();
	newtbl = mesh_table_alloc(oldtbl->size_order + 1);
	if (!newtbl)
		goto out;
	if (mesh_table_grow(oldtbl, newtbl) < 0) {
		__mesh_table_free(newtbl);
		goto out;
	}
	rcu_assign_pointer(mesh_paths, newtbl);
=======
	tbl = sdata->u.mesh.mesh_paths;
	do {
		ret = rhashtable_lookup_insert_fast(&tbl->rhead,
						    &new_mpath->rhash,
						    mesh_rht_params);
>>>>>>> ed596a4a

		if (ret == -EEXIST)
			mpath = rhashtable_lookup_fast(&tbl->rhead,
						       dst,
						       mesh_rht_params);

	} while (unlikely(ret == -EEXIST && !mpath));

	if (ret && ret != -EEXIST)
		return ERR_PTR(ret);

	/* At this point either new_mpath was added, or we found a
	 * matching entry already in the table; in the latter case
	 * free the unnecessary new entry.
	 */
	if (ret == -EEXIST) {
		kfree(new_mpath);
		new_mpath = mpath;
	}
	sdata->u.mesh.mesh_paths_generation++;
	return new_mpath;
}

int mpp_path_add(struct ieee80211_sub_if_data *sdata,
		 const u8 *dst, const u8 *mpp)
{
	struct mesh_table *tbl;
	struct mesh_path *new_mpath;
	int ret;

	if (ether_addr_equal(dst, sdata->vif.addr))
		/* never add ourselves as neighbours */
		return -ENOTSUPP;

	if (is_multicast_ether_addr(dst))
		return -ENOTSUPP;

	new_mpath = mesh_path_new(sdata, dst, GFP_ATOMIC);

	if (!new_mpath)
		return -ENOMEM;

	memcpy(new_mpath->mpp, mpp, ETH_ALEN);
	tbl = sdata->u.mesh.mpp_paths;
	ret = rhashtable_lookup_insert_fast(&tbl->rhead,
					    &new_mpath->rhash,
					    mesh_rht_params);

<<<<<<< HEAD
	tbl = resize_dereference_mpp_paths();

	hash_idx = mesh_table_hash(dst, sdata, tbl);
	bucket = &tbl->hash_buckets[hash_idx];

	spin_lock(&tbl->hashwlock[hash_idx]);

	err = -EEXIST;
	hlist_for_each_entry(node, bucket, list) {
		mpath = node->mpath;
		if (mpath->sdata == sdata &&
		    ether_addr_equal(dst, mpath->dst))
			goto err_exists;
	}

	hlist_add_head_rcu(&new_node->list, bucket);
	if (atomic_inc_return(&tbl->entries) >=
	    MEAN_CHAIN_LEN * (tbl->hash_mask + 1))
		grow = 1;

	spin_unlock(&tbl->hashwlock[hash_idx]);
	read_unlock_bh(&pathtbl_resize_lock);

	mpp_paths_generation++;

	if (grow) {
		set_bit(MESH_WORK_GROW_MPP_TABLE,  &ifmsh->wrkq_flags);
		ieee80211_queue_work(&local->hw, &sdata->work);
	}
	return 0;

err_exists:
	spin_unlock(&tbl->hashwlock[hash_idx]);
	read_unlock_bh(&pathtbl_resize_lock);
	kfree(new_node);
err_node_alloc:
	kfree(new_mpath);
err_path_alloc:
	return err;
=======
	sdata->u.mesh.mpp_paths_generation++;
	return ret;
>>>>>>> ed596a4a
}


/**
 * mesh_plink_broken - deactivates paths and sends perr when a link breaks
 *
 * @sta: broken peer link
 *
 * This function must be called from the rate control algorithm if enough
 * delivery errors suggest that a peer link is no longer usable.
 */
void mesh_plink_broken(struct sta_info *sta)
{
	struct ieee80211_sub_if_data *sdata = sta->sdata;
	struct mesh_table *tbl = sdata->u.mesh.mesh_paths;
	static const u8 bcast[ETH_ALEN] = {0xff, 0xff, 0xff, 0xff, 0xff, 0xff};
	struct mesh_path *mpath;
	struct rhashtable_iter iter;
	int ret;

	ret = rhashtable_walk_init(&tbl->rhead, &iter, GFP_ATOMIC);
	if (ret)
		return;

	ret = rhashtable_walk_start(&iter);
	if (ret && ret != -EAGAIN)
		goto out;

	while ((mpath = rhashtable_walk_next(&iter))) {
		if (IS_ERR(mpath) && PTR_ERR(mpath) == -EAGAIN)
			continue;
		if (IS_ERR(mpath))
			break;
		if (rcu_access_pointer(mpath->next_hop) == sta &&
		    mpath->flags & MESH_PATH_ACTIVE &&
		    !(mpath->flags & MESH_PATH_FIXED)) {
			spin_lock_bh(&mpath->state_lock);
			mpath->flags &= ~MESH_PATH_ACTIVE;
			++mpath->sn;
			spin_unlock_bh(&mpath->state_lock);
			mesh_path_error_tx(sdata,
				sdata->u.mesh.mshcfg.element_ttl,
				mpath->dst, mpath->sn,
				WLAN_REASON_MESH_PATH_DEST_UNREACHABLE, bcast);
		}
	}
out:
	rhashtable_walk_stop(&iter);
	rhashtable_walk_exit(&iter);
}

static void mesh_path_free_rcu(struct mesh_table *tbl,
			       struct mesh_path *mpath)
{
	struct ieee80211_sub_if_data *sdata = mpath->sdata;

	spin_lock_bh(&mpath->state_lock);
	mpath->flags |= MESH_PATH_RESOLVING | MESH_PATH_DELETED;
	mesh_gate_del(tbl, mpath);
	spin_unlock_bh(&mpath->state_lock);
	del_timer_sync(&mpath->timer);
	atomic_dec(&sdata->u.mesh.mpaths);
	atomic_dec(&tbl->entries);
	kfree_rcu(mpath, rcu);
}

static void __mesh_path_del(struct mesh_table *tbl, struct mesh_path *mpath)
{
	rhashtable_remove_fast(&tbl->rhead, &mpath->rhash, mesh_rht_params);
	mesh_path_free_rcu(tbl, mpath);
}

/**
 * mesh_path_flush_by_nexthop - Deletes mesh paths if their next hop matches
 *
 * @sta: mesh peer to match
 *
 * RCU notes: this function is called when a mesh plink transitions from
 * PLINK_ESTAB to any other state, since PLINK_ESTAB state is the only one that
 * allows path creation. This will happen before the sta can be freed (because
 * sta_info_destroy() calls this) so any reader in a rcu read block will be
 * protected against the plink disappearing.
 */
void mesh_path_flush_by_nexthop(struct sta_info *sta)
{
	struct ieee80211_sub_if_data *sdata = sta->sdata;
	struct mesh_table *tbl = sdata->u.mesh.mesh_paths;
	struct mesh_path *mpath;
	struct rhashtable_iter iter;
	int ret;

	ret = rhashtable_walk_init(&tbl->rhead, &iter, GFP_ATOMIC);
	if (ret)
		return;

	ret = rhashtable_walk_start(&iter);
	if (ret && ret != -EAGAIN)
		goto out;

	while ((mpath = rhashtable_walk_next(&iter))) {
		if (IS_ERR(mpath) && PTR_ERR(mpath) == -EAGAIN)
			continue;
		if (IS_ERR(mpath))
			break;

		if (rcu_access_pointer(mpath->next_hop) == sta)
			__mesh_path_del(tbl, mpath);
	}
out:
	rhashtable_walk_stop(&iter);
	rhashtable_walk_exit(&iter);
}

static void mpp_flush_by_proxy(struct ieee80211_sub_if_data *sdata,
			       const u8 *proxy)
<<<<<<< HEAD
{
	struct mesh_table *tbl;
	struct mesh_path *mpp;
	struct mpath_node *node;
	int i;

	rcu_read_lock();
	read_lock_bh(&pathtbl_resize_lock);
	tbl = resize_dereference_mpp_paths();
	for_each_mesh_entry(tbl, node, i) {
		mpp = node->mpath;
		if (ether_addr_equal(mpp->mpp, proxy)) {
			spin_lock(&tbl->hashwlock[i]);
			__mesh_path_del(tbl, node);
			spin_unlock(&tbl->hashwlock[i]);
		}
	}
	read_unlock_bh(&pathtbl_resize_lock);
	rcu_read_unlock();
}

static void table_flush_by_iface(struct mesh_table *tbl,
				 struct ieee80211_sub_if_data *sdata)
=======
>>>>>>> ed596a4a
{
	struct mesh_table *tbl = sdata->u.mesh.mpp_paths;
	struct mesh_path *mpath;
	struct rhashtable_iter iter;
	int ret;

	ret = rhashtable_walk_init(&tbl->rhead, &iter, GFP_ATOMIC);
	if (ret)
		return;

	ret = rhashtable_walk_start(&iter);
	if (ret && ret != -EAGAIN)
		goto out;

	while ((mpath = rhashtable_walk_next(&iter))) {
		if (IS_ERR(mpath) && PTR_ERR(mpath) == -EAGAIN)
			continue;
		if (IS_ERR(mpath))
			break;

		if (ether_addr_equal(mpath->mpp, proxy))
			__mesh_path_del(tbl, mpath);
	}
out:
	rhashtable_walk_stop(&iter);
	rhashtable_walk_exit(&iter);
}

static void table_flush_by_iface(struct mesh_table *tbl)
{
	struct mesh_path *mpath;
	struct rhashtable_iter iter;
	int ret;

	ret = rhashtable_walk_init(&tbl->rhead, &iter, GFP_ATOMIC);
	if (ret)
		return;

	ret = rhashtable_walk_start(&iter);
	if (ret && ret != -EAGAIN)
		goto out;

	while ((mpath = rhashtable_walk_next(&iter))) {
		if (IS_ERR(mpath) && PTR_ERR(mpath) == -EAGAIN)
			continue;
		if (IS_ERR(mpath))
			break;
		__mesh_path_del(tbl, mpath);
	}
out:
	rhashtable_walk_stop(&iter);
	rhashtable_walk_exit(&iter);
}

/**
 * mesh_path_flush_by_iface - Deletes all mesh paths associated with a given iface
 *
 * This function deletes both mesh paths as well as mesh portal paths.
 *
 * @sdata: interface data to match
 *
 */
void mesh_path_flush_by_iface(struct ieee80211_sub_if_data *sdata)
{
	table_flush_by_iface(sdata->u.mesh.mesh_paths);
	table_flush_by_iface(sdata->u.mesh.mpp_paths);
}

/**
 * table_path_del - delete a path from the mesh or mpp table
 *
 * @tbl: mesh or mpp path table
 * @sdata: local subif
 * @addr: dst address (ETH_ALEN length)
 *
 * Returns: 0 if successful
 */
static int table_path_del(struct mesh_table *tbl,
			  struct ieee80211_sub_if_data *sdata,
			  const u8 *addr)
{
	struct mesh_path *mpath;

	rcu_read_lock();
	mpath = rhashtable_lookup_fast(&tbl->rhead, addr, mesh_rht_params);
	if (!mpath) {
		rcu_read_unlock();
		return -ENXIO;
	}

	__mesh_path_del(tbl, mpath);
	rcu_read_unlock();
	return 0;
}


/**
 * table_path_del - delete a path from the mesh or mpp table
 *
 * @tbl: mesh or mpp path table
 * @sdata: local subif
 * @addr: dst address (ETH_ALEN length)
 *
 * Returns: 0 if successful
 */
static int table_path_del(struct mesh_table __rcu *rcu_tbl,
			  struct ieee80211_sub_if_data *sdata,
			  const u8 *addr)
{
<<<<<<< HEAD
	struct mesh_table *tbl;
	struct mesh_path *mpath;
	struct mpath_node *node;
	struct hlist_head *bucket;
	int hash_idx;
	int err = 0;

	tbl = resize_dereference_paths(rcu_tbl);
	hash_idx = mesh_table_hash(addr, sdata, tbl);
	bucket = &tbl->hash_buckets[hash_idx];

	spin_lock(&tbl->hashwlock[hash_idx]);
	hlist_for_each_entry(node, bucket, list) {
		mpath = node->mpath;
		if (mpath->sdata == sdata &&
		    ether_addr_equal(addr, mpath->dst)) {
			__mesh_path_del(tbl, node);
			goto enddel;
		}
	}

	err = -ENXIO;
enddel:
	spin_unlock(&tbl->hashwlock[hash_idx]);
	return err;
}

/**
 * mesh_path_del - delete a mesh path from the table
 *
 * @addr: dst address (ETH_ALEN length)
 * @sdata: local subif
 *
 * Returns: 0 if successful
 */
int mesh_path_del(struct ieee80211_sub_if_data *sdata, const u8 *addr)
{
	int err = 0;

	/* flush relevant mpp entries first */
	mpp_flush_by_proxy(sdata, addr);

	read_lock_bh(&pathtbl_resize_lock);
	err = table_path_del(mesh_paths, sdata, addr);
	mesh_paths_generation++;
	read_unlock_bh(&pathtbl_resize_lock);

	return err;
}

/**
 * mpp_path_del - delete a mesh proxy path from the table
 *
 * @addr: addr address (ETH_ALEN length)
 * @sdata: local subif
 *
 * Returns: 0 if successful
 */
static int mpp_path_del(struct ieee80211_sub_if_data *sdata, const u8 *addr)
{
	int err = 0;

	read_lock_bh(&pathtbl_resize_lock);
	err = table_path_del(mpp_paths, sdata, addr);
	mpp_paths_generation++;
	read_unlock_bh(&pathtbl_resize_lock);

=======
	int err;

	/* flush relevant mpp entries first */
	mpp_flush_by_proxy(sdata, addr);

	err = table_path_del(sdata->u.mesh.mesh_paths, sdata, addr);
	sdata->u.mesh.mesh_paths_generation++;
>>>>>>> ed596a4a
	return err;
}

/**
 * mesh_path_tx_pending - sends pending frames in a mesh path queue
 *
 * @mpath: mesh path to activate
 *
 * Locking: the state_lock of the mpath structure must NOT be held when calling
 * this function.
 */
void mesh_path_tx_pending(struct mesh_path *mpath)
{
	if (mpath->flags & MESH_PATH_ACTIVE)
		ieee80211_add_pending_skbs(mpath->sdata->local,
				&mpath->frame_queue);
}

/**
 * mesh_path_send_to_gates - sends pending frames to all known mesh gates
 *
 * @mpath: mesh path whose queue will be emptied
 *
 * If there is only one gate, the frames are transferred from the failed mpath
 * queue to that gate's queue.  If there are more than one gates, the frames
 * are copied from each gate to the next.  After frames are copied, the
 * mpath queues are emptied onto the transmission queue.
 */
int mesh_path_send_to_gates(struct mesh_path *mpath)
{
	struct ieee80211_sub_if_data *sdata = mpath->sdata;
	struct mesh_table *tbl;
	struct mesh_path *from_mpath = mpath;
	struct mesh_path *gate;
	bool copy = false;

	tbl = sdata->u.mesh.mesh_paths;

	rcu_read_lock();
	hlist_for_each_entry_rcu(gate, &tbl->known_gates, gate_list) {
		if (gate->flags & MESH_PATH_ACTIVE) {
			mpath_dbg(sdata, "Forwarding to %pM\n", gate->dst);
			mesh_path_move_to_queue(gate, from_mpath, copy);
			from_mpath = gate;
			copy = true;
		} else {
			mpath_dbg(sdata,
				  "Not forwarding to %pM (flags %#x)\n",
				  gate->dst, gate->flags);
		}
	}

	hlist_for_each_entry_rcu(gate, &tbl->known_gates, gate_list) {
		mpath_dbg(sdata, "Sending to %pM\n", gate->dst);
		mesh_path_tx_pending(gate);
	}
	rcu_read_unlock();

	return (from_mpath == mpath) ? -EHOSTUNREACH : 0;
}

/**
 * mesh_path_discard_frame - discard a frame whose path could not be resolved
 *
 * @skb: frame to discard
 * @sdata: network subif the frame was to be sent through
 *
 * Locking: the function must me called within a rcu_read_lock region
 */
void mesh_path_discard_frame(struct ieee80211_sub_if_data *sdata,
			     struct sk_buff *skb)
{
	kfree_skb(skb);
	sdata->u.mesh.mshstats.dropped_frames_no_route++;
}

/**
 * mesh_path_flush_pending - free the pending queue of a mesh path
 *
 * @mpath: mesh path whose queue has to be freed
 *
 * Locking: the function must me called within a rcu_read_lock region
 */
void mesh_path_flush_pending(struct mesh_path *mpath)
{
	struct sk_buff *skb;

	while ((skb = skb_dequeue(&mpath->frame_queue)) != NULL)
		mesh_path_discard_frame(mpath->sdata, skb);
}

/**
 * mesh_path_fix_nexthop - force a specific next hop for a mesh path
 *
 * @mpath: the mesh path to modify
 * @next_hop: the next hop to force
 *
 * Locking: this function must be called holding mpath->state_lock
 */
void mesh_path_fix_nexthop(struct mesh_path *mpath, struct sta_info *next_hop)
{
	spin_lock_bh(&mpath->state_lock);
	mesh_path_assign_nexthop(mpath, next_hop);
	mpath->sn = 0xffff;
	mpath->metric = 0;
	mpath->hop_count = 0;
	mpath->exp_time = 0;
	mpath->flags |= MESH_PATH_FIXED;
	mesh_path_activate(mpath);
	spin_unlock_bh(&mpath->state_lock);
	mesh_path_tx_pending(mpath);
}

int mesh_pathtbl_init(struct ieee80211_sub_if_data *sdata)
{
	struct mesh_table *tbl_path, *tbl_mpp;
	int ret;

	tbl_path = mesh_table_alloc();
	if (!tbl_path)
		return -ENOMEM;
<<<<<<< HEAD
	tbl_path->free_node = &mesh_path_node_free;
	tbl_path->copy_node = &mesh_path_node_copy;
	tbl_path->known_gates = kzalloc(sizeof(struct hlist_head), GFP_ATOMIC);
	if (!tbl_path->known_gates) {
		ret = -ENOMEM;
		goto free_path;
	}
	INIT_HLIST_HEAD(tbl_path->known_gates);
=======
>>>>>>> ed596a4a

	tbl_mpp = mesh_table_alloc();
	if (!tbl_mpp) {
		ret = -ENOMEM;
		goto free_path;
	}
<<<<<<< HEAD
	tbl_mpp->free_node = &mesh_path_node_free;
	tbl_mpp->copy_node = &mesh_path_node_copy;
	tbl_mpp->known_gates = kzalloc(sizeof(struct hlist_head), GFP_ATOMIC);
	if (!tbl_mpp->known_gates) {
		ret = -ENOMEM;
		goto free_mpp;
	}
	INIT_HLIST_HEAD(tbl_mpp->known_gates);
=======
>>>>>>> ed596a4a

	rhashtable_init(&tbl_path->rhead, &mesh_rht_params);
	rhashtable_init(&tbl_mpp->rhead, &mesh_rht_params);

	sdata->u.mesh.mesh_paths = tbl_path;
	sdata->u.mesh.mpp_paths = tbl_mpp;

	return 0;

free_path:
	mesh_table_free(tbl_path);
	return ret;
}

static
void mesh_path_tbl_expire(struct ieee80211_sub_if_data *sdata,
			  struct mesh_table *tbl)
{
	struct mesh_path *mpath;
	struct rhashtable_iter iter;
	int ret;

	ret = rhashtable_walk_init(&tbl->rhead, &iter, GFP_KERNEL);
	if (ret)
		return;

	ret = rhashtable_walk_start(&iter);
	if (ret && ret != -EAGAIN)
		goto out;

	while ((mpath = rhashtable_walk_next(&iter))) {
		if (IS_ERR(mpath) && PTR_ERR(mpath) == -EAGAIN)
			continue;
		if (IS_ERR(mpath))
			break;
		if ((!(mpath->flags & MESH_PATH_RESOLVING)) &&
		    (!(mpath->flags & MESH_PATH_FIXED)) &&
		     time_after(jiffies, mpath->exp_time + MESH_PATH_EXPIRE))
			__mesh_path_del(tbl, mpath);
	}
<<<<<<< HEAD

	tbl = rcu_dereference(mpp_paths);
	for_each_mesh_entry(tbl, node, i) {
		if (node->mpath->sdata != sdata)
			continue;
		mpath = node->mpath;
		if ((!(mpath->flags & MESH_PATH_FIXED)) &&
		    time_after(jiffies, mpath->exp_time + MESH_PATH_EXPIRE))
			mpp_path_del(mpath->sdata, mpath->dst);
	}

	rcu_read_unlock();
=======
out:
	rhashtable_walk_stop(&iter);
	rhashtable_walk_exit(&iter);
}

void mesh_path_expire(struct ieee80211_sub_if_data *sdata)
{
	mesh_path_tbl_expire(sdata, sdata->u.mesh.mesh_paths);
	mesh_path_tbl_expire(sdata, sdata->u.mesh.mpp_paths);
>>>>>>> ed596a4a
}

void mesh_pathtbl_unregister(struct ieee80211_sub_if_data *sdata)
{
	mesh_table_free(sdata->u.mesh.mesh_paths);
	mesh_table_free(sdata->u.mesh.mpp_paths);
}<|MERGE_RESOLUTION|>--- conflicted
+++ resolved
@@ -42,54 +42,12 @@
 	       !(mpath->flags & MESH_PATH_FIXED);
 }
 
-<<<<<<< HEAD
-struct mpath_node {
-	struct hlist_node list;
-	struct rcu_head rcu;
-	/* This indirection allows two different tables to point to the same
-	 * mesh_path structure, useful when resizing
-	 */
-	struct mesh_path *mpath;
-};
-
-static struct mesh_table __rcu *mesh_paths;
-static struct mesh_table __rcu *mpp_paths; /* Store paths for MPP&MAP */
-
-int mesh_paths_generation;
-int mpp_paths_generation;
-
-/* This lock will have the grow table function as writer and add / delete nodes
- * as readers. RCU provides sufficient protection only when reading the table
- * (i.e. doing lookups).  Adding or adding or removing nodes requires we take
- * the read lock or we risk operating on an old table.  The write lock is only
- * needed when modifying the number of buckets a table.
- */
-static DEFINE_RWLOCK(pathtbl_resize_lock);
-
-
-static inline struct mesh_table *resize_dereference_paths(
-	struct mesh_table __rcu *table)
-{
-	return rcu_dereference_protected(table,
-					lockdep_is_held(&pathtbl_resize_lock));
-}
-
-static inline struct mesh_table *resize_dereference_mesh_paths(void)
-{
-	return resize_dereference_paths(mesh_paths);
-}
-
-static inline struct mesh_table *resize_dereference_mpp_paths(void)
-{
-	return resize_dereference_paths(mpp_paths);
-=======
 static void mesh_path_rht_free(void *ptr, void *tblptr)
 {
 	struct mesh_path *mpath = ptr;
 	struct mesh_table *tbl = tblptr;
 
 	mesh_path_free_rcu(tbl, mpath);
->>>>>>> ed596a4a
 }
 
 static struct mesh_table *mesh_table_alloc(void)
@@ -114,80 +72,6 @@
 	kfree(tbl);
 }
 
-<<<<<<< HEAD
-static void mesh_table_free(struct mesh_table *tbl, bool free_leafs)
-{
-	struct hlist_head *mesh_hash;
-	struct hlist_node *p, *q;
-	struct mpath_node *gate;
-	int i;
-
-	mesh_hash = tbl->hash_buckets;
-	for (i = 0; i <= tbl->hash_mask; i++) {
-		spin_lock_bh(&tbl->hashwlock[i]);
-		hlist_for_each_safe(p, q, &mesh_hash[i]) {
-			tbl->free_node(p, free_leafs);
-			atomic_dec(&tbl->entries);
-		}
-		spin_unlock_bh(&tbl->hashwlock[i]);
-	}
-	if (free_leafs) {
-		spin_lock_bh(&tbl->gates_lock);
-		hlist_for_each_entry_safe(gate, q,
-					 tbl->known_gates, list) {
-			hlist_del(&gate->list);
-			kfree(gate);
-		}
-		kfree(tbl->known_gates);
-		spin_unlock_bh(&tbl->gates_lock);
-	}
-
-	__mesh_table_free(tbl);
-}
-
-static int mesh_table_grow(struct mesh_table *oldtbl,
-			   struct mesh_table *newtbl)
-{
-	struct hlist_head *oldhash;
-	struct hlist_node *p, *q;
-	int i;
-
-	if (atomic_read(&oldtbl->entries)
-			< MEAN_CHAIN_LEN * (oldtbl->hash_mask + 1))
-		return -EAGAIN;
-
-	newtbl->free_node = oldtbl->free_node;
-	newtbl->copy_node = oldtbl->copy_node;
-	newtbl->known_gates = oldtbl->known_gates;
-	atomic_set(&newtbl->entries, atomic_read(&oldtbl->entries));
-
-	oldhash = oldtbl->hash_buckets;
-	for (i = 0; i <= oldtbl->hash_mask; i++)
-		hlist_for_each(p, &oldhash[i])
-			if (oldtbl->copy_node(p, newtbl) < 0)
-				goto errcopy;
-
-	return 0;
-
-errcopy:
-	for (i = 0; i <= newtbl->hash_mask; i++) {
-		hlist_for_each_safe(p, q, &newtbl->hash_buckets[i])
-			oldtbl->free_node(p, 0);
-	}
-	return -ENOMEM;
-}
-
-static u32 mesh_table_hash(const u8 *addr, struct ieee80211_sub_if_data *sdata,
-			   struct mesh_table *tbl)
-{
-	/* Use last four bytes of hw addr and interface index as hash index */
-	return jhash_2words(*(u32 *)(addr+2), sdata->dev->ifindex,
-			    tbl->hash_rnd) & tbl->hash_mask;
-}
-
-
-=======
->>>>>>> ed596a4a
 /**
  *
  * mesh_path_assign_nexthop - update mesh path next hop
@@ -552,61 +436,11 @@
 	if (!new_mpath)
 		return ERR_PTR(-ENOMEM);
 
-<<<<<<< HEAD
-	hlist_add_head_rcu(&new_node->list, bucket);
-	if (atomic_inc_return(&tbl->entries) >=
-	    MEAN_CHAIN_LEN * (tbl->hash_mask + 1))
-		grow = 1;
-
-	mesh_paths_generation++;
-
-	if (grow) {
-		set_bit(MESH_WORK_GROW_MPATH_TABLE,  &ifmsh->wrkq_flags);
-		ieee80211_queue_work(&local->hw, &sdata->work);
-	}
-	mpath = new_mpath;
-found:
-	spin_unlock(&tbl->hashwlock[hash_idx]);
-	read_unlock_bh(&pathtbl_resize_lock);
-	return mpath;
-
-err_node_alloc:
-	kfree(new_mpath);
-err_path_alloc:
-	atomic_dec(&sdata->u.mesh.mpaths);
-	spin_unlock(&tbl->hashwlock[hash_idx]);
-	read_unlock_bh(&pathtbl_resize_lock);
-	return ERR_PTR(err);
-}
-
-static void mesh_table_free_rcu(struct rcu_head *rcu)
-{
-	struct mesh_table *tbl = container_of(rcu, struct mesh_table, rcu_head);
-
-	mesh_table_free(tbl, false);
-}
-
-void mesh_mpath_table_grow(void)
-{
-	struct mesh_table *oldtbl, *newtbl;
-
-	write_lock_bh(&pathtbl_resize_lock);
-	oldtbl = resize_dereference_mesh_paths();
-	newtbl = mesh_table_alloc(oldtbl->size_order + 1);
-	if (!newtbl)
-		goto out;
-	if (mesh_table_grow(oldtbl, newtbl) < 0) {
-		__mesh_table_free(newtbl);
-		goto out;
-	}
-	rcu_assign_pointer(mesh_paths, newtbl);
-=======
 	tbl = sdata->u.mesh.mesh_paths;
 	do {
 		ret = rhashtable_lookup_insert_fast(&tbl->rhead,
 						    &new_mpath->rhash,
 						    mesh_rht_params);
->>>>>>> ed596a4a
 
 		if (ret == -EEXIST)
 			mpath = rhashtable_lookup_fast(&tbl->rhead,
@@ -655,50 +489,8 @@
 					    &new_mpath->rhash,
 					    mesh_rht_params);
 
-<<<<<<< HEAD
-	tbl = resize_dereference_mpp_paths();
-
-	hash_idx = mesh_table_hash(dst, sdata, tbl);
-	bucket = &tbl->hash_buckets[hash_idx];
-
-	spin_lock(&tbl->hashwlock[hash_idx]);
-
-	err = -EEXIST;
-	hlist_for_each_entry(node, bucket, list) {
-		mpath = node->mpath;
-		if (mpath->sdata == sdata &&
-		    ether_addr_equal(dst, mpath->dst))
-			goto err_exists;
-	}
-
-	hlist_add_head_rcu(&new_node->list, bucket);
-	if (atomic_inc_return(&tbl->entries) >=
-	    MEAN_CHAIN_LEN * (tbl->hash_mask + 1))
-		grow = 1;
-
-	spin_unlock(&tbl->hashwlock[hash_idx]);
-	read_unlock_bh(&pathtbl_resize_lock);
-
-	mpp_paths_generation++;
-
-	if (grow) {
-		set_bit(MESH_WORK_GROW_MPP_TABLE,  &ifmsh->wrkq_flags);
-		ieee80211_queue_work(&local->hw, &sdata->work);
-	}
-	return 0;
-
-err_exists:
-	spin_unlock(&tbl->hashwlock[hash_idx]);
-	read_unlock_bh(&pathtbl_resize_lock);
-	kfree(new_node);
-err_node_alloc:
-	kfree(new_mpath);
-err_path_alloc:
-	return err;
-=======
 	sdata->u.mesh.mpp_paths_generation++;
 	return ret;
->>>>>>> ed596a4a
 }
 
 
@@ -814,32 +606,6 @@
 
 static void mpp_flush_by_proxy(struct ieee80211_sub_if_data *sdata,
 			       const u8 *proxy)
-<<<<<<< HEAD
-{
-	struct mesh_table *tbl;
-	struct mesh_path *mpp;
-	struct mpath_node *node;
-	int i;
-
-	rcu_read_lock();
-	read_lock_bh(&pathtbl_resize_lock);
-	tbl = resize_dereference_mpp_paths();
-	for_each_mesh_entry(tbl, node, i) {
-		mpp = node->mpath;
-		if (ether_addr_equal(mpp->mpp, proxy)) {
-			spin_lock(&tbl->hashwlock[i]);
-			__mesh_path_del(tbl, node);
-			spin_unlock(&tbl->hashwlock[i]);
-		}
-	}
-	read_unlock_bh(&pathtbl_resize_lock);
-	rcu_read_unlock();
-}
-
-static void table_flush_by_iface(struct mesh_table *tbl,
-				 struct ieee80211_sub_if_data *sdata)
-=======
->>>>>>> ed596a4a
 {
 	struct mesh_table *tbl = sdata->u.mesh.mpp_paths;
 	struct mesh_path *mpath;
@@ -937,47 +703,6 @@
 
 
 /**
- * table_path_del - delete a path from the mesh or mpp table
- *
- * @tbl: mesh or mpp path table
- * @sdata: local subif
- * @addr: dst address (ETH_ALEN length)
- *
- * Returns: 0 if successful
- */
-static int table_path_del(struct mesh_table __rcu *rcu_tbl,
-			  struct ieee80211_sub_if_data *sdata,
-			  const u8 *addr)
-{
-<<<<<<< HEAD
-	struct mesh_table *tbl;
-	struct mesh_path *mpath;
-	struct mpath_node *node;
-	struct hlist_head *bucket;
-	int hash_idx;
-	int err = 0;
-
-	tbl = resize_dereference_paths(rcu_tbl);
-	hash_idx = mesh_table_hash(addr, sdata, tbl);
-	bucket = &tbl->hash_buckets[hash_idx];
-
-	spin_lock(&tbl->hashwlock[hash_idx]);
-	hlist_for_each_entry(node, bucket, list) {
-		mpath = node->mpath;
-		if (mpath->sdata == sdata &&
-		    ether_addr_equal(addr, mpath->dst)) {
-			__mesh_path_del(tbl, node);
-			goto enddel;
-		}
-	}
-
-	err = -ENXIO;
-enddel:
-	spin_unlock(&tbl->hashwlock[hash_idx]);
-	return err;
-}
-
-/**
  * mesh_path_del - delete a mesh path from the table
  *
  * @addr: dst address (ETH_ALEN length)
@@ -987,45 +712,13 @@
  */
 int mesh_path_del(struct ieee80211_sub_if_data *sdata, const u8 *addr)
 {
-	int err = 0;
+	int err;
 
 	/* flush relevant mpp entries first */
 	mpp_flush_by_proxy(sdata, addr);
 
-	read_lock_bh(&pathtbl_resize_lock);
-	err = table_path_del(mesh_paths, sdata, addr);
-	mesh_paths_generation++;
-	read_unlock_bh(&pathtbl_resize_lock);
-
-	return err;
-}
-
-/**
- * mpp_path_del - delete a mesh proxy path from the table
- *
- * @addr: addr address (ETH_ALEN length)
- * @sdata: local subif
- *
- * Returns: 0 if successful
- */
-static int mpp_path_del(struct ieee80211_sub_if_data *sdata, const u8 *addr)
-{
-	int err = 0;
-
-	read_lock_bh(&pathtbl_resize_lock);
-	err = table_path_del(mpp_paths, sdata, addr);
-	mpp_paths_generation++;
-	read_unlock_bh(&pathtbl_resize_lock);
-
-=======
-	int err;
-
-	/* flush relevant mpp entries first */
-	mpp_flush_by_proxy(sdata, addr);
-
 	err = table_path_del(sdata->u.mesh.mesh_paths, sdata, addr);
 	sdata->u.mesh.mesh_paths_generation++;
->>>>>>> ed596a4a
 	return err;
 }
 
@@ -1147,34 +840,12 @@
 	tbl_path = mesh_table_alloc();
 	if (!tbl_path)
 		return -ENOMEM;
-<<<<<<< HEAD
-	tbl_path->free_node = &mesh_path_node_free;
-	tbl_path->copy_node = &mesh_path_node_copy;
-	tbl_path->known_gates = kzalloc(sizeof(struct hlist_head), GFP_ATOMIC);
-	if (!tbl_path->known_gates) {
-		ret = -ENOMEM;
-		goto free_path;
-	}
-	INIT_HLIST_HEAD(tbl_path->known_gates);
-=======
->>>>>>> ed596a4a
 
 	tbl_mpp = mesh_table_alloc();
 	if (!tbl_mpp) {
 		ret = -ENOMEM;
 		goto free_path;
 	}
-<<<<<<< HEAD
-	tbl_mpp->free_node = &mesh_path_node_free;
-	tbl_mpp->copy_node = &mesh_path_node_copy;
-	tbl_mpp->known_gates = kzalloc(sizeof(struct hlist_head), GFP_ATOMIC);
-	if (!tbl_mpp->known_gates) {
-		ret = -ENOMEM;
-		goto free_mpp;
-	}
-	INIT_HLIST_HEAD(tbl_mpp->known_gates);
-=======
->>>>>>> ed596a4a
 
 	rhashtable_init(&tbl_path->rhead, &mesh_rht_params);
 	rhashtable_init(&tbl_mpp->rhead, &mesh_rht_params);
@@ -1215,20 +886,6 @@
 		     time_after(jiffies, mpath->exp_time + MESH_PATH_EXPIRE))
 			__mesh_path_del(tbl, mpath);
 	}
-<<<<<<< HEAD
-
-	tbl = rcu_dereference(mpp_paths);
-	for_each_mesh_entry(tbl, node, i) {
-		if (node->mpath->sdata != sdata)
-			continue;
-		mpath = node->mpath;
-		if ((!(mpath->flags & MESH_PATH_FIXED)) &&
-		    time_after(jiffies, mpath->exp_time + MESH_PATH_EXPIRE))
-			mpp_path_del(mpath->sdata, mpath->dst);
-	}
-
-	rcu_read_unlock();
-=======
 out:
 	rhashtable_walk_stop(&iter);
 	rhashtable_walk_exit(&iter);
@@ -1238,7 +895,6 @@
 {
 	mesh_path_tbl_expire(sdata, sdata->u.mesh.mesh_paths);
 	mesh_path_tbl_expire(sdata, sdata->u.mesh.mpp_paths);
->>>>>>> ed596a4a
 }
 
 void mesh_pathtbl_unregister(struct ieee80211_sub_if_data *sdata)
