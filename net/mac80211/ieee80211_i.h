--- conflicted
+++ resolved
@@ -562,11 +562,6 @@
 
 	bool arp_filter_state;
 
-	struct work_struct work;
-	struct sk_buff_head skb_queue;
-
-	bool arp_filter_state;
-
 	/*
 	 * AP this belongs to: self in AP mode and
 	 * corresponding AP in VLAN mode, NULL for
@@ -1071,11 +1066,8 @@
 void ieee80211_sta_work(struct ieee80211_sub_if_data *sdata);
 void ieee80211_sta_rx_queued_mgmt(struct ieee80211_sub_if_data *sdata,
 				  struct sk_buff *skb);
-<<<<<<< HEAD
-=======
 void ieee80211_sta_reset_beacon_monitor(struct ieee80211_sub_if_data *sdata);
 void ieee80211_sta_reset_conn_monitor(struct ieee80211_sub_if_data *sdata);
->>>>>>> 45f53cc9
 
 /* IBSS code */
 void ieee80211_ibss_notify_scan_completed(struct ieee80211_local *local);
@@ -1183,11 +1175,7 @@
 void ieee80211_request_smps_work(struct work_struct *work);
 
 void ___ieee80211_stop_rx_ba_session(struct sta_info *sta, u16 tid,
-<<<<<<< HEAD
-				     u16 initiator, u16 reason);
-=======
 				     u16 initiator, u16 reason, bool stop);
->>>>>>> 45f53cc9
 void __ieee80211_stop_rx_ba_session(struct sta_info *sta, u16 tid,
 				    u16 initiator, u16 reason, bool stop);
 void ieee80211_sta_tear_down_BA_sessions(struct sta_info *sta, bool tx);
@@ -1207,20 +1195,13 @@
 				   enum ieee80211_back_parties initiator,
 				   bool tx);
 int ___ieee80211_stop_tx_ba_session(struct sta_info *sta, u16 tid,
-<<<<<<< HEAD
-				    enum ieee80211_back_parties initiator);
-=======
 				    enum ieee80211_back_parties initiator,
 				    bool tx);
->>>>>>> 45f53cc9
 void ieee80211_start_tx_ba_cb(struct ieee80211_vif *vif, u8 *ra, u16 tid);
 void ieee80211_stop_tx_ba_cb(struct ieee80211_vif *vif, u8 *ra, u8 tid);
 void ieee80211_ba_session_work(struct work_struct *work);
 void ieee80211_tx_ba_session_handle_start(struct sta_info *sta, int tid);
-<<<<<<< HEAD
-=======
 void ieee80211_release_reorder_timeout(struct sta_info *sta, int tid);
->>>>>>> 45f53cc9
 
 /* Spectrum management */
 void ieee80211_process_measurement_req(struct ieee80211_sub_if_data *sdata,
