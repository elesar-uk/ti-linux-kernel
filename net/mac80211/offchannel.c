--- conflicted
+++ resolved
@@ -140,15 +140,6 @@
 			sdata->vif.bss_conf.enable_beacon = false;
 			ieee80211_bss_info_change_notify(
 				sdata, BSS_CHANGED_BEACON_ENABLED);
-<<<<<<< HEAD
-
-		if (sdata->vif.type != NL80211_IFTYPE_MONITOR) {
-			netif_tx_stop_all_queues(sdata->dev);
-			if (sdata->vif.type == NL80211_IFTYPE_STATION &&
-			    sdata->u.mgd.associated)
-				ieee80211_offchannel_ps_enable(sdata);
-=======
->>>>>>> 1b37d6ea
 		}
 
 		if (sdata->vif.type == NL80211_IFTYPE_STATION &&
