/*
 * Copyright 2002-2005, Instant802 Networks, Inc.
 * Copyright 2005-2006, Devicescape Software, Inc.
 * Copyright 2006-2007	Jiri Benc <jbenc@suse.cz>
 * Copyright 2007	Johannes Berg <johannes@sipsolutions.net>
 * Copyright 2013-2014  Intel Mobile Communications GmbH
 *
 * This program is free software; you can redistribute it and/or modify
 * it under the terms of the GNU General Public License version 2 as
 * published by the Free Software Foundation.
 *
 *
 * Transmit and frame generation functions.
 */

#include <linux/kernel.h>
#include <linux/slab.h>
#include <linux/skbuff.h>
#include <linux/etherdevice.h>
#include <linux/bitmap.h>
#include <linux/rcupdate.h>
#include <linux/export.h>
#include <net/net_namespace.h>
#include <net/ieee80211_radiotap.h>
#include <net/cfg80211.h>
#include <net/mac80211.h>
#include <asm/unaligned.h>

#include "ieee80211_i.h"
#include "driver-ops.h"
#include "led.h"
#include "mesh.h"
#include "wep.h"
#include "wpa.h"
#include "wme.h"
#include "rate.h"

/* misc utils */

static inline void ieee80211_tx_stats(struct net_device *dev, u32 len)
{
	struct pcpu_sw_netstats *tstats = this_cpu_ptr(dev->tstats);

	u64_stats_update_begin(&tstats->syncp);
	tstats->tx_packets++;
	tstats->tx_bytes += len;
	u64_stats_update_end(&tstats->syncp);
}

static __le16 ieee80211_duration(struct ieee80211_tx_data *tx,
				 struct sk_buff *skb, int group_addr,
				 int next_frag_len)
{
	int rate, mrate, erp, dur, i, shift = 0;
	struct ieee80211_rate *txrate;
	struct ieee80211_local *local = tx->local;
	struct ieee80211_supported_band *sband;
	struct ieee80211_hdr *hdr;
	struct ieee80211_tx_info *info = IEEE80211_SKB_CB(skb);
	struct ieee80211_chanctx_conf *chanctx_conf;
	u32 rate_flags = 0;

	rcu_read_lock();
	chanctx_conf = rcu_dereference(tx->sdata->vif.chanctx_conf);
	if (chanctx_conf) {
		shift = ieee80211_chandef_get_shift(&chanctx_conf->def);
		rate_flags = ieee80211_chandef_rate_flags(&chanctx_conf->def);
	}
	rcu_read_unlock();

	/* assume HW handles this */
	if (tx->rate.flags & (IEEE80211_TX_RC_MCS | IEEE80211_TX_RC_VHT_MCS))
		return 0;

	/* uh huh? */
	if (WARN_ON_ONCE(tx->rate.idx < 0))
		return 0;

	sband = local->hw.wiphy->bands[info->band];
	txrate = &sband->bitrates[tx->rate.idx];

	erp = txrate->flags & IEEE80211_RATE_ERP_G;

	/*
	 * data and mgmt (except PS Poll):
	 * - during CFP: 32768
	 * - during contention period:
	 *   if addr1 is group address: 0
	 *   if more fragments = 0 and addr1 is individual address: time to
	 *      transmit one ACK plus SIFS
	 *   if more fragments = 1 and addr1 is individual address: time to
	 *      transmit next fragment plus 2 x ACK plus 3 x SIFS
	 *
	 * IEEE 802.11, 9.6:
	 * - control response frame (CTS or ACK) shall be transmitted using the
	 *   same rate as the immediately previous frame in the frame exchange
	 *   sequence, if this rate belongs to the PHY mandatory rates, or else
	 *   at the highest possible rate belonging to the PHY rates in the
	 *   BSSBasicRateSet
	 */
	hdr = (struct ieee80211_hdr *)skb->data;
	if (ieee80211_is_ctl(hdr->frame_control)) {
		/* TODO: These control frames are not currently sent by
		 * mac80211, but should they be implemented, this function
		 * needs to be updated to support duration field calculation.
		 *
		 * RTS: time needed to transmit pending data/mgmt frame plus
		 *    one CTS frame plus one ACK frame plus 3 x SIFS
		 * CTS: duration of immediately previous RTS minus time
		 *    required to transmit CTS and its SIFS
		 * ACK: 0 if immediately previous directed data/mgmt had
		 *    more=0, with more=1 duration in ACK frame is duration
		 *    from previous frame minus time needed to transmit ACK
		 *    and its SIFS
		 * PS Poll: BIT(15) | BIT(14) | aid
		 */
		return 0;
	}

	/* data/mgmt */
	if (0 /* FIX: data/mgmt during CFP */)
		return cpu_to_le16(32768);

	if (group_addr) /* Group address as the destination - no ACK */
		return 0;

	/* Individual destination address:
	 * IEEE 802.11, Ch. 9.6 (after IEEE 802.11g changes)
	 * CTS and ACK frames shall be transmitted using the highest rate in
	 * basic rate set that is less than or equal to the rate of the
	 * immediately previous frame and that is using the same modulation
	 * (CCK or OFDM). If no basic rate set matches with these requirements,
	 * the highest mandatory rate of the PHY that is less than or equal to
	 * the rate of the previous frame is used.
	 * Mandatory rates for IEEE 802.11g PHY: 1, 2, 5.5, 11, 6, 12, 24 Mbps
	 */
	rate = -1;
	/* use lowest available if everything fails */
	mrate = sband->bitrates[0].bitrate;
	for (i = 0; i < sband->n_bitrates; i++) {
		struct ieee80211_rate *r = &sband->bitrates[i];

		if (r->bitrate > txrate->bitrate)
			break;

		if ((rate_flags & r->flags) != rate_flags)
			continue;

		if (tx->sdata->vif.bss_conf.basic_rates & BIT(i))
			rate = DIV_ROUND_UP(r->bitrate, 1 << shift);

		switch (sband->band) {
		case NL80211_BAND_2GHZ: {
			u32 flag;
			if (tx->sdata->flags & IEEE80211_SDATA_OPERATING_GMODE)
				flag = IEEE80211_RATE_MANDATORY_G;
			else
				flag = IEEE80211_RATE_MANDATORY_B;
			if (r->flags & flag)
				mrate = r->bitrate;
			break;
		}
		case NL80211_BAND_5GHZ:
			if (r->flags & IEEE80211_RATE_MANDATORY_A)
				mrate = r->bitrate;
			break;
		case NL80211_BAND_60GHZ:
			/* TODO, for now fall through */
		case NUM_NL80211_BANDS:
			WARN_ON(1);
			break;
		}
	}
	if (rate == -1) {
		/* No matching basic rate found; use highest suitable mandatory
		 * PHY rate */
		rate = DIV_ROUND_UP(mrate, 1 << shift);
	}

	/* Don't calculate ACKs for QoS Frames with NoAck Policy set */
	if (ieee80211_is_data_qos(hdr->frame_control) &&
	    *(ieee80211_get_qos_ctl(hdr)) & IEEE80211_QOS_CTL_ACK_POLICY_NOACK)
		dur = 0;
	else
		/* Time needed to transmit ACK
		 * (10 bytes + 4-byte FCS = 112 bits) plus SIFS; rounded up
		 * to closest integer */
		dur = ieee80211_frame_duration(sband->band, 10, rate, erp,
				tx->sdata->vif.bss_conf.use_short_preamble,
				shift);

	if (next_frag_len) {
		/* Frame is fragmented: duration increases with time needed to
		 * transmit next fragment plus ACK and 2 x SIFS. */
		dur *= 2; /* ACK + SIFS */
		/* next fragment */
		dur += ieee80211_frame_duration(sband->band, next_frag_len,
				txrate->bitrate, erp,
				tx->sdata->vif.bss_conf.use_short_preamble,
				shift);
	}

	return cpu_to_le16(dur);
}

/* tx handlers */
static ieee80211_tx_result debug_noinline
ieee80211_tx_h_dynamic_ps(struct ieee80211_tx_data *tx)
{
	struct ieee80211_local *local = tx->local;
	struct ieee80211_if_managed *ifmgd;

	/* driver doesn't support power save */
	if (!ieee80211_hw_check(&local->hw, SUPPORTS_PS))
		return TX_CONTINUE;

	/* hardware does dynamic power save */
	if (ieee80211_hw_check(&local->hw, SUPPORTS_DYNAMIC_PS))
		return TX_CONTINUE;

	/* dynamic power save disabled */
	if (local->hw.conf.dynamic_ps_timeout <= 0)
		return TX_CONTINUE;

	/* we are scanning, don't enable power save */
	if (local->scanning)
		return TX_CONTINUE;

	if (!local->ps_sdata)
		return TX_CONTINUE;

	/* No point if we're going to suspend */
	if (local->quiescing)
		return TX_CONTINUE;

	/* dynamic ps is supported only in managed mode */
	if (tx->sdata->vif.type != NL80211_IFTYPE_STATION)
		return TX_CONTINUE;

	ifmgd = &tx->sdata->u.mgd;

	/*
	 * Don't wakeup from power save if u-apsd is enabled, voip ac has
	 * u-apsd enabled and the frame is in voip class. This effectively
	 * means that even if all access categories have u-apsd enabled, in
	 * practise u-apsd is only used with the voip ac. This is a
	 * workaround for the case when received voip class packets do not
	 * have correct qos tag for some reason, due the network or the
	 * peer application.
	 *
	 * Note: ifmgd->uapsd_queues access is racy here. If the value is
	 * changed via debugfs, user needs to reassociate manually to have
	 * everything in sync.
	 */
	if ((ifmgd->flags & IEEE80211_STA_UAPSD_ENABLED) &&
	    (ifmgd->uapsd_queues & IEEE80211_WMM_IE_STA_QOSINFO_AC_VO) &&
	    skb_get_queue_mapping(tx->skb) == IEEE80211_AC_VO)
		return TX_CONTINUE;

	if (local->hw.conf.flags & IEEE80211_CONF_PS) {
		ieee80211_stop_queues_by_reason(&local->hw,
						IEEE80211_MAX_QUEUE_MAP,
						IEEE80211_QUEUE_STOP_REASON_PS,
						false);
		ifmgd->flags &= ~IEEE80211_STA_NULLFUNC_ACKED;
		ieee80211_queue_work(&local->hw,
				     &local->dynamic_ps_disable_work);
	}

	/* Don't restart the timer if we're not disassociated */
	if (!ifmgd->associated)
		return TX_CONTINUE;

	mod_timer(&local->dynamic_ps_timer, jiffies +
		  msecs_to_jiffies(local->hw.conf.dynamic_ps_timeout));

	return TX_CONTINUE;
}

static ieee80211_tx_result debug_noinline
ieee80211_tx_h_check_assoc(struct ieee80211_tx_data *tx)
{

	struct ieee80211_hdr *hdr = (struct ieee80211_hdr *)tx->skb->data;
	struct ieee80211_tx_info *info = IEEE80211_SKB_CB(tx->skb);
	bool assoc = false;

	if (unlikely(info->flags & IEEE80211_TX_CTL_INJECTED))
		return TX_CONTINUE;

	if (unlikely(test_bit(SCAN_SW_SCANNING, &tx->local->scanning)) &&
	    test_bit(SDATA_STATE_OFFCHANNEL, &tx->sdata->state) &&
	    !ieee80211_is_probe_req(hdr->frame_control) &&
	    !ieee80211_is_nullfunc(hdr->frame_control))
		/*
		 * When software scanning only nullfunc frames (to notify
		 * the sleep state to the AP) and probe requests (for the
		 * active scan) are allowed, all other frames should not be
		 * sent and we should not get here, but if we do
		 * nonetheless, drop them to avoid sending them
		 * off-channel. See the link below and
		 * ieee80211_start_scan() for more.
		 *
		 * http://article.gmane.org/gmane.linux.kernel.wireless.general/30089
		 */
		return TX_DROP;

	if (tx->sdata->vif.type == NL80211_IFTYPE_OCB)
		return TX_CONTINUE;

	if (tx->sdata->vif.type == NL80211_IFTYPE_WDS)
		return TX_CONTINUE;

	if (tx->flags & IEEE80211_TX_PS_BUFFERED)
		return TX_CONTINUE;

	if (tx->sta)
		assoc = test_sta_flag(tx->sta, WLAN_STA_ASSOC);

	if (likely(tx->flags & IEEE80211_TX_UNICAST)) {
		if (unlikely(!assoc &&
			     ieee80211_is_data(hdr->frame_control))) {
#ifdef CONFIG_MAC80211_VERBOSE_DEBUG
			sdata_info(tx->sdata,
				   "dropped data frame to not associated station %pM\n",
				   hdr->addr1);
#endif
			I802_DEBUG_INC(tx->local->tx_handlers_drop_not_assoc);
			return TX_DROP;
		}
	} else if (unlikely(tx->sdata->vif.type == NL80211_IFTYPE_AP &&
			    ieee80211_is_data(hdr->frame_control) &&
			    !atomic_read(&tx->sdata->u.ap.num_mcast_sta))) {
		/*
		 * No associated STAs - no need to send multicast
		 * frames.
		 */
		return TX_DROP;
	}

	return TX_CONTINUE;
}

/* This function is called whenever the AP is about to exceed the maximum limit
 * of buffered frames for power saving STAs. This situation should not really
 * happen often during normal operation, so dropping the oldest buffered packet
 * from each queue should be OK to make some room for new frames. */
static void purge_old_ps_buffers(struct ieee80211_local *local)
{
	int total = 0, purged = 0;
	struct sk_buff *skb;
	struct ieee80211_sub_if_data *sdata;
	struct sta_info *sta;

	list_for_each_entry_rcu(sdata, &local->interfaces, list) {
		struct ps_data *ps;

		if (sdata->vif.type == NL80211_IFTYPE_AP)
			ps = &sdata->u.ap.ps;
		else if (ieee80211_vif_is_mesh(&sdata->vif))
			ps = &sdata->u.mesh.ps;
		else
			continue;

		skb = skb_dequeue(&ps->bc_buf);
		if (skb) {
			purged++;
			dev_kfree_skb(skb);
		}
		total += skb_queue_len(&ps->bc_buf);
	}

	/*
	 * Drop one frame from each station from the lowest-priority
	 * AC that has frames at all.
	 */
	list_for_each_entry_rcu(sta, &local->sta_list, list) {
		int ac;

		for (ac = IEEE80211_AC_BK; ac >= IEEE80211_AC_VO; ac--) {
			skb = skb_dequeue(&sta->ps_tx_buf[ac]);
			total += skb_queue_len(&sta->ps_tx_buf[ac]);
			if (skb) {
				purged++;
				ieee80211_free_txskb(&local->hw, skb);
				break;
			}
		}
	}

	local->total_ps_buffered = total;
	ps_dbg_hw(&local->hw, "PS buffers full - purged %d frames\n", purged);
}

static ieee80211_tx_result
ieee80211_tx_h_multicast_ps_buf(struct ieee80211_tx_data *tx)
{
	struct ieee80211_tx_info *info = IEEE80211_SKB_CB(tx->skb);
	struct ieee80211_hdr *hdr = (struct ieee80211_hdr *)tx->skb->data;
	struct ps_data *ps;

	/*
	 * broadcast/multicast frame
	 *
	 * If any of the associated/peer stations is in power save mode,
	 * the frame is buffered to be sent after DTIM beacon frame.
	 * This is done either by the hardware or us.
	 */

	/* powersaving STAs currently only in AP/VLAN/mesh mode */
	if (tx->sdata->vif.type == NL80211_IFTYPE_AP ||
	    tx->sdata->vif.type == NL80211_IFTYPE_AP_VLAN) {
		if (!tx->sdata->bss)
			return TX_CONTINUE;

		ps = &tx->sdata->bss->ps;
	} else if (ieee80211_vif_is_mesh(&tx->sdata->vif)) {
		ps = &tx->sdata->u.mesh.ps;
	} else {
		return TX_CONTINUE;
	}


	/* no buffering for ordered frames */
	if (ieee80211_has_order(hdr->frame_control))
		return TX_CONTINUE;

	if (ieee80211_is_probe_req(hdr->frame_control))
		return TX_CONTINUE;

	if (ieee80211_hw_check(&tx->local->hw, QUEUE_CONTROL))
		info->hw_queue = tx->sdata->vif.cab_queue;

	/* no stations in PS mode */
	if (!atomic_read(&ps->num_sta_ps))
		return TX_CONTINUE;

	info->flags |= IEEE80211_TX_CTL_SEND_AFTER_DTIM;

	/* device releases frame after DTIM beacon */
	if (!ieee80211_hw_check(&tx->local->hw, HOST_BROADCAST_PS_BUFFERING))
		return TX_CONTINUE;

	/* buffered in mac80211 */
	if (tx->local->total_ps_buffered >= TOTAL_MAX_TX_BUFFER)
		purge_old_ps_buffers(tx->local);

	if (skb_queue_len(&ps->bc_buf) >= AP_MAX_BC_BUFFER) {
		ps_dbg(tx->sdata,
		       "BC TX buffer full - dropping the oldest frame\n");
		dev_kfree_skb(skb_dequeue(&ps->bc_buf));
	} else
		tx->local->total_ps_buffered++;

	skb_queue_tail(&ps->bc_buf, tx->skb);

	return TX_QUEUED;
}

static int ieee80211_use_mfp(__le16 fc, struct sta_info *sta,
			     struct sk_buff *skb)
{
	if (!ieee80211_is_mgmt(fc))
		return 0;

	if (sta == NULL || !test_sta_flag(sta, WLAN_STA_MFP))
		return 0;

	if (!ieee80211_is_robust_mgmt_frame(skb))
		return 0;

	return 1;
}

static ieee80211_tx_result
ieee80211_tx_h_unicast_ps_buf(struct ieee80211_tx_data *tx)
{
	struct sta_info *sta = tx->sta;
	struct ieee80211_tx_info *info = IEEE80211_SKB_CB(tx->skb);
	struct ieee80211_hdr *hdr = (struct ieee80211_hdr *)tx->skb->data;
	struct ieee80211_local *local = tx->local;

	if (unlikely(!sta))
		return TX_CONTINUE;

	if (unlikely((test_sta_flag(sta, WLAN_STA_PS_STA) ||
		      test_sta_flag(sta, WLAN_STA_PS_DRIVER) ||
		      test_sta_flag(sta, WLAN_STA_PS_DELIVER)) &&
		     !(info->flags & IEEE80211_TX_CTL_NO_PS_BUFFER))) {
		int ac = skb_get_queue_mapping(tx->skb);

		if (ieee80211_is_mgmt(hdr->frame_control) &&
		    !ieee80211_is_bufferable_mmpdu(hdr->frame_control)) {
			info->flags |= IEEE80211_TX_CTL_NO_PS_BUFFER;
			return TX_CONTINUE;
		}

		ps_dbg(sta->sdata, "STA %pM aid %d: PS buffer for AC %d\n",
		       sta->sta.addr, sta->sta.aid, ac);
		if (tx->local->total_ps_buffered >= TOTAL_MAX_TX_BUFFER)
			purge_old_ps_buffers(tx->local);

		/* sync with ieee80211_sta_ps_deliver_wakeup */
		spin_lock(&sta->ps_lock);
		/*
		 * STA woke up the meantime and all the frames on ps_tx_buf have
		 * been queued to pending queue. No reordering can happen, go
		 * ahead and Tx the packet.
		 */
		if (!test_sta_flag(sta, WLAN_STA_PS_STA) &&
		    !test_sta_flag(sta, WLAN_STA_PS_DRIVER) &&
		    !test_sta_flag(sta, WLAN_STA_PS_DELIVER)) {
			spin_unlock(&sta->ps_lock);
			return TX_CONTINUE;
		}

		if (skb_queue_len(&sta->ps_tx_buf[ac]) >= STA_MAX_TX_BUFFER) {
			struct sk_buff *old = skb_dequeue(&sta->ps_tx_buf[ac]);
			ps_dbg(tx->sdata,
			       "STA %pM TX buffer for AC %d full - dropping oldest frame\n",
			       sta->sta.addr, ac);
			ieee80211_free_txskb(&local->hw, old);
		} else
			tx->local->total_ps_buffered++;

		info->control.jiffies = jiffies;
		info->control.vif = &tx->sdata->vif;
		info->flags |= IEEE80211_TX_INTFL_NEED_TXPROCESSING;
		info->flags &= ~IEEE80211_TX_TEMPORARY_FLAGS;
		skb_queue_tail(&sta->ps_tx_buf[ac], tx->skb);
		spin_unlock(&sta->ps_lock);

		if (!timer_pending(&local->sta_cleanup))
			mod_timer(&local->sta_cleanup,
				  round_jiffies(jiffies +
						STA_INFO_CLEANUP_INTERVAL));

		/*
		 * We queued up some frames, so the TIM bit might
		 * need to be set, recalculate it.
		 */
		sta_info_recalc_tim(sta);

		return TX_QUEUED;
	} else if (unlikely(test_sta_flag(sta, WLAN_STA_PS_STA))) {
		ps_dbg(tx->sdata,
		       "STA %pM in PS mode, but polling/in SP -> send frame\n",
		       sta->sta.addr);
	}

	return TX_CONTINUE;
}

static ieee80211_tx_result debug_noinline
ieee80211_tx_h_ps_buf(struct ieee80211_tx_data *tx)
{
	if (unlikely(tx->flags & IEEE80211_TX_PS_BUFFERED))
		return TX_CONTINUE;

	if (tx->flags & IEEE80211_TX_UNICAST)
		return ieee80211_tx_h_unicast_ps_buf(tx);
	else
		return ieee80211_tx_h_multicast_ps_buf(tx);
}

static ieee80211_tx_result debug_noinline
ieee80211_tx_h_check_control_port_protocol(struct ieee80211_tx_data *tx)
{
	struct ieee80211_tx_info *info = IEEE80211_SKB_CB(tx->skb);

	if (unlikely(tx->sdata->control_port_protocol == tx->skb->protocol)) {
		if (tx->sdata->control_port_no_encrypt)
			info->flags |= IEEE80211_TX_INTFL_DONT_ENCRYPT;
		info->control.flags |= IEEE80211_TX_CTRL_PORT_CTRL_PROTO;
		info->flags |= IEEE80211_TX_CTL_USE_MINRATE;
	}

	return TX_CONTINUE;
}

static ieee80211_tx_result debug_noinline
ieee80211_tx_h_select_key(struct ieee80211_tx_data *tx)
{
	struct ieee80211_key *key;
	struct ieee80211_tx_info *info = IEEE80211_SKB_CB(tx->skb);
	struct ieee80211_hdr *hdr = (struct ieee80211_hdr *)tx->skb->data;

	if (unlikely(info->flags & IEEE80211_TX_INTFL_DONT_ENCRYPT))
		tx->key = NULL;
	else if (tx->sta &&
		 (key = rcu_dereference(tx->sta->ptk[tx->sta->ptk_idx])))
		tx->key = key;
	else if (ieee80211_is_mgmt(hdr->frame_control) &&
		 is_multicast_ether_addr(hdr->addr1) &&
		 ieee80211_is_robust_mgmt_frame(tx->skb) &&
		 (key = rcu_dereference(tx->sdata->default_mgmt_key)))
		tx->key = key;
	else if (is_multicast_ether_addr(hdr->addr1) &&
		 (key = rcu_dereference(tx->sdata->default_multicast_key)))
		tx->key = key;
	else if (!is_multicast_ether_addr(hdr->addr1) &&
		 (key = rcu_dereference(tx->sdata->default_unicast_key)))
		tx->key = key;
	else
		tx->key = NULL;

	if (tx->key) {
		bool skip_hw = false;

		/* TODO: add threshold stuff again */

		switch (tx->key->conf.cipher) {
		case WLAN_CIPHER_SUITE_WEP40:
		case WLAN_CIPHER_SUITE_WEP104:
		case WLAN_CIPHER_SUITE_TKIP:
			if (!ieee80211_is_data_present(hdr->frame_control))
				tx->key = NULL;
			break;
		case WLAN_CIPHER_SUITE_CCMP:
		case WLAN_CIPHER_SUITE_CCMP_256:
		case WLAN_CIPHER_SUITE_GCMP:
		case WLAN_CIPHER_SUITE_GCMP_256:
			if (!ieee80211_is_data_present(hdr->frame_control) &&
			    !ieee80211_use_mfp(hdr->frame_control, tx->sta,
					       tx->skb))
				tx->key = NULL;
			else
				skip_hw = (tx->key->conf.flags &
					   IEEE80211_KEY_FLAG_SW_MGMT_TX) &&
					ieee80211_is_mgmt(hdr->frame_control);
			break;
		case WLAN_CIPHER_SUITE_AES_CMAC:
		case WLAN_CIPHER_SUITE_BIP_CMAC_256:
		case WLAN_CIPHER_SUITE_BIP_GMAC_128:
		case WLAN_CIPHER_SUITE_BIP_GMAC_256:
			if (!ieee80211_is_mgmt(hdr->frame_control))
				tx->key = NULL;
			break;
		}

		if (unlikely(tx->key && tx->key->flags & KEY_FLAG_TAINTED &&
			     !ieee80211_is_deauth(hdr->frame_control)))
			return TX_DROP;

		if (!skip_hw && tx->key &&
		    tx->key->flags & KEY_FLAG_UPLOADED_TO_HARDWARE)
			info->control.hw_key = &tx->key->conf;
	}

	return TX_CONTINUE;
}

static ieee80211_tx_result debug_noinline
ieee80211_tx_h_rate_ctrl(struct ieee80211_tx_data *tx)
{
	struct ieee80211_tx_info *info = IEEE80211_SKB_CB(tx->skb);
	struct ieee80211_hdr *hdr = (void *)tx->skb->data;
	struct ieee80211_supported_band *sband;
	u32 len;
	struct ieee80211_tx_rate_control txrc;
	struct ieee80211_sta_rates *ratetbl = NULL;
	bool assoc = false;

	memset(&txrc, 0, sizeof(txrc));

	sband = tx->local->hw.wiphy->bands[info->band];

	len = min_t(u32, tx->skb->len + FCS_LEN,
			 tx->local->hw.wiphy->frag_threshold);

	/* set up the tx rate control struct we give the RC algo */
	txrc.hw = &tx->local->hw;
	txrc.sband = sband;
	txrc.bss_conf = &tx->sdata->vif.bss_conf;
	txrc.skb = tx->skb;
	txrc.reported_rate.idx = -1;
	txrc.rate_idx_mask = tx->sdata->rc_rateidx_mask[info->band];
	if (txrc.rate_idx_mask == (1 << sband->n_bitrates) - 1)
		txrc.max_rate_idx = -1;
	else
		txrc.max_rate_idx = fls(txrc.rate_idx_mask) - 1;

	if (tx->sdata->rc_has_mcs_mask[info->band])
		txrc.rate_idx_mcs_mask =
			tx->sdata->rc_rateidx_mcs_mask[info->band];

	txrc.bss = (tx->sdata->vif.type == NL80211_IFTYPE_AP ||
		    tx->sdata->vif.type == NL80211_IFTYPE_MESH_POINT ||
		    tx->sdata->vif.type == NL80211_IFTYPE_ADHOC ||
		    tx->sdata->vif.type == NL80211_IFTYPE_OCB);

	/* set up RTS protection if desired */
	if (len > tx->local->hw.wiphy->rts_threshold) {
		txrc.rts = true;
	}

	info->control.use_rts = txrc.rts;
	info->control.use_cts_prot = tx->sdata->vif.bss_conf.use_cts_prot;

	/*
	 * Use short preamble if the BSS can handle it, but not for
	 * management frames unless we know the receiver can handle
	 * that -- the management frame might be to a station that
	 * just wants a probe response.
	 */
	if (tx->sdata->vif.bss_conf.use_short_preamble &&
	    (ieee80211_is_data(hdr->frame_control) ||
	     (tx->sta && test_sta_flag(tx->sta, WLAN_STA_SHORT_PREAMBLE))))
		txrc.short_preamble = true;

	info->control.short_preamble = txrc.short_preamble;

	/* don't ask rate control when rate already injected via radiotap */
	if (info->control.flags & IEEE80211_TX_CTRL_RATE_INJECT)
		return TX_CONTINUE;

	if (tx->sta)
		assoc = test_sta_flag(tx->sta, WLAN_STA_ASSOC);

	/*
	 * Lets not bother rate control if we're associated and cannot
	 * talk to the sta. This should not happen.
	 */
	if (WARN(test_bit(SCAN_SW_SCANNING, &tx->local->scanning) && assoc &&
		 !rate_usable_index_exists(sband, &tx->sta->sta),
		 "%s: Dropped data frame as no usable bitrate found while "
		 "scanning and associated. Target station: "
		 "%pM on %d GHz band\n",
		 tx->sdata->name, hdr->addr1,
		 info->band ? 5 : 2))
		return TX_DROP;

	/*
	 * If we're associated with the sta at this point we know we can at
	 * least send the frame at the lowest bit rate.
	 */
	rate_control_get_rate(tx->sdata, tx->sta, &txrc);

	if (tx->sta && !info->control.skip_table)
		ratetbl = rcu_dereference(tx->sta->sta.rates);

	if (unlikely(info->control.rates[0].idx < 0)) {
		if (ratetbl) {
			struct ieee80211_tx_rate rate = {
				.idx = ratetbl->rate[0].idx,
				.flags = ratetbl->rate[0].flags,
				.count = ratetbl->rate[0].count
			};

			if (ratetbl->rate[0].idx < 0)
				return TX_DROP;

			tx->rate = rate;
		} else {
			return TX_DROP;
		}
	} else {
		tx->rate = info->control.rates[0];
	}

	if (txrc.reported_rate.idx < 0) {
		txrc.reported_rate = tx->rate;
		if (tx->sta && ieee80211_is_data(hdr->frame_control))
			tx->sta->tx_stats.last_rate = txrc.reported_rate;
	} else if (tx->sta)
		tx->sta->tx_stats.last_rate = txrc.reported_rate;

	if (ratetbl)
		return TX_CONTINUE;

	if (unlikely(!info->control.rates[0].count))
		info->control.rates[0].count = 1;

	if (WARN_ON_ONCE((info->control.rates[0].count > 1) &&
			 (info->flags & IEEE80211_TX_CTL_NO_ACK)))
		info->control.rates[0].count = 1;

	return TX_CONTINUE;
}

static __le16 ieee80211_tx_next_seq(struct sta_info *sta, int tid)
{
	u16 *seq = &sta->tid_seq[tid];
	__le16 ret = cpu_to_le16(*seq);

	/* Increase the sequence number. */
	*seq = (*seq + 0x10) & IEEE80211_SCTL_SEQ;

	return ret;
}

static ieee80211_tx_result debug_noinline
ieee80211_tx_h_sequence(struct ieee80211_tx_data *tx)
{
	struct ieee80211_tx_info *info = IEEE80211_SKB_CB(tx->skb);
	struct ieee80211_hdr *hdr = (struct ieee80211_hdr *)tx->skb->data;
	u8 *qc;
	int tid;

	/*
	 * Packet injection may want to control the sequence
	 * number, if we have no matching interface then we
	 * neither assign one ourselves nor ask the driver to.
	 */
	if (unlikely(info->control.vif->type == NL80211_IFTYPE_MONITOR))
		return TX_CONTINUE;

	if (unlikely(ieee80211_is_ctl(hdr->frame_control)))
		return TX_CONTINUE;

	if (ieee80211_hdrlen(hdr->frame_control) < 24)
		return TX_CONTINUE;

	if (ieee80211_is_qos_nullfunc(hdr->frame_control))
		return TX_CONTINUE;

	/*
	 * Anything but QoS data that has a sequence number field
	 * (is long enough) gets a sequence number from the global
	 * counter.  QoS data frames with a multicast destination
	 * also use the global counter (802.11-2012 9.3.2.10).
	 */
	if (!ieee80211_is_data_qos(hdr->frame_control) ||
	    is_multicast_ether_addr(hdr->addr1)) {
		/* driver should assign sequence number */
		info->flags |= IEEE80211_TX_CTL_ASSIGN_SEQ;
		/* for pure STA mode without beacons, we can do it */
		hdr->seq_ctrl = cpu_to_le16(tx->sdata->sequence_number);
		tx->sdata->sequence_number += 0x10;
		if (tx->sta)
			tx->sta->tx_stats.msdu[IEEE80211_NUM_TIDS]++;
		return TX_CONTINUE;
	}

	/*
	 * This should be true for injected/management frames only, for
	 * management frames we have set the IEEE80211_TX_CTL_ASSIGN_SEQ
	 * above since they are not QoS-data frames.
	 */
	if (!tx->sta)
		return TX_CONTINUE;

	/* include per-STA, per-TID sequence counter */

	qc = ieee80211_get_qos_ctl(hdr);
	tid = *qc & IEEE80211_QOS_CTL_TID_MASK;
	tx->sta->tx_stats.msdu[tid]++;

	if (!tx->sta->sta.txq[0])
		hdr->seq_ctrl = ieee80211_tx_next_seq(tx->sta, tid);

	return TX_CONTINUE;
}

static int ieee80211_fragment(struct ieee80211_tx_data *tx,
			      struct sk_buff *skb, int hdrlen,
			      int frag_threshold)
{
	struct ieee80211_local *local = tx->local;
	struct ieee80211_tx_info *info;
	struct sk_buff *tmp;
	int per_fragm = frag_threshold - hdrlen - FCS_LEN;
	int pos = hdrlen + per_fragm;
	int rem = skb->len - hdrlen - per_fragm;

	if (WARN_ON(rem < 0))
		return -EINVAL;

	/* first fragment was already added to queue by caller */

	while (rem) {
		int fraglen = per_fragm;

		if (fraglen > rem)
			fraglen = rem;
		rem -= fraglen;
		tmp = dev_alloc_skb(local->tx_headroom +
				    frag_threshold +
				    tx->sdata->encrypt_headroom +
				    IEEE80211_ENCRYPT_TAILROOM);
		if (!tmp)
			return -ENOMEM;

		__skb_queue_tail(&tx->skbs, tmp);

		skb_reserve(tmp,
			    local->tx_headroom + tx->sdata->encrypt_headroom);

		/* copy control information */
		memcpy(tmp->cb, skb->cb, sizeof(tmp->cb));

		info = IEEE80211_SKB_CB(tmp);
		info->flags &= ~(IEEE80211_TX_CTL_CLEAR_PS_FILT |
				 IEEE80211_TX_CTL_FIRST_FRAGMENT);

		if (rem)
			info->flags |= IEEE80211_TX_CTL_MORE_FRAMES;

		skb_copy_queue_mapping(tmp, skb);
		tmp->priority = skb->priority;
		tmp->dev = skb->dev;

		/* copy header and data */
		memcpy(skb_put(tmp, hdrlen), skb->data, hdrlen);
		memcpy(skb_put(tmp, fraglen), skb->data + pos, fraglen);

		pos += fraglen;
	}

	/* adjust first fragment's length */
	skb_trim(skb, hdrlen + per_fragm);
	return 0;
}

static ieee80211_tx_result debug_noinline
ieee80211_tx_h_fragment(struct ieee80211_tx_data *tx)
{
	struct sk_buff *skb = tx->skb;
	struct ieee80211_tx_info *info = IEEE80211_SKB_CB(skb);
	struct ieee80211_hdr *hdr = (void *)skb->data;
	int frag_threshold = tx->local->hw.wiphy->frag_threshold;
	int hdrlen;
	int fragnum;

	/* no matter what happens, tx->skb moves to tx->skbs */
	__skb_queue_tail(&tx->skbs, skb);
	tx->skb = NULL;

	if (info->flags & IEEE80211_TX_CTL_DONTFRAG)
		return TX_CONTINUE;

	if (tx->local->ops->set_frag_threshold)
		return TX_CONTINUE;

	/*
	 * Warn when submitting a fragmented A-MPDU frame and drop it.
	 * This scenario is handled in ieee80211_tx_prepare but extra
	 * caution taken here as fragmented ampdu may cause Tx stop.
	 */
	if (WARN_ON(info->flags & IEEE80211_TX_CTL_AMPDU))
		return TX_DROP;

	hdrlen = ieee80211_hdrlen(hdr->frame_control);

	/* internal error, why isn't DONTFRAG set? */
	if (WARN_ON(skb->len + FCS_LEN <= frag_threshold))
		return TX_DROP;

	/*
	 * Now fragment the frame. This will allocate all the fragments and
	 * chain them (using skb as the first fragment) to skb->next.
	 * During transmission, we will remove the successfully transmitted
	 * fragments from this list. When the low-level driver rejects one
	 * of the fragments then we will simply pretend to accept the skb
	 * but store it away as pending.
	 */
	if (ieee80211_fragment(tx, skb, hdrlen, frag_threshold))
		return TX_DROP;

	/* update duration/seq/flags of fragments */
	fragnum = 0;

	skb_queue_walk(&tx->skbs, skb) {
		const __le16 morefrags = cpu_to_le16(IEEE80211_FCTL_MOREFRAGS);

		hdr = (void *)skb->data;
		info = IEEE80211_SKB_CB(skb);

		if (!skb_queue_is_last(&tx->skbs, skb)) {
			hdr->frame_control |= morefrags;
			/*
			 * No multi-rate retries for fragmented frames, that
			 * would completely throw off the NAV at other STAs.
			 */
			info->control.rates[1].idx = -1;
			info->control.rates[2].idx = -1;
			info->control.rates[3].idx = -1;
			BUILD_BUG_ON(IEEE80211_TX_MAX_RATES != 4);
			info->flags &= ~IEEE80211_TX_CTL_RATE_CTRL_PROBE;
		} else {
			hdr->frame_control &= ~morefrags;
		}
		hdr->seq_ctrl |= cpu_to_le16(fragnum & IEEE80211_SCTL_FRAG);
		fragnum++;
	}

	return TX_CONTINUE;
}

static ieee80211_tx_result debug_noinline
ieee80211_tx_h_stats(struct ieee80211_tx_data *tx)
{
	struct sk_buff *skb;
	int ac = -1;

	if (!tx->sta)
		return TX_CONTINUE;

	skb_queue_walk(&tx->skbs, skb) {
		ac = skb_get_queue_mapping(skb);
		tx->sta->tx_stats.bytes[ac] += skb->len;
	}
	if (ac >= 0)
		tx->sta->tx_stats.packets[ac]++;

	return TX_CONTINUE;
}

static ieee80211_tx_result debug_noinline
ieee80211_tx_h_encrypt(struct ieee80211_tx_data *tx)
{
	if (!tx->key)
		return TX_CONTINUE;

	switch (tx->key->conf.cipher) {
	case WLAN_CIPHER_SUITE_WEP40:
	case WLAN_CIPHER_SUITE_WEP104:
		return ieee80211_crypto_wep_encrypt(tx);
	case WLAN_CIPHER_SUITE_TKIP:
		return ieee80211_crypto_tkip_encrypt(tx);
	case WLAN_CIPHER_SUITE_CCMP:
		return ieee80211_crypto_ccmp_encrypt(
			tx, IEEE80211_CCMP_MIC_LEN);
	case WLAN_CIPHER_SUITE_CCMP_256:
		return ieee80211_crypto_ccmp_encrypt(
			tx, IEEE80211_CCMP_256_MIC_LEN);
	case WLAN_CIPHER_SUITE_AES_CMAC:
		return ieee80211_crypto_aes_cmac_encrypt(tx);
	case WLAN_CIPHER_SUITE_BIP_CMAC_256:
		return ieee80211_crypto_aes_cmac_256_encrypt(tx);
	case WLAN_CIPHER_SUITE_BIP_GMAC_128:
	case WLAN_CIPHER_SUITE_BIP_GMAC_256:
		return ieee80211_crypto_aes_gmac_encrypt(tx);
	case WLAN_CIPHER_SUITE_GCMP:
	case WLAN_CIPHER_SUITE_GCMP_256:
		return ieee80211_crypto_gcmp_encrypt(tx);
	default:
		return ieee80211_crypto_hw_encrypt(tx);
	}

	return TX_DROP;
}

static ieee80211_tx_result debug_noinline
ieee80211_tx_h_calculate_duration(struct ieee80211_tx_data *tx)
{
	struct sk_buff *skb;
	struct ieee80211_hdr *hdr;
	int next_len;
	bool group_addr;

	skb_queue_walk(&tx->skbs, skb) {
		hdr = (void *) skb->data;
		if (unlikely(ieee80211_is_pspoll(hdr->frame_control)))
			break; /* must not overwrite AID */
		if (!skb_queue_is_last(&tx->skbs, skb)) {
			struct sk_buff *next = skb_queue_next(&tx->skbs, skb);
			next_len = next->len;
		} else
			next_len = 0;
		group_addr = is_multicast_ether_addr(hdr->addr1);

		hdr->duration_id =
			ieee80211_duration(tx, skb, group_addr, next_len);
	}

	return TX_CONTINUE;
}

/* actual transmit path */

static bool ieee80211_tx_prep_agg(struct ieee80211_tx_data *tx,
				  struct sk_buff *skb,
				  struct ieee80211_tx_info *info,
				  struct tid_ampdu_tx *tid_tx,
				  int tid)
{
	bool queued = false;
	bool reset_agg_timer = false;
	struct sk_buff *purge_skb = NULL;

	if (test_bit(HT_AGG_STATE_OPERATIONAL, &tid_tx->state)) {
		info->flags |= IEEE80211_TX_CTL_AMPDU;
		reset_agg_timer = true;
	} else if (test_bit(HT_AGG_STATE_WANT_START, &tid_tx->state)) {
		/*
		 * nothing -- this aggregation session is being started
		 * but that might still fail with the driver
		 */
	} else if (!tx->sta->sta.txq[tid]) {
		spin_lock(&tx->sta->lock);
		/*
		 * Need to re-check now, because we may get here
		 *
		 *  1) in the window during which the setup is actually
		 *     already done, but not marked yet because not all
		 *     packets are spliced over to the driver pending
		 *     queue yet -- if this happened we acquire the lock
		 *     either before or after the splice happens, but
		 *     need to recheck which of these cases happened.
		 *
		 *  2) during session teardown, if the OPERATIONAL bit
		 *     was cleared due to the teardown but the pointer
		 *     hasn't been assigned NULL yet (or we loaded it
		 *     before it was assigned) -- in this case it may
		 *     now be NULL which means we should just let the
		 *     packet pass through because splicing the frames
		 *     back is already done.
		 */
		tid_tx = rcu_dereference_protected_tid_tx(tx->sta, tid);

		if (!tid_tx) {
			/* do nothing, let packet pass through */
		} else if (test_bit(HT_AGG_STATE_OPERATIONAL, &tid_tx->state)) {
			info->flags |= IEEE80211_TX_CTL_AMPDU;
			reset_agg_timer = true;
		} else {
			queued = true;
			if (info->flags & IEEE80211_TX_CTL_NO_PS_BUFFER) {
				clear_sta_flag(tx->sta, WLAN_STA_SP);
				ps_dbg(tx->sta->sdata,
				       "STA %pM aid %d: SP frame queued, close the SP w/o telling the peer\n",
				       tx->sta->sta.addr, tx->sta->sta.aid);
			}
			info->control.vif = &tx->sdata->vif;
			info->flags |= IEEE80211_TX_INTFL_NEED_TXPROCESSING;
			info->flags &= ~IEEE80211_TX_TEMPORARY_FLAGS;
			__skb_queue_tail(&tid_tx->pending, skb);
			if (skb_queue_len(&tid_tx->pending) > STA_MAX_TX_BUFFER)
				purge_skb = __skb_dequeue(&tid_tx->pending);
		}
		spin_unlock(&tx->sta->lock);

		if (purge_skb)
			ieee80211_free_txskb(&tx->local->hw, purge_skb);
	}

	/* reset session timer */
	if (reset_agg_timer && tid_tx->timeout)
		tid_tx->last_tx = jiffies;

	return queued;
}

/*
 * initialises @tx
 * pass %NULL for the station if unknown, a valid pointer if known
 * or an ERR_PTR() if the station is known not to exist
 */
static ieee80211_tx_result
ieee80211_tx_prepare(struct ieee80211_sub_if_data *sdata,
		     struct ieee80211_tx_data *tx,
		     struct sta_info *sta, struct sk_buff *skb)
{
	struct ieee80211_local *local = sdata->local;
	struct ieee80211_hdr *hdr;
	struct ieee80211_tx_info *info = IEEE80211_SKB_CB(skb);
	int tid;
	u8 *qc;

	memset(tx, 0, sizeof(*tx));
	tx->skb = skb;
	tx->local = local;
	tx->sdata = sdata;
	__skb_queue_head_init(&tx->skbs);

	/*
	 * If this flag is set to true anywhere, and we get here,
	 * we are doing the needed processing, so remove the flag
	 * now.
	 */
	info->flags &= ~IEEE80211_TX_INTFL_NEED_TXPROCESSING;

	hdr = (struct ieee80211_hdr *) skb->data;

	if (likely(sta)) {
		if (!IS_ERR(sta))
			tx->sta = sta;
	} else {
		if (sdata->vif.type == NL80211_IFTYPE_AP_VLAN) {
			tx->sta = rcu_dereference(sdata->u.vlan.sta);
			if (!tx->sta && sdata->wdev.use_4addr)
				return TX_DROP;
		} else if (info->flags & (IEEE80211_TX_INTFL_NL80211_FRAME_TX |
					  IEEE80211_TX_CTL_INJECTED) ||
			   tx->sdata->control_port_protocol == tx->skb->protocol) {
			tx->sta = sta_info_get_bss(sdata, hdr->addr1);
		}
		if (!tx->sta && !is_multicast_ether_addr(hdr->addr1))
			tx->sta = sta_info_get(sdata, hdr->addr1);
	}

	if (tx->sta && ieee80211_is_data_qos(hdr->frame_control) &&
	    !ieee80211_is_qos_nullfunc(hdr->frame_control) &&
	    ieee80211_hw_check(&local->hw, AMPDU_AGGREGATION) &&
	    !ieee80211_hw_check(&local->hw, TX_AMPDU_SETUP_IN_HW)) {
		struct tid_ampdu_tx *tid_tx;

		qc = ieee80211_get_qos_ctl(hdr);
		tid = *qc & IEEE80211_QOS_CTL_TID_MASK;

		tid_tx = rcu_dereference(tx->sta->ampdu_mlme.tid_tx[tid]);
		if (tid_tx) {
			bool queued;

			queued = ieee80211_tx_prep_agg(tx, skb, info,
						       tid_tx, tid);

			if (unlikely(queued))
				return TX_QUEUED;
		}
	}

	if (is_multicast_ether_addr(hdr->addr1)) {
		tx->flags &= ~IEEE80211_TX_UNICAST;
		info->flags |= IEEE80211_TX_CTL_NO_ACK;
	} else
		tx->flags |= IEEE80211_TX_UNICAST;

	if (!(info->flags & IEEE80211_TX_CTL_DONTFRAG)) {
		if (!(tx->flags & IEEE80211_TX_UNICAST) ||
		    skb->len + FCS_LEN <= local->hw.wiphy->frag_threshold ||
		    info->flags & IEEE80211_TX_CTL_AMPDU)
			info->flags |= IEEE80211_TX_CTL_DONTFRAG;
	}

	if (!tx->sta)
		info->flags |= IEEE80211_TX_CTL_CLEAR_PS_FILT;
	else if (test_and_clear_sta_flag(tx->sta, WLAN_STA_CLEAR_PS_FILT)) {
		info->flags |= IEEE80211_TX_CTL_CLEAR_PS_FILT;
		ieee80211_check_fast_xmit(tx->sta);
	}

	info->flags |= IEEE80211_TX_CTL_FIRST_FRAGMENT;

	return TX_CONTINUE;
}

static void ieee80211_drv_tx(struct ieee80211_local *local,
			     struct ieee80211_vif *vif,
			     struct ieee80211_sta *pubsta,
			     struct sk_buff *skb)
{
	struct ieee80211_hdr *hdr = (struct ieee80211_hdr *) skb->data;
	struct ieee80211_sub_if_data *sdata = vif_to_sdata(vif);
	struct ieee80211_tx_info *info = IEEE80211_SKB_CB(skb);
	struct ieee80211_tx_control control = {
		.sta = pubsta,
	};
	struct ieee80211_txq *txq = NULL;
	struct txq_info *txqi;
	u8 ac;

	if ((info->flags & IEEE80211_TX_CTL_SEND_AFTER_DTIM) ||
	    (info->control.flags & IEEE80211_TX_CTRL_PS_RESPONSE))
		goto tx_normal;

	if (!ieee80211_is_data(hdr->frame_control))
		goto tx_normal;

	if (pubsta) {
		u8 tid = skb->priority & IEEE80211_QOS_CTL_TID_MASK;

		txq = pubsta->txq[tid];
	} else if (vif) {
		txq = vif->txq;
	}

	if (!txq)
		goto tx_normal;

	ac = txq->ac;
	txqi = to_txq_info(txq);
	atomic_inc(&sdata->txqs_len[ac]);
	if (atomic_read(&sdata->txqs_len[ac]) >= local->hw.txq_ac_max_pending)
		netif_stop_subqueue(sdata->dev, ac);

	spin_lock_bh(&txqi->queue.lock);
	txqi->byte_cnt += skb->len;
	__skb_queue_tail(&txqi->queue, skb);
	spin_unlock_bh(&txqi->queue.lock);

	drv_wake_tx_queue(local, txqi);

	return;

tx_normal:
	drv_tx(local, &control, skb);
}

struct sk_buff *ieee80211_tx_dequeue(struct ieee80211_hw *hw,
				     struct ieee80211_txq *txq)
{
	struct ieee80211_local *local = hw_to_local(hw);
	struct ieee80211_sub_if_data *sdata = vif_to_sdata(txq->vif);
	struct txq_info *txqi = container_of(txq, struct txq_info, txq);
	struct ieee80211_hdr *hdr;
	struct sk_buff *skb = NULL;
	u8 ac = txq->ac;

	spin_lock_bh(&txqi->queue.lock);

	if (test_bit(IEEE80211_TXQ_STOP, &txqi->flags))
		goto out;

	skb = __skb_dequeue(&txqi->queue);
	if (!skb)
		goto out;

	txqi->byte_cnt -= skb->len;

	atomic_dec(&sdata->txqs_len[ac]);
	if (__netif_subqueue_stopped(sdata->dev, ac))
		ieee80211_propagate_queue_wake(local, sdata->vif.hw_queue[ac]);

	hdr = (struct ieee80211_hdr *)skb->data;
	if (txq->sta && ieee80211_is_data_qos(hdr->frame_control)) {
		struct sta_info *sta = container_of(txq->sta, struct sta_info,
						    sta);
		struct ieee80211_tx_info *info = IEEE80211_SKB_CB(skb);

		hdr->seq_ctrl = ieee80211_tx_next_seq(sta, txq->tid);
		if (test_bit(IEEE80211_TXQ_AMPDU, &txqi->flags))
			info->flags |= IEEE80211_TX_CTL_AMPDU;
		else
			info->flags &= ~IEEE80211_TX_CTL_AMPDU;
	}

out:
	spin_unlock_bh(&txqi->queue.lock);

	if (skb && skb_has_frag_list(skb) &&
	    !ieee80211_hw_check(&local->hw, TX_FRAG_LIST))
		skb_linearize(skb);

	return skb;
}
EXPORT_SYMBOL(ieee80211_tx_dequeue);

static bool ieee80211_tx_frags(struct ieee80211_local *local,
			       struct ieee80211_vif *vif,
			       struct ieee80211_sta *sta,
			       struct sk_buff_head *skbs,
			       bool txpending)
{
	struct sk_buff *skb, *tmp;
	unsigned long flags;

	skb_queue_walk_safe(skbs, skb, tmp) {
		struct ieee80211_tx_info *info = IEEE80211_SKB_CB(skb);
		int q = info->hw_queue;

#ifdef CONFIG_MAC80211_VERBOSE_DEBUG
		if (WARN_ON_ONCE(q >= local->hw.queues)) {
			__skb_unlink(skb, skbs);
			ieee80211_free_txskb(&local->hw, skb);
			continue;
		}
#endif

		spin_lock_irqsave(&local->queue_stop_reason_lock, flags);
		if (local->queue_stop_reasons[q] ||
		    (!txpending && !skb_queue_empty(&local->pending[q]))) {
			if (unlikely(info->flags &
				     IEEE80211_TX_INTFL_OFFCHAN_TX_OK)) {
				if (local->queue_stop_reasons[q] &
				    ~BIT(IEEE80211_QUEUE_STOP_REASON_OFFCHANNEL)) {
					/*
					 * Drop off-channel frames if queues
					 * are stopped for any reason other
					 * than off-channel operation. Never
					 * queue them.
					 */
					spin_unlock_irqrestore(
						&local->queue_stop_reason_lock,
						flags);
					ieee80211_purge_tx_queue(&local->hw,
								 skbs);
					return true;
				}
			} else {

				/*
				 * Since queue is stopped, queue up frames for
				 * later transmission from the tx-pending
				 * tasklet when the queue is woken again.
				 */
				if (txpending)
					skb_queue_splice_init(skbs,
							      &local->pending[q]);
				else
					skb_queue_splice_tail_init(skbs,
								   &local->pending[q]);

				spin_unlock_irqrestore(&local->queue_stop_reason_lock,
						       flags);
				return false;
			}
		}
		spin_unlock_irqrestore(&local->queue_stop_reason_lock, flags);

		info->control.vif = vif;

		__skb_unlink(skb, skbs);
		ieee80211_drv_tx(local, vif, sta, skb);
	}

	return true;
}

/*
 * Returns false if the frame couldn't be transmitted but was queued instead.
 */
static bool __ieee80211_tx(struct ieee80211_local *local,
			   struct sk_buff_head *skbs, int led_len,
			   struct sta_info *sta, bool txpending)
{
	struct ieee80211_tx_info *info;
	struct ieee80211_sub_if_data *sdata;
	struct ieee80211_vif *vif;
	struct ieee80211_sta *pubsta;
	struct sk_buff *skb;
	bool result = true;
	__le16 fc;

	if (WARN_ON(skb_queue_empty(skbs)))
		return true;

	skb = skb_peek(skbs);
	fc = ((struct ieee80211_hdr *)skb->data)->frame_control;
	info = IEEE80211_SKB_CB(skb);
	sdata = vif_to_sdata(info->control.vif);
	if (sta && !sta->uploaded)
		sta = NULL;

	if (sta)
		pubsta = &sta->sta;
	else
		pubsta = NULL;

	switch (sdata->vif.type) {
	case NL80211_IFTYPE_MONITOR:
		if (sdata->u.mntr_flags & MONITOR_FLAG_ACTIVE) {
			vif = &sdata->vif;
			break;
		}
		sdata = rcu_dereference(local->monitor_sdata);
		if (sdata) {
			vif = &sdata->vif;
			info->hw_queue =
				vif->hw_queue[skb_get_queue_mapping(skb)];
		} else if (ieee80211_hw_check(&local->hw, QUEUE_CONTROL)) {
			ieee80211_purge_tx_queue(&local->hw, skbs);
			return true;
		} else
			vif = NULL;
		break;
	case NL80211_IFTYPE_AP_VLAN:
		sdata = container_of(sdata->bss,
				     struct ieee80211_sub_if_data, u.ap);
		/* fall through */
	default:
		vif = &sdata->vif;
		break;
	}

	result = ieee80211_tx_frags(local, vif, pubsta, skbs,
				    txpending);

	ieee80211_tpt_led_trig_tx(local, fc, led_len);

	WARN_ON_ONCE(!skb_queue_empty(skbs));

	return result;
}

/*
 * Invoke TX handlers, return 0 on success and non-zero if the
 * frame was dropped or queued.
 */
static int invoke_tx_handlers(struct ieee80211_tx_data *tx)
{
	struct ieee80211_tx_info *info = IEEE80211_SKB_CB(tx->skb);
	ieee80211_tx_result res = TX_DROP;

#define CALL_TXH(txh) \
	do {				\
		res = txh(tx);		\
		if (res != TX_CONTINUE)	\
			goto txh_done;	\
	} while (0)

	CALL_TXH(ieee80211_tx_h_dynamic_ps);
	CALL_TXH(ieee80211_tx_h_check_assoc);
	CALL_TXH(ieee80211_tx_h_ps_buf);
	CALL_TXH(ieee80211_tx_h_check_control_port_protocol);
	CALL_TXH(ieee80211_tx_h_select_key);
	if (!ieee80211_hw_check(&tx->local->hw, HAS_RATE_CONTROL))
		CALL_TXH(ieee80211_tx_h_rate_ctrl);

	if (unlikely(info->flags & IEEE80211_TX_INTFL_RETRANSMISSION)) {
		__skb_queue_tail(&tx->skbs, tx->skb);
		tx->skb = NULL;
		goto txh_done;
	}

	CALL_TXH(ieee80211_tx_h_michael_mic_add);
	CALL_TXH(ieee80211_tx_h_sequence);
	CALL_TXH(ieee80211_tx_h_fragment);
	/* handlers after fragment must be aware of tx info fragmentation! */
	CALL_TXH(ieee80211_tx_h_stats);
	CALL_TXH(ieee80211_tx_h_encrypt);
	if (!ieee80211_hw_check(&tx->local->hw, HAS_RATE_CONTROL))
		CALL_TXH(ieee80211_tx_h_calculate_duration);
#undef CALL_TXH

 txh_done:
	if (unlikely(res == TX_DROP)) {
		I802_DEBUG_INC(tx->local->tx_handlers_drop);
		if (tx->skb)
			ieee80211_free_txskb(&tx->local->hw, tx->skb);
		else
			ieee80211_purge_tx_queue(&tx->local->hw, &tx->skbs);
		return -1;
	} else if (unlikely(res == TX_QUEUED)) {
		I802_DEBUG_INC(tx->local->tx_handlers_queued);
		return -1;
	}

	return 0;
}

bool ieee80211_tx_prepare_skb(struct ieee80211_hw *hw,
			      struct ieee80211_vif *vif, struct sk_buff *skb,
			      int band, struct ieee80211_sta **sta)
{
	struct ieee80211_sub_if_data *sdata = vif_to_sdata(vif);
	struct ieee80211_tx_info *info = IEEE80211_SKB_CB(skb);
	struct ieee80211_tx_data tx;
	struct sk_buff *skb2;

	if (ieee80211_tx_prepare(sdata, &tx, NULL, skb) == TX_DROP)
		return false;

	info->band = band;
	info->control.vif = vif;
	info->hw_queue = vif->hw_queue[skb_get_queue_mapping(skb)];

	if (invoke_tx_handlers(&tx))
		return false;

	if (sta) {
		if (tx.sta)
			*sta = &tx.sta->sta;
		else
			*sta = NULL;
	}

	/* this function isn't suitable for fragmented data frames */
	skb2 = __skb_dequeue(&tx.skbs);
	if (WARN_ON(skb2 != skb || !skb_queue_empty(&tx.skbs))) {
		ieee80211_free_txskb(hw, skb2);
		ieee80211_purge_tx_queue(hw, &tx.skbs);
		return false;
	}

	return true;
}
EXPORT_SYMBOL(ieee80211_tx_prepare_skb);

/*
 * Returns false if the frame couldn't be transmitted but was queued instead.
 */
static bool ieee80211_tx(struct ieee80211_sub_if_data *sdata,
			 struct sta_info *sta, struct sk_buff *skb,
			 bool txpending)
{
	struct ieee80211_local *local = sdata->local;
	struct ieee80211_tx_data tx;
	ieee80211_tx_result res_prepare;
	struct ieee80211_tx_info *info = IEEE80211_SKB_CB(skb);
	bool result = true;
	int led_len;

	if (unlikely(skb->len < 10)) {
		dev_kfree_skb(skb);
		return true;
	}

	/* initialises tx */
	led_len = skb->len;
	res_prepare = ieee80211_tx_prepare(sdata, &tx, sta, skb);

	if (unlikely(res_prepare == TX_DROP)) {
		ieee80211_free_txskb(&local->hw, skb);
		return true;
	} else if (unlikely(res_prepare == TX_QUEUED)) {
		return true;
	}

	/* set up hw_queue value early */
	if (!(info->flags & IEEE80211_TX_CTL_TX_OFFCHAN) ||
	    !ieee80211_hw_check(&local->hw, QUEUE_CONTROL))
		info->hw_queue =
			sdata->vif.hw_queue[skb_get_queue_mapping(skb)];

	if (!invoke_tx_handlers(&tx))
		result = __ieee80211_tx(local, &tx.skbs, led_len,
					tx.sta, txpending);

	return result;
}

/* device xmit handlers */

static int ieee80211_skb_resize(struct ieee80211_sub_if_data *sdata,
				struct sk_buff *skb,
				int head_need, bool may_encrypt)
{
	struct ieee80211_local *local = sdata->local;
	int tail_need = 0;

	if (may_encrypt && sdata->crypto_tx_tailroom_needed_cnt) {
		tail_need = IEEE80211_ENCRYPT_TAILROOM;
		tail_need -= skb_tailroom(skb);
		tail_need = max_t(int, tail_need, 0);
	}

	if (skb_cloned(skb) &&
	    (!ieee80211_hw_check(&local->hw, SUPPORTS_CLONED_SKBS) ||
	     !skb_clone_writable(skb, ETH_HLEN) ||
	     (may_encrypt && sdata->crypto_tx_tailroom_needed_cnt)))
		I802_DEBUG_INC(local->tx_expand_skb_head_cloned);
	else if (head_need || tail_need)
		I802_DEBUG_INC(local->tx_expand_skb_head);
	else
		return 0;

	if (pskb_expand_head(skb, head_need, tail_need, GFP_ATOMIC)) {
		wiphy_debug(local->hw.wiphy,
			    "failed to reallocate TX buffer\n");
		return -ENOMEM;
	}

	return 0;
}

void ieee80211_xmit(struct ieee80211_sub_if_data *sdata,
		    struct sta_info *sta, struct sk_buff *skb)
{
	struct ieee80211_local *local = sdata->local;
	struct ieee80211_tx_info *info = IEEE80211_SKB_CB(skb);
	struct ieee80211_hdr *hdr = (struct ieee80211_hdr *) skb->data;
	int headroom;
	bool may_encrypt;

	may_encrypt = !(info->flags & IEEE80211_TX_INTFL_DONT_ENCRYPT);

	headroom = local->tx_headroom;
	if (may_encrypt)
		headroom += sdata->encrypt_headroom;
	headroom -= skb_headroom(skb);
	headroom = max_t(int, 0, headroom);

	if (ieee80211_skb_resize(sdata, skb, headroom, may_encrypt)) {
		ieee80211_free_txskb(&local->hw, skb);
		return;
	}

	hdr = (struct ieee80211_hdr *) skb->data;
	info->control.vif = &sdata->vif;

	if (ieee80211_vif_is_mesh(&sdata->vif)) {
		if (ieee80211_is_data(hdr->frame_control) &&
		    is_unicast_ether_addr(hdr->addr1)) {
			if (mesh_nexthop_resolve(sdata, skb))
				return; /* skb queued: don't free */
		} else {
			ieee80211_mps_set_frame_flags(sdata, NULL, hdr);
		}
	}

	ieee80211_set_qos_hdr(sdata, skb);
	ieee80211_tx(sdata, sta, skb, false);
}

static bool ieee80211_parse_tx_radiotap(struct ieee80211_local *local,
					struct sk_buff *skb)
{
	struct ieee80211_radiotap_iterator iterator;
	struct ieee80211_radiotap_header *rthdr =
		(struct ieee80211_radiotap_header *) skb->data;
	struct ieee80211_tx_info *info = IEEE80211_SKB_CB(skb);
	struct ieee80211_supported_band *sband =
		local->hw.wiphy->bands[info->band];
	int ret = ieee80211_radiotap_iterator_init(&iterator, rthdr, skb->len,
						   NULL);
	u16 txflags;
	u16 rate = 0;
	bool rate_found = false;
	u8 rate_retries = 0;
	u16 rate_flags = 0;
<<<<<<< HEAD
	u8 mcs_known, mcs_flags;
=======
	u8 mcs_known, mcs_flags, mcs_bw;
	u16 vht_known;
	u8 vht_mcs = 0, vht_nss = 0;
>>>>>>> ed596a4a
	int i;

	info->flags |= IEEE80211_TX_INTFL_DONT_ENCRYPT |
		       IEEE80211_TX_CTL_DONTFRAG;

	/*
	 * for every radiotap entry that is present
	 * (ieee80211_radiotap_iterator_next returns -ENOENT when no more
	 * entries present, or -EINVAL on error)
	 */

	while (!ret) {
		ret = ieee80211_radiotap_iterator_next(&iterator);

		if (ret)
			continue;

		/* see if this argument is something we can use */
		switch (iterator.this_arg_index) {
		/*
		 * You must take care when dereferencing iterator.this_arg
		 * for multibyte types... the pointer is not aligned.  Use
		 * get_unaligned((type *)iterator.this_arg) to dereference
		 * iterator.this_arg for type "type" safely on all arches.
		*/
		case IEEE80211_RADIOTAP_FLAGS:
			if (*iterator.this_arg & IEEE80211_RADIOTAP_F_FCS) {
				/*
				 * this indicates that the skb we have been
				 * handed has the 32-bit FCS CRC at the end...
				 * we should react to that by snipping it off
				 * because it will be recomputed and added
				 * on transmission
				 */
				if (skb->len < (iterator._max_length + FCS_LEN))
					return false;

				skb_trim(skb, skb->len - FCS_LEN);
			}
			if (*iterator.this_arg & IEEE80211_RADIOTAP_F_WEP)
				info->flags &= ~IEEE80211_TX_INTFL_DONT_ENCRYPT;
			if (*iterator.this_arg & IEEE80211_RADIOTAP_F_FRAG)
				info->flags &= ~IEEE80211_TX_CTL_DONTFRAG;
			break;

		case IEEE80211_RADIOTAP_TX_FLAGS:
			txflags = get_unaligned_le16(iterator.this_arg);
			if (txflags & IEEE80211_RADIOTAP_F_TX_NOACK)
				info->flags |= IEEE80211_TX_CTL_NO_ACK;
			break;

		case IEEE80211_RADIOTAP_RATE:
			rate = *iterator.this_arg;
			rate_flags = 0;
			rate_found = true;
			break;

		case IEEE80211_RADIOTAP_DATA_RETRIES:
			rate_retries = *iterator.this_arg;
			break;

		case IEEE80211_RADIOTAP_MCS:
			mcs_known = iterator.this_arg[0];
			mcs_flags = iterator.this_arg[1];
			if (!(mcs_known & IEEE80211_RADIOTAP_MCS_HAVE_MCS))
				break;

			rate_found = true;
			rate = iterator.this_arg[2];
			rate_flags = IEEE80211_TX_RC_MCS;

			if (mcs_known & IEEE80211_RADIOTAP_MCS_HAVE_GI &&
			    mcs_flags & IEEE80211_RADIOTAP_MCS_SGI)
				rate_flags |= IEEE80211_TX_RC_SHORT_GI;

<<<<<<< HEAD
			if (mcs_known & IEEE80211_RADIOTAP_MCS_HAVE_BW &&
			    mcs_flags & IEEE80211_RADIOTAP_MCS_BW_40)
				rate_flags |= IEEE80211_TX_RC_40_MHZ_WIDTH;
			break;

=======
			mcs_bw = mcs_flags & IEEE80211_RADIOTAP_MCS_BW_MASK;
			if (mcs_known & IEEE80211_RADIOTAP_MCS_HAVE_BW &&
			    mcs_bw == IEEE80211_RADIOTAP_MCS_BW_40)
				rate_flags |= IEEE80211_TX_RC_40_MHZ_WIDTH;
			break;

		case IEEE80211_RADIOTAP_VHT:
			vht_known = get_unaligned_le16(iterator.this_arg);
			rate_found = true;

			rate_flags = IEEE80211_TX_RC_VHT_MCS;
			if ((vht_known & IEEE80211_RADIOTAP_VHT_KNOWN_GI) &&
			    (iterator.this_arg[2] &
			     IEEE80211_RADIOTAP_VHT_FLAG_SGI))
				rate_flags |= IEEE80211_TX_RC_SHORT_GI;
			if (vht_known &
			    IEEE80211_RADIOTAP_VHT_KNOWN_BANDWIDTH) {
				if (iterator.this_arg[3] == 1)
					rate_flags |=
						IEEE80211_TX_RC_40_MHZ_WIDTH;
				else if (iterator.this_arg[3] == 4)
					rate_flags |=
						IEEE80211_TX_RC_80_MHZ_WIDTH;
				else if (iterator.this_arg[3] == 11)
					rate_flags |=
						IEEE80211_TX_RC_160_MHZ_WIDTH;
			}

			vht_mcs = iterator.this_arg[4] >> 4;
			vht_nss = iterator.this_arg[4] & 0xF;
			break;

>>>>>>> ed596a4a
		/*
		 * Please update the file
		 * Documentation/networking/mac80211-injection.txt
		 * when parsing new fields here.
		 */

		default:
			break;
		}
	}

	if (ret != -ENOENT) /* ie, if we didn't simply run out of fields */
		return false;

	if (rate_found) {
		info->control.flags |= IEEE80211_TX_CTRL_RATE_INJECT;

		for (i = 0; i < IEEE80211_TX_MAX_RATES; i++) {
			info->control.rates[i].idx = -1;
			info->control.rates[i].flags = 0;
			info->control.rates[i].count = 0;
		}

		if (rate_flags & IEEE80211_TX_RC_MCS) {
			info->control.rates[0].idx = rate;
<<<<<<< HEAD
=======
		} else if (rate_flags & IEEE80211_TX_RC_VHT_MCS) {
			ieee80211_rate_set_vht(info->control.rates, vht_mcs,
					       vht_nss);
>>>>>>> ed596a4a
		} else {
			for (i = 0; i < sband->n_bitrates; i++) {
				if (rate * 5 != sband->bitrates[i].bitrate)
					continue;

				info->control.rates[0].idx = i;
				break;
			}
		}

<<<<<<< HEAD
=======
		if (info->control.rates[0].idx < 0)
			info->control.flags &= ~IEEE80211_TX_CTRL_RATE_INJECT;

>>>>>>> ed596a4a
		info->control.rates[0].flags = rate_flags;
		info->control.rates[0].count = min_t(u8, rate_retries + 1,
						     local->hw.max_rate_tries);
	}

	/*
	 * remove the radiotap header
	 * iterator->_max_length was sanity-checked against
	 * skb->len by iterator init
	 */
	skb_pull(skb, iterator._max_length);

	return true;
}

netdev_tx_t ieee80211_monitor_start_xmit(struct sk_buff *skb,
					 struct net_device *dev)
{
	struct ieee80211_local *local = wdev_priv(dev->ieee80211_ptr);
	struct ieee80211_chanctx_conf *chanctx_conf;
	struct ieee80211_radiotap_header *prthdr =
		(struct ieee80211_radiotap_header *)skb->data;
	struct ieee80211_tx_info *info = IEEE80211_SKB_CB(skb);
	struct ieee80211_hdr *hdr;
	struct ieee80211_sub_if_data *tmp_sdata, *sdata;
	struct cfg80211_chan_def *chandef;
	u16 len_rthdr;
	int hdrlen;

	/* check for not even having the fixed radiotap header part */
	if (unlikely(skb->len < sizeof(struct ieee80211_radiotap_header)))
		goto fail; /* too short to be possibly valid */

	/* is it a header version we can trust to find length from? */
	if (unlikely(prthdr->it_version))
		goto fail; /* only version 0 is supported */

	/* then there must be a radiotap header with a length we can use */
	len_rthdr = ieee80211_get_radiotap_len(skb->data);

	/* does the skb contain enough to deliver on the alleged length? */
	if (unlikely(skb->len < len_rthdr))
		goto fail; /* skb too short for claimed rt header extent */

	/*
	 * fix up the pointers accounting for the radiotap
	 * header still being in there.  We are being given
	 * a precooked IEEE80211 header so no need for
	 * normal processing
	 */
	skb_set_mac_header(skb, len_rthdr);
	/*
	 * these are just fixed to the end of the rt area since we
	 * don't have any better information and at this point, nobody cares
	 */
	skb_set_network_header(skb, len_rthdr);
	skb_set_transport_header(skb, len_rthdr);

	if (skb->len < len_rthdr + 2)
		goto fail;

	hdr = (struct ieee80211_hdr *)(skb->data + len_rthdr);
	hdrlen = ieee80211_hdrlen(hdr->frame_control);

	if (skb->len < len_rthdr + hdrlen)
		goto fail;

	/*
	 * Initialize skb->protocol if the injected frame is a data frame
	 * carrying a rfc1042 header
	 */
	if (ieee80211_is_data(hdr->frame_control) &&
	    skb->len >= len_rthdr + hdrlen + sizeof(rfc1042_header) + 2) {
		u8 *payload = (u8 *)hdr + hdrlen;

		if (ether_addr_equal(payload, rfc1042_header))
			skb->protocol = cpu_to_be16((payload[6] << 8) |
						    payload[7]);
	}

	memset(info, 0, sizeof(*info));

	info->flags = IEEE80211_TX_CTL_REQ_TX_STATUS |
		      IEEE80211_TX_CTL_INJECTED;

	rcu_read_lock();

	/*
	 * We process outgoing injected frames that have a local address
	 * we handle as though they are non-injected frames.
	 * This code here isn't entirely correct, the local MAC address
	 * isn't always enough to find the interface to use; for proper
	 * VLAN/WDS support we will need a different mechanism (which
	 * likely isn't going to be monitor interfaces).
	 */
	sdata = IEEE80211_DEV_TO_SUB_IF(dev);

	list_for_each_entry_rcu(tmp_sdata, &local->interfaces, list) {
		if (!ieee80211_sdata_running(tmp_sdata))
			continue;
		if (tmp_sdata->vif.type == NL80211_IFTYPE_MONITOR ||
		    tmp_sdata->vif.type == NL80211_IFTYPE_AP_VLAN ||
		    tmp_sdata->vif.type == NL80211_IFTYPE_WDS)
			continue;
		if (ether_addr_equal(tmp_sdata->vif.addr, hdr->addr2)) {
			sdata = tmp_sdata;
			break;
		}
	}

	chanctx_conf = rcu_dereference(sdata->vif.chanctx_conf);
	if (!chanctx_conf) {
		tmp_sdata = rcu_dereference(local->monitor_sdata);
		if (tmp_sdata)
			chanctx_conf =
				rcu_dereference(tmp_sdata->vif.chanctx_conf);
	}

	if (chanctx_conf)
		chandef = &chanctx_conf->def;
	else if (!local->use_chanctx)
		chandef = &local->_oper_chandef;
	else
		goto fail_rcu;

	/*
	 * Frame injection is not allowed if beaconing is not allowed
	 * or if we need radar detection. Beaconing is usually not allowed when
	 * the mode or operation (Adhoc, AP, Mesh) does not support DFS.
	 * Passive scan is also used in world regulatory domains where
	 * your country is not known and as such it should be treated as
	 * NO TX unless the channel is explicitly allowed in which case
	 * your current regulatory domain would not have the passive scan
	 * flag.
	 *
	 * Since AP mode uses monitor interfaces to inject/TX management
	 * frames we can make AP mode the exception to this rule once it
	 * supports radar detection as its implementation can deal with
	 * radar detection by itself. We can do that later by adding a
	 * monitor flag interfaces used for AP support.
	 */
	if (!cfg80211_reg_can_beacon(local->hw.wiphy, chandef,
				     sdata->vif.type))
		goto fail_rcu;

	info->band = chandef->chan->band;

	/* process and remove the injection radiotap header */
	if (!ieee80211_parse_tx_radiotap(local, skb))
		goto fail_rcu;

	ieee80211_xmit(sdata, NULL, skb);
	rcu_read_unlock();

	return NETDEV_TX_OK;

fail_rcu:
	rcu_read_unlock();
fail:
	dev_kfree_skb(skb);
	return NETDEV_TX_OK; /* meaning, we dealt with the skb */
}

static inline bool ieee80211_is_tdls_setup(struct sk_buff *skb)
{
	u16 ethertype = (skb->data[12] << 8) | skb->data[13];

	return ethertype == ETH_P_TDLS &&
	       skb->len > 14 &&
	       skb->data[14] == WLAN_TDLS_SNAP_RFTYPE;
}

static int ieee80211_lookup_ra_sta(struct ieee80211_sub_if_data *sdata,
				   struct sk_buff *skb,
				   struct sta_info **sta_out)
{
	struct sta_info *sta;

	switch (sdata->vif.type) {
	case NL80211_IFTYPE_AP_VLAN:
		sta = rcu_dereference(sdata->u.vlan.sta);
		if (sta) {
			*sta_out = sta;
			return 0;
		} else if (sdata->wdev.use_4addr) {
			return -ENOLINK;
		}
		/* fall through */
	case NL80211_IFTYPE_AP:
	case NL80211_IFTYPE_OCB:
	case NL80211_IFTYPE_ADHOC:
		if (is_multicast_ether_addr(skb->data)) {
			*sta_out = ERR_PTR(-ENOENT);
			return 0;
		}
		sta = sta_info_get_bss(sdata, skb->data);
		break;
	case NL80211_IFTYPE_WDS:
		sta = sta_info_get(sdata, sdata->u.wds.remote_addr);
		break;
#ifdef CONFIG_MAC80211_MESH
	case NL80211_IFTYPE_MESH_POINT:
		/* determined much later */
		*sta_out = NULL;
		return 0;
#endif
	case NL80211_IFTYPE_STATION:
		if (sdata->wdev.wiphy->flags & WIPHY_FLAG_SUPPORTS_TDLS) {
			sta = sta_info_get(sdata, skb->data);
			if (sta) {
				bool tdls_peer, tdls_auth;

				tdls_peer = test_sta_flag(sta,
							  WLAN_STA_TDLS_PEER);
				tdls_auth = test_sta_flag(sta,
						WLAN_STA_TDLS_PEER_AUTH);

				if (tdls_peer && tdls_auth) {
					*sta_out = sta;
					return 0;
				}

				/*
				 * TDLS link during setup - throw out frames to
				 * peer. Allow TDLS-setup frames to unauthorized
				 * peers for the special case of a link teardown
				 * after a TDLS sta is removed due to being
				 * unreachable.
				 */
				if (tdls_peer && !tdls_auth &&
				    !ieee80211_is_tdls_setup(skb))
					return -EINVAL;
			}

		}

		sta = sta_info_get(sdata, sdata->u.mgd.bssid);
		if (!sta)
			return -ENOLINK;
		break;
	default:
		return -EINVAL;
	}

	*sta_out = sta ?: ERR_PTR(-ENOENT);
	return 0;
}

/**
 * ieee80211_build_hdr - build 802.11 header in the given frame
 * @sdata: virtual interface to build the header for
 * @skb: the skb to build the header in
 * @info_flags: skb flags to set
 *
 * This function takes the skb with 802.3 header and reformats the header to
 * the appropriate IEEE 802.11 header based on which interface the packet is
 * being transmitted on.
 *
 * Note that this function also takes care of the TX status request and
 * potential unsharing of the SKB - this needs to be interleaved with the
 * header building.
 *
 * The function requires the read-side RCU lock held
 *
 * Returns: the (possibly reallocated) skb or an ERR_PTR() code
 */
static struct sk_buff *ieee80211_build_hdr(struct ieee80211_sub_if_data *sdata,
					   struct sk_buff *skb, u32 info_flags,
					   struct sta_info *sta)
{
	struct ieee80211_local *local = sdata->local;
	struct ieee80211_tx_info *info;
	int head_need;
	u16 ethertype, hdrlen,  meshhdrlen = 0;
	__le16 fc;
	struct ieee80211_hdr hdr;
	struct ieee80211s_hdr mesh_hdr __maybe_unused;
	struct mesh_path __maybe_unused *mppath = NULL, *mpath = NULL;
	const u8 *encaps_data;
	int encaps_len, skip_header_bytes;
	int nh_pos, h_pos;
	bool wme_sta = false, authorized = false;
	bool tdls_peer;
	bool multicast;
	u16 info_id = 0;
	struct ieee80211_chanctx_conf *chanctx_conf;
	struct ieee80211_sub_if_data *ap_sdata;
	enum nl80211_band band;
	int ret;

	if (IS_ERR(sta))
		sta = NULL;

	/* convert Ethernet header to proper 802.11 header (based on
	 * operation mode) */
	ethertype = (skb->data[12] << 8) | skb->data[13];
	fc = cpu_to_le16(IEEE80211_FTYPE_DATA | IEEE80211_STYPE_DATA);

	switch (sdata->vif.type) {
	case NL80211_IFTYPE_AP_VLAN:
		if (sdata->wdev.use_4addr) {
			fc |= cpu_to_le16(IEEE80211_FCTL_FROMDS | IEEE80211_FCTL_TODS);
			/* RA TA DA SA */
			memcpy(hdr.addr1, sta->sta.addr, ETH_ALEN);
			memcpy(hdr.addr2, sdata->vif.addr, ETH_ALEN);
			memcpy(hdr.addr3, skb->data, ETH_ALEN);
			memcpy(hdr.addr4, skb->data + ETH_ALEN, ETH_ALEN);
			hdrlen = 30;
			authorized = test_sta_flag(sta, WLAN_STA_AUTHORIZED);
			wme_sta = sta->sta.wme;
		}
		ap_sdata = container_of(sdata->bss, struct ieee80211_sub_if_data,
					u.ap);
		chanctx_conf = rcu_dereference(ap_sdata->vif.chanctx_conf);
		if (!chanctx_conf) {
			ret = -ENOTCONN;
			goto free;
		}
		band = chanctx_conf->def.chan->band;
		if (sdata->wdev.use_4addr)
			break;
		/* fall through */
	case NL80211_IFTYPE_AP:
		if (sdata->vif.type == NL80211_IFTYPE_AP)
			chanctx_conf = rcu_dereference(sdata->vif.chanctx_conf);
		if (!chanctx_conf) {
			ret = -ENOTCONN;
			goto free;
		}
		fc |= cpu_to_le16(IEEE80211_FCTL_FROMDS);
		/* DA BSSID SA */
		memcpy(hdr.addr1, skb->data, ETH_ALEN);
		memcpy(hdr.addr2, sdata->vif.addr, ETH_ALEN);
		memcpy(hdr.addr3, skb->data + ETH_ALEN, ETH_ALEN);
		hdrlen = 24;
		band = chanctx_conf->def.chan->band;
		break;
	case NL80211_IFTYPE_WDS:
		fc |= cpu_to_le16(IEEE80211_FCTL_FROMDS | IEEE80211_FCTL_TODS);
		/* RA TA DA SA */
		memcpy(hdr.addr1, sdata->u.wds.remote_addr, ETH_ALEN);
		memcpy(hdr.addr2, sdata->vif.addr, ETH_ALEN);
		memcpy(hdr.addr3, skb->data, ETH_ALEN);
		memcpy(hdr.addr4, skb->data + ETH_ALEN, ETH_ALEN);
		hdrlen = 30;
		/*
		 * This is the exception! WDS style interfaces are prohibited
		 * when channel contexts are in used so this must be valid
		 */
		band = local->hw.conf.chandef.chan->band;
		break;
#ifdef CONFIG_MAC80211_MESH
	case NL80211_IFTYPE_MESH_POINT:
		if (!is_multicast_ether_addr(skb->data)) {
			struct sta_info *next_hop;
			bool mpp_lookup = true;

			mpath = mesh_path_lookup(sdata, skb->data);
			if (mpath) {
				mpp_lookup = false;
				next_hop = rcu_dereference(mpath->next_hop);
				if (!next_hop ||
				    !(mpath->flags & (MESH_PATH_ACTIVE |
						      MESH_PATH_RESOLVING)))
					mpp_lookup = true;
			}

			if (mpp_lookup) {
				mppath = mpp_path_lookup(sdata, skb->data);
				if (mppath)
					mppath->exp_time = jiffies;
			}

			if (mppath && mpath)
				mesh_path_del(sdata, mpath->dst);
		}

		/*
		 * Use address extension if it is a packet from
		 * another interface or if we know the destination
		 * is being proxied by a portal (i.e. portal address
		 * differs from proxied address)
		 */
		if (ether_addr_equal(sdata->vif.addr, skb->data + ETH_ALEN) &&
		    !(mppath && !ether_addr_equal(mppath->mpp, skb->data))) {
			hdrlen = ieee80211_fill_mesh_addresses(&hdr, &fc,
					skb->data, skb->data + ETH_ALEN);
			meshhdrlen = ieee80211_new_mesh_header(sdata, &mesh_hdr,
							       NULL, NULL);
		} else {
			/* DS -> MBSS (802.11-2012 13.11.3.3).
			 * For unicast with unknown forwarding information,
			 * destination might be in the MBSS or if that fails
			 * forwarded to another mesh gate. In either case
			 * resolution will be handled in ieee80211_xmit(), so
			 * leave the original DA. This also works for mcast */
			const u8 *mesh_da = skb->data;

			if (mppath)
				mesh_da = mppath->mpp;
			else if (mpath)
				mesh_da = mpath->dst;

			hdrlen = ieee80211_fill_mesh_addresses(&hdr, &fc,
					mesh_da, sdata->vif.addr);
			if (is_multicast_ether_addr(mesh_da))
				/* DA TA mSA AE:SA */
				meshhdrlen = ieee80211_new_mesh_header(
						sdata, &mesh_hdr,
						skb->data + ETH_ALEN, NULL);
			else
				/* RA TA mDA mSA AE:DA SA */
				meshhdrlen = ieee80211_new_mesh_header(
						sdata, &mesh_hdr, skb->data,
						skb->data + ETH_ALEN);

		}
		chanctx_conf = rcu_dereference(sdata->vif.chanctx_conf);
		if (!chanctx_conf) {
			ret = -ENOTCONN;
			goto free;
		}
		band = chanctx_conf->def.chan->band;
		break;
#endif
	case NL80211_IFTYPE_STATION:
		/* we already did checks when looking up the RA STA */
		tdls_peer = test_sta_flag(sta, WLAN_STA_TDLS_PEER);

		if (tdls_peer) {
			/* DA SA BSSID */
			memcpy(hdr.addr1, skb->data, ETH_ALEN);
			memcpy(hdr.addr2, skb->data + ETH_ALEN, ETH_ALEN);
			memcpy(hdr.addr3, sdata->u.mgd.bssid, ETH_ALEN);
			hdrlen = 24;
		}  else if (sdata->u.mgd.use_4addr &&
			    cpu_to_be16(ethertype) != sdata->control_port_protocol) {
			fc |= cpu_to_le16(IEEE80211_FCTL_FROMDS |
					  IEEE80211_FCTL_TODS);
			/* RA TA DA SA */
			memcpy(hdr.addr1, sdata->u.mgd.bssid, ETH_ALEN);
			memcpy(hdr.addr2, sdata->vif.addr, ETH_ALEN);
			memcpy(hdr.addr3, skb->data, ETH_ALEN);
			memcpy(hdr.addr4, skb->data + ETH_ALEN, ETH_ALEN);
			hdrlen = 30;
		} else {
			fc |= cpu_to_le16(IEEE80211_FCTL_TODS);
			/* BSSID SA DA */
			memcpy(hdr.addr1, sdata->u.mgd.bssid, ETH_ALEN);
			memcpy(hdr.addr2, skb->data + ETH_ALEN, ETH_ALEN);
			memcpy(hdr.addr3, skb->data, ETH_ALEN);
			hdrlen = 24;
		}
		chanctx_conf = rcu_dereference(sdata->vif.chanctx_conf);
		if (!chanctx_conf) {
			ret = -ENOTCONN;
			goto free;
		}
		band = chanctx_conf->def.chan->band;
		break;
	case NL80211_IFTYPE_OCB:
		/* DA SA BSSID */
		memcpy(hdr.addr1, skb->data, ETH_ALEN);
		memcpy(hdr.addr2, skb->data + ETH_ALEN, ETH_ALEN);
		eth_broadcast_addr(hdr.addr3);
		hdrlen = 24;
		chanctx_conf = rcu_dereference(sdata->vif.chanctx_conf);
		if (!chanctx_conf) {
			ret = -ENOTCONN;
			goto free;
		}
		band = chanctx_conf->def.chan->band;
		break;
	case NL80211_IFTYPE_ADHOC:
		/* DA SA BSSID */
		memcpy(hdr.addr1, skb->data, ETH_ALEN);
		memcpy(hdr.addr2, skb->data + ETH_ALEN, ETH_ALEN);
		memcpy(hdr.addr3, sdata->u.ibss.bssid, ETH_ALEN);
		hdrlen = 24;
		chanctx_conf = rcu_dereference(sdata->vif.chanctx_conf);
		if (!chanctx_conf) {
			ret = -ENOTCONN;
			goto free;
		}
		band = chanctx_conf->def.chan->band;
		break;
	default:
		ret = -EINVAL;
		goto free;
	}

	multicast = is_multicast_ether_addr(hdr.addr1);

	/* sta is always NULL for mesh */
	if (sta) {
		authorized = test_sta_flag(sta, WLAN_STA_AUTHORIZED);
		wme_sta = sta->sta.wme;
	} else if (ieee80211_vif_is_mesh(&sdata->vif)) {
		/* For mesh, the use of the QoS header is mandatory */
		wme_sta = true;
	}

	/* receiver does QoS (which also means we do) use it */
	if (wme_sta) {
		fc |= cpu_to_le16(IEEE80211_STYPE_QOS_DATA);
		hdrlen += 2;
	}

	/*
	 * Drop unicast frames to unauthorised stations unless they are
	 * EAPOL frames from the local station.
	 */
	if (unlikely(!ieee80211_vif_is_mesh(&sdata->vif) &&
		     (sdata->vif.type != NL80211_IFTYPE_OCB) &&
		     !multicast && !authorized &&
		     (cpu_to_be16(ethertype) != sdata->control_port_protocol ||
		      !ether_addr_equal(sdata->vif.addr, skb->data + ETH_ALEN)))) {
#ifdef CONFIG_MAC80211_VERBOSE_DEBUG
		net_info_ratelimited("%s: dropped frame to %pM (unauthorized port)\n",
				    sdata->name, hdr.addr1);
#endif

		I802_DEBUG_INC(local->tx_handlers_drop_unauth_port);

		ret = -EPERM;
		goto free;
	}

	if (unlikely(!multicast && skb->sk &&
		     skb_shinfo(skb)->tx_flags & SKBTX_WIFI_STATUS)) {
		struct sk_buff *ack_skb = skb_clone_sk(skb);

		if (ack_skb) {
			unsigned long flags;
			int id;

			spin_lock_irqsave(&local->ack_status_lock, flags);
			id = idr_alloc(&local->ack_status_frames, ack_skb,
				       1, 0x10000, GFP_ATOMIC);
			spin_unlock_irqrestore(&local->ack_status_lock, flags);

			if (id >= 0) {
				info_id = id;
				info_flags |= IEEE80211_TX_CTL_REQ_TX_STATUS;
			} else {
				kfree_skb(ack_skb);
			}
		}
	}

	/*
	 * If the skb is shared we need to obtain our own copy.
	 */
	if (skb_shared(skb)) {
		struct sk_buff *tmp_skb = skb;

		/* can't happen -- skb is a clone if info_id != 0 */
		WARN_ON(info_id);

		skb = skb_clone(skb, GFP_ATOMIC);
		kfree_skb(tmp_skb);

		if (!skb) {
			ret = -ENOMEM;
			goto free;
		}
	}

	hdr.frame_control = fc;
	hdr.duration_id = 0;
	hdr.seq_ctrl = 0;

	skip_header_bytes = ETH_HLEN;
	if (ethertype == ETH_P_AARP || ethertype == ETH_P_IPX) {
		encaps_data = bridge_tunnel_header;
		encaps_len = sizeof(bridge_tunnel_header);
		skip_header_bytes -= 2;
	} else if (ethertype >= ETH_P_802_3_MIN) {
		encaps_data = rfc1042_header;
		encaps_len = sizeof(rfc1042_header);
		skip_header_bytes -= 2;
	} else {
		encaps_data = NULL;
		encaps_len = 0;
	}

	nh_pos = skb_network_header(skb) - skb->data;
	h_pos = skb_transport_header(skb) - skb->data;

	skb_pull(skb, skip_header_bytes);
	nh_pos -= skip_header_bytes;
	h_pos -= skip_header_bytes;

	head_need = hdrlen + encaps_len + meshhdrlen - skb_headroom(skb);

	/*
	 * So we need to modify the skb header and hence need a copy of
	 * that. The head_need variable above doesn't, so far, include
	 * the needed header space that we don't need right away. If we
	 * can, then we don't reallocate right now but only after the
	 * frame arrives at the master device (if it does...)
	 *
	 * If we cannot, however, then we will reallocate to include all
	 * the ever needed space. Also, if we need to reallocate it anyway,
	 * make it big enough for everything we may ever need.
	 */

	if (head_need > 0 || skb_cloned(skb)) {
		head_need += sdata->encrypt_headroom;
		head_need += local->tx_headroom;
		head_need = max_t(int, 0, head_need);
		if (ieee80211_skb_resize(sdata, skb, head_need, true)) {
			ieee80211_free_txskb(&local->hw, skb);
			skb = NULL;
			return ERR_PTR(-ENOMEM);
		}
	}

	if (encaps_data) {
		memcpy(skb_push(skb, encaps_len), encaps_data, encaps_len);
		nh_pos += encaps_len;
		h_pos += encaps_len;
	}

#ifdef CONFIG_MAC80211_MESH
	if (meshhdrlen > 0) {
		memcpy(skb_push(skb, meshhdrlen), &mesh_hdr, meshhdrlen);
		nh_pos += meshhdrlen;
		h_pos += meshhdrlen;
	}
#endif

	if (ieee80211_is_data_qos(fc)) {
		__le16 *qos_control;

		qos_control = (__le16 *) skb_push(skb, 2);
		memcpy(skb_push(skb, hdrlen - 2), &hdr, hdrlen - 2);
		/*
		 * Maybe we could actually set some fields here, for now just
		 * initialise to zero to indicate no special operation.
		 */
		*qos_control = 0;
	} else
		memcpy(skb_push(skb, hdrlen), &hdr, hdrlen);

	nh_pos += hdrlen;
	h_pos += hdrlen;

	/* Update skb pointers to various headers since this modified frame
	 * is going to go through Linux networking code that may potentially
	 * need things like pointer to IP header. */
	skb_reset_mac_header(skb);
	skb_set_network_header(skb, nh_pos);
	skb_set_transport_header(skb, h_pos);

	info = IEEE80211_SKB_CB(skb);
	memset(info, 0, sizeof(*info));

	info->flags = info_flags;
	info->ack_frame_id = info_id;
	info->band = band;

	return skb;
 free:
	kfree_skb(skb);
	return ERR_PTR(ret);
}

/*
 * fast-xmit overview
 *
 * The core idea of this fast-xmit is to remove per-packet checks by checking
 * them out of band. ieee80211_check_fast_xmit() implements the out-of-band
 * checks that are needed to get the sta->fast_tx pointer assigned, after which
 * much less work can be done per packet. For example, fragmentation must be
 * disabled or the fast_tx pointer will not be set. All the conditions are seen
 * in the code here.
 *
 * Once assigned, the fast_tx data structure also caches the per-packet 802.11
 * header and other data to aid packet processing in ieee80211_xmit_fast().
 *
 * The most difficult part of this is that when any of these assumptions
 * change, an external trigger (i.e. a call to ieee80211_clear_fast_xmit(),
 * ieee80211_check_fast_xmit() or friends) is required to reset the data,
 * since the per-packet code no longer checks the conditions. This is reflected
 * by the calls to these functions throughout the rest of the code, and must be
 * maintained if any of the TX path checks change.
 */

void ieee80211_check_fast_xmit(struct sta_info *sta)
{
	struct ieee80211_fast_tx build = {}, *fast_tx = NULL, *old;
	struct ieee80211_local *local = sta->local;
	struct ieee80211_sub_if_data *sdata = sta->sdata;
	struct ieee80211_hdr *hdr = (void *)build.hdr;
	struct ieee80211_chanctx_conf *chanctx_conf;
	__le16 fc;

	if (!ieee80211_hw_check(&local->hw, SUPPORT_FAST_XMIT))
		return;

	/* Locking here protects both the pointer itself, and against concurrent
	 * invocations winning data access races to, e.g., the key pointer that
	 * is used.
	 * Without it, the invocation of this function right after the key
	 * pointer changes wouldn't be sufficient, as another CPU could access
	 * the pointer, then stall, and then do the cache update after the CPU
	 * that invalidated the key.
	 * With the locking, such scenarios cannot happen as the check for the
	 * key and the fast-tx assignment are done atomically, so the CPU that
	 * modifies the key will either wait or other one will see the key
	 * cleared/changed already.
	 */
	spin_lock_bh(&sta->lock);
	if (ieee80211_hw_check(&local->hw, SUPPORTS_PS) &&
	    !ieee80211_hw_check(&local->hw, SUPPORTS_DYNAMIC_PS) &&
	    sdata->vif.type == NL80211_IFTYPE_STATION)
		goto out;

	if (!test_sta_flag(sta, WLAN_STA_AUTHORIZED))
		goto out;

	if (test_sta_flag(sta, WLAN_STA_PS_STA) ||
	    test_sta_flag(sta, WLAN_STA_PS_DRIVER) ||
	    test_sta_flag(sta, WLAN_STA_PS_DELIVER) ||
	    test_sta_flag(sta, WLAN_STA_CLEAR_PS_FILT))
		goto out;

	if (sdata->noack_map)
		goto out;

	/* fast-xmit doesn't handle fragmentation at all */
	if (local->hw.wiphy->frag_threshold != (u32)-1 &&
	    !local->ops->set_frag_threshold)
		goto out;

	rcu_read_lock();
	chanctx_conf = rcu_dereference(sdata->vif.chanctx_conf);
	if (!chanctx_conf) {
		rcu_read_unlock();
		goto out;
	}
	build.band = chanctx_conf->def.chan->band;
	rcu_read_unlock();

	fc = cpu_to_le16(IEEE80211_FTYPE_DATA | IEEE80211_STYPE_DATA);

	switch (sdata->vif.type) {
	case NL80211_IFTYPE_ADHOC:
		/* DA SA BSSID */
		build.da_offs = offsetof(struct ieee80211_hdr, addr1);
		build.sa_offs = offsetof(struct ieee80211_hdr, addr2);
		memcpy(hdr->addr3, sdata->u.ibss.bssid, ETH_ALEN);
		build.hdr_len = 24;
		break;
	case NL80211_IFTYPE_STATION:
		if (test_sta_flag(sta, WLAN_STA_TDLS_PEER)) {
			/* DA SA BSSID */
			build.da_offs = offsetof(struct ieee80211_hdr, addr1);
			build.sa_offs = offsetof(struct ieee80211_hdr, addr2);
			memcpy(hdr->addr3, sdata->u.mgd.bssid, ETH_ALEN);
			build.hdr_len = 24;
			break;
		}

		if (sdata->u.mgd.use_4addr) {
			/* non-regular ethertype cannot use the fastpath */
			fc |= cpu_to_le16(IEEE80211_FCTL_FROMDS |
					  IEEE80211_FCTL_TODS);
			/* RA TA DA SA */
			memcpy(hdr->addr1, sdata->u.mgd.bssid, ETH_ALEN);
			memcpy(hdr->addr2, sdata->vif.addr, ETH_ALEN);
			build.da_offs = offsetof(struct ieee80211_hdr, addr3);
			build.sa_offs = offsetof(struct ieee80211_hdr, addr4);
			build.hdr_len = 30;
			break;
		}
		fc |= cpu_to_le16(IEEE80211_FCTL_TODS);
		/* BSSID SA DA */
		memcpy(hdr->addr1, sdata->u.mgd.bssid, ETH_ALEN);
		build.da_offs = offsetof(struct ieee80211_hdr, addr3);
		build.sa_offs = offsetof(struct ieee80211_hdr, addr2);
		build.hdr_len = 24;
		break;
	case NL80211_IFTYPE_AP_VLAN:
		if (sdata->wdev.use_4addr) {
			fc |= cpu_to_le16(IEEE80211_FCTL_FROMDS |
					  IEEE80211_FCTL_TODS);
			/* RA TA DA SA */
			memcpy(hdr->addr1, sta->sta.addr, ETH_ALEN);
			memcpy(hdr->addr2, sdata->vif.addr, ETH_ALEN);
			build.da_offs = offsetof(struct ieee80211_hdr, addr3);
			build.sa_offs = offsetof(struct ieee80211_hdr, addr4);
			build.hdr_len = 30;
			break;
		}
		/* fall through */
	case NL80211_IFTYPE_AP:
		fc |= cpu_to_le16(IEEE80211_FCTL_FROMDS);
		/* DA BSSID SA */
		build.da_offs = offsetof(struct ieee80211_hdr, addr1);
		memcpy(hdr->addr2, sdata->vif.addr, ETH_ALEN);
		build.sa_offs = offsetof(struct ieee80211_hdr, addr3);
		build.hdr_len = 24;
		break;
	default:
		/* not handled on fast-xmit */
		goto out;
	}

	if (sta->sta.wme) {
		build.hdr_len += 2;
		fc |= cpu_to_le16(IEEE80211_STYPE_QOS_DATA);
	}

	/* We store the key here so there's no point in using rcu_dereference()
	 * but that's fine because the code that changes the pointers will call
	 * this function after doing so. For a single CPU that would be enough,
	 * for multiple see the comment above.
	 */
	build.key = rcu_access_pointer(sta->ptk[sta->ptk_idx]);
	if (!build.key)
		build.key = rcu_access_pointer(sdata->default_unicast_key);
	if (build.key) {
		bool gen_iv, iv_spc, mmic;

		gen_iv = build.key->conf.flags & IEEE80211_KEY_FLAG_GENERATE_IV;
		iv_spc = build.key->conf.flags & IEEE80211_KEY_FLAG_PUT_IV_SPACE;
		mmic = build.key->conf.flags & IEEE80211_KEY_FLAG_GENERATE_MMIC;

		/* don't handle software crypto */
		if (!(build.key->flags & KEY_FLAG_UPLOADED_TO_HARDWARE))
			goto out;

		switch (build.key->conf.cipher) {
		case WLAN_CIPHER_SUITE_CCMP:
		case WLAN_CIPHER_SUITE_CCMP_256:
			/* add fixed key ID */
			if (gen_iv) {
				(build.hdr + build.hdr_len)[3] =
					0x20 | (build.key->conf.keyidx << 6);
				build.pn_offs = build.hdr_len;
			}
			if (gen_iv || iv_spc)
				build.hdr_len += IEEE80211_CCMP_HDR_LEN;
			break;
		case WLAN_CIPHER_SUITE_GCMP:
		case WLAN_CIPHER_SUITE_GCMP_256:
			/* add fixed key ID */
			if (gen_iv) {
				(build.hdr + build.hdr_len)[3] =
					0x20 | (build.key->conf.keyidx << 6);
				build.pn_offs = build.hdr_len;
			}
			if (gen_iv || iv_spc)
				build.hdr_len += IEEE80211_GCMP_HDR_LEN;
			break;
		case WLAN_CIPHER_SUITE_TKIP:
			/* cannot handle MMIC or IV generation in xmit-fast */
			if (mmic || gen_iv)
				goto out;
			if (iv_spc)
				build.hdr_len += IEEE80211_TKIP_IV_LEN;
			break;
		case WLAN_CIPHER_SUITE_WEP40:
		case WLAN_CIPHER_SUITE_WEP104:
			/* cannot handle IV generation in fast-xmit */
			if (gen_iv)
				goto out;
			if (iv_spc)
				build.hdr_len += IEEE80211_WEP_IV_LEN;
			break;
		case WLAN_CIPHER_SUITE_AES_CMAC:
		case WLAN_CIPHER_SUITE_BIP_CMAC_256:
		case WLAN_CIPHER_SUITE_BIP_GMAC_128:
		case WLAN_CIPHER_SUITE_BIP_GMAC_256:
			WARN(1,
			     "management cipher suite 0x%x enabled for data\n",
			     build.key->conf.cipher);
			goto out;
		default:
			/* we don't know how to generate IVs for this at all */
			if (WARN_ON(gen_iv))
				goto out;
			/* pure hardware keys are OK, of course */
			if (!(build.key->flags & KEY_FLAG_CIPHER_SCHEME))
				break;
			/* cipher scheme might require space allocation */
			if (iv_spc &&
			    build.key->conf.iv_len > IEEE80211_FAST_XMIT_MAX_IV)
				goto out;
			if (iv_spc)
				build.hdr_len += build.key->conf.iv_len;
		}

		fc |= cpu_to_le16(IEEE80211_FCTL_PROTECTED);
	}

	hdr->frame_control = fc;

	memcpy(build.hdr + build.hdr_len,
	       rfc1042_header,  sizeof(rfc1042_header));
	build.hdr_len += sizeof(rfc1042_header);

	fast_tx = kmemdup(&build, sizeof(build), GFP_ATOMIC);
	/* if the kmemdup fails, continue w/o fast_tx */
	if (!fast_tx)
		goto out;

 out:
	/* we might have raced against another call to this function */
	old = rcu_dereference_protected(sta->fast_tx,
					lockdep_is_held(&sta->lock));
	rcu_assign_pointer(sta->fast_tx, fast_tx);
	if (old)
		kfree_rcu(old, rcu_head);
	spin_unlock_bh(&sta->lock);
}

void ieee80211_check_fast_xmit_all(struct ieee80211_local *local)
{
	struct sta_info *sta;

	rcu_read_lock();
	list_for_each_entry_rcu(sta, &local->sta_list, list)
		ieee80211_check_fast_xmit(sta);
	rcu_read_unlock();
}

void ieee80211_check_fast_xmit_iface(struct ieee80211_sub_if_data *sdata)
{
	struct ieee80211_local *local = sdata->local;
	struct sta_info *sta;

	rcu_read_lock();

	list_for_each_entry_rcu(sta, &local->sta_list, list) {
		if (sdata != sta->sdata &&
		    (!sta->sdata->bss || sta->sdata->bss != sdata->bss))
			continue;
		ieee80211_check_fast_xmit(sta);
	}

	rcu_read_unlock();
}

void ieee80211_clear_fast_xmit(struct sta_info *sta)
{
	struct ieee80211_fast_tx *fast_tx;

	spin_lock_bh(&sta->lock);
	fast_tx = rcu_dereference_protected(sta->fast_tx,
					    lockdep_is_held(&sta->lock));
	RCU_INIT_POINTER(sta->fast_tx, NULL);
	spin_unlock_bh(&sta->lock);

	if (fast_tx)
		kfree_rcu(fast_tx, rcu_head);
}

static bool ieee80211_amsdu_realloc_pad(struct ieee80211_local *local,
					struct sk_buff *skb, int headroom,
					int *subframe_len)
{
	int amsdu_len = *subframe_len + sizeof(struct ethhdr);
	int padding = (4 - amsdu_len) & 3;

	if (skb_headroom(skb) < headroom || skb_tailroom(skb) < padding) {
		I802_DEBUG_INC(local->tx_expand_skb_head);

		if (pskb_expand_head(skb, headroom, padding, GFP_ATOMIC)) {
			wiphy_debug(local->hw.wiphy,
				    "failed to reallocate TX buffer\n");
			return false;
		}
	}

	if (padding) {
		*subframe_len += padding;
		memset(skb_put(skb, padding), 0, padding);
	}

	return true;
}

static bool ieee80211_amsdu_prepare_head(struct ieee80211_sub_if_data *sdata,
					 struct ieee80211_fast_tx *fast_tx,
					 struct sk_buff *skb)
{
	struct ieee80211_local *local = sdata->local;
	struct ieee80211_tx_info *info = IEEE80211_SKB_CB(skb);
	struct ieee80211_hdr *hdr;
	struct ethhdr amsdu_hdr;
	int hdr_len = fast_tx->hdr_len - sizeof(rfc1042_header);
	int subframe_len = skb->len - hdr_len;
	void *data;
	u8 *qc;

	if (info->flags & IEEE80211_TX_CTL_RATE_CTRL_PROBE)
		return false;

	if (info->control.flags & IEEE80211_TX_CTRL_AMSDU)
		return true;

	if (!ieee80211_amsdu_realloc_pad(local, skb, sizeof(amsdu_hdr),
					 &subframe_len))
		return false;

	amsdu_hdr.h_proto = cpu_to_be16(subframe_len);
	memcpy(amsdu_hdr.h_source, skb->data + fast_tx->sa_offs, ETH_ALEN);
	memcpy(amsdu_hdr.h_dest, skb->data + fast_tx->da_offs, ETH_ALEN);

	data = skb_push(skb, sizeof(amsdu_hdr));
	memmove(data, data + sizeof(amsdu_hdr), hdr_len);
	memcpy(data + hdr_len, &amsdu_hdr, sizeof(amsdu_hdr));

	hdr = data;
	qc = ieee80211_get_qos_ctl(hdr);
	*qc |= IEEE80211_QOS_CTL_A_MSDU_PRESENT;

	info->control.flags |= IEEE80211_TX_CTRL_AMSDU;

	return true;
}

static bool ieee80211_amsdu_aggregate(struct ieee80211_sub_if_data *sdata,
				      struct sta_info *sta,
				      struct ieee80211_fast_tx *fast_tx,
				      struct sk_buff *skb)
{
	struct ieee80211_local *local = sdata->local;
	u8 tid = skb->priority & IEEE80211_QOS_CTL_TAG1D_MASK;
	struct ieee80211_txq *txq = sta->sta.txq[tid];
	struct txq_info *txqi;
	struct sk_buff **frag_tail, *head;
	int subframe_len = skb->len - ETH_ALEN;
	u8 max_subframes = sta->sta.max_amsdu_subframes;
	int max_frags = local->hw.max_tx_fragments;
	int max_amsdu_len = sta->sta.max_amsdu_len;
	__be16 len;
	void *data;
	bool ret = false;
	int n = 1, nfrags;

	if (!ieee80211_hw_check(&local->hw, TX_AMSDU))
		return false;

	if (!txq)
		return false;

	txqi = to_txq_info(txq);
	if (test_bit(IEEE80211_TXQ_NO_AMSDU, &txqi->flags))
		return false;

	if (sta->sta.max_rc_amsdu_len)
		max_amsdu_len = min_t(int, max_amsdu_len,
				      sta->sta.max_rc_amsdu_len);

	spin_lock_bh(&txqi->queue.lock);

	head = skb_peek_tail(&txqi->queue);
	if (!head)
		goto out;

	if (skb->len + head->len > max_amsdu_len)
		goto out;

	if (!ieee80211_amsdu_prepare_head(sdata, fast_tx, head))
		goto out;

	nfrags = 1 + skb_shinfo(skb)->nr_frags;
	nfrags += 1 + skb_shinfo(head)->nr_frags;
	frag_tail = &skb_shinfo(head)->frag_list;
	while (*frag_tail) {
		nfrags += 1 + skb_shinfo(*frag_tail)->nr_frags;
		frag_tail = &(*frag_tail)->next;
		n++;
	}

	if (max_subframes && n > max_subframes)
		goto out;

	if (max_frags && nfrags > max_frags)
		goto out;

	if (!ieee80211_amsdu_realloc_pad(local, skb, sizeof(rfc1042_header) + 2,
					 &subframe_len))
		goto out;

	ret = true;
	data = skb_push(skb, ETH_ALEN + 2);
	memmove(data, data + ETH_ALEN + 2, 2 * ETH_ALEN);

	data += 2 * ETH_ALEN;
	len = cpu_to_be16(subframe_len);
	memcpy(data, &len, 2);
	memcpy(data + 2, rfc1042_header, sizeof(rfc1042_header));

	head->len += skb->len;
	head->data_len += skb->len;
	*frag_tail = skb;

out:
	spin_unlock_bh(&txqi->queue.lock);

	return ret;
}

static bool ieee80211_xmit_fast(struct ieee80211_sub_if_data *sdata,
				struct net_device *dev, struct sta_info *sta,
				struct ieee80211_fast_tx *fast_tx,
				struct sk_buff *skb)
{
	struct ieee80211_local *local = sdata->local;
	u16 ethertype = (skb->data[12] << 8) | skb->data[13];
	int extra_head = fast_tx->hdr_len - (ETH_HLEN - 2);
	int hw_headroom = sdata->local->hw.extra_tx_headroom;
	struct ethhdr eth;
	struct ieee80211_tx_info *info = IEEE80211_SKB_CB(skb);
	struct ieee80211_hdr *hdr = (void *)fast_tx->hdr;
	struct ieee80211_tx_data tx;
	ieee80211_tx_result r;
	struct tid_ampdu_tx *tid_tx = NULL;
	u8 tid = IEEE80211_NUM_TIDS;

	/* control port protocol needs a lot of special handling */
	if (cpu_to_be16(ethertype) == sdata->control_port_protocol)
		return false;

	/* only RFC 1042 SNAP */
	if (ethertype < ETH_P_802_3_MIN)
		return false;

	/* don't handle TX status request here either */
	if (skb->sk && skb_shinfo(skb)->tx_flags & SKBTX_WIFI_STATUS)
		return false;

	if (hdr->frame_control & cpu_to_le16(IEEE80211_STYPE_QOS_DATA)) {
		tid = skb->priority & IEEE80211_QOS_CTL_TAG1D_MASK;
		tid_tx = rcu_dereference(sta->ampdu_mlme.tid_tx[tid]);
		if (tid_tx) {
			if (!test_bit(HT_AGG_STATE_OPERATIONAL, &tid_tx->state))
				return false;
			if (tid_tx->timeout)
				tid_tx->last_tx = jiffies;
		}
	}

	/* after this point (skb is modified) we cannot return false */

	if (skb_shared(skb)) {
		struct sk_buff *tmp_skb = skb;

		skb = skb_clone(skb, GFP_ATOMIC);
		kfree_skb(tmp_skb);

		if (!skb)
			return true;
	}

	ieee80211_tx_stats(dev, skb->len + extra_head);

	if ((hdr->frame_control & cpu_to_le16(IEEE80211_STYPE_QOS_DATA)) &&
	    ieee80211_amsdu_aggregate(sdata, sta, fast_tx, skb))
		return true;

	/* will not be crypto-handled beyond what we do here, so use false
	 * as the may-encrypt argument for the resize to not account for
	 * more room than we already have in 'extra_head'
	 */
	if (unlikely(ieee80211_skb_resize(sdata, skb,
					  max_t(int, extra_head + hw_headroom -
						     skb_headroom(skb), 0),
					  false))) {
		kfree_skb(skb);
		return true;
	}

	memcpy(&eth, skb->data, ETH_HLEN - 2);
	hdr = (void *)skb_push(skb, extra_head);
	memcpy(skb->data, fast_tx->hdr, fast_tx->hdr_len);
	memcpy(skb->data + fast_tx->da_offs, eth.h_dest, ETH_ALEN);
	memcpy(skb->data + fast_tx->sa_offs, eth.h_source, ETH_ALEN);

	memset(info, 0, sizeof(*info));
	info->band = fast_tx->band;
	info->control.vif = &sdata->vif;
	info->flags = IEEE80211_TX_CTL_FIRST_FRAGMENT |
		      IEEE80211_TX_CTL_DONTFRAG |
		      (tid_tx ? IEEE80211_TX_CTL_AMPDU : 0);

	if (hdr->frame_control & cpu_to_le16(IEEE80211_STYPE_QOS_DATA)) {
		*ieee80211_get_qos_ctl(hdr) = tid;
		if (!sta->sta.txq[0])
			hdr->seq_ctrl = ieee80211_tx_next_seq(sta, tid);
	} else {
		info->flags |= IEEE80211_TX_CTL_ASSIGN_SEQ;
		hdr->seq_ctrl = cpu_to_le16(sdata->sequence_number);
		sdata->sequence_number += 0x10;
	}

	if (skb_shinfo(skb)->gso_size)
		sta->tx_stats.msdu[tid] +=
			DIV_ROUND_UP(skb->len, skb_shinfo(skb)->gso_size);
	else
		sta->tx_stats.msdu[tid]++;

	info->hw_queue = sdata->vif.hw_queue[skb_get_queue_mapping(skb)];

	__skb_queue_head_init(&tx.skbs);

	tx.flags = IEEE80211_TX_UNICAST;
	tx.local = local;
	tx.sdata = sdata;
	tx.sta = sta;
	tx.key = fast_tx->key;

	if (fast_tx->key)
		info->control.hw_key = &fast_tx->key->conf;

	if (!ieee80211_hw_check(&local->hw, HAS_RATE_CONTROL)) {
		tx.skb = skb;
		r = ieee80211_tx_h_rate_ctrl(&tx);
		skb = tx.skb;
		tx.skb = NULL;

		if (r != TX_CONTINUE) {
			if (r != TX_QUEUED)
				kfree_skb(skb);
			return true;
		}
	}

	/* statistics normally done by ieee80211_tx_h_stats (but that
	 * has to consider fragmentation, so is more complex)
	 */
	sta->tx_stats.bytes[skb_get_queue_mapping(skb)] += skb->len;
	sta->tx_stats.packets[skb_get_queue_mapping(skb)]++;

	if (fast_tx->pn_offs) {
		u64 pn;
		u8 *crypto_hdr = skb->data + fast_tx->pn_offs;

		switch (fast_tx->key->conf.cipher) {
		case WLAN_CIPHER_SUITE_CCMP:
		case WLAN_CIPHER_SUITE_CCMP_256:
		case WLAN_CIPHER_SUITE_GCMP:
		case WLAN_CIPHER_SUITE_GCMP_256:
			pn = atomic64_inc_return(&fast_tx->key->conf.tx_pn);
			crypto_hdr[0] = pn;
			crypto_hdr[1] = pn >> 8;
			crypto_hdr[4] = pn >> 16;
			crypto_hdr[5] = pn >> 24;
			crypto_hdr[6] = pn >> 32;
			crypto_hdr[7] = pn >> 40;
			break;
		}
	}

	if (sdata->vif.type == NL80211_IFTYPE_AP_VLAN)
		sdata = container_of(sdata->bss,
				     struct ieee80211_sub_if_data, u.ap);

	__skb_queue_tail(&tx.skbs, skb);
	ieee80211_tx_frags(local, &sdata->vif, &sta->sta, &tx.skbs, false);
	return true;
}

void __ieee80211_subif_start_xmit(struct sk_buff *skb,
				  struct net_device *dev,
				  u32 info_flags)
{
	struct ieee80211_sub_if_data *sdata = IEEE80211_DEV_TO_SUB_IF(dev);
	struct sta_info *sta;
	struct sk_buff *next;

	if (unlikely(skb->len < ETH_HLEN)) {
		kfree_skb(skb);
		return;
	}

	rcu_read_lock();

	if (ieee80211_lookup_ra_sta(sdata, skb, &sta))
		goto out_free;

	if (!IS_ERR_OR_NULL(sta)) {
		struct ieee80211_fast_tx *fast_tx;

		fast_tx = rcu_dereference(sta->fast_tx);

		if (fast_tx &&
		    ieee80211_xmit_fast(sdata, dev, sta, fast_tx, skb))
			goto out;
	}

	if (skb_is_gso(skb)) {
		struct sk_buff *segs;

		segs = skb_gso_segment(skb, 0);
		if (IS_ERR(segs)) {
			goto out_free;
		} else if (segs) {
			consume_skb(skb);
			skb = segs;
		}
	} else {
		/* we cannot process non-linear frames on this path */
		if (skb_linearize(skb)) {
			kfree_skb(skb);
			goto out;
		}

		/* the frame could be fragmented, software-encrypted, and other
		 * things so we cannot really handle checksum offload with it -
		 * fix it up in software before we handle anything else.
		 */
		if (skb->ip_summed == CHECKSUM_PARTIAL) {
			skb_set_transport_header(skb,
						 skb_checksum_start_offset(skb));
			if (skb_checksum_help(skb))
				goto out_free;
		}
	}

	next = skb;
	while (next) {
		skb = next;
		next = skb->next;

		skb->prev = NULL;
		skb->next = NULL;

		skb = ieee80211_build_hdr(sdata, skb, info_flags, sta);
		if (IS_ERR(skb))
			goto out;

		ieee80211_tx_stats(dev, skb->len);

		ieee80211_xmit(sdata, sta, skb);
	}
	goto out;
 out_free:
	kfree_skb(skb);
 out:
	rcu_read_unlock();
}

/**
 * ieee80211_subif_start_xmit - netif start_xmit function for 802.3 vifs
 * @skb: packet to be sent
 * @dev: incoming interface
 *
 * On failure skb will be freed.
 */
netdev_tx_t ieee80211_subif_start_xmit(struct sk_buff *skb,
				       struct net_device *dev)
{
	__ieee80211_subif_start_xmit(skb, dev, 0);
	return NETDEV_TX_OK;
}

struct sk_buff *
ieee80211_build_data_template(struct ieee80211_sub_if_data *sdata,
			      struct sk_buff *skb, u32 info_flags)
{
	struct ieee80211_hdr *hdr;
	struct ieee80211_tx_data tx = {
		.local = sdata->local,
		.sdata = sdata,
	};
	struct sta_info *sta;

	rcu_read_lock();

	if (ieee80211_lookup_ra_sta(sdata, skb, &sta)) {
		kfree_skb(skb);
		skb = ERR_PTR(-EINVAL);
		goto out;
	}

	skb = ieee80211_build_hdr(sdata, skb, info_flags, sta);
	if (IS_ERR(skb))
		goto out;

	hdr = (void *)skb->data;
	tx.sta = sta_info_get(sdata, hdr->addr1);
	tx.skb = skb;

	if (ieee80211_tx_h_select_key(&tx) != TX_CONTINUE) {
		rcu_read_unlock();
		kfree_skb(skb);
		return ERR_PTR(-EINVAL);
	}

out:
	rcu_read_unlock();
	return skb;
}

/*
 * ieee80211_clear_tx_pending may not be called in a context where
 * it is possible that it packets could come in again.
 */
void ieee80211_clear_tx_pending(struct ieee80211_local *local)
{
	struct sk_buff *skb;
	int i;

	for (i = 0; i < local->hw.queues; i++) {
		while ((skb = skb_dequeue(&local->pending[i])) != NULL)
			ieee80211_free_txskb(&local->hw, skb);
	}
}

/*
 * Returns false if the frame couldn't be transmitted but was queued instead,
 * which in this case means re-queued -- take as an indication to stop sending
 * more pending frames.
 */
static bool ieee80211_tx_pending_skb(struct ieee80211_local *local,
				     struct sk_buff *skb)
{
	struct ieee80211_tx_info *info = IEEE80211_SKB_CB(skb);
	struct ieee80211_sub_if_data *sdata;
	struct sta_info *sta;
	struct ieee80211_hdr *hdr;
	bool result;
	struct ieee80211_chanctx_conf *chanctx_conf;

	sdata = vif_to_sdata(info->control.vif);

	if (info->flags & IEEE80211_TX_INTFL_NEED_TXPROCESSING) {
		chanctx_conf = rcu_dereference(sdata->vif.chanctx_conf);
		if (unlikely(!chanctx_conf)) {
			dev_kfree_skb(skb);
			return true;
		}
		info->band = chanctx_conf->def.chan->band;
		result = ieee80211_tx(sdata, NULL, skb, true);
	} else {
		struct sk_buff_head skbs;

		__skb_queue_head_init(&skbs);
		__skb_queue_tail(&skbs, skb);

		hdr = (struct ieee80211_hdr *)skb->data;
		sta = sta_info_get(sdata, hdr->addr1);

		result = __ieee80211_tx(local, &skbs, skb->len, sta, true);
	}

	return result;
}

/*
 * Transmit all pending packets. Called from tasklet.
 */
void ieee80211_tx_pending(unsigned long data)
{
	struct ieee80211_local *local = (struct ieee80211_local *)data;
	unsigned long flags;
	int i;
	bool txok;

	rcu_read_lock();

	spin_lock_irqsave(&local->queue_stop_reason_lock, flags);
	for (i = 0; i < local->hw.queues; i++) {
		/*
		 * If queue is stopped by something other than due to pending
		 * frames, or we have no pending frames, proceed to next queue.
		 */
		if (local->queue_stop_reasons[i] ||
		    skb_queue_empty(&local->pending[i]))
			continue;

		while (!skb_queue_empty(&local->pending[i])) {
			struct sk_buff *skb = __skb_dequeue(&local->pending[i]);
			struct ieee80211_tx_info *info = IEEE80211_SKB_CB(skb);

			if (WARN_ON(!info->control.vif)) {
				ieee80211_free_txskb(&local->hw, skb);
				continue;
			}

			spin_unlock_irqrestore(&local->queue_stop_reason_lock,
						flags);

			txok = ieee80211_tx_pending_skb(local, skb);
			spin_lock_irqsave(&local->queue_stop_reason_lock,
					  flags);
			if (!txok)
				break;
		}

		if (skb_queue_empty(&local->pending[i]))
			ieee80211_propagate_queue_wake(local, i);
	}
	spin_unlock_irqrestore(&local->queue_stop_reason_lock, flags);

	rcu_read_unlock();
}

/* functions for drivers to get certain frames */

static void __ieee80211_beacon_add_tim(struct ieee80211_sub_if_data *sdata,
				       struct ps_data *ps, struct sk_buff *skb,
				       bool is_template)
{
	u8 *pos, *tim;
	int aid0 = 0;
	int i, have_bits = 0, n1, n2;

	/* Generate bitmap for TIM only if there are any STAs in power save
	 * mode. */
	if (atomic_read(&ps->num_sta_ps) > 0)
		/* in the hope that this is faster than
		 * checking byte-for-byte */
		have_bits = !bitmap_empty((unsigned long *)ps->tim,
					  IEEE80211_MAX_AID+1);
	if (!is_template) {
		if (ps->dtim_count == 0)
			ps->dtim_count = sdata->vif.bss_conf.dtim_period - 1;
		else
			ps->dtim_count--;
	}

	tim = pos = (u8 *) skb_put(skb, 6);
	*pos++ = WLAN_EID_TIM;
	*pos++ = 4;
	*pos++ = ps->dtim_count;
	*pos++ = sdata->vif.bss_conf.dtim_period;

	if (ps->dtim_count == 0 && !skb_queue_empty(&ps->bc_buf))
		aid0 = 1;

	ps->dtim_bc_mc = aid0 == 1;

	if (have_bits) {
		/* Find largest even number N1 so that bits numbered 1 through
		 * (N1 x 8) - 1 in the bitmap are 0 and number N2 so that bits
		 * (N2 + 1) x 8 through 2007 are 0. */
		n1 = 0;
		for (i = 0; i < IEEE80211_MAX_TIM_LEN; i++) {
			if (ps->tim[i]) {
				n1 = i & 0xfe;
				break;
			}
		}
		n2 = n1;
		for (i = IEEE80211_MAX_TIM_LEN - 1; i >= n1; i--) {
			if (ps->tim[i]) {
				n2 = i;
				break;
			}
		}

		/* Bitmap control */
		*pos++ = n1 | aid0;
		/* Part Virt Bitmap */
		skb_put(skb, n2 - n1);
		memcpy(pos, ps->tim + n1, n2 - n1 + 1);

		tim[1] = n2 - n1 + 4;
	} else {
		*pos++ = aid0; /* Bitmap control */
		*pos++ = 0; /* Part Virt Bitmap */
	}
}

static int ieee80211_beacon_add_tim(struct ieee80211_sub_if_data *sdata,
				    struct ps_data *ps, struct sk_buff *skb,
				    bool is_template)
{
	struct ieee80211_local *local = sdata->local;

	/*
	 * Not very nice, but we want to allow the driver to call
	 * ieee80211_beacon_get() as a response to the set_tim()
	 * callback. That, however, is already invoked under the
	 * sta_lock to guarantee consistent and race-free update
	 * of the tim bitmap in mac80211 and the driver.
	 */
	if (local->tim_in_locked_section) {
		__ieee80211_beacon_add_tim(sdata, ps, skb, is_template);
	} else {
		spin_lock_bh(&local->tim_lock);
		__ieee80211_beacon_add_tim(sdata, ps, skb, is_template);
		spin_unlock_bh(&local->tim_lock);
	}

	return 0;
}

static void ieee80211_set_csa(struct ieee80211_sub_if_data *sdata,
			      struct beacon_data *beacon)
{
	struct probe_resp *resp;
	u8 *beacon_data;
	size_t beacon_data_len;
	int i;
	u8 count = beacon->csa_current_counter;

	switch (sdata->vif.type) {
	case NL80211_IFTYPE_AP:
		beacon_data = beacon->tail;
		beacon_data_len = beacon->tail_len;
		break;
	case NL80211_IFTYPE_ADHOC:
		beacon_data = beacon->head;
		beacon_data_len = beacon->head_len;
		break;
	case NL80211_IFTYPE_MESH_POINT:
		beacon_data = beacon->head;
		beacon_data_len = beacon->head_len;
		break;
	default:
		return;
	}

	rcu_read_lock();
	for (i = 0; i < IEEE80211_MAX_CSA_COUNTERS_NUM; ++i) {
		resp = rcu_dereference(sdata->u.ap.probe_resp);

		if (beacon->csa_counter_offsets[i]) {
			if (WARN_ON_ONCE(beacon->csa_counter_offsets[i] >=
					 beacon_data_len)) {
				rcu_read_unlock();
				return;
			}

			beacon_data[beacon->csa_counter_offsets[i]] = count;
		}

		if (sdata->vif.type == NL80211_IFTYPE_AP && resp)
			resp->data[resp->csa_counter_offsets[i]] = count;
	}
	rcu_read_unlock();
}

static u8 __ieee80211_csa_update_counter(struct beacon_data *beacon)
{
	beacon->csa_current_counter--;

	/* the counter should never reach 0 */
	WARN_ON_ONCE(!beacon->csa_current_counter);

	return beacon->csa_current_counter;
}

u8 ieee80211_csa_update_counter(struct ieee80211_vif *vif)
{
	struct ieee80211_sub_if_data *sdata = vif_to_sdata(vif);
	struct beacon_data *beacon = NULL;
	u8 count = 0;

	rcu_read_lock();

	if (sdata->vif.type == NL80211_IFTYPE_AP)
		beacon = rcu_dereference(sdata->u.ap.beacon);
	else if (sdata->vif.type == NL80211_IFTYPE_ADHOC)
		beacon = rcu_dereference(sdata->u.ibss.presp);
	else if (ieee80211_vif_is_mesh(&sdata->vif))
		beacon = rcu_dereference(sdata->u.mesh.beacon);

	if (!beacon)
		goto unlock;

	count = __ieee80211_csa_update_counter(beacon);

unlock:
	rcu_read_unlock();
	return count;
}
EXPORT_SYMBOL(ieee80211_csa_update_counter);

bool ieee80211_csa_is_complete(struct ieee80211_vif *vif)
{
	struct ieee80211_sub_if_data *sdata = vif_to_sdata(vif);
	struct beacon_data *beacon = NULL;
	u8 *beacon_data;
	size_t beacon_data_len;
	int ret = false;

	if (!ieee80211_sdata_running(sdata))
		return false;

	rcu_read_lock();
	if (vif->type == NL80211_IFTYPE_AP) {
		struct ieee80211_if_ap *ap = &sdata->u.ap;

		beacon = rcu_dereference(ap->beacon);
		if (WARN_ON(!beacon || !beacon->tail))
			goto out;
		beacon_data = beacon->tail;
		beacon_data_len = beacon->tail_len;
	} else if (vif->type == NL80211_IFTYPE_ADHOC) {
		struct ieee80211_if_ibss *ifibss = &sdata->u.ibss;

		beacon = rcu_dereference(ifibss->presp);
		if (!beacon)
			goto out;

		beacon_data = beacon->head;
		beacon_data_len = beacon->head_len;
	} else if (vif->type == NL80211_IFTYPE_MESH_POINT) {
		struct ieee80211_if_mesh *ifmsh = &sdata->u.mesh;

		beacon = rcu_dereference(ifmsh->beacon);
		if (!beacon)
			goto out;

		beacon_data = beacon->head;
		beacon_data_len = beacon->head_len;
	} else {
		WARN_ON(1);
		goto out;
	}

	if (!beacon->csa_counter_offsets[0])
		goto out;

	if (WARN_ON_ONCE(beacon->csa_counter_offsets[0] > beacon_data_len))
		goto out;

	if (beacon_data[beacon->csa_counter_offsets[0]] == 1)
		ret = true;
 out:
	rcu_read_unlock();

	return ret;
}
EXPORT_SYMBOL(ieee80211_csa_is_complete);

static struct sk_buff *
__ieee80211_beacon_get(struct ieee80211_hw *hw,
		       struct ieee80211_vif *vif,
		       struct ieee80211_mutable_offsets *offs,
		       bool is_template)
{
	struct ieee80211_local *local = hw_to_local(hw);
	struct beacon_data *beacon = NULL;
	struct sk_buff *skb = NULL;
	struct ieee80211_tx_info *info;
	struct ieee80211_sub_if_data *sdata = NULL;
	enum nl80211_band band;
	struct ieee80211_tx_rate_control txrc;
	struct ieee80211_chanctx_conf *chanctx_conf;
	int csa_off_base = 0;

	rcu_read_lock();

	sdata = vif_to_sdata(vif);
	chanctx_conf = rcu_dereference(sdata->vif.chanctx_conf);

	if (!ieee80211_sdata_running(sdata) || !chanctx_conf)
		goto out;

	if (offs)
		memset(offs, 0, sizeof(*offs));

	if (sdata->vif.type == NL80211_IFTYPE_AP) {
		struct ieee80211_if_ap *ap = &sdata->u.ap;

		beacon = rcu_dereference(ap->beacon);
		if (beacon) {
			if (beacon->csa_counter_offsets[0]) {
				if (!is_template)
					__ieee80211_csa_update_counter(beacon);

				ieee80211_set_csa(sdata, beacon);
			}

			/*
			 * headroom, head length,
			 * tail length and maximum TIM length
			 */
			skb = dev_alloc_skb(local->tx_headroom +
					    beacon->head_len +
					    beacon->tail_len + 256 +
					    local->hw.extra_beacon_tailroom);
			if (!skb)
				goto out;

			skb_reserve(skb, local->tx_headroom);
			memcpy(skb_put(skb, beacon->head_len), beacon->head,
			       beacon->head_len);

			ieee80211_beacon_add_tim(sdata, &ap->ps, skb,
						 is_template);

			if (offs) {
				offs->tim_offset = beacon->head_len;
				offs->tim_length = skb->len - beacon->head_len;

				/* for AP the csa offsets are from tail */
				csa_off_base = skb->len;
			}

			if (beacon->tail)
				memcpy(skb_put(skb, beacon->tail_len),
				       beacon->tail, beacon->tail_len);
		} else
			goto out;
	} else if (sdata->vif.type == NL80211_IFTYPE_ADHOC) {
		struct ieee80211_if_ibss *ifibss = &sdata->u.ibss;
		struct ieee80211_hdr *hdr;

		beacon = rcu_dereference(ifibss->presp);
		if (!beacon)
			goto out;

		if (beacon->csa_counter_offsets[0]) {
			if (!is_template)
				__ieee80211_csa_update_counter(beacon);

			ieee80211_set_csa(sdata, beacon);
		}

		skb = dev_alloc_skb(local->tx_headroom + beacon->head_len +
				    local->hw.extra_beacon_tailroom);
		if (!skb)
			goto out;
		skb_reserve(skb, local->tx_headroom);
		memcpy(skb_put(skb, beacon->head_len), beacon->head,
		       beacon->head_len);

		hdr = (struct ieee80211_hdr *) skb->data;
		hdr->frame_control = cpu_to_le16(IEEE80211_FTYPE_MGMT |
						 IEEE80211_STYPE_BEACON);
	} else if (ieee80211_vif_is_mesh(&sdata->vif)) {
		struct ieee80211_if_mesh *ifmsh = &sdata->u.mesh;

		beacon = rcu_dereference(ifmsh->beacon);
		if (!beacon)
			goto out;

		if (beacon->csa_counter_offsets[0]) {
			if (!is_template)
				/* TODO: For mesh csa_counter is in TU, so
				 * decrementing it by one isn't correct, but
				 * for now we leave it consistent with overall
				 * mac80211's behavior.
				 */
				__ieee80211_csa_update_counter(beacon);

			ieee80211_set_csa(sdata, beacon);
		}

		if (ifmsh->sync_ops)
			ifmsh->sync_ops->adjust_tbtt(sdata, beacon);

		skb = dev_alloc_skb(local->tx_headroom +
				    beacon->head_len +
				    256 + /* TIM IE */
				    beacon->tail_len +
				    local->hw.extra_beacon_tailroom);
		if (!skb)
			goto out;
		skb_reserve(skb, local->tx_headroom);
		memcpy(skb_put(skb, beacon->head_len), beacon->head,
		       beacon->head_len);
		ieee80211_beacon_add_tim(sdata, &ifmsh->ps, skb, is_template);

		if (offs) {
			offs->tim_offset = beacon->head_len;
			offs->tim_length = skb->len - beacon->head_len;
		}

		memcpy(skb_put(skb, beacon->tail_len), beacon->tail,
		       beacon->tail_len);
	} else {
		WARN_ON(1);
		goto out;
	}

	/* CSA offsets */
	if (offs && beacon) {
		int i;

		for (i = 0; i < IEEE80211_MAX_CSA_COUNTERS_NUM; i++) {
			u16 csa_off = beacon->csa_counter_offsets[i];

			if (!csa_off)
				continue;

			offs->csa_counter_offs[i] = csa_off_base + csa_off;
		}
	}

	band = chanctx_conf->def.chan->band;

	info = IEEE80211_SKB_CB(skb);

	info->flags |= IEEE80211_TX_INTFL_DONT_ENCRYPT;
	info->flags |= IEEE80211_TX_CTL_NO_ACK;
	info->band = band;

	memset(&txrc, 0, sizeof(txrc));
	txrc.hw = hw;
	txrc.sband = local->hw.wiphy->bands[band];
	txrc.bss_conf = &sdata->vif.bss_conf;
	txrc.skb = skb;
	txrc.reported_rate.idx = -1;
	txrc.rate_idx_mask = sdata->rc_rateidx_mask[band];
	if (txrc.rate_idx_mask == (1 << txrc.sband->n_bitrates) - 1)
		txrc.max_rate_idx = -1;
	else
		txrc.max_rate_idx = fls(txrc.rate_idx_mask) - 1;
	txrc.bss = true;
	rate_control_get_rate(sdata, NULL, &txrc);

	info->control.vif = vif;

	info->flags |= IEEE80211_TX_CTL_CLEAR_PS_FILT |
			IEEE80211_TX_CTL_ASSIGN_SEQ |
			IEEE80211_TX_CTL_FIRST_FRAGMENT;
 out:
	rcu_read_unlock();
	return skb;

}

struct sk_buff *
ieee80211_beacon_get_template(struct ieee80211_hw *hw,
			      struct ieee80211_vif *vif,
			      struct ieee80211_mutable_offsets *offs)
{
	return __ieee80211_beacon_get(hw, vif, offs, true);
}
EXPORT_SYMBOL(ieee80211_beacon_get_template);

struct sk_buff *ieee80211_beacon_get_tim(struct ieee80211_hw *hw,
					 struct ieee80211_vif *vif,
					 u16 *tim_offset, u16 *tim_length)
{
	struct ieee80211_mutable_offsets offs = {};
	struct sk_buff *bcn = __ieee80211_beacon_get(hw, vif, &offs, false);
	struct sk_buff *copy;
	struct ieee80211_supported_band *sband;
	int shift;

	if (!bcn)
		return bcn;

	if (tim_offset)
		*tim_offset = offs.tim_offset;

	if (tim_length)
		*tim_length = offs.tim_length;

	if (ieee80211_hw_check(hw, BEACON_TX_STATUS) ||
	    !hw_to_local(hw)->monitors)
		return bcn;

	/* send a copy to monitor interfaces */
	copy = skb_copy(bcn, GFP_ATOMIC);
	if (!copy)
		return bcn;

	shift = ieee80211_vif_get_shift(vif);
	sband = hw->wiphy->bands[ieee80211_get_sdata_band(vif_to_sdata(vif))];
	ieee80211_tx_monitor(hw_to_local(hw), copy, sband, 1, shift, false);

	return bcn;
}
EXPORT_SYMBOL(ieee80211_beacon_get_tim);

struct sk_buff *ieee80211_proberesp_get(struct ieee80211_hw *hw,
					struct ieee80211_vif *vif)
{
	struct ieee80211_if_ap *ap = NULL;
	struct sk_buff *skb = NULL;
	struct probe_resp *presp = NULL;
	struct ieee80211_hdr *hdr;
	struct ieee80211_sub_if_data *sdata = vif_to_sdata(vif);

	if (sdata->vif.type != NL80211_IFTYPE_AP)
		return NULL;

	rcu_read_lock();

	ap = &sdata->u.ap;
	presp = rcu_dereference(ap->probe_resp);
	if (!presp)
		goto out;

	skb = dev_alloc_skb(presp->len);
	if (!skb)
		goto out;

	memcpy(skb_put(skb, presp->len), presp->data, presp->len);

	hdr = (struct ieee80211_hdr *) skb->data;
	memset(hdr->addr1, 0, sizeof(hdr->addr1));

out:
	rcu_read_unlock();
	return skb;
}
EXPORT_SYMBOL(ieee80211_proberesp_get);

struct sk_buff *ieee80211_pspoll_get(struct ieee80211_hw *hw,
				     struct ieee80211_vif *vif)
{
	struct ieee80211_sub_if_data *sdata;
	struct ieee80211_if_managed *ifmgd;
	struct ieee80211_pspoll *pspoll;
	struct ieee80211_local *local;
	struct sk_buff *skb;

	if (WARN_ON(vif->type != NL80211_IFTYPE_STATION))
		return NULL;

	sdata = vif_to_sdata(vif);
	ifmgd = &sdata->u.mgd;
	local = sdata->local;

	skb = dev_alloc_skb(local->hw.extra_tx_headroom + sizeof(*pspoll));
	if (!skb)
		return NULL;

	skb_reserve(skb, local->hw.extra_tx_headroom);

	pspoll = (struct ieee80211_pspoll *) skb_put(skb, sizeof(*pspoll));
	memset(pspoll, 0, sizeof(*pspoll));
	pspoll->frame_control = cpu_to_le16(IEEE80211_FTYPE_CTL |
					    IEEE80211_STYPE_PSPOLL);
	pspoll->aid = cpu_to_le16(ifmgd->aid);

	/* aid in PS-Poll has its two MSBs each set to 1 */
	pspoll->aid |= cpu_to_le16(1 << 15 | 1 << 14);

	memcpy(pspoll->bssid, ifmgd->bssid, ETH_ALEN);
	memcpy(pspoll->ta, vif->addr, ETH_ALEN);

	return skb;
}
EXPORT_SYMBOL(ieee80211_pspoll_get);

struct sk_buff *ieee80211_nullfunc_get(struct ieee80211_hw *hw,
				       struct ieee80211_vif *vif)
{
	struct ieee80211_hdr_3addr *nullfunc;
	struct ieee80211_sub_if_data *sdata;
	struct ieee80211_if_managed *ifmgd;
	struct ieee80211_local *local;
	struct sk_buff *skb;

	if (WARN_ON(vif->type != NL80211_IFTYPE_STATION))
		return NULL;

	sdata = vif_to_sdata(vif);
	ifmgd = &sdata->u.mgd;
	local = sdata->local;

	skb = dev_alloc_skb(local->hw.extra_tx_headroom + sizeof(*nullfunc));
	if (!skb)
		return NULL;

	skb_reserve(skb, local->hw.extra_tx_headroom);

	nullfunc = (struct ieee80211_hdr_3addr *) skb_put(skb,
							  sizeof(*nullfunc));
	memset(nullfunc, 0, sizeof(*nullfunc));
	nullfunc->frame_control = cpu_to_le16(IEEE80211_FTYPE_DATA |
					      IEEE80211_STYPE_NULLFUNC |
					      IEEE80211_FCTL_TODS);
	memcpy(nullfunc->addr1, ifmgd->bssid, ETH_ALEN);
	memcpy(nullfunc->addr2, vif->addr, ETH_ALEN);
	memcpy(nullfunc->addr3, ifmgd->bssid, ETH_ALEN);

	return skb;
}
EXPORT_SYMBOL(ieee80211_nullfunc_get);

struct sk_buff *ieee80211_probereq_get(struct ieee80211_hw *hw,
				       const u8 *src_addr,
				       const u8 *ssid, size_t ssid_len,
				       size_t tailroom)
{
	struct ieee80211_local *local = hw_to_local(hw);
	struct ieee80211_hdr_3addr *hdr;
	struct sk_buff *skb;
	size_t ie_ssid_len;
	u8 *pos;

	ie_ssid_len = 2 + ssid_len;

	skb = dev_alloc_skb(local->hw.extra_tx_headroom + sizeof(*hdr) +
			    ie_ssid_len + tailroom);
	if (!skb)
		return NULL;

	skb_reserve(skb, local->hw.extra_tx_headroom);

	hdr = (struct ieee80211_hdr_3addr *) skb_put(skb, sizeof(*hdr));
	memset(hdr, 0, sizeof(*hdr));
	hdr->frame_control = cpu_to_le16(IEEE80211_FTYPE_MGMT |
					 IEEE80211_STYPE_PROBE_REQ);
	eth_broadcast_addr(hdr->addr1);
	memcpy(hdr->addr2, src_addr, ETH_ALEN);
	eth_broadcast_addr(hdr->addr3);

	pos = skb_put(skb, ie_ssid_len);
	*pos++ = WLAN_EID_SSID;
	*pos++ = ssid_len;
	if (ssid_len)
		memcpy(pos, ssid, ssid_len);
	pos += ssid_len;

	return skb;
}
EXPORT_SYMBOL(ieee80211_probereq_get);

void ieee80211_rts_get(struct ieee80211_hw *hw, struct ieee80211_vif *vif,
		       const void *frame, size_t frame_len,
		       const struct ieee80211_tx_info *frame_txctl,
		       struct ieee80211_rts *rts)
{
	const struct ieee80211_hdr *hdr = frame;

	rts->frame_control =
	    cpu_to_le16(IEEE80211_FTYPE_CTL | IEEE80211_STYPE_RTS);
	rts->duration = ieee80211_rts_duration(hw, vif, frame_len,
					       frame_txctl);
	memcpy(rts->ra, hdr->addr1, sizeof(rts->ra));
	memcpy(rts->ta, hdr->addr2, sizeof(rts->ta));
}
EXPORT_SYMBOL(ieee80211_rts_get);

void ieee80211_ctstoself_get(struct ieee80211_hw *hw, struct ieee80211_vif *vif,
			     const void *frame, size_t frame_len,
			     const struct ieee80211_tx_info *frame_txctl,
			     struct ieee80211_cts *cts)
{
	const struct ieee80211_hdr *hdr = frame;

	cts->frame_control =
	    cpu_to_le16(IEEE80211_FTYPE_CTL | IEEE80211_STYPE_CTS);
	cts->duration = ieee80211_ctstoself_duration(hw, vif,
						     frame_len, frame_txctl);
	memcpy(cts->ra, hdr->addr1, sizeof(cts->ra));
}
EXPORT_SYMBOL(ieee80211_ctstoself_get);

struct sk_buff *
ieee80211_get_buffered_bc(struct ieee80211_hw *hw,
			  struct ieee80211_vif *vif)
{
	struct ieee80211_local *local = hw_to_local(hw);
	struct sk_buff *skb = NULL;
	struct ieee80211_tx_data tx;
	struct ieee80211_sub_if_data *sdata;
	struct ps_data *ps;
	struct ieee80211_tx_info *info;
	struct ieee80211_chanctx_conf *chanctx_conf;

	sdata = vif_to_sdata(vif);

	rcu_read_lock();
	chanctx_conf = rcu_dereference(sdata->vif.chanctx_conf);

	if (!chanctx_conf)
		goto out;

	if (sdata->vif.type == NL80211_IFTYPE_AP) {
		struct beacon_data *beacon =
				rcu_dereference(sdata->u.ap.beacon);

		if (!beacon || !beacon->head)
			goto out;

		ps = &sdata->u.ap.ps;
	} else if (ieee80211_vif_is_mesh(&sdata->vif)) {
		ps = &sdata->u.mesh.ps;
	} else {
		goto out;
	}

	if (ps->dtim_count != 0 || !ps->dtim_bc_mc)
		goto out; /* send buffered bc/mc only after DTIM beacon */

	while (1) {
		skb = skb_dequeue(&ps->bc_buf);
		if (!skb)
			goto out;
		local->total_ps_buffered--;

		if (!skb_queue_empty(&ps->bc_buf) && skb->len >= 2) {
			struct ieee80211_hdr *hdr =
				(struct ieee80211_hdr *) skb->data;
			/* more buffered multicast/broadcast frames ==> set
			 * MoreData flag in IEEE 802.11 header to inform PS
			 * STAs */
			hdr->frame_control |=
				cpu_to_le16(IEEE80211_FCTL_MOREDATA);
		}

		if (sdata->vif.type == NL80211_IFTYPE_AP)
			sdata = IEEE80211_DEV_TO_SUB_IF(skb->dev);
		if (!ieee80211_tx_prepare(sdata, &tx, NULL, skb))
			break;
		dev_kfree_skb_any(skb);
	}

	info = IEEE80211_SKB_CB(skb);

	tx.flags |= IEEE80211_TX_PS_BUFFERED;
	info->band = chanctx_conf->def.chan->band;

	if (invoke_tx_handlers(&tx))
		skb = NULL;
 out:
	rcu_read_unlock();

	return skb;
}
EXPORT_SYMBOL(ieee80211_get_buffered_bc);

int ieee80211_reserve_tid(struct ieee80211_sta *pubsta, u8 tid)
{
	struct sta_info *sta = container_of(pubsta, struct sta_info, sta);
	struct ieee80211_sub_if_data *sdata = sta->sdata;
	struct ieee80211_local *local = sdata->local;
	int ret;
	u32 queues;

	lockdep_assert_held(&local->sta_mtx);

	/* only some cases are supported right now */
	switch (sdata->vif.type) {
	case NL80211_IFTYPE_STATION:
	case NL80211_IFTYPE_AP:
	case NL80211_IFTYPE_AP_VLAN:
		break;
	default:
		WARN_ON(1);
		return -EINVAL;
	}

	if (WARN_ON(tid >= IEEE80211_NUM_UPS))
		return -EINVAL;

	if (sta->reserved_tid == tid) {
		ret = 0;
		goto out;
	}

	if (sta->reserved_tid != IEEE80211_TID_UNRESERVED) {
		sdata_err(sdata, "TID reservation already active\n");
		ret = -EALREADY;
		goto out;
	}

	ieee80211_stop_vif_queues(sdata->local, sdata,
				  IEEE80211_QUEUE_STOP_REASON_RESERVE_TID);

	synchronize_net();

	/* Tear down BA sessions so we stop aggregating on this TID */
	if (ieee80211_hw_check(&local->hw, AMPDU_AGGREGATION)) {
		set_sta_flag(sta, WLAN_STA_BLOCK_BA);
		__ieee80211_stop_tx_ba_session(sta, tid,
					       AGG_STOP_LOCAL_REQUEST);
	}

	queues = BIT(sdata->vif.hw_queue[ieee802_1d_to_ac[tid]]);
	__ieee80211_flush_queues(local, sdata, queues, false);

	sta->reserved_tid = tid;

	ieee80211_wake_vif_queues(local, sdata,
				  IEEE80211_QUEUE_STOP_REASON_RESERVE_TID);

	if (ieee80211_hw_check(&local->hw, AMPDU_AGGREGATION))
		clear_sta_flag(sta, WLAN_STA_BLOCK_BA);

	ret = 0;
 out:
	return ret;
}
EXPORT_SYMBOL(ieee80211_reserve_tid);

void ieee80211_unreserve_tid(struct ieee80211_sta *pubsta, u8 tid)
{
	struct sta_info *sta = container_of(pubsta, struct sta_info, sta);
	struct ieee80211_sub_if_data *sdata = sta->sdata;

	lockdep_assert_held(&sdata->local->sta_mtx);

	/* only some cases are supported right now */
	switch (sdata->vif.type) {
	case NL80211_IFTYPE_STATION:
	case NL80211_IFTYPE_AP:
	case NL80211_IFTYPE_AP_VLAN:
		break;
	default:
		WARN_ON(1);
		return;
	}

	if (tid != sta->reserved_tid) {
		sdata_err(sdata, "TID to unreserve (%d) isn't reserved\n", tid);
		return;
	}

	sta->reserved_tid = IEEE80211_TID_UNRESERVED;
}
EXPORT_SYMBOL(ieee80211_unreserve_tid);

void __ieee80211_tx_skb_tid_band(struct ieee80211_sub_if_data *sdata,
				 struct sk_buff *skb, int tid,
				 enum nl80211_band band)
{
	int ac = ieee802_1d_to_ac[tid & 7];

	skb_reset_mac_header(skb);
	skb_reset_network_header(skb);
	skb_reset_transport_header(skb);

	skb_set_queue_mapping(skb, ac);
	skb->priority = tid;

	skb->dev = sdata->dev;

	/*
	 * The other path calling ieee80211_xmit is from the tasklet,
	 * and while we can handle concurrent transmissions locking
	 * requirements are that we do not come into tx with bhs on.
	 */
	local_bh_disable();
	IEEE80211_SKB_CB(skb)->band = band;
	ieee80211_xmit(sdata, NULL, skb);
	local_bh_enable();
}<|MERGE_RESOLUTION|>--- conflicted
+++ resolved
@@ -1700,13 +1700,9 @@
 	bool rate_found = false;
 	u8 rate_retries = 0;
 	u16 rate_flags = 0;
-<<<<<<< HEAD
-	u8 mcs_known, mcs_flags;
-=======
 	u8 mcs_known, mcs_flags, mcs_bw;
 	u16 vht_known;
 	u8 vht_mcs = 0, vht_nss = 0;
->>>>>>> ed596a4a
 	int i;
 
 	info->flags |= IEEE80211_TX_INTFL_DONT_ENCRYPT |
@@ -1782,13 +1778,6 @@
 			    mcs_flags & IEEE80211_RADIOTAP_MCS_SGI)
 				rate_flags |= IEEE80211_TX_RC_SHORT_GI;
 
-<<<<<<< HEAD
-			if (mcs_known & IEEE80211_RADIOTAP_MCS_HAVE_BW &&
-			    mcs_flags & IEEE80211_RADIOTAP_MCS_BW_40)
-				rate_flags |= IEEE80211_TX_RC_40_MHZ_WIDTH;
-			break;
-
-=======
 			mcs_bw = mcs_flags & IEEE80211_RADIOTAP_MCS_BW_MASK;
 			if (mcs_known & IEEE80211_RADIOTAP_MCS_HAVE_BW &&
 			    mcs_bw == IEEE80211_RADIOTAP_MCS_BW_40)
@@ -1821,7 +1810,6 @@
 			vht_nss = iterator.this_arg[4] & 0xF;
 			break;
 
->>>>>>> ed596a4a
 		/*
 		 * Please update the file
 		 * Documentation/networking/mac80211-injection.txt
@@ -1847,12 +1835,9 @@
 
 		if (rate_flags & IEEE80211_TX_RC_MCS) {
 			info->control.rates[0].idx = rate;
-<<<<<<< HEAD
-=======
 		} else if (rate_flags & IEEE80211_TX_RC_VHT_MCS) {
 			ieee80211_rate_set_vht(info->control.rates, vht_mcs,
 					       vht_nss);
->>>>>>> ed596a4a
 		} else {
 			for (i = 0; i < sband->n_bitrates; i++) {
 				if (rate * 5 != sband->bitrates[i].bitrate)
@@ -1863,12 +1848,9 @@
 			}
 		}
 
-<<<<<<< HEAD
-=======
 		if (info->control.rates[0].idx < 0)
 			info->control.flags &= ~IEEE80211_TX_CTRL_RATE_INJECT;
 
->>>>>>> ed596a4a
 		info->control.rates[0].flags = rate_flags;
 		info->control.rates[0].count = min_t(u8, rate_retries + 1,
 						     local->hw.max_rate_tries);
