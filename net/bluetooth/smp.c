/*
   BlueZ - Bluetooth protocol stack for Linux
   Copyright (C) 2011 Nokia Corporation and/or its subsidiary(-ies).

   This program is free software; you can redistribute it and/or modify
   it under the terms of the GNU General Public License version 2 as
   published by the Free Software Foundation;

   THE SOFTWARE IS PROVIDED "AS IS", WITHOUT WARRANTY OF ANY KIND, EXPRESS
   OR IMPLIED, INCLUDING BUT NOT LIMITED TO THE WARRANTIES OF MERCHANTABILITY,
   FITNESS FOR A PARTICULAR PURPOSE AND NONINFRINGEMENT OF THIRD PARTY RIGHTS.
   IN NO EVENT SHALL THE COPYRIGHT HOLDER(S) AND AUTHOR(S) BE LIABLE FOR ANY
   CLAIM, OR ANY SPECIAL INDIRECT OR CONSEQUENTIAL DAMAGES, OR ANY DAMAGES
   WHATSOEVER RESULTING FROM LOSS OF USE, DATA OR PROFITS, WHETHER IN AN
   ACTION OF CONTRACT, NEGLIGENCE OR OTHER TORTIOUS ACTION, ARISING OUT OF
   OR IN CONNECTION WITH THE USE OR PERFORMANCE OF THIS SOFTWARE.

   ALL LIABILITY, INCLUDING LIABILITY FOR INFRINGEMENT OF ANY PATENTS,
   COPYRIGHTS, TRADEMARKS OR OTHER RIGHTS, RELATING TO USE OF THIS
   SOFTWARE IS DISCLAIMED.
*/

#include <linux/debugfs.h>
#include <linux/crypto.h>
#include <linux/scatterlist.h>
#include <crypto/b128ops.h>

#include <net/bluetooth/bluetooth.h>
#include <net/bluetooth/hci_core.h>
#include <net/bluetooth/l2cap.h>
#include <net/bluetooth/mgmt.h>

#include "ecc.h"
#include "smp.h"

/* Low-level debug macros to be used for stuff that we don't want
 * accidentially in dmesg, i.e. the values of the various crypto keys
 * and the inputs & outputs of crypto functions.
 */
#ifdef DEBUG
#define SMP_DBG(fmt, ...) printk(KERN_DEBUG "%s: " fmt, __func__, \
				 ##__VA_ARGS__)
#else
#define SMP_DBG(fmt, ...) no_printk(KERN_DEBUG "%s: " fmt, __func__, \
				    ##__VA_ARGS__)
#endif

#define SMP_ALLOW_CMD(smp, code)	set_bit(code, &smp->allow_cmd)

/* Keys which are not distributed with Secure Connections */
#define SMP_SC_NO_DIST (SMP_DIST_ENC_KEY | SMP_DIST_LINK_KEY);

#define SMP_TIMEOUT	msecs_to_jiffies(30000)

#define AUTH_REQ_MASK(dev)	(test_bit(HCI_SC_ENABLED, &(dev)->dev_flags) ? \
				 0x1f : 0x07)
#define KEY_DIST_MASK		0x07

/* Maximum message length that can be passed to aes_cmac */
#define CMAC_MSG_MAX	80

enum {
	SMP_FLAG_TK_VALID,
	SMP_FLAG_CFM_PENDING,
	SMP_FLAG_MITM_AUTH,
	SMP_FLAG_COMPLETE,
	SMP_FLAG_INITIATOR,
	SMP_FLAG_SC,
	SMP_FLAG_REMOTE_PK,
	SMP_FLAG_DEBUG_KEY,
	SMP_FLAG_WAIT_USER,
	SMP_FLAG_DHKEY_PENDING,
	SMP_FLAG_OOB,
};

struct smp_chan {
	struct l2cap_conn	*conn;
	struct delayed_work	security_timer;
	unsigned long           allow_cmd; /* Bitmask of allowed commands */

	u8		preq[7]; /* SMP Pairing Request */
	u8		prsp[7]; /* SMP Pairing Response */
	u8		prnd[16]; /* SMP Pairing Random (local) */
	u8		rrnd[16]; /* SMP Pairing Random (remote) */
	u8		pcnf[16]; /* SMP Pairing Confirm */
	u8		tk[16]; /* SMP Temporary Key */
	u8		rr[16];
	u8		enc_key_size;
	u8		remote_key_dist;
	bdaddr_t	id_addr;
	u8		id_addr_type;
	u8		irk[16];
	struct smp_csrk	*csrk;
	struct smp_csrk	*slave_csrk;
	struct smp_ltk	*ltk;
	struct smp_ltk	*slave_ltk;
	struct smp_irk	*remote_irk;
	u8		*link_key;
	unsigned long	flags;
	u8		method;
	u8		passkey_round;

	/* Secure Connections variables */
	u8			local_pk[64];
	u8			local_sk[32];
	u8			remote_pk[64];
	u8			dhkey[32];
	u8			mackey[16];

	struct crypto_blkcipher	*tfm_aes;
	struct crypto_hash	*tfm_cmac;
};

/* These debug key values are defined in the SMP section of the core
 * specification. debug_pk is the public debug key and debug_sk the
 * private debug key.
 */
static const u8 debug_pk[64] = {
		0xe6, 0x9d, 0x35, 0x0e, 0x48, 0x01, 0x03, 0xcc,
		0xdb, 0xfd, 0xf4, 0xac, 0x11, 0x91, 0xf4, 0xef,
		0xb9, 0xa5, 0xf9, 0xe9, 0xa7, 0x83, 0x2c, 0x5e,
		0x2c, 0xbe, 0x97, 0xf2, 0xd2, 0x03, 0xb0, 0x20,

		0x8b, 0xd2, 0x89, 0x15, 0xd0, 0x8e, 0x1c, 0x74,
		0x24, 0x30, 0xed, 0x8f, 0xc2, 0x45, 0x63, 0x76,
		0x5c, 0x15, 0x52, 0x5a, 0xbf, 0x9a, 0x32, 0x63,
		0x6d, 0xeb, 0x2a, 0x65, 0x49, 0x9c, 0x80, 0xdc,
};

static const u8 debug_sk[32] = {
		0xbd, 0x1a, 0x3c, 0xcd, 0xa6, 0xb8, 0x99, 0x58,
		0x99, 0xb7, 0x40, 0xeb, 0x7b, 0x60, 0xff, 0x4a,
		0x50, 0x3f, 0x10, 0xd2, 0xe3, 0xb3, 0xc9, 0x74,
		0x38, 0x5f, 0xc5, 0xa3, 0xd4, 0xf6, 0x49, 0x3f,
};

static inline void swap_buf(const u8 *src, u8 *dst, size_t len)
{
	size_t i;

	for (i = 0; i < len; i++)
		dst[len - 1 - i] = src[i];
}

/* The following functions map to the LE SC SMP crypto functions
 * AES-CMAC, f4, f5, f6, g2 and h6.
 */

static int aes_cmac(struct crypto_hash *tfm, const u8 k[16], const u8 *m,
		    size_t len, u8 mac[16])
{
	uint8_t tmp[16], mac_msb[16], msg_msb[CMAC_MSG_MAX];
	struct hash_desc desc;
	struct scatterlist sg;
	int err;

	if (len > CMAC_MSG_MAX)
		return -EFBIG;

	if (!tfm) {
		BT_ERR("tfm %p", tfm);
		return -EINVAL;
	}

	desc.tfm = tfm;
	desc.flags = 0;

	crypto_hash_init(&desc);

	/* Swap key and message from LSB to MSB */
	swap_buf(k, tmp, 16);
	swap_buf(m, msg_msb, len);

	SMP_DBG("msg (len %zu) %*phN", len, (int) len, m);
	SMP_DBG("key %16phN", k);

	err = crypto_hash_setkey(tfm, tmp, 16);
	if (err) {
		BT_ERR("cipher setkey failed: %d", err);
		return err;
	}

	sg_init_one(&sg, msg_msb, len);

	err = crypto_hash_update(&desc, &sg, len);
	if (err) {
		BT_ERR("Hash update error %d", err);
		return err;
	}

	err = crypto_hash_final(&desc, mac_msb);
	if (err) {
		BT_ERR("Hash final error %d", err);
		return err;
	}

	swap_buf(mac_msb, mac, 16);

	SMP_DBG("mac %16phN", mac);

	return 0;
}

static int smp_f4(struct crypto_hash *tfm_cmac, const u8 u[32], const u8 v[32],
		  const u8 x[16], u8 z, u8 res[16])
{
	u8 m[65];
	int err;

	SMP_DBG("u %32phN", u);
	SMP_DBG("v %32phN", v);
	SMP_DBG("x %16phN z %02x", x, z);

	m[0] = z;
	memcpy(m + 1, v, 32);
	memcpy(m + 33, u, 32);

	err = aes_cmac(tfm_cmac, x, m, sizeof(m), res);
	if (err)
		return err;

	SMP_DBG("res %16phN", res);

	return err;
}

static int smp_f5(struct crypto_hash *tfm_cmac, const u8 w[32],
		  const u8 n1[16], const u8 n2[16], const u8 a1[7],
		  const u8 a2[7], u8 mackey[16], u8 ltk[16])
{
	/* The btle, salt and length "magic" values are as defined in
	 * the SMP section of the Bluetooth core specification. In ASCII
	 * the btle value ends up being 'btle'. The salt is just a
	 * random number whereas length is the value 256 in little
	 * endian format.
	 */
	const u8 btle[4] = { 0x65, 0x6c, 0x74, 0x62 };
	const u8 salt[16] = { 0xbe, 0x83, 0x60, 0x5a, 0xdb, 0x0b, 0x37, 0x60,
			      0x38, 0xa5, 0xf5, 0xaa, 0x91, 0x83, 0x88, 0x6c };
	const u8 length[2] = { 0x00, 0x01 };
	u8 m[53], t[16];
	int err;

	SMP_DBG("w %32phN", w);
	SMP_DBG("n1 %16phN n2 %16phN", n1, n2);
	SMP_DBG("a1 %7phN a2 %7phN", a1, a2);

	err = aes_cmac(tfm_cmac, salt, w, 32, t);
	if (err)
		return err;

	SMP_DBG("t %16phN", t);

	memcpy(m, length, 2);
	memcpy(m + 2, a2, 7);
	memcpy(m + 9, a1, 7);
	memcpy(m + 16, n2, 16);
	memcpy(m + 32, n1, 16);
	memcpy(m + 48, btle, 4);

	m[52] = 0; /* Counter */

	err = aes_cmac(tfm_cmac, t, m, sizeof(m), mackey);
	if (err)
		return err;

	SMP_DBG("mackey %16phN", mackey);

	m[52] = 1; /* Counter */

	err = aes_cmac(tfm_cmac, t, m, sizeof(m), ltk);
	if (err)
		return err;

	SMP_DBG("ltk %16phN", ltk);

	return 0;
}

static int smp_f6(struct crypto_hash *tfm_cmac, const u8 w[16],
		  const u8 n1[16], const u8 n2[16], const u8 r[16],
		  const u8 io_cap[3], const u8 a1[7], const u8 a2[7],
		  u8 res[16])
{
	u8 m[65];
	int err;

	SMP_DBG("w %16phN", w);
	SMP_DBG("n1 %16phN n2 %16phN", n1, n2);
	SMP_DBG("r %16phN io_cap %3phN a1 %7phN a2 %7phN", r, io_cap, a1, a2);

	memcpy(m, a2, 7);
	memcpy(m + 7, a1, 7);
	memcpy(m + 14, io_cap, 3);
	memcpy(m + 17, r, 16);
	memcpy(m + 33, n2, 16);
	memcpy(m + 49, n1, 16);

	err = aes_cmac(tfm_cmac, w, m, sizeof(m), res);
	if (err)
		return err;

	SMP_DBG("res %16phN", res);

	return err;
}

static int smp_g2(struct crypto_hash *tfm_cmac, const u8 u[32], const u8 v[32],
		  const u8 x[16], const u8 y[16], u32 *val)
{
	u8 m[80], tmp[16];
	int err;

	SMP_DBG("u %32phN", u);
	SMP_DBG("v %32phN", v);
	SMP_DBG("x %16phN y %16phN", x, y);

	memcpy(m, y, 16);
	memcpy(m + 16, v, 32);
	memcpy(m + 48, u, 32);

	err = aes_cmac(tfm_cmac, x, m, sizeof(m), tmp);
	if (err)
		return err;

	*val = get_unaligned_le32(tmp);
	*val %= 1000000;

	SMP_DBG("val %06u", *val);

	return 0;
}

static int smp_h6(struct crypto_hash *tfm_cmac, const u8 w[16],
		  const u8 key_id[4], u8 res[16])
{
	int err;

	SMP_DBG("w %16phN key_id %4phN", w, key_id);

	err = aes_cmac(tfm_cmac, w, key_id, 4, res);
	if (err)
		return err;

	SMP_DBG("res %16phN", res);

	return err;
}

/* The following functions map to the legacy SMP crypto functions e, c1,
 * s1 and ah.
 */

static int smp_e(struct crypto_blkcipher *tfm, const u8 *k, u8 *r)
{
	struct blkcipher_desc desc;
	struct scatterlist sg;
	uint8_t tmp[16], data[16];
	int err;

	if (!tfm) {
		BT_ERR("tfm %p", tfm);
		return -EINVAL;
	}

	desc.tfm = tfm;
	desc.flags = 0;

	/* The most significant octet of key corresponds to k[0] */
	swap_buf(k, tmp, 16);

	err = crypto_blkcipher_setkey(tfm, tmp, 16);
	if (err) {
		BT_ERR("cipher setkey failed: %d", err);
		return err;
	}

	/* Most significant octet of plaintextData corresponds to data[0] */
	swap_buf(r, data, 16);

	sg_init_one(&sg, data, 16);

	err = crypto_blkcipher_encrypt(&desc, &sg, &sg, 16);
	if (err)
		BT_ERR("Encrypt data error %d", err);

	/* Most significant octet of encryptedData corresponds to data[0] */
	swap_buf(data, r, 16);

	return err;
}

static int smp_c1(struct crypto_blkcipher *tfm_aes, const u8 k[16],
		  const u8 r[16], const u8 preq[7], const u8 pres[7], u8 _iat,
		  const bdaddr_t *ia, u8 _rat, const bdaddr_t *ra, u8 res[16])
{
	u8 p1[16], p2[16];
	int err;

	memset(p1, 0, 16);

	/* p1 = pres || preq || _rat || _iat */
	p1[0] = _iat;
	p1[1] = _rat;
	memcpy(p1 + 2, preq, 7);
	memcpy(p1 + 9, pres, 7);

	/* p2 = padding || ia || ra */
	memcpy(p2, ra, 6);
	memcpy(p2 + 6, ia, 6);
	memset(p2 + 12, 0, 4);

	/* res = r XOR p1 */
	u128_xor((u128 *) res, (u128 *) r, (u128 *) p1);

	/* res = e(k, res) */
	err = smp_e(tfm_aes, k, res);
	if (err) {
		BT_ERR("Encrypt data error");
		return err;
	}

	/* res = res XOR p2 */
	u128_xor((u128 *) res, (u128 *) res, (u128 *) p2);

	/* res = e(k, res) */
	err = smp_e(tfm_aes, k, res);
	if (err)
		BT_ERR("Encrypt data error");

	return err;
}

static int smp_s1(struct crypto_blkcipher *tfm_aes, const u8 k[16],
		  const u8 r1[16], const u8 r2[16], u8 _r[16])
{
	int err;

	/* Just least significant octets from r1 and r2 are considered */
	memcpy(_r, r2, 8);
	memcpy(_r + 8, r1, 8);

	err = smp_e(tfm_aes, k, _r);
	if (err)
		BT_ERR("Encrypt data error");

	return err;
}

static int smp_ah(struct crypto_blkcipher *tfm, const u8 irk[16],
		  const u8 r[3], u8 res[3])
{
	u8 _res[16];
	int err;

	/* r' = padding || r */
	memcpy(_res, r, 3);
	memset(_res + 3, 0, 13);

	err = smp_e(tfm, irk, _res);
	if (err) {
		BT_ERR("Encrypt error");
		return err;
	}

	/* The output of the random address function ah is:
	 *	ah(h, r) = e(k, r') mod 2^24
	 * The output of the security function e is then truncated to 24 bits
	 * by taking the least significant 24 bits of the output of e as the
	 * result of ah.
	 */
	memcpy(res, _res, 3);

	return 0;
}

bool smp_irk_matches(struct hci_dev *hdev, const u8 irk[16],
		     const bdaddr_t *bdaddr)
{
	struct l2cap_chan *chan = hdev->smp_data;
	struct crypto_blkcipher *tfm;
	u8 hash[3];
	int err;

	if (!chan || !chan->data)
		return false;

	tfm = chan->data;

	BT_DBG("RPA %pMR IRK %*phN", bdaddr, 16, irk);

	err = smp_ah(tfm, irk, &bdaddr->b[3], hash);
	if (err)
		return false;

	return !memcmp(bdaddr->b, hash, 3);
}

int smp_generate_rpa(struct hci_dev *hdev, const u8 irk[16], bdaddr_t *rpa)
{
	struct l2cap_chan *chan = hdev->smp_data;
	struct crypto_blkcipher *tfm;
	int err;

	if (!chan || !chan->data)
		return -EOPNOTSUPP;

	tfm = chan->data;

	get_random_bytes(&rpa->b[3], 3);

	rpa->b[5] &= 0x3f;	/* Clear two most significant bits */
	rpa->b[5] |= 0x40;	/* Set second most significant bit */

	err = smp_ah(tfm, irk, &rpa->b[3], rpa->b);
	if (err < 0)
		return err;

	BT_DBG("RPA %pMR", rpa);

	return 0;
}

static void smp_send_cmd(struct l2cap_conn *conn, u8 code, u16 len, void *data)
{
	struct l2cap_chan *chan = conn->smp;
	struct smp_chan *smp;
	struct kvec iv[2];
	struct msghdr msg;

	if (!chan)
		return;

	BT_DBG("code 0x%2.2x", code);

	iv[0].iov_base = &code;
	iv[0].iov_len = 1;

	iv[1].iov_base = data;
	iv[1].iov_len = len;

	memset(&msg, 0, sizeof(msg));

	iov_iter_kvec(&msg.msg_iter, WRITE | ITER_KVEC, iv, 2, 1 + len);

	l2cap_chan_send(chan, &msg, 1 + len);

	if (!chan->data)
		return;

	smp = chan->data;

	cancel_delayed_work_sync(&smp->security_timer);
	schedule_delayed_work(&smp->security_timer, SMP_TIMEOUT);
}

static u8 authreq_to_seclevel(u8 authreq)
{
	if (authreq & SMP_AUTH_MITM) {
		if (authreq & SMP_AUTH_SC)
			return BT_SECURITY_FIPS;
		else
			return BT_SECURITY_HIGH;
	} else {
		return BT_SECURITY_MEDIUM;
	}
}

static __u8 seclevel_to_authreq(__u8 sec_level)
{
	switch (sec_level) {
	case BT_SECURITY_FIPS:
	case BT_SECURITY_HIGH:
		return SMP_AUTH_MITM | SMP_AUTH_BONDING;
	case BT_SECURITY_MEDIUM:
		return SMP_AUTH_BONDING;
	default:
		return SMP_AUTH_NONE;
	}
}

static void build_pairing_cmd(struct l2cap_conn *conn,
			      struct smp_cmd_pairing *req,
			      struct smp_cmd_pairing *rsp, __u8 authreq)
{
	struct l2cap_chan *chan = conn->smp;
	struct smp_chan *smp = chan->data;
	struct hci_conn *hcon = conn->hcon;
	struct hci_dev *hdev = hcon->hdev;
	u8 local_dist = 0, remote_dist = 0, oob_flag = SMP_OOB_NOT_PRESENT;

	if (test_bit(HCI_BONDABLE, &conn->hcon->hdev->dev_flags)) {
		local_dist = SMP_DIST_ENC_KEY | SMP_DIST_SIGN;
		remote_dist = SMP_DIST_ENC_KEY | SMP_DIST_SIGN;
		authreq |= SMP_AUTH_BONDING;
	} else {
		authreq &= ~SMP_AUTH_BONDING;
	}

	if (test_bit(HCI_RPA_RESOLVING, &hdev->dev_flags))
		remote_dist |= SMP_DIST_ID_KEY;

	if (test_bit(HCI_PRIVACY, &hdev->dev_flags))
		local_dist |= SMP_DIST_ID_KEY;

	if (test_bit(HCI_SC_ENABLED, &hdev->dev_flags) &&
	    (authreq & SMP_AUTH_SC)) {
		struct oob_data *oob_data;
		u8 bdaddr_type;

		if (test_bit(HCI_SSP_ENABLED, &hdev->dev_flags)) {
			local_dist |= SMP_DIST_LINK_KEY;
			remote_dist |= SMP_DIST_LINK_KEY;
		}

		if (hcon->dst_type == ADDR_LE_DEV_PUBLIC)
			bdaddr_type = BDADDR_LE_PUBLIC;
		else
			bdaddr_type = BDADDR_LE_RANDOM;

		oob_data = hci_find_remote_oob_data(hdev, &hcon->dst,
						    bdaddr_type);
		if (oob_data) {
			set_bit(SMP_FLAG_OOB, &smp->flags);
			oob_flag = SMP_OOB_PRESENT;
			memcpy(smp->rr, oob_data->rand256, 16);
			memcpy(smp->pcnf, oob_data->hash256, 16);
		}

	} else {
		authreq &= ~SMP_AUTH_SC;
	}

	if (rsp == NULL) {
		req->io_capability = conn->hcon->io_capability;
		req->oob_flag = oob_flag;
		req->max_key_size = SMP_MAX_ENC_KEY_SIZE;
		req->init_key_dist = local_dist;
		req->resp_key_dist = remote_dist;
		req->auth_req = (authreq & AUTH_REQ_MASK(hdev));

		smp->remote_key_dist = remote_dist;
		return;
	}

	rsp->io_capability = conn->hcon->io_capability;
	rsp->oob_flag = oob_flag;
	rsp->max_key_size = SMP_MAX_ENC_KEY_SIZE;
	rsp->init_key_dist = req->init_key_dist & remote_dist;
	rsp->resp_key_dist = req->resp_key_dist & local_dist;
	rsp->auth_req = (authreq & AUTH_REQ_MASK(hdev));

	smp->remote_key_dist = rsp->init_key_dist;
}

static u8 check_enc_key_size(struct l2cap_conn *conn, __u8 max_key_size)
{
	struct l2cap_chan *chan = conn->smp;
	struct smp_chan *smp = chan->data;

	if ((max_key_size > SMP_MAX_ENC_KEY_SIZE) ||
	    (max_key_size < SMP_MIN_ENC_KEY_SIZE))
		return SMP_ENC_KEY_SIZE;

	smp->enc_key_size = max_key_size;

	return 0;
}

static void smp_chan_destroy(struct l2cap_conn *conn)
{
	struct l2cap_chan *chan = conn->smp;
	struct smp_chan *smp = chan->data;
	struct hci_conn *hcon = conn->hcon;
	bool complete;

	BUG_ON(!smp);

	cancel_delayed_work_sync(&smp->security_timer);

	complete = test_bit(SMP_FLAG_COMPLETE, &smp->flags);
	mgmt_smp_complete(hcon, complete);

	kfree(smp->csrk);
	kfree(smp->slave_csrk);
	kfree(smp->link_key);

	crypto_free_blkcipher(smp->tfm_aes);
	crypto_free_hash(smp->tfm_cmac);

	/* Ensure that we don't leave any debug key around if debug key
	 * support hasn't been explicitly enabled.
	 */
	if (smp->ltk && smp->ltk->type == SMP_LTK_P256_DEBUG &&
	    !test_bit(HCI_KEEP_DEBUG_KEYS, &hcon->hdev->dev_flags)) {
		list_del_rcu(&smp->ltk->list);
		kfree_rcu(smp->ltk, rcu);
		smp->ltk = NULL;
	}

	/* If pairing failed clean up any keys we might have */
	if (!complete) {
		if (smp->ltk) {
			list_del_rcu(&smp->ltk->list);
			kfree_rcu(smp->ltk, rcu);
		}

		if (smp->slave_ltk) {
			list_del_rcu(&smp->slave_ltk->list);
			kfree_rcu(smp->slave_ltk, rcu);
		}

		if (smp->remote_irk) {
			list_del_rcu(&smp->remote_irk->list);
			kfree_rcu(smp->remote_irk, rcu);
		}
	}

	chan->data = NULL;
	kfree(smp);
	hci_conn_drop(hcon);
}

static void smp_failure(struct l2cap_conn *conn, u8 reason)
{
	struct hci_conn *hcon = conn->hcon;
	struct l2cap_chan *chan = conn->smp;

	if (reason)
		smp_send_cmd(conn, SMP_CMD_PAIRING_FAIL, sizeof(reason),
			     &reason);

	clear_bit(HCI_CONN_ENCRYPT_PEND, &hcon->flags);
	mgmt_auth_failed(hcon, HCI_ERROR_AUTH_FAILURE);

	if (chan->data)
		smp_chan_destroy(conn);
}

#define JUST_WORKS	0x00
#define JUST_CFM	0x01
#define REQ_PASSKEY	0x02
#define CFM_PASSKEY	0x03
#define REQ_OOB		0x04
#define DSP_PASSKEY	0x05
#define OVERLAP		0xFF

static const u8 gen_method[5][5] = {
	{ JUST_WORKS,  JUST_CFM,    REQ_PASSKEY, JUST_WORKS, REQ_PASSKEY },
	{ JUST_WORKS,  JUST_CFM,    REQ_PASSKEY, JUST_WORKS, REQ_PASSKEY },
	{ CFM_PASSKEY, CFM_PASSKEY, REQ_PASSKEY, JUST_WORKS, CFM_PASSKEY },
	{ JUST_WORKS,  JUST_CFM,    JUST_WORKS,  JUST_WORKS, JUST_CFM    },
	{ CFM_PASSKEY, CFM_PASSKEY, REQ_PASSKEY, JUST_WORKS, OVERLAP     },
};

static const u8 sc_method[5][5] = {
	{ JUST_WORKS,  JUST_CFM,    REQ_PASSKEY, JUST_WORKS, REQ_PASSKEY },
	{ JUST_WORKS,  CFM_PASSKEY, REQ_PASSKEY, JUST_WORKS, CFM_PASSKEY },
	{ DSP_PASSKEY, DSP_PASSKEY, REQ_PASSKEY, JUST_WORKS, DSP_PASSKEY },
	{ JUST_WORKS,  JUST_CFM,    JUST_WORKS,  JUST_WORKS, JUST_CFM    },
	{ DSP_PASSKEY, CFM_PASSKEY, REQ_PASSKEY, JUST_WORKS, CFM_PASSKEY },
};

static u8 get_auth_method(struct smp_chan *smp, u8 local_io, u8 remote_io)
{
	/* If either side has unknown io_caps, use JUST_CFM (which gets
	 * converted later to JUST_WORKS if we're initiators.
	 */
	if (local_io > SMP_IO_KEYBOARD_DISPLAY ||
	    remote_io > SMP_IO_KEYBOARD_DISPLAY)
		return JUST_CFM;

	if (test_bit(SMP_FLAG_SC, &smp->flags))
		return sc_method[remote_io][local_io];

	return gen_method[remote_io][local_io];
}

static int tk_request(struct l2cap_conn *conn, u8 remote_oob, u8 auth,
						u8 local_io, u8 remote_io)
{
	struct hci_conn *hcon = conn->hcon;
	struct l2cap_chan *chan = conn->smp;
	struct smp_chan *smp = chan->data;
	u32 passkey = 0;
	int ret = 0;

	/* Initialize key for JUST WORKS */
	memset(smp->tk, 0, sizeof(smp->tk));
	clear_bit(SMP_FLAG_TK_VALID, &smp->flags);

	BT_DBG("tk_request: auth:%d lcl:%d rem:%d", auth, local_io, remote_io);

	/* If neither side wants MITM, either "just" confirm an incoming
	 * request or use just-works for outgoing ones. The JUST_CFM
	 * will be converted to JUST_WORKS if necessary later in this
	 * function. If either side has MITM look up the method from the
	 * table.
	 */
	if (!(auth & SMP_AUTH_MITM))
		smp->method = JUST_CFM;
	else
		smp->method = get_auth_method(smp, local_io, remote_io);

	/* Don't confirm locally initiated pairing attempts */
	if (smp->method == JUST_CFM && test_bit(SMP_FLAG_INITIATOR,
						&smp->flags))
		smp->method = JUST_WORKS;

	/* Don't bother user space with no IO capabilities */
	if (smp->method == JUST_CFM &&
	    hcon->io_capability == HCI_IO_NO_INPUT_OUTPUT)
		smp->method = JUST_WORKS;

	/* If Just Works, Continue with Zero TK */
	if (smp->method == JUST_WORKS) {
		set_bit(SMP_FLAG_TK_VALID, &smp->flags);
		return 0;
	}

	/* Not Just Works/Confirm results in MITM Authentication */
	if (smp->method != JUST_CFM) {
		set_bit(SMP_FLAG_MITM_AUTH, &smp->flags);
		if (hcon->pending_sec_level < BT_SECURITY_HIGH)
			hcon->pending_sec_level = BT_SECURITY_HIGH;
	}

	/* If both devices have Keyoard-Display I/O, the master
	 * Confirms and the slave Enters the passkey.
	 */
	if (smp->method == OVERLAP) {
		if (hcon->role == HCI_ROLE_MASTER)
			smp->method = CFM_PASSKEY;
		else
			smp->method = REQ_PASSKEY;
	}

	/* Generate random passkey. */
	if (smp->method == CFM_PASSKEY) {
		memset(smp->tk, 0, sizeof(smp->tk));
		get_random_bytes(&passkey, sizeof(passkey));
		passkey %= 1000000;
		put_unaligned_le32(passkey, smp->tk);
		BT_DBG("PassKey: %d", passkey);
		set_bit(SMP_FLAG_TK_VALID, &smp->flags);
	}

	if (smp->method == REQ_PASSKEY)
		ret = mgmt_user_passkey_request(hcon->hdev, &hcon->dst,
						hcon->type, hcon->dst_type);
	else if (smp->method == JUST_CFM)
		ret = mgmt_user_confirm_request(hcon->hdev, &hcon->dst,
						hcon->type, hcon->dst_type,
						passkey, 1);
	else
		ret = mgmt_user_passkey_notify(hcon->hdev, &hcon->dst,
						hcon->type, hcon->dst_type,
						passkey, 0);

	return ret;
}

static u8 smp_confirm(struct smp_chan *smp)
{
	struct l2cap_conn *conn = smp->conn;
	struct smp_cmd_pairing_confirm cp;
	int ret;

	BT_DBG("conn %p", conn);

	ret = smp_c1(smp->tfm_aes, smp->tk, smp->prnd, smp->preq, smp->prsp,
		     conn->hcon->init_addr_type, &conn->hcon->init_addr,
		     conn->hcon->resp_addr_type, &conn->hcon->resp_addr,
		     cp.confirm_val);
	if (ret)
		return SMP_UNSPECIFIED;

	clear_bit(SMP_FLAG_CFM_PENDING, &smp->flags);

	smp_send_cmd(smp->conn, SMP_CMD_PAIRING_CONFIRM, sizeof(cp), &cp);

	if (conn->hcon->out)
		SMP_ALLOW_CMD(smp, SMP_CMD_PAIRING_CONFIRM);
	else
		SMP_ALLOW_CMD(smp, SMP_CMD_PAIRING_RANDOM);

	return 0;
}

static u8 smp_random(struct smp_chan *smp)
{
	struct l2cap_conn *conn = smp->conn;
	struct hci_conn *hcon = conn->hcon;
	u8 confirm[16];
	int ret;

	if (IS_ERR_OR_NULL(smp->tfm_aes))
		return SMP_UNSPECIFIED;

	BT_DBG("conn %p %s", conn, conn->hcon->out ? "master" : "slave");

	ret = smp_c1(smp->tfm_aes, smp->tk, smp->rrnd, smp->preq, smp->prsp,
		     hcon->init_addr_type, &hcon->init_addr,
		     hcon->resp_addr_type, &hcon->resp_addr, confirm);
	if (ret)
		return SMP_UNSPECIFIED;

	if (memcmp(smp->pcnf, confirm, sizeof(smp->pcnf)) != 0) {
		BT_ERR("Pairing failed (confirmation values mismatch)");
		return SMP_CONFIRM_FAILED;
	}

	if (hcon->out) {
		u8 stk[16];
		__le64 rand = 0;
		__le16 ediv = 0;

		smp_s1(smp->tfm_aes, smp->tk, smp->rrnd, smp->prnd, stk);

		memset(stk + smp->enc_key_size, 0,
		       SMP_MAX_ENC_KEY_SIZE - smp->enc_key_size);

		if (test_and_set_bit(HCI_CONN_ENCRYPT_PEND, &hcon->flags))
			return SMP_UNSPECIFIED;

		hci_le_start_enc(hcon, ediv, rand, stk);
		hcon->enc_key_size = smp->enc_key_size;
		set_bit(HCI_CONN_STK_ENCRYPT, &hcon->flags);
	} else {
		u8 stk[16], auth;
		__le64 rand = 0;
		__le16 ediv = 0;

		smp_send_cmd(conn, SMP_CMD_PAIRING_RANDOM, sizeof(smp->prnd),
			     smp->prnd);

		smp_s1(smp->tfm_aes, smp->tk, smp->prnd, smp->rrnd, stk);

		memset(stk + smp->enc_key_size, 0,
		       SMP_MAX_ENC_KEY_SIZE - smp->enc_key_size);

		if (hcon->pending_sec_level == BT_SECURITY_HIGH)
			auth = 1;
		else
			auth = 0;

		/* Even though there's no _SLAVE suffix this is the
		 * slave STK we're adding for later lookup (the master
		 * STK never needs to be stored).
		 */
		hci_add_ltk(hcon->hdev, &hcon->dst, hcon->dst_type,
			    SMP_STK, auth, stk, smp->enc_key_size, ediv, rand);
	}

	return 0;
}

static void smp_notify_keys(struct l2cap_conn *conn)
{
	struct l2cap_chan *chan = conn->smp;
	struct smp_chan *smp = chan->data;
	struct hci_conn *hcon = conn->hcon;
	struct hci_dev *hdev = hcon->hdev;
	struct smp_cmd_pairing *req = (void *) &smp->preq[1];
	struct smp_cmd_pairing *rsp = (void *) &smp->prsp[1];
	bool persistent;

	if (smp->remote_irk) {
		mgmt_new_irk(hdev, smp->remote_irk);
		/* Now that user space can be considered to know the
		 * identity address track the connection based on it
		 * from now on (assuming this is an LE link).
		 */
		if (hcon->type == LE_LINK) {
			bacpy(&hcon->dst, &smp->remote_irk->bdaddr);
			hcon->dst_type = smp->remote_irk->addr_type;
			queue_work(hdev->workqueue, &conn->id_addr_update_work);
		}

		/* When receiving an indentity resolving key for
		 * a remote device that does not use a resolvable
		 * private address, just remove the key so that
		 * it is possible to use the controller white
		 * list for scanning.
		 *
		 * Userspace will have been told to not store
		 * this key at this point. So it is safe to
		 * just remove it.
		 */
		if (!bacmp(&smp->remote_irk->rpa, BDADDR_ANY)) {
			list_del_rcu(&smp->remote_irk->list);
			kfree_rcu(smp->remote_irk, rcu);
			smp->remote_irk = NULL;
		}
	}

	if (hcon->type == ACL_LINK) {
		if (hcon->key_type == HCI_LK_DEBUG_COMBINATION)
			persistent = false;
		else
			persistent = !test_bit(HCI_CONN_FLUSH_KEY,
					       &hcon->flags);
	} else {
		/* The LTKs and CSRKs should be persistent only if both sides
		 * had the bonding bit set in their authentication requests.
		 */
		persistent = !!((req->auth_req & rsp->auth_req) &
				SMP_AUTH_BONDING);
	}


	if (smp->csrk) {
		smp->csrk->bdaddr_type = hcon->dst_type;
		bacpy(&smp->csrk->bdaddr, &hcon->dst);
		mgmt_new_csrk(hdev, smp->csrk, persistent);
	}

	if (smp->slave_csrk) {
		smp->slave_csrk->bdaddr_type = hcon->dst_type;
		bacpy(&smp->slave_csrk->bdaddr, &hcon->dst);
		mgmt_new_csrk(hdev, smp->slave_csrk, persistent);
	}

	if (smp->ltk) {
		smp->ltk->bdaddr_type = hcon->dst_type;
		bacpy(&smp->ltk->bdaddr, &hcon->dst);
		mgmt_new_ltk(hdev, smp->ltk, persistent);
	}

	if (smp->slave_ltk) {
		smp->slave_ltk->bdaddr_type = hcon->dst_type;
		bacpy(&smp->slave_ltk->bdaddr, &hcon->dst);
		mgmt_new_ltk(hdev, smp->slave_ltk, persistent);
	}

	if (smp->link_key) {
		struct link_key *key;
		u8 type;

		if (test_bit(SMP_FLAG_DEBUG_KEY, &smp->flags))
			type = HCI_LK_DEBUG_COMBINATION;
		else if (hcon->sec_level == BT_SECURITY_FIPS)
			type = HCI_LK_AUTH_COMBINATION_P256;
		else
			type = HCI_LK_UNAUTH_COMBINATION_P256;

		key = hci_add_link_key(hdev, smp->conn->hcon, &hcon->dst,
				       smp->link_key, type, 0, &persistent);
		if (key) {
			mgmt_new_link_key(hdev, key, persistent);

			/* Don't keep debug keys around if the relevant
			 * flag is not set.
			 */
			if (!test_bit(HCI_KEEP_DEBUG_KEYS, &hdev->dev_flags) &&
			    key->type == HCI_LK_DEBUG_COMBINATION) {
				list_del_rcu(&key->list);
				kfree_rcu(key, rcu);
			}
		}
	}
}

static void sc_add_ltk(struct smp_chan *smp)
{
	struct hci_conn *hcon = smp->conn->hcon;
	u8 key_type, auth;

	if (test_bit(SMP_FLAG_DEBUG_KEY, &smp->flags))
		key_type = SMP_LTK_P256_DEBUG;
	else
		key_type = SMP_LTK_P256;

	if (hcon->pending_sec_level == BT_SECURITY_FIPS)
		auth = 1;
	else
		auth = 0;

	memset(smp->tk + smp->enc_key_size, 0,
	       SMP_MAX_ENC_KEY_SIZE - smp->enc_key_size);

	smp->ltk = hci_add_ltk(hcon->hdev, &hcon->dst, hcon->dst_type,
			       key_type, auth, smp->tk, smp->enc_key_size,
			       0, 0);
}

static void sc_generate_link_key(struct smp_chan *smp)
{
	/* These constants are as specified in the core specification.
	 * In ASCII they spell out to 'tmp1' and 'lebr'.
	 */
	const u8 tmp1[4] = { 0x31, 0x70, 0x6d, 0x74 };
	const u8 lebr[4] = { 0x72, 0x62, 0x65, 0x6c };

	smp->link_key = kzalloc(16, GFP_KERNEL);
	if (!smp->link_key)
		return;

	if (smp_h6(smp->tfm_cmac, smp->tk, tmp1, smp->link_key)) {
		kfree(smp->link_key);
		smp->link_key = NULL;
		return;
	}

	if (smp_h6(smp->tfm_cmac, smp->link_key, lebr, smp->link_key)) {
		kfree(smp->link_key);
		smp->link_key = NULL;
		return;
	}
}

static void smp_allow_key_dist(struct smp_chan *smp)
{
	/* Allow the first expected phase 3 PDU. The rest of the PDUs
	 * will be allowed in each PDU handler to ensure we receive
	 * them in the correct order.
	 */
	if (smp->remote_key_dist & SMP_DIST_ENC_KEY)
		SMP_ALLOW_CMD(smp, SMP_CMD_ENCRYPT_INFO);
	else if (smp->remote_key_dist & SMP_DIST_ID_KEY)
		SMP_ALLOW_CMD(smp, SMP_CMD_IDENT_INFO);
	else if (smp->remote_key_dist & SMP_DIST_SIGN)
		SMP_ALLOW_CMD(smp, SMP_CMD_SIGN_INFO);
}

static void sc_generate_ltk(struct smp_chan *smp)
{
	/* These constants are as specified in the core specification.
	 * In ASCII they spell out to 'tmp2' and 'brle'.
	 */
	const u8 tmp2[4] = { 0x32, 0x70, 0x6d, 0x74 };
	const u8 brle[4] = { 0x65, 0x6c, 0x72, 0x62 };
	struct hci_conn *hcon = smp->conn->hcon;
	struct hci_dev *hdev = hcon->hdev;
	struct link_key *key;

	key = hci_find_link_key(hdev, &hcon->dst);
	if (!key) {
		BT_ERR("%s No Link Key found to generate LTK", hdev->name);
		return;
	}

	if (key->type == HCI_LK_DEBUG_COMBINATION)
		set_bit(SMP_FLAG_DEBUG_KEY, &smp->flags);

	if (smp_h6(smp->tfm_cmac, key->val, tmp2, smp->tk))
		return;

	if (smp_h6(smp->tfm_cmac, smp->tk, brle, smp->tk))
		return;

	sc_add_ltk(smp);
}

static void smp_distribute_keys(struct smp_chan *smp)
{
	struct smp_cmd_pairing *req, *rsp;
	struct l2cap_conn *conn = smp->conn;
	struct hci_conn *hcon = conn->hcon;
	struct hci_dev *hdev = hcon->hdev;
	__u8 *keydist;

	BT_DBG("conn %p", conn);

	rsp = (void *) &smp->prsp[1];

	/* The responder sends its keys first */
	if (hcon->out && (smp->remote_key_dist & KEY_DIST_MASK)) {
		smp_allow_key_dist(smp);
		return;
	}

	req = (void *) &smp->preq[1];

	if (hcon->out) {
		keydist = &rsp->init_key_dist;
		*keydist &= req->init_key_dist;
	} else {
		keydist = &rsp->resp_key_dist;
		*keydist &= req->resp_key_dist;
	}

	if (test_bit(SMP_FLAG_SC, &smp->flags)) {
		if (hcon->type == LE_LINK && (*keydist & SMP_DIST_LINK_KEY))
			sc_generate_link_key(smp);
		if (hcon->type == ACL_LINK && (*keydist & SMP_DIST_ENC_KEY))
			sc_generate_ltk(smp);

		/* Clear the keys which are generated but not distributed */
		*keydist &= ~SMP_SC_NO_DIST;
	}

	BT_DBG("keydist 0x%x", *keydist);

	if (*keydist & SMP_DIST_ENC_KEY) {
		struct smp_cmd_encrypt_info enc;
		struct smp_cmd_master_ident ident;
		struct smp_ltk *ltk;
		u8 authenticated;
		__le16 ediv;
		__le64 rand;

		get_random_bytes(enc.ltk, sizeof(enc.ltk));
		get_random_bytes(&ediv, sizeof(ediv));
		get_random_bytes(&rand, sizeof(rand));

		smp_send_cmd(conn, SMP_CMD_ENCRYPT_INFO, sizeof(enc), &enc);

		authenticated = hcon->sec_level == BT_SECURITY_HIGH;
		ltk = hci_add_ltk(hdev, &hcon->dst, hcon->dst_type,
				  SMP_LTK_SLAVE, authenticated, enc.ltk,
				  smp->enc_key_size, ediv, rand);
		smp->slave_ltk = ltk;

		ident.ediv = ediv;
		ident.rand = rand;

		smp_send_cmd(conn, SMP_CMD_MASTER_IDENT, sizeof(ident), &ident);

		*keydist &= ~SMP_DIST_ENC_KEY;
	}

	if (*keydist & SMP_DIST_ID_KEY) {
		struct smp_cmd_ident_addr_info addrinfo;
		struct smp_cmd_ident_info idinfo;

		memcpy(idinfo.irk, hdev->irk, sizeof(idinfo.irk));

		smp_send_cmd(conn, SMP_CMD_IDENT_INFO, sizeof(idinfo), &idinfo);

		/* The hci_conn contains the local identity address
		 * after the connection has been established.
		 *
		 * This is true even when the connection has been
		 * established using a resolvable random address.
		 */
		bacpy(&addrinfo.bdaddr, &hcon->src);
		addrinfo.addr_type = hcon->src_type;

		smp_send_cmd(conn, SMP_CMD_IDENT_ADDR_INFO, sizeof(addrinfo),
			     &addrinfo);

		*keydist &= ~SMP_DIST_ID_KEY;
	}

	if (*keydist & SMP_DIST_SIGN) {
		struct smp_cmd_sign_info sign;
		struct smp_csrk *csrk;

		/* Generate a new random key */
		get_random_bytes(sign.csrk, sizeof(sign.csrk));

		csrk = kzalloc(sizeof(*csrk), GFP_KERNEL);
		if (csrk) {
			csrk->master = 0x00;
			memcpy(csrk->val, sign.csrk, sizeof(csrk->val));
		}
		smp->slave_csrk = csrk;

		smp_send_cmd(conn, SMP_CMD_SIGN_INFO, sizeof(sign), &sign);

		*keydist &= ~SMP_DIST_SIGN;
	}

	/* If there are still keys to be received wait for them */
	if (smp->remote_key_dist & KEY_DIST_MASK) {
		smp_allow_key_dist(smp);
		return;
	}

	set_bit(SMP_FLAG_COMPLETE, &smp->flags);
	smp_notify_keys(conn);

	smp_chan_destroy(conn);
}

static void smp_timeout(struct work_struct *work)
{
	struct smp_chan *smp = container_of(work, struct smp_chan,
					    security_timer.work);
	struct l2cap_conn *conn = smp->conn;

	BT_DBG("conn %p", conn);

	hci_disconnect(conn->hcon, HCI_ERROR_REMOTE_USER_TERM);
}

static struct smp_chan *smp_chan_create(struct l2cap_conn *conn)
{
	struct l2cap_chan *chan = conn->smp;
	struct smp_chan *smp;

	smp = kzalloc(sizeof(*smp), GFP_ATOMIC);
	if (!smp)
		return NULL;

	smp->tfm_aes = crypto_alloc_blkcipher("ecb(aes)", 0, CRYPTO_ALG_ASYNC);
	if (IS_ERR(smp->tfm_aes)) {
		BT_ERR("Unable to create ECB crypto context");
		kfree(smp);
		return NULL;
	}

	smp->tfm_cmac = crypto_alloc_hash("cmac(aes)", 0, CRYPTO_ALG_ASYNC);
	if (IS_ERR(smp->tfm_cmac)) {
		BT_ERR("Unable to create CMAC crypto context");
		crypto_free_blkcipher(smp->tfm_aes);
		kfree(smp);
		return NULL;
	}

	smp->conn = conn;
	chan->data = smp;

	SMP_ALLOW_CMD(smp, SMP_CMD_PAIRING_FAIL);

	INIT_DELAYED_WORK(&smp->security_timer, smp_timeout);

	hci_conn_hold(conn->hcon);

	return smp;
}

static int sc_mackey_and_ltk(struct smp_chan *smp, u8 mackey[16], u8 ltk[16])
{
	struct hci_conn *hcon = smp->conn->hcon;
	u8 *na, *nb, a[7], b[7];

	if (hcon->out) {
		na   = smp->prnd;
		nb   = smp->rrnd;
	} else {
		na   = smp->rrnd;
		nb   = smp->prnd;
	}

	memcpy(a, &hcon->init_addr, 6);
	memcpy(b, &hcon->resp_addr, 6);
	a[6] = hcon->init_addr_type;
	b[6] = hcon->resp_addr_type;

	return smp_f5(smp->tfm_cmac, smp->dhkey, na, nb, a, b, mackey, ltk);
}

static void sc_dhkey_check(struct smp_chan *smp)
{
	struct hci_conn *hcon = smp->conn->hcon;
	struct smp_cmd_dhkey_check check;
	u8 a[7], b[7], *local_addr, *remote_addr;
	u8 io_cap[3], r[16];

	memcpy(a, &hcon->init_addr, 6);
	memcpy(b, &hcon->resp_addr, 6);
	a[6] = hcon->init_addr_type;
	b[6] = hcon->resp_addr_type;

	if (hcon->out) {
		local_addr = a;
		remote_addr = b;
		memcpy(io_cap, &smp->preq[1], 3);
	} else {
		local_addr = b;
		remote_addr = a;
		memcpy(io_cap, &smp->prsp[1], 3);
	}

	memset(r, 0, sizeof(r));

	if (smp->method == REQ_PASSKEY || smp->method == DSP_PASSKEY)
		put_unaligned_le32(hcon->passkey_notify, r);

	if (smp->method == REQ_OOB)
		memcpy(r, smp->rr, 16);

	smp_f6(smp->tfm_cmac, smp->mackey, smp->prnd, smp->rrnd, r, io_cap,
	       local_addr, remote_addr, check.e);

	smp_send_cmd(smp->conn, SMP_CMD_DHKEY_CHECK, sizeof(check), &check);
}

static u8 sc_passkey_send_confirm(struct smp_chan *smp)
{
	struct l2cap_conn *conn = smp->conn;
	struct hci_conn *hcon = conn->hcon;
	struct smp_cmd_pairing_confirm cfm;
	u8 r;

	r = ((hcon->passkey_notify >> smp->passkey_round) & 0x01);
	r |= 0x80;

	get_random_bytes(smp->prnd, sizeof(smp->prnd));

	if (smp_f4(smp->tfm_cmac, smp->local_pk, smp->remote_pk, smp->prnd, r,
		   cfm.confirm_val))
		return SMP_UNSPECIFIED;

	smp_send_cmd(conn, SMP_CMD_PAIRING_CONFIRM, sizeof(cfm), &cfm);

	return 0;
}

static u8 sc_passkey_round(struct smp_chan *smp, u8 smp_op)
{
	struct l2cap_conn *conn = smp->conn;
	struct hci_conn *hcon = conn->hcon;
	struct hci_dev *hdev = hcon->hdev;
	u8 cfm[16], r;

	/* Ignore the PDU if we've already done 20 rounds (0 - 19) */
	if (smp->passkey_round >= 20)
		return 0;

	switch (smp_op) {
	case SMP_CMD_PAIRING_RANDOM:
		r = ((hcon->passkey_notify >> smp->passkey_round) & 0x01);
		r |= 0x80;

		if (smp_f4(smp->tfm_cmac, smp->remote_pk, smp->local_pk,
			   smp->rrnd, r, cfm))
			return SMP_UNSPECIFIED;

		if (memcmp(smp->pcnf, cfm, 16))
			return SMP_CONFIRM_FAILED;

		smp->passkey_round++;

		if (smp->passkey_round == 20) {
			/* Generate MacKey and LTK */
			if (sc_mackey_and_ltk(smp, smp->mackey, smp->tk))
				return SMP_UNSPECIFIED;
		}

		/* The round is only complete when the initiator
		 * receives pairing random.
		 */
		if (!hcon->out) {
			smp_send_cmd(conn, SMP_CMD_PAIRING_RANDOM,
				     sizeof(smp->prnd), smp->prnd);
			if (smp->passkey_round == 20)
				SMP_ALLOW_CMD(smp, SMP_CMD_DHKEY_CHECK);
			else
				SMP_ALLOW_CMD(smp, SMP_CMD_PAIRING_CONFIRM);
			return 0;
		}

		/* Start the next round */
		if (smp->passkey_round != 20)
			return sc_passkey_round(smp, 0);

		/* Passkey rounds are complete - start DHKey Check */
		sc_dhkey_check(smp);
		SMP_ALLOW_CMD(smp, SMP_CMD_DHKEY_CHECK);

		break;

	case SMP_CMD_PAIRING_CONFIRM:
		if (test_bit(SMP_FLAG_WAIT_USER, &smp->flags)) {
			set_bit(SMP_FLAG_CFM_PENDING, &smp->flags);
			return 0;
		}

		SMP_ALLOW_CMD(smp, SMP_CMD_PAIRING_RANDOM);

		if (hcon->out) {
			smp_send_cmd(conn, SMP_CMD_PAIRING_RANDOM,
				     sizeof(smp->prnd), smp->prnd);
			return 0;
		}

		return sc_passkey_send_confirm(smp);

	case SMP_CMD_PUBLIC_KEY:
	default:
		/* Initiating device starts the round */
		if (!hcon->out)
			return 0;

		BT_DBG("%s Starting passkey round %u", hdev->name,
		       smp->passkey_round + 1);

		SMP_ALLOW_CMD(smp, SMP_CMD_PAIRING_CONFIRM);

		return sc_passkey_send_confirm(smp);
	}

	return 0;
}

static int sc_user_reply(struct smp_chan *smp, u16 mgmt_op, __le32 passkey)
{
	struct l2cap_conn *conn = smp->conn;
	struct hci_conn *hcon = conn->hcon;
	u8 smp_op;

	clear_bit(SMP_FLAG_WAIT_USER, &smp->flags);

	switch (mgmt_op) {
	case MGMT_OP_USER_PASSKEY_NEG_REPLY:
		smp_failure(smp->conn, SMP_PASSKEY_ENTRY_FAILED);
		return 0;
	case MGMT_OP_USER_CONFIRM_NEG_REPLY:
		smp_failure(smp->conn, SMP_NUMERIC_COMP_FAILED);
		return 0;
	case MGMT_OP_USER_PASSKEY_REPLY:
		hcon->passkey_notify = le32_to_cpu(passkey);
		smp->passkey_round = 0;

		if (test_and_clear_bit(SMP_FLAG_CFM_PENDING, &smp->flags))
			smp_op = SMP_CMD_PAIRING_CONFIRM;
		else
			smp_op = 0;

		if (sc_passkey_round(smp, smp_op))
			return -EIO;

		return 0;
	}

	/* Initiator sends DHKey check first */
	if (hcon->out) {
		sc_dhkey_check(smp);
		SMP_ALLOW_CMD(smp, SMP_CMD_DHKEY_CHECK);
	} else if (test_and_clear_bit(SMP_FLAG_DHKEY_PENDING, &smp->flags)) {
		sc_dhkey_check(smp);
		sc_add_ltk(smp);
	}

	return 0;
}

int smp_user_confirm_reply(struct hci_conn *hcon, u16 mgmt_op, __le32 passkey)
{
	struct l2cap_conn *conn = hcon->l2cap_data;
	struct l2cap_chan *chan;
	struct smp_chan *smp;
	u32 value;
	int err;

	BT_DBG("");

	if (!conn)
		return -ENOTCONN;

	chan = conn->smp;
	if (!chan)
		return -ENOTCONN;

	l2cap_chan_lock(chan);
	if (!chan->data) {
		err = -ENOTCONN;
		goto unlock;
	}

	smp = chan->data;

	if (test_bit(SMP_FLAG_SC, &smp->flags)) {
		err = sc_user_reply(smp, mgmt_op, passkey);
		goto unlock;
	}

	switch (mgmt_op) {
	case MGMT_OP_USER_PASSKEY_REPLY:
		value = le32_to_cpu(passkey);
		memset(smp->tk, 0, sizeof(smp->tk));
		BT_DBG("PassKey: %d", value);
		put_unaligned_le32(value, smp->tk);
		/* Fall Through */
	case MGMT_OP_USER_CONFIRM_REPLY:
		set_bit(SMP_FLAG_TK_VALID, &smp->flags);
		break;
	case MGMT_OP_USER_PASSKEY_NEG_REPLY:
	case MGMT_OP_USER_CONFIRM_NEG_REPLY:
		smp_failure(conn, SMP_PASSKEY_ENTRY_FAILED);
		err = 0;
		goto unlock;
	default:
		smp_failure(conn, SMP_PASSKEY_ENTRY_FAILED);
		err = -EOPNOTSUPP;
		goto unlock;
	}

	err = 0;

	/* If it is our turn to send Pairing Confirm, do so now */
	if (test_bit(SMP_FLAG_CFM_PENDING, &smp->flags)) {
		u8 rsp = smp_confirm(smp);
		if (rsp)
			smp_failure(conn, rsp);
	}

unlock:
	l2cap_chan_unlock(chan);
	return err;
}

static void build_bredr_pairing_cmd(struct smp_chan *smp,
				    struct smp_cmd_pairing *req,
				    struct smp_cmd_pairing *rsp)
{
	struct l2cap_conn *conn = smp->conn;
	struct hci_dev *hdev = conn->hcon->hdev;
	u8 local_dist = 0, remote_dist = 0;

	if (test_bit(HCI_BONDABLE, &hdev->dev_flags)) {
		local_dist = SMP_DIST_ENC_KEY | SMP_DIST_SIGN;
		remote_dist = SMP_DIST_ENC_KEY | SMP_DIST_SIGN;
	}

	if (test_bit(HCI_RPA_RESOLVING, &hdev->dev_flags))
		remote_dist |= SMP_DIST_ID_KEY;

	if (test_bit(HCI_PRIVACY, &hdev->dev_flags))
		local_dist |= SMP_DIST_ID_KEY;

	if (!rsp) {
		memset(req, 0, sizeof(*req));

		req->init_key_dist   = local_dist;
		req->resp_key_dist   = remote_dist;
		req->max_key_size    = SMP_MAX_ENC_KEY_SIZE;

		smp->remote_key_dist = remote_dist;

		return;
	}

	memset(rsp, 0, sizeof(*rsp));

	rsp->max_key_size    = SMP_MAX_ENC_KEY_SIZE;
	rsp->init_key_dist   = req->init_key_dist & remote_dist;
	rsp->resp_key_dist   = req->resp_key_dist & local_dist;

	smp->remote_key_dist = rsp->init_key_dist;
}

static u8 smp_cmd_pairing_req(struct l2cap_conn *conn, struct sk_buff *skb)
{
	struct smp_cmd_pairing rsp, *req = (void *) skb->data;
	struct l2cap_chan *chan = conn->smp;
	struct hci_dev *hdev = conn->hcon->hdev;
	struct smp_chan *smp;
	u8 key_size, auth, sec_level;
	int ret;

	BT_DBG("conn %p", conn);

	if (skb->len < sizeof(*req))
		return SMP_INVALID_PARAMS;

	if (conn->hcon->role != HCI_ROLE_SLAVE)
		return SMP_CMD_NOTSUPP;

	if (!chan->data)
		smp = smp_chan_create(conn);
	else
		smp = chan->data;

	if (!smp)
		return SMP_UNSPECIFIED;

	/* We didn't start the pairing, so match remote */
	auth = req->auth_req & AUTH_REQ_MASK(hdev);

	if (!test_bit(HCI_BONDABLE, &hdev->dev_flags) &&
	    (auth & SMP_AUTH_BONDING))
		return SMP_PAIRING_NOTSUPP;

	if (test_bit(HCI_SC_ONLY, &hdev->dev_flags) && !(auth & SMP_AUTH_SC))
		return SMP_AUTH_REQUIREMENTS;

	smp->preq[0] = SMP_CMD_PAIRING_REQ;
	memcpy(&smp->preq[1], req, sizeof(*req));
	skb_pull(skb, sizeof(*req));

	/* SMP over BR/EDR requires special treatment */
	if (conn->hcon->type == ACL_LINK) {
		/* We must have a BR/EDR SC link */
		if (!test_bit(HCI_CONN_AES_CCM, &conn->hcon->flags) &&
<<<<<<< HEAD
		    !test_bit(HCI_FORCE_LESC, &hdev->dbg_flags))
=======
		    !test_bit(HCI_FORCE_BREDR_SMP, &hdev->dbg_flags))
>>>>>>> 8ea65f4a
			return SMP_CROSS_TRANSP_NOT_ALLOWED;

		set_bit(SMP_FLAG_SC, &smp->flags);

		build_bredr_pairing_cmd(smp, req, &rsp);

		key_size = min(req->max_key_size, rsp.max_key_size);
		if (check_enc_key_size(conn, key_size))
			return SMP_ENC_KEY_SIZE;

		/* Clear bits which are generated but not distributed */
		smp->remote_key_dist &= ~SMP_SC_NO_DIST;

		smp->prsp[0] = SMP_CMD_PAIRING_RSP;
		memcpy(&smp->prsp[1], &rsp, sizeof(rsp));
		smp_send_cmd(conn, SMP_CMD_PAIRING_RSP, sizeof(rsp), &rsp);

		smp_distribute_keys(smp);
		return 0;
	}

	build_pairing_cmd(conn, req, &rsp, auth);

	if (rsp.auth_req & SMP_AUTH_SC)
		set_bit(SMP_FLAG_SC, &smp->flags);

	if (conn->hcon->io_capability == HCI_IO_NO_INPUT_OUTPUT)
		sec_level = BT_SECURITY_MEDIUM;
	else
		sec_level = authreq_to_seclevel(auth);

	if (sec_level > conn->hcon->pending_sec_level)
		conn->hcon->pending_sec_level = sec_level;

	/* If we need MITM check that it can be achieved */
	if (conn->hcon->pending_sec_level >= BT_SECURITY_HIGH) {
		u8 method;

		method = get_auth_method(smp, conn->hcon->io_capability,
					 req->io_capability);
		if (method == JUST_WORKS || method == JUST_CFM)
			return SMP_AUTH_REQUIREMENTS;
	}

	key_size = min(req->max_key_size, rsp.max_key_size);
	if (check_enc_key_size(conn, key_size))
		return SMP_ENC_KEY_SIZE;

	get_random_bytes(smp->prnd, sizeof(smp->prnd));

	smp->prsp[0] = SMP_CMD_PAIRING_RSP;
	memcpy(&smp->prsp[1], &rsp, sizeof(rsp));

	smp_send_cmd(conn, SMP_CMD_PAIRING_RSP, sizeof(rsp), &rsp);

	clear_bit(SMP_FLAG_INITIATOR, &smp->flags);

	if (test_bit(SMP_FLAG_SC, &smp->flags)) {
		SMP_ALLOW_CMD(smp, SMP_CMD_PUBLIC_KEY);
		/* Clear bits which are generated but not distributed */
		smp->remote_key_dist &= ~SMP_SC_NO_DIST;
		/* Wait for Public Key from Initiating Device */
		return 0;
	} else {
		SMP_ALLOW_CMD(smp, SMP_CMD_PAIRING_CONFIRM);
	}

	/* Request setup of TK */
	ret = tk_request(conn, 0, auth, rsp.io_capability, req->io_capability);
	if (ret)
		return SMP_UNSPECIFIED;

	return 0;
}

static u8 sc_send_public_key(struct smp_chan *smp)
{
	struct hci_dev *hdev = smp->conn->hcon->hdev;

	BT_DBG("");

	if (test_bit(HCI_USE_DEBUG_KEYS, &hdev->dev_flags)) {
		BT_DBG("Using debug keys");
		memcpy(smp->local_pk, debug_pk, 64);
		memcpy(smp->local_sk, debug_sk, 32);
		set_bit(SMP_FLAG_DEBUG_KEY, &smp->flags);
	} else {
		while (true) {
			/* Generate local key pair for Secure Connections */
			if (!ecc_make_key(smp->local_pk, smp->local_sk))
				return SMP_UNSPECIFIED;

			/* This is unlikely, but we need to check that
			 * we didn't accidentially generate a debug key.
			 */
			if (memcmp(smp->local_sk, debug_sk, 32))
				break;
		}
	}

	SMP_DBG("Local Public Key X: %32phN", smp->local_pk);
	SMP_DBG("Local Public Key Y: %32phN", &smp->local_pk[32]);
	SMP_DBG("Local Private Key:  %32phN", smp->local_sk);

	smp_send_cmd(smp->conn, SMP_CMD_PUBLIC_KEY, 64, smp->local_pk);

	return 0;
}

static u8 smp_cmd_pairing_rsp(struct l2cap_conn *conn, struct sk_buff *skb)
{
	struct smp_cmd_pairing *req, *rsp = (void *) skb->data;
	struct l2cap_chan *chan = conn->smp;
	struct smp_chan *smp = chan->data;
	struct hci_dev *hdev = conn->hcon->hdev;
	u8 key_size, auth;
	int ret;

	BT_DBG("conn %p", conn);

	if (skb->len < sizeof(*rsp))
		return SMP_INVALID_PARAMS;

	if (conn->hcon->role != HCI_ROLE_MASTER)
		return SMP_CMD_NOTSUPP;

	skb_pull(skb, sizeof(*rsp));

	req = (void *) &smp->preq[1];

	key_size = min(req->max_key_size, rsp->max_key_size);
	if (check_enc_key_size(conn, key_size))
		return SMP_ENC_KEY_SIZE;

	auth = rsp->auth_req & AUTH_REQ_MASK(hdev);

	if (test_bit(HCI_SC_ONLY, &hdev->dev_flags) && !(auth & SMP_AUTH_SC))
		return SMP_AUTH_REQUIREMENTS;

	smp->prsp[0] = SMP_CMD_PAIRING_RSP;
	memcpy(&smp->prsp[1], rsp, sizeof(*rsp));

	/* Update remote key distribution in case the remote cleared
	 * some bits that we had enabled in our request.
	 */
	smp->remote_key_dist &= rsp->resp_key_dist;

	/* For BR/EDR this means we're done and can start phase 3 */
	if (conn->hcon->type == ACL_LINK) {
		/* Clear bits which are generated but not distributed */
		smp->remote_key_dist &= ~SMP_SC_NO_DIST;
		smp_distribute_keys(smp);
		return 0;
	}

	if ((req->auth_req & SMP_AUTH_SC) && (auth & SMP_AUTH_SC))
		set_bit(SMP_FLAG_SC, &smp->flags);
	else if (conn->hcon->pending_sec_level > BT_SECURITY_HIGH)
		conn->hcon->pending_sec_level = BT_SECURITY_HIGH;

	/* If we need MITM check that it can be achieved */
	if (conn->hcon->pending_sec_level >= BT_SECURITY_HIGH) {
		u8 method;

		method = get_auth_method(smp, req->io_capability,
					 rsp->io_capability);
		if (method == JUST_WORKS || method == JUST_CFM)
			return SMP_AUTH_REQUIREMENTS;
	}

	get_random_bytes(smp->prnd, sizeof(smp->prnd));

	/* Update remote key distribution in case the remote cleared
	 * some bits that we had enabled in our request.
	 */
	smp->remote_key_dist &= rsp->resp_key_dist;

	if (test_bit(SMP_FLAG_SC, &smp->flags)) {
		/* Clear bits which are generated but not distributed */
		smp->remote_key_dist &= ~SMP_SC_NO_DIST;
		SMP_ALLOW_CMD(smp, SMP_CMD_PUBLIC_KEY);
		return sc_send_public_key(smp);
	}

	auth |= req->auth_req;

	ret = tk_request(conn, 0, auth, req->io_capability, rsp->io_capability);
	if (ret)
		return SMP_UNSPECIFIED;

	set_bit(SMP_FLAG_CFM_PENDING, &smp->flags);

	/* Can't compose response until we have been confirmed */
	if (test_bit(SMP_FLAG_TK_VALID, &smp->flags))
		return smp_confirm(smp);

	return 0;
}

static u8 sc_check_confirm(struct smp_chan *smp)
{
	struct l2cap_conn *conn = smp->conn;

	BT_DBG("");

	/* Public Key exchange must happen before any other steps */
	if (!test_bit(SMP_FLAG_REMOTE_PK, &smp->flags))
		return SMP_UNSPECIFIED;

	if (smp->method == REQ_PASSKEY || smp->method == DSP_PASSKEY)
		return sc_passkey_round(smp, SMP_CMD_PAIRING_CONFIRM);

	if (conn->hcon->out) {
		smp_send_cmd(conn, SMP_CMD_PAIRING_RANDOM, sizeof(smp->prnd),
			     smp->prnd);
		SMP_ALLOW_CMD(smp, SMP_CMD_PAIRING_RANDOM);
	}

	return 0;
}

static u8 smp_cmd_pairing_confirm(struct l2cap_conn *conn, struct sk_buff *skb)
{
	struct l2cap_chan *chan = conn->smp;
	struct smp_chan *smp = chan->data;

	BT_DBG("conn %p %s", conn, conn->hcon->out ? "master" : "slave");

	if (skb->len < sizeof(smp->pcnf))
		return SMP_INVALID_PARAMS;

	memcpy(smp->pcnf, skb->data, sizeof(smp->pcnf));
	skb_pull(skb, sizeof(smp->pcnf));

	if (test_bit(SMP_FLAG_SC, &smp->flags))
		return sc_check_confirm(smp);

	if (conn->hcon->out) {
		smp_send_cmd(conn, SMP_CMD_PAIRING_RANDOM, sizeof(smp->prnd),
			     smp->prnd);
		SMP_ALLOW_CMD(smp, SMP_CMD_PAIRING_RANDOM);
		return 0;
	}

	if (test_bit(SMP_FLAG_TK_VALID, &smp->flags))
		return smp_confirm(smp);
	else
		set_bit(SMP_FLAG_CFM_PENDING, &smp->flags);

	return 0;
}

static u8 smp_cmd_pairing_random(struct l2cap_conn *conn, struct sk_buff *skb)
{
	struct l2cap_chan *chan = conn->smp;
	struct smp_chan *smp = chan->data;
	struct hci_conn *hcon = conn->hcon;
	u8 *pkax, *pkbx, *na, *nb;
	u32 passkey;
	int err;

	BT_DBG("conn %p", conn);

	if (skb->len < sizeof(smp->rrnd))
		return SMP_INVALID_PARAMS;

	memcpy(smp->rrnd, skb->data, sizeof(smp->rrnd));
	skb_pull(skb, sizeof(smp->rrnd));

	if (!test_bit(SMP_FLAG_SC, &smp->flags))
		return smp_random(smp);

	if (hcon->out) {
		pkax = smp->local_pk;
		pkbx = smp->remote_pk;
		na   = smp->prnd;
		nb   = smp->rrnd;
	} else {
		pkax = smp->remote_pk;
		pkbx = smp->local_pk;
		na   = smp->rrnd;
		nb   = smp->prnd;
	}

	if (smp->method == REQ_OOB) {
		if (!hcon->out)
			smp_send_cmd(conn, SMP_CMD_PAIRING_RANDOM,
				     sizeof(smp->prnd), smp->prnd);
		SMP_ALLOW_CMD(smp, SMP_CMD_DHKEY_CHECK);
		goto mackey_and_ltk;
	}

	/* Passkey entry has special treatment */
	if (smp->method == REQ_PASSKEY || smp->method == DSP_PASSKEY)
		return sc_passkey_round(smp, SMP_CMD_PAIRING_RANDOM);

	if (hcon->out) {
		u8 cfm[16];

		err = smp_f4(smp->tfm_cmac, smp->remote_pk, smp->local_pk,
			     smp->rrnd, 0, cfm);
		if (err)
			return SMP_UNSPECIFIED;

		if (memcmp(smp->pcnf, cfm, 16))
			return SMP_CONFIRM_FAILED;
	} else {
		smp_send_cmd(conn, SMP_CMD_PAIRING_RANDOM, sizeof(smp->prnd),
			     smp->prnd);
		SMP_ALLOW_CMD(smp, SMP_CMD_DHKEY_CHECK);
	}

mackey_and_ltk:
	/* Generate MacKey and LTK */
	err = sc_mackey_and_ltk(smp, smp->mackey, smp->tk);
	if (err)
		return SMP_UNSPECIFIED;

	if (smp->method == JUST_WORKS || smp->method == REQ_OOB) {
		if (hcon->out) {
			sc_dhkey_check(smp);
			SMP_ALLOW_CMD(smp, SMP_CMD_DHKEY_CHECK);
		}
		return 0;
	}

	err = smp_g2(smp->tfm_cmac, pkax, pkbx, na, nb, &passkey);
	if (err)
		return SMP_UNSPECIFIED;

	err = mgmt_user_confirm_request(hcon->hdev, &hcon->dst, hcon->type,
					hcon->dst_type, passkey, 0);
	if (err)
		return SMP_UNSPECIFIED;

	set_bit(SMP_FLAG_WAIT_USER, &smp->flags);

	return 0;
}

static bool smp_ltk_encrypt(struct l2cap_conn *conn, u8 sec_level)
{
	struct smp_ltk *key;
	struct hci_conn *hcon = conn->hcon;

	key = hci_find_ltk(hcon->hdev, &hcon->dst, hcon->dst_type, hcon->role);
	if (!key)
		return false;

	if (smp_ltk_sec_level(key) < sec_level)
		return false;

	if (test_and_set_bit(HCI_CONN_ENCRYPT_PEND, &hcon->flags))
		return true;

	hci_le_start_enc(hcon, key->ediv, key->rand, key->val);
	hcon->enc_key_size = key->enc_size;

	/* We never store STKs for master role, so clear this flag */
	clear_bit(HCI_CONN_STK_ENCRYPT, &hcon->flags);

	return true;
}

bool smp_sufficient_security(struct hci_conn *hcon, u8 sec_level,
			     enum smp_key_pref key_pref)
{
	if (sec_level == BT_SECURITY_LOW)
		return true;

	/* If we're encrypted with an STK but the caller prefers using
	 * LTK claim insufficient security. This way we allow the
	 * connection to be re-encrypted with an LTK, even if the LTK
	 * provides the same level of security. Only exception is if we
	 * don't have an LTK (e.g. because of key distribution bits).
	 */
	if (key_pref == SMP_USE_LTK &&
	    test_bit(HCI_CONN_STK_ENCRYPT, &hcon->flags) &&
	    hci_find_ltk(hcon->hdev, &hcon->dst, hcon->dst_type, hcon->role))
		return false;

	if (hcon->sec_level >= sec_level)
		return true;

	return false;
}

static u8 smp_cmd_security_req(struct l2cap_conn *conn, struct sk_buff *skb)
{
	struct smp_cmd_security_req *rp = (void *) skb->data;
	struct smp_cmd_pairing cp;
	struct hci_conn *hcon = conn->hcon;
	struct hci_dev *hdev = hcon->hdev;
	struct smp_chan *smp;
	u8 sec_level, auth;

	BT_DBG("conn %p", conn);

	if (skb->len < sizeof(*rp))
		return SMP_INVALID_PARAMS;

	if (hcon->role != HCI_ROLE_MASTER)
		return SMP_CMD_NOTSUPP;

	auth = rp->auth_req & AUTH_REQ_MASK(hdev);

	if (test_bit(HCI_SC_ONLY, &hdev->dev_flags) && !(auth & SMP_AUTH_SC))
		return SMP_AUTH_REQUIREMENTS;

	if (hcon->io_capability == HCI_IO_NO_INPUT_OUTPUT)
		sec_level = BT_SECURITY_MEDIUM;
	else
		sec_level = authreq_to_seclevel(auth);

	if (smp_sufficient_security(hcon, sec_level, SMP_USE_LTK))
		return 0;

	if (sec_level > hcon->pending_sec_level)
		hcon->pending_sec_level = sec_level;

	if (smp_ltk_encrypt(conn, hcon->pending_sec_level))
		return 0;

	smp = smp_chan_create(conn);
	if (!smp)
		return SMP_UNSPECIFIED;

	if (!test_bit(HCI_BONDABLE, &hcon->hdev->dev_flags) &&
	    (auth & SMP_AUTH_BONDING))
		return SMP_PAIRING_NOTSUPP;

	skb_pull(skb, sizeof(*rp));

	memset(&cp, 0, sizeof(cp));
	build_pairing_cmd(conn, &cp, NULL, auth);

	smp->preq[0] = SMP_CMD_PAIRING_REQ;
	memcpy(&smp->preq[1], &cp, sizeof(cp));

	smp_send_cmd(conn, SMP_CMD_PAIRING_REQ, sizeof(cp), &cp);
	SMP_ALLOW_CMD(smp, SMP_CMD_PAIRING_RSP);

	return 0;
}

int smp_conn_security(struct hci_conn *hcon, __u8 sec_level)
{
	struct l2cap_conn *conn = hcon->l2cap_data;
	struct l2cap_chan *chan;
	struct smp_chan *smp;
	__u8 authreq;
	int ret;

	BT_DBG("conn %p hcon %p level 0x%2.2x", conn, hcon, sec_level);

	/* This may be NULL if there's an unexpected disconnection */
	if (!conn)
		return 1;

	chan = conn->smp;

	if (!test_bit(HCI_LE_ENABLED, &hcon->hdev->dev_flags))
		return 1;

	if (smp_sufficient_security(hcon, sec_level, SMP_USE_LTK))
		return 1;

	if (sec_level > hcon->pending_sec_level)
		hcon->pending_sec_level = sec_level;

	if (hcon->role == HCI_ROLE_MASTER)
		if (smp_ltk_encrypt(conn, hcon->pending_sec_level))
			return 0;

	l2cap_chan_lock(chan);

	/* If SMP is already in progress ignore this request */
	if (chan->data) {
		ret = 0;
		goto unlock;
	}

	smp = smp_chan_create(conn);
	if (!smp) {
		ret = 1;
		goto unlock;
	}

	authreq = seclevel_to_authreq(sec_level);

	if (test_bit(HCI_SC_ENABLED, &hcon->hdev->dev_flags))
		authreq |= SMP_AUTH_SC;

	/* Require MITM if IO Capability allows or the security level
	 * requires it.
	 */
	if (hcon->io_capability != HCI_IO_NO_INPUT_OUTPUT ||
	    hcon->pending_sec_level > BT_SECURITY_MEDIUM)
		authreq |= SMP_AUTH_MITM;

	if (hcon->role == HCI_ROLE_MASTER) {
		struct smp_cmd_pairing cp;

		build_pairing_cmd(conn, &cp, NULL, authreq);
		smp->preq[0] = SMP_CMD_PAIRING_REQ;
		memcpy(&smp->preq[1], &cp, sizeof(cp));

		smp_send_cmd(conn, SMP_CMD_PAIRING_REQ, sizeof(cp), &cp);
		SMP_ALLOW_CMD(smp, SMP_CMD_PAIRING_RSP);
	} else {
		struct smp_cmd_security_req cp;
		cp.auth_req = authreq;
		smp_send_cmd(conn, SMP_CMD_SECURITY_REQ, sizeof(cp), &cp);
		SMP_ALLOW_CMD(smp, SMP_CMD_PAIRING_REQ);
	}

	set_bit(SMP_FLAG_INITIATOR, &smp->flags);
	ret = 0;

unlock:
	l2cap_chan_unlock(chan);
	return ret;
}

static int smp_cmd_encrypt_info(struct l2cap_conn *conn, struct sk_buff *skb)
{
	struct smp_cmd_encrypt_info *rp = (void *) skb->data;
	struct l2cap_chan *chan = conn->smp;
	struct smp_chan *smp = chan->data;

	BT_DBG("conn %p", conn);

	if (skb->len < sizeof(*rp))
		return SMP_INVALID_PARAMS;

	SMP_ALLOW_CMD(smp, SMP_CMD_MASTER_IDENT);

	skb_pull(skb, sizeof(*rp));

	memcpy(smp->tk, rp->ltk, sizeof(smp->tk));

	return 0;
}

static int smp_cmd_master_ident(struct l2cap_conn *conn, struct sk_buff *skb)
{
	struct smp_cmd_master_ident *rp = (void *) skb->data;
	struct l2cap_chan *chan = conn->smp;
	struct smp_chan *smp = chan->data;
	struct hci_dev *hdev = conn->hcon->hdev;
	struct hci_conn *hcon = conn->hcon;
	struct smp_ltk *ltk;
	u8 authenticated;

	BT_DBG("conn %p", conn);

	if (skb->len < sizeof(*rp))
		return SMP_INVALID_PARAMS;

	/* Mark the information as received */
	smp->remote_key_dist &= ~SMP_DIST_ENC_KEY;

	if (smp->remote_key_dist & SMP_DIST_ID_KEY)
		SMP_ALLOW_CMD(smp, SMP_CMD_IDENT_INFO);
	else if (smp->remote_key_dist & SMP_DIST_SIGN)
		SMP_ALLOW_CMD(smp, SMP_CMD_SIGN_INFO);

	skb_pull(skb, sizeof(*rp));

	authenticated = (hcon->sec_level == BT_SECURITY_HIGH);
	ltk = hci_add_ltk(hdev, &hcon->dst, hcon->dst_type, SMP_LTK,
			  authenticated, smp->tk, smp->enc_key_size,
			  rp->ediv, rp->rand);
	smp->ltk = ltk;
	if (!(smp->remote_key_dist & KEY_DIST_MASK))
		smp_distribute_keys(smp);

	return 0;
}

static int smp_cmd_ident_info(struct l2cap_conn *conn, struct sk_buff *skb)
{
	struct smp_cmd_ident_info *info = (void *) skb->data;
	struct l2cap_chan *chan = conn->smp;
	struct smp_chan *smp = chan->data;

	BT_DBG("");

	if (skb->len < sizeof(*info))
		return SMP_INVALID_PARAMS;

	SMP_ALLOW_CMD(smp, SMP_CMD_IDENT_ADDR_INFO);

	skb_pull(skb, sizeof(*info));

	memcpy(smp->irk, info->irk, 16);

	return 0;
}

static int smp_cmd_ident_addr_info(struct l2cap_conn *conn,
				   struct sk_buff *skb)
{
	struct smp_cmd_ident_addr_info *info = (void *) skb->data;
	struct l2cap_chan *chan = conn->smp;
	struct smp_chan *smp = chan->data;
	struct hci_conn *hcon = conn->hcon;
	bdaddr_t rpa;

	BT_DBG("");

	if (skb->len < sizeof(*info))
		return SMP_INVALID_PARAMS;

	/* Mark the information as received */
	smp->remote_key_dist &= ~SMP_DIST_ID_KEY;

	if (smp->remote_key_dist & SMP_DIST_SIGN)
		SMP_ALLOW_CMD(smp, SMP_CMD_SIGN_INFO);

	skb_pull(skb, sizeof(*info));

	/* Strictly speaking the Core Specification (4.1) allows sending
	 * an empty address which would force us to rely on just the IRK
	 * as "identity information". However, since such
	 * implementations are not known of and in order to not over
	 * complicate our implementation, simply pretend that we never
	 * received an IRK for such a device.
	 *
	 * The Identity Address must also be a Static Random or Public
	 * Address, which hci_is_identity_address() checks for.
	 */
	if (!bacmp(&info->bdaddr, BDADDR_ANY) ||
	    !hci_is_identity_address(&info->bdaddr, info->addr_type)) {
		BT_ERR("Ignoring IRK with no identity address");
		goto distribute;
	}

	bacpy(&smp->id_addr, &info->bdaddr);
	smp->id_addr_type = info->addr_type;

	if (hci_bdaddr_is_rpa(&hcon->dst, hcon->dst_type))
		bacpy(&rpa, &hcon->dst);
	else
		bacpy(&rpa, BDADDR_ANY);

	smp->remote_irk = hci_add_irk(conn->hcon->hdev, &smp->id_addr,
				      smp->id_addr_type, smp->irk, &rpa);

distribute:
	if (!(smp->remote_key_dist & KEY_DIST_MASK))
		smp_distribute_keys(smp);

	return 0;
}

static int smp_cmd_sign_info(struct l2cap_conn *conn, struct sk_buff *skb)
{
	struct smp_cmd_sign_info *rp = (void *) skb->data;
	struct l2cap_chan *chan = conn->smp;
	struct smp_chan *smp = chan->data;
	struct smp_csrk *csrk;

	BT_DBG("conn %p", conn);

	if (skb->len < sizeof(*rp))
		return SMP_INVALID_PARAMS;

	/* Mark the information as received */
	smp->remote_key_dist &= ~SMP_DIST_SIGN;

	skb_pull(skb, sizeof(*rp));

	csrk = kzalloc(sizeof(*csrk), GFP_KERNEL);
	if (csrk) {
		csrk->master = 0x01;
		memcpy(csrk->val, rp->csrk, sizeof(csrk->val));
	}
	smp->csrk = csrk;
	smp_distribute_keys(smp);

	return 0;
}

static u8 sc_select_method(struct smp_chan *smp)
{
	struct l2cap_conn *conn = smp->conn;
	struct hci_conn *hcon = conn->hcon;
	struct smp_cmd_pairing *local, *remote;
	u8 local_mitm, remote_mitm, local_io, remote_io, method;

	if (test_bit(SMP_FLAG_OOB, &smp->flags))
		return REQ_OOB;

	/* The preq/prsp contain the raw Pairing Request/Response PDUs
	 * which are needed as inputs to some crypto functions. To get
	 * the "struct smp_cmd_pairing" from them we need to skip the
	 * first byte which contains the opcode.
	 */
	if (hcon->out) {
		local = (void *) &smp->preq[1];
		remote = (void *) &smp->prsp[1];
	} else {
		local = (void *) &smp->prsp[1];
		remote = (void *) &smp->preq[1];
	}

	local_io = local->io_capability;
	remote_io = remote->io_capability;

	local_mitm = (local->auth_req & SMP_AUTH_MITM);
	remote_mitm = (remote->auth_req & SMP_AUTH_MITM);

	/* If either side wants MITM, look up the method from the table,
	 * otherwise use JUST WORKS.
	 */
	if (local_mitm || remote_mitm)
		method = get_auth_method(smp, local_io, remote_io);
	else
		method = JUST_WORKS;

	/* Don't confirm locally initiated pairing attempts */
	if (method == JUST_CFM && test_bit(SMP_FLAG_INITIATOR, &smp->flags))
		method = JUST_WORKS;

	return method;
}

static int smp_cmd_public_key(struct l2cap_conn *conn, struct sk_buff *skb)
{
	struct smp_cmd_public_key *key = (void *) skb->data;
	struct hci_conn *hcon = conn->hcon;
	struct l2cap_chan *chan = conn->smp;
	struct smp_chan *smp = chan->data;
	struct hci_dev *hdev = hcon->hdev;
	struct smp_cmd_pairing_confirm cfm;
	int err;

	BT_DBG("conn %p", conn);

	if (skb->len < sizeof(*key))
		return SMP_INVALID_PARAMS;

	memcpy(smp->remote_pk, key, 64);

	/* Non-initiating device sends its public key after receiving
	 * the key from the initiating device.
	 */
	if (!hcon->out) {
		err = sc_send_public_key(smp);
		if (err)
			return err;
	}

	SMP_DBG("Remote Public Key X: %32phN", smp->remote_pk);
	SMP_DBG("Remote Public Key Y: %32phN", &smp->remote_pk[32]);

	if (!ecdh_shared_secret(smp->remote_pk, smp->local_sk, smp->dhkey))
		return SMP_UNSPECIFIED;

	SMP_DBG("DHKey %32phN", smp->dhkey);

	set_bit(SMP_FLAG_REMOTE_PK, &smp->flags);

	smp->method = sc_select_method(smp);

	BT_DBG("%s selected method 0x%02x", hdev->name, smp->method);

	/* JUST_WORKS and JUST_CFM result in an unauthenticated key */
	if (smp->method == JUST_WORKS || smp->method == JUST_CFM)
		hcon->pending_sec_level = BT_SECURITY_MEDIUM;
	else
		hcon->pending_sec_level = BT_SECURITY_FIPS;

	if (!memcmp(debug_pk, smp->remote_pk, 64))
		set_bit(SMP_FLAG_DEBUG_KEY, &smp->flags);

	if (smp->method == DSP_PASSKEY) {
		get_random_bytes(&hcon->passkey_notify,
				 sizeof(hcon->passkey_notify));
		hcon->passkey_notify %= 1000000;
		hcon->passkey_entered = 0;
		smp->passkey_round = 0;
		if (mgmt_user_passkey_notify(hdev, &hcon->dst, hcon->type,
					     hcon->dst_type,
					     hcon->passkey_notify,
					     hcon->passkey_entered))
			return SMP_UNSPECIFIED;
		SMP_ALLOW_CMD(smp, SMP_CMD_PAIRING_CONFIRM);
		return sc_passkey_round(smp, SMP_CMD_PUBLIC_KEY);
	}

	if (smp->method == REQ_OOB) {
		err = smp_f4(smp->tfm_cmac, smp->remote_pk, smp->remote_pk,
			     smp->rr, 0, cfm.confirm_val);
		if (err)
			return SMP_UNSPECIFIED;

		if (memcmp(cfm.confirm_val, smp->pcnf, 16))
			return SMP_CONFIRM_FAILED;

		if (hcon->out)
			smp_send_cmd(conn, SMP_CMD_PAIRING_RANDOM,
				     sizeof(smp->prnd), smp->prnd);

		SMP_ALLOW_CMD(smp, SMP_CMD_PAIRING_RANDOM);

		return 0;
	}

	if (hcon->out)
		SMP_ALLOW_CMD(smp, SMP_CMD_PAIRING_CONFIRM);

	if (smp->method == REQ_PASSKEY) {
		if (mgmt_user_passkey_request(hdev, &hcon->dst, hcon->type,
					      hcon->dst_type))
			return SMP_UNSPECIFIED;
		SMP_ALLOW_CMD(smp, SMP_CMD_PAIRING_CONFIRM);
		set_bit(SMP_FLAG_WAIT_USER, &smp->flags);
		return 0;
	}

	/* The Initiating device waits for the non-initiating device to
	 * send the confirm value.
	 */
	if (conn->hcon->out)
		return 0;

	err = smp_f4(smp->tfm_cmac, smp->local_pk, smp->remote_pk, smp->prnd,
		     0, cfm.confirm_val);
	if (err)
		return SMP_UNSPECIFIED;

	smp_send_cmd(conn, SMP_CMD_PAIRING_CONFIRM, sizeof(cfm), &cfm);
	SMP_ALLOW_CMD(smp, SMP_CMD_PAIRING_RANDOM);

	return 0;
}

static int smp_cmd_dhkey_check(struct l2cap_conn *conn, struct sk_buff *skb)
{
	struct smp_cmd_dhkey_check *check = (void *) skb->data;
	struct l2cap_chan *chan = conn->smp;
	struct hci_conn *hcon = conn->hcon;
	struct smp_chan *smp = chan->data;
	u8 a[7], b[7], *local_addr, *remote_addr;
	u8 io_cap[3], r[16], e[16];
	int err;

	BT_DBG("conn %p", conn);

	if (skb->len < sizeof(*check))
		return SMP_INVALID_PARAMS;

	memcpy(a, &hcon->init_addr, 6);
	memcpy(b, &hcon->resp_addr, 6);
	a[6] = hcon->init_addr_type;
	b[6] = hcon->resp_addr_type;

	if (hcon->out) {
		local_addr = a;
		remote_addr = b;
		memcpy(io_cap, &smp->prsp[1], 3);
	} else {
		local_addr = b;
		remote_addr = a;
		memcpy(io_cap, &smp->preq[1], 3);
	}

	memset(r, 0, sizeof(r));

	if (smp->method == REQ_PASSKEY || smp->method == DSP_PASSKEY)
		put_unaligned_le32(hcon->passkey_notify, r);

	err = smp_f6(smp->tfm_cmac, smp->mackey, smp->rrnd, smp->prnd, r,
		     io_cap, remote_addr, local_addr, e);
	if (err)
		return SMP_UNSPECIFIED;

	if (memcmp(check->e, e, 16))
		return SMP_DHKEY_CHECK_FAILED;

	if (!hcon->out) {
		if (test_bit(SMP_FLAG_WAIT_USER, &smp->flags)) {
			set_bit(SMP_FLAG_DHKEY_PENDING, &smp->flags);
			return 0;
		}

		/* Slave sends DHKey check as response to master */
		sc_dhkey_check(smp);
	}

	sc_add_ltk(smp);

	if (hcon->out) {
		hci_le_start_enc(hcon, 0, 0, smp->tk);
		hcon->enc_key_size = smp->enc_key_size;
	}

	return 0;
}

static int smp_cmd_keypress_notify(struct l2cap_conn *conn,
				   struct sk_buff *skb)
{
	struct smp_cmd_keypress_notify *kp = (void *) skb->data;

	BT_DBG("value 0x%02x", kp->value);

	return 0;
}

static int smp_sig_channel(struct l2cap_chan *chan, struct sk_buff *skb)
{
	struct l2cap_conn *conn = chan->conn;
	struct hci_conn *hcon = conn->hcon;
	struct smp_chan *smp;
	__u8 code, reason;
	int err = 0;

	if (skb->len < 1)
		return -EILSEQ;

	if (!test_bit(HCI_LE_ENABLED, &hcon->hdev->dev_flags)) {
		reason = SMP_PAIRING_NOTSUPP;
		goto done;
	}

	code = skb->data[0];
	skb_pull(skb, sizeof(code));

	smp = chan->data;

	if (code > SMP_CMD_MAX)
		goto drop;

	if (smp && !test_and_clear_bit(code, &smp->allow_cmd))
		goto drop;

	/* If we don't have a context the only allowed commands are
	 * pairing request and security request.
	 */
	if (!smp && code != SMP_CMD_PAIRING_REQ && code != SMP_CMD_SECURITY_REQ)
		goto drop;

	switch (code) {
	case SMP_CMD_PAIRING_REQ:
		reason = smp_cmd_pairing_req(conn, skb);
		break;

	case SMP_CMD_PAIRING_FAIL:
		smp_failure(conn, 0);
		err = -EPERM;
		break;

	case SMP_CMD_PAIRING_RSP:
		reason = smp_cmd_pairing_rsp(conn, skb);
		break;

	case SMP_CMD_SECURITY_REQ:
		reason = smp_cmd_security_req(conn, skb);
		break;

	case SMP_CMD_PAIRING_CONFIRM:
		reason = smp_cmd_pairing_confirm(conn, skb);
		break;

	case SMP_CMD_PAIRING_RANDOM:
		reason = smp_cmd_pairing_random(conn, skb);
		break;

	case SMP_CMD_ENCRYPT_INFO:
		reason = smp_cmd_encrypt_info(conn, skb);
		break;

	case SMP_CMD_MASTER_IDENT:
		reason = smp_cmd_master_ident(conn, skb);
		break;

	case SMP_CMD_IDENT_INFO:
		reason = smp_cmd_ident_info(conn, skb);
		break;

	case SMP_CMD_IDENT_ADDR_INFO:
		reason = smp_cmd_ident_addr_info(conn, skb);
		break;

	case SMP_CMD_SIGN_INFO:
		reason = smp_cmd_sign_info(conn, skb);
		break;

	case SMP_CMD_PUBLIC_KEY:
		reason = smp_cmd_public_key(conn, skb);
		break;

	case SMP_CMD_DHKEY_CHECK:
		reason = smp_cmd_dhkey_check(conn, skb);
		break;

	case SMP_CMD_KEYPRESS_NOTIFY:
		reason = smp_cmd_keypress_notify(conn, skb);
		break;

	default:
		BT_DBG("Unknown command code 0x%2.2x", code);
		reason = SMP_CMD_NOTSUPP;
		goto done;
	}

done:
	if (!err) {
		if (reason)
			smp_failure(conn, reason);
		kfree_skb(skb);
	}

	return err;

drop:
	BT_ERR("%s unexpected SMP command 0x%02x from %pMR", hcon->hdev->name,
	       code, &hcon->dst);
	kfree_skb(skb);
	return 0;
}

static void smp_teardown_cb(struct l2cap_chan *chan, int err)
{
	struct l2cap_conn *conn = chan->conn;

	BT_DBG("chan %p", chan);

	if (chan->data)
		smp_chan_destroy(conn);

	conn->smp = NULL;
	l2cap_chan_put(chan);
}

static void bredr_pairing(struct l2cap_chan *chan)
{
	struct l2cap_conn *conn = chan->conn;
	struct hci_conn *hcon = conn->hcon;
	struct hci_dev *hdev = hcon->hdev;
	struct smp_cmd_pairing req;
	struct smp_chan *smp;

	BT_DBG("chan %p", chan);

	/* Only new pairings are interesting */
	if (!test_bit(HCI_CONN_NEW_LINK_KEY, &hcon->flags))
		return;

	/* Don't bother if we're not encrypted */
	if (!test_bit(HCI_CONN_ENCRYPT, &hcon->flags))
		return;

	/* Only master may initiate SMP over BR/EDR */
	if (hcon->role != HCI_ROLE_MASTER)
		return;

	/* Secure Connections support must be enabled */
	if (!test_bit(HCI_SC_ENABLED, &hdev->dev_flags))
		return;

	/* BR/EDR must use Secure Connections for SMP */
	if (!test_bit(HCI_CONN_AES_CCM, &hcon->flags) &&
	    !test_bit(HCI_FORCE_BREDR_SMP, &hdev->dbg_flags))
		return;

	/* If our LE support is not enabled don't do anything */
	if (!test_bit(HCI_LE_ENABLED, &hdev->dev_flags))
		return;

	/* Don't bother if remote LE support is not enabled */
	if (!lmp_host_le_capable(hcon))
		return;

	/* Remote must support SMP fixed chan for BR/EDR */
	if (!(conn->remote_fixed_chan & L2CAP_FC_SMP_BREDR))
		return;

	/* Don't bother if SMP is already ongoing */
	if (chan->data)
		return;

	smp = smp_chan_create(conn);
	if (!smp) {
		BT_ERR("%s unable to create SMP context for BR/EDR",
		       hdev->name);
		return;
	}

	set_bit(SMP_FLAG_SC, &smp->flags);

	BT_DBG("%s starting SMP over BR/EDR", hdev->name);

	/* Prepare and send the BR/EDR SMP Pairing Request */
	build_bredr_pairing_cmd(smp, &req, NULL);

	smp->preq[0] = SMP_CMD_PAIRING_REQ;
	memcpy(&smp->preq[1], &req, sizeof(req));

	smp_send_cmd(conn, SMP_CMD_PAIRING_REQ, sizeof(req), &req);
	SMP_ALLOW_CMD(smp, SMP_CMD_PAIRING_RSP);
}

static void smp_resume_cb(struct l2cap_chan *chan)
{
	struct smp_chan *smp = chan->data;
	struct l2cap_conn *conn = chan->conn;
	struct hci_conn *hcon = conn->hcon;

	BT_DBG("chan %p", chan);

	if (hcon->type == ACL_LINK) {
		bredr_pairing(chan);
		return;
	}

	if (!smp)
		return;

	if (!test_bit(HCI_CONN_ENCRYPT, &hcon->flags))
		return;

	cancel_delayed_work(&smp->security_timer);

	smp_distribute_keys(smp);
}

static void smp_ready_cb(struct l2cap_chan *chan)
{
	struct l2cap_conn *conn = chan->conn;
	struct hci_conn *hcon = conn->hcon;

	BT_DBG("chan %p", chan);

	conn->smp = chan;
	l2cap_chan_hold(chan);

	if (hcon->type == ACL_LINK && test_bit(HCI_CONN_ENCRYPT, &hcon->flags))
		bredr_pairing(chan);
}

static int smp_recv_cb(struct l2cap_chan *chan, struct sk_buff *skb)
{
	int err;

	BT_DBG("chan %p", chan);

	err = smp_sig_channel(chan, skb);
	if (err) {
		struct smp_chan *smp = chan->data;

		if (smp)
			cancel_delayed_work_sync(&smp->security_timer);

		hci_disconnect(chan->conn->hcon, HCI_ERROR_AUTH_FAILURE);
	}

	return err;
}

static struct sk_buff *smp_alloc_skb_cb(struct l2cap_chan *chan,
					unsigned long hdr_len,
					unsigned long len, int nb)
{
	struct sk_buff *skb;

	skb = bt_skb_alloc(hdr_len + len, GFP_KERNEL);
	if (!skb)
		return ERR_PTR(-ENOMEM);

	skb->priority = HCI_PRIO_MAX;
	bt_cb(skb)->chan = chan;

	return skb;
}

static const struct l2cap_ops smp_chan_ops = {
	.name			= "Security Manager",
	.ready			= smp_ready_cb,
	.recv			= smp_recv_cb,
	.alloc_skb		= smp_alloc_skb_cb,
	.teardown		= smp_teardown_cb,
	.resume			= smp_resume_cb,

	.new_connection		= l2cap_chan_no_new_connection,
	.state_change		= l2cap_chan_no_state_change,
	.close			= l2cap_chan_no_close,
	.defer			= l2cap_chan_no_defer,
	.suspend		= l2cap_chan_no_suspend,
	.set_shutdown		= l2cap_chan_no_set_shutdown,
	.get_sndtimeo		= l2cap_chan_no_get_sndtimeo,
};

static inline struct l2cap_chan *smp_new_conn_cb(struct l2cap_chan *pchan)
{
	struct l2cap_chan *chan;

	BT_DBG("pchan %p", pchan);

	chan = l2cap_chan_create();
	if (!chan)
		return NULL;

	chan->chan_type	= pchan->chan_type;
	chan->ops	= &smp_chan_ops;
	chan->scid	= pchan->scid;
	chan->dcid	= chan->scid;
	chan->imtu	= pchan->imtu;
	chan->omtu	= pchan->omtu;
	chan->mode	= pchan->mode;

	/* Other L2CAP channels may request SMP routines in order to
	 * change the security level. This means that the SMP channel
	 * lock must be considered in its own category to avoid lockdep
	 * warnings.
	 */
	atomic_set(&chan->nesting, L2CAP_NESTING_SMP);

	BT_DBG("created chan %p", chan);

	return chan;
}

static const struct l2cap_ops smp_root_chan_ops = {
	.name			= "Security Manager Root",
	.new_connection		= smp_new_conn_cb,

	/* None of these are implemented for the root channel */
	.close			= l2cap_chan_no_close,
	.alloc_skb		= l2cap_chan_no_alloc_skb,
	.recv			= l2cap_chan_no_recv,
	.state_change		= l2cap_chan_no_state_change,
	.teardown		= l2cap_chan_no_teardown,
	.ready			= l2cap_chan_no_ready,
	.defer			= l2cap_chan_no_defer,
	.suspend		= l2cap_chan_no_suspend,
	.resume			= l2cap_chan_no_resume,
	.set_shutdown		= l2cap_chan_no_set_shutdown,
	.get_sndtimeo		= l2cap_chan_no_get_sndtimeo,
};

static struct l2cap_chan *smp_add_cid(struct hci_dev *hdev, u16 cid)
{
	struct l2cap_chan *chan;
	struct crypto_blkcipher	*tfm_aes;

	if (cid == L2CAP_CID_SMP_BREDR) {
		tfm_aes = NULL;
		goto create_chan;
	}

	tfm_aes = crypto_alloc_blkcipher("ecb(aes)", 0, 0);
	if (IS_ERR(tfm_aes)) {
		BT_ERR("Unable to create crypto context");
		return ERR_CAST(tfm_aes);
	}

create_chan:
	chan = l2cap_chan_create();
	if (!chan) {
		crypto_free_blkcipher(tfm_aes);
		return ERR_PTR(-ENOMEM);
	}

	chan->data = tfm_aes;

	l2cap_add_scid(chan, cid);

	l2cap_chan_set_defaults(chan);

	if (cid == L2CAP_CID_SMP) {
		/* If usage of static address is forced or if the devices
		 * does not have a public address, then listen on the static
		 * address.
		 *
		 * In case BR/EDR has been disabled on a dual-mode controller
		 * and a static address has been configued, then listen on
		 * the static address instead.
		 */
		if (test_bit(HCI_FORCE_STATIC_ADDR, &hdev->dbg_flags) ||
		    !bacmp(&hdev->bdaddr, BDADDR_ANY) ||
		    (!test_bit(HCI_BREDR_ENABLED, &hdev->dev_flags) &&
		     bacmp(&hdev->static_addr, BDADDR_ANY))) {
			bacpy(&chan->src, &hdev->static_addr);
			chan->src_type = BDADDR_LE_RANDOM;
		} else {
			bacpy(&chan->src, &hdev->bdaddr);
			chan->src_type = BDADDR_LE_PUBLIC;
		}
	} else {
		bacpy(&chan->src, &hdev->bdaddr);
		chan->src_type = BDADDR_BREDR;
	}

	chan->state = BT_LISTEN;
	chan->mode = L2CAP_MODE_BASIC;
	chan->imtu = L2CAP_DEFAULT_MTU;
	chan->ops = &smp_root_chan_ops;

	/* Set correct nesting level for a parent/listening channel */
	atomic_set(&chan->nesting, L2CAP_NESTING_PARENT);

	return chan;
}

static void smp_del_chan(struct l2cap_chan *chan)
{
	struct crypto_blkcipher	*tfm_aes;

	BT_DBG("chan %p", chan);

	tfm_aes = chan->data;
	if (tfm_aes) {
		chan->data = NULL;
		crypto_free_blkcipher(tfm_aes);
	}

	l2cap_chan_put(chan);
}

static ssize_t force_bredr_smp_read(struct file *file,
				    char __user *user_buf,
				    size_t count, loff_t *ppos)
{
	struct hci_dev *hdev = file->private_data;
	char buf[3];

	buf[0] = test_bit(HCI_FORCE_BREDR_SMP, &hdev->dbg_flags) ? 'Y': 'N';
	buf[1] = '\n';
	buf[2] = '\0';
	return simple_read_from_buffer(user_buf, count, ppos, buf, 2);
}

static ssize_t force_bredr_smp_write(struct file *file,
				     const char __user *user_buf,
				     size_t count, loff_t *ppos)
{
	struct hci_dev *hdev = file->private_data;
	char buf[32];
	size_t buf_size = min(count, (sizeof(buf)-1));
	bool enable;

	if (copy_from_user(buf, user_buf, buf_size))
		return -EFAULT;

	buf[buf_size] = '\0';
	if (strtobool(buf, &enable))
		return -EINVAL;

	if (enable == test_bit(HCI_FORCE_BREDR_SMP, &hdev->dbg_flags))
		return -EALREADY;

	if (enable) {
		struct l2cap_chan *chan;

		chan = smp_add_cid(hdev, L2CAP_CID_SMP_BREDR);
		if (IS_ERR(chan))
			return PTR_ERR(chan);

		hdev->smp_bredr_data = chan;
	} else {
		struct l2cap_chan *chan;

		chan = hdev->smp_bredr_data;
		hdev->smp_bredr_data = NULL;
		smp_del_chan(chan);
	}

	change_bit(HCI_FORCE_BREDR_SMP, &hdev->dbg_flags);

	return count;
}

static const struct file_operations force_bredr_smp_fops = {
	.open		= simple_open,
	.read		= force_bredr_smp_read,
	.write		= force_bredr_smp_write,
	.llseek		= default_llseek,
};

int smp_register(struct hci_dev *hdev)
{
	struct l2cap_chan *chan;

	BT_DBG("%s", hdev->name);

	/* If the controller does not support Low Energy operation, then
	 * there is also no need to register any SMP channel.
	 */
	if (!lmp_le_capable(hdev))
		return 0;

	if (WARN_ON(hdev->smp_data)) {
		chan = hdev->smp_data;
		hdev->smp_data = NULL;
		smp_del_chan(chan);
	}

	chan = smp_add_cid(hdev, L2CAP_CID_SMP);
	if (IS_ERR(chan))
		return PTR_ERR(chan);

	hdev->smp_data = chan;

	/* If the controller does not support BR/EDR Secure Connections
	 * feature, then the BR/EDR SMP channel shall not be present.
	 *
	 * To test this with Bluetooth 4.0 controllers, create a debugfs
	 * switch that allows forcing BR/EDR SMP support and accepting
	 * cross-transport pairing on non-AES encrypted connections.
	 */
	if (!lmp_sc_capable(hdev)) {
		debugfs_create_file("force_bredr_smp", 0644, hdev->debugfs,
				    hdev, &force_bredr_smp_fops);
		return 0;
	}

	if (WARN_ON(hdev->smp_bredr_data)) {
		chan = hdev->smp_bredr_data;
		hdev->smp_bredr_data = NULL;
		smp_del_chan(chan);
	}

	chan = smp_add_cid(hdev, L2CAP_CID_SMP_BREDR);
	if (IS_ERR(chan)) {
		int err = PTR_ERR(chan);
		chan = hdev->smp_data;
		hdev->smp_data = NULL;
		smp_del_chan(chan);
		return err;
	}

	hdev->smp_bredr_data = chan;

	return 0;
}

void smp_unregister(struct hci_dev *hdev)
{
	struct l2cap_chan *chan;

	if (hdev->smp_bredr_data) {
		chan = hdev->smp_bredr_data;
		hdev->smp_bredr_data = NULL;
		smp_del_chan(chan);
	}

	if (hdev->smp_data) {
		chan = hdev->smp_data;
		hdev->smp_data = NULL;
		smp_del_chan(chan);
	}
}

#if IS_ENABLED(CONFIG_BT_SELFTEST_SMP)

static int __init test_ah(struct crypto_blkcipher *tfm_aes)
{
	const u8 irk[16] = {
			0x9b, 0x7d, 0x39, 0x0a, 0xa6, 0x10, 0x10, 0x34,
			0x05, 0xad, 0xc8, 0x57, 0xa3, 0x34, 0x02, 0xec };
	const u8 r[3] = { 0x94, 0x81, 0x70 };
	const u8 exp[3] = { 0xaa, 0xfb, 0x0d };
	u8 res[3];
	int err;

	err = smp_ah(tfm_aes, irk, r, res);
	if (err)
		return err;

	if (memcmp(res, exp, 3))
		return -EINVAL;

	return 0;
}

static int __init test_c1(struct crypto_blkcipher *tfm_aes)
{
	const u8 k[16] = {
			0x00, 0x00, 0x00, 0x00, 0x00, 0x00, 0x00, 0x00,
			0x00, 0x00, 0x00, 0x00, 0x00, 0x00, 0x00, 0x00 };
	const u8 r[16] = {
			0xe0, 0x2e, 0x70, 0xc6, 0x4e, 0x27, 0x88, 0x63,
			0x0e, 0x6f, 0xad, 0x56, 0x21, 0xd5, 0x83, 0x57 };
	const u8 preq[7] = { 0x01, 0x01, 0x00, 0x00, 0x10, 0x07, 0x07 };
	const u8 pres[7] = { 0x02, 0x03, 0x00, 0x00, 0x08, 0x00, 0x05 };
	const u8 _iat = 0x01;
	const u8 _rat = 0x00;
	const bdaddr_t ra = { { 0xb6, 0xb5, 0xb4, 0xb3, 0xb2, 0xb1 } };
	const bdaddr_t ia = { { 0xa6, 0xa5, 0xa4, 0xa3, 0xa2, 0xa1 } };
	const u8 exp[16] = {
			0x86, 0x3b, 0xf1, 0xbe, 0xc5, 0x4d, 0xa7, 0xd2,
			0xea, 0x88, 0x89, 0x87, 0xef, 0x3f, 0x1e, 0x1e };
	u8 res[16];
	int err;

	err = smp_c1(tfm_aes, k, r, preq, pres, _iat, &ia, _rat, &ra, res);
	if (err)
		return err;

	if (memcmp(res, exp, 16))
		return -EINVAL;

	return 0;
}

static int __init test_s1(struct crypto_blkcipher *tfm_aes)
{
	const u8 k[16] = {
			0x00, 0x00, 0x00, 0x00, 0x00, 0x00, 0x00, 0x00,
			0x00, 0x00, 0x00, 0x00, 0x00, 0x00, 0x00, 0x00 };
	const u8 r1[16] = {
			0x88, 0x77, 0x66, 0x55, 0x44, 0x33, 0x22, 0x11 };
	const u8 r2[16] = {
			0x00, 0xff, 0xee, 0xdd, 0xcc, 0xbb, 0xaa, 0x99 };
	const u8 exp[16] = {
			0x62, 0xa0, 0x6d, 0x79, 0xae, 0x16, 0x42, 0x5b,
			0x9b, 0xf4, 0xb0, 0xe8, 0xf0, 0xe1, 0x1f, 0x9a };
	u8 res[16];
	int err;

	err = smp_s1(tfm_aes, k, r1, r2, res);
	if (err)
		return err;

	if (memcmp(res, exp, 16))
		return -EINVAL;

	return 0;
}

static int __init test_f4(struct crypto_hash *tfm_cmac)
{
	const u8 u[32] = {
			0xe6, 0x9d, 0x35, 0x0e, 0x48, 0x01, 0x03, 0xcc,
			0xdb, 0xfd, 0xf4, 0xac, 0x11, 0x91, 0xf4, 0xef,
			0xb9, 0xa5, 0xf9, 0xe9, 0xa7, 0x83, 0x2c, 0x5e,
			0x2c, 0xbe, 0x97, 0xf2, 0xd2, 0x03, 0xb0, 0x20 };
	const u8 v[32] = {
			0xfd, 0xc5, 0x7f, 0xf4, 0x49, 0xdd, 0x4f, 0x6b,
			0xfb, 0x7c, 0x9d, 0xf1, 0xc2, 0x9a, 0xcb, 0x59,
			0x2a, 0xe7, 0xd4, 0xee, 0xfb, 0xfc, 0x0a, 0x90,
			0x9a, 0xbb, 0xf6, 0x32, 0x3d, 0x8b, 0x18, 0x55 };
	const u8 x[16] = {
			0xab, 0xae, 0x2b, 0x71, 0xec, 0xb2, 0xff, 0xff,
			0x3e, 0x73, 0x77, 0xd1, 0x54, 0x84, 0xcb, 0xd5 };
	const u8 z = 0x00;
	const u8 exp[16] = {
			0x2d, 0x87, 0x74, 0xa9, 0xbe, 0xa1, 0xed, 0xf1,
			0x1c, 0xbd, 0xa9, 0x07, 0xf1, 0x16, 0xc9, 0xf2 };
	u8 res[16];
	int err;

	err = smp_f4(tfm_cmac, u, v, x, z, res);
	if (err)
		return err;

	if (memcmp(res, exp, 16))
		return -EINVAL;

	return 0;
}

static int __init test_f5(struct crypto_hash *tfm_cmac)
{
	const u8 w[32] = {
			0x98, 0xa6, 0xbf, 0x73, 0xf3, 0x34, 0x8d, 0x86,
			0xf1, 0x66, 0xf8, 0xb4, 0x13, 0x6b, 0x79, 0x99,
			0x9b, 0x7d, 0x39, 0x0a, 0xa6, 0x10, 0x10, 0x34,
			0x05, 0xad, 0xc8, 0x57, 0xa3, 0x34, 0x02, 0xec };
	const u8 n1[16] = {
			0xab, 0xae, 0x2b, 0x71, 0xec, 0xb2, 0xff, 0xff,
			0x3e, 0x73, 0x77, 0xd1, 0x54, 0x84, 0xcb, 0xd5 };
	const u8 n2[16] = {
			0xcf, 0xc4, 0x3d, 0xff, 0xf7, 0x83, 0x65, 0x21,
			0x6e, 0x5f, 0xa7, 0x25, 0xcc, 0xe7, 0xe8, 0xa6 };
	const u8 a1[7] = { 0xce, 0xbf, 0x37, 0x37, 0x12, 0x56, 0x00 };
	const u8 a2[7] = { 0xc1, 0xcf, 0x2d, 0x70, 0x13, 0xa7, 0x00 };
	const u8 exp_ltk[16] = {
			0x38, 0x0a, 0x75, 0x94, 0xb5, 0x22, 0x05, 0x98,
			0x23, 0xcd, 0xd7, 0x69, 0x11, 0x79, 0x86, 0x69 };
	const u8 exp_mackey[16] = {
			0x20, 0x6e, 0x63, 0xce, 0x20, 0x6a, 0x3f, 0xfd,
			0x02, 0x4a, 0x08, 0xa1, 0x76, 0xf1, 0x65, 0x29 };
	u8 mackey[16], ltk[16];
	int err;

	err = smp_f5(tfm_cmac, w, n1, n2, a1, a2, mackey, ltk);
	if (err)
		return err;

	if (memcmp(mackey, exp_mackey, 16))
		return -EINVAL;

	if (memcmp(ltk, exp_ltk, 16))
		return -EINVAL;

	return 0;
}

static int __init test_f6(struct crypto_hash *tfm_cmac)
{
	const u8 w[16] = {
			0x20, 0x6e, 0x63, 0xce, 0x20, 0x6a, 0x3f, 0xfd,
			0x02, 0x4a, 0x08, 0xa1, 0x76, 0xf1, 0x65, 0x29 };
	const u8 n1[16] = {
			0xab, 0xae, 0x2b, 0x71, 0xec, 0xb2, 0xff, 0xff,
			0x3e, 0x73, 0x77, 0xd1, 0x54, 0x84, 0xcb, 0xd5 };
	const u8 n2[16] = {
			0xcf, 0xc4, 0x3d, 0xff, 0xf7, 0x83, 0x65, 0x21,
			0x6e, 0x5f, 0xa7, 0x25, 0xcc, 0xe7, 0xe8, 0xa6 };
	const u8 r[16] = {
			0xc8, 0x0f, 0x2d, 0x0c, 0xd2, 0x42, 0xda, 0x08,
			0x54, 0xbb, 0x53, 0xb4, 0x3b, 0x34, 0xa3, 0x12 };
	const u8 io_cap[3] = { 0x02, 0x01, 0x01 };
	const u8 a1[7] = { 0xce, 0xbf, 0x37, 0x37, 0x12, 0x56, 0x00 };
	const u8 a2[7] = { 0xc1, 0xcf, 0x2d, 0x70, 0x13, 0xa7, 0x00 };
	const u8 exp[16] = {
			0x61, 0x8f, 0x95, 0xda, 0x09, 0x0b, 0x6c, 0xd2,
			0xc5, 0xe8, 0xd0, 0x9c, 0x98, 0x73, 0xc4, 0xe3 };
	u8 res[16];
	int err;

	err = smp_f6(tfm_cmac, w, n1, n2, r, io_cap, a1, a2, res);
	if (err)
		return err;

	if (memcmp(res, exp, 16))
		return -EINVAL;

	return 0;
}

static int __init test_g2(struct crypto_hash *tfm_cmac)
{
	const u8 u[32] = {
			0xe6, 0x9d, 0x35, 0x0e, 0x48, 0x01, 0x03, 0xcc,
			0xdb, 0xfd, 0xf4, 0xac, 0x11, 0x91, 0xf4, 0xef,
			0xb9, 0xa5, 0xf9, 0xe9, 0xa7, 0x83, 0x2c, 0x5e,
			0x2c, 0xbe, 0x97, 0xf2, 0xd2, 0x03, 0xb0, 0x20 };
	const u8 v[32] = {
			0xfd, 0xc5, 0x7f, 0xf4, 0x49, 0xdd, 0x4f, 0x6b,
			0xfb, 0x7c, 0x9d, 0xf1, 0xc2, 0x9a, 0xcb, 0x59,
			0x2a, 0xe7, 0xd4, 0xee, 0xfb, 0xfc, 0x0a, 0x90,
			0x9a, 0xbb, 0xf6, 0x32, 0x3d, 0x8b, 0x18, 0x55 };
	const u8 x[16] = {
			0xab, 0xae, 0x2b, 0x71, 0xec, 0xb2, 0xff, 0xff,
			0x3e, 0x73, 0x77, 0xd1, 0x54, 0x84, 0xcb, 0xd5 };
	const u8 y[16] = {
			0xcf, 0xc4, 0x3d, 0xff, 0xf7, 0x83, 0x65, 0x21,
			0x6e, 0x5f, 0xa7, 0x25, 0xcc, 0xe7, 0xe8, 0xa6 };
	const u32 exp_val = 0x2f9ed5ba % 1000000;
	u32 val;
	int err;

	err = smp_g2(tfm_cmac, u, v, x, y, &val);
	if (err)
		return err;

	if (val != exp_val)
		return -EINVAL;

	return 0;
}

static int __init test_h6(struct crypto_hash *tfm_cmac)
{
	const u8 w[16] = {
			0x9b, 0x7d, 0x39, 0x0a, 0xa6, 0x10, 0x10, 0x34,
			0x05, 0xad, 0xc8, 0x57, 0xa3, 0x34, 0x02, 0xec };
	const u8 key_id[4] = { 0x72, 0x62, 0x65, 0x6c };
	const u8 exp[16] = {
			0x99, 0x63, 0xb1, 0x80, 0xe2, 0xa9, 0xd3, 0xe8,
			0x1c, 0xc9, 0x6d, 0xe7, 0x02, 0xe1, 0x9a, 0x2d };
	u8 res[16];
	int err;

	err = smp_h6(tfm_cmac, w, key_id, res);
	if (err)
		return err;

	if (memcmp(res, exp, 16))
		return -EINVAL;

	return 0;
}

static int __init run_selftests(struct crypto_blkcipher *tfm_aes,
				struct crypto_hash *tfm_cmac)
{
	ktime_t calltime, delta, rettime;
	unsigned long long duration;
	int err;

	calltime = ktime_get();

	err = test_ah(tfm_aes);
	if (err) {
		BT_ERR("smp_ah test failed");
		return err;
	}

	err = test_c1(tfm_aes);
	if (err) {
		BT_ERR("smp_c1 test failed");
		return err;
	}

	err = test_s1(tfm_aes);
	if (err) {
		BT_ERR("smp_s1 test failed");
		return err;
	}

	err = test_f4(tfm_cmac);
	if (err) {
		BT_ERR("smp_f4 test failed");
		return err;
	}

	err = test_f5(tfm_cmac);
	if (err) {
		BT_ERR("smp_f5 test failed");
		return err;
	}

	err = test_f6(tfm_cmac);
	if (err) {
		BT_ERR("smp_f6 test failed");
		return err;
	}

	err = test_g2(tfm_cmac);
	if (err) {
		BT_ERR("smp_g2 test failed");
		return err;
	}

	err = test_h6(tfm_cmac);
	if (err) {
		BT_ERR("smp_h6 test failed");
		return err;
	}

	rettime = ktime_get();
	delta = ktime_sub(rettime, calltime);
	duration = (unsigned long long) ktime_to_ns(delta) >> 10;

	BT_INFO("SMP test passed in %llu usecs", duration);

	return 0;
}

int __init bt_selftest_smp(void)
{
	struct crypto_blkcipher *tfm_aes;
	struct crypto_hash *tfm_cmac;
	int err;

	tfm_aes = crypto_alloc_blkcipher("ecb(aes)", 0, CRYPTO_ALG_ASYNC);
	if (IS_ERR(tfm_aes)) {
		BT_ERR("Unable to create ECB crypto context");
		return PTR_ERR(tfm_aes);
	}

	tfm_cmac = crypto_alloc_hash("cmac(aes)", 0, CRYPTO_ALG_ASYNC);
	if (IS_ERR(tfm_cmac)) {
		BT_ERR("Unable to create CMAC crypto context");
		crypto_free_blkcipher(tfm_aes);
		return PTR_ERR(tfm_cmac);
	}

	err = run_selftests(tfm_aes, tfm_cmac);

	crypto_free_hash(tfm_cmac);
	crypto_free_blkcipher(tfm_aes);

	return err;
}

#endif<|MERGE_RESOLUTION|>--- conflicted
+++ resolved
@@ -1676,11 +1676,7 @@
 	if (conn->hcon->type == ACL_LINK) {
 		/* We must have a BR/EDR SC link */
 		if (!test_bit(HCI_CONN_AES_CCM, &conn->hcon->flags) &&
-<<<<<<< HEAD
-		    !test_bit(HCI_FORCE_LESC, &hdev->dbg_flags))
-=======
 		    !test_bit(HCI_FORCE_BREDR_SMP, &hdev->dbg_flags))
->>>>>>> 8ea65f4a
 			return SMP_CROSS_TRANSP_NOT_ALLOWED;
 
 		set_bit(SMP_FLAG_SC, &smp->flags);
