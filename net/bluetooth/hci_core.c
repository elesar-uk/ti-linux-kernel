--- conflicted
+++ resolved
@@ -2836,115 +2836,6 @@
 		BT_ERR("Disable LE scanning request failed: err %d", err);
 }
 
-<<<<<<< HEAD
-static void set_random_addr(struct hci_request *req, bdaddr_t *rpa)
-{
-	struct hci_dev *hdev = req->hdev;
-
-	/* If we're advertising or initiating an LE connection we can't
-	 * go ahead and change the random address at this time. This is
-	 * because the eventual initiator address used for the
-	 * subsequently created connection will be undefined (some
-	 * controllers use the new address and others the one we had
-	 * when the operation started).
-	 *
-	 * In this kind of scenario skip the update and let the random
-	 * address be updated at the next cycle.
-	 */
-	if (test_bit(HCI_LE_ADV, &hdev->dev_flags) ||
-	    hci_conn_hash_lookup_state(hdev, LE_LINK, BT_CONNECT)) {
-		BT_DBG("Deferring random address update");
-		set_bit(HCI_RPA_EXPIRED, &hdev->dev_flags);
-		return;
-	}
-
-	hci_req_add(req, HCI_OP_LE_SET_RANDOM_ADDR, 6, rpa);
-}
-
-int hci_update_random_address(struct hci_request *req, bool require_privacy,
-			      u8 *own_addr_type)
-{
-	struct hci_dev *hdev = req->hdev;
-	int err;
-
-	/* If privacy is enabled use a resolvable private address. If
-	 * current RPA has expired or there is something else than
-	 * the current RPA in use, then generate a new one.
-	 */
-	if (test_bit(HCI_PRIVACY, &hdev->dev_flags)) {
-		int to;
-
-		*own_addr_type = ADDR_LE_DEV_RANDOM;
-
-		if (!test_and_clear_bit(HCI_RPA_EXPIRED, &hdev->dev_flags) &&
-		    !bacmp(&hdev->random_addr, &hdev->rpa))
-			return 0;
-
-		err = smp_generate_rpa(hdev, hdev->irk, &hdev->rpa);
-		if (err < 0) {
-			BT_ERR("%s failed to generate new RPA", hdev->name);
-			return err;
-		}
-
-		set_random_addr(req, &hdev->rpa);
-
-		to = msecs_to_jiffies(hdev->rpa_timeout * 1000);
-		queue_delayed_work(hdev->workqueue, &hdev->rpa_expired, to);
-
-		return 0;
-	}
-
-	/* In case of required privacy without resolvable private address,
-	 * use an non-resolvable private address. This is useful for active
-	 * scanning and non-connectable advertising.
-	 */
-	if (require_privacy) {
-		bdaddr_t nrpa;
-
-		while (true) {
-			/* The non-resolvable private address is generated
-			 * from random six bytes with the two most significant
-			 * bits cleared.
-			 */
-			get_random_bytes(&nrpa, 6);
-			nrpa.b[5] &= 0x3f;
-
-			/* The non-resolvable private address shall not be
-			 * equal to the public address.
-			 */
-			if (bacmp(&hdev->bdaddr, &nrpa))
-				break;
-		}
-
-		*own_addr_type = ADDR_LE_DEV_RANDOM;
-		set_random_addr(req, &nrpa);
-		return 0;
-	}
-
-	/* If forcing static address is in use or there is no public
-	 * address use the static address as random address (but skip
-	 * the HCI command if the current random address is already the
-	 * static one.
-	 */
-	if (test_bit(HCI_FORCE_STATIC_ADDR, &hdev->dbg_flags) ||
-	    !bacmp(&hdev->bdaddr, BDADDR_ANY)) {
-		*own_addr_type = ADDR_LE_DEV_RANDOM;
-		if (bacmp(&hdev->static_addr, &hdev->random_addr))
-			hci_req_add(req, HCI_OP_LE_SET_RANDOM_ADDR, 6,
-				    &hdev->static_addr);
-		return 0;
-	}
-
-	/* Neither privacy nor static address is being used so use a
-	 * public address.
-	 */
-	*own_addr_type = ADDR_LE_DEV_PUBLIC;
-
-	return 0;
-}
-
-=======
->>>>>>> 8ea65f4a
 /* Copy the Identity Address of the controller.
  *
  * If the controller has a public BD_ADDR, then by default use that one.
@@ -4365,306 +4256,4 @@
 			queue_work(hdev->workqueue, &hdev->cmd_work);
 		}
 	}
-<<<<<<< HEAD
-}
-
-void hci_req_add_le_scan_disable(struct hci_request *req)
-{
-	struct hci_cp_le_set_scan_enable cp;
-
-	memset(&cp, 0, sizeof(cp));
-	cp.enable = LE_SCAN_DISABLE;
-	hci_req_add(req, HCI_OP_LE_SET_SCAN_ENABLE, sizeof(cp), &cp);
-}
-
-static void add_to_white_list(struct hci_request *req,
-			      struct hci_conn_params *params)
-{
-	struct hci_cp_le_add_to_white_list cp;
-
-	cp.bdaddr_type = params->addr_type;
-	bacpy(&cp.bdaddr, &params->addr);
-
-	hci_req_add(req, HCI_OP_LE_ADD_TO_WHITE_LIST, sizeof(cp), &cp);
-}
-
-static u8 update_white_list(struct hci_request *req)
-{
-	struct hci_dev *hdev = req->hdev;
-	struct hci_conn_params *params;
-	struct bdaddr_list *b;
-	uint8_t white_list_entries = 0;
-
-	/* Go through the current white list programmed into the
-	 * controller one by one and check if that address is still
-	 * in the list of pending connections or list of devices to
-	 * report. If not present in either list, then queue the
-	 * command to remove it from the controller.
-	 */
-	list_for_each_entry(b, &hdev->le_white_list, list) {
-		struct hci_cp_le_del_from_white_list cp;
-
-		if (hci_pend_le_action_lookup(&hdev->pend_le_conns,
-					      &b->bdaddr, b->bdaddr_type) ||
-		    hci_pend_le_action_lookup(&hdev->pend_le_reports,
-					      &b->bdaddr, b->bdaddr_type)) {
-			white_list_entries++;
-			continue;
-		}
-
-		cp.bdaddr_type = b->bdaddr_type;
-		bacpy(&cp.bdaddr, &b->bdaddr);
-
-		hci_req_add(req, HCI_OP_LE_DEL_FROM_WHITE_LIST,
-			    sizeof(cp), &cp);
-	}
-
-	/* Since all no longer valid white list entries have been
-	 * removed, walk through the list of pending connections
-	 * and ensure that any new device gets programmed into
-	 * the controller.
-	 *
-	 * If the list of the devices is larger than the list of
-	 * available white list entries in the controller, then
-	 * just abort and return filer policy value to not use the
-	 * white list.
-	 */
-	list_for_each_entry(params, &hdev->pend_le_conns, action) {
-		if (hci_bdaddr_list_lookup(&hdev->le_white_list,
-					   &params->addr, params->addr_type))
-			continue;
-
-		if (white_list_entries >= hdev->le_white_list_size) {
-			/* Select filter policy to accept all advertising */
-			return 0x00;
-		}
-
-		if (hci_find_irk_by_addr(hdev, &params->addr,
-					 params->addr_type)) {
-			/* White list can not be used with RPAs */
-			return 0x00;
-		}
-
-		white_list_entries++;
-		add_to_white_list(req, params);
-	}
-
-	/* After adding all new pending connections, walk through
-	 * the list of pending reports and also add these to the
-	 * white list if there is still space.
-	 */
-	list_for_each_entry(params, &hdev->pend_le_reports, action) {
-		if (hci_bdaddr_list_lookup(&hdev->le_white_list,
-					   &params->addr, params->addr_type))
-			continue;
-
-		if (white_list_entries >= hdev->le_white_list_size) {
-			/* Select filter policy to accept all advertising */
-			return 0x00;
-		}
-
-		if (hci_find_irk_by_addr(hdev, &params->addr,
-					 params->addr_type)) {
-			/* White list can not be used with RPAs */
-			return 0x00;
-		}
-
-		white_list_entries++;
-		add_to_white_list(req, params);
-	}
-
-	/* Select filter policy to use white list */
-	return 0x01;
-}
-
-void hci_req_add_le_passive_scan(struct hci_request *req)
-{
-	struct hci_cp_le_set_scan_param param_cp;
-	struct hci_cp_le_set_scan_enable enable_cp;
-	struct hci_dev *hdev = req->hdev;
-	u8 own_addr_type;
-	u8 filter_policy;
-
-	/* Set require_privacy to false since no SCAN_REQ are send
-	 * during passive scanning. Not using an non-resolvable address
-	 * here is important so that peer devices using direct
-	 * advertising with our address will be correctly reported
-	 * by the controller.
-	 */
-	if (hci_update_random_address(req, false, &own_addr_type))
-		return;
-
-	/* Adding or removing entries from the white list must
-	 * happen before enabling scanning. The controller does
-	 * not allow white list modification while scanning.
-	 */
-	filter_policy = update_white_list(req);
-
-	/* When the controller is using random resolvable addresses and
-	 * with that having LE privacy enabled, then controllers with
-	 * Extended Scanner Filter Policies support can now enable support
-	 * for handling directed advertising.
-	 *
-	 * So instead of using filter polices 0x00 (no whitelist)
-	 * and 0x01 (whitelist enabled) use the new filter policies
-	 * 0x02 (no whitelist) and 0x03 (whitelist enabled).
-	 */
-	if (test_bit(HCI_PRIVACY, &hdev->dev_flags) &&
-	    (hdev->le_features[0] & HCI_LE_EXT_SCAN_POLICY))
-		filter_policy |= 0x02;
-
-	memset(&param_cp, 0, sizeof(param_cp));
-	param_cp.type = LE_SCAN_PASSIVE;
-	param_cp.interval = cpu_to_le16(hdev->le_scan_interval);
-	param_cp.window = cpu_to_le16(hdev->le_scan_window);
-	param_cp.own_address_type = own_addr_type;
-	param_cp.filter_policy = filter_policy;
-	hci_req_add(req, HCI_OP_LE_SET_SCAN_PARAM, sizeof(param_cp),
-		    &param_cp);
-
-	memset(&enable_cp, 0, sizeof(enable_cp));
-	enable_cp.enable = LE_SCAN_ENABLE;
-	enable_cp.filter_dup = LE_SCAN_FILTER_DUP_ENABLE;
-	hci_req_add(req, HCI_OP_LE_SET_SCAN_ENABLE, sizeof(enable_cp),
-		    &enable_cp);
-}
-
-static void update_background_scan_complete(struct hci_dev *hdev, u8 status)
-{
-	if (status)
-		BT_DBG("HCI request failed to update background scanning: "
-		       "status 0x%2.2x", status);
-}
-
-/* This function controls the background scanning based on hdev->pend_le_conns
- * list. If there are pending LE connection we start the background scanning,
- * otherwise we stop it.
- *
- * This function requires the caller holds hdev->lock.
- */
-void hci_update_background_scan(struct hci_dev *hdev)
-{
-	struct hci_request req;
-	struct hci_conn *conn;
-	int err;
-
-	if (!test_bit(HCI_UP, &hdev->flags) ||
-	    test_bit(HCI_INIT, &hdev->flags) ||
-	    test_bit(HCI_SETUP, &hdev->dev_flags) ||
-	    test_bit(HCI_CONFIG, &hdev->dev_flags) ||
-	    test_bit(HCI_AUTO_OFF, &hdev->dev_flags) ||
-	    test_bit(HCI_UNREGISTER, &hdev->dev_flags))
-		return;
-
-	/* No point in doing scanning if LE support hasn't been enabled */
-	if (!test_bit(HCI_LE_ENABLED, &hdev->dev_flags))
-		return;
-
-	/* If discovery is active don't interfere with it */
-	if (hdev->discovery.state != DISCOVERY_STOPPED)
-		return;
-
-	/* Reset RSSI and UUID filters when starting background scanning
-	 * since these filters are meant for service discovery only.
-	 *
-	 * The Start Discovery and Start Service Discovery operations
-	 * ensure to set proper values for RSSI threshold and UUID
-	 * filter list. So it is safe to just reset them here.
-	 */
-	hci_discovery_filter_clear(hdev);
-
-	hci_req_init(&req, hdev);
-
-	if (list_empty(&hdev->pend_le_conns) &&
-	    list_empty(&hdev->pend_le_reports)) {
-		/* If there is no pending LE connections or devices
-		 * to be scanned for, we should stop the background
-		 * scanning.
-		 */
-
-		/* If controller is not scanning we are done. */
-		if (!test_bit(HCI_LE_SCAN, &hdev->dev_flags))
-			return;
-
-		hci_req_add_le_scan_disable(&req);
-
-		BT_DBG("%s stopping background scanning", hdev->name);
-	} else {
-		/* If there is at least one pending LE connection, we should
-		 * keep the background scan running.
-		 */
-
-		/* If controller is connecting, we should not start scanning
-		 * since some controllers are not able to scan and connect at
-		 * the same time.
-		 */
-		conn = hci_conn_hash_lookup_state(hdev, LE_LINK, BT_CONNECT);
-		if (conn)
-			return;
-
-		/* If controller is currently scanning, we stop it to ensure we
-		 * don't miss any advertising (due to duplicates filter).
-		 */
-		if (test_bit(HCI_LE_SCAN, &hdev->dev_flags))
-			hci_req_add_le_scan_disable(&req);
-
-		hci_req_add_le_passive_scan(&req);
-
-		BT_DBG("%s starting background scanning", hdev->name);
-	}
-
-	err = hci_req_run(&req, update_background_scan_complete);
-	if (err)
-		BT_ERR("Failed to run HCI request: err %d", err);
-}
-
-static bool disconnected_whitelist_entries(struct hci_dev *hdev)
-{
-	struct bdaddr_list *b;
-
-	list_for_each_entry(b, &hdev->whitelist, list) {
-		struct hci_conn *conn;
-
-		conn = hci_conn_hash_lookup_ba(hdev, ACL_LINK, &b->bdaddr);
-		if (!conn)
-			return true;
-
-		if (conn->state != BT_CONNECTED && conn->state != BT_CONFIG)
-			return true;
-	}
-
-	return false;
-}
-
-void hci_update_page_scan(struct hci_dev *hdev, struct hci_request *req)
-{
-	u8 scan;
-
-	if (!test_bit(HCI_BREDR_ENABLED, &hdev->dev_flags))
-		return;
-
-	if (!hdev_is_powered(hdev))
-		return;
-
-	if (mgmt_powering_down(hdev))
-		return;
-
-	if (test_bit(HCI_CONNECTABLE, &hdev->dev_flags) ||
-	    disconnected_whitelist_entries(hdev))
-		scan = SCAN_PAGE;
-	else
-		scan = SCAN_DISABLED;
-
-	if (test_bit(HCI_PSCAN, &hdev->flags) == !!(scan & SCAN_PAGE))
-		return;
-
-	if (test_bit(HCI_DISCOVERABLE, &hdev->dev_flags))
-		scan |= SCAN_INQUIRY;
-
-	if (req)
-		hci_req_add(req, HCI_OP_WRITE_SCAN_ENABLE, 1, &scan);
-	else
-		hci_send_cmd(hdev, HCI_OP_WRITE_SCAN_ENABLE, 1, &scan);
-=======
->>>>>>> 8ea65f4a
 }