/*
   BlueZ - Bluetooth protocol stack for Linux
   Copyright (C) 2000-2001 Qualcomm Incorporated
   Copyright (C) 2009-2010 Gustavo F. Padovan <gustavo@padovan.org>
   Copyright (C) 2010 Google Inc.
   Copyright (C) 2011 ProFUSION Embedded Systems

   Written 2000,2001 by Maxim Krasnyansky <maxk@qualcomm.com>

   This program is free software; you can redistribute it and/or modify
   it under the terms of the GNU General Public License version 2 as
   published by the Free Software Foundation;

   THE SOFTWARE IS PROVIDED "AS IS", WITHOUT WARRANTY OF ANY KIND, EXPRESS
   OR IMPLIED, INCLUDING BUT NOT LIMITED TO THE WARRANTIES OF MERCHANTABILITY,
   FITNESS FOR A PARTICULAR PURPOSE AND NONINFRINGEMENT OF THIRD PARTY RIGHTS.
   IN NO EVENT SHALL THE COPYRIGHT HOLDER(S) AND AUTHOR(S) BE LIABLE FOR ANY
   CLAIM, OR ANY SPECIAL INDIRECT OR CONSEQUENTIAL DAMAGES, OR ANY DAMAGES
   WHATSOEVER RESULTING FROM LOSS OF USE, DATA OR PROFITS, WHETHER IN AN
   ACTION OF CONTRACT, NEGLIGENCE OR OTHER TORTIOUS ACTION, ARISING OUT OF
   OR IN CONNECTION WITH THE USE OR PERFORMANCE OF THIS SOFTWARE.

   ALL LIABILITY, INCLUDING LIABILITY FOR INFRINGEMENT OF ANY PATENTS,
   COPYRIGHTS, TRADEMARKS OR OTHER RIGHTS, RELATING TO USE OF THIS
   SOFTWARE IS DISCLAIMED.
*/

/* Bluetooth L2CAP core. */

#include <linux/module.h>

#include <linux/types.h>
#include <linux/capability.h>
#include <linux/errno.h>
#include <linux/kernel.h>
#include <linux/sched.h>
#include <linux/slab.h>
#include <linux/poll.h>
#include <linux/fcntl.h>
#include <linux/init.h>
#include <linux/interrupt.h>
#include <linux/socket.h>
#include <linux/skbuff.h>
#include <linux/list.h>
#include <linux/device.h>
#include <linux/debugfs.h>
#include <linux/seq_file.h>
#include <linux/uaccess.h>
#include <linux/crc16.h>
#include <net/sock.h>

#include <asm/unaligned.h>

#include <net/bluetooth/bluetooth.h>
#include <net/bluetooth/hci_core.h>
#include <net/bluetooth/l2cap.h>
#include <net/bluetooth/smp.h>

bool disable_ertm;

static u32 l2cap_feat_mask = L2CAP_FEAT_FIXED_CHAN;
static u8 l2cap_fixed_chan[8] = { L2CAP_FC_L2CAP, };

static LIST_HEAD(chan_list);
static DEFINE_RWLOCK(chan_list_lock);

static struct sk_buff *l2cap_build_cmd(struct l2cap_conn *conn,
				u8 code, u8 ident, u16 dlen, void *data);
static void l2cap_send_cmd(struct l2cap_conn *conn, u8 ident, u8 code, u16 len,
								void *data);
static int l2cap_build_conf_req(struct l2cap_chan *chan, void *data);
static void l2cap_send_disconn_req(struct l2cap_conn *conn,
				struct l2cap_chan *chan, int err);

/* ---- L2CAP channels ---- */

static struct l2cap_chan *__l2cap_get_chan_by_dcid(struct l2cap_conn *conn, u16 cid)
{
	struct l2cap_chan *c;

	list_for_each_entry(c, &conn->chan_l, list) {
		if (c->dcid == cid)
			return c;
	}
	return NULL;
}

static struct l2cap_chan *__l2cap_get_chan_by_scid(struct l2cap_conn *conn, u16 cid)
{
	struct l2cap_chan *c;

	list_for_each_entry(c, &conn->chan_l, list) {
		if (c->scid == cid)
			return c;
	}
	return NULL;
}

/* Find channel with given SCID.
 * Returns locked socket */
static struct l2cap_chan *l2cap_get_chan_by_scid(struct l2cap_conn *conn, u16 cid)
{
	struct l2cap_chan *c;

	mutex_lock(&conn->chan_lock);
	c = __l2cap_get_chan_by_scid(conn, cid);
	mutex_unlock(&conn->chan_lock);

	return c;
}

static struct l2cap_chan *__l2cap_get_chan_by_ident(struct l2cap_conn *conn, u8 ident)
{
	struct l2cap_chan *c;

	list_for_each_entry(c, &conn->chan_l, list) {
		if (c->ident == ident)
			return c;
	}
	return NULL;
}

static inline struct l2cap_chan *l2cap_get_chan_by_ident(struct l2cap_conn *conn, u8 ident)
{
	struct l2cap_chan *c;

	mutex_lock(&conn->chan_lock);
	c = __l2cap_get_chan_by_ident(conn, ident);
	mutex_unlock(&conn->chan_lock);

	return c;
}

static struct l2cap_chan *__l2cap_global_chan_by_addr(__le16 psm, bdaddr_t *src)
{
	struct l2cap_chan *c;

	list_for_each_entry(c, &chan_list, global_l) {
		if (c->sport == psm && !bacmp(&bt_sk(c->sk)->src, src))
			return c;
	}
	return NULL;
}

int l2cap_add_psm(struct l2cap_chan *chan, bdaddr_t *src, __le16 psm)
{
	int err;

	write_lock(&chan_list_lock);

	if (psm && __l2cap_global_chan_by_addr(psm, src)) {
		err = -EADDRINUSE;
		goto done;
	}

	if (psm) {
		chan->psm = psm;
		chan->sport = psm;
		err = 0;
	} else {
		u16 p;

		err = -EINVAL;
		for (p = 0x1001; p < 0x1100; p += 2)
			if (!__l2cap_global_chan_by_addr(cpu_to_le16(p), src)) {
				chan->psm   = cpu_to_le16(p);
				chan->sport = cpu_to_le16(p);
				err = 0;
				break;
			}
	}

done:
	write_unlock(&chan_list_lock);
	return err;
}

int l2cap_add_scid(struct l2cap_chan *chan,  __u16 scid)
{
	write_lock(&chan_list_lock);

	chan->scid = scid;

	write_unlock(&chan_list_lock);

	return 0;
}

static u16 l2cap_alloc_cid(struct l2cap_conn *conn)
{
	u16 cid = L2CAP_CID_DYN_START;

	for (; cid < L2CAP_CID_DYN_END; cid++) {
		if (!__l2cap_get_chan_by_scid(conn, cid))
			return cid;
	}

	return 0;
}

static void __l2cap_state_change(struct l2cap_chan *chan, int state)
{
	BT_DBG("chan %p %s -> %s", chan, state_to_string(chan->state),
						state_to_string(state));

	chan->state = state;
	chan->ops->state_change(chan->data, state);
}

static void l2cap_state_change(struct l2cap_chan *chan, int state)
{
	struct sock *sk = chan->sk;

	lock_sock(sk);
	__l2cap_state_change(chan, state);
	release_sock(sk);
}

static inline void __l2cap_chan_set_err(struct l2cap_chan *chan, int err)
{
	struct sock *sk = chan->sk;

	sk->sk_err = err;
}

static inline void l2cap_chan_set_err(struct l2cap_chan *chan, int err)
{
	struct sock *sk = chan->sk;

	lock_sock(sk);
	__l2cap_chan_set_err(chan, err);
	release_sock(sk);
}

static void l2cap_chan_timeout(struct work_struct *work)
{
	struct l2cap_chan *chan = container_of(work, struct l2cap_chan,
							chan_timer.work);
	struct l2cap_conn *conn = chan->conn;
	int reason;

	BT_DBG("chan %p state %s", chan, state_to_string(chan->state));

	mutex_lock(&conn->chan_lock);
	l2cap_chan_lock(chan);

	if (chan->state == BT_CONNECTED || chan->state == BT_CONFIG)
		reason = ECONNREFUSED;
	else if (chan->state == BT_CONNECT &&
					chan->sec_level != BT_SECURITY_SDP)
		reason = ECONNREFUSED;
	else
		reason = ETIMEDOUT;

	l2cap_chan_close(chan, reason);

	l2cap_chan_unlock(chan);

	chan->ops->close(chan->data);
	mutex_unlock(&conn->chan_lock);

	l2cap_chan_put(chan);
}

struct l2cap_chan *l2cap_chan_create(struct sock *sk)
{
	struct l2cap_chan *chan;

	chan = kzalloc(sizeof(*chan), GFP_ATOMIC);
	if (!chan)
		return NULL;

	mutex_init(&chan->lock);

	chan->sk = sk;

	write_lock(&chan_list_lock);
	list_add(&chan->global_l, &chan_list);
	write_unlock(&chan_list_lock);

	INIT_DELAYED_WORK(&chan->chan_timer, l2cap_chan_timeout);

	chan->state = BT_OPEN;

	atomic_set(&chan->refcnt, 1);

	BT_DBG("sk %p chan %p", sk, chan);

	return chan;
}

void l2cap_chan_destroy(struct l2cap_chan *chan)
{
	write_lock(&chan_list_lock);
	list_del(&chan->global_l);
	write_unlock(&chan_list_lock);

	l2cap_chan_put(chan);
}

void __l2cap_chan_add(struct l2cap_conn *conn, struct l2cap_chan *chan)
{
	BT_DBG("conn %p, psm 0x%2.2x, dcid 0x%4.4x", conn,
			chan->psm, chan->dcid);

	conn->disc_reason = HCI_ERROR_REMOTE_USER_TERM;

	chan->conn = conn;

	switch (chan->chan_type) {
	case L2CAP_CHAN_CONN_ORIENTED:
		if (conn->hcon->type == LE_LINK) {
			/* LE connection */
			chan->omtu = L2CAP_LE_DEFAULT_MTU;
			chan->scid = L2CAP_CID_LE_DATA;
			chan->dcid = L2CAP_CID_LE_DATA;
		} else {
			/* Alloc CID for connection-oriented socket */
			chan->scid = l2cap_alloc_cid(conn);
			chan->omtu = L2CAP_DEFAULT_MTU;
		}
		break;

	case L2CAP_CHAN_CONN_LESS:
		/* Connectionless socket */
		chan->scid = L2CAP_CID_CONN_LESS;
		chan->dcid = L2CAP_CID_CONN_LESS;
		chan->omtu = L2CAP_DEFAULT_MTU;
		break;

	default:
		/* Raw socket can send/recv signalling messages only */
		chan->scid = L2CAP_CID_SIGNALING;
		chan->dcid = L2CAP_CID_SIGNALING;
		chan->omtu = L2CAP_DEFAULT_MTU;
	}

	chan->local_id		= L2CAP_BESTEFFORT_ID;
	chan->local_stype	= L2CAP_SERV_BESTEFFORT;
	chan->local_msdu	= L2CAP_DEFAULT_MAX_SDU_SIZE;
	chan->local_sdu_itime	= L2CAP_DEFAULT_SDU_ITIME;
	chan->local_acc_lat	= L2CAP_DEFAULT_ACC_LAT;
	chan->local_flush_to	= L2CAP_DEFAULT_FLUSH_TO;

	l2cap_chan_hold(chan);

	list_add(&chan->list, &conn->chan_l);
}

void l2cap_chan_add(struct l2cap_conn *conn, struct l2cap_chan *chan)
{
	mutex_lock(&conn->chan_lock);
	__l2cap_chan_add(conn, chan);
	mutex_unlock(&conn->chan_lock);
}

static void l2cap_chan_del(struct l2cap_chan *chan, int err)
{
	struct sock *sk = chan->sk;
	struct l2cap_conn *conn = chan->conn;
	struct sock *parent = bt_sk(sk)->parent;

	__clear_chan_timer(chan);

	BT_DBG("chan %p, conn %p, err %d", chan, conn, err);

	if (conn) {
		/* Delete from channel list */
		list_del(&chan->list);

		l2cap_chan_put(chan);

		chan->conn = NULL;
		hci_conn_put(conn->hcon);
	}

	lock_sock(sk);

	__l2cap_state_change(chan, BT_CLOSED);
	sock_set_flag(sk, SOCK_ZAPPED);

	if (err)
		__l2cap_chan_set_err(chan, err);

	if (parent) {
		bt_accept_unlink(sk);
		parent->sk_data_ready(parent, 0);
	} else
		sk->sk_state_change(sk);

	release_sock(sk);

	if (!(test_bit(CONF_OUTPUT_DONE, &chan->conf_state) &&
			test_bit(CONF_INPUT_DONE, &chan->conf_state)))
		return;

	skb_queue_purge(&chan->tx_q);

	if (chan->mode == L2CAP_MODE_ERTM) {
		struct srej_list *l, *tmp;

		__clear_retrans_timer(chan);
		__clear_monitor_timer(chan);
		__clear_ack_timer(chan);

		skb_queue_purge(&chan->srej_q);

		list_for_each_entry_safe(l, tmp, &chan->srej_l, list) {
			list_del(&l->list);
			kfree(l);
		}
	}
}

static void l2cap_chan_cleanup_listen(struct sock *parent)
{
	struct sock *sk;

	BT_DBG("parent %p", parent);

	/* Close not yet accepted channels */
	while ((sk = bt_accept_dequeue(parent, NULL))) {
		struct l2cap_chan *chan = l2cap_pi(sk)->chan;

		l2cap_chan_lock(chan);
		__clear_chan_timer(chan);
		l2cap_chan_close(chan, ECONNRESET);
		l2cap_chan_unlock(chan);

		chan->ops->close(chan->data);
	}
}

void l2cap_chan_close(struct l2cap_chan *chan, int reason)
{
	struct l2cap_conn *conn = chan->conn;
	struct sock *sk = chan->sk;

	BT_DBG("chan %p state %s sk %p", chan,
					state_to_string(chan->state), sk);

	switch (chan->state) {
	case BT_LISTEN:
		lock_sock(sk);
		l2cap_chan_cleanup_listen(sk);

		__l2cap_state_change(chan, BT_CLOSED);
		sock_set_flag(sk, SOCK_ZAPPED);
		release_sock(sk);
		break;

	case BT_CONNECTED:
	case BT_CONFIG:
		if (chan->chan_type == L2CAP_CHAN_CONN_ORIENTED &&
					conn->hcon->type == ACL_LINK) {
			__clear_chan_timer(chan);
			__set_chan_timer(chan, sk->sk_sndtimeo);
			l2cap_send_disconn_req(conn, chan, reason);
		} else
			l2cap_chan_del(chan, reason);
		break;

	case BT_CONNECT2:
		if (chan->chan_type == L2CAP_CHAN_CONN_ORIENTED &&
					conn->hcon->type == ACL_LINK) {
			struct l2cap_conn_rsp rsp;
			__u16 result;

			if (bt_sk(sk)->defer_setup)
				result = L2CAP_CR_SEC_BLOCK;
			else
				result = L2CAP_CR_BAD_PSM;
			l2cap_state_change(chan, BT_DISCONN);

			rsp.scid   = cpu_to_le16(chan->dcid);
			rsp.dcid   = cpu_to_le16(chan->scid);
			rsp.result = cpu_to_le16(result);
			rsp.status = cpu_to_le16(L2CAP_CS_NO_INFO);
			l2cap_send_cmd(conn, chan->ident, L2CAP_CONN_RSP,
							sizeof(rsp), &rsp);
		}

		l2cap_chan_del(chan, reason);
		break;

	case BT_CONNECT:
	case BT_DISCONN:
		l2cap_chan_del(chan, reason);
		break;

	default:
		lock_sock(sk);
		sock_set_flag(sk, SOCK_ZAPPED);
		release_sock(sk);
		break;
	}
}

static inline u8 l2cap_get_auth_type(struct l2cap_chan *chan)
{
	if (chan->chan_type == L2CAP_CHAN_RAW) {
		switch (chan->sec_level) {
		case BT_SECURITY_HIGH:
			return HCI_AT_DEDICATED_BONDING_MITM;
		case BT_SECURITY_MEDIUM:
			return HCI_AT_DEDICATED_BONDING;
		default:
			return HCI_AT_NO_BONDING;
		}
	} else if (chan->psm == cpu_to_le16(0x0001)) {
		if (chan->sec_level == BT_SECURITY_LOW)
			chan->sec_level = BT_SECURITY_SDP;

		if (chan->sec_level == BT_SECURITY_HIGH)
			return HCI_AT_NO_BONDING_MITM;
		else
			return HCI_AT_NO_BONDING;
	} else {
		switch (chan->sec_level) {
		case BT_SECURITY_HIGH:
			return HCI_AT_GENERAL_BONDING_MITM;
		case BT_SECURITY_MEDIUM:
			return HCI_AT_GENERAL_BONDING;
		default:
			return HCI_AT_NO_BONDING;
		}
	}
}

/* Service level security */
int l2cap_chan_check_security(struct l2cap_chan *chan)
{
	struct l2cap_conn *conn = chan->conn;
	__u8 auth_type;

	auth_type = l2cap_get_auth_type(chan);

	return hci_conn_security(conn->hcon, chan->sec_level, auth_type);
}

static u8 l2cap_get_ident(struct l2cap_conn *conn)
{
	u8 id;

	/* Get next available identificator.
	 *    1 - 128 are used by kernel.
	 *  129 - 199 are reserved.
	 *  200 - 254 are used by utilities like l2ping, etc.
	 */

	spin_lock(&conn->lock);

	if (++conn->tx_ident > 128)
		conn->tx_ident = 1;

	id = conn->tx_ident;

	spin_unlock(&conn->lock);

	return id;
}

static void l2cap_send_cmd(struct l2cap_conn *conn, u8 ident, u8 code, u16 len, void *data)
{
	struct sk_buff *skb = l2cap_build_cmd(conn, code, ident, len, data);
	u8 flags;

	BT_DBG("code 0x%2.2x", code);

	if (!skb)
		return;

	if (lmp_no_flush_capable(conn->hcon->hdev))
		flags = ACL_START_NO_FLUSH;
	else
		flags = ACL_START;

	bt_cb(skb)->force_active = BT_POWER_FORCE_ACTIVE_ON;
	skb->priority = HCI_PRIO_MAX;

	hci_send_acl(conn->hchan, skb, flags);
}

static void l2cap_do_send(struct l2cap_chan *chan, struct sk_buff *skb)
{
	struct hci_conn *hcon = chan->conn->hcon;
	u16 flags;

	BT_DBG("chan %p, skb %p len %d priority %u", chan, skb, skb->len,
							skb->priority);

	if (!test_bit(FLAG_FLUSHABLE, &chan->flags) &&
					lmp_no_flush_capable(hcon->hdev))
		flags = ACL_START_NO_FLUSH;
	else
		flags = ACL_START;

	bt_cb(skb)->force_active = test_bit(FLAG_FORCE_ACTIVE, &chan->flags);
	hci_send_acl(chan->conn->hchan, skb, flags);
}

static inline void l2cap_send_sframe(struct l2cap_chan *chan, u32 control)
{
	struct sk_buff *skb;
	struct l2cap_hdr *lh;
	struct l2cap_conn *conn = chan->conn;
	int count, hlen;

	if (chan->state != BT_CONNECTED)
		return;

	if (test_bit(FLAG_EXT_CTRL, &chan->flags))
		hlen = L2CAP_EXT_HDR_SIZE;
	else
		hlen = L2CAP_ENH_HDR_SIZE;

	if (chan->fcs == L2CAP_FCS_CRC16)
		hlen += L2CAP_FCS_SIZE;

	BT_DBG("chan %p, control 0x%8.8x", chan, control);

	count = min_t(unsigned int, conn->mtu, hlen);

	control |= __set_sframe(chan);

	if (test_and_clear_bit(CONN_SEND_FBIT, &chan->conn_state))
		control |= __set_ctrl_final(chan);

	if (test_and_clear_bit(CONN_SEND_PBIT, &chan->conn_state))
		control |= __set_ctrl_poll(chan);

	skb = bt_skb_alloc(count, GFP_ATOMIC);
	if (!skb)
		return;

	lh = (struct l2cap_hdr *) skb_put(skb, L2CAP_HDR_SIZE);
	lh->len = cpu_to_le16(hlen - L2CAP_HDR_SIZE);
	lh->cid = cpu_to_le16(chan->dcid);

	__put_control(chan, control, skb_put(skb, __ctrl_size(chan)));

	if (chan->fcs == L2CAP_FCS_CRC16) {
		u16 fcs = crc16(0, (u8 *)lh, count - L2CAP_FCS_SIZE);
		put_unaligned_le16(fcs, skb_put(skb, L2CAP_FCS_SIZE));
	}

	skb->priority = HCI_PRIO_MAX;
	l2cap_do_send(chan, skb);
}

static inline void l2cap_send_rr_or_rnr(struct l2cap_chan *chan, u32 control)
{
	if (test_bit(CONN_LOCAL_BUSY, &chan->conn_state)) {
		control |= __set_ctrl_super(chan, L2CAP_SUPER_RNR);
		set_bit(CONN_RNR_SENT, &chan->conn_state);
	} else
		control |= __set_ctrl_super(chan, L2CAP_SUPER_RR);

	control |= __set_reqseq(chan, chan->buffer_seq);

	l2cap_send_sframe(chan, control);
}

static inline int __l2cap_no_conn_pending(struct l2cap_chan *chan)
{
	return !test_bit(CONF_CONNECT_PEND, &chan->conf_state);
}

static void l2cap_send_conn_req(struct l2cap_chan *chan)
{
	struct l2cap_conn *conn = chan->conn;
	struct l2cap_conn_req req;

	req.scid = cpu_to_le16(chan->scid);
	req.psm  = chan->psm;

	chan->ident = l2cap_get_ident(conn);

	set_bit(CONF_CONNECT_PEND, &chan->conf_state);

	l2cap_send_cmd(conn, chan->ident, L2CAP_CONN_REQ, sizeof(req), &req);
}

static void l2cap_do_start(struct l2cap_chan *chan)
{
	struct l2cap_conn *conn = chan->conn;

	if (conn->info_state & L2CAP_INFO_FEAT_MASK_REQ_SENT) {
		if (!(conn->info_state & L2CAP_INFO_FEAT_MASK_REQ_DONE))
			return;

		if (l2cap_chan_check_security(chan) &&
				__l2cap_no_conn_pending(chan))
			l2cap_send_conn_req(chan);
	} else {
		struct l2cap_info_req req;
		req.type = cpu_to_le16(L2CAP_IT_FEAT_MASK);

		conn->info_state |= L2CAP_INFO_FEAT_MASK_REQ_SENT;
		conn->info_ident = l2cap_get_ident(conn);

		schedule_delayed_work(&conn->info_timer, L2CAP_INFO_TIMEOUT);

		l2cap_send_cmd(conn, conn->info_ident,
					L2CAP_INFO_REQ, sizeof(req), &req);
	}
}

static inline int l2cap_mode_supported(__u8 mode, __u32 feat_mask)
{
	u32 local_feat_mask = l2cap_feat_mask;
	if (!disable_ertm)
		local_feat_mask |= L2CAP_FEAT_ERTM | L2CAP_FEAT_STREAMING;

	switch (mode) {
	case L2CAP_MODE_ERTM:
		return L2CAP_FEAT_ERTM & feat_mask & local_feat_mask;
	case L2CAP_MODE_STREAMING:
		return L2CAP_FEAT_STREAMING & feat_mask & local_feat_mask;
	default:
		return 0x00;
	}
}

static void l2cap_send_disconn_req(struct l2cap_conn *conn, struct l2cap_chan *chan, int err)
{
	struct sock *sk = chan->sk;
	struct l2cap_disconn_req req;

	if (!conn)
		return;

	if (chan->mode == L2CAP_MODE_ERTM) {
		__clear_retrans_timer(chan);
		__clear_monitor_timer(chan);
		__clear_ack_timer(chan);
	}

	req.dcid = cpu_to_le16(chan->dcid);
	req.scid = cpu_to_le16(chan->scid);
	l2cap_send_cmd(conn, l2cap_get_ident(conn),
			L2CAP_DISCONN_REQ, sizeof(req), &req);

	lock_sock(sk);
	__l2cap_state_change(chan, BT_DISCONN);
	__l2cap_chan_set_err(chan, err);
	release_sock(sk);
}

/* ---- L2CAP connections ---- */
static void l2cap_conn_start(struct l2cap_conn *conn)
{
	struct l2cap_chan *chan, *tmp;

	BT_DBG("conn %p", conn);

	mutex_lock(&conn->chan_lock);

	list_for_each_entry_safe(chan, tmp, &conn->chan_l, list) {
		struct sock *sk = chan->sk;

		l2cap_chan_lock(chan);

		if (chan->chan_type != L2CAP_CHAN_CONN_ORIENTED) {
			l2cap_chan_unlock(chan);
			continue;
		}

		if (chan->state == BT_CONNECT) {
			if (!l2cap_chan_check_security(chan) ||
					!__l2cap_no_conn_pending(chan)) {
				l2cap_chan_unlock(chan);
				continue;
			}

			if (!l2cap_mode_supported(chan->mode, conn->feat_mask)
					&& test_bit(CONF_STATE2_DEVICE,
					&chan->conf_state)) {
				l2cap_chan_close(chan, ECONNRESET);
				l2cap_chan_unlock(chan);
				continue;
			}

			l2cap_send_conn_req(chan);

		} else if (chan->state == BT_CONNECT2) {
			struct l2cap_conn_rsp rsp;
			char buf[128];
			rsp.scid = cpu_to_le16(chan->dcid);
			rsp.dcid = cpu_to_le16(chan->scid);

			if (l2cap_chan_check_security(chan)) {
				lock_sock(sk);
				if (bt_sk(sk)->defer_setup) {
					struct sock *parent = bt_sk(sk)->parent;
					rsp.result = cpu_to_le16(L2CAP_CR_PEND);
					rsp.status = cpu_to_le16(L2CAP_CS_AUTHOR_PEND);
					if (parent)
						parent->sk_data_ready(parent, 0);

				} else {
					__l2cap_state_change(chan, BT_CONFIG);
					rsp.result = cpu_to_le16(L2CAP_CR_SUCCESS);
					rsp.status = cpu_to_le16(L2CAP_CS_NO_INFO);
				}
				release_sock(sk);
			} else {
				rsp.result = cpu_to_le16(L2CAP_CR_PEND);
				rsp.status = cpu_to_le16(L2CAP_CS_AUTHEN_PEND);
			}

			l2cap_send_cmd(conn, chan->ident, L2CAP_CONN_RSP,
							sizeof(rsp), &rsp);

			if (test_bit(CONF_REQ_SENT, &chan->conf_state) ||
					rsp.result != L2CAP_CR_SUCCESS) {
				l2cap_chan_unlock(chan);
				continue;
			}

			set_bit(CONF_REQ_SENT, &chan->conf_state);
			l2cap_send_cmd(conn, l2cap_get_ident(conn), L2CAP_CONF_REQ,
						l2cap_build_conf_req(chan, buf), buf);
			chan->num_conf_req++;
		}

		l2cap_chan_unlock(chan);
	}

	mutex_unlock(&conn->chan_lock);
}

/* Find socket with cid and source bdaddr.
 * Returns closest match, locked.
 */
static struct l2cap_chan *l2cap_global_chan_by_scid(int state, __le16 cid, bdaddr_t *src)
{
	struct l2cap_chan *c, *c1 = NULL;

	read_lock(&chan_list_lock);

	list_for_each_entry(c, &chan_list, global_l) {
		struct sock *sk = c->sk;

		if (state && c->state != state)
			continue;

		if (c->scid == cid) {
			/* Exact match. */
			if (!bacmp(&bt_sk(sk)->src, src)) {
				read_unlock(&chan_list_lock);
				return c;
			}

			/* Closest match */
			if (!bacmp(&bt_sk(sk)->src, BDADDR_ANY))
				c1 = c;
		}
	}

	read_unlock(&chan_list_lock);

	return c1;
}

static void l2cap_le_conn_ready(struct l2cap_conn *conn)
{
	struct sock *parent, *sk;
	struct l2cap_chan *chan, *pchan;

	BT_DBG("");

	/* Check if we have socket listening on cid */
	pchan = l2cap_global_chan_by_scid(BT_LISTEN, L2CAP_CID_LE_DATA,
							conn->src);
	if (!pchan)
		return;

	parent = pchan->sk;

	lock_sock(parent);

	/* Check for backlog size */
	if (sk_acceptq_is_full(parent)) {
		BT_DBG("backlog full %d", parent->sk_ack_backlog);
		goto clean;
	}

	chan = pchan->ops->new_connection(pchan->data);
	if (!chan)
		goto clean;

	sk = chan->sk;

	hci_conn_hold(conn->hcon);

	bacpy(&bt_sk(sk)->src, conn->src);
	bacpy(&bt_sk(sk)->dst, conn->dst);

	bt_accept_enqueue(parent, sk);

	l2cap_chan_add(conn, chan);

	__set_chan_timer(chan, sk->sk_sndtimeo);

	__l2cap_state_change(chan, BT_CONNECTED);
	parent->sk_data_ready(parent, 0);

clean:
	release_sock(parent);
}

static void l2cap_chan_ready(struct l2cap_chan *chan)
{
	struct sock *sk = chan->sk;
	struct sock *parent;

	lock_sock(sk);

	parent = bt_sk(sk)->parent;

	BT_DBG("sk %p, parent %p", sk, parent);

	chan->conf_state = 0;
	__clear_chan_timer(chan);

	__l2cap_state_change(chan, BT_CONNECTED);
	sk->sk_state_change(sk);

	if (parent)
		parent->sk_data_ready(parent, 0);

	release_sock(sk);
}

static void l2cap_conn_ready(struct l2cap_conn *conn)
{
	struct l2cap_chan *chan;

	BT_DBG("conn %p", conn);

	if (!conn->hcon->out && conn->hcon->type == LE_LINK)
		l2cap_le_conn_ready(conn);

	if (conn->hcon->out && conn->hcon->type == LE_LINK)
		smp_conn_security(conn, conn->hcon->pending_sec_level);

	mutex_lock(&conn->chan_lock);

	list_for_each_entry(chan, &conn->chan_l, list) {

		l2cap_chan_lock(chan);

		if (conn->hcon->type == LE_LINK) {
			if (smp_conn_security(conn, chan->sec_level))
				l2cap_chan_ready(chan);

		} else if (chan->chan_type != L2CAP_CHAN_CONN_ORIENTED) {
			struct sock *sk = chan->sk;
			__clear_chan_timer(chan);
			lock_sock(sk);
			__l2cap_state_change(chan, BT_CONNECTED);
			sk->sk_state_change(sk);
			release_sock(sk);

		} else if (chan->state == BT_CONNECT)
			l2cap_do_start(chan);

		l2cap_chan_unlock(chan);
	}

	mutex_unlock(&conn->chan_lock);
}

/* Notify sockets that we cannot guaranty reliability anymore */
static void l2cap_conn_unreliable(struct l2cap_conn *conn, int err)
{
	struct l2cap_chan *chan;

	BT_DBG("conn %p", conn);

	mutex_lock(&conn->chan_lock);

	list_for_each_entry(chan, &conn->chan_l, list) {
		if (test_bit(FLAG_FORCE_RELIABLE, &chan->flags))
			__l2cap_chan_set_err(chan, err);
	}

	mutex_unlock(&conn->chan_lock);
}

static void l2cap_info_timeout(struct work_struct *work)
{
	struct l2cap_conn *conn = container_of(work, struct l2cap_conn,
							info_timer.work);

	conn->info_state |= L2CAP_INFO_FEAT_MASK_REQ_DONE;
	conn->info_ident = 0;

	l2cap_conn_start(conn);
}

static void l2cap_conn_del(struct hci_conn *hcon, int err)
{
	struct l2cap_conn *conn = hcon->l2cap_data;
	struct l2cap_chan *chan, *l;

	if (!conn)
		return;

	BT_DBG("hcon %p conn %p, err %d", hcon, conn, err);

	kfree_skb(conn->rx_skb);

	mutex_lock(&conn->chan_lock);

	/* Kill channels */
	list_for_each_entry_safe(chan, l, &conn->chan_l, list) {
		l2cap_chan_lock(chan);

		l2cap_chan_del(chan, err);

		l2cap_chan_unlock(chan);

		chan->ops->close(chan->data);
	}

	mutex_unlock(&conn->chan_lock);

	hci_chan_del(conn->hchan);

	if (conn->info_state & L2CAP_INFO_FEAT_MASK_REQ_SENT)
		cancel_delayed_work_sync(&conn->info_timer);

<<<<<<< HEAD
	if (test_and_clear_bit(HCI_CONN_LE_SMP_PEND, &hcon->pend)) {
=======
	if (test_and_clear_bit(HCI_CONN_LE_SMP_PEND, &hcon->flags)) {
>>>>>>> 942d34bd
		cancel_delayed_work_sync(&conn->security_timer);
		smp_chan_destroy(conn);
	}

	hcon->l2cap_data = NULL;
	kfree(conn);
}

static void security_timeout(struct work_struct *work)
{
	struct l2cap_conn *conn = container_of(work, struct l2cap_conn,
						security_timer.work);

	l2cap_conn_del(conn->hcon, ETIMEDOUT);
}

static struct l2cap_conn *l2cap_conn_add(struct hci_conn *hcon, u8 status)
{
	struct l2cap_conn *conn = hcon->l2cap_data;
	struct hci_chan *hchan;

	if (conn || status)
		return conn;

	hchan = hci_chan_create(hcon);
	if (!hchan)
		return NULL;

	conn = kzalloc(sizeof(struct l2cap_conn), GFP_ATOMIC);
	if (!conn) {
		hci_chan_del(hchan);
		return NULL;
	}

	hcon->l2cap_data = conn;
	conn->hcon = hcon;
	conn->hchan = hchan;

	BT_DBG("hcon %p conn %p hchan %p", hcon, conn, hchan);

	if (hcon->hdev->le_mtu && hcon->type == LE_LINK)
		conn->mtu = hcon->hdev->le_mtu;
	else
		conn->mtu = hcon->hdev->acl_mtu;

	conn->src = &hcon->hdev->bdaddr;
	conn->dst = &hcon->dst;

	conn->feat_mask = 0;

	spin_lock_init(&conn->lock);
	mutex_init(&conn->chan_lock);

	INIT_LIST_HEAD(&conn->chan_l);

	if (hcon->type == LE_LINK)
		INIT_DELAYED_WORK(&conn->security_timer, security_timeout);
	else
		INIT_DELAYED_WORK(&conn->info_timer, l2cap_info_timeout);

	conn->disc_reason = HCI_ERROR_REMOTE_USER_TERM;

	return conn;
}

/* ---- Socket interface ---- */

/* Find socket with psm and source bdaddr.
 * Returns closest match.
 */
static struct l2cap_chan *l2cap_global_chan_by_psm(int state, __le16 psm, bdaddr_t *src)
{
	struct l2cap_chan *c, *c1 = NULL;

	read_lock(&chan_list_lock);

	list_for_each_entry(c, &chan_list, global_l) {
		struct sock *sk = c->sk;

		if (state && c->state != state)
			continue;

		if (c->psm == psm) {
			/* Exact match. */
			if (!bacmp(&bt_sk(sk)->src, src)) {
				read_unlock(&chan_list_lock);
				return c;
			}

			/* Closest match */
			if (!bacmp(&bt_sk(sk)->src, BDADDR_ANY))
				c1 = c;
		}
	}

	read_unlock(&chan_list_lock);

	return c1;
}

int l2cap_chan_connect(struct l2cap_chan *chan, __le16 psm, u16 cid, bdaddr_t *dst)
{
	struct sock *sk = chan->sk;
	bdaddr_t *src = &bt_sk(sk)->src;
	struct l2cap_conn *conn;
	struct hci_conn *hcon;
	struct hci_dev *hdev;
	__u8 auth_type;
	int err;

	BT_DBG("%s -> %s psm 0x%2.2x", batostr(src), batostr(dst),
							chan->psm);

	hdev = hci_get_route(dst, src);
	if (!hdev)
		return -EHOSTUNREACH;

	hci_dev_lock(hdev);

	l2cap_chan_lock(chan);

	/* PSM must be odd and lsb of upper byte must be 0 */
	if ((__le16_to_cpu(psm) & 0x0101) != 0x0001 && !cid &&
					chan->chan_type != L2CAP_CHAN_RAW) {
		err = -EINVAL;
		goto done;
	}

	if (chan->chan_type == L2CAP_CHAN_CONN_ORIENTED && !(psm || cid)) {
		err = -EINVAL;
		goto done;
	}

	switch (chan->mode) {
	case L2CAP_MODE_BASIC:
		break;
	case L2CAP_MODE_ERTM:
	case L2CAP_MODE_STREAMING:
		if (!disable_ertm)
			break;
		/* fall through */
	default:
		err = -ENOTSUPP;
		goto done;
	}

	lock_sock(sk);

	switch (sk->sk_state) {
	case BT_CONNECT:
	case BT_CONNECT2:
	case BT_CONFIG:
		/* Already connecting */
		err = 0;
		release_sock(sk);
		goto done;

	case BT_CONNECTED:
		/* Already connected */
		err = -EISCONN;
		release_sock(sk);
		goto done;

	case BT_OPEN:
	case BT_BOUND:
		/* Can connect */
		break;

	default:
		err = -EBADFD;
		release_sock(sk);
		goto done;
	}

	/* Set destination address and psm */
	bacpy(&bt_sk(sk)->dst, dst);

	release_sock(sk);

	chan->psm = psm;
	chan->dcid = cid;

	auth_type = l2cap_get_auth_type(chan);

	if (chan->dcid == L2CAP_CID_LE_DATA)
		hcon = hci_connect(hdev, LE_LINK, dst,
					chan->sec_level, auth_type);
	else
		hcon = hci_connect(hdev, ACL_LINK, dst,
					chan->sec_level, auth_type);

	if (IS_ERR(hcon)) {
		err = PTR_ERR(hcon);
		goto done;
	}

	conn = l2cap_conn_add(hcon, 0);
	if (!conn) {
		hci_conn_put(hcon);
		err = -ENOMEM;
		goto done;
	}

	/* Update source addr of the socket */
	bacpy(src, conn->src);

	l2cap_chan_unlock(chan);
	l2cap_chan_add(conn, chan);
	l2cap_chan_lock(chan);

	l2cap_state_change(chan, BT_CONNECT);
	__set_chan_timer(chan, sk->sk_sndtimeo);

	if (hcon->state == BT_CONNECTED) {
		if (chan->chan_type != L2CAP_CHAN_CONN_ORIENTED) {
			__clear_chan_timer(chan);
			if (l2cap_chan_check_security(chan))
				l2cap_state_change(chan, BT_CONNECTED);
		} else
			l2cap_do_start(chan);
	}

	err = 0;

done:
	l2cap_chan_unlock(chan);
	hci_dev_unlock(hdev);
	hci_dev_put(hdev);
	return err;
}

int __l2cap_wait_ack(struct sock *sk)
{
	struct l2cap_chan *chan = l2cap_pi(sk)->chan;
	DECLARE_WAITQUEUE(wait, current);
	int err = 0;
	int timeo = HZ/5;

	add_wait_queue(sk_sleep(sk), &wait);
	set_current_state(TASK_INTERRUPTIBLE);
	while (chan->unacked_frames > 0 && chan->conn) {
		if (!timeo)
			timeo = HZ/5;

		if (signal_pending(current)) {
			err = sock_intr_errno(timeo);
			break;
		}

		release_sock(sk);
		timeo = schedule_timeout(timeo);
		lock_sock(sk);
		set_current_state(TASK_INTERRUPTIBLE);

		err = sock_error(sk);
		if (err)
			break;
	}
	set_current_state(TASK_RUNNING);
	remove_wait_queue(sk_sleep(sk), &wait);
	return err;
}

static void l2cap_monitor_timeout(struct work_struct *work)
{
	struct l2cap_chan *chan = container_of(work, struct l2cap_chan,
							monitor_timer.work);

	BT_DBG("chan %p", chan);

	l2cap_chan_lock(chan);

	if (chan->retry_count >= chan->remote_max_tx) {
		l2cap_send_disconn_req(chan->conn, chan, ECONNABORTED);
		l2cap_chan_unlock(chan);
		return;
	}

	chan->retry_count++;
	__set_monitor_timer(chan);

	l2cap_send_rr_or_rnr(chan, L2CAP_CTRL_POLL);
	l2cap_chan_unlock(chan);
}

static void l2cap_retrans_timeout(struct work_struct *work)
{
	struct l2cap_chan *chan = container_of(work, struct l2cap_chan,
							retrans_timer.work);

	BT_DBG("chan %p", chan);

	l2cap_chan_lock(chan);

	chan->retry_count = 1;
	__set_monitor_timer(chan);

	set_bit(CONN_WAIT_F, &chan->conn_state);

	l2cap_send_rr_or_rnr(chan, L2CAP_CTRL_POLL);

	l2cap_chan_unlock(chan);
}

static void l2cap_drop_acked_frames(struct l2cap_chan *chan)
{
	struct sk_buff *skb;

	while ((skb = skb_peek(&chan->tx_q)) &&
			chan->unacked_frames) {
		if (bt_cb(skb)->tx_seq == chan->expected_ack_seq)
			break;

		skb = skb_dequeue(&chan->tx_q);
		kfree_skb(skb);

		chan->unacked_frames--;
	}

	if (!chan->unacked_frames)
		__clear_retrans_timer(chan);
}

static void l2cap_streaming_send(struct l2cap_chan *chan)
{
	struct sk_buff *skb;
	u32 control;
	u16 fcs;

	while ((skb = skb_dequeue(&chan->tx_q))) {
		control = __get_control(chan, skb->data + L2CAP_HDR_SIZE);
		control |= __set_txseq(chan, chan->next_tx_seq);
		__put_control(chan, control, skb->data + L2CAP_HDR_SIZE);

		if (chan->fcs == L2CAP_FCS_CRC16) {
			fcs = crc16(0, (u8 *)skb->data,
						skb->len - L2CAP_FCS_SIZE);
			put_unaligned_le16(fcs,
					skb->data + skb->len - L2CAP_FCS_SIZE);
		}

		l2cap_do_send(chan, skb);

		chan->next_tx_seq = __next_seq(chan, chan->next_tx_seq);
	}
}

static void l2cap_retransmit_one_frame(struct l2cap_chan *chan, u16 tx_seq)
{
	struct sk_buff *skb, *tx_skb;
	u16 fcs;
	u32 control;

	skb = skb_peek(&chan->tx_q);
	if (!skb)
		return;

	while (bt_cb(skb)->tx_seq != tx_seq) {
		if (skb_queue_is_last(&chan->tx_q, skb))
			return;

		skb = skb_queue_next(&chan->tx_q, skb);
	}

	if (chan->remote_max_tx &&
			bt_cb(skb)->retries == chan->remote_max_tx) {
		l2cap_send_disconn_req(chan->conn, chan, ECONNABORTED);
		return;
	}

	tx_skb = skb_clone(skb, GFP_ATOMIC);
	bt_cb(skb)->retries++;

	control = __get_control(chan, tx_skb->data + L2CAP_HDR_SIZE);
	control &= __get_sar_mask(chan);

	if (test_and_clear_bit(CONN_SEND_FBIT, &chan->conn_state))
		control |= __set_ctrl_final(chan);

	control |= __set_reqseq(chan, chan->buffer_seq);
	control |= __set_txseq(chan, tx_seq);

	__put_control(chan, control, tx_skb->data + L2CAP_HDR_SIZE);

	if (chan->fcs == L2CAP_FCS_CRC16) {
		fcs = crc16(0, (u8 *)tx_skb->data,
						tx_skb->len - L2CAP_FCS_SIZE);
		put_unaligned_le16(fcs,
				tx_skb->data + tx_skb->len - L2CAP_FCS_SIZE);
	}

	l2cap_do_send(chan, tx_skb);
}

static int l2cap_ertm_send(struct l2cap_chan *chan)
{
	struct sk_buff *skb, *tx_skb;
	u16 fcs;
	u32 control;
	int nsent = 0;

	if (chan->state != BT_CONNECTED)
		return -ENOTCONN;

	while ((skb = chan->tx_send_head) && (!l2cap_tx_window_full(chan))) {

		if (chan->remote_max_tx &&
				bt_cb(skb)->retries == chan->remote_max_tx) {
			l2cap_send_disconn_req(chan->conn, chan, ECONNABORTED);
			break;
		}

		tx_skb = skb_clone(skb, GFP_ATOMIC);

		bt_cb(skb)->retries++;

		control = __get_control(chan, tx_skb->data + L2CAP_HDR_SIZE);
		control &= __get_sar_mask(chan);

		if (test_and_clear_bit(CONN_SEND_FBIT, &chan->conn_state))
			control |= __set_ctrl_final(chan);

		control |= __set_reqseq(chan, chan->buffer_seq);
		control |= __set_txseq(chan, chan->next_tx_seq);

		__put_control(chan, control, tx_skb->data + L2CAP_HDR_SIZE);

		if (chan->fcs == L2CAP_FCS_CRC16) {
			fcs = crc16(0, (u8 *)skb->data,
						tx_skb->len - L2CAP_FCS_SIZE);
			put_unaligned_le16(fcs, skb->data +
						tx_skb->len - L2CAP_FCS_SIZE);
		}

		l2cap_do_send(chan, tx_skb);

		__set_retrans_timer(chan);

		bt_cb(skb)->tx_seq = chan->next_tx_seq;

		chan->next_tx_seq = __next_seq(chan, chan->next_tx_seq);

		if (bt_cb(skb)->retries == 1) {
			chan->unacked_frames++;

			if (!nsent++)
				__clear_ack_timer(chan);
		}

		chan->frames_sent++;

		if (skb_queue_is_last(&chan->tx_q, skb))
			chan->tx_send_head = NULL;
		else
			chan->tx_send_head = skb_queue_next(&chan->tx_q, skb);
	}

	return nsent;
}

static int l2cap_retransmit_frames(struct l2cap_chan *chan)
{
	int ret;

	if (!skb_queue_empty(&chan->tx_q))
		chan->tx_send_head = chan->tx_q.next;

	chan->next_tx_seq = chan->expected_ack_seq;
	ret = l2cap_ertm_send(chan);
	return ret;
}

static void __l2cap_send_ack(struct l2cap_chan *chan)
{
	u32 control = 0;

	control |= __set_reqseq(chan, chan->buffer_seq);

	if (test_bit(CONN_LOCAL_BUSY, &chan->conn_state)) {
		control |= __set_ctrl_super(chan, L2CAP_SUPER_RNR);
		set_bit(CONN_RNR_SENT, &chan->conn_state);
		l2cap_send_sframe(chan, control);
		return;
	}

	if (l2cap_ertm_send(chan) > 0)
		return;

	control |= __set_ctrl_super(chan, L2CAP_SUPER_RR);
	l2cap_send_sframe(chan, control);
}

static void l2cap_send_ack(struct l2cap_chan *chan)
{
	__clear_ack_timer(chan);
	__l2cap_send_ack(chan);
}

static void l2cap_send_srejtail(struct l2cap_chan *chan)
{
	struct srej_list *tail;
	u32 control;

	control = __set_ctrl_super(chan, L2CAP_SUPER_SREJ);
	control |= __set_ctrl_final(chan);

	tail = list_entry((&chan->srej_l)->prev, struct srej_list, list);
	control |= __set_reqseq(chan, tail->tx_seq);

	l2cap_send_sframe(chan, control);
}

static inline int l2cap_skbuff_fromiovec(struct l2cap_chan *chan,
					 struct msghdr *msg, int len,
					 int count, struct sk_buff *skb)
{
	struct l2cap_conn *conn = chan->conn;
	struct sk_buff **frag;
	int err, sent = 0;

	if (memcpy_fromiovec(skb_put(skb, count), msg->msg_iov, count))
		return -EFAULT;

	sent += count;
	len  -= count;

	/* Continuation fragments (no L2CAP header) */
	frag = &skb_shinfo(skb)->frag_list;
	while (len) {
		count = min_t(unsigned int, conn->mtu, len);

		*frag = chan->ops->alloc_skb(chan, count,
					     msg->msg_flags & MSG_DONTWAIT,
					     &err);

		if (!*frag)
			return err;
		if (memcpy_fromiovec(skb_put(*frag, count), msg->msg_iov, count))
			return -EFAULT;

		(*frag)->priority = skb->priority;

		sent += count;
		len  -= count;

		frag = &(*frag)->next;
	}

	return sent;
}

static struct sk_buff *l2cap_create_connless_pdu(struct l2cap_chan *chan,
						struct msghdr *msg, size_t len,
						u32 priority)
{
	struct l2cap_conn *conn = chan->conn;
	struct sk_buff *skb;
	int err, count, hlen = L2CAP_HDR_SIZE + L2CAP_PSMLEN_SIZE;
	struct l2cap_hdr *lh;

	BT_DBG("chan %p len %d priority %u", chan, (int)len, priority);

	count = min_t(unsigned int, (conn->mtu - hlen), len);

	skb = chan->ops->alloc_skb(chan, count + hlen,
				   msg->msg_flags & MSG_DONTWAIT, &err);

	if (!skb)
		return ERR_PTR(err);

	skb->priority = priority;

	/* Create L2CAP header */
	lh = (struct l2cap_hdr *) skb_put(skb, L2CAP_HDR_SIZE);
	lh->cid = cpu_to_le16(chan->dcid);
	lh->len = cpu_to_le16(len + (hlen - L2CAP_HDR_SIZE));
	put_unaligned_le16(chan->psm, skb_put(skb, 2));

	err = l2cap_skbuff_fromiovec(chan, msg, len, count, skb);
	if (unlikely(err < 0)) {
		kfree_skb(skb);
		return ERR_PTR(err);
	}
	return skb;
}

static struct sk_buff *l2cap_create_basic_pdu(struct l2cap_chan *chan,
						struct msghdr *msg, size_t len,
						u32 priority)
{
	struct l2cap_conn *conn = chan->conn;
	struct sk_buff *skb;
	int err, count, hlen = L2CAP_HDR_SIZE;
	struct l2cap_hdr *lh;

	BT_DBG("chan %p len %d", chan, (int)len);

	count = min_t(unsigned int, (conn->mtu - hlen), len);

	skb = chan->ops->alloc_skb(chan, count + hlen,
				   msg->msg_flags & MSG_DONTWAIT, &err);

	if (!skb)
		return ERR_PTR(err);

	skb->priority = priority;

	/* Create L2CAP header */
	lh = (struct l2cap_hdr *) skb_put(skb, L2CAP_HDR_SIZE);
	lh->cid = cpu_to_le16(chan->dcid);
	lh->len = cpu_to_le16(len + (hlen - L2CAP_HDR_SIZE));

	err = l2cap_skbuff_fromiovec(chan, msg, len, count, skb);
	if (unlikely(err < 0)) {
		kfree_skb(skb);
		return ERR_PTR(err);
	}
	return skb;
}

static struct sk_buff *l2cap_create_iframe_pdu(struct l2cap_chan *chan,
						struct msghdr *msg, size_t len,
						u32 control, u16 sdulen)
{
	struct l2cap_conn *conn = chan->conn;
	struct sk_buff *skb;
	int err, count, hlen;
	struct l2cap_hdr *lh;

	BT_DBG("chan %p len %d", chan, (int)len);

	if (!conn)
		return ERR_PTR(-ENOTCONN);

	if (test_bit(FLAG_EXT_CTRL, &chan->flags))
		hlen = L2CAP_EXT_HDR_SIZE;
	else
		hlen = L2CAP_ENH_HDR_SIZE;

	if (sdulen)
		hlen += L2CAP_SDULEN_SIZE;

	if (chan->fcs == L2CAP_FCS_CRC16)
		hlen += L2CAP_FCS_SIZE;

	count = min_t(unsigned int, (conn->mtu - hlen), len);

	skb = chan->ops->alloc_skb(chan, count + hlen,
					msg->msg_flags & MSG_DONTWAIT, &err);

	if (!skb)
		return ERR_PTR(err);

	/* Create L2CAP header */
	lh = (struct l2cap_hdr *) skb_put(skb, L2CAP_HDR_SIZE);
	lh->cid = cpu_to_le16(chan->dcid);
	lh->len = cpu_to_le16(len + (hlen - L2CAP_HDR_SIZE));

	__put_control(chan, control, skb_put(skb, __ctrl_size(chan)));

	if (sdulen)
		put_unaligned_le16(sdulen, skb_put(skb, L2CAP_SDULEN_SIZE));

	err = l2cap_skbuff_fromiovec(chan, msg, len, count, skb);
	if (unlikely(err < 0)) {
		kfree_skb(skb);
		return ERR_PTR(err);
	}

	if (chan->fcs == L2CAP_FCS_CRC16)
		put_unaligned_le16(0, skb_put(skb, L2CAP_FCS_SIZE));

	bt_cb(skb)->retries = 0;
	return skb;
}

static int l2cap_sar_segment_sdu(struct l2cap_chan *chan, struct msghdr *msg, size_t len)
{
	struct sk_buff *skb;
	struct sk_buff_head sar_queue;
	u32 control;
	size_t size = 0;

	skb_queue_head_init(&sar_queue);
	control = __set_ctrl_sar(chan, L2CAP_SAR_START);
	skb = l2cap_create_iframe_pdu(chan, msg, chan->remote_mps, control, len);
	if (IS_ERR(skb))
		return PTR_ERR(skb);

	__skb_queue_tail(&sar_queue, skb);
	len -= chan->remote_mps;
	size += chan->remote_mps;

	while (len > 0) {
		size_t buflen;

		if (len > chan->remote_mps) {
			control = __set_ctrl_sar(chan, L2CAP_SAR_CONTINUE);
			buflen = chan->remote_mps;
		} else {
			control = __set_ctrl_sar(chan, L2CAP_SAR_END);
			buflen = len;
		}

		skb = l2cap_create_iframe_pdu(chan, msg, buflen, control, 0);
		if (IS_ERR(skb)) {
			skb_queue_purge(&sar_queue);
			return PTR_ERR(skb);
		}

		__skb_queue_tail(&sar_queue, skb);
		len -= buflen;
		size += buflen;
	}
	skb_queue_splice_tail(&sar_queue, &chan->tx_q);
	if (chan->tx_send_head == NULL)
		chan->tx_send_head = sar_queue.next;

	return size;
}

int l2cap_chan_send(struct l2cap_chan *chan, struct msghdr *msg, size_t len,
								u32 priority)
{
	struct sk_buff *skb;
	u32 control;
	int err;

	/* Connectionless channel */
	if (chan->chan_type == L2CAP_CHAN_CONN_LESS) {
		skb = l2cap_create_connless_pdu(chan, msg, len, priority);
		if (IS_ERR(skb))
			return PTR_ERR(skb);

		l2cap_do_send(chan, skb);
		return len;
	}

	switch (chan->mode) {
	case L2CAP_MODE_BASIC:
		/* Check outgoing MTU */
		if (len > chan->omtu)
			return -EMSGSIZE;

		/* Create a basic PDU */
		skb = l2cap_create_basic_pdu(chan, msg, len, priority);
		if (IS_ERR(skb))
			return PTR_ERR(skb);

		l2cap_do_send(chan, skb);
		err = len;
		break;

	case L2CAP_MODE_ERTM:
	case L2CAP_MODE_STREAMING:
		/* Entire SDU fits into one PDU */
		if (len <= chan->remote_mps) {
			control = __set_ctrl_sar(chan, L2CAP_SAR_UNSEGMENTED);
			skb = l2cap_create_iframe_pdu(chan, msg, len, control,
									0);
			if (IS_ERR(skb))
				return PTR_ERR(skb);

			__skb_queue_tail(&chan->tx_q, skb);

			if (chan->tx_send_head == NULL)
				chan->tx_send_head = skb;

		} else {
			/* Segment SDU into multiples PDUs */
			err = l2cap_sar_segment_sdu(chan, msg, len);
			if (err < 0)
				return err;
		}

		if (chan->mode == L2CAP_MODE_STREAMING) {
			l2cap_streaming_send(chan);
			err = len;
			break;
		}

		if (test_bit(CONN_REMOTE_BUSY, &chan->conn_state) &&
				test_bit(CONN_WAIT_F, &chan->conn_state)) {
			err = len;
			break;
		}

		err = l2cap_ertm_send(chan);
		if (err >= 0)
			err = len;

		break;

	default:
		BT_DBG("bad state %1.1x", chan->mode);
		err = -EBADFD;
	}

	return err;
}

/* Copy frame to all raw sockets on that connection */
static void l2cap_raw_recv(struct l2cap_conn *conn, struct sk_buff *skb)
{
	struct sk_buff *nskb;
	struct l2cap_chan *chan;

	BT_DBG("conn %p", conn);

	mutex_lock(&conn->chan_lock);

	list_for_each_entry(chan, &conn->chan_l, list) {
		struct sock *sk = chan->sk;
		if (chan->chan_type != L2CAP_CHAN_RAW)
			continue;

		/* Don't send frame to the socket it came from */
		if (skb->sk == sk)
			continue;
		nskb = skb_clone(skb, GFP_ATOMIC);
		if (!nskb)
			continue;

		if (chan->ops->recv(chan->data, nskb))
			kfree_skb(nskb);
	}

	mutex_unlock(&conn->chan_lock);
}

/* ---- L2CAP signalling commands ---- */
static struct sk_buff *l2cap_build_cmd(struct l2cap_conn *conn,
				u8 code, u8 ident, u16 dlen, void *data)
{
	struct sk_buff *skb, **frag;
	struct l2cap_cmd_hdr *cmd;
	struct l2cap_hdr *lh;
	int len, count;

	BT_DBG("conn %p, code 0x%2.2x, ident 0x%2.2x, len %d",
			conn, code, ident, dlen);

	len = L2CAP_HDR_SIZE + L2CAP_CMD_HDR_SIZE + dlen;
	count = min_t(unsigned int, conn->mtu, len);

	skb = bt_skb_alloc(count, GFP_ATOMIC);
	if (!skb)
		return NULL;

	lh = (struct l2cap_hdr *) skb_put(skb, L2CAP_HDR_SIZE);
	lh->len = cpu_to_le16(L2CAP_CMD_HDR_SIZE + dlen);

	if (conn->hcon->type == LE_LINK)
		lh->cid = cpu_to_le16(L2CAP_CID_LE_SIGNALING);
	else
		lh->cid = cpu_to_le16(L2CAP_CID_SIGNALING);

	cmd = (struct l2cap_cmd_hdr *) skb_put(skb, L2CAP_CMD_HDR_SIZE);
	cmd->code  = code;
	cmd->ident = ident;
	cmd->len   = cpu_to_le16(dlen);

	if (dlen) {
		count -= L2CAP_HDR_SIZE + L2CAP_CMD_HDR_SIZE;
		memcpy(skb_put(skb, count), data, count);
		data += count;
	}

	len -= skb->len;

	/* Continuation fragments (no L2CAP header) */
	frag = &skb_shinfo(skb)->frag_list;
	while (len) {
		count = min_t(unsigned int, conn->mtu, len);

		*frag = bt_skb_alloc(count, GFP_ATOMIC);
		if (!*frag)
			goto fail;

		memcpy(skb_put(*frag, count), data, count);

		len  -= count;
		data += count;

		frag = &(*frag)->next;
	}

	return skb;

fail:
	kfree_skb(skb);
	return NULL;
}

static inline int l2cap_get_conf_opt(void **ptr, int *type, int *olen, unsigned long *val)
{
	struct l2cap_conf_opt *opt = *ptr;
	int len;

	len = L2CAP_CONF_OPT_SIZE + opt->len;
	*ptr += len;

	*type = opt->type;
	*olen = opt->len;

	switch (opt->len) {
	case 1:
		*val = *((u8 *) opt->val);
		break;

	case 2:
		*val = get_unaligned_le16(opt->val);
		break;

	case 4:
		*val = get_unaligned_le32(opt->val);
		break;

	default:
		*val = (unsigned long) opt->val;
		break;
	}

	BT_DBG("type 0x%2.2x len %d val 0x%lx", *type, opt->len, *val);
	return len;
}

static void l2cap_add_conf_opt(void **ptr, u8 type, u8 len, unsigned long val)
{
	struct l2cap_conf_opt *opt = *ptr;

	BT_DBG("type 0x%2.2x len %d val 0x%lx", type, len, val);

	opt->type = type;
	opt->len  = len;

	switch (len) {
	case 1:
		*((u8 *) opt->val)  = val;
		break;

	case 2:
		put_unaligned_le16(val, opt->val);
		break;

	case 4:
		put_unaligned_le32(val, opt->val);
		break;

	default:
		memcpy(opt->val, (void *) val, len);
		break;
	}

	*ptr += L2CAP_CONF_OPT_SIZE + len;
}

static void l2cap_add_opt_efs(void **ptr, struct l2cap_chan *chan)
{
	struct l2cap_conf_efs efs;

	switch (chan->mode) {
	case L2CAP_MODE_ERTM:
		efs.id		= chan->local_id;
		efs.stype	= chan->local_stype;
		efs.msdu	= cpu_to_le16(chan->local_msdu);
		efs.sdu_itime	= cpu_to_le32(chan->local_sdu_itime);
		efs.acc_lat	= cpu_to_le32(L2CAP_DEFAULT_ACC_LAT);
		efs.flush_to	= cpu_to_le32(L2CAP_DEFAULT_FLUSH_TO);
		break;

	case L2CAP_MODE_STREAMING:
		efs.id		= 1;
		efs.stype	= L2CAP_SERV_BESTEFFORT;
		efs.msdu	= cpu_to_le16(chan->local_msdu);
		efs.sdu_itime	= cpu_to_le32(chan->local_sdu_itime);
		efs.acc_lat	= 0;
		efs.flush_to	= 0;
		break;

	default:
		return;
	}

	l2cap_add_conf_opt(ptr, L2CAP_CONF_EFS, sizeof(efs),
							(unsigned long) &efs);
}

static void l2cap_ack_timeout(struct work_struct *work)
{
	struct l2cap_chan *chan = container_of(work, struct l2cap_chan,
							ack_timer.work);

	BT_DBG("chan %p", chan);

	l2cap_chan_lock(chan);

	__l2cap_send_ack(chan);

	l2cap_chan_unlock(chan);

	l2cap_chan_put(chan);
}

static inline void l2cap_ertm_init(struct l2cap_chan *chan)
{
	chan->expected_ack_seq = 0;
	chan->unacked_frames = 0;
	chan->buffer_seq = 0;
	chan->num_acked = 0;
	chan->frames_sent = 0;

	INIT_DELAYED_WORK(&chan->retrans_timer, l2cap_retrans_timeout);
	INIT_DELAYED_WORK(&chan->monitor_timer, l2cap_monitor_timeout);
	INIT_DELAYED_WORK(&chan->ack_timer, l2cap_ack_timeout);

	skb_queue_head_init(&chan->srej_q);

	INIT_LIST_HEAD(&chan->srej_l);
}

static inline __u8 l2cap_select_mode(__u8 mode, __u16 remote_feat_mask)
{
	switch (mode) {
	case L2CAP_MODE_STREAMING:
	case L2CAP_MODE_ERTM:
		if (l2cap_mode_supported(mode, remote_feat_mask))
			return mode;
		/* fall through */
	default:
		return L2CAP_MODE_BASIC;
	}
}

static inline bool __l2cap_ews_supported(struct l2cap_chan *chan)
{
	return enable_hs && chan->conn->feat_mask & L2CAP_FEAT_EXT_WINDOW;
}

static inline bool __l2cap_efs_supported(struct l2cap_chan *chan)
{
	return enable_hs && chan->conn->feat_mask & L2CAP_FEAT_EXT_FLOW;
}

static inline void l2cap_txwin_setup(struct l2cap_chan *chan)
{
	if (chan->tx_win > L2CAP_DEFAULT_TX_WINDOW &&
						__l2cap_ews_supported(chan)) {
		/* use extended control field */
		set_bit(FLAG_EXT_CTRL, &chan->flags);
		chan->tx_win_max = L2CAP_DEFAULT_EXT_WINDOW;
	} else {
		chan->tx_win = min_t(u16, chan->tx_win,
						L2CAP_DEFAULT_TX_WINDOW);
		chan->tx_win_max = L2CAP_DEFAULT_TX_WINDOW;
	}
}

static int l2cap_build_conf_req(struct l2cap_chan *chan, void *data)
{
	struct l2cap_conf_req *req = data;
	struct l2cap_conf_rfc rfc = { .mode = chan->mode };
	void *ptr = req->data;
	u16 size;

	BT_DBG("chan %p", chan);

	if (chan->num_conf_req || chan->num_conf_rsp)
		goto done;

	switch (chan->mode) {
	case L2CAP_MODE_STREAMING:
	case L2CAP_MODE_ERTM:
		if (test_bit(CONF_STATE2_DEVICE, &chan->conf_state))
			break;

		if (__l2cap_efs_supported(chan))
			set_bit(FLAG_EFS_ENABLE, &chan->flags);

		/* fall through */
	default:
		chan->mode = l2cap_select_mode(rfc.mode, chan->conn->feat_mask);
		break;
	}

done:
	if (chan->imtu != L2CAP_DEFAULT_MTU)
		l2cap_add_conf_opt(&ptr, L2CAP_CONF_MTU, 2, chan->imtu);

	switch (chan->mode) {
	case L2CAP_MODE_BASIC:
		if (!(chan->conn->feat_mask & L2CAP_FEAT_ERTM) &&
				!(chan->conn->feat_mask & L2CAP_FEAT_STREAMING))
			break;

		rfc.mode            = L2CAP_MODE_BASIC;
		rfc.txwin_size      = 0;
		rfc.max_transmit    = 0;
		rfc.retrans_timeout = 0;
		rfc.monitor_timeout = 0;
		rfc.max_pdu_size    = 0;

		l2cap_add_conf_opt(&ptr, L2CAP_CONF_RFC, sizeof(rfc),
							(unsigned long) &rfc);
		break;

	case L2CAP_MODE_ERTM:
		rfc.mode            = L2CAP_MODE_ERTM;
		rfc.max_transmit    = chan->max_tx;
		rfc.retrans_timeout = 0;
		rfc.monitor_timeout = 0;

		size = min_t(u16, L2CAP_DEFAULT_MAX_PDU_SIZE, chan->conn->mtu -
						L2CAP_EXT_HDR_SIZE -
						L2CAP_SDULEN_SIZE -
						L2CAP_FCS_SIZE);
		rfc.max_pdu_size = cpu_to_le16(size);

		l2cap_txwin_setup(chan);

		rfc.txwin_size = min_t(u16, chan->tx_win,
						L2CAP_DEFAULT_TX_WINDOW);

		l2cap_add_conf_opt(&ptr, L2CAP_CONF_RFC, sizeof(rfc),
							(unsigned long) &rfc);

		if (test_bit(FLAG_EFS_ENABLE, &chan->flags))
			l2cap_add_opt_efs(&ptr, chan);

		if (!(chan->conn->feat_mask & L2CAP_FEAT_FCS))
			break;

		if (chan->fcs == L2CAP_FCS_NONE ||
				test_bit(CONF_NO_FCS_RECV, &chan->conf_state)) {
			chan->fcs = L2CAP_FCS_NONE;
			l2cap_add_conf_opt(&ptr, L2CAP_CONF_FCS, 1, chan->fcs);
		}

		if (test_bit(FLAG_EXT_CTRL, &chan->flags))
			l2cap_add_conf_opt(&ptr, L2CAP_CONF_EWS, 2,
								chan->tx_win);
		break;

	case L2CAP_MODE_STREAMING:
		rfc.mode            = L2CAP_MODE_STREAMING;
		rfc.txwin_size      = 0;
		rfc.max_transmit    = 0;
		rfc.retrans_timeout = 0;
		rfc.monitor_timeout = 0;

		size = min_t(u16, L2CAP_DEFAULT_MAX_PDU_SIZE, chan->conn->mtu -
						L2CAP_EXT_HDR_SIZE -
						L2CAP_SDULEN_SIZE -
						L2CAP_FCS_SIZE);
		rfc.max_pdu_size = cpu_to_le16(size);

		l2cap_add_conf_opt(&ptr, L2CAP_CONF_RFC, sizeof(rfc),
							(unsigned long) &rfc);

		if (test_bit(FLAG_EFS_ENABLE, &chan->flags))
			l2cap_add_opt_efs(&ptr, chan);

		if (!(chan->conn->feat_mask & L2CAP_FEAT_FCS))
			break;

		if (chan->fcs == L2CAP_FCS_NONE ||
				test_bit(CONF_NO_FCS_RECV, &chan->conf_state)) {
			chan->fcs = L2CAP_FCS_NONE;
			l2cap_add_conf_opt(&ptr, L2CAP_CONF_FCS, 1, chan->fcs);
		}
		break;
	}

	req->dcid  = cpu_to_le16(chan->dcid);
	req->flags = cpu_to_le16(0);

	return ptr - data;
}

static int l2cap_parse_conf_req(struct l2cap_chan *chan, void *data)
{
	struct l2cap_conf_rsp *rsp = data;
	void *ptr = rsp->data;
	void *req = chan->conf_req;
	int len = chan->conf_len;
	int type, hint, olen;
	unsigned long val;
	struct l2cap_conf_rfc rfc = { .mode = L2CAP_MODE_BASIC };
	struct l2cap_conf_efs efs;
	u8 remote_efs = 0;
	u16 mtu = L2CAP_DEFAULT_MTU;
	u16 result = L2CAP_CONF_SUCCESS;
	u16 size;

	BT_DBG("chan %p", chan);

	while (len >= L2CAP_CONF_OPT_SIZE) {
		len -= l2cap_get_conf_opt(&req, &type, &olen, &val);

		hint  = type & L2CAP_CONF_HINT;
		type &= L2CAP_CONF_MASK;

		switch (type) {
		case L2CAP_CONF_MTU:
			mtu = val;
			break;

		case L2CAP_CONF_FLUSH_TO:
			chan->flush_to = val;
			break;

		case L2CAP_CONF_QOS:
			break;

		case L2CAP_CONF_RFC:
			if (olen == sizeof(rfc))
				memcpy(&rfc, (void *) val, olen);
			break;

		case L2CAP_CONF_FCS:
			if (val == L2CAP_FCS_NONE)
				set_bit(CONF_NO_FCS_RECV, &chan->conf_state);
			break;

		case L2CAP_CONF_EFS:
			remote_efs = 1;
			if (olen == sizeof(efs))
				memcpy(&efs, (void *) val, olen);
			break;

		case L2CAP_CONF_EWS:
			if (!enable_hs)
				return -ECONNREFUSED;

			set_bit(FLAG_EXT_CTRL, &chan->flags);
			set_bit(CONF_EWS_RECV, &chan->conf_state);
			chan->tx_win_max = L2CAP_DEFAULT_EXT_WINDOW;
			chan->remote_tx_win = val;
			break;

		default:
			if (hint)
				break;

			result = L2CAP_CONF_UNKNOWN;
			*((u8 *) ptr++) = type;
			break;
		}
	}

	if (chan->num_conf_rsp || chan->num_conf_req > 1)
		goto done;

	switch (chan->mode) {
	case L2CAP_MODE_STREAMING:
	case L2CAP_MODE_ERTM:
		if (!test_bit(CONF_STATE2_DEVICE, &chan->conf_state)) {
			chan->mode = l2cap_select_mode(rfc.mode,
					chan->conn->feat_mask);
			break;
		}

		if (remote_efs) {
			if (__l2cap_efs_supported(chan))
				set_bit(FLAG_EFS_ENABLE, &chan->flags);
			else
				return -ECONNREFUSED;
		}

		if (chan->mode != rfc.mode)
			return -ECONNREFUSED;

		break;
	}

done:
	if (chan->mode != rfc.mode) {
		result = L2CAP_CONF_UNACCEPT;
		rfc.mode = chan->mode;

		if (chan->num_conf_rsp == 1)
			return -ECONNREFUSED;

		l2cap_add_conf_opt(&ptr, L2CAP_CONF_RFC,
					sizeof(rfc), (unsigned long) &rfc);
	}

	if (result == L2CAP_CONF_SUCCESS) {
		/* Configure output options and let the other side know
		 * which ones we don't like. */

		if (mtu < L2CAP_DEFAULT_MIN_MTU)
			result = L2CAP_CONF_UNACCEPT;
		else {
			chan->omtu = mtu;
			set_bit(CONF_MTU_DONE, &chan->conf_state);
		}
		l2cap_add_conf_opt(&ptr, L2CAP_CONF_MTU, 2, chan->omtu);

		if (remote_efs) {
			if (chan->local_stype != L2CAP_SERV_NOTRAFIC &&
					efs.stype != L2CAP_SERV_NOTRAFIC &&
					efs.stype != chan->local_stype) {

				result = L2CAP_CONF_UNACCEPT;

				if (chan->num_conf_req >= 1)
					return -ECONNREFUSED;

				l2cap_add_conf_opt(&ptr, L2CAP_CONF_EFS,
							sizeof(efs),
							(unsigned long) &efs);
			} else {
				/* Send PENDING Conf Rsp */
				result = L2CAP_CONF_PENDING;
				set_bit(CONF_LOC_CONF_PEND, &chan->conf_state);
			}
		}

		switch (rfc.mode) {
		case L2CAP_MODE_BASIC:
			chan->fcs = L2CAP_FCS_NONE;
			set_bit(CONF_MODE_DONE, &chan->conf_state);
			break;

		case L2CAP_MODE_ERTM:
			if (!test_bit(CONF_EWS_RECV, &chan->conf_state))
				chan->remote_tx_win = rfc.txwin_size;
			else
				rfc.txwin_size = L2CAP_DEFAULT_TX_WINDOW;

			chan->remote_max_tx = rfc.max_transmit;

			size = min_t(u16, le16_to_cpu(rfc.max_pdu_size),
						chan->conn->mtu -
						L2CAP_EXT_HDR_SIZE -
						L2CAP_SDULEN_SIZE -
						L2CAP_FCS_SIZE);
			rfc.max_pdu_size = cpu_to_le16(size);
			chan->remote_mps = size;

			rfc.retrans_timeout =
				le16_to_cpu(L2CAP_DEFAULT_RETRANS_TO);
			rfc.monitor_timeout =
				le16_to_cpu(L2CAP_DEFAULT_MONITOR_TO);

			set_bit(CONF_MODE_DONE, &chan->conf_state);

			l2cap_add_conf_opt(&ptr, L2CAP_CONF_RFC,
					sizeof(rfc), (unsigned long) &rfc);

			if (test_bit(FLAG_EFS_ENABLE, &chan->flags)) {
				chan->remote_id = efs.id;
				chan->remote_stype = efs.stype;
				chan->remote_msdu = le16_to_cpu(efs.msdu);
				chan->remote_flush_to =
						le32_to_cpu(efs.flush_to);
				chan->remote_acc_lat =
						le32_to_cpu(efs.acc_lat);
				chan->remote_sdu_itime =
					le32_to_cpu(efs.sdu_itime);
				l2cap_add_conf_opt(&ptr, L2CAP_CONF_EFS,
					sizeof(efs), (unsigned long) &efs);
			}
			break;

		case L2CAP_MODE_STREAMING:
			size = min_t(u16, le16_to_cpu(rfc.max_pdu_size),
						chan->conn->mtu -
						L2CAP_EXT_HDR_SIZE -
						L2CAP_SDULEN_SIZE -
						L2CAP_FCS_SIZE);
			rfc.max_pdu_size = cpu_to_le16(size);
			chan->remote_mps = size;

			set_bit(CONF_MODE_DONE, &chan->conf_state);

			l2cap_add_conf_opt(&ptr, L2CAP_CONF_RFC,
					sizeof(rfc), (unsigned long) &rfc);

			break;

		default:
			result = L2CAP_CONF_UNACCEPT;

			memset(&rfc, 0, sizeof(rfc));
			rfc.mode = chan->mode;
		}

		if (result == L2CAP_CONF_SUCCESS)
			set_bit(CONF_OUTPUT_DONE, &chan->conf_state);
	}
	rsp->scid   = cpu_to_le16(chan->dcid);
	rsp->result = cpu_to_le16(result);
	rsp->flags  = cpu_to_le16(0x0000);

	return ptr - data;
}

static int l2cap_parse_conf_rsp(struct l2cap_chan *chan, void *rsp, int len, void *data, u16 *result)
{
	struct l2cap_conf_req *req = data;
	void *ptr = req->data;
	int type, olen;
	unsigned long val;
	struct l2cap_conf_rfc rfc = { .mode = L2CAP_MODE_BASIC };
	struct l2cap_conf_efs efs;

	BT_DBG("chan %p, rsp %p, len %d, req %p", chan, rsp, len, data);

	while (len >= L2CAP_CONF_OPT_SIZE) {
		len -= l2cap_get_conf_opt(&rsp, &type, &olen, &val);

		switch (type) {
		case L2CAP_CONF_MTU:
			if (val < L2CAP_DEFAULT_MIN_MTU) {
				*result = L2CAP_CONF_UNACCEPT;
				chan->imtu = L2CAP_DEFAULT_MIN_MTU;
			} else
				chan->imtu = val;
			l2cap_add_conf_opt(&ptr, L2CAP_CONF_MTU, 2, chan->imtu);
			break;

		case L2CAP_CONF_FLUSH_TO:
			chan->flush_to = val;
			l2cap_add_conf_opt(&ptr, L2CAP_CONF_FLUSH_TO,
							2, chan->flush_to);
			break;

		case L2CAP_CONF_RFC:
			if (olen == sizeof(rfc))
				memcpy(&rfc, (void *)val, olen);

			if (test_bit(CONF_STATE2_DEVICE, &chan->conf_state) &&
							rfc.mode != chan->mode)
				return -ECONNREFUSED;

			chan->fcs = 0;

			l2cap_add_conf_opt(&ptr, L2CAP_CONF_RFC,
					sizeof(rfc), (unsigned long) &rfc);
			break;

		case L2CAP_CONF_EWS:
			chan->tx_win = min_t(u16, val,
						L2CAP_DEFAULT_EXT_WINDOW);
			l2cap_add_conf_opt(&ptr, L2CAP_CONF_EWS, 2,
							chan->tx_win);
			break;

		case L2CAP_CONF_EFS:
			if (olen == sizeof(efs))
				memcpy(&efs, (void *)val, olen);

			if (chan->local_stype != L2CAP_SERV_NOTRAFIC &&
					efs.stype != L2CAP_SERV_NOTRAFIC &&
					efs.stype != chan->local_stype)
				return -ECONNREFUSED;

			l2cap_add_conf_opt(&ptr, L2CAP_CONF_EFS,
					sizeof(efs), (unsigned long) &efs);
			break;
		}
	}

	if (chan->mode == L2CAP_MODE_BASIC && chan->mode != rfc.mode)
		return -ECONNREFUSED;

	chan->mode = rfc.mode;

	if (*result == L2CAP_CONF_SUCCESS || *result == L2CAP_CONF_PENDING) {
		switch (rfc.mode) {
		case L2CAP_MODE_ERTM:
			chan->retrans_timeout = le16_to_cpu(rfc.retrans_timeout);
			chan->monitor_timeout = le16_to_cpu(rfc.monitor_timeout);
			chan->mps    = le16_to_cpu(rfc.max_pdu_size);

			if (test_bit(FLAG_EFS_ENABLE, &chan->flags)) {
				chan->local_msdu = le16_to_cpu(efs.msdu);
				chan->local_sdu_itime =
						le32_to_cpu(efs.sdu_itime);
				chan->local_acc_lat = le32_to_cpu(efs.acc_lat);
				chan->local_flush_to =
						le32_to_cpu(efs.flush_to);
			}
			break;

		case L2CAP_MODE_STREAMING:
			chan->mps    = le16_to_cpu(rfc.max_pdu_size);
		}
	}

	req->dcid   = cpu_to_le16(chan->dcid);
	req->flags  = cpu_to_le16(0x0000);

	return ptr - data;
}

static int l2cap_build_conf_rsp(struct l2cap_chan *chan, void *data, u16 result, u16 flags)
{
	struct l2cap_conf_rsp *rsp = data;
	void *ptr = rsp->data;

	BT_DBG("chan %p", chan);

	rsp->scid   = cpu_to_le16(chan->dcid);
	rsp->result = cpu_to_le16(result);
	rsp->flags  = cpu_to_le16(flags);

	return ptr - data;
}

void __l2cap_connect_rsp_defer(struct l2cap_chan *chan)
{
	struct l2cap_conn_rsp rsp;
	struct l2cap_conn *conn = chan->conn;
	u8 buf[128];

	rsp.scid   = cpu_to_le16(chan->dcid);
	rsp.dcid   = cpu_to_le16(chan->scid);
	rsp.result = cpu_to_le16(L2CAP_CR_SUCCESS);
	rsp.status = cpu_to_le16(L2CAP_CS_NO_INFO);
	l2cap_send_cmd(conn, chan->ident,
				L2CAP_CONN_RSP, sizeof(rsp), &rsp);

	if (test_and_set_bit(CONF_REQ_SENT, &chan->conf_state))
		return;

	l2cap_send_cmd(conn, l2cap_get_ident(conn), L2CAP_CONF_REQ,
			l2cap_build_conf_req(chan, buf), buf);
	chan->num_conf_req++;
}

static void l2cap_conf_rfc_get(struct l2cap_chan *chan, void *rsp, int len)
{
	int type, olen;
	unsigned long val;
	struct l2cap_conf_rfc rfc;

	BT_DBG("chan %p, rsp %p, len %d", chan, rsp, len);

	if ((chan->mode != L2CAP_MODE_ERTM) && (chan->mode != L2CAP_MODE_STREAMING))
		return;

	while (len >= L2CAP_CONF_OPT_SIZE) {
		len -= l2cap_get_conf_opt(&rsp, &type, &olen, &val);

		switch (type) {
		case L2CAP_CONF_RFC:
			if (olen == sizeof(rfc))
				memcpy(&rfc, (void *)val, olen);
			goto done;
		}
	}

	/* Use sane default values in case a misbehaving remote device
	 * did not send an RFC option.
	 */
	rfc.mode = chan->mode;
	rfc.retrans_timeout = cpu_to_le16(L2CAP_DEFAULT_RETRANS_TO);
	rfc.monitor_timeout = cpu_to_le16(L2CAP_DEFAULT_MONITOR_TO);
	rfc.max_pdu_size = cpu_to_le16(chan->imtu);

	BT_ERR("Expected RFC option was not found, using defaults");

done:
	switch (rfc.mode) {
	case L2CAP_MODE_ERTM:
		chan->retrans_timeout = le16_to_cpu(rfc.retrans_timeout);
		chan->monitor_timeout = le16_to_cpu(rfc.monitor_timeout);
		chan->mps    = le16_to_cpu(rfc.max_pdu_size);
		break;
	case L2CAP_MODE_STREAMING:
		chan->mps    = le16_to_cpu(rfc.max_pdu_size);
	}
}

static inline int l2cap_command_rej(struct l2cap_conn *conn, struct l2cap_cmd_hdr *cmd, u8 *data)
{
	struct l2cap_cmd_rej_unk *rej = (struct l2cap_cmd_rej_unk *) data;

	if (rej->reason != L2CAP_REJ_NOT_UNDERSTOOD)
		return 0;

	if ((conn->info_state & L2CAP_INFO_FEAT_MASK_REQ_SENT) &&
					cmd->ident == conn->info_ident) {
		cancel_delayed_work(&conn->info_timer);

		conn->info_state |= L2CAP_INFO_FEAT_MASK_REQ_DONE;
		conn->info_ident = 0;

		l2cap_conn_start(conn);
	}

	return 0;
}

static inline int l2cap_connect_req(struct l2cap_conn *conn, struct l2cap_cmd_hdr *cmd, u8 *data)
{
	struct l2cap_conn_req *req = (struct l2cap_conn_req *) data;
	struct l2cap_conn_rsp rsp;
	struct l2cap_chan *chan = NULL, *pchan;
	struct sock *parent, *sk = NULL;
	int result, status = L2CAP_CS_NO_INFO;

	u16 dcid = 0, scid = __le16_to_cpu(req->scid);
	__le16 psm = req->psm;

	BT_DBG("psm 0x%2.2x scid 0x%4.4x", psm, scid);

	/* Check if we have socket listening on psm */
	pchan = l2cap_global_chan_by_psm(BT_LISTEN, psm, conn->src);
	if (!pchan) {
		result = L2CAP_CR_BAD_PSM;
		goto sendresp;
	}

	parent = pchan->sk;

	mutex_lock(&conn->chan_lock);
	lock_sock(parent);

	/* Check if the ACL is secure enough (if not SDP) */
	if (psm != cpu_to_le16(0x0001) &&
				!hci_conn_check_link_mode(conn->hcon)) {
		conn->disc_reason = HCI_ERROR_AUTH_FAILURE;
		result = L2CAP_CR_SEC_BLOCK;
		goto response;
	}

	result = L2CAP_CR_NO_MEM;

	/* Check for backlog size */
	if (sk_acceptq_is_full(parent)) {
		BT_DBG("backlog full %d", parent->sk_ack_backlog);
		goto response;
	}

	chan = pchan->ops->new_connection(pchan->data);
	if (!chan)
		goto response;

	sk = chan->sk;

	/* Check if we already have channel with that dcid */
	if (__l2cap_get_chan_by_dcid(conn, scid)) {
		sock_set_flag(sk, SOCK_ZAPPED);
		chan->ops->close(chan->data);
		goto response;
	}

	hci_conn_hold(conn->hcon);

	bacpy(&bt_sk(sk)->src, conn->src);
	bacpy(&bt_sk(sk)->dst, conn->dst);
	chan->psm  = psm;
	chan->dcid = scid;

	bt_accept_enqueue(parent, sk);

	__l2cap_chan_add(conn, chan);

	dcid = chan->scid;

	__set_chan_timer(chan, sk->sk_sndtimeo);

	chan->ident = cmd->ident;

	if (conn->info_state & L2CAP_INFO_FEAT_MASK_REQ_DONE) {
		if (l2cap_chan_check_security(chan)) {
			if (bt_sk(sk)->defer_setup) {
				__l2cap_state_change(chan, BT_CONNECT2);
				result = L2CAP_CR_PEND;
				status = L2CAP_CS_AUTHOR_PEND;
				parent->sk_data_ready(parent, 0);
			} else {
				__l2cap_state_change(chan, BT_CONFIG);
				result = L2CAP_CR_SUCCESS;
				status = L2CAP_CS_NO_INFO;
			}
		} else {
			__l2cap_state_change(chan, BT_CONNECT2);
			result = L2CAP_CR_PEND;
			status = L2CAP_CS_AUTHEN_PEND;
		}
	} else {
		__l2cap_state_change(chan, BT_CONNECT2);
		result = L2CAP_CR_PEND;
		status = L2CAP_CS_NO_INFO;
	}

response:
	release_sock(parent);
	mutex_unlock(&conn->chan_lock);

sendresp:
	rsp.scid   = cpu_to_le16(scid);
	rsp.dcid   = cpu_to_le16(dcid);
	rsp.result = cpu_to_le16(result);
	rsp.status = cpu_to_le16(status);
	l2cap_send_cmd(conn, cmd->ident, L2CAP_CONN_RSP, sizeof(rsp), &rsp);

	if (result == L2CAP_CR_PEND && status == L2CAP_CS_NO_INFO) {
		struct l2cap_info_req info;
		info.type = cpu_to_le16(L2CAP_IT_FEAT_MASK);

		conn->info_state |= L2CAP_INFO_FEAT_MASK_REQ_SENT;
		conn->info_ident = l2cap_get_ident(conn);

		schedule_delayed_work(&conn->info_timer, L2CAP_INFO_TIMEOUT);

		l2cap_send_cmd(conn, conn->info_ident,
					L2CAP_INFO_REQ, sizeof(info), &info);
	}

	if (chan && !test_bit(CONF_REQ_SENT, &chan->conf_state) &&
				result == L2CAP_CR_SUCCESS) {
		u8 buf[128];
		set_bit(CONF_REQ_SENT, &chan->conf_state);
		l2cap_send_cmd(conn, l2cap_get_ident(conn), L2CAP_CONF_REQ,
					l2cap_build_conf_req(chan, buf), buf);
		chan->num_conf_req++;
	}

	return 0;
}

static inline int l2cap_connect_rsp(struct l2cap_conn *conn, struct l2cap_cmd_hdr *cmd, u8 *data)
{
	struct l2cap_conn_rsp *rsp = (struct l2cap_conn_rsp *) data;
	u16 scid, dcid, result, status;
	struct l2cap_chan *chan;
	u8 req[128];
	int err;

	scid   = __le16_to_cpu(rsp->scid);
	dcid   = __le16_to_cpu(rsp->dcid);
	result = __le16_to_cpu(rsp->result);
	status = __le16_to_cpu(rsp->status);

	BT_DBG("dcid 0x%4.4x scid 0x%4.4x result 0x%2.2x status 0x%2.2x",
						dcid, scid, result, status);

	mutex_lock(&conn->chan_lock);

	if (scid) {
		chan = __l2cap_get_chan_by_scid(conn, scid);
		if (!chan) {
			err = -EFAULT;
			goto unlock;
		}
	} else {
		chan = __l2cap_get_chan_by_ident(conn, cmd->ident);
		if (!chan) {
			err = -EFAULT;
			goto unlock;
		}
	}

	err = 0;

	l2cap_chan_lock(chan);

	switch (result) {
	case L2CAP_CR_SUCCESS:
		l2cap_state_change(chan, BT_CONFIG);
		chan->ident = 0;
		chan->dcid = dcid;
		clear_bit(CONF_CONNECT_PEND, &chan->conf_state);

		if (test_and_set_bit(CONF_REQ_SENT, &chan->conf_state))
			break;

		l2cap_send_cmd(conn, l2cap_get_ident(conn), L2CAP_CONF_REQ,
					l2cap_build_conf_req(chan, req), req);
		chan->num_conf_req++;
		break;

	case L2CAP_CR_PEND:
		set_bit(CONF_CONNECT_PEND, &chan->conf_state);
		break;

	default:
		l2cap_chan_del(chan, ECONNREFUSED);
		break;
	}

	l2cap_chan_unlock(chan);

unlock:
	mutex_unlock(&conn->chan_lock);

	return err;
}

static inline void set_default_fcs(struct l2cap_chan *chan)
{
	/* FCS is enabled only in ERTM or streaming mode, if one or both
	 * sides request it.
	 */
	if (chan->mode != L2CAP_MODE_ERTM && chan->mode != L2CAP_MODE_STREAMING)
		chan->fcs = L2CAP_FCS_NONE;
	else if (!test_bit(CONF_NO_FCS_RECV, &chan->conf_state))
		chan->fcs = L2CAP_FCS_CRC16;
}

static inline int l2cap_config_req(struct l2cap_conn *conn, struct l2cap_cmd_hdr *cmd, u16 cmd_len, u8 *data)
{
	struct l2cap_conf_req *req = (struct l2cap_conf_req *) data;
	u16 dcid, flags;
	u8 rsp[64];
	struct l2cap_chan *chan;
	int len;

	dcid  = __le16_to_cpu(req->dcid);
	flags = __le16_to_cpu(req->flags);

	BT_DBG("dcid 0x%4.4x flags 0x%2.2x", dcid, flags);

	chan = l2cap_get_chan_by_scid(conn, dcid);
	if (!chan)
		return -ENOENT;

	l2cap_chan_lock(chan);

	if (chan->state != BT_CONFIG && chan->state != BT_CONNECT2) {
		struct l2cap_cmd_rej_cid rej;

		rej.reason = cpu_to_le16(L2CAP_REJ_INVALID_CID);
		rej.scid = cpu_to_le16(chan->scid);
		rej.dcid = cpu_to_le16(chan->dcid);

		l2cap_send_cmd(conn, cmd->ident, L2CAP_COMMAND_REJ,
				sizeof(rej), &rej);
		goto unlock;
	}

	/* Reject if config buffer is too small. */
	len = cmd_len - sizeof(*req);
	if (len < 0 || chan->conf_len + len > sizeof(chan->conf_req)) {
		l2cap_send_cmd(conn, cmd->ident, L2CAP_CONF_RSP,
				l2cap_build_conf_rsp(chan, rsp,
					L2CAP_CONF_REJECT, flags), rsp);
		goto unlock;
	}

	/* Store config. */
	memcpy(chan->conf_req + chan->conf_len, req->data, len);
	chan->conf_len += len;

	if (flags & 0x0001) {
		/* Incomplete config. Send empty response. */
		l2cap_send_cmd(conn, cmd->ident, L2CAP_CONF_RSP,
				l2cap_build_conf_rsp(chan, rsp,
					L2CAP_CONF_SUCCESS, 0x0001), rsp);
		goto unlock;
	}

	/* Complete config. */
	len = l2cap_parse_conf_req(chan, rsp);
	if (len < 0) {
		l2cap_send_disconn_req(conn, chan, ECONNRESET);
		goto unlock;
	}

	l2cap_send_cmd(conn, cmd->ident, L2CAP_CONF_RSP, len, rsp);
	chan->num_conf_rsp++;

	/* Reset config buffer. */
	chan->conf_len = 0;

	if (!test_bit(CONF_OUTPUT_DONE, &chan->conf_state))
		goto unlock;

	if (test_bit(CONF_INPUT_DONE, &chan->conf_state)) {
		set_default_fcs(chan);

		l2cap_state_change(chan, BT_CONNECTED);

		chan->next_tx_seq = 0;
		chan->expected_tx_seq = 0;
		skb_queue_head_init(&chan->tx_q);
		if (chan->mode == L2CAP_MODE_ERTM)
			l2cap_ertm_init(chan);

		l2cap_chan_ready(chan);
		goto unlock;
	}

	if (!test_and_set_bit(CONF_REQ_SENT, &chan->conf_state)) {
		u8 buf[64];
		l2cap_send_cmd(conn, l2cap_get_ident(conn), L2CAP_CONF_REQ,
					l2cap_build_conf_req(chan, buf), buf);
		chan->num_conf_req++;
	}

	/* Got Conf Rsp PENDING from remote side and asume we sent
	   Conf Rsp PENDING in the code above */
	if (test_bit(CONF_REM_CONF_PEND, &chan->conf_state) &&
			test_bit(CONF_LOC_CONF_PEND, &chan->conf_state)) {

		/* check compatibility */

		clear_bit(CONF_LOC_CONF_PEND, &chan->conf_state);
		set_bit(CONF_OUTPUT_DONE, &chan->conf_state);

		l2cap_send_cmd(conn, cmd->ident, L2CAP_CONF_RSP,
					l2cap_build_conf_rsp(chan, rsp,
					L2CAP_CONF_SUCCESS, 0x0000), rsp);
	}

unlock:
	l2cap_chan_unlock(chan);
	return 0;
}

static inline int l2cap_config_rsp(struct l2cap_conn *conn, struct l2cap_cmd_hdr *cmd, u8 *data)
{
	struct l2cap_conf_rsp *rsp = (struct l2cap_conf_rsp *)data;
	u16 scid, flags, result;
	struct l2cap_chan *chan;
	int len = cmd->len - sizeof(*rsp);

	scid   = __le16_to_cpu(rsp->scid);
	flags  = __le16_to_cpu(rsp->flags);
	result = __le16_to_cpu(rsp->result);

	BT_DBG("scid 0x%4.4x flags 0x%2.2x result 0x%2.2x",
			scid, flags, result);

	chan = l2cap_get_chan_by_scid(conn, scid);
	if (!chan)
		return 0;

	l2cap_chan_lock(chan);

	switch (result) {
	case L2CAP_CONF_SUCCESS:
		l2cap_conf_rfc_get(chan, rsp->data, len);
		clear_bit(CONF_REM_CONF_PEND, &chan->conf_state);
		break;

	case L2CAP_CONF_PENDING:
		set_bit(CONF_REM_CONF_PEND, &chan->conf_state);

		if (test_bit(CONF_LOC_CONF_PEND, &chan->conf_state)) {
			char buf[64];

			len = l2cap_parse_conf_rsp(chan, rsp->data, len,
								buf, &result);
			if (len < 0) {
				l2cap_send_disconn_req(conn, chan, ECONNRESET);
				goto done;
			}

			/* check compatibility */

			clear_bit(CONF_LOC_CONF_PEND, &chan->conf_state);
			set_bit(CONF_OUTPUT_DONE, &chan->conf_state);

			l2cap_send_cmd(conn, cmd->ident, L2CAP_CONF_RSP,
						l2cap_build_conf_rsp(chan, buf,
						L2CAP_CONF_SUCCESS, 0x0000), buf);
		}
		goto done;

	case L2CAP_CONF_UNACCEPT:
		if (chan->num_conf_rsp <= L2CAP_CONF_MAX_CONF_RSP) {
			char req[64];

			if (len > sizeof(req) - sizeof(struct l2cap_conf_req)) {
				l2cap_send_disconn_req(conn, chan, ECONNRESET);
				goto done;
			}

			/* throw out any old stored conf requests */
			result = L2CAP_CONF_SUCCESS;
			len = l2cap_parse_conf_rsp(chan, rsp->data, len,
								req, &result);
			if (len < 0) {
				l2cap_send_disconn_req(conn, chan, ECONNRESET);
				goto done;
			}

			l2cap_send_cmd(conn, l2cap_get_ident(conn),
						L2CAP_CONF_REQ, len, req);
			chan->num_conf_req++;
			if (result != L2CAP_CONF_SUCCESS)
				goto done;
			break;
		}

	default:
<<<<<<< HEAD
		sk->sk_err = ECONNRESET;
		__set_chan_timer(chan,
				msecs_to_jiffies(L2CAP_DISC_REJ_TIMEOUT));
=======
		l2cap_chan_set_err(chan, ECONNRESET);

		__set_chan_timer(chan, L2CAP_DISC_REJ_TIMEOUT);
>>>>>>> 942d34bd
		l2cap_send_disconn_req(conn, chan, ECONNRESET);
		goto done;
	}

	if (flags & 0x01)
		goto done;

	set_bit(CONF_INPUT_DONE, &chan->conf_state);

	if (test_bit(CONF_OUTPUT_DONE, &chan->conf_state)) {
		set_default_fcs(chan);

		l2cap_state_change(chan, BT_CONNECTED);
		chan->next_tx_seq = 0;
		chan->expected_tx_seq = 0;
		skb_queue_head_init(&chan->tx_q);
		if (chan->mode ==  L2CAP_MODE_ERTM)
			l2cap_ertm_init(chan);

		l2cap_chan_ready(chan);
	}

done:
	l2cap_chan_unlock(chan);
	return 0;
}

static inline int l2cap_disconnect_req(struct l2cap_conn *conn, struct l2cap_cmd_hdr *cmd, u8 *data)
{
	struct l2cap_disconn_req *req = (struct l2cap_disconn_req *) data;
	struct l2cap_disconn_rsp rsp;
	u16 dcid, scid;
	struct l2cap_chan *chan;
	struct sock *sk;

	scid = __le16_to_cpu(req->scid);
	dcid = __le16_to_cpu(req->dcid);

	BT_DBG("scid 0x%4.4x dcid 0x%4.4x", scid, dcid);

	mutex_lock(&conn->chan_lock);

	chan = __l2cap_get_chan_by_scid(conn, dcid);
	if (!chan) {
		mutex_unlock(&conn->chan_lock);
		return 0;
	}

	l2cap_chan_lock(chan);

	sk = chan->sk;

	rsp.dcid = cpu_to_le16(chan->scid);
	rsp.scid = cpu_to_le16(chan->dcid);
	l2cap_send_cmd(conn, cmd->ident, L2CAP_DISCONN_RSP, sizeof(rsp), &rsp);

	lock_sock(sk);
	sk->sk_shutdown = SHUTDOWN_MASK;
	release_sock(sk);

	l2cap_chan_del(chan, ECONNRESET);

	l2cap_chan_unlock(chan);

	chan->ops->close(chan->data);

	mutex_unlock(&conn->chan_lock);

	return 0;
}

static inline int l2cap_disconnect_rsp(struct l2cap_conn *conn, struct l2cap_cmd_hdr *cmd, u8 *data)
{
	struct l2cap_disconn_rsp *rsp = (struct l2cap_disconn_rsp *) data;
	u16 dcid, scid;
	struct l2cap_chan *chan;

	scid = __le16_to_cpu(rsp->scid);
	dcid = __le16_to_cpu(rsp->dcid);

	BT_DBG("dcid 0x%4.4x scid 0x%4.4x", dcid, scid);

	mutex_lock(&conn->chan_lock);

	chan = __l2cap_get_chan_by_scid(conn, scid);
	if (!chan) {
		mutex_unlock(&conn->chan_lock);
		return 0;
	}

	l2cap_chan_lock(chan);

	l2cap_chan_del(chan, 0);

	l2cap_chan_unlock(chan);

	chan->ops->close(chan->data);

	mutex_unlock(&conn->chan_lock);

	return 0;
}

static inline int l2cap_information_req(struct l2cap_conn *conn, struct l2cap_cmd_hdr *cmd, u8 *data)
{
	struct l2cap_info_req *req = (struct l2cap_info_req *) data;
	u16 type;

	type = __le16_to_cpu(req->type);

	BT_DBG("type 0x%4.4x", type);

	if (type == L2CAP_IT_FEAT_MASK) {
		u8 buf[8];
		u32 feat_mask = l2cap_feat_mask;
		struct l2cap_info_rsp *rsp = (struct l2cap_info_rsp *) buf;
		rsp->type   = cpu_to_le16(L2CAP_IT_FEAT_MASK);
		rsp->result = cpu_to_le16(L2CAP_IR_SUCCESS);
		if (!disable_ertm)
			feat_mask |= L2CAP_FEAT_ERTM | L2CAP_FEAT_STREAMING
							 | L2CAP_FEAT_FCS;
		if (enable_hs)
			feat_mask |= L2CAP_FEAT_EXT_FLOW
						| L2CAP_FEAT_EXT_WINDOW;

		put_unaligned_le32(feat_mask, rsp->data);
		l2cap_send_cmd(conn, cmd->ident,
					L2CAP_INFO_RSP, sizeof(buf), buf);
	} else if (type == L2CAP_IT_FIXED_CHAN) {
		u8 buf[12];
		struct l2cap_info_rsp *rsp = (struct l2cap_info_rsp *) buf;

		if (enable_hs)
			l2cap_fixed_chan[0] |= L2CAP_FC_A2MP;
		else
			l2cap_fixed_chan[0] &= ~L2CAP_FC_A2MP;

		rsp->type   = cpu_to_le16(L2CAP_IT_FIXED_CHAN);
		rsp->result = cpu_to_le16(L2CAP_IR_SUCCESS);
		memcpy(rsp->data, l2cap_fixed_chan, sizeof(l2cap_fixed_chan));
		l2cap_send_cmd(conn, cmd->ident,
					L2CAP_INFO_RSP, sizeof(buf), buf);
	} else {
		struct l2cap_info_rsp rsp;
		rsp.type   = cpu_to_le16(type);
		rsp.result = cpu_to_le16(L2CAP_IR_NOTSUPP);
		l2cap_send_cmd(conn, cmd->ident,
					L2CAP_INFO_RSP, sizeof(rsp), &rsp);
	}

	return 0;
}

static inline int l2cap_information_rsp(struct l2cap_conn *conn, struct l2cap_cmd_hdr *cmd, u8 *data)
{
	struct l2cap_info_rsp *rsp = (struct l2cap_info_rsp *) data;
	u16 type, result;

	type   = __le16_to_cpu(rsp->type);
	result = __le16_to_cpu(rsp->result);

	BT_DBG("type 0x%4.4x result 0x%2.2x", type, result);

	/* L2CAP Info req/rsp are unbound to channels, add extra checks */
	if (cmd->ident != conn->info_ident ||
			conn->info_state & L2CAP_INFO_FEAT_MASK_REQ_DONE)
		return 0;

	cancel_delayed_work(&conn->info_timer);

	if (result != L2CAP_IR_SUCCESS) {
		conn->info_state |= L2CAP_INFO_FEAT_MASK_REQ_DONE;
		conn->info_ident = 0;

		l2cap_conn_start(conn);

		return 0;
	}

	switch (type) {
	case L2CAP_IT_FEAT_MASK:
		conn->feat_mask = get_unaligned_le32(rsp->data);

		if (conn->feat_mask & L2CAP_FEAT_FIXED_CHAN) {
			struct l2cap_info_req req;
			req.type = cpu_to_le16(L2CAP_IT_FIXED_CHAN);

			conn->info_ident = l2cap_get_ident(conn);

			l2cap_send_cmd(conn, conn->info_ident,
					L2CAP_INFO_REQ, sizeof(req), &req);
		} else {
			conn->info_state |= L2CAP_INFO_FEAT_MASK_REQ_DONE;
			conn->info_ident = 0;

			l2cap_conn_start(conn);
		}
		break;

	case L2CAP_IT_FIXED_CHAN:
		conn->fixed_chan_mask = rsp->data[0];
		conn->info_state |= L2CAP_INFO_FEAT_MASK_REQ_DONE;
		conn->info_ident = 0;

		l2cap_conn_start(conn);
		break;
	}

	return 0;
}

static inline int l2cap_create_channel_req(struct l2cap_conn *conn,
					struct l2cap_cmd_hdr *cmd, u16 cmd_len,
					void *data)
{
	struct l2cap_create_chan_req *req = data;
	struct l2cap_create_chan_rsp rsp;
	u16 psm, scid;

	if (cmd_len != sizeof(*req))
		return -EPROTO;

	if (!enable_hs)
		return -EINVAL;

	psm = le16_to_cpu(req->psm);
	scid = le16_to_cpu(req->scid);

	BT_DBG("psm %d, scid %d, amp_id %d", psm, scid, req->amp_id);

	/* Placeholder: Always reject */
	rsp.dcid = 0;
	rsp.scid = cpu_to_le16(scid);
	rsp.result = L2CAP_CR_NO_MEM;
	rsp.status = L2CAP_CS_NO_INFO;

	l2cap_send_cmd(conn, cmd->ident, L2CAP_CREATE_CHAN_RSP,
		       sizeof(rsp), &rsp);

	return 0;
}

static inline int l2cap_create_channel_rsp(struct l2cap_conn *conn,
					struct l2cap_cmd_hdr *cmd, void *data)
{
	BT_DBG("conn %p", conn);

	return l2cap_connect_rsp(conn, cmd, data);
}

static void l2cap_send_move_chan_rsp(struct l2cap_conn *conn, u8 ident,
							u16 icid, u16 result)
{
	struct l2cap_move_chan_rsp rsp;

	BT_DBG("icid %d, result %d", icid, result);

	rsp.icid = cpu_to_le16(icid);
	rsp.result = cpu_to_le16(result);

	l2cap_send_cmd(conn, ident, L2CAP_MOVE_CHAN_RSP, sizeof(rsp), &rsp);
}

static void l2cap_send_move_chan_cfm(struct l2cap_conn *conn,
				struct l2cap_chan *chan, u16 icid, u16 result)
{
	struct l2cap_move_chan_cfm cfm;
	u8 ident;

	BT_DBG("icid %d, result %d", icid, result);

	ident = l2cap_get_ident(conn);
	if (chan)
		chan->ident = ident;

	cfm.icid = cpu_to_le16(icid);
	cfm.result = cpu_to_le16(result);

	l2cap_send_cmd(conn, ident, L2CAP_MOVE_CHAN_CFM, sizeof(cfm), &cfm);
}

static void l2cap_send_move_chan_cfm_rsp(struct l2cap_conn *conn, u8 ident,
								u16 icid)
{
	struct l2cap_move_chan_cfm_rsp rsp;

	BT_DBG("icid %d", icid);

	rsp.icid = cpu_to_le16(icid);
	l2cap_send_cmd(conn, ident, L2CAP_MOVE_CHAN_CFM_RSP, sizeof(rsp), &rsp);
}

static inline int l2cap_move_channel_req(struct l2cap_conn *conn,
			struct l2cap_cmd_hdr *cmd, u16 cmd_len, void *data)
{
	struct l2cap_move_chan_req *req = data;
	u16 icid = 0;
	u16 result = L2CAP_MR_NOT_ALLOWED;

	if (cmd_len != sizeof(*req))
		return -EPROTO;

	icid = le16_to_cpu(req->icid);

	BT_DBG("icid %d, dest_amp_id %d", icid, req->dest_amp_id);

	if (!enable_hs)
		return -EINVAL;

	/* Placeholder: Always refuse */
	l2cap_send_move_chan_rsp(conn, cmd->ident, icid, result);

	return 0;
}

static inline int l2cap_move_channel_rsp(struct l2cap_conn *conn,
			struct l2cap_cmd_hdr *cmd, u16 cmd_len, void *data)
{
	struct l2cap_move_chan_rsp *rsp = data;
	u16 icid, result;

	if (cmd_len != sizeof(*rsp))
		return -EPROTO;

	icid = le16_to_cpu(rsp->icid);
	result = le16_to_cpu(rsp->result);

	BT_DBG("icid %d, result %d", icid, result);

	/* Placeholder: Always unconfirmed */
	l2cap_send_move_chan_cfm(conn, NULL, icid, L2CAP_MC_UNCONFIRMED);

	return 0;
}

static inline int l2cap_move_channel_confirm(struct l2cap_conn *conn,
			struct l2cap_cmd_hdr *cmd, u16 cmd_len, void *data)
{
	struct l2cap_move_chan_cfm *cfm = data;
	u16 icid, result;

	if (cmd_len != sizeof(*cfm))
		return -EPROTO;

	icid = le16_to_cpu(cfm->icid);
	result = le16_to_cpu(cfm->result);

	BT_DBG("icid %d, result %d", icid, result);

	l2cap_send_move_chan_cfm_rsp(conn, cmd->ident, icid);

	return 0;
}

static inline int l2cap_move_channel_confirm_rsp(struct l2cap_conn *conn,
			struct l2cap_cmd_hdr *cmd, u16 cmd_len, void *data)
{
	struct l2cap_move_chan_cfm_rsp *rsp = data;
	u16 icid;

	if (cmd_len != sizeof(*rsp))
		return -EPROTO;

	icid = le16_to_cpu(rsp->icid);

	BT_DBG("icid %d", icid);

	return 0;
}

static inline int l2cap_check_conn_param(u16 min, u16 max, u16 latency,
							u16 to_multiplier)
{
	u16 max_latency;

	if (min > max || min < 6 || max > 3200)
		return -EINVAL;

	if (to_multiplier < 10 || to_multiplier > 3200)
		return -EINVAL;

	if (max >= to_multiplier * 8)
		return -EINVAL;

	max_latency = (to_multiplier * 8 / max) - 1;
	if (latency > 499 || latency > max_latency)
		return -EINVAL;

	return 0;
}

static inline int l2cap_conn_param_update_req(struct l2cap_conn *conn,
					struct l2cap_cmd_hdr *cmd, u8 *data)
{
	struct hci_conn *hcon = conn->hcon;
	struct l2cap_conn_param_update_req *req;
	struct l2cap_conn_param_update_rsp rsp;
	u16 min, max, latency, to_multiplier, cmd_len;
	int err;

	if (!(hcon->link_mode & HCI_LM_MASTER))
		return -EINVAL;

	cmd_len = __le16_to_cpu(cmd->len);
	if (cmd_len != sizeof(struct l2cap_conn_param_update_req))
		return -EPROTO;

	req = (struct l2cap_conn_param_update_req *) data;
	min		= __le16_to_cpu(req->min);
	max		= __le16_to_cpu(req->max);
	latency		= __le16_to_cpu(req->latency);
	to_multiplier	= __le16_to_cpu(req->to_multiplier);

	BT_DBG("min 0x%4.4x max 0x%4.4x latency: 0x%4.4x Timeout: 0x%4.4x",
						min, max, latency, to_multiplier);

	memset(&rsp, 0, sizeof(rsp));

	err = l2cap_check_conn_param(min, max, latency, to_multiplier);
	if (err)
		rsp.result = cpu_to_le16(L2CAP_CONN_PARAM_REJECTED);
	else
		rsp.result = cpu_to_le16(L2CAP_CONN_PARAM_ACCEPTED);

	l2cap_send_cmd(conn, cmd->ident, L2CAP_CONN_PARAM_UPDATE_RSP,
							sizeof(rsp), &rsp);

	if (!err)
		hci_le_conn_update(hcon, min, max, latency, to_multiplier);

	return 0;
}

static inline int l2cap_bredr_sig_cmd(struct l2cap_conn *conn,
			struct l2cap_cmd_hdr *cmd, u16 cmd_len, u8 *data)
{
	int err = 0;

	switch (cmd->code) {
	case L2CAP_COMMAND_REJ:
		l2cap_command_rej(conn, cmd, data);
		break;

	case L2CAP_CONN_REQ:
		err = l2cap_connect_req(conn, cmd, data);
		break;

	case L2CAP_CONN_RSP:
		err = l2cap_connect_rsp(conn, cmd, data);
		break;

	case L2CAP_CONF_REQ:
		err = l2cap_config_req(conn, cmd, cmd_len, data);
		break;

	case L2CAP_CONF_RSP:
		err = l2cap_config_rsp(conn, cmd, data);
		break;

	case L2CAP_DISCONN_REQ:
		err = l2cap_disconnect_req(conn, cmd, data);
		break;

	case L2CAP_DISCONN_RSP:
		err = l2cap_disconnect_rsp(conn, cmd, data);
		break;

	case L2CAP_ECHO_REQ:
		l2cap_send_cmd(conn, cmd->ident, L2CAP_ECHO_RSP, cmd_len, data);
		break;

	case L2CAP_ECHO_RSP:
		break;

	case L2CAP_INFO_REQ:
		err = l2cap_information_req(conn, cmd, data);
		break;

	case L2CAP_INFO_RSP:
		err = l2cap_information_rsp(conn, cmd, data);
		break;

	case L2CAP_CREATE_CHAN_REQ:
		err = l2cap_create_channel_req(conn, cmd, cmd_len, data);
		break;

	case L2CAP_CREATE_CHAN_RSP:
		err = l2cap_create_channel_rsp(conn, cmd, data);
		break;

	case L2CAP_MOVE_CHAN_REQ:
		err = l2cap_move_channel_req(conn, cmd, cmd_len, data);
		break;

	case L2CAP_MOVE_CHAN_RSP:
		err = l2cap_move_channel_rsp(conn, cmd, cmd_len, data);
		break;

	case L2CAP_MOVE_CHAN_CFM:
		err = l2cap_move_channel_confirm(conn, cmd, cmd_len, data);
		break;

	case L2CAP_MOVE_CHAN_CFM_RSP:
		err = l2cap_move_channel_confirm_rsp(conn, cmd, cmd_len, data);
		break;

	default:
		BT_ERR("Unknown BR/EDR signaling command 0x%2.2x", cmd->code);
		err = -EINVAL;
		break;
	}

	return err;
}

static inline int l2cap_le_sig_cmd(struct l2cap_conn *conn,
					struct l2cap_cmd_hdr *cmd, u8 *data)
{
	switch (cmd->code) {
	case L2CAP_COMMAND_REJ:
		return 0;

	case L2CAP_CONN_PARAM_UPDATE_REQ:
		return l2cap_conn_param_update_req(conn, cmd, data);

	case L2CAP_CONN_PARAM_UPDATE_RSP:
		return 0;

	default:
		BT_ERR("Unknown LE signaling command 0x%2.2x", cmd->code);
		return -EINVAL;
	}
}

static inline void l2cap_sig_channel(struct l2cap_conn *conn,
							struct sk_buff *skb)
{
	u8 *data = skb->data;
	int len = skb->len;
	struct l2cap_cmd_hdr cmd;
	int err;

	l2cap_raw_recv(conn, skb);

	while (len >= L2CAP_CMD_HDR_SIZE) {
		u16 cmd_len;
		memcpy(&cmd, data, L2CAP_CMD_HDR_SIZE);
		data += L2CAP_CMD_HDR_SIZE;
		len  -= L2CAP_CMD_HDR_SIZE;

		cmd_len = le16_to_cpu(cmd.len);

		BT_DBG("code 0x%2.2x len %d id 0x%2.2x", cmd.code, cmd_len, cmd.ident);

		if (cmd_len > len || !cmd.ident) {
			BT_DBG("corrupted command");
			break;
		}

		if (conn->hcon->type == LE_LINK)
			err = l2cap_le_sig_cmd(conn, &cmd, data);
		else
			err = l2cap_bredr_sig_cmd(conn, &cmd, cmd_len, data);

		if (err) {
			struct l2cap_cmd_rej_unk rej;

			BT_ERR("Wrong link type (%d)", err);

			/* FIXME: Map err to a valid reason */
			rej.reason = cpu_to_le16(L2CAP_REJ_NOT_UNDERSTOOD);
			l2cap_send_cmd(conn, cmd.ident, L2CAP_COMMAND_REJ, sizeof(rej), &rej);
		}

		data += cmd_len;
		len  -= cmd_len;
	}

	kfree_skb(skb);
}

static int l2cap_check_fcs(struct l2cap_chan *chan,  struct sk_buff *skb)
{
	u16 our_fcs, rcv_fcs;
	int hdr_size;

	if (test_bit(FLAG_EXT_CTRL, &chan->flags))
		hdr_size = L2CAP_EXT_HDR_SIZE;
	else
		hdr_size = L2CAP_ENH_HDR_SIZE;

	if (chan->fcs == L2CAP_FCS_CRC16) {
		skb_trim(skb, skb->len - L2CAP_FCS_SIZE);
		rcv_fcs = get_unaligned_le16(skb->data + skb->len);
		our_fcs = crc16(0, skb->data - hdr_size, skb->len + hdr_size);

		if (our_fcs != rcv_fcs)
			return -EBADMSG;
	}
	return 0;
}

static inline void l2cap_send_i_or_rr_or_rnr(struct l2cap_chan *chan)
{
	u32 control = 0;

	chan->frames_sent = 0;

	control |= __set_reqseq(chan, chan->buffer_seq);

	if (test_bit(CONN_LOCAL_BUSY, &chan->conn_state)) {
		control |= __set_ctrl_super(chan, L2CAP_SUPER_RNR);
		l2cap_send_sframe(chan, control);
		set_bit(CONN_RNR_SENT, &chan->conn_state);
	}

	if (test_bit(CONN_REMOTE_BUSY, &chan->conn_state))
		l2cap_retransmit_frames(chan);

	l2cap_ertm_send(chan);

	if (!test_bit(CONN_LOCAL_BUSY, &chan->conn_state) &&
			chan->frames_sent == 0) {
		control |= __set_ctrl_super(chan, L2CAP_SUPER_RR);
		l2cap_send_sframe(chan, control);
	}
}

static int l2cap_add_to_srej_queue(struct l2cap_chan *chan, struct sk_buff *skb, u16 tx_seq, u8 sar)
{
	struct sk_buff *next_skb;
	int tx_seq_offset, next_tx_seq_offset;

	bt_cb(skb)->tx_seq = tx_seq;
	bt_cb(skb)->sar = sar;

	next_skb = skb_peek(&chan->srej_q);

	tx_seq_offset = __seq_offset(chan, tx_seq, chan->buffer_seq);

	while (next_skb) {
		if (bt_cb(next_skb)->tx_seq == tx_seq)
			return -EINVAL;

		next_tx_seq_offset = __seq_offset(chan,
				bt_cb(next_skb)->tx_seq, chan->buffer_seq);

		if (next_tx_seq_offset > tx_seq_offset) {
			__skb_queue_before(&chan->srej_q, next_skb, skb);
			return 0;
		}

		if (skb_queue_is_last(&chan->srej_q, next_skb))
			next_skb = NULL;
		else
			next_skb = skb_queue_next(&chan->srej_q, next_skb);
	}

	__skb_queue_tail(&chan->srej_q, skb);

	return 0;
}

static void append_skb_frag(struct sk_buff *skb,
			struct sk_buff *new_frag, struct sk_buff **last_frag)
{
	/* skb->len reflects data in skb as well as all fragments
	 * skb->data_len reflects only data in fragments
	 */
	if (!skb_has_frag_list(skb))
		skb_shinfo(skb)->frag_list = new_frag;

	new_frag->next = NULL;

	(*last_frag)->next = new_frag;
	*last_frag = new_frag;

	skb->len += new_frag->len;
	skb->data_len += new_frag->len;
	skb->truesize += new_frag->truesize;
}

static int l2cap_reassemble_sdu(struct l2cap_chan *chan, struct sk_buff *skb, u32 control)
{
	int err = -EINVAL;

	switch (__get_ctrl_sar(chan, control)) {
	case L2CAP_SAR_UNSEGMENTED:
		if (chan->sdu)
			break;

		err = chan->ops->recv(chan->data, skb);
		break;

	case L2CAP_SAR_START:
		if (chan->sdu)
			break;

		chan->sdu_len = get_unaligned_le16(skb->data);
		skb_pull(skb, L2CAP_SDULEN_SIZE);

		if (chan->sdu_len > chan->imtu) {
			err = -EMSGSIZE;
			break;
		}

		if (skb->len >= chan->sdu_len)
			break;

		chan->sdu = skb;
		chan->sdu_last_frag = skb;

		skb = NULL;
		err = 0;
		break;

	case L2CAP_SAR_CONTINUE:
		if (!chan->sdu)
			break;

		append_skb_frag(chan->sdu, skb,
				&chan->sdu_last_frag);
		skb = NULL;

		if (chan->sdu->len >= chan->sdu_len)
			break;

		err = 0;
		break;

	case L2CAP_SAR_END:
		if (!chan->sdu)
			break;

		append_skb_frag(chan->sdu, skb,
				&chan->sdu_last_frag);
		skb = NULL;

		if (chan->sdu->len != chan->sdu_len)
			break;

		err = chan->ops->recv(chan->data, chan->sdu);

		if (!err) {
			/* Reassembly complete */
			chan->sdu = NULL;
			chan->sdu_last_frag = NULL;
			chan->sdu_len = 0;
		}
		break;
	}

	if (err) {
		kfree_skb(skb);
		kfree_skb(chan->sdu);
		chan->sdu = NULL;
		chan->sdu_last_frag = NULL;
		chan->sdu_len = 0;
	}

	return err;
}

static void l2cap_ertm_enter_local_busy(struct l2cap_chan *chan)
{
	BT_DBG("chan %p, Enter local busy", chan);

	set_bit(CONN_LOCAL_BUSY, &chan->conn_state);

	__set_ack_timer(chan);
}

static void l2cap_ertm_exit_local_busy(struct l2cap_chan *chan)
{
	u32 control;

	if (!test_bit(CONN_RNR_SENT, &chan->conn_state))
		goto done;

	control = __set_reqseq(chan, chan->buffer_seq);
	control |= __set_ctrl_poll(chan);
	control |= __set_ctrl_super(chan, L2CAP_SUPER_RR);
	l2cap_send_sframe(chan, control);
	chan->retry_count = 1;

	__clear_retrans_timer(chan);
	__set_monitor_timer(chan);

	set_bit(CONN_WAIT_F, &chan->conn_state);

done:
	clear_bit(CONN_LOCAL_BUSY, &chan->conn_state);
	clear_bit(CONN_RNR_SENT, &chan->conn_state);

	BT_DBG("chan %p, Exit local busy", chan);
}

void l2cap_chan_busy(struct l2cap_chan *chan, int busy)
{
	if (chan->mode == L2CAP_MODE_ERTM) {
		if (busy)
			l2cap_ertm_enter_local_busy(chan);
		else
			l2cap_ertm_exit_local_busy(chan);
	}
}

static void l2cap_check_srej_gap(struct l2cap_chan *chan, u16 tx_seq)
{
	struct sk_buff *skb;
	u32 control;

	while ((skb = skb_peek(&chan->srej_q)) &&
			!test_bit(CONN_LOCAL_BUSY, &chan->conn_state)) {
		int err;

		if (bt_cb(skb)->tx_seq != tx_seq)
			break;

		skb = skb_dequeue(&chan->srej_q);
		control = __set_ctrl_sar(chan, bt_cb(skb)->sar);
		err = l2cap_reassemble_sdu(chan, skb, control);

		if (err < 0) {
			l2cap_send_disconn_req(chan->conn, chan, ECONNRESET);
			break;
		}

		chan->buffer_seq_srej = __next_seq(chan, chan->buffer_seq_srej);
		tx_seq = __next_seq(chan, tx_seq);
	}
}

static void l2cap_resend_srejframe(struct l2cap_chan *chan, u16 tx_seq)
{
	struct srej_list *l, *tmp;
	u32 control;

	list_for_each_entry_safe(l, tmp, &chan->srej_l, list) {
		if (l->tx_seq == tx_seq) {
			list_del(&l->list);
			kfree(l);
			return;
		}
		control = __set_ctrl_super(chan, L2CAP_SUPER_SREJ);
		control |= __set_reqseq(chan, l->tx_seq);
		l2cap_send_sframe(chan, control);
		list_del(&l->list);
		list_add_tail(&l->list, &chan->srej_l);
	}
}

static int l2cap_send_srejframe(struct l2cap_chan *chan, u16 tx_seq)
{
	struct srej_list *new;
	u32 control;

	while (tx_seq != chan->expected_tx_seq) {
		control = __set_ctrl_super(chan, L2CAP_SUPER_SREJ);
		control |= __set_reqseq(chan, chan->expected_tx_seq);
		l2cap_send_sframe(chan, control);

		new = kzalloc(sizeof(struct srej_list), GFP_ATOMIC);
		if (!new)
			return -ENOMEM;

		new->tx_seq = chan->expected_tx_seq;

		chan->expected_tx_seq = __next_seq(chan, chan->expected_tx_seq);

		list_add_tail(&new->list, &chan->srej_l);
	}

	chan->expected_tx_seq = __next_seq(chan, chan->expected_tx_seq);

	return 0;
}

static inline int l2cap_data_channel_iframe(struct l2cap_chan *chan, u32 rx_control, struct sk_buff *skb)
{
	u16 tx_seq = __get_txseq(chan, rx_control);
	u16 req_seq = __get_reqseq(chan, rx_control);
	u8 sar = __get_ctrl_sar(chan, rx_control);
	int tx_seq_offset, expected_tx_seq_offset;
	int num_to_ack = (chan->tx_win/6) + 1;
	int err = 0;

	BT_DBG("chan %p len %d tx_seq %d rx_control 0x%8.8x", chan, skb->len,
							tx_seq, rx_control);

	if (__is_ctrl_final(chan, rx_control) &&
			test_bit(CONN_WAIT_F, &chan->conn_state)) {
		__clear_monitor_timer(chan);
		if (chan->unacked_frames > 0)
			__set_retrans_timer(chan);
		clear_bit(CONN_WAIT_F, &chan->conn_state);
	}

	chan->expected_ack_seq = req_seq;
	l2cap_drop_acked_frames(chan);

	tx_seq_offset = __seq_offset(chan, tx_seq, chan->buffer_seq);

	/* invalid tx_seq */
	if (tx_seq_offset >= chan->tx_win) {
		l2cap_send_disconn_req(chan->conn, chan, ECONNRESET);
		goto drop;
	}

	if (test_bit(CONN_LOCAL_BUSY, &chan->conn_state)) {
		if (!test_bit(CONN_RNR_SENT, &chan->conn_state))
			l2cap_send_ack(chan);
		goto drop;
	}

	if (tx_seq == chan->expected_tx_seq)
		goto expected;

	if (test_bit(CONN_SREJ_SENT, &chan->conn_state)) {
		struct srej_list *first;

		first = list_first_entry(&chan->srej_l,
				struct srej_list, list);
		if (tx_seq == first->tx_seq) {
			l2cap_add_to_srej_queue(chan, skb, tx_seq, sar);
			l2cap_check_srej_gap(chan, tx_seq);

			list_del(&first->list);
			kfree(first);

			if (list_empty(&chan->srej_l)) {
				chan->buffer_seq = chan->buffer_seq_srej;
				clear_bit(CONN_SREJ_SENT, &chan->conn_state);
				l2cap_send_ack(chan);
				BT_DBG("chan %p, Exit SREJ_SENT", chan);
			}
		} else {
			struct srej_list *l;

			/* duplicated tx_seq */
			if (l2cap_add_to_srej_queue(chan, skb, tx_seq, sar) < 0)
				goto drop;

			list_for_each_entry(l, &chan->srej_l, list) {
				if (l->tx_seq == tx_seq) {
					l2cap_resend_srejframe(chan, tx_seq);
					return 0;
				}
			}

			err = l2cap_send_srejframe(chan, tx_seq);
			if (err < 0) {
				l2cap_send_disconn_req(chan->conn, chan, -err);
				return err;
			}
		}
	} else {
		expected_tx_seq_offset = __seq_offset(chan,
				chan->expected_tx_seq, chan->buffer_seq);

		/* duplicated tx_seq */
		if (tx_seq_offset < expected_tx_seq_offset)
			goto drop;

		set_bit(CONN_SREJ_SENT, &chan->conn_state);

		BT_DBG("chan %p, Enter SREJ", chan);

		INIT_LIST_HEAD(&chan->srej_l);
		chan->buffer_seq_srej = chan->buffer_seq;

		__skb_queue_head_init(&chan->srej_q);
		l2cap_add_to_srej_queue(chan, skb, tx_seq, sar);

		/* Set P-bit only if there are some I-frames to ack. */
		if (__clear_ack_timer(chan))
			set_bit(CONN_SEND_PBIT, &chan->conn_state);

		err = l2cap_send_srejframe(chan, tx_seq);
		if (err < 0) {
			l2cap_send_disconn_req(chan->conn, chan, -err);
			return err;
		}
	}
	return 0;

expected:
	chan->expected_tx_seq = __next_seq(chan, chan->expected_tx_seq);

	if (test_bit(CONN_SREJ_SENT, &chan->conn_state)) {
		bt_cb(skb)->tx_seq = tx_seq;
		bt_cb(skb)->sar = sar;
		__skb_queue_tail(&chan->srej_q, skb);
		return 0;
	}

	err = l2cap_reassemble_sdu(chan, skb, rx_control);
	chan->buffer_seq = __next_seq(chan, chan->buffer_seq);

	if (err < 0) {
		l2cap_send_disconn_req(chan->conn, chan, ECONNRESET);
		return err;
	}

	if (__is_ctrl_final(chan, rx_control)) {
		if (!test_and_clear_bit(CONN_REJ_ACT, &chan->conn_state))
			l2cap_retransmit_frames(chan);
	}


	chan->num_acked = (chan->num_acked + 1) % num_to_ack;
	if (chan->num_acked == num_to_ack - 1)
		l2cap_send_ack(chan);
	else
		__set_ack_timer(chan);

	return 0;

drop:
	kfree_skb(skb);
	return 0;
}

static inline void l2cap_data_channel_rrframe(struct l2cap_chan *chan, u32 rx_control)
{
	BT_DBG("chan %p, req_seq %d ctrl 0x%8.8x", chan,
				__get_reqseq(chan, rx_control), rx_control);

	chan->expected_ack_seq = __get_reqseq(chan, rx_control);
	l2cap_drop_acked_frames(chan);

	if (__is_ctrl_poll(chan, rx_control)) {
		set_bit(CONN_SEND_FBIT, &chan->conn_state);
		if (test_bit(CONN_SREJ_SENT, &chan->conn_state)) {
			if (test_bit(CONN_REMOTE_BUSY, &chan->conn_state) &&
					(chan->unacked_frames > 0))
				__set_retrans_timer(chan);

			clear_bit(CONN_REMOTE_BUSY, &chan->conn_state);
			l2cap_send_srejtail(chan);
		} else {
			l2cap_send_i_or_rr_or_rnr(chan);
		}

	} else if (__is_ctrl_final(chan, rx_control)) {
		clear_bit(CONN_REMOTE_BUSY, &chan->conn_state);

		if (!test_and_clear_bit(CONN_REJ_ACT, &chan->conn_state))
			l2cap_retransmit_frames(chan);

	} else {
		if (test_bit(CONN_REMOTE_BUSY, &chan->conn_state) &&
				(chan->unacked_frames > 0))
			__set_retrans_timer(chan);

		clear_bit(CONN_REMOTE_BUSY, &chan->conn_state);
		if (test_bit(CONN_SREJ_SENT, &chan->conn_state))
			l2cap_send_ack(chan);
		else
			l2cap_ertm_send(chan);
	}
}

static inline void l2cap_data_channel_rejframe(struct l2cap_chan *chan, u32 rx_control)
{
	u16 tx_seq = __get_reqseq(chan, rx_control);

	BT_DBG("chan %p, req_seq %d ctrl 0x%8.8x", chan, tx_seq, rx_control);

	clear_bit(CONN_REMOTE_BUSY, &chan->conn_state);

	chan->expected_ack_seq = tx_seq;
	l2cap_drop_acked_frames(chan);

	if (__is_ctrl_final(chan, rx_control)) {
		if (!test_and_clear_bit(CONN_REJ_ACT, &chan->conn_state))
			l2cap_retransmit_frames(chan);
	} else {
		l2cap_retransmit_frames(chan);

		if (test_bit(CONN_WAIT_F, &chan->conn_state))
			set_bit(CONN_REJ_ACT, &chan->conn_state);
	}
}
static inline void l2cap_data_channel_srejframe(struct l2cap_chan *chan, u32 rx_control)
{
	u16 tx_seq = __get_reqseq(chan, rx_control);

	BT_DBG("chan %p, req_seq %d ctrl 0x%8.8x", chan, tx_seq, rx_control);

	clear_bit(CONN_REMOTE_BUSY, &chan->conn_state);

	if (__is_ctrl_poll(chan, rx_control)) {
		chan->expected_ack_seq = tx_seq;
		l2cap_drop_acked_frames(chan);

		set_bit(CONN_SEND_FBIT, &chan->conn_state);
		l2cap_retransmit_one_frame(chan, tx_seq);

		l2cap_ertm_send(chan);

		if (test_bit(CONN_WAIT_F, &chan->conn_state)) {
			chan->srej_save_reqseq = tx_seq;
			set_bit(CONN_SREJ_ACT, &chan->conn_state);
		}
	} else if (__is_ctrl_final(chan, rx_control)) {
		if (test_bit(CONN_SREJ_ACT, &chan->conn_state) &&
				chan->srej_save_reqseq == tx_seq)
			clear_bit(CONN_SREJ_ACT, &chan->conn_state);
		else
			l2cap_retransmit_one_frame(chan, tx_seq);
	} else {
		l2cap_retransmit_one_frame(chan, tx_seq);
		if (test_bit(CONN_WAIT_F, &chan->conn_state)) {
			chan->srej_save_reqseq = tx_seq;
			set_bit(CONN_SREJ_ACT, &chan->conn_state);
		}
	}
}

static inline void l2cap_data_channel_rnrframe(struct l2cap_chan *chan, u32 rx_control)
{
	u16 tx_seq = __get_reqseq(chan, rx_control);

	BT_DBG("chan %p, req_seq %d ctrl 0x%8.8x", chan, tx_seq, rx_control);

	set_bit(CONN_REMOTE_BUSY, &chan->conn_state);
	chan->expected_ack_seq = tx_seq;
	l2cap_drop_acked_frames(chan);

	if (__is_ctrl_poll(chan, rx_control))
		set_bit(CONN_SEND_FBIT, &chan->conn_state);

	if (!test_bit(CONN_SREJ_SENT, &chan->conn_state)) {
		__clear_retrans_timer(chan);
		if (__is_ctrl_poll(chan, rx_control))
			l2cap_send_rr_or_rnr(chan, L2CAP_CTRL_FINAL);
		return;
	}

	if (__is_ctrl_poll(chan, rx_control)) {
		l2cap_send_srejtail(chan);
	} else {
		rx_control = __set_ctrl_super(chan, L2CAP_SUPER_RR);
		l2cap_send_sframe(chan, rx_control);
	}
}

static inline int l2cap_data_channel_sframe(struct l2cap_chan *chan, u32 rx_control, struct sk_buff *skb)
{
	BT_DBG("chan %p rx_control 0x%8.8x len %d", chan, rx_control, skb->len);

	if (__is_ctrl_final(chan, rx_control) &&
			test_bit(CONN_WAIT_F, &chan->conn_state)) {
		__clear_monitor_timer(chan);
		if (chan->unacked_frames > 0)
			__set_retrans_timer(chan);
		clear_bit(CONN_WAIT_F, &chan->conn_state);
	}

	switch (__get_ctrl_super(chan, rx_control)) {
	case L2CAP_SUPER_RR:
		l2cap_data_channel_rrframe(chan, rx_control);
		break;

	case L2CAP_SUPER_REJ:
		l2cap_data_channel_rejframe(chan, rx_control);
		break;

	case L2CAP_SUPER_SREJ:
		l2cap_data_channel_srejframe(chan, rx_control);
		break;

	case L2CAP_SUPER_RNR:
		l2cap_data_channel_rnrframe(chan, rx_control);
		break;
	}

	kfree_skb(skb);
	return 0;
}

static int l2cap_ertm_data_rcv(struct l2cap_chan *chan, struct sk_buff *skb)
{
	u32 control;
	u16 req_seq;
	int len, next_tx_seq_offset, req_seq_offset;

	control = __get_control(chan, skb->data);
	skb_pull(skb, __ctrl_size(chan));
	len = skb->len;

	/*
	 * We can just drop the corrupted I-frame here.
	 * Receiver will miss it and start proper recovery
	 * procedures and ask retransmission.
	 */
	if (l2cap_check_fcs(chan, skb))
		goto drop;

	if (__is_sar_start(chan, control) && !__is_sframe(chan, control))
		len -= L2CAP_SDULEN_SIZE;

	if (chan->fcs == L2CAP_FCS_CRC16)
		len -= L2CAP_FCS_SIZE;

	if (len > chan->mps) {
		l2cap_send_disconn_req(chan->conn, chan, ECONNRESET);
		goto drop;
	}

	req_seq = __get_reqseq(chan, control);

	req_seq_offset = __seq_offset(chan, req_seq, chan->expected_ack_seq);

	next_tx_seq_offset = __seq_offset(chan, chan->next_tx_seq,
						chan->expected_ack_seq);

	/* check for invalid req-seq */
	if (req_seq_offset > next_tx_seq_offset) {
		l2cap_send_disconn_req(chan->conn, chan, ECONNRESET);
		goto drop;
	}

	if (!__is_sframe(chan, control)) {
		if (len < 0) {
			l2cap_send_disconn_req(chan->conn, chan, ECONNRESET);
			goto drop;
		}

		l2cap_data_channel_iframe(chan, control, skb);
	} else {
		if (len != 0) {
			BT_ERR("%d", len);
			l2cap_send_disconn_req(chan->conn, chan, ECONNRESET);
			goto drop;
		}

		l2cap_data_channel_sframe(chan, control, skb);
	}

	return 0;

drop:
	kfree_skb(skb);
	return 0;
}

static inline int l2cap_data_channel(struct l2cap_conn *conn, u16 cid, struct sk_buff *skb)
{
	struct l2cap_chan *chan;
	u32 control;
	u16 tx_seq;
	int len;

	chan = l2cap_get_chan_by_scid(conn, cid);
	if (!chan) {
		BT_DBG("unknown cid 0x%4.4x", cid);
		/* Drop packet and return */
		kfree_skb(skb);
		return 0;
	}

	l2cap_chan_lock(chan);

	BT_DBG("chan %p, len %d", chan, skb->len);

	if (chan->state != BT_CONNECTED)
		goto drop;

	switch (chan->mode) {
	case L2CAP_MODE_BASIC:
		/* If socket recv buffers overflows we drop data here
		 * which is *bad* because L2CAP has to be reliable.
		 * But we don't have any other choice. L2CAP doesn't
		 * provide flow control mechanism. */

		if (chan->imtu < skb->len)
			goto drop;

		if (!chan->ops->recv(chan->data, skb))
			goto done;
		break;

	case L2CAP_MODE_ERTM:
		l2cap_ertm_data_rcv(chan, skb);

		goto done;

	case L2CAP_MODE_STREAMING:
		control = __get_control(chan, skb->data);
		skb_pull(skb, __ctrl_size(chan));
		len = skb->len;

		if (l2cap_check_fcs(chan, skb))
			goto drop;

		if (__is_sar_start(chan, control))
			len -= L2CAP_SDULEN_SIZE;

		if (chan->fcs == L2CAP_FCS_CRC16)
			len -= L2CAP_FCS_SIZE;

		if (len > chan->mps || len < 0 || __is_sframe(chan, control))
			goto drop;

		tx_seq = __get_txseq(chan, control);

		if (chan->expected_tx_seq != tx_seq) {
			/* Frame(s) missing - must discard partial SDU */
			kfree_skb(chan->sdu);
			chan->sdu = NULL;
			chan->sdu_last_frag = NULL;
			chan->sdu_len = 0;

			/* TODO: Notify userland of missing data */
		}

		chan->expected_tx_seq = __next_seq(chan, tx_seq);

		if (l2cap_reassemble_sdu(chan, skb, control) == -EMSGSIZE)
			l2cap_send_disconn_req(chan->conn, chan, ECONNRESET);

		goto done;

	default:
		BT_DBG("chan %p: bad mode 0x%2.2x", chan, chan->mode);
		break;
	}

drop:
	kfree_skb(skb);

done:
	l2cap_chan_unlock(chan);

	return 0;
}

static inline int l2cap_conless_channel(struct l2cap_conn *conn, __le16 psm, struct sk_buff *skb)
{
	struct l2cap_chan *chan;

	chan = l2cap_global_chan_by_psm(0, psm, conn->src);
	if (!chan)
		goto drop;

	BT_DBG("chan %p, len %d", chan, skb->len);

	if (chan->state != BT_BOUND && chan->state != BT_CONNECTED)
		goto drop;

	if (chan->imtu < skb->len)
		goto drop;

	if (!chan->ops->recv(chan->data, skb))
		return 0;

drop:
	kfree_skb(skb);

	return 0;
}

static inline int l2cap_att_channel(struct l2cap_conn *conn, __le16 cid, struct sk_buff *skb)
{
	struct l2cap_chan *chan;

	chan = l2cap_global_chan_by_scid(0, cid, conn->src);
	if (!chan)
		goto drop;

	BT_DBG("chan %p, len %d", chan, skb->len);

	if (chan->state != BT_BOUND && chan->state != BT_CONNECTED)
		goto drop;

	if (chan->imtu < skb->len)
		goto drop;

	if (!chan->ops->recv(chan->data, skb))
		return 0;

drop:
	kfree_skb(skb);

	return 0;
}

static void l2cap_recv_frame(struct l2cap_conn *conn, struct sk_buff *skb)
{
	struct l2cap_hdr *lh = (void *) skb->data;
	u16 cid, len;
	__le16 psm;

	skb_pull(skb, L2CAP_HDR_SIZE);
	cid = __le16_to_cpu(lh->cid);
	len = __le16_to_cpu(lh->len);

	if (len != skb->len) {
		kfree_skb(skb);
		return;
	}

	BT_DBG("len %d, cid 0x%4.4x", len, cid);

	switch (cid) {
	case L2CAP_CID_LE_SIGNALING:
	case L2CAP_CID_SIGNALING:
		l2cap_sig_channel(conn, skb);
		break;

	case L2CAP_CID_CONN_LESS:
		psm = get_unaligned_le16(skb->data);
		skb_pull(skb, 2);
		l2cap_conless_channel(conn, psm, skb);
		break;

	case L2CAP_CID_LE_DATA:
		l2cap_att_channel(conn, cid, skb);
		break;

	case L2CAP_CID_SMP:
		if (smp_sig_channel(conn, skb))
			l2cap_conn_del(conn->hcon, EACCES);
		break;

	default:
		l2cap_data_channel(conn, cid, skb);
		break;
	}
}

/* ---- L2CAP interface with lower layer (HCI) ---- */

int l2cap_connect_ind(struct hci_dev *hdev, bdaddr_t *bdaddr)
{
	int exact = 0, lm1 = 0, lm2 = 0;
	struct l2cap_chan *c;

	BT_DBG("hdev %s, bdaddr %s", hdev->name, batostr(bdaddr));

	/* Find listening sockets and check their link_mode */
	read_lock(&chan_list_lock);
	list_for_each_entry(c, &chan_list, global_l) {
		struct sock *sk = c->sk;

		if (c->state != BT_LISTEN)
			continue;

		if (!bacmp(&bt_sk(sk)->src, &hdev->bdaddr)) {
			lm1 |= HCI_LM_ACCEPT;
			if (test_bit(FLAG_ROLE_SWITCH, &c->flags))
				lm1 |= HCI_LM_MASTER;
			exact++;
		} else if (!bacmp(&bt_sk(sk)->src, BDADDR_ANY)) {
			lm2 |= HCI_LM_ACCEPT;
			if (test_bit(FLAG_ROLE_SWITCH, &c->flags))
				lm2 |= HCI_LM_MASTER;
		}
	}
	read_unlock(&chan_list_lock);

	return exact ? lm1 : lm2;
}

int l2cap_connect_cfm(struct hci_conn *hcon, u8 status)
{
	struct l2cap_conn *conn;

	BT_DBG("hcon %p bdaddr %s status %d", hcon, batostr(&hcon->dst), status);

	if (!status) {
		conn = l2cap_conn_add(hcon, status);
		if (conn)
			l2cap_conn_ready(conn);
	} else
		l2cap_conn_del(hcon, bt_to_errno(status));

	return 0;
}

int l2cap_disconn_ind(struct hci_conn *hcon)
{
	struct l2cap_conn *conn = hcon->l2cap_data;

	BT_DBG("hcon %p", hcon);

	if (!conn)
		return HCI_ERROR_REMOTE_USER_TERM;
	return conn->disc_reason;
}

int l2cap_disconn_cfm(struct hci_conn *hcon, u8 reason)
{
	BT_DBG("hcon %p reason %d", hcon, reason);

	l2cap_conn_del(hcon, bt_to_errno(reason));
	return 0;
}

static inline void l2cap_check_encryption(struct l2cap_chan *chan, u8 encrypt)
{
	if (chan->chan_type != L2CAP_CHAN_CONN_ORIENTED)
		return;

	if (encrypt == 0x00) {
		if (chan->sec_level == BT_SECURITY_MEDIUM) {
			__clear_chan_timer(chan);
			__set_chan_timer(chan,
					msecs_to_jiffies(L2CAP_ENC_TIMEOUT));
		} else if (chan->sec_level == BT_SECURITY_HIGH)
			l2cap_chan_close(chan, ECONNREFUSED);
	} else {
		if (chan->sec_level == BT_SECURITY_MEDIUM)
			__clear_chan_timer(chan);
	}
}

int l2cap_security_cfm(struct hci_conn *hcon, u8 status, u8 encrypt)
{
	struct l2cap_conn *conn = hcon->l2cap_data;
	struct l2cap_chan *chan;

	if (!conn)
		return 0;

	BT_DBG("conn %p", conn);

	if (hcon->type == LE_LINK) {
		smp_distribute_keys(conn, 0);
		cancel_delayed_work(&conn->security_timer);
	}

	mutex_lock(&conn->chan_lock);

	list_for_each_entry(chan, &conn->chan_l, list) {
		l2cap_chan_lock(chan);

		BT_DBG("chan->scid %d", chan->scid);

		if (chan->scid == L2CAP_CID_LE_DATA) {
			if (!status && encrypt) {
				chan->sec_level = hcon->sec_level;
				l2cap_chan_ready(chan);
			}

			l2cap_chan_unlock(chan);
			continue;
		}

		if (test_bit(CONF_CONNECT_PEND, &chan->conf_state)) {
			l2cap_chan_unlock(chan);
			continue;
		}

		if (!status && (chan->state == BT_CONNECTED ||
						chan->state == BT_CONFIG)) {
			l2cap_check_encryption(chan, encrypt);
			l2cap_chan_unlock(chan);
			continue;
		}

		if (chan->state == BT_CONNECT) {
			if (!status) {
				l2cap_send_conn_req(chan);
			} else {
				__clear_chan_timer(chan);
				__set_chan_timer(chan,
					msecs_to_jiffies(L2CAP_DISC_TIMEOUT));
			}
		} else if (chan->state == BT_CONNECT2) {
			struct sock *sk = chan->sk;
			struct l2cap_conn_rsp rsp;
			__u16 res, stat;

			lock_sock(sk);

			if (!status) {
				if (bt_sk(sk)->defer_setup) {
					struct sock *parent = bt_sk(sk)->parent;
					res = L2CAP_CR_PEND;
					stat = L2CAP_CS_AUTHOR_PEND;
					if (parent)
						parent->sk_data_ready(parent, 0);
				} else {
					__l2cap_state_change(chan, BT_CONFIG);
					res = L2CAP_CR_SUCCESS;
					stat = L2CAP_CS_NO_INFO;
				}
			} else {
<<<<<<< HEAD
				l2cap_state_change(chan, BT_DISCONN);
				__set_chan_timer(chan,
					msecs_to_jiffies(L2CAP_DISC_TIMEOUT));
=======
				__l2cap_state_change(chan, BT_DISCONN);
				__set_chan_timer(chan, L2CAP_DISC_TIMEOUT);
>>>>>>> 942d34bd
				res = L2CAP_CR_SEC_BLOCK;
				stat = L2CAP_CS_NO_INFO;
			}

			release_sock(sk);

			rsp.scid   = cpu_to_le16(chan->dcid);
			rsp.dcid   = cpu_to_le16(chan->scid);
			rsp.result = cpu_to_le16(res);
			rsp.status = cpu_to_le16(stat);
			l2cap_send_cmd(conn, chan->ident, L2CAP_CONN_RSP,
							sizeof(rsp), &rsp);
		}

		l2cap_chan_unlock(chan);
	}

	mutex_unlock(&conn->chan_lock);

	return 0;
}

int l2cap_recv_acldata(struct hci_conn *hcon, struct sk_buff *skb, u16 flags)
{
	struct l2cap_conn *conn = hcon->l2cap_data;

	if (!conn)
		conn = l2cap_conn_add(hcon, 0);

	if (!conn)
		goto drop;

	BT_DBG("conn %p len %d flags 0x%x", conn, skb->len, flags);

	if (!(flags & ACL_CONT)) {
		struct l2cap_hdr *hdr;
		struct l2cap_chan *chan;
		u16 cid;
		int len;

		if (conn->rx_len) {
			BT_ERR("Unexpected start frame (len %d)", skb->len);
			kfree_skb(conn->rx_skb);
			conn->rx_skb = NULL;
			conn->rx_len = 0;
			l2cap_conn_unreliable(conn, ECOMM);
		}

		/* Start fragment always begin with Basic L2CAP header */
		if (skb->len < L2CAP_HDR_SIZE) {
			BT_ERR("Frame is too short (len %d)", skb->len);
			l2cap_conn_unreliable(conn, ECOMM);
			goto drop;
		}

		hdr = (struct l2cap_hdr *) skb->data;
		len = __le16_to_cpu(hdr->len) + L2CAP_HDR_SIZE;
		cid = __le16_to_cpu(hdr->cid);

		if (len == skb->len) {
			/* Complete frame received */
			l2cap_recv_frame(conn, skb);
			return 0;
		}

		BT_DBG("Start: total len %d, frag len %d", len, skb->len);

		if (skb->len > len) {
			BT_ERR("Frame is too long (len %d, expected len %d)",
				skb->len, len);
			l2cap_conn_unreliable(conn, ECOMM);
			goto drop;
		}

		chan = l2cap_get_chan_by_scid(conn, cid);

		if (chan && chan->sk) {
			struct sock *sk = chan->sk;
			lock_sock(sk);

			if (chan->imtu < len - L2CAP_HDR_SIZE) {
				BT_ERR("Frame exceeding recv MTU (len %d, "
							"MTU %d)", len,
							chan->imtu);
				release_sock(sk);
				l2cap_conn_unreliable(conn, ECOMM);
				goto drop;
			}
			release_sock(sk);
		}

		/* Allocate skb for the complete frame (with header) */
		conn->rx_skb = bt_skb_alloc(len, GFP_ATOMIC);
		if (!conn->rx_skb)
			goto drop;

		skb_copy_from_linear_data(skb, skb_put(conn->rx_skb, skb->len),
								skb->len);
		conn->rx_len = len - skb->len;
	} else {
		BT_DBG("Cont: frag len %d (expecting %d)", skb->len, conn->rx_len);

		if (!conn->rx_len) {
			BT_ERR("Unexpected continuation frame (len %d)", skb->len);
			l2cap_conn_unreliable(conn, ECOMM);
			goto drop;
		}

		if (skb->len > conn->rx_len) {
			BT_ERR("Fragment is too long (len %d, expected %d)",
					skb->len, conn->rx_len);
			kfree_skb(conn->rx_skb);
			conn->rx_skb = NULL;
			conn->rx_len = 0;
			l2cap_conn_unreliable(conn, ECOMM);
			goto drop;
		}

		skb_copy_from_linear_data(skb, skb_put(conn->rx_skb, skb->len),
								skb->len);
		conn->rx_len -= skb->len;

		if (!conn->rx_len) {
			/* Complete frame received */
			l2cap_recv_frame(conn, conn->rx_skb);
			conn->rx_skb = NULL;
		}
	}

drop:
	kfree_skb(skb);
	return 0;
}

static int l2cap_debugfs_show(struct seq_file *f, void *p)
{
	struct l2cap_chan *c;

	read_lock(&chan_list_lock);

	list_for_each_entry(c, &chan_list, global_l) {
		struct sock *sk = c->sk;

		seq_printf(f, "%s %s %d %d 0x%4.4x 0x%4.4x %d %d %d %d\n",
					batostr(&bt_sk(sk)->src),
					batostr(&bt_sk(sk)->dst),
					c->state, __le16_to_cpu(c->psm),
					c->scid, c->dcid, c->imtu, c->omtu,
					c->sec_level, c->mode);
	}

	read_unlock(&chan_list_lock);

	return 0;
}

static int l2cap_debugfs_open(struct inode *inode, struct file *file)
{
	return single_open(file, l2cap_debugfs_show, inode->i_private);
}

static const struct file_operations l2cap_debugfs_fops = {
	.open		= l2cap_debugfs_open,
	.read		= seq_read,
	.llseek		= seq_lseek,
	.release	= single_release,
};

static struct dentry *l2cap_debugfs;

int __init l2cap_init(void)
{
	int err;

	err = l2cap_init_sockets();
	if (err < 0)
		return err;

	if (bt_debugfs) {
		l2cap_debugfs = debugfs_create_file("l2cap", 0444,
					bt_debugfs, NULL, &l2cap_debugfs_fops);
		if (!l2cap_debugfs)
			BT_ERR("Failed to create L2CAP debug file");
	}

	return 0;
}

void l2cap_exit(void)
{
	debugfs_remove(l2cap_debugfs);
	l2cap_cleanup_sockets();
}

module_param(disable_ertm, bool, 0644);
MODULE_PARM_DESC(disable_ertm, "Disable enhanced retransmission mode");<|MERGE_RESOLUTION|>--- conflicted
+++ resolved
@@ -1032,11 +1032,7 @@
 	if (conn->info_state & L2CAP_INFO_FEAT_MASK_REQ_SENT)
 		cancel_delayed_work_sync(&conn->info_timer);
 
-<<<<<<< HEAD
-	if (test_and_clear_bit(HCI_CONN_LE_SMP_PEND, &hcon->pend)) {
-=======
 	if (test_and_clear_bit(HCI_CONN_LE_SMP_PEND, &hcon->flags)) {
->>>>>>> 942d34bd
 		cancel_delayed_work_sync(&conn->security_timer);
 		smp_chan_destroy(conn);
 	}
@@ -3030,15 +3026,9 @@
 		}
 
 	default:
-<<<<<<< HEAD
-		sk->sk_err = ECONNRESET;
-		__set_chan_timer(chan,
-				msecs_to_jiffies(L2CAP_DISC_REJ_TIMEOUT));
-=======
 		l2cap_chan_set_err(chan, ECONNRESET);
 
 		__set_chan_timer(chan, L2CAP_DISC_REJ_TIMEOUT);
->>>>>>> 942d34bd
 		l2cap_send_disconn_req(conn, chan, ECONNRESET);
 		goto done;
 	}
@@ -4548,8 +4538,7 @@
 	if (encrypt == 0x00) {
 		if (chan->sec_level == BT_SECURITY_MEDIUM) {
 			__clear_chan_timer(chan);
-			__set_chan_timer(chan,
-					msecs_to_jiffies(L2CAP_ENC_TIMEOUT));
+			__set_chan_timer(chan, L2CAP_ENC_TIMEOUT);
 		} else if (chan->sec_level == BT_SECURITY_HIGH)
 			l2cap_chan_close(chan, ECONNREFUSED);
 	} else {
@@ -4607,8 +4596,7 @@
 				l2cap_send_conn_req(chan);
 			} else {
 				__clear_chan_timer(chan);
-				__set_chan_timer(chan,
-					msecs_to_jiffies(L2CAP_DISC_TIMEOUT));
+				__set_chan_timer(chan, L2CAP_DISC_TIMEOUT);
 			}
 		} else if (chan->state == BT_CONNECT2) {
 			struct sock *sk = chan->sk;
@@ -4630,14 +4618,8 @@
 					stat = L2CAP_CS_NO_INFO;
 				}
 			} else {
-<<<<<<< HEAD
-				l2cap_state_change(chan, BT_DISCONN);
-				__set_chan_timer(chan,
-					msecs_to_jiffies(L2CAP_DISC_TIMEOUT));
-=======
 				__l2cap_state_change(chan, BT_DISCONN);
 				__set_chan_timer(chan, L2CAP_DISC_TIMEOUT);
->>>>>>> 942d34bd
 				res = L2CAP_CR_SEC_BLOCK;
 				stat = L2CAP_CS_NO_INFO;
 			}
