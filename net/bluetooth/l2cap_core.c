/*
   BlueZ - Bluetooth protocol stack for Linux
   Copyright (C) 2000-2001 Qualcomm Incorporated
   Copyright (C) 2009-2010 Gustavo F. Padovan <gustavo@padovan.org>
   Copyright (C) 2010 Google Inc.
   Copyright (C) 2011 ProFUSION Embedded Systems

   Written 2000,2001 by Maxim Krasnyansky <maxk@qualcomm.com>

   This program is free software; you can redistribute it and/or modify
   it under the terms of the GNU General Public License version 2 as
   published by the Free Software Foundation;

   THE SOFTWARE IS PROVIDED "AS IS", WITHOUT WARRANTY OF ANY KIND, EXPRESS
   OR IMPLIED, INCLUDING BUT NOT LIMITED TO THE WARRANTIES OF MERCHANTABILITY,
   FITNESS FOR A PARTICULAR PURPOSE AND NONINFRINGEMENT OF THIRD PARTY RIGHTS.
   IN NO EVENT SHALL THE COPYRIGHT HOLDER(S) AND AUTHOR(S) BE LIABLE FOR ANY
   CLAIM, OR ANY SPECIAL INDIRECT OR CONSEQUENTIAL DAMAGES, OR ANY DAMAGES
   WHATSOEVER RESULTING FROM LOSS OF USE, DATA OR PROFITS, WHETHER IN AN
   ACTION OF CONTRACT, NEGLIGENCE OR OTHER TORTIOUS ACTION, ARISING OUT OF
   OR IN CONNECTION WITH THE USE OR PERFORMANCE OF THIS SOFTWARE.

   ALL LIABILITY, INCLUDING LIABILITY FOR INFRINGEMENT OF ANY PATENTS,
   COPYRIGHTS, TRADEMARKS OR OTHER RIGHTS, RELATING TO USE OF THIS
   SOFTWARE IS DISCLAIMED.
*/

/* Bluetooth L2CAP core. */

#include <linux/module.h>

#include <linux/types.h>
#include <linux/capability.h>
#include <linux/errno.h>
#include <linux/kernel.h>
#include <linux/sched.h>
#include <linux/slab.h>
#include <linux/poll.h>
#include <linux/fcntl.h>
#include <linux/init.h>
#include <linux/interrupt.h>
#include <linux/socket.h>
#include <linux/skbuff.h>
#include <linux/list.h>
#include <linux/device.h>
#include <linux/debugfs.h>
#include <linux/seq_file.h>
#include <linux/uaccess.h>
#include <linux/crc16.h>
#include <net/sock.h>

#include <asm/system.h>
#include <asm/unaligned.h>

#include <net/bluetooth/bluetooth.h>
#include <net/bluetooth/hci_core.h>
#include <net/bluetooth/l2cap.h>
#include <net/bluetooth/smp.h>

bool disable_ertm;

static u32 l2cap_feat_mask = L2CAP_FEAT_FIXED_CHAN;
static u8 l2cap_fixed_chan[8] = { L2CAP_FC_L2CAP, };

static LIST_HEAD(chan_list);
static DEFINE_RWLOCK(chan_list_lock);

static struct sk_buff *l2cap_build_cmd(struct l2cap_conn *conn,
				u8 code, u8 ident, u16 dlen, void *data);
static void l2cap_send_cmd(struct l2cap_conn *conn, u8 ident, u8 code, u16 len,
								void *data);
static int l2cap_build_conf_req(struct l2cap_chan *chan, void *data);
static void l2cap_send_disconn_req(struct l2cap_conn *conn,
				struct l2cap_chan *chan, int err);

static int l2cap_ertm_data_rcv(struct sock *sk, struct sk_buff *skb);

/* ---- L2CAP channels ---- */

static struct l2cap_chan *__l2cap_get_chan_by_dcid(struct l2cap_conn *conn, u16 cid)
{
	struct l2cap_chan *c, *r = NULL;

	rcu_read_lock();

	list_for_each_entry_rcu(c, &conn->chan_l, list) {
		if (c->dcid == cid) {
			r = c;
			break;
		}
	}

	rcu_read_unlock();
	return r;
}

static struct l2cap_chan *__l2cap_get_chan_by_scid(struct l2cap_conn *conn, u16 cid)
{
	struct l2cap_chan *c, *r = NULL;

	rcu_read_lock();

	list_for_each_entry_rcu(c, &conn->chan_l, list) {
		if (c->scid == cid) {
			r = c;
			break;
		}
	}

	rcu_read_unlock();
	return r;
}

/* Find channel with given SCID.
 * Returns locked socket */
static struct l2cap_chan *l2cap_get_chan_by_scid(struct l2cap_conn *conn, u16 cid)
{
	struct l2cap_chan *c;

	c = __l2cap_get_chan_by_scid(conn, cid);
	if (c)
		lock_sock(c->sk);
	return c;
}

static struct l2cap_chan *__l2cap_get_chan_by_ident(struct l2cap_conn *conn, u8 ident)
{
	struct l2cap_chan *c, *r = NULL;

	rcu_read_lock();

	list_for_each_entry_rcu(c, &conn->chan_l, list) {
		if (c->ident == ident) {
			r = c;
			break;
		}
	}

	rcu_read_unlock();
	return r;
}

static inline struct l2cap_chan *l2cap_get_chan_by_ident(struct l2cap_conn *conn, u8 ident)
{
	struct l2cap_chan *c;

	c = __l2cap_get_chan_by_ident(conn, ident);
	if (c)
		lock_sock(c->sk);
	return c;
}

static struct l2cap_chan *__l2cap_global_chan_by_addr(__le16 psm, bdaddr_t *src)
{
	struct l2cap_chan *c;

	list_for_each_entry(c, &chan_list, global_l) {
		if (c->sport == psm && !bacmp(&bt_sk(c->sk)->src, src))
			return c;
	}
	return NULL;
}

int l2cap_add_psm(struct l2cap_chan *chan, bdaddr_t *src, __le16 psm)
{
	int err;

	write_lock(&chan_list_lock);

	if (psm && __l2cap_global_chan_by_addr(psm, src)) {
		err = -EADDRINUSE;
		goto done;
	}

	if (psm) {
		chan->psm = psm;
		chan->sport = psm;
		err = 0;
	} else {
		u16 p;

		err = -EINVAL;
		for (p = 0x1001; p < 0x1100; p += 2)
			if (!__l2cap_global_chan_by_addr(cpu_to_le16(p), src)) {
				chan->psm   = cpu_to_le16(p);
				chan->sport = cpu_to_le16(p);
				err = 0;
				break;
			}
	}

done:
	write_unlock(&chan_list_lock);
	return err;
}

int l2cap_add_scid(struct l2cap_chan *chan,  __u16 scid)
{
	write_lock(&chan_list_lock);

	chan->scid = scid;

	write_unlock(&chan_list_lock);

	return 0;
}

static u16 l2cap_alloc_cid(struct l2cap_conn *conn)
{
	u16 cid = L2CAP_CID_DYN_START;

	for (; cid < L2CAP_CID_DYN_END; cid++) {
		if (!__l2cap_get_chan_by_scid(conn, cid))
			return cid;
	}

	return 0;
}

static char *state_to_string(int state)
{
	switch(state) {
	case BT_CONNECTED:
		return "BT_CONNECTED";
	case BT_OPEN:
		return "BT_OPEN";
	case BT_BOUND:
		return "BT_BOUND";
	case BT_LISTEN:
		return "BT_LISTEN";
	case BT_CONNECT:
		return "BT_CONNECT";
	case BT_CONNECT2:
		return "BT_CONNECT2";
	case BT_CONFIG:
		return "BT_CONFIG";
	case BT_DISCONN:
		return "BT_DISCONN";
	case BT_CLOSED:
		return "BT_CLOSED";
	}

	return "invalid state";
}

static void l2cap_state_change(struct l2cap_chan *chan, int state)
{
	BT_DBG("%p %s -> %s", chan, state_to_string(chan->state),
						state_to_string(state));

	chan->state = state;
	chan->ops->state_change(chan->data, state);
}

static void l2cap_chan_timeout(struct work_struct *work)
{
	struct l2cap_chan *chan = container_of(work, struct l2cap_chan,
							chan_timer.work);
	struct sock *sk = chan->sk;
	int reason;

	BT_DBG("chan %p state %d", chan, chan->state);

	lock_sock(sk);

	if (chan->state == BT_CONNECTED || chan->state == BT_CONFIG)
		reason = ECONNREFUSED;
	else if (chan->state == BT_CONNECT &&
					chan->sec_level != BT_SECURITY_SDP)
		reason = ECONNREFUSED;
	else
		reason = ETIMEDOUT;

	l2cap_chan_close(chan, reason);

	release_sock(sk);

	chan->ops->close(chan->data);
	l2cap_chan_put(chan);
}

struct l2cap_chan *l2cap_chan_create(struct sock *sk)
{
	struct l2cap_chan *chan;

	chan = kzalloc(sizeof(*chan), GFP_ATOMIC);
	if (!chan)
		return NULL;

	chan->sk = sk;

	write_lock(&chan_list_lock);
	list_add(&chan->global_l, &chan_list);
	write_unlock(&chan_list_lock);

	INIT_DELAYED_WORK(&chan->chan_timer, l2cap_chan_timeout);

	chan->state = BT_OPEN;

	atomic_set(&chan->refcnt, 1);

	BT_DBG("sk %p chan %p", sk, chan);

	return chan;
}

void l2cap_chan_destroy(struct l2cap_chan *chan)
{
	write_lock(&chan_list_lock);
	list_del(&chan->global_l);
	write_unlock(&chan_list_lock);

	l2cap_chan_put(chan);
}

static void l2cap_chan_add(struct l2cap_conn *conn, struct l2cap_chan *chan)
{
	BT_DBG("conn %p, psm 0x%2.2x, dcid 0x%4.4x", conn,
			chan->psm, chan->dcid);

	conn->disc_reason = HCI_ERROR_REMOTE_USER_TERM;

	chan->conn = conn;

	if (chan->chan_type == L2CAP_CHAN_CONN_ORIENTED) {
		if (conn->hcon->type == LE_LINK) {
			/* LE connection */
			chan->omtu = L2CAP_LE_DEFAULT_MTU;
			chan->scid = L2CAP_CID_LE_DATA;
			chan->dcid = L2CAP_CID_LE_DATA;
		} else {
			/* Alloc CID for connection-oriented socket */
			chan->scid = l2cap_alloc_cid(conn);
			chan->omtu = L2CAP_DEFAULT_MTU;
		}
	} else if (chan->chan_type == L2CAP_CHAN_CONN_LESS) {
		/* Connectionless socket */
		chan->scid = L2CAP_CID_CONN_LESS;
		chan->dcid = L2CAP_CID_CONN_LESS;
		chan->omtu = L2CAP_DEFAULT_MTU;
	} else {
		/* Raw socket can send/recv signalling messages only */
		chan->scid = L2CAP_CID_SIGNALING;
		chan->dcid = L2CAP_CID_SIGNALING;
		chan->omtu = L2CAP_DEFAULT_MTU;
	}

	chan->local_id		= L2CAP_BESTEFFORT_ID;
	chan->local_stype	= L2CAP_SERV_BESTEFFORT;
	chan->local_msdu	= L2CAP_DEFAULT_MAX_SDU_SIZE;
	chan->local_sdu_itime	= L2CAP_DEFAULT_SDU_ITIME;
	chan->local_acc_lat	= L2CAP_DEFAULT_ACC_LAT;
	chan->local_flush_to	= L2CAP_DEFAULT_FLUSH_TO;

	l2cap_chan_hold(chan);

	list_add_rcu(&chan->list, &conn->chan_l);
}

/* Delete channel.
 * Must be called on the locked socket. */
static void l2cap_chan_del(struct l2cap_chan *chan, int err)
{
	struct sock *sk = chan->sk;
	struct l2cap_conn *conn = chan->conn;
	struct sock *parent = bt_sk(sk)->parent;

	__clear_chan_timer(chan);

	BT_DBG("chan %p, conn %p, err %d", chan, conn, err);

	if (conn) {
		/* Delete from channel list */
		list_del_rcu(&chan->list);
		synchronize_rcu();

		l2cap_chan_put(chan);

		chan->conn = NULL;
		hci_conn_put(conn->hcon);
	}

	l2cap_state_change(chan, BT_CLOSED);
	sock_set_flag(sk, SOCK_ZAPPED);

	if (err)
		sk->sk_err = err;

	if (parent) {
		bt_accept_unlink(sk);
		parent->sk_data_ready(parent, 0);
	} else
		sk->sk_state_change(sk);

	if (!(test_bit(CONF_OUTPUT_DONE, &chan->conf_state) &&
			test_bit(CONF_INPUT_DONE, &chan->conf_state)))
		return;

	skb_queue_purge(&chan->tx_q);

	if (chan->mode == L2CAP_MODE_ERTM) {
		struct srej_list *l, *tmp;

		__clear_retrans_timer(chan);
		__clear_monitor_timer(chan);
		__clear_ack_timer(chan);

		skb_queue_purge(&chan->srej_q);

		list_for_each_entry_safe(l, tmp, &chan->srej_l, list) {
			list_del(&l->list);
			kfree(l);
		}
	}
}

static void l2cap_chan_cleanup_listen(struct sock *parent)
{
	struct sock *sk;

	BT_DBG("parent %p", parent);

	/* Close not yet accepted channels */
	while ((sk = bt_accept_dequeue(parent, NULL))) {
		struct l2cap_chan *chan = l2cap_pi(sk)->chan;
		__clear_chan_timer(chan);
		lock_sock(sk);
		l2cap_chan_close(chan, ECONNRESET);
		release_sock(sk);
		chan->ops->close(chan->data);
	}
}

void l2cap_chan_close(struct l2cap_chan *chan, int reason)
{
	struct l2cap_conn *conn = chan->conn;
	struct sock *sk = chan->sk;

	BT_DBG("chan %p state %d socket %p", chan, chan->state, sk->sk_socket);

	switch (chan->state) {
	case BT_LISTEN:
		l2cap_chan_cleanup_listen(sk);

		l2cap_state_change(chan, BT_CLOSED);
		sock_set_flag(sk, SOCK_ZAPPED);
		break;

	case BT_CONNECTED:
	case BT_CONFIG:
		if (chan->chan_type == L2CAP_CHAN_CONN_ORIENTED &&
					conn->hcon->type == ACL_LINK) {
			__clear_chan_timer(chan);
			__set_chan_timer(chan, sk->sk_sndtimeo);
			l2cap_send_disconn_req(conn, chan, reason);
		} else
			l2cap_chan_del(chan, reason);
		break;

	case BT_CONNECT2:
		if (chan->chan_type == L2CAP_CHAN_CONN_ORIENTED &&
					conn->hcon->type == ACL_LINK) {
			struct l2cap_conn_rsp rsp;
			__u16 result;

			if (bt_sk(sk)->defer_setup)
				result = L2CAP_CR_SEC_BLOCK;
			else
				result = L2CAP_CR_BAD_PSM;
			l2cap_state_change(chan, BT_DISCONN);

			rsp.scid   = cpu_to_le16(chan->dcid);
			rsp.dcid   = cpu_to_le16(chan->scid);
			rsp.result = cpu_to_le16(result);
			rsp.status = cpu_to_le16(L2CAP_CS_NO_INFO);
			l2cap_send_cmd(conn, chan->ident, L2CAP_CONN_RSP,
							sizeof(rsp), &rsp);
		}

		l2cap_chan_del(chan, reason);
		break;

	case BT_CONNECT:
	case BT_DISCONN:
		l2cap_chan_del(chan, reason);
		break;

	default:
		sock_set_flag(sk, SOCK_ZAPPED);
		break;
	}
}

static inline u8 l2cap_get_auth_type(struct l2cap_chan *chan)
{
	if (chan->chan_type == L2CAP_CHAN_RAW) {
		switch (chan->sec_level) {
		case BT_SECURITY_HIGH:
			return HCI_AT_DEDICATED_BONDING_MITM;
		case BT_SECURITY_MEDIUM:
			return HCI_AT_DEDICATED_BONDING;
		default:
			return HCI_AT_NO_BONDING;
		}
	} else if (chan->psm == cpu_to_le16(0x0001)) {
		if (chan->sec_level == BT_SECURITY_LOW)
			chan->sec_level = BT_SECURITY_SDP;

		if (chan->sec_level == BT_SECURITY_HIGH)
			return HCI_AT_NO_BONDING_MITM;
		else
			return HCI_AT_NO_BONDING;
	} else {
		switch (chan->sec_level) {
		case BT_SECURITY_HIGH:
			return HCI_AT_GENERAL_BONDING_MITM;
		case BT_SECURITY_MEDIUM:
			return HCI_AT_GENERAL_BONDING;
		default:
			return HCI_AT_NO_BONDING;
		}
	}
}

/* Service level security */
int l2cap_chan_check_security(struct l2cap_chan *chan)
{
	struct l2cap_conn *conn = chan->conn;
	__u8 auth_type;

	auth_type = l2cap_get_auth_type(chan);

	return hci_conn_security(conn->hcon, chan->sec_level, auth_type);
}

static u8 l2cap_get_ident(struct l2cap_conn *conn)
{
	u8 id;

	/* Get next available identificator.
	 *    1 - 128 are used by kernel.
	 *  129 - 199 are reserved.
	 *  200 - 254 are used by utilities like l2ping, etc.
	 */

	spin_lock(&conn->lock);

	if (++conn->tx_ident > 128)
		conn->tx_ident = 1;

	id = conn->tx_ident;

	spin_unlock(&conn->lock);

	return id;
}

static void l2cap_send_cmd(struct l2cap_conn *conn, u8 ident, u8 code, u16 len, void *data)
{
	struct sk_buff *skb = l2cap_build_cmd(conn, code, ident, len, data);
	u8 flags;

	BT_DBG("code 0x%2.2x", code);

	if (!skb)
		return;

	if (lmp_no_flush_capable(conn->hcon->hdev))
		flags = ACL_START_NO_FLUSH;
	else
		flags = ACL_START;

	bt_cb(skb)->force_active = BT_POWER_FORCE_ACTIVE_ON;
	skb->priority = HCI_PRIO_MAX;

	hci_send_acl(conn->hchan, skb, flags);
}

static void l2cap_do_send(struct l2cap_chan *chan, struct sk_buff *skb)
{
	struct hci_conn *hcon = chan->conn->hcon;
	u16 flags;

	BT_DBG("chan %p, skb %p len %d priority %u", chan, skb, skb->len,
							skb->priority);

	if (!test_bit(FLAG_FLUSHABLE, &chan->flags) &&
					lmp_no_flush_capable(hcon->hdev))
		flags = ACL_START_NO_FLUSH;
	else
		flags = ACL_START;

	bt_cb(skb)->force_active = test_bit(FLAG_FORCE_ACTIVE, &chan->flags);
	hci_send_acl(chan->conn->hchan, skb, flags);
}

static inline void l2cap_send_sframe(struct l2cap_chan *chan, u32 control)
{
	struct sk_buff *skb;
	struct l2cap_hdr *lh;
	struct l2cap_conn *conn = chan->conn;
	int count, hlen;

	if (chan->state != BT_CONNECTED)
		return;

	if (test_bit(FLAG_EXT_CTRL, &chan->flags))
		hlen = L2CAP_EXT_HDR_SIZE;
	else
		hlen = L2CAP_ENH_HDR_SIZE;

	if (chan->fcs == L2CAP_FCS_CRC16)
		hlen += L2CAP_FCS_SIZE;

	BT_DBG("chan %p, control 0x%8.8x", chan, control);

	count = min_t(unsigned int, conn->mtu, hlen);

	control |= __set_sframe(chan);

	if (test_and_clear_bit(CONN_SEND_FBIT, &chan->conn_state))
		control |= __set_ctrl_final(chan);

	if (test_and_clear_bit(CONN_SEND_PBIT, &chan->conn_state))
		control |= __set_ctrl_poll(chan);

	skb = bt_skb_alloc(count, GFP_ATOMIC);
	if (!skb)
		return;

	lh = (struct l2cap_hdr *) skb_put(skb, L2CAP_HDR_SIZE);
	lh->len = cpu_to_le16(hlen - L2CAP_HDR_SIZE);
	lh->cid = cpu_to_le16(chan->dcid);

	__put_control(chan, control, skb_put(skb, __ctrl_size(chan)));

	if (chan->fcs == L2CAP_FCS_CRC16) {
		u16 fcs = crc16(0, (u8 *)lh, count - L2CAP_FCS_SIZE);
		put_unaligned_le16(fcs, skb_put(skb, L2CAP_FCS_SIZE));
	}

	skb->priority = HCI_PRIO_MAX;
	l2cap_do_send(chan, skb);
}

static inline void l2cap_send_rr_or_rnr(struct l2cap_chan *chan, u32 control)
{
	if (test_bit(CONN_LOCAL_BUSY, &chan->conn_state)) {
		control |= __set_ctrl_super(chan, L2CAP_SUPER_RNR);
		set_bit(CONN_RNR_SENT, &chan->conn_state);
	} else
		control |= __set_ctrl_super(chan, L2CAP_SUPER_RR);

	control |= __set_reqseq(chan, chan->buffer_seq);

	l2cap_send_sframe(chan, control);
}

static inline int __l2cap_no_conn_pending(struct l2cap_chan *chan)
{
	return !test_bit(CONF_CONNECT_PEND, &chan->conf_state);
}

static void l2cap_do_start(struct l2cap_chan *chan)
{
	struct l2cap_conn *conn = chan->conn;

	if (conn->info_state & L2CAP_INFO_FEAT_MASK_REQ_SENT) {
		if (!(conn->info_state & L2CAP_INFO_FEAT_MASK_REQ_DONE))
			return;

		if (l2cap_chan_check_security(chan) &&
				__l2cap_no_conn_pending(chan)) {
			struct l2cap_conn_req req;
			req.scid = cpu_to_le16(chan->scid);
			req.psm  = chan->psm;

			chan->ident = l2cap_get_ident(conn);
			set_bit(CONF_CONNECT_PEND, &chan->conf_state);

			l2cap_send_cmd(conn, chan->ident, L2CAP_CONN_REQ,
							sizeof(req), &req);
		}
	} else {
		struct l2cap_info_req req;
		req.type = cpu_to_le16(L2CAP_IT_FEAT_MASK);

		conn->info_state |= L2CAP_INFO_FEAT_MASK_REQ_SENT;
		conn->info_ident = l2cap_get_ident(conn);

		schedule_delayed_work(&conn->info_timer,
					msecs_to_jiffies(L2CAP_INFO_TIMEOUT));

		l2cap_send_cmd(conn, conn->info_ident,
					L2CAP_INFO_REQ, sizeof(req), &req);
	}
}

static inline int l2cap_mode_supported(__u8 mode, __u32 feat_mask)
{
	u32 local_feat_mask = l2cap_feat_mask;
	if (!disable_ertm)
		local_feat_mask |= L2CAP_FEAT_ERTM | L2CAP_FEAT_STREAMING;

	switch (mode) {
	case L2CAP_MODE_ERTM:
		return L2CAP_FEAT_ERTM & feat_mask & local_feat_mask;
	case L2CAP_MODE_STREAMING:
		return L2CAP_FEAT_STREAMING & feat_mask & local_feat_mask;
	default:
		return 0x00;
	}
}

static void l2cap_send_disconn_req(struct l2cap_conn *conn, struct l2cap_chan *chan, int err)
{
	struct sock *sk;
	struct l2cap_disconn_req req;

	if (!conn)
		return;

	sk = chan->sk;

	if (chan->mode == L2CAP_MODE_ERTM) {
		__clear_retrans_timer(chan);
		__clear_monitor_timer(chan);
		__clear_ack_timer(chan);
	}

	req.dcid = cpu_to_le16(chan->dcid);
	req.scid = cpu_to_le16(chan->scid);
	l2cap_send_cmd(conn, l2cap_get_ident(conn),
			L2CAP_DISCONN_REQ, sizeof(req), &req);

	l2cap_state_change(chan, BT_DISCONN);
	sk->sk_err = err;
}

/* ---- L2CAP connections ---- */
static void l2cap_conn_start(struct l2cap_conn *conn)
{
	struct l2cap_chan *chan;

	BT_DBG("conn %p", conn);

	rcu_read_lock();

	list_for_each_entry_rcu(chan, &conn->chan_l, list) {
		struct sock *sk = chan->sk;

		bh_lock_sock(sk);

		if (chan->chan_type != L2CAP_CHAN_CONN_ORIENTED) {
			bh_unlock_sock(sk);
			continue;
		}

		if (chan->state == BT_CONNECT) {
			struct l2cap_conn_req req;

			if (!l2cap_chan_check_security(chan) ||
					!__l2cap_no_conn_pending(chan)) {
				bh_unlock_sock(sk);
				continue;
			}

			if (!l2cap_mode_supported(chan->mode, conn->feat_mask)
					&& test_bit(CONF_STATE2_DEVICE,
					&chan->conf_state)) {
				/* l2cap_chan_close() calls list_del(chan)
				 * so release the lock */
				l2cap_chan_close(chan, ECONNRESET);
				bh_unlock_sock(sk);
				continue;
			}

			req.scid = cpu_to_le16(chan->scid);
			req.psm  = chan->psm;

			chan->ident = l2cap_get_ident(conn);
			set_bit(CONF_CONNECT_PEND, &chan->conf_state);

			l2cap_send_cmd(conn, chan->ident, L2CAP_CONN_REQ,
							sizeof(req), &req);

		} else if (chan->state == BT_CONNECT2) {
			struct l2cap_conn_rsp rsp;
			char buf[128];
			rsp.scid = cpu_to_le16(chan->dcid);
			rsp.dcid = cpu_to_le16(chan->scid);

			if (l2cap_chan_check_security(chan)) {
				if (bt_sk(sk)->defer_setup) {
					struct sock *parent = bt_sk(sk)->parent;
					rsp.result = cpu_to_le16(L2CAP_CR_PEND);
					rsp.status = cpu_to_le16(L2CAP_CS_AUTHOR_PEND);
					if (parent)
						parent->sk_data_ready(parent, 0);

				} else {
					l2cap_state_change(chan, BT_CONFIG);
					rsp.result = cpu_to_le16(L2CAP_CR_SUCCESS);
					rsp.status = cpu_to_le16(L2CAP_CS_NO_INFO);
				}
			} else {
				rsp.result = cpu_to_le16(L2CAP_CR_PEND);
				rsp.status = cpu_to_le16(L2CAP_CS_AUTHEN_PEND);
			}

			l2cap_send_cmd(conn, chan->ident, L2CAP_CONN_RSP,
							sizeof(rsp), &rsp);

			if (test_bit(CONF_REQ_SENT, &chan->conf_state) ||
					rsp.result != L2CAP_CR_SUCCESS) {
				bh_unlock_sock(sk);
				continue;
			}

			set_bit(CONF_REQ_SENT, &chan->conf_state);
			l2cap_send_cmd(conn, l2cap_get_ident(conn), L2CAP_CONF_REQ,
						l2cap_build_conf_req(chan, buf), buf);
			chan->num_conf_req++;
		}

		bh_unlock_sock(sk);
	}

	rcu_read_unlock();
}

/* Find socket with cid and source bdaddr.
 * Returns closest match, locked.
 */
static struct l2cap_chan *l2cap_global_chan_by_scid(int state, __le16 cid, bdaddr_t *src)
{
	struct l2cap_chan *c, *c1 = NULL;

	read_lock(&chan_list_lock);

	list_for_each_entry(c, &chan_list, global_l) {
		struct sock *sk = c->sk;

		if (state && c->state != state)
			continue;

		if (c->scid == cid) {
			/* Exact match. */
			if (!bacmp(&bt_sk(sk)->src, src)) {
				read_unlock(&chan_list_lock);
				return c;
			}

			/* Closest match */
			if (!bacmp(&bt_sk(sk)->src, BDADDR_ANY))
				c1 = c;
		}
	}

	read_unlock(&chan_list_lock);

	return c1;
}

static void l2cap_le_conn_ready(struct l2cap_conn *conn)
{
	struct sock *parent, *sk;
	struct l2cap_chan *chan, *pchan;

	BT_DBG("");

	/* Check if we have socket listening on cid */
	pchan = l2cap_global_chan_by_scid(BT_LISTEN, L2CAP_CID_LE_DATA,
							conn->src);
	if (!pchan)
		return;

	parent = pchan->sk;

	lock_sock(parent);

	/* Check for backlog size */
	if (sk_acceptq_is_full(parent)) {
		BT_DBG("backlog full %d", parent->sk_ack_backlog);
		goto clean;
	}

	chan = pchan->ops->new_connection(pchan->data);
	if (!chan)
		goto clean;

	sk = chan->sk;

	hci_conn_hold(conn->hcon);

	bacpy(&bt_sk(sk)->src, conn->src);
	bacpy(&bt_sk(sk)->dst, conn->dst);

	bt_accept_enqueue(parent, sk);

	l2cap_chan_add(conn, chan);

	__set_chan_timer(chan, sk->sk_sndtimeo);

	l2cap_state_change(chan, BT_CONNECTED);
	parent->sk_data_ready(parent, 0);

clean:
	release_sock(parent);
}

static void l2cap_chan_ready(struct sock *sk)
{
	struct l2cap_chan *chan = l2cap_pi(sk)->chan;
	struct sock *parent = bt_sk(sk)->parent;

	BT_DBG("sk %p, parent %p", sk, parent);

	chan->conf_state = 0;
	__clear_chan_timer(chan);

	l2cap_state_change(chan, BT_CONNECTED);
	sk->sk_state_change(sk);

	if (parent)
		parent->sk_data_ready(parent, 0);
}

static void l2cap_conn_ready(struct l2cap_conn *conn)
{
	struct l2cap_chan *chan;

	BT_DBG("conn %p", conn);

	if (!conn->hcon->out && conn->hcon->type == LE_LINK)
		l2cap_le_conn_ready(conn);

	if (conn->hcon->out && conn->hcon->type == LE_LINK)
		smp_conn_security(conn, conn->hcon->pending_sec_level);

<<<<<<< HEAD
	read_lock(&conn->chan_lock);
=======
	rcu_read_lock();
>>>>>>> dcd6c922

	list_for_each_entry_rcu(chan, &conn->chan_l, list) {
		struct sock *sk = chan->sk;

		bh_lock_sock(sk);

		if (conn->hcon->type == LE_LINK) {
			if (smp_conn_security(conn, chan->sec_level))
				l2cap_chan_ready(sk);

		} else if (chan->chan_type != L2CAP_CHAN_CONN_ORIENTED) {
			__clear_chan_timer(chan);
			l2cap_state_change(chan, BT_CONNECTED);
			sk->sk_state_change(sk);

		} else if (chan->state == BT_CONNECT)
			l2cap_do_start(chan);

		bh_unlock_sock(sk);
	}

	rcu_read_unlock();
}

/* Notify sockets that we cannot guaranty reliability anymore */
static void l2cap_conn_unreliable(struct l2cap_conn *conn, int err)
{
	struct l2cap_chan *chan;

	BT_DBG("conn %p", conn);

	rcu_read_lock();

	list_for_each_entry_rcu(chan, &conn->chan_l, list) {
		struct sock *sk = chan->sk;

		if (test_bit(FLAG_FORCE_RELIABLE, &chan->flags))
			sk->sk_err = err;
	}

	rcu_read_unlock();
}

static void l2cap_info_timeout(struct work_struct *work)
{
	struct l2cap_conn *conn = container_of(work, struct l2cap_conn,
							info_timer.work);

	conn->info_state |= L2CAP_INFO_FEAT_MASK_REQ_DONE;
	conn->info_ident = 0;

	l2cap_conn_start(conn);
}

static void l2cap_conn_del(struct hci_conn *hcon, int err)
{
	struct l2cap_conn *conn = hcon->l2cap_data;
	struct l2cap_chan *chan, *l;
	struct sock *sk;

	if (!conn)
		return;

	BT_DBG("hcon %p conn %p, err %d", hcon, conn, err);

	kfree_skb(conn->rx_skb);

	/* Kill channels */
	list_for_each_entry_safe(chan, l, &conn->chan_l, list) {
		sk = chan->sk;
		lock_sock(sk);
		l2cap_chan_del(chan, err);
		release_sock(sk);
		chan->ops->close(chan->data);
	}

	hci_chan_del(conn->hchan);

	if (conn->info_state & L2CAP_INFO_FEAT_MASK_REQ_SENT)
		__cancel_delayed_work(&conn->info_timer);

	if (test_and_clear_bit(HCI_CONN_LE_SMP_PEND, &hcon->pend)) {
<<<<<<< HEAD
		del_timer(&conn->security_timer);
=======
		__cancel_delayed_work(&conn->security_timer);
>>>>>>> dcd6c922
		smp_chan_destroy(conn);
	}

	hcon->l2cap_data = NULL;
	kfree(conn);
}

static void security_timeout(struct work_struct *work)
{
	struct l2cap_conn *conn = container_of(work, struct l2cap_conn,
						security_timer.work);

	l2cap_conn_del(conn->hcon, ETIMEDOUT);
}

static struct l2cap_conn *l2cap_conn_add(struct hci_conn *hcon, u8 status)
{
	struct l2cap_conn *conn = hcon->l2cap_data;
	struct hci_chan *hchan;

	if (conn || status)
		return conn;

	hchan = hci_chan_create(hcon);
	if (!hchan)
		return NULL;

	conn = kzalloc(sizeof(struct l2cap_conn), GFP_ATOMIC);
	if (!conn) {
		hci_chan_del(hchan);
		return NULL;
	}

	hcon->l2cap_data = conn;
	conn->hcon = hcon;
	conn->hchan = hchan;

	BT_DBG("hcon %p conn %p hchan %p", hcon, conn, hchan);

	if (hcon->hdev->le_mtu && hcon->type == LE_LINK)
		conn->mtu = hcon->hdev->le_mtu;
	else
		conn->mtu = hcon->hdev->acl_mtu;

	conn->src = &hcon->hdev->bdaddr;
	conn->dst = &hcon->dst;

	conn->feat_mask = 0;

	spin_lock_init(&conn->lock);

	INIT_LIST_HEAD(&conn->chan_l);

	if (hcon->type == LE_LINK)
		INIT_DELAYED_WORK(&conn->security_timer, security_timeout);
	else
		INIT_DELAYED_WORK(&conn->info_timer, l2cap_info_timeout);

	conn->disc_reason = HCI_ERROR_REMOTE_USER_TERM;

	return conn;
}

/* ---- Socket interface ---- */

/* Find socket with psm and source bdaddr.
 * Returns closest match.
 */
static struct l2cap_chan *l2cap_global_chan_by_psm(int state, __le16 psm, bdaddr_t *src)
{
	struct l2cap_chan *c, *c1 = NULL;

	read_lock(&chan_list_lock);

	list_for_each_entry(c, &chan_list, global_l) {
		struct sock *sk = c->sk;

		if (state && c->state != state)
			continue;

		if (c->psm == psm) {
			/* Exact match. */
			if (!bacmp(&bt_sk(sk)->src, src)) {
				read_unlock(&chan_list_lock);
				return c;
			}

			/* Closest match */
			if (!bacmp(&bt_sk(sk)->src, BDADDR_ANY))
				c1 = c;
		}
	}

	read_unlock(&chan_list_lock);

	return c1;
}

inline int l2cap_chan_connect(struct l2cap_chan *chan, __le16 psm, u16 cid, bdaddr_t *dst)
{
	struct sock *sk = chan->sk;
	bdaddr_t *src = &bt_sk(sk)->src;
	struct l2cap_conn *conn;
	struct hci_conn *hcon;
	struct hci_dev *hdev;
	__u8 auth_type;
	int err;

	BT_DBG("%s -> %s psm 0x%2.2x", batostr(src), batostr(dst),
							chan->psm);

	hdev = hci_get_route(dst, src);
	if (!hdev)
		return -EHOSTUNREACH;

	hci_dev_lock(hdev);

	lock_sock(sk);

	/* PSM must be odd and lsb of upper byte must be 0 */
	if ((__le16_to_cpu(psm) & 0x0101) != 0x0001 && !cid &&
					chan->chan_type != L2CAP_CHAN_RAW) {
		err = -EINVAL;
		goto done;
	}

	if (chan->chan_type == L2CAP_CHAN_CONN_ORIENTED && !(psm || cid)) {
		err = -EINVAL;
		goto done;
	}

	switch (chan->mode) {
	case L2CAP_MODE_BASIC:
		break;
	case L2CAP_MODE_ERTM:
	case L2CAP_MODE_STREAMING:
		if (!disable_ertm)
			break;
		/* fall through */
	default:
		err = -ENOTSUPP;
		goto done;
	}

	switch (sk->sk_state) {
	case BT_CONNECT:
	case BT_CONNECT2:
	case BT_CONFIG:
		/* Already connecting */
		err = 0;
		goto done;

	case BT_CONNECTED:
		/* Already connected */
		err = -EISCONN;
		goto done;

	case BT_OPEN:
	case BT_BOUND:
		/* Can connect */
		break;

	default:
		err = -EBADFD;
		goto done;
	}

	/* Set destination address and psm */
	bacpy(&bt_sk(sk)->dst, dst);
	chan->psm = psm;
	chan->dcid = cid;

	auth_type = l2cap_get_auth_type(chan);

	if (chan->dcid == L2CAP_CID_LE_DATA)
		hcon = hci_connect(hdev, LE_LINK, dst,
					chan->sec_level, auth_type);
	else
		hcon = hci_connect(hdev, ACL_LINK, dst,
					chan->sec_level, auth_type);

	if (IS_ERR(hcon)) {
		err = PTR_ERR(hcon);
		goto done;
	}

	conn = l2cap_conn_add(hcon, 0);
	if (!conn) {
		hci_conn_put(hcon);
		err = -ENOMEM;
		goto done;
	}

	/* Update source addr of the socket */
	bacpy(src, conn->src);

	l2cap_chan_add(conn, chan);

	l2cap_state_change(chan, BT_CONNECT);
	__set_chan_timer(chan, sk->sk_sndtimeo);

	if (hcon->state == BT_CONNECTED) {
		if (chan->chan_type != L2CAP_CHAN_CONN_ORIENTED) {
			__clear_chan_timer(chan);
			if (l2cap_chan_check_security(chan))
				l2cap_state_change(chan, BT_CONNECTED);
		} else
			l2cap_do_start(chan);
	}

	err = 0;

done:
	hci_dev_unlock(hdev);
	hci_dev_put(hdev);
	return err;
}

int __l2cap_wait_ack(struct sock *sk)
{
	struct l2cap_chan *chan = l2cap_pi(sk)->chan;
	DECLARE_WAITQUEUE(wait, current);
	int err = 0;
	int timeo = HZ/5;

	add_wait_queue(sk_sleep(sk), &wait);
	set_current_state(TASK_INTERRUPTIBLE);
	while (chan->unacked_frames > 0 && chan->conn) {
		if (!timeo)
			timeo = HZ/5;

		if (signal_pending(current)) {
			err = sock_intr_errno(timeo);
			break;
		}

		release_sock(sk);
		timeo = schedule_timeout(timeo);
		lock_sock(sk);
		set_current_state(TASK_INTERRUPTIBLE);

		err = sock_error(sk);
		if (err)
			break;
	}
	set_current_state(TASK_RUNNING);
	remove_wait_queue(sk_sleep(sk), &wait);
	return err;
}

static void l2cap_monitor_timeout(struct work_struct *work)
{
	struct l2cap_chan *chan = container_of(work, struct l2cap_chan,
							monitor_timer.work);
	struct sock *sk = chan->sk;

	BT_DBG("chan %p", chan);

	lock_sock(sk);
	if (chan->retry_count >= chan->remote_max_tx) {
		l2cap_send_disconn_req(chan->conn, chan, ECONNABORTED);
		release_sock(sk);
		return;
	}

	chan->retry_count++;
	__set_monitor_timer(chan);

	l2cap_send_rr_or_rnr(chan, L2CAP_CTRL_POLL);
	release_sock(sk);
}

static void l2cap_retrans_timeout(struct work_struct *work)
{
	struct l2cap_chan *chan = container_of(work, struct l2cap_chan,
							retrans_timer.work);
	struct sock *sk = chan->sk;

	BT_DBG("chan %p", chan);

	lock_sock(sk);
	chan->retry_count = 1;
	__set_monitor_timer(chan);

	set_bit(CONN_WAIT_F, &chan->conn_state);

	l2cap_send_rr_or_rnr(chan, L2CAP_CTRL_POLL);
	release_sock(sk);
}

static void l2cap_drop_acked_frames(struct l2cap_chan *chan)
{
	struct sk_buff *skb;

	while ((skb = skb_peek(&chan->tx_q)) &&
			chan->unacked_frames) {
		if (bt_cb(skb)->tx_seq == chan->expected_ack_seq)
			break;

		skb = skb_dequeue(&chan->tx_q);
		kfree_skb(skb);

		chan->unacked_frames--;
	}

	if (!chan->unacked_frames)
		__clear_retrans_timer(chan);
}

<<<<<<< HEAD
static void l2cap_do_send(struct l2cap_chan *chan, struct sk_buff *skb)
{
	struct hci_conn *hcon = chan->conn->hcon;
	u16 flags;

	BT_DBG("chan %p, skb %p len %d", chan, skb, skb->len);

	if (!chan->flushable && lmp_no_flush_capable(hcon->hdev))
		flags = ACL_START_NO_FLUSH;
	else
		flags = ACL_START;

	bt_cb(skb)->force_active = chan->force_active;
	hci_send_acl(hcon, skb, flags);
}

=======
>>>>>>> dcd6c922
static void l2cap_streaming_send(struct l2cap_chan *chan)
{
	struct sk_buff *skb;
	u32 control;
	u16 fcs;

	while ((skb = skb_dequeue(&chan->tx_q))) {
		control = __get_control(chan, skb->data + L2CAP_HDR_SIZE);
		control |= __set_txseq(chan, chan->next_tx_seq);
		__put_control(chan, control, skb->data + L2CAP_HDR_SIZE);

		if (chan->fcs == L2CAP_FCS_CRC16) {
			fcs = crc16(0, (u8 *)skb->data,
						skb->len - L2CAP_FCS_SIZE);
			put_unaligned_le16(fcs,
					skb->data + skb->len - L2CAP_FCS_SIZE);
		}

		l2cap_do_send(chan, skb);

		chan->next_tx_seq = __next_seq(chan, chan->next_tx_seq);
	}
}

static void l2cap_retransmit_one_frame(struct l2cap_chan *chan, u16 tx_seq)
{
	struct sk_buff *skb, *tx_skb;
	u16 fcs;
	u32 control;

	skb = skb_peek(&chan->tx_q);
	if (!skb)
		return;

	while (bt_cb(skb)->tx_seq != tx_seq) {
		if (skb_queue_is_last(&chan->tx_q, skb))
			return;

		skb = skb_queue_next(&chan->tx_q, skb);
	}

	if (chan->remote_max_tx &&
			bt_cb(skb)->retries == chan->remote_max_tx) {
		l2cap_send_disconn_req(chan->conn, chan, ECONNABORTED);
		return;
	}

	tx_skb = skb_clone(skb, GFP_ATOMIC);
	bt_cb(skb)->retries++;

	control = __get_control(chan, tx_skb->data + L2CAP_HDR_SIZE);
	control &= __get_sar_mask(chan);

	if (test_and_clear_bit(CONN_SEND_FBIT, &chan->conn_state))
		control |= __set_ctrl_final(chan);

	control |= __set_reqseq(chan, chan->buffer_seq);
	control |= __set_txseq(chan, tx_seq);

	__put_control(chan, control, tx_skb->data + L2CAP_HDR_SIZE);

	if (chan->fcs == L2CAP_FCS_CRC16) {
		fcs = crc16(0, (u8 *)tx_skb->data,
						tx_skb->len - L2CAP_FCS_SIZE);
		put_unaligned_le16(fcs,
				tx_skb->data + tx_skb->len - L2CAP_FCS_SIZE);
	}

	l2cap_do_send(chan, tx_skb);
}

static int l2cap_ertm_send(struct l2cap_chan *chan)
{
	struct sk_buff *skb, *tx_skb;
	u16 fcs;
	u32 control;
	int nsent = 0;

	if (chan->state != BT_CONNECTED)
		return -ENOTCONN;

	while ((skb = chan->tx_send_head) && (!l2cap_tx_window_full(chan))) {

		if (chan->remote_max_tx &&
				bt_cb(skb)->retries == chan->remote_max_tx) {
			l2cap_send_disconn_req(chan->conn, chan, ECONNABORTED);
			break;
		}

		tx_skb = skb_clone(skb, GFP_ATOMIC);

		bt_cb(skb)->retries++;

		control = __get_control(chan, tx_skb->data + L2CAP_HDR_SIZE);
		control &= __get_sar_mask(chan);

		if (test_and_clear_bit(CONN_SEND_FBIT, &chan->conn_state))
			control |= __set_ctrl_final(chan);

		control |= __set_reqseq(chan, chan->buffer_seq);
		control |= __set_txseq(chan, chan->next_tx_seq);

		__put_control(chan, control, tx_skb->data + L2CAP_HDR_SIZE);

		if (chan->fcs == L2CAP_FCS_CRC16) {
			fcs = crc16(0, (u8 *)skb->data,
						tx_skb->len - L2CAP_FCS_SIZE);
			put_unaligned_le16(fcs, skb->data +
						tx_skb->len - L2CAP_FCS_SIZE);
		}

		l2cap_do_send(chan, tx_skb);

		__set_retrans_timer(chan);

		bt_cb(skb)->tx_seq = chan->next_tx_seq;

		chan->next_tx_seq = __next_seq(chan, chan->next_tx_seq);

		if (bt_cb(skb)->retries == 1)
			chan->unacked_frames++;

		chan->frames_sent++;

		if (skb_queue_is_last(&chan->tx_q, skb))
			chan->tx_send_head = NULL;
		else
			chan->tx_send_head = skb_queue_next(&chan->tx_q, skb);

		nsent++;
	}

	return nsent;
}

static int l2cap_retransmit_frames(struct l2cap_chan *chan)
{
	int ret;

	if (!skb_queue_empty(&chan->tx_q))
		chan->tx_send_head = chan->tx_q.next;

	chan->next_tx_seq = chan->expected_ack_seq;
	ret = l2cap_ertm_send(chan);
	return ret;
}

static void l2cap_send_ack(struct l2cap_chan *chan)
{
	u32 control = 0;

	control |= __set_reqseq(chan, chan->buffer_seq);

	if (test_bit(CONN_LOCAL_BUSY, &chan->conn_state)) {
		control |= __set_ctrl_super(chan, L2CAP_SUPER_RNR);
		set_bit(CONN_RNR_SENT, &chan->conn_state);
		l2cap_send_sframe(chan, control);
		return;
	}

	if (l2cap_ertm_send(chan) > 0)
		return;

	control |= __set_ctrl_super(chan, L2CAP_SUPER_RR);
	l2cap_send_sframe(chan, control);
}

static void l2cap_send_srejtail(struct l2cap_chan *chan)
{
	struct srej_list *tail;
	u32 control;

	control = __set_ctrl_super(chan, L2CAP_SUPER_SREJ);
	control |= __set_ctrl_final(chan);

	tail = list_entry((&chan->srej_l)->prev, struct srej_list, list);
	control |= __set_reqseq(chan, tail->tx_seq);

	l2cap_send_sframe(chan, control);
}

static inline int l2cap_skbuff_fromiovec(struct sock *sk, struct msghdr *msg, int len, int count, struct sk_buff *skb)
{
	struct l2cap_conn *conn = l2cap_pi(sk)->chan->conn;
	struct sk_buff **frag;
	int err, sent = 0;

	if (memcpy_fromiovec(skb_put(skb, count), msg->msg_iov, count))
		return -EFAULT;

	sent += count;
	len  -= count;

	/* Continuation fragments (no L2CAP header) */
	frag = &skb_shinfo(skb)->frag_list;
	while (len) {
		count = min_t(unsigned int, conn->mtu, len);

		*frag = bt_skb_send_alloc(sk, count, msg->msg_flags & MSG_DONTWAIT, &err);
		if (!*frag)
			return err;
		if (memcpy_fromiovec(skb_put(*frag, count), msg->msg_iov, count))
			return -EFAULT;

		(*frag)->priority = skb->priority;

		sent += count;
		len  -= count;

		frag = &(*frag)->next;
	}

	return sent;
}

<<<<<<< HEAD
static struct sk_buff *l2cap_create_connless_pdu(struct l2cap_chan *chan, struct msghdr *msg, size_t len)
=======
static struct sk_buff *l2cap_create_connless_pdu(struct l2cap_chan *chan,
						struct msghdr *msg, size_t len,
						u32 priority)
>>>>>>> dcd6c922
{
	struct sock *sk = chan->sk;
	struct l2cap_conn *conn = chan->conn;
	struct sk_buff *skb;
	int err, count, hlen = L2CAP_HDR_SIZE + L2CAP_PSMLEN_SIZE;
	struct l2cap_hdr *lh;

	BT_DBG("sk %p len %d priority %u", sk, (int)len, priority);

	count = min_t(unsigned int, (conn->mtu - hlen), len);
	skb = bt_skb_send_alloc(sk, count + hlen,
			msg->msg_flags & MSG_DONTWAIT, &err);
	if (!skb)
		return ERR_PTR(err);

	skb->priority = priority;

	/* Create L2CAP header */
	lh = (struct l2cap_hdr *) skb_put(skb, L2CAP_HDR_SIZE);
	lh->cid = cpu_to_le16(chan->dcid);
	lh->len = cpu_to_le16(len + (hlen - L2CAP_HDR_SIZE));
	put_unaligned_le16(chan->psm, skb_put(skb, 2));

	err = l2cap_skbuff_fromiovec(sk, msg, len, count, skb);
	if (unlikely(err < 0)) {
		kfree_skb(skb);
		return ERR_PTR(err);
	}
	return skb;
}

<<<<<<< HEAD
static struct sk_buff *l2cap_create_basic_pdu(struct l2cap_chan *chan, struct msghdr *msg, size_t len)
=======
static struct sk_buff *l2cap_create_basic_pdu(struct l2cap_chan *chan,
						struct msghdr *msg, size_t len,
						u32 priority)
>>>>>>> dcd6c922
{
	struct sock *sk = chan->sk;
	struct l2cap_conn *conn = chan->conn;
	struct sk_buff *skb;
	int err, count, hlen = L2CAP_HDR_SIZE;
	struct l2cap_hdr *lh;

	BT_DBG("sk %p len %d", sk, (int)len);

	count = min_t(unsigned int, (conn->mtu - hlen), len);
	skb = bt_skb_send_alloc(sk, count + hlen,
			msg->msg_flags & MSG_DONTWAIT, &err);
	if (!skb)
		return ERR_PTR(err);

	skb->priority = priority;

	/* Create L2CAP header */
	lh = (struct l2cap_hdr *) skb_put(skb, L2CAP_HDR_SIZE);
	lh->cid = cpu_to_le16(chan->dcid);
	lh->len = cpu_to_le16(len + (hlen - L2CAP_HDR_SIZE));

	err = l2cap_skbuff_fromiovec(sk, msg, len, count, skb);
	if (unlikely(err < 0)) {
		kfree_skb(skb);
		return ERR_PTR(err);
	}
	return skb;
}

static struct sk_buff *l2cap_create_iframe_pdu(struct l2cap_chan *chan,
						struct msghdr *msg, size_t len,
<<<<<<< HEAD
						u16 control, u16 sdulen)
=======
						u32 control, u16 sdulen)
>>>>>>> dcd6c922
{
	struct sock *sk = chan->sk;
	struct l2cap_conn *conn = chan->conn;
	struct sk_buff *skb;
	int err, count, hlen;
	struct l2cap_hdr *lh;

	BT_DBG("sk %p len %d", sk, (int)len);

	if (!conn)
		return ERR_PTR(-ENOTCONN);

	if (test_bit(FLAG_EXT_CTRL, &chan->flags))
		hlen = L2CAP_EXT_HDR_SIZE;
	else
		hlen = L2CAP_ENH_HDR_SIZE;

	if (sdulen)
		hlen += L2CAP_SDULEN_SIZE;

	if (chan->fcs == L2CAP_FCS_CRC16)
		hlen += L2CAP_FCS_SIZE;

	count = min_t(unsigned int, (conn->mtu - hlen), len);
	skb = bt_skb_send_alloc(sk, count + hlen,
			msg->msg_flags & MSG_DONTWAIT, &err);
	if (!skb)
		return ERR_PTR(err);

	/* Create L2CAP header */
	lh = (struct l2cap_hdr *) skb_put(skb, L2CAP_HDR_SIZE);
	lh->cid = cpu_to_le16(chan->dcid);
	lh->len = cpu_to_le16(len + (hlen - L2CAP_HDR_SIZE));

	__put_control(chan, control, skb_put(skb, __ctrl_size(chan)));

	if (sdulen)
		put_unaligned_le16(sdulen, skb_put(skb, L2CAP_SDULEN_SIZE));

	err = l2cap_skbuff_fromiovec(sk, msg, len, count, skb);
	if (unlikely(err < 0)) {
		kfree_skb(skb);
		return ERR_PTR(err);
	}

	if (chan->fcs == L2CAP_FCS_CRC16)
		put_unaligned_le16(0, skb_put(skb, L2CAP_FCS_SIZE));

	bt_cb(skb)->retries = 0;
	return skb;
}

static int l2cap_sar_segment_sdu(struct l2cap_chan *chan, struct msghdr *msg, size_t len)
{
	struct sk_buff *skb;
	struct sk_buff_head sar_queue;
	u32 control;
	size_t size = 0;

	skb_queue_head_init(&sar_queue);
	control = __set_ctrl_sar(chan, L2CAP_SAR_START);
	skb = l2cap_create_iframe_pdu(chan, msg, chan->remote_mps, control, len);
	if (IS_ERR(skb))
		return PTR_ERR(skb);

	__skb_queue_tail(&sar_queue, skb);
	len -= chan->remote_mps;
	size += chan->remote_mps;

	while (len > 0) {
		size_t buflen;

		if (len > chan->remote_mps) {
			control = __set_ctrl_sar(chan, L2CAP_SAR_CONTINUE);
			buflen = chan->remote_mps;
		} else {
			control = __set_ctrl_sar(chan, L2CAP_SAR_END);
			buflen = len;
		}

		skb = l2cap_create_iframe_pdu(chan, msg, buflen, control, 0);
		if (IS_ERR(skb)) {
			skb_queue_purge(&sar_queue);
			return PTR_ERR(skb);
		}

		__skb_queue_tail(&sar_queue, skb);
		len -= buflen;
		size += buflen;
	}
	skb_queue_splice_tail(&sar_queue, &chan->tx_q);
	if (chan->tx_send_head == NULL)
		chan->tx_send_head = sar_queue.next;

	return size;
}

int l2cap_chan_send(struct l2cap_chan *chan, struct msghdr *msg, size_t len,
								u32 priority)
{
	struct sk_buff *skb;
	u32 control;
	int err;

	/* Connectionless channel */
	if (chan->chan_type == L2CAP_CHAN_CONN_LESS) {
		skb = l2cap_create_connless_pdu(chan, msg, len, priority);
		if (IS_ERR(skb))
			return PTR_ERR(skb);

		l2cap_do_send(chan, skb);
		return len;
	}

	switch (chan->mode) {
	case L2CAP_MODE_BASIC:
		/* Check outgoing MTU */
		if (len > chan->omtu)
			return -EMSGSIZE;

		/* Create a basic PDU */
		skb = l2cap_create_basic_pdu(chan, msg, len, priority);
		if (IS_ERR(skb))
			return PTR_ERR(skb);

		l2cap_do_send(chan, skb);
		err = len;
		break;

	case L2CAP_MODE_ERTM:
	case L2CAP_MODE_STREAMING:
		/* Entire SDU fits into one PDU */
		if (len <= chan->remote_mps) {
			control = __set_ctrl_sar(chan, L2CAP_SAR_UNSEGMENTED);
			skb = l2cap_create_iframe_pdu(chan, msg, len, control,
									0);
			if (IS_ERR(skb))
				return PTR_ERR(skb);

			__skb_queue_tail(&chan->tx_q, skb);

			if (chan->tx_send_head == NULL)
				chan->tx_send_head = skb;

		} else {
			/* Segment SDU into multiples PDUs */
			err = l2cap_sar_segment_sdu(chan, msg, len);
			if (err < 0)
				return err;
		}

		if (chan->mode == L2CAP_MODE_STREAMING) {
			l2cap_streaming_send(chan);
			err = len;
			break;
		}

		if (test_bit(CONN_REMOTE_BUSY, &chan->conn_state) &&
				test_bit(CONN_WAIT_F, &chan->conn_state)) {
			err = len;
			break;
		}

		err = l2cap_ertm_send(chan);
		if (err >= 0)
			err = len;

		break;

	default:
		BT_DBG("bad state %1.1x", chan->mode);
		err = -EBADFD;
	}

	return err;
}

/* Copy frame to all raw sockets on that connection */
static void l2cap_raw_recv(struct l2cap_conn *conn, struct sk_buff *skb)
{
	struct sk_buff *nskb;
	struct l2cap_chan *chan;

	BT_DBG("conn %p", conn);

	rcu_read_lock();

	list_for_each_entry_rcu(chan, &conn->chan_l, list) {
		struct sock *sk = chan->sk;
		if (chan->chan_type != L2CAP_CHAN_RAW)
			continue;

		/* Don't send frame to the socket it came from */
		if (skb->sk == sk)
			continue;
		nskb = skb_clone(skb, GFP_ATOMIC);
		if (!nskb)
			continue;

		if (chan->ops->recv(chan->data, nskb))
			kfree_skb(nskb);
	}

	rcu_read_unlock();
}

/* ---- L2CAP signalling commands ---- */
static struct sk_buff *l2cap_build_cmd(struct l2cap_conn *conn,
				u8 code, u8 ident, u16 dlen, void *data)
{
	struct sk_buff *skb, **frag;
	struct l2cap_cmd_hdr *cmd;
	struct l2cap_hdr *lh;
	int len, count;

	BT_DBG("conn %p, code 0x%2.2x, ident 0x%2.2x, len %d",
			conn, code, ident, dlen);

	len = L2CAP_HDR_SIZE + L2CAP_CMD_HDR_SIZE + dlen;
	count = min_t(unsigned int, conn->mtu, len);

	skb = bt_skb_alloc(count, GFP_ATOMIC);
	if (!skb)
		return NULL;

	lh = (struct l2cap_hdr *) skb_put(skb, L2CAP_HDR_SIZE);
	lh->len = cpu_to_le16(L2CAP_CMD_HDR_SIZE + dlen);

	if (conn->hcon->type == LE_LINK)
		lh->cid = cpu_to_le16(L2CAP_CID_LE_SIGNALING);
	else
		lh->cid = cpu_to_le16(L2CAP_CID_SIGNALING);

	cmd = (struct l2cap_cmd_hdr *) skb_put(skb, L2CAP_CMD_HDR_SIZE);
	cmd->code  = code;
	cmd->ident = ident;
	cmd->len   = cpu_to_le16(dlen);

	if (dlen) {
		count -= L2CAP_HDR_SIZE + L2CAP_CMD_HDR_SIZE;
		memcpy(skb_put(skb, count), data, count);
		data += count;
	}

	len -= skb->len;

	/* Continuation fragments (no L2CAP header) */
	frag = &skb_shinfo(skb)->frag_list;
	while (len) {
		count = min_t(unsigned int, conn->mtu, len);

		*frag = bt_skb_alloc(count, GFP_ATOMIC);
		if (!*frag)
			goto fail;

		memcpy(skb_put(*frag, count), data, count);

		len  -= count;
		data += count;

		frag = &(*frag)->next;
	}

	return skb;

fail:
	kfree_skb(skb);
	return NULL;
}

static inline int l2cap_get_conf_opt(void **ptr, int *type, int *olen, unsigned long *val)
{
	struct l2cap_conf_opt *opt = *ptr;
	int len;

	len = L2CAP_CONF_OPT_SIZE + opt->len;
	*ptr += len;

	*type = opt->type;
	*olen = opt->len;

	switch (opt->len) {
	case 1:
		*val = *((u8 *) opt->val);
		break;

	case 2:
		*val = get_unaligned_le16(opt->val);
		break;

	case 4:
		*val = get_unaligned_le32(opt->val);
		break;

	default:
		*val = (unsigned long) opt->val;
		break;
	}

	BT_DBG("type 0x%2.2x len %d val 0x%lx", *type, opt->len, *val);
	return len;
}

static void l2cap_add_conf_opt(void **ptr, u8 type, u8 len, unsigned long val)
{
	struct l2cap_conf_opt *opt = *ptr;

	BT_DBG("type 0x%2.2x len %d val 0x%lx", type, len, val);

	opt->type = type;
	opt->len  = len;

	switch (len) {
	case 1:
		*((u8 *) opt->val)  = val;
		break;

	case 2:
		put_unaligned_le16(val, opt->val);
		break;

	case 4:
		put_unaligned_le32(val, opt->val);
		break;

	default:
		memcpy(opt->val, (void *) val, len);
		break;
	}

	*ptr += L2CAP_CONF_OPT_SIZE + len;
}

static void l2cap_add_opt_efs(void **ptr, struct l2cap_chan *chan)
{
	struct l2cap_conf_efs efs;

	switch (chan->mode) {
	case L2CAP_MODE_ERTM:
		efs.id		= chan->local_id;
		efs.stype	= chan->local_stype;
		efs.msdu	= cpu_to_le16(chan->local_msdu);
		efs.sdu_itime	= cpu_to_le32(chan->local_sdu_itime);
		efs.acc_lat	= cpu_to_le32(L2CAP_DEFAULT_ACC_LAT);
		efs.flush_to	= cpu_to_le32(L2CAP_DEFAULT_FLUSH_TO);
		break;

	case L2CAP_MODE_STREAMING:
		efs.id		= 1;
		efs.stype	= L2CAP_SERV_BESTEFFORT;
		efs.msdu	= cpu_to_le16(chan->local_msdu);
		efs.sdu_itime	= cpu_to_le32(chan->local_sdu_itime);
		efs.acc_lat	= 0;
		efs.flush_to	= 0;
		break;

	default:
		return;
	}

	l2cap_add_conf_opt(ptr, L2CAP_CONF_EFS, sizeof(efs),
							(unsigned long) &efs);
}

static void l2cap_ack_timeout(struct work_struct *work)
{
	struct l2cap_chan *chan = container_of(work, struct l2cap_chan,
							ack_timer.work);

	BT_DBG("chan %p", chan);

	lock_sock(chan->sk);
	l2cap_send_ack(chan);
	release_sock(chan->sk);
}

static inline void l2cap_ertm_init(struct l2cap_chan *chan)
{
	chan->expected_ack_seq = 0;
	chan->unacked_frames = 0;
	chan->buffer_seq = 0;
	chan->num_acked = 0;
	chan->frames_sent = 0;

	INIT_DELAYED_WORK(&chan->retrans_timer, l2cap_retrans_timeout);
	INIT_DELAYED_WORK(&chan->monitor_timer, l2cap_monitor_timeout);
	INIT_DELAYED_WORK(&chan->ack_timer, l2cap_ack_timeout);

	skb_queue_head_init(&chan->srej_q);

	INIT_LIST_HEAD(&chan->srej_l);
}

static inline __u8 l2cap_select_mode(__u8 mode, __u16 remote_feat_mask)
{
	switch (mode) {
	case L2CAP_MODE_STREAMING:
	case L2CAP_MODE_ERTM:
		if (l2cap_mode_supported(mode, remote_feat_mask))
			return mode;
		/* fall through */
	default:
		return L2CAP_MODE_BASIC;
	}
}

static inline bool __l2cap_ews_supported(struct l2cap_chan *chan)
{
	return enable_hs && chan->conn->feat_mask & L2CAP_FEAT_EXT_WINDOW;
}

static inline bool __l2cap_efs_supported(struct l2cap_chan *chan)
{
	return enable_hs && chan->conn->feat_mask & L2CAP_FEAT_EXT_FLOW;
}

static inline void l2cap_txwin_setup(struct l2cap_chan *chan)
{
	if (chan->tx_win > L2CAP_DEFAULT_TX_WINDOW &&
						__l2cap_ews_supported(chan)) {
		/* use extended control field */
		set_bit(FLAG_EXT_CTRL, &chan->flags);
		chan->tx_win_max = L2CAP_DEFAULT_EXT_WINDOW;
	} else {
		chan->tx_win = min_t(u16, chan->tx_win,
						L2CAP_DEFAULT_TX_WINDOW);
		chan->tx_win_max = L2CAP_DEFAULT_TX_WINDOW;
	}
}

static int l2cap_build_conf_req(struct l2cap_chan *chan, void *data)
{
	struct l2cap_conf_req *req = data;
	struct l2cap_conf_rfc rfc = { .mode = chan->mode };
	void *ptr = req->data;
	u16 size;

	BT_DBG("chan %p", chan);

	if (chan->num_conf_req || chan->num_conf_rsp)
		goto done;

	switch (chan->mode) {
	case L2CAP_MODE_STREAMING:
	case L2CAP_MODE_ERTM:
		if (test_bit(CONF_STATE2_DEVICE, &chan->conf_state))
			break;

		if (__l2cap_efs_supported(chan))
			set_bit(FLAG_EFS_ENABLE, &chan->flags);

		/* fall through */
	default:
		chan->mode = l2cap_select_mode(rfc.mode, chan->conn->feat_mask);
		break;
	}

done:
	if (chan->imtu != L2CAP_DEFAULT_MTU)
		l2cap_add_conf_opt(&ptr, L2CAP_CONF_MTU, 2, chan->imtu);

	switch (chan->mode) {
	case L2CAP_MODE_BASIC:
		if (!(chan->conn->feat_mask & L2CAP_FEAT_ERTM) &&
				!(chan->conn->feat_mask & L2CAP_FEAT_STREAMING))
			break;

		rfc.mode            = L2CAP_MODE_BASIC;
		rfc.txwin_size      = 0;
		rfc.max_transmit    = 0;
		rfc.retrans_timeout = 0;
		rfc.monitor_timeout = 0;
		rfc.max_pdu_size    = 0;

		l2cap_add_conf_opt(&ptr, L2CAP_CONF_RFC, sizeof(rfc),
							(unsigned long) &rfc);
		break;

	case L2CAP_MODE_ERTM:
		rfc.mode            = L2CAP_MODE_ERTM;
		rfc.max_transmit    = chan->max_tx;
		rfc.retrans_timeout = 0;
		rfc.monitor_timeout = 0;

		size = min_t(u16, L2CAP_DEFAULT_MAX_PDU_SIZE, chan->conn->mtu -
						L2CAP_EXT_HDR_SIZE -
						L2CAP_SDULEN_SIZE -
						L2CAP_FCS_SIZE);
		rfc.max_pdu_size = cpu_to_le16(size);

		l2cap_txwin_setup(chan);

		rfc.txwin_size = min_t(u16, chan->tx_win,
						L2CAP_DEFAULT_TX_WINDOW);

		l2cap_add_conf_opt(&ptr, L2CAP_CONF_RFC, sizeof(rfc),
							(unsigned long) &rfc);

		if (test_bit(FLAG_EFS_ENABLE, &chan->flags))
			l2cap_add_opt_efs(&ptr, chan);

		if (!(chan->conn->feat_mask & L2CAP_FEAT_FCS))
			break;

		if (chan->fcs == L2CAP_FCS_NONE ||
				test_bit(CONF_NO_FCS_RECV, &chan->conf_state)) {
			chan->fcs = L2CAP_FCS_NONE;
			l2cap_add_conf_opt(&ptr, L2CAP_CONF_FCS, 1, chan->fcs);
		}

		if (test_bit(FLAG_EXT_CTRL, &chan->flags))
			l2cap_add_conf_opt(&ptr, L2CAP_CONF_EWS, 2,
								chan->tx_win);
		break;

	case L2CAP_MODE_STREAMING:
		rfc.mode            = L2CAP_MODE_STREAMING;
		rfc.txwin_size      = 0;
		rfc.max_transmit    = 0;
		rfc.retrans_timeout = 0;
		rfc.monitor_timeout = 0;

		size = min_t(u16, L2CAP_DEFAULT_MAX_PDU_SIZE, chan->conn->mtu -
						L2CAP_EXT_HDR_SIZE -
						L2CAP_SDULEN_SIZE -
						L2CAP_FCS_SIZE);
		rfc.max_pdu_size = cpu_to_le16(size);

		l2cap_add_conf_opt(&ptr, L2CAP_CONF_RFC, sizeof(rfc),
							(unsigned long) &rfc);

		if (test_bit(FLAG_EFS_ENABLE, &chan->flags))
			l2cap_add_opt_efs(&ptr, chan);

		if (!(chan->conn->feat_mask & L2CAP_FEAT_FCS))
			break;

		if (chan->fcs == L2CAP_FCS_NONE ||
				test_bit(CONF_NO_FCS_RECV, &chan->conf_state)) {
			chan->fcs = L2CAP_FCS_NONE;
			l2cap_add_conf_opt(&ptr, L2CAP_CONF_FCS, 1, chan->fcs);
		}
		break;
	}

	req->dcid  = cpu_to_le16(chan->dcid);
	req->flags = cpu_to_le16(0);

	return ptr - data;
}

static int l2cap_parse_conf_req(struct l2cap_chan *chan, void *data)
{
	struct l2cap_conf_rsp *rsp = data;
	void *ptr = rsp->data;
	void *req = chan->conf_req;
	int len = chan->conf_len;
	int type, hint, olen;
	unsigned long val;
	struct l2cap_conf_rfc rfc = { .mode = L2CAP_MODE_BASIC };
	struct l2cap_conf_efs efs;
	u8 remote_efs = 0;
	u16 mtu = L2CAP_DEFAULT_MTU;
	u16 result = L2CAP_CONF_SUCCESS;
	u16 size;

	BT_DBG("chan %p", chan);

	while (len >= L2CAP_CONF_OPT_SIZE) {
		len -= l2cap_get_conf_opt(&req, &type, &olen, &val);

		hint  = type & L2CAP_CONF_HINT;
		type &= L2CAP_CONF_MASK;

		switch (type) {
		case L2CAP_CONF_MTU:
			mtu = val;
			break;

		case L2CAP_CONF_FLUSH_TO:
			chan->flush_to = val;
			break;

		case L2CAP_CONF_QOS:
			break;

		case L2CAP_CONF_RFC:
			if (olen == sizeof(rfc))
				memcpy(&rfc, (void *) val, olen);
			break;

		case L2CAP_CONF_FCS:
			if (val == L2CAP_FCS_NONE)
				set_bit(CONF_NO_FCS_RECV, &chan->conf_state);
			break;

		case L2CAP_CONF_EFS:
			remote_efs = 1;
			if (olen == sizeof(efs))
				memcpy(&efs, (void *) val, olen);
			break;

		case L2CAP_CONF_EWS:
			if (!enable_hs)
				return -ECONNREFUSED;

			set_bit(FLAG_EXT_CTRL, &chan->flags);
			set_bit(CONF_EWS_RECV, &chan->conf_state);
			chan->tx_win_max = L2CAP_DEFAULT_EXT_WINDOW;
			chan->remote_tx_win = val;
			break;

		default:
			if (hint)
				break;

			result = L2CAP_CONF_UNKNOWN;
			*((u8 *) ptr++) = type;
			break;
		}
	}

	if (chan->num_conf_rsp || chan->num_conf_req > 1)
		goto done;

	switch (chan->mode) {
	case L2CAP_MODE_STREAMING:
	case L2CAP_MODE_ERTM:
		if (!test_bit(CONF_STATE2_DEVICE, &chan->conf_state)) {
			chan->mode = l2cap_select_mode(rfc.mode,
					chan->conn->feat_mask);
			break;
		}

		if (remote_efs) {
			if (__l2cap_efs_supported(chan))
				set_bit(FLAG_EFS_ENABLE, &chan->flags);
			else
				return -ECONNREFUSED;
		}

		if (chan->mode != rfc.mode)
			return -ECONNREFUSED;

		break;
	}

done:
	if (chan->mode != rfc.mode) {
		result = L2CAP_CONF_UNACCEPT;
		rfc.mode = chan->mode;

		if (chan->num_conf_rsp == 1)
			return -ECONNREFUSED;

		l2cap_add_conf_opt(&ptr, L2CAP_CONF_RFC,
					sizeof(rfc), (unsigned long) &rfc);
	}

	if (result == L2CAP_CONF_SUCCESS) {
		/* Configure output options and let the other side know
		 * which ones we don't like. */

		if (mtu < L2CAP_DEFAULT_MIN_MTU)
			result = L2CAP_CONF_UNACCEPT;
		else {
			chan->omtu = mtu;
			set_bit(CONF_MTU_DONE, &chan->conf_state);
		}
		l2cap_add_conf_opt(&ptr, L2CAP_CONF_MTU, 2, chan->omtu);

		if (remote_efs) {
			if (chan->local_stype != L2CAP_SERV_NOTRAFIC &&
					efs.stype != L2CAP_SERV_NOTRAFIC &&
					efs.stype != chan->local_stype) {

				result = L2CAP_CONF_UNACCEPT;

				if (chan->num_conf_req >= 1)
					return -ECONNREFUSED;

				l2cap_add_conf_opt(&ptr, L2CAP_CONF_EFS,
							sizeof(efs),
							(unsigned long) &efs);
			} else {
				/* Send PENDING Conf Rsp */
				result = L2CAP_CONF_PENDING;
				set_bit(CONF_LOC_CONF_PEND, &chan->conf_state);
			}
		}

		switch (rfc.mode) {
		case L2CAP_MODE_BASIC:
			chan->fcs = L2CAP_FCS_NONE;
			set_bit(CONF_MODE_DONE, &chan->conf_state);
			break;

		case L2CAP_MODE_ERTM:
			if (!test_bit(CONF_EWS_RECV, &chan->conf_state))
				chan->remote_tx_win = rfc.txwin_size;
			else
				rfc.txwin_size = L2CAP_DEFAULT_TX_WINDOW;

			chan->remote_max_tx = rfc.max_transmit;

			size = min_t(u16, le16_to_cpu(rfc.max_pdu_size),
						chan->conn->mtu -
						L2CAP_EXT_HDR_SIZE -
						L2CAP_SDULEN_SIZE -
						L2CAP_FCS_SIZE);
			rfc.max_pdu_size = cpu_to_le16(size);
			chan->remote_mps = size;

			rfc.retrans_timeout =
				le16_to_cpu(L2CAP_DEFAULT_RETRANS_TO);
			rfc.monitor_timeout =
				le16_to_cpu(L2CAP_DEFAULT_MONITOR_TO);

			set_bit(CONF_MODE_DONE, &chan->conf_state);

			l2cap_add_conf_opt(&ptr, L2CAP_CONF_RFC,
					sizeof(rfc), (unsigned long) &rfc);

			if (test_bit(FLAG_EFS_ENABLE, &chan->flags)) {
				chan->remote_id = efs.id;
				chan->remote_stype = efs.stype;
				chan->remote_msdu = le16_to_cpu(efs.msdu);
				chan->remote_flush_to =
						le32_to_cpu(efs.flush_to);
				chan->remote_acc_lat =
						le32_to_cpu(efs.acc_lat);
				chan->remote_sdu_itime =
					le32_to_cpu(efs.sdu_itime);
				l2cap_add_conf_opt(&ptr, L2CAP_CONF_EFS,
					sizeof(efs), (unsigned long) &efs);
			}
			break;

		case L2CAP_MODE_STREAMING:
			size = min_t(u16, le16_to_cpu(rfc.max_pdu_size),
						chan->conn->mtu -
						L2CAP_EXT_HDR_SIZE -
						L2CAP_SDULEN_SIZE -
						L2CAP_FCS_SIZE);
			rfc.max_pdu_size = cpu_to_le16(size);
			chan->remote_mps = size;

			set_bit(CONF_MODE_DONE, &chan->conf_state);

			l2cap_add_conf_opt(&ptr, L2CAP_CONF_RFC,
					sizeof(rfc), (unsigned long) &rfc);

			break;

		default:
			result = L2CAP_CONF_UNACCEPT;

			memset(&rfc, 0, sizeof(rfc));
			rfc.mode = chan->mode;
		}

		if (result == L2CAP_CONF_SUCCESS)
			set_bit(CONF_OUTPUT_DONE, &chan->conf_state);
	}
	rsp->scid   = cpu_to_le16(chan->dcid);
	rsp->result = cpu_to_le16(result);
	rsp->flags  = cpu_to_le16(0x0000);

	return ptr - data;
}

static int l2cap_parse_conf_rsp(struct l2cap_chan *chan, void *rsp, int len, void *data, u16 *result)
{
	struct l2cap_conf_req *req = data;
	void *ptr = req->data;
	int type, olen;
	unsigned long val;
	struct l2cap_conf_rfc rfc = { .mode = L2CAP_MODE_BASIC };
	struct l2cap_conf_efs efs;

	BT_DBG("chan %p, rsp %p, len %d, req %p", chan, rsp, len, data);

	while (len >= L2CAP_CONF_OPT_SIZE) {
		len -= l2cap_get_conf_opt(&rsp, &type, &olen, &val);

		switch (type) {
		case L2CAP_CONF_MTU:
			if (val < L2CAP_DEFAULT_MIN_MTU) {
				*result = L2CAP_CONF_UNACCEPT;
				chan->imtu = L2CAP_DEFAULT_MIN_MTU;
			} else
				chan->imtu = val;
			l2cap_add_conf_opt(&ptr, L2CAP_CONF_MTU, 2, chan->imtu);
			break;

		case L2CAP_CONF_FLUSH_TO:
			chan->flush_to = val;
			l2cap_add_conf_opt(&ptr, L2CAP_CONF_FLUSH_TO,
							2, chan->flush_to);
			break;

		case L2CAP_CONF_RFC:
			if (olen == sizeof(rfc))
				memcpy(&rfc, (void *)val, olen);

			if (test_bit(CONF_STATE2_DEVICE, &chan->conf_state) &&
							rfc.mode != chan->mode)
				return -ECONNREFUSED;

			chan->fcs = 0;

			l2cap_add_conf_opt(&ptr, L2CAP_CONF_RFC,
					sizeof(rfc), (unsigned long) &rfc);
			break;

		case L2CAP_CONF_EWS:
			chan->tx_win = min_t(u16, val,
						L2CAP_DEFAULT_EXT_WINDOW);
			l2cap_add_conf_opt(&ptr, L2CAP_CONF_EWS, 2,
							chan->tx_win);
			break;

		case L2CAP_CONF_EFS:
			if (olen == sizeof(efs))
				memcpy(&efs, (void *)val, olen);

			if (chan->local_stype != L2CAP_SERV_NOTRAFIC &&
					efs.stype != L2CAP_SERV_NOTRAFIC &&
					efs.stype != chan->local_stype)
				return -ECONNREFUSED;

			l2cap_add_conf_opt(&ptr, L2CAP_CONF_EFS,
					sizeof(efs), (unsigned long) &efs);
			break;
		}
	}

	if (chan->mode == L2CAP_MODE_BASIC && chan->mode != rfc.mode)
		return -ECONNREFUSED;

	chan->mode = rfc.mode;

	if (*result == L2CAP_CONF_SUCCESS || *result == L2CAP_CONF_PENDING) {
		switch (rfc.mode) {
		case L2CAP_MODE_ERTM:
			chan->retrans_timeout = le16_to_cpu(rfc.retrans_timeout);
			chan->monitor_timeout = le16_to_cpu(rfc.monitor_timeout);
			chan->mps    = le16_to_cpu(rfc.max_pdu_size);

			if (test_bit(FLAG_EFS_ENABLE, &chan->flags)) {
				chan->local_msdu = le16_to_cpu(efs.msdu);
				chan->local_sdu_itime =
						le32_to_cpu(efs.sdu_itime);
				chan->local_acc_lat = le32_to_cpu(efs.acc_lat);
				chan->local_flush_to =
						le32_to_cpu(efs.flush_to);
			}
			break;

		case L2CAP_MODE_STREAMING:
			chan->mps    = le16_to_cpu(rfc.max_pdu_size);
		}
	}

	req->dcid   = cpu_to_le16(chan->dcid);
	req->flags  = cpu_to_le16(0x0000);

	return ptr - data;
}

static int l2cap_build_conf_rsp(struct l2cap_chan *chan, void *data, u16 result, u16 flags)
{
	struct l2cap_conf_rsp *rsp = data;
	void *ptr = rsp->data;

	BT_DBG("chan %p", chan);

	rsp->scid   = cpu_to_le16(chan->dcid);
	rsp->result = cpu_to_le16(result);
	rsp->flags  = cpu_to_le16(flags);

	return ptr - data;
}

void __l2cap_connect_rsp_defer(struct l2cap_chan *chan)
{
	struct l2cap_conn_rsp rsp;
	struct l2cap_conn *conn = chan->conn;
	u8 buf[128];

	rsp.scid   = cpu_to_le16(chan->dcid);
	rsp.dcid   = cpu_to_le16(chan->scid);
	rsp.result = cpu_to_le16(L2CAP_CR_SUCCESS);
	rsp.status = cpu_to_le16(L2CAP_CS_NO_INFO);
	l2cap_send_cmd(conn, chan->ident,
				L2CAP_CONN_RSP, sizeof(rsp), &rsp);

	if (test_and_set_bit(CONF_REQ_SENT, &chan->conf_state))
		return;

	l2cap_send_cmd(conn, l2cap_get_ident(conn), L2CAP_CONF_REQ,
			l2cap_build_conf_req(chan, buf), buf);
	chan->num_conf_req++;
}

static void l2cap_conf_rfc_get(struct l2cap_chan *chan, void *rsp, int len)
{
	int type, olen;
	unsigned long val;
	struct l2cap_conf_rfc rfc;

	BT_DBG("chan %p, rsp %p, len %d", chan, rsp, len);

	if ((chan->mode != L2CAP_MODE_ERTM) && (chan->mode != L2CAP_MODE_STREAMING))
		return;

	while (len >= L2CAP_CONF_OPT_SIZE) {
		len -= l2cap_get_conf_opt(&rsp, &type, &olen, &val);

		switch (type) {
		case L2CAP_CONF_RFC:
			if (olen == sizeof(rfc))
				memcpy(&rfc, (void *)val, olen);
			goto done;
		}
	}

	/* Use sane default values in case a misbehaving remote device
	 * did not send an RFC option.
	 */
	rfc.mode = chan->mode;
	rfc.retrans_timeout = cpu_to_le16(L2CAP_DEFAULT_RETRANS_TO);
	rfc.monitor_timeout = cpu_to_le16(L2CAP_DEFAULT_MONITOR_TO);
	rfc.max_pdu_size = cpu_to_le16(chan->imtu);

	BT_ERR("Expected RFC option was not found, using defaults");

done:
	switch (rfc.mode) {
	case L2CAP_MODE_ERTM:
		chan->retrans_timeout = le16_to_cpu(rfc.retrans_timeout);
		chan->monitor_timeout = le16_to_cpu(rfc.monitor_timeout);
		chan->mps    = le16_to_cpu(rfc.max_pdu_size);
		break;
	case L2CAP_MODE_STREAMING:
		chan->mps    = le16_to_cpu(rfc.max_pdu_size);
	}
}

static inline int l2cap_command_rej(struct l2cap_conn *conn, struct l2cap_cmd_hdr *cmd, u8 *data)
{
	struct l2cap_cmd_rej_unk *rej = (struct l2cap_cmd_rej_unk *) data;

	if (rej->reason != L2CAP_REJ_NOT_UNDERSTOOD)
		return 0;

	if ((conn->info_state & L2CAP_INFO_FEAT_MASK_REQ_SENT) &&
					cmd->ident == conn->info_ident) {
		__cancel_delayed_work(&conn->info_timer);

		conn->info_state |= L2CAP_INFO_FEAT_MASK_REQ_DONE;
		conn->info_ident = 0;

		l2cap_conn_start(conn);
	}

	return 0;
}

static inline int l2cap_connect_req(struct l2cap_conn *conn, struct l2cap_cmd_hdr *cmd, u8 *data)
{
	struct l2cap_conn_req *req = (struct l2cap_conn_req *) data;
	struct l2cap_conn_rsp rsp;
	struct l2cap_chan *chan = NULL, *pchan;
	struct sock *parent, *sk = NULL;
	int result, status = L2CAP_CS_NO_INFO;

	u16 dcid = 0, scid = __le16_to_cpu(req->scid);
	__le16 psm = req->psm;

	BT_DBG("psm 0x%2.2x scid 0x%4.4x", psm, scid);

	/* Check if we have socket listening on psm */
	pchan = l2cap_global_chan_by_psm(BT_LISTEN, psm, conn->src);
	if (!pchan) {
		result = L2CAP_CR_BAD_PSM;
		goto sendresp;
	}

	parent = pchan->sk;

	lock_sock(parent);

	/* Check if the ACL is secure enough (if not SDP) */
	if (psm != cpu_to_le16(0x0001) &&
				!hci_conn_check_link_mode(conn->hcon)) {
		conn->disc_reason = HCI_ERROR_AUTH_FAILURE;
		result = L2CAP_CR_SEC_BLOCK;
		goto response;
	}

	result = L2CAP_CR_NO_MEM;

	/* Check for backlog size */
	if (sk_acceptq_is_full(parent)) {
		BT_DBG("backlog full %d", parent->sk_ack_backlog);
		goto response;
	}

	chan = pchan->ops->new_connection(pchan->data);
	if (!chan)
		goto response;

	sk = chan->sk;

	/* Check if we already have channel with that dcid */
	if (__l2cap_get_chan_by_dcid(conn, scid)) {
		sock_set_flag(sk, SOCK_ZAPPED);
		chan->ops->close(chan->data);
		goto response;
	}

	hci_conn_hold(conn->hcon);

	bacpy(&bt_sk(sk)->src, conn->src);
	bacpy(&bt_sk(sk)->dst, conn->dst);
	chan->psm  = psm;
	chan->dcid = scid;

	bt_accept_enqueue(parent, sk);

	l2cap_chan_add(conn, chan);

	dcid = chan->scid;

	__set_chan_timer(chan, sk->sk_sndtimeo);

	chan->ident = cmd->ident;

	if (conn->info_state & L2CAP_INFO_FEAT_MASK_REQ_DONE) {
		if (l2cap_chan_check_security(chan)) {
			if (bt_sk(sk)->defer_setup) {
				l2cap_state_change(chan, BT_CONNECT2);
				result = L2CAP_CR_PEND;
				status = L2CAP_CS_AUTHOR_PEND;
				parent->sk_data_ready(parent, 0);
			} else {
				l2cap_state_change(chan, BT_CONFIG);
				result = L2CAP_CR_SUCCESS;
				status = L2CAP_CS_NO_INFO;
			}
		} else {
			l2cap_state_change(chan, BT_CONNECT2);
			result = L2CAP_CR_PEND;
			status = L2CAP_CS_AUTHEN_PEND;
		}
	} else {
		l2cap_state_change(chan, BT_CONNECT2);
		result = L2CAP_CR_PEND;
		status = L2CAP_CS_NO_INFO;
	}

response:
	release_sock(parent);

sendresp:
	rsp.scid   = cpu_to_le16(scid);
	rsp.dcid   = cpu_to_le16(dcid);
	rsp.result = cpu_to_le16(result);
	rsp.status = cpu_to_le16(status);
	l2cap_send_cmd(conn, cmd->ident, L2CAP_CONN_RSP, sizeof(rsp), &rsp);

	if (result == L2CAP_CR_PEND && status == L2CAP_CS_NO_INFO) {
		struct l2cap_info_req info;
		info.type = cpu_to_le16(L2CAP_IT_FEAT_MASK);

		conn->info_state |= L2CAP_INFO_FEAT_MASK_REQ_SENT;
		conn->info_ident = l2cap_get_ident(conn);

		schedule_delayed_work(&conn->info_timer,
					msecs_to_jiffies(L2CAP_INFO_TIMEOUT));

		l2cap_send_cmd(conn, conn->info_ident,
					L2CAP_INFO_REQ, sizeof(info), &info);
	}

	if (chan && !test_bit(CONF_REQ_SENT, &chan->conf_state) &&
				result == L2CAP_CR_SUCCESS) {
		u8 buf[128];
		set_bit(CONF_REQ_SENT, &chan->conf_state);
		l2cap_send_cmd(conn, l2cap_get_ident(conn), L2CAP_CONF_REQ,
					l2cap_build_conf_req(chan, buf), buf);
		chan->num_conf_req++;
	}

	return 0;
}

static inline int l2cap_connect_rsp(struct l2cap_conn *conn, struct l2cap_cmd_hdr *cmd, u8 *data)
{
	struct l2cap_conn_rsp *rsp = (struct l2cap_conn_rsp *) data;
	u16 scid, dcid, result, status;
	struct l2cap_chan *chan;
	struct sock *sk;
	u8 req[128];

	scid   = __le16_to_cpu(rsp->scid);
	dcid   = __le16_to_cpu(rsp->dcid);
	result = __le16_to_cpu(rsp->result);
	status = __le16_to_cpu(rsp->status);

	BT_DBG("dcid 0x%4.4x scid 0x%4.4x result 0x%2.2x status 0x%2.2x", dcid, scid, result, status);

	if (scid) {
		chan = l2cap_get_chan_by_scid(conn, scid);
		if (!chan)
			return -EFAULT;
	} else {
		chan = l2cap_get_chan_by_ident(conn, cmd->ident);
		if (!chan)
			return -EFAULT;
	}

	sk = chan->sk;

	switch (result) {
	case L2CAP_CR_SUCCESS:
		l2cap_state_change(chan, BT_CONFIG);
		chan->ident = 0;
		chan->dcid = dcid;
		clear_bit(CONF_CONNECT_PEND, &chan->conf_state);

		if (test_and_set_bit(CONF_REQ_SENT, &chan->conf_state))
			break;

		l2cap_send_cmd(conn, l2cap_get_ident(conn), L2CAP_CONF_REQ,
					l2cap_build_conf_req(chan, req), req);
		chan->num_conf_req++;
		break;

	case L2CAP_CR_PEND:
		set_bit(CONF_CONNECT_PEND, &chan->conf_state);
		break;

	default:
		l2cap_chan_del(chan, ECONNREFUSED);
		break;
	}

	release_sock(sk);
	return 0;
}

static inline void set_default_fcs(struct l2cap_chan *chan)
{
	/* FCS is enabled only in ERTM or streaming mode, if one or both
	 * sides request it.
	 */
	if (chan->mode != L2CAP_MODE_ERTM && chan->mode != L2CAP_MODE_STREAMING)
		chan->fcs = L2CAP_FCS_NONE;
	else if (!test_bit(CONF_NO_FCS_RECV, &chan->conf_state))
		chan->fcs = L2CAP_FCS_CRC16;
}

static inline int l2cap_config_req(struct l2cap_conn *conn, struct l2cap_cmd_hdr *cmd, u16 cmd_len, u8 *data)
{
	struct l2cap_conf_req *req = (struct l2cap_conf_req *) data;
	u16 dcid, flags;
	u8 rsp[64];
	struct l2cap_chan *chan;
	struct sock *sk;
	int len;

	dcid  = __le16_to_cpu(req->dcid);
	flags = __le16_to_cpu(req->flags);

	BT_DBG("dcid 0x%4.4x flags 0x%2.2x", dcid, flags);

	chan = l2cap_get_chan_by_scid(conn, dcid);
	if (!chan)
		return -ENOENT;

	sk = chan->sk;

	if (chan->state != BT_CONFIG && chan->state != BT_CONNECT2) {
		struct l2cap_cmd_rej_cid rej;

		rej.reason = cpu_to_le16(L2CAP_REJ_INVALID_CID);
		rej.scid = cpu_to_le16(chan->scid);
		rej.dcid = cpu_to_le16(chan->dcid);

		l2cap_send_cmd(conn, cmd->ident, L2CAP_COMMAND_REJ,
				sizeof(rej), &rej);
		goto unlock;
	}

	/* Reject if config buffer is too small. */
	len = cmd_len - sizeof(*req);
	if (len < 0 || chan->conf_len + len > sizeof(chan->conf_req)) {
		l2cap_send_cmd(conn, cmd->ident, L2CAP_CONF_RSP,
				l2cap_build_conf_rsp(chan, rsp,
					L2CAP_CONF_REJECT, flags), rsp);
		goto unlock;
	}

	/* Store config. */
	memcpy(chan->conf_req + chan->conf_len, req->data, len);
	chan->conf_len += len;

	if (flags & 0x0001) {
		/* Incomplete config. Send empty response. */
		l2cap_send_cmd(conn, cmd->ident, L2CAP_CONF_RSP,
				l2cap_build_conf_rsp(chan, rsp,
					L2CAP_CONF_SUCCESS, 0x0001), rsp);
		goto unlock;
	}

	/* Complete config. */
	len = l2cap_parse_conf_req(chan, rsp);
	if (len < 0) {
		l2cap_send_disconn_req(conn, chan, ECONNRESET);
		goto unlock;
	}

	l2cap_send_cmd(conn, cmd->ident, L2CAP_CONF_RSP, len, rsp);
	chan->num_conf_rsp++;

	/* Reset config buffer. */
	chan->conf_len = 0;

	if (!test_bit(CONF_OUTPUT_DONE, &chan->conf_state))
		goto unlock;

	if (test_bit(CONF_INPUT_DONE, &chan->conf_state)) {
		set_default_fcs(chan);

		l2cap_state_change(chan, BT_CONNECTED);

		chan->next_tx_seq = 0;
		chan->expected_tx_seq = 0;
		skb_queue_head_init(&chan->tx_q);
		if (chan->mode == L2CAP_MODE_ERTM)
			l2cap_ertm_init(chan);

		l2cap_chan_ready(sk);
		goto unlock;
	}

	if (!test_and_set_bit(CONF_REQ_SENT, &chan->conf_state)) {
		u8 buf[64];
		l2cap_send_cmd(conn, l2cap_get_ident(conn), L2CAP_CONF_REQ,
					l2cap_build_conf_req(chan, buf), buf);
		chan->num_conf_req++;
	}

	/* Got Conf Rsp PENDING from remote side and asume we sent
	   Conf Rsp PENDING in the code above */
	if (test_bit(CONF_REM_CONF_PEND, &chan->conf_state) &&
			test_bit(CONF_LOC_CONF_PEND, &chan->conf_state)) {

		/* check compatibility */

		clear_bit(CONF_LOC_CONF_PEND, &chan->conf_state);
		set_bit(CONF_OUTPUT_DONE, &chan->conf_state);

		l2cap_send_cmd(conn, cmd->ident, L2CAP_CONF_RSP,
					l2cap_build_conf_rsp(chan, rsp,
					L2CAP_CONF_SUCCESS, 0x0000), rsp);
	}

unlock:
	release_sock(sk);
	return 0;
}

static inline int l2cap_config_rsp(struct l2cap_conn *conn, struct l2cap_cmd_hdr *cmd, u8 *data)
{
	struct l2cap_conf_rsp *rsp = (struct l2cap_conf_rsp *)data;
	u16 scid, flags, result;
	struct l2cap_chan *chan;
	struct sock *sk;
	int len = cmd->len - sizeof(*rsp);

	scid   = __le16_to_cpu(rsp->scid);
	flags  = __le16_to_cpu(rsp->flags);
	result = __le16_to_cpu(rsp->result);

	BT_DBG("scid 0x%4.4x flags 0x%2.2x result 0x%2.2x",
			scid, flags, result);

	chan = l2cap_get_chan_by_scid(conn, scid);
	if (!chan)
		return 0;

	sk = chan->sk;

	switch (result) {
	case L2CAP_CONF_SUCCESS:
		l2cap_conf_rfc_get(chan, rsp->data, len);
		clear_bit(CONF_REM_CONF_PEND, &chan->conf_state);
		break;

	case L2CAP_CONF_PENDING:
		set_bit(CONF_REM_CONF_PEND, &chan->conf_state);

		if (test_bit(CONF_LOC_CONF_PEND, &chan->conf_state)) {
			char buf[64];

			len = l2cap_parse_conf_rsp(chan, rsp->data, len,
								buf, &result);
			if (len < 0) {
				l2cap_send_disconn_req(conn, chan, ECONNRESET);
				goto done;
			}

			/* check compatibility */

			clear_bit(CONF_LOC_CONF_PEND, &chan->conf_state);
			set_bit(CONF_OUTPUT_DONE, &chan->conf_state);

			l2cap_send_cmd(conn, cmd->ident, L2CAP_CONF_RSP,
						l2cap_build_conf_rsp(chan, buf,
						L2CAP_CONF_SUCCESS, 0x0000), buf);
		}
		goto done;

	case L2CAP_CONF_UNACCEPT:
		if (chan->num_conf_rsp <= L2CAP_CONF_MAX_CONF_RSP) {
			char req[64];

			if (len > sizeof(req) - sizeof(struct l2cap_conf_req)) {
				l2cap_send_disconn_req(conn, chan, ECONNRESET);
				goto done;
			}

			/* throw out any old stored conf requests */
			result = L2CAP_CONF_SUCCESS;
			len = l2cap_parse_conf_rsp(chan, rsp->data, len,
								req, &result);
			if (len < 0) {
				l2cap_send_disconn_req(conn, chan, ECONNRESET);
				goto done;
			}

			l2cap_send_cmd(conn, l2cap_get_ident(conn),
						L2CAP_CONF_REQ, len, req);
			chan->num_conf_req++;
			if (result != L2CAP_CONF_SUCCESS)
				goto done;
			break;
		}

	default:
		sk->sk_err = ECONNRESET;
		__set_chan_timer(chan, L2CAP_DISC_REJ_TIMEOUT);
		l2cap_send_disconn_req(conn, chan, ECONNRESET);
		goto done;
	}

	if (flags & 0x01)
		goto done;

	set_bit(CONF_INPUT_DONE, &chan->conf_state);

	if (test_bit(CONF_OUTPUT_DONE, &chan->conf_state)) {
		set_default_fcs(chan);

		l2cap_state_change(chan, BT_CONNECTED);
		chan->next_tx_seq = 0;
		chan->expected_tx_seq = 0;
		skb_queue_head_init(&chan->tx_q);
		if (chan->mode ==  L2CAP_MODE_ERTM)
			l2cap_ertm_init(chan);

		l2cap_chan_ready(sk);
	}

done:
	release_sock(sk);
	return 0;
}

static inline int l2cap_disconnect_req(struct l2cap_conn *conn, struct l2cap_cmd_hdr *cmd, u8 *data)
{
	struct l2cap_disconn_req *req = (struct l2cap_disconn_req *) data;
	struct l2cap_disconn_rsp rsp;
	u16 dcid, scid;
	struct l2cap_chan *chan;
	struct sock *sk;

	scid = __le16_to_cpu(req->scid);
	dcid = __le16_to_cpu(req->dcid);

	BT_DBG("scid 0x%4.4x dcid 0x%4.4x", scid, dcid);

	chan = l2cap_get_chan_by_scid(conn, dcid);
	if (!chan)
		return 0;

	sk = chan->sk;

	rsp.dcid = cpu_to_le16(chan->scid);
	rsp.scid = cpu_to_le16(chan->dcid);
	l2cap_send_cmd(conn, cmd->ident, L2CAP_DISCONN_RSP, sizeof(rsp), &rsp);

	sk->sk_shutdown = SHUTDOWN_MASK;

	l2cap_chan_del(chan, ECONNRESET);
	release_sock(sk);

	chan->ops->close(chan->data);
	return 0;
}

static inline int l2cap_disconnect_rsp(struct l2cap_conn *conn, struct l2cap_cmd_hdr *cmd, u8 *data)
{
	struct l2cap_disconn_rsp *rsp = (struct l2cap_disconn_rsp *) data;
	u16 dcid, scid;
	struct l2cap_chan *chan;
	struct sock *sk;

	scid = __le16_to_cpu(rsp->scid);
	dcid = __le16_to_cpu(rsp->dcid);

	BT_DBG("dcid 0x%4.4x scid 0x%4.4x", dcid, scid);

	chan = l2cap_get_chan_by_scid(conn, scid);
	if (!chan)
		return 0;

	sk = chan->sk;

	l2cap_chan_del(chan, 0);
	release_sock(sk);

	chan->ops->close(chan->data);
	return 0;
}

static inline int l2cap_information_req(struct l2cap_conn *conn, struct l2cap_cmd_hdr *cmd, u8 *data)
{
	struct l2cap_info_req *req = (struct l2cap_info_req *) data;
	u16 type;

	type = __le16_to_cpu(req->type);

	BT_DBG("type 0x%4.4x", type);

	if (type == L2CAP_IT_FEAT_MASK) {
		u8 buf[8];
		u32 feat_mask = l2cap_feat_mask;
		struct l2cap_info_rsp *rsp = (struct l2cap_info_rsp *) buf;
		rsp->type   = cpu_to_le16(L2CAP_IT_FEAT_MASK);
		rsp->result = cpu_to_le16(L2CAP_IR_SUCCESS);
		if (!disable_ertm)
			feat_mask |= L2CAP_FEAT_ERTM | L2CAP_FEAT_STREAMING
							 | L2CAP_FEAT_FCS;
		if (enable_hs)
			feat_mask |= L2CAP_FEAT_EXT_FLOW
						| L2CAP_FEAT_EXT_WINDOW;

		put_unaligned_le32(feat_mask, rsp->data);
		l2cap_send_cmd(conn, cmd->ident,
					L2CAP_INFO_RSP, sizeof(buf), buf);
	} else if (type == L2CAP_IT_FIXED_CHAN) {
		u8 buf[12];
		struct l2cap_info_rsp *rsp = (struct l2cap_info_rsp *) buf;

		if (enable_hs)
			l2cap_fixed_chan[0] |= L2CAP_FC_A2MP;
		else
			l2cap_fixed_chan[0] &= ~L2CAP_FC_A2MP;

		rsp->type   = cpu_to_le16(L2CAP_IT_FIXED_CHAN);
		rsp->result = cpu_to_le16(L2CAP_IR_SUCCESS);
		memcpy(rsp->data, l2cap_fixed_chan, sizeof(l2cap_fixed_chan));
		l2cap_send_cmd(conn, cmd->ident,
					L2CAP_INFO_RSP, sizeof(buf), buf);
	} else {
		struct l2cap_info_rsp rsp;
		rsp.type   = cpu_to_le16(type);
		rsp.result = cpu_to_le16(L2CAP_IR_NOTSUPP);
		l2cap_send_cmd(conn, cmd->ident,
					L2CAP_INFO_RSP, sizeof(rsp), &rsp);
	}

	return 0;
}

static inline int l2cap_information_rsp(struct l2cap_conn *conn, struct l2cap_cmd_hdr *cmd, u8 *data)
{
	struct l2cap_info_rsp *rsp = (struct l2cap_info_rsp *) data;
	u16 type, result;

	type   = __le16_to_cpu(rsp->type);
	result = __le16_to_cpu(rsp->result);

	BT_DBG("type 0x%4.4x result 0x%2.2x", type, result);

	/* L2CAP Info req/rsp are unbound to channels, add extra checks */
	if (cmd->ident != conn->info_ident ||
			conn->info_state & L2CAP_INFO_FEAT_MASK_REQ_DONE)
		return 0;

	__cancel_delayed_work(&conn->info_timer);

	if (result != L2CAP_IR_SUCCESS) {
		conn->info_state |= L2CAP_INFO_FEAT_MASK_REQ_DONE;
		conn->info_ident = 0;

		l2cap_conn_start(conn);

		return 0;
	}

	if (type == L2CAP_IT_FEAT_MASK) {
		conn->feat_mask = get_unaligned_le32(rsp->data);

		if (conn->feat_mask & L2CAP_FEAT_FIXED_CHAN) {
			struct l2cap_info_req req;
			req.type = cpu_to_le16(L2CAP_IT_FIXED_CHAN);

			conn->info_ident = l2cap_get_ident(conn);

			l2cap_send_cmd(conn, conn->info_ident,
					L2CAP_INFO_REQ, sizeof(req), &req);
		} else {
			conn->info_state |= L2CAP_INFO_FEAT_MASK_REQ_DONE;
			conn->info_ident = 0;

			l2cap_conn_start(conn);
		}
	} else if (type == L2CAP_IT_FIXED_CHAN) {
		conn->info_state |= L2CAP_INFO_FEAT_MASK_REQ_DONE;
		conn->info_ident = 0;

		l2cap_conn_start(conn);
	}

	return 0;
}

static inline int l2cap_create_channel_req(struct l2cap_conn *conn,
					struct l2cap_cmd_hdr *cmd, u16 cmd_len,
					void *data)
{
	struct l2cap_create_chan_req *req = data;
	struct l2cap_create_chan_rsp rsp;
	u16 psm, scid;

	if (cmd_len != sizeof(*req))
		return -EPROTO;

	if (!enable_hs)
		return -EINVAL;

	psm = le16_to_cpu(req->psm);
	scid = le16_to_cpu(req->scid);

	BT_DBG("psm %d, scid %d, amp_id %d", psm, scid, req->amp_id);

	/* Placeholder: Always reject */
	rsp.dcid = 0;
	rsp.scid = cpu_to_le16(scid);
	rsp.result = L2CAP_CR_NO_MEM;
	rsp.status = L2CAP_CS_NO_INFO;

	l2cap_send_cmd(conn, cmd->ident, L2CAP_CREATE_CHAN_RSP,
		       sizeof(rsp), &rsp);

	return 0;
}

static inline int l2cap_create_channel_rsp(struct l2cap_conn *conn,
					struct l2cap_cmd_hdr *cmd, void *data)
{
	BT_DBG("conn %p", conn);

	return l2cap_connect_rsp(conn, cmd, data);
}

static void l2cap_send_move_chan_rsp(struct l2cap_conn *conn, u8 ident,
							u16 icid, u16 result)
{
	struct l2cap_move_chan_rsp rsp;

	BT_DBG("icid %d, result %d", icid, result);

	rsp.icid = cpu_to_le16(icid);
	rsp.result = cpu_to_le16(result);

	l2cap_send_cmd(conn, ident, L2CAP_MOVE_CHAN_RSP, sizeof(rsp), &rsp);
}

static void l2cap_send_move_chan_cfm(struct l2cap_conn *conn,
				struct l2cap_chan *chan, u16 icid, u16 result)
{
	struct l2cap_move_chan_cfm cfm;
	u8 ident;

	BT_DBG("icid %d, result %d", icid, result);

	ident = l2cap_get_ident(conn);
	if (chan)
		chan->ident = ident;

	cfm.icid = cpu_to_le16(icid);
	cfm.result = cpu_to_le16(result);

	l2cap_send_cmd(conn, ident, L2CAP_MOVE_CHAN_CFM, sizeof(cfm), &cfm);
}

static void l2cap_send_move_chan_cfm_rsp(struct l2cap_conn *conn, u8 ident,
								u16 icid)
{
	struct l2cap_move_chan_cfm_rsp rsp;

	BT_DBG("icid %d", icid);

	rsp.icid = cpu_to_le16(icid);
	l2cap_send_cmd(conn, ident, L2CAP_MOVE_CHAN_CFM_RSP, sizeof(rsp), &rsp);
}

static inline int l2cap_move_channel_req(struct l2cap_conn *conn,
			struct l2cap_cmd_hdr *cmd, u16 cmd_len, void *data)
{
	struct l2cap_move_chan_req *req = data;
	u16 icid = 0;
	u16 result = L2CAP_MR_NOT_ALLOWED;

	if (cmd_len != sizeof(*req))
		return -EPROTO;

	icid = le16_to_cpu(req->icid);

	BT_DBG("icid %d, dest_amp_id %d", icid, req->dest_amp_id);

	if (!enable_hs)
		return -EINVAL;

	/* Placeholder: Always refuse */
	l2cap_send_move_chan_rsp(conn, cmd->ident, icid, result);

	return 0;
}

static inline int l2cap_move_channel_rsp(struct l2cap_conn *conn,
			struct l2cap_cmd_hdr *cmd, u16 cmd_len, void *data)
{
	struct l2cap_move_chan_rsp *rsp = data;
	u16 icid, result;

	if (cmd_len != sizeof(*rsp))
		return -EPROTO;

	icid = le16_to_cpu(rsp->icid);
	result = le16_to_cpu(rsp->result);

	BT_DBG("icid %d, result %d", icid, result);

	/* Placeholder: Always unconfirmed */
	l2cap_send_move_chan_cfm(conn, NULL, icid, L2CAP_MC_UNCONFIRMED);

	return 0;
}

static inline int l2cap_move_channel_confirm(struct l2cap_conn *conn,
			struct l2cap_cmd_hdr *cmd, u16 cmd_len, void *data)
{
	struct l2cap_move_chan_cfm *cfm = data;
	u16 icid, result;

	if (cmd_len != sizeof(*cfm))
		return -EPROTO;

	icid = le16_to_cpu(cfm->icid);
	result = le16_to_cpu(cfm->result);

	BT_DBG("icid %d, result %d", icid, result);

	l2cap_send_move_chan_cfm_rsp(conn, cmd->ident, icid);

	return 0;
}

static inline int l2cap_move_channel_confirm_rsp(struct l2cap_conn *conn,
			struct l2cap_cmd_hdr *cmd, u16 cmd_len, void *data)
{
	struct l2cap_move_chan_cfm_rsp *rsp = data;
	u16 icid;

	if (cmd_len != sizeof(*rsp))
		return -EPROTO;

	icid = le16_to_cpu(rsp->icid);

	BT_DBG("icid %d", icid);

	return 0;
}

static inline int l2cap_check_conn_param(u16 min, u16 max, u16 latency,
							u16 to_multiplier)
{
	u16 max_latency;

	if (min > max || min < 6 || max > 3200)
		return -EINVAL;

	if (to_multiplier < 10 || to_multiplier > 3200)
		return -EINVAL;

	if (max >= to_multiplier * 8)
		return -EINVAL;

	max_latency = (to_multiplier * 8 / max) - 1;
	if (latency > 499 || latency > max_latency)
		return -EINVAL;

	return 0;
}

static inline int l2cap_conn_param_update_req(struct l2cap_conn *conn,
					struct l2cap_cmd_hdr *cmd, u8 *data)
{
	struct hci_conn *hcon = conn->hcon;
	struct l2cap_conn_param_update_req *req;
	struct l2cap_conn_param_update_rsp rsp;
	u16 min, max, latency, to_multiplier, cmd_len;
	int err;

	if (!(hcon->link_mode & HCI_LM_MASTER))
		return -EINVAL;

	cmd_len = __le16_to_cpu(cmd->len);
	if (cmd_len != sizeof(struct l2cap_conn_param_update_req))
		return -EPROTO;

	req = (struct l2cap_conn_param_update_req *) data;
	min		= __le16_to_cpu(req->min);
	max		= __le16_to_cpu(req->max);
	latency		= __le16_to_cpu(req->latency);
	to_multiplier	= __le16_to_cpu(req->to_multiplier);

	BT_DBG("min 0x%4.4x max 0x%4.4x latency: 0x%4.4x Timeout: 0x%4.4x",
						min, max, latency, to_multiplier);

	memset(&rsp, 0, sizeof(rsp));

	err = l2cap_check_conn_param(min, max, latency, to_multiplier);
	if (err)
		rsp.result = cpu_to_le16(L2CAP_CONN_PARAM_REJECTED);
	else
		rsp.result = cpu_to_le16(L2CAP_CONN_PARAM_ACCEPTED);

	l2cap_send_cmd(conn, cmd->ident, L2CAP_CONN_PARAM_UPDATE_RSP,
							sizeof(rsp), &rsp);

	if (!err)
		hci_le_conn_update(hcon, min, max, latency, to_multiplier);

	return 0;
}

static inline int l2cap_bredr_sig_cmd(struct l2cap_conn *conn,
			struct l2cap_cmd_hdr *cmd, u16 cmd_len, u8 *data)
{
	int err = 0;

	switch (cmd->code) {
	case L2CAP_COMMAND_REJ:
		l2cap_command_rej(conn, cmd, data);
		break;

	case L2CAP_CONN_REQ:
		err = l2cap_connect_req(conn, cmd, data);
		break;

	case L2CAP_CONN_RSP:
		err = l2cap_connect_rsp(conn, cmd, data);
		break;

	case L2CAP_CONF_REQ:
		err = l2cap_config_req(conn, cmd, cmd_len, data);
		break;

	case L2CAP_CONF_RSP:
		err = l2cap_config_rsp(conn, cmd, data);
		break;

	case L2CAP_DISCONN_REQ:
		err = l2cap_disconnect_req(conn, cmd, data);
		break;

	case L2CAP_DISCONN_RSP:
		err = l2cap_disconnect_rsp(conn, cmd, data);
		break;

	case L2CAP_ECHO_REQ:
		l2cap_send_cmd(conn, cmd->ident, L2CAP_ECHO_RSP, cmd_len, data);
		break;

	case L2CAP_ECHO_RSP:
		break;

	case L2CAP_INFO_REQ:
		err = l2cap_information_req(conn, cmd, data);
		break;

	case L2CAP_INFO_RSP:
		err = l2cap_information_rsp(conn, cmd, data);
		break;

	case L2CAP_CREATE_CHAN_REQ:
		err = l2cap_create_channel_req(conn, cmd, cmd_len, data);
		break;

	case L2CAP_CREATE_CHAN_RSP:
		err = l2cap_create_channel_rsp(conn, cmd, data);
		break;

	case L2CAP_MOVE_CHAN_REQ:
		err = l2cap_move_channel_req(conn, cmd, cmd_len, data);
		break;

	case L2CAP_MOVE_CHAN_RSP:
		err = l2cap_move_channel_rsp(conn, cmd, cmd_len, data);
		break;

	case L2CAP_MOVE_CHAN_CFM:
		err = l2cap_move_channel_confirm(conn, cmd, cmd_len, data);
		break;

	case L2CAP_MOVE_CHAN_CFM_RSP:
		err = l2cap_move_channel_confirm_rsp(conn, cmd, cmd_len, data);
		break;

	default:
		BT_ERR("Unknown BR/EDR signaling command 0x%2.2x", cmd->code);
		err = -EINVAL;
		break;
	}

	return err;
}

static inline int l2cap_le_sig_cmd(struct l2cap_conn *conn,
					struct l2cap_cmd_hdr *cmd, u8 *data)
{
	switch (cmd->code) {
	case L2CAP_COMMAND_REJ:
		return 0;

	case L2CAP_CONN_PARAM_UPDATE_REQ:
		return l2cap_conn_param_update_req(conn, cmd, data);

	case L2CAP_CONN_PARAM_UPDATE_RSP:
		return 0;

	default:
		BT_ERR("Unknown LE signaling command 0x%2.2x", cmd->code);
		return -EINVAL;
	}
}

static inline void l2cap_sig_channel(struct l2cap_conn *conn,
							struct sk_buff *skb)
{
	u8 *data = skb->data;
	int len = skb->len;
	struct l2cap_cmd_hdr cmd;
	int err;

	l2cap_raw_recv(conn, skb);

	while (len >= L2CAP_CMD_HDR_SIZE) {
		u16 cmd_len;
		memcpy(&cmd, data, L2CAP_CMD_HDR_SIZE);
		data += L2CAP_CMD_HDR_SIZE;
		len  -= L2CAP_CMD_HDR_SIZE;

		cmd_len = le16_to_cpu(cmd.len);

		BT_DBG("code 0x%2.2x len %d id 0x%2.2x", cmd.code, cmd_len, cmd.ident);

		if (cmd_len > len || !cmd.ident) {
			BT_DBG("corrupted command");
			break;
		}

		if (conn->hcon->type == LE_LINK)
			err = l2cap_le_sig_cmd(conn, &cmd, data);
		else
			err = l2cap_bredr_sig_cmd(conn, &cmd, cmd_len, data);

		if (err) {
			struct l2cap_cmd_rej_unk rej;

			BT_ERR("Wrong link type (%d)", err);

			/* FIXME: Map err to a valid reason */
			rej.reason = cpu_to_le16(L2CAP_REJ_NOT_UNDERSTOOD);
			l2cap_send_cmd(conn, cmd.ident, L2CAP_COMMAND_REJ, sizeof(rej), &rej);
		}

		data += cmd_len;
		len  -= cmd_len;
	}

	kfree_skb(skb);
}

static int l2cap_check_fcs(struct l2cap_chan *chan,  struct sk_buff *skb)
{
	u16 our_fcs, rcv_fcs;
	int hdr_size;

	if (test_bit(FLAG_EXT_CTRL, &chan->flags))
		hdr_size = L2CAP_EXT_HDR_SIZE;
	else
		hdr_size = L2CAP_ENH_HDR_SIZE;

	if (chan->fcs == L2CAP_FCS_CRC16) {
		skb_trim(skb, skb->len - L2CAP_FCS_SIZE);
		rcv_fcs = get_unaligned_le16(skb->data + skb->len);
		our_fcs = crc16(0, skb->data - hdr_size, skb->len + hdr_size);

		if (our_fcs != rcv_fcs)
			return -EBADMSG;
	}
	return 0;
}

static inline void l2cap_send_i_or_rr_or_rnr(struct l2cap_chan *chan)
{
	u32 control = 0;

	chan->frames_sent = 0;

	control |= __set_reqseq(chan, chan->buffer_seq);

	if (test_bit(CONN_LOCAL_BUSY, &chan->conn_state)) {
		control |= __set_ctrl_super(chan, L2CAP_SUPER_RNR);
		l2cap_send_sframe(chan, control);
		set_bit(CONN_RNR_SENT, &chan->conn_state);
	}

	if (test_bit(CONN_REMOTE_BUSY, &chan->conn_state))
		l2cap_retransmit_frames(chan);

	l2cap_ertm_send(chan);

	if (!test_bit(CONN_LOCAL_BUSY, &chan->conn_state) &&
			chan->frames_sent == 0) {
		control |= __set_ctrl_super(chan, L2CAP_SUPER_RR);
		l2cap_send_sframe(chan, control);
	}
}

static int l2cap_add_to_srej_queue(struct l2cap_chan *chan, struct sk_buff *skb, u16 tx_seq, u8 sar)
{
	struct sk_buff *next_skb;
	int tx_seq_offset, next_tx_seq_offset;

	bt_cb(skb)->tx_seq = tx_seq;
	bt_cb(skb)->sar = sar;

	next_skb = skb_peek(&chan->srej_q);

	tx_seq_offset = __seq_offset(chan, tx_seq, chan->buffer_seq);

	while (next_skb) {
		if (bt_cb(next_skb)->tx_seq == tx_seq)
			return -EINVAL;

		next_tx_seq_offset = __seq_offset(chan,
				bt_cb(next_skb)->tx_seq, chan->buffer_seq);

		if (next_tx_seq_offset > tx_seq_offset) {
			__skb_queue_before(&chan->srej_q, next_skb, skb);
			return 0;
		}

		if (skb_queue_is_last(&chan->srej_q, next_skb))
			next_skb = NULL;
		else
			next_skb = skb_queue_next(&chan->srej_q, next_skb);
	}

	__skb_queue_tail(&chan->srej_q, skb);

	return 0;
}

static void append_skb_frag(struct sk_buff *skb,
			struct sk_buff *new_frag, struct sk_buff **last_frag)
{
	/* skb->len reflects data in skb as well as all fragments
	 * skb->data_len reflects only data in fragments
	 */
	if (!skb_has_frag_list(skb))
		skb_shinfo(skb)->frag_list = new_frag;
<<<<<<< HEAD

	new_frag->next = NULL;

	(*last_frag)->next = new_frag;
	*last_frag = new_frag;

	skb->len += new_frag->len;
	skb->data_len += new_frag->len;
	skb->truesize += new_frag->truesize;
}

static int l2cap_reassemble_sdu(struct l2cap_chan *chan, struct sk_buff *skb, u16 control)
{
	int err = -EINVAL;

	switch (control & L2CAP_CTRL_SAR) {
	case L2CAP_SDU_UNSEGMENTED:
		if (chan->sdu)
			break;

		err = chan->ops->recv(chan->data, skb);
		break;

	case L2CAP_SDU_START:
		if (chan->sdu)
			break;

		chan->sdu_len = get_unaligned_le16(skb->data);
		skb_pull(skb, 2);

		if (chan->sdu_len > chan->imtu) {
			err = -EMSGSIZE;
			break;
		}

		if (skb->len >= chan->sdu_len)
			break;

		chan->sdu = skb;
		chan->sdu_last_frag = skb;

		skb = NULL;
		err = 0;
		break;

	case L2CAP_SDU_CONTINUE:
		if (!chan->sdu)
			break;

		append_skb_frag(chan->sdu, skb,
				&chan->sdu_last_frag);
		skb = NULL;

		if (chan->sdu->len >= chan->sdu_len)
			break;

		err = 0;
		break;

	case L2CAP_SDU_END:
		if (!chan->sdu)
			break;

		append_skb_frag(chan->sdu, skb,
				&chan->sdu_last_frag);
		skb = NULL;

		if (chan->sdu->len != chan->sdu_len)
			break;

		err = chan->ops->recv(chan->data, chan->sdu);

=======

	new_frag->next = NULL;

	(*last_frag)->next = new_frag;
	*last_frag = new_frag;

	skb->len += new_frag->len;
	skb->data_len += new_frag->len;
	skb->truesize += new_frag->truesize;
}

static int l2cap_reassemble_sdu(struct l2cap_chan *chan, struct sk_buff *skb, u32 control)
{
	int err = -EINVAL;

	switch (__get_ctrl_sar(chan, control)) {
	case L2CAP_SAR_UNSEGMENTED:
		if (chan->sdu)
			break;

		err = chan->ops->recv(chan->data, skb);
		break;

	case L2CAP_SAR_START:
		if (chan->sdu)
			break;

		chan->sdu_len = get_unaligned_le16(skb->data);
		skb_pull(skb, L2CAP_SDULEN_SIZE);

		if (chan->sdu_len > chan->imtu) {
			err = -EMSGSIZE;
			break;
		}

		if (skb->len >= chan->sdu_len)
			break;

		chan->sdu = skb;
		chan->sdu_last_frag = skb;

		skb = NULL;
		err = 0;
		break;

	case L2CAP_SAR_CONTINUE:
		if (!chan->sdu)
			break;

		append_skb_frag(chan->sdu, skb,
				&chan->sdu_last_frag);
		skb = NULL;

		if (chan->sdu->len >= chan->sdu_len)
			break;

		err = 0;
		break;

	case L2CAP_SAR_END:
		if (!chan->sdu)
			break;

		append_skb_frag(chan->sdu, skb,
				&chan->sdu_last_frag);
		skb = NULL;

		if (chan->sdu->len != chan->sdu_len)
			break;

		err = chan->ops->recv(chan->data, chan->sdu);

>>>>>>> dcd6c922
		if (!err) {
			/* Reassembly complete */
			chan->sdu = NULL;
			chan->sdu_last_frag = NULL;
			chan->sdu_len = 0;
		}
		break;
	}

	if (err) {
		kfree_skb(skb);
		kfree_skb(chan->sdu);
		chan->sdu = NULL;
		chan->sdu_last_frag = NULL;
		chan->sdu_len = 0;
	}

	return err;
}

static void l2cap_ertm_enter_local_busy(struct l2cap_chan *chan)
{
	u32 control;

	BT_DBG("chan %p, Enter local busy", chan);

	set_bit(CONN_LOCAL_BUSY, &chan->conn_state);

	control = __set_reqseq(chan, chan->buffer_seq);
	control |= __set_ctrl_super(chan, L2CAP_SUPER_RNR);
	l2cap_send_sframe(chan, control);

	set_bit(CONN_RNR_SENT, &chan->conn_state);

	__clear_ack_timer(chan);
}

static void l2cap_ertm_exit_local_busy(struct l2cap_chan *chan)
{
	u32 control;

	if (!test_bit(CONN_RNR_SENT, &chan->conn_state))
		goto done;

	control = __set_reqseq(chan, chan->buffer_seq);
	control |= __set_ctrl_poll(chan);
	control |= __set_ctrl_super(chan, L2CAP_SUPER_RR);
	l2cap_send_sframe(chan, control);
	chan->retry_count = 1;

	__clear_retrans_timer(chan);
	__set_monitor_timer(chan);

	set_bit(CONN_WAIT_F, &chan->conn_state);

done:
	clear_bit(CONN_LOCAL_BUSY, &chan->conn_state);
	clear_bit(CONN_RNR_SENT, &chan->conn_state);

	BT_DBG("chan %p, Exit local busy", chan);
}

void l2cap_chan_busy(struct l2cap_chan *chan, int busy)
{
	if (chan->mode == L2CAP_MODE_ERTM) {
		if (busy)
			l2cap_ertm_enter_local_busy(chan);
		else
			l2cap_ertm_exit_local_busy(chan);
	}
}

<<<<<<< HEAD
static void l2cap_check_srej_gap(struct l2cap_chan *chan, u8 tx_seq)
=======
static void l2cap_check_srej_gap(struct l2cap_chan *chan, u16 tx_seq)
>>>>>>> dcd6c922
{
	struct sk_buff *skb;
	u32 control;

	while ((skb = skb_peek(&chan->srej_q)) &&
			!test_bit(CONN_LOCAL_BUSY, &chan->conn_state)) {
		int err;

		if (bt_cb(skb)->tx_seq != tx_seq)
			break;

		skb = skb_dequeue(&chan->srej_q);
<<<<<<< HEAD
		control = bt_cb(skb)->sar << L2CAP_CTRL_SAR_SHIFT;
=======
		control = __set_ctrl_sar(chan, bt_cb(skb)->sar);
>>>>>>> dcd6c922
		err = l2cap_reassemble_sdu(chan, skb, control);

		if (err < 0) {
			l2cap_send_disconn_req(chan->conn, chan, ECONNRESET);
			break;
		}

		chan->buffer_seq_srej = __next_seq(chan, chan->buffer_seq_srej);
		tx_seq = __next_seq(chan, tx_seq);
	}
}

static void l2cap_resend_srejframe(struct l2cap_chan *chan, u16 tx_seq)
{
	struct srej_list *l, *tmp;
	u32 control;

	list_for_each_entry_safe(l, tmp, &chan->srej_l, list) {
		if (l->tx_seq == tx_seq) {
			list_del(&l->list);
			kfree(l);
			return;
		}
		control = __set_ctrl_super(chan, L2CAP_SUPER_SREJ);
		control |= __set_reqseq(chan, l->tx_seq);
		l2cap_send_sframe(chan, control);
		list_del(&l->list);
		list_add_tail(&l->list, &chan->srej_l);
	}
}

static int l2cap_send_srejframe(struct l2cap_chan *chan, u16 tx_seq)
{
	struct srej_list *new;
	u32 control;

	while (tx_seq != chan->expected_tx_seq) {
		control = __set_ctrl_super(chan, L2CAP_SUPER_SREJ);
		control |= __set_reqseq(chan, chan->expected_tx_seq);
		l2cap_send_sframe(chan, control);

		new = kzalloc(sizeof(struct srej_list), GFP_ATOMIC);
		if (!new)
			return -ENOMEM;

		new->tx_seq = chan->expected_tx_seq;

		chan->expected_tx_seq = __next_seq(chan, chan->expected_tx_seq);

		list_add_tail(&new->list, &chan->srej_l);
	}

	chan->expected_tx_seq = __next_seq(chan, chan->expected_tx_seq);

	return 0;
}

static inline int l2cap_data_channel_iframe(struct l2cap_chan *chan, u32 rx_control, struct sk_buff *skb)
{
	u16 tx_seq = __get_txseq(chan, rx_control);
	u16 req_seq = __get_reqseq(chan, rx_control);
	u8 sar = __get_ctrl_sar(chan, rx_control);
	int tx_seq_offset, expected_tx_seq_offset;
	int num_to_ack = (chan->tx_win/6) + 1;
	int err = 0;

	BT_DBG("chan %p len %d tx_seq %d rx_control 0x%8.8x", chan, skb->len,
							tx_seq, rx_control);

	if (__is_ctrl_final(chan, rx_control) &&
			test_bit(CONN_WAIT_F, &chan->conn_state)) {
		__clear_monitor_timer(chan);
		if (chan->unacked_frames > 0)
			__set_retrans_timer(chan);
		clear_bit(CONN_WAIT_F, &chan->conn_state);
	}

	chan->expected_ack_seq = req_seq;
	l2cap_drop_acked_frames(chan);

	tx_seq_offset = __seq_offset(chan, tx_seq, chan->buffer_seq);

	/* invalid tx_seq */
	if (tx_seq_offset >= chan->tx_win) {
		l2cap_send_disconn_req(chan->conn, chan, ECONNRESET);
		goto drop;
	}

	if (test_bit(CONN_LOCAL_BUSY, &chan->conn_state))
		goto drop;

	if (tx_seq == chan->expected_tx_seq)
		goto expected;

	if (test_bit(CONN_SREJ_SENT, &chan->conn_state)) {
		struct srej_list *first;

		first = list_first_entry(&chan->srej_l,
				struct srej_list, list);
		if (tx_seq == first->tx_seq) {
			l2cap_add_to_srej_queue(chan, skb, tx_seq, sar);
			l2cap_check_srej_gap(chan, tx_seq);

			list_del(&first->list);
			kfree(first);

			if (list_empty(&chan->srej_l)) {
				chan->buffer_seq = chan->buffer_seq_srej;
				clear_bit(CONN_SREJ_SENT, &chan->conn_state);
				l2cap_send_ack(chan);
				BT_DBG("chan %p, Exit SREJ_SENT", chan);
			}
		} else {
			struct srej_list *l;

			/* duplicated tx_seq */
			if (l2cap_add_to_srej_queue(chan, skb, tx_seq, sar) < 0)
				goto drop;

			list_for_each_entry(l, &chan->srej_l, list) {
				if (l->tx_seq == tx_seq) {
					l2cap_resend_srejframe(chan, tx_seq);
					return 0;
				}
			}

			err = l2cap_send_srejframe(chan, tx_seq);
			if (err < 0) {
				l2cap_send_disconn_req(chan->conn, chan, -err);
				return err;
			}
		}
	} else {
		expected_tx_seq_offset = __seq_offset(chan,
				chan->expected_tx_seq, chan->buffer_seq);

		/* duplicated tx_seq */
		if (tx_seq_offset < expected_tx_seq_offset)
			goto drop;

		set_bit(CONN_SREJ_SENT, &chan->conn_state);

		BT_DBG("chan %p, Enter SREJ", chan);

		INIT_LIST_HEAD(&chan->srej_l);
		chan->buffer_seq_srej = chan->buffer_seq;

		__skb_queue_head_init(&chan->srej_q);
		l2cap_add_to_srej_queue(chan, skb, tx_seq, sar);

		set_bit(CONN_SEND_PBIT, &chan->conn_state);

		err = l2cap_send_srejframe(chan, tx_seq);
		if (err < 0) {
			l2cap_send_disconn_req(chan->conn, chan, -err);
			return err;
		}

		__clear_ack_timer(chan);
	}
	return 0;

expected:
	chan->expected_tx_seq = __next_seq(chan, chan->expected_tx_seq);

	if (test_bit(CONN_SREJ_SENT, &chan->conn_state)) {
		bt_cb(skb)->tx_seq = tx_seq;
		bt_cb(skb)->sar = sar;
		__skb_queue_tail(&chan->srej_q, skb);
		return 0;
	}

	err = l2cap_reassemble_sdu(chan, skb, rx_control);
<<<<<<< HEAD
	chan->buffer_seq = (chan->buffer_seq + 1) % 64;
=======
	chan->buffer_seq = __next_seq(chan, chan->buffer_seq);

>>>>>>> dcd6c922
	if (err < 0) {
		l2cap_send_disconn_req(chan->conn, chan, ECONNRESET);
		return err;
	}

	if (__is_ctrl_final(chan, rx_control)) {
		if (!test_and_clear_bit(CONN_REJ_ACT, &chan->conn_state))
			l2cap_retransmit_frames(chan);
	}


	chan->num_acked = (chan->num_acked + 1) % num_to_ack;
	if (chan->num_acked == num_to_ack - 1)
		l2cap_send_ack(chan);
	else
		__set_ack_timer(chan);

	return 0;

drop:
	kfree_skb(skb);
	return 0;
}

static inline void l2cap_data_channel_rrframe(struct l2cap_chan *chan, u32 rx_control)
{
	BT_DBG("chan %p, req_seq %d ctrl 0x%8.8x", chan,
				__get_reqseq(chan, rx_control), rx_control);

	chan->expected_ack_seq = __get_reqseq(chan, rx_control);
	l2cap_drop_acked_frames(chan);

	if (__is_ctrl_poll(chan, rx_control)) {
		set_bit(CONN_SEND_FBIT, &chan->conn_state);
		if (test_bit(CONN_SREJ_SENT, &chan->conn_state)) {
			if (test_bit(CONN_REMOTE_BUSY, &chan->conn_state) &&
					(chan->unacked_frames > 0))
				__set_retrans_timer(chan);

			clear_bit(CONN_REMOTE_BUSY, &chan->conn_state);
			l2cap_send_srejtail(chan);
		} else {
			l2cap_send_i_or_rr_or_rnr(chan);
		}

	} else if (__is_ctrl_final(chan, rx_control)) {
		clear_bit(CONN_REMOTE_BUSY, &chan->conn_state);

		if (!test_and_clear_bit(CONN_REJ_ACT, &chan->conn_state))
			l2cap_retransmit_frames(chan);

	} else {
		if (test_bit(CONN_REMOTE_BUSY, &chan->conn_state) &&
				(chan->unacked_frames > 0))
			__set_retrans_timer(chan);

		clear_bit(CONN_REMOTE_BUSY, &chan->conn_state);
		if (test_bit(CONN_SREJ_SENT, &chan->conn_state))
			l2cap_send_ack(chan);
		else
			l2cap_ertm_send(chan);
	}
}

static inline void l2cap_data_channel_rejframe(struct l2cap_chan *chan, u32 rx_control)
{
	u16 tx_seq = __get_reqseq(chan, rx_control);

	BT_DBG("chan %p, req_seq %d ctrl 0x%8.8x", chan, tx_seq, rx_control);

	clear_bit(CONN_REMOTE_BUSY, &chan->conn_state);

	chan->expected_ack_seq = tx_seq;
	l2cap_drop_acked_frames(chan);

	if (__is_ctrl_final(chan, rx_control)) {
		if (!test_and_clear_bit(CONN_REJ_ACT, &chan->conn_state))
			l2cap_retransmit_frames(chan);
	} else {
		l2cap_retransmit_frames(chan);

		if (test_bit(CONN_WAIT_F, &chan->conn_state))
			set_bit(CONN_REJ_ACT, &chan->conn_state);
	}
}
static inline void l2cap_data_channel_srejframe(struct l2cap_chan *chan, u32 rx_control)
{
	u16 tx_seq = __get_reqseq(chan, rx_control);

	BT_DBG("chan %p, req_seq %d ctrl 0x%8.8x", chan, tx_seq, rx_control);

	clear_bit(CONN_REMOTE_BUSY, &chan->conn_state);

	if (__is_ctrl_poll(chan, rx_control)) {
		chan->expected_ack_seq = tx_seq;
		l2cap_drop_acked_frames(chan);

		set_bit(CONN_SEND_FBIT, &chan->conn_state);
		l2cap_retransmit_one_frame(chan, tx_seq);

		l2cap_ertm_send(chan);

		if (test_bit(CONN_WAIT_F, &chan->conn_state)) {
			chan->srej_save_reqseq = tx_seq;
			set_bit(CONN_SREJ_ACT, &chan->conn_state);
		}
	} else if (__is_ctrl_final(chan, rx_control)) {
		if (test_bit(CONN_SREJ_ACT, &chan->conn_state) &&
				chan->srej_save_reqseq == tx_seq)
			clear_bit(CONN_SREJ_ACT, &chan->conn_state);
		else
			l2cap_retransmit_one_frame(chan, tx_seq);
	} else {
		l2cap_retransmit_one_frame(chan, tx_seq);
		if (test_bit(CONN_WAIT_F, &chan->conn_state)) {
			chan->srej_save_reqseq = tx_seq;
			set_bit(CONN_SREJ_ACT, &chan->conn_state);
		}
	}
}

static inline void l2cap_data_channel_rnrframe(struct l2cap_chan *chan, u32 rx_control)
{
	u16 tx_seq = __get_reqseq(chan, rx_control);

	BT_DBG("chan %p, req_seq %d ctrl 0x%8.8x", chan, tx_seq, rx_control);

	set_bit(CONN_REMOTE_BUSY, &chan->conn_state);
	chan->expected_ack_seq = tx_seq;
	l2cap_drop_acked_frames(chan);

	if (__is_ctrl_poll(chan, rx_control))
		set_bit(CONN_SEND_FBIT, &chan->conn_state);

	if (!test_bit(CONN_SREJ_SENT, &chan->conn_state)) {
		__clear_retrans_timer(chan);
		if (__is_ctrl_poll(chan, rx_control))
			l2cap_send_rr_or_rnr(chan, L2CAP_CTRL_FINAL);
		return;
	}

	if (__is_ctrl_poll(chan, rx_control)) {
		l2cap_send_srejtail(chan);
	} else {
		rx_control = __set_ctrl_super(chan, L2CAP_SUPER_RR);
		l2cap_send_sframe(chan, rx_control);
	}
}

static inline int l2cap_data_channel_sframe(struct l2cap_chan *chan, u32 rx_control, struct sk_buff *skb)
{
	BT_DBG("chan %p rx_control 0x%8.8x len %d", chan, rx_control, skb->len);

	if (__is_ctrl_final(chan, rx_control) &&
			test_bit(CONN_WAIT_F, &chan->conn_state)) {
		__clear_monitor_timer(chan);
		if (chan->unacked_frames > 0)
			__set_retrans_timer(chan);
		clear_bit(CONN_WAIT_F, &chan->conn_state);
	}

	switch (__get_ctrl_super(chan, rx_control)) {
	case L2CAP_SUPER_RR:
		l2cap_data_channel_rrframe(chan, rx_control);
		break;

	case L2CAP_SUPER_REJ:
		l2cap_data_channel_rejframe(chan, rx_control);
		break;

	case L2CAP_SUPER_SREJ:
		l2cap_data_channel_srejframe(chan, rx_control);
		break;

	case L2CAP_SUPER_RNR:
		l2cap_data_channel_rnrframe(chan, rx_control);
		break;
	}

	kfree_skb(skb);
	return 0;
}

static int l2cap_ertm_data_rcv(struct sock *sk, struct sk_buff *skb)
{
	struct l2cap_chan *chan = l2cap_pi(sk)->chan;
	u32 control;
	u16 req_seq;
	int len, next_tx_seq_offset, req_seq_offset;

	control = __get_control(chan, skb->data);
	skb_pull(skb, __ctrl_size(chan));
	len = skb->len;

	/*
	 * We can just drop the corrupted I-frame here.
	 * Receiver will miss it and start proper recovery
	 * procedures and ask retransmission.
	 */
	if (l2cap_check_fcs(chan, skb))
		goto drop;

	if (__is_sar_start(chan, control) && !__is_sframe(chan, control))
		len -= L2CAP_SDULEN_SIZE;

	if (chan->fcs == L2CAP_FCS_CRC16)
		len -= L2CAP_FCS_SIZE;

	if (len > chan->mps) {
		l2cap_send_disconn_req(chan->conn, chan, ECONNRESET);
		goto drop;
	}

	req_seq = __get_reqseq(chan, control);

	req_seq_offset = __seq_offset(chan, req_seq, chan->expected_ack_seq);

	next_tx_seq_offset = __seq_offset(chan, chan->next_tx_seq,
						chan->expected_ack_seq);

	/* check for invalid req-seq */
	if (req_seq_offset > next_tx_seq_offset) {
		l2cap_send_disconn_req(chan->conn, chan, ECONNRESET);
		goto drop;
	}

	if (!__is_sframe(chan, control)) {
		if (len < 0) {
			l2cap_send_disconn_req(chan->conn, chan, ECONNRESET);
			goto drop;
		}

		l2cap_data_channel_iframe(chan, control, skb);
	} else {
		if (len != 0) {
			BT_ERR("%d", len);
			l2cap_send_disconn_req(chan->conn, chan, ECONNRESET);
			goto drop;
		}

		l2cap_data_channel_sframe(chan, control, skb);
	}

	return 0;

drop:
	kfree_skb(skb);
	return 0;
}

static inline int l2cap_data_channel(struct l2cap_conn *conn, u16 cid, struct sk_buff *skb)
{
	struct l2cap_chan *chan;
	struct sock *sk = NULL;
	u32 control;
	u16 tx_seq;
	int len;

	chan = l2cap_get_chan_by_scid(conn, cid);
	if (!chan) {
		BT_DBG("unknown cid 0x%4.4x", cid);
		goto drop;
	}

	sk = chan->sk;

	BT_DBG("chan %p, len %d", chan, skb->len);

	if (chan->state != BT_CONNECTED)
		goto drop;

	switch (chan->mode) {
	case L2CAP_MODE_BASIC:
		/* If socket recv buffers overflows we drop data here
		 * which is *bad* because L2CAP has to be reliable.
		 * But we don't have any other choice. L2CAP doesn't
		 * provide flow control mechanism. */

		if (chan->imtu < skb->len)
			goto drop;

		if (!chan->ops->recv(chan->data, skb))
			goto done;
		break;

	case L2CAP_MODE_ERTM:
		l2cap_ertm_data_rcv(sk, skb);

		goto done;

	case L2CAP_MODE_STREAMING:
		control = __get_control(chan, skb->data);
		skb_pull(skb, __ctrl_size(chan));
		len = skb->len;

		if (l2cap_check_fcs(chan, skb))
			goto drop;

		if (__is_sar_start(chan, control))
			len -= L2CAP_SDULEN_SIZE;

		if (chan->fcs == L2CAP_FCS_CRC16)
			len -= L2CAP_FCS_SIZE;

		if (len > chan->mps || len < 0 || __is_sframe(chan, control))
			goto drop;

		tx_seq = __get_txseq(chan, control);

		if (chan->expected_tx_seq != tx_seq) {
			/* Frame(s) missing - must discard partial SDU */
			kfree_skb(chan->sdu);
			chan->sdu = NULL;
			chan->sdu_last_frag = NULL;
			chan->sdu_len = 0;

			/* TODO: Notify userland of missing data */
		}
<<<<<<< HEAD

		chan->expected_tx_seq = (tx_seq + 1) % 64;

=======

		chan->expected_tx_seq = __next_seq(chan, tx_seq);

>>>>>>> dcd6c922
		if (l2cap_reassemble_sdu(chan, skb, control) == -EMSGSIZE)
			l2cap_send_disconn_req(chan->conn, chan, ECONNRESET);

		goto done;

	default:
		BT_DBG("chan %p: bad mode 0x%2.2x", chan, chan->mode);
		break;
	}

drop:
	kfree_skb(skb);

done:
	if (sk)
		release_sock(sk);

	return 0;
}

static inline int l2cap_conless_channel(struct l2cap_conn *conn, __le16 psm, struct sk_buff *skb)
{
	struct sock *sk = NULL;
	struct l2cap_chan *chan;

	chan = l2cap_global_chan_by_psm(0, psm, conn->src);
	if (!chan)
		goto drop;

	sk = chan->sk;

	lock_sock(sk);

	BT_DBG("sk %p, len %d", sk, skb->len);

	if (chan->state != BT_BOUND && chan->state != BT_CONNECTED)
		goto drop;

	if (chan->imtu < skb->len)
		goto drop;

	if (!chan->ops->recv(chan->data, skb))
		goto done;

drop:
	kfree_skb(skb);

done:
	if (sk)
		release_sock(sk);
	return 0;
}

static inline int l2cap_att_channel(struct l2cap_conn *conn, __le16 cid, struct sk_buff *skb)
{
	struct sock *sk = NULL;
	struct l2cap_chan *chan;

	chan = l2cap_global_chan_by_scid(0, cid, conn->src);
	if (!chan)
		goto drop;

	sk = chan->sk;

	lock_sock(sk);

	BT_DBG("sk %p, len %d", sk, skb->len);

	if (chan->state != BT_BOUND && chan->state != BT_CONNECTED)
		goto drop;

	if (chan->imtu < skb->len)
		goto drop;

	if (!chan->ops->recv(chan->data, skb))
		goto done;

drop:
	kfree_skb(skb);

done:
	if (sk)
		release_sock(sk);
	return 0;
}

static void l2cap_recv_frame(struct l2cap_conn *conn, struct sk_buff *skb)
{
	struct l2cap_hdr *lh = (void *) skb->data;
	u16 cid, len;
	__le16 psm;

	skb_pull(skb, L2CAP_HDR_SIZE);
	cid = __le16_to_cpu(lh->cid);
	len = __le16_to_cpu(lh->len);

	if (len != skb->len) {
		kfree_skb(skb);
		return;
	}

	BT_DBG("len %d, cid 0x%4.4x", len, cid);

	switch (cid) {
	case L2CAP_CID_LE_SIGNALING:
	case L2CAP_CID_SIGNALING:
		l2cap_sig_channel(conn, skb);
		break;

	case L2CAP_CID_CONN_LESS:
		psm = get_unaligned_le16(skb->data);
		skb_pull(skb, 2);
		l2cap_conless_channel(conn, psm, skb);
		break;

	case L2CAP_CID_LE_DATA:
		l2cap_att_channel(conn, cid, skb);
		break;

	case L2CAP_CID_SMP:
		if (smp_sig_channel(conn, skb))
			l2cap_conn_del(conn->hcon, EACCES);
		break;

	default:
		l2cap_data_channel(conn, cid, skb);
		break;
	}
}

/* ---- L2CAP interface with lower layer (HCI) ---- */

int l2cap_connect_ind(struct hci_dev *hdev, bdaddr_t *bdaddr)
{
	int exact = 0, lm1 = 0, lm2 = 0;
	struct l2cap_chan *c;

	BT_DBG("hdev %s, bdaddr %s", hdev->name, batostr(bdaddr));

	/* Find listening sockets and check their link_mode */
	read_lock(&chan_list_lock);
	list_for_each_entry(c, &chan_list, global_l) {
		struct sock *sk = c->sk;

		if (c->state != BT_LISTEN)
			continue;

		if (!bacmp(&bt_sk(sk)->src, &hdev->bdaddr)) {
			lm1 |= HCI_LM_ACCEPT;
			if (test_bit(FLAG_ROLE_SWITCH, &c->flags))
				lm1 |= HCI_LM_MASTER;
			exact++;
		} else if (!bacmp(&bt_sk(sk)->src, BDADDR_ANY)) {
			lm2 |= HCI_LM_ACCEPT;
			if (test_bit(FLAG_ROLE_SWITCH, &c->flags))
				lm2 |= HCI_LM_MASTER;
		}
	}
	read_unlock(&chan_list_lock);

	return exact ? lm1 : lm2;
}

int l2cap_connect_cfm(struct hci_conn *hcon, u8 status)
{
	struct l2cap_conn *conn;

	BT_DBG("hcon %p bdaddr %s status %d", hcon, batostr(&hcon->dst), status);

	if (!status) {
		conn = l2cap_conn_add(hcon, status);
		if (conn)
			l2cap_conn_ready(conn);
	} else
		l2cap_conn_del(hcon, bt_to_errno(status));

	return 0;
}

int l2cap_disconn_ind(struct hci_conn *hcon)
{
	struct l2cap_conn *conn = hcon->l2cap_data;

	BT_DBG("hcon %p", hcon);

	if (!conn)
		return HCI_ERROR_REMOTE_USER_TERM;
	return conn->disc_reason;
}

int l2cap_disconn_cfm(struct hci_conn *hcon, u8 reason)
{
	BT_DBG("hcon %p reason %d", hcon, reason);

	l2cap_conn_del(hcon, bt_to_errno(reason));
	return 0;
}

static inline void l2cap_check_encryption(struct l2cap_chan *chan, u8 encrypt)
{
	if (chan->chan_type != L2CAP_CHAN_CONN_ORIENTED)
		return;

	if (encrypt == 0x00) {
		if (chan->sec_level == BT_SECURITY_MEDIUM) {
			__clear_chan_timer(chan);
			__set_chan_timer(chan, L2CAP_ENC_TIMEOUT);
		} else if (chan->sec_level == BT_SECURITY_HIGH)
			l2cap_chan_close(chan, ECONNREFUSED);
	} else {
		if (chan->sec_level == BT_SECURITY_MEDIUM)
			__clear_chan_timer(chan);
	}
}

int l2cap_security_cfm(struct hci_conn *hcon, u8 status, u8 encrypt)
{
	struct l2cap_conn *conn = hcon->l2cap_data;
	struct l2cap_chan *chan;

	if (!conn)
		return 0;

	BT_DBG("conn %p", conn);

	if (hcon->type == LE_LINK) {
		smp_distribute_keys(conn, 0);
<<<<<<< HEAD
		del_timer(&conn->security_timer);
	}

	read_lock(&conn->chan_lock);
=======
		__cancel_delayed_work(&conn->security_timer);
	}

	rcu_read_lock();
>>>>>>> dcd6c922

	list_for_each_entry_rcu(chan, &conn->chan_l, list) {
		struct sock *sk = chan->sk;

		bh_lock_sock(sk);

		BT_DBG("chan->scid %d", chan->scid);

		if (chan->scid == L2CAP_CID_LE_DATA) {
			if (!status && encrypt) {
				chan->sec_level = hcon->sec_level;
				l2cap_chan_ready(sk);
			}

			bh_unlock_sock(sk);
			continue;
		}

		if (test_bit(CONF_CONNECT_PEND, &chan->conf_state)) {
			bh_unlock_sock(sk);
			continue;
		}

		if (!status && (chan->state == BT_CONNECTED ||
						chan->state == BT_CONFIG)) {
			l2cap_check_encryption(chan, encrypt);
			bh_unlock_sock(sk);
			continue;
		}

		if (chan->state == BT_CONNECT) {
			if (!status) {
				struct l2cap_conn_req req;
				req.scid = cpu_to_le16(chan->scid);
				req.psm  = chan->psm;

				chan->ident = l2cap_get_ident(conn);
				set_bit(CONF_CONNECT_PEND, &chan->conf_state);

				l2cap_send_cmd(conn, chan->ident,
					L2CAP_CONN_REQ, sizeof(req), &req);
			} else {
				__clear_chan_timer(chan);
				__set_chan_timer(chan, L2CAP_DISC_TIMEOUT);
			}
		} else if (chan->state == BT_CONNECT2) {
			struct l2cap_conn_rsp rsp;
			__u16 res, stat;

			if (!status) {
				if (bt_sk(sk)->defer_setup) {
					struct sock *parent = bt_sk(sk)->parent;
					res = L2CAP_CR_PEND;
					stat = L2CAP_CS_AUTHOR_PEND;
					if (parent)
						parent->sk_data_ready(parent, 0);
				} else {
					l2cap_state_change(chan, BT_CONFIG);
					res = L2CAP_CR_SUCCESS;
					stat = L2CAP_CS_NO_INFO;
				}
			} else {
				l2cap_state_change(chan, BT_DISCONN);
				__set_chan_timer(chan, L2CAP_DISC_TIMEOUT);
				res = L2CAP_CR_SEC_BLOCK;
				stat = L2CAP_CS_NO_INFO;
			}

			rsp.scid   = cpu_to_le16(chan->dcid);
			rsp.dcid   = cpu_to_le16(chan->scid);
			rsp.result = cpu_to_le16(res);
			rsp.status = cpu_to_le16(stat);
			l2cap_send_cmd(conn, chan->ident, L2CAP_CONN_RSP,
							sizeof(rsp), &rsp);
		}

		bh_unlock_sock(sk);
	}

	rcu_read_unlock();

	return 0;
}

int l2cap_recv_acldata(struct hci_conn *hcon, struct sk_buff *skb, u16 flags)
{
	struct l2cap_conn *conn = hcon->l2cap_data;

	if (!conn)
		conn = l2cap_conn_add(hcon, 0);

	if (!conn)
		goto drop;

	BT_DBG("conn %p len %d flags 0x%x", conn, skb->len, flags);

	if (!(flags & ACL_CONT)) {
		struct l2cap_hdr *hdr;
		struct l2cap_chan *chan;
		u16 cid;
		int len;

		if (conn->rx_len) {
			BT_ERR("Unexpected start frame (len %d)", skb->len);
			kfree_skb(conn->rx_skb);
			conn->rx_skb = NULL;
			conn->rx_len = 0;
			l2cap_conn_unreliable(conn, ECOMM);
		}

		/* Start fragment always begin with Basic L2CAP header */
		if (skb->len < L2CAP_HDR_SIZE) {
			BT_ERR("Frame is too short (len %d)", skb->len);
			l2cap_conn_unreliable(conn, ECOMM);
			goto drop;
		}

		hdr = (struct l2cap_hdr *) skb->data;
		len = __le16_to_cpu(hdr->len) + L2CAP_HDR_SIZE;
		cid = __le16_to_cpu(hdr->cid);

		if (len == skb->len) {
			/* Complete frame received */
			l2cap_recv_frame(conn, skb);
			return 0;
		}

		BT_DBG("Start: total len %d, frag len %d", len, skb->len);

		if (skb->len > len) {
			BT_ERR("Frame is too long (len %d, expected len %d)",
				skb->len, len);
			l2cap_conn_unreliable(conn, ECOMM);
			goto drop;
		}

		chan = l2cap_get_chan_by_scid(conn, cid);

		if (chan && chan->sk) {
			struct sock *sk = chan->sk;

			if (chan->imtu < len - L2CAP_HDR_SIZE) {
				BT_ERR("Frame exceeding recv MTU (len %d, "
							"MTU %d)", len,
							chan->imtu);
				release_sock(sk);
				l2cap_conn_unreliable(conn, ECOMM);
				goto drop;
			}
			release_sock(sk);
		}

		/* Allocate skb for the complete frame (with header) */
		conn->rx_skb = bt_skb_alloc(len, GFP_ATOMIC);
		if (!conn->rx_skb)
			goto drop;

		skb_copy_from_linear_data(skb, skb_put(conn->rx_skb, skb->len),
								skb->len);
		conn->rx_len = len - skb->len;
	} else {
		BT_DBG("Cont: frag len %d (expecting %d)", skb->len, conn->rx_len);

		if (!conn->rx_len) {
			BT_ERR("Unexpected continuation frame (len %d)", skb->len);
			l2cap_conn_unreliable(conn, ECOMM);
			goto drop;
		}

		if (skb->len > conn->rx_len) {
			BT_ERR("Fragment is too long (len %d, expected %d)",
					skb->len, conn->rx_len);
			kfree_skb(conn->rx_skb);
			conn->rx_skb = NULL;
			conn->rx_len = 0;
			l2cap_conn_unreliable(conn, ECOMM);
			goto drop;
		}

		skb_copy_from_linear_data(skb, skb_put(conn->rx_skb, skb->len),
								skb->len);
		conn->rx_len -= skb->len;

		if (!conn->rx_len) {
			/* Complete frame received */
			l2cap_recv_frame(conn, conn->rx_skb);
			conn->rx_skb = NULL;
		}
	}

drop:
	kfree_skb(skb);
	return 0;
}

static int l2cap_debugfs_show(struct seq_file *f, void *p)
{
	struct l2cap_chan *c;

	read_lock(&chan_list_lock);

	list_for_each_entry(c, &chan_list, global_l) {
		struct sock *sk = c->sk;

		seq_printf(f, "%s %s %d %d 0x%4.4x 0x%4.4x %d %d %d %d\n",
					batostr(&bt_sk(sk)->src),
					batostr(&bt_sk(sk)->dst),
					c->state, __le16_to_cpu(c->psm),
					c->scid, c->dcid, c->imtu, c->omtu,
					c->sec_level, c->mode);
}

	read_unlock(&chan_list_lock);

	return 0;
}

static int l2cap_debugfs_open(struct inode *inode, struct file *file)
{
	return single_open(file, l2cap_debugfs_show, inode->i_private);
}

static const struct file_operations l2cap_debugfs_fops = {
	.open		= l2cap_debugfs_open,
	.read		= seq_read,
	.llseek		= seq_lseek,
	.release	= single_release,
};

static struct dentry *l2cap_debugfs;

int __init l2cap_init(void)
{
	int err;

	err = l2cap_init_sockets();
	if (err < 0)
		return err;

	if (bt_debugfs) {
		l2cap_debugfs = debugfs_create_file("l2cap", 0444,
					bt_debugfs, NULL, &l2cap_debugfs_fops);
		if (!l2cap_debugfs)
			BT_ERR("Failed to create L2CAP debug file");
	}

	return 0;
}

void l2cap_exit(void)
{
	debugfs_remove(l2cap_debugfs);
	l2cap_cleanup_sockets();
}

module_param(disable_ertm, bool, 0644);
MODULE_PARM_DESC(disable_ertm, "Disable enhanced retransmission mode");<|MERGE_RESOLUTION|>--- conflicted
+++ resolved
@@ -938,11 +938,7 @@
 	if (conn->hcon->out && conn->hcon->type == LE_LINK)
 		smp_conn_security(conn, conn->hcon->pending_sec_level);
 
-<<<<<<< HEAD
-	read_lock(&conn->chan_lock);
-=======
 	rcu_read_lock();
->>>>>>> dcd6c922
 
 	list_for_each_entry_rcu(chan, &conn->chan_l, list) {
 		struct sock *sk = chan->sk;
@@ -1025,11 +1021,7 @@
 		__cancel_delayed_work(&conn->info_timer);
 
 	if (test_and_clear_bit(HCI_CONN_LE_SMP_PEND, &hcon->pend)) {
-<<<<<<< HEAD
-		del_timer(&conn->security_timer);
-=======
 		__cancel_delayed_work(&conn->security_timer);
->>>>>>> dcd6c922
 		smp_chan_destroy(conn);
 	}
 
@@ -1339,25 +1331,6 @@
 		__clear_retrans_timer(chan);
 }
 
-<<<<<<< HEAD
-static void l2cap_do_send(struct l2cap_chan *chan, struct sk_buff *skb)
-{
-	struct hci_conn *hcon = chan->conn->hcon;
-	u16 flags;
-
-	BT_DBG("chan %p, skb %p len %d", chan, skb, skb->len);
-
-	if (!chan->flushable && lmp_no_flush_capable(hcon->hdev))
-		flags = ACL_START_NO_FLUSH;
-	else
-		flags = ACL_START;
-
-	bt_cb(skb)->force_active = chan->force_active;
-	hci_send_acl(hcon, skb, flags);
-}
-
-=======
->>>>>>> dcd6c922
 static void l2cap_streaming_send(struct l2cap_chan *chan)
 {
 	struct sk_buff *skb;
@@ -1573,13 +1546,9 @@
 	return sent;
 }
 
-<<<<<<< HEAD
-static struct sk_buff *l2cap_create_connless_pdu(struct l2cap_chan *chan, struct msghdr *msg, size_t len)
-=======
 static struct sk_buff *l2cap_create_connless_pdu(struct l2cap_chan *chan,
 						struct msghdr *msg, size_t len,
 						u32 priority)
->>>>>>> dcd6c922
 {
 	struct sock *sk = chan->sk;
 	struct l2cap_conn *conn = chan->conn;
@@ -1611,13 +1580,9 @@
 	return skb;
 }
 
-<<<<<<< HEAD
-static struct sk_buff *l2cap_create_basic_pdu(struct l2cap_chan *chan, struct msghdr *msg, size_t len)
-=======
 static struct sk_buff *l2cap_create_basic_pdu(struct l2cap_chan *chan,
 						struct msghdr *msg, size_t len,
 						u32 priority)
->>>>>>> dcd6c922
 {
 	struct sock *sk = chan->sk;
 	struct l2cap_conn *conn = chan->conn;
@@ -1650,11 +1615,7 @@
 
 static struct sk_buff *l2cap_create_iframe_pdu(struct l2cap_chan *chan,
 						struct msghdr *msg, size_t len,
-<<<<<<< HEAD
-						u16 control, u16 sdulen)
-=======
 						u32 control, u16 sdulen)
->>>>>>> dcd6c922
 {
 	struct sock *sk = chan->sk;
 	struct l2cap_conn *conn = chan->conn;
@@ -3657,80 +3618,6 @@
 	 */
 	if (!skb_has_frag_list(skb))
 		skb_shinfo(skb)->frag_list = new_frag;
-<<<<<<< HEAD
-
-	new_frag->next = NULL;
-
-	(*last_frag)->next = new_frag;
-	*last_frag = new_frag;
-
-	skb->len += new_frag->len;
-	skb->data_len += new_frag->len;
-	skb->truesize += new_frag->truesize;
-}
-
-static int l2cap_reassemble_sdu(struct l2cap_chan *chan, struct sk_buff *skb, u16 control)
-{
-	int err = -EINVAL;
-
-	switch (control & L2CAP_CTRL_SAR) {
-	case L2CAP_SDU_UNSEGMENTED:
-		if (chan->sdu)
-			break;
-
-		err = chan->ops->recv(chan->data, skb);
-		break;
-
-	case L2CAP_SDU_START:
-		if (chan->sdu)
-			break;
-
-		chan->sdu_len = get_unaligned_le16(skb->data);
-		skb_pull(skb, 2);
-
-		if (chan->sdu_len > chan->imtu) {
-			err = -EMSGSIZE;
-			break;
-		}
-
-		if (skb->len >= chan->sdu_len)
-			break;
-
-		chan->sdu = skb;
-		chan->sdu_last_frag = skb;
-
-		skb = NULL;
-		err = 0;
-		break;
-
-	case L2CAP_SDU_CONTINUE:
-		if (!chan->sdu)
-			break;
-
-		append_skb_frag(chan->sdu, skb,
-				&chan->sdu_last_frag);
-		skb = NULL;
-
-		if (chan->sdu->len >= chan->sdu_len)
-			break;
-
-		err = 0;
-		break;
-
-	case L2CAP_SDU_END:
-		if (!chan->sdu)
-			break;
-
-		append_skb_frag(chan->sdu, skb,
-				&chan->sdu_last_frag);
-		skb = NULL;
-
-		if (chan->sdu->len != chan->sdu_len)
-			break;
-
-		err = chan->ops->recv(chan->data, chan->sdu);
-
-=======
 
 	new_frag->next = NULL;
 
@@ -3803,7 +3690,6 @@
 
 		err = chan->ops->recv(chan->data, chan->sdu);
 
->>>>>>> dcd6c922
 		if (!err) {
 			/* Reassembly complete */
 			chan->sdu = NULL;
@@ -3876,11 +3762,7 @@
 	}
 }
 
-<<<<<<< HEAD
-static void l2cap_check_srej_gap(struct l2cap_chan *chan, u8 tx_seq)
-=======
 static void l2cap_check_srej_gap(struct l2cap_chan *chan, u16 tx_seq)
->>>>>>> dcd6c922
 {
 	struct sk_buff *skb;
 	u32 control;
@@ -3893,11 +3775,7 @@
 			break;
 
 		skb = skb_dequeue(&chan->srej_q);
-<<<<<<< HEAD
-		control = bt_cb(skb)->sar << L2CAP_CTRL_SAR_SHIFT;
-=======
 		control = __set_ctrl_sar(chan, bt_cb(skb)->sar);
->>>>>>> dcd6c922
 		err = l2cap_reassemble_sdu(chan, skb, control);
 
 		if (err < 0) {
@@ -4071,12 +3949,8 @@
 	}
 
 	err = l2cap_reassemble_sdu(chan, skb, rx_control);
-<<<<<<< HEAD
-	chan->buffer_seq = (chan->buffer_seq + 1) % 64;
-=======
 	chan->buffer_seq = __next_seq(chan, chan->buffer_seq);
 
->>>>>>> dcd6c922
 	if (err < 0) {
 		l2cap_send_disconn_req(chan->conn, chan, ECONNRESET);
 		return err;
@@ -4395,15 +4269,9 @@
 
 			/* TODO: Notify userland of missing data */
 		}
-<<<<<<< HEAD
-
-		chan->expected_tx_seq = (tx_seq + 1) % 64;
-
-=======
 
 		chan->expected_tx_seq = __next_seq(chan, tx_seq);
 
->>>>>>> dcd6c922
 		if (l2cap_reassemble_sdu(chan, skb, control) == -EMSGSIZE)
 			l2cap_send_disconn_req(chan->conn, chan, ECONNRESET);
 
@@ -4631,17 +4499,10 @@
 
 	if (hcon->type == LE_LINK) {
 		smp_distribute_keys(conn, 0);
-<<<<<<< HEAD
-		del_timer(&conn->security_timer);
-	}
-
-	read_lock(&conn->chan_lock);
-=======
 		__cancel_delayed_work(&conn->security_timer);
 	}
 
 	rcu_read_lock();
->>>>>>> dcd6c922
 
 	list_for_each_entry_rcu(chan, &conn->chan_l, list) {
 		struct sock *sk = chan->sk;
