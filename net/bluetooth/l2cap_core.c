/*
   BlueZ - Bluetooth protocol stack for Linux
   Copyright (C) 2000-2001 Qualcomm Incorporated
   Copyright (C) 2009-2010 Gustavo F. Padovan <gustavo@padovan.org>
   Copyright (C) 2010 Google Inc.
   Copyright (C) 2011 ProFUSION Embedded Systems
   Copyright (c) 2012 Code Aurora Forum.  All rights reserved.

   Written 2000,2001 by Maxim Krasnyansky <maxk@qualcomm.com>

   This program is free software; you can redistribute it and/or modify
   it under the terms of the GNU General Public License version 2 as
   published by the Free Software Foundation;

   THE SOFTWARE IS PROVIDED "AS IS", WITHOUT WARRANTY OF ANY KIND, EXPRESS
   OR IMPLIED, INCLUDING BUT NOT LIMITED TO THE WARRANTIES OF MERCHANTABILITY,
   FITNESS FOR A PARTICULAR PURPOSE AND NONINFRINGEMENT OF THIRD PARTY RIGHTS.
   IN NO EVENT SHALL THE COPYRIGHT HOLDER(S) AND AUTHOR(S) BE LIABLE FOR ANY
   CLAIM, OR ANY SPECIAL INDIRECT OR CONSEQUENTIAL DAMAGES, OR ANY DAMAGES
   WHATSOEVER RESULTING FROM LOSS OF USE, DATA OR PROFITS, WHETHER IN AN
   ACTION OF CONTRACT, NEGLIGENCE OR OTHER TORTIOUS ACTION, ARISING OUT OF
   OR IN CONNECTION WITH THE USE OR PERFORMANCE OF THIS SOFTWARE.

   ALL LIABILITY, INCLUDING LIABILITY FOR INFRINGEMENT OF ANY PATENTS,
   COPYRIGHTS, TRADEMARKS OR OTHER RIGHTS, RELATING TO USE OF THIS
   SOFTWARE IS DISCLAIMED.
*/

/* Bluetooth L2CAP core. */

#include <linux/module.h>

#include <linux/debugfs.h>
#include <linux/crc16.h>

#include <net/bluetooth/bluetooth.h>
#include <net/bluetooth/hci_core.h>
#include <net/bluetooth/l2cap.h>

#include "smp.h"
#include "a2mp.h"
#include "amp.h"

#define LE_FLOWCTL_MAX_CREDITS 65535

bool disable_ertm;

static u32 l2cap_feat_mask = L2CAP_FEAT_FIXED_CHAN | L2CAP_FEAT_UCD;

static LIST_HEAD(chan_list);
static DEFINE_RWLOCK(chan_list_lock);

static u16 le_max_credits = L2CAP_LE_MAX_CREDITS;
static u16 le_default_mps = L2CAP_LE_DEFAULT_MPS;

static struct sk_buff *l2cap_build_cmd(struct l2cap_conn *conn,
				       u8 code, u8 ident, u16 dlen, void *data);
static void l2cap_send_cmd(struct l2cap_conn *conn, u8 ident, u8 code, u16 len,
			   void *data);
static int l2cap_build_conf_req(struct l2cap_chan *chan, void *data);
static void l2cap_send_disconn_req(struct l2cap_chan *chan, int err);

static void l2cap_tx(struct l2cap_chan *chan, struct l2cap_ctrl *control,
		     struct sk_buff_head *skbs, u8 event);

static inline u8 bdaddr_type(u8 link_type, u8 bdaddr_type)
{
	if (link_type == LE_LINK) {
		if (bdaddr_type == ADDR_LE_DEV_PUBLIC)
			return BDADDR_LE_PUBLIC;
		else
			return BDADDR_LE_RANDOM;
	}

	return BDADDR_BREDR;
}

static inline u8 bdaddr_src_type(struct hci_conn *hcon)
{
	return bdaddr_type(hcon->type, hcon->src_type);
}

static inline u8 bdaddr_dst_type(struct hci_conn *hcon)
{
	return bdaddr_type(hcon->type, hcon->dst_type);
}

/* ---- L2CAP channels ---- */

static struct l2cap_chan *__l2cap_get_chan_by_dcid(struct l2cap_conn *conn,
						   u16 cid)
{
	struct l2cap_chan *c;

	list_for_each_entry(c, &conn->chan_l, list) {
		if (c->dcid == cid)
			return c;
	}
	return NULL;
}

static struct l2cap_chan *__l2cap_get_chan_by_scid(struct l2cap_conn *conn,
						   u16 cid)
{
	struct l2cap_chan *c;

	list_for_each_entry(c, &conn->chan_l, list) {
		if (c->scid == cid)
			return c;
	}
	return NULL;
}

/* Find channel with given SCID.
 * Returns locked channel. */
static struct l2cap_chan *l2cap_get_chan_by_scid(struct l2cap_conn *conn,
						 u16 cid)
{
	struct l2cap_chan *c;

	mutex_lock(&conn->chan_lock);
	c = __l2cap_get_chan_by_scid(conn, cid);
	if (c)
		l2cap_chan_lock(c);
	mutex_unlock(&conn->chan_lock);

	return c;
}

/* Find channel with given DCID.
 * Returns locked channel.
 */
static struct l2cap_chan *l2cap_get_chan_by_dcid(struct l2cap_conn *conn,
						 u16 cid)
{
	struct l2cap_chan *c;

	mutex_lock(&conn->chan_lock);
	c = __l2cap_get_chan_by_dcid(conn, cid);
	if (c)
		l2cap_chan_lock(c);
	mutex_unlock(&conn->chan_lock);

	return c;
}

static struct l2cap_chan *__l2cap_get_chan_by_ident(struct l2cap_conn *conn,
						    u8 ident)
{
	struct l2cap_chan *c;

	list_for_each_entry(c, &conn->chan_l, list) {
		if (c->ident == ident)
			return c;
	}
	return NULL;
}

static struct l2cap_chan *l2cap_get_chan_by_ident(struct l2cap_conn *conn,
						  u8 ident)
{
	struct l2cap_chan *c;

	mutex_lock(&conn->chan_lock);
	c = __l2cap_get_chan_by_ident(conn, ident);
	if (c)
		l2cap_chan_lock(c);
	mutex_unlock(&conn->chan_lock);

	return c;
}

static struct l2cap_chan *__l2cap_global_chan_by_addr(__le16 psm, bdaddr_t *src)
{
	struct l2cap_chan *c;

	list_for_each_entry(c, &chan_list, global_l) {
		if (c->sport == psm && !bacmp(&c->src, src))
			return c;
	}
	return NULL;
}

int l2cap_add_psm(struct l2cap_chan *chan, bdaddr_t *src, __le16 psm)
{
	int err;

	write_lock(&chan_list_lock);

	if (psm && __l2cap_global_chan_by_addr(psm, src)) {
		err = -EADDRINUSE;
		goto done;
	}

	if (psm) {
		chan->psm = psm;
		chan->sport = psm;
		err = 0;
	} else {
		u16 p;

		err = -EINVAL;
		for (p = 0x1001; p < 0x1100; p += 2)
			if (!__l2cap_global_chan_by_addr(cpu_to_le16(p), src)) {
				chan->psm   = cpu_to_le16(p);
				chan->sport = cpu_to_le16(p);
				err = 0;
				break;
			}
	}

done:
	write_unlock(&chan_list_lock);
	return err;
}
EXPORT_SYMBOL_GPL(l2cap_add_psm);

int l2cap_add_scid(struct l2cap_chan *chan,  __u16 scid)
{
	write_lock(&chan_list_lock);

	/* Override the defaults (which are for conn-oriented) */
	chan->omtu = L2CAP_DEFAULT_MTU;
	chan->chan_type = L2CAP_CHAN_FIXED;

	chan->scid = scid;

	write_unlock(&chan_list_lock);

	return 0;
}

static u16 l2cap_alloc_cid(struct l2cap_conn *conn)
{
	u16 cid, dyn_end;

	if (conn->hcon->type == LE_LINK)
		dyn_end = L2CAP_CID_LE_DYN_END;
	else
		dyn_end = L2CAP_CID_DYN_END;

	for (cid = L2CAP_CID_DYN_START; cid < dyn_end; cid++) {
		if (!__l2cap_get_chan_by_scid(conn, cid))
			return cid;
	}

	return 0;
}

static void l2cap_state_change(struct l2cap_chan *chan, int state)
{
	BT_DBG("chan %p %s -> %s", chan, state_to_string(chan->state),
	       state_to_string(state));

	chan->state = state;
	chan->ops->state_change(chan, state, 0);
}

static inline void l2cap_state_change_and_error(struct l2cap_chan *chan,
						int state, int err)
{
	chan->state = state;
	chan->ops->state_change(chan, chan->state, err);
}

static inline void l2cap_chan_set_err(struct l2cap_chan *chan, int err)
{
	chan->ops->state_change(chan, chan->state, err);
}

static void __set_retrans_timer(struct l2cap_chan *chan)
{
	if (!delayed_work_pending(&chan->monitor_timer) &&
	    chan->retrans_timeout) {
		l2cap_set_timer(chan, &chan->retrans_timer,
				msecs_to_jiffies(chan->retrans_timeout));
	}
}

static void __set_monitor_timer(struct l2cap_chan *chan)
{
	__clear_retrans_timer(chan);
	if (chan->monitor_timeout) {
		l2cap_set_timer(chan, &chan->monitor_timer,
				msecs_to_jiffies(chan->monitor_timeout));
	}
}

static struct sk_buff *l2cap_ertm_seq_in_queue(struct sk_buff_head *head,
					       u16 seq)
{
	struct sk_buff *skb;

	skb_queue_walk(head, skb) {
		if (bt_cb(skb)->control.txseq == seq)
			return skb;
	}

	return NULL;
}

/* ---- L2CAP sequence number lists ---- */

/* For ERTM, ordered lists of sequence numbers must be tracked for
 * SREJ requests that are received and for frames that are to be
 * retransmitted. These seq_list functions implement a singly-linked
 * list in an array, where membership in the list can also be checked
 * in constant time. Items can also be added to the tail of the list
 * and removed from the head in constant time, without further memory
 * allocs or frees.
 */

static int l2cap_seq_list_init(struct l2cap_seq_list *seq_list, u16 size)
{
	size_t alloc_size, i;

	/* Allocated size is a power of 2 to map sequence numbers
	 * (which may be up to 14 bits) in to a smaller array that is
	 * sized for the negotiated ERTM transmit windows.
	 */
	alloc_size = roundup_pow_of_two(size);

	seq_list->list = kmalloc(sizeof(u16) * alloc_size, GFP_KERNEL);
	if (!seq_list->list)
		return -ENOMEM;

	seq_list->mask = alloc_size - 1;
	seq_list->head = L2CAP_SEQ_LIST_CLEAR;
	seq_list->tail = L2CAP_SEQ_LIST_CLEAR;
	for (i = 0; i < alloc_size; i++)
		seq_list->list[i] = L2CAP_SEQ_LIST_CLEAR;

	return 0;
}

static inline void l2cap_seq_list_free(struct l2cap_seq_list *seq_list)
{
	kfree(seq_list->list);
}

static inline bool l2cap_seq_list_contains(struct l2cap_seq_list *seq_list,
					   u16 seq)
{
	/* Constant-time check for list membership */
	return seq_list->list[seq & seq_list->mask] != L2CAP_SEQ_LIST_CLEAR;
}

static inline u16 l2cap_seq_list_pop(struct l2cap_seq_list *seq_list)
{
	u16 seq = seq_list->head;
	u16 mask = seq_list->mask;

	seq_list->head = seq_list->list[seq & mask];
	seq_list->list[seq & mask] = L2CAP_SEQ_LIST_CLEAR;

	if (seq_list->head == L2CAP_SEQ_LIST_TAIL) {
		seq_list->head = L2CAP_SEQ_LIST_CLEAR;
		seq_list->tail = L2CAP_SEQ_LIST_CLEAR;
	}

	return seq;
}

static void l2cap_seq_list_clear(struct l2cap_seq_list *seq_list)
{
	u16 i;

	if (seq_list->head == L2CAP_SEQ_LIST_CLEAR)
		return;

	for (i = 0; i <= seq_list->mask; i++)
		seq_list->list[i] = L2CAP_SEQ_LIST_CLEAR;

	seq_list->head = L2CAP_SEQ_LIST_CLEAR;
	seq_list->tail = L2CAP_SEQ_LIST_CLEAR;
}

static void l2cap_seq_list_append(struct l2cap_seq_list *seq_list, u16 seq)
{
	u16 mask = seq_list->mask;

	/* All appends happen in constant time */

	if (seq_list->list[seq & mask] != L2CAP_SEQ_LIST_CLEAR)
		return;

	if (seq_list->tail == L2CAP_SEQ_LIST_CLEAR)
		seq_list->head = seq;
	else
		seq_list->list[seq_list->tail & mask] = seq;

	seq_list->tail = seq;
	seq_list->list[seq & mask] = L2CAP_SEQ_LIST_TAIL;
}

static void l2cap_chan_timeout(struct work_struct *work)
{
	struct l2cap_chan *chan = container_of(work, struct l2cap_chan,
					       chan_timer.work);
	struct l2cap_conn *conn = chan->conn;
	int reason;

	BT_DBG("chan %p state %s", chan, state_to_string(chan->state));

	mutex_lock(&conn->chan_lock);
	l2cap_chan_lock(chan);

	if (chan->state == BT_CONNECTED || chan->state == BT_CONFIG)
		reason = ECONNREFUSED;
	else if (chan->state == BT_CONNECT &&
		 chan->sec_level != BT_SECURITY_SDP)
		reason = ECONNREFUSED;
	else
		reason = ETIMEDOUT;

	l2cap_chan_close(chan, reason);

	l2cap_chan_unlock(chan);

	chan->ops->close(chan);
	mutex_unlock(&conn->chan_lock);

	l2cap_chan_put(chan);
}

struct l2cap_chan *l2cap_chan_create(void)
{
	struct l2cap_chan *chan;

	chan = kzalloc(sizeof(*chan), GFP_ATOMIC);
	if (!chan)
		return NULL;

	mutex_init(&chan->lock);

	/* Set default lock nesting level */
	atomic_set(&chan->nesting, L2CAP_NESTING_NORMAL);

	write_lock(&chan_list_lock);
	list_add(&chan->global_l, &chan_list);
	write_unlock(&chan_list_lock);

	INIT_DELAYED_WORK(&chan->chan_timer, l2cap_chan_timeout);

	chan->state = BT_OPEN;

	kref_init(&chan->kref);

	/* This flag is cleared in l2cap_chan_ready() */
	set_bit(CONF_NOT_COMPLETE, &chan->conf_state);

	BT_DBG("chan %p", chan);

	return chan;
}
EXPORT_SYMBOL_GPL(l2cap_chan_create);

static void l2cap_chan_destroy(struct kref *kref)
{
	struct l2cap_chan *chan = container_of(kref, struct l2cap_chan, kref);

	BT_DBG("chan %p", chan);

	write_lock(&chan_list_lock);
	list_del(&chan->global_l);
	write_unlock(&chan_list_lock);

	kfree(chan);
}

void l2cap_chan_hold(struct l2cap_chan *c)
{
	BT_DBG("chan %p orig refcnt %d", c, atomic_read(&c->kref.refcount));

	kref_get(&c->kref);
}

void l2cap_chan_put(struct l2cap_chan *c)
{
	BT_DBG("chan %p orig refcnt %d", c, atomic_read(&c->kref.refcount));

	kref_put(&c->kref, l2cap_chan_destroy);
}
EXPORT_SYMBOL_GPL(l2cap_chan_put);

void l2cap_chan_set_defaults(struct l2cap_chan *chan)
{
	chan->fcs  = L2CAP_FCS_CRC16;
	chan->max_tx = L2CAP_DEFAULT_MAX_TX;
	chan->tx_win = L2CAP_DEFAULT_TX_WINDOW;
	chan->tx_win_max = L2CAP_DEFAULT_TX_WINDOW;
	chan->remote_max_tx = chan->max_tx;
	chan->remote_tx_win = chan->tx_win;
	chan->ack_win = L2CAP_DEFAULT_TX_WINDOW;
	chan->sec_level = BT_SECURITY_LOW;
	chan->flush_to = L2CAP_DEFAULT_FLUSH_TO;
	chan->retrans_timeout = L2CAP_DEFAULT_RETRANS_TO;
	chan->monitor_timeout = L2CAP_DEFAULT_MONITOR_TO;
	chan->conf_state = 0;

	set_bit(FLAG_FORCE_ACTIVE, &chan->flags);
}
EXPORT_SYMBOL_GPL(l2cap_chan_set_defaults);

static void l2cap_le_flowctl_init(struct l2cap_chan *chan)
{
	chan->sdu = NULL;
	chan->sdu_last_frag = NULL;
	chan->sdu_len = 0;
	chan->tx_credits = 0;
	chan->rx_credits = le_max_credits;
	chan->mps = min_t(u16, chan->imtu, le_default_mps);

	skb_queue_head_init(&chan->tx_q);
}

void __l2cap_chan_add(struct l2cap_conn *conn, struct l2cap_chan *chan)
{
	BT_DBG("conn %p, psm 0x%2.2x, dcid 0x%4.4x", conn,
	       __le16_to_cpu(chan->psm), chan->dcid);

	conn->disc_reason = HCI_ERROR_REMOTE_USER_TERM;

	chan->conn = conn;

	switch (chan->chan_type) {
	case L2CAP_CHAN_CONN_ORIENTED:
		/* Alloc CID for connection-oriented socket */
		chan->scid = l2cap_alloc_cid(conn);
		if (conn->hcon->type == ACL_LINK)
			chan->omtu = L2CAP_DEFAULT_MTU;
		break;

	case L2CAP_CHAN_CONN_LESS:
		/* Connectionless socket */
		chan->scid = L2CAP_CID_CONN_LESS;
		chan->dcid = L2CAP_CID_CONN_LESS;
		chan->omtu = L2CAP_DEFAULT_MTU;
		break;

	case L2CAP_CHAN_FIXED:
		/* Caller will set CID and CID specific MTU values */
		break;

	default:
		/* Raw socket can send/recv signalling messages only */
		chan->scid = L2CAP_CID_SIGNALING;
		chan->dcid = L2CAP_CID_SIGNALING;
		chan->omtu = L2CAP_DEFAULT_MTU;
	}

	chan->local_id		= L2CAP_BESTEFFORT_ID;
	chan->local_stype	= L2CAP_SERV_BESTEFFORT;
	chan->local_msdu	= L2CAP_DEFAULT_MAX_SDU_SIZE;
	chan->local_sdu_itime	= L2CAP_DEFAULT_SDU_ITIME;
	chan->local_acc_lat	= L2CAP_DEFAULT_ACC_LAT;
	chan->local_flush_to	= L2CAP_EFS_DEFAULT_FLUSH_TO;

	l2cap_chan_hold(chan);

	/* Only keep a reference for fixed channels if they requested it */
	if (chan->chan_type != L2CAP_CHAN_FIXED ||
	    test_bit(FLAG_HOLD_HCI_CONN, &chan->flags))
		hci_conn_hold(conn->hcon);

	list_add(&chan->list, &conn->chan_l);
}

void l2cap_chan_add(struct l2cap_conn *conn, struct l2cap_chan *chan)
{
	mutex_lock(&conn->chan_lock);
	__l2cap_chan_add(conn, chan);
	mutex_unlock(&conn->chan_lock);
}

void l2cap_chan_del(struct l2cap_chan *chan, int err)
{
	struct l2cap_conn *conn = chan->conn;

	__clear_chan_timer(chan);

	BT_DBG("chan %p, conn %p, err %d, state %s", chan, conn, err,
	       state_to_string(chan->state));

	chan->ops->teardown(chan, err);

	if (conn) {
		struct amp_mgr *mgr = conn->hcon->amp_mgr;
		/* Delete from channel list */
		list_del(&chan->list);

		l2cap_chan_put(chan);

		chan->conn = NULL;

		/* Reference was only held for non-fixed channels or
		 * fixed channels that explicitly requested it using the
		 * FLAG_HOLD_HCI_CONN flag.
		 */
		if (chan->chan_type != L2CAP_CHAN_FIXED ||
		    test_bit(FLAG_HOLD_HCI_CONN, &chan->flags))
			hci_conn_drop(conn->hcon);

		if (mgr && mgr->bredr_chan == chan)
			mgr->bredr_chan = NULL;
	}

	if (chan->hs_hchan) {
		struct hci_chan *hs_hchan = chan->hs_hchan;

		BT_DBG("chan %p disconnect hs_hchan %p", chan, hs_hchan);
		amp_disconnect_logical_link(hs_hchan);
	}

	if (test_bit(CONF_NOT_COMPLETE, &chan->conf_state))
		return;

	switch(chan->mode) {
	case L2CAP_MODE_BASIC:
		break;

	case L2CAP_MODE_LE_FLOWCTL:
		skb_queue_purge(&chan->tx_q);
		break;

	case L2CAP_MODE_ERTM:
		__clear_retrans_timer(chan);
		__clear_monitor_timer(chan);
		__clear_ack_timer(chan);

		skb_queue_purge(&chan->srej_q);

		l2cap_seq_list_free(&chan->srej_list);
		l2cap_seq_list_free(&chan->retrans_list);

		/* fall through */

	case L2CAP_MODE_STREAMING:
		skb_queue_purge(&chan->tx_q);
		break;
	}

	return;
}
EXPORT_SYMBOL_GPL(l2cap_chan_del);

static void l2cap_conn_update_id_addr(struct work_struct *work)
{
	struct l2cap_conn *conn = container_of(work, struct l2cap_conn,
					       id_addr_update_work);
	struct hci_conn *hcon = conn->hcon;
	struct l2cap_chan *chan;

	mutex_lock(&conn->chan_lock);

	list_for_each_entry(chan, &conn->chan_l, list) {
		l2cap_chan_lock(chan);
		bacpy(&chan->dst, &hcon->dst);
		chan->dst_type = bdaddr_dst_type(hcon);
		l2cap_chan_unlock(chan);
	}

	mutex_unlock(&conn->chan_lock);
}

static void l2cap_chan_le_connect_reject(struct l2cap_chan *chan)
{
	struct l2cap_conn *conn = chan->conn;
	struct l2cap_le_conn_rsp rsp;
	u16 result;

	if (test_bit(FLAG_DEFER_SETUP, &chan->flags))
		result = L2CAP_CR_AUTHORIZATION;
	else
		result = L2CAP_CR_BAD_PSM;

	l2cap_state_change(chan, BT_DISCONN);

	rsp.dcid    = cpu_to_le16(chan->scid);
	rsp.mtu     = cpu_to_le16(chan->imtu);
	rsp.mps     = cpu_to_le16(chan->mps);
	rsp.credits = cpu_to_le16(chan->rx_credits);
	rsp.result  = cpu_to_le16(result);

	l2cap_send_cmd(conn, chan->ident, L2CAP_LE_CONN_RSP, sizeof(rsp),
		       &rsp);
}

static void l2cap_chan_connect_reject(struct l2cap_chan *chan)
{
	struct l2cap_conn *conn = chan->conn;
	struct l2cap_conn_rsp rsp;
	u16 result;

	if (test_bit(FLAG_DEFER_SETUP, &chan->flags))
		result = L2CAP_CR_SEC_BLOCK;
	else
		result = L2CAP_CR_BAD_PSM;

	l2cap_state_change(chan, BT_DISCONN);

	rsp.scid   = cpu_to_le16(chan->dcid);
	rsp.dcid   = cpu_to_le16(chan->scid);
	rsp.result = cpu_to_le16(result);
	rsp.status = cpu_to_le16(L2CAP_CS_NO_INFO);

	l2cap_send_cmd(conn, chan->ident, L2CAP_CONN_RSP, sizeof(rsp), &rsp);
}

void l2cap_chan_close(struct l2cap_chan *chan, int reason)
{
	struct l2cap_conn *conn = chan->conn;

	BT_DBG("chan %p state %s", chan, state_to_string(chan->state));

	switch (chan->state) {
	case BT_LISTEN:
		chan->ops->teardown(chan, 0);
		break;

	case BT_CONNECTED:
	case BT_CONFIG:
		if (chan->chan_type == L2CAP_CHAN_CONN_ORIENTED) {
			__set_chan_timer(chan, chan->ops->get_sndtimeo(chan));
			l2cap_send_disconn_req(chan, reason);
		} else
			l2cap_chan_del(chan, reason);
		break;

	case BT_CONNECT2:
		if (chan->chan_type == L2CAP_CHAN_CONN_ORIENTED) {
			if (conn->hcon->type == ACL_LINK)
				l2cap_chan_connect_reject(chan);
			else if (conn->hcon->type == LE_LINK)
				l2cap_chan_le_connect_reject(chan);
		}

		l2cap_chan_del(chan, reason);
		break;

	case BT_CONNECT:
	case BT_DISCONN:
		l2cap_chan_del(chan, reason);
		break;

	default:
		chan->ops->teardown(chan, 0);
		break;
	}
}
EXPORT_SYMBOL(l2cap_chan_close);

static inline u8 l2cap_get_auth_type(struct l2cap_chan *chan)
{
	switch (chan->chan_type) {
	case L2CAP_CHAN_RAW:
		switch (chan->sec_level) {
		case BT_SECURITY_HIGH:
		case BT_SECURITY_FIPS:
			return HCI_AT_DEDICATED_BONDING_MITM;
		case BT_SECURITY_MEDIUM:
			return HCI_AT_DEDICATED_BONDING;
		default:
			return HCI_AT_NO_BONDING;
		}
		break;
	case L2CAP_CHAN_CONN_LESS:
		if (chan->psm == cpu_to_le16(L2CAP_PSM_3DSP)) {
			if (chan->sec_level == BT_SECURITY_LOW)
				chan->sec_level = BT_SECURITY_SDP;
		}
		if (chan->sec_level == BT_SECURITY_HIGH ||
		    chan->sec_level == BT_SECURITY_FIPS)
			return HCI_AT_NO_BONDING_MITM;
		else
			return HCI_AT_NO_BONDING;
		break;
	case L2CAP_CHAN_CONN_ORIENTED:
		if (chan->psm == cpu_to_le16(L2CAP_PSM_SDP)) {
			if (chan->sec_level == BT_SECURITY_LOW)
				chan->sec_level = BT_SECURITY_SDP;

			if (chan->sec_level == BT_SECURITY_HIGH ||
			    chan->sec_level == BT_SECURITY_FIPS)
				return HCI_AT_NO_BONDING_MITM;
			else
				return HCI_AT_NO_BONDING;
		}
		/* fall through */
	default:
		switch (chan->sec_level) {
		case BT_SECURITY_HIGH:
		case BT_SECURITY_FIPS:
			return HCI_AT_GENERAL_BONDING_MITM;
		case BT_SECURITY_MEDIUM:
			return HCI_AT_GENERAL_BONDING;
		default:
			return HCI_AT_NO_BONDING;
		}
		break;
	}
}

/* Service level security */
int l2cap_chan_check_security(struct l2cap_chan *chan, bool initiator)
{
	struct l2cap_conn *conn = chan->conn;
	__u8 auth_type;

	if (conn->hcon->type == LE_LINK)
		return smp_conn_security(conn->hcon, chan->sec_level);

	auth_type = l2cap_get_auth_type(chan);

	return hci_conn_security(conn->hcon, chan->sec_level, auth_type,
				 initiator);
}

static u8 l2cap_get_ident(struct l2cap_conn *conn)
{
	u8 id;

	/* Get next available identificator.
	 *    1 - 128 are used by kernel.
	 *  129 - 199 are reserved.
	 *  200 - 254 are used by utilities like l2ping, etc.
	 */

	mutex_lock(&conn->ident_lock);

	if (++conn->tx_ident > 128)
		conn->tx_ident = 1;

	id = conn->tx_ident;

	mutex_unlock(&conn->ident_lock);

	return id;
}

static void l2cap_send_cmd(struct l2cap_conn *conn, u8 ident, u8 code, u16 len,
			   void *data)
{
	struct sk_buff *skb = l2cap_build_cmd(conn, code, ident, len, data);
	u8 flags;

	BT_DBG("code 0x%2.2x", code);

	if (!skb)
		return;

	/* Use NO_FLUSH if supported or we have an LE link (which does
	 * not support auto-flushing packets) */
	if (lmp_no_flush_capable(conn->hcon->hdev) ||
	    conn->hcon->type == LE_LINK)
		flags = ACL_START_NO_FLUSH;
	else
		flags = ACL_START;

	bt_cb(skb)->force_active = BT_POWER_FORCE_ACTIVE_ON;
	skb->priority = HCI_PRIO_MAX;

	hci_send_acl(conn->hchan, skb, flags);
}

static bool __chan_is_moving(struct l2cap_chan *chan)
{
	return chan->move_state != L2CAP_MOVE_STABLE &&
	       chan->move_state != L2CAP_MOVE_WAIT_PREPARE;
}

static void l2cap_do_send(struct l2cap_chan *chan, struct sk_buff *skb)
{
	struct hci_conn *hcon = chan->conn->hcon;
	u16 flags;

	BT_DBG("chan %p, skb %p len %d priority %u", chan, skb, skb->len,
	       skb->priority);

	if (chan->hs_hcon && !__chan_is_moving(chan)) {
		if (chan->hs_hchan)
			hci_send_acl(chan->hs_hchan, skb, ACL_COMPLETE);
		else
			kfree_skb(skb);

		return;
	}

	/* Use NO_FLUSH for LE links (where this is the only option) or
	 * if the BR/EDR link supports it and flushing has not been
	 * explicitly requested (through FLAG_FLUSHABLE).
	 */
	if (hcon->type == LE_LINK ||
	    (!test_bit(FLAG_FLUSHABLE, &chan->flags) &&
	     lmp_no_flush_capable(hcon->hdev)))
		flags = ACL_START_NO_FLUSH;
	else
		flags = ACL_START;

	bt_cb(skb)->force_active = test_bit(FLAG_FORCE_ACTIVE, &chan->flags);
	hci_send_acl(chan->conn->hchan, skb, flags);
}

static void __unpack_enhanced_control(u16 enh, struct l2cap_ctrl *control)
{
	control->reqseq = (enh & L2CAP_CTRL_REQSEQ) >> L2CAP_CTRL_REQSEQ_SHIFT;
	control->final = (enh & L2CAP_CTRL_FINAL) >> L2CAP_CTRL_FINAL_SHIFT;

	if (enh & L2CAP_CTRL_FRAME_TYPE) {
		/* S-Frame */
		control->sframe = 1;
		control->poll = (enh & L2CAP_CTRL_POLL) >> L2CAP_CTRL_POLL_SHIFT;
		control->super = (enh & L2CAP_CTRL_SUPERVISE) >> L2CAP_CTRL_SUPER_SHIFT;

		control->sar = 0;
		control->txseq = 0;
	} else {
		/* I-Frame */
		control->sframe = 0;
		control->sar = (enh & L2CAP_CTRL_SAR) >> L2CAP_CTRL_SAR_SHIFT;
		control->txseq = (enh & L2CAP_CTRL_TXSEQ) >> L2CAP_CTRL_TXSEQ_SHIFT;

		control->poll = 0;
		control->super = 0;
	}
}

static void __unpack_extended_control(u32 ext, struct l2cap_ctrl *control)
{
	control->reqseq = (ext & L2CAP_EXT_CTRL_REQSEQ) >> L2CAP_EXT_CTRL_REQSEQ_SHIFT;
	control->final = (ext & L2CAP_EXT_CTRL_FINAL) >> L2CAP_EXT_CTRL_FINAL_SHIFT;

	if (ext & L2CAP_EXT_CTRL_FRAME_TYPE) {
		/* S-Frame */
		control->sframe = 1;
		control->poll = (ext & L2CAP_EXT_CTRL_POLL) >> L2CAP_EXT_CTRL_POLL_SHIFT;
		control->super = (ext & L2CAP_EXT_CTRL_SUPERVISE) >> L2CAP_EXT_CTRL_SUPER_SHIFT;

		control->sar = 0;
		control->txseq = 0;
	} else {
		/* I-Frame */
		control->sframe = 0;
		control->sar = (ext & L2CAP_EXT_CTRL_SAR) >> L2CAP_EXT_CTRL_SAR_SHIFT;
		control->txseq = (ext & L2CAP_EXT_CTRL_TXSEQ) >> L2CAP_EXT_CTRL_TXSEQ_SHIFT;

		control->poll = 0;
		control->super = 0;
	}
}

static inline void __unpack_control(struct l2cap_chan *chan,
				    struct sk_buff *skb)
{
	if (test_bit(FLAG_EXT_CTRL, &chan->flags)) {
		__unpack_extended_control(get_unaligned_le32(skb->data),
					  &bt_cb(skb)->control);
		skb_pull(skb, L2CAP_EXT_CTRL_SIZE);
	} else {
		__unpack_enhanced_control(get_unaligned_le16(skb->data),
					  &bt_cb(skb)->control);
		skb_pull(skb, L2CAP_ENH_CTRL_SIZE);
	}
}

static u32 __pack_extended_control(struct l2cap_ctrl *control)
{
	u32 packed;

	packed = control->reqseq << L2CAP_EXT_CTRL_REQSEQ_SHIFT;
	packed |= control->final << L2CAP_EXT_CTRL_FINAL_SHIFT;

	if (control->sframe) {
		packed |= control->poll << L2CAP_EXT_CTRL_POLL_SHIFT;
		packed |= control->super << L2CAP_EXT_CTRL_SUPER_SHIFT;
		packed |= L2CAP_EXT_CTRL_FRAME_TYPE;
	} else {
		packed |= control->sar << L2CAP_EXT_CTRL_SAR_SHIFT;
		packed |= control->txseq << L2CAP_EXT_CTRL_TXSEQ_SHIFT;
	}

	return packed;
}

static u16 __pack_enhanced_control(struct l2cap_ctrl *control)
{
	u16 packed;

	packed = control->reqseq << L2CAP_CTRL_REQSEQ_SHIFT;
	packed |= control->final << L2CAP_CTRL_FINAL_SHIFT;

	if (control->sframe) {
		packed |= control->poll << L2CAP_CTRL_POLL_SHIFT;
		packed |= control->super << L2CAP_CTRL_SUPER_SHIFT;
		packed |= L2CAP_CTRL_FRAME_TYPE;
	} else {
		packed |= control->sar << L2CAP_CTRL_SAR_SHIFT;
		packed |= control->txseq << L2CAP_CTRL_TXSEQ_SHIFT;
	}

	return packed;
}

static inline void __pack_control(struct l2cap_chan *chan,
				  struct l2cap_ctrl *control,
				  struct sk_buff *skb)
{
	if (test_bit(FLAG_EXT_CTRL, &chan->flags)) {
		put_unaligned_le32(__pack_extended_control(control),
				   skb->data + L2CAP_HDR_SIZE);
	} else {
		put_unaligned_le16(__pack_enhanced_control(control),
				   skb->data + L2CAP_HDR_SIZE);
	}
}

static inline unsigned int __ertm_hdr_size(struct l2cap_chan *chan)
{
	if (test_bit(FLAG_EXT_CTRL, &chan->flags))
		return L2CAP_EXT_HDR_SIZE;
	else
		return L2CAP_ENH_HDR_SIZE;
}

static struct sk_buff *l2cap_create_sframe_pdu(struct l2cap_chan *chan,
					       u32 control)
{
	struct sk_buff *skb;
	struct l2cap_hdr *lh;
	int hlen = __ertm_hdr_size(chan);

	if (chan->fcs == L2CAP_FCS_CRC16)
		hlen += L2CAP_FCS_SIZE;

	skb = bt_skb_alloc(hlen, GFP_KERNEL);

	if (!skb)
		return ERR_PTR(-ENOMEM);

	lh = (struct l2cap_hdr *) skb_put(skb, L2CAP_HDR_SIZE);
	lh->len = cpu_to_le16(hlen - L2CAP_HDR_SIZE);
	lh->cid = cpu_to_le16(chan->dcid);

	if (test_bit(FLAG_EXT_CTRL, &chan->flags))
		put_unaligned_le32(control, skb_put(skb, L2CAP_EXT_CTRL_SIZE));
	else
		put_unaligned_le16(control, skb_put(skb, L2CAP_ENH_CTRL_SIZE));

	if (chan->fcs == L2CAP_FCS_CRC16) {
		u16 fcs = crc16(0, (u8 *)skb->data, skb->len);
		put_unaligned_le16(fcs, skb_put(skb, L2CAP_FCS_SIZE));
	}

	skb->priority = HCI_PRIO_MAX;
	return skb;
}

static void l2cap_send_sframe(struct l2cap_chan *chan,
			      struct l2cap_ctrl *control)
{
	struct sk_buff *skb;
	u32 control_field;

	BT_DBG("chan %p, control %p", chan, control);

	if (!control->sframe)
		return;

	if (__chan_is_moving(chan))
		return;

	if (test_and_clear_bit(CONN_SEND_FBIT, &chan->conn_state) &&
	    !control->poll)
		control->final = 1;

	if (control->super == L2CAP_SUPER_RR)
		clear_bit(CONN_RNR_SENT, &chan->conn_state);
	else if (control->super == L2CAP_SUPER_RNR)
		set_bit(CONN_RNR_SENT, &chan->conn_state);

	if (control->super != L2CAP_SUPER_SREJ) {
		chan->last_acked_seq = control->reqseq;
		__clear_ack_timer(chan);
	}

	BT_DBG("reqseq %d, final %d, poll %d, super %d", control->reqseq,
	       control->final, control->poll, control->super);

	if (test_bit(FLAG_EXT_CTRL, &chan->flags))
		control_field = __pack_extended_control(control);
	else
		control_field = __pack_enhanced_control(control);

	skb = l2cap_create_sframe_pdu(chan, control_field);
	if (!IS_ERR(skb))
		l2cap_do_send(chan, skb);
}

static void l2cap_send_rr_or_rnr(struct l2cap_chan *chan, bool poll)
{
	struct l2cap_ctrl control;

	BT_DBG("chan %p, poll %d", chan, poll);

	memset(&control, 0, sizeof(control));
	control.sframe = 1;
	control.poll = poll;

	if (test_bit(CONN_LOCAL_BUSY, &chan->conn_state))
		control.super = L2CAP_SUPER_RNR;
	else
		control.super = L2CAP_SUPER_RR;

	control.reqseq = chan->buffer_seq;
	l2cap_send_sframe(chan, &control);
}

static inline int __l2cap_no_conn_pending(struct l2cap_chan *chan)
{
	if (chan->chan_type != L2CAP_CHAN_CONN_ORIENTED)
		return true;

	return !test_bit(CONF_CONNECT_PEND, &chan->conf_state);
}

static bool __amp_capable(struct l2cap_chan *chan)
{
	struct l2cap_conn *conn = chan->conn;
	struct hci_dev *hdev;
	bool amp_available = false;

	if (!(conn->local_fixed_chan & L2CAP_FC_A2MP))
		return false;

	if (!(conn->remote_fixed_chan & L2CAP_FC_A2MP))
		return false;

	read_lock(&hci_dev_list_lock);
	list_for_each_entry(hdev, &hci_dev_list, list) {
		if (hdev->amp_type != AMP_TYPE_BREDR &&
		    test_bit(HCI_UP, &hdev->flags)) {
			amp_available = true;
			break;
		}
	}
	read_unlock(&hci_dev_list_lock);

	if (chan->chan_policy == BT_CHANNEL_POLICY_AMP_PREFERRED)
		return amp_available;

	return false;
}

static bool l2cap_check_efs(struct l2cap_chan *chan)
{
	/* Check EFS parameters */
	return true;
}

void l2cap_send_conn_req(struct l2cap_chan *chan)
{
	struct l2cap_conn *conn = chan->conn;
	struct l2cap_conn_req req;

	req.scid = cpu_to_le16(chan->scid);
	req.psm  = chan->psm;

	chan->ident = l2cap_get_ident(conn);

	set_bit(CONF_CONNECT_PEND, &chan->conf_state);

	l2cap_send_cmd(conn, chan->ident, L2CAP_CONN_REQ, sizeof(req), &req);
}

static void l2cap_send_create_chan_req(struct l2cap_chan *chan, u8 amp_id)
{
	struct l2cap_create_chan_req req;
	req.scid = cpu_to_le16(chan->scid);
	req.psm  = chan->psm;
	req.amp_id = amp_id;

	chan->ident = l2cap_get_ident(chan->conn);

	l2cap_send_cmd(chan->conn, chan->ident, L2CAP_CREATE_CHAN_REQ,
		       sizeof(req), &req);
}

static void l2cap_move_setup(struct l2cap_chan *chan)
{
	struct sk_buff *skb;

	BT_DBG("chan %p", chan);

	if (chan->mode != L2CAP_MODE_ERTM)
		return;

	__clear_retrans_timer(chan);
	__clear_monitor_timer(chan);
	__clear_ack_timer(chan);

	chan->retry_count = 0;
	skb_queue_walk(&chan->tx_q, skb) {
		if (bt_cb(skb)->control.retries)
			bt_cb(skb)->control.retries = 1;
		else
			break;
	}

	chan->expected_tx_seq = chan->buffer_seq;

	clear_bit(CONN_REJ_ACT, &chan->conn_state);
	clear_bit(CONN_SREJ_ACT, &chan->conn_state);
	l2cap_seq_list_clear(&chan->retrans_list);
	l2cap_seq_list_clear(&chan->srej_list);
	skb_queue_purge(&chan->srej_q);

	chan->tx_state = L2CAP_TX_STATE_XMIT;
	chan->rx_state = L2CAP_RX_STATE_MOVE;

	set_bit(CONN_REMOTE_BUSY, &chan->conn_state);
}

static void l2cap_move_done(struct l2cap_chan *chan)
{
	u8 move_role = chan->move_role;
	BT_DBG("chan %p", chan);

	chan->move_state = L2CAP_MOVE_STABLE;
	chan->move_role = L2CAP_MOVE_ROLE_NONE;

	if (chan->mode != L2CAP_MODE_ERTM)
		return;

	switch (move_role) {
	case L2CAP_MOVE_ROLE_INITIATOR:
		l2cap_tx(chan, NULL, NULL, L2CAP_EV_EXPLICIT_POLL);
		chan->rx_state = L2CAP_RX_STATE_WAIT_F;
		break;
	case L2CAP_MOVE_ROLE_RESPONDER:
		chan->rx_state = L2CAP_RX_STATE_WAIT_P;
		break;
	}
}

static void l2cap_chan_ready(struct l2cap_chan *chan)
{
	/* This clears all conf flags, including CONF_NOT_COMPLETE */
	chan->conf_state = 0;
	__clear_chan_timer(chan);

	if (chan->mode == L2CAP_MODE_LE_FLOWCTL && !chan->tx_credits)
		chan->ops->suspend(chan);

	chan->state = BT_CONNECTED;

	chan->ops->ready(chan);
}

static void l2cap_le_connect(struct l2cap_chan *chan)
{
	struct l2cap_conn *conn = chan->conn;
	struct l2cap_le_conn_req req;

	if (test_and_set_bit(FLAG_LE_CONN_REQ_SENT, &chan->flags))
		return;

	req.psm     = chan->psm;
	req.scid    = cpu_to_le16(chan->scid);
	req.mtu     = cpu_to_le16(chan->imtu);
	req.mps     = cpu_to_le16(chan->mps);
	req.credits = cpu_to_le16(chan->rx_credits);

	chan->ident = l2cap_get_ident(conn);

	l2cap_send_cmd(conn, chan->ident, L2CAP_LE_CONN_REQ,
		       sizeof(req), &req);
}

static void l2cap_le_start(struct l2cap_chan *chan)
{
	struct l2cap_conn *conn = chan->conn;

	if (!smp_conn_security(conn->hcon, chan->sec_level))
		return;

	if (!chan->psm) {
		l2cap_chan_ready(chan);
		return;
	}

	if (chan->state == BT_CONNECT)
		l2cap_le_connect(chan);
}

static void l2cap_start_connection(struct l2cap_chan *chan)
{
	if (__amp_capable(chan)) {
		BT_DBG("chan %p AMP capable: discover AMPs", chan);
		a2mp_discover_amp(chan);
	} else if (chan->conn->hcon->type == LE_LINK) {
		l2cap_le_start(chan);
	} else {
		l2cap_send_conn_req(chan);
	}
}

static void l2cap_request_info(struct l2cap_conn *conn)
{
	struct l2cap_info_req req;

	if (conn->info_state & L2CAP_INFO_FEAT_MASK_REQ_SENT)
		return;

	req.type = cpu_to_le16(L2CAP_IT_FEAT_MASK);

	conn->info_state |= L2CAP_INFO_FEAT_MASK_REQ_SENT;
	conn->info_ident = l2cap_get_ident(conn);

	schedule_delayed_work(&conn->info_timer, L2CAP_INFO_TIMEOUT);

	l2cap_send_cmd(conn, conn->info_ident, L2CAP_INFO_REQ,
		       sizeof(req), &req);
}

static void l2cap_do_start(struct l2cap_chan *chan)
{
	struct l2cap_conn *conn = chan->conn;

	if (conn->hcon->type == LE_LINK) {
		l2cap_le_start(chan);
		return;
	}

	if (!(conn->info_state & L2CAP_INFO_FEAT_MASK_REQ_SENT)) {
		l2cap_request_info(conn);
		return;
	}

	if (!(conn->info_state & L2CAP_INFO_FEAT_MASK_REQ_DONE))
		return;

	if (l2cap_chan_check_security(chan, true) &&
	    __l2cap_no_conn_pending(chan))
		l2cap_start_connection(chan);
}

static inline int l2cap_mode_supported(__u8 mode, __u32 feat_mask)
{
	u32 local_feat_mask = l2cap_feat_mask;
	if (!disable_ertm)
		local_feat_mask |= L2CAP_FEAT_ERTM | L2CAP_FEAT_STREAMING;

	switch (mode) {
	case L2CAP_MODE_ERTM:
		return L2CAP_FEAT_ERTM & feat_mask & local_feat_mask;
	case L2CAP_MODE_STREAMING:
		return L2CAP_FEAT_STREAMING & feat_mask & local_feat_mask;
	default:
		return 0x00;
	}
}

static void l2cap_send_disconn_req(struct l2cap_chan *chan, int err)
{
	struct l2cap_conn *conn = chan->conn;
	struct l2cap_disconn_req req;

	if (!conn)
		return;

	if (chan->mode == L2CAP_MODE_ERTM && chan->state == BT_CONNECTED) {
		__clear_retrans_timer(chan);
		__clear_monitor_timer(chan);
		__clear_ack_timer(chan);
	}

	if (chan->scid == L2CAP_CID_A2MP) {
		l2cap_state_change(chan, BT_DISCONN);
		return;
	}

	req.dcid = cpu_to_le16(chan->dcid);
	req.scid = cpu_to_le16(chan->scid);
	l2cap_send_cmd(conn, l2cap_get_ident(conn), L2CAP_DISCONN_REQ,
		       sizeof(req), &req);

	l2cap_state_change_and_error(chan, BT_DISCONN, err);
}

/* ---- L2CAP connections ---- */
static void l2cap_conn_start(struct l2cap_conn *conn)
{
	struct l2cap_chan *chan, *tmp;

	BT_DBG("conn %p", conn);

	mutex_lock(&conn->chan_lock);

	list_for_each_entry_safe(chan, tmp, &conn->chan_l, list) {
		l2cap_chan_lock(chan);

		if (chan->chan_type != L2CAP_CHAN_CONN_ORIENTED) {
			l2cap_chan_ready(chan);
			l2cap_chan_unlock(chan);
			continue;
		}

		if (chan->state == BT_CONNECT) {
			if (!l2cap_chan_check_security(chan, true) ||
			    !__l2cap_no_conn_pending(chan)) {
				l2cap_chan_unlock(chan);
				continue;
			}

			if (!l2cap_mode_supported(chan->mode, conn->feat_mask)
			    && test_bit(CONF_STATE2_DEVICE,
					&chan->conf_state)) {
				l2cap_chan_close(chan, ECONNRESET);
				l2cap_chan_unlock(chan);
				continue;
			}

			l2cap_start_connection(chan);

		} else if (chan->state == BT_CONNECT2) {
			struct l2cap_conn_rsp rsp;
			char buf[128];
			rsp.scid = cpu_to_le16(chan->dcid);
			rsp.dcid = cpu_to_le16(chan->scid);

			if (l2cap_chan_check_security(chan, false)) {
				if (test_bit(FLAG_DEFER_SETUP, &chan->flags)) {
					rsp.result = cpu_to_le16(L2CAP_CR_PEND);
					rsp.status = cpu_to_le16(L2CAP_CS_AUTHOR_PEND);
					chan->ops->defer(chan);

				} else {
					l2cap_state_change(chan, BT_CONFIG);
					rsp.result = cpu_to_le16(L2CAP_CR_SUCCESS);
					rsp.status = cpu_to_le16(L2CAP_CS_NO_INFO);
				}
			} else {
				rsp.result = cpu_to_le16(L2CAP_CR_PEND);
				rsp.status = cpu_to_le16(L2CAP_CS_AUTHEN_PEND);
			}

			l2cap_send_cmd(conn, chan->ident, L2CAP_CONN_RSP,
				       sizeof(rsp), &rsp);

			if (test_bit(CONF_REQ_SENT, &chan->conf_state) ||
			    rsp.result != L2CAP_CR_SUCCESS) {
				l2cap_chan_unlock(chan);
				continue;
			}

			set_bit(CONF_REQ_SENT, &chan->conf_state);
			l2cap_send_cmd(conn, l2cap_get_ident(conn), L2CAP_CONF_REQ,
				       l2cap_build_conf_req(chan, buf), buf);
			chan->num_conf_req++;
		}

		l2cap_chan_unlock(chan);
	}

	mutex_unlock(&conn->chan_lock);
}

static void l2cap_le_conn_ready(struct l2cap_conn *conn)
{
	struct hci_conn *hcon = conn->hcon;
	struct hci_dev *hdev = hcon->hdev;

	BT_DBG("%s conn %p", hdev->name, conn);

	/* For outgoing pairing which doesn't necessarily have an
	 * associated socket (e.g. mgmt_pair_device).
	 */
	if (hcon->out)
		smp_conn_security(hcon, hcon->pending_sec_level);

	/* For LE slave connections, make sure the connection interval
	 * is in the range of the minium and maximum interval that has
	 * been configured for this connection. If not, then trigger
	 * the connection update procedure.
	 */
	if (hcon->role == HCI_ROLE_SLAVE &&
	    (hcon->le_conn_interval < hcon->le_conn_min_interval ||
	     hcon->le_conn_interval > hcon->le_conn_max_interval)) {
		struct l2cap_conn_param_update_req req;

		req.min = cpu_to_le16(hcon->le_conn_min_interval);
		req.max = cpu_to_le16(hcon->le_conn_max_interval);
		req.latency = cpu_to_le16(hcon->le_conn_latency);
		req.to_multiplier = cpu_to_le16(hcon->le_supv_timeout);

		l2cap_send_cmd(conn, l2cap_get_ident(conn),
			       L2CAP_CONN_PARAM_UPDATE_REQ, sizeof(req), &req);
	}
}

static void l2cap_conn_ready(struct l2cap_conn *conn)
{
	struct l2cap_chan *chan;
	struct hci_conn *hcon = conn->hcon;

	BT_DBG("conn %p", conn);

	if (hcon->type == ACL_LINK)
		l2cap_request_info(conn);

	mutex_lock(&conn->chan_lock);

	list_for_each_entry(chan, &conn->chan_l, list) {

		l2cap_chan_lock(chan);

		if (chan->scid == L2CAP_CID_A2MP) {
			l2cap_chan_unlock(chan);
			continue;
		}

		if (hcon->type == LE_LINK) {
			l2cap_le_start(chan);
		} else if (chan->chan_type != L2CAP_CHAN_CONN_ORIENTED) {
			if (conn->info_state & L2CAP_INFO_FEAT_MASK_REQ_DONE)
				l2cap_chan_ready(chan);
		} else if (chan->state == BT_CONNECT) {
			l2cap_do_start(chan);
		}

		l2cap_chan_unlock(chan);
	}

	mutex_unlock(&conn->chan_lock);

	if (hcon->type == LE_LINK)
		l2cap_le_conn_ready(conn);

	queue_work(hcon->hdev->workqueue, &conn->pending_rx_work);
}

/* Notify sockets that we cannot guaranty reliability anymore */
static void l2cap_conn_unreliable(struct l2cap_conn *conn, int err)
{
	struct l2cap_chan *chan;

	BT_DBG("conn %p", conn);

	mutex_lock(&conn->chan_lock);

	list_for_each_entry(chan, &conn->chan_l, list) {
		if (test_bit(FLAG_FORCE_RELIABLE, &chan->flags))
			l2cap_chan_set_err(chan, err);
	}

	mutex_unlock(&conn->chan_lock);
}

static void l2cap_info_timeout(struct work_struct *work)
{
	struct l2cap_conn *conn = container_of(work, struct l2cap_conn,
					       info_timer.work);

	conn->info_state |= L2CAP_INFO_FEAT_MASK_REQ_DONE;
	conn->info_ident = 0;

	l2cap_conn_start(conn);
}

/*
 * l2cap_user
 * External modules can register l2cap_user objects on l2cap_conn. The ->probe
 * callback is called during registration. The ->remove callback is called
 * during unregistration.
 * An l2cap_user object can either be explicitly unregistered or when the
 * underlying l2cap_conn object is deleted. This guarantees that l2cap->hcon,
 * l2cap->hchan, .. are valid as long as the remove callback hasn't been called.
 * External modules must own a reference to the l2cap_conn object if they intend
 * to call l2cap_unregister_user(). The l2cap_conn object might get destroyed at
 * any time if they don't.
 */

int l2cap_register_user(struct l2cap_conn *conn, struct l2cap_user *user)
{
	struct hci_dev *hdev = conn->hcon->hdev;
	int ret;

	/* We need to check whether l2cap_conn is registered. If it is not, we
	 * must not register the l2cap_user. l2cap_conn_del() is unregisters
	 * l2cap_conn objects, but doesn't provide its own locking. Instead, it
	 * relies on the parent hci_conn object to be locked. This itself relies
	 * on the hci_dev object to be locked. So we must lock the hci device
	 * here, too. */

	hci_dev_lock(hdev);

	if (user->list.next || user->list.prev) {
		ret = -EINVAL;
		goto out_unlock;
	}

	/* conn->hchan is NULL after l2cap_conn_del() was called */
	if (!conn->hchan) {
		ret = -ENODEV;
		goto out_unlock;
	}

	ret = user->probe(conn, user);
	if (ret)
		goto out_unlock;

	list_add(&user->list, &conn->users);
	ret = 0;

out_unlock:
	hci_dev_unlock(hdev);
	return ret;
}
EXPORT_SYMBOL(l2cap_register_user);

void l2cap_unregister_user(struct l2cap_conn *conn, struct l2cap_user *user)
{
	struct hci_dev *hdev = conn->hcon->hdev;

	hci_dev_lock(hdev);

	if (!user->list.next || !user->list.prev)
		goto out_unlock;

	list_del(&user->list);
	user->list.next = NULL;
	user->list.prev = NULL;
	user->remove(conn, user);

out_unlock:
	hci_dev_unlock(hdev);
}
EXPORT_SYMBOL(l2cap_unregister_user);

static void l2cap_unregister_all_users(struct l2cap_conn *conn)
{
	struct l2cap_user *user;

	while (!list_empty(&conn->users)) {
		user = list_first_entry(&conn->users, struct l2cap_user, list);
		list_del(&user->list);
		user->list.next = NULL;
		user->list.prev = NULL;
		user->remove(conn, user);
	}
}

static void l2cap_conn_del(struct hci_conn *hcon, int err)
{
	struct l2cap_conn *conn = hcon->l2cap_data;
	struct l2cap_chan *chan, *l;

	if (!conn)
		return;

	BT_DBG("hcon %p conn %p, err %d", hcon, conn, err);

	kfree_skb(conn->rx_skb);

	skb_queue_purge(&conn->pending_rx);

	/* We can not call flush_work(&conn->pending_rx_work) here since we
	 * might block if we are running on a worker from the same workqueue
	 * pending_rx_work is waiting on.
	 */
	if (work_pending(&conn->pending_rx_work))
		cancel_work_sync(&conn->pending_rx_work);

	if (work_pending(&conn->id_addr_update_work))
		cancel_work_sync(&conn->id_addr_update_work);

	l2cap_unregister_all_users(conn);

	/* Force the connection to be immediately dropped */
	hcon->disc_timeout = 0;

	mutex_lock(&conn->chan_lock);

	/* Kill channels */
	list_for_each_entry_safe(chan, l, &conn->chan_l, list) {
		l2cap_chan_hold(chan);
		l2cap_chan_lock(chan);

		l2cap_chan_del(chan, err);

		l2cap_chan_unlock(chan);

		chan->ops->close(chan);
		l2cap_chan_put(chan);
	}

	mutex_unlock(&conn->chan_lock);

	hci_chan_del(conn->hchan);

	if (conn->info_state & L2CAP_INFO_FEAT_MASK_REQ_SENT)
		cancel_delayed_work_sync(&conn->info_timer);

	hcon->l2cap_data = NULL;
	conn->hchan = NULL;
	l2cap_conn_put(conn);
}

static void l2cap_conn_free(struct kref *ref)
{
	struct l2cap_conn *conn = container_of(ref, struct l2cap_conn, ref);

	hci_conn_put(conn->hcon);
	kfree(conn);
}

struct l2cap_conn *l2cap_conn_get(struct l2cap_conn *conn)
{
	kref_get(&conn->ref);
	return conn;
}
EXPORT_SYMBOL(l2cap_conn_get);

void l2cap_conn_put(struct l2cap_conn *conn)
{
	kref_put(&conn->ref, l2cap_conn_free);
}
EXPORT_SYMBOL(l2cap_conn_put);

/* ---- Socket interface ---- */

/* Find socket with psm and source / destination bdaddr.
 * Returns closest match.
 */
static struct l2cap_chan *l2cap_global_chan_by_psm(int state, __le16 psm,
						   bdaddr_t *src,
						   bdaddr_t *dst,
						   u8 link_type)
{
	struct l2cap_chan *c, *c1 = NULL;

	read_lock(&chan_list_lock);

	list_for_each_entry(c, &chan_list, global_l) {
		if (state && c->state != state)
			continue;

		if (link_type == ACL_LINK && c->src_type != BDADDR_BREDR)
			continue;

		if (link_type == LE_LINK && c->src_type == BDADDR_BREDR)
			continue;

		if (c->psm == psm) {
			int src_match, dst_match;
			int src_any, dst_any;

			/* Exact match. */
			src_match = !bacmp(&c->src, src);
			dst_match = !bacmp(&c->dst, dst);
			if (src_match && dst_match) {
				l2cap_chan_hold(c);
				read_unlock(&chan_list_lock);
				return c;
			}

			/* Closest match */
			src_any = !bacmp(&c->src, BDADDR_ANY);
			dst_any = !bacmp(&c->dst, BDADDR_ANY);
			if ((src_match && dst_any) || (src_any && dst_match) ||
			    (src_any && dst_any))
				c1 = c;
		}
	}

	if (c1)
		l2cap_chan_hold(c1);

	read_unlock(&chan_list_lock);

	return c1;
}

static void l2cap_monitor_timeout(struct work_struct *work)
{
	struct l2cap_chan *chan = container_of(work, struct l2cap_chan,
					       monitor_timer.work);

	BT_DBG("chan %p", chan);

	l2cap_chan_lock(chan);

	if (!chan->conn) {
		l2cap_chan_unlock(chan);
		l2cap_chan_put(chan);
		return;
	}

	l2cap_tx(chan, NULL, NULL, L2CAP_EV_MONITOR_TO);

	l2cap_chan_unlock(chan);
	l2cap_chan_put(chan);
}

static void l2cap_retrans_timeout(struct work_struct *work)
{
	struct l2cap_chan *chan = container_of(work, struct l2cap_chan,
					       retrans_timer.work);

	BT_DBG("chan %p", chan);

	l2cap_chan_lock(chan);

	if (!chan->conn) {
		l2cap_chan_unlock(chan);
		l2cap_chan_put(chan);
		return;
	}

	l2cap_tx(chan, NULL, NULL, L2CAP_EV_RETRANS_TO);
	l2cap_chan_unlock(chan);
	l2cap_chan_put(chan);
}

static void l2cap_streaming_send(struct l2cap_chan *chan,
				 struct sk_buff_head *skbs)
{
	struct sk_buff *skb;
	struct l2cap_ctrl *control;

	BT_DBG("chan %p, skbs %p", chan, skbs);

	if (__chan_is_moving(chan))
		return;

	skb_queue_splice_tail_init(skbs, &chan->tx_q);

	while (!skb_queue_empty(&chan->tx_q)) {

		skb = skb_dequeue(&chan->tx_q);

		bt_cb(skb)->control.retries = 1;
		control = &bt_cb(skb)->control;

		control->reqseq = 0;
		control->txseq = chan->next_tx_seq;

		__pack_control(chan, control, skb);

		if (chan->fcs == L2CAP_FCS_CRC16) {
			u16 fcs = crc16(0, (u8 *) skb->data, skb->len);
			put_unaligned_le16(fcs, skb_put(skb, L2CAP_FCS_SIZE));
		}

		l2cap_do_send(chan, skb);

		BT_DBG("Sent txseq %u", control->txseq);

		chan->next_tx_seq = __next_seq(chan, chan->next_tx_seq);
		chan->frames_sent++;
	}
}

static int l2cap_ertm_send(struct l2cap_chan *chan)
{
	struct sk_buff *skb, *tx_skb;
	struct l2cap_ctrl *control;
	int sent = 0;

	BT_DBG("chan %p", chan);

	if (chan->state != BT_CONNECTED)
		return -ENOTCONN;

	if (test_bit(CONN_REMOTE_BUSY, &chan->conn_state))
		return 0;

	if (__chan_is_moving(chan))
		return 0;

	while (chan->tx_send_head &&
	       chan->unacked_frames < chan->remote_tx_win &&
	       chan->tx_state == L2CAP_TX_STATE_XMIT) {

		skb = chan->tx_send_head;

		bt_cb(skb)->control.retries = 1;
		control = &bt_cb(skb)->control;

		if (test_and_clear_bit(CONN_SEND_FBIT, &chan->conn_state))
			control->final = 1;

		control->reqseq = chan->buffer_seq;
		chan->last_acked_seq = chan->buffer_seq;
		control->txseq = chan->next_tx_seq;

		__pack_control(chan, control, skb);

		if (chan->fcs == L2CAP_FCS_CRC16) {
			u16 fcs = crc16(0, (u8 *) skb->data, skb->len);
			put_unaligned_le16(fcs, skb_put(skb, L2CAP_FCS_SIZE));
		}

		/* Clone after data has been modified. Data is assumed to be
		   read-only (for locking purposes) on cloned sk_buffs.
		 */
		tx_skb = skb_clone(skb, GFP_KERNEL);

		if (!tx_skb)
			break;

		__set_retrans_timer(chan);

		chan->next_tx_seq = __next_seq(chan, chan->next_tx_seq);
		chan->unacked_frames++;
		chan->frames_sent++;
		sent++;

		if (skb_queue_is_last(&chan->tx_q, skb))
			chan->tx_send_head = NULL;
		else
			chan->tx_send_head = skb_queue_next(&chan->tx_q, skb);

		l2cap_do_send(chan, tx_skb);
		BT_DBG("Sent txseq %u", control->txseq);
	}

	BT_DBG("Sent %d, %u unacked, %u in ERTM queue", sent,
	       chan->unacked_frames, skb_queue_len(&chan->tx_q));

	return sent;
}

static void l2cap_ertm_resend(struct l2cap_chan *chan)
{
	struct l2cap_ctrl control;
	struct sk_buff *skb;
	struct sk_buff *tx_skb;
	u16 seq;

	BT_DBG("chan %p", chan);

	if (test_bit(CONN_REMOTE_BUSY, &chan->conn_state))
		return;

	if (__chan_is_moving(chan))
		return;

	while (chan->retrans_list.head != L2CAP_SEQ_LIST_CLEAR) {
		seq = l2cap_seq_list_pop(&chan->retrans_list);

		skb = l2cap_ertm_seq_in_queue(&chan->tx_q, seq);
		if (!skb) {
			BT_DBG("Error: Can't retransmit seq %d, frame missing",
			       seq);
			continue;
		}

		bt_cb(skb)->control.retries++;
		control = bt_cb(skb)->control;

		if (chan->max_tx != 0 &&
		    bt_cb(skb)->control.retries > chan->max_tx) {
			BT_DBG("Retry limit exceeded (%d)", chan->max_tx);
			l2cap_send_disconn_req(chan, ECONNRESET);
			l2cap_seq_list_clear(&chan->retrans_list);
			break;
		}

		control.reqseq = chan->buffer_seq;
		if (test_and_clear_bit(CONN_SEND_FBIT, &chan->conn_state))
			control.final = 1;
		else
			control.final = 0;

		if (skb_cloned(skb)) {
			/* Cloned sk_buffs are read-only, so we need a
			 * writeable copy
			 */
			tx_skb = skb_copy(skb, GFP_KERNEL);
		} else {
			tx_skb = skb_clone(skb, GFP_KERNEL);
		}

		if (!tx_skb) {
			l2cap_seq_list_clear(&chan->retrans_list);
			break;
		}

		/* Update skb contents */
		if (test_bit(FLAG_EXT_CTRL, &chan->flags)) {
			put_unaligned_le32(__pack_extended_control(&control),
					   tx_skb->data + L2CAP_HDR_SIZE);
		} else {
			put_unaligned_le16(__pack_enhanced_control(&control),
					   tx_skb->data + L2CAP_HDR_SIZE);
		}

		/* Update FCS */
		if (chan->fcs == L2CAP_FCS_CRC16) {
			u16 fcs = crc16(0, (u8 *) tx_skb->data,
					tx_skb->len - L2CAP_FCS_SIZE);
			put_unaligned_le16(fcs, skb_tail_pointer(tx_skb) -
						L2CAP_FCS_SIZE);
		}

		l2cap_do_send(chan, tx_skb);

		BT_DBG("Resent txseq %d", control.txseq);

		chan->last_acked_seq = chan->buffer_seq;
	}
}

static void l2cap_retransmit(struct l2cap_chan *chan,
			     struct l2cap_ctrl *control)
{
	BT_DBG("chan %p, control %p", chan, control);

	l2cap_seq_list_append(&chan->retrans_list, control->reqseq);
	l2cap_ertm_resend(chan);
}

static void l2cap_retransmit_all(struct l2cap_chan *chan,
				 struct l2cap_ctrl *control)
{
	struct sk_buff *skb;

	BT_DBG("chan %p, control %p", chan, control);

	if (control->poll)
		set_bit(CONN_SEND_FBIT, &chan->conn_state);

	l2cap_seq_list_clear(&chan->retrans_list);

	if (test_bit(CONN_REMOTE_BUSY, &chan->conn_state))
		return;

	if (chan->unacked_frames) {
		skb_queue_walk(&chan->tx_q, skb) {
			if (bt_cb(skb)->control.txseq == control->reqseq ||
			    skb == chan->tx_send_head)
				break;
		}

		skb_queue_walk_from(&chan->tx_q, skb) {
			if (skb == chan->tx_send_head)
				break;

			l2cap_seq_list_append(&chan->retrans_list,
					      bt_cb(skb)->control.txseq);
		}

		l2cap_ertm_resend(chan);
	}
}

static void l2cap_send_ack(struct l2cap_chan *chan)
{
	struct l2cap_ctrl control;
	u16 frames_to_ack = __seq_offset(chan, chan->buffer_seq,
					 chan->last_acked_seq);
	int threshold;

	BT_DBG("chan %p last_acked_seq %d buffer_seq %d",
	       chan, chan->last_acked_seq, chan->buffer_seq);

	memset(&control, 0, sizeof(control));
	control.sframe = 1;

	if (test_bit(CONN_LOCAL_BUSY, &chan->conn_state) &&
	    chan->rx_state == L2CAP_RX_STATE_RECV) {
		__clear_ack_timer(chan);
		control.super = L2CAP_SUPER_RNR;
		control.reqseq = chan->buffer_seq;
		l2cap_send_sframe(chan, &control);
	} else {
		if (!test_bit(CONN_REMOTE_BUSY, &chan->conn_state)) {
			l2cap_ertm_send(chan);
			/* If any i-frames were sent, they included an ack */
			if (chan->buffer_seq == chan->last_acked_seq)
				frames_to_ack = 0;
		}

		/* Ack now if the window is 3/4ths full.
		 * Calculate without mul or div
		 */
		threshold = chan->ack_win;
		threshold += threshold << 1;
		threshold >>= 2;

		BT_DBG("frames_to_ack %u, threshold %d", frames_to_ack,
		       threshold);

		if (frames_to_ack >= threshold) {
			__clear_ack_timer(chan);
			control.super = L2CAP_SUPER_RR;
			control.reqseq = chan->buffer_seq;
			l2cap_send_sframe(chan, &control);
			frames_to_ack = 0;
		}

		if (frames_to_ack)
			__set_ack_timer(chan);
	}
}

static inline int l2cap_skbuff_fromiovec(struct l2cap_chan *chan,
					 struct msghdr *msg, int len,
					 int count, struct sk_buff *skb)
{
	struct l2cap_conn *conn = chan->conn;
	struct sk_buff **frag;
	int sent = 0;

	if (copy_from_iter(skb_put(skb, count), count, &msg->msg_iter) != count)
		return -EFAULT;

	sent += count;
	len  -= count;

	/* Continuation fragments (no L2CAP header) */
	frag = &skb_shinfo(skb)->frag_list;
	while (len) {
		struct sk_buff *tmp;

		count = min_t(unsigned int, conn->mtu, len);

		tmp = chan->ops->alloc_skb(chan, 0, count,
					   msg->msg_flags & MSG_DONTWAIT);
		if (IS_ERR(tmp))
			return PTR_ERR(tmp);

		*frag = tmp;

		if (copy_from_iter(skb_put(*frag, count), count,
				   &msg->msg_iter) != count)
			return -EFAULT;

		sent += count;
		len  -= count;

		skb->len += (*frag)->len;
		skb->data_len += (*frag)->len;

		frag = &(*frag)->next;
	}

	return sent;
}

static struct sk_buff *l2cap_create_connless_pdu(struct l2cap_chan *chan,
						 struct msghdr *msg, size_t len)
{
	struct l2cap_conn *conn = chan->conn;
	struct sk_buff *skb;
	int err, count, hlen = L2CAP_HDR_SIZE + L2CAP_PSMLEN_SIZE;
	struct l2cap_hdr *lh;

	BT_DBG("chan %p psm 0x%2.2x len %zu", chan,
	       __le16_to_cpu(chan->psm), len);

	count = min_t(unsigned int, (conn->mtu - hlen), len);

	skb = chan->ops->alloc_skb(chan, hlen, count,
				   msg->msg_flags & MSG_DONTWAIT);
	if (IS_ERR(skb))
		return skb;

	/* Create L2CAP header */
	lh = (struct l2cap_hdr *) skb_put(skb, L2CAP_HDR_SIZE);
	lh->cid = cpu_to_le16(chan->dcid);
	lh->len = cpu_to_le16(len + L2CAP_PSMLEN_SIZE);
	put_unaligned(chan->psm, (__le16 *) skb_put(skb, L2CAP_PSMLEN_SIZE));

	err = l2cap_skbuff_fromiovec(chan, msg, len, count, skb);
	if (unlikely(err < 0)) {
		kfree_skb(skb);
		return ERR_PTR(err);
	}
	return skb;
}

static struct sk_buff *l2cap_create_basic_pdu(struct l2cap_chan *chan,
					      struct msghdr *msg, size_t len)
{
	struct l2cap_conn *conn = chan->conn;
	struct sk_buff *skb;
	int err, count;
	struct l2cap_hdr *lh;

	BT_DBG("chan %p len %zu", chan, len);

	count = min_t(unsigned int, (conn->mtu - L2CAP_HDR_SIZE), len);

	skb = chan->ops->alloc_skb(chan, L2CAP_HDR_SIZE, count,
				   msg->msg_flags & MSG_DONTWAIT);
	if (IS_ERR(skb))
		return skb;

	/* Create L2CAP header */
	lh = (struct l2cap_hdr *) skb_put(skb, L2CAP_HDR_SIZE);
	lh->cid = cpu_to_le16(chan->dcid);
	lh->len = cpu_to_le16(len);

	err = l2cap_skbuff_fromiovec(chan, msg, len, count, skb);
	if (unlikely(err < 0)) {
		kfree_skb(skb);
		return ERR_PTR(err);
	}
	return skb;
}

static struct sk_buff *l2cap_create_iframe_pdu(struct l2cap_chan *chan,
					       struct msghdr *msg, size_t len,
					       u16 sdulen)
{
	struct l2cap_conn *conn = chan->conn;
	struct sk_buff *skb;
	int err, count, hlen;
	struct l2cap_hdr *lh;

	BT_DBG("chan %p len %zu", chan, len);

	if (!conn)
		return ERR_PTR(-ENOTCONN);

	hlen = __ertm_hdr_size(chan);

	if (sdulen)
		hlen += L2CAP_SDULEN_SIZE;

	if (chan->fcs == L2CAP_FCS_CRC16)
		hlen += L2CAP_FCS_SIZE;

	count = min_t(unsigned int, (conn->mtu - hlen), len);

	skb = chan->ops->alloc_skb(chan, hlen, count,
				   msg->msg_flags & MSG_DONTWAIT);
	if (IS_ERR(skb))
		return skb;

	/* Create L2CAP header */
	lh = (struct l2cap_hdr *) skb_put(skb, L2CAP_HDR_SIZE);
	lh->cid = cpu_to_le16(chan->dcid);
	lh->len = cpu_to_le16(len + (hlen - L2CAP_HDR_SIZE));

	/* Control header is populated later */
	if (test_bit(FLAG_EXT_CTRL, &chan->flags))
		put_unaligned_le32(0, skb_put(skb, L2CAP_EXT_CTRL_SIZE));
	else
		put_unaligned_le16(0, skb_put(skb, L2CAP_ENH_CTRL_SIZE));

	if (sdulen)
		put_unaligned_le16(sdulen, skb_put(skb, L2CAP_SDULEN_SIZE));

	err = l2cap_skbuff_fromiovec(chan, msg, len, count, skb);
	if (unlikely(err < 0)) {
		kfree_skb(skb);
		return ERR_PTR(err);
	}

	bt_cb(skb)->control.fcs = chan->fcs;
	bt_cb(skb)->control.retries = 0;
	return skb;
}

static int l2cap_segment_sdu(struct l2cap_chan *chan,
			     struct sk_buff_head *seg_queue,
			     struct msghdr *msg, size_t len)
{
	struct sk_buff *skb;
	u16 sdu_len;
	size_t pdu_len;
	u8 sar;

	BT_DBG("chan %p, msg %p, len %zu", chan, msg, len);

	/* It is critical that ERTM PDUs fit in a single HCI fragment,
	 * so fragmented skbs are not used.  The HCI layer's handling
	 * of fragmented skbs is not compatible with ERTM's queueing.
	 */

	/* PDU size is derived from the HCI MTU */
	pdu_len = chan->conn->mtu;

	/* Constrain PDU size for BR/EDR connections */
	if (!chan->hs_hcon)
		pdu_len = min_t(size_t, pdu_len, L2CAP_BREDR_MAX_PAYLOAD);

	/* Adjust for largest possible L2CAP overhead. */
	if (chan->fcs)
		pdu_len -= L2CAP_FCS_SIZE;

	pdu_len -= __ertm_hdr_size(chan);

	/* Remote device may have requested smaller PDUs */
	pdu_len = min_t(size_t, pdu_len, chan->remote_mps);

	if (len <= pdu_len) {
		sar = L2CAP_SAR_UNSEGMENTED;
		sdu_len = 0;
		pdu_len = len;
	} else {
		sar = L2CAP_SAR_START;
		sdu_len = len;
	}

	while (len > 0) {
		skb = l2cap_create_iframe_pdu(chan, msg, pdu_len, sdu_len);

		if (IS_ERR(skb)) {
			__skb_queue_purge(seg_queue);
			return PTR_ERR(skb);
		}

		bt_cb(skb)->control.sar = sar;
		__skb_queue_tail(seg_queue, skb);

		len -= pdu_len;
		if (sdu_len)
			sdu_len = 0;

		if (len <= pdu_len) {
			sar = L2CAP_SAR_END;
			pdu_len = len;
		} else {
			sar = L2CAP_SAR_CONTINUE;
		}
	}

	return 0;
}

static struct sk_buff *l2cap_create_le_flowctl_pdu(struct l2cap_chan *chan,
						   struct msghdr *msg,
						   size_t len, u16 sdulen)
{
	struct l2cap_conn *conn = chan->conn;
	struct sk_buff *skb;
	int err, count, hlen;
	struct l2cap_hdr *lh;

	BT_DBG("chan %p len %zu", chan, len);

	if (!conn)
		return ERR_PTR(-ENOTCONN);

	hlen = L2CAP_HDR_SIZE;

	if (sdulen)
		hlen += L2CAP_SDULEN_SIZE;

	count = min_t(unsigned int, (conn->mtu - hlen), len);

	skb = chan->ops->alloc_skb(chan, hlen, count,
				   msg->msg_flags & MSG_DONTWAIT);
	if (IS_ERR(skb))
		return skb;

	/* Create L2CAP header */
	lh = (struct l2cap_hdr *) skb_put(skb, L2CAP_HDR_SIZE);
	lh->cid = cpu_to_le16(chan->dcid);
	lh->len = cpu_to_le16(len + (hlen - L2CAP_HDR_SIZE));

	if (sdulen)
		put_unaligned_le16(sdulen, skb_put(skb, L2CAP_SDULEN_SIZE));

	err = l2cap_skbuff_fromiovec(chan, msg, len, count, skb);
	if (unlikely(err < 0)) {
		kfree_skb(skb);
		return ERR_PTR(err);
	}

	return skb;
}

static int l2cap_segment_le_sdu(struct l2cap_chan *chan,
				struct sk_buff_head *seg_queue,
				struct msghdr *msg, size_t len)
{
	struct sk_buff *skb;
	size_t pdu_len;
	u16 sdu_len;

	BT_DBG("chan %p, msg %p, len %zu", chan, msg, len);

	sdu_len = len;
	pdu_len = chan->remote_mps - L2CAP_SDULEN_SIZE;

	while (len > 0) {
		if (len <= pdu_len)
			pdu_len = len;

		skb = l2cap_create_le_flowctl_pdu(chan, msg, pdu_len, sdu_len);
		if (IS_ERR(skb)) {
			__skb_queue_purge(seg_queue);
			return PTR_ERR(skb);
		}

		__skb_queue_tail(seg_queue, skb);

		len -= pdu_len;

		if (sdu_len) {
			sdu_len = 0;
			pdu_len += L2CAP_SDULEN_SIZE;
		}
	}

	return 0;
}

int l2cap_chan_send(struct l2cap_chan *chan, struct msghdr *msg, size_t len)
{
	struct sk_buff *skb;
	int err;
	struct sk_buff_head seg_queue;

	if (!chan->conn)
		return -ENOTCONN;

	/* Connectionless channel */
	if (chan->chan_type == L2CAP_CHAN_CONN_LESS) {
		skb = l2cap_create_connless_pdu(chan, msg, len);
		if (IS_ERR(skb))
			return PTR_ERR(skb);

		/* Channel lock is released before requesting new skb and then
		 * reacquired thus we need to recheck channel state.
		 */
		if (chan->state != BT_CONNECTED) {
			kfree_skb(skb);
			return -ENOTCONN;
		}

		l2cap_do_send(chan, skb);
		return len;
	}

	switch (chan->mode) {
	case L2CAP_MODE_LE_FLOWCTL:
		/* Check outgoing MTU */
		if (len > chan->omtu)
			return -EMSGSIZE;

		if (!chan->tx_credits)
			return -EAGAIN;

		__skb_queue_head_init(&seg_queue);

		err = l2cap_segment_le_sdu(chan, &seg_queue, msg, len);

		if (chan->state != BT_CONNECTED) {
			__skb_queue_purge(&seg_queue);
			err = -ENOTCONN;
		}

		if (err)
			return err;

		skb_queue_splice_tail_init(&seg_queue, &chan->tx_q);

		while (chan->tx_credits && !skb_queue_empty(&chan->tx_q)) {
			l2cap_do_send(chan, skb_dequeue(&chan->tx_q));
			chan->tx_credits--;
		}

		if (!chan->tx_credits)
			chan->ops->suspend(chan);

		err = len;

		break;

	case L2CAP_MODE_BASIC:
		/* Check outgoing MTU */
		if (len > chan->omtu)
			return -EMSGSIZE;

		/* Create a basic PDU */
		skb = l2cap_create_basic_pdu(chan, msg, len);
		if (IS_ERR(skb))
			return PTR_ERR(skb);

		/* Channel lock is released before requesting new skb and then
		 * reacquired thus we need to recheck channel state.
		 */
		if (chan->state != BT_CONNECTED) {
			kfree_skb(skb);
			return -ENOTCONN;
		}

		l2cap_do_send(chan, skb);
		err = len;
		break;

	case L2CAP_MODE_ERTM:
	case L2CAP_MODE_STREAMING:
		/* Check outgoing MTU */
		if (len > chan->omtu) {
			err = -EMSGSIZE;
			break;
		}

		__skb_queue_head_init(&seg_queue);

		/* Do segmentation before calling in to the state machine,
		 * since it's possible to block while waiting for memory
		 * allocation.
		 */
		err = l2cap_segment_sdu(chan, &seg_queue, msg, len);

		/* The channel could have been closed while segmenting,
		 * check that it is still connected.
		 */
		if (chan->state != BT_CONNECTED) {
			__skb_queue_purge(&seg_queue);
			err = -ENOTCONN;
		}

		if (err)
			break;

		if (chan->mode == L2CAP_MODE_ERTM)
			l2cap_tx(chan, NULL, &seg_queue, L2CAP_EV_DATA_REQUEST);
		else
			l2cap_streaming_send(chan, &seg_queue);

		err = len;

		/* If the skbs were not queued for sending, they'll still be in
		 * seg_queue and need to be purged.
		 */
		__skb_queue_purge(&seg_queue);
		break;

	default:
		BT_DBG("bad state %1.1x", chan->mode);
		err = -EBADFD;
	}

	return err;
}
EXPORT_SYMBOL_GPL(l2cap_chan_send);

static void l2cap_send_srej(struct l2cap_chan *chan, u16 txseq)
{
	struct l2cap_ctrl control;
	u16 seq;

	BT_DBG("chan %p, txseq %u", chan, txseq);

	memset(&control, 0, sizeof(control));
	control.sframe = 1;
	control.super = L2CAP_SUPER_SREJ;

	for (seq = chan->expected_tx_seq; seq != txseq;
	     seq = __next_seq(chan, seq)) {
		if (!l2cap_ertm_seq_in_queue(&chan->srej_q, seq)) {
			control.reqseq = seq;
			l2cap_send_sframe(chan, &control);
			l2cap_seq_list_append(&chan->srej_list, seq);
		}
	}

	chan->expected_tx_seq = __next_seq(chan, txseq);
}

static void l2cap_send_srej_tail(struct l2cap_chan *chan)
{
	struct l2cap_ctrl control;

	BT_DBG("chan %p", chan);

	if (chan->srej_list.tail == L2CAP_SEQ_LIST_CLEAR)
		return;

	memset(&control, 0, sizeof(control));
	control.sframe = 1;
	control.super = L2CAP_SUPER_SREJ;
	control.reqseq = chan->srej_list.tail;
	l2cap_send_sframe(chan, &control);
}

static void l2cap_send_srej_list(struct l2cap_chan *chan, u16 txseq)
{
	struct l2cap_ctrl control;
	u16 initial_head;
	u16 seq;

	BT_DBG("chan %p, txseq %u", chan, txseq);

	memset(&control, 0, sizeof(control));
	control.sframe = 1;
	control.super = L2CAP_SUPER_SREJ;

	/* Capture initial list head to allow only one pass through the list. */
	initial_head = chan->srej_list.head;

	do {
		seq = l2cap_seq_list_pop(&chan->srej_list);
		if (seq == txseq || seq == L2CAP_SEQ_LIST_CLEAR)
			break;

		control.reqseq = seq;
		l2cap_send_sframe(chan, &control);
		l2cap_seq_list_append(&chan->srej_list, seq);
	} while (chan->srej_list.head != initial_head);
}

static void l2cap_process_reqseq(struct l2cap_chan *chan, u16 reqseq)
{
	struct sk_buff *acked_skb;
	u16 ackseq;

	BT_DBG("chan %p, reqseq %u", chan, reqseq);

	if (chan->unacked_frames == 0 || reqseq == chan->expected_ack_seq)
		return;

	BT_DBG("expected_ack_seq %u, unacked_frames %u",
	       chan->expected_ack_seq, chan->unacked_frames);

	for (ackseq = chan->expected_ack_seq; ackseq != reqseq;
	     ackseq = __next_seq(chan, ackseq)) {

		acked_skb = l2cap_ertm_seq_in_queue(&chan->tx_q, ackseq);
		if (acked_skb) {
			skb_unlink(acked_skb, &chan->tx_q);
			kfree_skb(acked_skb);
			chan->unacked_frames--;
		}
	}

	chan->expected_ack_seq = reqseq;

	if (chan->unacked_frames == 0)
		__clear_retrans_timer(chan);

	BT_DBG("unacked_frames %u", chan->unacked_frames);
}

static void l2cap_abort_rx_srej_sent(struct l2cap_chan *chan)
{
	BT_DBG("chan %p", chan);

	chan->expected_tx_seq = chan->buffer_seq;
	l2cap_seq_list_clear(&chan->srej_list);
	skb_queue_purge(&chan->srej_q);
	chan->rx_state = L2CAP_RX_STATE_RECV;
}

static void l2cap_tx_state_xmit(struct l2cap_chan *chan,
				struct l2cap_ctrl *control,
				struct sk_buff_head *skbs, u8 event)
{
	BT_DBG("chan %p, control %p, skbs %p, event %d", chan, control, skbs,
	       event);

	switch (event) {
	case L2CAP_EV_DATA_REQUEST:
		if (chan->tx_send_head == NULL)
			chan->tx_send_head = skb_peek(skbs);

		skb_queue_splice_tail_init(skbs, &chan->tx_q);
		l2cap_ertm_send(chan);
		break;
	case L2CAP_EV_LOCAL_BUSY_DETECTED:
		BT_DBG("Enter LOCAL_BUSY");
		set_bit(CONN_LOCAL_BUSY, &chan->conn_state);

		if (chan->rx_state == L2CAP_RX_STATE_SREJ_SENT) {
			/* The SREJ_SENT state must be aborted if we are to
			 * enter the LOCAL_BUSY state.
			 */
			l2cap_abort_rx_srej_sent(chan);
		}

		l2cap_send_ack(chan);

		break;
	case L2CAP_EV_LOCAL_BUSY_CLEAR:
		BT_DBG("Exit LOCAL_BUSY");
		clear_bit(CONN_LOCAL_BUSY, &chan->conn_state);

		if (test_bit(CONN_RNR_SENT, &chan->conn_state)) {
			struct l2cap_ctrl local_control;

			memset(&local_control, 0, sizeof(local_control));
			local_control.sframe = 1;
			local_control.super = L2CAP_SUPER_RR;
			local_control.poll = 1;
			local_control.reqseq = chan->buffer_seq;
			l2cap_send_sframe(chan, &local_control);

			chan->retry_count = 1;
			__set_monitor_timer(chan);
			chan->tx_state = L2CAP_TX_STATE_WAIT_F;
		}
		break;
	case L2CAP_EV_RECV_REQSEQ_AND_FBIT:
		l2cap_process_reqseq(chan, control->reqseq);
		break;
	case L2CAP_EV_EXPLICIT_POLL:
		l2cap_send_rr_or_rnr(chan, 1);
		chan->retry_count = 1;
		__set_monitor_timer(chan);
		__clear_ack_timer(chan);
		chan->tx_state = L2CAP_TX_STATE_WAIT_F;
		break;
	case L2CAP_EV_RETRANS_TO:
		l2cap_send_rr_or_rnr(chan, 1);
		chan->retry_count = 1;
		__set_monitor_timer(chan);
		chan->tx_state = L2CAP_TX_STATE_WAIT_F;
		break;
	case L2CAP_EV_RECV_FBIT:
		/* Nothing to process */
		break;
	default:
		break;
	}
}

static void l2cap_tx_state_wait_f(struct l2cap_chan *chan,
				  struct l2cap_ctrl *control,
				  struct sk_buff_head *skbs, u8 event)
{
	BT_DBG("chan %p, control %p, skbs %p, event %d", chan, control, skbs,
	       event);

	switch (event) {
	case L2CAP_EV_DATA_REQUEST:
		if (chan->tx_send_head == NULL)
			chan->tx_send_head = skb_peek(skbs);
		/* Queue data, but don't send. */
		skb_queue_splice_tail_init(skbs, &chan->tx_q);
		break;
	case L2CAP_EV_LOCAL_BUSY_DETECTED:
		BT_DBG("Enter LOCAL_BUSY");
		set_bit(CONN_LOCAL_BUSY, &chan->conn_state);

		if (chan->rx_state == L2CAP_RX_STATE_SREJ_SENT) {
			/* The SREJ_SENT state must be aborted if we are to
			 * enter the LOCAL_BUSY state.
			 */
			l2cap_abort_rx_srej_sent(chan);
		}

		l2cap_send_ack(chan);

		break;
	case L2CAP_EV_LOCAL_BUSY_CLEAR:
		BT_DBG("Exit LOCAL_BUSY");
		clear_bit(CONN_LOCAL_BUSY, &chan->conn_state);

		if (test_bit(CONN_RNR_SENT, &chan->conn_state)) {
			struct l2cap_ctrl local_control;
			memset(&local_control, 0, sizeof(local_control));
			local_control.sframe = 1;
			local_control.super = L2CAP_SUPER_RR;
			local_control.poll = 1;
			local_control.reqseq = chan->buffer_seq;
			l2cap_send_sframe(chan, &local_control);

			chan->retry_count = 1;
			__set_monitor_timer(chan);
			chan->tx_state = L2CAP_TX_STATE_WAIT_F;
		}
		break;
	case L2CAP_EV_RECV_REQSEQ_AND_FBIT:
		l2cap_process_reqseq(chan, control->reqseq);

		/* Fall through */

	case L2CAP_EV_RECV_FBIT:
		if (control && control->final) {
			__clear_monitor_timer(chan);
			if (chan->unacked_frames > 0)
				__set_retrans_timer(chan);
			chan->retry_count = 0;
			chan->tx_state = L2CAP_TX_STATE_XMIT;
			BT_DBG("recv fbit tx_state 0x2.2%x", chan->tx_state);
		}
		break;
	case L2CAP_EV_EXPLICIT_POLL:
		/* Ignore */
		break;
	case L2CAP_EV_MONITOR_TO:
		if (chan->max_tx == 0 || chan->retry_count < chan->max_tx) {
			l2cap_send_rr_or_rnr(chan, 1);
			__set_monitor_timer(chan);
			chan->retry_count++;
		} else {
			l2cap_send_disconn_req(chan, ECONNABORTED);
		}
		break;
	default:
		break;
	}
}

static void l2cap_tx(struct l2cap_chan *chan, struct l2cap_ctrl *control,
		     struct sk_buff_head *skbs, u8 event)
{
	BT_DBG("chan %p, control %p, skbs %p, event %d, state %d",
	       chan, control, skbs, event, chan->tx_state);

	switch (chan->tx_state) {
	case L2CAP_TX_STATE_XMIT:
		l2cap_tx_state_xmit(chan, control, skbs, event);
		break;
	case L2CAP_TX_STATE_WAIT_F:
		l2cap_tx_state_wait_f(chan, control, skbs, event);
		break;
	default:
		/* Ignore event */
		break;
	}
}

static void l2cap_pass_to_tx(struct l2cap_chan *chan,
			     struct l2cap_ctrl *control)
{
	BT_DBG("chan %p, control %p", chan, control);
	l2cap_tx(chan, control, NULL, L2CAP_EV_RECV_REQSEQ_AND_FBIT);
}

static void l2cap_pass_to_tx_fbit(struct l2cap_chan *chan,
				  struct l2cap_ctrl *control)
{
	BT_DBG("chan %p, control %p", chan, control);
	l2cap_tx(chan, control, NULL, L2CAP_EV_RECV_FBIT);
}

/* Copy frame to all raw sockets on that connection */
static void l2cap_raw_recv(struct l2cap_conn *conn, struct sk_buff *skb)
{
	struct sk_buff *nskb;
	struct l2cap_chan *chan;

	BT_DBG("conn %p", conn);

	mutex_lock(&conn->chan_lock);

	list_for_each_entry(chan, &conn->chan_l, list) {
		if (chan->chan_type != L2CAP_CHAN_RAW)
			continue;

		/* Don't send frame to the channel it came from */
		if (bt_cb(skb)->chan == chan)
			continue;

		nskb = skb_clone(skb, GFP_KERNEL);
		if (!nskb)
			continue;
		if (chan->ops->recv(chan, nskb))
			kfree_skb(nskb);
	}

	mutex_unlock(&conn->chan_lock);
}

/* ---- L2CAP signalling commands ---- */
static struct sk_buff *l2cap_build_cmd(struct l2cap_conn *conn, u8 code,
				       u8 ident, u16 dlen, void *data)
{
	struct sk_buff *skb, **frag;
	struct l2cap_cmd_hdr *cmd;
	struct l2cap_hdr *lh;
	int len, count;

	BT_DBG("conn %p, code 0x%2.2x, ident 0x%2.2x, len %u",
	       conn, code, ident, dlen);

	if (conn->mtu < L2CAP_HDR_SIZE + L2CAP_CMD_HDR_SIZE)
		return NULL;

	len = L2CAP_HDR_SIZE + L2CAP_CMD_HDR_SIZE + dlen;
	count = min_t(unsigned int, conn->mtu, len);

	skb = bt_skb_alloc(count, GFP_KERNEL);
	if (!skb)
		return NULL;

	lh = (struct l2cap_hdr *) skb_put(skb, L2CAP_HDR_SIZE);
	lh->len = cpu_to_le16(L2CAP_CMD_HDR_SIZE + dlen);

	if (conn->hcon->type == LE_LINK)
		lh->cid = cpu_to_le16(L2CAP_CID_LE_SIGNALING);
	else
		lh->cid = cpu_to_le16(L2CAP_CID_SIGNALING);

	cmd = (struct l2cap_cmd_hdr *) skb_put(skb, L2CAP_CMD_HDR_SIZE);
	cmd->code  = code;
	cmd->ident = ident;
	cmd->len   = cpu_to_le16(dlen);

	if (dlen) {
		count -= L2CAP_HDR_SIZE + L2CAP_CMD_HDR_SIZE;
		memcpy(skb_put(skb, count), data, count);
		data += count;
	}

	len -= skb->len;

	/* Continuation fragments (no L2CAP header) */
	frag = &skb_shinfo(skb)->frag_list;
	while (len) {
		count = min_t(unsigned int, conn->mtu, len);

		*frag = bt_skb_alloc(count, GFP_KERNEL);
		if (!*frag)
			goto fail;

		memcpy(skb_put(*frag, count), data, count);

		len  -= count;
		data += count;

		frag = &(*frag)->next;
	}

	return skb;

fail:
	kfree_skb(skb);
	return NULL;
}

static inline int l2cap_get_conf_opt(void **ptr, int *type, int *olen,
				     unsigned long *val)
{
	struct l2cap_conf_opt *opt = *ptr;
	int len;

	len = L2CAP_CONF_OPT_SIZE + opt->len;
	*ptr += len;

	*type = opt->type;
	*olen = opt->len;

	switch (opt->len) {
	case 1:
		*val = *((u8 *) opt->val);
		break;

	case 2:
		*val = get_unaligned_le16(opt->val);
		break;

	case 4:
		*val = get_unaligned_le32(opt->val);
		break;

	default:
		*val = (unsigned long) opt->val;
		break;
	}

	BT_DBG("type 0x%2.2x len %u val 0x%lx", *type, opt->len, *val);
	return len;
}

static void l2cap_add_conf_opt(void **ptr, u8 type, u8 len, unsigned long val)
{
	struct l2cap_conf_opt *opt = *ptr;

	BT_DBG("type 0x%2.2x len %u val 0x%lx", type, len, val);

	opt->type = type;
	opt->len  = len;

	switch (len) {
	case 1:
		*((u8 *) opt->val)  = val;
		break;

	case 2:
		put_unaligned_le16(val, opt->val);
		break;

	case 4:
		put_unaligned_le32(val, opt->val);
		break;

	default:
		memcpy(opt->val, (void *) val, len);
		break;
	}

	*ptr += L2CAP_CONF_OPT_SIZE + len;
}

static void l2cap_add_opt_efs(void **ptr, struct l2cap_chan *chan)
{
	struct l2cap_conf_efs efs;

	switch (chan->mode) {
	case L2CAP_MODE_ERTM:
		efs.id		= chan->local_id;
		efs.stype	= chan->local_stype;
		efs.msdu	= cpu_to_le16(chan->local_msdu);
		efs.sdu_itime	= cpu_to_le32(chan->local_sdu_itime);
		efs.acc_lat	= cpu_to_le32(L2CAP_DEFAULT_ACC_LAT);
		efs.flush_to	= cpu_to_le32(L2CAP_EFS_DEFAULT_FLUSH_TO);
		break;

	case L2CAP_MODE_STREAMING:
		efs.id		= 1;
		efs.stype	= L2CAP_SERV_BESTEFFORT;
		efs.msdu	= cpu_to_le16(chan->local_msdu);
		efs.sdu_itime	= cpu_to_le32(chan->local_sdu_itime);
		efs.acc_lat	= 0;
		efs.flush_to	= 0;
		break;

	default:
		return;
	}

	l2cap_add_conf_opt(ptr, L2CAP_CONF_EFS, sizeof(efs),
			   (unsigned long) &efs);
}

static void l2cap_ack_timeout(struct work_struct *work)
{
	struct l2cap_chan *chan = container_of(work, struct l2cap_chan,
					       ack_timer.work);
	u16 frames_to_ack;

	BT_DBG("chan %p", chan);

	l2cap_chan_lock(chan);

	frames_to_ack = __seq_offset(chan, chan->buffer_seq,
				     chan->last_acked_seq);

	if (frames_to_ack)
		l2cap_send_rr_or_rnr(chan, 0);

	l2cap_chan_unlock(chan);
	l2cap_chan_put(chan);
}

int l2cap_ertm_init(struct l2cap_chan *chan)
{
	int err;

	chan->next_tx_seq = 0;
	chan->expected_tx_seq = 0;
	chan->expected_ack_seq = 0;
	chan->unacked_frames = 0;
	chan->buffer_seq = 0;
	chan->frames_sent = 0;
	chan->last_acked_seq = 0;
	chan->sdu = NULL;
	chan->sdu_last_frag = NULL;
	chan->sdu_len = 0;

	skb_queue_head_init(&chan->tx_q);

	chan->local_amp_id = AMP_ID_BREDR;
	chan->move_id = AMP_ID_BREDR;
	chan->move_state = L2CAP_MOVE_STABLE;
	chan->move_role = L2CAP_MOVE_ROLE_NONE;

	if (chan->mode != L2CAP_MODE_ERTM)
		return 0;

	chan->rx_state = L2CAP_RX_STATE_RECV;
	chan->tx_state = L2CAP_TX_STATE_XMIT;

	INIT_DELAYED_WORK(&chan->retrans_timer, l2cap_retrans_timeout);
	INIT_DELAYED_WORK(&chan->monitor_timer, l2cap_monitor_timeout);
	INIT_DELAYED_WORK(&chan->ack_timer, l2cap_ack_timeout);

	skb_queue_head_init(&chan->srej_q);

	err = l2cap_seq_list_init(&chan->srej_list, chan->tx_win);
	if (err < 0)
		return err;

	err = l2cap_seq_list_init(&chan->retrans_list, chan->remote_tx_win);
	if (err < 0)
		l2cap_seq_list_free(&chan->srej_list);

	return err;
}

static inline __u8 l2cap_select_mode(__u8 mode, __u16 remote_feat_mask)
{
	switch (mode) {
	case L2CAP_MODE_STREAMING:
	case L2CAP_MODE_ERTM:
		if (l2cap_mode_supported(mode, remote_feat_mask))
			return mode;
		/* fall through */
	default:
		return L2CAP_MODE_BASIC;
	}
}

static inline bool __l2cap_ews_supported(struct l2cap_conn *conn)
{
	return ((conn->local_fixed_chan & L2CAP_FC_A2MP) &&
		(conn->feat_mask & L2CAP_FEAT_EXT_WINDOW));
}

static inline bool __l2cap_efs_supported(struct l2cap_conn *conn)
{
	return ((conn->local_fixed_chan & L2CAP_FC_A2MP) &&
		(conn->feat_mask & L2CAP_FEAT_EXT_FLOW));
}

static void __l2cap_set_ertm_timeouts(struct l2cap_chan *chan,
				      struct l2cap_conf_rfc *rfc)
{
	if (chan->local_amp_id != AMP_ID_BREDR && chan->hs_hcon) {
		u64 ertm_to = chan->hs_hcon->hdev->amp_be_flush_to;

		/* Class 1 devices have must have ERTM timeouts
		 * exceeding the Link Supervision Timeout.  The
		 * default Link Supervision Timeout for AMP
		 * controllers is 10 seconds.
		 *
		 * Class 1 devices use 0xffffffff for their
		 * best-effort flush timeout, so the clamping logic
		 * will result in a timeout that meets the above
		 * requirement.  ERTM timeouts are 16-bit values, so
		 * the maximum timeout is 65.535 seconds.
		 */

		/* Convert timeout to milliseconds and round */
		ertm_to = DIV_ROUND_UP_ULL(ertm_to, 1000);

		/* This is the recommended formula for class 2 devices
		 * that start ERTM timers when packets are sent to the
		 * controller.
		 */
		ertm_to = 3 * ertm_to + 500;

		if (ertm_to > 0xffff)
			ertm_to = 0xffff;

		rfc->retrans_timeout = cpu_to_le16((u16) ertm_to);
		rfc->monitor_timeout = rfc->retrans_timeout;
	} else {
		rfc->retrans_timeout = cpu_to_le16(L2CAP_DEFAULT_RETRANS_TO);
		rfc->monitor_timeout = cpu_to_le16(L2CAP_DEFAULT_MONITOR_TO);
	}
}

static inline void l2cap_txwin_setup(struct l2cap_chan *chan)
{
	if (chan->tx_win > L2CAP_DEFAULT_TX_WINDOW &&
	    __l2cap_ews_supported(chan->conn)) {
		/* use extended control field */
		set_bit(FLAG_EXT_CTRL, &chan->flags);
		chan->tx_win_max = L2CAP_DEFAULT_EXT_WINDOW;
	} else {
		chan->tx_win = min_t(u16, chan->tx_win,
				     L2CAP_DEFAULT_TX_WINDOW);
		chan->tx_win_max = L2CAP_DEFAULT_TX_WINDOW;
	}
	chan->ack_win = chan->tx_win;
}

static int l2cap_build_conf_req(struct l2cap_chan *chan, void *data)
{
	struct l2cap_conf_req *req = data;
	struct l2cap_conf_rfc rfc = { .mode = chan->mode };
	void *ptr = req->data;
	u16 size;

	BT_DBG("chan %p", chan);

	if (chan->num_conf_req || chan->num_conf_rsp)
		goto done;

	switch (chan->mode) {
	case L2CAP_MODE_STREAMING:
	case L2CAP_MODE_ERTM:
		if (test_bit(CONF_STATE2_DEVICE, &chan->conf_state))
			break;

		if (__l2cap_efs_supported(chan->conn))
			set_bit(FLAG_EFS_ENABLE, &chan->flags);

		/* fall through */
	default:
		chan->mode = l2cap_select_mode(rfc.mode, chan->conn->feat_mask);
		break;
	}

done:
	if (chan->imtu != L2CAP_DEFAULT_MTU)
		l2cap_add_conf_opt(&ptr, L2CAP_CONF_MTU, 2, chan->imtu);

	switch (chan->mode) {
	case L2CAP_MODE_BASIC:
		if (disable_ertm)
			break;

		if (!(chan->conn->feat_mask & L2CAP_FEAT_ERTM) &&
		    !(chan->conn->feat_mask & L2CAP_FEAT_STREAMING))
			break;

		rfc.mode            = L2CAP_MODE_BASIC;
		rfc.txwin_size      = 0;
		rfc.max_transmit    = 0;
		rfc.retrans_timeout = 0;
		rfc.monitor_timeout = 0;
		rfc.max_pdu_size    = 0;

		l2cap_add_conf_opt(&ptr, L2CAP_CONF_RFC, sizeof(rfc),
				   (unsigned long) &rfc);
		break;

	case L2CAP_MODE_ERTM:
		rfc.mode            = L2CAP_MODE_ERTM;
		rfc.max_transmit    = chan->max_tx;

		__l2cap_set_ertm_timeouts(chan, &rfc);

		size = min_t(u16, L2CAP_DEFAULT_MAX_PDU_SIZE, chan->conn->mtu -
			     L2CAP_EXT_HDR_SIZE - L2CAP_SDULEN_SIZE -
			     L2CAP_FCS_SIZE);
		rfc.max_pdu_size = cpu_to_le16(size);

		l2cap_txwin_setup(chan);

		rfc.txwin_size = min_t(u16, chan->tx_win,
				       L2CAP_DEFAULT_TX_WINDOW);

		l2cap_add_conf_opt(&ptr, L2CAP_CONF_RFC, sizeof(rfc),
				   (unsigned long) &rfc);

		if (test_bit(FLAG_EFS_ENABLE, &chan->flags))
			l2cap_add_opt_efs(&ptr, chan);

		if (test_bit(FLAG_EXT_CTRL, &chan->flags))
			l2cap_add_conf_opt(&ptr, L2CAP_CONF_EWS, 2,
					   chan->tx_win);

		if (chan->conn->feat_mask & L2CAP_FEAT_FCS)
			if (chan->fcs == L2CAP_FCS_NONE ||
			    test_bit(CONF_RECV_NO_FCS, &chan->conf_state)) {
				chan->fcs = L2CAP_FCS_NONE;
				l2cap_add_conf_opt(&ptr, L2CAP_CONF_FCS, 1,
						   chan->fcs);
			}
		break;

	case L2CAP_MODE_STREAMING:
		l2cap_txwin_setup(chan);
		rfc.mode            = L2CAP_MODE_STREAMING;
		rfc.txwin_size      = 0;
		rfc.max_transmit    = 0;
		rfc.retrans_timeout = 0;
		rfc.monitor_timeout = 0;

		size = min_t(u16, L2CAP_DEFAULT_MAX_PDU_SIZE, chan->conn->mtu -
			     L2CAP_EXT_HDR_SIZE - L2CAP_SDULEN_SIZE -
			     L2CAP_FCS_SIZE);
		rfc.max_pdu_size = cpu_to_le16(size);

		l2cap_add_conf_opt(&ptr, L2CAP_CONF_RFC, sizeof(rfc),
				   (unsigned long) &rfc);

		if (test_bit(FLAG_EFS_ENABLE, &chan->flags))
			l2cap_add_opt_efs(&ptr, chan);

		if (chan->conn->feat_mask & L2CAP_FEAT_FCS)
			if (chan->fcs == L2CAP_FCS_NONE ||
			    test_bit(CONF_RECV_NO_FCS, &chan->conf_state)) {
				chan->fcs = L2CAP_FCS_NONE;
				l2cap_add_conf_opt(&ptr, L2CAP_CONF_FCS, 1,
						   chan->fcs);
			}
		break;
	}

	req->dcid  = cpu_to_le16(chan->dcid);
	req->flags = cpu_to_le16(0);

	return ptr - data;
}

static int l2cap_parse_conf_req(struct l2cap_chan *chan, void *data)
{
	struct l2cap_conf_rsp *rsp = data;
	void *ptr = rsp->data;
	void *req = chan->conf_req;
	int len = chan->conf_len;
	int type, hint, olen;
	unsigned long val;
	struct l2cap_conf_rfc rfc = { .mode = L2CAP_MODE_BASIC };
	struct l2cap_conf_efs efs;
	u8 remote_efs = 0;
	u16 mtu = L2CAP_DEFAULT_MTU;
	u16 result = L2CAP_CONF_SUCCESS;
	u16 size;

	BT_DBG("chan %p", chan);

	while (len >= L2CAP_CONF_OPT_SIZE) {
		len -= l2cap_get_conf_opt(&req, &type, &olen, &val);

		hint  = type & L2CAP_CONF_HINT;
		type &= L2CAP_CONF_MASK;

		switch (type) {
		case L2CAP_CONF_MTU:
			mtu = val;
			break;

		case L2CAP_CONF_FLUSH_TO:
			chan->flush_to = val;
			break;

		case L2CAP_CONF_QOS:
			break;

		case L2CAP_CONF_RFC:
			if (olen == sizeof(rfc))
				memcpy(&rfc, (void *) val, olen);
			break;

		case L2CAP_CONF_FCS:
			if (val == L2CAP_FCS_NONE)
				set_bit(CONF_RECV_NO_FCS, &chan->conf_state);
			break;

		case L2CAP_CONF_EFS:
			remote_efs = 1;
			if (olen == sizeof(efs))
				memcpy(&efs, (void *) val, olen);
			break;

		case L2CAP_CONF_EWS:
			if (!(chan->conn->local_fixed_chan & L2CAP_FC_A2MP))
				return -ECONNREFUSED;

			set_bit(FLAG_EXT_CTRL, &chan->flags);
			set_bit(CONF_EWS_RECV, &chan->conf_state);
			chan->tx_win_max = L2CAP_DEFAULT_EXT_WINDOW;
			chan->remote_tx_win = val;
			break;

		default:
			if (hint)
				break;

			result = L2CAP_CONF_UNKNOWN;
			*((u8 *) ptr++) = type;
			break;
		}
	}

	if (chan->num_conf_rsp || chan->num_conf_req > 1)
		goto done;

	switch (chan->mode) {
	case L2CAP_MODE_STREAMING:
	case L2CAP_MODE_ERTM:
		if (!test_bit(CONF_STATE2_DEVICE, &chan->conf_state)) {
			chan->mode = l2cap_select_mode(rfc.mode,
						       chan->conn->feat_mask);
			break;
		}

		if (remote_efs) {
			if (__l2cap_efs_supported(chan->conn))
				set_bit(FLAG_EFS_ENABLE, &chan->flags);
			else
				return -ECONNREFUSED;
		}

		if (chan->mode != rfc.mode)
			return -ECONNREFUSED;

		break;
	}

done:
	if (chan->mode != rfc.mode) {
		result = L2CAP_CONF_UNACCEPT;
		rfc.mode = chan->mode;

		if (chan->num_conf_rsp == 1)
			return -ECONNREFUSED;

		l2cap_add_conf_opt(&ptr, L2CAP_CONF_RFC, sizeof(rfc),
				   (unsigned long) &rfc);
	}

	if (result == L2CAP_CONF_SUCCESS) {
		/* Configure output options and let the other side know
		 * which ones we don't like. */

		if (mtu < L2CAP_DEFAULT_MIN_MTU)
			result = L2CAP_CONF_UNACCEPT;
		else {
			chan->omtu = mtu;
			set_bit(CONF_MTU_DONE, &chan->conf_state);
		}
		l2cap_add_conf_opt(&ptr, L2CAP_CONF_MTU, 2, chan->omtu);

		if (remote_efs) {
			if (chan->local_stype != L2CAP_SERV_NOTRAFIC &&
			    efs.stype != L2CAP_SERV_NOTRAFIC &&
			    efs.stype != chan->local_stype) {

				result = L2CAP_CONF_UNACCEPT;

				if (chan->num_conf_req >= 1)
					return -ECONNREFUSED;

				l2cap_add_conf_opt(&ptr, L2CAP_CONF_EFS,
						   sizeof(efs),
						   (unsigned long) &efs);
			} else {
				/* Send PENDING Conf Rsp */
				result = L2CAP_CONF_PENDING;
				set_bit(CONF_LOC_CONF_PEND, &chan->conf_state);
			}
		}

		switch (rfc.mode) {
		case L2CAP_MODE_BASIC:
			chan->fcs = L2CAP_FCS_NONE;
			set_bit(CONF_MODE_DONE, &chan->conf_state);
			break;

		case L2CAP_MODE_ERTM:
			if (!test_bit(CONF_EWS_RECV, &chan->conf_state))
				chan->remote_tx_win = rfc.txwin_size;
			else
				rfc.txwin_size = L2CAP_DEFAULT_TX_WINDOW;

			chan->remote_max_tx = rfc.max_transmit;

			size = min_t(u16, le16_to_cpu(rfc.max_pdu_size),
				     chan->conn->mtu - L2CAP_EXT_HDR_SIZE -
				     L2CAP_SDULEN_SIZE - L2CAP_FCS_SIZE);
			rfc.max_pdu_size = cpu_to_le16(size);
			chan->remote_mps = size;

			__l2cap_set_ertm_timeouts(chan, &rfc);

			set_bit(CONF_MODE_DONE, &chan->conf_state);

			l2cap_add_conf_opt(&ptr, L2CAP_CONF_RFC,
					   sizeof(rfc), (unsigned long) &rfc);

			if (test_bit(FLAG_EFS_ENABLE, &chan->flags)) {
				chan->remote_id = efs.id;
				chan->remote_stype = efs.stype;
				chan->remote_msdu = le16_to_cpu(efs.msdu);
				chan->remote_flush_to =
					le32_to_cpu(efs.flush_to);
				chan->remote_acc_lat =
					le32_to_cpu(efs.acc_lat);
				chan->remote_sdu_itime =
					le32_to_cpu(efs.sdu_itime);
				l2cap_add_conf_opt(&ptr, L2CAP_CONF_EFS,
						   sizeof(efs),
						   (unsigned long) &efs);
			}
			break;

		case L2CAP_MODE_STREAMING:
			size = min_t(u16, le16_to_cpu(rfc.max_pdu_size),
				     chan->conn->mtu - L2CAP_EXT_HDR_SIZE -
				     L2CAP_SDULEN_SIZE - L2CAP_FCS_SIZE);
			rfc.max_pdu_size = cpu_to_le16(size);
			chan->remote_mps = size;

			set_bit(CONF_MODE_DONE, &chan->conf_state);

			l2cap_add_conf_opt(&ptr, L2CAP_CONF_RFC, sizeof(rfc),
					   (unsigned long) &rfc);

			break;

		default:
			result = L2CAP_CONF_UNACCEPT;

			memset(&rfc, 0, sizeof(rfc));
			rfc.mode = chan->mode;
		}

		if (result == L2CAP_CONF_SUCCESS)
			set_bit(CONF_OUTPUT_DONE, &chan->conf_state);
	}
	rsp->scid   = cpu_to_le16(chan->dcid);
	rsp->result = cpu_to_le16(result);
	rsp->flags  = cpu_to_le16(0);

	return ptr - data;
}

static int l2cap_parse_conf_rsp(struct l2cap_chan *chan, void *rsp, int len,
				void *data, u16 *result)
{
	struct l2cap_conf_req *req = data;
	void *ptr = req->data;
	int type, olen;
	unsigned long val;
	struct l2cap_conf_rfc rfc = { .mode = L2CAP_MODE_BASIC };
	struct l2cap_conf_efs efs;

	BT_DBG("chan %p, rsp %p, len %d, req %p", chan, rsp, len, data);

	while (len >= L2CAP_CONF_OPT_SIZE) {
		len -= l2cap_get_conf_opt(&rsp, &type, &olen, &val);

		switch (type) {
		case L2CAP_CONF_MTU:
			if (val < L2CAP_DEFAULT_MIN_MTU) {
				*result = L2CAP_CONF_UNACCEPT;
				chan->imtu = L2CAP_DEFAULT_MIN_MTU;
			} else
				chan->imtu = val;
			l2cap_add_conf_opt(&ptr, L2CAP_CONF_MTU, 2, chan->imtu);
			break;

		case L2CAP_CONF_FLUSH_TO:
			chan->flush_to = val;
			l2cap_add_conf_opt(&ptr, L2CAP_CONF_FLUSH_TO,
					   2, chan->flush_to);
			break;

		case L2CAP_CONF_RFC:
			if (olen == sizeof(rfc))
				memcpy(&rfc, (void *)val, olen);

			if (test_bit(CONF_STATE2_DEVICE, &chan->conf_state) &&
			    rfc.mode != chan->mode)
				return -ECONNREFUSED;

			chan->fcs = 0;

			l2cap_add_conf_opt(&ptr, L2CAP_CONF_RFC,
					   sizeof(rfc), (unsigned long) &rfc);
			break;

		case L2CAP_CONF_EWS:
			chan->ack_win = min_t(u16, val, chan->ack_win);
			l2cap_add_conf_opt(&ptr, L2CAP_CONF_EWS, 2,
					   chan->tx_win);
			break;

		case L2CAP_CONF_EFS:
			if (olen == sizeof(efs))
				memcpy(&efs, (void *)val, olen);

			if (chan->local_stype != L2CAP_SERV_NOTRAFIC &&
			    efs.stype != L2CAP_SERV_NOTRAFIC &&
			    efs.stype != chan->local_stype)
				return -ECONNREFUSED;

			l2cap_add_conf_opt(&ptr, L2CAP_CONF_EFS, sizeof(efs),
					   (unsigned long) &efs);
			break;

		case L2CAP_CONF_FCS:
			if (*result == L2CAP_CONF_PENDING)
				if (val == L2CAP_FCS_NONE)
					set_bit(CONF_RECV_NO_FCS,
						&chan->conf_state);
			break;
		}
	}

	if (chan->mode == L2CAP_MODE_BASIC && chan->mode != rfc.mode)
		return -ECONNREFUSED;

	chan->mode = rfc.mode;

	if (*result == L2CAP_CONF_SUCCESS || *result == L2CAP_CONF_PENDING) {
		switch (rfc.mode) {
		case L2CAP_MODE_ERTM:
			chan->retrans_timeout = le16_to_cpu(rfc.retrans_timeout);
			chan->monitor_timeout = le16_to_cpu(rfc.monitor_timeout);
			chan->mps    = le16_to_cpu(rfc.max_pdu_size);
			if (!test_bit(FLAG_EXT_CTRL, &chan->flags))
				chan->ack_win = min_t(u16, chan->ack_win,
						      rfc.txwin_size);

			if (test_bit(FLAG_EFS_ENABLE, &chan->flags)) {
				chan->local_msdu = le16_to_cpu(efs.msdu);
				chan->local_sdu_itime =
					le32_to_cpu(efs.sdu_itime);
				chan->local_acc_lat = le32_to_cpu(efs.acc_lat);
				chan->local_flush_to =
					le32_to_cpu(efs.flush_to);
			}
			break;

		case L2CAP_MODE_STREAMING:
			chan->mps    = le16_to_cpu(rfc.max_pdu_size);
		}
	}

	req->dcid   = cpu_to_le16(chan->dcid);
	req->flags  = cpu_to_le16(0);

	return ptr - data;
}

static int l2cap_build_conf_rsp(struct l2cap_chan *chan, void *data,
				u16 result, u16 flags)
{
	struct l2cap_conf_rsp *rsp = data;
	void *ptr = rsp->data;

	BT_DBG("chan %p", chan);

	rsp->scid   = cpu_to_le16(chan->dcid);
	rsp->result = cpu_to_le16(result);
	rsp->flags  = cpu_to_le16(flags);

	return ptr - data;
}

void __l2cap_le_connect_rsp_defer(struct l2cap_chan *chan)
{
	struct l2cap_le_conn_rsp rsp;
	struct l2cap_conn *conn = chan->conn;

	BT_DBG("chan %p", chan);

	rsp.dcid    = cpu_to_le16(chan->scid);
	rsp.mtu     = cpu_to_le16(chan->imtu);
	rsp.mps     = cpu_to_le16(chan->mps);
	rsp.credits = cpu_to_le16(chan->rx_credits);
	rsp.result  = cpu_to_le16(L2CAP_CR_SUCCESS);

	l2cap_send_cmd(conn, chan->ident, L2CAP_LE_CONN_RSP, sizeof(rsp),
		       &rsp);
}

void __l2cap_connect_rsp_defer(struct l2cap_chan *chan)
{
	struct l2cap_conn_rsp rsp;
	struct l2cap_conn *conn = chan->conn;
	u8 buf[128];
	u8 rsp_code;

	rsp.scid   = cpu_to_le16(chan->dcid);
	rsp.dcid   = cpu_to_le16(chan->scid);
	rsp.result = cpu_to_le16(L2CAP_CR_SUCCESS);
	rsp.status = cpu_to_le16(L2CAP_CS_NO_INFO);

	if (chan->hs_hcon)
		rsp_code = L2CAP_CREATE_CHAN_RSP;
	else
		rsp_code = L2CAP_CONN_RSP;

	BT_DBG("chan %p rsp_code %u", chan, rsp_code);

	l2cap_send_cmd(conn, chan->ident, rsp_code, sizeof(rsp), &rsp);

	if (test_and_set_bit(CONF_REQ_SENT, &chan->conf_state))
		return;

	l2cap_send_cmd(conn, l2cap_get_ident(conn), L2CAP_CONF_REQ,
		       l2cap_build_conf_req(chan, buf), buf);
	chan->num_conf_req++;
}

static void l2cap_conf_rfc_get(struct l2cap_chan *chan, void *rsp, int len)
{
	int type, olen;
	unsigned long val;
	/* Use sane default values in case a misbehaving remote device
	 * did not send an RFC or extended window size option.
	 */
	u16 txwin_ext = chan->ack_win;
	struct l2cap_conf_rfc rfc = {
		.mode = chan->mode,
		.retrans_timeout = cpu_to_le16(L2CAP_DEFAULT_RETRANS_TO),
		.monitor_timeout = cpu_to_le16(L2CAP_DEFAULT_MONITOR_TO),
		.max_pdu_size = cpu_to_le16(chan->imtu),
		.txwin_size = min_t(u16, chan->ack_win, L2CAP_DEFAULT_TX_WINDOW),
	};

	BT_DBG("chan %p, rsp %p, len %d", chan, rsp, len);

	if ((chan->mode != L2CAP_MODE_ERTM) && (chan->mode != L2CAP_MODE_STREAMING))
		return;

	while (len >= L2CAP_CONF_OPT_SIZE) {
		len -= l2cap_get_conf_opt(&rsp, &type, &olen, &val);

		switch (type) {
		case L2CAP_CONF_RFC:
			if (olen == sizeof(rfc))
				memcpy(&rfc, (void *)val, olen);
			break;
		case L2CAP_CONF_EWS:
			txwin_ext = val;
			break;
		}
	}

	switch (rfc.mode) {
	case L2CAP_MODE_ERTM:
		chan->retrans_timeout = le16_to_cpu(rfc.retrans_timeout);
		chan->monitor_timeout = le16_to_cpu(rfc.monitor_timeout);
		chan->mps = le16_to_cpu(rfc.max_pdu_size);
		if (test_bit(FLAG_EXT_CTRL, &chan->flags))
			chan->ack_win = min_t(u16, chan->ack_win, txwin_ext);
		else
			chan->ack_win = min_t(u16, chan->ack_win,
					      rfc.txwin_size);
		break;
	case L2CAP_MODE_STREAMING:
		chan->mps    = le16_to_cpu(rfc.max_pdu_size);
	}
}

static inline int l2cap_command_rej(struct l2cap_conn *conn,
				    struct l2cap_cmd_hdr *cmd, u16 cmd_len,
				    u8 *data)
{
	struct l2cap_cmd_rej_unk *rej = (struct l2cap_cmd_rej_unk *) data;

	if (cmd_len < sizeof(*rej))
		return -EPROTO;

	if (rej->reason != L2CAP_REJ_NOT_UNDERSTOOD)
		return 0;

	if ((conn->info_state & L2CAP_INFO_FEAT_MASK_REQ_SENT) &&
	    cmd->ident == conn->info_ident) {
		cancel_delayed_work(&conn->info_timer);

		conn->info_state |= L2CAP_INFO_FEAT_MASK_REQ_DONE;
		conn->info_ident = 0;

		l2cap_conn_start(conn);
	}

	return 0;
}

static struct l2cap_chan *l2cap_connect(struct l2cap_conn *conn,
					struct l2cap_cmd_hdr *cmd,
					u8 *data, u8 rsp_code, u8 amp_id)
{
	struct l2cap_conn_req *req = (struct l2cap_conn_req *) data;
	struct l2cap_conn_rsp rsp;
	struct l2cap_chan *chan = NULL, *pchan;
	int result, status = L2CAP_CS_NO_INFO;

	u16 dcid = 0, scid = __le16_to_cpu(req->scid);
	__le16 psm = req->psm;

	BT_DBG("psm 0x%2.2x scid 0x%4.4x", __le16_to_cpu(psm), scid);

	/* Check if we have socket listening on psm */
	pchan = l2cap_global_chan_by_psm(BT_LISTEN, psm, &conn->hcon->src,
					 &conn->hcon->dst, ACL_LINK);
	if (!pchan) {
		result = L2CAP_CR_BAD_PSM;
		goto sendresp;
	}

	mutex_lock(&conn->chan_lock);
	l2cap_chan_lock(pchan);

	/* Check if the ACL is secure enough (if not SDP) */
	if (psm != cpu_to_le16(L2CAP_PSM_SDP) &&
	    !hci_conn_check_link_mode(conn->hcon)) {
		conn->disc_reason = HCI_ERROR_AUTH_FAILURE;
		result = L2CAP_CR_SEC_BLOCK;
		goto response;
	}

	result = L2CAP_CR_NO_MEM;

	/* Check if we already have channel with that dcid */
	if (__l2cap_get_chan_by_dcid(conn, scid))
		goto response;

	chan = pchan->ops->new_connection(pchan);
	if (!chan)
		goto response;

	/* For certain devices (ex: HID mouse), support for authentication,
	 * pairing and bonding is optional. For such devices, inorder to avoid
	 * the ACL alive for too long after L2CAP disconnection, reset the ACL
	 * disc_timeout back to HCI_DISCONN_TIMEOUT during L2CAP connect.
	 */
	conn->hcon->disc_timeout = HCI_DISCONN_TIMEOUT;

	bacpy(&chan->src, &conn->hcon->src);
	bacpy(&chan->dst, &conn->hcon->dst);
	chan->src_type = bdaddr_src_type(conn->hcon);
	chan->dst_type = bdaddr_dst_type(conn->hcon);
	chan->psm  = psm;
	chan->dcid = scid;
	chan->local_amp_id = amp_id;

	__l2cap_chan_add(conn, chan);

	dcid = chan->scid;

	__set_chan_timer(chan, chan->ops->get_sndtimeo(chan));

	chan->ident = cmd->ident;

	if (conn->info_state & L2CAP_INFO_FEAT_MASK_REQ_DONE) {
		if (l2cap_chan_check_security(chan, false)) {
			if (test_bit(FLAG_DEFER_SETUP, &chan->flags)) {
				l2cap_state_change(chan, BT_CONNECT2);
				result = L2CAP_CR_PEND;
				status = L2CAP_CS_AUTHOR_PEND;
				chan->ops->defer(chan);
			} else {
				/* Force pending result for AMP controllers.
				 * The connection will succeed after the
				 * physical link is up.
				 */
				if (amp_id == AMP_ID_BREDR) {
					l2cap_state_change(chan, BT_CONFIG);
					result = L2CAP_CR_SUCCESS;
				} else {
					l2cap_state_change(chan, BT_CONNECT2);
					result = L2CAP_CR_PEND;
				}
				status = L2CAP_CS_NO_INFO;
			}
		} else {
			l2cap_state_change(chan, BT_CONNECT2);
			result = L2CAP_CR_PEND;
			status = L2CAP_CS_AUTHEN_PEND;
		}
	} else {
		l2cap_state_change(chan, BT_CONNECT2);
		result = L2CAP_CR_PEND;
		status = L2CAP_CS_NO_INFO;
	}

response:
	l2cap_chan_unlock(pchan);
	mutex_unlock(&conn->chan_lock);
	l2cap_chan_put(pchan);

sendresp:
	rsp.scid   = cpu_to_le16(scid);
	rsp.dcid   = cpu_to_le16(dcid);
	rsp.result = cpu_to_le16(result);
	rsp.status = cpu_to_le16(status);
	l2cap_send_cmd(conn, cmd->ident, rsp_code, sizeof(rsp), &rsp);

	if (result == L2CAP_CR_PEND && status == L2CAP_CS_NO_INFO) {
		struct l2cap_info_req info;
		info.type = cpu_to_le16(L2CAP_IT_FEAT_MASK);

		conn->info_state |= L2CAP_INFO_FEAT_MASK_REQ_SENT;
		conn->info_ident = l2cap_get_ident(conn);

		schedule_delayed_work(&conn->info_timer, L2CAP_INFO_TIMEOUT);

		l2cap_send_cmd(conn, conn->info_ident, L2CAP_INFO_REQ,
			       sizeof(info), &info);
	}

	if (chan && !test_bit(CONF_REQ_SENT, &chan->conf_state) &&
	    result == L2CAP_CR_SUCCESS) {
		u8 buf[128];
		set_bit(CONF_REQ_SENT, &chan->conf_state);
		l2cap_send_cmd(conn, l2cap_get_ident(conn), L2CAP_CONF_REQ,
			       l2cap_build_conf_req(chan, buf), buf);
		chan->num_conf_req++;
	}

	return chan;
}

static int l2cap_connect_req(struct l2cap_conn *conn,
			     struct l2cap_cmd_hdr *cmd, u16 cmd_len, u8 *data)
{
	struct hci_dev *hdev = conn->hcon->hdev;
	struct hci_conn *hcon = conn->hcon;

	if (cmd_len < sizeof(struct l2cap_conn_req))
		return -EPROTO;

	hci_dev_lock(hdev);
	if (test_bit(HCI_MGMT, &hdev->dev_flags) &&
	    !test_and_set_bit(HCI_CONN_MGMT_CONNECTED, &hcon->flags))
		mgmt_device_connected(hdev, hcon, 0, NULL, 0);
	hci_dev_unlock(hdev);

	l2cap_connect(conn, cmd, data, L2CAP_CONN_RSP, 0);
	return 0;
}

static int l2cap_connect_create_rsp(struct l2cap_conn *conn,
				    struct l2cap_cmd_hdr *cmd, u16 cmd_len,
				    u8 *data)
{
	struct l2cap_conn_rsp *rsp = (struct l2cap_conn_rsp *) data;
	u16 scid, dcid, result, status;
	struct l2cap_chan *chan;
	u8 req[128];
	int err;

	if (cmd_len < sizeof(*rsp))
		return -EPROTO;

	scid   = __le16_to_cpu(rsp->scid);
	dcid   = __le16_to_cpu(rsp->dcid);
	result = __le16_to_cpu(rsp->result);
	status = __le16_to_cpu(rsp->status);

	BT_DBG("dcid 0x%4.4x scid 0x%4.4x result 0x%2.2x status 0x%2.2x",
	       dcid, scid, result, status);

	mutex_lock(&conn->chan_lock);

	if (scid) {
		chan = __l2cap_get_chan_by_scid(conn, scid);
		if (!chan) {
			err = -EBADSLT;
			goto unlock;
		}
	} else {
		chan = __l2cap_get_chan_by_ident(conn, cmd->ident);
		if (!chan) {
			err = -EBADSLT;
			goto unlock;
		}
	}

	err = 0;

	l2cap_chan_lock(chan);

	switch (result) {
	case L2CAP_CR_SUCCESS:
		l2cap_state_change(chan, BT_CONFIG);
		chan->ident = 0;
		chan->dcid = dcid;
		clear_bit(CONF_CONNECT_PEND, &chan->conf_state);

		if (test_and_set_bit(CONF_REQ_SENT, &chan->conf_state))
			break;

		l2cap_send_cmd(conn, l2cap_get_ident(conn), L2CAP_CONF_REQ,
			       l2cap_build_conf_req(chan, req), req);
		chan->num_conf_req++;
		break;

	case L2CAP_CR_PEND:
		set_bit(CONF_CONNECT_PEND, &chan->conf_state);
		break;

	default:
		l2cap_chan_del(chan, ECONNREFUSED);
		break;
	}

	l2cap_chan_unlock(chan);

unlock:
	mutex_unlock(&conn->chan_lock);

	return err;
}

static inline void set_default_fcs(struct l2cap_chan *chan)
{
	/* FCS is enabled only in ERTM or streaming mode, if one or both
	 * sides request it.
	 */
	if (chan->mode != L2CAP_MODE_ERTM && chan->mode != L2CAP_MODE_STREAMING)
		chan->fcs = L2CAP_FCS_NONE;
	else if (!test_bit(CONF_RECV_NO_FCS, &chan->conf_state))
		chan->fcs = L2CAP_FCS_CRC16;
}

static void l2cap_send_efs_conf_rsp(struct l2cap_chan *chan, void *data,
				    u8 ident, u16 flags)
{
	struct l2cap_conn *conn = chan->conn;

	BT_DBG("conn %p chan %p ident %d flags 0x%4.4x", conn, chan, ident,
	       flags);

	clear_bit(CONF_LOC_CONF_PEND, &chan->conf_state);
	set_bit(CONF_OUTPUT_DONE, &chan->conf_state);

	l2cap_send_cmd(conn, ident, L2CAP_CONF_RSP,
		       l2cap_build_conf_rsp(chan, data,
					    L2CAP_CONF_SUCCESS, flags), data);
}

static void cmd_reject_invalid_cid(struct l2cap_conn *conn, u8 ident,
				   u16 scid, u16 dcid)
{
	struct l2cap_cmd_rej_cid rej;

	rej.reason = cpu_to_le16(L2CAP_REJ_INVALID_CID);
	rej.scid = __cpu_to_le16(scid);
	rej.dcid = __cpu_to_le16(dcid);

	l2cap_send_cmd(conn, ident, L2CAP_COMMAND_REJ, sizeof(rej), &rej);
}

static inline int l2cap_config_req(struct l2cap_conn *conn,
				   struct l2cap_cmd_hdr *cmd, u16 cmd_len,
				   u8 *data)
{
	struct l2cap_conf_req *req = (struct l2cap_conf_req *) data;
	u16 dcid, flags;
	u8 rsp[64];
	struct l2cap_chan *chan;
	int len, err = 0;

	if (cmd_len < sizeof(*req))
		return -EPROTO;

	dcid  = __le16_to_cpu(req->dcid);
	flags = __le16_to_cpu(req->flags);

	BT_DBG("dcid 0x%4.4x flags 0x%2.2x", dcid, flags);

	chan = l2cap_get_chan_by_scid(conn, dcid);
	if (!chan) {
		cmd_reject_invalid_cid(conn, cmd->ident, dcid, 0);
		return 0;
	}

	if (chan->state != BT_CONFIG && chan->state != BT_CONNECT2) {
		cmd_reject_invalid_cid(conn, cmd->ident, chan->scid,
				       chan->dcid);
		goto unlock;
	}

	/* Reject if config buffer is too small. */
	len = cmd_len - sizeof(*req);
	if (chan->conf_len + len > sizeof(chan->conf_req)) {
		l2cap_send_cmd(conn, cmd->ident, L2CAP_CONF_RSP,
			       l2cap_build_conf_rsp(chan, rsp,
			       L2CAP_CONF_REJECT, flags), rsp);
		goto unlock;
	}

	/* Store config. */
	memcpy(chan->conf_req + chan->conf_len, req->data, len);
	chan->conf_len += len;

	if (flags & L2CAP_CONF_FLAG_CONTINUATION) {
		/* Incomplete config. Send empty response. */
		l2cap_send_cmd(conn, cmd->ident, L2CAP_CONF_RSP,
			       l2cap_build_conf_rsp(chan, rsp,
			       L2CAP_CONF_SUCCESS, flags), rsp);
		goto unlock;
	}

	/* Complete config. */
	len = l2cap_parse_conf_req(chan, rsp);
	if (len < 0) {
		l2cap_send_disconn_req(chan, ECONNRESET);
		goto unlock;
	}

	chan->ident = cmd->ident;
	l2cap_send_cmd(conn, cmd->ident, L2CAP_CONF_RSP, len, rsp);
	chan->num_conf_rsp++;

	/* Reset config buffer. */
	chan->conf_len = 0;

	if (!test_bit(CONF_OUTPUT_DONE, &chan->conf_state))
		goto unlock;

	if (test_bit(CONF_INPUT_DONE, &chan->conf_state)) {
		set_default_fcs(chan);

		if (chan->mode == L2CAP_MODE_ERTM ||
		    chan->mode == L2CAP_MODE_STREAMING)
			err = l2cap_ertm_init(chan);

		if (err < 0)
			l2cap_send_disconn_req(chan, -err);
		else
			l2cap_chan_ready(chan);

		goto unlock;
	}

	if (!test_and_set_bit(CONF_REQ_SENT, &chan->conf_state)) {
		u8 buf[64];
		l2cap_send_cmd(conn, l2cap_get_ident(conn), L2CAP_CONF_REQ,
			       l2cap_build_conf_req(chan, buf), buf);
		chan->num_conf_req++;
	}

	/* Got Conf Rsp PENDING from remote side and assume we sent
	   Conf Rsp PENDING in the code above */
	if (test_bit(CONF_REM_CONF_PEND, &chan->conf_state) &&
	    test_bit(CONF_LOC_CONF_PEND, &chan->conf_state)) {

		/* check compatibility */

		/* Send rsp for BR/EDR channel */
		if (!chan->hs_hcon)
			l2cap_send_efs_conf_rsp(chan, rsp, cmd->ident, flags);
		else
			chan->ident = cmd->ident;
	}

unlock:
	l2cap_chan_unlock(chan);
	return err;
}

static inline int l2cap_config_rsp(struct l2cap_conn *conn,
				   struct l2cap_cmd_hdr *cmd, u16 cmd_len,
				   u8 *data)
{
	struct l2cap_conf_rsp *rsp = (struct l2cap_conf_rsp *)data;
	u16 scid, flags, result;
	struct l2cap_chan *chan;
	int len = cmd_len - sizeof(*rsp);
	int err = 0;

	if (cmd_len < sizeof(*rsp))
		return -EPROTO;

	scid   = __le16_to_cpu(rsp->scid);
	flags  = __le16_to_cpu(rsp->flags);
	result = __le16_to_cpu(rsp->result);

	BT_DBG("scid 0x%4.4x flags 0x%2.2x result 0x%2.2x len %d", scid, flags,
	       result, len);

	chan = l2cap_get_chan_by_scid(conn, scid);
	if (!chan)
		return 0;

	switch (result) {
	case L2CAP_CONF_SUCCESS:
		l2cap_conf_rfc_get(chan, rsp->data, len);
		clear_bit(CONF_REM_CONF_PEND, &chan->conf_state);
		break;

	case L2CAP_CONF_PENDING:
		set_bit(CONF_REM_CONF_PEND, &chan->conf_state);

		if (test_bit(CONF_LOC_CONF_PEND, &chan->conf_state)) {
			char buf[64];

			len = l2cap_parse_conf_rsp(chan, rsp->data, len,
						   buf, &result);
			if (len < 0) {
				l2cap_send_disconn_req(chan, ECONNRESET);
				goto done;
			}

			if (!chan->hs_hcon) {
				l2cap_send_efs_conf_rsp(chan, buf, cmd->ident,
							0);
			} else {
				if (l2cap_check_efs(chan)) {
					amp_create_logical_link(chan);
					chan->ident = cmd->ident;
				}
			}
		}
		goto done;

	case L2CAP_CONF_UNACCEPT:
		if (chan->num_conf_rsp <= L2CAP_CONF_MAX_CONF_RSP) {
			char req[64];

			if (len > sizeof(req) - sizeof(struct l2cap_conf_req)) {
				l2cap_send_disconn_req(chan, ECONNRESET);
				goto done;
			}

			/* throw out any old stored conf requests */
			result = L2CAP_CONF_SUCCESS;
			len = l2cap_parse_conf_rsp(chan, rsp->data, len,
						   req, &result);
			if (len < 0) {
				l2cap_send_disconn_req(chan, ECONNRESET);
				goto done;
			}

			l2cap_send_cmd(conn, l2cap_get_ident(conn),
				       L2CAP_CONF_REQ, len, req);
			chan->num_conf_req++;
			if (result != L2CAP_CONF_SUCCESS)
				goto done;
			break;
		}

	default:
		l2cap_chan_set_err(chan, ECONNRESET);

		__set_chan_timer(chan, L2CAP_DISC_REJ_TIMEOUT);
		l2cap_send_disconn_req(chan, ECONNRESET);
		goto done;
	}

	if (flags & L2CAP_CONF_FLAG_CONTINUATION)
		goto done;

	set_bit(CONF_INPUT_DONE, &chan->conf_state);

	if (test_bit(CONF_OUTPUT_DONE, &chan->conf_state)) {
		set_default_fcs(chan);

		if (chan->mode == L2CAP_MODE_ERTM ||
		    chan->mode == L2CAP_MODE_STREAMING)
			err = l2cap_ertm_init(chan);

		if (err < 0)
			l2cap_send_disconn_req(chan, -err);
		else
			l2cap_chan_ready(chan);
	}

done:
	l2cap_chan_unlock(chan);
	return err;
}

static inline int l2cap_disconnect_req(struct l2cap_conn *conn,
				       struct l2cap_cmd_hdr *cmd, u16 cmd_len,
				       u8 *data)
{
	struct l2cap_disconn_req *req = (struct l2cap_disconn_req *) data;
	struct l2cap_disconn_rsp rsp;
	u16 dcid, scid;
	struct l2cap_chan *chan;

	if (cmd_len != sizeof(*req))
		return -EPROTO;

	scid = __le16_to_cpu(req->scid);
	dcid = __le16_to_cpu(req->dcid);

	BT_DBG("scid 0x%4.4x dcid 0x%4.4x", scid, dcid);

	mutex_lock(&conn->chan_lock);

	chan = __l2cap_get_chan_by_scid(conn, dcid);
	if (!chan) {
		mutex_unlock(&conn->chan_lock);
		cmd_reject_invalid_cid(conn, cmd->ident, dcid, scid);
		return 0;
	}

	l2cap_chan_lock(chan);

	rsp.dcid = cpu_to_le16(chan->scid);
	rsp.scid = cpu_to_le16(chan->dcid);
	l2cap_send_cmd(conn, cmd->ident, L2CAP_DISCONN_RSP, sizeof(rsp), &rsp);

	chan->ops->set_shutdown(chan);

	l2cap_chan_hold(chan);
	l2cap_chan_del(chan, ECONNRESET);

	l2cap_chan_unlock(chan);

	chan->ops->close(chan);
	l2cap_chan_put(chan);

	mutex_unlock(&conn->chan_lock);

	return 0;
}

static inline int l2cap_disconnect_rsp(struct l2cap_conn *conn,
				       struct l2cap_cmd_hdr *cmd, u16 cmd_len,
				       u8 *data)
{
	struct l2cap_disconn_rsp *rsp = (struct l2cap_disconn_rsp *) data;
	u16 dcid, scid;
	struct l2cap_chan *chan;

	if (cmd_len != sizeof(*rsp))
		return -EPROTO;

	scid = __le16_to_cpu(rsp->scid);
	dcid = __le16_to_cpu(rsp->dcid);

	BT_DBG("dcid 0x%4.4x scid 0x%4.4x", dcid, scid);

	mutex_lock(&conn->chan_lock);

	chan = __l2cap_get_chan_by_scid(conn, scid);
	if (!chan) {
		mutex_unlock(&conn->chan_lock);
		return 0;
	}

	l2cap_chan_lock(chan);

	l2cap_chan_hold(chan);
	l2cap_chan_del(chan, 0);

	l2cap_chan_unlock(chan);

	chan->ops->close(chan);
	l2cap_chan_put(chan);

	mutex_unlock(&conn->chan_lock);

	return 0;
}

static inline int l2cap_information_req(struct l2cap_conn *conn,
					struct l2cap_cmd_hdr *cmd, u16 cmd_len,
					u8 *data)
{
	struct l2cap_info_req *req = (struct l2cap_info_req *) data;
	u16 type;

	if (cmd_len != sizeof(*req))
		return -EPROTO;

	type = __le16_to_cpu(req->type);

	BT_DBG("type 0x%4.4x", type);

	if (type == L2CAP_IT_FEAT_MASK) {
		u8 buf[8];
		u32 feat_mask = l2cap_feat_mask;
		struct l2cap_info_rsp *rsp = (struct l2cap_info_rsp *) buf;
		rsp->type   = cpu_to_le16(L2CAP_IT_FEAT_MASK);
		rsp->result = cpu_to_le16(L2CAP_IR_SUCCESS);
		if (!disable_ertm)
			feat_mask |= L2CAP_FEAT_ERTM | L2CAP_FEAT_STREAMING
				| L2CAP_FEAT_FCS;
		if (conn->local_fixed_chan & L2CAP_FC_A2MP)
			feat_mask |= L2CAP_FEAT_EXT_FLOW
				| L2CAP_FEAT_EXT_WINDOW;

		put_unaligned_le32(feat_mask, rsp->data);
		l2cap_send_cmd(conn, cmd->ident, L2CAP_INFO_RSP, sizeof(buf),
			       buf);
	} else if (type == L2CAP_IT_FIXED_CHAN) {
		u8 buf[12];
		struct l2cap_info_rsp *rsp = (struct l2cap_info_rsp *) buf;

		rsp->type   = cpu_to_le16(L2CAP_IT_FIXED_CHAN);
		rsp->result = cpu_to_le16(L2CAP_IR_SUCCESS);
		rsp->data[0] = conn->local_fixed_chan;
		memset(rsp->data + 1, 0, 7);
		l2cap_send_cmd(conn, cmd->ident, L2CAP_INFO_RSP, sizeof(buf),
			       buf);
	} else {
		struct l2cap_info_rsp rsp;
		rsp.type   = cpu_to_le16(type);
		rsp.result = cpu_to_le16(L2CAP_IR_NOTSUPP);
		l2cap_send_cmd(conn, cmd->ident, L2CAP_INFO_RSP, sizeof(rsp),
			       &rsp);
	}

	return 0;
}

static inline int l2cap_information_rsp(struct l2cap_conn *conn,
					struct l2cap_cmd_hdr *cmd, u16 cmd_len,
					u8 *data)
{
	struct l2cap_info_rsp *rsp = (struct l2cap_info_rsp *) data;
	u16 type, result;

	if (cmd_len < sizeof(*rsp))
		return -EPROTO;

	type   = __le16_to_cpu(rsp->type);
	result = __le16_to_cpu(rsp->result);

	BT_DBG("type 0x%4.4x result 0x%2.2x", type, result);

	/* L2CAP Info req/rsp are unbound to channels, add extra checks */
	if (cmd->ident != conn->info_ident ||
	    conn->info_state & L2CAP_INFO_FEAT_MASK_REQ_DONE)
		return 0;

	cancel_delayed_work(&conn->info_timer);

	if (result != L2CAP_IR_SUCCESS) {
		conn->info_state |= L2CAP_INFO_FEAT_MASK_REQ_DONE;
		conn->info_ident = 0;

		l2cap_conn_start(conn);

		return 0;
	}

	switch (type) {
	case L2CAP_IT_FEAT_MASK:
		conn->feat_mask = get_unaligned_le32(rsp->data);

		if (conn->feat_mask & L2CAP_FEAT_FIXED_CHAN) {
			struct l2cap_info_req req;
			req.type = cpu_to_le16(L2CAP_IT_FIXED_CHAN);

			conn->info_ident = l2cap_get_ident(conn);

			l2cap_send_cmd(conn, conn->info_ident,
				       L2CAP_INFO_REQ, sizeof(req), &req);
		} else {
			conn->info_state |= L2CAP_INFO_FEAT_MASK_REQ_DONE;
			conn->info_ident = 0;

			l2cap_conn_start(conn);
		}
		break;

	case L2CAP_IT_FIXED_CHAN:
		conn->remote_fixed_chan = rsp->data[0];
		conn->info_state |= L2CAP_INFO_FEAT_MASK_REQ_DONE;
		conn->info_ident = 0;

		l2cap_conn_start(conn);
		break;
	}

	return 0;
}

static int l2cap_create_channel_req(struct l2cap_conn *conn,
				    struct l2cap_cmd_hdr *cmd,
				    u16 cmd_len, void *data)
{
	struct l2cap_create_chan_req *req = data;
	struct l2cap_create_chan_rsp rsp;
	struct l2cap_chan *chan;
	struct hci_dev *hdev;
	u16 psm, scid;

	if (cmd_len != sizeof(*req))
		return -EPROTO;

	if (!(conn->local_fixed_chan & L2CAP_FC_A2MP))
		return -EINVAL;

	psm = le16_to_cpu(req->psm);
	scid = le16_to_cpu(req->scid);

	BT_DBG("psm 0x%2.2x, scid 0x%4.4x, amp_id %d", psm, scid, req->amp_id);

	/* For controller id 0 make BR/EDR connection */
	if (req->amp_id == AMP_ID_BREDR) {
		l2cap_connect(conn, cmd, data, L2CAP_CREATE_CHAN_RSP,
			      req->amp_id);
		return 0;
	}

	/* Validate AMP controller id */
	hdev = hci_dev_get(req->amp_id);
	if (!hdev)
		goto error;

	if (hdev->dev_type != HCI_AMP || !test_bit(HCI_UP, &hdev->flags)) {
		hci_dev_put(hdev);
		goto error;
	}

	chan = l2cap_connect(conn, cmd, data, L2CAP_CREATE_CHAN_RSP,
			     req->amp_id);
	if (chan) {
		struct amp_mgr *mgr = conn->hcon->amp_mgr;
		struct hci_conn *hs_hcon;

		hs_hcon = hci_conn_hash_lookup_ba(hdev, AMP_LINK,
						  &conn->hcon->dst);
		if (!hs_hcon) {
			hci_dev_put(hdev);
			cmd_reject_invalid_cid(conn, cmd->ident, chan->scid,
					       chan->dcid);
			return 0;
		}

		BT_DBG("mgr %p bredr_chan %p hs_hcon %p", mgr, chan, hs_hcon);

		mgr->bredr_chan = chan;
		chan->hs_hcon = hs_hcon;
		chan->fcs = L2CAP_FCS_NONE;
		conn->mtu = hdev->block_mtu;
	}

	hci_dev_put(hdev);

	return 0;

error:
	rsp.dcid = 0;
	rsp.scid = cpu_to_le16(scid);
	rsp.result = cpu_to_le16(L2CAP_CR_BAD_AMP);
	rsp.status = cpu_to_le16(L2CAP_CS_NO_INFO);

	l2cap_send_cmd(conn, cmd->ident, L2CAP_CREATE_CHAN_RSP,
		       sizeof(rsp), &rsp);

	return 0;
}

static void l2cap_send_move_chan_req(struct l2cap_chan *chan, u8 dest_amp_id)
{
	struct l2cap_move_chan_req req;
	u8 ident;

	BT_DBG("chan %p, dest_amp_id %d", chan, dest_amp_id);

	ident = l2cap_get_ident(chan->conn);
	chan->ident = ident;

	req.icid = cpu_to_le16(chan->scid);
	req.dest_amp_id = dest_amp_id;

	l2cap_send_cmd(chan->conn, ident, L2CAP_MOVE_CHAN_REQ, sizeof(req),
		       &req);

	__set_chan_timer(chan, L2CAP_MOVE_TIMEOUT);
}

static void l2cap_send_move_chan_rsp(struct l2cap_chan *chan, u16 result)
{
	struct l2cap_move_chan_rsp rsp;

	BT_DBG("chan %p, result 0x%4.4x", chan, result);

	rsp.icid = cpu_to_le16(chan->dcid);
	rsp.result = cpu_to_le16(result);

	l2cap_send_cmd(chan->conn, chan->ident, L2CAP_MOVE_CHAN_RSP,
		       sizeof(rsp), &rsp);
}

static void l2cap_send_move_chan_cfm(struct l2cap_chan *chan, u16 result)
{
	struct l2cap_move_chan_cfm cfm;

	BT_DBG("chan %p, result 0x%4.4x", chan, result);

	chan->ident = l2cap_get_ident(chan->conn);

	cfm.icid = cpu_to_le16(chan->scid);
	cfm.result = cpu_to_le16(result);

	l2cap_send_cmd(chan->conn, chan->ident, L2CAP_MOVE_CHAN_CFM,
		       sizeof(cfm), &cfm);

	__set_chan_timer(chan, L2CAP_MOVE_TIMEOUT);
}

static void l2cap_send_move_chan_cfm_icid(struct l2cap_conn *conn, u16 icid)
{
	struct l2cap_move_chan_cfm cfm;

	BT_DBG("conn %p, icid 0x%4.4x", conn, icid);

	cfm.icid = cpu_to_le16(icid);
	cfm.result = cpu_to_le16(L2CAP_MC_UNCONFIRMED);

	l2cap_send_cmd(conn, l2cap_get_ident(conn), L2CAP_MOVE_CHAN_CFM,
		       sizeof(cfm), &cfm);
}

static void l2cap_send_move_chan_cfm_rsp(struct l2cap_conn *conn, u8 ident,
					 u16 icid)
{
	struct l2cap_move_chan_cfm_rsp rsp;

	BT_DBG("icid 0x%4.4x", icid);

	rsp.icid = cpu_to_le16(icid);
	l2cap_send_cmd(conn, ident, L2CAP_MOVE_CHAN_CFM_RSP, sizeof(rsp), &rsp);
}

static void __release_logical_link(struct l2cap_chan *chan)
{
	chan->hs_hchan = NULL;
	chan->hs_hcon = NULL;

	/* Placeholder - release the logical link */
}

static void l2cap_logical_fail(struct l2cap_chan *chan)
{
	/* Logical link setup failed */
	if (chan->state != BT_CONNECTED) {
		/* Create channel failure, disconnect */
		l2cap_send_disconn_req(chan, ECONNRESET);
		return;
	}

	switch (chan->move_role) {
	case L2CAP_MOVE_ROLE_RESPONDER:
		l2cap_move_done(chan);
		l2cap_send_move_chan_rsp(chan, L2CAP_MR_NOT_SUPP);
		break;
	case L2CAP_MOVE_ROLE_INITIATOR:
		if (chan->move_state == L2CAP_MOVE_WAIT_LOGICAL_COMP ||
		    chan->move_state == L2CAP_MOVE_WAIT_LOGICAL_CFM) {
			/* Remote has only sent pending or
			 * success responses, clean up
			 */
			l2cap_move_done(chan);
		}

		/* Other amp move states imply that the move
		 * has already aborted
		 */
		l2cap_send_move_chan_cfm(chan, L2CAP_MC_UNCONFIRMED);
		break;
	}
}

static void l2cap_logical_finish_create(struct l2cap_chan *chan,
					struct hci_chan *hchan)
{
	struct l2cap_conf_rsp rsp;

	chan->hs_hchan = hchan;
	chan->hs_hcon->l2cap_data = chan->conn;

	l2cap_send_efs_conf_rsp(chan, &rsp, chan->ident, 0);

	if (test_bit(CONF_INPUT_DONE, &chan->conf_state)) {
		int err;

		set_default_fcs(chan);

		err = l2cap_ertm_init(chan);
		if (err < 0)
			l2cap_send_disconn_req(chan, -err);
		else
			l2cap_chan_ready(chan);
	}
}

static void l2cap_logical_finish_move(struct l2cap_chan *chan,
				      struct hci_chan *hchan)
{
	chan->hs_hcon = hchan->conn;
	chan->hs_hcon->l2cap_data = chan->conn;

	BT_DBG("move_state %d", chan->move_state);

	switch (chan->move_state) {
	case L2CAP_MOVE_WAIT_LOGICAL_COMP:
		/* Move confirm will be sent after a success
		 * response is received
		 */
		chan->move_state = L2CAP_MOVE_WAIT_RSP_SUCCESS;
		break;
	case L2CAP_MOVE_WAIT_LOGICAL_CFM:
		if (test_bit(CONN_LOCAL_BUSY, &chan->conn_state)) {
			chan->move_state = L2CAP_MOVE_WAIT_LOCAL_BUSY;
		} else if (chan->move_role == L2CAP_MOVE_ROLE_INITIATOR) {
			chan->move_state = L2CAP_MOVE_WAIT_CONFIRM_RSP;
			l2cap_send_move_chan_cfm(chan, L2CAP_MC_CONFIRMED);
		} else if (chan->move_role == L2CAP_MOVE_ROLE_RESPONDER) {
			chan->move_state = L2CAP_MOVE_WAIT_CONFIRM;
			l2cap_send_move_chan_rsp(chan, L2CAP_MR_SUCCESS);
		}
		break;
	default:
		/* Move was not in expected state, free the channel */
		__release_logical_link(chan);

		chan->move_state = L2CAP_MOVE_STABLE;
	}
}

/* Call with chan locked */
void l2cap_logical_cfm(struct l2cap_chan *chan, struct hci_chan *hchan,
		       u8 status)
{
	BT_DBG("chan %p, hchan %p, status %d", chan, hchan, status);

	if (status) {
		l2cap_logical_fail(chan);
		__release_logical_link(chan);
		return;
	}

	if (chan->state != BT_CONNECTED) {
		/* Ignore logical link if channel is on BR/EDR */
		if (chan->local_amp_id != AMP_ID_BREDR)
			l2cap_logical_finish_create(chan, hchan);
	} else {
		l2cap_logical_finish_move(chan, hchan);
	}
}

void l2cap_move_start(struct l2cap_chan *chan)
{
	BT_DBG("chan %p", chan);

	if (chan->local_amp_id == AMP_ID_BREDR) {
		if (chan->chan_policy != BT_CHANNEL_POLICY_AMP_PREFERRED)
			return;
		chan->move_role = L2CAP_MOVE_ROLE_INITIATOR;
		chan->move_state = L2CAP_MOVE_WAIT_PREPARE;
		/* Placeholder - start physical link setup */
	} else {
		chan->move_role = L2CAP_MOVE_ROLE_INITIATOR;
		chan->move_state = L2CAP_MOVE_WAIT_RSP_SUCCESS;
		chan->move_id = 0;
		l2cap_move_setup(chan);
		l2cap_send_move_chan_req(chan, 0);
	}
}

static void l2cap_do_create(struct l2cap_chan *chan, int result,
			    u8 local_amp_id, u8 remote_amp_id)
{
	BT_DBG("chan %p state %s %u -> %u", chan, state_to_string(chan->state),
	       local_amp_id, remote_amp_id);

	chan->fcs = L2CAP_FCS_NONE;

	/* Outgoing channel on AMP */
	if (chan->state == BT_CONNECT) {
		if (result == L2CAP_CR_SUCCESS) {
			chan->local_amp_id = local_amp_id;
			l2cap_send_create_chan_req(chan, remote_amp_id);
		} else {
			/* Revert to BR/EDR connect */
			l2cap_send_conn_req(chan);
		}

		return;
	}

	/* Incoming channel on AMP */
	if (__l2cap_no_conn_pending(chan)) {
		struct l2cap_conn_rsp rsp;
		char buf[128];
		rsp.scid = cpu_to_le16(chan->dcid);
		rsp.dcid = cpu_to_le16(chan->scid);

		if (result == L2CAP_CR_SUCCESS) {
			/* Send successful response */
			rsp.result = cpu_to_le16(L2CAP_CR_SUCCESS);
			rsp.status = cpu_to_le16(L2CAP_CS_NO_INFO);
		} else {
			/* Send negative response */
			rsp.result = cpu_to_le16(L2CAP_CR_NO_MEM);
			rsp.status = cpu_to_le16(L2CAP_CS_NO_INFO);
		}

		l2cap_send_cmd(chan->conn, chan->ident, L2CAP_CREATE_CHAN_RSP,
			       sizeof(rsp), &rsp);

		if (result == L2CAP_CR_SUCCESS) {
			l2cap_state_change(chan, BT_CONFIG);
			set_bit(CONF_REQ_SENT, &chan->conf_state);
			l2cap_send_cmd(chan->conn, l2cap_get_ident(chan->conn),
				       L2CAP_CONF_REQ,
				       l2cap_build_conf_req(chan, buf), buf);
			chan->num_conf_req++;
		}
	}
}

static void l2cap_do_move_initiate(struct l2cap_chan *chan, u8 local_amp_id,
				   u8 remote_amp_id)
{
	l2cap_move_setup(chan);
	chan->move_id = local_amp_id;
	chan->move_state = L2CAP_MOVE_WAIT_RSP;

	l2cap_send_move_chan_req(chan, remote_amp_id);
}

static void l2cap_do_move_respond(struct l2cap_chan *chan, int result)
{
	struct hci_chan *hchan = NULL;

	/* Placeholder - get hci_chan for logical link */

	if (hchan) {
		if (hchan->state == BT_CONNECTED) {
			/* Logical link is ready to go */
			chan->hs_hcon = hchan->conn;
			chan->hs_hcon->l2cap_data = chan->conn;
			chan->move_state = L2CAP_MOVE_WAIT_CONFIRM;
			l2cap_send_move_chan_rsp(chan, L2CAP_MR_SUCCESS);

			l2cap_logical_cfm(chan, hchan, L2CAP_MR_SUCCESS);
		} else {
			/* Wait for logical link to be ready */
			chan->move_state = L2CAP_MOVE_WAIT_LOGICAL_CFM;
		}
	} else {
		/* Logical link not available */
		l2cap_send_move_chan_rsp(chan, L2CAP_MR_NOT_ALLOWED);
	}
}

static void l2cap_do_move_cancel(struct l2cap_chan *chan, int result)
{
	if (chan->move_role == L2CAP_MOVE_ROLE_RESPONDER) {
		u8 rsp_result;
		if (result == -EINVAL)
			rsp_result = L2CAP_MR_BAD_ID;
		else
			rsp_result = L2CAP_MR_NOT_ALLOWED;

		l2cap_send_move_chan_rsp(chan, rsp_result);
	}

	chan->move_role = L2CAP_MOVE_ROLE_NONE;
	chan->move_state = L2CAP_MOVE_STABLE;

	/* Restart data transmission */
	l2cap_ertm_send(chan);
}

/* Invoke with locked chan */
void __l2cap_physical_cfm(struct l2cap_chan *chan, int result)
{
	u8 local_amp_id = chan->local_amp_id;
	u8 remote_amp_id = chan->remote_amp_id;

	BT_DBG("chan %p, result %d, local_amp_id %d, remote_amp_id %d",
	       chan, result, local_amp_id, remote_amp_id);

	if (chan->state == BT_DISCONN || chan->state == BT_CLOSED) {
		l2cap_chan_unlock(chan);
		return;
	}

	if (chan->state != BT_CONNECTED) {
		l2cap_do_create(chan, result, local_amp_id, remote_amp_id);
	} else if (result != L2CAP_MR_SUCCESS) {
		l2cap_do_move_cancel(chan, result);
	} else {
		switch (chan->move_role) {
		case L2CAP_MOVE_ROLE_INITIATOR:
			l2cap_do_move_initiate(chan, local_amp_id,
					       remote_amp_id);
			break;
		case L2CAP_MOVE_ROLE_RESPONDER:
			l2cap_do_move_respond(chan, result);
			break;
		default:
			l2cap_do_move_cancel(chan, result);
			break;
		}
	}
}

static inline int l2cap_move_channel_req(struct l2cap_conn *conn,
					 struct l2cap_cmd_hdr *cmd,
					 u16 cmd_len, void *data)
{
	struct l2cap_move_chan_req *req = data;
	struct l2cap_move_chan_rsp rsp;
	struct l2cap_chan *chan;
	u16 icid = 0;
	u16 result = L2CAP_MR_NOT_ALLOWED;

	if (cmd_len != sizeof(*req))
		return -EPROTO;

	icid = le16_to_cpu(req->icid);

	BT_DBG("icid 0x%4.4x, dest_amp_id %d", icid, req->dest_amp_id);

	if (!(conn->local_fixed_chan & L2CAP_FC_A2MP))
		return -EINVAL;

	chan = l2cap_get_chan_by_dcid(conn, icid);
	if (!chan) {
		rsp.icid = cpu_to_le16(icid);
		rsp.result = cpu_to_le16(L2CAP_MR_NOT_ALLOWED);
		l2cap_send_cmd(conn, cmd->ident, L2CAP_MOVE_CHAN_RSP,
			       sizeof(rsp), &rsp);
		return 0;
	}

	chan->ident = cmd->ident;

	if (chan->scid < L2CAP_CID_DYN_START ||
	    chan->chan_policy == BT_CHANNEL_POLICY_BREDR_ONLY ||
	    (chan->mode != L2CAP_MODE_ERTM &&
	     chan->mode != L2CAP_MODE_STREAMING)) {
		result = L2CAP_MR_NOT_ALLOWED;
		goto send_move_response;
	}

	if (chan->local_amp_id == req->dest_amp_id) {
		result = L2CAP_MR_SAME_ID;
		goto send_move_response;
	}

	if (req->dest_amp_id != AMP_ID_BREDR) {
		struct hci_dev *hdev;
		hdev = hci_dev_get(req->dest_amp_id);
		if (!hdev || hdev->dev_type != HCI_AMP ||
		    !test_bit(HCI_UP, &hdev->flags)) {
			if (hdev)
				hci_dev_put(hdev);

			result = L2CAP_MR_BAD_ID;
			goto send_move_response;
		}
		hci_dev_put(hdev);
	}

	/* Detect a move collision.  Only send a collision response
	 * if this side has "lost", otherwise proceed with the move.
	 * The winner has the larger bd_addr.
	 */
	if ((__chan_is_moving(chan) ||
	     chan->move_role != L2CAP_MOVE_ROLE_NONE) &&
	    bacmp(&conn->hcon->src, &conn->hcon->dst) > 0) {
		result = L2CAP_MR_COLLISION;
		goto send_move_response;
	}

	chan->move_role = L2CAP_MOVE_ROLE_RESPONDER;
	l2cap_move_setup(chan);
	chan->move_id = req->dest_amp_id;
	icid = chan->dcid;

	if (req->dest_amp_id == AMP_ID_BREDR) {
		/* Moving to BR/EDR */
		if (test_bit(CONN_LOCAL_BUSY, &chan->conn_state)) {
			chan->move_state = L2CAP_MOVE_WAIT_LOCAL_BUSY;
			result = L2CAP_MR_PEND;
		} else {
			chan->move_state = L2CAP_MOVE_WAIT_CONFIRM;
			result = L2CAP_MR_SUCCESS;
		}
	} else {
		chan->move_state = L2CAP_MOVE_WAIT_PREPARE;
		/* Placeholder - uncomment when amp functions are available */
		/*amp_accept_physical(chan, req->dest_amp_id);*/
		result = L2CAP_MR_PEND;
	}

send_move_response:
	l2cap_send_move_chan_rsp(chan, result);

	l2cap_chan_unlock(chan);

	return 0;
}

static void l2cap_move_continue(struct l2cap_conn *conn, u16 icid, u16 result)
{
	struct l2cap_chan *chan;
	struct hci_chan *hchan = NULL;

	chan = l2cap_get_chan_by_scid(conn, icid);
	if (!chan) {
		l2cap_send_move_chan_cfm_icid(conn, icid);
		return;
	}

	__clear_chan_timer(chan);
	if (result == L2CAP_MR_PEND)
		__set_chan_timer(chan, L2CAP_MOVE_ERTX_TIMEOUT);

	switch (chan->move_state) {
	case L2CAP_MOVE_WAIT_LOGICAL_COMP:
		/* Move confirm will be sent when logical link
		 * is complete.
		 */
		chan->move_state = L2CAP_MOVE_WAIT_LOGICAL_CFM;
		break;
	case L2CAP_MOVE_WAIT_RSP_SUCCESS:
		if (result == L2CAP_MR_PEND) {
			break;
		} else if (test_bit(CONN_LOCAL_BUSY,
				    &chan->conn_state)) {
			chan->move_state = L2CAP_MOVE_WAIT_LOCAL_BUSY;
		} else {
			/* Logical link is up or moving to BR/EDR,
			 * proceed with move
			 */
			chan->move_state = L2CAP_MOVE_WAIT_CONFIRM_RSP;
			l2cap_send_move_chan_cfm(chan, L2CAP_MC_CONFIRMED);
		}
		break;
	case L2CAP_MOVE_WAIT_RSP:
		/* Moving to AMP */
		if (result == L2CAP_MR_SUCCESS) {
			/* Remote is ready, send confirm immediately
			 * after logical link is ready
			 */
			chan->move_state = L2CAP_MOVE_WAIT_LOGICAL_CFM;
		} else {
			/* Both logical link and move success
			 * are required to confirm
			 */
			chan->move_state = L2CAP_MOVE_WAIT_LOGICAL_COMP;
		}

		/* Placeholder - get hci_chan for logical link */
		if (!hchan) {
			/* Logical link not available */
			l2cap_send_move_chan_cfm(chan, L2CAP_MC_UNCONFIRMED);
			break;
		}

		/* If the logical link is not yet connected, do not
		 * send confirmation.
		 */
		if (hchan->state != BT_CONNECTED)
			break;

		/* Logical link is already ready to go */

		chan->hs_hcon = hchan->conn;
		chan->hs_hcon->l2cap_data = chan->conn;

		if (result == L2CAP_MR_SUCCESS) {
			/* Can confirm now */
			l2cap_send_move_chan_cfm(chan, L2CAP_MC_CONFIRMED);
		} else {
			/* Now only need move success
			 * to confirm
			 */
			chan->move_state = L2CAP_MOVE_WAIT_RSP_SUCCESS;
		}

		l2cap_logical_cfm(chan, hchan, L2CAP_MR_SUCCESS);
		break;
	default:
		/* Any other amp move state means the move failed. */
		chan->move_id = chan->local_amp_id;
		l2cap_move_done(chan);
		l2cap_send_move_chan_cfm(chan, L2CAP_MC_UNCONFIRMED);
	}

	l2cap_chan_unlock(chan);
}

static void l2cap_move_fail(struct l2cap_conn *conn, u8 ident, u16 icid,
			    u16 result)
{
	struct l2cap_chan *chan;

	chan = l2cap_get_chan_by_ident(conn, ident);
	if (!chan) {
		/* Could not locate channel, icid is best guess */
		l2cap_send_move_chan_cfm_icid(conn, icid);
		return;
	}

	__clear_chan_timer(chan);

	if (chan->move_role == L2CAP_MOVE_ROLE_INITIATOR) {
		if (result == L2CAP_MR_COLLISION) {
			chan->move_role = L2CAP_MOVE_ROLE_RESPONDER;
		} else {
			/* Cleanup - cancel move */
			chan->move_id = chan->local_amp_id;
			l2cap_move_done(chan);
		}
	}

	l2cap_send_move_chan_cfm(chan, L2CAP_MC_UNCONFIRMED);

	l2cap_chan_unlock(chan);
}

static int l2cap_move_channel_rsp(struct l2cap_conn *conn,
				  struct l2cap_cmd_hdr *cmd,
				  u16 cmd_len, void *data)
{
	struct l2cap_move_chan_rsp *rsp = data;
	u16 icid, result;

	if (cmd_len != sizeof(*rsp))
		return -EPROTO;

	icid = le16_to_cpu(rsp->icid);
	result = le16_to_cpu(rsp->result);

	BT_DBG("icid 0x%4.4x, result 0x%4.4x", icid, result);

	if (result == L2CAP_MR_SUCCESS || result == L2CAP_MR_PEND)
		l2cap_move_continue(conn, icid, result);
	else
		l2cap_move_fail(conn, cmd->ident, icid, result);

	return 0;
}

static int l2cap_move_channel_confirm(struct l2cap_conn *conn,
				      struct l2cap_cmd_hdr *cmd,
				      u16 cmd_len, void *data)
{
	struct l2cap_move_chan_cfm *cfm = data;
	struct l2cap_chan *chan;
	u16 icid, result;

	if (cmd_len != sizeof(*cfm))
		return -EPROTO;

	icid = le16_to_cpu(cfm->icid);
	result = le16_to_cpu(cfm->result);

	BT_DBG("icid 0x%4.4x, result 0x%4.4x", icid, result);

	chan = l2cap_get_chan_by_dcid(conn, icid);
	if (!chan) {
		/* Spec requires a response even if the icid was not found */
		l2cap_send_move_chan_cfm_rsp(conn, cmd->ident, icid);
		return 0;
	}

	if (chan->move_state == L2CAP_MOVE_WAIT_CONFIRM) {
		if (result == L2CAP_MC_CONFIRMED) {
			chan->local_amp_id = chan->move_id;
			if (chan->local_amp_id == AMP_ID_BREDR)
				__release_logical_link(chan);
		} else {
			chan->move_id = chan->local_amp_id;
		}

		l2cap_move_done(chan);
	}

	l2cap_send_move_chan_cfm_rsp(conn, cmd->ident, icid);

	l2cap_chan_unlock(chan);

	return 0;
}

static inline int l2cap_move_channel_confirm_rsp(struct l2cap_conn *conn,
						 struct l2cap_cmd_hdr *cmd,
						 u16 cmd_len, void *data)
{
	struct l2cap_move_chan_cfm_rsp *rsp = data;
	struct l2cap_chan *chan;
	u16 icid;

	if (cmd_len != sizeof(*rsp))
		return -EPROTO;

	icid = le16_to_cpu(rsp->icid);

	BT_DBG("icid 0x%4.4x", icid);

	chan = l2cap_get_chan_by_scid(conn, icid);
	if (!chan)
		return 0;

	__clear_chan_timer(chan);

	if (chan->move_state == L2CAP_MOVE_WAIT_CONFIRM_RSP) {
		chan->local_amp_id = chan->move_id;

		if (chan->local_amp_id == AMP_ID_BREDR && chan->hs_hchan)
			__release_logical_link(chan);

		l2cap_move_done(chan);
	}

	l2cap_chan_unlock(chan);

	return 0;
}

static inline int l2cap_conn_param_update_req(struct l2cap_conn *conn,
					      struct l2cap_cmd_hdr *cmd,
					      u16 cmd_len, u8 *data)
{
	struct hci_conn *hcon = conn->hcon;
	struct l2cap_conn_param_update_req *req;
	struct l2cap_conn_param_update_rsp rsp;
	u16 min, max, latency, to_multiplier;
	int err;

	if (hcon->role != HCI_ROLE_MASTER)
		return -EINVAL;

	if (cmd_len != sizeof(struct l2cap_conn_param_update_req))
		return -EPROTO;

	req = (struct l2cap_conn_param_update_req *) data;
	min		= __le16_to_cpu(req->min);
	max		= __le16_to_cpu(req->max);
	latency		= __le16_to_cpu(req->latency);
	to_multiplier	= __le16_to_cpu(req->to_multiplier);

	BT_DBG("min 0x%4.4x max 0x%4.4x latency: 0x%4.4x Timeout: 0x%4.4x",
	       min, max, latency, to_multiplier);

	memset(&rsp, 0, sizeof(rsp));

	err = hci_check_conn_params(min, max, latency, to_multiplier);
	if (err)
		rsp.result = cpu_to_le16(L2CAP_CONN_PARAM_REJECTED);
	else
		rsp.result = cpu_to_le16(L2CAP_CONN_PARAM_ACCEPTED);

	l2cap_send_cmd(conn, cmd->ident, L2CAP_CONN_PARAM_UPDATE_RSP,
		       sizeof(rsp), &rsp);

	if (!err) {
		u8 store_hint;

		store_hint = hci_le_conn_update(hcon, min, max, latency,
						to_multiplier);
		mgmt_new_conn_param(hcon->hdev, &hcon->dst, hcon->dst_type,
				    store_hint, min, max, latency,
				    to_multiplier);

	}

	return 0;
}

static int l2cap_le_connect_rsp(struct l2cap_conn *conn,
				struct l2cap_cmd_hdr *cmd, u16 cmd_len,
				u8 *data)
{
	struct l2cap_le_conn_rsp *rsp = (struct l2cap_le_conn_rsp *) data;
	struct hci_conn *hcon = conn->hcon;
	u16 dcid, mtu, mps, credits, result;
	struct l2cap_chan *chan;
	int err, sec_level;

	if (cmd_len < sizeof(*rsp))
		return -EPROTO;

	dcid    = __le16_to_cpu(rsp->dcid);
	mtu     = __le16_to_cpu(rsp->mtu);
	mps     = __le16_to_cpu(rsp->mps);
	credits = __le16_to_cpu(rsp->credits);
	result  = __le16_to_cpu(rsp->result);

	if (result == L2CAP_CR_SUCCESS && (mtu < 23 || mps < 23))
		return -EPROTO;

	BT_DBG("dcid 0x%4.4x mtu %u mps %u credits %u result 0x%2.2x",
	       dcid, mtu, mps, credits, result);

	mutex_lock(&conn->chan_lock);

	chan = __l2cap_get_chan_by_ident(conn, cmd->ident);
	if (!chan) {
		err = -EBADSLT;
		goto unlock;
	}

	err = 0;

	l2cap_chan_lock(chan);

	switch (result) {
	case L2CAP_CR_SUCCESS:
		chan->ident = 0;
		chan->dcid = dcid;
		chan->omtu = mtu;
		chan->remote_mps = mps;
		chan->tx_credits = credits;
		l2cap_chan_ready(chan);
		break;

	case L2CAP_CR_AUTHENTICATION:
	case L2CAP_CR_ENCRYPTION:
		/* If we already have MITM protection we can't do
		 * anything.
		 */
		if (hcon->sec_level > BT_SECURITY_MEDIUM) {
			l2cap_chan_del(chan, ECONNREFUSED);
			break;
		}

		sec_level = hcon->sec_level + 1;
		if (chan->sec_level < sec_level)
			chan->sec_level = sec_level;

		/* We'll need to send a new Connect Request */
		clear_bit(FLAG_LE_CONN_REQ_SENT, &chan->flags);

		smp_conn_security(hcon, chan->sec_level);
		break;

	default:
		l2cap_chan_del(chan, ECONNREFUSED);
		break;
	}

	l2cap_chan_unlock(chan);

unlock:
	mutex_unlock(&conn->chan_lock);

	return err;
}

static inline int l2cap_bredr_sig_cmd(struct l2cap_conn *conn,
				      struct l2cap_cmd_hdr *cmd, u16 cmd_len,
				      u8 *data)
{
	int err = 0;

	switch (cmd->code) {
	case L2CAP_COMMAND_REJ:
		l2cap_command_rej(conn, cmd, cmd_len, data);
		break;

	case L2CAP_CONN_REQ:
		err = l2cap_connect_req(conn, cmd, cmd_len, data);
		break;

	case L2CAP_CONN_RSP:
	case L2CAP_CREATE_CHAN_RSP:
		l2cap_connect_create_rsp(conn, cmd, cmd_len, data);
		break;

	case L2CAP_CONF_REQ:
		err = l2cap_config_req(conn, cmd, cmd_len, data);
		break;

	case L2CAP_CONF_RSP:
		l2cap_config_rsp(conn, cmd, cmd_len, data);
		break;

	case L2CAP_DISCONN_REQ:
		err = l2cap_disconnect_req(conn, cmd, cmd_len, data);
		break;

	case L2CAP_DISCONN_RSP:
		l2cap_disconnect_rsp(conn, cmd, cmd_len, data);
		break;

	case L2CAP_ECHO_REQ:
		l2cap_send_cmd(conn, cmd->ident, L2CAP_ECHO_RSP, cmd_len, data);
		break;

	case L2CAP_ECHO_RSP:
		break;

	case L2CAP_INFO_REQ:
		err = l2cap_information_req(conn, cmd, cmd_len, data);
		break;

	case L2CAP_INFO_RSP:
		l2cap_information_rsp(conn, cmd, cmd_len, data);
		break;

	case L2CAP_CREATE_CHAN_REQ:
		err = l2cap_create_channel_req(conn, cmd, cmd_len, data);
		break;

	case L2CAP_MOVE_CHAN_REQ:
		err = l2cap_move_channel_req(conn, cmd, cmd_len, data);
		break;

	case L2CAP_MOVE_CHAN_RSP:
		l2cap_move_channel_rsp(conn, cmd, cmd_len, data);
		break;

	case L2CAP_MOVE_CHAN_CFM:
		err = l2cap_move_channel_confirm(conn, cmd, cmd_len, data);
		break;

	case L2CAP_MOVE_CHAN_CFM_RSP:
		l2cap_move_channel_confirm_rsp(conn, cmd, cmd_len, data);
		break;

	default:
		BT_ERR("Unknown BR/EDR signaling command 0x%2.2x", cmd->code);
		err = -EINVAL;
		break;
	}

	return err;
}

static int l2cap_le_connect_req(struct l2cap_conn *conn,
				struct l2cap_cmd_hdr *cmd, u16 cmd_len,
				u8 *data)
{
	struct l2cap_le_conn_req *req = (struct l2cap_le_conn_req *) data;
	struct l2cap_le_conn_rsp rsp;
	struct l2cap_chan *chan, *pchan;
	u16 dcid, scid, credits, mtu, mps;
	__le16 psm;
	u8 result;

	if (cmd_len != sizeof(*req))
		return -EPROTO;

	scid = __le16_to_cpu(req->scid);
	mtu  = __le16_to_cpu(req->mtu);
	mps  = __le16_to_cpu(req->mps);
	psm  = req->psm;
	dcid = 0;
	credits = 0;

	if (mtu < 23 || mps < 23)
		return -EPROTO;

	BT_DBG("psm 0x%2.2x scid 0x%4.4x mtu %u mps %u", __le16_to_cpu(psm),
	       scid, mtu, mps);

	/* Check if we have socket listening on psm */
	pchan = l2cap_global_chan_by_psm(BT_LISTEN, psm, &conn->hcon->src,
					 &conn->hcon->dst, LE_LINK);
	if (!pchan) {
		result = L2CAP_CR_BAD_PSM;
		chan = NULL;
		goto response;
	}

	mutex_lock(&conn->chan_lock);
	l2cap_chan_lock(pchan);

	if (!smp_sufficient_security(conn->hcon, pchan->sec_level,
				     SMP_ALLOW_STK)) {
		result = L2CAP_CR_AUTHENTICATION;
		chan = NULL;
		goto response_unlock;
	}

	/* Check if we already have channel with that dcid */
	if (__l2cap_get_chan_by_dcid(conn, scid)) {
		result = L2CAP_CR_NO_MEM;
		chan = NULL;
		goto response_unlock;
	}

	chan = pchan->ops->new_connection(pchan);
	if (!chan) {
		result = L2CAP_CR_NO_MEM;
		goto response_unlock;
	}

	l2cap_le_flowctl_init(chan);

	bacpy(&chan->src, &conn->hcon->src);
	bacpy(&chan->dst, &conn->hcon->dst);
	chan->src_type = bdaddr_src_type(conn->hcon);
	chan->dst_type = bdaddr_dst_type(conn->hcon);
	chan->psm  = psm;
	chan->dcid = scid;
	chan->omtu = mtu;
	chan->remote_mps = mps;
	chan->tx_credits = __le16_to_cpu(req->credits);

	__l2cap_chan_add(conn, chan);
	dcid = chan->scid;
	credits = chan->rx_credits;

	__set_chan_timer(chan, chan->ops->get_sndtimeo(chan));

	chan->ident = cmd->ident;

	if (test_bit(FLAG_DEFER_SETUP, &chan->flags)) {
		l2cap_state_change(chan, BT_CONNECT2);
		/* The following result value is actually not defined
		 * for LE CoC but we use it to let the function know
		 * that it should bail out after doing its cleanup
		 * instead of sending a response.
		 */
		result = L2CAP_CR_PEND;
		chan->ops->defer(chan);
	} else {
		l2cap_chan_ready(chan);
		result = L2CAP_CR_SUCCESS;
	}

response_unlock:
	l2cap_chan_unlock(pchan);
	mutex_unlock(&conn->chan_lock);
	l2cap_chan_put(pchan);

	if (result == L2CAP_CR_PEND)
		return 0;

response:
	if (chan) {
		rsp.mtu = cpu_to_le16(chan->imtu);
		rsp.mps = cpu_to_le16(chan->mps);
	} else {
		rsp.mtu = 0;
		rsp.mps = 0;
	}

	rsp.dcid    = cpu_to_le16(dcid);
	rsp.credits = cpu_to_le16(credits);
	rsp.result  = cpu_to_le16(result);

	l2cap_send_cmd(conn, cmd->ident, L2CAP_LE_CONN_RSP, sizeof(rsp), &rsp);

	return 0;
}

static inline int l2cap_le_credits(struct l2cap_conn *conn,
				   struct l2cap_cmd_hdr *cmd, u16 cmd_len,
				   u8 *data)
{
	struct l2cap_le_credits *pkt;
	struct l2cap_chan *chan;
	u16 cid, credits, max_credits;

	if (cmd_len != sizeof(*pkt))
		return -EPROTO;

	pkt = (struct l2cap_le_credits *) data;
	cid	= __le16_to_cpu(pkt->cid);
	credits	= __le16_to_cpu(pkt->credits);

	BT_DBG("cid 0x%4.4x credits 0x%4.4x", cid, credits);

	chan = l2cap_get_chan_by_dcid(conn, cid);
	if (!chan)
		return -EBADSLT;

	max_credits = LE_FLOWCTL_MAX_CREDITS - chan->tx_credits;
	if (credits > max_credits) {
		BT_ERR("LE credits overflow");
		l2cap_send_disconn_req(chan, ECONNRESET);
		l2cap_chan_unlock(chan);

		/* Return 0 so that we don't trigger an unnecessary
		 * command reject packet.
		 */
		return 0;
	}

	chan->tx_credits += credits;

	while (chan->tx_credits && !skb_queue_empty(&chan->tx_q)) {
		l2cap_do_send(chan, skb_dequeue(&chan->tx_q));
		chan->tx_credits--;
	}

	if (chan->tx_credits)
		chan->ops->resume(chan);

	l2cap_chan_unlock(chan);

	return 0;
}

static inline int l2cap_le_command_rej(struct l2cap_conn *conn,
				       struct l2cap_cmd_hdr *cmd, u16 cmd_len,
				       u8 *data)
{
	struct l2cap_cmd_rej_unk *rej = (struct l2cap_cmd_rej_unk *) data;
	struct l2cap_chan *chan;

	if (cmd_len < sizeof(*rej))
		return -EPROTO;

	mutex_lock(&conn->chan_lock);

	chan = __l2cap_get_chan_by_ident(conn, cmd->ident);
	if (!chan)
		goto done;

	l2cap_chan_lock(chan);
	l2cap_chan_del(chan, ECONNREFUSED);
	l2cap_chan_unlock(chan);

done:
	mutex_unlock(&conn->chan_lock);
	return 0;
}

static inline int l2cap_le_sig_cmd(struct l2cap_conn *conn,
				   struct l2cap_cmd_hdr *cmd, u16 cmd_len,
				   u8 *data)
{
	int err = 0;

	switch (cmd->code) {
	case L2CAP_COMMAND_REJ:
		l2cap_le_command_rej(conn, cmd, cmd_len, data);
		break;

	case L2CAP_CONN_PARAM_UPDATE_REQ:
		err = l2cap_conn_param_update_req(conn, cmd, cmd_len, data);
		break;

	case L2CAP_CONN_PARAM_UPDATE_RSP:
		break;

	case L2CAP_LE_CONN_RSP:
		l2cap_le_connect_rsp(conn, cmd, cmd_len, data);
		break;

	case L2CAP_LE_CONN_REQ:
		err = l2cap_le_connect_req(conn, cmd, cmd_len, data);
		break;

	case L2CAP_LE_CREDITS:
		err = l2cap_le_credits(conn, cmd, cmd_len, data);
		break;

	case L2CAP_DISCONN_REQ:
		err = l2cap_disconnect_req(conn, cmd, cmd_len, data);
		break;

	case L2CAP_DISCONN_RSP:
		l2cap_disconnect_rsp(conn, cmd, cmd_len, data);
		break;

	default:
		BT_ERR("Unknown LE signaling command 0x%2.2x", cmd->code);
		err = -EINVAL;
		break;
	}

	return err;
}

static inline void l2cap_le_sig_channel(struct l2cap_conn *conn,
					struct sk_buff *skb)
{
	struct hci_conn *hcon = conn->hcon;
	struct l2cap_cmd_hdr *cmd;
	u16 len;
	int err;

	if (hcon->type != LE_LINK)
		goto drop;

	if (skb->len < L2CAP_CMD_HDR_SIZE)
		goto drop;

	cmd = (void *) skb->data;
	skb_pull(skb, L2CAP_CMD_HDR_SIZE);

	len = le16_to_cpu(cmd->len);

	BT_DBG("code 0x%2.2x len %d id 0x%2.2x", cmd->code, len, cmd->ident);

	if (len != skb->len || !cmd->ident) {
		BT_DBG("corrupted command");
		goto drop;
	}

	err = l2cap_le_sig_cmd(conn, cmd, len, skb->data);
	if (err) {
		struct l2cap_cmd_rej_unk rej;

		BT_ERR("Wrong link type (%d)", err);

		rej.reason = cpu_to_le16(L2CAP_REJ_NOT_UNDERSTOOD);
		l2cap_send_cmd(conn, cmd->ident, L2CAP_COMMAND_REJ,
			       sizeof(rej), &rej);
	}

drop:
	kfree_skb(skb);
}

static inline void l2cap_sig_channel(struct l2cap_conn *conn,
				     struct sk_buff *skb)
{
	struct hci_conn *hcon = conn->hcon;
	u8 *data = skb->data;
	int len = skb->len;
	struct l2cap_cmd_hdr cmd;
	int err;

	l2cap_raw_recv(conn, skb);

	if (hcon->type != ACL_LINK)
		goto drop;

	while (len >= L2CAP_CMD_HDR_SIZE) {
		u16 cmd_len;
		memcpy(&cmd, data, L2CAP_CMD_HDR_SIZE);
		data += L2CAP_CMD_HDR_SIZE;
		len  -= L2CAP_CMD_HDR_SIZE;

		cmd_len = le16_to_cpu(cmd.len);

		BT_DBG("code 0x%2.2x len %d id 0x%2.2x", cmd.code, cmd_len,
		       cmd.ident);

		if (cmd_len > len || !cmd.ident) {
			BT_DBG("corrupted command");
			break;
		}

		err = l2cap_bredr_sig_cmd(conn, &cmd, cmd_len, data);
		if (err) {
			struct l2cap_cmd_rej_unk rej;

			BT_ERR("Wrong link type (%d)", err);

			rej.reason = cpu_to_le16(L2CAP_REJ_NOT_UNDERSTOOD);
			l2cap_send_cmd(conn, cmd.ident, L2CAP_COMMAND_REJ,
				       sizeof(rej), &rej);
		}

		data += cmd_len;
		len  -= cmd_len;
	}

drop:
	kfree_skb(skb);
}

static int l2cap_check_fcs(struct l2cap_chan *chan,  struct sk_buff *skb)
{
	u16 our_fcs, rcv_fcs;
	int hdr_size;

	if (test_bit(FLAG_EXT_CTRL, &chan->flags))
		hdr_size = L2CAP_EXT_HDR_SIZE;
	else
		hdr_size = L2CAP_ENH_HDR_SIZE;

	if (chan->fcs == L2CAP_FCS_CRC16) {
		skb_trim(skb, skb->len - L2CAP_FCS_SIZE);
		rcv_fcs = get_unaligned_le16(skb->data + skb->len);
		our_fcs = crc16(0, skb->data - hdr_size, skb->len + hdr_size);

		if (our_fcs != rcv_fcs)
			return -EBADMSG;
	}
	return 0;
}

static void l2cap_send_i_or_rr_or_rnr(struct l2cap_chan *chan)
{
	struct l2cap_ctrl control;

	BT_DBG("chan %p", chan);

	memset(&control, 0, sizeof(control));
	control.sframe = 1;
	control.final = 1;
	control.reqseq = chan->buffer_seq;
	set_bit(CONN_SEND_FBIT, &chan->conn_state);

	if (test_bit(CONN_LOCAL_BUSY, &chan->conn_state)) {
		control.super = L2CAP_SUPER_RNR;
		l2cap_send_sframe(chan, &control);
	}

	if (test_and_clear_bit(CONN_REMOTE_BUSY, &chan->conn_state) &&
	    chan->unacked_frames > 0)
		__set_retrans_timer(chan);

	/* Send pending iframes */
	l2cap_ertm_send(chan);

	if (!test_bit(CONN_LOCAL_BUSY, &chan->conn_state) &&
	    test_bit(CONN_SEND_FBIT, &chan->conn_state)) {
		/* F-bit wasn't sent in an s-frame or i-frame yet, so
		 * send it now.
		 */
		control.super = L2CAP_SUPER_RR;
		l2cap_send_sframe(chan, &control);
	}
}

static void append_skb_frag(struct sk_buff *skb, struct sk_buff *new_frag,
			    struct sk_buff **last_frag)
{
	/* skb->len reflects data in skb as well as all fragments
	 * skb->data_len reflects only data in fragments
	 */
	if (!skb_has_frag_list(skb))
		skb_shinfo(skb)->frag_list = new_frag;

	new_frag->next = NULL;

	(*last_frag)->next = new_frag;
	*last_frag = new_frag;

	skb->len += new_frag->len;
	skb->data_len += new_frag->len;
	skb->truesize += new_frag->truesize;
}

static int l2cap_reassemble_sdu(struct l2cap_chan *chan, struct sk_buff *skb,
				struct l2cap_ctrl *control)
{
	int err = -EINVAL;

	switch (control->sar) {
	case L2CAP_SAR_UNSEGMENTED:
		if (chan->sdu)
			break;

		err = chan->ops->recv(chan, skb);
		break;

	case L2CAP_SAR_START:
		if (chan->sdu)
			break;

		chan->sdu_len = get_unaligned_le16(skb->data);
		skb_pull(skb, L2CAP_SDULEN_SIZE);

		if (chan->sdu_len > chan->imtu) {
			err = -EMSGSIZE;
			break;
		}

		if (skb->len >= chan->sdu_len)
			break;

		chan->sdu = skb;
		chan->sdu_last_frag = skb;

		skb = NULL;
		err = 0;
		break;

	case L2CAP_SAR_CONTINUE:
		if (!chan->sdu)
			break;

		append_skb_frag(chan->sdu, skb,
				&chan->sdu_last_frag);
		skb = NULL;

		if (chan->sdu->len >= chan->sdu_len)
			break;

		err = 0;
		break;

	case L2CAP_SAR_END:
		if (!chan->sdu)
			break;

		append_skb_frag(chan->sdu, skb,
				&chan->sdu_last_frag);
		skb = NULL;

		if (chan->sdu->len != chan->sdu_len)
			break;

		err = chan->ops->recv(chan, chan->sdu);

		if (!err) {
			/* Reassembly complete */
			chan->sdu = NULL;
			chan->sdu_last_frag = NULL;
			chan->sdu_len = 0;
		}
		break;
	}

	if (err) {
		kfree_skb(skb);
		kfree_skb(chan->sdu);
		chan->sdu = NULL;
		chan->sdu_last_frag = NULL;
		chan->sdu_len = 0;
	}

	return err;
}

static int l2cap_resegment(struct l2cap_chan *chan)
{
	/* Placeholder */
	return 0;
}

void l2cap_chan_busy(struct l2cap_chan *chan, int busy)
{
	u8 event;

	if (chan->mode != L2CAP_MODE_ERTM)
		return;

	event = busy ? L2CAP_EV_LOCAL_BUSY_DETECTED : L2CAP_EV_LOCAL_BUSY_CLEAR;
	l2cap_tx(chan, NULL, NULL, event);
}

static int l2cap_rx_queued_iframes(struct l2cap_chan *chan)
{
	int err = 0;
	/* Pass sequential frames to l2cap_reassemble_sdu()
	 * until a gap is encountered.
	 */

	BT_DBG("chan %p", chan);

	while (!test_bit(CONN_LOCAL_BUSY, &chan->conn_state)) {
		struct sk_buff *skb;
		BT_DBG("Searching for skb with txseq %d (queue len %d)",
		       chan->buffer_seq, skb_queue_len(&chan->srej_q));

		skb = l2cap_ertm_seq_in_queue(&chan->srej_q, chan->buffer_seq);

		if (!skb)
			break;

		skb_unlink(skb, &chan->srej_q);
		chan->buffer_seq = __next_seq(chan, chan->buffer_seq);
		err = l2cap_reassemble_sdu(chan, skb, &bt_cb(skb)->control);
		if (err)
			break;
	}

	if (skb_queue_empty(&chan->srej_q)) {
		chan->rx_state = L2CAP_RX_STATE_RECV;
		l2cap_send_ack(chan);
	}

	return err;
}

static void l2cap_handle_srej(struct l2cap_chan *chan,
			      struct l2cap_ctrl *control)
{
	struct sk_buff *skb;

	BT_DBG("chan %p, control %p", chan, control);

	if (control->reqseq == chan->next_tx_seq) {
		BT_DBG("Invalid reqseq %d, disconnecting", control->reqseq);
		l2cap_send_disconn_req(chan, ECONNRESET);
		return;
	}

	skb = l2cap_ertm_seq_in_queue(&chan->tx_q, control->reqseq);

	if (skb == NULL) {
		BT_DBG("Seq %d not available for retransmission",
		       control->reqseq);
		return;
	}

	if (chan->max_tx != 0 && bt_cb(skb)->control.retries >= chan->max_tx) {
		BT_DBG("Retry limit exceeded (%d)", chan->max_tx);
		l2cap_send_disconn_req(chan, ECONNRESET);
		return;
	}

	clear_bit(CONN_REMOTE_BUSY, &chan->conn_state);

	if (control->poll) {
		l2cap_pass_to_tx(chan, control);

		set_bit(CONN_SEND_FBIT, &chan->conn_state);
		l2cap_retransmit(chan, control);
		l2cap_ertm_send(chan);

		if (chan->tx_state == L2CAP_TX_STATE_WAIT_F) {
			set_bit(CONN_SREJ_ACT, &chan->conn_state);
			chan->srej_save_reqseq = control->reqseq;
		}
	} else {
		l2cap_pass_to_tx_fbit(chan, control);

		if (control->final) {
			if (chan->srej_save_reqseq != control->reqseq ||
			    !test_and_clear_bit(CONN_SREJ_ACT,
						&chan->conn_state))
				l2cap_retransmit(chan, control);
		} else {
			l2cap_retransmit(chan, control);
			if (chan->tx_state == L2CAP_TX_STATE_WAIT_F) {
				set_bit(CONN_SREJ_ACT, &chan->conn_state);
				chan->srej_save_reqseq = control->reqseq;
			}
		}
	}
}

static void l2cap_handle_rej(struct l2cap_chan *chan,
			     struct l2cap_ctrl *control)
{
	struct sk_buff *skb;

	BT_DBG("chan %p, control %p", chan, control);

	if (control->reqseq == chan->next_tx_seq) {
		BT_DBG("Invalid reqseq %d, disconnecting", control->reqseq);
		l2cap_send_disconn_req(chan, ECONNRESET);
		return;
	}

	skb = l2cap_ertm_seq_in_queue(&chan->tx_q, control->reqseq);

	if (chan->max_tx && skb &&
	    bt_cb(skb)->control.retries >= chan->max_tx) {
		BT_DBG("Retry limit exceeded (%d)", chan->max_tx);
		l2cap_send_disconn_req(chan, ECONNRESET);
		return;
	}

	clear_bit(CONN_REMOTE_BUSY, &chan->conn_state);

	l2cap_pass_to_tx(chan, control);

	if (control->final) {
		if (!test_and_clear_bit(CONN_REJ_ACT, &chan->conn_state))
			l2cap_retransmit_all(chan, control);
	} else {
		l2cap_retransmit_all(chan, control);
		l2cap_ertm_send(chan);
		if (chan->tx_state == L2CAP_TX_STATE_WAIT_F)
			set_bit(CONN_REJ_ACT, &chan->conn_state);
	}
}

static u8 l2cap_classify_txseq(struct l2cap_chan *chan, u16 txseq)
{
	BT_DBG("chan %p, txseq %d", chan, txseq);

	BT_DBG("last_acked_seq %d, expected_tx_seq %d", chan->last_acked_seq,
	       chan->expected_tx_seq);

	if (chan->rx_state == L2CAP_RX_STATE_SREJ_SENT) {
		if (__seq_offset(chan, txseq, chan->last_acked_seq) >=
		    chan->tx_win) {
			/* See notes below regarding "double poll" and
			 * invalid packets.
			 */
			if (chan->tx_win <= ((chan->tx_win_max + 1) >> 1)) {
				BT_DBG("Invalid/Ignore - after SREJ");
				return L2CAP_TXSEQ_INVALID_IGNORE;
			} else {
				BT_DBG("Invalid - in window after SREJ sent");
				return L2CAP_TXSEQ_INVALID;
			}
		}

		if (chan->srej_list.head == txseq) {
			BT_DBG("Expected SREJ");
			return L2CAP_TXSEQ_EXPECTED_SREJ;
		}

		if (l2cap_ertm_seq_in_queue(&chan->srej_q, txseq)) {
			BT_DBG("Duplicate SREJ - txseq already stored");
			return L2CAP_TXSEQ_DUPLICATE_SREJ;
		}

		if (l2cap_seq_list_contains(&chan->srej_list, txseq)) {
			BT_DBG("Unexpected SREJ - not requested");
			return L2CAP_TXSEQ_UNEXPECTED_SREJ;
		}
	}

	if (chan->expected_tx_seq == txseq) {
		if (__seq_offset(chan, txseq, chan->last_acked_seq) >=
		    chan->tx_win) {
			BT_DBG("Invalid - txseq outside tx window");
			return L2CAP_TXSEQ_INVALID;
		} else {
			BT_DBG("Expected");
			return L2CAP_TXSEQ_EXPECTED;
		}
	}

	if (__seq_offset(chan, txseq, chan->last_acked_seq) <
	    __seq_offset(chan, chan->expected_tx_seq, chan->last_acked_seq)) {
		BT_DBG("Duplicate - expected_tx_seq later than txseq");
		return L2CAP_TXSEQ_DUPLICATE;
	}

	if (__seq_offset(chan, txseq, chan->last_acked_seq) >= chan->tx_win) {
		/* A source of invalid packets is a "double poll" condition,
		 * where delays cause us to send multiple poll packets.  If
		 * the remote stack receives and processes both polls,
		 * sequence numbers can wrap around in such a way that a
		 * resent frame has a sequence number that looks like new data
		 * with a sequence gap.  This would trigger an erroneous SREJ
		 * request.
		 *
		 * Fortunately, this is impossible with a tx window that's
		 * less than half of the maximum sequence number, which allows
		 * invalid frames to be safely ignored.
		 *
		 * With tx window sizes greater than half of the tx window
		 * maximum, the frame is invalid and cannot be ignored.  This
		 * causes a disconnect.
		 */

		if (chan->tx_win <= ((chan->tx_win_max + 1) >> 1)) {
			BT_DBG("Invalid/Ignore - txseq outside tx window");
			return L2CAP_TXSEQ_INVALID_IGNORE;
		} else {
			BT_DBG("Invalid - txseq outside tx window");
			return L2CAP_TXSEQ_INVALID;
		}
	} else {
		BT_DBG("Unexpected - txseq indicates missing frames");
		return L2CAP_TXSEQ_UNEXPECTED;
	}
}

static int l2cap_rx_state_recv(struct l2cap_chan *chan,
			       struct l2cap_ctrl *control,
			       struct sk_buff *skb, u8 event)
{
	int err = 0;
	bool skb_in_use = false;

	BT_DBG("chan %p, control %p, skb %p, event %d", chan, control, skb,
	       event);

	switch (event) {
	case L2CAP_EV_RECV_IFRAME:
		switch (l2cap_classify_txseq(chan, control->txseq)) {
		case L2CAP_TXSEQ_EXPECTED:
			l2cap_pass_to_tx(chan, control);

			if (test_bit(CONN_LOCAL_BUSY, &chan->conn_state)) {
				BT_DBG("Busy, discarding expected seq %d",
				       control->txseq);
				break;
			}

			chan->expected_tx_seq = __next_seq(chan,
							   control->txseq);

			chan->buffer_seq = chan->expected_tx_seq;
			skb_in_use = true;

			err = l2cap_reassemble_sdu(chan, skb, control);
			if (err)
				break;

			if (control->final) {
				if (!test_and_clear_bit(CONN_REJ_ACT,
							&chan->conn_state)) {
					control->final = 0;
					l2cap_retransmit_all(chan, control);
					l2cap_ertm_send(chan);
				}
			}

			if (!test_bit(CONN_LOCAL_BUSY, &chan->conn_state))
				l2cap_send_ack(chan);
			break;
		case L2CAP_TXSEQ_UNEXPECTED:
			l2cap_pass_to_tx(chan, control);

			/* Can't issue SREJ frames in the local busy state.
			 * Drop this frame, it will be seen as missing
			 * when local busy is exited.
			 */
			if (test_bit(CONN_LOCAL_BUSY, &chan->conn_state)) {
				BT_DBG("Busy, discarding unexpected seq %d",
				       control->txseq);
				break;
			}

			/* There was a gap in the sequence, so an SREJ
			 * must be sent for each missing frame.  The
			 * current frame is stored for later use.
			 */
			skb_queue_tail(&chan->srej_q, skb);
			skb_in_use = true;
			BT_DBG("Queued %p (queue len %d)", skb,
			       skb_queue_len(&chan->srej_q));

			clear_bit(CONN_SREJ_ACT, &chan->conn_state);
			l2cap_seq_list_clear(&chan->srej_list);
			l2cap_send_srej(chan, control->txseq);

			chan->rx_state = L2CAP_RX_STATE_SREJ_SENT;
			break;
		case L2CAP_TXSEQ_DUPLICATE:
			l2cap_pass_to_tx(chan, control);
			break;
		case L2CAP_TXSEQ_INVALID_IGNORE:
			break;
		case L2CAP_TXSEQ_INVALID:
		default:
			l2cap_send_disconn_req(chan, ECONNRESET);
			break;
		}
		break;
	case L2CAP_EV_RECV_RR:
		l2cap_pass_to_tx(chan, control);
		if (control->final) {
			clear_bit(CONN_REMOTE_BUSY, &chan->conn_state);

			if (!test_and_clear_bit(CONN_REJ_ACT, &chan->conn_state) &&
			    !__chan_is_moving(chan)) {
				control->final = 0;
				l2cap_retransmit_all(chan, control);
			}

			l2cap_ertm_send(chan);
		} else if (control->poll) {
			l2cap_send_i_or_rr_or_rnr(chan);
		} else {
			if (test_and_clear_bit(CONN_REMOTE_BUSY,
					       &chan->conn_state) &&
			    chan->unacked_frames)
				__set_retrans_timer(chan);

			l2cap_ertm_send(chan);
		}
		break;
	case L2CAP_EV_RECV_RNR:
		set_bit(CONN_REMOTE_BUSY, &chan->conn_state);
		l2cap_pass_to_tx(chan, control);
		if (control && control->poll) {
			set_bit(CONN_SEND_FBIT, &chan->conn_state);
			l2cap_send_rr_or_rnr(chan, 0);
		}
		__clear_retrans_timer(chan);
		l2cap_seq_list_clear(&chan->retrans_list);
		break;
	case L2CAP_EV_RECV_REJ:
		l2cap_handle_rej(chan, control);
		break;
	case L2CAP_EV_RECV_SREJ:
		l2cap_handle_srej(chan, control);
		break;
	default:
		break;
	}

	if (skb && !skb_in_use) {
		BT_DBG("Freeing %p", skb);
		kfree_skb(skb);
	}

	return err;
}

static int l2cap_rx_state_srej_sent(struct l2cap_chan *chan,
				    struct l2cap_ctrl *control,
				    struct sk_buff *skb, u8 event)
{
	int err = 0;
	u16 txseq = control->txseq;
	bool skb_in_use = false;

	BT_DBG("chan %p, control %p, skb %p, event %d", chan, control, skb,
	       event);

	switch (event) {
	case L2CAP_EV_RECV_IFRAME:
		switch (l2cap_classify_txseq(chan, txseq)) {
		case L2CAP_TXSEQ_EXPECTED:
			/* Keep frame for reassembly later */
			l2cap_pass_to_tx(chan, control);
			skb_queue_tail(&chan->srej_q, skb);
			skb_in_use = true;
			BT_DBG("Queued %p (queue len %d)", skb,
			       skb_queue_len(&chan->srej_q));

			chan->expected_tx_seq = __next_seq(chan, txseq);
			break;
		case L2CAP_TXSEQ_EXPECTED_SREJ:
			l2cap_seq_list_pop(&chan->srej_list);

			l2cap_pass_to_tx(chan, control);
			skb_queue_tail(&chan->srej_q, skb);
			skb_in_use = true;
			BT_DBG("Queued %p (queue len %d)", skb,
			       skb_queue_len(&chan->srej_q));

			err = l2cap_rx_queued_iframes(chan);
			if (err)
				break;

			break;
		case L2CAP_TXSEQ_UNEXPECTED:
			/* Got a frame that can't be reassembled yet.
			 * Save it for later, and send SREJs to cover
			 * the missing frames.
			 */
			skb_queue_tail(&chan->srej_q, skb);
			skb_in_use = true;
			BT_DBG("Queued %p (queue len %d)", skb,
			       skb_queue_len(&chan->srej_q));

			l2cap_pass_to_tx(chan, control);
			l2cap_send_srej(chan, control->txseq);
			break;
		case L2CAP_TXSEQ_UNEXPECTED_SREJ:
			/* This frame was requested with an SREJ, but
			 * some expected retransmitted frames are
			 * missing.  Request retransmission of missing
			 * SREJ'd frames.
			 */
			skb_queue_tail(&chan->srej_q, skb);
			skb_in_use = true;
			BT_DBG("Queued %p (queue len %d)", skb,
			       skb_queue_len(&chan->srej_q));

			l2cap_pass_to_tx(chan, control);
			l2cap_send_srej_list(chan, control->txseq);
			break;
		case L2CAP_TXSEQ_DUPLICATE_SREJ:
			/* We've already queued this frame.  Drop this copy. */
			l2cap_pass_to_tx(chan, control);
			break;
		case L2CAP_TXSEQ_DUPLICATE:
			/* Expecting a later sequence number, so this frame
			 * was already received.  Ignore it completely.
			 */
			break;
		case L2CAP_TXSEQ_INVALID_IGNORE:
			break;
		case L2CAP_TXSEQ_INVALID:
		default:
			l2cap_send_disconn_req(chan, ECONNRESET);
			break;
		}
		break;
	case L2CAP_EV_RECV_RR:
		l2cap_pass_to_tx(chan, control);
		if (control->final) {
			clear_bit(CONN_REMOTE_BUSY, &chan->conn_state);

			if (!test_and_clear_bit(CONN_REJ_ACT,
						&chan->conn_state)) {
				control->final = 0;
				l2cap_retransmit_all(chan, control);
			}

			l2cap_ertm_send(chan);
		} else if (control->poll) {
			if (test_and_clear_bit(CONN_REMOTE_BUSY,
					       &chan->conn_state) &&
			    chan->unacked_frames) {
				__set_retrans_timer(chan);
			}

			set_bit(CONN_SEND_FBIT, &chan->conn_state);
			l2cap_send_srej_tail(chan);
		} else {
			if (test_and_clear_bit(CONN_REMOTE_BUSY,
					       &chan->conn_state) &&
			    chan->unacked_frames)
				__set_retrans_timer(chan);

			l2cap_send_ack(chan);
		}
		break;
	case L2CAP_EV_RECV_RNR:
		set_bit(CONN_REMOTE_BUSY, &chan->conn_state);
		l2cap_pass_to_tx(chan, control);
		if (control->poll) {
			l2cap_send_srej_tail(chan);
		} else {
			struct l2cap_ctrl rr_control;
			memset(&rr_control, 0, sizeof(rr_control));
			rr_control.sframe = 1;
			rr_control.super = L2CAP_SUPER_RR;
			rr_control.reqseq = chan->buffer_seq;
			l2cap_send_sframe(chan, &rr_control);
		}

		break;
	case L2CAP_EV_RECV_REJ:
		l2cap_handle_rej(chan, control);
		break;
	case L2CAP_EV_RECV_SREJ:
		l2cap_handle_srej(chan, control);
		break;
	}

	if (skb && !skb_in_use) {
		BT_DBG("Freeing %p", skb);
		kfree_skb(skb);
	}

	return err;
}

static int l2cap_finish_move(struct l2cap_chan *chan)
{
	BT_DBG("chan %p", chan);

	chan->rx_state = L2CAP_RX_STATE_RECV;

	if (chan->hs_hcon)
		chan->conn->mtu = chan->hs_hcon->hdev->block_mtu;
	else
		chan->conn->mtu = chan->conn->hcon->hdev->acl_mtu;

	return l2cap_resegment(chan);
}

static int l2cap_rx_state_wait_p(struct l2cap_chan *chan,
				 struct l2cap_ctrl *control,
				 struct sk_buff *skb, u8 event)
{
	int err;

	BT_DBG("chan %p, control %p, skb %p, event %d", chan, control, skb,
	       event);

	if (!control->poll)
		return -EPROTO;

	l2cap_process_reqseq(chan, control->reqseq);

	if (!skb_queue_empty(&chan->tx_q))
		chan->tx_send_head = skb_peek(&chan->tx_q);
	else
		chan->tx_send_head = NULL;

	/* Rewind next_tx_seq to the point expected
	 * by the receiver.
	 */
	chan->next_tx_seq = control->reqseq;
	chan->unacked_frames = 0;

	err = l2cap_finish_move(chan);
	if (err)
		return err;

	set_bit(CONN_SEND_FBIT, &chan->conn_state);
	l2cap_send_i_or_rr_or_rnr(chan);

	if (event == L2CAP_EV_RECV_IFRAME)
		return -EPROTO;

	return l2cap_rx_state_recv(chan, control, NULL, event);
}

static int l2cap_rx_state_wait_f(struct l2cap_chan *chan,
				 struct l2cap_ctrl *control,
				 struct sk_buff *skb, u8 event)
{
	int err;

	if (!control->final)
		return -EPROTO;

	clear_bit(CONN_REMOTE_BUSY, &chan->conn_state);

	chan->rx_state = L2CAP_RX_STATE_RECV;
	l2cap_process_reqseq(chan, control->reqseq);

	if (!skb_queue_empty(&chan->tx_q))
		chan->tx_send_head = skb_peek(&chan->tx_q);
	else
		chan->tx_send_head = NULL;

	/* Rewind next_tx_seq to the point expected
	 * by the receiver.
	 */
	chan->next_tx_seq = control->reqseq;
	chan->unacked_frames = 0;

	if (chan->hs_hcon)
		chan->conn->mtu = chan->hs_hcon->hdev->block_mtu;
	else
		chan->conn->mtu = chan->conn->hcon->hdev->acl_mtu;

	err = l2cap_resegment(chan);

	if (!err)
		err = l2cap_rx_state_recv(chan, control, skb, event);

	return err;
}

static bool __valid_reqseq(struct l2cap_chan *chan, u16 reqseq)
{
	/* Make sure reqseq is for a packet that has been sent but not acked */
	u16 unacked;

	unacked = __seq_offset(chan, chan->next_tx_seq, chan->expected_ack_seq);
	return __seq_offset(chan, chan->next_tx_seq, reqseq) <= unacked;
}

static int l2cap_rx(struct l2cap_chan *chan, struct l2cap_ctrl *control,
		    struct sk_buff *skb, u8 event)
{
	int err = 0;

	BT_DBG("chan %p, control %p, skb %p, event %d, state %d", chan,
	       control, skb, event, chan->rx_state);

	if (__valid_reqseq(chan, control->reqseq)) {
		switch (chan->rx_state) {
		case L2CAP_RX_STATE_RECV:
			err = l2cap_rx_state_recv(chan, control, skb, event);
			break;
		case L2CAP_RX_STATE_SREJ_SENT:
			err = l2cap_rx_state_srej_sent(chan, control, skb,
						       event);
			break;
		case L2CAP_RX_STATE_WAIT_P:
			err = l2cap_rx_state_wait_p(chan, control, skb, event);
			break;
		case L2CAP_RX_STATE_WAIT_F:
			err = l2cap_rx_state_wait_f(chan, control, skb, event);
			break;
		default:
			/* shut it down */
			break;
		}
	} else {
		BT_DBG("Invalid reqseq %d (next_tx_seq %d, expected_ack_seq %d",
		       control->reqseq, chan->next_tx_seq,
		       chan->expected_ack_seq);
		l2cap_send_disconn_req(chan, ECONNRESET);
	}

	return err;
}

static int l2cap_stream_rx(struct l2cap_chan *chan, struct l2cap_ctrl *control,
			   struct sk_buff *skb)
{
	int err = 0;

	BT_DBG("chan %p, control %p, skb %p, state %d", chan, control, skb,
	       chan->rx_state);

	if (l2cap_classify_txseq(chan, control->txseq) ==
	    L2CAP_TXSEQ_EXPECTED) {
		l2cap_pass_to_tx(chan, control);

		BT_DBG("buffer_seq %d->%d", chan->buffer_seq,
		       __next_seq(chan, chan->buffer_seq));

		chan->buffer_seq = __next_seq(chan, chan->buffer_seq);

		l2cap_reassemble_sdu(chan, skb, control);
	} else {
		if (chan->sdu) {
			kfree_skb(chan->sdu);
			chan->sdu = NULL;
		}
		chan->sdu_last_frag = NULL;
		chan->sdu_len = 0;

		if (skb) {
			BT_DBG("Freeing %p", skb);
			kfree_skb(skb);
		}
	}

	chan->last_acked_seq = control->txseq;
	chan->expected_tx_seq = __next_seq(chan, control->txseq);

	return err;
}

static int l2cap_data_rcv(struct l2cap_chan *chan, struct sk_buff *skb)
{
	struct l2cap_ctrl *control = &bt_cb(skb)->control;
	u16 len;
	u8 event;

	__unpack_control(chan, skb);

	len = skb->len;

	/*
	 * We can just drop the corrupted I-frame here.
	 * Receiver will miss it and start proper recovery
	 * procedures and ask for retransmission.
	 */
	if (l2cap_check_fcs(chan, skb))
		goto drop;

	if (!control->sframe && control->sar == L2CAP_SAR_START)
		len -= L2CAP_SDULEN_SIZE;

	if (chan->fcs == L2CAP_FCS_CRC16)
		len -= L2CAP_FCS_SIZE;

	if (len > chan->mps) {
		l2cap_send_disconn_req(chan, ECONNRESET);
		goto drop;
	}

	if (!control->sframe) {
		int err;

		BT_DBG("iframe sar %d, reqseq %d, final %d, txseq %d",
		       control->sar, control->reqseq, control->final,
		       control->txseq);

		/* Validate F-bit - F=0 always valid, F=1 only
		 * valid in TX WAIT_F
		 */
		if (control->final && chan->tx_state != L2CAP_TX_STATE_WAIT_F)
			goto drop;

		if (chan->mode != L2CAP_MODE_STREAMING) {
			event = L2CAP_EV_RECV_IFRAME;
			err = l2cap_rx(chan, control, skb, event);
		} else {
			err = l2cap_stream_rx(chan, control, skb);
		}

		if (err)
			l2cap_send_disconn_req(chan, ECONNRESET);
	} else {
		const u8 rx_func_to_event[4] = {
			L2CAP_EV_RECV_RR, L2CAP_EV_RECV_REJ,
			L2CAP_EV_RECV_RNR, L2CAP_EV_RECV_SREJ
		};

		/* Only I-frames are expected in streaming mode */
		if (chan->mode == L2CAP_MODE_STREAMING)
			goto drop;

		BT_DBG("sframe reqseq %d, final %d, poll %d, super %d",
		       control->reqseq, control->final, control->poll,
		       control->super);

		if (len != 0) {
			BT_ERR("Trailing bytes: %d in sframe", len);
			l2cap_send_disconn_req(chan, ECONNRESET);
			goto drop;
		}

		/* Validate F and P bits */
		if (control->final && (control->poll ||
				       chan->tx_state != L2CAP_TX_STATE_WAIT_F))
			goto drop;

		event = rx_func_to_event[control->super];
		if (l2cap_rx(chan, control, skb, event))
			l2cap_send_disconn_req(chan, ECONNRESET);
	}

	return 0;

drop:
	kfree_skb(skb);
	return 0;
}

static void l2cap_chan_le_send_credits(struct l2cap_chan *chan)
{
	struct l2cap_conn *conn = chan->conn;
	struct l2cap_le_credits pkt;
	u16 return_credits;

	/* We return more credits to the sender only after the amount of
	 * credits falls below half of the initial amount.
	 */
	if (chan->rx_credits >= (le_max_credits + 1) / 2)
		return;

	return_credits = le_max_credits - chan->rx_credits;

	BT_DBG("chan %p returning %u credits to sender", chan, return_credits);

	chan->rx_credits += return_credits;

	pkt.cid     = cpu_to_le16(chan->scid);
	pkt.credits = cpu_to_le16(return_credits);

	chan->ident = l2cap_get_ident(conn);

	l2cap_send_cmd(conn, chan->ident, L2CAP_LE_CREDITS, sizeof(pkt), &pkt);
}

static int l2cap_le_data_rcv(struct l2cap_chan *chan, struct sk_buff *skb)
{
	int err;

	if (!chan->rx_credits) {
		BT_ERR("No credits to receive LE L2CAP data");
		l2cap_send_disconn_req(chan, ECONNRESET);
		return -ENOBUFS;
	}

	if (chan->imtu < skb->len) {
		BT_ERR("Too big LE L2CAP PDU");
		return -ENOBUFS;
	}

	chan->rx_credits--;
	BT_DBG("rx_credits %u -> %u", chan->rx_credits + 1, chan->rx_credits);

	l2cap_chan_le_send_credits(chan);

	err = 0;

	if (!chan->sdu) {
		u16 sdu_len;

		sdu_len = get_unaligned_le16(skb->data);
		skb_pull(skb, L2CAP_SDULEN_SIZE);

		BT_DBG("Start of new SDU. sdu_len %u skb->len %u imtu %u",
		       sdu_len, skb->len, chan->imtu);

		if (sdu_len > chan->imtu) {
			BT_ERR("Too big LE L2CAP SDU length received");
			err = -EMSGSIZE;
			goto failed;
		}

		if (skb->len > sdu_len) {
			BT_ERR("Too much LE L2CAP data received");
			err = -EINVAL;
			goto failed;
		}

		if (skb->len == sdu_len)
			return chan->ops->recv(chan, skb);

		chan->sdu = skb;
		chan->sdu_len = sdu_len;
		chan->sdu_last_frag = skb;

		return 0;
	}

	BT_DBG("SDU fragment. chan->sdu->len %u skb->len %u chan->sdu_len %u",
	       chan->sdu->len, skb->len, chan->sdu_len);

	if (chan->sdu->len + skb->len > chan->sdu_len) {
		BT_ERR("Too much LE L2CAP data received");
		err = -EINVAL;
		goto failed;
	}

	append_skb_frag(chan->sdu, skb, &chan->sdu_last_frag);
	skb = NULL;

	if (chan->sdu->len == chan->sdu_len) {
		err = chan->ops->recv(chan, chan->sdu);
		if (!err) {
			chan->sdu = NULL;
			chan->sdu_last_frag = NULL;
			chan->sdu_len = 0;
		}
	}

failed:
	if (err) {
		kfree_skb(skb);
		kfree_skb(chan->sdu);
		chan->sdu = NULL;
		chan->sdu_last_frag = NULL;
		chan->sdu_len = 0;
	}

	/* We can't return an error here since we took care of the skb
	 * freeing internally. An error return would cause the caller to
	 * do a double-free of the skb.
	 */
	return 0;
}

static void l2cap_data_channel(struct l2cap_conn *conn, u16 cid,
			       struct sk_buff *skb)
{
	struct l2cap_chan *chan;

	chan = l2cap_get_chan_by_scid(conn, cid);
	if (!chan) {
		if (cid == L2CAP_CID_A2MP) {
			chan = a2mp_channel_create(conn, skb);
			if (!chan) {
				kfree_skb(skb);
				return;
			}

			l2cap_chan_lock(chan);
		} else {
			BT_DBG("unknown cid 0x%4.4x", cid);
			/* Drop packet and return */
			kfree_skb(skb);
			return;
		}
	}

	BT_DBG("chan %p, len %d", chan, skb->len);

	if (chan->state != BT_CONNECTED)
		goto drop;

	switch (chan->mode) {
	case L2CAP_MODE_LE_FLOWCTL:
		if (l2cap_le_data_rcv(chan, skb) < 0)
			goto drop;

		goto done;

	case L2CAP_MODE_BASIC:
		/* If socket recv buffers overflows we drop data here
		 * which is *bad* because L2CAP has to be reliable.
		 * But we don't have any other choice. L2CAP doesn't
		 * provide flow control mechanism. */

		if (chan->imtu < skb->len) {
			BT_ERR("Dropping L2CAP data: receive buffer overflow");
			goto drop;
		}

		if (!chan->ops->recv(chan, skb))
			goto done;
		break;

	case L2CAP_MODE_ERTM:
	case L2CAP_MODE_STREAMING:
		l2cap_data_rcv(chan, skb);
		goto done;

	default:
		BT_DBG("chan %p: bad mode 0x%2.2x", chan, chan->mode);
		break;
	}

drop:
	kfree_skb(skb);

done:
	l2cap_chan_unlock(chan);
}

static void l2cap_conless_channel(struct l2cap_conn *conn, __le16 psm,
				  struct sk_buff *skb)
{
	struct hci_conn *hcon = conn->hcon;
	struct l2cap_chan *chan;

	if (hcon->type != ACL_LINK)
		goto free_skb;

	chan = l2cap_global_chan_by_psm(0, psm, &hcon->src, &hcon->dst,
					ACL_LINK);
	if (!chan)
		goto free_skb;

	BT_DBG("chan %p, len %d", chan, skb->len);

	if (chan->state != BT_BOUND && chan->state != BT_CONNECTED)
		goto drop;

	if (chan->imtu < skb->len)
		goto drop;

	/* Store remote BD_ADDR and PSM for msg_name */
	bacpy(&bt_cb(skb)->bdaddr, &hcon->dst);
	bt_cb(skb)->psm = psm;

	if (!chan->ops->recv(chan, skb)) {
		l2cap_chan_put(chan);
		return;
	}

drop:
	l2cap_chan_put(chan);
free_skb:
	kfree_skb(skb);
}

static void l2cap_recv_frame(struct l2cap_conn *conn, struct sk_buff *skb)
{
	struct l2cap_hdr *lh = (void *) skb->data;
	struct hci_conn *hcon = conn->hcon;
	u16 cid, len;
	__le16 psm;

	if (hcon->state != BT_CONNECTED) {
		BT_DBG("queueing pending rx skb");
		skb_queue_tail(&conn->pending_rx, skb);
		return;
	}

	skb_pull(skb, L2CAP_HDR_SIZE);
	cid = __le16_to_cpu(lh->cid);
	len = __le16_to_cpu(lh->len);

	if (len != skb->len) {
		kfree_skb(skb);
		return;
	}

	/* Since we can't actively block incoming LE connections we must
	 * at least ensure that we ignore incoming data from them.
	 */
	if (hcon->type == LE_LINK &&
	    hci_bdaddr_list_lookup(&hcon->hdev->blacklist, &hcon->dst,
				   bdaddr_dst_type(hcon))) {
		kfree_skb(skb);
		return;
	}

	BT_DBG("len %d, cid 0x%4.4x", len, cid);

	switch (cid) {
	case L2CAP_CID_SIGNALING:
		l2cap_sig_channel(conn, skb);
		break;

	case L2CAP_CID_CONN_LESS:
		psm = get_unaligned((__le16 *) skb->data);
		skb_pull(skb, L2CAP_PSMLEN_SIZE);
		l2cap_conless_channel(conn, psm, skb);
		break;

	case L2CAP_CID_LE_SIGNALING:
		l2cap_le_sig_channel(conn, skb);
		break;

	default:
		l2cap_data_channel(conn, cid, skb);
		break;
	}
}

static void process_pending_rx(struct work_struct *work)
{
	struct l2cap_conn *conn = container_of(work, struct l2cap_conn,
					       pending_rx_work);
	struct sk_buff *skb;

	BT_DBG("");

	while ((skb = skb_dequeue(&conn->pending_rx)))
		l2cap_recv_frame(conn, skb);
}

static struct l2cap_conn *l2cap_conn_add(struct hci_conn *hcon)
{
	struct l2cap_conn *conn = hcon->l2cap_data;
	struct hci_chan *hchan;

	if (conn)
		return conn;

	hchan = hci_chan_create(hcon);
	if (!hchan)
		return NULL;

	conn = kzalloc(sizeof(*conn), GFP_KERNEL);
	if (!conn) {
		hci_chan_del(hchan);
		return NULL;
	}

	kref_init(&conn->ref);
	hcon->l2cap_data = conn;
	conn->hcon = hci_conn_get(hcon);
	conn->hchan = hchan;

	BT_DBG("hcon %p conn %p hchan %p", hcon, conn, hchan);

	switch (hcon->type) {
	case LE_LINK:
		if (hcon->hdev->le_mtu) {
			conn->mtu = hcon->hdev->le_mtu;
			break;
		}
		/* fall through */
	default:
		conn->mtu = hcon->hdev->acl_mtu;
		break;
	}

	conn->feat_mask = 0;

	conn->local_fixed_chan = L2CAP_FC_SIG_BREDR | L2CAP_FC_CONNLESS;

	if (hcon->type == ACL_LINK &&
	    test_bit(HCI_HS_ENABLED, &hcon->hdev->dev_flags))
		conn->local_fixed_chan |= L2CAP_FC_A2MP;

	if (test_bit(HCI_LE_ENABLED, &hcon->hdev->dev_flags) &&
	    (bredr_sc_enabled(hcon->hdev) ||
<<<<<<< HEAD
	     test_bit(HCI_FORCE_LESC, &hcon->hdev->dbg_flags)))
=======
	     test_bit(HCI_FORCE_BREDR_SMP, &hcon->hdev->dbg_flags)))
>>>>>>> 8ea65f4a
		conn->local_fixed_chan |= L2CAP_FC_SMP_BREDR;

	mutex_init(&conn->ident_lock);
	mutex_init(&conn->chan_lock);

	INIT_LIST_HEAD(&conn->chan_l);
	INIT_LIST_HEAD(&conn->users);

	INIT_DELAYED_WORK(&conn->info_timer, l2cap_info_timeout);

	skb_queue_head_init(&conn->pending_rx);
	INIT_WORK(&conn->pending_rx_work, process_pending_rx);
	INIT_WORK(&conn->id_addr_update_work, l2cap_conn_update_id_addr);

	conn->disc_reason = HCI_ERROR_REMOTE_USER_TERM;

	return conn;
}

static bool is_valid_psm(u16 psm, u8 dst_type) {
	if (!psm)
		return false;

	if (bdaddr_type_is_le(dst_type))
		return (psm <= 0x00ff);

	/* PSM must be odd and lsb of upper byte must be 0 */
	return ((psm & 0x0101) == 0x0001);
}

int l2cap_chan_connect(struct l2cap_chan *chan, __le16 psm, u16 cid,
		       bdaddr_t *dst, u8 dst_type)
{
	struct l2cap_conn *conn;
	struct hci_conn *hcon;
	struct hci_dev *hdev;
	int err;

	BT_DBG("%pMR -> %pMR (type %u) psm 0x%2.2x", &chan->src, dst,
	       dst_type, __le16_to_cpu(psm));

	hdev = hci_get_route(dst, &chan->src);
	if (!hdev)
		return -EHOSTUNREACH;

	hci_dev_lock(hdev);

	if (!is_valid_psm(__le16_to_cpu(psm), dst_type) && !cid &&
	    chan->chan_type != L2CAP_CHAN_RAW) {
		err = -EINVAL;
		goto done;
	}

	if (chan->chan_type == L2CAP_CHAN_CONN_ORIENTED && !psm) {
		err = -EINVAL;
		goto done;
	}

	if (chan->chan_type == L2CAP_CHAN_FIXED && !cid) {
		err = -EINVAL;
		goto done;
	}

	switch (chan->mode) {
	case L2CAP_MODE_BASIC:
		break;
	case L2CAP_MODE_LE_FLOWCTL:
		l2cap_le_flowctl_init(chan);
		break;
	case L2CAP_MODE_ERTM:
	case L2CAP_MODE_STREAMING:
		if (!disable_ertm)
			break;
		/* fall through */
	default:
		err = -EOPNOTSUPP;
		goto done;
	}

	switch (chan->state) {
	case BT_CONNECT:
	case BT_CONNECT2:
	case BT_CONFIG:
		/* Already connecting */
		err = 0;
		goto done;

	case BT_CONNECTED:
		/* Already connected */
		err = -EISCONN;
		goto done;

	case BT_OPEN:
	case BT_BOUND:
		/* Can connect */
		break;

	default:
		err = -EBADFD;
		goto done;
	}

	/* Set destination address and psm */
	bacpy(&chan->dst, dst);
	chan->dst_type = dst_type;

	chan->psm = psm;
	chan->dcid = cid;

	if (bdaddr_type_is_le(dst_type)) {
		u8 role;

		/* Convert from L2CAP channel address type to HCI address type
		 */
		if (dst_type == BDADDR_LE_PUBLIC)
			dst_type = ADDR_LE_DEV_PUBLIC;
		else
			dst_type = ADDR_LE_DEV_RANDOM;

		if (test_bit(HCI_ADVERTISING, &hdev->dev_flags))
			role = HCI_ROLE_SLAVE;
		else
			role = HCI_ROLE_MASTER;

		hcon = hci_connect_le(hdev, dst, dst_type, chan->sec_level,
				      HCI_LE_CONN_TIMEOUT, role);
	} else {
		u8 auth_type = l2cap_get_auth_type(chan);
		hcon = hci_connect_acl(hdev, dst, chan->sec_level, auth_type);
	}

	if (IS_ERR(hcon)) {
		err = PTR_ERR(hcon);
		goto done;
	}

	conn = l2cap_conn_add(hcon);
	if (!conn) {
		hci_conn_drop(hcon);
		err = -ENOMEM;
		goto done;
	}

	mutex_lock(&conn->chan_lock);
	l2cap_chan_lock(chan);

	if (cid && __l2cap_get_chan_by_dcid(conn, cid)) {
		hci_conn_drop(hcon);
		err = -EBUSY;
		goto chan_unlock;
	}

	/* Update source addr of the socket */
	bacpy(&chan->src, &hcon->src);
	chan->src_type = bdaddr_src_type(hcon);

	__l2cap_chan_add(conn, chan);

	/* l2cap_chan_add takes its own ref so we can drop this one */
	hci_conn_drop(hcon);

	l2cap_state_change(chan, BT_CONNECT);
	__set_chan_timer(chan, chan->ops->get_sndtimeo(chan));

	/* Release chan->sport so that it can be reused by other
	 * sockets (as it's only used for listening sockets).
	 */
	write_lock(&chan_list_lock);
	chan->sport = 0;
	write_unlock(&chan_list_lock);

	if (hcon->state == BT_CONNECTED) {
		if (chan->chan_type != L2CAP_CHAN_CONN_ORIENTED) {
			__clear_chan_timer(chan);
			if (l2cap_chan_check_security(chan, true))
				l2cap_state_change(chan, BT_CONNECTED);
		} else
			l2cap_do_start(chan);
	}

	err = 0;

chan_unlock:
	l2cap_chan_unlock(chan);
	mutex_unlock(&conn->chan_lock);
done:
	hci_dev_unlock(hdev);
	hci_dev_put(hdev);
	return err;
}
EXPORT_SYMBOL_GPL(l2cap_chan_connect);

/* ---- L2CAP interface with lower layer (HCI) ---- */

int l2cap_connect_ind(struct hci_dev *hdev, bdaddr_t *bdaddr)
{
	int exact = 0, lm1 = 0, lm2 = 0;
	struct l2cap_chan *c;

	BT_DBG("hdev %s, bdaddr %pMR", hdev->name, bdaddr);

	/* Find listening sockets and check their link_mode */
	read_lock(&chan_list_lock);
	list_for_each_entry(c, &chan_list, global_l) {
		if (c->state != BT_LISTEN)
			continue;

		if (!bacmp(&c->src, &hdev->bdaddr)) {
			lm1 |= HCI_LM_ACCEPT;
			if (test_bit(FLAG_ROLE_SWITCH, &c->flags))
				lm1 |= HCI_LM_MASTER;
			exact++;
		} else if (!bacmp(&c->src, BDADDR_ANY)) {
			lm2 |= HCI_LM_ACCEPT;
			if (test_bit(FLAG_ROLE_SWITCH, &c->flags))
				lm2 |= HCI_LM_MASTER;
		}
	}
	read_unlock(&chan_list_lock);

	return exact ? lm1 : lm2;
}

/* Find the next fixed channel in BT_LISTEN state, continue iteration
 * from an existing channel in the list or from the beginning of the
 * global list (by passing NULL as first parameter).
 */
static struct l2cap_chan *l2cap_global_fixed_chan(struct l2cap_chan *c,
						  struct hci_conn *hcon)
{
	u8 src_type = bdaddr_src_type(hcon);

	read_lock(&chan_list_lock);

	if (c)
		c = list_next_entry(c, global_l);
	else
		c = list_entry(chan_list.next, typeof(*c), global_l);

	list_for_each_entry_from(c, &chan_list, global_l) {
		if (c->chan_type != L2CAP_CHAN_FIXED)
			continue;
		if (c->state != BT_LISTEN)
			continue;
		if (bacmp(&c->src, &hcon->src) && bacmp(&c->src, BDADDR_ANY))
			continue;
		if (src_type != c->src_type)
			continue;

		l2cap_chan_hold(c);
		read_unlock(&chan_list_lock);
		return c;
	}

	read_unlock(&chan_list_lock);

	return NULL;
}

void l2cap_connect_cfm(struct hci_conn *hcon, u8 status)
{
	struct hci_dev *hdev = hcon->hdev;
	struct l2cap_conn *conn;
	struct l2cap_chan *pchan;
	u8 dst_type;

	BT_DBG("hcon %p bdaddr %pMR status %d", hcon, &hcon->dst, status);

	if (status) {
		l2cap_conn_del(hcon, bt_to_errno(status));
		return;
	}

	conn = l2cap_conn_add(hcon);
	if (!conn)
		return;

	dst_type = bdaddr_dst_type(hcon);

	/* If device is blocked, do not create channels for it */
	if (hci_bdaddr_list_lookup(&hdev->blacklist, &hcon->dst, dst_type))
		return;

	/* Find fixed channels and notify them of the new connection. We
	 * use multiple individual lookups, continuing each time where
	 * we left off, because the list lock would prevent calling the
	 * potentially sleeping l2cap_chan_lock() function.
	 */
	pchan = l2cap_global_fixed_chan(NULL, hcon);
	while (pchan) {
		struct l2cap_chan *chan, *next;

		/* Client fixed channels should override server ones */
		if (__l2cap_get_chan_by_dcid(conn, pchan->scid))
			goto next;

		l2cap_chan_lock(pchan);
		chan = pchan->ops->new_connection(pchan);
		if (chan) {
			bacpy(&chan->src, &hcon->src);
			bacpy(&chan->dst, &hcon->dst);
			chan->src_type = bdaddr_src_type(hcon);
			chan->dst_type = dst_type;

			__l2cap_chan_add(conn, chan);
		}

		l2cap_chan_unlock(pchan);
next:
		next = l2cap_global_fixed_chan(pchan, hcon);
		l2cap_chan_put(pchan);
		pchan = next;
	}

	l2cap_conn_ready(conn);
}

int l2cap_disconn_ind(struct hci_conn *hcon)
{
	struct l2cap_conn *conn = hcon->l2cap_data;

	BT_DBG("hcon %p", hcon);

	if (!conn)
		return HCI_ERROR_REMOTE_USER_TERM;
	return conn->disc_reason;
}

void l2cap_disconn_cfm(struct hci_conn *hcon, u8 reason)
{
	BT_DBG("hcon %p reason %d", hcon, reason);

	l2cap_conn_del(hcon, bt_to_errno(reason));
}

static inline void l2cap_check_encryption(struct l2cap_chan *chan, u8 encrypt)
{
	if (chan->chan_type != L2CAP_CHAN_CONN_ORIENTED)
		return;

	if (encrypt == 0x00) {
		if (chan->sec_level == BT_SECURITY_MEDIUM) {
			__set_chan_timer(chan, L2CAP_ENC_TIMEOUT);
		} else if (chan->sec_level == BT_SECURITY_HIGH ||
			   chan->sec_level == BT_SECURITY_FIPS)
			l2cap_chan_close(chan, ECONNREFUSED);
	} else {
		if (chan->sec_level == BT_SECURITY_MEDIUM)
			__clear_chan_timer(chan);
	}
}

int l2cap_security_cfm(struct hci_conn *hcon, u8 status, u8 encrypt)
{
	struct l2cap_conn *conn = hcon->l2cap_data;
	struct l2cap_chan *chan;

	if (!conn)
		return 0;

	BT_DBG("conn %p status 0x%2.2x encrypt %u", conn, status, encrypt);

	mutex_lock(&conn->chan_lock);

	list_for_each_entry(chan, &conn->chan_l, list) {
		l2cap_chan_lock(chan);

		BT_DBG("chan %p scid 0x%4.4x state %s", chan, chan->scid,
		       state_to_string(chan->state));

		if (chan->scid == L2CAP_CID_A2MP) {
			l2cap_chan_unlock(chan);
			continue;
		}

		if (!status && encrypt)
			chan->sec_level = hcon->sec_level;

		if (!__l2cap_no_conn_pending(chan)) {
			l2cap_chan_unlock(chan);
			continue;
		}

		if (!status && (chan->state == BT_CONNECTED ||
				chan->state == BT_CONFIG)) {
			chan->ops->resume(chan);
			l2cap_check_encryption(chan, encrypt);
			l2cap_chan_unlock(chan);
			continue;
		}

		if (chan->state == BT_CONNECT) {
			if (!status)
				l2cap_start_connection(chan);
			else
				__set_chan_timer(chan, L2CAP_DISC_TIMEOUT);
		} else if (chan->state == BT_CONNECT2 &&
			   chan->mode != L2CAP_MODE_LE_FLOWCTL) {
			struct l2cap_conn_rsp rsp;
			__u16 res, stat;

			if (!status) {
				if (test_bit(FLAG_DEFER_SETUP, &chan->flags)) {
					res = L2CAP_CR_PEND;
					stat = L2CAP_CS_AUTHOR_PEND;
					chan->ops->defer(chan);
				} else {
					l2cap_state_change(chan, BT_CONFIG);
					res = L2CAP_CR_SUCCESS;
					stat = L2CAP_CS_NO_INFO;
				}
			} else {
				l2cap_state_change(chan, BT_DISCONN);
				__set_chan_timer(chan, L2CAP_DISC_TIMEOUT);
				res = L2CAP_CR_SEC_BLOCK;
				stat = L2CAP_CS_NO_INFO;
			}

			rsp.scid   = cpu_to_le16(chan->dcid);
			rsp.dcid   = cpu_to_le16(chan->scid);
			rsp.result = cpu_to_le16(res);
			rsp.status = cpu_to_le16(stat);
			l2cap_send_cmd(conn, chan->ident, L2CAP_CONN_RSP,
				       sizeof(rsp), &rsp);

			if (!test_bit(CONF_REQ_SENT, &chan->conf_state) &&
			    res == L2CAP_CR_SUCCESS) {
				char buf[128];
				set_bit(CONF_REQ_SENT, &chan->conf_state);
				l2cap_send_cmd(conn, l2cap_get_ident(conn),
					       L2CAP_CONF_REQ,
					       l2cap_build_conf_req(chan, buf),
					       buf);
				chan->num_conf_req++;
			}
		}

		l2cap_chan_unlock(chan);
	}

	mutex_unlock(&conn->chan_lock);

	return 0;
}

int l2cap_recv_acldata(struct hci_conn *hcon, struct sk_buff *skb, u16 flags)
{
	struct l2cap_conn *conn = hcon->l2cap_data;
	struct l2cap_hdr *hdr;
	int len;

	/* For AMP controller do not create l2cap conn */
	if (!conn && hcon->hdev->dev_type != HCI_BREDR)
		goto drop;

	if (!conn)
		conn = l2cap_conn_add(hcon);

	if (!conn)
		goto drop;

	BT_DBG("conn %p len %d flags 0x%x", conn, skb->len, flags);

	switch (flags) {
	case ACL_START:
	case ACL_START_NO_FLUSH:
	case ACL_COMPLETE:
		if (conn->rx_len) {
			BT_ERR("Unexpected start frame (len %d)", skb->len);
			kfree_skb(conn->rx_skb);
			conn->rx_skb = NULL;
			conn->rx_len = 0;
			l2cap_conn_unreliable(conn, ECOMM);
		}

		/* Start fragment always begin with Basic L2CAP header */
		if (skb->len < L2CAP_HDR_SIZE) {
			BT_ERR("Frame is too short (len %d)", skb->len);
			l2cap_conn_unreliable(conn, ECOMM);
			goto drop;
		}

		hdr = (struct l2cap_hdr *) skb->data;
		len = __le16_to_cpu(hdr->len) + L2CAP_HDR_SIZE;

		if (len == skb->len) {
			/* Complete frame received */
			l2cap_recv_frame(conn, skb);
			return 0;
		}

		BT_DBG("Start: total len %d, frag len %d", len, skb->len);

		if (skb->len > len) {
			BT_ERR("Frame is too long (len %d, expected len %d)",
			       skb->len, len);
			l2cap_conn_unreliable(conn, ECOMM);
			goto drop;
		}

		/* Allocate skb for the complete frame (with header) */
		conn->rx_skb = bt_skb_alloc(len, GFP_KERNEL);
		if (!conn->rx_skb)
			goto drop;

		skb_copy_from_linear_data(skb, skb_put(conn->rx_skb, skb->len),
					  skb->len);
		conn->rx_len = len - skb->len;
		break;

	case ACL_CONT:
		BT_DBG("Cont: frag len %d (expecting %d)", skb->len, conn->rx_len);

		if (!conn->rx_len) {
			BT_ERR("Unexpected continuation frame (len %d)", skb->len);
			l2cap_conn_unreliable(conn, ECOMM);
			goto drop;
		}

		if (skb->len > conn->rx_len) {
			BT_ERR("Fragment is too long (len %d, expected %d)",
			       skb->len, conn->rx_len);
			kfree_skb(conn->rx_skb);
			conn->rx_skb = NULL;
			conn->rx_len = 0;
			l2cap_conn_unreliable(conn, ECOMM);
			goto drop;
		}

		skb_copy_from_linear_data(skb, skb_put(conn->rx_skb, skb->len),
					  skb->len);
		conn->rx_len -= skb->len;

		if (!conn->rx_len) {
			/* Complete frame received. l2cap_recv_frame
			 * takes ownership of the skb so set the global
			 * rx_skb pointer to NULL first.
			 */
			struct sk_buff *rx_skb = conn->rx_skb;
			conn->rx_skb = NULL;
			l2cap_recv_frame(conn, rx_skb);
		}
		break;
	}

drop:
	kfree_skb(skb);
	return 0;
}

static int l2cap_debugfs_show(struct seq_file *f, void *p)
{
	struct l2cap_chan *c;

	read_lock(&chan_list_lock);

	list_for_each_entry(c, &chan_list, global_l) {
		seq_printf(f, "%pMR (%u) %pMR (%u) %d %d 0x%4.4x 0x%4.4x %d %d %d %d\n",
			   &c->src, c->src_type, &c->dst, c->dst_type,
			   c->state, __le16_to_cpu(c->psm),
			   c->scid, c->dcid, c->imtu, c->omtu,
			   c->sec_level, c->mode);
	}

	read_unlock(&chan_list_lock);

	return 0;
}

static int l2cap_debugfs_open(struct inode *inode, struct file *file)
{
	return single_open(file, l2cap_debugfs_show, inode->i_private);
}

static const struct file_operations l2cap_debugfs_fops = {
	.open		= l2cap_debugfs_open,
	.read		= seq_read,
	.llseek		= seq_lseek,
	.release	= single_release,
};

static struct dentry *l2cap_debugfs;

int __init l2cap_init(void)
{
	int err;

	err = l2cap_init_sockets();
	if (err < 0)
		return err;

	if (IS_ERR_OR_NULL(bt_debugfs))
		return 0;

	l2cap_debugfs = debugfs_create_file("l2cap", 0444, bt_debugfs,
					    NULL, &l2cap_debugfs_fops);

	debugfs_create_u16("l2cap_le_max_credits", 0644, bt_debugfs,
			   &le_max_credits);
	debugfs_create_u16("l2cap_le_default_mps", 0644, bt_debugfs,
			   &le_default_mps);

	return 0;
}

void l2cap_exit(void)
{
	debugfs_remove(l2cap_debugfs);
	l2cap_cleanup_sockets();
}

module_param(disable_ertm, bool, 0644);
MODULE_PARM_DESC(disable_ertm, "Disable enhanced retransmission mode");<|MERGE_RESOLUTION|>--- conflicted
+++ resolved
@@ -6978,11 +6978,7 @@
 
 	if (test_bit(HCI_LE_ENABLED, &hcon->hdev->dev_flags) &&
 	    (bredr_sc_enabled(hcon->hdev) ||
-<<<<<<< HEAD
-	     test_bit(HCI_FORCE_LESC, &hcon->hdev->dbg_flags)))
-=======
 	     test_bit(HCI_FORCE_BREDR_SMP, &hcon->hdev->dbg_flags)))
->>>>>>> 8ea65f4a
 		conn->local_fixed_chan |= L2CAP_FC_SMP_BREDR;
 
 	mutex_init(&conn->ident_lock);
