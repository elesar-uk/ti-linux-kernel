--- conflicted
+++ resolved
@@ -2231,11 +2231,6 @@
 		update_scan_rsp_data(&req);
 		__hci_update_background_scan(&req);
 		hci_req_run(&req, NULL);
-<<<<<<< HEAD
-
-		hci_update_background_scan(hdev);
-=======
->>>>>>> 8ea65f4a
 	}
 
 unlock:
@@ -3129,11 +3124,8 @@
 	clear_bit(HCI_CONN_PARAM_REMOVAL_PEND, &conn->flags);
 
 	hci_conn_put(conn);
-<<<<<<< HEAD
-=======
 
 	return err;
->>>>>>> 8ea65f4a
 }
 
 void mgmt_smp_complete(struct hci_conn *conn, bool complete)
