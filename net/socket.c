/*
 * NET		An implementation of the SOCKET network access protocol.
 *
 * Version:	@(#)socket.c	1.1.93	18/02/95
 *
 * Authors:	Orest Zborowski, <obz@Kodak.COM>
 *		Ross Biro
 *		Fred N. van Kempen, <waltje@uWalt.NL.Mugnet.ORG>
 *
 * Fixes:
 *		Anonymous	:	NOTSOCK/BADF cleanup. Error fix in
 *					shutdown()
 *		Alan Cox	:	verify_area() fixes
 *		Alan Cox	:	Removed DDI
 *		Jonathan Kamens	:	SOCK_DGRAM reconnect bug
 *		Alan Cox	:	Moved a load of checks to the very
 *					top level.
 *		Alan Cox	:	Move address structures to/from user
 *					mode above the protocol layers.
 *		Rob Janssen	:	Allow 0 length sends.
 *		Alan Cox	:	Asynchronous I/O support (cribbed from the
 *					tty drivers).
 *		Niibe Yutaka	:	Asynchronous I/O for writes (4.4BSD style)
 *		Jeff Uphoff	:	Made max number of sockets command-line
 *					configurable.
 *		Matti Aarnio	:	Made the number of sockets dynamic,
 *					to be allocated when needed, and mr.
 *					Uphoff's max is used as max to be
 *					allowed to allocate.
 *		Linus		:	Argh. removed all the socket allocation
 *					altogether: it's in the inode now.
 *		Alan Cox	:	Made sock_alloc()/sock_release() public
 *					for NetROM and future kernel nfsd type
 *					stuff.
 *		Alan Cox	:	sendmsg/recvmsg basics.
 *		Tom Dyas	:	Export net symbols.
 *		Marcin Dalecki	:	Fixed problems with CONFIG_NET="n".
 *		Alan Cox	:	Added thread locking to sys_* calls
 *					for sockets. May have errors at the
 *					moment.
 *		Kevin Buhr	:	Fixed the dumb errors in the above.
 *		Andi Kleen	:	Some small cleanups, optimizations,
 *					and fixed a copy_from_user() bug.
 *		Tigran Aivazian	:	sys_send(args) calls sys_sendto(args, NULL, 0)
 *		Tigran Aivazian	:	Made listen(2) backlog sanity checks
 *					protocol-independent
 *
 *
 *		This program is free software; you can redistribute it and/or
 *		modify it under the terms of the GNU General Public License
 *		as published by the Free Software Foundation; either version
 *		2 of the License, or (at your option) any later version.
 *
 *
 *	This module is effectively the top level interface to the BSD socket
 *	paradigm.
 *
 *	Based upon Swansea University Computer Society NET3.039
 */

#include <linux/mm.h>
#include <linux/socket.h>
#include <linux/file.h>
#include <linux/net.h>
#include <linux/interrupt.h>
#include <linux/thread_info.h>
#include <linux/rcupdate.h>
#include <linux/netdevice.h>
#include <linux/proc_fs.h>
#include <linux/seq_file.h>
#include <linux/mutex.h>
#include <linux/if_bridge.h>
#include <linux/if_frad.h>
#include <linux/if_vlan.h>
#include <linux/ptp_classify.h>
#include <linux/init.h>
#include <linux/poll.h>
#include <linux/cache.h>
#include <linux/module.h>
#include <linux/highmem.h>
#include <linux/mount.h>
#include <linux/security.h>
#include <linux/syscalls.h>
#include <linux/compat.h>
#include <linux/kmod.h>
#include <linux/audit.h>
#include <linux/wireless.h>
#include <linux/nsproxy.h>
#include <linux/magic.h>
#include <linux/slab.h>
#include <linux/xattr.h>

#include <asm/uaccess.h>
#include <asm/unistd.h>

#include <net/compat.h>
#include <net/wext.h>
#include <net/cls_cgroup.h>

#include <net/sock.h>
#include <linux/netfilter.h>

#include <linux/if_tun.h>
#include <linux/ipv6_route.h>
#include <linux/route.h>
#include <linux/sockios.h>
#include <linux/atalk.h>
#include <net/busy_poll.h>
#include <linux/errqueue.h>

#ifdef CONFIG_NET_RX_BUSY_POLL
unsigned int sysctl_net_busy_read __read_mostly;
unsigned int sysctl_net_busy_poll __read_mostly;
#endif

static ssize_t sock_read_iter(struct kiocb *iocb, struct iov_iter *to);
static ssize_t sock_write_iter(struct kiocb *iocb, struct iov_iter *from);
static int sock_mmap(struct file *file, struct vm_area_struct *vma);

static int sock_close(struct inode *inode, struct file *file);
static unsigned int sock_poll(struct file *file,
			      struct poll_table_struct *wait);
static long sock_ioctl(struct file *file, unsigned int cmd, unsigned long arg);
#ifdef CONFIG_COMPAT
static long compat_sock_ioctl(struct file *file,
			      unsigned int cmd, unsigned long arg);
#endif
static int sock_fasync(int fd, struct file *filp, int on);
static ssize_t sock_sendpage(struct file *file, struct page *page,
			     int offset, size_t size, loff_t *ppos, int more);
static ssize_t sock_splice_read(struct file *file, loff_t *ppos,
				struct pipe_inode_info *pipe, size_t len,
				unsigned int flags);

/*
 *	Socket files have a set of 'special' operations as well as the generic file ones. These don't appear
 *	in the operation structures but are done directly via the socketcall() multiplexor.
 */

static const struct file_operations socket_file_ops = {
	.owner =	THIS_MODULE,
	.llseek =	no_llseek,
	.read_iter =	sock_read_iter,
	.write_iter =	sock_write_iter,
	.poll =		sock_poll,
	.unlocked_ioctl = sock_ioctl,
#ifdef CONFIG_COMPAT
	.compat_ioctl = compat_sock_ioctl,
#endif
	.mmap =		sock_mmap,
	.release =	sock_close,
	.fasync =	sock_fasync,
	.sendpage =	sock_sendpage,
	.splice_write = generic_splice_sendpage,
	.splice_read =	sock_splice_read,
};

/*
 *	The protocol list. Each protocol is registered in here.
 */

static DEFINE_SPINLOCK(net_family_lock);
static const struct net_proto_family __rcu *net_families[NPROTO] __read_mostly;

/*
 *	Statistics counters of the socket lists
 */

static DEFINE_PER_CPU(int, sockets_in_use);

/*
 * Support routines.
 * Move socket addresses back and forth across the kernel/user
 * divide and look after the messy bits.
 */

/**
 *	move_addr_to_kernel	-	copy a socket address into kernel space
 *	@uaddr: Address in user space
 *	@kaddr: Address in kernel space
 *	@ulen: Length in user space
 *
 *	The address is copied into kernel space. If the provided address is
 *	too long an error code of -EINVAL is returned. If the copy gives
 *	invalid addresses -EFAULT is returned. On a success 0 is returned.
 */

int move_addr_to_kernel(void __user *uaddr, int ulen, struct sockaddr_storage *kaddr)
{
	if (ulen < 0 || ulen > sizeof(struct sockaddr_storage))
		return -EINVAL;
	if (ulen == 0)
		return 0;
	if (copy_from_user(kaddr, uaddr, ulen))
		return -EFAULT;
	return audit_sockaddr(ulen, kaddr);
}

/**
 *	move_addr_to_user	-	copy an address to user space
 *	@kaddr: kernel space address
 *	@klen: length of address in kernel
 *	@uaddr: user space address
 *	@ulen: pointer to user length field
 *
 *	The value pointed to by ulen on entry is the buffer length available.
 *	This is overwritten with the buffer space used. -EINVAL is returned
 *	if an overlong buffer is specified or a negative buffer size. -EFAULT
 *	is returned if either the buffer or the length field are not
 *	accessible.
 *	After copying the data up to the limit the user specifies, the true
 *	length of the data is written over the length limit the user
 *	specified. Zero is returned for a success.
 */

static int move_addr_to_user(struct sockaddr_storage *kaddr, int klen,
			     void __user *uaddr, int __user *ulen)
{
	int err;
	int len;

	BUG_ON(klen > sizeof(struct sockaddr_storage));
	err = get_user(len, ulen);
	if (err)
		return err;
	if (len > klen)
		len = klen;
	if (len < 0)
		return -EINVAL;
	if (len) {
		if (audit_sockaddr(klen, kaddr))
			return -ENOMEM;
		if (copy_to_user(uaddr, kaddr, len))
			return -EFAULT;
	}
	/*
	 *      "fromlen shall refer to the value before truncation.."
	 *                      1003.1g
	 */
	return __put_user(klen, ulen);
}

static struct kmem_cache *sock_inode_cachep __read_mostly;

static struct inode *sock_alloc_inode(struct super_block *sb)
{
	struct socket_alloc *ei;
	struct socket_wq *wq;

	ei = kmem_cache_alloc(sock_inode_cachep, GFP_KERNEL);
	if (!ei)
		return NULL;
	wq = kmalloc(sizeof(*wq), GFP_KERNEL);
	if (!wq) {
		kmem_cache_free(sock_inode_cachep, ei);
		return NULL;
	}
	init_waitqueue_head(&wq->wait);
	wq->fasync_list = NULL;
	RCU_INIT_POINTER(ei->socket.wq, wq);

	ei->socket.state = SS_UNCONNECTED;
	ei->socket.flags = 0;
	ei->socket.ops = NULL;
	ei->socket.sk = NULL;
	ei->socket.file = NULL;

	return &ei->vfs_inode;
}

static void sock_destroy_inode(struct inode *inode)
{
	struct socket_alloc *ei;
	struct socket_wq *wq;

	ei = container_of(inode, struct socket_alloc, vfs_inode);
	wq = rcu_dereference_protected(ei->socket.wq, 1);
	kfree_rcu(wq, rcu);
	kmem_cache_free(sock_inode_cachep, ei);
}

static void init_once(void *foo)
{
	struct socket_alloc *ei = (struct socket_alloc *)foo;

	inode_init_once(&ei->vfs_inode);
}

static int init_inodecache(void)
{
	sock_inode_cachep = kmem_cache_create("sock_inode_cache",
					      sizeof(struct socket_alloc),
					      0,
					      (SLAB_HWCACHE_ALIGN |
					       SLAB_RECLAIM_ACCOUNT |
					       SLAB_MEM_SPREAD),
					      init_once);
	if (sock_inode_cachep == NULL)
		return -ENOMEM;
	return 0;
}

static const struct super_operations sockfs_ops = {
	.alloc_inode	= sock_alloc_inode,
	.destroy_inode	= sock_destroy_inode,
	.statfs		= simple_statfs,
};

/*
 * sockfs_dname() is called from d_path().
 */
static char *sockfs_dname(struct dentry *dentry, char *buffer, int buflen)
{
	return dynamic_dname(dentry, buffer, buflen, "socket:[%lu]",
				d_inode(dentry)->i_ino);
}

static const struct dentry_operations sockfs_dentry_operations = {
	.d_dname  = sockfs_dname,
};

static struct dentry *sockfs_mount(struct file_system_type *fs_type,
			 int flags, const char *dev_name, void *data)
{
	return mount_pseudo(fs_type, "socket:", &sockfs_ops,
		&sockfs_dentry_operations, SOCKFS_MAGIC);
}

static struct vfsmount *sock_mnt __read_mostly;

static struct file_system_type sock_fs_type = {
	.name =		"sockfs",
	.mount =	sockfs_mount,
	.kill_sb =	kill_anon_super,
};

/*
 *	Obtains the first available file descriptor and sets it up for use.
 *
 *	These functions create file structures and maps them to fd space
 *	of the current process. On success it returns file descriptor
 *	and file struct implicitly stored in sock->file.
 *	Note that another thread may close file descriptor before we return
 *	from this function. We use the fact that now we do not refer
 *	to socket after mapping. If one day we will need it, this
 *	function will increment ref. count on file by 1.
 *
 *	In any case returned fd MAY BE not valid!
 *	This race condition is unavoidable
 *	with shared fd spaces, we cannot solve it inside kernel,
 *	but we take care of internal coherence yet.
 */

struct file *sock_alloc_file(struct socket *sock, int flags, const char *dname)
{
	struct qstr name = { .name = "" };
	struct path path;
	struct file *file;

	if (dname) {
		name.name = dname;
		name.len = strlen(name.name);
	} else if (sock->sk) {
		name.name = sock->sk->sk_prot_creator->name;
		name.len = strlen(name.name);
	}
	path.dentry = d_alloc_pseudo(sock_mnt->mnt_sb, &name);
	if (unlikely(!path.dentry))
		return ERR_PTR(-ENOMEM);
	path.mnt = mntget(sock_mnt);

	d_instantiate(path.dentry, SOCK_INODE(sock));

	file = alloc_file(&path, FMODE_READ | FMODE_WRITE,
		  &socket_file_ops);
	if (unlikely(IS_ERR(file))) {
		/* drop dentry, keep inode */
		ihold(d_inode(path.dentry));
		path_put(&path);
		return file;
	}

	sock->file = file;
	file->f_flags = O_RDWR | (flags & O_NONBLOCK);
	file->private_data = sock;
	return file;
}
EXPORT_SYMBOL(sock_alloc_file);

static int sock_map_fd(struct socket *sock, int flags)
{
	struct file *newfile;
	int fd = get_unused_fd_flags(flags);
	if (unlikely(fd < 0))
		return fd;

	newfile = sock_alloc_file(sock, flags, NULL);
	if (likely(!IS_ERR(newfile))) {
		fd_install(fd, newfile);
		return fd;
	}

	put_unused_fd(fd);
	return PTR_ERR(newfile);
}

struct socket *sock_from_file(struct file *file, int *err)
{
	if (file->f_op == &socket_file_ops)
		return file->private_data;	/* set in sock_map_fd */

	*err = -ENOTSOCK;
	return NULL;
}
EXPORT_SYMBOL(sock_from_file);

/**
 *	sockfd_lookup - Go from a file number to its socket slot
 *	@fd: file handle
 *	@err: pointer to an error code return
 *
 *	The file handle passed in is locked and the socket it is bound
 *	too is returned. If an error occurs the err pointer is overwritten
 *	with a negative errno code and NULL is returned. The function checks
 *	for both invalid handles and passing a handle which is not a socket.
 *
 *	On a success the socket object pointer is returned.
 */

struct socket *sockfd_lookup(int fd, int *err)
{
	struct file *file;
	struct socket *sock;

	file = fget(fd);
	if (!file) {
		*err = -EBADF;
		return NULL;
	}

	sock = sock_from_file(file, err);
	if (!sock)
		fput(file);
	return sock;
}
EXPORT_SYMBOL(sockfd_lookup);

static struct socket *sockfd_lookup_light(int fd, int *err, int *fput_needed)
{
	struct fd f = fdget(fd);
	struct socket *sock;

	*err = -EBADF;
	if (f.file) {
		sock = sock_from_file(f.file, err);
		if (likely(sock)) {
			*fput_needed = f.flags;
			return sock;
		}
		fdput(f);
	}
	return NULL;
}

#define XATTR_SOCKPROTONAME_SUFFIX "sockprotoname"
#define XATTR_NAME_SOCKPROTONAME (XATTR_SYSTEM_PREFIX XATTR_SOCKPROTONAME_SUFFIX)
#define XATTR_NAME_SOCKPROTONAME_LEN (sizeof(XATTR_NAME_SOCKPROTONAME)-1)
static ssize_t sockfs_getxattr(struct dentry *dentry,
			       const char *name, void *value, size_t size)
{
	const char *proto_name;
	size_t proto_size;
	int error;

	error = -ENODATA;
	if (!strncmp(name, XATTR_NAME_SOCKPROTONAME, XATTR_NAME_SOCKPROTONAME_LEN)) {
		proto_name = dentry->d_name.name;
		proto_size = strlen(proto_name);

		if (value) {
			error = -ERANGE;
			if (proto_size + 1 > size)
				goto out;

			strncpy(value, proto_name, proto_size + 1);
		}
		error = proto_size + 1;
	}

out:
	return error;
}

static ssize_t sockfs_listxattr(struct dentry *dentry, char *buffer,
				size_t size)
{
	ssize_t len;
	ssize_t used = 0;

	len = security_inode_listsecurity(d_inode(dentry), buffer, size);
	if (len < 0)
		return len;
	used += len;
	if (buffer) {
		if (size < used)
			return -ERANGE;
		buffer += len;
	}

	len = (XATTR_NAME_SOCKPROTONAME_LEN + 1);
	used += len;
	if (buffer) {
		if (size < used)
			return -ERANGE;
		memcpy(buffer, XATTR_NAME_SOCKPROTONAME, len);
		buffer += len;
	}

	return used;
}

static const struct inode_operations sockfs_inode_ops = {
	.getxattr = sockfs_getxattr,
	.listxattr = sockfs_listxattr,
};

/**
 *	sock_alloc	-	allocate a socket
 *
 *	Allocate a new inode and socket object. The two are bound together
 *	and initialised. The socket is then returned. If we are out of inodes
 *	NULL is returned.
 */

static struct socket *sock_alloc(void)
{
	struct inode *inode;
	struct socket *sock;

	inode = new_inode_pseudo(sock_mnt->mnt_sb);
	if (!inode)
		return NULL;

	sock = SOCKET_I(inode);

	kmemcheck_annotate_bitfield(sock, type);
	inode->i_ino = get_next_ino();
	inode->i_mode = S_IFSOCK | S_IRWXUGO;
	inode->i_uid = current_fsuid();
	inode->i_gid = current_fsgid();
	inode->i_op = &sockfs_inode_ops;

	this_cpu_add(sockets_in_use, 1);
	return sock;
}

/**
 *	sock_release	-	close a socket
 *	@sock: socket to close
 *
 *	The socket is released from the protocol stack if it has a release
 *	callback, and the inode is then released if the socket is bound to
 *	an inode not a file.
 */

void sock_release(struct socket *sock)
{
	if (sock->ops) {
		struct module *owner = sock->ops->owner;

		sock->ops->release(sock);
		sock->ops = NULL;
		module_put(owner);
	}

	if (rcu_dereference_protected(sock->wq, 1)->fasync_list)
		pr_err("%s: fasync list not empty!\n", __func__);

	if (test_bit(SOCK_EXTERNALLY_ALLOCATED, &sock->flags))
		return;

	this_cpu_sub(sockets_in_use, 1);
	if (!sock->file) {
		iput(SOCK_INODE(sock));
		return;
	}
	sock->file = NULL;
}
EXPORT_SYMBOL(sock_release);

void __sock_tx_timestamp(const struct sock *sk, __u8 *tx_flags)
{
	u8 flags = *tx_flags;

	if (sk->sk_tsflags & SOF_TIMESTAMPING_TX_HARDWARE)
		flags |= SKBTX_HW_TSTAMP;

	if (sk->sk_tsflags & SOF_TIMESTAMPING_TX_SOFTWARE)
		flags |= SKBTX_SW_TSTAMP;

	if (sk->sk_tsflags & SOF_TIMESTAMPING_TX_SCHED)
		flags |= SKBTX_SCHED_TSTAMP;

	if (sk->sk_tsflags & SOF_TIMESTAMPING_TX_ACK)
		flags |= SKBTX_ACK_TSTAMP;

	*tx_flags = flags;
}
EXPORT_SYMBOL(__sock_tx_timestamp);

<<<<<<< HEAD
static inline int sock_sendmsg_nosec(struct socket *sock, struct msghdr *msg,
				     size_t size)
{
	return sock->ops->sendmsg(sock, msg, size);
}

int sock_sendmsg(struct socket *sock, struct msghdr *msg, size_t size)
{
	int err = security_socket_sendmsg(sock, msg, size);

	return err ?: sock_sendmsg_nosec(sock, msg, size);
}
EXPORT_SYMBOL(sock_sendmsg);

=======
static inline int sock_sendmsg_nosec(struct socket *sock, struct msghdr *msg)
{
	int ret = sock->ops->sendmsg(sock, msg, msg_data_left(msg));
	BUG_ON(ret == -EIOCBQUEUED);
	return ret;
}

int sock_sendmsg(struct socket *sock, struct msghdr *msg)
{
	int err = security_socket_sendmsg(sock, msg,
					  msg_data_left(msg));

	return err ?: sock_sendmsg_nosec(sock, msg);
}
EXPORT_SYMBOL(sock_sendmsg);

>>>>>>> f1d36c2d
int kernel_sendmsg(struct socket *sock, struct msghdr *msg,
		   struct kvec *vec, size_t num, size_t size)
{
	iov_iter_kvec(&msg->msg_iter, WRITE | ITER_KVEC, vec, num, size);
	return sock_sendmsg(sock, msg);
}
EXPORT_SYMBOL(kernel_sendmsg);

/*
 * called from sock_recv_timestamp() if sock_flag(sk, SOCK_RCVTSTAMP)
 */
void __sock_recv_timestamp(struct msghdr *msg, struct sock *sk,
	struct sk_buff *skb)
{
	int need_software_tstamp = sock_flag(sk, SOCK_RCVTSTAMP);
	struct scm_timestamping tss;
	int empty = 1;
	struct skb_shared_hwtstamps *shhwtstamps =
		skb_hwtstamps(skb);

	/* Race occurred between timestamp enabling and packet
	   receiving.  Fill in the current time for now. */
	if (need_software_tstamp && skb->tstamp.tv64 == 0)
		__net_timestamp(skb);

	if (need_software_tstamp) {
		if (!sock_flag(sk, SOCK_RCVTSTAMPNS)) {
			struct timeval tv;
			skb_get_timestamp(skb, &tv);
			put_cmsg(msg, SOL_SOCKET, SCM_TIMESTAMP,
				 sizeof(tv), &tv);
		} else {
			struct timespec ts;
			skb_get_timestampns(skb, &ts);
			put_cmsg(msg, SOL_SOCKET, SCM_TIMESTAMPNS,
				 sizeof(ts), &ts);
		}
	}

	memset(&tss, 0, sizeof(tss));
	if ((sk->sk_tsflags & SOF_TIMESTAMPING_SOFTWARE) &&
	    ktime_to_timespec_cond(skb->tstamp, tss.ts + 0))
		empty = 0;
	if (shhwtstamps &&
	    (sk->sk_tsflags & SOF_TIMESTAMPING_RAW_HARDWARE) &&
	    ktime_to_timespec_cond(shhwtstamps->hwtstamp, tss.ts + 2))
		empty = 0;
	if (!empty)
		put_cmsg(msg, SOL_SOCKET,
			 SCM_TIMESTAMPING, sizeof(tss), &tss);
}
EXPORT_SYMBOL_GPL(__sock_recv_timestamp);

void __sock_recv_wifi_status(struct msghdr *msg, struct sock *sk,
	struct sk_buff *skb)
{
	int ack;

	if (!sock_flag(sk, SOCK_WIFI_STATUS))
		return;
	if (!skb->wifi_acked_valid)
		return;

	ack = skb->wifi_acked;

	put_cmsg(msg, SOL_SOCKET, SCM_WIFI_STATUS, sizeof(ack), &ack);
}
EXPORT_SYMBOL_GPL(__sock_recv_wifi_status);

static inline void sock_recv_drops(struct msghdr *msg, struct sock *sk,
				   struct sk_buff *skb)
{
	if (sock_flag(sk, SOCK_RXQ_OVFL) && skb && SOCK_SKB_CB(skb)->dropcount)
		put_cmsg(msg, SOL_SOCKET, SO_RXQ_OVFL,
			sizeof(__u32), &SOCK_SKB_CB(skb)->dropcount);
}

void __sock_recv_ts_and_drops(struct msghdr *msg, struct sock *sk,
	struct sk_buff *skb)
{
	sock_recv_timestamp(msg, sk, skb);
	sock_recv_drops(msg, sk, skb);
}
EXPORT_SYMBOL_GPL(__sock_recv_ts_and_drops);

static inline int sock_recvmsg_nosec(struct socket *sock, struct msghdr *msg,
				     size_t size, int flags)
{
	return sock->ops->recvmsg(sock, msg, size, flags);
}

int sock_recvmsg(struct socket *sock, struct msghdr *msg, size_t size,
		 int flags)
{
	int err = security_socket_recvmsg(sock, msg, size, flags);

	return err ?: sock_recvmsg_nosec(sock, msg, size, flags);
}
EXPORT_SYMBOL(sock_recvmsg);

/**
 * kernel_recvmsg - Receive a message from a socket (kernel space)
 * @sock:       The socket to receive the message from
 * @msg:        Received message
 * @vec:        Input s/g array for message data
 * @num:        Size of input s/g array
 * @size:       Number of bytes to read
 * @flags:      Message flags (MSG_DONTWAIT, etc...)
 *
 * On return the msg structure contains the scatter/gather array passed in the
 * vec argument. The array is modified so that it consists of the unfilled
 * portion of the original array.
 *
 * The returned value is the total number of bytes received, or an error.
 */
int kernel_recvmsg(struct socket *sock, struct msghdr *msg,
		   struct kvec *vec, size_t num, size_t size, int flags)
{
	mm_segment_t oldfs = get_fs();
	int result;

	iov_iter_kvec(&msg->msg_iter, READ | ITER_KVEC, vec, num, size);
	set_fs(KERNEL_DS);
	result = sock_recvmsg(sock, msg, size, flags);
	set_fs(oldfs);
	return result;
}
EXPORT_SYMBOL(kernel_recvmsg);

static ssize_t sock_sendpage(struct file *file, struct page *page,
			     int offset, size_t size, loff_t *ppos, int more)
{
	struct socket *sock;
	int flags;

	sock = file->private_data;

	flags = (file->f_flags & O_NONBLOCK) ? MSG_DONTWAIT : 0;
	/* more is a combination of MSG_MORE and MSG_SENDPAGE_NOTLAST */
	flags |= more;

	return kernel_sendpage(sock, page, offset, size, flags);
}

static ssize_t sock_splice_read(struct file *file, loff_t *ppos,
				struct pipe_inode_info *pipe, size_t len,
				unsigned int flags)
{
	struct socket *sock = file->private_data;

	if (unlikely(!sock->ops->splice_read))
		return -EINVAL;

	return sock->ops->splice_read(sock, ppos, pipe, len, flags);
}

static ssize_t sock_read_iter(struct kiocb *iocb, struct iov_iter *to)
{
	struct file *file = iocb->ki_filp;
	struct socket *sock = file->private_data;
	struct msghdr msg = {.msg_iter = *to,
			     .msg_iocb = iocb};
	ssize_t res;

	if (file->f_flags & O_NONBLOCK)
		msg.msg_flags = MSG_DONTWAIT;

	if (iocb->ki_pos != 0)
		return -ESPIPE;

	if (!iov_iter_count(to))	/* Match SYS5 behaviour */
		return 0;

<<<<<<< HEAD
	res = sock_recvmsg(sock, &msg, iocb->ki_nbytes, msg.msg_flags);
=======
	res = sock_recvmsg(sock, &msg, iov_iter_count(to), msg.msg_flags);
>>>>>>> f1d36c2d
	*to = msg.msg_iter;
	return res;
}

static ssize_t sock_write_iter(struct kiocb *iocb, struct iov_iter *from)
{
	struct file *file = iocb->ki_filp;
	struct socket *sock = file->private_data;
	struct msghdr msg = {.msg_iter = *from,
			     .msg_iocb = iocb};
	ssize_t res;

	if (iocb->ki_pos != 0)
		return -ESPIPE;

	if (file->f_flags & O_NONBLOCK)
		msg.msg_flags = MSG_DONTWAIT;

	if (sock->type == SOCK_SEQPACKET)
		msg.msg_flags |= MSG_EOR;

<<<<<<< HEAD
	res = sock_sendmsg(sock, &msg, iocb->ki_nbytes);
=======
	res = sock_sendmsg(sock, &msg);
>>>>>>> f1d36c2d
	*from = msg.msg_iter;
	return res;
}

/*
 * Atomic setting of ioctl hooks to avoid race
 * with module unload.
 */

static DEFINE_MUTEX(br_ioctl_mutex);
static int (*br_ioctl_hook) (struct net *, unsigned int cmd, void __user *arg);

void brioctl_set(int (*hook) (struct net *, unsigned int, void __user *))
{
	mutex_lock(&br_ioctl_mutex);
	br_ioctl_hook = hook;
	mutex_unlock(&br_ioctl_mutex);
}
EXPORT_SYMBOL(brioctl_set);

static DEFINE_MUTEX(vlan_ioctl_mutex);
static int (*vlan_ioctl_hook) (struct net *, void __user *arg);

void vlan_ioctl_set(int (*hook) (struct net *, void __user *))
{
	mutex_lock(&vlan_ioctl_mutex);
	vlan_ioctl_hook = hook;
	mutex_unlock(&vlan_ioctl_mutex);
}
EXPORT_SYMBOL(vlan_ioctl_set);

static DEFINE_MUTEX(dlci_ioctl_mutex);
static int (*dlci_ioctl_hook) (unsigned int, void __user *);

void dlci_ioctl_set(int (*hook) (unsigned int, void __user *))
{
	mutex_lock(&dlci_ioctl_mutex);
	dlci_ioctl_hook = hook;
	mutex_unlock(&dlci_ioctl_mutex);
}
EXPORT_SYMBOL(dlci_ioctl_set);

static long sock_do_ioctl(struct net *net, struct socket *sock,
				 unsigned int cmd, unsigned long arg)
{
	int err;
	void __user *argp = (void __user *)arg;

	err = sock->ops->ioctl(sock, cmd, arg);

	/*
	 * If this ioctl is unknown try to hand it down
	 * to the NIC driver.
	 */
	if (err == -ENOIOCTLCMD)
		err = dev_ioctl(net, cmd, argp);

	return err;
}

/*
 *	With an ioctl, arg may well be a user mode pointer, but we don't know
 *	what to do with it - that's up to the protocol still.
 */

static long sock_ioctl(struct file *file, unsigned cmd, unsigned long arg)
{
	struct socket *sock;
	struct sock *sk;
	void __user *argp = (void __user *)arg;
	int pid, err;
	struct net *net;

	sock = file->private_data;
	sk = sock->sk;
	net = sock_net(sk);
	if (cmd >= SIOCDEVPRIVATE && cmd <= (SIOCDEVPRIVATE + 15)) {
		err = dev_ioctl(net, cmd, argp);
	} else
#ifdef CONFIG_WEXT_CORE
	if (cmd >= SIOCIWFIRST && cmd <= SIOCIWLAST) {
		err = dev_ioctl(net, cmd, argp);
	} else
#endif
		switch (cmd) {
		case FIOSETOWN:
		case SIOCSPGRP:
			err = -EFAULT;
			if (get_user(pid, (int __user *)argp))
				break;
			f_setown(sock->file, pid, 1);
			err = 0;
			break;
		case FIOGETOWN:
		case SIOCGPGRP:
			err = put_user(f_getown(sock->file),
				       (int __user *)argp);
			break;
		case SIOCGIFBR:
		case SIOCSIFBR:
		case SIOCBRADDBR:
		case SIOCBRDELBR:
			err = -ENOPKG;
			if (!br_ioctl_hook)
				request_module("bridge");

			mutex_lock(&br_ioctl_mutex);
			if (br_ioctl_hook)
				err = br_ioctl_hook(net, cmd, argp);
			mutex_unlock(&br_ioctl_mutex);
			break;
		case SIOCGIFVLAN:
		case SIOCSIFVLAN:
			err = -ENOPKG;
			if (!vlan_ioctl_hook)
				request_module("8021q");

			mutex_lock(&vlan_ioctl_mutex);
			if (vlan_ioctl_hook)
				err = vlan_ioctl_hook(net, argp);
			mutex_unlock(&vlan_ioctl_mutex);
			break;
		case SIOCADDDLCI:
		case SIOCDELDLCI:
			err = -ENOPKG;
			if (!dlci_ioctl_hook)
				request_module("dlci");

			mutex_lock(&dlci_ioctl_mutex);
			if (dlci_ioctl_hook)
				err = dlci_ioctl_hook(cmd, argp);
			mutex_unlock(&dlci_ioctl_mutex);
			break;
		default:
			err = sock_do_ioctl(net, sock, cmd, arg);
			break;
		}
	return err;
}

int sock_create_lite(int family, int type, int protocol, struct socket **res)
{
	int err;
	struct socket *sock = NULL;

	err = security_socket_create(family, type, protocol, 1);
	if (err)
		goto out;

	sock = sock_alloc();
	if (!sock) {
		err = -ENOMEM;
		goto out;
	}

	sock->type = type;
	err = security_socket_post_create(sock, family, type, protocol, 1);
	if (err)
		goto out_release;

out:
	*res = sock;
	return err;
out_release:
	sock_release(sock);
	sock = NULL;
	goto out;
}
EXPORT_SYMBOL(sock_create_lite);

/* No kernel lock held - perfect */
static unsigned int sock_poll(struct file *file, poll_table *wait)
{
	unsigned int busy_flag = 0;
	struct socket *sock;

	/*
	 *      We can't return errors to poll, so it's either yes or no.
	 */
	sock = file->private_data;

	if (sk_can_busy_loop(sock->sk)) {
		/* this socket can poll_ll so tell the system call */
		busy_flag = POLL_BUSY_LOOP;

		/* once, only if requested by syscall */
		if (wait && (wait->_key & POLL_BUSY_LOOP))
			sk_busy_loop(sock->sk, 1);
	}

	return busy_flag | sock->ops->poll(file, sock, wait);
}

static int sock_mmap(struct file *file, struct vm_area_struct *vma)
{
	struct socket *sock = file->private_data;

	return sock->ops->mmap(file, sock, vma);
}

static int sock_close(struct inode *inode, struct file *filp)
{
	sock_release(SOCKET_I(inode));
	return 0;
}

/*
 *	Update the socket async list
 *
 *	Fasync_list locking strategy.
 *
 *	1. fasync_list is modified only under process context socket lock
 *	   i.e. under semaphore.
 *	2. fasync_list is used under read_lock(&sk->sk_callback_lock)
 *	   or under socket lock
 */

static int sock_fasync(int fd, struct file *filp, int on)
{
	struct socket *sock = filp->private_data;
	struct sock *sk = sock->sk;
	struct socket_wq *wq;

	if (sk == NULL)
		return -EINVAL;

	lock_sock(sk);
	wq = rcu_dereference_protected(sock->wq, sock_owned_by_user(sk));
	fasync_helper(fd, filp, on, &wq->fasync_list);

	if (!wq->fasync_list)
		sock_reset_flag(sk, SOCK_FASYNC);
	else
		sock_set_flag(sk, SOCK_FASYNC);

	release_sock(sk);
	return 0;
}

/* This function may be called only under socket lock or callback_lock or rcu_lock */

int sock_wake_async(struct socket *sock, int how, int band)
{
	struct socket_wq *wq;

	if (!sock)
		return -1;
	rcu_read_lock();
	wq = rcu_dereference(sock->wq);
	if (!wq || !wq->fasync_list) {
		rcu_read_unlock();
		return -1;
	}
	switch (how) {
	case SOCK_WAKE_WAITD:
		if (test_bit(SOCK_ASYNC_WAITDATA, &sock->flags))
			break;
		goto call_kill;
	case SOCK_WAKE_SPACE:
		if (!test_and_clear_bit(SOCK_ASYNC_NOSPACE, &sock->flags))
			break;
		/* fall through */
	case SOCK_WAKE_IO:
call_kill:
		kill_fasync(&wq->fasync_list, SIGIO, band);
		break;
	case SOCK_WAKE_URG:
		kill_fasync(&wq->fasync_list, SIGURG, band);
	}
	rcu_read_unlock();
	return 0;
}
EXPORT_SYMBOL(sock_wake_async);

int __sock_create(struct net *net, int family, int type, int protocol,
			 struct socket **res, int kern)
{
	int err;
	struct socket *sock;
	const struct net_proto_family *pf;

	/*
	 *      Check protocol is in range
	 */
	if (family < 0 || family >= NPROTO)
		return -EAFNOSUPPORT;
	if (type < 0 || type >= SOCK_MAX)
		return -EINVAL;

	/* Compatibility.

	   This uglymoron is moved from INET layer to here to avoid
	   deadlock in module load.
	 */
	if (family == PF_INET && type == SOCK_PACKET) {
		static int warned;
		if (!warned) {
			warned = 1;
			pr_info("%s uses obsolete (PF_INET,SOCK_PACKET)\n",
				current->comm);
		}
		family = PF_PACKET;
	}

	err = security_socket_create(family, type, protocol, kern);
	if (err)
		return err;

	/*
	 *	Allocate the socket and allow the family to set things up. if
	 *	the protocol is 0, the family is instructed to select an appropriate
	 *	default.
	 */
	sock = sock_alloc();
	if (!sock) {
		net_warn_ratelimited("socket: no more sockets\n");
		return -ENFILE;	/* Not exactly a match, but its the
				   closest posix thing */
	}

	sock->type = type;

#ifdef CONFIG_MODULES
	/* Attempt to load a protocol module if the find failed.
	 *
	 * 12/09/1996 Marcin: But! this makes REALLY only sense, if the user
	 * requested real, full-featured networking support upon configuration.
	 * Otherwise module support will break!
	 */
	if (rcu_access_pointer(net_families[family]) == NULL)
		request_module("net-pf-%d", family);
#endif

	rcu_read_lock();
	pf = rcu_dereference(net_families[family]);
	err = -EAFNOSUPPORT;
	if (!pf)
		goto out_release;

	/*
	 * We will call the ->create function, that possibly is in a loadable
	 * module, so we have to bump that loadable module refcnt first.
	 */
	if (!try_module_get(pf->owner))
		goto out_release;

	/* Now protected by module ref count */
	rcu_read_unlock();

	err = pf->create(net, sock, protocol, kern);
	if (err < 0)
		goto out_module_put;

	/*
	 * Now to bump the refcnt of the [loadable] module that owns this
	 * socket at sock_release time we decrement its refcnt.
	 */
	if (!try_module_get(sock->ops->owner))
		goto out_module_busy;

	/*
	 * Now that we're done with the ->create function, the [loadable]
	 * module can have its refcnt decremented
	 */
	module_put(pf->owner);
	err = security_socket_post_create(sock, family, type, protocol, kern);
	if (err)
		goto out_sock_release;
	*res = sock;

	return 0;

out_module_busy:
	err = -EAFNOSUPPORT;
out_module_put:
	sock->ops = NULL;
	module_put(pf->owner);
out_sock_release:
	sock_release(sock);
	return err;

out_release:
	rcu_read_unlock();
	goto out_sock_release;
}
EXPORT_SYMBOL(__sock_create);

int sock_create(int family, int type, int protocol, struct socket **res)
{
	return __sock_create(current->nsproxy->net_ns, family, type, protocol, res, 0);
}
EXPORT_SYMBOL(sock_create);

int sock_create_kern(int family, int type, int protocol, struct socket **res)
{
	return __sock_create(&init_net, family, type, protocol, res, 1);
}
EXPORT_SYMBOL(sock_create_kern);

SYSCALL_DEFINE3(socket, int, family, int, type, int, protocol)
{
	int retval;
	struct socket *sock;
	int flags;

	/* Check the SOCK_* constants for consistency.  */
	BUILD_BUG_ON(SOCK_CLOEXEC != O_CLOEXEC);
	BUILD_BUG_ON((SOCK_MAX | SOCK_TYPE_MASK) != SOCK_TYPE_MASK);
	BUILD_BUG_ON(SOCK_CLOEXEC & SOCK_TYPE_MASK);
	BUILD_BUG_ON(SOCK_NONBLOCK & SOCK_TYPE_MASK);

	flags = type & ~SOCK_TYPE_MASK;
	if (flags & ~(SOCK_CLOEXEC | SOCK_NONBLOCK))
		return -EINVAL;
	type &= SOCK_TYPE_MASK;

	if (SOCK_NONBLOCK != O_NONBLOCK && (flags & SOCK_NONBLOCK))
		flags = (flags & ~SOCK_NONBLOCK) | O_NONBLOCK;

	retval = sock_create(family, type, protocol, &sock);
	if (retval < 0)
		goto out;

	retval = sock_map_fd(sock, flags & (O_CLOEXEC | O_NONBLOCK));
	if (retval < 0)
		goto out_release;

out:
	/* It may be already another descriptor 8) Not kernel problem. */
	return retval;

out_release:
	sock_release(sock);
	return retval;
}

/*
 *	Create a pair of connected sockets.
 */

SYSCALL_DEFINE4(socketpair, int, family, int, type, int, protocol,
		int __user *, usockvec)
{
	struct socket *sock1, *sock2;
	int fd1, fd2, err;
	struct file *newfile1, *newfile2;
	int flags;

	flags = type & ~SOCK_TYPE_MASK;
	if (flags & ~(SOCK_CLOEXEC | SOCK_NONBLOCK))
		return -EINVAL;
	type &= SOCK_TYPE_MASK;

	if (SOCK_NONBLOCK != O_NONBLOCK && (flags & SOCK_NONBLOCK))
		flags = (flags & ~SOCK_NONBLOCK) | O_NONBLOCK;

	/*
	 * Obtain the first socket and check if the underlying protocol
	 * supports the socketpair call.
	 */

	err = sock_create(family, type, protocol, &sock1);
	if (err < 0)
		goto out;

	err = sock_create(family, type, protocol, &sock2);
	if (err < 0)
		goto out_release_1;

	err = sock1->ops->socketpair(sock1, sock2);
	if (err < 0)
		goto out_release_both;

	fd1 = get_unused_fd_flags(flags);
	if (unlikely(fd1 < 0)) {
		err = fd1;
		goto out_release_both;
	}

	fd2 = get_unused_fd_flags(flags);
	if (unlikely(fd2 < 0)) {
		err = fd2;
		goto out_put_unused_1;
	}

	newfile1 = sock_alloc_file(sock1, flags, NULL);
	if (unlikely(IS_ERR(newfile1))) {
		err = PTR_ERR(newfile1);
		goto out_put_unused_both;
	}

	newfile2 = sock_alloc_file(sock2, flags, NULL);
	if (IS_ERR(newfile2)) {
		err = PTR_ERR(newfile2);
		goto out_fput_1;
	}

	err = put_user(fd1, &usockvec[0]);
	if (err)
		goto out_fput_both;

	err = put_user(fd2, &usockvec[1]);
	if (err)
		goto out_fput_both;

	audit_fd_pair(fd1, fd2);

	fd_install(fd1, newfile1);
	fd_install(fd2, newfile2);
	/* fd1 and fd2 may be already another descriptors.
	 * Not kernel problem.
	 */

	return 0;

out_fput_both:
	fput(newfile2);
	fput(newfile1);
	put_unused_fd(fd2);
	put_unused_fd(fd1);
	goto out;

out_fput_1:
	fput(newfile1);
	put_unused_fd(fd2);
	put_unused_fd(fd1);
	sock_release(sock2);
	goto out;

out_put_unused_both:
	put_unused_fd(fd2);
out_put_unused_1:
	put_unused_fd(fd1);
out_release_both:
	sock_release(sock2);
out_release_1:
	sock_release(sock1);
out:
	return err;
}

/*
 *	Bind a name to a socket. Nothing much to do here since it's
 *	the protocol's responsibility to handle the local address.
 *
 *	We move the socket address to kernel space before we call
 *	the protocol layer (having also checked the address is ok).
 */

SYSCALL_DEFINE3(bind, int, fd, struct sockaddr __user *, umyaddr, int, addrlen)
{
	struct socket *sock;
	struct sockaddr_storage address;
	int err, fput_needed;

	sock = sockfd_lookup_light(fd, &err, &fput_needed);
	if (sock) {
		err = move_addr_to_kernel(umyaddr, addrlen, &address);
		if (err >= 0) {
			err = security_socket_bind(sock,
						   (struct sockaddr *)&address,
						   addrlen);
			if (!err)
				err = sock->ops->bind(sock,
						      (struct sockaddr *)
						      &address, addrlen);
		}
		fput_light(sock->file, fput_needed);
	}
	return err;
}

/*
 *	Perform a listen. Basically, we allow the protocol to do anything
 *	necessary for a listen, and if that works, we mark the socket as
 *	ready for listening.
 */

SYSCALL_DEFINE2(listen, int, fd, int, backlog)
{
	struct socket *sock;
	int err, fput_needed;
	int somaxconn;

	sock = sockfd_lookup_light(fd, &err, &fput_needed);
	if (sock) {
		somaxconn = sock_net(sock->sk)->core.sysctl_somaxconn;
		if ((unsigned int)backlog > somaxconn)
			backlog = somaxconn;

		err = security_socket_listen(sock, backlog);
		if (!err)
			err = sock->ops->listen(sock, backlog);

		fput_light(sock->file, fput_needed);
	}
	return err;
}

/*
 *	For accept, we attempt to create a new socket, set up the link
 *	with the client, wake up the client, then return the new
 *	connected fd. We collect the address of the connector in kernel
 *	space and move it to user at the very end. This is unclean because
 *	we open the socket then return an error.
 *
 *	1003.1g adds the ability to recvmsg() to query connection pending
 *	status to recvmsg. We need to add that support in a way thats
 *	clean when we restucture accept also.
 */

SYSCALL_DEFINE4(accept4, int, fd, struct sockaddr __user *, upeer_sockaddr,
		int __user *, upeer_addrlen, int, flags)
{
	struct socket *sock, *newsock;
	struct file *newfile;
	int err, len, newfd, fput_needed;
	struct sockaddr_storage address;

	if (flags & ~(SOCK_CLOEXEC | SOCK_NONBLOCK))
		return -EINVAL;

	if (SOCK_NONBLOCK != O_NONBLOCK && (flags & SOCK_NONBLOCK))
		flags = (flags & ~SOCK_NONBLOCK) | O_NONBLOCK;

	sock = sockfd_lookup_light(fd, &err, &fput_needed);
	if (!sock)
		goto out;

	err = -ENFILE;
	newsock = sock_alloc();
	if (!newsock)
		goto out_put;

	newsock->type = sock->type;
	newsock->ops = sock->ops;

	/*
	 * We don't need try_module_get here, as the listening socket (sock)
	 * has the protocol module (sock->ops->owner) held.
	 */
	__module_get(newsock->ops->owner);

	newfd = get_unused_fd_flags(flags);
	if (unlikely(newfd < 0)) {
		err = newfd;
		sock_release(newsock);
		goto out_put;
	}
	newfile = sock_alloc_file(newsock, flags, sock->sk->sk_prot_creator->name);
	if (unlikely(IS_ERR(newfile))) {
		err = PTR_ERR(newfile);
		put_unused_fd(newfd);
		sock_release(newsock);
		goto out_put;
	}

	err = security_socket_accept(sock, newsock);
	if (err)
		goto out_fd;

	err = sock->ops->accept(sock, newsock, sock->file->f_flags);
	if (err < 0)
		goto out_fd;

	if (upeer_sockaddr) {
		if (newsock->ops->getname(newsock, (struct sockaddr *)&address,
					  &len, 2) < 0) {
			err = -ECONNABORTED;
			goto out_fd;
		}
		err = move_addr_to_user(&address,
					len, upeer_sockaddr, upeer_addrlen);
		if (err < 0)
			goto out_fd;
	}

	/* File flags are not inherited via accept() unlike another OSes. */

	fd_install(newfd, newfile);
	err = newfd;

out_put:
	fput_light(sock->file, fput_needed);
out:
	return err;
out_fd:
	fput(newfile);
	put_unused_fd(newfd);
	goto out_put;
}

SYSCALL_DEFINE3(accept, int, fd, struct sockaddr __user *, upeer_sockaddr,
		int __user *, upeer_addrlen)
{
	return sys_accept4(fd, upeer_sockaddr, upeer_addrlen, 0);
}

/*
 *	Attempt to connect to a socket with the server address.  The address
 *	is in user space so we verify it is OK and move it to kernel space.
 *
 *	For 1003.1g we need to add clean support for a bind to AF_UNSPEC to
 *	break bindings
 *
 *	NOTE: 1003.1g draft 6.3 is broken with respect to AX.25/NetROM and
 *	other SEQPACKET protocols that take time to connect() as it doesn't
 *	include the -EINPROGRESS status for such sockets.
 */

SYSCALL_DEFINE3(connect, int, fd, struct sockaddr __user *, uservaddr,
		int, addrlen)
{
	struct socket *sock;
	struct sockaddr_storage address;
	int err, fput_needed;

	sock = sockfd_lookup_light(fd, &err, &fput_needed);
	if (!sock)
		goto out;
	err = move_addr_to_kernel(uservaddr, addrlen, &address);
	if (err < 0)
		goto out_put;

	err =
	    security_socket_connect(sock, (struct sockaddr *)&address, addrlen);
	if (err)
		goto out_put;

	err = sock->ops->connect(sock, (struct sockaddr *)&address, addrlen,
				 sock->file->f_flags);
out_put:
	fput_light(sock->file, fput_needed);
out:
	return err;
}

/*
 *	Get the local address ('name') of a socket object. Move the obtained
 *	name to user space.
 */

SYSCALL_DEFINE3(getsockname, int, fd, struct sockaddr __user *, usockaddr,
		int __user *, usockaddr_len)
{
	struct socket *sock;
	struct sockaddr_storage address;
	int len, err, fput_needed;

	sock = sockfd_lookup_light(fd, &err, &fput_needed);
	if (!sock)
		goto out;

	err = security_socket_getsockname(sock);
	if (err)
		goto out_put;

	err = sock->ops->getname(sock, (struct sockaddr *)&address, &len, 0);
	if (err)
		goto out_put;
	err = move_addr_to_user(&address, len, usockaddr, usockaddr_len);

out_put:
	fput_light(sock->file, fput_needed);
out:
	return err;
}

/*
 *	Get the remote address ('name') of a socket object. Move the obtained
 *	name to user space.
 */

SYSCALL_DEFINE3(getpeername, int, fd, struct sockaddr __user *, usockaddr,
		int __user *, usockaddr_len)
{
	struct socket *sock;
	struct sockaddr_storage address;
	int len, err, fput_needed;

	sock = sockfd_lookup_light(fd, &err, &fput_needed);
	if (sock != NULL) {
		err = security_socket_getpeername(sock);
		if (err) {
			fput_light(sock->file, fput_needed);
			return err;
		}

		err =
		    sock->ops->getname(sock, (struct sockaddr *)&address, &len,
				       1);
		if (!err)
			err = move_addr_to_user(&address, len, usockaddr,
						usockaddr_len);
		fput_light(sock->file, fput_needed);
	}
	return err;
}

/*
 *	Send a datagram to a given address. We move the address into kernel
 *	space and check the user space data area is readable before invoking
 *	the protocol.
 */

SYSCALL_DEFINE6(sendto, int, fd, void __user *, buff, size_t, len,
		unsigned int, flags, struct sockaddr __user *, addr,
		int, addr_len)
{
	struct socket *sock;
	struct sockaddr_storage address;
	int err;
	struct msghdr msg;
	struct iovec iov;
	int fput_needed;

	err = import_single_range(WRITE, buff, len, &iov, &msg.msg_iter);
	if (unlikely(err))
		return err;
	sock = sockfd_lookup_light(fd, &err, &fput_needed);
	if (!sock)
		goto out;

	msg.msg_name = NULL;
	msg.msg_control = NULL;
	msg.msg_controllen = 0;
	msg.msg_namelen = 0;
	if (addr) {
		err = move_addr_to_kernel(addr, addr_len, &address);
		if (err < 0)
			goto out_put;
		msg.msg_name = (struct sockaddr *)&address;
		msg.msg_namelen = addr_len;
	}
	if (sock->file->f_flags & O_NONBLOCK)
		flags |= MSG_DONTWAIT;
	msg.msg_flags = flags;
	err = sock_sendmsg(sock, &msg);

out_put:
	fput_light(sock->file, fput_needed);
out:
	return err;
}

/*
 *	Send a datagram down a socket.
 */

SYSCALL_DEFINE4(send, int, fd, void __user *, buff, size_t, len,
		unsigned int, flags)
{
	return sys_sendto(fd, buff, len, flags, NULL, 0);
}

/*
 *	Receive a frame from the socket and optionally record the address of the
 *	sender. We verify the buffers are writable and if needed move the
 *	sender address from kernel to user space.
 */

SYSCALL_DEFINE6(recvfrom, int, fd, void __user *, ubuf, size_t, size,
		unsigned int, flags, struct sockaddr __user *, addr,
		int __user *, addr_len)
{
	struct socket *sock;
	struct iovec iov;
	struct msghdr msg;
	struct sockaddr_storage address;
	int err, err2;
	int fput_needed;

	err = import_single_range(READ, ubuf, size, &iov, &msg.msg_iter);
	if (unlikely(err))
		return err;
	sock = sockfd_lookup_light(fd, &err, &fput_needed);
	if (!sock)
		goto out;

	msg.msg_control = NULL;
	msg.msg_controllen = 0;
	/* Save some cycles and don't copy the address if not needed */
	msg.msg_name = addr ? (struct sockaddr *)&address : NULL;
	/* We assume all kernel code knows the size of sockaddr_storage */
	msg.msg_namelen = 0;
	if (sock->file->f_flags & O_NONBLOCK)
		flags |= MSG_DONTWAIT;
	err = sock_recvmsg(sock, &msg, iov_iter_count(&msg.msg_iter), flags);

	if (err >= 0 && addr != NULL) {
		err2 = move_addr_to_user(&address,
					 msg.msg_namelen, addr, addr_len);
		if (err2 < 0)
			err = err2;
	}

	fput_light(sock->file, fput_needed);
out:
	return err;
}

/*
 *	Receive a datagram from a socket.
 */

SYSCALL_DEFINE4(recv, int, fd, void __user *, ubuf, size_t, size,
		unsigned int, flags)
{
	return sys_recvfrom(fd, ubuf, size, flags, NULL, NULL);
}

/*
 *	Set a socket option. Because we don't know the option lengths we have
 *	to pass the user mode parameter for the protocols to sort out.
 */

SYSCALL_DEFINE5(setsockopt, int, fd, int, level, int, optname,
		char __user *, optval, int, optlen)
{
	int err, fput_needed;
	struct socket *sock;

	if (optlen < 0)
		return -EINVAL;

	sock = sockfd_lookup_light(fd, &err, &fput_needed);
	if (sock != NULL) {
		err = security_socket_setsockopt(sock, level, optname);
		if (err)
			goto out_put;

		if (level == SOL_SOCKET)
			err =
			    sock_setsockopt(sock, level, optname, optval,
					    optlen);
		else
			err =
			    sock->ops->setsockopt(sock, level, optname, optval,
						  optlen);
out_put:
		fput_light(sock->file, fput_needed);
	}
	return err;
}

/*
 *	Get a socket option. Because we don't know the option lengths we have
 *	to pass a user mode parameter for the protocols to sort out.
 */

SYSCALL_DEFINE5(getsockopt, int, fd, int, level, int, optname,
		char __user *, optval, int __user *, optlen)
{
	int err, fput_needed;
	struct socket *sock;

	sock = sockfd_lookup_light(fd, &err, &fput_needed);
	if (sock != NULL) {
		err = security_socket_getsockopt(sock, level, optname);
		if (err)
			goto out_put;

		if (level == SOL_SOCKET)
			err =
			    sock_getsockopt(sock, level, optname, optval,
					    optlen);
		else
			err =
			    sock->ops->getsockopt(sock, level, optname, optval,
						  optlen);
out_put:
		fput_light(sock->file, fput_needed);
	}
	return err;
}

/*
 *	Shutdown a socket.
 */

SYSCALL_DEFINE2(shutdown, int, fd, int, how)
{
	int err, fput_needed;
	struct socket *sock;

	sock = sockfd_lookup_light(fd, &err, &fput_needed);
	if (sock != NULL) {
		err = security_socket_shutdown(sock, how);
		if (!err)
			err = sock->ops->shutdown(sock, how);
		fput_light(sock->file, fput_needed);
	}
	return err;
}

/* A couple of helpful macros for getting the address of the 32/64 bit
 * fields which are the same type (int / unsigned) on our platforms.
 */
#define COMPAT_MSG(msg, member)	((MSG_CMSG_COMPAT & flags) ? &msg##_compat->member : &msg->member)
#define COMPAT_NAMELEN(msg)	COMPAT_MSG(msg, msg_namelen)
#define COMPAT_FLAGS(msg)	COMPAT_MSG(msg, msg_flags)

struct used_address {
	struct sockaddr_storage name;
	unsigned int name_len;
};

static int copy_msghdr_from_user(struct msghdr *kmsg,
				 struct user_msghdr __user *umsg,
				 struct sockaddr __user **save_addr,
				 struct iovec **iov)
{
	struct sockaddr __user *uaddr;
	struct iovec __user *uiov;
	size_t nr_segs;
	ssize_t err;

	if (!access_ok(VERIFY_READ, umsg, sizeof(*umsg)) ||
	    __get_user(uaddr, &umsg->msg_name) ||
	    __get_user(kmsg->msg_namelen, &umsg->msg_namelen) ||
	    __get_user(uiov, &umsg->msg_iov) ||
	    __get_user(nr_segs, &umsg->msg_iovlen) ||
	    __get_user(kmsg->msg_control, &umsg->msg_control) ||
	    __get_user(kmsg->msg_controllen, &umsg->msg_controllen) ||
	    __get_user(kmsg->msg_flags, &umsg->msg_flags))
		return -EFAULT;

	if (!uaddr)
		kmsg->msg_namelen = 0;

	if (kmsg->msg_namelen < 0)
		return -EINVAL;

	if (kmsg->msg_namelen > sizeof(struct sockaddr_storage))
		kmsg->msg_namelen = sizeof(struct sockaddr_storage);

	if (save_addr)
		*save_addr = uaddr;

	if (uaddr && kmsg->msg_namelen) {
		if (!save_addr) {
			err = move_addr_to_kernel(uaddr, kmsg->msg_namelen,
						  kmsg->msg_name);
			if (err < 0)
				return err;
		}
	} else {
		kmsg->msg_name = NULL;
		kmsg->msg_namelen = 0;
	}

	if (nr_segs > UIO_MAXIOV)
		return -EMSGSIZE;

	kmsg->msg_iocb = NULL;

<<<<<<< HEAD
	err = rw_copy_check_uvector(save_addr ? READ : WRITE,
				    uiov, nr_segs,
				    UIO_FASTIOV, *iov, iov);
	if (err >= 0)
		iov_iter_init(&kmsg->msg_iter, save_addr ? READ : WRITE,
			      *iov, nr_segs, err);
	return err;
=======
	return import_iovec(save_addr ? READ : WRITE, uiov, nr_segs,
			    UIO_FASTIOV, iov, &kmsg->msg_iter);
>>>>>>> f1d36c2d
}

static int ___sys_sendmsg(struct socket *sock, struct user_msghdr __user *msg,
			 struct msghdr *msg_sys, unsigned int flags,
			 struct used_address *used_address)
{
	struct compat_msghdr __user *msg_compat =
	    (struct compat_msghdr __user *)msg;
	struct sockaddr_storage address;
	struct iovec iovstack[UIO_FASTIOV], *iov = iovstack;
	unsigned char ctl[sizeof(struct cmsghdr) + 20]
	    __attribute__ ((aligned(sizeof(__kernel_size_t))));
	/* 20 is size of ipv6_pktinfo */
	unsigned char *ctl_buf = ctl;
	int ctl_len;
	ssize_t err;

	msg_sys->msg_name = &address;

	if (MSG_CMSG_COMPAT & flags)
		err = get_compat_msghdr(msg_sys, msg_compat, NULL, &iov);
	else
		err = copy_msghdr_from_user(msg_sys, msg, NULL, &iov);
	if (err < 0)
		return err;

	err = -ENOBUFS;

	if (msg_sys->msg_controllen > INT_MAX)
		goto out_freeiov;
	ctl_len = msg_sys->msg_controllen;
	if ((MSG_CMSG_COMPAT & flags) && ctl_len) {
		err =
		    cmsghdr_from_user_compat_to_kern(msg_sys, sock->sk, ctl,
						     sizeof(ctl));
		if (err)
			goto out_freeiov;
		ctl_buf = msg_sys->msg_control;
		ctl_len = msg_sys->msg_controllen;
	} else if (ctl_len) {
		if (ctl_len > sizeof(ctl)) {
			ctl_buf = sock_kmalloc(sock->sk, ctl_len, GFP_KERNEL);
			if (ctl_buf == NULL)
				goto out_freeiov;
		}
		err = -EFAULT;
		/*
		 * Careful! Before this, msg_sys->msg_control contains a user pointer.
		 * Afterwards, it will be a kernel pointer. Thus the compiler-assisted
		 * checking falls down on this.
		 */
		if (copy_from_user(ctl_buf,
				   (void __user __force *)msg_sys->msg_control,
				   ctl_len))
			goto out_freectl;
		msg_sys->msg_control = ctl_buf;
	}
	msg_sys->msg_flags = flags;

	if (sock->file->f_flags & O_NONBLOCK)
		msg_sys->msg_flags |= MSG_DONTWAIT;
	/*
	 * If this is sendmmsg() and current destination address is same as
	 * previously succeeded address, omit asking LSM's decision.
	 * used_address->name_len is initialized to UINT_MAX so that the first
	 * destination address never matches.
	 */
	if (used_address && msg_sys->msg_name &&
	    used_address->name_len == msg_sys->msg_namelen &&
	    !memcmp(&used_address->name, msg_sys->msg_name,
		    used_address->name_len)) {
		err = sock_sendmsg_nosec(sock, msg_sys);
		goto out_freectl;
	}
	err = sock_sendmsg(sock, msg_sys);
	/*
	 * If this is sendmmsg() and sending to current destination address was
	 * successful, remember it.
	 */
	if (used_address && err >= 0) {
		used_address->name_len = msg_sys->msg_namelen;
		if (msg_sys->msg_name)
			memcpy(&used_address->name, msg_sys->msg_name,
			       used_address->name_len);
	}

out_freectl:
	if (ctl_buf != ctl)
		sock_kfree_s(sock->sk, ctl_buf, ctl_len);
out_freeiov:
	kfree(iov);
	return err;
}

/*
 *	BSD sendmsg interface
 */

long __sys_sendmsg(int fd, struct user_msghdr __user *msg, unsigned flags)
{
	int fput_needed, err;
	struct msghdr msg_sys;
	struct socket *sock;

	sock = sockfd_lookup_light(fd, &err, &fput_needed);
	if (!sock)
		goto out;

	err = ___sys_sendmsg(sock, msg, &msg_sys, flags, NULL);

	fput_light(sock->file, fput_needed);
out:
	return err;
}

SYSCALL_DEFINE3(sendmsg, int, fd, struct user_msghdr __user *, msg, unsigned int, flags)
{
	if (flags & MSG_CMSG_COMPAT)
		return -EINVAL;
	return __sys_sendmsg(fd, msg, flags);
}

/*
 *	Linux sendmmsg interface
 */

int __sys_sendmmsg(int fd, struct mmsghdr __user *mmsg, unsigned int vlen,
		   unsigned int flags)
{
	int fput_needed, err, datagrams;
	struct socket *sock;
	struct mmsghdr __user *entry;
	struct compat_mmsghdr __user *compat_entry;
	struct msghdr msg_sys;
	struct used_address used_address;

	if (vlen > UIO_MAXIOV)
		vlen = UIO_MAXIOV;

	datagrams = 0;

	sock = sockfd_lookup_light(fd, &err, &fput_needed);
	if (!sock)
		return err;

	used_address.name_len = UINT_MAX;
	entry = mmsg;
	compat_entry = (struct compat_mmsghdr __user *)mmsg;
	err = 0;

	while (datagrams < vlen) {
		if (MSG_CMSG_COMPAT & flags) {
			err = ___sys_sendmsg(sock, (struct user_msghdr __user *)compat_entry,
					     &msg_sys, flags, &used_address);
			if (err < 0)
				break;
			err = __put_user(err, &compat_entry->msg_len);
			++compat_entry;
		} else {
			err = ___sys_sendmsg(sock,
					     (struct user_msghdr __user *)entry,
					     &msg_sys, flags, &used_address);
			if (err < 0)
				break;
			err = put_user(err, &entry->msg_len);
			++entry;
		}

		if (err)
			break;
		++datagrams;
	}

	fput_light(sock->file, fput_needed);

	/* We only return an error if no datagrams were able to be sent */
	if (datagrams != 0)
		return datagrams;

	return err;
}

SYSCALL_DEFINE4(sendmmsg, int, fd, struct mmsghdr __user *, mmsg,
		unsigned int, vlen, unsigned int, flags)
{
	if (flags & MSG_CMSG_COMPAT)
		return -EINVAL;
	return __sys_sendmmsg(fd, mmsg, vlen, flags);
}

static int ___sys_recvmsg(struct socket *sock, struct user_msghdr __user *msg,
			 struct msghdr *msg_sys, unsigned int flags, int nosec)
{
	struct compat_msghdr __user *msg_compat =
	    (struct compat_msghdr __user *)msg;
	struct iovec iovstack[UIO_FASTIOV];
	struct iovec *iov = iovstack;
	unsigned long cmsg_ptr;
	int total_len, len;
	ssize_t err;

	/* kernel mode address */
	struct sockaddr_storage addr;

	/* user mode address pointers */
	struct sockaddr __user *uaddr;
	int __user *uaddr_len = COMPAT_NAMELEN(msg);

	msg_sys->msg_name = &addr;

	if (MSG_CMSG_COMPAT & flags)
		err = get_compat_msghdr(msg_sys, msg_compat, &uaddr, &iov);
	else
		err = copy_msghdr_from_user(msg_sys, msg, &uaddr, &iov);
	if (err < 0)
		return err;
	total_len = iov_iter_count(&msg_sys->msg_iter);

	cmsg_ptr = (unsigned long)msg_sys->msg_control;
	msg_sys->msg_flags = flags & (MSG_CMSG_CLOEXEC|MSG_CMSG_COMPAT);

	/* We assume all kernel code knows the size of sockaddr_storage */
	msg_sys->msg_namelen = 0;

	if (sock->file->f_flags & O_NONBLOCK)
		flags |= MSG_DONTWAIT;
	err = (nosec ? sock_recvmsg_nosec : sock_recvmsg)(sock, msg_sys,
							  total_len, flags);
	if (err < 0)
		goto out_freeiov;
	len = err;

	if (uaddr != NULL) {
		err = move_addr_to_user(&addr,
					msg_sys->msg_namelen, uaddr,
					uaddr_len);
		if (err < 0)
			goto out_freeiov;
	}
	err = __put_user((msg_sys->msg_flags & ~MSG_CMSG_COMPAT),
			 COMPAT_FLAGS(msg));
	if (err)
		goto out_freeiov;
	if (MSG_CMSG_COMPAT & flags)
		err = __put_user((unsigned long)msg_sys->msg_control - cmsg_ptr,
				 &msg_compat->msg_controllen);
	else
		err = __put_user((unsigned long)msg_sys->msg_control - cmsg_ptr,
				 &msg->msg_controllen);
	if (err)
		goto out_freeiov;
	err = len;

out_freeiov:
	kfree(iov);
	return err;
}

/*
 *	BSD recvmsg interface
 */

long __sys_recvmsg(int fd, struct user_msghdr __user *msg, unsigned flags)
{
	int fput_needed, err;
	struct msghdr msg_sys;
	struct socket *sock;

	sock = sockfd_lookup_light(fd, &err, &fput_needed);
	if (!sock)
		goto out;

	err = ___sys_recvmsg(sock, msg, &msg_sys, flags, 0);

	fput_light(sock->file, fput_needed);
out:
	return err;
}

SYSCALL_DEFINE3(recvmsg, int, fd, struct user_msghdr __user *, msg,
		unsigned int, flags)
{
	if (flags & MSG_CMSG_COMPAT)
		return -EINVAL;
	return __sys_recvmsg(fd, msg, flags);
}

/*
 *     Linux recvmmsg interface
 */

int __sys_recvmmsg(int fd, struct mmsghdr __user *mmsg, unsigned int vlen,
		   unsigned int flags, struct timespec *timeout)
{
	int fput_needed, err, datagrams;
	struct socket *sock;
	struct mmsghdr __user *entry;
	struct compat_mmsghdr __user *compat_entry;
	struct msghdr msg_sys;
	struct timespec end_time;

	if (timeout &&
	    poll_select_set_timeout(&end_time, timeout->tv_sec,
				    timeout->tv_nsec))
		return -EINVAL;

	datagrams = 0;

	sock = sockfd_lookup_light(fd, &err, &fput_needed);
	if (!sock)
		return err;

	err = sock_error(sock->sk);
	if (err)
		goto out_put;

	entry = mmsg;
	compat_entry = (struct compat_mmsghdr __user *)mmsg;

	while (datagrams < vlen) {
		/*
		 * No need to ask LSM for more than the first datagram.
		 */
		if (MSG_CMSG_COMPAT & flags) {
			err = ___sys_recvmsg(sock, (struct user_msghdr __user *)compat_entry,
					     &msg_sys, flags & ~MSG_WAITFORONE,
					     datagrams);
			if (err < 0)
				break;
			err = __put_user(err, &compat_entry->msg_len);
			++compat_entry;
		} else {
			err = ___sys_recvmsg(sock,
					     (struct user_msghdr __user *)entry,
					     &msg_sys, flags & ~MSG_WAITFORONE,
					     datagrams);
			if (err < 0)
				break;
			err = put_user(err, &entry->msg_len);
			++entry;
		}

		if (err)
			break;
		++datagrams;

		/* MSG_WAITFORONE turns on MSG_DONTWAIT after one packet */
		if (flags & MSG_WAITFORONE)
			flags |= MSG_DONTWAIT;

		if (timeout) {
			ktime_get_ts(timeout);
			*timeout = timespec_sub(end_time, *timeout);
			if (timeout->tv_sec < 0) {
				timeout->tv_sec = timeout->tv_nsec = 0;
				break;
			}

			/* Timeout, return less than vlen datagrams */
			if (timeout->tv_nsec == 0 && timeout->tv_sec == 0)
				break;
		}

		/* Out of band data, return right away */
		if (msg_sys.msg_flags & MSG_OOB)
			break;
	}

out_put:
	fput_light(sock->file, fput_needed);

	if (err == 0)
		return datagrams;

	if (datagrams != 0) {
		/*
		 * We may return less entries than requested (vlen) if the
		 * sock is non block and there aren't enough datagrams...
		 */
		if (err != -EAGAIN) {
			/*
			 * ... or  if recvmsg returns an error after we
			 * received some datagrams, where we record the
			 * error to return on the next call or if the
			 * app asks about it using getsockopt(SO_ERROR).
			 */
			sock->sk->sk_err = -err;
		}

		return datagrams;
	}

	return err;
}

SYSCALL_DEFINE5(recvmmsg, int, fd, struct mmsghdr __user *, mmsg,
		unsigned int, vlen, unsigned int, flags,
		struct timespec __user *, timeout)
{
	int datagrams;
	struct timespec timeout_sys;

	if (flags & MSG_CMSG_COMPAT)
		return -EINVAL;

	if (!timeout)
		return __sys_recvmmsg(fd, mmsg, vlen, flags, NULL);

	if (copy_from_user(&timeout_sys, timeout, sizeof(timeout_sys)))
		return -EFAULT;

	datagrams = __sys_recvmmsg(fd, mmsg, vlen, flags, &timeout_sys);

	if (datagrams > 0 &&
	    copy_to_user(timeout, &timeout_sys, sizeof(timeout_sys)))
		datagrams = -EFAULT;

	return datagrams;
}

#ifdef __ARCH_WANT_SYS_SOCKETCALL
/* Argument list sizes for sys_socketcall */
#define AL(x) ((x) * sizeof(unsigned long))
static const unsigned char nargs[21] = {
	AL(0), AL(3), AL(3), AL(3), AL(2), AL(3),
	AL(3), AL(3), AL(4), AL(4), AL(4), AL(6),
	AL(6), AL(2), AL(5), AL(5), AL(3), AL(3),
	AL(4), AL(5), AL(4)
};

#undef AL

/*
 *	System call vectors.
 *
 *	Argument checking cleaned up. Saved 20% in size.
 *  This function doesn't need to set the kernel lock because
 *  it is set by the callees.
 */

SYSCALL_DEFINE2(socketcall, int, call, unsigned long __user *, args)
{
	unsigned long a[AUDITSC_ARGS];
	unsigned long a0, a1;
	int err;
	unsigned int len;

	if (call < 1 || call > SYS_SENDMMSG)
		return -EINVAL;

	len = nargs[call];
	if (len > sizeof(a))
		return -EINVAL;

	/* copy_from_user should be SMP safe. */
	if (copy_from_user(a, args, len))
		return -EFAULT;

	err = audit_socketcall(nargs[call] / sizeof(unsigned long), a);
	if (err)
		return err;

	a0 = a[0];
	a1 = a[1];

	switch (call) {
	case SYS_SOCKET:
		err = sys_socket(a0, a1, a[2]);
		break;
	case SYS_BIND:
		err = sys_bind(a0, (struct sockaddr __user *)a1, a[2]);
		break;
	case SYS_CONNECT:
		err = sys_connect(a0, (struct sockaddr __user *)a1, a[2]);
		break;
	case SYS_LISTEN:
		err = sys_listen(a0, a1);
		break;
	case SYS_ACCEPT:
		err = sys_accept4(a0, (struct sockaddr __user *)a1,
				  (int __user *)a[2], 0);
		break;
	case SYS_GETSOCKNAME:
		err =
		    sys_getsockname(a0, (struct sockaddr __user *)a1,
				    (int __user *)a[2]);
		break;
	case SYS_GETPEERNAME:
		err =
		    sys_getpeername(a0, (struct sockaddr __user *)a1,
				    (int __user *)a[2]);
		break;
	case SYS_SOCKETPAIR:
		err = sys_socketpair(a0, a1, a[2], (int __user *)a[3]);
		break;
	case SYS_SEND:
		err = sys_send(a0, (void __user *)a1, a[2], a[3]);
		break;
	case SYS_SENDTO:
		err = sys_sendto(a0, (void __user *)a1, a[2], a[3],
				 (struct sockaddr __user *)a[4], a[5]);
		break;
	case SYS_RECV:
		err = sys_recv(a0, (void __user *)a1, a[2], a[3]);
		break;
	case SYS_RECVFROM:
		err = sys_recvfrom(a0, (void __user *)a1, a[2], a[3],
				   (struct sockaddr __user *)a[4],
				   (int __user *)a[5]);
		break;
	case SYS_SHUTDOWN:
		err = sys_shutdown(a0, a1);
		break;
	case SYS_SETSOCKOPT:
		err = sys_setsockopt(a0, a1, a[2], (char __user *)a[3], a[4]);
		break;
	case SYS_GETSOCKOPT:
		err =
		    sys_getsockopt(a0, a1, a[2], (char __user *)a[3],
				   (int __user *)a[4]);
		break;
	case SYS_SENDMSG:
		err = sys_sendmsg(a0, (struct user_msghdr __user *)a1, a[2]);
		break;
	case SYS_SENDMMSG:
		err = sys_sendmmsg(a0, (struct mmsghdr __user *)a1, a[2], a[3]);
		break;
	case SYS_RECVMSG:
		err = sys_recvmsg(a0, (struct user_msghdr __user *)a1, a[2]);
		break;
	case SYS_RECVMMSG:
		err = sys_recvmmsg(a0, (struct mmsghdr __user *)a1, a[2], a[3],
				   (struct timespec __user *)a[4]);
		break;
	case SYS_ACCEPT4:
		err = sys_accept4(a0, (struct sockaddr __user *)a1,
				  (int __user *)a[2], a[3]);
		break;
	default:
		err = -EINVAL;
		break;
	}
	return err;
}

#endif				/* __ARCH_WANT_SYS_SOCKETCALL */

/**
 *	sock_register - add a socket protocol handler
 *	@ops: description of protocol
 *
 *	This function is called by a protocol handler that wants to
 *	advertise its address family, and have it linked into the
 *	socket interface. The value ops->family corresponds to the
 *	socket system call protocol family.
 */
int sock_register(const struct net_proto_family *ops)
{
	int err;

	if (ops->family >= NPROTO) {
		pr_crit("protocol %d >= NPROTO(%d)\n", ops->family, NPROTO);
		return -ENOBUFS;
	}

	spin_lock(&net_family_lock);
	if (rcu_dereference_protected(net_families[ops->family],
				      lockdep_is_held(&net_family_lock)))
		err = -EEXIST;
	else {
		rcu_assign_pointer(net_families[ops->family], ops);
		err = 0;
	}
	spin_unlock(&net_family_lock);

	pr_info("NET: Registered protocol family %d\n", ops->family);
	return err;
}
EXPORT_SYMBOL(sock_register);

/**
 *	sock_unregister - remove a protocol handler
 *	@family: protocol family to remove
 *
 *	This function is called by a protocol handler that wants to
 *	remove its address family, and have it unlinked from the
 *	new socket creation.
 *
 *	If protocol handler is a module, then it can use module reference
 *	counts to protect against new references. If protocol handler is not
 *	a module then it needs to provide its own protection in
 *	the ops->create routine.
 */
void sock_unregister(int family)
{
	BUG_ON(family < 0 || family >= NPROTO);

	spin_lock(&net_family_lock);
	RCU_INIT_POINTER(net_families[family], NULL);
	spin_unlock(&net_family_lock);

	synchronize_rcu();

	pr_info("NET: Unregistered protocol family %d\n", family);
}
EXPORT_SYMBOL(sock_unregister);

static int __init sock_init(void)
{
	int err;
	/*
	 *      Initialize the network sysctl infrastructure.
	 */
	err = net_sysctl_init();
	if (err)
		goto out;

	/*
	 *      Initialize skbuff SLAB cache
	 */
	skb_init();

	/*
	 *      Initialize the protocols module.
	 */

	init_inodecache();

	err = register_filesystem(&sock_fs_type);
	if (err)
		goto out_fs;
	sock_mnt = kern_mount(&sock_fs_type);
	if (IS_ERR(sock_mnt)) {
		err = PTR_ERR(sock_mnt);
		goto out_mount;
	}

	/* The real protocol initialization is performed in later initcalls.
	 */

#ifdef CONFIG_NETFILTER
	err = netfilter_init();
	if (err)
		goto out;
#endif

	ptp_classifier_init();

out:
	return err;

out_mount:
	unregister_filesystem(&sock_fs_type);
out_fs:
	goto out;
}

core_initcall(sock_init);	/* early initcall */

#ifdef CONFIG_PROC_FS
void socket_seq_show(struct seq_file *seq)
{
	int cpu;
	int counter = 0;

	for_each_possible_cpu(cpu)
	    counter += per_cpu(sockets_in_use, cpu);

	/* It can be negative, by the way. 8) */
	if (counter < 0)
		counter = 0;

	seq_printf(seq, "sockets: used %d\n", counter);
}
#endif				/* CONFIG_PROC_FS */

#ifdef CONFIG_COMPAT
static int do_siocgstamp(struct net *net, struct socket *sock,
			 unsigned int cmd, void __user *up)
{
	mm_segment_t old_fs = get_fs();
	struct timeval ktv;
	int err;

	set_fs(KERNEL_DS);
	err = sock_do_ioctl(net, sock, cmd, (unsigned long)&ktv);
	set_fs(old_fs);
	if (!err)
		err = compat_put_timeval(&ktv, up);

	return err;
}

static int do_siocgstampns(struct net *net, struct socket *sock,
			   unsigned int cmd, void __user *up)
{
	mm_segment_t old_fs = get_fs();
	struct timespec kts;
	int err;

	set_fs(KERNEL_DS);
	err = sock_do_ioctl(net, sock, cmd, (unsigned long)&kts);
	set_fs(old_fs);
	if (!err)
		err = compat_put_timespec(&kts, up);

	return err;
}

static int dev_ifname32(struct net *net, struct compat_ifreq __user *uifr32)
{
	struct ifreq __user *uifr;
	int err;

	uifr = compat_alloc_user_space(sizeof(struct ifreq));
	if (copy_in_user(uifr, uifr32, sizeof(struct compat_ifreq)))
		return -EFAULT;

	err = dev_ioctl(net, SIOCGIFNAME, uifr);
	if (err)
		return err;

	if (copy_in_user(uifr32, uifr, sizeof(struct compat_ifreq)))
		return -EFAULT;

	return 0;
}

static int dev_ifconf(struct net *net, struct compat_ifconf __user *uifc32)
{
	struct compat_ifconf ifc32;
	struct ifconf ifc;
	struct ifconf __user *uifc;
	struct compat_ifreq __user *ifr32;
	struct ifreq __user *ifr;
	unsigned int i, j;
	int err;

	if (copy_from_user(&ifc32, uifc32, sizeof(struct compat_ifconf)))
		return -EFAULT;

	memset(&ifc, 0, sizeof(ifc));
	if (ifc32.ifcbuf == 0) {
		ifc32.ifc_len = 0;
		ifc.ifc_len = 0;
		ifc.ifc_req = NULL;
		uifc = compat_alloc_user_space(sizeof(struct ifconf));
	} else {
		size_t len = ((ifc32.ifc_len / sizeof(struct compat_ifreq)) + 1) *
			sizeof(struct ifreq);
		uifc = compat_alloc_user_space(sizeof(struct ifconf) + len);
		ifc.ifc_len = len;
		ifr = ifc.ifc_req = (void __user *)(uifc + 1);
		ifr32 = compat_ptr(ifc32.ifcbuf);
		for (i = 0; i < ifc32.ifc_len; i += sizeof(struct compat_ifreq)) {
			if (copy_in_user(ifr, ifr32, sizeof(struct compat_ifreq)))
				return -EFAULT;
			ifr++;
			ifr32++;
		}
	}
	if (copy_to_user(uifc, &ifc, sizeof(struct ifconf)))
		return -EFAULT;

	err = dev_ioctl(net, SIOCGIFCONF, uifc);
	if (err)
		return err;

	if (copy_from_user(&ifc, uifc, sizeof(struct ifconf)))
		return -EFAULT;

	ifr = ifc.ifc_req;
	ifr32 = compat_ptr(ifc32.ifcbuf);
	for (i = 0, j = 0;
	     i + sizeof(struct compat_ifreq) <= ifc32.ifc_len && j < ifc.ifc_len;
	     i += sizeof(struct compat_ifreq), j += sizeof(struct ifreq)) {
		if (copy_in_user(ifr32, ifr, sizeof(struct compat_ifreq)))
			return -EFAULT;
		ifr32++;
		ifr++;
	}

	if (ifc32.ifcbuf == 0) {
		/* Translate from 64-bit structure multiple to
		 * a 32-bit one.
		 */
		i = ifc.ifc_len;
		i = ((i / sizeof(struct ifreq)) * sizeof(struct compat_ifreq));
		ifc32.ifc_len = i;
	} else {
		ifc32.ifc_len = i;
	}
	if (copy_to_user(uifc32, &ifc32, sizeof(struct compat_ifconf)))
		return -EFAULT;

	return 0;
}

static int ethtool_ioctl(struct net *net, struct compat_ifreq __user *ifr32)
{
	struct compat_ethtool_rxnfc __user *compat_rxnfc;
	bool convert_in = false, convert_out = false;
	size_t buf_size = ALIGN(sizeof(struct ifreq), 8);
	struct ethtool_rxnfc __user *rxnfc;
	struct ifreq __user *ifr;
	u32 rule_cnt = 0, actual_rule_cnt;
	u32 ethcmd;
	u32 data;
	int ret;

	if (get_user(data, &ifr32->ifr_ifru.ifru_data))
		return -EFAULT;

	compat_rxnfc = compat_ptr(data);

	if (get_user(ethcmd, &compat_rxnfc->cmd))
		return -EFAULT;

	/* Most ethtool structures are defined without padding.
	 * Unfortunately struct ethtool_rxnfc is an exception.
	 */
	switch (ethcmd) {
	default:
		break;
	case ETHTOOL_GRXCLSRLALL:
		/* Buffer size is variable */
		if (get_user(rule_cnt, &compat_rxnfc->rule_cnt))
			return -EFAULT;
		if (rule_cnt > KMALLOC_MAX_SIZE / sizeof(u32))
			return -ENOMEM;
		buf_size += rule_cnt * sizeof(u32);
		/* fall through */
	case ETHTOOL_GRXRINGS:
	case ETHTOOL_GRXCLSRLCNT:
	case ETHTOOL_GRXCLSRULE:
	case ETHTOOL_SRXCLSRLINS:
		convert_out = true;
		/* fall through */
	case ETHTOOL_SRXCLSRLDEL:
		buf_size += sizeof(struct ethtool_rxnfc);
		convert_in = true;
		break;
	}

	ifr = compat_alloc_user_space(buf_size);
	rxnfc = (void __user *)ifr + ALIGN(sizeof(struct ifreq), 8);

	if (copy_in_user(&ifr->ifr_name, &ifr32->ifr_name, IFNAMSIZ))
		return -EFAULT;

	if (put_user(convert_in ? rxnfc : compat_ptr(data),
		     &ifr->ifr_ifru.ifru_data))
		return -EFAULT;

	if (convert_in) {
		/* We expect there to be holes between fs.m_ext and
		 * fs.ring_cookie and at the end of fs, but nowhere else.
		 */
		BUILD_BUG_ON(offsetof(struct compat_ethtool_rxnfc, fs.m_ext) +
			     sizeof(compat_rxnfc->fs.m_ext) !=
			     offsetof(struct ethtool_rxnfc, fs.m_ext) +
			     sizeof(rxnfc->fs.m_ext));
		BUILD_BUG_ON(
			offsetof(struct compat_ethtool_rxnfc, fs.location) -
			offsetof(struct compat_ethtool_rxnfc, fs.ring_cookie) !=
			offsetof(struct ethtool_rxnfc, fs.location) -
			offsetof(struct ethtool_rxnfc, fs.ring_cookie));

		if (copy_in_user(rxnfc, compat_rxnfc,
				 (void __user *)(&rxnfc->fs.m_ext + 1) -
				 (void __user *)rxnfc) ||
		    copy_in_user(&rxnfc->fs.ring_cookie,
				 &compat_rxnfc->fs.ring_cookie,
				 (void __user *)(&rxnfc->fs.location + 1) -
				 (void __user *)&rxnfc->fs.ring_cookie) ||
		    copy_in_user(&rxnfc->rule_cnt, &compat_rxnfc->rule_cnt,
				 sizeof(rxnfc->rule_cnt)))
			return -EFAULT;
	}

	ret = dev_ioctl(net, SIOCETHTOOL, ifr);
	if (ret)
		return ret;

	if (convert_out) {
		if (copy_in_user(compat_rxnfc, rxnfc,
				 (const void __user *)(&rxnfc->fs.m_ext + 1) -
				 (const void __user *)rxnfc) ||
		    copy_in_user(&compat_rxnfc->fs.ring_cookie,
				 &rxnfc->fs.ring_cookie,
				 (const void __user *)(&rxnfc->fs.location + 1) -
				 (const void __user *)&rxnfc->fs.ring_cookie) ||
		    copy_in_user(&compat_rxnfc->rule_cnt, &rxnfc->rule_cnt,
				 sizeof(rxnfc->rule_cnt)))
			return -EFAULT;

		if (ethcmd == ETHTOOL_GRXCLSRLALL) {
			/* As an optimisation, we only copy the actual
			 * number of rules that the underlying
			 * function returned.  Since Mallory might
			 * change the rule count in user memory, we
			 * check that it is less than the rule count
			 * originally given (as the user buffer size),
			 * which has been range-checked.
			 */
			if (get_user(actual_rule_cnt, &rxnfc->rule_cnt))
				return -EFAULT;
			if (actual_rule_cnt < rule_cnt)
				rule_cnt = actual_rule_cnt;
			if (copy_in_user(&compat_rxnfc->rule_locs[0],
					 &rxnfc->rule_locs[0],
					 rule_cnt * sizeof(u32)))
				return -EFAULT;
		}
	}

	return 0;
}

static int compat_siocwandev(struct net *net, struct compat_ifreq __user *uifr32)
{
	void __user *uptr;
	compat_uptr_t uptr32;
	struct ifreq __user *uifr;

	uifr = compat_alloc_user_space(sizeof(*uifr));
	if (copy_in_user(uifr, uifr32, sizeof(struct compat_ifreq)))
		return -EFAULT;

	if (get_user(uptr32, &uifr32->ifr_settings.ifs_ifsu))
		return -EFAULT;

	uptr = compat_ptr(uptr32);

	if (put_user(uptr, &uifr->ifr_settings.ifs_ifsu.raw_hdlc))
		return -EFAULT;

	return dev_ioctl(net, SIOCWANDEV, uifr);
}

static int bond_ioctl(struct net *net, unsigned int cmd,
			 struct compat_ifreq __user *ifr32)
{
	struct ifreq kifr;
	mm_segment_t old_fs;
	int err;

	switch (cmd) {
	case SIOCBONDENSLAVE:
	case SIOCBONDRELEASE:
	case SIOCBONDSETHWADDR:
	case SIOCBONDCHANGEACTIVE:
		if (copy_from_user(&kifr, ifr32, sizeof(struct compat_ifreq)))
			return -EFAULT;

		old_fs = get_fs();
		set_fs(KERNEL_DS);
		err = dev_ioctl(net, cmd,
				(struct ifreq __user __force *) &kifr);
		set_fs(old_fs);

		return err;
	default:
		return -ENOIOCTLCMD;
	}
}

/* Handle ioctls that use ifreq::ifr_data and just need struct ifreq converted */
static int compat_ifr_data_ioctl(struct net *net, unsigned int cmd,
				 struct compat_ifreq __user *u_ifreq32)
{
	struct ifreq __user *u_ifreq64;
	char tmp_buf[IFNAMSIZ];
	void __user *data64;
	u32 data32;

	if (copy_from_user(&tmp_buf[0], &(u_ifreq32->ifr_ifrn.ifrn_name[0]),
			   IFNAMSIZ))
		return -EFAULT;
	if (get_user(data32, &u_ifreq32->ifr_ifru.ifru_data))
		return -EFAULT;
	data64 = compat_ptr(data32);

	u_ifreq64 = compat_alloc_user_space(sizeof(*u_ifreq64));

	if (copy_to_user(&u_ifreq64->ifr_ifrn.ifrn_name[0], &tmp_buf[0],
			 IFNAMSIZ))
		return -EFAULT;
	if (put_user(data64, &u_ifreq64->ifr_ifru.ifru_data))
		return -EFAULT;

	return dev_ioctl(net, cmd, u_ifreq64);
}

static int dev_ifsioc(struct net *net, struct socket *sock,
			 unsigned int cmd, struct compat_ifreq __user *uifr32)
{
	struct ifreq __user *uifr;
	int err;

	uifr = compat_alloc_user_space(sizeof(*uifr));
	if (copy_in_user(uifr, uifr32, sizeof(*uifr32)))
		return -EFAULT;

	err = sock_do_ioctl(net, sock, cmd, (unsigned long)uifr);

	if (!err) {
		switch (cmd) {
		case SIOCGIFFLAGS:
		case SIOCGIFMETRIC:
		case SIOCGIFMTU:
		case SIOCGIFMEM:
		case SIOCGIFHWADDR:
		case SIOCGIFINDEX:
		case SIOCGIFADDR:
		case SIOCGIFBRDADDR:
		case SIOCGIFDSTADDR:
		case SIOCGIFNETMASK:
		case SIOCGIFPFLAGS:
		case SIOCGIFTXQLEN:
		case SIOCGMIIPHY:
		case SIOCGMIIREG:
			if (copy_in_user(uifr32, uifr, sizeof(*uifr32)))
				err = -EFAULT;
			break;
		}
	}
	return err;
}

static int compat_sioc_ifmap(struct net *net, unsigned int cmd,
			struct compat_ifreq __user *uifr32)
{
	struct ifreq ifr;
	struct compat_ifmap __user *uifmap32;
	mm_segment_t old_fs;
	int err;

	uifmap32 = &uifr32->ifr_ifru.ifru_map;
	err = copy_from_user(&ifr, uifr32, sizeof(ifr.ifr_name));
	err |= get_user(ifr.ifr_map.mem_start, &uifmap32->mem_start);
	err |= get_user(ifr.ifr_map.mem_end, &uifmap32->mem_end);
	err |= get_user(ifr.ifr_map.base_addr, &uifmap32->base_addr);
	err |= get_user(ifr.ifr_map.irq, &uifmap32->irq);
	err |= get_user(ifr.ifr_map.dma, &uifmap32->dma);
	err |= get_user(ifr.ifr_map.port, &uifmap32->port);
	if (err)
		return -EFAULT;

	old_fs = get_fs();
	set_fs(KERNEL_DS);
	err = dev_ioctl(net, cmd, (void  __user __force *)&ifr);
	set_fs(old_fs);

	if (cmd == SIOCGIFMAP && !err) {
		err = copy_to_user(uifr32, &ifr, sizeof(ifr.ifr_name));
		err |= put_user(ifr.ifr_map.mem_start, &uifmap32->mem_start);
		err |= put_user(ifr.ifr_map.mem_end, &uifmap32->mem_end);
		err |= put_user(ifr.ifr_map.base_addr, &uifmap32->base_addr);
		err |= put_user(ifr.ifr_map.irq, &uifmap32->irq);
		err |= put_user(ifr.ifr_map.dma, &uifmap32->dma);
		err |= put_user(ifr.ifr_map.port, &uifmap32->port);
		if (err)
			err = -EFAULT;
	}
	return err;
}

struct rtentry32 {
	u32		rt_pad1;
	struct sockaddr rt_dst;         /* target address               */
	struct sockaddr rt_gateway;     /* gateway addr (RTF_GATEWAY)   */
	struct sockaddr rt_genmask;     /* target network mask (IP)     */
	unsigned short	rt_flags;
	short		rt_pad2;
	u32		rt_pad3;
	unsigned char	rt_tos;
	unsigned char	rt_class;
	short		rt_pad4;
	short		rt_metric;      /* +1 for binary compatibility! */
	/* char * */ u32 rt_dev;        /* forcing the device at add    */
	u32		rt_mtu;         /* per route MTU/Window         */
	u32		rt_window;      /* Window clamping              */
	unsigned short  rt_irtt;        /* Initial RTT                  */
};

struct in6_rtmsg32 {
	struct in6_addr		rtmsg_dst;
	struct in6_addr		rtmsg_src;
	struct in6_addr		rtmsg_gateway;
	u32			rtmsg_type;
	u16			rtmsg_dst_len;
	u16			rtmsg_src_len;
	u32			rtmsg_metric;
	u32			rtmsg_info;
	u32			rtmsg_flags;
	s32			rtmsg_ifindex;
};

static int routing_ioctl(struct net *net, struct socket *sock,
			 unsigned int cmd, void __user *argp)
{
	int ret;
	void *r = NULL;
	struct in6_rtmsg r6;
	struct rtentry r4;
	char devname[16];
	u32 rtdev;
	mm_segment_t old_fs = get_fs();

	if (sock && sock->sk && sock->sk->sk_family == AF_INET6) { /* ipv6 */
		struct in6_rtmsg32 __user *ur6 = argp;
		ret = copy_from_user(&r6.rtmsg_dst, &(ur6->rtmsg_dst),
			3 * sizeof(struct in6_addr));
		ret |= get_user(r6.rtmsg_type, &(ur6->rtmsg_type));
		ret |= get_user(r6.rtmsg_dst_len, &(ur6->rtmsg_dst_len));
		ret |= get_user(r6.rtmsg_src_len, &(ur6->rtmsg_src_len));
		ret |= get_user(r6.rtmsg_metric, &(ur6->rtmsg_metric));
		ret |= get_user(r6.rtmsg_info, &(ur6->rtmsg_info));
		ret |= get_user(r6.rtmsg_flags, &(ur6->rtmsg_flags));
		ret |= get_user(r6.rtmsg_ifindex, &(ur6->rtmsg_ifindex));

		r = (void *) &r6;
	} else { /* ipv4 */
		struct rtentry32 __user *ur4 = argp;
		ret = copy_from_user(&r4.rt_dst, &(ur4->rt_dst),
					3 * sizeof(struct sockaddr));
		ret |= get_user(r4.rt_flags, &(ur4->rt_flags));
		ret |= get_user(r4.rt_metric, &(ur4->rt_metric));
		ret |= get_user(r4.rt_mtu, &(ur4->rt_mtu));
		ret |= get_user(r4.rt_window, &(ur4->rt_window));
		ret |= get_user(r4.rt_irtt, &(ur4->rt_irtt));
		ret |= get_user(rtdev, &(ur4->rt_dev));
		if (rtdev) {
			ret |= copy_from_user(devname, compat_ptr(rtdev), 15);
			r4.rt_dev = (char __user __force *)devname;
			devname[15] = 0;
		} else
			r4.rt_dev = NULL;

		r = (void *) &r4;
	}

	if (ret) {
		ret = -EFAULT;
		goto out;
	}

	set_fs(KERNEL_DS);
	ret = sock_do_ioctl(net, sock, cmd, (unsigned long) r);
	set_fs(old_fs);

out:
	return ret;
}

/* Since old style bridge ioctl's endup using SIOCDEVPRIVATE
 * for some operations; this forces use of the newer bridge-utils that
 * use compatible ioctls
 */
static int old_bridge_ioctl(compat_ulong_t __user *argp)
{
	compat_ulong_t tmp;

	if (get_user(tmp, argp))
		return -EFAULT;
	if (tmp == BRCTL_GET_VERSION)
		return BRCTL_VERSION + 1;
	return -EINVAL;
}

static int compat_sock_ioctl_trans(struct file *file, struct socket *sock,
			 unsigned int cmd, unsigned long arg)
{
	void __user *argp = compat_ptr(arg);
	struct sock *sk = sock->sk;
	struct net *net = sock_net(sk);

	if (cmd >= SIOCDEVPRIVATE && cmd <= (SIOCDEVPRIVATE + 15))
		return compat_ifr_data_ioctl(net, cmd, argp);

	switch (cmd) {
	case SIOCSIFBR:
	case SIOCGIFBR:
		return old_bridge_ioctl(argp);
	case SIOCGIFNAME:
		return dev_ifname32(net, argp);
	case SIOCGIFCONF:
		return dev_ifconf(net, argp);
	case SIOCETHTOOL:
		return ethtool_ioctl(net, argp);
	case SIOCWANDEV:
		return compat_siocwandev(net, argp);
	case SIOCGIFMAP:
	case SIOCSIFMAP:
		return compat_sioc_ifmap(net, cmd, argp);
	case SIOCBONDENSLAVE:
	case SIOCBONDRELEASE:
	case SIOCBONDSETHWADDR:
	case SIOCBONDCHANGEACTIVE:
		return bond_ioctl(net, cmd, argp);
	case SIOCADDRT:
	case SIOCDELRT:
		return routing_ioctl(net, sock, cmd, argp);
	case SIOCGSTAMP:
		return do_siocgstamp(net, sock, cmd, argp);
	case SIOCGSTAMPNS:
		return do_siocgstampns(net, sock, cmd, argp);
	case SIOCBONDSLAVEINFOQUERY:
	case SIOCBONDINFOQUERY:
	case SIOCSHWTSTAMP:
	case SIOCGHWTSTAMP:
		return compat_ifr_data_ioctl(net, cmd, argp);

	case FIOSETOWN:
	case SIOCSPGRP:
	case FIOGETOWN:
	case SIOCGPGRP:
	case SIOCBRADDBR:
	case SIOCBRDELBR:
	case SIOCGIFVLAN:
	case SIOCSIFVLAN:
	case SIOCADDDLCI:
	case SIOCDELDLCI:
		return sock_ioctl(file, cmd, arg);

	case SIOCGIFFLAGS:
	case SIOCSIFFLAGS:
	case SIOCGIFMETRIC:
	case SIOCSIFMETRIC:
	case SIOCGIFMTU:
	case SIOCSIFMTU:
	case SIOCGIFMEM:
	case SIOCSIFMEM:
	case SIOCGIFHWADDR:
	case SIOCSIFHWADDR:
	case SIOCADDMULTI:
	case SIOCDELMULTI:
	case SIOCGIFINDEX:
	case SIOCGIFADDR:
	case SIOCSIFADDR:
	case SIOCSIFHWBROADCAST:
	case SIOCDIFADDR:
	case SIOCGIFBRDADDR:
	case SIOCSIFBRDADDR:
	case SIOCGIFDSTADDR:
	case SIOCSIFDSTADDR:
	case SIOCGIFNETMASK:
	case SIOCSIFNETMASK:
	case SIOCSIFPFLAGS:
	case SIOCGIFPFLAGS:
	case SIOCGIFTXQLEN:
	case SIOCSIFTXQLEN:
	case SIOCBRADDIF:
	case SIOCBRDELIF:
	case SIOCSIFNAME:
	case SIOCGMIIPHY:
	case SIOCGMIIREG:
	case SIOCSMIIREG:
		return dev_ifsioc(net, sock, cmd, argp);

	case SIOCSARP:
	case SIOCGARP:
	case SIOCDARP:
	case SIOCATMARK:
		return sock_do_ioctl(net, sock, cmd, arg);
	}

	return -ENOIOCTLCMD;
}

static long compat_sock_ioctl(struct file *file, unsigned int cmd,
			      unsigned long arg)
{
	struct socket *sock = file->private_data;
	int ret = -ENOIOCTLCMD;
	struct sock *sk;
	struct net *net;

	sk = sock->sk;
	net = sock_net(sk);

	if (sock->ops->compat_ioctl)
		ret = sock->ops->compat_ioctl(sock, cmd, arg);

	if (ret == -ENOIOCTLCMD &&
	    (cmd >= SIOCIWFIRST && cmd <= SIOCIWLAST))
		ret = compat_wext_handle_ioctl(net, cmd, arg);

	if (ret == -ENOIOCTLCMD)
		ret = compat_sock_ioctl_trans(file, sock, cmd, arg);

	return ret;
}
#endif

int kernel_bind(struct socket *sock, struct sockaddr *addr, int addrlen)
{
	return sock->ops->bind(sock, addr, addrlen);
}
EXPORT_SYMBOL(kernel_bind);

int kernel_listen(struct socket *sock, int backlog)
{
	return sock->ops->listen(sock, backlog);
}
EXPORT_SYMBOL(kernel_listen);

int kernel_accept(struct socket *sock, struct socket **newsock, int flags)
{
	struct sock *sk = sock->sk;
	int err;

	err = sock_create_lite(sk->sk_family, sk->sk_type, sk->sk_protocol,
			       newsock);
	if (err < 0)
		goto done;

	err = sock->ops->accept(sock, *newsock, flags);
	if (err < 0) {
		sock_release(*newsock);
		*newsock = NULL;
		goto done;
	}

	(*newsock)->ops = sock->ops;
	__module_get((*newsock)->ops->owner);

done:
	return err;
}
EXPORT_SYMBOL(kernel_accept);

int kernel_connect(struct socket *sock, struct sockaddr *addr, int addrlen,
		   int flags)
{
	return sock->ops->connect(sock, addr, addrlen, flags);
}
EXPORT_SYMBOL(kernel_connect);

int kernel_getsockname(struct socket *sock, struct sockaddr *addr,
			 int *addrlen)
{
	return sock->ops->getname(sock, addr, addrlen, 0);
}
EXPORT_SYMBOL(kernel_getsockname);

int kernel_getpeername(struct socket *sock, struct sockaddr *addr,
			 int *addrlen)
{
	return sock->ops->getname(sock, addr, addrlen, 1);
}
EXPORT_SYMBOL(kernel_getpeername);

int kernel_getsockopt(struct socket *sock, int level, int optname,
			char *optval, int *optlen)
{
	mm_segment_t oldfs = get_fs();
	char __user *uoptval;
	int __user *uoptlen;
	int err;

	uoptval = (char __user __force *) optval;
	uoptlen = (int __user __force *) optlen;

	set_fs(KERNEL_DS);
	if (level == SOL_SOCKET)
		err = sock_getsockopt(sock, level, optname, uoptval, uoptlen);
	else
		err = sock->ops->getsockopt(sock, level, optname, uoptval,
					    uoptlen);
	set_fs(oldfs);
	return err;
}
EXPORT_SYMBOL(kernel_getsockopt);

int kernel_setsockopt(struct socket *sock, int level, int optname,
			char *optval, unsigned int optlen)
{
	mm_segment_t oldfs = get_fs();
	char __user *uoptval;
	int err;

	uoptval = (char __user __force *) optval;

	set_fs(KERNEL_DS);
	if (level == SOL_SOCKET)
		err = sock_setsockopt(sock, level, optname, uoptval, optlen);
	else
		err = sock->ops->setsockopt(sock, level, optname, uoptval,
					    optlen);
	set_fs(oldfs);
	return err;
}
EXPORT_SYMBOL(kernel_setsockopt);

int kernel_sendpage(struct socket *sock, struct page *page, int offset,
		    size_t size, int flags)
{
	if (sock->ops->sendpage)
		return sock->ops->sendpage(sock, page, offset, size, flags);

	return sock_no_sendpage(sock, page, offset, size, flags);
}
EXPORT_SYMBOL(kernel_sendpage);

int kernel_sock_ioctl(struct socket *sock, int cmd, unsigned long arg)
{
	mm_segment_t oldfs = get_fs();
	int err;

	set_fs(KERNEL_DS);
	err = sock->ops->ioctl(sock, cmd, arg);
	set_fs(oldfs);

	return err;
}
EXPORT_SYMBOL(kernel_sock_ioctl);

int kernel_sock_shutdown(struct socket *sock, enum sock_shutdown_cmd how)
{
	return sock->ops->shutdown(sock, how);
}
EXPORT_SYMBOL(kernel_sock_shutdown);<|MERGE_RESOLUTION|>--- conflicted
+++ resolved
@@ -608,22 +608,6 @@
 }
 EXPORT_SYMBOL(__sock_tx_timestamp);
 
-<<<<<<< HEAD
-static inline int sock_sendmsg_nosec(struct socket *sock, struct msghdr *msg,
-				     size_t size)
-{
-	return sock->ops->sendmsg(sock, msg, size);
-}
-
-int sock_sendmsg(struct socket *sock, struct msghdr *msg, size_t size)
-{
-	int err = security_socket_sendmsg(sock, msg, size);
-
-	return err ?: sock_sendmsg_nosec(sock, msg, size);
-}
-EXPORT_SYMBOL(sock_sendmsg);
-
-=======
 static inline int sock_sendmsg_nosec(struct socket *sock, struct msghdr *msg)
 {
 	int ret = sock->ops->sendmsg(sock, msg, msg_data_left(msg));
@@ -640,7 +624,6 @@
 }
 EXPORT_SYMBOL(sock_sendmsg);
 
->>>>>>> f1d36c2d
 int kernel_sendmsg(struct socket *sock, struct msghdr *msg,
 		   struct kvec *vec, size_t num, size_t size)
 {
@@ -814,11 +797,7 @@
 	if (!iov_iter_count(to))	/* Match SYS5 behaviour */
 		return 0;
 
-<<<<<<< HEAD
-	res = sock_recvmsg(sock, &msg, iocb->ki_nbytes, msg.msg_flags);
-=======
 	res = sock_recvmsg(sock, &msg, iov_iter_count(to), msg.msg_flags);
->>>>>>> f1d36c2d
 	*to = msg.msg_iter;
 	return res;
 }
@@ -840,11 +819,7 @@
 	if (sock->type == SOCK_SEQPACKET)
 		msg.msg_flags |= MSG_EOR;
 
-<<<<<<< HEAD
-	res = sock_sendmsg(sock, &msg, iocb->ki_nbytes);
-=======
 	res = sock_sendmsg(sock, &msg);
->>>>>>> f1d36c2d
 	*from = msg.msg_iter;
 	return res;
 }
@@ -1901,18 +1876,8 @@
 
 	kmsg->msg_iocb = NULL;
 
-<<<<<<< HEAD
-	err = rw_copy_check_uvector(save_addr ? READ : WRITE,
-				    uiov, nr_segs,
-				    UIO_FASTIOV, *iov, iov);
-	if (err >= 0)
-		iov_iter_init(&kmsg->msg_iter, save_addr ? READ : WRITE,
-			      *iov, nr_segs, err);
-	return err;
-=======
 	return import_iovec(save_addr ? READ : WRITE, uiov, nr_segs,
 			    UIO_FASTIOV, iov, &kmsg->msg_iter);
->>>>>>> f1d36c2d
 }
 
 static int ___sys_sendmsg(struct socket *sock, struct user_msghdr __user *msg,
