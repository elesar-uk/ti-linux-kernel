/******************************************************************************
 * vlanproc.c	VLAN Module. /proc filesystem interface.
 *
 *		This module is completely hardware-independent and provides
 *		access to the router using Linux /proc filesystem.
 *
 * Author:	Ben Greear, <greearb@candelatech.com> coppied from wanproc.c
 *               by: Gene Kozin	<genek@compuserve.com>
 *
 * Copyright:	(c) 1998 Ben Greear
 *
 *		This program is free software; you can redistribute it and/or
 *		modify it under the terms of the GNU General Public License
 *		as published by the Free Software Foundation; either version
 *		2 of the License, or (at your option) any later version.
 * ============================================================================
 * Jan 20, 1998        Ben Greear     Initial Version
 *****************************************************************************/

#include <linux/module.h>
#include <linux/errno.h>
#include <linux/kernel.h>
#include <linux/string.h>
#include <linux/proc_fs.h>
#include <linux/seq_file.h>
#include <linux/fs.h>
#include <linux/netdevice.h>
#include <linux/if_vlan.h>
#include <net/net_namespace.h>
#include <net/netns/generic.h>
#include "vlanproc.h"
#include "vlan.h"

/****** Function Prototypes *************************************************/

/* Methods for preparing data for reading proc entries */
static int vlan_seq_show(struct seq_file *seq, void *v);
static void *vlan_seq_start(struct seq_file *seq, loff_t *pos);
static void *vlan_seq_next(struct seq_file *seq, void *v, loff_t *pos);
static void vlan_seq_stop(struct seq_file *seq, void *);
static int vlandev_seq_show(struct seq_file *seq, void *v);

/*
 *	Global Data
 */


/*
 *	Names of the proc directory entries
 */

static const char name_root[]	 = "vlan";
static const char name_conf[]	 = "config";

/*
 *	Structures for interfacing with the /proc filesystem.
 *	VLAN creates its own directory /proc/net/vlan with the folowing
 *	entries:
 *	config		device status/configuration
 *	<device>	entry for each  device
 */

/*
 *	Generic /proc/net/vlan/<file> file and inode operations
 */

static const struct seq_operations vlan_seq_ops = {
	.start = vlan_seq_start,
	.next = vlan_seq_next,
	.stop = vlan_seq_stop,
	.show = vlan_seq_show,
};

static int vlan_seq_open(struct inode *inode, struct file *file)
{
	return seq_open_net(inode, file, &vlan_seq_ops,
			sizeof(struct seq_net_private));
}

static const struct file_operations vlan_fops = {
	.owner	 = THIS_MODULE,
	.open    = vlan_seq_open,
	.read    = seq_read,
	.llseek  = seq_lseek,
	.release = seq_release_net,
};

/*
 *	/proc/net/vlan/<device> file and inode operations
 */

static int vlandev_seq_open(struct inode *inode, struct file *file)
{
	return single_open(file, vlandev_seq_show, PDE(inode)->data);
}

static const struct file_operations vlandev_fops = {
	.owner = THIS_MODULE,
	.open    = vlandev_seq_open,
	.read    = seq_read,
	.llseek  = seq_lseek,
	.release = single_release,
};

/*
 * Proc filesystem derectory entries.
 */

/* Strings */
static const char *const vlan_name_type_str[VLAN_NAME_TYPE_HIGHEST] = {
    [VLAN_NAME_TYPE_RAW_PLUS_VID]        = "VLAN_NAME_TYPE_RAW_PLUS_VID",
    [VLAN_NAME_TYPE_PLUS_VID_NO_PAD]	 = "VLAN_NAME_TYPE_PLUS_VID_NO_PAD",
    [VLAN_NAME_TYPE_RAW_PLUS_VID_NO_PAD] = "VLAN_NAME_TYPE_RAW_PLUS_VID_NO_PAD",
    [VLAN_NAME_TYPE_PLUS_VID]		 = "VLAN_NAME_TYPE_PLUS_VID",
};
/*
 *	Interface functions
 */

/*
 *	Clean up /proc/net/vlan entries
 */

void vlan_proc_cleanup(struct net *net)
{
	struct vlan_net *vn = net_generic(net, vlan_net_id);

	if (vn->proc_vlan_conf)
		remove_proc_entry(name_conf, vn->proc_vlan_dir);

	if (vn->proc_vlan_dir)
		proc_net_remove(net, name_root);

	/* Dynamically added entries should be cleaned up as their vlan_device
	 * is removed, so we should not have to take care of it here...
	 */
}

/*
 *	Create /proc/net/vlan entries
 */

int __net_init vlan_proc_init(struct net *net)
{
	struct vlan_net *vn = net_generic(net, vlan_net_id);

	vn->proc_vlan_dir = proc_net_mkdir(net, name_root, net->proc_net);
	if (!vn->proc_vlan_dir)
		goto err;

	vn->proc_vlan_conf = proc_create(name_conf, S_IFREG|S_IRUSR|S_IWUSR,
				     vn->proc_vlan_dir, &vlan_fops);
	if (!vn->proc_vlan_conf)
		goto err;
	return 0;

err:
	pr_err("%s: can't create entry in proc filesystem!\n", __func__);
	vlan_proc_cleanup(net);
	return -ENOBUFS;
}

/*
 *	Add directory entry for VLAN device.
 */

int vlan_proc_add_dev(struct net_device *vlandev)
{
	struct vlan_dev_info *dev_info = vlan_dev_info(vlandev);
	struct vlan_net *vn = net_generic(dev_net(vlandev), vlan_net_id);

	dev_info->dent =
		proc_create_data(vlandev->name, S_IFREG|S_IRUSR|S_IWUSR,
				 vn->proc_vlan_dir, &vlandev_fops, vlandev);
	if (!dev_info->dent)
		return -ENOBUFS;
	return 0;
}

/*
 *	Delete directory entry for VLAN device.
 */
int vlan_proc_rem_dev(struct net_device *vlandev)
{
	struct vlan_net *vn = net_generic(dev_net(vlandev), vlan_net_id);

	/** NOTE:  This will consume the memory pointed to by dent, it seems. */
	if (vlan_dev_info(vlandev)->dent) {
		remove_proc_entry(vlan_dev_info(vlandev)->dent->name,
				  vn->proc_vlan_dir);
		vlan_dev_info(vlandev)->dent = NULL;
	}
	return 0;
}

/****** Proc filesystem entry points ****************************************/

/*
 * The following few functions build the content of /proc/net/vlan/config
 */

/* start read of /proc/net/vlan/config */
static void *vlan_seq_start(struct seq_file *seq, loff_t *pos)
	__acquires(rcu)
{
	struct net_device *dev;
	struct net *net = seq_file_net(seq);
	loff_t i = 1;

	rcu_read_lock();
	if (*pos == 0)
		return SEQ_START_TOKEN;

	for_each_netdev_rcu(net, dev) {
		if (!is_vlan_dev(dev))
			continue;

		if (i++ == *pos)
			return dev;
	}

	return  NULL;
}

static void *vlan_seq_next(struct seq_file *seq, void *v, loff_t *pos)
{
	struct net_device *dev;
	struct net *net = seq_file_net(seq);

	++*pos;

	dev = (struct net_device *)v;
	if (v == SEQ_START_TOKEN)
		dev = net_device_entry(&net->dev_base_head);

	for_each_netdev_continue_rcu(net, dev) {
		if (!is_vlan_dev(dev))
			continue;

		return dev;
	}

	return NULL;
}

static void vlan_seq_stop(struct seq_file *seq, void *v)
	__releases(rcu)
{
	rcu_read_unlock();
}

static int vlan_seq_show(struct seq_file *seq, void *v)
{
	struct net *net = seq_file_net(seq);
	struct vlan_net *vn = net_generic(net, vlan_net_id);

	if (v == SEQ_START_TOKEN) {
		const char *nmtype = NULL;

		seq_puts(seq, "VLAN Dev name	 | VLAN ID\n");

		if (vn->name_type < ARRAY_SIZE(vlan_name_type_str))
		    nmtype =  vlan_name_type_str[vn->name_type];

		seq_printf(seq, "Name-Type: %s\n",
			   nmtype ? nmtype :  "UNKNOWN");
	} else {
		const struct net_device *vlandev = v;
		const struct vlan_dev_info *dev_info = vlan_dev_info(vlandev);

		seq_printf(seq, "%-15s| %d  | %s\n",  vlandev->name,
			   dev_info->vlan_id,    dev_info->real_dev->name);
	}
	return 0;
}

static int vlandev_seq_show(struct seq_file *seq, void *offset)
{
	struct net_device *vlandev = (struct net_device *) seq->private;
	const struct vlan_dev_info *dev_info = vlan_dev_info(vlandev);
	struct rtnl_link_stats64 temp;
	const struct rtnl_link_stats64 *stats;
<<<<<<< HEAD
	static const char fmt[] = "%30s %12lu\n";
=======
>>>>>>> 3cbea436
	static const char fmt64[] = "%30s %12llu\n";
	int i;

	if (!is_vlan_dev(vlandev))
		return 0;

	stats = dev_get_stats(vlandev, &temp);
	seq_printf(seq,
		   "%s  VID: %d	 REORDER_HDR: %i  dev->priv_flags: %hx\n",
		   vlandev->name, dev_info->vlan_id,
		   (int)(dev_info->flags & 1), vlandev->priv_flags);

	seq_printf(seq, fmt64, "total frames received", stats->rx_packets);
	seq_printf(seq, fmt64, "total bytes received", stats->rx_bytes);
	seq_printf(seq, fmt64, "Broadcast/Multicast Rcvd", stats->multicast);
	seq_puts(seq, "\n");
	seq_printf(seq, fmt64, "total frames transmitted", stats->tx_packets);
	seq_printf(seq, fmt64, "total bytes transmitted", stats->tx_bytes);
<<<<<<< HEAD
	seq_printf(seq, fmt, "total headroom inc",
		   dev_info->cnt_inc_headroom_on_tx);
	seq_printf(seq, fmt, "total encap on xmit",
		   dev_info->cnt_encap_on_xmit);
=======
>>>>>>> 3cbea436
	seq_printf(seq, "Device: %s", dev_info->real_dev->name);
	/* now show all PRIORITY mappings relating to this VLAN */
	seq_printf(seq, "\nINGRESS priority mappings: "
			"0:%u  1:%u  2:%u  3:%u  4:%u  5:%u  6:%u 7:%u\n",
		   dev_info->ingress_priority_map[0],
		   dev_info->ingress_priority_map[1],
		   dev_info->ingress_priority_map[2],
		   dev_info->ingress_priority_map[3],
		   dev_info->ingress_priority_map[4],
		   dev_info->ingress_priority_map[5],
		   dev_info->ingress_priority_map[6],
		   dev_info->ingress_priority_map[7]);

	seq_printf(seq, " EGRESS priority mappings: ");
	for (i = 0; i < 16; i++) {
		const struct vlan_priority_tci_mapping *mp
			= dev_info->egress_priority_map[i];
		while (mp) {
			seq_printf(seq, "%u:%hu ",
				   mp->priority, ((mp->vlan_qos >> 13) & 0x7));
			mp = mp->next;
		}
	}
	seq_puts(seq, "\n");

	return 0;
}<|MERGE_RESOLUTION|>--- conflicted
+++ resolved
@@ -280,10 +280,6 @@
 	const struct vlan_dev_info *dev_info = vlan_dev_info(vlandev);
 	struct rtnl_link_stats64 temp;
 	const struct rtnl_link_stats64 *stats;
-<<<<<<< HEAD
-	static const char fmt[] = "%30s %12lu\n";
-=======
->>>>>>> 3cbea436
 	static const char fmt64[] = "%30s %12llu\n";
 	int i;
 
@@ -302,13 +298,6 @@
 	seq_puts(seq, "\n");
 	seq_printf(seq, fmt64, "total frames transmitted", stats->tx_packets);
 	seq_printf(seq, fmt64, "total bytes transmitted", stats->tx_bytes);
-<<<<<<< HEAD
-	seq_printf(seq, fmt, "total headroom inc",
-		   dev_info->cnt_inc_headroom_on_tx);
-	seq_printf(seq, fmt, "total encap on xmit",
-		   dev_info->cnt_encap_on_xmit);
-=======
->>>>>>> 3cbea436
 	seq_printf(seq, "Device: %s", dev_info->real_dev->name);
 	/* now show all PRIORITY mappings relating to this VLAN */
 	seq_printf(seq, "\nINGRESS priority mappings: "
