/*
 * cfg80211 MLME SAP interface
 *
 * Copyright (c) 2009, Jouni Malinen <j@w1.fi>
 */

#include <linux/kernel.h>
#include <linux/module.h>
#include <linux/netdevice.h>
#include <linux/nl80211.h>
#include <linux/slab.h>
#include <linux/wireless.h>
#include <net/cfg80211.h>
#include <net/iw_handler.h>
#include "core.h"
#include "nl80211.h"

void cfg80211_send_rx_auth(struct net_device *dev, const u8 *buf, size_t len)
{
	struct wireless_dev *wdev = dev->ieee80211_ptr;
	struct wiphy *wiphy = wdev->wiphy;
	struct cfg80211_registered_device *rdev = wiphy_to_dev(wiphy);
	struct ieee80211_mgmt *mgmt = (struct ieee80211_mgmt *)buf;
	u8 *bssid = mgmt->bssid;
	int i;
	u16 status = le16_to_cpu(mgmt->u.auth.status_code);
	bool done = false;

	wdev_lock(wdev);

	for (i = 0; i < MAX_AUTH_BSSES; i++) {
		if (wdev->authtry_bsses[i] &&
		    memcmp(wdev->authtry_bsses[i]->pub.bssid, bssid,
							ETH_ALEN) == 0) {
			if (status == WLAN_STATUS_SUCCESS) {
				wdev->auth_bsses[i] = wdev->authtry_bsses[i];
			} else {
				cfg80211_unhold_bss(wdev->authtry_bsses[i]);
				cfg80211_put_bss(&wdev->authtry_bsses[i]->pub);
			}
			wdev->authtry_bsses[i] = NULL;
			done = true;
			break;
		}
	}

	if (done) {
		nl80211_send_rx_auth(rdev, dev, buf, len, GFP_KERNEL);
		cfg80211_sme_rx_auth(dev, buf, len);
	}

	wdev_unlock(wdev);
}
EXPORT_SYMBOL(cfg80211_send_rx_auth);

void cfg80211_send_rx_assoc(struct net_device *dev, const u8 *buf, size_t len)
{
	u16 status_code;
	struct wireless_dev *wdev = dev->ieee80211_ptr;
	struct wiphy *wiphy = wdev->wiphy;
	struct cfg80211_registered_device *rdev = wiphy_to_dev(wiphy);
	struct ieee80211_mgmt *mgmt = (struct ieee80211_mgmt *)buf;
	u8 *ie = mgmt->u.assoc_resp.variable;
	int i, ieoffs = offsetof(struct ieee80211_mgmt, u.assoc_resp.variable);
	struct cfg80211_internal_bss *bss = NULL;

	wdev_lock(wdev);

	status_code = le16_to_cpu(mgmt->u.assoc_resp.status_code);

	/*
	 * This is a bit of a hack, we don't notify userspace of
	 * a (re-)association reply if we tried to send a reassoc
	 * and got a reject -- we only try again with an assoc
	 * frame instead of reassoc.
	 */
	if (status_code != WLAN_STATUS_SUCCESS && wdev->conn &&
	    cfg80211_sme_failed_reassoc(wdev))
		goto out;

	nl80211_send_rx_assoc(rdev, dev, buf, len, GFP_KERNEL);

	if (status_code == WLAN_STATUS_SUCCESS) {
		for (i = 0; i < MAX_AUTH_BSSES; i++) {
			if (!wdev->auth_bsses[i])
				continue;
			if (memcmp(wdev->auth_bsses[i]->pub.bssid, mgmt->bssid,
				   ETH_ALEN) == 0) {
				bss = wdev->auth_bsses[i];
				wdev->auth_bsses[i] = NULL;
				/* additional reference to drop hold */
				cfg80211_ref_bss(bss);
				break;
			}
		}

		/*
		 * We might be coming here because the driver reported
		 * a successful association at the same time as the
		 * user requested a deauth. In that case, we will have
		 * removed the BSS from the auth_bsses list due to the
		 * deauth request when the assoc response makes it. If
		 * the two code paths acquire the lock the other way
		 * around, that's just the standard situation of a
		 * deauth being requested while connected.
		 */
		if (!bss)
			goto out;
	} else if (wdev->conn) {
		cfg80211_sme_failed_assoc(wdev);
		/*
		 * do not call connect_result() now because the
		 * sme will schedule work that does it later.
		 */
		goto out;
	}

	if (!wdev->conn && wdev->sme_state == CFG80211_SME_IDLE) {
		/*
		 * This is for the userspace SME, the CONNECTING
		 * state will be changed to CONNECTED by
		 * __cfg80211_connect_result() below.
		 */
		wdev->sme_state = CFG80211_SME_CONNECTING;
	}

	/* this consumes one bss reference (unless bss is NULL) */
	__cfg80211_connect_result(dev, mgmt->bssid, NULL, 0, ie, len - ieoffs,
				  status_code,
				  status_code == WLAN_STATUS_SUCCESS,
				  bss ? &bss->pub : NULL);
	/* drop hold now, and also reference acquired above */
	if (bss) {
		cfg80211_unhold_bss(bss);
		cfg80211_put_bss(&bss->pub);
	}

 out:
	wdev_unlock(wdev);
}
EXPORT_SYMBOL(cfg80211_send_rx_assoc);

void __cfg80211_send_deauth(struct net_device *dev,
				   const u8 *buf, size_t len)
{
	struct wireless_dev *wdev = dev->ieee80211_ptr;
	struct wiphy *wiphy = wdev->wiphy;
	struct cfg80211_registered_device *rdev = wiphy_to_dev(wiphy);
	struct ieee80211_mgmt *mgmt = (struct ieee80211_mgmt *)buf;
	const u8 *bssid = mgmt->bssid;
	int i;
	bool found = false, was_current = false;

	ASSERT_WDEV_LOCK(wdev);

	if (wdev->current_bss &&
	    memcmp(wdev->current_bss->pub.bssid, bssid, ETH_ALEN) == 0) {
		cfg80211_unhold_bss(wdev->current_bss);
		cfg80211_put_bss(&wdev->current_bss->pub);
		wdev->current_bss = NULL;
		found = true;
		was_current = true;
	} else for (i = 0; i < MAX_AUTH_BSSES; i++) {
		if (wdev->auth_bsses[i] &&
		    memcmp(wdev->auth_bsses[i]->pub.bssid, bssid, ETH_ALEN) == 0) {
			cfg80211_unhold_bss(wdev->auth_bsses[i]);
			cfg80211_put_bss(&wdev->auth_bsses[i]->pub);
			wdev->auth_bsses[i] = NULL;
			found = true;
			break;
		}
		if (wdev->authtry_bsses[i] &&
		    memcmp(wdev->authtry_bsses[i]->pub.bssid, bssid,
			   ETH_ALEN) == 0 &&
		    memcmp(mgmt->sa, dev->dev_addr, ETH_ALEN) == 0) {
			cfg80211_unhold_bss(wdev->authtry_bsses[i]);
			cfg80211_put_bss(&wdev->authtry_bsses[i]->pub);
			wdev->authtry_bsses[i] = NULL;
			found = true;
			break;
		}
	}

	if (!found)
		return;

	nl80211_send_deauth(rdev, dev, buf, len, GFP_KERNEL);

	if (wdev->sme_state == CFG80211_SME_CONNECTED && was_current) {
		u16 reason_code;
		bool from_ap;

		reason_code = le16_to_cpu(mgmt->u.deauth.reason_code);

		from_ap = memcmp(mgmt->sa, dev->dev_addr, ETH_ALEN) != 0;
		__cfg80211_disconnected(dev, NULL, 0, reason_code, from_ap);
	} else if (wdev->sme_state == CFG80211_SME_CONNECTING) {
		__cfg80211_connect_result(dev, mgmt->bssid, NULL, 0, NULL, 0,
					  WLAN_STATUS_UNSPECIFIED_FAILURE,
					  false, NULL);
	}
}
EXPORT_SYMBOL(__cfg80211_send_deauth);

void cfg80211_send_deauth(struct net_device *dev, const u8 *buf, size_t len)
{
	struct wireless_dev *wdev = dev->ieee80211_ptr;

	wdev_lock(wdev);
	__cfg80211_send_deauth(dev, buf, len);
	wdev_unlock(wdev);
}
EXPORT_SYMBOL(cfg80211_send_deauth);

void __cfg80211_send_disassoc(struct net_device *dev,
				     const u8 *buf, size_t len)
{
	struct wireless_dev *wdev = dev->ieee80211_ptr;
	struct wiphy *wiphy = wdev->wiphy;
	struct cfg80211_registered_device *rdev = wiphy_to_dev(wiphy);
	struct ieee80211_mgmt *mgmt = (struct ieee80211_mgmt *)buf;
	const u8 *bssid = mgmt->bssid;
	int i;
	u16 reason_code;
	bool from_ap;
	bool done = false;

	ASSERT_WDEV_LOCK(wdev);

	nl80211_send_disassoc(rdev, dev, buf, len, GFP_KERNEL);

	if (wdev->sme_state != CFG80211_SME_CONNECTED)
		return;

	if (wdev->current_bss &&
	    memcmp(wdev->current_bss->pub.bssid, bssid, ETH_ALEN) == 0) {
		for (i = 0; i < MAX_AUTH_BSSES; i++) {
			if (wdev->authtry_bsses[i] || wdev->auth_bsses[i])
				continue;
			wdev->auth_bsses[i] = wdev->current_bss;
			wdev->current_bss = NULL;
			done = true;
			cfg80211_sme_disassoc(dev, i);
			break;
		}
		WARN_ON(!done);
	} else
		WARN_ON(1);


	reason_code = le16_to_cpu(mgmt->u.disassoc.reason_code);

	from_ap = memcmp(mgmt->sa, dev->dev_addr, ETH_ALEN) != 0;
	__cfg80211_disconnected(dev, NULL, 0, reason_code, from_ap);
}
EXPORT_SYMBOL(__cfg80211_send_disassoc);

void cfg80211_send_disassoc(struct net_device *dev, const u8 *buf, size_t len)
{
	struct wireless_dev *wdev = dev->ieee80211_ptr;

	wdev_lock(wdev);
	__cfg80211_send_disassoc(dev, buf, len);
	wdev_unlock(wdev);
}
EXPORT_SYMBOL(cfg80211_send_disassoc);

void cfg80211_send_unprot_deauth(struct net_device *dev, const u8 *buf,
				 size_t len)
{
	struct wireless_dev *wdev = dev->ieee80211_ptr;
	struct wiphy *wiphy = wdev->wiphy;
	struct cfg80211_registered_device *rdev = wiphy_to_dev(wiphy);

	nl80211_send_unprot_deauth(rdev, dev, buf, len, GFP_ATOMIC);
}
EXPORT_SYMBOL(cfg80211_send_unprot_deauth);

void cfg80211_send_unprot_disassoc(struct net_device *dev, const u8 *buf,
				   size_t len)
{
	struct wireless_dev *wdev = dev->ieee80211_ptr;
	struct wiphy *wiphy = wdev->wiphy;
	struct cfg80211_registered_device *rdev = wiphy_to_dev(wiphy);

	nl80211_send_unprot_disassoc(rdev, dev, buf, len, GFP_ATOMIC);
}
EXPORT_SYMBOL(cfg80211_send_unprot_disassoc);

static void __cfg80211_auth_remove(struct wireless_dev *wdev, const u8 *addr)
{
	int i;
	bool done = false;

	ASSERT_WDEV_LOCK(wdev);

	for (i = 0; addr && i < MAX_AUTH_BSSES; i++) {
		if (wdev->authtry_bsses[i] &&
		    memcmp(wdev->authtry_bsses[i]->pub.bssid,
			   addr, ETH_ALEN) == 0) {
			cfg80211_unhold_bss(wdev->authtry_bsses[i]);
			cfg80211_put_bss(&wdev->authtry_bsses[i]->pub);
			wdev->authtry_bsses[i] = NULL;
			done = true;
			break;
		}
	}

	WARN_ON(!done);
}

void __cfg80211_auth_canceled(struct net_device *dev, const u8 *addr)
{
	__cfg80211_auth_remove(dev->ieee80211_ptr, addr);
}
EXPORT_SYMBOL(__cfg80211_auth_canceled);

void cfg80211_send_auth_timeout(struct net_device *dev, const u8 *addr)
{
	struct wireless_dev *wdev = dev->ieee80211_ptr;
	struct wiphy *wiphy = wdev->wiphy;
	struct cfg80211_registered_device *rdev = wiphy_to_dev(wiphy);

	wdev_lock(wdev);

	nl80211_send_auth_timeout(rdev, dev, addr, GFP_KERNEL);
	if (wdev->sme_state == CFG80211_SME_CONNECTING)
		__cfg80211_connect_result(dev, addr, NULL, 0, NULL, 0,
					  WLAN_STATUS_UNSPECIFIED_FAILURE,
					  false, NULL);

	__cfg80211_auth_remove(wdev, addr);

	wdev_unlock(wdev);
}
EXPORT_SYMBOL(cfg80211_send_auth_timeout);

void cfg80211_send_assoc_timeout(struct net_device *dev, const u8 *addr)
{
	struct wireless_dev *wdev = dev->ieee80211_ptr;
	struct wiphy *wiphy = wdev->wiphy;
	struct cfg80211_registered_device *rdev = wiphy_to_dev(wiphy);
	int i;
	bool done = false;

	wdev_lock(wdev);

	nl80211_send_assoc_timeout(rdev, dev, addr, GFP_KERNEL);
	if (wdev->sme_state == CFG80211_SME_CONNECTING)
		__cfg80211_connect_result(dev, addr, NULL, 0, NULL, 0,
					  WLAN_STATUS_UNSPECIFIED_FAILURE,
					  false, NULL);

	for (i = 0; addr && i < MAX_AUTH_BSSES; i++) {
		if (wdev->auth_bsses[i] &&
		    memcmp(wdev->auth_bsses[i]->pub.bssid,
			   addr, ETH_ALEN) == 0) {
			cfg80211_unhold_bss(wdev->auth_bsses[i]);
			cfg80211_put_bss(&wdev->auth_bsses[i]->pub);
			wdev->auth_bsses[i] = NULL;
			done = true;
			break;
		}
	}

	WARN_ON(!done);

	wdev_unlock(wdev);
}
EXPORT_SYMBOL(cfg80211_send_assoc_timeout);

void cfg80211_michael_mic_failure(struct net_device *dev, const u8 *addr,
				  enum nl80211_key_type key_type, int key_id,
				  const u8 *tsc, gfp_t gfp)
{
	struct wiphy *wiphy = dev->ieee80211_ptr->wiphy;
	struct cfg80211_registered_device *rdev = wiphy_to_dev(wiphy);
#ifdef CONFIG_CFG80211_WEXT
	union iwreq_data wrqu;
	char *buf = kmalloc(128, gfp);

	if (buf) {
		sprintf(buf, "MLME-MICHAELMICFAILURE.indication("
			"keyid=%d %scast addr=%pM)", key_id,
			key_type == NL80211_KEYTYPE_GROUP ? "broad" : "uni",
			addr);
		memset(&wrqu, 0, sizeof(wrqu));
		wrqu.data.length = strlen(buf);
		wireless_send_event(dev, IWEVCUSTOM, &wrqu, buf);
		kfree(buf);
	}
#endif

	nl80211_michael_mic_failure(rdev, dev, addr, key_type, key_id, tsc, gfp);
}
EXPORT_SYMBOL(cfg80211_michael_mic_failure);

/* some MLME handling for userspace SME */
int __cfg80211_mlme_auth(struct cfg80211_registered_device *rdev,
			 struct net_device *dev,
			 struct ieee80211_channel *chan,
			 enum nl80211_auth_type auth_type,
			 const u8 *bssid,
			 const u8 *ssid, int ssid_len,
			 const u8 *ie, int ie_len,
			 const u8 *key, int key_len, int key_idx,
			 bool local_state_change)
{
	struct wireless_dev *wdev = dev->ieee80211_ptr;
	struct cfg80211_auth_request req;
	struct cfg80211_internal_bss *bss;
	int i, err, slot = -1, nfree = 0;

	ASSERT_WDEV_LOCK(wdev);

	if (auth_type == NL80211_AUTHTYPE_SHARED_KEY)
		if (!key || !key_len || key_idx < 0 || key_idx > 4)
			return -EINVAL;

	if (wdev->current_bss &&
	    memcmp(bssid, wdev->current_bss->pub.bssid, ETH_ALEN) == 0)
		return -EALREADY;

	for (i = 0; i < MAX_AUTH_BSSES; i++) {
		if (wdev->authtry_bsses[i] &&
		    memcmp(bssid, wdev->authtry_bsses[i]->pub.bssid,
						ETH_ALEN) == 0)
			return -EALREADY;
		if (wdev->auth_bsses[i] &&
		    memcmp(bssid, wdev->auth_bsses[i]->pub.bssid,
						ETH_ALEN) == 0)
			return -EALREADY;
	}

	memset(&req, 0, sizeof(req));

	req.local_state_change = local_state_change;
	req.ie = ie;
	req.ie_len = ie_len;
	req.auth_type = auth_type;
	req.bss = cfg80211_get_bss(&rdev->wiphy, chan, bssid, ssid, ssid_len,
				   WLAN_CAPABILITY_ESS, WLAN_CAPABILITY_ESS);
	req.key = key;
	req.key_len = key_len;
	req.key_idx = key_idx;
	if (!req.bss)
		return -ENOENT;

	bss = bss_from_pub(req.bss);

	for (i = 0; i < MAX_AUTH_BSSES; i++) {
		if (!wdev->auth_bsses[i] && !wdev->authtry_bsses[i]) {
			slot = i;
			nfree++;
		}
	}

	/* we need one free slot for disassoc and one for this auth */
	if (nfree < 2) {
		err = -ENOSPC;
		goto out;
	}

	if (local_state_change)
		wdev->auth_bsses[slot] = bss;
	else
		wdev->authtry_bsses[slot] = bss;
	cfg80211_hold_bss(bss);

	err = rdev->ops->auth(&rdev->wiphy, dev, &req);
	if (err) {
		if (local_state_change)
			wdev->auth_bsses[slot] = NULL;
		else
			wdev->authtry_bsses[slot] = NULL;
		cfg80211_unhold_bss(bss);
	}

 out:
	if (err)
		cfg80211_put_bss(req.bss);
	return err;
}

int cfg80211_mlme_auth(struct cfg80211_registered_device *rdev,
		       struct net_device *dev, struct ieee80211_channel *chan,
		       enum nl80211_auth_type auth_type, const u8 *bssid,
		       const u8 *ssid, int ssid_len,
		       const u8 *ie, int ie_len,
		       const u8 *key, int key_len, int key_idx,
		       bool local_state_change)
{
	int err;

	wdev_lock(dev->ieee80211_ptr);
	err = __cfg80211_mlme_auth(rdev, dev, chan, auth_type, bssid,
				   ssid, ssid_len, ie, ie_len,
				   key, key_len, key_idx, local_state_change);
	wdev_unlock(dev->ieee80211_ptr);

	return err;
}

/*  Do a logical ht_capa &= ht_capa_mask.  */
void cfg80211_oper_and_ht_capa(struct ieee80211_ht_cap *ht_capa,
			       const struct ieee80211_ht_cap *ht_capa_mask)
{
	int i;
	u8 *p1, *p2;
	if (!ht_capa_mask) {
		memset(ht_capa, 0, sizeof(*ht_capa));
		return;
	}

	p1 = (u8*)(ht_capa);
	p2 = (u8*)(ht_capa_mask);
	for (i = 0; i<sizeof(*ht_capa); i++)
		p1[i] &= p2[i];
}

int __cfg80211_mlme_assoc(struct cfg80211_registered_device *rdev,
			  struct net_device *dev,
			  struct ieee80211_channel *chan,
			  const u8 *bssid, const u8 *prev_bssid,
			  const u8 *ssid, int ssid_len,
			  const u8 *ie, int ie_len, bool use_mfp,
			  struct cfg80211_crypto_settings *crypt,
			  u32 assoc_flags, struct ieee80211_ht_cap *ht_capa,
			  struct ieee80211_ht_cap *ht_capa_mask)
{
	struct wireless_dev *wdev = dev->ieee80211_ptr;
	struct cfg80211_assoc_request req;
	struct cfg80211_internal_bss *bss;
	int i, err, slot = -1;
	bool was_connected = false;

	ASSERT_WDEV_LOCK(wdev);

	memset(&req, 0, sizeof(req));

	if (wdev->current_bss && prev_bssid &&
	    memcmp(wdev->current_bss->pub.bssid, prev_bssid, ETH_ALEN) == 0) {
		/*
		 * Trying to reassociate: Allow this to proceed and let the old
		 * association to be dropped when the new one is completed.
		 */
		if (wdev->sme_state == CFG80211_SME_CONNECTED) {
			was_connected = true;
			wdev->sme_state = CFG80211_SME_CONNECTING;
		}
	} else if (wdev->current_bss)
		return -EALREADY;

	req.ie = ie;
	req.ie_len = ie_len;
	memcpy(&req.crypto, crypt, sizeof(req.crypto));
	req.use_mfp = use_mfp;
	req.prev_bssid = prev_bssid;
	req.flags = assoc_flags;
	if (ht_capa)
		memcpy(&req.ht_capa, ht_capa, sizeof(req.ht_capa));
	if (ht_capa_mask)
		memcpy(&req.ht_capa_mask, ht_capa_mask,
		       sizeof(req.ht_capa_mask));
	cfg80211_oper_and_ht_capa(&req.ht_capa_mask,
				  rdev->wiphy.ht_capa_mod_mask);

	req.bss = cfg80211_get_bss(&rdev->wiphy, chan, bssid, ssid, ssid_len,
				   WLAN_CAPABILITY_ESS, WLAN_CAPABILITY_ESS);
	if (!req.bss) {
		if (was_connected)
			wdev->sme_state = CFG80211_SME_CONNECTED;
		return -ENOENT;
	}

	bss = bss_from_pub(req.bss);

	for (i = 0; i < MAX_AUTH_BSSES; i++) {
		if (bss == wdev->auth_bsses[i]) {
			slot = i;
			break;
		}
	}

	if (slot < 0) {
		err = -ENOTCONN;
		goto out;
	}

	err = rdev->ops->assoc(&rdev->wiphy, dev, &req);
 out:
	if (err && was_connected)
		wdev->sme_state = CFG80211_SME_CONNECTED;
	/* still a reference in wdev->auth_bsses[slot] */
	cfg80211_put_bss(req.bss);
	return err;
}

int cfg80211_mlme_assoc(struct cfg80211_registered_device *rdev,
			struct net_device *dev,
			struct ieee80211_channel *chan,
			const u8 *bssid, const u8 *prev_bssid,
			const u8 *ssid, int ssid_len,
			const u8 *ie, int ie_len, bool use_mfp,
			struct cfg80211_crypto_settings *crypt,
			u32 assoc_flags, struct ieee80211_ht_cap *ht_capa,
			struct ieee80211_ht_cap *ht_capa_mask)
{
	struct wireless_dev *wdev = dev->ieee80211_ptr;
	int err;

	wdev_lock(wdev);
	err = __cfg80211_mlme_assoc(rdev, dev, chan, bssid, prev_bssid,
				    ssid, ssid_len, ie, ie_len, use_mfp, crypt,
				    assoc_flags, ht_capa, ht_capa_mask);
	wdev_unlock(wdev);

	return err;
}

int __cfg80211_mlme_deauth(struct cfg80211_registered_device *rdev,
			   struct net_device *dev, const u8 *bssid,
			   const u8 *ie, int ie_len, u16 reason,
			   bool local_state_change)
{
	struct wireless_dev *wdev = dev->ieee80211_ptr;
	struct cfg80211_deauth_request req;
	int i;

	ASSERT_WDEV_LOCK(wdev);

	memset(&req, 0, sizeof(req));
	req.reason_code = reason;
	req.local_state_change = local_state_change;
	req.ie = ie;
	req.ie_len = ie_len;
	if (wdev->current_bss &&
	    memcmp(wdev->current_bss->pub.bssid, bssid, ETH_ALEN) == 0) {
		req.bss = &wdev->current_bss->pub;
	} else for (i = 0; i < MAX_AUTH_BSSES; i++) {
		if (wdev->auth_bsses[i] &&
		    memcmp(bssid, wdev->auth_bsses[i]->pub.bssid, ETH_ALEN) == 0) {
			req.bss = &wdev->auth_bsses[i]->pub;
			break;
		}
		if (wdev->authtry_bsses[i] &&
		    memcmp(bssid, wdev->authtry_bsses[i]->pub.bssid, ETH_ALEN) == 0) {
			req.bss = &wdev->authtry_bsses[i]->pub;
			break;
		}
	}

	if (!req.bss)
		return -ENOTCONN;

	return rdev->ops->deauth(&rdev->wiphy, dev, &req, wdev);
}

int cfg80211_mlme_deauth(struct cfg80211_registered_device *rdev,
			 struct net_device *dev, const u8 *bssid,
			 const u8 *ie, int ie_len, u16 reason,
			 bool local_state_change)
{
	struct wireless_dev *wdev = dev->ieee80211_ptr;
	int err;

	wdev_lock(wdev);
	err = __cfg80211_mlme_deauth(rdev, dev, bssid, ie, ie_len, reason,
				     local_state_change);
	wdev_unlock(wdev);

	return err;
}

static int __cfg80211_mlme_disassoc(struct cfg80211_registered_device *rdev,
				    struct net_device *dev, const u8 *bssid,
				    const u8 *ie, int ie_len, u16 reason,
				    bool local_state_change)
{
	struct wireless_dev *wdev = dev->ieee80211_ptr;
	struct cfg80211_disassoc_request req;

	ASSERT_WDEV_LOCK(wdev);

	if (wdev->sme_state != CFG80211_SME_CONNECTED)
		return -ENOTCONN;

	if (WARN_ON(!wdev->current_bss))
		return -ENOTCONN;

	memset(&req, 0, sizeof(req));
	req.reason_code = reason;
	req.local_state_change = local_state_change;
	req.ie = ie;
	req.ie_len = ie_len;
	if (memcmp(wdev->current_bss->pub.bssid, bssid, ETH_ALEN) == 0)
		req.bss = &wdev->current_bss->pub;
	else
		return -ENOTCONN;

	return rdev->ops->disassoc(&rdev->wiphy, dev, &req, wdev);
}

int cfg80211_mlme_disassoc(struct cfg80211_registered_device *rdev,
			   struct net_device *dev, const u8 *bssid,
			   const u8 *ie, int ie_len, u16 reason,
			   bool local_state_change)
{
	struct wireless_dev *wdev = dev->ieee80211_ptr;
	int err;

	wdev_lock(wdev);
	err = __cfg80211_mlme_disassoc(rdev, dev, bssid, ie, ie_len, reason,
				       local_state_change);
	wdev_unlock(wdev);

	return err;
}

void cfg80211_mlme_down(struct cfg80211_registered_device *rdev,
			struct net_device *dev)
{
	struct wireless_dev *wdev = dev->ieee80211_ptr;
	struct cfg80211_deauth_request req;
	int i;

	ASSERT_WDEV_LOCK(wdev);

	if (!rdev->ops->deauth)
		return;

	memset(&req, 0, sizeof(req));
	req.reason_code = WLAN_REASON_DEAUTH_LEAVING;
	req.ie = NULL;
	req.ie_len = 0;

	if (wdev->current_bss) {
		req.bss = &wdev->current_bss->pub;
		rdev->ops->deauth(&rdev->wiphy, dev, &req, wdev);
		if (wdev->current_bss) {
			cfg80211_unhold_bss(wdev->current_bss);
			cfg80211_put_bss(&wdev->current_bss->pub);
			wdev->current_bss = NULL;
		}
	}

	for (i = 0; i < MAX_AUTH_BSSES; i++) {
		if (wdev->auth_bsses[i]) {
			req.bss = &wdev->auth_bsses[i]->pub;
			rdev->ops->deauth(&rdev->wiphy, dev, &req, wdev);
			if (wdev->auth_bsses[i]) {
				cfg80211_unhold_bss(wdev->auth_bsses[i]);
				cfg80211_put_bss(&wdev->auth_bsses[i]->pub);
				wdev->auth_bsses[i] = NULL;
			}
		}
		if (wdev->authtry_bsses[i]) {
			req.bss = &wdev->authtry_bsses[i]->pub;
			rdev->ops->deauth(&rdev->wiphy, dev, &req, wdev);
			if (wdev->authtry_bsses[i]) {
				cfg80211_unhold_bss(wdev->authtry_bsses[i]);
				cfg80211_put_bss(&wdev->authtry_bsses[i]->pub);
				wdev->authtry_bsses[i] = NULL;
			}
		}
	}
}

void cfg80211_ready_on_channel(struct net_device *dev, u64 cookie,
			       struct ieee80211_channel *chan,
			       enum nl80211_channel_type channel_type,
			       unsigned int duration, gfp_t gfp)
{
	struct wiphy *wiphy = dev->ieee80211_ptr->wiphy;
	struct cfg80211_registered_device *rdev = wiphy_to_dev(wiphy);

	nl80211_send_remain_on_channel(rdev, dev, cookie, chan, channel_type,
				       duration, gfp);
}
EXPORT_SYMBOL(cfg80211_ready_on_channel);

void cfg80211_remain_on_channel_expired(struct net_device *dev,
					u64 cookie,
					struct ieee80211_channel *chan,
					enum nl80211_channel_type channel_type,
					gfp_t gfp)
{
	struct wiphy *wiphy = dev->ieee80211_ptr->wiphy;
	struct cfg80211_registered_device *rdev = wiphy_to_dev(wiphy);

	nl80211_send_remain_on_channel_cancel(rdev, dev, cookie, chan,
					      channel_type, gfp);
}
EXPORT_SYMBOL(cfg80211_remain_on_channel_expired);

void cfg80211_new_sta(struct net_device *dev, const u8 *mac_addr,
		      struct station_info *sinfo, gfp_t gfp)
{
	struct wiphy *wiphy = dev->ieee80211_ptr->wiphy;
	struct cfg80211_registered_device *rdev = wiphy_to_dev(wiphy);

	nl80211_send_sta_event(rdev, dev, mac_addr, sinfo, gfp);
}
EXPORT_SYMBOL(cfg80211_new_sta);

void cfg80211_del_sta(struct net_device *dev, const u8 *mac_addr, gfp_t gfp)
{
	struct wiphy *wiphy = dev->ieee80211_ptr->wiphy;
	struct cfg80211_registered_device *rdev = wiphy_to_dev(wiphy);

	nl80211_send_sta_del_event(rdev, dev, mac_addr, gfp);
}
EXPORT_SYMBOL(cfg80211_del_sta);

struct cfg80211_mgmt_registration {
	struct list_head list;

	u32 nlpid;

	int match_len;

	__le16 frame_type;

	u8 match[];
};

int cfg80211_mlme_register_mgmt(struct wireless_dev *wdev, u32 snd_pid,
				u16 frame_type, const u8 *match_data,
				int match_len)
{
	struct wiphy *wiphy = wdev->wiphy;
	struct cfg80211_registered_device *rdev = wiphy_to_dev(wiphy);
	struct cfg80211_mgmt_registration *reg, *nreg;
	int err = 0;
	u16 mgmt_type;

	if (!wdev->wiphy->mgmt_stypes)
		return -EOPNOTSUPP;

	if ((frame_type & IEEE80211_FCTL_FTYPE) != IEEE80211_FTYPE_MGMT)
		return -EINVAL;

	if (frame_type & ~(IEEE80211_FCTL_FTYPE | IEEE80211_FCTL_STYPE))
		return -EINVAL;

	mgmt_type = (frame_type & IEEE80211_FCTL_STYPE) >> 4;
	if (!(wdev->wiphy->mgmt_stypes[wdev->iftype].rx & BIT(mgmt_type)))
		return -EINVAL;

	nreg = kzalloc(sizeof(*reg) + match_len, GFP_KERNEL);
	if (!nreg)
		return -ENOMEM;

	spin_lock_bh(&wdev->mgmt_registrations_lock);

	list_for_each_entry(reg, &wdev->mgmt_registrations, list) {
		int mlen = min(match_len, reg->match_len);

		if (frame_type != le16_to_cpu(reg->frame_type))
			continue;

		if (memcmp(reg->match, match_data, mlen) == 0) {
			err = -EALREADY;
			break;
		}
	}

	if (err) {
		kfree(nreg);
		goto out;
	}

	memcpy(nreg->match, match_data, match_len);
	nreg->match_len = match_len;
	nreg->nlpid = snd_pid;
	nreg->frame_type = cpu_to_le16(frame_type);
	list_add(&nreg->list, &wdev->mgmt_registrations);

	if (rdev->ops->mgmt_frame_register)
		rdev->ops->mgmt_frame_register(wiphy, wdev->netdev,
					       frame_type, true);

 out:
	spin_unlock_bh(&wdev->mgmt_registrations_lock);

	return err;
}

void cfg80211_mlme_unregister_socket(struct wireless_dev *wdev, u32 nlpid)
{
	struct wiphy *wiphy = wdev->wiphy;
	struct cfg80211_registered_device *rdev = wiphy_to_dev(wiphy);
	struct cfg80211_mgmt_registration *reg, *tmp;

	spin_lock_bh(&wdev->mgmt_registrations_lock);

	list_for_each_entry_safe(reg, tmp, &wdev->mgmt_registrations, list) {
		if (reg->nlpid != nlpid)
			continue;

		if (rdev->ops->mgmt_frame_register) {
			u16 frame_type = le16_to_cpu(reg->frame_type);

			rdev->ops->mgmt_frame_register(wiphy, wdev->netdev,
						       frame_type, false);
		}

		list_del(&reg->list);
		kfree(reg);
	}

	spin_unlock_bh(&wdev->mgmt_registrations_lock);

	if (nlpid == wdev->ap_unexpected_nlpid)
		wdev->ap_unexpected_nlpid = 0;
}

void cfg80211_mlme_purge_registrations(struct wireless_dev *wdev)
{
	struct cfg80211_mgmt_registration *reg, *tmp;

	spin_lock_bh(&wdev->mgmt_registrations_lock);

	list_for_each_entry_safe(reg, tmp, &wdev->mgmt_registrations, list) {
		list_del(&reg->list);
		kfree(reg);
	}

	spin_unlock_bh(&wdev->mgmt_registrations_lock);
}

int cfg80211_mlme_mgmt_tx(struct cfg80211_registered_device *rdev,
			  struct net_device *dev,
			  struct ieee80211_channel *chan, bool offchan,
			  enum nl80211_channel_type channel_type,
			  bool channel_type_valid, unsigned int wait,
			  const u8 *buf, size_t len, bool no_cck,
<<<<<<< HEAD
			  u64 *cookie)
=======
			  bool dont_wait_for_ack, u64 *cookie)
>>>>>>> dcd6c922
{
	struct wireless_dev *wdev = dev->ieee80211_ptr;
	const struct ieee80211_mgmt *mgmt;
	u16 stype;

	if (!wdev->wiphy->mgmt_stypes)
		return -EOPNOTSUPP;

	if (!rdev->ops->mgmt_tx)
		return -EOPNOTSUPP;

	if (len < 24 + 1)
		return -EINVAL;

	mgmt = (const struct ieee80211_mgmt *) buf;

	if (!ieee80211_is_mgmt(mgmt->frame_control))
		return -EINVAL;

	stype = le16_to_cpu(mgmt->frame_control) & IEEE80211_FCTL_STYPE;
	if (!(wdev->wiphy->mgmt_stypes[wdev->iftype].tx & BIT(stype >> 4)))
		return -EINVAL;

	if (ieee80211_is_action(mgmt->frame_control) &&
	    mgmt->u.action.category != WLAN_CATEGORY_PUBLIC) {
		int err = 0;

		wdev_lock(wdev);

		switch (wdev->iftype) {
		case NL80211_IFTYPE_ADHOC:
		case NL80211_IFTYPE_STATION:
		case NL80211_IFTYPE_P2P_CLIENT:
			if (!wdev->current_bss) {
				err = -ENOTCONN;
				break;
			}

			if (memcmp(wdev->current_bss->pub.bssid,
				   mgmt->bssid, ETH_ALEN)) {
				err = -ENOTCONN;
				break;
			}

			/*
			 * check for IBSS DA must be done by driver as
			 * cfg80211 doesn't track the stations
			 */
			if (wdev->iftype == NL80211_IFTYPE_ADHOC)
				break;

			/* for station, check that DA is the AP */
			if (memcmp(wdev->current_bss->pub.bssid,
				   mgmt->da, ETH_ALEN)) {
				err = -ENOTCONN;
				break;
			}
			break;
		case NL80211_IFTYPE_AP:
		case NL80211_IFTYPE_P2P_GO:
		case NL80211_IFTYPE_AP_VLAN:
			if (memcmp(mgmt->bssid, dev->dev_addr, ETH_ALEN))
				err = -EINVAL;
			break;
		case NL80211_IFTYPE_MESH_POINT:
			if (memcmp(mgmt->sa, mgmt->bssid, ETH_ALEN)) {
				err = -EINVAL;
				break;
			}
			/*
			 * check for mesh DA must be done by driver as
			 * cfg80211 doesn't track the stations
			 */
			break;
		default:
			err = -EOPNOTSUPP;
			break;
		}
		wdev_unlock(wdev);

		if (err)
			return err;
	}

	if (memcmp(mgmt->sa, dev->dev_addr, ETH_ALEN) != 0)
		return -EINVAL;

	/* Transmit the Action frame as requested by user space */
	return rdev->ops->mgmt_tx(&rdev->wiphy, dev, chan, offchan,
				  channel_type, channel_type_valid,
<<<<<<< HEAD
				  wait, buf, len, no_cck, cookie);
=======
				  wait, buf, len, no_cck, dont_wait_for_ack,
				  cookie);
>>>>>>> dcd6c922
}

bool cfg80211_rx_mgmt(struct net_device *dev, int freq, const u8 *buf,
		      size_t len, gfp_t gfp)
{
	struct wireless_dev *wdev = dev->ieee80211_ptr;
	struct wiphy *wiphy = wdev->wiphy;
	struct cfg80211_registered_device *rdev = wiphy_to_dev(wiphy);
	struct cfg80211_mgmt_registration *reg;
	const struct ieee80211_txrx_stypes *stypes =
		&wiphy->mgmt_stypes[wdev->iftype];
	struct ieee80211_mgmt *mgmt = (void *)buf;
	const u8 *data;
	int data_len;
	bool result = false;
	__le16 ftype = mgmt->frame_control &
		cpu_to_le16(IEEE80211_FCTL_FTYPE | IEEE80211_FCTL_STYPE);
	u16 stype;

	stype = (le16_to_cpu(mgmt->frame_control) & IEEE80211_FCTL_STYPE) >> 4;

	if (!(stypes->rx & BIT(stype)))
		return false;

	data = buf + ieee80211_hdrlen(mgmt->frame_control);
	data_len = len - ieee80211_hdrlen(mgmt->frame_control);

	spin_lock_bh(&wdev->mgmt_registrations_lock);

	list_for_each_entry(reg, &wdev->mgmt_registrations, list) {
		if (reg->frame_type != ftype)
			continue;

		if (reg->match_len > data_len)
			continue;

		if (memcmp(reg->match, data, reg->match_len))
			continue;

		/* found match! */

		/* Indicate the received Action frame to user space */
		if (nl80211_send_mgmt(rdev, dev, reg->nlpid, freq,
				      buf, len, gfp))
			continue;

		result = true;
		break;
	}

	spin_unlock_bh(&wdev->mgmt_registrations_lock);

	return result;
}
EXPORT_SYMBOL(cfg80211_rx_mgmt);

void cfg80211_mgmt_tx_status(struct net_device *dev, u64 cookie,
			     const u8 *buf, size_t len, bool ack, gfp_t gfp)
{
	struct wireless_dev *wdev = dev->ieee80211_ptr;
	struct wiphy *wiphy = wdev->wiphy;
	struct cfg80211_registered_device *rdev = wiphy_to_dev(wiphy);

	/* Indicate TX status of the Action frame to user space */
	nl80211_send_mgmt_tx_status(rdev, dev, cookie, buf, len, ack, gfp);
}
EXPORT_SYMBOL(cfg80211_mgmt_tx_status);

void cfg80211_cqm_rssi_notify(struct net_device *dev,
			      enum nl80211_cqm_rssi_threshold_event rssi_event,
			      gfp_t gfp)
{
	struct wireless_dev *wdev = dev->ieee80211_ptr;
	struct wiphy *wiphy = wdev->wiphy;
	struct cfg80211_registered_device *rdev = wiphy_to_dev(wiphy);

	/* Indicate roaming trigger event to user space */
	nl80211_send_cqm_rssi_notify(rdev, dev, rssi_event, gfp);
}
EXPORT_SYMBOL(cfg80211_cqm_rssi_notify);

void cfg80211_cqm_pktloss_notify(struct net_device *dev,
				 const u8 *peer, u32 num_packets, gfp_t gfp)
{
	struct wireless_dev *wdev = dev->ieee80211_ptr;
	struct wiphy *wiphy = wdev->wiphy;
	struct cfg80211_registered_device *rdev = wiphy_to_dev(wiphy);

	/* Indicate roaming trigger event to user space */
	nl80211_send_cqm_pktloss_notify(rdev, dev, peer, num_packets, gfp);
}
EXPORT_SYMBOL(cfg80211_cqm_pktloss_notify);

void cfg80211_gtk_rekey_notify(struct net_device *dev, const u8 *bssid,
			       const u8 *replay_ctr, gfp_t gfp)
{
	struct wireless_dev *wdev = dev->ieee80211_ptr;
	struct wiphy *wiphy = wdev->wiphy;
	struct cfg80211_registered_device *rdev = wiphy_to_dev(wiphy);

	nl80211_gtk_rekey_notify(rdev, dev, bssid, replay_ctr, gfp);
}
EXPORT_SYMBOL(cfg80211_gtk_rekey_notify);

void cfg80211_pmksa_candidate_notify(struct net_device *dev, int index,
				     const u8 *bssid, bool preauth, gfp_t gfp)
{
	struct wireless_dev *wdev = dev->ieee80211_ptr;
	struct wiphy *wiphy = wdev->wiphy;
	struct cfg80211_registered_device *rdev = wiphy_to_dev(wiphy);

	nl80211_pmksa_candidate_notify(rdev, dev, index, bssid, preauth, gfp);
}
<<<<<<< HEAD
EXPORT_SYMBOL(cfg80211_pmksa_candidate_notify);
=======
EXPORT_SYMBOL(cfg80211_pmksa_candidate_notify);

bool cfg80211_rx_spurious_frame(struct net_device *dev,
				const u8 *addr, gfp_t gfp)
{
	struct wireless_dev *wdev = dev->ieee80211_ptr;

	if (WARN_ON(wdev->iftype != NL80211_IFTYPE_AP &&
		    wdev->iftype != NL80211_IFTYPE_P2P_GO))
		return false;

	return nl80211_unexpected_frame(dev, addr, gfp);
}
EXPORT_SYMBOL(cfg80211_rx_spurious_frame);

bool cfg80211_rx_unexpected_4addr_frame(struct net_device *dev,
					const u8 *addr, gfp_t gfp)
{
	struct wireless_dev *wdev = dev->ieee80211_ptr;

	if (WARN_ON(wdev->iftype != NL80211_IFTYPE_AP &&
		    wdev->iftype != NL80211_IFTYPE_P2P_GO &&
		    wdev->iftype != NL80211_IFTYPE_AP_VLAN))
		return false;

	return nl80211_unexpected_4addr_frame(dev, addr, gfp);
}
EXPORT_SYMBOL(cfg80211_rx_unexpected_4addr_frame);
>>>>>>> dcd6c922
<|MERGE_RESOLUTION|>--- conflicted
+++ resolved
@@ -935,11 +935,7 @@
 			  enum nl80211_channel_type channel_type,
 			  bool channel_type_valid, unsigned int wait,
 			  const u8 *buf, size_t len, bool no_cck,
-<<<<<<< HEAD
-			  u64 *cookie)
-=======
 			  bool dont_wait_for_ack, u64 *cookie)
->>>>>>> dcd6c922
 {
 	struct wireless_dev *wdev = dev->ieee80211_ptr;
 	const struct ieee80211_mgmt *mgmt;
@@ -1030,12 +1026,8 @@
 	/* Transmit the Action frame as requested by user space */
 	return rdev->ops->mgmt_tx(&rdev->wiphy, dev, chan, offchan,
 				  channel_type, channel_type_valid,
-<<<<<<< HEAD
-				  wait, buf, len, no_cck, cookie);
-=======
 				  wait, buf, len, no_cck, dont_wait_for_ack,
 				  cookie);
->>>>>>> dcd6c922
 }
 
 bool cfg80211_rx_mgmt(struct net_device *dev, int freq, const u8 *buf,
@@ -1149,9 +1141,6 @@
 
 	nl80211_pmksa_candidate_notify(rdev, dev, index, bssid, preauth, gfp);
 }
-<<<<<<< HEAD
-EXPORT_SYMBOL(cfg80211_pmksa_candidate_notify);
-=======
 EXPORT_SYMBOL(cfg80211_pmksa_candidate_notify);
 
 bool cfg80211_rx_spurious_frame(struct net_device *dev,
@@ -1179,5 +1168,4 @@
 
 	return nl80211_unexpected_4addr_frame(dev, addr, gfp);
 }
-EXPORT_SYMBOL(cfg80211_rx_unexpected_4addr_frame);
->>>>>>> dcd6c922
+EXPORT_SYMBOL(cfg80211_rx_unexpected_4addr_frame);