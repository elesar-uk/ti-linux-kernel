--- conflicted
+++ resolved
@@ -375,22 +375,10 @@
 				    geneve_rcv_t *rcv, void *data,
 				    bool no_share, bool ipv6)
 {
-	struct geneve_net *gn = net_generic(net, geneve_net_id);
 	struct geneve_sock *gs;
 
 	mutex_lock(&geneve_mutex);
 
-<<<<<<< HEAD
-	spin_lock(&gn->sock_lock);
-	gs = geneve_find_sock(net, port);
-	if (gs && ((gs->rcv != rcv) ||
-		   !atomic_add_unless(&gs->refcnt, 1, 0)))
-			gs = ERR_PTR(-EBUSY);
-	spin_unlock(&gn->sock_lock);
-
-	if (!gs)
-		gs = ERR_PTR(-EINVAL);
-=======
 	gs = geneve_find_sock(net, ipv6 ? AF_INET6 : AF_INET, port);
 	if (gs) {
 		if (!no_share && gs->rcv == rcv)
@@ -400,7 +388,6 @@
 	} else {
 		gs = geneve_socket_create(net, port, rcv, data, ipv6);
 	}
->>>>>>> 8ea65f4a
 
 	mutex_unlock(&geneve_mutex);
 
@@ -410,20 +397,6 @@
 
 void geneve_sock_release(struct geneve_sock *gs)
 {
-<<<<<<< HEAD
-	struct net *net = sock_net(gs->sock->sk);
-	struct geneve_net *gn = net_generic(net, geneve_net_id);
-
-	if (!atomic_dec_and_test(&gs->refcnt))
-		return;
-
-	spin_lock(&gn->sock_lock);
-	hlist_del_rcu(&gs->hlist);
-	geneve_notify_del_rx_port(gs);
-	spin_unlock(&gn->sock_lock);
-
-	queue_work(geneve_wq, &gs->del_work);
-=======
 	mutex_lock(&geneve_mutex);
 
 	if (--gs->refcnt)
@@ -436,7 +409,6 @@
 
 unlock:
 	mutex_unlock(&geneve_mutex);
->>>>>>> 8ea65f4a
 }
 EXPORT_SYMBOL_GPL(geneve_sock_release);
 
