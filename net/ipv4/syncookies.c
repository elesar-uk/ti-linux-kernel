/*
 *  Syncookies implementation for the Linux kernel
 *
 *  Copyright (C) 1997 Andi Kleen
 *  Based on ideas by D.J.Bernstein and Eric Schenk.
 *
 *	This program is free software; you can redistribute it and/or
 *      modify it under the terms of the GNU General Public License
 *      as published by the Free Software Foundation; either version
 *      2 of the License, or (at your option) any later version.
 */

#include <linux/tcp.h>
#include <linux/slab.h>
#include <linux/random.h>
#include <linux/cryptohash.h>
#include <linux/kernel.h>
#include <linux/export.h>
#include <net/tcp.h>
#include <net/route.h>

extern int sysctl_tcp_syncookies;

static u32 syncookie_secret[2][16-4+SHA_DIGEST_WORDS] __read_mostly;

#define COOKIEBITS 24	/* Upper bits store count */
#define COOKIEMASK (((__u32)1 << COOKIEBITS) - 1)

/* TCP Timestamp: 6 lowest bits of timestamp sent in the cookie SYN-ACK
 * stores TCP options:
 *
 * MSB                               LSB
 * | 31 ...   6 |  5  |  4   | 3 2 1 0 |
 * |  Timestamp | ECN | SACK | WScale  |
 *
 * When we receive a valid cookie-ACK, we look at the echoed tsval (if
 * any) to figure out which TCP options we should use for the rebuilt
 * connection.
 *
 * A WScale setting of '0xf' (which is an invalid scaling value)
 * means that original syn did not include the TCP window scaling option.
 */
#define TS_OPT_WSCALE_MASK	0xf
#define TS_OPT_SACK		BIT(4)
#define TS_OPT_ECN		BIT(5)
/* There is no TS_OPT_TIMESTAMP:
 * if ACK contains timestamp option, we already know it was
 * requested/supported by the syn/synack exchange.
 */
#define TSBITS	6
#define TSMASK	(((__u32)1 << TSBITS) - 1)

static DEFINE_PER_CPU(__u32 [16 + 5 + SHA_WORKSPACE_WORDS],
		      ipv4_cookie_scratch);

static u32 cookie_hash(__be32 saddr, __be32 daddr, __be16 sport, __be16 dport,
		       u32 count, int c)
{
	__u32 *tmp;

	net_get_random_once(syncookie_secret, sizeof(syncookie_secret));

	tmp  = this_cpu_ptr(ipv4_cookie_scratch);
	memcpy(tmp + 4, syncookie_secret[c], sizeof(syncookie_secret[c]));
	tmp[0] = (__force u32)saddr;
	tmp[1] = (__force u32)daddr;
	tmp[2] = ((__force u32)sport << 16) + (__force u32)dport;
	tmp[3] = count;
	sha_transform(tmp + 16, (__u8 *)tmp, tmp + 16 + 5);

	return tmp[17];
}


/*
 * when syncookies are in effect and tcp timestamps are enabled we encode
 * tcp options in the lower bits of the timestamp value that will be
 * sent in the syn-ack.
 * Since subsequent timestamps use the normal tcp_time_stamp value, we
 * must make sure that the resulting initial timestamp is <= tcp_time_stamp.
 */
__u32 cookie_init_timestamp(struct request_sock *req)
{
	struct inet_request_sock *ireq;
	u32 ts, ts_now = tcp_time_stamp;
	u32 options = 0;

	ireq = inet_rsk(req);

	options = ireq->wscale_ok ? ireq->snd_wscale : TS_OPT_WSCALE_MASK;
	if (ireq->sack_ok)
		options |= TS_OPT_SACK;
	if (ireq->ecn_ok)
		options |= TS_OPT_ECN;

	ts = ts_now & ~TSMASK;
	ts |= options;
	if (ts > ts_now) {
		ts >>= TSBITS;
		ts--;
		ts <<= TSBITS;
		ts |= options;
	}
	return ts;
}


static __u32 secure_tcp_syn_cookie(__be32 saddr, __be32 daddr, __be16 sport,
				   __be16 dport, __u32 sseq, __u32 data)
{
	/*
	 * Compute the secure sequence number.
	 * The output should be:
	 *   HASH(sec1,saddr,sport,daddr,dport,sec1) + sseq + (count * 2^24)
	 *      + (HASH(sec2,saddr,sport,daddr,dport,count,sec2) % 2^24).
	 * Where sseq is their sequence number and count increases every
	 * minute by 1.
	 * As an extra hack, we add a small "data" value that encodes the
	 * MSS into the second hash value.
	 */
	u32 count = tcp_cookie_time();
	return (cookie_hash(saddr, daddr, sport, dport, 0, 0) +
		sseq + (count << COOKIEBITS) +
		((cookie_hash(saddr, daddr, sport, dport, count, 1) + data)
		 & COOKIEMASK));
}

/*
 * This retrieves the small "data" value from the syncookie.
 * If the syncookie is bad, the data returned will be out of
 * range.  This must be checked by the caller.
 *
 * The count value used to generate the cookie must be less than
 * MAX_SYNCOOKIE_AGE minutes in the past.
 * The return value (__u32)-1 if this test fails.
 */
static __u32 check_tcp_syn_cookie(__u32 cookie, __be32 saddr, __be32 daddr,
				  __be16 sport, __be16 dport, __u32 sseq)
{
	u32 diff, count = tcp_cookie_time();

	/* Strip away the layers from the cookie */
	cookie -= cookie_hash(saddr, daddr, sport, dport, 0, 0) + sseq;

	/* Cookie is now reduced to (count * 2^24) ^ (hash % 2^24) */
	diff = (count - (cookie >> COOKIEBITS)) & ((__u32) -1 >> COOKIEBITS);
	if (diff >= MAX_SYNCOOKIE_AGE)
		return (__u32)-1;

	return (cookie -
		cookie_hash(saddr, daddr, sport, dport, count - diff, 1))
		& COOKIEMASK;	/* Leaving the data behind */
}

/*
 * MSS Values are chosen based on the 2011 paper
 * 'An Analysis of TCP Maximum Segement Sizes' by S. Alcock and R. Nelson.
 * Values ..
 *  .. lower than 536 are rare (< 0.2%)
 *  .. between 537 and 1299 account for less than < 1.5% of observed values
 *  .. in the 1300-1349 range account for about 15 to 20% of observed mss values
 *  .. exceeding 1460 are very rare (< 0.04%)
 *
 *  1460 is the single most frequently announced mss value (30 to 46% depending
 *  on monitor location).  Table must be sorted.
 */
static __u16 const msstab[] = {
	536,
	1300,
	1440,	/* 1440, 1452: PPPoE */
	1460,
};

/*
 * Generate a syncookie.  mssp points to the mss, which is returned
 * rounded down to the value encoded in the cookie.
 */
u32 __cookie_v4_init_sequence(const struct iphdr *iph, const struct tcphdr *th,
			      u16 *mssp)
{
	int mssind;
	const __u16 mss = *mssp;

	for (mssind = ARRAY_SIZE(msstab) - 1; mssind ; mssind--)
		if (mss >= msstab[mssind])
			break;
	*mssp = msstab[mssind];

	return secure_tcp_syn_cookie(iph->saddr, iph->daddr,
				     th->source, th->dest, ntohl(th->seq),
				     mssind);
}
EXPORT_SYMBOL_GPL(__cookie_v4_init_sequence);

__u32 cookie_v4_init_sequence(struct sock *sk, const struct sk_buff *skb,
			      __u16 *mssp)
{
	const struct iphdr *iph = ip_hdr(skb);
	const struct tcphdr *th = tcp_hdr(skb);

	tcp_synq_overflow(sk);
	NET_INC_STATS_BH(sock_net(sk), LINUX_MIB_SYNCOOKIESSENT);

	return __cookie_v4_init_sequence(iph, th, mssp);
}

/*
 * Check if a ack sequence number is a valid syncookie.
 * Return the decoded mss if it is, or 0 if not.
 */
int __cookie_v4_check(const struct iphdr *iph, const struct tcphdr *th,
		      u32 cookie)
{
	__u32 seq = ntohl(th->seq) - 1;
	__u32 mssind = check_tcp_syn_cookie(cookie, iph->saddr, iph->daddr,
					    th->source, th->dest, seq);

	return mssind < ARRAY_SIZE(msstab) ? msstab[mssind] : 0;
}
EXPORT_SYMBOL_GPL(__cookie_v4_check);

static inline struct sock *get_cookie_sock(struct sock *sk, struct sk_buff *skb,
					   struct request_sock *req,
					   struct dst_entry *dst)
{
	struct inet_connection_sock *icsk = inet_csk(sk);
	struct sock *child;

	child = icsk->icsk_af_ops->syn_recv_sock(sk, skb, req, dst);
	if (child)
		inet_csk_reqsk_queue_add(sk, req, child);
	else
		reqsk_free(req);

	return child;
}


/*
 * when syncookies are in effect and tcp timestamps are enabled we stored
 * additional tcp options in the timestamp.
 * This extracts these options from the timestamp echo.
 *
 * return false if we decode a tcp option that is disabled
 * on the host.
 */
bool cookie_timestamp_decode(struct tcp_options_received *tcp_opt)
{
	/* echoed timestamp, lowest bits contain options */
	u32 options = tcp_opt->rcv_tsecr;

	if (!tcp_opt->saw_tstamp)  {
		tcp_clear_options(tcp_opt);
		return true;
	}

	if (!sysctl_tcp_timestamps)
		return false;

	tcp_opt->sack_ok = (options & TS_OPT_SACK) ? TCP_SACK_SEEN : 0;

	if (tcp_opt->sack_ok && !sysctl_tcp_sack)
		return false;

	if ((options & TS_OPT_WSCALE_MASK) == TS_OPT_WSCALE_MASK)
		return true; /* no window scaling */

	tcp_opt->wscale_ok = 1;
	tcp_opt->snd_wscale = options & TS_OPT_WSCALE_MASK;

	return sysctl_tcp_window_scaling != 0;
}
EXPORT_SYMBOL(cookie_timestamp_decode);

<<<<<<< HEAD
struct sock *cookie_v4_check(struct sock *sk, struct sk_buff *skb)
{
=======
bool cookie_ecn_ok(const struct tcp_options_received *tcp_opt,
		   const struct net *net, const struct dst_entry *dst)
{
	bool ecn_ok = tcp_opt->rcv_tsecr & TS_OPT_ECN;

	if (!ecn_ok)
		return false;

	if (net->ipv4.sysctl_tcp_ecn)
		return true;

	return dst_feature(dst, RTAX_FEATURE_ECN);
}
EXPORT_SYMBOL(cookie_ecn_ok);

struct sock *cookie_v4_check(struct sock *sk, struct sk_buff *skb)
{
>>>>>>> e529fea9
	struct ip_options *opt = &TCP_SKB_CB(skb)->header.h4.opt;
	struct tcp_options_received tcp_opt;
	struct inet_request_sock *ireq;
	struct tcp_request_sock *treq;
	struct tcp_sock *tp = tcp_sk(sk);
	const struct tcphdr *th = tcp_hdr(skb);
	__u32 cookie = ntohl(th->ack_seq) - 1;
	struct sock *ret = sk;
	struct request_sock *req;
	int mss;
	struct rtable *rt;
	__u8 rcv_wscale;
	struct flowi4 fl4;

	if (!sysctl_tcp_syncookies || !th->ack || th->rst)
		goto out;

	if (tcp_synq_no_recent_overflow(sk))
		goto out;

	mss = __cookie_v4_check(ip_hdr(skb), th, cookie);
	if (mss == 0) {
		NET_INC_STATS_BH(sock_net(sk), LINUX_MIB_SYNCOOKIESFAILED);
		goto out;
	}

	NET_INC_STATS_BH(sock_net(sk), LINUX_MIB_SYNCOOKIESRECV);

	/* check for timestamp cookie support */
	memset(&tcp_opt, 0, sizeof(tcp_opt));
	tcp_parse_options(skb, &tcp_opt, 0, NULL);

	if (!cookie_timestamp_decode(&tcp_opt))
		goto out;

	ret = NULL;
	req = inet_reqsk_alloc(&tcp_request_sock_ops); /* for safety */
	if (!req)
		goto out;

	ireq = inet_rsk(req);
	treq = tcp_rsk(req);
	treq->rcv_isn		= ntohl(th->seq) - 1;
	treq->snt_isn		= cookie;
	req->mss		= mss;
	ireq->ir_num		= ntohs(th->dest);
	ireq->ir_rmt_port	= th->source;
	ireq->ir_loc_addr	= ip_hdr(skb)->daddr;
	ireq->ir_rmt_addr	= ip_hdr(skb)->saddr;
	ireq->ir_mark		= inet_request_mark(sk, skb);
	ireq->snd_wscale	= tcp_opt.snd_wscale;
	ireq->sack_ok		= tcp_opt.sack_ok;
	ireq->wscale_ok		= tcp_opt.wscale_ok;
	ireq->tstamp_ok		= tcp_opt.saw_tstamp;
	req->ts_recent		= tcp_opt.saw_tstamp ? tcp_opt.rcv_tsval : 0;
	treq->snt_synack	= tcp_opt.saw_tstamp ? tcp_opt.rcv_tsecr : 0;
	treq->listener		= NULL;

	/* We throwed the options of the initial SYN away, so we hope
	 * the ACK carries the same options again (see RFC1122 4.2.3.8)
	 */
	ireq->opt = tcp_v4_save_options(skb);

	if (security_inet_conn_request(sk, skb, req)) {
		reqsk_free(req);
		goto out;
	}

	req->expires	= 0UL;
	req->num_retrans = 0;

	/*
	 * We need to lookup the route here to get at the correct
	 * window size. We should better make sure that the window size
	 * hasn't changed since we received the original syn, but I see
	 * no easy way to do this.
	 */
	flowi4_init_output(&fl4, sk->sk_bound_dev_if, ireq->ir_mark,
			   RT_CONN_FLAGS(sk), RT_SCOPE_UNIVERSE, IPPROTO_TCP,
			   inet_sk_flowi_flags(sk),
			   opt->srr ? opt->faddr : ireq->ir_rmt_addr,
			   ireq->ir_loc_addr, th->source, th->dest);
	security_req_classify_flow(req, flowi4_to_flowi(&fl4));
	rt = ip_route_output_key(sock_net(sk), &fl4);
	if (IS_ERR(rt)) {
		reqsk_free(req);
		goto out;
	}

	/* Try to redo what tcp_v4_send_synack did. */
	req->window_clamp = tp->window_clamp ? :dst_metric(&rt->dst, RTAX_WINDOW);

	tcp_select_initial_window(tcp_full_space(sk), req->mss,
				  &req->rcv_wnd, &req->window_clamp,
				  ireq->wscale_ok, &rcv_wscale,
				  dst_metric(&rt->dst, RTAX_INITRWND));

	ireq->rcv_wscale  = rcv_wscale;
	ireq->ecn_ok = cookie_ecn_ok(&tcp_opt, sock_net(sk), &rt->dst);

	ret = get_cookie_sock(sk, skb, req, &rt->dst);
	/* ip_queue_xmit() depends on our flow being setup
	 * Normal sockets get it right from inet_csk_route_child_sock()
	 */
	if (ret)
		inet_sk(ret)->cork.fl.u.ip4 = fl4;
out:	return ret;
}<|MERGE_RESOLUTION|>--- conflicted
+++ resolved
@@ -272,10 +272,6 @@
 }
 EXPORT_SYMBOL(cookie_timestamp_decode);
 
-<<<<<<< HEAD
-struct sock *cookie_v4_check(struct sock *sk, struct sk_buff *skb)
-{
-=======
 bool cookie_ecn_ok(const struct tcp_options_received *tcp_opt,
 		   const struct net *net, const struct dst_entry *dst)
 {
@@ -293,7 +289,6 @@
 
 struct sock *cookie_v4_check(struct sock *sk, struct sk_buff *skb)
 {
->>>>>>> e529fea9
 	struct ip_options *opt = &TCP_SKB_CB(skb)->header.h4.opt;
 	struct tcp_options_received tcp_opt;
 	struct inet_request_sock *ireq;
