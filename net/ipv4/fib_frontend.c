--- conflicted
+++ resolved
@@ -1175,19 +1175,11 @@
 	unsigned int i;
 
 	rtnl_lock();
-<<<<<<< HEAD
-=======
-
->>>>>>> 60302ff6
 #ifdef CONFIG_IP_MULTIPLE_TABLES
 	RCU_INIT_POINTER(net->ipv4.fib_local, NULL);
 	RCU_INIT_POINTER(net->ipv4.fib_main, NULL);
 	RCU_INIT_POINTER(net->ipv4.fib_default, NULL);
 #endif
-<<<<<<< HEAD
-=======
-
->>>>>>> 60302ff6
 	for (i = 0; i < FIB_TABLE_HASHSZ; i++) {
 		struct hlist_head *head = &net->ipv4.fib_table_hash[i];
 		struct hlist_node *tmp;
