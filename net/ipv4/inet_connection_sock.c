--- conflicted
+++ resolved
@@ -73,11 +73,7 @@
 		     !sk2->sk_bound_dev_if ||
 		     sk->sk_bound_dev_if == sk2->sk_bound_dev_if)) {
 			if (!reuse || !sk2->sk_reuse ||
-<<<<<<< HEAD
-			    ((1 << sk2->sk_state) & (TCPF_LISTEN | TCPF_CLOSE))) {
-=======
 			    sk2->sk_state == TCP_LISTEN) {
->>>>>>> 105e53f8
 				const __be32 sk2_rcv_saddr = sk_rcv_saddr(sk2);
 				if (!sk2_rcv_saddr || !sk_rcv_saddr(sk) ||
 				    sk2_rcv_saddr == sk_rcv_saddr(sk))
@@ -126,8 +122,7 @@
 					    (tb->num_owners < smallest_size || smallest_size == -1)) {
 						smallest_size = tb->num_owners;
 						smallest_rover = rover;
-						if (atomic_read(&hashinfo->bsockets) > (high - low) + 1 &&
-						    !inet_csk(sk)->icsk_af_ops->bind_conflict(sk, tb)) {
+						if (atomic_read(&hashinfo->bsockets) > (high - low) + 1) {
 							spin_unlock(&head->lock);
 							snum = smallest_rover;
 							goto have_snum;
@@ -360,18 +355,6 @@
 	struct rtable *rt;
 	const struct inet_request_sock *ireq = inet_rsk(req);
 	struct ip_options *opt = inet_rsk(req)->opt;
-<<<<<<< HEAD
-	struct flowi fl = { .oif = sk->sk_bound_dev_if,
-			    .mark = sk->sk_mark,
-			    .fl4_dst = ((opt && opt->srr) ?
-					  opt->faddr : ireq->rmt_addr),
-			    .fl4_src = ireq->loc_addr,
-			    .fl4_tos = RT_CONN_FLAGS(sk),
-			    .proto = sk->sk_protocol,
-			    .flags = inet_sk_flowi_flags(sk),
-			    .fl_ip_sport = inet_sk(sk)->inet_sport,
-			    .fl_ip_dport = ireq->rmt_port };
-=======
 	struct flowi4 fl4 = {
 		.flowi4_oif = sk->sk_bound_dev_if,
 		.flowi4_mark = sk->sk_mark,
@@ -384,7 +367,6 @@
 		.fl4_sport = inet_sk(sk)->inet_sport,
 		.fl4_dport = ireq->rmt_port,
 	};
->>>>>>> 105e53f8
 	struct net *net = sock_net(sk);
 
 	security_req_classify_flow(req, flowi4_to_flowi(&fl4));
