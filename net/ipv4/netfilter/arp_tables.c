/*
 * Packet matching code for ARP packets.
 *
 * Based heavily, if not almost entirely, upon ip_tables.c framework.
 *
 * Some ARP specific bits are:
 *
 * Copyright (C) 2002 David S. Miller (davem@redhat.com)
 * Copyright (C) 2006-2009 Patrick McHardy <kaber@trash.net>
 *
 */
#define pr_fmt(fmt) KBUILD_MODNAME ": " fmt
#include <linux/kernel.h>
#include <linux/skbuff.h>
#include <linux/netdevice.h>
#include <linux/capability.h>
#include <linux/if_arp.h>
#include <linux/kmod.h>
#include <linux/vmalloc.h>
#include <linux/proc_fs.h>
#include <linux/module.h>
#include <linux/init.h>
#include <linux/mutex.h>
#include <linux/err.h>
#include <net/compat.h>
#include <net/sock.h>
#include <asm/uaccess.h>

#include <linux/netfilter/x_tables.h>
#include <linux/netfilter_arp/arp_tables.h>
#include "../../netfilter/xt_repldata.h"

MODULE_LICENSE("GPL");
MODULE_AUTHOR("David S. Miller <davem@redhat.com>");
MODULE_DESCRIPTION("arptables core");

void *arpt_alloc_initial_table(const struct xt_table *info)
{
	return xt_alloc_initial_table(arpt, ARPT);
}
EXPORT_SYMBOL_GPL(arpt_alloc_initial_table);

static inline int arp_devaddr_compare(const struct arpt_devaddr_info *ap,
				      const char *hdr_addr, int len)
{
	int i, ret;

	if (len > ARPT_DEV_ADDR_LEN_MAX)
		len = ARPT_DEV_ADDR_LEN_MAX;

	ret = 0;
	for (i = 0; i < len; i++)
		ret |= (hdr_addr[i] ^ ap->addr[i]) & ap->mask[i];

	return ret != 0;
}

/*
 * Unfortunately, _b and _mask are not aligned to an int (or long int)
 * Some arches dont care, unrolling the loop is a win on them.
 * For other arches, we only have a 16bit alignement.
 */
static unsigned long ifname_compare(const char *_a, const char *_b, const char *_mask)
{
#ifdef CONFIG_HAVE_EFFICIENT_UNALIGNED_ACCESS
	unsigned long ret = ifname_compare_aligned(_a, _b, _mask);
#else
	unsigned long ret = 0;
	const u16 *a = (const u16 *)_a;
	const u16 *b = (const u16 *)_b;
	const u16 *mask = (const u16 *)_mask;
	int i;

	for (i = 0; i < IFNAMSIZ/sizeof(u16); i++)
		ret |= (a[i] ^ b[i]) & mask[i];
#endif
	return ret;
}

/* Returns whether packet matches rule or not. */
static inline int arp_packet_match(const struct arphdr *arphdr,
				   struct net_device *dev,
				   const char *indev,
				   const char *outdev,
				   const struct arpt_arp *arpinfo)
{
	const char *arpptr = (char *)(arphdr + 1);
	const char *src_devaddr, *tgt_devaddr;
	__be32 src_ipaddr, tgt_ipaddr;
	long ret;

#define FWINV(bool, invflg) ((bool) ^ !!(arpinfo->invflags & (invflg)))

	if (FWINV((arphdr->ar_op & arpinfo->arpop_mask) != arpinfo->arpop,
		  ARPT_INV_ARPOP))
		return 0;

	if (FWINV((arphdr->ar_hrd & arpinfo->arhrd_mask) != arpinfo->arhrd,
		  ARPT_INV_ARPHRD))
		return 0;

	if (FWINV((arphdr->ar_pro & arpinfo->arpro_mask) != arpinfo->arpro,
		  ARPT_INV_ARPPRO))
		return 0;

	if (FWINV((arphdr->ar_hln & arpinfo->arhln_mask) != arpinfo->arhln,
		  ARPT_INV_ARPHLN))
		return 0;

	src_devaddr = arpptr;
	arpptr += dev->addr_len;
	memcpy(&src_ipaddr, arpptr, sizeof(u32));
	arpptr += sizeof(u32);
	tgt_devaddr = arpptr;
	arpptr += dev->addr_len;
	memcpy(&tgt_ipaddr, arpptr, sizeof(u32));

	if (FWINV(arp_devaddr_compare(&arpinfo->src_devaddr, src_devaddr, dev->addr_len),
		  ARPT_INV_SRCDEVADDR) ||
	    FWINV(arp_devaddr_compare(&arpinfo->tgt_devaddr, tgt_devaddr, dev->addr_len),
		  ARPT_INV_TGTDEVADDR))
		return 0;

	if (FWINV((src_ipaddr & arpinfo->smsk.s_addr) != arpinfo->src.s_addr,
		  ARPT_INV_SRCIP) ||
	    FWINV(((tgt_ipaddr & arpinfo->tmsk.s_addr) != arpinfo->tgt.s_addr),
		  ARPT_INV_TGTIP))
		return 0;

	/* Look for ifname matches.  */
	ret = ifname_compare(indev, arpinfo->iniface, arpinfo->iniface_mask);

	if (FWINV(ret != 0, ARPT_INV_VIA_IN))
		return 0;

	ret = ifname_compare(outdev, arpinfo->outiface, arpinfo->outiface_mask);

	if (FWINV(ret != 0, ARPT_INV_VIA_OUT))
		return 0;

	return 1;
#undef FWINV
}

static inline int arp_checkentry(const struct arpt_arp *arp)
{
	if (arp->flags & ~ARPT_F_MASK)
		return 0;
	if (arp->invflags & ~ARPT_INV_MASK)
		return 0;

	return 1;
}

static unsigned int
arpt_error(struct sk_buff *skb, const struct xt_action_param *par)
{
	net_err_ratelimited("arp_tables: error: '%s'\n",
			    (const char *)par->targinfo);

	return NF_DROP;
}

static inline const struct xt_entry_target *
arpt_get_target_c(const struct arpt_entry *e)
{
	return arpt_get_target((struct arpt_entry *)e);
}

static inline struct arpt_entry *
get_entry(const void *base, unsigned int offset)
{
	return (struct arpt_entry *)(base + offset);
}

static inline
struct arpt_entry *arpt_next_entry(const struct arpt_entry *entry)
{
	return (void *)entry + entry->next_offset;
}

unsigned int arpt_do_table(struct sk_buff *skb,
			   const struct nf_hook_state *state,
			   struct xt_table *table)
{
	unsigned int hook = state->hook;
	static const char nulldevname[IFNAMSIZ] __attribute__((aligned(sizeof(long))));
	unsigned int verdict = NF_DROP;
	const struct arphdr *arp;
	struct arpt_entry *e, **jumpstack;
	const char *indev, *outdev;
	const void *table_base;
	unsigned int cpu, stackidx = 0;
	const struct xt_table_info *private;
	struct xt_action_param acpar;
	unsigned int addend;

	if (!pskb_may_pull(skb, arp_hdr_len(skb->dev)))
		return NF_DROP;

	indev = state->in ? state->in->name : nulldevname;
	outdev = state->out ? state->out->name : nulldevname;

	local_bh_disable();
	addend = xt_write_recseq_begin();
	private = table->private;
	cpu     = smp_processor_id();
	/*
	 * Ensure we load private-> members after we've fetched the base
	 * pointer.
	 */
	smp_read_barrier_depends();
	table_base = private->entries;
	jumpstack  = (struct arpt_entry **)private->jumpstack[cpu];

	/* No TEE support for arptables, so no need to switch to alternate
	 * stack.  All targets that reenter must return absolute verdicts.
	 */
	e = get_entry(table_base, private->hook_entry[hook]);

	acpar.net     = state->net;
	acpar.in      = state->in;
	acpar.out     = state->out;
	acpar.hooknum = hook;
	acpar.family  = NFPROTO_ARP;
	acpar.hotdrop = false;

	arp = arp_hdr(skb);
	do {
		const struct xt_entry_target *t;
		struct xt_counters *counter;

		if (!arp_packet_match(arp, skb->dev, indev, outdev, &e->arp)) {
			e = arpt_next_entry(e);
			continue;
		}

		counter = xt_get_this_cpu_counter(&e->counters);
		ADD_COUNTER(*counter, arp_hdr_len(skb->dev), 1);

		t = arpt_get_target_c(e);

		/* Standard target? */
		if (!t->u.kernel.target->target) {
			int v;

			v = ((struct xt_standard_target *)t)->verdict;
			if (v < 0) {
				/* Pop from stack? */
				if (v != XT_RETURN) {
					verdict = (unsigned int)(-v) - 1;
					break;
				}
				if (stackidx == 0) {
					e = get_entry(table_base,
						      private->underflow[hook]);
				} else {
					e = jumpstack[--stackidx];
					e = arpt_next_entry(e);
				}
				continue;
			}
			if (table_base + v
			    != arpt_next_entry(e)) {
				jumpstack[stackidx++] = e;
			}

			e = get_entry(table_base, v);
			continue;
		}

		acpar.target   = t->u.kernel.target;
		acpar.targinfo = t->data;
		verdict = t->u.kernel.target->target(skb, &acpar);

		/* Target might have changed stuff. */
		arp = arp_hdr(skb);

		if (verdict == XT_CONTINUE)
			e = arpt_next_entry(e);
		else
			/* Verdict */
			break;
	} while (!acpar.hotdrop);
	xt_write_recseq_end(addend);
	local_bh_enable();

	if (acpar.hotdrop)
		return NF_DROP;
	else
		return verdict;
}

/* All zeroes == unconditional rule. */
static inline bool unconditional(const struct arpt_entry *e)
{
	static const struct arpt_arp uncond;

	return e->target_offset == sizeof(struct arpt_entry) &&
	       memcmp(&e->arp, &uncond, sizeof(uncond)) == 0;
<<<<<<< HEAD
=======
}

static bool find_jump_target(const struct xt_table_info *t,
			     const struct arpt_entry *target)
{
	struct arpt_entry *iter;

	xt_entry_foreach(iter, t->entries, t->size) {
		 if (iter == target)
			return true;
	}
	return false;
>>>>>>> ed596a4a
}

/* Figures out from what hook each rule can be called: returns 0 if
 * there are loops.  Puts hook bitmask in comefrom.
 */
static int mark_source_chains(const struct xt_table_info *newinfo,
			      unsigned int valid_hooks, void *entry0)
{
	unsigned int hook;

	/* No recursion; use packet counter to save back ptrs (reset
	 * to 0 as we leave), and comefrom to save source hook bitmask.
	 */
	for (hook = 0; hook < NF_ARP_NUMHOOKS; hook++) {
		unsigned int pos = newinfo->hook_entry[hook];
		struct arpt_entry *e
			= (struct arpt_entry *)(entry0 + pos);

		if (!(valid_hooks & (1 << hook)))
			continue;

		/* Set initial back pointer. */
		e->counters.pcnt = pos;

		for (;;) {
			const struct xt_standard_target *t
				= (void *)arpt_get_target_c(e);
			int visited = e->comefrom & (1 << hook);

			if (e->comefrom & (1 << NF_ARP_NUMHOOKS))
				return 0;

			e->comefrom
				|= ((1 << hook) | (1 << NF_ARP_NUMHOOKS));

			/* Unconditional return/END. */
			if ((unconditional(e) &&
			     (strcmp(t->target.u.user.name,
				     XT_STANDARD_TARGET) == 0) &&
			     t->verdict < 0) || visited) {
				unsigned int oldpos, size;

				if ((strcmp(t->target.u.user.name,
					    XT_STANDARD_TARGET) == 0) &&
				    t->verdict < -NF_MAX_VERDICT - 1)
					return 0;

				/* Return: backtrack through the last
				 * big jump.
				 */
				do {
					e->comefrom ^= (1<<NF_ARP_NUMHOOKS);
					oldpos = pos;
					pos = e->counters.pcnt;
					e->counters.pcnt = 0;

					/* We're at the start. */
					if (pos == oldpos)
						goto next;

					e = (struct arpt_entry *)
						(entry0 + pos);
				} while (oldpos == pos + e->next_offset);

				/* Move along one */
				size = e->next_offset;
				e = (struct arpt_entry *)
					(entry0 + pos + size);
				if (pos + size >= newinfo->size)
					return 0;
				e->counters.pcnt = pos;
				pos += size;
			} else {
				int newpos = t->verdict;

				if (strcmp(t->target.u.user.name,
					   XT_STANDARD_TARGET) == 0 &&
				    newpos >= 0) {
					/* This a jump; chase it. */
					e = (struct arpt_entry *)
						(entry0 + newpos);
					if (!find_jump_target(newinfo, e))
						return 0;
				} else {
					/* ... this is a fallthru */
					newpos = pos + e->next_offset;
					if (newpos >= newinfo->size)
						return 0;
				}
				e = (struct arpt_entry *)
					(entry0 + newpos);
				e->counters.pcnt = pos;
				pos = newpos;
			}
		}
next:		;
	}
	return 1;
}

<<<<<<< HEAD
static inline int check_entry(const struct arpt_entry *e)
{
	const struct xt_entry_target *t;

	if (!arp_checkentry(&e->arp))
		return -EINVAL;

	if (e->target_offset + sizeof(struct xt_entry_target) > e->next_offset)
		return -EINVAL;

	t = arpt_get_target_c(e);
	if (e->target_offset + t->u.target_size > e->next_offset)
		return -EINVAL;

	return 0;
}

=======
>>>>>>> ed596a4a
static inline int check_target(struct arpt_entry *e, const char *name)
{
	struct xt_entry_target *t = arpt_get_target(e);
	struct xt_tgchk_param par = {
		.table     = name,
		.entryinfo = e,
		.target    = t->u.kernel.target,
		.targinfo  = t->data,
		.hook_mask = e->comefrom,
		.family    = NFPROTO_ARP,
	};

	return xt_check_target(&par, t->u.target_size - sizeof(*t), 0, false);
}

static inline int
find_check_entry(struct arpt_entry *e, const char *name, unsigned int size)
{
	struct xt_entry_target *t;
	struct xt_target *target;
	unsigned long pcnt;
	int ret;

<<<<<<< HEAD
	e->counters.pcnt = xt_percpu_counter_alloc();
	if (IS_ERR_VALUE(e->counters.pcnt))
=======
	pcnt = xt_percpu_counter_alloc();
	if (IS_ERR_VALUE(pcnt))
>>>>>>> ed596a4a
		return -ENOMEM;
	e->counters.pcnt = pcnt;

	t = arpt_get_target(e);
	target = xt_request_find_target(NFPROTO_ARP, t->u.user.name,
					t->u.user.revision);
	if (IS_ERR(target)) {
		ret = PTR_ERR(target);
		goto out;
	}
	t->u.kernel.target = target;

	ret = check_target(e, name);
	if (ret)
		goto err;
	return 0;
err:
	module_put(t->u.kernel.target->me);
out:
	xt_percpu_counter_free(e->counters.pcnt);

	return ret;
}

static bool check_underflow(const struct arpt_entry *e)
{
	const struct xt_entry_target *t;
	unsigned int verdict;

	if (!unconditional(e))
		return false;
	t = arpt_get_target_c(e);
	if (strcmp(t->u.user.name, XT_STANDARD_TARGET) != 0)
		return false;
	verdict = ((struct xt_standard_target *)t)->verdict;
	verdict = -verdict - 1;
	return verdict == NF_DROP || verdict == NF_ACCEPT;
}

static inline int check_entry_size_and_hooks(struct arpt_entry *e,
					     struct xt_table_info *newinfo,
					     const unsigned char *base,
					     const unsigned char *limit,
					     const unsigned int *hook_entries,
					     const unsigned int *underflows,
					     unsigned int valid_hooks)
{
	unsigned int h;
	int err;

	if ((unsigned long)e % __alignof__(struct arpt_entry) != 0 ||
	    (unsigned char *)e + sizeof(struct arpt_entry) >= limit ||
<<<<<<< HEAD
	    (unsigned char *)e + e->next_offset > limit) {
		duprintf("Bad offset %p\n", e);
=======
	    (unsigned char *)e + e->next_offset > limit)
>>>>>>> ed596a4a
		return -EINVAL;

	if (e->next_offset
	    < sizeof(struct arpt_entry) + sizeof(struct xt_entry_target))
		return -EINVAL;

	if (!arp_checkentry(&e->arp))
		return -EINVAL;

	err = xt_check_entry_offsets(e, e->elems, e->target_offset,
				     e->next_offset);
	if (err)
		return err;

	err = check_entry(e);
	if (err)
		return err;

	/* Check hooks & underflows */
	for (h = 0; h < NF_ARP_NUMHOOKS; h++) {
		if (!(valid_hooks & (1 << h)))
			continue;
		if ((unsigned char *)e - base == hook_entries[h])
			newinfo->hook_entry[h] = hook_entries[h];
		if ((unsigned char *)e - base == underflows[h]) {
<<<<<<< HEAD
			if (!check_underflow(e)) {
				pr_debug("Underflows must be unconditional and "
					 "use the STANDARD target with "
					 "ACCEPT/DROP\n");
=======
			if (!check_underflow(e))
>>>>>>> ed596a4a
				return -EINVAL;

			newinfo->underflow[h] = underflows[h];
		}
	}

	/* Clear counters and comefrom */
	e->counters = ((struct xt_counters) { 0, 0 });
	e->comefrom = 0;
	return 0;
}

static inline void cleanup_entry(struct arpt_entry *e)
{
	struct xt_tgdtor_param par;
	struct xt_entry_target *t;

	t = arpt_get_target(e);
	par.target   = t->u.kernel.target;
	par.targinfo = t->data;
	par.family   = NFPROTO_ARP;
	if (par.target->destroy != NULL)
		par.target->destroy(&par);
	module_put(par.target->me);
	xt_percpu_counter_free(e->counters.pcnt);
}

/* Checks and translates the user-supplied table segment (held in
 * newinfo).
 */
static int translate_table(struct xt_table_info *newinfo, void *entry0,
			   const struct arpt_replace *repl)
{
	struct arpt_entry *iter;
	unsigned int i;
	int ret = 0;

	newinfo->size = repl->size;
	newinfo->number = repl->num_entries;

	/* Init all hooks to impossible value. */
	for (i = 0; i < NF_ARP_NUMHOOKS; i++) {
		newinfo->hook_entry[i] = 0xFFFFFFFF;
		newinfo->underflow[i] = 0xFFFFFFFF;
	}

	i = 0;

	/* Walk through entries, checking offsets. */
	xt_entry_foreach(iter, entry0, newinfo->size) {
		ret = check_entry_size_and_hooks(iter, newinfo, entry0,
						 entry0 + repl->size,
						 repl->hook_entry,
						 repl->underflow,
						 repl->valid_hooks);
		if (ret != 0)
			break;
		++i;
		if (strcmp(arpt_get_target(iter)->u.user.name,
		    XT_ERROR_TARGET) == 0)
			++newinfo->stacksize;
	}
	if (ret != 0)
		return ret;

	if (i != repl->num_entries)
		return -EINVAL;

	/* Check hooks all assigned */
	for (i = 0; i < NF_ARP_NUMHOOKS; i++) {
		/* Only hooks which are valid */
		if (!(repl->valid_hooks & (1 << i)))
			continue;
		if (newinfo->hook_entry[i] == 0xFFFFFFFF)
			return -EINVAL;
		if (newinfo->underflow[i] == 0xFFFFFFFF)
			return -EINVAL;
	}

	if (!mark_source_chains(newinfo, repl->valid_hooks, entry0))
		return -ELOOP;

	/* Finally, each sanity check must pass */
	i = 0;
	xt_entry_foreach(iter, entry0, newinfo->size) {
		ret = find_check_entry(iter, repl->name, repl->size);
		if (ret != 0)
			break;
		++i;
	}

	if (ret != 0) {
		xt_entry_foreach(iter, entry0, newinfo->size) {
			if (i-- == 0)
				break;
			cleanup_entry(iter);
		}
		return ret;
	}

	return ret;
}

static void get_counters(const struct xt_table_info *t,
			 struct xt_counters counters[])
{
	struct arpt_entry *iter;
	unsigned int cpu;
	unsigned int i;

	for_each_possible_cpu(cpu) {
		seqcount_t *s = &per_cpu(xt_recseq, cpu);

		i = 0;
		xt_entry_foreach(iter, t->entries, t->size) {
			struct xt_counters *tmp;
			u64 bcnt, pcnt;
			unsigned int start;

			tmp = xt_get_per_cpu_counter(&iter->counters, cpu);
			do {
				start = read_seqcount_begin(s);
				bcnt = tmp->bcnt;
				pcnt = tmp->pcnt;
			} while (read_seqcount_retry(s, start));

			ADD_COUNTER(counters[i], bcnt, pcnt);
			++i;
		}
	}
}

static struct xt_counters *alloc_counters(const struct xt_table *table)
{
	unsigned int countersize;
	struct xt_counters *counters;
	const struct xt_table_info *private = table->private;

	/* We need atomic snapshot of counters: rest doesn't change
	 * (other than comefrom, which userspace doesn't care
	 * about).
	 */
	countersize = sizeof(struct xt_counters) * private->number;
	counters = vzalloc(countersize);

	if (counters == NULL)
		return ERR_PTR(-ENOMEM);

	get_counters(private, counters);

	return counters;
}

static int copy_entries_to_user(unsigned int total_size,
				const struct xt_table *table,
				void __user *userptr)
{
	unsigned int off, num;
	const struct arpt_entry *e;
	struct xt_counters *counters;
	struct xt_table_info *private = table->private;
	int ret = 0;
	void *loc_cpu_entry;

	counters = alloc_counters(table);
	if (IS_ERR(counters))
		return PTR_ERR(counters);

	loc_cpu_entry = private->entries;
	/* ... then copy entire thing ... */
	if (copy_to_user(userptr, loc_cpu_entry, total_size) != 0) {
		ret = -EFAULT;
		goto free_counters;
	}

	/* FIXME: use iterator macros --RR */
	/* ... then go back and fix counters and names */
	for (off = 0, num = 0; off < total_size; off += e->next_offset, num++){
		const struct xt_entry_target *t;

		e = (struct arpt_entry *)(loc_cpu_entry + off);
		if (copy_to_user(userptr + off
				 + offsetof(struct arpt_entry, counters),
				 &counters[num],
				 sizeof(counters[num])) != 0) {
			ret = -EFAULT;
			goto free_counters;
		}

		t = arpt_get_target_c(e);
		if (copy_to_user(userptr + off + e->target_offset
				 + offsetof(struct xt_entry_target,
					    u.user.name),
				 t->u.kernel.target->name,
				 strlen(t->u.kernel.target->name)+1) != 0) {
			ret = -EFAULT;
			goto free_counters;
		}
	}

 free_counters:
	vfree(counters);
	return ret;
}

#ifdef CONFIG_COMPAT
static void compat_standard_from_user(void *dst, const void *src)
{
	int v = *(compat_int_t *)src;

	if (v > 0)
		v += xt_compat_calc_jump(NFPROTO_ARP, v);
	memcpy(dst, &v, sizeof(v));
}

static int compat_standard_to_user(void __user *dst, const void *src)
{
	compat_int_t cv = *(int *)src;

	if (cv > 0)
		cv -= xt_compat_calc_jump(NFPROTO_ARP, cv);
	return copy_to_user(dst, &cv, sizeof(cv)) ? -EFAULT : 0;
}

static int compat_calc_entry(const struct arpt_entry *e,
			     const struct xt_table_info *info,
			     const void *base, struct xt_table_info *newinfo)
{
	const struct xt_entry_target *t;
	unsigned int entry_offset;
	int off, i, ret;

	off = sizeof(struct arpt_entry) - sizeof(struct compat_arpt_entry);
	entry_offset = (void *)e - base;

	t = arpt_get_target_c(e);
	off += xt_compat_target_offset(t->u.kernel.target);
	newinfo->size -= off;
	ret = xt_compat_add_offset(NFPROTO_ARP, entry_offset, off);
	if (ret)
		return ret;

	for (i = 0; i < NF_ARP_NUMHOOKS; i++) {
		if (info->hook_entry[i] &&
		    (e < (struct arpt_entry *)(base + info->hook_entry[i])))
			newinfo->hook_entry[i] -= off;
		if (info->underflow[i] &&
		    (e < (struct arpt_entry *)(base + info->underflow[i])))
			newinfo->underflow[i] -= off;
	}
	return 0;
}

static int compat_table_info(const struct xt_table_info *info,
			     struct xt_table_info *newinfo)
{
	struct arpt_entry *iter;
	const void *loc_cpu_entry;
	int ret;

	if (!newinfo || !info)
		return -EINVAL;

	/* we dont care about newinfo->entries */
	memcpy(newinfo, info, offsetof(struct xt_table_info, entries));
	newinfo->initial_entries = 0;
	loc_cpu_entry = info->entries;
	xt_compat_init_offsets(NFPROTO_ARP, info->number);
	xt_entry_foreach(iter, loc_cpu_entry, info->size) {
		ret = compat_calc_entry(iter, info, loc_cpu_entry, newinfo);
		if (ret != 0)
			return ret;
	}
	return 0;
}
#endif

static int get_info(struct net *net, void __user *user,
		    const int *len, int compat)
{
	char name[XT_TABLE_MAXNAMELEN];
	struct xt_table *t;
	int ret;

	if (*len != sizeof(struct arpt_getinfo))
		return -EINVAL;

	if (copy_from_user(name, user, sizeof(name)) != 0)
		return -EFAULT;

	name[XT_TABLE_MAXNAMELEN-1] = '\0';
#ifdef CONFIG_COMPAT
	if (compat)
		xt_compat_lock(NFPROTO_ARP);
#endif
	t = try_then_request_module(xt_find_table_lock(net, NFPROTO_ARP, name),
				    "arptable_%s", name);
	if (!IS_ERR_OR_NULL(t)) {
		struct arpt_getinfo info;
		const struct xt_table_info *private = t->private;
#ifdef CONFIG_COMPAT
		struct xt_table_info tmp;

		if (compat) {
			ret = compat_table_info(private, &tmp);
			xt_compat_flush_offsets(NFPROTO_ARP);
			private = &tmp;
		}
#endif
		memset(&info, 0, sizeof(info));
		info.valid_hooks = t->valid_hooks;
		memcpy(info.hook_entry, private->hook_entry,
		       sizeof(info.hook_entry));
		memcpy(info.underflow, private->underflow,
		       sizeof(info.underflow));
		info.num_entries = private->number;
		info.size = private->size;
		strcpy(info.name, name);

		if (copy_to_user(user, &info, *len) != 0)
			ret = -EFAULT;
		else
			ret = 0;
		xt_table_unlock(t);
		module_put(t->me);
	} else
		ret = t ? PTR_ERR(t) : -ENOENT;
#ifdef CONFIG_COMPAT
	if (compat)
		xt_compat_unlock(NFPROTO_ARP);
#endif
	return ret;
}

static int get_entries(struct net *net, struct arpt_get_entries __user *uptr,
		       const int *len)
{
	int ret;
	struct arpt_get_entries get;
	struct xt_table *t;

	if (*len < sizeof(get))
		return -EINVAL;
	if (copy_from_user(&get, uptr, sizeof(get)) != 0)
		return -EFAULT;
	if (*len != sizeof(struct arpt_get_entries) + get.size)
		return -EINVAL;
<<<<<<< HEAD
	}
=======

>>>>>>> ed596a4a
	get.name[sizeof(get.name) - 1] = '\0';

	t = xt_find_table_lock(net, NFPROTO_ARP, get.name);
	if (!IS_ERR_OR_NULL(t)) {
		const struct xt_table_info *private = t->private;

		if (get.size == private->size)
			ret = copy_entries_to_user(private->size,
						   t, uptr->entrytable);
		else
			ret = -EAGAIN;

		module_put(t->me);
		xt_table_unlock(t);
	} else
		ret = t ? PTR_ERR(t) : -ENOENT;

	return ret;
}

static int __do_replace(struct net *net, const char *name,
			unsigned int valid_hooks,
			struct xt_table_info *newinfo,
			unsigned int num_counters,
			void __user *counters_ptr)
{
	int ret;
	struct xt_table *t;
	struct xt_table_info *oldinfo;
	struct xt_counters *counters;
	void *loc_cpu_old_entry;
	struct arpt_entry *iter;

	ret = 0;
	counters = vzalloc(num_counters * sizeof(struct xt_counters));
	if (!counters) {
		ret = -ENOMEM;
		goto out;
	}

	t = try_then_request_module(xt_find_table_lock(net, NFPROTO_ARP, name),
				    "arptable_%s", name);
	if (IS_ERR_OR_NULL(t)) {
		ret = t ? PTR_ERR(t) : -ENOENT;
		goto free_newinfo_counters_untrans;
	}

	/* You lied! */
	if (valid_hooks != t->valid_hooks) {
		ret = -EINVAL;
		goto put_module;
	}

	oldinfo = xt_replace_table(t, num_counters, newinfo, &ret);
	if (!oldinfo)
		goto put_module;

	/* Update module usage count based on number of rules */
	if ((oldinfo->number > oldinfo->initial_entries) ||
	    (newinfo->number <= oldinfo->initial_entries))
		module_put(t->me);
	if ((oldinfo->number > oldinfo->initial_entries) &&
	    (newinfo->number <= oldinfo->initial_entries))
		module_put(t->me);

	/* Get the old counters, and synchronize with replace */
	get_counters(oldinfo, counters);

	/* Decrease module usage counts and free resource */
	loc_cpu_old_entry = oldinfo->entries;
	xt_entry_foreach(iter, loc_cpu_old_entry, oldinfo->size)
		cleanup_entry(iter);

	xt_free_table_info(oldinfo);
	if (copy_to_user(counters_ptr, counters,
			 sizeof(struct xt_counters) * num_counters) != 0) {
		/* Silent error, can't fail, new table is already in place */
		net_warn_ratelimited("arptables: counters copy to user failed while replacing table\n");
	}
	vfree(counters);
	xt_table_unlock(t);
	return ret;

 put_module:
	module_put(t->me);
	xt_table_unlock(t);
 free_newinfo_counters_untrans:
	vfree(counters);
 out:
	return ret;
}

static int do_replace(struct net *net, const void __user *user,
		      unsigned int len)
{
	int ret;
	struct arpt_replace tmp;
	struct xt_table_info *newinfo;
	void *loc_cpu_entry;
	struct arpt_entry *iter;

	if (copy_from_user(&tmp, user, sizeof(tmp)) != 0)
		return -EFAULT;

	/* overflow check */
	if (tmp.num_counters >= INT_MAX / sizeof(struct xt_counters))
		return -ENOMEM;
	if (tmp.num_counters == 0)
		return -EINVAL;

	tmp.name[sizeof(tmp.name)-1] = 0;

	newinfo = xt_alloc_table_info(tmp.size);
	if (!newinfo)
		return -ENOMEM;

	loc_cpu_entry = newinfo->entries;
	if (copy_from_user(loc_cpu_entry, user + sizeof(tmp),
			   tmp.size) != 0) {
		ret = -EFAULT;
		goto free_newinfo;
	}

	ret = translate_table(newinfo, loc_cpu_entry, &tmp);
	if (ret != 0)
		goto free_newinfo;

	ret = __do_replace(net, tmp.name, tmp.valid_hooks, newinfo,
			   tmp.num_counters, tmp.counters);
	if (ret)
		goto free_newinfo_untrans;
	return 0;

 free_newinfo_untrans:
	xt_entry_foreach(iter, loc_cpu_entry, newinfo->size)
		cleanup_entry(iter);
 free_newinfo:
	xt_free_table_info(newinfo);
	return ret;
}

static int do_add_counters(struct net *net, const void __user *user,
			   unsigned int len, int compat)
{
	unsigned int i;
	struct xt_counters_info tmp;
	struct xt_counters *paddc;
	struct xt_table *t;
	const struct xt_table_info *private;
	int ret = 0;
	struct arpt_entry *iter;
	unsigned int addend;

	paddc = xt_copy_counters_from_user(user, len, &tmp, compat);
	if (IS_ERR(paddc))
		return PTR_ERR(paddc);

	t = xt_find_table_lock(net, NFPROTO_ARP, tmp.name);
	if (IS_ERR_OR_NULL(t)) {
		ret = t ? PTR_ERR(t) : -ENOENT;
		goto free;
	}

	local_bh_disable();
	private = t->private;
	if (private->number != tmp.num_counters) {
		ret = -EINVAL;
		goto unlock_up_free;
	}

	i = 0;

	addend = xt_write_recseq_begin();
	xt_entry_foreach(iter,  private->entries, private->size) {
		struct xt_counters *tmp;

		tmp = xt_get_this_cpu_counter(&iter->counters);
		ADD_COUNTER(*tmp, paddc[i].bcnt, paddc[i].pcnt);
		++i;
	}
	xt_write_recseq_end(addend);
 unlock_up_free:
	local_bh_enable();
	xt_table_unlock(t);
	module_put(t->me);
 free:
	vfree(paddc);

	return ret;
}

#ifdef CONFIG_COMPAT
struct compat_arpt_replace {
	char				name[XT_TABLE_MAXNAMELEN];
	u32				valid_hooks;
	u32				num_entries;
	u32				size;
	u32				hook_entry[NF_ARP_NUMHOOKS];
	u32				underflow[NF_ARP_NUMHOOKS];
	u32				num_counters;
	compat_uptr_t			counters;
	struct compat_arpt_entry	entries[0];
};

static inline void compat_release_entry(struct compat_arpt_entry *e)
{
	struct xt_entry_target *t;

	t = compat_arpt_get_target(e);
	module_put(t->u.kernel.target->me);
}

static int
check_compat_entry_size_and_hooks(struct compat_arpt_entry *e,
				  struct xt_table_info *newinfo,
				  unsigned int *size,
				  const unsigned char *base,
				  const unsigned char *limit)
{
	struct xt_entry_target *t;
	struct xt_target *target;
	unsigned int entry_offset;
	int ret, off;

	if ((unsigned long)e % __alignof__(struct compat_arpt_entry) != 0 ||
	    (unsigned char *)e + sizeof(struct compat_arpt_entry) >= limit ||
<<<<<<< HEAD
	    (unsigned char *)e + e->next_offset > limit) {
		duprintf("Bad offset %p, limit = %p\n", e, limit);
=======
	    (unsigned char *)e + e->next_offset > limit)
>>>>>>> ed596a4a
		return -EINVAL;

	if (e->next_offset < sizeof(struct compat_arpt_entry) +
			     sizeof(struct compat_xt_entry_target))
		return -EINVAL;

	if (!arp_checkentry(&e->arp))
		return -EINVAL;

<<<<<<< HEAD
	/* For purposes of check_entry casting the compat entry is fine */
	ret = check_entry((struct arpt_entry *)e);
=======
	ret = xt_compat_check_entry_offsets(e, e->elems, e->target_offset,
					    e->next_offset);
>>>>>>> ed596a4a
	if (ret)
		return ret;

	off = sizeof(struct arpt_entry) - sizeof(struct compat_arpt_entry);
	entry_offset = (void *)e - (void *)base;

	t = compat_arpt_get_target(e);
	target = xt_request_find_target(NFPROTO_ARP, t->u.user.name,
					t->u.user.revision);
	if (IS_ERR(target)) {
		ret = PTR_ERR(target);
		goto out;
	}
	t->u.kernel.target = target;

	off += xt_compat_target_offset(target);
	*size += off;
	ret = xt_compat_add_offset(NFPROTO_ARP, entry_offset, off);
	if (ret)
		goto release_target;

	return 0;

release_target:
	module_put(t->u.kernel.target->me);
out:
	return ret;
}

static void
compat_copy_entry_from_user(struct compat_arpt_entry *e, void **dstptr,
			    unsigned int *size,
			    struct xt_table_info *newinfo, unsigned char *base)
{
	struct xt_entry_target *t;
	struct xt_target *target;
	struct arpt_entry *de;
	unsigned int origsize;
	int h;

	origsize = *size;
	de = (struct arpt_entry *)*dstptr;
	memcpy(de, e, sizeof(struct arpt_entry));
	memcpy(&de->counters, &e->counters, sizeof(e->counters));

	*dstptr += sizeof(struct arpt_entry);
	*size += sizeof(struct arpt_entry) - sizeof(struct compat_arpt_entry);

	de->target_offset = e->target_offset - (origsize - *size);
	t = compat_arpt_get_target(e);
	target = t->u.kernel.target;
	xt_compat_target_from_user(t, dstptr, size);

	de->next_offset = e->next_offset - (origsize - *size);
	for (h = 0; h < NF_ARP_NUMHOOKS; h++) {
		if ((unsigned char *)de - base < newinfo->hook_entry[h])
			newinfo->hook_entry[h] -= origsize - *size;
		if ((unsigned char *)de - base < newinfo->underflow[h])
			newinfo->underflow[h] -= origsize - *size;
	}
}

static int translate_compat_table(struct xt_table_info **pinfo,
				  void **pentry0,
				  const struct compat_arpt_replace *compatr)
{
	unsigned int i, j;
	struct xt_table_info *newinfo, *info;
	void *pos, *entry0, *entry1;
	struct compat_arpt_entry *iter0;
	struct arpt_replace repl;
	unsigned int size;
	int ret = 0;

	info = *pinfo;
	entry0 = *pentry0;
	size = compatr->size;
	info->number = compatr->num_entries;

	j = 0;
	xt_compat_lock(NFPROTO_ARP);
	xt_compat_init_offsets(NFPROTO_ARP, compatr->num_entries);
	/* Walk through entries, checking offsets. */
	xt_entry_foreach(iter0, entry0, compatr->size) {
		ret = check_compat_entry_size_and_hooks(iter0, info, &size,
							entry0,
							entry0 + compatr->size);
		if (ret != 0)
			goto out_unlock;
		++j;
	}

	ret = -EINVAL;
	if (j != compatr->num_entries)
		goto out_unlock;

	ret = -ENOMEM;
	newinfo = xt_alloc_table_info(size);
	if (!newinfo)
		goto out_unlock;

	newinfo->number = compatr->num_entries;
	for (i = 0; i < NF_ARP_NUMHOOKS; i++) {
		newinfo->hook_entry[i] = info->hook_entry[i];
		newinfo->underflow[i] = info->underflow[i];
	}
	entry1 = newinfo->entries;
	pos = entry1;
	size = compatr->size;
	xt_entry_foreach(iter0, entry0, compatr->size)
		compat_copy_entry_from_user(iter0, &pos, &size,
					    newinfo, entry1);

	/* all module references in entry0 are now gone */

	xt_compat_flush_offsets(NFPROTO_ARP);
	xt_compat_unlock(NFPROTO_ARP);

	memcpy(&repl, compatr, sizeof(*compatr));

	for (i = 0; i < NF_ARP_NUMHOOKS; i++) {
		repl.hook_entry[i] = newinfo->hook_entry[i];
		repl.underflow[i] = newinfo->underflow[i];
	}

	repl.num_counters = 0;
	repl.counters = NULL;
	repl.size = newinfo->size;
	ret = translate_table(newinfo, entry1, &repl);
	if (ret)
		goto free_newinfo;

	*pinfo = newinfo;
	*pentry0 = entry1;
	xt_free_table_info(info);
	return 0;

free_newinfo:
	xt_free_table_info(newinfo);
	return ret;
out_unlock:
	xt_compat_flush_offsets(NFPROTO_ARP);
	xt_compat_unlock(NFPROTO_ARP);
	xt_entry_foreach(iter0, entry0, compatr->size) {
		if (j-- == 0)
			break;
		compat_release_entry(iter0);
	}
	return ret;
}

static int compat_do_replace(struct net *net, void __user *user,
			     unsigned int len)
{
	int ret;
	struct compat_arpt_replace tmp;
	struct xt_table_info *newinfo;
	void *loc_cpu_entry;
	struct arpt_entry *iter;

	if (copy_from_user(&tmp, user, sizeof(tmp)) != 0)
		return -EFAULT;

	/* overflow check */
	if (tmp.num_counters >= INT_MAX / sizeof(struct xt_counters))
		return -ENOMEM;
	if (tmp.num_counters == 0)
		return -EINVAL;

	tmp.name[sizeof(tmp.name)-1] = 0;

	newinfo = xt_alloc_table_info(tmp.size);
	if (!newinfo)
		return -ENOMEM;

	loc_cpu_entry = newinfo->entries;
	if (copy_from_user(loc_cpu_entry, user + sizeof(tmp), tmp.size) != 0) {
		ret = -EFAULT;
		goto free_newinfo;
	}

	ret = translate_compat_table(&newinfo, &loc_cpu_entry, &tmp);
	if (ret != 0)
		goto free_newinfo;

	ret = __do_replace(net, tmp.name, tmp.valid_hooks, newinfo,
			   tmp.num_counters, compat_ptr(tmp.counters));
	if (ret)
		goto free_newinfo_untrans;
	return 0;

 free_newinfo_untrans:
	xt_entry_foreach(iter, loc_cpu_entry, newinfo->size)
		cleanup_entry(iter);
 free_newinfo:
	xt_free_table_info(newinfo);
	return ret;
}

static int compat_do_arpt_set_ctl(struct sock *sk, int cmd, void __user *user,
				  unsigned int len)
{
	int ret;

	if (!ns_capable(sock_net(sk)->user_ns, CAP_NET_ADMIN))
		return -EPERM;

	switch (cmd) {
	case ARPT_SO_SET_REPLACE:
		ret = compat_do_replace(sock_net(sk), user, len);
		break;

	case ARPT_SO_SET_ADD_COUNTERS:
		ret = do_add_counters(sock_net(sk), user, len, 1);
		break;

	default:
		ret = -EINVAL;
	}

	return ret;
}

static int compat_copy_entry_to_user(struct arpt_entry *e, void __user **dstptr,
				     compat_uint_t *size,
				     struct xt_counters *counters,
				     unsigned int i)
{
	struct xt_entry_target *t;
	struct compat_arpt_entry __user *ce;
	u_int16_t target_offset, next_offset;
	compat_uint_t origsize;
	int ret;

	origsize = *size;
	ce = (struct compat_arpt_entry __user *)*dstptr;
	if (copy_to_user(ce, e, sizeof(struct arpt_entry)) != 0 ||
	    copy_to_user(&ce->counters, &counters[i],
	    sizeof(counters[i])) != 0)
		return -EFAULT;

	*dstptr += sizeof(struct compat_arpt_entry);
	*size -= sizeof(struct arpt_entry) - sizeof(struct compat_arpt_entry);

	target_offset = e->target_offset - (origsize - *size);

	t = arpt_get_target(e);
	ret = xt_compat_target_to_user(t, dstptr, size);
	if (ret)
		return ret;
	next_offset = e->next_offset - (origsize - *size);
	if (put_user(target_offset, &ce->target_offset) != 0 ||
	    put_user(next_offset, &ce->next_offset) != 0)
		return -EFAULT;
	return 0;
}

static int compat_copy_entries_to_user(unsigned int total_size,
				       struct xt_table *table,
				       void __user *userptr)
{
	struct xt_counters *counters;
	const struct xt_table_info *private = table->private;
	void __user *pos;
	unsigned int size;
	int ret = 0;
	unsigned int i = 0;
	struct arpt_entry *iter;

	counters = alloc_counters(table);
	if (IS_ERR(counters))
		return PTR_ERR(counters);

	pos = userptr;
	size = total_size;
	xt_entry_foreach(iter, private->entries, total_size) {
		ret = compat_copy_entry_to_user(iter, &pos,
						&size, counters, i++);
		if (ret != 0)
			break;
	}
	vfree(counters);
	return ret;
}

struct compat_arpt_get_entries {
	char name[XT_TABLE_MAXNAMELEN];
	compat_uint_t size;
	struct compat_arpt_entry entrytable[0];
};

static int compat_get_entries(struct net *net,
			      struct compat_arpt_get_entries __user *uptr,
			      int *len)
{
	int ret;
	struct compat_arpt_get_entries get;
	struct xt_table *t;

	if (*len < sizeof(get))
		return -EINVAL;
	if (copy_from_user(&get, uptr, sizeof(get)) != 0)
		return -EFAULT;
	if (*len != sizeof(struct compat_arpt_get_entries) + get.size)
		return -EINVAL;
<<<<<<< HEAD
	}
=======

>>>>>>> ed596a4a
	get.name[sizeof(get.name) - 1] = '\0';

	xt_compat_lock(NFPROTO_ARP);
	t = xt_find_table_lock(net, NFPROTO_ARP, get.name);
	if (!IS_ERR_OR_NULL(t)) {
		const struct xt_table_info *private = t->private;
		struct xt_table_info info;

		ret = compat_table_info(private, &info);
		if (!ret && get.size == info.size) {
			ret = compat_copy_entries_to_user(private->size,
							  t, uptr->entrytable);
		} else if (!ret)
			ret = -EAGAIN;

		xt_compat_flush_offsets(NFPROTO_ARP);
		module_put(t->me);
		xt_table_unlock(t);
	} else
		ret = t ? PTR_ERR(t) : -ENOENT;

	xt_compat_unlock(NFPROTO_ARP);
	return ret;
}

static int do_arpt_get_ctl(struct sock *, int, void __user *, int *);

static int compat_do_arpt_get_ctl(struct sock *sk, int cmd, void __user *user,
				  int *len)
{
	int ret;

	if (!ns_capable(sock_net(sk)->user_ns, CAP_NET_ADMIN))
		return -EPERM;

	switch (cmd) {
	case ARPT_SO_GET_INFO:
		ret = get_info(sock_net(sk), user, len, 1);
		break;
	case ARPT_SO_GET_ENTRIES:
		ret = compat_get_entries(sock_net(sk), user, len);
		break;
	default:
		ret = do_arpt_get_ctl(sk, cmd, user, len);
	}
	return ret;
}
#endif

static int do_arpt_set_ctl(struct sock *sk, int cmd, void __user *user, unsigned int len)
{
	int ret;

	if (!ns_capable(sock_net(sk)->user_ns, CAP_NET_ADMIN))
		return -EPERM;

	switch (cmd) {
	case ARPT_SO_SET_REPLACE:
		ret = do_replace(sock_net(sk), user, len);
		break;

	case ARPT_SO_SET_ADD_COUNTERS:
		ret = do_add_counters(sock_net(sk), user, len, 0);
		break;

	default:
		ret = -EINVAL;
	}

	return ret;
}

static int do_arpt_get_ctl(struct sock *sk, int cmd, void __user *user, int *len)
{
	int ret;

	if (!ns_capable(sock_net(sk)->user_ns, CAP_NET_ADMIN))
		return -EPERM;

	switch (cmd) {
	case ARPT_SO_GET_INFO:
		ret = get_info(sock_net(sk), user, len, 0);
		break;

	case ARPT_SO_GET_ENTRIES:
		ret = get_entries(sock_net(sk), user, len);
		break;

	case ARPT_SO_GET_REVISION_TARGET: {
		struct xt_get_revision rev;

		if (*len != sizeof(rev)) {
			ret = -EINVAL;
			break;
		}
		if (copy_from_user(&rev, user, sizeof(rev)) != 0) {
			ret = -EFAULT;
			break;
		}
		rev.name[sizeof(rev.name)-1] = 0;

		try_then_request_module(xt_find_revision(NFPROTO_ARP, rev.name,
							 rev.revision, 1, &ret),
					"arpt_%s", rev.name);
		break;
	}

	default:
		ret = -EINVAL;
	}

	return ret;
}

static void __arpt_unregister_table(struct xt_table *table)
{
	struct xt_table_info *private;
	void *loc_cpu_entry;
	struct module *table_owner = table->me;
	struct arpt_entry *iter;

	private = xt_unregister_table(table);

	/* Decrease module usage counts and free resources */
	loc_cpu_entry = private->entries;
	xt_entry_foreach(iter, loc_cpu_entry, private->size)
		cleanup_entry(iter);
	if (private->number > private->initial_entries)
		module_put(table_owner);
	xt_free_table_info(private);
}

int arpt_register_table(struct net *net,
			const struct xt_table *table,
			const struct arpt_replace *repl,
			const struct nf_hook_ops *ops,
			struct xt_table **res)
{
	int ret;
	struct xt_table_info *newinfo;
	struct xt_table_info bootstrap = {0};
	void *loc_cpu_entry;
	struct xt_table *new_table;

	newinfo = xt_alloc_table_info(repl->size);
	if (!newinfo)
		return -ENOMEM;

	loc_cpu_entry = newinfo->entries;
	memcpy(loc_cpu_entry, repl->entries, repl->size);

	ret = translate_table(newinfo, loc_cpu_entry, repl);
	if (ret != 0)
		goto out_free;

	new_table = xt_register_table(net, table, &bootstrap, newinfo);
	if (IS_ERR(new_table)) {
		ret = PTR_ERR(new_table);
		goto out_free;
	}

	/* set res now, will see skbs right after nf_register_net_hooks */
	WRITE_ONCE(*res, new_table);

	ret = nf_register_net_hooks(net, ops, hweight32(table->valid_hooks));
	if (ret != 0) {
		__arpt_unregister_table(new_table);
		*res = NULL;
	}

	return ret;

out_free:
	xt_free_table_info(newinfo);
	return ret;
}

void arpt_unregister_table(struct net *net, struct xt_table *table,
			   const struct nf_hook_ops *ops)
{
	nf_unregister_net_hooks(net, ops, hweight32(table->valid_hooks));
	__arpt_unregister_table(table);
}

/* The built-in targets: standard (NULL) and error. */
static struct xt_target arpt_builtin_tg[] __read_mostly = {
	{
		.name             = XT_STANDARD_TARGET,
		.targetsize       = sizeof(int),
		.family           = NFPROTO_ARP,
#ifdef CONFIG_COMPAT
		.compatsize       = sizeof(compat_int_t),
		.compat_from_user = compat_standard_from_user,
		.compat_to_user   = compat_standard_to_user,
#endif
	},
	{
		.name             = XT_ERROR_TARGET,
		.target           = arpt_error,
		.targetsize       = XT_FUNCTION_MAXNAMELEN,
		.family           = NFPROTO_ARP,
	},
};

static struct nf_sockopt_ops arpt_sockopts = {
	.pf		= PF_INET,
	.set_optmin	= ARPT_BASE_CTL,
	.set_optmax	= ARPT_SO_SET_MAX+1,
	.set		= do_arpt_set_ctl,
#ifdef CONFIG_COMPAT
	.compat_set	= compat_do_arpt_set_ctl,
#endif
	.get_optmin	= ARPT_BASE_CTL,
	.get_optmax	= ARPT_SO_GET_MAX+1,
	.get		= do_arpt_get_ctl,
#ifdef CONFIG_COMPAT
	.compat_get	= compat_do_arpt_get_ctl,
#endif
	.owner		= THIS_MODULE,
};

static int __net_init arp_tables_net_init(struct net *net)
{
	return xt_proto_init(net, NFPROTO_ARP);
}

static void __net_exit arp_tables_net_exit(struct net *net)
{
	xt_proto_fini(net, NFPROTO_ARP);
}

static struct pernet_operations arp_tables_net_ops = {
	.init = arp_tables_net_init,
	.exit = arp_tables_net_exit,
};

static int __init arp_tables_init(void)
{
	int ret;

	ret = register_pernet_subsys(&arp_tables_net_ops);
	if (ret < 0)
		goto err1;

	/* No one else will be downing sem now, so we won't sleep */
	ret = xt_register_targets(arpt_builtin_tg, ARRAY_SIZE(arpt_builtin_tg));
	if (ret < 0)
		goto err2;

	/* Register setsockopt */
	ret = nf_register_sockopt(&arpt_sockopts);
	if (ret < 0)
		goto err4;

	pr_info("arp_tables: (C) 2002 David S. Miller\n");
	return 0;

err4:
	xt_unregister_targets(arpt_builtin_tg, ARRAY_SIZE(arpt_builtin_tg));
err2:
	unregister_pernet_subsys(&arp_tables_net_ops);
err1:
	return ret;
}

static void __exit arp_tables_fini(void)
{
	nf_unregister_sockopt(&arpt_sockopts);
	xt_unregister_targets(arpt_builtin_tg, ARRAY_SIZE(arpt_builtin_tg));
	unregister_pernet_subsys(&arp_tables_net_ops);
}

EXPORT_SYMBOL(arpt_register_table);
EXPORT_SYMBOL(arpt_unregister_table);
EXPORT_SYMBOL(arpt_do_table);

module_init(arp_tables_init);
module_exit(arp_tables_fini);<|MERGE_RESOLUTION|>--- conflicted
+++ resolved
@@ -298,8 +298,6 @@
 
 	return e->target_offset == sizeof(struct arpt_entry) &&
 	       memcmp(&e->arp, &uncond, sizeof(uncond)) == 0;
-<<<<<<< HEAD
-=======
 }
 
 static bool find_jump_target(const struct xt_table_info *t,
@@ -312,7 +310,6 @@
 			return true;
 	}
 	return false;
->>>>>>> ed596a4a
 }
 
 /* Figures out from what hook each rule can be called: returns 0 if
@@ -413,26 +410,6 @@
 	return 1;
 }
 
-<<<<<<< HEAD
-static inline int check_entry(const struct arpt_entry *e)
-{
-	const struct xt_entry_target *t;
-
-	if (!arp_checkentry(&e->arp))
-		return -EINVAL;
-
-	if (e->target_offset + sizeof(struct xt_entry_target) > e->next_offset)
-		return -EINVAL;
-
-	t = arpt_get_target_c(e);
-	if (e->target_offset + t->u.target_size > e->next_offset)
-		return -EINVAL;
-
-	return 0;
-}
-
-=======
->>>>>>> ed596a4a
 static inline int check_target(struct arpt_entry *e, const char *name)
 {
 	struct xt_entry_target *t = arpt_get_target(e);
@@ -456,13 +433,8 @@
 	unsigned long pcnt;
 	int ret;
 
-<<<<<<< HEAD
-	e->counters.pcnt = xt_percpu_counter_alloc();
-	if (IS_ERR_VALUE(e->counters.pcnt))
-=======
 	pcnt = xt_percpu_counter_alloc();
 	if (IS_ERR_VALUE(pcnt))
->>>>>>> ed596a4a
 		return -ENOMEM;
 	e->counters.pcnt = pcnt;
 
@@ -515,12 +487,7 @@
 
 	if ((unsigned long)e % __alignof__(struct arpt_entry) != 0 ||
 	    (unsigned char *)e + sizeof(struct arpt_entry) >= limit ||
-<<<<<<< HEAD
-	    (unsigned char *)e + e->next_offset > limit) {
-		duprintf("Bad offset %p\n", e);
-=======
 	    (unsigned char *)e + e->next_offset > limit)
->>>>>>> ed596a4a
 		return -EINVAL;
 
 	if (e->next_offset
@@ -532,10 +499,6 @@
 
 	err = xt_check_entry_offsets(e, e->elems, e->target_offset,
 				     e->next_offset);
-	if (err)
-		return err;
-
-	err = check_entry(e);
 	if (err)
 		return err;
 
@@ -546,14 +509,7 @@
 		if ((unsigned char *)e - base == hook_entries[h])
 			newinfo->hook_entry[h] = hook_entries[h];
 		if ((unsigned char *)e - base == underflows[h]) {
-<<<<<<< HEAD
-			if (!check_underflow(e)) {
-				pr_debug("Underflows must be unconditional and "
-					 "use the STANDARD target with "
-					 "ACCEPT/DROP\n");
-=======
 			if (!check_underflow(e))
->>>>>>> ed596a4a
 				return -EINVAL;
 
 			newinfo->underflow[h] = underflows[h];
@@ -901,11 +857,7 @@
 		return -EFAULT;
 	if (*len != sizeof(struct arpt_get_entries) + get.size)
 		return -EINVAL;
-<<<<<<< HEAD
-	}
-=======
-
->>>>>>> ed596a4a
+
 	get.name[sizeof(get.name) - 1] = '\0';
 
 	t = xt_find_table_lock(net, NFPROTO_ARP, get.name);
@@ -1132,12 +1084,7 @@
 
 	if ((unsigned long)e % __alignof__(struct compat_arpt_entry) != 0 ||
 	    (unsigned char *)e + sizeof(struct compat_arpt_entry) >= limit ||
-<<<<<<< HEAD
-	    (unsigned char *)e + e->next_offset > limit) {
-		duprintf("Bad offset %p, limit = %p\n", e, limit);
-=======
 	    (unsigned char *)e + e->next_offset > limit)
->>>>>>> ed596a4a
 		return -EINVAL;
 
 	if (e->next_offset < sizeof(struct compat_arpt_entry) +
@@ -1147,13 +1094,8 @@
 	if (!arp_checkentry(&e->arp))
 		return -EINVAL;
 
-<<<<<<< HEAD
-	/* For purposes of check_entry casting the compat entry is fine */
-	ret = check_entry((struct arpt_entry *)e);
-=======
 	ret = xt_compat_check_entry_offsets(e, e->elems, e->target_offset,
 					    e->next_offset);
->>>>>>> ed596a4a
 	if (ret)
 		return ret;
 
@@ -1459,11 +1401,7 @@
 		return -EFAULT;
 	if (*len != sizeof(struct compat_arpt_get_entries) + get.size)
 		return -EINVAL;
-<<<<<<< HEAD
-	}
-=======
-
->>>>>>> ed596a4a
+
 	get.name[sizeof(get.name) - 1] = '\0';
 
 	xt_compat_lock(NFPROTO_ARP);
