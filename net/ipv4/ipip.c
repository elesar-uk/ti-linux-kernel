--- conflicted
+++ resolved
@@ -460,21 +460,6 @@
 			goto tx_error_icmp;
 	}
 
-<<<<<<< HEAD
-	{
-		struct flowi fl = {
-			.oif = tunnel->parms.link,
-			.fl4_dst = dst,
-			.fl4_src= tiph->saddr,
-			.fl4_tos = RT_TOS(tos),
-			.proto = IPPROTO_IPIP
-		};
-
-		if (ip_route_output_key(dev_net(dev), &rt, &fl)) {
-			dev->stats.tx_carrier_errors++;
-			goto tx_error_icmp;
-		}
-=======
 	rt = ip_route_output_ports(dev_net(dev), NULL,
 				   dst, tiph->saddr,
 				   0, 0,
@@ -483,7 +468,6 @@
 	if (IS_ERR(rt)) {
 		dev->stats.tx_carrier_errors++;
 		goto tx_error_icmp;
->>>>>>> 105e53f8
 	}
 	tdev = rt->dst.dev;
 
@@ -594,18 +578,6 @@
 	iph = &tunnel->parms.iph;
 
 	if (iph->daddr) {
-<<<<<<< HEAD
-		struct flowi fl = {
-			.oif = tunnel->parms.link,
-			.fl4_dst = iph->daddr,
-			.fl4_src = iph->saddr,
-			.fl4_tos = RT_TOS(iph->tos),
-			.proto = IPPROTO_IPIP
-		};
-		struct rtable *rt;
-
-		if (!ip_route_output_key(dev_net(dev), &rt, &fl)) {
-=======
 		struct rtable *rt = ip_route_output_ports(dev_net(dev), NULL,
 							  iph->daddr, iph->saddr,
 							  0, 0,
@@ -614,7 +586,6 @@
 							  tunnel->parms.link);
 
 		if (!IS_ERR(rt)) {
->>>>>>> 105e53f8
 			tdev = rt->dst.dev;
 			ip_rt_put(rt);
 		}
@@ -935,8 +906,4 @@
 module_init(ipip_init);
 module_exit(ipip_fini);
 MODULE_LICENSE("GPL");
-<<<<<<< HEAD
-MODULE_ALIAS("tunl0");
-=======
-MODULE_ALIAS_NETDEV("tunl0");
->>>>>>> 105e53f8
+MODULE_ALIAS_NETDEV("tunl0");