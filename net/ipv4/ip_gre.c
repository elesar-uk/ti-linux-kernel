--- conflicted
+++ resolved
@@ -769,27 +769,12 @@
 			tos = ipv6_get_dsfield((struct ipv6hdr *)old_iph);
 	}
 
-<<<<<<< HEAD
-	{
-		struct flowi fl = {
-			.oif = tunnel->parms.link,
-			.fl4_dst = dst,
-			.fl4_src = tiph->saddr,
-			.fl4_tos = RT_TOS(tos),
-			.fl_gre_key = tunnel->parms.o_key
-		};
-		if (ip_route_output_key(dev_net(dev), &rt, &fl)) {
-			dev->stats.tx_carrier_errors++;
-			goto tx_error;
-		}
-=======
 	rt = ip_route_output_gre(dev_net(dev), dst, tiph->saddr,
 				 tunnel->parms.o_key, RT_TOS(tos),
 				 tunnel->parms.link);
 	if (IS_ERR(rt)) {
 		dev->stats.tx_carrier_errors++;
 		goto tx_error;
->>>>>>> 105e53f8
 	}
 	tdev = rt->dst.dev;
 
@@ -953,23 +938,11 @@
 	/* Guess output device to choose reasonable mtu and needed_headroom */
 
 	if (iph->daddr) {
-<<<<<<< HEAD
-		struct flowi fl = {
-			.oif = tunnel->parms.link,
-			.fl4_dst = iph->daddr,
-			.fl4_src = iph->saddr,
-			.fl4_tos = RT_TOS(iph->tos),
-			.proto = IPPROTO_GRE,
-			.fl_gre_key = tunnel->parms.o_key
-		};
-		struct rtable *rt;
-=======
 		struct rtable *rt = ip_route_output_gre(dev_net(dev),
 							iph->daddr, iph->saddr,
 							tunnel->parms.o_key,
 							RT_TOS(iph->tos),
 							tunnel->parms.link);
->>>>>>> 105e53f8
 
 		if (!IS_ERR(rt)) {
 			tdev = rt->dst.dev;
@@ -1223,19 +1196,6 @@
 	struct ip_tunnel *t = netdev_priv(dev);
 
 	if (ipv4_is_multicast(t->parms.iph.daddr)) {
-<<<<<<< HEAD
-		struct flowi fl = {
-			.oif = t->parms.link,
-			.fl4_dst = t->parms.iph.daddr,
-			.fl4_src = t->parms.iph.saddr,
-			.fl4_tos = RT_TOS(t->parms.iph.tos),
-			.proto = IPPROTO_GRE,
-			.fl_gre_key = t->parms.o_key
-		};
-		struct rtable *rt;
-
-		if (ip_route_output_key(dev_net(dev), &rt, &fl))
-=======
 		struct rtable *rt = ip_route_output_gre(dev_net(dev),
 							t->parms.iph.daddr,
 							t->parms.iph.saddr,
@@ -1244,7 +1204,6 @@
 							t->parms.link);
 
 		if (IS_ERR(rt))
->>>>>>> 105e53f8
 			return -EADDRNOTAVAIL;
 		dev = rt->dst.dev;
 		ip_rt_put(rt);
@@ -1792,8 +1751,4 @@
 MODULE_LICENSE("GPL");
 MODULE_ALIAS_RTNL_LINK("gre");
 MODULE_ALIAS_RTNL_LINK("gretap");
-<<<<<<< HEAD
-MODULE_ALIAS("gre0");
-=======
-MODULE_ALIAS_NETDEV("gre0");
->>>>>>> 105e53f8
+MODULE_ALIAS_NETDEV("gre0");