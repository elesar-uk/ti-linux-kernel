/*
 * INET		An implementation of the TCP/IP protocol suite for the LINUX
 *		operating system.  INET is implemented using the  BSD Socket
 *		interface as the means of communication with the user level.
 *
 *		RAW - implementation of IP "raw" sockets.
 *
 * Authors:	Ross Biro
 *		Fred N. van Kempen, <waltje@uWalt.NL.Mugnet.ORG>
 *
 * Fixes:
 *		Alan Cox	:	verify_area() fixed up
 *		Alan Cox	:	ICMP error handling
 *		Alan Cox	:	EMSGSIZE if you send too big a packet
 *		Alan Cox	: 	Now uses generic datagrams and shared
 *					skbuff library. No more peek crashes,
 *					no more backlogs
 *		Alan Cox	:	Checks sk->broadcast.
 *		Alan Cox	:	Uses skb_free_datagram/skb_copy_datagram
 *		Alan Cox	:	Raw passes ip options too
 *		Alan Cox	:	Setsocketopt added
 *		Alan Cox	:	Fixed error return for broadcasts
 *		Alan Cox	:	Removed wake_up calls
 *		Alan Cox	:	Use ttl/tos
 *		Alan Cox	:	Cleaned up old debugging
 *		Alan Cox	:	Use new kernel side addresses
 *	Arnt Gulbrandsen	:	Fixed MSG_DONTROUTE in raw sockets.
 *		Alan Cox	:	BSD style RAW socket demultiplexing.
 *		Alan Cox	:	Beginnings of mrouted support.
 *		Alan Cox	:	Added IP_HDRINCL option.
 *		Alan Cox	:	Skip broadcast check if BSDism set.
 *		David S. Miller	:	New socket lookup architecture.
 *
 *		This program is free software; you can redistribute it and/or
 *		modify it under the terms of the GNU General Public License
 *		as published by the Free Software Foundation; either version
 *		2 of the License, or (at your option) any later version.
 */

#include <linux/types.h>
#include <asm/atomic.h>
#include <asm/byteorder.h>
#include <asm/current.h>
#include <asm/uaccess.h>
#include <asm/ioctls.h>
#include <linux/stddef.h>
#include <linux/slab.h>
#include <linux/errno.h>
#include <linux/aio.h>
#include <linux/kernel.h>
#include <linux/spinlock.h>
#include <linux/sockios.h>
#include <linux/socket.h>
#include <linux/in.h>
#include <linux/mroute.h>
#include <linux/netdevice.h>
#include <linux/in_route.h>
#include <linux/route.h>
#include <linux/skbuff.h>
#include <net/net_namespace.h>
#include <net/dst.h>
#include <net/sock.h>
#include <linux/ip.h>
#include <linux/net.h>
#include <net/ip.h>
#include <net/icmp.h>
#include <net/udp.h>
#include <net/raw.h>
#include <net/snmp.h>
#include <net/tcp_states.h>
#include <net/inet_common.h>
#include <net/checksum.h>
#include <net/xfrm.h>
#include <linux/rtnetlink.h>
#include <linux/proc_fs.h>
#include <linux/seq_file.h>
#include <linux/netfilter.h>
#include <linux/netfilter_ipv4.h>
#include <linux/compat.h>

static struct raw_hashinfo raw_v4_hashinfo = {
	.lock = __RW_LOCK_UNLOCKED(raw_v4_hashinfo.lock),
};

void raw_hash_sk(struct sock *sk)
{
	struct raw_hashinfo *h = sk->sk_prot->h.raw_hash;
	struct hlist_head *head;

	head = &h->ht[inet_sk(sk)->inet_num & (RAW_HTABLE_SIZE - 1)];

	write_lock_bh(&h->lock);
	sk_add_node(sk, head);
	sock_prot_inuse_add(sock_net(sk), sk->sk_prot, 1);
	write_unlock_bh(&h->lock);
}
EXPORT_SYMBOL_GPL(raw_hash_sk);

void raw_unhash_sk(struct sock *sk)
{
	struct raw_hashinfo *h = sk->sk_prot->h.raw_hash;

	write_lock_bh(&h->lock);
	if (sk_del_node_init(sk))
		sock_prot_inuse_add(sock_net(sk), sk->sk_prot, -1);
	write_unlock_bh(&h->lock);
}
EXPORT_SYMBOL_GPL(raw_unhash_sk);

static struct sock *__raw_v4_lookup(struct net *net, struct sock *sk,
		unsigned short num, __be32 raddr, __be32 laddr, int dif)
{
	struct hlist_node *node;

	sk_for_each_from(sk, node) {
		struct inet_sock *inet = inet_sk(sk);

		if (net_eq(sock_net(sk), net) && inet->inet_num == num	&&
		    !(inet->inet_daddr && inet->inet_daddr != raddr) 	&&
		    !(inet->inet_rcv_saddr && inet->inet_rcv_saddr != laddr) &&
		    !(sk->sk_bound_dev_if && sk->sk_bound_dev_if != dif))
			goto found; /* gotcha */
	}
	sk = NULL;
found:
	return sk;
}

/*
 *	0 - deliver
 *	1 - block
 */
static __inline__ int icmp_filter(struct sock *sk, struct sk_buff *skb)
{
	int type;

	if (!pskb_may_pull(skb, sizeof(struct icmphdr)))
		return 1;

	type = icmp_hdr(skb)->type;
	if (type < 32) {
		__u32 data = raw_sk(sk)->filter.data;

		return ((1 << type) & data) != 0;
	}

	/* Do not block unknown ICMP types */
	return 0;
}

/* IP input processing comes here for RAW socket delivery.
 * Caller owns SKB, so we must make clones.
 *
 * RFC 1122: SHOULD pass TOS value up to the transport layer.
 * -> It does. And not only TOS, but all IP header.
 */
static int raw_v4_input(struct sk_buff *skb, struct iphdr *iph, int hash)
{
	struct sock *sk;
	struct hlist_head *head;
	int delivered = 0;
	struct net *net;

	read_lock(&raw_v4_hashinfo.lock);
	head = &raw_v4_hashinfo.ht[hash];
	if (hlist_empty(head))
		goto out;

	net = dev_net(skb->dev);
	sk = __raw_v4_lookup(net, __sk_head(head), iph->protocol,
			     iph->saddr, iph->daddr,
			     skb->dev->ifindex);

	while (sk) {
		delivered = 1;
		if (iph->protocol != IPPROTO_ICMP || !icmp_filter(sk, skb)) {
			struct sk_buff *clone = skb_clone(skb, GFP_ATOMIC);

			/* Not releasing hash table! */
			if (clone)
				raw_rcv(sk, clone);
		}
		sk = __raw_v4_lookup(net, sk_next(sk), iph->protocol,
				     iph->saddr, iph->daddr,
				     skb->dev->ifindex);
	}
out:
	read_unlock(&raw_v4_hashinfo.lock);
	return delivered;
}

int raw_local_deliver(struct sk_buff *skb, int protocol)
{
	int hash;
	struct sock *raw_sk;

	hash = protocol & (RAW_HTABLE_SIZE - 1);
	raw_sk = sk_head(&raw_v4_hashinfo.ht[hash]);

	/* If there maybe a raw socket we must check - if not we
	 * don't care less
	 */
	if (raw_sk && !raw_v4_input(skb, ip_hdr(skb), hash))
		raw_sk = NULL;

	return raw_sk != NULL;

}

static void raw_err(struct sock *sk, struct sk_buff *skb, u32 info)
{
	struct inet_sock *inet = inet_sk(sk);
	const int type = icmp_hdr(skb)->type;
	const int code = icmp_hdr(skb)->code;
	int err = 0;
	int harderr = 0;

	/* Report error on raw socket, if:
	   1. User requested ip_recverr.
	   2. Socket is connected (otherwise the error indication
	      is useless without ip_recverr and error is hard.
	 */
	if (!inet->recverr && sk->sk_state != TCP_ESTABLISHED)
		return;

	switch (type) {
	default:
	case ICMP_TIME_EXCEEDED:
		err = EHOSTUNREACH;
		break;
	case ICMP_SOURCE_QUENCH:
		return;
	case ICMP_PARAMETERPROB:
		err = EPROTO;
		harderr = 1;
		break;
	case ICMP_DEST_UNREACH:
		err = EHOSTUNREACH;
		if (code > NR_ICMP_UNREACH)
			break;
		err = icmp_err_convert[code].errno;
		harderr = icmp_err_convert[code].fatal;
		if (code == ICMP_FRAG_NEEDED) {
			harderr = inet->pmtudisc != IP_PMTUDISC_DONT;
			err = EMSGSIZE;
		}
	}

	if (inet->recverr) {
		struct iphdr *iph = (struct iphdr *)skb->data;
		u8 *payload = skb->data + (iph->ihl << 2);

		if (inet->hdrincl)
			payload = skb->data;
		ip_icmp_error(sk, skb, err, 0, info, payload);
	}

	if (inet->recverr || harderr) {
		sk->sk_err = err;
		sk->sk_error_report(sk);
	}
}

void raw_icmp_error(struct sk_buff *skb, int protocol, u32 info)
{
	int hash;
	struct sock *raw_sk;
	struct iphdr *iph;
	struct net *net;

	hash = protocol & (RAW_HTABLE_SIZE - 1);

	read_lock(&raw_v4_hashinfo.lock);
	raw_sk = sk_head(&raw_v4_hashinfo.ht[hash]);
	if (raw_sk != NULL) {
		iph = (struct iphdr *)skb->data;
		net = dev_net(skb->dev);

		while ((raw_sk = __raw_v4_lookup(net, raw_sk, protocol,
						iph->daddr, iph->saddr,
						skb->dev->ifindex)) != NULL) {
			raw_err(raw_sk, skb, info);
			raw_sk = sk_next(raw_sk);
			iph = (struct iphdr *)skb->data;
		}
	}
	read_unlock(&raw_v4_hashinfo.lock);
}

static int raw_rcv_skb(struct sock * sk, struct sk_buff * skb)
{
	/* Charge it to the socket. */

	if (ip_queue_rcv_skb(sk, skb) < 0) {
		kfree_skb(skb);
		return NET_RX_DROP;
	}

	return NET_RX_SUCCESS;
}

int raw_rcv(struct sock *sk, struct sk_buff *skb)
{
	if (!xfrm4_policy_check(sk, XFRM_POLICY_IN, skb)) {
		atomic_inc(&sk->sk_drops);
		kfree_skb(skb);
		return NET_RX_DROP;
	}
	nf_reset(skb);

	skb_push(skb, skb->data - skb_network_header(skb));

	raw_rcv_skb(sk, skb);
	return 0;
}

static int raw_send_hdrinc(struct sock *sk, void *from, size_t length,
			struct rtable **rtp,
			unsigned int flags)
{
	struct inet_sock *inet = inet_sk(sk);
	struct net *net = sock_net(sk);
	struct iphdr *iph;
	struct sk_buff *skb;
	unsigned int iphlen;
	int err;
	struct rtable *rt = *rtp;

	if (length > rt->dst.dev->mtu) {
		ip_local_error(sk, EMSGSIZE, rt->rt_dst, inet->inet_dport,
			       rt->dst.dev->mtu);
		return -EMSGSIZE;
	}
	if (flags&MSG_PROBE)
		goto out;

	skb = sock_alloc_send_skb(sk,
				  length + LL_ALLOCATED_SPACE(rt->dst.dev) + 15,
				  flags & MSG_DONTWAIT, &err);
	if (skb == NULL)
		goto error;
	skb_reserve(skb, LL_RESERVED_SPACE(rt->dst.dev));

	skb->priority = sk->sk_priority;
	skb->mark = sk->sk_mark;
	skb_dst_set(skb, &rt->dst);
	*rtp = NULL;

	skb_reset_network_header(skb);
	iph = ip_hdr(skb);
	skb_put(skb, length);

	skb->ip_summed = CHECKSUM_NONE;

	skb->transport_header = skb->network_header;
	err = -EFAULT;
	if (memcpy_fromiovecend((void *)iph, from, 0, length))
		goto error_free;

	iphlen = iph->ihl * 4;

	/*
	 * We don't want to modify the ip header, but we do need to
	 * be sure that it won't cause problems later along the network
	 * stack.  Specifically we want to make sure that iph->ihl is a
	 * sane value.  If ihl points beyond the length of the buffer passed
	 * in, reject the frame as invalid
	 */
	err = -EINVAL;
	if (iphlen > length)
		goto error_free;

	if (iphlen >= sizeof(*iph)) {
		if (!iph->saddr)
			iph->saddr = rt->rt_src;
		iph->check   = 0;
		iph->tot_len = htons(length);
		if (!iph->id)
			ip_select_ident(iph, &rt->dst, NULL);

		iph->check = ip_fast_csum((unsigned char *)iph, iph->ihl);
	}
	if (iph->protocol == IPPROTO_ICMP)
		icmp_out_count(net, ((struct icmphdr *)
			skb_transport_header(skb))->type);

	err = NF_HOOK(NFPROTO_IPV4, NF_INET_LOCAL_OUT, skb, NULL,
		      rt->dst.dev, dst_output);
	if (err > 0)
		err = net_xmit_errno(err);
	if (err)
		goto error;
out:
	return 0;

error_free:
	kfree_skb(skb);
error:
	IP_INC_STATS(net, IPSTATS_MIB_OUTDISCARDS);
	if (err == -ENOBUFS && !inet->recverr)
		err = 0;
	return err;
}

static int raw_probe_proto_opt(struct flowi4 *fl4, struct msghdr *msg)
{
	struct iovec *iov;
	u8 __user *type = NULL;
	u8 __user *code = NULL;
	int probed = 0;
	unsigned int i;

	if (!msg->msg_iov)
		return 0;

	for (i = 0; i < msg->msg_iovlen; i++) {
		iov = &msg->msg_iov[i];
		if (!iov)
			continue;

		switch (fl4->flowi4_proto) {
		case IPPROTO_ICMP:
			/* check if one-byte field is readable or not. */
			if (iov->iov_base && iov->iov_len < 1)
				break;

			if (!type) {
				type = iov->iov_base;
				/* check if code field is readable or not. */
				if (iov->iov_len > 1)
					code = type + 1;
			} else if (!code)
				code = iov->iov_base;

			if (type && code) {
				if (get_user(fl4->fl4_icmp_type, type) ||
				    get_user(fl4->fl4_icmp_code, code))
					return -EFAULT;
				probed = 1;
			}
			break;
		default:
			probed = 1;
			break;
		}
		if (probed)
			break;
	}
	return 0;
}

static int raw_sendmsg(struct kiocb *iocb, struct sock *sk, struct msghdr *msg,
		       size_t len)
{
	struct inet_sock *inet = inet_sk(sk);
	struct ipcm_cookie ipc;
	struct rtable *rt = NULL;
	int free = 0;
	__be32 daddr;
	__be32 saddr;
	u8  tos;
	int err;

	err = -EMSGSIZE;
	if (len > 0xFFFF)
		goto out;

	/*
	 *	Check the flags.
	 */

	err = -EOPNOTSUPP;
	if (msg->msg_flags & MSG_OOB)	/* Mirror BSD error message */
		goto out;               /* compatibility */

	/*
	 *	Get and verify the address.
	 */

	if (msg->msg_namelen) {
		struct sockaddr_in *usin = (struct sockaddr_in *)msg->msg_name;
		err = -EINVAL;
		if (msg->msg_namelen < sizeof(*usin))
			goto out;
		if (usin->sin_family != AF_INET) {
			static int complained;
			if (!complained++)
				printk(KERN_INFO "%s forgot to set AF_INET in "
						 "raw sendmsg. Fix it!\n",
						 current->comm);
			err = -EAFNOSUPPORT;
			if (usin->sin_family)
				goto out;
		}
		daddr = usin->sin_addr.s_addr;
		/* ANK: I did not forget to get protocol from port field.
		 * I just do not know, who uses this weirdness.
		 * IP_HDRINCL is much more convenient.
		 */
	} else {
		err = -EDESTADDRREQ;
		if (sk->sk_state != TCP_ESTABLISHED)
			goto out;
		daddr = inet->inet_daddr;
	}

	ipc.addr = inet->inet_saddr;
	ipc.opt = NULL;
	ipc.tx_flags = 0;
	ipc.oif = sk->sk_bound_dev_if;

	if (msg->msg_controllen) {
		err = ip_cmsg_send(sock_net(sk), msg, &ipc);
		if (err)
			goto out;
		if (ipc.opt)
			free = 1;
	}

	saddr = ipc.addr;
	ipc.addr = daddr;

	if (!ipc.opt)
		ipc.opt = inet->opt;

	if (ipc.opt) {
		err = -EINVAL;
		/* Linux does not mangle headers on raw sockets,
		 * so that IP options + IP_HDRINCL is non-sense.
		 */
		if (inet->hdrincl)
			goto done;
		if (ipc.opt->srr) {
			if (!daddr)
				goto done;
			daddr = ipc.opt->faddr;
		}
	}
	tos = RT_CONN_FLAGS(sk);
	if (msg->msg_flags & MSG_DONTROUTE)
		tos |= RTO_ONLINK;

	if (ipv4_is_multicast(daddr)) {
		if (!ipc.oif)
			ipc.oif = inet->mc_index;
		if (!saddr)
			saddr = inet->mc_addr;
	}

	{
<<<<<<< HEAD
		struct flowi fl = { .oif = ipc.oif,
				    .mark = sk->sk_mark,
				    .fl4_dst = daddr,
				    .fl4_src = saddr,
				    .fl4_tos = tos,
				    .proto = inet->hdrincl ? IPPROTO_RAW :
							     sk->sk_protocol,
				  };
=======
		struct flowi4 fl4 = {
			.flowi4_oif = ipc.oif,
			.flowi4_mark = sk->sk_mark,
			.daddr = daddr,
			.saddr = saddr,
			.flowi4_tos = tos,
			.flowi4_proto = (inet->hdrincl ?
					 IPPROTO_RAW :
					 sk->sk_protocol),
			.flowi4_flags = FLOWI_FLAG_CAN_SLEEP,
		};
>>>>>>> 105e53f8
		if (!inet->hdrincl) {
			err = raw_probe_proto_opt(&fl4, msg);
			if (err)
				goto done;
		}

		security_sk_classify_flow(sk, flowi4_to_flowi(&fl4));
		rt = ip_route_output_flow(sock_net(sk), &fl4, sk);
		if (IS_ERR(rt)) {
			err = PTR_ERR(rt);
			rt = NULL;
			goto done;
		}
	}

	err = -EACCES;
	if (rt->rt_flags & RTCF_BROADCAST && !sock_flag(sk, SOCK_BROADCAST))
		goto done;

	if (msg->msg_flags & MSG_CONFIRM)
		goto do_confirm;
back_from_confirm:

	if (inet->hdrincl)
		err = raw_send_hdrinc(sk, msg->msg_iov, len,
					&rt, msg->msg_flags);

	 else {
		if (!ipc.addr)
			ipc.addr = rt->rt_dst;
		lock_sock(sk);
		err = ip_append_data(sk, ip_generic_getfrag, msg->msg_iov, len, 0,
					&ipc, &rt, msg->msg_flags);
		if (err)
			ip_flush_pending_frames(sk);
		else if (!(msg->msg_flags & MSG_MORE)) {
			err = ip_push_pending_frames(sk);
			if (err == -ENOBUFS && !inet->recverr)
				err = 0;
		}
		release_sock(sk);
	}
done:
	if (free)
		kfree(ipc.opt);
	ip_rt_put(rt);

out:
	if (err < 0)
		return err;
	return len;

do_confirm:
	dst_confirm(&rt->dst);
	if (!(msg->msg_flags & MSG_PROBE) || len)
		goto back_from_confirm;
	err = 0;
	goto done;
}

static void raw_close(struct sock *sk, long timeout)
{
	/*
	 * Raw sockets may have direct kernel references. Kill them.
	 */
	ip_ra_control(sk, 0, NULL);

	sk_common_release(sk);
}

static void raw_destroy(struct sock *sk)
{
	lock_sock(sk);
	ip_flush_pending_frames(sk);
	release_sock(sk);
}

/* This gets rid of all the nasties in af_inet. -DaveM */
static int raw_bind(struct sock *sk, struct sockaddr *uaddr, int addr_len)
{
	struct inet_sock *inet = inet_sk(sk);
	struct sockaddr_in *addr = (struct sockaddr_in *) uaddr;
	int ret = -EINVAL;
	int chk_addr_ret;

	if (sk->sk_state != TCP_CLOSE || addr_len < sizeof(struct sockaddr_in))
		goto out;
	chk_addr_ret = inet_addr_type(sock_net(sk), addr->sin_addr.s_addr);
	ret = -EADDRNOTAVAIL;
	if (addr->sin_addr.s_addr && chk_addr_ret != RTN_LOCAL &&
	    chk_addr_ret != RTN_MULTICAST && chk_addr_ret != RTN_BROADCAST)
		goto out;
	inet->inet_rcv_saddr = inet->inet_saddr = addr->sin_addr.s_addr;
	if (chk_addr_ret == RTN_MULTICAST || chk_addr_ret == RTN_BROADCAST)
		inet->inet_saddr = 0;  /* Use device */
	sk_dst_reset(sk);
	ret = 0;
out:	return ret;
}

/*
 *	This should be easy, if there is something there
 *	we return it, otherwise we block.
 */

static int raw_recvmsg(struct kiocb *iocb, struct sock *sk, struct msghdr *msg,
		       size_t len, int noblock, int flags, int *addr_len)
{
	struct inet_sock *inet = inet_sk(sk);
	size_t copied = 0;
	int err = -EOPNOTSUPP;
	struct sockaddr_in *sin = (struct sockaddr_in *)msg->msg_name;
	struct sk_buff *skb;

	if (flags & MSG_OOB)
		goto out;

	if (addr_len)
		*addr_len = sizeof(*sin);

	if (flags & MSG_ERRQUEUE) {
		err = ip_recv_error(sk, msg, len);
		goto out;
	}

	skb = skb_recv_datagram(sk, flags, noblock, &err);
	if (!skb)
		goto out;

	copied = skb->len;
	if (len < copied) {
		msg->msg_flags |= MSG_TRUNC;
		copied = len;
	}

	err = skb_copy_datagram_iovec(skb, 0, msg->msg_iov, copied);
	if (err)
		goto done;

	sock_recv_ts_and_drops(msg, sk, skb);

	/* Copy the address. */
	if (sin) {
		sin->sin_family = AF_INET;
		sin->sin_addr.s_addr = ip_hdr(skb)->saddr;
		sin->sin_port = 0;
		memset(&sin->sin_zero, 0, sizeof(sin->sin_zero));
	}
	if (inet->cmsg_flags)
		ip_cmsg_recv(msg, skb);
	if (flags & MSG_TRUNC)
		copied = skb->len;
done:
	skb_free_datagram(sk, skb);
out:
	if (err)
		return err;
	return copied;
}

static int raw_init(struct sock *sk)
{
	struct raw_sock *rp = raw_sk(sk);

	if (inet_sk(sk)->inet_num == IPPROTO_ICMP)
		memset(&rp->filter, 0, sizeof(rp->filter));
	return 0;
}

static int raw_seticmpfilter(struct sock *sk, char __user *optval, int optlen)
{
	if (optlen > sizeof(struct icmp_filter))
		optlen = sizeof(struct icmp_filter);
	if (copy_from_user(&raw_sk(sk)->filter, optval, optlen))
		return -EFAULT;
	return 0;
}

static int raw_geticmpfilter(struct sock *sk, char __user *optval, int __user *optlen)
{
	int len, ret = -EFAULT;

	if (get_user(len, optlen))
		goto out;
	ret = -EINVAL;
	if (len < 0)
		goto out;
	if (len > sizeof(struct icmp_filter))
		len = sizeof(struct icmp_filter);
	ret = -EFAULT;
	if (put_user(len, optlen) ||
	    copy_to_user(optval, &raw_sk(sk)->filter, len))
		goto out;
	ret = 0;
out:	return ret;
}

static int do_raw_setsockopt(struct sock *sk, int level, int optname,
			  char __user *optval, unsigned int optlen)
{
	if (optname == ICMP_FILTER) {
		if (inet_sk(sk)->inet_num != IPPROTO_ICMP)
			return -EOPNOTSUPP;
		else
			return raw_seticmpfilter(sk, optval, optlen);
	}
	return -ENOPROTOOPT;
}

static int raw_setsockopt(struct sock *sk, int level, int optname,
			  char __user *optval, unsigned int optlen)
{
	if (level != SOL_RAW)
		return ip_setsockopt(sk, level, optname, optval, optlen);
	return do_raw_setsockopt(sk, level, optname, optval, optlen);
}

#ifdef CONFIG_COMPAT
static int compat_raw_setsockopt(struct sock *sk, int level, int optname,
				 char __user *optval, unsigned int optlen)
{
	if (level != SOL_RAW)
		return compat_ip_setsockopt(sk, level, optname, optval, optlen);
	return do_raw_setsockopt(sk, level, optname, optval, optlen);
}
#endif

static int do_raw_getsockopt(struct sock *sk, int level, int optname,
			  char __user *optval, int __user *optlen)
{
	if (optname == ICMP_FILTER) {
		if (inet_sk(sk)->inet_num != IPPROTO_ICMP)
			return -EOPNOTSUPP;
		else
			return raw_geticmpfilter(sk, optval, optlen);
	}
	return -ENOPROTOOPT;
}

static int raw_getsockopt(struct sock *sk, int level, int optname,
			  char __user *optval, int __user *optlen)
{
	if (level != SOL_RAW)
		return ip_getsockopt(sk, level, optname, optval, optlen);
	return do_raw_getsockopt(sk, level, optname, optval, optlen);
}

#ifdef CONFIG_COMPAT
static int compat_raw_getsockopt(struct sock *sk, int level, int optname,
				 char __user *optval, int __user *optlen)
{
	if (level != SOL_RAW)
		return compat_ip_getsockopt(sk, level, optname, optval, optlen);
	return do_raw_getsockopt(sk, level, optname, optval, optlen);
}
#endif

static int raw_ioctl(struct sock *sk, int cmd, unsigned long arg)
{
	switch (cmd) {
		case SIOCOUTQ: {
			int amount = sk_wmem_alloc_get(sk);

			return put_user(amount, (int __user *)arg);
		}
		case SIOCINQ: {
			struct sk_buff *skb;
			int amount = 0;

			spin_lock_bh(&sk->sk_receive_queue.lock);
			skb = skb_peek(&sk->sk_receive_queue);
			if (skb != NULL)
				amount = skb->len;
			spin_unlock_bh(&sk->sk_receive_queue.lock);
			return put_user(amount, (int __user *)arg);
		}

		default:
#ifdef CONFIG_IP_MROUTE
			return ipmr_ioctl(sk, cmd, (void __user *)arg);
#else
			return -ENOIOCTLCMD;
#endif
	}
}

#ifdef CONFIG_COMPAT
static int compat_raw_ioctl(struct sock *sk, unsigned int cmd, unsigned long arg)
{
	switch (cmd) {
	case SIOCOUTQ:
	case SIOCINQ:
		return -ENOIOCTLCMD;
	default:
#ifdef CONFIG_IP_MROUTE
		return ipmr_compat_ioctl(sk, cmd, compat_ptr(arg));
#else
		return -ENOIOCTLCMD;
#endif
	}
}
#endif

struct proto raw_prot = {
	.name		   = "RAW",
	.owner		   = THIS_MODULE,
	.close		   = raw_close,
	.destroy	   = raw_destroy,
	.connect	   = ip4_datagram_connect,
	.disconnect	   = udp_disconnect,
	.ioctl		   = raw_ioctl,
	.init		   = raw_init,
	.setsockopt	   = raw_setsockopt,
	.getsockopt	   = raw_getsockopt,
	.sendmsg	   = raw_sendmsg,
	.recvmsg	   = raw_recvmsg,
	.bind		   = raw_bind,
	.backlog_rcv	   = raw_rcv_skb,
	.hash		   = raw_hash_sk,
	.unhash		   = raw_unhash_sk,
	.obj_size	   = sizeof(struct raw_sock),
	.h.raw_hash	   = &raw_v4_hashinfo,
#ifdef CONFIG_COMPAT
	.compat_setsockopt = compat_raw_setsockopt,
	.compat_getsockopt = compat_raw_getsockopt,
	.compat_ioctl	   = compat_raw_ioctl,
#endif
};

#ifdef CONFIG_PROC_FS
static struct sock *raw_get_first(struct seq_file *seq)
{
	struct sock *sk;
	struct raw_iter_state *state = raw_seq_private(seq);

	for (state->bucket = 0; state->bucket < RAW_HTABLE_SIZE;
			++state->bucket) {
		struct hlist_node *node;

		sk_for_each(sk, node, &state->h->ht[state->bucket])
			if (sock_net(sk) == seq_file_net(seq))
				goto found;
	}
	sk = NULL;
found:
	return sk;
}

static struct sock *raw_get_next(struct seq_file *seq, struct sock *sk)
{
	struct raw_iter_state *state = raw_seq_private(seq);

	do {
		sk = sk_next(sk);
try_again:
		;
	} while (sk && sock_net(sk) != seq_file_net(seq));

	if (!sk && ++state->bucket < RAW_HTABLE_SIZE) {
		sk = sk_head(&state->h->ht[state->bucket]);
		goto try_again;
	}
	return sk;
}

static struct sock *raw_get_idx(struct seq_file *seq, loff_t pos)
{
	struct sock *sk = raw_get_first(seq);

	if (sk)
		while (pos && (sk = raw_get_next(seq, sk)) != NULL)
			--pos;
	return pos ? NULL : sk;
}

void *raw_seq_start(struct seq_file *seq, loff_t *pos)
{
	struct raw_iter_state *state = raw_seq_private(seq);

	read_lock(&state->h->lock);
	return *pos ? raw_get_idx(seq, *pos - 1) : SEQ_START_TOKEN;
}
EXPORT_SYMBOL_GPL(raw_seq_start);

void *raw_seq_next(struct seq_file *seq, void *v, loff_t *pos)
{
	struct sock *sk;

	if (v == SEQ_START_TOKEN)
		sk = raw_get_first(seq);
	else
		sk = raw_get_next(seq, v);
	++*pos;
	return sk;
}
EXPORT_SYMBOL_GPL(raw_seq_next);

void raw_seq_stop(struct seq_file *seq, void *v)
{
	struct raw_iter_state *state = raw_seq_private(seq);

	read_unlock(&state->h->lock);
}
EXPORT_SYMBOL_GPL(raw_seq_stop);

static void raw_sock_seq_show(struct seq_file *seq, struct sock *sp, int i)
{
	struct inet_sock *inet = inet_sk(sp);
	__be32 dest = inet->inet_daddr,
	       src = inet->inet_rcv_saddr;
	__u16 destp = 0,
	      srcp  = inet->inet_num;

	seq_printf(seq, "%4d: %08X:%04X %08X:%04X"
		" %02X %08X:%08X %02X:%08lX %08X %5d %8d %lu %d %p %d\n",
		i, src, srcp, dest, destp, sp->sk_state,
		sk_wmem_alloc_get(sp),
		sk_rmem_alloc_get(sp),
		0, 0L, 0, sock_i_uid(sp), 0, sock_i_ino(sp),
		atomic_read(&sp->sk_refcnt), sp, atomic_read(&sp->sk_drops));
}

static int raw_seq_show(struct seq_file *seq, void *v)
{
	if (v == SEQ_START_TOKEN)
		seq_printf(seq, "  sl  local_address rem_address   st tx_queue "
				"rx_queue tr tm->when retrnsmt   uid  timeout "
				"inode ref pointer drops\n");
	else
		raw_sock_seq_show(seq, v, raw_seq_private(seq)->bucket);
	return 0;
}

static const struct seq_operations raw_seq_ops = {
	.start = raw_seq_start,
	.next  = raw_seq_next,
	.stop  = raw_seq_stop,
	.show  = raw_seq_show,
};

int raw_seq_open(struct inode *ino, struct file *file,
		 struct raw_hashinfo *h, const struct seq_operations *ops)
{
	int err;
	struct raw_iter_state *i;

	err = seq_open_net(ino, file, ops, sizeof(struct raw_iter_state));
	if (err < 0)
		return err;

	i = raw_seq_private((struct seq_file *)file->private_data);
	i->h = h;
	return 0;
}
EXPORT_SYMBOL_GPL(raw_seq_open);

static int raw_v4_seq_open(struct inode *inode, struct file *file)
{
	return raw_seq_open(inode, file, &raw_v4_hashinfo, &raw_seq_ops);
}

static const struct file_operations raw_seq_fops = {
	.owner	 = THIS_MODULE,
	.open	 = raw_v4_seq_open,
	.read	 = seq_read,
	.llseek	 = seq_lseek,
	.release = seq_release_net,
};

static __net_init int raw_init_net(struct net *net)
{
	if (!proc_net_fops_create(net, "raw", S_IRUGO, &raw_seq_fops))
		return -ENOMEM;

	return 0;
}

static __net_exit void raw_exit_net(struct net *net)
{
	proc_net_remove(net, "raw");
}

static __net_initdata struct pernet_operations raw_net_ops = {
	.init = raw_init_net,
	.exit = raw_exit_net,
};

int __init raw_proc_init(void)
{
	return register_pernet_subsys(&raw_net_ops);
}

void __init raw_proc_exit(void)
{
	unregister_pernet_subsys(&raw_net_ops);
}
#endif /* CONFIG_PROC_FS */<|MERGE_RESOLUTION|>--- conflicted
+++ resolved
@@ -548,16 +548,6 @@
 	}
 
 	{
-<<<<<<< HEAD
-		struct flowi fl = { .oif = ipc.oif,
-				    .mark = sk->sk_mark,
-				    .fl4_dst = daddr,
-				    .fl4_src = saddr,
-				    .fl4_tos = tos,
-				    .proto = inet->hdrincl ? IPPROTO_RAW :
-							     sk->sk_protocol,
-				  };
-=======
 		struct flowi4 fl4 = {
 			.flowi4_oif = ipc.oif,
 			.flowi4_mark = sk->sk_mark,
@@ -569,7 +559,6 @@
 					 sk->sk_protocol),
 			.flowi4_flags = FLOWI_FLAG_CAN_SLEEP,
 		};
->>>>>>> 105e53f8
 		if (!inet->hdrincl) {
 			err = raw_probe_proto_opt(&fl4, msg);
 			if (err)
