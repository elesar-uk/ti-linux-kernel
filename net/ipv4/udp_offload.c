/*
 *	IPV4 GSO/GRO offload support
 *	Linux INET implementation
 *
 *	This program is free software; you can redistribute it and/or
 *	modify it under the terms of the GNU General Public License
 *	as published by the Free Software Foundation; either version
 *	2 of the License, or (at your option) any later version.
 *
 *	UDPv4 GSO support
 */

#include <linux/skbuff.h>
#include <net/udp.h>
#include <net/protocol.h>

static struct sk_buff *__skb_udp_tunnel_segment(struct sk_buff *skb,
	netdev_features_t features,
	struct sk_buff *(*gso_inner_segment)(struct sk_buff *skb,
					     netdev_features_t features),
	__be16 new_protocol, bool is_ipv6)
{
	int tnl_hlen = skb_inner_mac_header(skb) - skb_transport_header(skb);
	bool remcsum, need_csum, offload_csum, ufo;
	struct sk_buff *segs = ERR_PTR(-EINVAL);
	struct udphdr *uh = udp_hdr(skb);
	u16 mac_offset = skb->mac_header;
	__be16 protocol = skb->protocol;
	u16 mac_len = skb->mac_len;
	int udp_offset, outer_hlen;
	__wsum partial;

	if (unlikely(!pskb_may_pull(skb, tnl_hlen)))
		goto out;

	/* Adjust partial header checksum to negate old length.
	 * We cannot rely on the value contained in uh->len as it is
	 * possible that the actual value exceeds the boundaries of the
	 * 16 bit length field due to the header being added outside of an
	 * IP or IPv6 frame that was already limited to 64K - 1.
	 */
<<<<<<< HEAD
	partial = csum_sub(csum_unfold(uh->check),
			   (__force __wsum)htonl(skb->len));
=======
	if (skb_shinfo(skb)->gso_type & SKB_GSO_PARTIAL)
		partial = (__force __wsum)uh->len;
	else
		partial = (__force __wsum)htonl(skb->len);
	partial = csum_sub(csum_unfold(uh->check), partial);
>>>>>>> ed596a4a

	/* setup inner skb. */
	skb->encapsulation = 0;
	SKB_GSO_CB(skb)->encap_level = 0;
	__skb_pull(skb, tnl_hlen);
	skb_reset_mac_header(skb);
	skb_set_network_header(skb, skb_inner_network_offset(skb));
	skb->mac_len = skb_inner_network_offset(skb);
	skb->protocol = new_protocol;

	need_csum = !!(skb_shinfo(skb)->gso_type & SKB_GSO_UDP_TUNNEL_CSUM);
	skb->encap_hdr_csum = need_csum;

	remcsum = !!(skb_shinfo(skb)->gso_type & SKB_GSO_TUNNEL_REMCSUM);
	skb->remcsum_offload = remcsum;

	ufo = !!(skb_shinfo(skb)->gso_type & SKB_GSO_UDP);

	/* Try to offload checksum if possible */
	offload_csum = !!(need_csum &&
			  (skb->dev->features &
			   (is_ipv6 ? (NETIF_F_HW_CSUM | NETIF_F_IPV6_CSUM) :
				      (NETIF_F_HW_CSUM | NETIF_F_IP_CSUM))));

	features &= skb->dev->hw_enc_features;

	/* The only checksum offload we care about from here on out is the
	 * outer one so strip the existing checksum feature flags and
	 * instead set the flag based on our outer checksum offload value.
	 */
	if (remcsum || ufo) {
		features &= ~NETIF_F_CSUM_MASK;
		if (!need_csum || offload_csum)
			features |= NETIF_F_HW_CSUM;
	}

	/* segment inner packet. */
	segs = gso_inner_segment(skb, features);
	if (IS_ERR_OR_NULL(segs)) {
		skb_gso_error_unwind(skb, protocol, tnl_hlen, mac_offset,
				     mac_len);
		goto out;
	}

	outer_hlen = skb_tnl_header_len(skb);
	udp_offset = outer_hlen - tnl_hlen;
	skb = segs;
	do {
<<<<<<< HEAD
		__be16 len;
=======
		unsigned int len;
>>>>>>> ed596a4a

		if (remcsum)
			skb->ip_summed = CHECKSUM_NONE;

		/* Set up inner headers if we are offloading inner checksum */
		if (skb->ip_summed == CHECKSUM_PARTIAL) {
			skb_reset_inner_headers(skb);
			skb->encapsulation = 1;
		}

		skb->mac_len = mac_len;
		skb->protocol = protocol;

		__skb_push(skb, outer_hlen);
		skb_reset_mac_header(skb);
		skb_set_network_header(skb, mac_len);
		skb_set_transport_header(skb, udp_offset);
		len = htons(skb->len - udp_offset);
		uh = udp_hdr(skb);
<<<<<<< HEAD
		uh->len = len;
=======

		/* If we are only performing partial GSO the inner header
		 * will be using a length value equal to only one MSS sized
		 * segment instead of the entire frame.
		 */
		if (skb_is_gso(skb)) {
			uh->len = htons(skb_shinfo(skb)->gso_size +
					SKB_GSO_CB(skb)->data_offset +
					skb->head - (unsigned char *)uh);
		} else {
			uh->len = htons(len);
		}
>>>>>>> ed596a4a

		if (!need_csum)
			continue;

<<<<<<< HEAD
		uh->check = ~csum_fold(csum_add(partial, (__force __wsum)len));
=======
		uh->check = ~csum_fold(csum_add(partial,
				       (__force __wsum)htonl(len)));
>>>>>>> ed596a4a

		if (skb->encapsulation || !offload_csum) {
			uh->check = gso_make_checksum(skb, ~uh->check);
			if (uh->check == 0)
				uh->check = CSUM_MANGLED_0;
		} else {
			skb->ip_summed = CHECKSUM_PARTIAL;
			skb->csum_start = skb_transport_header(skb) - skb->head;
			skb->csum_offset = offsetof(struct udphdr, check);
		}
	} while ((skb = skb->next));
out:
	return segs;
}

struct sk_buff *skb_udp_tunnel_segment(struct sk_buff *skb,
				       netdev_features_t features,
				       bool is_ipv6)
{
	__be16 protocol = skb->protocol;
	const struct net_offload **offloads;
	const struct net_offload *ops;
	struct sk_buff *segs = ERR_PTR(-EINVAL);
	struct sk_buff *(*gso_inner_segment)(struct sk_buff *skb,
					     netdev_features_t features);

	rcu_read_lock();

	switch (skb->inner_protocol_type) {
	case ENCAP_TYPE_ETHER:
		protocol = skb->inner_protocol;
		gso_inner_segment = skb_mac_gso_segment;
		break;
	case ENCAP_TYPE_IPPROTO:
		offloads = is_ipv6 ? inet6_offloads : inet_offloads;
		ops = rcu_dereference(offloads[skb->inner_ipproto]);
		if (!ops || !ops->callbacks.gso_segment)
			goto out_unlock;
		gso_inner_segment = ops->callbacks.gso_segment;
		break;
	default:
		goto out_unlock;
	}

	segs = __skb_udp_tunnel_segment(skb, features, gso_inner_segment,
					protocol, is_ipv6);

out_unlock:
	rcu_read_unlock();

	return segs;
}
EXPORT_SYMBOL(skb_udp_tunnel_segment);

static struct sk_buff *udp4_ufo_fragment(struct sk_buff *skb,
					 netdev_features_t features)
{
	struct sk_buff *segs = ERR_PTR(-EINVAL);
	unsigned int mss;
	__wsum csum;
	struct udphdr *uh;
	struct iphdr *iph;

	if (skb->encapsulation &&
	    (skb_shinfo(skb)->gso_type &
	     (SKB_GSO_UDP_TUNNEL|SKB_GSO_UDP_TUNNEL_CSUM))) {
		segs = skb_udp_tunnel_segment(skb, features, false);
		goto out;
	}

	if (!pskb_may_pull(skb, sizeof(struct udphdr)))
		goto out;

	mss = skb_shinfo(skb)->gso_size;
	if (unlikely(skb->len <= mss))
		goto out;

	if (skb_gso_ok(skb, features | NETIF_F_GSO_ROBUST)) {
		/* Packet is from an untrusted source, reset gso_segs. */
		int type = skb_shinfo(skb)->gso_type;

		if (unlikely(type & ~(SKB_GSO_UDP | SKB_GSO_DODGY |
				      SKB_GSO_UDP_TUNNEL |
				      SKB_GSO_UDP_TUNNEL_CSUM |
				      SKB_GSO_TUNNEL_REMCSUM |
				      SKB_GSO_IPIP |
				      SKB_GSO_GRE | SKB_GSO_GRE_CSUM) ||
			     !(type & (SKB_GSO_UDP))))
			goto out;

		skb_shinfo(skb)->gso_segs = DIV_ROUND_UP(skb->len, mss);

		segs = NULL;
		goto out;
	}

	/* Do software UFO. Complete and fill in the UDP checksum as
	 * HW cannot do checksum of UDP packets sent as multiple
	 * IP fragments.
	 */

	uh = udp_hdr(skb);
	iph = ip_hdr(skb);

	uh->check = 0;
	csum = skb_checksum(skb, 0, skb->len, 0);
	uh->check = udp_v4_check(skb->len, iph->saddr, iph->daddr, csum);
	if (uh->check == 0)
		uh->check = CSUM_MANGLED_0;

	skb->ip_summed = CHECKSUM_NONE;

	/* If there is no outer header we can fake a checksum offload
	 * due to the fact that we have already done the checksum in
	 * software prior to segmenting the frame.
	 */
	if (!skb->encap_hdr_csum)
		features |= NETIF_F_HW_CSUM;

	/* Fragment the skb. IP headers of the fragments are updated in
	 * inet_gso_segment()
	 */
	segs = skb_segment(skb, features);
out:
	return segs;
}

struct sk_buff **udp_gro_receive(struct sk_buff **head, struct sk_buff *skb,
				 struct udphdr *uh, udp_lookup_t lookup)
{
	struct sk_buff *p, **pp = NULL;
	struct udphdr *uh2;
	unsigned int off = skb_gro_offset(skb);
	int flush = 1;
	struct sock *sk;

	if (NAPI_GRO_CB(skb)->encap_mark ||
	    (skb->ip_summed != CHECKSUM_PARTIAL &&
	     NAPI_GRO_CB(skb)->csum_cnt == 0 &&
	     !NAPI_GRO_CB(skb)->csum_valid))
		goto out;

	/* mark that this skb passed once through the tunnel gro layer */
	NAPI_GRO_CB(skb)->encap_mark = 1;

	rcu_read_lock();
	sk = (*lookup)(skb, uh->source, uh->dest);

	if (sk && udp_sk(sk)->gro_receive)
		goto unflush;
	goto out_unlock;

unflush:
	flush = 0;

	for (p = *head; p; p = p->next) {
		if (!NAPI_GRO_CB(p)->same_flow)
			continue;

		uh2 = (struct udphdr   *)(p->data + off);

		/* Match ports and either checksums are either both zero
		 * or nonzero.
		 */
		if ((*(u32 *)&uh->source != *(u32 *)&uh2->source) ||
		    (!uh->check ^ !uh2->check)) {
			NAPI_GRO_CB(p)->same_flow = 0;
			continue;
		}
	}

	skb_gro_pull(skb, sizeof(struct udphdr)); /* pull encapsulating udp header */
	skb_gro_postpull_rcsum(skb, uh, sizeof(struct udphdr));
	pp = udp_sk(sk)->gro_receive(sk, head, skb);

out_unlock:
	rcu_read_unlock();
out:
	NAPI_GRO_CB(skb)->flush |= flush;
	return pp;
}
EXPORT_SYMBOL(udp_gro_receive);

static struct sk_buff **udp4_gro_receive(struct sk_buff **head,
					 struct sk_buff *skb)
{
	struct udphdr *uh = udp_gro_udphdr(skb);

	if (unlikely(!uh))
		goto flush;

	/* Don't bother verifying checksum if we're going to flush anyway. */
	if (NAPI_GRO_CB(skb)->flush)
		goto skip;

	if (skb_gro_checksum_validate_zero_check(skb, IPPROTO_UDP, uh->check,
						 inet_gro_compute_pseudo))
		goto flush;
	else if (uh->check)
		skb_gro_checksum_try_convert(skb, IPPROTO_UDP, uh->check,
					     inet_gro_compute_pseudo);
skip:
	NAPI_GRO_CB(skb)->is_ipv6 = 0;
	return udp_gro_receive(head, skb, uh, udp4_lib_lookup_skb);

flush:
	NAPI_GRO_CB(skb)->flush = 1;
	return NULL;
}

int udp_gro_complete(struct sk_buff *skb, int nhoff,
		     udp_lookup_t lookup)
{
	__be16 newlen = htons(skb->len - nhoff);
	struct udphdr *uh = (struct udphdr *)(skb->data + nhoff);
	int err = -ENOSYS;
	struct sock *sk;

	uh->len = newlen;

	/* Set encapsulation before calling into inner gro_complete() functions
	 * to make them set up the inner offsets.
	 */
	skb->encapsulation = 1;

	rcu_read_lock();
	sk = (*lookup)(skb, uh->source, uh->dest);
	if (sk && udp_sk(sk)->gro_complete)
		err = udp_sk(sk)->gro_complete(sk, skb,
				nhoff + sizeof(struct udphdr));
	rcu_read_unlock();

	if (skb->remcsum_offload)
		skb_shinfo(skb)->gso_type |= SKB_GSO_TUNNEL_REMCSUM;

	return err;
}
EXPORT_SYMBOL(udp_gro_complete);

static int udp4_gro_complete(struct sk_buff *skb, int nhoff)
{
	const struct iphdr *iph = ip_hdr(skb);
	struct udphdr *uh = (struct udphdr *)(skb->data + nhoff);

	if (uh->check) {
		skb_shinfo(skb)->gso_type |= SKB_GSO_UDP_TUNNEL_CSUM;
		uh->check = ~udp_v4_check(skb->len - nhoff, iph->saddr,
					  iph->daddr, 0);
	} else {
		skb_shinfo(skb)->gso_type |= SKB_GSO_UDP_TUNNEL;
	}

	return udp_gro_complete(skb, nhoff, udp4_lib_lookup_skb);
}

static const struct net_offload udpv4_offload = {
	.callbacks = {
		.gso_segment = udp4_ufo_fragment,
		.gro_receive  =	udp4_gro_receive,
		.gro_complete =	udp4_gro_complete,
	},
};

int __init udpv4_offload_init(void)
{
	return inet_add_offload(&udpv4_offload, IPPROTO_UDP);
}<|MERGE_RESOLUTION|>--- conflicted
+++ resolved
@@ -39,16 +39,11 @@
 	 * 16 bit length field due to the header being added outside of an
 	 * IP or IPv6 frame that was already limited to 64K - 1.
 	 */
-<<<<<<< HEAD
-	partial = csum_sub(csum_unfold(uh->check),
-			   (__force __wsum)htonl(skb->len));
-=======
 	if (skb_shinfo(skb)->gso_type & SKB_GSO_PARTIAL)
 		partial = (__force __wsum)uh->len;
 	else
 		partial = (__force __wsum)htonl(skb->len);
 	partial = csum_sub(csum_unfold(uh->check), partial);
->>>>>>> ed596a4a
 
 	/* setup inner skb. */
 	skb->encapsulation = 0;
@@ -97,11 +92,7 @@
 	udp_offset = outer_hlen - tnl_hlen;
 	skb = segs;
 	do {
-<<<<<<< HEAD
-		__be16 len;
-=======
 		unsigned int len;
->>>>>>> ed596a4a
 
 		if (remcsum)
 			skb->ip_summed = CHECKSUM_NONE;
@@ -119,11 +110,8 @@
 		skb_reset_mac_header(skb);
 		skb_set_network_header(skb, mac_len);
 		skb_set_transport_header(skb, udp_offset);
-		len = htons(skb->len - udp_offset);
+		len = skb->len - udp_offset;
 		uh = udp_hdr(skb);
-<<<<<<< HEAD
-		uh->len = len;
-=======
 
 		/* If we are only performing partial GSO the inner header
 		 * will be using a length value equal to only one MSS sized
@@ -136,17 +124,12 @@
 		} else {
 			uh->len = htons(len);
 		}
->>>>>>> ed596a4a
 
 		if (!need_csum)
 			continue;
 
-<<<<<<< HEAD
-		uh->check = ~csum_fold(csum_add(partial, (__force __wsum)len));
-=======
 		uh->check = ~csum_fold(csum_add(partial,
 				       (__force __wsum)htonl(len)));
->>>>>>> ed596a4a
 
 		if (skb->encapsulation || !offload_csum) {
 			uh->check = gso_make_checksum(skb, ~uh->check);
