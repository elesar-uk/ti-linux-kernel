--- conflicted
+++ resolved
@@ -210,12 +210,9 @@
 	 */
 	NAPI_GRO_CB(skb)->encap_mark = 0;
 
-<<<<<<< HEAD
-=======
 	/* Flag this frame as already having an outer encap header */
 	NAPI_GRO_CB(skb)->is_fou = 1;
 
->>>>>>> d75c99eb
 	rcu_read_lock();
 	offloads = NAPI_GRO_CB(skb)->is_ipv6 ? inet6_offloads : inet_offloads;
 	ops = rcu_dereference(offloads[proto]);
@@ -381,12 +378,9 @@
 	 */
 	NAPI_GRO_CB(skb)->encap_mark = 0;
 
-<<<<<<< HEAD
-=======
 	/* Flag this frame as already having an outer encap header */
 	NAPI_GRO_CB(skb)->is_fou = 1;
 
->>>>>>> d75c99eb
 	rcu_read_lock();
 	offloads = NAPI_GRO_CB(skb)->is_ipv6 ? inet6_offloads : inet_offloads;
 	ops = rcu_dereference(offloads[guehdr->proto_ctype]);
