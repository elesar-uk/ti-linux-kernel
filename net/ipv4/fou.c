--- conflicted
+++ resolved
@@ -806,16 +806,9 @@
 	__be16 sport;
 	int err;
 
-<<<<<<< HEAD
-	skb = iptunnel_handle_offloads(skb, type);
-
-	if (IS_ERR(skb))
-		return PTR_ERR(skb);
-=======
 	err = iptunnel_handle_offloads(skb, type);
 	if (err)
 		return err;
->>>>>>> ed596a4a
 
 	sport = e->sport ? : udp_flow_src_port(dev_net(skb->dev),
 					       skb, 0, 0, false);
@@ -846,16 +839,9 @@
 
 	optlen += need_priv ? GUE_LEN_PRIV : 0;
 
-<<<<<<< HEAD
-	skb = iptunnel_handle_offloads(skb, type);
-
-	if (IS_ERR(skb))
-		return PTR_ERR(skb);
-=======
 	err = iptunnel_handle_offloads(skb, type);
 	if (err)
 		return err;
->>>>>>> ed596a4a
 
 	/* Get source port (based on flow hash) before skb_push */
 	sport = e->sport ? : udp_flow_src_port(dev_net(skb->dev),
