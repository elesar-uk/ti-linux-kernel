--- conflicted
+++ resolved
@@ -28,11 +28,7 @@
 #define DRIVER_DEVICE "batman-adv"
 
 #ifndef SOURCE_VERSION
-<<<<<<< HEAD
-#define SOURCE_VERSION "2011.4.0"
-=======
 #define SOURCE_VERSION "2012.0.0"
->>>>>>> dcd6c922
 #endif
 
 /* B.A.T.M.A.N. parameters */
