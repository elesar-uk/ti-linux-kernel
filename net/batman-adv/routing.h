--- conflicted
+++ resolved
@@ -51,14 +51,8 @@
 batadv_find_router(struct batadv_priv *bat_priv,
 		   struct batadv_orig_node *orig_node,
 		   struct batadv_hard_iface *recv_if);
-<<<<<<< HEAD
-int batadv_window_protected(struct batadv_priv *bat_priv, s32 seq_num_diff,
-			    s32 seq_old_max_diff, unsigned long *last_reset,
-			    bool *protection_started);
-=======
 bool batadv_window_protected(struct batadv_priv *bat_priv, s32 seq_num_diff,
 			     s32 seq_old_max_diff, unsigned long *last_reset,
 			     bool *protection_started);
->>>>>>> ed596a4a
 
 #endif /* _NET_BATMAN_ADV_ROUTING_H_ */