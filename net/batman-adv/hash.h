/* Copyright (C) 2006-2016  B.A.T.M.A.N. contributors:
 *
 * Simon Wunderlich, Marek Lindner
 *
 * This program is free software; you can redistribute it and/or
 * modify it under the terms of version 2 of the GNU General Public
 * License as published by the Free Software Foundation.
 *
 * This program is distributed in the hope that it will be useful, but
 * WITHOUT ANY WARRANTY; without even the implied warranty of
 * MERCHANTABILITY or FITNESS FOR A PARTICULAR PURPOSE. See the GNU
 * General Public License for more details.
 *
 * You should have received a copy of the GNU General Public License
 * along with this program; if not, see <http://www.gnu.org/licenses/>.
 */

#ifndef _NET_BATMAN_ADV_HASH_H_
#define _NET_BATMAN_ADV_HASH_H_

#include "main.h"

#include <linux/compiler.h>
#include <linux/list.h>
#include <linux/rculist.h>
#include <linux/spinlock.h>
#include <linux/stddef.h>
#include <linux/types.h>

struct lock_class_key;

/* callback to a compare function.  should compare 2 element datas for their
 * keys
 *
<<<<<<< HEAD
 * Return: 0 if same and not 0 if not same
=======
 * Return: true if same and false if not same
>>>>>>> ed596a4a
 */
typedef bool (*batadv_hashdata_compare_cb)(const struct hlist_node *,
					   const void *);

/* the hashfunction
 *
 * Return: an index based on the key in the data of the first argument and the
 * size the second
 */
typedef u32 (*batadv_hashdata_choose_cb)(const void *, u32);
typedef void (*batadv_hashdata_free_cb)(struct hlist_node *, void *);

struct batadv_hashtable {
	struct hlist_head *table;   /* the hashtable itself with the buckets */
	spinlock_t *list_locks;     /* spinlock for each hash list entry */
	u32 size;		    /* size of hashtable */
};

/* allocates and clears the hash */
struct batadv_hashtable *batadv_hash_new(u32 size);

/* set class key for all locks */
void batadv_hash_set_lock_class(struct batadv_hashtable *hash,
				struct lock_class_key *key);

/* free only the hashtable and the hash itself. */
void batadv_hash_destroy(struct batadv_hashtable *hash);

/* remove the hash structure. if hashdata_free_cb != NULL, this function will be
 * called to remove the elements inside of the hash.  if you don't remove the
 * elements, memory might be leaked.
 */
static inline void batadv_hash_delete(struct batadv_hashtable *hash,
				      batadv_hashdata_free_cb free_cb,
				      void *arg)
{
	struct hlist_head *head;
	struct hlist_node *node, *node_tmp;
	spinlock_t *list_lock; /* spinlock to protect write access */
	u32 i;

	for (i = 0; i < hash->size; i++) {
		head = &hash->table[i];
		list_lock = &hash->list_locks[i];

		spin_lock_bh(list_lock);
		hlist_for_each_safe(node, node_tmp, head) {
			hlist_del_rcu(node);

			if (free_cb)
				free_cb(node, arg);
		}
		spin_unlock_bh(list_lock);
	}

	batadv_hash_destroy(hash);
}

/**
 *	batadv_hash_add - adds data to the hashtable
 *	@hash: storage hash table
 *	@compare: callback to determine if 2 hash elements are identical
 *	@choose: callback calculating the hash index
 *	@data: data passed to the aforementioned callbacks as argument
 *	@data_node: to be added element
 *
 *	Return: 0 on success, 1 if the element already is in the hash
 *	and -1 on error.
 */
static inline int batadv_hash_add(struct batadv_hashtable *hash,
				  batadv_hashdata_compare_cb compare,
				  batadv_hashdata_choose_cb choose,
				  const void *data,
				  struct hlist_node *data_node)
{
	u32 index;
	int ret = -1;
	struct hlist_head *head;
	struct hlist_node *node;
	spinlock_t *list_lock; /* spinlock to protect write access */

	if (!hash)
		goto out;

	index = choose(data, hash->size);
	head = &hash->table[index];
	list_lock = &hash->list_locks[index];

	spin_lock_bh(list_lock);

	hlist_for_each(node, head) {
		if (!compare(node, data))
			continue;

		ret = 1;
		goto unlock;
	}

	/* no duplicate found in list, add new element */
	hlist_add_head_rcu(data_node, head);

	ret = 0;

unlock:
	spin_unlock_bh(list_lock);
out:
	return ret;
}

/* removes data from hash, if found. data could be the structure you use with
 * just the key filled, we just need the key for comparing.
 *
 * Return: returns pointer do data on success, so you can remove the used
 * structure yourself, or NULL on error
 */
static inline void *batadv_hash_remove(struct batadv_hashtable *hash,
				       batadv_hashdata_compare_cb compare,
				       batadv_hashdata_choose_cb choose,
				       void *data)
{
	u32 index;
	struct hlist_node *node;
	struct hlist_head *head;
	void *data_save = NULL;

	index = choose(data, hash->size);
	head = &hash->table[index];

	spin_lock_bh(&hash->list_locks[index]);
	hlist_for_each(node, head) {
		if (!compare(node, data))
			continue;

		data_save = node;
		hlist_del_rcu(node);
		break;
	}
	spin_unlock_bh(&hash->list_locks[index]);

	return data_save;
}

#endif /* _NET_BATMAN_ADV_HASH_H_ */<|MERGE_RESOLUTION|>--- conflicted
+++ resolved
@@ -32,11 +32,7 @@
 /* callback to a compare function.  should compare 2 element datas for their
  * keys
  *
-<<<<<<< HEAD
- * Return: 0 if same and not 0 if not same
-=======
  * Return: true if same and false if not same
->>>>>>> ed596a4a
  */
 typedef bool (*batadv_hashdata_compare_cb)(const struct hlist_node *,
 					   const void *);
