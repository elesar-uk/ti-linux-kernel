/* Copyright (C) 2007-2016  B.A.T.M.A.N. contributors:
 *
 * Marek Lindner, Simon Wunderlich
 *
 * This program is free software; you can redistribute it and/or
 * modify it under the terms of version 2 of the GNU General Public
 * License as published by the Free Software Foundation.
 *
 * This program is distributed in the hope that it will be useful, but
 * WITHOUT ANY WARRANTY; without even the implied warranty of
 * MERCHANTABILITY or FITNESS FOR A PARTICULAR PURPOSE. See the GNU
 * General Public License for more details.
 *
 * You should have received a copy of the GNU General Public License
 * along with this program; if not, see <http://www.gnu.org/licenses/>.
 */

#include "hard-interface.h"
#include "main.h"

#include <linux/atomic.h>
#include <linux/bug.h>
#include <linux/byteorder/generic.h>
#include <linux/errno.h>
#include <linux/fs.h>
#include <linux/if_arp.h>
#include <linux/if_ether.h>
#include <linux/if.h>
#include <linux/kernel.h>
#include <linux/kref.h>
#include <linux/list.h>
#include <linux/netdevice.h>
#include <linux/printk.h>
#include <linux/rculist.h>
#include <linux/rtnetlink.h>
#include <linux/slab.h>
#include <linux/spinlock.h>
#include <linux/workqueue.h>

#include "bridge_loop_avoidance.h"
#include "debugfs.h"
#include "distributed-arp-table.h"
#include "gateway_client.h"
#include "originator.h"
#include "packet.h"
#include "send.h"
#include "soft-interface.h"
#include "sysfs.h"
#include "translation-table.h"

/**
 * batadv_hardif_release - release hard interface from lists and queue for
 *  free after rcu grace period
 * @ref: kref pointer of the hard interface
 */
void batadv_hardif_release(struct kref *ref)
{
	struct batadv_hard_iface *hard_iface;

	hard_iface = container_of(ref, struct batadv_hard_iface, refcount);
	dev_put(hard_iface->net_dev);

	kfree_rcu(hard_iface, rcu);
}

struct batadv_hard_iface *
batadv_hardif_get_by_netdev(const struct net_device *net_dev)
{
	struct batadv_hard_iface *hard_iface;

	rcu_read_lock();
	list_for_each_entry_rcu(hard_iface, &batadv_hardif_list, list) {
		if (hard_iface->net_dev == net_dev &&
		    kref_get_unless_zero(&hard_iface->refcount))
			goto out;
	}

	hard_iface = NULL;

out:
	rcu_read_unlock();
	return hard_iface;
}

/**
 * batadv_mutual_parents - check if two devices are each others parent
 * @dev1: 1st net_device
 * @dev2: 2nd net_device
 *
 * veth devices come in pairs and each is the parent of the other!
 *
 * Return: true if the devices are each others parent, otherwise false
 */
static bool batadv_mutual_parents(const struct net_device *dev1,
				  const struct net_device *dev2)
{
	int dev1_parent_iflink = dev_get_iflink(dev1);
	int dev2_parent_iflink = dev_get_iflink(dev2);

	if (!dev1_parent_iflink || !dev2_parent_iflink)
		return false;

	return (dev1_parent_iflink == dev2->ifindex) &&
	       (dev2_parent_iflink == dev1->ifindex);
}

/**
 * batadv_is_on_batman_iface - check if a device is a batman iface descendant
 * @net_dev: the device to check
 *
 * If the user creates any virtual device on top of a batman-adv interface, it
 * is important to prevent this new interface to be used to create a new mesh
 * network (this behaviour would lead to a batman-over-batman configuration).
 * This function recursively checks all the fathers of the device passed as
 * argument looking for a batman-adv soft interface.
 *
 * Return: true if the device is descendant of a batman-adv mesh interface (or
 * if it is a batman-adv interface itself), false otherwise
 */
static bool batadv_is_on_batman_iface(const struct net_device *net_dev)
{
	struct net_device *parent_dev;
	struct net *net = dev_net(net_dev);
	bool ret;

	/* check if this is a batman-adv mesh interface */
	if (batadv_softif_is_valid(net_dev))
		return true;

	/* no more parents..stop recursion */
	if (dev_get_iflink(net_dev) == 0 ||
	    dev_get_iflink(net_dev) == net_dev->ifindex)
		return false;

	/* recurse over the parent device */
	parent_dev = __dev_get_by_index(net, dev_get_iflink(net_dev));
	/* if we got a NULL parent_dev there is something broken.. */
	if (WARN(!parent_dev, "Cannot find parent device"))
		return false;

	if (batadv_mutual_parents(net_dev, parent_dev))
		return false;

	ret = batadv_is_on_batman_iface(parent_dev);

	return ret;
}

static bool batadv_is_valid_iface(const struct net_device *net_dev)
{
	if (net_dev->flags & IFF_LOOPBACK)
		return false;

	if (net_dev->type != ARPHRD_ETHER)
		return false;

	if (net_dev->addr_len != ETH_ALEN)
		return false;

	/* no batman over batman */
	if (batadv_is_on_batman_iface(net_dev))
		return false;

	return true;
}

/**
 * batadv_is_wifi_netdev - check if the given net_device struct is a wifi
 *  interface
 * @net_device: the device to check
 *
 * Return: true if the net device is a 802.11 wireless device, false otherwise.
 */
bool batadv_is_wifi_netdev(struct net_device *net_device)
{
	if (!net_device)
		return false;

#ifdef CONFIG_WIRELESS_EXT
	/* pre-cfg80211 drivers have to implement WEXT, so it is possible to
	 * check for wireless_handlers != NULL
	 */
	if (net_device->wireless_handlers)
		return true;
#endif

	/* cfg80211 drivers have to set ieee80211_ptr */
	if (net_device->ieee80211_ptr)
		return true;

	return false;
}

static struct batadv_hard_iface *
batadv_hardif_get_active(const struct net_device *soft_iface)
{
	struct batadv_hard_iface *hard_iface;

	rcu_read_lock();
	list_for_each_entry_rcu(hard_iface, &batadv_hardif_list, list) {
		if (hard_iface->soft_iface != soft_iface)
			continue;

		if (hard_iface->if_status == BATADV_IF_ACTIVE &&
		    kref_get_unless_zero(&hard_iface->refcount))
			goto out;
	}

	hard_iface = NULL;

out:
	rcu_read_unlock();
	return hard_iface;
}

static void batadv_primary_if_update_addr(struct batadv_priv *bat_priv,
					  struct batadv_hard_iface *oldif)
{
	struct batadv_hard_iface *primary_if;

	primary_if = batadv_primary_if_get_selected(bat_priv);
	if (!primary_if)
		goto out;

	batadv_dat_init_own_addr(bat_priv, primary_if);
	batadv_bla_update_orig_address(bat_priv, primary_if, oldif);
out:
	if (primary_if)
		batadv_hardif_put(primary_if);
}

static void batadv_primary_if_select(struct batadv_priv *bat_priv,
				     struct batadv_hard_iface *new_hard_iface)
{
	struct batadv_hard_iface *curr_hard_iface;

	ASSERT_RTNL();

<<<<<<< HEAD
	if (new_hard_iface && !kref_get_unless_zero(&new_hard_iface->refcount))
		new_hard_iface = NULL;
=======
	if (new_hard_iface)
		kref_get(&new_hard_iface->refcount);
>>>>>>> ed596a4a

	curr_hard_iface = rcu_dereference_protected(bat_priv->primary_if, 1);
	rcu_assign_pointer(bat_priv->primary_if, new_hard_iface);

	if (!new_hard_iface)
		goto out;

	bat_priv->bat_algo_ops->bat_primary_iface_set(new_hard_iface);
	batadv_primary_if_update_addr(bat_priv, curr_hard_iface);

out:
	if (curr_hard_iface)
		batadv_hardif_put(curr_hard_iface);
}

static bool
batadv_hardif_is_iface_up(const struct batadv_hard_iface *hard_iface)
{
	if (hard_iface->net_dev->flags & IFF_UP)
		return true;

	return false;
}

static void batadv_check_known_mac_addr(const struct net_device *net_dev)
{
	const struct batadv_hard_iface *hard_iface;

	rcu_read_lock();
	list_for_each_entry_rcu(hard_iface, &batadv_hardif_list, list) {
		if ((hard_iface->if_status != BATADV_IF_ACTIVE) &&
		    (hard_iface->if_status != BATADV_IF_TO_BE_ACTIVATED))
			continue;

		if (hard_iface->net_dev == net_dev)
			continue;

		if (!batadv_compare_eth(hard_iface->net_dev->dev_addr,
					net_dev->dev_addr))
			continue;

		pr_warn("The newly added mac address (%pM) already exists on: %s\n",
			net_dev->dev_addr, hard_iface->net_dev->name);
		pr_warn("It is strongly recommended to keep mac addresses unique to avoid problems!\n");
	}
	rcu_read_unlock();
}

/**
 * batadv_hardif_recalc_extra_skbroom() - Recalculate skbuff extra head/tailroom
 * @soft_iface: netdev struct of the mesh interface
 */
static void batadv_hardif_recalc_extra_skbroom(struct net_device *soft_iface)
{
	const struct batadv_hard_iface *hard_iface;
	unsigned short lower_header_len = ETH_HLEN;
	unsigned short lower_headroom = 0;
	unsigned short lower_tailroom = 0;
	unsigned short needed_headroom;

	rcu_read_lock();
	list_for_each_entry_rcu(hard_iface, &batadv_hardif_list, list) {
		if (hard_iface->if_status == BATADV_IF_NOT_IN_USE)
			continue;

		if (hard_iface->soft_iface != soft_iface)
			continue;

		lower_header_len = max_t(unsigned short, lower_header_len,
					 hard_iface->net_dev->hard_header_len);

		lower_headroom = max_t(unsigned short, lower_headroom,
				       hard_iface->net_dev->needed_headroom);

		lower_tailroom = max_t(unsigned short, lower_tailroom,
				       hard_iface->net_dev->needed_tailroom);
	}
	rcu_read_unlock();

	needed_headroom = lower_headroom + (lower_header_len - ETH_HLEN);
	needed_headroom += batadv_max_header_len();

	soft_iface->needed_headroom = needed_headroom;
	soft_iface->needed_tailroom = lower_tailroom;
}

int batadv_hardif_min_mtu(struct net_device *soft_iface)
{
	struct batadv_priv *bat_priv = netdev_priv(soft_iface);
	const struct batadv_hard_iface *hard_iface;
	int min_mtu = INT_MAX;

	rcu_read_lock();
	list_for_each_entry_rcu(hard_iface, &batadv_hardif_list, list) {
		if ((hard_iface->if_status != BATADV_IF_ACTIVE) &&
		    (hard_iface->if_status != BATADV_IF_TO_BE_ACTIVATED))
			continue;

		if (hard_iface->soft_iface != soft_iface)
			continue;

		min_mtu = min_t(int, hard_iface->net_dev->mtu, min_mtu);
	}
	rcu_read_unlock();

	if (atomic_read(&bat_priv->fragmentation) == 0)
		goto out;

	/* with fragmentation enabled the maximum size of internally generated
	 * packets such as translation table exchanges or tvlv containers, etc
	 * has to be calculated
	 */
	min_mtu = min_t(int, min_mtu, BATADV_FRAG_MAX_FRAG_SIZE);
	min_mtu -= sizeof(struct batadv_frag_packet);
	min_mtu *= BATADV_FRAG_MAX_FRAGMENTS;

out:
	/* report to the other components the maximum amount of bytes that
	 * batman-adv can send over the wire (without considering the payload
	 * overhead). For example, this value is used by TT to compute the
	 * maximum local table table size
	 */
	atomic_set(&bat_priv->packet_size_max, min_mtu);

	/* the real soft-interface MTU is computed by removing the payload
	 * overhead from the maximum amount of bytes that was just computed.
	 *
	 * However batman-adv does not support MTUs bigger than ETH_DATA_LEN
	 */
	return min_t(int, min_mtu - batadv_max_header_len(), ETH_DATA_LEN);
}

/* adjusts the MTU if a new interface with a smaller MTU appeared. */
void batadv_update_min_mtu(struct net_device *soft_iface)
{
	soft_iface->mtu = batadv_hardif_min_mtu(soft_iface);

	/* Check if the local translate table should be cleaned up to match a
	 * new (and smaller) MTU.
	 */
	batadv_tt_local_resize_to_mtu(soft_iface);
}

static void
batadv_hardif_activate_interface(struct batadv_hard_iface *hard_iface)
{
	struct batadv_priv *bat_priv;
	struct batadv_hard_iface *primary_if = NULL;

	if (hard_iface->if_status != BATADV_IF_INACTIVE)
		goto out;

	bat_priv = netdev_priv(hard_iface->soft_iface);

	bat_priv->bat_algo_ops->bat_iface_update_mac(hard_iface);
	hard_iface->if_status = BATADV_IF_TO_BE_ACTIVATED;

	/* the first active interface becomes our primary interface or
	 * the next active interface after the old primary interface was removed
	 */
	primary_if = batadv_primary_if_get_selected(bat_priv);
	if (!primary_if)
		batadv_primary_if_select(bat_priv, hard_iface);

	batadv_info(hard_iface->soft_iface, "Interface activated: %s\n",
		    hard_iface->net_dev->name);

	batadv_update_min_mtu(hard_iface->soft_iface);

	if (bat_priv->bat_algo_ops->bat_iface_activate)
		bat_priv->bat_algo_ops->bat_iface_activate(hard_iface);

out:
	if (primary_if)
		batadv_hardif_put(primary_if);
}

static void
batadv_hardif_deactivate_interface(struct batadv_hard_iface *hard_iface)
{
	if ((hard_iface->if_status != BATADV_IF_ACTIVE) &&
	    (hard_iface->if_status != BATADV_IF_TO_BE_ACTIVATED))
		return;

	hard_iface->if_status = BATADV_IF_INACTIVE;

	batadv_info(hard_iface->soft_iface, "Interface deactivated: %s\n",
		    hard_iface->net_dev->name);

	batadv_update_min_mtu(hard_iface->soft_iface);
}

/**
 * batadv_master_del_slave - remove hard_iface from the current master interface
 * @slave: the interface enslaved in another master
 * @master: the master from which slave has to be removed
 *
 * Invoke ndo_del_slave on master passing slave as argument. In this way slave
 * is free'd and master can correctly change its internal state.
 *
 * Return: 0 on success, a negative value representing the error otherwise
 */
static int batadv_master_del_slave(struct batadv_hard_iface *slave,
				   struct net_device *master)
{
	int ret;

	if (!master)
		return 0;

	ret = -EBUSY;
	if (master->netdev_ops->ndo_del_slave)
		ret = master->netdev_ops->ndo_del_slave(master, slave->net_dev);

	return ret;
}

int batadv_hardif_enable_interface(struct batadv_hard_iface *hard_iface,
				   struct net *net, const char *iface_name)
{
	struct batadv_priv *bat_priv;
	struct net_device *soft_iface, *master;
	__be16 ethertype = htons(ETH_P_BATMAN);
	int max_header_len = batadv_max_header_len();
	int ret;

	if (hard_iface->if_status != BATADV_IF_NOT_IN_USE)
		goto out;

<<<<<<< HEAD
	if (!kref_get_unless_zero(&hard_iface->refcount))
		goto out;
=======
	kref_get(&hard_iface->refcount);
>>>>>>> ed596a4a

	soft_iface = dev_get_by_name(net, iface_name);

	if (!soft_iface) {
		soft_iface = batadv_softif_create(net, iface_name);

		if (!soft_iface) {
			ret = -ENOMEM;
			goto err;
		}

		/* dev_get_by_name() increases the reference counter for us */
		dev_hold(soft_iface);
	}

	if (!batadv_softif_is_valid(soft_iface)) {
		pr_err("Can't create batman mesh interface %s: already exists as regular interface\n",
		       soft_iface->name);
		ret = -EINVAL;
		goto err_dev;
	}

	/* check if the interface is enslaved in another virtual one and
	 * in that case unlink it first
	 */
	master = netdev_master_upper_dev_get(hard_iface->net_dev);
	ret = batadv_master_del_slave(hard_iface, master);
	if (ret)
		goto err_dev;

	hard_iface->soft_iface = soft_iface;
	bat_priv = netdev_priv(hard_iface->soft_iface);

	ret = netdev_master_upper_dev_link(hard_iface->net_dev,
					   soft_iface, NULL, NULL);
	if (ret)
		goto err_dev;

	ret = bat_priv->bat_algo_ops->bat_iface_enable(hard_iface);
	if (ret < 0)
		goto err_upper;

	hard_iface->if_num = bat_priv->num_ifaces;
	bat_priv->num_ifaces++;
	hard_iface->if_status = BATADV_IF_INACTIVE;
	ret = batadv_orig_hash_add_if(hard_iface, bat_priv->num_ifaces);
	if (ret < 0) {
		bat_priv->bat_algo_ops->bat_iface_disable(hard_iface);
		bat_priv->num_ifaces--;
		hard_iface->if_status = BATADV_IF_NOT_IN_USE;
		goto err_upper;
	}

	kref_get(&hard_iface->refcount);
	hard_iface->batman_adv_ptype.type = ethertype;
	hard_iface->batman_adv_ptype.func = batadv_batman_skb_recv;
	hard_iface->batman_adv_ptype.dev = hard_iface->net_dev;
	dev_add_pack(&hard_iface->batman_adv_ptype);

	batadv_info(hard_iface->soft_iface, "Adding interface: %s\n",
		    hard_iface->net_dev->name);

	if (atomic_read(&bat_priv->fragmentation) &&
	    hard_iface->net_dev->mtu < ETH_DATA_LEN + max_header_len)
		batadv_info(hard_iface->soft_iface,
			    "The MTU of interface %s is too small (%i) to handle the transport of batman-adv packets. Packets going over this interface will be fragmented on layer2 which could impact the performance. Setting the MTU to %i would solve the problem.\n",
			    hard_iface->net_dev->name, hard_iface->net_dev->mtu,
			    ETH_DATA_LEN + max_header_len);

	if (!atomic_read(&bat_priv->fragmentation) &&
	    hard_iface->net_dev->mtu < ETH_DATA_LEN + max_header_len)
		batadv_info(hard_iface->soft_iface,
			    "The MTU of interface %s is too small (%i) to handle the transport of batman-adv packets. If you experience problems getting traffic through try increasing the MTU to %i.\n",
			    hard_iface->net_dev->name, hard_iface->net_dev->mtu,
			    ETH_DATA_LEN + max_header_len);

	if (batadv_hardif_is_iface_up(hard_iface))
		batadv_hardif_activate_interface(hard_iface);
	else
		batadv_err(hard_iface->soft_iface,
			   "Not using interface %s (retrying later): interface not active\n",
			   hard_iface->net_dev->name);

	batadv_hardif_recalc_extra_skbroom(soft_iface);

	/* begin scheduling originator messages on that interface */
	batadv_schedule_bat_ogm(hard_iface);

out:
	return 0;

err_upper:
	netdev_upper_dev_unlink(hard_iface->net_dev, soft_iface);
err_dev:
	hard_iface->soft_iface = NULL;
	dev_put(soft_iface);
err:
	batadv_hardif_put(hard_iface);
	return ret;
}

void batadv_hardif_disable_interface(struct batadv_hard_iface *hard_iface,
				     enum batadv_hard_if_cleanup autodel)
{
	struct batadv_priv *bat_priv = netdev_priv(hard_iface->soft_iface);
	struct batadv_hard_iface *primary_if = NULL;

	batadv_hardif_deactivate_interface(hard_iface);

	if (hard_iface->if_status != BATADV_IF_INACTIVE)
		goto out;

	batadv_info(hard_iface->soft_iface, "Removing interface: %s\n",
		    hard_iface->net_dev->name);
	dev_remove_pack(&hard_iface->batman_adv_ptype);
	batadv_hardif_put(hard_iface);

	bat_priv->num_ifaces--;
	batadv_orig_hash_del_if(hard_iface, bat_priv->num_ifaces);

	primary_if = batadv_primary_if_get_selected(bat_priv);
	if (hard_iface == primary_if) {
		struct batadv_hard_iface *new_if;

		new_if = batadv_hardif_get_active(hard_iface->soft_iface);
		batadv_primary_if_select(bat_priv, new_if);

		if (new_if)
			batadv_hardif_put(new_if);
	}

	bat_priv->bat_algo_ops->bat_iface_disable(hard_iface);
	hard_iface->if_status = BATADV_IF_NOT_IN_USE;

	/* delete all references to this hard_iface */
	batadv_purge_orig_ref(bat_priv);
	batadv_purge_outstanding_packets(bat_priv, hard_iface);
	dev_put(hard_iface->soft_iface);

	netdev_upper_dev_unlink(hard_iface->net_dev, hard_iface->soft_iface);
	batadv_hardif_recalc_extra_skbroom(hard_iface->soft_iface);

	/* nobody uses this interface anymore */
	if (!bat_priv->num_ifaces) {
		batadv_gw_check_client_stop(bat_priv);

		if (autodel == BATADV_IF_CLEANUP_AUTO)
			batadv_softif_destroy_sysfs(hard_iface->soft_iface);
	}

	hard_iface->soft_iface = NULL;
	batadv_hardif_put(hard_iface);

out:
	if (primary_if)
		batadv_hardif_put(primary_if);
}

/**
 * batadv_hardif_remove_interface_finish - cleans up the remains of a hardif
 * @work: work queue item
 *
 * Free the parts of the hard interface which can not be removed under
 * rtnl lock (to prevent deadlock situations).
 */
static void batadv_hardif_remove_interface_finish(struct work_struct *work)
{
	struct batadv_hard_iface *hard_iface;

	hard_iface = container_of(work, struct batadv_hard_iface,
				  cleanup_work);

	batadv_debugfs_del_hardif(hard_iface);
	batadv_sysfs_del_hardif(&hard_iface->hardif_obj);
	batadv_hardif_put(hard_iface);
}

static struct batadv_hard_iface *
batadv_hardif_add_interface(struct net_device *net_dev)
{
	struct batadv_hard_iface *hard_iface;
	int ret;

	ASSERT_RTNL();

	if (!batadv_is_valid_iface(net_dev))
		goto out;

	dev_hold(net_dev);

	hard_iface = kzalloc(sizeof(*hard_iface), GFP_ATOMIC);
	if (!hard_iface)
		goto release_dev;

	ret = batadv_sysfs_add_hardif(&hard_iface->hardif_obj, net_dev);
	if (ret)
		goto free_if;

	hard_iface->if_num = -1;
	hard_iface->net_dev = net_dev;
	hard_iface->soft_iface = NULL;
	hard_iface->if_status = BATADV_IF_NOT_IN_USE;

	ret = batadv_debugfs_add_hardif(hard_iface);
	if (ret)
		goto free_sysfs;

	INIT_LIST_HEAD(&hard_iface->list);
	INIT_HLIST_HEAD(&hard_iface->neigh_list);
	INIT_WORK(&hard_iface->cleanup_work,
		  batadv_hardif_remove_interface_finish);

	spin_lock_init(&hard_iface->neigh_list_lock);

	hard_iface->num_bcasts = BATADV_NUM_BCASTS_DEFAULT;
	if (batadv_is_wifi_netdev(net_dev))
		hard_iface->num_bcasts = BATADV_NUM_BCASTS_WIRELESS;

	/* extra reference for return */
	kref_init(&hard_iface->refcount);
	kref_get(&hard_iface->refcount);

	batadv_check_known_mac_addr(hard_iface->net_dev);
	list_add_tail_rcu(&hard_iface->list, &batadv_hardif_list);

	return hard_iface;

free_sysfs:
	batadv_sysfs_del_hardif(&hard_iface->hardif_obj);
free_if:
	kfree(hard_iface);
release_dev:
	dev_put(net_dev);
out:
	return NULL;
}

static void batadv_hardif_remove_interface(struct batadv_hard_iface *hard_iface)
{
	ASSERT_RTNL();

	/* first deactivate interface */
	if (hard_iface->if_status != BATADV_IF_NOT_IN_USE)
		batadv_hardif_disable_interface(hard_iface,
						BATADV_IF_CLEANUP_AUTO);

	if (hard_iface->if_status != BATADV_IF_NOT_IN_USE)
		return;

	hard_iface->if_status = BATADV_IF_TO_BE_REMOVED;
	queue_work(batadv_event_workqueue, &hard_iface->cleanup_work);
}

void batadv_hardif_remove_interfaces(void)
{
	struct batadv_hard_iface *hard_iface, *hard_iface_tmp;

	rtnl_lock();
	list_for_each_entry_safe(hard_iface, hard_iface_tmp,
				 &batadv_hardif_list, list) {
		list_del_rcu(&hard_iface->list);
		batadv_hardif_remove_interface(hard_iface);
	}
	rtnl_unlock();
}

static int batadv_hard_if_event(struct notifier_block *this,
				unsigned long event, void *ptr)
{
	struct net_device *net_dev = netdev_notifier_info_to_dev(ptr);
	struct batadv_hard_iface *hard_iface;
	struct batadv_hard_iface *primary_if = NULL;
	struct batadv_priv *bat_priv;

	if (batadv_softif_is_valid(net_dev) && event == NETDEV_REGISTER) {
		batadv_sysfs_add_meshif(net_dev);
		bat_priv = netdev_priv(net_dev);
		batadv_softif_create_vlan(bat_priv, BATADV_NO_FLAGS);
		return NOTIFY_DONE;
	}

	hard_iface = batadv_hardif_get_by_netdev(net_dev);
	if (!hard_iface && (event == NETDEV_REGISTER ||
			    event == NETDEV_POST_TYPE_CHANGE))
		hard_iface = batadv_hardif_add_interface(net_dev);

	if (!hard_iface)
		goto out;

	switch (event) {
	case NETDEV_UP:
		batadv_hardif_activate_interface(hard_iface);
		break;
	case NETDEV_GOING_DOWN:
	case NETDEV_DOWN:
		batadv_hardif_deactivate_interface(hard_iface);
		break;
	case NETDEV_UNREGISTER:
	case NETDEV_PRE_TYPE_CHANGE:
		list_del_rcu(&hard_iface->list);

		batadv_hardif_remove_interface(hard_iface);
		break;
	case NETDEV_CHANGEMTU:
		if (hard_iface->soft_iface)
			batadv_update_min_mtu(hard_iface->soft_iface);
		break;
	case NETDEV_CHANGEADDR:
		if (hard_iface->if_status == BATADV_IF_NOT_IN_USE)
			goto hardif_put;

		batadv_check_known_mac_addr(hard_iface->net_dev);

		bat_priv = netdev_priv(hard_iface->soft_iface);
		bat_priv->bat_algo_ops->bat_iface_update_mac(hard_iface);

		primary_if = batadv_primary_if_get_selected(bat_priv);
		if (!primary_if)
			goto hardif_put;

		if (hard_iface == primary_if)
			batadv_primary_if_update_addr(bat_priv, NULL);
		break;
	default:
		break;
	}

hardif_put:
	batadv_hardif_put(hard_iface);
out:
	if (primary_if)
		batadv_hardif_put(primary_if);
	return NOTIFY_DONE;
}

struct notifier_block batadv_hard_if_notifier = {
	.notifier_call = batadv_hard_if_event,
};<|MERGE_RESOLUTION|>--- conflicted
+++ resolved
@@ -236,13 +236,8 @@
 
 	ASSERT_RTNL();
 
-<<<<<<< HEAD
-	if (new_hard_iface && !kref_get_unless_zero(&new_hard_iface->refcount))
-		new_hard_iface = NULL;
-=======
 	if (new_hard_iface)
 		kref_get(&new_hard_iface->refcount);
->>>>>>> ed596a4a
 
 	curr_hard_iface = rcu_dereference_protected(bat_priv->primary_if, 1);
 	rcu_assign_pointer(bat_priv->primary_if, new_hard_iface);
@@ -472,12 +467,7 @@
 	if (hard_iface->if_status != BATADV_IF_NOT_IN_USE)
 		goto out;
 
-<<<<<<< HEAD
-	if (!kref_get_unless_zero(&hard_iface->refcount))
-		goto out;
-=======
 	kref_get(&hard_iface->refcount);
->>>>>>> ed596a4a
 
 	soft_iface = dev_get_by_name(net, iface_name);
 
