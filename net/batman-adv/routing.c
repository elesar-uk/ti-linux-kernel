--- conflicted
+++ resolved
@@ -99,12 +99,6 @@
 
 	if (curr_router)
 		batadv_neigh_node_put(curr_router);
-<<<<<<< HEAD
-
-	/* increase refcount of new best neighbor */
-	if (neigh_node && !kref_get_unless_zero(&neigh_node->refcount))
-		neigh_node = NULL;
-=======
 
 	spin_lock_bh(&orig_node->neigh_list_lock);
 	/* curr_router used earlier may not be the current orig_ifinfo->router
@@ -119,7 +113,6 @@
 	/* increase refcount of new best neighbor */
 	if (neigh_node)
 		kref_get(&neigh_node->refcount);
->>>>>>> ed596a4a
 
 	rcu_assign_pointer(orig_ifinfo->router, neigh_node);
 	spin_unlock_bh(&orig_node->neigh_list_lock);
@@ -170,21 +163,12 @@
  *   doesn't change otherwise.
  *
  * Return:
-<<<<<<< HEAD
- *  0 if the packet is to be accepted.
- *  1 if the packet is to be ignored.
- */
-int batadv_window_protected(struct batadv_priv *bat_priv, s32 seq_num_diff,
-			    s32 seq_old_max_diff, unsigned long *last_reset,
-			    bool *protection_started)
-=======
  *  false if the packet is to be accepted.
  *  true if the packet is to be ignored.
  */
 bool batadv_window_protected(struct batadv_priv *bat_priv, s32 seq_num_diff,
 			     s32 seq_old_max_diff, unsigned long *last_reset,
 			     bool *protection_started)
->>>>>>> ed596a4a
 {
 	if (seq_num_diff <= -seq_old_max_diff ||
 	    seq_num_diff >= BATADV_EXPECTED_SEQNO_RANGE) {
