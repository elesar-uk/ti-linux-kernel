/*
 *	TCP over IPv6
 *	Linux INET6 implementation
 *
 *	Authors:
 *	Pedro Roque		<roque@di.fc.ul.pt>
 *
 *	Based on:
 *	linux/net/ipv4/tcp.c
 *	linux/net/ipv4/tcp_input.c
 *	linux/net/ipv4/tcp_output.c
 *
 *	Fixes:
 *	Hideaki YOSHIFUJI	:	sin6_scope_id support
 *	YOSHIFUJI Hideaki @USAGI and:	Support IPV6_V6ONLY socket option, which
 *	Alexey Kuznetsov		allow both IPv4 and IPv6 sockets to bind
 *					a single port at the same time.
 *	YOSHIFUJI Hideaki @USAGI:	convert /proc/net/tcp6 to seq_file.
 *
 *	This program is free software; you can redistribute it and/or
 *      modify it under the terms of the GNU General Public License
 *      as published by the Free Software Foundation; either version
 *      2 of the License, or (at your option) any later version.
 */

#include <linux/bottom_half.h>
#include <linux/module.h>
#include <linux/errno.h>
#include <linux/types.h>
#include <linux/socket.h>
#include <linux/sockios.h>
#include <linux/net.h>
#include <linux/jiffies.h>
#include <linux/in.h>
#include <linux/in6.h>
#include <linux/netdevice.h>
#include <linux/init.h>
#include <linux/jhash.h>
#include <linux/ipsec.h>
#include <linux/times.h>
#include <linux/slab.h>
#include <linux/uaccess.h>
#include <linux/ipv6.h>
#include <linux/icmpv6.h>
#include <linux/random.h>

#include <net/tcp.h>
#include <net/ndisc.h>
#include <net/inet6_hashtables.h>
#include <net/inet6_connection_sock.h>
#include <net/ipv6.h>
#include <net/transp_v6.h>
#include <net/addrconf.h>
#include <net/ip6_route.h>
#include <net/ip6_checksum.h>
#include <net/inet_ecn.h>
#include <net/protocol.h>
#include <net/xfrm.h>
#include <net/snmp.h>
#include <net/dsfield.h>
#include <net/timewait_sock.h>
#include <net/inet_common.h>
#include <net/secure_seq.h>
#include <net/busy_poll.h>

#include <linux/proc_fs.h>
#include <linux/seq_file.h>

#include <crypto/hash.h>
#include <linux/scatterlist.h>

static void	tcp_v6_send_reset(const struct sock *sk, struct sk_buff *skb);
static void	tcp_v6_reqsk_send_ack(const struct sock *sk, struct sk_buff *skb,
				      struct request_sock *req);

static int	tcp_v6_do_rcv(struct sock *sk, struct sk_buff *skb);

static const struct inet_connection_sock_af_ops ipv6_mapped;
static const struct inet_connection_sock_af_ops ipv6_specific;
#ifdef CONFIG_TCP_MD5SIG
static const struct tcp_sock_af_ops tcp_sock_ipv6_specific;
static const struct tcp_sock_af_ops tcp_sock_ipv6_mapped_specific;
#else
static struct tcp_md5sig_key *tcp_v6_md5_do_lookup(const struct sock *sk,
						   const struct in6_addr *addr)
{
	return NULL;
}
#endif

static void inet6_sk_rx_dst_set(struct sock *sk, const struct sk_buff *skb)
{
	struct dst_entry *dst = skb_dst(skb);

	if (dst && dst_hold_safe(dst)) {
		const struct rt6_info *rt = (const struct rt6_info *)dst;

		sk->sk_rx_dst = dst;
		inet_sk(sk)->rx_dst_ifindex = skb->skb_iif;
		inet6_sk(sk)->rx_dst_cookie = rt6_get_cookie(rt);
	}
}

static __u32 tcp_v6_init_sequence(const struct sk_buff *skb)
{
	return secure_tcpv6_sequence_number(ipv6_hdr(skb)->daddr.s6_addr32,
					    ipv6_hdr(skb)->saddr.s6_addr32,
					    tcp_hdr(skb)->dest,
					    tcp_hdr(skb)->source);
}

static int tcp_v6_connect(struct sock *sk, struct sockaddr *uaddr,
			  int addr_len)
{
	struct sockaddr_in6 *usin = (struct sockaddr_in6 *) uaddr;
	struct inet_sock *inet = inet_sk(sk);
	struct inet_connection_sock *icsk = inet_csk(sk);
	struct ipv6_pinfo *np = inet6_sk(sk);
	struct tcp_sock *tp = tcp_sk(sk);
	struct in6_addr *saddr = NULL, *final_p, final;
	struct ipv6_txoptions *opt;
	struct flowi6 fl6;
	struct dst_entry *dst;
	int addr_type;
	int err;

	if (addr_len < SIN6_LEN_RFC2133)
		return -EINVAL;

	if (usin->sin6_family != AF_INET6)
		return -EAFNOSUPPORT;

	memset(&fl6, 0, sizeof(fl6));

	if (np->sndflow) {
		fl6.flowlabel = usin->sin6_flowinfo&IPV6_FLOWINFO_MASK;
		IP6_ECN_flow_init(fl6.flowlabel);
		if (fl6.flowlabel&IPV6_FLOWLABEL_MASK) {
			struct ip6_flowlabel *flowlabel;
			flowlabel = fl6_sock_lookup(sk, fl6.flowlabel);
			if (!flowlabel)
				return -EINVAL;
			fl6_sock_release(flowlabel);
		}
	}

	/*
	 *	connect() to INADDR_ANY means loopback (BSD'ism).
	 */

	if (ipv6_addr_any(&usin->sin6_addr))
		usin->sin6_addr.s6_addr[15] = 0x1;

	addr_type = ipv6_addr_type(&usin->sin6_addr);

	if (addr_type & IPV6_ADDR_MULTICAST)
		return -ENETUNREACH;

	if (addr_type&IPV6_ADDR_LINKLOCAL) {
		if (addr_len >= sizeof(struct sockaddr_in6) &&
		    usin->sin6_scope_id) {
			/* If interface is set while binding, indices
			 * must coincide.
			 */
			if (sk->sk_bound_dev_if &&
			    sk->sk_bound_dev_if != usin->sin6_scope_id)
				return -EINVAL;

			sk->sk_bound_dev_if = usin->sin6_scope_id;
		}

		/* Connect to link-local address requires an interface */
		if (!sk->sk_bound_dev_if)
			return -EINVAL;
	}

	if (tp->rx_opt.ts_recent_stamp &&
	    !ipv6_addr_equal(&sk->sk_v6_daddr, &usin->sin6_addr)) {
		tp->rx_opt.ts_recent = 0;
		tp->rx_opt.ts_recent_stamp = 0;
		tp->write_seq = 0;
	}

	sk->sk_v6_daddr = usin->sin6_addr;
	np->flow_label = fl6.flowlabel;

	/*
	 *	TCP over IPv4
	 */

	if (addr_type == IPV6_ADDR_MAPPED) {
		u32 exthdrlen = icsk->icsk_ext_hdr_len;
		struct sockaddr_in sin;

		SOCK_DEBUG(sk, "connect: ipv4 mapped\n");

		if (__ipv6_only_sock(sk))
			return -ENETUNREACH;

		sin.sin_family = AF_INET;
		sin.sin_port = usin->sin6_port;
		sin.sin_addr.s_addr = usin->sin6_addr.s6_addr32[3];

		icsk->icsk_af_ops = &ipv6_mapped;
		sk->sk_backlog_rcv = tcp_v4_do_rcv;
#ifdef CONFIG_TCP_MD5SIG
		tp->af_specific = &tcp_sock_ipv6_mapped_specific;
#endif

		err = tcp_v4_connect(sk, (struct sockaddr *)&sin, sizeof(sin));

		if (err) {
			icsk->icsk_ext_hdr_len = exthdrlen;
			icsk->icsk_af_ops = &ipv6_specific;
			sk->sk_backlog_rcv = tcp_v6_do_rcv;
#ifdef CONFIG_TCP_MD5SIG
			tp->af_specific = &tcp_sock_ipv6_specific;
#endif
			goto failure;
		}
		np->saddr = sk->sk_v6_rcv_saddr;

		return err;
	}

	if (!ipv6_addr_any(&sk->sk_v6_rcv_saddr))
		saddr = &sk->sk_v6_rcv_saddr;

	fl6.flowi6_proto = IPPROTO_TCP;
	fl6.daddr = sk->sk_v6_daddr;
	fl6.saddr = saddr ? *saddr : np->saddr;
	fl6.flowi6_oif = sk->sk_bound_dev_if;
	fl6.flowi6_mark = sk->sk_mark;
	fl6.fl6_dport = usin->sin6_port;
	fl6.fl6_sport = inet->inet_sport;

	opt = rcu_dereference_protected(np->opt, lockdep_sock_is_held(sk));
	final_p = fl6_update_dst(&fl6, opt, &final);

	security_sk_classify_flow(sk, flowi6_to_flowi(&fl6));

	dst = ip6_dst_lookup_flow(sk, &fl6, final_p);
	if (IS_ERR(dst)) {
		err = PTR_ERR(dst);
		goto failure;
	}

	if (!saddr) {
		saddr = &fl6.saddr;
		sk->sk_v6_rcv_saddr = *saddr;
	}

	/* set the source address */
	np->saddr = *saddr;
	inet->inet_rcv_saddr = LOOPBACK4_IPV6;

	sk->sk_gso_type = SKB_GSO_TCPV6;
	ip6_dst_store(sk, dst, NULL, NULL);

	if (tcp_death_row.sysctl_tw_recycle &&
	    !tp->rx_opt.ts_recent_stamp &&
	    ipv6_addr_equal(&fl6.daddr, &sk->sk_v6_daddr))
		tcp_fetch_timewait_stamp(sk, dst);

	icsk->icsk_ext_hdr_len = 0;
	if (opt)
		icsk->icsk_ext_hdr_len = opt->opt_flen +
					 opt->opt_nflen;

	tp->rx_opt.mss_clamp = IPV6_MIN_MTU - sizeof(struct tcphdr) - sizeof(struct ipv6hdr);

	inet->inet_dport = usin->sin6_port;

	tcp_set_state(sk, TCP_SYN_SENT);
	err = inet6_hash_connect(&tcp_death_row, sk);
	if (err)
		goto late_failure;

	sk_set_txhash(sk);

	if (!tp->write_seq && likely(!tp->repair))
		tp->write_seq = secure_tcpv6_sequence_number(np->saddr.s6_addr32,
							     sk->sk_v6_daddr.s6_addr32,
							     inet->inet_sport,
							     inet->inet_dport);

	err = tcp_connect(sk);
	if (err)
		goto late_failure;

	return 0;

late_failure:
	tcp_set_state(sk, TCP_CLOSE);
	__sk_dst_reset(sk);
failure:
	inet->inet_dport = 0;
	sk->sk_route_caps = 0;
	return err;
}

static void tcp_v6_mtu_reduced(struct sock *sk)
{
	struct dst_entry *dst;

	if ((1 << sk->sk_state) & (TCPF_LISTEN | TCPF_CLOSE))
		return;

	dst = inet6_csk_update_pmtu(sk, tcp_sk(sk)->mtu_info);
	if (!dst)
		return;

	if (inet_csk(sk)->icsk_pmtu_cookie > dst_mtu(dst)) {
		tcp_sync_mss(sk, dst_mtu(dst));
		tcp_simple_retransmit(sk);
	}
}

static void tcp_v6_err(struct sk_buff *skb, struct inet6_skb_parm *opt,
		u8 type, u8 code, int offset, __be32 info)
{
	const struct ipv6hdr *hdr = (const struct ipv6hdr *)skb->data;
	const struct tcphdr *th = (struct tcphdr *)(skb->data+offset);
	struct net *net = dev_net(skb->dev);
	struct request_sock *fastopen;
	struct ipv6_pinfo *np;
	struct tcp_sock *tp;
	__u32 seq, snd_una;
	struct sock *sk;
	bool fatal;
	int err;

	sk = __inet6_lookup_established(net, &tcp_hashinfo,
					&hdr->daddr, th->dest,
					&hdr->saddr, ntohs(th->source),
					skb->dev->ifindex);

	if (!sk) {
		__ICMP6_INC_STATS(net, __in6_dev_get(skb->dev),
				  ICMP6_MIB_INERRORS);
		return;
	}

	if (sk->sk_state == TCP_TIME_WAIT) {
		inet_twsk_put(inet_twsk(sk));
		return;
	}
	seq = ntohl(th->seq);
	fatal = icmpv6_err_convert(type, code, &err);
	if (sk->sk_state == TCP_NEW_SYN_RECV)
		return tcp_req_err(sk, seq, fatal);

	bh_lock_sock(sk);
	if (sock_owned_by_user(sk) && type != ICMPV6_PKT_TOOBIG)
		__NET_INC_STATS(net, LINUX_MIB_LOCKDROPPEDICMPS);

	if (sk->sk_state == TCP_CLOSE)
		goto out;

	if (ipv6_hdr(skb)->hop_limit < inet6_sk(sk)->min_hopcount) {
		__NET_INC_STATS(net, LINUX_MIB_TCPMINTTLDROP);
		goto out;
	}

	tp = tcp_sk(sk);
	/* XXX (TFO) - tp->snd_una should be ISN (tcp_create_openreq_child() */
	fastopen = tp->fastopen_rsk;
	snd_una = fastopen ? tcp_rsk(fastopen)->snt_isn : tp->snd_una;
	if (sk->sk_state != TCP_LISTEN &&
	    !between(seq, snd_una, tp->snd_nxt)) {
		__NET_INC_STATS(net, LINUX_MIB_OUTOFWINDOWICMPS);
		goto out;
	}

	np = inet6_sk(sk);

	if (type == NDISC_REDIRECT) {
		struct dst_entry *dst = __sk_dst_check(sk, np->dst_cookie);

		if (dst)
			dst->ops->redirect(dst, sk, skb);
		goto out;
	}

	if (type == ICMPV6_PKT_TOOBIG) {
		/* We are not interested in TCP_LISTEN and open_requests
		 * (SYN-ACKs send out by Linux are always <576bytes so
		 * they should go through unfragmented).
		 */
		if (sk->sk_state == TCP_LISTEN)
			goto out;

		if (!ip6_sk_accept_pmtu(sk))
			goto out;

		tp->mtu_info = ntohl(info);
		if (!sock_owned_by_user(sk))
			tcp_v6_mtu_reduced(sk);
		else if (!test_and_set_bit(TCP_MTU_REDUCED_DEFERRED,
					   &tp->tsq_flags))
			sock_hold(sk);
		goto out;
	}


	/* Might be for an request_sock */
	switch (sk->sk_state) {
	case TCP_SYN_SENT:
	case TCP_SYN_RECV:
		/* Only in fast or simultaneous open. If a fast open socket is
		 * is already accepted it is treated as a connected one below.
		 */
		if (fastopen && !fastopen->sk)
			break;

		if (!sock_owned_by_user(sk)) {
			sk->sk_err = err;
			sk->sk_error_report(sk);		/* Wake people up to see the error (see connect in sock.c) */

			tcp_done(sk);
		} else
			sk->sk_err_soft = err;
		goto out;
	}

	if (!sock_owned_by_user(sk) && np->recverr) {
		sk->sk_err = err;
		sk->sk_error_report(sk);
	} else
		sk->sk_err_soft = err;

out:
	bh_unlock_sock(sk);
	sock_put(sk);
}


static int tcp_v6_send_synack(const struct sock *sk, struct dst_entry *dst,
			      struct flowi *fl,
			      struct request_sock *req,
			      struct tcp_fastopen_cookie *foc,
			      enum tcp_synack_type synack_type)
{
	struct inet_request_sock *ireq = inet_rsk(req);
	struct ipv6_pinfo *np = inet6_sk(sk);
	struct flowi6 *fl6 = &fl->u.ip6;
	struct sk_buff *skb;
	int err = -ENOMEM;

	/* First, grab a route. */
	if (!dst && (dst = inet6_csk_route_req(sk, fl6, req,
					       IPPROTO_TCP)) == NULL)
		goto done;

	skb = tcp_make_synack(sk, dst, req, foc, synack_type);

	if (skb) {
		__tcp_v6_send_check(skb, &ireq->ir_v6_loc_addr,
				    &ireq->ir_v6_rmt_addr);

		fl6->daddr = ireq->ir_v6_rmt_addr;
		if (np->repflow && ireq->pktopts)
			fl6->flowlabel = ip6_flowlabel(ipv6_hdr(ireq->pktopts));

		rcu_read_lock();
		err = ip6_xmit(sk, skb, fl6, rcu_dereference(np->opt),
			       np->tclass);
		rcu_read_unlock();
		err = net_xmit_eval(err);
	}

done:
	return err;
}


static void tcp_v6_reqsk_destructor(struct request_sock *req)
{
	kfree_skb(inet_rsk(req)->pktopts);
}

#ifdef CONFIG_TCP_MD5SIG
static struct tcp_md5sig_key *tcp_v6_md5_do_lookup(const struct sock *sk,
						   const struct in6_addr *addr)
{
	return tcp_md5_do_lookup(sk, (union tcp_md5_addr *)addr, AF_INET6);
}

static struct tcp_md5sig_key *tcp_v6_md5_lookup(const struct sock *sk,
						const struct sock *addr_sk)
{
	return tcp_v6_md5_do_lookup(sk, &addr_sk->sk_v6_daddr);
}

static int tcp_v6_parse_md5_keys(struct sock *sk, char __user *optval,
				 int optlen)
{
	struct tcp_md5sig cmd;
	struct sockaddr_in6 *sin6 = (struct sockaddr_in6 *)&cmd.tcpm_addr;

	if (optlen < sizeof(cmd))
		return -EINVAL;

	if (copy_from_user(&cmd, optval, sizeof(cmd)))
		return -EFAULT;

	if (sin6->sin6_family != AF_INET6)
		return -EINVAL;

	if (!cmd.tcpm_keylen) {
		if (ipv6_addr_v4mapped(&sin6->sin6_addr))
			return tcp_md5_do_del(sk, (union tcp_md5_addr *)&sin6->sin6_addr.s6_addr32[3],
					      AF_INET);
		return tcp_md5_do_del(sk, (union tcp_md5_addr *)&sin6->sin6_addr,
				      AF_INET6);
	}

	if (cmd.tcpm_keylen > TCP_MD5SIG_MAXKEYLEN)
		return -EINVAL;

	if (ipv6_addr_v4mapped(&sin6->sin6_addr))
		return tcp_md5_do_add(sk, (union tcp_md5_addr *)&sin6->sin6_addr.s6_addr32[3],
				      AF_INET, cmd.tcpm_key, cmd.tcpm_keylen, GFP_KERNEL);

	return tcp_md5_do_add(sk, (union tcp_md5_addr *)&sin6->sin6_addr,
			      AF_INET6, cmd.tcpm_key, cmd.tcpm_keylen, GFP_KERNEL);
}

static int tcp_v6_md5_hash_pseudoheader(struct tcp_md5sig_pool *hp,
					const struct in6_addr *daddr,
					const struct in6_addr *saddr, int nbytes)
{
	struct tcp6_pseudohdr *bp;
	struct scatterlist sg;

	bp = &hp->md5_blk.ip6;
	/* 1. TCP pseudo-header (RFC2460) */
	bp->saddr = *saddr;
	bp->daddr = *daddr;
	bp->protocol = cpu_to_be32(IPPROTO_TCP);
	bp->len = cpu_to_be32(nbytes);

	sg_init_one(&sg, bp, sizeof(*bp));
	ahash_request_set_crypt(hp->md5_req, &sg, NULL, sizeof(*bp));
	return crypto_ahash_update(hp->md5_req);
}

static int tcp_v6_md5_hash_hdr(char *md5_hash, struct tcp_md5sig_key *key,
			       const struct in6_addr *daddr, struct in6_addr *saddr,
			       const struct tcphdr *th)
{
	struct tcp_md5sig_pool *hp;
	struct ahash_request *req;

	hp = tcp_get_md5sig_pool();
	if (!hp)
		goto clear_hash_noput;
	req = hp->md5_req;

	if (crypto_ahash_init(req))
		goto clear_hash;
	if (tcp_v6_md5_hash_pseudoheader(hp, daddr, saddr, th->doff << 2))
		goto clear_hash;
	if (tcp_md5_hash_header(hp, th))
		goto clear_hash;
	if (tcp_md5_hash_key(hp, key))
		goto clear_hash;
	ahash_request_set_crypt(req, NULL, md5_hash, 0);
	if (crypto_ahash_final(req))
		goto clear_hash;

	tcp_put_md5sig_pool();
	return 0;

clear_hash:
	tcp_put_md5sig_pool();
clear_hash_noput:
	memset(md5_hash, 0, 16);
	return 1;
}

static int tcp_v6_md5_hash_skb(char *md5_hash,
			       const struct tcp_md5sig_key *key,
			       const struct sock *sk,
			       const struct sk_buff *skb)
{
	const struct in6_addr *saddr, *daddr;
	struct tcp_md5sig_pool *hp;
	struct ahash_request *req;
	const struct tcphdr *th = tcp_hdr(skb);

	if (sk) { /* valid for establish/request sockets */
		saddr = &sk->sk_v6_rcv_saddr;
		daddr = &sk->sk_v6_daddr;
	} else {
		const struct ipv6hdr *ip6h = ipv6_hdr(skb);
		saddr = &ip6h->saddr;
		daddr = &ip6h->daddr;
	}

	hp = tcp_get_md5sig_pool();
	if (!hp)
		goto clear_hash_noput;
	req = hp->md5_req;

	if (crypto_ahash_init(req))
		goto clear_hash;

	if (tcp_v6_md5_hash_pseudoheader(hp, daddr, saddr, skb->len))
		goto clear_hash;
	if (tcp_md5_hash_header(hp, th))
		goto clear_hash;
	if (tcp_md5_hash_skb_data(hp, skb, th->doff << 2))
		goto clear_hash;
	if (tcp_md5_hash_key(hp, key))
		goto clear_hash;
	ahash_request_set_crypt(req, NULL, md5_hash, 0);
	if (crypto_ahash_final(req))
		goto clear_hash;

	tcp_put_md5sig_pool();
	return 0;

clear_hash:
	tcp_put_md5sig_pool();
clear_hash_noput:
	memset(md5_hash, 0, 16);
	return 1;
}

#endif

static bool tcp_v6_inbound_md5_hash(const struct sock *sk,
				    const struct sk_buff *skb)
{
#ifdef CONFIG_TCP_MD5SIG
	const __u8 *hash_location = NULL;
	struct tcp_md5sig_key *hash_expected;
	const struct ipv6hdr *ip6h = ipv6_hdr(skb);
	const struct tcphdr *th = tcp_hdr(skb);
	int genhash;
	u8 newhash[16];

	hash_expected = tcp_v6_md5_do_lookup(sk, &ip6h->saddr);
	hash_location = tcp_parse_md5sig_option(th);

	/* We've parsed the options - do we have a hash? */
	if (!hash_expected && !hash_location)
		return false;

	if (hash_expected && !hash_location) {
		NET_INC_STATS(sock_net(sk), LINUX_MIB_TCPMD5NOTFOUND);
		return true;
	}

	if (!hash_expected && hash_location) {
		NET_INC_STATS(sock_net(sk), LINUX_MIB_TCPMD5UNEXPECTED);
		return true;
	}

	/* check the signature */
	genhash = tcp_v6_md5_hash_skb(newhash,
				      hash_expected,
				      NULL, skb);

	if (genhash || memcmp(hash_location, newhash, 16) != 0) {
		net_info_ratelimited("MD5 Hash %s for [%pI6c]:%u->[%pI6c]:%u\n",
				     genhash ? "failed" : "mismatch",
				     &ip6h->saddr, ntohs(th->source),
				     &ip6h->daddr, ntohs(th->dest));
		return true;
	}
#endif
	return false;
}

static void tcp_v6_init_req(struct request_sock *req,
			    const struct sock *sk_listener,
			    struct sk_buff *skb)
{
	struct inet_request_sock *ireq = inet_rsk(req);
	const struct ipv6_pinfo *np = inet6_sk(sk_listener);

	ireq->ir_v6_rmt_addr = ipv6_hdr(skb)->saddr;
	ireq->ir_v6_loc_addr = ipv6_hdr(skb)->daddr;

	/* So that link locals have meaning */
	if (!sk_listener->sk_bound_dev_if &&
	    ipv6_addr_type(&ireq->ir_v6_rmt_addr) & IPV6_ADDR_LINKLOCAL)
		ireq->ir_iif = tcp_v6_iif(skb);

	if (!TCP_SKB_CB(skb)->tcp_tw_isn &&
	    (ipv6_opt_accepted(sk_listener, skb, &TCP_SKB_CB(skb)->header.h6) ||
	     np->rxopt.bits.rxinfo ||
	     np->rxopt.bits.rxoinfo || np->rxopt.bits.rxhlim ||
	     np->rxopt.bits.rxohlim || np->repflow)) {
		atomic_inc(&skb->users);
		ireq->pktopts = skb;
	}
}

static struct dst_entry *tcp_v6_route_req(const struct sock *sk,
					  struct flowi *fl,
					  const struct request_sock *req,
					  bool *strict)
{
	if (strict)
		*strict = true;
	return inet6_csk_route_req(sk, &fl->u.ip6, req, IPPROTO_TCP);
}

struct request_sock_ops tcp6_request_sock_ops __read_mostly = {
	.family		=	AF_INET6,
	.obj_size	=	sizeof(struct tcp6_request_sock),
	.rtx_syn_ack	=	tcp_rtx_synack,
	.send_ack	=	tcp_v6_reqsk_send_ack,
	.destructor	=	tcp_v6_reqsk_destructor,
	.send_reset	=	tcp_v6_send_reset,
	.syn_ack_timeout =	tcp_syn_ack_timeout,
};

static const struct tcp_request_sock_ops tcp_request_sock_ipv6_ops = {
	.mss_clamp	=	IPV6_MIN_MTU - sizeof(struct tcphdr) -
				sizeof(struct ipv6hdr),
#ifdef CONFIG_TCP_MD5SIG
	.req_md5_lookup	=	tcp_v6_md5_lookup,
	.calc_md5_hash	=	tcp_v6_md5_hash_skb,
#endif
	.init_req	=	tcp_v6_init_req,
#ifdef CONFIG_SYN_COOKIES
	.cookie_init_seq =	cookie_v6_init_sequence,
#endif
	.route_req	=	tcp_v6_route_req,
	.init_seq	=	tcp_v6_init_sequence,
	.send_synack	=	tcp_v6_send_synack,
};

static void tcp_v6_send_response(const struct sock *sk, struct sk_buff *skb, u32 seq,
				 u32 ack, u32 win, u32 tsval, u32 tsecr,
				 int oif, struct tcp_md5sig_key *key, int rst,
				 u8 tclass, u32 label)
{
	const struct tcphdr *th = tcp_hdr(skb);
	struct tcphdr *t1;
	struct sk_buff *buff;
	struct flowi6 fl6;
	struct net *net = sk ? sock_net(sk) : dev_net(skb_dst(skb)->dev);
	struct sock *ctl_sk = net->ipv6.tcp_sk;
	unsigned int tot_len = sizeof(struct tcphdr);
	struct dst_entry *dst;
	__be32 *topt;

	if (tsecr)
		tot_len += TCPOLEN_TSTAMP_ALIGNED;
#ifdef CONFIG_TCP_MD5SIG
	if (key)
		tot_len += TCPOLEN_MD5SIG_ALIGNED;
#endif

	buff = alloc_skb(MAX_HEADER + sizeof(struct ipv6hdr) + tot_len,
			 GFP_ATOMIC);
	if (!buff)
		return;

	skb_reserve(buff, MAX_HEADER + sizeof(struct ipv6hdr) + tot_len);

	t1 = (struct tcphdr *) skb_push(buff, tot_len);
	skb_reset_transport_header(buff);

	/* Swap the send and the receive. */
	memset(t1, 0, sizeof(*t1));
	t1->dest = th->source;
	t1->source = th->dest;
	t1->doff = tot_len / 4;
	t1->seq = htonl(seq);
	t1->ack_seq = htonl(ack);
	t1->ack = !rst || !th->ack;
	t1->rst = rst;
	t1->window = htons(win);

	topt = (__be32 *)(t1 + 1);

	if (tsecr) {
		*topt++ = htonl((TCPOPT_NOP << 24) | (TCPOPT_NOP << 16) |
				(TCPOPT_TIMESTAMP << 8) | TCPOLEN_TIMESTAMP);
		*topt++ = htonl(tsval);
		*topt++ = htonl(tsecr);
	}

#ifdef CONFIG_TCP_MD5SIG
	if (key) {
		*topt++ = htonl((TCPOPT_NOP << 24) | (TCPOPT_NOP << 16) |
				(TCPOPT_MD5SIG << 8) | TCPOLEN_MD5SIG);
		tcp_v6_md5_hash_hdr((__u8 *)topt, key,
				    &ipv6_hdr(skb)->saddr,
				    &ipv6_hdr(skb)->daddr, t1);
	}
#endif

	memset(&fl6, 0, sizeof(fl6));
	fl6.daddr = ipv6_hdr(skb)->saddr;
	fl6.saddr = ipv6_hdr(skb)->daddr;
	fl6.flowlabel = label;

	buff->ip_summed = CHECKSUM_PARTIAL;
	buff->csum = 0;

	__tcp_v6_send_check(buff, &fl6.saddr, &fl6.daddr);

	fl6.flowi6_proto = IPPROTO_TCP;
	if (rt6_need_strict(&fl6.daddr) && !oif)
		fl6.flowi6_oif = tcp_v6_iif(skb);
	else {
		if (!oif && netif_index_is_l3_master(net, skb->skb_iif))
			oif = skb->skb_iif;

		fl6.flowi6_oif = oif;
	}

	fl6.flowi6_mark = IP6_REPLY_MARK(net, skb->mark);
	fl6.fl6_dport = t1->dest;
	fl6.fl6_sport = t1->source;
	security_skb_classify_flow(skb, flowi6_to_flowi(&fl6));

	/* Pass a socket to ip6_dst_lookup either it is for RST
	 * Underlying function will use this to retrieve the network
	 * namespace
	 */
	dst = ip6_dst_lookup_flow(ctl_sk, &fl6, NULL);
	if (!IS_ERR(dst)) {
		skb_dst_set(buff, dst);
		ip6_xmit(ctl_sk, buff, &fl6, NULL, tclass);
		TCP_INC_STATS(net, TCP_MIB_OUTSEGS);
		if (rst)
			TCP_INC_STATS(net, TCP_MIB_OUTRSTS);
		return;
	}

	kfree_skb(buff);
}

static void tcp_v6_send_reset(const struct sock *sk, struct sk_buff *skb)
{
	const struct tcphdr *th = tcp_hdr(skb);
	u32 seq = 0, ack_seq = 0;
	struct tcp_md5sig_key *key = NULL;
#ifdef CONFIG_TCP_MD5SIG
	const __u8 *hash_location = NULL;
	struct ipv6hdr *ipv6h = ipv6_hdr(skb);
	unsigned char newhash[16];
	int genhash;
	struct sock *sk1 = NULL;
#endif
	int oif;

	if (th->rst)
		return;

	/* If sk not NULL, it means we did a successful lookup and incoming
	 * route had to be correct. prequeue might have dropped our dst.
	 */
	if (!sk && !ipv6_unicast_destination(skb))
		return;

#ifdef CONFIG_TCP_MD5SIG
	rcu_read_lock();
	hash_location = tcp_parse_md5sig_option(th);
	if (sk && sk_fullsock(sk)) {
		key = tcp_v6_md5_do_lookup(sk, &ipv6h->saddr);
	} else if (hash_location) {
		/*
		 * active side is lost. Try to find listening socket through
		 * source port, and then find md5 key through listening socket.
		 * we are not loose security here:
		 * Incoming packet is checked with md5 hash with finding key,
		 * no RST generated if md5 hash doesn't match.
		 */
		sk1 = inet6_lookup_listener(dev_net(skb_dst(skb)->dev),
					   &tcp_hashinfo, NULL, 0,
					   &ipv6h->saddr,
					   th->source, &ipv6h->daddr,
					   ntohs(th->source), tcp_v6_iif(skb));
		if (!sk1)
			goto out;

		key = tcp_v6_md5_do_lookup(sk1, &ipv6h->saddr);
		if (!key)
			goto out;

		genhash = tcp_v6_md5_hash_skb(newhash, key, NULL, skb);
		if (genhash || memcmp(hash_location, newhash, 16) != 0)
			goto out;
	}
#endif

	if (th->ack)
		seq = ntohl(th->ack_seq);
	else
		ack_seq = ntohl(th->seq) + th->syn + th->fin + skb->len -
			  (th->doff << 2);

	oif = sk ? sk->sk_bound_dev_if : 0;
	tcp_v6_send_response(sk, skb, seq, ack_seq, 0, 0, 0, oif, key, 1, 0, 0);

#ifdef CONFIG_TCP_MD5SIG
out:
	rcu_read_unlock();
#endif
}

static void tcp_v6_send_ack(const struct sock *sk, struct sk_buff *skb, u32 seq,
			    u32 ack, u32 win, u32 tsval, u32 tsecr, int oif,
			    struct tcp_md5sig_key *key, u8 tclass,
			    u32 label)
{
	tcp_v6_send_response(sk, skb, seq, ack, win, tsval, tsecr, oif, key, 0,
			     tclass, label);
}

static void tcp_v6_timewait_ack(struct sock *sk, struct sk_buff *skb)
{
	struct inet_timewait_sock *tw = inet_twsk(sk);
	struct tcp_timewait_sock *tcptw = tcp_twsk(sk);

	tcp_v6_send_ack(sk, skb, tcptw->tw_snd_nxt, tcptw->tw_rcv_nxt,
			tcptw->tw_rcv_wnd >> tw->tw_rcv_wscale,
			tcp_time_stamp + tcptw->tw_ts_offset,
			tcptw->tw_ts_recent, tw->tw_bound_dev_if, tcp_twsk_md5_key(tcptw),
			tw->tw_tclass, cpu_to_be32(tw->tw_flowlabel));

	inet_twsk_put(tw);
}

static void tcp_v6_reqsk_send_ack(const struct sock *sk, struct sk_buff *skb,
				  struct request_sock *req)
{
	/* sk->sk_state == TCP_LISTEN -> for regular TCP_SYN_RECV
	 * sk->sk_state == TCP_SYN_RECV -> for Fast Open.
	 */
	tcp_v6_send_ack(sk, skb, (sk->sk_state == TCP_LISTEN) ?
			tcp_rsk(req)->snt_isn + 1 : tcp_sk(sk)->snd_nxt,
			tcp_rsk(req)->rcv_nxt, req->rsk_rcv_wnd,
			tcp_time_stamp, req->ts_recent, sk->sk_bound_dev_if,
			tcp_v6_md5_do_lookup(sk, &ipv6_hdr(skb)->daddr),
			0, 0);
}


static struct sock *tcp_v6_cookie_check(struct sock *sk, struct sk_buff *skb)
{
#ifdef CONFIG_SYN_COOKIES
	const struct tcphdr *th = tcp_hdr(skb);

	if (!th->syn)
		sk = cookie_v6_check(sk, skb);
#endif
	return sk;
}

static int tcp_v6_conn_request(struct sock *sk, struct sk_buff *skb)
{
	if (skb->protocol == htons(ETH_P_IP))
		return tcp_v4_conn_request(sk, skb);

	if (!ipv6_unicast_destination(skb))
		goto drop;

	return tcp_conn_request(&tcp6_request_sock_ops,
				&tcp_request_sock_ipv6_ops, sk, skb);

drop:
	tcp_listendrop(sk);
	return 0; /* don't send reset */
}

static struct sock *tcp_v6_syn_recv_sock(const struct sock *sk, struct sk_buff *skb,
					 struct request_sock *req,
					 struct dst_entry *dst,
					 struct request_sock *req_unhash,
					 bool *own_req)
{
	struct inet_request_sock *ireq;
	struct ipv6_pinfo *newnp;
	const struct ipv6_pinfo *np = inet6_sk(sk);
	struct ipv6_txoptions *opt;
	struct tcp6_sock *newtcp6sk;
	struct inet_sock *newinet;
	struct tcp_sock *newtp;
	struct sock *newsk;
#ifdef CONFIG_TCP_MD5SIG
	struct tcp_md5sig_key *key;
#endif
	struct flowi6 fl6;

	if (skb->protocol == htons(ETH_P_IP)) {
		/*
		 *	v6 mapped
		 */

		newsk = tcp_v4_syn_recv_sock(sk, skb, req, dst,
					     req_unhash, own_req);

		if (!newsk)
			return NULL;

		newtcp6sk = (struct tcp6_sock *)newsk;
		inet_sk(newsk)->pinet6 = &newtcp6sk->inet6;

		newinet = inet_sk(newsk);
		newnp = inet6_sk(newsk);
		newtp = tcp_sk(newsk);

		memcpy(newnp, np, sizeof(struct ipv6_pinfo));

		newnp->saddr = newsk->sk_v6_rcv_saddr;

		inet_csk(newsk)->icsk_af_ops = &ipv6_mapped;
		newsk->sk_backlog_rcv = tcp_v4_do_rcv;
#ifdef CONFIG_TCP_MD5SIG
		newtp->af_specific = &tcp_sock_ipv6_mapped_specific;
#endif

		newnp->ipv6_ac_list = NULL;
		newnp->ipv6_fl_list = NULL;
		newnp->pktoptions  = NULL;
		newnp->opt	   = NULL;
		newnp->mcast_oif   = tcp_v6_iif(skb);
		newnp->mcast_hops  = ipv6_hdr(skb)->hop_limit;
		newnp->rcv_flowinfo = ip6_flowinfo(ipv6_hdr(skb));
		if (np->repflow)
			newnp->flow_label = ip6_flowlabel(ipv6_hdr(skb));

		/*
		 * No need to charge this sock to the relevant IPv6 refcnt debug socks count
		 * here, tcp_create_openreq_child now does this for us, see the comment in
		 * that function for the gory details. -acme
		 */

		/* It is tricky place. Until this moment IPv4 tcp
		   worked with IPv6 icsk.icsk_af_ops.
		   Sync it now.
		 */
		tcp_sync_mss(newsk, inet_csk(newsk)->icsk_pmtu_cookie);

		return newsk;
	}

	ireq = inet_rsk(req);

	if (sk_acceptq_is_full(sk))
		goto out_overflow;

	if (!dst) {
		dst = inet6_csk_route_req(sk, &fl6, req, IPPROTO_TCP);
		if (!dst)
			goto out;
	}

	newsk = tcp_create_openreq_child(sk, req, skb);
	if (!newsk)
		goto out_nonewsk;

	/*
	 * No need to charge this sock to the relevant IPv6 refcnt debug socks
	 * count here, tcp_create_openreq_child now does this for us, see the
	 * comment in that function for the gory details. -acme
	 */

	newsk->sk_gso_type = SKB_GSO_TCPV6;
	ip6_dst_store(newsk, dst, NULL, NULL);
	inet6_sk_rx_dst_set(newsk, skb);

	newtcp6sk = (struct tcp6_sock *)newsk;
	inet_sk(newsk)->pinet6 = &newtcp6sk->inet6;

	newtp = tcp_sk(newsk);
	newinet = inet_sk(newsk);
	newnp = inet6_sk(newsk);

	memcpy(newnp, np, sizeof(struct ipv6_pinfo));

	newsk->sk_v6_daddr = ireq->ir_v6_rmt_addr;
	newnp->saddr = ireq->ir_v6_loc_addr;
	newsk->sk_v6_rcv_saddr = ireq->ir_v6_loc_addr;
	newsk->sk_bound_dev_if = ireq->ir_iif;

	/* Now IPv6 options...

	   First: no IPv4 options.
	 */
	newinet->inet_opt = NULL;
	newnp->ipv6_ac_list = NULL;
	newnp->ipv6_fl_list = NULL;

	/* Clone RX bits */
	newnp->rxopt.all = np->rxopt.all;

	newnp->pktoptions = NULL;
	newnp->opt	  = NULL;
	newnp->mcast_oif  = tcp_v6_iif(skb);
	newnp->mcast_hops = ipv6_hdr(skb)->hop_limit;
	newnp->rcv_flowinfo = ip6_flowinfo(ipv6_hdr(skb));
	if (np->repflow)
		newnp->flow_label = ip6_flowlabel(ipv6_hdr(skb));

	/* Clone native IPv6 options from listening socket (if any)

	   Yes, keeping reference count would be much more clever,
	   but we make one more one thing there: reattach optmem
	   to newsk.
	 */
	opt = rcu_dereference(np->opt);
	if (opt) {
		opt = ipv6_dup_options(newsk, opt);
		RCU_INIT_POINTER(newnp->opt, opt);
	}
	inet_csk(newsk)->icsk_ext_hdr_len = 0;
	if (opt)
		inet_csk(newsk)->icsk_ext_hdr_len = opt->opt_nflen +
						    opt->opt_flen;

	tcp_ca_openreq_child(newsk, dst);

	tcp_sync_mss(newsk, dst_mtu(dst));
	newtp->advmss = dst_metric_advmss(dst);
	if (tcp_sk(sk)->rx_opt.user_mss &&
	    tcp_sk(sk)->rx_opt.user_mss < newtp->advmss)
		newtp->advmss = tcp_sk(sk)->rx_opt.user_mss;

	tcp_initialize_rcv_mss(newsk);

	newinet->inet_daddr = newinet->inet_saddr = LOOPBACK4_IPV6;
	newinet->inet_rcv_saddr = LOOPBACK4_IPV6;

#ifdef CONFIG_TCP_MD5SIG
	/* Copy over the MD5 key from the original socket */
	key = tcp_v6_md5_do_lookup(sk, &newsk->sk_v6_daddr);
	if (key) {
		/* We're using one, so create a matching key
		 * on the newsk structure. If we fail to get
		 * memory, then we end up not copying the key
		 * across. Shucks.
		 */
		tcp_md5_do_add(newsk, (union tcp_md5_addr *)&newsk->sk_v6_daddr,
			       AF_INET6, key->key, key->keylen,
			       sk_gfp_mask(sk, GFP_ATOMIC));
	}
#endif

	if (__inet_inherit_port(sk, newsk) < 0) {
		inet_csk_prepare_forced_close(newsk);
		tcp_done(newsk);
		goto out;
	}
	*own_req = inet_ehash_nolisten(newsk, req_to_sk(req_unhash));
	if (*own_req) {
		tcp_move_syn(newtp, req);

		/* Clone pktoptions received with SYN, if we own the req */
		if (ireq->pktopts) {
			newnp->pktoptions = skb_clone(ireq->pktopts,
						      sk_gfp_mask(sk, GFP_ATOMIC));
			consume_skb(ireq->pktopts);
			ireq->pktopts = NULL;
			if (newnp->pktoptions)
				skb_set_owner_r(newnp->pktoptions, newsk);
		}
	}

	return newsk;

out_overflow:
	__NET_INC_STATS(sock_net(sk), LINUX_MIB_LISTENOVERFLOWS);
out_nonewsk:
	dst_release(dst);
out:
	tcp_listendrop(sk);
	return NULL;
}

/* The socket must have it's spinlock held when we get
 * here, unless it is a TCP_LISTEN socket.
 *
 * We have a potential double-lock case here, so even when
 * doing backlog processing we use the BH locking scheme.
 * This is because we cannot sleep with the original spinlock
 * held.
 */
static int tcp_v6_do_rcv(struct sock *sk, struct sk_buff *skb)
{
	struct ipv6_pinfo *np = inet6_sk(sk);
	struct tcp_sock *tp;
	struct sk_buff *opt_skb = NULL;

	/* Imagine: socket is IPv6. IPv4 packet arrives,
	   goes to IPv4 receive handler and backlogged.
	   From backlog it always goes here. Kerboom...
	   Fortunately, tcp_rcv_established and rcv_established
	   handle them correctly, but it is not case with
	   tcp_v6_hnd_req and tcp_v6_send_reset().   --ANK
	 */

	if (skb->protocol == htons(ETH_P_IP))
		return tcp_v4_do_rcv(sk, skb);

	if (sk_filter(sk, skb))
		goto discard;

	/*
	 *	socket locking is here for SMP purposes as backlog rcv
	 *	is currently called with bh processing disabled.
	 */

	/* Do Stevens' IPV6_PKTOPTIONS.

	   Yes, guys, it is the only place in our code, where we
	   may make it not affecting IPv4.
	   The rest of code is protocol independent,
	   and I do not like idea to uglify IPv4.

	   Actually, all the idea behind IPV6_PKTOPTIONS
	   looks not very well thought. For now we latch
	   options, received in the last packet, enqueued
	   by tcp. Feel free to propose better solution.
					       --ANK (980728)
	 */
	if (np->rxopt.all)
		opt_skb = skb_clone(skb, sk_gfp_mask(sk, GFP_ATOMIC));

	if (sk->sk_state == TCP_ESTABLISHED) { /* Fast path */
		struct dst_entry *dst = sk->sk_rx_dst;

		sock_rps_save_rxhash(sk, skb);
		sk_mark_napi_id(sk, skb);
		if (dst) {
			if (inet_sk(sk)->rx_dst_ifindex != skb->skb_iif ||
			    dst->ops->check(dst, np->rx_dst_cookie) == NULL) {
				dst_release(dst);
				sk->sk_rx_dst = NULL;
			}
		}

		tcp_rcv_established(sk, skb, tcp_hdr(skb), skb->len);
		if (opt_skb)
			goto ipv6_pktoptions;
		return 0;
	}

	if (tcp_checksum_complete(skb))
		goto csum_err;

	if (sk->sk_state == TCP_LISTEN) {
		struct sock *nsk = tcp_v6_cookie_check(sk, skb);

		if (!nsk)
			goto discard;

		if (nsk != sk) {
			sock_rps_save_rxhash(nsk, skb);
			sk_mark_napi_id(nsk, skb);
			if (tcp_child_process(sk, nsk, skb))
				goto reset;
			if (opt_skb)
				__kfree_skb(opt_skb);
			return 0;
		}
	} else
		sock_rps_save_rxhash(sk, skb);

	if (tcp_rcv_state_process(sk, skb))
		goto reset;
	if (opt_skb)
		goto ipv6_pktoptions;
	return 0;

reset:
	tcp_v6_send_reset(sk, skb);
discard:
	if (opt_skb)
		__kfree_skb(opt_skb);
	kfree_skb(skb);
	return 0;
csum_err:
	TCP_INC_STATS(sock_net(sk), TCP_MIB_CSUMERRORS);
	TCP_INC_STATS(sock_net(sk), TCP_MIB_INERRS);
	goto discard;


ipv6_pktoptions:
	/* Do you ask, what is it?

	   1. skb was enqueued by tcp.
	   2. skb is added to tail of read queue, rather than out of order.
	   3. socket is not in passive state.
	   4. Finally, it really contains options, which user wants to receive.
	 */
	tp = tcp_sk(sk);
	if (TCP_SKB_CB(opt_skb)->end_seq == tp->rcv_nxt &&
	    !((1 << sk->sk_state) & (TCPF_CLOSE | TCPF_LISTEN))) {
		if (np->rxopt.bits.rxinfo || np->rxopt.bits.rxoinfo)
			np->mcast_oif = tcp_v6_iif(opt_skb);
		if (np->rxopt.bits.rxhlim || np->rxopt.bits.rxohlim)
			np->mcast_hops = ipv6_hdr(opt_skb)->hop_limit;
		if (np->rxopt.bits.rxflow || np->rxopt.bits.rxtclass)
			np->rcv_flowinfo = ip6_flowinfo(ipv6_hdr(opt_skb));
		if (np->repflow)
			np->flow_label = ip6_flowlabel(ipv6_hdr(opt_skb));
		if (ipv6_opt_accepted(sk, opt_skb, &TCP_SKB_CB(opt_skb)->header.h6)) {
			skb_set_owner_r(opt_skb, sk);
			opt_skb = xchg(&np->pktoptions, opt_skb);
		} else {
			__kfree_skb(opt_skb);
			opt_skb = xchg(&np->pktoptions, NULL);
		}
	}

	kfree_skb(opt_skb);
	return 0;
}

static void tcp_v6_fill_cb(struct sk_buff *skb, const struct ipv6hdr *hdr,
			   const struct tcphdr *th)
{
	/* This is tricky: we move IP6CB at its correct location into
	 * TCP_SKB_CB(). It must be done after xfrm6_policy_check(), because
	 * _decode_session6() uses IP6CB().
	 * barrier() makes sure compiler won't play aliasing games.
	 */
	memmove(&TCP_SKB_CB(skb)->header.h6, IP6CB(skb),
		sizeof(struct inet6_skb_parm));
	barrier();

	TCP_SKB_CB(skb)->seq = ntohl(th->seq);
	TCP_SKB_CB(skb)->end_seq = (TCP_SKB_CB(skb)->seq + th->syn + th->fin +
				    skb->len - th->doff*4);
	TCP_SKB_CB(skb)->ack_seq = ntohl(th->ack_seq);
	TCP_SKB_CB(skb)->tcp_flags = tcp_flag_byte(th);
	TCP_SKB_CB(skb)->tcp_tw_isn = 0;
	TCP_SKB_CB(skb)->ip_dsfield = ipv6_get_dsfield(hdr);
	TCP_SKB_CB(skb)->sacked = 0;
}

static void tcp_v6_restore_cb(struct sk_buff *skb)
{
	/* We need to move header back to the beginning if xfrm6_policy_check()
	 * and tcp_v6_fill_cb() are going to be called again.
	 */
	memmove(IP6CB(skb), &TCP_SKB_CB(skb)->header.h6,
		sizeof(struct inet6_skb_parm));
}

static int tcp_v6_rcv(struct sk_buff *skb)
{
	const struct tcphdr *th;
	const struct ipv6hdr *hdr;
	bool refcounted;
	struct sock *sk;
	int ret;
	struct net *net = dev_net(skb->dev);

	if (skb->pkt_type != PACKET_HOST)
		goto discard_it;

	/*
	 *	Count it even if it's bad.
	 */
	__TCP_INC_STATS(net, TCP_MIB_INSEGS);

	if (!pskb_may_pull(skb, sizeof(struct tcphdr)))
		goto discard_it;

	th = (const struct tcphdr *)skb->data;

	if (unlikely(th->doff < sizeof(struct tcphdr)/4))
		goto bad_packet;
	if (!pskb_may_pull(skb, th->doff*4))
		goto discard_it;

	if (skb_checksum_init(skb, IPPROTO_TCP, ip6_compute_pseudo))
		goto csum_error;

	th = (const struct tcphdr *)skb->data;
	hdr = ipv6_hdr(skb);

lookup:
	sk = __inet6_lookup_skb(&tcp_hashinfo, skb, __tcp_hdrlen(th),
<<<<<<< HEAD
				th->source, th->dest, inet6_iif(skb));
=======
				th->source, th->dest, inet6_iif(skb),
				&refcounted);
>>>>>>> ed596a4a
	if (!sk)
		goto no_tcp_socket;

process:
	if (sk->sk_state == TCP_TIME_WAIT)
		goto do_time_wait;

	if (sk->sk_state == TCP_NEW_SYN_RECV) {
		struct request_sock *req = inet_reqsk(sk);
		struct sock *nsk;

		sk = req->rsk_listener;
		tcp_v6_fill_cb(skb, hdr, th);
		if (tcp_v6_inbound_md5_hash(sk, skb)) {
			reqsk_put(req);
			goto discard_it;
		}
		if (unlikely(sk->sk_state != TCP_LISTEN)) {
			inet_csk_reqsk_queue_drop_and_put(sk, req);
			goto lookup;
		}
		sock_hold(sk);
		refcounted = true;
		nsk = tcp_check_req(sk, skb, req, false);
		if (!nsk) {
			reqsk_put(req);
			goto discard_and_relse;
		}
		if (nsk == sk) {
			reqsk_put(req);
			tcp_v6_restore_cb(skb);
		} else if (tcp_child_process(sk, nsk, skb)) {
			tcp_v6_send_reset(nsk, skb);
			goto discard_and_relse;
		} else {
			sock_put(sk);
			return 0;
		}
	}
	if (hdr->hop_limit < inet6_sk(sk)->min_hopcount) {
		__NET_INC_STATS(net, LINUX_MIB_TCPMINTTLDROP);
		goto discard_and_relse;
	}

	if (!xfrm6_policy_check(sk, XFRM_POLICY_IN, skb))
		goto discard_and_relse;

	tcp_v6_fill_cb(skb, hdr, th);

	if (tcp_v6_inbound_md5_hash(sk, skb))
		goto discard_and_relse;

	if (sk_filter(sk, skb))
		goto discard_and_relse;

	skb->dev = NULL;

	if (sk->sk_state == TCP_LISTEN) {
		ret = tcp_v6_do_rcv(sk, skb);
		goto put_and_return;
	}

	sk_incoming_cpu_update(sk);

	bh_lock_sock_nested(sk);
	tcp_segs_in(tcp_sk(sk), skb);
	ret = 0;
	if (!sock_owned_by_user(sk)) {
		if (!tcp_prequeue(sk, skb))
			ret = tcp_v6_do_rcv(sk, skb);
	} else if (unlikely(sk_add_backlog(sk, skb,
					   sk->sk_rcvbuf + sk->sk_sndbuf))) {
		bh_unlock_sock(sk);
		__NET_INC_STATS(net, LINUX_MIB_TCPBACKLOGDROP);
		goto discard_and_relse;
	}
	bh_unlock_sock(sk);

put_and_return:
	if (refcounted)
		sock_put(sk);
	return ret ? -1 : 0;

no_tcp_socket:
	if (!xfrm6_policy_check(NULL, XFRM_POLICY_IN, skb))
		goto discard_it;

	tcp_v6_fill_cb(skb, hdr, th);

	if (tcp_checksum_complete(skb)) {
csum_error:
		__TCP_INC_STATS(net, TCP_MIB_CSUMERRORS);
bad_packet:
		__TCP_INC_STATS(net, TCP_MIB_INERRS);
	} else {
		tcp_v6_send_reset(NULL, skb);
	}

discard_it:
	kfree_skb(skb);
	return 0;

discard_and_relse:
	sk_drops_add(sk, skb);
	if (refcounted)
		sock_put(sk);
	goto discard_it;

do_time_wait:
	if (!xfrm6_policy_check(NULL, XFRM_POLICY_IN, skb)) {
		inet_twsk_put(inet_twsk(sk));
		goto discard_it;
	}

	tcp_v6_fill_cb(skb, hdr, th);

	if (tcp_checksum_complete(skb)) {
		inet_twsk_put(inet_twsk(sk));
		goto csum_error;
	}

	switch (tcp_timewait_state_process(inet_twsk(sk), skb, th)) {
	case TCP_TW_SYN:
	{
		struct sock *sk2;

		sk2 = inet6_lookup_listener(dev_net(skb->dev), &tcp_hashinfo,
					    skb, __tcp_hdrlen(th),
					    &ipv6_hdr(skb)->saddr, th->source,
					    &ipv6_hdr(skb)->daddr,
					    ntohs(th->dest), tcp_v6_iif(skb));
		if (sk2) {
			struct inet_timewait_sock *tw = inet_twsk(sk);
			inet_twsk_deschedule_put(tw);
			sk = sk2;
			tcp_v6_restore_cb(skb);
			refcounted = false;
			goto process;
		}
		/* Fall through to ACK */
	}
	case TCP_TW_ACK:
		tcp_v6_timewait_ack(sk, skb);
		break;
	case TCP_TW_RST:
		tcp_v6_restore_cb(skb);
		tcp_v6_send_reset(sk, skb);
		inet_twsk_deschedule_put(inet_twsk(sk));
		goto discard_it;
	case TCP_TW_SUCCESS:
		;
	}
	goto discard_it;
}

static void tcp_v6_early_demux(struct sk_buff *skb)
{
	const struct ipv6hdr *hdr;
	const struct tcphdr *th;
	struct sock *sk;

	if (skb->pkt_type != PACKET_HOST)
		return;

	if (!pskb_may_pull(skb, skb_transport_offset(skb) + sizeof(struct tcphdr)))
		return;

	hdr = ipv6_hdr(skb);
	th = tcp_hdr(skb);

	if (th->doff < sizeof(struct tcphdr) / 4)
		return;

	/* Note : We use inet6_iif() here, not tcp_v6_iif() */
	sk = __inet6_lookup_established(dev_net(skb->dev), &tcp_hashinfo,
					&hdr->saddr, th->source,
					&hdr->daddr, ntohs(th->dest),
					inet6_iif(skb));
	if (sk) {
		skb->sk = sk;
		skb->destructor = sock_edemux;
		if (sk_fullsock(sk)) {
			struct dst_entry *dst = READ_ONCE(sk->sk_rx_dst);

			if (dst)
				dst = dst_check(dst, inet6_sk(sk)->rx_dst_cookie);
			if (dst &&
			    inet_sk(sk)->rx_dst_ifindex == skb->skb_iif)
				skb_dst_set_noref(skb, dst);
		}
	}
}

static struct timewait_sock_ops tcp6_timewait_sock_ops = {
	.twsk_obj_size	= sizeof(struct tcp6_timewait_sock),
	.twsk_unique	= tcp_twsk_unique,
	.twsk_destructor = tcp_twsk_destructor,
};

static const struct inet_connection_sock_af_ops ipv6_specific = {
	.queue_xmit	   = inet6_csk_xmit,
	.send_check	   = tcp_v6_send_check,
	.rebuild_header	   = inet6_sk_rebuild_header,
	.sk_rx_dst_set	   = inet6_sk_rx_dst_set,
	.conn_request	   = tcp_v6_conn_request,
	.syn_recv_sock	   = tcp_v6_syn_recv_sock,
	.net_header_len	   = sizeof(struct ipv6hdr),
	.net_frag_header_len = sizeof(struct frag_hdr),
	.setsockopt	   = ipv6_setsockopt,
	.getsockopt	   = ipv6_getsockopt,
	.addr2sockaddr	   = inet6_csk_addr2sockaddr,
	.sockaddr_len	   = sizeof(struct sockaddr_in6),
	.bind_conflict	   = inet6_csk_bind_conflict,
#ifdef CONFIG_COMPAT
	.compat_setsockopt = compat_ipv6_setsockopt,
	.compat_getsockopt = compat_ipv6_getsockopt,
#endif
	.mtu_reduced	   = tcp_v6_mtu_reduced,
};

#ifdef CONFIG_TCP_MD5SIG
static const struct tcp_sock_af_ops tcp_sock_ipv6_specific = {
	.md5_lookup	=	tcp_v6_md5_lookup,
	.calc_md5_hash	=	tcp_v6_md5_hash_skb,
	.md5_parse	=	tcp_v6_parse_md5_keys,
};
#endif

/*
 *	TCP over IPv4 via INET6 API
 */
static const struct inet_connection_sock_af_ops ipv6_mapped = {
	.queue_xmit	   = ip_queue_xmit,
	.send_check	   = tcp_v4_send_check,
	.rebuild_header	   = inet_sk_rebuild_header,
	.sk_rx_dst_set	   = inet_sk_rx_dst_set,
	.conn_request	   = tcp_v6_conn_request,
	.syn_recv_sock	   = tcp_v6_syn_recv_sock,
	.net_header_len	   = sizeof(struct iphdr),
	.setsockopt	   = ipv6_setsockopt,
	.getsockopt	   = ipv6_getsockopt,
	.addr2sockaddr	   = inet6_csk_addr2sockaddr,
	.sockaddr_len	   = sizeof(struct sockaddr_in6),
	.bind_conflict	   = inet6_csk_bind_conflict,
#ifdef CONFIG_COMPAT
	.compat_setsockopt = compat_ipv6_setsockopt,
	.compat_getsockopt = compat_ipv6_getsockopt,
#endif
	.mtu_reduced	   = tcp_v4_mtu_reduced,
};

#ifdef CONFIG_TCP_MD5SIG
static const struct tcp_sock_af_ops tcp_sock_ipv6_mapped_specific = {
	.md5_lookup	=	tcp_v4_md5_lookup,
	.calc_md5_hash	=	tcp_v4_md5_hash_skb,
	.md5_parse	=	tcp_v6_parse_md5_keys,
};
#endif

/* NOTE: A lot of things set to zero explicitly by call to
 *       sk_alloc() so need not be done here.
 */
static int tcp_v6_init_sock(struct sock *sk)
{
	struct inet_connection_sock *icsk = inet_csk(sk);

	tcp_init_sock(sk);

	icsk->icsk_af_ops = &ipv6_specific;

#ifdef CONFIG_TCP_MD5SIG
	tcp_sk(sk)->af_specific = &tcp_sock_ipv6_specific;
#endif

	return 0;
}

static void tcp_v6_destroy_sock(struct sock *sk)
{
	tcp_v4_destroy_sock(sk);
	inet6_destroy_sock(sk);
}

#ifdef CONFIG_PROC_FS
/* Proc filesystem TCPv6 sock list dumping. */
static void get_openreq6(struct seq_file *seq,
			 const struct request_sock *req, int i)
{
	long ttd = req->rsk_timer.expires - jiffies;
	const struct in6_addr *src = &inet_rsk(req)->ir_v6_loc_addr;
	const struct in6_addr *dest = &inet_rsk(req)->ir_v6_rmt_addr;

	if (ttd < 0)
		ttd = 0;

	seq_printf(seq,
		   "%4d: %08X%08X%08X%08X:%04X %08X%08X%08X%08X:%04X "
		   "%02X %08X:%08X %02X:%08lX %08X %5u %8d %d %d %pK\n",
		   i,
		   src->s6_addr32[0], src->s6_addr32[1],
		   src->s6_addr32[2], src->s6_addr32[3],
		   inet_rsk(req)->ir_num,
		   dest->s6_addr32[0], dest->s6_addr32[1],
		   dest->s6_addr32[2], dest->s6_addr32[3],
		   ntohs(inet_rsk(req)->ir_rmt_port),
		   TCP_SYN_RECV,
		   0, 0, /* could print option size, but that is af dependent. */
		   1,   /* timers active (only the expire timer) */
		   jiffies_to_clock_t(ttd),
		   req->num_timeout,
		   from_kuid_munged(seq_user_ns(seq),
				    sock_i_uid(req->rsk_listener)),
		   0,  /* non standard timer */
		   0, /* open_requests have no inode */
		   0, req);
}

static void get_tcp6_sock(struct seq_file *seq, struct sock *sp, int i)
{
	const struct in6_addr *dest, *src;
	__u16 destp, srcp;
	int timer_active;
	unsigned long timer_expires;
	const struct inet_sock *inet = inet_sk(sp);
	const struct tcp_sock *tp = tcp_sk(sp);
	const struct inet_connection_sock *icsk = inet_csk(sp);
	const struct fastopen_queue *fastopenq = &icsk->icsk_accept_queue.fastopenq;
	int rx_queue;
	int state;

	dest  = &sp->sk_v6_daddr;
	src   = &sp->sk_v6_rcv_saddr;
	destp = ntohs(inet->inet_dport);
	srcp  = ntohs(inet->inet_sport);

	if (icsk->icsk_pending == ICSK_TIME_RETRANS) {
		timer_active	= 1;
		timer_expires	= icsk->icsk_timeout;
	} else if (icsk->icsk_pending == ICSK_TIME_PROBE0) {
		timer_active	= 4;
		timer_expires	= icsk->icsk_timeout;
	} else if (timer_pending(&sp->sk_timer)) {
		timer_active	= 2;
		timer_expires	= sp->sk_timer.expires;
	} else {
		timer_active	= 0;
		timer_expires = jiffies;
	}

	state = sk_state_load(sp);
	if (state == TCP_LISTEN)
		rx_queue = sp->sk_ack_backlog;
	else
		/* Because we don't lock the socket,
		 * we might find a transient negative value.
		 */
		rx_queue = max_t(int, tp->rcv_nxt - tp->copied_seq, 0);

	seq_printf(seq,
		   "%4d: %08X%08X%08X%08X:%04X %08X%08X%08X%08X:%04X "
		   "%02X %08X:%08X %02X:%08lX %08X %5u %8d %lu %d %pK %lu %lu %u %u %d\n",
		   i,
		   src->s6_addr32[0], src->s6_addr32[1],
		   src->s6_addr32[2], src->s6_addr32[3], srcp,
		   dest->s6_addr32[0], dest->s6_addr32[1],
		   dest->s6_addr32[2], dest->s6_addr32[3], destp,
		   state,
		   tp->write_seq - tp->snd_una,
		   rx_queue,
		   timer_active,
		   jiffies_delta_to_clock_t(timer_expires - jiffies),
		   icsk->icsk_retransmits,
		   from_kuid_munged(seq_user_ns(seq), sock_i_uid(sp)),
		   icsk->icsk_probes_out,
		   sock_i_ino(sp),
		   atomic_read(&sp->sk_refcnt), sp,
		   jiffies_to_clock_t(icsk->icsk_rto),
		   jiffies_to_clock_t(icsk->icsk_ack.ato),
		   (icsk->icsk_ack.quick << 1) | icsk->icsk_ack.pingpong,
		   tp->snd_cwnd,
		   state == TCP_LISTEN ?
			fastopenq->max_qlen :
			(tcp_in_initial_slowstart(tp) ? -1 : tp->snd_ssthresh)
		   );
}

static void get_timewait6_sock(struct seq_file *seq,
			       struct inet_timewait_sock *tw, int i)
{
	long delta = tw->tw_timer.expires - jiffies;
	const struct in6_addr *dest, *src;
	__u16 destp, srcp;

	dest = &tw->tw_v6_daddr;
	src  = &tw->tw_v6_rcv_saddr;
	destp = ntohs(tw->tw_dport);
	srcp  = ntohs(tw->tw_sport);

	seq_printf(seq,
		   "%4d: %08X%08X%08X%08X:%04X %08X%08X%08X%08X:%04X "
		   "%02X %08X:%08X %02X:%08lX %08X %5d %8d %d %d %pK\n",
		   i,
		   src->s6_addr32[0], src->s6_addr32[1],
		   src->s6_addr32[2], src->s6_addr32[3], srcp,
		   dest->s6_addr32[0], dest->s6_addr32[1],
		   dest->s6_addr32[2], dest->s6_addr32[3], destp,
		   tw->tw_substate, 0, 0,
		   3, jiffies_delta_to_clock_t(delta), 0, 0, 0, 0,
		   atomic_read(&tw->tw_refcnt), tw);
}

static int tcp6_seq_show(struct seq_file *seq, void *v)
{
	struct tcp_iter_state *st;
	struct sock *sk = v;

	if (v == SEQ_START_TOKEN) {
		seq_puts(seq,
			 "  sl  "
			 "local_address                         "
			 "remote_address                        "
			 "st tx_queue rx_queue tr tm->when retrnsmt"
			 "   uid  timeout inode\n");
		goto out;
	}
	st = seq->private;

	if (sk->sk_state == TCP_TIME_WAIT)
		get_timewait6_sock(seq, v, st->num);
	else if (sk->sk_state == TCP_NEW_SYN_RECV)
		get_openreq6(seq, v, st->num);
	else
		get_tcp6_sock(seq, v, st->num);
out:
	return 0;
}

static const struct file_operations tcp6_afinfo_seq_fops = {
	.owner   = THIS_MODULE,
	.open    = tcp_seq_open,
	.read    = seq_read,
	.llseek  = seq_lseek,
	.release = seq_release_net
};

static struct tcp_seq_afinfo tcp6_seq_afinfo = {
	.name		= "tcp6",
	.family		= AF_INET6,
	.seq_fops	= &tcp6_afinfo_seq_fops,
	.seq_ops	= {
		.show		= tcp6_seq_show,
	},
};

int __net_init tcp6_proc_init(struct net *net)
{
	return tcp_proc_register(net, &tcp6_seq_afinfo);
}

void tcp6_proc_exit(struct net *net)
{
	tcp_proc_unregister(net, &tcp6_seq_afinfo);
}
#endif

static void tcp_v6_clear_sk(struct sock *sk, int size)
{
	struct inet_sock *inet = inet_sk(sk);

	/* we do not want to clear pinet6 field, because of RCU lookups */
	sk_prot_clear_nulls(sk, offsetof(struct inet_sock, pinet6));

	size -= offsetof(struct inet_sock, pinet6) + sizeof(inet->pinet6);
	memset(&inet->pinet6 + 1, 0, size);
}

struct proto tcpv6_prot = {
	.name			= "TCPv6",
	.owner			= THIS_MODULE,
	.close			= tcp_close,
	.connect		= tcp_v6_connect,
	.disconnect		= tcp_disconnect,
	.accept			= inet_csk_accept,
	.ioctl			= tcp_ioctl,
	.init			= tcp_v6_init_sock,
	.destroy		= tcp_v6_destroy_sock,
	.shutdown		= tcp_shutdown,
	.setsockopt		= tcp_setsockopt,
	.getsockopt		= tcp_getsockopt,
	.recvmsg		= tcp_recvmsg,
	.sendmsg		= tcp_sendmsg,
	.sendpage		= tcp_sendpage,
	.backlog_rcv		= tcp_v6_do_rcv,
	.release_cb		= tcp_release_cb,
	.hash			= inet6_hash,
	.unhash			= inet_unhash,
	.get_port		= inet_csk_get_port,
	.enter_memory_pressure	= tcp_enter_memory_pressure,
	.stream_memory_free	= tcp_stream_memory_free,
	.sockets_allocated	= &tcp_sockets_allocated,
	.memory_allocated	= &tcp_memory_allocated,
	.memory_pressure	= &tcp_memory_pressure,
	.orphan_count		= &tcp_orphan_count,
	.sysctl_mem		= sysctl_tcp_mem,
	.sysctl_wmem		= sysctl_tcp_wmem,
	.sysctl_rmem		= sysctl_tcp_rmem,
	.max_header		= MAX_TCP_HEADER,
	.obj_size		= sizeof(struct tcp6_sock),
	.slab_flags		= SLAB_DESTROY_BY_RCU,
	.twsk_prot		= &tcp6_timewait_sock_ops,
	.rsk_prot		= &tcp6_request_sock_ops,
	.h.hashinfo		= &tcp_hashinfo,
	.no_autobind		= true,
#ifdef CONFIG_COMPAT
	.compat_setsockopt	= compat_tcp_setsockopt,
	.compat_getsockopt	= compat_tcp_getsockopt,
#endif
	.clear_sk		= tcp_v6_clear_sk,
	.diag_destroy		= tcp_abort,
};

static const struct inet6_protocol tcpv6_protocol = {
	.early_demux	=	tcp_v6_early_demux,
	.handler	=	tcp_v6_rcv,
	.err_handler	=	tcp_v6_err,
	.flags		=	INET6_PROTO_NOPOLICY|INET6_PROTO_FINAL,
};

static struct inet_protosw tcpv6_protosw = {
	.type		=	SOCK_STREAM,
	.protocol	=	IPPROTO_TCP,
	.prot		=	&tcpv6_prot,
	.ops		=	&inet6_stream_ops,
	.flags		=	INET_PROTOSW_PERMANENT |
				INET_PROTOSW_ICSK,
};

static int __net_init tcpv6_net_init(struct net *net)
{
	return inet_ctl_sock_create(&net->ipv6.tcp_sk, PF_INET6,
				    SOCK_RAW, IPPROTO_TCP, net);
}

static void __net_exit tcpv6_net_exit(struct net *net)
{
	inet_ctl_sock_destroy(net->ipv6.tcp_sk);
}

static void __net_exit tcpv6_net_exit_batch(struct list_head *net_exit_list)
{
	inet_twsk_purge(&tcp_hashinfo, &tcp_death_row, AF_INET6);
}

static struct pernet_operations tcpv6_net_ops = {
	.init	    = tcpv6_net_init,
	.exit	    = tcpv6_net_exit,
	.exit_batch = tcpv6_net_exit_batch,
};

int __init tcpv6_init(void)
{
	int ret;

	ret = inet6_add_protocol(&tcpv6_protocol, IPPROTO_TCP);
	if (ret)
		goto out;

	/* register inet6 protocol */
	ret = inet6_register_protosw(&tcpv6_protosw);
	if (ret)
		goto out_tcpv6_protocol;

	ret = register_pernet_subsys(&tcpv6_net_ops);
	if (ret)
		goto out_tcpv6_protosw;
out:
	return ret;

out_tcpv6_protosw:
	inet6_unregister_protosw(&tcpv6_protosw);
out_tcpv6_protocol:
	inet6_del_protocol(&tcpv6_protocol, IPPROTO_TCP);
	goto out;
}

void tcpv6_exit(void)
{
	unregister_pernet_subsys(&tcpv6_net_ops);
	inet6_unregister_protosw(&tcpv6_protosw);
	inet6_del_protocol(&tcpv6_protocol, IPPROTO_TCP);
}<|MERGE_RESOLUTION|>--- conflicted
+++ resolved
@@ -1384,12 +1384,8 @@
 
 lookup:
 	sk = __inet6_lookup_skb(&tcp_hashinfo, skb, __tcp_hdrlen(th),
-<<<<<<< HEAD
-				th->source, th->dest, inet6_iif(skb));
-=======
 				th->source, th->dest, inet6_iif(skb),
 				&refcounted);
->>>>>>> ed596a4a
 	if (!sk)
 		goto no_tcp_socket;
 
