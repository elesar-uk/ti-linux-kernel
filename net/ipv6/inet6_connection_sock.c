/*
 * INET        An implementation of the TCP/IP protocol suite for the LINUX
 *             operating system.  INET is implemented using the  BSD Socket
 *             interface as the means of communication with the user level.
 *
 *             Support for INET6 connection oriented protocols.
 *
 * Authors:    See the TCPv6 sources
 *
 *             This program is free software; you can redistribute it and/or
 *             modify it under the terms of the GNU General Public License
 *             as published by the Free Software Foundation; either version
 *             2 of the License, or(at your option) any later version.
 */

#include <linux/module.h>
#include <linux/in6.h>
#include <linux/ipv6.h>
#include <linux/jhash.h>
#include <linux/slab.h>

#include <net/addrconf.h>
#include <net/inet_connection_sock.h>
#include <net/inet_ecn.h>
#include <net/inet_hashtables.h>
#include <net/ip6_route.h>
#include <net/sock.h>
#include <net/inet6_connection_sock.h>

int inet6_csk_bind_conflict(const struct sock *sk,
			    const struct inet_bind_bucket *tb)
{
	const struct sock *sk2;
	const struct hlist_node *node;

	/* We must walk the whole port owner list in this case. -DaveM */
	/*
	 * See comment in inet_csk_bind_conflict about sock lookup
	 * vs net namespaces issues.
	 */
	sk_for_each_bound(sk2, node, &tb->owners) {
		if (sk != sk2 &&
		    (!sk->sk_bound_dev_if ||
		     !sk2->sk_bound_dev_if ||
		     sk->sk_bound_dev_if == sk2->sk_bound_dev_if) &&
		    (!sk->sk_reuse || !sk2->sk_reuse ||
		     ((1 << sk2->sk_state) & (TCPF_LISTEN | TCPF_CLOSE))) &&
		     ipv6_rcv_saddr_equal(sk, sk2))
			break;
	}

	return node != NULL;
}

EXPORT_SYMBOL_GPL(inet6_csk_bind_conflict);

struct dst_entry *inet6_csk_route_req(struct sock *sk,
				      const struct request_sock *req)
{
	struct inet6_request_sock *treq = inet6_rsk(req);
	struct ipv6_pinfo *np = inet6_sk(sk);
	struct in6_addr *final_p, final;
	struct dst_entry *dst;
<<<<<<< HEAD
	struct flowi fl;

	memset(&fl, 0, sizeof(fl));
	fl.proto = IPPROTO_TCP;
	ipv6_addr_copy(&fl.fl6_dst, &treq->rmt_addr);
	final_p = fl6_update_dst(&fl, np->opt, &final);
	ipv6_addr_copy(&fl.fl6_src, &treq->loc_addr);
	fl.oif = sk->sk_bound_dev_if;
	fl.mark = sk->sk_mark;
	fl.fl_ip_dport = inet_rsk(req)->rmt_port;
	fl.fl_ip_sport = inet_rsk(req)->loc_port;
	security_req_classify_flow(req, &fl);

	if (ip6_dst_lookup(sk, &dst, &fl))
		return NULL;

	if (final_p)
		ipv6_addr_copy(&fl.fl6_dst, final_p);

	if ((xfrm_lookup(sock_net(sk), &dst, &fl, sk, 0)) < 0)
=======
	struct flowi6 fl6;

	memset(&fl6, 0, sizeof(fl6));
	fl6.flowi6_proto = IPPROTO_TCP;
	ipv6_addr_copy(&fl6.daddr, &treq->rmt_addr);
	final_p = fl6_update_dst(&fl6, np->opt, &final);
	ipv6_addr_copy(&fl6.saddr, &treq->loc_addr);
	fl6.flowi6_oif = sk->sk_bound_dev_if;
	fl6.flowi6_mark = sk->sk_mark;
	fl6.fl6_dport = inet_rsk(req)->rmt_port;
	fl6.fl6_sport = inet_rsk(req)->loc_port;
	security_req_classify_flow(req, flowi6_to_flowi(&fl6));

	dst = ip6_dst_lookup_flow(sk, &fl6, final_p, false);
	if (IS_ERR(dst))
>>>>>>> 105e53f8
		return NULL;

	return dst;
}

/*
 * request_sock (formerly open request) hash tables.
 */
static u32 inet6_synq_hash(const struct in6_addr *raddr, const __be16 rport,
			   const u32 rnd, const u16 synq_hsize)
{
	u32 c;

	c = jhash_3words((__force u32)raddr->s6_addr32[0],
			 (__force u32)raddr->s6_addr32[1],
			 (__force u32)raddr->s6_addr32[2],
			 rnd);

	c = jhash_2words((__force u32)raddr->s6_addr32[3],
			 (__force u32)rport,
			 c);

	return c & (synq_hsize - 1);
}

struct request_sock *inet6_csk_search_req(const struct sock *sk,
					  struct request_sock ***prevp,
					  const __be16 rport,
					  const struct in6_addr *raddr,
					  const struct in6_addr *laddr,
					  const int iif)
{
	const struct inet_connection_sock *icsk = inet_csk(sk);
	struct listen_sock *lopt = icsk->icsk_accept_queue.listen_opt;
	struct request_sock *req, **prev;

	for (prev = &lopt->syn_table[inet6_synq_hash(raddr, rport,
						     lopt->hash_rnd,
						     lopt->nr_table_entries)];
	     (req = *prev) != NULL;
	     prev = &req->dl_next) {
		const struct inet6_request_sock *treq = inet6_rsk(req);

		if (inet_rsk(req)->rmt_port == rport &&
		    req->rsk_ops->family == AF_INET6 &&
		    ipv6_addr_equal(&treq->rmt_addr, raddr) &&
		    ipv6_addr_equal(&treq->loc_addr, laddr) &&
		    (!treq->iif || treq->iif == iif)) {
			WARN_ON(req->sk != NULL);
			*prevp = prev;
			return req;
		}
	}

	return NULL;
}

EXPORT_SYMBOL_GPL(inet6_csk_search_req);

void inet6_csk_reqsk_queue_hash_add(struct sock *sk,
				    struct request_sock *req,
				    const unsigned long timeout)
{
	struct inet_connection_sock *icsk = inet_csk(sk);
	struct listen_sock *lopt = icsk->icsk_accept_queue.listen_opt;
	const u32 h = inet6_synq_hash(&inet6_rsk(req)->rmt_addr,
				      inet_rsk(req)->rmt_port,
				      lopt->hash_rnd, lopt->nr_table_entries);

	reqsk_queue_hash_req(&icsk->icsk_accept_queue, h, req, timeout);
	inet_csk_reqsk_queue_added(sk, timeout);
}

EXPORT_SYMBOL_GPL(inet6_csk_reqsk_queue_hash_add);

void inet6_csk_addr2sockaddr(struct sock *sk, struct sockaddr * uaddr)
{
	struct ipv6_pinfo *np = inet6_sk(sk);
	struct sockaddr_in6 *sin6 = (struct sockaddr_in6 *) uaddr;

	sin6->sin6_family = AF_INET6;
	ipv6_addr_copy(&sin6->sin6_addr, &np->daddr);
	sin6->sin6_port	= inet_sk(sk)->inet_dport;
	/* We do not store received flowlabel for TCP */
	sin6->sin6_flowinfo = 0;
	sin6->sin6_scope_id = 0;
	if (sk->sk_bound_dev_if &&
	    ipv6_addr_type(&sin6->sin6_addr) & IPV6_ADDR_LINKLOCAL)
		sin6->sin6_scope_id = sk->sk_bound_dev_if;
}

EXPORT_SYMBOL_GPL(inet6_csk_addr2sockaddr);

static inline
void __inet6_csk_dst_store(struct sock *sk, struct dst_entry *dst,
			   struct in6_addr *daddr, struct in6_addr *saddr)
{
	__ip6_dst_store(sk, dst, daddr, saddr);

#ifdef CONFIG_XFRM
	{
		struct rt6_info *rt = (struct rt6_info  *)dst;
		rt->rt6i_flow_cache_genid = atomic_read(&flow_cache_genid);
	}
#endif
}

static inline
struct dst_entry *__inet6_csk_dst_check(struct sock *sk, u32 cookie)
{
	struct dst_entry *dst;

	dst = __sk_dst_check(sk, cookie);

#ifdef CONFIG_XFRM
	if (dst) {
		struct rt6_info *rt = (struct rt6_info *)dst;
		if (rt->rt6i_flow_cache_genid != atomic_read(&flow_cache_genid)) {
			__sk_dst_reset(sk);
			dst = NULL;
		}
	}
#endif

	return dst;
}

int inet6_csk_xmit(struct sk_buff *skb)
{
	struct sock *sk = skb->sk;
	struct inet_sock *inet = inet_sk(sk);
	struct ipv6_pinfo *np = inet6_sk(sk);
	struct flowi6 fl6;
	struct dst_entry *dst;
	struct in6_addr *final_p, final;

	memset(&fl6, 0, sizeof(fl6));
	fl6.flowi6_proto = sk->sk_protocol;
	ipv6_addr_copy(&fl6.daddr, &np->daddr);
	ipv6_addr_copy(&fl6.saddr, &np->saddr);
	fl6.flowlabel = np->flow_label;
	IP6_ECN_flow_xmit(sk, fl6.flowlabel);
	fl6.flowi6_oif = sk->sk_bound_dev_if;
	fl6.flowi6_mark = sk->sk_mark;
	fl6.fl6_sport = inet->inet_sport;
	fl6.fl6_dport = inet->inet_dport;
	security_sk_classify_flow(sk, flowi6_to_flowi(&fl6));

	final_p = fl6_update_dst(&fl6, np->opt, &final);

	dst = __inet6_csk_dst_check(sk, np->dst_cookie);

	if (dst == NULL) {
		dst = ip6_dst_lookup_flow(sk, &fl6, final_p, false);

		if (IS_ERR(dst)) {
			sk->sk_err_soft = -PTR_ERR(dst);
			sk->sk_route_caps = 0;
			kfree_skb(skb);
			return PTR_ERR(dst);
		}

		__inet6_csk_dst_store(sk, dst, NULL, NULL);
	}

	skb_dst_set(skb, dst_clone(dst));

	/* Restore final destination back after routing done */
	ipv6_addr_copy(&fl6.daddr, &np->daddr);

	return ip6_xmit(sk, skb, &fl6, np->opt);
}

EXPORT_SYMBOL_GPL(inet6_csk_xmit);<|MERGE_RESOLUTION|>--- conflicted
+++ resolved
@@ -44,7 +44,7 @@
 		     !sk2->sk_bound_dev_if ||
 		     sk->sk_bound_dev_if == sk2->sk_bound_dev_if) &&
 		    (!sk->sk_reuse || !sk2->sk_reuse ||
-		     ((1 << sk2->sk_state) & (TCPF_LISTEN | TCPF_CLOSE))) &&
+		     sk2->sk_state == TCP_LISTEN) &&
 		     ipv6_rcv_saddr_equal(sk, sk2))
 			break;
 	}
@@ -61,28 +61,6 @@
 	struct ipv6_pinfo *np = inet6_sk(sk);
 	struct in6_addr *final_p, final;
 	struct dst_entry *dst;
-<<<<<<< HEAD
-	struct flowi fl;
-
-	memset(&fl, 0, sizeof(fl));
-	fl.proto = IPPROTO_TCP;
-	ipv6_addr_copy(&fl.fl6_dst, &treq->rmt_addr);
-	final_p = fl6_update_dst(&fl, np->opt, &final);
-	ipv6_addr_copy(&fl.fl6_src, &treq->loc_addr);
-	fl.oif = sk->sk_bound_dev_if;
-	fl.mark = sk->sk_mark;
-	fl.fl_ip_dport = inet_rsk(req)->rmt_port;
-	fl.fl_ip_sport = inet_rsk(req)->loc_port;
-	security_req_classify_flow(req, &fl);
-
-	if (ip6_dst_lookup(sk, &dst, &fl))
-		return NULL;
-
-	if (final_p)
-		ipv6_addr_copy(&fl.fl6_dst, final_p);
-
-	if ((xfrm_lookup(sock_net(sk), &dst, &fl, sk, 0)) < 0)
-=======
 	struct flowi6 fl6;
 
 	memset(&fl6, 0, sizeof(fl6));
@@ -98,7 +76,6 @@
 
 	dst = ip6_dst_lookup_flow(sk, &fl6, final_p, false);
 	if (IS_ERR(dst))
->>>>>>> 105e53f8
 		return NULL;
 
 	return dst;
