--- conflicted
+++ resolved
@@ -101,70 +101,6 @@
 	return 0;
 }
 
-<<<<<<< HEAD
-static int xt_ct_tg_check_v0(const struct xt_tgchk_param *par)
-{
-	struct xt_ct_target_info *info = par->targinfo;
-	struct nf_conntrack_tuple t;
-	struct nf_conn *ct;
-	int ret = -EOPNOTSUPP;
-
-	if (info->flags & ~XT_CT_NOTRACK)
-		return -EINVAL;
-
-	if (info->flags & XT_CT_NOTRACK) {
-		ct = nf_ct_untracked_get();
-		atomic_inc(&ct->ct_general.use);
-		goto out;
-	}
-
-#ifndef CONFIG_NF_CONNTRACK_ZONES
-	if (info->zone)
-		goto err1;
-#endif
-
-	ret = nf_ct_l3proto_try_module_get(par->family);
-	if (ret < 0)
-		goto err1;
-
-	memset(&t, 0, sizeof(t));
-	ct = nf_conntrack_alloc(par->net, info->zone, &t, &t, GFP_KERNEL);
-	ret = PTR_ERR(ct);
-	if (IS_ERR(ct))
-		goto err2;
-
-	ret = 0;
-	if ((info->ct_events || info->exp_events) &&
-	    !nf_ct_ecache_ext_add(ct, info->ct_events, info->exp_events,
-				  GFP_KERNEL))
-		goto err3;
-
-	if (info->helper[0]) {
-		ret = xt_ct_set_helper(ct, info->helper, par);
-		if (ret < 0)
-			goto err3;
-	}
-
-	__set_bit(IPS_TEMPLATE_BIT, &ct->status);
-	__set_bit(IPS_CONFIRMED_BIT, &ct->status);
-
-	/* Overload tuple linked list to put us in template list. */
-	hlist_nulls_add_head_rcu(&ct->tuplehash[IP_CT_DIR_ORIGINAL].hnnode,
-				 &par->net->ct.tmpl);
-out:
-	info->ct = ct;
-	return 0;
-
-err3:
-	nf_conntrack_free(ct);
-err2:
-	nf_ct_l3proto_module_put(par->family);
-err1:
-	return ret;
-}
-
-=======
->>>>>>> 1b37d6ea
 #ifdef CONFIG_NF_CONNTRACK_TIMEOUT
 static void __xt_ct_tg_timeout_put(struct ctnl_timeout *timeout)
 {
@@ -248,12 +184,6 @@
 	struct nf_conntrack_tuple t;
 	struct nf_conn *ct;
 	int ret = -EOPNOTSUPP;
-<<<<<<< HEAD
-
-	if (info->flags & ~XT_CT_NOTRACK)
-		return -EINVAL;
-=======
->>>>>>> 1b37d6ea
 
 	if (info->flags & XT_CT_NOTRACK) {
 		ct = nf_ct_untracked_get();
