--- conflicted
+++ resolved
@@ -239,19 +239,13 @@
 	}
 
 	if ((cmd.num_disc_configs < NCI_MAX_NUM_RF_CONFIGS) &&
-<<<<<<< HEAD
-	    (protocols & NFC_PROTO_ISO15693_MASK)) {
-=======
 	    (param->im_protocols & NFC_PROTO_ISO15693_MASK)) {
->>>>>>> e529fea9
 		cmd.disc_configs[cmd.num_disc_configs].rf_tech_and_mode =
 			NCI_NFC_V_PASSIVE_POLL_MODE;
 		cmd.disc_configs[cmd.num_disc_configs].frequency = 1;
 		cmd.num_disc_configs++;
 	}
 
-<<<<<<< HEAD
-=======
 	if ((cmd.num_disc_configs < NCI_MAX_NUM_RF_CONFIGS - 1) &&
 	    (param->tm_protocols & NFC_PROTO_NFC_DEP_MASK)) {
 		cmd.disc_configs[cmd.num_disc_configs].rf_tech_and_mode =
@@ -264,7 +258,6 @@
 		cmd.num_disc_configs++;
 	}
 
->>>>>>> e529fea9
 	nci_send_cmd(ndev, NCI_OP_RF_DISCOVER_CMD,
 		     (1 + (cmd.num_disc_configs * sizeof(struct disc_config))),
 		     &cmd);
