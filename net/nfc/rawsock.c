--- conflicted
+++ resolved
@@ -208,17 +208,9 @@
 	if (sock->state != SS_CONNECTED)
 		return -ENOTCONN;
 
-<<<<<<< HEAD
-	skb = sock_alloc_send_skb(sk, len + dev->tx_headroom + dev->tx_tailroom + NFC_HEADER_SIZE,
-					msg->msg_flags & MSG_DONTWAIT, &rc);
-	if (!skb)
-=======
 	skb = nfc_alloc_send_skb(dev, sk, msg->msg_flags, len, &rc);
 	if (skb == NULL)
->>>>>>> dcd6c922
 		return rc;
-
-	skb_reserve(skb, dev->tx_headroom + NFC_HEADER_SIZE);
 
 	rc = memcpy_fromiovec(skb_put(skb, len), msg->msg_iov, len);
 	if (rc < 0) {
