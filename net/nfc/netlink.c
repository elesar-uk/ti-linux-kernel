--- conflicted
+++ resolved
@@ -429,11 +429,6 @@
 	int rc;
 	u32 idx;
 
-<<<<<<< HEAD
-	nfc_dbg("entry");
-
-=======
->>>>>>> dcd6c922
 	if (!info->attrs[NFC_ATTR_DEVICE_INDEX])
 		return -EINVAL;
 
@@ -455,11 +450,6 @@
 	int rc;
 	u32 idx;
 
-<<<<<<< HEAD
-	nfc_dbg("entry");
-
-=======
->>>>>>> dcd6c922
 	if (!info->attrs[NFC_ATTR_DEVICE_INDEX])
 		return -EINVAL;
 
