/*
 * Copyright (c) 2007-2014 Nicira, Inc.
 *
 * This program is free software; you can redistribute it and/or
 * modify it under the terms of version 2 of the GNU General Public
 * License as published by the Free Software Foundation.
 *
 * This program is distributed in the hope that it will be useful, but
 * WITHOUT ANY WARRANTY; without even the implied warranty of
 * MERCHANTABILITY or FITNESS FOR A PARTICULAR PURPOSE. See the GNU
 * General Public License for more details.
 *
 * You should have received a copy of the GNU General Public License
 * along with this program; if not, write to the Free Software
 * Foundation, Inc., 51 Franklin Street, Fifth Floor, Boston, MA
 * 02110-1301, USA
 */

#include <linux/uaccess.h>
#include <linux/netdevice.h>
#include <linux/etherdevice.h>
#include <linux/if_ether.h>
#include <linux/if_vlan.h>
#include <net/llc_pdu.h>
#include <linux/kernel.h>
#include <linux/jhash.h>
#include <linux/jiffies.h>
#include <linux/llc.h>
#include <linux/module.h>
#include <linux/in.h>
#include <linux/rcupdate.h>
#include <linux/if_arp.h>
#include <linux/ip.h>
#include <linux/ipv6.h>
#include <linux/mpls.h>
#include <linux/sctp.h>
#include <linux/smp.h>
#include <linux/tcp.h>
#include <linux/udp.h>
#include <linux/icmp.h>
#include <linux/icmpv6.h>
#include <linux/rculist.h>
#include <net/ip.h>
#include <net/ip_tunnels.h>
#include <net/ipv6.h>
#include <net/mpls.h>
#include <net/ndisc.h>

#include "datapath.h"
#include "flow.h"
#include "flow_netlink.h"

u64 ovs_flow_used_time(unsigned long flow_jiffies)
{
	struct timespec cur_ts;
	u64 cur_ms, idle_ms;

	ktime_get_ts(&cur_ts);
	idle_ms = jiffies_to_msecs(jiffies - flow_jiffies);
	cur_ms = (u64)cur_ts.tv_sec * MSEC_PER_SEC +
		 cur_ts.tv_nsec / NSEC_PER_MSEC;

	return cur_ms - idle_ms;
}

#define TCP_FLAGS_BE16(tp) (*(__be16 *)&tcp_flag_word(tp) & htons(0x0FFF))

void ovs_flow_stats_update(struct sw_flow *flow, __be16 tcp_flags,
			   const struct sk_buff *skb)
{
	struct flow_stats *stats;
	int node = numa_node_id();
<<<<<<< HEAD
	int len = skb->len + (vlan_tx_tag_present(skb) ? VLAN_HLEN : 0);
=======
	int len = skb->len + (skb_vlan_tag_present(skb) ? VLAN_HLEN : 0);
>>>>>>> 8ea65f4a

	stats = rcu_dereference(flow->stats[node]);

	/* Check if already have node-specific stats. */
	if (likely(stats)) {
		spin_lock(&stats->lock);
		/* Mark if we write on the pre-allocated stats. */
		if (node == 0 && unlikely(flow->stats_last_writer != node))
			flow->stats_last_writer = node;
	} else {
		stats = rcu_dereference(flow->stats[0]); /* Pre-allocated. */
		spin_lock(&stats->lock);

		/* If the current NUMA-node is the only writer on the
		 * pre-allocated stats keep using them.
		 */
		if (unlikely(flow->stats_last_writer != node)) {
			/* A previous locker may have already allocated the
			 * stats, so we need to check again.  If node-specific
			 * stats were already allocated, we update the pre-
			 * allocated stats as we have already locked them.
			 */
			if (likely(flow->stats_last_writer != NUMA_NO_NODE)
			    && likely(!rcu_access_pointer(flow->stats[node]))) {
				/* Try to allocate node-specific stats. */
				struct flow_stats *new_stats;

				new_stats =
					kmem_cache_alloc_node(flow_stats_cache,
							      GFP_THISNODE |
							      __GFP_NOMEMALLOC,
							      node);
				if (likely(new_stats)) {
					new_stats->used = jiffies;
					new_stats->packet_count = 1;
					new_stats->byte_count = len;
					new_stats->tcp_flags = tcp_flags;
					spin_lock_init(&new_stats->lock);

					rcu_assign_pointer(flow->stats[node],
							   new_stats);
					goto unlock;
				}
			}
			flow->stats_last_writer = node;
		}
	}

	stats->used = jiffies;
	stats->packet_count++;
	stats->byte_count += len;
	stats->tcp_flags |= tcp_flags;
unlock:
	spin_unlock(&stats->lock);
}

/* Must be called with rcu_read_lock or ovs_mutex. */
void ovs_flow_stats_get(const struct sw_flow *flow,
			struct ovs_flow_stats *ovs_stats,
			unsigned long *used, __be16 *tcp_flags)
{
	int node;

	*used = 0;
	*tcp_flags = 0;
	memset(ovs_stats, 0, sizeof(*ovs_stats));

	for_each_node(node) {
		struct flow_stats *stats = rcu_dereference_ovsl(flow->stats[node]);

		if (stats) {
			/* Local CPU may write on non-local stats, so we must
			 * block bottom-halves here.
			 */
			spin_lock_bh(&stats->lock);
			if (!*used || time_after(stats->used, *used))
				*used = stats->used;
			*tcp_flags |= stats->tcp_flags;
			ovs_stats->n_packets += stats->packet_count;
			ovs_stats->n_bytes += stats->byte_count;
			spin_unlock_bh(&stats->lock);
		}
	}
}

/* Called with ovs_mutex. */
void ovs_flow_stats_clear(struct sw_flow *flow)
{
	int node;

	for_each_node(node) {
		struct flow_stats *stats = ovsl_dereference(flow->stats[node]);

		if (stats) {
			spin_lock_bh(&stats->lock);
			stats->used = 0;
			stats->packet_count = 0;
			stats->byte_count = 0;
			stats->tcp_flags = 0;
			spin_unlock_bh(&stats->lock);
		}
	}
}

static int check_header(struct sk_buff *skb, int len)
{
	if (unlikely(skb->len < len))
		return -EINVAL;
	if (unlikely(!pskb_may_pull(skb, len)))
		return -ENOMEM;
	return 0;
}

static bool arphdr_ok(struct sk_buff *skb)
{
	return pskb_may_pull(skb, skb_network_offset(skb) +
				  sizeof(struct arp_eth_header));
}

static int check_iphdr(struct sk_buff *skb)
{
	unsigned int nh_ofs = skb_network_offset(skb);
	unsigned int ip_len;
	int err;

	err = check_header(skb, nh_ofs + sizeof(struct iphdr));
	if (unlikely(err))
		return err;

	ip_len = ip_hdrlen(skb);
	if (unlikely(ip_len < sizeof(struct iphdr) ||
		     skb->len < nh_ofs + ip_len))
		return -EINVAL;

	skb_set_transport_header(skb, nh_ofs + ip_len);
	return 0;
}

static bool tcphdr_ok(struct sk_buff *skb)
{
	int th_ofs = skb_transport_offset(skb);
	int tcp_len;

	if (unlikely(!pskb_may_pull(skb, th_ofs + sizeof(struct tcphdr))))
		return false;

	tcp_len = tcp_hdrlen(skb);
	if (unlikely(tcp_len < sizeof(struct tcphdr) ||
		     skb->len < th_ofs + tcp_len))
		return false;

	return true;
}

static bool udphdr_ok(struct sk_buff *skb)
{
	return pskb_may_pull(skb, skb_transport_offset(skb) +
				  sizeof(struct udphdr));
}

static bool sctphdr_ok(struct sk_buff *skb)
{
	return pskb_may_pull(skb, skb_transport_offset(skb) +
				  sizeof(struct sctphdr));
}

static bool icmphdr_ok(struct sk_buff *skb)
{
	return pskb_may_pull(skb, skb_transport_offset(skb) +
				  sizeof(struct icmphdr));
}

static int parse_ipv6hdr(struct sk_buff *skb, struct sw_flow_key *key)
{
	unsigned int nh_ofs = skb_network_offset(skb);
	unsigned int nh_len;
	int payload_ofs;
	struct ipv6hdr *nh;
	uint8_t nexthdr;
	__be16 frag_off;
	int err;

	err = check_header(skb, nh_ofs + sizeof(*nh));
	if (unlikely(err))
		return err;

	nh = ipv6_hdr(skb);
	nexthdr = nh->nexthdr;
	payload_ofs = (u8 *)(nh + 1) - skb->data;

	key->ip.proto = NEXTHDR_NONE;
	key->ip.tos = ipv6_get_dsfield(nh);
	key->ip.ttl = nh->hop_limit;
	key->ipv6.label = *(__be32 *)nh & htonl(IPV6_FLOWINFO_FLOWLABEL);
	key->ipv6.addr.src = nh->saddr;
	key->ipv6.addr.dst = nh->daddr;

	payload_ofs = ipv6_skip_exthdr(skb, payload_ofs, &nexthdr, &frag_off);
	if (unlikely(payload_ofs < 0))
		return -EINVAL;

	if (frag_off) {
		if (frag_off & htons(~0x7))
			key->ip.frag = OVS_FRAG_TYPE_LATER;
		else
			key->ip.frag = OVS_FRAG_TYPE_FIRST;
	} else {
		key->ip.frag = OVS_FRAG_TYPE_NONE;
	}

	nh_len = payload_ofs - nh_ofs;
	skb_set_transport_header(skb, nh_ofs + nh_len);
	key->ip.proto = nexthdr;
	return nh_len;
}

static bool icmp6hdr_ok(struct sk_buff *skb)
{
	return pskb_may_pull(skb, skb_transport_offset(skb) +
				  sizeof(struct icmp6hdr));
}

static int parse_vlan(struct sk_buff *skb, struct sw_flow_key *key)
{
	struct qtag_prefix {
		__be16 eth_type; /* ETH_P_8021Q */
		__be16 tci;
	};
	struct qtag_prefix *qp;

	if (unlikely(skb->len < sizeof(struct qtag_prefix) + sizeof(__be16)))
		return 0;

	if (unlikely(!pskb_may_pull(skb, sizeof(struct qtag_prefix) +
					 sizeof(__be16))))
		return -ENOMEM;

	qp = (struct qtag_prefix *) skb->data;
	key->eth.tci = qp->tci | htons(VLAN_TAG_PRESENT);
	__skb_pull(skb, sizeof(struct qtag_prefix));

	return 0;
}

static __be16 parse_ethertype(struct sk_buff *skb)
{
	struct llc_snap_hdr {
		u8  dsap;  /* Always 0xAA */
		u8  ssap;  /* Always 0xAA */
		u8  ctrl;
		u8  oui[3];
		__be16 ethertype;
	};
	struct llc_snap_hdr *llc;
	__be16 proto;

	proto = *(__be16 *) skb->data;
	__skb_pull(skb, sizeof(__be16));

	if (ntohs(proto) >= ETH_P_802_3_MIN)
		return proto;

	if (skb->len < sizeof(struct llc_snap_hdr))
		return htons(ETH_P_802_2);

	if (unlikely(!pskb_may_pull(skb, sizeof(struct llc_snap_hdr))))
		return htons(0);

	llc = (struct llc_snap_hdr *) skb->data;
	if (llc->dsap != LLC_SAP_SNAP ||
	    llc->ssap != LLC_SAP_SNAP ||
	    (llc->oui[0] | llc->oui[1] | llc->oui[2]) != 0)
		return htons(ETH_P_802_2);

	__skb_pull(skb, sizeof(struct llc_snap_hdr));

	if (ntohs(llc->ethertype) >= ETH_P_802_3_MIN)
		return llc->ethertype;

	return htons(ETH_P_802_2);
}

static int parse_icmpv6(struct sk_buff *skb, struct sw_flow_key *key,
			int nh_len)
{
	struct icmp6hdr *icmp = icmp6_hdr(skb);

	/* The ICMPv6 type and code fields use the 16-bit transport port
	 * fields, so we need to store them in 16-bit network byte order.
	 */
	key->tp.src = htons(icmp->icmp6_type);
	key->tp.dst = htons(icmp->icmp6_code);
	memset(&key->ipv6.nd, 0, sizeof(key->ipv6.nd));

	if (icmp->icmp6_code == 0 &&
	    (icmp->icmp6_type == NDISC_NEIGHBOUR_SOLICITATION ||
	     icmp->icmp6_type == NDISC_NEIGHBOUR_ADVERTISEMENT)) {
		int icmp_len = skb->len - skb_transport_offset(skb);
		struct nd_msg *nd;
		int offset;

		/* In order to process neighbor discovery options, we need the
		 * entire packet.
		 */
		if (unlikely(icmp_len < sizeof(*nd)))
			return 0;

		if (unlikely(skb_linearize(skb)))
			return -ENOMEM;

		nd = (struct nd_msg *)skb_transport_header(skb);
		key->ipv6.nd.target = nd->target;

		icmp_len -= sizeof(*nd);
		offset = 0;
		while (icmp_len >= 8) {
			struct nd_opt_hdr *nd_opt =
				 (struct nd_opt_hdr *)(nd->opt + offset);
			int opt_len = nd_opt->nd_opt_len * 8;

			if (unlikely(!opt_len || opt_len > icmp_len))
				return 0;

			/* Store the link layer address if the appropriate
			 * option is provided.  It is considered an error if
			 * the same link layer option is specified twice.
			 */
			if (nd_opt->nd_opt_type == ND_OPT_SOURCE_LL_ADDR
			    && opt_len == 8) {
				if (unlikely(!is_zero_ether_addr(key->ipv6.nd.sll)))
					goto invalid;
				ether_addr_copy(key->ipv6.nd.sll,
						&nd->opt[offset+sizeof(*nd_opt)]);
			} else if (nd_opt->nd_opt_type == ND_OPT_TARGET_LL_ADDR
				   && opt_len == 8) {
				if (unlikely(!is_zero_ether_addr(key->ipv6.nd.tll)))
					goto invalid;
				ether_addr_copy(key->ipv6.nd.tll,
						&nd->opt[offset+sizeof(*nd_opt)]);
			}

			icmp_len -= opt_len;
			offset += opt_len;
		}
	}

	return 0;

invalid:
	memset(&key->ipv6.nd.target, 0, sizeof(key->ipv6.nd.target));
	memset(key->ipv6.nd.sll, 0, sizeof(key->ipv6.nd.sll));
	memset(key->ipv6.nd.tll, 0, sizeof(key->ipv6.nd.tll));

	return 0;
}

/**
 * key_extract - extracts a flow key from an Ethernet frame.
 * @skb: sk_buff that contains the frame, with skb->data pointing to the
 * Ethernet header
 * @key: output flow key
 *
 * The caller must ensure that skb->len >= ETH_HLEN.
 *
 * Returns 0 if successful, otherwise a negative errno value.
 *
 * Initializes @skb header pointers as follows:
 *
 *    - skb->mac_header: the Ethernet header.
 *
 *    - skb->network_header: just past the Ethernet header, or just past the
 *      VLAN header, to the first byte of the Ethernet payload.
 *
 *    - skb->transport_header: If key->eth.type is ETH_P_IP or ETH_P_IPV6
 *      on output, then just past the IP header, if one is present and
 *      of a correct length, otherwise the same as skb->network_header.
 *      For other key->eth.type values it is left untouched.
 */
static int key_extract(struct sk_buff *skb, struct sw_flow_key *key)
{
	int error;
	struct ethhdr *eth;

	/* Flags are always used as part of stats */
	key->tp.flags = 0;

	skb_reset_mac_header(skb);

	/* Link layer.  We are guaranteed to have at least the 14 byte Ethernet
	 * header in the linear data area.
	 */
	eth = eth_hdr(skb);
	ether_addr_copy(key->eth.src, eth->h_source);
	ether_addr_copy(key->eth.dst, eth->h_dest);

	__skb_pull(skb, 2 * ETH_ALEN);
	/* We are going to push all headers that we pull, so no need to
	 * update skb->csum here.
	 */

	key->eth.tci = 0;
	if (skb_vlan_tag_present(skb))
		key->eth.tci = htons(skb->vlan_tci);
	else if (eth->h_proto == htons(ETH_P_8021Q))
		if (unlikely(parse_vlan(skb, key)))
			return -ENOMEM;

	key->eth.type = parse_ethertype(skb);
	if (unlikely(key->eth.type == htons(0)))
		return -ENOMEM;

	skb_reset_network_header(skb);
	skb_reset_mac_len(skb);
	__skb_push(skb, skb->data - skb_mac_header(skb));

	/* Network layer. */
	if (key->eth.type == htons(ETH_P_IP)) {
		struct iphdr *nh;
		__be16 offset;

		error = check_iphdr(skb);
		if (unlikely(error)) {
			memset(&key->ip, 0, sizeof(key->ip));
			memset(&key->ipv4, 0, sizeof(key->ipv4));
			if (error == -EINVAL) {
				skb->transport_header = skb->network_header;
				error = 0;
			}
			return error;
		}

		nh = ip_hdr(skb);
		key->ipv4.addr.src = nh->saddr;
		key->ipv4.addr.dst = nh->daddr;

		key->ip.proto = nh->protocol;
		key->ip.tos = nh->tos;
		key->ip.ttl = nh->ttl;

		offset = nh->frag_off & htons(IP_OFFSET);
		if (offset) {
			key->ip.frag = OVS_FRAG_TYPE_LATER;
			return 0;
		}
		if (nh->frag_off & htons(IP_MF) ||
			skb_shinfo(skb)->gso_type & SKB_GSO_UDP)
			key->ip.frag = OVS_FRAG_TYPE_FIRST;
		else
			key->ip.frag = OVS_FRAG_TYPE_NONE;

		/* Transport layer. */
		if (key->ip.proto == IPPROTO_TCP) {
			if (tcphdr_ok(skb)) {
				struct tcphdr *tcp = tcp_hdr(skb);
				key->tp.src = tcp->source;
				key->tp.dst = tcp->dest;
				key->tp.flags = TCP_FLAGS_BE16(tcp);
			} else {
				memset(&key->tp, 0, sizeof(key->tp));
			}

		} else if (key->ip.proto == IPPROTO_UDP) {
			if (udphdr_ok(skb)) {
				struct udphdr *udp = udp_hdr(skb);
				key->tp.src = udp->source;
				key->tp.dst = udp->dest;
			} else {
				memset(&key->tp, 0, sizeof(key->tp));
			}
		} else if (key->ip.proto == IPPROTO_SCTP) {
			if (sctphdr_ok(skb)) {
				struct sctphdr *sctp = sctp_hdr(skb);
				key->tp.src = sctp->source;
				key->tp.dst = sctp->dest;
			} else {
				memset(&key->tp, 0, sizeof(key->tp));
			}
		} else if (key->ip.proto == IPPROTO_ICMP) {
			if (icmphdr_ok(skb)) {
				struct icmphdr *icmp = icmp_hdr(skb);
				/* The ICMP type and code fields use the 16-bit
				 * transport port fields, so we need to store
				 * them in 16-bit network byte order. */
				key->tp.src = htons(icmp->type);
				key->tp.dst = htons(icmp->code);
			} else {
				memset(&key->tp, 0, sizeof(key->tp));
			}
		}

	} else if (key->eth.type == htons(ETH_P_ARP) ||
		   key->eth.type == htons(ETH_P_RARP)) {
		struct arp_eth_header *arp;
		bool arp_available = arphdr_ok(skb);

		arp = (struct arp_eth_header *)skb_network_header(skb);

		if (arp_available &&
		    arp->ar_hrd == htons(ARPHRD_ETHER) &&
		    arp->ar_pro == htons(ETH_P_IP) &&
		    arp->ar_hln == ETH_ALEN &&
		    arp->ar_pln == 4) {

			/* We only match on the lower 8 bits of the opcode. */
			if (ntohs(arp->ar_op) <= 0xff)
				key->ip.proto = ntohs(arp->ar_op);
			else
				key->ip.proto = 0;

			memcpy(&key->ipv4.addr.src, arp->ar_sip, sizeof(key->ipv4.addr.src));
			memcpy(&key->ipv4.addr.dst, arp->ar_tip, sizeof(key->ipv4.addr.dst));
			ether_addr_copy(key->ipv4.arp.sha, arp->ar_sha);
			ether_addr_copy(key->ipv4.arp.tha, arp->ar_tha);
		} else {
			memset(&key->ip, 0, sizeof(key->ip));
			memset(&key->ipv4, 0, sizeof(key->ipv4));
		}
	} else if (eth_p_mpls(key->eth.type)) {
		size_t stack_len = MPLS_HLEN;

		/* In the presence of an MPLS label stack the end of the L2
		 * header and the beginning of the L3 header differ.
		 *
		 * Advance network_header to the beginning of the L3
		 * header. mac_len corresponds to the end of the L2 header.
		 */
		while (1) {
			__be32 lse;

			error = check_header(skb, skb->mac_len + stack_len);
			if (unlikely(error))
				return 0;

			memcpy(&lse, skb_network_header(skb), MPLS_HLEN);

			if (stack_len == MPLS_HLEN)
				memcpy(&key->mpls.top_lse, &lse, MPLS_HLEN);

			skb_set_network_header(skb, skb->mac_len + stack_len);
			if (lse & htonl(MPLS_LS_S_MASK))
				break;

			stack_len += MPLS_HLEN;
		}
	} else if (key->eth.type == htons(ETH_P_IPV6)) {
		int nh_len;             /* IPv6 Header + Extensions */

		nh_len = parse_ipv6hdr(skb, key);
		if (unlikely(nh_len < 0)) {
			memset(&key->ip, 0, sizeof(key->ip));
			memset(&key->ipv6.addr, 0, sizeof(key->ipv6.addr));
			if (nh_len == -EINVAL) {
				skb->transport_header = skb->network_header;
				error = 0;
			} else {
				error = nh_len;
			}
			return error;
		}

		if (key->ip.frag == OVS_FRAG_TYPE_LATER)
			return 0;
		if (skb_shinfo(skb)->gso_type & SKB_GSO_UDP)
			key->ip.frag = OVS_FRAG_TYPE_FIRST;

		/* Transport layer. */
		if (key->ip.proto == NEXTHDR_TCP) {
			if (tcphdr_ok(skb)) {
				struct tcphdr *tcp = tcp_hdr(skb);
				key->tp.src = tcp->source;
				key->tp.dst = tcp->dest;
				key->tp.flags = TCP_FLAGS_BE16(tcp);
			} else {
				memset(&key->tp, 0, sizeof(key->tp));
			}
		} else if (key->ip.proto == NEXTHDR_UDP) {
			if (udphdr_ok(skb)) {
				struct udphdr *udp = udp_hdr(skb);
				key->tp.src = udp->source;
				key->tp.dst = udp->dest;
			} else {
				memset(&key->tp, 0, sizeof(key->tp));
			}
		} else if (key->ip.proto == NEXTHDR_SCTP) {
			if (sctphdr_ok(skb)) {
				struct sctphdr *sctp = sctp_hdr(skb);
				key->tp.src = sctp->source;
				key->tp.dst = sctp->dest;
			} else {
				memset(&key->tp, 0, sizeof(key->tp));
			}
		} else if (key->ip.proto == NEXTHDR_ICMP) {
			if (icmp6hdr_ok(skb)) {
				error = parse_icmpv6(skb, key, nh_len);
				if (error)
					return error;
			} else {
				memset(&key->tp, 0, sizeof(key->tp));
			}
		}
	}
	return 0;
}

int ovs_flow_key_update(struct sk_buff *skb, struct sw_flow_key *key)
{
	return key_extract(skb, key);
}

int ovs_flow_key_extract(const struct ovs_tunnel_info *tun_info,
			 struct sk_buff *skb, struct sw_flow_key *key)
{
	/* Extract metadata from packet. */
	if (tun_info) {
		memcpy(&key->tun_key, &tun_info->tunnel, sizeof(key->tun_key));

		if (tun_info->options) {
			BUILD_BUG_ON((1 << (sizeof(tun_info->options_len) *
						   8)) - 1
					> sizeof(key->tun_opts));
			memcpy(TUN_METADATA_OPTS(key, tun_info->options_len),
			       tun_info->options, tun_info->options_len);
			key->tun_opts_len = tun_info->options_len;
		} else {
			key->tun_opts_len = 0;
		}
	} else  {
		key->tun_opts_len = 0;
		memset(&key->tun_key, 0, sizeof(key->tun_key));
	}

	key->phy.priority = skb->priority;
	key->phy.in_port = OVS_CB(skb)->input_vport->port_no;
	key->phy.skb_mark = skb->mark;
	key->ovs_flow_hash = 0;
	key->recirc_id = 0;

	return key_extract(skb, key);
}

int ovs_flow_key_extract_userspace(const struct nlattr *attr,
				   struct sk_buff *skb,
				   struct sw_flow_key *key, bool log)
{
	int err;

	/* Extract metadata from netlink attributes. */
	err = ovs_nla_get_flow_metadata(attr, key, log);
	if (err)
		return err;

	return key_extract(skb, key);
}<|MERGE_RESOLUTION|>--- conflicted
+++ resolved
@@ -70,11 +70,7 @@
 {
 	struct flow_stats *stats;
 	int node = numa_node_id();
-<<<<<<< HEAD
-	int len = skb->len + (vlan_tx_tag_present(skb) ? VLAN_HLEN : 0);
-=======
 	int len = skb->len + (skb_vlan_tag_present(skb) ? VLAN_HLEN : 0);
->>>>>>> 8ea65f4a
 
 	stats = rcu_dereference(flow->stats[node]);
 
