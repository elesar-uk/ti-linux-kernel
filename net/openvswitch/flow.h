--- conflicted
+++ resolved
@@ -53,11 +53,7 @@
 
 struct ovs_tunnel_info {
 	struct ovs_key_ipv4_tunnel tunnel;
-<<<<<<< HEAD
-	struct geneve_opt *options;
-=======
 	const struct geneve_opt *options;
->>>>>>> e529fea9
 	u8 options_len;
 };
 
@@ -70,27 +66,6 @@
 			       FIELD_SIZEOF(struct sw_flow_key, tun_opts) - \
 			       opt_len))
 
-<<<<<<< HEAD
-static inline void ovs_flow_tun_info_init(struct ovs_tunnel_info *tun_info,
-					  const struct iphdr *iph,
-					  __be64 tun_id, __be16 tun_flags,
-					  struct geneve_opt *opts,
-					  u8 opts_len)
-{
-	tun_info->tunnel.tun_id = tun_id;
-	tun_info->tunnel.ipv4_src = iph->saddr;
-	tun_info->tunnel.ipv4_dst = iph->daddr;
-	tun_info->tunnel.ipv4_tos = iph->tos;
-	tun_info->tunnel.ipv4_ttl = iph->ttl;
-	tun_info->tunnel.tun_flags = tun_flags;
-
-	/* clear struct padding. */
-	memset((unsigned char *)&tun_info->tunnel + OVS_TUNNEL_KEY_SIZE, 0,
-	       sizeof(tun_info->tunnel) - OVS_TUNNEL_KEY_SIZE);
-
-	tun_info->options = opts;
-	tun_info->options_len = opts_len;
-=======
 static inline void __ovs_flow_tun_info_init(struct ovs_tunnel_info *tun_info,
 					    __be32 saddr, __be32 daddr,
 					    u8 tos, u8 ttl,
@@ -138,7 +113,6 @@
 				 tp_src, tp_dst,
 				 tun_id, tun_flags,
 				 opts, opts_len);
->>>>>>> e529fea9
 }
 
 #define OVS_SW_FLOW_KEY_METADATA_SIZE			\
@@ -277,20 +251,12 @@
 u64 ovs_flow_used_time(unsigned long flow_jiffies);
 
 int ovs_flow_key_update(struct sk_buff *skb, struct sw_flow_key *key);
-<<<<<<< HEAD
-int ovs_flow_key_extract(struct ovs_tunnel_info *tun_info, struct sk_buff *skb,
-=======
 int ovs_flow_key_extract(const struct ovs_tunnel_info *tun_info,
 			 struct sk_buff *skb,
->>>>>>> e529fea9
 			 struct sw_flow_key *key);
 /* Extract key from packet coming from userspace. */
 int ovs_flow_key_extract_userspace(const struct nlattr *attr,
 				   struct sk_buff *skb,
-<<<<<<< HEAD
-				   struct sw_flow_key *key);
-=======
 				   struct sw_flow_key *key, bool log);
->>>>>>> e529fea9
 
 #endif /* flow.h */