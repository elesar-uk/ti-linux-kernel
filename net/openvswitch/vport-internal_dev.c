--- conflicted
+++ resolved
@@ -165,11 +165,7 @@
 
 	netdev->priv_flags &= ~IFF_TX_SKB_SHARING;
 	netdev->priv_flags |= IFF_LIVE_ADDR_CHANGE | IFF_OPENVSWITCH |
-<<<<<<< HEAD
-			      IFF_PHONY_HEADROOM;
-=======
 			      IFF_PHONY_HEADROOM | IFF_NO_QUEUE;
->>>>>>> ed596a4a
 	netdev->destructor = internal_dev_destructor;
 	netdev->ethtool_ops = &internal_dev_ethtool_ops;
 	netdev->rtnl_link_ops = &internal_dev_link_ops;
