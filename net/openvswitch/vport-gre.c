--- conflicted
+++ resolved
@@ -148,19 +148,7 @@
 	}
 
 	tun_key = &OVS_CB(skb)->egress_tun_info->tunnel;
-<<<<<<< HEAD
-	/* Route lookup */
-	memset(&fl, 0, sizeof(fl));
-	fl.daddr = tun_key->ipv4_dst;
-	fl.saddr = tun_key->ipv4_src;
-	fl.flowi4_tos = RT_TOS(tun_key->ipv4_tos);
-	fl.flowi4_mark = skb->mark;
-	fl.flowi4_proto = IPPROTO_GRE;
-
-	rt = ip_route_output_key(net, &fl);
-=======
 	rt = ovs_tunnel_route_lookup(net, tun_key, skb->mark, &fl, IPPROTO_GRE);
->>>>>>> 8ea65f4a
 	if (IS_ERR(rt)) {
 		err = PTR_ERR(rt);
 		goto err_free_skb;
