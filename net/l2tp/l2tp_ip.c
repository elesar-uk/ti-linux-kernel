/*
 * L2TPv3 IP encapsulation support
 *
 * Copyright (c) 2008,2009,2010 Katalix Systems Ltd
 *
 *	This program is free software; you can redistribute it and/or
 *	modify it under the terms of the GNU General Public License
 *	as published by the Free Software Foundation; either version
 *	2 of the License, or (at your option) any later version.
 */

#include <linux/icmp.h>
#include <linux/module.h>
#include <linux/skbuff.h>
#include <linux/random.h>
#include <linux/socket.h>
#include <linux/l2tp.h>
#include <linux/in.h>
#include <net/sock.h>
#include <net/ip.h>
#include <net/icmp.h>
#include <net/udp.h>
#include <net/inet_common.h>
#include <net/inet_hashtables.h>
#include <net/tcp_states.h>
#include <net/protocol.h>
#include <net/xfrm.h>

#include "l2tp_core.h"

struct l2tp_ip_sock {
	/* inet_sock has to be the first member of l2tp_ip_sock */
	struct inet_sock	inet;

	__u32			conn_id;
	__u32			peer_conn_id;

	__u64			tx_packets;
	__u64			tx_bytes;
	__u64			tx_errors;
	__u64			rx_packets;
	__u64			rx_bytes;
	__u64			rx_errors;
};

static DEFINE_RWLOCK(l2tp_ip_lock);
static struct hlist_head l2tp_ip_table;
static struct hlist_head l2tp_ip_bind_table;

static inline struct l2tp_ip_sock *l2tp_ip_sk(const struct sock *sk)
{
	return (struct l2tp_ip_sock *)sk;
}

static struct sock *__l2tp_ip_bind_lookup(struct net *net, __be32 laddr, int dif, u32 tunnel_id)
{
	struct hlist_node *node;
	struct sock *sk;

	sk_for_each_bound(sk, node, &l2tp_ip_bind_table) {
		struct inet_sock *inet = inet_sk(sk);
		struct l2tp_ip_sock *l2tp = l2tp_ip_sk(sk);

		if (l2tp == NULL)
			continue;

		if ((l2tp->conn_id == tunnel_id) &&
		    net_eq(sock_net(sk), net) &&
		    !(inet->inet_rcv_saddr && inet->inet_rcv_saddr != laddr) &&
		    !(sk->sk_bound_dev_if && sk->sk_bound_dev_if != dif))
			goto found;
	}

	sk = NULL;
found:
	return sk;
}

static inline struct sock *l2tp_ip_bind_lookup(struct net *net, __be32 laddr, int dif, u32 tunnel_id)
{
	struct sock *sk = __l2tp_ip_bind_lookup(net, laddr, dif, tunnel_id);
	if (sk)
		sock_hold(sk);

	return sk;
}

/* When processing receive frames, there are two cases to
 * consider. Data frames consist of a non-zero session-id and an
 * optional cookie. Control frames consist of a regular L2TP header
 * preceded by 32-bits of zeros.
 *
 * L2TPv3 Session Header Over IP
 *
 *  0                   1                   2                   3
 *  0 1 2 3 4 5 6 7 8 9 0 1 2 3 4 5 6 7 8 9 0 1 2 3 4 5 6 7 8 9 0 1
 * +-+-+-+-+-+-+-+-+-+-+-+-+-+-+-+-+-+-+-+-+-+-+-+-+-+-+-+-+-+-+-+-+
 * |                           Session ID                          |
 * +-+-+-+-+-+-+-+-+-+-+-+-+-+-+-+-+-+-+-+-+-+-+-+-+-+-+-+-+-+-+-+-+
 * |               Cookie (optional, maximum 64 bits)...
 * +-+-+-+-+-+-+-+-+-+-+-+-+-+-+-+-+-+-+-+-+-+-+-+-+-+-+-+-+-+-+-+-+
 *                                                                 |
 * +-+-+-+-+-+-+-+-+-+-+-+-+-+-+-+-+-+-+-+-+-+-+-+-+-+-+-+-+-+-+-+-+
 *
 * L2TPv3 Control Message Header Over IP
 *
 *  0                   1                   2                   3
 *  0 1 2 3 4 5 6 7 8 9 0 1 2 3 4 5 6 7 8 9 0 1 2 3 4 5 6 7 8 9 0 1
 * +-+-+-+-+-+-+-+-+-+-+-+-+-+-+-+-+-+-+-+-+-+-+-+-+-+-+-+-+-+-+-+-+
 * |                      (32 bits of zeros)                       |
 * +-+-+-+-+-+-+-+-+-+-+-+-+-+-+-+-+-+-+-+-+-+-+-+-+-+-+-+-+-+-+-+-+
 * |T|L|x|x|S|x|x|x|x|x|x|x|  Ver  |             Length            |
 * +-+-+-+-+-+-+-+-+-+-+-+-+-+-+-+-+-+-+-+-+-+-+-+-+-+-+-+-+-+-+-+-+
 * |                     Control Connection ID                     |
 * +-+-+-+-+-+-+-+-+-+-+-+-+-+-+-+-+-+-+-+-+-+-+-+-+-+-+-+-+-+-+-+-+
 * |               Ns              |               Nr              |
 * +-+-+-+-+-+-+-+-+-+-+-+-+-+-+-+-+-+-+-+-+-+-+-+-+-+-+-+-+-+-+-+-+
 *
 * All control frames are passed to userspace.
 */
static int l2tp_ip_recv(struct sk_buff *skb)
{
	struct sock *sk;
	u32 session_id;
	u32 tunnel_id;
	unsigned char *ptr, *optr;
	struct l2tp_session *session;
	struct l2tp_tunnel *tunnel = NULL;
	int length;
	int offset;

	/* Point to L2TP header */
	optr = ptr = skb->data;

	if (!pskb_may_pull(skb, 4))
		goto discard;

	session_id = ntohl(*((__be32 *) ptr));
	ptr += 4;

	/* RFC3931: L2TP/IP packets have the first 4 bytes containing
	 * the session_id. If it is 0, the packet is a L2TP control
	 * frame and the session_id value can be discarded.
	 */
	if (session_id == 0) {
		__skb_pull(skb, 4);
		goto pass_up;
	}

	/* Ok, this is a data packet. Lookup the session. */
	session = l2tp_session_find(&init_net, NULL, session_id);
	if (session == NULL)
		goto discard;

	tunnel = session->tunnel;
	if (tunnel == NULL)
		goto discard;

	/* Trace packet contents, if enabled */
	if (tunnel->debug & L2TP_MSG_DATA) {
		length = min(32u, skb->len);
		if (!pskb_may_pull(skb, length))
			goto discard;

		printk(KERN_DEBUG "%s: ip recv: ", tunnel->name);

		offset = 0;
		do {
			printk(" %02X", ptr[offset]);
		} while (++offset < length);

		printk("\n");
	}

	l2tp_recv_common(session, skb, ptr, optr, 0, skb->len, tunnel->recv_payload_hook);

	return 0;

pass_up:
	/* Get the tunnel_id from the L2TP header */
	if (!pskb_may_pull(skb, 12))
		goto discard;

	if ((skb->data[0] & 0xc0) != 0xc0)
		goto discard;

	tunnel_id = ntohl(*(__be32 *) &skb->data[4]);
	tunnel = l2tp_tunnel_find(&init_net, tunnel_id);
	if (tunnel != NULL)
		sk = tunnel->sock;
	else {
		struct iphdr *iph = (struct iphdr *) skb_network_header(skb);

		read_lock_bh(&l2tp_ip_lock);
		sk = __l2tp_ip_bind_lookup(&init_net, iph->daddr, 0, tunnel_id);
		read_unlock_bh(&l2tp_ip_lock);
	}

	if (sk == NULL)
		goto discard;

	sock_hold(sk);

	if (!xfrm4_policy_check(sk, XFRM_POLICY_IN, skb))
		goto discard_put;

	nf_reset(skb);

	return sk_receive_skb(sk, skb, 1);

discard_put:
	sock_put(sk);

discard:
	kfree_skb(skb);
	return 0;
}

static int l2tp_ip_open(struct sock *sk)
{
	/* Prevent autobind. We don't have ports. */
	inet_sk(sk)->inet_num = IPPROTO_L2TP;

	write_lock_bh(&l2tp_ip_lock);
	sk_add_node(sk, &l2tp_ip_table);
	write_unlock_bh(&l2tp_ip_lock);

	return 0;
}

static void l2tp_ip_close(struct sock *sk, long timeout)
{
	write_lock_bh(&l2tp_ip_lock);
	hlist_del_init(&sk->sk_bind_node);
	hlist_del_init(&sk->sk_node);
	write_unlock_bh(&l2tp_ip_lock);
	sk_common_release(sk);
}

static void l2tp_ip_destroy_sock(struct sock *sk)
{
	struct sk_buff *skb;

	while ((skb = __skb_dequeue_tail(&sk->sk_write_queue)) != NULL)
		kfree_skb(skb);

	sk_refcnt_debug_dec(sk);
}

static int l2tp_ip_bind(struct sock *sk, struct sockaddr *uaddr, int addr_len)
{
	struct inet_sock *inet = inet_sk(sk);
	struct sockaddr_l2tpip *addr = (struct sockaddr_l2tpip *) uaddr;
	int ret = -EINVAL;
	int chk_addr_ret;

	ret = -EADDRINUSE;
	read_lock_bh(&l2tp_ip_lock);
	if (__l2tp_ip_bind_lookup(&init_net, addr->l2tp_addr.s_addr, sk->sk_bound_dev_if, addr->l2tp_conn_id))
		goto out_in_use;

	read_unlock_bh(&l2tp_ip_lock);

	lock_sock(sk);
	if (sk->sk_state != TCP_CLOSE || addr_len < sizeof(struct sockaddr_l2tpip))
		goto out;

	chk_addr_ret = inet_addr_type(&init_net, addr->l2tp_addr.s_addr);
	ret = -EADDRNOTAVAIL;
	if (addr->l2tp_addr.s_addr && chk_addr_ret != RTN_LOCAL &&
	    chk_addr_ret != RTN_MULTICAST && chk_addr_ret != RTN_BROADCAST)
		goto out;

	inet->inet_rcv_saddr = inet->inet_saddr = addr->l2tp_addr.s_addr;
	if (chk_addr_ret == RTN_MULTICAST || chk_addr_ret == RTN_BROADCAST)
		inet->inet_saddr = 0;  /* Use device */
	sk_dst_reset(sk);

	l2tp_ip_sk(sk)->conn_id = addr->l2tp_conn_id;

	write_lock_bh(&l2tp_ip_lock);
	sk_add_bind_node(sk, &l2tp_ip_bind_table);
	sk_del_node_init(sk);
	write_unlock_bh(&l2tp_ip_lock);
	ret = 0;
out:
	release_sock(sk);

	return ret;

out_in_use:
	read_unlock_bh(&l2tp_ip_lock);

	return ret;
}

static int l2tp_ip_connect(struct sock *sk, struct sockaddr *uaddr, int addr_len)
{
	int rc;
	struct inet_sock *inet = inet_sk(sk);
	struct sockaddr_l2tpip *lsa = (struct sockaddr_l2tpip *) uaddr;
	struct rtable *rt;
	__be32 saddr;
	int oif;

	rc = -EINVAL;
	if (addr_len < sizeof(*lsa))
		goto out;

	rc = -EAFNOSUPPORT;
	if (lsa->l2tp_family != AF_INET)
		goto out;

	sk_dst_reset(sk);

	oif = sk->sk_bound_dev_if;
	saddr = inet->inet_saddr;

	rc = -EINVAL;
	if (ipv4_is_multicast(lsa->l2tp_addr.s_addr))
		goto out;

	rt = ip_route_connect(lsa->l2tp_addr.s_addr, saddr,
			      RT_CONN_FLAGS(sk), oif,
			      IPPROTO_L2TP,
			      0, 0, sk, true);
	if (IS_ERR(rt)) {
		rc = PTR_ERR(rt);
		if (rc == -ENETUNREACH)
			IP_INC_STATS_BH(&init_net, IPSTATS_MIB_OUTNOROUTES);
		goto out;
	}

	rc = -ENETUNREACH;
	if (rt->rt_flags & (RTCF_MULTICAST | RTCF_BROADCAST)) {
		ip_rt_put(rt);
		goto out;
	}

	l2tp_ip_sk(sk)->peer_conn_id = lsa->l2tp_conn_id;

	if (!inet->inet_saddr)
		inet->inet_saddr = rt->rt_src;
	if (!inet->inet_rcv_saddr)
		inet->inet_rcv_saddr = rt->rt_src;
	inet->inet_daddr = rt->rt_dst;
	sk->sk_state = TCP_ESTABLISHED;
	inet->inet_id = jiffies;

	sk_dst_set(sk, &rt->dst);

	write_lock_bh(&l2tp_ip_lock);
	hlist_del_init(&sk->sk_bind_node);
	sk_add_bind_node(sk, &l2tp_ip_bind_table);
	write_unlock_bh(&l2tp_ip_lock);

	rc = 0;
out:
	return rc;
}

static int l2tp_ip_getname(struct socket *sock, struct sockaddr *uaddr,
			   int *uaddr_len, int peer)
{
	struct sock *sk		= sock->sk;
	struct inet_sock *inet	= inet_sk(sk);
	struct l2tp_ip_sock *lsk = l2tp_ip_sk(sk);
	struct sockaddr_l2tpip *lsa = (struct sockaddr_l2tpip *)uaddr;

	memset(lsa, 0, sizeof(*lsa));
	lsa->l2tp_family = AF_INET;
	if (peer) {
		if (!inet->inet_dport)
			return -ENOTCONN;
		lsa->l2tp_conn_id = lsk->peer_conn_id;
		lsa->l2tp_addr.s_addr = inet->inet_daddr;
	} else {
		__be32 addr = inet->inet_rcv_saddr;
		if (!addr)
			addr = inet->inet_saddr;
		lsa->l2tp_conn_id = lsk->conn_id;
		lsa->l2tp_addr.s_addr = addr;
	}
	*uaddr_len = sizeof(*lsa);
	return 0;
}

static int l2tp_ip_backlog_recv(struct sock *sk, struct sk_buff *skb)
{
	int rc;

	if (!xfrm4_policy_check(sk, XFRM_POLICY_IN, skb))
		goto drop;

	nf_reset(skb);

	/* Charge it to the socket, dropping if the queue is full. */
	rc = sock_queue_rcv_skb(sk, skb);
	if (rc < 0)
		goto drop;

	return 0;

drop:
	IP_INC_STATS(&init_net, IPSTATS_MIB_INDISCARDS);
	kfree_skb(skb);
	return -1;
}

/* Userspace will call sendmsg() on the tunnel socket to send L2TP
 * control frames.
 */
static int l2tp_ip_sendmsg(struct kiocb *iocb, struct sock *sk, struct msghdr *msg, size_t len)
{
	struct sk_buff *skb;
	int rc;
	struct l2tp_ip_sock *lsa = l2tp_ip_sk(sk);
	struct inet_sock *inet = inet_sk(sk);
	struct ip_options *opt = inet->opt;
	struct rtable *rt = NULL;
	int connected = 0;
	__be32 daddr;

	if (sock_flag(sk, SOCK_DEAD))
		return -ENOTCONN;

	/* Get and verify the address. */
	if (msg->msg_name) {
		struct sockaddr_l2tpip *lip = (struct sockaddr_l2tpip *) msg->msg_name;
		if (msg->msg_namelen < sizeof(*lip))
			return -EINVAL;

		if (lip->l2tp_family != AF_INET) {
			if (lip->l2tp_family != AF_UNSPEC)
				return -EAFNOSUPPORT;
		}

		daddr = lip->l2tp_addr.s_addr;
	} else {
		if (sk->sk_state != TCP_ESTABLISHED)
			return -EDESTADDRREQ;

		daddr = inet->inet_daddr;
		connected = 1;
	}

	/* Allocate a socket buffer */
	rc = -ENOMEM;
	skb = sock_wmalloc(sk, 2 + NET_SKB_PAD + sizeof(struct iphdr) +
			   4 + len, 0, GFP_KERNEL);
	if (!skb)
		goto error;

	/* Reserve space for headers, putting IP header on 4-byte boundary. */
	skb_reserve(skb, 2 + NET_SKB_PAD);
	skb_reset_network_header(skb);
	skb_reserve(skb, sizeof(struct iphdr));
	skb_reset_transport_header(skb);

	/* Insert 0 session_id */
	*((__be32 *) skb_put(skb, 4)) = 0;

	/* Copy user data into skb */
	rc = memcpy_fromiovec(skb_put(skb, len), msg->msg_iov, len);
	if (rc < 0) {
		kfree_skb(skb);
		goto error;
	}

	if (connected)
		rt = (struct rtable *) __sk_dst_check(sk, 0);

	if (rt == NULL) {
		/* Use correct destination address if we have options. */
		if (opt && opt->srr)
			daddr = opt->faddr;

<<<<<<< HEAD
		{
			struct flowi fl = { .oif = sk->sk_bound_dev_if,
					    .fl4_dst = daddr,
					    .fl4_src = inet->inet_saddr,
					    .fl4_tos = RT_CONN_FLAGS(sk),
					    .proto = sk->sk_protocol,
					    .flags = inet_sk_flowi_flags(sk),
					    .fl_ip_sport = inet->inet_sport,
					    .fl_ip_dport = inet->inet_dport };

			/* If this fails, retransmit mechanism of transport layer will
			 * keep trying until route appears or the connection times
			 * itself out.
			 */
			security_sk_classify_flow(sk, &fl);
			if (ip_route_output_flow(sock_net(sk), &rt, &fl, sk, 0))
				goto no_route;
		}
=======
		/* If this fails, retransmit mechanism of transport layer will
		 * keep trying until route appears or the connection times
		 * itself out.
		 */
		rt = ip_route_output_ports(sock_net(sk), sk,
					   daddr, inet->inet_saddr,
					   inet->inet_dport, inet->inet_sport,
					   sk->sk_protocol, RT_CONN_FLAGS(sk),
					   sk->sk_bound_dev_if);
		if (IS_ERR(rt))
			goto no_route;
>>>>>>> 105e53f8
		sk_setup_caps(sk, &rt->dst);
	}
	skb_dst_set(skb, dst_clone(&rt->dst));

	/* Queue the packet to IP for output */
	rc = ip_queue_xmit(skb);

error:
	/* Update stats */
	if (rc >= 0) {
		lsa->tx_packets++;
		lsa->tx_bytes += len;
		rc = len;
	} else {
		lsa->tx_errors++;
	}

	return rc;

no_route:
	IP_INC_STATS(sock_net(sk), IPSTATS_MIB_OUTNOROUTES);
	kfree_skb(skb);
	return -EHOSTUNREACH;
}

static int l2tp_ip_recvmsg(struct kiocb *iocb, struct sock *sk, struct msghdr *msg,
			   size_t len, int noblock, int flags, int *addr_len)
{
	struct inet_sock *inet = inet_sk(sk);
	struct l2tp_ip_sock *lsk = l2tp_ip_sk(sk);
	size_t copied = 0;
	int err = -EOPNOTSUPP;
	struct sockaddr_in *sin = (struct sockaddr_in *)msg->msg_name;
	struct sk_buff *skb;

	if (flags & MSG_OOB)
		goto out;

	if (addr_len)
		*addr_len = sizeof(*sin);

	skb = skb_recv_datagram(sk, flags, noblock, &err);
	if (!skb)
		goto out;

	copied = skb->len;
	if (len < copied) {
		msg->msg_flags |= MSG_TRUNC;
		copied = len;
	}

	err = skb_copy_datagram_iovec(skb, 0, msg->msg_iov, copied);
	if (err)
		goto done;

	sock_recv_timestamp(msg, sk, skb);

	/* Copy the address. */
	if (sin) {
		sin->sin_family = AF_INET;
		sin->sin_addr.s_addr = ip_hdr(skb)->saddr;
		sin->sin_port = 0;
		memset(&sin->sin_zero, 0, sizeof(sin->sin_zero));
	}
	if (inet->cmsg_flags)
		ip_cmsg_recv(msg, skb);
	if (flags & MSG_TRUNC)
		copied = skb->len;
done:
	skb_free_datagram(sk, skb);
out:
	if (err) {
		lsk->rx_errors++;
		return err;
	}

	lsk->rx_packets++;
	lsk->rx_bytes += copied;

	return copied;
}

static struct proto l2tp_ip_prot = {
	.name		   = "L2TP/IP",
	.owner		   = THIS_MODULE,
	.init		   = l2tp_ip_open,
	.close		   = l2tp_ip_close,
	.bind		   = l2tp_ip_bind,
	.connect	   = l2tp_ip_connect,
	.disconnect	   = udp_disconnect,
	.ioctl		   = udp_ioctl,
	.destroy	   = l2tp_ip_destroy_sock,
	.setsockopt	   = ip_setsockopt,
	.getsockopt	   = ip_getsockopt,
	.sendmsg	   = l2tp_ip_sendmsg,
	.recvmsg	   = l2tp_ip_recvmsg,
	.backlog_rcv	   = l2tp_ip_backlog_recv,
	.hash		   = inet_hash,
	.unhash		   = inet_unhash,
	.obj_size	   = sizeof(struct l2tp_ip_sock),
#ifdef CONFIG_COMPAT
	.compat_setsockopt = compat_ip_setsockopt,
	.compat_getsockopt = compat_ip_getsockopt,
#endif
};

static const struct proto_ops l2tp_ip_ops = {
	.family		   = PF_INET,
	.owner		   = THIS_MODULE,
	.release	   = inet_release,
	.bind		   = inet_bind,
	.connect	   = inet_dgram_connect,
	.socketpair	   = sock_no_socketpair,
	.accept		   = sock_no_accept,
	.getname	   = l2tp_ip_getname,
	.poll		   = datagram_poll,
	.ioctl		   = inet_ioctl,
	.listen		   = sock_no_listen,
	.shutdown	   = inet_shutdown,
	.setsockopt	   = sock_common_setsockopt,
	.getsockopt	   = sock_common_getsockopt,
	.sendmsg	   = inet_sendmsg,
	.recvmsg	   = sock_common_recvmsg,
	.mmap		   = sock_no_mmap,
	.sendpage	   = sock_no_sendpage,
#ifdef CONFIG_COMPAT
	.compat_setsockopt = compat_sock_common_setsockopt,
	.compat_getsockopt = compat_sock_common_getsockopt,
#endif
};

static struct inet_protosw l2tp_ip_protosw = {
	.type		= SOCK_DGRAM,
	.protocol	= IPPROTO_L2TP,
	.prot		= &l2tp_ip_prot,
	.ops		= &l2tp_ip_ops,
	.no_check	= 0,
};

static struct net_protocol l2tp_ip_protocol __read_mostly = {
	.handler	= l2tp_ip_recv,
};

static int __init l2tp_ip_init(void)
{
	int err;

	printk(KERN_INFO "L2TP IP encapsulation support (L2TPv3)\n");

	err = proto_register(&l2tp_ip_prot, 1);
	if (err != 0)
		goto out;

	err = inet_add_protocol(&l2tp_ip_protocol, IPPROTO_L2TP);
	if (err)
		goto out1;

	inet_register_protosw(&l2tp_ip_protosw);
	return 0;

out1:
	proto_unregister(&l2tp_ip_prot);
out:
	return err;
}

static void __exit l2tp_ip_exit(void)
{
	inet_unregister_protosw(&l2tp_ip_protosw);
	inet_del_protocol(&l2tp_ip_protocol, IPPROTO_L2TP);
	proto_unregister(&l2tp_ip_prot);
}

module_init(l2tp_ip_init);
module_exit(l2tp_ip_exit);

MODULE_LICENSE("GPL");
MODULE_AUTHOR("James Chapman <jchapman@katalix.com>");
MODULE_DESCRIPTION("L2TP over IP");
MODULE_VERSION("1.0");

<<<<<<< HEAD
/* Use the value of SOCK_DGRAM (2) directory, because __stringify does't like
=======
/* Use the value of SOCK_DGRAM (2) directory, because __stringify doesn't like
>>>>>>> 105e53f8
 * enums
 */
MODULE_ALIAS_NET_PF_PROTO_TYPE(PF_INET, 2, IPPROTO_L2TP);<|MERGE_RESOLUTION|>--- conflicted
+++ resolved
@@ -475,26 +475,6 @@
 		if (opt && opt->srr)
 			daddr = opt->faddr;
 
-<<<<<<< HEAD
-		{
-			struct flowi fl = { .oif = sk->sk_bound_dev_if,
-					    .fl4_dst = daddr,
-					    .fl4_src = inet->inet_saddr,
-					    .fl4_tos = RT_CONN_FLAGS(sk),
-					    .proto = sk->sk_protocol,
-					    .flags = inet_sk_flowi_flags(sk),
-					    .fl_ip_sport = inet->inet_sport,
-					    .fl_ip_dport = inet->inet_dport };
-
-			/* If this fails, retransmit mechanism of transport layer will
-			 * keep trying until route appears or the connection times
-			 * itself out.
-			 */
-			security_sk_classify_flow(sk, &fl);
-			if (ip_route_output_flow(sock_net(sk), &rt, &fl, sk, 0))
-				goto no_route;
-		}
-=======
 		/* If this fails, retransmit mechanism of transport layer will
 		 * keep trying until route appears or the connection times
 		 * itself out.
@@ -506,7 +486,6 @@
 					   sk->sk_bound_dev_if);
 		if (IS_ERR(rt))
 			goto no_route;
->>>>>>> 105e53f8
 		sk_setup_caps(sk, &rt->dst);
 	}
 	skb_dst_set(skb, dst_clone(&rt->dst));
@@ -688,11 +667,7 @@
 MODULE_DESCRIPTION("L2TP over IP");
 MODULE_VERSION("1.0");
 
-<<<<<<< HEAD
-/* Use the value of SOCK_DGRAM (2) directory, because __stringify does't like
-=======
 /* Use the value of SOCK_DGRAM (2) directory, because __stringify doesn't like
->>>>>>> 105e53f8
  * enums
  */
 MODULE_ALIAS_NET_PF_PROTO_TYPE(PF_INET, 2, IPPROTO_L2TP);