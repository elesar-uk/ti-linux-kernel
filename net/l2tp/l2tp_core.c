--- conflicted
+++ resolved
@@ -1727,37 +1727,7 @@
  */
 int l2tp_tunnel_delete(struct l2tp_tunnel *tunnel)
 {
-<<<<<<< HEAD
-	int err = -EBADF;
-	struct socket *sock = NULL;
-	struct sock *sk = NULL;
-
-	sk = l2tp_tunnel_sock_lookup(tunnel);
-	if (!sk)
-		goto out;
-
-	sock = sk->sk_socket;
-	BUG_ON(!sock);
-
-	/* Force the tunnel socket to close. This will eventually
-	 * cause the tunnel to be deleted via the normal socket close
-	 * mechanisms when userspace closes the tunnel socket.
-	 */
-	err = inet_shutdown(sock, 2);
-
-	/* If the tunnel's socket was created by the kernel,
-	 * close the socket here since the socket was not
-	 * created by userspace.
-	 */
-	if (sock->file == NULL)
-		err = inet_release(sock);
-
-	l2tp_tunnel_sock_put(sk);
-out:
-	return err;
-=======
 	return (false == queue_work(l2tp_wq, &tunnel->del_work));
->>>>>>> 1b37d6ea
 }
 EXPORT_SYMBOL_GPL(l2tp_tunnel_delete);
 
