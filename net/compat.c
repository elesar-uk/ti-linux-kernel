/*
 * 32bit Socket syscall emulation. Based on arch/sparc64/kernel/sys_sparc32.c.
 *
 * Copyright (C) 2000		VA Linux Co
 * Copyright (C) 2000		Don Dugger <n0ano@valinux.com>
 * Copyright (C) 1999 		Arun Sharma <arun.sharma@intel.com>
 * Copyright (C) 1997,1998 	Jakub Jelinek (jj@sunsite.mff.cuni.cz)
 * Copyright (C) 1997 		David S. Miller (davem@caip.rutgers.edu)
 * Copyright (C) 2000		Hewlett-Packard Co.
 * Copyright (C) 2000		David Mosberger-Tang <davidm@hpl.hp.com>
 * Copyright (C) 2000,2001	Andi Kleen, SuSE Labs
 */

#include <linux/kernel.h>
#include <linux/gfp.h>
#include <linux/fs.h>
#include <linux/types.h>
#include <linux/file.h>
#include <linux/icmpv6.h>
#include <linux/socket.h>
#include <linux/syscalls.h>
#include <linux/filter.h>
#include <linux/compat.h>
#include <linux/security.h>
#include <linux/export.h>

#include <net/scm.h>
#include <net/sock.h>
#include <net/ip.h>
#include <net/ipv6.h>
#include <asm/uaccess.h>
#include <net/compat.h>

int get_compat_msghdr(struct msghdr *kmsg,
		      struct compat_msghdr __user *umsg,
		      struct sockaddr __user **save_addr,
		      struct iovec **iov)
{
	compat_uptr_t uaddr, uiov, tmp3;
	compat_size_t nr_segs;
	ssize_t err;

	if (!access_ok(VERIFY_READ, umsg, sizeof(*umsg)) ||
	    __get_user(uaddr, &umsg->msg_name) ||
	    __get_user(kmsg->msg_namelen, &umsg->msg_namelen) ||
	    __get_user(uiov, &umsg->msg_iov) ||
	    __get_user(nr_segs, &umsg->msg_iovlen) ||
	    __get_user(tmp3, &umsg->msg_control) ||
	    __get_user(kmsg->msg_controllen, &umsg->msg_controllen) ||
	    __get_user(kmsg->msg_flags, &umsg->msg_flags))
		return -EFAULT;

	if (!uaddr)
		kmsg->msg_namelen = 0;

	if (kmsg->msg_namelen < 0)
		return -EINVAL;

	if (kmsg->msg_namelen > sizeof(struct sockaddr_storage))
		kmsg->msg_namelen = sizeof(struct sockaddr_storage);
	kmsg->msg_control = compat_ptr(tmp3);

	if (save_addr)
		*save_addr = compat_ptr(uaddr);

	if (uaddr && kmsg->msg_namelen) {
		if (!save_addr) {
			err = move_addr_to_kernel(compat_ptr(uaddr),
						  kmsg->msg_namelen,
						  kmsg->msg_name);
			if (err < 0)
				return err;
		}
	} else {
		kmsg->msg_name = NULL;
		kmsg->msg_namelen = 0;
	}

	if (nr_segs > UIO_MAXIOV)
		return -EMSGSIZE;

	kmsg->msg_iocb = NULL;

<<<<<<< HEAD
	err = compat_rw_copy_check_uvector(save_addr ? READ : WRITE,
					   compat_ptr(uiov), nr_segs,
					   UIO_FASTIOV, *iov, iov);
	if (err >= 0)
		iov_iter_init(&kmsg->msg_iter, save_addr ? READ : WRITE,
			      *iov, nr_segs, err);
	return err;
=======
	return compat_import_iovec(save_addr ? READ : WRITE,
				   compat_ptr(uiov), nr_segs,
				   UIO_FASTIOV, iov, &kmsg->msg_iter);
>>>>>>> f1d36c2d
}

/* Bleech... */
#define CMSG_COMPAT_ALIGN(len)	ALIGN((len), sizeof(s32))

#define CMSG_COMPAT_DATA(cmsg)				\
	((void __user *)((char __user *)(cmsg) + CMSG_COMPAT_ALIGN(sizeof(struct compat_cmsghdr))))
#define CMSG_COMPAT_SPACE(len)				\
	(CMSG_COMPAT_ALIGN(sizeof(struct compat_cmsghdr)) + CMSG_COMPAT_ALIGN(len))
#define CMSG_COMPAT_LEN(len)				\
	(CMSG_COMPAT_ALIGN(sizeof(struct compat_cmsghdr)) + (len))

#define CMSG_COMPAT_FIRSTHDR(msg)			\
	(((msg)->msg_controllen) >= sizeof(struct compat_cmsghdr) ?	\
	 (struct compat_cmsghdr __user *)((msg)->msg_control) :		\
	 (struct compat_cmsghdr __user *)NULL)

#define CMSG_COMPAT_OK(ucmlen, ucmsg, mhdr) \
	((ucmlen) >= sizeof(struct compat_cmsghdr) && \
	 (ucmlen) <= (unsigned long) \
	 ((mhdr)->msg_controllen - \
	  ((char *)(ucmsg) - (char *)(mhdr)->msg_control)))

static inline struct compat_cmsghdr __user *cmsg_compat_nxthdr(struct msghdr *msg,
		struct compat_cmsghdr __user *cmsg, int cmsg_len)
{
	char __user *ptr = (char __user *)cmsg + CMSG_COMPAT_ALIGN(cmsg_len);
	if ((unsigned long)(ptr + 1 - (char __user *)msg->msg_control) >
			msg->msg_controllen)
		return NULL;
	return (struct compat_cmsghdr __user *)ptr;
}

/* There is a lot of hair here because the alignment rules (and
 * thus placement) of cmsg headers and length are different for
 * 32-bit apps.  -DaveM
 */
int cmsghdr_from_user_compat_to_kern(struct msghdr *kmsg, struct sock *sk,
			       unsigned char *stackbuf, int stackbuf_size)
{
	struct compat_cmsghdr __user *ucmsg;
	struct cmsghdr *kcmsg, *kcmsg_base;
	compat_size_t ucmlen;
	__kernel_size_t kcmlen, tmp;
	int err = -EFAULT;

	kcmlen = 0;
	kcmsg_base = kcmsg = (struct cmsghdr *)stackbuf;
	ucmsg = CMSG_COMPAT_FIRSTHDR(kmsg);
	while (ucmsg != NULL) {
		if (get_user(ucmlen, &ucmsg->cmsg_len))
			return -EFAULT;

		/* Catch bogons. */
		if (!CMSG_COMPAT_OK(ucmlen, ucmsg, kmsg))
			return -EINVAL;

		tmp = ((ucmlen - CMSG_COMPAT_ALIGN(sizeof(*ucmsg))) +
		       CMSG_ALIGN(sizeof(struct cmsghdr)));
		tmp = CMSG_ALIGN(tmp);
		kcmlen += tmp;
		ucmsg = cmsg_compat_nxthdr(kmsg, ucmsg, ucmlen);
	}
	if (kcmlen == 0)
		return -EINVAL;

	/* The kcmlen holds the 64-bit version of the control length.
	 * It may not be modified as we do not stick it into the kmsg
	 * until we have successfully copied over all of the data
	 * from the user.
	 */
	if (kcmlen > stackbuf_size)
		kcmsg_base = kcmsg = sock_kmalloc(sk, kcmlen, GFP_KERNEL);
	if (kcmsg == NULL)
		return -ENOBUFS;

	/* Now copy them over neatly. */
	memset(kcmsg, 0, kcmlen);
	ucmsg = CMSG_COMPAT_FIRSTHDR(kmsg);
	while (ucmsg != NULL) {
		if (__get_user(ucmlen, &ucmsg->cmsg_len))
			goto Efault;
		if (!CMSG_COMPAT_OK(ucmlen, ucmsg, kmsg))
			goto Einval;
		tmp = ((ucmlen - CMSG_COMPAT_ALIGN(sizeof(*ucmsg))) +
		       CMSG_ALIGN(sizeof(struct cmsghdr)));
		if ((char *)kcmsg_base + kcmlen - (char *)kcmsg < CMSG_ALIGN(tmp))
			goto Einval;
		kcmsg->cmsg_len = tmp;
		tmp = CMSG_ALIGN(tmp);
		if (__get_user(kcmsg->cmsg_level, &ucmsg->cmsg_level) ||
		    __get_user(kcmsg->cmsg_type, &ucmsg->cmsg_type) ||
		    copy_from_user(CMSG_DATA(kcmsg),
				   CMSG_COMPAT_DATA(ucmsg),
				   (ucmlen - CMSG_COMPAT_ALIGN(sizeof(*ucmsg)))))
			goto Efault;

		/* Advance. */
		kcmsg = (struct cmsghdr *)((char *)kcmsg + tmp);
		ucmsg = cmsg_compat_nxthdr(kmsg, ucmsg, ucmlen);
	}

	/* Ok, looks like we made it.  Hook it up and return success. */
	kmsg->msg_control = kcmsg_base;
	kmsg->msg_controllen = kcmlen;
	return 0;

Einval:
	err = -EINVAL;
Efault:
	if (kcmsg_base != (struct cmsghdr *)stackbuf)
		sock_kfree_s(sk, kcmsg_base, kcmlen);
	return err;
}

int put_cmsg_compat(struct msghdr *kmsg, int level, int type, int len, void *data)
{
	struct compat_cmsghdr __user *cm = (struct compat_cmsghdr __user *) kmsg->msg_control;
	struct compat_cmsghdr cmhdr;
	struct compat_timeval ctv;
	struct compat_timespec cts[3];
	int cmlen;

	if (cm == NULL || kmsg->msg_controllen < sizeof(*cm)) {
		kmsg->msg_flags |= MSG_CTRUNC;
		return 0; /* XXX: return error? check spec. */
	}

	if (!COMPAT_USE_64BIT_TIME) {
		if (level == SOL_SOCKET && type == SCM_TIMESTAMP) {
			struct timeval *tv = (struct timeval *)data;
			ctv.tv_sec = tv->tv_sec;
			ctv.tv_usec = tv->tv_usec;
			data = &ctv;
			len = sizeof(ctv);
		}
		if (level == SOL_SOCKET &&
		    (type == SCM_TIMESTAMPNS || type == SCM_TIMESTAMPING)) {
			int count = type == SCM_TIMESTAMPNS ? 1 : 3;
			int i;
			struct timespec *ts = (struct timespec *)data;
			for (i = 0; i < count; i++) {
				cts[i].tv_sec = ts[i].tv_sec;
				cts[i].tv_nsec = ts[i].tv_nsec;
			}
			data = &cts;
			len = sizeof(cts[0]) * count;
		}
	}

	cmlen = CMSG_COMPAT_LEN(len);
	if (kmsg->msg_controllen < cmlen) {
		kmsg->msg_flags |= MSG_CTRUNC;
		cmlen = kmsg->msg_controllen;
	}
	cmhdr.cmsg_level = level;
	cmhdr.cmsg_type = type;
	cmhdr.cmsg_len = cmlen;

	if (copy_to_user(cm, &cmhdr, sizeof cmhdr))
		return -EFAULT;
	if (copy_to_user(CMSG_COMPAT_DATA(cm), data, cmlen - sizeof(struct compat_cmsghdr)))
		return -EFAULT;
	cmlen = CMSG_COMPAT_SPACE(len);
	if (kmsg->msg_controllen < cmlen)
		cmlen = kmsg->msg_controllen;
	kmsg->msg_control += cmlen;
	kmsg->msg_controllen -= cmlen;
	return 0;
}

void scm_detach_fds_compat(struct msghdr *kmsg, struct scm_cookie *scm)
{
	struct compat_cmsghdr __user *cm = (struct compat_cmsghdr __user *) kmsg->msg_control;
	int fdmax = (kmsg->msg_controllen - sizeof(struct compat_cmsghdr)) / sizeof(int);
	int fdnum = scm->fp->count;
	struct file **fp = scm->fp->fp;
	int __user *cmfptr;
	int err = 0, i;

	if (fdnum < fdmax)
		fdmax = fdnum;

	for (i = 0, cmfptr = (int __user *) CMSG_COMPAT_DATA(cm); i < fdmax; i++, cmfptr++) {
		int new_fd;
		err = security_file_receive(fp[i]);
		if (err)
			break;
		err = get_unused_fd_flags(MSG_CMSG_CLOEXEC & kmsg->msg_flags
					  ? O_CLOEXEC : 0);
		if (err < 0)
			break;
		new_fd = err;
		err = put_user(new_fd, cmfptr);
		if (err) {
			put_unused_fd(new_fd);
			break;
		}
		/* Bump the usage count and install the file. */
		fd_install(new_fd, get_file(fp[i]));
	}

	if (i > 0) {
		int cmlen = CMSG_COMPAT_LEN(i * sizeof(int));
		err = put_user(SOL_SOCKET, &cm->cmsg_level);
		if (!err)
			err = put_user(SCM_RIGHTS, &cm->cmsg_type);
		if (!err)
			err = put_user(cmlen, &cm->cmsg_len);
		if (!err) {
			cmlen = CMSG_COMPAT_SPACE(i * sizeof(int));
			kmsg->msg_control += cmlen;
			kmsg->msg_controllen -= cmlen;
		}
	}
	if (i < fdnum)
		kmsg->msg_flags |= MSG_CTRUNC;

	/*
	 * All of the files that fit in the message have had their
	 * usage counts incremented, so we just free the list.
	 */
	__scm_destroy(scm);
}

static int do_set_attach_filter(struct socket *sock, int level, int optname,
				char __user *optval, unsigned int optlen)
{
	struct compat_sock_fprog __user *fprog32 = (struct compat_sock_fprog __user *)optval;
	struct sock_fprog __user *kfprog = compat_alloc_user_space(sizeof(struct sock_fprog));
	compat_uptr_t ptr;
	u16 len;

	if (!access_ok(VERIFY_READ, fprog32, sizeof(*fprog32)) ||
	    !access_ok(VERIFY_WRITE, kfprog, sizeof(struct sock_fprog)) ||
	    __get_user(len, &fprog32->len) ||
	    __get_user(ptr, &fprog32->filter) ||
	    __put_user(len, &kfprog->len) ||
	    __put_user(compat_ptr(ptr), &kfprog->filter))
		return -EFAULT;

	return sock_setsockopt(sock, level, optname, (char __user *)kfprog,
			      sizeof(struct sock_fprog));
}

static int do_set_sock_timeout(struct socket *sock, int level,
		int optname, char __user *optval, unsigned int optlen)
{
	struct compat_timeval __user *up = (struct compat_timeval __user *)optval;
	struct timeval ktime;
	mm_segment_t old_fs;
	int err;

	if (optlen < sizeof(*up))
		return -EINVAL;
	if (!access_ok(VERIFY_READ, up, sizeof(*up)) ||
	    __get_user(ktime.tv_sec, &up->tv_sec) ||
	    __get_user(ktime.tv_usec, &up->tv_usec))
		return -EFAULT;
	old_fs = get_fs();
	set_fs(KERNEL_DS);
	err = sock_setsockopt(sock, level, optname, (char *)&ktime, sizeof(ktime));
	set_fs(old_fs);

	return err;
}

static int compat_sock_setsockopt(struct socket *sock, int level, int optname,
				char __user *optval, unsigned int optlen)
{
	if (optname == SO_ATTACH_FILTER)
		return do_set_attach_filter(sock, level, optname,
					    optval, optlen);
	if (optname == SO_RCVTIMEO || optname == SO_SNDTIMEO)
		return do_set_sock_timeout(sock, level, optname, optval, optlen);

	return sock_setsockopt(sock, level, optname, optval, optlen);
}

COMPAT_SYSCALL_DEFINE5(setsockopt, int, fd, int, level, int, optname,
		       char __user *, optval, unsigned int, optlen)
{
	int err;
	struct socket *sock = sockfd_lookup(fd, &err);

	if (sock) {
		err = security_socket_setsockopt(sock, level, optname);
		if (err) {
			sockfd_put(sock);
			return err;
		}

		if (level == SOL_SOCKET)
			err = compat_sock_setsockopt(sock, level,
					optname, optval, optlen);
		else if (sock->ops->compat_setsockopt)
			err = sock->ops->compat_setsockopt(sock, level,
					optname, optval, optlen);
		else
			err = sock->ops->setsockopt(sock, level,
					optname, optval, optlen);
		sockfd_put(sock);
	}
	return err;
}

static int do_get_sock_timeout(struct socket *sock, int level, int optname,
		char __user *optval, int __user *optlen)
{
	struct compat_timeval __user *up;
	struct timeval ktime;
	mm_segment_t old_fs;
	int len, err;

	up = (struct compat_timeval __user *) optval;
	if (get_user(len, optlen))
		return -EFAULT;
	if (len < sizeof(*up))
		return -EINVAL;
	len = sizeof(ktime);
	old_fs = get_fs();
	set_fs(KERNEL_DS);
	err = sock_getsockopt(sock, level, optname, (char *) &ktime, &len);
	set_fs(old_fs);

	if (!err) {
		if (put_user(sizeof(*up), optlen) ||
		    !access_ok(VERIFY_WRITE, up, sizeof(*up)) ||
		    __put_user(ktime.tv_sec, &up->tv_sec) ||
		    __put_user(ktime.tv_usec, &up->tv_usec))
			err = -EFAULT;
	}
	return err;
}

static int compat_sock_getsockopt(struct socket *sock, int level, int optname,
				char __user *optval, int __user *optlen)
{
	if (optname == SO_RCVTIMEO || optname == SO_SNDTIMEO)
		return do_get_sock_timeout(sock, level, optname, optval, optlen);
	return sock_getsockopt(sock, level, optname, optval, optlen);
}

int compat_sock_get_timestamp(struct sock *sk, struct timeval __user *userstamp)
{
	struct compat_timeval __user *ctv;
	int err;
	struct timeval tv;

	if (COMPAT_USE_64BIT_TIME)
		return sock_get_timestamp(sk, userstamp);

	ctv = (struct compat_timeval __user *) userstamp;
	err = -ENOENT;
	if (!sock_flag(sk, SOCK_TIMESTAMP))
		sock_enable_timestamp(sk, SOCK_TIMESTAMP);
	tv = ktime_to_timeval(sk->sk_stamp);
	if (tv.tv_sec == -1)
		return err;
	if (tv.tv_sec == 0) {
		sk->sk_stamp = ktime_get_real();
		tv = ktime_to_timeval(sk->sk_stamp);
	}
	err = 0;
	if (put_user(tv.tv_sec, &ctv->tv_sec) ||
			put_user(tv.tv_usec, &ctv->tv_usec))
		err = -EFAULT;
	return err;
}
EXPORT_SYMBOL(compat_sock_get_timestamp);

int compat_sock_get_timestampns(struct sock *sk, struct timespec __user *userstamp)
{
	struct compat_timespec __user *ctv;
	int err;
	struct timespec ts;

	if (COMPAT_USE_64BIT_TIME)
		return sock_get_timestampns (sk, userstamp);

	ctv = (struct compat_timespec __user *) userstamp;
	err = -ENOENT;
	if (!sock_flag(sk, SOCK_TIMESTAMP))
		sock_enable_timestamp(sk, SOCK_TIMESTAMP);
	ts = ktime_to_timespec(sk->sk_stamp);
	if (ts.tv_sec == -1)
		return err;
	if (ts.tv_sec == 0) {
		sk->sk_stamp = ktime_get_real();
		ts = ktime_to_timespec(sk->sk_stamp);
	}
	err = 0;
	if (put_user(ts.tv_sec, &ctv->tv_sec) ||
			put_user(ts.tv_nsec, &ctv->tv_nsec))
		err = -EFAULT;
	return err;
}
EXPORT_SYMBOL(compat_sock_get_timestampns);

COMPAT_SYSCALL_DEFINE5(getsockopt, int, fd, int, level, int, optname,
		       char __user *, optval, int __user *, optlen)
{
	int err;
	struct socket *sock = sockfd_lookup(fd, &err);

	if (sock) {
		err = security_socket_getsockopt(sock, level, optname);
		if (err) {
			sockfd_put(sock);
			return err;
		}

		if (level == SOL_SOCKET)
			err = compat_sock_getsockopt(sock, level,
					optname, optval, optlen);
		else if (sock->ops->compat_getsockopt)
			err = sock->ops->compat_getsockopt(sock, level,
					optname, optval, optlen);
		else
			err = sock->ops->getsockopt(sock, level,
					optname, optval, optlen);
		sockfd_put(sock);
	}
	return err;
}

struct compat_group_req {
	__u32				 gr_interface;
	struct __kernel_sockaddr_storage gr_group
		__aligned(4);
} __packed;

struct compat_group_source_req {
	__u32				 gsr_interface;
	struct __kernel_sockaddr_storage gsr_group
		__aligned(4);
	struct __kernel_sockaddr_storage gsr_source
		__aligned(4);
} __packed;

struct compat_group_filter {
	__u32				 gf_interface;
	struct __kernel_sockaddr_storage gf_group
		__aligned(4);
	__u32				 gf_fmode;
	__u32				 gf_numsrc;
	struct __kernel_sockaddr_storage gf_slist[1]
		__aligned(4);
} __packed;

#define __COMPAT_GF0_SIZE (sizeof(struct compat_group_filter) - \
			sizeof(struct __kernel_sockaddr_storage))


int compat_mc_setsockopt(struct sock *sock, int level, int optname,
	char __user *optval, unsigned int optlen,
	int (*setsockopt)(struct sock *, int, int, char __user *, unsigned int))
{
	char __user	*koptval = optval;
	int		koptlen = optlen;

	switch (optname) {
	case MCAST_JOIN_GROUP:
	case MCAST_LEAVE_GROUP:
	{
		struct compat_group_req __user *gr32 = (void *)optval;
		struct group_req __user *kgr =
			compat_alloc_user_space(sizeof(struct group_req));
		u32 interface;

		if (!access_ok(VERIFY_READ, gr32, sizeof(*gr32)) ||
		    !access_ok(VERIFY_WRITE, kgr, sizeof(struct group_req)) ||
		    __get_user(interface, &gr32->gr_interface) ||
		    __put_user(interface, &kgr->gr_interface) ||
		    copy_in_user(&kgr->gr_group, &gr32->gr_group,
				sizeof(kgr->gr_group)))
			return -EFAULT;
		koptval = (char __user *)kgr;
		koptlen = sizeof(struct group_req);
		break;
	}
	case MCAST_JOIN_SOURCE_GROUP:
	case MCAST_LEAVE_SOURCE_GROUP:
	case MCAST_BLOCK_SOURCE:
	case MCAST_UNBLOCK_SOURCE:
	{
		struct compat_group_source_req __user *gsr32 = (void *)optval;
		struct group_source_req __user *kgsr = compat_alloc_user_space(
			sizeof(struct group_source_req));
		u32 interface;

		if (!access_ok(VERIFY_READ, gsr32, sizeof(*gsr32)) ||
		    !access_ok(VERIFY_WRITE, kgsr,
			sizeof(struct group_source_req)) ||
		    __get_user(interface, &gsr32->gsr_interface) ||
		    __put_user(interface, &kgsr->gsr_interface) ||
		    copy_in_user(&kgsr->gsr_group, &gsr32->gsr_group,
				sizeof(kgsr->gsr_group)) ||
		    copy_in_user(&kgsr->gsr_source, &gsr32->gsr_source,
				sizeof(kgsr->gsr_source)))
			return -EFAULT;
		koptval = (char __user *)kgsr;
		koptlen = sizeof(struct group_source_req);
		break;
	}
	case MCAST_MSFILTER:
	{
		struct compat_group_filter __user *gf32 = (void *)optval;
		struct group_filter __user *kgf;
		u32 interface, fmode, numsrc;

		if (!access_ok(VERIFY_READ, gf32, __COMPAT_GF0_SIZE) ||
		    __get_user(interface, &gf32->gf_interface) ||
		    __get_user(fmode, &gf32->gf_fmode) ||
		    __get_user(numsrc, &gf32->gf_numsrc))
			return -EFAULT;
		koptlen = optlen + sizeof(struct group_filter) -
				sizeof(struct compat_group_filter);
		if (koptlen < GROUP_FILTER_SIZE(numsrc))
			return -EINVAL;
		kgf = compat_alloc_user_space(koptlen);
		if (!access_ok(VERIFY_WRITE, kgf, koptlen) ||
		    __put_user(interface, &kgf->gf_interface) ||
		    __put_user(fmode, &kgf->gf_fmode) ||
		    __put_user(numsrc, &kgf->gf_numsrc) ||
		    copy_in_user(&kgf->gf_group, &gf32->gf_group,
				sizeof(kgf->gf_group)) ||
		    (numsrc && copy_in_user(kgf->gf_slist, gf32->gf_slist,
				numsrc * sizeof(kgf->gf_slist[0]))))
			return -EFAULT;
		koptval = (char __user *)kgf;
		break;
	}

	default:
		break;
	}
	return setsockopt(sock, level, optname, koptval, koptlen);
}
EXPORT_SYMBOL(compat_mc_setsockopt);

int compat_mc_getsockopt(struct sock *sock, int level, int optname,
	char __user *optval, int __user *optlen,
	int (*getsockopt)(struct sock *, int, int, char __user *, int __user *))
{
	struct compat_group_filter __user *gf32 = (void *)optval;
	struct group_filter __user *kgf;
	int __user	*koptlen;
	u32 interface, fmode, numsrc;
	int klen, ulen, err;

	if (optname != MCAST_MSFILTER)
		return getsockopt(sock, level, optname, optval, optlen);

	koptlen = compat_alloc_user_space(sizeof(*koptlen));
	if (!access_ok(VERIFY_READ, optlen, sizeof(*optlen)) ||
	    __get_user(ulen, optlen))
		return -EFAULT;

	/* adjust len for pad */
	klen = ulen + sizeof(*kgf) - sizeof(*gf32);

	if (klen < GROUP_FILTER_SIZE(0))
		return -EINVAL;

	if (!access_ok(VERIFY_WRITE, koptlen, sizeof(*koptlen)) ||
	    __put_user(klen, koptlen))
		return -EFAULT;

	/* have to allow space for previous compat_alloc_user_space, too */
	kgf = compat_alloc_user_space(klen+sizeof(*optlen));

	if (!access_ok(VERIFY_READ, gf32, __COMPAT_GF0_SIZE) ||
	    __get_user(interface, &gf32->gf_interface) ||
	    __get_user(fmode, &gf32->gf_fmode) ||
	    __get_user(numsrc, &gf32->gf_numsrc) ||
	    __put_user(interface, &kgf->gf_interface) ||
	    __put_user(fmode, &kgf->gf_fmode) ||
	    __put_user(numsrc, &kgf->gf_numsrc) ||
	    copy_in_user(&kgf->gf_group, &gf32->gf_group, sizeof(kgf->gf_group)))
		return -EFAULT;

	err = getsockopt(sock, level, optname, (char __user *)kgf, koptlen);
	if (err)
		return err;

	if (!access_ok(VERIFY_READ, koptlen, sizeof(*koptlen)) ||
	    __get_user(klen, koptlen))
		return -EFAULT;

	ulen = klen - (sizeof(*kgf)-sizeof(*gf32));

	if (!access_ok(VERIFY_WRITE, optlen, sizeof(*optlen)) ||
	    __put_user(ulen, optlen))
		return -EFAULT;

	if (!access_ok(VERIFY_READ, kgf, klen) ||
	    !access_ok(VERIFY_WRITE, gf32, ulen) ||
	    __get_user(interface, &kgf->gf_interface) ||
	    __get_user(fmode, &kgf->gf_fmode) ||
	    __get_user(numsrc, &kgf->gf_numsrc) ||
	    __put_user(interface, &gf32->gf_interface) ||
	    __put_user(fmode, &gf32->gf_fmode) ||
	    __put_user(numsrc, &gf32->gf_numsrc))
		return -EFAULT;
	if (numsrc) {
		int copylen;

		klen -= GROUP_FILTER_SIZE(0);
		copylen = numsrc * sizeof(gf32->gf_slist[0]);
		if (copylen > klen)
			copylen = klen;
		if (copy_in_user(gf32->gf_slist, kgf->gf_slist, copylen))
			return -EFAULT;
	}
	return err;
}
EXPORT_SYMBOL(compat_mc_getsockopt);


/* Argument list sizes for compat_sys_socketcall */
#define AL(x) ((x) * sizeof(u32))
static unsigned char nas[21] = {
	AL(0), AL(3), AL(3), AL(3), AL(2), AL(3),
	AL(3), AL(3), AL(4), AL(4), AL(4), AL(6),
	AL(6), AL(2), AL(5), AL(5), AL(3), AL(3),
	AL(4), AL(5), AL(4)
};
#undef AL

COMPAT_SYSCALL_DEFINE3(sendmsg, int, fd, struct compat_msghdr __user *, msg, unsigned int, flags)
{
	return __sys_sendmsg(fd, (struct user_msghdr __user *)msg, flags | MSG_CMSG_COMPAT);
}

COMPAT_SYSCALL_DEFINE4(sendmmsg, int, fd, struct compat_mmsghdr __user *, mmsg,
		       unsigned int, vlen, unsigned int, flags)
{
	return __sys_sendmmsg(fd, (struct mmsghdr __user *)mmsg, vlen,
			      flags | MSG_CMSG_COMPAT);
}

COMPAT_SYSCALL_DEFINE3(recvmsg, int, fd, struct compat_msghdr __user *, msg, unsigned int, flags)
{
	return __sys_recvmsg(fd, (struct user_msghdr __user *)msg, flags | MSG_CMSG_COMPAT);
}

COMPAT_SYSCALL_DEFINE4(recv, int, fd, void __user *, buf, compat_size_t, len, unsigned int, flags)
{
	return sys_recv(fd, buf, len, flags | MSG_CMSG_COMPAT);
}

COMPAT_SYSCALL_DEFINE6(recvfrom, int, fd, void __user *, buf, compat_size_t, len,
		       unsigned int, flags, struct sockaddr __user *, addr,
		       int __user *, addrlen)
{
	return sys_recvfrom(fd, buf, len, flags | MSG_CMSG_COMPAT, addr, addrlen);
}

COMPAT_SYSCALL_DEFINE5(recvmmsg, int, fd, struct compat_mmsghdr __user *, mmsg,
		       unsigned int, vlen, unsigned int, flags,
		       struct compat_timespec __user *, timeout)
{
	int datagrams;
	struct timespec ktspec;

	if (timeout == NULL)
		return __sys_recvmmsg(fd, (struct mmsghdr __user *)mmsg, vlen,
				      flags | MSG_CMSG_COMPAT, NULL);

	if (compat_get_timespec(&ktspec, timeout))
		return -EFAULT;

	datagrams = __sys_recvmmsg(fd, (struct mmsghdr __user *)mmsg, vlen,
				   flags | MSG_CMSG_COMPAT, &ktspec);
	if (datagrams > 0 && compat_put_timespec(&ktspec, timeout))
		datagrams = -EFAULT;

	return datagrams;
}

COMPAT_SYSCALL_DEFINE2(socketcall, int, call, u32 __user *, args)
{
	int ret;
	u32 a[6];
	u32 a0, a1;

	if (call < SYS_SOCKET || call > SYS_SENDMMSG)
		return -EINVAL;
	if (copy_from_user(a, args, nas[call]))
		return -EFAULT;
	a0 = a[0];
	a1 = a[1];

	switch (call) {
	case SYS_SOCKET:
		ret = sys_socket(a0, a1, a[2]);
		break;
	case SYS_BIND:
		ret = sys_bind(a0, compat_ptr(a1), a[2]);
		break;
	case SYS_CONNECT:
		ret = sys_connect(a0, compat_ptr(a1), a[2]);
		break;
	case SYS_LISTEN:
		ret = sys_listen(a0, a1);
		break;
	case SYS_ACCEPT:
		ret = sys_accept4(a0, compat_ptr(a1), compat_ptr(a[2]), 0);
		break;
	case SYS_GETSOCKNAME:
		ret = sys_getsockname(a0, compat_ptr(a1), compat_ptr(a[2]));
		break;
	case SYS_GETPEERNAME:
		ret = sys_getpeername(a0, compat_ptr(a1), compat_ptr(a[2]));
		break;
	case SYS_SOCKETPAIR:
		ret = sys_socketpair(a0, a1, a[2], compat_ptr(a[3]));
		break;
	case SYS_SEND:
		ret = sys_send(a0, compat_ptr(a1), a[2], a[3]);
		break;
	case SYS_SENDTO:
		ret = sys_sendto(a0, compat_ptr(a1), a[2], a[3], compat_ptr(a[4]), a[5]);
		break;
	case SYS_RECV:
		ret = compat_sys_recv(a0, compat_ptr(a1), a[2], a[3]);
		break;
	case SYS_RECVFROM:
		ret = compat_sys_recvfrom(a0, compat_ptr(a1), a[2], a[3],
					  compat_ptr(a[4]), compat_ptr(a[5]));
		break;
	case SYS_SHUTDOWN:
		ret = sys_shutdown(a0, a1);
		break;
	case SYS_SETSOCKOPT:
		ret = compat_sys_setsockopt(a0, a1, a[2],
				compat_ptr(a[3]), a[4]);
		break;
	case SYS_GETSOCKOPT:
		ret = compat_sys_getsockopt(a0, a1, a[2],
				compat_ptr(a[3]), compat_ptr(a[4]));
		break;
	case SYS_SENDMSG:
		ret = compat_sys_sendmsg(a0, compat_ptr(a1), a[2]);
		break;
	case SYS_SENDMMSG:
		ret = compat_sys_sendmmsg(a0, compat_ptr(a1), a[2], a[3]);
		break;
	case SYS_RECVMSG:
		ret = compat_sys_recvmsg(a0, compat_ptr(a1), a[2]);
		break;
	case SYS_RECVMMSG:
		ret = compat_sys_recvmmsg(a0, compat_ptr(a1), a[2], a[3],
					  compat_ptr(a[4]));
		break;
	case SYS_ACCEPT4:
		ret = sys_accept4(a0, compat_ptr(a1), compat_ptr(a[2]), a[3]);
		break;
	default:
		ret = -EINVAL;
		break;
	}
	return ret;
}<|MERGE_RESOLUTION|>--- conflicted
+++ resolved
@@ -81,19 +81,9 @@
 
 	kmsg->msg_iocb = NULL;
 
-<<<<<<< HEAD
-	err = compat_rw_copy_check_uvector(save_addr ? READ : WRITE,
-					   compat_ptr(uiov), nr_segs,
-					   UIO_FASTIOV, *iov, iov);
-	if (err >= 0)
-		iov_iter_init(&kmsg->msg_iter, save_addr ? READ : WRITE,
-			      *iov, nr_segs, err);
-	return err;
-=======
 	return compat_import_iovec(save_addr ? READ : WRITE,
 				   compat_ptr(uiov), nr_segs,
 				   UIO_FASTIOV, iov, &kmsg->msg_iter);
->>>>>>> f1d36c2d
 }
 
 /* Bleech... */
