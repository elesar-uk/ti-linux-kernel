--- conflicted
+++ resolved
@@ -79,21 +79,11 @@
 	if (nr_segs > UIO_MAXIOV)
 		return -EMSGSIZE;
 
-<<<<<<< HEAD
+	kmsg->msg_iocb = NULL;
+
 	return compat_import_iovec(save_addr ? READ : WRITE,
 				   compat_ptr(uiov), nr_segs,
 				   UIO_FASTIOV, iov, &kmsg->msg_iter);
-=======
-	kmsg->msg_iocb = NULL;
-
-	err = compat_rw_copy_check_uvector(save_addr ? READ : WRITE,
-					   compat_ptr(uiov), nr_segs,
-					   UIO_FASTIOV, *iov, iov);
-	if (err >= 0)
-		iov_iter_init(&kmsg->msg_iter, save_addr ? READ : WRITE,
-			      *iov, nr_segs, err);
-	return err;
->>>>>>> d482994f
 }
 
 /* Bleech... */
