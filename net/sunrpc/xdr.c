--- conflicted
+++ resolved
@@ -630,11 +630,8 @@
 
 	new = buf->page_base + buf->page_len;
 
-<<<<<<< HEAD
-=======
 	xdr->page_ptr = buf->pages + (new >> PAGE_SHIFT);
 
->>>>>>> 2a7eaea0
 	if (buf->page_len) {
 		xdr->p = page_address(*xdr->page_ptr);
 		xdr->end = (void *)xdr->p + PAGE_SIZE;
