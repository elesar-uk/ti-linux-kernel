
#include <linux/ceph/ceph_debug.h>

#include <linux/err.h>
#include <linux/module.h>
#include <linux/random.h>
#include <linux/slab.h>

#include <linux/ceph/decode.h>
#include <linux/ceph/auth.h>
#include <linux/ceph/messenger.h>

#include "crypto.h"
#include "auth_x.h"
#include "auth_x_protocol.h"

static void ceph_x_validate_tickets(struct ceph_auth_client *ac, int *pneed);

static int ceph_x_is_authenticated(struct ceph_auth_client *ac)
{
	struct ceph_x_info *xi = ac->private;
	int need;

	ceph_x_validate_tickets(ac, &need);
	dout("ceph_x_is_authenticated want=%d need=%d have=%d\n",
	     ac->want_keys, need, xi->have_keys);
	return (ac->want_keys & xi->have_keys) == ac->want_keys;
}

static int ceph_x_should_authenticate(struct ceph_auth_client *ac)
{
	struct ceph_x_info *xi = ac->private;
	int need;

	ceph_x_validate_tickets(ac, &need);
	dout("ceph_x_should_authenticate want=%d need=%d have=%d\n",
	     ac->want_keys, need, xi->have_keys);
	return need != 0;
}

static int ceph_x_encrypt_buflen(int ilen)
{
	return sizeof(struct ceph_x_encrypt_header) + ilen + 16 +
		sizeof(u32);
}

static int ceph_x_encrypt(struct ceph_crypto_key *secret,
			  void *ibuf, int ilen, void *obuf, size_t olen)
{
	struct ceph_x_encrypt_header head = {
		.struct_v = 1,
		.magic = cpu_to_le64(CEPHX_ENC_MAGIC)
	};
	size_t len = olen - sizeof(u32);
	int ret;

	ret = ceph_encrypt2(secret, obuf + sizeof(u32), &len,
			    &head, sizeof(head), ibuf, ilen);
	if (ret)
		return ret;
	ceph_encode_32(&obuf, len);
	return len + sizeof(u32);
}

static int ceph_x_decrypt(struct ceph_crypto_key *secret,
			  void **p, void *end, void **obuf, size_t olen)
{
	struct ceph_x_encrypt_header head;
	size_t head_len = sizeof(head);
	int len, ret;

	len = ceph_decode_32(p);
	if (*p + len > end)
		return -EINVAL;

	dout("ceph_x_decrypt len %d\n", len);
	if (*obuf == NULL) {
		*obuf = kmalloc(len, GFP_NOFS);
		if (!*obuf)
			return -ENOMEM;
		olen = len;
	}

	ret = ceph_decrypt2(secret, &head, &head_len, *obuf, &olen, *p, len);
	if (ret)
		return ret;
	if (head.struct_v != 1 || le64_to_cpu(head.magic) != CEPHX_ENC_MAGIC)
		return -EPERM;
	*p += len;
	return olen;
}

/*
 * get existing (or insert new) ticket handler
 */
static struct ceph_x_ticket_handler *
get_ticket_handler(struct ceph_auth_client *ac, int service)
{
	struct ceph_x_ticket_handler *th;
	struct ceph_x_info *xi = ac->private;
	struct rb_node *parent = NULL, **p = &xi->ticket_handlers.rb_node;

	while (*p) {
		parent = *p;
		th = rb_entry(parent, struct ceph_x_ticket_handler, node);
		if (service < th->service)
			p = &(*p)->rb_left;
		else if (service > th->service)
			p = &(*p)->rb_right;
		else
			return th;
	}

	/* add it */
	th = kzalloc(sizeof(*th), GFP_NOFS);
	if (!th)
		return ERR_PTR(-ENOMEM);
	th->service = service;
	rb_link_node(&th->node, parent, p);
	rb_insert_color(&th->node, &xi->ticket_handlers);
	return th;
}

static void remove_ticket_handler(struct ceph_auth_client *ac,
				  struct ceph_x_ticket_handler *th)
{
	struct ceph_x_info *xi = ac->private;

	dout("remove_ticket_handler %p %d\n", th, th->service);
	rb_erase(&th->node, &xi->ticket_handlers);
	ceph_crypto_key_destroy(&th->session_key);
	if (th->ticket_blob)
		ceph_buffer_put(th->ticket_blob);
	kfree(th);
}

static int process_one_ticket(struct ceph_auth_client *ac,
			      struct ceph_crypto_key *secret,
			      void **p, void *end)
{
	struct ceph_x_info *xi = ac->private;
	int type;
	u8 tkt_struct_v, blob_struct_v;
	struct ceph_x_ticket_handler *th;
	void *dbuf = NULL;
	void *dp, *dend;
	int dlen;
	char is_enc;
	struct timespec validity;
	struct ceph_crypto_key old_key;
	void *ticket_buf = NULL;
	void *tp, *tpend;
	void **ptp;
	struct ceph_timespec new_validity;
	struct ceph_crypto_key new_session_key;
	struct ceph_buffer *new_ticket_blob;
	unsigned long new_expires, new_renew_after;
	u64 new_secret_id;
	int ret;

	ceph_decode_need(p, end, sizeof(u32) + 1, bad);

	type = ceph_decode_32(p);
	dout(" ticket type %d %s\n", type, ceph_entity_type_name(type));

	tkt_struct_v = ceph_decode_8(p);
	if (tkt_struct_v != 1)
		goto bad;

	th = get_ticket_handler(ac, type);
	if (IS_ERR(th)) {
		ret = PTR_ERR(th);
		goto out;
	}

	/* blob for me */
	dlen = ceph_x_decrypt(secret, p, end, &dbuf, 0);
	if (dlen <= 0) {
		ret = dlen;
		goto out;
	}
	dout(" decrypted %d bytes\n", dlen);
	dp = dbuf;
	dend = dp + dlen;

	tkt_struct_v = ceph_decode_8(&dp);
	if (tkt_struct_v != 1)
		goto bad;

	memcpy(&old_key, &th->session_key, sizeof(old_key));
	ret = ceph_crypto_key_decode(&new_session_key, &dp, dend);
	if (ret)
		goto out;

	ceph_decode_copy(&dp, &new_validity, sizeof(new_validity));
	ceph_decode_timespec(&validity, &new_validity);
	new_expires = get_seconds() + validity.tv_sec;
	new_renew_after = new_expires - (validity.tv_sec / 4);
	dout(" expires=%lu renew_after=%lu\n", new_expires,
	     new_renew_after);

	/* ticket blob for service */
	ceph_decode_8_safe(p, end, is_enc, bad);
	if (is_enc) {
		/* encrypted */
		dout(" encrypted ticket\n");
		dlen = ceph_x_decrypt(&old_key, p, end, &ticket_buf, 0);
		if (dlen < 0) {
			ret = dlen;
			goto out;
		}
		tp = ticket_buf;
		ptp = &tp;
		tpend = *ptp + dlen;
	} else {
		/* unencrypted */
		ptp = p;
		tpend = end;
	}
	ceph_decode_32_safe(ptp, tpend, dlen, bad);
	dout(" ticket blob is %d bytes\n", dlen);
	ceph_decode_need(ptp, tpend, 1 + sizeof(u64), bad);
	blob_struct_v = ceph_decode_8(ptp);
	new_secret_id = ceph_decode_64(ptp);
	ret = ceph_decode_buffer(&new_ticket_blob, ptp, tpend);
	if (ret)
		goto out;

	/* all is well, update our ticket */
	ceph_crypto_key_destroy(&th->session_key);
	if (th->ticket_blob)
		ceph_buffer_put(th->ticket_blob);
	th->session_key = new_session_key;
	th->ticket_blob = new_ticket_blob;
	th->validity = new_validity;
	th->secret_id = new_secret_id;
	th->expires = new_expires;
	th->renew_after = new_renew_after;
	dout(" got ticket service %d (%s) secret_id %lld len %d\n",
	     type, ceph_entity_type_name(type), th->secret_id,
	     (int)th->ticket_blob->vec.iov_len);
	xi->have_keys |= th->service;

out:
	kfree(ticket_buf);
	kfree(dbuf);
	return ret;

bad:
	ret = -EINVAL;
	goto out;
}

static int ceph_x_proc_ticket_reply(struct ceph_auth_client *ac,
				    struct ceph_crypto_key *secret,
				    void *buf, void *end)
{
	void *p = buf;
	u8 reply_struct_v;
	u32 num;
	int ret;

	ceph_decode_8_safe(&p, end, reply_struct_v, bad);
	if (reply_struct_v != 1)
		return -EINVAL;

	ceph_decode_32_safe(&p, end, num, bad);
	dout("%d tickets\n", num);

	while (num--) {
		ret = process_one_ticket(ac, secret, &p, end);
		if (ret)
			return ret;
	}

	return 0;

bad:
	return -EINVAL;
}

static int ceph_x_build_authorizer(struct ceph_auth_client *ac,
				   struct ceph_x_ticket_handler *th,
				   struct ceph_x_authorizer *au)
{
	int maxlen;
	struct ceph_x_authorize_a *msg_a;
	struct ceph_x_authorize_b msg_b;
	void *p, *end;
	int ret;
	int ticket_blob_len =
		(th->ticket_blob ? th->ticket_blob->vec.iov_len : 0);

	dout("build_authorizer for %s %p\n",
	     ceph_entity_type_name(th->service), au);

	ceph_crypto_key_destroy(&au->session_key);
	ret = ceph_crypto_key_clone(&au->session_key, &th->session_key);
	if (ret)
		return ret;

	maxlen = sizeof(*msg_a) + sizeof(msg_b) +
		ceph_x_encrypt_buflen(ticket_blob_len);
	dout("  need len %d\n", maxlen);
	if (au->buf && au->buf->alloc_len < maxlen) {
		ceph_buffer_put(au->buf);
		au->buf = NULL;
	}
	if (!au->buf) {
		au->buf = ceph_buffer_new(maxlen, GFP_NOFS);
		if (!au->buf) {
			ceph_crypto_key_destroy(&au->session_key);
			return -ENOMEM;
		}
	}
	au->service = th->service;
	au->secret_id = th->secret_id;

	msg_a = au->buf->vec.iov_base;
	msg_a->struct_v = 1;
	msg_a->global_id = cpu_to_le64(ac->global_id);
	msg_a->service_id = cpu_to_le32(th->service);
	msg_a->ticket_blob.struct_v = 1;
	msg_a->ticket_blob.secret_id = cpu_to_le64(th->secret_id);
	msg_a->ticket_blob.blob_len = cpu_to_le32(ticket_blob_len);
	if (ticket_blob_len) {
		memcpy(msg_a->ticket_blob.blob, th->ticket_blob->vec.iov_base,
		       th->ticket_blob->vec.iov_len);
	}
	dout(" th %p secret_id %lld %lld\n", th, th->secret_id,
	     le64_to_cpu(msg_a->ticket_blob.secret_id));

	p = msg_a + 1;
	p += ticket_blob_len;
	end = au->buf->vec.iov_base + au->buf->vec.iov_len;

	get_random_bytes(&au->nonce, sizeof(au->nonce));
	msg_b.struct_v = 1;
	msg_b.nonce = cpu_to_le64(au->nonce);
	ret = ceph_x_encrypt(&au->session_key, &msg_b, sizeof(msg_b),
			     p, end - p);
	if (ret < 0)
		goto out_buf;
	p += ret;
	au->buf->vec.iov_len = p - au->buf->vec.iov_base;
	dout(" built authorizer nonce %llx len %d\n", au->nonce,
	     (int)au->buf->vec.iov_len);
	BUG_ON(au->buf->vec.iov_len > maxlen);
	return 0;

out_buf:
	ceph_buffer_put(au->buf);
	au->buf = NULL;
	return ret;
}

static int ceph_x_encode_ticket(struct ceph_x_ticket_handler *th,
				void **p, void *end)
{
	ceph_decode_need(p, end, 1 + sizeof(u64), bad);
	ceph_encode_8(p, 1);
	ceph_encode_64(p, th->secret_id);
	if (th->ticket_blob) {
		const char *buf = th->ticket_blob->vec.iov_base;
		u32 len = th->ticket_blob->vec.iov_len;

		ceph_encode_32_safe(p, end, len, bad);
		ceph_encode_copy_safe(p, end, buf, len, bad);
	} else {
		ceph_encode_32_safe(p, end, 0, bad);
	}

	return 0;
bad:
	return -ERANGE;
}

static void ceph_x_validate_tickets(struct ceph_auth_client *ac, int *pneed)
{
	int want = ac->want_keys;
	struct ceph_x_info *xi = ac->private;
	int service;

	*pneed = ac->want_keys & ~(xi->have_keys);

	for (service = 1; service <= want; service <<= 1) {
		struct ceph_x_ticket_handler *th;

		if (!(ac->want_keys & service))
			continue;

		if (*pneed & service)
			continue;

		th = get_ticket_handler(ac, service);

		if (IS_ERR(th)) {
			*pneed |= service;
			continue;
		}

		if (get_seconds() >= th->renew_after)
			*pneed |= service;
		if (get_seconds() >= th->expires)
			xi->have_keys &= ~service;
	}
}


static int ceph_x_build_request(struct ceph_auth_client *ac,
				void *buf, void *end)
{
	struct ceph_x_info *xi = ac->private;
	int need;
	struct ceph_x_request_header *head = buf;
	int ret;
	struct ceph_x_ticket_handler *th =
		get_ticket_handler(ac, CEPH_ENTITY_TYPE_AUTH);

	if (IS_ERR(th))
		return PTR_ERR(th);

	ceph_x_validate_tickets(ac, &need);

	dout("build_request want %x have %x need %x\n",
	     ac->want_keys, xi->have_keys, need);

	if (need & CEPH_ENTITY_TYPE_AUTH) {
		struct ceph_x_authenticate *auth = (void *)(head + 1);
		void *p = auth + 1;
		struct ceph_x_challenge_blob tmp;
		char tmp_enc[40];
		u64 *u;

		if (p > end)
			return -ERANGE;

		dout(" get_auth_session_key\n");
		head->op = cpu_to_le16(CEPHX_GET_AUTH_SESSION_KEY);

		/* encrypt and hash */
		get_random_bytes(&auth->client_challenge, sizeof(u64));
		tmp.client_challenge = auth->client_challenge;
		tmp.server_challenge = cpu_to_le64(xi->server_challenge);
		ret = ceph_x_encrypt(&xi->secret, &tmp, sizeof(tmp),
				     tmp_enc, sizeof(tmp_enc));
		if (ret < 0)
			return ret;

		auth->struct_v = 1;
		auth->key = 0;
		for (u = (u64 *)tmp_enc; u + 1 <= (u64 *)(tmp_enc + ret); u++)
			auth->key ^= *(__le64 *)u;
		dout(" server_challenge %llx client_challenge %llx key %llx\n",
		     xi->server_challenge, le64_to_cpu(auth->client_challenge),
		     le64_to_cpu(auth->key));

		/* now encode the old ticket if exists */
		ret = ceph_x_encode_ticket(th, &p, end);
		if (ret < 0)
			return ret;

		return p - buf;
	}

	if (need) {
		void *p = head + 1;
		struct ceph_x_service_ticket_request *req;

		if (p > end)
			return -ERANGE;
		head->op = cpu_to_le16(CEPHX_GET_PRINCIPAL_SESSION_KEY);

		ret = ceph_x_build_authorizer(ac, th, &xi->auth_authorizer);
		if (ret)
			return ret;
		ceph_encode_copy(&p, xi->auth_authorizer.buf->vec.iov_base,
				 xi->auth_authorizer.buf->vec.iov_len);

		req = p;
		req->keys = cpu_to_le32(need);
		p += sizeof(*req);
		return p - buf;
	}

	return 0;
}

static int ceph_x_handle_reply(struct ceph_auth_client *ac, int result,
			       void *buf, void *end)
{
	struct ceph_x_info *xi = ac->private;
	struct ceph_x_reply_header *head = buf;
	struct ceph_x_ticket_handler *th;
	int len = end - buf;
	int op;
	int ret;

	if (result)
		return result;  /* XXX hmm? */

	if (xi->starting) {
		/* it's a hello */
		struct ceph_x_server_challenge *sc = buf;

		if (len != sizeof(*sc))
			return -EINVAL;
		xi->server_challenge = le64_to_cpu(sc->server_challenge);
		dout("handle_reply got server challenge %llx\n",
		     xi->server_challenge);
		xi->starting = false;
		xi->have_keys &= ~CEPH_ENTITY_TYPE_AUTH;
		return -EAGAIN;
	}

	op = le16_to_cpu(head->op);
	result = le32_to_cpu(head->result);
	dout("handle_reply op %d result %d\n", op, result);
	switch (op) {
	case CEPHX_GET_AUTH_SESSION_KEY:
		/* verify auth key */
		ret = ceph_x_proc_ticket_reply(ac, &xi->secret,
					       buf + sizeof(*head), end);
		break;

	case CEPHX_GET_PRINCIPAL_SESSION_KEY:
		th = get_ticket_handler(ac, CEPH_ENTITY_TYPE_AUTH);
		if (IS_ERR(th))
			return PTR_ERR(th);
		ret = ceph_x_proc_ticket_reply(ac, &th->session_key,
					       buf + sizeof(*head), end);
		break;

	default:
		return -EINVAL;
	}
	if (ret)
		return ret;
	if (ac->want_keys == xi->have_keys)
		return 0;
	return -EAGAIN;
}

static int ceph_x_create_authorizer(
	struct ceph_auth_client *ac, int peer_type,
	struct ceph_auth_handshake *auth)
{
	struct ceph_x_authorizer *au;
	struct ceph_x_ticket_handler *th;
	int ret;

	th = get_ticket_handler(ac, peer_type);
	if (IS_ERR(th))
		return PTR_ERR(th);

	au = kzalloc(sizeof(*au), GFP_NOFS);
	if (!au)
		return -ENOMEM;

	ret = ceph_x_build_authorizer(ac, th, au);
	if (ret) {
		kfree(au);
		return ret;
	}

	auth->authorizer = (struct ceph_authorizer *) au;
	auth->authorizer_buf = au->buf->vec.iov_base;
	auth->authorizer_buf_len = au->buf->vec.iov_len;
	auth->authorizer_reply_buf = au->reply_buf;
	auth->authorizer_reply_buf_len = sizeof (au->reply_buf);
	auth->sign_message = ac->ops->sign_message;
	auth->check_message_signature = ac->ops->check_message_signature;

	return 0;
}

static int ceph_x_update_authorizer(
	struct ceph_auth_client *ac, int peer_type,
	struct ceph_auth_handshake *auth)
{
	struct ceph_x_authorizer *au;
	struct ceph_x_ticket_handler *th;

	th = get_ticket_handler(ac, peer_type);
	if (IS_ERR(th))
		return PTR_ERR(th);

	au = (struct ceph_x_authorizer *)auth->authorizer;
	if (au->secret_id < th->secret_id) {
		dout("ceph_x_update_authorizer service %u secret %llu < %llu\n",
		     au->service, au->secret_id, th->secret_id);
		return ceph_x_build_authorizer(ac, th, au);
	}
	return 0;
}

static int ceph_x_verify_authorizer_reply(struct ceph_auth_client *ac,
					  struct ceph_authorizer *a, size_t len)
{
	struct ceph_x_authorizer *au = (void *)a;
	int ret = 0;
	struct ceph_x_authorize_reply reply;
	void *preply = &reply;
	void *p = au->reply_buf;
	void *end = p + sizeof(au->reply_buf);

	ret = ceph_x_decrypt(&au->session_key, &p, end, &preply, sizeof(reply));
	if (ret < 0)
		return ret;
	if (ret != sizeof(reply))
		return -EPERM;

	if (au->nonce + 1 != le64_to_cpu(reply.nonce_plus_one))
		ret = -EPERM;
	else
		ret = 0;
	dout("verify_authorizer_reply nonce %llx got %llx ret %d\n",
	     au->nonce, le64_to_cpu(reply.nonce_plus_one), ret);
	return ret;
}

static void ceph_x_destroy_authorizer(struct ceph_auth_client *ac,
				      struct ceph_authorizer *a)
{
	struct ceph_x_authorizer *au = (void *)a;

	ceph_crypto_key_destroy(&au->session_key);
	ceph_buffer_put(au->buf);
	kfree(au);
}


static void ceph_x_reset(struct ceph_auth_client *ac)
{
	struct ceph_x_info *xi = ac->private;

	dout("reset\n");
	xi->starting = true;
	xi->server_challenge = 0;
}

static void ceph_x_destroy(struct ceph_auth_client *ac)
{
	struct ceph_x_info *xi = ac->private;
	struct rb_node *p;

	dout("ceph_x_destroy %p\n", ac);
	ceph_crypto_key_destroy(&xi->secret);

	while ((p = rb_first(&xi->ticket_handlers)) != NULL) {
		struct ceph_x_ticket_handler *th =
			rb_entry(p, struct ceph_x_ticket_handler, node);
		remove_ticket_handler(ac, th);
	}

	if (xi->auth_authorizer.buf)
		ceph_buffer_put(xi->auth_authorizer.buf);

	kfree(ac->private);
	ac->private = NULL;
}

static void ceph_x_invalidate_authorizer(struct ceph_auth_client *ac,
				   int peer_type)
{
	struct ceph_x_ticket_handler *th;

	th = get_ticket_handler(ac, peer_type);
	if (!IS_ERR(th))
		memset(&th->validity, 0, sizeof(th->validity));
}

static int calcu_signature(struct ceph_x_authorizer *au,
			   struct ceph_msg *msg, __le64 *sig)
{
	int ret;
	char tmp_enc[40];
	__le32 tmp[5] = {
<<<<<<< HEAD
		16u, msg->hdr.crc, msg->footer.front_crc,
=======
		cpu_to_le32(16), msg->hdr.crc, msg->footer.front_crc,
>>>>>>> 2a7eaea0
		msg->footer.middle_crc, msg->footer.data_crc,
	};
	ret = ceph_x_encrypt(&au->session_key, &tmp, sizeof(tmp),
			     tmp_enc, sizeof(tmp_enc));
	if (ret < 0)
		return ret;
	*sig = *(__le64*)(tmp_enc + 4);
	return 0;
}

static int ceph_x_sign_message(struct ceph_auth_handshake *auth,
			       struct ceph_msg *msg)
{
	int ret;
	if (!auth->authorizer)
		return 0;
	ret = calcu_signature((struct ceph_x_authorizer *)auth->authorizer,
			      msg, &msg->footer.sig);
	if (ret < 0)
		return ret;
	msg->footer.flags |= CEPH_MSG_FOOTER_SIGNED;
	return 0;
}

static int ceph_x_check_message_signature(struct ceph_auth_handshake *auth,
					  struct ceph_msg *msg)
{
	__le64 sig_check;
	int ret;

	if (!auth->authorizer)
		return 0;
	ret = calcu_signature((struct ceph_x_authorizer *)auth->authorizer,
			      msg, &sig_check);
	if (ret < 0)
		return ret;
	if (sig_check == msg->footer.sig)
		return 0;
	if (msg->footer.flags & CEPH_MSG_FOOTER_SIGNED)
		dout("ceph_x_check_message_signature %p has signature %llx "
		     "expect %llx\n", msg, msg->footer.sig, sig_check);
	else
		dout("ceph_x_check_message_signature %p sender did not set "
		     "CEPH_MSG_FOOTER_SIGNED\n", msg);
	return -EBADMSG;
}

static const struct ceph_auth_client_ops ceph_x_ops = {
	.name = "x",
	.is_authenticated = ceph_x_is_authenticated,
	.should_authenticate = ceph_x_should_authenticate,
	.build_request = ceph_x_build_request,
	.handle_reply = ceph_x_handle_reply,
	.create_authorizer = ceph_x_create_authorizer,
	.update_authorizer = ceph_x_update_authorizer,
	.verify_authorizer_reply = ceph_x_verify_authorizer_reply,
	.destroy_authorizer = ceph_x_destroy_authorizer,
	.invalidate_authorizer = ceph_x_invalidate_authorizer,
	.reset =  ceph_x_reset,
	.destroy = ceph_x_destroy,
	.sign_message = ceph_x_sign_message,
	.check_message_signature = ceph_x_check_message_signature,
};


int ceph_x_init(struct ceph_auth_client *ac)
{
	struct ceph_x_info *xi;
	int ret;

	dout("ceph_x_init %p\n", ac);
	ret = -ENOMEM;
	xi = kzalloc(sizeof(*xi), GFP_NOFS);
	if (!xi)
		goto out;

	ret = -EINVAL;
	if (!ac->key) {
		pr_err("no secret set (for auth_x protocol)\n");
		goto out_nomem;
	}

	ret = ceph_crypto_key_clone(&xi->secret, ac->key);
	if (ret < 0) {
		pr_err("cannot clone key: %d\n", ret);
		goto out_nomem;
	}

	xi->starting = true;
	xi->ticket_handlers = RB_ROOT;

	ac->protocol = CEPH_AUTH_CEPHX;
	ac->private = xi;
	ac->ops = &ceph_x_ops;
	return 0;

out_nomem:
	kfree(xi);
out:
	return ret;
}

<|MERGE_RESOLUTION|>--- conflicted
+++ resolved
@@ -676,11 +676,7 @@
 	int ret;
 	char tmp_enc[40];
 	__le32 tmp[5] = {
-<<<<<<< HEAD
-		16u, msg->hdr.crc, msg->footer.front_crc,
-=======
 		cpu_to_le32(16), msg->hdr.crc, msg->footer.front_crc,
->>>>>>> 2a7eaea0
 		msg->footer.middle_crc, msg->footer.data_crc,
 	};
 	ret = ceph_x_encrypt(&au->session_key, &tmp, sizeof(tmp),
