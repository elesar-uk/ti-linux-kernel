/*
 * 	NET3	Protocol independent device support routines.
 *
 *		This program is free software; you can redistribute it and/or
 *		modify it under the terms of the GNU General Public License
 *		as published by the Free Software Foundation; either version
 *		2 of the License, or (at your option) any later version.
 *
 *	Derived from the non IP parts of dev.c 1.0.19
 * 		Authors:	Ross Biro
 *				Fred N. van Kempen, <waltje@uWalt.NL.Mugnet.ORG>
 *				Mark Evans, <evansmp@uhura.aston.ac.uk>
 *
 *	Additional Authors:
 *		Florian la Roche <rzsfl@rz.uni-sb.de>
 *		Alan Cox <gw4pts@gw4pts.ampr.org>
 *		David Hinds <dahinds@users.sourceforge.net>
 *		Alexey Kuznetsov <kuznet@ms2.inr.ac.ru>
 *		Adam Sulmicki <adam@cfar.umd.edu>
 *              Pekka Riikonen <priikone@poesidon.pspt.fi>
 *
 *	Changes:
 *              D.J. Barrow     :       Fixed bug where dev->refcnt gets set
 *              			to 2 if register_netdev gets called
 *              			before net_dev_init & also removed a
 *              			few lines of code in the process.
 *		Alan Cox	:	device private ioctl copies fields back.
 *		Alan Cox	:	Transmit queue code does relevant
 *					stunts to keep the queue safe.
 *		Alan Cox	:	Fixed double lock.
 *		Alan Cox	:	Fixed promisc NULL pointer trap
 *		????????	:	Support the full private ioctl range
 *		Alan Cox	:	Moved ioctl permission check into
 *					drivers
 *		Tim Kordas	:	SIOCADDMULTI/SIOCDELMULTI
 *		Alan Cox	:	100 backlog just doesn't cut it when
 *					you start doing multicast video 8)
 *		Alan Cox	:	Rewrote net_bh and list manager.
 *		Alan Cox	: 	Fix ETH_P_ALL echoback lengths.
 *		Alan Cox	:	Took out transmit every packet pass
 *					Saved a few bytes in the ioctl handler
 *		Alan Cox	:	Network driver sets packet type before
 *					calling netif_rx. Saves a function
 *					call a packet.
 *		Alan Cox	:	Hashed net_bh()
 *		Richard Kooijman:	Timestamp fixes.
 *		Alan Cox	:	Wrong field in SIOCGIFDSTADDR
 *		Alan Cox	:	Device lock protection.
 *		Alan Cox	: 	Fixed nasty side effect of device close
 *					changes.
 *		Rudi Cilibrasi	:	Pass the right thing to
 *					set_mac_address()
 *		Dave Miller	:	32bit quantity for the device lock to
 *					make it work out on a Sparc.
 *		Bjorn Ekwall	:	Added KERNELD hack.
 *		Alan Cox	:	Cleaned up the backlog initialise.
 *		Craig Metz	:	SIOCGIFCONF fix if space for under
 *					1 device.
 *	    Thomas Bogendoerfer :	Return ENODEV for dev_open, if there
 *					is no device open function.
 *		Andi Kleen	:	Fix error reporting for SIOCGIFCONF
 *	    Michael Chastain	:	Fix signed/unsigned for SIOCGIFCONF
 *		Cyrus Durgin	:	Cleaned for KMOD
 *		Adam Sulmicki   :	Bug Fix : Network Device Unload
 *					A network device unload needs to purge
 *					the backlog queue.
 *	Paul Rusty Russell	:	SIOCSIFNAME
 *              Pekka Riikonen  :	Netdev boot-time settings code
 *              Andrew Morton   :       Make unregister_netdevice wait
 *              			indefinitely on dev->refcnt
 * 		J Hadi Salim	:	- Backlog queue sampling
 *				        - netif_rx() feedback
 */

#include <asm/uaccess.h>
#include <asm/system.h>
#include <linux/bitops.h>
#include <linux/capability.h>
#include <linux/cpu.h>
#include <linux/types.h>
#include <linux/kernel.h>
#include <linux/hash.h>
#include <linux/slab.h>
#include <linux/sched.h>
#include <linux/mutex.h>
#include <linux/string.h>
#include <linux/mm.h>
#include <linux/socket.h>
#include <linux/sockios.h>
#include <linux/errno.h>
#include <linux/interrupt.h>
#include <linux/if_ether.h>
#include <linux/netdevice.h>
#include <linux/etherdevice.h>
#include <linux/ethtool.h>
#include <linux/notifier.h>
#include <linux/skbuff.h>
#include <net/net_namespace.h>
#include <net/sock.h>
#include <linux/rtnetlink.h>
#include <linux/proc_fs.h>
#include <linux/seq_file.h>
#include <linux/stat.h>
#include <net/dst.h>
#include <net/pkt_sched.h>
#include <net/checksum.h>
#include <net/xfrm.h>
#include <linux/highmem.h>
#include <linux/init.h>
#include <linux/kmod.h>
#include <linux/module.h>
#include <linux/netpoll.h>
#include <linux/rcupdate.h>
#include <linux/delay.h>
#include <net/wext.h>
#include <net/iw_handler.h>
#include <asm/current.h>
#include <linux/audit.h>
#include <linux/dmaengine.h>
#include <linux/err.h>
#include <linux/ctype.h>
#include <linux/if_arp.h>
#include <linux/if_vlan.h>
#include <linux/ip.h>
#include <net/ip.h>
#include <linux/ipv6.h>
#include <linux/in.h>
#include <linux/jhash.h>
#include <linux/random.h>
#include <trace/events/napi.h>
#include <trace/events/net.h>
#include <trace/events/skb.h>
#include <linux/pci.h>
#include <linux/inetdevice.h>
#include <linux/cpu_rmap.h>

#include "net-sysfs.h"

/* Instead of increasing this, you should create a hash table. */
#define MAX_GRO_SKBS 8

/* This should be increased if a protocol with a bigger head is added. */
#define GRO_MAX_HEAD (MAX_HEADER + 128)

/*
 *	The list of packet types we will receive (as opposed to discard)
 *	and the routines to invoke.
 *
 *	Why 16. Because with 16 the only overlap we get on a hash of the
 *	low nibble of the protocol value is RARP/SNAP/X.25.
 *
 *      NOTE:  That is no longer true with the addition of VLAN tags.  Not
 *             sure which should go first, but I bet it won't make much
 *             difference if we are running VLANs.  The good news is that
 *             this protocol won't be in the list unless compiled in, so
 *             the average user (w/out VLANs) will not be adversely affected.
 *             --BLG
 *
 *		0800	IP
 *		8100    802.1Q VLAN
 *		0001	802.3
 *		0002	AX.25
 *		0004	802.2
 *		8035	RARP
 *		0005	SNAP
 *		0805	X.25
 *		0806	ARP
 *		8137	IPX
 *		0009	Localtalk
 *		86DD	IPv6
 */

#define PTYPE_HASH_SIZE	(16)
#define PTYPE_HASH_MASK	(PTYPE_HASH_SIZE - 1)

static DEFINE_SPINLOCK(ptype_lock);
static struct list_head ptype_base[PTYPE_HASH_SIZE] __read_mostly;
static struct list_head ptype_all __read_mostly;	/* Taps */

/*
 * The @dev_base_head list is protected by @dev_base_lock and the rtnl
 * semaphore.
 *
 * Pure readers hold dev_base_lock for reading, or rcu_read_lock()
 *
 * Writers must hold the rtnl semaphore while they loop through the
 * dev_base_head list, and hold dev_base_lock for writing when they do the
 * actual updates.  This allows pure readers to access the list even
 * while a writer is preparing to update it.
 *
 * To put it another way, dev_base_lock is held for writing only to
 * protect against pure readers; the rtnl semaphore provides the
 * protection against other writers.
 *
 * See, for example usages, register_netdevice() and
 * unregister_netdevice(), which must be called with the rtnl
 * semaphore held.
 */
DEFINE_RWLOCK(dev_base_lock);
EXPORT_SYMBOL(dev_base_lock);

static inline struct hlist_head *dev_name_hash(struct net *net, const char *name)
{
	unsigned hash = full_name_hash(name, strnlen(name, IFNAMSIZ));
	return &net->dev_name_head[hash_32(hash, NETDEV_HASHBITS)];
}

static inline struct hlist_head *dev_index_hash(struct net *net, int ifindex)
{
	return &net->dev_index_head[ifindex & (NETDEV_HASHENTRIES - 1)];
}

static inline void rps_lock(struct softnet_data *sd)
{
#ifdef CONFIG_RPS
	spin_lock(&sd->input_pkt_queue.lock);
#endif
}

static inline void rps_unlock(struct softnet_data *sd)
{
#ifdef CONFIG_RPS
	spin_unlock(&sd->input_pkt_queue.lock);
#endif
}

/* Device list insertion */
static int list_netdevice(struct net_device *dev)
{
	struct net *net = dev_net(dev);

	ASSERT_RTNL();

	write_lock_bh(&dev_base_lock);
	list_add_tail_rcu(&dev->dev_list, &net->dev_base_head);
	hlist_add_head_rcu(&dev->name_hlist, dev_name_hash(net, dev->name));
	hlist_add_head_rcu(&dev->index_hlist,
			   dev_index_hash(net, dev->ifindex));
	write_unlock_bh(&dev_base_lock);
	return 0;
}

/* Device list removal
 * caller must respect a RCU grace period before freeing/reusing dev
 */
static void unlist_netdevice(struct net_device *dev)
{
	ASSERT_RTNL();

	/* Unlink dev from the device chain */
	write_lock_bh(&dev_base_lock);
	list_del_rcu(&dev->dev_list);
	hlist_del_rcu(&dev->name_hlist);
	hlist_del_rcu(&dev->index_hlist);
	write_unlock_bh(&dev_base_lock);
}

/*
 *	Our notifier list
 */

static RAW_NOTIFIER_HEAD(netdev_chain);

/*
 *	Device drivers call our routines to queue packets here. We empty the
 *	queue in the local softnet handler.
 */

DEFINE_PER_CPU_ALIGNED(struct softnet_data, softnet_data);
EXPORT_PER_CPU_SYMBOL(softnet_data);

#ifdef CONFIG_LOCKDEP
/*
 * register_netdevice() inits txq->_xmit_lock and sets lockdep class
 * according to dev->type
 */
static const unsigned short netdev_lock_type[] =
	{ARPHRD_NETROM, ARPHRD_ETHER, ARPHRD_EETHER, ARPHRD_AX25,
	 ARPHRD_PRONET, ARPHRD_CHAOS, ARPHRD_IEEE802, ARPHRD_ARCNET,
	 ARPHRD_APPLETLK, ARPHRD_DLCI, ARPHRD_ATM, ARPHRD_METRICOM,
	 ARPHRD_IEEE1394, ARPHRD_EUI64, ARPHRD_INFINIBAND, ARPHRD_SLIP,
	 ARPHRD_CSLIP, ARPHRD_SLIP6, ARPHRD_CSLIP6, ARPHRD_RSRVD,
	 ARPHRD_ADAPT, ARPHRD_ROSE, ARPHRD_X25, ARPHRD_HWX25,
	 ARPHRD_PPP, ARPHRD_CISCO, ARPHRD_LAPB, ARPHRD_DDCMP,
	 ARPHRD_RAWHDLC, ARPHRD_TUNNEL, ARPHRD_TUNNEL6, ARPHRD_FRAD,
	 ARPHRD_SKIP, ARPHRD_LOOPBACK, ARPHRD_LOCALTLK, ARPHRD_FDDI,
	 ARPHRD_BIF, ARPHRD_SIT, ARPHRD_IPDDP, ARPHRD_IPGRE,
	 ARPHRD_PIMREG, ARPHRD_HIPPI, ARPHRD_ASH, ARPHRD_ECONET,
	 ARPHRD_IRDA, ARPHRD_FCPP, ARPHRD_FCAL, ARPHRD_FCPL,
	 ARPHRD_FCFABRIC, ARPHRD_IEEE802_TR, ARPHRD_IEEE80211,
	 ARPHRD_IEEE80211_PRISM, ARPHRD_IEEE80211_RADIOTAP, ARPHRD_PHONET,
	 ARPHRD_PHONET_PIPE, ARPHRD_IEEE802154,
	 ARPHRD_VOID, ARPHRD_NONE};

static const char *const netdev_lock_name[] =
	{"_xmit_NETROM", "_xmit_ETHER", "_xmit_EETHER", "_xmit_AX25",
	 "_xmit_PRONET", "_xmit_CHAOS", "_xmit_IEEE802", "_xmit_ARCNET",
	 "_xmit_APPLETLK", "_xmit_DLCI", "_xmit_ATM", "_xmit_METRICOM",
	 "_xmit_IEEE1394", "_xmit_EUI64", "_xmit_INFINIBAND", "_xmit_SLIP",
	 "_xmit_CSLIP", "_xmit_SLIP6", "_xmit_CSLIP6", "_xmit_RSRVD",
	 "_xmit_ADAPT", "_xmit_ROSE", "_xmit_X25", "_xmit_HWX25",
	 "_xmit_PPP", "_xmit_CISCO", "_xmit_LAPB", "_xmit_DDCMP",
	 "_xmit_RAWHDLC", "_xmit_TUNNEL", "_xmit_TUNNEL6", "_xmit_FRAD",
	 "_xmit_SKIP", "_xmit_LOOPBACK", "_xmit_LOCALTLK", "_xmit_FDDI",
	 "_xmit_BIF", "_xmit_SIT", "_xmit_IPDDP", "_xmit_IPGRE",
	 "_xmit_PIMREG", "_xmit_HIPPI", "_xmit_ASH", "_xmit_ECONET",
	 "_xmit_IRDA", "_xmit_FCPP", "_xmit_FCAL", "_xmit_FCPL",
	 "_xmit_FCFABRIC", "_xmit_IEEE802_TR", "_xmit_IEEE80211",
	 "_xmit_IEEE80211_PRISM", "_xmit_IEEE80211_RADIOTAP", "_xmit_PHONET",
	 "_xmit_PHONET_PIPE", "_xmit_IEEE802154",
	 "_xmit_VOID", "_xmit_NONE"};

static struct lock_class_key netdev_xmit_lock_key[ARRAY_SIZE(netdev_lock_type)];
static struct lock_class_key netdev_addr_lock_key[ARRAY_SIZE(netdev_lock_type)];

static inline unsigned short netdev_lock_pos(unsigned short dev_type)
{
	int i;

	for (i = 0; i < ARRAY_SIZE(netdev_lock_type); i++)
		if (netdev_lock_type[i] == dev_type)
			return i;
	/* the last key is used by default */
	return ARRAY_SIZE(netdev_lock_type) - 1;
}

static inline void netdev_set_xmit_lockdep_class(spinlock_t *lock,
						 unsigned short dev_type)
{
	int i;

	i = netdev_lock_pos(dev_type);
	lockdep_set_class_and_name(lock, &netdev_xmit_lock_key[i],
				   netdev_lock_name[i]);
}

static inline void netdev_set_addr_lockdep_class(struct net_device *dev)
{
	int i;

	i = netdev_lock_pos(dev->type);
	lockdep_set_class_and_name(&dev->addr_list_lock,
				   &netdev_addr_lock_key[i],
				   netdev_lock_name[i]);
}
#else
static inline void netdev_set_xmit_lockdep_class(spinlock_t *lock,
						 unsigned short dev_type)
{
}
static inline void netdev_set_addr_lockdep_class(struct net_device *dev)
{
}
#endif

/*******************************************************************************

		Protocol management and registration routines

*******************************************************************************/

/*
 *	Add a protocol ID to the list. Now that the input handler is
 *	smarter we can dispense with all the messy stuff that used to be
 *	here.
 *
 *	BEWARE!!! Protocol handlers, mangling input packets,
 *	MUST BE last in hash buckets and checking protocol handlers
 *	MUST start from promiscuous ptype_all chain in net_bh.
 *	It is true now, do not change it.
 *	Explanation follows: if protocol handler, mangling packet, will
 *	be the first on list, it is not able to sense, that packet
 *	is cloned and should be copied-on-write, so that it will
 *	change it and subsequent readers will get broken packet.
 *							--ANK (980803)
 */

static inline struct list_head *ptype_head(const struct packet_type *pt)
{
	if (pt->type == htons(ETH_P_ALL))
		return &ptype_all;
	else
		return &ptype_base[ntohs(pt->type) & PTYPE_HASH_MASK];
}

/**
 *	dev_add_pack - add packet handler
 *	@pt: packet type declaration
 *
 *	Add a protocol handler to the networking stack. The passed &packet_type
 *	is linked into kernel lists and may not be freed until it has been
 *	removed from the kernel lists.
 *
 *	This call does not sleep therefore it can not
 *	guarantee all CPU's that are in middle of receiving packets
 *	will see the new packet type (until the next received packet).
 */

void dev_add_pack(struct packet_type *pt)
{
	struct list_head *head = ptype_head(pt);

	spin_lock(&ptype_lock);
	list_add_rcu(&pt->list, head);
	spin_unlock(&ptype_lock);
}
EXPORT_SYMBOL(dev_add_pack);

/**
 *	__dev_remove_pack	 - remove packet handler
 *	@pt: packet type declaration
 *
 *	Remove a protocol handler that was previously added to the kernel
 *	protocol handlers by dev_add_pack(). The passed &packet_type is removed
 *	from the kernel lists and can be freed or reused once this function
 *	returns.
 *
 *      The packet type might still be in use by receivers
 *	and must not be freed until after all the CPU's have gone
 *	through a quiescent state.
 */
void __dev_remove_pack(struct packet_type *pt)
{
	struct list_head *head = ptype_head(pt);
	struct packet_type *pt1;

	spin_lock(&ptype_lock);

	list_for_each_entry(pt1, head, list) {
		if (pt == pt1) {
			list_del_rcu(&pt->list);
			goto out;
		}
	}

	printk(KERN_WARNING "dev_remove_pack: %p not found.\n", pt);
out:
	spin_unlock(&ptype_lock);
}
EXPORT_SYMBOL(__dev_remove_pack);

/**
 *	dev_remove_pack	 - remove packet handler
 *	@pt: packet type declaration
 *
 *	Remove a protocol handler that was previously added to the kernel
 *	protocol handlers by dev_add_pack(). The passed &packet_type is removed
 *	from the kernel lists and can be freed or reused once this function
 *	returns.
 *
 *	This call sleeps to guarantee that no CPU is looking at the packet
 *	type after return.
 */
void dev_remove_pack(struct packet_type *pt)
{
	__dev_remove_pack(pt);

	synchronize_net();
}
EXPORT_SYMBOL(dev_remove_pack);

/******************************************************************************

		      Device Boot-time Settings Routines

*******************************************************************************/

/* Boot time configuration table */
static struct netdev_boot_setup dev_boot_setup[NETDEV_BOOT_SETUP_MAX];

/**
 *	netdev_boot_setup_add	- add new setup entry
 *	@name: name of the device
 *	@map: configured settings for the device
 *
 *	Adds new setup entry to the dev_boot_setup list.  The function
 *	returns 0 on error and 1 on success.  This is a generic routine to
 *	all netdevices.
 */
static int netdev_boot_setup_add(char *name, struct ifmap *map)
{
	struct netdev_boot_setup *s;
	int i;

	s = dev_boot_setup;
	for (i = 0; i < NETDEV_BOOT_SETUP_MAX; i++) {
		if (s[i].name[0] == '\0' || s[i].name[0] == ' ') {
			memset(s[i].name, 0, sizeof(s[i].name));
			strlcpy(s[i].name, name, IFNAMSIZ);
			memcpy(&s[i].map, map, sizeof(s[i].map));
			break;
		}
	}

	return i >= NETDEV_BOOT_SETUP_MAX ? 0 : 1;
}

/**
 *	netdev_boot_setup_check	- check boot time settings
 *	@dev: the netdevice
 *
 * 	Check boot time settings for the device.
 *	The found settings are set for the device to be used
 *	later in the device probing.
 *	Returns 0 if no settings found, 1 if they are.
 */
int netdev_boot_setup_check(struct net_device *dev)
{
	struct netdev_boot_setup *s = dev_boot_setup;
	int i;

	for (i = 0; i < NETDEV_BOOT_SETUP_MAX; i++) {
		if (s[i].name[0] != '\0' && s[i].name[0] != ' ' &&
		    !strcmp(dev->name, s[i].name)) {
			dev->irq 	= s[i].map.irq;
			dev->base_addr 	= s[i].map.base_addr;
			dev->mem_start 	= s[i].map.mem_start;
			dev->mem_end 	= s[i].map.mem_end;
			return 1;
		}
	}
	return 0;
}
EXPORT_SYMBOL(netdev_boot_setup_check);


/**
 *	netdev_boot_base	- get address from boot time settings
 *	@prefix: prefix for network device
 *	@unit: id for network device
 *
 * 	Check boot time settings for the base address of device.
 *	The found settings are set for the device to be used
 *	later in the device probing.
 *	Returns 0 if no settings found.
 */
unsigned long netdev_boot_base(const char *prefix, int unit)
{
	const struct netdev_boot_setup *s = dev_boot_setup;
	char name[IFNAMSIZ];
	int i;

	sprintf(name, "%s%d", prefix, unit);

	/*
	 * If device already registered then return base of 1
	 * to indicate not to probe for this interface
	 */
	if (__dev_get_by_name(&init_net, name))
		return 1;

	for (i = 0; i < NETDEV_BOOT_SETUP_MAX; i++)
		if (!strcmp(name, s[i].name))
			return s[i].map.base_addr;
	return 0;
}

/*
 * Saves at boot time configured settings for any netdevice.
 */
int __init netdev_boot_setup(char *str)
{
	int ints[5];
	struct ifmap map;

	str = get_options(str, ARRAY_SIZE(ints), ints);
	if (!str || !*str)
		return 0;

	/* Save settings */
	memset(&map, 0, sizeof(map));
	if (ints[0] > 0)
		map.irq = ints[1];
	if (ints[0] > 1)
		map.base_addr = ints[2];
	if (ints[0] > 2)
		map.mem_start = ints[3];
	if (ints[0] > 3)
		map.mem_end = ints[4];

	/* Add new entry to the list */
	return netdev_boot_setup_add(str, &map);
}

__setup("netdev=", netdev_boot_setup);

/*******************************************************************************

			    Device Interface Subroutines

*******************************************************************************/

/**
 *	__dev_get_by_name	- find a device by its name
 *	@net: the applicable net namespace
 *	@name: name to find
 *
 *	Find an interface by name. Must be called under RTNL semaphore
 *	or @dev_base_lock. If the name is found a pointer to the device
 *	is returned. If the name is not found then %NULL is returned. The
 *	reference counters are not incremented so the caller must be
 *	careful with locks.
 */

struct net_device *__dev_get_by_name(struct net *net, const char *name)
{
	struct hlist_node *p;
	struct net_device *dev;
	struct hlist_head *head = dev_name_hash(net, name);

	hlist_for_each_entry(dev, p, head, name_hlist)
		if (!strncmp(dev->name, name, IFNAMSIZ))
			return dev;

	return NULL;
}
EXPORT_SYMBOL(__dev_get_by_name);

/**
 *	dev_get_by_name_rcu	- find a device by its name
 *	@net: the applicable net namespace
 *	@name: name to find
 *
 *	Find an interface by name.
 *	If the name is found a pointer to the device is returned.
 * 	If the name is not found then %NULL is returned.
 *	The reference counters are not incremented so the caller must be
 *	careful with locks. The caller must hold RCU lock.
 */

struct net_device *dev_get_by_name_rcu(struct net *net, const char *name)
{
	struct hlist_node *p;
	struct net_device *dev;
	struct hlist_head *head = dev_name_hash(net, name);

	hlist_for_each_entry_rcu(dev, p, head, name_hlist)
		if (!strncmp(dev->name, name, IFNAMSIZ))
			return dev;

	return NULL;
}
EXPORT_SYMBOL(dev_get_by_name_rcu);

/**
 *	dev_get_by_name		- find a device by its name
 *	@net: the applicable net namespace
 *	@name: name to find
 *
 *	Find an interface by name. This can be called from any
 *	context and does its own locking. The returned handle has
 *	the usage count incremented and the caller must use dev_put() to
 *	release it when it is no longer needed. %NULL is returned if no
 *	matching device is found.
 */

struct net_device *dev_get_by_name(struct net *net, const char *name)
{
	struct net_device *dev;

	rcu_read_lock();
	dev = dev_get_by_name_rcu(net, name);
	if (dev)
		dev_hold(dev);
	rcu_read_unlock();
	return dev;
}
EXPORT_SYMBOL(dev_get_by_name);

/**
 *	__dev_get_by_index - find a device by its ifindex
 *	@net: the applicable net namespace
 *	@ifindex: index of device
 *
 *	Search for an interface by index. Returns %NULL if the device
 *	is not found or a pointer to the device. The device has not
 *	had its reference counter increased so the caller must be careful
 *	about locking. The caller must hold either the RTNL semaphore
 *	or @dev_base_lock.
 */

struct net_device *__dev_get_by_index(struct net *net, int ifindex)
{
	struct hlist_node *p;
	struct net_device *dev;
	struct hlist_head *head = dev_index_hash(net, ifindex);

	hlist_for_each_entry(dev, p, head, index_hlist)
		if (dev->ifindex == ifindex)
			return dev;

	return NULL;
}
EXPORT_SYMBOL(__dev_get_by_index);

/**
 *	dev_get_by_index_rcu - find a device by its ifindex
 *	@net: the applicable net namespace
 *	@ifindex: index of device
 *
 *	Search for an interface by index. Returns %NULL if the device
 *	is not found or a pointer to the device. The device has not
 *	had its reference counter increased so the caller must be careful
 *	about locking. The caller must hold RCU lock.
 */

struct net_device *dev_get_by_index_rcu(struct net *net, int ifindex)
{
	struct hlist_node *p;
	struct net_device *dev;
	struct hlist_head *head = dev_index_hash(net, ifindex);

	hlist_for_each_entry_rcu(dev, p, head, index_hlist)
		if (dev->ifindex == ifindex)
			return dev;

	return NULL;
}
EXPORT_SYMBOL(dev_get_by_index_rcu);


/**
 *	dev_get_by_index - find a device by its ifindex
 *	@net: the applicable net namespace
 *	@ifindex: index of device
 *
 *	Search for an interface by index. Returns NULL if the device
 *	is not found or a pointer to the device. The device returned has
 *	had a reference added and the pointer is safe until the user calls
 *	dev_put to indicate they have finished with it.
 */

struct net_device *dev_get_by_index(struct net *net, int ifindex)
{
	struct net_device *dev;

	rcu_read_lock();
	dev = dev_get_by_index_rcu(net, ifindex);
	if (dev)
		dev_hold(dev);
	rcu_read_unlock();
	return dev;
}
EXPORT_SYMBOL(dev_get_by_index);

/**
 *	dev_getbyhwaddr_rcu - find a device by its hardware address
 *	@net: the applicable net namespace
 *	@type: media type of device
 *	@ha: hardware address
 *
 *	Search for an interface by MAC address. Returns NULL if the device
<<<<<<< HEAD
 *	is not found or a pointer to the device. The caller must hold RCU
=======
 *	is not found or a pointer to the device.
 *	The caller must hold RCU or RTNL.
>>>>>>> 105e53f8
 *	The returned device has not had its ref count increased
 *	and the caller must therefore be careful about locking
 *
 */

struct net_device *dev_getbyhwaddr_rcu(struct net *net, unsigned short type,
				       const char *ha)
{
	struct net_device *dev;

	for_each_netdev_rcu(net, dev)
		if (dev->type == type &&
		    !memcmp(dev->dev_addr, ha, dev->addr_len))
			return dev;

	return NULL;
}
EXPORT_SYMBOL(dev_getbyhwaddr_rcu);

struct net_device *__dev_getfirstbyhwtype(struct net *net, unsigned short type)
{
	struct net_device *dev;

	ASSERT_RTNL();
	for_each_netdev(net, dev)
		if (dev->type == type)
			return dev;

	return NULL;
}
EXPORT_SYMBOL(__dev_getfirstbyhwtype);

struct net_device *dev_getfirstbyhwtype(struct net *net, unsigned short type)
{
	struct net_device *dev, *ret = NULL;

	rcu_read_lock();
	for_each_netdev_rcu(net, dev)
		if (dev->type == type) {
			dev_hold(dev);
			ret = dev;
			break;
		}
	rcu_read_unlock();
	return ret;
}
EXPORT_SYMBOL(dev_getfirstbyhwtype);

/**
 *	dev_get_by_flags_rcu - find any device with given flags
 *	@net: the applicable net namespace
 *	@if_flags: IFF_* values
 *	@mask: bitmask of bits in if_flags to check
 *
 *	Search for any interface with the given flags. Returns NULL if a device
 *	is not found or a pointer to the device. Must be called inside
 *	rcu_read_lock(), and result refcount is unchanged.
 */

struct net_device *dev_get_by_flags_rcu(struct net *net, unsigned short if_flags,
				    unsigned short mask)
{
	struct net_device *dev, *ret;

	ret = NULL;
	for_each_netdev_rcu(net, dev) {
		if (((dev->flags ^ if_flags) & mask) == 0) {
			ret = dev;
			break;
		}
	}
	return ret;
}
EXPORT_SYMBOL(dev_get_by_flags_rcu);

/**
 *	dev_valid_name - check if name is okay for network device
 *	@name: name string
 *
 *	Network device names need to be valid file names to
 *	to allow sysfs to work.  We also disallow any kind of
 *	whitespace.
 */
int dev_valid_name(const char *name)
{
	if (*name == '\0')
		return 0;
	if (strlen(name) >= IFNAMSIZ)
		return 0;
	if (!strcmp(name, ".") || !strcmp(name, ".."))
		return 0;

	while (*name) {
		if (*name == '/' || isspace(*name))
			return 0;
		name++;
	}
	return 1;
}
EXPORT_SYMBOL(dev_valid_name);

/**
 *	__dev_alloc_name - allocate a name for a device
 *	@net: network namespace to allocate the device name in
 *	@name: name format string
 *	@buf:  scratch buffer and result name string
 *
 *	Passed a format string - eg "lt%d" it will try and find a suitable
 *	id. It scans list of devices to build up a free map, then chooses
 *	the first empty slot. The caller must hold the dev_base or rtnl lock
 *	while allocating the name and adding the device in order to avoid
 *	duplicates.
 *	Limited to bits_per_byte * page size devices (ie 32K on most platforms).
 *	Returns the number of the unit assigned or a negative errno code.
 */

static int __dev_alloc_name(struct net *net, const char *name, char *buf)
{
	int i = 0;
	const char *p;
	const int max_netdevices = 8*PAGE_SIZE;
	unsigned long *inuse;
	struct net_device *d;

	p = strnchr(name, IFNAMSIZ-1, '%');
	if (p) {
		/*
		 * Verify the string as this thing may have come from
		 * the user.  There must be either one "%d" and no other "%"
		 * characters.
		 */
		if (p[1] != 'd' || strchr(p + 2, '%'))
			return -EINVAL;

		/* Use one page as a bit array of possible slots */
		inuse = (unsigned long *) get_zeroed_page(GFP_ATOMIC);
		if (!inuse)
			return -ENOMEM;

		for_each_netdev(net, d) {
			if (!sscanf(d->name, name, &i))
				continue;
			if (i < 0 || i >= max_netdevices)
				continue;

			/*  avoid cases where sscanf is not exact inverse of printf */
			snprintf(buf, IFNAMSIZ, name, i);
			if (!strncmp(buf, d->name, IFNAMSIZ))
				set_bit(i, inuse);
		}

		i = find_first_zero_bit(inuse, max_netdevices);
		free_page((unsigned long) inuse);
	}

	if (buf != name)
		snprintf(buf, IFNAMSIZ, name, i);
	if (!__dev_get_by_name(net, buf))
		return i;

	/* It is possible to run out of possible slots
	 * when the name is long and there isn't enough space left
	 * for the digits, or if all bits are used.
	 */
	return -ENFILE;
}

/**
 *	dev_alloc_name - allocate a name for a device
 *	@dev: device
 *	@name: name format string
 *
 *	Passed a format string - eg "lt%d" it will try and find a suitable
 *	id. It scans list of devices to build up a free map, then chooses
 *	the first empty slot. The caller must hold the dev_base or rtnl lock
 *	while allocating the name and adding the device in order to avoid
 *	duplicates.
 *	Limited to bits_per_byte * page size devices (ie 32K on most platforms).
 *	Returns the number of the unit assigned or a negative errno code.
 */

int dev_alloc_name(struct net_device *dev, const char *name)
{
	char buf[IFNAMSIZ];
	struct net *net;
	int ret;

	BUG_ON(!dev_net(dev));
	net = dev_net(dev);
	ret = __dev_alloc_name(net, name, buf);
	if (ret >= 0)
		strlcpy(dev->name, buf, IFNAMSIZ);
	return ret;
}
EXPORT_SYMBOL(dev_alloc_name);

static int dev_get_valid_name(struct net_device *dev, const char *name, bool fmt)
{
	struct net *net;

	BUG_ON(!dev_net(dev));
	net = dev_net(dev);

	if (!dev_valid_name(name))
		return -EINVAL;

	if (fmt && strchr(name, '%'))
		return dev_alloc_name(dev, name);
	else if (__dev_get_by_name(net, name))
		return -EEXIST;
	else if (dev->name != name)
		strlcpy(dev->name, name, IFNAMSIZ);

	return 0;
}

/**
 *	dev_change_name - change name of a device
 *	@dev: device
 *	@newname: name (or format string) must be at least IFNAMSIZ
 *
 *	Change name of a device, can pass format strings "eth%d".
 *	for wildcarding.
 */
int dev_change_name(struct net_device *dev, const char *newname)
{
	char oldname[IFNAMSIZ];
	int err = 0;
	int ret;
	struct net *net;

	ASSERT_RTNL();
	BUG_ON(!dev_net(dev));

	net = dev_net(dev);
	if (dev->flags & IFF_UP)
		return -EBUSY;

	if (strncmp(newname, dev->name, IFNAMSIZ) == 0)
		return 0;

	memcpy(oldname, dev->name, IFNAMSIZ);

	err = dev_get_valid_name(dev, newname, 1);
	if (err < 0)
		return err;

rollback:
	ret = device_rename(&dev->dev, dev->name);
	if (ret) {
		memcpy(dev->name, oldname, IFNAMSIZ);
		return ret;
	}

	write_lock_bh(&dev_base_lock);
	hlist_del(&dev->name_hlist);
	write_unlock_bh(&dev_base_lock);

	synchronize_rcu();

	write_lock_bh(&dev_base_lock);
	hlist_add_head_rcu(&dev->name_hlist, dev_name_hash(net, dev->name));
	write_unlock_bh(&dev_base_lock);

	ret = call_netdevice_notifiers(NETDEV_CHANGENAME, dev);
	ret = notifier_to_errno(ret);

	if (ret) {
		/* err >= 0 after dev_alloc_name() or stores the first errno */
		if (err >= 0) {
			err = ret;
			memcpy(dev->name, oldname, IFNAMSIZ);
			goto rollback;
		} else {
			printk(KERN_ERR
			       "%s: name change rollback failed: %d.\n",
			       dev->name, ret);
		}
	}

	return err;
}

/**
 *	dev_set_alias - change ifalias of a device
 *	@dev: device
 *	@alias: name up to IFALIASZ
 *	@len: limit of bytes to copy from info
 *
 *	Set ifalias for a device,
 */
int dev_set_alias(struct net_device *dev, const char *alias, size_t len)
{
	ASSERT_RTNL();

	if (len >= IFALIASZ)
		return -EINVAL;

	if (!len) {
		if (dev->ifalias) {
			kfree(dev->ifalias);
			dev->ifalias = NULL;
		}
		return 0;
	}

	dev->ifalias = krealloc(dev->ifalias, len + 1, GFP_KERNEL);
	if (!dev->ifalias)
		return -ENOMEM;

	strlcpy(dev->ifalias, alias, len+1);
	return len;
}


/**
 *	netdev_features_change - device changes features
 *	@dev: device to cause notification
 *
 *	Called to indicate a device has changed features.
 */
void netdev_features_change(struct net_device *dev)
{
	call_netdevice_notifiers(NETDEV_FEAT_CHANGE, dev);
}
EXPORT_SYMBOL(netdev_features_change);

/**
 *	netdev_state_change - device changes state
 *	@dev: device to cause notification
 *
 *	Called to indicate a device has changed state. This function calls
 *	the notifier chains for netdev_chain and sends a NEWLINK message
 *	to the routing socket.
 */
void netdev_state_change(struct net_device *dev)
{
	if (dev->flags & IFF_UP) {
		call_netdevice_notifiers(NETDEV_CHANGE, dev);
		rtmsg_ifinfo(RTM_NEWLINK, dev, 0);
	}
}
EXPORT_SYMBOL(netdev_state_change);

int netdev_bonding_change(struct net_device *dev, unsigned long event)
{
	return call_netdevice_notifiers(event, dev);
}
EXPORT_SYMBOL(netdev_bonding_change);

/**
 *	dev_load 	- load a network module
 *	@net: the applicable net namespace
 *	@name: name of interface
 *
 *	If a network interface is not present and the process has suitable
 *	privileges this function loads the module. If module loading is not
 *	available in this kernel then it becomes a nop.
 */

void dev_load(struct net *net, const char *name)
{
	struct net_device *dev;
	int no_module;

	rcu_read_lock();
	dev = dev_get_by_name_rcu(net, name);
	rcu_read_unlock();

	no_module = !dev;
	if (no_module && capable(CAP_NET_ADMIN))
		no_module = request_module("netdev-%s", name);
	if (no_module && capable(CAP_SYS_MODULE)) {
		if (!request_module("%s", name))
			pr_err("Loading kernel module for a network device "
"with CAP_SYS_MODULE (deprecated).  Use CAP_NET_ADMIN and alias netdev-%s "
"instead\n", name);
	}
}
EXPORT_SYMBOL(dev_load);

static int __dev_open(struct net_device *dev)
{
	const struct net_device_ops *ops = dev->netdev_ops;
	int ret;

	ASSERT_RTNL();

	if (!netif_device_present(dev))
		return -ENODEV;

	ret = call_netdevice_notifiers(NETDEV_PRE_UP, dev);
	ret = notifier_to_errno(ret);
	if (ret)
		return ret;

	set_bit(__LINK_STATE_START, &dev->state);

	if (ops->ndo_validate_addr)
		ret = ops->ndo_validate_addr(dev);

	if (!ret && ops->ndo_open)
		ret = ops->ndo_open(dev);

	if (ret)
		clear_bit(__LINK_STATE_START, &dev->state);
	else {
		dev->flags |= IFF_UP;
		net_dmaengine_get();
		dev_set_rx_mode(dev);
		dev_activate(dev);
	}

	return ret;
}

/**
 *	dev_open	- prepare an interface for use.
 *	@dev:	device to open
 *
 *	Takes a device from down to up state. The device's private open
 *	function is invoked and then the multicast lists are loaded. Finally
 *	the device is moved into the up state and a %NETDEV_UP message is
 *	sent to the netdev notifier chain.
 *
 *	Calling this function on an active interface is a nop. On a failure
 *	a negative errno code is returned.
 */
int dev_open(struct net_device *dev)
{
	int ret;

	if (dev->flags & IFF_UP)
		return 0;

	ret = __dev_open(dev);
	if (ret < 0)
		return ret;

	rtmsg_ifinfo(RTM_NEWLINK, dev, IFF_UP|IFF_RUNNING);
	call_netdevice_notifiers(NETDEV_UP, dev);

	return ret;
}
EXPORT_SYMBOL(dev_open);

static int __dev_close_many(struct list_head *head)
{
	struct net_device *dev;

	ASSERT_RTNL();
	might_sleep();

	list_for_each_entry(dev, head, unreg_list) {
<<<<<<< HEAD
		/*
		 *	Tell people we are going down, so that they can
		 *	prepare to death, when device is still operating.
		 */
=======
>>>>>>> 105e53f8
		call_netdevice_notifiers(NETDEV_GOING_DOWN, dev);

		clear_bit(__LINK_STATE_START, &dev->state);

		/* Synchronize to scheduled poll. We cannot touch poll list, it
		 * can be even on different cpu. So just clear netif_running().
		 *
		 * dev->stop() will invoke napi_disable() on all of it's
		 * napi_struct instances on this device.
		 */
		smp_mb__after_clear_bit(); /* Commit netif_running(). */
	}

	dev_deactivate_many(head);

	list_for_each_entry(dev, head, unreg_list) {
		const struct net_device_ops *ops = dev->netdev_ops;

		/*
		 *	Call the device specific close. This cannot fail.
		 *	Only if device is UP
		 *
		 *	We allow it to be called even after a DETACH hot-plug
		 *	event.
		 */
		if (ops->ndo_stop)
			ops->ndo_stop(dev);

<<<<<<< HEAD
		/*
		 *	Device is now down.
		 */

		dev->flags &= ~IFF_UP;

		/*
		 *	Shutdown NET_DMA
		 */
		net_dmaengine_put();
	}

	return 0;
}

static int __dev_close(struct net_device *dev)
{
	LIST_HEAD(single);

	list_add(&dev->unreg_list, &single);
	return __dev_close_many(&single);
}

int dev_close_many(struct list_head *head)
{
	struct net_device *dev, *tmp;
	LIST_HEAD(tmp_list);

	list_for_each_entry_safe(dev, tmp, head, unreg_list)
		if (!(dev->flags & IFF_UP))
			list_move(&dev->unreg_list, &tmp_list);

	__dev_close_many(head);

	/*
	 * Tell people we are down
	 */
	list_for_each_entry(dev, head, unreg_list) {
		rtmsg_ifinfo(RTM_NEWLINK, dev, IFF_UP|IFF_RUNNING);
		call_netdevice_notifiers(NETDEV_DOWN, dev);
	}

=======
		dev->flags &= ~IFF_UP;
		net_dmaengine_put();
	}

	return 0;
}

static int __dev_close(struct net_device *dev)
{
	int retval;
	LIST_HEAD(single);

	list_add(&dev->unreg_list, &single);
	retval = __dev_close_many(&single);
	list_del(&single);
	return retval;
}

static int dev_close_many(struct list_head *head)
{
	struct net_device *dev, *tmp;
	LIST_HEAD(tmp_list);

	list_for_each_entry_safe(dev, tmp, head, unreg_list)
		if (!(dev->flags & IFF_UP))
			list_move(&dev->unreg_list, &tmp_list);

	__dev_close_many(head);

	list_for_each_entry(dev, head, unreg_list) {
		rtmsg_ifinfo(RTM_NEWLINK, dev, IFF_UP|IFF_RUNNING);
		call_netdevice_notifiers(NETDEV_DOWN, dev);
	}

>>>>>>> 105e53f8
	/* rollback_registered_many needs the complete original list */
	list_splice(&tmp_list, head);
	return 0;
}

/**
 *	dev_close - shutdown an interface.
 *	@dev: device to shutdown
 *
 *	This function moves an active device into down state. A
 *	%NETDEV_GOING_DOWN is sent to the netdev notifier chain. The device
 *	is then deactivated and finally a %NETDEV_DOWN is sent to the notifier
 *	chain.
 */
int dev_close(struct net_device *dev)
{
	LIST_HEAD(single);
<<<<<<< HEAD

	list_add(&dev->unreg_list, &single);
	dev_close_many(&single);
=======
>>>>>>> 105e53f8

	list_add(&dev->unreg_list, &single);
	dev_close_many(&single);
	list_del(&single);
	return 0;
}
EXPORT_SYMBOL(dev_close);


/**
 *	dev_disable_lro - disable Large Receive Offload on a device
 *	@dev: device
 *
 *	Disable Large Receive Offload (LRO) on a net device.  Must be
 *	called under RTNL.  This is needed if received packets may be
 *	forwarded to another interface.
 */
void dev_disable_lro(struct net_device *dev)
{
	u32 flags;

	if (dev->ethtool_ops && dev->ethtool_ops->get_flags)
		flags = dev->ethtool_ops->get_flags(dev);
	else
		flags = ethtool_op_get_flags(dev);

	if (!(flags & ETH_FLAG_LRO))
		return;

	__ethtool_set_flags(dev, flags & ~ETH_FLAG_LRO);
	WARN_ON(dev->features & NETIF_F_LRO);
}
EXPORT_SYMBOL(dev_disable_lro);


static int dev_boot_phase = 1;

/**
 *	register_netdevice_notifier - register a network notifier block
 *	@nb: notifier
 *
 *	Register a notifier to be called when network device events occur.
 *	The notifier passed is linked into the kernel structures and must
 *	not be reused until it has been unregistered. A negative errno code
 *	is returned on a failure.
 *
 * 	When registered all registration and up events are replayed
 *	to the new notifier to allow device to have a race free
 *	view of the network device list.
 */

int register_netdevice_notifier(struct notifier_block *nb)
{
	struct net_device *dev;
	struct net_device *last;
	struct net *net;
	int err;

	rtnl_lock();
	err = raw_notifier_chain_register(&netdev_chain, nb);
	if (err)
		goto unlock;
	if (dev_boot_phase)
		goto unlock;
	for_each_net(net) {
		for_each_netdev(net, dev) {
			err = nb->notifier_call(nb, NETDEV_REGISTER, dev);
			err = notifier_to_errno(err);
			if (err)
				goto rollback;

			if (!(dev->flags & IFF_UP))
				continue;

			nb->notifier_call(nb, NETDEV_UP, dev);
		}
	}

unlock:
	rtnl_unlock();
	return err;

rollback:
	last = dev;
	for_each_net(net) {
		for_each_netdev(net, dev) {
			if (dev == last)
				break;

			if (dev->flags & IFF_UP) {
				nb->notifier_call(nb, NETDEV_GOING_DOWN, dev);
				nb->notifier_call(nb, NETDEV_DOWN, dev);
			}
			nb->notifier_call(nb, NETDEV_UNREGISTER, dev);
			nb->notifier_call(nb, NETDEV_UNREGISTER_BATCH, dev);
		}
	}

	raw_notifier_chain_unregister(&netdev_chain, nb);
	goto unlock;
}
EXPORT_SYMBOL(register_netdevice_notifier);

/**
 *	unregister_netdevice_notifier - unregister a network notifier block
 *	@nb: notifier
 *
 *	Unregister a notifier previously registered by
 *	register_netdevice_notifier(). The notifier is unlinked into the
 *	kernel structures and may then be reused. A negative errno code
 *	is returned on a failure.
 */

int unregister_netdevice_notifier(struct notifier_block *nb)
{
	int err;

	rtnl_lock();
	err = raw_notifier_chain_unregister(&netdev_chain, nb);
	rtnl_unlock();
	return err;
}
EXPORT_SYMBOL(unregister_netdevice_notifier);

/**
 *	call_netdevice_notifiers - call all network notifier blocks
 *      @val: value passed unmodified to notifier function
 *      @dev: net_device pointer passed unmodified to notifier function
 *
 *	Call all network notifier blocks.  Parameters and return value
 *	are as for raw_notifier_call_chain().
 */

int call_netdevice_notifiers(unsigned long val, struct net_device *dev)
{
	ASSERT_RTNL();
	return raw_notifier_call_chain(&netdev_chain, val, dev);
}
EXPORT_SYMBOL(call_netdevice_notifiers);

/* When > 0 there are consumers of rx skb time stamps */
static atomic_t netstamp_needed = ATOMIC_INIT(0);

void net_enable_timestamp(void)
{
	atomic_inc(&netstamp_needed);
}
EXPORT_SYMBOL(net_enable_timestamp);

void net_disable_timestamp(void)
{
	atomic_dec(&netstamp_needed);
}
EXPORT_SYMBOL(net_disable_timestamp);

static inline void net_timestamp_set(struct sk_buff *skb)
{
	if (atomic_read(&netstamp_needed))
		__net_timestamp(skb);
	else
		skb->tstamp.tv64 = 0;
}

static inline void net_timestamp_check(struct sk_buff *skb)
{
	if (!skb->tstamp.tv64 && atomic_read(&netstamp_needed))
		__net_timestamp(skb);
}

static inline bool is_skb_forwardable(struct net_device *dev,
				      struct sk_buff *skb)
{
	unsigned int len;

	if (!(dev->flags & IFF_UP))
		return false;

	len = dev->mtu + dev->hard_header_len + VLAN_HLEN;
	if (skb->len <= len)
		return true;

	/* if TSO is enabled, we don't care about the length as the packet
	 * could be forwarded without being segmented before
	 */
	if (skb_is_gso(skb))
		return true;

	return false;
}

/**
 * dev_forward_skb - loopback an skb to another netif
 *
 * @dev: destination network device
 * @skb: buffer to forward
 *
 * return values:
 *	NET_RX_SUCCESS	(no congestion)
 *	NET_RX_DROP     (packet was dropped, but freed)
 *
 * dev_forward_skb can be used for injecting an skb from the
 * start_xmit function of one device into the receive queue
 * of another device.
 *
 * The receiving device may be in another namespace, so
 * we have to clear all information in the skb that could
 * impact namespace isolation.
 */
int dev_forward_skb(struct net_device *dev, struct sk_buff *skb)
{
	skb_orphan(skb);
	nf_reset(skb);

	if (unlikely(!is_skb_forwardable(dev, skb))) {
		atomic_long_inc(&dev->rx_dropped);
		kfree_skb(skb);
		return NET_RX_DROP;
	}
	skb_set_dev(skb, dev);
	skb->tstamp.tv64 = 0;
	skb->pkt_type = PACKET_HOST;
	skb->protocol = eth_type_trans(skb, dev);
	return netif_rx(skb);
}
EXPORT_SYMBOL_GPL(dev_forward_skb);

static inline int deliver_skb(struct sk_buff *skb,
			      struct packet_type *pt_prev,
			      struct net_device *orig_dev)
{
	atomic_inc(&skb->users);
	return pt_prev->func(skb, skb->dev, pt_prev, orig_dev);
}

/*
 *	Support routine. Sends outgoing frames to any network
 *	taps currently in use.
 */

static void dev_queue_xmit_nit(struct sk_buff *skb, struct net_device *dev)
{
	struct packet_type *ptype;
	struct sk_buff *skb2 = NULL;
	struct packet_type *pt_prev = NULL;

	rcu_read_lock();
	list_for_each_entry_rcu(ptype, &ptype_all, list) {
		/* Never send packets back to the socket
		 * they originated from - MvS (miquels@drinkel.ow.org)
		 */
		if ((ptype->dev == dev || !ptype->dev) &&
		    (ptype->af_packet_priv == NULL ||
		     (struct sock *)ptype->af_packet_priv != skb->sk)) {
			if (pt_prev) {
				deliver_skb(skb2, pt_prev, skb->dev);
				pt_prev = ptype;
				continue;
			}

			skb2 = skb_clone(skb, GFP_ATOMIC);
			if (!skb2)
				break;

			net_timestamp_set(skb2);

			/* skb->nh should be correctly
			   set by sender, so that the second statement is
			   just protection against buggy protocols.
			 */
			skb_reset_mac_header(skb2);

			if (skb_network_header(skb2) < skb2->data ||
			    skb2->network_header > skb2->tail) {
				if (net_ratelimit())
					printk(KERN_CRIT "protocol %04x is "
					       "buggy, dev %s\n",
					       ntohs(skb2->protocol),
					       dev->name);
				skb_reset_network_header(skb2);
			}

			skb2->transport_header = skb2->network_header;
			skb2->pkt_type = PACKET_OUTGOING;
			pt_prev = ptype;
		}
	}
	if (pt_prev)
		pt_prev->func(skb2, skb->dev, pt_prev, skb->dev);
	rcu_read_unlock();
}

/* netif_setup_tc - Handle tc mappings on real_num_tx_queues change
 * @dev: Network device
 * @txq: number of queues available
 *
 * If real_num_tx_queues is changed the tc mappings may no longer be
 * valid. To resolve this verify the tc mapping remains valid and if
 * not NULL the mapping. With no priorities mapping to this
 * offset/count pair it will no longer be used. In the worst case TC0
 * is invalid nothing can be done so disable priority mappings. If is
 * expected that drivers will fix this mapping if they can before
 * calling netif_set_real_num_tx_queues.
 */
static void netif_setup_tc(struct net_device *dev, unsigned int txq)
{
	int i;
	struct netdev_tc_txq *tc = &dev->tc_to_txq[0];

	/* If TC0 is invalidated disable TC mapping */
	if (tc->offset + tc->count > txq) {
		pr_warning("Number of in use tx queues changed "
			   "invalidating tc mappings. Priority "
			   "traffic classification disabled!\n");
		dev->num_tc = 0;
		return;
	}

	/* Invalidated prio to tc mappings set to TC0 */
	for (i = 1; i < TC_BITMASK + 1; i++) {
		int q = netdev_get_prio_tc_map(dev, i);

		tc = &dev->tc_to_txq[q];
		if (tc->offset + tc->count > txq) {
			pr_warning("Number of in use tx queues "
				   "changed. Priority %i to tc "
				   "mapping %i is no longer valid "
				   "setting map to 0\n",
				   i, q);
			netdev_set_prio_tc_map(dev, i, 0);
		}
	}
}

/*
 * Routine to help set real_num_tx_queues. To avoid skbs mapped to queues
 * greater then real_num_tx_queues stale skbs on the qdisc must be flushed.
 */
int netif_set_real_num_tx_queues(struct net_device *dev, unsigned int txq)
{
	int rc;

	if (txq < 1 || txq > dev->num_tx_queues)
		return -EINVAL;

	if (dev->reg_state == NETREG_REGISTERED ||
	    dev->reg_state == NETREG_UNREGISTERING) {
		ASSERT_RTNL();

		rc = netdev_queue_update_kobjects(dev, dev->real_num_tx_queues,
						  txq);
		if (rc)
			return rc;

<<<<<<< HEAD
=======
		if (dev->num_tc)
			netif_setup_tc(dev, txq);

>>>>>>> 105e53f8
		if (txq < dev->real_num_tx_queues)
			qdisc_reset_all_tx_gt(dev, txq);
	}

	dev->real_num_tx_queues = txq;
	return 0;
}
EXPORT_SYMBOL(netif_set_real_num_tx_queues);

#ifdef CONFIG_RPS
/**
 *	netif_set_real_num_rx_queues - set actual number of RX queues used
 *	@dev: Network device
 *	@rxq: Actual number of RX queues
 *
 *	This must be called either with the rtnl_lock held or before
 *	registration of the net device.  Returns 0 on success, or a
 *	negative error code.  If called before registration, it always
 *	succeeds.
 */
int netif_set_real_num_rx_queues(struct net_device *dev, unsigned int rxq)
{
	int rc;

	if (rxq < 1 || rxq > dev->num_rx_queues)
		return -EINVAL;

	if (dev->reg_state == NETREG_REGISTERED) {
		ASSERT_RTNL();

		rc = net_rx_queue_update_kobjects(dev, dev->real_num_rx_queues,
						  rxq);
		if (rc)
			return rc;
	}

	dev->real_num_rx_queues = rxq;
	return 0;
}
EXPORT_SYMBOL(netif_set_real_num_rx_queues);
#endif

static inline void __netif_reschedule(struct Qdisc *q)
{
	struct softnet_data *sd;
	unsigned long flags;

	local_irq_save(flags);
	sd = &__get_cpu_var(softnet_data);
	q->next_sched = NULL;
	*sd->output_queue_tailp = q;
	sd->output_queue_tailp = &q->next_sched;
	raise_softirq_irqoff(NET_TX_SOFTIRQ);
	local_irq_restore(flags);
}

void __netif_schedule(struct Qdisc *q)
{
	if (!test_and_set_bit(__QDISC_STATE_SCHED, &q->state))
		__netif_reschedule(q);
}
EXPORT_SYMBOL(__netif_schedule);

void dev_kfree_skb_irq(struct sk_buff *skb)
{
	if (atomic_dec_and_test(&skb->users)) {
		struct softnet_data *sd;
		unsigned long flags;

		local_irq_save(flags);
		sd = &__get_cpu_var(softnet_data);
		skb->next = sd->completion_queue;
		sd->completion_queue = skb;
		raise_softirq_irqoff(NET_TX_SOFTIRQ);
		local_irq_restore(flags);
	}
}
EXPORT_SYMBOL(dev_kfree_skb_irq);

void dev_kfree_skb_any(struct sk_buff *skb)
{
	if (in_irq() || irqs_disabled())
		dev_kfree_skb_irq(skb);
	else
		dev_kfree_skb(skb);
}
EXPORT_SYMBOL(dev_kfree_skb_any);


/**
 * netif_device_detach - mark device as removed
 * @dev: network device
 *
 * Mark device as removed from system and therefore no longer available.
 */
void netif_device_detach(struct net_device *dev)
{
	if (test_and_clear_bit(__LINK_STATE_PRESENT, &dev->state) &&
	    netif_running(dev)) {
		netif_tx_stop_all_queues(dev);
	}
}
EXPORT_SYMBOL(netif_device_detach);

/**
 * netif_device_attach - mark device as attached
 * @dev: network device
 *
 * Mark device as attached from system and restart if needed.
 */
void netif_device_attach(struct net_device *dev)
{
	if (!test_and_set_bit(__LINK_STATE_PRESENT, &dev->state) &&
	    netif_running(dev)) {
		netif_tx_wake_all_queues(dev);
		__netdev_watchdog_up(dev);
	}
}
EXPORT_SYMBOL(netif_device_attach);

/**
 * skb_dev_set -- assign a new device to a buffer
 * @skb: buffer for the new device
 * @dev: network device
 *
 * If an skb is owned by a device already, we have to reset
 * all data private to the namespace a device belongs to
 * before assigning it a new device.
 */
#ifdef CONFIG_NET_NS
void skb_set_dev(struct sk_buff *skb, struct net_device *dev)
{
	skb_dst_drop(skb);
	if (skb->dev && !net_eq(dev_net(skb->dev), dev_net(dev))) {
		secpath_reset(skb);
		nf_reset(skb);
		skb_init_secmark(skb);
		skb->mark = 0;
		skb->priority = 0;
		skb->nf_trace = 0;
		skb->ipvs_property = 0;
#ifdef CONFIG_NET_SCHED
		skb->tc_index = 0;
#endif
	}
	skb->dev = dev;
}
EXPORT_SYMBOL(skb_set_dev);
#endif /* CONFIG_NET_NS */

/*
 * Invalidate hardware checksum when packet is to be mangled, and
 * complete checksum manually on outgoing path.
 */
int skb_checksum_help(struct sk_buff *skb)
{
	__wsum csum;
	int ret = 0, offset;

	if (skb->ip_summed == CHECKSUM_COMPLETE)
		goto out_set_summed;

	if (unlikely(skb_shinfo(skb)->gso_size)) {
		/* Let GSO fix up the checksum. */
		goto out_set_summed;
	}

	offset = skb_checksum_start_offset(skb);
	BUG_ON(offset >= skb_headlen(skb));
	csum = skb_checksum(skb, offset, skb->len - offset, 0);

	offset += skb->csum_offset;
	BUG_ON(offset + sizeof(__sum16) > skb_headlen(skb));

	if (skb_cloned(skb) &&
	    !skb_clone_writable(skb, offset + sizeof(__sum16))) {
		ret = pskb_expand_head(skb, 0, 0, GFP_ATOMIC);
		if (ret)
			goto out;
	}

	*(__sum16 *)(skb->data + offset) = csum_fold(csum);
out_set_summed:
	skb->ip_summed = CHECKSUM_NONE;
out:
	return ret;
}
EXPORT_SYMBOL(skb_checksum_help);

/**
 *	skb_gso_segment - Perform segmentation on skb.
 *	@skb: buffer to segment
 *	@features: features for the output path (see dev->features)
 *
 *	This function segments the given skb and returns a list of segments.
 *
 *	It may return NULL if the skb requires no segmentation.  This is
 *	only possible when GSO is used for verifying header integrity.
 */
struct sk_buff *skb_gso_segment(struct sk_buff *skb, u32 features)
{
	struct sk_buff *segs = ERR_PTR(-EPROTONOSUPPORT);
	struct packet_type *ptype;
	__be16 type = skb->protocol;
	int vlan_depth = ETH_HLEN;
	int err;

	while (type == htons(ETH_P_8021Q)) {
		struct vlan_hdr *vh;

		if (unlikely(!pskb_may_pull(skb, vlan_depth + VLAN_HLEN)))
			return ERR_PTR(-EINVAL);

		vh = (struct vlan_hdr *)(skb->data + vlan_depth);
		type = vh->h_vlan_encapsulated_proto;
		vlan_depth += VLAN_HLEN;
	}

	skb_reset_mac_header(skb);
	skb->mac_len = skb->network_header - skb->mac_header;
	__skb_pull(skb, skb->mac_len);

	if (unlikely(skb->ip_summed != CHECKSUM_PARTIAL)) {
		struct net_device *dev = skb->dev;
		struct ethtool_drvinfo info = {};

		if (dev && dev->ethtool_ops && dev->ethtool_ops->get_drvinfo)
			dev->ethtool_ops->get_drvinfo(dev, &info);

		WARN(1, "%s: caps=(0x%lx, 0x%lx) len=%d data_len=%d ip_summed=%d\n",
		     info.driver, dev ? dev->features : 0L,
		     skb->sk ? skb->sk->sk_route_caps : 0L,
		     skb->len, skb->data_len, skb->ip_summed);

		if (skb_header_cloned(skb) &&
		    (err = pskb_expand_head(skb, 0, 0, GFP_ATOMIC)))
			return ERR_PTR(err);
	}

	rcu_read_lock();
	list_for_each_entry_rcu(ptype,
			&ptype_base[ntohs(type) & PTYPE_HASH_MASK], list) {
		if (ptype->type == type && !ptype->dev && ptype->gso_segment) {
			if (unlikely(skb->ip_summed != CHECKSUM_PARTIAL)) {
				err = ptype->gso_send_check(skb);
				segs = ERR_PTR(err);
				if (err || skb_gso_ok(skb, features))
					break;
				__skb_push(skb, (skb->data -
						 skb_network_header(skb)));
			}
			segs = ptype->gso_segment(skb, features);
			break;
		}
	}
	rcu_read_unlock();

	__skb_push(skb, skb->data - skb_mac_header(skb));

	return segs;
}
EXPORT_SYMBOL(skb_gso_segment);

/* Take action when hardware reception checksum errors are detected. */
#ifdef CONFIG_BUG
void netdev_rx_csum_fault(struct net_device *dev)
{
	if (net_ratelimit()) {
		printk(KERN_ERR "%s: hw csum failure.\n",
			dev ? dev->name : "<unknown>");
		dump_stack();
	}
}
EXPORT_SYMBOL(netdev_rx_csum_fault);
#endif

/* Actually, we should eliminate this check as soon as we know, that:
 * 1. IOMMU is present and allows to map all the memory.
 * 2. No high memory really exists on this machine.
 */

static int illegal_highdma(struct net_device *dev, struct sk_buff *skb)
{
#ifdef CONFIG_HIGHMEM
	int i;
	if (!(dev->features & NETIF_F_HIGHDMA)) {
		for (i = 0; i < skb_shinfo(skb)->nr_frags; i++)
			if (PageHighMem(skb_shinfo(skb)->frags[i].page))
				return 1;
	}

	if (PCI_DMA_BUS_IS_PHYS) {
		struct device *pdev = dev->dev.parent;

		if (!pdev)
			return 0;
		for (i = 0; i < skb_shinfo(skb)->nr_frags; i++) {
			dma_addr_t addr = page_to_phys(skb_shinfo(skb)->frags[i].page);
			if (!pdev->dma_mask || addr + PAGE_SIZE - 1 > *pdev->dma_mask)
				return 1;
		}
	}
#endif
	return 0;
}

struct dev_gso_cb {
	void (*destructor)(struct sk_buff *skb);
};

#define DEV_GSO_CB(skb) ((struct dev_gso_cb *)(skb)->cb)

static void dev_gso_skb_destructor(struct sk_buff *skb)
{
	struct dev_gso_cb *cb;

	do {
		struct sk_buff *nskb = skb->next;

		skb->next = nskb->next;
		nskb->next = NULL;
		kfree_skb(nskb);
	} while (skb->next);

	cb = DEV_GSO_CB(skb);
	if (cb->destructor)
		cb->destructor(skb);
}

/**
 *	dev_gso_segment - Perform emulated hardware segmentation on skb.
 *	@skb: buffer to segment
 *	@features: device features as applicable to this skb
 *
 *	This function segments the given skb and stores the list of segments
 *	in skb->next.
 */
static int dev_gso_segment(struct sk_buff *skb, int features)
{
	struct sk_buff *segs;

	segs = skb_gso_segment(skb, features);

	/* Verifying header integrity only. */
	if (!segs)
		return 0;

	if (IS_ERR(segs))
		return PTR_ERR(segs);

	skb->next = segs;
	DEV_GSO_CB(skb)->destructor = skb->destructor;
	skb->destructor = dev_gso_skb_destructor;

	return 0;
}

/*
 * Try to orphan skb early, right before transmission by the device.
 * We cannot orphan skb if tx timestamp is requested or the sk-reference
 * is needed on driver level for other reasons, e.g. see net/can/raw.c
 */
static inline void skb_orphan_try(struct sk_buff *skb)
{
	struct sock *sk = skb->sk;

	if (sk && !skb_shinfo(skb)->tx_flags) {
		/* skb_tx_hash() wont be able to get sk.
		 * We copy sk_hash into skb->rxhash
		 */
		if (!skb->rxhash)
			skb->rxhash = sk->sk_hash;
		skb_orphan(skb);
	}
}

static bool can_checksum_protocol(unsigned long features, __be16 protocol)
{
	return ((features & NETIF_F_GEN_CSUM) ||
		((features & NETIF_F_V4_CSUM) &&
		 protocol == htons(ETH_P_IP)) ||
		((features & NETIF_F_V6_CSUM) &&
		 protocol == htons(ETH_P_IPV6)) ||
		((features & NETIF_F_FCOE_CRC) &&
		 protocol == htons(ETH_P_FCOE)));
}

<<<<<<< HEAD
static int harmonize_features(struct sk_buff *skb, __be16 protocol, int features)
{
	if (!can_checksum_protocol(protocol, features)) {
=======
static u32 harmonize_features(struct sk_buff *skb, __be16 protocol, u32 features)
{
	if (!can_checksum_protocol(features, protocol)) {
>>>>>>> 105e53f8
		features &= ~NETIF_F_ALL_CSUM;
		features &= ~NETIF_F_SG;
	} else if (illegal_highdma(skb->dev, skb)) {
		features &= ~NETIF_F_SG;
	}

	return features;
}

<<<<<<< HEAD
int netif_skb_features(struct sk_buff *skb)
{
	__be16 protocol = skb->protocol;
	int features = skb->dev->features;
=======
u32 netif_skb_features(struct sk_buff *skb)
{
	__be16 protocol = skb->protocol;
	u32 features = skb->dev->features;
>>>>>>> 105e53f8

	if (protocol == htons(ETH_P_8021Q)) {
		struct vlan_ethhdr *veh = (struct vlan_ethhdr *)skb->data;
		protocol = veh->h_vlan_encapsulated_proto;
	} else if (!vlan_tx_tag_present(skb)) {
		return harmonize_features(skb, protocol, features);
	}

<<<<<<< HEAD
	features &= skb->dev->vlan_features;
=======
	features &= (skb->dev->vlan_features | NETIF_F_HW_VLAN_TX);
>>>>>>> 105e53f8

	if (protocol != htons(ETH_P_8021Q)) {
		return harmonize_features(skb, protocol, features);
	} else {
		features &= NETIF_F_SG | NETIF_F_HIGHDMA | NETIF_F_FRAGLIST |
<<<<<<< HEAD
				NETIF_F_GEN_CSUM;
=======
				NETIF_F_GEN_CSUM | NETIF_F_HW_VLAN_TX;
>>>>>>> 105e53f8
		return harmonize_features(skb, protocol, features);
	}
}
EXPORT_SYMBOL(netif_skb_features);

/*
 * Returns true if either:
 *	1. skb has frag_list and the device doesn't support FRAGLIST, or
 *	2. skb is fragmented and the device does not support SG, or if
 *	   at least one of fragments is in highmem and device does not
 *	   support DMA from it.
 */
static inline int skb_needs_linearize(struct sk_buff *skb,
				      int features)
{
	return skb_is_nonlinear(skb) &&
			((skb_has_frag_list(skb) &&
				!(features & NETIF_F_FRAGLIST)) ||
			(skb_shinfo(skb)->nr_frags &&
				!(features & NETIF_F_SG)));
}

int dev_hard_start_xmit(struct sk_buff *skb, struct net_device *dev,
			struct netdev_queue *txq)
{
	const struct net_device_ops *ops = dev->netdev_ops;
	int rc = NETDEV_TX_OK;

	if (likely(!skb->next)) {
<<<<<<< HEAD
		int features;
=======
		u32 features;
>>>>>>> 105e53f8

		/*
		 * If device doesn't need skb->dst, release it right now while
		 * its hot in this cpu cache
		 */
		if (dev->priv_flags & IFF_XMIT_DST_RELEASE)
			skb_dst_drop(skb);

		if (!list_empty(&ptype_all))
			dev_queue_xmit_nit(skb, dev);

		skb_orphan_try(skb);

		features = netif_skb_features(skb);

		if (vlan_tx_tag_present(skb) &&
		    !(features & NETIF_F_HW_VLAN_TX)) {
			skb = __vlan_put_tag(skb, vlan_tx_tag_get(skb));
			if (unlikely(!skb))
				goto out;

			skb->vlan_tci = 0;
		}

		if (netif_needs_gso(skb, features)) {
			if (unlikely(dev_gso_segment(skb, features)))
				goto out_kfree_skb;
			if (skb->next)
				goto gso;
		} else {
			if (skb_needs_linearize(skb, features) &&
			    __skb_linearize(skb))
				goto out_kfree_skb;

			/* If packet is not checksummed and device does not
			 * support checksumming for this protocol, complete
			 * checksumming here.
			 */
			if (skb->ip_summed == CHECKSUM_PARTIAL) {
				skb_set_transport_header(skb,
					skb_checksum_start_offset(skb));
				if (!(features & NETIF_F_ALL_CSUM) &&
				     skb_checksum_help(skb))
					goto out_kfree_skb;
			}
		}

		rc = ops->ndo_start_xmit(skb, dev);
		trace_net_dev_xmit(skb, rc);
		if (rc == NETDEV_TX_OK)
			txq_trans_update(txq);
		return rc;
	}

gso:
	do {
		struct sk_buff *nskb = skb->next;

		skb->next = nskb->next;
		nskb->next = NULL;

		/*
		 * If device doesn't need nskb->dst, release it right now while
		 * its hot in this cpu cache
		 */
		if (dev->priv_flags & IFF_XMIT_DST_RELEASE)
			skb_dst_drop(nskb);

		rc = ops->ndo_start_xmit(nskb, dev);
		trace_net_dev_xmit(nskb, rc);
		if (unlikely(rc != NETDEV_TX_OK)) {
			if (rc & ~NETDEV_TX_MASK)
				goto out_kfree_gso_skb;
			nskb->next = skb->next;
			skb->next = nskb;
			return rc;
		}
		txq_trans_update(txq);
		if (unlikely(netif_tx_queue_stopped(txq) && skb->next))
			return NETDEV_TX_BUSY;
	} while (skb->next);

out_kfree_gso_skb:
	if (likely(skb->next == NULL))
		skb->destructor = DEV_GSO_CB(skb)->destructor;
out_kfree_skb:
	kfree_skb(skb);
out:
	return rc;
}

static u32 hashrnd __read_mostly;

/*
 * Returns a Tx hash based on the given packet descriptor a Tx queues' number
 * to be used as a distribution range.
 */
u16 __skb_tx_hash(const struct net_device *dev, const struct sk_buff *skb,
		  unsigned int num_tx_queues)
{
	u32 hash;
	u16 qoffset = 0;
	u16 qcount = num_tx_queues;

	if (skb_rx_queue_recorded(skb)) {
		hash = skb_get_rx_queue(skb);
		while (unlikely(hash >= num_tx_queues))
			hash -= num_tx_queues;
		return hash;
	}

	if (dev->num_tc) {
		u8 tc = netdev_get_prio_tc_map(dev, skb->priority);
		qoffset = dev->tc_to_txq[tc].offset;
		qcount = dev->tc_to_txq[tc].count;
	}

	if (skb->sk && skb->sk->sk_hash)
		hash = skb->sk->sk_hash;
	else
		hash = (__force u16) skb->protocol ^ skb->rxhash;
	hash = jhash_1word(hash, hashrnd);

<<<<<<< HEAD
	return (u16) (((u64) hash * num_tx_queues) >> 32);
=======
	return (u16) (((u64) hash * qcount) >> 32) + qoffset;
>>>>>>> 105e53f8
}
EXPORT_SYMBOL(__skb_tx_hash);

static inline u16 dev_cap_txqueue(struct net_device *dev, u16 queue_index)
{
	if (unlikely(queue_index >= dev->real_num_tx_queues)) {
		if (net_ratelimit()) {
			pr_warning("%s selects TX queue %d, but "
				"real number of TX queues is %d\n",
				dev->name, queue_index, dev->real_num_tx_queues);
		}
		return 0;
	}
	return queue_index;
}

static inline int get_xps_queue(struct net_device *dev, struct sk_buff *skb)
{
#ifdef CONFIG_XPS
	struct xps_dev_maps *dev_maps;
	struct xps_map *map;
	int queue_index = -1;

	rcu_read_lock();
	dev_maps = rcu_dereference(dev->xps_maps);
	if (dev_maps) {
		map = rcu_dereference(
		    dev_maps->cpu_map[raw_smp_processor_id()]);
		if (map) {
			if (map->len == 1)
				queue_index = map->queues[0];
			else {
				u32 hash;
				if (skb->sk && skb->sk->sk_hash)
					hash = skb->sk->sk_hash;
				else
					hash = (__force u16) skb->protocol ^
					    skb->rxhash;
				hash = jhash_1word(hash, hashrnd);
				queue_index = map->queues[
				    ((u64)hash * map->len) >> 32];
			}
			if (unlikely(queue_index >= dev->real_num_tx_queues))
				queue_index = -1;
		}
	}
	rcu_read_unlock();

	return queue_index;
#else
	return -1;
#endif
}

static struct netdev_queue *dev_pick_tx(struct net_device *dev,
					struct sk_buff *skb)
{
	int queue_index;
	const struct net_device_ops *ops = dev->netdev_ops;

	if (dev->real_num_tx_queues == 1)
		queue_index = 0;
	else if (ops->ndo_select_queue) {
		queue_index = ops->ndo_select_queue(dev, skb);
		queue_index = dev_cap_txqueue(dev, queue_index);
	} else {
		struct sock *sk = skb->sk;
		queue_index = sk_tx_queue_get(sk);

		if (queue_index < 0 || skb->ooo_okay ||
		    queue_index >= dev->real_num_tx_queues) {
			int old_index = queue_index;

			queue_index = get_xps_queue(dev, skb);
			if (queue_index < 0)
				queue_index = skb_tx_hash(dev, skb);

			if (queue_index != old_index && sk) {
				struct dst_entry *dst =
				    rcu_dereference_check(sk->sk_dst_cache, 1);

				if (dst && skb_dst(skb) == dst)
					sk_tx_queue_set(sk, queue_index);
			}
		}
	}

	skb_set_queue_mapping(skb, queue_index);
	return netdev_get_tx_queue(dev, queue_index);
}

static inline int __dev_xmit_skb(struct sk_buff *skb, struct Qdisc *q,
				 struct net_device *dev,
				 struct netdev_queue *txq)
{
	spinlock_t *root_lock = qdisc_lock(q);
	bool contended;
	int rc;

	qdisc_skb_cb(skb)->pkt_len = skb->len;
	qdisc_calculate_pkt_len(skb, q);
	/*
	 * Heuristic to force contended enqueues to serialize on a
	 * separate lock before trying to get qdisc main lock.
	 * This permits __QDISC_STATE_RUNNING owner to get the lock more often
	 * and dequeue packets faster.
	 */
	contended = qdisc_is_running(q);
	if (unlikely(contended))
		spin_lock(&q->busylock);

	spin_lock(root_lock);
	if (unlikely(test_bit(__QDISC_STATE_DEACTIVATED, &q->state))) {
		kfree_skb(skb);
		rc = NET_XMIT_DROP;
	} else if ((q->flags & TCQ_F_CAN_BYPASS) && !qdisc_qlen(q) &&
		   qdisc_run_begin(q)) {
		/*
		 * This is a work-conserving queue; there are no old skbs
		 * waiting to be sent out; and the qdisc is not running -
		 * xmit the skb directly.
		 */
		if (!(dev->priv_flags & IFF_XMIT_DST_RELEASE))
			skb_dst_force(skb);

<<<<<<< HEAD
		qdisc_skb_cb(skb)->pkt_len = skb->len;
=======
>>>>>>> 105e53f8
		qdisc_bstats_update(q, skb);

		if (sch_direct_xmit(skb, q, dev, txq, root_lock)) {
			if (unlikely(contended)) {
				spin_unlock(&q->busylock);
				contended = false;
			}
			__qdisc_run(q);
		} else
			qdisc_run_end(q);

		rc = NET_XMIT_SUCCESS;
	} else {
		skb_dst_force(skb);
		rc = q->enqueue(skb, q) & NET_XMIT_MASK;
		if (qdisc_run_begin(q)) {
			if (unlikely(contended)) {
				spin_unlock(&q->busylock);
				contended = false;
			}
			__qdisc_run(q);
		}
	}
	spin_unlock(root_lock);
	if (unlikely(contended))
		spin_unlock(&q->busylock);
	return rc;
}

static DEFINE_PER_CPU(int, xmit_recursion);
#define RECURSION_LIMIT 10

/**
 *	dev_queue_xmit - transmit a buffer
 *	@skb: buffer to transmit
 *
 *	Queue a buffer for transmission to a network device. The caller must
 *	have set the device and priority and built the buffer before calling
 *	this function. The function can be called from an interrupt.
 *
 *	A negative errno code is returned on a failure. A success does not
 *	guarantee the frame will be transmitted as it may be dropped due
 *	to congestion or traffic shaping.
 *
 * -----------------------------------------------------------------------------------
 *      I notice this method can also return errors from the queue disciplines,
 *      including NET_XMIT_DROP, which is a positive value.  So, errors can also
 *      be positive.
 *
 *      Regardless of the return value, the skb is consumed, so it is currently
 *      difficult to retry a send to this method.  (You can bump the ref count
 *      before sending to hold a reference for retry if you are careful.)
 *
 *      When calling this method, interrupts MUST be enabled.  This is because
 *      the BH enable code must have IRQs enabled so that it will not deadlock.
 *          --BLG
 */
int dev_queue_xmit(struct sk_buff *skb)
{
	struct net_device *dev = skb->dev;
	struct netdev_queue *txq;
	struct Qdisc *q;
	int rc = -ENOMEM;

	/* Disable soft irqs for various locks below. Also
	 * stops preemption for RCU.
	 */
	rcu_read_lock_bh();

	txq = dev_pick_tx(dev, skb);
	q = rcu_dereference_bh(txq->qdisc);

#ifdef CONFIG_NET_CLS_ACT
	skb->tc_verd = SET_TC_AT(skb->tc_verd, AT_EGRESS);
#endif
	trace_net_dev_queue(skb);
	if (q->enqueue) {
		rc = __dev_xmit_skb(skb, q, dev, txq);
		goto out;
	}

	/* The device has no queue. Common case for software devices:
	   loopback, all the sorts of tunnels...

	   Really, it is unlikely that netif_tx_lock protection is necessary
	   here.  (f.e. loopback and IP tunnels are clean ignoring statistics
	   counters.)
	   However, it is possible, that they rely on protection
	   made by us here.

	   Check this and shot the lock. It is not prone from deadlocks.
	   Either shot noqueue qdisc, it is even simpler 8)
	 */
	if (dev->flags & IFF_UP) {
		int cpu = smp_processor_id(); /* ok because BHs are off */

		if (txq->xmit_lock_owner != cpu) {

			if (__this_cpu_read(xmit_recursion) > RECURSION_LIMIT)
				goto recursion_alert;

			HARD_TX_LOCK(dev, txq, cpu);

			if (!netif_tx_queue_stopped(txq)) {
				__this_cpu_inc(xmit_recursion);
				rc = dev_hard_start_xmit(skb, dev, txq);
				__this_cpu_dec(xmit_recursion);
				if (dev_xmit_complete(rc)) {
					HARD_TX_UNLOCK(dev, txq);
					goto out;
				}
			}
			HARD_TX_UNLOCK(dev, txq);
			if (net_ratelimit())
				printk(KERN_CRIT "Virtual device %s asks to "
				       "queue packet!\n", dev->name);
		} else {
			/* Recursion is detected! It is possible,
			 * unfortunately
			 */
recursion_alert:
			if (net_ratelimit())
				printk(KERN_CRIT "Dead loop on virtual device "
				       "%s, fix it urgently!\n", dev->name);
		}
	}

	rc = -ENETDOWN;
	rcu_read_unlock_bh();

	kfree_skb(skb);
	return rc;
out:
	rcu_read_unlock_bh();
	return rc;
}
EXPORT_SYMBOL(dev_queue_xmit);


/*=======================================================================
			Receiver routines
  =======================================================================*/

int netdev_max_backlog __read_mostly = 1000;
int netdev_tstamp_prequeue __read_mostly = 1;
int netdev_budget __read_mostly = 300;
int weight_p __read_mostly = 64;            /* old backlog weight */

/* Called with irq disabled */
static inline void ____napi_schedule(struct softnet_data *sd,
				     struct napi_struct *napi)
{
	list_add_tail(&napi->poll_list, &sd->poll_list);
	__raise_softirq_irqoff(NET_RX_SOFTIRQ);
}

/*
 * __skb_get_rxhash: calculate a flow hash based on src/dst addresses
 * and src/dst port numbers. Returns a non-zero hash number on success
 * and 0 on failure.
 */
__u32 __skb_get_rxhash(struct sk_buff *skb)
{
	int nhoff, hash = 0, poff;
	struct ipv6hdr *ip6;
	struct iphdr *ip;
	u8 ip_proto;
	u32 addr1, addr2, ihl;
	union {
		u32 v32;
		u16 v16[2];
	} ports;

	nhoff = skb_network_offset(skb);

	switch (skb->protocol) {
	case __constant_htons(ETH_P_IP):
		if (!pskb_may_pull(skb, sizeof(*ip) + nhoff))
			goto done;

		ip = (struct iphdr *) (skb->data + nhoff);
		if (ip->frag_off & htons(IP_MF | IP_OFFSET))
			ip_proto = 0;
		else
			ip_proto = ip->protocol;
		addr1 = (__force u32) ip->saddr;
		addr2 = (__force u32) ip->daddr;
		ihl = ip->ihl;
		break;
	case __constant_htons(ETH_P_IPV6):
		if (!pskb_may_pull(skb, sizeof(*ip6) + nhoff))
			goto done;

		ip6 = (struct ipv6hdr *) (skb->data + nhoff);
		ip_proto = ip6->nexthdr;
		addr1 = (__force u32) ip6->saddr.s6_addr32[3];
		addr2 = (__force u32) ip6->daddr.s6_addr32[3];
		ihl = (40 >> 2);
		break;
	default:
		goto done;
	}

	ports.v32 = 0;
	poff = proto_ports_offset(ip_proto);
	if (poff >= 0) {
		nhoff += ihl * 4 + poff;
		if (pskb_may_pull(skb, nhoff + 4)) {
			ports.v32 = * (__force u32 *) (skb->data + nhoff);
			if (ports.v16[1] < ports.v16[0])
				swap(ports.v16[0], ports.v16[1]);
		}
	}

	/* get a consistent hash (same value on both flow directions) */
	if (addr2 < addr1)
		swap(addr1, addr2);

	hash = jhash_3words(addr1, addr2, ports.v32, hashrnd);
	if (!hash)
		hash = 1;

done:
	return hash;
}
EXPORT_SYMBOL(__skb_get_rxhash);

#ifdef CONFIG_RPS

/* One global table that all flow-based protocols share. */
struct rps_sock_flow_table __rcu *rps_sock_flow_table __read_mostly;
EXPORT_SYMBOL(rps_sock_flow_table);

static struct rps_dev_flow *
set_rps_cpu(struct net_device *dev, struct sk_buff *skb,
	    struct rps_dev_flow *rflow, u16 next_cpu)
{
	u16 tcpu;

	tcpu = rflow->cpu = next_cpu;
	if (tcpu != RPS_NO_CPU) {
#ifdef CONFIG_RFS_ACCEL
		struct netdev_rx_queue *rxqueue;
		struct rps_dev_flow_table *flow_table;
		struct rps_dev_flow *old_rflow;
		u32 flow_id;
		u16 rxq_index;
		int rc;

		/* Should we steer this flow to a different hardware queue? */
		if (!skb_rx_queue_recorded(skb) || !dev->rx_cpu_rmap ||
		    !(dev->features & NETIF_F_NTUPLE))
			goto out;
		rxq_index = cpu_rmap_lookup_index(dev->rx_cpu_rmap, next_cpu);
		if (rxq_index == skb_get_rx_queue(skb))
			goto out;

		rxqueue = dev->_rx + rxq_index;
		flow_table = rcu_dereference(rxqueue->rps_flow_table);
		if (!flow_table)
			goto out;
		flow_id = skb->rxhash & flow_table->mask;
		rc = dev->netdev_ops->ndo_rx_flow_steer(dev, skb,
							rxq_index, flow_id);
		if (rc < 0)
			goto out;
		old_rflow = rflow;
		rflow = &flow_table->flows[flow_id];
		rflow->cpu = next_cpu;
		rflow->filter = rc;
		if (old_rflow->filter == rflow->filter)
			old_rflow->filter = RPS_NO_FILTER;
	out:
#endif
		rflow->last_qtail =
			per_cpu(softnet_data, tcpu).input_queue_head;
	}

	return rflow;
}

/*
 * get_rps_cpu is called from netif_receive_skb and returns the target
 * CPU from the RPS map of the receiving queue for a given skb.
 * rcu_read_lock must be held on entry.
 */
static int get_rps_cpu(struct net_device *dev, struct sk_buff *skb,
		       struct rps_dev_flow **rflowp)
{
	struct netdev_rx_queue *rxqueue;
	struct rps_map *map;
	struct rps_dev_flow_table *flow_table;
	struct rps_sock_flow_table *sock_flow_table;
	int cpu = -1;
	u16 tcpu;

	if (skb_rx_queue_recorded(skb)) {
		u16 index = skb_get_rx_queue(skb);
		if (unlikely(index >= dev->real_num_rx_queues)) {
			WARN_ONCE(dev->real_num_rx_queues > 1,
				  "%s received packet on queue %u, but number "
				  "of RX queues is %u\n",
				  dev->name, index, dev->real_num_rx_queues);
			goto done;
		}
		rxqueue = dev->_rx + index;
	} else
		rxqueue = dev->_rx;

	map = rcu_dereference(rxqueue->rps_map);
	if (map) {
		if (map->len == 1 &&
		    !rcu_dereference_raw(rxqueue->rps_flow_table)) {
			tcpu = map->cpus[0];
			if (cpu_online(tcpu))
				cpu = tcpu;
			goto done;
		}
	} else if (!rcu_dereference_raw(rxqueue->rps_flow_table)) {
		goto done;
	}

	skb_reset_network_header(skb);
	if (!skb_get_rxhash(skb))
		goto done;

	flow_table = rcu_dereference(rxqueue->rps_flow_table);
	sock_flow_table = rcu_dereference(rps_sock_flow_table);
	if (flow_table && sock_flow_table) {
		u16 next_cpu;
		struct rps_dev_flow *rflow;

		rflow = &flow_table->flows[skb->rxhash & flow_table->mask];
		tcpu = rflow->cpu;

		next_cpu = sock_flow_table->ents[skb->rxhash &
		    sock_flow_table->mask];

		/*
		 * If the desired CPU (where last recvmsg was done) is
		 * different from current CPU (one in the rx-queue flow
		 * table entry), switch if one of the following holds:
		 *   - Current CPU is unset (equal to RPS_NO_CPU).
		 *   - Current CPU is offline.
		 *   - The current CPU's queue tail has advanced beyond the
		 *     last packet that was enqueued using this table entry.
		 *     This guarantees that all previous packets for the flow
		 *     have been dequeued, thus preserving in order delivery.
		 */
		if (unlikely(tcpu != next_cpu) &&
		    (tcpu == RPS_NO_CPU || !cpu_online(tcpu) ||
		     ((int)(per_cpu(softnet_data, tcpu).input_queue_head -
		      rflow->last_qtail)) >= 0))
			rflow = set_rps_cpu(dev, skb, rflow, next_cpu);

		if (tcpu != RPS_NO_CPU && cpu_online(tcpu)) {
			*rflowp = rflow;
			cpu = tcpu;
			goto done;
		}
	}

	if (map) {
		tcpu = map->cpus[((u64) skb->rxhash * map->len) >> 32];

		if (cpu_online(tcpu)) {
			cpu = tcpu;
			goto done;
		}
	}

done:
	return cpu;
}

#ifdef CONFIG_RFS_ACCEL

/**
 * rps_may_expire_flow - check whether an RFS hardware filter may be removed
 * @dev: Device on which the filter was set
 * @rxq_index: RX queue index
 * @flow_id: Flow ID passed to ndo_rx_flow_steer()
 * @filter_id: Filter ID returned by ndo_rx_flow_steer()
 *
 * Drivers that implement ndo_rx_flow_steer() should periodically call
 * this function for each installed filter and remove the filters for
 * which it returns %true.
 */
bool rps_may_expire_flow(struct net_device *dev, u16 rxq_index,
			 u32 flow_id, u16 filter_id)
{
	struct netdev_rx_queue *rxqueue = dev->_rx + rxq_index;
	struct rps_dev_flow_table *flow_table;
	struct rps_dev_flow *rflow;
	bool expire = true;
	int cpu;

	rcu_read_lock();
	flow_table = rcu_dereference(rxqueue->rps_flow_table);
	if (flow_table && flow_id <= flow_table->mask) {
		rflow = &flow_table->flows[flow_id];
		cpu = ACCESS_ONCE(rflow->cpu);
		if (rflow->filter == filter_id && cpu != RPS_NO_CPU &&
		    ((int)(per_cpu(softnet_data, cpu).input_queue_head -
			   rflow->last_qtail) <
		     (int)(10 * flow_table->mask)))
			expire = false;
	}
	rcu_read_unlock();
	return expire;
}
EXPORT_SYMBOL(rps_may_expire_flow);

#endif /* CONFIG_RFS_ACCEL */

/* Called from hardirq (IPI) context */
static void rps_trigger_softirq(void *data)
{
	struct softnet_data *sd = data;

	____napi_schedule(sd, &sd->backlog);
	sd->received_rps++;
}

#endif /* CONFIG_RPS */

/*
 * Check if this softnet_data structure is another cpu one
 * If yes, queue it to our IPI list and return 1
 * If no, return 0
 */
static int rps_ipi_queued(struct softnet_data *sd)
{
#ifdef CONFIG_RPS
	struct softnet_data *mysd = &__get_cpu_var(softnet_data);

	if (sd != mysd) {
		sd->rps_ipi_next = mysd->rps_ipi_list;
		mysd->rps_ipi_list = sd;

		__raise_softirq_irqoff(NET_RX_SOFTIRQ);
		return 1;
	}
#endif /* CONFIG_RPS */
	return 0;
}

/*
 * enqueue_to_backlog is called to queue an skb to a per CPU backlog
 * queue (may be a remote CPU queue).
 */
static int enqueue_to_backlog(struct sk_buff *skb, int cpu,
			      unsigned int *qtail)
{
	struct softnet_data *sd;
	unsigned long flags;

	sd = &per_cpu(softnet_data, cpu);

	local_irq_save(flags);

	rps_lock(sd);
	if (skb_queue_len(&sd->input_pkt_queue) <= netdev_max_backlog) {
		if (skb_queue_len(&sd->input_pkt_queue)) {
enqueue:
			__skb_queue_tail(&sd->input_pkt_queue, skb);
			input_queue_tail_incr_save(sd, qtail);
			rps_unlock(sd);
			local_irq_restore(flags);
			return NET_RX_SUCCESS;
		}

		/* Schedule NAPI for backlog device
		 * We can use non atomic operation since we own the queue lock
		 */
		if (!__test_and_set_bit(NAPI_STATE_SCHED, &sd->backlog.state)) {
			if (!rps_ipi_queued(sd))
				____napi_schedule(sd, &sd->backlog);
		}
		goto enqueue;
	}

	sd->dropped++;
	rps_unlock(sd);

	local_irq_restore(flags);

	atomic_long_inc(&skb->dev->rx_dropped);
	kfree_skb(skb);
	return NET_RX_DROP;
}

/**
 *	netif_rx	-	post buffer to the network code
 *	@skb: buffer to post
 *
 *	This function receives a packet from a device driver and queues it for
 *	the upper (protocol) levels to process.  It always succeeds. The buffer
 *	may be dropped during processing for congestion control or by the
 *	protocol layers.
 *
 *	return values:
 *	NET_RX_SUCCESS	(no congestion)
 *	NET_RX_DROP     (packet was dropped)
 *
 */

int netif_rx(struct sk_buff *skb)
{
	int ret;

	/* if netpoll wants it, pretend we never saw it */
	if (netpoll_rx(skb))
		return NET_RX_DROP;

	if (netdev_tstamp_prequeue)
		net_timestamp_check(skb);

	trace_netif_rx(skb);
#ifdef CONFIG_RPS
	{
		struct rps_dev_flow voidflow, *rflow = &voidflow;
		int cpu;

		preempt_disable();
		rcu_read_lock();

		cpu = get_rps_cpu(skb->dev, skb, &rflow);
		if (cpu < 0)
			cpu = smp_processor_id();

		ret = enqueue_to_backlog(skb, cpu, &rflow->last_qtail);

		rcu_read_unlock();
		preempt_enable();
	}
#else
	{
		unsigned int qtail;
		ret = enqueue_to_backlog(skb, get_cpu(), &qtail);
		put_cpu();
	}
#endif
	return ret;
}
EXPORT_SYMBOL(netif_rx);

int netif_rx_ni(struct sk_buff *skb)
{
	int err;

	preempt_disable();
	err = netif_rx(skb);
	if (local_softirq_pending())
		do_softirq();
	preempt_enable();

	return err;
}
EXPORT_SYMBOL(netif_rx_ni);

static void net_tx_action(struct softirq_action *h)
{
	struct softnet_data *sd = &__get_cpu_var(softnet_data);

	if (sd->completion_queue) {
		struct sk_buff *clist;

		local_irq_disable();
		clist = sd->completion_queue;
		sd->completion_queue = NULL;
		local_irq_enable();

		while (clist) {
			struct sk_buff *skb = clist;
			clist = clist->next;

			WARN_ON(atomic_read(&skb->users));
			trace_kfree_skb(skb, net_tx_action);
			__kfree_skb(skb);
		}
	}

	if (sd->output_queue) {
		struct Qdisc *head;

		local_irq_disable();
		head = sd->output_queue;
		sd->output_queue = NULL;
		sd->output_queue_tailp = &sd->output_queue;
		local_irq_enable();

		while (head) {
			struct Qdisc *q = head;
			spinlock_t *root_lock;

			head = head->next_sched;

			root_lock = qdisc_lock(q);
			if (spin_trylock(root_lock)) {
				smp_mb__before_clear_bit();
				clear_bit(__QDISC_STATE_SCHED,
					  &q->state);
				qdisc_run(q);
				spin_unlock(root_lock);
			} else {
				if (!test_bit(__QDISC_STATE_DEACTIVATED,
					      &q->state)) {
					__netif_reschedule(q);
				} else {
					smp_mb__before_clear_bit();
					clear_bit(__QDISC_STATE_SCHED,
						  &q->state);
				}
			}
		}
	}
}

#if (defined(CONFIG_BRIDGE) || defined(CONFIG_BRIDGE_MODULE)) && \
    (defined(CONFIG_ATM_LANE) || defined(CONFIG_ATM_LANE_MODULE))
/* This hook is defined here for ATM LANE */
int (*br_fdb_test_addr_hook)(struct net_device *dev,
			     unsigned char *addr) __read_mostly;
EXPORT_SYMBOL_GPL(br_fdb_test_addr_hook);
#endif

#ifdef CONFIG_NET_CLS_ACT
/* TODO: Maybe we should just force sch_ingress to be compiled in
 * when CONFIG_NET_CLS_ACT is? otherwise some useless instructions
 * a compare and 2 stores extra right now if we dont have it on
 * but have CONFIG_NET_CLS_ACT
 * NOTE: This doesn't stop any functionality; if you dont have
 * the ingress scheduler, you just can't add policies on ingress.
 *
 */
static int ing_filter(struct sk_buff *skb, struct netdev_queue *rxq)
{
	struct net_device *dev = skb->dev;
	u32 ttl = G_TC_RTTL(skb->tc_verd);
	int result = TC_ACT_OK;
	struct Qdisc *q;

	if (unlikely(MAX_RED_LOOP < ttl++)) {
		if (net_ratelimit())
			pr_warning( "Redir loop detected Dropping packet (%d->%d)\n",
			       skb->skb_iif, dev->ifindex);
		return TC_ACT_SHOT;
	}

	skb->tc_verd = SET_TC_RTTL(skb->tc_verd, ttl);
	skb->tc_verd = SET_TC_AT(skb->tc_verd, AT_INGRESS);

	q = rxq->qdisc;
	if (q != &noop_qdisc) {
		spin_lock(qdisc_lock(q));
		if (likely(!test_bit(__QDISC_STATE_DEACTIVATED, &q->state)))
			result = qdisc_enqueue_root(skb, q);
		spin_unlock(qdisc_lock(q));
	}

	return result;
}

static inline struct sk_buff *handle_ing(struct sk_buff *skb,
					 struct packet_type **pt_prev,
					 int *ret, struct net_device *orig_dev)
{
	struct netdev_queue *rxq = rcu_dereference(skb->dev->ingress_queue);

	if (!rxq || rxq->qdisc == &noop_qdisc)
		goto out;

	if (*pt_prev) {
		*ret = deliver_skb(skb, *pt_prev, orig_dev);
		*pt_prev = NULL;
	}

	switch (ing_filter(skb, rxq)) {
	case TC_ACT_SHOT:
	case TC_ACT_STOLEN:
		kfree_skb(skb);
		return NULL;
	}

out:
	skb->tc_verd = 0;
	return skb;
}
#endif

/**
 *	netdev_rx_handler_register - register receive handler
 *	@dev: device to register a handler for
 *	@rx_handler: receive handler to register
 *	@rx_handler_data: data pointer that is used by rx handler
 *
 *	Register a receive hander for a device. This handler will then be
 *	called from __netif_receive_skb. A negative errno code is returned
 *	on a failure.
 *
 *	The caller must hold the rtnl_mutex.
 *
 *	For a general description of rx_handler, see enum rx_handler_result.
 */
int netdev_rx_handler_register(struct net_device *dev,
			       rx_handler_func_t *rx_handler,
			       void *rx_handler_data)
{
	ASSERT_RTNL();

	if (dev->rx_handler)
		return -EBUSY;

	rcu_assign_pointer(dev->rx_handler_data, rx_handler_data);
	rcu_assign_pointer(dev->rx_handler, rx_handler);

	return 0;
}
EXPORT_SYMBOL_GPL(netdev_rx_handler_register);

/**
 *	netdev_rx_handler_unregister - unregister receive handler
 *	@dev: device to unregister a handler from
 *
 *	Unregister a receive hander from a device.
 *
 *	The caller must hold the rtnl_mutex.
 */
void netdev_rx_handler_unregister(struct net_device *dev)
{

	ASSERT_RTNL();
	rcu_assign_pointer(dev->rx_handler, NULL);
	rcu_assign_pointer(dev->rx_handler_data, NULL);
}
EXPORT_SYMBOL_GPL(netdev_rx_handler_unregister);

static void vlan_on_bond_hook(struct sk_buff *skb)
{
	/*
	 * Make sure ARP frames received on VLAN interfaces stacked on
	 * bonding interfaces still make their way to any base bonding
	 * device that may have registered for a specific ptype.
	 */
	if (skb->dev->priv_flags & IFF_802_1Q_VLAN &&
	    vlan_dev_real_dev(skb->dev)->priv_flags & IFF_BONDING &&
	    skb->protocol == htons(ETH_P_ARP)) {
		struct sk_buff *skb2 = skb_clone(skb, GFP_ATOMIC);

		if (!skb2)
			return;
		skb2->dev = vlan_dev_real_dev(skb->dev);
		netif_rx(skb2);
	}
}

static int __netif_receive_skb(struct sk_buff *skb)
{
	struct packet_type *ptype, *pt_prev;
	rx_handler_func_t *rx_handler;
	struct net_device *orig_dev;
	struct net_device *null_or_dev;
	bool deliver_exact = false;
	int ret = NET_RX_DROP;
	__be16 type;

	if (!netdev_tstamp_prequeue)
		net_timestamp_check(skb);

	trace_netif_receive_skb(skb);

	/* if we've gotten here through NAPI, check netpoll */
	if (netpoll_receive_skb(skb))
		return NET_RX_DROP;

	if (!skb->skb_iif)
		skb->skb_iif = skb->dev->ifindex;
	orig_dev = skb->dev;

	skb_reset_network_header(skb);
	skb_reset_transport_header(skb);
	skb->mac_len = skb->network_header - skb->mac_header;

	pt_prev = NULL;

	rcu_read_lock();

another_round:

	__this_cpu_inc(softnet_data.processed);

#ifdef CONFIG_NET_CLS_ACT
	if (skb->tc_verd & TC_NCLS) {
		skb->tc_verd = CLR_TC_NCLS(skb->tc_verd);
		goto ncls;
	}
#endif

	list_for_each_entry_rcu(ptype, &ptype_all, list) {
		if (!ptype->dev || ptype->dev == skb->dev) {
			if (pt_prev)
				ret = deliver_skb(skb, pt_prev, orig_dev);
			pt_prev = ptype;
		}
	}

#ifdef CONFIG_NET_CLS_ACT
	skb = handle_ing(skb, &pt_prev, &ret, orig_dev);
	if (!skb)
		goto out;
ncls:
#endif

	rx_handler = rcu_dereference(skb->dev->rx_handler);
	if (rx_handler) {
		if (pt_prev) {
			ret = deliver_skb(skb, pt_prev, orig_dev);
			pt_prev = NULL;
		}
		switch (rx_handler(&skb)) {
		case RX_HANDLER_CONSUMED:
			goto out;
		case RX_HANDLER_ANOTHER:
			goto another_round;
		case RX_HANDLER_EXACT:
			deliver_exact = true;
		case RX_HANDLER_PASS:
			break;
		default:
			BUG();
		}
	}

	if (vlan_tx_tag_present(skb)) {
		if (pt_prev) {
			ret = deliver_skb(skb, pt_prev, orig_dev);
			pt_prev = NULL;
		}
		if (vlan_hwaccel_do_receive(&skb)) {
			ret = __netif_receive_skb(skb);
			goto out;
		} else if (unlikely(!skb))
			goto out;
	}

	vlan_on_bond_hook(skb);

	/* deliver only exact match when indicated */
	null_or_dev = deliver_exact ? skb->dev : NULL;

	type = skb->protocol;
	list_for_each_entry_rcu(ptype,
			&ptype_base[ntohs(type) & PTYPE_HASH_MASK], list) {
		if (ptype->type == type &&
		    (ptype->dev == null_or_dev || ptype->dev == skb->dev ||
		     ptype->dev == orig_dev)) {
			if (pt_prev)
				ret = deliver_skb(skb, pt_prev, orig_dev);
			pt_prev = ptype;
		}
	}

	if (pt_prev) {
		ret = pt_prev->func(skb, skb->dev, pt_prev, orig_dev);
	} else {
		atomic_long_inc(&skb->dev->rx_dropped);
		kfree_skb(skb);
		/* Jamal, now you will not able to escape explaining
		 * me how you were going to use this. :-)
		 */
		ret = NET_RX_DROP;
	}

out:
	rcu_read_unlock();
	return ret;
}

/**
 *	netif_receive_skb - process receive buffer from network
 *	@skb: buffer to process
 *
 *	netif_receive_skb() is the main receive data processing function.
 *	It always succeeds. The buffer may be dropped during processing
 *	for congestion control or by the protocol layers.
 *
 *	This function may only be called from softirq context and interrupts
 *	should be enabled.
 *
 *	Return values (usually ignored):
 *	NET_RX_SUCCESS: no congestion
 *	NET_RX_DROP: packet was dropped
 */
int netif_receive_skb(struct sk_buff *skb)
{
	if (netdev_tstamp_prequeue)
		net_timestamp_check(skb);

	if (skb_defer_rx_timestamp(skb))
		return NET_RX_SUCCESS;

#ifdef CONFIG_RPS
	{
		struct rps_dev_flow voidflow, *rflow = &voidflow;
		int cpu, ret;

		rcu_read_lock();

		cpu = get_rps_cpu(skb->dev, skb, &rflow);

		if (cpu >= 0) {
			ret = enqueue_to_backlog(skb, cpu, &rflow->last_qtail);
			rcu_read_unlock();
		} else {
			rcu_read_unlock();
			ret = __netif_receive_skb(skb);
		}

		return ret;
	}
#else
	return __netif_receive_skb(skb);
#endif
}
EXPORT_SYMBOL(netif_receive_skb);

/* Network device is going away, flush any packets still pending
 * Called with irqs disabled.
 */
static void flush_backlog(void *arg)
{
	struct net_device *dev = arg;
	struct softnet_data *sd = &__get_cpu_var(softnet_data);
	struct sk_buff *skb, *tmp;

	rps_lock(sd);
	skb_queue_walk_safe(&sd->input_pkt_queue, skb, tmp) {
		if (skb->dev == dev) {
			__skb_unlink(skb, &sd->input_pkt_queue);
			kfree_skb(skb);
			input_queue_head_incr(sd);
		}
	}
	rps_unlock(sd);

	skb_queue_walk_safe(&sd->process_queue, skb, tmp) {
		if (skb->dev == dev) {
			__skb_unlink(skb, &sd->process_queue);
			kfree_skb(skb);
			input_queue_head_incr(sd);
		}
	}
}

static int napi_gro_complete(struct sk_buff *skb)
{
	struct packet_type *ptype;
	__be16 type = skb->protocol;
	struct list_head *head = &ptype_base[ntohs(type) & PTYPE_HASH_MASK];
	int err = -ENOENT;

	if (NAPI_GRO_CB(skb)->count == 1) {
		skb_shinfo(skb)->gso_size = 0;
		goto out;
	}

	rcu_read_lock();
	list_for_each_entry_rcu(ptype, head, list) {
		if (ptype->type != type || ptype->dev || !ptype->gro_complete)
			continue;

		err = ptype->gro_complete(skb);
		break;
	}
	rcu_read_unlock();

	if (err) {
		WARN_ON(&ptype->list == head);
		kfree_skb(skb);
		return NET_RX_SUCCESS;
	}

out:
	return netif_receive_skb(skb);
}

inline void napi_gro_flush(struct napi_struct *napi)
{
	struct sk_buff *skb, *next;

	for (skb = napi->gro_list; skb; skb = next) {
		next = skb->next;
		skb->next = NULL;
		napi_gro_complete(skb);
	}

	napi->gro_count = 0;
	napi->gro_list = NULL;
}
EXPORT_SYMBOL(napi_gro_flush);

enum gro_result dev_gro_receive(struct napi_struct *napi, struct sk_buff *skb)
{
	struct sk_buff **pp = NULL;
	struct packet_type *ptype;
	__be16 type = skb->protocol;
	struct list_head *head = &ptype_base[ntohs(type) & PTYPE_HASH_MASK];
	int same_flow;
	int mac_len;
	enum gro_result ret;

	if (!(skb->dev->features & NETIF_F_GRO) || netpoll_rx_on(skb))
		goto normal;

	if (skb_is_gso(skb) || skb_has_frag_list(skb))
		goto normal;

	rcu_read_lock();
	list_for_each_entry_rcu(ptype, head, list) {
		if (ptype->type != type || ptype->dev || !ptype->gro_receive)
			continue;

		skb_set_network_header(skb, skb_gro_offset(skb));
		mac_len = skb->network_header - skb->mac_header;
		skb->mac_len = mac_len;
		NAPI_GRO_CB(skb)->same_flow = 0;
		NAPI_GRO_CB(skb)->flush = 0;
		NAPI_GRO_CB(skb)->free = 0;

		pp = ptype->gro_receive(&napi->gro_list, skb);
		break;
	}
	rcu_read_unlock();

	if (&ptype->list == head)
		goto normal;

	same_flow = NAPI_GRO_CB(skb)->same_flow;
	ret = NAPI_GRO_CB(skb)->free ? GRO_MERGED_FREE : GRO_MERGED;

	if (pp) {
		struct sk_buff *nskb = *pp;

		*pp = nskb->next;
		nskb->next = NULL;
		napi_gro_complete(nskb);
		napi->gro_count--;
	}

	if (same_flow)
		goto ok;

	if (NAPI_GRO_CB(skb)->flush || napi->gro_count >= MAX_GRO_SKBS)
		goto normal;

	napi->gro_count++;
	NAPI_GRO_CB(skb)->count = 1;
	skb_shinfo(skb)->gso_size = skb_gro_len(skb);
	skb->next = napi->gro_list;
	napi->gro_list = skb;
	ret = GRO_HELD;

pull:
	if (skb_headlen(skb) < skb_gro_offset(skb)) {
		int grow = skb_gro_offset(skb) - skb_headlen(skb);

		BUG_ON(skb->end - skb->tail < grow);

		memcpy(skb_tail_pointer(skb), NAPI_GRO_CB(skb)->frag0, grow);

		skb->tail += grow;
		skb->data_len -= grow;

		skb_shinfo(skb)->frags[0].page_offset += grow;
		skb_shinfo(skb)->frags[0].size -= grow;

		if (unlikely(!skb_shinfo(skb)->frags[0].size)) {
			put_page(skb_shinfo(skb)->frags[0].page);
			memmove(skb_shinfo(skb)->frags,
				skb_shinfo(skb)->frags + 1,
				--skb_shinfo(skb)->nr_frags * sizeof(skb_frag_t));
		}
	}

ok:
	return ret;

normal:
	ret = GRO_NORMAL;
	goto pull;
}
EXPORT_SYMBOL(dev_gro_receive);

static inline gro_result_t
__napi_gro_receive(struct napi_struct *napi, struct sk_buff *skb)
{
	struct sk_buff *p;

	for (p = napi->gro_list; p; p = p->next) {
		unsigned long diffs;

		diffs = (unsigned long)p->dev ^ (unsigned long)skb->dev;
		diffs |= p->vlan_tci ^ skb->vlan_tci;
		diffs |= compare_ether_header(skb_mac_header(p),
					      skb_gro_mac_header(skb));
		NAPI_GRO_CB(p)->same_flow = !diffs;
		NAPI_GRO_CB(p)->flush = 0;
	}

	return dev_gro_receive(napi, skb);
}

gro_result_t napi_skb_finish(gro_result_t ret, struct sk_buff *skb)
{
	switch (ret) {
	case GRO_NORMAL:
		if (netif_receive_skb(skb))
			ret = GRO_DROP;
		break;

	case GRO_DROP:
	case GRO_MERGED_FREE:
		kfree_skb(skb);
		break;

	case GRO_HELD:
	case GRO_MERGED:
		break;
	}

	return ret;
}
EXPORT_SYMBOL(napi_skb_finish);

void skb_gro_reset_offset(struct sk_buff *skb)
{
	NAPI_GRO_CB(skb)->data_offset = 0;
	NAPI_GRO_CB(skb)->frag0 = NULL;
	NAPI_GRO_CB(skb)->frag0_len = 0;

	if (skb->mac_header == skb->tail &&
	    !PageHighMem(skb_shinfo(skb)->frags[0].page)) {
		NAPI_GRO_CB(skb)->frag0 =
			page_address(skb_shinfo(skb)->frags[0].page) +
			skb_shinfo(skb)->frags[0].page_offset;
		NAPI_GRO_CB(skb)->frag0_len = skb_shinfo(skb)->frags[0].size;
	}
}
EXPORT_SYMBOL(skb_gro_reset_offset);

gro_result_t napi_gro_receive(struct napi_struct *napi, struct sk_buff *skb)
{
	skb_gro_reset_offset(skb);

	return napi_skb_finish(__napi_gro_receive(napi, skb), skb);
}
EXPORT_SYMBOL(napi_gro_receive);

static void napi_reuse_skb(struct napi_struct *napi, struct sk_buff *skb)
{
	__skb_pull(skb, skb_headlen(skb));
	skb_reserve(skb, NET_IP_ALIGN - skb_headroom(skb));
	skb->vlan_tci = 0;
	skb->dev = napi->dev;
	skb->skb_iif = 0;

	napi->skb = skb;
}

struct sk_buff *napi_get_frags(struct napi_struct *napi)
{
	struct sk_buff *skb = napi->skb;

	if (!skb) {
		skb = netdev_alloc_skb_ip_align(napi->dev, GRO_MAX_HEAD);
		if (skb)
			napi->skb = skb;
	}
	return skb;
}
EXPORT_SYMBOL(napi_get_frags);

gro_result_t napi_frags_finish(struct napi_struct *napi, struct sk_buff *skb,
			       gro_result_t ret)
{
	switch (ret) {
	case GRO_NORMAL:
	case GRO_HELD:
		skb->protocol = eth_type_trans(skb, skb->dev);

		if (ret == GRO_HELD)
			skb_gro_pull(skb, -ETH_HLEN);
		else if (netif_receive_skb(skb))
			ret = GRO_DROP;
		break;

	case GRO_DROP:
	case GRO_MERGED_FREE:
		napi_reuse_skb(napi, skb);
		break;

	case GRO_MERGED:
		break;
	}

	return ret;
}
EXPORT_SYMBOL(napi_frags_finish);

struct sk_buff *napi_frags_skb(struct napi_struct *napi)
{
	struct sk_buff *skb = napi->skb;
	struct ethhdr *eth;
	unsigned int hlen;
	unsigned int off;

	napi->skb = NULL;

	skb_reset_mac_header(skb);
	skb_gro_reset_offset(skb);

	off = skb_gro_offset(skb);
	hlen = off + sizeof(*eth);
	eth = skb_gro_header_fast(skb, off);
	if (skb_gro_header_hard(skb, hlen)) {
		eth = skb_gro_header_slow(skb, hlen, off);
		if (unlikely(!eth)) {
			napi_reuse_skb(napi, skb);
			skb = NULL;
			goto out;
		}
	}

	skb_gro_pull(skb, sizeof(*eth));

	/*
	 * This works because the only protocols we care about don't require
	 * special handling.  We'll fix it up properly at the end.
	 */
	skb->protocol = eth->h_proto;

out:
	return skb;
}
EXPORT_SYMBOL(napi_frags_skb);

gro_result_t napi_gro_frags(struct napi_struct *napi)
{
	struct sk_buff *skb = napi_frags_skb(napi);

	if (!skb)
		return GRO_DROP;

	return napi_frags_finish(napi, skb, __napi_gro_receive(napi, skb));
}
EXPORT_SYMBOL(napi_gro_frags);

/*
 * net_rps_action sends any pending IPI's for rps.
 * Note: called with local irq disabled, but exits with local irq enabled.
 */
static void net_rps_action_and_irq_enable(struct softnet_data *sd)
{
#ifdef CONFIG_RPS
	struct softnet_data *remsd = sd->rps_ipi_list;

	if (remsd) {
		sd->rps_ipi_list = NULL;

		local_irq_enable();

		/* Send pending IPI's to kick RPS processing on remote cpus. */
		while (remsd) {
			struct softnet_data *next = remsd->rps_ipi_next;

			if (cpu_online(remsd->cpu))
				__smp_call_function_single(remsd->cpu,
							   &remsd->csd, 0);
			remsd = next;
		}
	} else
#endif
		local_irq_enable();
}

static int process_backlog(struct napi_struct *napi, int quota)
{
	int work = 0;
	struct softnet_data *sd = container_of(napi, struct softnet_data, backlog);

#ifdef CONFIG_RPS
	/* Check if we have pending ipi, its better to send them now,
	 * not waiting net_rx_action() end.
	 */
	if (sd->rps_ipi_list) {
		local_irq_disable();
		net_rps_action_and_irq_enable(sd);
	}
#endif
	napi->weight = weight_p;
	local_irq_disable();
	while (work < quota) {
		struct sk_buff *skb;
		unsigned int qlen;

		while ((skb = __skb_dequeue(&sd->process_queue))) {
			local_irq_enable();
			__netif_receive_skb(skb);
			local_irq_disable();
			input_queue_head_incr(sd);
			if (++work >= quota) {
				local_irq_enable();
				return work;
			}
		}

		rps_lock(sd);
		qlen = skb_queue_len(&sd->input_pkt_queue);
		if (qlen)
			skb_queue_splice_tail_init(&sd->input_pkt_queue,
						   &sd->process_queue);

		if (qlen < quota - work) {
			/*
			 * Inline a custom version of __napi_complete().
			 * only current cpu owns and manipulates this napi,
			 * and NAPI_STATE_SCHED is the only possible flag set on backlog.
			 * we can use a plain write instead of clear_bit(),
			 * and we dont need an smp_mb() memory barrier.
			 */
			list_del(&napi->poll_list);
			napi->state = 0;

			quota = work + qlen;
		}
		rps_unlock(sd);
	}
	local_irq_enable();

	return work;
}

/**
 * __napi_schedule - schedule for receive
 * @n: entry to schedule
 *
 * The entry's receive function will be scheduled to run
 */
void __napi_schedule(struct napi_struct *n)
{
	unsigned long flags;

	local_irq_save(flags);
	____napi_schedule(&__get_cpu_var(softnet_data), n);
	local_irq_restore(flags);
}
EXPORT_SYMBOL(__napi_schedule);

void __napi_complete(struct napi_struct *n)
{
	BUG_ON(!test_bit(NAPI_STATE_SCHED, &n->state));
	BUG_ON(n->gro_list);

	list_del(&n->poll_list);
	smp_mb__before_clear_bit();
	clear_bit(NAPI_STATE_SCHED, &n->state);
}
EXPORT_SYMBOL(__napi_complete);

void napi_complete(struct napi_struct *n)
{
	unsigned long flags;

	/*
	 * don't let napi dequeue from the cpu poll list
	 * just in case its running on a different cpu
	 */
	if (unlikely(test_bit(NAPI_STATE_NPSVC, &n->state)))
		return;

	napi_gro_flush(n);
	local_irq_save(flags);
	__napi_complete(n);
	local_irq_restore(flags);
}
EXPORT_SYMBOL(napi_complete);

void netif_napi_add(struct net_device *dev, struct napi_struct *napi,
		    int (*poll)(struct napi_struct *, int), int weight)
{
	INIT_LIST_HEAD(&napi->poll_list);
	napi->gro_count = 0;
	napi->gro_list = NULL;
	napi->skb = NULL;
	napi->poll = poll;
	napi->weight = weight;
	list_add(&napi->dev_list, &dev->napi_list);
	napi->dev = dev;
#ifdef CONFIG_NETPOLL
	spin_lock_init(&napi->poll_lock);
	napi->poll_owner = -1;
#endif
	set_bit(NAPI_STATE_SCHED, &napi->state);
}
EXPORT_SYMBOL(netif_napi_add);

void netif_napi_del(struct napi_struct *napi)
{
	struct sk_buff *skb, *next;

	list_del_init(&napi->dev_list);
	napi_free_frags(napi);

	for (skb = napi->gro_list; skb; skb = next) {
		next = skb->next;
		skb->next = NULL;
		kfree_skb(skb);
	}

	napi->gro_list = NULL;
	napi->gro_count = 0;
}
EXPORT_SYMBOL(netif_napi_del);

static void net_rx_action(struct softirq_action *h)
{
	struct softnet_data *sd = &__get_cpu_var(softnet_data);
	unsigned long time_limit = jiffies + 2;
	int budget = netdev_budget;
	void *have;

	local_irq_disable();

	while (!list_empty(&sd->poll_list)) {
		struct napi_struct *n;
		int work, weight;

		/* If softirq window is exhuasted then punt.
		 * Allow this to run for 2 jiffies since which will allow
		 * an average latency of 1.5/HZ.
		 */
		if (unlikely(budget <= 0 || time_after(jiffies, time_limit)))
			goto softnet_break;

		local_irq_enable();

		/* Even though interrupts have been re-enabled, this
		 * access is safe because interrupts can only add new
		 * entries to the tail of this list, and only ->poll()
		 * calls can remove this head entry from the list.
		 */
		n = list_first_entry(&sd->poll_list, struct napi_struct, poll_list);

		have = netpoll_poll_lock(n);

		weight = n->weight;

		/* This NAPI_STATE_SCHED test is for avoiding a race
		 * with netpoll's poll_napi().  Only the entity which
		 * obtains the lock and sees NAPI_STATE_SCHED set will
		 * actually make the ->poll() call.  Therefore we avoid
		 * accidentally calling ->poll() when NAPI is not scheduled.
		 */
		work = 0;
		if (test_bit(NAPI_STATE_SCHED, &n->state)) {
			work = n->poll(n, weight);
			trace_napi_poll(n);
		}

		WARN_ON_ONCE(work > weight);

		budget -= work;

		local_irq_disable();

		/* Drivers must not modify the NAPI state if they
		 * consume the entire weight.  In such cases this code
		 * still "owns" the NAPI instance and therefore can
		 * move the instance around on the list at-will.
		 */
		if (unlikely(work == weight)) {
			if (unlikely(napi_disable_pending(n))) {
				local_irq_enable();
				napi_complete(n);
				local_irq_disable();
			} else
				list_move_tail(&n->poll_list, &sd->poll_list);
		}

		netpoll_poll_unlock(have);
	}
out:
	net_rps_action_and_irq_enable(sd);

#ifdef CONFIG_NET_DMA
	/*
	 * There may not be any more sk_buffs coming right now, so push
	 * any pending DMA copies to hardware
	 */
	dma_issue_pending_all();
#endif

	return;

softnet_break:
	sd->time_squeeze++;
	__raise_softirq_irqoff(NET_RX_SOFTIRQ);
	goto out;
}

static gifconf_func_t *gifconf_list[NPROTO];

/**
 *	register_gifconf	-	register a SIOCGIF handler
 *	@family: Address family
 *	@gifconf: Function handler
 *
 *	Register protocol dependent address dumping routines. The handler
 *	that is passed must not be freed or reused until it has been replaced
 *	by another handler.
 */
int register_gifconf(unsigned int family, gifconf_func_t *gifconf)
{
	if (family >= NPROTO)
		return -EINVAL;
	gifconf_list[family] = gifconf;
	return 0;
}
EXPORT_SYMBOL(register_gifconf);


/*
 *	Map an interface index to its name (SIOCGIFNAME)
 */

/*
 *	We need this ioctl for efficient implementation of the
 *	if_indextoname() function required by the IPv6 API.  Without
 *	it, we would have to search all the interfaces to find a
 *	match.  --pb
 */

static int dev_ifname(struct net *net, struct ifreq __user *arg)
{
	struct net_device *dev;
	struct ifreq ifr;

	/*
	 *	Fetch the caller's info block.
	 */

	if (copy_from_user(&ifr, arg, sizeof(struct ifreq)))
		return -EFAULT;

	rcu_read_lock();
	dev = dev_get_by_index_rcu(net, ifr.ifr_ifindex);
	if (!dev) {
		rcu_read_unlock();
		return -ENODEV;
	}

	strcpy(ifr.ifr_name, dev->name);
	rcu_read_unlock();

	if (copy_to_user(arg, &ifr, sizeof(struct ifreq)))
		return -EFAULT;
	return 0;
}

/*
 *	Perform a SIOCGIFCONF call. This structure will change
 *	size eventually, and there is nothing I can do about it.
 *	Thus we will need a 'compatibility mode'.
 */

static int dev_ifconf(struct net *net, char __user *arg)
{
	struct ifconf ifc;
	struct net_device *dev;
	char __user *pos;
	int len;
	int total;
	int i;

	/*
	 *	Fetch the caller's info block.
	 */

	if (copy_from_user(&ifc, arg, sizeof(struct ifconf)))
		return -EFAULT;

	pos = ifc.ifc_buf;
	len = ifc.ifc_len;

	/*
	 *	Loop over the interfaces, and write an info block for each.
	 */

	total = 0;
	for_each_netdev(net, dev) {
		for (i = 0; i < NPROTO; i++) {
			if (gifconf_list[i]) {
				int done;
				if (!pos)
					done = gifconf_list[i](dev, NULL, 0);
				else
					done = gifconf_list[i](dev, pos + total,
							       len - total);
				if (done < 0)
					return -EFAULT;
				total += done;
			}
		}
	}

	/*
	 *	All done.  Write the updated control block back to the caller.
	 */
	ifc.ifc_len = total;

	/*
	 * 	Both BSD and Solaris return 0 here, so we do too.
	 */
	return copy_to_user(arg, &ifc, sizeof(struct ifconf)) ? -EFAULT : 0;
}

#ifdef CONFIG_PROC_FS
/*
 *	This is invoked by the /proc filesystem handler to display a device
 *	in detail.
 */
void *dev_seq_start(struct seq_file *seq, loff_t *pos)
	__acquires(RCU)
{
	struct net *net = seq_file_net(seq);
	loff_t off;
	struct net_device *dev;

	rcu_read_lock();
	if (!*pos)
		return SEQ_START_TOKEN;

	off = 1;
	for_each_netdev_rcu(net, dev)
		if (off++ == *pos)
			return dev;

	return NULL;
}

void *dev_seq_next(struct seq_file *seq, void *v, loff_t *pos)
{
	struct net_device *dev = v;

	if (v == SEQ_START_TOKEN)
		dev = first_net_device_rcu(seq_file_net(seq));
	else
		dev = next_net_device_rcu(dev);

	++*pos;
	return dev;
}

void dev_seq_stop(struct seq_file *seq, void *v)
	__releases(RCU)
{
	rcu_read_unlock();
}

static void dev_seq_printf_stats(struct seq_file *seq, struct net_device *dev)
{
	struct rtnl_link_stats64 temp;
	const struct rtnl_link_stats64 *stats = dev_get_stats(dev, &temp);

	seq_printf(seq, "%6s: %7llu %7llu %4llu %4llu %4llu %5llu %10llu %9llu "
		   "%8llu %7llu %4llu %4llu %4llu %5llu %7llu %10llu\n",
		   dev->name, stats->rx_bytes, stats->rx_packets,
		   stats->rx_errors,
		   stats->rx_dropped + stats->rx_missed_errors,
		   stats->rx_fifo_errors,
		   stats->rx_length_errors + stats->rx_over_errors +
		    stats->rx_crc_errors + stats->rx_frame_errors,
		   stats->rx_compressed, stats->multicast,
		   stats->tx_bytes, stats->tx_packets,
		   stats->tx_errors, stats->tx_dropped,
		   stats->tx_fifo_errors, stats->collisions,
		   stats->tx_carrier_errors +
		    stats->tx_aborted_errors +
		    stats->tx_window_errors +
		    stats->tx_heartbeat_errors,
		   stats->tx_compressed);
}

/*
 *	Called from the PROCfs module. This now uses the new arbitrary sized
 *	/proc/net interface to create /proc/net/dev
 */
static int dev_seq_show(struct seq_file *seq, void *v)
{
	if (v == SEQ_START_TOKEN)
		seq_puts(seq, "Inter-|   Receive                            "
			      "                    |  Transmit\n"
			      " face |bytes    packets errs drop fifo frame "
			      "compressed multicast|bytes    packets errs "
			      "drop fifo colls carrier compressed\n");
	else
		dev_seq_printf_stats(seq, v);
	return 0;
}

static struct softnet_data *softnet_get_online(loff_t *pos)
{
	struct softnet_data *sd = NULL;

	while (*pos < nr_cpu_ids)
		if (cpu_online(*pos)) {
			sd = &per_cpu(softnet_data, *pos);
			break;
		} else
			++*pos;
	return sd;
}

static void *softnet_seq_start(struct seq_file *seq, loff_t *pos)
{
	return softnet_get_online(pos);
}

static void *softnet_seq_next(struct seq_file *seq, void *v, loff_t *pos)
{
	++*pos;
	return softnet_get_online(pos);
}

static void softnet_seq_stop(struct seq_file *seq, void *v)
{
}

static int softnet_seq_show(struct seq_file *seq, void *v)
{
	struct softnet_data *sd = v;

	seq_printf(seq, "%08x %08x %08x %08x %08x %08x %08x %08x %08x %08x\n",
		   sd->processed, sd->dropped, sd->time_squeeze, 0,
		   0, 0, 0, 0, /* was fastroute */
		   sd->cpu_collision, sd->received_rps);
	return 0;
}

static const struct seq_operations dev_seq_ops = {
	.start = dev_seq_start,
	.next  = dev_seq_next,
	.stop  = dev_seq_stop,
	.show  = dev_seq_show,
};

static int dev_seq_open(struct inode *inode, struct file *file)
{
	return seq_open_net(inode, file, &dev_seq_ops,
			    sizeof(struct seq_net_private));
}

static const struct file_operations dev_seq_fops = {
	.owner	 = THIS_MODULE,
	.open    = dev_seq_open,
	.read    = seq_read,
	.llseek  = seq_lseek,
	.release = seq_release_net,
};

static const struct seq_operations softnet_seq_ops = {
	.start = softnet_seq_start,
	.next  = softnet_seq_next,
	.stop  = softnet_seq_stop,
	.show  = softnet_seq_show,
};

static int softnet_seq_open(struct inode *inode, struct file *file)
{
	return seq_open(file, &softnet_seq_ops);
}

static const struct file_operations softnet_seq_fops = {
	.owner	 = THIS_MODULE,
	.open    = softnet_seq_open,
	.read    = seq_read,
	.llseek  = seq_lseek,
	.release = seq_release,
};

static void *ptype_get_idx(loff_t pos)
{
	struct packet_type *pt = NULL;
	loff_t i = 0;
	int t;

	list_for_each_entry_rcu(pt, &ptype_all, list) {
		if (i == pos)
			return pt;
		++i;
	}

	for (t = 0; t < PTYPE_HASH_SIZE; t++) {
		list_for_each_entry_rcu(pt, &ptype_base[t], list) {
			if (i == pos)
				return pt;
			++i;
		}
	}
	return NULL;
}

static void *ptype_seq_start(struct seq_file *seq, loff_t *pos)
	__acquires(RCU)
{
	rcu_read_lock();
	return *pos ? ptype_get_idx(*pos - 1) : SEQ_START_TOKEN;
}

static void *ptype_seq_next(struct seq_file *seq, void *v, loff_t *pos)
{
	struct packet_type *pt;
	struct list_head *nxt;
	int hash;

	++*pos;
	if (v == SEQ_START_TOKEN)
		return ptype_get_idx(0);

	pt = v;
	nxt = pt->list.next;
	if (pt->type == htons(ETH_P_ALL)) {
		if (nxt != &ptype_all)
			goto found;
		hash = 0;
		nxt = ptype_base[0].next;
	} else
		hash = ntohs(pt->type) & PTYPE_HASH_MASK;

	while (nxt == &ptype_base[hash]) {
		if (++hash >= PTYPE_HASH_SIZE)
			return NULL;
		nxt = ptype_base[hash].next;
	}
found:
	return list_entry(nxt, struct packet_type, list);
}

static void ptype_seq_stop(struct seq_file *seq, void *v)
	__releases(RCU)
{
	rcu_read_unlock();
}

static int ptype_seq_show(struct seq_file *seq, void *v)
{
	struct packet_type *pt = v;

	if (v == SEQ_START_TOKEN)
		seq_puts(seq, "Type Device      Function\n");
	else if (pt->dev == NULL || dev_net(pt->dev) == seq_file_net(seq)) {
		if (pt->type == htons(ETH_P_ALL))
			seq_puts(seq, "ALL ");
		else
			seq_printf(seq, "%04x", ntohs(pt->type));

		seq_printf(seq, " %-8s %pF\n",
			   pt->dev ? pt->dev->name : "", pt->func);
	}

	return 0;
}

static const struct seq_operations ptype_seq_ops = {
	.start = ptype_seq_start,
	.next  = ptype_seq_next,
	.stop  = ptype_seq_stop,
	.show  = ptype_seq_show,
};

static int ptype_seq_open(struct inode *inode, struct file *file)
{
	return seq_open_net(inode, file, &ptype_seq_ops,
			sizeof(struct seq_net_private));
}

static const struct file_operations ptype_seq_fops = {
	.owner	 = THIS_MODULE,
	.open    = ptype_seq_open,
	.read    = seq_read,
	.llseek  = seq_lseek,
	.release = seq_release_net,
};


static int __net_init dev_proc_net_init(struct net *net)
{
	int rc = -ENOMEM;

	if (!proc_net_fops_create(net, "dev", S_IRUGO, &dev_seq_fops))
		goto out;
	if (!proc_net_fops_create(net, "softnet_stat", S_IRUGO, &softnet_seq_fops))
		goto out_dev;
	if (!proc_net_fops_create(net, "ptype", S_IRUGO, &ptype_seq_fops))
		goto out_softnet;

	if (wext_proc_init(net))
		goto out_ptype;
	rc = 0;
out:
	return rc;
out_ptype:
	proc_net_remove(net, "ptype");
out_softnet:
	proc_net_remove(net, "softnet_stat");
out_dev:
	proc_net_remove(net, "dev");
	goto out;
}

static void __net_exit dev_proc_net_exit(struct net *net)
{
	wext_proc_exit(net);

	proc_net_remove(net, "ptype");
	proc_net_remove(net, "softnet_stat");
	proc_net_remove(net, "dev");
}

static struct pernet_operations __net_initdata dev_proc_ops = {
	.init = dev_proc_net_init,
	.exit = dev_proc_net_exit,
};

static int __init dev_proc_init(void)
{
	return register_pernet_subsys(&dev_proc_ops);
}
#else
#define dev_proc_init() 0
#endif	/* CONFIG_PROC_FS */


/**
 *	netdev_set_master	-	set up master pointer
 *	@slave: slave device
 *	@master: new master device
 *
 *	Changes the master device of the slave. Pass %NULL to break the
 *	bonding. The caller must hold the RTNL semaphore. On a failure
 *	a negative errno code is returned. On success the reference counts
 *	are adjusted and the function returns zero.
 */
int netdev_set_master(struct net_device *slave, struct net_device *master)
{
	struct net_device *old = slave->master;

	ASSERT_RTNL();

	if (master) {
		if (old)
			return -EBUSY;
		dev_hold(master);
	}

	slave->master = master;

	if (old) {
		synchronize_net();
		dev_put(old);
	}
	return 0;
}
EXPORT_SYMBOL(netdev_set_master);

/**
 *	netdev_set_bond_master	-	set up bonding master/slave pair
 *	@slave: slave device
 *	@master: new master device
 *
 *	Changes the master device of the slave. Pass %NULL to break the
 *	bonding. The caller must hold the RTNL semaphore. On a failure
 *	a negative errno code is returned. On success %RTM_NEWLINK is sent
 *	to the routing socket and the function returns zero.
 */
int netdev_set_bond_master(struct net_device *slave, struct net_device *master)
{
	int err;

	ASSERT_RTNL();

	err = netdev_set_master(slave, master);
	if (err)
		return err;
	if (master)
		slave->flags |= IFF_SLAVE;
	else
		slave->flags &= ~IFF_SLAVE;

	rtmsg_ifinfo(RTM_NEWLINK, slave, IFF_SLAVE);
	return 0;
}
EXPORT_SYMBOL(netdev_set_bond_master);

static void dev_change_rx_flags(struct net_device *dev, int flags)
{
	const struct net_device_ops *ops = dev->netdev_ops;

	if ((dev->flags & IFF_UP) && ops->ndo_change_rx_flags)
		ops->ndo_change_rx_flags(dev, flags);
}

static int __dev_set_promiscuity(struct net_device *dev, int inc)
{
	unsigned short old_flags = dev->flags;
	uid_t uid;
	gid_t gid;

	ASSERT_RTNL();

	dev->flags |= IFF_PROMISC;
	dev->promiscuity += inc;
	if (dev->promiscuity == 0) {
		/*
		 * Avoid overflow.
		 * If inc causes overflow, untouch promisc and return error.
		 */
		if (inc < 0)
			dev->flags &= ~IFF_PROMISC;
		else {
			dev->promiscuity -= inc;
			printk(KERN_WARNING "%s: promiscuity touches roof, "
				"set promiscuity failed, promiscuity feature "
				"of device might be broken.\n", dev->name);
			return -EOVERFLOW;
		}
	}
	if (dev->flags != old_flags) {
		printk(KERN_INFO "device %s %s promiscuous mode\n",
		       dev->name, (dev->flags & IFF_PROMISC) ? "entered" :
							       "left");
		if (audit_enabled) {
			current_uid_gid(&uid, &gid);
			audit_log(current->audit_context, GFP_ATOMIC,
				AUDIT_ANOM_PROMISCUOUS,
				"dev=%s prom=%d old_prom=%d auid=%u uid=%u gid=%u ses=%u",
				dev->name, (dev->flags & IFF_PROMISC),
				(old_flags & IFF_PROMISC),
				audit_get_loginuid(current),
				uid, gid,
				audit_get_sessionid(current));
		}

		dev_change_rx_flags(dev, IFF_PROMISC);
	}
	return 0;
}

/**
 *	dev_set_promiscuity	- update promiscuity count on a device
 *	@dev: device
 *	@inc: modifier
 *
 *	Add or remove promiscuity from a device. While the count in the device
 *	remains above zero the interface remains promiscuous. Once it hits zero
 *	the device reverts back to normal filtering operation. A negative inc
 *	value is used to drop promiscuity on the device.
 *	Return 0 if successful or a negative errno code on error.
 */
int dev_set_promiscuity(struct net_device *dev, int inc)
{
	unsigned short old_flags = dev->flags;
	int err;

	err = __dev_set_promiscuity(dev, inc);
	if (err < 0)
		return err;
	if (dev->flags != old_flags)
		dev_set_rx_mode(dev);
	return err;
}
EXPORT_SYMBOL(dev_set_promiscuity);

/**
 *	dev_set_allmulti	- update allmulti count on a device
 *	@dev: device
 *	@inc: modifier
 *
 *	Add or remove reception of all multicast frames to a device. While the
 *	count in the device remains above zero the interface remains listening
 *	to all interfaces. Once it hits zero the device reverts back to normal
 *	filtering operation. A negative @inc value is used to drop the counter
 *	when releasing a resource needing all multicasts.
 *	Return 0 if successful or a negative errno code on error.
 */

int dev_set_allmulti(struct net_device *dev, int inc)
{
	unsigned short old_flags = dev->flags;

	ASSERT_RTNL();

	dev->flags |= IFF_ALLMULTI;
	dev->allmulti += inc;
	if (dev->allmulti == 0) {
		/*
		 * Avoid overflow.
		 * If inc causes overflow, untouch allmulti and return error.
		 */
		if (inc < 0)
			dev->flags &= ~IFF_ALLMULTI;
		else {
			dev->allmulti -= inc;
			printk(KERN_WARNING "%s: allmulti touches roof, "
				"set allmulti failed, allmulti feature of "
				"device might be broken.\n", dev->name);
			return -EOVERFLOW;
		}
	}
	if (dev->flags ^ old_flags) {
		dev_change_rx_flags(dev, IFF_ALLMULTI);
		dev_set_rx_mode(dev);
	}
	return 0;
}
EXPORT_SYMBOL(dev_set_allmulti);

/*
 *	Upload unicast and multicast address lists to device and
 *	configure RX filtering. When the device doesn't support unicast
 *	filtering it is put in promiscuous mode while unicast addresses
 *	are present.
 */
void __dev_set_rx_mode(struct net_device *dev)
{
	const struct net_device_ops *ops = dev->netdev_ops;

	/* dev_open will call this function so the list will stay sane. */
	if (!(dev->flags&IFF_UP))
		return;

	if (!netif_device_present(dev))
		return;

	if (ops->ndo_set_rx_mode)
		ops->ndo_set_rx_mode(dev);
	else {
		/* Unicast addresses changes may only happen under the rtnl,
		 * therefore calling __dev_set_promiscuity here is safe.
		 */
		if (!netdev_uc_empty(dev) && !dev->uc_promisc) {
			__dev_set_promiscuity(dev, 1);
			dev->uc_promisc = 1;
		} else if (netdev_uc_empty(dev) && dev->uc_promisc) {
			__dev_set_promiscuity(dev, -1);
			dev->uc_promisc = 0;
		}

		if (ops->ndo_set_multicast_list)
			ops->ndo_set_multicast_list(dev);
	}
}

void dev_set_rx_mode(struct net_device *dev)
{
	netif_addr_lock_bh(dev);
	__dev_set_rx_mode(dev);
	netif_addr_unlock_bh(dev);
}

/**
 *	dev_get_flags - get flags reported to userspace
 *	@dev: device
 *
 *	Get the combination of flag bits exported through APIs to userspace.
 */
unsigned dev_get_flags(const struct net_device *dev)
{
	unsigned flags;

	flags = (dev->flags & ~(IFF_PROMISC |
				IFF_ALLMULTI |
				IFF_RUNNING |
				IFF_LOWER_UP |
				IFF_DORMANT)) |
		(dev->gflags & (IFF_PROMISC |
				IFF_ALLMULTI));

	if (netif_running(dev)) {
		if (netif_oper_up(dev))
			flags |= IFF_RUNNING;
		if (netif_carrier_ok(dev))
			flags |= IFF_LOWER_UP;
		if (netif_dormant(dev))
			flags |= IFF_DORMANT;
	}

	return flags;
}
EXPORT_SYMBOL(dev_get_flags);

int __dev_change_flags(struct net_device *dev, unsigned int flags)
{
	int old_flags = dev->flags;
	int ret;

	ASSERT_RTNL();

	/*
	 *	Set the flags on our device.
	 */

	dev->flags = (flags & (IFF_DEBUG | IFF_NOTRAILERS | IFF_NOARP |
			       IFF_DYNAMIC | IFF_MULTICAST | IFF_PORTSEL |
			       IFF_AUTOMEDIA)) |
		     (dev->flags & (IFF_UP | IFF_VOLATILE | IFF_PROMISC |
				    IFF_ALLMULTI));

	/*
	 *	Load in the correct multicast list now the flags have changed.
	 */

	if ((old_flags ^ flags) & IFF_MULTICAST)
		dev_change_rx_flags(dev, IFF_MULTICAST);

	dev_set_rx_mode(dev);

	/*
	 *	Have we downed the interface. We handle IFF_UP ourselves
	 *	according to user attempts to set it, rather than blindly
	 *	setting it.
	 */

	ret = 0;
	if ((old_flags ^ flags) & IFF_UP) {	/* Bit is different  ? */
		ret = ((old_flags & IFF_UP) ? __dev_close : __dev_open)(dev);

		if (!ret)
			dev_set_rx_mode(dev);
	}

	if ((flags ^ dev->gflags) & IFF_PROMISC) {
		int inc = (flags & IFF_PROMISC) ? 1 : -1;

		dev->gflags ^= IFF_PROMISC;
		dev_set_promiscuity(dev, inc);
	}

	/* NOTE: order of synchronization of IFF_PROMISC and IFF_ALLMULTI
	   is important. Some (broken) drivers set IFF_PROMISC, when
	   IFF_ALLMULTI is requested not asking us and not reporting.
	 */
	if ((flags ^ dev->gflags) & IFF_ALLMULTI) {
		int inc = (flags & IFF_ALLMULTI) ? 1 : -1;

		dev->gflags ^= IFF_ALLMULTI;
		dev_set_allmulti(dev, inc);
	}

	return ret;
}

void __dev_notify_flags(struct net_device *dev, unsigned int old_flags)
{
	unsigned int changes = dev->flags ^ old_flags;

	if (changes & IFF_UP) {
		if (dev->flags & IFF_UP)
			call_netdevice_notifiers(NETDEV_UP, dev);
		else
			call_netdevice_notifiers(NETDEV_DOWN, dev);
	}

	if (dev->flags & IFF_UP &&
	    (changes & ~(IFF_UP | IFF_PROMISC | IFF_ALLMULTI | IFF_VOLATILE)))
		call_netdevice_notifiers(NETDEV_CHANGE, dev);
}

/**
 *	dev_change_flags - change device settings
 *	@dev: device
 *	@flags: device state flags
 *
 *	Change settings on device based state flags. The flags are
 *	in the userspace exported format.
 */
int dev_change_flags(struct net_device *dev, unsigned flags)
{
	int ret, changes;
	int old_flags = dev->flags;

	ret = __dev_change_flags(dev, flags);
	if (ret < 0)
		return ret;

	changes = old_flags ^ dev->flags;
	if (changes)
		rtmsg_ifinfo(RTM_NEWLINK, dev, changes);

	__dev_notify_flags(dev, old_flags);
	return ret;
}
EXPORT_SYMBOL(dev_change_flags);

/**
 *	dev_set_mtu - Change maximum transfer unit
 *	@dev: device
 *	@new_mtu: new transfer unit
 *
 *	Change the maximum transfer size of the network device.
 */
int dev_set_mtu(struct net_device *dev, int new_mtu)
{
	const struct net_device_ops *ops = dev->netdev_ops;
	int err;

	if (new_mtu == dev->mtu)
		return 0;

	/*	MTU must be positive.	 */
	if (new_mtu < 0)
		return -EINVAL;

	if (!netif_device_present(dev))
		return -ENODEV;

	err = 0;
	if (ops->ndo_change_mtu)
		err = ops->ndo_change_mtu(dev, new_mtu);
	else
		dev->mtu = new_mtu;

	if (!err && dev->flags & IFF_UP)
		call_netdevice_notifiers(NETDEV_CHANGEMTU, dev);
	return err;
}
EXPORT_SYMBOL(dev_set_mtu);

/**
 *	dev_set_group - Change group this device belongs to
 *	@dev: device
 *	@new_group: group this device should belong to
 */
void dev_set_group(struct net_device *dev, int new_group)
{
	dev->group = new_group;
}
EXPORT_SYMBOL(dev_set_group);

/**
 *	dev_set_mac_address - Change Media Access Control Address
 *	@dev: device
 *	@sa: new address
 *
 *	Change the hardware (MAC) address of the device
 */
int dev_set_mac_address(struct net_device *dev, struct sockaddr *sa)
{
	const struct net_device_ops *ops = dev->netdev_ops;
	int err;

	if (!ops->ndo_set_mac_address)
		return -EOPNOTSUPP;
	if (sa->sa_family != dev->type)
		return -EINVAL;
	if (!netif_device_present(dev))
		return -ENODEV;
	err = ops->ndo_set_mac_address(dev, sa);
	if (!err)
		call_netdevice_notifiers(NETDEV_CHANGEADDR, dev);
	return err;
}
EXPORT_SYMBOL(dev_set_mac_address);

/*
 *	Perform the SIOCxIFxxx calls, inside rcu_read_lock()
 */
static int dev_ifsioc_locked(struct net *net, struct ifreq *ifr, unsigned int cmd)
{
	int err;
	struct net_device *dev = dev_get_by_name_rcu(net, ifr->ifr_name);

	if (!dev)
		return -ENODEV;

	switch (cmd) {
	case SIOCGIFFLAGS:	/* Get interface flags */
		ifr->ifr_flags = (short) dev_get_flags(dev);
		return 0;

	case SIOCGIFMETRIC:	/* Get the metric on the interface
				   (currently unused) */
		ifr->ifr_metric = 0;
		return 0;

	case SIOCGIFMTU:	/* Get the MTU of a device */
		ifr->ifr_mtu = dev->mtu;
		return 0;

	case SIOCGIFHWADDR:
		if (!dev->addr_len)
			memset(ifr->ifr_hwaddr.sa_data, 0, sizeof ifr->ifr_hwaddr.sa_data);
		else
			memcpy(ifr->ifr_hwaddr.sa_data, dev->dev_addr,
			       min(sizeof ifr->ifr_hwaddr.sa_data, (size_t) dev->addr_len));
		ifr->ifr_hwaddr.sa_family = dev->type;
		return 0;

	case SIOCGIFSLAVE:
		err = -EINVAL;
		break;

	case SIOCGIFMAP:
		ifr->ifr_map.mem_start = dev->mem_start;
		ifr->ifr_map.mem_end   = dev->mem_end;
		ifr->ifr_map.base_addr = dev->base_addr;
		ifr->ifr_map.irq       = dev->irq;
		ifr->ifr_map.dma       = dev->dma;
		ifr->ifr_map.port      = dev->if_port;
		return 0;

	case SIOCGIFINDEX:
		ifr->ifr_ifindex = dev->ifindex;
		return 0;

	case SIOCGIFTXQLEN:
		ifr->ifr_qlen = dev->tx_queue_len;
		return 0;

	default:
		/* dev_ioctl() should ensure this case
		 * is never reached
		 */
		WARN_ON(1);
		err = -ENOTTY;
		break;

	}
	return err;
}

/*
 *	Perform the SIOCxIFxxx calls, inside rtnl_lock()
 */
static int dev_ifsioc(struct net *net, struct ifreq *ifr, unsigned int cmd)
{
	int err;
	struct net_device *dev = __dev_get_by_name(net, ifr->ifr_name);
	const struct net_device_ops *ops;

	if (!dev)
		return -ENODEV;

	ops = dev->netdev_ops;

	switch (cmd) {
	case SIOCSIFFLAGS:	/* Set interface flags */
		return dev_change_flags(dev, ifr->ifr_flags);

	case SIOCSIFMETRIC:	/* Set the metric on the interface
				   (currently unused) */
		return -EOPNOTSUPP;

	case SIOCSIFMTU:	/* Set the MTU of a device */
		return dev_set_mtu(dev, ifr->ifr_mtu);

	case SIOCSIFHWADDR:
		return dev_set_mac_address(dev, &ifr->ifr_hwaddr);

	case SIOCSIFHWBROADCAST:
		if (ifr->ifr_hwaddr.sa_family != dev->type)
			return -EINVAL;
		memcpy(dev->broadcast, ifr->ifr_hwaddr.sa_data,
		       min(sizeof ifr->ifr_hwaddr.sa_data, (size_t) dev->addr_len));
		call_netdevice_notifiers(NETDEV_CHANGEADDR, dev);
		return 0;

	case SIOCSIFMAP:
		if (ops->ndo_set_config) {
			if (!netif_device_present(dev))
				return -ENODEV;
			return ops->ndo_set_config(dev, &ifr->ifr_map);
		}
		return -EOPNOTSUPP;

	case SIOCADDMULTI:
		if ((!ops->ndo_set_multicast_list && !ops->ndo_set_rx_mode) ||
		    ifr->ifr_hwaddr.sa_family != AF_UNSPEC)
			return -EINVAL;
		if (!netif_device_present(dev))
			return -ENODEV;
		return dev_mc_add_global(dev, ifr->ifr_hwaddr.sa_data);

	case SIOCDELMULTI:
		if ((!ops->ndo_set_multicast_list && !ops->ndo_set_rx_mode) ||
		    ifr->ifr_hwaddr.sa_family != AF_UNSPEC)
			return -EINVAL;
		if (!netif_device_present(dev))
			return -ENODEV;
		return dev_mc_del_global(dev, ifr->ifr_hwaddr.sa_data);

	case SIOCSIFTXQLEN:
		if (ifr->ifr_qlen < 0)
			return -EINVAL;
		dev->tx_queue_len = ifr->ifr_qlen;
		return 0;

	case SIOCSIFNAME:
		ifr->ifr_newname[IFNAMSIZ-1] = '\0';
		return dev_change_name(dev, ifr->ifr_newname);

	/*
	 *	Unknown or private ioctl
	 */
	default:
		if ((cmd >= SIOCDEVPRIVATE &&
		    cmd <= SIOCDEVPRIVATE + 15) ||
		    cmd == SIOCBONDENSLAVE ||
		    cmd == SIOCBONDRELEASE ||
		    cmd == SIOCBONDSETHWADDR ||
		    cmd == SIOCBONDSLAVEINFOQUERY ||
		    cmd == SIOCBONDINFOQUERY ||
		    cmd == SIOCBONDCHANGEACTIVE ||
		    cmd == SIOCGMIIPHY ||
		    cmd == SIOCGMIIREG ||
		    cmd == SIOCSMIIREG ||
		    cmd == SIOCBRADDIF ||
		    cmd == SIOCBRDELIF ||
		    cmd == SIOCSHWTSTAMP ||
		    cmd == SIOCWANDEV) {
			err = -EOPNOTSUPP;
			if (ops->ndo_do_ioctl) {
				if (netif_device_present(dev))
					err = ops->ndo_do_ioctl(dev, ifr, cmd);
				else
					err = -ENODEV;
			}
		} else
			err = -EINVAL;

	}
	return err;
}

/*
 *	This function handles all "interface"-type I/O control requests. The actual
 *	'doing' part of this is dev_ifsioc above.
 */

/**
 *	dev_ioctl	-	network device ioctl
 *	@net: the applicable net namespace
 *	@cmd: command to issue
 *	@arg: pointer to a struct ifreq in user space
 *
 *	Issue ioctl functions to devices. This is normally called by the
 *	user space syscall interfaces but can sometimes be useful for
 *	other purposes. The return value is the return from the syscall if
 *	positive or a negative errno code on error.
 */

int dev_ioctl(struct net *net, unsigned int cmd, void __user *arg)
{
	struct ifreq ifr;
	int ret;
	char *colon;

	/* One special case: SIOCGIFCONF takes ifconf argument
	   and requires shared lock, because it sleeps writing
	   to user space.
	 */

	if (cmd == SIOCGIFCONF) {
		rtnl_lock();
		ret = dev_ifconf(net, (char __user *) arg);
		rtnl_unlock();
		return ret;
	}
	if (cmd == SIOCGIFNAME)
		return dev_ifname(net, (struct ifreq __user *)arg);

	if (copy_from_user(&ifr, arg, sizeof(struct ifreq)))
		return -EFAULT;

	ifr.ifr_name[IFNAMSIZ-1] = 0;

	colon = strchr(ifr.ifr_name, ':');
	if (colon)
		*colon = 0;

	/*
	 *	See which interface the caller is talking about.
	 */

	switch (cmd) {
	/*
	 *	These ioctl calls:
	 *	- can be done by all.
	 *	- atomic and do not require locking.
	 *	- return a value
	 */
	case SIOCGIFFLAGS:
	case SIOCGIFMETRIC:
	case SIOCGIFMTU:
	case SIOCGIFHWADDR:
	case SIOCGIFSLAVE:
	case SIOCGIFMAP:
	case SIOCGIFINDEX:
	case SIOCGIFTXQLEN:
		dev_load(net, ifr.ifr_name);
		rcu_read_lock();
		ret = dev_ifsioc_locked(net, &ifr, cmd);
		rcu_read_unlock();
		if (!ret) {
			if (colon)
				*colon = ':';
			if (copy_to_user(arg, &ifr,
					 sizeof(struct ifreq)))
				ret = -EFAULT;
		}
		return ret;

	case SIOCETHTOOL:
		dev_load(net, ifr.ifr_name);
		rtnl_lock();
		ret = dev_ethtool(net, &ifr);
		rtnl_unlock();
		if (!ret) {
			if (colon)
				*colon = ':';
			if (copy_to_user(arg, &ifr,
					 sizeof(struct ifreq)))
				ret = -EFAULT;
		}
		return ret;

	/*
	 *	These ioctl calls:
	 *	- require superuser power.
	 *	- require strict serialization.
	 *	- return a value
	 */
	case SIOCGMIIPHY:
	case SIOCGMIIREG:
	case SIOCSIFNAME:
		if (!capable(CAP_NET_ADMIN))
			return -EPERM;
		dev_load(net, ifr.ifr_name);
		rtnl_lock();
		ret = dev_ifsioc(net, &ifr, cmd);
		rtnl_unlock();
		if (!ret) {
			if (colon)
				*colon = ':';
			if (copy_to_user(arg, &ifr,
					 sizeof(struct ifreq)))
				ret = -EFAULT;
		}
		return ret;

	/*
	 *	These ioctl calls:
	 *	- require superuser power.
	 *	- require strict serialization.
	 *	- do not return a value
	 */
	case SIOCSIFFLAGS:
	case SIOCSIFMETRIC:
	case SIOCSIFMTU:
	case SIOCSIFMAP:
	case SIOCSIFHWADDR:
	case SIOCSIFSLAVE:
	case SIOCADDMULTI:
	case SIOCDELMULTI:
	case SIOCSIFHWBROADCAST:
	case SIOCSIFTXQLEN:
	case SIOCSMIIREG:
	case SIOCBONDENSLAVE:
	case SIOCBONDRELEASE:
	case SIOCBONDSETHWADDR:
	case SIOCBONDCHANGEACTIVE:
	case SIOCBRADDIF:
	case SIOCBRDELIF:
	case SIOCSHWTSTAMP:
		if (!capable(CAP_NET_ADMIN))
			return -EPERM;
		/* fall through */
	case SIOCBONDSLAVEINFOQUERY:
	case SIOCBONDINFOQUERY:
		dev_load(net, ifr.ifr_name);
		rtnl_lock();
		ret = dev_ifsioc(net, &ifr, cmd);
		rtnl_unlock();
		return ret;

	case SIOCGIFMEM:
		/* Get the per device memory space. We can add this but
		 * currently do not support it */
	case SIOCSIFMEM:
		/* Set the per device memory buffer space.
		 * Not applicable in our case */
	case SIOCSIFLINK:
		return -ENOTTY;

	/*
	 *	Unknown or private ioctl.
	 */
	default:
		if (cmd == SIOCWANDEV ||
		    (cmd >= SIOCDEVPRIVATE &&
		     cmd <= SIOCDEVPRIVATE + 15)) {
			dev_load(net, ifr.ifr_name);
			rtnl_lock();
			ret = dev_ifsioc(net, &ifr, cmd);
			rtnl_unlock();
			if (!ret && copy_to_user(arg, &ifr,
						 sizeof(struct ifreq)))
				ret = -EFAULT;
			return ret;
		}
		/* Take care of Wireless Extensions */
		if (cmd >= SIOCIWFIRST && cmd <= SIOCIWLAST)
			return wext_handle_ioctl(net, &ifr, cmd, arg);
		return -ENOTTY;
	}
}


/**
 *	dev_new_index	-	allocate an ifindex
 *	@net: the applicable net namespace
 *
 *	Returns a suitable unique value for a new device interface
 *	number.  The caller must hold the rtnl semaphore or the
 *	dev_base_lock to be sure it remains unique.
 */
static int dev_new_index(struct net *net)
{
	static int ifindex;
	for (;;) {
		if (++ifindex <= 0)
			ifindex = 1;
		if (!__dev_get_by_index(net, ifindex))
			return ifindex;
	}
}

/* Delayed registration/unregisteration */
static LIST_HEAD(net_todo_list);

static void net_set_todo(struct net_device *dev)
{
	list_add_tail(&dev->todo_list, &net_todo_list);
}

static void rollback_registered_many(struct list_head *head)
{
	struct net_device *dev, *tmp;

	BUG_ON(dev_boot_phase);
	ASSERT_RTNL();

	list_for_each_entry_safe(dev, tmp, head, unreg_list) {
		/* Some devices call without registering
		 * for initialization unwind. Remove those
		 * devices and proceed with the remaining.
		 */
		if (dev->reg_state == NETREG_UNINITIALIZED) {
			pr_debug("unregister_netdevice: device %s/%p never "
				 "was registered\n", dev->name, dev);

			WARN_ON(1);
			list_del(&dev->unreg_list);
			continue;
		}

		BUG_ON(dev->reg_state != NETREG_REGISTERED);
	}

	/* If device is running, close it first. */
	dev_close_many(head);

	list_for_each_entry(dev, head, unreg_list) {
		/* And unlink it from device chain. */
		unlist_netdevice(dev);

		dev->reg_state = NETREG_UNREGISTERING;
	}

	synchronize_net();

	list_for_each_entry(dev, head, unreg_list) {
		/* Shutdown queueing discipline. */
		dev_shutdown(dev);


		/* Notify protocols, that we are about to destroy
		   this device. They should clean all the things.
		*/
		call_netdevice_notifiers(NETDEV_UNREGISTER, dev);

		if (!dev->rtnl_link_ops ||
		    dev->rtnl_link_state == RTNL_LINK_INITIALIZED)
			rtmsg_ifinfo(RTM_DELLINK, dev, ~0U);

		/*
		 *	Flush the unicast and multicast chains
		 */
		dev_uc_flush(dev);
		dev_mc_flush(dev);

		if (dev->netdev_ops->ndo_uninit)
			dev->netdev_ops->ndo_uninit(dev);

		/* Notifier chain MUST detach us from master device. */
		WARN_ON(dev->master);

		/* Remove entries from kobject tree */
		netdev_unregister_kobject(dev);
	}

	/* Process any work delayed until the end of the batch */
	dev = list_first_entry(head, struct net_device, unreg_list);
	call_netdevice_notifiers(NETDEV_UNREGISTER_BATCH, dev);

	rcu_barrier();

	list_for_each_entry(dev, head, unreg_list)
		dev_put(dev);
}

static void rollback_registered(struct net_device *dev)
{
	LIST_HEAD(single);

	list_add(&dev->unreg_list, &single);
	rollback_registered_many(&single);
	list_del(&single);
}

u32 netdev_fix_features(struct net_device *dev, u32 features)
{
	/* Fix illegal checksum combinations */
	if ((features & NETIF_F_HW_CSUM) &&
	    (features & (NETIF_F_IP_CSUM|NETIF_F_IPV6_CSUM))) {
		netdev_info(dev, "mixed HW and IP checksum settings.\n");
		features &= ~(NETIF_F_IP_CSUM|NETIF_F_IPV6_CSUM);
	}

	if ((features & NETIF_F_NO_CSUM) &&
	    (features & (NETIF_F_HW_CSUM|NETIF_F_IP_CSUM|NETIF_F_IPV6_CSUM))) {
		netdev_info(dev, "mixed no checksumming and other settings.\n");
		features &= ~(NETIF_F_IP_CSUM|NETIF_F_IPV6_CSUM|NETIF_F_HW_CSUM);
	}

	/* Fix illegal SG+CSUM combinations. */
	if ((features & NETIF_F_SG) &&
	    !(features & NETIF_F_ALL_CSUM)) {
		netdev_info(dev,
			    "Dropping NETIF_F_SG since no checksum feature.\n");
		features &= ~NETIF_F_SG;
	}

	/* TSO requires that SG is present as well. */
	if ((features & NETIF_F_ALL_TSO) && !(features & NETIF_F_SG)) {
		netdev_info(dev, "Dropping TSO features since no SG feature.\n");
		features &= ~NETIF_F_ALL_TSO;
	}

	/* TSO ECN requires that TSO is present as well. */
	if ((features & NETIF_F_ALL_TSO) == NETIF_F_TSO_ECN)
		features &= ~NETIF_F_TSO_ECN;

	/* Software GSO depends on SG. */
	if ((features & NETIF_F_GSO) && !(features & NETIF_F_SG)) {
		netdev_info(dev, "Dropping NETIF_F_GSO since no SG feature.\n");
		features &= ~NETIF_F_GSO;
	}

	/* UFO needs SG and checksumming */
	if (features & NETIF_F_UFO) {
		/* maybe split UFO into V4 and V6? */
		if (!((features & NETIF_F_GEN_CSUM) ||
		    (features & (NETIF_F_IP_CSUM|NETIF_F_IPV6_CSUM))
			    == (NETIF_F_IP_CSUM|NETIF_F_IPV6_CSUM))) {
<<<<<<< HEAD
			if (name)
				printk(KERN_ERR "%s: Dropping NETIF_F_UFO "
				       "since no checksum offload features.\n",
				       name);
=======
			netdev_info(dev,
				"Dropping NETIF_F_UFO since no checksum offload features.\n");
>>>>>>> 105e53f8
			features &= ~NETIF_F_UFO;
		}

		if (!(features & NETIF_F_SG)) {
			netdev_info(dev,
				"Dropping NETIF_F_UFO since no NETIF_F_SG feature.\n");
			features &= ~NETIF_F_UFO;
		}
	}

	return features;
}
EXPORT_SYMBOL(netdev_fix_features);

void netdev_update_features(struct net_device *dev)
{
	u32 features;
	int err = 0;

	features = netdev_get_wanted_features(dev);

	if (dev->netdev_ops->ndo_fix_features)
		features = dev->netdev_ops->ndo_fix_features(dev, features);

	/* driver might be less strict about feature dependencies */
	features = netdev_fix_features(dev, features);

	if (dev->features == features)
		return;

	netdev_info(dev, "Features changed: 0x%08x -> 0x%08x\n",
		dev->features, features);

	if (dev->netdev_ops->ndo_set_features)
		err = dev->netdev_ops->ndo_set_features(dev, features);

	if (!err)
		dev->features = features;
	else if (err < 0)
		netdev_err(dev,
			"set_features() failed (%d); wanted 0x%08x, left 0x%08x\n",
			err, features, dev->features);
}
EXPORT_SYMBOL(netdev_update_features);

/**
 *	netif_stacked_transfer_operstate -	transfer operstate
 *	@rootdev: the root or lower level device to transfer state from
 *	@dev: the device to transfer operstate to
 *
 *	Transfer operational state from root to device. This is normally
 *	called when a stacking relationship exists between the root
 *	device and the device(a leaf device).
 */
void netif_stacked_transfer_operstate(const struct net_device *rootdev,
					struct net_device *dev)
{
	if (rootdev->operstate == IF_OPER_DORMANT)
		netif_dormant_on(dev);
	else
		netif_dormant_off(dev);

	if (netif_carrier_ok(rootdev)) {
		if (!netif_carrier_ok(dev))
			netif_carrier_on(dev);
	} else {
		if (netif_carrier_ok(dev))
			netif_carrier_off(dev);
	}
}
EXPORT_SYMBOL(netif_stacked_transfer_operstate);

#ifdef CONFIG_RPS
static int netif_alloc_rx_queues(struct net_device *dev)
{
	unsigned int i, count = dev->num_rx_queues;
	struct netdev_rx_queue *rx;

	BUG_ON(count < 1);

	rx = kcalloc(count, sizeof(struct netdev_rx_queue), GFP_KERNEL);
	if (!rx) {
		pr_err("netdev: Unable to allocate %u rx queues.\n", count);
		return -ENOMEM;
	}
	dev->_rx = rx;

	for (i = 0; i < count; i++)
		rx[i].dev = dev;
	return 0;
}
#endif

static void netdev_init_one_queue(struct net_device *dev,
				  struct netdev_queue *queue, void *_unused)
{
	/* Initialize queue lock */
	spin_lock_init(&queue->_xmit_lock);
	netdev_set_xmit_lockdep_class(&queue->_xmit_lock, dev->type);
	queue->xmit_lock_owner = -1;
	netdev_queue_numa_node_write(queue, NUMA_NO_NODE);
	queue->dev = dev;
}

static int netif_alloc_netdev_queues(struct net_device *dev)
{
	unsigned int count = dev->num_tx_queues;
	struct netdev_queue *tx;

	BUG_ON(count < 1);

	tx = kcalloc(count, sizeof(struct netdev_queue), GFP_KERNEL);
	if (!tx) {
		pr_err("netdev: Unable to allocate %u tx queues.\n",
		       count);
		return -ENOMEM;
	}
	dev->_tx = tx;

	netdev_for_each_tx_queue(dev, netdev_init_one_queue, NULL);
	spin_lock_init(&dev->tx_global_lock);

	return 0;
}

/**
 *	register_netdevice	- register a network device
 *	@dev: device to register
 *
 *	Take a completed network device structure and add it to the kernel
 *	interfaces. A %NETDEV_REGISTER message is sent to the netdev notifier
 *	chain. 0 is returned on success. A negative errno code is returned
 *	on a failure to set up the device, or if the name is a duplicate.
 *
 *	Callers must hold the rtnl semaphore. You may want
 *	register_netdev() instead of this.
 *
 *	BUGS:
 *	The locking appears insufficient to guarantee two parallel registers
 *	will not get the same name.
 */

int register_netdevice(struct net_device *dev)
{
	int ret;
	struct net *net = dev_net(dev);

	BUG_ON(dev_boot_phase);
	ASSERT_RTNL();

	might_sleep();

	/* When net_device's are persistent, this will be fatal. */
	BUG_ON(dev->reg_state != NETREG_UNINITIALIZED);
	BUG_ON(!net);

	spin_lock_init(&dev->addr_list_lock);
	netdev_set_addr_lockdep_class(dev);

	dev->iflink = -1;

	/* Init, if this function is available */
	if (dev->netdev_ops->ndo_init) {
		ret = dev->netdev_ops->ndo_init(dev);
		if (ret) {
			if (ret > 0)
				ret = -EIO;
			goto out;
		}
	}

	ret = dev_get_valid_name(dev, dev->name, 0);
	if (ret)
		goto err_uninit;

	dev->ifindex = dev_new_index(net);
	if (dev->iflink == -1)
		dev->iflink = dev->ifindex;

	/* Transfer changeable features to wanted_features and enable
	 * software offloads (GSO and GRO).
	 */
	dev->hw_features |= NETIF_F_SOFT_FEATURES;
	dev->features |= NETIF_F_SOFT_FEATURES;
	dev->wanted_features = dev->features & dev->hw_features;

	/* Avoid warning from netdev_fix_features() for GSO without SG */
	if (!(dev->wanted_features & NETIF_F_SG)) {
		dev->wanted_features &= ~NETIF_F_GSO;
		dev->features &= ~NETIF_F_GSO;
	}

	/* Enable GRO and NETIF_F_HIGHDMA for vlans by default,
	 * vlan_dev_init() will do the dev->features check, so these features
	 * are enabled only if supported by underlying device.
	 */
	dev->vlan_features |= (NETIF_F_GRO | NETIF_F_HIGHDMA);

	ret = call_netdevice_notifiers(NETDEV_POST_INIT, dev);
	ret = notifier_to_errno(ret);
	if (ret)
		goto err_uninit;

	ret = netdev_register_kobject(dev);
	if (ret)
		goto err_uninit;
	dev->reg_state = NETREG_REGISTERED;

	netdev_update_features(dev);

	/*
	 *	Default initial state at registry is that the
	 *	device is present.
	 */

	set_bit(__LINK_STATE_PRESENT, &dev->state);

	dev_init_scheduler(dev);
	dev_hold(dev);
	list_netdevice(dev);

	/* Notify protocols, that a new device appeared. */
	ret = call_netdevice_notifiers(NETDEV_REGISTER, dev);
	ret = notifier_to_errno(ret);
	if (ret) {
		rollback_registered(dev);
		dev->reg_state = NETREG_UNREGISTERED;
	}
	/*
	 *	Prevent userspace races by waiting until the network
	 *	device is fully setup before sending notifications.
	 */
	if (!dev->rtnl_link_ops ||
	    dev->rtnl_link_state == RTNL_LINK_INITIALIZED)
		rtmsg_ifinfo(RTM_NEWLINK, dev, ~0U);

out:
	return ret;

err_uninit:
	if (dev->netdev_ops->ndo_uninit)
		dev->netdev_ops->ndo_uninit(dev);
	goto out;
}
EXPORT_SYMBOL(register_netdevice);

/**
 *	init_dummy_netdev	- init a dummy network device for NAPI
 *	@dev: device to init
 *
 *	This takes a network device structure and initialize the minimum
 *	amount of fields so it can be used to schedule NAPI polls without
 *	registering a full blown interface. This is to be used by drivers
 *	that need to tie several hardware interfaces to a single NAPI
 *	poll scheduler due to HW limitations.
 */
int init_dummy_netdev(struct net_device *dev)
{
	/* Clear everything. Note we don't initialize spinlocks
	 * are they aren't supposed to be taken by any of the
	 * NAPI code and this dummy netdev is supposed to be
	 * only ever used for NAPI polls
	 */
	memset(dev, 0, sizeof(struct net_device));

	/* make sure we BUG if trying to hit standard
	 * register/unregister code path
	 */
	dev->reg_state = NETREG_DUMMY;

	/* NAPI wants this */
	INIT_LIST_HEAD(&dev->napi_list);

	/* a dummy interface is started by default */
	set_bit(__LINK_STATE_PRESENT, &dev->state);
	set_bit(__LINK_STATE_START, &dev->state);

	/* Note : We dont allocate pcpu_refcnt for dummy devices,
	 * because users of this 'device' dont need to change
	 * its refcount.
	 */

	return 0;
}
EXPORT_SYMBOL_GPL(init_dummy_netdev);


/**
 *	register_netdev	- register a network device
 *	@dev: device to register
 *
 *	Take a completed network device structure and add it to the kernel
 *	interfaces. A %NETDEV_REGISTER message is sent to the netdev notifier
 *	chain. 0 is returned on success. A negative errno code is returned
 *	on a failure to set up the device, or if the name is a duplicate.
 *
 *	This is a wrapper around register_netdevice that takes the rtnl semaphore
 *	and expands the device name if you passed a format string to
 *	alloc_netdev.
 */
int register_netdev(struct net_device *dev)
{
	int err;

	rtnl_lock();

	/*
	 * If the name is a format string the caller wants us to do a
	 * name allocation.
	 */
	if (strchr(dev->name, '%')) {
		err = dev_alloc_name(dev, dev->name);
		if (err < 0)
			goto out;
	}

	err = register_netdevice(dev);
out:
	rtnl_unlock();
	return err;
}
EXPORT_SYMBOL(register_netdev);

int netdev_refcnt_read(const struct net_device *dev)
{
	int i, refcnt = 0;

	for_each_possible_cpu(i)
		refcnt += *per_cpu_ptr(dev->pcpu_refcnt, i);
	return refcnt;
}
EXPORT_SYMBOL(netdev_refcnt_read);

/*
 * netdev_wait_allrefs - wait until all references are gone.
 *
 * This is called when unregistering network devices.
 *
 * Any protocol or device that holds a reference should register
 * for netdevice notification, and cleanup and put back the
 * reference if they receive an UNREGISTER event.
 * We can get stuck here if buggy protocols don't correctly
 * call dev_put.
 */
static void netdev_wait_allrefs(struct net_device *dev)
{
	unsigned long rebroadcast_time, warning_time;
	int refcnt;

	linkwatch_forget_dev(dev);

	rebroadcast_time = warning_time = jiffies;
	refcnt = netdev_refcnt_read(dev);

	while (refcnt != 0) {
		if (time_after(jiffies, rebroadcast_time + 1 * HZ)) {
			rtnl_lock();

			/* Rebroadcast unregister notification */
			call_netdevice_notifiers(NETDEV_UNREGISTER, dev);
			/* don't resend NETDEV_UNREGISTER_BATCH, _BATCH users
			 * should have already handle it the first time */

			if (test_bit(__LINK_STATE_LINKWATCH_PENDING,
				     &dev->state)) {
				/* We must not have linkwatch events
				 * pending on unregister. If this
				 * happens, we simply run the queue
				 * unscheduled, resulting in a noop
				 * for this device.
				 */
				linkwatch_run_queue();
			}

			__rtnl_unlock();

			rebroadcast_time = jiffies;
		}

		msleep(250);

		refcnt = netdev_refcnt_read(dev);

		if (time_after(jiffies, warning_time + 10 * HZ)) {
			printk(KERN_EMERG "unregister_netdevice: "
			       "waiting for %s to become free. Usage "
			       "count = %d\n",
			       dev->name, refcnt);
			warning_time = jiffies;
		}
	}
}

/* The sequence is:
 *
 *	rtnl_lock();
 *	...
 *	register_netdevice(x1);
 *	register_netdevice(x2);
 *	...
 *	unregister_netdevice(y1);
 *	unregister_netdevice(y2);
 *      ...
 *	rtnl_unlock();
 *	free_netdev(y1);
 *	free_netdev(y2);
 *
 * We are invoked by rtnl_unlock().
 * This allows us to deal with problems:
 * 1) We can delete sysfs objects which invoke hotplug
 *    without deadlocking with linkwatch via keventd.
 * 2) Since we run with the RTNL semaphore not held, we can sleep
 *    safely in order to wait for the netdev refcnt to drop to zero.
 *
 * We must not return until all unregister events added during
 * the interval the lock was held have been completed.
 */
void netdev_run_todo(void)
{
	struct list_head list;

	/* Snapshot list, allow later requests */
	list_replace_init(&net_todo_list, &list);

	__rtnl_unlock();

	while (!list_empty(&list)) {
		struct net_device *dev
			= list_first_entry(&list, struct net_device, todo_list);
		list_del(&dev->todo_list);

		if (unlikely(dev->reg_state != NETREG_UNREGISTERING)) {
			printk(KERN_ERR "network todo '%s' but state %d\n",
			       dev->name, dev->reg_state);
			dump_stack();
			continue;
		}

		dev->reg_state = NETREG_UNREGISTERED;

		on_each_cpu(flush_backlog, dev, 1);

		netdev_wait_allrefs(dev);

		/* paranoia */
		BUG_ON(netdev_refcnt_read(dev));
		WARN_ON(rcu_dereference_raw(dev->ip_ptr));
		WARN_ON(rcu_dereference_raw(dev->ip6_ptr));
		WARN_ON(dev->dn_ptr);

		if (dev->destructor)
			dev->destructor(dev);

		/* Free network device */
		kobject_put(&dev->dev.kobj);
	}
}

/* Convert net_device_stats to rtnl_link_stats64.  They have the same
 * fields in the same order, with only the type differing.
 */
static void netdev_stats_to_stats64(struct rtnl_link_stats64 *stats64,
				    const struct net_device_stats *netdev_stats)
{
#if BITS_PER_LONG == 64
        BUILD_BUG_ON(sizeof(*stats64) != sizeof(*netdev_stats));
        memcpy(stats64, netdev_stats, sizeof(*stats64));
#else
	size_t i, n = sizeof(*stats64) / sizeof(u64);
	const unsigned long *src = (const unsigned long *)netdev_stats;
	u64 *dst = (u64 *)stats64;

	BUILD_BUG_ON(sizeof(*netdev_stats) / sizeof(unsigned long) !=
		     sizeof(*stats64) / sizeof(u64));
	for (i = 0; i < n; i++)
		dst[i] = src[i];
#endif
}

/**
 *	dev_get_stats	- get network device statistics
 *	@dev: device to get statistics from
 *	@storage: place to store stats
 *
 *	Get network statistics from device. Return @storage.
 *	The device driver may provide its own method by setting
 *	dev->netdev_ops->get_stats64 or dev->netdev_ops->get_stats;
 *	otherwise the internal statistics structure is used.
 */
struct rtnl_link_stats64 *dev_get_stats(struct net_device *dev,
					struct rtnl_link_stats64 *storage)
{
	const struct net_device_ops *ops = dev->netdev_ops;

	if (ops->ndo_get_stats64) {
		memset(storage, 0, sizeof(*storage));
		ops->ndo_get_stats64(dev, storage);
	} else if (ops->ndo_get_stats) {
		netdev_stats_to_stats64(storage, ops->ndo_get_stats(dev));
	} else {
		netdev_stats_to_stats64(storage, &dev->stats);
	}
	storage->rx_dropped += atomic_long_read(&dev->rx_dropped);
	return storage;
}
EXPORT_SYMBOL(dev_get_stats);

struct netdev_queue *dev_ingress_queue_create(struct net_device *dev)
{
	struct netdev_queue *queue = dev_ingress_queue(dev);

#ifdef CONFIG_NET_CLS_ACT
	if (queue)
		return queue;
	queue = kzalloc(sizeof(*queue), GFP_KERNEL);
	if (!queue)
		return NULL;
	netdev_init_one_queue(dev, queue, NULL);
	queue->qdisc = &noop_qdisc;
	queue->qdisc_sleeping = &noop_qdisc;
	rcu_assign_pointer(dev->ingress_queue, queue);
#endif
	return queue;
}

/**
 *	alloc_netdev_mqs - allocate network device
 *	@sizeof_priv:	size of private data to allocate space for
 *	@name:		device name format string
 *	@setup:		callback to initialize device
 *	@txqs:		the number of TX subqueues to allocate
 *	@rxqs:		the number of RX subqueues to allocate
 *
 *	Allocates a struct net_device with private data area for driver use
 *	and performs basic initialization.  Also allocates subquue structs
 *	for each queue on the device.
 */
struct net_device *alloc_netdev_mqs(int sizeof_priv, const char *name,
		void (*setup)(struct net_device *),
		unsigned int txqs, unsigned int rxqs)
{
	struct net_device *dev;
	size_t alloc_size;
	struct net_device *p;

	BUG_ON(strlen(name) >= sizeof(dev->name));

	if (txqs < 1) {
		pr_err("alloc_netdev: Unable to allocate device "
		       "with zero queues.\n");
		return NULL;
	}

#ifdef CONFIG_RPS
	if (rxqs < 1) {
		pr_err("alloc_netdev: Unable to allocate device "
		       "with zero RX queues.\n");
		return NULL;
	}
#endif

	alloc_size = sizeof(struct net_device);
	if (sizeof_priv) {
		/* ensure 32-byte alignment of private area */
		alloc_size = ALIGN(alloc_size, NETDEV_ALIGN);
		alloc_size += sizeof_priv;
	}
	/* ensure 32-byte alignment of whole construct */
	alloc_size += NETDEV_ALIGN - 1;

	p = kzalloc(alloc_size, GFP_KERNEL);
	if (!p) {
		printk(KERN_ERR "alloc_netdev: Unable to allocate device.\n");
		return NULL;
	}

	dev = PTR_ALIGN(p, NETDEV_ALIGN);
	dev->padded = (char *)dev - (char *)p;

	dev->pcpu_refcnt = alloc_percpu(int);
	if (!dev->pcpu_refcnt)
		goto free_p;

	if (dev_addr_init(dev))
		goto free_pcpu;

	dev_mc_init(dev);
	dev_uc_init(dev);

	dev_net_set(dev, &init_net);

<<<<<<< HEAD
	dev->num_tx_queues = txqs;
	dev->real_num_tx_queues = txqs;
	if (netif_alloc_netdev_queues(dev))
		goto free_pcpu;

#ifdef CONFIG_RPS
	dev->num_rx_queues = rxqs;
	dev->real_num_rx_queues = rxqs;
	if (netif_alloc_rx_queues(dev))
		goto free_pcpu;
#endif

=======
>>>>>>> 105e53f8
	dev->gso_max_size = GSO_MAX_SIZE;

	INIT_LIST_HEAD(&dev->ethtool_ntuple_list.list);
	dev->ethtool_ntuple_list.count = 0;
	INIT_LIST_HEAD(&dev->napi_list);
	INIT_LIST_HEAD(&dev->unreg_list);
	INIT_LIST_HEAD(&dev->link_watch_list);
	dev->priv_flags = IFF_XMIT_DST_RELEASE;
	setup(dev);

	dev->num_tx_queues = txqs;
	dev->real_num_tx_queues = txqs;
	if (netif_alloc_netdev_queues(dev))
		goto free_all;

#ifdef CONFIG_RPS
	dev->num_rx_queues = rxqs;
	dev->real_num_rx_queues = rxqs;
	if (netif_alloc_rx_queues(dev))
		goto free_all;
#endif

	strcpy(dev->name, name);
	dev->group = INIT_NETDEV_GROUP;
	return dev;

free_all:
	free_netdev(dev);
	return NULL;

free_pcpu:
	free_percpu(dev->pcpu_refcnt);
	kfree(dev->_tx);
#ifdef CONFIG_RPS
	kfree(dev->_rx);
#endif

free_p:
	kfree(p);
	return NULL;
}
EXPORT_SYMBOL(alloc_netdev_mqs);

/**
 *	free_netdev - free network device
 *	@dev: device
 *
 *	This function does the last stage of destroying an allocated device
 * 	interface. The reference to the device object is released.
 *	If this is the last reference then it will be freed.
 */
void free_netdev(struct net_device *dev)
{
	struct napi_struct *p, *n;

	release_net(dev_net(dev));

	kfree(dev->_tx);
#ifdef CONFIG_RPS
	kfree(dev->_rx);
#endif

	kfree(rcu_dereference_raw(dev->ingress_queue));

	/* Flush device addresses */
	dev_addr_flush(dev);

	/* Clear ethtool n-tuple list */
	ethtool_ntuple_flush(dev);

	list_for_each_entry_safe(p, n, &dev->napi_list, dev_list)
		netif_napi_del(p);

	free_percpu(dev->pcpu_refcnt);
	dev->pcpu_refcnt = NULL;

	/*  Compatibility with error handling in drivers */
	if (dev->reg_state == NETREG_UNINITIALIZED) {
		kfree((char *)dev - dev->padded);
		return;
	}

	BUG_ON(dev->reg_state != NETREG_UNREGISTERED);
	dev->reg_state = NETREG_RELEASED;

	/* will free via device release */
	put_device(&dev->dev);
}
EXPORT_SYMBOL(free_netdev);

/**
 *	synchronize_net -  Synchronize with packet receive processing
 *
 *	Wait for packets currently being received to be done.
 *	Does not block later packets from starting.
 */
void synchronize_net(void)
{
	might_sleep();
	synchronize_rcu();
}
EXPORT_SYMBOL(synchronize_net);

/**
 *	unregister_netdevice_queue - remove device from the kernel
 *	@dev: device
 *	@head: list
 *
 *	This function shuts down a device interface and removes it
 *	from the kernel tables.
 *	If head not NULL, device is queued to be unregistered later.
 *
 *	Callers must hold the rtnl semaphore.  You may want
 *	unregister_netdev() instead of this.
 */

void unregister_netdevice_queue(struct net_device *dev, struct list_head *head)
{
	ASSERT_RTNL();

	if (head) {
		list_move_tail(&dev->unreg_list, head);
	} else {
		rollback_registered(dev);
		/* Finish processing unregister after unlock */
		net_set_todo(dev);
	}
}
EXPORT_SYMBOL(unregister_netdevice_queue);

/**
 *	unregister_netdevice_many - unregister many devices
 *	@head: list of devices
 */
void unregister_netdevice_many(struct list_head *head)
{
	struct net_device *dev;

	if (!list_empty(head)) {
		rollback_registered_many(head);
		list_for_each_entry(dev, head, unreg_list)
			net_set_todo(dev);
	}
}
EXPORT_SYMBOL(unregister_netdevice_many);

/**
 *	unregister_netdev - remove device from the kernel
 *	@dev: device
 *
 *	This function shuts down a device interface and removes it
 *	from the kernel tables.
 *
 *	This is just a wrapper for unregister_netdevice that takes
 *	the rtnl semaphore.  In general you want to use this and not
 *	unregister_netdevice.
 */
void unregister_netdev(struct net_device *dev)
{
	rtnl_lock();
	unregister_netdevice(dev);
	rtnl_unlock();
}
EXPORT_SYMBOL(unregister_netdev);

/**
 *	dev_change_net_namespace - move device to different nethost namespace
 *	@dev: device
 *	@net: network namespace
 *	@pat: If not NULL name pattern to try if the current device name
 *	      is already taken in the destination network namespace.
 *
 *	This function shuts down a device interface and moves it
 *	to a new network namespace. On success 0 is returned, on
 *	a failure a netagive errno code is returned.
 *
 *	Callers must hold the rtnl semaphore.
 */

int dev_change_net_namespace(struct net_device *dev, struct net *net, const char *pat)
{
	int err;

	ASSERT_RTNL();

	/* Don't allow namespace local devices to be moved. */
	err = -EINVAL;
	if (dev->features & NETIF_F_NETNS_LOCAL)
		goto out;

	/* Ensure the device has been registrered */
	err = -EINVAL;
	if (dev->reg_state != NETREG_REGISTERED)
		goto out;

	/* Get out if there is nothing todo */
	err = 0;
	if (net_eq(dev_net(dev), net))
		goto out;

	/* Pick the destination device name, and ensure
	 * we can use it in the destination network namespace.
	 */
	err = -EEXIST;
	if (__dev_get_by_name(net, dev->name)) {
		/* We get here if we can't use the current device name */
		if (!pat)
			goto out;
		if (dev_get_valid_name(dev, pat, 1))
			goto out;
	}

	/*
	 * And now a mini version of register_netdevice unregister_netdevice.
	 */

	/* If device is running close it first. */
	dev_close(dev);

	/* And unlink it from device chain */
	err = -ENODEV;
	unlist_netdevice(dev);

	synchronize_net();

	/* Shutdown queueing discipline. */
	dev_shutdown(dev);

	/* Notify protocols, that we are about to destroy
	   this device. They should clean all the things.

	   Note that dev->reg_state stays at NETREG_REGISTERED.
	   This is wanted because this way 8021q and macvlan know
	   the device is just moving and can keep their slaves up.
	*/
	call_netdevice_notifiers(NETDEV_UNREGISTER, dev);
	call_netdevice_notifiers(NETDEV_UNREGISTER_BATCH, dev);

	/*
	 *	Flush the unicast and multicast chains
	 */
	dev_uc_flush(dev);
	dev_mc_flush(dev);

	/* Actually switch the network namespace */
	dev_net_set(dev, net);

	/* If there is an ifindex conflict assign a new one */
	if (__dev_get_by_index(net, dev->ifindex)) {
		int iflink = (dev->iflink == dev->ifindex);
		dev->ifindex = dev_new_index(net);
		if (iflink)
			dev->iflink = dev->ifindex;
	}

	/* Fixup kobjects */
	err = device_rename(&dev->dev, dev->name);
	WARN_ON(err);

	/* Add the device back in the hashes */
	list_netdevice(dev);

	/* Notify protocols, that a new device appeared. */
	call_netdevice_notifiers(NETDEV_REGISTER, dev);

	/*
	 *	Prevent userspace races by waiting until the network
	 *	device is fully setup before sending notifications.
	 */
	rtmsg_ifinfo(RTM_NEWLINK, dev, ~0U);

	synchronize_net();
	err = 0;
out:
	return err;
}
EXPORT_SYMBOL_GPL(dev_change_net_namespace);

static int dev_cpu_callback(struct notifier_block *nfb,
			    unsigned long action,
			    void *ocpu)
{
	struct sk_buff **list_skb;
	struct sk_buff *skb;
	unsigned int cpu, oldcpu = (unsigned long)ocpu;
	struct softnet_data *sd, *oldsd;

	if (action != CPU_DEAD && action != CPU_DEAD_FROZEN)
		return NOTIFY_OK;

	local_irq_disable();
	cpu = smp_processor_id();
	sd = &per_cpu(softnet_data, cpu);
	oldsd = &per_cpu(softnet_data, oldcpu);

	/* Find end of our completion_queue. */
	list_skb = &sd->completion_queue;
	while (*list_skb)
		list_skb = &(*list_skb)->next;
	/* Append completion queue from offline CPU. */
	*list_skb = oldsd->completion_queue;
	oldsd->completion_queue = NULL;

	/* Append output queue from offline CPU. */
	if (oldsd->output_queue) {
		*sd->output_queue_tailp = oldsd->output_queue;
		sd->output_queue_tailp = oldsd->output_queue_tailp;
		oldsd->output_queue = NULL;
		oldsd->output_queue_tailp = &oldsd->output_queue;
	}

	raise_softirq_irqoff(NET_TX_SOFTIRQ);
	local_irq_enable();

	/* Process offline CPU's input_pkt_queue */
	while ((skb = __skb_dequeue(&oldsd->process_queue))) {
		netif_rx(skb);
		input_queue_head_incr(oldsd);
	}
	while ((skb = __skb_dequeue(&oldsd->input_pkt_queue))) {
		netif_rx(skb);
		input_queue_head_incr(oldsd);
	}

	return NOTIFY_OK;
}


/**
 *	netdev_increment_features - increment feature set by one
 *	@all: current feature set
 *	@one: new feature set
 *	@mask: mask feature set
 *
 *	Computes a new feature set after adding a device with feature set
 *	@one to the master device with current feature set @all.  Will not
 *	enable anything that is off in @mask. Returns the new feature set.
 */
u32 netdev_increment_features(u32 all, u32 one, u32 mask)
{
	/* If device needs checksumming, downgrade to it. */
	if (all & NETIF_F_NO_CSUM && !(one & NETIF_F_NO_CSUM))
		all ^= NETIF_F_NO_CSUM | (one & NETIF_F_ALL_CSUM);
	else if (mask & NETIF_F_ALL_CSUM) {
		/* If one device supports v4/v6 checksumming, set for all. */
		if (one & (NETIF_F_IP_CSUM | NETIF_F_IPV6_CSUM) &&
		    !(all & NETIF_F_GEN_CSUM)) {
			all &= ~NETIF_F_ALL_CSUM;
			all |= one & (NETIF_F_IP_CSUM | NETIF_F_IPV6_CSUM);
		}

		/* If one device supports hw checksumming, set for all. */
		if (one & NETIF_F_GEN_CSUM && !(all & NETIF_F_GEN_CSUM)) {
			all &= ~NETIF_F_ALL_CSUM;
			all |= NETIF_F_HW_CSUM;
		}
	}

	one |= NETIF_F_ALL_CSUM;

	one |= all & NETIF_F_ONE_FOR_ALL;
	all &= one | NETIF_F_LLTX | NETIF_F_GSO | NETIF_F_UFO;
	all |= one & mask & NETIF_F_ONE_FOR_ALL;

	return all;
}
EXPORT_SYMBOL(netdev_increment_features);

static struct hlist_head *netdev_create_hash(void)
{
	int i;
	struct hlist_head *hash;

	hash = kmalloc(sizeof(*hash) * NETDEV_HASHENTRIES, GFP_KERNEL);
	if (hash != NULL)
		for (i = 0; i < NETDEV_HASHENTRIES; i++)
			INIT_HLIST_HEAD(&hash[i]);

	return hash;
}

/* Initialize per network namespace state */
static int __net_init netdev_init(struct net *net)
{
	INIT_LIST_HEAD(&net->dev_base_head);

	net->dev_name_head = netdev_create_hash();
	if (net->dev_name_head == NULL)
		goto err_name;

	net->dev_index_head = netdev_create_hash();
	if (net->dev_index_head == NULL)
		goto err_idx;

	return 0;

err_idx:
	kfree(net->dev_name_head);
err_name:
	return -ENOMEM;
}

/**
 *	netdev_drivername - network driver for the device
 *	@dev: network device
 *	@buffer: buffer for resulting name
 *	@len: size of buffer
 *
 *	Determine network driver for device.
 */
char *netdev_drivername(const struct net_device *dev, char *buffer, int len)
{
	const struct device_driver *driver;
	const struct device *parent;

	if (len <= 0 || !buffer)
		return buffer;
	buffer[0] = 0;

	parent = dev->dev.parent;

	if (!parent)
		return buffer;

	driver = parent->driver;
	if (driver && driver->name)
		strlcpy(buffer, driver->name, len);
	return buffer;
}

static int __netdev_printk(const char *level, const struct net_device *dev,
			   struct va_format *vaf)
{
	int r;

	if (dev && dev->dev.parent)
		r = dev_printk(level, dev->dev.parent, "%s: %pV",
			       netdev_name(dev), vaf);
	else if (dev)
		r = printk("%s%s: %pV", level, netdev_name(dev), vaf);
	else
		r = printk("%s(NULL net_device): %pV", level, vaf);

	return r;
}

int netdev_printk(const char *level, const struct net_device *dev,
		  const char *format, ...)
{
	struct va_format vaf;
	va_list args;
	int r;

	va_start(args, format);

	vaf.fmt = format;
	vaf.va = &args;

	r = __netdev_printk(level, dev, &vaf);
	va_end(args);

	return r;
}
EXPORT_SYMBOL(netdev_printk);

#define define_netdev_printk_level(func, level)			\
int func(const struct net_device *dev, const char *fmt, ...)	\
{								\
	int r;							\
	struct va_format vaf;					\
	va_list args;						\
								\
	va_start(args, fmt);					\
								\
	vaf.fmt = fmt;						\
	vaf.va = &args;						\
								\
	r = __netdev_printk(level, dev, &vaf);			\
	va_end(args);						\
								\
	return r;						\
}								\
EXPORT_SYMBOL(func);

define_netdev_printk_level(netdev_emerg, KERN_EMERG);
define_netdev_printk_level(netdev_alert, KERN_ALERT);
define_netdev_printk_level(netdev_crit, KERN_CRIT);
define_netdev_printk_level(netdev_err, KERN_ERR);
define_netdev_printk_level(netdev_warn, KERN_WARNING);
define_netdev_printk_level(netdev_notice, KERN_NOTICE);
define_netdev_printk_level(netdev_info, KERN_INFO);

static void __net_exit netdev_exit(struct net *net)
{
	kfree(net->dev_name_head);
	kfree(net->dev_index_head);
}

static struct pernet_operations __net_initdata netdev_net_ops = {
	.init = netdev_init,
	.exit = netdev_exit,
};

static void __net_exit default_device_exit(struct net *net)
{
	struct net_device *dev, *aux;
	/*
	 * Push all migratable network devices back to the
	 * initial network namespace
	 */
	rtnl_lock();
	for_each_netdev_safe(net, dev, aux) {
		int err;
		char fb_name[IFNAMSIZ];

		/* Ignore unmoveable devices (i.e. loopback) */
		if (dev->features & NETIF_F_NETNS_LOCAL)
			continue;

		/* Leave virtual devices for the generic cleanup */
		if (dev->rtnl_link_ops)
			continue;

		/* Push remaining network devices to init_net */
		snprintf(fb_name, IFNAMSIZ, "dev%d", dev->ifindex);
		err = dev_change_net_namespace(dev, &init_net, fb_name);
		if (err) {
			printk(KERN_EMERG "%s: failed to move %s to init_net: %d\n",
				__func__, dev->name, err);
			BUG();
		}
	}
	rtnl_unlock();
}

static void __net_exit default_device_exit_batch(struct list_head *net_list)
{
	/* At exit all network devices most be removed from a network
	 * namespace.  Do this in the reverse order of registration.
	 * Do this across as many network namespaces as possible to
	 * improve batching efficiency.
	 */
	struct net_device *dev;
	struct net *net;
	LIST_HEAD(dev_kill_list);

	rtnl_lock();
	list_for_each_entry(net, net_list, exit_list) {
		for_each_netdev_reverse(net, dev) {
			if (dev->rtnl_link_ops)
				dev->rtnl_link_ops->dellink(dev, &dev_kill_list);
			else
				unregister_netdevice_queue(dev, &dev_kill_list);
		}
	}
	unregister_netdevice_many(&dev_kill_list);
	list_del(&dev_kill_list);
	rtnl_unlock();
}

static struct pernet_operations __net_initdata default_device_ops = {
	.exit = default_device_exit,
	.exit_batch = default_device_exit_batch,
};

/*
 *	Initialize the DEV module. At boot time this walks the device list and
 *	unhooks any devices that fail to initialise (normally hardware not
 *	present) and leaves us with a valid list of present and active devices.
 *
 */

/*
 *       This is called single threaded during boot, so no need
 *       to take the rtnl semaphore.
 */
static int __init net_dev_init(void)
{
	int i, rc = -ENOMEM;

	BUG_ON(!dev_boot_phase);

	if (dev_proc_init())
		goto out;

	if (netdev_kobject_init())
		goto out;

	INIT_LIST_HEAD(&ptype_all);
	for (i = 0; i < PTYPE_HASH_SIZE; i++)
		INIT_LIST_HEAD(&ptype_base[i]);

	if (register_pernet_subsys(&netdev_net_ops))
		goto out;

	/*
	 *	Initialise the packet receive queues.
	 */

	for_each_possible_cpu(i) {
		struct softnet_data *sd = &per_cpu(softnet_data, i);

		memset(sd, 0, sizeof(*sd));
		skb_queue_head_init(&sd->input_pkt_queue);
		skb_queue_head_init(&sd->process_queue);
		sd->completion_queue = NULL;
		INIT_LIST_HEAD(&sd->poll_list);
		sd->output_queue = NULL;
		sd->output_queue_tailp = &sd->output_queue;
#ifdef CONFIG_RPS
		sd->csd.func = rps_trigger_softirq;
		sd->csd.info = sd;
		sd->csd.flags = 0;
		sd->cpu = i;
#endif

		sd->backlog.poll = process_backlog;
		sd->backlog.weight = weight_p;
		sd->backlog.gro_list = NULL;
		sd->backlog.gro_count = 0;
	}

	dev_boot_phase = 0;

	/* The loopback device is special if any other network devices
	 * is present in a network namespace the loopback device must
	 * be present. Since we now dynamically allocate and free the
	 * loopback device ensure this invariant is maintained by
	 * keeping the loopback device as the first device on the
	 * list of network devices.  Ensuring the loopback devices
	 * is the first device that appears and the last network device
	 * that disappears.
	 */
	if (register_pernet_device(&loopback_net_ops))
		goto out;

	if (register_pernet_device(&default_device_ops))
		goto out;

	open_softirq(NET_TX_SOFTIRQ, net_tx_action);
	open_softirq(NET_RX_SOFTIRQ, net_rx_action);

	hotcpu_notifier(dev_cpu_callback, 0);
	dst_init();
	dev_mcast_init();
	rc = 0;
out:
	return rc;
}

subsys_initcall(net_dev_init);

static int __init initialize_hashrnd(void)
{
	get_random_bytes(&hashrnd, sizeof(hashrnd));
	return 0;
}

late_initcall_sync(initialize_hashrnd);
<|MERGE_RESOLUTION|>--- conflicted
+++ resolved
@@ -750,12 +750,8 @@
  *	@ha: hardware address
  *
  *	Search for an interface by MAC address. Returns NULL if the device
-<<<<<<< HEAD
- *	is not found or a pointer to the device. The caller must hold RCU
-=======
  *	is not found or a pointer to the device.
  *	The caller must hold RCU or RTNL.
->>>>>>> 105e53f8
  *	The returned device has not had its ref count increased
  *	and the caller must therefore be careful about locking
  *
@@ -1210,13 +1206,6 @@
 	might_sleep();
 
 	list_for_each_entry(dev, head, unreg_list) {
-<<<<<<< HEAD
-		/*
-		 *	Tell people we are going down, so that they can
-		 *	prepare to death, when device is still operating.
-		 */
-=======
->>>>>>> 105e53f8
 		call_netdevice_notifiers(NETDEV_GOING_DOWN, dev);
 
 		clear_bit(__LINK_STATE_START, &dev->state);
@@ -1245,50 +1234,6 @@
 		if (ops->ndo_stop)
 			ops->ndo_stop(dev);
 
-<<<<<<< HEAD
-		/*
-		 *	Device is now down.
-		 */
-
-		dev->flags &= ~IFF_UP;
-
-		/*
-		 *	Shutdown NET_DMA
-		 */
-		net_dmaengine_put();
-	}
-
-	return 0;
-}
-
-static int __dev_close(struct net_device *dev)
-{
-	LIST_HEAD(single);
-
-	list_add(&dev->unreg_list, &single);
-	return __dev_close_many(&single);
-}
-
-int dev_close_many(struct list_head *head)
-{
-	struct net_device *dev, *tmp;
-	LIST_HEAD(tmp_list);
-
-	list_for_each_entry_safe(dev, tmp, head, unreg_list)
-		if (!(dev->flags & IFF_UP))
-			list_move(&dev->unreg_list, &tmp_list);
-
-	__dev_close_many(head);
-
-	/*
-	 * Tell people we are down
-	 */
-	list_for_each_entry(dev, head, unreg_list) {
-		rtmsg_ifinfo(RTM_NEWLINK, dev, IFF_UP|IFF_RUNNING);
-		call_netdevice_notifiers(NETDEV_DOWN, dev);
-	}
-
-=======
 		dev->flags &= ~IFF_UP;
 		net_dmaengine_put();
 	}
@@ -1323,7 +1268,6 @@
 		call_netdevice_notifiers(NETDEV_DOWN, dev);
 	}
 
->>>>>>> 105e53f8
 	/* rollback_registered_many needs the complete original list */
 	list_splice(&tmp_list, head);
 	return 0;
@@ -1341,12 +1285,6 @@
 int dev_close(struct net_device *dev)
 {
 	LIST_HEAD(single);
-<<<<<<< HEAD
-
-	list_add(&dev->unreg_list, &single);
-	dev_close_many(&single);
-=======
->>>>>>> 105e53f8
 
 	list_add(&dev->unreg_list, &single);
 	dev_close_many(&single);
@@ -1700,12 +1638,9 @@
 		if (rc)
 			return rc;
 
-<<<<<<< HEAD
-=======
 		if (dev->num_tc)
 			netif_setup_tc(dev, txq);
 
->>>>>>> 105e53f8
 		if (txq < dev->real_num_tx_queues)
 			qdisc_reset_all_tx_gt(dev, txq);
 	}
@@ -2093,15 +2028,9 @@
 		 protocol == htons(ETH_P_FCOE)));
 }
 
-<<<<<<< HEAD
-static int harmonize_features(struct sk_buff *skb, __be16 protocol, int features)
-{
-	if (!can_checksum_protocol(protocol, features)) {
-=======
 static u32 harmonize_features(struct sk_buff *skb, __be16 protocol, u32 features)
 {
 	if (!can_checksum_protocol(features, protocol)) {
->>>>>>> 105e53f8
 		features &= ~NETIF_F_ALL_CSUM;
 		features &= ~NETIF_F_SG;
 	} else if (illegal_highdma(skb->dev, skb)) {
@@ -2111,17 +2040,10 @@
 	return features;
 }
 
-<<<<<<< HEAD
-int netif_skb_features(struct sk_buff *skb)
-{
-	__be16 protocol = skb->protocol;
-	int features = skb->dev->features;
-=======
 u32 netif_skb_features(struct sk_buff *skb)
 {
 	__be16 protocol = skb->protocol;
 	u32 features = skb->dev->features;
->>>>>>> 105e53f8
 
 	if (protocol == htons(ETH_P_8021Q)) {
 		struct vlan_ethhdr *veh = (struct vlan_ethhdr *)skb->data;
@@ -2130,21 +2052,13 @@
 		return harmonize_features(skb, protocol, features);
 	}
 
-<<<<<<< HEAD
-	features &= skb->dev->vlan_features;
-=======
 	features &= (skb->dev->vlan_features | NETIF_F_HW_VLAN_TX);
->>>>>>> 105e53f8
 
 	if (protocol != htons(ETH_P_8021Q)) {
 		return harmonize_features(skb, protocol, features);
 	} else {
 		features &= NETIF_F_SG | NETIF_F_HIGHDMA | NETIF_F_FRAGLIST |
-<<<<<<< HEAD
-				NETIF_F_GEN_CSUM;
-=======
 				NETIF_F_GEN_CSUM | NETIF_F_HW_VLAN_TX;
->>>>>>> 105e53f8
 		return harmonize_features(skb, protocol, features);
 	}
 }
@@ -2174,11 +2088,7 @@
 	int rc = NETDEV_TX_OK;
 
 	if (likely(!skb->next)) {
-<<<<<<< HEAD
-		int features;
-=======
 		u32 features;
->>>>>>> 105e53f8
 
 		/*
 		 * If device doesn't need skb->dst, release it right now while
@@ -2302,11 +2212,7 @@
 		hash = (__force u16) skb->protocol ^ skb->rxhash;
 	hash = jhash_1word(hash, hashrnd);
 
-<<<<<<< HEAD
-	return (u16) (((u64) hash * num_tx_queues) >> 32);
-=======
 	return (u16) (((u64) hash * qcount) >> 32) + qoffset;
->>>>>>> 105e53f8
 }
 EXPORT_SYMBOL(__skb_tx_hash);
 
@@ -2432,10 +2338,6 @@
 		if (!(dev->priv_flags & IFF_XMIT_DST_RELEASE))
 			skb_dst_force(skb);
 
-<<<<<<< HEAD
-		qdisc_skb_cb(skb)->pkt_len = skb->len;
-=======
->>>>>>> 105e53f8
 		qdisc_bstats_update(q, skb);
 
 		if (sch_direct_xmit(skb, q, dev, txq, root_lock)) {
@@ -5322,15 +5224,8 @@
 		if (!((features & NETIF_F_GEN_CSUM) ||
 		    (features & (NETIF_F_IP_CSUM|NETIF_F_IPV6_CSUM))
 			    == (NETIF_F_IP_CSUM|NETIF_F_IPV6_CSUM))) {
-<<<<<<< HEAD
-			if (name)
-				printk(KERN_ERR "%s: Dropping NETIF_F_UFO "
-				       "since no checksum offload features.\n",
-				       name);
-=======
 			netdev_info(dev,
 				"Dropping NETIF_F_UFO since no checksum offload features.\n");
->>>>>>> 105e53f8
 			features &= ~NETIF_F_UFO;
 		}
 
@@ -5922,21 +5817,6 @@
 
 	dev_net_set(dev, &init_net);
 
-<<<<<<< HEAD
-	dev->num_tx_queues = txqs;
-	dev->real_num_tx_queues = txqs;
-	if (netif_alloc_netdev_queues(dev))
-		goto free_pcpu;
-
-#ifdef CONFIG_RPS
-	dev->num_rx_queues = rxqs;
-	dev->real_num_rx_queues = rxqs;
-	if (netif_alloc_rx_queues(dev))
-		goto free_pcpu;
-#endif
-
-=======
->>>>>>> 105e53f8
 	dev->gso_max_size = GSO_MAX_SIZE;
 
 	INIT_LIST_HEAD(&dev->ethtool_ntuple_list.list);
