#define pr_fmt(fmt) KBUILD_MODNAME ": " fmt

#include <linux/workqueue.h>
#include <linux/rtnetlink.h>
#include <linux/cache.h>
#include <linux/slab.h>
#include <linux/list.h>
#include <linux/delay.h>
#include <linux/sched.h>
#include <linux/idr.h>
#include <linux/rculist.h>
#include <linux/nsproxy.h>
#include <linux/fs.h>
#include <linux/proc_ns.h>
#include <linux/file.h>
#include <linux/export.h>
#include <linux/user_namespace.h>
#include <linux/net_namespace.h>
#include <net/sock.h>
#include <net/netlink.h>
#include <net/net_namespace.h>
#include <net/netns/generic.h>

/*
 *	Our network namespace constructor/destructor lists
 */

static LIST_HEAD(pernet_list);
static struct list_head *first_device = &pernet_list;
DEFINE_MUTEX(net_mutex);
static DEFINE_SPINLOCK(nsid_lock);

LIST_HEAD(net_namespace_list);
EXPORT_SYMBOL_GPL(net_namespace_list);

struct net init_net = {
	.dev_base_head = LIST_HEAD_INIT(init_net.dev_base_head),
};
EXPORT_SYMBOL(init_net);

#define INITIAL_NET_GEN_PTRS	13 /* +1 for len +2 for rcu_head */

static unsigned int max_gen_ptrs = INITIAL_NET_GEN_PTRS;

static struct net_generic *net_alloc_generic(void)
{
	struct net_generic *ng;
	size_t generic_size = offsetof(struct net_generic, ptr[max_gen_ptrs]);

	ng = kzalloc(generic_size, GFP_KERNEL);
	if (ng)
		ng->len = max_gen_ptrs;

	return ng;
}

static int net_assign_generic(struct net *net, int id, void *data)
{
	struct net_generic *ng, *old_ng;

	BUG_ON(!mutex_is_locked(&net_mutex));
	BUG_ON(id == 0);

	old_ng = rcu_dereference_protected(net->gen,
					   lockdep_is_held(&net_mutex));
	ng = old_ng;
	if (old_ng->len >= id)
		goto assign;

	ng = net_alloc_generic();
	if (ng == NULL)
		return -ENOMEM;

	/*
	 * Some synchronisation notes:
	 *
	 * The net_generic explores the net->gen array inside rcu
	 * read section. Besides once set the net->gen->ptr[x]
	 * pointer never changes (see rules in netns/generic.h).
	 *
	 * That said, we simply duplicate this array and schedule
	 * the old copy for kfree after a grace period.
	 */

	memcpy(&ng->ptr, &old_ng->ptr, old_ng->len * sizeof(void*));

	rcu_assign_pointer(net->gen, ng);
	kfree_rcu(old_ng, rcu);
assign:
	ng->ptr[id - 1] = data;
	return 0;
}

static int ops_init(const struct pernet_operations *ops, struct net *net)
{
	int err = -ENOMEM;
	void *data = NULL;

	if (ops->id && ops->size) {
		data = kzalloc(ops->size, GFP_KERNEL);
		if (!data)
			goto out;

		err = net_assign_generic(net, *ops->id, data);
		if (err)
			goto cleanup;
	}
	err = 0;
	if (ops->init)
		err = ops->init(net);
	if (!err)
		return 0;

cleanup:
	kfree(data);

out:
	return err;
}

static void ops_free(const struct pernet_operations *ops, struct net *net)
{
	if (ops->id && ops->size) {
		int id = *ops->id;
		kfree(net_generic(net, id));
	}
}

static void ops_exit_list(const struct pernet_operations *ops,
			  struct list_head *net_exit_list)
{
	struct net *net;
	if (ops->exit) {
		list_for_each_entry(net, net_exit_list, exit_list)
			ops->exit(net);
	}
	if (ops->exit_batch)
		ops->exit_batch(net_exit_list);
}

static void ops_free_list(const struct pernet_operations *ops,
			  struct list_head *net_exit_list)
{
	struct net *net;
	if (ops->size && ops->id) {
		list_for_each_entry(net, net_exit_list, exit_list)
			ops_free(ops, net);
	}
}

/* should be called with nsid_lock held */
static int alloc_netid(struct net *net, struct net *peer, int reqid)
{
	int min = 0, max = 0;

	if (reqid >= 0) {
		min = reqid;
		max = reqid + 1;
	}

	return idr_alloc(&net->netns_ids, peer, min, max, GFP_ATOMIC);
}

/* This function is used by idr_for_each(). If net is equal to peer, the
 * function returns the id so that idr_for_each() stops. Because we cannot
 * returns the id 0 (idr_for_each() will not stop), we return the magic value
 * NET_ID_ZERO (-1) for it.
 */
#define NET_ID_ZERO -1
static int net_eq_idr(int id, void *net, void *peer)
{
	if (net_eq(net, peer))
		return id ? : NET_ID_ZERO;
	return 0;
}

/* Should be called with nsid_lock held. If a new id is assigned, the bool alloc
 * is set to true, thus the caller knows that the new id must be notified via
 * rtnl.
 */
static int __peernet2id_alloc(struct net *net, struct net *peer, bool *alloc)
{
	int id = idr_for_each(&net->netns_ids, net_eq_idr, peer);
	bool alloc_it = *alloc;

	*alloc = false;

	/* Magic value for id 0. */
	if (id == NET_ID_ZERO)
		return 0;
	if (id > 0)
		return id;

	if (alloc_it) {
		id = alloc_netid(net, peer, -1);
		*alloc = true;
		return id >= 0 ? id : NETNSA_NSID_NOT_ASSIGNED;
	}

	return NETNSA_NSID_NOT_ASSIGNED;
}

/* should be called with nsid_lock held */
static int __peernet2id(struct net *net, struct net *peer)
{
	bool no = false;

	return __peernet2id_alloc(net, peer, &no);
}

static void rtnl_net_notifyid(struct net *net, int cmd, int id);
/* This function returns the id of a peer netns. If no id is assigned, one will
 * be allocated and returned.
 */
int peernet2id_alloc(struct net *net, struct net *peer)
{
	unsigned long flags;
	bool alloc;
	int id;

	spin_lock_irqsave(&nsid_lock, flags);
	alloc = atomic_read(&peer->count) == 0 ? false : true;
	id = __peernet2id_alloc(net, peer, &alloc);
	spin_unlock_irqrestore(&nsid_lock, flags);
	if (alloc && id >= 0)
		rtnl_net_notifyid(net, RTM_NEWNSID, id);
	return id;
}
EXPORT_SYMBOL(peernet2id_alloc);

/* This function returns, if assigned, the id of a peer netns. */
int peernet2id(struct net *net, struct net *peer)
{
	unsigned long flags;
	int id;

	spin_lock_irqsave(&nsid_lock, flags);
	id = __peernet2id(net, peer);
	spin_unlock_irqrestore(&nsid_lock, flags);
	return id;
}

/* This function returns true is the peer netns has an id assigned into the
 * current netns.
 */
bool peernet_has_id(struct net *net, struct net *peer)
{
	return peernet2id(net, peer) >= 0;
}

struct net *get_net_ns_by_id(struct net *net, int id)
{
	unsigned long flags;
	struct net *peer;

	if (id < 0)
		return NULL;

	rcu_read_lock();
	spin_lock_irqsave(&nsid_lock, flags);
	peer = idr_find(&net->netns_ids, id);
	if (peer)
		get_net(peer);
	spin_unlock_irqrestore(&nsid_lock, flags);
	rcu_read_unlock();

	return peer;
}

/*
 * setup_net runs the initializers for the network namespace object.
 */
static __net_init int setup_net(struct net *net, struct user_namespace *user_ns)
{
	/* Must be called with net_mutex held */
	const struct pernet_operations *ops, *saved_ops;
	int error = 0;
	LIST_HEAD(net_exit_list);

	atomic_set(&net->count, 1);
	atomic_set(&net->passive, 1);
	net->dev_base_seq = 1;
	net->user_ns = user_ns;
	idr_init(&net->netns_ids);

	list_for_each_entry(ops, &pernet_list, list) {
		error = ops_init(ops, net);
		if (error < 0)
			goto out_undo;
	}
out:
	return error;

out_undo:
	/* Walk through the list backwards calling the exit functions
	 * for the pernet modules whose init functions did not fail.
	 */
	list_add(&net->exit_list, &net_exit_list);
	saved_ops = ops;
	list_for_each_entry_continue_reverse(ops, &pernet_list, list)
		ops_exit_list(ops, &net_exit_list);

	ops = saved_ops;
	list_for_each_entry_continue_reverse(ops, &pernet_list, list)
		ops_free_list(ops, &net_exit_list);

	rcu_barrier();
	goto out;
}


#ifdef CONFIG_NET_NS
static struct kmem_cache *net_cachep;
static struct workqueue_struct *netns_wq;

static struct net *net_alloc(void)
{
	struct net *net = NULL;
	struct net_generic *ng;

	ng = net_alloc_generic();
	if (!ng)
		goto out;

	net = kmem_cache_zalloc(net_cachep, GFP_KERNEL);
	if (!net)
		goto out_free;

	rcu_assign_pointer(net->gen, ng);
out:
	return net;

out_free:
	kfree(ng);
	goto out;
}

static void net_free(struct net *net)
{
	kfree(rcu_access_pointer(net->gen));
	kmem_cache_free(net_cachep, net);
}

void net_drop_ns(void *p)
{
	struct net *ns = p;
	if (ns && atomic_dec_and_test(&ns->passive))
		net_free(ns);
}

struct net *copy_net_ns(unsigned long flags,
			struct user_namespace *user_ns, struct net *old_net)
{
	struct net *net;
	int rv;

	if (!(flags & CLONE_NEWNET))
		return get_net(old_net);

	net = net_alloc();
	if (!net)
		return ERR_PTR(-ENOMEM);

	get_user_ns(user_ns);

	mutex_lock(&net_mutex);
	rv = setup_net(net, user_ns);
	if (rv == 0) {
		rtnl_lock();
		list_add_tail_rcu(&net->list, &net_namespace_list);
		rtnl_unlock();
	}
	mutex_unlock(&net_mutex);
	if (rv < 0) {
		put_user_ns(user_ns);
		net_drop_ns(net);
		return ERR_PTR(rv);
	}
	return net;
}

static DEFINE_SPINLOCK(cleanup_list_lock);
static LIST_HEAD(cleanup_list);  /* Must hold cleanup_list_lock to touch */

static void cleanup_net(struct work_struct *work)
{
	const struct pernet_operations *ops;
	struct net *net, *tmp;
	struct list_head net_kill_list;
	LIST_HEAD(net_exit_list);

	/* Atomically snapshot the list of namespaces to cleanup */
	spin_lock_irq(&cleanup_list_lock);
	list_replace_init(&cleanup_list, &net_kill_list);
	spin_unlock_irq(&cleanup_list_lock);

	mutex_lock(&net_mutex);

	/* Don't let anyone else find us. */
	rtnl_lock();
	list_for_each_entry(net, &net_kill_list, cleanup_list) {
		list_del_rcu(&net->list);
		list_add_tail(&net->exit_list, &net_exit_list);
		for_each_net(tmp) {
			int id;

			spin_lock_irq(&nsid_lock);
			id = __peernet2id(tmp, net);
			if (id >= 0)
				idr_remove(&tmp->netns_ids, id);
			spin_unlock_irq(&nsid_lock);
			if (id >= 0)
				rtnl_net_notifyid(tmp, RTM_DELNSID, id);
		}
		spin_lock_irq(&nsid_lock);
		idr_destroy(&net->netns_ids);
		spin_unlock_irq(&nsid_lock);

	}
	rtnl_unlock();

	/*
	 * Another CPU might be rcu-iterating the list, wait for it.
	 * This needs to be before calling the exit() notifiers, so
	 * the rcu_barrier() below isn't sufficient alone.
	 */
	synchronize_rcu();

	/* Run all of the network namespace exit methods */
	list_for_each_entry_reverse(ops, &pernet_list, list)
		ops_exit_list(ops, &net_exit_list);

	/* Free the net generic variables */
	list_for_each_entry_reverse(ops, &pernet_list, list)
		ops_free_list(ops, &net_exit_list);

	mutex_unlock(&net_mutex);

	/* Ensure there are no outstanding rcu callbacks using this
	 * network namespace.
	 */
	rcu_barrier();

	/* Finally it is safe to free my network namespace structure */
	list_for_each_entry_safe(net, tmp, &net_exit_list, exit_list) {
		list_del_init(&net->exit_list);
		put_user_ns(net->user_ns);
		net_drop_ns(net);
	}
}
static DECLARE_WORK(net_cleanup_work, cleanup_net);

void __put_net(struct net *net)
{
	/* Cleanup the network namespace in process context */
	unsigned long flags;

	spin_lock_irqsave(&cleanup_list_lock, flags);
	list_add(&net->cleanup_list, &cleanup_list);
	spin_unlock_irqrestore(&cleanup_list_lock, flags);

	queue_work(netns_wq, &net_cleanup_work);
}
EXPORT_SYMBOL_GPL(__put_net);

struct net *get_net_ns_by_fd(int fd)
{
	struct file *file;
	struct ns_common *ns;
	struct net *net;

	file = proc_ns_fget(fd);
	if (IS_ERR(file))
		return ERR_CAST(file);

	ns = get_proc_ns(file_inode(file));
	if (ns->ops == &netns_operations)
		net = get_net(container_of(ns, struct net, ns));
	else
		net = ERR_PTR(-EINVAL);

	fput(file);
	return net;
}

#else
struct net *get_net_ns_by_fd(int fd)
{
	return ERR_PTR(-EINVAL);
}
#endif
EXPORT_SYMBOL_GPL(get_net_ns_by_fd);

struct net *get_net_ns_by_pid(pid_t pid)
{
	struct task_struct *tsk;
	struct net *net;

	/* Lookup the network namespace */
	net = ERR_PTR(-ESRCH);
	rcu_read_lock();
	tsk = find_task_by_vpid(pid);
	if (tsk) {
		struct nsproxy *nsproxy;
		task_lock(tsk);
		nsproxy = tsk->nsproxy;
		if (nsproxy)
			net = get_net(nsproxy->net_ns);
		task_unlock(tsk);
	}
	rcu_read_unlock();
	return net;
}
EXPORT_SYMBOL_GPL(get_net_ns_by_pid);

static __net_init int net_ns_net_init(struct net *net)
{
#ifdef CONFIG_NET_NS
	net->ns.ops = &netns_operations;
#endif
	return ns_alloc_inum(&net->ns);
}

static __net_exit void net_ns_net_exit(struct net *net)
{
	ns_free_inum(&net->ns);
}

static struct pernet_operations __net_initdata net_ns_ops = {
	.init = net_ns_net_init,
	.exit = net_ns_net_exit,
};

static struct nla_policy rtnl_net_policy[NETNSA_MAX + 1] = {
	[NETNSA_NONE]		= { .type = NLA_UNSPEC },
	[NETNSA_NSID]		= { .type = NLA_S32 },
	[NETNSA_PID]		= { .type = NLA_U32 },
	[NETNSA_FD]		= { .type = NLA_U32 },
};

static int rtnl_net_newid(struct sk_buff *skb, struct nlmsghdr *nlh)
{
	struct net *net = sock_net(skb->sk);
	struct nlattr *tb[NETNSA_MAX + 1];
	unsigned long flags;
	struct net *peer;
	int nsid, err;

	err = nlmsg_parse(nlh, sizeof(struct rtgenmsg), tb, NETNSA_MAX,
			  rtnl_net_policy);
	if (err < 0)
		return err;
	if (!tb[NETNSA_NSID])
		return -EINVAL;
	nsid = nla_get_s32(tb[NETNSA_NSID]);

	if (tb[NETNSA_PID])
		peer = get_net_ns_by_pid(nla_get_u32(tb[NETNSA_PID]));
	else if (tb[NETNSA_FD])
		peer = get_net_ns_by_fd(nla_get_u32(tb[NETNSA_FD]));
	else
		return -EINVAL;
	if (IS_ERR(peer))
		return PTR_ERR(peer);

	spin_lock_irqsave(&nsid_lock, flags);
	if (__peernet2id(net, peer) >= 0) {
		err = -EEXIST;
		goto out;
	}

	err = alloc_netid(net, peer, nsid);
	spin_unlock_irqrestore(&nsid_lock, flags);
	if (err >= 0) {
		rtnl_net_notifyid(net, RTM_NEWNSID, err);
		err = 0;
	}
out:
	put_net(peer);
	return err;
}

static int rtnl_net_get_size(void)
{
	return NLMSG_ALIGN(sizeof(struct rtgenmsg))
	       + nla_total_size(sizeof(s32)) /* NETNSA_NSID */
	       ;
}

static int rtnl_net_fill(struct sk_buff *skb, u32 portid, u32 seq, int flags,
			 int cmd, struct net *net, int nsid)
{
	struct nlmsghdr *nlh;
	struct rtgenmsg *rth;

	nlh = nlmsg_put(skb, portid, seq, cmd, sizeof(*rth), flags);
	if (!nlh)
		return -EMSGSIZE;

	rth = nlmsg_data(nlh);
	rth->rtgen_family = AF_UNSPEC;

	if (nla_put_s32(skb, NETNSA_NSID, nsid))
		goto nla_put_failure;

	nlmsg_end(skb, nlh);
	return 0;

nla_put_failure:
	nlmsg_cancel(skb, nlh);
	return -EMSGSIZE;
}

static int rtnl_net_getid(struct sk_buff *skb, struct nlmsghdr *nlh)
{
	struct net *net = sock_net(skb->sk);
	struct nlattr *tb[NETNSA_MAX + 1];
	struct sk_buff *msg;
	struct net *peer;
	int err, id;

	err = nlmsg_parse(nlh, sizeof(struct rtgenmsg), tb, NETNSA_MAX,
			  rtnl_net_policy);
	if (err < 0)
		return err;
	if (tb[NETNSA_PID])
		peer = get_net_ns_by_pid(nla_get_u32(tb[NETNSA_PID]));
	else if (tb[NETNSA_FD])
		peer = get_net_ns_by_fd(nla_get_u32(tb[NETNSA_FD]));
	else
		return -EINVAL;

	if (IS_ERR(peer))
		return PTR_ERR(peer);

	msg = nlmsg_new(rtnl_net_get_size(), GFP_KERNEL);
	if (!msg) {
		err = -ENOMEM;
		goto out;
	}

	id = peernet2id(net, peer);
	err = rtnl_net_fill(msg, NETLINK_CB(skb).portid, nlh->nlmsg_seq, 0,
<<<<<<< HEAD
			    RTM_NEWNSID, net, peer, -1);
=======
			    RTM_GETNSID, net, id);
>>>>>>> a62b70dd
	if (err < 0)
		goto err_out;

	err = rtnl_unicast(msg, net, NETLINK_CB(skb).portid);
	goto out;

err_out:
	nlmsg_free(msg);
out:
	put_net(peer);
	return err;
}

struct rtnl_net_dump_cb {
	struct net *net;
	struct sk_buff *skb;
	struct netlink_callback *cb;
	int idx;
	int s_idx;
};

static int rtnl_net_dumpid_one(int id, void *peer, void *data)
{
	struct rtnl_net_dump_cb *net_cb = (struct rtnl_net_dump_cb *)data;
	int ret;

	if (net_cb->idx < net_cb->s_idx)
		goto cont;

	ret = rtnl_net_fill(net_cb->skb, NETLINK_CB(net_cb->cb->skb).portid,
			    net_cb->cb->nlh->nlmsg_seq, NLM_F_MULTI,
			    RTM_NEWNSID, net_cb->net, id);
	if (ret < 0)
		return ret;

cont:
	net_cb->idx++;
	return 0;
}

static int rtnl_net_dumpid(struct sk_buff *skb, struct netlink_callback *cb)
{
	struct net *net = sock_net(skb->sk);
	struct rtnl_net_dump_cb net_cb = {
		.net = net,
		.skb = skb,
		.cb = cb,
		.idx = 0,
		.s_idx = cb->args[0],
	};
	unsigned long flags;

	spin_lock_irqsave(&nsid_lock, flags);
	idr_for_each(&net->netns_ids, rtnl_net_dumpid_one, &net_cb);
	spin_unlock_irqrestore(&nsid_lock, flags);

	cb->args[0] = net_cb.idx;
	return skb->len;
}

static void rtnl_net_notifyid(struct net *net, int cmd, int id)
{
	struct sk_buff *msg;
	int err = -ENOMEM;

	msg = nlmsg_new(rtnl_net_get_size(), GFP_KERNEL);
	if (!msg)
		goto out;

	err = rtnl_net_fill(msg, 0, 0, 0, cmd, net, id);
	if (err < 0)
		goto err_out;

	rtnl_notify(msg, net, 0, RTNLGRP_NSID, NULL, 0);
	return;

err_out:
	nlmsg_free(msg);
out:
	rtnl_set_sk_err(net, RTNLGRP_NSID, err);
}

static int __init net_ns_init(void)
{
	struct net_generic *ng;

#ifdef CONFIG_NET_NS
	net_cachep = kmem_cache_create("net_namespace", sizeof(struct net),
					SMP_CACHE_BYTES,
					SLAB_PANIC, NULL);

	/* Create workqueue for cleanup */
	netns_wq = create_singlethread_workqueue("netns");
	if (!netns_wq)
		panic("Could not create netns workq");
#endif

	ng = net_alloc_generic();
	if (!ng)
		panic("Could not allocate generic netns");

	rcu_assign_pointer(init_net.gen, ng);

	mutex_lock(&net_mutex);
	if (setup_net(&init_net, &init_user_ns))
		panic("Could not setup the initial network namespace");

	rtnl_lock();
	list_add_tail_rcu(&init_net.list, &net_namespace_list);
	rtnl_unlock();

	mutex_unlock(&net_mutex);

	register_pernet_subsys(&net_ns_ops);

	rtnl_register(PF_UNSPEC, RTM_NEWNSID, rtnl_net_newid, NULL, NULL);
	rtnl_register(PF_UNSPEC, RTM_GETNSID, rtnl_net_getid, rtnl_net_dumpid,
		      NULL);

	return 0;
}

pure_initcall(net_ns_init);

#ifdef CONFIG_NET_NS
static int __register_pernet_operations(struct list_head *list,
					struct pernet_operations *ops)
{
	struct net *net;
	int error;
	LIST_HEAD(net_exit_list);

	list_add_tail(&ops->list, list);
	if (ops->init || (ops->id && ops->size)) {
		for_each_net(net) {
			error = ops_init(ops, net);
			if (error)
				goto out_undo;
			list_add_tail(&net->exit_list, &net_exit_list);
		}
	}
	return 0;

out_undo:
	/* If I have an error cleanup all namespaces I initialized */
	list_del(&ops->list);
	ops_exit_list(ops, &net_exit_list);
	ops_free_list(ops, &net_exit_list);
	return error;
}

static void __unregister_pernet_operations(struct pernet_operations *ops)
{
	struct net *net;
	LIST_HEAD(net_exit_list);

	list_del(&ops->list);
	for_each_net(net)
		list_add_tail(&net->exit_list, &net_exit_list);
	ops_exit_list(ops, &net_exit_list);
	ops_free_list(ops, &net_exit_list);
}

#else

static int __register_pernet_operations(struct list_head *list,
					struct pernet_operations *ops)
{
	return ops_init(ops, &init_net);
}

static void __unregister_pernet_operations(struct pernet_operations *ops)
{
	LIST_HEAD(net_exit_list);
	list_add(&init_net.exit_list, &net_exit_list);
	ops_exit_list(ops, &net_exit_list);
	ops_free_list(ops, &net_exit_list);
}

#endif /* CONFIG_NET_NS */

static DEFINE_IDA(net_generic_ids);

static int register_pernet_operations(struct list_head *list,
				      struct pernet_operations *ops)
{
	int error;

	if (ops->id) {
again:
		error = ida_get_new_above(&net_generic_ids, 1, ops->id);
		if (error < 0) {
			if (error == -EAGAIN) {
				ida_pre_get(&net_generic_ids, GFP_KERNEL);
				goto again;
			}
			return error;
		}
		max_gen_ptrs = max_t(unsigned int, max_gen_ptrs, *ops->id);
	}
	error = __register_pernet_operations(list, ops);
	if (error) {
		rcu_barrier();
		if (ops->id)
			ida_remove(&net_generic_ids, *ops->id);
	}

	return error;
}

static void unregister_pernet_operations(struct pernet_operations *ops)
{
	
	__unregister_pernet_operations(ops);
	rcu_barrier();
	if (ops->id)
		ida_remove(&net_generic_ids, *ops->id);
}

/**
 *      register_pernet_subsys - register a network namespace subsystem
 *	@ops:  pernet operations structure for the subsystem
 *
 *	Register a subsystem which has init and exit functions
 *	that are called when network namespaces are created and
 *	destroyed respectively.
 *
 *	When registered all network namespace init functions are
 *	called for every existing network namespace.  Allowing kernel
 *	modules to have a race free view of the set of network namespaces.
 *
 *	When a new network namespace is created all of the init
 *	methods are called in the order in which they were registered.
 *
 *	When a network namespace is destroyed all of the exit methods
 *	are called in the reverse of the order with which they were
 *	registered.
 */
int register_pernet_subsys(struct pernet_operations *ops)
{
	int error;
	mutex_lock(&net_mutex);
	error =  register_pernet_operations(first_device, ops);
	mutex_unlock(&net_mutex);
	return error;
}
EXPORT_SYMBOL_GPL(register_pernet_subsys);

/**
 *      unregister_pernet_subsys - unregister a network namespace subsystem
 *	@ops: pernet operations structure to manipulate
 *
 *	Remove the pernet operations structure from the list to be
 *	used when network namespaces are created or destroyed.  In
 *	addition run the exit method for all existing network
 *	namespaces.
 */
void unregister_pernet_subsys(struct pernet_operations *ops)
{
	mutex_lock(&net_mutex);
	unregister_pernet_operations(ops);
	mutex_unlock(&net_mutex);
}
EXPORT_SYMBOL_GPL(unregister_pernet_subsys);

/**
 *      register_pernet_device - register a network namespace device
 *	@ops:  pernet operations structure for the subsystem
 *
 *	Register a device which has init and exit functions
 *	that are called when network namespaces are created and
 *	destroyed respectively.
 *
 *	When registered all network namespace init functions are
 *	called for every existing network namespace.  Allowing kernel
 *	modules to have a race free view of the set of network namespaces.
 *
 *	When a new network namespace is created all of the init
 *	methods are called in the order in which they were registered.
 *
 *	When a network namespace is destroyed all of the exit methods
 *	are called in the reverse of the order with which they were
 *	registered.
 */
int register_pernet_device(struct pernet_operations *ops)
{
	int error;
	mutex_lock(&net_mutex);
	error = register_pernet_operations(&pernet_list, ops);
	if (!error && (first_device == &pernet_list))
		first_device = &ops->list;
	mutex_unlock(&net_mutex);
	return error;
}
EXPORT_SYMBOL_GPL(register_pernet_device);

/**
 *      unregister_pernet_device - unregister a network namespace netdevice
 *	@ops: pernet operations structure to manipulate
 *
 *	Remove the pernet operations structure from the list to be
 *	used when network namespaces are created or destroyed.  In
 *	addition run the exit method for all existing network
 *	namespaces.
 */
void unregister_pernet_device(struct pernet_operations *ops)
{
	mutex_lock(&net_mutex);
	if (&ops->list == first_device)
		first_device = first_device->next;
	unregister_pernet_operations(ops);
	mutex_unlock(&net_mutex);
}
EXPORT_SYMBOL_GPL(unregister_pernet_device);

#ifdef CONFIG_NET_NS
static struct ns_common *netns_get(struct task_struct *task)
{
	struct net *net = NULL;
	struct nsproxy *nsproxy;

	task_lock(task);
	nsproxy = task->nsproxy;
	if (nsproxy)
		net = get_net(nsproxy->net_ns);
	task_unlock(task);

	return net ? &net->ns : NULL;
}

static inline struct net *to_net_ns(struct ns_common *ns)
{
	return container_of(ns, struct net, ns);
}

static void netns_put(struct ns_common *ns)
{
	put_net(to_net_ns(ns));
}

static int netns_install(struct nsproxy *nsproxy, struct ns_common *ns)
{
	struct net *net = to_net_ns(ns);

	if (!ns_capable(net->user_ns, CAP_SYS_ADMIN) ||
	    !ns_capable(current_user_ns(), CAP_SYS_ADMIN))
		return -EPERM;

	put_net(nsproxy->net_ns);
	nsproxy->net_ns = get_net(net);
	return 0;
}

const struct proc_ns_operations netns_operations = {
	.name		= "net",
	.type		= CLONE_NEWNET,
	.get		= netns_get,
	.put		= netns_put,
	.install	= netns_install,
};
#endif<|MERGE_RESOLUTION|>--- conflicted
+++ resolved
@@ -641,11 +641,7 @@
 
 	id = peernet2id(net, peer);
 	err = rtnl_net_fill(msg, NETLINK_CB(skb).portid, nlh->nlmsg_seq, 0,
-<<<<<<< HEAD
-			    RTM_NEWNSID, net, peer, -1);
-=======
-			    RTM_GETNSID, net, id);
->>>>>>> a62b70dd
+			    RTM_NEWNSID, net, id);
 	if (err < 0)
 		goto err_out;
 
