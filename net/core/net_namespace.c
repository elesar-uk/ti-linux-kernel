#define pr_fmt(fmt) KBUILD_MODNAME ": " fmt

#include <linux/workqueue.h>
#include <linux/rtnetlink.h>
#include <linux/cache.h>
#include <linux/slab.h>
#include <linux/list.h>
#include <linux/delay.h>
#include <linux/sched.h>
#include <linux/idr.h>
#include <linux/rculist.h>
#include <linux/nsproxy.h>
#include <linux/fs.h>
#include <linux/proc_ns.h>
#include <linux/file.h>
#include <linux/export.h>
#include <linux/user_namespace.h>
#include <linux/net_namespace.h>
#include <linux/rtnetlink.h>
#include <net/sock.h>
#include <net/netlink.h>
#include <net/net_namespace.h>
#include <net/netns/generic.h>

/*
 *	Our network namespace constructor/destructor lists
 */

static LIST_HEAD(pernet_list);
static struct list_head *first_device = &pernet_list;
DEFINE_MUTEX(net_mutex);

LIST_HEAD(net_namespace_list);
EXPORT_SYMBOL_GPL(net_namespace_list);

struct net init_net = {
	.dev_base_head = LIST_HEAD_INIT(init_net.dev_base_head),
};
EXPORT_SYMBOL(init_net);

#define INITIAL_NET_GEN_PTRS	13 /* +1 for len +2 for rcu_head */

static unsigned int max_gen_ptrs = INITIAL_NET_GEN_PTRS;

static struct net_generic *net_alloc_generic(void)
{
	struct net_generic *ng;
	size_t generic_size = offsetof(struct net_generic, ptr[max_gen_ptrs]);

	ng = kzalloc(generic_size, GFP_KERNEL);
	if (ng)
		ng->len = max_gen_ptrs;

	return ng;
}

static int net_assign_generic(struct net *net, int id, void *data)
{
	struct net_generic *ng, *old_ng;

	BUG_ON(!mutex_is_locked(&net_mutex));
	BUG_ON(id == 0);

	old_ng = rcu_dereference_protected(net->gen,
					   lockdep_is_held(&net_mutex));
	ng = old_ng;
	if (old_ng->len >= id)
		goto assign;

	ng = net_alloc_generic();
	if (ng == NULL)
		return -ENOMEM;

	/*
	 * Some synchronisation notes:
	 *
	 * The net_generic explores the net->gen array inside rcu
	 * read section. Besides once set the net->gen->ptr[x]
	 * pointer never changes (see rules in netns/generic.h).
	 *
	 * That said, we simply duplicate this array and schedule
	 * the old copy for kfree after a grace period.
	 */

	memcpy(&ng->ptr, &old_ng->ptr, old_ng->len * sizeof(void*));

	rcu_assign_pointer(net->gen, ng);
	kfree_rcu(old_ng, rcu);
assign:
	ng->ptr[id - 1] = data;
	return 0;
}

static int ops_init(const struct pernet_operations *ops, struct net *net)
{
	int err = -ENOMEM;
	void *data = NULL;

	if (ops->id && ops->size) {
		data = kzalloc(ops->size, GFP_KERNEL);
		if (!data)
			goto out;

		err = net_assign_generic(net, *ops->id, data);
		if (err)
			goto cleanup;
	}
	err = 0;
	if (ops->init)
		err = ops->init(net);
	if (!err)
		return 0;

cleanup:
	kfree(data);

out:
	return err;
}

static void ops_free(const struct pernet_operations *ops, struct net *net)
{
	if (ops->id && ops->size) {
		int id = *ops->id;
		kfree(net_generic(net, id));
	}
}

static void ops_exit_list(const struct pernet_operations *ops,
			  struct list_head *net_exit_list)
{
	struct net *net;
	if (ops->exit) {
		list_for_each_entry(net, net_exit_list, exit_list)
			ops->exit(net);
	}
	if (ops->exit_batch)
		ops->exit_batch(net_exit_list);
}

static void ops_free_list(const struct pernet_operations *ops,
			  struct list_head *net_exit_list)
{
	struct net *net;
	if (ops->size && ops->id) {
		list_for_each_entry(net, net_exit_list, exit_list)
			ops_free(ops, net);
	}
}

static int alloc_netid(struct net *net, struct net *peer, int reqid)
{
	int min = 0, max = 0;

	ASSERT_RTNL();

	if (reqid >= 0) {
		min = reqid;
		max = reqid + 1;
	}

	return idr_alloc(&net->netns_ids, peer, min, max, GFP_KERNEL);
}

/* This function is used by idr_for_each(). If net is equal to peer, the
 * function returns the id so that idr_for_each() stops. Because we cannot
 * returns the id 0 (idr_for_each() will not stop), we return the magic value
 * NET_ID_ZERO (-1) for it.
 */
#define NET_ID_ZERO -1
static int net_eq_idr(int id, void *net, void *peer)
{
	if (net_eq(net, peer))
		return id ? : NET_ID_ZERO;
	return 0;
}

static int __peernet2id(struct net *net, struct net *peer, bool alloc)
{
	int id = idr_for_each(&net->netns_ids, net_eq_idr, peer);

	ASSERT_RTNL();

	/* Magic value for id 0. */
	if (id == NET_ID_ZERO)
		return 0;
	if (id > 0)
		return id;

	if (alloc)
		return alloc_netid(net, peer, -1);

	return -ENOENT;
}

/* This function returns the id of a peer netns. If no id is assigned, one will
 * be allocated and returned.
 */
int peernet2id(struct net *net, struct net *peer)
{
	int id = __peernet2id(net, peer, true);

	return id >= 0 ? id : NETNSA_NSID_NOT_ASSIGNED;
}
EXPORT_SYMBOL(peernet2id);

struct net *get_net_ns_by_id(struct net *net, int id)
{
	struct net *peer;

	if (id < 0)
		return NULL;

	rcu_read_lock();
	peer = idr_find(&net->netns_ids, id);
	if (peer)
		get_net(peer);
	rcu_read_unlock();

	return peer;
}

/*
 * setup_net runs the initializers for the network namespace object.
 */
static __net_init int setup_net(struct net *net, struct user_namespace *user_ns)
{
	/* Must be called with net_mutex held */
	const struct pernet_operations *ops, *saved_ops;
	int error = 0;
	LIST_HEAD(net_exit_list);

	atomic_set(&net->count, 1);
	atomic_set(&net->passive, 1);
	net->dev_base_seq = 1;
	net->user_ns = user_ns;
	idr_init(&net->netns_ids);

#ifdef NETNS_REFCNT_DEBUG
	atomic_set(&net->use_count, 0);
#endif

	list_for_each_entry(ops, &pernet_list, list) {
		error = ops_init(ops, net);
		if (error < 0)
			goto out_undo;
	}
out:
	return error;

out_undo:
	/* Walk through the list backwards calling the exit functions
	 * for the pernet modules whose init functions did not fail.
	 */
	list_add(&net->exit_list, &net_exit_list);
	saved_ops = ops;
	list_for_each_entry_continue_reverse(ops, &pernet_list, list)
		ops_exit_list(ops, &net_exit_list);

	ops = saved_ops;
	list_for_each_entry_continue_reverse(ops, &pernet_list, list)
		ops_free_list(ops, &net_exit_list);

	rcu_barrier();
	goto out;
}


#ifdef CONFIG_NET_NS
static struct kmem_cache *net_cachep;
static struct workqueue_struct *netns_wq;

static struct net *net_alloc(void)
{
	struct net *net = NULL;
	struct net_generic *ng;

	ng = net_alloc_generic();
	if (!ng)
		goto out;

	net = kmem_cache_zalloc(net_cachep, GFP_KERNEL);
	if (!net)
		goto out_free;

	rcu_assign_pointer(net->gen, ng);
out:
	return net;

out_free:
	kfree(ng);
	goto out;
}

static void net_free(struct net *net)
{
#ifdef NETNS_REFCNT_DEBUG
	if (unlikely(atomic_read(&net->use_count) != 0)) {
		pr_emerg("network namespace not free! Usage: %d\n",
			 atomic_read(&net->use_count));
		return;
	}
#endif
	kfree(rcu_access_pointer(net->gen));
	kmem_cache_free(net_cachep, net);
}

void net_drop_ns(void *p)
{
	struct net *ns = p;
	if (ns && atomic_dec_and_test(&ns->passive))
		net_free(ns);
}

struct net *copy_net_ns(unsigned long flags,
			struct user_namespace *user_ns, struct net *old_net)
{
	struct net *net;
	int rv;

	if (!(flags & CLONE_NEWNET))
		return get_net(old_net);

	net = net_alloc();
	if (!net)
		return ERR_PTR(-ENOMEM);

	get_user_ns(user_ns);

	mutex_lock(&net_mutex);
	rv = setup_net(net, user_ns);
	if (rv == 0) {
		rtnl_lock();
		list_add_tail_rcu(&net->list, &net_namespace_list);
		rtnl_unlock();
	}
	mutex_unlock(&net_mutex);
	if (rv < 0) {
		put_user_ns(user_ns);
		net_drop_ns(net);
		return ERR_PTR(rv);
	}
	return net;
}

static DEFINE_SPINLOCK(cleanup_list_lock);
static LIST_HEAD(cleanup_list);  /* Must hold cleanup_list_lock to touch */

static void cleanup_net(struct work_struct *work)
{
	const struct pernet_operations *ops;
	struct net *net, *tmp;
	struct list_head net_kill_list;
	LIST_HEAD(net_exit_list);

	/* Atomically snapshot the list of namespaces to cleanup */
	spin_lock_irq(&cleanup_list_lock);
	list_replace_init(&cleanup_list, &net_kill_list);
	spin_unlock_irq(&cleanup_list_lock);

	mutex_lock(&net_mutex);

	/* Don't let anyone else find us. */
	rtnl_lock();
	list_for_each_entry(net, &net_kill_list, cleanup_list) {
		list_del_rcu(&net->list);
		list_add_tail(&net->exit_list, &net_exit_list);
		for_each_net(tmp) {
			int id = __peernet2id(tmp, net, false);

			if (id >= 0)
				idr_remove(&tmp->netns_ids, id);
		}
		idr_destroy(&net->netns_ids);

	}
	rtnl_unlock();

	/*
	 * Another CPU might be rcu-iterating the list, wait for it.
	 * This needs to be before calling the exit() notifiers, so
	 * the rcu_barrier() below isn't sufficient alone.
	 */
	synchronize_rcu();

	/* Run all of the network namespace exit methods */
	list_for_each_entry_reverse(ops, &pernet_list, list)
		ops_exit_list(ops, &net_exit_list);

	/* Free the net generic variables */
	list_for_each_entry_reverse(ops, &pernet_list, list)
		ops_free_list(ops, &net_exit_list);

	mutex_unlock(&net_mutex);

	/* Ensure there are no outstanding rcu callbacks using this
	 * network namespace.
	 */
	rcu_barrier();

	/* Finally it is safe to free my network namespace structure */
	list_for_each_entry_safe(net, tmp, &net_exit_list, exit_list) {
		list_del_init(&net->exit_list);
		put_user_ns(net->user_ns);
		net_drop_ns(net);
	}
}
static DECLARE_WORK(net_cleanup_work, cleanup_net);

void __put_net(struct net *net)
{
	/* Cleanup the network namespace in process context */
	unsigned long flags;

	spin_lock_irqsave(&cleanup_list_lock, flags);
	list_add(&net->cleanup_list, &cleanup_list);
	spin_unlock_irqrestore(&cleanup_list_lock, flags);

	queue_work(netns_wq, &net_cleanup_work);
}
EXPORT_SYMBOL_GPL(__put_net);

struct net *get_net_ns_by_fd(int fd)
{
	struct file *file;
	struct ns_common *ns;
	struct net *net;

	file = proc_ns_fget(fd);
	if (IS_ERR(file))
		return ERR_CAST(file);

	ns = get_proc_ns(file_inode(file));
	if (ns->ops == &netns_operations)
		net = get_net(container_of(ns, struct net, ns));
	else
		net = ERR_PTR(-EINVAL);

	fput(file);
	return net;
}

#else
struct net *get_net_ns_by_fd(int fd)
{
	return ERR_PTR(-EINVAL);
}
#endif

struct net *get_net_ns_by_pid(pid_t pid)
{
	struct task_struct *tsk;
	struct net *net;

	/* Lookup the network namespace */
	net = ERR_PTR(-ESRCH);
	rcu_read_lock();
	tsk = find_task_by_vpid(pid);
	if (tsk) {
		struct nsproxy *nsproxy;
		task_lock(tsk);
		nsproxy = tsk->nsproxy;
		if (nsproxy)
			net = get_net(nsproxy->net_ns);
		task_unlock(tsk);
	}
	rcu_read_unlock();
	return net;
}
EXPORT_SYMBOL_GPL(get_net_ns_by_pid);

static __net_init int net_ns_net_init(struct net *net)
{
#ifdef CONFIG_NET_NS
	net->ns.ops = &netns_operations;
#endif
	return ns_alloc_inum(&net->ns);
}

static __net_exit void net_ns_net_exit(struct net *net)
{
	ns_free_inum(&net->ns);
}

static struct pernet_operations __net_initdata net_ns_ops = {
	.init = net_ns_net_init,
	.exit = net_ns_net_exit,
};

static struct nla_policy rtnl_net_policy[NETNSA_MAX + 1] = {
	[NETNSA_NONE]		= { .type = NLA_UNSPEC },
	[NETNSA_NSID]		= { .type = NLA_S32 },
	[NETNSA_PID]		= { .type = NLA_U32 },
	[NETNSA_FD]		= { .type = NLA_U32 },
};

static int rtnl_net_newid(struct sk_buff *skb, struct nlmsghdr *nlh)
{
	struct net *net = sock_net(skb->sk);
	struct nlattr *tb[NETNSA_MAX + 1];
	struct net *peer;
	int nsid, err;

	err = nlmsg_parse(nlh, sizeof(struct rtgenmsg), tb, NETNSA_MAX,
			  rtnl_net_policy);
	if (err < 0)
		return err;
	if (!tb[NETNSA_NSID])
		return -EINVAL;
	nsid = nla_get_s32(tb[NETNSA_NSID]);

	if (tb[NETNSA_PID])
		peer = get_net_ns_by_pid(nla_get_u32(tb[NETNSA_PID]));
	else if (tb[NETNSA_FD])
		peer = get_net_ns_by_fd(nla_get_u32(tb[NETNSA_FD]));
	else
		return -EINVAL;
	if (IS_ERR(peer))
		return PTR_ERR(peer);

	if (__peernet2id(net, peer, false) >= 0) {
		err = -EEXIST;
		goto out;
	}

	err = alloc_netid(net, peer, nsid);
	if (err > 0)
		err = 0;
out:
	put_net(peer);
	return err;
}

static int rtnl_net_get_size(void)
{
	return NLMSG_ALIGN(sizeof(struct rtgenmsg))
	       + nla_total_size(sizeof(s32)) /* NETNSA_NSID */
	       ;
}

static int rtnl_net_fill(struct sk_buff *skb, u32 portid, u32 seq, int flags,
			 int cmd, struct net *net, struct net *peer)
{
	struct nlmsghdr *nlh;
	struct rtgenmsg *rth;
	int id;

	ASSERT_RTNL();

	nlh = nlmsg_put(skb, portid, seq, cmd, sizeof(*rth), flags);
	if (!nlh)
		return -EMSGSIZE;

	rth = nlmsg_data(nlh);
	rth->rtgen_family = AF_UNSPEC;

	id = __peernet2id(net, peer, false);
	if  (id < 0)
		id = NETNSA_NSID_NOT_ASSIGNED;
	if (nla_put_s32(skb, NETNSA_NSID, id))
		goto nla_put_failure;

	nlmsg_end(skb, nlh);
	return 0;

nla_put_failure:
	nlmsg_cancel(skb, nlh);
	return -EMSGSIZE;
}

static int rtnl_net_getid(struct sk_buff *skb, struct nlmsghdr *nlh)
{
	struct net *net = sock_net(skb->sk);
	struct nlattr *tb[NETNSA_MAX + 1];
	struct sk_buff *msg;
	int err = -ENOBUFS;
	struct net *peer;

	err = nlmsg_parse(nlh, sizeof(struct rtgenmsg), tb, NETNSA_MAX,
			  rtnl_net_policy);
	if (err < 0)
		return err;
	if (tb[NETNSA_PID])
		peer = get_net_ns_by_pid(nla_get_u32(tb[NETNSA_PID]));
	else if (tb[NETNSA_FD])
		peer = get_net_ns_by_fd(nla_get_u32(tb[NETNSA_FD]));
	else
		return -EINVAL;

	if (IS_ERR(peer))
		return PTR_ERR(peer);

	msg = nlmsg_new(rtnl_net_get_size(), GFP_KERNEL);
	if (!msg) {
		err = -ENOMEM;
		goto out;
	}

	err = rtnl_net_fill(msg, NETLINK_CB(skb).portid, nlh->nlmsg_seq, 0,
			    RTM_GETNSID, net, peer);
	if (err < 0)
		goto err_out;

	err = rtnl_unicast(msg, net, NETLINK_CB(skb).portid);
	goto out;

err_out:
	nlmsg_free(msg);
out:
	put_net(peer);
	return err;
}

static int __init net_ns_init(void)
{
	struct net_generic *ng;

#ifdef CONFIG_NET_NS
	net_cachep = kmem_cache_create("net_namespace", sizeof(struct net),
					SMP_CACHE_BYTES,
					SLAB_PANIC, NULL);

	/* Create workqueue for cleanup */
	netns_wq = create_singlethread_workqueue("netns");
	if (!netns_wq)
		panic("Could not create netns workq");
#endif

	ng = net_alloc_generic();
	if (!ng)
		panic("Could not allocate generic netns");

	rcu_assign_pointer(init_net.gen, ng);

	mutex_lock(&net_mutex);
	if (setup_net(&init_net, &init_user_ns))
		panic("Could not setup the initial network namespace");

	rtnl_lock();
	list_add_tail_rcu(&init_net.list, &net_namespace_list);
	rtnl_unlock();

	mutex_unlock(&net_mutex);

	register_pernet_subsys(&net_ns_ops);

	rtnl_register(PF_UNSPEC, RTM_NEWNSID, rtnl_net_newid, NULL, NULL);
	rtnl_register(PF_UNSPEC, RTM_GETNSID, rtnl_net_getid, NULL, NULL);

	return 0;
}

pure_initcall(net_ns_init);

#ifdef CONFIG_NET_NS
static int __register_pernet_operations(struct list_head *list,
					struct pernet_operations *ops)
{
	struct net *net;
	int error;
	LIST_HEAD(net_exit_list);

	list_add_tail(&ops->list, list);
	if (ops->init || (ops->id && ops->size)) {
		for_each_net(net) {
			error = ops_init(ops, net);
			if (error)
				goto out_undo;
			list_add_tail(&net->exit_list, &net_exit_list);
		}
	}
	return 0;

out_undo:
	/* If I have an error cleanup all namespaces I initialized */
	list_del(&ops->list);
	ops_exit_list(ops, &net_exit_list);
	ops_free_list(ops, &net_exit_list);
	return error;
}

static void __unregister_pernet_operations(struct pernet_operations *ops)
{
	struct net *net;
	LIST_HEAD(net_exit_list);

	list_del(&ops->list);
	for_each_net(net)
		list_add_tail(&net->exit_list, &net_exit_list);
	ops_exit_list(ops, &net_exit_list);
	ops_free_list(ops, &net_exit_list);
}

#else

static int __register_pernet_operations(struct list_head *list,
					struct pernet_operations *ops)
{
	return ops_init(ops, &init_net);
}

static void __unregister_pernet_operations(struct pernet_operations *ops)
{
	LIST_HEAD(net_exit_list);
	list_add(&init_net.exit_list, &net_exit_list);
	ops_exit_list(ops, &net_exit_list);
	ops_free_list(ops, &net_exit_list);
}

#endif /* CONFIG_NET_NS */

static DEFINE_IDA(net_generic_ids);

static int register_pernet_operations(struct list_head *list,
				      struct pernet_operations *ops)
{
	int error;

	if (ops->id) {
again:
		error = ida_get_new_above(&net_generic_ids, 1, ops->id);
		if (error < 0) {
			if (error == -EAGAIN) {
				ida_pre_get(&net_generic_ids, GFP_KERNEL);
				goto again;
			}
			return error;
		}
		max_gen_ptrs = max_t(unsigned int, max_gen_ptrs, *ops->id);
	}
	error = __register_pernet_operations(list, ops);
	if (error) {
		rcu_barrier();
		if (ops->id)
			ida_remove(&net_generic_ids, *ops->id);
	}

	return error;
}

static void unregister_pernet_operations(struct pernet_operations *ops)
{
	
	__unregister_pernet_operations(ops);
	rcu_barrier();
	if (ops->id)
		ida_remove(&net_generic_ids, *ops->id);
}

/**
 *      register_pernet_subsys - register a network namespace subsystem
 *	@ops:  pernet operations structure for the subsystem
 *
 *	Register a subsystem which has init and exit functions
 *	that are called when network namespaces are created and
 *	destroyed respectively.
 *
 *	When registered all network namespace init functions are
 *	called for every existing network namespace.  Allowing kernel
 *	modules to have a race free view of the set of network namespaces.
 *
 *	When a new network namespace is created all of the init
 *	methods are called in the order in which they were registered.
 *
 *	When a network namespace is destroyed all of the exit methods
 *	are called in the reverse of the order with which they were
 *	registered.
 */
int register_pernet_subsys(struct pernet_operations *ops)
{
	int error;
	mutex_lock(&net_mutex);
	error =  register_pernet_operations(first_device, ops);
	mutex_unlock(&net_mutex);
	return error;
}
EXPORT_SYMBOL_GPL(register_pernet_subsys);

/**
 *      unregister_pernet_subsys - unregister a network namespace subsystem
 *	@ops: pernet operations structure to manipulate
 *
 *	Remove the pernet operations structure from the list to be
 *	used when network namespaces are created or destroyed.  In
 *	addition run the exit method for all existing network
 *	namespaces.
 */
void unregister_pernet_subsys(struct pernet_operations *ops)
{
	mutex_lock(&net_mutex);
	unregister_pernet_operations(ops);
	mutex_unlock(&net_mutex);
}
EXPORT_SYMBOL_GPL(unregister_pernet_subsys);

/**
 *      register_pernet_device - register a network namespace device
 *	@ops:  pernet operations structure for the subsystem
 *
 *	Register a device which has init and exit functions
 *	that are called when network namespaces are created and
 *	destroyed respectively.
 *
 *	When registered all network namespace init functions are
 *	called for every existing network namespace.  Allowing kernel
 *	modules to have a race free view of the set of network namespaces.
 *
 *	When a new network namespace is created all of the init
 *	methods are called in the order in which they were registered.
 *
 *	When a network namespace is destroyed all of the exit methods
 *	are called in the reverse of the order with which they were
 *	registered.
 */
int register_pernet_device(struct pernet_operations *ops)
{
	int error;
	mutex_lock(&net_mutex);
	error = register_pernet_operations(&pernet_list, ops);
	if (!error && (first_device == &pernet_list))
		first_device = &ops->list;
	mutex_unlock(&net_mutex);
	return error;
}
EXPORT_SYMBOL_GPL(register_pernet_device);

/**
 *      unregister_pernet_device - unregister a network namespace netdevice
 *	@ops: pernet operations structure to manipulate
 *
 *	Remove the pernet operations structure from the list to be
 *	used when network namespaces are created or destroyed.  In
 *	addition run the exit method for all existing network
 *	namespaces.
 */
void unregister_pernet_device(struct pernet_operations *ops)
{
	mutex_lock(&net_mutex);
	if (&ops->list == first_device)
		first_device = first_device->next;
	unregister_pernet_operations(ops);
	mutex_unlock(&net_mutex);
}
EXPORT_SYMBOL_GPL(unregister_pernet_device);

#ifdef CONFIG_NET_NS
static struct ns_common *netns_get(struct task_struct *task)
{
	struct net *net = NULL;
	struct nsproxy *nsproxy;

	task_lock(task);
	nsproxy = task->nsproxy;
	if (nsproxy)
		net = get_net(nsproxy->net_ns);
	task_unlock(task);

	return net ? &net->ns : NULL;
<<<<<<< HEAD
}

static inline struct net *to_net_ns(struct ns_common *ns)
{
	return container_of(ns, struct net, ns);
}

static void netns_put(struct ns_common *ns)
{
	put_net(to_net_ns(ns));
}

static int netns_install(struct nsproxy *nsproxy, struct ns_common *ns)
{
=======
}

static inline struct net *to_net_ns(struct ns_common *ns)
{
	return container_of(ns, struct net, ns);
}

static void netns_put(struct ns_common *ns)
{
	put_net(to_net_ns(ns));
}

static int netns_install(struct nsproxy *nsproxy, struct ns_common *ns)
{
>>>>>>> 8ea65f4a
	struct net *net = to_net_ns(ns);

	if (!ns_capable(net->user_ns, CAP_SYS_ADMIN) ||
	    !ns_capable(current_user_ns(), CAP_SYS_ADMIN))
		return -EPERM;

	put_net(nsproxy->net_ns);
	nsproxy->net_ns = get_net(net);
	return 0;
}

const struct proc_ns_operations netns_operations = {
	.name		= "net",
	.type		= CLONE_NEWNET,
	.get		= netns_get,
	.put		= netns_put,
	.install	= netns_install,
};
#endif<|MERGE_RESOLUTION|>--- conflicted
+++ resolved
@@ -856,7 +856,6 @@
 	task_unlock(task);
 
 	return net ? &net->ns : NULL;
-<<<<<<< HEAD
 }
 
 static inline struct net *to_net_ns(struct ns_common *ns)
@@ -871,22 +870,6 @@
 
 static int netns_install(struct nsproxy *nsproxy, struct ns_common *ns)
 {
-=======
-}
-
-static inline struct net *to_net_ns(struct ns_common *ns)
-{
-	return container_of(ns, struct net, ns);
-}
-
-static void netns_put(struct ns_common *ns)
-{
-	put_net(to_net_ns(ns));
-}
-
-static int netns_install(struct nsproxy *nsproxy, struct ns_common *ns)
-{
->>>>>>> 8ea65f4a
 	struct net *net = to_net_ns(ns);
 
 	if (!ns_capable(net->user_ns, CAP_SYS_ADMIN) ||
