/*
 * net/tipc/node.c: TIPC node management routines
 *
 * Copyright (c) 2000-2006, 2012-2014, Ericsson AB
 * Copyright (c) 2005-2006, 2010-2014, Wind River Systems
 * All rights reserved.
 *
 * Redistribution and use in source and binary forms, with or without
 * modification, are permitted provided that the following conditions are met:
 *
 * 1. Redistributions of source code must retain the above copyright
 *    notice, this list of conditions and the following disclaimer.
 * 2. Redistributions in binary form must reproduce the above copyright
 *    notice, this list of conditions and the following disclaimer in the
 *    documentation and/or other materials provided with the distribution.
 * 3. Neither the names of the copyright holders nor the names of its
 *    contributors may be used to endorse or promote products derived from
 *    this software without specific prior written permission.
 *
 * Alternatively, this software may be distributed under the terms of the
 * GNU General Public License ("GPL") version 2 as published by the Free
 * Software Foundation.
 *
 * THIS SOFTWARE IS PROVIDED BY THE COPYRIGHT HOLDERS AND CONTRIBUTORS "AS IS"
 * AND ANY EXPRESS OR IMPLIED WARRANTIES, INCLUDING, BUT NOT LIMITED TO, THE
 * IMPLIED WARRANTIES OF MERCHANTABILITY AND FITNESS FOR A PARTICULAR PURPOSE
 * ARE DISCLAIMED. IN NO EVENT SHALL THE COPYRIGHT OWNER OR CONTRIBUTORS BE
 * LIABLE FOR ANY DIRECT, INDIRECT, INCIDENTAL, SPECIAL, EXEMPLARY, OR
 * CONSEQUENTIAL DAMAGES (INCLUDING, BUT NOT LIMITED TO, PROCUREMENT OF
 * SUBSTITUTE GOODS OR SERVICES; LOSS OF USE, DATA, OR PROFITS; OR BUSINESS
 * INTERRUPTION) HOWEVER CAUSED AND ON ANY THEORY OF LIABILITY, WHETHER IN
 * CONTRACT, STRICT LIABILITY, OR TORT (INCLUDING NEGLIGENCE OR OTHERWISE)
 * ARISING IN ANY WAY OUT OF THE USE OF THIS SOFTWARE, EVEN IF ADVISED OF THE
 * POSSIBILITY OF SUCH DAMAGE.
 */

#include "core.h"
#include "config.h"
#include "node.h"
#include "name_distr.h"
#include "socket.h"

#define NODE_HTABLE_SIZE 512

static void node_lost_contact(struct tipc_node *n_ptr);
static void node_established_contact(struct tipc_node *n_ptr);

static struct hlist_head node_htable[NODE_HTABLE_SIZE];
LIST_HEAD(tipc_node_list);
static u32 tipc_num_nodes;
static u32 tipc_num_links;
static DEFINE_SPINLOCK(node_list_lock);

struct tipc_sock_conn {
	u32 port;
	u32 peer_port;
	u32 peer_node;
	struct list_head list;
};

<<<<<<< HEAD
=======
static const struct nla_policy tipc_nl_node_policy[TIPC_NLA_NODE_MAX + 1] = {
	[TIPC_NLA_NODE_UNSPEC]		= { .type = NLA_UNSPEC },
	[TIPC_NLA_NODE_ADDR]		= { .type = NLA_U32 },
	[TIPC_NLA_NODE_UP]		= { .type = NLA_FLAG }
};

>>>>>>> e529fea9
/*
 * A trivial power-of-two bitmask technique is used for speed, since this
 * operation is done for every incoming TIPC packet. The number of hash table
 * entries has been chosen so that no hash chain exceeds 8 nodes and will
 * usually be much smaller (typically only a single node).
 */
static unsigned int tipc_hashfn(u32 addr)
{
	return addr & (NODE_HTABLE_SIZE - 1);
}

/*
 * tipc_node_find - locate specified node object, if it exists
 */
struct tipc_node *tipc_node_find(u32 addr)
{
	struct tipc_node *node;

	if (unlikely(!in_own_cluster_exact(addr)))
		return NULL;

	rcu_read_lock();
	hlist_for_each_entry_rcu(node, &node_htable[tipc_hashfn(addr)], hash) {
		if (node->addr == addr) {
			rcu_read_unlock();
			return node;
		}
	}
	rcu_read_unlock();
	return NULL;
}

struct tipc_node *tipc_node_create(u32 addr)
{
	struct tipc_node *n_ptr, *temp_node;

	spin_lock_bh(&node_list_lock);

	n_ptr = kzalloc(sizeof(*n_ptr), GFP_ATOMIC);
	if (!n_ptr) {
		spin_unlock_bh(&node_list_lock);
		pr_warn("Node creation failed, no memory\n");
		return NULL;
	}

	n_ptr->addr = addr;
	spin_lock_init(&n_ptr->lock);
	INIT_HLIST_NODE(&n_ptr->hash);
	INIT_LIST_HEAD(&n_ptr->list);
<<<<<<< HEAD
	INIT_LIST_HEAD(&n_ptr->nsub);
	INIT_LIST_HEAD(&n_ptr->conn_sks);
	__skb_queue_head_init(&n_ptr->waiting_sks);
=======
	INIT_LIST_HEAD(&n_ptr->publ_list);
	INIT_LIST_HEAD(&n_ptr->conn_sks);
	skb_queue_head_init(&n_ptr->waiting_sks);
	__skb_queue_head_init(&n_ptr->bclink.deferred_queue);
>>>>>>> e529fea9

	hlist_add_head_rcu(&n_ptr->hash, &node_htable[tipc_hashfn(addr)]);

	list_for_each_entry_rcu(temp_node, &tipc_node_list, list) {
		if (n_ptr->addr < temp_node->addr)
			break;
	}
	list_add_tail_rcu(&n_ptr->list, &temp_node->list);
	n_ptr->action_flags = TIPC_WAIT_PEER_LINKS_DOWN;
	n_ptr->signature = INVALID_NODE_SIG;

	tipc_num_nodes++;

	spin_unlock_bh(&node_list_lock);
	return n_ptr;
}

static void tipc_node_delete(struct tipc_node *n_ptr)
{
	list_del_rcu(&n_ptr->list);
	hlist_del_rcu(&n_ptr->hash);
	kfree_rcu(n_ptr, rcu);

	tipc_num_nodes--;
}

void tipc_node_stop(void)
{
	struct tipc_node *node, *t_node;

	spin_lock_bh(&node_list_lock);
	list_for_each_entry_safe(node, t_node, &tipc_node_list, list)
		tipc_node_delete(node);
	spin_unlock_bh(&node_list_lock);
}

int tipc_node_add_conn(u32 dnode, u32 port, u32 peer_port)
{
	struct tipc_node *node;
	struct tipc_sock_conn *conn;

	if (in_own_node(dnode))
		return 0;

	node = tipc_node_find(dnode);
	if (!node) {
		pr_warn("Connecting sock to node 0x%x failed\n", dnode);
		return -EHOSTUNREACH;
	}
	conn = kmalloc(sizeof(*conn), GFP_ATOMIC);
	if (!conn)
		return -EHOSTUNREACH;
	conn->peer_node = dnode;
	conn->port = port;
	conn->peer_port = peer_port;

	tipc_node_lock(node);
	list_add_tail(&conn->list, &node->conn_sks);
	tipc_node_unlock(node);
	return 0;
}

void tipc_node_remove_conn(u32 dnode, u32 port)
{
	struct tipc_node *node;
	struct tipc_sock_conn *conn, *safe;

	if (in_own_node(dnode))
		return;

	node = tipc_node_find(dnode);
	if (!node)
		return;

	tipc_node_lock(node);
	list_for_each_entry_safe(conn, safe, &node->conn_sks, list) {
		if (port != conn->port)
			continue;
		list_del(&conn->list);
		kfree(conn);
	}
	tipc_node_unlock(node);
}

void tipc_node_abort_sock_conns(struct list_head *conns)
{
	struct tipc_sock_conn *conn, *safe;
	struct sk_buff *buf;

	list_for_each_entry_safe(conn, safe, conns, list) {
		buf = tipc_msg_create(TIPC_CRITICAL_IMPORTANCE, TIPC_CONN_MSG,
				      SHORT_H_SIZE, 0, tipc_own_addr,
				      conn->peer_node, conn->port,
				      conn->peer_port, TIPC_ERR_NO_NODE);
		if (likely(buf))
			tipc_sk_rcv(buf);
		list_del(&conn->list);
		kfree(conn);
	}
}

/**
 * tipc_node_link_up - handle addition of link
 *
 * Link becomes active (alone or shared) or standby, depending on its priority.
 */
void tipc_node_link_up(struct tipc_node *n_ptr, struct tipc_link *l_ptr)
{
	struct tipc_link **active = &n_ptr->active_links[0];

	n_ptr->working_links++;
	n_ptr->action_flags |= TIPC_NOTIFY_LINK_UP;
	n_ptr->link_id = l_ptr->peer_bearer_id << 16 | l_ptr->bearer_id;

	pr_info("Established link <%s> on network plane %c\n",
		l_ptr->name, l_ptr->net_plane);

	if (!active[0]) {
		active[0] = active[1] = l_ptr;
		node_established_contact(n_ptr);
		goto exit;
	}
	if (l_ptr->priority < active[0]->priority) {
		pr_info("New link <%s> becomes standby\n", l_ptr->name);
		goto exit;
	}
	tipc_link_dup_queue_xmit(active[0], l_ptr);
	if (l_ptr->priority == active[0]->priority) {
		active[0] = l_ptr;
		goto exit;
	}
	pr_info("Old link <%s> becomes standby\n", active[0]->name);
	if (active[1] != active[0])
		pr_info("Old link <%s> becomes standby\n", active[1]->name);
	active[0] = active[1] = l_ptr;
exit:
	/* Leave room for changeover header when returning 'mtu' to users: */
	n_ptr->act_mtus[0] = active[0]->max_pkt - INT_H_SIZE;
	n_ptr->act_mtus[1] = active[1]->max_pkt - INT_H_SIZE;
}

/**
 * node_select_active_links - select active link
 */
static void node_select_active_links(struct tipc_node *n_ptr)
{
	struct tipc_link **active = &n_ptr->active_links[0];
	u32 i;
	u32 highest_prio = 0;

	active[0] = active[1] = NULL;

	for (i = 0; i < MAX_BEARERS; i++) {
		struct tipc_link *l_ptr = n_ptr->links[i];

		if (!l_ptr || !tipc_link_is_up(l_ptr) ||
		    (l_ptr->priority < highest_prio))
			continue;

		if (l_ptr->priority > highest_prio) {
			highest_prio = l_ptr->priority;
			active[0] = active[1] = l_ptr;
		} else {
			active[1] = l_ptr;
		}
	}
}

/**
 * tipc_node_link_down - handle loss of link
 */
void tipc_node_link_down(struct tipc_node *n_ptr, struct tipc_link *l_ptr)
{
	struct tipc_link **active;

	n_ptr->working_links--;
	n_ptr->action_flags |= TIPC_NOTIFY_LINK_DOWN;
	n_ptr->link_id = l_ptr->peer_bearer_id << 16 | l_ptr->bearer_id;

	if (!tipc_link_is_active(l_ptr)) {
		pr_info("Lost standby link <%s> on network plane %c\n",
			l_ptr->name, l_ptr->net_plane);
		return;
	}
	pr_info("Lost link <%s> on network plane %c\n",
		l_ptr->name, l_ptr->net_plane);

	active = &n_ptr->active_links[0];
	if (active[0] == l_ptr)
		active[0] = active[1];
	if (active[1] == l_ptr)
		active[1] = active[0];
	if (active[0] == l_ptr)
		node_select_active_links(n_ptr);
	if (tipc_node_is_up(n_ptr))
		tipc_link_failover_send_queue(l_ptr);
	else
		node_lost_contact(n_ptr);

	/* Leave room for changeover header when returning 'mtu' to users: */
	if (active[0]) {
		n_ptr->act_mtus[0] = active[0]->max_pkt - INT_H_SIZE;
		n_ptr->act_mtus[1] = active[1]->max_pkt - INT_H_SIZE;
		return;
	}

	/* Loopback link went down? No fragmentation needed from now on. */
	if (n_ptr->addr == tipc_own_addr) {
		n_ptr->act_mtus[0] = MAX_MSG_SIZE;
		n_ptr->act_mtus[1] = MAX_MSG_SIZE;
	}
}

int tipc_node_active_links(struct tipc_node *n_ptr)
{
	return n_ptr->active_links[0] != NULL;
}

int tipc_node_is_up(struct tipc_node *n_ptr)
{
	return tipc_node_active_links(n_ptr);
}

void tipc_node_attach_link(struct tipc_node *n_ptr, struct tipc_link *l_ptr)
{
	n_ptr->links[l_ptr->bearer_id] = l_ptr;
	spin_lock_bh(&node_list_lock);
	tipc_num_links++;
	spin_unlock_bh(&node_list_lock);
	n_ptr->link_cnt++;
}

void tipc_node_detach_link(struct tipc_node *n_ptr, struct tipc_link *l_ptr)
{
	int i;

	for (i = 0; i < MAX_BEARERS; i++) {
		if (l_ptr != n_ptr->links[i])
			continue;
		n_ptr->links[i] = NULL;
		spin_lock_bh(&node_list_lock);
		tipc_num_links--;
		spin_unlock_bh(&node_list_lock);
		n_ptr->link_cnt--;
	}
}

static void node_established_contact(struct tipc_node *n_ptr)
{
	n_ptr->action_flags |= TIPC_NOTIFY_NODE_UP;
	n_ptr->bclink.oos_state = 0;
	n_ptr->bclink.acked = tipc_bclink_get_last_sent();
	tipc_bclink_add_node(n_ptr->addr);
}

static void node_lost_contact(struct tipc_node *n_ptr)
{
	char addr_string[16];
	u32 i;

	pr_info("Lost contact with %s\n",
		tipc_addr_string_fill(addr_string, n_ptr->addr));

	/* Flush broadcast link info associated with lost node */
	if (n_ptr->bclink.recv_permitted) {
		__skb_queue_purge(&n_ptr->bclink.deferred_queue);

		if (n_ptr->bclink.reasm_buf) {
			kfree_skb(n_ptr->bclink.reasm_buf);
			n_ptr->bclink.reasm_buf = NULL;
		}

		tipc_bclink_remove_node(n_ptr->addr);
		tipc_bclink_acknowledge(n_ptr, INVALID_LINK_SEQ);

		n_ptr->bclink.recv_permitted = false;
	}

	/* Abort link changeover */
	for (i = 0; i < MAX_BEARERS; i++) {
		struct tipc_link *l_ptr = n_ptr->links[i];
		if (!l_ptr)
			continue;
		l_ptr->reset_checkpoint = l_ptr->next_in_no;
		l_ptr->exp_msg_count = 0;
		tipc_link_reset_fragments(l_ptr);
	}

	n_ptr->action_flags &= ~TIPC_WAIT_OWN_LINKS_DOWN;

	/* Notify subscribers and prevent re-contact with node until
	 * cleanup is done.
	 */
	n_ptr->action_flags |= TIPC_WAIT_PEER_LINKS_DOWN |
			       TIPC_NOTIFY_NODE_DOWN;
}

struct sk_buff *tipc_node_get_nodes(const void *req_tlv_area, int req_tlv_space)
{
	u32 domain;
	struct sk_buff *buf;
	struct tipc_node *n_ptr;
	struct tipc_node_info node_info;
	u32 payload_size;

	if (!TLV_CHECK(req_tlv_area, req_tlv_space, TIPC_TLV_NET_ADDR))
		return tipc_cfg_reply_error_string(TIPC_CFG_TLV_ERROR);

	domain = ntohl(*(__be32 *)TLV_DATA(req_tlv_area));
	if (!tipc_addr_domain_valid(domain))
		return tipc_cfg_reply_error_string(TIPC_CFG_INVALID_VALUE
						   " (network address)");

	spin_lock_bh(&node_list_lock);
	if (!tipc_num_nodes) {
		spin_unlock_bh(&node_list_lock);
		return tipc_cfg_reply_none();
	}

	/* For now, get space for all other nodes */
	payload_size = TLV_SPACE(sizeof(node_info)) * tipc_num_nodes;
	if (payload_size > 32768u) {
		spin_unlock_bh(&node_list_lock);
		return tipc_cfg_reply_error_string(TIPC_CFG_NOT_SUPPORTED
						   " (too many nodes)");
	}
	spin_unlock_bh(&node_list_lock);

	buf = tipc_cfg_reply_alloc(payload_size);
	if (!buf)
		return NULL;

	/* Add TLVs for all nodes in scope */
	rcu_read_lock();
	list_for_each_entry_rcu(n_ptr, &tipc_node_list, list) {
		if (!tipc_in_scope(domain, n_ptr->addr))
			continue;
		node_info.addr = htonl(n_ptr->addr);
		node_info.up = htonl(tipc_node_is_up(n_ptr));
		tipc_cfg_append_tlv(buf, TIPC_TLV_NODE_INFO,
				    &node_info, sizeof(node_info));
	}
	rcu_read_unlock();
	return buf;
}

struct sk_buff *tipc_node_get_links(const void *req_tlv_area, int req_tlv_space)
{
	u32 domain;
	struct sk_buff *buf;
	struct tipc_node *n_ptr;
	struct tipc_link_info link_info;
	u32 payload_size;

	if (!TLV_CHECK(req_tlv_area, req_tlv_space, TIPC_TLV_NET_ADDR))
		return tipc_cfg_reply_error_string(TIPC_CFG_TLV_ERROR);

	domain = ntohl(*(__be32 *)TLV_DATA(req_tlv_area));
	if (!tipc_addr_domain_valid(domain))
		return tipc_cfg_reply_error_string(TIPC_CFG_INVALID_VALUE
						   " (network address)");

	if (!tipc_own_addr)
		return tipc_cfg_reply_none();

	spin_lock_bh(&node_list_lock);
	/* Get space for all unicast links + broadcast link */
	payload_size = TLV_SPACE((sizeof(link_info)) * (tipc_num_links + 1));
	if (payload_size > 32768u) {
		spin_unlock_bh(&node_list_lock);
		return tipc_cfg_reply_error_string(TIPC_CFG_NOT_SUPPORTED
						   " (too many links)");
	}
	spin_unlock_bh(&node_list_lock);

	buf = tipc_cfg_reply_alloc(payload_size);
	if (!buf)
		return NULL;

	/* Add TLV for broadcast link */
	link_info.dest = htonl(tipc_cluster_mask(tipc_own_addr));
	link_info.up = htonl(1);
	strlcpy(link_info.str, tipc_bclink_name, TIPC_MAX_LINK_NAME);
	tipc_cfg_append_tlv(buf, TIPC_TLV_LINK_INFO, &link_info, sizeof(link_info));

	/* Add TLVs for any other links in scope */
	rcu_read_lock();
	list_for_each_entry_rcu(n_ptr, &tipc_node_list, list) {
		u32 i;

		if (!tipc_in_scope(domain, n_ptr->addr))
			continue;
		tipc_node_lock(n_ptr);
		for (i = 0; i < MAX_BEARERS; i++) {
			if (!n_ptr->links[i])
				continue;
			link_info.dest = htonl(n_ptr->addr);
			link_info.up = htonl(tipc_link_is_up(n_ptr->links[i]));
			strcpy(link_info.str, n_ptr->links[i]->name);
			tipc_cfg_append_tlv(buf, TIPC_TLV_LINK_INFO,
					    &link_info, sizeof(link_info));
		}
		tipc_node_unlock(n_ptr);
	}
	rcu_read_unlock();
	return buf;
}

/**
 * tipc_node_get_linkname - get the name of a link
 *
 * @bearer_id: id of the bearer
 * @node: peer node address
 * @linkname: link name output buffer
 *
 * Returns 0 on success
 */
int tipc_node_get_linkname(u32 bearer_id, u32 addr, char *linkname, size_t len)
{
	struct tipc_link *link;
	struct tipc_node *node = tipc_node_find(addr);

	if ((bearer_id >= MAX_BEARERS) || !node)
		return -EINVAL;
	tipc_node_lock(node);
	link = node->links[bearer_id];
	if (link) {
		strncpy(linkname, link->name, len);
		tipc_node_unlock(node);
		return 0;
	}
	tipc_node_unlock(node);
	return -EINVAL;
}

void tipc_node_unlock(struct tipc_node *node)
{
	LIST_HEAD(nsub_list);
	LIST_HEAD(conn_sks);
	struct sk_buff_head waiting_sks;
	u32 addr = 0;
	int flags = node->action_flags;
	u32 link_id = 0;

	if (likely(!flags)) {
		spin_unlock_bh(&node->lock);
		return;
	}

	addr = node->addr;
	link_id = node->link_id;
	__skb_queue_head_init(&waiting_sks);

	if (flags & TIPC_WAKEUP_USERS)
		skb_queue_splice_init(&node->waiting_sks, &waiting_sks);

	if (flags & TIPC_NOTIFY_NODE_DOWN) {
<<<<<<< HEAD
		list_replace_init(&node->nsub, &nsub_list);
=======
		list_replace_init(&node->publ_list, &nsub_list);
>>>>>>> e529fea9
		list_replace_init(&node->conn_sks, &conn_sks);
	}
	node->action_flags &= ~(TIPC_WAKEUP_USERS | TIPC_NOTIFY_NODE_DOWN |
				TIPC_NOTIFY_NODE_UP | TIPC_NOTIFY_LINK_UP |
				TIPC_NOTIFY_LINK_DOWN |
				TIPC_WAKEUP_BCAST_USERS);

	spin_unlock_bh(&node->lock);

	while (!skb_queue_empty(&waiting_sks))
		tipc_sk_rcv(__skb_dequeue(&waiting_sks));

	if (!list_empty(&conn_sks))
		tipc_node_abort_sock_conns(&conn_sks);

	if (!list_empty(&nsub_list))
<<<<<<< HEAD
		tipc_nodesub_notify(&nsub_list);
=======
		tipc_publ_notify(&nsub_list, addr);
>>>>>>> e529fea9

	if (flags & TIPC_WAKEUP_BCAST_USERS)
		tipc_bclink_wakeup_users();

	if (flags & TIPC_NOTIFY_NODE_UP)
		tipc_named_node_up(addr);

	if (flags & TIPC_NOTIFY_LINK_UP)
		tipc_nametbl_publish(TIPC_LINK_STATE, addr, addr,
				     TIPC_NODE_SCOPE, link_id, addr);

	if (flags & TIPC_NOTIFY_LINK_DOWN)
		tipc_nametbl_withdraw(TIPC_LINK_STATE, addr,
				      link_id, addr);
<<<<<<< HEAD
=======
}

/* Caller should hold node lock for the passed node */
static int __tipc_nl_add_node(struct tipc_nl_msg *msg, struct tipc_node *node)
{
	void *hdr;
	struct nlattr *attrs;

	hdr = genlmsg_put(msg->skb, msg->portid, msg->seq, &tipc_genl_v2_family,
			  NLM_F_MULTI, TIPC_NL_NODE_GET);
	if (!hdr)
		return -EMSGSIZE;

	attrs = nla_nest_start(msg->skb, TIPC_NLA_NODE);
	if (!attrs)
		goto msg_full;

	if (nla_put_u32(msg->skb, TIPC_NLA_NODE_ADDR, node->addr))
		goto attr_msg_full;
	if (tipc_node_is_up(node))
		if (nla_put_flag(msg->skb, TIPC_NLA_NODE_UP))
			goto attr_msg_full;

	nla_nest_end(msg->skb, attrs);
	genlmsg_end(msg->skb, hdr);

	return 0;

attr_msg_full:
	nla_nest_cancel(msg->skb, attrs);
msg_full:
	genlmsg_cancel(msg->skb, hdr);

	return -EMSGSIZE;
}

int tipc_nl_node_dump(struct sk_buff *skb, struct netlink_callback *cb)
{
	int err;
	int done = cb->args[0];
	int last_addr = cb->args[1];
	struct tipc_node *node;
	struct tipc_nl_msg msg;

	if (done)
		return 0;

	msg.skb = skb;
	msg.portid = NETLINK_CB(cb->skb).portid;
	msg.seq = cb->nlh->nlmsg_seq;

	rcu_read_lock();

	if (last_addr && !tipc_node_find(last_addr)) {
		rcu_read_unlock();
		/* We never set seq or call nl_dump_check_consistent() this
		 * means that setting prev_seq here will cause the consistence
		 * check to fail in the netlink callback handler. Resulting in
		 * the NLMSG_DONE message having the NLM_F_DUMP_INTR flag set if
		 * the node state changed while we released the lock.
		 */
		cb->prev_seq = 1;
		return -EPIPE;
	}

	list_for_each_entry_rcu(node, &tipc_node_list, list) {
		if (last_addr) {
			if (node->addr == last_addr)
				last_addr = 0;
			else
				continue;
		}

		tipc_node_lock(node);
		err = __tipc_nl_add_node(&msg, node);
		if (err) {
			last_addr = node->addr;
			tipc_node_unlock(node);
			goto out;
		}

		tipc_node_unlock(node);
	}
	done = 1;
out:
	cb->args[0] = done;
	cb->args[1] = last_addr;
	rcu_read_unlock();

	return skb->len;
>>>>>>> e529fea9
}<|MERGE_RESOLUTION|>--- conflicted
+++ resolved
@@ -58,15 +58,12 @@
 	struct list_head list;
 };
 
-<<<<<<< HEAD
-=======
 static const struct nla_policy tipc_nl_node_policy[TIPC_NLA_NODE_MAX + 1] = {
 	[TIPC_NLA_NODE_UNSPEC]		= { .type = NLA_UNSPEC },
 	[TIPC_NLA_NODE_ADDR]		= { .type = NLA_U32 },
 	[TIPC_NLA_NODE_UP]		= { .type = NLA_FLAG }
 };
 
->>>>>>> e529fea9
 /*
  * A trivial power-of-two bitmask technique is used for speed, since this
  * operation is done for every incoming TIPC packet. The number of hash table
@@ -116,16 +113,10 @@
 	spin_lock_init(&n_ptr->lock);
 	INIT_HLIST_NODE(&n_ptr->hash);
 	INIT_LIST_HEAD(&n_ptr->list);
-<<<<<<< HEAD
-	INIT_LIST_HEAD(&n_ptr->nsub);
-	INIT_LIST_HEAD(&n_ptr->conn_sks);
-	__skb_queue_head_init(&n_ptr->waiting_sks);
-=======
 	INIT_LIST_HEAD(&n_ptr->publ_list);
 	INIT_LIST_HEAD(&n_ptr->conn_sks);
 	skb_queue_head_init(&n_ptr->waiting_sks);
 	__skb_queue_head_init(&n_ptr->bclink.deferred_queue);
->>>>>>> e529fea9
 
 	hlist_add_head_rcu(&n_ptr->hash, &node_htable[tipc_hashfn(addr)]);
 
@@ -583,11 +574,7 @@
 		skb_queue_splice_init(&node->waiting_sks, &waiting_sks);
 
 	if (flags & TIPC_NOTIFY_NODE_DOWN) {
-<<<<<<< HEAD
-		list_replace_init(&node->nsub, &nsub_list);
-=======
 		list_replace_init(&node->publ_list, &nsub_list);
->>>>>>> e529fea9
 		list_replace_init(&node->conn_sks, &conn_sks);
 	}
 	node->action_flags &= ~(TIPC_WAKEUP_USERS | TIPC_NOTIFY_NODE_DOWN |
@@ -604,11 +591,7 @@
 		tipc_node_abort_sock_conns(&conn_sks);
 
 	if (!list_empty(&nsub_list))
-<<<<<<< HEAD
-		tipc_nodesub_notify(&nsub_list);
-=======
 		tipc_publ_notify(&nsub_list, addr);
->>>>>>> e529fea9
 
 	if (flags & TIPC_WAKEUP_BCAST_USERS)
 		tipc_bclink_wakeup_users();
@@ -623,8 +606,6 @@
 	if (flags & TIPC_NOTIFY_LINK_DOWN)
 		tipc_nametbl_withdraw(TIPC_LINK_STATE, addr,
 				      link_id, addr);
-<<<<<<< HEAD
-=======
 }
 
 /* Caller should hold node lock for the passed node */
@@ -715,5 +696,4 @@
 	rcu_read_unlock();
 
 	return skb->len;
->>>>>>> e529fea9
 }