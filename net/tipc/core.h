--- conflicted
+++ resolved
@@ -192,10 +192,7 @@
 	struct sk_buff *tail;
 	bool deferred;
 	bool wakeup_pending;
-<<<<<<< HEAD
-=======
 	bool bundling;
->>>>>>> e529fea9
 	u16 chain_sz;
 	u16 chain_imp;
 };
