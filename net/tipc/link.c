--- conflicted
+++ resolved
@@ -36,10 +36,7 @@
 
 #include "core.h"
 #include "link.h"
-<<<<<<< HEAD
-=======
 #include "bcast.h"
->>>>>>> e529fea9
 #include "socket.h"
 #include "name_distr.h"
 #include "discover.h"
@@ -294,13 +291,9 @@
 	link_init_max_pkt(l_ptr);
 
 	l_ptr->next_out_no = 1;
-<<<<<<< HEAD
-	__skb_queue_head_init(&l_ptr->waiting_sks);
-=======
 	__skb_queue_head_init(&l_ptr->outqueue);
 	__skb_queue_head_init(&l_ptr->deferred_queue);
 	skb_queue_head_init(&l_ptr->waiting_sks);
->>>>>>> e529fea9
 
 	link_reset_statistics(l_ptr);
 
@@ -365,11 +358,7 @@
 		return false;
 	TIPC_SKB_CB(buf)->chain_sz = chain_sz;
 	TIPC_SKB_CB(buf)->chain_imp = imp;
-<<<<<<< HEAD
-	__skb_queue_tail(&link->waiting_sks, buf);
-=======
 	skb_queue_tail(&link->waiting_sks, buf);
->>>>>>> e529fea9
 	link->stats.link_congs++;
 	return true;
 }
@@ -382,29 +371,6 @@
  */
 static void link_prepare_wakeup(struct tipc_link *link)
 {
-<<<<<<< HEAD
-	struct sk_buff_head *wq = &link->waiting_sks;
-	struct sk_buff *buf;
-	uint pend_qsz = link->out_queue_size;
-
-	for (buf = skb_peek(wq); buf; buf = skb_peek(wq)) {
-		if (pend_qsz >= link->queue_limit[TIPC_SKB_CB(buf)->chain_imp])
-			break;
-		pend_qsz += TIPC_SKB_CB(buf)->chain_sz;
-		__skb_queue_tail(&link->owner->waiting_sks, __skb_dequeue(wq));
-	}
-}
-
-/**
- * link_release_outqueue - purge link's outbound message queue
- * @l_ptr: pointer to link
- */
-static void link_release_outqueue(struct tipc_link *l_ptr)
-{
-	kfree_skb_list(l_ptr->first_out);
-	l_ptr->first_out = NULL;
-	l_ptr->out_queue_size = 0;
-=======
 	uint pend_qsz = skb_queue_len(&link->outqueue);
 	struct sk_buff *skb, *tmp;
 
@@ -415,7 +381,6 @@
 		skb_unlink(skb, &link->waiting_sks);
 		skb_queue_tail(&link->owner->waiting_sks, skb);
 	}
->>>>>>> e529fea9
 }
 
 /**
@@ -468,26 +433,12 @@
 	}
 
 	/* Clean up all queues: */
-<<<<<<< HEAD
-	link_release_outqueue(l_ptr);
-	kfree_skb(l_ptr->proto_msg_queue);
-	l_ptr->proto_msg_queue = NULL;
-	kfree_skb_list(l_ptr->oldest_deferred_in);
-=======
 	__skb_queue_purge(&l_ptr->outqueue);
 	__skb_queue_purge(&l_ptr->deferred_queue);
->>>>>>> e529fea9
 	if (!skb_queue_empty(&l_ptr->waiting_sks)) {
 		skb_queue_splice_init(&l_ptr->waiting_sks, &owner->waiting_sks);
 		owner->action_flags |= TIPC_WAKEUP_USERS;
 	}
-<<<<<<< HEAD
-	l_ptr->retransm_queue_head = 0;
-	l_ptr->retransm_queue_size = 0;
-	l_ptr->last_out = NULL;
-	l_ptr->first_out = NULL;
-=======
->>>>>>> e529fea9
 	l_ptr->next_out = NULL;
 	l_ptr->unacked_window = 0;
 	l_ptr->checkpoint = 1;
@@ -715,12 +666,8 @@
  */
 static int tipc_link_cong(struct tipc_link *link, struct sk_buff_head *list)
 {
-<<<<<<< HEAD
-	struct tipc_msg *msg = buf_msg(buf);
-=======
 	struct sk_buff *skb = skb_peek(list);
 	struct tipc_msg *msg = buf_msg(skb);
->>>>>>> e529fea9
 	uint imp = tipc_msg_tot_importance(msg);
 	u32 oport = msg_tot_origport(msg);
 
@@ -733,21 +680,12 @@
 		goto drop;
 	if (unlikely(msg_reroute_cnt(msg)))
 		goto drop;
-<<<<<<< HEAD
-	if (TIPC_SKB_CB(buf)->wakeup_pending)
-		return -ELINKCONG;
-	if (link_schedule_user(link, oport, TIPC_SKB_CB(buf)->chain_sz, imp))
-		return -ELINKCONG;
-drop:
-	kfree_skb_list(buf);
-=======
 	if (TIPC_SKB_CB(skb)->wakeup_pending)
 		return -ELINKCONG;
 	if (link_schedule_user(link, oport, skb_queue_len(list), imp))
 		return -ELINKCONG;
 drop:
 	__skb_queue_purge(list);
->>>>>>> e529fea9
 	return -EHOSTUNREACH;
 }
 
