/*
 *	Forwarding decision
 *	Linux ethernet bridge
 *
 *	Authors:
 *	Lennert Buytenhek		<buytenh@gnu.org>
 *
 *	This program is free software; you can redistribute it and/or
 *	modify it under the terms of the GNU General Public License
 *	as published by the Free Software Foundation; either version
 *	2 of the License, or (at your option) any later version.
 */

#include <linux/err.h>
#include <linux/slab.h>
#include <linux/kernel.h>
#include <linux/netdevice.h>
#include <linux/netpoll.h>
#include <linux/skbuff.h>
#include <linux/if_vlan.h>
#include <linux/netfilter_bridge.h>
#include "br_private.h"

static int deliver_clone(const struct net_bridge_port *prev,
			 struct sk_buff *skb,
			 void (*__packet_hook)(const struct net_bridge_port *p,
					       struct sk_buff *skb));

/* Don't forward packets to originating port or forwarding disabled */
static inline int should_deliver(const struct net_bridge_port *p,
				 const struct sk_buff *skb)
{
	return ((p->flags & BR_HAIRPIN_MODE) || skb->dev != p->dev) &&
		br_allowed_egress(p->br, nbp_get_vlan_info(p), skb) &&
		p->state == BR_STATE_FORWARDING;
}

int br_dev_queue_push_xmit(struct sock *sk, struct sk_buff *skb)
{
<<<<<<< HEAD
	if (!is_skb_forwardable(skb->dev, skb)) {
		kfree_skb(skb);
	} else {
		skb_push(skb, ETH_HLEN);
		br_drop_fake_rtable(skb);
		skb_sender_cpu_clear(skb);
		dev_queue_xmit(skb);
=======
	if (!is_skb_forwardable(skb->dev, skb))
		goto drop;

	skb_push(skb, ETH_HLEN);
	br_drop_fake_rtable(skb);
	skb_sender_cpu_clear(skb);

	if (skb->ip_summed == CHECKSUM_PARTIAL &&
	    (skb->protocol == htons(ETH_P_8021Q) ||
	     skb->protocol == htons(ETH_P_8021AD))) {
		int depth;

		if (!__vlan_get_protocol(skb, skb->protocol, &depth))
			goto drop;

		skb_set_network_header(skb, depth);
>>>>>>> 3cb5ff02
	}

	dev_queue_xmit(skb);

	return 0;

drop:
	kfree_skb(skb);
	return 0;
}
EXPORT_SYMBOL_GPL(br_dev_queue_push_xmit);

int br_forward_finish(struct sock *sk, struct sk_buff *skb)
{
	return NF_HOOK(NFPROTO_BRIDGE, NF_BR_POST_ROUTING, sk, skb,
		       NULL, skb->dev,
		       br_dev_queue_push_xmit);

}
EXPORT_SYMBOL_GPL(br_forward_finish);

static void __br_deliver(const struct net_bridge_port *to, struct sk_buff *skb)
{
	skb = br_handle_vlan(to->br, nbp_get_vlan_info(to), skb);
	if (!skb)
		return;

	skb->dev = to->dev;

	if (unlikely(netpoll_tx_running(to->br->dev))) {
		if (!is_skb_forwardable(skb->dev, skb))
			kfree_skb(skb);
		else {
			skb_push(skb, ETH_HLEN);
			br_netpoll_send_skb(to, skb);
		}
		return;
	}

	NF_HOOK(NFPROTO_BRIDGE, NF_BR_LOCAL_OUT, NULL, skb,
		NULL, skb->dev,
		br_forward_finish);
}

static void __br_forward(const struct net_bridge_port *to, struct sk_buff *skb)
{
	struct net_device *indev;

	if (skb_warn_if_lro(skb)) {
		kfree_skb(skb);
		return;
	}

	skb = br_handle_vlan(to->br, nbp_get_vlan_info(to), skb);
	if (!skb)
		return;

	indev = skb->dev;
	skb->dev = to->dev;
	skb_forward_csum(skb);

	NF_HOOK(NFPROTO_BRIDGE, NF_BR_FORWARD, NULL, skb,
		indev, skb->dev,
		br_forward_finish);
}

/* called with rcu_read_lock */
void br_deliver(const struct net_bridge_port *to, struct sk_buff *skb)
{
	if (to && should_deliver(to, skb)) {
		__br_deliver(to, skb);
		return;
	}

	kfree_skb(skb);
}
EXPORT_SYMBOL_GPL(br_deliver);

/* called with rcu_read_lock */
void br_forward(const struct net_bridge_port *to, struct sk_buff *skb, struct sk_buff *skb0)
{
	if (should_deliver(to, skb)) {
		if (skb0)
			deliver_clone(to, skb, __br_forward);
		else
			__br_forward(to, skb);
		return;
	}

	if (!skb0)
		kfree_skb(skb);
}

static int deliver_clone(const struct net_bridge_port *prev,
			 struct sk_buff *skb,
			 void (*__packet_hook)(const struct net_bridge_port *p,
					       struct sk_buff *skb))
{
	struct net_device *dev = BR_INPUT_SKB_CB(skb)->brdev;

	skb = skb_clone(skb, GFP_ATOMIC);
	if (!skb) {
		dev->stats.tx_dropped++;
		return -ENOMEM;
	}

	__packet_hook(prev, skb);
	return 0;
}

static struct net_bridge_port *maybe_deliver(
	struct net_bridge_port *prev, struct net_bridge_port *p,
	struct sk_buff *skb,
	void (*__packet_hook)(const struct net_bridge_port *p,
			      struct sk_buff *skb))
{
	int err;

	if (!should_deliver(p, skb))
		return prev;

	if (!prev)
		goto out;

	err = deliver_clone(prev, skb, __packet_hook);
	if (err)
		return ERR_PTR(err);

out:
	return p;
}

/* called under bridge lock */
static void br_flood(struct net_bridge *br, struct sk_buff *skb,
		     struct sk_buff *skb0,
		     void (*__packet_hook)(const struct net_bridge_port *p,
					   struct sk_buff *skb),
		     bool unicast)
{
	struct net_bridge_port *p;
	struct net_bridge_port *prev;

	prev = NULL;

	list_for_each_entry_rcu(p, &br->port_list, list) {
		/* Do not flood unicast traffic to ports that turn it off */
		if (unicast && !(p->flags & BR_FLOOD))
			continue;

		/* Do not flood to ports that enable proxy ARP */
		if (p->flags & BR_PROXYARP)
			continue;
		if ((p->flags & BR_PROXYARP_WIFI) &&
		    BR_INPUT_SKB_CB(skb)->proxyarp_replied)
			continue;

		prev = maybe_deliver(prev, p, skb, __packet_hook);
		if (IS_ERR(prev))
			goto out;
	}

	if (!prev)
		goto out;

	if (skb0)
		deliver_clone(prev, skb, __packet_hook);
	else
		__packet_hook(prev, skb);
	return;

out:
	if (!skb0)
		kfree_skb(skb);
}


/* called with rcu_read_lock */
void br_flood_deliver(struct net_bridge *br, struct sk_buff *skb, bool unicast)
{
	br_flood(br, skb, NULL, __br_deliver, unicast);
}

/* called under bridge lock */
void br_flood_forward(struct net_bridge *br, struct sk_buff *skb,
		      struct sk_buff *skb2, bool unicast)
{
	br_flood(br, skb, skb2, __br_forward, unicast);
}

#ifdef CONFIG_BRIDGE_IGMP_SNOOPING
/* called with rcu_read_lock */
static void br_multicast_flood(struct net_bridge_mdb_entry *mdst,
			       struct sk_buff *skb, struct sk_buff *skb0,
			       void (*__packet_hook)(
					const struct net_bridge_port *p,
					struct sk_buff *skb))
{
	struct net_device *dev = BR_INPUT_SKB_CB(skb)->brdev;
	struct net_bridge *br = netdev_priv(dev);
	struct net_bridge_port *prev = NULL;
	struct net_bridge_port_group *p;
	struct hlist_node *rp;

	rp = rcu_dereference(hlist_first_rcu(&br->router_list));
	p = mdst ? rcu_dereference(mdst->ports) : NULL;
	while (p || rp) {
		struct net_bridge_port *port, *lport, *rport;

		lport = p ? p->port : NULL;
		rport = rp ? hlist_entry(rp, struct net_bridge_port, rlist) :
			     NULL;

		port = (unsigned long)lport > (unsigned long)rport ?
		       lport : rport;

		prev = maybe_deliver(prev, port, skb, __packet_hook);
		if (IS_ERR(prev))
			goto out;

		if ((unsigned long)lport >= (unsigned long)port)
			p = rcu_dereference(p->next);
		if ((unsigned long)rport >= (unsigned long)port)
			rp = rcu_dereference(hlist_next_rcu(rp));
	}

	if (!prev)
		goto out;

	if (skb0)
		deliver_clone(prev, skb, __packet_hook);
	else
		__packet_hook(prev, skb);
	return;

out:
	if (!skb0)
		kfree_skb(skb);
}

/* called with rcu_read_lock */
void br_multicast_deliver(struct net_bridge_mdb_entry *mdst,
			  struct sk_buff *skb)
{
	br_multicast_flood(mdst, skb, NULL, __br_deliver);
}

/* called with rcu_read_lock */
void br_multicast_forward(struct net_bridge_mdb_entry *mdst,
			  struct sk_buff *skb, struct sk_buff *skb2)
{
	br_multicast_flood(mdst, skb, skb2, __br_forward);
}
#endif<|MERGE_RESOLUTION|>--- conflicted
+++ resolved
@@ -37,15 +37,6 @@
 
 int br_dev_queue_push_xmit(struct sock *sk, struct sk_buff *skb)
 {
-<<<<<<< HEAD
-	if (!is_skb_forwardable(skb->dev, skb)) {
-		kfree_skb(skb);
-	} else {
-		skb_push(skb, ETH_HLEN);
-		br_drop_fake_rtable(skb);
-		skb_sender_cpu_clear(skb);
-		dev_queue_xmit(skb);
-=======
 	if (!is_skb_forwardable(skb->dev, skb))
 		goto drop;
 
@@ -62,7 +53,6 @@
 			goto drop;
 
 		skb_set_network_header(skb, depth);
->>>>>>> 3cb5ff02
 	}
 
 	dev_queue_xmit(skb);
