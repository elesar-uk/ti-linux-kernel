/*
 * bcm.c - Broadcast Manager to filter/send (cyclic) CAN content
 *
 * Copyright (c) 2002-2007 Volkswagen Group Electronic Research
 * All rights reserved.
 *
 * Redistribution and use in source and binary forms, with or without
 * modification, are permitted provided that the following conditions
 * are met:
 * 1. Redistributions of source code must retain the above copyright
 *    notice, this list of conditions and the following disclaimer.
 * 2. Redistributions in binary form must reproduce the above copyright
 *    notice, this list of conditions and the following disclaimer in the
 *    documentation and/or other materials provided with the distribution.
 * 3. Neither the name of Volkswagen nor the names of its contributors
 *    may be used to endorse or promote products derived from this software
 *    without specific prior written permission.
 *
 * Alternatively, provided that this notice is retained in full, this
 * software may be distributed under the terms of the GNU General
 * Public License ("GPL") version 2, in which case the provisions of the
 * GPL apply INSTEAD OF those given above.
 *
 * The provided data structures and external interfaces from this code
 * are not restricted to be used by modules with a GPL compatible license.
 *
 * THIS SOFTWARE IS PROVIDED BY THE COPYRIGHT HOLDERS AND CONTRIBUTORS
 * "AS IS" AND ANY EXPRESS OR IMPLIED WARRANTIES, INCLUDING, BUT NOT
 * LIMITED TO, THE IMPLIED WARRANTIES OF MERCHANTABILITY AND FITNESS FOR
 * A PARTICULAR PURPOSE ARE DISCLAIMED. IN NO EVENT SHALL THE COPYRIGHT
 * OWNER OR CONTRIBUTORS BE LIABLE FOR ANY DIRECT, INDIRECT, INCIDENTAL,
 * SPECIAL, EXEMPLARY, OR CONSEQUENTIAL DAMAGES (INCLUDING, BUT NOT
 * LIMITED TO, PROCUREMENT OF SUBSTITUTE GOODS OR SERVICES; LOSS OF USE,
 * DATA, OR PROFITS; OR BUSINESS INTERRUPTION) HOWEVER CAUSED AND ON ANY
 * THEORY OF LIABILITY, WHETHER IN CONTRACT, STRICT LIABILITY, OR TORT
 * (INCLUDING NEGLIGENCE OR OTHERWISE) ARISING IN ANY WAY OUT OF THE USE
 * OF THIS SOFTWARE, EVEN IF ADVISED OF THE POSSIBILITY OF SUCH
 * DAMAGE.
 *
 * Send feedback to <socketcan-users@lists.berlios.de>
 *
 */

#include <linux/module.h>
#include <linux/init.h>
#include <linux/hrtimer.h>
#include <linux/list.h>
#include <linux/proc_fs.h>
#include <linux/seq_file.h>
#include <linux/uio.h>
#include <linux/net.h>
#include <linux/netdevice.h>
#include <linux/socket.h>
#include <linux/if_arp.h>
#include <linux/skbuff.h>
#include <linux/can.h>
#include <linux/can/core.h>
#include <linux/can/bcm.h>
#include <net/sock.h>
#include <net/net_namespace.h>

/* use of last_frames[index].can_dlc */
#define RX_RECV    0x40 /* received data for this element */
#define RX_THR     0x80 /* element not been sent due to throttle feature */
#define BCM_CAN_DLC_MASK 0x0F /* clean private flags in can_dlc by masking */

/* get best masking value for can_rx_register() for a given single can_id */
#define REGMASK(id) ((id & CAN_EFF_FLAG) ? \
		     (CAN_EFF_MASK | CAN_EFF_FLAG | CAN_RTR_FLAG) : \
		     (CAN_SFF_MASK | CAN_EFF_FLAG | CAN_RTR_FLAG))

#define CAN_BCM_VERSION CAN_VERSION
static __initdata const char banner[] = KERN_INFO
	"can: broadcast manager protocol (rev " CAN_BCM_VERSION " t)\n";

MODULE_DESCRIPTION("PF_CAN broadcast manager protocol");
MODULE_LICENSE("Dual BSD/GPL");
MODULE_AUTHOR("Oliver Hartkopp <oliver.hartkopp@volkswagen.de>");
MODULE_ALIAS("can-proto-2");

/* easy access to can_frame payload */
static inline u64 GET_U64(const struct can_frame *cp)
{
	return *(u64 *)cp->data;
}

struct bcm_op {
	struct list_head list;
	int ifindex;
	canid_t can_id;
	int flags;
	unsigned long frames_abs, frames_filtered;
	struct timeval ival1, ival2;
	struct hrtimer timer, thrtimer;
	struct tasklet_struct tsklet, thrtsklet;
	ktime_t rx_stamp, kt_ival1, kt_ival2, kt_lastmsg;
	int rx_ifindex;
	int count;
	int nframes;
	int currframe;
	struct can_frame *frames;
	struct can_frame *last_frames;
	struct can_frame sframe;
	struct can_frame last_sframe;
	struct sock *sk;
	struct net_device *rx_reg_dev;
};

static struct proc_dir_entry *proc_dir;

struct bcm_sock {
	struct sock sk;
	int bound;
	int ifindex;
	struct notifier_block notifier;
	struct list_head rx_ops;
	struct list_head tx_ops;
	unsigned long dropped_usr_msgs;
	struct proc_dir_entry *bcm_proc_read;
	char procname [9]; /* pointer printed in ASCII with \0 */
};

static inline struct bcm_sock *bcm_sk(const struct sock *sk)
{
	return (struct bcm_sock *)sk;
}

#define CFSIZ sizeof(struct can_frame)
#define OPSIZ sizeof(struct bcm_op)
#define MHSIZ sizeof(struct bcm_msg_head)

/*
 * procfs functions
 */
static char *bcm_proc_getifname(char *result, int ifindex)
{
	struct net_device *dev;

	if (!ifindex)
		return "any";

<<<<<<< HEAD
	read_lock(&dev_base_lock);
	dev = __dev_get_by_index(&init_net, ifindex);
=======
	rcu_read_lock();
	dev = dev_get_by_index_rcu(&init_net, ifindex);
>>>>>>> a9e06057
	if (dev)
		strcpy(result, dev->name);
	else
		strcpy(result, "???");
<<<<<<< HEAD
	read_unlock(&dev_base_lock);
=======
	rcu_read_unlock();
>>>>>>> a9e06057

	return result;
}

static int bcm_proc_show(struct seq_file *m, void *v)
{
	char ifname[IFNAMSIZ];
	struct sock *sk = (struct sock *)m->private;
	struct bcm_sock *bo = bcm_sk(sk);
	struct bcm_op *op;

	seq_printf(m, ">>> socket %p", sk->sk_socket);
	seq_printf(m, " / sk %p", sk);
	seq_printf(m, " / bo %p", bo);
	seq_printf(m, " / dropped %lu", bo->dropped_usr_msgs);
	seq_printf(m, " / bound %s", bcm_proc_getifname(ifname, bo->ifindex));
	seq_printf(m, " <<<\n");

	list_for_each_entry(op, &bo->rx_ops, list) {

		unsigned long reduction;

		/* print only active entries & prevent division by zero */
		if (!op->frames_abs)
			continue;

		seq_printf(m, "rx_op: %03X %-5s ",
				op->can_id, bcm_proc_getifname(ifname, op->ifindex));
		seq_printf(m, "[%d]%c ", op->nframes,
				(op->flags & RX_CHECK_DLC)?'d':' ');
		if (op->kt_ival1.tv64)
			seq_printf(m, "timeo=%lld ",
					(long long)
					ktime_to_us(op->kt_ival1));

		if (op->kt_ival2.tv64)
			seq_printf(m, "thr=%lld ",
					(long long)
					ktime_to_us(op->kt_ival2));

		seq_printf(m, "# recv %ld (%ld) => reduction: ",
				op->frames_filtered, op->frames_abs);

		reduction = 100 - (op->frames_filtered * 100) / op->frames_abs;

		seq_printf(m, "%s%ld%%\n",
				(reduction == 100)?"near ":"", reduction);
	}

	list_for_each_entry(op, &bo->tx_ops, list) {

		seq_printf(m, "tx_op: %03X %s [%d] ",
				op->can_id,
				bcm_proc_getifname(ifname, op->ifindex),
				op->nframes);

		if (op->kt_ival1.tv64)
			seq_printf(m, "t1=%lld ",
					(long long) ktime_to_us(op->kt_ival1));

		if (op->kt_ival2.tv64)
			seq_printf(m, "t2=%lld ",
					(long long) ktime_to_us(op->kt_ival2));

		seq_printf(m, "# sent %ld\n", op->frames_abs);
	}
	seq_putc(m, '\n');
	return 0;
}

static int bcm_proc_open(struct inode *inode, struct file *file)
{
	return single_open(file, bcm_proc_show, PDE(inode)->data);
}

static const struct file_operations bcm_proc_fops = {
	.owner		= THIS_MODULE,
	.open		= bcm_proc_open,
	.read		= seq_read,
	.llseek		= seq_lseek,
	.release	= single_release,
};

/*
 * bcm_can_tx - send the (next) CAN frame to the appropriate CAN interface
 *              of the given bcm tx op
 */
static void bcm_can_tx(struct bcm_op *op)
{
	struct sk_buff *skb;
	struct net_device *dev;
	struct can_frame *cf = &op->frames[op->currframe];

	/* no target device? => exit */
	if (!op->ifindex)
		return;

	dev = dev_get_by_index(&init_net, op->ifindex);
	if (!dev) {
		/* RFC: should this bcm_op remove itself here? */
		return;
	}

	skb = alloc_skb(CFSIZ, gfp_any());
	if (!skb)
		goto out;

	memcpy(skb_put(skb, CFSIZ), cf, CFSIZ);

	/* send with loopback */
	skb->dev = dev;
	skb->sk = op->sk;
	can_send(skb, 1);

	/* update statistics */
	op->currframe++;
	op->frames_abs++;

	/* reached last frame? */
	if (op->currframe >= op->nframes)
		op->currframe = 0;
 out:
	dev_put(dev);
}

/*
 * bcm_send_to_user - send a BCM message to the userspace
 *                    (consisting of bcm_msg_head + x CAN frames)
 */
static void bcm_send_to_user(struct bcm_op *op, struct bcm_msg_head *head,
			     struct can_frame *frames, int has_timestamp)
{
	struct sk_buff *skb;
	struct can_frame *firstframe;
	struct sockaddr_can *addr;
	struct sock *sk = op->sk;
	int datalen = head->nframes * CFSIZ;
	int err;

	skb = alloc_skb(sizeof(*head) + datalen, gfp_any());
	if (!skb)
		return;

	memcpy(skb_put(skb, sizeof(*head)), head, sizeof(*head));

	if (head->nframes) {
		/* can_frames starting here */
		firstframe = (struct can_frame *)skb_tail_pointer(skb);

		memcpy(skb_put(skb, datalen), frames, datalen);

		/*
		 * the BCM uses the can_dlc-element of the can_frame
		 * structure for internal purposes. This is only
		 * relevant for updates that are generated by the
		 * BCM, where nframes is 1
		 */
		if (head->nframes == 1)
			firstframe->can_dlc &= BCM_CAN_DLC_MASK;
	}

	if (has_timestamp) {
		/* restore rx timestamp */
		skb->tstamp = op->rx_stamp;
	}

	/*
	 *  Put the datagram to the queue so that bcm_recvmsg() can
	 *  get it from there.  We need to pass the interface index to
	 *  bcm_recvmsg().  We pass a whole struct sockaddr_can in skb->cb
	 *  containing the interface index.
	 */

	BUILD_BUG_ON(sizeof(skb->cb) < sizeof(struct sockaddr_can));
	addr = (struct sockaddr_can *)skb->cb;
	memset(addr, 0, sizeof(*addr));
	addr->can_family  = AF_CAN;
	addr->can_ifindex = op->rx_ifindex;

	err = sock_queue_rcv_skb(sk, skb);
	if (err < 0) {
		struct bcm_sock *bo = bcm_sk(sk);

		kfree_skb(skb);
		/* don't care about overflows in this statistic */
		bo->dropped_usr_msgs++;
	}
}

static void bcm_tx_timeout_tsklet(unsigned long data)
{
	struct bcm_op *op = (struct bcm_op *)data;
	struct bcm_msg_head msg_head;

	if (op->kt_ival1.tv64 && (op->count > 0)) {

		op->count--;
		if (!op->count && (op->flags & TX_COUNTEVT)) {

			/* create notification to user */
			msg_head.opcode  = TX_EXPIRED;
			msg_head.flags   = op->flags;
			msg_head.count   = op->count;
			msg_head.ival1   = op->ival1;
			msg_head.ival2   = op->ival2;
			msg_head.can_id  = op->can_id;
			msg_head.nframes = 0;

			bcm_send_to_user(op, &msg_head, NULL, 0);
		}
	}

	if (op->kt_ival1.tv64 && (op->count > 0)) {

		/* send (next) frame */
		bcm_can_tx(op);
		hrtimer_start(&op->timer,
			      ktime_add(ktime_get(), op->kt_ival1),
			      HRTIMER_MODE_ABS);

	} else {
		if (op->kt_ival2.tv64) {

			/* send (next) frame */
			bcm_can_tx(op);
			hrtimer_start(&op->timer,
				      ktime_add(ktime_get(), op->kt_ival2),
				      HRTIMER_MODE_ABS);
		}
	}
}

/*
 * bcm_tx_timeout_handler - performes cyclic CAN frame transmissions
 */
static enum hrtimer_restart bcm_tx_timeout_handler(struct hrtimer *hrtimer)
{
	struct bcm_op *op = container_of(hrtimer, struct bcm_op, timer);

	tasklet_schedule(&op->tsklet);

	return HRTIMER_NORESTART;
}

/*
 * bcm_rx_changed - create a RX_CHANGED notification due to changed content
 */
static void bcm_rx_changed(struct bcm_op *op, struct can_frame *data)
{
	struct bcm_msg_head head;

	/* update statistics */
	op->frames_filtered++;

	/* prevent statistics overflow */
	if (op->frames_filtered > ULONG_MAX/100)
		op->frames_filtered = op->frames_abs = 0;

	/* this element is not throttled anymore */
	data->can_dlc &= (BCM_CAN_DLC_MASK|RX_RECV);

	head.opcode  = RX_CHANGED;
	head.flags   = op->flags;
	head.count   = op->count;
	head.ival1   = op->ival1;
	head.ival2   = op->ival2;
	head.can_id  = op->can_id;
	head.nframes = 1;

	bcm_send_to_user(op, &head, data, 1);
}

/*
 * bcm_rx_update_and_send - process a detected relevant receive content change
 *                          1. update the last received data
 *                          2. send a notification to the user (if possible)
 */
static void bcm_rx_update_and_send(struct bcm_op *op,
				   struct can_frame *lastdata,
				   const struct can_frame *rxdata)
{
	memcpy(lastdata, rxdata, CFSIZ);

	/* mark as used and throttled by default */
	lastdata->can_dlc |= (RX_RECV|RX_THR);

	/* throtteling mode inactive ? */
	if (!op->kt_ival2.tv64) {
		/* send RX_CHANGED to the user immediately */
		bcm_rx_changed(op, lastdata);
		return;
	}

	/* with active throttling timer we are just done here */
	if (hrtimer_active(&op->thrtimer))
		return;

	/* first receiption with enabled throttling mode */
	if (!op->kt_lastmsg.tv64)
		goto rx_changed_settime;

	/* got a second frame inside a potential throttle period? */
	if (ktime_us_delta(ktime_get(), op->kt_lastmsg) <
	    ktime_to_us(op->kt_ival2)) {
		/* do not send the saved data - only start throttle timer */
		hrtimer_start(&op->thrtimer,
			      ktime_add(op->kt_lastmsg, op->kt_ival2),
			      HRTIMER_MODE_ABS);
		return;
	}

	/* the gap was that big, that throttling was not needed here */
rx_changed_settime:
	bcm_rx_changed(op, lastdata);
	op->kt_lastmsg = ktime_get();
}

/*
 * bcm_rx_cmp_to_index - (bit)compares the currently received data to formerly
 *                       received data stored in op->last_frames[]
 */
static void bcm_rx_cmp_to_index(struct bcm_op *op, int index,
				const struct can_frame *rxdata)
{
	/*
	 * no one uses the MSBs of can_dlc for comparation,
	 * so we use it here to detect the first time of reception
	 */

	if (!(op->last_frames[index].can_dlc & RX_RECV)) {
		/* received data for the first time => send update to user */
		bcm_rx_update_and_send(op, &op->last_frames[index], rxdata);
		return;
	}

	/* do a real check in can_frame data section */

	if ((GET_U64(&op->frames[index]) & GET_U64(rxdata)) !=
	    (GET_U64(&op->frames[index]) & GET_U64(&op->last_frames[index]))) {
		bcm_rx_update_and_send(op, &op->last_frames[index], rxdata);
		return;
	}

	if (op->flags & RX_CHECK_DLC) {
		/* do a real check in can_frame dlc */
		if (rxdata->can_dlc != (op->last_frames[index].can_dlc &
					BCM_CAN_DLC_MASK)) {
			bcm_rx_update_and_send(op, &op->last_frames[index],
					       rxdata);
			return;
		}
	}
}

/*
 * bcm_rx_starttimer - enable timeout monitoring for CAN frame receiption
 */
static void bcm_rx_starttimer(struct bcm_op *op)
{
	if (op->flags & RX_NO_AUTOTIMER)
		return;

	if (op->kt_ival1.tv64)
		hrtimer_start(&op->timer, op->kt_ival1, HRTIMER_MODE_REL);
}

static void bcm_rx_timeout_tsklet(unsigned long data)
{
	struct bcm_op *op = (struct bcm_op *)data;
	struct bcm_msg_head msg_head;

	/* create notification to user */
	msg_head.opcode  = RX_TIMEOUT;
	msg_head.flags   = op->flags;
	msg_head.count   = op->count;
	msg_head.ival1   = op->ival1;
	msg_head.ival2   = op->ival2;
	msg_head.can_id  = op->can_id;
	msg_head.nframes = 0;

	bcm_send_to_user(op, &msg_head, NULL, 0);
}

/*
 * bcm_rx_timeout_handler - when the (cyclic) CAN frame receiption timed out
 */
static enum hrtimer_restart bcm_rx_timeout_handler(struct hrtimer *hrtimer)
{
	struct bcm_op *op = container_of(hrtimer, struct bcm_op, timer);

	/* schedule before NET_RX_SOFTIRQ */
	tasklet_hi_schedule(&op->tsklet);

	/* no restart of the timer is done here! */

	/* if user wants to be informed, when cyclic CAN-Messages come back */
	if ((op->flags & RX_ANNOUNCE_RESUME) && op->last_frames) {
		/* clear received can_frames to indicate 'nothing received' */
		memset(op->last_frames, 0, op->nframes * CFSIZ);
	}

	return HRTIMER_NORESTART;
}

/*
 * bcm_rx_do_flush - helper for bcm_rx_thr_flush
 */
static inline int bcm_rx_do_flush(struct bcm_op *op, int update, int index)
{
	if ((op->last_frames) && (op->last_frames[index].can_dlc & RX_THR)) {
		if (update)
			bcm_rx_changed(op, &op->last_frames[index]);
		return 1;
	}
	return 0;
}

/*
 * bcm_rx_thr_flush - Check for throttled data and send it to the userspace
 *
 * update == 0 : just check if throttled data is available  (any irq context)
 * update == 1 : check and send throttled data to userspace (soft_irq context)
 */
static int bcm_rx_thr_flush(struct bcm_op *op, int update)
{
	int updated = 0;

	if (op->nframes > 1) {
		int i;

		/* for MUX filter we start at index 1 */
		for (i = 1; i < op->nframes; i++)
			updated += bcm_rx_do_flush(op, update, i);

	} else {
		/* for RX_FILTER_ID and simple filter */
		updated += bcm_rx_do_flush(op, update, 0);
	}

	return updated;
}

static void bcm_rx_thr_tsklet(unsigned long data)
{
	struct bcm_op *op = (struct bcm_op *)data;

	/* push the changed data to the userspace */
	bcm_rx_thr_flush(op, 1);
}

/*
 * bcm_rx_thr_handler - the time for blocked content updates is over now:
 *                      Check for throttled data and send it to the userspace
 */
static enum hrtimer_restart bcm_rx_thr_handler(struct hrtimer *hrtimer)
{
	struct bcm_op *op = container_of(hrtimer, struct bcm_op, thrtimer);

	tasklet_schedule(&op->thrtsklet);

	if (bcm_rx_thr_flush(op, 0)) {
		hrtimer_forward(hrtimer, ktime_get(), op->kt_ival2);
		return HRTIMER_RESTART;
	} else {
		/* rearm throttle handling */
		op->kt_lastmsg = ktime_set(0, 0);
		return HRTIMER_NORESTART;
	}
}

/*
 * bcm_rx_handler - handle a CAN frame receiption
 */
static void bcm_rx_handler(struct sk_buff *skb, void *data)
{
	struct bcm_op *op = (struct bcm_op *)data;
	const struct can_frame *rxframe = (struct can_frame *)skb->data;
	int i;

	/* disable timeout */
	hrtimer_cancel(&op->timer);

	if (op->can_id != rxframe->can_id)
		return;

	/* save rx timestamp */
	op->rx_stamp = skb->tstamp;
	/* save originator for recvfrom() */
	op->rx_ifindex = skb->dev->ifindex;
	/* update statistics */
	op->frames_abs++;

	if (op->flags & RX_RTR_FRAME) {
		/* send reply for RTR-request (placed in op->frames[0]) */
		bcm_can_tx(op);
		return;
	}

	if (op->flags & RX_FILTER_ID) {
		/* the easiest case */
		bcm_rx_update_and_send(op, &op->last_frames[0], rxframe);
		goto rx_starttimer;
	}

	if (op->nframes == 1) {
		/* simple compare with index 0 */
		bcm_rx_cmp_to_index(op, 0, rxframe);
		goto rx_starttimer;
	}

	if (op->nframes > 1) {
		/*
		 * multiplex compare
		 *
		 * find the first multiplex mask that fits.
		 * Remark: The MUX-mask is stored in index 0
		 */

		for (i = 1; i < op->nframes; i++) {
			if ((GET_U64(&op->frames[0]) & GET_U64(rxframe)) ==
			    (GET_U64(&op->frames[0]) &
			     GET_U64(&op->frames[i]))) {
				bcm_rx_cmp_to_index(op, i, rxframe);
				break;
			}
		}
	}

rx_starttimer:
	bcm_rx_starttimer(op);
}

/*
 * helpers for bcm_op handling: find & delete bcm [rx|tx] op elements
 */
static struct bcm_op *bcm_find_op(struct list_head *ops, canid_t can_id,
				  int ifindex)
{
	struct bcm_op *op;

	list_for_each_entry(op, ops, list) {
		if ((op->can_id == can_id) && (op->ifindex == ifindex))
			return op;
	}

	return NULL;
}

static void bcm_remove_op(struct bcm_op *op)
{
	hrtimer_cancel(&op->timer);
	hrtimer_cancel(&op->thrtimer);

	if (op->tsklet.func)
		tasklet_kill(&op->tsklet);

	if (op->thrtsklet.func)
		tasklet_kill(&op->thrtsklet);

	if ((op->frames) && (op->frames != &op->sframe))
		kfree(op->frames);

	if ((op->last_frames) && (op->last_frames != &op->last_sframe))
		kfree(op->last_frames);

	kfree(op);

	return;
}

static void bcm_rx_unreg(struct net_device *dev, struct bcm_op *op)
{
	if (op->rx_reg_dev == dev) {
		can_rx_unregister(dev, op->can_id, REGMASK(op->can_id),
				  bcm_rx_handler, op);

		/* mark as removed subscription */
		op->rx_reg_dev = NULL;
	} else
		printk(KERN_ERR "can-bcm: bcm_rx_unreg: registered device "
		       "mismatch %p %p\n", op->rx_reg_dev, dev);
}

/*
 * bcm_delete_rx_op - find and remove a rx op (returns number of removed ops)
 */
static int bcm_delete_rx_op(struct list_head *ops, canid_t can_id, int ifindex)
{
	struct bcm_op *op, *n;

	list_for_each_entry_safe(op, n, ops, list) {
		if ((op->can_id == can_id) && (op->ifindex == ifindex)) {

			/*
			 * Don't care if we're bound or not (due to netdev
			 * problems) can_rx_unregister() is always a save
			 * thing to do here.
			 */
			if (op->ifindex) {
				/*
				 * Only remove subscriptions that had not
				 * been removed due to NETDEV_UNREGISTER
				 * in bcm_notifier()
				 */
				if (op->rx_reg_dev) {
					struct net_device *dev;

					dev = dev_get_by_index(&init_net,
							       op->ifindex);
					if (dev) {
						bcm_rx_unreg(dev, op);
						dev_put(dev);
					}
				}
			} else
				can_rx_unregister(NULL, op->can_id,
						  REGMASK(op->can_id),
						  bcm_rx_handler, op);

			list_del(&op->list);
			bcm_remove_op(op);
			return 1; /* done */
		}
	}

	return 0; /* not found */
}

/*
 * bcm_delete_tx_op - find and remove a tx op (returns number of removed ops)
 */
static int bcm_delete_tx_op(struct list_head *ops, canid_t can_id, int ifindex)
{
	struct bcm_op *op, *n;

	list_for_each_entry_safe(op, n, ops, list) {
		if ((op->can_id == can_id) && (op->ifindex == ifindex)) {
			list_del(&op->list);
			bcm_remove_op(op);
			return 1; /* done */
		}
	}

	return 0; /* not found */
}

/*
 * bcm_read_op - read out a bcm_op and send it to the user (for bcm_sendmsg)
 */
static int bcm_read_op(struct list_head *ops, struct bcm_msg_head *msg_head,
		       int ifindex)
{
	struct bcm_op *op = bcm_find_op(ops, msg_head->can_id, ifindex);

	if (!op)
		return -EINVAL;

	/* put current values into msg_head */
	msg_head->flags   = op->flags;
	msg_head->count   = op->count;
	msg_head->ival1   = op->ival1;
	msg_head->ival2   = op->ival2;
	msg_head->nframes = op->nframes;

	bcm_send_to_user(op, msg_head, op->frames, 0);

	return MHSIZ;
}

/*
 * bcm_tx_setup - create or update a bcm tx op (for bcm_sendmsg)
 */
static int bcm_tx_setup(struct bcm_msg_head *msg_head, struct msghdr *msg,
			int ifindex, struct sock *sk)
{
	struct bcm_sock *bo = bcm_sk(sk);
	struct bcm_op *op;
	int i, err;

	/* we need a real device to send frames */
	if (!ifindex)
		return -ENODEV;

	/* we need at least one can_frame */
	if (msg_head->nframes < 1)
		return -EINVAL;

	/* check the given can_id */
	op = bcm_find_op(&bo->tx_ops, msg_head->can_id, ifindex);

	if (op) {
		/* update existing BCM operation */

		/*
		 * Do we need more space for the can_frames than currently
		 * allocated? -> This is a _really_ unusual use-case and
		 * therefore (complexity / locking) it is not supported.
		 */
		if (msg_head->nframes > op->nframes)
			return -E2BIG;

		/* update can_frames content */
		for (i = 0; i < msg_head->nframes; i++) {
			err = memcpy_fromiovec((u8 *)&op->frames[i],
					       msg->msg_iov, CFSIZ);

			if (op->frames[i].can_dlc > 8)
				err = -EINVAL;

			if (err < 0)
				return err;

			if (msg_head->flags & TX_CP_CAN_ID) {
				/* copy can_id into frame */
				op->frames[i].can_id = msg_head->can_id;
			}
		}

	} else {
		/* insert new BCM operation for the given can_id */

		op = kzalloc(OPSIZ, GFP_KERNEL);
		if (!op)
			return -ENOMEM;

		op->can_id    = msg_head->can_id;

		/* create array for can_frames and copy the data */
		if (msg_head->nframes > 1) {
			op->frames = kmalloc(msg_head->nframes * CFSIZ,
					     GFP_KERNEL);
			if (!op->frames) {
				kfree(op);
				return -ENOMEM;
			}
		} else
			op->frames = &op->sframe;

		for (i = 0; i < msg_head->nframes; i++) {
			err = memcpy_fromiovec((u8 *)&op->frames[i],
					       msg->msg_iov, CFSIZ);

			if (op->frames[i].can_dlc > 8)
				err = -EINVAL;

			if (err < 0) {
				if (op->frames != &op->sframe)
					kfree(op->frames);
				kfree(op);
				return err;
			}

			if (msg_head->flags & TX_CP_CAN_ID) {
				/* copy can_id into frame */
				op->frames[i].can_id = msg_head->can_id;
			}
		}

		/* tx_ops never compare with previous received messages */
		op->last_frames = NULL;

		/* bcm_can_tx / bcm_tx_timeout_handler needs this */
		op->sk = sk;
		op->ifindex = ifindex;

		/* initialize uninitialized (kzalloc) structure */
		hrtimer_init(&op->timer, CLOCK_MONOTONIC, HRTIMER_MODE_REL);
		op->timer.function = bcm_tx_timeout_handler;

		/* initialize tasklet for tx countevent notification */
		tasklet_init(&op->tsklet, bcm_tx_timeout_tsklet,
			     (unsigned long) op);

		/* currently unused in tx_ops */
		hrtimer_init(&op->thrtimer, CLOCK_MONOTONIC, HRTIMER_MODE_REL);

		/* add this bcm_op to the list of the tx_ops */
		list_add(&op->list, &bo->tx_ops);

	} /* if ((op = bcm_find_op(&bo->tx_ops, msg_head->can_id, ifindex))) */

	if (op->nframes != msg_head->nframes) {
		op->nframes   = msg_head->nframes;
		/* start multiple frame transmission with index 0 */
		op->currframe = 0;
	}

	/* check flags */

	op->flags = msg_head->flags;

	if (op->flags & TX_RESET_MULTI_IDX) {
		/* start multiple frame transmission with index 0 */
		op->currframe = 0;
	}

	if (op->flags & SETTIMER) {
		/* set timer values */
		op->count = msg_head->count;
		op->ival1 = msg_head->ival1;
		op->ival2 = msg_head->ival2;
		op->kt_ival1 = timeval_to_ktime(msg_head->ival1);
		op->kt_ival2 = timeval_to_ktime(msg_head->ival2);

		/* disable an active timer due to zero values? */
		if (!op->kt_ival1.tv64 && !op->kt_ival2.tv64)
			hrtimer_cancel(&op->timer);
	}

	if ((op->flags & STARTTIMER) &&
	    ((op->kt_ival1.tv64 && op->count) || op->kt_ival2.tv64)) {

		/* spec: send can_frame when starting timer */
		op->flags |= TX_ANNOUNCE;

		if (op->kt_ival1.tv64 && (op->count > 0)) {
			/* op->count-- is done in bcm_tx_timeout_handler */
			hrtimer_start(&op->timer, op->kt_ival1,
				      HRTIMER_MODE_REL);
		} else
			hrtimer_start(&op->timer, op->kt_ival2,
				      HRTIMER_MODE_REL);
	}

	if (op->flags & TX_ANNOUNCE)
		bcm_can_tx(op);

	return msg_head->nframes * CFSIZ + MHSIZ;
}

/*
 * bcm_rx_setup - create or update a bcm rx op (for bcm_sendmsg)
 */
static int bcm_rx_setup(struct bcm_msg_head *msg_head, struct msghdr *msg,
			int ifindex, struct sock *sk)
{
	struct bcm_sock *bo = bcm_sk(sk);
	struct bcm_op *op;
	int do_rx_register;
	int err = 0;

	if ((msg_head->flags & RX_FILTER_ID) || (!(msg_head->nframes))) {
		/* be robust against wrong usage ... */
		msg_head->flags |= RX_FILTER_ID;
		/* ignore trailing garbage */
		msg_head->nframes = 0;
	}

	if ((msg_head->flags & RX_RTR_FRAME) &&
	    ((msg_head->nframes != 1) ||
	     (!(msg_head->can_id & CAN_RTR_FLAG))))
		return -EINVAL;

	/* check the given can_id */
	op = bcm_find_op(&bo->rx_ops, msg_head->can_id, ifindex);
	if (op) {
		/* update existing BCM operation */

		/*
		 * Do we need more space for the can_frames than currently
		 * allocated? -> This is a _really_ unusual use-case and
		 * therefore (complexity / locking) it is not supported.
		 */
		if (msg_head->nframes > op->nframes)
			return -E2BIG;

		if (msg_head->nframes) {
			/* update can_frames content */
			err = memcpy_fromiovec((u8 *)op->frames,
					       msg->msg_iov,
					       msg_head->nframes * CFSIZ);
			if (err < 0)
				return err;

			/* clear last_frames to indicate 'nothing received' */
			memset(op->last_frames, 0, msg_head->nframes * CFSIZ);
		}

		op->nframes = msg_head->nframes;

		/* Only an update -> do not call can_rx_register() */
		do_rx_register = 0;

	} else {
		/* insert new BCM operation for the given can_id */
		op = kzalloc(OPSIZ, GFP_KERNEL);
		if (!op)
			return -ENOMEM;

		op->can_id    = msg_head->can_id;
		op->nframes   = msg_head->nframes;

		if (msg_head->nframes > 1) {
			/* create array for can_frames and copy the data */
			op->frames = kmalloc(msg_head->nframes * CFSIZ,
					     GFP_KERNEL);
			if (!op->frames) {
				kfree(op);
				return -ENOMEM;
			}

			/* create and init array for received can_frames */
			op->last_frames = kzalloc(msg_head->nframes * CFSIZ,
						  GFP_KERNEL);
			if (!op->last_frames) {
				kfree(op->frames);
				kfree(op);
				return -ENOMEM;
			}

		} else {
			op->frames = &op->sframe;
			op->last_frames = &op->last_sframe;
		}

		if (msg_head->nframes) {
			err = memcpy_fromiovec((u8 *)op->frames, msg->msg_iov,
					       msg_head->nframes * CFSIZ);
			if (err < 0) {
				if (op->frames != &op->sframe)
					kfree(op->frames);
				if (op->last_frames != &op->last_sframe)
					kfree(op->last_frames);
				kfree(op);
				return err;
			}
		}

		/* bcm_can_tx / bcm_tx_timeout_handler needs this */
		op->sk = sk;
		op->ifindex = ifindex;

		/* initialize uninitialized (kzalloc) structure */
		hrtimer_init(&op->timer, CLOCK_MONOTONIC, HRTIMER_MODE_REL);
		op->timer.function = bcm_rx_timeout_handler;

		/* initialize tasklet for rx timeout notification */
		tasklet_init(&op->tsklet, bcm_rx_timeout_tsklet,
			     (unsigned long) op);

		hrtimer_init(&op->thrtimer, CLOCK_MONOTONIC, HRTIMER_MODE_REL);
		op->thrtimer.function = bcm_rx_thr_handler;

		/* initialize tasklet for rx throttle handling */
		tasklet_init(&op->thrtsklet, bcm_rx_thr_tsklet,
			     (unsigned long) op);

		/* add this bcm_op to the list of the rx_ops */
		list_add(&op->list, &bo->rx_ops);

		/* call can_rx_register() */
		do_rx_register = 1;

	} /* if ((op = bcm_find_op(&bo->rx_ops, msg_head->can_id, ifindex))) */

	/* check flags */
	op->flags = msg_head->flags;

	if (op->flags & RX_RTR_FRAME) {

		/* no timers in RTR-mode */
		hrtimer_cancel(&op->thrtimer);
		hrtimer_cancel(&op->timer);

		/*
		 * funny feature in RX(!)_SETUP only for RTR-mode:
		 * copy can_id into frame BUT without RTR-flag to
		 * prevent a full-load-loopback-test ... ;-]
		 */
		if ((op->flags & TX_CP_CAN_ID) ||
		    (op->frames[0].can_id == op->can_id))
			op->frames[0].can_id = op->can_id & ~CAN_RTR_FLAG;

	} else {
		if (op->flags & SETTIMER) {

			/* set timer value */
			op->ival1 = msg_head->ival1;
			op->ival2 = msg_head->ival2;
			op->kt_ival1 = timeval_to_ktime(msg_head->ival1);
			op->kt_ival2 = timeval_to_ktime(msg_head->ival2);

			/* disable an active timer due to zero value? */
			if (!op->kt_ival1.tv64)
				hrtimer_cancel(&op->timer);

			/*
			 * In any case cancel the throttle timer, flush
			 * potentially blocked msgs and reset throttle handling
			 */
			op->kt_lastmsg = ktime_set(0, 0);
			hrtimer_cancel(&op->thrtimer);
			bcm_rx_thr_flush(op, 1);
		}

		if ((op->flags & STARTTIMER) && op->kt_ival1.tv64)
			hrtimer_start(&op->timer, op->kt_ival1,
				      HRTIMER_MODE_REL);
	}

	/* now we can register for can_ids, if we added a new bcm_op */
	if (do_rx_register) {
		if (ifindex) {
			struct net_device *dev;

			dev = dev_get_by_index(&init_net, ifindex);
			if (dev) {
				err = can_rx_register(dev, op->can_id,
						      REGMASK(op->can_id),
						      bcm_rx_handler, op,
						      "bcm");

				op->rx_reg_dev = dev;
				dev_put(dev);
			}

		} else
			err = can_rx_register(NULL, op->can_id,
					      REGMASK(op->can_id),
					      bcm_rx_handler, op, "bcm");
		if (err) {
			/* this bcm rx op is broken -> remove it */
			list_del(&op->list);
			bcm_remove_op(op);
			return err;
		}
	}

	return msg_head->nframes * CFSIZ + MHSIZ;
}

/*
 * bcm_tx_send - send a single CAN frame to the CAN interface (for bcm_sendmsg)
 */
static int bcm_tx_send(struct msghdr *msg, int ifindex, struct sock *sk)
{
	struct sk_buff *skb;
	struct net_device *dev;
	int err;

	/* we need a real device to send frames */
	if (!ifindex)
		return -ENODEV;

	skb = alloc_skb(CFSIZ, GFP_KERNEL);

	if (!skb)
		return -ENOMEM;

	err = memcpy_fromiovec(skb_put(skb, CFSIZ), msg->msg_iov, CFSIZ);
	if (err < 0) {
		kfree_skb(skb);
		return err;
	}

	dev = dev_get_by_index(&init_net, ifindex);
	if (!dev) {
		kfree_skb(skb);
		return -ENODEV;
	}

	skb->dev = dev;
	skb->sk  = sk;
	err = can_send(skb, 1); /* send with loopback */
	dev_put(dev);

	if (err)
		return err;

	return CFSIZ + MHSIZ;
}

/*
 * bcm_sendmsg - process BCM commands (opcodes) from the userspace
 */
static int bcm_sendmsg(struct kiocb *iocb, struct socket *sock,
		       struct msghdr *msg, size_t size)
{
	struct sock *sk = sock->sk;
	struct bcm_sock *bo = bcm_sk(sk);
	int ifindex = bo->ifindex; /* default ifindex for this bcm_op */
	struct bcm_msg_head msg_head;
	int ret; /* read bytes or error codes as return value */

	if (!bo->bound)
		return -ENOTCONN;

	/* check for valid message length from userspace */
	if (size < MHSIZ || (size - MHSIZ) % CFSIZ)
		return -EINVAL;

	/* check for alternative ifindex for this bcm_op */

	if (!ifindex && msg->msg_name) {
		/* no bound device as default => check msg_name */
		struct sockaddr_can *addr =
			(struct sockaddr_can *)msg->msg_name;

		if (addr->can_family != AF_CAN)
			return -EINVAL;

		/* ifindex from sendto() */
		ifindex = addr->can_ifindex;

		if (ifindex) {
			struct net_device *dev;

			dev = dev_get_by_index(&init_net, ifindex);
			if (!dev)
				return -ENODEV;

			if (dev->type != ARPHRD_CAN) {
				dev_put(dev);
				return -ENODEV;
			}

			dev_put(dev);
		}
	}

	/* read message head information */

	ret = memcpy_fromiovec((u8 *)&msg_head, msg->msg_iov, MHSIZ);
	if (ret < 0)
		return ret;

	lock_sock(sk);

	switch (msg_head.opcode) {

	case TX_SETUP:
		ret = bcm_tx_setup(&msg_head, msg, ifindex, sk);
		break;

	case RX_SETUP:
		ret = bcm_rx_setup(&msg_head, msg, ifindex, sk);
		break;

	case TX_DELETE:
		if (bcm_delete_tx_op(&bo->tx_ops, msg_head.can_id, ifindex))
			ret = MHSIZ;
		else
			ret = -EINVAL;
		break;

	case RX_DELETE:
		if (bcm_delete_rx_op(&bo->rx_ops, msg_head.can_id, ifindex))
			ret = MHSIZ;
		else
			ret = -EINVAL;
		break;

	case TX_READ:
		/* reuse msg_head for the reply to TX_READ */
		msg_head.opcode  = TX_STATUS;
		ret = bcm_read_op(&bo->tx_ops, &msg_head, ifindex);
		break;

	case RX_READ:
		/* reuse msg_head for the reply to RX_READ */
		msg_head.opcode  = RX_STATUS;
		ret = bcm_read_op(&bo->rx_ops, &msg_head, ifindex);
		break;

	case TX_SEND:
		/* we need exactly one can_frame behind the msg head */
		if ((msg_head.nframes != 1) || (size != CFSIZ + MHSIZ))
			ret = -EINVAL;
		else
			ret = bcm_tx_send(msg, ifindex, sk);
		break;

	default:
		ret = -EINVAL;
		break;
	}

	release_sock(sk);

	return ret;
}

/*
 * notification handler for netdevice status changes
 */
static int bcm_notifier(struct notifier_block *nb, unsigned long msg,
			void *data)
{
	struct net_device *dev = (struct net_device *)data;
	struct bcm_sock *bo = container_of(nb, struct bcm_sock, notifier);
	struct sock *sk = &bo->sk;
	struct bcm_op *op;
	int notify_enodev = 0;

	if (!net_eq(dev_net(dev), &init_net))
		return NOTIFY_DONE;

	if (dev->type != ARPHRD_CAN)
		return NOTIFY_DONE;

	switch (msg) {

	case NETDEV_UNREGISTER:
		lock_sock(sk);

		/* remove device specific receive entries */
		list_for_each_entry(op, &bo->rx_ops, list)
			if (op->rx_reg_dev == dev)
				bcm_rx_unreg(dev, op);

		/* remove device reference, if this is our bound device */
		if (bo->bound && bo->ifindex == dev->ifindex) {
			bo->bound   = 0;
			bo->ifindex = 0;
			notify_enodev = 1;
		}

		release_sock(sk);

		if (notify_enodev) {
			sk->sk_err = ENODEV;
			if (!sock_flag(sk, SOCK_DEAD))
				sk->sk_error_report(sk);
		}
		break;

	case NETDEV_DOWN:
		if (bo->bound && bo->ifindex == dev->ifindex) {
			sk->sk_err = ENETDOWN;
			if (!sock_flag(sk, SOCK_DEAD))
				sk->sk_error_report(sk);
		}
	}

	return NOTIFY_DONE;
}

/*
 * initial settings for all BCM sockets to be set at socket creation time
 */
static int bcm_init(struct sock *sk)
{
	struct bcm_sock *bo = bcm_sk(sk);

	bo->bound            = 0;
	bo->ifindex          = 0;
	bo->dropped_usr_msgs = 0;
	bo->bcm_proc_read    = NULL;

	INIT_LIST_HEAD(&bo->tx_ops);
	INIT_LIST_HEAD(&bo->rx_ops);

	/* set notifier */
	bo->notifier.notifier_call = bcm_notifier;

	register_netdevice_notifier(&bo->notifier);

	return 0;
}

/*
 * standard socket functions
 */
static int bcm_release(struct socket *sock)
{
	struct sock *sk = sock->sk;
	struct bcm_sock *bo = bcm_sk(sk);
	struct bcm_op *op, *next;

	/* remove bcm_ops, timer, rx_unregister(), etc. */

	unregister_netdevice_notifier(&bo->notifier);

	lock_sock(sk);

	list_for_each_entry_safe(op, next, &bo->tx_ops, list)
		bcm_remove_op(op);

	list_for_each_entry_safe(op, next, &bo->rx_ops, list) {
		/*
		 * Don't care if we're bound or not (due to netdev problems)
		 * can_rx_unregister() is always a save thing to do here.
		 */
		if (op->ifindex) {
			/*
			 * Only remove subscriptions that had not
			 * been removed due to NETDEV_UNREGISTER
			 * in bcm_notifier()
			 */
			if (op->rx_reg_dev) {
				struct net_device *dev;

				dev = dev_get_by_index(&init_net, op->ifindex);
				if (dev) {
					bcm_rx_unreg(dev, op);
					dev_put(dev);
				}
			}
		} else
			can_rx_unregister(NULL, op->can_id,
					  REGMASK(op->can_id),
					  bcm_rx_handler, op);

		bcm_remove_op(op);
	}

	/* remove procfs entry */
	if (proc_dir && bo->bcm_proc_read)
		remove_proc_entry(bo->procname, proc_dir);

	/* remove device reference */
	if (bo->bound) {
		bo->bound   = 0;
		bo->ifindex = 0;
	}

	sock_orphan(sk);
	sock->sk = NULL;

	release_sock(sk);
	sock_put(sk);

	return 0;
}

static int bcm_connect(struct socket *sock, struct sockaddr *uaddr, int len,
		       int flags)
{
	struct sockaddr_can *addr = (struct sockaddr_can *)uaddr;
	struct sock *sk = sock->sk;
	struct bcm_sock *bo = bcm_sk(sk);

	if (bo->bound)
		return -EISCONN;

	/* bind a device to this socket */
	if (addr->can_ifindex) {
		struct net_device *dev;

		dev = dev_get_by_index(&init_net, addr->can_ifindex);
		if (!dev)
			return -ENODEV;

		if (dev->type != ARPHRD_CAN) {
			dev_put(dev);
			return -ENODEV;
		}

		bo->ifindex = dev->ifindex;
		dev_put(dev);

	} else {
		/* no interface reference for ifindex = 0 ('any' CAN device) */
		bo->ifindex = 0;
	}

	bo->bound = 1;

	if (proc_dir) {
		/* unique socket address as filename */
		sprintf(bo->procname, "%p", sock);
		bo->bcm_proc_read = proc_create_data(bo->procname, 0644,
						     proc_dir,
						     &bcm_proc_fops, sk);
	}

	return 0;
}

static int bcm_recvmsg(struct kiocb *iocb, struct socket *sock,
		       struct msghdr *msg, size_t size, int flags)
{
	struct sock *sk = sock->sk;
	struct sk_buff *skb;
	int error = 0;
	int noblock;
	int err;

	noblock =  flags & MSG_DONTWAIT;
	flags   &= ~MSG_DONTWAIT;
	skb = skb_recv_datagram(sk, flags, noblock, &error);
	if (!skb)
		return error;

	if (skb->len < size)
		size = skb->len;

	err = memcpy_toiovec(msg->msg_iov, skb->data, size);
	if (err < 0) {
		skb_free_datagram(sk, skb);
		return err;
	}

	sock_recv_ts_and_drops(msg, sk, skb);

	if (msg->msg_name) {
		msg->msg_namelen = sizeof(struct sockaddr_can);
		memcpy(msg->msg_name, skb->cb, msg->msg_namelen);
	}

	skb_free_datagram(sk, skb);

	return size;
}

static struct proto_ops bcm_ops __read_mostly = {
	.family        = PF_CAN,
	.release       = bcm_release,
	.bind          = sock_no_bind,
	.connect       = bcm_connect,
	.socketpair    = sock_no_socketpair,
	.accept        = sock_no_accept,
	.getname       = sock_no_getname,
	.poll          = datagram_poll,
	.ioctl         = NULL,		/* use can_ioctl() from af_can.c */
	.listen        = sock_no_listen,
	.shutdown      = sock_no_shutdown,
	.setsockopt    = sock_no_setsockopt,
	.getsockopt    = sock_no_getsockopt,
	.sendmsg       = bcm_sendmsg,
	.recvmsg       = bcm_recvmsg,
	.mmap          = sock_no_mmap,
	.sendpage      = sock_no_sendpage,
};

static struct proto bcm_proto __read_mostly = {
	.name       = "CAN_BCM",
	.owner      = THIS_MODULE,
	.obj_size   = sizeof(struct bcm_sock),
	.init       = bcm_init,
};

static struct can_proto bcm_can_proto __read_mostly = {
	.type       = SOCK_DGRAM,
	.protocol   = CAN_BCM,
	.ops        = &bcm_ops,
	.prot       = &bcm_proto,
};

static int __init bcm_module_init(void)
{
	int err;

	printk(banner);

	err = can_proto_register(&bcm_can_proto);
	if (err < 0) {
		printk(KERN_ERR "can: registration of bcm protocol failed\n");
		return err;
	}

	/* create /proc/net/can-bcm directory */
	proc_dir = proc_mkdir("can-bcm", init_net.proc_net);
	return 0;
}

static void __exit bcm_module_exit(void)
{
	can_proto_unregister(&bcm_can_proto);

	if (proc_dir)
		proc_net_remove(&init_net, "can-bcm");
}

module_init(bcm_module_init);
module_exit(bcm_module_exit);<|MERGE_RESOLUTION|>--- conflicted
+++ resolved
@@ -139,22 +139,13 @@
 	if (!ifindex)
 		return "any";
 
-<<<<<<< HEAD
-	read_lock(&dev_base_lock);
-	dev = __dev_get_by_index(&init_net, ifindex);
-=======
 	rcu_read_lock();
 	dev = dev_get_by_index_rcu(&init_net, ifindex);
->>>>>>> a9e06057
 	if (dev)
 		strcpy(result, dev->name);
 	else
 		strcpy(result, "???");
-<<<<<<< HEAD
-	read_unlock(&dev_base_lock);
-=======
 	rcu_read_unlock();
->>>>>>> a9e06057
 
 	return result;
 }
