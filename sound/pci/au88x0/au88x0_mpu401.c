/*
 *  Copyright (c) by Jaroslav Kysela <perex@perex.cz>
 *  Routines for control of MPU-401 in UART mode
 *
 *   Modified for the Aureal Vortex based Soundcards
 *   by Manuel Jander (mjande@embedded.cl).
 *
 *   This program is free software; you can redistribute it and/or modify
 *   it under the terms of the GNU General Public License as published by
 *   the Free Software Foundation; either version 2 of the License, or
 *   (at your option) any later version.
 *
 *   This program is distributed in the hope that it will be useful,
 *   but WITHOUT ANY WARRANTY; without even the implied warranty of
 *   MERCHANTABILITY or FITNESS FOR A PARTICULAR PURPOSE.  See the
 *   GNU General Public License for more details.
 *
 *   You should have received a copy of the GNU General Public License
 *   along with this program; if not, write to the Free Software
 *   Foundation, Inc., 59 Temple Place, Suite 330, Boston, MA  02111-1307 USA
 *
 */

#include <linux/time.h>
#include <linux/init.h>
#include <sound/core.h>
#include <sound/mpu401.h>
#include "au88x0.h"

/* Check for mpu401 mmio support. */
/* MPU401 legacy support is only provided as a emergency fallback *
 * for older versions of ALSA. Its usage is strongly discouraged. */
#ifndef MPU401_HW_AUREAL
#define VORTEX_MPU401_LEGACY
#endif

/* Vortex MPU401 defines. */
#define MIDI_CLOCK_DIV      0x61
/* Standart MPU401 defines. */
#define MPU401_RESET		0xff
#define MPU401_ENTER_UART	0x3f
#define MPU401_ACK		    0xfe

static int snd_vortex_midi(vortex_t *vortex)
{
	struct snd_rawmidi *rmidi;
	int temp, mode;
	struct snd_mpu401 *mpu;
	unsigned long port;

#ifdef VORTEX_MPU401_LEGACY
	/* EnableHardCodedMPU401Port() */
	/* Enable Legacy MIDI Interface port. */
	port = (0x03 << 5);	/* FIXME: static address. 0x330 */
	temp =
	    (hwread(vortex->mmio, VORTEX_CTRL) & ~CTRL_MIDI_PORT) |
	    CTRL_MIDI_EN | port;
	hwwrite(vortex->mmio, VORTEX_CTRL, temp);
#else
	/* Disable Legacy MIDI Interface port. */
	temp =
	    (hwread(vortex->mmio, VORTEX_CTRL) & ~CTRL_MIDI_PORT) &
	    ~CTRL_MIDI_EN;
	hwwrite(vortex->mmio, VORTEX_CTRL, temp);
#endif
	/* Mpu401UartInit() */
	mode = 1;
	temp = hwread(vortex->mmio, VORTEX_CTRL2) & 0xffff00cf;
	temp |= (MIDI_CLOCK_DIV << 8) | ((mode >> 24) & 0xff) << 4;
	hwwrite(vortex->mmio, VORTEX_CTRL2, temp);
	hwwrite(vortex->mmio, VORTEX_MIDI_CMD, MPU401_RESET);

	/* Check if anything is OK. */
	temp = hwread(vortex->mmio, VORTEX_MIDI_DATA);
	if (temp != MPU401_ACK /*0xfe */ ) {
<<<<<<< HEAD
		pr_err( "midi port doesn't acknowledge!\n");
=======
		dev_err(vortex->card->dev, "midi port doesn't acknowledge!\n");
>>>>>>> e529fea9
		return -ENODEV;
	}
	/* Enable MPU401 interrupts. */
	hwwrite(vortex->mmio, VORTEX_IRQ_CTRL,
		hwread(vortex->mmio, VORTEX_IRQ_CTRL) | IRQ_MIDI);

	/* Create MPU401 instance. */
#ifdef VORTEX_MPU401_LEGACY
	if ((temp =
	     snd_mpu401_uart_new(vortex->card, 0, MPU401_HW_MPU401, 0x330,
				 MPU401_INFO_IRQ_HOOK, -1, &rmidi)) != 0) {
		hwwrite(vortex->mmio, VORTEX_CTRL,
			(hwread(vortex->mmio, VORTEX_CTRL) &
			 ~CTRL_MIDI_PORT) & ~CTRL_MIDI_EN);
		return temp;
	}
#else
	port = (unsigned long)(vortex->mmio + VORTEX_MIDI_DATA);
	if ((temp =
	     snd_mpu401_uart_new(vortex->card, 0, MPU401_HW_AUREAL, port,
				 MPU401_INFO_INTEGRATED | MPU401_INFO_MMIO |
				 MPU401_INFO_IRQ_HOOK, -1, &rmidi)) != 0) {
		hwwrite(vortex->mmio, VORTEX_CTRL,
			(hwread(vortex->mmio, VORTEX_CTRL) &
			 ~CTRL_MIDI_PORT) & ~CTRL_MIDI_EN);
		return temp;
	}
	mpu = rmidi->private_data;
	mpu->cport = (unsigned long)(vortex->mmio + VORTEX_MIDI_CMD);
#endif
	/* Overwrite MIDI name */
	snprintf(rmidi->name, sizeof(rmidi->name), "%s MIDI %d", CARD_NAME_SHORT , vortex->card->number);

	vortex->rmidi = rmidi;
	return 0;
}<|MERGE_RESOLUTION|>--- conflicted
+++ resolved
@@ -73,11 +73,7 @@
 	/* Check if anything is OK. */
 	temp = hwread(vortex->mmio, VORTEX_MIDI_DATA);
 	if (temp != MPU401_ACK /*0xfe */ ) {
-<<<<<<< HEAD
-		pr_err( "midi port doesn't acknowledge!\n");
-=======
 		dev_err(vortex->card->dev, "midi port doesn't acknowledge!\n");
->>>>>>> e529fea9
 		return -ENODEV;
 	}
 	/* Enable MPU401 interrupts. */
