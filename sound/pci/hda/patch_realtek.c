--- conflicted
+++ resolved
@@ -1856,43 +1856,10 @@
 /*
  * slave controls for virtual master
  */
-<<<<<<< HEAD
-static const char * const alc_slave_vols[] = {
-	"Front Playback Volume",
-	"Surround Playback Volume",
-	"Center Playback Volume",
-	"LFE Playback Volume",
-	"Side Playback Volume",
-	"Headphone Playback Volume",
-	"Speaker Playback Volume",
-	"Mono Playback Volume",
-	"Line Out Playback Volume",
-	"CLFE Playback Volume",
-	"Bass Speaker Playback Volume",
-	"PCM Playback Volume",
-	NULL,
-};
-
-static const char * const alc_slave_sws[] = {
-	"Front Playback Switch",
-	"Surround Playback Switch",
-	"Center Playback Switch",
-	"LFE Playback Switch",
-	"Side Playback Switch",
-	"Headphone Playback Switch",
-	"Speaker Playback Switch",
-	"Mono Playback Switch",
-	"IEC958 Playback Switch",
-	"Line Out Playback Switch",
-	"CLFE Playback Switch",
-	"Bass Speaker Playback Switch",
-	"PCM Playback Switch",
-=======
 static const char * const alc_slave_pfxs[] = {
 	"Front", "Surround", "Center", "LFE", "Side",
 	"Headphone", "Speaker", "Mono", "Line Out",
 	"CLFE", "Bass Speaker", "PCM",
->>>>>>> 942d34bd
 	NULL,
 };
 
@@ -3498,21 +3465,10 @@
 			alc_look_for_out_vol_nid(codec, cfg->line_out_pins[0],
 						 spec->multiout.dac_nids[0]);
 
-<<<<<<< HEAD
-static inline unsigned int get_ctl_pos(unsigned int data)
-{
-	hda_nid_t nid = get_amp_nid_(data);
-	unsigned int dir;
-	if (snd_BUG_ON(nid >= MAX_VOL_NIDS))
-		return 0;
-	dir = get_amp_direction_(data);
-	return (nid << 1) | dir;
-=======
 	/* clear the bitmap flags for creating controls */
 	clear_vol_marks(codec);
 	kfree(best_cfg);
 	return 0;
->>>>>>> 942d34bd
 }
 
 static int alc_auto_add_vol_ctl(struct hda_codec *codec,
@@ -5152,8 +5108,6 @@
 		snd_hda_override_conn_list(codec, 0x15, 5, conn);
 		snd_hda_override_conn_list(codec, 0x18, 5, conn);
 		snd_hda_override_conn_list(codec, 0x1a, 5, conn);
-<<<<<<< HEAD
-=======
 	}
 }
 
@@ -5198,7 +5152,6 @@
 		val |= AC_PINCTL_VREF_50;
 		snd_hda_codec_write(codec, nids[i], 0,
 				    AC_VERB_SET_PIN_WIDGET_CONTROL, val);
->>>>>>> 942d34bd
 	}
 	spec->keep_vref_in_automute = 1;
 }
