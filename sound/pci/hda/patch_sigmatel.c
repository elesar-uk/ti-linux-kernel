/*
 * Universal Interface for Intel High Definition Audio Codec
 *
 * HD audio interface patch for SigmaTel STAC92xx
 *
 * Copyright (c) 2005 Embedded Alley Solutions, Inc.
 * Matt Porter <mporter@embeddedalley.com>
 *
 * Based on patch_cmedia.c and patch_realtek.c
 * Copyright (c) 2004 Takashi Iwai <tiwai@suse.de>
 *
 *  This driver is free software; you can redistribute it and/or modify
 *  it under the terms of the GNU General Public License as published by
 *  the Free Software Foundation; either version 2 of the License, or
 *  (at your option) any later version.
 *
 *  This driver is distributed in the hope that it will be useful,
 *  but WITHOUT ANY WARRANTY; without even the implied warranty of
 *  MERCHANTABILITY or FITNESS FOR A PARTICULAR PURPOSE.  See the
 *  GNU General Public License for more details.
 *
 *  You should have received a copy of the GNU General Public License
 *  along with this program; if not, write to the Free Software
 *  Foundation, Inc., 59 Temple Place, Suite 330, Boston, MA  02111-1307 USA
 */

#include <linux/init.h>
#include <linux/delay.h>
#include <linux/slab.h>
#include <linux/pci.h>
#include <linux/dmi.h>
#include <linux/module.h>
#include <sound/core.h>
#include <sound/asoundef.h>
#include <sound/jack.h>
#include <sound/tlv.h>
#include "hda_codec.h"
#include "hda_local.h"
#include "hda_auto_parser.h"
#include "hda_beep.h"
#include "hda_jack.h"

enum {
	STAC_VREF_EVENT	= 1,
	STAC_INSERT_EVENT,
	STAC_PWR_EVENT,
	STAC_HP_EVENT,
	STAC_LO_EVENT,
	STAC_MIC_EVENT,
};

enum {
	STAC_AUTO,
	STAC_REF,
	STAC_9200_OQO,
	STAC_9200_DELL_D21,
	STAC_9200_DELL_D22,
	STAC_9200_DELL_D23,
	STAC_9200_DELL_M21,
	STAC_9200_DELL_M22,
	STAC_9200_DELL_M23,
	STAC_9200_DELL_M24,
	STAC_9200_DELL_M25,
	STAC_9200_DELL_M26,
	STAC_9200_DELL_M27,
	STAC_9200_M4,
	STAC_9200_M4_2,
	STAC_9200_PANASONIC,
	STAC_9200_MODELS
};

enum {
	STAC_9205_AUTO,
	STAC_9205_REF,
	STAC_9205_DELL_M42,
	STAC_9205_DELL_M43,
	STAC_9205_DELL_M44,
	STAC_9205_EAPD,
	STAC_9205_MODELS
};

enum {
	STAC_92HD73XX_AUTO,
	STAC_92HD73XX_NO_JD, /* no jack-detection */
	STAC_92HD73XX_REF,
	STAC_92HD73XX_INTEL,
	STAC_DELL_M6_AMIC,
	STAC_DELL_M6_DMIC,
	STAC_DELL_M6_BOTH,
	STAC_DELL_EQ,
	STAC_ALIENWARE_M17X,
	STAC_92HD73XX_MODELS
};

enum {
	STAC_92HD83XXX_AUTO,
	STAC_92HD83XXX_REF,
	STAC_92HD83XXX_PWR_REF,
	STAC_DELL_S14,
	STAC_DELL_VOSTRO_3500,
	STAC_92HD83XXX_HP_cNB11_INTQUAD,
	STAC_HP_DV7_4000,
	STAC_HP_ZEPHYR,
	STAC_92HD83XXX_HP_LED,
	STAC_92HD83XXX_HP_INV_LED,
	STAC_92HD83XXX_HP_MIC_LED,
<<<<<<< HEAD
=======
	STAC_92HD83XXX_HEADSET_JACK,
>>>>>>> ddffeb8c
	STAC_92HD83XXX_MODELS
};

enum {
	STAC_92HD71BXX_AUTO,
	STAC_92HD71BXX_REF,
	STAC_DELL_M4_1,
	STAC_DELL_M4_2,
	STAC_DELL_M4_3,
	STAC_HP_M4,
	STAC_HP_DV4,
	STAC_HP_DV5,
	STAC_HP_HDX,
	STAC_HP_DV4_1222NR,
	STAC_92HD71BXX_MODELS
};

enum {
	STAC_925x_AUTO,
	STAC_925x_REF,
	STAC_M1,
	STAC_M1_2,
	STAC_M2,
	STAC_M2_2,
	STAC_M3,
	STAC_M5,
	STAC_M6,
	STAC_925x_MODELS
};

enum {
	STAC_922X_AUTO,
	STAC_D945_REF,
	STAC_D945GTP3,
	STAC_D945GTP5,
	STAC_INTEL_MAC_V1,
	STAC_INTEL_MAC_V2,
	STAC_INTEL_MAC_V3,
	STAC_INTEL_MAC_V4,
	STAC_INTEL_MAC_V5,
	STAC_INTEL_MAC_AUTO, /* This model is selected if no module parameter
			      * is given, one of the above models will be
			      * chosen according to the subsystem id. */
	/* for backward compatibility */
	STAC_MACMINI,
	STAC_MACBOOK,
	STAC_MACBOOK_PRO_V1,
	STAC_MACBOOK_PRO_V2,
	STAC_IMAC_INTEL,
	STAC_IMAC_INTEL_20,
	STAC_ECS_202,
	STAC_922X_DELL_D81,
	STAC_922X_DELL_D82,
	STAC_922X_DELL_M81,
	STAC_922X_DELL_M82,
	STAC_922X_MODELS
};

enum {
	STAC_927X_AUTO,
	STAC_D965_REF_NO_JD, /* no jack-detection */
	STAC_D965_REF,
	STAC_D965_3ST,
	STAC_D965_5ST,
	STAC_D965_5ST_NO_FP,
	STAC_DELL_3ST,
	STAC_DELL_BIOS,
	STAC_927X_VOLKNOB,
	STAC_927X_MODELS
};

enum {
	STAC_9872_AUTO,
	STAC_9872_VAIO,
	STAC_9872_MODELS
};

struct sigmatel_mic_route {
	hda_nid_t pin;
	signed char mux_idx;
	signed char dmux_idx;
};

#define MAX_PINS_NUM 16
#define MAX_ADCS_NUM 4
#define MAX_DMICS_NUM 4

struct sigmatel_spec {
	struct snd_kcontrol_new *mixers[4];
	unsigned int num_mixers;

	int board_config;
	unsigned int eapd_switch: 1;
	unsigned int surr_switch: 1;
	unsigned int alt_switch: 1;
	unsigned int hp_detect: 1;
	unsigned int spdif_mute: 1;
	unsigned int check_volume_offset:1;
	unsigned int auto_mic:1;
	unsigned int linear_tone_beep:1;
	unsigned int headset_jack:1; /* 4-pin headset jack (hp + mono mic) */

	/* gpio lines */
	unsigned int eapd_mask;
	unsigned int gpio_mask;
	unsigned int gpio_dir;
	unsigned int gpio_data;
	unsigned int gpio_mute;
	unsigned int gpio_led;
	unsigned int gpio_led_polarity;
	unsigned int vref_mute_led_nid; /* pin NID for mute-LED vref control */
	unsigned int vref_led;

	unsigned int mic_mute_led_gpio; /* capture mute LED GPIO */
	bool mic_mute_led_on; /* current mic mute state */

	/* stream */
	unsigned int stream_delay;

	/* analog loopback */
	const struct snd_kcontrol_new *aloopback_ctl;
	unsigned char aloopback_mask;
	unsigned char aloopback_shift;

	/* power management */
	unsigned int power_map_bits;
	unsigned int num_pwrs;
	const hda_nid_t *pwr_nids;
	const hda_nid_t *dac_list;

	/* playback */
	struct hda_input_mux *mono_mux;
	unsigned int cur_mmux;
	struct hda_multi_out multiout;
	hda_nid_t dac_nids[5];
	hda_nid_t hp_dacs[5];
	hda_nid_t speaker_dacs[5];

	int volume_offset;

	/* capture */
	const hda_nid_t *adc_nids;
	unsigned int num_adcs;
	const hda_nid_t *mux_nids;
	unsigned int num_muxes;
	const hda_nid_t *dmic_nids;
	unsigned int num_dmics;
	const hda_nid_t *dmux_nids;
	unsigned int num_dmuxes;
	const hda_nid_t *smux_nids;
	unsigned int num_smuxes;
	unsigned int num_analog_muxes;

	const unsigned long *capvols; /* amp-volume attr: HDA_COMPOSE_AMP_VAL() */
	const unsigned long *capsws; /* amp-mute attr: HDA_COMPOSE_AMP_VAL() */
	unsigned int num_caps; /* number of capture volume/switch elements */

	struct sigmatel_mic_route ext_mic;
	struct sigmatel_mic_route int_mic;
	struct sigmatel_mic_route dock_mic;

	const char * const *spdif_labels;

	hda_nid_t dig_in_nid;
	hda_nid_t mono_nid;
	hda_nid_t anabeep_nid;
	hda_nid_t digbeep_nid;

	/* pin widgets */
	const hda_nid_t *pin_nids;
	unsigned int num_pins;

	/* codec specific stuff */
	const struct hda_verb *init;
	const struct snd_kcontrol_new *mixer;

	/* capture source */
	struct hda_input_mux *dinput_mux;
	unsigned int cur_dmux[2];
	struct hda_input_mux *input_mux;
	unsigned int cur_mux[3];
	struct hda_input_mux *sinput_mux;
	unsigned int cur_smux[2];
	unsigned int cur_amux;
	hda_nid_t *amp_nids;
	unsigned int powerdown_adcs;

	/* i/o switches */
	unsigned int io_switch[2];
	unsigned int clfe_swap;
	hda_nid_t line_switch;	/* shared line-in for input and output */
	hda_nid_t mic_switch;	/* shared mic-in for input and output */
	hda_nid_t hp_switch; /* NID of HP as line-out */
	unsigned int aloopback;

	struct hda_pcm pcm_rec[2];	/* PCM information */

	/* dynamic controls and input_mux */
	struct auto_pin_cfg autocfg;
	struct snd_array kctls;
	struct hda_input_mux private_dimux;
	struct hda_input_mux private_imux;
	struct hda_input_mux private_smux;
	struct hda_input_mux private_mono_mux;

	/* auto spec */
	unsigned auto_pin_cnt;
	hda_nid_t auto_pin_nids[MAX_PINS_NUM];
	unsigned auto_adc_cnt;
	hda_nid_t auto_adc_nids[MAX_ADCS_NUM];
	hda_nid_t auto_mux_nids[MAX_ADCS_NUM];
	hda_nid_t auto_dmux_nids[MAX_ADCS_NUM];
	unsigned long auto_capvols[MAX_ADCS_NUM];
	unsigned auto_dmic_cnt;
	hda_nid_t auto_dmic_nids[MAX_DMICS_NUM];

	struct hda_vmaster_mute_hook vmaster_mute;
};

#define AC_VERB_IDT_SET_POWER_MAP	0x7ec
#define AC_VERB_IDT_GET_POWER_MAP	0xfec

static const hda_nid_t stac9200_adc_nids[1] = {
        0x03,
};

static const hda_nid_t stac9200_mux_nids[1] = {
        0x0c,
};

static const hda_nid_t stac9200_dac_nids[1] = {
        0x02,
};

static const hda_nid_t stac92hd73xx_pwr_nids[8] = {
	0x0a, 0x0b, 0x0c, 0xd, 0x0e,
	0x0f, 0x10, 0x11
};

static const hda_nid_t stac92hd73xx_slave_dig_outs[2] = {
	0x26, 0,
};

static const hda_nid_t stac92hd73xx_adc_nids[2] = {
	0x1a, 0x1b
};

#define STAC92HD73XX_NUM_DMICS	2
static const hda_nid_t stac92hd73xx_dmic_nids[STAC92HD73XX_NUM_DMICS + 1] = {
	0x13, 0x14, 0
};

#define STAC92HD73_DAC_COUNT 5

static const hda_nid_t stac92hd73xx_mux_nids[2] = {
	0x20, 0x21,
};

static const hda_nid_t stac92hd73xx_dmux_nids[2] = {
	0x20, 0x21,
};

static const hda_nid_t stac92hd73xx_smux_nids[2] = {
	0x22, 0x23,
};

#define STAC92HD73XX_NUM_CAPS	2
static const unsigned long stac92hd73xx_capvols[] = {
	HDA_COMPOSE_AMP_VAL(0x20, 3, 0, HDA_OUTPUT),
	HDA_COMPOSE_AMP_VAL(0x21, 3, 0, HDA_OUTPUT),
};
#define stac92hd73xx_capsws	stac92hd73xx_capvols

#define STAC92HD83_DAC_COUNT 3

static const hda_nid_t stac92hd83xxx_pwr_nids[7] = {
	0x0a, 0x0b, 0x0c, 0xd, 0x0e,
	0x0f, 0x10
};

static const hda_nid_t stac92hd83xxx_slave_dig_outs[2] = {
	0x1e, 0,
};

static const hda_nid_t stac92hd83xxx_dmic_nids[] = {
		0x11, 0x20,
};

static const hda_nid_t stac92hd71bxx_pwr_nids[3] = {
	0x0a, 0x0d, 0x0f
};

static const hda_nid_t stac92hd71bxx_adc_nids[2] = {
	0x12, 0x13,
};

static const hda_nid_t stac92hd71bxx_mux_nids[2] = {
	0x1a, 0x1b
};

static const hda_nid_t stac92hd71bxx_dmux_nids[2] = {
	0x1c, 0x1d,
};

static const hda_nid_t stac92hd71bxx_smux_nids[2] = {
	0x24, 0x25,
};

#define STAC92HD71BXX_NUM_DMICS	2
static const hda_nid_t stac92hd71bxx_dmic_nids[STAC92HD71BXX_NUM_DMICS + 1] = {
	0x18, 0x19, 0
};

static const hda_nid_t stac92hd71bxx_dmic_5port_nids[STAC92HD71BXX_NUM_DMICS] = {
	0x18, 0
};

static const hda_nid_t stac92hd71bxx_slave_dig_outs[2] = {
	0x22, 0
};

#define STAC92HD71BXX_NUM_CAPS		2
static const unsigned long stac92hd71bxx_capvols[] = {
	HDA_COMPOSE_AMP_VAL(0x1c, 3, 0, HDA_OUTPUT),
	HDA_COMPOSE_AMP_VAL(0x1d, 3, 0, HDA_OUTPUT),
};
#define stac92hd71bxx_capsws	stac92hd71bxx_capvols

static const hda_nid_t stac925x_adc_nids[1] = {
        0x03,
};

static const hda_nid_t stac925x_mux_nids[1] = {
        0x0f,
};

static const hda_nid_t stac925x_dac_nids[1] = {
        0x02,
};

#define STAC925X_NUM_DMICS	1
static const hda_nid_t stac925x_dmic_nids[STAC925X_NUM_DMICS + 1] = {
	0x15, 0
};

static const hda_nid_t stac925x_dmux_nids[1] = {
	0x14,
};

static const unsigned long stac925x_capvols[] = {
	HDA_COMPOSE_AMP_VAL(0x09, 3, 0, HDA_OUTPUT),
};
static const unsigned long stac925x_capsws[] = {
	HDA_COMPOSE_AMP_VAL(0x14, 3, 0, HDA_OUTPUT),
};

static const hda_nid_t stac922x_adc_nids[2] = {
        0x06, 0x07,
};

static const hda_nid_t stac922x_mux_nids[2] = {
        0x12, 0x13,
};

#define STAC922X_NUM_CAPS	2
static const unsigned long stac922x_capvols[] = {
	HDA_COMPOSE_AMP_VAL(0x17, 3, 0, HDA_INPUT),
	HDA_COMPOSE_AMP_VAL(0x18, 3, 0, HDA_INPUT),
};
#define stac922x_capsws		stac922x_capvols

static const hda_nid_t stac927x_slave_dig_outs[2] = {
	0x1f, 0,
};

static const hda_nid_t stac927x_adc_nids[3] = {
        0x07, 0x08, 0x09
};

static const hda_nid_t stac927x_mux_nids[3] = {
        0x15, 0x16, 0x17
};

static const hda_nid_t stac927x_smux_nids[1] = {
	0x21,
};

static const hda_nid_t stac927x_dac_nids[6] = {
	0x02, 0x03, 0x04, 0x05, 0x06, 0
};

static const hda_nid_t stac927x_dmux_nids[1] = {
	0x1b,
};

#define STAC927X_NUM_DMICS 2
static const hda_nid_t stac927x_dmic_nids[STAC927X_NUM_DMICS + 1] = {
	0x13, 0x14, 0
};

#define STAC927X_NUM_CAPS	3
static const unsigned long stac927x_capvols[] = {
	HDA_COMPOSE_AMP_VAL(0x18, 3, 0, HDA_INPUT),
	HDA_COMPOSE_AMP_VAL(0x19, 3, 0, HDA_INPUT),
	HDA_COMPOSE_AMP_VAL(0x1a, 3, 0, HDA_INPUT),
};
static const unsigned long stac927x_capsws[] = {
	HDA_COMPOSE_AMP_VAL(0x1b, 3, 0, HDA_OUTPUT),
	HDA_COMPOSE_AMP_VAL(0x1c, 3, 0, HDA_OUTPUT),
	HDA_COMPOSE_AMP_VAL(0x1d, 3, 0, HDA_OUTPUT),
};

static const char * const stac927x_spdif_labels[5] = {
	"Digital Playback", "ADAT", "Analog Mux 1",
	"Analog Mux 2", "Analog Mux 3"
};

static const hda_nid_t stac9205_adc_nids[2] = {
        0x12, 0x13
};

static const hda_nid_t stac9205_mux_nids[2] = {
        0x19, 0x1a
};

static const hda_nid_t stac9205_dmux_nids[1] = {
	0x1d,
};

static const hda_nid_t stac9205_smux_nids[1] = {
	0x21,
};

#define STAC9205_NUM_DMICS	2
static const hda_nid_t stac9205_dmic_nids[STAC9205_NUM_DMICS + 1] = {
        0x17, 0x18, 0
};

#define STAC9205_NUM_CAPS	2
static const unsigned long stac9205_capvols[] = {
	HDA_COMPOSE_AMP_VAL(0x1b, 3, 0, HDA_INPUT),
	HDA_COMPOSE_AMP_VAL(0x1c, 3, 0, HDA_INPUT),
};
static const unsigned long stac9205_capsws[] = {
	HDA_COMPOSE_AMP_VAL(0x1d, 3, 0, HDA_OUTPUT),
	HDA_COMPOSE_AMP_VAL(0x1e, 3, 0, HDA_OUTPUT),
};

static const hda_nid_t stac9200_pin_nids[8] = {
	0x08, 0x09, 0x0d, 0x0e, 
	0x0f, 0x10, 0x11, 0x12,
};

static const hda_nid_t stac925x_pin_nids[8] = {
	0x07, 0x08, 0x0a, 0x0b, 
	0x0c, 0x0d, 0x10, 0x11,
};

static const hda_nid_t stac922x_pin_nids[10] = {
	0x0a, 0x0b, 0x0c, 0x0d, 0x0e,
	0x0f, 0x10, 0x11, 0x15, 0x1b,
};

static const hda_nid_t stac92hd73xx_pin_nids[13] = {
	0x0a, 0x0b, 0x0c, 0x0d, 0x0e,
	0x0f, 0x10, 0x11, 0x12, 0x13,
	0x14, 0x22, 0x23
};

#define STAC92HD71BXX_NUM_PINS 13
static const hda_nid_t stac92hd71bxx_pin_nids_4port[STAC92HD71BXX_NUM_PINS] = {
	0x0a, 0x0b, 0x0c, 0x0d, 0x00,
	0x00, 0x14, 0x18, 0x19, 0x1e,
	0x1f, 0x20, 0x27
};
static const hda_nid_t stac92hd71bxx_pin_nids_6port[STAC92HD71BXX_NUM_PINS] = {
	0x0a, 0x0b, 0x0c, 0x0d, 0x0e,
	0x0f, 0x14, 0x18, 0x19, 0x1e,
	0x1f, 0x20, 0x27
};

static const hda_nid_t stac927x_pin_nids[14] = {
	0x0a, 0x0b, 0x0c, 0x0d, 0x0e,
	0x0f, 0x10, 0x11, 0x12, 0x13,
	0x14, 0x21, 0x22, 0x23,
};

static const hda_nid_t stac9205_pin_nids[12] = {
	0x0a, 0x0b, 0x0c, 0x0d, 0x0e,
	0x0f, 0x14, 0x16, 0x17, 0x18,
	0x21, 0x22,
};

static int stac92xx_dmux_enum_info(struct snd_kcontrol *kcontrol,
				   struct snd_ctl_elem_info *uinfo)
{
	struct hda_codec *codec = snd_kcontrol_chip(kcontrol);
	struct sigmatel_spec *spec = codec->spec;
	return snd_hda_input_mux_info(spec->dinput_mux, uinfo);
}

static int stac92xx_dmux_enum_get(struct snd_kcontrol *kcontrol,
				  struct snd_ctl_elem_value *ucontrol)
{
	struct hda_codec *codec = snd_kcontrol_chip(kcontrol);
	struct sigmatel_spec *spec = codec->spec;
	unsigned int dmux_idx = snd_ctl_get_ioffidx(kcontrol, &ucontrol->id);

	ucontrol->value.enumerated.item[0] = spec->cur_dmux[dmux_idx];
	return 0;
}

static int stac92xx_dmux_enum_put(struct snd_kcontrol *kcontrol,
				  struct snd_ctl_elem_value *ucontrol)
{
	struct hda_codec *codec = snd_kcontrol_chip(kcontrol);
	struct sigmatel_spec *spec = codec->spec;
	unsigned int dmux_idx = snd_ctl_get_ioffidx(kcontrol, &ucontrol->id);

	return snd_hda_input_mux_put(codec, spec->dinput_mux, ucontrol,
			spec->dmux_nids[dmux_idx], &spec->cur_dmux[dmux_idx]);
}

static int stac92xx_smux_enum_info(struct snd_kcontrol *kcontrol,
				   struct snd_ctl_elem_info *uinfo)
{
	struct hda_codec *codec = snd_kcontrol_chip(kcontrol);
	struct sigmatel_spec *spec = codec->spec;
	return snd_hda_input_mux_info(spec->sinput_mux, uinfo);
}

static int stac92xx_smux_enum_get(struct snd_kcontrol *kcontrol,
				  struct snd_ctl_elem_value *ucontrol)
{
	struct hda_codec *codec = snd_kcontrol_chip(kcontrol);
	struct sigmatel_spec *spec = codec->spec;
	unsigned int smux_idx = snd_ctl_get_ioffidx(kcontrol, &ucontrol->id);

	ucontrol->value.enumerated.item[0] = spec->cur_smux[smux_idx];
	return 0;
}

static int stac92xx_smux_enum_put(struct snd_kcontrol *kcontrol,
				  struct snd_ctl_elem_value *ucontrol)
{
	struct hda_codec *codec = snd_kcontrol_chip(kcontrol);
	struct sigmatel_spec *spec = codec->spec;
	struct hda_input_mux *smux = &spec->private_smux;
	unsigned int smux_idx = snd_ctl_get_ioffidx(kcontrol, &ucontrol->id);
	int err, val;
	hda_nid_t nid;

	err = snd_hda_input_mux_put(codec, spec->sinput_mux, ucontrol,
			spec->smux_nids[smux_idx], &spec->cur_smux[smux_idx]);
	if (err < 0)
		return err;

	if (spec->spdif_mute) {
		if (smux_idx == 0)
			nid = spec->multiout.dig_out_nid;
		else
			nid = codec->slave_dig_outs[smux_idx - 1];
		if (spec->cur_smux[smux_idx] == smux->num_items - 1)
			val = HDA_AMP_MUTE;
		else
			val = 0;
		/* un/mute SPDIF out */
		snd_hda_codec_amp_stereo(codec, nid, HDA_OUTPUT, 0,
					 HDA_AMP_MUTE, val);
	}
	return 0;
}

static int stac_vrefout_set(struct hda_codec *codec,
					hda_nid_t nid, unsigned int new_vref)
{
	int error, pinctl;

	snd_printdd("%s, nid %x ctl %x\n", __func__, nid, new_vref);
	pinctl = snd_hda_codec_read(codec, nid, 0,
				AC_VERB_GET_PIN_WIDGET_CONTROL, 0);

	if (pinctl < 0)
		return pinctl;

	pinctl &= 0xff;
	pinctl &= ~AC_PINCTL_VREFEN;
	pinctl |= (new_vref & AC_PINCTL_VREFEN);

	error = snd_hda_set_pin_ctl_cache(codec, nid, pinctl);
	if (error < 0)
		return error;

	return 1;
}

static unsigned int stac92xx_vref_set(struct hda_codec *codec,
					hda_nid_t nid, unsigned int new_vref)
{
	int error;
	unsigned int pincfg;
	pincfg = snd_hda_codec_read(codec, nid, 0,
				AC_VERB_GET_PIN_WIDGET_CONTROL, 0);

	pincfg &= 0xff;
	pincfg &= ~(AC_PINCTL_VREFEN | AC_PINCTL_IN_EN | AC_PINCTL_OUT_EN);
	pincfg |= new_vref;

	if (new_vref == AC_PINCTL_VREF_HIZ)
		pincfg |= AC_PINCTL_OUT_EN;
	else
		pincfg |= AC_PINCTL_IN_EN;

	error = snd_hda_set_pin_ctl_cache(codec, nid, pincfg);
	if (error < 0)
		return error;
	else
		return 1;
}

static unsigned int stac92xx_vref_get(struct hda_codec *codec, hda_nid_t nid)
{
	unsigned int vref;
	vref = snd_hda_codec_read(codec, nid, 0,
				AC_VERB_GET_PIN_WIDGET_CONTROL, 0);
	vref &= AC_PINCTL_VREFEN;
	return vref;
}

static int stac92xx_mux_enum_info(struct snd_kcontrol *kcontrol, struct snd_ctl_elem_info *uinfo)
{
	struct hda_codec *codec = snd_kcontrol_chip(kcontrol);
	struct sigmatel_spec *spec = codec->spec;
	return snd_hda_input_mux_info(spec->input_mux, uinfo);
}

static int stac92xx_mux_enum_get(struct snd_kcontrol *kcontrol, struct snd_ctl_elem_value *ucontrol)
{
	struct hda_codec *codec = snd_kcontrol_chip(kcontrol);
	struct sigmatel_spec *spec = codec->spec;
	unsigned int adc_idx = snd_ctl_get_ioffidx(kcontrol, &ucontrol->id);

	ucontrol->value.enumerated.item[0] = spec->cur_mux[adc_idx];
	return 0;
}

static int stac92xx_mux_enum_put(struct snd_kcontrol *kcontrol, struct snd_ctl_elem_value *ucontrol)
{
	struct hda_codec *codec = snd_kcontrol_chip(kcontrol);
	struct sigmatel_spec *spec = codec->spec;
	unsigned int adc_idx = snd_ctl_get_ioffidx(kcontrol, &ucontrol->id);
	const struct hda_input_mux *imux = spec->input_mux;
	unsigned int idx, prev_idx, didx;

	idx = ucontrol->value.enumerated.item[0];
	if (idx >= imux->num_items)
		idx = imux->num_items - 1;
	prev_idx = spec->cur_mux[adc_idx];
	if (prev_idx == idx)
		return 0;
	if (idx < spec->num_analog_muxes) {
		snd_hda_codec_write_cache(codec, spec->mux_nids[adc_idx], 0,
					  AC_VERB_SET_CONNECT_SEL,
					  imux->items[idx].index);
		if (prev_idx >= spec->num_analog_muxes &&
		    spec->mux_nids[adc_idx] != spec->dmux_nids[adc_idx]) {
			imux = spec->dinput_mux;
			/* 0 = analog */
			snd_hda_codec_write_cache(codec,
						  spec->dmux_nids[adc_idx], 0,
						  AC_VERB_SET_CONNECT_SEL,
						  imux->items[0].index);
		}
	} else {
		imux = spec->dinput_mux;
		/* first dimux item is hardcoded to select analog imux,
		 * so lets skip it
		 */
		didx = idx - spec->num_analog_muxes + 1;
		snd_hda_codec_write_cache(codec, spec->dmux_nids[adc_idx], 0,
					  AC_VERB_SET_CONNECT_SEL,
					  imux->items[didx].index);
	}
	spec->cur_mux[adc_idx] = idx;
	return 1;
}

static int stac92xx_mono_mux_enum_info(struct snd_kcontrol *kcontrol,
	struct snd_ctl_elem_info *uinfo)
{
	struct hda_codec *codec = snd_kcontrol_chip(kcontrol);
	struct sigmatel_spec *spec = codec->spec;
	return snd_hda_input_mux_info(spec->mono_mux, uinfo);
}

static int stac92xx_mono_mux_enum_get(struct snd_kcontrol *kcontrol,
	struct snd_ctl_elem_value *ucontrol)
{
	struct hda_codec *codec = snd_kcontrol_chip(kcontrol);
	struct sigmatel_spec *spec = codec->spec;

	ucontrol->value.enumerated.item[0] = spec->cur_mmux;
	return 0;
}

static int stac92xx_mono_mux_enum_put(struct snd_kcontrol *kcontrol,
	struct snd_ctl_elem_value *ucontrol)
{
	struct hda_codec *codec = snd_kcontrol_chip(kcontrol);
	struct sigmatel_spec *spec = codec->spec;

	return snd_hda_input_mux_put(codec, spec->mono_mux, ucontrol,
				     spec->mono_nid, &spec->cur_mmux);
}

#define stac92xx_aloopback_info snd_ctl_boolean_mono_info

static int stac92xx_aloopback_get(struct snd_kcontrol *kcontrol,
	struct snd_ctl_elem_value *ucontrol)
{
	struct hda_codec *codec = snd_kcontrol_chip(kcontrol);
	unsigned int idx = snd_ctl_get_ioffidx(kcontrol, &ucontrol->id);
	struct sigmatel_spec *spec = codec->spec;

	ucontrol->value.integer.value[0] = !!(spec->aloopback &
					      (spec->aloopback_mask << idx));
	return 0;
}

static int stac92xx_aloopback_put(struct snd_kcontrol *kcontrol,
		struct snd_ctl_elem_value *ucontrol)
{
	struct hda_codec *codec = snd_kcontrol_chip(kcontrol);
	struct sigmatel_spec *spec = codec->spec;
	unsigned int idx = snd_ctl_get_ioffidx(kcontrol, &ucontrol->id);
	unsigned int dac_mode;
	unsigned int val, idx_val;

	idx_val = spec->aloopback_mask << idx;
	if (ucontrol->value.integer.value[0])
		val = spec->aloopback | idx_val;
	else
		val = spec->aloopback & ~idx_val;
	if (spec->aloopback == val)
		return 0;

	spec->aloopback = val;

	/* Only return the bits defined by the shift value of the
	 * first two bytes of the mask
	 */
	dac_mode = snd_hda_codec_read(codec, codec->afg, 0,
				      kcontrol->private_value & 0xFFFF, 0x0);
	dac_mode >>= spec->aloopback_shift;

	if (spec->aloopback & idx_val) {
		snd_hda_power_up(codec);
		dac_mode |= idx_val;
	} else {
		snd_hda_power_down(codec);
		dac_mode &= ~idx_val;
	}

	snd_hda_codec_write_cache(codec, codec->afg, 0,
		kcontrol->private_value >> 16, dac_mode);

	return 1;
}

static const struct hda_verb stac9200_core_init[] = {
	/* set dac0mux for dac converter */
	{ 0x07, AC_VERB_SET_CONNECT_SEL, 0x00},
	{}
};

static const struct hda_verb stac9200_eapd_init[] = {
	/* set dac0mux for dac converter */
	{0x07, AC_VERB_SET_CONNECT_SEL, 0x00},
	{0x08, AC_VERB_SET_EAPD_BTLENABLE, 0x02},
	{}
};

static const struct hda_verb dell_eq_core_init[] = {
	/* set master volume to max value without distortion
	 * and direct control */
	{ 0x1f, AC_VERB_SET_VOLUME_KNOB_CONTROL, 0xec},
	{}
};

static const struct hda_verb stac92hd73xx_core_init[] = {
	/* set master volume and direct control */
	{ 0x1f, AC_VERB_SET_VOLUME_KNOB_CONTROL, 0xff},
	{}
};

static const struct hda_verb stac92hd83xxx_core_init[] = {
	/* power state controls amps */
	{ 0x01, AC_VERB_SET_EAPD, 1 << 2},
	{}
};

static const struct hda_verb stac92hd83xxx_hp_zephyr_init[] = {
	{ 0x22, 0x785, 0x43 },
	{ 0x22, 0x782, 0xe0 },
	{ 0x22, 0x795, 0x00 },
	{}
};

static const struct hda_verb stac92hd71bxx_core_init[] = {
	/* set master volume and direct control */
	{ 0x28, AC_VERB_SET_VOLUME_KNOB_CONTROL, 0xff},
	{}
};

static const struct hda_verb stac92hd71bxx_unmute_core_init[] = {
	/* unmute right and left channels for nodes 0x0f, 0xa, 0x0d */
	{ 0x0f, AC_VERB_SET_AMP_GAIN_MUTE, AMP_IN_UNMUTE(0)},
	{ 0x0a, AC_VERB_SET_AMP_GAIN_MUTE, AMP_IN_UNMUTE(0)},
	{ 0x0d, AC_VERB_SET_AMP_GAIN_MUTE, AMP_IN_UNMUTE(0)},
	{}
};

static const struct hda_verb stac925x_core_init[] = {
	/* set dac0mux for dac converter */
	{ 0x06, AC_VERB_SET_CONNECT_SEL, 0x00},
	/* mute the master volume */
	{ 0x0e, AC_VERB_SET_AMP_GAIN_MUTE, AMP_OUT_MUTE },
	{}
};

static const struct hda_verb stac922x_core_init[] = {
	/* set master volume and direct control */	
	{ 0x16, AC_VERB_SET_VOLUME_KNOB_CONTROL, 0xff},
	{}
};

static const struct hda_verb d965_core_init[] = {
	/* set master volume and direct control */	
	{ 0x24, AC_VERB_SET_VOLUME_KNOB_CONTROL, 0xff},
	/* unmute node 0x1b */
	{ 0x1b, AC_VERB_SET_AMP_GAIN_MUTE, 0xb000},
	/* select node 0x03 as DAC */	
	{ 0x0b, AC_VERB_SET_CONNECT_SEL, 0x01},
	{}
};

static const struct hda_verb dell_3st_core_init[] = {
	/* don't set delta bit */
	{0x24, AC_VERB_SET_VOLUME_KNOB_CONTROL, 0x7f},
	/* unmute node 0x1b */
	{0x1b, AC_VERB_SET_AMP_GAIN_MUTE, 0xb000},
	/* select node 0x03 as DAC */
	{0x0b, AC_VERB_SET_CONNECT_SEL, 0x01},
	{}
};

static const struct hda_verb stac927x_core_init[] = {
	/* set master volume and direct control */	
	{ 0x24, AC_VERB_SET_VOLUME_KNOB_CONTROL, 0xff},
	/* enable analog pc beep path */
	{ 0x01, AC_VERB_SET_DIGI_CONVERT_2, 1 << 5},
	{}
};

static const struct hda_verb stac927x_volknob_core_init[] = {
	/* don't set delta bit */
	{0x24, AC_VERB_SET_VOLUME_KNOB_CONTROL, 0x7f},
	/* enable analog pc beep path */
	{0x01, AC_VERB_SET_DIGI_CONVERT_2, 1 << 5},
	{}
};

static const struct hda_verb stac9205_core_init[] = {
	/* set master volume and direct control */	
	{ 0x24, AC_VERB_SET_VOLUME_KNOB_CONTROL, 0xff},
	/* enable analog pc beep path */
	{ 0x01, AC_VERB_SET_DIGI_CONVERT_2, 1 << 5},
	{}
};

#define STAC_MONO_MUX \
	{ \
		.iface = SNDRV_CTL_ELEM_IFACE_MIXER, \
		.name = "Mono Mux", \
		.count = 1, \
		.info = stac92xx_mono_mux_enum_info, \
		.get = stac92xx_mono_mux_enum_get, \
		.put = stac92xx_mono_mux_enum_put, \
	}

#define STAC_ANALOG_LOOPBACK(verb_read, verb_write, cnt) \
	{ \
		.iface = SNDRV_CTL_ELEM_IFACE_MIXER, \
		.name  = "Analog Loopback", \
		.count = cnt, \
		.info  = stac92xx_aloopback_info, \
		.get   = stac92xx_aloopback_get, \
		.put   = stac92xx_aloopback_put, \
		.private_value = verb_read | (verb_write << 16), \
	}

#define DC_BIAS(xname, idx, nid) \
	{ \
		.iface = SNDRV_CTL_ELEM_IFACE_MIXER, \
		.name = xname, \
		.index = idx, \
		.info = stac92xx_dc_bias_info, \
		.get = stac92xx_dc_bias_get, \
		.put = stac92xx_dc_bias_put, \
		.private_value = nid, \
	}

static const struct snd_kcontrol_new stac9200_mixer[] = {
	HDA_CODEC_VOLUME_MIN_MUTE("PCM Playback Volume", 0xb, 0, HDA_OUTPUT),
	HDA_CODEC_MUTE("PCM Playback Switch", 0xb, 0, HDA_OUTPUT),
	HDA_CODEC_VOLUME("Capture Volume", 0x0a, 0, HDA_OUTPUT),
	HDA_CODEC_MUTE("Capture Switch", 0x0a, 0, HDA_OUTPUT),
	{ } /* end */
};

static const struct snd_kcontrol_new stac92hd73xx_6ch_loopback[] = {
	STAC_ANALOG_LOOPBACK(0xFA0, 0x7A1, 3),
	{}
};

static const struct snd_kcontrol_new stac92hd73xx_8ch_loopback[] = {
	STAC_ANALOG_LOOPBACK(0xFA0, 0x7A1, 4),
	{}
};

static const struct snd_kcontrol_new stac92hd73xx_10ch_loopback[] = {
	STAC_ANALOG_LOOPBACK(0xFA0, 0x7A1, 5),
	{}
};


static const struct snd_kcontrol_new stac92hd71bxx_loopback[] = {
	STAC_ANALOG_LOOPBACK(0xFA0, 0x7A0, 2)
};

static const struct snd_kcontrol_new stac925x_mixer[] = {
	HDA_CODEC_VOLUME_MIN_MUTE("PCM Playback Volume", 0xe, 0, HDA_OUTPUT),
	HDA_CODEC_MUTE("PCM Playback Switch", 0x0e, 0, HDA_OUTPUT),
	{ } /* end */
};

static const struct snd_kcontrol_new stac9205_loopback[] = {
	STAC_ANALOG_LOOPBACK(0xFE0, 0x7E0, 1),
	{}
};

static const struct snd_kcontrol_new stac927x_loopback[] = {
	STAC_ANALOG_LOOPBACK(0xFEB, 0x7EB, 1),
	{}
};

static struct snd_kcontrol_new stac_dmux_mixer = {
	.iface = SNDRV_CTL_ELEM_IFACE_MIXER,
	.name = "Digital Input Source",
	/* count set later */
	.info = stac92xx_dmux_enum_info,
	.get = stac92xx_dmux_enum_get,
	.put = stac92xx_dmux_enum_put,
};

static struct snd_kcontrol_new stac_smux_mixer = {
	.iface = SNDRV_CTL_ELEM_IFACE_MIXER,
	.name = "IEC958 Playback Source",
	/* count set later */
	.info = stac92xx_smux_enum_info,
	.get = stac92xx_smux_enum_get,
	.put = stac92xx_smux_enum_put,
};

static const char * const slave_pfxs[] = {
	"Front", "Surround", "Center", "LFE", "Side",
	"Headphone", "Speaker", "IEC958", "PCM",
	NULL
};

static void stac92xx_update_led_status(struct hda_codec *codec, int enabled);

static void stac92xx_vmaster_hook(void *private_data, int val)
{
	stac92xx_update_led_status(private_data, val);
}

static void stac92xx_free_kctls(struct hda_codec *codec);

static int stac92xx_build_controls(struct hda_codec *codec)
{
	struct sigmatel_spec *spec = codec->spec;
	unsigned int vmaster_tlv[4];
	int err;
	int i;

	if (spec->mixer) {
		err = snd_hda_add_new_ctls(codec, spec->mixer);
		if (err < 0)
			return err;
	}

	for (i = 0; i < spec->num_mixers; i++) {
		err = snd_hda_add_new_ctls(codec, spec->mixers[i]);
		if (err < 0)
			return err;
	}
	if (!spec->auto_mic && spec->num_dmuxes > 0 &&
	    snd_hda_get_bool_hint(codec, "separate_dmux") == 1) {
		stac_dmux_mixer.count = spec->num_dmuxes;
		err = snd_hda_ctl_add(codec, 0,
				  snd_ctl_new1(&stac_dmux_mixer, codec));
		if (err < 0)
			return err;
	}
	if (spec->num_smuxes > 0) {
		int wcaps = get_wcaps(codec, spec->multiout.dig_out_nid);
		struct hda_input_mux *smux = &spec->private_smux;
		/* check for mute support on SPDIF out */
		if (wcaps & AC_WCAP_OUT_AMP) {
			snd_hda_add_imux_item(smux, "Off", 0, NULL);
			spec->spdif_mute = 1;
		}
		stac_smux_mixer.count = spec->num_smuxes;
		err = snd_hda_ctl_add(codec, 0,
				  snd_ctl_new1(&stac_smux_mixer, codec));
		if (err < 0)
			return err;
	}

	if (spec->multiout.dig_out_nid) {
		err = snd_hda_create_spdif_out_ctls(codec,
						    spec->multiout.dig_out_nid,
						    spec->multiout.dig_out_nid);
		if (err < 0)
			return err;
		err = snd_hda_create_spdif_share_sw(codec,
						    &spec->multiout);
		if (err < 0)
			return err;
		spec->multiout.share_spdif = 1;
	}
	if (spec->dig_in_nid && !(spec->gpio_dir & 0x01)) {
		err = snd_hda_create_spdif_in_ctls(codec, spec->dig_in_nid);
		if (err < 0)
			return err;
	}

	/* if we have no master control, let's create it */
	snd_hda_set_vmaster_tlv(codec, spec->multiout.dac_nids[0],
				HDA_OUTPUT, vmaster_tlv);
	/* correct volume offset */
	vmaster_tlv[2] += vmaster_tlv[3] * spec->volume_offset;
	/* minimum value is actually mute */
	vmaster_tlv[3] |= TLV_DB_SCALE_MUTE;
	err = snd_hda_add_vmaster(codec, "Master Playback Volume",
				  vmaster_tlv, slave_pfxs,
				  "Playback Volume");
	if (err < 0)
		return err;

	err = __snd_hda_add_vmaster(codec, "Master Playback Switch",
				    NULL, slave_pfxs,
				    "Playback Switch", true,
				    &spec->vmaster_mute.sw_kctl);
	if (err < 0)
		return err;

	if (spec->gpio_led) {
		spec->vmaster_mute.hook = stac92xx_vmaster_hook;
		err = snd_hda_add_vmaster_hook(codec, &spec->vmaster_mute, true);
		if (err < 0)
			return err;
	}

	if (spec->aloopback_ctl &&
	    snd_hda_get_bool_hint(codec, "loopback") == 1) {
		err = snd_hda_add_new_ctls(codec, spec->aloopback_ctl);
		if (err < 0)
			return err;
	}

	stac92xx_free_kctls(codec); /* no longer needed */

	err = snd_hda_jack_add_kctls(codec, &spec->autocfg);
	if (err < 0)
		return err;

	return 0;	
}

static const unsigned int ref9200_pin_configs[8] = {
	0x01c47010, 0x01447010, 0x0221401f, 0x01114010,
	0x02a19020, 0x01a19021, 0x90100140, 0x01813122,
};

static const unsigned int gateway9200_m4_pin_configs[8] = {
	0x400000fe, 0x404500f4, 0x400100f0, 0x90110010,
	0x400100f1, 0x02a1902e, 0x500000f2, 0x500000f3,
};
static const unsigned int gateway9200_m4_2_pin_configs[8] = {
	0x400000fe, 0x404500f4, 0x400100f0, 0x90110010,
	0x400100f1, 0x02a1902e, 0x500000f2, 0x500000f3,
};

/*
    STAC 9200 pin configs for
    102801A8
    102801DE
    102801E8
*/
static const unsigned int dell9200_d21_pin_configs[8] = {
	0x400001f0, 0x400001f1, 0x02214030, 0x01014010, 
	0x02a19020, 0x01a19021, 0x90100140, 0x01813122,
};

/* 
    STAC 9200 pin configs for
    102801C0
    102801C1
*/
static const unsigned int dell9200_d22_pin_configs[8] = {
	0x400001f0, 0x400001f1, 0x0221401f, 0x01014010, 
	0x01813020, 0x02a19021, 0x90100140, 0x400001f2,
};

/* 
    STAC 9200 pin configs for
    102801C4 (Dell Dimension E310)
    102801C5
    102801C7
    102801D9
    102801DA
    102801E3
*/
static const unsigned int dell9200_d23_pin_configs[8] = {
	0x400001f0, 0x400001f1, 0x0221401f, 0x01014010, 
	0x01813020, 0x01a19021, 0x90100140, 0x400001f2, 
};


/* 
    STAC 9200-32 pin configs for
    102801B5 (Dell Inspiron 630m)
    102801D8 (Dell Inspiron 640m)
*/
static const unsigned int dell9200_m21_pin_configs[8] = {
	0x40c003fa, 0x03441340, 0x0321121f, 0x90170310,
	0x408003fb, 0x03a11020, 0x401003fc, 0x403003fd,
};

/* 
    STAC 9200-32 pin configs for
    102801C2 (Dell Latitude D620)
    102801C8 
    102801CC (Dell Latitude D820)
    102801D4 
    102801D6 
*/
static const unsigned int dell9200_m22_pin_configs[8] = {
	0x40c003fa, 0x0144131f, 0x0321121f, 0x90170310, 
	0x90a70321, 0x03a11020, 0x401003fb, 0x40f000fc,
};

/* 
    STAC 9200-32 pin configs for
    102801CE (Dell XPS M1710)
    102801CF (Dell Precision M90)
*/
static const unsigned int dell9200_m23_pin_configs[8] = {
	0x40c003fa, 0x01441340, 0x0421421f, 0x90170310,
	0x408003fb, 0x04a1102e, 0x90170311, 0x403003fc,
};

/*
    STAC 9200-32 pin configs for 
    102801C9
    102801CA
    102801CB (Dell Latitude 120L)
    102801D3
*/
static const unsigned int dell9200_m24_pin_configs[8] = {
	0x40c003fa, 0x404003fb, 0x0321121f, 0x90170310, 
	0x408003fc, 0x03a11020, 0x401003fd, 0x403003fe, 
};

/*
    STAC 9200-32 pin configs for
    102801BD (Dell Inspiron E1505n)
    102801EE
    102801EF
*/
static const unsigned int dell9200_m25_pin_configs[8] = {
	0x40c003fa, 0x01441340, 0x0421121f, 0x90170310, 
	0x408003fb, 0x04a11020, 0x401003fc, 0x403003fd,
};

/*
    STAC 9200-32 pin configs for
    102801F5 (Dell Inspiron 1501)
    102801F6
*/
static const unsigned int dell9200_m26_pin_configs[8] = {
	0x40c003fa, 0x404003fb, 0x0421121f, 0x90170310, 
	0x408003fc, 0x04a11020, 0x401003fd, 0x403003fe,
};

/*
    STAC 9200-32
    102801CD (Dell Inspiron E1705/9400)
*/
static const unsigned int dell9200_m27_pin_configs[8] = {
	0x40c003fa, 0x01441340, 0x0421121f, 0x90170310,
	0x90170310, 0x04a11020, 0x90170310, 0x40f003fc,
};

static const unsigned int oqo9200_pin_configs[8] = {
	0x40c000f0, 0x404000f1, 0x0221121f, 0x02211210,
	0x90170111, 0x90a70120, 0x400000f2, 0x400000f3,
};


static const unsigned int *stac9200_brd_tbl[STAC_9200_MODELS] = {
	[STAC_REF] = ref9200_pin_configs,
	[STAC_9200_OQO] = oqo9200_pin_configs,
	[STAC_9200_DELL_D21] = dell9200_d21_pin_configs,
	[STAC_9200_DELL_D22] = dell9200_d22_pin_configs,
	[STAC_9200_DELL_D23] = dell9200_d23_pin_configs,
	[STAC_9200_DELL_M21] = dell9200_m21_pin_configs,
	[STAC_9200_DELL_M22] = dell9200_m22_pin_configs,
	[STAC_9200_DELL_M23] = dell9200_m23_pin_configs,
	[STAC_9200_DELL_M24] = dell9200_m24_pin_configs,
	[STAC_9200_DELL_M25] = dell9200_m25_pin_configs,
	[STAC_9200_DELL_M26] = dell9200_m26_pin_configs,
	[STAC_9200_DELL_M27] = dell9200_m27_pin_configs,
	[STAC_9200_M4] = gateway9200_m4_pin_configs,
	[STAC_9200_M4_2] = gateway9200_m4_2_pin_configs,
	[STAC_9200_PANASONIC] = ref9200_pin_configs,
};

static const char * const stac9200_models[STAC_9200_MODELS] = {
	[STAC_AUTO] = "auto",
	[STAC_REF] = "ref",
	[STAC_9200_OQO] = "oqo",
	[STAC_9200_DELL_D21] = "dell-d21",
	[STAC_9200_DELL_D22] = "dell-d22",
	[STAC_9200_DELL_D23] = "dell-d23",
	[STAC_9200_DELL_M21] = "dell-m21",
	[STAC_9200_DELL_M22] = "dell-m22",
	[STAC_9200_DELL_M23] = "dell-m23",
	[STAC_9200_DELL_M24] = "dell-m24",
	[STAC_9200_DELL_M25] = "dell-m25",
	[STAC_9200_DELL_M26] = "dell-m26",
	[STAC_9200_DELL_M27] = "dell-m27",
	[STAC_9200_M4] = "gateway-m4",
	[STAC_9200_M4_2] = "gateway-m4-2",
	[STAC_9200_PANASONIC] = "panasonic",
};

static const struct snd_pci_quirk stac9200_cfg_tbl[] = {
	/* SigmaTel reference board */
	SND_PCI_QUIRK(PCI_VENDOR_ID_INTEL, 0x2668,
		      "DFI LanParty", STAC_REF),
	SND_PCI_QUIRK(PCI_VENDOR_ID_DFI, 0x3101,
		      "DFI LanParty", STAC_REF),
	/* Dell laptops have BIOS problem */
	SND_PCI_QUIRK(PCI_VENDOR_ID_DELL, 0x01a8,
		      "unknown Dell", STAC_9200_DELL_D21),
	SND_PCI_QUIRK(PCI_VENDOR_ID_DELL, 0x01b5,
		      "Dell Inspiron 630m", STAC_9200_DELL_M21),
	SND_PCI_QUIRK(PCI_VENDOR_ID_DELL, 0x01bd,
		      "Dell Inspiron E1505n", STAC_9200_DELL_M25),
	SND_PCI_QUIRK(PCI_VENDOR_ID_DELL, 0x01c0,
		      "unknown Dell", STAC_9200_DELL_D22),
	SND_PCI_QUIRK(PCI_VENDOR_ID_DELL, 0x01c1,
		      "unknown Dell", STAC_9200_DELL_D22),
	SND_PCI_QUIRK(PCI_VENDOR_ID_DELL, 0x01c2,
		      "Dell Latitude D620", STAC_9200_DELL_M22),
	SND_PCI_QUIRK(PCI_VENDOR_ID_DELL, 0x01c5,
		      "unknown Dell", STAC_9200_DELL_D23),
	SND_PCI_QUIRK(PCI_VENDOR_ID_DELL, 0x01c7,
		      "unknown Dell", STAC_9200_DELL_D23),
	SND_PCI_QUIRK(PCI_VENDOR_ID_DELL, 0x01c8,
		      "unknown Dell", STAC_9200_DELL_M22),
	SND_PCI_QUIRK(PCI_VENDOR_ID_DELL, 0x01c9,
		      "unknown Dell", STAC_9200_DELL_M24),
	SND_PCI_QUIRK(PCI_VENDOR_ID_DELL, 0x01ca,
		      "unknown Dell", STAC_9200_DELL_M24),
	SND_PCI_QUIRK(PCI_VENDOR_ID_DELL, 0x01cb,
		      "Dell Latitude 120L", STAC_9200_DELL_M24),
	SND_PCI_QUIRK(PCI_VENDOR_ID_DELL, 0x01cc,
		      "Dell Latitude D820", STAC_9200_DELL_M22),
	SND_PCI_QUIRK(PCI_VENDOR_ID_DELL, 0x01cd,
		      "Dell Inspiron E1705/9400", STAC_9200_DELL_M27),
	SND_PCI_QUIRK(PCI_VENDOR_ID_DELL, 0x01ce,
		      "Dell XPS M1710", STAC_9200_DELL_M23),
	SND_PCI_QUIRK(PCI_VENDOR_ID_DELL, 0x01cf,
		      "Dell Precision M90", STAC_9200_DELL_M23),
	SND_PCI_QUIRK(PCI_VENDOR_ID_DELL, 0x01d3,
		      "unknown Dell", STAC_9200_DELL_M22),
	SND_PCI_QUIRK(PCI_VENDOR_ID_DELL, 0x01d4,
		      "unknown Dell", STAC_9200_DELL_M22),
	SND_PCI_QUIRK(PCI_VENDOR_ID_DELL, 0x01d6,
		      "unknown Dell", STAC_9200_DELL_M22),
	SND_PCI_QUIRK(PCI_VENDOR_ID_DELL, 0x01d8,
		      "Dell Inspiron 640m", STAC_9200_DELL_M21),
	SND_PCI_QUIRK(PCI_VENDOR_ID_DELL, 0x01d9,
		      "unknown Dell", STAC_9200_DELL_D23),
	SND_PCI_QUIRK(PCI_VENDOR_ID_DELL, 0x01da,
		      "unknown Dell", STAC_9200_DELL_D23),
	SND_PCI_QUIRK(PCI_VENDOR_ID_DELL, 0x01de,
		      "unknown Dell", STAC_9200_DELL_D21),
	SND_PCI_QUIRK(PCI_VENDOR_ID_DELL, 0x01e3,
		      "unknown Dell", STAC_9200_DELL_D23),
	SND_PCI_QUIRK(PCI_VENDOR_ID_DELL, 0x01e8,
		      "unknown Dell", STAC_9200_DELL_D21),
	SND_PCI_QUIRK(PCI_VENDOR_ID_DELL, 0x01ee,
		      "unknown Dell", STAC_9200_DELL_M25),
	SND_PCI_QUIRK(PCI_VENDOR_ID_DELL, 0x01ef,
		      "unknown Dell", STAC_9200_DELL_M25),
	SND_PCI_QUIRK(PCI_VENDOR_ID_DELL, 0x01f5,
		      "Dell Inspiron 1501", STAC_9200_DELL_M26),
	SND_PCI_QUIRK(PCI_VENDOR_ID_DELL, 0x01f6,
		      "unknown Dell", STAC_9200_DELL_M26),
	/* Panasonic */
	SND_PCI_QUIRK(0x10f7, 0x8338, "Panasonic CF-74", STAC_9200_PANASONIC),
	/* Gateway machines needs EAPD to be set on resume */
	SND_PCI_QUIRK(0x107b, 0x0205, "Gateway S-7110M", STAC_9200_M4),
	SND_PCI_QUIRK(0x107b, 0x0317, "Gateway MT3423, MX341*", STAC_9200_M4_2),
	SND_PCI_QUIRK(0x107b, 0x0318, "Gateway ML3019, MT3707", STAC_9200_M4_2),
	/* OQO Mobile */
	SND_PCI_QUIRK(0x1106, 0x3288, "OQO Model 2", STAC_9200_OQO),
	{} /* terminator */
};

static const unsigned int ref925x_pin_configs[8] = {
	0x40c003f0, 0x424503f2, 0x01813022, 0x02a19021,
	0x90a70320, 0x02214210, 0x01019020, 0x9033032e,
};

static const unsigned int stac925xM1_pin_configs[8] = {
	0x40c003f4, 0x424503f2, 0x400000f3, 0x02a19020,
	0x40a000f0, 0x90100210, 0x400003f1, 0x9033032e,
};

static const unsigned int stac925xM1_2_pin_configs[8] = {
	0x40c003f4, 0x424503f2, 0x400000f3, 0x02a19020,
	0x40a000f0, 0x90100210, 0x400003f1, 0x9033032e,
};

static const unsigned int stac925xM2_pin_configs[8] = {
	0x40c003f4, 0x424503f2, 0x400000f3, 0x02a19020,
	0x40a000f0, 0x90100210, 0x400003f1, 0x9033032e,
};

static const unsigned int stac925xM2_2_pin_configs[8] = {
	0x40c003f4, 0x424503f2, 0x400000f3, 0x02a19020,
	0x40a000f0, 0x90100210, 0x400003f1, 0x9033032e,
};

static const unsigned int stac925xM3_pin_configs[8] = {
	0x40c003f4, 0x424503f2, 0x400000f3, 0x02a19020,
	0x40a000f0, 0x90100210, 0x400003f1, 0x503303f3,
};

static const unsigned int stac925xM5_pin_configs[8] = {
	0x40c003f4, 0x424503f2, 0x400000f3, 0x02a19020,
	0x40a000f0, 0x90100210, 0x400003f1, 0x9033032e,
};

static const unsigned int stac925xM6_pin_configs[8] = {
	0x40c003f4, 0x424503f2, 0x400000f3, 0x02a19020,
	0x40a000f0, 0x90100210, 0x400003f1, 0x90330320,
};

static const unsigned int *stac925x_brd_tbl[STAC_925x_MODELS] = {
	[STAC_REF] = ref925x_pin_configs,
	[STAC_M1] = stac925xM1_pin_configs,
	[STAC_M1_2] = stac925xM1_2_pin_configs,
	[STAC_M2] = stac925xM2_pin_configs,
	[STAC_M2_2] = stac925xM2_2_pin_configs,
	[STAC_M3] = stac925xM3_pin_configs,
	[STAC_M5] = stac925xM5_pin_configs,
	[STAC_M6] = stac925xM6_pin_configs,
};

static const char * const stac925x_models[STAC_925x_MODELS] = {
	[STAC_925x_AUTO] = "auto",
	[STAC_REF] = "ref",
	[STAC_M1] = "m1",
	[STAC_M1_2] = "m1-2",
	[STAC_M2] = "m2",
	[STAC_M2_2] = "m2-2",
	[STAC_M3] = "m3",
	[STAC_M5] = "m5",
	[STAC_M6] = "m6",
};

static const struct snd_pci_quirk stac925x_codec_id_cfg_tbl[] = {
	SND_PCI_QUIRK(0x107b, 0x0316, "Gateway M255", STAC_M2),
	SND_PCI_QUIRK(0x107b, 0x0366, "Gateway MP6954", STAC_M5),
	SND_PCI_QUIRK(0x107b, 0x0461, "Gateway NX560XL", STAC_M1),
	SND_PCI_QUIRK(0x107b, 0x0681, "Gateway NX860", STAC_M2),
	SND_PCI_QUIRK(0x107b, 0x0367, "Gateway MX6453", STAC_M1_2),
	/* Not sure about the brand name for those */
	SND_PCI_QUIRK(0x107b, 0x0281, "Gateway mobile", STAC_M1),
	SND_PCI_QUIRK(0x107b, 0x0507, "Gateway mobile", STAC_M3),
	SND_PCI_QUIRK(0x107b, 0x0281, "Gateway mobile", STAC_M6),
	SND_PCI_QUIRK(0x107b, 0x0685, "Gateway mobile", STAC_M2_2),
	{} /* terminator */
};

static const struct snd_pci_quirk stac925x_cfg_tbl[] = {
	/* SigmaTel reference board */
	SND_PCI_QUIRK(PCI_VENDOR_ID_INTEL, 0x2668, "DFI LanParty", STAC_REF),
	SND_PCI_QUIRK(PCI_VENDOR_ID_DFI, 0x3101, "DFI LanParty", STAC_REF),
	SND_PCI_QUIRK(0x8384, 0x7632, "Stac9202 Reference Board", STAC_REF),

	/* Default table for unknown ID */
	SND_PCI_QUIRK(0x1002, 0x437b, "Gateway mobile", STAC_M2_2),

	{} /* terminator */
};

static const unsigned int ref92hd73xx_pin_configs[13] = {
	0x02214030, 0x02a19040, 0x01a19020, 0x02214030,
	0x0181302e, 0x01014010, 0x01014020, 0x01014030,
	0x02319040, 0x90a000f0, 0x90a000f0, 0x01452050,
	0x01452050,
};

static const unsigned int dell_m6_pin_configs[13] = {
	0x0321101f, 0x4f00000f, 0x4f0000f0, 0x90170110,
	0x03a11020, 0x0321101f, 0x4f0000f0, 0x4f0000f0,
	0x4f0000f0, 0x90a60160, 0x4f0000f0, 0x4f0000f0,
	0x4f0000f0,
};

static const unsigned int alienware_m17x_pin_configs[13] = {
	0x0321101f, 0x0321101f, 0x03a11020, 0x03014020,
	0x90170110, 0x4f0000f0, 0x4f0000f0, 0x4f0000f0,
	0x4f0000f0, 0x90a60160, 0x4f0000f0, 0x4f0000f0,
	0x904601b0,
};

static const unsigned int intel_dg45id_pin_configs[13] = {
	0x02214230, 0x02A19240, 0x01013214, 0x01014210,
	0x01A19250, 0x01011212, 0x01016211
};

static const unsigned int *stac92hd73xx_brd_tbl[STAC_92HD73XX_MODELS] = {
	[STAC_92HD73XX_REF]	= ref92hd73xx_pin_configs,
	[STAC_DELL_M6_AMIC]	= dell_m6_pin_configs,
	[STAC_DELL_M6_DMIC]	= dell_m6_pin_configs,
	[STAC_DELL_M6_BOTH]	= dell_m6_pin_configs,
	[STAC_DELL_EQ]	= dell_m6_pin_configs,
	[STAC_ALIENWARE_M17X]	= alienware_m17x_pin_configs,
	[STAC_92HD73XX_INTEL]	= intel_dg45id_pin_configs,
};

static const char * const stac92hd73xx_models[STAC_92HD73XX_MODELS] = {
	[STAC_92HD73XX_AUTO] = "auto",
	[STAC_92HD73XX_NO_JD] = "no-jd",
	[STAC_92HD73XX_REF] = "ref",
	[STAC_92HD73XX_INTEL] = "intel",
	[STAC_DELL_M6_AMIC] = "dell-m6-amic",
	[STAC_DELL_M6_DMIC] = "dell-m6-dmic",
	[STAC_DELL_M6_BOTH] = "dell-m6",
	[STAC_DELL_EQ] = "dell-eq",
	[STAC_ALIENWARE_M17X] = "alienware",
};

static const struct snd_pci_quirk stac92hd73xx_cfg_tbl[] = {
	/* SigmaTel reference board */
	SND_PCI_QUIRK(PCI_VENDOR_ID_INTEL, 0x2668,
				"DFI LanParty", STAC_92HD73XX_REF),
	SND_PCI_QUIRK(PCI_VENDOR_ID_DFI, 0x3101,
				"DFI LanParty", STAC_92HD73XX_REF),
	SND_PCI_QUIRK(PCI_VENDOR_ID_INTEL, 0x5002,
				"Intel DG45ID", STAC_92HD73XX_INTEL),
	SND_PCI_QUIRK(PCI_VENDOR_ID_INTEL, 0x5003,
				"Intel DG45FC", STAC_92HD73XX_INTEL),
	SND_PCI_QUIRK(PCI_VENDOR_ID_DELL, 0x0254,
				"Dell Studio 1535", STAC_DELL_M6_DMIC),
	SND_PCI_QUIRK(PCI_VENDOR_ID_DELL, 0x0255,
				"unknown Dell", STAC_DELL_M6_DMIC),
	SND_PCI_QUIRK(PCI_VENDOR_ID_DELL, 0x0256,
				"unknown Dell", STAC_DELL_M6_BOTH),
	SND_PCI_QUIRK(PCI_VENDOR_ID_DELL, 0x0257,
				"unknown Dell", STAC_DELL_M6_BOTH),
	SND_PCI_QUIRK(PCI_VENDOR_ID_DELL, 0x025e,
				"unknown Dell", STAC_DELL_M6_AMIC),
	SND_PCI_QUIRK(PCI_VENDOR_ID_DELL, 0x025f,
				"unknown Dell", STAC_DELL_M6_AMIC),
	SND_PCI_QUIRK(PCI_VENDOR_ID_DELL, 0x0271,
				"unknown Dell", STAC_DELL_M6_DMIC),
	SND_PCI_QUIRK(PCI_VENDOR_ID_DELL, 0x0272,
				"unknown Dell", STAC_DELL_M6_DMIC),
	SND_PCI_QUIRK(PCI_VENDOR_ID_DELL, 0x029f,
				"Dell Studio 1537", STAC_DELL_M6_DMIC),
	SND_PCI_QUIRK(PCI_VENDOR_ID_DELL, 0x02a0,
				"Dell Studio 17", STAC_DELL_M6_DMIC),
	SND_PCI_QUIRK(PCI_VENDOR_ID_DELL, 0x02be,
				"Dell Studio 1555", STAC_DELL_M6_DMIC),
	SND_PCI_QUIRK(PCI_VENDOR_ID_DELL, 0x02bd,
				"Dell Studio 1557", STAC_DELL_M6_DMIC),
	SND_PCI_QUIRK(PCI_VENDOR_ID_DELL, 0x02fe,
				"Dell Studio XPS 1645", STAC_DELL_M6_DMIC),
	SND_PCI_QUIRK(PCI_VENDOR_ID_DELL, 0x0413,
				"Dell Studio 1558", STAC_DELL_M6_DMIC),
	{} /* terminator */
};

static const struct snd_pci_quirk stac92hd73xx_codec_id_cfg_tbl[] = {
	SND_PCI_QUIRK(PCI_VENDOR_ID_DELL, 0x02a1,
		      "Alienware M17x", STAC_ALIENWARE_M17X),
	SND_PCI_QUIRK(PCI_VENDOR_ID_DELL, 0x043a,
		      "Alienware M17x", STAC_ALIENWARE_M17X),
	SND_PCI_QUIRK(PCI_VENDOR_ID_DELL, 0x0490,
		      "Alienware M17x R3", STAC_DELL_EQ),
	{} /* terminator */
};

static const unsigned int ref92hd83xxx_pin_configs[10] = {
	0x02214030, 0x02211010, 0x02a19020, 0x02170130,
	0x01014050, 0x01819040, 0x01014020, 0x90a3014e,
	0x01451160, 0x98560170,
};

static const unsigned int dell_s14_pin_configs[10] = {
	0x0221403f, 0x0221101f, 0x02a19020, 0x90170110,
	0x40f000f0, 0x40f000f0, 0x40f000f0, 0x90a60160,
	0x40f000f0, 0x40f000f0,
};

static const unsigned int dell_vostro_3500_pin_configs[10] = {
	0x02a11020, 0x0221101f, 0x400000f0, 0x90170110,
	0x400000f1, 0x400000f2, 0x400000f3, 0x90a60160,
	0x400000f4, 0x400000f5,
};

static const unsigned int hp_dv7_4000_pin_configs[10] = {
	0x03a12050, 0x0321201f, 0x40f000f0, 0x90170110,
	0x40f000f0, 0x40f000f0, 0x90170110, 0xd5a30140,
	0x40f000f0, 0x40f000f0,
};

static const unsigned int hp_zephyr_pin_configs[10] = {
	0x01813050, 0x0421201f, 0x04a1205e, 0x96130310,
	0x96130310, 0x0101401f, 0x1111611f, 0xd5a30130,
	0, 0,
};

static const unsigned int hp_cNB11_intquad_pin_configs[10] = {
	0x40f000f0, 0x0221101f, 0x02a11020, 0x92170110,
	0x40f000f0, 0x92170110, 0x40f000f0, 0xd5a30130,
	0x40f000f0, 0x40f000f0,
};

static const unsigned int *stac92hd83xxx_brd_tbl[STAC_92HD83XXX_MODELS] = {
	[STAC_92HD83XXX_REF] = ref92hd83xxx_pin_configs,
	[STAC_92HD83XXX_PWR_REF] = ref92hd83xxx_pin_configs,
	[STAC_DELL_S14] = dell_s14_pin_configs,
	[STAC_DELL_VOSTRO_3500] = dell_vostro_3500_pin_configs,
	[STAC_92HD83XXX_HP_cNB11_INTQUAD] = hp_cNB11_intquad_pin_configs,
	[STAC_HP_DV7_4000] = hp_dv7_4000_pin_configs,
	[STAC_HP_ZEPHYR] = hp_zephyr_pin_configs,
};

static const char * const stac92hd83xxx_models[STAC_92HD83XXX_MODELS] = {
	[STAC_92HD83XXX_AUTO] = "auto",
	[STAC_92HD83XXX_REF] = "ref",
	[STAC_92HD83XXX_PWR_REF] = "mic-ref",
	[STAC_DELL_S14] = "dell-s14",
	[STAC_DELL_VOSTRO_3500] = "dell-vostro-3500",
	[STAC_92HD83XXX_HP_cNB11_INTQUAD] = "hp_cNB11_intquad",
	[STAC_HP_DV7_4000] = "hp-dv7-4000",
	[STAC_HP_ZEPHYR] = "hp-zephyr",
	[STAC_92HD83XXX_HP_LED] = "hp-led",
	[STAC_92HD83XXX_HP_INV_LED] = "hp-inv-led",
	[STAC_92HD83XXX_HP_MIC_LED] = "hp-mic-led",
<<<<<<< HEAD
=======
	[STAC_92HD83XXX_HEADSET_JACK] = "headset-jack",
>>>>>>> ddffeb8c
};

static const struct snd_pci_quirk stac92hd83xxx_cfg_tbl[] = {
	/* SigmaTel reference board */
	SND_PCI_QUIRK(PCI_VENDOR_ID_INTEL, 0x2668,
		      "DFI LanParty", STAC_92HD83XXX_REF),
	SND_PCI_QUIRK(PCI_VENDOR_ID_DFI, 0x3101,
		      "DFI LanParty", STAC_92HD83XXX_REF),
	SND_PCI_QUIRK(PCI_VENDOR_ID_DELL, 0x02ba,
		      "unknown Dell", STAC_DELL_S14),
	SND_PCI_QUIRK(PCI_VENDOR_ID_DELL, 0x0532,
		      "Dell Latitude E6230", STAC_92HD83XXX_HEADSET_JACK),
	SND_PCI_QUIRK(PCI_VENDOR_ID_DELL, 0x0533,
		      "Dell Latitude E6330", STAC_92HD83XXX_HEADSET_JACK),
	SND_PCI_QUIRK(PCI_VENDOR_ID_DELL, 0x0534,
		      "Dell Latitude E6430", STAC_92HD83XXX_HEADSET_JACK),
	SND_PCI_QUIRK(PCI_VENDOR_ID_DELL, 0x0535,
		      "Dell Latitude E6530", STAC_92HD83XXX_HEADSET_JACK),
	SND_PCI_QUIRK(PCI_VENDOR_ID_DELL, 0x053c,
		      "Dell Latitude E5430", STAC_92HD83XXX_HEADSET_JACK),
	SND_PCI_QUIRK(PCI_VENDOR_ID_DELL, 0x053d,
		      "Dell Latitude E5530", STAC_92HD83XXX_HEADSET_JACK),
	SND_PCI_QUIRK(PCI_VENDOR_ID_DELL, 0x0549,
		      "Dell Latitude E5430", STAC_92HD83XXX_HEADSET_JACK),
	SND_PCI_QUIRK(PCI_VENDOR_ID_DELL, 0x057d,
		      "Dell Latitude E6430s", STAC_92HD83XXX_HEADSET_JACK),
	SND_PCI_QUIRK(PCI_VENDOR_ID_DELL, 0x0584,
		      "Dell Latitude E6430U", STAC_92HD83XXX_HEADSET_JACK),
	SND_PCI_QUIRK(PCI_VENDOR_ID_DELL, 0x1028,
		      "Dell Vostro 3500", STAC_DELL_VOSTRO_3500),
	SND_PCI_QUIRK(PCI_VENDOR_ID_HP, 0x1656,
			  "HP", STAC_92HD83XXX_HP_cNB11_INTQUAD),
	SND_PCI_QUIRK(PCI_VENDOR_ID_HP, 0x1657,
			  "HP", STAC_92HD83XXX_HP_cNB11_INTQUAD),
	SND_PCI_QUIRK(PCI_VENDOR_ID_HP, 0x1658,
			  "HP", STAC_92HD83XXX_HP_cNB11_INTQUAD),
	SND_PCI_QUIRK(PCI_VENDOR_ID_HP, 0x1659,
			  "HP", STAC_92HD83XXX_HP_cNB11_INTQUAD),
	SND_PCI_QUIRK(PCI_VENDOR_ID_HP, 0x165A,
			  "HP", STAC_92HD83XXX_HP_cNB11_INTQUAD),
	SND_PCI_QUIRK(PCI_VENDOR_ID_HP, 0x165B,
			  "HP", STAC_92HD83XXX_HP_cNB11_INTQUAD),
	SND_PCI_QUIRK(PCI_VENDOR_ID_HP, 0x18df,
			  "HP Folio", STAC_92HD83XXX_HP_MIC_LED),
	SND_PCI_QUIRK(PCI_VENDOR_ID_HP, 0x3388,
			  "HP", STAC_92HD83XXX_HP_cNB11_INTQUAD),
	SND_PCI_QUIRK(PCI_VENDOR_ID_HP, 0x3389,
			  "HP", STAC_92HD83XXX_HP_cNB11_INTQUAD),
	SND_PCI_QUIRK(PCI_VENDOR_ID_HP, 0x355B,
			  "HP", STAC_92HD83XXX_HP_cNB11_INTQUAD),
	SND_PCI_QUIRK(PCI_VENDOR_ID_HP, 0x355C,
			  "HP", STAC_92HD83XXX_HP_cNB11_INTQUAD),
	SND_PCI_QUIRK(PCI_VENDOR_ID_HP, 0x355D,
			  "HP", STAC_92HD83XXX_HP_cNB11_INTQUAD),
	SND_PCI_QUIRK(PCI_VENDOR_ID_HP, 0x355E,
			  "HP", STAC_92HD83XXX_HP_cNB11_INTQUAD),
	SND_PCI_QUIRK(PCI_VENDOR_ID_HP, 0x355F,
			  "HP", STAC_92HD83XXX_HP_cNB11_INTQUAD),
	SND_PCI_QUIRK(PCI_VENDOR_ID_HP, 0x3560,
			  "HP", STAC_92HD83XXX_HP_cNB11_INTQUAD),
	SND_PCI_QUIRK(PCI_VENDOR_ID_HP, 0x358B,
			  "HP", STAC_92HD83XXX_HP_cNB11_INTQUAD),
	SND_PCI_QUIRK(PCI_VENDOR_ID_HP, 0x358C,
			  "HP", STAC_92HD83XXX_HP_cNB11_INTQUAD),
	SND_PCI_QUIRK(PCI_VENDOR_ID_HP, 0x358D,
			  "HP", STAC_92HD83XXX_HP_cNB11_INTQUAD),
	SND_PCI_QUIRK(PCI_VENDOR_ID_HP, 0x3591,
			  "HP", STAC_92HD83XXX_HP_cNB11_INTQUAD),
	SND_PCI_QUIRK(PCI_VENDOR_ID_HP, 0x3592,
			  "HP", STAC_92HD83XXX_HP_cNB11_INTQUAD),
	SND_PCI_QUIRK(PCI_VENDOR_ID_HP, 0x3593,
			  "HP", STAC_92HD83XXX_HP_cNB11_INTQUAD),
	SND_PCI_QUIRK(PCI_VENDOR_ID_HP, 0x3561,
			  "HP", STAC_HP_ZEPHYR),
	SND_PCI_QUIRK(PCI_VENDOR_ID_HP, 0x3660,
			  "HP Mini", STAC_92HD83XXX_HP_LED),
	{} /* terminator */
};

static const struct snd_pci_quirk stac92hd83xxx_codec_id_cfg_tbl[] = {
	SND_PCI_QUIRK(PCI_VENDOR_ID_HP, 0x3561,
			  "HP", STAC_HP_ZEPHYR),
	{} /* terminator */
};

static const unsigned int ref92hd71bxx_pin_configs[STAC92HD71BXX_NUM_PINS] = {
	0x02214030, 0x02a19040, 0x01a19020, 0x01014010,
	0x0181302e, 0x01014010, 0x01019020, 0x90a000f0,
	0x90a000f0, 0x01452050, 0x01452050, 0x00000000,
	0x00000000
};

static const unsigned int dell_m4_1_pin_configs[STAC92HD71BXX_NUM_PINS] = {
	0x0421101f, 0x04a11221, 0x40f000f0, 0x90170110,
	0x23a1902e, 0x23014250, 0x40f000f0, 0x90a000f0,
	0x40f000f0, 0x4f0000f0, 0x4f0000f0, 0x00000000,
	0x00000000
};

static const unsigned int dell_m4_2_pin_configs[STAC92HD71BXX_NUM_PINS] = {
	0x0421101f, 0x04a11221, 0x90a70330, 0x90170110,
	0x23a1902e, 0x23014250, 0x40f000f0, 0x40f000f0,
	0x40f000f0, 0x044413b0, 0x044413b0, 0x00000000,
	0x00000000
};

static const unsigned int dell_m4_3_pin_configs[STAC92HD71BXX_NUM_PINS] = {
	0x0421101f, 0x04a11221, 0x90a70330, 0x90170110,
	0x40f000f0, 0x40f000f0, 0x40f000f0, 0x90a000f0,
	0x40f000f0, 0x044413b0, 0x044413b0, 0x00000000,
	0x00000000
};

static const unsigned int *stac92hd71bxx_brd_tbl[STAC_92HD71BXX_MODELS] = {
	[STAC_92HD71BXX_REF] = ref92hd71bxx_pin_configs,
	[STAC_DELL_M4_1]	= dell_m4_1_pin_configs,
	[STAC_DELL_M4_2]	= dell_m4_2_pin_configs,
	[STAC_DELL_M4_3]	= dell_m4_3_pin_configs,
	[STAC_HP_M4]		= NULL,
	[STAC_HP_DV4]		= NULL,
	[STAC_HP_DV5]		= NULL,
	[STAC_HP_HDX]           = NULL,
	[STAC_HP_DV4_1222NR]	= NULL,
};

static const char * const stac92hd71bxx_models[STAC_92HD71BXX_MODELS] = {
	[STAC_92HD71BXX_AUTO] = "auto",
	[STAC_92HD71BXX_REF] = "ref",
	[STAC_DELL_M4_1] = "dell-m4-1",
	[STAC_DELL_M4_2] = "dell-m4-2",
	[STAC_DELL_M4_3] = "dell-m4-3",
	[STAC_HP_M4] = "hp-m4",
	[STAC_HP_DV4] = "hp-dv4",
	[STAC_HP_DV5] = "hp-dv5",
	[STAC_HP_HDX] = "hp-hdx",
	[STAC_HP_DV4_1222NR] = "hp-dv4-1222nr",
};

static const struct snd_pci_quirk stac92hd71bxx_cfg_tbl[] = {
	/* SigmaTel reference board */
	SND_PCI_QUIRK(PCI_VENDOR_ID_INTEL, 0x2668,
		      "DFI LanParty", STAC_92HD71BXX_REF),
	SND_PCI_QUIRK(PCI_VENDOR_ID_DFI, 0x3101,
		      "DFI LanParty", STAC_92HD71BXX_REF),
	SND_PCI_QUIRK(PCI_VENDOR_ID_HP, 0x30fb,
		      "HP dv4-1222nr", STAC_HP_DV4_1222NR),
	SND_PCI_QUIRK_MASK(PCI_VENDOR_ID_HP, 0xfff0, 0x1720,
			  "HP", STAC_HP_DV5),
	SND_PCI_QUIRK_MASK(PCI_VENDOR_ID_HP, 0xfff0, 0x3080,
		      "HP", STAC_HP_DV5),
	SND_PCI_QUIRK_MASK(PCI_VENDOR_ID_HP, 0xfff0, 0x30f0,
		      "HP dv4-7", STAC_HP_DV4),
	SND_PCI_QUIRK_MASK(PCI_VENDOR_ID_HP, 0xfff0, 0x3600,
		      "HP dv4-7", STAC_HP_DV5),
	SND_PCI_QUIRK(PCI_VENDOR_ID_HP, 0x3610,
		      "HP HDX", STAC_HP_HDX),  /* HDX18 */
	SND_PCI_QUIRK(PCI_VENDOR_ID_HP, 0x361a,
		      "HP mini 1000", STAC_HP_M4),
	SND_PCI_QUIRK(PCI_VENDOR_ID_HP, 0x361b,
		      "HP HDX", STAC_HP_HDX),  /* HDX16 */
	SND_PCI_QUIRK_MASK(PCI_VENDOR_ID_HP, 0xfff0, 0x3620,
		      "HP dv6", STAC_HP_DV5),
	SND_PCI_QUIRK(PCI_VENDOR_ID_HP, 0x3061,
		      "HP dv6", STAC_HP_DV5), /* HP dv6-1110ax */
	SND_PCI_QUIRK(PCI_VENDOR_ID_HP, 0x363e,
		      "HP DV6", STAC_HP_DV5),
	SND_PCI_QUIRK_MASK(PCI_VENDOR_ID_HP, 0xfff0, 0x7010,
		      "HP", STAC_HP_DV5),
	SND_PCI_QUIRK(PCI_VENDOR_ID_DELL, 0x0233,
				"unknown Dell", STAC_DELL_M4_1),
	SND_PCI_QUIRK(PCI_VENDOR_ID_DELL, 0x0234,
				"unknown Dell", STAC_DELL_M4_1),
	SND_PCI_QUIRK(PCI_VENDOR_ID_DELL, 0x0250,
				"unknown Dell", STAC_DELL_M4_1),
	SND_PCI_QUIRK(PCI_VENDOR_ID_DELL, 0x024f,
				"unknown Dell", STAC_DELL_M4_1),
	SND_PCI_QUIRK(PCI_VENDOR_ID_DELL, 0x024d,
				"unknown Dell", STAC_DELL_M4_1),
	SND_PCI_QUIRK(PCI_VENDOR_ID_DELL, 0x0251,
				"unknown Dell", STAC_DELL_M4_1),
	SND_PCI_QUIRK(PCI_VENDOR_ID_DELL, 0x0277,
				"unknown Dell", STAC_DELL_M4_1),
	SND_PCI_QUIRK(PCI_VENDOR_ID_DELL, 0x0263,
				"unknown Dell", STAC_DELL_M4_2),
	SND_PCI_QUIRK(PCI_VENDOR_ID_DELL, 0x0265,
				"unknown Dell", STAC_DELL_M4_2),
	SND_PCI_QUIRK(PCI_VENDOR_ID_DELL, 0x0262,
				"unknown Dell", STAC_DELL_M4_2),
	SND_PCI_QUIRK(PCI_VENDOR_ID_DELL, 0x0264,
				"unknown Dell", STAC_DELL_M4_2),
	SND_PCI_QUIRK(PCI_VENDOR_ID_DELL, 0x02aa,
				"unknown Dell", STAC_DELL_M4_3),
	{} /* terminator */
};

static const unsigned int ref922x_pin_configs[10] = {
	0x01014010, 0x01016011, 0x01012012, 0x0221401f,
	0x01813122, 0x01011014, 0x01441030, 0x01c41030,
	0x40000100, 0x40000100,
};

/*
    STAC 922X pin configs for
    102801A7
    102801AB
    102801A9
    102801D1
    102801D2
*/
static const unsigned int dell_922x_d81_pin_configs[10] = {
	0x02214030, 0x01a19021, 0x01111012, 0x01114010,
	0x02a19020, 0x01117011, 0x400001f0, 0x400001f1,
	0x01813122, 0x400001f2,
};

/*
    STAC 922X pin configs for
    102801AC
    102801D0
*/
static const unsigned int dell_922x_d82_pin_configs[10] = {
	0x02214030, 0x01a19021, 0x01111012, 0x01114010,
	0x02a19020, 0x01117011, 0x01451140, 0x400001f0,
	0x01813122, 0x400001f1,
};

/*
    STAC 922X pin configs for
    102801BF
*/
static const unsigned int dell_922x_m81_pin_configs[10] = {
	0x0321101f, 0x01112024, 0x01111222, 0x91174220,
	0x03a11050, 0x01116221, 0x90a70330, 0x01452340, 
	0x40C003f1, 0x405003f0,
};

/*
    STAC 9221 A1 pin configs for
    102801D7 (Dell XPS M1210)
*/
static const unsigned int dell_922x_m82_pin_configs[10] = {
	0x02211211, 0x408103ff, 0x02a1123e, 0x90100310, 
	0x408003f1, 0x0221121f, 0x03451340, 0x40c003f2, 
	0x508003f3, 0x405003f4, 
};

static const unsigned int d945gtp3_pin_configs[10] = {
	0x0221401f, 0x01a19022, 0x01813021, 0x01014010,
	0x40000100, 0x40000100, 0x40000100, 0x40000100,
	0x02a19120, 0x40000100,
};

static const unsigned int d945gtp5_pin_configs[10] = {
	0x0221401f, 0x01011012, 0x01813024, 0x01014010,
	0x01a19021, 0x01016011, 0x01452130, 0x40000100,
	0x02a19320, 0x40000100,
};

static const unsigned int intel_mac_v1_pin_configs[10] = {
	0x0121e21f, 0x400000ff, 0x9017e110, 0x400000fd,
	0x400000fe, 0x0181e020, 0x1145e030, 0x11c5e240,
	0x400000fc, 0x400000fb,
};

static const unsigned int intel_mac_v2_pin_configs[10] = {
	0x0121e21f, 0x90a7012e, 0x9017e110, 0x400000fd,
	0x400000fe, 0x0181e020, 0x1145e230, 0x500000fa,
	0x400000fc, 0x400000fb,
};

static const unsigned int intel_mac_v3_pin_configs[10] = {
	0x0121e21f, 0x90a7012e, 0x9017e110, 0x400000fd,
	0x400000fe, 0x0181e020, 0x1145e230, 0x11c5e240,
	0x400000fc, 0x400000fb,
};

static const unsigned int intel_mac_v4_pin_configs[10] = {
	0x0321e21f, 0x03a1e02e, 0x9017e110, 0x9017e11f,
	0x400000fe, 0x0381e020, 0x1345e230, 0x13c5e240,
	0x400000fc, 0x400000fb,
};

static const unsigned int intel_mac_v5_pin_configs[10] = {
	0x0321e21f, 0x03a1e02e, 0x9017e110, 0x9017e11f,
	0x400000fe, 0x0381e020, 0x1345e230, 0x13c5e240,
	0x400000fc, 0x400000fb,
};

static const unsigned int ecs202_pin_configs[10] = {
	0x0221401f, 0x02a19020, 0x01a19020, 0x01114010,
	0x408000f0, 0x01813022, 0x074510a0, 0x40c400f1,
	0x9037012e, 0x40e000f2,
};

static const unsigned int *stac922x_brd_tbl[STAC_922X_MODELS] = {
	[STAC_D945_REF] = ref922x_pin_configs,
	[STAC_D945GTP3] = d945gtp3_pin_configs,
	[STAC_D945GTP5] = d945gtp5_pin_configs,
	[STAC_INTEL_MAC_V1] = intel_mac_v1_pin_configs,
	[STAC_INTEL_MAC_V2] = intel_mac_v2_pin_configs,
	[STAC_INTEL_MAC_V3] = intel_mac_v3_pin_configs,
	[STAC_INTEL_MAC_V4] = intel_mac_v4_pin_configs,
	[STAC_INTEL_MAC_V5] = intel_mac_v5_pin_configs,
	[STAC_INTEL_MAC_AUTO] = intel_mac_v3_pin_configs,
	/* for backward compatibility */
	[STAC_MACMINI] = intel_mac_v3_pin_configs,
	[STAC_MACBOOK] = intel_mac_v5_pin_configs,
	[STAC_MACBOOK_PRO_V1] = intel_mac_v3_pin_configs,
	[STAC_MACBOOK_PRO_V2] = intel_mac_v3_pin_configs,
	[STAC_IMAC_INTEL] = intel_mac_v2_pin_configs,
	[STAC_IMAC_INTEL_20] = intel_mac_v3_pin_configs,
	[STAC_ECS_202] = ecs202_pin_configs,
	[STAC_922X_DELL_D81] = dell_922x_d81_pin_configs,
	[STAC_922X_DELL_D82] = dell_922x_d82_pin_configs,	
	[STAC_922X_DELL_M81] = dell_922x_m81_pin_configs,
	[STAC_922X_DELL_M82] = dell_922x_m82_pin_configs,	
};

static const char * const stac922x_models[STAC_922X_MODELS] = {
	[STAC_922X_AUTO] = "auto",
	[STAC_D945_REF]	= "ref",
	[STAC_D945GTP5]	= "5stack",
	[STAC_D945GTP3]	= "3stack",
	[STAC_INTEL_MAC_V1] = "intel-mac-v1",
	[STAC_INTEL_MAC_V2] = "intel-mac-v2",
	[STAC_INTEL_MAC_V3] = "intel-mac-v3",
	[STAC_INTEL_MAC_V4] = "intel-mac-v4",
	[STAC_INTEL_MAC_V5] = "intel-mac-v5",
	[STAC_INTEL_MAC_AUTO] = "intel-mac-auto",
	/* for backward compatibility */
	[STAC_MACMINI]	= "macmini",
	[STAC_MACBOOK]	= "macbook",
	[STAC_MACBOOK_PRO_V1]	= "macbook-pro-v1",
	[STAC_MACBOOK_PRO_V2]	= "macbook-pro",
	[STAC_IMAC_INTEL] = "imac-intel",
	[STAC_IMAC_INTEL_20] = "imac-intel-20",
	[STAC_ECS_202] = "ecs202",
	[STAC_922X_DELL_D81] = "dell-d81",
	[STAC_922X_DELL_D82] = "dell-d82",
	[STAC_922X_DELL_M81] = "dell-m81",
	[STAC_922X_DELL_M82] = "dell-m82",
};

static const struct snd_pci_quirk stac922x_cfg_tbl[] = {
	/* SigmaTel reference board */
	SND_PCI_QUIRK(PCI_VENDOR_ID_INTEL, 0x2668,
		      "DFI LanParty", STAC_D945_REF),
	SND_PCI_QUIRK(PCI_VENDOR_ID_DFI, 0x3101,
		      "DFI LanParty", STAC_D945_REF),
	/* Intel 945G based systems */
	SND_PCI_QUIRK(PCI_VENDOR_ID_INTEL, 0x0101,
		      "Intel D945G", STAC_D945GTP3),
	SND_PCI_QUIRK(PCI_VENDOR_ID_INTEL, 0x0202,
		      "Intel D945G", STAC_D945GTP3),
	SND_PCI_QUIRK(PCI_VENDOR_ID_INTEL, 0x0606,
		      "Intel D945G", STAC_D945GTP3),
	SND_PCI_QUIRK(PCI_VENDOR_ID_INTEL, 0x0601,
		      "Intel D945G", STAC_D945GTP3),
	SND_PCI_QUIRK(PCI_VENDOR_ID_INTEL, 0x0111,
		      "Intel D945G", STAC_D945GTP3),
	SND_PCI_QUIRK(PCI_VENDOR_ID_INTEL, 0x1115,
		      "Intel D945G", STAC_D945GTP3),
	SND_PCI_QUIRK(PCI_VENDOR_ID_INTEL, 0x1116,
		      "Intel D945G", STAC_D945GTP3),
	SND_PCI_QUIRK(PCI_VENDOR_ID_INTEL, 0x1117,
		      "Intel D945G", STAC_D945GTP3),
	SND_PCI_QUIRK(PCI_VENDOR_ID_INTEL, 0x1118,
		      "Intel D945G", STAC_D945GTP3),
	SND_PCI_QUIRK(PCI_VENDOR_ID_INTEL, 0x1119,
		      "Intel D945G", STAC_D945GTP3),
	SND_PCI_QUIRK(PCI_VENDOR_ID_INTEL, 0x8826,
		      "Intel D945G", STAC_D945GTP3),
	SND_PCI_QUIRK(PCI_VENDOR_ID_INTEL, 0x5049,
		      "Intel D945G", STAC_D945GTP3),
	SND_PCI_QUIRK(PCI_VENDOR_ID_INTEL, 0x5055,
		      "Intel D945G", STAC_D945GTP3),
	SND_PCI_QUIRK(PCI_VENDOR_ID_INTEL, 0x5048,
		      "Intel D945G", STAC_D945GTP3),
	SND_PCI_QUIRK(PCI_VENDOR_ID_INTEL, 0x0110,
		      "Intel D945G", STAC_D945GTP3),
	/* Intel D945G 5-stack systems */
	SND_PCI_QUIRK(PCI_VENDOR_ID_INTEL, 0x0404,
		      "Intel D945G", STAC_D945GTP5),
	SND_PCI_QUIRK(PCI_VENDOR_ID_INTEL, 0x0303,
		      "Intel D945G", STAC_D945GTP5),
	SND_PCI_QUIRK(PCI_VENDOR_ID_INTEL, 0x0013,
		      "Intel D945G", STAC_D945GTP5),
	SND_PCI_QUIRK(PCI_VENDOR_ID_INTEL, 0x0417,
		      "Intel D945G", STAC_D945GTP5),
	/* Intel 945P based systems */
	SND_PCI_QUIRK(PCI_VENDOR_ID_INTEL, 0x0b0b,
		      "Intel D945P", STAC_D945GTP3),
	SND_PCI_QUIRK(PCI_VENDOR_ID_INTEL, 0x0112,
		      "Intel D945P", STAC_D945GTP3),
	SND_PCI_QUIRK(PCI_VENDOR_ID_INTEL, 0x0d0d,
		      "Intel D945P", STAC_D945GTP3),
	SND_PCI_QUIRK(PCI_VENDOR_ID_INTEL, 0x0909,
		      "Intel D945P", STAC_D945GTP3),
	SND_PCI_QUIRK(PCI_VENDOR_ID_INTEL, 0x0505,
		      "Intel D945P", STAC_D945GTP3),
	SND_PCI_QUIRK(PCI_VENDOR_ID_INTEL, 0x0707,
		      "Intel D945P", STAC_D945GTP5),
	/* other intel */
	SND_PCI_QUIRK(PCI_VENDOR_ID_INTEL, 0x0204,
		      "Intel D945", STAC_D945_REF),
	/* other systems  */
	/* Apple Intel Mac (Mac Mini, MacBook, MacBook Pro...) */
	SND_PCI_QUIRK(0x8384, 0x7680,
		      "Mac", STAC_INTEL_MAC_AUTO),
	/* Dell systems  */
	SND_PCI_QUIRK(PCI_VENDOR_ID_DELL, 0x01a7,
		      "unknown Dell", STAC_922X_DELL_D81),
	SND_PCI_QUIRK(PCI_VENDOR_ID_DELL, 0x01a9,
		      "unknown Dell", STAC_922X_DELL_D81),
	SND_PCI_QUIRK(PCI_VENDOR_ID_DELL, 0x01ab,
		      "unknown Dell", STAC_922X_DELL_D81),
	SND_PCI_QUIRK(PCI_VENDOR_ID_DELL, 0x01ac,
		      "unknown Dell", STAC_922X_DELL_D82),
	SND_PCI_QUIRK(PCI_VENDOR_ID_DELL, 0x01bf,
		      "unknown Dell", STAC_922X_DELL_M81),
	SND_PCI_QUIRK(PCI_VENDOR_ID_DELL, 0x01d0,
		      "unknown Dell", STAC_922X_DELL_D82),
	SND_PCI_QUIRK(PCI_VENDOR_ID_DELL, 0x01d1,
		      "unknown Dell", STAC_922X_DELL_D81),
	SND_PCI_QUIRK(PCI_VENDOR_ID_DELL, 0x01d2,
		      "unknown Dell", STAC_922X_DELL_D81),
	SND_PCI_QUIRK(PCI_VENDOR_ID_DELL, 0x01d7,
		      "Dell XPS M1210", STAC_922X_DELL_M82),
	/* ECS/PC Chips boards */
	SND_PCI_QUIRK_MASK(0x1019, 0xf000, 0x2000,
		      "ECS/PC chips", STAC_ECS_202),
	{} /* terminator */
};

static const unsigned int ref927x_pin_configs[14] = {
	0x02214020, 0x02a19080, 0x0181304e, 0x01014010,
	0x01a19040, 0x01011012, 0x01016011, 0x0101201f, 
	0x183301f0, 0x18a001f0, 0x18a001f0, 0x01442070,
	0x01c42190, 0x40000100,
};

static const unsigned int d965_3st_pin_configs[14] = {
	0x0221401f, 0x02a19120, 0x40000100, 0x01014011,
	0x01a19021, 0x01813024, 0x40000100, 0x40000100,
	0x40000100, 0x40000100, 0x40000100, 0x40000100,
	0x40000100, 0x40000100
};

static const unsigned int d965_5st_pin_configs[14] = {
	0x02214020, 0x02a19080, 0x0181304e, 0x01014010,
	0x01a19040, 0x01011012, 0x01016011, 0x40000100,
	0x40000100, 0x40000100, 0x40000100, 0x01442070,
	0x40000100, 0x40000100
};

static const unsigned int d965_5st_no_fp_pin_configs[14] = {
	0x40000100, 0x40000100, 0x0181304e, 0x01014010,
	0x01a19040, 0x01011012, 0x01016011, 0x40000100,
	0x40000100, 0x40000100, 0x40000100, 0x01442070,
	0x40000100, 0x40000100
};

static const unsigned int dell_3st_pin_configs[14] = {
	0x02211230, 0x02a11220, 0x01a19040, 0x01114210,
	0x01111212, 0x01116211, 0x01813050, 0x01112214,
	0x403003fa, 0x90a60040, 0x90a60040, 0x404003fb,
	0x40c003fc, 0x40000100
};

static const unsigned int *stac927x_brd_tbl[STAC_927X_MODELS] = {
	[STAC_D965_REF_NO_JD] = ref927x_pin_configs,
	[STAC_D965_REF]  = ref927x_pin_configs,
	[STAC_D965_3ST]  = d965_3st_pin_configs,
	[STAC_D965_5ST]  = d965_5st_pin_configs,
	[STAC_D965_5ST_NO_FP]  = d965_5st_no_fp_pin_configs,
	[STAC_DELL_3ST]  = dell_3st_pin_configs,
	[STAC_DELL_BIOS] = NULL,
	[STAC_927X_VOLKNOB] = NULL,
};

static const char * const stac927x_models[STAC_927X_MODELS] = {
	[STAC_927X_AUTO]	= "auto",
	[STAC_D965_REF_NO_JD]	= "ref-no-jd",
	[STAC_D965_REF]		= "ref",
	[STAC_D965_3ST]		= "3stack",
	[STAC_D965_5ST]		= "5stack",
	[STAC_D965_5ST_NO_FP]	= "5stack-no-fp",
	[STAC_DELL_3ST]		= "dell-3stack",
	[STAC_DELL_BIOS]	= "dell-bios",
	[STAC_927X_VOLKNOB]	= "volknob",
};

static const struct snd_pci_quirk stac927x_cfg_tbl[] = {
	/* SigmaTel reference board */
	SND_PCI_QUIRK(PCI_VENDOR_ID_INTEL, 0x2668,
		      "DFI LanParty", STAC_D965_REF),
	SND_PCI_QUIRK(PCI_VENDOR_ID_DFI, 0x3101,
		      "DFI LanParty", STAC_D965_REF),
	 /* Intel 946 based systems */
	SND_PCI_QUIRK(PCI_VENDOR_ID_INTEL, 0x3d01, "Intel D946", STAC_D965_3ST),
	SND_PCI_QUIRK(PCI_VENDOR_ID_INTEL, 0xa301, "Intel D946", STAC_D965_3ST),
	/* 965 based 3 stack systems */
	SND_PCI_QUIRK_MASK(PCI_VENDOR_ID_INTEL, 0xff00, 0x2100,
			   "Intel D965", STAC_D965_3ST),
	SND_PCI_QUIRK_MASK(PCI_VENDOR_ID_INTEL, 0xff00, 0x2000,
			   "Intel D965", STAC_D965_3ST),
	/* Dell 3 stack systems */
	SND_PCI_QUIRK(PCI_VENDOR_ID_DELL,  0x01dd, "Dell Dimension E520", STAC_DELL_3ST),
	SND_PCI_QUIRK(PCI_VENDOR_ID_DELL,  0x01ed, "Dell     ", STAC_DELL_3ST),
	SND_PCI_QUIRK(PCI_VENDOR_ID_DELL,  0x01f4, "Dell     ", STAC_DELL_3ST),
	/* Dell 3 stack systems with verb table in BIOS */
	SND_PCI_QUIRK(PCI_VENDOR_ID_DELL,  0x01f3, "Dell Inspiron 1420", STAC_DELL_BIOS),
	SND_PCI_QUIRK(PCI_VENDOR_ID_DELL,  0x01f7, "Dell XPS M1730", STAC_DELL_BIOS),
	SND_PCI_QUIRK(PCI_VENDOR_ID_DELL,  0x0227, "Dell Vostro 1400  ", STAC_DELL_BIOS),
	SND_PCI_QUIRK(PCI_VENDOR_ID_DELL,  0x022e, "Dell     ", STAC_DELL_BIOS),
	SND_PCI_QUIRK(PCI_VENDOR_ID_DELL,  0x022f, "Dell Inspiron 1525", STAC_DELL_BIOS),
	SND_PCI_QUIRK(PCI_VENDOR_ID_DELL,  0x0242, "Dell     ", STAC_DELL_BIOS),
	SND_PCI_QUIRK(PCI_VENDOR_ID_DELL,  0x0243, "Dell     ", STAC_DELL_BIOS),
	SND_PCI_QUIRK(PCI_VENDOR_ID_DELL,  0x02ff, "Dell     ", STAC_DELL_BIOS),
	SND_PCI_QUIRK(PCI_VENDOR_ID_DELL,  0x0209, "Dell XPS 1330", STAC_DELL_BIOS),
	/* 965 based 5 stack systems */
	SND_PCI_QUIRK_MASK(PCI_VENDOR_ID_INTEL, 0xff00, 0x2300,
			   "Intel D965", STAC_D965_5ST),
	SND_PCI_QUIRK_MASK(PCI_VENDOR_ID_INTEL, 0xff00, 0x2500,
			   "Intel D965", STAC_D965_5ST),
	/* volume-knob fixes */
	SND_PCI_QUIRK_VENDOR(0x10cf, "FSC", STAC_927X_VOLKNOB),
	{} /* terminator */
};

static const unsigned int ref9205_pin_configs[12] = {
	0x40000100, 0x40000100, 0x01016011, 0x01014010,
	0x01813122, 0x01a19021, 0x01019020, 0x40000100,
	0x90a000f0, 0x90a000f0, 0x01441030, 0x01c41030
};

/*
    STAC 9205 pin configs for
    102801F1
    102801F2
    102801FC
    102801FD
    10280204
    1028021F
    10280228 (Dell Vostro 1500)
    10280229 (Dell Vostro 1700)
*/
static const unsigned int dell_9205_m42_pin_configs[12] = {
	0x0321101F, 0x03A11020, 0x400003FA, 0x90170310,
	0x400003FB, 0x400003FC, 0x400003FD, 0x40F000F9,
	0x90A60330, 0x400003FF, 0x0144131F, 0x40C003FE,
};

/*
    STAC 9205 pin configs for
    102801F9
    102801FA
    102801FE
    102801FF (Dell Precision M4300)
    10280206
    10280200
    10280201
*/
static const unsigned int dell_9205_m43_pin_configs[12] = {
	0x0321101f, 0x03a11020, 0x90a70330, 0x90170310,
	0x400000fe, 0x400000ff, 0x400000fd, 0x40f000f9,
	0x400000fa, 0x400000fc, 0x0144131f, 0x40c003f8,
};

static const unsigned int dell_9205_m44_pin_configs[12] = {
	0x0421101f, 0x04a11020, 0x400003fa, 0x90170310,
	0x400003fb, 0x400003fc, 0x400003fd, 0x400003f9,
	0x90a60330, 0x400003ff, 0x01441340, 0x40c003fe,
};

static const unsigned int *stac9205_brd_tbl[STAC_9205_MODELS] = {
	[STAC_9205_REF] = ref9205_pin_configs,
	[STAC_9205_DELL_M42] = dell_9205_m42_pin_configs,
	[STAC_9205_DELL_M43] = dell_9205_m43_pin_configs,
	[STAC_9205_DELL_M44] = dell_9205_m44_pin_configs,
	[STAC_9205_EAPD] = NULL,
};

static const char * const stac9205_models[STAC_9205_MODELS] = {
	[STAC_9205_AUTO] = "auto",
	[STAC_9205_REF] = "ref",
	[STAC_9205_DELL_M42] = "dell-m42",
	[STAC_9205_DELL_M43] = "dell-m43",
	[STAC_9205_DELL_M44] = "dell-m44",
	[STAC_9205_EAPD] = "eapd",
};

static const struct snd_pci_quirk stac9205_cfg_tbl[] = {
	/* SigmaTel reference board */
	SND_PCI_QUIRK(PCI_VENDOR_ID_INTEL, 0x2668,
		      "DFI LanParty", STAC_9205_REF),
	SND_PCI_QUIRK(PCI_VENDOR_ID_INTEL, 0xfb30,
		      "SigmaTel", STAC_9205_REF),
	SND_PCI_QUIRK(PCI_VENDOR_ID_DFI, 0x3101,
		      "DFI LanParty", STAC_9205_REF),
	/* Dell */
	SND_PCI_QUIRK(PCI_VENDOR_ID_DELL, 0x01f1,
		      "unknown Dell", STAC_9205_DELL_M42),
	SND_PCI_QUIRK(PCI_VENDOR_ID_DELL, 0x01f2,
		      "unknown Dell", STAC_9205_DELL_M42),
	SND_PCI_QUIRK(PCI_VENDOR_ID_DELL, 0x01f8,
		      "Dell Precision", STAC_9205_DELL_M43),
	SND_PCI_QUIRK(PCI_VENDOR_ID_DELL, 0x01f9,
		      "Dell Precision", STAC_9205_DELL_M43),
	SND_PCI_QUIRK(PCI_VENDOR_ID_DELL, 0x01fa,
		      "Dell Precision", STAC_9205_DELL_M43),
	SND_PCI_QUIRK(PCI_VENDOR_ID_DELL, 0x01fc,
		      "unknown Dell", STAC_9205_DELL_M42),
	SND_PCI_QUIRK(PCI_VENDOR_ID_DELL, 0x01fd,
		      "unknown Dell", STAC_9205_DELL_M42),
	SND_PCI_QUIRK(PCI_VENDOR_ID_DELL, 0x01fe,
		      "Dell Precision", STAC_9205_DELL_M43),
	SND_PCI_QUIRK(PCI_VENDOR_ID_DELL, 0x01ff,
		      "Dell Precision M4300", STAC_9205_DELL_M43),
	SND_PCI_QUIRK(PCI_VENDOR_ID_DELL, 0x0204,
		      "unknown Dell", STAC_9205_DELL_M42),
	SND_PCI_QUIRK(PCI_VENDOR_ID_DELL, 0x0206,
		      "Dell Precision", STAC_9205_DELL_M43),
	SND_PCI_QUIRK(PCI_VENDOR_ID_DELL, 0x021b,
		      "Dell Precision", STAC_9205_DELL_M43),
	SND_PCI_QUIRK(PCI_VENDOR_ID_DELL, 0x021c,
		      "Dell Precision", STAC_9205_DELL_M43),
	SND_PCI_QUIRK(PCI_VENDOR_ID_DELL, 0x021f,
		      "Dell Inspiron", STAC_9205_DELL_M44),
	SND_PCI_QUIRK(PCI_VENDOR_ID_DELL, 0x0228,
		      "Dell Vostro 1500", STAC_9205_DELL_M42),
	SND_PCI_QUIRK(PCI_VENDOR_ID_DELL, 0x0229,
		      "Dell Vostro 1700", STAC_9205_DELL_M42),
	/* Gateway */
	SND_PCI_QUIRK(0x107b, 0x0560, "Gateway T6834c", STAC_9205_EAPD),
	SND_PCI_QUIRK(0x107b, 0x0565, "Gateway T1616", STAC_9205_EAPD),
	{} /* terminator */
};

static void stac92xx_set_config_regs(struct hda_codec *codec,
				     const unsigned int *pincfgs)
{
	int i;
	struct sigmatel_spec *spec = codec->spec;

	if (!pincfgs)
		return;

	for (i = 0; i < spec->num_pins; i++)
		if (spec->pin_nids[i] && pincfgs[i])
			snd_hda_codec_set_pincfg(codec, spec->pin_nids[i],
						 pincfgs[i]);
}

/*
 * Analog playback callbacks
 */
static int stac92xx_playback_pcm_open(struct hda_pcm_stream *hinfo,
				      struct hda_codec *codec,
				      struct snd_pcm_substream *substream)
{
	struct sigmatel_spec *spec = codec->spec;
	if (spec->stream_delay)
		msleep(spec->stream_delay);
	return snd_hda_multi_out_analog_open(codec, &spec->multiout, substream,
					     hinfo);
}

static int stac92xx_playback_pcm_prepare(struct hda_pcm_stream *hinfo,
					 struct hda_codec *codec,
					 unsigned int stream_tag,
					 unsigned int format,
					 struct snd_pcm_substream *substream)
{
	struct sigmatel_spec *spec = codec->spec;
	return snd_hda_multi_out_analog_prepare(codec, &spec->multiout, stream_tag, format, substream);
}

static int stac92xx_playback_pcm_cleanup(struct hda_pcm_stream *hinfo,
					struct hda_codec *codec,
					struct snd_pcm_substream *substream)
{
	struct sigmatel_spec *spec = codec->spec;
	return snd_hda_multi_out_analog_cleanup(codec, &spec->multiout);
}

/*
 * Digital playback callbacks
 */
static int stac92xx_dig_playback_pcm_open(struct hda_pcm_stream *hinfo,
					  struct hda_codec *codec,
					  struct snd_pcm_substream *substream)
{
	struct sigmatel_spec *spec = codec->spec;
	return snd_hda_multi_out_dig_open(codec, &spec->multiout);
}

static int stac92xx_dig_playback_pcm_close(struct hda_pcm_stream *hinfo,
					   struct hda_codec *codec,
					   struct snd_pcm_substream *substream)
{
	struct sigmatel_spec *spec = codec->spec;
	return snd_hda_multi_out_dig_close(codec, &spec->multiout);
}

static int stac92xx_dig_playback_pcm_prepare(struct hda_pcm_stream *hinfo,
					 struct hda_codec *codec,
					 unsigned int stream_tag,
					 unsigned int format,
					 struct snd_pcm_substream *substream)
{
	struct sigmatel_spec *spec = codec->spec;
	return snd_hda_multi_out_dig_prepare(codec, &spec->multiout,
					     stream_tag, format, substream);
}

static int stac92xx_dig_playback_pcm_cleanup(struct hda_pcm_stream *hinfo,
					struct hda_codec *codec,
					struct snd_pcm_substream *substream)
{
	struct sigmatel_spec *spec = codec->spec;
	return snd_hda_multi_out_dig_cleanup(codec, &spec->multiout);
}


/*
 * Analog capture callbacks
 */
static int stac92xx_capture_pcm_prepare(struct hda_pcm_stream *hinfo,
					struct hda_codec *codec,
					unsigned int stream_tag,
					unsigned int format,
					struct snd_pcm_substream *substream)
{
	struct sigmatel_spec *spec = codec->spec;
	hda_nid_t nid = spec->adc_nids[substream->number];

	if (spec->powerdown_adcs) {
		msleep(40);
		snd_hda_codec_write(codec, nid, 0,
			AC_VERB_SET_POWER_STATE, AC_PWRST_D0);
	}
	snd_hda_codec_setup_stream(codec, nid, stream_tag, 0, format);
	return 0;
}

static int stac92xx_capture_pcm_cleanup(struct hda_pcm_stream *hinfo,
					struct hda_codec *codec,
					struct snd_pcm_substream *substream)
{
	struct sigmatel_spec *spec = codec->spec;
	hda_nid_t nid = spec->adc_nids[substream->number];

	snd_hda_codec_cleanup_stream(codec, nid);
	if (spec->powerdown_adcs)
		snd_hda_codec_write(codec, nid, 0,
			AC_VERB_SET_POWER_STATE, AC_PWRST_D3);
	return 0;
}

static const struct hda_pcm_stream stac92xx_pcm_digital_playback = {
	.substreams = 1,
	.channels_min = 2,
	.channels_max = 2,
	/* NID is set in stac92xx_build_pcms */
	.ops = {
		.open = stac92xx_dig_playback_pcm_open,
		.close = stac92xx_dig_playback_pcm_close,
		.prepare = stac92xx_dig_playback_pcm_prepare,
		.cleanup = stac92xx_dig_playback_pcm_cleanup
	},
};

static const struct hda_pcm_stream stac92xx_pcm_digital_capture = {
	.substreams = 1,
	.channels_min = 2,
	.channels_max = 2,
	/* NID is set in stac92xx_build_pcms */
};

static const struct hda_pcm_stream stac92xx_pcm_analog_playback = {
	.substreams = 1,
	.channels_min = 2,
	.channels_max = 8,
	.nid = 0x02, /* NID to query formats and rates */
	.ops = {
		.open = stac92xx_playback_pcm_open,
		.prepare = stac92xx_playback_pcm_prepare,
		.cleanup = stac92xx_playback_pcm_cleanup
	},
};

static const struct hda_pcm_stream stac92xx_pcm_analog_alt_playback = {
	.substreams = 1,
	.channels_min = 2,
	.channels_max = 2,
	.nid = 0x06, /* NID to query formats and rates */
	.ops = {
		.open = stac92xx_playback_pcm_open,
		.prepare = stac92xx_playback_pcm_prepare,
		.cleanup = stac92xx_playback_pcm_cleanup
	},
};

static const struct hda_pcm_stream stac92xx_pcm_analog_capture = {
	.channels_min = 2,
	.channels_max = 2,
	/* NID + .substreams is set in stac92xx_build_pcms */
	.ops = {
		.prepare = stac92xx_capture_pcm_prepare,
		.cleanup = stac92xx_capture_pcm_cleanup
	},
};

static int stac92xx_build_pcms(struct hda_codec *codec)
{
	struct sigmatel_spec *spec = codec->spec;
	struct hda_pcm *info = spec->pcm_rec;

	codec->num_pcms = 1;
	codec->pcm_info = info;

	info->name = "STAC92xx Analog";
	info->stream[SNDRV_PCM_STREAM_PLAYBACK] = stac92xx_pcm_analog_playback;
	info->stream[SNDRV_PCM_STREAM_PLAYBACK].nid =
		spec->multiout.dac_nids[0];
	info->stream[SNDRV_PCM_STREAM_CAPTURE] = stac92xx_pcm_analog_capture;
	info->stream[SNDRV_PCM_STREAM_CAPTURE].nid = spec->adc_nids[0];
	info->stream[SNDRV_PCM_STREAM_CAPTURE].substreams = spec->num_adcs;

	if (spec->alt_switch) {
		codec->num_pcms++;
		info++;
		info->name = "STAC92xx Analog Alt";
		info->stream[SNDRV_PCM_STREAM_PLAYBACK] = stac92xx_pcm_analog_alt_playback;
	}

	if (spec->multiout.dig_out_nid || spec->dig_in_nid) {
		codec->num_pcms++;
		info++;
		info->name = "STAC92xx Digital";
		info->pcm_type = spec->autocfg.dig_out_type[0];
		if (spec->multiout.dig_out_nid) {
			info->stream[SNDRV_PCM_STREAM_PLAYBACK] = stac92xx_pcm_digital_playback;
			info->stream[SNDRV_PCM_STREAM_PLAYBACK].nid = spec->multiout.dig_out_nid;
		}
		if (spec->dig_in_nid) {
			info->stream[SNDRV_PCM_STREAM_CAPTURE] = stac92xx_pcm_digital_capture;
			info->stream[SNDRV_PCM_STREAM_CAPTURE].nid = spec->dig_in_nid;
		}
	}

	return 0;
}

static void stac92xx_auto_set_pinctl(struct hda_codec *codec, hda_nid_t nid, int pin_type)

{
	snd_hda_set_pin_ctl_cache(codec, nid, pin_type);
}

#define stac92xx_hp_switch_info		snd_ctl_boolean_mono_info

static int stac92xx_hp_switch_get(struct snd_kcontrol *kcontrol,
			struct snd_ctl_elem_value *ucontrol)
{
	struct hda_codec *codec = snd_kcontrol_chip(kcontrol);
	struct sigmatel_spec *spec = codec->spec;

	ucontrol->value.integer.value[0] = !!spec->hp_switch;
	return 0;
}

static void stac_issue_unsol_event(struct hda_codec *codec, hda_nid_t nid);

static int stac92xx_hp_switch_put(struct snd_kcontrol *kcontrol,
			struct snd_ctl_elem_value *ucontrol)
{
	struct hda_codec *codec = snd_kcontrol_chip(kcontrol);
	struct sigmatel_spec *spec = codec->spec;
	int nid = kcontrol->private_value;
 
	spec->hp_switch = ucontrol->value.integer.value[0] ? nid : 0;

	/* check to be sure that the ports are up to date with
	 * switch changes
	 */
	stac_issue_unsol_event(codec, nid);

	return 1;
}

static int stac92xx_dc_bias_info(struct snd_kcontrol *kcontrol,
				struct snd_ctl_elem_info *uinfo)
{
	int i;
	static const char * const texts[] = {
		"Mic In", "Line In", "Line Out"
	};

	struct hda_codec *codec = snd_kcontrol_chip(kcontrol);
	struct sigmatel_spec *spec = codec->spec;
	hda_nid_t nid = kcontrol->private_value;

	if (nid == spec->mic_switch || nid == spec->line_switch)
		i = 3;
	else
		i = 2;

	uinfo->type = SNDRV_CTL_ELEM_TYPE_ENUMERATED;
	uinfo->value.enumerated.items = i;
	uinfo->count = 1;
	if (uinfo->value.enumerated.item >= i)
		uinfo->value.enumerated.item = i-1;
	strcpy(uinfo->value.enumerated.name,
		texts[uinfo->value.enumerated.item]);

	return 0;
}

static int stac92xx_dc_bias_get(struct snd_kcontrol *kcontrol,
				struct snd_ctl_elem_value *ucontrol)
{
	struct hda_codec *codec = snd_kcontrol_chip(kcontrol);
	hda_nid_t nid = kcontrol->private_value;
	unsigned int vref = stac92xx_vref_get(codec, nid);

	if (vref == snd_hda_get_default_vref(codec, nid))
		ucontrol->value.enumerated.item[0] = 0;
	else if (vref == AC_PINCTL_VREF_GRD)
		ucontrol->value.enumerated.item[0] = 1;
	else if (vref == AC_PINCTL_VREF_HIZ)
		ucontrol->value.enumerated.item[0] = 2;

	return 0;
}

static int stac92xx_dc_bias_put(struct snd_kcontrol *kcontrol,
				struct snd_ctl_elem_value *ucontrol)
{
	struct hda_codec *codec = snd_kcontrol_chip(kcontrol);
	unsigned int new_vref = 0;
	int error;
	hda_nid_t nid = kcontrol->private_value;

	if (ucontrol->value.enumerated.item[0] == 0)
		new_vref = snd_hda_get_default_vref(codec, nid);
	else if (ucontrol->value.enumerated.item[0] == 1)
		new_vref = AC_PINCTL_VREF_GRD;
	else if (ucontrol->value.enumerated.item[0] == 2)
		new_vref = AC_PINCTL_VREF_HIZ;
	else
		return 0;

	if (new_vref != stac92xx_vref_get(codec, nid)) {
		error = stac92xx_vref_set(codec, nid, new_vref);
		return error;
	}

	return 0;
}

static int stac92xx_io_switch_info(struct snd_kcontrol *kcontrol,
				struct snd_ctl_elem_info *uinfo)
{
	char *texts[2];
	struct hda_codec *codec = snd_kcontrol_chip(kcontrol);
	struct sigmatel_spec *spec = codec->spec;

	if (kcontrol->private_value == spec->line_switch)
		texts[0] = "Line In";
	else
		texts[0] = "Mic In";
	texts[1] = "Line Out";
	uinfo->type = SNDRV_CTL_ELEM_TYPE_ENUMERATED;
	uinfo->value.enumerated.items = 2;
	uinfo->count = 1;

	if (uinfo->value.enumerated.item >= 2)
		uinfo->value.enumerated.item = 1;
	strcpy(uinfo->value.enumerated.name,
		texts[uinfo->value.enumerated.item]);

	return 0;
}

static int stac92xx_io_switch_get(struct snd_kcontrol *kcontrol, struct snd_ctl_elem_value *ucontrol)
{
	struct hda_codec *codec = snd_kcontrol_chip(kcontrol);
	struct sigmatel_spec *spec = codec->spec;
	hda_nid_t nid = kcontrol->private_value;
	int io_idx = (nid == spec->mic_switch) ? 1 : 0;

	ucontrol->value.enumerated.item[0] = spec->io_switch[io_idx];
	return 0;
}

static int stac92xx_io_switch_put(struct snd_kcontrol *kcontrol, struct snd_ctl_elem_value *ucontrol)
{
        struct hda_codec *codec = snd_kcontrol_chip(kcontrol);
	struct sigmatel_spec *spec = codec->spec;
	hda_nid_t nid = kcontrol->private_value;
	int io_idx = (nid == spec->mic_switch) ? 1 : 0;
	unsigned short val = !!ucontrol->value.enumerated.item[0];

	spec->io_switch[io_idx] = val;

	if (val)
		stac92xx_auto_set_pinctl(codec, nid, AC_PINCTL_OUT_EN);
	else {
		unsigned int pinctl = AC_PINCTL_IN_EN;
		if (io_idx) /* set VREF for mic */
			pinctl |= snd_hda_get_default_vref(codec, nid);
		stac92xx_auto_set_pinctl(codec, nid, pinctl);
	}

	/* check the auto-mute again: we need to mute/unmute the speaker
	 * appropriately according to the pin direction
	 */
	if (spec->hp_detect)
		stac_issue_unsol_event(codec, nid);

        return 1;
}

#define stac92xx_clfe_switch_info snd_ctl_boolean_mono_info

static int stac92xx_clfe_switch_get(struct snd_kcontrol *kcontrol,
		struct snd_ctl_elem_value *ucontrol)
{
	struct hda_codec *codec = snd_kcontrol_chip(kcontrol);
	struct sigmatel_spec *spec = codec->spec;

	ucontrol->value.integer.value[0] = spec->clfe_swap;
	return 0;
}

static int stac92xx_clfe_switch_put(struct snd_kcontrol *kcontrol,
		struct snd_ctl_elem_value *ucontrol)
{
	struct hda_codec *codec = snd_kcontrol_chip(kcontrol);
	struct sigmatel_spec *spec = codec->spec;
	hda_nid_t nid = kcontrol->private_value & 0xff;
	unsigned int val = !!ucontrol->value.integer.value[0];

	if (spec->clfe_swap == val)
		return 0;

	spec->clfe_swap = val;

	snd_hda_codec_write_cache(codec, nid, 0, AC_VERB_SET_EAPD_BTLENABLE,
		spec->clfe_swap ? 0x4 : 0x0);

	return 1;
}

#define STAC_CODEC_HP_SWITCH(xname) \
	{ .iface = SNDRV_CTL_ELEM_IFACE_MIXER, \
	  .name = xname, \
	  .index = 0, \
	  .info = stac92xx_hp_switch_info, \
	  .get = stac92xx_hp_switch_get, \
	  .put = stac92xx_hp_switch_put, \
	}

#define STAC_CODEC_IO_SWITCH(xname, xpval) \
	{ .iface = SNDRV_CTL_ELEM_IFACE_MIXER, \
	  .name = xname, \
	  .index = 0, \
          .info = stac92xx_io_switch_info, \
          .get = stac92xx_io_switch_get, \
          .put = stac92xx_io_switch_put, \
          .private_value = xpval, \
	}

#define STAC_CODEC_CLFE_SWITCH(xname, xpval) \
	{ .iface = SNDRV_CTL_ELEM_IFACE_MIXER, \
	  .name = xname, \
	  .index = 0, \
	  .info = stac92xx_clfe_switch_info, \
	  .get = stac92xx_clfe_switch_get, \
	  .put = stac92xx_clfe_switch_put, \
	  .private_value = xpval, \
	}

enum {
	STAC_CTL_WIDGET_VOL,
	STAC_CTL_WIDGET_MUTE,
	STAC_CTL_WIDGET_MUTE_BEEP,
	STAC_CTL_WIDGET_MONO_MUX,
	STAC_CTL_WIDGET_HP_SWITCH,
	STAC_CTL_WIDGET_IO_SWITCH,
	STAC_CTL_WIDGET_CLFE_SWITCH,
	STAC_CTL_WIDGET_DC_BIAS
};

static const struct snd_kcontrol_new stac92xx_control_templates[] = {
	HDA_CODEC_VOLUME(NULL, 0, 0, 0),
	HDA_CODEC_MUTE(NULL, 0, 0, 0),
	HDA_CODEC_MUTE_BEEP(NULL, 0, 0, 0),
	STAC_MONO_MUX,
	STAC_CODEC_HP_SWITCH(NULL),
	STAC_CODEC_IO_SWITCH(NULL, 0),
	STAC_CODEC_CLFE_SWITCH(NULL, 0),
	DC_BIAS(NULL, 0, 0),
};

/* add dynamic controls */
static struct snd_kcontrol_new *
stac_control_new(struct sigmatel_spec *spec,
		 const struct snd_kcontrol_new *ktemp,
		 const char *name,
		 unsigned int subdev)
{
	struct snd_kcontrol_new *knew;

	snd_array_init(&spec->kctls, sizeof(*knew), 32);
	knew = snd_array_new(&spec->kctls);
	if (!knew)
		return NULL;
	*knew = *ktemp;
	knew->name = kstrdup(name, GFP_KERNEL);
	if (!knew->name) {
		/* roolback */
		memset(knew, 0, sizeof(*knew));
		spec->kctls.alloced--;
		return NULL;
	}
	knew->subdevice = subdev;
	return knew;
}

static struct snd_kcontrol_new *
add_control_temp(struct sigmatel_spec *spec,
		 const struct snd_kcontrol_new *ktemp,
		 int idx, const char *name,
		 unsigned long val)
{
	struct snd_kcontrol_new *knew = stac_control_new(spec, ktemp, name,
							 HDA_SUBDEV_AMP_FLAG);
	if (!knew)
		return NULL;
	knew->index = idx;
	knew->private_value = val;
	return knew;
}

static int stac92xx_add_control_temp(struct sigmatel_spec *spec,
				     const struct snd_kcontrol_new *ktemp,
				     int idx, const char *name,
				     unsigned long val)
{
	return add_control_temp(spec, ktemp, idx, name, val) ? 0 : -ENOMEM;
}

static inline int stac92xx_add_control_idx(struct sigmatel_spec *spec,
					   int type, int idx, const char *name,
					   unsigned long val)
{
	return stac92xx_add_control_temp(spec,
					 &stac92xx_control_templates[type],
					 idx, name, val);
}


/* add dynamic controls */
static inline int stac92xx_add_control(struct sigmatel_spec *spec, int type,
				       const char *name, unsigned long val)
{
	return stac92xx_add_control_idx(spec, type, 0, name, val);
}

static const struct snd_kcontrol_new stac_input_src_temp = {
	.iface = SNDRV_CTL_ELEM_IFACE_MIXER,
	.name = "Input Source",
	.info = stac92xx_mux_enum_info,
	.get = stac92xx_mux_enum_get,
	.put = stac92xx_mux_enum_put,
};

static inline int stac92xx_add_jack_mode_control(struct hda_codec *codec,
						hda_nid_t nid, int idx)
{
	int def_conf = snd_hda_codec_get_pincfg(codec, nid);
	int control = 0;
	struct sigmatel_spec *spec = codec->spec;
	char name[22];

	if (snd_hda_get_input_pin_attr(def_conf) != INPUT_PIN_ATTR_INT) {
		if (spec->headset_jack && snd_hda_get_input_pin_attr(def_conf)
			!= INPUT_PIN_ATTR_DOCK)
			return 0;
		if (snd_hda_get_default_vref(codec, nid) == AC_PINCTL_VREF_GRD
			&& nid == spec->line_switch)
			control = STAC_CTL_WIDGET_IO_SWITCH;
		else if (snd_hda_query_pin_caps(codec, nid)
			& (AC_PINCAP_VREF_GRD << AC_PINCAP_VREF_SHIFT))
			control = STAC_CTL_WIDGET_DC_BIAS;
		else if (nid == spec->mic_switch)
			control = STAC_CTL_WIDGET_IO_SWITCH;
	}

	if (control) {
		snd_hda_get_pin_label(codec, nid, &spec->autocfg,
				      name, sizeof(name), NULL);
		return stac92xx_add_control(codec->spec, control,
					strcat(name, " Jack Mode"), nid);
	}

	return 0;
}

static int stac92xx_add_input_source(struct sigmatel_spec *spec)
{
	struct snd_kcontrol_new *knew;
	struct hda_input_mux *imux = &spec->private_imux;

	if (spec->auto_mic)
		return 0; /* no need for input source */
	if (!spec->num_adcs || imux->num_items <= 1)
		return 0; /* no need for input source control */
	knew = stac_control_new(spec, &stac_input_src_temp,
				stac_input_src_temp.name, 0);
	if (!knew)
		return -ENOMEM;
	knew->count = spec->num_adcs;
	return 0;
}

/* check whether the line-input can be used as line-out */
static hda_nid_t check_line_out_switch(struct hda_codec *codec)
{
	struct sigmatel_spec *spec = codec->spec;
	struct auto_pin_cfg *cfg = &spec->autocfg;
	hda_nid_t nid;
	unsigned int pincap;
	int i;

	if (cfg->line_out_type != AUTO_PIN_LINE_OUT)
		return 0;
	for (i = 0; i < cfg->num_inputs; i++) {
		if (cfg->inputs[i].type == AUTO_PIN_LINE_IN) {
			nid = cfg->inputs[i].pin;
			pincap = snd_hda_query_pin_caps(codec, nid);
			if (pincap & AC_PINCAP_OUT)
				return nid;
		}
	}
	return 0;
}

static hda_nid_t get_unassigned_dac(struct hda_codec *codec, hda_nid_t nid);

/* check whether the mic-input can be used as line-out */
static hda_nid_t check_mic_out_switch(struct hda_codec *codec, hda_nid_t *dac)
{
	struct sigmatel_spec *spec = codec->spec;
	struct auto_pin_cfg *cfg = &spec->autocfg;
	unsigned int def_conf, pincap;
	int i;

	*dac = 0;
	if (cfg->line_out_type != AUTO_PIN_LINE_OUT)
		return 0;
	for (i = 0; i < cfg->num_inputs; i++) {
		hda_nid_t nid = cfg->inputs[i].pin;
		if (cfg->inputs[i].type != AUTO_PIN_MIC)
			continue;
		def_conf = snd_hda_codec_get_pincfg(codec, nid);
		/* some laptops have an internal analog microphone
		 * which can't be used as a output */
		if (snd_hda_get_input_pin_attr(def_conf) != INPUT_PIN_ATTR_INT) {
			pincap = snd_hda_query_pin_caps(codec, nid);
			if (pincap & AC_PINCAP_OUT) {
				*dac = get_unassigned_dac(codec, nid);
				if (*dac)
					return nid;
			}
		}
	}
	return 0;
}

static int is_in_dac_nids(struct sigmatel_spec *spec, hda_nid_t nid)
{
	int i;
	
	for (i = 0; i < spec->multiout.num_dacs; i++) {
		if (spec->multiout.dac_nids[i] == nid)
			return 1;
	}

	return 0;
}

static int check_all_dac_nids(struct sigmatel_spec *spec, hda_nid_t nid)
{
	int i;
	if (is_in_dac_nids(spec, nid))
		return 1;
	for (i = 0; i < spec->autocfg.hp_outs; i++)
		if (spec->hp_dacs[i] == nid)
			return 1;
	for (i = 0; i < spec->autocfg.speaker_outs; i++)
		if (spec->speaker_dacs[i] == nid)
			return 1;
	return 0;
}

static hda_nid_t get_unassigned_dac(struct hda_codec *codec, hda_nid_t nid)
{
	struct sigmatel_spec *spec = codec->spec;
	struct auto_pin_cfg *cfg = &spec->autocfg;
	int j, conn_len;
	hda_nid_t conn[HDA_MAX_CONNECTIONS], fallback_dac;
	unsigned int wcaps, wtype;

	conn_len = snd_hda_get_connections(codec, nid, conn,
					   HDA_MAX_CONNECTIONS);
	/* 92HD88: trace back up the link of nids to find the DAC */
	while (conn_len == 1 && (get_wcaps_type(get_wcaps(codec, conn[0]))
					!= AC_WID_AUD_OUT)) {
		nid = conn[0];
		conn_len = snd_hda_get_connections(codec, nid, conn,
			HDA_MAX_CONNECTIONS);
	}
	for (j = 0; j < conn_len; j++) {
		wcaps = get_wcaps(codec, conn[j]);
		wtype = get_wcaps_type(wcaps);
		/* we check only analog outputs */
		if (wtype != AC_WID_AUD_OUT || (wcaps & AC_WCAP_DIGITAL))
			continue;
		/* if this route has a free DAC, assign it */
		if (!check_all_dac_nids(spec, conn[j])) {
			if (conn_len > 1) {
				/* select this DAC in the pin's input mux */
				snd_hda_codec_write_cache(codec, nid, 0,
						  AC_VERB_SET_CONNECT_SEL, j);
			}
			return conn[j];
		}
	}

	/* if all DACs are already assigned, connect to the primary DAC,
	   unless we're assigning a secondary headphone */
	fallback_dac = spec->multiout.dac_nids[0];
	if (spec->multiout.hp_nid) {
		for (j = 0; j < cfg->hp_outs; j++)
			if (cfg->hp_pins[j] == nid) {
				fallback_dac = spec->multiout.hp_nid;
				break;
			}
	}

	if (conn_len > 1) {
		for (j = 0; j < conn_len; j++) {
			if (conn[j] == fallback_dac) {
				snd_hda_codec_write_cache(codec, nid, 0,
						  AC_VERB_SET_CONNECT_SEL, j);
				break;
			}
		}
	}
	return 0;
}

static int add_spec_dacs(struct sigmatel_spec *spec, hda_nid_t nid);
static int add_spec_extra_dacs(struct sigmatel_spec *spec, hda_nid_t nid);

/*
 * Fill in the dac_nids table from the parsed pin configuration
 * This function only works when every pin in line_out_pins[]
 * contains atleast one DAC in its connection list. Some 92xx
 * codecs are not connected directly to a DAC, such as the 9200
 * and 9202/925x. For those, dac_nids[] must be hard-coded.
 */
static int stac92xx_auto_fill_dac_nids(struct hda_codec *codec)
{
	struct sigmatel_spec *spec = codec->spec;
	struct auto_pin_cfg *cfg = &spec->autocfg;
	int i;
	hda_nid_t nid, dac;
	
	for (i = 0; i < cfg->line_outs; i++) {
		nid = cfg->line_out_pins[i];
		dac = get_unassigned_dac(codec, nid);
		if (!dac) {
			if (spec->multiout.num_dacs > 0) {
				/* we have already working output pins,
				 * so let's drop the broken ones again
				 */
				cfg->line_outs = spec->multiout.num_dacs;
				break;
			}
			/* error out, no available DAC found */
			snd_printk(KERN_ERR
				   "%s: No available DAC for pin 0x%x\n",
				   __func__, nid);
			return -ENODEV;
		}
		add_spec_dacs(spec, dac);
	}

	for (i = 0; i < cfg->hp_outs; i++) {
		nid = cfg->hp_pins[i];
		dac = get_unassigned_dac(codec, nid);
		if (dac) {
			if (!spec->multiout.hp_nid)
				spec->multiout.hp_nid = dac;
			else
				add_spec_extra_dacs(spec, dac);
		}
		spec->hp_dacs[i] = dac;
	}

	for (i = 0; i < cfg->speaker_outs; i++) {
		nid = cfg->speaker_pins[i];
		dac = get_unassigned_dac(codec, nid);
		if (dac)
			add_spec_extra_dacs(spec, dac);
		spec->speaker_dacs[i] = dac;
	}

	/* add line-in as output */
	nid = check_line_out_switch(codec);
	if (nid) {
		dac = get_unassigned_dac(codec, nid);
		if (dac) {
			snd_printdd("STAC: Add line-in 0x%x as output %d\n",
				    nid, cfg->line_outs);
			cfg->line_out_pins[cfg->line_outs] = nid;
			cfg->line_outs++;
			spec->line_switch = nid;
			add_spec_dacs(spec, dac);
		}
	}
	/* add mic as output */
	nid = check_mic_out_switch(codec, &dac);
	if (nid && dac) {
		snd_printdd("STAC: Add mic-in 0x%x as output %d\n",
			    nid, cfg->line_outs);
		cfg->line_out_pins[cfg->line_outs] = nid;
		cfg->line_outs++;
		spec->mic_switch = nid;
		add_spec_dacs(spec, dac);
	}

	snd_printd("stac92xx: dac_nids=%d (0x%x/0x%x/0x%x/0x%x/0x%x)\n",
		   spec->multiout.num_dacs,
		   spec->multiout.dac_nids[0],
		   spec->multiout.dac_nids[1],
		   spec->multiout.dac_nids[2],
		   spec->multiout.dac_nids[3],
		   spec->multiout.dac_nids[4]);

	return 0;
}

/* create volume control/switch for the given prefx type */
static int create_controls_idx(struct hda_codec *codec, const char *pfx,
			       int idx, hda_nid_t nid, int chs)
{
	struct sigmatel_spec *spec = codec->spec;
	char name[32];
	int err;

	if (!spec->check_volume_offset) {
		unsigned int caps, step, nums, db_scale;
		caps = query_amp_caps(codec, nid, HDA_OUTPUT);
		step = (caps & AC_AMPCAP_STEP_SIZE) >>
			AC_AMPCAP_STEP_SIZE_SHIFT;
		step = (step + 1) * 25; /* in .01dB unit */
		nums = (caps & AC_AMPCAP_NUM_STEPS) >>
			AC_AMPCAP_NUM_STEPS_SHIFT;
		db_scale = nums * step;
		/* if dB scale is over -64dB, and finer enough,
		 * let's reduce it to half
		 */
		if (db_scale > 6400 && nums >= 0x1f)
			spec->volume_offset = nums / 2;
		spec->check_volume_offset = 1;
	}

	sprintf(name, "%s Playback Volume", pfx);
	err = stac92xx_add_control_idx(spec, STAC_CTL_WIDGET_VOL, idx, name,
		HDA_COMPOSE_AMP_VAL_OFS(nid, chs, 0, HDA_OUTPUT,
					spec->volume_offset));
	if (err < 0)
		return err;
	sprintf(name, "%s Playback Switch", pfx);
	err = stac92xx_add_control_idx(spec, STAC_CTL_WIDGET_MUTE, idx, name,
				   HDA_COMPOSE_AMP_VAL(nid, chs, 0, HDA_OUTPUT));
	if (err < 0)
		return err;
	return 0;
}

#define create_controls(codec, pfx, nid, chs) \
	create_controls_idx(codec, pfx, 0, nid, chs)

static int add_spec_dacs(struct sigmatel_spec *spec, hda_nid_t nid)
{
	if (spec->multiout.num_dacs > 4) {
		printk(KERN_WARNING "stac92xx: No space for DAC 0x%x\n", nid);
		return 1;
	} else {
		snd_BUG_ON(spec->multiout.dac_nids != spec->dac_nids);
		spec->dac_nids[spec->multiout.num_dacs] = nid;
		spec->multiout.num_dacs++;
	}
	return 0;
}

static int add_spec_extra_dacs(struct sigmatel_spec *spec, hda_nid_t nid)
{
	int i;
	for (i = 0; i < ARRAY_SIZE(spec->multiout.extra_out_nid); i++) {
		if (!spec->multiout.extra_out_nid[i]) {
			spec->multiout.extra_out_nid[i] = nid;
			return 0;
		}
	}
	printk(KERN_WARNING "stac92xx: No space for extra DAC 0x%x\n", nid);
	return 1;
}

/* Create output controls
 * The mixer elements are named depending on the given type (AUTO_PIN_XXX_OUT)
 */
static int create_multi_out_ctls(struct hda_codec *codec, int num_outs,
				 const hda_nid_t *pins,
				 const hda_nid_t *dac_nids,
				 int type)
{
	struct sigmatel_spec *spec = codec->spec;
	static const char * const chname[4] = {
		"Front", "Surround", NULL /*CLFE*/, "Side"
	};
	hda_nid_t nid;
	int i, err;
	unsigned int wid_caps;

	for (i = 0; i < num_outs && i < ARRAY_SIZE(chname); i++) {
		if (type == AUTO_PIN_HP_OUT && !spec->hp_detect) {
			if (is_jack_detectable(codec, pins[i]))
				spec->hp_detect = 1;
		}
		nid = dac_nids[i];
		if (!nid)
			continue;
		if (type != AUTO_PIN_HP_OUT && i == 2) {
			/* Center/LFE */
			err = create_controls(codec, "Center", nid, 1);
			if (err < 0)
				return err;
			err = create_controls(codec, "LFE", nid, 2);
			if (err < 0)
				return err;

			wid_caps = get_wcaps(codec, nid);

			if (wid_caps & AC_WCAP_LR_SWAP) {
				err = stac92xx_add_control(spec,
					STAC_CTL_WIDGET_CLFE_SWITCH,
					"Swap Center/LFE Playback Switch", nid);

				if (err < 0)
					return err;
			}

		} else {
			const char *name;
			int idx;
			switch (type) {
			case AUTO_PIN_HP_OUT:
				name = "Headphone";
				idx = i;
				break;
			case AUTO_PIN_SPEAKER_OUT:
				if (num_outs <= 1) {
					name = "Speaker";
					idx = i;
					break;
				}
				/* Fall through in case of multi speaker outs */
			default:
				name = chname[i];
				idx = 0;
				break;
			}
			err = create_controls_idx(codec, name, idx, nid, 3);
			if (err < 0)
				return err;
		}
	}
	return 0;
}

static void stac_gpio_set(struct hda_codec *codec, unsigned int mask,
			  unsigned int dir_mask, unsigned int data);

/* hook for controlling mic-mute LED GPIO */
static int stac92xx_capture_sw_put_led(struct snd_kcontrol *kcontrol,
				       struct snd_ctl_elem_value *ucontrol)
{
	struct hda_codec *codec = snd_kcontrol_chip(kcontrol);
	struct sigmatel_spec *spec = codec->spec;
	int err;
	bool mute;

	err = snd_hda_mixer_amp_switch_put(kcontrol, ucontrol);
	if (err <= 0)
		return err;
	mute = !(ucontrol->value.integer.value[0] &&
		 ucontrol->value.integer.value[1]);
	if (spec->mic_mute_led_on != mute) {
		spec->mic_mute_led_on = mute;
		if (mute)
			spec->gpio_data |= spec->mic_mute_led_gpio;
		else
			spec->gpio_data &= ~spec->mic_mute_led_gpio;
		stac_gpio_set(codec, spec->gpio_mask,
			      spec->gpio_dir, spec->gpio_data);
	}
	return err;
}

static int stac92xx_add_capvol_ctls(struct hda_codec *codec, unsigned long vol,
				    unsigned long sw, int idx)
{
	struct sigmatel_spec *spec = codec->spec;
	struct snd_kcontrol_new *knew;
	int err;

	err = stac92xx_add_control_idx(codec->spec, STAC_CTL_WIDGET_VOL, idx,
				       "Capture Volume", vol);
	if (err < 0)
		return err;

	knew = add_control_temp(spec,
				&stac92xx_control_templates[STAC_CTL_WIDGET_MUTE],
				idx, "Capture Switch", sw);
	if (!knew)
		return -ENOMEM;
	/* add a LED hook for some HP laptops */
	if (spec->mic_mute_led_gpio)
		knew->put = stac92xx_capture_sw_put_led;

	return 0;
}

/* add playback controls from the parsed DAC table */
static int stac92xx_auto_create_multi_out_ctls(struct hda_codec *codec,
					       const struct auto_pin_cfg *cfg)
{
	struct sigmatel_spec *spec = codec->spec;
	hda_nid_t nid;
	int err;
	int idx;

	err = create_multi_out_ctls(codec, cfg->line_outs, cfg->line_out_pins,
				    spec->multiout.dac_nids,
				    cfg->line_out_type);
	if (err < 0)
		return err;

	if (cfg->hp_outs > 1 && cfg->line_out_type == AUTO_PIN_LINE_OUT) {
		err = stac92xx_add_control(spec,
			STAC_CTL_WIDGET_HP_SWITCH,
			"Headphone as Line Out Switch",
			cfg->hp_pins[cfg->hp_outs - 1]);
		if (err < 0)
			return err;
	}

	for (idx = 0; idx < cfg->num_inputs; idx++) {
		if (cfg->inputs[idx].type > AUTO_PIN_LINE_IN)
			break;
		nid = cfg->inputs[idx].pin;
		err = stac92xx_add_jack_mode_control(codec, nid, idx);
		if (err < 0)
			return err;
	}

	return 0;
}

/* add playback controls for Speaker and HP outputs */
static int stac92xx_auto_create_hp_ctls(struct hda_codec *codec,
					struct auto_pin_cfg *cfg)
{
	struct sigmatel_spec *spec = codec->spec;
	int err;

	err = create_multi_out_ctls(codec, cfg->hp_outs, cfg->hp_pins,
				    spec->hp_dacs, AUTO_PIN_HP_OUT);
	if (err < 0)
		return err;

	err = create_multi_out_ctls(codec, cfg->speaker_outs, cfg->speaker_pins,
				    spec->speaker_dacs, AUTO_PIN_SPEAKER_OUT);
	if (err < 0)
		return err;

	return 0;
}

/* labels for mono mux outputs */
static const char * const stac92xx_mono_labels[4] = {
	"DAC0", "DAC1", "Mixer", "DAC2"
};

/* create mono mux for mono out on capable codecs */
static int stac92xx_auto_create_mono_output_ctls(struct hda_codec *codec)
{
	struct sigmatel_spec *spec = codec->spec;
	struct hda_input_mux *mono_mux = &spec->private_mono_mux;
	int i, num_cons;
	hda_nid_t con_lst[ARRAY_SIZE(stac92xx_mono_labels)];

	num_cons = snd_hda_get_connections(codec,
				spec->mono_nid,
				con_lst,
				HDA_MAX_NUM_INPUTS);
	if (num_cons <= 0 || num_cons > ARRAY_SIZE(stac92xx_mono_labels))
		return -EINVAL;

	for (i = 0; i < num_cons; i++)
		snd_hda_add_imux_item(mono_mux, stac92xx_mono_labels[i], i,
				      NULL);

	return stac92xx_add_control(spec, STAC_CTL_WIDGET_MONO_MUX,
				"Mono Mux", spec->mono_nid);
}

/* create PC beep volume controls */
static int stac92xx_auto_create_beep_ctls(struct hda_codec *codec,
						hda_nid_t nid)
{
	struct sigmatel_spec *spec = codec->spec;
	u32 caps = query_amp_caps(codec, nid, HDA_OUTPUT);
	int err, type = STAC_CTL_WIDGET_MUTE_BEEP;

	if (spec->anabeep_nid == nid)
		type = STAC_CTL_WIDGET_MUTE;

	/* check for mute support for the the amp */
	if ((caps & AC_AMPCAP_MUTE) >> AC_AMPCAP_MUTE_SHIFT) {
		err = stac92xx_add_control(spec, type,
			"Beep Playback Switch",
			HDA_COMPOSE_AMP_VAL(nid, 1, 0, HDA_OUTPUT));
			if (err < 0)
				return err;
	}

	/* check to see if there is volume support for the amp */
	if ((caps & AC_AMPCAP_NUM_STEPS) >> AC_AMPCAP_NUM_STEPS_SHIFT) {
		err = stac92xx_add_control(spec, STAC_CTL_WIDGET_VOL,
			"Beep Playback Volume",
			HDA_COMPOSE_AMP_VAL(nid, 1, 0, HDA_OUTPUT));
			if (err < 0)
				return err;
	}
	return 0;
}

#ifdef CONFIG_SND_HDA_INPUT_BEEP
#define stac92xx_dig_beep_switch_info snd_ctl_boolean_mono_info

static int stac92xx_dig_beep_switch_get(struct snd_kcontrol *kcontrol,
					struct snd_ctl_elem_value *ucontrol)
{
	struct hda_codec *codec = snd_kcontrol_chip(kcontrol);
	ucontrol->value.integer.value[0] = codec->beep->enabled;
	return 0;
}

static int stac92xx_dig_beep_switch_put(struct snd_kcontrol *kcontrol,
					struct snd_ctl_elem_value *ucontrol)
{
	struct hda_codec *codec = snd_kcontrol_chip(kcontrol);
	return snd_hda_enable_beep_device(codec, ucontrol->value.integer.value[0]);
}

static const struct snd_kcontrol_new stac92xx_dig_beep_ctrl = {
	.iface = SNDRV_CTL_ELEM_IFACE_MIXER,
	.info = stac92xx_dig_beep_switch_info,
	.get = stac92xx_dig_beep_switch_get,
	.put = stac92xx_dig_beep_switch_put,
};

static int stac92xx_beep_switch_ctl(struct hda_codec *codec)
{
	return stac92xx_add_control_temp(codec->spec, &stac92xx_dig_beep_ctrl,
					 0, "Beep Playback Switch", 0);
}
#endif

static int stac92xx_auto_create_mux_input_ctls(struct hda_codec *codec)
{
	struct sigmatel_spec *spec = codec->spec;
	int i, j, err = 0;

	for (i = 0; i < spec->num_muxes; i++) {
		hda_nid_t nid;
		unsigned int wcaps;
		unsigned long val;

		nid = spec->mux_nids[i];
		wcaps = get_wcaps(codec, nid);
		if (!(wcaps & AC_WCAP_OUT_AMP))
			continue;

		/* check whether already the same control was created as
		 * normal Capture Volume.
		 */
		val = HDA_COMPOSE_AMP_VAL(nid, 3, 0, HDA_OUTPUT);
		for (j = 0; j < spec->num_caps; j++) {
			if (spec->capvols[j] == val)
				break;
		}
		if (j < spec->num_caps)
			continue;

		err = stac92xx_add_control_idx(spec, STAC_CTL_WIDGET_VOL, i,
					       "Mux Capture Volume", val);
		if (err < 0)
			return err;
	}
	return 0;
};

static const char * const stac92xx_spdif_labels[3] = {
	"Digital Playback", "Analog Mux 1", "Analog Mux 2",
};

static int stac92xx_auto_create_spdif_mux_ctls(struct hda_codec *codec)
{
	struct sigmatel_spec *spec = codec->spec;
	struct hda_input_mux *spdif_mux = &spec->private_smux;
	const char * const *labels = spec->spdif_labels;
	int i, num_cons;
	hda_nid_t con_lst[HDA_MAX_NUM_INPUTS];

	num_cons = snd_hda_get_connections(codec,
				spec->smux_nids[0],
				con_lst,
				HDA_MAX_NUM_INPUTS);
	if (num_cons <= 0)
		return -EINVAL;

	if (!labels)
		labels = stac92xx_spdif_labels;

	for (i = 0; i < num_cons; i++)
		snd_hda_add_imux_item(spdif_mux, labels[i], i, NULL);

	return 0;
}

/* labels for dmic mux inputs */
static const char * const stac92xx_dmic_labels[5] = {
	"Analog Inputs", "Digital Mic 1", "Digital Mic 2",
	"Digital Mic 3", "Digital Mic 4"
};

static hda_nid_t get_connected_node(struct hda_codec *codec, hda_nid_t mux,
				    int idx)
{
	hda_nid_t conn[HDA_MAX_NUM_INPUTS];
	int nums;
	nums = snd_hda_get_connections(codec, mux, conn, ARRAY_SIZE(conn));
	if (idx >= 0 && idx < nums)
		return conn[idx];
	return 0;
}

/* look for NID recursively */
#define get_connection_index(codec, mux, nid) \
	snd_hda_get_conn_index(codec, mux, nid, 1)

/* create a volume assigned to the given pin (only if supported) */
/* return 1 if the volume control is created */
static int create_elem_capture_vol(struct hda_codec *codec, hda_nid_t nid,
				   const char *label, int idx, int direction)
{
	unsigned int caps, nums;
	char name[32];
	int err;

	if (direction == HDA_OUTPUT)
		caps = AC_WCAP_OUT_AMP;
	else
		caps = AC_WCAP_IN_AMP;
	if (!(get_wcaps(codec, nid) & caps))
		return 0;
	caps = query_amp_caps(codec, nid, direction);
	nums = (caps & AC_AMPCAP_NUM_STEPS) >> AC_AMPCAP_NUM_STEPS_SHIFT;
	if (!nums)
		return 0;
	snprintf(name, sizeof(name), "%s Capture Volume", label);
	err = stac92xx_add_control_idx(codec->spec, STAC_CTL_WIDGET_VOL, idx, name,
				       HDA_COMPOSE_AMP_VAL(nid, 3, 0, direction));
	if (err < 0)
		return err;
	return 1;
}

/* create playback/capture controls for input pins on dmic capable codecs */
static int stac92xx_auto_create_dmic_input_ctls(struct hda_codec *codec,
						const struct auto_pin_cfg *cfg)
{
	struct sigmatel_spec *spec = codec->spec;
	struct hda_input_mux *imux = &spec->private_imux;
	struct hda_input_mux *dimux = &spec->private_dimux;
	int err, i;
	unsigned int def_conf;

	snd_hda_add_imux_item(dimux, stac92xx_dmic_labels[0], 0, NULL);

	for (i = 0; i < spec->num_dmics; i++) {
		hda_nid_t nid;
		int index, type_idx;
		char label[32];

		nid = spec->dmic_nids[i];
		if (get_wcaps_type(get_wcaps(codec, nid)) != AC_WID_PIN)
			continue;
		def_conf = snd_hda_codec_get_pincfg(codec, nid);
		if (get_defcfg_connect(def_conf) == AC_JACK_PORT_NONE)
			continue;

		index = get_connection_index(codec, spec->dmux_nids[0], nid);
		if (index < 0)
			continue;

		snd_hda_get_pin_label(codec, nid, &spec->autocfg,
				      label, sizeof(label), NULL);
		snd_hda_add_imux_item(dimux, label, index, &type_idx);
		if (snd_hda_get_bool_hint(codec, "separate_dmux") != 1)
			snd_hda_add_imux_item(imux, label, index, &type_idx);

		err = create_elem_capture_vol(codec, nid, label, type_idx,
					      HDA_INPUT);
		if (err < 0)
			return err;
		if (!err) {
			err = create_elem_capture_vol(codec, nid, label,
						      type_idx, HDA_OUTPUT);
			if (err < 0)
				return err;
			if (!err) {
				nid = get_connected_node(codec,
						spec->dmux_nids[0], index);
				if (nid)
					err = create_elem_capture_vol(codec,
							nid, label,
							type_idx, HDA_INPUT);
				if (err < 0)
					return err;
			}
		}
	}

	return 0;
}

static int check_mic_pin(struct hda_codec *codec, hda_nid_t nid,
			 hda_nid_t *fixed, hda_nid_t *ext, hda_nid_t *dock)
{
	unsigned int cfg;
	unsigned int type;

	if (!nid)
		return 0;
	cfg = snd_hda_codec_get_pincfg(codec, nid);
	type = get_defcfg_device(cfg);
	switch (snd_hda_get_input_pin_attr(cfg)) {
	case INPUT_PIN_ATTR_INT:
		if (*fixed)
			return 1; /* already occupied */
		if (type != AC_JACK_MIC_IN)
			return 1; /* invalid type */
		*fixed = nid;
		break;
	case INPUT_PIN_ATTR_UNUSED:
		break;
	case INPUT_PIN_ATTR_DOCK:
		if (*dock)
			return 1; /* already occupied */
		if (type != AC_JACK_MIC_IN && type != AC_JACK_LINE_IN)
			return 1; /* invalid type */
		*dock = nid;
		break;
	default:
		if (*ext)
			return 1; /* already occupied */
		if (type != AC_JACK_MIC_IN)
			return 1; /* invalid type */
		*ext = nid;
		break;
	}
	return 0;
}

static int set_mic_route(struct hda_codec *codec,
			 struct sigmatel_mic_route *mic,
			 hda_nid_t pin)
{
	struct sigmatel_spec *spec = codec->spec;
	struct auto_pin_cfg *cfg = &spec->autocfg;
	int i;

	mic->pin = pin;
	if (pin == 0)
		return 0;
	for (i = 0; i < cfg->num_inputs; i++) {
		if (pin == cfg->inputs[i].pin)
			break;
	}
	if (i < cfg->num_inputs && cfg->inputs[i].type == AUTO_PIN_MIC) {
		/* analog pin */
		i = get_connection_index(codec, spec->mux_nids[0], pin);
		if (i < 0)
			return -1;
		mic->mux_idx = i;
		mic->dmux_idx = -1;
		if (spec->dmux_nids)
			mic->dmux_idx = get_connection_index(codec,
							     spec->dmux_nids[0],
							     spec->mux_nids[0]);
	}  else if (spec->dmux_nids) {
		/* digital pin */
		i = get_connection_index(codec, spec->dmux_nids[0], pin);
		if (i < 0)
			return -1;
		mic->dmux_idx = i;
		mic->mux_idx = -1;
		if (spec->mux_nids)
			mic->mux_idx = get_connection_index(codec,
							    spec->mux_nids[0],
							    spec->dmux_nids[0]);
	}
	return 0;
}

/* return non-zero if the device is for automatic mic switch */
static int stac_check_auto_mic(struct hda_codec *codec)
{
	struct sigmatel_spec *spec = codec->spec;
	struct auto_pin_cfg *cfg = &spec->autocfg;
	hda_nid_t fixed, ext, dock;
	int i;

	fixed = ext = dock = 0;
	for (i = 0; i < cfg->num_inputs; i++)
		if (check_mic_pin(codec, cfg->inputs[i].pin,
		    &fixed, &ext, &dock))
			return 0;
	for (i = 0; i < spec->num_dmics; i++)
		if (check_mic_pin(codec, spec->dmic_nids[i],
		    &fixed, &ext, &dock))
			return 0;
	if (!fixed || (!ext && !dock))
		return 0; /* no input to switch */
	if (!is_jack_detectable(codec, ext))
		return 0; /* no unsol support */
	if (set_mic_route(codec, &spec->ext_mic, ext) ||
	    set_mic_route(codec, &spec->int_mic, fixed) ||
	    set_mic_route(codec, &spec->dock_mic, dock))
		return 0; /* something is wrong */
	return 1;
}

/* create playback/capture controls for input pins */
static int stac92xx_auto_create_analog_input_ctls(struct hda_codec *codec, const struct auto_pin_cfg *cfg)
{
	struct sigmatel_spec *spec = codec->spec;
	struct hda_input_mux *imux = &spec->private_imux;
	int i, j;
	const char *label;

	for (i = 0; i < cfg->num_inputs; i++) {
		hda_nid_t nid = cfg->inputs[i].pin;
		int index, err, type_idx;

		index = -1;
		for (j = 0; j < spec->num_muxes; j++) {
			index = get_connection_index(codec, spec->mux_nids[j],
						     nid);
			if (index >= 0)
				break;
		}
		if (index < 0)
			continue;

		label = hda_get_autocfg_input_label(codec, cfg, i);
		snd_hda_add_imux_item(imux, label, index, &type_idx);

		err = create_elem_capture_vol(codec, nid,
					      label, type_idx,
					      HDA_INPUT);
		if (err < 0)
			return err;
	}
	spec->num_analog_muxes = imux->num_items;

	if (imux->num_items) {
		/*
		 * Set the current input for the muxes.
		 * The STAC9221 has two input muxes with identical source
		 * NID lists.  Hopefully this won't get confused.
		 */
		for (i = 0; i < spec->num_muxes; i++) {
			snd_hda_codec_write_cache(codec, spec->mux_nids[i], 0,
						  AC_VERB_SET_CONNECT_SEL,
						  imux->items[0].index);
		}
	}

	return 0;
}

static void stac92xx_auto_init_multi_out(struct hda_codec *codec)
{
	struct sigmatel_spec *spec = codec->spec;
	int i;

	for (i = 0; i < spec->autocfg.line_outs; i++) {
		hda_nid_t nid = spec->autocfg.line_out_pins[i];
		stac92xx_auto_set_pinctl(codec, nid, AC_PINCTL_OUT_EN);
	}
}

static void stac92xx_auto_init_hp_out(struct hda_codec *codec)
{
	struct sigmatel_spec *spec = codec->spec;
	int i;

	for (i = 0; i < spec->autocfg.hp_outs; i++) {
		hda_nid_t pin;
		pin = spec->autocfg.hp_pins[i];
		if (pin) /* connect to front */
			stac92xx_auto_set_pinctl(codec, pin, AC_PINCTL_OUT_EN | AC_PINCTL_HP_EN);
	}
	for (i = 0; i < spec->autocfg.speaker_outs; i++) {
		hda_nid_t pin;
		pin = spec->autocfg.speaker_pins[i];
		if (pin) /* connect to front */
			stac92xx_auto_set_pinctl(codec, pin, AC_PINCTL_OUT_EN);
	}
}

static int is_dual_headphones(struct hda_codec *codec)
{
	struct sigmatel_spec *spec = codec->spec;
	int i, valid_hps;

	if (spec->autocfg.line_out_type != AUTO_PIN_SPEAKER_OUT ||
	    spec->autocfg.hp_outs <= 1)
		return 0;
	valid_hps = 0;
	for (i = 0; i < spec->autocfg.hp_outs; i++) {
		hda_nid_t nid = spec->autocfg.hp_pins[i];
		unsigned int cfg = snd_hda_codec_get_pincfg(codec, nid);
		if (get_defcfg_location(cfg) & AC_JACK_LOC_SEPARATE)
			continue;
		valid_hps++;
	}
	return (valid_hps > 1);
}


static int stac92xx_parse_auto_config(struct hda_codec *codec)
{
	struct sigmatel_spec *spec = codec->spec;
	hda_nid_t dig_out = 0, dig_in = 0;
	int hp_swap = 0;
	int i, err;

	if ((err = snd_hda_parse_pin_def_config(codec,
						&spec->autocfg,
						spec->dmic_nids)) < 0)
		return err;
	if (! spec->autocfg.line_outs)
		return 0; /* can't find valid pin config */

	/* If we have no real line-out pin and multiple hp-outs, HPs should
	 * be set up as multi-channel outputs.
	 */
	if (is_dual_headphones(codec)) {
		/* Copy hp_outs to line_outs, backup line_outs in
		 * speaker_outs so that the following routines can handle
		 * HP pins as primary outputs.
		 */
		snd_printdd("stac92xx: Enabling multi-HPs workaround\n");
		memcpy(spec->autocfg.speaker_pins, spec->autocfg.line_out_pins,
		       sizeof(spec->autocfg.line_out_pins));
		spec->autocfg.speaker_outs = spec->autocfg.line_outs;
		memcpy(spec->autocfg.line_out_pins, spec->autocfg.hp_pins,
		       sizeof(spec->autocfg.hp_pins));
		spec->autocfg.line_outs = spec->autocfg.hp_outs;
		spec->autocfg.line_out_type = AUTO_PIN_HP_OUT;
		spec->autocfg.hp_outs = 0;
		hp_swap = 1;
	}
	if (spec->autocfg.mono_out_pin) {
		int dir = get_wcaps(codec, spec->autocfg.mono_out_pin) &
			(AC_WCAP_OUT_AMP | AC_WCAP_IN_AMP);
		u32 caps = query_amp_caps(codec,
				spec->autocfg.mono_out_pin, dir);
		hda_nid_t conn_list[1];

		/* get the mixer node and then the mono mux if it exists */
		if (snd_hda_get_connections(codec,
				spec->autocfg.mono_out_pin, conn_list, 1) &&
				snd_hda_get_connections(codec, conn_list[0],
				conn_list, 1) > 0) {

				int wcaps = get_wcaps(codec, conn_list[0]);
				int wid_type = get_wcaps_type(wcaps);
				/* LR swap check, some stac925x have a mux that
 				 * changes the DACs output path instead of the
 				 * mono-mux path.
 				 */
				if (wid_type == AC_WID_AUD_SEL &&
						!(wcaps & AC_WCAP_LR_SWAP))
					spec->mono_nid = conn_list[0];
		}
		if (dir) {
			hda_nid_t nid = spec->autocfg.mono_out_pin;

			/* most mono outs have a least a mute/unmute switch */
			dir = (dir & AC_WCAP_OUT_AMP) ? HDA_OUTPUT : HDA_INPUT;
			err = stac92xx_add_control(spec, STAC_CTL_WIDGET_MUTE,
				"Mono Playback Switch",
				HDA_COMPOSE_AMP_VAL(nid, 1, 0, dir));
			if (err < 0)
				return err;
			/* check for volume support for the amp */
			if ((caps & AC_AMPCAP_NUM_STEPS)
					>> AC_AMPCAP_NUM_STEPS_SHIFT) {
				err = stac92xx_add_control(spec,
					STAC_CTL_WIDGET_VOL,
					"Mono Playback Volume",
				HDA_COMPOSE_AMP_VAL(nid, 1, 0, dir));
				if (err < 0)
					return err;
			}
		}

		stac92xx_auto_set_pinctl(codec, spec->autocfg.mono_out_pin,
					 AC_PINCTL_OUT_EN);
	}

	if (!spec->multiout.num_dacs) {
		err = stac92xx_auto_fill_dac_nids(codec);
		if (err < 0)
			return err;
		err = stac92xx_auto_create_multi_out_ctls(codec,
							  &spec->autocfg);
		if (err < 0)
			return err;
	}

	/* setup analog beep controls */
	if (spec->anabeep_nid > 0) {
		err = stac92xx_auto_create_beep_ctls(codec,
			spec->anabeep_nid);
		if (err < 0)
			return err;
	}

	/* setup digital beep controls and input device */
#ifdef CONFIG_SND_HDA_INPUT_BEEP
	if (spec->digbeep_nid > 0) {
		hda_nid_t nid = spec->digbeep_nid;
		unsigned int caps;

		err = stac92xx_auto_create_beep_ctls(codec, nid);
		if (err < 0)
			return err;
		err = snd_hda_attach_beep_device(codec, nid);
		if (err < 0)
			return err;
		if (codec->beep) {
			/* IDT/STAC codecs have linear beep tone parameter */
			codec->beep->linear_tone = spec->linear_tone_beep;
			/* if no beep switch is available, make its own one */
			caps = query_amp_caps(codec, nid, HDA_OUTPUT);
			if (!(caps & AC_AMPCAP_MUTE)) {
				err = stac92xx_beep_switch_ctl(codec);
				if (err < 0)
					return err;
			}
		}
	}
#endif

	err = stac92xx_auto_create_hp_ctls(codec, &spec->autocfg);
	if (err < 0)
		return err;

	/* All output parsing done, now restore the swapped hp pins */
	if (hp_swap) {
		memcpy(spec->autocfg.hp_pins, spec->autocfg.line_out_pins,
		       sizeof(spec->autocfg.hp_pins));
		spec->autocfg.hp_outs = spec->autocfg.line_outs;
		spec->autocfg.line_out_type = AUTO_PIN_HP_OUT;
		spec->autocfg.line_outs = 0;
	}

	if (stac_check_auto_mic(codec)) {
		spec->auto_mic = 1;
		/* only one capture for auto-mic */
		spec->num_adcs = 1;
		spec->num_caps = 1;
		spec->num_muxes = 1;
	}

	for (i = 0; i < spec->num_caps; i++) {
		err = stac92xx_add_capvol_ctls(codec, spec->capvols[i],
					       spec->capsws[i], i);
		if (err < 0)
			return err;
	}

	err = stac92xx_auto_create_analog_input_ctls(codec, &spec->autocfg);
	if (err < 0)
		return err;

	if (spec->mono_nid > 0) {
		err = stac92xx_auto_create_mono_output_ctls(codec);
		if (err < 0)
			return err;
	}
	if (spec->num_dmics > 0 && !spec->dinput_mux)
		if ((err = stac92xx_auto_create_dmic_input_ctls(codec,
						&spec->autocfg)) < 0)
			return err;
	if (spec->num_muxes > 0) {
		err = stac92xx_auto_create_mux_input_ctls(codec);
		if (err < 0)
			return err;
	}
	if (spec->num_smuxes > 0) {
		err = stac92xx_auto_create_spdif_mux_ctls(codec);
		if (err < 0)
			return err;
	}

	err = stac92xx_add_input_source(spec);
	if (err < 0)
		return err;

	spec->multiout.max_channels = spec->multiout.num_dacs * 2;
	if (spec->multiout.max_channels > 2)
		spec->surr_switch = 1;

	/* find digital out and in converters */
	for (i = codec->start_nid; i < codec->start_nid + codec->num_nodes; i++) {
		unsigned int wid_caps = get_wcaps(codec, i);
		if (wid_caps & AC_WCAP_DIGITAL) {
			switch (get_wcaps_type(wid_caps)) {
			case AC_WID_AUD_OUT:
				if (!dig_out)
					dig_out = i;
				break;
			case AC_WID_AUD_IN:
				if (!dig_in)
					dig_in = i;
				break;
			}
		}
	}
	if (spec->autocfg.dig_outs)
		spec->multiout.dig_out_nid = dig_out;
	if (dig_in && spec->autocfg.dig_in_pin)
		spec->dig_in_nid = dig_in;

	if (spec->kctls.list)
		spec->mixers[spec->num_mixers++] = spec->kctls.list;

	spec->input_mux = &spec->private_imux;
	if (!spec->dinput_mux)
		spec->dinput_mux = &spec->private_dimux;
	spec->sinput_mux = &spec->private_smux;
	spec->mono_mux = &spec->private_mono_mux;
	return 1;
}

/* add playback controls for HP output */
static int stac9200_auto_create_hp_ctls(struct hda_codec *codec,
					struct auto_pin_cfg *cfg)
{
	struct sigmatel_spec *spec = codec->spec;
	hda_nid_t pin = cfg->hp_pins[0];

	if (! pin)
		return 0;

	if (is_jack_detectable(codec, pin))
		spec->hp_detect = 1;

	return 0;
}

/* add playback controls for LFE output */
static int stac9200_auto_create_lfe_ctls(struct hda_codec *codec,
					struct auto_pin_cfg *cfg)
{
	struct sigmatel_spec *spec = codec->spec;
	int err;
	hda_nid_t lfe_pin = 0x0;
	int i;

	/*
	 * search speaker outs and line outs for a mono speaker pin
	 * with an amp.  If one is found, add LFE controls
	 * for it.
	 */
	for (i = 0; i < spec->autocfg.speaker_outs && lfe_pin == 0x0; i++) {
		hda_nid_t pin = spec->autocfg.speaker_pins[i];
		unsigned int wcaps = get_wcaps(codec, pin);
		wcaps &= (AC_WCAP_STEREO | AC_WCAP_OUT_AMP);
		if (wcaps == AC_WCAP_OUT_AMP)
			/* found a mono speaker with an amp, must be lfe */
			lfe_pin = pin;
	}

	/* if speaker_outs is 0, then speakers may be in line_outs */
	if (lfe_pin == 0 && spec->autocfg.speaker_outs == 0) {
		for (i = 0; i < spec->autocfg.line_outs && lfe_pin == 0x0; i++) {
			hda_nid_t pin = spec->autocfg.line_out_pins[i];
			unsigned int defcfg;
			defcfg = snd_hda_codec_get_pincfg(codec, pin);
			if (get_defcfg_device(defcfg) == AC_JACK_SPEAKER) {
				unsigned int wcaps = get_wcaps(codec, pin);
				wcaps &= (AC_WCAP_STEREO | AC_WCAP_OUT_AMP);
				if (wcaps == AC_WCAP_OUT_AMP)
					/* found a mono speaker with an amp,
					   must be lfe */
					lfe_pin = pin;
			}
		}
	}

	if (lfe_pin) {
		err = create_controls(codec, "LFE", lfe_pin, 1);
		if (err < 0)
			return err;
	}

	return 0;
}

static int stac9200_parse_auto_config(struct hda_codec *codec)
{
	struct sigmatel_spec *spec = codec->spec;
	int err;

	if ((err = snd_hda_parse_pin_def_config(codec, &spec->autocfg, NULL)) < 0)
		return err;

	if ((err = stac92xx_auto_create_analog_input_ctls(codec, &spec->autocfg)) < 0)
		return err;

	if ((err = stac9200_auto_create_hp_ctls(codec, &spec->autocfg)) < 0)
		return err;

	if ((err = stac9200_auto_create_lfe_ctls(codec, &spec->autocfg)) < 0)
		return err;

	if (spec->num_muxes > 0) {
		err = stac92xx_auto_create_mux_input_ctls(codec);
		if (err < 0)
			return err;
	}

	err = stac92xx_add_input_source(spec);
	if (err < 0)
		return err;

	if (spec->autocfg.dig_outs)
		spec->multiout.dig_out_nid = 0x05;
	if (spec->autocfg.dig_in_pin)
		spec->dig_in_nid = 0x04;

	if (spec->kctls.list)
		spec->mixers[spec->num_mixers++] = spec->kctls.list;

	spec->input_mux = &spec->private_imux;
	spec->dinput_mux = &spec->private_dimux;

	return 1;
}

/*
 * Early 2006 Intel Macintoshes with STAC9220X5 codecs seem to have a
 * funky external mute control using GPIO pins.
 */

static void stac_gpio_set(struct hda_codec *codec, unsigned int mask,
			  unsigned int dir_mask, unsigned int data)
{
	unsigned int gpiostate, gpiomask, gpiodir;

	snd_printdd("%s msk %x dir %x gpio %x\n", __func__, mask, dir_mask, data);

	gpiostate = snd_hda_codec_read(codec, codec->afg, 0,
				       AC_VERB_GET_GPIO_DATA, 0);
	gpiostate = (gpiostate & ~dir_mask) | (data & dir_mask);

	gpiomask = snd_hda_codec_read(codec, codec->afg, 0,
				      AC_VERB_GET_GPIO_MASK, 0);
	gpiomask |= mask;

	gpiodir = snd_hda_codec_read(codec, codec->afg, 0,
				     AC_VERB_GET_GPIO_DIRECTION, 0);
	gpiodir |= dir_mask;

	/* Configure GPIOx as CMOS */
	snd_hda_codec_write(codec, codec->afg, 0, 0x7e7, 0);

	snd_hda_codec_write(codec, codec->afg, 0,
			    AC_VERB_SET_GPIO_MASK, gpiomask);
	snd_hda_codec_read(codec, codec->afg, 0,
			   AC_VERB_SET_GPIO_DIRECTION, gpiodir); /* sync */

	msleep(1);

	snd_hda_codec_read(codec, codec->afg, 0,
			   AC_VERB_SET_GPIO_DATA, gpiostate); /* sync */
}

static int stac_add_event(struct hda_codec *codec, hda_nid_t nid,
			  unsigned char type, int data)
{
	struct hda_jack_tbl *event;

	event = snd_hda_jack_tbl_new(codec, nid);
	if (!event)
		return -ENOMEM;
	event->action = type;
	event->private_data = data;

	return 0;
}

static void handle_unsol_event(struct hda_codec *codec,
			       struct hda_jack_tbl *event);

/* check if given nid is a valid pin and no other events are assigned
 * to it.  If OK, assign the event, set the unsol flag, and returns 1.
 * Otherwise, returns zero.
 */
static int enable_pin_detect(struct hda_codec *codec, hda_nid_t nid,
			     unsigned int type)
{
	struct hda_jack_tbl *event;

	if (!is_jack_detectable(codec, nid))
		return 0;
	event = snd_hda_jack_tbl_new(codec, nid);
	if (!event)
		return -ENOMEM;
	if (event->action && event->action != type)
		return 0;
	event->action = type;
	event->callback = handle_unsol_event;
	snd_hda_jack_detect_enable(codec, nid, 0);
	return 1;
}

static int is_nid_out_jack_pin(struct auto_pin_cfg *cfg, hda_nid_t nid)
{
	int i;
	for (i = 0; i < cfg->hp_outs; i++)
		if (cfg->hp_pins[i] == nid)
			return 1; /* nid is a HP-Out */
	for (i = 0; i < cfg->line_outs; i++)
		if (cfg->line_out_pins[i] == nid)
			return 1; /* nid is a line-Out */
	return 0; /* nid is not a HP-Out */
};

static void stac92xx_power_down(struct hda_codec *codec)
{
	struct sigmatel_spec *spec = codec->spec;

	/* power down inactive DACs */
	const hda_nid_t *dac;
	for (dac = spec->dac_list; *dac; dac++)
		if (!check_all_dac_nids(spec, *dac))
			snd_hda_codec_write(codec, *dac, 0,
					AC_VERB_SET_POWER_STATE, AC_PWRST_D3);
}

static void stac_toggle_power_map(struct hda_codec *codec, hda_nid_t nid,
				  int enable);

static inline int get_int_hint(struct hda_codec *codec, const char *key,
			       int *valp)
{
	const char *p;
	p = snd_hda_get_hint(codec, key);
	if (p) {
		unsigned long val;
		if (!strict_strtoul(p, 0, &val)) {
			*valp = val;
			return 1;
		}
	}
	return 0;
}

/* override some hints from the hwdep entry */
static void stac_store_hints(struct hda_codec *codec)
{
	struct sigmatel_spec *spec = codec->spec;
	int val;

	val = snd_hda_get_bool_hint(codec, "hp_detect");
	if (val >= 0)
		spec->hp_detect = val;
	if (get_int_hint(codec, "gpio_mask", &spec->gpio_mask)) {
		spec->eapd_mask = spec->gpio_dir = spec->gpio_data =
			spec->gpio_mask;
	}
	if (get_int_hint(codec, "gpio_dir", &spec->gpio_dir))
		spec->gpio_mask &= spec->gpio_mask;
	if (get_int_hint(codec, "gpio_data", &spec->gpio_data))
		spec->gpio_dir &= spec->gpio_mask;
	if (get_int_hint(codec, "eapd_mask", &spec->eapd_mask))
		spec->eapd_mask &= spec->gpio_mask;
	if (get_int_hint(codec, "gpio_mute", &spec->gpio_mute))
		spec->gpio_mute &= spec->gpio_mask;
	val = snd_hda_get_bool_hint(codec, "eapd_switch");
	if (val >= 0)
		spec->eapd_switch = val;
}

static void stac_issue_unsol_events(struct hda_codec *codec, int num_pins,
				    const hda_nid_t *pins)
{
	while (num_pins--)
		stac_issue_unsol_event(codec, *pins++);
}

/* fake event to set up pins */
static void stac_fake_hp_events(struct hda_codec *codec)
{
	struct sigmatel_spec *spec = codec->spec;

	if (spec->autocfg.hp_outs)
		stac_issue_unsol_events(codec, spec->autocfg.hp_outs,
					spec->autocfg.hp_pins);
	if (spec->autocfg.line_outs &&
	    spec->autocfg.line_out_pins[0] != spec->autocfg.hp_pins[0])
		stac_issue_unsol_events(codec, spec->autocfg.line_outs,
					spec->autocfg.line_out_pins);
}

static int stac92xx_init(struct hda_codec *codec)
{
	struct sigmatel_spec *spec = codec->spec;
	struct auto_pin_cfg *cfg = &spec->autocfg;
	unsigned int gpio;
	int i;

	if (spec->init)
		snd_hda_sequence_write(codec, spec->init);

	/* power down adcs initially */
	if (spec->powerdown_adcs)
		for (i = 0; i < spec->num_adcs; i++)
			snd_hda_codec_write(codec,
				spec->adc_nids[i], 0,
				AC_VERB_SET_POWER_STATE, AC_PWRST_D3);

	/* override some hints */
	stac_store_hints(codec);

	/* set up GPIO */
	gpio = spec->gpio_data;
	/* turn on EAPD statically when spec->eapd_switch isn't set.
	 * otherwise, unsol event will turn it on/off dynamically
	 */
	if (!spec->eapd_switch)
		gpio |= spec->eapd_mask;
	stac_gpio_set(codec, spec->gpio_mask, spec->gpio_dir, gpio);

	/* set up pins */
	if (spec->hp_detect) {
		/* Enable unsolicited responses on the HP widget */
		for (i = 0; i < cfg->hp_outs; i++) {
			hda_nid_t nid = cfg->hp_pins[i];
			enable_pin_detect(codec, nid, STAC_HP_EVENT);
		}
		if (cfg->line_out_type == AUTO_PIN_LINE_OUT &&
		    cfg->speaker_outs > 0) {
			/* enable pin-detect for line-outs as well */
			for (i = 0; i < cfg->line_outs; i++) {
				hda_nid_t nid = cfg->line_out_pins[i];
				enable_pin_detect(codec, nid, STAC_LO_EVENT);
			}
		}

		/* force to enable the first line-out; the others are set up
		 * in unsol_event
		 */
		stac92xx_auto_set_pinctl(codec, spec->autocfg.line_out_pins[0],
				AC_PINCTL_OUT_EN);
		/* fake event to set up pins */
		stac_fake_hp_events(codec);
	} else {
		stac92xx_auto_init_multi_out(codec);
		stac92xx_auto_init_hp_out(codec);
		for (i = 0; i < cfg->hp_outs; i++)
			stac_toggle_power_map(codec, cfg->hp_pins[i], 1);
	}
	if (spec->auto_mic) {
		/* initialize connection to analog input */
		if (spec->dmux_nids)
			snd_hda_codec_write_cache(codec, spec->dmux_nids[0], 0,
					  AC_VERB_SET_CONNECT_SEL, 0);
		if (enable_pin_detect(codec, spec->ext_mic.pin, STAC_MIC_EVENT))
			stac_issue_unsol_event(codec, spec->ext_mic.pin);
		if (enable_pin_detect(codec, spec->dock_mic.pin,
		    STAC_MIC_EVENT))
			stac_issue_unsol_event(codec, spec->dock_mic.pin);
	}
	for (i = 0; i < cfg->num_inputs; i++) {
		hda_nid_t nid = cfg->inputs[i].pin;
		int type = cfg->inputs[i].type;
		unsigned int pinctl, conf;
		if (type == AUTO_PIN_MIC) {
			/* for mic pins, force to initialize */
			pinctl = snd_hda_get_default_vref(codec, nid);
			pinctl |= AC_PINCTL_IN_EN;
			stac92xx_auto_set_pinctl(codec, nid, pinctl);
		} else {
			pinctl = snd_hda_codec_read(codec, nid, 0,
					AC_VERB_GET_PIN_WIDGET_CONTROL, 0);
			/* if PINCTL already set then skip */
			/* Also, if both INPUT and OUTPUT are set,
			 * it must be a BIOS bug; need to override, too
			 */
			if (!(pinctl & AC_PINCTL_IN_EN) ||
			    (pinctl & AC_PINCTL_OUT_EN)) {
				pinctl &= ~AC_PINCTL_OUT_EN;
				pinctl |= AC_PINCTL_IN_EN;
				stac92xx_auto_set_pinctl(codec, nid, pinctl);
			}
		}
		conf = snd_hda_codec_get_pincfg(codec, nid);
		if (get_defcfg_connect(conf) != AC_JACK_PORT_FIXED) {
			if (enable_pin_detect(codec, nid, STAC_INSERT_EVENT))
				stac_issue_unsol_event(codec, nid);
		}
	}
	for (i = 0; i < spec->num_dmics; i++)
		stac92xx_auto_set_pinctl(codec, spec->dmic_nids[i],
					AC_PINCTL_IN_EN);
	if (cfg->dig_out_pins[0])
		stac92xx_auto_set_pinctl(codec, cfg->dig_out_pins[0],
					 AC_PINCTL_OUT_EN);
	if (cfg->dig_in_pin)
		stac92xx_auto_set_pinctl(codec, cfg->dig_in_pin,
					 AC_PINCTL_IN_EN);
	for (i = 0; i < spec->num_pwrs; i++)  {
		hda_nid_t nid = spec->pwr_nids[i];
		unsigned int pinctl, def_conf;

		def_conf = snd_hda_codec_get_pincfg(codec, nid);
		def_conf = get_defcfg_connect(def_conf);
		if (def_conf == AC_JACK_PORT_NONE) {
			/* power off unused ports */
			stac_toggle_power_map(codec, nid, 0);
			continue;
		}
		if (def_conf == AC_JACK_PORT_FIXED) {
			/* no need for jack detection for fixed pins */
			stac_toggle_power_map(codec, nid, 1);
			continue;
		}
		/* power on when no jack detection is available */
		/* or when the VREF is used for controlling LED */
		if (!spec->hp_detect ||
		    spec->vref_mute_led_nid == nid ||
		    !is_jack_detectable(codec, nid)) {
			stac_toggle_power_map(codec, nid, 1);
			continue;
		}

		if (is_nid_out_jack_pin(cfg, nid))
			continue; /* already has an unsol event */

		pinctl = snd_hda_codec_read(codec, nid, 0,
					    AC_VERB_GET_PIN_WIDGET_CONTROL, 0);
		/* outputs are only ports capable of power management
		 * any attempts on powering down a input port cause the
		 * referenced VREF to act quirky.
		 */
		if (pinctl & AC_PINCTL_IN_EN) {
			stac_toggle_power_map(codec, nid, 1);
			continue;
		}
		if (enable_pin_detect(codec, nid, STAC_PWR_EVENT)) {
			stac_issue_unsol_event(codec, nid);
			continue;
		}
		/* none of the above, turn the port OFF */
		stac_toggle_power_map(codec, nid, 0);
	}

	/* sync mute LED */
	if (spec->gpio_led) {
		if (spec->vmaster_mute.hook)
			snd_hda_sync_vmaster_hook(&spec->vmaster_mute);
		else /* the very first init call doesn't have vmaster yet */
			stac92xx_update_led_status(codec, false);
	}

	/* sync the power-map */
	if (spec->num_pwrs)
		snd_hda_codec_write(codec, codec->afg, 0,
				    AC_VERB_IDT_SET_POWER_MAP,
				    spec->power_map_bits);
	if (spec->dac_list)
		stac92xx_power_down(codec);
	return 0;
}

static void stac92xx_free_kctls(struct hda_codec *codec)
{
	struct sigmatel_spec *spec = codec->spec;

	if (spec->kctls.list) {
		struct snd_kcontrol_new *kctl = spec->kctls.list;
		int i;
		for (i = 0; i < spec->kctls.used; i++)
			kfree(kctl[i].name);
	}
	snd_array_free(&spec->kctls);
}

static void stac92xx_shutup_pins(struct hda_codec *codec)
{
	unsigned int i, def_conf;

	if (codec->bus->shutdown)
		return;
	for (i = 0; i < codec->init_pins.used; i++) {
		struct hda_pincfg *pin = snd_array_elem(&codec->init_pins, i);
		def_conf = snd_hda_codec_get_pincfg(codec, pin->nid);
		if (get_defcfg_connect(def_conf) != AC_JACK_PORT_NONE)
			snd_hda_set_pin_ctl(codec, pin->nid, 0);
	}
}

static void stac92xx_shutup(struct hda_codec *codec)
{
	struct sigmatel_spec *spec = codec->spec;

	stac92xx_shutup_pins(codec);

	if (spec->eapd_mask)
		stac_gpio_set(codec, spec->gpio_mask,
				spec->gpio_dir, spec->gpio_data &
				~spec->eapd_mask);
}

static void stac92xx_free(struct hda_codec *codec)
{
	struct sigmatel_spec *spec = codec->spec;

	if (! spec)
		return;

	stac92xx_shutup(codec);

	kfree(spec);
	snd_hda_detach_beep_device(codec);
}

static void stac92xx_set_pinctl(struct hda_codec *codec, hda_nid_t nid,
				unsigned int flag)
{
	unsigned int old_ctl, pin_ctl;

	pin_ctl = snd_hda_codec_read(codec, nid,
			0, AC_VERB_GET_PIN_WIDGET_CONTROL, 0x00);

	if (pin_ctl & AC_PINCTL_IN_EN) {
		/*
		 * we need to check the current set-up direction of
		 * shared input pins since they can be switched via
		 * "xxx as Output" mixer switch
		 */
		struct sigmatel_spec *spec = codec->spec;
		if (nid == spec->line_switch || nid == spec->mic_switch)
			return;
	}

	old_ctl = pin_ctl;
	/* if setting pin direction bits, clear the current
	   direction bits first */
	if (flag & (AC_PINCTL_IN_EN | AC_PINCTL_OUT_EN))
		pin_ctl &= ~(AC_PINCTL_IN_EN | AC_PINCTL_OUT_EN);
	
	pin_ctl |= flag;
	if (old_ctl != pin_ctl)
		snd_hda_set_pin_ctl_cache(codec, nid, pin_ctl);
}

static void stac92xx_reset_pinctl(struct hda_codec *codec, hda_nid_t nid,
				  unsigned int flag)
{
	unsigned int pin_ctl = snd_hda_codec_read(codec, nid,
			0, AC_VERB_GET_PIN_WIDGET_CONTROL, 0x00);
	if (pin_ctl & flag)
		snd_hda_set_pin_ctl_cache(codec, nid, pin_ctl & ~flag);
}

static inline int get_pin_presence(struct hda_codec *codec, hda_nid_t nid)
{
	if (!nid)
		return 0;
	return snd_hda_jack_detect(codec, nid);
}

static void stac92xx_line_out_detect(struct hda_codec *codec,
				     int presence)
{
	struct sigmatel_spec *spec = codec->spec;
	struct auto_pin_cfg *cfg = &spec->autocfg;
	int i;

	if (cfg->speaker_outs == 0)
		return;

	for (i = 0; i < cfg->line_outs; i++) {
		if (presence)
			break;
		presence = get_pin_presence(codec, cfg->line_out_pins[i]);
		if (presence) {
			unsigned int pinctl;
			pinctl = snd_hda_codec_read(codec,
						    cfg->line_out_pins[i], 0,
					    AC_VERB_GET_PIN_WIDGET_CONTROL, 0);
			if (pinctl & AC_PINCTL_IN_EN)
				presence = 0; /* mic- or line-input */
		}
	}

	if (presence) {
		/* disable speakers */
		for (i = 0; i < cfg->speaker_outs; i++)
			stac92xx_reset_pinctl(codec, cfg->speaker_pins[i],
						AC_PINCTL_OUT_EN);
		if (spec->eapd_mask && spec->eapd_switch)
			stac_gpio_set(codec, spec->gpio_mask,
				spec->gpio_dir, spec->gpio_data &
				~spec->eapd_mask);
	} else {
		/* enable speakers */
		for (i = 0; i < cfg->speaker_outs; i++)
			stac92xx_set_pinctl(codec, cfg->speaker_pins[i],
						AC_PINCTL_OUT_EN);
		if (spec->eapd_mask && spec->eapd_switch)
			stac_gpio_set(codec, spec->gpio_mask,
				spec->gpio_dir, spec->gpio_data |
				spec->eapd_mask);
	}
} 

/* return non-zero if the hp-pin of the given array index isn't
 * a jack-detection target
 */
static int no_hp_sensing(struct sigmatel_spec *spec, int i)
{
	struct auto_pin_cfg *cfg = &spec->autocfg;

	/* ignore sensing of shared line and mic jacks */
	if (cfg->hp_pins[i] == spec->line_switch)
		return 1;
	if (cfg->hp_pins[i] == spec->mic_switch)
		return 1;
	/* ignore if the pin is set as line-out */
	if (cfg->hp_pins[i] == spec->hp_switch)
		return 1;
	return 0;
}

static void stac92xx_hp_detect(struct hda_codec *codec)
{
	struct sigmatel_spec *spec = codec->spec;
	struct auto_pin_cfg *cfg = &spec->autocfg;
	int i, presence;

	presence = 0;
	if (spec->gpio_mute)
		presence = !(snd_hda_codec_read(codec, codec->afg, 0,
			AC_VERB_GET_GPIO_DATA, 0) & spec->gpio_mute);

	for (i = 0; i < cfg->hp_outs; i++) {
		if (presence)
			break;
		if (no_hp_sensing(spec, i))
			continue;
		presence = get_pin_presence(codec, cfg->hp_pins[i]);
		if (presence) {
			unsigned int pinctl;
			pinctl = snd_hda_codec_read(codec, cfg->hp_pins[i], 0,
					    AC_VERB_GET_PIN_WIDGET_CONTROL, 0);
			if (pinctl & AC_PINCTL_IN_EN)
				presence = 0; /* mic- or line-input */
		}
	}

	if (presence) {
		/* disable lineouts */
		if (spec->hp_switch)
			stac92xx_reset_pinctl(codec, spec->hp_switch,
					      AC_PINCTL_OUT_EN);
		for (i = 0; i < cfg->line_outs; i++)
			stac92xx_reset_pinctl(codec, cfg->line_out_pins[i],
						AC_PINCTL_OUT_EN);
	} else {
		/* enable lineouts */
		if (spec->hp_switch)
			stac92xx_set_pinctl(codec, spec->hp_switch,
					    AC_PINCTL_OUT_EN);
		for (i = 0; i < cfg->line_outs; i++)
			stac92xx_set_pinctl(codec, cfg->line_out_pins[i],
						AC_PINCTL_OUT_EN);
	}
	stac92xx_line_out_detect(codec, presence);
	/* toggle hp outs */
	for (i = 0; i < cfg->hp_outs; i++) {
		unsigned int val = AC_PINCTL_OUT_EN | AC_PINCTL_HP_EN;
		if (no_hp_sensing(spec, i))
			continue;
		if (1 /*presence*/)
			stac92xx_set_pinctl(codec, cfg->hp_pins[i], val);
#if 0 /* FIXME */
/* Resetting the pinctl like below may lead to (a sort of) regressions
 * on some devices since they use the HP pin actually for line/speaker
 * outs although the default pin config shows a different pin (that is
 * wrong and useless).
 *
 * So, it's basically a problem of default pin configs, likely a BIOS issue.
 * But, disabling the code below just works around it, and I'm too tired of
 * bug reports with such devices... 
 */
		else
			stac92xx_reset_pinctl(codec, cfg->hp_pins[i], val);
#endif /* FIXME */
	}
} 

static void stac_toggle_power_map(struct hda_codec *codec, hda_nid_t nid,
				  int enable)
{
	struct sigmatel_spec *spec = codec->spec;
	unsigned int idx, val;

	for (idx = 0; idx < spec->num_pwrs; idx++) {
		if (spec->pwr_nids[idx] == nid)
			break;
	}
	if (idx >= spec->num_pwrs)
		return;

	idx = 1 << idx;

	val = spec->power_map_bits;
	if (enable)
		val &= ~idx;
	else
		val |= idx;

	/* power down unused output ports */
	if (val != spec->power_map_bits) {
		spec->power_map_bits = val;
		snd_hda_codec_write(codec, codec->afg, 0,
				    AC_VERB_IDT_SET_POWER_MAP, val);
	}
}

static void stac92xx_pin_sense(struct hda_codec *codec, hda_nid_t nid)
{
	stac_toggle_power_map(codec, nid, get_pin_presence(codec, nid));
}

/* get the pin connection (fixed, none, etc) */
static unsigned int stac_get_defcfg_connect(struct hda_codec *codec, int idx)
{
	struct sigmatel_spec *spec = codec->spec;
	unsigned int cfg;

	cfg = snd_hda_codec_get_pincfg(codec, spec->pin_nids[idx]);
	return get_defcfg_connect(cfg);
}

static int stac92xx_connected_ports(struct hda_codec *codec,
				    const hda_nid_t *nids, int num_nids)
{
	struct sigmatel_spec *spec = codec->spec;
	int idx, num;
	unsigned int def_conf;

	for (num = 0; num < num_nids; num++) {
		for (idx = 0; idx < spec->num_pins; idx++)
			if (spec->pin_nids[idx] == nids[num])
				break;
		if (idx >= spec->num_pins)
			break;
		def_conf = stac_get_defcfg_connect(codec, idx);
		if (def_conf == AC_JACK_PORT_NONE)
			break;
	}
	return num;
}

static void stac92xx_mic_detect(struct hda_codec *codec)
{
	struct sigmatel_spec *spec = codec->spec;
	struct sigmatel_mic_route *mic;

	if (get_pin_presence(codec, spec->ext_mic.pin))
		mic = &spec->ext_mic;
	else if (get_pin_presence(codec, spec->dock_mic.pin))
		mic = &spec->dock_mic;
	else
		mic = &spec->int_mic;
	if (mic->dmux_idx >= 0)
		snd_hda_codec_write_cache(codec, spec->dmux_nids[0], 0,
					  AC_VERB_SET_CONNECT_SEL,
					  mic->dmux_idx);
	if (mic->mux_idx >= 0)
		snd_hda_codec_write_cache(codec, spec->mux_nids[0], 0,
					  AC_VERB_SET_CONNECT_SEL,
					  mic->mux_idx);
}

static void handle_unsol_event(struct hda_codec *codec,
			       struct hda_jack_tbl *event)
{
	struct sigmatel_spec *spec = codec->spec;
	int data;

	switch (event->action) {
	case STAC_HP_EVENT:
	case STAC_LO_EVENT:
		stac92xx_hp_detect(codec);
		break;
	case STAC_MIC_EVENT:
		stac92xx_mic_detect(codec);
		break;
	}

	switch (event->action) {
	case STAC_HP_EVENT:
	case STAC_LO_EVENT:
	case STAC_MIC_EVENT:
	case STAC_INSERT_EVENT:
	case STAC_PWR_EVENT:
		if (spec->num_pwrs > 0)
			stac92xx_pin_sense(codec, event->nid);

		switch (codec->subsystem_id) {
		case 0x103c308f:
			if (event->nid == 0xb) {
				int pin = AC_PINCTL_IN_EN;

				if (get_pin_presence(codec, 0xa)
						&& get_pin_presence(codec, 0xb))
					pin |= AC_PINCTL_VREF_80;
				if (!get_pin_presence(codec, 0xb))
					pin |= AC_PINCTL_VREF_80;

				/* toggle VREF state based on mic + hp pin
				 * status
				 */
				stac92xx_auto_set_pinctl(codec, 0x0a, pin);
			}
		}
		break;
	case STAC_VREF_EVENT:
		data = snd_hda_codec_read(codec, codec->afg, 0,
					  AC_VERB_GET_GPIO_DATA, 0);
		/* toggle VREF state based on GPIOx status */
		snd_hda_codec_write(codec, codec->afg, 0, 0x7e0,
				    !!(data & (1 << event->private_data)));
		break;
	}
}

static void stac_issue_unsol_event(struct hda_codec *codec, hda_nid_t nid)
{
	struct hda_jack_tbl *event = snd_hda_jack_tbl_get(codec, nid);
	if (!event)
		return;
	handle_unsol_event(codec, event);
}

static int hp_blike_system(u32 subsystem_id);

static void set_hp_led_gpio(struct hda_codec *codec)
{
	struct sigmatel_spec *spec = codec->spec;
	unsigned int gpio;

	if (spec->gpio_led)
		return;

	gpio = snd_hda_param_read(codec, codec->afg, AC_PAR_GPIO_CAP);
	gpio &= AC_GPIO_IO_COUNT;
	if (gpio > 3)
		spec->gpio_led = 0x08; /* GPIO 3 */
	else
		spec->gpio_led = 0x01; /* GPIO 0 */
}

/*
 * This method searches for the mute LED GPIO configuration
 * provided as OEM string in SMBIOS. The format of that string
 * is HP_Mute_LED_P_G or HP_Mute_LED_P
 * where P can be 0 or 1 and defines mute LED GPIO control state (low/high)
 * that corresponds to the NOT muted state of the master volume
 * and G is the index of the GPIO to use as the mute LED control (0..9)
 * If _G portion is missing it is assigned based on the codec ID
 *
 * So, HP B-series like systems may have HP_Mute_LED_0 (current models)
 * or  HP_Mute_LED_0_3 (future models) OEM SMBIOS strings
 *
 *
 * The dv-series laptops don't seem to have the HP_Mute_LED* strings in
 * SMBIOS - at least the ones I have seen do not have them - which include
 * my own system (HP Pavilion dv6-1110ax) and my cousin's
 * HP Pavilion dv9500t CTO.
 * Need more information on whether it is true across the entire series.
 * -- kunal
 */
static int find_mute_led_cfg(struct hda_codec *codec, int default_polarity)
{
	struct sigmatel_spec *spec = codec->spec;
	const struct dmi_device *dev = NULL;

	if (get_int_hint(codec, "gpio_led", &spec->gpio_led)) {
		get_int_hint(codec, "gpio_led_polarity",
			     &spec->gpio_led_polarity);
		return 1;
	}
	if ((codec->subsystem_id >> 16) == PCI_VENDOR_ID_HP) {
		while ((dev = dmi_find_device(DMI_DEV_TYPE_OEM_STRING,
								NULL, dev))) {
			if (sscanf(dev->name, "HP_Mute_LED_%d_%x",
				  &spec->gpio_led_polarity,
				  &spec->gpio_led) == 2) {
				unsigned int max_gpio;
				max_gpio = snd_hda_param_read(codec, codec->afg,
							      AC_PAR_GPIO_CAP);
				max_gpio &= AC_GPIO_IO_COUNT;
				if (spec->gpio_led < max_gpio)
					spec->gpio_led = 1 << spec->gpio_led;
				else
					spec->vref_mute_led_nid = spec->gpio_led;
				return 1;
			}
			if (sscanf(dev->name, "HP_Mute_LED_%d",
				  &spec->gpio_led_polarity) == 1) {
				set_hp_led_gpio(codec);
				return 1;
			}
			/* BIOS bug: unfilled OEM string */
			if (strstr(dev->name, "HP_Mute_LED_P_G")) {
				set_hp_led_gpio(codec);
				switch (codec->subsystem_id) {
				case 0x103c148a:
					spec->gpio_led_polarity = 0;
					break;
				default:
					spec->gpio_led_polarity = 1;
					break;
				}
				return 1;
			}
		}

		/*
		 * Fallback case - if we don't find the DMI strings,
		 * we statically set the GPIO - if not a B-series system
		 * and default polarity is provided
		 */
		if (!hp_blike_system(codec->subsystem_id) &&
			(default_polarity == 0 || default_polarity == 1)) {
			set_hp_led_gpio(codec);
			spec->gpio_led_polarity = default_polarity;
			return 1;
		}
	}
	return 0;
}

static int hp_blike_system(u32 subsystem_id)
{
	switch (subsystem_id) {
	case 0x103c1520:
	case 0x103c1521:
	case 0x103c1523:
	case 0x103c1524:
	case 0x103c1525:
	case 0x103c1722:
	case 0x103c1723:
	case 0x103c1724:
	case 0x103c1725:
	case 0x103c1726:
	case 0x103c1727:
	case 0x103c1728:
	case 0x103c1729:
	case 0x103c172a:
	case 0x103c172b:
	case 0x103c307e:
	case 0x103c307f:
	case 0x103c3080:
	case 0x103c3081:
	case 0x103c7007:
	case 0x103c7008:
		return 1;
	}
	return 0;
}

#ifdef CONFIG_PROC_FS
static void stac92hd_proc_hook(struct snd_info_buffer *buffer,
			       struct hda_codec *codec, hda_nid_t nid)
{
	if (nid == codec->afg)
		snd_iprintf(buffer, "Power-Map: 0x%02x\n", 
			    snd_hda_codec_read(codec, nid, 0,
					       AC_VERB_IDT_GET_POWER_MAP, 0));
}

static void analog_loop_proc_hook(struct snd_info_buffer *buffer,
				  struct hda_codec *codec,
				  unsigned int verb)
{
	snd_iprintf(buffer, "Analog Loopback: 0x%02x\n",
		    snd_hda_codec_read(codec, codec->afg, 0, verb, 0));
}

/* stac92hd71bxx, stac92hd73xx */
static void stac92hd7x_proc_hook(struct snd_info_buffer *buffer,
				 struct hda_codec *codec, hda_nid_t nid)
{
	stac92hd_proc_hook(buffer, codec, nid);
	if (nid == codec->afg)
		analog_loop_proc_hook(buffer, codec, 0xfa0);
}

static void stac9205_proc_hook(struct snd_info_buffer *buffer,
			       struct hda_codec *codec, hda_nid_t nid)
{
	if (nid == codec->afg)
		analog_loop_proc_hook(buffer, codec, 0xfe0);
}

static void stac927x_proc_hook(struct snd_info_buffer *buffer,
			       struct hda_codec *codec, hda_nid_t nid)
{
	if (nid == codec->afg)
		analog_loop_proc_hook(buffer, codec, 0xfeb);
}
#else
#define stac92hd_proc_hook	NULL
#define stac92hd7x_proc_hook	NULL
#define stac9205_proc_hook	NULL
#define stac927x_proc_hook	NULL
#endif

#ifdef CONFIG_PM
static int stac92xx_resume(struct hda_codec *codec)
{
	stac92xx_init(codec);
	snd_hda_codec_resume_amp(codec);
	snd_hda_codec_resume_cache(codec);
	/* fake event to set up pins again to override cached values */
	stac_fake_hp_events(codec);
	return 0;
}

static int stac92xx_suspend(struct hda_codec *codec)
{
	stac92xx_shutup(codec);
	return 0;
}

static void stac92xx_set_power_state(struct hda_codec *codec, hda_nid_t fg,
				unsigned int power_state)
{
	unsigned int afg_power_state = power_state;
	struct sigmatel_spec *spec = codec->spec;

	if (power_state == AC_PWRST_D3) {
		if (spec->vref_mute_led_nid) {
			/* with vref-out pin used for mute led control
			 * codec AFG is prevented from D3 state
			 */
			afg_power_state = AC_PWRST_D1;
		}
		/* this delay seems necessary to avoid click noise at power-down */
		msleep(100);
	}
	snd_hda_codec_read(codec, fg, 0, AC_VERB_SET_POWER_STATE,
			afg_power_state);
	snd_hda_codec_set_power_to_all(codec, fg, power_state, true);
}
#else
#define stac92xx_suspend	NULL
#define stac92xx_resume		NULL
#define stac92xx_set_power_state NULL
#endif /* CONFIG_PM */

/* update mute-LED accoring to the master switch */
static void stac92xx_update_led_status(struct hda_codec *codec, int enabled)
{
	struct sigmatel_spec *spec = codec->spec;
	int muted = !enabled;

	if (!spec->gpio_led)
		return;

	/* LED state is inverted on these systems */
	if (spec->gpio_led_polarity)
		muted = !muted;

	if (!spec->vref_mute_led_nid) {
		if (muted)
			spec->gpio_data |= spec->gpio_led;
		else
			spec->gpio_data &= ~spec->gpio_led;
		stac_gpio_set(codec, spec->gpio_mask,
				spec->gpio_dir, spec->gpio_data);
	} else {
		spec->vref_led = muted ? AC_PINCTL_VREF_50 : AC_PINCTL_VREF_GRD;
		stac_vrefout_set(codec,	spec->vref_mute_led_nid,
				 spec->vref_led);
	}
}

static const struct hda_codec_ops stac92xx_patch_ops = {
	.build_controls = stac92xx_build_controls,
	.build_pcms = stac92xx_build_pcms,
	.init = stac92xx_init,
	.free = stac92xx_free,
	.unsol_event = snd_hda_jack_unsol_event,
#ifdef CONFIG_PM
	.suspend = stac92xx_suspend,
	.resume = stac92xx_resume,
#endif
	.reboot_notify = stac92xx_shutup,
};

static int patch_stac9200(struct hda_codec *codec)
{
	struct sigmatel_spec *spec;
	int err;

	spec  = kzalloc(sizeof(*spec), GFP_KERNEL);
	if (spec == NULL)
		return -ENOMEM;

	codec->no_trigger_sense = 1;
	codec->spec = spec;
	spec->linear_tone_beep = 1;
	spec->num_pins = ARRAY_SIZE(stac9200_pin_nids);
	spec->pin_nids = stac9200_pin_nids;
	spec->board_config = snd_hda_check_board_config(codec, STAC_9200_MODELS,
							stac9200_models,
							stac9200_cfg_tbl);
	if (spec->board_config < 0)
		snd_printdd(KERN_INFO "hda_codec: %s: BIOS auto-probing.\n",
			    codec->chip_name);
	else
		stac92xx_set_config_regs(codec,
					 stac9200_brd_tbl[spec->board_config]);

	spec->multiout.max_channels = 2;
	spec->multiout.num_dacs = 1;
	spec->multiout.dac_nids = stac9200_dac_nids;
	spec->adc_nids = stac9200_adc_nids;
	spec->mux_nids = stac9200_mux_nids;
	spec->num_muxes = 1;
	spec->num_dmics = 0;
	spec->num_adcs = 1;
	spec->num_pwrs = 0;

	if (spec->board_config == STAC_9200_M4 ||
	    spec->board_config == STAC_9200_M4_2 ||
	    spec->board_config == STAC_9200_OQO)
		spec->init = stac9200_eapd_init;
	else
		spec->init = stac9200_core_init;
	spec->mixer = stac9200_mixer;

	if (spec->board_config == STAC_9200_PANASONIC) {
		spec->gpio_mask = spec->gpio_dir = 0x09;
		spec->gpio_data = 0x00;
	}

	err = stac9200_parse_auto_config(codec);
	if (err < 0) {
		stac92xx_free(codec);
		return err;
	}

	/* CF-74 has no headphone detection, and the driver should *NOT*
	 * do detection and HP/speaker toggle because the hardware does it.
	 */
	if (spec->board_config == STAC_9200_PANASONIC)
		spec->hp_detect = 0;

	codec->patch_ops = stac92xx_patch_ops;

	return 0;
}

static int patch_stac925x(struct hda_codec *codec)
{
	struct sigmatel_spec *spec;
	int err;

	spec  = kzalloc(sizeof(*spec), GFP_KERNEL);
	if (spec == NULL)
		return -ENOMEM;

	codec->no_trigger_sense = 1;
	codec->spec = spec;
	spec->linear_tone_beep = 1;
	spec->num_pins = ARRAY_SIZE(stac925x_pin_nids);
	spec->pin_nids = stac925x_pin_nids;

	/* Check first for codec ID */
	spec->board_config = snd_hda_check_board_codec_sid_config(codec,
							STAC_925x_MODELS,
							stac925x_models,
							stac925x_codec_id_cfg_tbl);

	/* Now checks for PCI ID, if codec ID is not found */
	if (spec->board_config < 0)
		spec->board_config = snd_hda_check_board_config(codec,
							STAC_925x_MODELS,
							stac925x_models,
							stac925x_cfg_tbl);
 again:
	if (spec->board_config < 0)
		snd_printdd(KERN_INFO "hda_codec: %s: BIOS auto-probing.\n",
			    codec->chip_name);
	else
		stac92xx_set_config_regs(codec,
					 stac925x_brd_tbl[spec->board_config]);

	spec->multiout.max_channels = 2;
	spec->multiout.num_dacs = 1;
	spec->multiout.dac_nids = stac925x_dac_nids;
	spec->adc_nids = stac925x_adc_nids;
	spec->mux_nids = stac925x_mux_nids;
	spec->num_muxes = 1;
	spec->num_adcs = 1;
	spec->num_pwrs = 0;
	switch (codec->vendor_id) {
	case 0x83847632: /* STAC9202  */
	case 0x83847633: /* STAC9202D */
	case 0x83847636: /* STAC9251  */
	case 0x83847637: /* STAC9251D */
		spec->num_dmics = STAC925X_NUM_DMICS;
		spec->dmic_nids = stac925x_dmic_nids;
		spec->num_dmuxes = ARRAY_SIZE(stac925x_dmux_nids);
		spec->dmux_nids = stac925x_dmux_nids;
		break;
	default:
		spec->num_dmics = 0;
		break;
	}

	spec->init = stac925x_core_init;
	spec->mixer = stac925x_mixer;
	spec->num_caps = 1;
	spec->capvols = stac925x_capvols;
	spec->capsws = stac925x_capsws;

	err = stac92xx_parse_auto_config(codec);
	if (!err) {
		if (spec->board_config < 0) {
			printk(KERN_WARNING "hda_codec: No auto-config is "
			       "available, default to model=ref\n");
			spec->board_config = STAC_925x_REF;
			goto again;
		}
		err = -EINVAL;
	}
	if (err < 0) {
		stac92xx_free(codec);
		return err;
	}

	codec->patch_ops = stac92xx_patch_ops;

	return 0;
}

static int patch_stac92hd73xx(struct hda_codec *codec)
{
	struct sigmatel_spec *spec;
	hda_nid_t conn[STAC92HD73_DAC_COUNT + 2];
	int err = 0;
	int num_dacs;

	spec  = kzalloc(sizeof(*spec), GFP_KERNEL);
	if (spec == NULL)
		return -ENOMEM;

	codec->no_trigger_sense = 1;
	codec->spec = spec;
	spec->linear_tone_beep = 0;
	codec->slave_dig_outs = stac92hd73xx_slave_dig_outs;
	spec->num_pins = ARRAY_SIZE(stac92hd73xx_pin_nids);
	spec->pin_nids = stac92hd73xx_pin_nids;
	spec->board_config = snd_hda_check_board_config(codec,
							STAC_92HD73XX_MODELS,
							stac92hd73xx_models,
							stac92hd73xx_cfg_tbl);
	/* check codec subsystem id if not found */
	if (spec->board_config < 0)
		spec->board_config =
			snd_hda_check_board_codec_sid_config(codec,
				STAC_92HD73XX_MODELS, stac92hd73xx_models,
				stac92hd73xx_codec_id_cfg_tbl);
again:
	if (spec->board_config < 0)
		snd_printdd(KERN_INFO "hda_codec: %s: BIOS auto-probing.\n",
			    codec->chip_name);
	else
		stac92xx_set_config_regs(codec,
				stac92hd73xx_brd_tbl[spec->board_config]);

	num_dacs = snd_hda_get_connections(codec, 0x0a,
			conn, STAC92HD73_DAC_COUNT + 2) - 1;

	if (num_dacs < 3 || num_dacs > 5) {
		printk(KERN_WARNING "hda_codec: Could not determine "
		       "number of channels defaulting to DAC count\n");
		num_dacs = STAC92HD73_DAC_COUNT;
	}
	spec->init = stac92hd73xx_core_init;
	switch (num_dacs) {
	case 0x3: /* 6 Channel */
		spec->aloopback_ctl = stac92hd73xx_6ch_loopback;
		break;
	case 0x4: /* 8 Channel */
		spec->aloopback_ctl = stac92hd73xx_8ch_loopback;
		break;
	case 0x5: /* 10 Channel */
		spec->aloopback_ctl = stac92hd73xx_10ch_loopback;
		break;
	}
	spec->multiout.dac_nids = spec->dac_nids;

	spec->aloopback_mask = 0x01;
	spec->aloopback_shift = 8;

	spec->digbeep_nid = 0x1c;
	spec->mux_nids = stac92hd73xx_mux_nids;
	spec->adc_nids = stac92hd73xx_adc_nids;
	spec->dmic_nids = stac92hd73xx_dmic_nids;
	spec->dmux_nids = stac92hd73xx_dmux_nids;
	spec->smux_nids = stac92hd73xx_smux_nids;

	spec->num_muxes = ARRAY_SIZE(stac92hd73xx_mux_nids);
	spec->num_adcs = ARRAY_SIZE(stac92hd73xx_adc_nids);
	spec->num_dmuxes = ARRAY_SIZE(stac92hd73xx_dmux_nids);

	spec->num_caps = STAC92HD73XX_NUM_CAPS;
	spec->capvols = stac92hd73xx_capvols;
	spec->capsws = stac92hd73xx_capsws;

	switch (spec->board_config) {
	case STAC_DELL_EQ:
		spec->init = dell_eq_core_init;
		/* fallthru */
	case STAC_DELL_M6_AMIC:
	case STAC_DELL_M6_DMIC:
	case STAC_DELL_M6_BOTH:
		spec->num_smuxes = 0;
		spec->eapd_switch = 0;

		switch (spec->board_config) {
		case STAC_DELL_M6_AMIC: /* Analog Mics */
			snd_hda_codec_set_pincfg(codec, 0x0b, 0x90A70170);
			spec->num_dmics = 0;
			break;
		case STAC_DELL_M6_DMIC: /* Digital Mics */
			snd_hda_codec_set_pincfg(codec, 0x13, 0x90A60160);
			spec->num_dmics = 1;
			break;
		case STAC_DELL_M6_BOTH: /* Both */
			snd_hda_codec_set_pincfg(codec, 0x0b, 0x90A70170);
			snd_hda_codec_set_pincfg(codec, 0x13, 0x90A60160);
			spec->num_dmics = 1;
			break;
		}
		break;
	case STAC_ALIENWARE_M17X:
		spec->num_dmics = STAC92HD73XX_NUM_DMICS;
		spec->num_smuxes = ARRAY_SIZE(stac92hd73xx_smux_nids);
		spec->eapd_switch = 0;
		break;
	default:
		spec->num_dmics = STAC92HD73XX_NUM_DMICS;
		spec->num_smuxes = ARRAY_SIZE(stac92hd73xx_smux_nids);
		spec->eapd_switch = 1;
		break;
	}
	if (spec->board_config != STAC_92HD73XX_REF) {
		/* GPIO0 High = Enable EAPD */
		spec->eapd_mask = spec->gpio_mask = spec->gpio_dir = 0x1;
		spec->gpio_data = 0x01;
	}

	spec->num_pwrs = ARRAY_SIZE(stac92hd73xx_pwr_nids);
	spec->pwr_nids = stac92hd73xx_pwr_nids;

	err = stac92xx_parse_auto_config(codec);

	if (!err) {
		if (spec->board_config < 0) {
			printk(KERN_WARNING "hda_codec: No auto-config is "
			       "available, default to model=ref\n");
			spec->board_config = STAC_92HD73XX_REF;
			goto again;
		}
		err = -EINVAL;
	}

	if (err < 0) {
		stac92xx_free(codec);
		return err;
	}

	if (spec->board_config == STAC_92HD73XX_NO_JD)
		spec->hp_detect = 0;

	codec->patch_ops = stac92xx_patch_ops;

	codec->proc_widget_hook = stac92hd7x_proc_hook;

	return 0;
}

static int hp_bnb2011_with_dock(struct hda_codec *codec)
{
	if (codec->vendor_id != 0x111d7605 &&
	    codec->vendor_id != 0x111d76d1)
		return 0;

	switch (codec->subsystem_id) {
	case 0x103c1618:
	case 0x103c1619:
	case 0x103c161a:
	case 0x103c161b:
	case 0x103c161c:
	case 0x103c161d:
	case 0x103c161e:
	case 0x103c161f:

	case 0x103c162a:
	case 0x103c162b:

	case 0x103c1630:
	case 0x103c1631:

	case 0x103c1633:
	case 0x103c1634:
	case 0x103c1635:

	case 0x103c3587:
	case 0x103c3588:
	case 0x103c3589:
	case 0x103c358a:

	case 0x103c3667:
	case 0x103c3668:
	case 0x103c3669:

		return 1;
	}
	return 0;
}

static void stac92hd8x_add_pin(struct hda_codec *codec, hda_nid_t nid)
{
	struct sigmatel_spec *spec = codec->spec;
	unsigned int def_conf = snd_hda_codec_get_pincfg(codec, nid);
	int i;

	spec->auto_pin_nids[spec->auto_pin_cnt] = nid;
	spec->auto_pin_cnt++;

	if (get_defcfg_device(def_conf) == AC_JACK_MIC_IN &&
	    get_defcfg_connect(def_conf) != AC_JACK_PORT_NONE) {
		for (i = 0; i < ARRAY_SIZE(stac92hd83xxx_dmic_nids); i++) {
			if (nid == stac92hd83xxx_dmic_nids[i]) {
				spec->auto_dmic_nids[spec->auto_dmic_cnt] = nid;
				spec->auto_dmic_cnt++;
			}
		}
	}
}

static void stac92hd8x_add_adc(struct hda_codec *codec, hda_nid_t nid)
{
	struct sigmatel_spec *spec = codec->spec;

	spec->auto_adc_nids[spec->auto_adc_cnt] = nid;
	spec->auto_adc_cnt++;
}

static void stac92hd8x_add_mux(struct hda_codec *codec, hda_nid_t nid)
{
	int i, j;
	struct sigmatel_spec *spec = codec->spec;

	for (i = 0; i < spec->auto_adc_cnt; i++) {
		if (get_connection_index(codec,
				spec->auto_adc_nids[i], nid) >= 0) {
			/* mux and volume for adc_nids[i] */
			if (!spec->auto_mux_nids[i]) {
				spec->auto_mux_nids[i] = nid;
				/* 92hd codecs capture volume is in mux */
				spec->auto_capvols[i] = HDA_COMPOSE_AMP_VAL(nid,
							3, 0, HDA_OUTPUT);
			}
			for (j = 0; j < spec->auto_dmic_cnt; j++) {
				if (get_connection_index(codec, nid,
						spec->auto_dmic_nids[j]) >= 0) {
					/* dmux for adc_nids[i] */
					if (!spec->auto_dmux_nids[i])
						spec->auto_dmux_nids[i] = nid;
					break;
				}
			}
			break;
		}
	}
}

static void stac92hd8x_fill_auto_spec(struct hda_codec *codec)
{
	hda_nid_t nid, end_nid;
	unsigned int wid_caps, wid_type;
	struct sigmatel_spec *spec = codec->spec;

	end_nid = codec->start_nid + codec->num_nodes;

	for (nid = codec->start_nid; nid < end_nid; nid++) {
		wid_caps = get_wcaps(codec, nid);
		wid_type = get_wcaps_type(wid_caps);

		if (wid_type == AC_WID_PIN)
			stac92hd8x_add_pin(codec, nid);

		if (wid_type == AC_WID_AUD_IN && !(wid_caps & AC_WCAP_DIGITAL))
			stac92hd8x_add_adc(codec, nid);
	}

	for (nid = codec->start_nid; nid < end_nid; nid++) {
		wid_caps = get_wcaps(codec, nid);
		wid_type = get_wcaps_type(wid_caps);

		if (wid_type == AC_WID_AUD_SEL)
			stac92hd8x_add_mux(codec, nid);
	}

	spec->pin_nids = spec->auto_pin_nids;
	spec->num_pins = spec->auto_pin_cnt;
	spec->adc_nids = spec->auto_adc_nids;
	spec->num_adcs = spec->auto_adc_cnt;
	spec->capvols = spec->auto_capvols;
	spec->capsws = spec->auto_capvols;
	spec->num_caps = spec->auto_adc_cnt;
	spec->mux_nids = spec->auto_mux_nids;
	spec->num_muxes = spec->auto_adc_cnt;
	spec->dmux_nids = spec->auto_dmux_nids;
	spec->num_dmuxes = spec->auto_adc_cnt;
	spec->dmic_nids = spec->auto_dmic_nids;
	spec->num_dmics = spec->auto_dmic_cnt;
}

static int patch_stac92hd83xxx(struct hda_codec *codec)
{
	struct sigmatel_spec *spec;
	int default_polarity = -1; /* no default cfg */
	int err;

	spec  = kzalloc(sizeof(*spec), GFP_KERNEL);
	if (spec == NULL)
		return -ENOMEM;

	if (hp_bnb2011_with_dock(codec)) {
		snd_hda_codec_set_pincfg(codec, 0xa, 0x2101201f);
		snd_hda_codec_set_pincfg(codec, 0xf, 0x2181205e);
	}

	codec->epss = 0; /* longer delay needed for D3 */
	codec->no_trigger_sense = 1;
	codec->spec = spec;

	stac92hd8x_fill_auto_spec(codec);

	spec->linear_tone_beep = 0;
	codec->slave_dig_outs = stac92hd83xxx_slave_dig_outs;
	spec->digbeep_nid = 0x21;
	spec->pwr_nids = stac92hd83xxx_pwr_nids;
	spec->num_pwrs = ARRAY_SIZE(stac92hd83xxx_pwr_nids);
	spec->multiout.dac_nids = spec->dac_nids;
	spec->init = stac92hd83xxx_core_init;

	spec->board_config = snd_hda_check_board_config(codec,
							STAC_92HD83XXX_MODELS,
							stac92hd83xxx_models,
							stac92hd83xxx_cfg_tbl);
	/* check codec subsystem id if not found */
	if (spec->board_config < 0)
		spec->board_config =
			snd_hda_check_board_codec_sid_config(codec,
				STAC_92HD83XXX_MODELS, stac92hd83xxx_models,
				stac92hd83xxx_codec_id_cfg_tbl);
again:
	if (spec->board_config < 0)
		snd_printdd(KERN_INFO "hda_codec: %s: BIOS auto-probing.\n",
			    codec->chip_name);
	else
		stac92xx_set_config_regs(codec,
				stac92hd83xxx_brd_tbl[spec->board_config]);

	codec->patch_ops = stac92xx_patch_ops;

	switch (spec->board_config) {
	case STAC_HP_ZEPHYR:
		spec->init = stac92hd83xxx_hp_zephyr_init;
		break;
	case STAC_92HD83XXX_HP_LED:
		default_polarity = 0;
		break;
	case STAC_92HD83XXX_HP_INV_LED:
		default_polarity = 1;
		break;
	case STAC_92HD83XXX_HP_MIC_LED:
		spec->mic_mute_led_gpio = 0x08; /* GPIO3 */
		break;
<<<<<<< HEAD
=======
	case STAC_92HD83XXX_HEADSET_JACK:
		spec->headset_jack = 1;
		break;
>>>>>>> ddffeb8c
	}

	if (find_mute_led_cfg(codec, default_polarity))
		snd_printd("mute LED gpio %d polarity %d\n",
				spec->gpio_led,
				spec->gpio_led_polarity);

	if (spec->gpio_led) {
		if (!spec->vref_mute_led_nid) {
			spec->gpio_mask |= spec->gpio_led;
			spec->gpio_dir |= spec->gpio_led;
			spec->gpio_data |= spec->gpio_led;
		} else {
			codec->patch_ops.set_power_state =
					stac92xx_set_power_state;
		}
	}

	if (spec->mic_mute_led_gpio) {
		spec->gpio_mask |= spec->mic_mute_led_gpio;
		spec->gpio_dir |= spec->mic_mute_led_gpio;
		spec->mic_mute_led_on = true;
		spec->gpio_data |= spec->mic_mute_led_gpio;
	}

	err = stac92xx_parse_auto_config(codec);
	if (!err) {
		if (spec->board_config < 0) {
			printk(KERN_WARNING "hda_codec: No auto-config is "
			       "available, default to model=ref\n");
			spec->board_config = STAC_92HD83XXX_REF;
			goto again;
		}
		err = -EINVAL;
	}

	if (err < 0) {
		stac92xx_free(codec);
		return err;
	}

	codec->proc_widget_hook = stac92hd_proc_hook;

	return 0;
}

static int stac92hd71bxx_connected_smuxes(struct hda_codec *codec,
					  hda_nid_t dig0pin)
{
	struct sigmatel_spec *spec = codec->spec;
	int idx;

	for (idx = 0; idx < spec->num_pins; idx++)
		if (spec->pin_nids[idx] == dig0pin)
			break;
	if ((idx + 2) >= spec->num_pins)
		return 0;

	/* dig1pin case */
	if (stac_get_defcfg_connect(codec, idx + 1) != AC_JACK_PORT_NONE)
		return 2;

	/* dig0pin + dig2pin case */
	if (stac_get_defcfg_connect(codec, idx + 2) != AC_JACK_PORT_NONE)
		return 2;
	if (stac_get_defcfg_connect(codec, idx) != AC_JACK_PORT_NONE)
		return 1;
	else
		return 0;
}

/* HP dv7 bass switch - GPIO5 */
#define stac_hp_bass_gpio_info	snd_ctl_boolean_mono_info
static int stac_hp_bass_gpio_get(struct snd_kcontrol *kcontrol,
				 struct snd_ctl_elem_value *ucontrol)
{
	struct hda_codec *codec = snd_kcontrol_chip(kcontrol);
	struct sigmatel_spec *spec = codec->spec;
	ucontrol->value.integer.value[0] = !!(spec->gpio_data & 0x20);
	return 0;
}

static int stac_hp_bass_gpio_put(struct snd_kcontrol *kcontrol,
				 struct snd_ctl_elem_value *ucontrol)
{
	struct hda_codec *codec = snd_kcontrol_chip(kcontrol);
	struct sigmatel_spec *spec = codec->spec;
	unsigned int gpio_data;

	gpio_data = (spec->gpio_data & ~0x20) |
		(ucontrol->value.integer.value[0] ? 0x20 : 0);
	if (gpio_data == spec->gpio_data)
		return 0;
	spec->gpio_data = gpio_data;
	stac_gpio_set(codec, spec->gpio_mask, spec->gpio_dir, spec->gpio_data);
	return 1;
}

static const struct snd_kcontrol_new stac_hp_bass_sw_ctrl = {
	.iface = SNDRV_CTL_ELEM_IFACE_MIXER,
	.info = stac_hp_bass_gpio_info,
	.get = stac_hp_bass_gpio_get,
	.put = stac_hp_bass_gpio_put,
};

static int stac_add_hp_bass_switch(struct hda_codec *codec)
{
	struct sigmatel_spec *spec = codec->spec;

	if (!stac_control_new(spec, &stac_hp_bass_sw_ctrl,
			      "Bass Speaker Playback Switch", 0))
		return -ENOMEM;

	spec->gpio_mask |= 0x20;
	spec->gpio_dir |= 0x20;
	spec->gpio_data |= 0x20;
	return 0;
}

static int patch_stac92hd71bxx(struct hda_codec *codec)
{
	struct sigmatel_spec *spec;
	const struct hda_verb *unmute_init = stac92hd71bxx_unmute_core_init;
	unsigned int pin_cfg;
	int err = 0;

	spec  = kzalloc(sizeof(*spec), GFP_KERNEL);
	if (spec == NULL)
		return -ENOMEM;

	codec->no_trigger_sense = 1;
	codec->spec = spec;
	spec->linear_tone_beep = 0;
	codec->patch_ops = stac92xx_patch_ops;
	spec->num_pins = STAC92HD71BXX_NUM_PINS;
	switch (codec->vendor_id) {
	case 0x111d76b6:
	case 0x111d76b7:
		spec->pin_nids = stac92hd71bxx_pin_nids_4port;
		break;
	case 0x111d7603:
	case 0x111d7608:
		/* On 92HD75Bx 0x27 isn't a pin nid */
		spec->num_pins--;
		/* fallthrough */
	default:
		spec->pin_nids = stac92hd71bxx_pin_nids_6port;
	}
	spec->num_pwrs = ARRAY_SIZE(stac92hd71bxx_pwr_nids);
	spec->board_config = snd_hda_check_board_config(codec,
							STAC_92HD71BXX_MODELS,
							stac92hd71bxx_models,
							stac92hd71bxx_cfg_tbl);
again:
	if (spec->board_config < 0)
		snd_printdd(KERN_INFO "hda_codec: %s: BIOS auto-probing.\n",
			    codec->chip_name);
	else
		stac92xx_set_config_regs(codec,
				stac92hd71bxx_brd_tbl[spec->board_config]);

	if (spec->board_config != STAC_92HD71BXX_REF) {
		/* GPIO0 = EAPD */
		spec->gpio_mask = 0x01;
		spec->gpio_dir = 0x01;
		spec->gpio_data = 0x01;
	}

	spec->dmic_nids = stac92hd71bxx_dmic_nids;
	spec->dmux_nids = stac92hd71bxx_dmux_nids;

	spec->num_caps = STAC92HD71BXX_NUM_CAPS;
	spec->capvols = stac92hd71bxx_capvols;
	spec->capsws = stac92hd71bxx_capsws;

	switch (codec->vendor_id) {
	case 0x111d76b6: /* 4 Port without Analog Mixer */
	case 0x111d76b7:
		unmute_init++;
		/* fallthru */
	case 0x111d76b4: /* 6 Port without Analog Mixer */
	case 0x111d76b5:
		codec->slave_dig_outs = stac92hd71bxx_slave_dig_outs;
		spec->num_dmics = stac92xx_connected_ports(codec,
					stac92hd71bxx_dmic_nids,
					STAC92HD71BXX_NUM_DMICS);
		break;
	case 0x111d7608: /* 5 Port with Analog Mixer */
		switch (spec->board_config) {
		case STAC_HP_M4:
			/* Enable VREF power saving on GPIO1 detect */
			err = stac_add_event(codec, codec->afg,
					     STAC_VREF_EVENT, 0x02);
			if (err < 0)
				return err;
			snd_hda_codec_write_cache(codec, codec->afg, 0,
				AC_VERB_SET_GPIO_UNSOLICITED_RSP_MASK, 0x02);
			snd_hda_jack_detect_enable(codec, codec->afg, 0);
			spec->gpio_mask |= 0x02;
			break;
		}
		if ((codec->revision_id & 0xf) == 0 ||
		    (codec->revision_id & 0xf) == 1)
			spec->stream_delay = 40; /* 40 milliseconds */

		/* disable VSW */
		unmute_init++;
		snd_hda_codec_set_pincfg(codec, 0x0f, 0x40f000f0);
		snd_hda_codec_set_pincfg(codec, 0x19, 0x40f000f3);
		spec->dmic_nids = stac92hd71bxx_dmic_5port_nids;
		spec->num_dmics = stac92xx_connected_ports(codec,
					stac92hd71bxx_dmic_5port_nids,
					STAC92HD71BXX_NUM_DMICS - 1);
		break;
	case 0x111d7603: /* 6 Port with Analog Mixer */
		if ((codec->revision_id & 0xf) == 1)
			spec->stream_delay = 40; /* 40 milliseconds */

		/* fallthru */
	default:
		codec->slave_dig_outs = stac92hd71bxx_slave_dig_outs;
		spec->num_dmics = stac92xx_connected_ports(codec,
					stac92hd71bxx_dmic_nids,
					STAC92HD71BXX_NUM_DMICS);
		break;
	}

	if (get_wcaps_type(get_wcaps(codec, 0x28)) == AC_WID_VOL_KNB)
		spec->init = stac92hd71bxx_core_init;

	if (get_wcaps(codec, 0xa) & AC_WCAP_IN_AMP)
		snd_hda_sequence_write_cache(codec, unmute_init);

	spec->aloopback_ctl = stac92hd71bxx_loopback;
	spec->aloopback_mask = 0x50;
	spec->aloopback_shift = 0;

	spec->powerdown_adcs = 1;
	spec->digbeep_nid = 0x26;
	spec->mux_nids = stac92hd71bxx_mux_nids;
	spec->adc_nids = stac92hd71bxx_adc_nids;
	spec->smux_nids = stac92hd71bxx_smux_nids;
	spec->pwr_nids = stac92hd71bxx_pwr_nids;

	spec->num_muxes = ARRAY_SIZE(stac92hd71bxx_mux_nids);
	spec->num_adcs = ARRAY_SIZE(stac92hd71bxx_adc_nids);
	spec->num_dmuxes = ARRAY_SIZE(stac92hd71bxx_dmux_nids);
	spec->num_smuxes = stac92hd71bxx_connected_smuxes(codec, 0x1e);

	snd_printdd("Found board config: %d\n", spec->board_config);

	switch (spec->board_config) {
	case STAC_HP_M4:
		/* enable internal microphone */
		snd_hda_codec_set_pincfg(codec, 0x0e, 0x01813040);
		stac92xx_auto_set_pinctl(codec, 0x0e,
			AC_PINCTL_IN_EN | AC_PINCTL_VREF_80);
		/* fallthru */
	case STAC_DELL_M4_2:
		spec->num_dmics = 0;
		spec->num_smuxes = 0;
		spec->num_dmuxes = 0;
		break;
	case STAC_DELL_M4_1:
	case STAC_DELL_M4_3:
		spec->num_dmics = 1;
		spec->num_smuxes = 0;
		spec->num_dmuxes = 1;
		break;
	case STAC_HP_DV4_1222NR:
		spec->num_dmics = 1;
		/* I don't know if it needs 1 or 2 smuxes - will wait for
		 * bug reports to fix if needed
		 */
		spec->num_smuxes = 1;
		spec->num_dmuxes = 1;
		/* fallthrough */
	case STAC_HP_DV4:
		spec->gpio_led = 0x01;
		/* fallthrough */
	case STAC_HP_DV5:
		snd_hda_codec_set_pincfg(codec, 0x0d, 0x90170010);
		stac92xx_auto_set_pinctl(codec, 0x0d, AC_PINCTL_OUT_EN);
		/* HP dv6 gives the headphone pin as a line-out.  Thus we
		 * need to set hp_detect flag here to force to enable HP
		 * detection.
		 */
		spec->hp_detect = 1;
		break;
	case STAC_HP_HDX:
		spec->num_dmics = 1;
		spec->num_dmuxes = 1;
		spec->num_smuxes = 1;
		spec->gpio_led = 0x08;
		break;
	}

	if (hp_blike_system(codec->subsystem_id)) {
		pin_cfg = snd_hda_codec_get_pincfg(codec, 0x0f);
		if (get_defcfg_device(pin_cfg) == AC_JACK_LINE_OUT ||
			get_defcfg_device(pin_cfg) == AC_JACK_SPEAKER  ||
			get_defcfg_device(pin_cfg) == AC_JACK_HP_OUT) {
			/* It was changed in the BIOS to just satisfy MS DTM.
			 * Lets turn it back into slaved HP
			 */
			pin_cfg = (pin_cfg & (~AC_DEFCFG_DEVICE))
					| (AC_JACK_HP_OUT <<
						AC_DEFCFG_DEVICE_SHIFT);
			pin_cfg = (pin_cfg & (~(AC_DEFCFG_DEF_ASSOC
							| AC_DEFCFG_SEQUENCE)))
								| 0x1f;
			snd_hda_codec_set_pincfg(codec, 0x0f, pin_cfg);
		}
	}

	if (find_mute_led_cfg(codec, 1))
		snd_printd("mute LED gpio %d polarity %d\n",
				spec->gpio_led,
				spec->gpio_led_polarity);

	if (spec->gpio_led) {
		if (!spec->vref_mute_led_nid) {
			spec->gpio_mask |= spec->gpio_led;
			spec->gpio_dir |= spec->gpio_led;
			spec->gpio_data |= spec->gpio_led;
		} else {
			codec->patch_ops.set_power_state =
					stac92xx_set_power_state;
		}
	}

	spec->multiout.dac_nids = spec->dac_nids;

	err = stac92xx_parse_auto_config(codec);
	if (!err) {
		if (spec->board_config < 0) {
			printk(KERN_WARNING "hda_codec: No auto-config is "
			       "available, default to model=ref\n");
			spec->board_config = STAC_92HD71BXX_REF;
			goto again;
		}
		err = -EINVAL;
	}

	if (err < 0) {
		stac92xx_free(codec);
		return err;
	}

	/* enable bass on HP dv7 */
	if (spec->board_config == STAC_HP_DV4 ||
	    spec->board_config == STAC_HP_DV5) {
		unsigned int cap;
		cap = snd_hda_param_read(codec, 0x1, AC_PAR_GPIO_CAP);
		cap &= AC_GPIO_IO_COUNT;
		if (cap >= 6)
			stac_add_hp_bass_switch(codec);
	}

	codec->proc_widget_hook = stac92hd7x_proc_hook;

	return 0;
}

static int patch_stac922x(struct hda_codec *codec)
{
	struct sigmatel_spec *spec;
	int err;

	spec  = kzalloc(sizeof(*spec), GFP_KERNEL);
	if (spec == NULL)
		return -ENOMEM;

	codec->no_trigger_sense = 1;
	codec->spec = spec;
	spec->linear_tone_beep = 1;
	spec->num_pins = ARRAY_SIZE(stac922x_pin_nids);
	spec->pin_nids = stac922x_pin_nids;
	spec->board_config = snd_hda_check_board_config(codec, STAC_922X_MODELS,
							stac922x_models,
							stac922x_cfg_tbl);
	if (spec->board_config == STAC_INTEL_MAC_AUTO) {
		spec->gpio_mask = spec->gpio_dir = 0x03;
		spec->gpio_data = 0x03;
		/* Intel Macs have all same PCI SSID, so we need to check
		 * codec SSID to distinguish the exact models
		 */
		printk(KERN_INFO "hda_codec: STAC922x, Apple subsys_id=%x\n", codec->subsystem_id);
		switch (codec->subsystem_id) {

		case 0x106b0800:
			spec->board_config = STAC_INTEL_MAC_V1;
			break;
		case 0x106b0600:
		case 0x106b0700:
			spec->board_config = STAC_INTEL_MAC_V2;
			break;
		case 0x106b0e00:
		case 0x106b0f00:
		case 0x106b1600:
		case 0x106b1700:
		case 0x106b0200:
		case 0x106b1e00:
			spec->board_config = STAC_INTEL_MAC_V3;
			break;
		case 0x106b1a00:
		case 0x00000100:
			spec->board_config = STAC_INTEL_MAC_V4;
			break;
		case 0x106b0a00:
		case 0x106b2200:
			spec->board_config = STAC_INTEL_MAC_V5;
			break;
		default:
			spec->board_config = STAC_INTEL_MAC_V3;
			break;
		}
	}

 again:
	if (spec->board_config < 0)
		snd_printdd(KERN_INFO "hda_codec: %s: BIOS auto-probing.\n",
			    codec->chip_name);
	else
		stac92xx_set_config_regs(codec,
				stac922x_brd_tbl[spec->board_config]);

	spec->adc_nids = stac922x_adc_nids;
	spec->mux_nids = stac922x_mux_nids;
	spec->num_muxes = ARRAY_SIZE(stac922x_mux_nids);
	spec->num_adcs = ARRAY_SIZE(stac922x_adc_nids);
	spec->num_dmics = 0;
	spec->num_pwrs = 0;

	spec->init = stac922x_core_init;

	spec->num_caps = STAC922X_NUM_CAPS;
	spec->capvols = stac922x_capvols;
	spec->capsws = stac922x_capsws;

	spec->multiout.dac_nids = spec->dac_nids;
	
	err = stac92xx_parse_auto_config(codec);
	if (!err) {
		if (spec->board_config < 0) {
			printk(KERN_WARNING "hda_codec: No auto-config is "
			       "available, default to model=ref\n");
			spec->board_config = STAC_D945_REF;
			goto again;
		}
		err = -EINVAL;
	}
	if (err < 0) {
		stac92xx_free(codec);
		return err;
	}

	codec->patch_ops = stac92xx_patch_ops;

	/* Fix Mux capture level; max to 2 */
	snd_hda_override_amp_caps(codec, 0x12, HDA_OUTPUT,
				  (0 << AC_AMPCAP_OFFSET_SHIFT) |
				  (2 << AC_AMPCAP_NUM_STEPS_SHIFT) |
				  (0x27 << AC_AMPCAP_STEP_SIZE_SHIFT) |
				  (0 << AC_AMPCAP_MUTE_SHIFT));

	return 0;
}

static int patch_stac927x(struct hda_codec *codec)
{
	struct sigmatel_spec *spec;
	int err;

	spec  = kzalloc(sizeof(*spec), GFP_KERNEL);
	if (spec == NULL)
		return -ENOMEM;

	codec->no_trigger_sense = 1;
	codec->spec = spec;
	spec->linear_tone_beep = 1;
	codec->slave_dig_outs = stac927x_slave_dig_outs;
	spec->num_pins = ARRAY_SIZE(stac927x_pin_nids);
	spec->pin_nids = stac927x_pin_nids;
	spec->board_config = snd_hda_check_board_config(codec, STAC_927X_MODELS,
							stac927x_models,
							stac927x_cfg_tbl);
 again:
	if (spec->board_config < 0)
		snd_printdd(KERN_INFO "hda_codec: %s: BIOS auto-probing.\n",
			    codec->chip_name);
	else
		stac92xx_set_config_regs(codec,
				stac927x_brd_tbl[spec->board_config]);

	spec->digbeep_nid = 0x23;
	spec->adc_nids = stac927x_adc_nids;
	spec->num_adcs = ARRAY_SIZE(stac927x_adc_nids);
	spec->mux_nids = stac927x_mux_nids;
	spec->num_muxes = ARRAY_SIZE(stac927x_mux_nids);
	spec->smux_nids = stac927x_smux_nids;
	spec->num_smuxes = ARRAY_SIZE(stac927x_smux_nids);
	spec->spdif_labels = stac927x_spdif_labels;
	spec->dac_list = stac927x_dac_nids;
	spec->multiout.dac_nids = spec->dac_nids;

	if (spec->board_config != STAC_D965_REF) {
		/* GPIO0 High = Enable EAPD */
		spec->eapd_mask = spec->gpio_mask = 0x01;
		spec->gpio_dir = spec->gpio_data = 0x01;
	}

	switch (spec->board_config) {
	case STAC_D965_3ST:
	case STAC_D965_5ST:
		/* GPIO0 High = Enable EAPD */
		spec->num_dmics = 0;
		spec->init = d965_core_init;
		break;
	case STAC_DELL_BIOS:
		switch (codec->subsystem_id) {
		case 0x10280209:
		case 0x1028022e:
			/* correct the device field to SPDIF out */
			snd_hda_codec_set_pincfg(codec, 0x21, 0x01442070);
			break;
		}
		/* configure the analog microphone on some laptops */
		snd_hda_codec_set_pincfg(codec, 0x0c, 0x90a79130);
		/* correct the front output jack as a hp out */
		snd_hda_codec_set_pincfg(codec, 0x0f, 0x0227011f);
		/* correct the front input jack as a mic */
		snd_hda_codec_set_pincfg(codec, 0x0e, 0x02a79130);
		/* fallthru */
	case STAC_DELL_3ST:
		if (codec->subsystem_id != 0x1028022f) {
			/* GPIO2 High = Enable EAPD */
			spec->eapd_mask = spec->gpio_mask = 0x04;
			spec->gpio_dir = spec->gpio_data = 0x04;
		}
		spec->dmic_nids = stac927x_dmic_nids;
		spec->num_dmics = STAC927X_NUM_DMICS;

		spec->init = dell_3st_core_init;
		spec->dmux_nids = stac927x_dmux_nids;
		spec->num_dmuxes = ARRAY_SIZE(stac927x_dmux_nids);
		break;
	case STAC_927X_VOLKNOB:
		spec->num_dmics = 0;
		spec->init = stac927x_volknob_core_init;
		break;
	default:
		spec->num_dmics = 0;
		spec->init = stac927x_core_init;
		break;
	}

	spec->num_caps = STAC927X_NUM_CAPS;
	spec->capvols = stac927x_capvols;
	spec->capsws = stac927x_capsws;

	spec->num_pwrs = 0;
	spec->aloopback_ctl = stac927x_loopback;
	spec->aloopback_mask = 0x40;
	spec->aloopback_shift = 0;
	spec->eapd_switch = 1;

	err = stac92xx_parse_auto_config(codec);
	if (!err) {
		if (spec->board_config < 0) {
			printk(KERN_WARNING "hda_codec: No auto-config is "
			       "available, default to model=ref\n");
			spec->board_config = STAC_D965_REF;
			goto again;
		}
		err = -EINVAL;
	}
	if (err < 0) {
		stac92xx_free(codec);
		return err;
	}

	codec->patch_ops = stac92xx_patch_ops;

	codec->proc_widget_hook = stac927x_proc_hook;

	/*
	 * !!FIXME!!
	 * The STAC927x seem to require fairly long delays for certain
	 * command sequences.  With too short delays (even if the answer
	 * is set to RIRB properly), it results in the silence output
	 * on some hardwares like Dell.
	 *
	 * The below flag enables the longer delay (see get_response
	 * in hda_intel.c).
	 */
	codec->bus->needs_damn_long_delay = 1;

	/* no jack detecion for ref-no-jd model */
	if (spec->board_config == STAC_D965_REF_NO_JD)
		spec->hp_detect = 0;

	return 0;
}

static int patch_stac9205(struct hda_codec *codec)
{
	struct sigmatel_spec *spec;
	int err;

	spec  = kzalloc(sizeof(*spec), GFP_KERNEL);
	if (spec == NULL)
		return -ENOMEM;

	codec->no_trigger_sense = 1;
	codec->spec = spec;
	spec->linear_tone_beep = 1;
	spec->num_pins = ARRAY_SIZE(stac9205_pin_nids);
	spec->pin_nids = stac9205_pin_nids;
	spec->board_config = snd_hda_check_board_config(codec, STAC_9205_MODELS,
							stac9205_models,
							stac9205_cfg_tbl);
 again:
	if (spec->board_config < 0)
		snd_printdd(KERN_INFO "hda_codec: %s: BIOS auto-probing.\n",
			    codec->chip_name);
	else
		stac92xx_set_config_regs(codec,
					 stac9205_brd_tbl[spec->board_config]);

	spec->digbeep_nid = 0x23;
	spec->adc_nids = stac9205_adc_nids;
	spec->num_adcs = ARRAY_SIZE(stac9205_adc_nids);
	spec->mux_nids = stac9205_mux_nids;
	spec->num_muxes = ARRAY_SIZE(stac9205_mux_nids);
	spec->smux_nids = stac9205_smux_nids;
	spec->num_smuxes = ARRAY_SIZE(stac9205_smux_nids);
	spec->dmic_nids = stac9205_dmic_nids;
	spec->num_dmics = STAC9205_NUM_DMICS;
	spec->dmux_nids = stac9205_dmux_nids;
	spec->num_dmuxes = ARRAY_SIZE(stac9205_dmux_nids);
	spec->num_pwrs = 0;

	spec->init = stac9205_core_init;
	spec->aloopback_ctl = stac9205_loopback;

	spec->num_caps = STAC9205_NUM_CAPS;
	spec->capvols = stac9205_capvols;
	spec->capsws = stac9205_capsws;

	spec->aloopback_mask = 0x40;
	spec->aloopback_shift = 0;
	/* Turn on/off EAPD per HP plugging */
	if (spec->board_config != STAC_9205_EAPD)
		spec->eapd_switch = 1;
	spec->multiout.dac_nids = spec->dac_nids;
	
	switch (spec->board_config){
	case STAC_9205_DELL_M43:
		/* Enable SPDIF in/out */
		snd_hda_codec_set_pincfg(codec, 0x1f, 0x01441030);
		snd_hda_codec_set_pincfg(codec, 0x20, 0x1c410030);

		/* Enable unsol response for GPIO4/Dock HP connection */
		err = stac_add_event(codec, codec->afg, STAC_VREF_EVENT, 0x01);
		if (err < 0)
			return err;
		snd_hda_codec_write_cache(codec, codec->afg, 0,
			AC_VERB_SET_GPIO_UNSOLICITED_RSP_MASK, 0x10);
		snd_hda_jack_detect_enable(codec, codec->afg, 0);

		spec->gpio_dir = 0x0b;
		spec->eapd_mask = 0x01;
		spec->gpio_mask = 0x1b;
		spec->gpio_mute = 0x10;
		/* GPIO0 High = EAPD, GPIO1 Low = Headphone Mute,
		 * GPIO3 Low = DRM
		 */
		spec->gpio_data = 0x01;
		break;
	case STAC_9205_REF:
		/* SPDIF-In enabled */
		break;
	default:
		/* GPIO0 High = EAPD */
		spec->eapd_mask = spec->gpio_mask = spec->gpio_dir = 0x1;
		spec->gpio_data = 0x01;
		break;
	}

	err = stac92xx_parse_auto_config(codec);
	if (!err) {
		if (spec->board_config < 0) {
			printk(KERN_WARNING "hda_codec: No auto-config is "
			       "available, default to model=ref\n");
			spec->board_config = STAC_9205_REF;
			goto again;
		}
		err = -EINVAL;
	}
	if (err < 0) {
		stac92xx_free(codec);
		return err;
	}

	codec->patch_ops = stac92xx_patch_ops;

	codec->proc_widget_hook = stac9205_proc_hook;

	return 0;
}

/*
 * STAC9872 hack
 */

static const struct hda_verb stac9872_core_init[] = {
	{0x15, AC_VERB_SET_CONNECT_SEL, 0x1}, /* mic-sel: 0a,0d,14,02 */
	{0x15, AC_VERB_SET_AMP_GAIN_MUTE, AMP_OUT_UNMUTE}, /* Mic-in -> 0x9 */
	{}
};

static const hda_nid_t stac9872_pin_nids[] = {
	0x0a, 0x0b, 0x0c, 0x0d, 0x0e, 0x0f,
	0x11, 0x13, 0x14,
};

static const hda_nid_t stac9872_adc_nids[] = {
	0x8 /*,0x6*/
};

static const hda_nid_t stac9872_mux_nids[] = {
	0x15
};

static const unsigned long stac9872_capvols[] = {
	HDA_COMPOSE_AMP_VAL(0x09, 3, 0, HDA_INPUT),
};
#define stac9872_capsws		stac9872_capvols

static const unsigned int stac9872_vaio_pin_configs[9] = {
	0x03211020, 0x411111f0, 0x411111f0, 0x03a15030,
	0x411111f0, 0x90170110, 0x411111f0, 0x411111f0,
	0x90a7013e
};

static const char * const stac9872_models[STAC_9872_MODELS] = {
	[STAC_9872_AUTO] = "auto",
	[STAC_9872_VAIO] = "vaio",
};

static const unsigned int *stac9872_brd_tbl[STAC_9872_MODELS] = {
	[STAC_9872_VAIO] = stac9872_vaio_pin_configs,
};

static const struct snd_pci_quirk stac9872_cfg_tbl[] = {
	SND_PCI_QUIRK_MASK(0x104d, 0xfff0, 0x81e0,
			   "Sony VAIO F/S", STAC_9872_VAIO),
	{} /* terminator */
};

static int patch_stac9872(struct hda_codec *codec)
{
	struct sigmatel_spec *spec;
	int err;

	spec  = kzalloc(sizeof(*spec), GFP_KERNEL);
	if (spec == NULL)
		return -ENOMEM;
	codec->no_trigger_sense = 1;
	codec->spec = spec;
	spec->linear_tone_beep = 1;
	spec->num_pins = ARRAY_SIZE(stac9872_pin_nids);
	spec->pin_nids = stac9872_pin_nids;

	spec->board_config = snd_hda_check_board_config(codec, STAC_9872_MODELS,
							stac9872_models,
							stac9872_cfg_tbl);
	if (spec->board_config < 0)
		snd_printdd(KERN_INFO "hda_codec: %s: BIOS auto-probing.\n",
			    codec->chip_name);
	else
		stac92xx_set_config_regs(codec,
					 stac9872_brd_tbl[spec->board_config]);

	spec->multiout.dac_nids = spec->dac_nids;
	spec->num_adcs = ARRAY_SIZE(stac9872_adc_nids);
	spec->adc_nids = stac9872_adc_nids;
	spec->num_muxes = ARRAY_SIZE(stac9872_mux_nids);
	spec->mux_nids = stac9872_mux_nids;
	spec->init = stac9872_core_init;
	spec->num_caps = 1;
	spec->capvols = stac9872_capvols;
	spec->capsws = stac9872_capsws;

	err = stac92xx_parse_auto_config(codec);
	if (err < 0) {
		stac92xx_free(codec);
		return -EINVAL;
	}
	spec->input_mux = &spec->private_imux;
	codec->patch_ops = stac92xx_patch_ops;
	return 0;
}


/*
 * patch entries
 */
static const struct hda_codec_preset snd_hda_preset_sigmatel[] = {
 	{ .id = 0x83847690, .name = "STAC9200", .patch = patch_stac9200 },
 	{ .id = 0x83847882, .name = "STAC9220 A1", .patch = patch_stac922x },
 	{ .id = 0x83847680, .name = "STAC9221 A1", .patch = patch_stac922x },
 	{ .id = 0x83847880, .name = "STAC9220 A2", .patch = patch_stac922x },
 	{ .id = 0x83847681, .name = "STAC9220D/9223D A2", .patch = patch_stac922x },
 	{ .id = 0x83847682, .name = "STAC9221 A2", .patch = patch_stac922x },
 	{ .id = 0x83847683, .name = "STAC9221D A2", .patch = patch_stac922x },
 	{ .id = 0x83847618, .name = "STAC9227", .patch = patch_stac927x },
 	{ .id = 0x83847619, .name = "STAC9227", .patch = patch_stac927x },
 	{ .id = 0x83847616, .name = "STAC9228", .patch = patch_stac927x },
 	{ .id = 0x83847617, .name = "STAC9228", .patch = patch_stac927x },
 	{ .id = 0x83847614, .name = "STAC9229", .patch = patch_stac927x },
 	{ .id = 0x83847615, .name = "STAC9229", .patch = patch_stac927x },
 	{ .id = 0x83847620, .name = "STAC9274", .patch = patch_stac927x },
 	{ .id = 0x83847621, .name = "STAC9274D", .patch = patch_stac927x },
 	{ .id = 0x83847622, .name = "STAC9273X", .patch = patch_stac927x },
 	{ .id = 0x83847623, .name = "STAC9273D", .patch = patch_stac927x },
 	{ .id = 0x83847624, .name = "STAC9272X", .patch = patch_stac927x },
 	{ .id = 0x83847625, .name = "STAC9272D", .patch = patch_stac927x },
 	{ .id = 0x83847626, .name = "STAC9271X", .patch = patch_stac927x },
 	{ .id = 0x83847627, .name = "STAC9271D", .patch = patch_stac927x },
 	{ .id = 0x83847628, .name = "STAC9274X5NH", .patch = patch_stac927x },
 	{ .id = 0x83847629, .name = "STAC9274D5NH", .patch = patch_stac927x },
	{ .id = 0x83847632, .name = "STAC9202",  .patch = patch_stac925x },
	{ .id = 0x83847633, .name = "STAC9202D", .patch = patch_stac925x },
	{ .id = 0x83847634, .name = "STAC9250", .patch = patch_stac925x },
	{ .id = 0x83847635, .name = "STAC9250D", .patch = patch_stac925x },
	{ .id = 0x83847636, .name = "STAC9251", .patch = patch_stac925x },
	{ .id = 0x83847637, .name = "STAC9250D", .patch = patch_stac925x },
	{ .id = 0x83847645, .name = "92HD206X", .patch = patch_stac927x },
	{ .id = 0x83847646, .name = "92HD206D", .patch = patch_stac927x },
 	/* The following does not take into account .id=0x83847661 when subsys =
 	 * 104D0C00 which is STAC9225s. Because of this, some SZ Notebooks are
 	 * currently not fully supported.
 	 */
 	{ .id = 0x83847661, .name = "CXD9872RD/K", .patch = patch_stac9872 },
 	{ .id = 0x83847662, .name = "STAC9872AK", .patch = patch_stac9872 },
 	{ .id = 0x83847664, .name = "CXD9872AKD", .patch = patch_stac9872 },
	{ .id = 0x83847698, .name = "STAC9205", .patch = patch_stac9205 },
 	{ .id = 0x838476a0, .name = "STAC9205", .patch = patch_stac9205 },
 	{ .id = 0x838476a1, .name = "STAC9205D", .patch = patch_stac9205 },
 	{ .id = 0x838476a2, .name = "STAC9204", .patch = patch_stac9205 },
 	{ .id = 0x838476a3, .name = "STAC9204D", .patch = patch_stac9205 },
 	{ .id = 0x838476a4, .name = "STAC9255", .patch = patch_stac9205 },
 	{ .id = 0x838476a5, .name = "STAC9255D", .patch = patch_stac9205 },
 	{ .id = 0x838476a6, .name = "STAC9254", .patch = patch_stac9205 },
 	{ .id = 0x838476a7, .name = "STAC9254D", .patch = patch_stac9205 },
	{ .id = 0x111d7603, .name = "92HD75B3X5", .patch = patch_stac92hd71bxx},
	{ .id = 0x111d7604, .name = "92HD83C1X5", .patch = patch_stac92hd83xxx},
	{ .id = 0x111d76d4, .name = "92HD83C1C5", .patch = patch_stac92hd83xxx},
	{ .id = 0x111d7605, .name = "92HD81B1X5", .patch = patch_stac92hd83xxx},
	{ .id = 0x111d76d5, .name = "92HD81B1C5", .patch = patch_stac92hd83xxx},
	{ .id = 0x111d76d1, .name = "92HD87B1/3", .patch = patch_stac92hd83xxx},
	{ .id = 0x111d76d9, .name = "92HD87B2/4", .patch = patch_stac92hd83xxx},
	{ .id = 0x111d7666, .name = "92HD88B3", .patch = patch_stac92hd83xxx},
	{ .id = 0x111d7667, .name = "92HD88B1", .patch = patch_stac92hd83xxx},
	{ .id = 0x111d7668, .name = "92HD88B2", .patch = patch_stac92hd83xxx},
	{ .id = 0x111d7669, .name = "92HD88B4", .patch = patch_stac92hd83xxx},
	{ .id = 0x111d7608, .name = "92HD75B2X5", .patch = patch_stac92hd71bxx},
	{ .id = 0x111d7674, .name = "92HD73D1X5", .patch = patch_stac92hd73xx },
	{ .id = 0x111d7675, .name = "92HD73C1X5", .patch = patch_stac92hd73xx },
	{ .id = 0x111d7676, .name = "92HD73E1X5", .patch = patch_stac92hd73xx },
	{ .id = 0x111d76b0, .name = "92HD71B8X", .patch = patch_stac92hd71bxx },
	{ .id = 0x111d76b1, .name = "92HD71B8X", .patch = patch_stac92hd71bxx },
	{ .id = 0x111d76b2, .name = "92HD71B7X", .patch = patch_stac92hd71bxx },
	{ .id = 0x111d76b3, .name = "92HD71B7X", .patch = patch_stac92hd71bxx },
	{ .id = 0x111d76b4, .name = "92HD71B6X", .patch = patch_stac92hd71bxx },
	{ .id = 0x111d76b5, .name = "92HD71B6X", .patch = patch_stac92hd71bxx },
	{ .id = 0x111d76b6, .name = "92HD71B5X", .patch = patch_stac92hd71bxx },
	{ .id = 0x111d76b7, .name = "92HD71B5X", .patch = patch_stac92hd71bxx },
	{ .id = 0x111d76c0, .name = "92HD89C3", .patch = patch_stac92hd73xx },
	{ .id = 0x111d76c1, .name = "92HD89C2", .patch = patch_stac92hd73xx },
	{ .id = 0x111d76c2, .name = "92HD89C1", .patch = patch_stac92hd73xx },
	{ .id = 0x111d76c3, .name = "92HD89B3", .patch = patch_stac92hd73xx },
	{ .id = 0x111d76c4, .name = "92HD89B2", .patch = patch_stac92hd73xx },
	{ .id = 0x111d76c5, .name = "92HD89B1", .patch = patch_stac92hd73xx },
	{ .id = 0x111d76c6, .name = "92HD89E3", .patch = patch_stac92hd73xx },
	{ .id = 0x111d76c7, .name = "92HD89E2", .patch = patch_stac92hd73xx },
	{ .id = 0x111d76c8, .name = "92HD89E1", .patch = patch_stac92hd73xx },
	{ .id = 0x111d76c9, .name = "92HD89D3", .patch = patch_stac92hd73xx },
	{ .id = 0x111d76ca, .name = "92HD89D2", .patch = patch_stac92hd73xx },
	{ .id = 0x111d76cb, .name = "92HD89D1", .patch = patch_stac92hd73xx },
	{ .id = 0x111d76cc, .name = "92HD89F3", .patch = patch_stac92hd73xx },
	{ .id = 0x111d76cd, .name = "92HD89F2", .patch = patch_stac92hd73xx },
	{ .id = 0x111d76ce, .name = "92HD89F1", .patch = patch_stac92hd73xx },
	{ .id = 0x111d76df, .name = "92HD93BXX", .patch = patch_stac92hd83xxx},
	{ .id = 0x111d76e0, .name = "92HD91BXX", .patch = patch_stac92hd83xxx},
	{ .id = 0x111d76e3, .name = "92HD98BXX", .patch = patch_stac92hd83xxx},
	{ .id = 0x111d76e5, .name = "92HD99BXX", .patch = patch_stac92hd83xxx},
	{ .id = 0x111d76e7, .name = "92HD90BXX", .patch = patch_stac92hd83xxx},
	{ .id = 0x111d76e8, .name = "92HD66B1X5", .patch = patch_stac92hd83xxx},
	{ .id = 0x111d76e9, .name = "92HD66B2X5", .patch = patch_stac92hd83xxx},
	{ .id = 0x111d76ea, .name = "92HD66B3X5", .patch = patch_stac92hd83xxx},
	{ .id = 0x111d76eb, .name = "92HD66C1X5", .patch = patch_stac92hd83xxx},
	{ .id = 0x111d76ec, .name = "92HD66C2X5", .patch = patch_stac92hd83xxx},
	{ .id = 0x111d76ed, .name = "92HD66C3X5", .patch = patch_stac92hd83xxx},
	{ .id = 0x111d76ee, .name = "92HD66B1X3", .patch = patch_stac92hd83xxx},
	{ .id = 0x111d76ef, .name = "92HD66B2X3", .patch = patch_stac92hd83xxx},
	{ .id = 0x111d76f0, .name = "92HD66B3X3", .patch = patch_stac92hd83xxx},
	{ .id = 0x111d76f1, .name = "92HD66C1X3", .patch = patch_stac92hd83xxx},
	{ .id = 0x111d76f2, .name = "92HD66C2X3", .patch = patch_stac92hd83xxx},
	{ .id = 0x111d76f3, .name = "92HD66C3/65", .patch = patch_stac92hd83xxx},
	{} /* terminator */
};

MODULE_ALIAS("snd-hda-codec-id:8384*");
MODULE_ALIAS("snd-hda-codec-id:111d*");

MODULE_LICENSE("GPL");
MODULE_DESCRIPTION("IDT/Sigmatel HD-audio codec");

static struct hda_codec_preset_list sigmatel_list = {
	.preset = snd_hda_preset_sigmatel,
	.owner = THIS_MODULE,
};

static int __init patch_sigmatel_init(void)
{
	return snd_hda_add_codec_preset(&sigmatel_list);
}

static void __exit patch_sigmatel_exit(void)
{
	snd_hda_delete_codec_preset(&sigmatel_list);
}

module_init(patch_sigmatel_init)
module_exit(patch_sigmatel_exit)<|MERGE_RESOLUTION|>--- conflicted
+++ resolved
@@ -104,10 +104,7 @@
 	STAC_92HD83XXX_HP_LED,
 	STAC_92HD83XXX_HP_INV_LED,
 	STAC_92HD83XXX_HP_MIC_LED,
-<<<<<<< HEAD
-=======
 	STAC_92HD83XXX_HEADSET_JACK,
->>>>>>> ddffeb8c
 	STAC_92HD83XXX_MODELS
 };
 
@@ -1689,10 +1686,7 @@
 	[STAC_92HD83XXX_HP_LED] = "hp-led",
 	[STAC_92HD83XXX_HP_INV_LED] = "hp-inv-led",
 	[STAC_92HD83XXX_HP_MIC_LED] = "hp-mic-led",
-<<<<<<< HEAD
-=======
 	[STAC_92HD83XXX_HEADSET_JACK] = "headset-jack",
->>>>>>> ddffeb8c
 };
 
 static const struct snd_pci_quirk stac92hd83xxx_cfg_tbl[] = {
@@ -5656,12 +5650,9 @@
 	case STAC_92HD83XXX_HP_MIC_LED:
 		spec->mic_mute_led_gpio = 0x08; /* GPIO3 */
 		break;
-<<<<<<< HEAD
-=======
 	case STAC_92HD83XXX_HEADSET_JACK:
 		spec->headset_jack = 1;
 		break;
->>>>>>> ddffeb8c
 	}
 
 	if (find_mute_led_cfg(codec, default_polarity))
