/*
 * Universal Interface for Intel High Definition Audio Codec
 *
 * Local helper functions
 *
 * Copyright (c) 2004 Takashi Iwai <tiwai@suse.de>
 *
 *  This program is free software; you can redistribute it and/or modify it
 *  under the terms of the GNU General Public License as published by the Free
 *  Software Foundation; either version 2 of the License, or (at your option)
 *  any later version.
 *
 *  This program is distributed in the hope that it will be useful, but WITHOUT
 *  ANY WARRANTY; without even the implied warranty of MERCHANTABILITY or
 *  FITNESS FOR A PARTICULAR PURPOSE.  See the GNU General Public License for
 *  more details.
 *
 *  You should have received a copy of the GNU General Public License along with
 *  this program; if not, write to the Free Software Foundation, Inc., 59
 *  Temple Place - Suite 330, Boston, MA  02111-1307, USA.
 */

#ifndef __SOUND_HDA_LOCAL_H
#define __SOUND_HDA_LOCAL_H

/* We abuse kcontrol_new.subdev field to pass the NID corresponding to
 * the given new control.  If id.subdev has a bit flag HDA_SUBDEV_NID_FLAG,
 * snd_hda_ctl_add() takes the lower-bit subdev value as a valid NID.
 * 
 * Note that the subdevice field is cleared again before the real registration
 * in snd_hda_ctl_add(), so that this value won't appear in the outside.
 */
#define HDA_SUBDEV_NID_FLAG	(1U << 31)
#define HDA_SUBDEV_AMP_FLAG	(1U << 30)

/*
 * for mixer controls
 */
#define HDA_COMPOSE_AMP_VAL_OFS(nid,chs,idx,dir,ofs)		\
	((nid) | ((chs)<<16) | ((dir)<<18) | ((idx)<<19) | ((ofs)<<23))
#define HDA_AMP_VAL_MIN_MUTE (1<<29)
#define HDA_COMPOSE_AMP_VAL(nid,chs,idx,dir) \
	HDA_COMPOSE_AMP_VAL_OFS(nid, chs, idx, dir, 0)
/* mono volume with index (index=0,1,...) (channel=1,2) */
#define HDA_CODEC_VOLUME_MONO_IDX(xname, xcidx, nid, channel, xindex, dir, flags) \
	{ .iface = SNDRV_CTL_ELEM_IFACE_MIXER, .name = xname, .index = xcidx,  \
	  .subdevice = HDA_SUBDEV_AMP_FLAG, \
	  .access = SNDRV_CTL_ELEM_ACCESS_READWRITE | \
	  	    SNDRV_CTL_ELEM_ACCESS_TLV_READ | \
	  	    SNDRV_CTL_ELEM_ACCESS_TLV_CALLBACK, \
	  .info = snd_hda_mixer_amp_volume_info, \
	  .get = snd_hda_mixer_amp_volume_get, \
	  .put = snd_hda_mixer_amp_volume_put, \
	  .tlv = { .c = snd_hda_mixer_amp_tlv },		\
	  .private_value = HDA_COMPOSE_AMP_VAL(nid, channel, xindex, dir) | flags }
/* stereo volume with index */
#define HDA_CODEC_VOLUME_IDX(xname, xcidx, nid, xindex, direction) \
	HDA_CODEC_VOLUME_MONO_IDX(xname, xcidx, nid, 3, xindex, direction, 0)
/* mono volume */
#define HDA_CODEC_VOLUME_MONO(xname, nid, channel, xindex, direction) \
	HDA_CODEC_VOLUME_MONO_IDX(xname, 0, nid, channel, xindex, direction, 0)
/* stereo volume */
#define HDA_CODEC_VOLUME(xname, nid, xindex, direction) \
	HDA_CODEC_VOLUME_MONO(xname, nid, 3, xindex, direction)
/* stereo volume with min=mute */
#define HDA_CODEC_VOLUME_MIN_MUTE(xname, nid, xindex, direction) \
	HDA_CODEC_VOLUME_MONO_IDX(xname, 0, nid, 3, xindex, direction, \
				  HDA_AMP_VAL_MIN_MUTE)
/* mono mute switch with index (index=0,1,...) (channel=1,2) */
#define HDA_CODEC_MUTE_MONO_IDX(xname, xcidx, nid, channel, xindex, direction) \
	{ .iface = SNDRV_CTL_ELEM_IFACE_MIXER, .name = xname, .index = xcidx, \
	  .subdevice = HDA_SUBDEV_AMP_FLAG, \
	  .info = snd_hda_mixer_amp_switch_info, \
	  .get = snd_hda_mixer_amp_switch_get, \
	  .put = snd_hda_mixer_amp_switch_put, \
	  .private_value = HDA_COMPOSE_AMP_VAL(nid, channel, xindex, direction) }
/* stereo mute switch with index */
#define HDA_CODEC_MUTE_IDX(xname, xcidx, nid, xindex, direction) \
	HDA_CODEC_MUTE_MONO_IDX(xname, xcidx, nid, 3, xindex, direction)
/* mono mute switch */
#define HDA_CODEC_MUTE_MONO(xname, nid, channel, xindex, direction) \
	HDA_CODEC_MUTE_MONO_IDX(xname, 0, nid, channel, xindex, direction)
/* stereo mute switch */
#define HDA_CODEC_MUTE(xname, nid, xindex, direction) \
	HDA_CODEC_MUTE_MONO(xname, nid, 3, xindex, direction)
#ifdef CONFIG_SND_HDA_INPUT_BEEP
/* special beep mono mute switch with index (index=0,1,...) (channel=1,2) */
#define HDA_CODEC_MUTE_BEEP_MONO_IDX(xname, xcidx, nid, channel, xindex, direction) \
	{ .iface = SNDRV_CTL_ELEM_IFACE_MIXER, .name = xname, .index = xcidx, \
	  .subdevice = HDA_SUBDEV_AMP_FLAG, \
	  .info = snd_hda_mixer_amp_switch_info, \
	  .get = snd_hda_mixer_amp_switch_get_beep, \
	  .put = snd_hda_mixer_amp_switch_put_beep, \
	  .private_value = HDA_COMPOSE_AMP_VAL(nid, channel, xindex, direction) }
#else
/* no digital beep - just the standard one */
#define HDA_CODEC_MUTE_BEEP_MONO_IDX(xname, xcidx, nid, ch, xidx, dir) \
	HDA_CODEC_MUTE_MONO_IDX(xname, xcidx, nid, ch, xidx, dir)
#endif /* CONFIG_SND_HDA_INPUT_BEEP */
/* special beep mono mute switch */
#define HDA_CODEC_MUTE_BEEP_MONO(xname, nid, channel, xindex, direction) \
	HDA_CODEC_MUTE_BEEP_MONO_IDX(xname, 0, nid, channel, xindex, direction)
/* special beep stereo mute switch */
#define HDA_CODEC_MUTE_BEEP(xname, nid, xindex, direction) \
	HDA_CODEC_MUTE_BEEP_MONO(xname, nid, 3, xindex, direction)

extern const char *snd_hda_pcm_type_name[];

int snd_hda_mixer_amp_volume_info(struct snd_kcontrol *kcontrol,
				  struct snd_ctl_elem_info *uinfo);
int snd_hda_mixer_amp_volume_get(struct snd_kcontrol *kcontrol,
				 struct snd_ctl_elem_value *ucontrol);
int snd_hda_mixer_amp_volume_put(struct snd_kcontrol *kcontrol,
				 struct snd_ctl_elem_value *ucontrol);
int snd_hda_mixer_amp_tlv(struct snd_kcontrol *kcontrol, int op_flag,
			  unsigned int size, unsigned int __user *tlv);
int snd_hda_mixer_amp_switch_info(struct snd_kcontrol *kcontrol,
				  struct snd_ctl_elem_info *uinfo);
int snd_hda_mixer_amp_switch_get(struct snd_kcontrol *kcontrol,
				 struct snd_ctl_elem_value *ucontrol);
int snd_hda_mixer_amp_switch_put(struct snd_kcontrol *kcontrol,
				 struct snd_ctl_elem_value *ucontrol);
#ifdef CONFIG_SND_HDA_INPUT_BEEP
int snd_hda_mixer_amp_switch_get_beep(struct snd_kcontrol *kcontrol,
				      struct snd_ctl_elem_value *ucontrol);
int snd_hda_mixer_amp_switch_put_beep(struct snd_kcontrol *kcontrol,
				      struct snd_ctl_elem_value *ucontrol);
#endif
/* lowlevel accessor with caching; use carefully */
#define snd_hda_codec_amp_read(codec, nid, ch, dir, idx) \
	snd_hdac_regmap_get_amp(&(codec)->core, nid, ch, dir, idx)
<<<<<<< HEAD
#define snd_hda_codec_amp_update(codec, nid, ch, dir, idx, mask, val) \
	snd_hdac_regmap_update_amp(&(codec)->core, nid, ch, dir, idx, mask, val)
=======
int snd_hda_codec_amp_update(struct hda_codec *codec, hda_nid_t nid,
			     int ch, int dir, int idx, int mask, int val);
>>>>>>> 4b8a8262
int snd_hda_codec_amp_stereo(struct hda_codec *codec, hda_nid_t nid,
			     int dir, int idx, int mask, int val);
int snd_hda_codec_amp_init(struct hda_codec *codec, hda_nid_t nid, int ch,
			   int direction, int idx, int mask, int val);
int snd_hda_codec_amp_init_stereo(struct hda_codec *codec, hda_nid_t nid,
				  int dir, int idx, int mask, int val);
void snd_hda_set_vmaster_tlv(struct hda_codec *codec, hda_nid_t nid, int dir,
			     unsigned int *tlv);
struct snd_kcontrol *snd_hda_find_mixer_ctl(struct hda_codec *codec,
					    const char *name);
int __snd_hda_add_vmaster(struct hda_codec *codec, char *name,
			  unsigned int *tlv, const char * const *slaves,
			  const char *suffix, bool init_slave_vol,
			  struct snd_kcontrol **ctl_ret);
#define snd_hda_add_vmaster(codec, name, tlv, slaves, suffix) \
	__snd_hda_add_vmaster(codec, name, tlv, slaves, suffix, true, NULL)
int snd_hda_codec_reset(struct hda_codec *codec);
void snd_hda_codec_register(struct hda_codec *codec);
void snd_hda_codec_cleanup_for_unbind(struct hda_codec *codec);

enum {
	HDA_VMUTE_OFF,
	HDA_VMUTE_ON,
	HDA_VMUTE_FOLLOW_MASTER,
};

struct hda_vmaster_mute_hook {
	/* below two fields must be filled by the caller of
	 * snd_hda_add_vmaster_hook() beforehand
	 */
	struct snd_kcontrol *sw_kctl;
	void (*hook)(void *, int);
	/* below are initialized automatically */
	unsigned int mute_mode; /* HDA_VMUTE_XXX */
	struct hda_codec *codec;
};

int snd_hda_add_vmaster_hook(struct hda_codec *codec,
			     struct hda_vmaster_mute_hook *hook,
			     bool expose_enum_ctl);
void snd_hda_sync_vmaster_hook(struct hda_vmaster_mute_hook *hook);

/* amp value bits */
#define HDA_AMP_MUTE	0x80
#define HDA_AMP_UNMUTE	0x00
#define HDA_AMP_VOLMASK	0x7f

/* mono switch binding multiple inputs */
#define HDA_BIND_MUTE_MONO(xname, nid, channel, indices, direction) \
	{ .iface = SNDRV_CTL_ELEM_IFACE_MIXER, .name = xname, .index = 0,  \
	  .info = snd_hda_mixer_amp_switch_info, \
	  .get = snd_hda_mixer_bind_switch_get, \
	  .put = snd_hda_mixer_bind_switch_put, \
	  .private_value = HDA_COMPOSE_AMP_VAL(nid, channel, indices, direction) }

/* stereo switch binding multiple inputs */
#define HDA_BIND_MUTE(xname,nid,indices,dir) \
	HDA_BIND_MUTE_MONO(xname,nid,3,indices,dir)

int snd_hda_mixer_bind_switch_get(struct snd_kcontrol *kcontrol,
				  struct snd_ctl_elem_value *ucontrol);
int snd_hda_mixer_bind_switch_put(struct snd_kcontrol *kcontrol,
				  struct snd_ctl_elem_value *ucontrol);

/* more generic bound controls */
struct hda_ctl_ops {
	snd_kcontrol_info_t *info;
	snd_kcontrol_get_t *get;
	snd_kcontrol_put_t *put;
	snd_kcontrol_tlv_rw_t *tlv;
};

extern struct hda_ctl_ops snd_hda_bind_vol;	/* for bind-volume with TLV */
extern struct hda_ctl_ops snd_hda_bind_sw;	/* for bind-switch */

struct hda_bind_ctls {
	struct hda_ctl_ops *ops;
	unsigned long values[];
};

int snd_hda_mixer_bind_ctls_info(struct snd_kcontrol *kcontrol,
				 struct snd_ctl_elem_info *uinfo);
int snd_hda_mixer_bind_ctls_get(struct snd_kcontrol *kcontrol,
				struct snd_ctl_elem_value *ucontrol);
int snd_hda_mixer_bind_ctls_put(struct snd_kcontrol *kcontrol,
				struct snd_ctl_elem_value *ucontrol);
int snd_hda_mixer_bind_tlv(struct snd_kcontrol *kcontrol, int op_flag,
			   unsigned int size, unsigned int __user *tlv);

#define HDA_BIND_VOL(xname, bindrec) \
	{ .iface = SNDRV_CTL_ELEM_IFACE_MIXER, \
	  .name = xname, \
	  .access = SNDRV_CTL_ELEM_ACCESS_READWRITE |\
			  SNDRV_CTL_ELEM_ACCESS_TLV_READ |\
			  SNDRV_CTL_ELEM_ACCESS_TLV_CALLBACK,\
	  .info = snd_hda_mixer_bind_ctls_info,\
	  .get =  snd_hda_mixer_bind_ctls_get,\
	  .put = snd_hda_mixer_bind_ctls_put,\
	  .tlv = { .c = snd_hda_mixer_bind_tlv },\
	  .private_value = (long) (bindrec) }
#define HDA_BIND_SW(xname, bindrec) \
	{ .iface = SNDRV_CTL_ELEM_IFACE_MIXER,\
	  .name = xname, \
	  .info = snd_hda_mixer_bind_ctls_info,\
	  .get =  snd_hda_mixer_bind_ctls_get,\
	  .put = snd_hda_mixer_bind_ctls_put,\
	  .private_value = (long) (bindrec) }

/*
 * SPDIF I/O
 */
int snd_hda_create_dig_out_ctls(struct hda_codec *codec,
				hda_nid_t associated_nid,
				hda_nid_t cvt_nid, int type);
#define snd_hda_create_spdif_out_ctls(codec, anid, cnid) \
	snd_hda_create_dig_out_ctls(codec, anid, cnid, HDA_PCM_TYPE_SPDIF)
int snd_hda_create_spdif_in_ctls(struct hda_codec *codec, hda_nid_t nid);

/*
 * input MUX helper
 */
#define HDA_MAX_NUM_INPUTS	16
struct hda_input_mux_item {
	char label[32];
	unsigned int index;
};
struct hda_input_mux {
	unsigned int num_items;
	struct hda_input_mux_item items[HDA_MAX_NUM_INPUTS];
};

int snd_hda_input_mux_info(const struct hda_input_mux *imux,
			   struct snd_ctl_elem_info *uinfo);
int snd_hda_input_mux_put(struct hda_codec *codec,
			  const struct hda_input_mux *imux,
			  struct snd_ctl_elem_value *ucontrol, hda_nid_t nid,
			  unsigned int *cur_val);
int snd_hda_add_imux_item(struct hda_codec *codec,
			  struct hda_input_mux *imux, const char *label,
			  int index, int *type_index_ret);

/*
 * Multi-channel / digital-out PCM helper
 */

enum { HDA_FRONT, HDA_REAR, HDA_CLFE, HDA_SIDE }; /* index for dac_nidx */
enum { HDA_DIG_NONE, HDA_DIG_EXCLUSIVE, HDA_DIG_ANALOG_DUP }; /* dig_out_used */

#define HDA_MAX_OUTS	5

struct hda_multi_out {
	int num_dacs;		/* # of DACs, must be more than 1 */
	const hda_nid_t *dac_nids;	/* DAC list */
	hda_nid_t hp_nid;	/* optional DAC for HP, 0 when not exists */
	hda_nid_t hp_out_nid[HDA_MAX_OUTS];	/* DACs for multiple HPs */
	hda_nid_t extra_out_nid[HDA_MAX_OUTS];	/* other (e.g. speaker) DACs */
	hda_nid_t dig_out_nid;	/* digital out audio widget */
	const hda_nid_t *slave_dig_outs;
	int max_channels;	/* currently supported analog channels */
	int dig_out_used;	/* current usage of digital out (HDA_DIG_XXX) */
	int no_share_stream;	/* don't share a stream with multiple pins */
	int share_spdif;	/* share SPDIF pin */
	/* PCM information for both analog and SPDIF DACs */
	unsigned int analog_rates;
	unsigned int analog_maxbps;
	u64 analog_formats;
	unsigned int spdif_rates;
	unsigned int spdif_maxbps;
	u64 spdif_formats;
};

int snd_hda_create_spdif_share_sw(struct hda_codec *codec,
				  struct hda_multi_out *mout);
int snd_hda_multi_out_dig_open(struct hda_codec *codec,
			       struct hda_multi_out *mout);
int snd_hda_multi_out_dig_close(struct hda_codec *codec,
				struct hda_multi_out *mout);
int snd_hda_multi_out_dig_prepare(struct hda_codec *codec,
				  struct hda_multi_out *mout,
				  unsigned int stream_tag,
				  unsigned int format,
				  struct snd_pcm_substream *substream);
int snd_hda_multi_out_dig_cleanup(struct hda_codec *codec,
				  struct hda_multi_out *mout);
int snd_hda_multi_out_analog_open(struct hda_codec *codec,
				  struct hda_multi_out *mout,
				  struct snd_pcm_substream *substream,
				  struct hda_pcm_stream *hinfo);
int snd_hda_multi_out_analog_prepare(struct hda_codec *codec,
				     struct hda_multi_out *mout,
				     unsigned int stream_tag,
				     unsigned int format,
				     struct snd_pcm_substream *substream);
int snd_hda_multi_out_analog_cleanup(struct hda_codec *codec,
				     struct hda_multi_out *mout);

/*
 * generic proc interface
 */
#ifdef CONFIG_PROC_FS
int snd_hda_codec_proc_new(struct hda_codec *codec);
#else
static inline int snd_hda_codec_proc_new(struct hda_codec *codec) { return 0; }
#endif

#define SND_PRINT_BITS_ADVISED_BUFSIZE	16
void snd_print_pcm_bits(int pcm, char *buf, int buflen);

/*
 * Misc
 */
int snd_hda_add_new_ctls(struct hda_codec *codec,
			 const struct snd_kcontrol_new *knew);

/*
 * Fix-up pin default configurations and add default verbs
 */

struct hda_pintbl {
	hda_nid_t nid;
	u32 val;
};

struct hda_model_fixup {
	const int id;
	const char *name;
};

struct hda_fixup {
	int type;
	bool chained:1;		/* call the chained fixup(s) after this */
	bool chained_before:1;	/* call the chained fixup(s) before this */
	int chain_id;
	union {
		const struct hda_pintbl *pins;
		const struct hda_verb *verbs;
		void (*func)(struct hda_codec *codec,
			     const struct hda_fixup *fix,
			     int action);
	} v;
};

struct snd_hda_pin_quirk {
	unsigned int codec;             /* Codec vendor/device ID */
	unsigned short subvendor;	/* PCI subvendor ID */
	const struct hda_pintbl *pins;  /* list of matching pins */
#ifdef CONFIG_SND_DEBUG_VERBOSE
	const char *name;
#endif
	int value;			/* quirk value */
};

#ifdef CONFIG_SND_DEBUG_VERBOSE

#define SND_HDA_PIN_QUIRK(_codec, _subvendor, _name, _value, _pins...) \
	{ .codec = _codec,\
	  .subvendor = _subvendor,\
	  .name = _name,\
	  .value = _value,\
	  .pins = (const struct hda_pintbl[]) { _pins, {0, 0}} \
	}
#else

#define SND_HDA_PIN_QUIRK(_codec, _subvendor, _name, _value, _pins...) \
	{ .codec = _codec,\
	  .subvendor = _subvendor,\
	  .value = _value,\
	  .pins = (const struct hda_pintbl[]) { _pins, {0, 0}} \
	}

#endif

#define HDA_FIXUP_ID_NOT_SET -1
#define HDA_FIXUP_ID_NO_FIXUP -2

/* fixup types */
enum {
	HDA_FIXUP_INVALID,
	HDA_FIXUP_PINS,
	HDA_FIXUP_VERBS,
	HDA_FIXUP_FUNC,
	HDA_FIXUP_PINCTLS,
};

/* fixup action definitions */
enum {
	HDA_FIXUP_ACT_PRE_PROBE,
	HDA_FIXUP_ACT_PROBE,
	HDA_FIXUP_ACT_INIT,
	HDA_FIXUP_ACT_BUILD,
	HDA_FIXUP_ACT_FREE,
};

int snd_hda_add_verbs(struct hda_codec *codec, const struct hda_verb *list);
void snd_hda_apply_verbs(struct hda_codec *codec);
void snd_hda_apply_pincfgs(struct hda_codec *codec,
			   const struct hda_pintbl *cfg);
void snd_hda_apply_fixup(struct hda_codec *codec, int action);
void snd_hda_pick_fixup(struct hda_codec *codec,
			const struct hda_model_fixup *models,
			const struct snd_pci_quirk *quirk,
			const struct hda_fixup *fixlist);
void snd_hda_pick_pin_fixup(struct hda_codec *codec,
			    const struct snd_hda_pin_quirk *pin_quirk,
			    const struct hda_fixup *fixlist);

/* helper macros to retrieve pin default-config values */
#define get_defcfg_connect(cfg) \
	((cfg & AC_DEFCFG_PORT_CONN) >> AC_DEFCFG_PORT_CONN_SHIFT)
#define get_defcfg_association(cfg) \
	((cfg & AC_DEFCFG_DEF_ASSOC) >> AC_DEFCFG_ASSOC_SHIFT)
#define get_defcfg_location(cfg) \
	((cfg & AC_DEFCFG_LOCATION) >> AC_DEFCFG_LOCATION_SHIFT)
#define get_defcfg_sequence(cfg) \
	(cfg & AC_DEFCFG_SEQUENCE)
#define get_defcfg_device(cfg) \
	((cfg & AC_DEFCFG_DEVICE) >> AC_DEFCFG_DEVICE_SHIFT)
#define get_defcfg_misc(cfg) \
	((cfg & AC_DEFCFG_MISC) >> AC_DEFCFG_MISC_SHIFT)

/* amp values */
#define AMP_IN_MUTE(idx)	(0x7080 | ((idx)<<8))
#define AMP_IN_UNMUTE(idx)	(0x7000 | ((idx)<<8))
#define AMP_OUT_MUTE		0xb080
#define AMP_OUT_UNMUTE		0xb000
#define AMP_OUT_ZERO		0xb000
/* pinctl values */
#define PIN_IN			(AC_PINCTL_IN_EN)
#define PIN_VREFHIZ		(AC_PINCTL_IN_EN | AC_PINCTL_VREF_HIZ)
#define PIN_VREF50		(AC_PINCTL_IN_EN | AC_PINCTL_VREF_50)
#define PIN_VREFGRD		(AC_PINCTL_IN_EN | AC_PINCTL_VREF_GRD)
#define PIN_VREF80		(AC_PINCTL_IN_EN | AC_PINCTL_VREF_80)
#define PIN_VREF100		(AC_PINCTL_IN_EN | AC_PINCTL_VREF_100)
#define PIN_OUT			(AC_PINCTL_OUT_EN)
#define PIN_HP			(AC_PINCTL_OUT_EN | AC_PINCTL_HP_EN)
#define PIN_HP_AMP		(AC_PINCTL_HP_EN)

unsigned int snd_hda_get_default_vref(struct hda_codec *codec, hda_nid_t pin);
unsigned int snd_hda_correct_pin_ctl(struct hda_codec *codec,
				     hda_nid_t pin, unsigned int val);
int _snd_hda_set_pin_ctl(struct hda_codec *codec, hda_nid_t pin,
			 unsigned int val, bool cached);

/**
 * _snd_hda_set_pin_ctl - Set a pin-control value safely
 * @codec: the codec instance
 * @pin: the pin NID to set the control
 * @val: the pin-control value (AC_PINCTL_* bits)
 *
 * This function sets the pin-control value to the given pin, but
 * filters out the invalid pin-control bits when the pin has no such
 * capabilities.  For example, when PIN_HP is passed but the pin has no
 * HP-drive capability, the HP bit is omitted.
 *
 * The function doesn't check the input VREF capability bits, though.
 * Use snd_hda_get_default_vref() to guess the right value.
 * Also, this function is only for analog pins, not for HDMI pins.
 */
static inline int
snd_hda_set_pin_ctl(struct hda_codec *codec, hda_nid_t pin, unsigned int val)
{
	return _snd_hda_set_pin_ctl(codec, pin, val, false);
}

/**
 * snd_hda_set_pin_ctl_cache - Set a pin-control value safely
 * @codec: the codec instance
 * @pin: the pin NID to set the control
 * @val: the pin-control value (AC_PINCTL_* bits)
 *
 * Just like snd_hda_set_pin_ctl() but write to cache as well.
 */
static inline int
snd_hda_set_pin_ctl_cache(struct hda_codec *codec, hda_nid_t pin,
			  unsigned int val)
{
	return _snd_hda_set_pin_ctl(codec, pin, val, true);
}

int snd_hda_codec_get_pin_target(struct hda_codec *codec, hda_nid_t nid);
int snd_hda_codec_set_pin_target(struct hda_codec *codec, hda_nid_t nid,
				 unsigned int val);

#define for_each_hda_codec_node(nid, codec) \
	for ((nid) = (codec)->core.start_nid; (nid) < (codec)->core.end_nid; (nid)++)

/*
 * get widget capabilities
 */
static inline u32 get_wcaps(struct hda_codec *codec, hda_nid_t nid)
{
	if (nid < codec->core.start_nid ||
	    nid >= codec->core.start_nid + codec->core.num_nodes)
		return 0;
	return codec->wcaps[nid - codec->core.start_nid];
}

/* get the widget type from widget capability bits */
static inline int get_wcaps_type(unsigned int wcaps)
{
	if (!wcaps)
		return -1; /* invalid type */
	return (wcaps & AC_WCAP_TYPE) >> AC_WCAP_TYPE_SHIFT;
}

static inline unsigned int get_wcaps_channels(u32 wcaps)
{
	unsigned int chans;

	chans = (wcaps & AC_WCAP_CHAN_CNT_EXT) >> 13;
	chans = ((chans << 1) | 1) + 1;

	return chans;
}

static inline void snd_hda_override_wcaps(struct hda_codec *codec,
					  hda_nid_t nid, u32 val)
{
	if (nid >= codec->core.start_nid &&
	    nid < codec->core.start_nid + codec->core.num_nodes)
		codec->wcaps[nid - codec->core.start_nid] = val;
}

u32 query_amp_caps(struct hda_codec *codec, hda_nid_t nid, int direction);
int snd_hda_override_amp_caps(struct hda_codec *codec, hda_nid_t nid, int dir,
			      unsigned int caps);
/**
 * snd_hda_query_pin_caps - Query PIN capabilities
 * @codec: the HD-auio codec
 * @nid: the NID to query
 *
 * Query PIN capabilities for the given widget.
 * Returns the obtained capability bits.
 *
 * When cap bits have been already read, this doesn't read again but
 * returns the cached value.
 */
static inline u32
snd_hda_query_pin_caps(struct hda_codec *codec, hda_nid_t nid)
{
	return snd_hda_param_read(codec, nid, AC_PAR_PIN_CAP);

}

/**
 * snd_hda_override_pin_caps - Override the pin capabilities
 * @codec: the CODEC
 * @nid: the NID to override
 * @caps: the capability bits to set
 *
 * Override the cached PIN capabilitiy bits value by the given one.
 *
 * Returns zero if successful or a negative error code.
 */
static inline int
snd_hda_override_pin_caps(struct hda_codec *codec, hda_nid_t nid,
			  unsigned int caps)
{
	return snd_hdac_override_parm(&codec->core, nid, AC_PAR_PIN_CAP, caps);
}

bool snd_hda_check_amp_caps(struct hda_codec *codec, hda_nid_t nid,
			   int dir, unsigned int bits);

#define nid_has_mute(codec, nid, dir) \
	snd_hda_check_amp_caps(codec, nid, dir, (AC_AMPCAP_MUTE | AC_AMPCAP_MIN_MUTE))
#define nid_has_volume(codec, nid, dir) \
	snd_hda_check_amp_caps(codec, nid, dir, AC_AMPCAP_NUM_STEPS)


/* flags for hda_nid_item */
#define HDA_NID_ITEM_AMP	(1<<0)

struct hda_nid_item {
	struct snd_kcontrol *kctl;
	unsigned int index;
	hda_nid_t nid;
	unsigned short flags;
};

int snd_hda_ctl_add(struct hda_codec *codec, hda_nid_t nid,
		    struct snd_kcontrol *kctl);
int snd_hda_add_nid(struct hda_codec *codec, struct snd_kcontrol *kctl,
		    unsigned int index, hda_nid_t nid);
void snd_hda_ctls_clear(struct hda_codec *codec);

/*
 * hwdep interface
 */
#ifdef CONFIG_SND_HDA_HWDEP
int snd_hda_create_hwdep(struct hda_codec *codec);
#else
static inline int snd_hda_create_hwdep(struct hda_codec *codec) { return 0; }
#endif

void snd_hda_sysfs_init(struct hda_codec *codec);
void snd_hda_sysfs_clear(struct hda_codec *codec);

extern const struct attribute_group *snd_hda_dev_attr_groups[];

#ifdef CONFIG_SND_HDA_RECONFIG
const char *snd_hda_get_hint(struct hda_codec *codec, const char *key);
int snd_hda_get_bool_hint(struct hda_codec *codec, const char *key);
int snd_hda_get_int_hint(struct hda_codec *codec, const char *key, int *valp);
#else
static inline
const char *snd_hda_get_hint(struct hda_codec *codec, const char *key)
{
	return NULL;
}

static inline
int snd_hda_get_bool_hint(struct hda_codec *codec, const char *key)
{
	return -ENOENT;
}

static inline
int snd_hda_get_int_hint(struct hda_codec *codec, const char *key, int *valp)
{
	return -ENOENT;
}
#endif

/*
 * power-management
 */

void snd_hda_schedule_power_save(struct hda_codec *codec);

struct hda_amp_list {
	hda_nid_t nid;
	unsigned char dir;
	unsigned char idx;
};

struct hda_loopback_check {
	const struct hda_amp_list *amplist;
	int power_on;
};

int snd_hda_check_amp_list_power(struct hda_codec *codec,
				 struct hda_loopback_check *check,
				 hda_nid_t nid);

/* check whether the actual power state matches with the target state */
static inline bool
snd_hda_check_power_state(struct hda_codec *codec, hda_nid_t nid,
			  unsigned int target_state)
{
	unsigned int state = snd_hda_codec_read(codec, nid, 0,
						AC_VERB_GET_POWER_STATE, 0);
	if (state & AC_PWRST_ERROR)
		return true;
	state = (state >> 4) & 0x0f;
	return (state == target_state);
}

unsigned int snd_hda_codec_eapd_power_filter(struct hda_codec *codec,
					     hda_nid_t nid,
					     unsigned int power_state);

/*
 * AMP control callbacks
 */
/* retrieve parameters from private_value */
#define get_amp_nid_(pv)	((pv) & 0xffff)
#define get_amp_nid(kc)		get_amp_nid_((kc)->private_value)
#define get_amp_channels(kc)	(((kc)->private_value >> 16) & 0x3)
#define get_amp_direction_(pv)	(((pv) >> 18) & 0x1)
#define get_amp_direction(kc)	get_amp_direction_((kc)->private_value)
#define get_amp_index_(pv)	(((pv) >> 19) & 0xf)
#define get_amp_index(kc)	get_amp_index_((kc)->private_value)
#define get_amp_offset(kc)	(((kc)->private_value >> 23) & 0x3f)
#define get_amp_min_mute(kc)	(((kc)->private_value >> 29) & 0x1)

/*
 * enum control helper
 */
int snd_hda_enum_helper_info(struct snd_kcontrol *kcontrol,
			     struct snd_ctl_elem_info *uinfo,
			     int num_entries, const char * const *texts);
#define snd_hda_enum_bool_helper_info(kcontrol, uinfo) \
	snd_hda_enum_helper_info(kcontrol, uinfo, 0, NULL)

/*
 * CEA Short Audio Descriptor data
 */
struct cea_sad {
	int	channels;
	int	format;		/* (format == 0) indicates invalid SAD */
	int	rates;
	int	sample_bits;	/* for LPCM */
	int	max_bitrate;	/* for AC3...ATRAC */
	int	profile;	/* for WMAPRO */
};

#define ELD_FIXED_BYTES	20
#define ELD_MAX_SIZE    256
#define ELD_MAX_MNL	16
#define ELD_MAX_SAD	16

/*
 * ELD: EDID Like Data
 */
struct parsed_hdmi_eld {
	/*
	 * all fields will be cleared before updating ELD
	 */
	int	baseline_len;
	int	eld_ver;
	int	cea_edid_ver;
	char	monitor_name[ELD_MAX_MNL + 1];
	int	manufacture_id;
	int	product_id;
	u64	port_id;
	int	support_hdcp;
	int	support_ai;
	int	conn_type;
	int	aud_synch_delay;
	int	spk_alloc;
	int	sad_count;
	struct cea_sad sad[ELD_MAX_SAD];
};

struct hdmi_eld {
	bool	monitor_present;
	bool	eld_valid;
	int	eld_size;
	char    eld_buffer[ELD_MAX_SIZE];
	struct parsed_hdmi_eld info;
};

int snd_hdmi_get_eld_size(struct hda_codec *codec, hda_nid_t nid);
int snd_hdmi_get_eld(struct hda_codec *codec, hda_nid_t nid,
		     unsigned char *buf, int *eld_size);
int snd_hdmi_parse_eld(struct hda_codec *codec, struct parsed_hdmi_eld *e,
		       const unsigned char *buf, int size);
void snd_hdmi_show_eld(struct hda_codec *codec, struct parsed_hdmi_eld *e);
void snd_hdmi_eld_update_pcm_info(struct parsed_hdmi_eld *e,
			      struct hda_pcm_stream *hinfo);

int snd_hdmi_get_eld_ati(struct hda_codec *codec, hda_nid_t nid,
			 unsigned char *buf, int *eld_size,
			 bool rev3_or_later);

#ifdef CONFIG_PROC_FS
void snd_hdmi_print_eld_info(struct hdmi_eld *eld,
			     struct snd_info_buffer *buffer);
void snd_hdmi_write_eld_info(struct hdmi_eld *eld,
			     struct snd_info_buffer *buffer);
#endif

#define SND_PRINT_CHANNEL_ALLOCATION_ADVISED_BUFSIZE 80
void snd_print_channel_allocation(int spk_alloc, char *buf, int buflen);

/*
 */
#define codec_err(codec, fmt, args...) \
	dev_err(hda_codec_dev(codec), fmt, ##args)
#define codec_warn(codec, fmt, args...) \
	dev_warn(hda_codec_dev(codec), fmt, ##args)
#define codec_info(codec, fmt, args...) \
	dev_info(hda_codec_dev(codec), fmt, ##args)
#define codec_dbg(codec, fmt, args...) \
	dev_dbg(hda_codec_dev(codec), fmt, ##args)

#endif /* __SOUND_HDA_LOCAL_H */<|MERGE_RESOLUTION|>--- conflicted
+++ resolved
@@ -129,13 +129,8 @@
 /* lowlevel accessor with caching; use carefully */
 #define snd_hda_codec_amp_read(codec, nid, ch, dir, idx) \
 	snd_hdac_regmap_get_amp(&(codec)->core, nid, ch, dir, idx)
-<<<<<<< HEAD
-#define snd_hda_codec_amp_update(codec, nid, ch, dir, idx, mask, val) \
-	snd_hdac_regmap_update_amp(&(codec)->core, nid, ch, dir, idx, mask, val)
-=======
 int snd_hda_codec_amp_update(struct hda_codec *codec, hda_nid_t nid,
 			     int ch, int dir, int idx, int mask, int val);
->>>>>>> 4b8a8262
 int snd_hda_codec_amp_stereo(struct hda_codec *codec, hda_nid_t nid,
 			     int dir, int idx, int mask, int val);
 int snd_hda_codec_amp_init(struct hda_codec *codec, hda_nid_t nid, int ch,
