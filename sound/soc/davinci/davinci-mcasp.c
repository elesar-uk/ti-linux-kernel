/*
 * ALSA SoC McASP Audio Layer for TI DAVINCI processor
 *
 * Multi-channel Audio Serial Port Driver
 *
 * Author: Nirmal Pandey <n-pandey@ti.com>,
 *         Suresh Rajashekara <suresh.r@ti.com>
 *         Steve Chen <schen@.mvista.com>
 *
 * Copyright:   (C) 2009 MontaVista Software, Inc., <source@mvista.com>
 * Copyright:   (C) 2009  Texas Instruments, India
 *
 * This program is free software; you can redistribute it and/or modify
 * it under the terms of the GNU General Public License version 2 as
 * published by the Free Software Foundation.
 */

#include <linux/init.h>
#include <linux/module.h>
#include <linux/device.h>
#include <linux/slab.h>
#include <linux/delay.h>
#include <linux/io.h>
#include <linux/clk.h>
#include <linux/pm_runtime.h>
#include <linux/of.h>
#include <linux/of_platform.h>
#include <linux/of_device.h>
#include <linux/platform_data/davinci_asp.h>
#include <linux/math64.h>

#include <sound/asoundef.h>
#include <sound/core.h>
#include <sound/pcm.h>
#include <sound/pcm_params.h>
#include <sound/initval.h>
#include <sound/soc.h>
#include <sound/dmaengine_pcm.h>
#include <sound/omap-pcm.h>

#include "edma-pcm.h"
#include "davinci-mcasp.h"

#define MCASP_MAX_AFIFO_DEPTH	64

static u32 context_regs[] = {
	DAVINCI_MCASP_TXFMCTL_REG,
	DAVINCI_MCASP_RXFMCTL_REG,
	DAVINCI_MCASP_TXFMT_REG,
	DAVINCI_MCASP_RXFMT_REG,
	DAVINCI_MCASP_ACLKXCTL_REG,
	DAVINCI_MCASP_ACLKRCTL_REG,
	DAVINCI_MCASP_AHCLKXCTL_REG,
	DAVINCI_MCASP_AHCLKRCTL_REG,
	DAVINCI_MCASP_PDIR_REG,
	DAVINCI_MCASP_RXMASK_REG,
	DAVINCI_MCASP_TXMASK_REG,
	DAVINCI_MCASP_RXTDM_REG,
	DAVINCI_MCASP_TXTDM_REG,
};

struct davinci_mcasp_context {
	u32	config_regs[ARRAY_SIZE(context_regs)];
	u32	afifo_regs[2]; /* for read/write fifo control registers */
	u32	*xrsr_regs; /* for serializer configuration */
	bool	pm_state;
};

struct davinci_mcasp_ruledata {
	struct davinci_mcasp *mcasp;
	int serializers;
};

struct davinci_mcasp {
	struct snd_dmaengine_dai_dma_data dma_data[2];
	void __iomem *base;
	u32 fifo_base;
	struct device *dev;
	struct snd_pcm_substream *substreams[2];

	/* McASP specific data */
	int	tdm_slots;
	u8	op_mode;
	u8	num_serializer;
	u8	*serial_dir;
	u8	version;
	u8	bclk_div;
	u16	bclk_lrclk_ratio;
	int	streams;
	u32	irq_request[2];
	int	dma_request[2];

	int	sysclk_freq;
	bool	bclk_master;

	/* McASP FIFO related */
	u8	txnumevt;
	u8	rxnumevt;

	bool	dat_port;

	/* Used for comstraint setting on the second stream */
	u32	channels;

#ifdef CONFIG_PM_SLEEP
	struct davinci_mcasp_context context;
#endif

	struct davinci_mcasp_ruledata ruledata[2];
};

static inline void mcasp_set_bits(struct davinci_mcasp *mcasp, u32 offset,
				  u32 val)
{
	void __iomem *reg = mcasp->base + offset;
	__raw_writel(__raw_readl(reg) | val, reg);
}

static inline void mcasp_clr_bits(struct davinci_mcasp *mcasp, u32 offset,
				  u32 val)
{
	void __iomem *reg = mcasp->base + offset;
	__raw_writel((__raw_readl(reg) & ~(val)), reg);
}

static inline void mcasp_mod_bits(struct davinci_mcasp *mcasp, u32 offset,
				  u32 val, u32 mask)
{
	void __iomem *reg = mcasp->base + offset;
	__raw_writel((__raw_readl(reg) & ~mask) | val, reg);
}

static inline void mcasp_set_reg(struct davinci_mcasp *mcasp, u32 offset,
				 u32 val)
{
	__raw_writel(val, mcasp->base + offset);
}

static inline u32 mcasp_get_reg(struct davinci_mcasp *mcasp, u32 offset)
{
	return (u32)__raw_readl(mcasp->base + offset);
}

static void mcasp_set_ctl_reg(struct davinci_mcasp *mcasp, u32 ctl_reg, u32 val)
{
	int i = 0;

	mcasp_set_bits(mcasp, ctl_reg, val);

	/* programming GBLCTL needs to read back from GBLCTL and verfiy */
	/* loop count is to avoid the lock-up */
	for (i = 0; i < 1000; i++) {
		if ((mcasp_get_reg(mcasp, ctl_reg) & val) == val)
			break;
	}

	if (i == 1000 && ((mcasp_get_reg(mcasp, ctl_reg) & val) != val))
		printk(KERN_ERR "GBLCTL write error\n");
}

static bool mcasp_is_synchronous(struct davinci_mcasp *mcasp)
{
	u32 rxfmctl = mcasp_get_reg(mcasp, DAVINCI_MCASP_RXFMCTL_REG);
	u32 aclkxctl = mcasp_get_reg(mcasp, DAVINCI_MCASP_ACLKXCTL_REG);

	return !(aclkxctl & TX_ASYNC) && rxfmctl & AFSRE;
}

static void mcasp_start_rx(struct davinci_mcasp *mcasp)
{
	if (mcasp->rxnumevt) {	/* enable FIFO */
		u32 reg = mcasp->fifo_base + MCASP_RFIFOCTL_OFFSET;

		mcasp_clr_bits(mcasp, reg, FIFO_ENABLE);
		mcasp_set_bits(mcasp, reg, FIFO_ENABLE);
	}

	/* Start clocks */
	mcasp_set_ctl_reg(mcasp, DAVINCI_MCASP_GBLCTLR_REG, RXHCLKRST);
	mcasp_set_ctl_reg(mcasp, DAVINCI_MCASP_GBLCTLR_REG, RXCLKRST);
	/*
	 * When ASYNC == 0 the transmit and receive sections operate
	 * synchronously from the transmit clock and frame sync. We need to make
	 * sure that the TX signlas are enabled when starting reception.
	 */
	if (mcasp_is_synchronous(mcasp)) {
		mcasp_set_ctl_reg(mcasp, DAVINCI_MCASP_GBLCTLX_REG, TXHCLKRST);
		mcasp_set_ctl_reg(mcasp, DAVINCI_MCASP_GBLCTLX_REG, TXCLKRST);
	}

	/* Activate serializer(s) */
	mcasp_set_ctl_reg(mcasp, DAVINCI_MCASP_GBLCTLR_REG, RXSERCLR);
	/* Release RX state machine */
	mcasp_set_ctl_reg(mcasp, DAVINCI_MCASP_GBLCTLR_REG, RXSMRST);
	/* Release Frame Sync generator */
	mcasp_set_ctl_reg(mcasp, DAVINCI_MCASP_GBLCTLR_REG, RXFSRST);
	if (mcasp_is_synchronous(mcasp))
		mcasp_set_ctl_reg(mcasp, DAVINCI_MCASP_GBLCTLX_REG, TXFSRST);

	/* enable receive IRQs */
	mcasp_set_bits(mcasp, DAVINCI_MCASP_EVTCTLR_REG,
		       mcasp->irq_request[SNDRV_PCM_STREAM_CAPTURE]);
}

static void mcasp_start_tx(struct davinci_mcasp *mcasp)
{
	u32 cnt;

	if (mcasp->txnumevt) {	/* enable FIFO */
		u32 reg = mcasp->fifo_base + MCASP_WFIFOCTL_OFFSET;

		mcasp_clr_bits(mcasp, reg, FIFO_ENABLE);
		mcasp_set_bits(mcasp, reg, FIFO_ENABLE);
	}

	/* Start clocks */
	mcasp_set_ctl_reg(mcasp, DAVINCI_MCASP_GBLCTLX_REG, TXHCLKRST);
	mcasp_set_ctl_reg(mcasp, DAVINCI_MCASP_GBLCTLX_REG, TXCLKRST);
	/* Activate serializer(s) */
	mcasp_set_ctl_reg(mcasp, DAVINCI_MCASP_GBLCTLX_REG, TXSERCLR);

	/* wait for XDATA to be cleared */
	cnt = 0;
	while (!(mcasp_get_reg(mcasp, DAVINCI_MCASP_TXSTAT_REG) &
		 ~XRDATA) && (cnt < 100000))
		cnt++;

	/* Release TX state machine */
	mcasp_set_ctl_reg(mcasp, DAVINCI_MCASP_GBLCTLX_REG, TXSMRST);
	/* Release Frame Sync generator */
	mcasp_set_ctl_reg(mcasp, DAVINCI_MCASP_GBLCTLX_REG, TXFSRST);

	/* enable transmit IRQs */
	mcasp_set_bits(mcasp, DAVINCI_MCASP_EVTCTLX_REG,
		       mcasp->irq_request[SNDRV_PCM_STREAM_PLAYBACK]);
}

static void davinci_mcasp_start(struct davinci_mcasp *mcasp, int stream)
{
	mcasp->streams++;

	if (stream == SNDRV_PCM_STREAM_PLAYBACK)
		mcasp_start_tx(mcasp);
	else
		mcasp_start_rx(mcasp);
}

static void mcasp_stop_rx(struct davinci_mcasp *mcasp)
{
	/* disable IRQ sources */
	mcasp_clr_bits(mcasp, DAVINCI_MCASP_EVTCTLR_REG,
		       mcasp->irq_request[SNDRV_PCM_STREAM_CAPTURE]);

	/*
	 * In synchronous mode stop the TX clocks if no other stream is
	 * running
	 */
	if (mcasp_is_synchronous(mcasp) && !mcasp->streams)
		mcasp_set_reg(mcasp, DAVINCI_MCASP_GBLCTLX_REG, 0);

	mcasp_set_reg(mcasp, DAVINCI_MCASP_GBLCTLR_REG, 0);
	mcasp_set_reg(mcasp, DAVINCI_MCASP_RXSTAT_REG, 0xFFFFFFFF);

	if (mcasp->rxnumevt) {	/* disable FIFO */
		u32 reg = mcasp->fifo_base + MCASP_RFIFOCTL_OFFSET;

		mcasp_clr_bits(mcasp, reg, FIFO_ENABLE);
	}
}

static void mcasp_stop_tx(struct davinci_mcasp *mcasp)
{
	u32 val = 0;

	/* disable IRQ sources */
	mcasp_clr_bits(mcasp, DAVINCI_MCASP_EVTCTLX_REG,
		       mcasp->irq_request[SNDRV_PCM_STREAM_PLAYBACK]);

	/*
	 * In synchronous mode keep TX clocks running if the capture stream is
	 * still running.
	 */
	if (mcasp_is_synchronous(mcasp) && mcasp->streams)
		val =  TXHCLKRST | TXCLKRST | TXFSRST;

	mcasp_set_reg(mcasp, DAVINCI_MCASP_GBLCTLX_REG, val);
	mcasp_set_reg(mcasp, DAVINCI_MCASP_TXSTAT_REG, 0xFFFFFFFF);

	if (mcasp->txnumevt) {	/* disable FIFO */
		u32 reg = mcasp->fifo_base + MCASP_WFIFOCTL_OFFSET;

		mcasp_clr_bits(mcasp, reg, FIFO_ENABLE);
	}
}

static void davinci_mcasp_stop(struct davinci_mcasp *mcasp, int stream)
{
	mcasp->streams--;

	if (stream == SNDRV_PCM_STREAM_PLAYBACK)
		mcasp_stop_tx(mcasp);
	else
		mcasp_stop_rx(mcasp);
}

static irqreturn_t davinci_mcasp_tx_irq_handler(int irq, void *data)
{
	struct davinci_mcasp *mcasp = (struct davinci_mcasp *)data;
	struct snd_pcm_substream *substream;
	u32 irq_mask = mcasp->irq_request[SNDRV_PCM_STREAM_PLAYBACK];
	u32 handled_mask = 0;
	u32 stat;

	stat = mcasp_get_reg(mcasp, DAVINCI_MCASP_TXSTAT_REG);
	if (stat & XUNDRN & irq_mask) {
		dev_warn(mcasp->dev, "Transmit buffer underflow\n");
		handled_mask |= XUNDRN;

		substream = mcasp->substreams[SNDRV_PCM_STREAM_PLAYBACK];
		if (substream) {
			snd_pcm_stream_lock_irq(substream);
			if (snd_pcm_running(substream))
				snd_pcm_stop(substream, SNDRV_PCM_STATE_XRUN);
			snd_pcm_stream_unlock_irq(substream);
		}
	}

	if (!handled_mask)
		dev_warn(mcasp->dev, "unhandled tx event. txstat: 0x%08x\n",
			 stat);

	if (stat & XRERR)
		handled_mask |= XRERR;

	/* Ack the handled event only */
	mcasp_set_reg(mcasp, DAVINCI_MCASP_TXSTAT_REG, handled_mask);

	return IRQ_RETVAL(handled_mask);
}

static irqreturn_t davinci_mcasp_rx_irq_handler(int irq, void *data)
{
	struct davinci_mcasp *mcasp = (struct davinci_mcasp *)data;
	struct snd_pcm_substream *substream;
	u32 irq_mask = mcasp->irq_request[SNDRV_PCM_STREAM_CAPTURE];
	u32 handled_mask = 0;
	u32 stat;

	stat = mcasp_get_reg(mcasp, DAVINCI_MCASP_RXSTAT_REG);
	if (stat & ROVRN & irq_mask) {
		dev_warn(mcasp->dev, "Receive buffer overflow\n");
		handled_mask |= ROVRN;

		substream = mcasp->substreams[SNDRV_PCM_STREAM_CAPTURE];
		if (substream) {
			snd_pcm_stream_lock_irq(substream);
			if (snd_pcm_running(substream))
				snd_pcm_stop(substream, SNDRV_PCM_STATE_XRUN);
			snd_pcm_stream_unlock_irq(substream);
		}
	}

	if (!handled_mask)
		dev_warn(mcasp->dev, "unhandled rx event. rxstat: 0x%08x\n",
			 stat);

	if (stat & XRERR)
		handled_mask |= XRERR;

	/* Ack the handled event only */
	mcasp_set_reg(mcasp, DAVINCI_MCASP_RXSTAT_REG, handled_mask);

	return IRQ_RETVAL(handled_mask);
}

static irqreturn_t davinci_mcasp_common_irq_handler(int irq, void *data)
{
	struct davinci_mcasp *mcasp = (struct davinci_mcasp *)data;
	irqreturn_t ret = IRQ_NONE;

	if (mcasp->substreams[SNDRV_PCM_STREAM_PLAYBACK])
		ret = davinci_mcasp_tx_irq_handler(irq, data);

	if (mcasp->substreams[SNDRV_PCM_STREAM_CAPTURE])
		ret |= davinci_mcasp_rx_irq_handler(irq, data);

	return ret;
}

static int davinci_mcasp_set_dai_fmt(struct snd_soc_dai *cpu_dai,
					 unsigned int fmt)
{
	struct davinci_mcasp *mcasp = snd_soc_dai_get_drvdata(cpu_dai);
	int ret = 0;
	u32 data_delay;
	bool fs_pol_rising;
	bool inv_fs = false;

	pm_runtime_get_sync(mcasp->dev);
	switch (fmt & SND_SOC_DAIFMT_FORMAT_MASK) {
	case SND_SOC_DAIFMT_DSP_A:
		mcasp_clr_bits(mcasp, DAVINCI_MCASP_TXFMCTL_REG, FSXDUR);
		mcasp_clr_bits(mcasp, DAVINCI_MCASP_RXFMCTL_REG, FSRDUR);
		/* 1st data bit occur one ACLK cycle after the frame sync */
		data_delay = 1;
		break;
	case SND_SOC_DAIFMT_DSP_B:
	case SND_SOC_DAIFMT_AC97:
		mcasp_clr_bits(mcasp, DAVINCI_MCASP_TXFMCTL_REG, FSXDUR);
		mcasp_clr_bits(mcasp, DAVINCI_MCASP_RXFMCTL_REG, FSRDUR);
		/* No delay after FS */
		data_delay = 0;
		break;
	case SND_SOC_DAIFMT_I2S:
		/* configure a full-word SYNC pulse (LRCLK) */
		mcasp_set_bits(mcasp, DAVINCI_MCASP_TXFMCTL_REG, FSXDUR);
		mcasp_set_bits(mcasp, DAVINCI_MCASP_RXFMCTL_REG, FSRDUR);
		/* 1st data bit occur one ACLK cycle after the frame sync */
		data_delay = 1;
		/* FS need to be inverted */
		inv_fs = true;
		break;
	case SND_SOC_DAIFMT_LEFT_J:
		/* configure a full-word SYNC pulse (LRCLK) */
		mcasp_set_bits(mcasp, DAVINCI_MCASP_TXFMCTL_REG, FSXDUR);
		mcasp_set_bits(mcasp, DAVINCI_MCASP_RXFMCTL_REG, FSRDUR);
		/* No delay after FS */
		data_delay = 0;
		break;
	default:
		ret = -EINVAL;
		goto out;
	}

	mcasp_mod_bits(mcasp, DAVINCI_MCASP_TXFMT_REG, FSXDLY(data_delay),
		       FSXDLY(3));
	mcasp_mod_bits(mcasp, DAVINCI_MCASP_RXFMT_REG, FSRDLY(data_delay),
		       FSRDLY(3));

	switch (fmt & SND_SOC_DAIFMT_MASTER_MASK) {
	case SND_SOC_DAIFMT_CBS_CFS:
		/* codec is clock and frame slave */
		mcasp_set_bits(mcasp, DAVINCI_MCASP_ACLKXCTL_REG, ACLKXE);
		mcasp_set_bits(mcasp, DAVINCI_MCASP_TXFMCTL_REG, AFSXE);

		mcasp_set_bits(mcasp, DAVINCI_MCASP_ACLKRCTL_REG, ACLKRE);
		mcasp_set_bits(mcasp, DAVINCI_MCASP_RXFMCTL_REG, AFSRE);

		mcasp_set_bits(mcasp, DAVINCI_MCASP_PDIR_REG, ACLKX | ACLKR);
		mcasp_set_bits(mcasp, DAVINCI_MCASP_PDIR_REG, AFSX | AFSR);
		mcasp->bclk_master = 1;
		break;
	case SND_SOC_DAIFMT_CBS_CFM:
		/* codec is clock slave and frame master */
		mcasp_set_bits(mcasp, DAVINCI_MCASP_ACLKXCTL_REG, ACLKXE);
		mcasp_clr_bits(mcasp, DAVINCI_MCASP_TXFMCTL_REG, AFSXE);

		mcasp_set_bits(mcasp, DAVINCI_MCASP_ACLKRCTL_REG, ACLKRE);
		mcasp_clr_bits(mcasp, DAVINCI_MCASP_RXFMCTL_REG, AFSRE);

		mcasp_set_bits(mcasp, DAVINCI_MCASP_PDIR_REG, ACLKX | ACLKR);
		mcasp_clr_bits(mcasp, DAVINCI_MCASP_PDIR_REG, AFSX | AFSR);
		mcasp->bclk_master = 1;
		break;
	case SND_SOC_DAIFMT_CBM_CFS:
		/* codec is clock master and frame slave */
		mcasp_clr_bits(mcasp, DAVINCI_MCASP_ACLKXCTL_REG, ACLKXE);
		mcasp_set_bits(mcasp, DAVINCI_MCASP_TXFMCTL_REG, AFSXE);

		mcasp_clr_bits(mcasp, DAVINCI_MCASP_ACLKRCTL_REG, ACLKRE);
		mcasp_set_bits(mcasp, DAVINCI_MCASP_RXFMCTL_REG, AFSRE);

		mcasp_clr_bits(mcasp, DAVINCI_MCASP_PDIR_REG, ACLKX | ACLKR);
		mcasp_set_bits(mcasp, DAVINCI_MCASP_PDIR_REG, AFSX | AFSR);
		mcasp->bclk_master = 0;
		break;
	case SND_SOC_DAIFMT_CBM_CFM:
		/* codec is clock and frame master */
		mcasp_clr_bits(mcasp, DAVINCI_MCASP_ACLKXCTL_REG, ACLKXE);
		mcasp_clr_bits(mcasp, DAVINCI_MCASP_TXFMCTL_REG, AFSXE);

		mcasp_clr_bits(mcasp, DAVINCI_MCASP_ACLKRCTL_REG, ACLKRE);
		mcasp_clr_bits(mcasp, DAVINCI_MCASP_RXFMCTL_REG, AFSRE);

		mcasp_clr_bits(mcasp, DAVINCI_MCASP_PDIR_REG,
			       ACLKX | AHCLKX | AFSX | ACLKR | AHCLKR | AFSR);
		mcasp->bclk_master = 0;
		break;
	default:
		ret = -EINVAL;
		goto out;
	}

	switch (fmt & SND_SOC_DAIFMT_INV_MASK) {
	case SND_SOC_DAIFMT_IB_NF:
		mcasp_clr_bits(mcasp, DAVINCI_MCASP_ACLKXCTL_REG, ACLKXPOL);
		mcasp_clr_bits(mcasp, DAVINCI_MCASP_ACLKRCTL_REG, ACLKRPOL);
		fs_pol_rising = true;
		break;
	case SND_SOC_DAIFMT_NB_IF:
		mcasp_set_bits(mcasp, DAVINCI_MCASP_ACLKXCTL_REG, ACLKXPOL);
		mcasp_set_bits(mcasp, DAVINCI_MCASP_ACLKRCTL_REG, ACLKRPOL);
		fs_pol_rising = false;
		break;
	case SND_SOC_DAIFMT_IB_IF:
		mcasp_clr_bits(mcasp, DAVINCI_MCASP_ACLKXCTL_REG, ACLKXPOL);
		mcasp_clr_bits(mcasp, DAVINCI_MCASP_ACLKRCTL_REG, ACLKRPOL);
		fs_pol_rising = false;
		break;
	case SND_SOC_DAIFMT_NB_NF:
		mcasp_set_bits(mcasp, DAVINCI_MCASP_ACLKXCTL_REG, ACLKXPOL);
		mcasp_set_bits(mcasp, DAVINCI_MCASP_ACLKRCTL_REG, ACLKRPOL);
		fs_pol_rising = true;
		break;
	default:
		ret = -EINVAL;
		goto out;
	}

	if (inv_fs)
		fs_pol_rising = !fs_pol_rising;

	if (fs_pol_rising) {
		mcasp_clr_bits(mcasp, DAVINCI_MCASP_TXFMCTL_REG, FSXPOL);
		mcasp_clr_bits(mcasp, DAVINCI_MCASP_RXFMCTL_REG, FSRPOL);
	} else {
		mcasp_set_bits(mcasp, DAVINCI_MCASP_TXFMCTL_REG, FSXPOL);
		mcasp_set_bits(mcasp, DAVINCI_MCASP_RXFMCTL_REG, FSRPOL);
	}
out:
	pm_runtime_put(mcasp->dev);
	return ret;
}

static int __davinci_mcasp_set_clkdiv(struct snd_soc_dai *dai, int div_id,
				      int div, bool explicit)
{
	struct davinci_mcasp *mcasp = snd_soc_dai_get_drvdata(dai);

	pm_runtime_get_sync(mcasp->dev);
	switch (div_id) {
	case 0:		/* MCLK divider */
		mcasp_mod_bits(mcasp, DAVINCI_MCASP_AHCLKXCTL_REG,
			       AHCLKXDIV(div - 1), AHCLKXDIV_MASK);
		mcasp_mod_bits(mcasp, DAVINCI_MCASP_AHCLKRCTL_REG,
			       AHCLKRDIV(div - 1), AHCLKRDIV_MASK);
		break;

	case 1:		/* BCLK divider */
		mcasp_mod_bits(mcasp, DAVINCI_MCASP_ACLKXCTL_REG,
			       ACLKXDIV(div - 1), ACLKXDIV_MASK);
		mcasp_mod_bits(mcasp, DAVINCI_MCASP_ACLKRCTL_REG,
			       ACLKRDIV(div - 1), ACLKRDIV_MASK);
		if (explicit)
			mcasp->bclk_div = div;
		break;

	case 2:		/* BCLK/LRCLK ratio */
		mcasp->bclk_lrclk_ratio = div;
		break;

	default:
		return -EINVAL;
	}

	pm_runtime_put(mcasp->dev);
	return 0;
}

static int davinci_mcasp_set_clkdiv(struct snd_soc_dai *dai, int div_id,
				    int div)
{
	return __davinci_mcasp_set_clkdiv(dai, div_id, div, 1);
}

static int davinci_mcasp_set_sysclk(struct snd_soc_dai *dai, int clk_id,
				    unsigned int freq, int dir)
{
	struct davinci_mcasp *mcasp = snd_soc_dai_get_drvdata(dai);

	pm_runtime_get_sync(mcasp->dev);
	if (dir == SND_SOC_CLOCK_OUT) {
		mcasp_set_bits(mcasp, DAVINCI_MCASP_AHCLKXCTL_REG, AHCLKXE);
		mcasp_set_bits(mcasp, DAVINCI_MCASP_AHCLKRCTL_REG, AHCLKRE);
		mcasp_set_bits(mcasp, DAVINCI_MCASP_PDIR_REG, AHCLKX);
	} else {
		mcasp_clr_bits(mcasp, DAVINCI_MCASP_AHCLKXCTL_REG, AHCLKXE);
		mcasp_clr_bits(mcasp, DAVINCI_MCASP_AHCLKRCTL_REG, AHCLKRE);
		mcasp_clr_bits(mcasp, DAVINCI_MCASP_PDIR_REG, AHCLKX);
	}

	mcasp->sysclk_freq = freq;

	pm_runtime_put(mcasp->dev);
	return 0;
}

static int davinci_config_channel_size(struct davinci_mcasp *mcasp,
				       int word_length)
{
	u32 fmt;
	u32 tx_rotate = (word_length / 4) & 0x7;
	u32 mask = (1ULL << word_length) - 1;
	/*
	 * For captured data we should not rotate, inversion and masking is
	 * enoguh to get the data to the right position:
	 * Format	  data from bus		after reverse (XRBUF)
	 * S16_LE:	|LSB|MSB|xxx|xxx|	|xxx|xxx|MSB|LSB|
	 * S24_3LE:	|LSB|DAT|MSB|xxx|	|xxx|MSB|DAT|LSB|
	 * S24_LE:	|LSB|DAT|MSB|xxx|	|xxx|MSB|DAT|LSB|
	 * S32_LE:	|LSB|DAT|DAT|MSB|	|MSB|DAT|DAT|LSB|
	 */
	u32 rx_rotate = 0;

	/*
	 * if s BCLK-to-LRCLK ratio has been configured via the set_clkdiv()
	 * callback, take it into account here. That allows us to for example
	 * send 32 bits per channel to the codec, while only 16 of them carry
	 * audio payload.
	 * The clock ratio is given for a full period of data (for I2S format
	 * both left and right channels), so it has to be divided by number of
	 * tdm-slots (for I2S - divided by 2).
	 */
	if (mcasp->bclk_lrclk_ratio) {
		u32 slot_length = mcasp->bclk_lrclk_ratio / mcasp->tdm_slots;

		/*
		 * When we have more bclk then it is needed for the data, we
		 * need to use the rotation to move the received samples to have
		 * correct alignment.
		 */
		rx_rotate = (slot_length - word_length) / 4;
		word_length = slot_length;
	}

	/* mapping of the XSSZ bit-field as described in the datasheet */
	fmt = (word_length >> 1) - 1;

	if (mcasp->op_mode != DAVINCI_MCASP_DIT_MODE) {
		mcasp_mod_bits(mcasp, DAVINCI_MCASP_RXFMT_REG, RXSSZ(fmt),
			       RXSSZ(0x0F));
		mcasp_mod_bits(mcasp, DAVINCI_MCASP_TXFMT_REG, TXSSZ(fmt),
			       TXSSZ(0x0F));
		mcasp_mod_bits(mcasp, DAVINCI_MCASP_TXFMT_REG, TXROT(tx_rotate),
			       TXROT(7));
		mcasp_mod_bits(mcasp, DAVINCI_MCASP_RXFMT_REG, RXROT(rx_rotate),
			       RXROT(7));
		mcasp_set_reg(mcasp, DAVINCI_MCASP_RXMASK_REG, mask);
	}

	mcasp_set_reg(mcasp, DAVINCI_MCASP_TXMASK_REG, mask);

	return 0;
}

static int mcasp_common_hw_param(struct davinci_mcasp *mcasp, int stream,
				 int period_words, int channels)
{
	struct snd_dmaengine_dai_dma_data *dma_data = &mcasp->dma_data[stream];
	int i;
	u8 tx_ser = 0;
	u8 rx_ser = 0;
	u8 slots = mcasp->tdm_slots;
	u8 max_active_serializers = (channels + slots - 1) / slots;
	int active_serializers, numevt, n;
	u32 reg;
	/* Default configuration */
	if (mcasp->version < MCASP_VERSION_3)
		mcasp_set_bits(mcasp, DAVINCI_MCASP_PWREMUMGT_REG, MCASP_SOFT);

	/* All PINS as McASP */
	mcasp_set_reg(mcasp, DAVINCI_MCASP_PFUNC_REG, 0x00000000);

	if (stream == SNDRV_PCM_STREAM_PLAYBACK) {
		mcasp_set_reg(mcasp, DAVINCI_MCASP_TXSTAT_REG, 0xFFFFFFFF);
		mcasp_clr_bits(mcasp, DAVINCI_MCASP_XEVTCTL_REG, TXDATADMADIS);
	} else {
		mcasp_set_reg(mcasp, DAVINCI_MCASP_RXSTAT_REG, 0xFFFFFFFF);
		mcasp_clr_bits(mcasp, DAVINCI_MCASP_REVTCTL_REG, RXDATADMADIS);
	}

	for (i = 0; i < mcasp->num_serializer; i++) {
		mcasp_set_bits(mcasp, DAVINCI_MCASP_XRSRCTL_REG(i),
			       mcasp->serial_dir[i]);
		if (mcasp->serial_dir[i] == TX_MODE &&
					tx_ser < max_active_serializers) {
			mcasp_set_bits(mcasp, DAVINCI_MCASP_PDIR_REG, AXR(i));
			tx_ser++;
		} else if (mcasp->serial_dir[i] == RX_MODE &&
					rx_ser < max_active_serializers) {
			mcasp_clr_bits(mcasp, DAVINCI_MCASP_PDIR_REG, AXR(i));
			rx_ser++;
		} else {
			mcasp_mod_bits(mcasp, DAVINCI_MCASP_XRSRCTL_REG(i),
				       SRMOD_INACTIVE, SRMOD_MASK);
		}
	}

	if (stream == SNDRV_PCM_STREAM_PLAYBACK) {
		active_serializers = tx_ser;
		numevt = mcasp->txnumevt;
		reg = mcasp->fifo_base + MCASP_WFIFOCTL_OFFSET;
	} else {
		active_serializers = rx_ser;
		numevt = mcasp->rxnumevt;
		reg = mcasp->fifo_base + MCASP_RFIFOCTL_OFFSET;
	}

	if (active_serializers < max_active_serializers) {
		dev_warn(mcasp->dev, "stream has more channels (%d) than are "
			 "enabled in mcasp (%d)\n", channels,
			 active_serializers * slots);
		return -EINVAL;
	}

	/* AFIFO is not in use */
	if (!numevt) {
		/* Configure the burst size for platform drivers */
		if (active_serializers > 1) {
			/*
			 * If more than one serializers are in use we have one
			 * DMA request to provide data for all serializers.
			 * For example if three serializers are enabled the DMA
			 * need to transfer three words per DMA request.
			 */
			dma_data->maxburst = active_serializers;
		} else {
			dma_data->maxburst = 0;
		}
		return 0;
	}

	if (period_words % active_serializers) {
		dev_err(mcasp->dev, "Invalid combination of period words and "
			"active serializers: %d, %d\n", period_words,
			active_serializers);
		return -EINVAL;
	}

	/*
	 * Calculate the optimal AFIFO depth for platform side:
	 * The number of words for numevt need to be in steps of active
	 * serializers.
	 */
	n = numevt % active_serializers;
	if (n)
		numevt += (active_serializers - n);
	while (period_words % numevt && numevt > 0)
		numevt -= active_serializers;
	if (numevt <= 0)
		numevt = active_serializers;

	mcasp_mod_bits(mcasp, reg, active_serializers, NUMDMA_MASK);
	mcasp_mod_bits(mcasp, reg, NUMEVT(numevt), NUMEVT_MASK);

	/* Configure the burst size for platform drivers */
	if (numevt == 1)
		numevt = 0;
	dma_data->maxburst = numevt;

	return 0;
}

static int mcasp_i2s_hw_param(struct davinci_mcasp *mcasp, int stream,
			      int channels)
{
	int i, active_slots;
	int total_slots;
	int active_serializers;
	u32 mask = 0;
	u32 busel = 0;

	total_slots = mcasp->tdm_slots;

	/*
	 * If more than one serializer is needed, then use them with
	 * their specified tdm_slots count. Otherwise, one serializer
	 * can cope with the transaction using as many slots as channels
	 * in the stream, requires channels symmetry
	 */
	active_serializers = (channels + total_slots - 1) / total_slots;
	if (active_serializers == 1)
		active_slots = channels;
	else
		active_slots = total_slots;

	for (i = 0; i < active_slots; i++)
		mask |= (1 << i);

	mcasp_clr_bits(mcasp, DAVINCI_MCASP_ACLKXCTL_REG, TX_ASYNC);

	if (!mcasp->dat_port)
		busel = TXSEL;

	mcasp_set_reg(mcasp, DAVINCI_MCASP_TXTDM_REG, mask);
	mcasp_set_bits(mcasp, DAVINCI_MCASP_TXFMT_REG, busel | TXORD);
	mcasp_mod_bits(mcasp, DAVINCI_MCASP_TXFMCTL_REG,
		       FSXMOD(total_slots), FSXMOD(0x1FF));

	mcasp_set_reg(mcasp, DAVINCI_MCASP_RXTDM_REG, mask);
	mcasp_set_bits(mcasp, DAVINCI_MCASP_RXFMT_REG, busel | RXORD);
	mcasp_mod_bits(mcasp, DAVINCI_MCASP_RXFMCTL_REG,
		       FSRMOD(total_slots), FSRMOD(0x1FF));

	return 0;
}

/* S/PDIF */
static int mcasp_dit_hw_param(struct davinci_mcasp *mcasp,
			      unsigned int rate)
{
	u32 cs_value = 0;
	u8 *cs_bytes = (u8*) &cs_value;

	/* Set the TX format : 24 bit right rotation, 32 bit slot, Pad 0
	   and LSB first */
	mcasp_set_bits(mcasp, DAVINCI_MCASP_TXFMT_REG, TXROT(6) | TXSSZ(15));

	/* Set TX frame synch : DIT Mode, 1 bit width, internal, rising edge */
	mcasp_set_reg(mcasp, DAVINCI_MCASP_TXFMCTL_REG, AFSXE | FSXMOD(0x180));

	/* Set the TX tdm : for all the slots */
	mcasp_set_reg(mcasp, DAVINCI_MCASP_TXTDM_REG, 0xFFFFFFFF);

	/* Set the TX clock controls : div = 1 and internal */
	mcasp_set_bits(mcasp, DAVINCI_MCASP_ACLKXCTL_REG, ACLKXE | TX_ASYNC);

	mcasp_clr_bits(mcasp, DAVINCI_MCASP_XEVTCTL_REG, TXDATADMADIS);

	/* Only 44100 and 48000 are valid, both have the same setting */
	mcasp_set_bits(mcasp, DAVINCI_MCASP_AHCLKXCTL_REG, AHCLKXDIV(3));

	/* Enable the DIT */
	mcasp_set_bits(mcasp, DAVINCI_MCASP_TXDITCTL_REG, DITEN);

	/* Set S/PDIF channel status bits */
	cs_bytes[0] = IEC958_AES0_CON_NOT_COPYRIGHT;
	cs_bytes[1] = IEC958_AES1_CON_PCM_CODER;

	switch (rate) {
	case 22050:
		cs_bytes[3] |= IEC958_AES3_CON_FS_22050;
		break;
	case 24000:
		cs_bytes[3] |= IEC958_AES3_CON_FS_24000;
		break;
	case 32000:
		cs_bytes[3] |= IEC958_AES3_CON_FS_32000;
		break;
	case 44100:
		cs_bytes[3] |= IEC958_AES3_CON_FS_44100;
		break;
	case 48000:
		cs_bytes[3] |= IEC958_AES3_CON_FS_48000;
		break;
	case 88200:
		cs_bytes[3] |= IEC958_AES3_CON_FS_88200;
		break;
	case 96000:
		cs_bytes[3] |= IEC958_AES3_CON_FS_96000;
		break;
	case 176400:
		cs_bytes[3] |= IEC958_AES3_CON_FS_176400;
		break;
	case 192000:
		cs_bytes[3] |= IEC958_AES3_CON_FS_192000;
		break;
	default:
		printk(KERN_WARNING "unsupported sampling rate: %d\n", rate);
		return -EINVAL;
	}

	mcasp_set_reg(mcasp, DAVINCI_MCASP_DITCSRA_REG, cs_value);
	mcasp_set_reg(mcasp, DAVINCI_MCASP_DITCSRB_REG, cs_value);

	return 0;
}

static int davinci_mcasp_calc_clk_div(struct davinci_mcasp *mcasp,
				      unsigned int bclk_freq,
				      int *error_ppm)
{
	int div = mcasp->sysclk_freq / bclk_freq;
	int rem = mcasp->sysclk_freq % bclk_freq;

	if (rem != 0) {
		if (div == 0 ||
		    ((mcasp->sysclk_freq / div) - bclk_freq) >
		    (bclk_freq - (mcasp->sysclk_freq / (div+1)))) {
			div++;
			rem = rem - bclk_freq;
		}
	}
	if (error_ppm)
		*error_ppm =
			(div*1000000 + (int)div64_long(1000000LL*rem,
						       (int)bclk_freq))
			/div - 1000000;

	return div;
}

static int davinci_mcasp_hw_params(struct snd_pcm_substream *substream,
					struct snd_pcm_hw_params *params,
					struct snd_soc_dai *cpu_dai)
{
	struct davinci_mcasp *mcasp = snd_soc_dai_get_drvdata(cpu_dai);
	int word_length;
	int channels = params_channels(params);
	int period_size = params_period_size(params);
	int ret;

	/*
	 * If mcasp is BCLK master, and a BCLK divider was not provided by
	 * the machine driver, we need to calculate the ratio.
	 */
	if (mcasp->bclk_master && mcasp->bclk_div == 0 && mcasp->sysclk_freq) {
		int channels = params_channels(params);
		int rate = params_rate(params);
		int sbits = params_width(params);
		int ppm, div;

		if (channels > mcasp->tdm_slots)
			channels = mcasp->tdm_slots;

		div = davinci_mcasp_calc_clk_div(mcasp, rate*sbits*channels,
						 &ppm);
		if (ppm)
			dev_info(mcasp->dev, "Sample-rate is off by %d PPM\n",
				 ppm);

		__davinci_mcasp_set_clkdiv(cpu_dai, 1, div, 0);
	}

	ret = mcasp_common_hw_param(mcasp, substream->stream,
				    period_size * channels, channels);
	if (ret)
		return ret;

	if (mcasp->op_mode == DAVINCI_MCASP_DIT_MODE)
		ret = mcasp_dit_hw_param(mcasp, params_rate(params));
	else
		ret = mcasp_i2s_hw_param(mcasp, substream->stream,
					 channels);

	if (ret)
		return ret;

	switch (params_format(params)) {
	case SNDRV_PCM_FORMAT_U8:
	case SNDRV_PCM_FORMAT_S8:
		word_length = 8;
		break;

	case SNDRV_PCM_FORMAT_U16_LE:
	case SNDRV_PCM_FORMAT_S16_LE:
		word_length = 16;
		break;

	case SNDRV_PCM_FORMAT_U24_3LE:
	case SNDRV_PCM_FORMAT_S24_3LE:
		word_length = 24;
		break;

	case SNDRV_PCM_FORMAT_U24_LE:
	case SNDRV_PCM_FORMAT_S24_LE:
		word_length = 24;
		break;

	case SNDRV_PCM_FORMAT_U32_LE:
	case SNDRV_PCM_FORMAT_S32_LE:
		word_length = 32;
		break;

	default:
		printk(KERN_WARNING "davinci-mcasp: unsupported PCM format");
		return -EINVAL;
	}

	davinci_config_channel_size(mcasp, word_length);

	if (mcasp->op_mode == DAVINCI_MCASP_IIS_MODE)
		mcasp->channels = channels;

	return 0;
}

static int davinci_mcasp_trigger(struct snd_pcm_substream *substream,
				     int cmd, struct snd_soc_dai *cpu_dai)
{
	struct davinci_mcasp *mcasp = snd_soc_dai_get_drvdata(cpu_dai);
	int ret = 0;

	switch (cmd) {
	case SNDRV_PCM_TRIGGER_RESUME:
	case SNDRV_PCM_TRIGGER_START:
	case SNDRV_PCM_TRIGGER_PAUSE_RELEASE:
		davinci_mcasp_start(mcasp, substream->stream);
		break;
	case SNDRV_PCM_TRIGGER_SUSPEND:
	case SNDRV_PCM_TRIGGER_STOP:
	case SNDRV_PCM_TRIGGER_PAUSE_PUSH:
		davinci_mcasp_stop(mcasp, substream->stream);
		break;

	default:
		ret = -EINVAL;
	}

	return ret;
}

static const unsigned int davinci_mcasp_dai_rates[] = {
	8000, 11025, 16000, 22050, 32000, 44100, 48000, 64000,
	88200, 96000, 176400, 192000,
};

#define DAVINCI_MAX_RATE_ERROR_PPM 1000

static int davinci_mcasp_hw_rule_rate(struct snd_pcm_hw_params *params,
				      struct snd_pcm_hw_rule *rule)
{
	struct davinci_mcasp_ruledata *rd = rule->private;
	struct snd_interval *ri =
		hw_param_interval(params, SNDRV_PCM_HW_PARAM_RATE);
	int sbits = params_width(params);
	int channels = params_channels(params);
	unsigned int list[ARRAY_SIZE(davinci_mcasp_dai_rates)];
	int i, count = 0;

	if (channels > rd->mcasp->tdm_slots)
		channels = rd->mcasp->tdm_slots;

	for (i = 0; i < ARRAY_SIZE(davinci_mcasp_dai_rates); i++) {
		if (ri->min <= davinci_mcasp_dai_rates[i] &&
		    ri->max >= davinci_mcasp_dai_rates[i]) {
			uint bclk_freq = sbits*channels*
				davinci_mcasp_dai_rates[i];
			int ppm;

			davinci_mcasp_calc_clk_div(rd->mcasp, bclk_freq, &ppm);
			if (abs(ppm) < DAVINCI_MAX_RATE_ERROR_PPM)
				list[count++] = davinci_mcasp_dai_rates[i];
		}
	}
	dev_dbg(rd->mcasp->dev,
		"%d frequencies (%d-%d) for %d sbits and %d channels\n",
		count, ri->min, ri->max, sbits, channels);

	return snd_interval_list(hw_param_interval(params, rule->var),
				 count, list, 0);
}

static int davinci_mcasp_hw_rule_format(struct snd_pcm_hw_params *params,
					struct snd_pcm_hw_rule *rule)
{
	struct davinci_mcasp_ruledata *rd = rule->private;
	struct snd_mask *fmt = hw_param_mask(params, SNDRV_PCM_HW_PARAM_FORMAT);
	struct snd_mask nfmt;
	int rate = params_rate(params);
	int channels = params_channels(params);
	int i, count = 0;

	snd_mask_none(&nfmt);

	if (channels > rd->mcasp->tdm_slots)
		channels = rd->mcasp->tdm_slots;

	for (i = 0; i < SNDRV_PCM_FORMAT_LAST; i++) {
		if (snd_mask_test(fmt, i)) {
			uint bclk_freq = snd_pcm_format_width(i)*channels*rate;
			int ppm;

			davinci_mcasp_calc_clk_div(rd->mcasp, bclk_freq, &ppm);
			if (abs(ppm) < DAVINCI_MAX_RATE_ERROR_PPM) {
				snd_mask_set(&nfmt, i);
				count++;
			}
		}
	}
	dev_dbg(rd->mcasp->dev,
		"%d possible sample format for %d Hz and %d channels\n",
		count, rate, channels);

	return snd_mask_refine(fmt, &nfmt);
}

static int davinci_mcasp_hw_rule_channels(struct snd_pcm_hw_params *params,
					  struct snd_pcm_hw_rule *rule)
{
	struct davinci_mcasp_ruledata *rd = rule->private;
	struct snd_interval *ci =
		hw_param_interval(params, SNDRV_PCM_HW_PARAM_CHANNELS);
	int sbits = params_width(params);
	int rate = params_rate(params);
	int max_chan_per_wire = rd->mcasp->tdm_slots < ci->max ?
		rd->mcasp->tdm_slots : ci->max;
	unsigned int list[ci->max - ci->min + 1];
	int c1, c, count = 0;

	for (c1 = ci->min; c1 <= max_chan_per_wire; c1++) {
		uint bclk_freq = c1*sbits*rate;
		int ppm;

		davinci_mcasp_calc_clk_div(rd->mcasp, bclk_freq, &ppm);
		if (abs(ppm) < DAVINCI_MAX_RATE_ERROR_PPM) {
			/* If we can use all tdm_slots, we can put any
			   amount of channels to remaining wires as
			   long as they fit in. */
			if (c1 == rd->mcasp->tdm_slots) {
				for (c = c1; c <= rd->serializers*c1 &&
					     c <= ci->max; c++)
					list[count++] = c;
			} else {
				list[count++] = c1;
			}
		}
	}
	dev_dbg(rd->mcasp->dev,
		"%d possible channel counts (%d-%d) for %d Hz and %d sbits\n",
		count, ci->min, ci->max, rate, sbits);

	return snd_interval_list(hw_param_interval(params, rule->var),
				 count, list, 0);
}

static int davinci_mcasp_startup(struct snd_pcm_substream *substream,
				 struct snd_soc_dai *cpu_dai)
{
	struct davinci_mcasp *mcasp = snd_soc_dai_get_drvdata(cpu_dai);
	struct davinci_mcasp_ruledata *ruledata =
					&mcasp->ruledata[substream->stream];
	u32 max_channels = 0;
	int i, dir;

	mcasp->substreams[substream->stream] = substream;

	if (mcasp->op_mode == DAVINCI_MCASP_DIT_MODE)
		return 0;

	/*
	 * Limit the maximum allowed channels for the first stream:
	 * number of serializers for the direction * tdm slots per serializer
	 */
	if (substream->stream == SNDRV_PCM_STREAM_PLAYBACK)
		dir = TX_MODE;
	else
		dir = RX_MODE;

	for (i = 0; i < mcasp->num_serializer; i++) {
		if (mcasp->serial_dir[i] == dir)
			max_channels++;
	}
	ruledata->serializers = max_channels;
	max_channels *= mcasp->tdm_slots;
	/*
	 * If the already active stream has less channels than the calculated
	 * limnit based on the seirializers * tdm_slots, we need to use that as
	 * a constraint for the second stream.
	 * Otherwise (first stream or less allowed channels) we use the
	 * calculated constraint.
	 */
	if (mcasp->channels && mcasp->channels < max_channels)
		max_channels = mcasp->channels;

	snd_pcm_hw_constraint_minmax(substream->runtime,
				     SNDRV_PCM_HW_PARAM_CHANNELS,
				     2, max_channels);

	/*
	 * If we rely on implicit BCLK divider setting we should
	 * set constraints based on what we can provide.
	 */
	if (mcasp->bclk_master && mcasp->bclk_div == 0 && mcasp->sysclk_freq) {
		int ret;

		ruledata->mcasp = mcasp;

		ret = snd_pcm_hw_rule_add(substream->runtime, 0,
					  SNDRV_PCM_HW_PARAM_RATE,
					  davinci_mcasp_hw_rule_rate,
					  ruledata,
					  SNDRV_PCM_HW_PARAM_FORMAT,
					  SNDRV_PCM_HW_PARAM_CHANNELS, -1);
		if (ret)
			return ret;
		ret = snd_pcm_hw_rule_add(substream->runtime, 0,
					  SNDRV_PCM_HW_PARAM_FORMAT,
					  davinci_mcasp_hw_rule_format,
					  ruledata,
					  SNDRV_PCM_HW_PARAM_RATE,
					  SNDRV_PCM_HW_PARAM_CHANNELS, -1);
		if (ret)
			return ret;
		ret = snd_pcm_hw_rule_add(substream->runtime, 0,
					  SNDRV_PCM_HW_PARAM_CHANNELS,
					  davinci_mcasp_hw_rule_channels,
					  ruledata,
					  SNDRV_PCM_HW_PARAM_RATE,
					  SNDRV_PCM_HW_PARAM_FORMAT, -1);
		if (ret)
			return ret;
	}

	return 0;
}

static void davinci_mcasp_shutdown(struct snd_pcm_substream *substream,
				   struct snd_soc_dai *cpu_dai)
{
	struct davinci_mcasp *mcasp = snd_soc_dai_get_drvdata(cpu_dai);

	mcasp->substreams[substream->stream] = NULL;

	if (mcasp->op_mode == DAVINCI_MCASP_DIT_MODE)
		return;

	if (!cpu_dai->active)
		mcasp->channels = 0;
}

static const struct snd_soc_dai_ops davinci_mcasp_dai_ops = {
	.startup	= davinci_mcasp_startup,
	.shutdown	= davinci_mcasp_shutdown,
	.trigger	= davinci_mcasp_trigger,
	.hw_params	= davinci_mcasp_hw_params,
	.set_fmt	= davinci_mcasp_set_dai_fmt,
	.set_clkdiv	= davinci_mcasp_set_clkdiv,
	.set_sysclk	= davinci_mcasp_set_sysclk,
};

static int davinci_mcasp_dai_probe(struct snd_soc_dai *dai)
{
	struct davinci_mcasp *mcasp = snd_soc_dai_get_drvdata(dai);

	dai->playback_dma_data = &mcasp->dma_data[SNDRV_PCM_STREAM_PLAYBACK];
	dai->capture_dma_data = &mcasp->dma_data[SNDRV_PCM_STREAM_CAPTURE];

	return 0;
}

#ifdef CONFIG_PM_SLEEP
static int davinci_mcasp_suspend(struct snd_soc_dai *dai)
{
	struct davinci_mcasp *mcasp = snd_soc_dai_get_drvdata(dai);
	struct davinci_mcasp_context *context = &mcasp->context;
	u32 reg;
	int i;

<<<<<<< HEAD
	context->pm_state = pm_runtime_enabled(mcasp->dev);
=======
	context->pm_state = pm_runtime_active(mcasp->dev);
>>>>>>> 4b8a8262
	if (!context->pm_state)
		pm_runtime_get_sync(mcasp->dev);

	for (i = 0; i < ARRAY_SIZE(context_regs); i++)
		context->config_regs[i] = mcasp_get_reg(mcasp, context_regs[i]);

	if (mcasp->txnumevt) {
		reg = mcasp->fifo_base + MCASP_WFIFOCTL_OFFSET;
		context->afifo_regs[0] = mcasp_get_reg(mcasp, reg);
	}
	if (mcasp->rxnumevt) {
		reg = mcasp->fifo_base + MCASP_RFIFOCTL_OFFSET;
		context->afifo_regs[1] = mcasp_get_reg(mcasp, reg);
	}

	for (i = 0; i < mcasp->num_serializer; i++)
		context->xrsr_regs[i] = mcasp_get_reg(mcasp,
						DAVINCI_MCASP_XRSRCTL_REG(i));

	pm_runtime_put_sync(mcasp->dev);

	return 0;
}

static int davinci_mcasp_resume(struct snd_soc_dai *dai)
{
	struct davinci_mcasp *mcasp = snd_soc_dai_get_drvdata(dai);
	struct davinci_mcasp_context *context = &mcasp->context;
	u32 reg;
	int i;

	pm_runtime_get_sync(mcasp->dev);

	for (i = 0; i < ARRAY_SIZE(context_regs); i++)
		mcasp_set_reg(mcasp, context_regs[i], context->config_regs[i]);

	if (mcasp->txnumevt) {
		reg = mcasp->fifo_base + MCASP_WFIFOCTL_OFFSET;
		mcasp_set_reg(mcasp, reg, context->afifo_regs[0]);
	}
	if (mcasp->rxnumevt) {
		reg = mcasp->fifo_base + MCASP_RFIFOCTL_OFFSET;
		mcasp_set_reg(mcasp, reg, context->afifo_regs[1]);
	}

	for (i = 0; i < mcasp->num_serializer; i++)
		mcasp_set_reg(mcasp, DAVINCI_MCASP_XRSRCTL_REG(i),
			      context->xrsr_regs[i]);

	if (!context->pm_state)
		pm_runtime_put_sync(mcasp->dev);

	return 0;
}
#else
#define davinci_mcasp_suspend NULL
#define davinci_mcasp_resume NULL
#endif

#define DAVINCI_MCASP_RATES	SNDRV_PCM_RATE_8000_192000

#define DAVINCI_MCASP_PCM_FMTS (SNDRV_PCM_FMTBIT_S8 | \
				SNDRV_PCM_FMTBIT_U8 | \
				SNDRV_PCM_FMTBIT_S16_LE | \
				SNDRV_PCM_FMTBIT_U16_LE | \
				SNDRV_PCM_FMTBIT_S24_LE | \
				SNDRV_PCM_FMTBIT_U24_LE | \
				SNDRV_PCM_FMTBIT_S24_3LE | \
				SNDRV_PCM_FMTBIT_U24_3LE | \
				SNDRV_PCM_FMTBIT_S32_LE | \
				SNDRV_PCM_FMTBIT_U32_LE)

static struct snd_soc_dai_driver davinci_mcasp_dai[] = {
	{
		.name		= "davinci-mcasp.0",
		.probe		= davinci_mcasp_dai_probe,
		.suspend	= davinci_mcasp_suspend,
		.resume		= davinci_mcasp_resume,
		.playback	= {
			.channels_min	= 2,
			.channels_max	= 32 * 16,
			.rates 		= DAVINCI_MCASP_RATES,
			.formats	= DAVINCI_MCASP_PCM_FMTS,
		},
		.capture 	= {
			.channels_min 	= 2,
			.channels_max	= 32 * 16,
			.rates 		= DAVINCI_MCASP_RATES,
			.formats	= DAVINCI_MCASP_PCM_FMTS,
		},
		.ops 		= &davinci_mcasp_dai_ops,

		.symmetric_samplebits	= 1,
	},
	{
		.name		= "davinci-mcasp.1",
		.probe		= davinci_mcasp_dai_probe,
		.playback 	= {
			.channels_min	= 1,
			.channels_max	= 384,
			.rates		= DAVINCI_MCASP_RATES,
			.formats	= DAVINCI_MCASP_PCM_FMTS,
		},
		.ops 		= &davinci_mcasp_dai_ops,
	},

};

static const struct snd_soc_component_driver davinci_mcasp_component = {
	.name		= "davinci-mcasp",
};

/* Some HW specific values and defaults. The rest is filled in from DT. */
static struct davinci_mcasp_pdata dm646x_mcasp_pdata = {
	.tx_dma_offset = 0x400,
	.rx_dma_offset = 0x400,
	.version = MCASP_VERSION_1,
};

static struct davinci_mcasp_pdata da830_mcasp_pdata = {
	.tx_dma_offset = 0x2000,
	.rx_dma_offset = 0x2000,
	.version = MCASP_VERSION_2,
};

static struct davinci_mcasp_pdata am33xx_mcasp_pdata = {
	.tx_dma_offset = 0,
	.rx_dma_offset = 0,
	.version = MCASP_VERSION_3,
};

static struct davinci_mcasp_pdata dra7_mcasp_pdata = {
	.tx_dma_offset = 0x200,
	.rx_dma_offset = 0x284,
	.version = MCASP_VERSION_4,
};

static const struct of_device_id mcasp_dt_ids[] = {
	{
		.compatible = "ti,dm646x-mcasp-audio",
		.data = &dm646x_mcasp_pdata,
	},
	{
		.compatible = "ti,da830-mcasp-audio",
		.data = &da830_mcasp_pdata,
	},
	{
		.compatible = "ti,am33xx-mcasp-audio",
		.data = &am33xx_mcasp_pdata,
	},
	{
		.compatible = "ti,dra7-mcasp-audio",
		.data = &dra7_mcasp_pdata,
	},
	{ /* sentinel */ }
};
MODULE_DEVICE_TABLE(of, mcasp_dt_ids);

static int mcasp_reparent_fck(struct platform_device *pdev)
{
	struct device_node *node = pdev->dev.of_node;
	struct clk *gfclk, *parent_clk;
	const char *parent_name;
	int ret;

	if (!node)
		return 0;

	parent_name = of_get_property(node, "fck_parent", NULL);
	if (!parent_name)
		return 0;

	gfclk = clk_get(&pdev->dev, "fck");
	if (IS_ERR(gfclk)) {
		dev_err(&pdev->dev, "failed to get fck\n");
		return PTR_ERR(gfclk);
	}

	parent_clk = clk_get(NULL, parent_name);
	if (IS_ERR(parent_clk)) {
		dev_err(&pdev->dev, "failed to get parent clock\n");
		ret = PTR_ERR(parent_clk);
		goto err1;
	}

	ret = clk_set_parent(gfclk, parent_clk);
	if (ret) {
		dev_err(&pdev->dev, "failed to reparent fck\n");
		goto err2;
	}

err2:
	clk_put(parent_clk);
err1:
	clk_put(gfclk);
	return ret;
}

static struct davinci_mcasp_pdata *davinci_mcasp_set_pdata_from_of(
						struct platform_device *pdev)
{
	struct device_node *np = pdev->dev.of_node;
	struct davinci_mcasp_pdata *pdata = NULL;
	const struct of_device_id *match =
			of_match_device(mcasp_dt_ids, &pdev->dev);
	struct of_phandle_args dma_spec;

	const u32 *of_serial_dir32;
	u32 val;
	int i, ret = 0;

	if (pdev->dev.platform_data) {
		pdata = pdev->dev.platform_data;
		return pdata;
	} else if (match) {
		pdata = (struct davinci_mcasp_pdata*) match->data;
	} else {
		/* control shouldn't reach here. something is wrong */
		ret = -EINVAL;
		goto nodata;
	}

	ret = of_property_read_u32(np, "op-mode", &val);
	if (ret >= 0)
		pdata->op_mode = val;

	ret = of_property_read_u32(np, "tdm-slots", &val);
	if (ret >= 0) {
		if (val < 2 || val > 32) {
			dev_err(&pdev->dev,
				"tdm-slots must be in rage [2-32]\n");
			ret = -EINVAL;
			goto nodata;
		}

		pdata->tdm_slots = val;
	}

	of_serial_dir32 = of_get_property(np, "serial-dir", &val);
	val /= sizeof(u32);
	if (of_serial_dir32) {
		u8 *of_serial_dir = devm_kzalloc(&pdev->dev,
						 (sizeof(*of_serial_dir) * val),
						 GFP_KERNEL);
		if (!of_serial_dir) {
			ret = -ENOMEM;
			goto nodata;
		}

		for (i = 0; i < val; i++)
			of_serial_dir[i] = be32_to_cpup(&of_serial_dir32[i]);

		pdata->num_serializer = val;
		pdata->serial_dir = of_serial_dir;
	}

	ret = of_property_match_string(np, "dma-names", "tx");
	if (ret < 0)
		goto nodata;

	ret = of_parse_phandle_with_args(np, "dmas", "#dma-cells", ret,
					 &dma_spec);
	if (ret < 0)
		goto nodata;

	pdata->tx_dma_channel = dma_spec.args[0];

	/* RX is not valid in DIT mode */
	if (pdata->op_mode != DAVINCI_MCASP_DIT_MODE) {
		ret = of_property_match_string(np, "dma-names", "rx");
		if (ret < 0)
			goto nodata;

		ret = of_parse_phandle_with_args(np, "dmas", "#dma-cells", ret,
						 &dma_spec);
		if (ret < 0)
			goto nodata;

		pdata->rx_dma_channel = dma_spec.args[0];
	}

	ret = of_property_read_u32(np, "tx-num-evt", &val);
	if (ret >= 0)
		pdata->txnumevt = val;

	ret = of_property_read_u32(np, "rx-num-evt", &val);
	if (ret >= 0)
		pdata->rxnumevt = val;

	ret = of_property_read_u32(np, "sram-size-playback", &val);
	if (ret >= 0)
		pdata->sram_size_playback = val;

	ret = of_property_read_u32(np, "sram-size-capture", &val);
	if (ret >= 0)
		pdata->sram_size_capture = val;

	return  pdata;

nodata:
	if (ret < 0) {
		dev_err(&pdev->dev, "Error populating platform data, err %d\n",
			ret);
		pdata = NULL;
	}
	return  pdata;
}

static int davinci_mcasp_probe(struct platform_device *pdev)
{
	struct snd_dmaengine_dai_dma_data *dma_data;
	struct resource *mem, *ioarea, *res, *dat;
	struct davinci_mcasp_pdata *pdata;
	struct davinci_mcasp *mcasp;
	char *irq_name;
	int *dma;
	int irq;
	int ret;

	if (!pdev->dev.platform_data && !pdev->dev.of_node) {
		dev_err(&pdev->dev, "No platform data supplied\n");
		return -EINVAL;
	}

	mcasp = devm_kzalloc(&pdev->dev, sizeof(struct davinci_mcasp),
			   GFP_KERNEL);
	if (!mcasp)
		return	-ENOMEM;

	pdata = davinci_mcasp_set_pdata_from_of(pdev);
	if (!pdata) {
		dev_err(&pdev->dev, "no platform data\n");
		return -EINVAL;
	}

	mem = platform_get_resource_byname(pdev, IORESOURCE_MEM, "mpu");
	if (!mem) {
		dev_warn(mcasp->dev,
			 "\"mpu\" mem resource not found, using index 0\n");
		mem = platform_get_resource(pdev, IORESOURCE_MEM, 0);
		if (!mem) {
			dev_err(&pdev->dev, "no mem resource?\n");
			return -ENODEV;
		}
	}

	ioarea = devm_request_mem_region(&pdev->dev, mem->start,
			resource_size(mem), pdev->name);
	if (!ioarea) {
		dev_err(&pdev->dev, "Audio region already claimed\n");
		return -EBUSY;
	}

	pm_runtime_enable(&pdev->dev);

	mcasp->base = devm_ioremap(&pdev->dev, mem->start, resource_size(mem));
	if (!mcasp->base) {
		dev_err(&pdev->dev, "ioremap failed\n");
		ret = -ENOMEM;
		goto err;
	}

	mcasp->op_mode = pdata->op_mode;
	/* sanity check for tdm slots parameter */
	if (mcasp->op_mode == DAVINCI_MCASP_IIS_MODE) {
		if (pdata->tdm_slots < 2) {
			dev_err(&pdev->dev, "invalid tdm slots: %d\n",
				pdata->tdm_slots);
			mcasp->tdm_slots = 2;
		} else if (pdata->tdm_slots > 32) {
			dev_err(&pdev->dev, "invalid tdm slots: %d\n",
				pdata->tdm_slots);
			mcasp->tdm_slots = 32;
		} else {
			mcasp->tdm_slots = pdata->tdm_slots;
		}
	}

	mcasp->num_serializer = pdata->num_serializer;
#ifdef CONFIG_PM_SLEEP
	mcasp->context.xrsr_regs = devm_kzalloc(&pdev->dev,
					sizeof(u32) * mcasp->num_serializer,
					GFP_KERNEL);
#endif
	mcasp->serial_dir = pdata->serial_dir;
	mcasp->version = pdata->version;
	mcasp->txnumevt = pdata->txnumevt;
	mcasp->rxnumevt = pdata->rxnumevt;

	mcasp->dev = &pdev->dev;

	irq = platform_get_irq_byname(pdev, "common");
	if (irq >= 0) {
		irq_name = devm_kasprintf(&pdev->dev, GFP_KERNEL, "%s_common\n",
					  dev_name(&pdev->dev));
		ret = devm_request_threaded_irq(&pdev->dev, irq, NULL,
						davinci_mcasp_common_irq_handler,
						IRQF_ONESHOT | IRQF_SHARED,
						irq_name, mcasp);
		if (ret) {
			dev_err(&pdev->dev, "common IRQ request failed\n");
			goto err;
		}

		mcasp->irq_request[SNDRV_PCM_STREAM_PLAYBACK] = XUNDRN;
		mcasp->irq_request[SNDRV_PCM_STREAM_CAPTURE] = ROVRN;
	}

	irq = platform_get_irq_byname(pdev, "rx");
	if (irq >= 0) {
		irq_name = devm_kasprintf(&pdev->dev, GFP_KERNEL, "%s_rx\n",
					  dev_name(&pdev->dev));
		ret = devm_request_threaded_irq(&pdev->dev, irq, NULL,
						davinci_mcasp_rx_irq_handler,
						IRQF_ONESHOT, irq_name, mcasp);
		if (ret) {
			dev_err(&pdev->dev, "RX IRQ request failed\n");
			goto err;
		}

		mcasp->irq_request[SNDRV_PCM_STREAM_CAPTURE] = ROVRN;
	}

	irq = platform_get_irq_byname(pdev, "tx");
	if (irq >= 0) {
		irq_name = devm_kasprintf(&pdev->dev, GFP_KERNEL, "%s_tx\n",
					  dev_name(&pdev->dev));
		ret = devm_request_threaded_irq(&pdev->dev, irq, NULL,
						davinci_mcasp_tx_irq_handler,
						IRQF_ONESHOT, irq_name, mcasp);
		if (ret) {
			dev_err(&pdev->dev, "TX IRQ request failed\n");
			goto err;
		}

		mcasp->irq_request[SNDRV_PCM_STREAM_PLAYBACK] = XUNDRN;
	}

	dat = platform_get_resource_byname(pdev, IORESOURCE_MEM, "dat");
	if (dat)
		mcasp->dat_port = true;

	dma_data = &mcasp->dma_data[SNDRV_PCM_STREAM_PLAYBACK];
	if (dat)
		dma_data->addr = dat->start;
	else
		dma_data->addr = mem->start + pdata->tx_dma_offset;

	dma = &mcasp->dma_request[SNDRV_PCM_STREAM_PLAYBACK];
	res = platform_get_resource(pdev, IORESOURCE_DMA, 0);
	if (res)
		*dma = res->start;
	else
		*dma = pdata->tx_dma_channel;

	/* dmaengine filter data for DT and non-DT boot */
	if (pdev->dev.of_node)
		dma_data->filter_data = "tx";
	else
		dma_data->filter_data = dma;

	/* RX is not valid in DIT mode */
	if (mcasp->op_mode != DAVINCI_MCASP_DIT_MODE) {
		dma_data = &mcasp->dma_data[SNDRV_PCM_STREAM_CAPTURE];
		if (dat)
			dma_data->addr = dat->start;
		else
			dma_data->addr = mem->start + pdata->rx_dma_offset;

		dma = &mcasp->dma_request[SNDRV_PCM_STREAM_CAPTURE];
		res = platform_get_resource(pdev, IORESOURCE_DMA, 1);
		if (res)
			*dma = res->start;
		else
			*dma = pdata->rx_dma_channel;

		/* dmaengine filter data for DT and non-DT boot */
		if (pdev->dev.of_node)
			dma_data->filter_data = "rx";
		else
			dma_data->filter_data = dma;
	}

	if (mcasp->version < MCASP_VERSION_3) {
		mcasp->fifo_base = DAVINCI_MCASP_V2_AFIFO_BASE;
		/* dma_params->dma_addr is pointing to the data port address */
		mcasp->dat_port = true;
	} else {
		mcasp->fifo_base = DAVINCI_MCASP_V3_AFIFO_BASE;
	}

	dev_set_drvdata(&pdev->dev, mcasp);

	mcasp_reparent_fck(pdev);

	ret = devm_snd_soc_register_component(&pdev->dev,
					&davinci_mcasp_component,
					&davinci_mcasp_dai[pdata->op_mode], 1);

	if (ret != 0)
		goto err;

	switch (mcasp->version) {
#if IS_BUILTIN(CONFIG_SND_EDMA_SOC) || \
	(IS_MODULE(CONFIG_SND_DAVINCI_SOC_MCASP) && \
	 IS_MODULE(CONFIG_SND_EDMA_SOC))
	case MCASP_VERSION_1:
	case MCASP_VERSION_2:
	case MCASP_VERSION_3:
		ret = edma_pcm_platform_register(&pdev->dev);
		break;
#endif
#if IS_BUILTIN(CONFIG_SND_OMAP_SOC) || \
	(IS_MODULE(CONFIG_SND_DAVINCI_SOC_MCASP) && \
	 IS_MODULE(CONFIG_SND_OMAP_SOC))
	case MCASP_VERSION_4:
		ret = omap_pcm_platform_register(&pdev->dev);
		break;
#endif
	default:
		dev_err(&pdev->dev, "Invalid McASP version: %d\n",
			mcasp->version);
		ret = -EINVAL;
		break;
	}

	if (ret) {
		dev_err(&pdev->dev, "register PCM failed: %d\n", ret);
		goto err;
	}

	return 0;

err:
	pm_runtime_disable(&pdev->dev);
	return ret;
}

static int davinci_mcasp_remove(struct platform_device *pdev)
{
	pm_runtime_disable(&pdev->dev);

	return 0;
}

static struct platform_driver davinci_mcasp_driver = {
	.probe		= davinci_mcasp_probe,
	.remove		= davinci_mcasp_remove,
	.driver		= {
		.name	= "davinci-mcasp",
		.of_match_table = mcasp_dt_ids,
	},
};

module_platform_driver(davinci_mcasp_driver);

MODULE_AUTHOR("Steve Chen");
MODULE_DESCRIPTION("TI DAVINCI McASP SoC Interface");
MODULE_LICENSE("GPL");<|MERGE_RESOLUTION|>--- conflicted
+++ resolved
@@ -1247,11 +1247,7 @@
 	u32 reg;
 	int i;
 
-<<<<<<< HEAD
-	context->pm_state = pm_runtime_enabled(mcasp->dev);
-=======
 	context->pm_state = pm_runtime_active(mcasp->dev);
->>>>>>> 4b8a8262
 	if (!context->pm_state)
 		pm_runtime_get_sync(mcasp->dev);
 
