--- conflicted
+++ resolved
@@ -108,11 +108,8 @@
 {
 	struct snd_soc_pcm_runtime *rtd = substream->private_data;
 	struct snd_soc_codec *codec = rtd->codec;
-<<<<<<< HEAD
-=======
 
 	mutex_lock(&codec->mutex);
->>>>>>> 3cbea436
 
 	/* check the jack status at stream startup */
 	spitz_ext_control(codec);
@@ -285,10 +282,7 @@
 static int spitz_wm8750_init(struct snd_soc_pcm_runtime *rtd)
 {
 	struct snd_soc_codec *codec = rtd->codec;
-<<<<<<< HEAD
-=======
 	struct snd_soc_dapm_context *dapm = &codec->dapm;
->>>>>>> 3cbea436
 	int err;
 
 	/* NC codec pins */
