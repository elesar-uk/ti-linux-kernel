/*
 * soc-topology.c  --  ALSA SoC Topology
 *
 * Copyright (C) 2012 Texas Instruments Inc.
 * Copyright (C) 2015 Intel Corporation.
 *
 * Authors: Liam Girdwood <liam.r.girdwood@linux.intel.com>
 *		K, Mythri P <mythri.p.k@intel.com>
 *		Prusty, Subhransu S <subhransu.s.prusty@intel.com>
 *		B, Jayachandran <jayachandran.b@intel.com>
 *		Abdullah, Omair M <omair.m.abdullah@intel.com>
 *		Jin, Yao <yao.jin@intel.com>
 *		Lin, Mengdong <mengdong.lin@intel.com>
 *
 *  This program is free software; you can redistribute  it and/or modify it
 *  under  the terms of  the GNU General  Public License as published by the
 *  Free Software Foundation;  either version 2 of the  License, or (at your
 *  option) any later version.
 *
 *  Add support to read audio firmware topology alongside firmware text. The
 *  topology data can contain kcontrols, DAPM graphs, widgets, DAIs, DAI links,
 *  equalizers, firmware, coefficients etc.
 *
 *  This file only manages the core ALSA and ASoC components, all other bespoke
 *  firmware topology data is passed to component drivers for bespoke handling.
 */

#include <linux/kernel.h>
#include <linux/export.h>
#include <linux/list.h>
#include <linux/firmware.h>
#include <linux/slab.h>
#include <sound/soc.h>
#include <sound/soc-dapm.h>
#include <sound/soc-topology.h>
#include <sound/tlv.h>

/*
 * We make several passes over the data (since it wont necessarily be ordered)
 * and process objects in the following order. This guarantees the component
 * drivers will be ready with any vendor data before the mixers and DAPM objects
 * are loaded (that may make use of the vendor data).
 */
#define SOC_TPLG_PASS_MANIFEST		0
#define SOC_TPLG_PASS_VENDOR		1
#define SOC_TPLG_PASS_MIXER		2
#define SOC_TPLG_PASS_WIDGET		3
#define SOC_TPLG_PASS_PCM_DAI		4
#define SOC_TPLG_PASS_GRAPH		5
#define SOC_TPLG_PASS_PINS		6

#define SOC_TPLG_PASS_START	SOC_TPLG_PASS_MANIFEST
#define SOC_TPLG_PASS_END	SOC_TPLG_PASS_PINS

struct soc_tplg {
	const struct firmware *fw;

	/* runtime FW parsing */
	const u8 *pos;		/* read postion */
	const u8 *hdr_pos;	/* header position */
	unsigned int pass;	/* pass number */

	/* component caller */
	struct device *dev;
	struct snd_soc_component *comp;
	u32 index;	/* current block index */
	u32 req_index;	/* required index, only loaded/free matching blocks */

	/* vendor specific kcontrol operations */
	const struct snd_soc_tplg_kcontrol_ops *io_ops;
	int io_ops_count;

	/* vendor specific bytes ext handlers, for TLV bytes controls */
	const struct snd_soc_tplg_bytes_ext_ops *bytes_ext_ops;
	int bytes_ext_ops_count;

	/* optional fw loading callbacks to component drivers */
	struct snd_soc_tplg_ops *ops;
};

static int soc_tplg_process_headers(struct soc_tplg *tplg);
static void soc_tplg_complete(struct soc_tplg *tplg);
struct snd_soc_dapm_widget *
snd_soc_dapm_new_control_unlocked(struct snd_soc_dapm_context *dapm,
			 const struct snd_soc_dapm_widget *widget);
struct snd_soc_dapm_widget *
snd_soc_dapm_new_control(struct snd_soc_dapm_context *dapm,
			 const struct snd_soc_dapm_widget *widget);

/* check we dont overflow the data for this control chunk */
static int soc_tplg_check_elem_count(struct soc_tplg *tplg, size_t elem_size,
	unsigned int count, size_t bytes, const char *elem_type)
{
	const u8 *end = tplg->pos + elem_size * count;

	if (end > tplg->fw->data + tplg->fw->size) {
		dev_err(tplg->dev, "ASoC: %s overflow end of data\n",
			elem_type);
		return -EINVAL;
	}

	/* check there is enough room in chunk for control.
	   extra bytes at the end of control are for vendor data here  */
	if (elem_size * count > bytes) {
		dev_err(tplg->dev,
			"ASoC: %s count %d of size %zu is bigger than chunk %zu\n",
			elem_type, count, elem_size, bytes);
		return -EINVAL;
	}

	return 0;
}

static inline int soc_tplg_is_eof(struct soc_tplg *tplg)
{
	const u8 *end = tplg->hdr_pos;

	if (end >= tplg->fw->data + tplg->fw->size)
		return 1;
	return 0;
}

static inline unsigned long soc_tplg_get_hdr_offset(struct soc_tplg *tplg)
{
	return (unsigned long)(tplg->hdr_pos - tplg->fw->data);
}

static inline unsigned long soc_tplg_get_offset(struct soc_tplg *tplg)
{
	return (unsigned long)(tplg->pos - tplg->fw->data);
}

/* mapping of Kcontrol types and associated operations. */
static const struct snd_soc_tplg_kcontrol_ops io_ops[] = {
	{SND_SOC_TPLG_CTL_VOLSW, snd_soc_get_volsw,
		snd_soc_put_volsw, snd_soc_info_volsw},
	{SND_SOC_TPLG_CTL_VOLSW_SX, snd_soc_get_volsw_sx,
		snd_soc_put_volsw_sx, NULL},
	{SND_SOC_TPLG_CTL_ENUM, snd_soc_get_enum_double,
		snd_soc_put_enum_double, snd_soc_info_enum_double},
	{SND_SOC_TPLG_CTL_ENUM_VALUE, snd_soc_get_enum_double,
		snd_soc_put_enum_double, NULL},
	{SND_SOC_TPLG_CTL_BYTES, snd_soc_bytes_get,
		snd_soc_bytes_put, snd_soc_bytes_info},
	{SND_SOC_TPLG_CTL_RANGE, snd_soc_get_volsw_range,
		snd_soc_put_volsw_range, snd_soc_info_volsw_range},
	{SND_SOC_TPLG_CTL_VOLSW_XR_SX, snd_soc_get_xr_sx,
		snd_soc_put_xr_sx, snd_soc_info_xr_sx},
	{SND_SOC_TPLG_CTL_STROBE, snd_soc_get_strobe,
		snd_soc_put_strobe, NULL},
	{SND_SOC_TPLG_DAPM_CTL_VOLSW, snd_soc_dapm_get_volsw,
		snd_soc_dapm_put_volsw, snd_soc_info_volsw},
	{SND_SOC_TPLG_DAPM_CTL_ENUM_DOUBLE, snd_soc_dapm_get_enum_double,
		snd_soc_dapm_put_enum_double, snd_soc_info_enum_double},
	{SND_SOC_TPLG_DAPM_CTL_ENUM_VIRT, snd_soc_dapm_get_enum_double,
		snd_soc_dapm_put_enum_double, NULL},
	{SND_SOC_TPLG_DAPM_CTL_ENUM_VALUE, snd_soc_dapm_get_enum_double,
		snd_soc_dapm_put_enum_double, NULL},
	{SND_SOC_TPLG_DAPM_CTL_PIN, snd_soc_dapm_get_pin_switch,
		snd_soc_dapm_put_pin_switch, snd_soc_dapm_info_pin_switch},
};

struct soc_tplg_map {
	int uid;
	int kid;
};

/* mapping of widget types from UAPI IDs to kernel IDs */
static const struct soc_tplg_map dapm_map[] = {
	{SND_SOC_TPLG_DAPM_INPUT, snd_soc_dapm_input},
	{SND_SOC_TPLG_DAPM_OUTPUT, snd_soc_dapm_output},
	{SND_SOC_TPLG_DAPM_MUX, snd_soc_dapm_mux},
	{SND_SOC_TPLG_DAPM_MIXER, snd_soc_dapm_mixer},
	{SND_SOC_TPLG_DAPM_PGA, snd_soc_dapm_pga},
	{SND_SOC_TPLG_DAPM_OUT_DRV, snd_soc_dapm_out_drv},
	{SND_SOC_TPLG_DAPM_ADC, snd_soc_dapm_adc},
	{SND_SOC_TPLG_DAPM_DAC, snd_soc_dapm_dac},
	{SND_SOC_TPLG_DAPM_SWITCH, snd_soc_dapm_switch},
	{SND_SOC_TPLG_DAPM_PRE, snd_soc_dapm_pre},
	{SND_SOC_TPLG_DAPM_POST, snd_soc_dapm_post},
	{SND_SOC_TPLG_DAPM_AIF_IN, snd_soc_dapm_aif_in},
	{SND_SOC_TPLG_DAPM_AIF_OUT, snd_soc_dapm_aif_out},
	{SND_SOC_TPLG_DAPM_DAI_IN, snd_soc_dapm_dai_in},
	{SND_SOC_TPLG_DAPM_DAI_OUT, snd_soc_dapm_dai_out},
	{SND_SOC_TPLG_DAPM_DAI_LINK, snd_soc_dapm_dai_link},
};

static int tplc_chan_get_reg(struct soc_tplg *tplg,
	struct snd_soc_tplg_channel *chan, int map)
{
	int i;

	for (i = 0; i < SND_SOC_TPLG_MAX_CHAN; i++) {
		if (chan[i].id == map)
			return chan[i].reg;
	}

	return -EINVAL;
}

static int tplc_chan_get_shift(struct soc_tplg *tplg,
	struct snd_soc_tplg_channel *chan, int map)
{
	int i;

	for (i = 0; i < SND_SOC_TPLG_MAX_CHAN; i++) {
		if (chan[i].id == map)
			return chan[i].shift;
	}

	return -EINVAL;
}

static int get_widget_id(int tplg_type)
{
	int i;

	for (i = 0; i < ARRAY_SIZE(dapm_map); i++) {
		if (tplg_type == dapm_map[i].uid)
			return dapm_map[i].kid;
	}

	return -EINVAL;
}

static enum snd_soc_dobj_type get_dobj_mixer_type(
	struct snd_soc_tplg_ctl_hdr *control_hdr)
{
	if (control_hdr == NULL)
		return SND_SOC_DOBJ_NONE;

	switch (control_hdr->ops.info) {
	case SND_SOC_TPLG_CTL_VOLSW:
	case SND_SOC_TPLG_CTL_VOLSW_SX:
	case SND_SOC_TPLG_CTL_VOLSW_XR_SX:
	case SND_SOC_TPLG_CTL_RANGE:
	case SND_SOC_TPLG_CTL_STROBE:
		return SND_SOC_DOBJ_MIXER;
	case SND_SOC_TPLG_CTL_ENUM:
	case SND_SOC_TPLG_CTL_ENUM_VALUE:
		return SND_SOC_DOBJ_ENUM;
	case SND_SOC_TPLG_CTL_BYTES:
		return SND_SOC_DOBJ_BYTES;
	default:
		return SND_SOC_DOBJ_NONE;
	}
}

static enum snd_soc_dobj_type get_dobj_type(struct snd_soc_tplg_hdr *hdr,
	struct snd_soc_tplg_ctl_hdr *control_hdr)
{
	switch (hdr->type) {
	case SND_SOC_TPLG_TYPE_MIXER:
		return get_dobj_mixer_type(control_hdr);
	case SND_SOC_TPLG_TYPE_DAPM_GRAPH:
	case SND_SOC_TPLG_TYPE_MANIFEST:
		return SND_SOC_DOBJ_NONE;
	case SND_SOC_TPLG_TYPE_DAPM_WIDGET:
		return SND_SOC_DOBJ_WIDGET;
	case SND_SOC_TPLG_TYPE_DAI_LINK:
		return SND_SOC_DOBJ_DAI_LINK;
	case SND_SOC_TPLG_TYPE_PCM:
		return SND_SOC_DOBJ_PCM;
	case SND_SOC_TPLG_TYPE_CODEC_LINK:
		return SND_SOC_DOBJ_CODEC_LINK;
	default:
		return SND_SOC_DOBJ_NONE;
	}
}

static inline void soc_bind_err(struct soc_tplg *tplg,
	struct snd_soc_tplg_ctl_hdr *hdr, int index)
{
	dev_err(tplg->dev,
		"ASoC: invalid control type (g,p,i) %d:%d:%d index %d at 0x%lx\n",
		hdr->ops.get, hdr->ops.put, hdr->ops.info, index,
		soc_tplg_get_offset(tplg));
}

static inline void soc_control_err(struct soc_tplg *tplg,
	struct snd_soc_tplg_ctl_hdr *hdr, const char *name)
{
	dev_err(tplg->dev,
		"ASoC: no complete mixer IO handler for %s type (g,p,i) %d:%d:%d at 0x%lx\n",
		name, hdr->ops.get, hdr->ops.put, hdr->ops.info,
		soc_tplg_get_offset(tplg));
}

/* pass vendor data to component driver for processing */
static int soc_tplg_vendor_load_(struct soc_tplg *tplg,
	struct snd_soc_tplg_hdr *hdr)
{
	int ret = 0;

	if (tplg->comp && tplg->ops && tplg->ops->vendor_load)
		ret = tplg->ops->vendor_load(tplg->comp, hdr);
	else {
		dev_err(tplg->dev, "ASoC: no vendor load callback for ID %d\n",
			hdr->vendor_type);
		return -EINVAL;
	}

	if (ret < 0)
		dev_err(tplg->dev,
			"ASoC: vendor load failed at hdr offset %ld/0x%lx for type %d:%d\n",
			soc_tplg_get_hdr_offset(tplg),
			soc_tplg_get_hdr_offset(tplg),
			hdr->type, hdr->vendor_type);
	return ret;
}

/* pass vendor data to component driver for processing */
static int soc_tplg_vendor_load(struct soc_tplg *tplg,
	struct snd_soc_tplg_hdr *hdr)
{
	if (tplg->pass != SOC_TPLG_PASS_VENDOR)
		return 0;

	return soc_tplg_vendor_load_(tplg, hdr);
}

/* optionally pass new dynamic widget to component driver. This is mainly for
 * external widgets where we can assign private data/ops */
static int soc_tplg_widget_load(struct soc_tplg *tplg,
	struct snd_soc_dapm_widget *w, struct snd_soc_tplg_dapm_widget *tplg_w)
{
	if (tplg->comp && tplg->ops && tplg->ops->widget_load)
		return tplg->ops->widget_load(tplg->comp, w, tplg_w);

	return 0;
}

/* pass dynamic FEs configurations to component driver */
static int soc_tplg_pcm_dai_load(struct soc_tplg *tplg,
	struct snd_soc_tplg_pcm_dai *pcm_dai, int num_pcm_dai)
{
	if (tplg->comp && tplg->ops && tplg->ops->pcm_dai_load)
		return tplg->ops->pcm_dai_load(tplg->comp, pcm_dai, num_pcm_dai);

	return 0;
}

/* tell the component driver that all firmware has been loaded in this request */
static void soc_tplg_complete(struct soc_tplg *tplg)
{
	if (tplg->comp && tplg->ops && tplg->ops->complete)
		tplg->ops->complete(tplg->comp);
}

/* add a dynamic kcontrol */
static int soc_tplg_add_dcontrol(struct snd_card *card, struct device *dev,
	const struct snd_kcontrol_new *control_new, const char *prefix,
	void *data, struct snd_kcontrol **kcontrol)
{
	int err;

	*kcontrol = snd_soc_cnew(control_new, data, control_new->name, prefix);
	if (*kcontrol == NULL) {
		dev_err(dev, "ASoC: Failed to create new kcontrol %s\n",
		control_new->name);
		return -ENOMEM;
	}

	err = snd_ctl_add(card, *kcontrol);
	if (err < 0) {
		dev_err(dev, "ASoC: Failed to add %s: %d\n",
			control_new->name, err);
		return err;
	}

	return 0;
}

/* add a dynamic kcontrol for component driver */
static int soc_tplg_add_kcontrol(struct soc_tplg *tplg,
	struct snd_kcontrol_new *k, struct snd_kcontrol **kcontrol)
{
	struct snd_soc_component *comp = tplg->comp;

	return soc_tplg_add_dcontrol(comp->card->snd_card,
				comp->dev, k, NULL, comp, kcontrol);
}

/* remove a mixer kcontrol */
static void remove_mixer(struct snd_soc_component *comp,
	struct snd_soc_dobj *dobj, int pass)
{
	struct snd_card *card = comp->card->snd_card;
	struct soc_mixer_control *sm =
		container_of(dobj, struct soc_mixer_control, dobj);
	const unsigned int *p = NULL;

	if (pass != SOC_TPLG_PASS_MIXER)
		return;

	if (dobj->ops && dobj->ops->control_unload)
		dobj->ops->control_unload(comp, dobj);

	if (sm->dobj.control.kcontrol->tlv.p)
		p = sm->dobj.control.kcontrol->tlv.p;
	snd_ctl_remove(card, sm->dobj.control.kcontrol);
	list_del(&sm->dobj.list);
	kfree(sm);
	kfree(p);
}

/* remove an enum kcontrol */
static void remove_enum(struct snd_soc_component *comp,
	struct snd_soc_dobj *dobj, int pass)
{
	struct snd_card *card = comp->card->snd_card;
	struct soc_enum *se = container_of(dobj, struct soc_enum, dobj);
	int i;

	if (pass != SOC_TPLG_PASS_MIXER)
		return;

	if (dobj->ops && dobj->ops->control_unload)
		dobj->ops->control_unload(comp, dobj);

	snd_ctl_remove(card, se->dobj.control.kcontrol);
	list_del(&se->dobj.list);

	kfree(se->dobj.control.dvalues);
	for (i = 0; i < se->items; i++)
		kfree(se->dobj.control.dtexts[i]);
	kfree(se);
}

/* remove a byte kcontrol */
static void remove_bytes(struct snd_soc_component *comp,
	struct snd_soc_dobj *dobj, int pass)
{
	struct snd_card *card = comp->card->snd_card;
	struct soc_bytes_ext *sb =
		container_of(dobj, struct soc_bytes_ext, dobj);

	if (pass != SOC_TPLG_PASS_MIXER)
		return;

	if (dobj->ops && dobj->ops->control_unload)
		dobj->ops->control_unload(comp, dobj);

	snd_ctl_remove(card, sb->dobj.control.kcontrol);
	list_del(&sb->dobj.list);
	kfree(sb);
}

/* remove a widget and it's kcontrols - routes must be removed first */
static void remove_widget(struct snd_soc_component *comp,
	struct snd_soc_dobj *dobj, int pass)
{
	struct snd_card *card = comp->card->snd_card;
	struct snd_soc_dapm_widget *w =
		container_of(dobj, struct snd_soc_dapm_widget, dobj);
	int i;

	if (pass != SOC_TPLG_PASS_WIDGET)
		return;

	if (dobj->ops && dobj->ops->widget_unload)
		dobj->ops->widget_unload(comp, dobj);

	/*
	 * Dynamic Widgets either have 1 enum kcontrol or 1..N mixers.
	 * The enum may either have an array of values or strings.
	 */
	if (dobj->widget.kcontrol_enum) {
		/* enumerated widget mixer */
		struct soc_enum *se =
			(struct soc_enum *)w->kcontrols[0]->private_value;

		snd_ctl_remove(card, w->kcontrols[0]);

		kfree(se->dobj.control.dvalues);
		for (i = 0; i < se->items; i++)
			kfree(se->dobj.control.dtexts[i]);

		kfree(se);
		kfree(w->kcontrol_news);
	} else {
		/* non enumerated widget mixer */
		for (i = 0; i < w->num_kcontrols; i++) {
			struct snd_kcontrol *kcontrol = w->kcontrols[i];
			struct soc_mixer_control *sm =
			(struct soc_mixer_control *) kcontrol->private_value;

			kfree(w->kcontrols[i]->tlv.p);

			snd_ctl_remove(card, w->kcontrols[i]);
			kfree(sm);
		}
		kfree(w->kcontrol_news);
	}
	/* widget w is freed by soc-dapm.c */
}

/* remove PCM DAI configurations */
static void remove_pcm_dai(struct snd_soc_component *comp,
	struct snd_soc_dobj *dobj, int pass)
{
	if (pass != SOC_TPLG_PASS_PCM_DAI)
		return;

	if (dobj->ops && dobj->ops->pcm_dai_unload)
		dobj->ops->pcm_dai_unload(comp, dobj);

	list_del(&dobj->list);
	kfree(dobj);
}

/* bind a kcontrol to it's IO handlers */
static int soc_tplg_kcontrol_bind_io(struct snd_soc_tplg_ctl_hdr *hdr,
	struct snd_kcontrol_new *k,
	const struct soc_tplg *tplg)
{
	const struct snd_soc_tplg_kcontrol_ops *ops;
	const struct snd_soc_tplg_bytes_ext_ops *ext_ops;
	int num_ops, i;

	if (hdr->ops.info == SND_SOC_TPLG_CTL_BYTES
		&& k->iface & SNDRV_CTL_ELEM_IFACE_MIXER
		&& k->access & SNDRV_CTL_ELEM_ACCESS_TLV_READWRITE
		&& k->access & SNDRV_CTL_ELEM_ACCESS_TLV_CALLBACK) {
		struct soc_bytes_ext *sbe;
		struct snd_soc_tplg_bytes_control *be;

		sbe = (struct soc_bytes_ext *)k->private_value;
		be = container_of(hdr, struct snd_soc_tplg_bytes_control, hdr);

		/* TLV bytes controls need standard kcontrol info handler,
		 * TLV callback and extended put/get handlers.
		 */
		k->info = snd_soc_bytes_info;
		k->tlv.c = snd_soc_bytes_tlv_callback;

		ext_ops = tplg->bytes_ext_ops;
		num_ops = tplg->bytes_ext_ops_count;
		for (i = 0; i < num_ops; i++) {
			if (!sbe->put && ext_ops[i].id == be->ext_ops.put)
				sbe->put = ext_ops[i].put;
			if (!sbe->get && ext_ops[i].id == be->ext_ops.get)
				sbe->get = ext_ops[i].get;
		}

		if (sbe->put && sbe->get)
			return 0;
		else
			return -EINVAL;
	}

	/* try and map vendor specific kcontrol handlers first */
	ops = tplg->io_ops;
	num_ops = tplg->io_ops_count;
	for (i = 0; i < num_ops; i++) {

		if (k->put == NULL && ops[i].id == hdr->ops.put)
			k->put = ops[i].put;
		if (k->get == NULL && ops[i].id == hdr->ops.get)
			k->get = ops[i].get;
		if (k->info == NULL && ops[i].id == hdr->ops.info)
			k->info = ops[i].info;
	}

	/* vendor specific handlers found ? */
	if (k->put && k->get && k->info)
		return 0;

	/* none found so try standard kcontrol handlers */
	ops = io_ops;
	num_ops = ARRAY_SIZE(io_ops);
	for (i = 0; i < num_ops; i++) {

<<<<<<< HEAD
		if (k->put == NULL && bops[i].id == hdr->ops.put)
			k->put = bops[i].put;
		if (k->get == NULL && bops[i].id == hdr->ops.get)
			k->get = bops[i].get;
		if (k->info == NULL && bops[i].id == hdr->ops.info)
			k->info = bops[i].info;
=======
		if (k->put == NULL && ops[i].id == hdr->ops.put)
			k->put = ops[i].put;
		if (k->get == NULL && ops[i].id == hdr->ops.get)
			k->get = ops[i].get;
		if (k->info == NULL && ops[i].id == hdr->ops.info)
			k->info = ops[i].info;
>>>>>>> 2336add0
	}

	/* standard handlers found ? */
	if (k->put && k->get && k->info)
		return 0;

	/* nothing to bind */
	return -EINVAL;
}

/* bind a widgets to it's evnt handlers */
int snd_soc_tplg_widget_bind_event(struct snd_soc_dapm_widget *w,
		const struct snd_soc_tplg_widget_events *events,
		int num_events, u16 event_type)
{
	int i;

	w->event = NULL;

	for (i = 0; i < num_events; i++) {
		if (event_type == events[i].type) {

			/* found - so assign event */
			w->event = events[i].event_handler;
			return 0;
		}
	}

	/* not found */
	return -EINVAL;
}
EXPORT_SYMBOL_GPL(snd_soc_tplg_widget_bind_event);

/* optionally pass new dynamic kcontrol to component driver. */
static int soc_tplg_init_kcontrol(struct soc_tplg *tplg,
	struct snd_kcontrol_new *k, struct snd_soc_tplg_ctl_hdr *hdr)
{
	if (tplg->comp && tplg->ops && tplg->ops->control_load)
		return tplg->ops->control_load(tplg->comp, k, hdr);

	return 0;
}


static int soc_tplg_create_tlv_db_scale(struct soc_tplg *tplg,
	struct snd_kcontrol_new *kc, struct snd_soc_tplg_tlv_dbscale *scale)
{
	unsigned int item_len = 2 * sizeof(unsigned int);
	unsigned int *p;

	p = kzalloc(item_len + 2 * sizeof(unsigned int), GFP_KERNEL);
	if (!p)
		return -ENOMEM;

	p[0] = SNDRV_CTL_TLVT_DB_SCALE;
	p[1] = item_len;
	p[2] = scale->min;
	p[3] = (scale->step & TLV_DB_SCALE_MASK)
			| (scale->mute ? TLV_DB_SCALE_MUTE : 0);

	kc->tlv.p = (void *)p;
	return 0;
}

static int soc_tplg_create_tlv(struct soc_tplg *tplg,
	struct snd_kcontrol_new *kc, struct snd_soc_tplg_ctl_hdr *tc)
{
	struct snd_soc_tplg_ctl_tlv *tplg_tlv;

	if (!(tc->access & SNDRV_CTL_ELEM_ACCESS_TLV_READWRITE))
		return 0;

<<<<<<< HEAD
	if (tc->access & SNDRV_CTL_ELEM_ACCESS_TLV_CALLBACK) {
		kc->tlv.c = snd_soc_bytes_tlv_callback;
	} else {
=======
	if (!(tc->access & SNDRV_CTL_ELEM_ACCESS_TLV_CALLBACK)) {
>>>>>>> 2336add0
		tplg_tlv = &tc->tlv;
		switch (tplg_tlv->type) {
		case SNDRV_CTL_TLVT_DB_SCALE:
			return soc_tplg_create_tlv_db_scale(tplg, kc,
					&tplg_tlv->scale);

		/* TODO: add support for other TLV types */
		default:
			dev_dbg(tplg->dev, "Unsupported TLV type %d\n",
					tplg_tlv->type);
			return -EINVAL;
		}
	}

	return 0;
}

static inline void soc_tplg_free_tlv(struct soc_tplg *tplg,
	struct snd_kcontrol_new *kc)
{
	kfree(kc->tlv.p);
}

static int soc_tplg_dbytes_create(struct soc_tplg *tplg, unsigned int count,
	size_t size)
{
	struct snd_soc_tplg_bytes_control *be;
	struct soc_bytes_ext *sbe;
	struct snd_kcontrol_new kc;
	int i, err;

	if (soc_tplg_check_elem_count(tplg,
		sizeof(struct snd_soc_tplg_bytes_control), count,
			size, "mixer bytes")) {
		dev_err(tplg->dev, "ASoC: Invalid count %d for byte control\n",
			count);
		return -EINVAL;
	}

	for (i = 0; i < count; i++) {
		be = (struct snd_soc_tplg_bytes_control *)tplg->pos;

		/* validate kcontrol */
		if (strnlen(be->hdr.name, SNDRV_CTL_ELEM_ID_NAME_MAXLEN) ==
			SNDRV_CTL_ELEM_ID_NAME_MAXLEN)
			return -EINVAL;

		sbe = kzalloc(sizeof(*sbe), GFP_KERNEL);
		if (sbe == NULL)
			return -ENOMEM;

		tplg->pos += (sizeof(struct snd_soc_tplg_bytes_control) +
			be->priv.size);

		dev_dbg(tplg->dev,
			"ASoC: adding bytes kcontrol %s with access 0x%x\n",
			be->hdr.name, be->hdr.access);

		memset(&kc, 0, sizeof(kc));
		kc.name = be->hdr.name;
		kc.private_value = (long)sbe;
		kc.iface = SNDRV_CTL_ELEM_IFACE_MIXER;
		kc.access = be->hdr.access;

		sbe->max = be->max;
		sbe->dobj.type = SND_SOC_DOBJ_BYTES;
		sbe->dobj.ops = tplg->ops;
		INIT_LIST_HEAD(&sbe->dobj.list);

		/* map io handlers */
		err = soc_tplg_kcontrol_bind_io(&be->hdr, &kc, tplg);
		if (err) {
			soc_control_err(tplg, &be->hdr, be->hdr.name);
			kfree(sbe);
			continue;
		}

		/* pass control to driver for optional further init */
		err = soc_tplg_init_kcontrol(tplg, &kc,
			(struct snd_soc_tplg_ctl_hdr *)be);
		if (err < 0) {
			dev_err(tplg->dev, "ASoC: failed to init %s\n",
				be->hdr.name);
			kfree(sbe);
			continue;
		}

		/* register control here */
		err = soc_tplg_add_kcontrol(tplg, &kc,
			&sbe->dobj.control.kcontrol);
		if (err < 0) {
			dev_err(tplg->dev, "ASoC: failed to add %s\n",
				be->hdr.name);
			kfree(sbe);
			continue;
		}

		list_add(&sbe->dobj.list, &tplg->comp->dobj_list);
	}
	return 0;

}

static int soc_tplg_dmixer_create(struct soc_tplg *tplg, unsigned int count,
	size_t size)
{
	struct snd_soc_tplg_mixer_control *mc;
	struct soc_mixer_control *sm;
	struct snd_kcontrol_new kc;
	int i, err;

	if (soc_tplg_check_elem_count(tplg,
		sizeof(struct snd_soc_tplg_mixer_control),
		count, size, "mixers")) {

		dev_err(tplg->dev, "ASoC: invalid count %d for controls\n",
			count);
		return -EINVAL;
	}

	for (i = 0; i < count; i++) {
		mc = (struct snd_soc_tplg_mixer_control *)tplg->pos;

		/* validate kcontrol */
		if (strnlen(mc->hdr.name, SNDRV_CTL_ELEM_ID_NAME_MAXLEN) ==
			SNDRV_CTL_ELEM_ID_NAME_MAXLEN)
			return -EINVAL;

		sm = kzalloc(sizeof(*sm), GFP_KERNEL);
		if (sm == NULL)
			return -ENOMEM;
		tplg->pos += (sizeof(struct snd_soc_tplg_mixer_control) +
			mc->priv.size);

		dev_dbg(tplg->dev,
			"ASoC: adding mixer kcontrol %s with access 0x%x\n",
			mc->hdr.name, mc->hdr.access);

		memset(&kc, 0, sizeof(kc));
		kc.name = mc->hdr.name;
		kc.private_value = (long)sm;
		kc.iface = SNDRV_CTL_ELEM_IFACE_MIXER;
		kc.access = mc->hdr.access;

		/* we only support FL/FR channel mapping atm */
		sm->reg = tplc_chan_get_reg(tplg, mc->channel,
			SNDRV_CHMAP_FL);
		sm->rreg = tplc_chan_get_reg(tplg, mc->channel,
			SNDRV_CHMAP_FR);
		sm->shift = tplc_chan_get_shift(tplg, mc->channel,
			SNDRV_CHMAP_FL);
		sm->rshift = tplc_chan_get_shift(tplg, mc->channel,
			SNDRV_CHMAP_FR);

		sm->max = mc->max;
		sm->min = mc->min;
		sm->invert = mc->invert;
		sm->platform_max = mc->platform_max;
		sm->dobj.index = tplg->index;
		sm->dobj.ops = tplg->ops;
		sm->dobj.type = SND_SOC_DOBJ_MIXER;
		INIT_LIST_HEAD(&sm->dobj.list);

		/* map io handlers */
		err = soc_tplg_kcontrol_bind_io(&mc->hdr, &kc, tplg);
		if (err) {
			soc_control_err(tplg, &mc->hdr, mc->hdr.name);
			kfree(sm);
			continue;
		}

		/* pass control to driver for optional further init */
		err = soc_tplg_init_kcontrol(tplg, &kc,
			(struct snd_soc_tplg_ctl_hdr *) mc);
		if (err < 0) {
			dev_err(tplg->dev, "ASoC: failed to init %s\n",
				mc->hdr.name);
			kfree(sm);
			continue;
		}

		/* create any TLV data */
		soc_tplg_create_tlv(tplg, &kc, &mc->hdr);

		/* register control here */
		err = soc_tplg_add_kcontrol(tplg, &kc,
			&sm->dobj.control.kcontrol);
		if (err < 0) {
			dev_err(tplg->dev, "ASoC: failed to add %s\n",
				mc->hdr.name);
			soc_tplg_free_tlv(tplg, &kc);
			kfree(sm);
			continue;
		}

		list_add(&sm->dobj.list, &tplg->comp->dobj_list);
	}

	return 0;
}

static int soc_tplg_denum_create_texts(struct soc_enum *se,
	struct snd_soc_tplg_enum_control *ec)
{
	int i, ret;

	se->dobj.control.dtexts =
		kzalloc(sizeof(char *) * ec->items, GFP_KERNEL);
	if (se->dobj.control.dtexts == NULL)
		return -ENOMEM;

	for (i = 0; i < ec->items; i++) {

		if (strnlen(ec->texts[i], SNDRV_CTL_ELEM_ID_NAME_MAXLEN) ==
			SNDRV_CTL_ELEM_ID_NAME_MAXLEN) {
			ret = -EINVAL;
			goto err;
		}

		se->dobj.control.dtexts[i] = kstrdup(ec->texts[i], GFP_KERNEL);
		if (!se->dobj.control.dtexts[i]) {
			ret = -ENOMEM;
			goto err;
		}
	}

	return 0;

err:
	for (--i; i >= 0; i--)
		kfree(se->dobj.control.dtexts[i]);
	kfree(se->dobj.control.dtexts);
	return ret;
}

static int soc_tplg_denum_create_values(struct soc_enum *se,
	struct snd_soc_tplg_enum_control *ec)
{
	if (ec->items > sizeof(*ec->values))
		return -EINVAL;

	se->dobj.control.dvalues = kmemdup(ec->values,
					   ec->items * sizeof(u32),
					   GFP_KERNEL);
	if (!se->dobj.control.dvalues)
		return -ENOMEM;

	return 0;
}

static int soc_tplg_denum_create(struct soc_tplg *tplg, unsigned int count,
	size_t size)
{
	struct snd_soc_tplg_enum_control *ec;
	struct soc_enum *se;
	struct snd_kcontrol_new kc;
	int i, ret, err;

	if (soc_tplg_check_elem_count(tplg,
		sizeof(struct snd_soc_tplg_enum_control),
		count, size, "enums")) {

		dev_err(tplg->dev, "ASoC: invalid count %d for enum controls\n",
			count);
		return -EINVAL;
	}

	for (i = 0; i < count; i++) {
		ec = (struct snd_soc_tplg_enum_control *)tplg->pos;
		tplg->pos += (sizeof(struct snd_soc_tplg_enum_control) +
			ec->priv.size);

		/* validate kcontrol */
		if (strnlen(ec->hdr.name, SNDRV_CTL_ELEM_ID_NAME_MAXLEN) ==
			SNDRV_CTL_ELEM_ID_NAME_MAXLEN)
			return -EINVAL;

		se = kzalloc((sizeof(*se)), GFP_KERNEL);
		if (se == NULL)
			return -ENOMEM;

		dev_dbg(tplg->dev, "ASoC: adding enum kcontrol %s size %d\n",
			ec->hdr.name, ec->items);

		memset(&kc, 0, sizeof(kc));
		kc.name = ec->hdr.name;
		kc.private_value = (long)se;
		kc.iface = SNDRV_CTL_ELEM_IFACE_MIXER;
		kc.access = ec->hdr.access;

		se->reg = tplc_chan_get_reg(tplg, ec->channel, SNDRV_CHMAP_FL);
		se->shift_l = tplc_chan_get_shift(tplg, ec->channel,
			SNDRV_CHMAP_FL);
		se->shift_r = tplc_chan_get_shift(tplg, ec->channel,
			SNDRV_CHMAP_FL);

		se->items = ec->items;
		se->mask = ec->mask;
		se->dobj.index = tplg->index;
		se->dobj.type = SND_SOC_DOBJ_ENUM;
		se->dobj.ops = tplg->ops;
		INIT_LIST_HEAD(&se->dobj.list);

		switch (ec->hdr.ops.info) {
		case SND_SOC_TPLG_DAPM_CTL_ENUM_VALUE:
		case SND_SOC_TPLG_CTL_ENUM_VALUE:
			err = soc_tplg_denum_create_values(se, ec);
			if (err < 0) {
				dev_err(tplg->dev,
					"ASoC: could not create values for %s\n",
					ec->hdr.name);
				kfree(se);
				continue;
			}
			/* fall through and create texts */
		case SND_SOC_TPLG_CTL_ENUM:
		case SND_SOC_TPLG_DAPM_CTL_ENUM_DOUBLE:
		case SND_SOC_TPLG_DAPM_CTL_ENUM_VIRT:
			err = soc_tplg_denum_create_texts(se, ec);
			if (err < 0) {
				dev_err(tplg->dev,
					"ASoC: could not create texts for %s\n",
					ec->hdr.name);
				kfree(se);
				continue;
			}
			break;
		default:
			dev_err(tplg->dev,
				"ASoC: invalid enum control type %d for %s\n",
				ec->hdr.ops.info, ec->hdr.name);
			kfree(se);
			continue;
		}

		/* map io handlers */
		err = soc_tplg_kcontrol_bind_io(&ec->hdr, &kc, tplg);
		if (err) {
			soc_control_err(tplg, &ec->hdr, ec->hdr.name);
			kfree(se);
			continue;
		}

		/* pass control to driver for optional further init */
		err = soc_tplg_init_kcontrol(tplg, &kc,
			(struct snd_soc_tplg_ctl_hdr *) ec);
		if (err < 0) {
			dev_err(tplg->dev, "ASoC: failed to init %s\n",
				ec->hdr.name);
			kfree(se);
			continue;
		}

		/* register control here */
		ret = soc_tplg_add_kcontrol(tplg,
			&kc, &se->dobj.control.kcontrol);
		if (ret < 0) {
			dev_err(tplg->dev, "ASoC: could not add kcontrol %s\n",
				ec->hdr.name);
			kfree(se);
			continue;
		}

		list_add(&se->dobj.list, &tplg->comp->dobj_list);
	}

	return 0;
}

static int soc_tplg_kcontrol_elems_load(struct soc_tplg *tplg,
	struct snd_soc_tplg_hdr *hdr)
{
	struct snd_soc_tplg_ctl_hdr *control_hdr;
	int i;

	if (tplg->pass != SOC_TPLG_PASS_MIXER) {
		tplg->pos += hdr->size + hdr->payload_size;
		return 0;
	}

	dev_dbg(tplg->dev, "ASoC: adding %d kcontrols at 0x%lx\n", hdr->count,
		soc_tplg_get_offset(tplg));

	for (i = 0; i < hdr->count; i++) {

		control_hdr = (struct snd_soc_tplg_ctl_hdr *)tplg->pos;

		switch (control_hdr->ops.info) {
		case SND_SOC_TPLG_CTL_VOLSW:
		case SND_SOC_TPLG_CTL_STROBE:
		case SND_SOC_TPLG_CTL_VOLSW_SX:
		case SND_SOC_TPLG_CTL_VOLSW_XR_SX:
		case SND_SOC_TPLG_CTL_RANGE:
		case SND_SOC_TPLG_DAPM_CTL_VOLSW:
		case SND_SOC_TPLG_DAPM_CTL_PIN:
			soc_tplg_dmixer_create(tplg, 1, hdr->payload_size);
			break;
		case SND_SOC_TPLG_CTL_ENUM:
		case SND_SOC_TPLG_CTL_ENUM_VALUE:
		case SND_SOC_TPLG_DAPM_CTL_ENUM_DOUBLE:
		case SND_SOC_TPLG_DAPM_CTL_ENUM_VIRT:
		case SND_SOC_TPLG_DAPM_CTL_ENUM_VALUE:
			soc_tplg_denum_create(tplg, 1, hdr->payload_size);
			break;
		case SND_SOC_TPLG_CTL_BYTES:
			soc_tplg_dbytes_create(tplg, 1, hdr->payload_size);
			break;
		default:
			soc_bind_err(tplg, control_hdr, i);
			return -EINVAL;
		}
	}

	return 0;
}

static int soc_tplg_dapm_graph_elems_load(struct soc_tplg *tplg,
	struct snd_soc_tplg_hdr *hdr)
{
	struct snd_soc_dapm_context *dapm = &tplg->comp->dapm;
	struct snd_soc_dapm_route route;
	struct snd_soc_tplg_dapm_graph_elem *elem;
	int count = hdr->count, i;

	if (tplg->pass != SOC_TPLG_PASS_GRAPH) {
		tplg->pos += hdr->size + hdr->payload_size;
		return 0;
	}

	if (soc_tplg_check_elem_count(tplg,
		sizeof(struct snd_soc_tplg_dapm_graph_elem),
		count, hdr->payload_size, "graph")) {

		dev_err(tplg->dev, "ASoC: invalid count %d for DAPM routes\n",
			count);
		return -EINVAL;
	}

	dev_dbg(tplg->dev, "ASoC: adding %d DAPM routes\n", count);

	for (i = 0; i < count; i++) {
		elem = (struct snd_soc_tplg_dapm_graph_elem *)tplg->pos;
		tplg->pos += sizeof(struct snd_soc_tplg_dapm_graph_elem);

		/* validate routes */
		if (strnlen(elem->source, SNDRV_CTL_ELEM_ID_NAME_MAXLEN) ==
			SNDRV_CTL_ELEM_ID_NAME_MAXLEN)
			return -EINVAL;
		if (strnlen(elem->sink, SNDRV_CTL_ELEM_ID_NAME_MAXLEN) ==
			SNDRV_CTL_ELEM_ID_NAME_MAXLEN)
			return -EINVAL;
		if (strnlen(elem->control, SNDRV_CTL_ELEM_ID_NAME_MAXLEN) ==
			SNDRV_CTL_ELEM_ID_NAME_MAXLEN)
			return -EINVAL;

		route.source = elem->source;
		route.sink = elem->sink;
		route.connected = NULL; /* set to NULL atm for tplg users */
		if (strnlen(elem->control, SNDRV_CTL_ELEM_ID_NAME_MAXLEN) == 0)
			route.control = NULL;
		else
			route.control = elem->control;

		/* add route, but keep going if some fail */
		snd_soc_dapm_add_routes(dapm, &route, 1);
	}

	return 0;
}

static struct snd_kcontrol_new *soc_tplg_dapm_widget_dmixer_create(
	struct soc_tplg *tplg, int num_kcontrols)
{
	struct snd_kcontrol_new *kc;
	struct soc_mixer_control *sm;
	struct snd_soc_tplg_mixer_control *mc;
	int i, err;

	kc = kcalloc(num_kcontrols, sizeof(*kc), GFP_KERNEL);
	if (kc == NULL)
		return NULL;

	for (i = 0; i < num_kcontrols; i++) {
		mc = (struct snd_soc_tplg_mixer_control *)tplg->pos;
		sm = kzalloc(sizeof(*sm), GFP_KERNEL);
		if (sm == NULL)
			goto err;

		tplg->pos += (sizeof(struct snd_soc_tplg_mixer_control) +
			mc->priv.size);

		/* validate kcontrol */
		if (strnlen(mc->hdr.name, SNDRV_CTL_ELEM_ID_NAME_MAXLEN) ==
			SNDRV_CTL_ELEM_ID_NAME_MAXLEN)
			goto err_str;

		dev_dbg(tplg->dev, " adding DAPM widget mixer control %s at %d\n",
			mc->hdr.name, i);

		kc[i].name = mc->hdr.name;
		kc[i].private_value = (long)sm;
		kc[i].iface = SNDRV_CTL_ELEM_IFACE_MIXER;
		kc[i].access = mc->hdr.access;

		/* we only support FL/FR channel mapping atm */
		sm->reg = tplc_chan_get_reg(tplg, mc->channel,
			SNDRV_CHMAP_FL);
		sm->rreg = tplc_chan_get_reg(tplg, mc->channel,
			SNDRV_CHMAP_FR);
		sm->shift = tplc_chan_get_shift(tplg, mc->channel,
			SNDRV_CHMAP_FL);
		sm->rshift = tplc_chan_get_shift(tplg, mc->channel,
			SNDRV_CHMAP_FR);

		sm->max = mc->max;
		sm->min = mc->min;
		sm->invert = mc->invert;
		sm->platform_max = mc->platform_max;
		sm->dobj.index = tplg->index;
		INIT_LIST_HEAD(&sm->dobj.list);

		/* map io handlers */
		err = soc_tplg_kcontrol_bind_io(&mc->hdr, &kc[i], tplg);
		if (err) {
			soc_control_err(tplg, &mc->hdr, mc->hdr.name);
			kfree(sm);
			continue;
		}

		/* pass control to driver for optional further init */
		err = soc_tplg_init_kcontrol(tplg, &kc[i],
			(struct snd_soc_tplg_ctl_hdr *)mc);
		if (err < 0) {
			dev_err(tplg->dev, "ASoC: failed to init %s\n",
				mc->hdr.name);
			kfree(sm);
			continue;
		}
	}
	return kc;

err_str:
	kfree(sm);
err:
	for (--i; i >= 0; i--)
		kfree((void *)kc[i].private_value);
	kfree(kc);
	return NULL;
}

static struct snd_kcontrol_new *soc_tplg_dapm_widget_denum_create(
	struct soc_tplg *tplg)
{
	struct snd_kcontrol_new *kc;
	struct snd_soc_tplg_enum_control *ec;
	struct soc_enum *se;
	int i, err;

	ec = (struct snd_soc_tplg_enum_control *)tplg->pos;
	tplg->pos += (sizeof(struct snd_soc_tplg_enum_control) +
		ec->priv.size);

	/* validate kcontrol */
	if (strnlen(ec->hdr.name, SNDRV_CTL_ELEM_ID_NAME_MAXLEN) ==
		SNDRV_CTL_ELEM_ID_NAME_MAXLEN)
		return NULL;

	kc = kzalloc(sizeof(*kc), GFP_KERNEL);
	if (kc == NULL)
		return NULL;

	se = kzalloc(sizeof(*se), GFP_KERNEL);
	if (se == NULL)
		goto err;

	dev_dbg(tplg->dev, " adding DAPM widget enum control %s\n",
		ec->hdr.name);

	kc->name = ec->hdr.name;
	kc->private_value = (long)se;
	kc->iface = SNDRV_CTL_ELEM_IFACE_MIXER;
	kc->access = ec->hdr.access;

	/* we only support FL/FR channel mapping atm */
	se->reg = tplc_chan_get_reg(tplg, ec->channel, SNDRV_CHMAP_FL);
	se->shift_l = tplc_chan_get_shift(tplg, ec->channel, SNDRV_CHMAP_FL);
	se->shift_r = tplc_chan_get_shift(tplg, ec->channel, SNDRV_CHMAP_FR);

	se->items = ec->items;
	se->mask = ec->mask;
	se->dobj.index = tplg->index;

	switch (ec->hdr.ops.info) {
	case SND_SOC_TPLG_CTL_ENUM_VALUE:
	case SND_SOC_TPLG_DAPM_CTL_ENUM_VALUE:
		err = soc_tplg_denum_create_values(se, ec);
		if (err < 0) {
			dev_err(tplg->dev, "ASoC: could not create values for %s\n",
				ec->hdr.name);
			goto err_se;
		}
		/* fall through to create texts */
	case SND_SOC_TPLG_CTL_ENUM:
	case SND_SOC_TPLG_DAPM_CTL_ENUM_DOUBLE:
	case SND_SOC_TPLG_DAPM_CTL_ENUM_VIRT:
		err = soc_tplg_denum_create_texts(se, ec);
		if (err < 0) {
			dev_err(tplg->dev, "ASoC: could not create texts for %s\n",
				ec->hdr.name);
			goto err_se;
		}
		break;
	default:
		dev_err(tplg->dev, "ASoC: invalid enum control type %d for %s\n",
			ec->hdr.ops.info, ec->hdr.name);
		goto err_se;
	}

	/* map io handlers */
	err = soc_tplg_kcontrol_bind_io(&ec->hdr, kc, tplg);
	if (err) {
		soc_control_err(tplg, &ec->hdr, ec->hdr.name);
		goto err_se;
	}

	/* pass control to driver for optional further init */
	err = soc_tplg_init_kcontrol(tplg, kc,
		(struct snd_soc_tplg_ctl_hdr *)ec);
	if (err < 0) {
		dev_err(tplg->dev, "ASoC: failed to init %s\n",
			ec->hdr.name);
		goto err_se;
	}

	return kc;

err_se:
	/* free values and texts */
	kfree(se->dobj.control.dvalues);
	for (i = 0; i < ec->items; i++)
		kfree(se->dobj.control.dtexts[i]);

	kfree(se);
err:
	kfree(kc);

	return NULL;
}

static struct snd_kcontrol_new *soc_tplg_dapm_widget_dbytes_create(
	struct soc_tplg *tplg, int count)
{
	struct snd_soc_tplg_bytes_control *be;
	struct soc_bytes_ext  *sbe;
	struct snd_kcontrol_new *kc;
	int i, err;

	kc = kcalloc(count, sizeof(*kc), GFP_KERNEL);
	if (!kc)
		return NULL;

	for (i = 0; i < count; i++) {
		be = (struct snd_soc_tplg_bytes_control *)tplg->pos;

		/* validate kcontrol */
		if (strnlen(be->hdr.name, SNDRV_CTL_ELEM_ID_NAME_MAXLEN) ==
			SNDRV_CTL_ELEM_ID_NAME_MAXLEN)
			goto err;

		sbe = kzalloc(sizeof(*sbe), GFP_KERNEL);
		if (sbe == NULL)
			goto err;

		tplg->pos += (sizeof(struct snd_soc_tplg_bytes_control) +
			be->priv.size);

		dev_dbg(tplg->dev,
			"ASoC: adding bytes kcontrol %s with access 0x%x\n",
			be->hdr.name, be->hdr.access);

		kc[i].name = be->hdr.name;
		kc[i].private_value = (long)sbe;
		kc[i].iface = SNDRV_CTL_ELEM_IFACE_MIXER;
		kc[i].access = be->hdr.access;

		sbe->max = be->max;
		INIT_LIST_HEAD(&sbe->dobj.list);

		/* map standard io handlers and check for external handlers */
		err = soc_tplg_kcontrol_bind_io(&be->hdr, &kc[i], tplg);
		if (err) {
			soc_control_err(tplg, &be->hdr, be->hdr.name);
			kfree(sbe);
			continue;
		}

		/* pass control to driver for optional further init */
		err = soc_tplg_init_kcontrol(tplg, &kc[i],
			(struct snd_soc_tplg_ctl_hdr *)be);
		if (err < 0) {
			dev_err(tplg->dev, "ASoC: failed to init %s\n",
				be->hdr.name);
			kfree(sbe);
			continue;
		}
	}

	return kc;

err:
	for (--i; i >= 0; i--)
		kfree((void *)kc[i].private_value);

	kfree(kc);
	return NULL;
}

static int soc_tplg_dapm_widget_create(struct soc_tplg *tplg,
	struct snd_soc_tplg_dapm_widget *w)
{
	struct snd_soc_dapm_context *dapm = &tplg->comp->dapm;
	struct snd_soc_dapm_widget template, *widget;
	struct snd_soc_tplg_ctl_hdr *control_hdr;
	struct snd_soc_card *card = tplg->comp->card;
	int ret = 0;

	if (strnlen(w->name, SNDRV_CTL_ELEM_ID_NAME_MAXLEN) ==
		SNDRV_CTL_ELEM_ID_NAME_MAXLEN)
		return -EINVAL;
	if (strnlen(w->sname, SNDRV_CTL_ELEM_ID_NAME_MAXLEN) ==
		SNDRV_CTL_ELEM_ID_NAME_MAXLEN)
		return -EINVAL;

	dev_dbg(tplg->dev, "ASoC: creating DAPM widget %s id %d\n",
		w->name, w->id);

	memset(&template, 0, sizeof(template));

	/* map user to kernel widget ID */
	template.id = get_widget_id(w->id);
	if (template.id < 0)
		return template.id;

	template.name = kstrdup(w->name, GFP_KERNEL);
	if (!template.name)
		return -ENOMEM;
	template.sname = kstrdup(w->sname, GFP_KERNEL);
	if (!template.sname) {
		ret = -ENOMEM;
		goto err;
	}
	template.reg = w->reg;
	template.shift = w->shift;
	template.mask = w->mask;
	template.subseq = w->subseq;
	template.on_val = w->invert ? 0 : 1;
	template.off_val = w->invert ? 1 : 0;
	template.ignore_suspend = w->ignore_suspend;
	template.event_flags = w->event_flags;
	template.dobj.index = tplg->index;

	tplg->pos +=
		(sizeof(struct snd_soc_tplg_dapm_widget) + w->priv.size);
	if (w->num_kcontrols == 0) {
		template.num_kcontrols = 0;
		goto widget;
	}

	control_hdr = (struct snd_soc_tplg_ctl_hdr *)tplg->pos;
	dev_dbg(tplg->dev, "ASoC: template %s has %d controls of type %x\n",
		w->name, w->num_kcontrols, control_hdr->type);

	switch (control_hdr->ops.info) {
	case SND_SOC_TPLG_CTL_VOLSW:
	case SND_SOC_TPLG_CTL_STROBE:
	case SND_SOC_TPLG_CTL_VOLSW_SX:
	case SND_SOC_TPLG_CTL_VOLSW_XR_SX:
	case SND_SOC_TPLG_CTL_RANGE:
	case SND_SOC_TPLG_DAPM_CTL_VOLSW:
		template.num_kcontrols = w->num_kcontrols;
		template.kcontrol_news =
			soc_tplg_dapm_widget_dmixer_create(tplg,
			template.num_kcontrols);
		if (!template.kcontrol_news) {
			ret = -ENOMEM;
			goto hdr_err;
		}
		break;
	case SND_SOC_TPLG_CTL_ENUM:
	case SND_SOC_TPLG_CTL_ENUM_VALUE:
	case SND_SOC_TPLG_DAPM_CTL_ENUM_DOUBLE:
	case SND_SOC_TPLG_DAPM_CTL_ENUM_VIRT:
	case SND_SOC_TPLG_DAPM_CTL_ENUM_VALUE:
		template.dobj.widget.kcontrol_enum = 1;
		template.num_kcontrols = 1;
		template.kcontrol_news =
			soc_tplg_dapm_widget_denum_create(tplg);
		if (!template.kcontrol_news) {
			ret = -ENOMEM;
			goto hdr_err;
		}
		break;
	case SND_SOC_TPLG_CTL_BYTES:
		template.num_kcontrols = w->num_kcontrols;
		template.kcontrol_news =
			soc_tplg_dapm_widget_dbytes_create(tplg,
				template.num_kcontrols);
		if (!template.kcontrol_news) {
			ret = -ENOMEM;
			goto hdr_err;
		}
		break;
	default:
		dev_err(tplg->dev, "ASoC: invalid widget control type %d:%d:%d\n",
			control_hdr->ops.get, control_hdr->ops.put,
			control_hdr->ops.info);
		ret = -EINVAL;
		goto hdr_err;
	}

widget:
	ret = soc_tplg_widget_load(tplg, &template, w);
	if (ret < 0)
		goto hdr_err;

	/* card dapm mutex is held by the core if we are loading topology
	 * data during sound card init. */
	if (card->instantiated)
		widget = snd_soc_dapm_new_control(dapm, &template);
	else
		widget = snd_soc_dapm_new_control_unlocked(dapm, &template);
	if (widget == NULL) {
		dev_err(tplg->dev, "ASoC: failed to create widget %s controls\n",
			w->name);
		goto hdr_err;
	}

	widget->dobj.type = SND_SOC_DOBJ_WIDGET;
	widget->dobj.ops = tplg->ops;
	widget->dobj.index = tplg->index;
	list_add(&widget->dobj.list, &tplg->comp->dobj_list);
	return 0;

hdr_err:
	kfree(template.sname);
err:
	kfree(template.name);
	return ret;
}

static int soc_tplg_dapm_widget_elems_load(struct soc_tplg *tplg,
	struct snd_soc_tplg_hdr *hdr)
{
	struct snd_soc_tplg_dapm_widget *widget;
	int ret, count = hdr->count, i;

	if (tplg->pass != SOC_TPLG_PASS_WIDGET)
		return 0;

	dev_dbg(tplg->dev, "ASoC: adding %d DAPM widgets\n", count);

	for (i = 0; i < count; i++) {
		widget = (struct snd_soc_tplg_dapm_widget *) tplg->pos;
		ret = soc_tplg_dapm_widget_create(tplg, widget);
		if (ret < 0)
			dev_err(tplg->dev, "ASoC: failed to load widget %s\n",
				widget->name);
	}

	return 0;
}

static int soc_tplg_dapm_complete(struct soc_tplg *tplg)
{
	struct snd_soc_card *card = tplg->comp->card;
	int ret;

	/* Card might not have been registered at this point.
	 * If so, just return success.
	*/
	if (!card || !card->instantiated) {
		dev_warn(tplg->dev, "ASoC: Parent card not yet available,"
				"Do not add new widgets now\n");
		return 0;
	}

	ret = snd_soc_dapm_new_widgets(card);
	if (ret < 0)
		dev_err(tplg->dev, "ASoC: failed to create new widgets %d\n",
			ret);

	return 0;
}

static int soc_tplg_pcm_dai_elems_load(struct soc_tplg *tplg,
	struct snd_soc_tplg_hdr *hdr)
{
	struct snd_soc_tplg_pcm_dai *pcm_dai;
	struct snd_soc_dobj *dobj;
	int count = hdr->count;
	int ret;

	if (tplg->pass != SOC_TPLG_PASS_PCM_DAI)
		return 0;

	pcm_dai = (struct snd_soc_tplg_pcm_dai *)tplg->pos;

	if (soc_tplg_check_elem_count(tplg,
		sizeof(struct snd_soc_tplg_pcm_dai), count,
		hdr->payload_size, "PCM DAI")) {
		dev_err(tplg->dev, "ASoC: invalid count %d for PCM DAI elems\n",
			count);
		return -EINVAL;
	}

	dev_dbg(tplg->dev, "ASoC: adding %d PCM DAIs\n", count);
	tplg->pos += sizeof(struct snd_soc_tplg_pcm_dai) * count;

	dobj = kzalloc(sizeof(struct snd_soc_dobj), GFP_KERNEL);
	if (dobj == NULL)
		return -ENOMEM;

	/* Call the platform driver call back to register the dais */
	ret = soc_tplg_pcm_dai_load(tplg, pcm_dai, count);
	if (ret < 0) {
		dev_err(tplg->comp->dev, "ASoC: PCM DAI loading failed\n");
		goto err;
	}

	dobj->type = get_dobj_type(hdr, NULL);
	dobj->pcm_dai.count = count;
	dobj->pcm_dai.pd = pcm_dai;
	dobj->ops = tplg->ops;
	dobj->index = tplg->index;
	list_add(&dobj->list, &tplg->comp->dobj_list);
	return 0;

err:
	kfree(dobj);
	return ret;
}

static int soc_tplg_manifest_load(struct soc_tplg *tplg,
	struct snd_soc_tplg_hdr *hdr)
{
	struct snd_soc_tplg_manifest *manifest;

	if (tplg->pass != SOC_TPLG_PASS_MANIFEST)
		return 0;

	manifest = (struct snd_soc_tplg_manifest *)tplg->pos;
	tplg->pos += sizeof(struct snd_soc_tplg_manifest);

	if (tplg->comp && tplg->ops && tplg->ops->manifest)
		return tplg->ops->manifest(tplg->comp, manifest);

	dev_err(tplg->dev, "ASoC: Firmware manifest not supported\n");
	return 0;
}

/* validate header magic, size and type */
static int soc_valid_header(struct soc_tplg *tplg,
	struct snd_soc_tplg_hdr *hdr)
{
	if (soc_tplg_get_hdr_offset(tplg) >= tplg->fw->size)
		return 0;

	/* big endian firmware objects not supported atm */
	if (hdr->magic == cpu_to_be32(SND_SOC_TPLG_MAGIC)) {
		dev_err(tplg->dev,
			"ASoC: pass %d big endian not supported header got %x at offset 0x%lx size 0x%zx.\n",
			tplg->pass, hdr->magic,
			soc_tplg_get_hdr_offset(tplg), tplg->fw->size);
		return -EINVAL;
	}

	if (hdr->magic != SND_SOC_TPLG_MAGIC) {
		dev_err(tplg->dev,
			"ASoC: pass %d does not have a valid header got %x at offset 0x%lx size 0x%zx.\n",
			tplg->pass, hdr->magic,
			soc_tplg_get_hdr_offset(tplg), tplg->fw->size);
		return -EINVAL;
	}

	if (hdr->abi != SND_SOC_TPLG_ABI_VERSION) {
		dev_err(tplg->dev,
			"ASoC: pass %d invalid ABI version got 0x%x need 0x%x at offset 0x%lx size 0x%zx.\n",
			tplg->pass, hdr->abi,
			SND_SOC_TPLG_ABI_VERSION, soc_tplg_get_hdr_offset(tplg),
			tplg->fw->size);
		return -EINVAL;
	}

	if (hdr->payload_size == 0) {
		dev_err(tplg->dev, "ASoC: header has 0 size at offset 0x%lx.\n",
			soc_tplg_get_hdr_offset(tplg));
		return -EINVAL;
	}

	if (tplg->pass == hdr->type)
		dev_dbg(tplg->dev,
			"ASoC: Got 0x%x bytes of type %d version %d vendor %d at pass %d\n",
			hdr->payload_size, hdr->type, hdr->version,
			hdr->vendor_type, tplg->pass);

	return 1;
}

/* check header type and call appropriate handler */
static int soc_tplg_load_header(struct soc_tplg *tplg,
	struct snd_soc_tplg_hdr *hdr)
{
	tplg->pos = tplg->hdr_pos + sizeof(struct snd_soc_tplg_hdr);

	/* check for matching ID */
	if (hdr->index != tplg->req_index &&
		hdr->index != SND_SOC_TPLG_INDEX_ALL)
		return 0;

	tplg->index = hdr->index;

	switch (hdr->type) {
	case SND_SOC_TPLG_TYPE_MIXER:
	case SND_SOC_TPLG_TYPE_ENUM:
	case SND_SOC_TPLG_TYPE_BYTES:
		return soc_tplg_kcontrol_elems_load(tplg, hdr);
	case SND_SOC_TPLG_TYPE_DAPM_GRAPH:
		return soc_tplg_dapm_graph_elems_load(tplg, hdr);
	case SND_SOC_TPLG_TYPE_DAPM_WIDGET:
		return soc_tplg_dapm_widget_elems_load(tplg, hdr);
	case SND_SOC_TPLG_TYPE_PCM:
	case SND_SOC_TPLG_TYPE_DAI_LINK:
	case SND_SOC_TPLG_TYPE_CODEC_LINK:
		return soc_tplg_pcm_dai_elems_load(tplg, hdr);
	case SND_SOC_TPLG_TYPE_MANIFEST:
		return soc_tplg_manifest_load(tplg, hdr);
	default:
		/* bespoke vendor data object */
		return soc_tplg_vendor_load(tplg, hdr);
	}

	return 0;
}

/* process the topology file headers */
static int soc_tplg_process_headers(struct soc_tplg *tplg)
{
	struct snd_soc_tplg_hdr *hdr;
	int ret;

	tplg->pass = SOC_TPLG_PASS_START;

	/* process the header types from start to end */
	while (tplg->pass <= SOC_TPLG_PASS_END) {

		tplg->hdr_pos = tplg->fw->data;
		hdr = (struct snd_soc_tplg_hdr *)tplg->hdr_pos;

		while (!soc_tplg_is_eof(tplg)) {

			/* make sure header is valid before loading */
			ret = soc_valid_header(tplg, hdr);
			if (ret < 0)
				return ret;
			else if (ret == 0)
				break;

			/* load the header object */
			ret = soc_tplg_load_header(tplg, hdr);
			if (ret < 0)
				return ret;

			/* goto next header */
			tplg->hdr_pos += hdr->payload_size +
				sizeof(struct snd_soc_tplg_hdr);
			hdr = (struct snd_soc_tplg_hdr *)tplg->hdr_pos;
		}

		/* next data type pass */
		tplg->pass++;
	}

	/* signal DAPM we are complete */
	ret = soc_tplg_dapm_complete(tplg);
	if (ret < 0)
		dev_err(tplg->dev,
			"ASoC: failed to initialise DAPM from Firmware\n");

	return ret;
}

static int soc_tplg_load(struct soc_tplg *tplg)
{
	int ret;

	ret = soc_tplg_process_headers(tplg);
	if (ret == 0)
		soc_tplg_complete(tplg);

	return ret;
}

/* load audio component topology from "firmware" file */
int snd_soc_tplg_component_load(struct snd_soc_component *comp,
	struct snd_soc_tplg_ops *ops, const struct firmware *fw, u32 id)
{
	struct soc_tplg tplg;

	/* setup parsing context */
	memset(&tplg, 0, sizeof(tplg));
	tplg.fw = fw;
	tplg.dev = comp->dev;
	tplg.comp = comp;
	tplg.ops = ops;
	tplg.req_index = id;
	tplg.io_ops = ops->io_ops;
	tplg.io_ops_count = ops->io_ops_count;
	tplg.bytes_ext_ops = ops->bytes_ext_ops;
	tplg.bytes_ext_ops_count = ops->bytes_ext_ops_count;

	return soc_tplg_load(&tplg);
}
EXPORT_SYMBOL_GPL(snd_soc_tplg_component_load);

/* remove this dynamic widget */
void snd_soc_tplg_widget_remove(struct snd_soc_dapm_widget *w)
{
	/* make sure we are a widget */
	if (w->dobj.type != SND_SOC_DOBJ_WIDGET)
		return;

	remove_widget(w->dapm->component, &w->dobj, SOC_TPLG_PASS_WIDGET);
}
EXPORT_SYMBOL_GPL(snd_soc_tplg_widget_remove);

/* remove all dynamic widgets from this DAPM context */
void snd_soc_tplg_widget_remove_all(struct snd_soc_dapm_context *dapm,
	u32 index)
{
	struct snd_soc_dapm_widget *w, *next_w;

	list_for_each_entry_safe(w, next_w, &dapm->card->widgets, list) {

		/* make sure we are a widget with correct context */
		if (w->dobj.type != SND_SOC_DOBJ_WIDGET || w->dapm != dapm)
			continue;

		/* match ID */
		if (w->dobj.index != index &&
			w->dobj.index != SND_SOC_TPLG_INDEX_ALL)
			continue;
		/* check and free and dynamic widget kcontrols */
		snd_soc_tplg_widget_remove(w);
		snd_soc_dapm_free_widget(w);
	}
}
EXPORT_SYMBOL_GPL(snd_soc_tplg_widget_remove_all);

/* remove dynamic controls from the component driver */
int snd_soc_tplg_component_remove(struct snd_soc_component *comp, u32 index)
{
	struct snd_soc_dobj *dobj, *next_dobj;
	int pass = SOC_TPLG_PASS_END;

	/* process the header types from end to start */
	while (pass >= SOC_TPLG_PASS_START) {

		/* remove mixer controls */
		list_for_each_entry_safe(dobj, next_dobj, &comp->dobj_list,
			list) {

			/* match index */
			if (dobj->index != index &&
				dobj->index != SND_SOC_TPLG_INDEX_ALL)
				continue;

			switch (dobj->type) {
			case SND_SOC_DOBJ_MIXER:
				remove_mixer(comp, dobj, pass);
				break;
			case SND_SOC_DOBJ_ENUM:
				remove_enum(comp, dobj, pass);
				break;
			case SND_SOC_DOBJ_BYTES:
				remove_bytes(comp, dobj, pass);
				break;
			case SND_SOC_DOBJ_WIDGET:
				remove_widget(comp, dobj, pass);
				break;
			case SND_SOC_DOBJ_PCM:
			case SND_SOC_DOBJ_DAI_LINK:
			case SND_SOC_DOBJ_CODEC_LINK:
				remove_pcm_dai(comp, dobj, pass);
				break;
			default:
				dev_err(comp->dev, "ASoC: invalid component type %d for removal\n",
					dobj->type);
				break;
			}
		}
		pass--;
	}

	/* let caller know if FW can be freed when no objects are left */
	return !list_empty(&comp->dobj_list);
}
EXPORT_SYMBOL_GPL(snd_soc_tplg_component_remove);<|MERGE_RESOLUTION|>--- conflicted
+++ resolved
@@ -571,21 +571,12 @@
 	num_ops = ARRAY_SIZE(io_ops);
 	for (i = 0; i < num_ops; i++) {
 
-<<<<<<< HEAD
-		if (k->put == NULL && bops[i].id == hdr->ops.put)
-			k->put = bops[i].put;
-		if (k->get == NULL && bops[i].id == hdr->ops.get)
-			k->get = bops[i].get;
-		if (k->info == NULL && bops[i].id == hdr->ops.info)
-			k->info = bops[i].info;
-=======
 		if (k->put == NULL && ops[i].id == hdr->ops.put)
 			k->put = ops[i].put;
 		if (k->get == NULL && ops[i].id == hdr->ops.get)
 			k->get = ops[i].get;
 		if (k->info == NULL && ops[i].id == hdr->ops.info)
 			k->info = ops[i].info;
->>>>>>> 2336add0
 	}
 
 	/* standard handlers found ? */
@@ -658,13 +649,7 @@
 	if (!(tc->access & SNDRV_CTL_ELEM_ACCESS_TLV_READWRITE))
 		return 0;
 
-<<<<<<< HEAD
-	if (tc->access & SNDRV_CTL_ELEM_ACCESS_TLV_CALLBACK) {
-		kc->tlv.c = snd_soc_bytes_tlv_callback;
-	} else {
-=======
 	if (!(tc->access & SNDRV_CTL_ELEM_ACCESS_TLV_CALLBACK)) {
->>>>>>> 2336add0
 		tplg_tlv = &tc->tlv;
 		switch (tplg_tlv->type) {
 		case SNDRV_CTL_TLVT_DB_SCALE:
