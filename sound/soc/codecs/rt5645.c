--- conflicted
+++ resolved
@@ -3248,11 +3248,7 @@
 	return 1;
 }
 
-<<<<<<< HEAD
-static struct dmi_system_id dmi_platform_intel_broadwell[] __initdata = {
-=======
 static struct dmi_system_id dmi_platform_intel_broadwell[] = {
->>>>>>> c18ad31c
 	{
 		.ident = "Chrome Buddy",
 		.callback = buddy_quirk_cb,
