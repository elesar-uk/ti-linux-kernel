/*
 * rt5645.c  --  RT5645 ALSA SoC audio codec driver
 *
 * Copyright 2013 Realtek Semiconductor Corp.
 * Author: Bard Liao <bardliao@realtek.com>
 *
 * This program is free software; you can redistribute it and/or modify
 * it under the terms of the GNU General Public License version 2 as
 * published by the Free Software Foundation.
 */

#include <linux/module.h>
#include <linux/moduleparam.h>
#include <linux/init.h>
#include <linux/delay.h>
#include <linux/pm.h>
#include <linux/i2c.h>
#include <linux/platform_device.h>
#include <linux/spi/spi.h>
#include <linux/gpio.h>
#include <linux/gpio/consumer.h>
#include <linux/acpi.h>
#include <linux/dmi.h>
#include <linux/regulator/consumer.h>
#include <sound/core.h>
#include <sound/pcm.h>
#include <sound/pcm_params.h>
#include <sound/jack.h>
#include <sound/soc.h>
#include <sound/soc-dapm.h>
#include <sound/initval.h>
#include <sound/tlv.h>

#include "rl6231.h"
#include "rt5645.h"

#define RT5645_DEVICE_ID 0x6308
#define RT5650_DEVICE_ID 0x6419

#define RT5645_PR_RANGE_BASE (0xff + 1)
#define RT5645_PR_SPACING 0x100

#define RT5645_PR_BASE (RT5645_PR_RANGE_BASE + (0 * RT5645_PR_SPACING))

#define RT5645_HWEQ_NUM 57

static const struct regmap_range_cfg rt5645_ranges[] = {
	{
		.name = "PR",
		.range_min = RT5645_PR_BASE,
		.range_max = RT5645_PR_BASE + 0xf8,
		.selector_reg = RT5645_PRIV_INDEX,
		.selector_mask = 0xff,
		.selector_shift = 0x0,
		.window_start = RT5645_PRIV_DATA,
		.window_len = 0x1,
	},
};

static const struct reg_sequence init_list[] = {
	{RT5645_PR_BASE + 0x3d,	0x3600},
	{RT5645_PR_BASE + 0x1c,	0xfd20},
	{RT5645_PR_BASE + 0x20,	0x611f},
	{RT5645_PR_BASE + 0x21,	0x4040},
	{RT5645_PR_BASE + 0x23,	0x0004},
};
#define RT5645_INIT_REG_LEN ARRAY_SIZE(init_list)

static const struct reg_sequence rt5650_init_list[] = {
	{0xf6,	0x0100},
};

static const struct reg_default rt5645_reg[] = {
	{ 0x00, 0x0000 },
	{ 0x01, 0xc8c8 },
	{ 0x02, 0xc8c8 },
	{ 0x03, 0xc8c8 },
	{ 0x0a, 0x0002 },
	{ 0x0b, 0x2827 },
	{ 0x0c, 0xe000 },
	{ 0x0d, 0x0000 },
	{ 0x0e, 0x0000 },
	{ 0x0f, 0x0808 },
	{ 0x14, 0x3333 },
	{ 0x16, 0x4b00 },
	{ 0x18, 0x018b },
	{ 0x19, 0xafaf },
	{ 0x1a, 0xafaf },
	{ 0x1b, 0x0001 },
	{ 0x1c, 0x2f2f },
	{ 0x1d, 0x2f2f },
	{ 0x1e, 0x0000 },
	{ 0x20, 0x0000 },
	{ 0x27, 0x7060 },
	{ 0x28, 0x7070 },
	{ 0x29, 0x8080 },
	{ 0x2a, 0x5656 },
	{ 0x2b, 0x5454 },
	{ 0x2c, 0xaaa0 },
	{ 0x2d, 0x0000 },
	{ 0x2f, 0x1002 },
	{ 0x31, 0x5000 },
	{ 0x32, 0x0000 },
	{ 0x33, 0x0000 },
	{ 0x34, 0x0000 },
	{ 0x35, 0x0000 },
	{ 0x3b, 0x0000 },
	{ 0x3c, 0x007f },
	{ 0x3d, 0x0000 },
	{ 0x3e, 0x007f },
	{ 0x3f, 0x0000 },
	{ 0x40, 0x001f },
	{ 0x41, 0x0000 },
	{ 0x42, 0x001f },
	{ 0x45, 0x6000 },
	{ 0x46, 0x003e },
	{ 0x47, 0x003e },
	{ 0x48, 0xf807 },
	{ 0x4a, 0x0004 },
	{ 0x4d, 0x0000 },
	{ 0x4e, 0x0000 },
	{ 0x4f, 0x01ff },
	{ 0x50, 0x0000 },
	{ 0x51, 0x0000 },
	{ 0x52, 0x01ff },
	{ 0x53, 0xf000 },
	{ 0x56, 0x0111 },
	{ 0x57, 0x0064 },
	{ 0x58, 0xef0e },
	{ 0x59, 0xf0f0 },
	{ 0x5a, 0xef0e },
	{ 0x5b, 0xf0f0 },
	{ 0x5c, 0xef0e },
	{ 0x5d, 0xf0f0 },
	{ 0x5e, 0xf000 },
	{ 0x5f, 0x0000 },
	{ 0x61, 0x0300 },
	{ 0x62, 0x0000 },
	{ 0x63, 0x00c2 },
	{ 0x64, 0x0000 },
	{ 0x65, 0x0000 },
	{ 0x66, 0x0000 },
	{ 0x6a, 0x0000 },
	{ 0x6c, 0x0aaa },
	{ 0x70, 0x8000 },
	{ 0x71, 0x8000 },
	{ 0x72, 0x8000 },
	{ 0x73, 0x7770 },
	{ 0x74, 0x3e00 },
	{ 0x75, 0x2409 },
	{ 0x76, 0x000a },
	{ 0x77, 0x0c00 },
	{ 0x78, 0x0000 },
	{ 0x79, 0x0123 },
	{ 0x80, 0x0000 },
	{ 0x81, 0x0000 },
	{ 0x82, 0x0000 },
	{ 0x83, 0x0000 },
	{ 0x84, 0x0000 },
	{ 0x85, 0x0000 },
	{ 0x8a, 0x0000 },
	{ 0x8e, 0x0004 },
	{ 0x8f, 0x1100 },
	{ 0x90, 0x0646 },
	{ 0x91, 0x0c06 },
	{ 0x93, 0x0000 },
	{ 0x94, 0x0200 },
	{ 0x95, 0x0000 },
	{ 0x9a, 0x2184 },
	{ 0x9b, 0x010a },
	{ 0x9c, 0x0aea },
	{ 0x9d, 0x000c },
	{ 0x9e, 0x0400 },
	{ 0xa0, 0xa0a8 },
	{ 0xa1, 0x0059 },
	{ 0xa2, 0x0001 },
	{ 0xae, 0x6000 },
	{ 0xaf, 0x0000 },
	{ 0xb0, 0x6000 },
	{ 0xb1, 0x0000 },
	{ 0xb2, 0x0000 },
	{ 0xb3, 0x001f },
	{ 0xb4, 0x020c },
	{ 0xb5, 0x1f00 },
	{ 0xb6, 0x0000 },
	{ 0xbb, 0x0000 },
	{ 0xbc, 0x0000 },
	{ 0xbd, 0x0000 },
	{ 0xbe, 0x0000 },
	{ 0xbf, 0x3100 },
	{ 0xc0, 0x0000 },
	{ 0xc1, 0x0000 },
	{ 0xc2, 0x0000 },
	{ 0xc3, 0x2000 },
	{ 0xcd, 0x0000 },
	{ 0xce, 0x0000 },
	{ 0xcf, 0x1813 },
	{ 0xd0, 0x0690 },
	{ 0xd1, 0x1c17 },
	{ 0xd3, 0xb320 },
	{ 0xd4, 0x0000 },
	{ 0xd6, 0x0400 },
	{ 0xd9, 0x0809 },
	{ 0xda, 0x0000 },
	{ 0xdb, 0x0003 },
	{ 0xdc, 0x0049 },
	{ 0xdd, 0x001b },
	{ 0xdf, 0x0008 },
	{ 0xe0, 0x4000 },
	{ 0xe6, 0x8000 },
	{ 0xe7, 0x0200 },
	{ 0xec, 0xb300 },
	{ 0xed, 0x0000 },
	{ 0xf0, 0x001f },
	{ 0xf1, 0x020c },
	{ 0xf2, 0x1f00 },
	{ 0xf3, 0x0000 },
	{ 0xf4, 0x4000 },
	{ 0xf8, 0x0000 },
	{ 0xf9, 0x0000 },
	{ 0xfa, 0x2060 },
	{ 0xfb, 0x4040 },
	{ 0xfc, 0x0000 },
	{ 0xfd, 0x0002 },
	{ 0xfe, 0x10ec },
	{ 0xff, 0x6308 },
};

static const struct reg_default rt5650_reg[] = {
	{ 0x00, 0x0000 },
	{ 0x01, 0xc8c8 },
	{ 0x02, 0xc8c8 },
	{ 0x03, 0xc8c8 },
	{ 0x0a, 0x0002 },
	{ 0x0b, 0x2827 },
	{ 0x0c, 0xe000 },
	{ 0x0d, 0x0000 },
	{ 0x0e, 0x0000 },
	{ 0x0f, 0x0808 },
	{ 0x14, 0x3333 },
	{ 0x16, 0x4b00 },
	{ 0x18, 0x018b },
	{ 0x19, 0xafaf },
	{ 0x1a, 0xafaf },
	{ 0x1b, 0x0001 },
	{ 0x1c, 0x2f2f },
	{ 0x1d, 0x2f2f },
	{ 0x1e, 0x0000 },
	{ 0x20, 0x0000 },
	{ 0x27, 0x7060 },
	{ 0x28, 0x7070 },
	{ 0x29, 0x8080 },
	{ 0x2a, 0x5656 },
	{ 0x2b, 0x5454 },
	{ 0x2c, 0xaaa0 },
	{ 0x2d, 0x0000 },
	{ 0x2f, 0x1002 },
	{ 0x31, 0x5000 },
	{ 0x32, 0x0000 },
	{ 0x33, 0x0000 },
	{ 0x34, 0x0000 },
	{ 0x35, 0x0000 },
	{ 0x3b, 0x0000 },
	{ 0x3c, 0x007f },
	{ 0x3d, 0x0000 },
	{ 0x3e, 0x007f },
	{ 0x3f, 0x0000 },
	{ 0x40, 0x001f },
	{ 0x41, 0x0000 },
	{ 0x42, 0x001f },
	{ 0x45, 0x6000 },
	{ 0x46, 0x003e },
	{ 0x47, 0x003e },
	{ 0x48, 0xf807 },
	{ 0x4a, 0x0004 },
	{ 0x4d, 0x0000 },
	{ 0x4e, 0x0000 },
	{ 0x4f, 0x01ff },
	{ 0x50, 0x0000 },
	{ 0x51, 0x0000 },
	{ 0x52, 0x01ff },
	{ 0x53, 0xf000 },
	{ 0x56, 0x0111 },
	{ 0x57, 0x0064 },
	{ 0x58, 0xef0e },
	{ 0x59, 0xf0f0 },
	{ 0x5a, 0xef0e },
	{ 0x5b, 0xf0f0 },
	{ 0x5c, 0xef0e },
	{ 0x5d, 0xf0f0 },
	{ 0x5e, 0xf000 },
	{ 0x5f, 0x0000 },
	{ 0x61, 0x0300 },
	{ 0x62, 0x0000 },
	{ 0x63, 0x00c2 },
	{ 0x64, 0x0000 },
	{ 0x65, 0x0000 },
	{ 0x66, 0x0000 },
	{ 0x6a, 0x0000 },
	{ 0x6c, 0x0aaa },
	{ 0x70, 0x8000 },
	{ 0x71, 0x8000 },
	{ 0x72, 0x8000 },
	{ 0x73, 0x7770 },
	{ 0x74, 0x3e00 },
	{ 0x75, 0x2409 },
	{ 0x76, 0x000a },
	{ 0x77, 0x0c00 },
	{ 0x78, 0x0000 },
	{ 0x79, 0x0123 },
	{ 0x7a, 0x0123 },
	{ 0x80, 0x0000 },
	{ 0x81, 0x0000 },
	{ 0x82, 0x0000 },
	{ 0x83, 0x0000 },
	{ 0x84, 0x0000 },
	{ 0x85, 0x0000 },
	{ 0x8a, 0x0000 },
	{ 0x8e, 0x0004 },
	{ 0x8f, 0x1100 },
	{ 0x90, 0x0646 },
	{ 0x91, 0x0c06 },
	{ 0x93, 0x0000 },
	{ 0x94, 0x0200 },
	{ 0x95, 0x0000 },
	{ 0x9a, 0x2184 },
	{ 0x9b, 0x010a },
	{ 0x9c, 0x0aea },
	{ 0x9d, 0x000c },
	{ 0x9e, 0x0400 },
	{ 0xa0, 0xa0a8 },
	{ 0xa1, 0x0059 },
	{ 0xa2, 0x0001 },
	{ 0xae, 0x6000 },
	{ 0xaf, 0x0000 },
	{ 0xb0, 0x6000 },
	{ 0xb1, 0x0000 },
	{ 0xb2, 0x0000 },
	{ 0xb3, 0x001f },
	{ 0xb4, 0x020c },
	{ 0xb5, 0x1f00 },
	{ 0xb6, 0x0000 },
	{ 0xbb, 0x0000 },
	{ 0xbc, 0x0000 },
	{ 0xbd, 0x0000 },
	{ 0xbe, 0x0000 },
	{ 0xbf, 0x3100 },
	{ 0xc0, 0x0000 },
	{ 0xc1, 0x0000 },
	{ 0xc2, 0x0000 },
	{ 0xc3, 0x2000 },
	{ 0xcd, 0x0000 },
	{ 0xce, 0x0000 },
	{ 0xcf, 0x1813 },
	{ 0xd0, 0x0690 },
	{ 0xd1, 0x1c17 },
	{ 0xd3, 0xb320 },
	{ 0xd4, 0x0000 },
	{ 0xd6, 0x0400 },
	{ 0xd9, 0x0809 },
	{ 0xda, 0x0000 },
	{ 0xdb, 0x0003 },
	{ 0xdc, 0x0049 },
	{ 0xdd, 0x001b },
	{ 0xdf, 0x0008 },
	{ 0xe0, 0x4000 },
	{ 0xe6, 0x8000 },
	{ 0xe7, 0x0200 },
	{ 0xec, 0xb300 },
	{ 0xed, 0x0000 },
	{ 0xf0, 0x001f },
	{ 0xf1, 0x020c },
	{ 0xf2, 0x1f00 },
	{ 0xf3, 0x0000 },
	{ 0xf4, 0x4000 },
	{ 0xf8, 0x0000 },
	{ 0xf9, 0x0000 },
	{ 0xfa, 0x2060 },
	{ 0xfb, 0x4040 },
	{ 0xfc, 0x0000 },
	{ 0xfd, 0x0002 },
	{ 0xfe, 0x10ec },
	{ 0xff, 0x6308 },
};

struct rt5645_eq_param_s {
	unsigned short reg;
	unsigned short val;
};

static const char *const rt5645_supply_names[] = {
	"avdd",
	"cpvdd",
};

struct rt5645_priv {
	struct snd_soc_codec *codec;
	struct rt5645_platform_data pdata;
	struct regmap *regmap;
	struct i2c_client *i2c;
	struct gpio_desc *gpiod_hp_det;
	struct snd_soc_jack *hp_jack;
	struct snd_soc_jack *mic_jack;
	struct snd_soc_jack *btn_jack;
	struct delayed_work jack_detect_work, rcclock_work;
	struct regulator_bulk_data supplies[ARRAY_SIZE(rt5645_supply_names)];
	struct rt5645_eq_param_s *eq_param;

	int codec_type;
	int sysclk;
	int sysclk_src;
	int lrck[RT5645_AIFS];
	int bclk[RT5645_AIFS];
	int master[RT5645_AIFS];

	int pll_src;
	int pll_in;
	int pll_out;

	int jack_type;
	bool en_button_func;
	bool hp_on;
};

static int rt5645_reset(struct snd_soc_codec *codec)
{
	return snd_soc_write(codec, RT5645_RESET, 0);
}

static bool rt5645_volatile_register(struct device *dev, unsigned int reg)
{
	int i;

	for (i = 0; i < ARRAY_SIZE(rt5645_ranges); i++) {
		if (reg >= rt5645_ranges[i].range_min &&
			reg <= rt5645_ranges[i].range_max) {
			return true;
		}
	}

	switch (reg) {
	case RT5645_RESET:
	case RT5645_PRIV_DATA:
	case RT5645_IN1_CTRL1:
	case RT5645_IN1_CTRL2:
	case RT5645_IN1_CTRL3:
	case RT5645_A_JD_CTRL1:
	case RT5645_ADC_EQ_CTRL1:
	case RT5645_EQ_CTRL1:
	case RT5645_ALC_CTRL_1:
	case RT5645_IRQ_CTRL2:
	case RT5645_IRQ_CTRL3:
	case RT5645_INT_IRQ_ST:
	case RT5645_IL_CMD:
	case RT5650_4BTN_IL_CMD1:
	case RT5645_VENDOR_ID:
	case RT5645_VENDOR_ID1:
	case RT5645_VENDOR_ID2:
		return true;
	default:
		return false;
	}
}

static bool rt5645_readable_register(struct device *dev, unsigned int reg)
{
	int i;

	for (i = 0; i < ARRAY_SIZE(rt5645_ranges); i++) {
		if (reg >= rt5645_ranges[i].range_min &&
			reg <= rt5645_ranges[i].range_max) {
			return true;
		}
	}

	switch (reg) {
	case RT5645_RESET:
	case RT5645_SPK_VOL:
	case RT5645_HP_VOL:
	case RT5645_LOUT1:
	case RT5645_IN1_CTRL1:
	case RT5645_IN1_CTRL2:
	case RT5645_IN1_CTRL3:
	case RT5645_IN2_CTRL:
	case RT5645_INL1_INR1_VOL:
	case RT5645_SPK_FUNC_LIM:
	case RT5645_ADJ_HPF_CTRL:
	case RT5645_DAC1_DIG_VOL:
	case RT5645_DAC2_DIG_VOL:
	case RT5645_DAC_CTRL:
	case RT5645_STO1_ADC_DIG_VOL:
	case RT5645_MONO_ADC_DIG_VOL:
	case RT5645_ADC_BST_VOL1:
	case RT5645_ADC_BST_VOL2:
	case RT5645_STO1_ADC_MIXER:
	case RT5645_MONO_ADC_MIXER:
	case RT5645_AD_DA_MIXER:
	case RT5645_STO_DAC_MIXER:
	case RT5645_MONO_DAC_MIXER:
	case RT5645_DIG_MIXER:
	case RT5650_A_DAC_SOUR:
	case RT5645_DIG_INF1_DATA:
	case RT5645_PDM_OUT_CTRL:
	case RT5645_REC_L1_MIXER:
	case RT5645_REC_L2_MIXER:
	case RT5645_REC_R1_MIXER:
	case RT5645_REC_R2_MIXER:
	case RT5645_HPMIXL_CTRL:
	case RT5645_HPOMIXL_CTRL:
	case RT5645_HPMIXR_CTRL:
	case RT5645_HPOMIXR_CTRL:
	case RT5645_HPO_MIXER:
	case RT5645_SPK_L_MIXER:
	case RT5645_SPK_R_MIXER:
	case RT5645_SPO_MIXER:
	case RT5645_SPO_CLSD_RATIO:
	case RT5645_OUT_L1_MIXER:
	case RT5645_OUT_R1_MIXER:
	case RT5645_OUT_L_GAIN1:
	case RT5645_OUT_L_GAIN2:
	case RT5645_OUT_R_GAIN1:
	case RT5645_OUT_R_GAIN2:
	case RT5645_LOUT_MIXER:
	case RT5645_HAPTIC_CTRL1:
	case RT5645_HAPTIC_CTRL2:
	case RT5645_HAPTIC_CTRL3:
	case RT5645_HAPTIC_CTRL4:
	case RT5645_HAPTIC_CTRL5:
	case RT5645_HAPTIC_CTRL6:
	case RT5645_HAPTIC_CTRL7:
	case RT5645_HAPTIC_CTRL8:
	case RT5645_HAPTIC_CTRL9:
	case RT5645_HAPTIC_CTRL10:
	case RT5645_PWR_DIG1:
	case RT5645_PWR_DIG2:
	case RT5645_PWR_ANLG1:
	case RT5645_PWR_ANLG2:
	case RT5645_PWR_MIXER:
	case RT5645_PWR_VOL:
	case RT5645_PRIV_INDEX:
	case RT5645_PRIV_DATA:
	case RT5645_I2S1_SDP:
	case RT5645_I2S2_SDP:
	case RT5645_ADDA_CLK1:
	case RT5645_ADDA_CLK2:
	case RT5645_DMIC_CTRL1:
	case RT5645_DMIC_CTRL2:
	case RT5645_TDM_CTRL_1:
	case RT5645_TDM_CTRL_2:
	case RT5645_TDM_CTRL_3:
	case RT5650_TDM_CTRL_4:
	case RT5645_GLB_CLK:
	case RT5645_PLL_CTRL1:
	case RT5645_PLL_CTRL2:
	case RT5645_ASRC_1:
	case RT5645_ASRC_2:
	case RT5645_ASRC_3:
	case RT5645_ASRC_4:
	case RT5645_DEPOP_M1:
	case RT5645_DEPOP_M2:
	case RT5645_DEPOP_M3:
	case RT5645_CHARGE_PUMP:
	case RT5645_MICBIAS:
	case RT5645_A_JD_CTRL1:
	case RT5645_VAD_CTRL4:
	case RT5645_CLSD_OUT_CTRL:
	case RT5645_ADC_EQ_CTRL1:
	case RT5645_ADC_EQ_CTRL2:
	case RT5645_EQ_CTRL1:
	case RT5645_EQ_CTRL2:
	case RT5645_ALC_CTRL_1:
	case RT5645_ALC_CTRL_2:
	case RT5645_ALC_CTRL_3:
	case RT5645_ALC_CTRL_4:
	case RT5645_ALC_CTRL_5:
	case RT5645_JD_CTRL:
	case RT5645_IRQ_CTRL1:
	case RT5645_IRQ_CTRL2:
	case RT5645_IRQ_CTRL3:
	case RT5645_INT_IRQ_ST:
	case RT5645_GPIO_CTRL1:
	case RT5645_GPIO_CTRL2:
	case RT5645_GPIO_CTRL3:
	case RT5645_BASS_BACK:
	case RT5645_MP3_PLUS1:
	case RT5645_MP3_PLUS2:
	case RT5645_ADJ_HPF1:
	case RT5645_ADJ_HPF2:
	case RT5645_HP_CALIB_AMP_DET:
	case RT5645_SV_ZCD1:
	case RT5645_SV_ZCD2:
	case RT5645_IL_CMD:
	case RT5645_IL_CMD2:
	case RT5645_IL_CMD3:
	case RT5650_4BTN_IL_CMD1:
	case RT5650_4BTN_IL_CMD2:
	case RT5645_DRC1_HL_CTRL1:
	case RT5645_DRC2_HL_CTRL1:
	case RT5645_ADC_MONO_HP_CTRL1:
	case RT5645_ADC_MONO_HP_CTRL2:
	case RT5645_DRC2_CTRL1:
	case RT5645_DRC2_CTRL2:
	case RT5645_DRC2_CTRL3:
	case RT5645_DRC2_CTRL4:
	case RT5645_DRC2_CTRL5:
	case RT5645_JD_CTRL3:
	case RT5645_JD_CTRL4:
	case RT5645_GEN_CTRL1:
	case RT5645_GEN_CTRL2:
	case RT5645_GEN_CTRL3:
	case RT5645_VENDOR_ID:
	case RT5645_VENDOR_ID1:
	case RT5645_VENDOR_ID2:
		return true;
	default:
		return false;
	}
}

static const DECLARE_TLV_DB_SCALE(out_vol_tlv, -4650, 150, 0);
static const DECLARE_TLV_DB_SCALE(dac_vol_tlv, -6525, 75, 0);
static const DECLARE_TLV_DB_SCALE(in_vol_tlv, -3450, 150, 0);
static const DECLARE_TLV_DB_SCALE(adc_vol_tlv, -1725, 75, 0);
static const DECLARE_TLV_DB_SCALE(adc_bst_tlv, 0, 1200, 0);

/* {0, +20, +24, +30, +35, +40, +44, +50, +52} dB */
static const DECLARE_TLV_DB_RANGE(bst_tlv,
	0, 0, TLV_DB_SCALE_ITEM(0, 0, 0),
	1, 1, TLV_DB_SCALE_ITEM(2000, 0, 0),
	2, 2, TLV_DB_SCALE_ITEM(2400, 0, 0),
	3, 5, TLV_DB_SCALE_ITEM(3000, 500, 0),
	6, 6, TLV_DB_SCALE_ITEM(4400, 0, 0),
	7, 7, TLV_DB_SCALE_ITEM(5000, 0, 0),
	8, 8, TLV_DB_SCALE_ITEM(5200, 0, 0)
);

/* {-6, -4.5, -3, -1.5, 0, 0.82, 1.58, 2.28} dB */
static const DECLARE_TLV_DB_RANGE(spk_clsd_tlv,
	0, 4, TLV_DB_SCALE_ITEM(-600, 150, 0),
	5, 5, TLV_DB_SCALE_ITEM(82, 0, 0),
	6, 6, TLV_DB_SCALE_ITEM(158, 0, 0),
	7, 7, TLV_DB_SCALE_ITEM(228, 0, 0)
);

static int rt5645_hweq_info(struct snd_kcontrol *kcontrol,
			 struct snd_ctl_elem_info *uinfo)
{
	uinfo->type = SNDRV_CTL_ELEM_TYPE_BYTES;
	uinfo->count = RT5645_HWEQ_NUM * sizeof(struct rt5645_eq_param_s);

	return 0;
}

static int rt5645_hweq_get(struct snd_kcontrol *kcontrol,
			struct snd_ctl_elem_value *ucontrol)
{
	struct snd_soc_component *component = snd_kcontrol_chip(kcontrol);
	struct rt5645_priv *rt5645 = snd_soc_component_get_drvdata(component);
	struct rt5645_eq_param_s *eq_param =
		(struct rt5645_eq_param_s *)ucontrol->value.bytes.data;
	int i;

	for (i = 0; i < RT5645_HWEQ_NUM; i++) {
		eq_param[i].reg = cpu_to_be16(rt5645->eq_param[i].reg);
		eq_param[i].val = cpu_to_be16(rt5645->eq_param[i].val);
	}

	return 0;
}

static bool rt5645_validate_hweq(unsigned short reg)
{
	if ((reg >= 0x1a4 && reg <= 0x1cd) | (reg >= 0x1e5 && reg <= 0x1f8) |
		(reg == RT5645_EQ_CTRL2))
		return true;

	return false;
}

static int rt5645_hweq_put(struct snd_kcontrol *kcontrol,
			struct snd_ctl_elem_value *ucontrol)
{
	struct snd_soc_component *component = snd_kcontrol_chip(kcontrol);
	struct rt5645_priv *rt5645 = snd_soc_component_get_drvdata(component);
	struct rt5645_eq_param_s *eq_param =
		(struct rt5645_eq_param_s *)ucontrol->value.bytes.data;
	int i;

	for (i = 0; i < RT5645_HWEQ_NUM; i++) {
		eq_param[i].reg = be16_to_cpu(eq_param[i].reg);
		eq_param[i].val = be16_to_cpu(eq_param[i].val);
	}

	/* The final setting of the table should be RT5645_EQ_CTRL2 */
	for (i = RT5645_HWEQ_NUM - 1; i >= 0; i--) {
		if (eq_param[i].reg == 0)
			continue;
		else if (eq_param[i].reg != RT5645_EQ_CTRL2)
			return 0;
		else
			break;
	}

	for (i = 0; i < RT5645_HWEQ_NUM; i++) {
		if (!rt5645_validate_hweq(eq_param[i].reg) &&
			eq_param[i].reg != 0)
			return 0;
		else if (eq_param[i].reg == 0)
			break;
	}

	memcpy(rt5645->eq_param, eq_param,
		RT5645_HWEQ_NUM * sizeof(struct rt5645_eq_param_s));

	return 0;
}

#define RT5645_HWEQ(xname) \
{	.iface = SNDRV_CTL_ELEM_IFACE_MIXER, .name = xname, \
	.info = rt5645_hweq_info, \
	.get = rt5645_hweq_get, \
	.put = rt5645_hweq_put \
}

static int rt5645_spk_put_volsw(struct snd_kcontrol *kcontrol,
		struct snd_ctl_elem_value *ucontrol)
{
	struct snd_soc_component *component = snd_kcontrol_chip(kcontrol);
	struct rt5645_priv *rt5645 = snd_soc_component_get_drvdata(component);
	int ret;

<<<<<<< HEAD
	cancel_delayed_work_sync(&rt5645->rcclock_work);

=======
>>>>>>> 29e43de2
	regmap_update_bits(rt5645->regmap, RT5645_MICBIAS,
		RT5645_PWR_CLK25M_MASK, RT5645_PWR_CLK25M_PU);

	ret = snd_soc_put_volsw(kcontrol, ucontrol);

<<<<<<< HEAD
	queue_delayed_work(system_power_efficient_wq, &rt5645->rcclock_work,
=======
	mod_delayed_work(system_power_efficient_wq, &rt5645->rcclock_work,
>>>>>>> 29e43de2
		msecs_to_jiffies(200));

	return ret;
}

static const struct snd_kcontrol_new rt5645_snd_controls[] = {
	/* Speaker Output Volume */
	SOC_DOUBLE("Speaker Channel Switch", RT5645_SPK_VOL,
		RT5645_VOL_L_SFT, RT5645_VOL_R_SFT, 1, 1),
	SOC_DOUBLE_EXT_TLV("Speaker Playback Volume", RT5645_SPK_VOL,
		RT5645_L_VOL_SFT, RT5645_R_VOL_SFT, 39, 1, snd_soc_get_volsw,
		rt5645_spk_put_volsw, out_vol_tlv),

	/* ClassD modulator Speaker Gain Ratio */
	SOC_SINGLE_TLV("Speaker ClassD Playback Volume", RT5645_SPO_CLSD_RATIO,
		RT5645_SPK_G_CLSD_SFT, 7, 0, spk_clsd_tlv),

	/* Headphone Output Volume */
	SOC_DOUBLE("Headphone Channel Switch", RT5645_HP_VOL,
		RT5645_VOL_L_SFT, RT5645_VOL_R_SFT, 1, 1),
	SOC_DOUBLE_TLV("Headphone Playback Volume", RT5645_HP_VOL,
		RT5645_L_VOL_SFT, RT5645_R_VOL_SFT, 39, 1, out_vol_tlv),

	/* OUTPUT Control */
	SOC_DOUBLE("OUT Playback Switch", RT5645_LOUT1,
		RT5645_L_MUTE_SFT, RT5645_R_MUTE_SFT, 1, 1),
	SOC_DOUBLE("OUT Channel Switch", RT5645_LOUT1,
		RT5645_VOL_L_SFT, RT5645_VOL_R_SFT, 1, 1),
	SOC_DOUBLE_TLV("OUT Playback Volume", RT5645_LOUT1,
		RT5645_L_VOL_SFT, RT5645_R_VOL_SFT, 39, 1, out_vol_tlv),

	/* DAC Digital Volume */
	SOC_DOUBLE("DAC2 Playback Switch", RT5645_DAC_CTRL,
		RT5645_M_DAC_L2_VOL_SFT, RT5645_M_DAC_R2_VOL_SFT, 1, 1),
	SOC_DOUBLE_TLV("DAC1 Playback Volume", RT5645_DAC1_DIG_VOL,
		RT5645_L_VOL_SFT + 1, RT5645_R_VOL_SFT + 1, 87, 0, dac_vol_tlv),
	SOC_DOUBLE_TLV("Mono DAC Playback Volume", RT5645_DAC2_DIG_VOL,
		RT5645_L_VOL_SFT + 1, RT5645_R_VOL_SFT + 1, 87, 0, dac_vol_tlv),

	/* IN1/IN2 Control */
	SOC_SINGLE_TLV("IN1 Boost", RT5645_IN1_CTRL1,
		RT5645_BST_SFT1, 8, 0, bst_tlv),
	SOC_SINGLE_TLV("IN2 Boost", RT5645_IN2_CTRL,
		RT5645_BST_SFT2, 8, 0, bst_tlv),

	/* INL/INR Volume Control */
	SOC_DOUBLE_TLV("IN Capture Volume", RT5645_INL1_INR1_VOL,
		RT5645_INL_VOL_SFT, RT5645_INR_VOL_SFT, 31, 1, in_vol_tlv),

	/* ADC Digital Volume Control */
	SOC_DOUBLE("ADC Capture Switch", RT5645_STO1_ADC_DIG_VOL,
		RT5645_L_MUTE_SFT, RT5645_R_MUTE_SFT, 1, 1),
	SOC_DOUBLE_TLV("ADC Capture Volume", RT5645_STO1_ADC_DIG_VOL,
		RT5645_L_VOL_SFT + 1, RT5645_R_VOL_SFT + 1, 63, 0, adc_vol_tlv),
	SOC_DOUBLE("Mono ADC Capture Switch", RT5645_MONO_ADC_DIG_VOL,
		RT5645_L_MUTE_SFT, RT5645_R_MUTE_SFT, 1, 1),
	SOC_DOUBLE_TLV("Mono ADC Capture Volume", RT5645_MONO_ADC_DIG_VOL,
		RT5645_L_VOL_SFT + 1, RT5645_R_VOL_SFT + 1, 63, 0, adc_vol_tlv),

	/* ADC Boost Volume Control */
	SOC_DOUBLE_TLV("ADC Boost Capture Volume", RT5645_ADC_BST_VOL1,
		RT5645_STO1_ADC_L_BST_SFT, RT5645_STO1_ADC_R_BST_SFT, 3, 0,
		adc_bst_tlv),
	SOC_DOUBLE_TLV("Mono ADC Boost Capture Volume", RT5645_ADC_BST_VOL2,
		RT5645_MONO_ADC_L_BST_SFT, RT5645_MONO_ADC_R_BST_SFT, 3, 0,
		adc_bst_tlv),

	/* I2S2 function select */
	SOC_SINGLE("I2S2 Func Switch", RT5645_GPIO_CTRL1, RT5645_I2S2_SEL_SFT,
		1, 1),
	RT5645_HWEQ("Speaker HWEQ"),
};

/**
 * set_dmic_clk - Set parameter of dmic.
 *
 * @w: DAPM widget.
 * @kcontrol: The kcontrol of this widget.
 * @event: Event id.
 *
 */
static int set_dmic_clk(struct snd_soc_dapm_widget *w,
	struct snd_kcontrol *kcontrol, int event)
{
	struct snd_soc_codec *codec = snd_soc_dapm_to_codec(w->dapm);
	struct rt5645_priv *rt5645 = snd_soc_codec_get_drvdata(codec);
	int idx, rate;

	rate = rt5645->sysclk / rl6231_get_pre_div(rt5645->regmap,
		RT5645_ADDA_CLK1, RT5645_I2S_PD1_SFT);
	idx = rl6231_calc_dmic_clk(rate);
	if (idx < 0)
		dev_err(codec->dev, "Failed to set DMIC clock\n");
	else
		snd_soc_update_bits(codec, RT5645_DMIC_CTRL1,
			RT5645_DMIC_CLK_MASK, idx << RT5645_DMIC_CLK_SFT);
	return idx;
}

static int is_sys_clk_from_pll(struct snd_soc_dapm_widget *source,
			 struct snd_soc_dapm_widget *sink)
{
	struct snd_soc_codec *codec = snd_soc_dapm_to_codec(source->dapm);
	unsigned int val;

	val = snd_soc_read(codec, RT5645_GLB_CLK);
	val &= RT5645_SCLK_SRC_MASK;
	if (val == RT5645_SCLK_SRC_PLL1)
		return 1;
	else
		return 0;
}

static int is_using_asrc(struct snd_soc_dapm_widget *source,
			 struct snd_soc_dapm_widget *sink)
{
	struct snd_soc_codec *codec = snd_soc_dapm_to_codec(source->dapm);
	unsigned int reg, shift, val;

	switch (source->shift) {
	case 0:
		reg = RT5645_ASRC_3;
		shift = 0;
		break;
	case 1:
		reg = RT5645_ASRC_3;
		shift = 4;
		break;
	case 3:
		reg = RT5645_ASRC_2;
		shift = 0;
		break;
	case 8:
		reg = RT5645_ASRC_2;
		shift = 4;
		break;
	case 9:
		reg = RT5645_ASRC_2;
		shift = 8;
		break;
	case 10:
		reg = RT5645_ASRC_2;
		shift = 12;
		break;
	default:
		return 0;
	}

	val = (snd_soc_read(codec, reg) >> shift) & 0xf;
	switch (val) {
	case 1:
	case 2:
	case 3:
	case 4:
		return 1;
	default:
		return 0;
	}

}

static int rt5645_enable_hweq(struct snd_soc_codec *codec)
{
	struct rt5645_priv *rt5645 = snd_soc_codec_get_drvdata(codec);
	int i;

	for (i = 0; i < RT5645_HWEQ_NUM; i++) {
		if (rt5645_validate_hweq(rt5645->eq_param[i].reg))
			regmap_write(rt5645->regmap, rt5645->eq_param[i].reg,
					rt5645->eq_param[i].val);
		else
			break;
	}

	return 0;
}

/**
 * rt5645_sel_asrc_clk_src - select ASRC clock source for a set of filters
 * @codec: SoC audio codec device.
 * @filter_mask: mask of filters.
 * @clk_src: clock source
 *
 * The ASRC function is for asynchronous MCLK and LRCK. Also, since RT5645 can
 * only support standard 32fs or 64fs i2s format, ASRC should be enabled to
 * support special i2s clock format such as Intel's 100fs(100 * sampling rate).
 * ASRC function will track i2s clock and generate a corresponding system clock
 * for codec. This function provides an API to select the clock source for a
 * set of filters specified by the mask. And the codec driver will turn on ASRC
 * for these filters if ASRC is selected as their clock source.
 */
int rt5645_sel_asrc_clk_src(struct snd_soc_codec *codec,
		unsigned int filter_mask, unsigned int clk_src)
{
	unsigned int asrc2_mask = 0;
	unsigned int asrc2_value = 0;
	unsigned int asrc3_mask = 0;
	unsigned int asrc3_value = 0;

	switch (clk_src) {
	case RT5645_CLK_SEL_SYS:
	case RT5645_CLK_SEL_I2S1_ASRC:
	case RT5645_CLK_SEL_I2S2_ASRC:
	case RT5645_CLK_SEL_SYS2:
		break;

	default:
		return -EINVAL;
	}

	if (filter_mask & RT5645_DA_STEREO_FILTER) {
		asrc2_mask |= RT5645_DA_STO_CLK_SEL_MASK;
		asrc2_value = (asrc2_value & ~RT5645_DA_STO_CLK_SEL_MASK)
			| (clk_src << RT5645_DA_STO_CLK_SEL_SFT);
	}

	if (filter_mask & RT5645_DA_MONO_L_FILTER) {
		asrc2_mask |= RT5645_DA_MONOL_CLK_SEL_MASK;
		asrc2_value = (asrc2_value & ~RT5645_DA_MONOL_CLK_SEL_MASK)
			| (clk_src << RT5645_DA_MONOL_CLK_SEL_SFT);
	}

	if (filter_mask & RT5645_DA_MONO_R_FILTER) {
		asrc2_mask |= RT5645_DA_MONOR_CLK_SEL_MASK;
		asrc2_value = (asrc2_value & ~RT5645_DA_MONOR_CLK_SEL_MASK)
			| (clk_src << RT5645_DA_MONOR_CLK_SEL_SFT);
	}

	if (filter_mask & RT5645_AD_STEREO_FILTER) {
		asrc2_mask |= RT5645_AD_STO1_CLK_SEL_MASK;
		asrc2_value = (asrc2_value & ~RT5645_AD_STO1_CLK_SEL_MASK)
			| (clk_src << RT5645_AD_STO1_CLK_SEL_SFT);
	}

	if (filter_mask & RT5645_AD_MONO_L_FILTER) {
		asrc3_mask |= RT5645_AD_MONOL_CLK_SEL_MASK;
		asrc3_value = (asrc3_value & ~RT5645_AD_MONOL_CLK_SEL_MASK)
			| (clk_src << RT5645_AD_MONOL_CLK_SEL_SFT);
	}

	if (filter_mask & RT5645_AD_MONO_R_FILTER)  {
		asrc3_mask |= RT5645_AD_MONOR_CLK_SEL_MASK;
		asrc3_value = (asrc3_value & ~RT5645_AD_MONOR_CLK_SEL_MASK)
			| (clk_src << RT5645_AD_MONOR_CLK_SEL_SFT);
	}

	if (asrc2_mask)
		snd_soc_update_bits(codec, RT5645_ASRC_2,
			asrc2_mask, asrc2_value);

	if (asrc3_mask)
		snd_soc_update_bits(codec, RT5645_ASRC_3,
			asrc3_mask, asrc3_value);

	return 0;
}
EXPORT_SYMBOL_GPL(rt5645_sel_asrc_clk_src);

/* Digital Mixer */
static const struct snd_kcontrol_new rt5645_sto1_adc_l_mix[] = {
	SOC_DAPM_SINGLE("ADC1 Switch", RT5645_STO1_ADC_MIXER,
			RT5645_M_ADC_L1_SFT, 1, 1),
	SOC_DAPM_SINGLE("ADC2 Switch", RT5645_STO1_ADC_MIXER,
			RT5645_M_ADC_L2_SFT, 1, 1),
};

static const struct snd_kcontrol_new rt5645_sto1_adc_r_mix[] = {
	SOC_DAPM_SINGLE("ADC1 Switch", RT5645_STO1_ADC_MIXER,
			RT5645_M_ADC_R1_SFT, 1, 1),
	SOC_DAPM_SINGLE("ADC2 Switch", RT5645_STO1_ADC_MIXER,
			RT5645_M_ADC_R2_SFT, 1, 1),
};

static const struct snd_kcontrol_new rt5645_mono_adc_l_mix[] = {
	SOC_DAPM_SINGLE("ADC1 Switch", RT5645_MONO_ADC_MIXER,
			RT5645_M_MONO_ADC_L1_SFT, 1, 1),
	SOC_DAPM_SINGLE("ADC2 Switch", RT5645_MONO_ADC_MIXER,
			RT5645_M_MONO_ADC_L2_SFT, 1, 1),
};

static const struct snd_kcontrol_new rt5645_mono_adc_r_mix[] = {
	SOC_DAPM_SINGLE("ADC1 Switch", RT5645_MONO_ADC_MIXER,
			RT5645_M_MONO_ADC_R1_SFT, 1, 1),
	SOC_DAPM_SINGLE("ADC2 Switch", RT5645_MONO_ADC_MIXER,
			RT5645_M_MONO_ADC_R2_SFT, 1, 1),
};

static const struct snd_kcontrol_new rt5645_dac_l_mix[] = {
	SOC_DAPM_SINGLE("Stereo ADC Switch", RT5645_AD_DA_MIXER,
			RT5645_M_ADCMIX_L_SFT, 1, 1),
	SOC_DAPM_SINGLE_AUTODISABLE("DAC1 Switch", RT5645_AD_DA_MIXER,
			RT5645_M_DAC1_L_SFT, 1, 1),
};

static const struct snd_kcontrol_new rt5645_dac_r_mix[] = {
	SOC_DAPM_SINGLE("Stereo ADC Switch", RT5645_AD_DA_MIXER,
			RT5645_M_ADCMIX_R_SFT, 1, 1),
	SOC_DAPM_SINGLE_AUTODISABLE("DAC1 Switch", RT5645_AD_DA_MIXER,
			RT5645_M_DAC1_R_SFT, 1, 1),
};

static const struct snd_kcontrol_new rt5645_sto_dac_l_mix[] = {
	SOC_DAPM_SINGLE("DAC L1 Switch", RT5645_STO_DAC_MIXER,
			RT5645_M_DAC_L1_SFT, 1, 1),
	SOC_DAPM_SINGLE("DAC L2 Switch", RT5645_STO_DAC_MIXER,
			RT5645_M_DAC_L2_SFT, 1, 1),
	SOC_DAPM_SINGLE("DAC R1 Switch", RT5645_STO_DAC_MIXER,
			RT5645_M_DAC_R1_STO_L_SFT, 1, 1),
};

static const struct snd_kcontrol_new rt5645_sto_dac_r_mix[] = {
	SOC_DAPM_SINGLE("DAC R1 Switch", RT5645_STO_DAC_MIXER,
			RT5645_M_DAC_R1_SFT, 1, 1),
	SOC_DAPM_SINGLE("DAC R2 Switch", RT5645_STO_DAC_MIXER,
			RT5645_M_DAC_R2_SFT, 1, 1),
	SOC_DAPM_SINGLE("DAC L1 Switch", RT5645_STO_DAC_MIXER,
			RT5645_M_DAC_L1_STO_R_SFT, 1, 1),
};

static const struct snd_kcontrol_new rt5645_mono_dac_l_mix[] = {
	SOC_DAPM_SINGLE("DAC L1 Switch", RT5645_MONO_DAC_MIXER,
			RT5645_M_DAC_L1_MONO_L_SFT, 1, 1),
	SOC_DAPM_SINGLE("DAC L2 Switch", RT5645_MONO_DAC_MIXER,
			RT5645_M_DAC_L2_MONO_L_SFT, 1, 1),
	SOC_DAPM_SINGLE("DAC R2 Switch", RT5645_MONO_DAC_MIXER,
			RT5645_M_DAC_R2_MONO_L_SFT, 1, 1),
};

static const struct snd_kcontrol_new rt5645_mono_dac_r_mix[] = {
	SOC_DAPM_SINGLE("DAC R1 Switch", RT5645_MONO_DAC_MIXER,
			RT5645_M_DAC_R1_MONO_R_SFT, 1, 1),
	SOC_DAPM_SINGLE("DAC R2 Switch", RT5645_MONO_DAC_MIXER,
			RT5645_M_DAC_R2_MONO_R_SFT, 1, 1),
	SOC_DAPM_SINGLE("DAC L2 Switch", RT5645_MONO_DAC_MIXER,
			RT5645_M_DAC_L2_MONO_R_SFT, 1, 1),
};

static const struct snd_kcontrol_new rt5645_dig_l_mix[] = {
	SOC_DAPM_SINGLE("Sto DAC Mix L Switch", RT5645_DIG_MIXER,
			RT5645_M_STO_L_DAC_L_SFT, 1, 1),
	SOC_DAPM_SINGLE("DAC L2 Switch", RT5645_DIG_MIXER,
			RT5645_M_DAC_L2_DAC_L_SFT, 1, 1),
	SOC_DAPM_SINGLE("DAC R2 Switch", RT5645_DIG_MIXER,
			RT5645_M_DAC_R2_DAC_L_SFT, 1, 1),
};

static const struct snd_kcontrol_new rt5645_dig_r_mix[] = {
	SOC_DAPM_SINGLE("Sto DAC Mix R Switch", RT5645_DIG_MIXER,
			RT5645_M_STO_R_DAC_R_SFT, 1, 1),
	SOC_DAPM_SINGLE("DAC R2 Switch", RT5645_DIG_MIXER,
			RT5645_M_DAC_R2_DAC_R_SFT, 1, 1),
	SOC_DAPM_SINGLE("DAC L2 Switch", RT5645_DIG_MIXER,
			RT5645_M_DAC_L2_DAC_R_SFT, 1, 1),
};

/* Analog Input Mixer */
static const struct snd_kcontrol_new rt5645_rec_l_mix[] = {
	SOC_DAPM_SINGLE("HPOL Switch", RT5645_REC_L2_MIXER,
			RT5645_M_HP_L_RM_L_SFT, 1, 1),
	SOC_DAPM_SINGLE("INL Switch", RT5645_REC_L2_MIXER,
			RT5645_M_IN_L_RM_L_SFT, 1, 1),
	SOC_DAPM_SINGLE("BST2 Switch", RT5645_REC_L2_MIXER,
			RT5645_M_BST2_RM_L_SFT, 1, 1),
	SOC_DAPM_SINGLE("BST1 Switch", RT5645_REC_L2_MIXER,
			RT5645_M_BST1_RM_L_SFT, 1, 1),
	SOC_DAPM_SINGLE("OUT MIXL Switch", RT5645_REC_L2_MIXER,
			RT5645_M_OM_L_RM_L_SFT, 1, 1),
};

static const struct snd_kcontrol_new rt5645_rec_r_mix[] = {
	SOC_DAPM_SINGLE("HPOR Switch", RT5645_REC_R2_MIXER,
			RT5645_M_HP_R_RM_R_SFT, 1, 1),
	SOC_DAPM_SINGLE("INR Switch", RT5645_REC_R2_MIXER,
			RT5645_M_IN_R_RM_R_SFT, 1, 1),
	SOC_DAPM_SINGLE("BST2 Switch", RT5645_REC_R2_MIXER,
			RT5645_M_BST2_RM_R_SFT, 1, 1),
	SOC_DAPM_SINGLE("BST1 Switch", RT5645_REC_R2_MIXER,
			RT5645_M_BST1_RM_R_SFT, 1, 1),
	SOC_DAPM_SINGLE("OUT MIXR Switch", RT5645_REC_R2_MIXER,
			RT5645_M_OM_R_RM_R_SFT, 1, 1),
};

static const struct snd_kcontrol_new rt5645_spk_l_mix[] = {
	SOC_DAPM_SINGLE("DAC L1 Switch", RT5645_SPK_L_MIXER,
			RT5645_M_DAC_L1_SM_L_SFT, 1, 1),
	SOC_DAPM_SINGLE("DAC L2 Switch", RT5645_SPK_L_MIXER,
			RT5645_M_DAC_L2_SM_L_SFT, 1, 1),
	SOC_DAPM_SINGLE("INL Switch", RT5645_SPK_L_MIXER,
			RT5645_M_IN_L_SM_L_SFT, 1, 1),
	SOC_DAPM_SINGLE("BST1 Switch", RT5645_SPK_L_MIXER,
			RT5645_M_BST1_L_SM_L_SFT, 1, 1),
};

static const struct snd_kcontrol_new rt5645_spk_r_mix[] = {
	SOC_DAPM_SINGLE("DAC R1 Switch", RT5645_SPK_R_MIXER,
			RT5645_M_DAC_R1_SM_R_SFT, 1, 1),
	SOC_DAPM_SINGLE("DAC R2 Switch", RT5645_SPK_R_MIXER,
			RT5645_M_DAC_R2_SM_R_SFT, 1, 1),
	SOC_DAPM_SINGLE("INR Switch", RT5645_SPK_R_MIXER,
			RT5645_M_IN_R_SM_R_SFT, 1, 1),
	SOC_DAPM_SINGLE("BST2 Switch", RT5645_SPK_R_MIXER,
			RT5645_M_BST2_R_SM_R_SFT, 1, 1),
};

static const struct snd_kcontrol_new rt5645_out_l_mix[] = {
	SOC_DAPM_SINGLE("BST1 Switch", RT5645_OUT_L1_MIXER,
			RT5645_M_BST1_OM_L_SFT, 1, 1),
	SOC_DAPM_SINGLE("INL Switch", RT5645_OUT_L1_MIXER,
			RT5645_M_IN_L_OM_L_SFT, 1, 1),
	SOC_DAPM_SINGLE("DAC L2 Switch", RT5645_OUT_L1_MIXER,
			RT5645_M_DAC_L2_OM_L_SFT, 1, 1),
	SOC_DAPM_SINGLE("DAC L1 Switch", RT5645_OUT_L1_MIXER,
			RT5645_M_DAC_L1_OM_L_SFT, 1, 1),
};

static const struct snd_kcontrol_new rt5645_out_r_mix[] = {
	SOC_DAPM_SINGLE("BST2 Switch", RT5645_OUT_R1_MIXER,
			RT5645_M_BST2_OM_R_SFT, 1, 1),
	SOC_DAPM_SINGLE("INR Switch", RT5645_OUT_R1_MIXER,
			RT5645_M_IN_R_OM_R_SFT, 1, 1),
	SOC_DAPM_SINGLE("DAC R2 Switch", RT5645_OUT_R1_MIXER,
			RT5645_M_DAC_R2_OM_R_SFT, 1, 1),
	SOC_DAPM_SINGLE("DAC R1 Switch", RT5645_OUT_R1_MIXER,
			RT5645_M_DAC_R1_OM_R_SFT, 1, 1),
};

static const struct snd_kcontrol_new rt5645_spo_l_mix[] = {
	SOC_DAPM_SINGLE("DAC R1 Switch", RT5645_SPO_MIXER,
			RT5645_M_DAC_R1_SPM_L_SFT, 1, 1),
	SOC_DAPM_SINGLE("DAC L1 Switch", RT5645_SPO_MIXER,
			RT5645_M_DAC_L1_SPM_L_SFT, 1, 1),
	SOC_DAPM_SINGLE("SPKVOL R Switch", RT5645_SPO_MIXER,
			RT5645_M_SV_R_SPM_L_SFT, 1, 1),
	SOC_DAPM_SINGLE("SPKVOL L Switch", RT5645_SPO_MIXER,
			RT5645_M_SV_L_SPM_L_SFT, 1, 1),
};

static const struct snd_kcontrol_new rt5645_spo_r_mix[] = {
	SOC_DAPM_SINGLE("DAC R1 Switch", RT5645_SPO_MIXER,
			RT5645_M_DAC_R1_SPM_R_SFT, 1, 1),
	SOC_DAPM_SINGLE("SPKVOL R Switch", RT5645_SPO_MIXER,
			RT5645_M_SV_R_SPM_R_SFT, 1, 1),
};

static const struct snd_kcontrol_new rt5645_hpo_mix[] = {
	SOC_DAPM_SINGLE("DAC1 Switch", RT5645_HPO_MIXER,
			RT5645_M_DAC1_HM_SFT, 1, 1),
	SOC_DAPM_SINGLE("HPVOL Switch", RT5645_HPO_MIXER,
			RT5645_M_HPVOL_HM_SFT, 1, 1),
};

static const struct snd_kcontrol_new rt5645_hpvoll_mix[] = {
	SOC_DAPM_SINGLE("DAC1 Switch", RT5645_HPOMIXL_CTRL,
			RT5645_M_DAC1_HV_SFT, 1, 1),
	SOC_DAPM_SINGLE("DAC2 Switch", RT5645_HPOMIXL_CTRL,
			RT5645_M_DAC2_HV_SFT, 1, 1),
	SOC_DAPM_SINGLE("INL Switch", RT5645_HPOMIXL_CTRL,
			RT5645_M_IN_HV_SFT, 1, 1),
	SOC_DAPM_SINGLE("BST1 Switch", RT5645_HPOMIXL_CTRL,
			RT5645_M_BST1_HV_SFT, 1, 1),
};

static const struct snd_kcontrol_new rt5645_hpvolr_mix[] = {
	SOC_DAPM_SINGLE("DAC1 Switch", RT5645_HPOMIXR_CTRL,
			RT5645_M_DAC1_HV_SFT, 1, 1),
	SOC_DAPM_SINGLE("DAC2 Switch", RT5645_HPOMIXR_CTRL,
			RT5645_M_DAC2_HV_SFT, 1, 1),
	SOC_DAPM_SINGLE("INR Switch", RT5645_HPOMIXR_CTRL,
			RT5645_M_IN_HV_SFT, 1, 1),
	SOC_DAPM_SINGLE("BST2 Switch", RT5645_HPOMIXR_CTRL,
			RT5645_M_BST2_HV_SFT, 1, 1),
};

static const struct snd_kcontrol_new rt5645_lout_mix[] = {
	SOC_DAPM_SINGLE("DAC L1 Switch", RT5645_LOUT_MIXER,
			RT5645_M_DAC_L1_LM_SFT, 1, 1),
	SOC_DAPM_SINGLE("DAC R1 Switch", RT5645_LOUT_MIXER,
			RT5645_M_DAC_R1_LM_SFT, 1, 1),
	SOC_DAPM_SINGLE("OUTMIX L Switch", RT5645_LOUT_MIXER,
			RT5645_M_OV_L_LM_SFT, 1, 1),
	SOC_DAPM_SINGLE("OUTMIX R Switch", RT5645_LOUT_MIXER,
			RT5645_M_OV_R_LM_SFT, 1, 1),
};

/*DAC1 L/R source*/ /* MX-29 [9:8] [11:10] */
static const char * const rt5645_dac1_src[] = {
	"IF1 DAC", "IF2 DAC", "IF3 DAC"
};

static SOC_ENUM_SINGLE_DECL(
	rt5645_dac1l_enum, RT5645_AD_DA_MIXER,
	RT5645_DAC1_L_SEL_SFT, rt5645_dac1_src);

static const struct snd_kcontrol_new rt5645_dac1l_mux =
	SOC_DAPM_ENUM("DAC1 L source", rt5645_dac1l_enum);

static SOC_ENUM_SINGLE_DECL(
	rt5645_dac1r_enum, RT5645_AD_DA_MIXER,
	RT5645_DAC1_R_SEL_SFT, rt5645_dac1_src);

static const struct snd_kcontrol_new rt5645_dac1r_mux =
	SOC_DAPM_ENUM("DAC1 R source", rt5645_dac1r_enum);

/*DAC2 L/R source*/ /* MX-1B [6:4] [2:0] */
static const char * const rt5645_dac12_src[] = {
	"IF1 DAC", "IF2 DAC", "IF3 DAC", "Mono ADC", "VAD_ADC"
};

static SOC_ENUM_SINGLE_DECL(
	rt5645_dac2l_enum, RT5645_DAC_CTRL,
	RT5645_DAC2_L_SEL_SFT, rt5645_dac12_src);

static const struct snd_kcontrol_new rt5645_dac_l2_mux =
	SOC_DAPM_ENUM("DAC2 L source", rt5645_dac2l_enum);

static const char * const rt5645_dacr2_src[] = {
	"IF1 DAC", "IF2 DAC", "IF3 DAC", "Mono ADC", "Haptic"
};

static SOC_ENUM_SINGLE_DECL(
	rt5645_dac2r_enum, RT5645_DAC_CTRL,
	RT5645_DAC2_R_SEL_SFT, rt5645_dacr2_src);

static const struct snd_kcontrol_new rt5645_dac_r2_mux =
	SOC_DAPM_ENUM("DAC2 R source", rt5645_dac2r_enum);


/* INL/R source */
static const char * const rt5645_inl_src[] = {
	"IN2P", "MonoP"
};

static SOC_ENUM_SINGLE_DECL(
	rt5645_inl_enum, RT5645_INL1_INR1_VOL,
	RT5645_INL_SEL_SFT, rt5645_inl_src);

static const struct snd_kcontrol_new rt5645_inl_mux =
	SOC_DAPM_ENUM("INL source", rt5645_inl_enum);

static const char * const rt5645_inr_src[] = {
	"IN2N", "MonoN"
};

static SOC_ENUM_SINGLE_DECL(
	rt5645_inr_enum, RT5645_INL1_INR1_VOL,
	RT5645_INR_SEL_SFT, rt5645_inr_src);

static const struct snd_kcontrol_new rt5645_inr_mux =
	SOC_DAPM_ENUM("INR source", rt5645_inr_enum);

/* Stereo1 ADC source */
/* MX-27 [12] */
static const char * const rt5645_stereo_adc1_src[] = {
	"DAC MIX", "ADC"
};

static SOC_ENUM_SINGLE_DECL(
	rt5645_stereo1_adc1_enum, RT5645_STO1_ADC_MIXER,
	RT5645_ADC_1_SRC_SFT, rt5645_stereo_adc1_src);

static const struct snd_kcontrol_new rt5645_sto_adc1_mux =
	SOC_DAPM_ENUM("Stereo1 ADC1 Mux", rt5645_stereo1_adc1_enum);

/* MX-27 [11] */
static const char * const rt5645_stereo_adc2_src[] = {
	"DAC MIX", "DMIC"
};

static SOC_ENUM_SINGLE_DECL(
	rt5645_stereo1_adc2_enum, RT5645_STO1_ADC_MIXER,
	RT5645_ADC_2_SRC_SFT, rt5645_stereo_adc2_src);

static const struct snd_kcontrol_new rt5645_sto_adc2_mux =
	SOC_DAPM_ENUM("Stereo1 ADC2 Mux", rt5645_stereo1_adc2_enum);

/* MX-27 [8] */
static const char * const rt5645_stereo_dmic_src[] = {
	"DMIC1", "DMIC2"
};

static SOC_ENUM_SINGLE_DECL(
	rt5645_stereo1_dmic_enum, RT5645_STO1_ADC_MIXER,
	RT5645_DMIC_SRC_SFT, rt5645_stereo_dmic_src);

static const struct snd_kcontrol_new rt5645_sto1_dmic_mux =
	SOC_DAPM_ENUM("Stereo1 DMIC source", rt5645_stereo1_dmic_enum);

/* Mono ADC source */
/* MX-28 [12] */
static const char * const rt5645_mono_adc_l1_src[] = {
	"Mono DAC MIXL", "ADC"
};

static SOC_ENUM_SINGLE_DECL(
	rt5645_mono_adc_l1_enum, RT5645_MONO_ADC_MIXER,
	RT5645_MONO_ADC_L1_SRC_SFT, rt5645_mono_adc_l1_src);

static const struct snd_kcontrol_new rt5645_mono_adc_l1_mux =
	SOC_DAPM_ENUM("Mono ADC1 left source", rt5645_mono_adc_l1_enum);
/* MX-28 [11] */
static const char * const rt5645_mono_adc_l2_src[] = {
	"Mono DAC MIXL", "DMIC"
};

static SOC_ENUM_SINGLE_DECL(
	rt5645_mono_adc_l2_enum, RT5645_MONO_ADC_MIXER,
	RT5645_MONO_ADC_L2_SRC_SFT, rt5645_mono_adc_l2_src);

static const struct snd_kcontrol_new rt5645_mono_adc_l2_mux =
	SOC_DAPM_ENUM("Mono ADC2 left source", rt5645_mono_adc_l2_enum);

/* MX-28 [8] */
static const char * const rt5645_mono_dmic_src[] = {
	"DMIC1", "DMIC2"
};

static SOC_ENUM_SINGLE_DECL(
	rt5645_mono_dmic_l_enum, RT5645_MONO_ADC_MIXER,
	RT5645_MONO_DMIC_L_SRC_SFT, rt5645_mono_dmic_src);

static const struct snd_kcontrol_new rt5645_mono_dmic_l_mux =
	SOC_DAPM_ENUM("Mono DMIC left source", rt5645_mono_dmic_l_enum);
/* MX-28 [1:0] */
static SOC_ENUM_SINGLE_DECL(
	rt5645_mono_dmic_r_enum, RT5645_MONO_ADC_MIXER,
	RT5645_MONO_DMIC_R_SRC_SFT, rt5645_mono_dmic_src);

static const struct snd_kcontrol_new rt5645_mono_dmic_r_mux =
	SOC_DAPM_ENUM("Mono DMIC Right source", rt5645_mono_dmic_r_enum);
/* MX-28 [4] */
static const char * const rt5645_mono_adc_r1_src[] = {
	"Mono DAC MIXR", "ADC"
};

static SOC_ENUM_SINGLE_DECL(
	rt5645_mono_adc_r1_enum, RT5645_MONO_ADC_MIXER,
	RT5645_MONO_ADC_R1_SRC_SFT, rt5645_mono_adc_r1_src);

static const struct snd_kcontrol_new rt5645_mono_adc_r1_mux =
	SOC_DAPM_ENUM("Mono ADC1 right source", rt5645_mono_adc_r1_enum);
/* MX-28 [3] */
static const char * const rt5645_mono_adc_r2_src[] = {
	"Mono DAC MIXR", "DMIC"
};

static SOC_ENUM_SINGLE_DECL(
	rt5645_mono_adc_r2_enum, RT5645_MONO_ADC_MIXER,
	RT5645_MONO_ADC_R2_SRC_SFT, rt5645_mono_adc_r2_src);

static const struct snd_kcontrol_new rt5645_mono_adc_r2_mux =
	SOC_DAPM_ENUM("Mono ADC2 right source", rt5645_mono_adc_r2_enum);

/* MX-77 [9:8] */
static const char * const rt5645_if1_adc_in_src[] = {
	"IF_ADC1/IF_ADC2/VAD_ADC", "IF_ADC2/IF_ADC1/VAD_ADC",
	"VAD_ADC/IF_ADC1/IF_ADC2", "VAD_ADC/IF_ADC2/IF_ADC1"
};

static SOC_ENUM_SINGLE_DECL(
	rt5645_if1_adc_in_enum, RT5645_TDM_CTRL_1,
	RT5645_IF1_ADC_IN_SFT, rt5645_if1_adc_in_src);

static const struct snd_kcontrol_new rt5645_if1_adc_in_mux =
	SOC_DAPM_ENUM("IF1 ADC IN source", rt5645_if1_adc_in_enum);

/* MX-78 [4:0] */
static const char * const rt5650_if1_adc_in_src[] = {
	"IF_ADC1/IF_ADC2/DAC_REF/Null",
	"IF_ADC1/IF_ADC2/Null/DAC_REF",
	"IF_ADC1/DAC_REF/IF_ADC2/Null",
	"IF_ADC1/DAC_REF/Null/IF_ADC2",
	"IF_ADC1/Null/DAC_REF/IF_ADC2",
	"IF_ADC1/Null/IF_ADC2/DAC_REF",

	"IF_ADC2/IF_ADC1/DAC_REF/Null",
	"IF_ADC2/IF_ADC1/Null/DAC_REF",
	"IF_ADC2/DAC_REF/IF_ADC1/Null",
	"IF_ADC2/DAC_REF/Null/IF_ADC1",
	"IF_ADC2/Null/DAC_REF/IF_ADC1",
	"IF_ADC2/Null/IF_ADC1/DAC_REF",

	"DAC_REF/IF_ADC1/IF_ADC2/Null",
	"DAC_REF/IF_ADC1/Null/IF_ADC2",
	"DAC_REF/IF_ADC2/IF_ADC1/Null",
	"DAC_REF/IF_ADC2/Null/IF_ADC1",
	"DAC_REF/Null/IF_ADC1/IF_ADC2",
	"DAC_REF/Null/IF_ADC2/IF_ADC1",

	"Null/IF_ADC1/IF_ADC2/DAC_REF",
	"Null/IF_ADC1/DAC_REF/IF_ADC2",
	"Null/IF_ADC2/IF_ADC1/DAC_REF",
	"Null/IF_ADC2/DAC_REF/IF_ADC1",
	"Null/DAC_REF/IF_ADC1/IF_ADC2",
	"Null/DAC_REF/IF_ADC2/IF_ADC1",
};

static SOC_ENUM_SINGLE_DECL(
	rt5650_if1_adc_in_enum, RT5645_TDM_CTRL_2,
	0, rt5650_if1_adc_in_src);

static const struct snd_kcontrol_new rt5650_if1_adc_in_mux =
	SOC_DAPM_ENUM("IF1 ADC IN source", rt5650_if1_adc_in_enum);

/* MX-78 [15:14][13:12][11:10] */
static const char * const rt5645_tdm_adc_swap_select[] = {
	"L/R", "R/L", "L/L", "R/R"
};

static SOC_ENUM_SINGLE_DECL(rt5650_tdm_adc_slot0_1_enum,
	RT5645_TDM_CTRL_2, 14, rt5645_tdm_adc_swap_select);

static const struct snd_kcontrol_new rt5650_if1_adc1_in_mux =
	SOC_DAPM_ENUM("IF1 ADC1 IN source", rt5650_tdm_adc_slot0_1_enum);

static SOC_ENUM_SINGLE_DECL(rt5650_tdm_adc_slot2_3_enum,
	RT5645_TDM_CTRL_2, 12, rt5645_tdm_adc_swap_select);

static const struct snd_kcontrol_new rt5650_if1_adc2_in_mux =
	SOC_DAPM_ENUM("IF1 ADC2 IN source", rt5650_tdm_adc_slot2_3_enum);

static SOC_ENUM_SINGLE_DECL(rt5650_tdm_adc_slot4_5_enum,
	RT5645_TDM_CTRL_2, 10, rt5645_tdm_adc_swap_select);

static const struct snd_kcontrol_new rt5650_if1_adc3_in_mux =
	SOC_DAPM_ENUM("IF1 ADC3 IN source", rt5650_tdm_adc_slot4_5_enum);

/* MX-77 [7:6][5:4][3:2] */
static SOC_ENUM_SINGLE_DECL(rt5645_tdm_adc_slot0_1_enum,
	RT5645_TDM_CTRL_1, 6, rt5645_tdm_adc_swap_select);

static const struct snd_kcontrol_new rt5645_if1_adc1_in_mux =
	SOC_DAPM_ENUM("IF1 ADC1 IN source", rt5645_tdm_adc_slot0_1_enum);

static SOC_ENUM_SINGLE_DECL(rt5645_tdm_adc_slot2_3_enum,
	RT5645_TDM_CTRL_1, 4, rt5645_tdm_adc_swap_select);

static const struct snd_kcontrol_new rt5645_if1_adc2_in_mux =
	SOC_DAPM_ENUM("IF1 ADC2 IN source", rt5645_tdm_adc_slot2_3_enum);

static SOC_ENUM_SINGLE_DECL(rt5645_tdm_adc_slot4_5_enum,
	RT5645_TDM_CTRL_1, 2, rt5645_tdm_adc_swap_select);

static const struct snd_kcontrol_new rt5645_if1_adc3_in_mux =
	SOC_DAPM_ENUM("IF1 ADC3 IN source", rt5645_tdm_adc_slot4_5_enum);

/* MX-79 [14:12][10:8][6:4][2:0] */
static const char * const rt5645_tdm_dac_swap_select[] = {
	"Slot0", "Slot1", "Slot2", "Slot3"
};

static SOC_ENUM_SINGLE_DECL(rt5645_tdm_dac0_enum,
	RT5645_TDM_CTRL_3, 12, rt5645_tdm_dac_swap_select);

static const struct snd_kcontrol_new rt5645_if1_dac0_tdm_sel_mux =
	SOC_DAPM_ENUM("IF1 DAC0 source", rt5645_tdm_dac0_enum);

static SOC_ENUM_SINGLE_DECL(rt5645_tdm_dac1_enum,
	RT5645_TDM_CTRL_3, 8, rt5645_tdm_dac_swap_select);

static const struct snd_kcontrol_new rt5645_if1_dac1_tdm_sel_mux =
	SOC_DAPM_ENUM("IF1 DAC1 source", rt5645_tdm_dac1_enum);

static SOC_ENUM_SINGLE_DECL(rt5645_tdm_dac2_enum,
	RT5645_TDM_CTRL_3, 4, rt5645_tdm_dac_swap_select);

static const struct snd_kcontrol_new rt5645_if1_dac2_tdm_sel_mux =
	SOC_DAPM_ENUM("IF1 DAC2 source", rt5645_tdm_dac2_enum);

static SOC_ENUM_SINGLE_DECL(rt5645_tdm_dac3_enum,
	RT5645_TDM_CTRL_3, 0, rt5645_tdm_dac_swap_select);

static const struct snd_kcontrol_new rt5645_if1_dac3_tdm_sel_mux =
	SOC_DAPM_ENUM("IF1 DAC3 source", rt5645_tdm_dac3_enum);

/* MX-7a [14:12][10:8][6:4][2:0] */
static SOC_ENUM_SINGLE_DECL(rt5650_tdm_dac0_enum,
	RT5650_TDM_CTRL_4, 12, rt5645_tdm_dac_swap_select);

static const struct snd_kcontrol_new rt5650_if1_dac0_tdm_sel_mux =
	SOC_DAPM_ENUM("IF1 DAC0 source", rt5650_tdm_dac0_enum);

static SOC_ENUM_SINGLE_DECL(rt5650_tdm_dac1_enum,
	RT5650_TDM_CTRL_4, 8, rt5645_tdm_dac_swap_select);

static const struct snd_kcontrol_new rt5650_if1_dac1_tdm_sel_mux =
	SOC_DAPM_ENUM("IF1 DAC1 source", rt5650_tdm_dac1_enum);

static SOC_ENUM_SINGLE_DECL(rt5650_tdm_dac2_enum,
	RT5650_TDM_CTRL_4, 4, rt5645_tdm_dac_swap_select);

static const struct snd_kcontrol_new rt5650_if1_dac2_tdm_sel_mux =
	SOC_DAPM_ENUM("IF1 DAC2 source", rt5650_tdm_dac2_enum);

static SOC_ENUM_SINGLE_DECL(rt5650_tdm_dac3_enum,
	RT5650_TDM_CTRL_4, 0, rt5645_tdm_dac_swap_select);

static const struct snd_kcontrol_new rt5650_if1_dac3_tdm_sel_mux =
	SOC_DAPM_ENUM("IF1 DAC3 source", rt5650_tdm_dac3_enum);

/* MX-2d [3] [2] */
static const char * const rt5650_a_dac1_src[] = {
	"DAC1", "Stereo DAC Mixer"
};

static SOC_ENUM_SINGLE_DECL(
	rt5650_a_dac1_l_enum, RT5650_A_DAC_SOUR,
	RT5650_A_DAC1_L_IN_SFT, rt5650_a_dac1_src);

static const struct snd_kcontrol_new rt5650_a_dac1_l_mux =
	SOC_DAPM_ENUM("A DAC1 L source", rt5650_a_dac1_l_enum);

static SOC_ENUM_SINGLE_DECL(
	rt5650_a_dac1_r_enum, RT5650_A_DAC_SOUR,
	RT5650_A_DAC1_R_IN_SFT, rt5650_a_dac1_src);

static const struct snd_kcontrol_new rt5650_a_dac1_r_mux =
	SOC_DAPM_ENUM("A DAC1 R source", rt5650_a_dac1_r_enum);

/* MX-2d [1] [0] */
static const char * const rt5650_a_dac2_src[] = {
	"Stereo DAC Mixer", "Mono DAC Mixer"
};

static SOC_ENUM_SINGLE_DECL(
	rt5650_a_dac2_l_enum, RT5650_A_DAC_SOUR,
	RT5650_A_DAC2_L_IN_SFT, rt5650_a_dac2_src);

static const struct snd_kcontrol_new rt5650_a_dac2_l_mux =
	SOC_DAPM_ENUM("A DAC2 L source", rt5650_a_dac2_l_enum);

static SOC_ENUM_SINGLE_DECL(
	rt5650_a_dac2_r_enum, RT5650_A_DAC_SOUR,
	RT5650_A_DAC2_R_IN_SFT, rt5650_a_dac2_src);

static const struct snd_kcontrol_new rt5650_a_dac2_r_mux =
	SOC_DAPM_ENUM("A DAC2 R source", rt5650_a_dac2_r_enum);

/* MX-2F [13:12] */
static const char * const rt5645_if2_adc_in_src[] = {
	"IF_ADC1", "IF_ADC2", "VAD_ADC"
};

static SOC_ENUM_SINGLE_DECL(
	rt5645_if2_adc_in_enum, RT5645_DIG_INF1_DATA,
	RT5645_IF2_ADC_IN_SFT, rt5645_if2_adc_in_src);

static const struct snd_kcontrol_new rt5645_if2_adc_in_mux =
	SOC_DAPM_ENUM("IF2 ADC IN source", rt5645_if2_adc_in_enum);

/* MX-2F [1:0] */
static const char * const rt5645_if3_adc_in_src[] = {
	"IF_ADC1", "IF_ADC2", "VAD_ADC"
};

static SOC_ENUM_SINGLE_DECL(
	rt5645_if3_adc_in_enum, RT5645_DIG_INF1_DATA,
	RT5645_IF3_ADC_IN_SFT, rt5645_if3_adc_in_src);

static const struct snd_kcontrol_new rt5645_if3_adc_in_mux =
	SOC_DAPM_ENUM("IF3 ADC IN source", rt5645_if3_adc_in_enum);

/* MX-31 [15] [13] [11] [9] */
static const char * const rt5645_pdm_src[] = {
	"Mono DAC", "Stereo DAC"
};

static SOC_ENUM_SINGLE_DECL(
	rt5645_pdm1_l_enum, RT5645_PDM_OUT_CTRL,
	RT5645_PDM1_L_SFT, rt5645_pdm_src);

static const struct snd_kcontrol_new rt5645_pdm1_l_mux =
	SOC_DAPM_ENUM("PDM1 L source", rt5645_pdm1_l_enum);

static SOC_ENUM_SINGLE_DECL(
	rt5645_pdm1_r_enum, RT5645_PDM_OUT_CTRL,
	RT5645_PDM1_R_SFT, rt5645_pdm_src);

static const struct snd_kcontrol_new rt5645_pdm1_r_mux =
	SOC_DAPM_ENUM("PDM1 R source", rt5645_pdm1_r_enum);

/* MX-9D [9:8] */
static const char * const rt5645_vad_adc_src[] = {
	"Sto1 ADC L", "Mono ADC L", "Mono ADC R"
};

static SOC_ENUM_SINGLE_DECL(
	rt5645_vad_adc_enum, RT5645_VAD_CTRL4,
	RT5645_VAD_SEL_SFT, rt5645_vad_adc_src);

static const struct snd_kcontrol_new rt5645_vad_adc_mux =
	SOC_DAPM_ENUM("VAD ADC source", rt5645_vad_adc_enum);

static const struct snd_kcontrol_new spk_l_vol_control =
	SOC_DAPM_SINGLE_AUTODISABLE("Switch", RT5645_SPK_VOL,
		RT5645_L_MUTE_SFT, 1, 1);

static const struct snd_kcontrol_new spk_r_vol_control =
	SOC_DAPM_SINGLE_AUTODISABLE("Switch", RT5645_SPK_VOL,
		RT5645_R_MUTE_SFT, 1, 1);

static const struct snd_kcontrol_new hp_l_vol_control =
	SOC_DAPM_SINGLE_AUTODISABLE("Switch", RT5645_HP_VOL,
		RT5645_L_MUTE_SFT, 1, 1);

static const struct snd_kcontrol_new hp_r_vol_control =
	SOC_DAPM_SINGLE_AUTODISABLE("Switch", RT5645_HP_VOL,
		RT5645_R_MUTE_SFT, 1, 1);

static const struct snd_kcontrol_new pdm1_l_vol_control =
	SOC_DAPM_SINGLE_AUTODISABLE("Switch", RT5645_PDM_OUT_CTRL,
		RT5645_M_PDM1_L, 1, 1);

static const struct snd_kcontrol_new pdm1_r_vol_control =
	SOC_DAPM_SINGLE_AUTODISABLE("Switch", RT5645_PDM_OUT_CTRL,
		RT5645_M_PDM1_R, 1, 1);

static void hp_amp_power(struct snd_soc_codec *codec, int on)
{
	static int hp_amp_power_count;
	struct rt5645_priv *rt5645 = snd_soc_codec_get_drvdata(codec);

	if (on) {
		if (hp_amp_power_count <= 0) {
			if (rt5645->codec_type == CODEC_TYPE_RT5650) {
				snd_soc_write(codec, RT5645_DEPOP_M2, 0x3100);
				snd_soc_write(codec, RT5645_CHARGE_PUMP,
					0x0e06);
				snd_soc_write(codec, RT5645_DEPOP_M1, 0x000d);
				regmap_write(rt5645->regmap, RT5645_PR_BASE +
					RT5645_HP_DCC_INT1, 0x9f01);
				msleep(20);
				snd_soc_update_bits(codec, RT5645_DEPOP_M1,
					RT5645_HP_CO_MASK, RT5645_HP_CO_EN);
				regmap_write(rt5645->regmap, RT5645_PR_BASE +
					0x3e, 0x7400);
				snd_soc_write(codec, RT5645_DEPOP_M3, 0x0737);
				regmap_write(rt5645->regmap, RT5645_PR_BASE +
					RT5645_MAMP_INT_REG2, 0xfc00);
				snd_soc_write(codec, RT5645_DEPOP_M2, 0x1140);
				msleep(70);
				rt5645->hp_on = true;
			} else {
				/* depop parameters */
				snd_soc_update_bits(codec, RT5645_DEPOP_M2,
					RT5645_DEPOP_MASK, RT5645_DEPOP_MAN);
				snd_soc_write(codec, RT5645_DEPOP_M1, 0x000d);
				regmap_write(rt5645->regmap, RT5645_PR_BASE +
					RT5645_HP_DCC_INT1, 0x9f01);
				mdelay(150);
				/* headphone amp power on */
				snd_soc_update_bits(codec, RT5645_PWR_ANLG1,
					RT5645_PWR_FV1 | RT5645_PWR_FV2, 0);
				snd_soc_update_bits(codec, RT5645_PWR_VOL,
					RT5645_PWR_HV_L | RT5645_PWR_HV_R,
					RT5645_PWR_HV_L | RT5645_PWR_HV_R);
				snd_soc_update_bits(codec, RT5645_PWR_ANLG1,
					RT5645_PWR_HP_L | RT5645_PWR_HP_R |
					RT5645_PWR_HA,
					RT5645_PWR_HP_L | RT5645_PWR_HP_R |
					RT5645_PWR_HA);
				mdelay(5);
				snd_soc_update_bits(codec, RT5645_PWR_ANLG1,
					RT5645_PWR_FV1 | RT5645_PWR_FV2,
					RT5645_PWR_FV1 | RT5645_PWR_FV2);

				snd_soc_update_bits(codec, RT5645_DEPOP_M1,
					RT5645_HP_CO_MASK | RT5645_HP_SG_MASK,
					RT5645_HP_CO_EN | RT5645_HP_SG_EN);
				regmap_write(rt5645->regmap, RT5645_PR_BASE +
					0x14, 0x1aaa);
				regmap_write(rt5645->regmap, RT5645_PR_BASE +
					0x24, 0x0430);
			}
		}
		hp_amp_power_count++;
	} else {
		hp_amp_power_count--;
		if (hp_amp_power_count <= 0) {
			if (rt5645->codec_type == CODEC_TYPE_RT5650) {
				regmap_write(rt5645->regmap, RT5645_PR_BASE +
					0x3e, 0x7400);
				snd_soc_write(codec, RT5645_DEPOP_M3, 0x0737);
				regmap_write(rt5645->regmap, RT5645_PR_BASE +
					RT5645_MAMP_INT_REG2, 0xfc00);
				snd_soc_write(codec, RT5645_DEPOP_M2, 0x1140);
				msleep(100);
				snd_soc_write(codec, RT5645_DEPOP_M1, 0x0001);

			} else {
				snd_soc_update_bits(codec, RT5645_DEPOP_M1,
					RT5645_HP_SG_MASK |
					RT5645_HP_L_SMT_MASK |
					RT5645_HP_R_SMT_MASK,
					RT5645_HP_SG_DIS |
					RT5645_HP_L_SMT_DIS |
					RT5645_HP_R_SMT_DIS);
				/* headphone amp power down */
				snd_soc_write(codec, RT5645_DEPOP_M1, 0x0000);
				snd_soc_update_bits(codec, RT5645_PWR_ANLG1,
					RT5645_PWR_HP_L | RT5645_PWR_HP_R |
					RT5645_PWR_HA, 0);
				snd_soc_update_bits(codec, RT5645_DEPOP_M2,
					RT5645_DEPOP_MASK, 0);
			}
		}
	}
}

static int rt5645_hp_event(struct snd_soc_dapm_widget *w,
	struct snd_kcontrol *kcontrol, int event)
{
	struct snd_soc_codec *codec = snd_soc_dapm_to_codec(w->dapm);
	struct rt5645_priv *rt5645 = snd_soc_codec_get_drvdata(codec);

	switch (event) {
	case SND_SOC_DAPM_POST_PMU:
		hp_amp_power(codec, 1);
		/* headphone unmute sequence */
		if (rt5645->codec_type == CODEC_TYPE_RT5645) {
			snd_soc_update_bits(codec, RT5645_DEPOP_M3,
				RT5645_CP_FQ1_MASK | RT5645_CP_FQ2_MASK |
				RT5645_CP_FQ3_MASK,
				(RT5645_CP_FQ_192_KHZ << RT5645_CP_FQ1_SFT) |
				(RT5645_CP_FQ_12_KHZ << RT5645_CP_FQ2_SFT) |
				(RT5645_CP_FQ_192_KHZ << RT5645_CP_FQ3_SFT));
			regmap_write(rt5645->regmap, RT5645_PR_BASE +
				RT5645_MAMP_INT_REG2, 0xfc00);
			snd_soc_update_bits(codec, RT5645_DEPOP_M1,
				RT5645_SMT_TRIG_MASK, RT5645_SMT_TRIG_EN);
			snd_soc_update_bits(codec, RT5645_DEPOP_M1,
				RT5645_RSTN_MASK, RT5645_RSTN_EN);
			snd_soc_update_bits(codec, RT5645_DEPOP_M1,
				RT5645_RSTN_MASK | RT5645_HP_L_SMT_MASK |
				RT5645_HP_R_SMT_MASK, RT5645_RSTN_DIS |
				RT5645_HP_L_SMT_EN | RT5645_HP_R_SMT_EN);
			msleep(40);
			snd_soc_update_bits(codec, RT5645_DEPOP_M1,
				RT5645_HP_SG_MASK | RT5645_HP_L_SMT_MASK |
				RT5645_HP_R_SMT_MASK, RT5645_HP_SG_DIS |
				RT5645_HP_L_SMT_DIS | RT5645_HP_R_SMT_DIS);
		}
		break;

	case SND_SOC_DAPM_PRE_PMD:
		/* headphone mute sequence */
		if (rt5645->codec_type == CODEC_TYPE_RT5645) {
			snd_soc_update_bits(codec, RT5645_DEPOP_M3,
				RT5645_CP_FQ1_MASK | RT5645_CP_FQ2_MASK |
				RT5645_CP_FQ3_MASK,
				(RT5645_CP_FQ_96_KHZ << RT5645_CP_FQ1_SFT) |
				(RT5645_CP_FQ_12_KHZ << RT5645_CP_FQ2_SFT) |
				(RT5645_CP_FQ_96_KHZ << RT5645_CP_FQ3_SFT));
			regmap_write(rt5645->regmap, RT5645_PR_BASE +
				RT5645_MAMP_INT_REG2, 0xfc00);
			snd_soc_update_bits(codec, RT5645_DEPOP_M1,
				RT5645_HP_SG_MASK, RT5645_HP_SG_EN);
			snd_soc_update_bits(codec, RT5645_DEPOP_M1,
				RT5645_RSTP_MASK, RT5645_RSTP_EN);
			snd_soc_update_bits(codec, RT5645_DEPOP_M1,
				RT5645_RSTP_MASK | RT5645_HP_L_SMT_MASK |
				RT5645_HP_R_SMT_MASK, RT5645_RSTP_DIS |
				RT5645_HP_L_SMT_EN | RT5645_HP_R_SMT_EN);
			msleep(30);
		}
		hp_amp_power(codec, 0);
		break;

	default:
		return 0;
	}

	return 0;
}

static int rt5645_spk_event(struct snd_soc_dapm_widget *w,
	struct snd_kcontrol *kcontrol, int event)
{
	struct snd_soc_codec *codec = snd_soc_dapm_to_codec(w->dapm);

	switch (event) {
	case SND_SOC_DAPM_POST_PMU:
		rt5645_enable_hweq(codec);
		snd_soc_update_bits(codec, RT5645_PWR_DIG1,
			RT5645_PWR_CLS_D | RT5645_PWR_CLS_D_R |
			RT5645_PWR_CLS_D_L,
			RT5645_PWR_CLS_D | RT5645_PWR_CLS_D_R |
			RT5645_PWR_CLS_D_L);
		break;

	case SND_SOC_DAPM_PRE_PMD:
		snd_soc_write(codec, RT5645_EQ_CTRL2, 0);
		snd_soc_update_bits(codec, RT5645_PWR_DIG1,
			RT5645_PWR_CLS_D | RT5645_PWR_CLS_D_R |
			RT5645_PWR_CLS_D_L, 0);
		break;

	default:
		return 0;
	}

	return 0;
}

static int rt5645_lout_event(struct snd_soc_dapm_widget *w,
	struct snd_kcontrol *kcontrol, int event)
{
	struct snd_soc_codec *codec = snd_soc_dapm_to_codec(w->dapm);

	switch (event) {
	case SND_SOC_DAPM_POST_PMU:
		hp_amp_power(codec, 1);
		snd_soc_update_bits(codec, RT5645_PWR_ANLG1,
			RT5645_PWR_LM, RT5645_PWR_LM);
		snd_soc_update_bits(codec, RT5645_LOUT1,
			RT5645_L_MUTE | RT5645_R_MUTE, 0);
		break;

	case SND_SOC_DAPM_PRE_PMD:
		snd_soc_update_bits(codec, RT5645_LOUT1,
			RT5645_L_MUTE | RT5645_R_MUTE,
			RT5645_L_MUTE | RT5645_R_MUTE);
		snd_soc_update_bits(codec, RT5645_PWR_ANLG1,
			RT5645_PWR_LM, 0);
		hp_amp_power(codec, 0);
		break;

	default:
		return 0;
	}

	return 0;
}

static int rt5645_bst2_event(struct snd_soc_dapm_widget *w,
	struct snd_kcontrol *kcontrol, int event)
{
	struct snd_soc_codec *codec = snd_soc_dapm_to_codec(w->dapm);

	switch (event) {
	case SND_SOC_DAPM_POST_PMU:
		snd_soc_update_bits(codec, RT5645_PWR_ANLG2,
			RT5645_PWR_BST2_P, RT5645_PWR_BST2_P);
		break;

	case SND_SOC_DAPM_PRE_PMD:
		snd_soc_update_bits(codec, RT5645_PWR_ANLG2,
			RT5645_PWR_BST2_P, 0);
		break;

	default:
		return 0;
	}

	return 0;
}

static int rt5650_hp_event(struct snd_soc_dapm_widget *w,
		struct snd_kcontrol *k, int  event)
{
	struct snd_soc_codec *codec = snd_soc_dapm_to_codec(w->dapm);
	struct rt5645_priv *rt5645 = snd_soc_codec_get_drvdata(codec);

	switch (event) {
	case SND_SOC_DAPM_POST_PMU:
		if (rt5645->hp_on) {
			msleep(100);
			rt5645->hp_on = false;
		}
		break;

	default:
		return 0;
	}

	return 0;
}

static const struct snd_soc_dapm_widget rt5645_dapm_widgets[] = {
	SND_SOC_DAPM_SUPPLY("LDO2", RT5645_PWR_MIXER,
		RT5645_PWR_LDO2_BIT, 0, NULL, 0),
	SND_SOC_DAPM_SUPPLY("PLL1", RT5645_PWR_ANLG2,
		RT5645_PWR_PLL_BIT, 0, NULL, 0),

	SND_SOC_DAPM_SUPPLY("JD Power", RT5645_PWR_ANLG2,
		RT5645_PWR_JD1_BIT, 0, NULL, 0),
	SND_SOC_DAPM_SUPPLY("Mic Det Power", RT5645_PWR_VOL,
		RT5645_PWR_MIC_DET_BIT, 0, NULL, 0),

	/* ASRC */
	SND_SOC_DAPM_SUPPLY_S("I2S1 ASRC", 1, RT5645_ASRC_1,
			      11, 0, NULL, 0),
	SND_SOC_DAPM_SUPPLY_S("I2S2 ASRC", 1, RT5645_ASRC_1,
			      12, 0, NULL, 0),
	SND_SOC_DAPM_SUPPLY_S("DAC STO ASRC", 1, RT5645_ASRC_1,
			      10, 0, NULL, 0),
	SND_SOC_DAPM_SUPPLY_S("DAC MONO L ASRC", 1, RT5645_ASRC_1,
			      9, 0, NULL, 0),
	SND_SOC_DAPM_SUPPLY_S("DAC MONO R ASRC", 1, RT5645_ASRC_1,
			      8, 0, NULL, 0),
	SND_SOC_DAPM_SUPPLY_S("DMIC STO1 ASRC", 1, RT5645_ASRC_1,
			      7, 0, NULL, 0),
	SND_SOC_DAPM_SUPPLY_S("DMIC MONO L ASRC", 1, RT5645_ASRC_1,
			      5, 0, NULL, 0),
	SND_SOC_DAPM_SUPPLY_S("DMIC MONO R ASRC", 1, RT5645_ASRC_1,
			      4, 0, NULL, 0),
	SND_SOC_DAPM_SUPPLY_S("ADC STO1 ASRC", 1, RT5645_ASRC_1,
			      3, 0, NULL, 0),
	SND_SOC_DAPM_SUPPLY_S("ADC MONO L ASRC", 1, RT5645_ASRC_1,
			      1, 0, NULL, 0),
	SND_SOC_DAPM_SUPPLY_S("ADC MONO R ASRC", 1, RT5645_ASRC_1,
			      0, 0, NULL, 0),

	/* Input Side */
	/* micbias */
	SND_SOC_DAPM_MICBIAS("micbias1", RT5645_PWR_ANLG2,
			RT5645_PWR_MB1_BIT, 0),
	SND_SOC_DAPM_MICBIAS("micbias2", RT5645_PWR_ANLG2,
			RT5645_PWR_MB2_BIT, 0),
	/* Input Lines */
	SND_SOC_DAPM_INPUT("DMIC L1"),
	SND_SOC_DAPM_INPUT("DMIC R1"),
	SND_SOC_DAPM_INPUT("DMIC L2"),
	SND_SOC_DAPM_INPUT("DMIC R2"),

	SND_SOC_DAPM_INPUT("IN1P"),
	SND_SOC_DAPM_INPUT("IN1N"),
	SND_SOC_DAPM_INPUT("IN2P"),
	SND_SOC_DAPM_INPUT("IN2N"),

	SND_SOC_DAPM_INPUT("Haptic Generator"),

	SND_SOC_DAPM_PGA("DMIC1", SND_SOC_NOPM, 0, 0, NULL, 0),
	SND_SOC_DAPM_PGA("DMIC2", SND_SOC_NOPM, 0, 0, NULL, 0),
	SND_SOC_DAPM_SUPPLY("DMIC CLK", SND_SOC_NOPM, 0, 0,
		set_dmic_clk, SND_SOC_DAPM_PRE_PMU),
	SND_SOC_DAPM_SUPPLY("DMIC1 Power", RT5645_DMIC_CTRL1,
		RT5645_DMIC_1_EN_SFT, 0, NULL, 0),
	SND_SOC_DAPM_SUPPLY("DMIC2 Power", RT5645_DMIC_CTRL1,
		RT5645_DMIC_2_EN_SFT, 0, NULL, 0),
	/* Boost */
	SND_SOC_DAPM_PGA("BST1", RT5645_PWR_ANLG2,
		RT5645_PWR_BST1_BIT, 0, NULL, 0),
	SND_SOC_DAPM_PGA_E("BST2", RT5645_PWR_ANLG2,
		RT5645_PWR_BST2_BIT, 0, NULL, 0, rt5645_bst2_event,
		SND_SOC_DAPM_PRE_PMD | SND_SOC_DAPM_POST_PMU),
	/* Input Volume */
	SND_SOC_DAPM_PGA("INL VOL", RT5645_PWR_VOL,
		RT5645_PWR_IN_L_BIT, 0, NULL, 0),
	SND_SOC_DAPM_PGA("INR VOL", RT5645_PWR_VOL,
		RT5645_PWR_IN_R_BIT, 0, NULL, 0),
	/* REC Mixer */
	SND_SOC_DAPM_MIXER("RECMIXL", RT5645_PWR_MIXER, RT5645_PWR_RM_L_BIT,
			0, rt5645_rec_l_mix, ARRAY_SIZE(rt5645_rec_l_mix)),
	SND_SOC_DAPM_MIXER("RECMIXR", RT5645_PWR_MIXER, RT5645_PWR_RM_R_BIT,
			0, rt5645_rec_r_mix, ARRAY_SIZE(rt5645_rec_r_mix)),
	/* ADCs */
	SND_SOC_DAPM_ADC("ADC L", NULL, SND_SOC_NOPM, 0, 0),
	SND_SOC_DAPM_ADC("ADC R", NULL, SND_SOC_NOPM, 0, 0),

	SND_SOC_DAPM_SUPPLY("ADC L power", RT5645_PWR_DIG1,
		RT5645_PWR_ADC_L_BIT, 0, NULL, 0),
	SND_SOC_DAPM_SUPPLY("ADC R power", RT5645_PWR_DIG1,
		RT5645_PWR_ADC_R_BIT, 0, NULL, 0),

	/* ADC Mux */
	SND_SOC_DAPM_MUX("Stereo1 DMIC Mux", SND_SOC_NOPM, 0, 0,
		&rt5645_sto1_dmic_mux),
	SND_SOC_DAPM_MUX("Stereo1 ADC L2 Mux", SND_SOC_NOPM, 0, 0,
		&rt5645_sto_adc2_mux),
	SND_SOC_DAPM_MUX("Stereo1 ADC R2 Mux", SND_SOC_NOPM, 0, 0,
		&rt5645_sto_adc2_mux),
	SND_SOC_DAPM_MUX("Stereo1 ADC L1 Mux", SND_SOC_NOPM, 0, 0,
		&rt5645_sto_adc1_mux),
	SND_SOC_DAPM_MUX("Stereo1 ADC R1 Mux", SND_SOC_NOPM, 0, 0,
		&rt5645_sto_adc1_mux),
	SND_SOC_DAPM_MUX("Mono DMIC L Mux", SND_SOC_NOPM, 0, 0,
		&rt5645_mono_dmic_l_mux),
	SND_SOC_DAPM_MUX("Mono DMIC R Mux", SND_SOC_NOPM, 0, 0,
		&rt5645_mono_dmic_r_mux),
	SND_SOC_DAPM_MUX("Mono ADC L2 Mux", SND_SOC_NOPM, 0, 0,
		&rt5645_mono_adc_l2_mux),
	SND_SOC_DAPM_MUX("Mono ADC L1 Mux", SND_SOC_NOPM, 0, 0,
		&rt5645_mono_adc_l1_mux),
	SND_SOC_DAPM_MUX("Mono ADC R1 Mux", SND_SOC_NOPM, 0, 0,
		&rt5645_mono_adc_r1_mux),
	SND_SOC_DAPM_MUX("Mono ADC R2 Mux", SND_SOC_NOPM, 0, 0,
		&rt5645_mono_adc_r2_mux),
	/* ADC Mixer */

	SND_SOC_DAPM_SUPPLY_S("adc stereo1 filter", 1, RT5645_PWR_DIG2,
		RT5645_PWR_ADC_S1F_BIT, 0, NULL, 0),
	SND_SOC_DAPM_MIXER_E("Sto1 ADC MIXL", SND_SOC_NOPM, 0, 0,
		rt5645_sto1_adc_l_mix, ARRAY_SIZE(rt5645_sto1_adc_l_mix),
		NULL, 0),
	SND_SOC_DAPM_MIXER_E("Sto1 ADC MIXR", SND_SOC_NOPM, 0, 0,
		rt5645_sto1_adc_r_mix, ARRAY_SIZE(rt5645_sto1_adc_r_mix),
		NULL, 0),
	SND_SOC_DAPM_SUPPLY_S("adc mono left filter", 1, RT5645_PWR_DIG2,
		RT5645_PWR_ADC_MF_L_BIT, 0, NULL, 0),
	SND_SOC_DAPM_MIXER_E("Mono ADC MIXL", SND_SOC_NOPM, 0, 0,
		rt5645_mono_adc_l_mix, ARRAY_SIZE(rt5645_mono_adc_l_mix),
		NULL, 0),
	SND_SOC_DAPM_SUPPLY_S("adc mono right filter", 1, RT5645_PWR_DIG2,
		RT5645_PWR_ADC_MF_R_BIT, 0, NULL, 0),
	SND_SOC_DAPM_MIXER_E("Mono ADC MIXR", SND_SOC_NOPM, 0, 0,
		rt5645_mono_adc_r_mix, ARRAY_SIZE(rt5645_mono_adc_r_mix),
		NULL, 0),

	/* ADC PGA */
	SND_SOC_DAPM_PGA("Stereo1 ADC MIXL", SND_SOC_NOPM, 0, 0, NULL, 0),
	SND_SOC_DAPM_PGA("Stereo1 ADC MIXR", SND_SOC_NOPM, 0, 0, NULL, 0),
	SND_SOC_DAPM_PGA("Sto2 ADC LR MIX", SND_SOC_NOPM, 0, 0, NULL, 0),
	SND_SOC_DAPM_PGA("VAD_ADC", SND_SOC_NOPM, 0, 0, NULL, 0),
	SND_SOC_DAPM_PGA("IF_ADC1", SND_SOC_NOPM, 0, 0, NULL, 0),
	SND_SOC_DAPM_PGA("IF_ADC2", SND_SOC_NOPM, 0, 0, NULL, 0),
	SND_SOC_DAPM_PGA("IF1_ADC1", SND_SOC_NOPM, 0, 0, NULL, 0),
	SND_SOC_DAPM_PGA("IF1_ADC2", SND_SOC_NOPM, 0, 0, NULL, 0),
	SND_SOC_DAPM_PGA("IF1_ADC3", SND_SOC_NOPM, 0, 0, NULL, 0),
	SND_SOC_DAPM_PGA("IF1_ADC4", SND_SOC_NOPM, 0, 0, NULL, 0),

	/* IF1 2 Mux */
	SND_SOC_DAPM_MUX("IF2 ADC Mux", SND_SOC_NOPM,
		0, 0, &rt5645_if2_adc_in_mux),

	/* Digital Interface */
	SND_SOC_DAPM_SUPPLY("I2S1", RT5645_PWR_DIG1,
		RT5645_PWR_I2S1_BIT, 0, NULL, 0),
	SND_SOC_DAPM_PGA("IF1 DAC0", SND_SOC_NOPM, 0, 0, NULL, 0),
	SND_SOC_DAPM_PGA("IF1 DAC1", SND_SOC_NOPM, 0, 0, NULL, 0),
	SND_SOC_DAPM_PGA("IF1 DAC2", SND_SOC_NOPM, 0, 0, NULL, 0),
	SND_SOC_DAPM_PGA("IF1 DAC3", SND_SOC_NOPM, 0, 0, NULL, 0),
	SND_SOC_DAPM_PGA("IF1 ADC", SND_SOC_NOPM, 0, 0, NULL, 0),
	SND_SOC_DAPM_PGA("IF1 ADC L", SND_SOC_NOPM, 0, 0, NULL, 0),
	SND_SOC_DAPM_PGA("IF1 ADC R", SND_SOC_NOPM, 0, 0, NULL, 0),
	SND_SOC_DAPM_SUPPLY("I2S2", RT5645_PWR_DIG1,
		RT5645_PWR_I2S2_BIT, 0, NULL, 0),
	SND_SOC_DAPM_PGA("IF2 DAC", SND_SOC_NOPM, 0, 0, NULL, 0),
	SND_SOC_DAPM_PGA("IF2 DAC L", SND_SOC_NOPM, 0, 0, NULL, 0),
	SND_SOC_DAPM_PGA("IF2 DAC R", SND_SOC_NOPM, 0, 0, NULL, 0),
	SND_SOC_DAPM_PGA("IF2 ADC", SND_SOC_NOPM, 0, 0, NULL, 0),

	/* Digital Interface Select */
	SND_SOC_DAPM_MUX("VAD ADC Mux", SND_SOC_NOPM,
		0, 0, &rt5645_vad_adc_mux),

	/* Audio Interface */
	SND_SOC_DAPM_AIF_IN("AIF1RX", "AIF1 Playback", 0, SND_SOC_NOPM, 0, 0),
	SND_SOC_DAPM_AIF_OUT("AIF1TX", "AIF1 Capture", 0, SND_SOC_NOPM, 0, 0),
	SND_SOC_DAPM_AIF_IN("AIF2RX", "AIF2 Playback", 0, SND_SOC_NOPM, 0, 0),
	SND_SOC_DAPM_AIF_OUT("AIF2TX", "AIF2 Capture", 0, SND_SOC_NOPM, 0, 0),

	/* Output Side */
	/* DAC mixer before sound effect  */
	SND_SOC_DAPM_MIXER("DAC1 MIXL", SND_SOC_NOPM, 0, 0,
		rt5645_dac_l_mix, ARRAY_SIZE(rt5645_dac_l_mix)),
	SND_SOC_DAPM_MIXER("DAC1 MIXR", SND_SOC_NOPM, 0, 0,
		rt5645_dac_r_mix, ARRAY_SIZE(rt5645_dac_r_mix)),

	/* DAC2 channel Mux */
	SND_SOC_DAPM_MUX("DAC L2 Mux", SND_SOC_NOPM, 0, 0, &rt5645_dac_l2_mux),
	SND_SOC_DAPM_MUX("DAC R2 Mux", SND_SOC_NOPM, 0, 0, &rt5645_dac_r2_mux),
	SND_SOC_DAPM_PGA("DAC L2 Volume", RT5645_PWR_DIG1,
		RT5645_PWR_DAC_L2_BIT, 0, NULL, 0),
	SND_SOC_DAPM_PGA("DAC R2 Volume", RT5645_PWR_DIG1,
		RT5645_PWR_DAC_R2_BIT, 0, NULL, 0),

	SND_SOC_DAPM_MUX("DAC1 L Mux", SND_SOC_NOPM, 0, 0, &rt5645_dac1l_mux),
	SND_SOC_DAPM_MUX("DAC1 R Mux", SND_SOC_NOPM, 0, 0, &rt5645_dac1r_mux),

	/* DAC Mixer */
	SND_SOC_DAPM_SUPPLY_S("dac stereo1 filter", 1, RT5645_PWR_DIG2,
		RT5645_PWR_DAC_S1F_BIT, 0, NULL, 0),
	SND_SOC_DAPM_SUPPLY_S("dac mono left filter", 1, RT5645_PWR_DIG2,
		RT5645_PWR_DAC_MF_L_BIT, 0, NULL, 0),
	SND_SOC_DAPM_SUPPLY_S("dac mono right filter", 1, RT5645_PWR_DIG2,
		RT5645_PWR_DAC_MF_R_BIT, 0, NULL, 0),
	SND_SOC_DAPM_MIXER("Stereo DAC MIXL", SND_SOC_NOPM, 0, 0,
		rt5645_sto_dac_l_mix, ARRAY_SIZE(rt5645_sto_dac_l_mix)),
	SND_SOC_DAPM_MIXER("Stereo DAC MIXR", SND_SOC_NOPM, 0, 0,
		rt5645_sto_dac_r_mix, ARRAY_SIZE(rt5645_sto_dac_r_mix)),
	SND_SOC_DAPM_MIXER("Mono DAC MIXL", SND_SOC_NOPM, 0, 0,
		rt5645_mono_dac_l_mix, ARRAY_SIZE(rt5645_mono_dac_l_mix)),
	SND_SOC_DAPM_MIXER("Mono DAC MIXR", SND_SOC_NOPM, 0, 0,
		rt5645_mono_dac_r_mix, ARRAY_SIZE(rt5645_mono_dac_r_mix)),
	SND_SOC_DAPM_MIXER("DAC MIXL", SND_SOC_NOPM, 0, 0,
		rt5645_dig_l_mix, ARRAY_SIZE(rt5645_dig_l_mix)),
	SND_SOC_DAPM_MIXER("DAC MIXR", SND_SOC_NOPM, 0, 0,
		rt5645_dig_r_mix, ARRAY_SIZE(rt5645_dig_r_mix)),

	/* DACs */
	SND_SOC_DAPM_DAC("DAC L1", NULL, RT5645_PWR_DIG1, RT5645_PWR_DAC_L1_BIT,
		0),
	SND_SOC_DAPM_DAC("DAC L2", NULL, RT5645_PWR_DIG1, RT5645_PWR_DAC_L2_BIT,
		0),
	SND_SOC_DAPM_DAC("DAC R1", NULL, RT5645_PWR_DIG1, RT5645_PWR_DAC_R1_BIT,
		0),
	SND_SOC_DAPM_DAC("DAC R2", NULL, RT5645_PWR_DIG1, RT5645_PWR_DAC_R2_BIT,
		0),
	/* OUT Mixer */
	SND_SOC_DAPM_MIXER("SPK MIXL", RT5645_PWR_MIXER, RT5645_PWR_SM_L_BIT,
		0, rt5645_spk_l_mix, ARRAY_SIZE(rt5645_spk_l_mix)),
	SND_SOC_DAPM_MIXER("SPK MIXR", RT5645_PWR_MIXER, RT5645_PWR_SM_R_BIT,
		0, rt5645_spk_r_mix, ARRAY_SIZE(rt5645_spk_r_mix)),
	SND_SOC_DAPM_MIXER("OUT MIXL", RT5645_PWR_MIXER, RT5645_PWR_OM_L_BIT,
		0, rt5645_out_l_mix, ARRAY_SIZE(rt5645_out_l_mix)),
	SND_SOC_DAPM_MIXER("OUT MIXR", RT5645_PWR_MIXER, RT5645_PWR_OM_R_BIT,
		0, rt5645_out_r_mix, ARRAY_SIZE(rt5645_out_r_mix)),
	/* Ouput Volume */
	SND_SOC_DAPM_SWITCH("SPKVOL L", RT5645_PWR_VOL, RT5645_PWR_SV_L_BIT, 0,
		&spk_l_vol_control),
	SND_SOC_DAPM_SWITCH("SPKVOL R", RT5645_PWR_VOL, RT5645_PWR_SV_R_BIT, 0,
		&spk_r_vol_control),
	SND_SOC_DAPM_MIXER("HPOVOL MIXL", RT5645_PWR_VOL, RT5645_PWR_HV_L_BIT,
		0, rt5645_hpvoll_mix, ARRAY_SIZE(rt5645_hpvoll_mix)),
	SND_SOC_DAPM_MIXER("HPOVOL MIXR", RT5645_PWR_VOL, RT5645_PWR_HV_R_BIT,
		0, rt5645_hpvolr_mix, ARRAY_SIZE(rt5645_hpvolr_mix)),
	SND_SOC_DAPM_SUPPLY("HPOVOL MIXL Power", RT5645_PWR_MIXER,
		RT5645_PWR_HM_L_BIT, 0, NULL, 0),
	SND_SOC_DAPM_SUPPLY("HPOVOL MIXR Power", RT5645_PWR_MIXER,
		RT5645_PWR_HM_R_BIT, 0, NULL, 0),
	SND_SOC_DAPM_PGA("DAC 1", SND_SOC_NOPM, 0, 0, NULL, 0),
	SND_SOC_DAPM_PGA("DAC 2", SND_SOC_NOPM, 0, 0, NULL, 0),
	SND_SOC_DAPM_PGA("HPOVOL", SND_SOC_NOPM, 0, 0, NULL, 0),
	SND_SOC_DAPM_SWITCH("HPOVOL L", SND_SOC_NOPM, 0, 0, &hp_l_vol_control),
	SND_SOC_DAPM_SWITCH("HPOVOL R", SND_SOC_NOPM, 0, 0, &hp_r_vol_control),

	/* HPO/LOUT/Mono Mixer */
	SND_SOC_DAPM_MIXER("SPOL MIX", SND_SOC_NOPM, 0, 0, rt5645_spo_l_mix,
		ARRAY_SIZE(rt5645_spo_l_mix)),
	SND_SOC_DAPM_MIXER("SPOR MIX", SND_SOC_NOPM, 0, 0, rt5645_spo_r_mix,
		ARRAY_SIZE(rt5645_spo_r_mix)),
	SND_SOC_DAPM_MIXER("HPO MIX", SND_SOC_NOPM, 0, 0, rt5645_hpo_mix,
		ARRAY_SIZE(rt5645_hpo_mix)),
	SND_SOC_DAPM_MIXER("LOUT MIX", SND_SOC_NOPM, 0, 0, rt5645_lout_mix,
		ARRAY_SIZE(rt5645_lout_mix)),

	SND_SOC_DAPM_PGA_S("HP amp", 1, SND_SOC_NOPM, 0, 0, rt5645_hp_event,
		SND_SOC_DAPM_PRE_PMD | SND_SOC_DAPM_POST_PMU),
	SND_SOC_DAPM_PGA_S("LOUT amp", 1, SND_SOC_NOPM, 0, 0, rt5645_lout_event,
		SND_SOC_DAPM_PRE_PMD | SND_SOC_DAPM_POST_PMU),
	SND_SOC_DAPM_PGA_S("SPK amp", 2, SND_SOC_NOPM, 0, 0, rt5645_spk_event,
		SND_SOC_DAPM_PRE_PMD | SND_SOC_DAPM_POST_PMU),

	/* PDM */
	SND_SOC_DAPM_SUPPLY("PDM1 Power", RT5645_PWR_DIG2, RT5645_PWR_PDM1_BIT,
		0, NULL, 0),
	SND_SOC_DAPM_MUX("PDM1 L Mux", SND_SOC_NOPM, 0, 0, &rt5645_pdm1_l_mux),
	SND_SOC_DAPM_MUX("PDM1 R Mux", SND_SOC_NOPM, 0, 0, &rt5645_pdm1_r_mux),

	SND_SOC_DAPM_SWITCH("PDM1 L", SND_SOC_NOPM, 0, 0, &pdm1_l_vol_control),
	SND_SOC_DAPM_SWITCH("PDM1 R", SND_SOC_NOPM, 0, 0, &pdm1_r_vol_control),

	/* Output Lines */
	SND_SOC_DAPM_OUTPUT("HPOL"),
	SND_SOC_DAPM_OUTPUT("HPOR"),
	SND_SOC_DAPM_OUTPUT("LOUTL"),
	SND_SOC_DAPM_OUTPUT("LOUTR"),
	SND_SOC_DAPM_OUTPUT("PDM1L"),
	SND_SOC_DAPM_OUTPUT("PDM1R"),
	SND_SOC_DAPM_OUTPUT("SPOL"),
	SND_SOC_DAPM_OUTPUT("SPOR"),
	SND_SOC_DAPM_POST("DAPM_POST", rt5650_hp_event),
};

static const struct snd_soc_dapm_widget rt5645_specific_dapm_widgets[] = {
	SND_SOC_DAPM_MUX("RT5645 IF1 DAC1 L Mux", SND_SOC_NOPM, 0, 0,
		&rt5645_if1_dac0_tdm_sel_mux),
	SND_SOC_DAPM_MUX("RT5645 IF1 DAC1 R Mux", SND_SOC_NOPM, 0, 0,
		&rt5645_if1_dac1_tdm_sel_mux),
	SND_SOC_DAPM_MUX("RT5645 IF1 DAC2 L Mux", SND_SOC_NOPM, 0, 0,
		&rt5645_if1_dac2_tdm_sel_mux),
	SND_SOC_DAPM_MUX("RT5645 IF1 DAC2 R Mux", SND_SOC_NOPM, 0, 0,
		&rt5645_if1_dac3_tdm_sel_mux),
	SND_SOC_DAPM_MUX("RT5645 IF1 ADC Mux", SND_SOC_NOPM,
		0, 0, &rt5645_if1_adc_in_mux),
	SND_SOC_DAPM_MUX("RT5645 IF1 ADC1 Swap Mux", SND_SOC_NOPM,
		0, 0, &rt5645_if1_adc1_in_mux),
	SND_SOC_DAPM_MUX("RT5645 IF1 ADC2 Swap Mux", SND_SOC_NOPM,
		0, 0, &rt5645_if1_adc2_in_mux),
	SND_SOC_DAPM_MUX("RT5645 IF1 ADC3 Swap Mux", SND_SOC_NOPM,
		0, 0, &rt5645_if1_adc3_in_mux),
};

static const struct snd_soc_dapm_widget rt5650_specific_dapm_widgets[] = {
	SND_SOC_DAPM_MUX("A DAC1 L Mux", SND_SOC_NOPM,
		0, 0, &rt5650_a_dac1_l_mux),
	SND_SOC_DAPM_MUX("A DAC1 R Mux", SND_SOC_NOPM,
		0, 0, &rt5650_a_dac1_r_mux),
	SND_SOC_DAPM_MUX("A DAC2 L Mux", SND_SOC_NOPM,
		0, 0, &rt5650_a_dac2_l_mux),
	SND_SOC_DAPM_MUX("A DAC2 R Mux", SND_SOC_NOPM,
		0, 0, &rt5650_a_dac2_r_mux),

	SND_SOC_DAPM_MUX("RT5650 IF1 ADC1 Swap Mux", SND_SOC_NOPM,
		0, 0, &rt5650_if1_adc1_in_mux),
	SND_SOC_DAPM_MUX("RT5650 IF1 ADC2 Swap Mux", SND_SOC_NOPM,
		0, 0, &rt5650_if1_adc2_in_mux),
	SND_SOC_DAPM_MUX("RT5650 IF1 ADC3 Swap Mux", SND_SOC_NOPM,
		0, 0, &rt5650_if1_adc3_in_mux),
	SND_SOC_DAPM_MUX("RT5650 IF1 ADC Mux", SND_SOC_NOPM,
		0, 0, &rt5650_if1_adc_in_mux),

	SND_SOC_DAPM_MUX("RT5650 IF1 DAC1 L Mux", SND_SOC_NOPM, 0, 0,
		&rt5650_if1_dac0_tdm_sel_mux),
	SND_SOC_DAPM_MUX("RT5650 IF1 DAC1 R Mux", SND_SOC_NOPM, 0, 0,
		&rt5650_if1_dac1_tdm_sel_mux),
	SND_SOC_DAPM_MUX("RT5650 IF1 DAC2 L Mux", SND_SOC_NOPM, 0, 0,
		&rt5650_if1_dac2_tdm_sel_mux),
	SND_SOC_DAPM_MUX("RT5650 IF1 DAC2 R Mux", SND_SOC_NOPM, 0, 0,
		&rt5650_if1_dac3_tdm_sel_mux),
};

static const struct snd_soc_dapm_route rt5645_dapm_routes[] = {
	{ "adc stereo1 filter", NULL, "ADC STO1 ASRC", is_using_asrc },
	{ "adc mono left filter", NULL, "ADC MONO L ASRC", is_using_asrc },
	{ "adc mono right filter", NULL, "ADC MONO R ASRC", is_using_asrc },
	{ "dac mono left filter", NULL, "DAC MONO L ASRC", is_using_asrc },
	{ "dac mono right filter", NULL, "DAC MONO R ASRC", is_using_asrc },
	{ "dac stereo1 filter", NULL, "DAC STO ASRC", is_using_asrc },

	{ "I2S1", NULL, "I2S1 ASRC" },
	{ "I2S2", NULL, "I2S2 ASRC" },

	{ "IN1P", NULL, "LDO2" },
	{ "IN2P", NULL, "LDO2" },

	{ "DMIC1", NULL, "DMIC L1" },
	{ "DMIC1", NULL, "DMIC R1" },
	{ "DMIC2", NULL, "DMIC L2" },
	{ "DMIC2", NULL, "DMIC R2" },

	{ "BST1", NULL, "IN1P" },
	{ "BST1", NULL, "IN1N" },
	{ "BST1", NULL, "JD Power" },
	{ "BST1", NULL, "Mic Det Power" },
	{ "BST2", NULL, "IN2P" },
	{ "BST2", NULL, "IN2N" },

	{ "INL VOL", NULL, "IN2P" },
	{ "INR VOL", NULL, "IN2N" },

	{ "RECMIXL", "HPOL Switch", "HPOL" },
	{ "RECMIXL", "INL Switch", "INL VOL" },
	{ "RECMIXL", "BST2 Switch", "BST2" },
	{ "RECMIXL", "BST1 Switch", "BST1" },
	{ "RECMIXL", "OUT MIXL Switch", "OUT MIXL" },

	{ "RECMIXR", "HPOR Switch", "HPOR" },
	{ "RECMIXR", "INR Switch", "INR VOL" },
	{ "RECMIXR", "BST2 Switch", "BST2" },
	{ "RECMIXR", "BST1 Switch", "BST1" },
	{ "RECMIXR", "OUT MIXR Switch", "OUT MIXR" },

	{ "ADC L", NULL, "RECMIXL" },
	{ "ADC L", NULL, "ADC L power" },
	{ "ADC R", NULL, "RECMIXR" },
	{ "ADC R", NULL, "ADC R power" },

	{"DMIC L1", NULL, "DMIC CLK"},
	{"DMIC L1", NULL, "DMIC1 Power"},
	{"DMIC R1", NULL, "DMIC CLK"},
	{"DMIC R1", NULL, "DMIC1 Power"},
	{"DMIC L2", NULL, "DMIC CLK"},
	{"DMIC L2", NULL, "DMIC2 Power"},
	{"DMIC R2", NULL, "DMIC CLK"},
	{"DMIC R2", NULL, "DMIC2 Power"},

	{ "Stereo1 DMIC Mux", "DMIC1", "DMIC1" },
	{ "Stereo1 DMIC Mux", "DMIC2", "DMIC2" },
	{ "Stereo1 DMIC Mux", NULL, "DMIC STO1 ASRC" },

	{ "Mono DMIC L Mux", "DMIC1", "DMIC L1" },
	{ "Mono DMIC L Mux", "DMIC2", "DMIC L2" },
	{ "Mono DMIC L Mux", NULL, "DMIC MONO L ASRC" },

	{ "Mono DMIC R Mux", "DMIC1", "DMIC R1" },
	{ "Mono DMIC R Mux", "DMIC2", "DMIC R2" },
	{ "Mono DMIC R Mux", NULL, "DMIC MONO R ASRC" },

	{ "Stereo1 ADC L2 Mux", "DMIC", "Stereo1 DMIC Mux" },
	{ "Stereo1 ADC L2 Mux", "DAC MIX", "DAC MIXL" },
	{ "Stereo1 ADC L1 Mux", "ADC", "ADC L" },
	{ "Stereo1 ADC L1 Mux", "DAC MIX", "DAC MIXL" },

	{ "Stereo1 ADC R1 Mux", "ADC", "ADC R" },
	{ "Stereo1 ADC R1 Mux", "DAC MIX", "DAC MIXR" },
	{ "Stereo1 ADC R2 Mux", "DMIC", "Stereo1 DMIC Mux" },
	{ "Stereo1 ADC R2 Mux", "DAC MIX", "DAC MIXR" },

	{ "Mono ADC L2 Mux", "DMIC", "Mono DMIC L Mux" },
	{ "Mono ADC L2 Mux", "Mono DAC MIXL", "Mono DAC MIXL" },
	{ "Mono ADC L1 Mux", "Mono DAC MIXL", "Mono DAC MIXL" },
	{ "Mono ADC L1 Mux", "ADC", "ADC L" },

	{ "Mono ADC R1 Mux", "Mono DAC MIXR", "Mono DAC MIXR" },
	{ "Mono ADC R1 Mux", "ADC", "ADC R" },
	{ "Mono ADC R2 Mux", "DMIC", "Mono DMIC R Mux" },
	{ "Mono ADC R2 Mux", "Mono DAC MIXR", "Mono DAC MIXR" },

	{ "Sto1 ADC MIXL", "ADC1 Switch", "Stereo1 ADC L1 Mux" },
	{ "Sto1 ADC MIXL", "ADC2 Switch", "Stereo1 ADC L2 Mux" },
	{ "Sto1 ADC MIXR", "ADC1 Switch", "Stereo1 ADC R1 Mux" },
	{ "Sto1 ADC MIXR", "ADC2 Switch", "Stereo1 ADC R2 Mux" },

	{ "Stereo1 ADC MIXL", NULL, "Sto1 ADC MIXL" },
	{ "Stereo1 ADC MIXL", NULL, "adc stereo1 filter" },
	{ "adc stereo1 filter", NULL, "PLL1", is_sys_clk_from_pll },

	{ "Stereo1 ADC MIXR", NULL, "Sto1 ADC MIXR" },
	{ "Stereo1 ADC MIXR", NULL, "adc stereo1 filter" },
	{ "adc stereo1 filter", NULL, "PLL1", is_sys_clk_from_pll },

	{ "Mono ADC MIXL", "ADC1 Switch", "Mono ADC L1 Mux" },
	{ "Mono ADC MIXL", "ADC2 Switch", "Mono ADC L2 Mux" },
	{ "Mono ADC MIXL", NULL, "adc mono left filter" },
	{ "adc mono left filter", NULL, "PLL1", is_sys_clk_from_pll },

	{ "Mono ADC MIXR", "ADC1 Switch", "Mono ADC R1 Mux" },
	{ "Mono ADC MIXR", "ADC2 Switch", "Mono ADC R2 Mux" },
	{ "Mono ADC MIXR", NULL, "adc mono right filter" },
	{ "adc mono right filter", NULL, "PLL1", is_sys_clk_from_pll },

	{ "VAD ADC Mux", "Sto1 ADC L", "Stereo1 ADC MIXL" },
	{ "VAD ADC Mux", "Mono ADC L", "Mono ADC MIXL" },
	{ "VAD ADC Mux", "Mono ADC R", "Mono ADC MIXR" },

	{ "IF_ADC1", NULL, "Stereo1 ADC MIXL" },
	{ "IF_ADC1", NULL, "Stereo1 ADC MIXR" },
	{ "IF_ADC2", NULL, "Mono ADC MIXL" },
	{ "IF_ADC2", NULL, "Mono ADC MIXR" },
	{ "VAD_ADC", NULL, "VAD ADC Mux" },

	{ "IF2 ADC Mux", "IF_ADC1", "IF_ADC1" },
	{ "IF2 ADC Mux", "IF_ADC2", "IF_ADC2" },
	{ "IF2 ADC Mux", "VAD_ADC", "VAD_ADC" },

	{ "IF1 ADC", NULL, "I2S1" },
	{ "IF2 ADC", NULL, "I2S2" },
	{ "IF2 ADC", NULL, "IF2 ADC Mux" },

	{ "AIF2TX", NULL, "IF2 ADC" },

	{ "IF1 DAC0", NULL, "AIF1RX" },
	{ "IF1 DAC1", NULL, "AIF1RX" },
	{ "IF1 DAC2", NULL, "AIF1RX" },
	{ "IF1 DAC3", NULL, "AIF1RX" },
	{ "IF2 DAC", NULL, "AIF2RX" },

	{ "IF1 DAC0", NULL, "I2S1" },
	{ "IF1 DAC1", NULL, "I2S1" },
	{ "IF1 DAC2", NULL, "I2S1" },
	{ "IF1 DAC3", NULL, "I2S1" },
	{ "IF2 DAC", NULL, "I2S2" },

	{ "IF2 DAC L", NULL, "IF2 DAC" },
	{ "IF2 DAC R", NULL, "IF2 DAC" },

	{ "DAC1 L Mux", "IF2 DAC", "IF2 DAC L" },
	{ "DAC1 R Mux", "IF2 DAC", "IF2 DAC R" },

	{ "DAC1 MIXL", "Stereo ADC Switch", "Stereo1 ADC MIXL" },
	{ "DAC1 MIXL", "DAC1 Switch", "DAC1 L Mux" },
	{ "DAC1 MIXL", NULL, "dac stereo1 filter" },
	{ "DAC1 MIXR", "Stereo ADC Switch", "Stereo1 ADC MIXR" },
	{ "DAC1 MIXR", "DAC1 Switch", "DAC1 R Mux" },
	{ "DAC1 MIXR", NULL, "dac stereo1 filter" },

	{ "DAC L2 Mux", "IF2 DAC", "IF2 DAC L" },
	{ "DAC L2 Mux", "Mono ADC", "Mono ADC MIXL" },
	{ "DAC L2 Mux", "VAD_ADC", "VAD_ADC" },
	{ "DAC L2 Volume", NULL, "DAC L2 Mux" },
	{ "DAC L2 Volume", NULL, "dac mono left filter" },

	{ "DAC R2 Mux", "IF2 DAC", "IF2 DAC R" },
	{ "DAC R2 Mux", "Mono ADC", "Mono ADC MIXR" },
	{ "DAC R2 Mux", "Haptic", "Haptic Generator" },
	{ "DAC R2 Volume", NULL, "DAC R2 Mux" },
	{ "DAC R2 Volume", NULL, "dac mono right filter" },

	{ "Stereo DAC MIXL", "DAC L1 Switch", "DAC1 MIXL" },
	{ "Stereo DAC MIXL", "DAC R1 Switch", "DAC1 MIXR" },
	{ "Stereo DAC MIXL", "DAC L2 Switch", "DAC L2 Volume" },
	{ "Stereo DAC MIXL", NULL, "dac stereo1 filter" },
	{ "Stereo DAC MIXR", "DAC R1 Switch", "DAC1 MIXR" },
	{ "Stereo DAC MIXR", "DAC L1 Switch", "DAC1 MIXL" },
	{ "Stereo DAC MIXR", "DAC R2 Switch", "DAC R2 Volume" },
	{ "Stereo DAC MIXR", NULL, "dac stereo1 filter" },

	{ "Mono DAC MIXL", "DAC L1 Switch", "DAC1 MIXL" },
	{ "Mono DAC MIXL", "DAC L2 Switch", "DAC L2 Volume" },
	{ "Mono DAC MIXL", "DAC R2 Switch", "DAC R2 Volume" },
	{ "Mono DAC MIXL", NULL, "dac mono left filter" },
	{ "Mono DAC MIXR", "DAC R1 Switch", "DAC1 MIXR" },
	{ "Mono DAC MIXR", "DAC R2 Switch", "DAC R2 Volume" },
	{ "Mono DAC MIXR", "DAC L2 Switch", "DAC L2 Volume" },
	{ "Mono DAC MIXR", NULL, "dac mono right filter" },

	{ "DAC MIXL", "Sto DAC Mix L Switch", "Stereo DAC MIXL" },
	{ "DAC MIXL", "DAC L2 Switch", "DAC L2 Volume" },
	{ "DAC MIXL", "DAC R2 Switch", "DAC R2 Volume" },
	{ "DAC MIXR", "Sto DAC Mix R Switch", "Stereo DAC MIXR" },
	{ "DAC MIXR", "DAC R2 Switch", "DAC R2 Volume" },
	{ "DAC MIXR", "DAC L2 Switch", "DAC L2 Volume" },

	{ "DAC L1", NULL, "PLL1", is_sys_clk_from_pll },
	{ "DAC R1", NULL, "PLL1", is_sys_clk_from_pll },
	{ "DAC L2", NULL, "PLL1", is_sys_clk_from_pll },
	{ "DAC R2", NULL, "PLL1", is_sys_clk_from_pll },

	{ "SPK MIXL", "BST1 Switch", "BST1" },
	{ "SPK MIXL", "INL Switch", "INL VOL" },
	{ "SPK MIXL", "DAC L1 Switch", "DAC L1" },
	{ "SPK MIXL", "DAC L2 Switch", "DAC L2" },
	{ "SPK MIXR", "BST2 Switch", "BST2" },
	{ "SPK MIXR", "INR Switch", "INR VOL" },
	{ "SPK MIXR", "DAC R1 Switch", "DAC R1" },
	{ "SPK MIXR", "DAC R2 Switch", "DAC R2" },

	{ "OUT MIXL", "BST1 Switch", "BST1" },
	{ "OUT MIXL", "INL Switch", "INL VOL" },
	{ "OUT MIXL", "DAC L2 Switch", "DAC L2" },
	{ "OUT MIXL", "DAC L1 Switch", "DAC L1" },

	{ "OUT MIXR", "BST2 Switch", "BST2" },
	{ "OUT MIXR", "INR Switch", "INR VOL" },
	{ "OUT MIXR", "DAC R2 Switch", "DAC R2" },
	{ "OUT MIXR", "DAC R1 Switch", "DAC R1" },

	{ "HPOVOL MIXL", "DAC1 Switch", "DAC L1" },
	{ "HPOVOL MIXL", "DAC2 Switch", "DAC L2" },
	{ "HPOVOL MIXL", "INL Switch", "INL VOL" },
	{ "HPOVOL MIXL", "BST1 Switch", "BST1" },
	{ "HPOVOL MIXL", NULL, "HPOVOL MIXL Power" },
	{ "HPOVOL MIXR", "DAC1 Switch", "DAC R1" },
	{ "HPOVOL MIXR", "DAC2 Switch", "DAC R2" },
	{ "HPOVOL MIXR", "INR Switch", "INR VOL" },
	{ "HPOVOL MIXR", "BST2 Switch", "BST2" },
	{ "HPOVOL MIXR", NULL, "HPOVOL MIXR Power" },

	{ "DAC 2", NULL, "DAC L2" },
	{ "DAC 2", NULL, "DAC R2" },
	{ "DAC 1", NULL, "DAC L1" },
	{ "DAC 1", NULL, "DAC R1" },
	{ "HPOVOL L", "Switch", "HPOVOL MIXL" },
	{ "HPOVOL R", "Switch", "HPOVOL MIXR" },
	{ "HPOVOL", NULL, "HPOVOL L" },
	{ "HPOVOL", NULL, "HPOVOL R" },
	{ "HPO MIX", "DAC1 Switch", "DAC 1" },
	{ "HPO MIX", "HPVOL Switch", "HPOVOL" },

	{ "SPKVOL L", "Switch", "SPK MIXL" },
	{ "SPKVOL R", "Switch", "SPK MIXR" },

	{ "SPOL MIX", "DAC R1 Switch", "DAC R1" },
	{ "SPOL MIX", "DAC L1 Switch", "DAC L1" },
	{ "SPOL MIX", "SPKVOL R Switch", "SPKVOL R" },
	{ "SPOL MIX", "SPKVOL L Switch", "SPKVOL L" },
	{ "SPOR MIX", "DAC R1 Switch", "DAC R1" },
	{ "SPOR MIX", "SPKVOL R Switch", "SPKVOL R" },

	{ "LOUT MIX", "DAC L1 Switch", "DAC L1" },
	{ "LOUT MIX", "DAC R1 Switch", "DAC R1" },
	{ "LOUT MIX", "OUTMIX L Switch", "OUT MIXL" },
	{ "LOUT MIX", "OUTMIX R Switch", "OUT MIXR" },

	{ "PDM1 L Mux", "Stereo DAC", "Stereo DAC MIXL" },
	{ "PDM1 L Mux", "Mono DAC", "Mono DAC MIXL" },
	{ "PDM1 L Mux", NULL, "PDM1 Power" },
	{ "PDM1 R Mux", "Stereo DAC", "Stereo DAC MIXR" },
	{ "PDM1 R Mux", "Mono DAC", "Mono DAC MIXR" },
	{ "PDM1 R Mux", NULL, "PDM1 Power" },

	{ "HP amp", NULL, "HPO MIX" },
	{ "HP amp", NULL, "JD Power" },
	{ "HP amp", NULL, "Mic Det Power" },
	{ "HP amp", NULL, "LDO2" },
	{ "HPOL", NULL, "HP amp" },
	{ "HPOR", NULL, "HP amp" },

	{ "LOUT amp", NULL, "LOUT MIX" },
	{ "LOUTL", NULL, "LOUT amp" },
	{ "LOUTR", NULL, "LOUT amp" },

	{ "PDM1 L", "Switch", "PDM1 L Mux" },
	{ "PDM1 R", "Switch", "PDM1 R Mux" },

	{ "PDM1L", NULL, "PDM1 L" },
	{ "PDM1R", NULL, "PDM1 R" },

	{ "SPK amp", NULL, "SPOL MIX" },
	{ "SPK amp", NULL, "SPOR MIX" },
	{ "SPOL", NULL, "SPK amp" },
	{ "SPOR", NULL, "SPK amp" },
};

static const struct snd_soc_dapm_route rt5650_specific_dapm_routes[] = {
	{ "A DAC1 L Mux", "DAC1",  "DAC1 MIXL"},
	{ "A DAC1 L Mux", "Stereo DAC Mixer", "Stereo DAC MIXL"},
	{ "A DAC1 R Mux", "DAC1",  "DAC1 MIXR"},
	{ "A DAC1 R Mux", "Stereo DAC Mixer", "Stereo DAC MIXR"},

	{ "A DAC2 L Mux", "Stereo DAC Mixer", "Stereo DAC MIXL"},
	{ "A DAC2 L Mux", "Mono DAC Mixer", "Mono DAC MIXL"},
	{ "A DAC2 R Mux", "Stereo DAC Mixer", "Stereo DAC MIXR"},
	{ "A DAC2 R Mux", "Mono DAC Mixer", "Mono DAC MIXR"},

	{ "DAC L1", NULL, "A DAC1 L Mux" },
	{ "DAC R1", NULL, "A DAC1 R Mux" },
	{ "DAC L2", NULL, "A DAC2 L Mux" },
	{ "DAC R2", NULL, "A DAC2 R Mux" },

	{ "RT5650 IF1 ADC1 Swap Mux", "L/R", "IF_ADC1" },
	{ "RT5650 IF1 ADC1 Swap Mux", "R/L", "IF_ADC1" },
	{ "RT5650 IF1 ADC1 Swap Mux", "L/L", "IF_ADC1" },
	{ "RT5650 IF1 ADC1 Swap Mux", "R/R", "IF_ADC1" },

	{ "RT5650 IF1 ADC2 Swap Mux", "L/R", "IF_ADC2" },
	{ "RT5650 IF1 ADC2 Swap Mux", "R/L", "IF_ADC2" },
	{ "RT5650 IF1 ADC2 Swap Mux", "L/L", "IF_ADC2" },
	{ "RT5650 IF1 ADC2 Swap Mux", "R/R", "IF_ADC2" },

	{ "RT5650 IF1 ADC3 Swap Mux", "L/R", "VAD_ADC" },
	{ "RT5650 IF1 ADC3 Swap Mux", "R/L", "VAD_ADC" },
	{ "RT5650 IF1 ADC3 Swap Mux", "L/L", "VAD_ADC" },
	{ "RT5650 IF1 ADC3 Swap Mux", "R/R", "VAD_ADC" },

	{ "IF1 ADC", NULL, "RT5650 IF1 ADC1 Swap Mux" },
	{ "IF1 ADC", NULL, "RT5650 IF1 ADC2 Swap Mux" },
	{ "IF1 ADC", NULL, "RT5650 IF1 ADC3 Swap Mux" },

	{ "RT5650 IF1 ADC Mux", "IF_ADC1/IF_ADC2/DAC_REF/Null", "IF1 ADC" },
	{ "RT5650 IF1 ADC Mux", "IF_ADC1/IF_ADC2/Null/DAC_REF", "IF1 ADC" },
	{ "RT5650 IF1 ADC Mux", "IF_ADC1/DAC_REF/IF_ADC2/Null", "IF1 ADC" },
	{ "RT5650 IF1 ADC Mux", "IF_ADC1/DAC_REF/Null/IF_ADC2", "IF1 ADC" },
	{ "RT5650 IF1 ADC Mux", "IF_ADC1/Null/DAC_REF/IF_ADC2", "IF1 ADC" },
	{ "RT5650 IF1 ADC Mux", "IF_ADC1/Null/IF_ADC2/DAC_REF", "IF1 ADC" },

	{ "RT5650 IF1 ADC Mux", "IF_ADC2/IF_ADC1/DAC_REF/Null", "IF1 ADC" },
	{ "RT5650 IF1 ADC Mux", "IF_ADC2/IF_ADC1/Null/DAC_REF", "IF1 ADC" },
	{ "RT5650 IF1 ADC Mux", "IF_ADC2/DAC_REF/IF_ADC1/Null", "IF1 ADC" },
	{ "RT5650 IF1 ADC Mux", "IF_ADC2/DAC_REF/Null/IF_ADC1", "IF1 ADC" },
	{ "RT5650 IF1 ADC Mux", "IF_ADC2/Null/DAC_REF/IF_ADC1", "IF1 ADC" },
	{ "RT5650 IF1 ADC Mux", "IF_ADC2/Null/IF_ADC1/DAC_REF", "IF1 ADC" },

	{ "RT5650 IF1 ADC Mux", "DAC_REF/IF_ADC1/IF_ADC2/Null", "IF1 ADC" },
	{ "RT5650 IF1 ADC Mux", "DAC_REF/IF_ADC1/Null/IF_ADC2", "IF1 ADC" },
	{ "RT5650 IF1 ADC Mux", "DAC_REF/IF_ADC2/IF_ADC1/Null", "IF1 ADC" },
	{ "RT5650 IF1 ADC Mux", "DAC_REF/IF_ADC2/Null/IF_ADC1", "IF1 ADC" },
	{ "RT5650 IF1 ADC Mux", "DAC_REF/Null/IF_ADC1/IF_ADC2", "IF1 ADC" },
	{ "RT5650 IF1 ADC Mux", "DAC_REF/Null/IF_ADC2/IF_ADC1", "IF1 ADC" },

	{ "RT5650 IF1 ADC Mux", "Null/IF_ADC1/IF_ADC2/DAC_REF", "IF1 ADC" },
	{ "RT5650 IF1 ADC Mux", "Null/IF_ADC1/DAC_REF/IF_ADC2", "IF1 ADC" },
	{ "RT5650 IF1 ADC Mux", "Null/IF_ADC2/IF_ADC1/DAC_REF", "IF1 ADC" },
	{ "RT5650 IF1 ADC Mux", "Null/IF_ADC2/DAC_REF/IF_ADC1", "IF1 ADC" },
	{ "RT5650 IF1 ADC Mux", "Null/DAC_REF/IF_ADC1/IF_ADC2", "IF1 ADC" },
	{ "RT5650 IF1 ADC Mux", "Null/DAC_REF/IF_ADC2/IF_ADC1", "IF1 ADC" },
	{ "AIF1TX", NULL, "RT5650 IF1 ADC Mux" },

	{ "RT5650 IF1 DAC1 L Mux", "Slot0", "IF1 DAC0" },
	{ "RT5650 IF1 DAC1 L Mux", "Slot1", "IF1 DAC1" },
	{ "RT5650 IF1 DAC1 L Mux", "Slot2", "IF1 DAC2" },
	{ "RT5650 IF1 DAC1 L Mux", "Slot3", "IF1 DAC3" },

	{ "RT5650 IF1 DAC1 R Mux", "Slot0", "IF1 DAC0" },
	{ "RT5650 IF1 DAC1 R Mux", "Slot1", "IF1 DAC1" },
	{ "RT5650 IF1 DAC1 R Mux", "Slot2", "IF1 DAC2" },
	{ "RT5650 IF1 DAC1 R Mux", "Slot3", "IF1 DAC3" },

	{ "RT5650 IF1 DAC2 L Mux", "Slot0", "IF1 DAC0" },
	{ "RT5650 IF1 DAC2 L Mux", "Slot1", "IF1 DAC1" },
	{ "RT5650 IF1 DAC2 L Mux", "Slot2", "IF1 DAC2" },
	{ "RT5650 IF1 DAC2 L Mux", "Slot3", "IF1 DAC3" },

	{ "RT5650 IF1 DAC2 R Mux", "Slot0", "IF1 DAC0" },
	{ "RT5650 IF1 DAC2 R Mux", "Slot1", "IF1 DAC1" },
	{ "RT5650 IF1 DAC2 R Mux", "Slot2", "IF1 DAC2" },
	{ "RT5650 IF1 DAC2 R Mux", "Slot3", "IF1 DAC3" },

	{ "DAC1 L Mux", "IF1 DAC", "RT5650 IF1 DAC1 L Mux" },
	{ "DAC1 R Mux", "IF1 DAC", "RT5650 IF1 DAC1 R Mux" },

	{ "DAC L2 Mux", "IF1 DAC", "RT5650 IF1 DAC2 L Mux" },
	{ "DAC R2 Mux", "IF1 DAC", "RT5650 IF1 DAC2 R Mux" },
};

static const struct snd_soc_dapm_route rt5645_specific_dapm_routes[] = {
	{ "DAC L1", NULL, "Stereo DAC MIXL" },
	{ "DAC R1", NULL, "Stereo DAC MIXR" },
	{ "DAC L2", NULL, "Mono DAC MIXL" },
	{ "DAC R2", NULL, "Mono DAC MIXR" },

	{ "RT5645 IF1 ADC1 Swap Mux", "L/R", "IF_ADC1" },
	{ "RT5645 IF1 ADC1 Swap Mux", "R/L", "IF_ADC1" },
	{ "RT5645 IF1 ADC1 Swap Mux", "L/L", "IF_ADC1" },
	{ "RT5645 IF1 ADC1 Swap Mux", "R/R", "IF_ADC1" },

	{ "RT5645 IF1 ADC2 Swap Mux", "L/R", "IF_ADC2" },
	{ "RT5645 IF1 ADC2 Swap Mux", "R/L", "IF_ADC2" },
	{ "RT5645 IF1 ADC2 Swap Mux", "L/L", "IF_ADC2" },
	{ "RT5645 IF1 ADC2 Swap Mux", "R/R", "IF_ADC2" },

	{ "RT5645 IF1 ADC3 Swap Mux", "L/R", "VAD_ADC" },
	{ "RT5645 IF1 ADC3 Swap Mux", "R/L", "VAD_ADC" },
	{ "RT5645 IF1 ADC3 Swap Mux", "L/L", "VAD_ADC" },
	{ "RT5645 IF1 ADC3 Swap Mux", "R/R", "VAD_ADC" },

	{ "IF1 ADC", NULL, "RT5645 IF1 ADC1 Swap Mux" },
	{ "IF1 ADC", NULL, "RT5645 IF1 ADC2 Swap Mux" },
	{ "IF1 ADC", NULL, "RT5645 IF1 ADC3 Swap Mux" },

	{ "RT5645 IF1 ADC Mux", "IF_ADC1/IF_ADC2/VAD_ADC", "IF1 ADC" },
	{ "RT5645 IF1 ADC Mux", "IF_ADC2/IF_ADC1/VAD_ADC", "IF1 ADC" },
	{ "RT5645 IF1 ADC Mux", "VAD_ADC/IF_ADC1/IF_ADC2", "IF1 ADC" },
	{ "RT5645 IF1 ADC Mux", "VAD_ADC/IF_ADC2/IF_ADC1", "IF1 ADC" },
	{ "AIF1TX", NULL, "RT5645 IF1 ADC Mux" },

	{ "RT5645 IF1 DAC1 L Mux", "Slot0", "IF1 DAC0" },
	{ "RT5645 IF1 DAC1 L Mux", "Slot1", "IF1 DAC1" },
	{ "RT5645 IF1 DAC1 L Mux", "Slot2", "IF1 DAC2" },
	{ "RT5645 IF1 DAC1 L Mux", "Slot3", "IF1 DAC3" },

	{ "RT5645 IF1 DAC1 R Mux", "Slot0", "IF1 DAC0" },
	{ "RT5645 IF1 DAC1 R Mux", "Slot1", "IF1 DAC1" },
	{ "RT5645 IF1 DAC1 R Mux", "Slot2", "IF1 DAC2" },
	{ "RT5645 IF1 DAC1 R Mux", "Slot3", "IF1 DAC3" },

	{ "RT5645 IF1 DAC2 L Mux", "Slot0", "IF1 DAC0" },
	{ "RT5645 IF1 DAC2 L Mux", "Slot1", "IF1 DAC1" },
	{ "RT5645 IF1 DAC2 L Mux", "Slot2", "IF1 DAC2" },
	{ "RT5645 IF1 DAC2 L Mux", "Slot3", "IF1 DAC3" },

	{ "RT5645 IF1 DAC2 R Mux", "Slot0", "IF1 DAC0" },
	{ "RT5645 IF1 DAC2 R Mux", "Slot1", "IF1 DAC1" },
	{ "RT5645 IF1 DAC2 R Mux", "Slot2", "IF1 DAC2" },
	{ "RT5645 IF1 DAC2 R Mux", "Slot3", "IF1 DAC3" },

	{ "DAC1 L Mux", "IF1 DAC", "RT5645 IF1 DAC1 L Mux" },
	{ "DAC1 R Mux", "IF1 DAC", "RT5645 IF1 DAC1 R Mux" },

	{ "DAC L2 Mux", "IF1 DAC", "RT5645 IF1 DAC2 L Mux" },
	{ "DAC R2 Mux", "IF1 DAC", "RT5645 IF1 DAC2 R Mux" },
};

static int rt5645_hw_params(struct snd_pcm_substream *substream,
	struct snd_pcm_hw_params *params, struct snd_soc_dai *dai)
{
	struct snd_soc_codec *codec = dai->codec;
	struct rt5645_priv *rt5645 = snd_soc_codec_get_drvdata(codec);
	unsigned int val_len = 0, val_clk, mask_clk, dl_sft;
	int pre_div, bclk_ms, frame_size;

	rt5645->lrck[dai->id] = params_rate(params);
	pre_div = rl6231_get_clk_info(rt5645->sysclk, rt5645->lrck[dai->id]);
	if (pre_div < 0) {
		dev_err(codec->dev, "Unsupported clock setting\n");
		return -EINVAL;
	}
	frame_size = snd_soc_params_to_frame_size(params);
	if (frame_size < 0) {
		dev_err(codec->dev, "Unsupported frame size: %d\n", frame_size);
		return -EINVAL;
	}

	switch (rt5645->codec_type) {
	case CODEC_TYPE_RT5650:
		dl_sft = 4;
		break;
	default:
		dl_sft = 2;
		break;
	}

	bclk_ms = frame_size > 32;
	rt5645->bclk[dai->id] = rt5645->lrck[dai->id] * (32 << bclk_ms);

	dev_dbg(dai->dev, "bclk is %dHz and lrck is %dHz\n",
		rt5645->bclk[dai->id], rt5645->lrck[dai->id]);
	dev_dbg(dai->dev, "bclk_ms is %d and pre_div is %d for iis %d\n",
				bclk_ms, pre_div, dai->id);

	switch (params_width(params)) {
	case 16:
		break;
	case 20:
		val_len = 0x1;
		break;
	case 24:
		val_len = 0x2;
		break;
	case 8:
		val_len = 0x3;
		break;
	default:
		return -EINVAL;
	}

	switch (dai->id) {
	case RT5645_AIF1:
		mask_clk = RT5645_I2S_PD1_MASK;
		val_clk = pre_div << RT5645_I2S_PD1_SFT;
		snd_soc_update_bits(codec, RT5645_I2S1_SDP,
			(0x3 << dl_sft), (val_len << dl_sft));
		snd_soc_update_bits(codec, RT5645_ADDA_CLK1, mask_clk, val_clk);
		break;
	case  RT5645_AIF2:
		mask_clk = RT5645_I2S_BCLK_MS2_MASK | RT5645_I2S_PD2_MASK;
		val_clk = bclk_ms << RT5645_I2S_BCLK_MS2_SFT |
			pre_div << RT5645_I2S_PD2_SFT;
		snd_soc_update_bits(codec, RT5645_I2S2_SDP,
			(0x3 << dl_sft), (val_len << dl_sft));
		snd_soc_update_bits(codec, RT5645_ADDA_CLK1, mask_clk, val_clk);
		break;
	default:
		dev_err(codec->dev, "Invalid dai->id: %d\n", dai->id);
		return -EINVAL;
	}

	return 0;
}

static int rt5645_set_dai_fmt(struct snd_soc_dai *dai, unsigned int fmt)
{
	struct snd_soc_codec *codec = dai->codec;
	struct rt5645_priv *rt5645 = snd_soc_codec_get_drvdata(codec);
	unsigned int reg_val = 0, pol_sft;

	switch (rt5645->codec_type) {
	case CODEC_TYPE_RT5650:
		pol_sft = 8;
		break;
	default:
		pol_sft = 7;
		break;
	}

	switch (fmt & SND_SOC_DAIFMT_MASTER_MASK) {
	case SND_SOC_DAIFMT_CBM_CFM:
		rt5645->master[dai->id] = 1;
		break;
	case SND_SOC_DAIFMT_CBS_CFS:
		reg_val |= RT5645_I2S_MS_S;
		rt5645->master[dai->id] = 0;
		break;
	default:
		return -EINVAL;
	}

	switch (fmt & SND_SOC_DAIFMT_INV_MASK) {
	case SND_SOC_DAIFMT_NB_NF:
		break;
	case SND_SOC_DAIFMT_IB_NF:
		reg_val |= (1 << pol_sft);
		break;
	default:
		return -EINVAL;
	}

	switch (fmt & SND_SOC_DAIFMT_FORMAT_MASK) {
	case SND_SOC_DAIFMT_I2S:
		break;
	case SND_SOC_DAIFMT_LEFT_J:
		reg_val |= RT5645_I2S_DF_LEFT;
		break;
	case SND_SOC_DAIFMT_DSP_A:
		reg_val |= RT5645_I2S_DF_PCM_A;
		break;
	case SND_SOC_DAIFMT_DSP_B:
		reg_val |= RT5645_I2S_DF_PCM_B;
		break;
	default:
		return -EINVAL;
	}
	switch (dai->id) {
	case RT5645_AIF1:
		snd_soc_update_bits(codec, RT5645_I2S1_SDP,
			RT5645_I2S_MS_MASK | (1 << pol_sft) |
			RT5645_I2S_DF_MASK, reg_val);
		break;
	case RT5645_AIF2:
		snd_soc_update_bits(codec, RT5645_I2S2_SDP,
			RT5645_I2S_MS_MASK | (1 << pol_sft) |
			RT5645_I2S_DF_MASK, reg_val);
		break;
	default:
		dev_err(codec->dev, "Invalid dai->id: %d\n", dai->id);
		return -EINVAL;
	}
	return 0;
}

static int rt5645_set_dai_sysclk(struct snd_soc_dai *dai,
		int clk_id, unsigned int freq, int dir)
{
	struct snd_soc_codec *codec = dai->codec;
	struct rt5645_priv *rt5645 = snd_soc_codec_get_drvdata(codec);
	unsigned int reg_val = 0;

	if (freq == rt5645->sysclk && clk_id == rt5645->sysclk_src)
		return 0;

	switch (clk_id) {
	case RT5645_SCLK_S_MCLK:
		reg_val |= RT5645_SCLK_SRC_MCLK;
		break;
	case RT5645_SCLK_S_PLL1:
		reg_val |= RT5645_SCLK_SRC_PLL1;
		break;
	case RT5645_SCLK_S_RCCLK:
		reg_val |= RT5645_SCLK_SRC_RCCLK;
		break;
	default:
		dev_err(codec->dev, "Invalid clock id (%d)\n", clk_id);
		return -EINVAL;
	}
	snd_soc_update_bits(codec, RT5645_GLB_CLK,
		RT5645_SCLK_SRC_MASK, reg_val);
	rt5645->sysclk = freq;
	rt5645->sysclk_src = clk_id;

	dev_dbg(dai->dev, "Sysclk is %dHz and clock id is %d\n", freq, clk_id);

	return 0;
}

static int rt5645_set_dai_pll(struct snd_soc_dai *dai, int pll_id, int source,
			unsigned int freq_in, unsigned int freq_out)
{
	struct snd_soc_codec *codec = dai->codec;
	struct rt5645_priv *rt5645 = snd_soc_codec_get_drvdata(codec);
	struct rl6231_pll_code pll_code;
	int ret;

	if (source == rt5645->pll_src && freq_in == rt5645->pll_in &&
	    freq_out == rt5645->pll_out)
		return 0;

	if (!freq_in || !freq_out) {
		dev_dbg(codec->dev, "PLL disabled\n");

		rt5645->pll_in = 0;
		rt5645->pll_out = 0;
		snd_soc_update_bits(codec, RT5645_GLB_CLK,
			RT5645_SCLK_SRC_MASK, RT5645_SCLK_SRC_MCLK);
		return 0;
	}

	switch (source) {
	case RT5645_PLL1_S_MCLK:
		snd_soc_update_bits(codec, RT5645_GLB_CLK,
			RT5645_PLL1_SRC_MASK, RT5645_PLL1_SRC_MCLK);
		break;
	case RT5645_PLL1_S_BCLK1:
	case RT5645_PLL1_S_BCLK2:
		switch (dai->id) {
		case RT5645_AIF1:
			snd_soc_update_bits(codec, RT5645_GLB_CLK,
				RT5645_PLL1_SRC_MASK, RT5645_PLL1_SRC_BCLK1);
			break;
		case  RT5645_AIF2:
			snd_soc_update_bits(codec, RT5645_GLB_CLK,
				RT5645_PLL1_SRC_MASK, RT5645_PLL1_SRC_BCLK2);
			break;
		default:
			dev_err(codec->dev, "Invalid dai->id: %d\n", dai->id);
			return -EINVAL;
		}
		break;
	default:
		dev_err(codec->dev, "Unknown PLL source %d\n", source);
		return -EINVAL;
	}

	ret = rl6231_pll_calc(freq_in, freq_out, &pll_code);
	if (ret < 0) {
		dev_err(codec->dev, "Unsupport input clock %d\n", freq_in);
		return ret;
	}

	dev_dbg(codec->dev, "bypass=%d m=%d n=%d k=%d\n",
		pll_code.m_bp, (pll_code.m_bp ? 0 : pll_code.m_code),
		pll_code.n_code, pll_code.k_code);

	snd_soc_write(codec, RT5645_PLL_CTRL1,
		pll_code.n_code << RT5645_PLL_N_SFT | pll_code.k_code);
	snd_soc_write(codec, RT5645_PLL_CTRL2,
		(pll_code.m_bp ? 0 : pll_code.m_code) << RT5645_PLL_M_SFT |
		pll_code.m_bp << RT5645_PLL_M_BP_SFT);

	rt5645->pll_in = freq_in;
	rt5645->pll_out = freq_out;
	rt5645->pll_src = source;

	return 0;
}

static int rt5645_set_tdm_slot(struct snd_soc_dai *dai, unsigned int tx_mask,
			unsigned int rx_mask, int slots, int slot_width)
{
	struct snd_soc_codec *codec = dai->codec;
	struct rt5645_priv *rt5645 = snd_soc_codec_get_drvdata(codec);
	unsigned int i_slot_sft, o_slot_sft, i_width_sht, o_width_sht, en_sft;
	unsigned int mask, val = 0;

	switch (rt5645->codec_type) {
	case CODEC_TYPE_RT5650:
		en_sft = 15;
		i_slot_sft = 10;
		o_slot_sft = 8;
		i_width_sht = 6;
		o_width_sht = 4;
		mask = 0x8ff0;
		break;
	default:
		en_sft = 14;
		i_slot_sft = o_slot_sft = 12;
		i_width_sht = o_width_sht = 10;
		mask = 0x7c00;
		break;
	}
	if (rx_mask || tx_mask) {
		val |= (1 << en_sft);
		if (rt5645->codec_type == CODEC_TYPE_RT5645)
			snd_soc_update_bits(codec, RT5645_BASS_BACK,
				RT5645_G_BB_BST_MASK, RT5645_G_BB_BST_25DB);
	}

	switch (slots) {
	case 4:
		val |= (1 << i_slot_sft) | (1 << o_slot_sft);
		break;
	case 6:
		val |= (2 << i_slot_sft) | (2 << o_slot_sft);
		break;
	case 8:
		val |= (3 << i_slot_sft) | (3 << o_slot_sft);
		break;
	case 2:
	default:
		break;
	}

	switch (slot_width) {
	case 20:
		val |= (1 << i_width_sht) | (1 << o_width_sht);
		break;
	case 24:
		val |= (2 << i_width_sht) | (2 << o_width_sht);
		break;
	case 32:
		val |= (3 << i_width_sht) | (3 << o_width_sht);
		break;
	case 16:
	default:
		break;
	}

	snd_soc_update_bits(codec, RT5645_TDM_CTRL_1, mask, val);

	return 0;
}

static int rt5645_set_bias_level(struct snd_soc_codec *codec,
			enum snd_soc_bias_level level)
{
	struct rt5645_priv *rt5645 = snd_soc_codec_get_drvdata(codec);

	switch (level) {
	case SND_SOC_BIAS_PREPARE:
		if (SND_SOC_BIAS_STANDBY == snd_soc_codec_get_bias_level(codec)) {
			snd_soc_update_bits(codec, RT5645_PWR_ANLG1,
				RT5645_PWR_VREF1 | RT5645_PWR_MB |
				RT5645_PWR_BG | RT5645_PWR_VREF2,
				RT5645_PWR_VREF1 | RT5645_PWR_MB |
				RT5645_PWR_BG | RT5645_PWR_VREF2);
			mdelay(10);
			snd_soc_update_bits(codec, RT5645_PWR_ANLG1,
				RT5645_PWR_FV1 | RT5645_PWR_FV2,
				RT5645_PWR_FV1 | RT5645_PWR_FV2);
			snd_soc_update_bits(codec, RT5645_GEN_CTRL1,
				RT5645_DIG_GATE_CTRL, RT5645_DIG_GATE_CTRL);
		}
		break;

	case SND_SOC_BIAS_STANDBY:
		snd_soc_update_bits(codec, RT5645_PWR_ANLG1,
			RT5645_PWR_VREF1 | RT5645_PWR_MB |
			RT5645_PWR_BG | RT5645_PWR_VREF2,
			RT5645_PWR_VREF1 | RT5645_PWR_MB |
			RT5645_PWR_BG | RT5645_PWR_VREF2);
		snd_soc_update_bits(codec, RT5645_PWR_ANLG1,
			RT5645_PWR_FV1 | RT5645_PWR_FV2,
			RT5645_PWR_FV1 | RT5645_PWR_FV2);
		if (rt5645->en_button_func &&
			snd_soc_codec_get_bias_level(codec) == SND_SOC_BIAS_OFF)
			queue_delayed_work(system_power_efficient_wq,
				&rt5645->jack_detect_work, msecs_to_jiffies(0));
		break;

	case SND_SOC_BIAS_OFF:
		snd_soc_write(codec, RT5645_DEPOP_M2, 0x1100);
		if (!rt5645->en_button_func)
			snd_soc_update_bits(codec, RT5645_GEN_CTRL1,
					RT5645_DIG_GATE_CTRL, 0);
		snd_soc_update_bits(codec, RT5645_PWR_ANLG1,
				RT5645_PWR_VREF1 | RT5645_PWR_MB |
				RT5645_PWR_BG | RT5645_PWR_VREF2 |
				RT5645_PWR_FV1 | RT5645_PWR_FV2, 0x0);
		break;

	default:
		break;
	}

	return 0;
}

static void rt5645_enable_push_button_irq(struct snd_soc_codec *codec,
	bool enable)
{
	struct snd_soc_dapm_context *dapm = snd_soc_codec_get_dapm(codec);

	if (enable) {
		snd_soc_dapm_force_enable_pin(dapm, "ADC L power");
		snd_soc_dapm_force_enable_pin(dapm, "ADC R power");
		snd_soc_dapm_sync(dapm);

		snd_soc_update_bits(codec,
					RT5645_INT_IRQ_ST, 0x8, 0x8);
		snd_soc_update_bits(codec,
					RT5650_4BTN_IL_CMD2, 0x8000, 0x8000);
		snd_soc_read(codec, RT5650_4BTN_IL_CMD1);
		pr_debug("%s read %x = %x\n", __func__, RT5650_4BTN_IL_CMD1,
			snd_soc_read(codec, RT5650_4BTN_IL_CMD1));
	} else {
		snd_soc_update_bits(codec, RT5650_4BTN_IL_CMD2, 0x8000, 0x0);
		snd_soc_update_bits(codec, RT5645_INT_IRQ_ST, 0x8, 0x0);

		snd_soc_dapm_disable_pin(dapm, "ADC L power");
		snd_soc_dapm_disable_pin(dapm, "ADC R power");
		snd_soc_dapm_sync(dapm);
	}
}

static int rt5645_jack_detect(struct snd_soc_codec *codec, int jack_insert)
{
	struct snd_soc_dapm_context *dapm = snd_soc_codec_get_dapm(codec);
	struct rt5645_priv *rt5645 = snd_soc_codec_get_drvdata(codec);
	unsigned int val;

	if (jack_insert) {
		regmap_write(rt5645->regmap, RT5645_CHARGE_PUMP, 0x0006);

		/* for jack type detect */
		snd_soc_dapm_force_enable_pin(dapm, "LDO2");
		snd_soc_dapm_force_enable_pin(dapm, "Mic Det Power");
		snd_soc_dapm_sync(dapm);
		if (!dapm->card->instantiated) {
			/* Power up necessary bits for JD if dapm is
			   not ready yet */
			regmap_update_bits(rt5645->regmap, RT5645_PWR_ANLG1,
				RT5645_PWR_MB | RT5645_PWR_VREF2,
				RT5645_PWR_MB | RT5645_PWR_VREF2);
			regmap_update_bits(rt5645->regmap, RT5645_PWR_MIXER,
				RT5645_PWR_LDO2, RT5645_PWR_LDO2);
			regmap_update_bits(rt5645->regmap, RT5645_PWR_VOL,
				RT5645_PWR_MIC_DET, RT5645_PWR_MIC_DET);
		}

		regmap_write(rt5645->regmap, RT5645_JD_CTRL3, 0x00f0);
		regmap_update_bits(rt5645->regmap, RT5645_IN1_CTRL2,
			RT5645_CBJ_MN_JD, RT5645_CBJ_MN_JD);
		regmap_update_bits(rt5645->regmap, RT5645_IN1_CTRL1,
			RT5645_CBJ_BST1_EN, RT5645_CBJ_BST1_EN);
		msleep(100);
		regmap_update_bits(rt5645->regmap, RT5645_IN1_CTRL2,
			RT5645_CBJ_MN_JD, 0);

		msleep(600);
		regmap_read(rt5645->regmap, RT5645_IN1_CTRL3, &val);
		val &= 0x7;
		dev_dbg(codec->dev, "val = %d\n", val);

		if (val == 1 || val == 2) {
			rt5645->jack_type = SND_JACK_HEADSET;
			if (rt5645->en_button_func) {
				rt5645_enable_push_button_irq(codec, true);
			}
		} else {
			snd_soc_dapm_disable_pin(dapm, "Mic Det Power");
			snd_soc_dapm_sync(dapm);
			rt5645->jack_type = SND_JACK_HEADPHONE;
		}
		if (rt5645->pdata.jd_invert)
			regmap_update_bits(rt5645->regmap, RT5645_IRQ_CTRL2,
				RT5645_JD_1_1_MASK, RT5645_JD_1_1_INV);
	} else { /* jack out */
		rt5645->jack_type = 0;

		regmap_update_bits(rt5645->regmap, RT5645_HP_VOL,
			RT5645_L_MUTE | RT5645_R_MUTE,
			RT5645_L_MUTE | RT5645_R_MUTE);
		regmap_update_bits(rt5645->regmap, RT5645_IN1_CTRL2,
			RT5645_CBJ_MN_JD, RT5645_CBJ_MN_JD);
		regmap_update_bits(rt5645->regmap, RT5645_IN1_CTRL1,
			RT5645_CBJ_BST1_EN, 0);

		if (rt5645->en_button_func)
			rt5645_enable_push_button_irq(codec, false);

		if (rt5645->pdata.jd_mode == 0)
			snd_soc_dapm_disable_pin(dapm, "LDO2");
		snd_soc_dapm_disable_pin(dapm, "Mic Det Power");
		snd_soc_dapm_sync(dapm);
		if (rt5645->pdata.jd_invert)
			regmap_update_bits(rt5645->regmap, RT5645_IRQ_CTRL2,
				RT5645_JD_1_1_MASK, RT5645_JD_1_1_NOR);
	}

	return rt5645->jack_type;
}

static int rt5645_button_detect(struct snd_soc_codec *codec)
{
	int btn_type, val;

	val = snd_soc_read(codec, RT5650_4BTN_IL_CMD1);
	pr_debug("val=0x%x\n", val);
	btn_type = val & 0xfff0;
	snd_soc_write(codec, RT5650_4BTN_IL_CMD1, val);

	return btn_type;
}

static irqreturn_t rt5645_irq(int irq, void *data);

int rt5645_set_jack_detect(struct snd_soc_codec *codec,
	struct snd_soc_jack *hp_jack, struct snd_soc_jack *mic_jack,
	struct snd_soc_jack *btn_jack)
{
	struct rt5645_priv *rt5645 = snd_soc_codec_get_drvdata(codec);

	rt5645->hp_jack = hp_jack;
	rt5645->mic_jack = mic_jack;
	rt5645->btn_jack = btn_jack;
	if (rt5645->btn_jack && rt5645->codec_type == CODEC_TYPE_RT5650) {
		rt5645->en_button_func = true;
		regmap_update_bits(rt5645->regmap, RT5645_GPIO_CTRL1,
				RT5645_GP1_PIN_IRQ, RT5645_GP1_PIN_IRQ);
		regmap_update_bits(rt5645->regmap, RT5645_GEN_CTRL1,
				RT5645_DIG_GATE_CTRL, RT5645_DIG_GATE_CTRL);
	}
	rt5645_irq(0, rt5645);

	return 0;
}
EXPORT_SYMBOL_GPL(rt5645_set_jack_detect);

static void rt5645_jack_detect_work(struct work_struct *work)
{
	struct rt5645_priv *rt5645 =
		container_of(work, struct rt5645_priv, jack_detect_work.work);
	int val, btn_type, gpio_state = 0, report = 0;

	if (!rt5645->codec)
		return;

	switch (rt5645->pdata.jd_mode) {
	case 0: /* Not using rt5645 JD */
		if (rt5645->gpiod_hp_det) {
			gpio_state = gpiod_get_value(rt5645->gpiod_hp_det);
			dev_dbg(rt5645->codec->dev, "gpio_state = %d\n",
				gpio_state);
			report = rt5645_jack_detect(rt5645->codec, gpio_state);
		}
		snd_soc_jack_report(rt5645->hp_jack,
				    report, SND_JACK_HEADPHONE);
		snd_soc_jack_report(rt5645->mic_jack,
				    report, SND_JACK_MICROPHONE);
		return;
	case 1: /* 2 port */
		val = snd_soc_read(rt5645->codec, RT5645_A_JD_CTRL1) & 0x0070;
		break;
	default: /* 1 port */
		val = snd_soc_read(rt5645->codec, RT5645_A_JD_CTRL1) & 0x0020;
		break;

	}

	switch (val) {
	/* jack in */
	case 0x30: /* 2 port */
	case 0x0: /* 1 port or 2 port */
		if (rt5645->jack_type == 0) {
			report = rt5645_jack_detect(rt5645->codec, 1);
			/* for push button and jack out */
			break;
		}
		btn_type = 0;
		if (snd_soc_read(rt5645->codec, RT5645_INT_IRQ_ST) & 0x4) {
			/* button pressed */
			report = SND_JACK_HEADSET;
			btn_type = rt5645_button_detect(rt5645->codec);
			/* rt5650 can report three kinds of button behavior,
			   one click, double click and hold. However,
			   currently we will report button pressed/released
			   event. So all the three button behaviors are
			   treated as button pressed. */
			switch (btn_type) {
			case 0x8000:
			case 0x4000:
			case 0x2000:
				report |= SND_JACK_BTN_0;
				break;
			case 0x1000:
			case 0x0800:
			case 0x0400:
				report |= SND_JACK_BTN_1;
				break;
			case 0x0200:
			case 0x0100:
			case 0x0080:
				report |= SND_JACK_BTN_2;
				break;
			case 0x0040:
			case 0x0020:
			case 0x0010:
				report |= SND_JACK_BTN_3;
				break;
			case 0x0000: /* unpressed */
				break;
			default:
				dev_err(rt5645->codec->dev,
					"Unexpected button code 0x%04x\n",
					btn_type);
				break;
			}
		}
		if (btn_type == 0)/* button release */
			report =  rt5645->jack_type;

		break;
	/* jack out */
	case 0x70: /* 2 port */
	case 0x10: /* 2 port */
	case 0x20: /* 1 port */
		report = 0;
		snd_soc_update_bits(rt5645->codec,
				    RT5645_INT_IRQ_ST, 0x1, 0x0);
		rt5645_jack_detect(rt5645->codec, 0);
		break;
	default:
		break;
	}

	snd_soc_jack_report(rt5645->hp_jack, report, SND_JACK_HEADPHONE);
	snd_soc_jack_report(rt5645->mic_jack, report, SND_JACK_MICROPHONE);
	if (rt5645->en_button_func)
		snd_soc_jack_report(rt5645->btn_jack,
			report, SND_JACK_BTN_0 | SND_JACK_BTN_1 |
				SND_JACK_BTN_2 | SND_JACK_BTN_3);
}

static void rt5645_rcclock_work(struct work_struct *work)
{
	struct rt5645_priv *rt5645 =
		container_of(work, struct rt5645_priv, rcclock_work.work);

	regmap_update_bits(rt5645->regmap, RT5645_MICBIAS,
		RT5645_PWR_CLK25M_MASK, RT5645_PWR_CLK25M_PD);
}

static irqreturn_t rt5645_irq(int irq, void *data)
{
	struct rt5645_priv *rt5645 = data;

	queue_delayed_work(system_power_efficient_wq,
			   &rt5645->jack_detect_work, msecs_to_jiffies(250));

	return IRQ_HANDLED;
}

static int rt5645_probe(struct snd_soc_codec *codec)
{
	struct snd_soc_dapm_context *dapm = snd_soc_codec_get_dapm(codec);
	struct rt5645_priv *rt5645 = snd_soc_codec_get_drvdata(codec);

	rt5645->codec = codec;

	switch (rt5645->codec_type) {
	case CODEC_TYPE_RT5645:
		snd_soc_dapm_new_controls(dapm,
			rt5645_specific_dapm_widgets,
			ARRAY_SIZE(rt5645_specific_dapm_widgets));
		snd_soc_dapm_add_routes(dapm,
			rt5645_specific_dapm_routes,
			ARRAY_SIZE(rt5645_specific_dapm_routes));
		break;
	case CODEC_TYPE_RT5650:
		snd_soc_dapm_new_controls(dapm,
			rt5650_specific_dapm_widgets,
			ARRAY_SIZE(rt5650_specific_dapm_widgets));
		snd_soc_dapm_add_routes(dapm,
			rt5650_specific_dapm_routes,
			ARRAY_SIZE(rt5650_specific_dapm_routes));
		break;
	}

	snd_soc_codec_force_bias_level(codec, SND_SOC_BIAS_OFF);

	/* for JD function */
	if (rt5645->pdata.jd_mode) {
		snd_soc_dapm_force_enable_pin(dapm, "JD Power");
		snd_soc_dapm_force_enable_pin(dapm, "LDO2");
		snd_soc_dapm_sync(dapm);
	}

	rt5645->eq_param = devm_kzalloc(codec->dev,
		RT5645_HWEQ_NUM * sizeof(struct rt5645_eq_param_s), GFP_KERNEL);

	return 0;
}

static int rt5645_remove(struct snd_soc_codec *codec)
{
	rt5645_reset(codec);
	return 0;
}

#ifdef CONFIG_PM
static int rt5645_suspend(struct snd_soc_codec *codec)
{
	struct rt5645_priv *rt5645 = snd_soc_codec_get_drvdata(codec);

	regcache_cache_only(rt5645->regmap, true);
	regcache_mark_dirty(rt5645->regmap);

	return 0;
}

static int rt5645_resume(struct snd_soc_codec *codec)
{
	struct rt5645_priv *rt5645 = snd_soc_codec_get_drvdata(codec);

	regcache_cache_only(rt5645->regmap, false);
	regcache_sync(rt5645->regmap);

	return 0;
}
#else
#define rt5645_suspend NULL
#define rt5645_resume NULL
#endif

#define RT5645_STEREO_RATES SNDRV_PCM_RATE_8000_96000
#define RT5645_FORMATS (SNDRV_PCM_FMTBIT_S16_LE | SNDRV_PCM_FMTBIT_S20_3LE | \
			SNDRV_PCM_FMTBIT_S24_LE | SNDRV_PCM_FMTBIT_S8)

static const struct snd_soc_dai_ops rt5645_aif_dai_ops = {
	.hw_params = rt5645_hw_params,
	.set_fmt = rt5645_set_dai_fmt,
	.set_sysclk = rt5645_set_dai_sysclk,
	.set_tdm_slot = rt5645_set_tdm_slot,
	.set_pll = rt5645_set_dai_pll,
};

static struct snd_soc_dai_driver rt5645_dai[] = {
	{
		.name = "rt5645-aif1",
		.id = RT5645_AIF1,
		.playback = {
			.stream_name = "AIF1 Playback",
			.channels_min = 1,
			.channels_max = 2,
			.rates = RT5645_STEREO_RATES,
			.formats = RT5645_FORMATS,
		},
		.capture = {
			.stream_name = "AIF1 Capture",
			.channels_min = 1,
			.channels_max = 4,
			.rates = RT5645_STEREO_RATES,
			.formats = RT5645_FORMATS,
		},
		.ops = &rt5645_aif_dai_ops,
	},
	{
		.name = "rt5645-aif2",
		.id = RT5645_AIF2,
		.playback = {
			.stream_name = "AIF2 Playback",
			.channels_min = 1,
			.channels_max = 2,
			.rates = RT5645_STEREO_RATES,
			.formats = RT5645_FORMATS,
		},
		.capture = {
			.stream_name = "AIF2 Capture",
			.channels_min = 1,
			.channels_max = 2,
			.rates = RT5645_STEREO_RATES,
			.formats = RT5645_FORMATS,
		},
		.ops = &rt5645_aif_dai_ops,
	},
};

static struct snd_soc_codec_driver soc_codec_dev_rt5645 = {
	.probe = rt5645_probe,
	.remove = rt5645_remove,
	.suspend = rt5645_suspend,
	.resume = rt5645_resume,
	.set_bias_level = rt5645_set_bias_level,
	.idle_bias_off = true,
	.controls = rt5645_snd_controls,
	.num_controls = ARRAY_SIZE(rt5645_snd_controls),
	.dapm_widgets = rt5645_dapm_widgets,
	.num_dapm_widgets = ARRAY_SIZE(rt5645_dapm_widgets),
	.dapm_routes = rt5645_dapm_routes,
	.num_dapm_routes = ARRAY_SIZE(rt5645_dapm_routes),
};

static const struct regmap_config rt5645_regmap = {
	.reg_bits = 8,
	.val_bits = 16,
	.use_single_rw = true,
	.max_register = RT5645_VENDOR_ID2 + 1 + (ARRAY_SIZE(rt5645_ranges) *
					       RT5645_PR_SPACING),
	.volatile_reg = rt5645_volatile_register,
	.readable_reg = rt5645_readable_register,

	.cache_type = REGCACHE_RBTREE,
	.reg_defaults = rt5645_reg,
	.num_reg_defaults = ARRAY_SIZE(rt5645_reg),
	.ranges = rt5645_ranges,
	.num_ranges = ARRAY_SIZE(rt5645_ranges),
};

static const struct regmap_config rt5650_regmap = {
	.reg_bits = 8,
	.val_bits = 16,
	.use_single_rw = true,
	.max_register = RT5645_VENDOR_ID2 + 1 + (ARRAY_SIZE(rt5645_ranges) *
					       RT5645_PR_SPACING),
	.volatile_reg = rt5645_volatile_register,
	.readable_reg = rt5645_readable_register,

	.cache_type = REGCACHE_RBTREE,
	.reg_defaults = rt5650_reg,
	.num_reg_defaults = ARRAY_SIZE(rt5650_reg),
	.ranges = rt5645_ranges,
	.num_ranges = ARRAY_SIZE(rt5645_ranges),
};

static const struct regmap_config temp_regmap = {
	.name="nocache",
	.reg_bits = 8,
	.val_bits = 16,
	.use_single_rw = true,
	.max_register = RT5645_VENDOR_ID2 + 1,
	.cache_type = REGCACHE_NONE,
};

static const struct i2c_device_id rt5645_i2c_id[] = {
	{ "rt5645", 0 },
	{ "rt5650", 0 },
	{ }
};
MODULE_DEVICE_TABLE(i2c, rt5645_i2c_id);

#ifdef CONFIG_ACPI
static struct acpi_device_id rt5645_acpi_match[] = {
	{ "10EC5645", 0 },
	{ "10EC5650", 0 },
	{},
};
MODULE_DEVICE_TABLE(acpi, rt5645_acpi_match);
#endif

static struct rt5645_platform_data general_platform_data = {
	.dmic1_data_pin = RT5645_DMIC1_DISABLE,
	.dmic2_data_pin = RT5645_DMIC_DATA_IN2P,
	.jd_mode = 3,
};

static const struct dmi_system_id dmi_platform_intel_braswell[] = {
	{
		.ident = "Intel Strago",
		.matches = {
			DMI_MATCH(DMI_PRODUCT_NAME, "Strago"),
		},
	},
	{
		.ident = "Google Chrome",
		.matches = {
			DMI_MATCH(DMI_SYS_VENDOR, "GOOGLE"),
		},
	},
	{
		.ident = "Google Edgar",
		.callback = strago_quirk_cb,
		.matches = {
			DMI_MATCH(DMI_PRODUCT_NAME, "Edgar"),
		},
	},
	{
		.ident = "Google Wizpig",
		.callback = strago_quirk_cb,
		.matches = {
			DMI_MATCH(DMI_PRODUCT_NAME, "Wizpig"),
		},
	},
	{
		.ident = "Google Terra",
		.callback = strago_quirk_cb,
		.matches = {
			DMI_MATCH(DMI_PRODUCT_NAME, "Terra"),
		},
	},
	{ }
};

static struct rt5645_platform_data buddy_platform_data = {
	.dmic1_data_pin = RT5645_DMIC_DATA_GPIO5,
	.dmic2_data_pin = RT5645_DMIC_DATA_IN2P,
	.jd_mode = 3,
	.jd_invert = true,
};

static struct dmi_system_id dmi_platform_intel_broadwell[] = {
	{
		.ident = "Chrome Buddy",
		.matches = {
			DMI_MATCH(DMI_PRODUCT_NAME, "Buddy"),
		},
	},
	{ }
};

static bool rt5645_check_dp(struct device *dev)
{
	if (device_property_present(dev, "realtek,in2-differential") ||
		device_property_present(dev, "realtek,dmic1-data-pin") ||
		device_property_present(dev, "realtek,dmic2-data-pin") ||
		device_property_present(dev, "realtek,jd-mode"))
		return true;

	return false;
}

static int rt5645_parse_dt(struct rt5645_priv *rt5645, struct device *dev)
{
	rt5645->pdata.in2_diff = device_property_read_bool(dev,
		"realtek,in2-differential");
	device_property_read_u32(dev,
		"realtek,dmic1-data-pin", &rt5645->pdata.dmic1_data_pin);
	device_property_read_u32(dev,
		"realtek,dmic2-data-pin", &rt5645->pdata.dmic2_data_pin);
	device_property_read_u32(dev,
		"realtek,jd-mode", &rt5645->pdata.jd_mode);

	return 0;
}

static int rt5645_i2c_probe(struct i2c_client *i2c,
		    const struct i2c_device_id *id)
{
	struct rt5645_platform_data *pdata = dev_get_platdata(&i2c->dev);
	struct rt5645_priv *rt5645;
	int ret, i;
	unsigned int val;
	struct regmap *regmap;

	rt5645 = devm_kzalloc(&i2c->dev, sizeof(struct rt5645_priv),
				GFP_KERNEL);
	if (rt5645 == NULL)
		return -ENOMEM;

	rt5645->i2c = i2c;
	i2c_set_clientdata(i2c, rt5645);

	if (pdata)
		rt5645->pdata = *pdata;
	else if (dmi_check_system(dmi_platform_intel_broadwell))
		rt5645->pdata = buddy_platform_data;
	else if (rt5645_check_dp(&i2c->dev))
		rt5645_parse_dt(rt5645, &i2c->dev);
	else if (dmi_check_system(dmi_platform_intel_braswell))
		rt5645->pdata = general_platform_data;

	rt5645->gpiod_hp_det = devm_gpiod_get_optional(&i2c->dev, "hp-detect",
						       GPIOD_IN);

	if (IS_ERR(rt5645->gpiod_hp_det)) {
		dev_err(&i2c->dev, "failed to initialize gpiod\n");
		return PTR_ERR(rt5645->gpiod_hp_det);
	}

	for (i = 0; i < ARRAY_SIZE(rt5645->supplies); i++)
		rt5645->supplies[i].supply = rt5645_supply_names[i];

	ret = devm_regulator_bulk_get(&i2c->dev,
				      ARRAY_SIZE(rt5645->supplies),
				      rt5645->supplies);
	if (ret) {
		dev_err(&i2c->dev, "Failed to request supplies: %d\n", ret);
		return ret;
	}

	ret = regulator_bulk_enable(ARRAY_SIZE(rt5645->supplies),
				    rt5645->supplies);
	if (ret) {
		dev_err(&i2c->dev, "Failed to enable supplies: %d\n", ret);
		return ret;
	}

	regmap = devm_regmap_init_i2c(i2c, &temp_regmap);
	if (IS_ERR(regmap)) {
		ret = PTR_ERR(regmap);
		dev_err(&i2c->dev, "Failed to allocate temp register map: %d\n",
			ret);
		return ret;
	}
	regmap_read(regmap, RT5645_VENDOR_ID2, &val);

	switch (val) {
	case RT5645_DEVICE_ID:
		rt5645->regmap = devm_regmap_init_i2c(i2c, &rt5645_regmap);
		rt5645->codec_type = CODEC_TYPE_RT5645;
		break;
	case RT5650_DEVICE_ID:
		rt5645->regmap = devm_regmap_init_i2c(i2c, &rt5650_regmap);
		rt5645->codec_type = CODEC_TYPE_RT5650;
		break;
	default:
		dev_err(&i2c->dev,
			"Device with ID register %#x is not rt5645 or rt5650\n",
			val);
		ret = -ENODEV;
		goto err_enable;
	}

	if (IS_ERR(rt5645->regmap)) {
		ret = PTR_ERR(rt5645->regmap);
		dev_err(&i2c->dev, "Failed to allocate register map: %d\n",
			ret);
		return ret;
	}

	regmap_write(rt5645->regmap, RT5645_RESET, 0);

	ret = regmap_register_patch(rt5645->regmap, init_list,
				    ARRAY_SIZE(init_list));
	if (ret != 0)
		dev_warn(&i2c->dev, "Failed to apply regmap patch: %d\n", ret);

	if (rt5645->codec_type == CODEC_TYPE_RT5650) {
		ret = regmap_register_patch(rt5645->regmap, rt5650_init_list,
				    ARRAY_SIZE(rt5650_init_list));
		if (ret != 0)
			dev_warn(&i2c->dev, "Apply rt5650 patch failed: %d\n",
					   ret);
	}

	if (rt5645->pdata.in2_diff)
		regmap_update_bits(rt5645->regmap, RT5645_IN2_CTRL,
					RT5645_IN_DF2, RT5645_IN_DF2);

	if (rt5645->pdata.dmic1_data_pin || rt5645->pdata.dmic2_data_pin) {
		regmap_update_bits(rt5645->regmap, RT5645_GPIO_CTRL1,
			RT5645_GP2_PIN_MASK, RT5645_GP2_PIN_DMIC1_SCL);
	}
	switch (rt5645->pdata.dmic1_data_pin) {
	case RT5645_DMIC_DATA_IN2N:
		regmap_update_bits(rt5645->regmap, RT5645_DMIC_CTRL1,
			RT5645_DMIC_1_DP_MASK, RT5645_DMIC_1_DP_IN2N);
		break;

	case RT5645_DMIC_DATA_GPIO5:
		regmap_update_bits(rt5645->regmap, RT5645_GPIO_CTRL1,
			RT5645_I2S2_DAC_PIN_MASK, RT5645_I2S2_DAC_PIN_GPIO);
		regmap_update_bits(rt5645->regmap, RT5645_DMIC_CTRL1,
			RT5645_DMIC_1_DP_MASK, RT5645_DMIC_1_DP_GPIO5);
		regmap_update_bits(rt5645->regmap, RT5645_GPIO_CTRL1,
			RT5645_GP5_PIN_MASK, RT5645_GP5_PIN_DMIC1_SDA);
		break;

	case RT5645_DMIC_DATA_GPIO11:
		regmap_update_bits(rt5645->regmap, RT5645_DMIC_CTRL1,
			RT5645_DMIC_1_DP_MASK, RT5645_DMIC_1_DP_GPIO11);
		regmap_update_bits(rt5645->regmap, RT5645_GPIO_CTRL1,
			RT5645_GP11_PIN_MASK,
			RT5645_GP11_PIN_DMIC1_SDA);
		break;

	default:
		break;
	}

	switch (rt5645->pdata.dmic2_data_pin) {
	case RT5645_DMIC_DATA_IN2P:
		regmap_update_bits(rt5645->regmap, RT5645_DMIC_CTRL1,
			RT5645_DMIC_2_DP_MASK, RT5645_DMIC_2_DP_IN2P);
		break;

	case RT5645_DMIC_DATA_GPIO6:
		regmap_update_bits(rt5645->regmap, RT5645_DMIC_CTRL1,
			RT5645_DMIC_2_DP_MASK, RT5645_DMIC_2_DP_GPIO6);
		regmap_update_bits(rt5645->regmap, RT5645_GPIO_CTRL1,
			RT5645_GP6_PIN_MASK, RT5645_GP6_PIN_DMIC2_SDA);
		break;

	case RT5645_DMIC_DATA_GPIO10:
		regmap_update_bits(rt5645->regmap, RT5645_DMIC_CTRL1,
			RT5645_DMIC_2_DP_MASK, RT5645_DMIC_2_DP_GPIO10);
		regmap_update_bits(rt5645->regmap, RT5645_GPIO_CTRL1,
			RT5645_GP10_PIN_MASK,
			RT5645_GP10_PIN_DMIC2_SDA);
		break;

	case RT5645_DMIC_DATA_GPIO12:
		regmap_update_bits(rt5645->regmap, RT5645_DMIC_CTRL1,
			RT5645_DMIC_2_DP_MASK, RT5645_DMIC_2_DP_GPIO12);
		regmap_update_bits(rt5645->regmap, RT5645_GPIO_CTRL1,
			RT5645_GP12_PIN_MASK,
			RT5645_GP12_PIN_DMIC2_SDA);
		break;

	default:
		break;
	}

	if (rt5645->pdata.jd_mode) {
		regmap_update_bits(rt5645->regmap, RT5645_GEN_CTRL3,
				   RT5645_IRQ_CLK_GATE_CTRL,
				   RT5645_IRQ_CLK_GATE_CTRL);
		regmap_update_bits(rt5645->regmap, RT5645_MICBIAS,
				   RT5645_IRQ_CLK_INT, RT5645_IRQ_CLK_INT);
		regmap_update_bits(rt5645->regmap, RT5645_IRQ_CTRL2,
				   RT5645_IRQ_JD_1_1_EN, RT5645_IRQ_JD_1_1_EN);
		regmap_update_bits(rt5645->regmap, RT5645_GEN_CTRL3,
				   RT5645_JD_PSV_MODE, RT5645_JD_PSV_MODE);
		regmap_update_bits(rt5645->regmap, RT5645_HPO_MIXER,
				   RT5645_IRQ_PSV_MODE, RT5645_IRQ_PSV_MODE);
		regmap_update_bits(rt5645->regmap, RT5645_MICBIAS,
				   RT5645_MIC2_OVCD_EN, RT5645_MIC2_OVCD_EN);
		regmap_update_bits(rt5645->regmap, RT5645_GPIO_CTRL1,
				   RT5645_GP1_PIN_IRQ, RT5645_GP1_PIN_IRQ);
		switch (rt5645->pdata.jd_mode) {
		case 1:
			regmap_update_bits(rt5645->regmap, RT5645_A_JD_CTRL1,
					   RT5645_JD1_MODE_MASK,
					   RT5645_JD1_MODE_0);
			break;
		case 2:
			regmap_update_bits(rt5645->regmap, RT5645_A_JD_CTRL1,
					   RT5645_JD1_MODE_MASK,
					   RT5645_JD1_MODE_1);
			break;
		case 3:
			regmap_update_bits(rt5645->regmap, RT5645_A_JD_CTRL1,
					   RT5645_JD1_MODE_MASK,
					   RT5645_JD1_MODE_2);
			break;
		default:
			break;
		}
	}

	INIT_DELAYED_WORK(&rt5645->jack_detect_work, rt5645_jack_detect_work);
	INIT_DELAYED_WORK(&rt5645->rcclock_work, rt5645_rcclock_work);

	if (rt5645->i2c->irq) {
		ret = request_threaded_irq(rt5645->i2c->irq, NULL, rt5645_irq,
			IRQF_TRIGGER_RISING | IRQF_TRIGGER_FALLING
			| IRQF_ONESHOT, "rt5645", rt5645);
		if (ret) {
			dev_err(&i2c->dev, "Failed to reguest IRQ: %d\n", ret);
			goto err_enable;
		}
	}

	ret = snd_soc_register_codec(&i2c->dev, &soc_codec_dev_rt5645,
				     rt5645_dai, ARRAY_SIZE(rt5645_dai));
	if (ret)
		goto err_irq;

	return 0;

err_irq:
	if (rt5645->i2c->irq)
		free_irq(rt5645->i2c->irq, rt5645);
err_enable:
	regulator_bulk_disable(ARRAY_SIZE(rt5645->supplies), rt5645->supplies);
	return ret;
}

static int rt5645_i2c_remove(struct i2c_client *i2c)
{
	struct rt5645_priv *rt5645 = i2c_get_clientdata(i2c);

	if (i2c->irq)
		free_irq(i2c->irq, rt5645);

	cancel_delayed_work_sync(&rt5645->jack_detect_work);
	cancel_delayed_work_sync(&rt5645->rcclock_work);

	snd_soc_unregister_codec(&i2c->dev);
	regulator_bulk_disable(ARRAY_SIZE(rt5645->supplies), rt5645->supplies);

	return 0;
}

static void rt5645_i2c_shutdown(struct i2c_client *i2c)
{
	struct rt5645_priv *rt5645 = i2c_get_clientdata(i2c);

	regmap_update_bits(rt5645->regmap, RT5645_GEN_CTRL3,
		RT5645_RING2_SLEEVE_GND, RT5645_RING2_SLEEVE_GND);
	regmap_update_bits(rt5645->regmap, RT5645_IN1_CTRL2, RT5645_CBJ_MN_JD,
		RT5645_CBJ_MN_JD);
	regmap_update_bits(rt5645->regmap, RT5645_IN1_CTRL1, RT5645_CBJ_BST1_EN,
		0);
	msleep(20);
	regmap_write(rt5645->regmap, RT5645_RESET, 0);
}

static struct i2c_driver rt5645_i2c_driver = {
	.driver = {
		.name = "rt5645",
		.acpi_match_table = ACPI_PTR(rt5645_acpi_match),
	},
	.probe = rt5645_i2c_probe,
	.remove = rt5645_i2c_remove,
	.shutdown = rt5645_i2c_shutdown,
	.id_table = rt5645_i2c_id,
};
module_i2c_driver(rt5645_i2c_driver);

MODULE_DESCRIPTION("ASoC RT5645 driver");
MODULE_AUTHOR("Bard Liao <bardliao@realtek.com>");
MODULE_LICENSE("GPL v2");<|MERGE_RESOLUTION|>--- conflicted
+++ resolved
@@ -729,21 +729,12 @@
 	struct rt5645_priv *rt5645 = snd_soc_component_get_drvdata(component);
 	int ret;
 
-<<<<<<< HEAD
-	cancel_delayed_work_sync(&rt5645->rcclock_work);
-
-=======
->>>>>>> 29e43de2
 	regmap_update_bits(rt5645->regmap, RT5645_MICBIAS,
 		RT5645_PWR_CLK25M_MASK, RT5645_PWR_CLK25M_PU);
 
 	ret = snd_soc_put_volsw(kcontrol, ucontrol);
 
-<<<<<<< HEAD
-	queue_delayed_work(system_power_efficient_wq, &rt5645->rcclock_work,
-=======
 	mod_delayed_work(system_power_efficient_wq, &rt5645->rcclock_work,
->>>>>>> 29e43de2
 		msecs_to_jiffies(200));
 
 	return ret;
@@ -3542,27 +3533,6 @@
 			DMI_MATCH(DMI_SYS_VENDOR, "GOOGLE"),
 		},
 	},
-	{
-		.ident = "Google Edgar",
-		.callback = strago_quirk_cb,
-		.matches = {
-			DMI_MATCH(DMI_PRODUCT_NAME, "Edgar"),
-		},
-	},
-	{
-		.ident = "Google Wizpig",
-		.callback = strago_quirk_cb,
-		.matches = {
-			DMI_MATCH(DMI_PRODUCT_NAME, "Wizpig"),
-		},
-	},
-	{
-		.ident = "Google Terra",
-		.callback = strago_quirk_cb,
-		.matches = {
-			DMI_MATCH(DMI_PRODUCT_NAME, "Terra"),
-		},
-	},
 	{ }
 };
 
