--- conflicted
+++ resolved
@@ -2829,12 +2829,9 @@
 			snd_soc_dapm_sync(dapm);
 			rt5645->jack_type = SND_JACK_HEADPHONE;
 		}
-<<<<<<< HEAD
-=======
 		if (rt5645->pdata.jd_invert)
 			regmap_update_bits(rt5645->regmap, RT5645_IRQ_CTRL2,
 				RT5645_JD_1_1_MASK, RT5645_JD_1_1_INV);
->>>>>>> 70b4891c
 	} else { /* jack out */
 		rt5645->jack_type = 0;
 
@@ -3218,8 +3215,6 @@
 			DMI_MATCH(DMI_PRODUCT_NAME, "Ultima"),
 		},
 	},
-<<<<<<< HEAD
-=======
 	{ }
 };
 
@@ -3245,7 +3240,6 @@
 			DMI_MATCH(DMI_PRODUCT_NAME, "Buddy"),
 		},
 	},
->>>>>>> 70b4891c
 	{ }
 };
 
