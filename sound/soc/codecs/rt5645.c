--- conflicted
+++ resolved
@@ -2999,17 +2999,10 @@
 static irqreturn_t rt5645_irq(int irq, void *data)
 {
 	struct rt5645_priv *rt5645 = data;
-<<<<<<< HEAD
 
 	queue_delayed_work(system_power_efficient_wq,
 			   &rt5645->jack_detect_work, msecs_to_jiffies(250));
 
-=======
-
-	queue_delayed_work(system_power_efficient_wq,
-			   &rt5645->jack_detect_work, msecs_to_jiffies(250));
-
->>>>>>> 71d05769
 	return IRQ_HANDLED;
 }
 
@@ -3212,8 +3205,6 @@
 			DMI_MATCH(DMI_PRODUCT_NAME, "Celes"),
 		},
 	},
-<<<<<<< HEAD
-=======
 	{
 		.ident = "Google Ultima",
 		.callback = strago_quirk_cb,
@@ -3221,7 +3212,6 @@
 			DMI_MATCH(DMI_PRODUCT_NAME, "Ultima"),
 		},
 	},
->>>>>>> 71d05769
 	{ }
 };
 
