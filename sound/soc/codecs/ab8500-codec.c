/*
 * Copyright (C) ST-Ericsson SA 2012
 *
 * Author: Ola Lilja <ola.o.lilja@stericsson.com>,
 *         Kristoffer Karlsson <kristoffer.karlsson@stericsson.com>,
 *         Roger Nilsson <roger.xr.nilsson@stericsson.com>,
 *         for ST-Ericsson.
 *
 *         Based on the early work done by:
 *         Mikko J. Lehto <mikko.lehto@symbio.com>,
 *         Mikko Sarmanne <mikko.sarmanne@symbio.com>,
 *         Jarmo K. Kuronen <jarmo.kuronen@symbio.com>,
 *         for ST-Ericsson.
 *
 * License terms:
 *
 * This program is free software; you can redistribute it and/or modify it
 * under the terms of the GNU General Public License version 2 as published
 * by the Free Software Foundation.
 */

#include <linux/kernel.h>
#include <linux/module.h>
#include <linux/device.h>
#include <linux/slab.h>
#include <linux/moduleparam.h>
#include <linux/init.h>
#include <linux/delay.h>
#include <linux/pm.h>
#include <linux/platform_device.h>
#include <linux/mutex.h>
#include <linux/mfd/abx500/ab8500.h>
#include <linux/mfd/abx500.h>
#include <linux/mfd/abx500/ab8500-sysctrl.h>
#include <linux/mfd/abx500/ab8500-codec.h>
#include <linux/regulator/consumer.h>
#include <linux/of.h>

#include <sound/core.h>
#include <sound/pcm.h>
#include <sound/pcm_params.h>
#include <sound/initval.h>
#include <sound/soc.h>
#include <sound/soc-dapm.h>
#include <sound/tlv.h>

#include "ab8500-codec.h"

/* Macrocell value definitions */
#define CLK_32K_OUT2_DISABLE			0x01
#define INACTIVE_RESET_AUDIO			0x02
#define ENABLE_AUDIO_CLK_TO_AUDIO_BLK		0x10
#define ENABLE_VINTCORE12_SUPPLY		0x04
#define GPIO27_DIR_OUTPUT			0x04
#define GPIO29_DIR_OUTPUT			0x10
#define GPIO31_DIR_OUTPUT			0x40

/* Macrocell register definitions */
#define AB8500_GPIO_DIR4_REG			0x13 /* Bank AB8500_MISC */

/* Nr of FIR/IIR-coeff banks in ANC-block */
#define AB8500_NR_OF_ANC_COEFF_BANKS		2

/* Minimum duration to keep ANC IIR Init bit high or
low before proceeding with the configuration sequence */
#define AB8500_ANC_SM_DELAY			2000

#define AB8500_FILTER_CONTROL(xname, xcount, xmin, xmax) \
{	.iface = SNDRV_CTL_ELEM_IFACE_MIXER, .name = (xname), \
	.info = filter_control_info, \
	.get = filter_control_get, .put = filter_control_put, \
	.private_value = (unsigned long)&(struct filter_control) \
		{.count = xcount, .min = xmin, .max = xmax} }

struct filter_control {
	long min, max;
	unsigned int count;
	long value[128];
};

/* Sidetone states */
static const char * const enum_sid_state[] = {
	"Unconfigured",
	"Apply FIR",
	"FIR is configured",
};
enum sid_state {
	SID_UNCONFIGURED = 0,
	SID_APPLY_FIR = 1,
	SID_FIR_CONFIGURED = 2,
};

static const char * const enum_anc_state[] = {
	"Unconfigured",
	"Apply FIR and IIR",
	"FIR and IIR are configured",
	"Apply FIR",
	"FIR is configured",
	"Apply IIR",
	"IIR is configured"
};
enum anc_state {
	ANC_UNCONFIGURED = 0,
	ANC_APPLY_FIR_IIR = 1,
	ANC_FIR_IIR_CONFIGURED = 2,
	ANC_APPLY_FIR = 3,
	ANC_FIR_CONFIGURED = 4,
	ANC_APPLY_IIR = 5,
	ANC_IIR_CONFIGURED = 6
};

/* Analog microphones */
enum amic_idx {
	AMIC_IDX_1A,
	AMIC_IDX_1B,
	AMIC_IDX_2
};

struct ab8500_codec_drvdata_dbg {
	struct regulator *vaud;
	struct regulator *vamic1;
	struct regulator *vamic2;
	struct regulator *vdmic;
};

/* Private data for AB8500 device-driver */
struct ab8500_codec_drvdata {
	struct regmap *regmap;
<<<<<<< HEAD
=======
	struct mutex ctrl_lock;
>>>>>>> e529fea9

	/* Sidetone */
	long *sid_fir_values;
	enum sid_state sid_status;

	/* ANC */
	long *anc_fir_values;
	long *anc_iir_values;
	enum anc_state anc_status;
};

static inline const char *amic_micbias_str(enum amic_micbias micbias)
{
	switch (micbias) {
	case AMIC_MICBIAS_VAMIC1:
		return "VAMIC1";
	case AMIC_MICBIAS_VAMIC2:
		return "VAMIC2";
	default:
		return "Unknown";
	}
}

static inline const char *amic_type_str(enum amic_type type)
{
	switch (type) {
	case AMIC_TYPE_DIFFERENTIAL:
		return "DIFFERENTIAL";
	case AMIC_TYPE_SINGLE_ENDED:
		return "SINGLE ENDED";
	default:
		return "Unknown";
	}
}

/*
 * Read'n'write functions
 */

/* Read a register from the audio-bank of AB8500 */
static int ab8500_codec_read_reg(void *context, unsigned int reg,
				 unsigned int *value)
{
	struct device *dev = context;
	int status;

	u8 value8;
	status = abx500_get_register_interruptible(dev, AB8500_AUDIO,
						   reg, &value8);
	*value = (unsigned int)value8;

	return status;
}

/* Write to a register in the audio-bank of AB8500 */
static int ab8500_codec_write_reg(void *context, unsigned int reg,
				  unsigned int value)
{
	struct device *dev = context;

	return abx500_set_register_interruptible(dev, AB8500_AUDIO,
						 reg, value);
}

static const struct regmap_config ab8500_codec_regmap = {
	.reg_read = ab8500_codec_read_reg,
	.reg_write = ab8500_codec_write_reg,
};

/*
 * Controls - DAPM
 */

/* Earpiece */

/* Earpiece source selector */
static const char * const enum_ear_lineout_source[] = {"Headset Left",
						"Speaker Left"};
static SOC_ENUM_SINGLE_DECL(dapm_enum_ear_lineout_source, AB8500_DMICFILTCONF,
			AB8500_DMICFILTCONF_DA3TOEAR, enum_ear_lineout_source);
static const struct snd_kcontrol_new dapm_ear_lineout_source =
	SOC_DAPM_ENUM("Earpiece or LineOut Mono Source",
		dapm_enum_ear_lineout_source);

/* LineOut */

/* LineOut source selector */
static const char * const enum_lineout_source[] = {"Mono Path", "Stereo Path"};
static SOC_ENUM_DOUBLE_DECL(dapm_enum_lineout_source, AB8500_ANACONF5,
			AB8500_ANACONF5_HSLDACTOLOL,
			AB8500_ANACONF5_HSRDACTOLOR, enum_lineout_source);
static const struct snd_kcontrol_new dapm_lineout_source[] = {
	SOC_DAPM_ENUM("LineOut Source", dapm_enum_lineout_source),
};

/* Handsfree */

/* Speaker Left - ANC selector */
static const char * const enum_HFx_sel[] = {"Audio Path", "ANC"};
static SOC_ENUM_SINGLE_DECL(dapm_enum_HFl_sel, AB8500_DIGMULTCONF2,
			AB8500_DIGMULTCONF2_HFLSEL, enum_HFx_sel);
static const struct snd_kcontrol_new dapm_HFl_select[] = {
	SOC_DAPM_ENUM("Speaker Left Source", dapm_enum_HFl_sel),
};

/* Speaker Right - ANC selector */
static SOC_ENUM_SINGLE_DECL(dapm_enum_HFr_sel, AB8500_DIGMULTCONF2,
			AB8500_DIGMULTCONF2_HFRSEL, enum_HFx_sel);
static const struct snd_kcontrol_new dapm_HFr_select[] = {
	SOC_DAPM_ENUM("Speaker Right Source", dapm_enum_HFr_sel),
};

/* Mic 1 */

/* Mic 1 - Mic 1a or 1b selector */
static const char * const enum_mic1ab_sel[] = {"Mic 1b", "Mic 1a"};
static SOC_ENUM_SINGLE_DECL(dapm_enum_mic1ab_sel, AB8500_ANACONF3,
			AB8500_ANACONF3_MIC1SEL, enum_mic1ab_sel);
static const struct snd_kcontrol_new dapm_mic1ab_mux[] = {
	SOC_DAPM_ENUM("Mic 1a or 1b Select", dapm_enum_mic1ab_sel),
};

/* Mic 1 - AD3 - Mic 1 or DMic 3 selector */
static const char * const enum_ad3_sel[] = {"Mic 1", "DMic 3"};
static SOC_ENUM_SINGLE_DECL(dapm_enum_ad3_sel, AB8500_DIGMULTCONF1,
			AB8500_DIGMULTCONF1_AD3SEL, enum_ad3_sel);
static const struct snd_kcontrol_new dapm_ad3_select[] = {
	SOC_DAPM_ENUM("AD3 Source Select", dapm_enum_ad3_sel),
};

/* Mic 1 - AD6 - Mic 1 or DMic 6 selector */
static const char * const enum_ad6_sel[] = {"Mic 1", "DMic 6"};
static SOC_ENUM_SINGLE_DECL(dapm_enum_ad6_sel, AB8500_DIGMULTCONF1,
			AB8500_DIGMULTCONF1_AD6SEL, enum_ad6_sel);
static const struct snd_kcontrol_new dapm_ad6_select[] = {
	SOC_DAPM_ENUM("AD6 Source Select", dapm_enum_ad6_sel),
};

/* Mic 2 */

/* Mic 2 - AD5 - Mic 2 or DMic 5 selector */
static const char * const enum_ad5_sel[] = {"Mic 2", "DMic 5"};
static SOC_ENUM_SINGLE_DECL(dapm_enum_ad5_sel, AB8500_DIGMULTCONF1,
			AB8500_DIGMULTCONF1_AD5SEL, enum_ad5_sel);
static const struct snd_kcontrol_new dapm_ad5_select[] = {
	SOC_DAPM_ENUM("AD5 Source Select", dapm_enum_ad5_sel),
};

/* LineIn */

/* LineIn left - AD1 - LineIn Left or DMic 1 selector */
static const char * const enum_ad1_sel[] = {"LineIn Left", "DMic 1"};
static SOC_ENUM_SINGLE_DECL(dapm_enum_ad1_sel, AB8500_DIGMULTCONF1,
			AB8500_DIGMULTCONF1_AD1SEL, enum_ad1_sel);
static const struct snd_kcontrol_new dapm_ad1_select[] = {
	SOC_DAPM_ENUM("AD1 Source Select", dapm_enum_ad1_sel),
};

/* LineIn right - Mic 2 or LineIn Right selector */
static const char * const enum_mic2lr_sel[] = {"Mic 2", "LineIn Right"};
static SOC_ENUM_SINGLE_DECL(dapm_enum_mic2lr_sel, AB8500_ANACONF3,
			AB8500_ANACONF3_LINRSEL, enum_mic2lr_sel);
static const struct snd_kcontrol_new dapm_mic2lr_select[] = {
	SOC_DAPM_ENUM("Mic 2 or LINR Select", dapm_enum_mic2lr_sel),
};

/* LineIn right - AD2 - LineIn Right or DMic2 selector */
static const char * const enum_ad2_sel[] = {"LineIn Right", "DMic 2"};
static SOC_ENUM_SINGLE_DECL(dapm_enum_ad2_sel, AB8500_DIGMULTCONF1,
			AB8500_DIGMULTCONF1_AD2SEL, enum_ad2_sel);
static const struct snd_kcontrol_new dapm_ad2_select[] = {
	SOC_DAPM_ENUM("AD2 Source Select", dapm_enum_ad2_sel),
};


/* ANC */

static const char * const enum_anc_in_sel[] = {"Mic 1 / DMic 6",
					"Mic 2 / DMic 5"};
static SOC_ENUM_SINGLE_DECL(dapm_enum_anc_in_sel, AB8500_DMICFILTCONF,
			AB8500_DMICFILTCONF_ANCINSEL, enum_anc_in_sel);
static const struct snd_kcontrol_new dapm_anc_in_select[] = {
	SOC_DAPM_ENUM("ANC Source", dapm_enum_anc_in_sel),
};

/* ANC - Enable/Disable */
static const struct snd_kcontrol_new dapm_anc_enable[] = {
	SOC_DAPM_SINGLE("Switch", AB8500_ANCCONF1,
			AB8500_ANCCONF1_ENANC, 0, 0),
};

/* ANC to Earpiece - Mute */
static const struct snd_kcontrol_new dapm_anc_ear_mute[] = {
	SOC_DAPM_SINGLE("Switch", AB8500_DIGMULTCONF1,
			AB8500_DIGMULTCONF1_ANCSEL, 1, 0),
};



/* Sidetone left */

/* Sidetone left - Input selector */
static const char * const enum_stfir1_in_sel[] = {
	"LineIn Left", "LineIn Right", "Mic 1", "Headset Left"
};
static SOC_ENUM_SINGLE_DECL(dapm_enum_stfir1_in_sel, AB8500_DIGMULTCONF2,
			AB8500_DIGMULTCONF2_FIRSID1SEL, enum_stfir1_in_sel);
static const struct snd_kcontrol_new dapm_stfir1_in_select[] = {
	SOC_DAPM_ENUM("Sidetone Left Source", dapm_enum_stfir1_in_sel),
};

/* Sidetone right path */

/* Sidetone right - Input selector */
static const char * const enum_stfir2_in_sel[] = {
	"LineIn Right", "Mic 1", "DMic 4", "Headset Right"
};
static SOC_ENUM_SINGLE_DECL(dapm_enum_stfir2_in_sel, AB8500_DIGMULTCONF2,
			AB8500_DIGMULTCONF2_FIRSID2SEL, enum_stfir2_in_sel);
static const struct snd_kcontrol_new dapm_stfir2_in_select[] = {
	SOC_DAPM_ENUM("Sidetone Right Source", dapm_enum_stfir2_in_sel),
};

/* Vibra */

static const char * const enum_pwm2vibx[] = {"Audio Path", "PWM Generator"};

static SOC_ENUM_SINGLE_DECL(dapm_enum_pwm2vib1, AB8500_PWMGENCONF1,
			AB8500_PWMGENCONF1_PWMTOVIB1, enum_pwm2vibx);

static const struct snd_kcontrol_new dapm_pwm2vib1[] = {
	SOC_DAPM_ENUM("Vibra 1 Controller", dapm_enum_pwm2vib1),
};

static SOC_ENUM_SINGLE_DECL(dapm_enum_pwm2vib2, AB8500_PWMGENCONF1,
			AB8500_PWMGENCONF1_PWMTOVIB2, enum_pwm2vibx);

static const struct snd_kcontrol_new dapm_pwm2vib2[] = {
	SOC_DAPM_ENUM("Vibra 2 Controller", dapm_enum_pwm2vib2),
};

/*
 * DAPM-widgets
 */

static const struct snd_soc_dapm_widget ab8500_dapm_widgets[] = {

	/* Clocks */
	SND_SOC_DAPM_CLOCK_SUPPLY("audioclk"),

	/* Regulators */
	SND_SOC_DAPM_REGULATOR_SUPPLY("V-AUD", 0, 0),
	SND_SOC_DAPM_REGULATOR_SUPPLY("V-AMIC1", 0, 0),
	SND_SOC_DAPM_REGULATOR_SUPPLY("V-AMIC2", 0, 0),
	SND_SOC_DAPM_REGULATOR_SUPPLY("V-DMIC", 0, 0),

	/* Power */
	SND_SOC_DAPM_SUPPLY("Audio Power",
			AB8500_POWERUP, AB8500_POWERUP_POWERUP, 0,
			NULL, SND_SOC_DAPM_PRE_PMU | SND_SOC_DAPM_POST_PMD),
	SND_SOC_DAPM_SUPPLY("Audio Analog Power",
			AB8500_POWERUP, AB8500_POWERUP_ENANA, 0,
			NULL, SND_SOC_DAPM_PRE_PMU | SND_SOC_DAPM_POST_PMD),

	/* Main supply node */
	SND_SOC_DAPM_SUPPLY("Main Supply", SND_SOC_NOPM, 0, 0,
			NULL, SND_SOC_DAPM_PRE_PMU | SND_SOC_DAPM_POST_PMD),

	/* DA/AD */

	SND_SOC_DAPM_INPUT("ADC Input"),
	SND_SOC_DAPM_ADC("ADC", "ab8500_0c", SND_SOC_NOPM, 0, 0),

	SND_SOC_DAPM_DAC("DAC", NULL, SND_SOC_NOPM, 0, 0),
	SND_SOC_DAPM_OUTPUT("DAC Output"),

	SND_SOC_DAPM_AIF_IN("DA_IN1", NULL, 0, SND_SOC_NOPM, 0, 0),
	SND_SOC_DAPM_AIF_IN("DA_IN2", NULL, 0, SND_SOC_NOPM, 0, 0),
	SND_SOC_DAPM_AIF_IN("DA_IN3", NULL, 0, SND_SOC_NOPM, 0, 0),
	SND_SOC_DAPM_AIF_IN("DA_IN4", NULL, 0, SND_SOC_NOPM, 0, 0),
	SND_SOC_DAPM_AIF_IN("DA_IN5", NULL, 0, SND_SOC_NOPM, 0, 0),
	SND_SOC_DAPM_AIF_IN("DA_IN6", NULL, 0, SND_SOC_NOPM, 0, 0),
	SND_SOC_DAPM_AIF_OUT("AD_OUT1", NULL, 0, SND_SOC_NOPM, 0, 0),
	SND_SOC_DAPM_AIF_OUT("AD_OUT2", NULL, 0, SND_SOC_NOPM, 0, 0),
	SND_SOC_DAPM_AIF_OUT("AD_OUT3", NULL, 0, SND_SOC_NOPM, 0, 0),
	SND_SOC_DAPM_AIF_OUT("AD_OUT4", NULL, 0, SND_SOC_NOPM, 0, 0),
	SND_SOC_DAPM_AIF_OUT("AD_OUT57", NULL, 0, SND_SOC_NOPM, 0, 0),
	SND_SOC_DAPM_AIF_OUT("AD_OUT68", NULL, 0, SND_SOC_NOPM, 0, 0),

	/* Headset path */

	SND_SOC_DAPM_SUPPLY("Charge Pump", AB8500_ANACONF5,
			AB8500_ANACONF5_ENCPHS, 0, NULL, 0),

	SND_SOC_DAPM_DAC("DA1 Enable", "ab8500_0p",
			AB8500_DAPATHENA, AB8500_DAPATHENA_ENDA1, 0),
	SND_SOC_DAPM_DAC("DA2 Enable", "ab8500_0p",
			AB8500_DAPATHENA, AB8500_DAPATHENA_ENDA2, 0),

	SND_SOC_DAPM_PGA("HSL Digital Volume", SND_SOC_NOPM, 0, 0,
			NULL, 0),
	SND_SOC_DAPM_PGA("HSR Digital Volume", SND_SOC_NOPM, 0, 0,
			NULL, 0),

	SND_SOC_DAPM_DAC("HSL DAC", "ab8500_0p",
			AB8500_DAPATHCONF, AB8500_DAPATHCONF_ENDACHSL, 0),
	SND_SOC_DAPM_DAC("HSR DAC", "ab8500_0p",
			AB8500_DAPATHCONF, AB8500_DAPATHCONF_ENDACHSR, 0),
	SND_SOC_DAPM_MIXER("HSL DAC Mute", AB8500_MUTECONF,
			AB8500_MUTECONF_MUTDACHSL, 1,
			NULL, 0),
	SND_SOC_DAPM_MIXER("HSR DAC Mute", AB8500_MUTECONF,
			AB8500_MUTECONF_MUTDACHSR, 1,
			NULL, 0),
	SND_SOC_DAPM_DAC("HSL DAC Driver", "ab8500_0p",
			AB8500_ANACONF3, AB8500_ANACONF3_ENDRVHSL, 0),
	SND_SOC_DAPM_DAC("HSR DAC Driver", "ab8500_0p",
			AB8500_ANACONF3, AB8500_ANACONF3_ENDRVHSR, 0),

	SND_SOC_DAPM_MIXER("HSL Mute",
			AB8500_MUTECONF, AB8500_MUTECONF_MUTHSL, 1,
			NULL, 0),
	SND_SOC_DAPM_MIXER("HSR Mute",
			AB8500_MUTECONF, AB8500_MUTECONF_MUTHSR, 1,
			NULL, 0),
	SND_SOC_DAPM_MIXER("HSL Enable",
			AB8500_ANACONF4, AB8500_ANACONF4_ENHSL, 0,
			NULL, 0),
	SND_SOC_DAPM_MIXER("HSR Enable",
			AB8500_ANACONF4, AB8500_ANACONF4_ENHSR, 0,
			NULL, 0),
	SND_SOC_DAPM_PGA("HSL Volume",
			SND_SOC_NOPM, 0, 0,
			NULL, 0),
	SND_SOC_DAPM_PGA("HSR Volume",
			SND_SOC_NOPM, 0, 0,
			NULL, 0),

	SND_SOC_DAPM_OUTPUT("Headset Left"),
	SND_SOC_DAPM_OUTPUT("Headset Right"),

	/* LineOut path */

	SND_SOC_DAPM_MUX("LineOut Source",
			SND_SOC_NOPM, 0, 0, dapm_lineout_source),

	SND_SOC_DAPM_MIXER("LOL Disable HFL",
			AB8500_ANACONF4, AB8500_ANACONF4_ENHFL, 1,
			NULL, 0),
	SND_SOC_DAPM_MIXER("LOR Disable HFR",
			AB8500_ANACONF4, AB8500_ANACONF4_ENHFR, 1,
			NULL, 0),

	SND_SOC_DAPM_MIXER("LOL Enable",
			AB8500_ANACONF5, AB8500_ANACONF5_ENLOL, 0,
			NULL, 0),
	SND_SOC_DAPM_MIXER("LOR Enable",
			AB8500_ANACONF5, AB8500_ANACONF5_ENLOR, 0,
			NULL, 0),

	SND_SOC_DAPM_OUTPUT("LineOut Left"),
	SND_SOC_DAPM_OUTPUT("LineOut Right"),

	/* Earpiece path */

	SND_SOC_DAPM_MUX("Earpiece or LineOut Mono Source",
			SND_SOC_NOPM, 0, 0, &dapm_ear_lineout_source),
	SND_SOC_DAPM_MIXER("EAR DAC",
			AB8500_DAPATHCONF, AB8500_DAPATHCONF_ENDACEAR, 0,
			NULL, 0),
	SND_SOC_DAPM_MIXER("EAR Mute",
			AB8500_MUTECONF, AB8500_MUTECONF_MUTEAR, 1,
			NULL, 0),
	SND_SOC_DAPM_MIXER("EAR Enable",
			AB8500_ANACONF4, AB8500_ANACONF4_ENEAR, 0,
			NULL, 0),

	SND_SOC_DAPM_OUTPUT("Earpiece"),

	/* Handsfree path */

	SND_SOC_DAPM_MIXER("DA3 Channel Volume",
			AB8500_DAPATHENA, AB8500_DAPATHENA_ENDA3, 0,
			NULL, 0),
	SND_SOC_DAPM_MIXER("DA4 Channel Volume",
			AB8500_DAPATHENA, AB8500_DAPATHENA_ENDA4, 0,
			NULL, 0),
	SND_SOC_DAPM_MUX("Speaker Left Source",
			SND_SOC_NOPM, 0, 0, dapm_HFl_select),
	SND_SOC_DAPM_MUX("Speaker Right Source",
			SND_SOC_NOPM, 0, 0, dapm_HFr_select),
	SND_SOC_DAPM_MIXER("HFL DAC", AB8500_DAPATHCONF,
			AB8500_DAPATHCONF_ENDACHFL, 0,
			NULL, 0),
	SND_SOC_DAPM_MIXER("HFR DAC",
			AB8500_DAPATHCONF, AB8500_DAPATHCONF_ENDACHFR, 0,
			NULL, 0),
	SND_SOC_DAPM_MIXER("DA4 or ANC path to HfR",
			AB8500_DIGMULTCONF2, AB8500_DIGMULTCONF2_DATOHFREN, 0,
			NULL, 0),
	SND_SOC_DAPM_MIXER("DA3 or ANC path to HfL",
			AB8500_DIGMULTCONF2, AB8500_DIGMULTCONF2_DATOHFLEN, 0,
			NULL, 0),
	SND_SOC_DAPM_MIXER("HFL Enable",
			AB8500_ANACONF4, AB8500_ANACONF4_ENHFL, 0,
			NULL, 0),
	SND_SOC_DAPM_MIXER("HFR Enable",
			AB8500_ANACONF4, AB8500_ANACONF4_ENHFR, 0,
			NULL, 0),

	SND_SOC_DAPM_OUTPUT("Speaker Left"),
	SND_SOC_DAPM_OUTPUT("Speaker Right"),

	/* Vibrator path */

	SND_SOC_DAPM_INPUT("PWMGEN1"),
	SND_SOC_DAPM_INPUT("PWMGEN2"),

	SND_SOC_DAPM_MIXER("DA5 Channel Volume",
			AB8500_DAPATHENA, AB8500_DAPATHENA_ENDA5, 0,
			NULL, 0),
	SND_SOC_DAPM_MIXER("DA6 Channel Volume",
			AB8500_DAPATHENA, AB8500_DAPATHENA_ENDA6, 0,
			NULL, 0),
	SND_SOC_DAPM_MIXER("VIB1 DAC",
			AB8500_DAPATHCONF, AB8500_DAPATHCONF_ENDACVIB1, 0,
			NULL, 0),
	SND_SOC_DAPM_MIXER("VIB2 DAC",
			AB8500_DAPATHCONF, AB8500_DAPATHCONF_ENDACVIB2, 0,
			NULL, 0),
	SND_SOC_DAPM_MUX("Vibra 1 Controller",
			SND_SOC_NOPM, 0, 0, dapm_pwm2vib1),
	SND_SOC_DAPM_MUX("Vibra 2 Controller",
			SND_SOC_NOPM, 0, 0, dapm_pwm2vib2),
	SND_SOC_DAPM_MIXER("VIB1 Enable",
			AB8500_ANACONF4, AB8500_ANACONF4_ENVIB1, 0,
			NULL, 0),
	SND_SOC_DAPM_MIXER("VIB2 Enable",
			AB8500_ANACONF4, AB8500_ANACONF4_ENVIB2, 0,
			NULL, 0),

	SND_SOC_DAPM_OUTPUT("Vibra 1"),
	SND_SOC_DAPM_OUTPUT("Vibra 2"),

	/* Mic 1 */

	SND_SOC_DAPM_INPUT("Mic 1"),

	SND_SOC_DAPM_MUX("Mic 1a or 1b Select",
			SND_SOC_NOPM, 0, 0, dapm_mic1ab_mux),
	SND_SOC_DAPM_MIXER("MIC1 Mute",
			AB8500_ANACONF2, AB8500_ANACONF2_MUTMIC1, 1,
			NULL, 0),
	SND_SOC_DAPM_MIXER("MIC1A V-AMICx Enable",
			AB8500_ANACONF2, AB8500_ANACONF2_ENMIC1, 0,
			NULL, 0),
	SND_SOC_DAPM_MIXER("MIC1B V-AMICx Enable",
			AB8500_ANACONF2, AB8500_ANACONF2_ENMIC1, 0,
			NULL, 0),
	SND_SOC_DAPM_MIXER("MIC1 ADC",
			AB8500_ANACONF3, AB8500_ANACONF3_ENADCMIC, 0,
			NULL, 0),
	SND_SOC_DAPM_MUX("AD3 Source Select",
			SND_SOC_NOPM, 0, 0, dapm_ad3_select),
	SND_SOC_DAPM_MIXER("AD3 Channel Volume",
			SND_SOC_NOPM, 0, 0,
			NULL, 0),
	SND_SOC_DAPM_MIXER("AD3 Enable",
			AB8500_ADPATHENA, AB8500_ADPATHENA_ENAD34, 0,
			NULL, 0),

	/* Mic 2 */

	SND_SOC_DAPM_INPUT("Mic 2"),

	SND_SOC_DAPM_MIXER("MIC2 Mute",
			AB8500_ANACONF2, AB8500_ANACONF2_MUTMIC2, 1,
			NULL, 0),
	SND_SOC_DAPM_MIXER("MIC2 V-AMICx Enable", AB8500_ANACONF2,
			AB8500_ANACONF2_ENMIC2, 0,
			NULL, 0),

	/* LineIn */

	SND_SOC_DAPM_INPUT("LineIn Left"),
	SND_SOC_DAPM_INPUT("LineIn Right"),

	SND_SOC_DAPM_MIXER("LINL Mute",
			AB8500_ANACONF2, AB8500_ANACONF2_MUTLINL, 1,
			NULL, 0),
	SND_SOC_DAPM_MIXER("LINR Mute",
			AB8500_ANACONF2, AB8500_ANACONF2_MUTLINR, 1,
			NULL, 0),
	SND_SOC_DAPM_MIXER("LINL Enable", AB8500_ANACONF2,
			AB8500_ANACONF2_ENLINL, 0,
			NULL, 0),
	SND_SOC_DAPM_MIXER("LINR Enable", AB8500_ANACONF2,
			AB8500_ANACONF2_ENLINR, 0,
			NULL, 0),

	/* LineIn Bypass path */
	SND_SOC_DAPM_MIXER("LINL to HSL Volume",
			SND_SOC_NOPM, 0, 0,
			NULL, 0),
	SND_SOC_DAPM_MIXER("LINR to HSR Volume",
			SND_SOC_NOPM, 0, 0,
			NULL, 0),

	/* LineIn, Mic 2 */
	SND_SOC_DAPM_MUX("Mic 2 or LINR Select",
			SND_SOC_NOPM, 0, 0, dapm_mic2lr_select),
	SND_SOC_DAPM_MIXER("LINL ADC", AB8500_ANACONF3,
			AB8500_ANACONF3_ENADCLINL, 0,
			NULL, 0),
	SND_SOC_DAPM_MIXER("LINR ADC", AB8500_ANACONF3,
			AB8500_ANACONF3_ENADCLINR, 0,
			NULL, 0),
	SND_SOC_DAPM_MUX("AD1 Source Select",
			SND_SOC_NOPM, 0, 0, dapm_ad1_select),
	SND_SOC_DAPM_MUX("AD2 Source Select",
			SND_SOC_NOPM, 0, 0, dapm_ad2_select),
	SND_SOC_DAPM_MIXER("AD1 Channel Volume",
			SND_SOC_NOPM, 0, 0,
			NULL, 0),
	SND_SOC_DAPM_MIXER("AD2 Channel Volume",
			SND_SOC_NOPM, 0, 0,
			NULL, 0),

	SND_SOC_DAPM_MIXER("AD12 Enable",
			AB8500_ADPATHENA, AB8500_ADPATHENA_ENAD12, 0,
			NULL, 0),

	/* HD Capture path */

	SND_SOC_DAPM_MUX("AD5 Source Select",
			SND_SOC_NOPM, 0, 0, dapm_ad5_select),
	SND_SOC_DAPM_MUX("AD6 Source Select",
			SND_SOC_NOPM, 0, 0, dapm_ad6_select),
	SND_SOC_DAPM_MIXER("AD5 Channel Volume",
			SND_SOC_NOPM, 0, 0,
			NULL, 0),
	SND_SOC_DAPM_MIXER("AD6 Channel Volume",
			SND_SOC_NOPM, 0, 0,
			NULL, 0),
	SND_SOC_DAPM_MIXER("AD57 Enable",
			AB8500_ADPATHENA, AB8500_ADPATHENA_ENAD5768, 0,
			NULL, 0),
	SND_SOC_DAPM_MIXER("AD68 Enable",
			AB8500_ADPATHENA, AB8500_ADPATHENA_ENAD5768, 0,
			NULL, 0),

	/* Digital Microphone path */

	SND_SOC_DAPM_INPUT("DMic 1"),
	SND_SOC_DAPM_INPUT("DMic 2"),
	SND_SOC_DAPM_INPUT("DMic 3"),
	SND_SOC_DAPM_INPUT("DMic 4"),
	SND_SOC_DAPM_INPUT("DMic 5"),
	SND_SOC_DAPM_INPUT("DMic 6"),

	SND_SOC_DAPM_MIXER("DMIC1",
			AB8500_DIGMICCONF, AB8500_DIGMICCONF_ENDMIC1, 0,
			NULL, 0),
	SND_SOC_DAPM_MIXER("DMIC2",
			AB8500_DIGMICCONF, AB8500_DIGMICCONF_ENDMIC2, 0,
			NULL, 0),
	SND_SOC_DAPM_MIXER("DMIC3",
			AB8500_DIGMICCONF, AB8500_DIGMICCONF_ENDMIC3, 0,
			NULL, 0),
	SND_SOC_DAPM_MIXER("DMIC4",
			AB8500_DIGMICCONF, AB8500_DIGMICCONF_ENDMIC4, 0,
			NULL, 0),
	SND_SOC_DAPM_MIXER("DMIC5",
			AB8500_DIGMICCONF, AB8500_DIGMICCONF_ENDMIC5, 0,
			NULL, 0),
	SND_SOC_DAPM_MIXER("DMIC6",
			AB8500_DIGMICCONF, AB8500_DIGMICCONF_ENDMIC6, 0,
			NULL, 0),
	SND_SOC_DAPM_MIXER("AD4 Channel Volume",
			SND_SOC_NOPM, 0, 0,
			NULL, 0),
	SND_SOC_DAPM_MIXER("AD4 Enable",
			AB8500_ADPATHENA, AB8500_ADPATHENA_ENAD34,
			0, NULL, 0),

	/* Acoustical Noise Cancellation path */

	SND_SOC_DAPM_INPUT("ANC Configure Input"),
	SND_SOC_DAPM_OUTPUT("ANC Configure Output"),

	SND_SOC_DAPM_MUX("ANC Source",
			SND_SOC_NOPM, 0, 0,
			dapm_anc_in_select),
	SND_SOC_DAPM_SWITCH("ANC",
			SND_SOC_NOPM, 0, 0,
			dapm_anc_enable),
	SND_SOC_DAPM_SWITCH("ANC to Earpiece",
			SND_SOC_NOPM, 0, 0,
			dapm_anc_ear_mute),

	/* Sidetone Filter path */

	SND_SOC_DAPM_MUX("Sidetone Left Source",
			SND_SOC_NOPM, 0, 0,
			dapm_stfir1_in_select),
	SND_SOC_DAPM_MUX("Sidetone Right Source",
			SND_SOC_NOPM, 0, 0,
			dapm_stfir2_in_select),
	SND_SOC_DAPM_MIXER("STFIR1 Control",
			SND_SOC_NOPM, 0, 0,
			NULL, 0),
	SND_SOC_DAPM_MIXER("STFIR2 Control",
			SND_SOC_NOPM, 0, 0,
			NULL, 0),
	SND_SOC_DAPM_MIXER("STFIR1 Volume",
			SND_SOC_NOPM, 0, 0,
			NULL, 0),
	SND_SOC_DAPM_MIXER("STFIR2 Volume",
			SND_SOC_NOPM, 0, 0,
			NULL, 0),
};

/*
 * DAPM-routes
 */
static const struct snd_soc_dapm_route ab8500_dapm_routes[] = {
	/* Power AB8500 audio-block when AD/DA is active */
	{"Main Supply", NULL, "V-AUD"},
	{"Main Supply", NULL, "audioclk"},
	{"Main Supply", NULL, "Audio Power"},
	{"Main Supply", NULL, "Audio Analog Power"},

	{"DAC", NULL, "ab8500_0p"},
	{"DAC", NULL, "Main Supply"},
	{"ADC", NULL, "ab8500_0c"},
	{"ADC", NULL, "Main Supply"},

	/* ANC Configure */
	{"ANC Configure Input", NULL, "Main Supply"},
	{"ANC Configure Output", NULL, "ANC Configure Input"},

	/* AD/DA */
	{"ADC", NULL, "ADC Input"},
	{"DAC Output", NULL, "DAC"},

	/* Powerup charge pump if DA1/2 is in use */

	{"DA_IN1", NULL, "ab8500_0p"},
	{"DA_IN1", NULL, "Charge Pump"},
	{"DA_IN2", NULL, "ab8500_0p"},
	{"DA_IN2", NULL, "Charge Pump"},

	/* Headset path */

	{"DA1 Enable", NULL, "DA_IN1"},
	{"DA2 Enable", NULL, "DA_IN2"},

	{"HSL Digital Volume", NULL, "DA1 Enable"},
	{"HSR Digital Volume", NULL, "DA2 Enable"},

	{"HSL DAC", NULL, "HSL Digital Volume"},
	{"HSR DAC", NULL, "HSR Digital Volume"},

	{"HSL DAC Mute", NULL, "HSL DAC"},
	{"HSR DAC Mute", NULL, "HSR DAC"},

	{"HSL DAC Driver", NULL, "HSL DAC Mute"},
	{"HSR DAC Driver", NULL, "HSR DAC Mute"},

	{"HSL Mute", NULL, "HSL DAC Driver"},
	{"HSR Mute", NULL, "HSR DAC Driver"},

	{"HSL Enable", NULL, "HSL Mute"},
	{"HSR Enable", NULL, "HSR Mute"},

	{"HSL Volume", NULL, "HSL Enable"},
	{"HSR Volume", NULL, "HSR Enable"},

	{"Headset Left", NULL, "HSL Volume"},
	{"Headset Right", NULL, "HSR Volume"},

	/* HF or LineOut path */

	{"DA_IN3", NULL, "ab8500_0p"},
	{"DA3 Channel Volume", NULL, "DA_IN3"},
	{"DA_IN4", NULL, "ab8500_0p"},
	{"DA4 Channel Volume", NULL, "DA_IN4"},

	{"Speaker Left Source", "Audio Path", "DA3 Channel Volume"},
	{"Speaker Right Source", "Audio Path", "DA4 Channel Volume"},

	{"DA3 or ANC path to HfL", NULL, "Speaker Left Source"},
	{"DA4 or ANC path to HfR", NULL, "Speaker Right Source"},

	/* HF path */

	{"HFL DAC", NULL, "DA3 or ANC path to HfL"},
	{"HFR DAC", NULL, "DA4 or ANC path to HfR"},

	{"HFL Enable", NULL, "HFL DAC"},
	{"HFR Enable", NULL, "HFR DAC"},

	{"Speaker Left", NULL, "HFL Enable"},
	{"Speaker Right", NULL, "HFR Enable"},

	/* Earpiece path */

	{"Earpiece or LineOut Mono Source", "Headset Left",
		"HSL Digital Volume"},
	{"Earpiece or LineOut Mono Source", "Speaker Left",
		"DA3 or ANC path to HfL"},

	{"EAR DAC", NULL, "Earpiece or LineOut Mono Source"},

	{"EAR Mute", NULL, "EAR DAC"},

	{"EAR Enable", NULL, "EAR Mute"},

	{"Earpiece", NULL, "EAR Enable"},

	/* LineOut path stereo */

	{"LineOut Source", "Stereo Path", "HSL DAC Driver"},
	{"LineOut Source", "Stereo Path", "HSR DAC Driver"},

	/* LineOut path mono */

	{"LineOut Source", "Mono Path", "EAR DAC"},

	/* LineOut path */

	{"LOL Disable HFL", NULL, "LineOut Source"},
	{"LOR Disable HFR", NULL, "LineOut Source"},

	{"LOL Enable", NULL, "LOL Disable HFL"},
	{"LOR Enable", NULL, "LOR Disable HFR"},

	{"LineOut Left", NULL, "LOL Enable"},
	{"LineOut Right", NULL, "LOR Enable"},

	/* Vibrator path */

	{"DA_IN5", NULL, "ab8500_0p"},
	{"DA5 Channel Volume", NULL, "DA_IN5"},
	{"DA_IN6", NULL, "ab8500_0p"},
	{"DA6 Channel Volume", NULL, "DA_IN6"},

	{"VIB1 DAC", NULL, "DA5 Channel Volume"},
	{"VIB2 DAC", NULL, "DA6 Channel Volume"},

	{"Vibra 1 Controller", "Audio Path", "VIB1 DAC"},
	{"Vibra 2 Controller", "Audio Path", "VIB2 DAC"},
	{"Vibra 1 Controller", "PWM Generator", "PWMGEN1"},
	{"Vibra 2 Controller", "PWM Generator", "PWMGEN2"},

	{"VIB1 Enable", NULL, "Vibra 1 Controller"},
	{"VIB2 Enable", NULL, "Vibra 2 Controller"},

	{"Vibra 1", NULL, "VIB1 Enable"},
	{"Vibra 2", NULL, "VIB2 Enable"},


	/* Mic 2 */

	{"MIC2 V-AMICx Enable", NULL, "Mic 2"},

	/* LineIn */
	{"LINL Mute", NULL, "LineIn Left"},
	{"LINR Mute", NULL, "LineIn Right"},

	{"LINL Enable", NULL, "LINL Mute"},
	{"LINR Enable", NULL, "LINR Mute"},

	/* LineIn, Mic 2 */
	{"Mic 2 or LINR Select", "LineIn Right", "LINR Enable"},
	{"Mic 2 or LINR Select", "Mic 2", "MIC2 V-AMICx Enable"},

	{"LINL ADC", NULL, "LINL Enable"},
	{"LINR ADC", NULL, "Mic 2 or LINR Select"},

	{"AD1 Source Select", "LineIn Left", "LINL ADC"},
	{"AD2 Source Select", "LineIn Right", "LINR ADC"},

	{"AD1 Channel Volume", NULL, "AD1 Source Select"},
	{"AD2 Channel Volume", NULL, "AD2 Source Select"},

	{"AD12 Enable", NULL, "AD1 Channel Volume"},
	{"AD12 Enable", NULL, "AD2 Channel Volume"},

	{"AD_OUT1", NULL, "ab8500_0c"},
	{"AD_OUT1", NULL, "AD12 Enable"},
	{"AD_OUT2", NULL, "ab8500_0c"},
	{"AD_OUT2", NULL, "AD12 Enable"},

	/* Mic 1 */

	{"MIC1 Mute", NULL, "Mic 1"},

	{"MIC1A V-AMICx Enable", NULL, "MIC1 Mute"},
	{"MIC1B V-AMICx Enable", NULL, "MIC1 Mute"},

	{"Mic 1a or 1b Select", "Mic 1a", "MIC1A V-AMICx Enable"},
	{"Mic 1a or 1b Select", "Mic 1b", "MIC1B V-AMICx Enable"},

	{"MIC1 ADC", NULL, "Mic 1a or 1b Select"},

	{"AD3 Source Select", "Mic 1", "MIC1 ADC"},

	{"AD3 Channel Volume", NULL, "AD3 Source Select"},

	{"AD3 Enable", NULL, "AD3 Channel Volume"},

	{"AD_OUT3", NULL, "ab8500_0c"},
	{"AD_OUT3", NULL, "AD3 Enable"},

	/* HD Capture path */

	{"AD5 Source Select", "Mic 2", "LINR ADC"},
	{"AD6 Source Select", "Mic 1", "MIC1 ADC"},

	{"AD5 Channel Volume", NULL, "AD5 Source Select"},
	{"AD6 Channel Volume", NULL, "AD6 Source Select"},

	{"AD57 Enable", NULL, "AD5 Channel Volume"},
	{"AD68 Enable", NULL, "AD6 Channel Volume"},

	{"AD_OUT57", NULL, "ab8500_0c"},
	{"AD_OUT57", NULL, "AD57 Enable"},
	{"AD_OUT68", NULL, "ab8500_0c"},
	{"AD_OUT68", NULL, "AD68 Enable"},

	/* Digital Microphone path */

	{"DMic 1", NULL, "V-DMIC"},
	{"DMic 2", NULL, "V-DMIC"},
	{"DMic 3", NULL, "V-DMIC"},
	{"DMic 4", NULL, "V-DMIC"},
	{"DMic 5", NULL, "V-DMIC"},
	{"DMic 6", NULL, "V-DMIC"},

	{"AD1 Source Select", NULL, "DMic 1"},
	{"AD2 Source Select", NULL, "DMic 2"},
	{"AD3 Source Select", NULL, "DMic 3"},
	{"AD5 Source Select", NULL, "DMic 5"},
	{"AD6 Source Select", NULL, "DMic 6"},

	{"AD4 Channel Volume", NULL, "DMic 4"},
	{"AD4 Enable", NULL, "AD4 Channel Volume"},

	{"AD_OUT4", NULL, "ab8500_0c"},
	{"AD_OUT4", NULL, "AD4 Enable"},

	/* LineIn Bypass path */

	{"LINL to HSL Volume", NULL, "LINL Enable"},
	{"LINR to HSR Volume", NULL, "LINR Enable"},

	{"HSL DAC Driver", NULL, "LINL to HSL Volume"},
	{"HSR DAC Driver", NULL, "LINR to HSR Volume"},

	/* ANC path (Acoustic Noise Cancellation) */

	{"ANC Source", "Mic 2 / DMic 5", "AD5 Channel Volume"},
	{"ANC Source", "Mic 1 / DMic 6", "AD6 Channel Volume"},

	{"ANC", "Switch", "ANC Source"},

	{"Speaker Left Source", "ANC", "ANC"},
	{"Speaker Right Source", "ANC", "ANC"},
	{"ANC to Earpiece", "Switch", "ANC"},

	{"HSL Digital Volume", NULL, "ANC to Earpiece"},

	/* Sidetone Filter path */

	{"Sidetone Left Source", "LineIn Left", "AD12 Enable"},
	{"Sidetone Left Source", "LineIn Right", "AD12 Enable"},
	{"Sidetone Left Source", "Mic 1", "AD3 Enable"},
	{"Sidetone Left Source", "Headset Left", "DA_IN1"},
	{"Sidetone Right Source", "LineIn Right", "AD12 Enable"},
	{"Sidetone Right Source", "Mic 1", "AD3 Enable"},
	{"Sidetone Right Source", "DMic 4", "AD4 Enable"},
	{"Sidetone Right Source", "Headset Right", "DA_IN2"},

	{"STFIR1 Control", NULL, "Sidetone Left Source"},
	{"STFIR2 Control", NULL, "Sidetone Right Source"},

	{"STFIR1 Volume", NULL, "STFIR1 Control"},
	{"STFIR2 Volume", NULL, "STFIR2 Control"},

	{"DA1 Enable", NULL, "STFIR1 Volume"},
	{"DA2 Enable", NULL, "STFIR2 Volume"},
};

static const struct snd_soc_dapm_route ab8500_dapm_routes_mic1a_vamicx[] = {
	{"MIC1A V-AMICx Enable", NULL, "V-AMIC1"},
	{"MIC1A V-AMICx Enable", NULL, "V-AMIC2"},
};

static const struct snd_soc_dapm_route ab8500_dapm_routes_mic1b_vamicx[] = {
	{"MIC1B V-AMICx Enable", NULL, "V-AMIC1"},
	{"MIC1B V-AMICx Enable", NULL, "V-AMIC2"},
};

static const struct snd_soc_dapm_route ab8500_dapm_routes_mic2_vamicx[] = {
	{"MIC2 V-AMICx Enable", NULL, "V-AMIC1"},
	{"MIC2 V-AMICx Enable", NULL, "V-AMIC2"},
};

/* ANC FIR-coefficients configuration sequence */
static void anc_fir(struct snd_soc_codec *codec,
		unsigned int bnk, unsigned int par, unsigned int val)
{
	if (par == 0 && bnk == 0)
		snd_soc_update_bits(codec, AB8500_ANCCONF1,
			BIT(AB8500_ANCCONF1_ANCFIRUPDATE),
			BIT(AB8500_ANCCONF1_ANCFIRUPDATE));

	snd_soc_write(codec, AB8500_ANCCONF5, val >> 8 & 0xff);
	snd_soc_write(codec, AB8500_ANCCONF6, val &  0xff);

	if (par == AB8500_ANC_FIR_COEFFS - 1 && bnk == 1)
		snd_soc_update_bits(codec, AB8500_ANCCONF1,
			BIT(AB8500_ANCCONF1_ANCFIRUPDATE), 0);
}

/* ANC IIR-coefficients configuration sequence */
static void anc_iir(struct snd_soc_codec *codec, unsigned int bnk,
		unsigned int par, unsigned int val)
{
	if (par == 0) {
		if (bnk == 0) {
			snd_soc_update_bits(codec, AB8500_ANCCONF1,
					BIT(AB8500_ANCCONF1_ANCIIRINIT),
					BIT(AB8500_ANCCONF1_ANCIIRINIT));
			usleep_range(AB8500_ANC_SM_DELAY, AB8500_ANC_SM_DELAY);
			snd_soc_update_bits(codec, AB8500_ANCCONF1,
					BIT(AB8500_ANCCONF1_ANCIIRINIT), 0);
			usleep_range(AB8500_ANC_SM_DELAY, AB8500_ANC_SM_DELAY);
		} else {
			snd_soc_update_bits(codec, AB8500_ANCCONF1,
					BIT(AB8500_ANCCONF1_ANCIIRUPDATE),
					BIT(AB8500_ANCCONF1_ANCIIRUPDATE));
		}
	} else if (par > 3) {
		snd_soc_write(codec, AB8500_ANCCONF7, 0);
		snd_soc_write(codec, AB8500_ANCCONF8, val >> 16 & 0xff);
	}

	snd_soc_write(codec, AB8500_ANCCONF7, val >> 8 & 0xff);
	snd_soc_write(codec, AB8500_ANCCONF8, val & 0xff);

	if (par == AB8500_ANC_IIR_COEFFS - 1 && bnk == 1)
		snd_soc_update_bits(codec, AB8500_ANCCONF1,
			BIT(AB8500_ANCCONF1_ANCIIRUPDATE), 0);
}

/* ANC IIR-/FIR-coefficients configuration sequence */
static void anc_configure(struct snd_soc_codec *codec,
			bool apply_fir, bool apply_iir)
{
	struct ab8500_codec_drvdata *drvdata = dev_get_drvdata(codec->dev);
	unsigned int bnk, par, val;

	dev_dbg(codec->dev, "%s: Enter.\n", __func__);

	if (apply_fir)
		snd_soc_update_bits(codec, AB8500_ANCCONF1,
			BIT(AB8500_ANCCONF1_ENANC), 0);

	snd_soc_update_bits(codec, AB8500_ANCCONF1,
		BIT(AB8500_ANCCONF1_ENANC), BIT(AB8500_ANCCONF1_ENANC));

	if (apply_fir)
		for (bnk = 0; bnk < AB8500_NR_OF_ANC_COEFF_BANKS; bnk++)
			for (par = 0; par < AB8500_ANC_FIR_COEFFS; par++) {
				val = snd_soc_read(codec,
						drvdata->anc_fir_values[par]);
				anc_fir(codec, bnk, par, val);
			}

	if (apply_iir)
		for (bnk = 0; bnk < AB8500_NR_OF_ANC_COEFF_BANKS; bnk++)
			for (par = 0; par < AB8500_ANC_IIR_COEFFS; par++) {
				val = snd_soc_read(codec,
						drvdata->anc_iir_values[par]);
				anc_iir(codec, bnk, par, val);
			}

	dev_dbg(codec->dev, "%s: Exit.\n", __func__);
}

/*
 * Control-events
 */

static int sid_status_control_get(struct snd_kcontrol *kcontrol,
		struct snd_ctl_elem_value *ucontrol)
{
	struct snd_soc_codec *codec = snd_soc_kcontrol_codec(kcontrol);
	struct ab8500_codec_drvdata *drvdata = dev_get_drvdata(codec->dev);

	mutex_lock(&drvdata->ctrl_lock);
	ucontrol->value.integer.value[0] = drvdata->sid_status;
	mutex_unlock(&drvdata->ctrl_lock);

	return 0;
}

/* Write sidetone FIR-coefficients configuration sequence */
static int sid_status_control_put(struct snd_kcontrol *kcontrol,
				struct snd_ctl_elem_value *ucontrol)
{
	struct snd_soc_codec *codec = snd_soc_kcontrol_codec(kcontrol);
	struct ab8500_codec_drvdata *drvdata = dev_get_drvdata(codec->dev);
	unsigned int param, sidconf, val;
	int status = 1;

	dev_dbg(codec->dev, "%s: Enter\n", __func__);

	if (ucontrol->value.integer.value[0] != SID_APPLY_FIR) {
		dev_err(codec->dev,
			"%s: ERROR: This control supports '%s' only!\n",
			__func__, enum_sid_state[SID_APPLY_FIR]);
		return -EIO;
	}

	mutex_lock(&drvdata->ctrl_lock);

	sidconf = snd_soc_read(codec, AB8500_SIDFIRCONF);
	if (((sidconf & BIT(AB8500_SIDFIRCONF_FIRSIDBUSY)) != 0)) {
		if ((sidconf & BIT(AB8500_SIDFIRCONF_ENFIRSIDS)) == 0) {
			dev_err(codec->dev, "%s: Sidetone busy while off!\n",
				__func__);
			status = -EPERM;
		} else {
			status = -EBUSY;
		}
		goto out;
	}

	snd_soc_write(codec, AB8500_SIDFIRADR, 0);

	for (param = 0; param < AB8500_SID_FIR_COEFFS; param++) {
		val = snd_soc_read(codec, drvdata->sid_fir_values[param]);
		snd_soc_write(codec, AB8500_SIDFIRCOEF1, val >> 8 & 0xff);
		snd_soc_write(codec, AB8500_SIDFIRCOEF2, val & 0xff);
	}

	snd_soc_update_bits(codec, AB8500_SIDFIRADR,
		BIT(AB8500_SIDFIRADR_FIRSIDSET),
		BIT(AB8500_SIDFIRADR_FIRSIDSET));
	snd_soc_update_bits(codec, AB8500_SIDFIRADR,
		BIT(AB8500_SIDFIRADR_FIRSIDSET), 0);

	drvdata->sid_status = SID_FIR_CONFIGURED;

out:
	mutex_unlock(&drvdata->ctrl_lock);

	dev_dbg(codec->dev, "%s: Exit\n", __func__);

	return status;
}

static int anc_status_control_get(struct snd_kcontrol *kcontrol,
				struct snd_ctl_elem_value *ucontrol)
{
	struct snd_soc_codec *codec = snd_soc_kcontrol_codec(kcontrol);
	struct ab8500_codec_drvdata *drvdata = dev_get_drvdata(codec->dev);

	mutex_lock(&drvdata->ctrl_lock);
	ucontrol->value.integer.value[0] = drvdata->anc_status;
	mutex_unlock(&drvdata->ctrl_lock);

	return 0;
}

static int anc_status_control_put(struct snd_kcontrol *kcontrol,
				struct snd_ctl_elem_value *ucontrol)
{
	struct snd_soc_codec *codec = snd_soc_kcontrol_codec(kcontrol);
	struct ab8500_codec_drvdata *drvdata = dev_get_drvdata(codec->dev);
	struct device *dev = codec->dev;
	bool apply_fir, apply_iir;
	unsigned int req;
	int status;

	dev_dbg(dev, "%s: Enter.\n", __func__);

	mutex_lock(&drvdata->ctrl_lock);

	req = ucontrol->value.integer.value[0];
	if (req >= ARRAY_SIZE(enum_anc_state)) {
		status = -EINVAL;
		goto cleanup;
	}
	if (req != ANC_APPLY_FIR_IIR && req != ANC_APPLY_FIR &&
		req != ANC_APPLY_IIR) {
		dev_err(dev, "%s: ERROR: Unsupported status to set '%s'!\n",
			__func__, enum_anc_state[req]);
		status = -EINVAL;
		goto cleanup;
	}
	apply_fir = req == ANC_APPLY_FIR || req == ANC_APPLY_FIR_IIR;
	apply_iir = req == ANC_APPLY_IIR || req == ANC_APPLY_FIR_IIR;

	status = snd_soc_dapm_force_enable_pin(&codec->dapm,
					"ANC Configure Input");
	if (status < 0) {
		dev_err(dev,
			"%s: ERROR: Failed to enable power (status = %d)!\n",
			__func__, status);
		goto cleanup;
	}
	snd_soc_dapm_sync(&codec->dapm);

	anc_configure(codec, apply_fir, apply_iir);

	if (apply_fir) {
		if (drvdata->anc_status == ANC_IIR_CONFIGURED)
			drvdata->anc_status = ANC_FIR_IIR_CONFIGURED;
		else if (drvdata->anc_status != ANC_FIR_IIR_CONFIGURED)
			drvdata->anc_status =  ANC_FIR_CONFIGURED;
	}
	if (apply_iir) {
		if (drvdata->anc_status == ANC_FIR_CONFIGURED)
			drvdata->anc_status = ANC_FIR_IIR_CONFIGURED;
		else if (drvdata->anc_status != ANC_FIR_IIR_CONFIGURED)
			drvdata->anc_status =  ANC_IIR_CONFIGURED;
	}

	status = snd_soc_dapm_disable_pin(&codec->dapm, "ANC Configure Input");
	snd_soc_dapm_sync(&codec->dapm);

cleanup:
	mutex_unlock(&drvdata->ctrl_lock);

	if (status < 0)
		dev_err(dev, "%s: Unable to configure ANC! (status = %d)\n",
			__func__, status);

	dev_dbg(dev, "%s: Exit.\n", __func__);

	return (status < 0) ? status : 1;
}

static int filter_control_info(struct snd_kcontrol *kcontrol,
			struct snd_ctl_elem_info *uinfo)
{
	struct filter_control *fc =
			(struct filter_control *)kcontrol->private_value;

	uinfo->type = SNDRV_CTL_ELEM_TYPE_INTEGER;
	uinfo->count = fc->count;
	uinfo->value.integer.min = fc->min;
	uinfo->value.integer.max = fc->max;

	return 0;
}

static int filter_control_get(struct snd_kcontrol *kcontrol,
			struct snd_ctl_elem_value *ucontrol)
{
	struct snd_soc_codec *codec = snd_soc_kcontrol_codec(kcontrol);
	struct ab8500_codec_drvdata *drvdata = snd_soc_codec_get_drvdata(codec);
	struct filter_control *fc =
			(struct filter_control *)kcontrol->private_value;
	unsigned int i;

	mutex_lock(&drvdata->ctrl_lock);
	for (i = 0; i < fc->count; i++)
		ucontrol->value.integer.value[i] = fc->value[i];
	mutex_unlock(&drvdata->ctrl_lock);

	return 0;
}

static int filter_control_put(struct snd_kcontrol *kcontrol,
		struct snd_ctl_elem_value *ucontrol)
{
	struct snd_soc_codec *codec = snd_soc_kcontrol_codec(kcontrol);
	struct ab8500_codec_drvdata *drvdata = snd_soc_codec_get_drvdata(codec);
	struct filter_control *fc =
			(struct filter_control *)kcontrol->private_value;
	unsigned int i;

	mutex_lock(&drvdata->ctrl_lock);
	for (i = 0; i < fc->count; i++)
		fc->value[i] = ucontrol->value.integer.value[i];
	mutex_unlock(&drvdata->ctrl_lock);

	return 0;
}

/*
 * Controls - Non-DAPM ASoC
 */

static DECLARE_TLV_DB_SCALE(adx_dig_gain_tlv, -3200, 100, 1);
/* -32dB = Mute */

static DECLARE_TLV_DB_SCALE(dax_dig_gain_tlv, -6300, 100, 1);
/* -63dB = Mute */

static DECLARE_TLV_DB_SCALE(hs_ear_dig_gain_tlv, -100, 100, 1);
/* -1dB = Mute */

static const unsigned int hs_gain_tlv[] = {
	TLV_DB_RANGE_HEAD(2),
	0, 3, TLV_DB_SCALE_ITEM(-3200, 400, 0),
	4, 15, TLV_DB_SCALE_ITEM(-1800, 200, 0),
};

static DECLARE_TLV_DB_SCALE(mic_gain_tlv, 0, 100, 0);

static DECLARE_TLV_DB_SCALE(lin_gain_tlv, -1000, 200, 0);

static DECLARE_TLV_DB_SCALE(lin2hs_gain_tlv, -3800, 200, 1);
/* -38dB = Mute */

static const char * const enum_hsfadspeed[] = {"2ms", "0.5ms", "10.6ms",
					"5ms"};
static SOC_ENUM_SINGLE_DECL(soc_enum_hsfadspeed,
	AB8500_DIGMICCONF, AB8500_DIGMICCONF_HSFADSPEED, enum_hsfadspeed);

static const char * const enum_envdetthre[] = {
	"250mV", "300mV", "350mV", "400mV",
	"450mV", "500mV", "550mV", "600mV",
	"650mV", "700mV", "750mV", "800mV",
	"850mV", "900mV", "950mV", "1.00V" };
static SOC_ENUM_SINGLE_DECL(soc_enum_envdeththre,
	AB8500_ENVCPCONF, AB8500_ENVCPCONF_ENVDETHTHRE, enum_envdetthre);
static SOC_ENUM_SINGLE_DECL(soc_enum_envdetlthre,
	AB8500_ENVCPCONF, AB8500_ENVCPCONF_ENVDETLTHRE, enum_envdetthre);
static const char * const enum_envdettime[] = {
	"26.6us", "53.2us", "106us",  "213us",
	"426us",  "851us",  "1.70ms", "3.40ms",
	"6.81ms", "13.6ms", "27.2ms", "54.5ms",
	"109ms",  "218ms",  "436ms",  "872ms" };
static SOC_ENUM_SINGLE_DECL(soc_enum_envdettime,
	AB8500_SIGENVCONF, AB8500_SIGENVCONF_ENVDETTIME, enum_envdettime);

static const char * const enum_sinc31[] = {"Sinc 3", "Sinc 1"};
static SOC_ENUM_SINGLE_DECL(soc_enum_hsesinc, AB8500_HSLEARDIGGAIN,
			AB8500_HSLEARDIGGAIN_HSSINC1, enum_sinc31);

static const char * const enum_fadespeed[] = {"1ms", "4ms", "8ms", "16ms"};
static SOC_ENUM_SINGLE_DECL(soc_enum_fadespeed, AB8500_HSRDIGGAIN,
			AB8500_HSRDIGGAIN_FADESPEED, enum_fadespeed);

/* Earpiece */

static const char * const enum_lowpow[] = {"Normal", "Low Power"};
static SOC_ENUM_SINGLE_DECL(soc_enum_eardaclowpow, AB8500_ANACONF1,
			AB8500_ANACONF1_EARDACLOWPOW, enum_lowpow);
static SOC_ENUM_SINGLE_DECL(soc_enum_eardrvlowpow, AB8500_ANACONF1,
			AB8500_ANACONF1_EARDRVLOWPOW, enum_lowpow);

static const char * const enum_av_mode[] = {"Audio", "Voice"};
static SOC_ENUM_DOUBLE_DECL(soc_enum_ad12voice, AB8500_ADFILTCONF,
	AB8500_ADFILTCONF_AD1VOICE, AB8500_ADFILTCONF_AD2VOICE, enum_av_mode);
static SOC_ENUM_DOUBLE_DECL(soc_enum_ad34voice, AB8500_ADFILTCONF,
	AB8500_ADFILTCONF_AD3VOICE, AB8500_ADFILTCONF_AD4VOICE, enum_av_mode);

/* DA */

static SOC_ENUM_SINGLE_DECL(soc_enum_da12voice,
			AB8500_DASLOTCONF1, AB8500_DASLOTCONF1_DA12VOICE,
			enum_av_mode);
static SOC_ENUM_SINGLE_DECL(soc_enum_da34voice,
			AB8500_DASLOTCONF3, AB8500_DASLOTCONF3_DA34VOICE,
			enum_av_mode);
static SOC_ENUM_SINGLE_DECL(soc_enum_da56voice,
			AB8500_DASLOTCONF5, AB8500_DASLOTCONF5_DA56VOICE,
			enum_av_mode);

static const char * const enum_da2hslr[] = {"Sidetone", "Audio Path"};
static SOC_ENUM_DOUBLE_DECL(soc_enum_da2hslr, AB8500_DIGMULTCONF1,
			AB8500_DIGMULTCONF1_DATOHSLEN,
			AB8500_DIGMULTCONF1_DATOHSREN, enum_da2hslr);

static const char * const enum_sinc53[] = {"Sinc 5", "Sinc 3"};
static SOC_ENUM_DOUBLE_DECL(soc_enum_dmic12sinc, AB8500_DMICFILTCONF,
			AB8500_DMICFILTCONF_DMIC1SINC3,
			AB8500_DMICFILTCONF_DMIC2SINC3, enum_sinc53);
static SOC_ENUM_DOUBLE_DECL(soc_enum_dmic34sinc, AB8500_DMICFILTCONF,
			AB8500_DMICFILTCONF_DMIC3SINC3,
			AB8500_DMICFILTCONF_DMIC4SINC3, enum_sinc53);
static SOC_ENUM_DOUBLE_DECL(soc_enum_dmic56sinc, AB8500_DMICFILTCONF,
			AB8500_DMICFILTCONF_DMIC5SINC3,
			AB8500_DMICFILTCONF_DMIC6SINC3, enum_sinc53);

/* Digital interface - DA from slot mapping */
static const char * const enum_da_from_slot_map[] = {"SLOT0",
					"SLOT1",
					"SLOT2",
					"SLOT3",
					"SLOT4",
					"SLOT5",
					"SLOT6",
					"SLOT7",
					"SLOT8",
					"SLOT9",
					"SLOT10",
					"SLOT11",
					"SLOT12",
					"SLOT13",
					"SLOT14",
					"SLOT15",
					"SLOT16",
					"SLOT17",
					"SLOT18",
					"SLOT19",
					"SLOT20",
					"SLOT21",
					"SLOT22",
					"SLOT23",
					"SLOT24",
					"SLOT25",
					"SLOT26",
					"SLOT27",
					"SLOT28",
					"SLOT29",
					"SLOT30",
					"SLOT31"};
static SOC_ENUM_SINGLE_DECL(soc_enum_da1slotmap,
			AB8500_DASLOTCONF1, AB8500_DASLOTCONFX_SLTODAX_SHIFT,
			enum_da_from_slot_map);
static SOC_ENUM_SINGLE_DECL(soc_enum_da2slotmap,
			AB8500_DASLOTCONF2, AB8500_DASLOTCONFX_SLTODAX_SHIFT,
			enum_da_from_slot_map);
static SOC_ENUM_SINGLE_DECL(soc_enum_da3slotmap,
			AB8500_DASLOTCONF3, AB8500_DASLOTCONFX_SLTODAX_SHIFT,
			enum_da_from_slot_map);
static SOC_ENUM_SINGLE_DECL(soc_enum_da4slotmap,
			AB8500_DASLOTCONF4, AB8500_DASLOTCONFX_SLTODAX_SHIFT,
			enum_da_from_slot_map);
static SOC_ENUM_SINGLE_DECL(soc_enum_da5slotmap,
			AB8500_DASLOTCONF5, AB8500_DASLOTCONFX_SLTODAX_SHIFT,
			enum_da_from_slot_map);
static SOC_ENUM_SINGLE_DECL(soc_enum_da6slotmap,
			AB8500_DASLOTCONF6, AB8500_DASLOTCONFX_SLTODAX_SHIFT,
			enum_da_from_slot_map);
static SOC_ENUM_SINGLE_DECL(soc_enum_da7slotmap,
			AB8500_DASLOTCONF7, AB8500_DASLOTCONFX_SLTODAX_SHIFT,
			enum_da_from_slot_map);
static SOC_ENUM_SINGLE_DECL(soc_enum_da8slotmap,
			AB8500_DASLOTCONF8, AB8500_DASLOTCONFX_SLTODAX_SHIFT,
			enum_da_from_slot_map);

/* Digital interface - AD to slot mapping */
static const char * const enum_ad_to_slot_map[] = {"AD_OUT1",
					"AD_OUT2",
					"AD_OUT3",
					"AD_OUT4",
					"AD_OUT5",
					"AD_OUT6",
					"AD_OUT7",
					"AD_OUT8",
					"zeroes",
					"zeroes",
					"zeroes",
					"zeroes",
					"tristate",
					"tristate",
					"tristate",
					"tristate"};
static SOC_ENUM_SINGLE_DECL(soc_enum_adslot0map,
			AB8500_ADSLOTSEL1, AB8500_ADSLOTSELX_EVEN_SHIFT,
			enum_ad_to_slot_map);
static SOC_ENUM_SINGLE_DECL(soc_enum_adslot1map,
			AB8500_ADSLOTSEL1, AB8500_ADSLOTSELX_ODD_SHIFT,
			enum_ad_to_slot_map);
static SOC_ENUM_SINGLE_DECL(soc_enum_adslot2map,
			AB8500_ADSLOTSEL2, AB8500_ADSLOTSELX_EVEN_SHIFT,
			enum_ad_to_slot_map);
static SOC_ENUM_SINGLE_DECL(soc_enum_adslot3map,
			AB8500_ADSLOTSEL2, AB8500_ADSLOTSELX_ODD_SHIFT,
			enum_ad_to_slot_map);
static SOC_ENUM_SINGLE_DECL(soc_enum_adslot4map,
			AB8500_ADSLOTSEL3, AB8500_ADSLOTSELX_EVEN_SHIFT,
			enum_ad_to_slot_map);
static SOC_ENUM_SINGLE_DECL(soc_enum_adslot5map,
			AB8500_ADSLOTSEL3, AB8500_ADSLOTSELX_ODD_SHIFT,
			enum_ad_to_slot_map);
static SOC_ENUM_SINGLE_DECL(soc_enum_adslot6map,
			AB8500_ADSLOTSEL4, AB8500_ADSLOTSELX_EVEN_SHIFT,
			enum_ad_to_slot_map);
static SOC_ENUM_SINGLE_DECL(soc_enum_adslot7map,
			AB8500_ADSLOTSEL4, AB8500_ADSLOTSELX_ODD_SHIFT,
			enum_ad_to_slot_map);
static SOC_ENUM_SINGLE_DECL(soc_enum_adslot8map,
			AB8500_ADSLOTSEL5, AB8500_ADSLOTSELX_EVEN_SHIFT,
			enum_ad_to_slot_map);
static SOC_ENUM_SINGLE_DECL(soc_enum_adslot9map,
			AB8500_ADSLOTSEL5, AB8500_ADSLOTSELX_ODD_SHIFT,
			enum_ad_to_slot_map);
static SOC_ENUM_SINGLE_DECL(soc_enum_adslot10map,
			AB8500_ADSLOTSEL6, AB8500_ADSLOTSELX_EVEN_SHIFT,
			enum_ad_to_slot_map);
static SOC_ENUM_SINGLE_DECL(soc_enum_adslot11map,
			AB8500_ADSLOTSEL6, AB8500_ADSLOTSELX_ODD_SHIFT,
			enum_ad_to_slot_map);
static SOC_ENUM_SINGLE_DECL(soc_enum_adslot12map,
			AB8500_ADSLOTSEL7, AB8500_ADSLOTSELX_EVEN_SHIFT,
			enum_ad_to_slot_map);
static SOC_ENUM_SINGLE_DECL(soc_enum_adslot13map,
			AB8500_ADSLOTSEL7, AB8500_ADSLOTSELX_ODD_SHIFT,
			enum_ad_to_slot_map);
static SOC_ENUM_SINGLE_DECL(soc_enum_adslot14map,
			AB8500_ADSLOTSEL8, AB8500_ADSLOTSELX_EVEN_SHIFT,
			enum_ad_to_slot_map);
static SOC_ENUM_SINGLE_DECL(soc_enum_adslot15map,
			AB8500_ADSLOTSEL8, AB8500_ADSLOTSELX_ODD_SHIFT,
			enum_ad_to_slot_map);
static SOC_ENUM_SINGLE_DECL(soc_enum_adslot16map,
			AB8500_ADSLOTSEL9, AB8500_ADSLOTSELX_EVEN_SHIFT,
			enum_ad_to_slot_map);
static SOC_ENUM_SINGLE_DECL(soc_enum_adslot17map,
			AB8500_ADSLOTSEL9, AB8500_ADSLOTSELX_ODD_SHIFT,
			enum_ad_to_slot_map);
static SOC_ENUM_SINGLE_DECL(soc_enum_adslot18map,
			AB8500_ADSLOTSEL10, AB8500_ADSLOTSELX_EVEN_SHIFT,
			enum_ad_to_slot_map);
static SOC_ENUM_SINGLE_DECL(soc_enum_adslot19map,
			AB8500_ADSLOTSEL10, AB8500_ADSLOTSELX_ODD_SHIFT,
			enum_ad_to_slot_map);
static SOC_ENUM_SINGLE_DECL(soc_enum_adslot20map,
			AB8500_ADSLOTSEL11, AB8500_ADSLOTSELX_EVEN_SHIFT,
			enum_ad_to_slot_map);
static SOC_ENUM_SINGLE_DECL(soc_enum_adslot21map,
			AB8500_ADSLOTSEL11, AB8500_ADSLOTSELX_ODD_SHIFT,
			enum_ad_to_slot_map);
static SOC_ENUM_SINGLE_DECL(soc_enum_adslot22map,
			AB8500_ADSLOTSEL12, AB8500_ADSLOTSELX_EVEN_SHIFT,
			enum_ad_to_slot_map);
static SOC_ENUM_SINGLE_DECL(soc_enum_adslot23map,
			AB8500_ADSLOTSEL12, AB8500_ADSLOTSELX_ODD_SHIFT,
			enum_ad_to_slot_map);
static SOC_ENUM_SINGLE_DECL(soc_enum_adslot24map,
			AB8500_ADSLOTSEL13, AB8500_ADSLOTSELX_EVEN_SHIFT,
			enum_ad_to_slot_map);
static SOC_ENUM_SINGLE_DECL(soc_enum_adslot25map,
			AB8500_ADSLOTSEL13, AB8500_ADSLOTSELX_ODD_SHIFT,
			enum_ad_to_slot_map);
static SOC_ENUM_SINGLE_DECL(soc_enum_adslot26map,
			AB8500_ADSLOTSEL14, AB8500_ADSLOTSELX_EVEN_SHIFT,
			enum_ad_to_slot_map);
static SOC_ENUM_SINGLE_DECL(soc_enum_adslot27map,
			AB8500_ADSLOTSEL14, AB8500_ADSLOTSELX_ODD_SHIFT,
			enum_ad_to_slot_map);
static SOC_ENUM_SINGLE_DECL(soc_enum_adslot28map,
			AB8500_ADSLOTSEL15, AB8500_ADSLOTSELX_EVEN_SHIFT,
			enum_ad_to_slot_map);
static SOC_ENUM_SINGLE_DECL(soc_enum_adslot29map,
			AB8500_ADSLOTSEL15, AB8500_ADSLOTSELX_ODD_SHIFT,
			enum_ad_to_slot_map);
static SOC_ENUM_SINGLE_DECL(soc_enum_adslot30map,
			AB8500_ADSLOTSEL16, AB8500_ADSLOTSELX_EVEN_SHIFT,
			enum_ad_to_slot_map);
static SOC_ENUM_SINGLE_DECL(soc_enum_adslot31map,
			AB8500_ADSLOTSEL16, AB8500_ADSLOTSELX_ODD_SHIFT,
			enum_ad_to_slot_map);

/* Digital interface - Burst mode */
static const char * const enum_mask[] = {"Unmasked", "Masked"};
static SOC_ENUM_SINGLE_DECL(soc_enum_bfifomask,
			AB8500_FIFOCONF1, AB8500_FIFOCONF1_BFIFOMASK,
			enum_mask);
static const char * const enum_bitclk0[] = {"19_2_MHz", "38_4_MHz"};
static SOC_ENUM_SINGLE_DECL(soc_enum_bfifo19m2,
			AB8500_FIFOCONF1, AB8500_FIFOCONF1_BFIFO19M2,
			enum_bitclk0);
static const char * const enum_slavemaster[] = {"Slave", "Master"};
static SOC_ENUM_SINGLE_DECL(soc_enum_bfifomast,
			AB8500_FIFOCONF3, AB8500_FIFOCONF3_BFIFOMAST_SHIFT,
			enum_slavemaster);

/* Sidetone */
static SOC_ENUM_SINGLE_EXT_DECL(soc_enum_sidstate, enum_sid_state);

/* ANC */
static SOC_ENUM_SINGLE_EXT_DECL(soc_enum_ancstate, enum_anc_state);

static struct snd_kcontrol_new ab8500_ctrls[] = {
	/* Charge pump */
	SOC_ENUM("Charge Pump High Threshold For Low Voltage",
		soc_enum_envdeththre),
	SOC_ENUM("Charge Pump Low Threshold For Low Voltage",
		soc_enum_envdetlthre),
	SOC_SINGLE("Charge Pump Envelope Detection Switch",
		AB8500_SIGENVCONF, AB8500_SIGENVCONF_ENVDETCPEN,
		1, 0),
	SOC_ENUM("Charge Pump Envelope Detection Decay Time",
		soc_enum_envdettime),

	/* Headset */
	SOC_ENUM("Headset Mode", soc_enum_da12voice),
	SOC_SINGLE("Headset High Pass Switch",
		AB8500_ANACONF1, AB8500_ANACONF1_HSHPEN,
		1, 0),
	SOC_SINGLE("Headset Low Power Switch",
		AB8500_ANACONF1, AB8500_ANACONF1_HSLOWPOW,
		1, 0),
	SOC_SINGLE("Headset DAC Low Power Switch",
		AB8500_ANACONF1, AB8500_ANACONF1_DACLOWPOW1,
		1, 0),
	SOC_SINGLE("Headset DAC Drv Low Power Switch",
		AB8500_ANACONF1, AB8500_ANACONF1_DACLOWPOW0,
		1, 0),
	SOC_ENUM("Headset Fade Speed", soc_enum_hsfadspeed),
	SOC_ENUM("Headset Source", soc_enum_da2hslr),
	SOC_ENUM("Headset Filter", soc_enum_hsesinc),
	SOC_DOUBLE_R_TLV("Headset Master Volume",
		AB8500_DADIGGAIN1, AB8500_DADIGGAIN2,
		0, AB8500_DADIGGAINX_DAXGAIN_MAX, 1, dax_dig_gain_tlv),
	SOC_DOUBLE_R_TLV("Headset Digital Volume",
		AB8500_HSLEARDIGGAIN, AB8500_HSRDIGGAIN,
		0, AB8500_HSLEARDIGGAIN_HSLDGAIN_MAX, 1, hs_ear_dig_gain_tlv),
	SOC_DOUBLE_TLV("Headset Volume",
		AB8500_ANAGAIN3,
		AB8500_ANAGAIN3_HSLGAIN, AB8500_ANAGAIN3_HSRGAIN,
		AB8500_ANAGAIN3_HSXGAIN_MAX, 1, hs_gain_tlv),

	/* Earpiece */
	SOC_ENUM("Earpiece DAC Mode",
		soc_enum_eardaclowpow),
	SOC_ENUM("Earpiece DAC Drv Mode",
		soc_enum_eardrvlowpow),

	/* HandsFree */
	SOC_ENUM("HF Mode", soc_enum_da34voice),
	SOC_SINGLE("HF and Headset Swap Switch",
		AB8500_DASLOTCONF1, AB8500_DASLOTCONF1_SWAPDA12_34,
		1, 0),
	SOC_DOUBLE("HF Low EMI Mode Switch",
		AB8500_CLASSDCONF1,
		AB8500_CLASSDCONF1_HFLSWAPEN, AB8500_CLASSDCONF1_HFRSWAPEN,
		1, 0),
	SOC_DOUBLE("HF FIR Bypass Switch",
		AB8500_CLASSDCONF2,
		AB8500_CLASSDCONF2_FIRBYP0, AB8500_CLASSDCONF2_FIRBYP1,
		1, 0),
	SOC_DOUBLE("HF High Volume Switch",
		AB8500_CLASSDCONF2,
		AB8500_CLASSDCONF2_HIGHVOLEN0, AB8500_CLASSDCONF2_HIGHVOLEN1,
		1, 0),
	SOC_SINGLE("HF L and R Bridge Switch",
		AB8500_CLASSDCONF1, AB8500_CLASSDCONF1_PARLHF,
		1, 0),
	SOC_DOUBLE_R_TLV("HF Master Volume",
		AB8500_DADIGGAIN3, AB8500_DADIGGAIN4,
		0, AB8500_DADIGGAINX_DAXGAIN_MAX, 1, dax_dig_gain_tlv),

	/* Vibra */
	SOC_DOUBLE("Vibra High Volume Switch",
		AB8500_CLASSDCONF2,
		AB8500_CLASSDCONF2_HIGHVOLEN2, AB8500_CLASSDCONF2_HIGHVOLEN3,
		1, 0),
	SOC_DOUBLE("Vibra Low EMI Mode Switch",
		AB8500_CLASSDCONF1,
		AB8500_CLASSDCONF1_VIB1SWAPEN, AB8500_CLASSDCONF1_VIB2SWAPEN,
		1, 0),
	SOC_DOUBLE("Vibra FIR Bypass Switch",
		AB8500_CLASSDCONF2,
		AB8500_CLASSDCONF2_FIRBYP2, AB8500_CLASSDCONF2_FIRBYP3,
		1, 0),
	SOC_ENUM("Vibra Mode", soc_enum_da56voice),
	SOC_DOUBLE_R("Vibra PWM Duty Cycle N",
		AB8500_PWMGENCONF3, AB8500_PWMGENCONF5,
		AB8500_PWMGENCONFX_PWMVIBXDUTCYC,
		AB8500_PWMGENCONFX_PWMVIBXDUTCYC_MAX, 0),
	SOC_DOUBLE_R("Vibra PWM Duty Cycle P",
		AB8500_PWMGENCONF2, AB8500_PWMGENCONF4,
		AB8500_PWMGENCONFX_PWMVIBXDUTCYC,
		AB8500_PWMGENCONFX_PWMVIBXDUTCYC_MAX, 0),
	SOC_SINGLE("Vibra 1 and 2 Bridge Switch",
		AB8500_CLASSDCONF1, AB8500_CLASSDCONF1_PARLVIB,
		1, 0),
	SOC_DOUBLE_R_TLV("Vibra Master Volume",
		AB8500_DADIGGAIN5, AB8500_DADIGGAIN6,
		0, AB8500_DADIGGAINX_DAXGAIN_MAX, 1, dax_dig_gain_tlv),

	/* HandsFree, Vibra */
	SOC_SINGLE("ClassD High Pass Volume",
		AB8500_CLASSDCONF3, AB8500_CLASSDCONF3_DITHHPGAIN,
		AB8500_CLASSDCONF3_DITHHPGAIN_MAX, 0),
	SOC_SINGLE("ClassD White Volume",
		AB8500_CLASSDCONF3, AB8500_CLASSDCONF3_DITHWGAIN,
		AB8500_CLASSDCONF3_DITHWGAIN_MAX, 0),

	/* Mic 1, Mic 2, LineIn */
	SOC_DOUBLE_R_TLV("Mic Master Volume",
		AB8500_ADDIGGAIN3, AB8500_ADDIGGAIN4,
		0, AB8500_ADDIGGAINX_ADXGAIN_MAX, 1, adx_dig_gain_tlv),

	/* Mic 1 */
	SOC_SINGLE_TLV("Mic 1",
		AB8500_ANAGAIN1,
		AB8500_ANAGAINX_MICXGAIN,
		AB8500_ANAGAINX_MICXGAIN_MAX, 0, mic_gain_tlv),
	SOC_SINGLE("Mic 1 Low Power Switch",
		AB8500_ANAGAIN1, AB8500_ANAGAINX_LOWPOWMICX,
		1, 0),

	/* Mic 2 */
	SOC_DOUBLE("Mic High Pass Switch",
		AB8500_ADFILTCONF,
		AB8500_ADFILTCONF_AD3NH, AB8500_ADFILTCONF_AD4NH,
		1, 1),
	SOC_ENUM("Mic Mode", soc_enum_ad34voice),
	SOC_ENUM("Mic Filter", soc_enum_dmic34sinc),
	SOC_SINGLE_TLV("Mic 2",
		AB8500_ANAGAIN2,
		AB8500_ANAGAINX_MICXGAIN,
		AB8500_ANAGAINX_MICXGAIN_MAX, 0, mic_gain_tlv),
	SOC_SINGLE("Mic 2 Low Power Switch",
		AB8500_ANAGAIN2, AB8500_ANAGAINX_LOWPOWMICX,
		1, 0),

	/* LineIn */
	SOC_DOUBLE("LineIn High Pass Switch",
		AB8500_ADFILTCONF,
		AB8500_ADFILTCONF_AD1NH, AB8500_ADFILTCONF_AD2NH,
		1, 1),
	SOC_ENUM("LineIn Filter", soc_enum_dmic12sinc),
	SOC_ENUM("LineIn Mode", soc_enum_ad12voice),
	SOC_DOUBLE_R_TLV("LineIn Master Volume",
		AB8500_ADDIGGAIN1, AB8500_ADDIGGAIN2,
		0, AB8500_ADDIGGAINX_ADXGAIN_MAX, 1, adx_dig_gain_tlv),
	SOC_DOUBLE_TLV("LineIn",
		AB8500_ANAGAIN4,
		AB8500_ANAGAIN4_LINLGAIN, AB8500_ANAGAIN4_LINRGAIN,
		AB8500_ANAGAIN4_LINXGAIN_MAX, 0, lin_gain_tlv),
	SOC_DOUBLE_R_TLV("LineIn to Headset Volume",
		AB8500_DIGLINHSLGAIN, AB8500_DIGLINHSRGAIN,
		AB8500_DIGLINHSXGAIN_LINTOHSXGAIN,
		AB8500_DIGLINHSXGAIN_LINTOHSXGAIN_MAX,
		1, lin2hs_gain_tlv),

	/* DMic */
	SOC_ENUM("DMic Filter", soc_enum_dmic56sinc),
	SOC_DOUBLE_R_TLV("DMic Master Volume",
		AB8500_ADDIGGAIN5, AB8500_ADDIGGAIN6,
		0, AB8500_ADDIGGAINX_ADXGAIN_MAX, 1, adx_dig_gain_tlv),

	/* Digital gains */
	SOC_ENUM("Digital Gain Fade Speed", soc_enum_fadespeed),

	/* Analog loopback */
	SOC_DOUBLE_R_TLV("Analog Loopback Volume",
		AB8500_ADDIGLOOPGAIN1, AB8500_ADDIGLOOPGAIN2,
		0, AB8500_ADDIGLOOPGAINX_ADXLBGAIN_MAX, 1, dax_dig_gain_tlv),

	/* Digital interface - DA from slot mapping */
	SOC_ENUM("Digital Interface DA 1 From Slot Map", soc_enum_da1slotmap),
	SOC_ENUM("Digital Interface DA 2 From Slot Map", soc_enum_da2slotmap),
	SOC_ENUM("Digital Interface DA 3 From Slot Map", soc_enum_da3slotmap),
	SOC_ENUM("Digital Interface DA 4 From Slot Map", soc_enum_da4slotmap),
	SOC_ENUM("Digital Interface DA 5 From Slot Map", soc_enum_da5slotmap),
	SOC_ENUM("Digital Interface DA 6 From Slot Map", soc_enum_da6slotmap),
	SOC_ENUM("Digital Interface DA 7 From Slot Map", soc_enum_da7slotmap),
	SOC_ENUM("Digital Interface DA 8 From Slot Map", soc_enum_da8slotmap),

	/* Digital interface - AD to slot mapping */
	SOC_ENUM("Digital Interface AD To Slot 0 Map", soc_enum_adslot0map),
	SOC_ENUM("Digital Interface AD To Slot 1 Map", soc_enum_adslot1map),
	SOC_ENUM("Digital Interface AD To Slot 2 Map", soc_enum_adslot2map),
	SOC_ENUM("Digital Interface AD To Slot 3 Map", soc_enum_adslot3map),
	SOC_ENUM("Digital Interface AD To Slot 4 Map", soc_enum_adslot4map),
	SOC_ENUM("Digital Interface AD To Slot 5 Map", soc_enum_adslot5map),
	SOC_ENUM("Digital Interface AD To Slot 6 Map", soc_enum_adslot6map),
	SOC_ENUM("Digital Interface AD To Slot 7 Map", soc_enum_adslot7map),
	SOC_ENUM("Digital Interface AD To Slot 8 Map", soc_enum_adslot8map),
	SOC_ENUM("Digital Interface AD To Slot 9 Map", soc_enum_adslot9map),
	SOC_ENUM("Digital Interface AD To Slot 10 Map", soc_enum_adslot10map),
	SOC_ENUM("Digital Interface AD To Slot 11 Map", soc_enum_adslot11map),
	SOC_ENUM("Digital Interface AD To Slot 12 Map", soc_enum_adslot12map),
	SOC_ENUM("Digital Interface AD To Slot 13 Map", soc_enum_adslot13map),
	SOC_ENUM("Digital Interface AD To Slot 14 Map", soc_enum_adslot14map),
	SOC_ENUM("Digital Interface AD To Slot 15 Map", soc_enum_adslot15map),
	SOC_ENUM("Digital Interface AD To Slot 16 Map", soc_enum_adslot16map),
	SOC_ENUM("Digital Interface AD To Slot 17 Map", soc_enum_adslot17map),
	SOC_ENUM("Digital Interface AD To Slot 18 Map", soc_enum_adslot18map),
	SOC_ENUM("Digital Interface AD To Slot 19 Map", soc_enum_adslot19map),
	SOC_ENUM("Digital Interface AD To Slot 20 Map", soc_enum_adslot20map),
	SOC_ENUM("Digital Interface AD To Slot 21 Map", soc_enum_adslot21map),
	SOC_ENUM("Digital Interface AD To Slot 22 Map", soc_enum_adslot22map),
	SOC_ENUM("Digital Interface AD To Slot 23 Map", soc_enum_adslot23map),
	SOC_ENUM("Digital Interface AD To Slot 24 Map", soc_enum_adslot24map),
	SOC_ENUM("Digital Interface AD To Slot 25 Map", soc_enum_adslot25map),
	SOC_ENUM("Digital Interface AD To Slot 26 Map", soc_enum_adslot26map),
	SOC_ENUM("Digital Interface AD To Slot 27 Map", soc_enum_adslot27map),
	SOC_ENUM("Digital Interface AD To Slot 28 Map", soc_enum_adslot28map),
	SOC_ENUM("Digital Interface AD To Slot 29 Map", soc_enum_adslot29map),
	SOC_ENUM("Digital Interface AD To Slot 30 Map", soc_enum_adslot30map),
	SOC_ENUM("Digital Interface AD To Slot 31 Map", soc_enum_adslot31map),

	/* Digital interface - Loopback */
	SOC_SINGLE("Digital Interface AD 1 Loopback Switch",
		AB8500_DASLOTCONF1, AB8500_DASLOTCONF1_DAI7TOADO1,
		1, 0),
	SOC_SINGLE("Digital Interface AD 2 Loopback Switch",
		AB8500_DASLOTCONF2, AB8500_DASLOTCONF2_DAI8TOADO2,
		1, 0),
	SOC_SINGLE("Digital Interface AD 3 Loopback Switch",
		AB8500_DASLOTCONF3, AB8500_DASLOTCONF3_DAI7TOADO3,
		1, 0),
	SOC_SINGLE("Digital Interface AD 4 Loopback Switch",
		AB8500_DASLOTCONF4, AB8500_DASLOTCONF4_DAI8TOADO4,
		1, 0),
	SOC_SINGLE("Digital Interface AD 5 Loopback Switch",
		AB8500_DASLOTCONF5, AB8500_DASLOTCONF5_DAI7TOADO5,
		1, 0),
	SOC_SINGLE("Digital Interface AD 6 Loopback Switch",
		AB8500_DASLOTCONF6, AB8500_DASLOTCONF6_DAI8TOADO6,
		1, 0),
	SOC_SINGLE("Digital Interface AD 7 Loopback Switch",
		AB8500_DASLOTCONF7, AB8500_DASLOTCONF7_DAI8TOADO7,
		1, 0),
	SOC_SINGLE("Digital Interface AD 8 Loopback Switch",
		AB8500_DASLOTCONF8, AB8500_DASLOTCONF8_DAI7TOADO8,
		1, 0),

	/* Digital interface - Burst FIFO */
	SOC_SINGLE("Digital Interface 0 FIFO Enable Switch",
		AB8500_DIGIFCONF3, AB8500_DIGIFCONF3_IF0BFIFOEN,
		1, 0),
	SOC_ENUM("Burst FIFO Mask", soc_enum_bfifomask),
	SOC_ENUM("Burst FIFO Bit-clock Frequency", soc_enum_bfifo19m2),
	SOC_SINGLE("Burst FIFO Threshold",
		AB8500_FIFOCONF1, AB8500_FIFOCONF1_BFIFOINT_SHIFT,
		AB8500_FIFOCONF1_BFIFOINT_MAX, 0),
	SOC_SINGLE("Burst FIFO Length",
		AB8500_FIFOCONF2, AB8500_FIFOCONF2_BFIFOTX_SHIFT,
		AB8500_FIFOCONF2_BFIFOTX_MAX, 0),
	SOC_SINGLE("Burst FIFO EOS Extra Slots",
		AB8500_FIFOCONF3, AB8500_FIFOCONF3_BFIFOEXSL_SHIFT,
		AB8500_FIFOCONF3_BFIFOEXSL_MAX, 0),
	SOC_SINGLE("Burst FIFO FS Extra Bit-clocks",
		AB8500_FIFOCONF3, AB8500_FIFOCONF3_PREBITCLK0_SHIFT,
		AB8500_FIFOCONF3_PREBITCLK0_MAX, 0),
	SOC_ENUM("Burst FIFO Interface Mode", soc_enum_bfifomast),

	SOC_SINGLE("Burst FIFO Interface Switch",
		AB8500_FIFOCONF3, AB8500_FIFOCONF3_BFIFORUN_SHIFT,
		1, 0),
	SOC_SINGLE("Burst FIFO Switch Frame Number",
		AB8500_FIFOCONF4, AB8500_FIFOCONF4_BFIFOFRAMSW_SHIFT,
		AB8500_FIFOCONF4_BFIFOFRAMSW_MAX, 0),
	SOC_SINGLE("Burst FIFO Wake Up Delay",
		AB8500_FIFOCONF5, AB8500_FIFOCONF5_BFIFOWAKEUP_SHIFT,
		AB8500_FIFOCONF5_BFIFOWAKEUP_MAX, 0),
	SOC_SINGLE("Burst FIFO Samples In FIFO",
		AB8500_FIFOCONF6, AB8500_FIFOCONF6_BFIFOSAMPLE_SHIFT,
		AB8500_FIFOCONF6_BFIFOSAMPLE_MAX, 0),

	/* ANC */
	SOC_ENUM_EXT("ANC Status", soc_enum_ancstate,
		anc_status_control_get, anc_status_control_put),
	SOC_SINGLE_XR_SX("ANC Warp Delay Shift",
		AB8500_ANCCONF2, 1, AB8500_ANCCONF2_SHIFT,
		AB8500_ANCCONF2_MIN, AB8500_ANCCONF2_MAX, 0),
	SOC_SINGLE_XR_SX("ANC FIR Output Shift",
		AB8500_ANCCONF3, 1, AB8500_ANCCONF3_SHIFT,
		AB8500_ANCCONF3_MIN, AB8500_ANCCONF3_MAX, 0),
	SOC_SINGLE_XR_SX("ANC IIR Output Shift",
		AB8500_ANCCONF4, 1, AB8500_ANCCONF4_SHIFT,
		AB8500_ANCCONF4_MIN, AB8500_ANCCONF4_MAX, 0),
	SOC_SINGLE_XR_SX("ANC Warp Delay",
		AB8500_ANCCONF9, 2, AB8500_ANC_WARP_DELAY_SHIFT,
		AB8500_ANC_WARP_DELAY_MIN, AB8500_ANC_WARP_DELAY_MAX, 0),

	/* Sidetone */
	SOC_ENUM_EXT("Sidetone Status", soc_enum_sidstate,
		sid_status_control_get, sid_status_control_put),
	SOC_SINGLE_STROBE("Sidetone Reset",
		AB8500_SIDFIRADR, AB8500_SIDFIRADR_FIRSIDSET, 0),
};

static struct snd_kcontrol_new ab8500_filter_controls[] = {
	AB8500_FILTER_CONTROL("ANC FIR Coefficients", AB8500_ANC_FIR_COEFFS,
		AB8500_ANC_FIR_COEFF_MIN, AB8500_ANC_FIR_COEFF_MAX),
	AB8500_FILTER_CONTROL("ANC IIR Coefficients", AB8500_ANC_IIR_COEFFS,
		AB8500_ANC_IIR_COEFF_MIN, AB8500_ANC_IIR_COEFF_MAX),
	AB8500_FILTER_CONTROL("Sidetone FIR Coefficients",
			AB8500_SID_FIR_COEFFS, AB8500_SID_FIR_COEFF_MIN,
			AB8500_SID_FIR_COEFF_MAX)
};
enum ab8500_filter {
	AB8500_FILTER_ANC_FIR = 0,
	AB8500_FILTER_ANC_IIR = 1,
	AB8500_FILTER_SID_FIR = 2,
};

/*
 * Extended interface for codec-driver
 */

static int ab8500_audio_init_audioblock(struct snd_soc_codec *codec)
{
	int status;

	dev_dbg(codec->dev, "%s: Enter.\n", __func__);

	/* Reset audio-registers and disable 32kHz-clock output 2 */
	status = ab8500_sysctrl_write(AB8500_STW4500CTRL3,
				AB8500_STW4500CTRL3_CLK32KOUT2DIS |
					AB8500_STW4500CTRL3_RESETAUDN,
				AB8500_STW4500CTRL3_RESETAUDN);
	if (status < 0)
		return status;

	return 0;
}

static int ab8500_audio_setup_mics(struct snd_soc_codec *codec,
			struct amic_settings *amics)
{
	u8 value8;
	unsigned int value;
	int status;
	const struct snd_soc_dapm_route *route;

	dev_dbg(codec->dev, "%s: Enter.\n", __func__);

	/* Set DMic-clocks to outputs */
	status = abx500_get_register_interruptible(codec->dev, AB8500_MISC,
						AB8500_GPIO_DIR4_REG,
						&value8);
	if (status < 0)
		return status;
	value = value8 | GPIO27_DIR_OUTPUT | GPIO29_DIR_OUTPUT |
		GPIO31_DIR_OUTPUT;
	status = abx500_set_register_interruptible(codec->dev,
						AB8500_MISC,
						AB8500_GPIO_DIR4_REG,
						value);
	if (status < 0)
		return status;

	/* Attach regulators to AMic DAPM-paths */
	dev_dbg(codec->dev, "%s: Mic 1a regulator: %s\n", __func__,
		amic_micbias_str(amics->mic1a_micbias));
	route = &ab8500_dapm_routes_mic1a_vamicx[amics->mic1a_micbias];
	status = snd_soc_dapm_add_routes(&codec->dapm, route, 1);
	dev_dbg(codec->dev, "%s: Mic 1b regulator: %s\n", __func__,
		amic_micbias_str(amics->mic1b_micbias));
	route = &ab8500_dapm_routes_mic1b_vamicx[amics->mic1b_micbias];
	status |= snd_soc_dapm_add_routes(&codec->dapm, route, 1);
	dev_dbg(codec->dev, "%s: Mic 2 regulator: %s\n", __func__,
		amic_micbias_str(amics->mic2_micbias));
	route = &ab8500_dapm_routes_mic2_vamicx[amics->mic2_micbias];
	status |= snd_soc_dapm_add_routes(&codec->dapm, route, 1);
	if (status < 0) {
		dev_err(codec->dev,
			"%s: Failed to add AMic-regulator DAPM-routes (%d).\n",
			__func__, status);
		return status;
	}

	/* Set AMic-configuration */
	dev_dbg(codec->dev, "%s: Mic 1 mic-type: %s\n", __func__,
		amic_type_str(amics->mic1_type));
	snd_soc_update_bits(codec, AB8500_ANAGAIN1, AB8500_ANAGAINX_ENSEMICX,
			amics->mic1_type == AMIC_TYPE_DIFFERENTIAL ?
				0 : AB8500_ANAGAINX_ENSEMICX);
	dev_dbg(codec->dev, "%s: Mic 2 mic-type: %s\n", __func__,
		amic_type_str(amics->mic2_type));
	snd_soc_update_bits(codec, AB8500_ANAGAIN2, AB8500_ANAGAINX_ENSEMICX,
			amics->mic2_type == AMIC_TYPE_DIFFERENTIAL ?
				0 : AB8500_ANAGAINX_ENSEMICX);

	return 0;
}
EXPORT_SYMBOL_GPL(ab8500_audio_setup_mics);

static int ab8500_audio_set_ear_cmv(struct snd_soc_codec *codec,
				enum ear_cm_voltage ear_cmv)
{
	char *cmv_str;

	switch (ear_cmv) {
	case EAR_CMV_0_95V:
		cmv_str = "0.95V";
		break;
	case EAR_CMV_1_10V:
		cmv_str = "1.10V";
		break;
	case EAR_CMV_1_27V:
		cmv_str = "1.27V";
		break;
	case EAR_CMV_1_58V:
		cmv_str = "1.58V";
		break;
	default:
		dev_err(codec->dev,
			"%s: Unknown earpiece CM-voltage (%d)!\n",
			__func__, (int)ear_cmv);
		return -EINVAL;
	}
	dev_dbg(codec->dev, "%s: Earpiece CM-voltage: %s\n", __func__,
		cmv_str);
	snd_soc_update_bits(codec, AB8500_ANACONF1, AB8500_ANACONF1_EARSELCM,
			ear_cmv);

	return 0;
}
EXPORT_SYMBOL_GPL(ab8500_audio_set_ear_cmv);

static int ab8500_audio_set_bit_delay(struct snd_soc_dai *dai,
				unsigned int delay)
{
	unsigned int mask, val;
	struct snd_soc_codec *codec = dai->codec;

	mask = BIT(AB8500_DIGIFCONF2_IF0DEL);
	val = 0;

	switch (delay) {
	case 0:
		break;
	case 1:
		val |= BIT(AB8500_DIGIFCONF2_IF0DEL);
		break;
	default:
		dev_err(dai->codec->dev,
			"%s: ERROR: Unsupported bit-delay (0x%x)!\n",
			__func__, delay);
		return -EINVAL;
	}

	dev_dbg(dai->codec->dev, "%s: IF0 Bit-delay: %d bits.\n",
		__func__, delay);
	snd_soc_update_bits(codec, AB8500_DIGIFCONF2, mask, val);

	return 0;
}

/* Gates clocking according format mask */
static int ab8500_codec_set_dai_clock_gate(struct snd_soc_codec *codec,
					unsigned int fmt)
{
	unsigned int mask;
	unsigned int val;

	mask = BIT(AB8500_DIGIFCONF1_ENMASTGEN) |
			BIT(AB8500_DIGIFCONF1_ENFSBITCLK0);

	val = BIT(AB8500_DIGIFCONF1_ENMASTGEN);

	switch (fmt & SND_SOC_DAIFMT_CLOCK_MASK) {
	case SND_SOC_DAIFMT_CONT: /* continuous clock */
		dev_dbg(codec->dev, "%s: IF0 Clock is continuous.\n",
			__func__);
		val |= BIT(AB8500_DIGIFCONF1_ENFSBITCLK0);
		break;
	case SND_SOC_DAIFMT_GATED: /* clock is gated */
		dev_dbg(codec->dev, "%s: IF0 Clock is gated.\n",
			__func__);
		break;
	default:
		dev_err(codec->dev,
			"%s: ERROR: Unsupported clock mask (0x%x)!\n",
			__func__, fmt & SND_SOC_DAIFMT_CLOCK_MASK);
		return -EINVAL;
	}

	snd_soc_update_bits(codec, AB8500_DIGIFCONF1, mask, val);

	return 0;
}

static int ab8500_codec_set_dai_fmt(struct snd_soc_dai *dai, unsigned int fmt)
{
	unsigned int mask;
	unsigned int val;
	struct snd_soc_codec *codec = dai->codec;
	int status;

	dev_dbg(codec->dev, "%s: Enter (fmt = 0x%x)\n", __func__, fmt);

	mask = BIT(AB8500_DIGIFCONF3_IF1DATOIF0AD) |
			BIT(AB8500_DIGIFCONF3_IF1CLKTOIF0CLK) |
			BIT(AB8500_DIGIFCONF3_IF0BFIFOEN) |
			BIT(AB8500_DIGIFCONF3_IF0MASTER);
	val = 0;

	switch (fmt & SND_SOC_DAIFMT_MASTER_MASK) {
	case SND_SOC_DAIFMT_CBM_CFM: /* codec clk & FRM master */
		dev_dbg(dai->codec->dev,
			"%s: IF0 Master-mode: AB8500 master.\n", __func__);
		val |= BIT(AB8500_DIGIFCONF3_IF0MASTER);
		break;
	case SND_SOC_DAIFMT_CBS_CFS: /* codec clk & FRM slave */
		dev_dbg(dai->codec->dev,
			"%s: IF0 Master-mode: AB8500 slave.\n", __func__);
		break;
	case SND_SOC_DAIFMT_CBS_CFM: /* codec clk slave & FRM master */
	case SND_SOC_DAIFMT_CBM_CFS: /* codec clk master & frame slave */
		dev_err(dai->codec->dev,
			"%s: ERROR: The device is either a master or a slave.\n",
			__func__);
	default:
		dev_err(dai->codec->dev,
			"%s: ERROR: Unsupporter master mask 0x%x\n",
			__func__, fmt & SND_SOC_DAIFMT_MASTER_MASK);
		return -EINVAL;
		break;
	}

	snd_soc_update_bits(codec, AB8500_DIGIFCONF3, mask, val);

	/* Set clock gating */
	status = ab8500_codec_set_dai_clock_gate(codec, fmt);
	if (status) {
		dev_err(dai->codec->dev,
			"%s: ERROR: Failed to set clock gate (%d).\n",
			__func__, status);
		return status;
	}

	/* Setting data transfer format */

	mask = BIT(AB8500_DIGIFCONF2_IF0FORMAT0) |
		BIT(AB8500_DIGIFCONF2_IF0FORMAT1) |
		BIT(AB8500_DIGIFCONF2_FSYNC0P) |
		BIT(AB8500_DIGIFCONF2_BITCLK0P);
	val = 0;

	switch (fmt & SND_SOC_DAIFMT_FORMAT_MASK) {
	case SND_SOC_DAIFMT_I2S: /* I2S mode */
		dev_dbg(dai->codec->dev, "%s: IF0 Protocol: I2S\n", __func__);
		val |= BIT(AB8500_DIGIFCONF2_IF0FORMAT1);
		ab8500_audio_set_bit_delay(dai, 0);
		break;

	case SND_SOC_DAIFMT_DSP_A: /* L data MSB after FRM LRC */
		dev_dbg(dai->codec->dev,
			"%s: IF0 Protocol: DSP A (TDM)\n", __func__);
		val |= BIT(AB8500_DIGIFCONF2_IF0FORMAT0);
		ab8500_audio_set_bit_delay(dai, 1);
		break;

	case SND_SOC_DAIFMT_DSP_B: /* L data MSB during FRM LRC */
		dev_dbg(dai->codec->dev,
			"%s: IF0 Protocol: DSP B (TDM)\n", __func__);
		val |= BIT(AB8500_DIGIFCONF2_IF0FORMAT0);
		ab8500_audio_set_bit_delay(dai, 0);
		break;

	default:
		dev_err(dai->codec->dev,
			"%s: ERROR: Unsupported format (0x%x)!\n",
			__func__, fmt & SND_SOC_DAIFMT_FORMAT_MASK);
		return -EINVAL;
	}

	switch (fmt & SND_SOC_DAIFMT_INV_MASK) {
	case SND_SOC_DAIFMT_NB_NF: /* normal bit clock + frame */
		dev_dbg(dai->codec->dev,
			"%s: IF0: Normal bit clock, normal frame\n",
			__func__);
		break;
	case SND_SOC_DAIFMT_NB_IF: /* normal BCLK + inv FRM */
		dev_dbg(dai->codec->dev,
			"%s: IF0: Normal bit clock, inverted frame\n",
			__func__);
		val |= BIT(AB8500_DIGIFCONF2_FSYNC0P);
		break;
	case SND_SOC_DAIFMT_IB_NF: /* invert BCLK + nor FRM */
		dev_dbg(dai->codec->dev,
			"%s: IF0: Inverted bit clock, normal frame\n",
			__func__);
		val |= BIT(AB8500_DIGIFCONF2_BITCLK0P);
		break;
	case SND_SOC_DAIFMT_IB_IF: /* invert BCLK + FRM */
		dev_dbg(dai->codec->dev,
			"%s: IF0: Inverted bit clock, inverted frame\n",
			__func__);
		val |= BIT(AB8500_DIGIFCONF2_FSYNC0P);
		val |= BIT(AB8500_DIGIFCONF2_BITCLK0P);
		break;
	default:
		dev_err(dai->codec->dev,
			"%s: ERROR: Unsupported INV mask 0x%x\n",
			__func__, fmt & SND_SOC_DAIFMT_INV_MASK);
		return -EINVAL;
	}

	snd_soc_update_bits(codec, AB8500_DIGIFCONF2, mask, val);

	return 0;
}

static int ab8500_codec_set_dai_tdm_slot(struct snd_soc_dai *dai,
		unsigned int tx_mask, unsigned int rx_mask,
		int slots, int slot_width)
{
	struct snd_soc_codec *codec = dai->codec;
	unsigned int val, mask, slot, slots_active;

	mask = BIT(AB8500_DIGIFCONF2_IF0WL0) |
		BIT(AB8500_DIGIFCONF2_IF0WL1);
	val = 0;

	switch (slot_width) {
	case 16:
		break;
	case 20:
		val |= BIT(AB8500_DIGIFCONF2_IF0WL0);
		break;
	case 24:
		val |= BIT(AB8500_DIGIFCONF2_IF0WL1);
		break;
	case 32:
		val |= BIT(AB8500_DIGIFCONF2_IF0WL1) |
			BIT(AB8500_DIGIFCONF2_IF0WL0);
		break;
	default:
		dev_err(dai->codec->dev, "%s: Unsupported slot-width 0x%x\n",
			__func__, slot_width);
		return -EINVAL;
	}

	dev_dbg(dai->codec->dev, "%s: IF0 slot-width: %d bits.\n",
		__func__, slot_width);
	snd_soc_update_bits(codec, AB8500_DIGIFCONF2, mask, val);

	/* Setup TDM clocking according to slot count */
	dev_dbg(dai->codec->dev, "%s: Slots, total: %d\n", __func__, slots);
	mask = BIT(AB8500_DIGIFCONF1_IF0BITCLKOS0) |
			BIT(AB8500_DIGIFCONF1_IF0BITCLKOS1);
	switch (slots) {
	case 2:
		val = AB8500_MASK_NONE;
		break;
	case 4:
		val = BIT(AB8500_DIGIFCONF1_IF0BITCLKOS0);
		break;
	case 8:
		val = BIT(AB8500_DIGIFCONF1_IF0BITCLKOS1);
		break;
	case 16:
		val = BIT(AB8500_DIGIFCONF1_IF0BITCLKOS0) |
			BIT(AB8500_DIGIFCONF1_IF0BITCLKOS1);
		break;
	default:
		dev_err(dai->codec->dev,
			"%s: ERROR: Unsupported number of slots (%d)!\n",
			__func__, slots);
		return -EINVAL;
	}
	snd_soc_update_bits(codec, AB8500_DIGIFCONF1, mask, val);

	/* Setup TDM DA according to active tx slots */

	if (tx_mask & ~0xff)
		return -EINVAL;

	mask = AB8500_DASLOTCONFX_SLTODAX_MASK;
	tx_mask = tx_mask << AB8500_DA_DATA0_OFFSET;
	slots_active = hweight32(tx_mask);

	dev_dbg(dai->codec->dev, "%s: Slots, active, TX: %d\n", __func__,
		slots_active);

	switch (slots_active) {
	case 0:
		break;
	case 1:
		slot = ffs(tx_mask);
		snd_soc_update_bits(codec, AB8500_DASLOTCONF1, mask, slot);
		snd_soc_update_bits(codec, AB8500_DASLOTCONF3, mask, slot);
		snd_soc_update_bits(codec, AB8500_DASLOTCONF2, mask, slot);
		snd_soc_update_bits(codec, AB8500_DASLOTCONF4, mask, slot);
		break;
	case 2:
		slot = ffs(tx_mask);
		snd_soc_update_bits(codec, AB8500_DASLOTCONF1, mask, slot);
		snd_soc_update_bits(codec, AB8500_DASLOTCONF3, mask, slot);
		slot = fls(tx_mask);
		snd_soc_update_bits(codec, AB8500_DASLOTCONF2, mask, slot);
		snd_soc_update_bits(codec, AB8500_DASLOTCONF4, mask, slot);
		break;
	case 8:
		dev_dbg(dai->codec->dev,
			"%s: In 8-channel mode DA-from-slot mapping is set manually.",
			__func__);
		break;
	default:
		dev_err(dai->codec->dev,
			"%s: Unsupported number of active TX-slots (%d)!\n",
			__func__, slots_active);
		return -EINVAL;
	}

	/* Setup TDM AD according to active RX-slots */

	if (rx_mask & ~0xff)
		return -EINVAL;

	rx_mask = rx_mask << AB8500_AD_DATA0_OFFSET;
	slots_active = hweight32(rx_mask);

	dev_dbg(dai->codec->dev, "%s: Slots, active, RX: %d\n", __func__,
		slots_active);

	switch (slots_active) {
	case 0:
		break;
	case 1:
		slot = ffs(rx_mask);
		snd_soc_update_bits(codec, AB8500_ADSLOTSEL(slot),
				AB8500_MASK_SLOT(slot),
				AB8500_ADSLOTSELX_AD_OUT_TO_SLOT(AB8500_AD_OUT3, slot));
		break;
	case 2:
		slot = ffs(rx_mask);
		snd_soc_update_bits(codec,
				AB8500_ADSLOTSEL(slot),
				AB8500_MASK_SLOT(slot),
				AB8500_ADSLOTSELX_AD_OUT_TO_SLOT(AB8500_AD_OUT3, slot));
		slot = fls(rx_mask);
		snd_soc_update_bits(codec,
				AB8500_ADSLOTSEL(slot),
				AB8500_MASK_SLOT(slot),
				AB8500_ADSLOTSELX_AD_OUT_TO_SLOT(AB8500_AD_OUT2, slot));
		break;
	case 8:
		dev_dbg(dai->codec->dev,
			"%s: In 8-channel mode AD-to-slot mapping is set manually.",
			__func__);
		break;
	default:
		dev_err(dai->codec->dev,
			"%s: Unsupported number of active RX-slots (%d)!\n",
			__func__, slots_active);
		return -EINVAL;
	}

	return 0;
}

static const struct snd_soc_dai_ops ab8500_codec_ops = {
	.set_fmt = ab8500_codec_set_dai_fmt,
	.set_tdm_slot = ab8500_codec_set_dai_tdm_slot,
};

static struct snd_soc_dai_driver ab8500_codec_dai[] = {
	{
		.name = "ab8500-codec-dai.0",
		.id = 0,
		.playback = {
			.stream_name = "ab8500_0p",
			.channels_min = 1,
			.channels_max = 8,
			.rates = AB8500_SUPPORTED_RATE,
			.formats = AB8500_SUPPORTED_FMT,
		},
		.ops = &ab8500_codec_ops,
		.symmetric_rates = 1
	},
	{
		.name = "ab8500-codec-dai.1",
		.id = 1,
		.capture = {
			.stream_name = "ab8500_0c",
			.channels_min = 1,
			.channels_max = 8,
			.rates = AB8500_SUPPORTED_RATE,
			.formats = AB8500_SUPPORTED_FMT,
		},
		.ops = &ab8500_codec_ops,
		.symmetric_rates = 1
	}
};

static void ab8500_codec_of_probe(struct device *dev, struct device_node *np,
				struct ab8500_codec_platform_data *codec)
{
	u32 value;

	if (of_get_property(np, "stericsson,amic1-type-single-ended", NULL))
		codec->amics.mic1_type = AMIC_TYPE_SINGLE_ENDED;
	else
		codec->amics.mic1_type = AMIC_TYPE_DIFFERENTIAL;

	if (of_get_property(np, "stericsson,amic2-type-single-ended", NULL))
		codec->amics.mic2_type = AMIC_TYPE_SINGLE_ENDED;
	else
		codec->amics.mic2_type = AMIC_TYPE_DIFFERENTIAL;

	/* Has a non-standard Vamic been requested? */
	if (of_get_property(np, "stericsson,amic1a-bias-vamic2", NULL))
		codec->amics.mic1a_micbias = AMIC_MICBIAS_VAMIC2;
	else
		codec->amics.mic1a_micbias = AMIC_MICBIAS_VAMIC1;

	if (of_get_property(np, "stericsson,amic1b-bias-vamic2", NULL))
		codec->amics.mic1b_micbias = AMIC_MICBIAS_VAMIC2;
	else
		codec->amics.mic1b_micbias = AMIC_MICBIAS_VAMIC1;

	if (of_get_property(np, "stericsson,amic2-bias-vamic1", NULL))
		codec->amics.mic2_micbias = AMIC_MICBIAS_VAMIC1;
	else
		codec->amics.mic2_micbias = AMIC_MICBIAS_VAMIC2;

	if (!of_property_read_u32(np, "stericsson,earpeice-cmv", &value)) {
		switch (value) {
		case 950 :
			codec->ear_cmv = EAR_CMV_0_95V;
			break;
		case 1100 :
			codec->ear_cmv = EAR_CMV_1_10V;
			break;
		case 1270 :
			codec->ear_cmv = EAR_CMV_1_27V;
			break;
		case 1580 :
			codec->ear_cmv = EAR_CMV_1_58V;
			break;
		default :
			codec->ear_cmv = EAR_CMV_UNKNOWN;
			dev_err(dev, "Unsuitable earpiece voltage found in DT\n");
		}
	} else {
		dev_warn(dev, "No earpiece voltage found in DT - using default\n");
		codec->ear_cmv = EAR_CMV_0_95V;
	}
}

static int ab8500_codec_probe(struct snd_soc_codec *codec)
{
	struct device *dev = codec->dev;
	struct device_node *np = dev->of_node;
	struct ab8500_codec_drvdata *drvdata = dev_get_drvdata(dev);
	struct ab8500_platform_data *pdata;
	struct filter_control *fc;
	int status;

	dev_dbg(dev, "%s: Enter.\n", __func__);

	/* Setup AB8500 according to board-settings */
	pdata = dev_get_platdata(dev->parent);

	if (np) {
		if (!pdata)
			pdata = devm_kzalloc(dev,
					sizeof(struct ab8500_platform_data),
					GFP_KERNEL);

		if (pdata && !pdata->codec)
			pdata->codec
				= devm_kzalloc(dev,
					sizeof(struct ab8500_codec_platform_data),
					GFP_KERNEL);

		if (!(pdata && pdata->codec))
			return -ENOMEM;

		ab8500_codec_of_probe(dev, np, pdata->codec);

	} else {
		if (!(pdata && pdata->codec)) {
			dev_err(dev, "No codec platform data or DT found\n");
			return -EINVAL;
		}
	}

	status = ab8500_audio_setup_mics(codec, &pdata->codec->amics);
	if (status < 0) {
		pr_err("%s: Failed to setup mics (%d)!\n", __func__, status);
		return status;
	}
	status = ab8500_audio_set_ear_cmv(codec, pdata->codec->ear_cmv);
	if (status < 0) {
		pr_err("%s: Failed to set earpiece CM-voltage (%d)!\n",
			__func__, status);
		return status;
	}

	status = ab8500_audio_init_audioblock(codec);
	if (status < 0) {
		dev_err(dev, "%s: failed to init audio-block (%d)!\n",
			__func__, status);
		return status;
	}

	/* Override HW-defaults */
	snd_soc_write(codec, AB8500_ANACONF5,
		      BIT(AB8500_ANACONF5_HSAUTOEN));
	snd_soc_write(codec, AB8500_SHORTCIRCONF,
		      BIT(AB8500_SHORTCIRCONF_HSZCDDIS));

	/* Add filter controls */
	status = snd_soc_add_codec_controls(codec, ab8500_filter_controls,
				ARRAY_SIZE(ab8500_filter_controls));
	if (status < 0) {
		dev_err(dev,
			"%s: failed to add ab8500 filter controls (%d).\n",
			__func__, status);
		return status;
	}
	fc = (struct filter_control *)
		&ab8500_filter_controls[AB8500_FILTER_ANC_FIR].private_value;
	drvdata->anc_fir_values = (long *)fc->value;
	fc = (struct filter_control *)
		&ab8500_filter_controls[AB8500_FILTER_ANC_IIR].private_value;
	drvdata->anc_iir_values = (long *)fc->value;
	fc = (struct filter_control *)
		&ab8500_filter_controls[AB8500_FILTER_SID_FIR].private_value;
	drvdata->sid_fir_values = (long *)fc->value;

	(void)snd_soc_dapm_disable_pin(&codec->dapm, "ANC Configure Input");

	mutex_init(&drvdata->ctrl_lock);

	return status;
}

static struct snd_soc_codec_driver ab8500_codec_driver = {
	.probe =		ab8500_codec_probe,
	.controls =		ab8500_ctrls,
	.num_controls =		ARRAY_SIZE(ab8500_ctrls),
	.dapm_widgets =		ab8500_dapm_widgets,
	.num_dapm_widgets =	ARRAY_SIZE(ab8500_dapm_widgets),
	.dapm_routes =		ab8500_dapm_routes,
	.num_dapm_routes =	ARRAY_SIZE(ab8500_dapm_routes),
};

static int ab8500_codec_driver_probe(struct platform_device *pdev)
{
	int status;
	struct ab8500_codec_drvdata *drvdata;

	dev_dbg(&pdev->dev, "%s: Enter.\n", __func__);

	/* Create driver private-data struct */
	drvdata = devm_kzalloc(&pdev->dev, sizeof(struct ab8500_codec_drvdata),
			GFP_KERNEL);
	if (!drvdata)
		return -ENOMEM;
	drvdata->sid_status = SID_UNCONFIGURED;
	drvdata->anc_status = ANC_UNCONFIGURED;
	dev_set_drvdata(&pdev->dev, drvdata);

	drvdata->regmap = devm_regmap_init(&pdev->dev, NULL, &pdev->dev,
					   &ab8500_codec_regmap);
	if (IS_ERR(drvdata->regmap)) {
		status = PTR_ERR(drvdata->regmap);
		dev_err(&pdev->dev, "%s: Failed to allocate regmap: %d\n",
			__func__, status);
		return status;
	}

	dev_dbg(&pdev->dev, "%s: Register codec.\n", __func__);
	status = snd_soc_register_codec(&pdev->dev, &ab8500_codec_driver,
				ab8500_codec_dai,
				ARRAY_SIZE(ab8500_codec_dai));
	if (status < 0)
		dev_err(&pdev->dev,
			"%s: Error: Failed to register codec (%d).\n",
			__func__, status);

	return status;
}

static int ab8500_codec_driver_remove(struct platform_device *pdev)
{
	dev_dbg(&pdev->dev, "%s Enter.\n", __func__);

	snd_soc_unregister_codec(&pdev->dev);

	return 0;
}

static struct platform_driver ab8500_codec_platform_driver = {
	.driver	= {
		.name	= "ab8500-codec",
		.owner	= THIS_MODULE,
	},
	.probe		= ab8500_codec_driver_probe,
	.remove		= ab8500_codec_driver_remove,
	.suspend	= NULL,
	.resume		= NULL,
};
module_platform_driver(ab8500_codec_platform_driver);

MODULE_LICENSE("GPL v2");<|MERGE_RESOLUTION|>--- conflicted
+++ resolved
@@ -126,10 +126,7 @@
 /* Private data for AB8500 device-driver */
 struct ab8500_codec_drvdata {
 	struct regmap *regmap;
-<<<<<<< HEAD
-=======
 	struct mutex ctrl_lock;
->>>>>>> e529fea9
 
 	/* Sidetone */
 	long *sid_fir_values;
