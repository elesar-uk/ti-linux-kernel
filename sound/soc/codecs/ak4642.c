--- conflicted
+++ resolved
@@ -202,11 +202,7 @@
 /*
  * ak4642 register cache
  */
-<<<<<<< HEAD
-static const u8 ak4642_reg[AK4642_CACHEREGNUM] = {
-=======
 static const u8 ak4642_reg[] = {
->>>>>>> dcd6c922
 	0x00, 0x00, 0x01, 0x00,
 	0x02, 0x00, 0x00, 0x00,
 	0xe1, 0xe1, 0x18, 0x00,
@@ -217,8 +213,6 @@
 	0x00, 0x00, 0x00, 0x00,
 	0x00, 0x00, 0x00, 0x00,
 	0x00,
-<<<<<<< HEAD
-=======
 };
 
 static const u8 ak4648_reg[] = {
@@ -232,7 +226,6 @@
 	0x00, 0x00, 0x00, 0x00,
 	0x00, 0x00, 0x00, 0x00,
 	0x00, 0x88, 0x88, 0x08,
->>>>>>> dcd6c922
 };
 
 static int ak4642_dai_startup(struct snd_pcm_substream *substream,
@@ -252,19 +245,8 @@
 		 * This operation came from example code of
 		 * "ASAHI KASEI AK4642" (japanese) manual p97.
 		 */
-<<<<<<< HEAD
-		snd_soc_update_bits(codec, MD_CTL4, DACH, DACH);
-		snd_soc_update_bits(codec, MD_CTL3, BST1, BST1);
 		snd_soc_write(codec, L_IVC, 0x91); /* volume */
 		snd_soc_write(codec, R_IVC, 0x91); /* volume */
-		snd_soc_update_bits(codec, PW_MGMT1, PMVCM | PMMIN | PMDAC,
-						     PMVCM | PMMIN | PMDAC);
-		snd_soc_update_bits(codec, PW_MGMT2, PMHP_MASK,	PMHP);
-		snd_soc_update_bits(codec, PW_MGMT2, HPMTN,	HPMTN);
-=======
-		snd_soc_write(codec, L_IVC, 0x91); /* volume */
-		snd_soc_write(codec, R_IVC, 0x91); /* volume */
->>>>>>> dcd6c922
 	} else {
 		/*
 		 * start stereo input
@@ -282,12 +264,7 @@
 		snd_soc_write(codec, SG_SL1, PMMP | MGAIN0);
 		snd_soc_write(codec, TIMER, ZTM(0x3) | WTM(0x3));
 		snd_soc_write(codec, ALC_CTL1, ALC | LMTH0);
-<<<<<<< HEAD
-		snd_soc_update_bits(codec, PW_MGMT1, PMVCM | PMADL,
-						     PMVCM | PMADL);
-=======
 		snd_soc_update_bits(codec, PW_MGMT1, PMADL, PMADL);
->>>>>>> dcd6c922
 		snd_soc_update_bits(codec, PW_MGMT3, PMADR, PMADR);
 	}
 
@@ -493,11 +470,6 @@
 	struct ak4642_priv *ak4642 = snd_soc_codec_get_drvdata(codec);
 	int ret;
 
-<<<<<<< HEAD
-	dev_info(codec->dev, "AK4642 Audio Codec %s", AK4642_VERSION);
-
-=======
->>>>>>> dcd6c922
 	ret = snd_soc_codec_set_cache_io(codec, 8, 8, ak4642->control_type);
 	if (ret < 0) {
 		dev_err(codec->dev, "Failed to set cache I/O: %d\n", ret);
@@ -536,13 +508,9 @@
 	.probe			= ak4642_probe,
 	.remove			= ak4642_remove,
 	.resume			= ak4642_resume,
-<<<<<<< HEAD
-	.reg_cache_size		= ARRAY_SIZE(ak4642_reg),
-=======
 	.set_bias_level		= ak4642_set_bias_level,
 	.reg_cache_default	= ak4648_reg,			/* ak4648 reg */
 	.reg_cache_size		= ARRAY_SIZE(ak4648_reg),	/* ak4648 reg */
->>>>>>> dcd6c922
 	.reg_word_size		= sizeof(u8),
 	.dapm_widgets		= ak4642_dapm_widgets,
 	.num_dapm_widgets	= ARRAY_SIZE(ak4642_dapm_widgets),
