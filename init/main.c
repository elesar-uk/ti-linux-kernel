/*
 *  linux/init/main.c
 *
 *  Copyright (C) 1991, 1992  Linus Torvalds
 *
 *  GK 2/5/95  -  Changed to support mounting root fs via NFS
 *  Added initrd & change_root: Werner Almesberger & Hans Lermen, Feb '96
 *  Moan early if gcc is old, avoiding bogus kernels - Paul Gortmaker, May '96
 *  Simplified starting of init:  Michael A. Griffith <grif@acm.org>
 */

#define DEBUG		/* Enable initcall_debug */

#include <linux/types.h>
#include <linux/module.h>
#include <linux/proc_fs.h>
#include <linux/kernel.h>
#include <linux/syscalls.h>
#include <linux/stackprotector.h>
#include <linux/string.h>
#include <linux/ctype.h>
#include <linux/delay.h>
#include <linux/ioport.h>
#include <linux/init.h>
#include <linux/initrd.h>
#include <linux/bootmem.h>
#include <linux/acpi.h>
#include <linux/tty.h>
#include <linux/percpu.h>
#include <linux/kmod.h>
#include <linux/vmalloc.h>
#include <linux/kernel_stat.h>
#include <linux/start_kernel.h>
#include <linux/security.h>
#include <linux/smp.h>
#include <linux/profile.h>
#include <linux/rcupdate.h>
#include <linux/moduleparam.h>
#include <linux/kallsyms.h>
#include <linux/writeback.h>
#include <linux/cpu.h>
#include <linux/cpuset.h>
#include <linux/cgroup.h>
#include <linux/efi.h>
#include <linux/tick.h>
#include <linux/interrupt.h>
#include <linux/taskstats_kern.h>
#include <linux/delayacct.h>
#include <linux/unistd.h>
#include <linux/rmap.h>
#include <linux/mempolicy.h>
#include <linux/key.h>
#include <linux/buffer_head.h>
<<<<<<< HEAD
=======
#include <linux/page_ext.h>
>>>>>>> 35ac317b
#include <linux/debug_locks.h>
#include <linux/debugobjects.h>
#include <linux/lockdep.h>
#include <linux/kmemleak.h>
#include <linux/pid_namespace.h>
#include <linux/device.h>
#include <linux/kthread.h>
#include <linux/sched.h>
#include <linux/signal.h>
#include <linux/idr.h>
#include <linux/kgdb.h>
#include <linux/ftrace.h>
#include <linux/async.h>
#include <linux/kmemcheck.h>
#include <linux/sfi.h>
#include <linux/shmem_fs.h>
#include <linux/slab.h>
#include <linux/perf_event.h>
#include <linux/file.h>
#include <linux/ptrace.h>
#include <linux/blkdev.h>
#include <linux/elevator.h>
#include <linux/sched_clock.h>
#include <linux/context_tracking.h>
#include <linux/random.h>
#include <linux/list.h>
#include <linux/proc_ns.h>
#include <linux/integrity.h>

#include <asm/io.h>
#include <asm/bugs.h>
#include <asm/setup.h>
#include <asm/sections.h>
#include <asm/cacheflush.h>

#ifdef CONFIG_X86_LOCAL_APIC
#include <asm/smp.h>
#endif

static int kernel_init(void *);

extern void init_IRQ(void);
extern void fork_init(unsigned long);
extern void radix_tree_init(void);
#ifndef CONFIG_DEBUG_RODATA
static inline void mark_rodata_ro(void) { }
#endif

/*
 * Debug helper: via this flag we know that we are in 'early bootup code'
 * where only the boot processor is running with IRQ disabled.  This means
 * two things - IRQ must not be enabled before the flag is cleared and some
 * operations which are not allowed with IRQ disabled are allowed while the
 * flag is set.
 */
bool early_boot_irqs_disabled __read_mostly;

enum system_states system_state __read_mostly;
EXPORT_SYMBOL(system_state);

/*
 * Boot command-line arguments
 */
#define MAX_INIT_ARGS CONFIG_INIT_ENV_ARG_LIMIT
#define MAX_INIT_ENVS CONFIG_INIT_ENV_ARG_LIMIT

extern void time_init(void);
/* Default late time init is NULL. archs can override this later. */
void (*__initdata late_time_init)(void);

/* Untouched command line saved by arch-specific code. */
char __initdata boot_command_line[COMMAND_LINE_SIZE];
/* Untouched saved command line (eg. for /proc) */
char *saved_command_line;
/* Command line for parameter parsing */
static char *static_command_line;
/* Command line for per-initcall parameter parsing */
static char *initcall_command_line;

static char *execute_command;
static char *ramdisk_execute_command;

/*
 * Used to generate warnings if static_key manipulation functions are used
 * before jump_label_init is called.
 */
bool static_key_initialized __read_mostly;
EXPORT_SYMBOL_GPL(static_key_initialized);

/*
 * If set, this is an indication to the drivers that reset the underlying
 * device before going ahead with the initialization otherwise driver might
 * rely on the BIOS and skip the reset operation.
 *
 * This is useful if kernel is booting in an unreliable environment.
 * For ex. kdump situaiton where previous kernel has crashed, BIOS has been
 * skipped and devices will be in unknown state.
 */
unsigned int reset_devices;
EXPORT_SYMBOL(reset_devices);

static int __init set_reset_devices(char *str)
{
	reset_devices = 1;
	return 1;
}

__setup("reset_devices", set_reset_devices);

static const char *argv_init[MAX_INIT_ARGS+2] = { "init", NULL, };
const char *envp_init[MAX_INIT_ENVS+2] = { "HOME=/", "TERM=linux", NULL, };
static const char *panic_later, *panic_param;

extern const struct obs_kernel_param __setup_start[], __setup_end[];

static int __init obsolete_checksetup(char *line)
{
	const struct obs_kernel_param *p;
	int had_early_param = 0;

	p = __setup_start;
	do {
		int n = strlen(p->str);
		if (parameqn(line, p->str, n)) {
			if (p->early) {
				/* Already done in parse_early_param?
				 * (Needs exact match on param part).
				 * Keep iterating, as we can have early
				 * params and __setups of same names 8( */
				if (line[n] == '\0' || line[n] == '=')
					had_early_param = 1;
			} else if (!p->setup_func) {
				pr_warn("Parameter %s is obsolete, ignored\n",
					p->str);
				return 1;
			} else if (p->setup_func(line + n))
				return 1;
		}
		p++;
	} while (p < __setup_end);

	return had_early_param;
}

/*
 * This should be approx 2 Bo*oMips to start (note initial shift), and will
 * still work even if initially too large, it will just take slightly longer
 */
unsigned long loops_per_jiffy = (1<<12);
EXPORT_SYMBOL(loops_per_jiffy);

static int __init debug_kernel(char *str)
{
	console_loglevel = CONSOLE_LOGLEVEL_DEBUG;
	return 0;
}

static int __init quiet_kernel(char *str)
{
	console_loglevel = CONSOLE_LOGLEVEL_QUIET;
	return 0;
}

early_param("debug", debug_kernel);
early_param("quiet", quiet_kernel);

static int __init loglevel(char *str)
{
	int newlevel;

	/*
	 * Only update loglevel value when a correct setting was passed,
	 * to prevent blind crashes (when loglevel being set to 0) that
	 * are quite hard to debug
	 */
	if (get_option(&str, &newlevel)) {
		console_loglevel = newlevel;
		return 0;
	}

	return -EINVAL;
}

early_param("loglevel", loglevel);

/* Change NUL term back to "=", to make "param" the whole string. */
static int __init repair_env_string(char *param, char *val, const char *unused)
{
	if (val) {
		/* param=val or param="val"? */
		if (val == param+strlen(param)+1)
			val[-1] = '=';
		else if (val == param+strlen(param)+2) {
			val[-2] = '=';
			memmove(val-1, val, strlen(val)+1);
			val--;
		} else
			BUG();
	}
	return 0;
}

/* Anything after -- gets handed straight to init. */
static int __init set_init_arg(char *param, char *val, const char *unused)
{
	unsigned int i;

	if (panic_later)
		return 0;

	repair_env_string(param, val, unused);

	for (i = 0; argv_init[i]; i++) {
		if (i == MAX_INIT_ARGS) {
			panic_later = "init";
			panic_param = param;
			return 0;
		}
	}
	argv_init[i] = param;
	return 0;
}

/*
 * Unknown boot options get handed to init, unless they look like
 * unused parameters (modprobe will find them in /proc/cmdline).
 */
static int __init unknown_bootoption(char *param, char *val, const char *unused)
{
	repair_env_string(param, val, unused);

	/* Handle obsolete-style parameters */
	if (obsolete_checksetup(param))
		return 0;

	/* Unused module parameter. */
	if (strchr(param, '.') && (!val || strchr(param, '.') < val))
		return 0;

	if (panic_later)
		return 0;

	if (val) {
		/* Environment option */
		unsigned int i;
		for (i = 0; envp_init[i]; i++) {
			if (i == MAX_INIT_ENVS) {
				panic_later = "env";
				panic_param = param;
			}
			if (!strncmp(param, envp_init[i], val - param))
				break;
		}
		envp_init[i] = param;
	} else {
		/* Command line option */
		unsigned int i;
		for (i = 0; argv_init[i]; i++) {
			if (i == MAX_INIT_ARGS) {
				panic_later = "init";
				panic_param = param;
			}
		}
		argv_init[i] = param;
	}
	return 0;
}

static int __init init_setup(char *str)
{
	unsigned int i;

	execute_command = str;
	/*
	 * In case LILO is going to boot us with default command line,
	 * it prepends "auto" before the whole cmdline which makes
	 * the shell think it should execute a script with such name.
	 * So we ignore all arguments entered _before_ init=... [MJ]
	 */
	for (i = 1; i < MAX_INIT_ARGS; i++)
		argv_init[i] = NULL;
	return 1;
}
__setup("init=", init_setup);

static int __init rdinit_setup(char *str)
{
	unsigned int i;

	ramdisk_execute_command = str;
	/* See "auto" comment in init_setup */
	for (i = 1; i < MAX_INIT_ARGS; i++)
		argv_init[i] = NULL;
	return 1;
}
__setup("rdinit=", rdinit_setup);

#ifndef CONFIG_SMP
static const unsigned int setup_max_cpus = NR_CPUS;
#ifdef CONFIG_X86_LOCAL_APIC
static void __init smp_init(void)
{
	APIC_init_uniprocessor();
}
#else
#define smp_init()	do { } while (0)
#endif

static inline void setup_nr_cpu_ids(void) { }
static inline void smp_prepare_cpus(unsigned int maxcpus) { }
#endif

/*
 * We need to store the untouched command line for future reference.
 * We also need to store the touched command line since the parameter
 * parsing is performed in place, and we should allow a component to
 * store reference of name/value for future reference.
 */
static void __init setup_command_line(char *command_line)
{
	saved_command_line =
		memblock_virt_alloc(strlen(boot_command_line) + 1, 0);
	initcall_command_line =
		memblock_virt_alloc(strlen(boot_command_line) + 1, 0);
	static_command_line = memblock_virt_alloc(strlen(command_line) + 1, 0);
	strcpy(saved_command_line, boot_command_line);
	strcpy(static_command_line, command_line);
}

/*
 * We need to finalize in a non-__init function or else race conditions
 * between the root thread and the init thread may cause start_kernel to
 * be reaped by free_initmem before the root thread has proceeded to
 * cpu_idle.
 *
 * gcc-3.4 accidentally inlines this function, so use noinline.
 */

static __initdata DECLARE_COMPLETION(kthreadd_done);

static noinline void __init_refok rest_init(void)
{
	int pid;

	rcu_scheduler_starting();
	/*
	 * We need to spawn init first so that it obtains pid 1, however
	 * the init task will end up wanting to create kthreads, which, if
	 * we schedule it before we create kthreadd, will OOPS.
	 */
	kernel_thread(kernel_init, NULL, CLONE_FS);
	numa_default_policy();
	pid = kernel_thread(kthreadd, NULL, CLONE_FS | CLONE_FILES);
	rcu_read_lock();
	kthreadd_task = find_task_by_pid_ns(pid, &init_pid_ns);
	rcu_read_unlock();
	complete(&kthreadd_done);

	/*
	 * The boot idle thread must execute schedule()
	 * at least once to get things moving:
	 */
	init_idle_bootup_task(current);
	schedule_preempt_disabled();
	/* Call into cpu_idle with preempt disabled */
	cpu_startup_entry(CPUHP_ONLINE);
}

/* Check for early params. */
static int __init do_early_param(char *param, char *val, const char *unused)
{
	const struct obs_kernel_param *p;

	for (p = __setup_start; p < __setup_end; p++) {
		if ((p->early && parameq(param, p->str)) ||
		    (strcmp(param, "console") == 0 &&
		     strcmp(p->str, "earlycon") == 0)
		) {
			if (p->setup_func(val) != 0)
				pr_warn("Malformed early option '%s'\n", param);
		}
	}
	/* We accept everything at this stage. */
	return 0;
}

void __init parse_early_options(char *cmdline)
{
	parse_args("early options", cmdline, NULL, 0, 0, 0, do_early_param);
}

/* Arch code calls this early on, or if not, just before other parsing. */
void __init parse_early_param(void)
{
	static int done __initdata;
	static char tmp_cmdline[COMMAND_LINE_SIZE] __initdata;

	if (done)
		return;

	/* All fall through to do_early_param. */
	strlcpy(tmp_cmdline, boot_command_line, COMMAND_LINE_SIZE);
	parse_early_options(tmp_cmdline);
	done = 1;
}

/*
 *	Activate the first processor.
 */

static void __init boot_cpu_init(void)
{
	int cpu = smp_processor_id();
	/* Mark the boot cpu "present", "online" etc for SMP and UP case */
	set_cpu_online(cpu, true);
	set_cpu_active(cpu, true);
	set_cpu_present(cpu, true);
	set_cpu_possible(cpu, true);
}

void __init __weak smp_setup_processor_id(void)
{
}

# if THREAD_SIZE >= PAGE_SIZE
void __init __weak thread_info_cache_init(void)
{
}
#endif

/*
 * Set up kernel memory allocators
 */
static void __init mm_init(void)
{
<<<<<<< HEAD
=======
	/*
	 * page_ext requires contiguous pages,
	 * bigger than MAX_ORDER unless SPARSEMEM.
	 */
	page_ext_init_flatmem();
>>>>>>> 35ac317b
	mem_init();
	kmem_cache_init();
	percpu_init_late();
	pgtable_init();
	vmalloc_init();
}

asmlinkage __visible void __init start_kernel(void)
{
	char *command_line;
	char *after_dashes;

	/*
	 * Need to run as early as possible, to initialize the
	 * lockdep hash:
	 */
	lockdep_init();
	set_task_stack_end_magic(&init_task);
	smp_setup_processor_id();
	debug_objects_early_init();

	/*
	 * Set up the the initial canary ASAP:
	 */
	boot_init_stack_canary();

	cgroup_init_early();

	local_irq_disable();
	early_boot_irqs_disabled = true;

/*
 * Interrupts are still disabled. Do necessary setups, then
 * enable them
 */
	boot_cpu_init();
	page_address_init();
	pr_notice("%s", linux_banner);
	setup_arch(&command_line);
	mm_init_cpumask(&init_mm);
	setup_command_line(command_line);
	setup_nr_cpu_ids();
	setup_per_cpu_areas();
	smp_prepare_boot_cpu();	/* arch-specific boot-cpu hooks */

	build_all_zonelists(NULL, NULL);
	page_alloc_init();

	pr_notice("Kernel command line: %s\n", boot_command_line);
	parse_early_param();
	after_dashes = parse_args("Booting kernel",
				  static_command_line, __start___param,
				  __stop___param - __start___param,
				  -1, -1, &unknown_bootoption);
	if (!IS_ERR_OR_NULL(after_dashes))
		parse_args("Setting init args", after_dashes, NULL, 0, -1, -1,
			   set_init_arg);

	jump_label_init();

	/*
	 * These use large bootmem allocations and must precede
	 * kmem_cache_init()
	 */
	setup_log_buf(0);
	pidhash_init();
	vfs_caches_init_early();
	sort_main_extable();
	trap_init();
	mm_init();

	/*
	 * Set up the scheduler prior starting any interrupts (such as the
	 * timer interrupt). Full topology setup happens at smp_init()
	 * time - but meanwhile we still have a functioning scheduler.
	 */
	sched_init();
	/*
	 * Disable preemption - early bootup scheduling is extremely
	 * fragile until we cpu_idle() for the first time.
	 */
	preempt_disable();
	if (WARN(!irqs_disabled(),
		 "Interrupts were enabled *very* early, fixing it\n"))
		local_irq_disable();
	idr_init_cache();
	rcu_init();
	context_tracking_init();
	radix_tree_init();
	/* init some links before init_ISA_irqs() */
	early_irq_init();
	init_IRQ();
	tick_init();
	rcu_init_nohz();
	init_timers();
	hrtimers_init();
	softirq_init();
	timekeeping_init();
	time_init();
	sched_clock_postinit();
	perf_event_init();
	profile_init();
	call_function_init();
	WARN(!irqs_disabled(), "Interrupts were enabled early\n");
	early_boot_irqs_disabled = false;
	local_irq_enable();

	kmem_cache_init_late();

	/*
	 * HACK ALERT! This is early. We're enabling the console before
	 * we've done PCI setups etc, and console_init() must be aware of
	 * this. But we do want output early, in case something goes wrong.
	 */
	console_init();
	if (panic_later)
		panic("Too many boot %s vars at `%s'", panic_later,
		      panic_param);

	lockdep_info();

	/*
	 * Need to run this when irqs are enabled, because it wants
	 * to self-test [hard/soft]-irqs on/off lock inversion bugs
	 * too:
	 */
	locking_selftest();

#ifdef CONFIG_BLK_DEV_INITRD
	if (initrd_start && !initrd_below_start_ok &&
	    page_to_pfn(virt_to_page((void *)initrd_start)) < min_low_pfn) {
		pr_crit("initrd overwritten (0x%08lx < 0x%08lx) - disabling it.\n",
		    page_to_pfn(virt_to_page((void *)initrd_start)),
		    min_low_pfn);
		initrd_start = 0;
	}
#endif
<<<<<<< HEAD
=======
	page_ext_init();
>>>>>>> 35ac317b
	debug_objects_mem_init();
	kmemleak_init();
	setup_per_cpu_pageset();
	numa_policy_init();
	if (late_time_init)
		late_time_init();
	sched_clock_init();
	calibrate_delay();
	pidmap_init();
	anon_vma_init();
	acpi_early_init();
#ifdef CONFIG_X86
	if (efi_enabled(EFI_RUNTIME_SERVICES))
		efi_enter_virtual_mode();
#endif
#ifdef CONFIG_X86_ESPFIX64
	/* Should be run before the first non-init thread is created */
	init_espfix_bsp();
#endif
	thread_info_cache_init();
	cred_init();
	fork_init(totalram_pages);
	proc_caches_init();
	buffer_init();
	key_init();
	security_init();
	dbg_late_init();
	vfs_caches_init(totalram_pages);
	signals_init();
	/* rootfs populating might need page-writeback */
	page_writeback_init();
	proc_root_init();
	nsfs_init();
	cgroup_init();
	cpuset_init();
	taskstats_init_early();
	delayacct_init();

	check_bugs();

	sfi_init_late();

	if (efi_enabled(EFI_RUNTIME_SERVICES)) {
		efi_late_init();
		efi_free_boot_services();
	}

	ftrace_init();

	/* Do the rest non-__init'ed, we're now alive */
	rest_init();
}

/* Call all constructor functions linked into the kernel. */
static void __init do_ctors(void)
{
#ifdef CONFIG_CONSTRUCTORS
	ctor_fn_t *fn = (ctor_fn_t *) __ctors_start;

	for (; fn < (ctor_fn_t *) __ctors_end; fn++)
		(*fn)();
#endif
}

bool initcall_debug;
core_param(initcall_debug, initcall_debug, bool, 0644);

#ifdef CONFIG_KALLSYMS
struct blacklist_entry {
	struct list_head next;
	char *buf;
};

static __initdata_or_module LIST_HEAD(blacklisted_initcalls);

static int __init initcall_blacklist(char *str)
{
	char *str_entry;
	struct blacklist_entry *entry;

	/* str argument is a comma-separated list of functions */
	do {
		str_entry = strsep(&str, ",");
		if (str_entry) {
			pr_debug("blacklisting initcall %s\n", str_entry);
			entry = alloc_bootmem(sizeof(*entry));
			entry->buf = alloc_bootmem(strlen(str_entry) + 1);
			strcpy(entry->buf, str_entry);
			list_add(&entry->next, &blacklisted_initcalls);
		}
	} while (str_entry);

	return 0;
}

static bool __init_or_module initcall_blacklisted(initcall_t fn)
{
	struct list_head *tmp;
	struct blacklist_entry *entry;
	char *fn_name;

	fn_name = kasprintf(GFP_KERNEL, "%pf", fn);
	if (!fn_name)
		return false;

	list_for_each(tmp, &blacklisted_initcalls) {
		entry = list_entry(tmp, struct blacklist_entry, next);
		if (!strcmp(fn_name, entry->buf)) {
			pr_debug("initcall %s blacklisted\n", fn_name);
			kfree(fn_name);
			return true;
		}
	}

	kfree(fn_name);
	return false;
}
#else
static int __init initcall_blacklist(char *str)
{
	pr_warn("initcall_blacklist requires CONFIG_KALLSYMS\n");
	return 0;
}

static bool __init_or_module initcall_blacklisted(initcall_t fn)
{
	return false;
}
#endif
__setup("initcall_blacklist=", initcall_blacklist);

static int __init_or_module do_one_initcall_debug(initcall_t fn)
{
	ktime_t calltime, delta, rettime;
	unsigned long long duration;
	int ret;

	printk(KERN_DEBUG "calling  %pF @ %i\n", fn, task_pid_nr(current));
	calltime = ktime_get();
	ret = fn();
	rettime = ktime_get();
	delta = ktime_sub(rettime, calltime);
	duration = (unsigned long long) ktime_to_ns(delta) >> 10;
	printk(KERN_DEBUG "initcall %pF returned %d after %lld usecs\n",
		 fn, ret, duration);

	return ret;
}

int __init_or_module do_one_initcall(initcall_t fn)
{
	int count = preempt_count();
	int ret;
	char msgbuf[64];

	if (initcall_blacklisted(fn))
		return -EPERM;

	if (initcall_debug)
		ret = do_one_initcall_debug(fn);
	else
		ret = fn();

	msgbuf[0] = 0;

	if (preempt_count() != count) {
		sprintf(msgbuf, "preemption imbalance ");
		preempt_count_set(count);
	}
	if (irqs_disabled()) {
		strlcat(msgbuf, "disabled interrupts ", sizeof(msgbuf));
		local_irq_enable();
	}
	WARN(msgbuf[0], "initcall %pF returned with %s\n", fn, msgbuf);

	return ret;
}


extern initcall_t __initcall_start[];
extern initcall_t __initcall0_start[];
extern initcall_t __initcall1_start[];
extern initcall_t __initcall2_start[];
extern initcall_t __initcall3_start[];
extern initcall_t __initcall4_start[];
extern initcall_t __initcall5_start[];
extern initcall_t __initcall6_start[];
extern initcall_t __initcall7_start[];
extern initcall_t __initcall_end[];

static initcall_t *initcall_levels[] __initdata = {
	__initcall0_start,
	__initcall1_start,
	__initcall2_start,
	__initcall3_start,
	__initcall4_start,
	__initcall5_start,
	__initcall6_start,
	__initcall7_start,
	__initcall_end,
};

/* Keep these in sync with initcalls in include/linux/init.h */
static char *initcall_level_names[] __initdata = {
	"early",
	"core",
	"postcore",
	"arch",
	"subsys",
	"fs",
	"device",
	"late",
};

static void __init do_initcall_level(int level)
{
	initcall_t *fn;

	strcpy(initcall_command_line, saved_command_line);
	parse_args(initcall_level_names[level],
		   initcall_command_line, __start___param,
		   __stop___param - __start___param,
		   level, level,
		   &repair_env_string);

	for (fn = initcall_levels[level]; fn < initcall_levels[level+1]; fn++)
		do_one_initcall(*fn);
}

static void __init do_initcalls(void)
{
	int level;

	for (level = 0; level < ARRAY_SIZE(initcall_levels) - 1; level++)
		do_initcall_level(level);
}

/*
 * Ok, the machine is now initialized. None of the devices
 * have been touched yet, but the CPU subsystem is up and
 * running, and memory and process management works.
 *
 * Now we can finally start doing some real work..
 */
static void __init do_basic_setup(void)
{
	cpuset_init_smp();
	usermodehelper_init();
	shmem_init();
	driver_init();
	init_irq_proc();
	do_ctors();
	usermodehelper_enable();
	do_initcalls();
	random_int_secret_init();
}

static void __init do_pre_smp_initcalls(void)
{
	initcall_t *fn;

	for (fn = __initcall_start; fn < __initcall0_start; fn++)
		do_one_initcall(*fn);
}

/*
 * This function requests modules which should be loaded by default and is
 * called twice right after initrd is mounted and right before init is
 * exec'd.  If such modules are on either initrd or rootfs, they will be
 * loaded before control is passed to userland.
 */
void __init load_default_modules(void)
{
	load_default_elevator_module();
}

static int run_init_process(const char *init_filename)
{
	argv_init[0] = init_filename;
	return do_execve(getname_kernel(init_filename),
		(const char __user *const __user *)argv_init,
		(const char __user *const __user *)envp_init);
}

static int try_to_run_init_process(const char *init_filename)
{
	int ret;

	ret = run_init_process(init_filename);

	if (ret && ret != -ENOENT) {
		pr_err("Starting init: %s exists but couldn't execute it (error %d)\n",
		       init_filename, ret);
	}

	return ret;
}

static noinline void __init kernel_init_freeable(void);

static int __ref kernel_init(void *unused)
{
	int ret;

	kernel_init_freeable();
	/* need to finish all async __init code before freeing the memory */
	async_synchronize_full();
	free_initmem();
	mark_rodata_ro();
	system_state = SYSTEM_RUNNING;
	numa_default_policy();

	flush_delayed_fput();

	if (ramdisk_execute_command) {
		ret = run_init_process(ramdisk_execute_command);
		if (!ret)
			return 0;
		pr_err("Failed to execute %s (error %d)\n",
		       ramdisk_execute_command, ret);
	}

	/*
	 * We try each of these until one succeeds.
	 *
	 * The Bourne shell can be used instead of init if we are
	 * trying to recover a really broken machine.
	 */
	if (execute_command) {
		ret = run_init_process(execute_command);
		if (!ret)
			return 0;
<<<<<<< HEAD
#ifndef CONFIG_INIT_FALLBACK
		panic("Requested init %s failed (error %d).",
		      execute_command, ret);
#else
		pr_err("Failed to execute %s (error %d).  Attempting defaults...\n",
		       execute_command, ret);
#endif
=======
		panic("Requested init %s failed (error %d).",
		      execute_command, ret);
>>>>>>> 35ac317b
	}
	if (!try_to_run_init_process("/sbin/init") ||
	    !try_to_run_init_process("/etc/init") ||
	    !try_to_run_init_process("/bin/init") ||
	    !try_to_run_init_process("/bin/sh"))
		return 0;

	panic("No working init found.  Try passing init= option to kernel. "
	      "See Linux Documentation/init.txt for guidance.");
}

static noinline void __init kernel_init_freeable(void)
{
	/*
	 * Wait until kthreadd is all set-up.
	 */
	wait_for_completion(&kthreadd_done);

	/* Now the scheduler is fully set up and can do blocking allocations */
	gfp_allowed_mask = __GFP_BITS_MASK;

	/*
	 * init can allocate pages on any node
	 */
	set_mems_allowed(node_states[N_MEMORY]);
	/*
	 * init can run on any cpu.
	 */
	set_cpus_allowed_ptr(current, cpu_all_mask);

	cad_pid = task_pid(current);

	smp_prepare_cpus(setup_max_cpus);

	do_pre_smp_initcalls();
	lockup_detector_init();

	smp_init();
	sched_init_smp();

	do_basic_setup();

	/* Open the /dev/console on the rootfs, this should never fail */
	if (sys_open((const char __user *) "/dev/console", O_RDWR, 0) < 0)
		pr_err("Warning: unable to open an initial console.\n");

	(void) sys_dup(0);
	(void) sys_dup(0);
	/*
	 * check if there is an early userspace init.  If yes, let it do all
	 * the work
	 */

	if (!ramdisk_execute_command)
		ramdisk_execute_command = "/init";

	if (sys_access((const char __user *) ramdisk_execute_command, 0) != 0) {
		ramdisk_execute_command = NULL;
		prepare_namespace();
	}

	/*
	 * Ok, we have completed the initial bootup, and
	 * we're essentially up and running. Get rid of the
	 * initmem segments and start the user-mode stuff..
	 *
	 * rootfs is available now, try loading the public keys
	 * and default modules
	 */

	integrity_load_keys();
	load_default_modules();
}<|MERGE_RESOLUTION|>--- conflicted
+++ resolved
@@ -51,10 +51,7 @@
 #include <linux/mempolicy.h>
 #include <linux/key.h>
 #include <linux/buffer_head.h>
-<<<<<<< HEAD
-=======
 #include <linux/page_ext.h>
->>>>>>> 35ac317b
 #include <linux/debug_locks.h>
 #include <linux/debugobjects.h>
 #include <linux/lockdep.h>
@@ -490,14 +487,11 @@
  */
 static void __init mm_init(void)
 {
-<<<<<<< HEAD
-=======
 	/*
 	 * page_ext requires contiguous pages,
 	 * bigger than MAX_ORDER unless SPARSEMEM.
 	 */
 	page_ext_init_flatmem();
->>>>>>> 35ac317b
 	mem_init();
 	kmem_cache_init();
 	percpu_init_late();
@@ -635,10 +629,7 @@
 		initrd_start = 0;
 	}
 #endif
-<<<<<<< HEAD
-=======
 	page_ext_init();
->>>>>>> 35ac317b
 	debug_objects_mem_init();
 	kmemleak_init();
 	setup_per_cpu_pageset();
@@ -971,18 +962,8 @@
 		ret = run_init_process(execute_command);
 		if (!ret)
 			return 0;
-<<<<<<< HEAD
-#ifndef CONFIG_INIT_FALLBACK
 		panic("Requested init %s failed (error %d).",
 		      execute_command, ret);
-#else
-		pr_err("Failed to execute %s (error %d).  Attempting defaults...\n",
-		       execute_command, ret);
-#endif
-=======
-		panic("Requested init %s failed (error %d).",
-		      execute_command, ret);
->>>>>>> 35ac317b
 	}
 	if (!try_to_run_init_process("/sbin/init") ||
 	    !try_to_run_init_process("/etc/init") ||
