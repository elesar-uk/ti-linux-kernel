--- conflicted
+++ resolved
@@ -964,18 +964,8 @@
 		ret = run_init_process(execute_command);
 		if (!ret)
 			return 0;
-<<<<<<< HEAD
-#ifndef CONFIG_INIT_FALLBACK
 		panic("Requested init %s failed (error %d).",
 		      execute_command, ret);
-#else
-		pr_err("Failed to execute %s (error %d).  Attempting defaults...\n",
-		       execute_command, ret);
-#endif
-=======
-		panic("Requested init %s failed (error %d).",
-		      execute_command, ret);
->>>>>>> 35ac317b
 	}
 	if (!try_to_run_init_process("/sbin/init") ||
 	    !try_to_run_init_process("/etc/init") ||
