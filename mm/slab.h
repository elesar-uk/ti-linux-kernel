--- conflicted
+++ resolved
@@ -237,11 +237,7 @@
 		return 0;
 	if (is_root_cache(s))
 		return 0;
-<<<<<<< HEAD
-	return memcg_charge_kmem(s->memcg_params->memcg, gfp, 1 << order);
-=======
 	return memcg_charge_kmem(s->memcg_params.memcg, gfp, 1 << order);
->>>>>>> d07b956c
 }
 
 static __always_inline void memcg_uncharge_slab(struct kmem_cache *s, int order)
@@ -250,11 +246,7 @@
 		return;
 	if (is_root_cache(s))
 		return;
-<<<<<<< HEAD
-	memcg_uncharge_kmem(s->memcg_params->memcg, 1 << order);
-=======
 	memcg_uncharge_kmem(s->memcg_params.memcg, 1 << order);
->>>>>>> d07b956c
 }
 
 extern void slab_init_memcg_params(struct kmem_cache *);
