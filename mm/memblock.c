--- conflicted
+++ resolved
@@ -239,9 +239,6 @@
 		new_array = kmalloc(new_size, GFP_KERNEL);
 		addr = new_array ? __pa(new_array) : 0;
 	} else {
-<<<<<<< HEAD
-		addr = memblock_find_in_range(0, MEMBLOCK_ALLOC_ACCESSIBLE, new_size, sizeof(phys_addr_t));
-=======
 		/* only exclude range when trying to double reserved.regions */
 		if (type != &memblock.reserved)
 			new_area_start = new_area_size = 0;
@@ -254,7 +251,6 @@
 					min(new_area_start, memblock.current_limit),
 					new_size, sizeof(phys_addr_t));
 
->>>>>>> bd0a521e
 		new_array = addr ? __va(addr) : 0;
 	}
 	if (!addr) {
