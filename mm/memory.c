/*
 *  linux/mm/memory.c
 *
 *  Copyright (C) 1991, 1992, 1993, 1994  Linus Torvalds
 */

/*
 * demand-loading started 01.12.91 - seems it is high on the list of
 * things wanted, and it should be easy to implement. - Linus
 */

/*
 * Ok, demand-loading was easy, shared pages a little bit tricker. Shared
 * pages started 02.12.91, seems to work. - Linus.
 *
 * Tested sharing by executing about 30 /bin/sh: under the old kernel it
 * would have taken more than the 6M I have free, but it worked well as
 * far as I could see.
 *
 * Also corrected some "invalidate()"s - I wasn't doing enough of them.
 */

/*
 * Real VM (paging to/from disk) started 18.12.91. Much more work and
 * thought has to go into this. Oh, well..
 * 19.12.91  -  works, somewhat. Sometimes I get faults, don't know why.
 *		Found it. Everything seems to work now.
 * 20.12.91  -  Ok, making the swap-device changeable like the root.
 */

/*
 * 05.04.94  -  Multi-page memory management added for v1.1.
 * 		Idea by Alex Bligh (alex@cconcepts.co.uk)
 *
 * 16.07.99  -  Support of BIGMEM added by Gerhard Wichert, Siemens AG
 *		(Gerhard.Wichert@pdb.siemens.de)
 *
 * Aug/Sep 2004 Changed to four level page tables (Andi Kleen)
 */

#include <linux/kernel_stat.h>
#include <linux/mm.h>
#include <linux/hugetlb.h>
#include <linux/mman.h>
#include <linux/swap.h>
#include <linux/highmem.h>
#include <linux/pagemap.h>
#include <linux/ksm.h>
#include <linux/rmap.h>
#include <linux/export.h>
#include <linux/delayacct.h>
#include <linux/init.h>
#include <linux/writeback.h>
#include <linux/memcontrol.h>
#include <linux/mmu_notifier.h>
#include <linux/kallsyms.h>
#include <linux/swapops.h>
#include <linux/elf.h>
#include <linux/gfp.h>
#include <linux/migrate.h>
#include <linux/string.h>
#include <linux/dma-debug.h>
#include <linux/debugfs.h>

#include <asm/io.h>
#include <asm/pgalloc.h>
#include <asm/uaccess.h>
#include <asm/tlb.h>
#include <asm/tlbflush.h>
#include <asm/pgtable.h>

#include "internal.h"

#ifdef LAST_CPUPID_NOT_IN_PAGE_FLAGS
#warning Unfortunate NUMA and NUMA Balancing config, growing page-frame for last_cpupid.
#endif

#ifndef CONFIG_NEED_MULTIPLE_NODES
/* use the per-pgdat data instead for discontigmem - mbligh */
unsigned long max_mapnr;
struct page *mem_map;

EXPORT_SYMBOL(max_mapnr);
EXPORT_SYMBOL(mem_map);
#endif

/*
 * A number of key systems in x86 including ioremap() rely on the assumption
 * that high_memory defines the upper bound on direct map memory, then end
 * of ZONE_NORMAL.  Under CONFIG_DISCONTIG this means that max_low_pfn and
 * highstart_pfn must be the same; there must be no gap between ZONE_NORMAL
 * and ZONE_HIGHMEM.
 */
void * high_memory;

EXPORT_SYMBOL(high_memory);

/*
 * Randomize the address space (stacks, mmaps, brk, etc.).
 *
 * ( When CONFIG_COMPAT_BRK=y we exclude brk from randomization,
 *   as ancient (libc5 based) binaries can segfault. )
 */
int randomize_va_space __read_mostly =
#ifdef CONFIG_COMPAT_BRK
					1;
#else
					2;
#endif

static int __init disable_randmaps(char *s)
{
	randomize_va_space = 0;
	return 1;
}
__setup("norandmaps", disable_randmaps);

unsigned long zero_pfn __read_mostly;
unsigned long highest_memmap_pfn __read_mostly;

EXPORT_SYMBOL(zero_pfn);

/*
 * CONFIG_MMU architectures set up ZERO_PAGE in their paging_init()
 */
static int __init init_zero_pfn(void)
{
	zero_pfn = page_to_pfn(ZERO_PAGE(0));
	return 0;
}
core_initcall(init_zero_pfn);


#if defined(SPLIT_RSS_COUNTING)

void sync_mm_rss(struct mm_struct *mm)
{
	int i;

	for (i = 0; i < NR_MM_COUNTERS; i++) {
		if (current->rss_stat.count[i]) {
			add_mm_counter(mm, i, current->rss_stat.count[i]);
			current->rss_stat.count[i] = 0;
		}
	}
	current->rss_stat.events = 0;
}

static void add_mm_counter_fast(struct mm_struct *mm, int member, int val)
{
	struct task_struct *task = current;

	if (likely(task->mm == mm))
		task->rss_stat.count[member] += val;
	else
		add_mm_counter(mm, member, val);
}
#define inc_mm_counter_fast(mm, member) add_mm_counter_fast(mm, member, 1)
#define dec_mm_counter_fast(mm, member) add_mm_counter_fast(mm, member, -1)

/* sync counter once per 64 page faults */
#define TASK_RSS_EVENTS_THRESH	(64)
static void check_sync_rss_stat(struct task_struct *task)
{
	if (unlikely(task != current))
		return;
	if (unlikely(task->rss_stat.events++ > TASK_RSS_EVENTS_THRESH))
		sync_mm_rss(task->mm);
}
#else /* SPLIT_RSS_COUNTING */

#define inc_mm_counter_fast(mm, member) inc_mm_counter(mm, member)
#define dec_mm_counter_fast(mm, member) dec_mm_counter(mm, member)

static void check_sync_rss_stat(struct task_struct *task)
{
}

#endif /* SPLIT_RSS_COUNTING */

#ifdef HAVE_GENERIC_MMU_GATHER

static int tlb_next_batch(struct mmu_gather *tlb)
{
	struct mmu_gather_batch *batch;

	batch = tlb->active;
	if (batch->next) {
		tlb->active = batch->next;
		return 1;
	}

	if (tlb->batch_count == MAX_GATHER_BATCH_COUNT)
		return 0;

	batch = (void *)__get_free_pages(GFP_NOWAIT | __GFP_NOWARN, 0);
	if (!batch)
		return 0;

	tlb->batch_count++;
	batch->next = NULL;
	batch->nr   = 0;
	batch->max  = MAX_GATHER_BATCH;

	tlb->active->next = batch;
	tlb->active = batch;

	return 1;
}

/* tlb_gather_mmu
 *	Called to initialize an (on-stack) mmu_gather structure for page-table
 *	tear-down from @mm. The @fullmm argument is used when @mm is without
 *	users and we're going to destroy the full address space (exit/execve).
 */
void tlb_gather_mmu(struct mmu_gather *tlb, struct mm_struct *mm, unsigned long start, unsigned long end)
{
	tlb->mm = mm;

	/* Is it from 0 to ~0? */
	tlb->fullmm     = !(start | (end+1));
	tlb->need_flush_all = 0;
	tlb->local.next = NULL;
	tlb->local.nr   = 0;
	tlb->local.max  = ARRAY_SIZE(tlb->__pages);
	tlb->active     = &tlb->local;
	tlb->batch_count = 0;

#ifdef CONFIG_HAVE_RCU_TABLE_FREE
	tlb->batch = NULL;
#endif

	__tlb_reset_range(tlb);
}

static void tlb_flush_mmu_tlbonly(struct mmu_gather *tlb)
{
	if (!tlb->end)
		return;

	tlb_flush(tlb);
	mmu_notifier_invalidate_range(tlb->mm, tlb->start, tlb->end);
#ifdef CONFIG_HAVE_RCU_TABLE_FREE
	tlb_table_flush(tlb);
#endif
	__tlb_reset_range(tlb);
}

static void tlb_flush_mmu_free(struct mmu_gather *tlb)
{
	struct mmu_gather_batch *batch;

	for (batch = &tlb->local; batch && batch->nr; batch = batch->next) {
		free_pages_and_swap_cache(batch->pages, batch->nr);
		batch->nr = 0;
	}
	tlb->active = &tlb->local;
}

void tlb_flush_mmu(struct mmu_gather *tlb)
{
	tlb_flush_mmu_tlbonly(tlb);
	tlb_flush_mmu_free(tlb);
}

/* tlb_finish_mmu
 *	Called at the end of the shootdown operation to free up any resources
 *	that were required.
 */
void tlb_finish_mmu(struct mmu_gather *tlb, unsigned long start, unsigned long end)
{
	struct mmu_gather_batch *batch, *next;

	tlb_flush_mmu(tlb);

	/* keep the page table cache within bounds */
	check_pgt_cache();

	for (batch = tlb->local.next; batch; batch = next) {
		next = batch->next;
		free_pages((unsigned long)batch, 0);
	}
	tlb->local.next = NULL;
}

/* __tlb_remove_page
 *	Must perform the equivalent to __free_pte(pte_get_and_clear(ptep)), while
 *	handling the additional races in SMP caused by other CPUs caching valid
 *	mappings in their TLBs. Returns the number of free page slots left.
 *	When out of page slots we must call tlb_flush_mmu().
 */
int __tlb_remove_page(struct mmu_gather *tlb, struct page *page)
{
	struct mmu_gather_batch *batch;

	VM_BUG_ON(!tlb->end);

	batch = tlb->active;
	batch->pages[batch->nr++] = page;
	if (batch->nr == batch->max) {
		if (!tlb_next_batch(tlb))
			return 0;
		batch = tlb->active;
	}
	VM_BUG_ON_PAGE(batch->nr > batch->max, page);

	return batch->max - batch->nr;
}

#endif /* HAVE_GENERIC_MMU_GATHER */

#ifdef CONFIG_HAVE_RCU_TABLE_FREE

/*
 * See the comment near struct mmu_table_batch.
 */

static void tlb_remove_table_smp_sync(void *arg)
{
	/* Simply deliver the interrupt */
}

static void tlb_remove_table_one(void *table)
{
	/*
	 * This isn't an RCU grace period and hence the page-tables cannot be
	 * assumed to be actually RCU-freed.
	 *
	 * It is however sufficient for software page-table walkers that rely on
	 * IRQ disabling. See the comment near struct mmu_table_batch.
	 */
	smp_call_function(tlb_remove_table_smp_sync, NULL, 1);
	__tlb_remove_table(table);
}

static void tlb_remove_table_rcu(struct rcu_head *head)
{
	struct mmu_table_batch *batch;
	int i;

	batch = container_of(head, struct mmu_table_batch, rcu);

	for (i = 0; i < batch->nr; i++)
		__tlb_remove_table(batch->tables[i]);

	free_page((unsigned long)batch);
}

void tlb_table_flush(struct mmu_gather *tlb)
{
	struct mmu_table_batch **batch = &tlb->batch;

	if (*batch) {
		call_rcu_sched(&(*batch)->rcu, tlb_remove_table_rcu);
		*batch = NULL;
	}
}

void tlb_remove_table(struct mmu_gather *tlb, void *table)
{
	struct mmu_table_batch **batch = &tlb->batch;

	/*
	 * When there's less then two users of this mm there cannot be a
	 * concurrent page-table walk.
	 */
	if (atomic_read(&tlb->mm->mm_users) < 2) {
		__tlb_remove_table(table);
		return;
	}

	if (*batch == NULL) {
		*batch = (struct mmu_table_batch *)__get_free_page(GFP_NOWAIT | __GFP_NOWARN);
		if (*batch == NULL) {
			tlb_remove_table_one(table);
			return;
		}
		(*batch)->nr = 0;
	}
	(*batch)->tables[(*batch)->nr++] = table;
	if ((*batch)->nr == MAX_TABLE_BATCH)
		tlb_table_flush(tlb);
}

#endif /* CONFIG_HAVE_RCU_TABLE_FREE */

/*
 * Note: this doesn't free the actual pages themselves. That
 * has been handled earlier when unmapping all the memory regions.
 */
static void free_pte_range(struct mmu_gather *tlb, pmd_t *pmd,
			   unsigned long addr)
{
	pgtable_t token = pmd_pgtable(*pmd);
	pmd_clear(pmd);
	pte_free_tlb(tlb, token, addr);
	atomic_long_dec(&tlb->mm->nr_ptes);
}

static inline void free_pmd_range(struct mmu_gather *tlb, pud_t *pud,
				unsigned long addr, unsigned long end,
				unsigned long floor, unsigned long ceiling)
{
	pmd_t *pmd;
	unsigned long next;
	unsigned long start;

	start = addr;
	pmd = pmd_offset(pud, addr);
	do {
		next = pmd_addr_end(addr, end);
		if (pmd_none_or_clear_bad(pmd))
			continue;
		free_pte_range(tlb, pmd, addr);
	} while (pmd++, addr = next, addr != end);

	start &= PUD_MASK;
	if (start < floor)
		return;
	if (ceiling) {
		ceiling &= PUD_MASK;
		if (!ceiling)
			return;
	}
	if (end - 1 > ceiling - 1)
		return;

	pmd = pmd_offset(pud, start);
	pud_clear(pud);
	pmd_free_tlb(tlb, pmd, start);
	mm_dec_nr_pmds(tlb->mm);
}

static inline void free_pud_range(struct mmu_gather *tlb, pgd_t *pgd,
				unsigned long addr, unsigned long end,
				unsigned long floor, unsigned long ceiling)
{
	pud_t *pud;
	unsigned long next;
	unsigned long start;

	start = addr;
	pud = pud_offset(pgd, addr);
	do {
		next = pud_addr_end(addr, end);
		if (pud_none_or_clear_bad(pud))
			continue;
		free_pmd_range(tlb, pud, addr, next, floor, ceiling);
	} while (pud++, addr = next, addr != end);

	start &= PGDIR_MASK;
	if (start < floor)
		return;
	if (ceiling) {
		ceiling &= PGDIR_MASK;
		if (!ceiling)
			return;
	}
	if (end - 1 > ceiling - 1)
		return;

	pud = pud_offset(pgd, start);
	pgd_clear(pgd);
	pud_free_tlb(tlb, pud, start);
}

/*
 * This function frees user-level page tables of a process.
 */
void free_pgd_range(struct mmu_gather *tlb,
			unsigned long addr, unsigned long end,
			unsigned long floor, unsigned long ceiling)
{
	pgd_t *pgd;
	unsigned long next;

	/*
	 * The next few lines have given us lots of grief...
	 *
	 * Why are we testing PMD* at this top level?  Because often
	 * there will be no work to do at all, and we'd prefer not to
	 * go all the way down to the bottom just to discover that.
	 *
	 * Why all these "- 1"s?  Because 0 represents both the bottom
	 * of the address space and the top of it (using -1 for the
	 * top wouldn't help much: the masks would do the wrong thing).
	 * The rule is that addr 0 and floor 0 refer to the bottom of
	 * the address space, but end 0 and ceiling 0 refer to the top
	 * Comparisons need to use "end - 1" and "ceiling - 1" (though
	 * that end 0 case should be mythical).
	 *
	 * Wherever addr is brought up or ceiling brought down, we must
	 * be careful to reject "the opposite 0" before it confuses the
	 * subsequent tests.  But what about where end is brought down
	 * by PMD_SIZE below? no, end can't go down to 0 there.
	 *
	 * Whereas we round start (addr) and ceiling down, by different
	 * masks at different levels, in order to test whether a table
	 * now has no other vmas using it, so can be freed, we don't
	 * bother to round floor or end up - the tests don't need that.
	 */

	addr &= PMD_MASK;
	if (addr < floor) {
		addr += PMD_SIZE;
		if (!addr)
			return;
	}
	if (ceiling) {
		ceiling &= PMD_MASK;
		if (!ceiling)
			return;
	}
	if (end - 1 > ceiling - 1)
		end -= PMD_SIZE;
	if (addr > end - 1)
		return;

	pgd = pgd_offset(tlb->mm, addr);
	do {
		next = pgd_addr_end(addr, end);
		if (pgd_none_or_clear_bad(pgd))
			continue;
		free_pud_range(tlb, pgd, addr, next, floor, ceiling);
	} while (pgd++, addr = next, addr != end);
}

void free_pgtables(struct mmu_gather *tlb, struct vm_area_struct *vma,
		unsigned long floor, unsigned long ceiling)
{
	while (vma) {
		struct vm_area_struct *next = vma->vm_next;
		unsigned long addr = vma->vm_start;

		/*
		 * Hide vma from rmap and truncate_pagecache before freeing
		 * pgtables
		 */
		unlink_anon_vmas(vma);
		unlink_file_vma(vma);

		if (is_vm_hugetlb_page(vma)) {
			hugetlb_free_pgd_range(tlb, addr, vma->vm_end,
				floor, next? next->vm_start: ceiling);
		} else {
			/*
			 * Optimization: gather nearby vmas into one call down
			 */
			while (next && next->vm_start <= vma->vm_end + PMD_SIZE
			       && !is_vm_hugetlb_page(next)) {
				vma = next;
				next = vma->vm_next;
				unlink_anon_vmas(vma);
				unlink_file_vma(vma);
			}
			free_pgd_range(tlb, addr, vma->vm_end,
				floor, next? next->vm_start: ceiling);
		}
		vma = next;
	}
}

int __pte_alloc(struct mm_struct *mm, struct vm_area_struct *vma,
		pmd_t *pmd, unsigned long address)
{
	spinlock_t *ptl;
	pgtable_t new = pte_alloc_one(mm, address);
	int wait_split_huge_page;
	if (!new)
		return -ENOMEM;

	/*
	 * Ensure all pte setup (eg. pte page lock and page clearing) are
	 * visible before the pte is made visible to other CPUs by being
	 * put into page tables.
	 *
	 * The other side of the story is the pointer chasing in the page
	 * table walking code (when walking the page table without locking;
	 * ie. most of the time). Fortunately, these data accesses consist
	 * of a chain of data-dependent loads, meaning most CPUs (alpha
	 * being the notable exception) will already guarantee loads are
	 * seen in-order. See the alpha page table accessors for the
	 * smp_read_barrier_depends() barriers in page table walking code.
	 */
	smp_wmb(); /* Could be smp_wmb__xxx(before|after)_spin_lock */

	ptl = pmd_lock(mm, pmd);
	wait_split_huge_page = 0;
	if (likely(pmd_none(*pmd))) {	/* Has another populated it ? */
		atomic_long_inc(&mm->nr_ptes);
		pmd_populate(mm, pmd, new);
		new = NULL;
	} else if (unlikely(pmd_trans_splitting(*pmd)))
		wait_split_huge_page = 1;
	spin_unlock(ptl);
	if (new)
		pte_free(mm, new);
	if (wait_split_huge_page)
		wait_split_huge_page(vma->anon_vma, pmd);
	return 0;
}

int __pte_alloc_kernel(pmd_t *pmd, unsigned long address)
{
	pte_t *new = pte_alloc_one_kernel(&init_mm, address);
	if (!new)
		return -ENOMEM;

	smp_wmb(); /* See comment in __pte_alloc */

	spin_lock(&init_mm.page_table_lock);
	if (likely(pmd_none(*pmd))) {	/* Has another populated it ? */
		pmd_populate_kernel(&init_mm, pmd, new);
		new = NULL;
	} else
		VM_BUG_ON(pmd_trans_splitting(*pmd));
	spin_unlock(&init_mm.page_table_lock);
	if (new)
		pte_free_kernel(&init_mm, new);
	return 0;
}

static inline void init_rss_vec(int *rss)
{
	memset(rss, 0, sizeof(int) * NR_MM_COUNTERS);
}

static inline void add_mm_rss_vec(struct mm_struct *mm, int *rss)
{
	int i;

	if (current->mm == mm)
		sync_mm_rss(mm);
	for (i = 0; i < NR_MM_COUNTERS; i++)
		if (rss[i])
			add_mm_counter(mm, i, rss[i]);
}

/*
 * This function is called to print an error when a bad pte
 * is found. For example, we might have a PFN-mapped pte in
 * a region that doesn't allow it.
 *
 * The calling function must still handle the error.
 */
static void print_bad_pte(struct vm_area_struct *vma, unsigned long addr,
			  pte_t pte, struct page *page)
{
	pgd_t *pgd = pgd_offset(vma->vm_mm, addr);
	pud_t *pud = pud_offset(pgd, addr);
	pmd_t *pmd = pmd_offset(pud, addr);
	struct address_space *mapping;
	pgoff_t index;
	static unsigned long resume;
	static unsigned long nr_shown;
	static unsigned long nr_unshown;

	/*
	 * Allow a burst of 60 reports, then keep quiet for that minute;
	 * or allow a steady drip of one report per second.
	 */
	if (nr_shown == 60) {
		if (time_before(jiffies, resume)) {
			nr_unshown++;
			return;
		}
		if (nr_unshown) {
			printk(KERN_ALERT
				"BUG: Bad page map: %lu messages suppressed\n",
				nr_unshown);
			nr_unshown = 0;
		}
		nr_shown = 0;
	}
	if (nr_shown++ == 0)
		resume = jiffies + 60 * HZ;

	mapping = vma->vm_file ? vma->vm_file->f_mapping : NULL;
	index = linear_page_index(vma, addr);

	printk(KERN_ALERT
		"BUG: Bad page map in process %s  pte:%08llx pmd:%08llx\n",
		current->comm,
		(long long)pte_val(pte), (long long)pmd_val(*pmd));
	if (page)
		dump_page(page, "bad pte");
	printk(KERN_ALERT
		"addr:%p vm_flags:%08lx anon_vma:%p mapping:%p index:%lx\n",
		(void *)addr, vma->vm_flags, vma->anon_vma, mapping, index);
	/*
	 * Choose text because data symbols depend on CONFIG_KALLSYMS_ALL=y
	 */
	if (vma->vm_ops)
		printk(KERN_ALERT "vma->vm_ops->fault: %pSR\n",
		       vma->vm_ops->fault);
	if (vma->vm_file)
		printk(KERN_ALERT "vma->vm_file->f_op->mmap: %pSR\n",
		       vma->vm_file->f_op->mmap);
	dump_stack();
	add_taint(TAINT_BAD_PAGE, LOCKDEP_NOW_UNRELIABLE);
}

/*
 * vm_normal_page -- This function gets the "struct page" associated with a pte.
 *
 * "Special" mappings do not wish to be associated with a "struct page" (either
 * it doesn't exist, or it exists but they don't want to touch it). In this
 * case, NULL is returned here. "Normal" mappings do have a struct page.
 *
 * There are 2 broad cases. Firstly, an architecture may define a pte_special()
 * pte bit, in which case this function is trivial. Secondly, an architecture
 * may not have a spare pte bit, which requires a more complicated scheme,
 * described below.
 *
 * A raw VM_PFNMAP mapping (ie. one that is not COWed) is always considered a
 * special mapping (even if there are underlying and valid "struct pages").
 * COWed pages of a VM_PFNMAP are always normal.
 *
 * The way we recognize COWed pages within VM_PFNMAP mappings is through the
 * rules set up by "remap_pfn_range()": the vma will have the VM_PFNMAP bit
 * set, and the vm_pgoff will point to the first PFN mapped: thus every special
 * mapping will always honor the rule
 *
 *	pfn_of_page == vma->vm_pgoff + ((addr - vma->vm_start) >> PAGE_SHIFT)
 *
 * And for normal mappings this is false.
 *
 * This restricts such mappings to be a linear translation from virtual address
 * to pfn. To get around this restriction, we allow arbitrary mappings so long
 * as the vma is not a COW mapping; in that case, we know that all ptes are
 * special (because none can have been COWed).
 *
 *
 * In order to support COW of arbitrary special mappings, we have VM_MIXEDMAP.
 *
 * VM_MIXEDMAP mappings can likewise contain memory with or without "struct
 * page" backing, however the difference is that _all_ pages with a struct
 * page (that is, those where pfn_valid is true) are refcounted and considered
 * normal pages by the VM. The disadvantage is that pages are refcounted
 * (which can be slower and simply not an option for some PFNMAP users). The
 * advantage is that we don't have to follow the strict linearity rule of
 * PFNMAP mappings in order to support COWable mappings.
 *
 */
#ifdef __HAVE_ARCH_PTE_SPECIAL
# define HAVE_PTE_SPECIAL 1
#else
# define HAVE_PTE_SPECIAL 0
#endif
struct page *vm_normal_page(struct vm_area_struct *vma, unsigned long addr,
				pte_t pte)
{
	unsigned long pfn = pte_pfn(pte);

	if (HAVE_PTE_SPECIAL) {
		if (likely(!pte_special(pte)))
			goto check_pfn;
		if (vma->vm_ops && vma->vm_ops->find_special_page)
			return vma->vm_ops->find_special_page(vma, addr);
		if (vma->vm_flags & (VM_PFNMAP | VM_MIXEDMAP))
			return NULL;
		if (!is_zero_pfn(pfn))
			print_bad_pte(vma, addr, pte, NULL);
		return NULL;
	}

	/* !HAVE_PTE_SPECIAL case follows: */

	if (unlikely(vma->vm_flags & (VM_PFNMAP|VM_MIXEDMAP))) {
		if (vma->vm_flags & VM_MIXEDMAP) {
			if (!pfn_valid(pfn))
				return NULL;
			goto out;
		} else {
			unsigned long off;
			off = (addr - vma->vm_start) >> PAGE_SHIFT;
			if (pfn == vma->vm_pgoff + off)
				return NULL;
			if (!is_cow_mapping(vma->vm_flags))
				return NULL;
		}
	}

	if (is_zero_pfn(pfn))
		return NULL;
check_pfn:
	if (unlikely(pfn > highest_memmap_pfn)) {
		print_bad_pte(vma, addr, pte, NULL);
		return NULL;
	}

	/*
	 * NOTE! We still have PageReserved() pages in the page tables.
	 * eg. VDSO mappings can cause them to exist.
	 */
out:
	return pfn_to_page(pfn);
}

/*
 * copy one vm_area from one task to the other. Assumes the page tables
 * already present in the new task to be cleared in the whole range
 * covered by this vma.
 */

static inline unsigned long
copy_one_pte(struct mm_struct *dst_mm, struct mm_struct *src_mm,
		pte_t *dst_pte, pte_t *src_pte, struct vm_area_struct *vma,
		unsigned long addr, int *rss)
{
	unsigned long vm_flags = vma->vm_flags;
	pte_t pte = *src_pte;
	struct page *page;

	/* pte contains position in swap or file, so copy. */
	if (unlikely(!pte_present(pte))) {
		swp_entry_t entry = pte_to_swp_entry(pte);

		if (likely(!non_swap_entry(entry))) {
			if (swap_duplicate(entry) < 0)
				return entry.val;

			/* make sure dst_mm is on swapoff's mmlist. */
			if (unlikely(list_empty(&dst_mm->mmlist))) {
				spin_lock(&mmlist_lock);
				if (list_empty(&dst_mm->mmlist))
					list_add(&dst_mm->mmlist,
							&src_mm->mmlist);
				spin_unlock(&mmlist_lock);
			}
			rss[MM_SWAPENTS]++;
		} else if (is_migration_entry(entry)) {
			page = migration_entry_to_page(entry);

			if (PageAnon(page))
				rss[MM_ANONPAGES]++;
			else
				rss[MM_FILEPAGES]++;

			if (is_write_migration_entry(entry) &&
					is_cow_mapping(vm_flags)) {
				/*
				 * COW mappings require pages in both
				 * parent and child to be set to read.
				 */
				make_migration_entry_read(&entry);
				pte = swp_entry_to_pte(entry);
				if (pte_swp_soft_dirty(*src_pte))
					pte = pte_swp_mksoft_dirty(pte);
				set_pte_at(src_mm, addr, src_pte, pte);
			}
		}
		goto out_set_pte;
	}

	/*
	 * If it's a COW mapping, write protect it both
	 * in the parent and the child
	 */
	if (is_cow_mapping(vm_flags)) {
		ptep_set_wrprotect(src_mm, addr, src_pte);
		pte = pte_wrprotect(pte);
	}

	/*
	 * If it's a shared mapping, mark it clean in
	 * the child
	 */
	if (vm_flags & VM_SHARED)
		pte = pte_mkclean(pte);
	pte = pte_mkold(pte);

	page = vm_normal_page(vma, addr, pte);
	if (page) {
		get_page(page);
		page_dup_rmap(page);
		if (PageAnon(page))
			rss[MM_ANONPAGES]++;
		else
			rss[MM_FILEPAGES]++;
	}

out_set_pte:
	set_pte_at(dst_mm, addr, dst_pte, pte);
	return 0;
}

static int copy_pte_range(struct mm_struct *dst_mm, struct mm_struct *src_mm,
		   pmd_t *dst_pmd, pmd_t *src_pmd, struct vm_area_struct *vma,
		   unsigned long addr, unsigned long end)
{
	pte_t *orig_src_pte, *orig_dst_pte;
	pte_t *src_pte, *dst_pte;
	spinlock_t *src_ptl, *dst_ptl;
	int progress = 0;
	int rss[NR_MM_COUNTERS];
	swp_entry_t entry = (swp_entry_t){0};

again:
	init_rss_vec(rss);

	dst_pte = pte_alloc_map_lock(dst_mm, dst_pmd, addr, &dst_ptl);
	if (!dst_pte)
		return -ENOMEM;
	src_pte = pte_offset_map(src_pmd, addr);
	src_ptl = pte_lockptr(src_mm, src_pmd);
	spin_lock_nested(src_ptl, SINGLE_DEPTH_NESTING);
	orig_src_pte = src_pte;
	orig_dst_pte = dst_pte;
	arch_enter_lazy_mmu_mode();

	do {
		/*
		 * We are holding two locks at this point - either of them
		 * could generate latencies in another task on another CPU.
		 */
		if (progress >= 32) {
			progress = 0;
			if (need_resched() ||
			    spin_needbreak(src_ptl) || spin_needbreak(dst_ptl))
				break;
		}
		if (pte_none(*src_pte)) {
			progress++;
			continue;
		}
		entry.val = copy_one_pte(dst_mm, src_mm, dst_pte, src_pte,
							vma, addr, rss);
		if (entry.val)
			break;
		progress += 8;
	} while (dst_pte++, src_pte++, addr += PAGE_SIZE, addr != end);

	arch_leave_lazy_mmu_mode();
	spin_unlock(src_ptl);
	pte_unmap(orig_src_pte);
	add_mm_rss_vec(dst_mm, rss);
	pte_unmap_unlock(orig_dst_pte, dst_ptl);
	cond_resched();

	if (entry.val) {
		if (add_swap_count_continuation(entry, GFP_KERNEL) < 0)
			return -ENOMEM;
		progress = 0;
	}
	if (addr != end)
		goto again;
	return 0;
}

static inline int copy_pmd_range(struct mm_struct *dst_mm, struct mm_struct *src_mm,
		pud_t *dst_pud, pud_t *src_pud, struct vm_area_struct *vma,
		unsigned long addr, unsigned long end)
{
	pmd_t *src_pmd, *dst_pmd;
	unsigned long next;

	dst_pmd = pmd_alloc(dst_mm, dst_pud, addr);
	if (!dst_pmd)
		return -ENOMEM;
	src_pmd = pmd_offset(src_pud, addr);
	do {
		next = pmd_addr_end(addr, end);
		if (pmd_trans_huge(*src_pmd)) {
			int err;
			VM_BUG_ON(next-addr != HPAGE_PMD_SIZE);
			err = copy_huge_pmd(dst_mm, src_mm,
					    dst_pmd, src_pmd, addr, vma);
			if (err == -ENOMEM)
				return -ENOMEM;
			if (!err)
				continue;
			/* fall through */
		}
		if (pmd_none_or_clear_bad(src_pmd))
			continue;
		if (copy_pte_range(dst_mm, src_mm, dst_pmd, src_pmd,
						vma, addr, next))
			return -ENOMEM;
	} while (dst_pmd++, src_pmd++, addr = next, addr != end);
	return 0;
}

static inline int copy_pud_range(struct mm_struct *dst_mm, struct mm_struct *src_mm,
		pgd_t *dst_pgd, pgd_t *src_pgd, struct vm_area_struct *vma,
		unsigned long addr, unsigned long end)
{
	pud_t *src_pud, *dst_pud;
	unsigned long next;

	dst_pud = pud_alloc(dst_mm, dst_pgd, addr);
	if (!dst_pud)
		return -ENOMEM;
	src_pud = pud_offset(src_pgd, addr);
	do {
		next = pud_addr_end(addr, end);
		if (pud_none_or_clear_bad(src_pud))
			continue;
		if (copy_pmd_range(dst_mm, src_mm, dst_pud, src_pud,
						vma, addr, next))
			return -ENOMEM;
	} while (dst_pud++, src_pud++, addr = next, addr != end);
	return 0;
}

int copy_page_range(struct mm_struct *dst_mm, struct mm_struct *src_mm,
		struct vm_area_struct *vma)
{
	pgd_t *src_pgd, *dst_pgd;
	unsigned long next;
	unsigned long addr = vma->vm_start;
	unsigned long end = vma->vm_end;
	unsigned long mmun_start;	/* For mmu_notifiers */
	unsigned long mmun_end;		/* For mmu_notifiers */
	bool is_cow;
	int ret;

	/*
	 * Don't copy ptes where a page fault will fill them correctly.
	 * Fork becomes much lighter when there are big shared or private
	 * readonly mappings. The tradeoff is that copy_page_range is more
	 * efficient than faulting.
	 */
	if (!(vma->vm_flags & (VM_HUGETLB | VM_PFNMAP | VM_MIXEDMAP)) &&
			!vma->anon_vma)
		return 0;

	if (is_vm_hugetlb_page(vma))
		return copy_hugetlb_page_range(dst_mm, src_mm, vma);

	if (unlikely(vma->vm_flags & VM_PFNMAP)) {
		/*
		 * We do not free on error cases below as remove_vma
		 * gets called on error from higher level routine
		 */
		ret = track_pfn_copy(vma);
		if (ret)
			return ret;
	}

	/*
	 * We need to invalidate the secondary MMU mappings only when
	 * there could be a permission downgrade on the ptes of the
	 * parent mm. And a permission downgrade will only happen if
	 * is_cow_mapping() returns true.
	 */
	is_cow = is_cow_mapping(vma->vm_flags);
	mmun_start = addr;
	mmun_end   = end;
	if (is_cow)
		mmu_notifier_invalidate_range_start(src_mm, mmun_start,
						    mmun_end);

	ret = 0;
	dst_pgd = pgd_offset(dst_mm, addr);
	src_pgd = pgd_offset(src_mm, addr);
	do {
		next = pgd_addr_end(addr, end);
		if (pgd_none_or_clear_bad(src_pgd))
			continue;
		if (unlikely(copy_pud_range(dst_mm, src_mm, dst_pgd, src_pgd,
					    vma, addr, next))) {
			ret = -ENOMEM;
			break;
		}
	} while (dst_pgd++, src_pgd++, addr = next, addr != end);

	if (is_cow)
		mmu_notifier_invalidate_range_end(src_mm, mmun_start, mmun_end);
	return ret;
}

static unsigned long zap_pte_range(struct mmu_gather *tlb,
				struct vm_area_struct *vma, pmd_t *pmd,
				unsigned long addr, unsigned long end,
				struct zap_details *details)
{
	struct mm_struct *mm = tlb->mm;
	int force_flush = 0;
	int rss[NR_MM_COUNTERS];
	spinlock_t *ptl;
	pte_t *start_pte;
	pte_t *pte;
	swp_entry_t entry;

again:
	init_rss_vec(rss);
	start_pte = pte_offset_map_lock(mm, pmd, addr, &ptl);
	pte = start_pte;
	arch_enter_lazy_mmu_mode();
	do {
		pte_t ptent = *pte;
		if (pte_none(ptent)) {
			continue;
		}

		if (pte_present(ptent)) {
			struct page *page;

			page = vm_normal_page(vma, addr, ptent);
			if (unlikely(details) && page) {
				/*
				 * unmap_shared_mapping_pages() wants to
				 * invalidate cache without truncating:
				 * unmap shared but keep private pages.
				 */
				if (details->check_mapping &&
				    details->check_mapping != page->mapping)
					continue;
			}
			ptent = ptep_get_and_clear_full(mm, addr, pte,
							tlb->fullmm);
			tlb_remove_tlb_entry(tlb, pte, addr);
			if (unlikely(!page))
				continue;
			if (PageAnon(page))
				rss[MM_ANONPAGES]--;
			else {
				if (pte_dirty(ptent)) {
					force_flush = 1;
					set_page_dirty(page);
				}
				if (pte_young(ptent) &&
				    likely(!(vma->vm_flags & VM_SEQ_READ)))
					mark_page_accessed(page);
				rss[MM_FILEPAGES]--;
			}
			page_remove_rmap(page);
			if (unlikely(page_mapcount(page) < 0))
				print_bad_pte(vma, addr, ptent, page);
			if (unlikely(!__tlb_remove_page(tlb, page))) {
				force_flush = 1;
				addr += PAGE_SIZE;
				break;
			}
			continue;
		}
		/* If details->check_mapping, we leave swap entries. */
		if (unlikely(details))
			continue;

		entry = pte_to_swp_entry(ptent);
		if (!non_swap_entry(entry))
			rss[MM_SWAPENTS]--;
		else if (is_migration_entry(entry)) {
			struct page *page;

			page = migration_entry_to_page(entry);

			if (PageAnon(page))
				rss[MM_ANONPAGES]--;
			else
				rss[MM_FILEPAGES]--;
		}
		if (unlikely(!free_swap_and_cache(entry)))
			print_bad_pte(vma, addr, ptent, NULL);
		pte_clear_not_present_full(mm, addr, pte, tlb->fullmm);
	} while (pte++, addr += PAGE_SIZE, addr != end);

	add_mm_rss_vec(mm, rss);
	arch_leave_lazy_mmu_mode();

	/* Do the actual TLB flush before dropping ptl */
	if (force_flush)
		tlb_flush_mmu_tlbonly(tlb);
	pte_unmap_unlock(start_pte, ptl);

	/*
	 * If we forced a TLB flush (either due to running out of
	 * batch buffers or because we needed to flush dirty TLB
	 * entries before releasing the ptl), free the batched
	 * memory too. Restart if we didn't do everything.
	 */
	if (force_flush) {
		force_flush = 0;
		tlb_flush_mmu_free(tlb);

		if (addr != end)
			goto again;
	}

	return addr;
}

static inline unsigned long zap_pmd_range(struct mmu_gather *tlb,
				struct vm_area_struct *vma, pud_t *pud,
				unsigned long addr, unsigned long end,
				struct zap_details *details)
{
	pmd_t *pmd;
	unsigned long next;

	pmd = pmd_offset(pud, addr);
	do {
		next = pmd_addr_end(addr, end);
		if (pmd_trans_huge(*pmd)) {
			if (next - addr != HPAGE_PMD_SIZE) {
#ifdef CONFIG_DEBUG_VM
				if (!rwsem_is_locked(&tlb->mm->mmap_sem)) {
					pr_err("%s: mmap_sem is unlocked! addr=0x%lx end=0x%lx vma->vm_start=0x%lx vma->vm_end=0x%lx\n",
						__func__, addr, end,
						vma->vm_start,
						vma->vm_end);
					BUG();
				}
#endif
				split_huge_page_pmd(vma, addr, pmd);
			} else if (zap_huge_pmd(tlb, vma, pmd, addr))
				goto next;
			/* fall through */
		}
		/*
		 * Here there can be other concurrent MADV_DONTNEED or
		 * trans huge page faults running, and if the pmd is
		 * none or trans huge it can change under us. This is
		 * because MADV_DONTNEED holds the mmap_sem in read
		 * mode.
		 */
		if (pmd_none_or_trans_huge_or_clear_bad(pmd))
			goto next;
		next = zap_pte_range(tlb, vma, pmd, addr, next, details);
next:
		cond_resched();
	} while (pmd++, addr = next, addr != end);

	return addr;
}

static inline unsigned long zap_pud_range(struct mmu_gather *tlb,
				struct vm_area_struct *vma, pgd_t *pgd,
				unsigned long addr, unsigned long end,
				struct zap_details *details)
{
	pud_t *pud;
	unsigned long next;

	pud = pud_offset(pgd, addr);
	do {
		next = pud_addr_end(addr, end);
		if (pud_none_or_clear_bad(pud))
			continue;
		next = zap_pmd_range(tlb, vma, pud, addr, next, details);
	} while (pud++, addr = next, addr != end);

	return addr;
}

static void unmap_page_range(struct mmu_gather *tlb,
			     struct vm_area_struct *vma,
			     unsigned long addr, unsigned long end,
			     struct zap_details *details)
{
	pgd_t *pgd;
	unsigned long next;

	if (details && !details->check_mapping)
		details = NULL;

	BUG_ON(addr >= end);
	tlb_start_vma(tlb, vma);
	pgd = pgd_offset(vma->vm_mm, addr);
	do {
		next = pgd_addr_end(addr, end);
		if (pgd_none_or_clear_bad(pgd))
			continue;
		next = zap_pud_range(tlb, vma, pgd, addr, next, details);
	} while (pgd++, addr = next, addr != end);
	tlb_end_vma(tlb, vma);
}


static void unmap_single_vma(struct mmu_gather *tlb,
		struct vm_area_struct *vma, unsigned long start_addr,
		unsigned long end_addr,
		struct zap_details *details)
{
	unsigned long start = max(vma->vm_start, start_addr);
	unsigned long end;

	if (start >= vma->vm_end)
		return;
	end = min(vma->vm_end, end_addr);
	if (end <= vma->vm_start)
		return;

	if (vma->vm_file)
		uprobe_munmap(vma, start, end);

	if (unlikely(vma->vm_flags & VM_PFNMAP))
		untrack_pfn(vma, 0, 0);

	if (start != end) {
		if (unlikely(is_vm_hugetlb_page(vma))) {
			/*
			 * It is undesirable to test vma->vm_file as it
			 * should be non-null for valid hugetlb area.
			 * However, vm_file will be NULL in the error
			 * cleanup path of mmap_region. When
			 * hugetlbfs ->mmap method fails,
			 * mmap_region() nullifies vma->vm_file
			 * before calling this function to clean up.
			 * Since no pte has actually been setup, it is
			 * safe to do nothing in this case.
			 */
			if (vma->vm_file) {
				i_mmap_lock_write(vma->vm_file->f_mapping);
				__unmap_hugepage_range_final(tlb, vma, start, end, NULL);
				i_mmap_unlock_write(vma->vm_file->f_mapping);
			}
		} else
			unmap_page_range(tlb, vma, start, end, details);
	}
}

/**
 * unmap_vmas - unmap a range of memory covered by a list of vma's
 * @tlb: address of the caller's struct mmu_gather
 * @vma: the starting vma
 * @start_addr: virtual address at which to start unmapping
 * @end_addr: virtual address at which to end unmapping
 *
 * Unmap all pages in the vma list.
 *
 * Only addresses between `start' and `end' will be unmapped.
 *
 * The VMA list must be sorted in ascending virtual address order.
 *
 * unmap_vmas() assumes that the caller will flush the whole unmapped address
 * range after unmap_vmas() returns.  So the only responsibility here is to
 * ensure that any thus-far unmapped pages are flushed before unmap_vmas()
 * drops the lock and schedules.
 */
void unmap_vmas(struct mmu_gather *tlb,
		struct vm_area_struct *vma, unsigned long start_addr,
		unsigned long end_addr)
{
	struct mm_struct *mm = vma->vm_mm;

	mmu_notifier_invalidate_range_start(mm, start_addr, end_addr);
	for ( ; vma && vma->vm_start < end_addr; vma = vma->vm_next)
		unmap_single_vma(tlb, vma, start_addr, end_addr, NULL);
	mmu_notifier_invalidate_range_end(mm, start_addr, end_addr);
}

/**
 * zap_page_range - remove user pages in a given range
 * @vma: vm_area_struct holding the applicable pages
 * @start: starting address of pages to zap
 * @size: number of bytes to zap
 * @details: details of shared cache invalidation
 *
 * Caller must protect the VMA list
 */
void zap_page_range(struct vm_area_struct *vma, unsigned long start,
		unsigned long size, struct zap_details *details)
{
	struct mm_struct *mm = vma->vm_mm;
	struct mmu_gather tlb;
	unsigned long end = start + size;

	lru_add_drain();
	tlb_gather_mmu(&tlb, mm, start, end);
	update_hiwater_rss(mm);
	mmu_notifier_invalidate_range_start(mm, start, end);
	for ( ; vma && vma->vm_start < end; vma = vma->vm_next)
		unmap_single_vma(&tlb, vma, start, end, details);
	mmu_notifier_invalidate_range_end(mm, start, end);
	tlb_finish_mmu(&tlb, start, end);
}

/**
 * zap_page_range_single - remove user pages in a given range
 * @vma: vm_area_struct holding the applicable pages
 * @address: starting address of pages to zap
 * @size: number of bytes to zap
 * @details: details of shared cache invalidation
 *
 * The range must fit into one VMA.
 */
static void zap_page_range_single(struct vm_area_struct *vma, unsigned long address,
		unsigned long size, struct zap_details *details)
{
	struct mm_struct *mm = vma->vm_mm;
	struct mmu_gather tlb;
	unsigned long end = address + size;

	lru_add_drain();
	tlb_gather_mmu(&tlb, mm, address, end);
	update_hiwater_rss(mm);
	mmu_notifier_invalidate_range_start(mm, address, end);
	unmap_single_vma(&tlb, vma, address, end, details);
	mmu_notifier_invalidate_range_end(mm, address, end);
	tlb_finish_mmu(&tlb, address, end);
}

/**
 * zap_vma_ptes - remove ptes mapping the vma
 * @vma: vm_area_struct holding ptes to be zapped
 * @address: starting address of pages to zap
 * @size: number of bytes to zap
 *
 * This function only unmaps ptes assigned to VM_PFNMAP vmas.
 *
 * The entire address range must be fully contained within the vma.
 *
 * Returns 0 if successful.
 */
int zap_vma_ptes(struct vm_area_struct *vma, unsigned long address,
		unsigned long size)
{
	if (address < vma->vm_start || address + size > vma->vm_end ||
	    		!(vma->vm_flags & VM_PFNMAP))
		return -1;
	zap_page_range_single(vma, address, size, NULL);
	return 0;
}
EXPORT_SYMBOL_GPL(zap_vma_ptes);

pte_t *__get_locked_pte(struct mm_struct *mm, unsigned long addr,
			spinlock_t **ptl)
{
	pgd_t * pgd = pgd_offset(mm, addr);
	pud_t * pud = pud_alloc(mm, pgd, addr);
	if (pud) {
		pmd_t * pmd = pmd_alloc(mm, pud, addr);
		if (pmd) {
			VM_BUG_ON(pmd_trans_huge(*pmd));
			return pte_alloc_map_lock(mm, pmd, addr, ptl);
		}
	}
	return NULL;
}

/*
 * This is the old fallback for page remapping.
 *
 * For historical reasons, it only allows reserved pages. Only
 * old drivers should use this, and they needed to mark their
 * pages reserved for the old functions anyway.
 */
static int insert_page(struct vm_area_struct *vma, unsigned long addr,
			struct page *page, pgprot_t prot)
{
	struct mm_struct *mm = vma->vm_mm;
	int retval;
	pte_t *pte;
	spinlock_t *ptl;

	retval = -EINVAL;
	if (PageAnon(page))
		goto out;
	retval = -ENOMEM;
	flush_dcache_page(page);
	pte = get_locked_pte(mm, addr, &ptl);
	if (!pte)
		goto out;
	retval = -EBUSY;
	if (!pte_none(*pte))
		goto out_unlock;

	/* Ok, finally just insert the thing.. */
	get_page(page);
	inc_mm_counter_fast(mm, MM_FILEPAGES);
	page_add_file_rmap(page);
	set_pte_at(mm, addr, pte, mk_pte(page, prot));

	retval = 0;
	pte_unmap_unlock(pte, ptl);
	return retval;
out_unlock:
	pte_unmap_unlock(pte, ptl);
out:
	return retval;
}

/**
 * vm_insert_page - insert single page into user vma
 * @vma: user vma to map to
 * @addr: target user address of this page
 * @page: source kernel page
 *
 * This allows drivers to insert individual pages they've allocated
 * into a user vma.
 *
 * The page has to be a nice clean _individual_ kernel allocation.
 * If you allocate a compound page, you need to have marked it as
 * such (__GFP_COMP), or manually just split the page up yourself
 * (see split_page()).
 *
 * NOTE! Traditionally this was done with "remap_pfn_range()" which
 * took an arbitrary page protection parameter. This doesn't allow
 * that. Your vma protection will have to be set up correctly, which
 * means that if you want a shared writable mapping, you'd better
 * ask for a shared writable mapping!
 *
 * The page does not need to be reserved.
 *
 * Usually this function is called from f_op->mmap() handler
 * under mm->mmap_sem write-lock, so it can change vma->vm_flags.
 * Caller must set VM_MIXEDMAP on vma if it wants to call this
 * function from other places, for example from page-fault handler.
 */
int vm_insert_page(struct vm_area_struct *vma, unsigned long addr,
			struct page *page)
{
	if (addr < vma->vm_start || addr >= vma->vm_end)
		return -EFAULT;
	if (!page_count(page))
		return -EINVAL;
	if (!(vma->vm_flags & VM_MIXEDMAP)) {
		BUG_ON(down_read_trylock(&vma->vm_mm->mmap_sem));
		BUG_ON(vma->vm_flags & VM_PFNMAP);
		vma->vm_flags |= VM_MIXEDMAP;
	}
	return insert_page(vma, addr, page, vma->vm_page_prot);
}
EXPORT_SYMBOL(vm_insert_page);

static int insert_pfn(struct vm_area_struct *vma, unsigned long addr,
			unsigned long pfn, pgprot_t prot)
{
	struct mm_struct *mm = vma->vm_mm;
	int retval;
	pte_t *pte, entry;
	spinlock_t *ptl;

	retval = -ENOMEM;
	pte = get_locked_pte(mm, addr, &ptl);
	if (!pte)
		goto out;
	retval = -EBUSY;
	if (!pte_none(*pte))
		goto out_unlock;

	/* Ok, finally just insert the thing.. */
	entry = pte_mkspecial(pfn_pte(pfn, prot));
	set_pte_at(mm, addr, pte, entry);
	update_mmu_cache(vma, addr, pte); /* XXX: why not for insert_page? */

	retval = 0;
out_unlock:
	pte_unmap_unlock(pte, ptl);
out:
	return retval;
}

/**
 * vm_insert_pfn - insert single pfn into user vma
 * @vma: user vma to map to
 * @addr: target user address of this page
 * @pfn: source kernel pfn
 *
 * Similar to vm_insert_page, this allows drivers to insert individual pages
 * they've allocated into a user vma. Same comments apply.
 *
 * This function should only be called from a vm_ops->fault handler, and
 * in that case the handler should return NULL.
 *
 * vma cannot be a COW mapping.
 *
 * As this is called only for pages that do not currently exist, we
 * do not need to flush old virtual caches or the TLB.
 */
int vm_insert_pfn(struct vm_area_struct *vma, unsigned long addr,
			unsigned long pfn)
{
	int ret;
	pgprot_t pgprot = vma->vm_page_prot;
	/*
	 * Technically, architectures with pte_special can avoid all these
	 * restrictions (same for remap_pfn_range).  However we would like
	 * consistency in testing and feature parity among all, so we should
	 * try to keep these invariants in place for everybody.
	 */
	BUG_ON(!(vma->vm_flags & (VM_PFNMAP|VM_MIXEDMAP)));
	BUG_ON((vma->vm_flags & (VM_PFNMAP|VM_MIXEDMAP)) ==
						(VM_PFNMAP|VM_MIXEDMAP));
	BUG_ON((vma->vm_flags & VM_PFNMAP) && is_cow_mapping(vma->vm_flags));
	BUG_ON((vma->vm_flags & VM_MIXEDMAP) && pfn_valid(pfn));

	if (addr < vma->vm_start || addr >= vma->vm_end)
		return -EFAULT;
	if (track_pfn_insert(vma, &pgprot, pfn))
		return -EINVAL;

	ret = insert_pfn(vma, addr, pfn, pgprot);

	return ret;
}
EXPORT_SYMBOL(vm_insert_pfn);

int vm_insert_mixed(struct vm_area_struct *vma, unsigned long addr,
			unsigned long pfn)
{
	BUG_ON(!(vma->vm_flags & VM_MIXEDMAP));

	if (addr < vma->vm_start || addr >= vma->vm_end)
		return -EFAULT;

	/*
	 * If we don't have pte special, then we have to use the pfn_valid()
	 * based VM_MIXEDMAP scheme (see vm_normal_page), and thus we *must*
	 * refcount the page if pfn_valid is true (hence insert_page rather
	 * than insert_pfn).  If a zero_pfn were inserted into a VM_MIXEDMAP
	 * without pte special, it would there be refcounted as a normal page.
	 */
	if (!HAVE_PTE_SPECIAL && pfn_valid(pfn)) {
		struct page *page;

		page = pfn_to_page(pfn);
		return insert_page(vma, addr, page, vma->vm_page_prot);
	}
	return insert_pfn(vma, addr, pfn, vma->vm_page_prot);
}
EXPORT_SYMBOL(vm_insert_mixed);

/*
 * maps a range of physical memory into the requested pages. the old
 * mappings are removed. any references to nonexistent pages results
 * in null mappings (currently treated as "copy-on-access")
 */
static int remap_pte_range(struct mm_struct *mm, pmd_t *pmd,
			unsigned long addr, unsigned long end,
			unsigned long pfn, pgprot_t prot)
{
	pte_t *pte;
	spinlock_t *ptl;

	pte = pte_alloc_map_lock(mm, pmd, addr, &ptl);
	if (!pte)
		return -ENOMEM;
	arch_enter_lazy_mmu_mode();
	do {
		BUG_ON(!pte_none(*pte));
		set_pte_at(mm, addr, pte, pte_mkspecial(pfn_pte(pfn, prot)));
		pfn++;
	} while (pte++, addr += PAGE_SIZE, addr != end);
	arch_leave_lazy_mmu_mode();
	pte_unmap_unlock(pte - 1, ptl);
	return 0;
}

static inline int remap_pmd_range(struct mm_struct *mm, pud_t *pud,
			unsigned long addr, unsigned long end,
			unsigned long pfn, pgprot_t prot)
{
	pmd_t *pmd;
	unsigned long next;

	pfn -= addr >> PAGE_SHIFT;
	pmd = pmd_alloc(mm, pud, addr);
	if (!pmd)
		return -ENOMEM;
	VM_BUG_ON(pmd_trans_huge(*pmd));
	do {
		next = pmd_addr_end(addr, end);
		if (remap_pte_range(mm, pmd, addr, next,
				pfn + (addr >> PAGE_SHIFT), prot))
			return -ENOMEM;
	} while (pmd++, addr = next, addr != end);
	return 0;
}

static inline int remap_pud_range(struct mm_struct *mm, pgd_t *pgd,
			unsigned long addr, unsigned long end,
			unsigned long pfn, pgprot_t prot)
{
	pud_t *pud;
	unsigned long next;

	pfn -= addr >> PAGE_SHIFT;
	pud = pud_alloc(mm, pgd, addr);
	if (!pud)
		return -ENOMEM;
	do {
		next = pud_addr_end(addr, end);
		if (remap_pmd_range(mm, pud, addr, next,
				pfn + (addr >> PAGE_SHIFT), prot))
			return -ENOMEM;
	} while (pud++, addr = next, addr != end);
	return 0;
}

/**
 * remap_pfn_range - remap kernel memory to userspace
 * @vma: user vma to map to
 * @addr: target user address to start at
 * @pfn: physical address of kernel memory
 * @size: size of map area
 * @prot: page protection flags for this mapping
 *
 *  Note: this is only safe if the mm semaphore is held when called.
 */
int remap_pfn_range(struct vm_area_struct *vma, unsigned long addr,
		    unsigned long pfn, unsigned long size, pgprot_t prot)
{
	pgd_t *pgd;
	unsigned long next;
	unsigned long end = addr + PAGE_ALIGN(size);
	struct mm_struct *mm = vma->vm_mm;
	int err;

	/*
	 * Physically remapped pages are special. Tell the
	 * rest of the world about it:
	 *   VM_IO tells people not to look at these pages
	 *	(accesses can have side effects).
	 *   VM_PFNMAP tells the core MM that the base pages are just
	 *	raw PFN mappings, and do not have a "struct page" associated
	 *	with them.
	 *   VM_DONTEXPAND
	 *      Disable vma merging and expanding with mremap().
	 *   VM_DONTDUMP
	 *      Omit vma from core dump, even when VM_IO turned off.
	 *
	 * There's a horrible special case to handle copy-on-write
	 * behaviour that some programs depend on. We mark the "original"
	 * un-COW'ed pages by matching them up with "vma->vm_pgoff".
	 * See vm_normal_page() for details.
	 */
	if (is_cow_mapping(vma->vm_flags)) {
		if (addr != vma->vm_start || end != vma->vm_end)
			return -EINVAL;
		vma->vm_pgoff = pfn;
	}

	err = track_pfn_remap(vma, &prot, pfn, addr, PAGE_ALIGN(size));
	if (err)
		return -EINVAL;

	vma->vm_flags |= VM_IO | VM_PFNMAP | VM_DONTEXPAND | VM_DONTDUMP;

	BUG_ON(addr >= end);
	pfn -= addr >> PAGE_SHIFT;
	pgd = pgd_offset(mm, addr);
	flush_cache_range(vma, addr, end);
	do {
		next = pgd_addr_end(addr, end);
		err = remap_pud_range(mm, pgd, addr, next,
				pfn + (addr >> PAGE_SHIFT), prot);
		if (err)
			break;
	} while (pgd++, addr = next, addr != end);

	if (err)
		untrack_pfn(vma, pfn, PAGE_ALIGN(size));

	return err;
}
EXPORT_SYMBOL(remap_pfn_range);

/**
 * vm_iomap_memory - remap memory to userspace
 * @vma: user vma to map to
 * @start: start of area
 * @len: size of area
 *
 * This is a simplified io_remap_pfn_range() for common driver use. The
 * driver just needs to give us the physical memory range to be mapped,
 * we'll figure out the rest from the vma information.
 *
 * NOTE! Some drivers might want to tweak vma->vm_page_prot first to get
 * whatever write-combining details or similar.
 */
int vm_iomap_memory(struct vm_area_struct *vma, phys_addr_t start, unsigned long len)
{
	unsigned long vm_len, pfn, pages;

	/* Check that the physical memory area passed in looks valid */
	if (start + len < start)
		return -EINVAL;
	/*
	 * You *really* shouldn't map things that aren't page-aligned,
	 * but we've historically allowed it because IO memory might
	 * just have smaller alignment.
	 */
	len += start & ~PAGE_MASK;
	pfn = start >> PAGE_SHIFT;
	pages = (len + ~PAGE_MASK) >> PAGE_SHIFT;
	if (pfn + pages < pfn)
		return -EINVAL;

	/* We start the mapping 'vm_pgoff' pages into the area */
	if (vma->vm_pgoff > pages)
		return -EINVAL;
	pfn += vma->vm_pgoff;
	pages -= vma->vm_pgoff;

	/* Can we fit all of the mapping? */
	vm_len = vma->vm_end - vma->vm_start;
	if (vm_len >> PAGE_SHIFT > pages)
		return -EINVAL;

	/* Ok, let it rip */
	return io_remap_pfn_range(vma, vma->vm_start, pfn, vm_len, vma->vm_page_prot);
}
EXPORT_SYMBOL(vm_iomap_memory);

static int apply_to_pte_range(struct mm_struct *mm, pmd_t *pmd,
				     unsigned long addr, unsigned long end,
				     pte_fn_t fn, void *data)
{
	pte_t *pte;
	int err;
	pgtable_t token;
	spinlock_t *uninitialized_var(ptl);

	pte = (mm == &init_mm) ?
		pte_alloc_kernel(pmd, addr) :
		pte_alloc_map_lock(mm, pmd, addr, &ptl);
	if (!pte)
		return -ENOMEM;

	BUG_ON(pmd_huge(*pmd));

	arch_enter_lazy_mmu_mode();

	token = pmd_pgtable(*pmd);

	do {
		err = fn(pte++, token, addr, data);
		if (err)
			break;
	} while (addr += PAGE_SIZE, addr != end);

	arch_leave_lazy_mmu_mode();

	if (mm != &init_mm)
		pte_unmap_unlock(pte-1, ptl);
	return err;
}

static int apply_to_pmd_range(struct mm_struct *mm, pud_t *pud,
				     unsigned long addr, unsigned long end,
				     pte_fn_t fn, void *data)
{
	pmd_t *pmd;
	unsigned long next;
	int err;

	BUG_ON(pud_huge(*pud));

	pmd = pmd_alloc(mm, pud, addr);
	if (!pmd)
		return -ENOMEM;
	do {
		next = pmd_addr_end(addr, end);
		err = apply_to_pte_range(mm, pmd, addr, next, fn, data);
		if (err)
			break;
	} while (pmd++, addr = next, addr != end);
	return err;
}

static int apply_to_pud_range(struct mm_struct *mm, pgd_t *pgd,
				     unsigned long addr, unsigned long end,
				     pte_fn_t fn, void *data)
{
	pud_t *pud;
	unsigned long next;
	int err;

	pud = pud_alloc(mm, pgd, addr);
	if (!pud)
		return -ENOMEM;
	do {
		next = pud_addr_end(addr, end);
		err = apply_to_pmd_range(mm, pud, addr, next, fn, data);
		if (err)
			break;
	} while (pud++, addr = next, addr != end);
	return err;
}

/*
 * Scan a region of virtual memory, filling in page tables as necessary
 * and calling a provided function on each leaf page table.
 */
int apply_to_page_range(struct mm_struct *mm, unsigned long addr,
			unsigned long size, pte_fn_t fn, void *data)
{
	pgd_t *pgd;
	unsigned long next;
	unsigned long end = addr + size;
	int err;

	BUG_ON(addr >= end);
	pgd = pgd_offset(mm, addr);
	do {
		next = pgd_addr_end(addr, end);
		err = apply_to_pud_range(mm, pgd, addr, next, fn, data);
		if (err)
			break;
	} while (pgd++, addr = next, addr != end);

	return err;
}
EXPORT_SYMBOL_GPL(apply_to_page_range);

/*
 * handle_pte_fault chooses page fault handler according to an entry which was
 * read non-atomically.  Before making any commitment, on those architectures
 * or configurations (e.g. i386 with PAE) which might give a mix of unmatched
 * parts, do_swap_page must check under lock before unmapping the pte and
 * proceeding (but do_wp_page is only called after already making such a check;
 * and do_anonymous_page can safely check later on).
 */
static inline int pte_unmap_same(struct mm_struct *mm, pmd_t *pmd,
				pte_t *page_table, pte_t orig_pte)
{
	int same = 1;
#if defined(CONFIG_SMP) || defined(CONFIG_PREEMPT)
	if (sizeof(pte_t) > sizeof(unsigned long)) {
		spinlock_t *ptl = pte_lockptr(mm, pmd);
		spin_lock(ptl);
		same = pte_same(*page_table, orig_pte);
		spin_unlock(ptl);
	}
#endif
	pte_unmap(page_table);
	return same;
}

static inline void cow_user_page(struct page *dst, struct page *src, unsigned long va, struct vm_area_struct *vma)
{
	debug_dma_assert_idle(src);

	/*
	 * If the source page was a PFN mapping, we don't have
	 * a "struct page" for it. We do a best-effort copy by
	 * just copying from the original user address. If that
	 * fails, we just zero-fill it. Live with it.
	 */
	if (unlikely(!src)) {
		void *kaddr = kmap_atomic(dst);
		void __user *uaddr = (void __user *)(va & PAGE_MASK);

		/*
		 * This really shouldn't fail, because the page is there
		 * in the page tables. But it might just be unreadable,
		 * in which case we just give up and fill the result with
		 * zeroes.
		 */
		if (__copy_from_user_inatomic(kaddr, uaddr, PAGE_SIZE))
			clear_page(kaddr);
		kunmap_atomic(kaddr);
		flush_dcache_page(dst);
	} else
		copy_user_highpage(dst, src, va, vma);
}

/*
 * Notify the address space that the page is about to become writable so that
 * it can prohibit this or wait for the page to get into an appropriate state.
 *
 * We do this without the lock held, so that it can sleep if it needs to.
 */
static int do_page_mkwrite(struct vm_area_struct *vma, struct page *page,
	       unsigned long address)
{
	struct vm_fault vmf;
	int ret;

	vmf.virtual_address = (void __user *)(address & PAGE_MASK);
	vmf.pgoff = page->index;
	vmf.flags = FAULT_FLAG_WRITE|FAULT_FLAG_MKWRITE;
	vmf.page = page;

	ret = vma->vm_ops->page_mkwrite(vma, &vmf);
	if (unlikely(ret & (VM_FAULT_ERROR | VM_FAULT_NOPAGE)))
		return ret;
	if (unlikely(!(ret & VM_FAULT_LOCKED))) {
		lock_page(page);
		if (!page->mapping) {
			unlock_page(page);
			return 0; /* retry */
		}
		ret |= VM_FAULT_LOCKED;
	} else
		VM_BUG_ON_PAGE(!PageLocked(page), page);
	return ret;
}

/*
 * This routine handles present pages, when users try to write
 * to a shared page. It is done by copying the page to a new address
 * and decrementing the shared-page counter for the old page.
 *
 * Note that this routine assumes that the protection checks have been
 * done by the caller (the low-level page fault routine in most cases).
 * Thus we can safely just mark it writable once we've done any necessary
 * COW.
 *
 * We also mark the page dirty at this point even though the page will
 * change only once the write actually happens. This avoids a few races,
 * and potentially makes it more efficient.
 *
 * We enter with non-exclusive mmap_sem (to exclude vma changes,
 * but allow concurrent faults), with pte both mapped and locked.
 * We return with mmap_sem still held, but pte unmapped and unlocked.
 */
static int do_wp_page(struct mm_struct *mm, struct vm_area_struct *vma,
		unsigned long address, pte_t *page_table, pmd_t *pmd,
		spinlock_t *ptl, pte_t orig_pte)
	__releases(ptl)
{
	struct page *old_page, *new_page = NULL;
	pte_t entry;
	int ret = 0;
	int page_mkwrite = 0;
	bool dirty_shared = false;
	unsigned long mmun_start = 0;	/* For mmu_notifiers */
	unsigned long mmun_end = 0;	/* For mmu_notifiers */
	struct mem_cgroup *memcg;

	old_page = vm_normal_page(vma, address, orig_pte);
	if (!old_page) {
		/*
		 * VM_MIXEDMAP !pfn_valid() case, or VM_SOFTDIRTY clear on a
		 * VM_PFNMAP VMA.
		 *
		 * We should not cow pages in a shared writeable mapping.
		 * Just mark the pages writable as we can't do any dirty
		 * accounting on raw pfn maps.
		 */
		if ((vma->vm_flags & (VM_WRITE|VM_SHARED)) ==
				     (VM_WRITE|VM_SHARED))
			goto reuse;
		goto gotten;
	}

	/*
	 * Take out anonymous pages first, anonymous shared vmas are
	 * not dirty accountable.
	 */
	if (PageAnon(old_page) && !PageKsm(old_page)) {
		if (!trylock_page(old_page)) {
			page_cache_get(old_page);
			pte_unmap_unlock(page_table, ptl);
			lock_page(old_page);
			page_table = pte_offset_map_lock(mm, pmd, address,
							 &ptl);
			if (!pte_same(*page_table, orig_pte)) {
				unlock_page(old_page);
				goto unlock;
			}
			page_cache_release(old_page);
		}
		if (reuse_swap_page(old_page)) {
			/*
			 * The page is all ours.  Move it to our anon_vma so
			 * the rmap code will not search our parent or siblings.
			 * Protected against the rmap code by the page lock.
			 */
			page_move_anon_rmap(old_page, vma, address);
			unlock_page(old_page);
			goto reuse;
		}
		unlock_page(old_page);
	} else if (unlikely((vma->vm_flags & (VM_WRITE|VM_SHARED)) ==
					(VM_WRITE|VM_SHARED))) {
		page_cache_get(old_page);
		/*
		 * Only catch write-faults on shared writable pages,
		 * read-only shared pages can get COWed by
		 * get_user_pages(.write=1, .force=1).
		 */
		if (vma->vm_ops && vma->vm_ops->page_mkwrite) {
			int tmp;

			pte_unmap_unlock(page_table, ptl);
			tmp = do_page_mkwrite(vma, old_page, address);
			if (unlikely(!tmp || (tmp &
					(VM_FAULT_ERROR | VM_FAULT_NOPAGE)))) {
				page_cache_release(old_page);
				return tmp;
			}
			/*
			 * Since we dropped the lock we need to revalidate
			 * the PTE as someone else may have changed it.  If
			 * they did, we just return, as we can count on the
			 * MMU to tell us if they didn't also make it writable.
			 */
			page_table = pte_offset_map_lock(mm, pmd, address,
							 &ptl);
			if (!pte_same(*page_table, orig_pte)) {
				unlock_page(old_page);
				goto unlock;
			}
			page_mkwrite = 1;
		}

		dirty_shared = true;

reuse:
		/*
		 * Clear the pages cpupid information as the existing
		 * information potentially belongs to a now completely
		 * unrelated process.
		 */
		if (old_page)
			page_cpupid_xchg_last(old_page, (1 << LAST_CPUPID_SHIFT) - 1);

		flush_cache_page(vma, address, pte_pfn(orig_pte));
		entry = pte_mkyoung(orig_pte);
		entry = maybe_mkwrite(pte_mkdirty(entry), vma);
		if (ptep_set_access_flags(vma, address, page_table, entry,1))
			update_mmu_cache(vma, address, page_table);
		pte_unmap_unlock(page_table, ptl);
		ret |= VM_FAULT_WRITE;

		if (dirty_shared) {
			struct address_space *mapping;
			int dirtied;

			if (!page_mkwrite)
				lock_page(old_page);
<<<<<<< HEAD

			dirtied = set_page_dirty(old_page);
			VM_BUG_ON_PAGE(PageAnon(old_page), old_page);
			mapping = old_page->mapping;
			unlock_page(old_page);
			page_cache_release(old_page);

=======

			dirtied = set_page_dirty(old_page);
			VM_BUG_ON_PAGE(PageAnon(old_page), old_page);
			mapping = old_page->mapping;
			unlock_page(old_page);
			page_cache_release(old_page);

>>>>>>> d07b956c
			if ((dirtied || page_mkwrite) && mapping) {
				/*
				 * Some device drivers do not set page.mapping
				 * but still dirty their pages
				 */
				balance_dirty_pages_ratelimited(mapping);
			}

			if (!page_mkwrite)
				file_update_time(vma->vm_file);
		}

		return ret;
	}

	/*
	 * Ok, we need to copy. Oh, well..
	 */
	page_cache_get(old_page);
gotten:
	pte_unmap_unlock(page_table, ptl);

	if (unlikely(anon_vma_prepare(vma)))
		goto oom;

	if (is_zero_pfn(pte_pfn(orig_pte))) {
		new_page = alloc_zeroed_user_highpage_movable(vma, address);
		if (!new_page)
			goto oom;
	} else {
		new_page = alloc_page_vma(GFP_HIGHUSER_MOVABLE, vma, address);
		if (!new_page)
			goto oom;
		cow_user_page(new_page, old_page, address, vma);
	}
	__SetPageUptodate(new_page);

	if (mem_cgroup_try_charge(new_page, mm, GFP_KERNEL, &memcg))
		goto oom_free_new;

	mmun_start  = address & PAGE_MASK;
	mmun_end    = mmun_start + PAGE_SIZE;
	mmu_notifier_invalidate_range_start(mm, mmun_start, mmun_end);

	/*
	 * Re-check the pte - we dropped the lock
	 */
	page_table = pte_offset_map_lock(mm, pmd, address, &ptl);
	if (likely(pte_same(*page_table, orig_pte))) {
		if (old_page) {
			if (!PageAnon(old_page)) {
				dec_mm_counter_fast(mm, MM_FILEPAGES);
				inc_mm_counter_fast(mm, MM_ANONPAGES);
			}
		} else
			inc_mm_counter_fast(mm, MM_ANONPAGES);
		flush_cache_page(vma, address, pte_pfn(orig_pte));
		entry = mk_pte(new_page, vma->vm_page_prot);
		entry = maybe_mkwrite(pte_mkdirty(entry), vma);
		/*
		 * Clear the pte entry and flush it first, before updating the
		 * pte with the new entry. This will avoid a race condition
		 * seen in the presence of one thread doing SMC and another
		 * thread doing COW.
		 */
		ptep_clear_flush_notify(vma, address, page_table);
		page_add_new_anon_rmap(new_page, vma, address);
		mem_cgroup_commit_charge(new_page, memcg, false);
		lru_cache_add_active_or_unevictable(new_page, vma);
		/*
		 * We call the notify macro here because, when using secondary
		 * mmu page tables (such as kvm shadow page tables), we want the
		 * new page to be mapped directly into the secondary page table.
		 */
		set_pte_at_notify(mm, address, page_table, entry);
		update_mmu_cache(vma, address, page_table);
		if (old_page) {
			/*
			 * Only after switching the pte to the new page may
			 * we remove the mapcount here. Otherwise another
			 * process may come and find the rmap count decremented
			 * before the pte is switched to the new page, and
			 * "reuse" the old page writing into it while our pte
			 * here still points into it and can be read by other
			 * threads.
			 *
			 * The critical issue is to order this
			 * page_remove_rmap with the ptp_clear_flush above.
			 * Those stores are ordered by (if nothing else,)
			 * the barrier present in the atomic_add_negative
			 * in page_remove_rmap.
			 *
			 * Then the TLB flush in ptep_clear_flush ensures that
			 * no process can access the old page before the
			 * decremented mapcount is visible. And the old page
			 * cannot be reused until after the decremented
			 * mapcount is visible. So transitively, TLBs to
			 * old page will be flushed before it can be reused.
			 */
			page_remove_rmap(old_page);
		}

		/* Free the old page.. */
		new_page = old_page;
		ret |= VM_FAULT_WRITE;
	} else
		mem_cgroup_cancel_charge(new_page, memcg);

	if (new_page)
		page_cache_release(new_page);
unlock:
	pte_unmap_unlock(page_table, ptl);
	if (mmun_end > mmun_start)
		mmu_notifier_invalidate_range_end(mm, mmun_start, mmun_end);
	if (old_page) {
		/*
		 * Don't let another task, with possibly unlocked vma,
		 * keep the mlocked page.
		 */
		if ((ret & VM_FAULT_WRITE) && (vma->vm_flags & VM_LOCKED)) {
			lock_page(old_page);	/* LRU manipulation */
			munlock_vma_page(old_page);
			unlock_page(old_page);
		}
		page_cache_release(old_page);
	}
	return ret;
oom_free_new:
	page_cache_release(new_page);
oom:
	if (old_page)
		page_cache_release(old_page);
	return VM_FAULT_OOM;
}

static void unmap_mapping_range_vma(struct vm_area_struct *vma,
		unsigned long start_addr, unsigned long end_addr,
		struct zap_details *details)
{
	zap_page_range_single(vma, start_addr, end_addr - start_addr, details);
}

static inline void unmap_mapping_range_tree(struct rb_root *root,
					    struct zap_details *details)
{
	struct vm_area_struct *vma;
	pgoff_t vba, vea, zba, zea;

	vma_interval_tree_foreach(vma, root,
			details->first_index, details->last_index) {

		vba = vma->vm_pgoff;
		vea = vba + vma_pages(vma) - 1;
		/* Assume for now that PAGE_CACHE_SHIFT == PAGE_SHIFT */
		zba = details->first_index;
		if (zba < vba)
			zba = vba;
		zea = details->last_index;
		if (zea > vea)
			zea = vea;

		unmap_mapping_range_vma(vma,
			((zba - vba) << PAGE_SHIFT) + vma->vm_start,
			((zea - vba + 1) << PAGE_SHIFT) + vma->vm_start,
				details);
	}
}

/**
 * unmap_mapping_range - unmap the portion of all mmaps in the specified
 * address_space corresponding to the specified page range in the underlying
 * file.
 *
 * @mapping: the address space containing mmaps to be unmapped.
 * @holebegin: byte in first page to unmap, relative to the start of
 * the underlying file.  This will be rounded down to a PAGE_SIZE
 * boundary.  Note that this is different from truncate_pagecache(), which
 * must keep the partial page.  In contrast, we must get rid of
 * partial pages.
 * @holelen: size of prospective hole in bytes.  This will be rounded
 * up to a PAGE_SIZE boundary.  A holelen of zero truncates to the
 * end of the file.
 * @even_cows: 1 when truncating a file, unmap even private COWed pages;
 * but 0 when invalidating pagecache, don't throw away private data.
 */
void unmap_mapping_range(struct address_space *mapping,
		loff_t const holebegin, loff_t const holelen, int even_cows)
{
	struct zap_details details;
	pgoff_t hba = holebegin >> PAGE_SHIFT;
	pgoff_t hlen = (holelen + PAGE_SIZE - 1) >> PAGE_SHIFT;

	/* Check for overflow. */
	if (sizeof(holelen) > sizeof(hlen)) {
		long long holeend =
			(holebegin + holelen + PAGE_SIZE - 1) >> PAGE_SHIFT;
		if (holeend & ~(long long)ULONG_MAX)
			hlen = ULONG_MAX - hba + 1;
	}

	details.check_mapping = even_cows? NULL: mapping;
	details.first_index = hba;
	details.last_index = hba + hlen - 1;
	if (details.last_index < details.first_index)
		details.last_index = ULONG_MAX;


	i_mmap_lock_write(mapping);
	if (unlikely(!RB_EMPTY_ROOT(&mapping->i_mmap)))
		unmap_mapping_range_tree(&mapping->i_mmap, &details);
	i_mmap_unlock_write(mapping);
}
EXPORT_SYMBOL(unmap_mapping_range);

/*
 * We enter with non-exclusive mmap_sem (to exclude vma changes,
 * but allow concurrent faults), and pte mapped but not yet locked.
 * We return with pte unmapped and unlocked.
 *
 * We return with the mmap_sem locked or unlocked in the same cases
 * as does filemap_fault().
 */
static int do_swap_page(struct mm_struct *mm, struct vm_area_struct *vma,
		unsigned long address, pte_t *page_table, pmd_t *pmd,
		unsigned int flags, pte_t orig_pte)
{
	spinlock_t *ptl;
	struct page *page, *swapcache;
	struct mem_cgroup *memcg;
	swp_entry_t entry;
	pte_t pte;
	int locked;
	int exclusive = 0;
	int ret = 0;

	if (!pte_unmap_same(mm, pmd, page_table, orig_pte))
		goto out;

	entry = pte_to_swp_entry(orig_pte);
	if (unlikely(non_swap_entry(entry))) {
		if (is_migration_entry(entry)) {
			migration_entry_wait(mm, pmd, address);
		} else if (is_hwpoison_entry(entry)) {
			ret = VM_FAULT_HWPOISON;
		} else {
			print_bad_pte(vma, address, orig_pte, NULL);
			ret = VM_FAULT_SIGBUS;
		}
		goto out;
	}
	delayacct_set_flag(DELAYACCT_PF_SWAPIN);
	page = lookup_swap_cache(entry);
	if (!page) {
		page = swapin_readahead(entry,
					GFP_HIGHUSER_MOVABLE, vma, address);
		if (!page) {
			/*
			 * Back out if somebody else faulted in this pte
			 * while we released the pte lock.
			 */
			page_table = pte_offset_map_lock(mm, pmd, address, &ptl);
			if (likely(pte_same(*page_table, orig_pte)))
				ret = VM_FAULT_OOM;
			delayacct_clear_flag(DELAYACCT_PF_SWAPIN);
			goto unlock;
		}

		/* Had to read the page from swap area: Major fault */
		ret = VM_FAULT_MAJOR;
		count_vm_event(PGMAJFAULT);
		mem_cgroup_count_vm_event(mm, PGMAJFAULT);
	} else if (PageHWPoison(page)) {
		/*
		 * hwpoisoned dirty swapcache pages are kept for killing
		 * owner processes (which may be unknown at hwpoison time)
		 */
		ret = VM_FAULT_HWPOISON;
		delayacct_clear_flag(DELAYACCT_PF_SWAPIN);
		swapcache = page;
		goto out_release;
	}

	swapcache = page;
	locked = lock_page_or_retry(page, mm, flags);

	delayacct_clear_flag(DELAYACCT_PF_SWAPIN);
	if (!locked) {
		ret |= VM_FAULT_RETRY;
		goto out_release;
	}

	/*
	 * Make sure try_to_free_swap or reuse_swap_page or swapoff did not
	 * release the swapcache from under us.  The page pin, and pte_same
	 * test below, are not enough to exclude that.  Even if it is still
	 * swapcache, we need to check that the page's swap has not changed.
	 */
	if (unlikely(!PageSwapCache(page) || page_private(page) != entry.val))
		goto out_page;

	page = ksm_might_need_to_copy(page, vma, address);
	if (unlikely(!page)) {
		ret = VM_FAULT_OOM;
		page = swapcache;
		goto out_page;
	}

	if (mem_cgroup_try_charge(page, mm, GFP_KERNEL, &memcg)) {
		ret = VM_FAULT_OOM;
		goto out_page;
	}

	/*
	 * Back out if somebody else already faulted in this pte.
	 */
	page_table = pte_offset_map_lock(mm, pmd, address, &ptl);
	if (unlikely(!pte_same(*page_table, orig_pte)))
		goto out_nomap;

	if (unlikely(!PageUptodate(page))) {
		ret = VM_FAULT_SIGBUS;
		goto out_nomap;
	}

	/*
	 * The page isn't present yet, go ahead with the fault.
	 *
	 * Be careful about the sequence of operations here.
	 * To get its accounting right, reuse_swap_page() must be called
	 * while the page is counted on swap but not yet in mapcount i.e.
	 * before page_add_anon_rmap() and swap_free(); try_to_free_swap()
	 * must be called after the swap_free(), or it will never succeed.
	 */

	inc_mm_counter_fast(mm, MM_ANONPAGES);
	dec_mm_counter_fast(mm, MM_SWAPENTS);
	pte = mk_pte(page, vma->vm_page_prot);
	if ((flags & FAULT_FLAG_WRITE) && reuse_swap_page(page)) {
		pte = maybe_mkwrite(pte_mkdirty(pte), vma);
		flags &= ~FAULT_FLAG_WRITE;
		ret |= VM_FAULT_WRITE;
		exclusive = 1;
	}
	flush_icache_page(vma, page);
	if (pte_swp_soft_dirty(orig_pte))
		pte = pte_mksoft_dirty(pte);
	set_pte_at(mm, address, page_table, pte);
	if (page == swapcache) {
		do_page_add_anon_rmap(page, vma, address, exclusive);
		mem_cgroup_commit_charge(page, memcg, true);
	} else { /* ksm created a completely new copy */
		page_add_new_anon_rmap(page, vma, address);
		mem_cgroup_commit_charge(page, memcg, false);
		lru_cache_add_active_or_unevictable(page, vma);
	}

	swap_free(entry);
	if (vm_swap_full() || (vma->vm_flags & VM_LOCKED) || PageMlocked(page))
		try_to_free_swap(page);
	unlock_page(page);
	if (page != swapcache) {
		/*
		 * Hold the lock to avoid the swap entry to be reused
		 * until we take the PT lock for the pte_same() check
		 * (to avoid false positives from pte_same). For
		 * further safety release the lock after the swap_free
		 * so that the swap count won't change under a
		 * parallel locked swapcache.
		 */
		unlock_page(swapcache);
		page_cache_release(swapcache);
	}

	if (flags & FAULT_FLAG_WRITE) {
		ret |= do_wp_page(mm, vma, address, page_table, pmd, ptl, pte);
		if (ret & VM_FAULT_ERROR)
			ret &= VM_FAULT_ERROR;
		goto out;
	}

	/* No need to invalidate - it was non-present before */
	update_mmu_cache(vma, address, page_table);
unlock:
	pte_unmap_unlock(page_table, ptl);
out:
	return ret;
out_nomap:
	mem_cgroup_cancel_charge(page, memcg);
	pte_unmap_unlock(page_table, ptl);
out_page:
	unlock_page(page);
out_release:
	page_cache_release(page);
	if (page != swapcache) {
		unlock_page(swapcache);
		page_cache_release(swapcache);
	}
	return ret;
}

/*
 * This is like a special single-page "expand_{down|up}wards()",
 * except we must first make sure that 'address{-|+}PAGE_SIZE'
 * doesn't hit another vma.
 */
static inline int check_stack_guard_page(struct vm_area_struct *vma, unsigned long address)
{
	address &= PAGE_MASK;
	if ((vma->vm_flags & VM_GROWSDOWN) && address == vma->vm_start) {
		struct vm_area_struct *prev = vma->vm_prev;

		/*
		 * Is there a mapping abutting this one below?
		 *
		 * That's only ok if it's the same stack mapping
		 * that has gotten split..
		 */
		if (prev && prev->vm_end == address)
			return prev->vm_flags & VM_GROWSDOWN ? 0 : -ENOMEM;

		return expand_downwards(vma, address - PAGE_SIZE);
	}
	if ((vma->vm_flags & VM_GROWSUP) && address + PAGE_SIZE == vma->vm_end) {
		struct vm_area_struct *next = vma->vm_next;

		/* As VM_GROWSDOWN but s/below/above/ */
		if (next && next->vm_start == address + PAGE_SIZE)
			return next->vm_flags & VM_GROWSUP ? 0 : -ENOMEM;

		return expand_upwards(vma, address + PAGE_SIZE);
	}
	return 0;
}

/*
 * We enter with non-exclusive mmap_sem (to exclude vma changes,
 * but allow concurrent faults), and pte mapped but not yet locked.
 * We return with mmap_sem still held, but pte unmapped and unlocked.
 */
static int do_anonymous_page(struct mm_struct *mm, struct vm_area_struct *vma,
		unsigned long address, pte_t *page_table, pmd_t *pmd,
		unsigned int flags)
{
	struct mem_cgroup *memcg;
	struct page *page;
	spinlock_t *ptl;
	pte_t entry;

	pte_unmap(page_table);

	/* Check if we need to add a guard page to the stack */
	if (check_stack_guard_page(vma, address) < 0)
		return VM_FAULT_SIGSEGV;

	/* Use the zero-page for reads */
	if (!(flags & FAULT_FLAG_WRITE) && !mm_forbids_zeropage(mm)) {
		entry = pte_mkspecial(pfn_pte(my_zero_pfn(address),
						vma->vm_page_prot));
		page_table = pte_offset_map_lock(mm, pmd, address, &ptl);
		if (!pte_none(*page_table))
			goto unlock;
		goto setpte;
	}

	/* Allocate our own private page. */
	if (unlikely(anon_vma_prepare(vma)))
		goto oom;
	page = alloc_zeroed_user_highpage_movable(vma, address);
	if (!page)
		goto oom;
	/*
	 * The memory barrier inside __SetPageUptodate makes sure that
	 * preceeding stores to the page contents become visible before
	 * the set_pte_at() write.
	 */
	__SetPageUptodate(page);

	if (mem_cgroup_try_charge(page, mm, GFP_KERNEL, &memcg))
		goto oom_free_page;

	entry = mk_pte(page, vma->vm_page_prot);
	if (vma->vm_flags & VM_WRITE)
		entry = pte_mkwrite(pte_mkdirty(entry));

	page_table = pte_offset_map_lock(mm, pmd, address, &ptl);
	if (!pte_none(*page_table))
		goto release;

	inc_mm_counter_fast(mm, MM_ANONPAGES);
	page_add_new_anon_rmap(page, vma, address);
	mem_cgroup_commit_charge(page, memcg, false);
	lru_cache_add_active_or_unevictable(page, vma);
setpte:
	set_pte_at(mm, address, page_table, entry);

	/* No need to invalidate - it was non-present before */
	update_mmu_cache(vma, address, page_table);
unlock:
	pte_unmap_unlock(page_table, ptl);
	return 0;
release:
	mem_cgroup_cancel_charge(page, memcg);
	page_cache_release(page);
	goto unlock;
oom_free_page:
	page_cache_release(page);
oom:
	return VM_FAULT_OOM;
}

/*
 * The mmap_sem must have been held on entry, and may have been
 * released depending on flags and vma->vm_ops->fault() return value.
 * See filemap_fault() and __lock_page_retry().
 */
static int __do_fault(struct vm_area_struct *vma, unsigned long address,
		pgoff_t pgoff, unsigned int flags, struct page **page)
{
	struct vm_fault vmf;
	int ret;

	vmf.virtual_address = (void __user *)(address & PAGE_MASK);
	vmf.pgoff = pgoff;
	vmf.flags = flags;
	vmf.page = NULL;

	ret = vma->vm_ops->fault(vma, &vmf);
	if (unlikely(ret & (VM_FAULT_ERROR | VM_FAULT_NOPAGE | VM_FAULT_RETRY)))
		return ret;

	if (unlikely(PageHWPoison(vmf.page))) {
		if (ret & VM_FAULT_LOCKED)
			unlock_page(vmf.page);
		page_cache_release(vmf.page);
		return VM_FAULT_HWPOISON;
	}

	if (unlikely(!(ret & VM_FAULT_LOCKED)))
		lock_page(vmf.page);
	else
		VM_BUG_ON_PAGE(!PageLocked(vmf.page), vmf.page);

	*page = vmf.page;
	return ret;
}

/**
 * do_set_pte - setup new PTE entry for given page and add reverse page mapping.
 *
 * @vma: virtual memory area
 * @address: user virtual address
 * @page: page to map
 * @pte: pointer to target page table entry
 * @write: true, if new entry is writable
 * @anon: true, if it's anonymous page
 *
 * Caller must hold page table lock relevant for @pte.
 *
 * Target users are page handler itself and implementations of
 * vm_ops->map_pages.
 */
void do_set_pte(struct vm_area_struct *vma, unsigned long address,
		struct page *page, pte_t *pte, bool write, bool anon)
{
	pte_t entry;

	flush_icache_page(vma, page);
	entry = mk_pte(page, vma->vm_page_prot);
	if (write)
		entry = maybe_mkwrite(pte_mkdirty(entry), vma);
	if (anon) {
		inc_mm_counter_fast(vma->vm_mm, MM_ANONPAGES);
		page_add_new_anon_rmap(page, vma, address);
	} else {
		inc_mm_counter_fast(vma->vm_mm, MM_FILEPAGES);
		page_add_file_rmap(page);
	}
	set_pte_at(vma->vm_mm, address, pte, entry);

	/* no need to invalidate: a not-present page won't be cached */
	update_mmu_cache(vma, address, pte);
}

static unsigned long fault_around_bytes __read_mostly =
	rounddown_pow_of_two(65536);

#ifdef CONFIG_DEBUG_FS
static int fault_around_bytes_get(void *data, u64 *val)
{
	*val = fault_around_bytes;
	return 0;
}

/*
 * fault_around_pages() and fault_around_mask() expects fault_around_bytes
 * rounded down to nearest page order. It's what do_fault_around() expects to
 * see.
 */
static int fault_around_bytes_set(void *data, u64 val)
{
	if (val / PAGE_SIZE > PTRS_PER_PTE)
		return -EINVAL;
	if (val > PAGE_SIZE)
		fault_around_bytes = rounddown_pow_of_two(val);
	else
		fault_around_bytes = PAGE_SIZE; /* rounddown_pow_of_two(0) is undefined */
	return 0;
}
DEFINE_SIMPLE_ATTRIBUTE(fault_around_bytes_fops,
		fault_around_bytes_get, fault_around_bytes_set, "%llu\n");

static int __init fault_around_debugfs(void)
{
	void *ret;

	ret = debugfs_create_file("fault_around_bytes", 0644, NULL, NULL,
			&fault_around_bytes_fops);
	if (!ret)
		pr_warn("Failed to create fault_around_bytes in debugfs");
	return 0;
}
late_initcall(fault_around_debugfs);
#endif

/*
 * do_fault_around() tries to map few pages around the fault address. The hope
 * is that the pages will be needed soon and this will lower the number of
 * faults to handle.
 *
 * It uses vm_ops->map_pages() to map the pages, which skips the page if it's
 * not ready to be mapped: not up-to-date, locked, etc.
 *
 * This function is called with the page table lock taken. In the split ptlock
 * case the page table lock only protects only those entries which belong to
 * the page table corresponding to the fault address.
 *
 * This function doesn't cross the VMA boundaries, in order to call map_pages()
 * only once.
 *
 * fault_around_pages() defines how many pages we'll try to map.
 * do_fault_around() expects it to return a power of two less than or equal to
 * PTRS_PER_PTE.
 *
 * The virtual address of the area that we map is naturally aligned to the
 * fault_around_pages() value (and therefore to page order).  This way it's
 * easier to guarantee that we don't cross page table boundaries.
 */
static void do_fault_around(struct vm_area_struct *vma, unsigned long address,
		pte_t *pte, pgoff_t pgoff, unsigned int flags)
{
	unsigned long start_addr, nr_pages, mask;
	pgoff_t max_pgoff;
	struct vm_fault vmf;
	int off;

	nr_pages = ACCESS_ONCE(fault_around_bytes) >> PAGE_SHIFT;
	mask = ~(nr_pages * PAGE_SIZE - 1) & PAGE_MASK;

	start_addr = max(address & mask, vma->vm_start);
	off = ((address - start_addr) >> PAGE_SHIFT) & (PTRS_PER_PTE - 1);
	pte -= off;
	pgoff -= off;

	/*
	 *  max_pgoff is either end of page table or end of vma
	 *  or fault_around_pages() from pgoff, depending what is nearest.
	 */
	max_pgoff = pgoff - ((start_addr >> PAGE_SHIFT) & (PTRS_PER_PTE - 1)) +
		PTRS_PER_PTE - 1;
	max_pgoff = min3(max_pgoff, vma_pages(vma) + vma->vm_pgoff - 1,
			pgoff + nr_pages - 1);

	/* Check if it makes any sense to call ->map_pages */
	while (!pte_none(*pte)) {
		if (++pgoff > max_pgoff)
			return;
		start_addr += PAGE_SIZE;
		if (start_addr >= vma->vm_end)
			return;
		pte++;
	}

	vmf.virtual_address = (void __user *) start_addr;
	vmf.pte = pte;
	vmf.pgoff = pgoff;
	vmf.max_pgoff = max_pgoff;
	vmf.flags = flags;
	vma->vm_ops->map_pages(vma, &vmf);
}

static int do_read_fault(struct mm_struct *mm, struct vm_area_struct *vma,
		unsigned long address, pmd_t *pmd,
		pgoff_t pgoff, unsigned int flags, pte_t orig_pte)
{
	struct page *fault_page;
	spinlock_t *ptl;
	pte_t *pte;
	int ret = 0;

	/*
	 * Let's call ->map_pages() first and use ->fault() as fallback
	 * if page by the offset is not ready to be mapped (cold cache or
	 * something).
	 */
	if (vma->vm_ops->map_pages && fault_around_bytes >> PAGE_SHIFT > 1) {
		pte = pte_offset_map_lock(mm, pmd, address, &ptl);
		do_fault_around(vma, address, pte, pgoff, flags);
		if (!pte_same(*pte, orig_pte))
			goto unlock_out;
		pte_unmap_unlock(pte, ptl);
	}

	ret = __do_fault(vma, address, pgoff, flags, &fault_page);
	if (unlikely(ret & (VM_FAULT_ERROR | VM_FAULT_NOPAGE | VM_FAULT_RETRY)))
		return ret;

	pte = pte_offset_map_lock(mm, pmd, address, &ptl);
	if (unlikely(!pte_same(*pte, orig_pte))) {
		pte_unmap_unlock(pte, ptl);
		unlock_page(fault_page);
		page_cache_release(fault_page);
		return ret;
	}
	do_set_pte(vma, address, fault_page, pte, false, false);
	unlock_page(fault_page);
unlock_out:
	pte_unmap_unlock(pte, ptl);
	return ret;
}

static int do_cow_fault(struct mm_struct *mm, struct vm_area_struct *vma,
		unsigned long address, pmd_t *pmd,
		pgoff_t pgoff, unsigned int flags, pte_t orig_pte)
{
	struct page *fault_page, *new_page;
	struct mem_cgroup *memcg;
	spinlock_t *ptl;
	pte_t *pte;
	int ret;

	if (unlikely(anon_vma_prepare(vma)))
		return VM_FAULT_OOM;

	new_page = alloc_page_vma(GFP_HIGHUSER_MOVABLE, vma, address);
	if (!new_page)
		return VM_FAULT_OOM;

	if (mem_cgroup_try_charge(new_page, mm, GFP_KERNEL, &memcg)) {
		page_cache_release(new_page);
		return VM_FAULT_OOM;
	}

	ret = __do_fault(vma, address, pgoff, flags, &fault_page);
	if (unlikely(ret & (VM_FAULT_ERROR | VM_FAULT_NOPAGE | VM_FAULT_RETRY)))
		goto uncharge_out;

	copy_user_highpage(new_page, fault_page, address, vma);
	__SetPageUptodate(new_page);

	pte = pte_offset_map_lock(mm, pmd, address, &ptl);
	if (unlikely(!pte_same(*pte, orig_pte))) {
		pte_unmap_unlock(pte, ptl);
		unlock_page(fault_page);
		page_cache_release(fault_page);
		goto uncharge_out;
	}
	do_set_pte(vma, address, new_page, pte, true, true);
	mem_cgroup_commit_charge(new_page, memcg, false);
	lru_cache_add_active_or_unevictable(new_page, vma);
	pte_unmap_unlock(pte, ptl);
	unlock_page(fault_page);
	page_cache_release(fault_page);
	return ret;
uncharge_out:
	mem_cgroup_cancel_charge(new_page, memcg);
	page_cache_release(new_page);
	return ret;
}

static int do_shared_fault(struct mm_struct *mm, struct vm_area_struct *vma,
		unsigned long address, pmd_t *pmd,
		pgoff_t pgoff, unsigned int flags, pte_t orig_pte)
{
	struct page *fault_page;
	struct address_space *mapping;
	spinlock_t *ptl;
	pte_t *pte;
	int dirtied = 0;
	int ret, tmp;

	ret = __do_fault(vma, address, pgoff, flags, &fault_page);
	if (unlikely(ret & (VM_FAULT_ERROR | VM_FAULT_NOPAGE | VM_FAULT_RETRY)))
		return ret;

	/*
	 * Check if the backing address space wants to know that the page is
	 * about to become writable
	 */
	if (vma->vm_ops->page_mkwrite) {
		unlock_page(fault_page);
		tmp = do_page_mkwrite(vma, fault_page, address);
		if (unlikely(!tmp ||
				(tmp & (VM_FAULT_ERROR | VM_FAULT_NOPAGE)))) {
			page_cache_release(fault_page);
			return tmp;
		}
	}

	pte = pte_offset_map_lock(mm, pmd, address, &ptl);
	if (unlikely(!pte_same(*pte, orig_pte))) {
		pte_unmap_unlock(pte, ptl);
		unlock_page(fault_page);
		page_cache_release(fault_page);
		return ret;
	}
	do_set_pte(vma, address, fault_page, pte, true, false);
	pte_unmap_unlock(pte, ptl);

	if (set_page_dirty(fault_page))
		dirtied = 1;
	/*
	 * Take a local copy of the address_space - page.mapping may be zeroed
	 * by truncate after unlock_page().   The address_space itself remains
	 * pinned by vma->vm_file's reference.  We rely on unlock_page()'s
	 * release semantics to prevent the compiler from undoing this copying.
	 */
	mapping = fault_page->mapping;
	unlock_page(fault_page);
	if ((dirtied || vma->vm_ops->page_mkwrite) && mapping) {
		/*
		 * Some device drivers do not set page.mapping but still
		 * dirty their pages
		 */
		balance_dirty_pages_ratelimited(mapping);
	}

	if (!vma->vm_ops->page_mkwrite)
		file_update_time(vma->vm_file);

	return ret;
}

/*
 * We enter with non-exclusive mmap_sem (to exclude vma changes,
 * but allow concurrent faults).
 * The mmap_sem may have been released depending on flags and our
 * return value.  See filemap_fault() and __lock_page_or_retry().
 */
static int do_fault(struct mm_struct *mm, struct vm_area_struct *vma,
		unsigned long address, pte_t *page_table, pmd_t *pmd,
		unsigned int flags, pte_t orig_pte)
{
	pgoff_t pgoff = (((address & PAGE_MASK)
			- vma->vm_start) >> PAGE_SHIFT) + vma->vm_pgoff;

	pte_unmap(page_table);
	if (!(flags & FAULT_FLAG_WRITE))
		return do_read_fault(mm, vma, address, pmd, pgoff, flags,
				orig_pte);
	if (!(vma->vm_flags & VM_SHARED))
		return do_cow_fault(mm, vma, address, pmd, pgoff, flags,
				orig_pte);
	return do_shared_fault(mm, vma, address, pmd, pgoff, flags, orig_pte);
}

static int numa_migrate_prep(struct page *page, struct vm_area_struct *vma,
				unsigned long addr, int page_nid,
				int *flags)
{
	get_page(page);

	count_vm_numa_event(NUMA_HINT_FAULTS);
	if (page_nid == numa_node_id()) {
		count_vm_numa_event(NUMA_HINT_FAULTS_LOCAL);
		*flags |= TNF_FAULT_LOCAL;
	}

	return mpol_misplaced(page, vma, addr);
}

static int do_numa_page(struct mm_struct *mm, struct vm_area_struct *vma,
		   unsigned long addr, pte_t pte, pte_t *ptep, pmd_t *pmd)
{
	struct page *page = NULL;
	spinlock_t *ptl;
	int page_nid = -1;
	int last_cpupid;
	int target_nid;
	bool migrated = false;
	int flags = 0;

	/* A PROT_NONE fault should not end up here */
	BUG_ON(!(vma->vm_flags & (VM_READ | VM_EXEC | VM_WRITE)));

	/*
	* The "pte" at this point cannot be used safely without
	* validation through pte_unmap_same(). It's of NUMA type but
	* the pfn may be screwed if the read is non atomic.
	*
	* We can safely just do a "set_pte_at()", because the old
	* page table entry is not accessible, so there would be no
	* concurrent hardware modifications to the PTE.
	*/
	ptl = pte_lockptr(mm, pmd);
	spin_lock(ptl);
	if (unlikely(!pte_same(*ptep, pte))) {
		pte_unmap_unlock(ptep, ptl);
		goto out;
	}

	/* Make it present again */
	pte = pte_modify(pte, vma->vm_page_prot);
	pte = pte_mkyoung(pte);
	set_pte_at(mm, addr, ptep, pte);
	update_mmu_cache(vma, addr, ptep);

	page = vm_normal_page(vma, addr, pte);
	if (!page) {
		pte_unmap_unlock(ptep, ptl);
		return 0;
	}

	/*
	 * Avoid grouping on DSO/COW pages in specific and RO pages
	 * in general, RO pages shouldn't hurt as much anyway since
	 * they can be in shared cache state.
	 */
	if (!pte_write(pte))
		flags |= TNF_NO_GROUP;

	/*
	 * Flag if the page is shared between multiple address spaces. This
	 * is later used when determining whether to group tasks together
	 */
	if (page_mapcount(page) > 1 && (vma->vm_flags & VM_SHARED))
		flags |= TNF_SHARED;

	last_cpupid = page_cpupid_last(page);
	page_nid = page_to_nid(page);
	target_nid = numa_migrate_prep(page, vma, addr, page_nid, &flags);
	pte_unmap_unlock(ptep, ptl);
	if (target_nid == -1) {
		put_page(page);
		goto out;
	}

	/* Migrate to the requested node */
	migrated = migrate_misplaced_page(page, vma, target_nid);
	if (migrated) {
		page_nid = target_nid;
		flags |= TNF_MIGRATED;
	}

out:
	if (page_nid != -1)
		task_numa_fault(last_cpupid, page_nid, 1, flags);
	return 0;
}

/*
 * These routines also need to handle stuff like marking pages dirty
 * and/or accessed for architectures that don't do it in hardware (most
 * RISC architectures).  The early dirtying is also good on the i386.
 *
 * There is also a hook called "update_mmu_cache()" that architectures
 * with external mmu caches can use to update those (ie the Sparc or
 * PowerPC hashed page tables that act as extended TLBs).
 *
 * We enter with non-exclusive mmap_sem (to exclude vma changes,
 * but allow concurrent faults), and pte mapped but not yet locked.
 * We return with pte unmapped and unlocked.
 *
 * The mmap_sem may have been released depending on flags and our
 * return value.  See filemap_fault() and __lock_page_or_retry().
 */
static int handle_pte_fault(struct mm_struct *mm,
		     struct vm_area_struct *vma, unsigned long address,
		     pte_t *pte, pmd_t *pmd, unsigned int flags)
{
	pte_t entry;
	spinlock_t *ptl;

	/*
	 * some architectures can have larger ptes than wordsize,
	 * e.g.ppc44x-defconfig has CONFIG_PTE_64BIT=y and CONFIG_32BIT=y,
	 * so READ_ONCE or ACCESS_ONCE cannot guarantee atomic accesses.
	 * The code below just needs a consistent view for the ifs and
	 * we later double check anyway with the ptl lock held. So here
	 * a barrier will do.
	 */
	entry = *pte;
	barrier();
	if (!pte_present(entry)) {
		if (pte_none(entry)) {
			if (vma->vm_ops) {
				if (likely(vma->vm_ops->fault))
					return do_fault(mm, vma, address, pte,
							pmd, flags, entry);
			}
			return do_anonymous_page(mm, vma, address,
						 pte, pmd, flags);
		}
		return do_swap_page(mm, vma, address,
					pte, pmd, flags, entry);
	}

	if (pte_protnone(entry))
		return do_numa_page(mm, vma, address, entry, pte, pmd);

	ptl = pte_lockptr(mm, pmd);
	spin_lock(ptl);
	if (unlikely(!pte_same(*pte, entry)))
		goto unlock;
	if (flags & FAULT_FLAG_WRITE) {
		if (!pte_write(entry))
			return do_wp_page(mm, vma, address,
					pte, pmd, ptl, entry);
		entry = pte_mkdirty(entry);
	}
	entry = pte_mkyoung(entry);
	if (ptep_set_access_flags(vma, address, pte, entry, flags & FAULT_FLAG_WRITE)) {
		update_mmu_cache(vma, address, pte);
	} else {
		/*
		 * This is needed only for protection faults but the arch code
		 * is not yet telling us if this is a protection fault or not.
		 * This still avoids useless tlb flushes for .text page faults
		 * with threads.
		 */
		if (flags & FAULT_FLAG_WRITE)
			flush_tlb_fix_spurious_fault(vma, address);
	}
unlock:
	pte_unmap_unlock(pte, ptl);
	return 0;
}

/*
 * By the time we get here, we already hold the mm semaphore
 *
 * The mmap_sem may have been released depending on flags and our
 * return value.  See filemap_fault() and __lock_page_or_retry().
 */
static int __handle_mm_fault(struct mm_struct *mm, struct vm_area_struct *vma,
			     unsigned long address, unsigned int flags)
{
	pgd_t *pgd;
	pud_t *pud;
	pmd_t *pmd;
	pte_t *pte;

	if (unlikely(is_vm_hugetlb_page(vma)))
		return hugetlb_fault(mm, vma, address, flags);

	pgd = pgd_offset(mm, address);
	pud = pud_alloc(mm, pgd, address);
	if (!pud)
		return VM_FAULT_OOM;
	pmd = pmd_alloc(mm, pud, address);
	if (!pmd)
		return VM_FAULT_OOM;
	if (pmd_none(*pmd) && transparent_hugepage_enabled(vma)) {
		int ret = VM_FAULT_FALLBACK;
		if (!vma->vm_ops)
			ret = do_huge_pmd_anonymous_page(mm, vma, address,
					pmd, flags);
		if (!(ret & VM_FAULT_FALLBACK))
			return ret;
	} else {
		pmd_t orig_pmd = *pmd;
		int ret;

		barrier();
		if (pmd_trans_huge(orig_pmd)) {
			unsigned int dirty = flags & FAULT_FLAG_WRITE;

			/*
			 * If the pmd is splitting, return and retry the
			 * the fault.  Alternative: wait until the split
			 * is done, and goto retry.
			 */
			if (pmd_trans_splitting(orig_pmd))
				return 0;

			if (pmd_protnone(orig_pmd))
				return do_huge_pmd_numa_page(mm, vma, address,
							     orig_pmd, pmd);

			if (dirty && !pmd_write(orig_pmd)) {
				ret = do_huge_pmd_wp_page(mm, vma, address, pmd,
							  orig_pmd);
				if (!(ret & VM_FAULT_FALLBACK))
					return ret;
			} else {
				huge_pmd_set_accessed(mm, vma, address, pmd,
						      orig_pmd, dirty);
				return 0;
			}
		}
	}

	/*
	 * Use __pte_alloc instead of pte_alloc_map, because we can't
	 * run pte_offset_map on the pmd, if an huge pmd could
	 * materialize from under us from a different thread.
	 */
	if (unlikely(pmd_none(*pmd)) &&
	    unlikely(__pte_alloc(mm, vma, pmd, address)))
		return VM_FAULT_OOM;
	/* if an huge pmd materialized from under us just retry later */
	if (unlikely(pmd_trans_huge(*pmd)))
		return 0;
	/*
	 * A regular pmd is established and it can't morph into a huge pmd
	 * from under us anymore at this point because we hold the mmap_sem
	 * read mode and khugepaged takes it in write mode. So now it's
	 * safe to run pte_offset_map().
	 */
	pte = pte_offset_map(pmd, address);

	return handle_pte_fault(mm, vma, address, pte, pmd, flags);
}

/*
 * By the time we get here, we already hold the mm semaphore
 *
 * The mmap_sem may have been released depending on flags and our
 * return value.  See filemap_fault() and __lock_page_or_retry().
 */
int handle_mm_fault(struct mm_struct *mm, struct vm_area_struct *vma,
		    unsigned long address, unsigned int flags)
{
	int ret;

	__set_current_state(TASK_RUNNING);

	count_vm_event(PGFAULT);
	mem_cgroup_count_vm_event(mm, PGFAULT);

	/* do counter updates before entering really critical section. */
	check_sync_rss_stat(current);

	/*
	 * Enable the memcg OOM handling for faults triggered in user
	 * space.  Kernel faults are handled more gracefully.
	 */
	if (flags & FAULT_FLAG_USER)
		mem_cgroup_oom_enable();

	ret = __handle_mm_fault(mm, vma, address, flags);

	if (flags & FAULT_FLAG_USER) {
		mem_cgroup_oom_disable();
                /*
                 * The task may have entered a memcg OOM situation but
                 * if the allocation error was handled gracefully (no
                 * VM_FAULT_OOM), there is no need to kill anything.
                 * Just clean up the OOM state peacefully.
                 */
                if (task_in_memcg_oom(current) && !(ret & VM_FAULT_OOM))
                        mem_cgroup_oom_synchronize(false);
	}

	return ret;
}
EXPORT_SYMBOL_GPL(handle_mm_fault);

#ifndef __PAGETABLE_PUD_FOLDED
/*
 * Allocate page upper directory.
 * We've already handled the fast-path in-line.
 */
int __pud_alloc(struct mm_struct *mm, pgd_t *pgd, unsigned long address)
{
	pud_t *new = pud_alloc_one(mm, address);
	if (!new)
		return -ENOMEM;

	smp_wmb(); /* See comment in __pte_alloc */

	spin_lock(&mm->page_table_lock);
	if (pgd_present(*pgd))		/* Another has populated it */
		pud_free(mm, new);
	else
		pgd_populate(mm, pgd, new);
	spin_unlock(&mm->page_table_lock);
	return 0;
}
#endif /* __PAGETABLE_PUD_FOLDED */

#ifndef __PAGETABLE_PMD_FOLDED
/*
 * Allocate page middle directory.
 * We've already handled the fast-path in-line.
 */
int __pmd_alloc(struct mm_struct *mm, pud_t *pud, unsigned long address)
{
	pmd_t *new = pmd_alloc_one(mm, address);
	if (!new)
		return -ENOMEM;

	smp_wmb(); /* See comment in __pte_alloc */

	spin_lock(&mm->page_table_lock);
	mm_inc_nr_pmds(mm);
#ifndef __ARCH_HAS_4LEVEL_HACK
	if (pud_present(*pud))		/* Another has populated it */
		pmd_free(mm, new);
	else
		pud_populate(mm, pud, new);
#else
	if (pgd_present(*pud))		/* Another has populated it */
		pmd_free(mm, new);
	else
		pgd_populate(mm, pud, new);
#endif /* __ARCH_HAS_4LEVEL_HACK */
	spin_unlock(&mm->page_table_lock);
	return 0;
}
#endif /* __PAGETABLE_PMD_FOLDED */

static int __follow_pte(struct mm_struct *mm, unsigned long address,
		pte_t **ptepp, spinlock_t **ptlp)
{
	pgd_t *pgd;
	pud_t *pud;
	pmd_t *pmd;
	pte_t *ptep;

	pgd = pgd_offset(mm, address);
	if (pgd_none(*pgd) || unlikely(pgd_bad(*pgd)))
		goto out;

	pud = pud_offset(pgd, address);
	if (pud_none(*pud) || unlikely(pud_bad(*pud)))
		goto out;

	pmd = pmd_offset(pud, address);
	VM_BUG_ON(pmd_trans_huge(*pmd));
	if (pmd_none(*pmd) || unlikely(pmd_bad(*pmd)))
		goto out;

	/* We cannot handle huge page PFN maps. Luckily they don't exist. */
	if (pmd_huge(*pmd))
		goto out;

	ptep = pte_offset_map_lock(mm, pmd, address, ptlp);
	if (!ptep)
		goto out;
	if (!pte_present(*ptep))
		goto unlock;
	*ptepp = ptep;
	return 0;
unlock:
	pte_unmap_unlock(ptep, *ptlp);
out:
	return -EINVAL;
}

static inline int follow_pte(struct mm_struct *mm, unsigned long address,
			     pte_t **ptepp, spinlock_t **ptlp)
{
	int res;

	/* (void) is needed to make gcc happy */
	(void) __cond_lock(*ptlp,
			   !(res = __follow_pte(mm, address, ptepp, ptlp)));
	return res;
}

/**
 * follow_pfn - look up PFN at a user virtual address
 * @vma: memory mapping
 * @address: user virtual address
 * @pfn: location to store found PFN
 *
 * Only IO mappings and raw PFN mappings are allowed.
 *
 * Returns zero and the pfn at @pfn on success, -ve otherwise.
 */
int follow_pfn(struct vm_area_struct *vma, unsigned long address,
	unsigned long *pfn)
{
	int ret = -EINVAL;
	spinlock_t *ptl;
	pte_t *ptep;

	if (!(vma->vm_flags & (VM_IO | VM_PFNMAP)))
		return ret;

	ret = follow_pte(vma->vm_mm, address, &ptep, &ptl);
	if (ret)
		return ret;
	*pfn = pte_pfn(*ptep);
	pte_unmap_unlock(ptep, ptl);
	return 0;
}
EXPORT_SYMBOL(follow_pfn);

#ifdef CONFIG_HAVE_IOREMAP_PROT
int follow_phys(struct vm_area_struct *vma,
		unsigned long address, unsigned int flags,
		unsigned long *prot, resource_size_t *phys)
{
	int ret = -EINVAL;
	pte_t *ptep, pte;
	spinlock_t *ptl;

	if (!(vma->vm_flags & (VM_IO | VM_PFNMAP)))
		goto out;

	if (follow_pte(vma->vm_mm, address, &ptep, &ptl))
		goto out;
	pte = *ptep;

	if ((flags & FOLL_WRITE) && !pte_write(pte))
		goto unlock;

	*prot = pgprot_val(pte_pgprot(pte));
	*phys = (resource_size_t)pte_pfn(pte) << PAGE_SHIFT;

	ret = 0;
unlock:
	pte_unmap_unlock(ptep, ptl);
out:
	return ret;
}

int generic_access_phys(struct vm_area_struct *vma, unsigned long addr,
			void *buf, int len, int write)
{
	resource_size_t phys_addr;
	unsigned long prot = 0;
	void __iomem *maddr;
	int offset = addr & (PAGE_SIZE-1);

	if (follow_phys(vma, addr, write, &prot, &phys_addr))
		return -EINVAL;

	maddr = ioremap_prot(phys_addr, PAGE_SIZE, prot);
	if (write)
		memcpy_toio(maddr + offset, buf, len);
	else
		memcpy_fromio(buf, maddr + offset, len);
	iounmap(maddr);

	return len;
}
EXPORT_SYMBOL_GPL(generic_access_phys);
#endif

/*
 * Access another process' address space as given in mm.  If non-NULL, use the
 * given task for page fault accounting.
 */
static int __access_remote_vm(struct task_struct *tsk, struct mm_struct *mm,
		unsigned long addr, void *buf, int len, int write)
{
	struct vm_area_struct *vma;
	void *old_buf = buf;

	down_read(&mm->mmap_sem);
	/* ignore errors, just check how much was successfully transferred */
	while (len) {
		int bytes, ret, offset;
		void *maddr;
		struct page *page = NULL;

		ret = get_user_pages(tsk, mm, addr, 1,
				write, 1, &page, &vma);
		if (ret <= 0) {
#ifndef CONFIG_HAVE_IOREMAP_PROT
			break;
#else
			/*
			 * Check if this is a VM_IO | VM_PFNMAP VMA, which
			 * we can access using slightly different code.
			 */
			vma = find_vma(mm, addr);
			if (!vma || vma->vm_start > addr)
				break;
			if (vma->vm_ops && vma->vm_ops->access)
				ret = vma->vm_ops->access(vma, addr, buf,
							  len, write);
			if (ret <= 0)
				break;
			bytes = ret;
#endif
		} else {
			bytes = len;
			offset = addr & (PAGE_SIZE-1);
			if (bytes > PAGE_SIZE-offset)
				bytes = PAGE_SIZE-offset;

			maddr = kmap(page);
			if (write) {
				copy_to_user_page(vma, page, addr,
						  maddr + offset, buf, bytes);
				set_page_dirty_lock(page);
			} else {
				copy_from_user_page(vma, page, addr,
						    buf, maddr + offset, bytes);
			}
			kunmap(page);
			page_cache_release(page);
		}
		len -= bytes;
		buf += bytes;
		addr += bytes;
	}
	up_read(&mm->mmap_sem);

	return buf - old_buf;
}

/**
 * access_remote_vm - access another process' address space
 * @mm:		the mm_struct of the target address space
 * @addr:	start address to access
 * @buf:	source or destination buffer
 * @len:	number of bytes to transfer
 * @write:	whether the access is a write
 *
 * The caller must hold a reference on @mm.
 */
int access_remote_vm(struct mm_struct *mm, unsigned long addr,
		void *buf, int len, int write)
{
	return __access_remote_vm(NULL, mm, addr, buf, len, write);
}

/*
 * Access another process' address space.
 * Source/target buffer must be kernel space,
 * Do not walk the page table directly, use get_user_pages
 */
int access_process_vm(struct task_struct *tsk, unsigned long addr,
		void *buf, int len, int write)
{
	struct mm_struct *mm;
	int ret;

	mm = get_task_mm(tsk);
	if (!mm)
		return 0;

	ret = __access_remote_vm(tsk, mm, addr, buf, len, write);
	mmput(mm);

	return ret;
}

/*
 * Print the name of a VMA.
 */
void print_vma_addr(char *prefix, unsigned long ip)
{
	struct mm_struct *mm = current->mm;
	struct vm_area_struct *vma;

	/*
	 * Do not print if we are in atomic
	 * contexts (in exception stacks, etc.):
	 */
	if (preempt_count())
		return;

	down_read(&mm->mmap_sem);
	vma = find_vma(mm, ip);
	if (vma && vma->vm_file) {
		struct file *f = vma->vm_file;
		char *buf = (char *)__get_free_page(GFP_KERNEL);
		if (buf) {
			char *p;

			p = d_path(&f->f_path, buf, PAGE_SIZE);
			if (IS_ERR(p))
				p = "?";
			printk("%s%s[%lx+%lx]", prefix, kbasename(p),
					vma->vm_start,
					vma->vm_end - vma->vm_start);
			free_page((unsigned long)buf);
		}
	}
	up_read(&mm->mmap_sem);
}

#if defined(CONFIG_PROVE_LOCKING) || defined(CONFIG_DEBUG_ATOMIC_SLEEP)
void might_fault(void)
{
	/*
	 * Some code (nfs/sunrpc) uses socket ops on kernel memory while
	 * holding the mmap_sem, this is safe because kernel memory doesn't
	 * get paged out, therefore we'll never actually fault, and the
	 * below annotations will generate false positives.
	 */
	if (segment_eq(get_fs(), KERNEL_DS))
		return;

	/*
	 * it would be nicer only to annotate paths which are not under
	 * pagefault_disable, however that requires a larger audit and
	 * providing helpers like get_user_atomic.
	 */
	if (in_atomic())
		return;

	__might_sleep(__FILE__, __LINE__, 0);

	if (current->mm)
		might_lock_read(&current->mm->mmap_sem);
}
EXPORT_SYMBOL(might_fault);
#endif

#if defined(CONFIG_TRANSPARENT_HUGEPAGE) || defined(CONFIG_HUGETLBFS)
static void clear_gigantic_page(struct page *page,
				unsigned long addr,
				unsigned int pages_per_huge_page)
{
	int i;
	struct page *p = page;

	might_sleep();
	for (i = 0; i < pages_per_huge_page;
	     i++, p = mem_map_next(p, page, i)) {
		cond_resched();
		clear_user_highpage(p, addr + i * PAGE_SIZE);
	}
}
void clear_huge_page(struct page *page,
		     unsigned long addr, unsigned int pages_per_huge_page)
{
	int i;

	if (unlikely(pages_per_huge_page > MAX_ORDER_NR_PAGES)) {
		clear_gigantic_page(page, addr, pages_per_huge_page);
		return;
	}

	might_sleep();
	for (i = 0; i < pages_per_huge_page; i++) {
		cond_resched();
		clear_user_highpage(page + i, addr + i * PAGE_SIZE);
	}
}

static void copy_user_gigantic_page(struct page *dst, struct page *src,
				    unsigned long addr,
				    struct vm_area_struct *vma,
				    unsigned int pages_per_huge_page)
{
	int i;
	struct page *dst_base = dst;
	struct page *src_base = src;

	for (i = 0; i < pages_per_huge_page; ) {
		cond_resched();
		copy_user_highpage(dst, src, addr + i*PAGE_SIZE, vma);

		i++;
		dst = mem_map_next(dst, dst_base, i);
		src = mem_map_next(src, src_base, i);
	}
}

void copy_user_huge_page(struct page *dst, struct page *src,
			 unsigned long addr, struct vm_area_struct *vma,
			 unsigned int pages_per_huge_page)
{
	int i;

	if (unlikely(pages_per_huge_page > MAX_ORDER_NR_PAGES)) {
		copy_user_gigantic_page(dst, src, addr, vma,
					pages_per_huge_page);
		return;
	}

	might_sleep();
	for (i = 0; i < pages_per_huge_page; i++) {
		cond_resched();
		copy_user_highpage(dst + i, src + i, addr + i*PAGE_SIZE, vma);
	}
}
#endif /* CONFIG_TRANSPARENT_HUGEPAGE || CONFIG_HUGETLBFS */

#if USE_SPLIT_PTE_PTLOCKS && ALLOC_SPLIT_PTLOCKS

static struct kmem_cache *page_ptl_cachep;

void __init ptlock_cache_init(void)
{
	page_ptl_cachep = kmem_cache_create("page->ptl", sizeof(spinlock_t), 0,
			SLAB_PANIC, NULL);
}

bool ptlock_alloc(struct page *page)
{
	spinlock_t *ptl;

	ptl = kmem_cache_alloc(page_ptl_cachep, GFP_KERNEL);
	if (!ptl)
		return false;
	page->ptl = ptl;
	return true;
}

void ptlock_free(struct page *page)
{
	kmem_cache_free(page_ptl_cachep, page->ptl);
}
#endif<|MERGE_RESOLUTION|>--- conflicted
+++ resolved
@@ -2115,7 +2115,6 @@
 
 			if (!page_mkwrite)
 				lock_page(old_page);
-<<<<<<< HEAD
 
 			dirtied = set_page_dirty(old_page);
 			VM_BUG_ON_PAGE(PageAnon(old_page), old_page);
@@ -2123,15 +2122,6 @@
 			unlock_page(old_page);
 			page_cache_release(old_page);
 
-=======
-
-			dirtied = set_page_dirty(old_page);
-			VM_BUG_ON_PAGE(PageAnon(old_page), old_page);
-			mapping = old_page->mapping;
-			unlock_page(old_page);
-			page_cache_release(old_page);
-
->>>>>>> d07b956c
 			if ((dirtied || page_mkwrite) && mapping) {
 				/*
 				 * Some device drivers do not set page.mapping
