/*
 * linux/mm/percpu.c - percpu memory allocator
 *
 * Copyright (C) 2009		SUSE Linux Products GmbH
 * Copyright (C) 2009		Tejun Heo <tj@kernel.org>
 *
 * This file is released under the GPLv2.
 *
 * This is percpu allocator which can handle both static and dynamic
 * areas.  Percpu areas are allocated in chunks in vmalloc area.  Each
 * chunk is consisted of boot-time determined number of units and the
 * first chunk is used for static percpu variables in the kernel image
 * (special boot time alloc/init handling necessary as these areas
 * need to be brought up before allocation services are running).
 * Unit grows as necessary and all units grow or shrink in unison.
 * When a chunk is filled up, another chunk is allocated.  ie. in
 * vmalloc area
 *
 *  c0                           c1                         c2
 *  -------------------          -------------------        ------------
 * | u0 | u1 | u2 | u3 |        | u0 | u1 | u2 | u3 |      | u0 | u1 | u
 *  -------------------  ......  -------------------  ....  ------------
 *
 * Allocation is done in offset-size areas of single unit space.  Ie,
 * an area of 512 bytes at 6k in c1 occupies 512 bytes at 6k of c1:u0,
 * c1:u1, c1:u2 and c1:u3.  On UMA, units corresponds directly to
 * cpus.  On NUMA, the mapping can be non-linear and even sparse.
 * Percpu access can be done by configuring percpu base registers
 * according to cpu to unit mapping and pcpu_unit_size.
 *
 * There are usually many small percpu allocations many of them being
 * as small as 4 bytes.  The allocator organizes chunks into lists
 * according to free size and tries to allocate from the fullest one.
 * Each chunk keeps the maximum contiguous area size hint which is
 * guaranteed to be eqaul to or larger than the maximum contiguous
 * area in the chunk.  This helps the allocator not to iterate the
 * chunk maps unnecessarily.
 *
 * Allocation state in each chunk is kept using an array of integers
 * on chunk->map.  A positive value in the map represents a free
 * region and negative allocated.  Allocation inside a chunk is done
 * by scanning this map sequentially and serving the first matching
 * entry.  This is mostly copied from the percpu_modalloc() allocator.
 * Chunks can be determined from the address using the index field
 * in the page struct. The index field contains a pointer to the chunk.
 *
 * To use this allocator, arch code should do the followings.
 *
 * - drop CONFIG_HAVE_LEGACY_PER_CPU_AREA
 *
 * - define __addr_to_pcpu_ptr() and __pcpu_ptr_to_addr() to translate
 *   regular address to percpu pointer and back if they need to be
 *   different from the default
 *
 * - use pcpu_setup_first_chunk() during percpu area initialization to
 *   setup the first chunk containing the kernel static percpu area
 */

#include <linux/bitmap.h>
#include <linux/bootmem.h>
#include <linux/err.h>
#include <linux/list.h>
#include <linux/log2.h>
#include <linux/mm.h>
#include <linux/module.h>
#include <linux/mutex.h>
#include <linux/percpu.h>
#include <linux/pfn.h>
#include <linux/slab.h>
#include <linux/spinlock.h>
#include <linux/vmalloc.h>
#include <linux/workqueue.h>

#include <asm/cacheflush.h>
#include <asm/sections.h>
#include <asm/tlbflush.h>

#define PCPU_SLOT_BASE_SHIFT		5	/* 1-31 shares the same slot */
#define PCPU_DFL_MAP_ALLOC		16	/* start a map with 16 ents */

/* default addr <-> pcpu_ptr mapping, override in asm/percpu.h if necessary */
#ifndef __addr_to_pcpu_ptr
#define __addr_to_pcpu_ptr(addr)					\
	(void *)((unsigned long)(addr) - (unsigned long)pcpu_base_addr	\
		 + (unsigned long)__per_cpu_start)
#endif
#ifndef __pcpu_ptr_to_addr
#define __pcpu_ptr_to_addr(ptr)						\
	(void *)((unsigned long)(ptr) + (unsigned long)pcpu_base_addr	\
		 - (unsigned long)__per_cpu_start)
#endif

struct pcpu_chunk {
	struct list_head	list;		/* linked to pcpu_slot lists */
	int			free_size;	/* free bytes in the chunk */
	int			contig_hint;	/* max contiguous size hint */
	void			*base_addr;	/* base address of this chunk */
	int			map_used;	/* # of map entries used */
	int			map_alloc;	/* # of map entries allocated */
	int			*map;		/* allocation map */
	struct vm_struct	**vms;		/* mapped vmalloc regions */
	bool			immutable;	/* no [de]population allowed */
	unsigned long		populated[];	/* populated bitmap */
};

static int pcpu_unit_pages __read_mostly;
static int pcpu_unit_size __read_mostly;
static int pcpu_nr_units __read_mostly;
static int pcpu_atom_size __read_mostly;
static int pcpu_nr_slots __read_mostly;
static size_t pcpu_chunk_struct_size __read_mostly;

/* cpus with the lowest and highest unit numbers */
static unsigned int pcpu_first_unit_cpu __read_mostly;
static unsigned int pcpu_last_unit_cpu __read_mostly;

/* the address of the first chunk which starts with the kernel static area */
void *pcpu_base_addr __read_mostly;
EXPORT_SYMBOL_GPL(pcpu_base_addr);

static const int *pcpu_unit_map __read_mostly;		/* cpu -> unit */
const unsigned long *pcpu_unit_offsets __read_mostly;	/* cpu -> unit offset */

/* group information, used for vm allocation */
static int pcpu_nr_groups __read_mostly;
static const unsigned long *pcpu_group_offsets __read_mostly;
static const size_t *pcpu_group_sizes __read_mostly;

/*
 * The first chunk which always exists.  Note that unlike other
 * chunks, this one can be allocated and mapped in several different
 * ways and thus often doesn't live in the vmalloc area.
 */
static struct pcpu_chunk *pcpu_first_chunk;

/*
 * Optional reserved chunk.  This chunk reserves part of the first
 * chunk and serves it for reserved allocations.  The amount of
 * reserved offset is in pcpu_reserved_chunk_limit.  When reserved
 * area doesn't exist, the following variables contain NULL and 0
 * respectively.
 */
static struct pcpu_chunk *pcpu_reserved_chunk;
static int pcpu_reserved_chunk_limit;

/*
 * Synchronization rules.
 *
 * There are two locks - pcpu_alloc_mutex and pcpu_lock.  The former
 * protects allocation/reclaim paths, chunks, populated bitmap and
 * vmalloc mapping.  The latter is a spinlock and protects the index
 * data structures - chunk slots, chunks and area maps in chunks.
 *
 * During allocation, pcpu_alloc_mutex is kept locked all the time and
 * pcpu_lock is grabbed and released as necessary.  All actual memory
 * allocations are done using GFP_KERNEL with pcpu_lock released.  In
 * general, percpu memory can't be allocated with irq off but
 * irqsave/restore are still used in alloc path so that it can be used
 * from early init path - sched_init() specifically.
 *
 * Free path accesses and alters only the index data structures, so it
 * can be safely called from atomic context.  When memory needs to be
 * returned to the system, free path schedules reclaim_work which
 * grabs both pcpu_alloc_mutex and pcpu_lock, unlinks chunks to be
 * reclaimed, release both locks and frees the chunks.  Note that it's
 * necessary to grab both locks to remove a chunk from circulation as
 * allocation path might be referencing the chunk with only
 * pcpu_alloc_mutex locked.
 */
static DEFINE_MUTEX(pcpu_alloc_mutex);	/* protects whole alloc and reclaim */
static DEFINE_SPINLOCK(pcpu_lock);	/* protects index data structures */

static struct list_head *pcpu_slot __read_mostly; /* chunk list slots */

/* reclaim work to release fully free chunks, scheduled from free path */
static void pcpu_reclaim(struct work_struct *work);
static DECLARE_WORK(pcpu_reclaim_work, pcpu_reclaim);

static int __pcpu_size_to_slot(int size)
{
	int highbit = fls(size);	/* size is in bytes */
	return max(highbit - PCPU_SLOT_BASE_SHIFT + 2, 1);
}

static int pcpu_size_to_slot(int size)
{
	if (size == pcpu_unit_size)
		return pcpu_nr_slots - 1;
	return __pcpu_size_to_slot(size);
}

static int pcpu_chunk_slot(const struct pcpu_chunk *chunk)
{
	if (chunk->free_size < sizeof(int) || chunk->contig_hint < sizeof(int))
		return 0;

	return pcpu_size_to_slot(chunk->free_size);
}

static int pcpu_page_idx(unsigned int cpu, int page_idx)
{
	return pcpu_unit_map[cpu] * pcpu_unit_pages + page_idx;
}

static unsigned long pcpu_chunk_addr(struct pcpu_chunk *chunk,
				     unsigned int cpu, int page_idx)
{
	return (unsigned long)chunk->base_addr + pcpu_unit_offsets[cpu] +
		(page_idx << PAGE_SHIFT);
}

static struct page *pcpu_chunk_page(struct pcpu_chunk *chunk,
				    unsigned int cpu, int page_idx)
{
	/* must not be used on pre-mapped chunk */
	WARN_ON(chunk->immutable);

	return vmalloc_to_page((void *)pcpu_chunk_addr(chunk, cpu, page_idx));
}

/* set the pointer to a chunk in a page struct */
static void pcpu_set_page_chunk(struct page *page, struct pcpu_chunk *pcpu)
{
	page->index = (unsigned long)pcpu;
}

/* obtain pointer to a chunk from a page struct */
static struct pcpu_chunk *pcpu_get_page_chunk(struct page *page)
{
	return (struct pcpu_chunk *)page->index;
}

static void pcpu_next_unpop(struct pcpu_chunk *chunk, int *rs, int *re, int end)
{
	*rs = find_next_zero_bit(chunk->populated, end, *rs);
	*re = find_next_bit(chunk->populated, end, *rs + 1);
}

static void pcpu_next_pop(struct pcpu_chunk *chunk, int *rs, int *re, int end)
{
	*rs = find_next_bit(chunk->populated, end, *rs);
	*re = find_next_zero_bit(chunk->populated, end, *rs + 1);
}

/*
 * (Un)populated page region iterators.  Iterate over (un)populated
 * page regions betwen @start and @end in @chunk.  @rs and @re should
 * be integer variables and will be set to start and end page index of
 * the current region.
 */
#define pcpu_for_each_unpop_region(chunk, rs, re, start, end)		    \
	for ((rs) = (start), pcpu_next_unpop((chunk), &(rs), &(re), (end)); \
	     (rs) < (re);						    \
	     (rs) = (re) + 1, pcpu_next_unpop((chunk), &(rs), &(re), (end)))

#define pcpu_for_each_pop_region(chunk, rs, re, start, end)		    \
	for ((rs) = (start), pcpu_next_pop((chunk), &(rs), &(re), (end));   \
	     (rs) < (re);						    \
	     (rs) = (re) + 1, pcpu_next_pop((chunk), &(rs), &(re), (end)))

/**
 * pcpu_mem_alloc - allocate memory
 * @size: bytes to allocate
 *
 * Allocate @size bytes.  If @size is smaller than PAGE_SIZE,
 * kzalloc() is used; otherwise, vmalloc() is used.  The returned
 * memory is always zeroed.
 *
 * CONTEXT:
 * Does GFP_KERNEL allocation.
 *
 * RETURNS:
 * Pointer to the allocated area on success, NULL on failure.
 */
static void *pcpu_mem_alloc(size_t size)
{
	if (size <= PAGE_SIZE)
		return kzalloc(size, GFP_KERNEL);
	else {
		void *ptr = vmalloc(size);
		if (ptr)
			memset(ptr, 0, size);
		return ptr;
	}
}

/**
 * pcpu_mem_free - free memory
 * @ptr: memory to free
 * @size: size of the area
 *
 * Free @ptr.  @ptr should have been allocated using pcpu_mem_alloc().
 */
static void pcpu_mem_free(void *ptr, size_t size)
{
	if (size <= PAGE_SIZE)
		kfree(ptr);
	else
		vfree(ptr);
}

/**
 * pcpu_chunk_relocate - put chunk in the appropriate chunk slot
 * @chunk: chunk of interest
 * @oslot: the previous slot it was on
 *
 * This function is called after an allocation or free changed @chunk.
 * New slot according to the changed state is determined and @chunk is
 * moved to the slot.  Note that the reserved chunk is never put on
 * chunk slots.
 *
 * CONTEXT:
 * pcpu_lock.
 */
static void pcpu_chunk_relocate(struct pcpu_chunk *chunk, int oslot)
{
	int nslot = pcpu_chunk_slot(chunk);

	if (chunk != pcpu_reserved_chunk && oslot != nslot) {
		if (oslot < nslot)
			list_move(&chunk->list, &pcpu_slot[nslot]);
		else
			list_move_tail(&chunk->list, &pcpu_slot[nslot]);
	}
}

/**
 * pcpu_chunk_addr_search - determine chunk containing specified address
 * @addr: address for which the chunk needs to be determined.
 *
 * RETURNS:
 * The address of the found chunk.
 */
static struct pcpu_chunk *pcpu_chunk_addr_search(void *addr)
{
	void *first_start = pcpu_first_chunk->base_addr;

	/* is it in the first chunk? */
	if (addr >= first_start && addr < first_start + pcpu_unit_size) {
		/* is it in the reserved area? */
		if (addr < first_start + pcpu_reserved_chunk_limit)
			return pcpu_reserved_chunk;
		return pcpu_first_chunk;
	}

	/*
	 * The address is relative to unit0 which might be unused and
	 * thus unmapped.  Offset the address to the unit space of the
	 * current processor before looking it up in the vmalloc
	 * space.  Note that any possible cpu id can be used here, so
	 * there's no need to worry about preemption or cpu hotplug.
	 */
	addr += pcpu_unit_offsets[raw_smp_processor_id()];
	return pcpu_get_page_chunk(vmalloc_to_page(addr));
}

/**
 * pcpu_extend_area_map - extend area map for allocation
 * @chunk: target chunk
 *
 * Extend area map of @chunk so that it can accomodate an allocation.
 * A single allocation can split an area into three areas, so this
 * function makes sure that @chunk->map has at least two extra slots.
 *
 * CONTEXT:
 * pcpu_alloc_mutex, pcpu_lock.  pcpu_lock is released and reacquired
 * if area map is extended.
 *
 * RETURNS:
 * 0 if noop, 1 if successfully extended, -errno on failure.
 */
static int pcpu_extend_area_map(struct pcpu_chunk *chunk, unsigned long *flags)
{
	int new_alloc;
	int *new;
	size_t size;

	/* has enough? */
	if (chunk->map_alloc >= chunk->map_used + 2)
		return 0;

	spin_unlock_irqrestore(&pcpu_lock, *flags);

	new_alloc = PCPU_DFL_MAP_ALLOC;
	while (new_alloc < chunk->map_used + 2)
		new_alloc *= 2;

	new = pcpu_mem_alloc(new_alloc * sizeof(new[0]));
	if (!new) {
		spin_lock_irqsave(&pcpu_lock, *flags);
		return -ENOMEM;
	}

	/*
	 * Acquire pcpu_lock and switch to new area map.  Only free
	 * could have happened inbetween, so map_used couldn't have
	 * grown.
	 */
	spin_lock_irqsave(&pcpu_lock, *flags);
	BUG_ON(new_alloc < chunk->map_used + 2);

	size = chunk->map_alloc * sizeof(chunk->map[0]);
	memcpy(new, chunk->map, size);

	/*
	 * map_alloc < PCPU_DFL_MAP_ALLOC indicates that the chunk is
	 * one of the first chunks and still using static map.
	 */
	if (chunk->map_alloc >= PCPU_DFL_MAP_ALLOC)
		pcpu_mem_free(chunk->map, size);

	chunk->map_alloc = new_alloc;
	chunk->map = new;
	return 0;
}

/**
 * pcpu_split_block - split a map block
 * @chunk: chunk of interest
 * @i: index of map block to split
 * @head: head size in bytes (can be 0)
 * @tail: tail size in bytes (can be 0)
 *
 * Split the @i'th map block into two or three blocks.  If @head is
 * non-zero, @head bytes block is inserted before block @i moving it
 * to @i+1 and reducing its size by @head bytes.
 *
 * If @tail is non-zero, the target block, which can be @i or @i+1
 * depending on @head, is reduced by @tail bytes and @tail byte block
 * is inserted after the target block.
 *
 * @chunk->map must have enough free slots to accomodate the split.
 *
 * CONTEXT:
 * pcpu_lock.
 */
static void pcpu_split_block(struct pcpu_chunk *chunk, int i,
			     int head, int tail)
{
	int nr_extra = !!head + !!tail;

	BUG_ON(chunk->map_alloc < chunk->map_used + nr_extra);

	/* insert new subblocks */
	memmove(&chunk->map[i + nr_extra], &chunk->map[i],
		sizeof(chunk->map[0]) * (chunk->map_used - i));
	chunk->map_used += nr_extra;

	if (head) {
		chunk->map[i + 1] = chunk->map[i] - head;
		chunk->map[i++] = head;
	}
	if (tail) {
		chunk->map[i++] -= tail;
		chunk->map[i] = tail;
	}
}

/**
 * pcpu_alloc_area - allocate area from a pcpu_chunk
 * @chunk: chunk of interest
 * @size: wanted size in bytes
 * @align: wanted align
 *
 * Try to allocate @size bytes area aligned at @align from @chunk.
 * Note that this function only allocates the offset.  It doesn't
 * populate or map the area.
 *
 * @chunk->map must have at least two free slots.
 *
 * CONTEXT:
 * pcpu_lock.
 *
 * RETURNS:
 * Allocated offset in @chunk on success, -1 if no matching area is
 * found.
 */
static int pcpu_alloc_area(struct pcpu_chunk *chunk, int size, int align)
{
	int oslot = pcpu_chunk_slot(chunk);
	int max_contig = 0;
	int i, off;

	for (i = 0, off = 0; i < chunk->map_used; off += abs(chunk->map[i++])) {
		bool is_last = i + 1 == chunk->map_used;
		int head, tail;

		/* extra for alignment requirement */
		head = ALIGN(off, align) - off;
		BUG_ON(i == 0 && head != 0);

		if (chunk->map[i] < 0)
			continue;
		if (chunk->map[i] < head + size) {
			max_contig = max(chunk->map[i], max_contig);
			continue;
		}

		/*
		 * If head is small or the previous block is free,
		 * merge'em.  Note that 'small' is defined as smaller
		 * than sizeof(int), which is very small but isn't too
		 * uncommon for percpu allocations.
		 */
		if (head && (head < sizeof(int) || chunk->map[i - 1] > 0)) {
			if (chunk->map[i - 1] > 0)
				chunk->map[i - 1] += head;
			else {
				chunk->map[i - 1] -= head;
				chunk->free_size -= head;
			}
			chunk->map[i] -= head;
			off += head;
			head = 0;
		}

		/* if tail is small, just keep it around */
		tail = chunk->map[i] - head - size;
		if (tail < sizeof(int))
			tail = 0;

		/* split if warranted */
		if (head || tail) {
			pcpu_split_block(chunk, i, head, tail);
			if (head) {
				i++;
				off += head;
				max_contig = max(chunk->map[i - 1], max_contig);
			}
			if (tail)
				max_contig = max(chunk->map[i + 1], max_contig);
		}

		/* update hint and mark allocated */
		if (is_last)
			chunk->contig_hint = max_contig; /* fully scanned */
		else
			chunk->contig_hint = max(chunk->contig_hint,
						 max_contig);

		chunk->free_size -= chunk->map[i];
		chunk->map[i] = -chunk->map[i];

		pcpu_chunk_relocate(chunk, oslot);
		return off;
	}

	chunk->contig_hint = max_contig;	/* fully scanned */
	pcpu_chunk_relocate(chunk, oslot);

	/* tell the upper layer that this chunk has no matching area */
	return -1;
}

/**
 * pcpu_free_area - free area to a pcpu_chunk
 * @chunk: chunk of interest
 * @freeme: offset of area to free
 *
 * Free area starting from @freeme to @chunk.  Note that this function
 * only modifies the allocation map.  It doesn't depopulate or unmap
 * the area.
 *
 * CONTEXT:
 * pcpu_lock.
 */
static void pcpu_free_area(struct pcpu_chunk *chunk, int freeme)
{
	int oslot = pcpu_chunk_slot(chunk);
	int i, off;

	for (i = 0, off = 0; i < chunk->map_used; off += abs(chunk->map[i++]))
		if (off == freeme)
			break;
	BUG_ON(off != freeme);
	BUG_ON(chunk->map[i] > 0);

	chunk->map[i] = -chunk->map[i];
	chunk->free_size += chunk->map[i];

	/* merge with previous? */
	if (i > 0 && chunk->map[i - 1] >= 0) {
		chunk->map[i - 1] += chunk->map[i];
		chunk->map_used--;
		memmove(&chunk->map[i], &chunk->map[i + 1],
			(chunk->map_used - i) * sizeof(chunk->map[0]));
		i--;
	}
	/* merge with next? */
	if (i + 1 < chunk->map_used && chunk->map[i + 1] >= 0) {
		chunk->map[i] += chunk->map[i + 1];
		chunk->map_used--;
		memmove(&chunk->map[i + 1], &chunk->map[i + 2],
			(chunk->map_used - (i + 1)) * sizeof(chunk->map[0]));
	}

	chunk->contig_hint = max(chunk->map[i], chunk->contig_hint);
	pcpu_chunk_relocate(chunk, oslot);
}

/**
 * pcpu_get_pages_and_bitmap - get temp pages array and bitmap
 * @chunk: chunk of interest
 * @bitmapp: output parameter for bitmap
 * @may_alloc: may allocate the array
 *
 * Returns pointer to array of pointers to struct page and bitmap,
 * both of which can be indexed with pcpu_page_idx().  The returned
 * array is cleared to zero and *@bitmapp is copied from
 * @chunk->populated.  Note that there is only one array and bitmap
 * and access exclusion is the caller's responsibility.
 *
 * CONTEXT:
 * pcpu_alloc_mutex and does GFP_KERNEL allocation if @may_alloc.
 * Otherwise, don't care.
 *
 * RETURNS:
 * Pointer to temp pages array on success, NULL on failure.
 */
static struct page **pcpu_get_pages_and_bitmap(struct pcpu_chunk *chunk,
					       unsigned long **bitmapp,
					       bool may_alloc)
{
	static struct page **pages;
	static unsigned long *bitmap;
	size_t pages_size = pcpu_nr_units * pcpu_unit_pages * sizeof(pages[0]);
	size_t bitmap_size = BITS_TO_LONGS(pcpu_unit_pages) *
			     sizeof(unsigned long);

	if (!pages || !bitmap) {
		if (may_alloc && !pages)
			pages = pcpu_mem_alloc(pages_size);
		if (may_alloc && !bitmap)
			bitmap = pcpu_mem_alloc(bitmap_size);
		if (!pages || !bitmap)
			return NULL;
	}

	memset(pages, 0, pages_size);
	bitmap_copy(bitmap, chunk->populated, pcpu_unit_pages);

	*bitmapp = bitmap;
	return pages;
}

/**
 * pcpu_free_pages - free pages which were allocated for @chunk
 * @chunk: chunk pages were allocated for
 * @pages: array of pages to be freed, indexed by pcpu_page_idx()
 * @populated: populated bitmap
 * @page_start: page index of the first page to be freed
 * @page_end: page index of the last page to be freed + 1
 *
 * Free pages [@page_start and @page_end) in @pages for all units.
 * The pages were allocated for @chunk.
 */
static void pcpu_free_pages(struct pcpu_chunk *chunk,
			    struct page **pages, unsigned long *populated,
			    int page_start, int page_end)
{
	unsigned int cpu;
	int i;

	for_each_possible_cpu(cpu) {
		for (i = page_start; i < page_end; i++) {
			struct page *page = pages[pcpu_page_idx(cpu, i)];

			if (page)
				__free_page(page);
		}
	}
}

/**
 * pcpu_alloc_pages - allocates pages for @chunk
 * @chunk: target chunk
 * @pages: array to put the allocated pages into, indexed by pcpu_page_idx()
 * @populated: populated bitmap
 * @page_start: page index of the first page to be allocated
 * @page_end: page index of the last page to be allocated + 1
 *
 * Allocate pages [@page_start,@page_end) into @pages for all units.
 * The allocation is for @chunk.  Percpu core doesn't care about the
 * content of @pages and will pass it verbatim to pcpu_map_pages().
 */
static int pcpu_alloc_pages(struct pcpu_chunk *chunk,
			    struct page **pages, unsigned long *populated,
			    int page_start, int page_end)
{
	const gfp_t gfp = GFP_KERNEL | __GFP_HIGHMEM | __GFP_COLD;
	unsigned int cpu;
	int i;

	for_each_possible_cpu(cpu) {
		for (i = page_start; i < page_end; i++) {
			struct page **pagep = &pages[pcpu_page_idx(cpu, i)];

			*pagep = alloc_pages_node(cpu_to_node(cpu), gfp, 0);
			if (!*pagep) {
				pcpu_free_pages(chunk, pages, populated,
						page_start, page_end);
				return -ENOMEM;
			}
		}
	}
	return 0;
}

/**
 * pcpu_pre_unmap_flush - flush cache prior to unmapping
 * @chunk: chunk the regions to be flushed belongs to
 * @page_start: page index of the first page to be flushed
 * @page_end: page index of the last page to be flushed + 1
 *
 * Pages in [@page_start,@page_end) of @chunk are about to be
 * unmapped.  Flush cache.  As each flushing trial can be very
 * expensive, issue flush on the whole region at once rather than
 * doing it for each cpu.  This could be an overkill but is more
 * scalable.
 */
static void pcpu_pre_unmap_flush(struct pcpu_chunk *chunk,
				 int page_start, int page_end)
{
	flush_cache_vunmap(
		pcpu_chunk_addr(chunk, pcpu_first_unit_cpu, page_start),
		pcpu_chunk_addr(chunk, pcpu_last_unit_cpu, page_end));
}

static void __pcpu_unmap_pages(unsigned long addr, int nr_pages)
{
	unmap_kernel_range_noflush(addr, nr_pages << PAGE_SHIFT);
}

/**
 * pcpu_unmap_pages - unmap pages out of a pcpu_chunk
 * @chunk: chunk of interest
 * @pages: pages array which can be used to pass information to free
 * @populated: populated bitmap
 * @page_start: page index of the first page to unmap
 * @page_end: page index of the last page to unmap + 1
 *
 * For each cpu, unmap pages [@page_start,@page_end) out of @chunk.
 * Corresponding elements in @pages were cleared by the caller and can
 * be used to carry information to pcpu_free_pages() which will be
 * called after all unmaps are finished.  The caller should call
 * proper pre/post flush functions.
 */
static void pcpu_unmap_pages(struct pcpu_chunk *chunk,
			     struct page **pages, unsigned long *populated,
			     int page_start, int page_end)
{
	unsigned int cpu;
	int i;

	for_each_possible_cpu(cpu) {
		for (i = page_start; i < page_end; i++) {
			struct page *page;

			page = pcpu_chunk_page(chunk, cpu, i);
			WARN_ON(!page);
			pages[pcpu_page_idx(cpu, i)] = page;
		}
		__pcpu_unmap_pages(pcpu_chunk_addr(chunk, cpu, page_start),
				   page_end - page_start);
	}

	for (i = page_start; i < page_end; i++)
		__clear_bit(i, populated);
<<<<<<< HEAD
}

/**
 * pcpu_post_unmap_tlb_flush - flush TLB after unmapping
 * @chunk: pcpu_chunk the regions to be flushed belong to
 * @page_start: page index of the first page to be flushed
 * @page_end: page index of the last page to be flushed + 1
 *
 * Pages [@page_start,@page_end) of @chunk have been unmapped.  Flush
 * TLB for the regions.  This can be skipped if the area is to be
 * returned to vmalloc as vmalloc will handle TLB flushing lazily.
 *
 * As with pcpu_pre_unmap_flush(), TLB flushing also is done at once
 * for the whole region.
 */
static void pcpu_post_unmap_tlb_flush(struct pcpu_chunk *chunk,
				      int page_start, int page_end)
{
	flush_tlb_kernel_range(
		pcpu_chunk_addr(chunk, pcpu_first_unit_cpu, page_start),
		pcpu_chunk_addr(chunk, pcpu_last_unit_cpu, page_end));
}

static int __pcpu_map_pages(unsigned long addr, struct page **pages,
			    int nr_pages)
{
	return map_kernel_range_noflush(addr, nr_pages << PAGE_SHIFT,
					PAGE_KERNEL, pages);
}

/**
=======
}

/**
 * pcpu_post_unmap_tlb_flush - flush TLB after unmapping
 * @chunk: pcpu_chunk the regions to be flushed belong to
 * @page_start: page index of the first page to be flushed
 * @page_end: page index of the last page to be flushed + 1
 *
 * Pages [@page_start,@page_end) of @chunk have been unmapped.  Flush
 * TLB for the regions.  This can be skipped if the area is to be
 * returned to vmalloc as vmalloc will handle TLB flushing lazily.
 *
 * As with pcpu_pre_unmap_flush(), TLB flushing also is done at once
 * for the whole region.
 */
static void pcpu_post_unmap_tlb_flush(struct pcpu_chunk *chunk,
				      int page_start, int page_end)
{
	flush_tlb_kernel_range(
		pcpu_chunk_addr(chunk, pcpu_first_unit_cpu, page_start),
		pcpu_chunk_addr(chunk, pcpu_last_unit_cpu, page_end));
}

static int __pcpu_map_pages(unsigned long addr, struct page **pages,
			    int nr_pages)
{
	return map_kernel_range_noflush(addr, nr_pages << PAGE_SHIFT,
					PAGE_KERNEL, pages);
}

/**
>>>>>>> 25d27ede
 * pcpu_map_pages - map pages into a pcpu_chunk
 * @chunk: chunk of interest
 * @pages: pages array containing pages to be mapped
 * @populated: populated bitmap
 * @page_start: page index of the first page to map
 * @page_end: page index of the last page to map + 1
 *
 * For each cpu, map pages [@page_start,@page_end) into @chunk.  The
 * caller is responsible for calling pcpu_post_map_flush() after all
 * mappings are complete.
 *
 * This function is responsible for setting corresponding bits in
 * @chunk->populated bitmap and whatever is necessary for reverse
 * lookup (addr -> chunk).
 */
static int pcpu_map_pages(struct pcpu_chunk *chunk,
			  struct page **pages, unsigned long *populated,
			  int page_start, int page_end)
{
	unsigned int cpu, tcpu;
	int i, err;

	for_each_possible_cpu(cpu) {
		err = __pcpu_map_pages(pcpu_chunk_addr(chunk, cpu, page_start),
				       &pages[pcpu_page_idx(cpu, page_start)],
				       page_end - page_start);
		if (err < 0)
			goto err;
	}

	/* mapping successful, link chunk and mark populated */
	for (i = page_start; i < page_end; i++) {
		for_each_possible_cpu(cpu)
			pcpu_set_page_chunk(pages[pcpu_page_idx(cpu, i)],
					    chunk);
		__set_bit(i, populated);
	}

	return 0;

err:
	for_each_possible_cpu(tcpu) {
		if (tcpu == cpu)
			break;
		__pcpu_unmap_pages(pcpu_chunk_addr(chunk, tcpu, page_start),
				   page_end - page_start);
	}
	return err;
}

/**
 * pcpu_post_map_flush - flush cache after mapping
 * @chunk: pcpu_chunk the regions to be flushed belong to
 * @page_start: page index of the first page to be flushed
 * @page_end: page index of the last page to be flushed + 1
 *
 * Pages [@page_start,@page_end) of @chunk have been mapped.  Flush
 * cache.
 *
 * As with pcpu_pre_unmap_flush(), TLB flushing also is done at once
 * for the whole region.
 */
static void pcpu_post_map_flush(struct pcpu_chunk *chunk,
				int page_start, int page_end)
{
	flush_cache_vmap(
		pcpu_chunk_addr(chunk, pcpu_first_unit_cpu, page_start),
		pcpu_chunk_addr(chunk, pcpu_last_unit_cpu, page_end));
}

/**
 * pcpu_depopulate_chunk - depopulate and unmap an area of a pcpu_chunk
 * @chunk: chunk to depopulate
 * @off: offset to the area to depopulate
 * @size: size of the area to depopulate in bytes
 * @flush: whether to flush cache and tlb or not
 *
 * For each cpu, depopulate and unmap pages [@page_start,@page_end)
 * from @chunk.  If @flush is true, vcache is flushed before unmapping
 * and tlb after.
 *
 * CONTEXT:
 * pcpu_alloc_mutex.
 */
static void pcpu_depopulate_chunk(struct pcpu_chunk *chunk, int off, int size)
{
	int page_start = PFN_DOWN(off);
	int page_end = PFN_UP(off + size);
	struct page **pages;
	unsigned long *populated;
	int rs, re;

	/* quick path, check whether it's empty already */
	pcpu_for_each_unpop_region(chunk, rs, re, page_start, page_end) {
		if (rs == page_start && re == page_end)
			return;
		break;
	}

	/* immutable chunks can't be depopulated */
	WARN_ON(chunk->immutable);

	/*
	 * If control reaches here, there must have been at least one
	 * successful population attempt so the temp pages array must
	 * be available now.
	 */
	pages = pcpu_get_pages_and_bitmap(chunk, &populated, false);
	BUG_ON(!pages);

	/* unmap and free */
	pcpu_pre_unmap_flush(chunk, page_start, page_end);

	pcpu_for_each_pop_region(chunk, rs, re, page_start, page_end)
		pcpu_unmap_pages(chunk, pages, populated, rs, re);

	/* no need to flush tlb, vmalloc will handle it lazily */

	pcpu_for_each_pop_region(chunk, rs, re, page_start, page_end)
		pcpu_free_pages(chunk, pages, populated, rs, re);

	/* commit new bitmap */
	bitmap_copy(chunk->populated, populated, pcpu_unit_pages);
}

/**
 * pcpu_populate_chunk - populate and map an area of a pcpu_chunk
 * @chunk: chunk of interest
 * @off: offset to the area to populate
 * @size: size of the area to populate in bytes
 *
 * For each cpu, populate and map pages [@page_start,@page_end) into
 * @chunk.  The area is cleared on return.
 *
 * CONTEXT:
 * pcpu_alloc_mutex, does GFP_KERNEL allocation.
 */
static int pcpu_populate_chunk(struct pcpu_chunk *chunk, int off, int size)
{
	int page_start = PFN_DOWN(off);
	int page_end = PFN_UP(off + size);
	int free_end = page_start, unmap_end = page_start;
	struct page **pages;
	unsigned long *populated;
	unsigned int cpu;
	int rs, re, rc;

	/* quick path, check whether all pages are already there */
	pcpu_for_each_pop_region(chunk, rs, re, page_start, page_end) {
		if (rs == page_start && re == page_end)
			goto clear;
		break;
	}

	/* need to allocate and map pages, this chunk can't be immutable */
	WARN_ON(chunk->immutable);

	pages = pcpu_get_pages_and_bitmap(chunk, &populated, true);
	if (!pages)
		return -ENOMEM;

	/* alloc and map */
	pcpu_for_each_unpop_region(chunk, rs, re, page_start, page_end) {
		rc = pcpu_alloc_pages(chunk, pages, populated, rs, re);
		if (rc)
			goto err_free;
		free_end = re;
	}

	pcpu_for_each_unpop_region(chunk, rs, re, page_start, page_end) {
		rc = pcpu_map_pages(chunk, pages, populated, rs, re);
		if (rc)
			goto err_unmap;
		unmap_end = re;
	}
	pcpu_post_map_flush(chunk, page_start, page_end);

	/* commit new bitmap */
	bitmap_copy(chunk->populated, populated, pcpu_unit_pages);
clear:
	for_each_possible_cpu(cpu)
		memset((void *)pcpu_chunk_addr(chunk, cpu, 0) + off, 0, size);
	return 0;

err_unmap:
	pcpu_pre_unmap_flush(chunk, page_start, unmap_end);
	pcpu_for_each_unpop_region(chunk, rs, re, page_start, unmap_end)
		pcpu_unmap_pages(chunk, pages, populated, rs, re);
	pcpu_post_unmap_tlb_flush(chunk, page_start, unmap_end);
err_free:
	pcpu_for_each_unpop_region(chunk, rs, re, page_start, free_end)
		pcpu_free_pages(chunk, pages, populated, rs, re);
	return rc;
}

static void free_pcpu_chunk(struct pcpu_chunk *chunk)
{
	if (!chunk)
		return;
	if (chunk->vms)
		pcpu_free_vm_areas(chunk->vms, pcpu_nr_groups);
	pcpu_mem_free(chunk->map, chunk->map_alloc * sizeof(chunk->map[0]));
	kfree(chunk);
}

static struct pcpu_chunk *alloc_pcpu_chunk(void)
{
	struct pcpu_chunk *chunk;

	chunk = kzalloc(pcpu_chunk_struct_size, GFP_KERNEL);
	if (!chunk)
		return NULL;

	chunk->map = pcpu_mem_alloc(PCPU_DFL_MAP_ALLOC * sizeof(chunk->map[0]));
	chunk->map_alloc = PCPU_DFL_MAP_ALLOC;
	chunk->map[chunk->map_used++] = pcpu_unit_size;

	chunk->vms = pcpu_get_vm_areas(pcpu_group_offsets, pcpu_group_sizes,
				       pcpu_nr_groups, pcpu_atom_size,
				       GFP_KERNEL);
	if (!chunk->vms) {
		free_pcpu_chunk(chunk);
		return NULL;
	}

	INIT_LIST_HEAD(&chunk->list);
	chunk->free_size = pcpu_unit_size;
	chunk->contig_hint = pcpu_unit_size;
	chunk->base_addr = chunk->vms[0]->addr - pcpu_group_offsets[0];

	return chunk;
}

/**
 * pcpu_alloc - the percpu allocator
 * @size: size of area to allocate in bytes
 * @align: alignment of area (max PAGE_SIZE)
 * @reserved: allocate from the reserved chunk if available
 *
 * Allocate percpu area of @size bytes aligned at @align.
 *
 * CONTEXT:
 * Does GFP_KERNEL allocation.
 *
 * RETURNS:
 * Percpu pointer to the allocated area on success, NULL on failure.
 */
static void *pcpu_alloc(size_t size, size_t align, bool reserved)
{
	static int warn_limit = 10;
	struct pcpu_chunk *chunk;
	const char *err;
	int slot, off;
	unsigned long flags;

	if (unlikely(!size || size > PCPU_MIN_UNIT_SIZE || align > PAGE_SIZE)) {
		WARN(true, "illegal size (%zu) or align (%zu) for "
		     "percpu allocation\n", size, align);
		return NULL;
	}

	mutex_lock(&pcpu_alloc_mutex);
	spin_lock_irqsave(&pcpu_lock, flags);

	/* serve reserved allocations from the reserved chunk if available */
	if (reserved && pcpu_reserved_chunk) {
		chunk = pcpu_reserved_chunk;
		if (size > chunk->contig_hint ||
<<<<<<< HEAD
		    pcpu_extend_area_map(chunk) < 0) {
=======
		    pcpu_extend_area_map(chunk, &flags) < 0) {
>>>>>>> 25d27ede
			err = "failed to extend area map of reserved chunk";
			goto fail_unlock;
		}
		off = pcpu_alloc_area(chunk, size, align);
		if (off >= 0)
			goto area_found;
		err = "alloc from reserved chunk failed";
		goto fail_unlock;
	}

restart:
	/* search through normal chunks */
	for (slot = pcpu_size_to_slot(size); slot < pcpu_nr_slots; slot++) {
		list_for_each_entry(chunk, &pcpu_slot[slot], list) {
			if (size > chunk->contig_hint)
				continue;

			switch (pcpu_extend_area_map(chunk, &flags)) {
			case 0:
				break;
			case 1:
				goto restart;	/* pcpu_lock dropped, restart */
			default:
				err = "failed to extend area map";
				goto fail_unlock;
			}

			off = pcpu_alloc_area(chunk, size, align);
			if (off >= 0)
				goto area_found;
		}
	}

	/* hmmm... no space left, create a new chunk */
	spin_unlock_irqrestore(&pcpu_lock, flags);

	chunk = alloc_pcpu_chunk();
	if (!chunk) {
		err = "failed to allocate new chunk";
		goto fail_unlock_mutex;
	}

	spin_lock_irqsave(&pcpu_lock, flags);
	pcpu_chunk_relocate(chunk, -1);
	goto restart;

area_found:
	spin_unlock_irqrestore(&pcpu_lock, flags);

	/* populate, map and clear the area */
	if (pcpu_populate_chunk(chunk, off, size)) {
		spin_lock_irqsave(&pcpu_lock, flags);
		pcpu_free_area(chunk, off);
		err = "failed to populate";
		goto fail_unlock;
	}

	mutex_unlock(&pcpu_alloc_mutex);

	/* return address relative to base address */
	return __addr_to_pcpu_ptr(chunk->base_addr + off);

fail_unlock:
	spin_unlock_irqrestore(&pcpu_lock, flags);
fail_unlock_mutex:
	mutex_unlock(&pcpu_alloc_mutex);
	if (warn_limit) {
		pr_warning("PERCPU: allocation failed, size=%zu align=%zu, "
			   "%s\n", size, align, err);
		dump_stack();
		if (!--warn_limit)
			pr_info("PERCPU: limit reached, disable warning\n");
	}
	return NULL;
}

/**
 * __alloc_percpu - allocate dynamic percpu area
 * @size: size of area to allocate in bytes
 * @align: alignment of area (max PAGE_SIZE)
 *
 * Allocate percpu area of @size bytes aligned at @align.  Might
 * sleep.  Might trigger writeouts.
 *
 * CONTEXT:
 * Does GFP_KERNEL allocation.
 *
 * RETURNS:
 * Percpu pointer to the allocated area on success, NULL on failure.
 */
void *__alloc_percpu(size_t size, size_t align)
{
	return pcpu_alloc(size, align, false);
}
EXPORT_SYMBOL_GPL(__alloc_percpu);

/**
 * __alloc_reserved_percpu - allocate reserved percpu area
 * @size: size of area to allocate in bytes
 * @align: alignment of area (max PAGE_SIZE)
 *
 * Allocate percpu area of @size bytes aligned at @align from reserved
 * percpu area if arch has set it up; otherwise, allocation is served
 * from the same dynamic area.  Might sleep.  Might trigger writeouts.
 *
 * CONTEXT:
 * Does GFP_KERNEL allocation.
 *
 * RETURNS:
 * Percpu pointer to the allocated area on success, NULL on failure.
 */
void *__alloc_reserved_percpu(size_t size, size_t align)
{
	return pcpu_alloc(size, align, true);
}

/**
 * pcpu_reclaim - reclaim fully free chunks, workqueue function
 * @work: unused
 *
 * Reclaim all fully free chunks except for the first one.
 *
 * CONTEXT:
 * workqueue context.
 */
static void pcpu_reclaim(struct work_struct *work)
{
	LIST_HEAD(todo);
	struct list_head *head = &pcpu_slot[pcpu_nr_slots - 1];
	struct pcpu_chunk *chunk, *next;

	mutex_lock(&pcpu_alloc_mutex);
	spin_lock_irq(&pcpu_lock);

	list_for_each_entry_safe(chunk, next, head, list) {
		WARN_ON(chunk->immutable);

		/* spare the first one */
		if (chunk == list_first_entry(head, struct pcpu_chunk, list))
			continue;

		list_move(&chunk->list, &todo);
	}

	spin_unlock_irq(&pcpu_lock);

	list_for_each_entry_safe(chunk, next, &todo, list) {
		pcpu_depopulate_chunk(chunk, 0, pcpu_unit_size);
		free_pcpu_chunk(chunk);
	}

	mutex_unlock(&pcpu_alloc_mutex);
}

/**
 * free_percpu - free percpu area
 * @ptr: pointer to area to free
 *
 * Free percpu area @ptr.
 *
 * CONTEXT:
 * Can be called from atomic context.
 */
void free_percpu(void *ptr)
{
	void *addr = __pcpu_ptr_to_addr(ptr);
	struct pcpu_chunk *chunk;
	unsigned long flags;
	int off;

	if (!ptr)
		return;

	spin_lock_irqsave(&pcpu_lock, flags);

	chunk = pcpu_chunk_addr_search(addr);
	off = addr - chunk->base_addr;

	pcpu_free_area(chunk, off);

	/* if there are more than one fully free chunks, wake up grim reaper */
	if (chunk->free_size == pcpu_unit_size) {
		struct pcpu_chunk *pos;

		list_for_each_entry(pos, &pcpu_slot[pcpu_nr_slots - 1], list)
			if (pos != chunk) {
				schedule_work(&pcpu_reclaim_work);
				break;
			}
	}

	spin_unlock_irqrestore(&pcpu_lock, flags);
}
EXPORT_SYMBOL_GPL(free_percpu);

static inline size_t pcpu_calc_fc_sizes(size_t static_size,
					size_t reserved_size,
					ssize_t *dyn_sizep)
{
	size_t size_sum;

	size_sum = PFN_ALIGN(static_size + reserved_size +
			     (*dyn_sizep >= 0 ? *dyn_sizep : 0));
	if (*dyn_sizep != 0)
		*dyn_sizep = size_sum - static_size - reserved_size;

	return size_sum;
}

/**
 * pcpu_alloc_alloc_info - allocate percpu allocation info
 * @nr_groups: the number of groups
 * @nr_units: the number of units
 *
 * Allocate ai which is large enough for @nr_groups groups containing
 * @nr_units units.  The returned ai's groups[0].cpu_map points to the
 * cpu_map array which is long enough for @nr_units and filled with
 * NR_CPUS.  It's the caller's responsibility to initialize cpu_map
 * pointer of other groups.
 *
 * RETURNS:
 * Pointer to the allocated pcpu_alloc_info on success, NULL on
 * failure.
 */
struct pcpu_alloc_info * __init pcpu_alloc_alloc_info(int nr_groups,
						      int nr_units)
{
	struct pcpu_alloc_info *ai;
	size_t base_size, ai_size;
	void *ptr;
	int unit;

	base_size = ALIGN(sizeof(*ai) + nr_groups * sizeof(ai->groups[0]),
			  __alignof__(ai->groups[0].cpu_map[0]));
	ai_size = base_size + nr_units * sizeof(ai->groups[0].cpu_map[0]);

	ptr = alloc_bootmem_nopanic(PFN_ALIGN(ai_size));
	if (!ptr)
		return NULL;
	ai = ptr;
	ptr += base_size;

	ai->groups[0].cpu_map = ptr;

	for (unit = 0; unit < nr_units; unit++)
		ai->groups[0].cpu_map[unit] = NR_CPUS;

	ai->nr_groups = nr_groups;
	ai->__ai_size = PFN_ALIGN(ai_size);

	return ai;
}

/**
 * pcpu_free_alloc_info - free percpu allocation info
 * @ai: pcpu_alloc_info to free
 *
 * Free @ai which was allocated by pcpu_alloc_alloc_info().
 */
void __init pcpu_free_alloc_info(struct pcpu_alloc_info *ai)
{
	free_bootmem(__pa(ai), ai->__ai_size);
}

/**
 * pcpu_build_alloc_info - build alloc_info considering distances between CPUs
 * @reserved_size: the size of reserved percpu area in bytes
 * @dyn_size: free size for dynamic allocation in bytes, -1 for auto
 * @atom_size: allocation atom size
 * @cpu_distance_fn: callback to determine distance between cpus, optional
 *
 * This function determines grouping of units, their mappings to cpus
 * and other parameters considering needed percpu size, allocation
 * atom size and distances between CPUs.
 *
 * Groups are always mutliples of atom size and CPUs which are of
 * LOCAL_DISTANCE both ways are grouped together and share space for
 * units in the same group.  The returned configuration is guaranteed
 * to have CPUs on different nodes on different groups and >=75% usage
 * of allocated virtual address space.
 *
 * RETURNS:
 * On success, pointer to the new allocation_info is returned.  On
 * failure, ERR_PTR value is returned.
 */
struct pcpu_alloc_info * __init pcpu_build_alloc_info(
				size_t reserved_size, ssize_t dyn_size,
				size_t atom_size,
				pcpu_fc_cpu_distance_fn_t cpu_distance_fn)
{
	static int group_map[NR_CPUS] __initdata;
	static int group_cnt[NR_CPUS] __initdata;
	const size_t static_size = __per_cpu_end - __per_cpu_start;
	int group_cnt_max = 0, nr_groups = 1, nr_units = 0;
	size_t size_sum, min_unit_size, alloc_size;
	int upa, max_upa, uninitialized_var(best_upa);	/* units_per_alloc */
	int last_allocs, group, unit;
	unsigned int cpu, tcpu;
	struct pcpu_alloc_info *ai;
	unsigned int *cpu_map;

	/* this function may be called multiple times */
	memset(group_map, 0, sizeof(group_map));
	memset(group_cnt, 0, sizeof(group_map));

	/*
	 * Determine min_unit_size, alloc_size and max_upa such that
	 * alloc_size is multiple of atom_size and is the smallest
	 * which can accomodate 4k aligned segments which are equal to
	 * or larger than min_unit_size.
	 */
	size_sum = pcpu_calc_fc_sizes(static_size, reserved_size, &dyn_size);
	min_unit_size = max_t(size_t, size_sum, PCPU_MIN_UNIT_SIZE);

	alloc_size = roundup(min_unit_size, atom_size);
	upa = alloc_size / min_unit_size;
	while (alloc_size % upa || ((alloc_size / upa) & ~PAGE_MASK))
		upa--;
	max_upa = upa;

	/* group cpus according to their proximity */
	for_each_possible_cpu(cpu) {
		group = 0;
	next_group:
		for_each_possible_cpu(tcpu) {
			if (cpu == tcpu)
				break;
			if (group_map[tcpu] == group && cpu_distance_fn &&
			    (cpu_distance_fn(cpu, tcpu) > LOCAL_DISTANCE ||
			     cpu_distance_fn(tcpu, cpu) > LOCAL_DISTANCE)) {
				group++;
				nr_groups = max(nr_groups, group + 1);
				goto next_group;
			}
		}
		group_map[cpu] = group;
		group_cnt[group]++;
		group_cnt_max = max(group_cnt_max, group_cnt[group]);
	}

	/*
	 * Expand unit size until address space usage goes over 75%
	 * and then as much as possible without using more address
	 * space.
	 */
	last_allocs = INT_MAX;
	for (upa = max_upa; upa; upa--) {
		int allocs = 0, wasted = 0;

		if (alloc_size % upa || ((alloc_size / upa) & ~PAGE_MASK))
			continue;

		for (group = 0; group < nr_groups; group++) {
			int this_allocs = DIV_ROUND_UP(group_cnt[group], upa);
			allocs += this_allocs;
			wasted += this_allocs * upa - group_cnt[group];
		}

		/*
		 * Don't accept if wastage is over 25%.  The
		 * greater-than comparison ensures upa==1 always
		 * passes the following check.
		 */
		if (wasted > num_possible_cpus() / 3)
			continue;

		/* and then don't consume more memory */
		if (allocs > last_allocs)
			break;
		last_allocs = allocs;
		best_upa = upa;
	}
	upa = best_upa;

	/* allocate and fill alloc_info */
	for (group = 0; group < nr_groups; group++)
		nr_units += roundup(group_cnt[group], upa);

	ai = pcpu_alloc_alloc_info(nr_groups, nr_units);
	if (!ai)
		return ERR_PTR(-ENOMEM);
	cpu_map = ai->groups[0].cpu_map;

	for (group = 0; group < nr_groups; group++) {
		ai->groups[group].cpu_map = cpu_map;
		cpu_map += roundup(group_cnt[group], upa);
	}

	ai->static_size = static_size;
	ai->reserved_size = reserved_size;
	ai->dyn_size = dyn_size;
	ai->unit_size = alloc_size / upa;
	ai->atom_size = atom_size;
	ai->alloc_size = alloc_size;

	for (group = 0, unit = 0; group_cnt[group]; group++) {
		struct pcpu_group_info *gi = &ai->groups[group];

		/*
		 * Initialize base_offset as if all groups are located
		 * back-to-back.  The caller should update this to
		 * reflect actual allocation.
		 */
		gi->base_offset = unit * ai->unit_size;

		for_each_possible_cpu(cpu)
			if (group_map[cpu] == group)
				gi->cpu_map[gi->nr_units++] = cpu;
		gi->nr_units = roundup(gi->nr_units, upa);
		unit += gi->nr_units;
	}
	BUG_ON(unit != nr_units);

	return ai;
}

/**
 * pcpu_dump_alloc_info - print out information about pcpu_alloc_info
 * @lvl: loglevel
 * @ai: allocation info to dump
 *
 * Print out information about @ai using loglevel @lvl.
 */
static void pcpu_dump_alloc_info(const char *lvl,
				 const struct pcpu_alloc_info *ai)
{
	int group_width = 1, cpu_width = 1, width;
	char empty_str[] = "--------";
	int alloc = 0, alloc_end = 0;
	int group, v;
	int upa, apl;	/* units per alloc, allocs per line */

	v = ai->nr_groups;
	while (v /= 10)
		group_width++;

	v = num_possible_cpus();
	while (v /= 10)
		cpu_width++;
	empty_str[min_t(int, cpu_width, sizeof(empty_str) - 1)] = '\0';

	upa = ai->alloc_size / ai->unit_size;
	width = upa * (cpu_width + 1) + group_width + 3;
	apl = rounddown_pow_of_two(max(60 / width, 1));

	printk("%spcpu-alloc: s%zu r%zu d%zu u%zu alloc=%zu*%zu",
	       lvl, ai->static_size, ai->reserved_size, ai->dyn_size,
	       ai->unit_size, ai->alloc_size / ai->atom_size, ai->atom_size);

	for (group = 0; group < ai->nr_groups; group++) {
		const struct pcpu_group_info *gi = &ai->groups[group];
		int unit = 0, unit_end = 0;

		BUG_ON(gi->nr_units % upa);
		for (alloc_end += gi->nr_units / upa;
		     alloc < alloc_end; alloc++) {
			if (!(alloc % apl)) {
				printk("\n");
				printk("%spcpu-alloc: ", lvl);
			}
			printk("[%0*d] ", group_width, group);

			for (unit_end += upa; unit < unit_end; unit++)
				if (gi->cpu_map[unit] != NR_CPUS)
					printk("%0*d ", cpu_width,
					       gi->cpu_map[unit]);
				else
					printk("%s ", empty_str);
		}
	}
	printk("\n");
}

/**
 * pcpu_setup_first_chunk - initialize the first percpu chunk
 * @ai: pcpu_alloc_info describing how to percpu area is shaped
 * @base_addr: mapped address
 *
 * Initialize the first percpu chunk which contains the kernel static
 * perpcu area.  This function is to be called from arch percpu area
 * setup path.
 *
 * @ai contains all information necessary to initialize the first
 * chunk and prime the dynamic percpu allocator.
 *
 * @ai->static_size is the size of static percpu area.
 *
 * @ai->reserved_size, if non-zero, specifies the amount of bytes to
 * reserve after the static area in the first chunk.  This reserves
 * the first chunk such that it's available only through reserved
 * percpu allocation.  This is primarily used to serve module percpu
 * static areas on architectures where the addressing model has
 * limited offset range for symbol relocations to guarantee module
 * percpu symbols fall inside the relocatable range.
 *
 * @ai->dyn_size determines the number of bytes available for dynamic
 * allocation in the first chunk.  The area between @ai->static_size +
 * @ai->reserved_size + @ai->dyn_size and @ai->unit_size is unused.
 *
 * @ai->unit_size specifies unit size and must be aligned to PAGE_SIZE
 * and equal to or larger than @ai->static_size + @ai->reserved_size +
 * @ai->dyn_size.
 *
 * @ai->atom_size is the allocation atom size and used as alignment
 * for vm areas.
 *
 * @ai->alloc_size is the allocation size and always multiple of
 * @ai->atom_size.  This is larger than @ai->atom_size if
 * @ai->unit_size is larger than @ai->atom_size.
 *
 * @ai->nr_groups and @ai->groups describe virtual memory layout of
 * percpu areas.  Units which should be colocated are put into the
 * same group.  Dynamic VM areas will be allocated according to these
 * groupings.  If @ai->nr_groups is zero, a single group containing
 * all units is assumed.
 *
 * The caller should have mapped the first chunk at @base_addr and
 * copied static data to each unit.
 *
 * If the first chunk ends up with both reserved and dynamic areas, it
 * is served by two chunks - one to serve the core static and reserved
 * areas and the other for the dynamic area.  They share the same vm
 * and page map but uses different area allocation map to stay away
 * from each other.  The latter chunk is circulated in the chunk slots
 * and available for dynamic allocation like any other chunks.
 *
 * RETURNS:
 * 0 on success, -errno on failure.
 */
int __init pcpu_setup_first_chunk(const struct pcpu_alloc_info *ai,
				  void *base_addr)
{
	static char cpus_buf[4096] __initdata;
	static int smap[2], dmap[2];
	size_t dyn_size = ai->dyn_size;
	size_t size_sum = ai->static_size + ai->reserved_size + dyn_size;
	struct pcpu_chunk *schunk, *dchunk = NULL;
	unsigned long *group_offsets;
	size_t *group_sizes;
	unsigned long *unit_off;
	unsigned int cpu;
	int *unit_map;
	int group, unit, i;

	cpumask_scnprintf(cpus_buf, sizeof(cpus_buf), cpu_possible_mask);

#define PCPU_SETUP_BUG_ON(cond)	do {					\
	if (unlikely(cond)) {						\
		pr_emerg("PERCPU: failed to initialize, %s", #cond);	\
		pr_emerg("PERCPU: cpu_possible_mask=%s\n", cpus_buf);	\
		pcpu_dump_alloc_info(KERN_EMERG, ai);			\
		BUG();							\
	}								\
} while (0)

	/* sanity checks */
	BUILD_BUG_ON(ARRAY_SIZE(smap) >= PCPU_DFL_MAP_ALLOC ||
		     ARRAY_SIZE(dmap) >= PCPU_DFL_MAP_ALLOC);
	PCPU_SETUP_BUG_ON(ai->nr_groups <= 0);
	PCPU_SETUP_BUG_ON(!ai->static_size);
	PCPU_SETUP_BUG_ON(!base_addr);
	PCPU_SETUP_BUG_ON(ai->unit_size < size_sum);
	PCPU_SETUP_BUG_ON(ai->unit_size & ~PAGE_MASK);
	PCPU_SETUP_BUG_ON(ai->unit_size < PCPU_MIN_UNIT_SIZE);

	/* process group information and build config tables accordingly */
	group_offsets = alloc_bootmem(ai->nr_groups * sizeof(group_offsets[0]));
	group_sizes = alloc_bootmem(ai->nr_groups * sizeof(group_sizes[0]));
	unit_map = alloc_bootmem(nr_cpu_ids * sizeof(unit_map[0]));
	unit_off = alloc_bootmem(nr_cpu_ids * sizeof(unit_off[0]));

	for (cpu = 0; cpu < nr_cpu_ids; cpu++)
		unit_map[cpu] = UINT_MAX;
	pcpu_first_unit_cpu = NR_CPUS;

	for (group = 0, unit = 0; group < ai->nr_groups; group++, unit += i) {
		const struct pcpu_group_info *gi = &ai->groups[group];

		group_offsets[group] = gi->base_offset;
		group_sizes[group] = gi->nr_units * ai->unit_size;

		for (i = 0; i < gi->nr_units; i++) {
			cpu = gi->cpu_map[i];
			if (cpu == NR_CPUS)
				continue;

			PCPU_SETUP_BUG_ON(cpu > nr_cpu_ids);
			PCPU_SETUP_BUG_ON(!cpu_possible(cpu));
			PCPU_SETUP_BUG_ON(unit_map[cpu] != UINT_MAX);

			unit_map[cpu] = unit + i;
			unit_off[cpu] = gi->base_offset + i * ai->unit_size;

			if (pcpu_first_unit_cpu == NR_CPUS)
				pcpu_first_unit_cpu = cpu;
		}
	}
	pcpu_last_unit_cpu = cpu;
	pcpu_nr_units = unit;

	for_each_possible_cpu(cpu)
		PCPU_SETUP_BUG_ON(unit_map[cpu] == UINT_MAX);

	/* we're done parsing the input, undefine BUG macro and dump config */
#undef PCPU_SETUP_BUG_ON
	pcpu_dump_alloc_info(KERN_INFO, ai);

	pcpu_nr_groups = ai->nr_groups;
	pcpu_group_offsets = group_offsets;
	pcpu_group_sizes = group_sizes;
	pcpu_unit_map = unit_map;
	pcpu_unit_offsets = unit_off;

	/* determine basic parameters */
	pcpu_unit_pages = ai->unit_size >> PAGE_SHIFT;
	pcpu_unit_size = pcpu_unit_pages << PAGE_SHIFT;
	pcpu_atom_size = ai->atom_size;
	pcpu_chunk_struct_size = sizeof(struct pcpu_chunk) +
		BITS_TO_LONGS(pcpu_unit_pages) * sizeof(unsigned long);

	/*
	 * Allocate chunk slots.  The additional last slot is for
	 * empty chunks.
	 */
	pcpu_nr_slots = __pcpu_size_to_slot(pcpu_unit_size) + 2;
	pcpu_slot = alloc_bootmem(pcpu_nr_slots * sizeof(pcpu_slot[0]));
	for (i = 0; i < pcpu_nr_slots; i++)
		INIT_LIST_HEAD(&pcpu_slot[i]);

	/*
	 * Initialize static chunk.  If reserved_size is zero, the
	 * static chunk covers static area + dynamic allocation area
	 * in the first chunk.  If reserved_size is not zero, it
	 * covers static area + reserved area (mostly used for module
	 * static percpu allocation).
	 */
	schunk = alloc_bootmem(pcpu_chunk_struct_size);
	INIT_LIST_HEAD(&schunk->list);
	schunk->base_addr = base_addr;
	schunk->map = smap;
	schunk->map_alloc = ARRAY_SIZE(smap);
	schunk->immutable = true;
	bitmap_fill(schunk->populated, pcpu_unit_pages);

	if (ai->reserved_size) {
		schunk->free_size = ai->reserved_size;
		pcpu_reserved_chunk = schunk;
		pcpu_reserved_chunk_limit = ai->static_size + ai->reserved_size;
	} else {
		schunk->free_size = dyn_size;
		dyn_size = 0;			/* dynamic area covered */
	}
	schunk->contig_hint = schunk->free_size;

	schunk->map[schunk->map_used++] = -ai->static_size;
	if (schunk->free_size)
		schunk->map[schunk->map_used++] = schunk->free_size;

	/* init dynamic chunk if necessary */
	if (dyn_size) {
		dchunk = alloc_bootmem(pcpu_chunk_struct_size);
		INIT_LIST_HEAD(&dchunk->list);
		dchunk->base_addr = base_addr;
		dchunk->map = dmap;
		dchunk->map_alloc = ARRAY_SIZE(dmap);
		dchunk->immutable = true;
		bitmap_fill(dchunk->populated, pcpu_unit_pages);

		dchunk->contig_hint = dchunk->free_size = dyn_size;
		dchunk->map[dchunk->map_used++] = -pcpu_reserved_chunk_limit;
		dchunk->map[dchunk->map_used++] = dchunk->free_size;
	}

	/* link the first chunk in */
	pcpu_first_chunk = dchunk ?: schunk;
	pcpu_chunk_relocate(pcpu_first_chunk, -1);

	/* we're done */
	pcpu_base_addr = base_addr;
	return 0;
}

const char *pcpu_fc_names[PCPU_FC_NR] __initdata = {
	[PCPU_FC_AUTO]	= "auto",
	[PCPU_FC_EMBED]	= "embed",
	[PCPU_FC_PAGE]	= "page",
};

enum pcpu_fc pcpu_chosen_fc __initdata = PCPU_FC_AUTO;

static int __init percpu_alloc_setup(char *str)
{
	if (0)
		/* nada */;
#ifdef CONFIG_NEED_PER_CPU_EMBED_FIRST_CHUNK
	else if (!strcmp(str, "embed"))
		pcpu_chosen_fc = PCPU_FC_EMBED;
#endif
#ifdef CONFIG_NEED_PER_CPU_PAGE_FIRST_CHUNK
	else if (!strcmp(str, "page"))
		pcpu_chosen_fc = PCPU_FC_PAGE;
#endif
	else
		pr_warning("PERCPU: unknown allocator %s specified\n", str);

	return 0;
}
early_param("percpu_alloc", percpu_alloc_setup);

#if defined(CONFIG_NEED_PER_CPU_EMBED_FIRST_CHUNK) || \
	!defined(CONFIG_HAVE_SETUP_PER_CPU_AREA)
/**
 * pcpu_embed_first_chunk - embed the first percpu chunk into bootmem
 * @reserved_size: the size of reserved percpu area in bytes
 * @dyn_size: free size for dynamic allocation in bytes, -1 for auto
 * @atom_size: allocation atom size
 * @cpu_distance_fn: callback to determine distance between cpus, optional
 * @alloc_fn: function to allocate percpu page
 * @free_fn: funtion to free percpu page
 *
 * This is a helper to ease setting up embedded first percpu chunk and
 * can be called where pcpu_setup_first_chunk() is expected.
 *
 * If this function is used to setup the first chunk, it is allocated
 * by calling @alloc_fn and used as-is without being mapped into
 * vmalloc area.  Allocations are always whole multiples of @atom_size
 * aligned to @atom_size.
 *
 * This enables the first chunk to piggy back on the linear physical
 * mapping which often uses larger page size.  Please note that this
 * can result in very sparse cpu->unit mapping on NUMA machines thus
 * requiring large vmalloc address space.  Don't use this allocator if
 * vmalloc space is not orders of magnitude larger than distances
 * between node memory addresses (ie. 32bit NUMA machines).
 *
 * When @dyn_size is positive, dynamic area might be larger than
 * specified to fill page alignment.  When @dyn_size is auto,
 * @dyn_size is just big enough to fill page alignment after static
 * and reserved areas.
 *
 * If the needed size is smaller than the minimum or specified unit
 * size, the leftover is returned using @free_fn.
 *
 * RETURNS:
 * 0 on success, -errno on failure.
 */
int __init pcpu_embed_first_chunk(size_t reserved_size, ssize_t dyn_size,
				  size_t atom_size,
				  pcpu_fc_cpu_distance_fn_t cpu_distance_fn,
				  pcpu_fc_alloc_fn_t alloc_fn,
				  pcpu_fc_free_fn_t free_fn)
{
	void *base = (void *)ULONG_MAX;
	void **areas = NULL;
	struct pcpu_alloc_info *ai;
	size_t size_sum, areas_size, max_distance;
	int group, i, rc;

	ai = pcpu_build_alloc_info(reserved_size, dyn_size, atom_size,
				   cpu_distance_fn);
	if (IS_ERR(ai))
		return PTR_ERR(ai);

	size_sum = ai->static_size + ai->reserved_size + ai->dyn_size;
	areas_size = PFN_ALIGN(ai->nr_groups * sizeof(void *));

	areas = alloc_bootmem_nopanic(areas_size);
	if (!areas) {
		rc = -ENOMEM;
		goto out_free;
	}

	/* allocate, copy and determine base address */
	for (group = 0; group < ai->nr_groups; group++) {
		struct pcpu_group_info *gi = &ai->groups[group];
		unsigned int cpu = NR_CPUS;
		void *ptr;

		for (i = 0; i < gi->nr_units && cpu == NR_CPUS; i++)
			cpu = gi->cpu_map[i];
		BUG_ON(cpu == NR_CPUS);

		/* allocate space for the whole group */
		ptr = alloc_fn(cpu, gi->nr_units * ai->unit_size, atom_size);
		if (!ptr) {
			rc = -ENOMEM;
			goto out_free_areas;
		}
		areas[group] = ptr;

		base = min(ptr, base);
<<<<<<< HEAD

		for (i = 0; i < gi->nr_units; i++, ptr += ai->unit_size) {
			if (gi->cpu_map[i] == NR_CPUS) {
				/* unused unit, free whole */
				free_fn(ptr, ai->unit_size);
				continue;
			}
			/* copy and return the unused part */
			memcpy(ptr, __per_cpu_load, ai->static_size);
			free_fn(ptr + size_sum, ai->unit_size - size_sum);
		}
	}

=======

		for (i = 0; i < gi->nr_units; i++, ptr += ai->unit_size) {
			if (gi->cpu_map[i] == NR_CPUS) {
				/* unused unit, free whole */
				free_fn(ptr, ai->unit_size);
				continue;
			}
			/* copy and return the unused part */
			memcpy(ptr, __per_cpu_load, ai->static_size);
			free_fn(ptr + size_sum, ai->unit_size - size_sum);
		}
	}

>>>>>>> 25d27ede
	/* base address is now known, determine group base offsets */
	max_distance = 0;
	for (group = 0; group < ai->nr_groups; group++) {
		ai->groups[group].base_offset = areas[group] - base;
		max_distance = max_t(size_t, max_distance,
				     ai->groups[group].base_offset);
	}
	max_distance += ai->unit_size;

	/* warn if maximum distance is further than 75% of vmalloc space */
	if (max_distance > (VMALLOC_END - VMALLOC_START) * 3 / 4) {
		pr_warning("PERCPU: max_distance=0x%zx too large for vmalloc "
			   "space 0x%lx\n",
			   max_distance, VMALLOC_END - VMALLOC_START);
#ifdef CONFIG_NEED_PER_CPU_PAGE_FIRST_CHUNK
		/* and fail if we have fallback */
		rc = -EINVAL;
		goto out_free;
#endif
	}

	pr_info("PERCPU: Embedded %zu pages/cpu @%p s%zu r%zu d%zu u%zu\n",
		PFN_DOWN(size_sum), base, ai->static_size, ai->reserved_size,
		ai->dyn_size, ai->unit_size);

	rc = pcpu_setup_first_chunk(ai, base);
	goto out_free;

out_free_areas:
	for (group = 0; group < ai->nr_groups; group++)
		free_fn(areas[group],
			ai->groups[group].nr_units * ai->unit_size);
out_free:
	pcpu_free_alloc_info(ai);
	if (areas)
		free_bootmem(__pa(areas), areas_size);
	return rc;
}
#endif /* CONFIG_NEED_PER_CPU_EMBED_FIRST_CHUNK ||
	  !CONFIG_HAVE_SETUP_PER_CPU_AREA */

#ifdef CONFIG_NEED_PER_CPU_PAGE_FIRST_CHUNK
/**
 * pcpu_page_first_chunk - map the first chunk using PAGE_SIZE pages
 * @reserved_size: the size of reserved percpu area in bytes
 * @alloc_fn: function to allocate percpu page, always called with PAGE_SIZE
 * @free_fn: funtion to free percpu page, always called with PAGE_SIZE
 * @populate_pte_fn: function to populate pte
 *
 * This is a helper to ease setting up page-remapped first percpu
 * chunk and can be called where pcpu_setup_first_chunk() is expected.
 *
 * This is the basic allocator.  Static percpu area is allocated
 * page-by-page into vmalloc area.
 *
 * RETURNS:
 * 0 on success, -errno on failure.
 */
int __init pcpu_page_first_chunk(size_t reserved_size,
				 pcpu_fc_alloc_fn_t alloc_fn,
				 pcpu_fc_free_fn_t free_fn,
				 pcpu_fc_populate_pte_fn_t populate_pte_fn)
{
	static struct vm_struct vm;
	struct pcpu_alloc_info *ai;
	char psize_str[16];
	int unit_pages;
	size_t pages_size;
	struct page **pages;
	int unit, i, j, rc;

	snprintf(psize_str, sizeof(psize_str), "%luK", PAGE_SIZE >> 10);

	ai = pcpu_build_alloc_info(reserved_size, -1, PAGE_SIZE, NULL);
	if (IS_ERR(ai))
		return PTR_ERR(ai);
	BUG_ON(ai->nr_groups != 1);
	BUG_ON(ai->groups[0].nr_units != num_possible_cpus());

	unit_pages = ai->unit_size >> PAGE_SHIFT;

	/* unaligned allocations can't be freed, round up to page size */
	pages_size = PFN_ALIGN(unit_pages * num_possible_cpus() *
			       sizeof(pages[0]));
	pages = alloc_bootmem(pages_size);

	/* allocate pages */
	j = 0;
	for (unit = 0; unit < num_possible_cpus(); unit++)
		for (i = 0; i < unit_pages; i++) {
			unsigned int cpu = ai->groups[0].cpu_map[unit];
			void *ptr;

			ptr = alloc_fn(cpu, PAGE_SIZE, PAGE_SIZE);
			if (!ptr) {
				pr_warning("PERCPU: failed to allocate %s page "
					   "for cpu%u\n", psize_str, cpu);
				goto enomem;
			}
			pages[j++] = virt_to_page(ptr);
		}

	/* allocate vm area, map the pages and copy static data */
	vm.flags = VM_ALLOC;
	vm.size = num_possible_cpus() * ai->unit_size;
	vm_area_register_early(&vm, PAGE_SIZE);

	for (unit = 0; unit < num_possible_cpus(); unit++) {
		unsigned long unit_addr =
			(unsigned long)vm.addr + unit * ai->unit_size;

		for (i = 0; i < unit_pages; i++)
			populate_pte_fn(unit_addr + (i << PAGE_SHIFT));

		/* pte already populated, the following shouldn't fail */
		rc = __pcpu_map_pages(unit_addr, &pages[unit * unit_pages],
				      unit_pages);
		if (rc < 0)
			panic("failed to map percpu area, err=%d\n", rc);

		/*
		 * FIXME: Archs with virtual cache should flush local
		 * cache for the linear mapping here - something
		 * equivalent to flush_cache_vmap() on the local cpu.
		 * flush_cache_vmap() can't be used as most supporting
		 * data structures are not set up yet.
		 */

		/* copy static data */
		memcpy((void *)unit_addr, __per_cpu_load, ai->static_size);
	}

	/* we're ready, commit */
	pr_info("PERCPU: %d %s pages/cpu @%p s%zu r%zu d%zu\n",
		unit_pages, psize_str, vm.addr, ai->static_size,
		ai->reserved_size, ai->dyn_size);

	rc = pcpu_setup_first_chunk(ai, vm.addr);
	goto out_free_ar;

enomem:
	while (--j >= 0)
		free_fn(page_address(pages[j]), PAGE_SIZE);
	rc = -ENOMEM;
out_free_ar:
	free_bootmem(__pa(pages), pages_size);
	pcpu_free_alloc_info(ai);
	return rc;
}
#endif /* CONFIG_NEED_PER_CPU_PAGE_FIRST_CHUNK */
<<<<<<< HEAD

/*
 * Generic percpu area setup.
 *
 * The embedding helper is used because its behavior closely resembles
 * the original non-dynamic generic percpu area setup.  This is
 * important because many archs have addressing restrictions and might
 * fail if the percpu area is located far away from the previous
 * location.  As an added bonus, in non-NUMA cases, embedding is
 * generally a good idea TLB-wise because percpu area can piggy back
 * on the physical linear memory mapping which uses large page
 * mappings on applicable archs.
 */
#ifndef CONFIG_HAVE_SETUP_PER_CPU_AREA
unsigned long __per_cpu_offset[NR_CPUS] __read_mostly;
EXPORT_SYMBOL(__per_cpu_offset);

static void * __init pcpu_dfl_fc_alloc(unsigned int cpu, size_t size,
				       size_t align)
{
	return __alloc_bootmem_nopanic(size, align, __pa(MAX_DMA_ADDRESS));
}

=======

/*
 * Generic percpu area setup.
 *
 * The embedding helper is used because its behavior closely resembles
 * the original non-dynamic generic percpu area setup.  This is
 * important because many archs have addressing restrictions and might
 * fail if the percpu area is located far away from the previous
 * location.  As an added bonus, in non-NUMA cases, embedding is
 * generally a good idea TLB-wise because percpu area can piggy back
 * on the physical linear memory mapping which uses large page
 * mappings on applicable archs.
 */
#ifndef CONFIG_HAVE_SETUP_PER_CPU_AREA
unsigned long __per_cpu_offset[NR_CPUS] __read_mostly;
EXPORT_SYMBOL(__per_cpu_offset);

static void * __init pcpu_dfl_fc_alloc(unsigned int cpu, size_t size,
				       size_t align)
{
	return __alloc_bootmem_nopanic(size, align, __pa(MAX_DMA_ADDRESS));
}

>>>>>>> 25d27ede
static void __init pcpu_dfl_fc_free(void *ptr, size_t size)
{
	free_bootmem(__pa(ptr), size);
}

void __init setup_per_cpu_areas(void)
{
	unsigned long delta;
	unsigned int cpu;
	int rc;

	/*
	 * Always reserve area for module percpu variables.  That's
	 * what the legacy allocator did.
	 */
	rc = pcpu_embed_first_chunk(PERCPU_MODULE_RESERVE,
				    PERCPU_DYNAMIC_RESERVE, PAGE_SIZE, NULL,
				    pcpu_dfl_fc_alloc, pcpu_dfl_fc_free);
	if (rc < 0)
		panic("Failed to initialized percpu areas.");

	delta = (unsigned long)pcpu_base_addr - (unsigned long)__per_cpu_start;
	for_each_possible_cpu(cpu)
		__per_cpu_offset[cpu] = delta + pcpu_unit_offsets[cpu];
}
#endif /* CONFIG_HAVE_SETUP_PER_CPU_AREA */<|MERGE_RESOLUTION|>--- conflicted
+++ resolved
@@ -766,7 +766,6 @@
 
 	for (i = page_start; i < page_end; i++)
 		__clear_bit(i, populated);
-<<<<<<< HEAD
 }
 
 /**
@@ -798,39 +797,6 @@
 }
 
 /**
-=======
-}
-
-/**
- * pcpu_post_unmap_tlb_flush - flush TLB after unmapping
- * @chunk: pcpu_chunk the regions to be flushed belong to
- * @page_start: page index of the first page to be flushed
- * @page_end: page index of the last page to be flushed + 1
- *
- * Pages [@page_start,@page_end) of @chunk have been unmapped.  Flush
- * TLB for the regions.  This can be skipped if the area is to be
- * returned to vmalloc as vmalloc will handle TLB flushing lazily.
- *
- * As with pcpu_pre_unmap_flush(), TLB flushing also is done at once
- * for the whole region.
- */
-static void pcpu_post_unmap_tlb_flush(struct pcpu_chunk *chunk,
-				      int page_start, int page_end)
-{
-	flush_tlb_kernel_range(
-		pcpu_chunk_addr(chunk, pcpu_first_unit_cpu, page_start),
-		pcpu_chunk_addr(chunk, pcpu_last_unit_cpu, page_end));
-}
-
-static int __pcpu_map_pages(unsigned long addr, struct page **pages,
-			    int nr_pages)
-{
-	return map_kernel_range_noflush(addr, nr_pages << PAGE_SHIFT,
-					PAGE_KERNEL, pages);
-}
-
-/**
->>>>>>> 25d27ede
  * pcpu_map_pages - map pages into a pcpu_chunk
  * @chunk: chunk of interest
  * @pages: pages array containing pages to be mapped
@@ -1099,11 +1065,7 @@
 	if (reserved && pcpu_reserved_chunk) {
 		chunk = pcpu_reserved_chunk;
 		if (size > chunk->contig_hint ||
-<<<<<<< HEAD
-		    pcpu_extend_area_map(chunk) < 0) {
-=======
 		    pcpu_extend_area_map(chunk, &flags) < 0) {
->>>>>>> 25d27ede
 			err = "failed to extend area map of reserved chunk";
 			goto fail_unlock;
 		}
@@ -1895,7 +1857,6 @@
 		areas[group] = ptr;
 
 		base = min(ptr, base);
-<<<<<<< HEAD
 
 		for (i = 0; i < gi->nr_units; i++, ptr += ai->unit_size) {
 			if (gi->cpu_map[i] == NR_CPUS) {
@@ -1909,21 +1870,6 @@
 		}
 	}
 
-=======
-
-		for (i = 0; i < gi->nr_units; i++, ptr += ai->unit_size) {
-			if (gi->cpu_map[i] == NR_CPUS) {
-				/* unused unit, free whole */
-				free_fn(ptr, ai->unit_size);
-				continue;
-			}
-			/* copy and return the unused part */
-			memcpy(ptr, __per_cpu_load, ai->static_size);
-			free_fn(ptr + size_sum, ai->unit_size - size_sum);
-		}
-	}
-
->>>>>>> 25d27ede
 	/* base address is now known, determine group base offsets */
 	max_distance = 0;
 	for (group = 0; group < ai->nr_groups; group++) {
@@ -2074,7 +2020,6 @@
 	return rc;
 }
 #endif /* CONFIG_NEED_PER_CPU_PAGE_FIRST_CHUNK */
-<<<<<<< HEAD
 
 /*
  * Generic percpu area setup.
@@ -2098,31 +2043,6 @@
 	return __alloc_bootmem_nopanic(size, align, __pa(MAX_DMA_ADDRESS));
 }
 
-=======
-
-/*
- * Generic percpu area setup.
- *
- * The embedding helper is used because its behavior closely resembles
- * the original non-dynamic generic percpu area setup.  This is
- * important because many archs have addressing restrictions and might
- * fail if the percpu area is located far away from the previous
- * location.  As an added bonus, in non-NUMA cases, embedding is
- * generally a good idea TLB-wise because percpu area can piggy back
- * on the physical linear memory mapping which uses large page
- * mappings on applicable archs.
- */
-#ifndef CONFIG_HAVE_SETUP_PER_CPU_AREA
-unsigned long __per_cpu_offset[NR_CPUS] __read_mostly;
-EXPORT_SYMBOL(__per_cpu_offset);
-
-static void * __init pcpu_dfl_fc_alloc(unsigned int cpu, size_t size,
-				       size_t align)
-{
-	return __alloc_bootmem_nopanic(size, align, __pa(MAX_DMA_ADDRESS));
-}
-
->>>>>>> 25d27ede
 static void __init pcpu_dfl_fc_free(void *ptr, size_t size)
 {
 	free_bootmem(__pa(ptr), size);
