--- conflicted
+++ resolved
@@ -1146,13 +1146,6 @@
 	zswap_trees[type] = NULL;
 }
 
-<<<<<<< HEAD
-static const struct zpool_ops zswap_zpool_ops = {
-	.evict = zswap_writeback_entry
-};
-
-=======
->>>>>>> 0931fbdd
 static void zswap_frontswap_init(unsigned type)
 {
 	struct zswap_tree *tree;
