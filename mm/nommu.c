--- conflicted
+++ resolved
@@ -176,16 +176,10 @@
 }
 EXPORT_SYMBOL(get_user_pages_locked);
 
-<<<<<<< HEAD
-long __get_user_pages_unlocked(struct task_struct *tsk, struct mm_struct *mm,
-			       unsigned long start, unsigned long nr_pages,
-			       struct page **pages, unsigned int gup_flags)
-=======
 static long __get_user_pages_unlocked(struct task_struct *tsk,
 			struct mm_struct *mm, unsigned long start,
 			unsigned long nr_pages, struct page **pages,
 			unsigned int gup_flags)
->>>>>>> c470abd4
 {
 	long ret;
 	down_read(&mm->mmap_sem);
@@ -1814,11 +1808,7 @@
 }
 EXPORT_SYMBOL(filemap_map_pages);
 
-<<<<<<< HEAD
-static int __access_remote_vm(struct task_struct *tsk, struct mm_struct *mm,
-=======
 int __access_remote_vm(struct task_struct *tsk, struct mm_struct *mm,
->>>>>>> c470abd4
 		unsigned long addr, void *buf, int len, unsigned int gup_flags)
 {
 	struct vm_area_struct *vma;
