/*
 * Copyright (C) 2008, 2009 Intel Corporation
 * Authors: Andi Kleen, Fengguang Wu
 *
 * This software may be redistributed and/or modified under the terms of
 * the GNU General Public License ("GPL") version 2 only as published by the
 * Free Software Foundation.
 *
 * High level machine check handler. Handles pages reported by the
 * hardware as being corrupted usually due to a multi-bit ECC memory or cache
 * failure.
 * 
 * In addition there is a "soft offline" entry point that allows stop using
 * not-yet-corrupted-by-suspicious pages without killing anything.
 *
 * Handles page cache pages in various states.	The tricky part
 * here is that we can access any page asynchronously in respect to 
 * other VM users, because memory failures could happen anytime and 
 * anywhere. This could violate some of their assumptions. This is why 
 * this code has to be extremely careful. Generally it tries to use 
 * normal locking rules, as in get the standard locks, even if that means 
 * the error handling takes potentially a long time.
 *
 * It can be very tempting to add handling for obscure cases here.
 * In general any code for handling new cases should only be added iff:
 * - You know how to test it.
 * - You have a test that can be added to mce-test
 *   https://git.kernel.org/cgit/utils/cpu/mce/mce-test.git/
 * - The case actually shows up as a frequent (top 10) page state in
 *   tools/vm/page-types when running a real workload.
 * 
 * There are several operations here with exponential complexity because
 * of unsuitable VM data structures. For example the operation to map back 
 * from RMAP chains to processes has to walk the complete process list and 
 * has non linear complexity with the number. But since memory corruptions
 * are rare we hope to get away with this. This avoids impacting the core 
 * VM.
 */
#include <linux/kernel.h>
#include <linux/mm.h>
#include <linux/page-flags.h>
#include <linux/kernel-page-flags.h>
#include <linux/sched.h>
#include <linux/ksm.h>
#include <linux/rmap.h>
#include <linux/export.h>
#include <linux/pagemap.h>
#include <linux/swap.h>
#include <linux/backing-dev.h>
#include <linux/migrate.h>
#include <linux/page-isolation.h>
#include <linux/suspend.h>
#include <linux/slab.h>
#include <linux/swapops.h>
#include <linux/hugetlb.h>
#include <linux/memory_hotplug.h>
#include <linux/mm_inline.h>
#include <linux/kfifo.h>
#include "internal.h"
#include "ras/ras_event.h"

int sysctl_memory_failure_early_kill __read_mostly = 0;

int sysctl_memory_failure_recovery __read_mostly = 1;

atomic_long_t num_poisoned_pages __read_mostly = ATOMIC_LONG_INIT(0);

#if defined(CONFIG_HWPOISON_INJECT) || defined(CONFIG_HWPOISON_INJECT_MODULE)

u32 hwpoison_filter_enable = 0;
u32 hwpoison_filter_dev_major = ~0U;
u32 hwpoison_filter_dev_minor = ~0U;
u64 hwpoison_filter_flags_mask;
u64 hwpoison_filter_flags_value;
EXPORT_SYMBOL_GPL(hwpoison_filter_enable);
EXPORT_SYMBOL_GPL(hwpoison_filter_dev_major);
EXPORT_SYMBOL_GPL(hwpoison_filter_dev_minor);
EXPORT_SYMBOL_GPL(hwpoison_filter_flags_mask);
EXPORT_SYMBOL_GPL(hwpoison_filter_flags_value);

static int hwpoison_filter_dev(struct page *p)
{
	struct address_space *mapping;
	dev_t dev;

	if (hwpoison_filter_dev_major == ~0U &&
	    hwpoison_filter_dev_minor == ~0U)
		return 0;

	/*
	 * page_mapping() does not accept slab pages.
	 */
	if (PageSlab(p))
		return -EINVAL;

	mapping = page_mapping(p);
	if (mapping == NULL || mapping->host == NULL)
		return -EINVAL;

	dev = mapping->host->i_sb->s_dev;
	if (hwpoison_filter_dev_major != ~0U &&
	    hwpoison_filter_dev_major != MAJOR(dev))
		return -EINVAL;
	if (hwpoison_filter_dev_minor != ~0U &&
	    hwpoison_filter_dev_minor != MINOR(dev))
		return -EINVAL;

	return 0;
}

static int hwpoison_filter_flags(struct page *p)
{
	if (!hwpoison_filter_flags_mask)
		return 0;

	if ((stable_page_flags(p) & hwpoison_filter_flags_mask) ==
				    hwpoison_filter_flags_value)
		return 0;
	else
		return -EINVAL;
}

/*
 * This allows stress tests to limit test scope to a collection of tasks
 * by putting them under some memcg. This prevents killing unrelated/important
 * processes such as /sbin/init. Note that the target task may share clean
 * pages with init (eg. libc text), which is harmless. If the target task
 * share _dirty_ pages with another task B, the test scheme must make sure B
 * is also included in the memcg. At last, due to race conditions this filter
 * can only guarantee that the page either belongs to the memcg tasks, or is
 * a freed page.
 */
#ifdef CONFIG_MEMCG
u64 hwpoison_filter_memcg;
EXPORT_SYMBOL_GPL(hwpoison_filter_memcg);
static int hwpoison_filter_task(struct page *p)
{
	if (!hwpoison_filter_memcg)
		return 0;

	if (page_cgroup_ino(p) != hwpoison_filter_memcg)
		return -EINVAL;

	return 0;
}
#else
static int hwpoison_filter_task(struct page *p) { return 0; }
#endif

int hwpoison_filter(struct page *p)
{
	if (!hwpoison_filter_enable)
		return 0;

	if (hwpoison_filter_dev(p))
		return -EINVAL;

	if (hwpoison_filter_flags(p))
		return -EINVAL;

	if (hwpoison_filter_task(p))
		return -EINVAL;

	return 0;
}
#else
int hwpoison_filter(struct page *p)
{
	return 0;
}
#endif

EXPORT_SYMBOL_GPL(hwpoison_filter);

/*
 * Send all the processes who have the page mapped a signal.
 * ``action optional'' if they are not immediately affected by the error
 * ``action required'' if error happened in current execution context
 */
static int kill_proc(struct task_struct *t, unsigned long addr, int trapno,
			unsigned long pfn, struct page *page, int flags)
{
	struct siginfo si;
	int ret;

	printk(KERN_ERR
		"MCE %#lx: Killing %s:%d due to hardware memory corruption\n",
		pfn, t->comm, t->pid);
	si.si_signo = SIGBUS;
	si.si_errno = 0;
	si.si_addr = (void *)addr;
#ifdef __ARCH_SI_TRAPNO
	si.si_trapno = trapno;
#endif
	si.si_addr_lsb = compound_order(compound_head(page)) + PAGE_SHIFT;

	if ((flags & MF_ACTION_REQUIRED) && t->mm == current->mm) {
		si.si_code = BUS_MCEERR_AR;
		ret = force_sig_info(SIGBUS, &si, current);
	} else {
		/*
		 * Don't use force here, it's convenient if the signal
		 * can be temporarily blocked.
		 * This could cause a loop when the user sets SIGBUS
		 * to SIG_IGN, but hopefully no one will do that?
		 */
		si.si_code = BUS_MCEERR_AO;
		ret = send_sig_info(SIGBUS, &si, t);  /* synchronous? */
	}
	if (ret < 0)
		printk(KERN_INFO "MCE: Error sending signal to %s:%d: %d\n",
		       t->comm, t->pid, ret);
	return ret;
}

/*
 * When a unknown page type is encountered drain as many buffers as possible
 * in the hope to turn the page into a LRU or free page, which we can handle.
 */
void shake_page(struct page *p, int access)
{
	if (!PageSlab(p)) {
		lru_add_drain_all();
		if (PageLRU(p))
			return;
		drain_all_pages(page_zone(p));
		if (PageLRU(p) || is_free_buddy_page(p))
			return;
	}

	/*
	 * Only call shrink_node_slabs here (which would also shrink
	 * other caches) if access is not potentially fatal.
	 */
	if (access)
		drop_slab_node(page_to_nid(p));
}
EXPORT_SYMBOL_GPL(shake_page);

/*
 * Kill all processes that have a poisoned page mapped and then isolate
 * the page.
 *
 * General strategy:
 * Find all processes having the page mapped and kill them.
 * But we keep a page reference around so that the page is not
 * actually freed yet.
 * Then stash the page away
 *
 * There's no convenient way to get back to mapped processes
 * from the VMAs. So do a brute-force search over all
 * running processes.
 *
 * Remember that machine checks are not common (or rather
 * if they are common you have other problems), so this shouldn't
 * be a performance issue.
 *
 * Also there are some races possible while we get from the
 * error detection to actually handle it.
 */

struct to_kill {
	struct list_head nd;
	struct task_struct *tsk;
	unsigned long addr;
	char addr_valid;
};

/*
 * Failure handling: if we can't find or can't kill a process there's
 * not much we can do.	We just print a message and ignore otherwise.
 */

/*
 * Schedule a process for later kill.
 * Uses GFP_ATOMIC allocations to avoid potential recursions in the VM.
 * TBD would GFP_NOIO be enough?
 */
static void add_to_kill(struct task_struct *tsk, struct page *p,
		       struct vm_area_struct *vma,
		       struct list_head *to_kill,
		       struct to_kill **tkc)
{
	struct to_kill *tk;

	if (*tkc) {
		tk = *tkc;
		*tkc = NULL;
	} else {
		tk = kmalloc(sizeof(struct to_kill), GFP_ATOMIC);
		if (!tk) {
			printk(KERN_ERR
		"MCE: Out of memory while machine check handling\n");
			return;
		}
	}
	tk->addr = page_address_in_vma(p, vma);
	tk->addr_valid = 1;

	/*
	 * In theory we don't have to kill when the page was
	 * munmaped. But it could be also a mremap. Since that's
	 * likely very rare kill anyways just out of paranoia, but use
	 * a SIGKILL because the error is not contained anymore.
	 */
	if (tk->addr == -EFAULT) {
		pr_info("MCE: Unable to find user space address %lx in %s\n",
			page_to_pfn(p), tsk->comm);
		tk->addr_valid = 0;
	}
	get_task_struct(tsk);
	tk->tsk = tsk;
	list_add_tail(&tk->nd, to_kill);
}

/*
 * Kill the processes that have been collected earlier.
 *
 * Only do anything when DOIT is set, otherwise just free the list
 * (this is used for clean pages which do not need killing)
 * Also when FAIL is set do a force kill because something went
 * wrong earlier.
 */
static void kill_procs(struct list_head *to_kill, int forcekill, int trapno,
			  int fail, struct page *page, unsigned long pfn,
			  int flags)
{
	struct to_kill *tk, *next;

	list_for_each_entry_safe (tk, next, to_kill, nd) {
		if (forcekill) {
			/*
			 * In case something went wrong with munmapping
			 * make sure the process doesn't catch the
			 * signal and then access the memory. Just kill it.
			 */
			if (fail || tk->addr_valid == 0) {
				printk(KERN_ERR
		"MCE %#lx: forcibly killing %s:%d because of failure to unmap corrupted page\n",
					pfn, tk->tsk->comm, tk->tsk->pid);
				force_sig(SIGKILL, tk->tsk);
			}

			/*
			 * In theory the process could have mapped
			 * something else on the address in-between. We could
			 * check for that, but we need to tell the
			 * process anyways.
			 */
			else if (kill_proc(tk->tsk, tk->addr, trapno,
					      pfn, page, flags) < 0)
				printk(KERN_ERR
		"MCE %#lx: Cannot send advisory machine check signal to %s:%d\n",
					pfn, tk->tsk->comm, tk->tsk->pid);
		}
		put_task_struct(tk->tsk);
		kfree(tk);
	}
}

/*
 * Find a dedicated thread which is supposed to handle SIGBUS(BUS_MCEERR_AO)
 * on behalf of the thread group. Return task_struct of the (first found)
 * dedicated thread if found, and return NULL otherwise.
 *
 * We already hold read_lock(&tasklist_lock) in the caller, so we don't
 * have to call rcu_read_lock/unlock() in this function.
 */
static struct task_struct *find_early_kill_thread(struct task_struct *tsk)
{
	struct task_struct *t;

	for_each_thread(tsk, t)
		if ((t->flags & PF_MCE_PROCESS) && (t->flags & PF_MCE_EARLY))
			return t;
	return NULL;
}

/*
 * Determine whether a given process is "early kill" process which expects
 * to be signaled when some page under the process is hwpoisoned.
 * Return task_struct of the dedicated thread (main thread unless explicitly
 * specified) if the process is "early kill," and otherwise returns NULL.
 */
static struct task_struct *task_early_kill(struct task_struct *tsk,
					   int force_early)
{
	struct task_struct *t;
	if (!tsk->mm)
		return NULL;
	if (force_early)
		return tsk;
	t = find_early_kill_thread(tsk);
	if (t)
		return t;
	if (sysctl_memory_failure_early_kill)
		return tsk;
	return NULL;
}

/*
 * Collect processes when the error hit an anonymous page.
 */
static void collect_procs_anon(struct page *page, struct list_head *to_kill,
			      struct to_kill **tkc, int force_early)
{
	struct vm_area_struct *vma;
	struct task_struct *tsk;
	struct anon_vma *av;
	pgoff_t pgoff;

	av = page_lock_anon_vma_read(page);
	if (av == NULL)	/* Not actually mapped anymore */
		return;

	pgoff = page_to_pgoff(page);
	read_lock(&tasklist_lock);
	for_each_process (tsk) {
		struct anon_vma_chain *vmac;
		struct task_struct *t = task_early_kill(tsk, force_early);

		if (!t)
			continue;
		anon_vma_interval_tree_foreach(vmac, &av->rb_root,
					       pgoff, pgoff) {
			vma = vmac->vma;
			if (!page_mapped_in_vma(page, vma))
				continue;
			if (vma->vm_mm == t->mm)
				add_to_kill(t, page, vma, to_kill, tkc);
		}
	}
	read_unlock(&tasklist_lock);
	page_unlock_anon_vma_read(av);
}

/*
 * Collect processes when the error hit a file mapped page.
 */
static void collect_procs_file(struct page *page, struct list_head *to_kill,
			      struct to_kill **tkc, int force_early)
{
	struct vm_area_struct *vma;
	struct task_struct *tsk;
	struct address_space *mapping = page->mapping;

	i_mmap_lock_read(mapping);
	read_lock(&tasklist_lock);
	for_each_process(tsk) {
		pgoff_t pgoff = page_to_pgoff(page);
		struct task_struct *t = task_early_kill(tsk, force_early);

		if (!t)
			continue;
		vma_interval_tree_foreach(vma, &mapping->i_mmap, pgoff,
				      pgoff) {
			/*
			 * Send early kill signal to tasks where a vma covers
			 * the page but the corrupted page is not necessarily
			 * mapped it in its pte.
			 * Assume applications who requested early kill want
			 * to be informed of all such data corruptions.
			 */
			if (vma->vm_mm == t->mm)
				add_to_kill(t, page, vma, to_kill, tkc);
		}
	}
	read_unlock(&tasklist_lock);
	i_mmap_unlock_read(mapping);
}

/*
 * Collect the processes who have the corrupted page mapped to kill.
 * This is done in two steps for locking reasons.
 * First preallocate one tokill structure outside the spin locks,
 * so that we can kill at least one process reasonably reliable.
 */
static void collect_procs(struct page *page, struct list_head *tokill,
				int force_early)
{
	struct to_kill *tk;

	if (!page->mapping)
		return;

	tk = kmalloc(sizeof(struct to_kill), GFP_NOIO);
	if (!tk)
		return;
	if (PageAnon(page))
		collect_procs_anon(page, tokill, &tk, force_early);
	else
		collect_procs_file(page, tokill, &tk, force_early);
	kfree(tk);
}

static const char *action_name[] = {
	[MF_IGNORED] = "Ignored",
	[MF_FAILED] = "Failed",
	[MF_DELAYED] = "Delayed",
	[MF_RECOVERED] = "Recovered",
};

static const char * const action_page_types[] = {
	[MF_MSG_KERNEL]			= "reserved kernel page",
	[MF_MSG_KERNEL_HIGH_ORDER]	= "high-order kernel page",
	[MF_MSG_SLAB]			= "kernel slab page",
	[MF_MSG_DIFFERENT_COMPOUND]	= "different compound page after locking",
	[MF_MSG_POISONED_HUGE]		= "huge page already hardware poisoned",
	[MF_MSG_HUGE]			= "huge page",
	[MF_MSG_FREE_HUGE]		= "free huge page",
	[MF_MSG_UNMAP_FAILED]		= "unmapping failed page",
	[MF_MSG_DIRTY_SWAPCACHE]	= "dirty swapcache page",
	[MF_MSG_CLEAN_SWAPCACHE]	= "clean swapcache page",
	[MF_MSG_DIRTY_MLOCKED_LRU]	= "dirty mlocked LRU page",
	[MF_MSG_CLEAN_MLOCKED_LRU]	= "clean mlocked LRU page",
	[MF_MSG_DIRTY_UNEVICTABLE_LRU]	= "dirty unevictable LRU page",
	[MF_MSG_CLEAN_UNEVICTABLE_LRU]	= "clean unevictable LRU page",
	[MF_MSG_DIRTY_LRU]		= "dirty LRU page",
	[MF_MSG_CLEAN_LRU]		= "clean LRU page",
	[MF_MSG_TRUNCATED_LRU]		= "already truncated LRU page",
	[MF_MSG_BUDDY]			= "free buddy page",
	[MF_MSG_BUDDY_2ND]		= "free buddy page (2nd try)",
	[MF_MSG_UNKNOWN]		= "unknown page",
};

/*
 * XXX: It is possible that a page is isolated from LRU cache,
 * and then kept in swap cache or failed to remove from page cache.
 * The page count will stop it from being freed by unpoison.
 * Stress tests should be aware of this memory leak problem.
 */
static int delete_from_lru_cache(struct page *p)
{
	if (!isolate_lru_page(p)) {
		/*
		 * Clear sensible page flags, so that the buddy system won't
		 * complain when the page is unpoison-and-freed.
		 */
		ClearPageActive(p);
		ClearPageUnevictable(p);
		/*
		 * drop the page count elevated by isolate_lru_page()
		 */
		page_cache_release(p);
		return 0;
	}
	return -EIO;
}

/*
 * Error hit kernel page.
 * Do nothing, try to be lucky and not touch this instead. For a few cases we
 * could be more sophisticated.
 */
static int me_kernel(struct page *p, unsigned long pfn)
{
	return MF_IGNORED;
}

/*
 * Page in unknown state. Do nothing.
 */
static int me_unknown(struct page *p, unsigned long pfn)
{
	printk(KERN_ERR "MCE %#lx: Unknown page state\n", pfn);
	return MF_FAILED;
}

/*
 * Clean (or cleaned) page cache page.
 */
static int me_pagecache_clean(struct page *p, unsigned long pfn)
{
	int err;
	int ret = MF_FAILED;
	struct address_space *mapping;

	delete_from_lru_cache(p);

	/*
	 * For anonymous pages we're done the only reference left
	 * should be the one m_f() holds.
	 */
	if (PageAnon(p))
		return MF_RECOVERED;

	/*
	 * Now truncate the page in the page cache. This is really
	 * more like a "temporary hole punch"
	 * Don't do this for block devices when someone else
	 * has a reference, because it could be file system metadata
	 * and that's not safe to truncate.
	 */
	mapping = page_mapping(p);
	if (!mapping) {
		/*
		 * Page has been teared down in the meanwhile
		 */
		return MF_FAILED;
	}

	/*
	 * Truncation is a bit tricky. Enable it per file system for now.
	 *
	 * Open: to take i_mutex or not for this? Right now we don't.
	 */
	if (mapping->a_ops->error_remove_page) {
		err = mapping->a_ops->error_remove_page(mapping, p);
		if (err != 0) {
			printk(KERN_INFO "MCE %#lx: Failed to punch page: %d\n",
					pfn, err);
		} else if (page_has_private(p) &&
				!try_to_release_page(p, GFP_NOIO)) {
			pr_info("MCE %#lx: failed to release buffers\n", pfn);
		} else {
			ret = MF_RECOVERED;
		}
	} else {
		/*
		 * If the file system doesn't support it just invalidate
		 * This fails on dirty or anything with private pages
		 */
		if (invalidate_inode_page(p))
			ret = MF_RECOVERED;
		else
			printk(KERN_INFO "MCE %#lx: Failed to invalidate\n",
				pfn);
	}
	return ret;
}

/*
 * Dirty pagecache page
 * Issues: when the error hit a hole page the error is not properly
 * propagated.
 */
static int me_pagecache_dirty(struct page *p, unsigned long pfn)
{
	struct address_space *mapping = page_mapping(p);

	SetPageError(p);
	/* TBD: print more information about the file. */
	if (mapping) {
		/*
		 * IO error will be reported by write(), fsync(), etc.
		 * who check the mapping.
		 * This way the application knows that something went
		 * wrong with its dirty file data.
		 *
		 * There's one open issue:
		 *
		 * The EIO will be only reported on the next IO
		 * operation and then cleared through the IO map.
		 * Normally Linux has two mechanisms to pass IO error
		 * first through the AS_EIO flag in the address space
		 * and then through the PageError flag in the page.
		 * Since we drop pages on memory failure handling the
		 * only mechanism open to use is through AS_AIO.
		 *
		 * This has the disadvantage that it gets cleared on
		 * the first operation that returns an error, while
		 * the PageError bit is more sticky and only cleared
		 * when the page is reread or dropped.  If an
		 * application assumes it will always get error on
		 * fsync, but does other operations on the fd before
		 * and the page is dropped between then the error
		 * will not be properly reported.
		 *
		 * This can already happen even without hwpoisoned
		 * pages: first on metadata IO errors (which only
		 * report through AS_EIO) or when the page is dropped
		 * at the wrong time.
		 *
		 * So right now we assume that the application DTRT on
		 * the first EIO, but we're not worse than other parts
		 * of the kernel.
		 */
		mapping_set_error(mapping, EIO);
	}

	return me_pagecache_clean(p, pfn);
}

/*
 * Clean and dirty swap cache.
 *
 * Dirty swap cache page is tricky to handle. The page could live both in page
 * cache and swap cache(ie. page is freshly swapped in). So it could be
 * referenced concurrently by 2 types of PTEs:
 * normal PTEs and swap PTEs. We try to handle them consistently by calling
 * try_to_unmap(TTU_IGNORE_HWPOISON) to convert the normal PTEs to swap PTEs,
 * and then
 *      - clear dirty bit to prevent IO
 *      - remove from LRU
 *      - but keep in the swap cache, so that when we return to it on
 *        a later page fault, we know the application is accessing
 *        corrupted data and shall be killed (we installed simple
 *        interception code in do_swap_page to catch it).
 *
 * Clean swap cache pages can be directly isolated. A later page fault will
 * bring in the known good data from disk.
 */
static int me_swapcache_dirty(struct page *p, unsigned long pfn)
{
	ClearPageDirty(p);
	/* Trigger EIO in shmem: */
	ClearPageUptodate(p);

	if (!delete_from_lru_cache(p))
		return MF_DELAYED;
	else
		return MF_FAILED;
}

static int me_swapcache_clean(struct page *p, unsigned long pfn)
{
	delete_from_swap_cache(p);

	if (!delete_from_lru_cache(p))
		return MF_RECOVERED;
	else
		return MF_FAILED;
}

/*
 * Huge pages. Needs work.
 * Issues:
 * - Error on hugepage is contained in hugepage unit (not in raw page unit.)
 *   To narrow down kill region to one page, we need to break up pmd.
 */
static int me_huge_page(struct page *p, unsigned long pfn)
{
	int res = 0;
	struct page *hpage = compound_head(p);

	if (!PageHuge(hpage))
		return MF_DELAYED;

	/*
	 * We can safely recover from error on free or reserved (i.e.
	 * not in-use) hugepage by dequeuing it from freelist.
	 * To check whether a hugepage is in-use or not, we can't use
	 * page->lru because it can be used in other hugepage operations,
	 * such as __unmap_hugepage_range() and gather_surplus_pages().
	 * So instead we use page_mapping() and PageAnon().
	 * We assume that this function is called with page lock held,
	 * so there is no race between isolation and mapping/unmapping.
	 */
	if (!(page_mapping(hpage) || PageAnon(hpage))) {
		res = dequeue_hwpoisoned_huge_page(hpage);
		if (!res)
			return MF_RECOVERED;
	}
	return MF_DELAYED;
}

/*
 * Various page states we can handle.
 *
 * A page state is defined by its current page->flags bits.
 * The table matches them in order and calls the right handler.
 *
 * This is quite tricky because we can access page at any time
 * in its live cycle, so all accesses have to be extremely careful.
 *
 * This is not complete. More states could be added.
 * For any missing state don't attempt recovery.
 */

#define dirty		(1UL << PG_dirty)
#define sc		(1UL << PG_swapcache)
#define unevict		(1UL << PG_unevictable)
#define mlock		(1UL << PG_mlocked)
#define writeback	(1UL << PG_writeback)
#define lru		(1UL << PG_lru)
#define swapbacked	(1UL << PG_swapbacked)
#define head		(1UL << PG_head)
#define tail		(1UL << PG_tail)
#define compound	(1UL << PG_compound)
#define slab		(1UL << PG_slab)
#define reserved	(1UL << PG_reserved)

static struct page_state {
	unsigned long mask;
	unsigned long res;
	enum mf_action_page_type type;
	int (*action)(struct page *p, unsigned long pfn);
} error_states[] = {
	{ reserved,	reserved,	MF_MSG_KERNEL,	me_kernel },
	/*
	 * free pages are specially detected outside this table:
	 * PG_buddy pages only make a small fraction of all free pages.
	 */

	/*
	 * Could in theory check if slab page is free or if we can drop
	 * currently unused objects without touching them. But just
	 * treat it as standard kernel for now.
	 */
	{ slab,		slab,		MF_MSG_SLAB,	me_kernel },

#ifdef CONFIG_PAGEFLAGS_EXTENDED
	{ head,		head,		MF_MSG_HUGE,		me_huge_page },
	{ tail,		tail,		MF_MSG_HUGE,		me_huge_page },
#else
	{ compound,	compound,	MF_MSG_HUGE,		me_huge_page },
#endif

	{ sc|dirty,	sc|dirty,	MF_MSG_DIRTY_SWAPCACHE,	me_swapcache_dirty },
	{ sc|dirty,	sc,		MF_MSG_CLEAN_SWAPCACHE,	me_swapcache_clean },

	{ mlock|dirty,	mlock|dirty,	MF_MSG_DIRTY_MLOCKED_LRU,	me_pagecache_dirty },
	{ mlock|dirty,	mlock,		MF_MSG_CLEAN_MLOCKED_LRU,	me_pagecache_clean },

	{ unevict|dirty, unevict|dirty,	MF_MSG_DIRTY_UNEVICTABLE_LRU,	me_pagecache_dirty },
	{ unevict|dirty, unevict,	MF_MSG_CLEAN_UNEVICTABLE_LRU,	me_pagecache_clean },

	{ lru|dirty,	lru|dirty,	MF_MSG_DIRTY_LRU,	me_pagecache_dirty },
	{ lru|dirty,	lru,		MF_MSG_CLEAN_LRU,	me_pagecache_clean },

	/*
	 * Catchall entry: must be at end.
	 */
	{ 0,		0,		MF_MSG_UNKNOWN,	me_unknown },
};

#undef dirty
#undef sc
#undef unevict
#undef mlock
#undef writeback
#undef lru
#undef swapbacked
#undef head
#undef tail
#undef compound
#undef slab
#undef reserved

/*
 * "Dirty/Clean" indication is not 100% accurate due to the possibility of
 * setting PG_dirty outside page lock. See also comment above set_page_dirty().
 */
static void action_result(unsigned long pfn, enum mf_action_page_type type,
			  enum mf_result result)
{
	trace_memory_failure_event(pfn, type, result);

	pr_err("MCE %#lx: recovery action for %s: %s\n",
		pfn, action_page_types[type], action_name[result]);
}

static int page_action(struct page_state *ps, struct page *p,
			unsigned long pfn)
{
	int result;
	int count;

	result = ps->action(p, pfn);

	count = page_count(p) - 1;
	if (ps->action == me_swapcache_dirty && result == MF_DELAYED)
		count--;
	if (count != 0) {
		printk(KERN_ERR
		       "MCE %#lx: %s still referenced by %d users\n",
		       pfn, action_page_types[ps->type], count);
		result = MF_FAILED;
	}
	action_result(pfn, ps->type, result);

	/* Could do more checks here if page looks ok */
	/*
	 * Could adjust zone counters here to correct for the missing page.
	 */

	return (result == MF_RECOVERED || result == MF_DELAYED) ? 0 : -EBUSY;
}

/**
 * get_hwpoison_page() - Get refcount for memory error handling:
 * @page:	raw error page (hit by memory error)
 *
 * Return: return 0 if failed to grab the refcount, otherwise true (some
 * non-zero value.)
 */
int get_hwpoison_page(struct page *page)
{
	struct page *head = compound_head(page);

	if (PageHuge(head))
		return get_page_unless_zero(head);

	/*
	 * Thp tail page has special refcounting rule (refcount of tail pages
	 * is stored in ->_mapcount,) so we can't call get_page_unless_zero()
	 * directly for tail pages.
	 */
	if (PageTransHuge(head)) {
		/*
		 * Non anonymous thp exists only in allocation/free time. We
		 * can't handle such a case correctly, so let's give it up.
		 * This should be better than triggering BUG_ON when kernel
		 * tries to touch the "partially handled" page.
		 */
		if (!PageAnon(head)) {
			pr_err("MCE: %#lx: non anonymous thp\n",
				page_to_pfn(page));
			return 0;
		}

		if (get_page_unless_zero(head)) {
			if (PageTail(page))
				get_page(page);
			return 1;
		} else {
			return 0;
		}
	}

	return get_page_unless_zero(page);
}
EXPORT_SYMBOL_GPL(get_hwpoison_page);

/**
 * put_hwpoison_page() - Put refcount for memory error handling:
 * @page:	raw error page (hit by memory error)
 */
void put_hwpoison_page(struct page *page)
{
	struct page *head = compound_head(page);

	if (PageHuge(head)) {
		put_page(head);
		return;
	}

	if (PageTransHuge(head))
		if (page != head)
			put_page(head);

	put_page(page);
}
EXPORT_SYMBOL_GPL(put_hwpoison_page);

/*
 * Do all that is necessary to remove user space mappings. Unmap
 * the pages and send SIGBUS to the processes if the data was dirty.
 */
static int hwpoison_user_mappings(struct page *p, unsigned long pfn,
				  int trapno, int flags, struct page **hpagep)
{
	enum ttu_flags ttu = TTU_UNMAP | TTU_IGNORE_MLOCK | TTU_IGNORE_ACCESS;
	struct address_space *mapping;
	LIST_HEAD(tokill);
	int ret;
	int kill = 1, forcekill;
	struct page *hpage = *hpagep;

	/*
	 * Here we are interested only in user-mapped pages, so skip any
	 * other types of pages.
	 */
	if (PageReserved(p) || PageSlab(p))
		return SWAP_SUCCESS;
	if (!(PageLRU(hpage) || PageHuge(p)))
		return SWAP_SUCCESS;

	/*
	 * This check implies we don't kill processes if their pages
	 * are in the swap cache early. Those are always late kills.
	 */
	if (!page_mapped(hpage))
		return SWAP_SUCCESS;

	if (PageKsm(p)) {
		pr_err("MCE %#lx: can't handle KSM pages.\n", pfn);
		return SWAP_FAIL;
	}

	if (PageSwapCache(p)) {
		printk(KERN_ERR
		       "MCE %#lx: keeping poisoned page in swap cache\n", pfn);
		ttu |= TTU_IGNORE_HWPOISON;
	}

	/*
	 * Propagate the dirty bit from PTEs to struct page first, because we
	 * need this to decide if we should kill or just drop the page.
	 * XXX: the dirty test could be racy: set_page_dirty() may not always
	 * be called inside page lock (it's recommended but not enforced).
	 */
	mapping = page_mapping(hpage);
	if (!(flags & MF_MUST_KILL) && !PageDirty(hpage) && mapping &&
	    mapping_cap_writeback_dirty(mapping)) {
		if (page_mkclean(hpage)) {
			SetPageDirty(hpage);
		} else {
			kill = 0;
			ttu |= TTU_IGNORE_HWPOISON;
			printk(KERN_INFO
	"MCE %#lx: corrupted page was clean: dropped without side effects\n",
				pfn);
		}
	}

	/*
	 * First collect all the processes that have the page
	 * mapped in dirty form.  This has to be done before try_to_unmap,
	 * because ttu takes the rmap data structures down.
	 *
	 * Error handling: We ignore errors here because
	 * there's nothing that can be done.
	 */
	if (kill)
		collect_procs(hpage, &tokill, flags & MF_ACTION_REQUIRED);

	ret = try_to_unmap(hpage, ttu);
	if (ret != SWAP_SUCCESS)
		printk(KERN_ERR "MCE %#lx: failed to unmap page (mapcount=%d)\n",
				pfn, page_mapcount(hpage));

	/*
	 * Now that the dirty bit has been propagated to the
	 * struct page and all unmaps done we can decide if
	 * killing is needed or not.  Only kill when the page
	 * was dirty or the process is not restartable,
	 * otherwise the tokill list is merely
	 * freed.  When there was a problem unmapping earlier
	 * use a more force-full uncatchable kill to prevent
	 * any accesses to the poisoned memory.
	 */
	forcekill = PageDirty(hpage) || (flags & MF_MUST_KILL);
	kill_procs(&tokill, forcekill, trapno,
		      ret != SWAP_SUCCESS, p, pfn, flags);

	return ret;
}

static void set_page_hwpoison_huge_page(struct page *hpage)
{
	int i;
	int nr_pages = 1 << compound_order(hpage);
	for (i = 0; i < nr_pages; i++)
		SetPageHWPoison(hpage + i);
}

static void clear_page_hwpoison_huge_page(struct page *hpage)
{
	int i;
	int nr_pages = 1 << compound_order(hpage);
	for (i = 0; i < nr_pages; i++)
		ClearPageHWPoison(hpage + i);
}

/**
 * memory_failure - Handle memory failure of a page.
 * @pfn: Page Number of the corrupted page
 * @trapno: Trap number reported in the signal to user space.
 * @flags: fine tune action taken
 *
 * This function is called by the low level machine check code
 * of an architecture when it detects hardware memory corruption
 * of a page. It tries its best to recover, which includes
 * dropping pages, killing processes etc.
 *
 * The function is primarily of use for corruptions that
 * happen outside the current execution context (e.g. when
 * detected by a background scrubber)
 *
 * Must run in process context (e.g. a work queue) with interrupts
 * enabled and no spinlocks hold.
 */
int memory_failure(unsigned long pfn, int trapno, int flags)
{
	struct page_state *ps;
	struct page *p;
	struct page *hpage;
	struct page *orig_head;
	int res;
	unsigned int nr_pages;
	unsigned long page_flags;

	if (!sysctl_memory_failure_recovery)
		panic("Memory failure from trap %d on page %lx", trapno, pfn);

	if (!pfn_valid(pfn)) {
		printk(KERN_ERR
		       "MCE %#lx: memory outside kernel control\n",
		       pfn);
		return -ENXIO;
	}

	p = pfn_to_page(pfn);
	orig_head = hpage = compound_head(p);
	if (TestSetPageHWPoison(p)) {
		printk(KERN_ERR "MCE %#lx: already hardware poisoned\n", pfn);
		return 0;
	}

	/*
	 * Currently errors on hugetlbfs pages are measured in hugepage units,
	 * so nr_pages should be 1 << compound_order.  OTOH when errors are on
	 * transparent hugepages, they are supposed to be split and error
	 * measurement is done in normal page units.  So nr_pages should be one
	 * in this case.
	 */
	if (PageHuge(p))
		nr_pages = 1 << compound_order(hpage);
	else /* normal page or thp */
		nr_pages = 1;
	atomic_long_add(nr_pages, &num_poisoned_pages);

	/*
	 * We need/can do nothing about count=0 pages.
	 * 1) it's a free page, and therefore in safe hand:
	 *    prep_new_page() will be the gate keeper.
	 * 2) it's a free hugepage, which is also safe:
	 *    an affected hugepage will be dequeued from hugepage freelist,
	 *    so there's no concern about reusing it ever after.
	 * 3) it's part of a non-compound high order page.
	 *    Implies some kernel user: cannot stop them from
	 *    R/W the page; let's pray that the page has been
	 *    used and will be freed some time later.
	 * In fact it's dangerous to directly bump up page count from 0,
	 * that may make page_freeze_refs()/page_unfreeze_refs() mismatch.
	 */
	if (!(flags & MF_COUNT_INCREASED) && !get_hwpoison_page(p)) {
		if (is_free_buddy_page(p)) {
			action_result(pfn, MF_MSG_BUDDY, MF_DELAYED);
			return 0;
		} else if (PageHuge(hpage)) {
			/*
			 * Check "filter hit" and "race with other subpage."
			 */
			lock_page(hpage);
			if (PageHWPoison(hpage)) {
				if ((hwpoison_filter(p) && TestClearPageHWPoison(p))
				    || (p != hpage && TestSetPageHWPoison(hpage))) {
					atomic_long_sub(nr_pages, &num_poisoned_pages);
					unlock_page(hpage);
					return 0;
				}
			}
			set_page_hwpoison_huge_page(hpage);
			res = dequeue_hwpoisoned_huge_page(hpage);
			action_result(pfn, MF_MSG_FREE_HUGE,
				      res ? MF_IGNORED : MF_DELAYED);
			unlock_page(hpage);
			return res;
		} else {
			action_result(pfn, MF_MSG_KERNEL_HIGH_ORDER, MF_IGNORED);
			return -EBUSY;
		}
	}

	if (!PageHuge(p) && PageTransHuge(hpage)) {
		if (!PageAnon(hpage) || unlikely(split_huge_page(hpage))) {
			if (!PageAnon(hpage))
				pr_err("MCE: %#lx: non anonymous thp\n", pfn);
			else
				pr_err("MCE: %#lx: thp split failed\n", pfn);
			if (TestClearPageHWPoison(p))
				atomic_long_sub(nr_pages, &num_poisoned_pages);
			put_hwpoison_page(p);
			return -EBUSY;
		}
		VM_BUG_ON_PAGE(!page_count(p), p);
		hpage = compound_head(p);
	}

	/*
	 * We ignore non-LRU pages for good reasons.
	 * - PG_locked is only well defined for LRU pages and a few others
	 * - to avoid races with __SetPageLocked()
	 * - to avoid races with __SetPageSlab*() (and more non-atomic ops)
	 * The check (unnecessarily) ignores LRU pages being isolated and
	 * walked by the page reclaim code, however that's not a big loss.
	 */
	if (!PageHuge(p)) {
		if (!PageLRU(p))
			shake_page(p, 0);
		if (!PageLRU(p)) {
			/*
			 * shake_page could have turned it free.
			 */
			if (is_free_buddy_page(p)) {
				if (flags & MF_COUNT_INCREASED)
					action_result(pfn, MF_MSG_BUDDY, MF_DELAYED);
				else
					action_result(pfn, MF_MSG_BUDDY_2ND,
						      MF_DELAYED);
				return 0;
			}
		}
	}

	lock_page(hpage);

	/*
	 * The page could have changed compound pages during the locking.
	 * If this happens just bail out.
	 */
	if (PageCompound(p) && compound_head(p) != orig_head) {
		action_result(pfn, MF_MSG_DIFFERENT_COMPOUND, MF_IGNORED);
		res = -EBUSY;
		goto out;
	}

	/*
	 * We use page flags to determine what action should be taken, but
	 * the flags can be modified by the error containment action.  One
	 * example is an mlocked page, where PG_mlocked is cleared by
	 * page_remove_rmap() in try_to_unmap_one(). So to determine page status
	 * correctly, we save a copy of the page flags at this time.
	 */
	page_flags = p->flags;

	/*
	 * unpoison always clear PG_hwpoison inside page lock
	 */
	if (!PageHWPoison(p)) {
		printk(KERN_ERR "MCE %#lx: just unpoisoned\n", pfn);
		atomic_long_sub(nr_pages, &num_poisoned_pages);
		unlock_page(hpage);
		put_hwpoison_page(hpage);
		return 0;
	}
	if (hwpoison_filter(p)) {
		if (TestClearPageHWPoison(p))
			atomic_long_sub(nr_pages, &num_poisoned_pages);
		unlock_page(hpage);
		put_hwpoison_page(hpage);
		return 0;
	}

	if (!PageHuge(p) && !PageTransTail(p) && !PageLRU(p))
		goto identify_page_state;

	/*
	 * For error on the tail page, we should set PG_hwpoison
	 * on the head page to show that the hugepage is hwpoisoned
	 */
	if (PageHuge(p) && PageTail(p) && TestSetPageHWPoison(hpage)) {
		action_result(pfn, MF_MSG_POISONED_HUGE, MF_IGNORED);
		unlock_page(hpage);
		put_hwpoison_page(hpage);
		return 0;
	}
	/*
	 * Set PG_hwpoison on all pages in an error hugepage,
	 * because containment is done in hugepage unit for now.
	 * Since we have done TestSetPageHWPoison() for the head page with
	 * page lock held, we can safely set PG_hwpoison bits on tail pages.
	 */
	if (PageHuge(p))
		set_page_hwpoison_huge_page(hpage);

	/*
	 * It's very difficult to mess with pages currently under IO
	 * and in many cases impossible, so we just avoid it here.
	 */
	wait_on_page_writeback(p);

	/*
	 * Now take care of user space mappings.
	 * Abort on fail: __delete_from_page_cache() assumes unmapped page.
	 *
	 * When the raw error page is thp tail page, hpage points to the raw
	 * page after thp split.
	 */
	if (hwpoison_user_mappings(p, pfn, trapno, flags, &hpage)
	    != SWAP_SUCCESS) {
		action_result(pfn, MF_MSG_UNMAP_FAILED, MF_IGNORED);
		res = -EBUSY;
		goto out;
	}

	/*
	 * Torn down by someone else?
	 */
	if (PageLRU(p) && !PageSwapCache(p) && p->mapping == NULL) {
		action_result(pfn, MF_MSG_TRUNCATED_LRU, MF_IGNORED);
		res = -EBUSY;
		goto out;
	}

identify_page_state:
	res = -EBUSY;
	/*
	 * The first check uses the current page flags which may not have any
	 * relevant information. The second check with the saved page flagss is
	 * carried out only if the first check can't determine the page status.
	 */
	for (ps = error_states;; ps++)
		if ((p->flags & ps->mask) == ps->res)
			break;

	page_flags |= (p->flags & (1UL << PG_dirty));

	if (!ps->mask)
		for (ps = error_states;; ps++)
			if ((page_flags & ps->mask) == ps->res)
				break;
	res = page_action(ps, p, pfn);
out:
	unlock_page(hpage);
	return res;
}
EXPORT_SYMBOL_GPL(memory_failure);

#define MEMORY_FAILURE_FIFO_ORDER	4
#define MEMORY_FAILURE_FIFO_SIZE	(1 << MEMORY_FAILURE_FIFO_ORDER)

struct memory_failure_entry {
	unsigned long pfn;
	int trapno;
	int flags;
};

struct memory_failure_cpu {
	DECLARE_KFIFO(fifo, struct memory_failure_entry,
		      MEMORY_FAILURE_FIFO_SIZE);
	spinlock_t lock;
	struct work_struct work;
};

static DEFINE_PER_CPU(struct memory_failure_cpu, memory_failure_cpu);

/**
 * memory_failure_queue - Schedule handling memory failure of a page.
 * @pfn: Page Number of the corrupted page
 * @trapno: Trap number reported in the signal to user space.
 * @flags: Flags for memory failure handling
 *
 * This function is called by the low level hardware error handler
 * when it detects hardware memory corruption of a page. It schedules
 * the recovering of error page, including dropping pages, killing
 * processes etc.
 *
 * The function is primarily of use for corruptions that
 * happen outside the current execution context (e.g. when
 * detected by a background scrubber)
 *
 * Can run in IRQ context.
 */
void memory_failure_queue(unsigned long pfn, int trapno, int flags)
{
	struct memory_failure_cpu *mf_cpu;
	unsigned long proc_flags;
	struct memory_failure_entry entry = {
		.pfn =		pfn,
		.trapno =	trapno,
		.flags =	flags,
	};

	mf_cpu = &get_cpu_var(memory_failure_cpu);
	spin_lock_irqsave(&mf_cpu->lock, proc_flags);
	if (kfifo_put(&mf_cpu->fifo, entry))
		schedule_work_on(smp_processor_id(), &mf_cpu->work);
	else
		pr_err("Memory failure: buffer overflow when queuing memory failure at %#lx\n",
		       pfn);
	spin_unlock_irqrestore(&mf_cpu->lock, proc_flags);
	put_cpu_var(memory_failure_cpu);
}
EXPORT_SYMBOL_GPL(memory_failure_queue);

static void memory_failure_work_func(struct work_struct *work)
{
	struct memory_failure_cpu *mf_cpu;
	struct memory_failure_entry entry = { 0, };
	unsigned long proc_flags;
	int gotten;

	mf_cpu = this_cpu_ptr(&memory_failure_cpu);
	for (;;) {
		spin_lock_irqsave(&mf_cpu->lock, proc_flags);
		gotten = kfifo_get(&mf_cpu->fifo, &entry);
		spin_unlock_irqrestore(&mf_cpu->lock, proc_flags);
		if (!gotten)
			break;
		if (entry.flags & MF_SOFT_OFFLINE)
			soft_offline_page(pfn_to_page(entry.pfn), entry.flags);
		else
			memory_failure(entry.pfn, entry.trapno, entry.flags);
	}
}

static int __init memory_failure_init(void)
{
	struct memory_failure_cpu *mf_cpu;
	int cpu;

	for_each_possible_cpu(cpu) {
		mf_cpu = &per_cpu(memory_failure_cpu, cpu);
		spin_lock_init(&mf_cpu->lock);
		INIT_KFIFO(mf_cpu->fifo);
		INIT_WORK(&mf_cpu->work, memory_failure_work_func);
	}

	return 0;
}
core_initcall(memory_failure_init);

/**
 * unpoison_memory - Unpoison a previously poisoned page
 * @pfn: Page number of the to be unpoisoned page
 *
 * Software-unpoison a page that has been poisoned by
 * memory_failure() earlier.
 *
 * This is only done on the software-level, so it only works
 * for linux injected failures, not real hardware failures
 *
 * Returns 0 for success, otherwise -errno.
 */
int unpoison_memory(unsigned long pfn)
{
	struct page *page;
	struct page *p;
	int freeit = 0;
	unsigned int nr_pages;

	if (!pfn_valid(pfn))
		return -ENXIO;

	p = pfn_to_page(pfn);
	page = compound_head(p);

	if (!PageHWPoison(p)) {
		pr_info("MCE: Page was already unpoisoned %#lx\n", pfn);
		return 0;
	}

	/*
	 * unpoison_memory() can encounter thp only when the thp is being
	 * worked by memory_failure() and the page lock is not held yet.
	 * In such case, we yield to memory_failure() and make unpoison fail.
	 */
	if (!PageHuge(page) && PageTransHuge(page)) {
		pr_info("MCE: Memory failure is now running on %#lx\n", pfn);
		return 0;
	}

	nr_pages = 1 << compound_order(page);

	if (!get_hwpoison_page(p)) {
		/*
		 * Since HWPoisoned hugepage should have non-zero refcount,
		 * race between memory failure and unpoison seems to happen.
		 * In such case unpoison fails and memory failure runs
		 * to the end.
		 */
		if (PageHuge(page)) {
			pr_info("MCE: Memory failure is now running on free hugepage %#lx\n", pfn);
			return 0;
		}
		if (TestClearPageHWPoison(p))
			atomic_long_dec(&num_poisoned_pages);
		pr_info("MCE: Software-unpoisoned free page %#lx\n", pfn);
		return 0;
	}

	lock_page(page);
	/*
	 * This test is racy because PG_hwpoison is set outside of page lock.
	 * That's acceptable because that won't trigger kernel panic. Instead,
	 * the PG_hwpoison page will be caught and isolated on the entrance to
	 * the free buddy page pool.
	 */
	if (TestClearPageHWPoison(page)) {
		pr_info("MCE: Software-unpoisoned page %#lx\n", pfn);
		atomic_long_sub(nr_pages, &num_poisoned_pages);
		freeit = 1;
		if (PageHuge(page))
			clear_page_hwpoison_huge_page(page);
	}
	unlock_page(page);

	put_hwpoison_page(page);
	if (freeit && !(pfn == my_zero_pfn(0) && page_count(p) == 1))
		put_hwpoison_page(page);

	return 0;
}
EXPORT_SYMBOL(unpoison_memory);

static struct page *new_page(struct page *p, unsigned long private, int **x)
{
	int nid = page_to_nid(p);
	if (PageHuge(p))
		return alloc_huge_page_node(page_hstate(compound_head(p)),
						   nid);
	else
		return alloc_pages_exact_node(nid, GFP_HIGHUSER_MOVABLE, 0);
}

/*
 * Safely get reference count of an arbitrary page.
 * Returns 0 for a free page, -EIO for a zero refcount page
 * that is not free, and 1 for any other page type.
 * For 1 the page is returned with increased page count, otherwise not.
 */
static int __get_any_page(struct page *p, unsigned long pfn, int flags)
{
	int ret;

	if (flags & MF_COUNT_INCREASED)
		return 1;

	/*
	 * When the target page is a free hugepage, just remove it
	 * from free hugepage list.
	 */
	if (!get_hwpoison_page(p)) {
		if (PageHuge(p)) {
			pr_info("%s: %#lx free huge page\n", __func__, pfn);
			ret = 0;
		} else if (is_free_buddy_page(p)) {
			pr_info("%s: %#lx free buddy page\n", __func__, pfn);
			ret = 0;
		} else {
			pr_info("%s: %#lx: unknown zero refcount page type %lx\n",
				__func__, pfn, p->flags);
			ret = -EIO;
		}
	} else {
		/* Not a free page */
		ret = 1;
	}
	return ret;
}

static int get_any_page(struct page *page, unsigned long pfn, int flags)
{
	int ret = __get_any_page(page, pfn, flags);

	if (ret == 1 && !PageHuge(page) && !PageLRU(page)) {
		/*
		 * Try to free it.
		 */
		put_hwpoison_page(page);
		shake_page(page, 1);

		/*
		 * Did it turn free?
		 */
		ret = __get_any_page(page, pfn, 0);
		if (!PageLRU(page)) {
			/* Drop page reference which is from __get_any_page() */
<<<<<<< HEAD
			put_page(page);
=======
			put_hwpoison_page(page);
>>>>>>> 4cbb4c58
			pr_info("soft_offline: %#lx: unknown non LRU page type %lx\n",
				pfn, page->flags);
			return -EIO;
		}
	}
	return ret;
}

static int soft_offline_huge_page(struct page *page, int flags)
{
	int ret;
	unsigned long pfn = page_to_pfn(page);
	struct page *hpage = compound_head(page);
	LIST_HEAD(pagelist);

	/*
	 * This double-check of PageHWPoison is to avoid the race with
	 * memory_failure(). See also comment in __soft_offline_page().
	 */
	lock_page(hpage);
	if (PageHWPoison(hpage)) {
		unlock_page(hpage);
		put_hwpoison_page(hpage);
		pr_info("soft offline: %#lx hugepage already poisoned\n", pfn);
		return -EBUSY;
	}
	unlock_page(hpage);

	ret = isolate_huge_page(hpage, &pagelist);
	/*
	 * get_any_page() and isolate_huge_page() takes a refcount each,
	 * so need to drop one here.
	 */
<<<<<<< HEAD
	put_page(hpage);
=======
	put_hwpoison_page(hpage);
>>>>>>> 4cbb4c58
	if (!ret) {
		pr_info("soft offline: %#lx hugepage failed to isolate\n", pfn);
		return -EBUSY;
	}

	ret = migrate_pages(&pagelist, new_page, NULL, MPOL_MF_MOVE_ALL,
				MIGRATE_SYNC, MR_MEMORY_FAILURE);
	if (ret) {
		pr_info("soft offline: %#lx: migration failed %d, type %lx\n",
			pfn, ret, page->flags);
		/*
		 * We know that soft_offline_huge_page() tries to migrate
		 * only one hugepage pointed to by hpage, so we need not
		 * run through the pagelist here.
		 */
		putback_active_hugepage(hpage);
		if (ret > 0)
			ret = -EIO;
	} else {
		/* overcommit hugetlb page will be freed to buddy */
		if (PageHuge(page)) {
			set_page_hwpoison_huge_page(hpage);
			dequeue_hwpoisoned_huge_page(hpage);
			atomic_long_add(1 << compound_order(hpage),
					&num_poisoned_pages);
		} else {
			SetPageHWPoison(page);
			atomic_long_inc(&num_poisoned_pages);
		}
	}
	return ret;
}

static int __soft_offline_page(struct page *page, int flags)
{
	int ret;
	unsigned long pfn = page_to_pfn(page);

	/*
	 * Check PageHWPoison again inside page lock because PageHWPoison
	 * is set by memory_failure() outside page lock. Note that
	 * memory_failure() also double-checks PageHWPoison inside page lock,
	 * so there's no race between soft_offline_page() and memory_failure().
	 */
	lock_page(page);
	wait_on_page_writeback(page);
	if (PageHWPoison(page)) {
		unlock_page(page);
		put_hwpoison_page(page);
		pr_info("soft offline: %#lx page already poisoned\n", pfn);
		return -EBUSY;
	}
	/*
	 * Try to invalidate first. This should work for
	 * non dirty unmapped page cache pages.
	 */
	ret = invalidate_inode_page(page);
	unlock_page(page);
	/*
	 * RED-PEN would be better to keep it isolated here, but we
	 * would need to fix isolation locking first.
	 */
	if (ret == 1) {
		put_hwpoison_page(page);
		pr_info("soft_offline: %#lx: invalidated\n", pfn);
		SetPageHWPoison(page);
		atomic_long_inc(&num_poisoned_pages);
		return 0;
	}

	/*
	 * Simple invalidation didn't work.
	 * Try to migrate to a new page instead. migrate.c
	 * handles a large number of cases for us.
	 */
	ret = isolate_lru_page(page);
	/*
	 * Drop page reference which is came from get_any_page()
	 * successful isolate_lru_page() already took another one.
	 */
	put_hwpoison_page(page);
	if (!ret) {
		LIST_HEAD(pagelist);
		inc_zone_page_state(page, NR_ISOLATED_ANON +
					page_is_file_cache(page));
		list_add(&page->lru, &pagelist);
		if (!TestSetPageHWPoison(page))
			atomic_long_inc(&num_poisoned_pages);
		ret = migrate_pages(&pagelist, new_page, NULL, MPOL_MF_MOVE_ALL,
					MIGRATE_SYNC, MR_MEMORY_FAILURE);
		if (ret) {
			if (!list_empty(&pagelist)) {
				list_del(&page->lru);
				dec_zone_page_state(page, NR_ISOLATED_ANON +
						page_is_file_cache(page));
				putback_lru_page(page);
			}

			pr_info("soft offline: %#lx: migration failed %d, type %lx\n",
				pfn, ret, page->flags);
			if (ret > 0)
				ret = -EIO;
			if (TestClearPageHWPoison(page))
				atomic_long_dec(&num_poisoned_pages);
		}
	} else {
		pr_info("soft offline: %#lx: isolation failed: %d, page count %d, type %lx\n",
			pfn, ret, page_count(page), page->flags);
	}
	return ret;
}

/**
 * soft_offline_page - Soft offline a page.
 * @page: page to offline
 * @flags: flags. Same as memory_failure().
 *
 * Returns 0 on success, otherwise negated errno.
 *
 * Soft offline a page, by migration or invalidation,
 * without killing anything. This is for the case when
 * a page is not corrupted yet (so it's still valid to access),
 * but has had a number of corrected errors and is better taken
 * out.
 *
 * The actual policy on when to do that is maintained by
 * user space.
 *
 * This should never impact any application or cause data loss,
 * however it might take some time.
 *
 * This is not a 100% solution for all memory, but tries to be
 * ``good enough'' for the majority of memory.
 */
int soft_offline_page(struct page *page, int flags)
{
	int ret;
	unsigned long pfn = page_to_pfn(page);
	struct page *hpage = compound_head(page);

	if (PageHWPoison(page)) {
		pr_info("soft offline: %#lx page already poisoned\n", pfn);
		if (flags & MF_COUNT_INCREASED)
			put_hwpoison_page(page);
		return -EBUSY;
	}
	if (!PageHuge(page) && PageTransHuge(hpage)) {
		if (PageAnon(hpage) && unlikely(split_huge_page(hpage))) {
			pr_info("soft offline: %#lx: failed to split THP\n",
				pfn);
			if (flags & MF_COUNT_INCREASED)
				put_hwpoison_page(page);
			return -EBUSY;
		}
	}

	get_online_mems();

	ret = get_any_page(page, pfn, flags);
	put_online_mems();
	if (ret > 0) { /* for in-use pages */
		if (PageHuge(page))
			ret = soft_offline_huge_page(page, flags);
		else
			ret = __soft_offline_page(page, flags);
	} else if (ret == 0) { /* for free pages */
		if (PageHuge(page)) {
			set_page_hwpoison_huge_page(hpage);
			if (!dequeue_hwpoisoned_huge_page(hpage))
				atomic_long_add(1 << compound_order(hpage),
					&num_poisoned_pages);
		} else {
			if (!TestSetPageHWPoison(page))
				atomic_long_inc(&num_poisoned_pages);
		}
	}
	return ret;
}<|MERGE_RESOLUTION|>--- conflicted
+++ resolved
@@ -1549,11 +1549,7 @@
 		ret = __get_any_page(page, pfn, 0);
 		if (!PageLRU(page)) {
 			/* Drop page reference which is from __get_any_page() */
-<<<<<<< HEAD
-			put_page(page);
-=======
 			put_hwpoison_page(page);
->>>>>>> 4cbb4c58
 			pr_info("soft_offline: %#lx: unknown non LRU page type %lx\n",
 				pfn, page->flags);
 			return -EIO;
@@ -1587,11 +1583,7 @@
 	 * get_any_page() and isolate_huge_page() takes a refcount each,
 	 * so need to drop one here.
 	 */
-<<<<<<< HEAD
-	put_page(hpage);
-=======
 	put_hwpoison_page(hpage);
->>>>>>> 4cbb4c58
 	if (!ret) {
 		pr_info("soft offline: %#lx hugepage failed to isolate\n", pfn);
 		return -EBUSY;
