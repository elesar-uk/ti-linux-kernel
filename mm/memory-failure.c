--- conflicted
+++ resolved
@@ -138,19 +138,7 @@
 	if (!hwpoison_filter_memcg)
 		return 0;
 
-<<<<<<< HEAD
-	mem = try_get_mem_cgroup_from_page(p);
-	if (!mem)
-		return -EINVAL;
-
-	css = &mem->css;
-	ino = cgroup_ino(css->cgroup);
-	css_put(css);
-
-	if (ino != hwpoison_filter_memcg)
-=======
 	if (page_cgroup_ino(p) != hwpoison_filter_memcg)
->>>>>>> 0931fbdd
 		return -EINVAL;
 
 	return 0;
