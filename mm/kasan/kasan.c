--- conflicted
+++ resolved
@@ -530,10 +530,6 @@
 	if (likely(cache->flags & SLAB_KASAN)) {
 		struct kasan_alloc_meta *alloc_info =
 			get_alloc_info(cache, object);
-<<<<<<< HEAD
-		alloc_info->state = KASAN_STATE_FREE;
-		set_track(&free_info->track, GFP_NOWAIT);
-=======
 		struct kasan_free_meta *free_info =
 			get_free_info(cache, object);
 
@@ -552,7 +548,6 @@
 		default:
 			break;
 		}
->>>>>>> d75c99eb
 	}
 	return false;
 #else
