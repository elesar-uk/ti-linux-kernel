/*
 * Provide common bits of early_ioremap() support for architectures needing
 * temporary mappings during boot before ioremap() is available.
 *
 * This is mostly a direct copy of the x86 early_ioremap implementation.
 *
 * (C) Copyright 1995 1996, 2014 Linus Torvalds
 *
 */
#include <linux/kernel.h>
#include <linux/init.h>
#include <linux/io.h>
#include <linux/module.h>
#include <linux/slab.h>
#include <linux/mm.h>
#include <linux/vmalloc.h>
#include <asm/fixmap.h>

#ifdef CONFIG_MMU
static int early_ioremap_debug __initdata;

static int __init early_ioremap_debug_setup(char *str)
{
	early_ioremap_debug = 1;

	return 0;
}
early_param("early_ioremap_debug", early_ioremap_debug_setup);

static int after_paging_init __initdata;

void __init __weak early_ioremap_shutdown(void)
{
}

void __init early_ioremap_reset(void)
{
	early_ioremap_shutdown();
	after_paging_init = 1;
}

/*
 * Generally, ioremap() is available after paging_init() has been called.
 * Architectures wanting to allow early_ioremap after paging_init() can
 * define __late_set_fixmap and __late_clear_fixmap to do the right thing.
 */
#ifndef __late_set_fixmap
static inline void __init __late_set_fixmap(enum fixed_addresses idx,
					    phys_addr_t phys, pgprot_t prot)
{
	BUG();
}
#endif

#ifndef __late_clear_fixmap
static inline void __init __late_clear_fixmap(enum fixed_addresses idx)
{
	BUG();
}
#endif

static void __iomem *prev_map[FIX_BTMAPS_SLOTS] __initdata;
static unsigned long prev_size[FIX_BTMAPS_SLOTS] __initdata;
static unsigned long slot_virt[FIX_BTMAPS_SLOTS] __initdata;

void __init early_ioremap_setup(void)
{
	int i;

	for (i = 0; i < FIX_BTMAPS_SLOTS; i++)
		if (WARN_ON(prev_map[i]))
			break;

	for (i = 0; i < FIX_BTMAPS_SLOTS; i++)
		slot_virt[i] = __fix_to_virt(FIX_BTMAP_BEGIN - NR_FIX_BTMAPS*i);
}

static int __init check_early_ioremap_leak(void)
{
	int count = 0;
	int i;

	for (i = 0; i < FIX_BTMAPS_SLOTS; i++)
		if (prev_map[i])
			count++;

	if (WARN(count, KERN_WARNING
		 "Debug warning: early ioremap leak of %d areas detected.\n"
		 "please boot with early_ioremap_debug and report the dmesg.\n",
		 count))
		return 1;
	return 0;
}
late_initcall(check_early_ioremap_leak);

static void __init __iomem *
__early_ioremap(resource_size_t phys_addr, unsigned long size, pgprot_t prot)
{
	unsigned long offset;
	resource_size_t last_addr;
	unsigned int nrpages;
	enum fixed_addresses idx;
	int i, slot;

	WARN_ON(system_state != SYSTEM_BOOTING);

	slot = -1;
	for (i = 0; i < FIX_BTMAPS_SLOTS; i++) {
		if (!prev_map[i]) {
			slot = i;
			break;
		}
	}

	if (WARN(slot < 0, "%s(%08llx, %08lx) not found slot\n",
		 __func__, (u64)phys_addr, size))
		return NULL;

	/* Don't allow wraparound or zero size */
	last_addr = phys_addr + size - 1;
	if (WARN_ON(!size || last_addr < phys_addr))
		return NULL;

	prev_size[slot] = size;
	/*
	 * Mappings have to be page-aligned
	 */
	offset = phys_addr & ~PAGE_MASK;
	phys_addr &= PAGE_MASK;
	size = PAGE_ALIGN(last_addr + 1) - phys_addr;

	/*
	 * Mappings have to fit in the FIX_BTMAP area.
	 */
	nrpages = size >> PAGE_SHIFT;
	if (WARN_ON(nrpages > NR_FIX_BTMAPS))
		return NULL;

	/*
	 * Ok, go for it..
	 */
	idx = FIX_BTMAP_BEGIN - NR_FIX_BTMAPS*slot;
	while (nrpages > 0) {
		if (after_paging_init)
			__late_set_fixmap(idx, phys_addr, prot);
		else
			__early_set_fixmap(idx, phys_addr, prot);
		phys_addr += PAGE_SIZE;
		--idx;
		--nrpages;
	}
	WARN(early_ioremap_debug, "%s(%08llx, %08lx) [%d] => %08lx + %08lx\n",
	     __func__, (u64)phys_addr, size, slot, offset, slot_virt[slot]);

	prev_map[slot] = (void __iomem *)(offset + slot_virt[slot]);
	return prev_map[slot];
}

void __init early_iounmap(void __iomem *addr, unsigned long size)
{
	unsigned long virt_addr;
	unsigned long offset;
	unsigned int nrpages;
	enum fixed_addresses idx;
	int i, slot;

	slot = -1;
	for (i = 0; i < FIX_BTMAPS_SLOTS; i++) {
		if (prev_map[i] == addr) {
			slot = i;
			break;
		}
	}

	if (WARN(slot < 0, "early_iounmap(%p, %08lx) not found slot\n",
		 addr, size))
		return;

	if (WARN(prev_size[slot] != size,
		 "early_iounmap(%p, %08lx) [%d] size not consistent %08lx\n",
		 addr, size, slot, prev_size[slot]))
		return;

	WARN(early_ioremap_debug, "early_iounmap(%p, %08lx) [%d]\n",
	     addr, size, slot);

	virt_addr = (unsigned long)addr;
	if (WARN_ON(virt_addr < fix_to_virt(FIX_BTMAP_BEGIN)))
		return;

	offset = virt_addr & ~PAGE_MASK;
	nrpages = PAGE_ALIGN(offset + size) >> PAGE_SHIFT;

	idx = FIX_BTMAP_BEGIN - NR_FIX_BTMAPS*slot;
	while (nrpages > 0) {
		if (after_paging_init)
			__late_clear_fixmap(idx);
		else
			__early_set_fixmap(idx, 0, FIXMAP_PAGE_CLEAR);
		--idx;
		--nrpages;
	}
	prev_map[slot] = NULL;
}

/* Remap an IO device */
void __init __iomem *
early_ioremap(resource_size_t phys_addr, unsigned long size)
{
	return __early_ioremap(phys_addr, size, FIXMAP_PAGE_IO);
}

/* Remap memory */
void __init *
early_memremap(resource_size_t phys_addr, unsigned long size)
{
	return (__force void *)__early_ioremap(phys_addr, size,
					       FIXMAP_PAGE_NORMAL);
}
<<<<<<< HEAD
#ifdef FIXMAP_PAGE_RO
void __init *
early_memremap_ro(resource_size_t phys_addr, unsigned long size)
{
	return (__force void *)__early_ioremap(phys_addr, size, FIXMAP_PAGE_RO);
}
#endif
=======

#define MAX_MAP_CHUNK	(NR_FIX_BTMAPS << PAGE_SHIFT)

void __init copy_from_early_mem(void *dest, phys_addr_t src, unsigned long size)
{
	unsigned long slop, clen;
	char *p;

	while (size) {
		slop = src & ~PAGE_MASK;
		clen = size;
		if (clen > MAX_MAP_CHUNK - slop)
			clen = MAX_MAP_CHUNK - slop;
		p = early_memremap(src & PAGE_MASK, clen + slop);
		memcpy(dest, p + slop, clen);
		early_memunmap(p, clen + slop);
		dest += clen;
		src += clen;
		size -= clen;
	}
}

>>>>>>> 0931fbdd
#else /* CONFIG_MMU */

void __init __iomem *
early_ioremap(resource_size_t phys_addr, unsigned long size)
{
	return (__force void __iomem *)phys_addr;
}

/* Remap memory */
void __init *
early_memremap(resource_size_t phys_addr, unsigned long size)
{
	return (void *)phys_addr;
}
void __init *
early_memremap_ro(resource_size_t phys_addr, unsigned long size)
{
	return (void *)phys_addr;
}

void __init early_iounmap(void __iomem *addr, unsigned long size)
{
}

#endif /* CONFIG_MMU */


void __init early_memunmap(void *addr, unsigned long size)
{
	early_iounmap((__force void __iomem *)addr, size);
}<|MERGE_RESOLUTION|>--- conflicted
+++ resolved
@@ -217,15 +217,6 @@
 	return (__force void *)__early_ioremap(phys_addr, size,
 					       FIXMAP_PAGE_NORMAL);
 }
-<<<<<<< HEAD
-#ifdef FIXMAP_PAGE_RO
-void __init *
-early_memremap_ro(resource_size_t phys_addr, unsigned long size)
-{
-	return (__force void *)__early_ioremap(phys_addr, size, FIXMAP_PAGE_RO);
-}
-#endif
-=======
 
 #define MAX_MAP_CHUNK	(NR_FIX_BTMAPS << PAGE_SHIFT)
 
@@ -248,7 +239,13 @@
 	}
 }
 
->>>>>>> 0931fbdd
+#ifdef FIXMAP_PAGE_RO
+void __init *
+early_memremap_ro(resource_size_t phys_addr, unsigned long size)
+{
+	return (__force void *)__early_ioremap(phys_addr, size, FIXMAP_PAGE_RO);
+}
+#endif
 #else /* CONFIG_MMU */
 
 void __init __iomem *
