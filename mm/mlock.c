/*
 *	linux/mm/mlock.c
 *
 *  (C) Copyright 1995 Linus Torvalds
 *  (C) Copyright 2002 Christoph Hellwig
 */

#include <linux/capability.h>
#include <linux/mman.h>
#include <linux/mm.h>
#include <linux/swap.h>
#include <linux/swapops.h>
#include <linux/pagemap.h>
#include <linux/mempolicy.h>
#include <linux/syscalls.h>
#include <linux/sched.h>
#include <linux/export.h>
#include <linux/rmap.h>
#include <linux/mmzone.h>
#include <linux/hugetlb.h>

#include "internal.h"

int can_do_mlock(void)
{
	if (capable(CAP_IPC_LOCK))
		return 1;
	if (rlimit(RLIMIT_MEMLOCK) != 0)
		return 1;
	return 0;
}
EXPORT_SYMBOL(can_do_mlock);

/*
 * Mlocked pages are marked with PageMlocked() flag for efficient testing
 * in vmscan and, possibly, the fault path; and to support semi-accurate
 * statistics.
 *
 * An mlocked page [PageMlocked(page)] is unevictable.  As such, it will
 * be placed on the LRU "unevictable" list, rather than the [in]active lists.
 * The unevictable list is an LRU sibling list to the [in]active lists.
 * PageUnevictable is set to indicate the unevictable state.
 *
 * When lazy mlocking via vmscan, it is important to ensure that the
 * vma's VM_LOCKED status is not concurrently being modified, otherwise we
 * may have mlocked a page that is being munlocked. So lazy mlock must take
 * the mmap_sem for read, and verify that the vma really is locked
 * (see mm/rmap.c).
 */

/*
 *  LRU accounting for clear_page_mlock()
 */
void clear_page_mlock(struct page *page)
{
	if (!TestClearPageMlocked(page))
		return;

	mod_zone_page_state(page_zone(page), NR_MLOCK,
			    -hpage_nr_pages(page));
	count_vm_event(UNEVICTABLE_PGCLEARED);
	if (!isolate_lru_page(page)) {
		putback_lru_page(page);
	} else {
		/*
		 * We lost the race. the page already moved to evictable list.
		 */
		if (PageUnevictable(page))
			count_vm_event(UNEVICTABLE_PGSTRANDED);
	}
}

/*
 * Mark page as mlocked if not already.
 * If page on LRU, isolate and putback to move to unevictable list.
 */
void mlock_vma_page(struct page *page)
{
	BUG_ON(!PageLocked(page));

	if (!TestSetPageMlocked(page)) {
		mod_zone_page_state(page_zone(page), NR_MLOCK,
				    hpage_nr_pages(page));
		count_vm_event(UNEVICTABLE_PGMLOCKED);
		if (!isolate_lru_page(page))
			putback_lru_page(page);
	}
}

/**
 * munlock_vma_page - munlock a vma page
 * @page - page to be unlocked
 *
 * called from munlock()/munmap() path with page supposedly on the LRU.
 * When we munlock a page, because the vma where we found the page is being
 * munlock()ed or munmap()ed, we want to check whether other vmas hold the
 * page locked so that we can leave it on the unevictable lru list and not
 * bother vmscan with it.  However, to walk the page's rmap list in
 * try_to_munlock() we must isolate the page from the LRU.  If some other
 * task has removed the page from the LRU, we won't be able to do that.
 * So we clear the PageMlocked as we might not get another chance.  If we
 * can't isolate the page, we leave it for putback_lru_page() and vmscan
 * [page_referenced()/try_to_unmap()] to deal with.
 */
void munlock_vma_page(struct page *page)
{
	BUG_ON(!PageLocked(page));

	if (TestClearPageMlocked(page)) {
		mod_zone_page_state(page_zone(page), NR_MLOCK,
				    -hpage_nr_pages(page));
		if (!isolate_lru_page(page)) {
			int ret = SWAP_AGAIN;

			/*
			 * Optimization: if the page was mapped just once,
			 * that's our mapping and we don't need to check all the
			 * other vmas.
			 */
			if (page_mapcount(page) > 1)
				ret = try_to_munlock(page);
			/*
			 * did try_to_unlock() succeed or punt?
			 */
			if (ret != SWAP_MLOCK)
				count_vm_event(UNEVICTABLE_PGMUNLOCKED);

			putback_lru_page(page);
		} else {
			/*
			 * Some other task has removed the page from the LRU.
			 * putback_lru_page() will take care of removing the
			 * page from the unevictable list, if necessary.
			 * vmscan [page_referenced()] will move the page back
			 * to the unevictable list if some other vma has it
			 * mlocked.
			 */
			if (PageUnevictable(page))
				count_vm_event(UNEVICTABLE_PGSTRANDED);
			else
				count_vm_event(UNEVICTABLE_PGMUNLOCKED);
		}
	}
}

/**
 * __mlock_vma_pages_range() -  mlock a range of pages in the vma.
 * @vma:   target vma
 * @start: start address
 * @end:   end address
 *
 * This takes care of making the pages present too.
 *
 * return 0 on success, negative error code on error.
 *
 * vma->vm_mm->mmap_sem must be held for at least read.
 */
long __mlock_vma_pages_range(struct vm_area_struct *vma,
		unsigned long start, unsigned long end, int *nonblocking)
{
	struct mm_struct *mm = vma->vm_mm;
	unsigned long addr = start;
	unsigned long nr_pages = (end - start) / PAGE_SIZE;
	int gup_flags;

	VM_BUG_ON(start & ~PAGE_MASK);
	VM_BUG_ON(end   & ~PAGE_MASK);
	VM_BUG_ON(start < vma->vm_start);
	VM_BUG_ON(end   > vma->vm_end);
	VM_BUG_ON(!rwsem_is_locked(&mm->mmap_sem));

	gup_flags = FOLL_TOUCH | FOLL_MLOCK;
	/*
	 * We want to touch writable mappings with a write fault in order
	 * to break COW, except for shared mappings because these don't COW
	 * and we would not want to dirty them for nothing.
	 */
	if ((vma->vm_flags & (VM_WRITE | VM_SHARED)) == VM_WRITE)
		gup_flags |= FOLL_WRITE;

	/*
	 * We want mlock to succeed for regions that have any permissions
	 * other than PROT_NONE.
	 */
	if (vma->vm_flags & (VM_READ | VM_WRITE | VM_EXEC))
		gup_flags |= FOLL_FORCE;

	/*
	 * We made sure addr is within a VMA, so the following will
	 * not result in a stack expansion that recurses back here.
	 */
	return __get_user_pages(current, mm, addr, nr_pages, gup_flags,
				NULL, NULL, nonblocking);
}

/*
 * convert get_user_pages() return value to posix mlock() error
 */
static int __mlock_posix_error_return(long retval)
{
	if (retval == -EFAULT)
		retval = -ENOMEM;
	else if (retval == -ENOMEM)
		retval = -EAGAIN;
	return retval;
}

/*
 * munlock_vma_pages_range() - munlock all pages in the vma range.'
 * @vma - vma containing range to be munlock()ed.
 * @start - start address in @vma of the range
 * @end - end of range in @vma.
 *
 *  For mremap(), munmap() and exit().
 *
 * Called with @vma VM_LOCKED.
 *
 * Returns with VM_LOCKED cleared.  Callers must be prepared to
 * deal with this.
 *
 * We don't save and restore VM_LOCKED here because pages are
 * still on lru.  In unmap path, pages might be scanned by reclaim
 * and re-mlocked by try_to_{munlock|unmap} before we unmap and
 * free them.  This will result in freeing mlocked pages.
 */
void munlock_vma_pages_range(struct vm_area_struct *vma,
			     unsigned long start, unsigned long end)
{
	unsigned long addr;

	lru_add_drain();
	vma->vm_flags &= ~VM_LOCKED;

	for (addr = start; addr < end; addr += PAGE_SIZE) {
		struct page *page;
		/*
		 * Although FOLL_DUMP is intended for get_dump_page(),
		 * it just so happens that its special treatment of the
		 * ZERO_PAGE (returning an error instead of doing get_page)
		 * suits munlock very well (and if somehow an abnormal page
		 * has sneaked into the range, we won't oops here: great).
		 */
		page = follow_page(vma, addr, FOLL_GET | FOLL_DUMP);
		if (page && !IS_ERR(page)) {
			lock_page(page);
			munlock_vma_page(page);
			unlock_page(page);
			put_page(page);
		}
		cond_resched();
	}
}

/*
 * mlock_fixup  - handle mlock[all]/munlock[all] requests.
 *
 * Filters out "special" vmas -- VM_LOCKED never gets set for these, and
 * munlock is a no-op.  However, for some special vmas, we go ahead and
 * populate the ptes.
 *
 * For vmas that pass the filters, merge/split as appropriate.
 */
static int mlock_fixup(struct vm_area_struct *vma, struct vm_area_struct **prev,
	unsigned long start, unsigned long end, vm_flags_t newflags)
{
	struct mm_struct *mm = vma->vm_mm;
	pgoff_t pgoff;
	int nr_pages;
	int ret = 0;
	int lock = !!(newflags & VM_LOCKED);

	if (newflags == vma->vm_flags || (vma->vm_flags & VM_SPECIAL) ||
	    is_vm_hugetlb_page(vma) || vma == get_gate_vma(current->mm))
		goto out;	/* don't set VM_LOCKED,  don't count */

	pgoff = vma->vm_pgoff + ((start - vma->vm_start) >> PAGE_SHIFT);
	*prev = vma_merge(mm, *prev, start, end, newflags, vma->anon_vma,
			  vma->vm_file, pgoff, vma_policy(vma));
	if (*prev) {
		vma = *prev;
		goto success;
	}

	if (start != vma->vm_start) {
		ret = split_vma(mm, vma, start, 1);
		if (ret)
			goto out;
	}

	if (end != vma->vm_end) {
		ret = split_vma(mm, vma, end, 0);
		if (ret)
			goto out;
	}

success:
	/*
	 * Keep track of amount of locked VM.
	 */
	nr_pages = (end - start) >> PAGE_SHIFT;
	if (!lock)
		nr_pages = -nr_pages;
	mm->locked_vm += nr_pages;

	/*
	 * vm_flags is protected by the mmap_sem held in write mode.
	 * It's okay if try_to_unmap_one unmaps a page just after we
	 * set VM_LOCKED, __mlock_vma_pages_range will bring it back.
	 */

	if (lock)
		vma->vm_flags = newflags;
	else
		munlock_vma_pages_range(vma, start, end);

out:
	*prev = vma;
	return ret;
}

static int do_mlock(unsigned long start, size_t len, int on)
{
	unsigned long nstart, end, tmp;
	struct vm_area_struct * vma, * prev;
	int error;

	VM_BUG_ON(start & ~PAGE_MASK);
	VM_BUG_ON(len != PAGE_ALIGN(len));
	end = start + len;
	if (end < start)
		return -EINVAL;
	if (end == start)
		return 0;
	vma = find_vma(current->mm, start);
	if (!vma || vma->vm_start > start)
		return -ENOMEM;

	prev = vma->vm_prev;
	if (start > vma->vm_start)
		prev = vma;

	for (nstart = start ; ; ) {
		vm_flags_t newflags;

		/* Here we know that  vma->vm_start <= nstart < vma->vm_end. */

		newflags = vma->vm_flags & ~VM_LOCKED;
		if (on)
			newflags |= VM_LOCKED | VM_POPULATE;

		tmp = vma->vm_end;
		if (tmp > end)
			tmp = end;
		error = mlock_fixup(vma, &prev, nstart, tmp, newflags);
		if (error)
			break;
		nstart = tmp;
		if (nstart < prev->vm_end)
			nstart = prev->vm_end;
		if (nstart >= end)
			break;

		vma = prev->vm_next;
		if (!vma || vma->vm_start != nstart) {
			error = -ENOMEM;
			break;
		}
	}
	return error;
}

/*
 * __mm_populate - populate and/or mlock pages within a range of address space.
 *
 * This is used to implement mlock() and the MAP_POPULATE / MAP_LOCKED mmap
 * flags. VMAs must be already marked with the desired vm_flags, and
 * mmap_sem must not be held.
 */
int __mm_populate(unsigned long start, unsigned long len, int ignore_errors)
{
	struct mm_struct *mm = current->mm;
	unsigned long end, nstart, nend;
	struct vm_area_struct *vma = NULL;
	int locked = 0;
	long ret = 0;

	VM_BUG_ON(start & ~PAGE_MASK);
	VM_BUG_ON(len != PAGE_ALIGN(len));
	end = start + len;

	for (nstart = start; nstart < end; nstart = nend) {
		/*
		 * We want to fault in pages for [nstart; end) address range.
		 * Find first corresponding VMA.
		 */
		if (!locked) {
			locked = 1;
			down_read(&mm->mmap_sem);
			vma = find_vma(mm, nstart);
		} else if (nstart >= vma->vm_end)
			vma = vma->vm_next;
		if (!vma || vma->vm_start >= end)
			break;
		/*
		 * Set [nstart; nend) to intersection of desired address
		 * range with the first VMA. Also, skip undesirable VMA types.
		 */
		nend = min(end, vma->vm_end);
		if ((vma->vm_flags & (VM_IO | VM_PFNMAP | VM_POPULATE)) !=
		    VM_POPULATE)
			continue;
		if (nstart < vma->vm_start)
			nstart = vma->vm_start;
		/*
		 * Now fault in a range of pages. __mlock_vma_pages_range()
		 * double checks the vma flags, so that it won't mlock pages
		 * if the vma was already munlocked.
		 */
		ret = __mlock_vma_pages_range(vma, nstart, nend, &locked);
		if (ret < 0) {
			if (ignore_errors) {
				ret = 0;
				continue;	/* continue at next VMA */
			}
			ret = __mlock_posix_error_return(ret);
			break;
		}
		nend = nstart + ret * PAGE_SIZE;
		ret = 0;
	}
	if (locked)
		up_read(&mm->mmap_sem);
	return ret;	/* 0 or negative error code */
}

SYSCALL_DEFINE2(mlock, unsigned long, start, size_t, len)
{
	unsigned long locked;
	unsigned long lock_limit;
	int error = -ENOMEM;

	if (!can_do_mlock())
		return -EPERM;

	lru_add_drain_all();	/* flush pagevec */

	down_write(&current->mm->mmap_sem);
	len = PAGE_ALIGN(len + (start & ~PAGE_MASK));
	start &= PAGE_MASK;

	locked = len >> PAGE_SHIFT;
	locked += current->mm->locked_vm;

	lock_limit = rlimit(RLIMIT_MEMLOCK);
	lock_limit >>= PAGE_SHIFT;

	/* check against resource limits */
	if ((locked <= lock_limit) || capable(CAP_IPC_LOCK))
		error = do_mlock(start, len, 1);
	up_write(&current->mm->mmap_sem);
	if (!error)
		error = __mm_populate(start, len, 0);
	return error;
}

SYSCALL_DEFINE2(munlock, unsigned long, start, size_t, len)
{
	int ret;

	down_write(&current->mm->mmap_sem);
	len = PAGE_ALIGN(len + (start & ~PAGE_MASK));
	start &= PAGE_MASK;
	ret = do_mlock(start, len, 0);
	up_write(&current->mm->mmap_sem);
	return ret;
}

static int do_mlockall(int flags)
{
	struct vm_area_struct * vma, * prev = NULL;

	if (flags & MCL_FUTURE)
<<<<<<< HEAD
		current->mm->def_flags |= VM_LOCKED;
	else
		current->mm->def_flags &= ~VM_LOCKED;
=======
		current->mm->def_flags |= VM_LOCKED | VM_POPULATE;
	else
		current->mm->def_flags &= ~(VM_LOCKED | VM_POPULATE);
>>>>>>> 1b37d6ea
	if (flags == MCL_FUTURE)
		goto out;

	for (vma = current->mm->mmap; vma ; vma = prev->vm_next) {
		vm_flags_t newflags;

		newflags = vma->vm_flags & ~VM_LOCKED;
		if (flags & MCL_CURRENT)
			newflags |= VM_LOCKED | VM_POPULATE;

		/* Ignore errors */
		mlock_fixup(vma, &prev, vma->vm_start, vma->vm_end, newflags);
	}
out:
	return 0;
}

SYSCALL_DEFINE1(mlockall, int, flags)
{
	unsigned long lock_limit;
	int ret = -EINVAL;

	if (!flags || (flags & ~(MCL_CURRENT | MCL_FUTURE)))
		goto out;

	ret = -EPERM;
	if (!can_do_mlock())
		goto out;

	if (flags & MCL_CURRENT)
		lru_add_drain_all();	/* flush pagevec */

	down_write(&current->mm->mmap_sem);

	lock_limit = rlimit(RLIMIT_MEMLOCK);
	lock_limit >>= PAGE_SHIFT;

	ret = -ENOMEM;
	if (!(flags & MCL_CURRENT) || (current->mm->total_vm <= lock_limit) ||
	    capable(CAP_IPC_LOCK))
		ret = do_mlockall(flags);
	up_write(&current->mm->mmap_sem);
	if (!ret && (flags & MCL_CURRENT))
		mm_populate(0, TASK_SIZE);
out:
	return ret;
}

SYSCALL_DEFINE0(munlockall)
{
	int ret;

	down_write(&current->mm->mmap_sem);
	ret = do_mlockall(0);
	up_write(&current->mm->mmap_sem);
	return ret;
}

/*
 * Objects with different lifetime than processes (SHM_LOCK and SHM_HUGETLB
 * shm segments) get accounted against the user_struct instead.
 */
static DEFINE_SPINLOCK(shmlock_user_lock);

int user_shm_lock(size_t size, struct user_struct *user)
{
	unsigned long lock_limit, locked;
	int allowed = 0;

	locked = (size + PAGE_SIZE - 1) >> PAGE_SHIFT;
	lock_limit = rlimit(RLIMIT_MEMLOCK);
	if (lock_limit == RLIM_INFINITY)
		allowed = 1;
	lock_limit >>= PAGE_SHIFT;
	spin_lock(&shmlock_user_lock);
	if (!allowed &&
	    locked + user->locked_shm > lock_limit && !capable(CAP_IPC_LOCK))
		goto out;
	get_uid(user);
	user->locked_shm += locked;
	allowed = 1;
out:
	spin_unlock(&shmlock_user_lock);
	return allowed;
}

void user_shm_unlock(size_t size, struct user_struct *user)
{
	spin_lock(&shmlock_user_lock);
	user->locked_shm -= (size + PAGE_SIZE - 1) >> PAGE_SHIFT;
	spin_unlock(&shmlock_user_lock);
	free_uid(user);
}<|MERGE_RESOLUTION|>--- conflicted
+++ resolved
@@ -480,15 +480,9 @@
 	struct vm_area_struct * vma, * prev = NULL;
 
 	if (flags & MCL_FUTURE)
-<<<<<<< HEAD
-		current->mm->def_flags |= VM_LOCKED;
-	else
-		current->mm->def_flags &= ~VM_LOCKED;
-=======
 		current->mm->def_flags |= VM_LOCKED | VM_POPULATE;
 	else
 		current->mm->def_flags &= ~(VM_LOCKED | VM_POPULATE);
->>>>>>> 1b37d6ea
 	if (flags == MCL_FUTURE)
 		goto out;
 
