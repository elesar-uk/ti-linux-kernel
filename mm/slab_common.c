/*
 * Slab allocator functions that are independent of the allocator strategy
 *
 * (C) 2012 Christoph Lameter <cl@linux.com>
 */
#include <linux/slab.h>

#include <linux/mm.h>
#include <linux/poison.h>
#include <linux/interrupt.h>
#include <linux/memory.h>
#include <linux/compiler.h>
#include <linux/module.h>
#include <linux/cpu.h>
#include <linux/uaccess.h>
#include <linux/seq_file.h>
#include <linux/proc_fs.h>
#include <asm/cacheflush.h>
#include <asm/tlbflush.h>
#include <asm/page.h>
#include <linux/memcontrol.h>

#define CREATE_TRACE_POINTS
#include <trace/events/kmem.h>

#include "slab.h"

enum slab_state slab_state;
LIST_HEAD(slab_caches);
DEFINE_MUTEX(slab_mutex);
struct kmem_cache *kmem_cache;

/*
 * Set of flags that will prevent slab merging
 */
#define SLAB_NEVER_MERGE (SLAB_RED_ZONE | SLAB_POISON | SLAB_STORE_USER | \
		SLAB_TRACE | SLAB_DESTROY_BY_RCU | SLAB_NOLEAKTRACE | \
		SLAB_FAILSLAB)

#define SLAB_MERGE_SAME (SLAB_DEBUG_FREE | SLAB_RECLAIM_ACCOUNT | \
		SLAB_CACHE_DMA | SLAB_NOTRACK)

/*
 * Merge control. If this is set then no merging of slab caches will occur.
 * (Could be removed. This was introduced to pacify the merge skeptics.)
 */
static int slab_nomerge;

static int __init setup_slab_nomerge(char *str)
{
	slab_nomerge = 1;
	return 1;
}

#ifdef CONFIG_SLUB
__setup_param("slub_nomerge", slub_nomerge, setup_slab_nomerge, 0);
#endif

__setup("slab_nomerge", setup_slab_nomerge);

/*
 * Determine the size of a slab object
 */
unsigned int kmem_cache_size(struct kmem_cache *s)
{
	return s->object_size;
}
EXPORT_SYMBOL(kmem_cache_size);

#ifdef CONFIG_DEBUG_VM
static int kmem_cache_sanity_check(const char *name, size_t size)
{
	struct kmem_cache *s = NULL;

	if (!name || in_interrupt() || size < sizeof(void *) ||
		size > KMALLOC_MAX_SIZE) {
		pr_err("kmem_cache_create(%s) integrity check failed\n", name);
		return -EINVAL;
	}

	list_for_each_entry(s, &slab_caches, list) {
		char tmp;
		int res;

		/*
		 * This happens when the module gets unloaded and doesn't
		 * destroy its slab cache and no-one else reuses the vmalloc
		 * area of the module.  Print a warning.
		 */
		res = probe_kernel_address(s->name, tmp);
		if (res) {
			pr_err("Slab cache with size %d has lost its name\n",
			       s->object_size);
			continue;
		}
	}

	WARN_ON(strchr(name, ' '));	/* It confuses parsers */
	return 0;
}
#else
static inline int kmem_cache_sanity_check(const char *name, size_t size)
{
	return 0;
}
#endif

#ifdef CONFIG_MEMCG_KMEM
void slab_init_memcg_params(struct kmem_cache *s)
{
	s->memcg_params.is_root_cache = true;
	INIT_LIST_HEAD(&s->memcg_params.list);
	RCU_INIT_POINTER(s->memcg_params.memcg_caches, NULL);
}

static int init_memcg_params(struct kmem_cache *s,
		struct mem_cgroup *memcg, struct kmem_cache *root_cache)
{
	struct memcg_cache_array *arr;

	if (memcg) {
		s->memcg_params.is_root_cache = false;
		s->memcg_params.memcg = memcg;
		s->memcg_params.root_cache = root_cache;
		return 0;
	}

	slab_init_memcg_params(s);

	if (!memcg_nr_cache_ids)
		return 0;

	arr = kzalloc(sizeof(struct memcg_cache_array) +
		      memcg_nr_cache_ids * sizeof(void *),
		      GFP_KERNEL);
	if (!arr)
		return -ENOMEM;

	RCU_INIT_POINTER(s->memcg_params.memcg_caches, arr);
	return 0;
}

static void destroy_memcg_params(struct kmem_cache *s)
{
	if (is_root_cache(s))
		kfree(rcu_access_pointer(s->memcg_params.memcg_caches));
}

static int update_memcg_params(struct kmem_cache *s, int new_array_size)
{
	struct memcg_cache_array *old, *new;

	if (!is_root_cache(s))
		return 0;

	new = kzalloc(sizeof(struct memcg_cache_array) +
		      new_array_size * sizeof(void *), GFP_KERNEL);
	if (!new)
		return -ENOMEM;

	old = rcu_dereference_protected(s->memcg_params.memcg_caches,
					lockdep_is_held(&slab_mutex));
	if (old)
		memcpy(new->entries, old->entries,
		       memcg_nr_cache_ids * sizeof(void *));

	rcu_assign_pointer(s->memcg_params.memcg_caches, new);
	if (old)
		kfree_rcu(old, rcu);
	return 0;
}

int memcg_update_all_caches(int num_memcgs)
{
	struct kmem_cache *s;
	int ret = 0;

	mutex_lock(&slab_mutex);
	list_for_each_entry(s, &slab_caches, list) {
		ret = update_memcg_params(s, num_memcgs);
		/*
		 * Instead of freeing the memory, we'll just leave the caches
		 * up to this point in an updated state.
		 */
		if (ret)
			break;
	}
	mutex_unlock(&slab_mutex);
	return ret;
}
#else
static inline int init_memcg_params(struct kmem_cache *s,
		struct mem_cgroup *memcg, struct kmem_cache *root_cache)
{
	return 0;
}

static inline void destroy_memcg_params(struct kmem_cache *s)
{
}
#endif /* CONFIG_MEMCG_KMEM */

/*
 * Find a mergeable slab cache
 */
int slab_unmergeable(struct kmem_cache *s)
{
	if (slab_nomerge || (s->flags & SLAB_NEVER_MERGE))
		return 1;

	if (!is_root_cache(s))
		return 1;

	if (s->ctor)
		return 1;

	/*
	 * We may have set a slab to be unmergeable during bootstrap.
	 */
	if (s->refcount < 0)
		return 1;

	return 0;
}

struct kmem_cache *find_mergeable(size_t size, size_t align,
		unsigned long flags, const char *name, void (*ctor)(void *))
{
	struct kmem_cache *s;

	if (slab_nomerge || (flags & SLAB_NEVER_MERGE))
		return NULL;

	if (ctor)
		return NULL;

	size = ALIGN(size, sizeof(void *));
	align = calculate_alignment(flags, align, size);
	size = ALIGN(size, align);
	flags = kmem_cache_flags(size, flags, name, NULL);

	list_for_each_entry_reverse(s, &slab_caches, list) {
		if (slab_unmergeable(s))
			continue;

		if (size > s->size)
			continue;

		if ((flags & SLAB_MERGE_SAME) != (s->flags & SLAB_MERGE_SAME))
			continue;
		/*
		 * Check if alignment is compatible.
		 * Courtesy of Adrian Drzewiecki
		 */
		if ((s->size & ~(align - 1)) != s->size)
			continue;

		if (s->size - size >= sizeof(void *))
			continue;

		if (IS_ENABLED(CONFIG_SLAB) && align &&
			(align > s->align || s->align % align))
			continue;

		return s;
	}
	return NULL;
}

/*
 * Figure out what the alignment of the objects will be given a set of
 * flags, a user specified alignment and the size of the objects.
 */
unsigned long calculate_alignment(unsigned long flags,
		unsigned long align, unsigned long size)
{
	/*
	 * If the user wants hardware cache aligned objects then follow that
	 * suggestion if the object is sufficiently large.
	 *
	 * The hardware cache alignment cannot override the specified
	 * alignment though. If that is greater then use it.
	 */
	if (flags & SLAB_HWCACHE_ALIGN) {
		unsigned long ralign = cache_line_size();
		while (size <= ralign / 2)
			ralign /= 2;
		align = max(align, ralign);
	}

	if (align < ARCH_SLAB_MINALIGN)
		align = ARCH_SLAB_MINALIGN;

	return ALIGN(align, sizeof(void *));
}

static struct kmem_cache *
do_kmem_cache_create(const char *name, size_t object_size, size_t size,
		     size_t align, unsigned long flags, void (*ctor)(void *),
		     struct mem_cgroup *memcg, struct kmem_cache *root_cache)
{
	struct kmem_cache *s;
	int err;

	err = -ENOMEM;
	s = kmem_cache_zalloc(kmem_cache, GFP_KERNEL);
	if (!s)
		goto out;

	s->name = name;
	s->object_size = object_size;
	s->size = size;
	s->align = align;
	s->ctor = ctor;

	err = init_memcg_params(s, memcg, root_cache);
	if (err)
		goto out_free_cache;

	err = __kmem_cache_create(s, flags);
	if (err)
		goto out_free_cache;

	s->refcount = 1;
	list_add(&s->list, &slab_caches);
out:
	if (err)
		return ERR_PTR(err);
	return s;

out_free_cache:
<<<<<<< HEAD
	memcg_free_cache_params(s);
	kmem_cache_free(kmem_cache, s);
=======
	destroy_memcg_params(s);
	kfree(s);
>>>>>>> d07b956c
	goto out;
}

/*
 * kmem_cache_create - Create a cache.
 * @name: A string which is used in /proc/slabinfo to identify this cache.
 * @size: The size of objects to be created in this cache.
 * @align: The required alignment for the objects.
 * @flags: SLAB flags
 * @ctor: A constructor for the objects.
 *
 * Returns a ptr to the cache on success, NULL on failure.
 * Cannot be called within a interrupt, but can be interrupted.
 * The @ctor is run when new pages are allocated by the cache.
 *
 * The flags are
 *
 * %SLAB_POISON - Poison the slab with a known test pattern (a5a5a5a5)
 * to catch references to uninitialised memory.
 *
 * %SLAB_RED_ZONE - Insert `Red' zones around the allocated memory to check
 * for buffer overruns.
 *
 * %SLAB_HWCACHE_ALIGN - Align the objects in this cache to a hardware
 * cacheline.  This can be beneficial if you're counting cycles as closely
 * as davem.
 */
struct kmem_cache *
kmem_cache_create(const char *name, size_t size, size_t align,
		  unsigned long flags, void (*ctor)(void *))
{
	struct kmem_cache *s;
	const char *cache_name;
	int err;

	get_online_cpus();
	get_online_mems();
	memcg_get_cache_ids();

	mutex_lock(&slab_mutex);

	err = kmem_cache_sanity_check(name, size);
	if (err) {
		s = NULL;	/* suppress uninit var warning */
		goto out_unlock;
	}

	/*
	 * Some allocators will constraint the set of valid flags to a subset
	 * of all flags. We expect them to define CACHE_CREATE_MASK in this
	 * case, and we'll just provide them with a sanitized version of the
	 * passed flags.
	 */
	flags &= CACHE_CREATE_MASK;

	s = __kmem_cache_alias(name, size, align, flags, ctor);
	if (s)
		goto out_unlock;

	cache_name = kstrdup_const(name, GFP_KERNEL);
	if (!cache_name) {
		err = -ENOMEM;
		goto out_unlock;
	}

	s = do_kmem_cache_create(cache_name, size, size,
				 calculate_alignment(flags, align, size),
				 flags, ctor, NULL, NULL);
	if (IS_ERR(s)) {
		err = PTR_ERR(s);
		kfree_const(cache_name);
	}

out_unlock:
	mutex_unlock(&slab_mutex);

	memcg_put_cache_ids();
	put_online_mems();
	put_online_cpus();

	if (err) {
		if (flags & SLAB_PANIC)
			panic("kmem_cache_create: Failed to create slab '%s'. Error %d\n",
				name, err);
		else {
			printk(KERN_WARNING "kmem_cache_create(%s) failed with error %d",
				name, err);
			dump_stack();
		}
		return NULL;
	}
	return s;
}
EXPORT_SYMBOL(kmem_cache_create);

static int do_kmem_cache_shutdown(struct kmem_cache *s,
		struct list_head *release, bool *need_rcu_barrier)
{
	if (__kmem_cache_shutdown(s) != 0) {
		printk(KERN_ERR "kmem_cache_destroy %s: "
		       "Slab cache still has objects\n", s->name);
		dump_stack();
		return -EBUSY;
	}

	if (s->flags & SLAB_DESTROY_BY_RCU)
		*need_rcu_barrier = true;

#ifdef CONFIG_MEMCG_KMEM
<<<<<<< HEAD
	if (!is_root_cache(s)) {
		struct kmem_cache *root_cache = s->memcg_params->root_cache;
		int memcg_id = memcg_cache_id(s->memcg_params->memcg);

		BUG_ON(root_cache->memcg_params->memcg_caches[memcg_id] != s);
		root_cache->memcg_params->memcg_caches[memcg_id] = NULL;
	}
=======
	if (!is_root_cache(s))
		list_del(&s->memcg_params.list);
>>>>>>> d07b956c
#endif
	list_move(&s->list, release);
	return 0;
}

static void do_kmem_cache_release(struct list_head *release,
				  bool need_rcu_barrier)
{
	struct kmem_cache *s, *s2;

	if (need_rcu_barrier)
		rcu_barrier();

	list_for_each_entry_safe(s, s2, release, list) {
#ifdef SLAB_SUPPORTS_SYSFS
		sysfs_slab_remove(s);
#else
		slab_kmem_cache_release(s);
#endif
	}
}

#ifdef CONFIG_MEMCG_KMEM
/*
 * memcg_create_kmem_cache - Create a cache for a memory cgroup.
 * @memcg: The memory cgroup the new cache is for.
 * @root_cache: The parent of the new cache.
 *
 * This function attempts to create a kmem cache that will serve allocation
 * requests going from @memcg to @root_cache. The new cache inherits properties
 * from its parent.
 */
void memcg_create_kmem_cache(struct mem_cgroup *memcg,
			     struct kmem_cache *root_cache)
{
	static char memcg_name_buf[NAME_MAX + 1]; /* protected by slab_mutex */
<<<<<<< HEAD
	int memcg_id = memcg_cache_id(memcg);
=======
	struct cgroup_subsys_state *css = mem_cgroup_css(memcg);
	struct memcg_cache_array *arr;
>>>>>>> d07b956c
	struct kmem_cache *s = NULL;
	char *cache_name;
	int idx;

	get_online_cpus();
	get_online_mems();

	mutex_lock(&slab_mutex);

	/*
<<<<<<< HEAD
=======
	 * The memory cgroup could have been deactivated while the cache
	 * creation work was pending.
	 */
	if (!memcg_kmem_is_active(memcg))
		goto out_unlock;

	idx = memcg_cache_id(memcg);
	arr = rcu_dereference_protected(root_cache->memcg_params.memcg_caches,
					lockdep_is_held(&slab_mutex));

	/*
>>>>>>> d07b956c
	 * Since per-memcg caches are created asynchronously on first
	 * allocation (see memcg_kmem_get_cache()), several threads can try to
	 * create the same cache, but only one of them may succeed.
	 */
<<<<<<< HEAD
	if (cache_from_memcg_idx(root_cache, memcg_id))
		goto out_unlock;

	cgroup_name(mem_cgroup_css(memcg)->cgroup,
		    memcg_name_buf, sizeof(memcg_name_buf));
	cache_name = kasprintf(GFP_KERNEL, "%s(%d:%s)", root_cache->name,
			       memcg_cache_id(memcg), memcg_name_buf);
=======
	if (arr->entries[idx])
		goto out_unlock;

	cgroup_name(css->cgroup, memcg_name_buf, sizeof(memcg_name_buf));
	cache_name = kasprintf(GFP_KERNEL, "%s(%d:%s)", root_cache->name,
			       css->id, memcg_name_buf);
>>>>>>> d07b956c
	if (!cache_name)
		goto out_unlock;

	s = do_kmem_cache_create(cache_name, root_cache->object_size,
				 root_cache->size, root_cache->align,
				 root_cache->flags, root_cache->ctor,
				 memcg, root_cache);
	/*
	 * If we could not create a memcg cache, do not complain, because
	 * that's not critical at all as we can always proceed with the root
	 * cache.
	 */
	if (IS_ERR(s)) {
		kfree(cache_name);
		goto out_unlock;
	}

<<<<<<< HEAD
=======
	list_add(&s->memcg_params.list, &root_cache->memcg_params.list);

>>>>>>> d07b956c
	/*
	 * Since readers won't lock (see cache_from_memcg_idx()), we need a
	 * barrier here to ensure nobody will see the kmem_cache partially
	 * initialized.
	 */
	smp_wmb();
<<<<<<< HEAD
	root_cache->memcg_params->memcg_caches[memcg_id] = s;
=======
	arr->entries[idx] = s;
>>>>>>> d07b956c

out_unlock:
	mutex_unlock(&slab_mutex);

	put_online_mems();
	put_online_cpus();
}

<<<<<<< HEAD
void memcg_destroy_kmem_caches(struct mem_cgroup *memcg)
{
	LIST_HEAD(release);
	bool need_rcu_barrier = false;
	struct kmem_cache *s, *s2;

=======
void memcg_deactivate_kmem_caches(struct mem_cgroup *memcg)
{
	int idx;
	struct memcg_cache_array *arr;
	struct kmem_cache *s, *c;

	idx = memcg_cache_id(memcg);

>>>>>>> d07b956c
	get_online_cpus();
	get_online_mems();

	mutex_lock(&slab_mutex);
<<<<<<< HEAD
	list_for_each_entry_safe(s, s2, &slab_caches, list) {
		if (is_root_cache(s) || s->memcg_params->memcg != memcg)
			continue;
		/*
		 * The cgroup is about to be freed and therefore has no charges
		 * left. Hence, all its caches must be empty by now.
		 */
		BUG_ON(do_kmem_cache_shutdown(s, &release, &need_rcu_barrier));
	}
	mutex_unlock(&slab_mutex);

=======
	list_for_each_entry(s, &slab_caches, list) {
		if (!is_root_cache(s))
			continue;

		arr = rcu_dereference_protected(s->memcg_params.memcg_caches,
						lockdep_is_held(&slab_mutex));
		c = arr->entries[idx];
		if (!c)
			continue;

		__kmem_cache_shrink(c, true);
		arr->entries[idx] = NULL;
	}
	mutex_unlock(&slab_mutex);

	put_online_mems();
	put_online_cpus();
}

void memcg_destroy_kmem_caches(struct mem_cgroup *memcg)
{
	LIST_HEAD(release);
	bool need_rcu_barrier = false;
	struct kmem_cache *s, *s2;

	get_online_cpus();
	get_online_mems();

	mutex_lock(&slab_mutex);
	list_for_each_entry_safe(s, s2, &slab_caches, list) {
		if (is_root_cache(s) || s->memcg_params.memcg != memcg)
			continue;
		/*
		 * The cgroup is about to be freed and therefore has no charges
		 * left. Hence, all its caches must be empty by now.
		 */
		BUG_ON(do_kmem_cache_shutdown(s, &release, &need_rcu_barrier));
	}
	mutex_unlock(&slab_mutex);

>>>>>>> d07b956c
	put_online_mems();
	put_online_cpus();

	do_kmem_cache_release(&release, need_rcu_barrier);
}
#endif /* CONFIG_MEMCG_KMEM */

void slab_kmem_cache_release(struct kmem_cache *s)
{
<<<<<<< HEAD
	memcg_free_cache_params(s);
	kfree(s->name);
=======
	destroy_memcg_params(s);
	kfree_const(s->name);
>>>>>>> d07b956c
	kmem_cache_free(kmem_cache, s);
}

void kmem_cache_destroy(struct kmem_cache *s)
{
<<<<<<< HEAD
	int i;
=======
	struct kmem_cache *c, *c2;
>>>>>>> d07b956c
	LIST_HEAD(release);
	bool need_rcu_barrier = false;
	bool busy = false;

<<<<<<< HEAD
=======
	BUG_ON(!is_root_cache(s));

>>>>>>> d07b956c
	get_online_cpus();
	get_online_mems();

	mutex_lock(&slab_mutex);

	s->refcount--;
	if (s->refcount)
		goto out_unlock;

<<<<<<< HEAD
	for_each_memcg_cache_index(i) {
		struct kmem_cache *c = cache_from_memcg_idx(s, i);

		if (c && do_kmem_cache_shutdown(c, &release, &need_rcu_barrier))
=======
	for_each_memcg_cache_safe(c, c2, s) {
		if (do_kmem_cache_shutdown(c, &release, &need_rcu_barrier))
>>>>>>> d07b956c
			busy = true;
	}

	if (!busy)
		do_kmem_cache_shutdown(s, &release, &need_rcu_barrier);

out_unlock:
	mutex_unlock(&slab_mutex);

	put_online_mems();
	put_online_cpus();

	do_kmem_cache_release(&release, need_rcu_barrier);
}
EXPORT_SYMBOL(kmem_cache_destroy);

/**
 * kmem_cache_shrink - Shrink a cache.
 * @cachep: The cache to shrink.
 *
 * Releases as many slabs as possible for a cache.
 * To help debugging, a zero exit status indicates all slabs were released.
 */
int kmem_cache_shrink(struct kmem_cache *cachep)
{
	int ret;

	get_online_cpus();
	get_online_mems();
	ret = __kmem_cache_shrink(cachep, false);
	put_online_mems();
	put_online_cpus();
	return ret;
}
EXPORT_SYMBOL(kmem_cache_shrink);

int slab_is_available(void)
{
	return slab_state >= UP;
}

#ifndef CONFIG_SLOB
/* Create a cache during boot when no slab services are available yet */
void __init create_boot_cache(struct kmem_cache *s, const char *name, size_t size,
		unsigned long flags)
{
	int err;

	s->name = name;
	s->size = s->object_size = size;
	s->align = calculate_alignment(flags, ARCH_KMALLOC_MINALIGN, size);

	slab_init_memcg_params(s);

	err = __kmem_cache_create(s, flags);

	if (err)
		panic("Creation of kmalloc slab %s size=%zu failed. Reason %d\n",
					name, size, err);

	s->refcount = -1;	/* Exempt from merging for now */
}

struct kmem_cache *__init create_kmalloc_cache(const char *name, size_t size,
				unsigned long flags)
{
	struct kmem_cache *s = kmem_cache_zalloc(kmem_cache, GFP_NOWAIT);

	if (!s)
		panic("Out of memory when creating slab %s\n", name);

	create_boot_cache(s, name, size, flags);
	list_add(&s->list, &slab_caches);
	s->refcount = 1;
	return s;
}

struct kmem_cache *kmalloc_caches[KMALLOC_SHIFT_HIGH + 1];
EXPORT_SYMBOL(kmalloc_caches);

#ifdef CONFIG_ZONE_DMA
struct kmem_cache *kmalloc_dma_caches[KMALLOC_SHIFT_HIGH + 1];
EXPORT_SYMBOL(kmalloc_dma_caches);
#endif

/*
 * Conversion table for small slabs sizes / 8 to the index in the
 * kmalloc array. This is necessary for slabs < 192 since we have non power
 * of two cache sizes there. The size of larger slabs can be determined using
 * fls.
 */
static s8 size_index[24] = {
	3,	/* 8 */
	4,	/* 16 */
	5,	/* 24 */
	5,	/* 32 */
	6,	/* 40 */
	6,	/* 48 */
	6,	/* 56 */
	6,	/* 64 */
	1,	/* 72 */
	1,	/* 80 */
	1,	/* 88 */
	1,	/* 96 */
	7,	/* 104 */
	7,	/* 112 */
	7,	/* 120 */
	7,	/* 128 */
	2,	/* 136 */
	2,	/* 144 */
	2,	/* 152 */
	2,	/* 160 */
	2,	/* 168 */
	2,	/* 176 */
	2,	/* 184 */
	2	/* 192 */
};

static inline int size_index_elem(size_t bytes)
{
	return (bytes - 1) / 8;
}

/*
 * Find the kmem_cache structure that serves a given size of
 * allocation
 */
struct kmem_cache *kmalloc_slab(size_t size, gfp_t flags)
{
	int index;

	if (unlikely(size > KMALLOC_MAX_SIZE)) {
		WARN_ON_ONCE(!(flags & __GFP_NOWARN));
		return NULL;
	}

	if (size <= 192) {
		if (!size)
			return ZERO_SIZE_PTR;

		index = size_index[size_index_elem(size)];
	} else
		index = fls(size - 1);

#ifdef CONFIG_ZONE_DMA
	if (unlikely((flags & GFP_DMA)))
		return kmalloc_dma_caches[index];

#endif
	return kmalloc_caches[index];
}

/*
 * Create the kmalloc array. Some of the regular kmalloc arrays
 * may already have been created because they were needed to
 * enable allocations for slab creation.
 */
void __init create_kmalloc_caches(unsigned long flags)
{
	int i;

	/*
	 * Patch up the size_index table if we have strange large alignment
	 * requirements for the kmalloc array. This is only the case for
	 * MIPS it seems. The standard arches will not generate any code here.
	 *
	 * Largest permitted alignment is 256 bytes due to the way we
	 * handle the index determination for the smaller caches.
	 *
	 * Make sure that nothing crazy happens if someone starts tinkering
	 * around with ARCH_KMALLOC_MINALIGN
	 */
	BUILD_BUG_ON(KMALLOC_MIN_SIZE > 256 ||
		(KMALLOC_MIN_SIZE & (KMALLOC_MIN_SIZE - 1)));

	for (i = 8; i < KMALLOC_MIN_SIZE; i += 8) {
		int elem = size_index_elem(i);

		if (elem >= ARRAY_SIZE(size_index))
			break;
		size_index[elem] = KMALLOC_SHIFT_LOW;
	}

	if (KMALLOC_MIN_SIZE >= 64) {
		/*
		 * The 96 byte size cache is not used if the alignment
		 * is 64 byte.
		 */
		for (i = 64 + 8; i <= 96; i += 8)
			size_index[size_index_elem(i)] = 7;

	}

	if (KMALLOC_MIN_SIZE >= 128) {
		/*
		 * The 192 byte sized cache is not used if the alignment
		 * is 128 byte. Redirect kmalloc to use the 256 byte cache
		 * instead.
		 */
		for (i = 128 + 8; i <= 192; i += 8)
			size_index[size_index_elem(i)] = 8;
	}
	for (i = KMALLOC_SHIFT_LOW; i <= KMALLOC_SHIFT_HIGH; i++) {
		if (!kmalloc_caches[i]) {
			kmalloc_caches[i] = create_kmalloc_cache(NULL,
							1 << i, flags);
		}

		/*
		 * Caches that are not of the two-to-the-power-of size.
		 * These have to be created immediately after the
		 * earlier power of two caches
		 */
		if (KMALLOC_MIN_SIZE <= 32 && !kmalloc_caches[1] && i == 6)
			kmalloc_caches[1] = create_kmalloc_cache(NULL, 96, flags);

		if (KMALLOC_MIN_SIZE <= 64 && !kmalloc_caches[2] && i == 7)
			kmalloc_caches[2] = create_kmalloc_cache(NULL, 192, flags);
	}

	/* Kmalloc array is now usable */
	slab_state = UP;

	for (i = 0; i <= KMALLOC_SHIFT_HIGH; i++) {
		struct kmem_cache *s = kmalloc_caches[i];
		char *n;

		if (s) {
			n = kasprintf(GFP_NOWAIT, "kmalloc-%d", kmalloc_size(i));

			BUG_ON(!n);
			s->name = n;
		}
	}

#ifdef CONFIG_ZONE_DMA
	for (i = 0; i <= KMALLOC_SHIFT_HIGH; i++) {
		struct kmem_cache *s = kmalloc_caches[i];

		if (s) {
			int size = kmalloc_size(i);
			char *n = kasprintf(GFP_NOWAIT,
				 "dma-kmalloc-%d", size);

			BUG_ON(!n);
			kmalloc_dma_caches[i] = create_kmalloc_cache(n,
				size, SLAB_CACHE_DMA | flags);
		}
	}
#endif
}
#endif /* !CONFIG_SLOB */

/*
 * To avoid unnecessary overhead, we pass through large allocation requests
 * directly to the page allocator. We use __GFP_COMP, because we will need to
 * know the allocation order to free the pages properly in kfree.
 */
void *kmalloc_order(size_t size, gfp_t flags, unsigned int order)
{
	void *ret;
	struct page *page;

	flags |= __GFP_COMP;
	page = alloc_kmem_pages(flags, order);
	ret = page ? page_address(page) : NULL;
	kmemleak_alloc(ret, size, 1, flags);
	kasan_kmalloc_large(ret, size);
	return ret;
}
EXPORT_SYMBOL(kmalloc_order);

#ifdef CONFIG_TRACING
void *kmalloc_order_trace(size_t size, gfp_t flags, unsigned int order)
{
	void *ret = kmalloc_order(size, flags, order);
	trace_kmalloc(_RET_IP_, ret, size, PAGE_SIZE << order, flags);
	return ret;
}
EXPORT_SYMBOL(kmalloc_order_trace);
#endif

#ifdef CONFIG_SLABINFO

#ifdef CONFIG_SLAB
#define SLABINFO_RIGHTS (S_IWUSR | S_IRUSR)
#else
#define SLABINFO_RIGHTS S_IRUSR
#endif

static void print_slabinfo_header(struct seq_file *m)
{
	/*
	 * Output format version, so at least we can change it
	 * without _too_ many complaints.
	 */
#ifdef CONFIG_DEBUG_SLAB
	seq_puts(m, "slabinfo - version: 2.1 (statistics)\n");
#else
	seq_puts(m, "slabinfo - version: 2.1\n");
#endif
	seq_puts(m, "# name            <active_objs> <num_objs> <objsize> "
		 "<objperslab> <pagesperslab>");
	seq_puts(m, " : tunables <limit> <batchcount> <sharedfactor>");
	seq_puts(m, " : slabdata <active_slabs> <num_slabs> <sharedavail>");
#ifdef CONFIG_DEBUG_SLAB
	seq_puts(m, " : globalstat <listallocs> <maxobjs> <grown> <reaped> "
		 "<error> <maxfreeable> <nodeallocs> <remotefrees> <alienoverflow>");
	seq_puts(m, " : cpustat <allochit> <allocmiss> <freehit> <freemiss>");
#endif
	seq_putc(m, '\n');
}

void *slab_start(struct seq_file *m, loff_t *pos)
{
	mutex_lock(&slab_mutex);
	return seq_list_start(&slab_caches, *pos);
}

void *slab_next(struct seq_file *m, void *p, loff_t *pos)
{
	return seq_list_next(p, &slab_caches, pos);
}

void slab_stop(struct seq_file *m, void *p)
{
	mutex_unlock(&slab_mutex);
}

static void
memcg_accumulate_slabinfo(struct kmem_cache *s, struct slabinfo *info)
{
	struct kmem_cache *c;
	struct slabinfo sinfo;

	if (!is_root_cache(s))
		return;

	for_each_memcg_cache(c, s) {
		memset(&sinfo, 0, sizeof(sinfo));
		get_slabinfo(c, &sinfo);

		info->active_slabs += sinfo.active_slabs;
		info->num_slabs += sinfo.num_slabs;
		info->shared_avail += sinfo.shared_avail;
		info->active_objs += sinfo.active_objs;
		info->num_objs += sinfo.num_objs;
	}
}

static void cache_show(struct kmem_cache *s, struct seq_file *m)
{
	struct slabinfo sinfo;

	memset(&sinfo, 0, sizeof(sinfo));
	get_slabinfo(s, &sinfo);

	memcg_accumulate_slabinfo(s, &sinfo);

	seq_printf(m, "%-17s %6lu %6lu %6u %4u %4d",
		   cache_name(s), sinfo.active_objs, sinfo.num_objs, s->size,
		   sinfo.objects_per_slab, (1 << sinfo.cache_order));

	seq_printf(m, " : tunables %4u %4u %4u",
		   sinfo.limit, sinfo.batchcount, sinfo.shared);
	seq_printf(m, " : slabdata %6lu %6lu %6lu",
		   sinfo.active_slabs, sinfo.num_slabs, sinfo.shared_avail);
	slabinfo_show_stats(m, s);
	seq_putc(m, '\n');
}

static int slab_show(struct seq_file *m, void *p)
{
	struct kmem_cache *s = list_entry(p, struct kmem_cache, list);

	if (p == slab_caches.next)
		print_slabinfo_header(m);
	if (is_root_cache(s))
		cache_show(s, m);
	return 0;
}

#ifdef CONFIG_MEMCG_KMEM
int memcg_slab_show(struct seq_file *m, void *p)
{
	struct kmem_cache *s = list_entry(p, struct kmem_cache, list);
	struct mem_cgroup *memcg = mem_cgroup_from_css(seq_css(m));

	if (p == slab_caches.next)
		print_slabinfo_header(m);
	if (!is_root_cache(s) && s->memcg_params.memcg == memcg)
		cache_show(s, m);
	return 0;
}
#endif

/*
 * slabinfo_op - iterator that generates /proc/slabinfo
 *
 * Output layout:
 * cache-name
 * num-active-objs
 * total-objs
 * object size
 * num-active-slabs
 * total-slabs
 * num-pages-per-slab
 * + further values on SMP and with statistics enabled
 */
static const struct seq_operations slabinfo_op = {
	.start = slab_start,
	.next = slab_next,
	.stop = slab_stop,
	.show = slab_show,
};

static int slabinfo_open(struct inode *inode, struct file *file)
{
	return seq_open(file, &slabinfo_op);
}

static const struct file_operations proc_slabinfo_operations = {
	.open		= slabinfo_open,
	.read		= seq_read,
	.write          = slabinfo_write,
	.llseek		= seq_lseek,
	.release	= seq_release,
};

static int __init slab_proc_init(void)
{
	proc_create("slabinfo", SLABINFO_RIGHTS, NULL,
						&proc_slabinfo_operations);
	return 0;
}
module_init(slab_proc_init);
#endif /* CONFIG_SLABINFO */

static __always_inline void *__do_krealloc(const void *p, size_t new_size,
					   gfp_t flags)
{
	void *ret;
	size_t ks = 0;

	if (p)
		ks = ksize(p);

	if (ks >= new_size) {
		kasan_krealloc((void *)p, new_size);
		return (void *)p;
	}

	ret = kmalloc_track_caller(new_size, flags);
	if (ret && p)
		memcpy(ret, p, ks);

	return ret;
}

/**
 * __krealloc - like krealloc() but don't free @p.
 * @p: object to reallocate memory for.
 * @new_size: how many bytes of memory are required.
 * @flags: the type of memory to allocate.
 *
 * This function is like krealloc() except it never frees the originally
 * allocated buffer. Use this if you don't want to free the buffer immediately
 * like, for example, with RCU.
 */
void *__krealloc(const void *p, size_t new_size, gfp_t flags)
{
	if (unlikely(!new_size))
		return ZERO_SIZE_PTR;

	return __do_krealloc(p, new_size, flags);

}
EXPORT_SYMBOL(__krealloc);

/**
 * krealloc - reallocate memory. The contents will remain unchanged.
 * @p: object to reallocate memory for.
 * @new_size: how many bytes of memory are required.
 * @flags: the type of memory to allocate.
 *
 * The contents of the object pointed to are preserved up to the
 * lesser of the new and old sizes.  If @p is %NULL, krealloc()
 * behaves exactly like kmalloc().  If @new_size is 0 and @p is not a
 * %NULL pointer, the object pointed to is freed.
 */
void *krealloc(const void *p, size_t new_size, gfp_t flags)
{
	void *ret;

	if (unlikely(!new_size)) {
		kfree(p);
		return ZERO_SIZE_PTR;
	}

	ret = __do_krealloc(p, new_size, flags);
	if (ret && p != ret)
		kfree(p);

	return ret;
}
EXPORT_SYMBOL(krealloc);

/**
 * kzfree - like kfree but zero memory
 * @p: object to free memory of
 *
 * The memory of the object @p points to is zeroed before freed.
 * If @p is %NULL, kzfree() does nothing.
 *
 * Note: this function zeroes the whole allocated buffer which can be a good
 * deal bigger than the requested buffer size passed to kmalloc(). So be
 * careful when using this function in performance sensitive code.
 */
void kzfree(const void *p)
{
	size_t ks;
	void *mem = (void *)p;

	if (unlikely(ZERO_OR_NULL_PTR(mem)))
		return;
	ks = ksize(mem);
	memset(mem, 0, ks);
	kfree(mem);
}
EXPORT_SYMBOL(kzfree);

/* Tracepoints definitions. */
EXPORT_TRACEPOINT_SYMBOL(kmalloc);
EXPORT_TRACEPOINT_SYMBOL(kmem_cache_alloc);
EXPORT_TRACEPOINT_SYMBOL(kmalloc_node);
EXPORT_TRACEPOINT_SYMBOL(kmem_cache_alloc_node);
EXPORT_TRACEPOINT_SYMBOL(kfree);
EXPORT_TRACEPOINT_SYMBOL(kmem_cache_free);<|MERGE_RESOLUTION|>--- conflicted
+++ resolved
@@ -329,13 +329,8 @@
 	return s;
 
 out_free_cache:
-<<<<<<< HEAD
-	memcg_free_cache_params(s);
+	destroy_memcg_params(s);
 	kmem_cache_free(kmem_cache, s);
-=======
-	destroy_memcg_params(s);
-	kfree(s);
->>>>>>> d07b956c
 	goto out;
 }
 
@@ -445,18 +440,8 @@
 		*need_rcu_barrier = true;
 
 #ifdef CONFIG_MEMCG_KMEM
-<<<<<<< HEAD
-	if (!is_root_cache(s)) {
-		struct kmem_cache *root_cache = s->memcg_params->root_cache;
-		int memcg_id = memcg_cache_id(s->memcg_params->memcg);
-
-		BUG_ON(root_cache->memcg_params->memcg_caches[memcg_id] != s);
-		root_cache->memcg_params->memcg_caches[memcg_id] = NULL;
-	}
-=======
 	if (!is_root_cache(s))
 		list_del(&s->memcg_params.list);
->>>>>>> d07b956c
 #endif
 	list_move(&s->list, release);
 	return 0;
@@ -493,12 +478,8 @@
 			     struct kmem_cache *root_cache)
 {
 	static char memcg_name_buf[NAME_MAX + 1]; /* protected by slab_mutex */
-<<<<<<< HEAD
-	int memcg_id = memcg_cache_id(memcg);
-=======
 	struct cgroup_subsys_state *css = mem_cgroup_css(memcg);
 	struct memcg_cache_array *arr;
->>>>>>> d07b956c
 	struct kmem_cache *s = NULL;
 	char *cache_name;
 	int idx;
@@ -509,8 +490,6 @@
 	mutex_lock(&slab_mutex);
 
 	/*
-<<<<<<< HEAD
-=======
 	 * The memory cgroup could have been deactivated while the cache
 	 * creation work was pending.
 	 */
@@ -522,27 +501,16 @@
 					lockdep_is_held(&slab_mutex));
 
 	/*
->>>>>>> d07b956c
 	 * Since per-memcg caches are created asynchronously on first
 	 * allocation (see memcg_kmem_get_cache()), several threads can try to
 	 * create the same cache, but only one of them may succeed.
 	 */
-<<<<<<< HEAD
-	if (cache_from_memcg_idx(root_cache, memcg_id))
-		goto out_unlock;
-
-	cgroup_name(mem_cgroup_css(memcg)->cgroup,
-		    memcg_name_buf, sizeof(memcg_name_buf));
-	cache_name = kasprintf(GFP_KERNEL, "%s(%d:%s)", root_cache->name,
-			       memcg_cache_id(memcg), memcg_name_buf);
-=======
 	if (arr->entries[idx])
 		goto out_unlock;
 
 	cgroup_name(css->cgroup, memcg_name_buf, sizeof(memcg_name_buf));
 	cache_name = kasprintf(GFP_KERNEL, "%s(%d:%s)", root_cache->name,
 			       css->id, memcg_name_buf);
->>>>>>> d07b956c
 	if (!cache_name)
 		goto out_unlock;
 
@@ -560,22 +528,15 @@
 		goto out_unlock;
 	}
 
-<<<<<<< HEAD
-=======
 	list_add(&s->memcg_params.list, &root_cache->memcg_params.list);
 
->>>>>>> d07b956c
 	/*
 	 * Since readers won't lock (see cache_from_memcg_idx()), we need a
 	 * barrier here to ensure nobody will see the kmem_cache partially
 	 * initialized.
 	 */
 	smp_wmb();
-<<<<<<< HEAD
-	root_cache->memcg_params->memcg_caches[memcg_id] = s;
-=======
 	arr->entries[idx] = s;
->>>>>>> d07b956c
 
 out_unlock:
 	mutex_unlock(&slab_mutex);
@@ -584,14 +545,6 @@
 	put_online_cpus();
 }
 
-<<<<<<< HEAD
-void memcg_destroy_kmem_caches(struct mem_cgroup *memcg)
-{
-	LIST_HEAD(release);
-	bool need_rcu_barrier = false;
-	struct kmem_cache *s, *s2;
-
-=======
 void memcg_deactivate_kmem_caches(struct mem_cgroup *memcg)
 {
 	int idx;
@@ -600,24 +553,10 @@
 
 	idx = memcg_cache_id(memcg);
 
->>>>>>> d07b956c
 	get_online_cpus();
 	get_online_mems();
 
 	mutex_lock(&slab_mutex);
-<<<<<<< HEAD
-	list_for_each_entry_safe(s, s2, &slab_caches, list) {
-		if (is_root_cache(s) || s->memcg_params->memcg != memcg)
-			continue;
-		/*
-		 * The cgroup is about to be freed and therefore has no charges
-		 * left. Hence, all its caches must be empty by now.
-		 */
-		BUG_ON(do_kmem_cache_shutdown(s, &release, &need_rcu_barrier));
-	}
-	mutex_unlock(&slab_mutex);
-
-=======
 	list_for_each_entry(s, &slab_caches, list) {
 		if (!is_root_cache(s))
 			continue;
@@ -658,7 +597,6 @@
 	}
 	mutex_unlock(&slab_mutex);
 
->>>>>>> d07b956c
 	put_online_mems();
 	put_online_cpus();
 
@@ -668,32 +606,20 @@
 
 void slab_kmem_cache_release(struct kmem_cache *s)
 {
-<<<<<<< HEAD
-	memcg_free_cache_params(s);
-	kfree(s->name);
-=======
 	destroy_memcg_params(s);
 	kfree_const(s->name);
->>>>>>> d07b956c
 	kmem_cache_free(kmem_cache, s);
 }
 
 void kmem_cache_destroy(struct kmem_cache *s)
 {
-<<<<<<< HEAD
-	int i;
-=======
 	struct kmem_cache *c, *c2;
->>>>>>> d07b956c
 	LIST_HEAD(release);
 	bool need_rcu_barrier = false;
 	bool busy = false;
 
-<<<<<<< HEAD
-=======
 	BUG_ON(!is_root_cache(s));
 
->>>>>>> d07b956c
 	get_online_cpus();
 	get_online_mems();
 
@@ -703,15 +629,8 @@
 	if (s->refcount)
 		goto out_unlock;
 
-<<<<<<< HEAD
-	for_each_memcg_cache_index(i) {
-		struct kmem_cache *c = cache_from_memcg_idx(s, i);
-
-		if (c && do_kmem_cache_shutdown(c, &release, &need_rcu_barrier))
-=======
 	for_each_memcg_cache_safe(c, c2, s) {
 		if (do_kmem_cache_shutdown(c, &release, &need_rcu_barrier))
->>>>>>> d07b956c
 			busy = true;
 	}
 
