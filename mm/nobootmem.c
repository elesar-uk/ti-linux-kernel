/*
 *  bootmem - A boot-time physical memory allocator and configurator
 *
 *  Copyright (C) 1999 Ingo Molnar
 *                1999 Kanoj Sarcar, SGI
 *                2008 Johannes Weiner
 *
 * Access to this subsystem has to be serialized externally (which is true
 * for the boot process anyway).
 */
#include <linux/init.h>
#include <linux/pfn.h>
#include <linux/slab.h>
#include <linux/bootmem.h>
#include <linux/export.h>
#include <linux/kmemleak.h>
#include <linux/range.h>
#include <linux/memblock.h>

#include <asm/bug.h>
#include <asm/io.h>
#include <asm/processor.h>

#include "internal.h"

#ifndef CONFIG_NEED_MULTIPLE_NODES
struct pglist_data __refdata contig_page_data;
EXPORT_SYMBOL(contig_page_data);
#endif

unsigned long max_low_pfn;
unsigned long min_low_pfn;
unsigned long max_pfn;

static void * __init __alloc_memory_core_early(int nid, u64 size, u64 align,
					u64 goal, u64 limit)
{
	void *ptr;
	u64 addr;
	ulong flags = choose_memblock_flags();

	if (limit > memblock.current_limit)
		limit = memblock.current_limit;

again:
	addr = memblock_find_in_range_node(size, align, goal, limit, nid,
					   flags);
	if (!addr && (flags & MEMBLOCK_MIRROR)) {
		flags &= ~MEMBLOCK_MIRROR;
		pr_warn("Could not allocate %pap bytes of mirrored memory\n",
			&size);
		goto again;
	}
	if (!addr)
		return NULL;

	if (memblock_reserve(addr, size))
		return NULL;

	ptr = phys_to_virt(addr);
	memset(ptr, 0, size);
	/*
	 * The min_count is set to 0 so that bootmem allocated blocks
	 * are never reported as leaks.
	 */
	kmemleak_alloc(ptr, size, 0, 0);
	return ptr;
}

/*
 * free_bootmem_late - free bootmem pages directly to page allocator
 * @addr: starting address of the range
 * @size: size of the range in bytes
 *
 * This is only useful when the bootmem allocator has already been torn
 * down, but we are still initializing the system.  Pages are given directly
 * to the page allocator, no bootmem metadata is updated because it is gone.
 */
void __init free_bootmem_late(unsigned long addr, unsigned long size)
{
	unsigned long cursor, end;

	kmemleak_free_part(__va(addr), size);

	cursor = PFN_UP(addr);
	end = PFN_DOWN(addr + size);

	for (; cursor < end; cursor++) {
		__free_pages_bootmem(pfn_to_page(cursor), cursor, 0);
		totalram_pages++;
	}
}

static void __init __free_pages_memory(unsigned long start, unsigned long end)
{
	int order;

	while (start < end) {
		order = min(MAX_ORDER - 1UL, __ffs(start));

		while (start + (1UL << order) > end)
			order--;

		__free_pages_bootmem(pfn_to_page(start), start, order);

		start += (1UL << order);
	}
}

static unsigned long __init __free_memory_core(phys_addr_t start,
				 phys_addr_t end)
{
	unsigned long start_pfn = PFN_UP(start);
	unsigned long end_pfn = min_t(unsigned long,
				      PFN_DOWN(end), max_low_pfn);

	if (start_pfn > end_pfn)
		return 0;

	__free_pages_memory(start_pfn, end_pfn);

	return end_pfn - start_pfn;
}

static unsigned long __init free_low_memory_core_early(void)
{
	unsigned long count = 0;
	phys_addr_t start, end;
	u64 i;

	memblock_clear_hotplug(0, -1);

<<<<<<< HEAD
=======
	for_each_reserved_mem_region(i, &start, &end)
		reserve_bootmem_region(start, end);

>>>>>>> d74235fc
	for_each_free_mem_range(i, NUMA_NO_NODE, MEMBLOCK_NONE, &start, &end,
				NULL)
		count += __free_memory_core(start, end);

#ifdef CONFIG_ARCH_DISCARD_MEMBLOCK
	{
		phys_addr_t size;

		/* Free memblock.reserved array if it was allocated */
		size = get_allocated_memblock_reserved_regions_info(&start);
		if (size)
			count += __free_memory_core(start, start + size);

		/* Free memblock.memory array if it was allocated */
		size = get_allocated_memblock_memory_regions_info(&start);
		if (size)
			count += __free_memory_core(start, start + size);
	}
#endif

	return count;
}

static int reset_managed_pages_done __initdata;

void reset_node_managed_pages(pg_data_t *pgdat)
{
	struct zone *z;

	for (z = pgdat->node_zones; z < pgdat->node_zones + MAX_NR_ZONES; z++)
		z->managed_pages = 0;
}

void __init reset_all_zones_managed_pages(void)
{
	struct pglist_data *pgdat;

	if (reset_managed_pages_done)
		return;

	for_each_online_pgdat(pgdat)
		reset_node_managed_pages(pgdat);

	reset_managed_pages_done = 1;
}

/**
 * free_all_bootmem - release free pages to the buddy allocator
 *
 * Returns the number of pages actually released.
 */
unsigned long __init free_all_bootmem(void)
{
	unsigned long pages;

	reset_all_zones_managed_pages();

	/*
	 * We need to use NUMA_NO_NODE instead of NODE_DATA(0)->node_id
	 *  because in some case like Node0 doesn't have RAM installed
	 *  low ram will be on Node1
	 */
	pages = free_low_memory_core_early();
	totalram_pages += pages;

	return pages;
}

/**
 * free_bootmem_node - mark a page range as usable
 * @pgdat: node the range resides on
 * @physaddr: starting address of the range
 * @size: size of the range in bytes
 *
 * Partial pages will be considered reserved and left as they are.
 *
 * The range must reside completely on the specified node.
 */
void __init free_bootmem_node(pg_data_t *pgdat, unsigned long physaddr,
			      unsigned long size)
{
	memblock_free(physaddr, size);
}

/**
 * free_bootmem - mark a page range as usable
 * @addr: starting address of the range
 * @size: size of the range in bytes
 *
 * Partial pages will be considered reserved and left as they are.
 *
 * The range must be contiguous but may span node boundaries.
 */
void __init free_bootmem(unsigned long addr, unsigned long size)
{
	memblock_free(addr, size);
}

static void * __init ___alloc_bootmem_nopanic(unsigned long size,
					unsigned long align,
					unsigned long goal,
					unsigned long limit)
{
	void *ptr;

	if (WARN_ON_ONCE(slab_is_available()))
		return kzalloc(size, GFP_NOWAIT);

restart:

	ptr = __alloc_memory_core_early(NUMA_NO_NODE, size, align, goal, limit);

	if (ptr)
		return ptr;

	if (goal != 0) {
		goal = 0;
		goto restart;
	}

	return NULL;
}

/**
 * __alloc_bootmem_nopanic - allocate boot memory without panicking
 * @size: size of the request in bytes
 * @align: alignment of the region
 * @goal: preferred starting address of the region
 *
 * The goal is dropped if it can not be satisfied and the allocation will
 * fall back to memory below @goal.
 *
 * Allocation may happen on any node in the system.
 *
 * Returns NULL on failure.
 */
void * __init __alloc_bootmem_nopanic(unsigned long size, unsigned long align,
					unsigned long goal)
{
	unsigned long limit = -1UL;

	return ___alloc_bootmem_nopanic(size, align, goal, limit);
}

static void * __init ___alloc_bootmem(unsigned long size, unsigned long align,
					unsigned long goal, unsigned long limit)
{
	void *mem = ___alloc_bootmem_nopanic(size, align, goal, limit);

	if (mem)
		return mem;
	/*
	 * Whoops, we cannot satisfy the allocation request.
	 */
	printk(KERN_ALERT "bootmem alloc of %lu bytes failed!\n", size);
	panic("Out of memory");
	return NULL;
}

/**
 * __alloc_bootmem - allocate boot memory
 * @size: size of the request in bytes
 * @align: alignment of the region
 * @goal: preferred starting address of the region
 *
 * The goal is dropped if it can not be satisfied and the allocation will
 * fall back to memory below @goal.
 *
 * Allocation may happen on any node in the system.
 *
 * The function panics if the request can not be satisfied.
 */
void * __init __alloc_bootmem(unsigned long size, unsigned long align,
			      unsigned long goal)
{
	unsigned long limit = -1UL;

	return ___alloc_bootmem(size, align, goal, limit);
}

void * __init ___alloc_bootmem_node_nopanic(pg_data_t *pgdat,
						   unsigned long size,
						   unsigned long align,
						   unsigned long goal,
						   unsigned long limit)
{
	void *ptr;

again:
	ptr = __alloc_memory_core_early(pgdat->node_id, size, align,
					goal, limit);
	if (ptr)
		return ptr;

	ptr = __alloc_memory_core_early(NUMA_NO_NODE, size, align,
					goal, limit);
	if (ptr)
		return ptr;

	if (goal) {
		goal = 0;
		goto again;
	}

	return NULL;
}

void * __init __alloc_bootmem_node_nopanic(pg_data_t *pgdat, unsigned long size,
				   unsigned long align, unsigned long goal)
{
	if (WARN_ON_ONCE(slab_is_available()))
		return kzalloc_node(size, GFP_NOWAIT, pgdat->node_id);

	return ___alloc_bootmem_node_nopanic(pgdat, size, align, goal, 0);
}

static void * __init ___alloc_bootmem_node(pg_data_t *pgdat, unsigned long size,
				    unsigned long align, unsigned long goal,
				    unsigned long limit)
{
	void *ptr;

	ptr = ___alloc_bootmem_node_nopanic(pgdat, size, align, goal, limit);
	if (ptr)
		return ptr;

	printk(KERN_ALERT "bootmem alloc of %lu bytes failed!\n", size);
	panic("Out of memory");
	return NULL;
}

/**
 * __alloc_bootmem_node - allocate boot memory from a specific node
 * @pgdat: node to allocate from
 * @size: size of the request in bytes
 * @align: alignment of the region
 * @goal: preferred starting address of the region
 *
 * The goal is dropped if it can not be satisfied and the allocation will
 * fall back to memory below @goal.
 *
 * Allocation may fall back to any node in the system if the specified node
 * can not hold the requested memory.
 *
 * The function panics if the request can not be satisfied.
 */
void * __init __alloc_bootmem_node(pg_data_t *pgdat, unsigned long size,
				   unsigned long align, unsigned long goal)
{
	if (WARN_ON_ONCE(slab_is_available()))
		return kzalloc_node(size, GFP_NOWAIT, pgdat->node_id);

	return ___alloc_bootmem_node(pgdat, size, align, goal, 0);
}

void * __init __alloc_bootmem_node_high(pg_data_t *pgdat, unsigned long size,
				   unsigned long align, unsigned long goal)
{
	return __alloc_bootmem_node(pgdat, size, align, goal);
}

#ifndef ARCH_LOW_ADDRESS_LIMIT
#define ARCH_LOW_ADDRESS_LIMIT	0xffffffffUL
#endif

/**
 * __alloc_bootmem_low - allocate low boot memory
 * @size: size of the request in bytes
 * @align: alignment of the region
 * @goal: preferred starting address of the region
 *
 * The goal is dropped if it can not be satisfied and the allocation will
 * fall back to memory below @goal.
 *
 * Allocation may happen on any node in the system.
 *
 * The function panics if the request can not be satisfied.
 */
void * __init __alloc_bootmem_low(unsigned long size, unsigned long align,
				  unsigned long goal)
{
	return ___alloc_bootmem(size, align, goal, ARCH_LOW_ADDRESS_LIMIT);
}

void * __init __alloc_bootmem_low_nopanic(unsigned long size,
					  unsigned long align,
					  unsigned long goal)
{
	return ___alloc_bootmem_nopanic(size, align, goal,
					ARCH_LOW_ADDRESS_LIMIT);
}

/**
 * __alloc_bootmem_low_node - allocate low boot memory from a specific node
 * @pgdat: node to allocate from
 * @size: size of the request in bytes
 * @align: alignment of the region
 * @goal: preferred starting address of the region
 *
 * The goal is dropped if it can not be satisfied and the allocation will
 * fall back to memory below @goal.
 *
 * Allocation may fall back to any node in the system if the specified node
 * can not hold the requested memory.
 *
 * The function panics if the request can not be satisfied.
 */
void * __init __alloc_bootmem_low_node(pg_data_t *pgdat, unsigned long size,
				       unsigned long align, unsigned long goal)
{
	if (WARN_ON_ONCE(slab_is_available()))
		return kzalloc_node(size, GFP_NOWAIT, pgdat->node_id);

	return ___alloc_bootmem_node(pgdat, size, align, goal,
				     ARCH_LOW_ADDRESS_LIMIT);
}<|MERGE_RESOLUTION|>--- conflicted
+++ resolved
@@ -130,12 +130,9 @@
 
 	memblock_clear_hotplug(0, -1);
 
-<<<<<<< HEAD
-=======
 	for_each_reserved_mem_region(i, &start, &end)
 		reserve_bootmem_region(start, end);
 
->>>>>>> d74235fc
 	for_each_free_mem_range(i, NUMA_NO_NODE, MEMBLOCK_NONE, &start, &end,
 				NULL)
 		count += __free_memory_core(start, end);
