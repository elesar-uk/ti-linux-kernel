/*
 * Generic hugetlb support.
 * (C) Nadia Yvette Chambers, April 2004
 */
#include <linux/list.h>
#include <linux/init.h>
#include <linux/module.h>
#include <linux/mm.h>
#include <linux/seq_file.h>
#include <linux/sysctl.h>
#include <linux/highmem.h>
#include <linux/mmu_notifier.h>
#include <linux/nodemask.h>
#include <linux/pagemap.h>
#include <linux/mempolicy.h>
#include <linux/compiler.h>
#include <linux/cpuset.h>
#include <linux/mutex.h>
#include <linux/bootmem.h>
#include <linux/sysfs.h>
#include <linux/slab.h>
#include <linux/rmap.h>
#include <linux/swap.h>
#include <linux/swapops.h>
#include <linux/page-isolation.h>
#include <linux/jhash.h>

#include <asm/page.h>
#include <asm/pgtable.h>
#include <asm/tlb.h>

#include <linux/io.h>
#include <linux/hugetlb.h>
#include <linux/hugetlb_cgroup.h>
#include <linux/node.h>
#include "internal.h"

int hugepages_treat_as_movable;

int hugetlb_max_hstate __read_mostly;
unsigned int default_hstate_idx;
struct hstate hstates[HUGE_MAX_HSTATE];
/*
 * Minimum page order among possible hugepage sizes, set to a proper value
 * at boot time.
 */
static unsigned int minimum_order __read_mostly = UINT_MAX;

__initdata LIST_HEAD(huge_boot_pages);

/* for command line parsing */
static struct hstate * __initdata parsed_hstate;
static unsigned long __initdata default_hstate_max_huge_pages;
static unsigned long __initdata default_hstate_size;

/*
 * Protects updates to hugepage_freelists, hugepage_activelist, nr_huge_pages,
 * free_huge_pages, and surplus_huge_pages.
 */
DEFINE_SPINLOCK(hugetlb_lock);

/*
 * Serializes faults on the same logical page.  This is used to
 * prevent spurious OOMs when the hugepage pool is fully utilized.
 */
static int num_fault_mutexes;
struct mutex *hugetlb_fault_mutex_table ____cacheline_aligned_in_smp;

/* Forward declaration */
static int hugetlb_acct_memory(struct hstate *h, long delta);

static inline void unlock_or_release_subpool(struct hugepage_subpool *spool)
{
	bool free = (spool->count == 0) && (spool->used_hpages == 0);

	spin_unlock(&spool->lock);

	/* If no pages are used, and no other handles to the subpool
	 * remain, give up any reservations mased on minimum size and
	 * free the subpool */
	if (free) {
		if (spool->min_hpages != -1)
			hugetlb_acct_memory(spool->hstate,
						-spool->min_hpages);
		kfree(spool);
	}
}

struct hugepage_subpool *hugepage_new_subpool(struct hstate *h, long max_hpages,
						long min_hpages)
{
	struct hugepage_subpool *spool;

	spool = kzalloc(sizeof(*spool), GFP_KERNEL);
	if (!spool)
		return NULL;

	spin_lock_init(&spool->lock);
	spool->count = 1;
	spool->max_hpages = max_hpages;
	spool->hstate = h;
	spool->min_hpages = min_hpages;

	if (min_hpages != -1 && hugetlb_acct_memory(h, min_hpages)) {
		kfree(spool);
		return NULL;
	}
	spool->rsv_hpages = min_hpages;

	return spool;
}

void hugepage_put_subpool(struct hugepage_subpool *spool)
{
	spin_lock(&spool->lock);
	BUG_ON(!spool->count);
	spool->count--;
	unlock_or_release_subpool(spool);
}

/*
 * Subpool accounting for allocating and reserving pages.
 * Return -ENOMEM if there are not enough resources to satisfy the
 * the request.  Otherwise, return the number of pages by which the
 * global pools must be adjusted (upward).  The returned value may
 * only be different than the passed value (delta) in the case where
 * a subpool minimum size must be manitained.
 */
static long hugepage_subpool_get_pages(struct hugepage_subpool *spool,
				      long delta)
{
	long ret = delta;

	if (!spool)
		return ret;

	spin_lock(&spool->lock);

	if (spool->max_hpages != -1) {		/* maximum size accounting */
		if ((spool->used_hpages + delta) <= spool->max_hpages)
			spool->used_hpages += delta;
		else {
			ret = -ENOMEM;
			goto unlock_ret;
		}
	}

	if (spool->min_hpages != -1) {		/* minimum size accounting */
		if (delta > spool->rsv_hpages) {
			/*
			 * Asking for more reserves than those already taken on
			 * behalf of subpool.  Return difference.
			 */
			ret = delta - spool->rsv_hpages;
			spool->rsv_hpages = 0;
		} else {
			ret = 0;	/* reserves already accounted for */
			spool->rsv_hpages -= delta;
		}
	}

unlock_ret:
	spin_unlock(&spool->lock);
	return ret;
}

/*
 * Subpool accounting for freeing and unreserving pages.
 * Return the number of global page reservations that must be dropped.
 * The return value may only be different than the passed value (delta)
 * in the case where a subpool minimum size must be maintained.
 */
static long hugepage_subpool_put_pages(struct hugepage_subpool *spool,
				       long delta)
{
	long ret = delta;

	if (!spool)
		return delta;

	spin_lock(&spool->lock);

	if (spool->max_hpages != -1)		/* maximum size accounting */
		spool->used_hpages -= delta;

	if (spool->min_hpages != -1) {		/* minimum size accounting */
		if (spool->rsv_hpages + delta <= spool->min_hpages)
			ret = 0;
		else
			ret = spool->rsv_hpages + delta - spool->min_hpages;

		spool->rsv_hpages += delta;
		if (spool->rsv_hpages > spool->min_hpages)
			spool->rsv_hpages = spool->min_hpages;
	}

	/*
	 * If hugetlbfs_put_super couldn't free spool due to an outstanding
	 * quota reference, free it now.
	 */
	unlock_or_release_subpool(spool);

	return ret;
}

static inline struct hugepage_subpool *subpool_inode(struct inode *inode)
{
	return HUGETLBFS_SB(inode->i_sb)->spool;
}

static inline struct hugepage_subpool *subpool_vma(struct vm_area_struct *vma)
{
	return subpool_inode(file_inode(vma->vm_file));
}

/*
 * Region tracking -- allows tracking of reservations and instantiated pages
 *                    across the pages in a mapping.
 *
 * The region data structures are embedded into a resv_map and protected
 * by a resv_map's lock.  The set of regions within the resv_map represent
 * reservations for huge pages, or huge pages that have already been
 * instantiated within the map.  The from and to elements are huge page
 * indicies into the associated mapping.  from indicates the starting index
 * of the region.  to represents the first index past the end of  the region.
 *
 * For example, a file region structure with from == 0 and to == 4 represents
 * four huge pages in a mapping.  It is important to note that the to element
 * represents the first element past the end of the region. This is used in
 * arithmetic as 4(to) - 0(from) = 4 huge pages in the region.
 *
 * Interval notation of the form [from, to) will be used to indicate that
 * the endpoint from is inclusive and to is exclusive.
 */
struct file_region {
	struct list_head link;
	long from;
	long to;
};

/*
 * Add the huge page range represented by [f, t) to the reserve
 * map.  In the normal case, existing regions will be expanded
 * to accommodate the specified range.  Sufficient regions should
 * exist for expansion due to the previous call to region_chg
 * with the same range.  However, it is possible that region_del
 * could have been called after region_chg and modifed the map
 * in such a way that no region exists to be expanded.  In this
 * case, pull a region descriptor from the cache associated with
 * the map and use that for the new range.
 *
 * Return the number of new huge pages added to the map.  This
 * number is greater than or equal to zero.
 */
static long region_add(struct resv_map *resv, long f, long t)
{
	struct list_head *head = &resv->regions;
	struct file_region *rg, *nrg, *trg;
	long add = 0;

	spin_lock(&resv->lock);
	/* Locate the region we are either in or before. */
	list_for_each_entry(rg, head, link)
		if (f <= rg->to)
			break;

	/*
	 * If no region exists which can be expanded to include the
	 * specified range, the list must have been modified by an
	 * interleving call to region_del().  Pull a region descriptor
	 * from the cache and use it for this range.
	 */
	if (&rg->link == head || t < rg->from) {
		VM_BUG_ON(resv->region_cache_count <= 0);

		resv->region_cache_count--;
		nrg = list_first_entry(&resv->region_cache, struct file_region,
					link);
		list_del(&nrg->link);

		nrg->from = f;
		nrg->to = t;
		list_add(&nrg->link, rg->link.prev);

		add += t - f;
		goto out_locked;
	}

	/* Round our left edge to the current segment if it encloses us. */
	if (f > rg->from)
		f = rg->from;

	/* Check for and consume any regions we now overlap with. */
	nrg = rg;
	list_for_each_entry_safe(rg, trg, rg->link.prev, link) {
		if (&rg->link == head)
			break;
		if (rg->from > t)
			break;

		/* If this area reaches higher then extend our area to
		 * include it completely.  If this is not the first area
		 * which we intend to reuse, free it. */
		if (rg->to > t)
			t = rg->to;
		if (rg != nrg) {
			/* Decrement return value by the deleted range.
			 * Another range will span this area so that by
			 * end of routine add will be >= zero
			 */
			add -= (rg->to - rg->from);
			list_del(&rg->link);
			kfree(rg);
		}
	}

	add += (nrg->from - f);		/* Added to beginning of region */
	nrg->from = f;
	add += t - nrg->to;		/* Added to end of region */
	nrg->to = t;

out_locked:
	resv->adds_in_progress--;
	spin_unlock(&resv->lock);
	VM_BUG_ON(add < 0);
	return add;
}

/*
 * Examine the existing reserve map and determine how many
 * huge pages in the specified range [f, t) are NOT currently
 * represented.  This routine is called before a subsequent
 * call to region_add that will actually modify the reserve
 * map to add the specified range [f, t).  region_chg does
 * not change the number of huge pages represented by the
 * map.  However, if the existing regions in the map can not
 * be expanded to represent the new range, a new file_region
 * structure is added to the map as a placeholder.  This is
 * so that the subsequent region_add call will have all the
 * regions it needs and will not fail.
 *
 * Upon entry, region_chg will also examine the cache of region descriptors
 * associated with the map.  If there are not enough descriptors cached, one
 * will be allocated for the in progress add operation.
 *
 * Returns the number of huge pages that need to be added to the existing
 * reservation map for the range [f, t).  This number is greater or equal to
 * zero.  -ENOMEM is returned if a new file_region structure or cache entry
 * is needed and can not be allocated.
 */
static long region_chg(struct resv_map *resv, long f, long t)
{
	struct list_head *head = &resv->regions;
	struct file_region *rg, *nrg = NULL;
	long chg = 0;

retry:
	spin_lock(&resv->lock);
retry_locked:
	resv->adds_in_progress++;

	/*
	 * Check for sufficient descriptors in the cache to accommodate
	 * the number of in progress add operations.
	 */
	if (resv->adds_in_progress > resv->region_cache_count) {
		struct file_region *trg;

		VM_BUG_ON(resv->adds_in_progress - resv->region_cache_count > 1);
		/* Must drop lock to allocate a new descriptor. */
		resv->adds_in_progress--;
		spin_unlock(&resv->lock);

		trg = kmalloc(sizeof(*trg), GFP_KERNEL);
		if (!trg)
			return -ENOMEM;

		spin_lock(&resv->lock);
		list_add(&trg->link, &resv->region_cache);
		resv->region_cache_count++;
		goto retry_locked;
	}

	/* Locate the region we are before or in. */
	list_for_each_entry(rg, head, link)
		if (f <= rg->to)
			break;

	/* If we are below the current region then a new region is required.
	 * Subtle, allocate a new region at the position but make it zero
	 * size such that we can guarantee to record the reservation. */
	if (&rg->link == head || t < rg->from) {
		if (!nrg) {
			resv->adds_in_progress--;
			spin_unlock(&resv->lock);
			nrg = kmalloc(sizeof(*nrg), GFP_KERNEL);
			if (!nrg)
				return -ENOMEM;

			nrg->from = f;
			nrg->to   = f;
			INIT_LIST_HEAD(&nrg->link);
			goto retry;
		}

		list_add(&nrg->link, rg->link.prev);
		chg = t - f;
		goto out_nrg;
	}

	/* Round our left edge to the current segment if it encloses us. */
	if (f > rg->from)
		f = rg->from;
	chg = t - f;

	/* Check for and consume any regions we now overlap with. */
	list_for_each_entry(rg, rg->link.prev, link) {
		if (&rg->link == head)
			break;
		if (rg->from > t)
			goto out;

		/* We overlap with this area, if it extends further than
		 * us then we must extend ourselves.  Account for its
		 * existing reservation. */
		if (rg->to > t) {
			chg += rg->to - t;
			t = rg->to;
		}
		chg -= rg->to - rg->from;
	}

out:
	spin_unlock(&resv->lock);
	/*  We already know we raced and no longer need the new region */
	kfree(nrg);
	return chg;
out_nrg:
	spin_unlock(&resv->lock);
	return chg;
}

/*
 * Abort the in progress add operation.  The adds_in_progress field
 * of the resv_map keeps track of the operations in progress between
 * calls to region_chg and region_add.  Operations are sometimes
 * aborted after the call to region_chg.  In such cases, region_abort
 * is called to decrement the adds_in_progress counter.
 *
 * NOTE: The range arguments [f, t) are not needed or used in this
 * routine.  They are kept to make reading the calling code easier as
 * arguments will match the associated region_chg call.
<<<<<<< HEAD
 */
static void region_abort(struct resv_map *resv, long f, long t)
{
	spin_lock(&resv->lock);
	VM_BUG_ON(!resv->region_cache_count);
	resv->adds_in_progress--;
	spin_unlock(&resv->lock);
}

/*
 * Delete the specified range [f, t) from the reserve map.  If the
 * t parameter is LONG_MAX, this indicates that ALL regions after f
 * should be deleted.  Locate the regions which intersect [f, t)
 * and either trim, delete or split the existing regions.
 *
 * Returns the number of huge pages deleted from the reserve map.
 * In the normal case, the return value is zero or more.  In the
 * case where a region must be split, a new region descriptor must
 * be allocated.  If the allocation fails, -ENOMEM will be returned.
 * NOTE: If the parameter t == LONG_MAX, then we will never split
 * a region and possibly return -ENOMEM.  Callers specifying
 * t == LONG_MAX do not need to check for -ENOMEM error.
 */
=======
 */
static void region_abort(struct resv_map *resv, long f, long t)
{
	spin_lock(&resv->lock);
	VM_BUG_ON(!resv->region_cache_count);
	resv->adds_in_progress--;
	spin_unlock(&resv->lock);
}

/*
 * Delete the specified range [f, t) from the reserve map.  If the
 * t parameter is LONG_MAX, this indicates that ALL regions after f
 * should be deleted.  Locate the regions which intersect [f, t)
 * and either trim, delete or split the existing regions.
 *
 * Returns the number of huge pages deleted from the reserve map.
 * In the normal case, the return value is zero or more.  In the
 * case where a region must be split, a new region descriptor must
 * be allocated.  If the allocation fails, -ENOMEM will be returned.
 * NOTE: If the parameter t == LONG_MAX, then we will never split
 * a region and possibly return -ENOMEM.  Callers specifying
 * t == LONG_MAX do not need to check for -ENOMEM error.
 */
>>>>>>> 0931fbdd
static long region_del(struct resv_map *resv, long f, long t)
{
	struct list_head *head = &resv->regions;
	struct file_region *rg, *trg;
	struct file_region *nrg = NULL;
	long del = 0;

retry:
	spin_lock(&resv->lock);
	list_for_each_entry_safe(rg, trg, head, link) {
		if (rg->to <= f)
			continue;
		if (rg->from >= t)
			break;

		if (f > rg->from && t < rg->to) { /* Must split region */
			/*
			 * Check for an entry in the cache before dropping
			 * lock and attempting allocation.
			 */
			if (!nrg &&
			    resv->region_cache_count > resv->adds_in_progress) {
				nrg = list_first_entry(&resv->region_cache,
							struct file_region,
							link);
				list_del(&nrg->link);
				resv->region_cache_count--;
			}

			if (!nrg) {
				spin_unlock(&resv->lock);
				nrg = kmalloc(sizeof(*nrg), GFP_KERNEL);
				if (!nrg)
					return -ENOMEM;
				goto retry;
			}

			del += t - f;

			/* New entry for end of split region */
			nrg->from = t;
			nrg->to = rg->to;
			INIT_LIST_HEAD(&nrg->link);

			/* Original entry is trimmed */
			rg->to = f;

			list_add(&nrg->link, &rg->link);
			nrg = NULL;
			break;
		}

		if (f <= rg->from && t >= rg->to) { /* Remove entire region */
			del += rg->to - rg->from;
			list_del(&rg->link);
			kfree(rg);
			continue;
		}

		if (f <= rg->from) {	/* Trim beginning of region */
			del += t - rg->from;
			rg->from = t;
		} else {		/* Trim end of region */
			del += rg->to - f;
			rg->to = f;
		}
	}

	spin_unlock(&resv->lock);
	kfree(nrg);
	return del;
}

/*
 * A rare out of memory error was encountered which prevented removal of
 * the reserve map region for a page.  The huge page itself was free'ed
 * and removed from the page cache.  This routine will adjust the subpool
 * usage count, and the global reserve count if needed.  By incrementing
 * these counts, the reserve map entry which could not be deleted will
 * appear as a "reserved" entry instead of simply dangling with incorrect
 * counts.
 */
void hugetlb_fix_reserve_counts(struct inode *inode, bool restore_reserve)
{
	struct hugepage_subpool *spool = subpool_inode(inode);
	long rsv_adjust;

	rsv_adjust = hugepage_subpool_get_pages(spool, 1);
	if (restore_reserve && rsv_adjust) {
		struct hstate *h = hstate_inode(inode);

		hugetlb_acct_memory(h, 1);
	}
}

/*
 * Count and return the number of huge pages in the reserve map
 * that intersect with the range [f, t).
 */
static long region_count(struct resv_map *resv, long f, long t)
{
	struct list_head *head = &resv->regions;
	struct file_region *rg;
	long chg = 0;

	spin_lock(&resv->lock);
	/* Locate each segment we overlap with, and count that overlap. */
	list_for_each_entry(rg, head, link) {
		long seg_from;
		long seg_to;

		if (rg->to <= f)
			continue;
		if (rg->from >= t)
			break;

		seg_from = max(rg->from, f);
		seg_to = min(rg->to, t);

		chg += seg_to - seg_from;
	}
	spin_unlock(&resv->lock);

	return chg;
}

/*
 * Convert the address within this vma to the page offset within
 * the mapping, in pagecache page units; huge pages here.
 */
static pgoff_t vma_hugecache_offset(struct hstate *h,
			struct vm_area_struct *vma, unsigned long address)
{
	return ((address - vma->vm_start) >> huge_page_shift(h)) +
			(vma->vm_pgoff >> huge_page_order(h));
}

pgoff_t linear_hugepage_index(struct vm_area_struct *vma,
				     unsigned long address)
{
	return vma_hugecache_offset(hstate_vma(vma), vma, address);
}

/*
 * Return the size of the pages allocated when backing a VMA. In the majority
 * cases this will be same size as used by the page table entries.
 */
unsigned long vma_kernel_pagesize(struct vm_area_struct *vma)
{
	struct hstate *hstate;

	if (!is_vm_hugetlb_page(vma))
		return PAGE_SIZE;

	hstate = hstate_vma(vma);

	return 1UL << huge_page_shift(hstate);
}
EXPORT_SYMBOL_GPL(vma_kernel_pagesize);

/*
 * Return the page size being used by the MMU to back a VMA. In the majority
 * of cases, the page size used by the kernel matches the MMU size. On
 * architectures where it differs, an architecture-specific version of this
 * function is required.
 */
#ifndef vma_mmu_pagesize
unsigned long vma_mmu_pagesize(struct vm_area_struct *vma)
{
	return vma_kernel_pagesize(vma);
}
#endif

/*
 * Flags for MAP_PRIVATE reservations.  These are stored in the bottom
 * bits of the reservation map pointer, which are always clear due to
 * alignment.
 */
#define HPAGE_RESV_OWNER    (1UL << 0)
#define HPAGE_RESV_UNMAPPED (1UL << 1)
#define HPAGE_RESV_MASK (HPAGE_RESV_OWNER | HPAGE_RESV_UNMAPPED)

/*
 * These helpers are used to track how many pages are reserved for
 * faults in a MAP_PRIVATE mapping. Only the process that called mmap()
 * is guaranteed to have their future faults succeed.
 *
 * With the exception of reset_vma_resv_huge_pages() which is called at fork(),
 * the reserve counters are updated with the hugetlb_lock held. It is safe
 * to reset the VMA at fork() time as it is not in use yet and there is no
 * chance of the global counters getting corrupted as a result of the values.
 *
 * The private mapping reservation is represented in a subtly different
 * manner to a shared mapping.  A shared mapping has a region map associated
 * with the underlying file, this region map represents the backing file
 * pages which have ever had a reservation assigned which this persists even
 * after the page is instantiated.  A private mapping has a region map
 * associated with the original mmap which is attached to all VMAs which
 * reference it, this region map represents those offsets which have consumed
 * reservation ie. where pages have been instantiated.
 */
static unsigned long get_vma_private_data(struct vm_area_struct *vma)
{
	return (unsigned long)vma->vm_private_data;
}

static void set_vma_private_data(struct vm_area_struct *vma,
							unsigned long value)
{
	vma->vm_private_data = (void *)value;
}

struct resv_map *resv_map_alloc(void)
{
	struct resv_map *resv_map = kmalloc(sizeof(*resv_map), GFP_KERNEL);
	struct file_region *rg = kmalloc(sizeof(*rg), GFP_KERNEL);

	if (!resv_map || !rg) {
		kfree(resv_map);
		kfree(rg);
		return NULL;
	}

	kref_init(&resv_map->refs);
	spin_lock_init(&resv_map->lock);
	INIT_LIST_HEAD(&resv_map->regions);

	resv_map->adds_in_progress = 0;

	INIT_LIST_HEAD(&resv_map->region_cache);
	list_add(&rg->link, &resv_map->region_cache);
	resv_map->region_cache_count = 1;

	return resv_map;
}

void resv_map_release(struct kref *ref)
{
	struct resv_map *resv_map = container_of(ref, struct resv_map, refs);
	struct list_head *head = &resv_map->region_cache;
	struct file_region *rg, *trg;

	/* Clear out any active regions before we release the map. */
	region_del(resv_map, 0, LONG_MAX);

	/* ... and any entries left in the cache */
	list_for_each_entry_safe(rg, trg, head, link) {
		list_del(&rg->link);
		kfree(rg);
	}

	VM_BUG_ON(resv_map->adds_in_progress);

	kfree(resv_map);
}

static inline struct resv_map *inode_resv_map(struct inode *inode)
{
	return inode->i_mapping->private_data;
}

static struct resv_map *vma_resv_map(struct vm_area_struct *vma)
{
	VM_BUG_ON_VMA(!is_vm_hugetlb_page(vma), vma);
	if (vma->vm_flags & VM_MAYSHARE) {
		struct address_space *mapping = vma->vm_file->f_mapping;
		struct inode *inode = mapping->host;

		return inode_resv_map(inode);

	} else {
		return (struct resv_map *)(get_vma_private_data(vma) &
							~HPAGE_RESV_MASK);
	}
}

static void set_vma_resv_map(struct vm_area_struct *vma, struct resv_map *map)
{
	VM_BUG_ON_VMA(!is_vm_hugetlb_page(vma), vma);
	VM_BUG_ON_VMA(vma->vm_flags & VM_MAYSHARE, vma);

	set_vma_private_data(vma, (get_vma_private_data(vma) &
				HPAGE_RESV_MASK) | (unsigned long)map);
}

static void set_vma_resv_flags(struct vm_area_struct *vma, unsigned long flags)
{
	VM_BUG_ON_VMA(!is_vm_hugetlb_page(vma), vma);
	VM_BUG_ON_VMA(vma->vm_flags & VM_MAYSHARE, vma);

	set_vma_private_data(vma, get_vma_private_data(vma) | flags);
}

static int is_vma_resv_set(struct vm_area_struct *vma, unsigned long flag)
{
	VM_BUG_ON_VMA(!is_vm_hugetlb_page(vma), vma);

	return (get_vma_private_data(vma) & flag) != 0;
}

/* Reset counters to 0 and clear all HPAGE_RESV_* flags */
void reset_vma_resv_huge_pages(struct vm_area_struct *vma)
{
	VM_BUG_ON_VMA(!is_vm_hugetlb_page(vma), vma);
	if (!(vma->vm_flags & VM_MAYSHARE))
		vma->vm_private_data = (void *)0;
}

/* Returns true if the VMA has associated reserve pages */
static bool vma_has_reserves(struct vm_area_struct *vma, long chg)
{
	if (vma->vm_flags & VM_NORESERVE) {
		/*
		 * This address is already reserved by other process(chg == 0),
		 * so, we should decrement reserved count. Without decrementing,
		 * reserve count remains after releasing inode, because this
		 * allocated page will go into page cache and is regarded as
		 * coming from reserved pool in releasing step.  Currently, we
		 * don't have any other solution to deal with this situation
		 * properly, so add work-around here.
		 */
		if (vma->vm_flags & VM_MAYSHARE && chg == 0)
			return true;
		else
			return false;
	}

	/* Shared mappings always use reserves */
	if (vma->vm_flags & VM_MAYSHARE) {
		/*
		 * We know VM_NORESERVE is not set.  Therefore, there SHOULD
		 * be a region map for all pages.  The only situation where
		 * there is no region map is if a hole was punched via
		 * fallocate.  In this case, there really are no reverves to
		 * use.  This situation is indicated if chg != 0.
		 */
		if (chg)
			return false;
		else
			return true;
	}

	/*
	 * Only the process that called mmap() has reserves for
	 * private mappings.
	 */
	if (is_vma_resv_set(vma, HPAGE_RESV_OWNER))
		return true;

	return false;
}

static void enqueue_huge_page(struct hstate *h, struct page *page)
{
	int nid = page_to_nid(page);
	list_move(&page->lru, &h->hugepage_freelists[nid]);
	h->free_huge_pages++;
	h->free_huge_pages_node[nid]++;
}

static struct page *dequeue_huge_page_node(struct hstate *h, int nid)
{
	struct page *page;

	list_for_each_entry(page, &h->hugepage_freelists[nid], lru)
		if (!is_migrate_isolate_page(page))
			break;
	/*
	 * if 'non-isolated free hugepage' not found on the list,
	 * the allocation fails.
	 */
	if (&h->hugepage_freelists[nid] == &page->lru)
		return NULL;
	list_move(&page->lru, &h->hugepage_activelist);
	set_page_refcounted(page);
	h->free_huge_pages--;
	h->free_huge_pages_node[nid]--;
	return page;
}

/* Movability of hugepages depends on migration support. */
static inline gfp_t htlb_alloc_mask(struct hstate *h)
{
	if (hugepages_treat_as_movable || hugepage_migration_supported(h))
		return GFP_HIGHUSER_MOVABLE;
	else
		return GFP_HIGHUSER;
}

static struct page *dequeue_huge_page_vma(struct hstate *h,
				struct vm_area_struct *vma,
				unsigned long address, int avoid_reserve,
				long chg)
{
	struct page *page = NULL;
	struct mempolicy *mpol;
	nodemask_t *nodemask;
	struct zonelist *zonelist;
	struct zone *zone;
	struct zoneref *z;
	unsigned int cpuset_mems_cookie;

	/*
	 * A child process with MAP_PRIVATE mappings created by their parent
	 * have no page reserves. This check ensures that reservations are
	 * not "stolen". The child may still get SIGKILLed
	 */
	if (!vma_has_reserves(vma, chg) &&
			h->free_huge_pages - h->resv_huge_pages == 0)
		goto err;

	/* If reserves cannot be used, ensure enough pages are in the pool */
	if (avoid_reserve && h->free_huge_pages - h->resv_huge_pages == 0)
		goto err;

retry_cpuset:
	cpuset_mems_cookie = read_mems_allowed_begin();
	zonelist = huge_zonelist(vma, address,
					htlb_alloc_mask(h), &mpol, &nodemask);

	for_each_zone_zonelist_nodemask(zone, z, zonelist,
						MAX_NR_ZONES - 1, nodemask) {
		if (cpuset_zone_allowed(zone, htlb_alloc_mask(h))) {
			page = dequeue_huge_page_node(h, zone_to_nid(zone));
			if (page) {
				if (avoid_reserve)
					break;
				if (!vma_has_reserves(vma, chg))
					break;

				SetPagePrivate(page);
				h->resv_huge_pages--;
				break;
			}
		}
	}

	mpol_cond_put(mpol);
	if (unlikely(!page && read_mems_allowed_retry(cpuset_mems_cookie)))
		goto retry_cpuset;
	return page;

err:
	return NULL;
}

/*
 * common helper functions for hstate_next_node_to_{alloc|free}.
 * We may have allocated or freed a huge page based on a different
 * nodes_allowed previously, so h->next_node_to_{alloc|free} might
 * be outside of *nodes_allowed.  Ensure that we use an allowed
 * node for alloc or free.
 */
static int next_node_allowed(int nid, nodemask_t *nodes_allowed)
{
	nid = next_node(nid, *nodes_allowed);
	if (nid == MAX_NUMNODES)
		nid = first_node(*nodes_allowed);
	VM_BUG_ON(nid >= MAX_NUMNODES);

	return nid;
}

static int get_valid_node_allowed(int nid, nodemask_t *nodes_allowed)
{
	if (!node_isset(nid, *nodes_allowed))
		nid = next_node_allowed(nid, nodes_allowed);
	return nid;
}

/*
 * returns the previously saved node ["this node"] from which to
 * allocate a persistent huge page for the pool and advance the
 * next node from which to allocate, handling wrap at end of node
 * mask.
 */
static int hstate_next_node_to_alloc(struct hstate *h,
					nodemask_t *nodes_allowed)
{
	int nid;

	VM_BUG_ON(!nodes_allowed);

	nid = get_valid_node_allowed(h->next_nid_to_alloc, nodes_allowed);
	h->next_nid_to_alloc = next_node_allowed(nid, nodes_allowed);

	return nid;
}

/*
 * helper for free_pool_huge_page() - return the previously saved
 * node ["this node"] from which to free a huge page.  Advance the
 * next node id whether or not we find a free huge page to free so
 * that the next attempt to free addresses the next node.
 */
static int hstate_next_node_to_free(struct hstate *h, nodemask_t *nodes_allowed)
{
	int nid;

	VM_BUG_ON(!nodes_allowed);

	nid = get_valid_node_allowed(h->next_nid_to_free, nodes_allowed);
	h->next_nid_to_free = next_node_allowed(nid, nodes_allowed);

	return nid;
}

#define for_each_node_mask_to_alloc(hs, nr_nodes, node, mask)		\
	for (nr_nodes = nodes_weight(*mask);				\
		nr_nodes > 0 &&						\
		((node = hstate_next_node_to_alloc(hs, mask)) || 1);	\
		nr_nodes--)

#define for_each_node_mask_to_free(hs, nr_nodes, node, mask)		\
	for (nr_nodes = nodes_weight(*mask);				\
		nr_nodes > 0 &&						\
		((node = hstate_next_node_to_free(hs, mask)) || 1);	\
		nr_nodes--)

#if defined(CONFIG_CMA) && defined(CONFIG_X86_64)
static void destroy_compound_gigantic_page(struct page *page,
					unsigned long order)
{
	int i;
	int nr_pages = 1 << order;
	struct page *p = page + 1;

	for (i = 1; i < nr_pages; i++, p = mem_map_next(p, page, i)) {
		__ClearPageTail(p);
		set_page_refcounted(p);
		p->first_page = NULL;
	}

	set_compound_order(page, 0);
	__ClearPageHead(page);
}

static void free_gigantic_page(struct page *page, unsigned order)
{
	free_contig_range(page_to_pfn(page), 1 << order);
}

static int __alloc_gigantic_page(unsigned long start_pfn,
				unsigned long nr_pages)
{
	unsigned long end_pfn = start_pfn + nr_pages;
	return alloc_contig_range(start_pfn, end_pfn, MIGRATE_MOVABLE);
}

static bool pfn_range_valid_gigantic(unsigned long start_pfn,
				unsigned long nr_pages)
{
	unsigned long i, end_pfn = start_pfn + nr_pages;
	struct page *page;

	for (i = start_pfn; i < end_pfn; i++) {
		if (!pfn_valid(i))
			return false;

		page = pfn_to_page(i);

		if (PageReserved(page))
			return false;

		if (page_count(page) > 0)
			return false;

		if (PageHuge(page))
			return false;
	}

	return true;
}

static bool zone_spans_last_pfn(const struct zone *zone,
			unsigned long start_pfn, unsigned long nr_pages)
{
	unsigned long last_pfn = start_pfn + nr_pages - 1;
	return zone_spans_pfn(zone, last_pfn);
}

static struct page *alloc_gigantic_page(int nid, unsigned order)
{
	unsigned long nr_pages = 1 << order;
	unsigned long ret, pfn, flags;
	struct zone *z;

	z = NODE_DATA(nid)->node_zones;
	for (; z - NODE_DATA(nid)->node_zones < MAX_NR_ZONES; z++) {
		spin_lock_irqsave(&z->lock, flags);

		pfn = ALIGN(z->zone_start_pfn, nr_pages);
		while (zone_spans_last_pfn(z, pfn, nr_pages)) {
			if (pfn_range_valid_gigantic(pfn, nr_pages)) {
				/*
				 * We release the zone lock here because
				 * alloc_contig_range() will also lock the zone
				 * at some point. If there's an allocation
				 * spinning on this lock, it may win the race
				 * and cause alloc_contig_range() to fail...
				 */
				spin_unlock_irqrestore(&z->lock, flags);
				ret = __alloc_gigantic_page(pfn, nr_pages);
				if (!ret)
					return pfn_to_page(pfn);
				spin_lock_irqsave(&z->lock, flags);
			}
			pfn += nr_pages;
		}

		spin_unlock_irqrestore(&z->lock, flags);
	}

	return NULL;
}

static void prep_new_huge_page(struct hstate *h, struct page *page, int nid);
static void prep_compound_gigantic_page(struct page *page, unsigned long order);

static struct page *alloc_fresh_gigantic_page_node(struct hstate *h, int nid)
{
	struct page *page;

	page = alloc_gigantic_page(nid, huge_page_order(h));
	if (page) {
		prep_compound_gigantic_page(page, huge_page_order(h));
		prep_new_huge_page(h, page, nid);
	}

	return page;
}

static int alloc_fresh_gigantic_page(struct hstate *h,
				nodemask_t *nodes_allowed)
{
	struct page *page = NULL;
	int nr_nodes, node;

	for_each_node_mask_to_alloc(h, nr_nodes, node, nodes_allowed) {
		page = alloc_fresh_gigantic_page_node(h, node);
		if (page)
			return 1;
	}

	return 0;
}

static inline bool gigantic_page_supported(void) { return true; }
#else
static inline bool gigantic_page_supported(void) { return false; }
static inline void free_gigantic_page(struct page *page, unsigned order) { }
static inline void destroy_compound_gigantic_page(struct page *page,
						unsigned long order) { }
static inline int alloc_fresh_gigantic_page(struct hstate *h,
					nodemask_t *nodes_allowed) { return 0; }
#endif

static void update_and_free_page(struct hstate *h, struct page *page)
{
	int i;

	if (hstate_is_gigantic(h) && !gigantic_page_supported())
		return;

	h->nr_huge_pages--;
	h->nr_huge_pages_node[page_to_nid(page)]--;
	for (i = 0; i < pages_per_huge_page(h); i++) {
		page[i].flags &= ~(1 << PG_locked | 1 << PG_error |
				1 << PG_referenced | 1 << PG_dirty |
				1 << PG_active | 1 << PG_private |
				1 << PG_writeback);
	}
	VM_BUG_ON_PAGE(hugetlb_cgroup_from_page(page), page);
	set_compound_page_dtor(page, NULL);
	set_page_refcounted(page);
	if (hstate_is_gigantic(h)) {
		destroy_compound_gigantic_page(page, huge_page_order(h));
		free_gigantic_page(page, huge_page_order(h));
	} else {
		__free_pages(page, huge_page_order(h));
	}
}

struct hstate *size_to_hstate(unsigned long size)
{
	struct hstate *h;

	for_each_hstate(h) {
		if (huge_page_size(h) == size)
			return h;
	}
	return NULL;
}

/*
 * Test to determine whether the hugepage is "active/in-use" (i.e. being linked
 * to hstate->hugepage_activelist.)
 *
 * This function can be called for tail pages, but never returns true for them.
 */
bool page_huge_active(struct page *page)
{
	VM_BUG_ON_PAGE(!PageHuge(page), page);
	return PageHead(page) && PagePrivate(&page[1]);
}

/* never called for tail page */
static void set_page_huge_active(struct page *page)
{
	VM_BUG_ON_PAGE(!PageHeadHuge(page), page);
	SetPagePrivate(&page[1]);
}

static void clear_page_huge_active(struct page *page)
{
	VM_BUG_ON_PAGE(!PageHeadHuge(page), page);
	ClearPagePrivate(&page[1]);
}

void free_huge_page(struct page *page)
{
	/*
	 * Can't pass hstate in here because it is called from the
	 * compound page destructor.
	 */
	struct hstate *h = page_hstate(page);
	int nid = page_to_nid(page);
	struct hugepage_subpool *spool =
		(struct hugepage_subpool *)page_private(page);
	bool restore_reserve;

	set_page_private(page, 0);
	page->mapping = NULL;
	BUG_ON(page_count(page));
	BUG_ON(page_mapcount(page));
	restore_reserve = PagePrivate(page);
	ClearPagePrivate(page);

	/*
	 * A return code of zero implies that the subpool will be under its
	 * minimum size if the reservation is not restored after page is free.
	 * Therefore, force restore_reserve operation.
	 */
	if (hugepage_subpool_put_pages(spool, 1) == 0)
		restore_reserve = true;

	spin_lock(&hugetlb_lock);
	clear_page_huge_active(page);
	hugetlb_cgroup_uncharge_page(hstate_index(h),
				     pages_per_huge_page(h), page);
	if (restore_reserve)
		h->resv_huge_pages++;

	if (h->surplus_huge_pages_node[nid]) {
		/* remove the page from active list */
		list_del(&page->lru);
		update_and_free_page(h, page);
		h->surplus_huge_pages--;
		h->surplus_huge_pages_node[nid]--;
	} else {
		arch_clear_hugepage_flags(page);
		enqueue_huge_page(h, page);
	}
	spin_unlock(&hugetlb_lock);
}

static void prep_new_huge_page(struct hstate *h, struct page *page, int nid)
{
	INIT_LIST_HEAD(&page->lru);
	set_compound_page_dtor(page, free_huge_page);
	spin_lock(&hugetlb_lock);
	set_hugetlb_cgroup(page, NULL);
	h->nr_huge_pages++;
	h->nr_huge_pages_node[nid]++;
	spin_unlock(&hugetlb_lock);
	put_page(page); /* free it into the hugepage allocator */
}

static void prep_compound_gigantic_page(struct page *page, unsigned long order)
{
	int i;
	int nr_pages = 1 << order;
	struct page *p = page + 1;

	/* we rely on prep_new_huge_page to set the destructor */
	set_compound_order(page, order);
	__SetPageHead(page);
	__ClearPageReserved(page);
	for (i = 1; i < nr_pages; i++, p = mem_map_next(p, page, i)) {
		/*
		 * For gigantic hugepages allocated through bootmem at
		 * boot, it's safer to be consistent with the not-gigantic
		 * hugepages and clear the PG_reserved bit from all tail pages
		 * too.  Otherwse drivers using get_user_pages() to access tail
		 * pages may get the reference counting wrong if they see
		 * PG_reserved set on a tail page (despite the head page not
		 * having PG_reserved set).  Enforcing this consistency between
		 * head and tail pages allows drivers to optimize away a check
		 * on the head page when they need know if put_page() is needed
		 * after get_user_pages().
		 */
		__ClearPageReserved(p);
		set_page_count(p, 0);
		p->first_page = page;
		/* Make sure p->first_page is always valid for PageTail() */
		smp_wmb();
		__SetPageTail(p);
	}
}

/*
 * PageHuge() only returns true for hugetlbfs pages, but not for normal or
 * transparent huge pages.  See the PageTransHuge() documentation for more
 * details.
 */
int PageHuge(struct page *page)
{
	if (!PageCompound(page))
		return 0;

	page = compound_head(page);
	return get_compound_page_dtor(page) == free_huge_page;
}
EXPORT_SYMBOL_GPL(PageHuge);

/*
 * PageHeadHuge() only returns true for hugetlbfs head page, but not for
 * normal or transparent huge pages.
 */
int PageHeadHuge(struct page *page_head)
{
	if (!PageHead(page_head))
		return 0;

	return get_compound_page_dtor(page_head) == free_huge_page;
}

pgoff_t __basepage_index(struct page *page)
{
	struct page *page_head = compound_head(page);
	pgoff_t index = page_index(page_head);
	unsigned long compound_idx;

	if (!PageHuge(page_head))
		return page_index(page);

	if (compound_order(page_head) >= MAX_ORDER)
		compound_idx = page_to_pfn(page) - page_to_pfn(page_head);
	else
		compound_idx = page - page_head;

	return (index << compound_order(page_head)) + compound_idx;
}

static struct page *alloc_fresh_huge_page_node(struct hstate *h, int nid)
{
	struct page *page;

	page = __alloc_pages_node(nid,
		htlb_alloc_mask(h)|__GFP_COMP|__GFP_THISNODE|
						__GFP_REPEAT|__GFP_NOWARN,
		huge_page_order(h));
	if (page) {
		prep_new_huge_page(h, page, nid);
	}

	return page;
}

static int alloc_fresh_huge_page(struct hstate *h, nodemask_t *nodes_allowed)
{
	struct page *page;
	int nr_nodes, node;
	int ret = 0;

	for_each_node_mask_to_alloc(h, nr_nodes, node, nodes_allowed) {
		page = alloc_fresh_huge_page_node(h, node);
		if (page) {
			ret = 1;
			break;
		}
	}

	if (ret)
		count_vm_event(HTLB_BUDDY_PGALLOC);
	else
		count_vm_event(HTLB_BUDDY_PGALLOC_FAIL);

	return ret;
}

/*
 * Free huge page from pool from next node to free.
 * Attempt to keep persistent huge pages more or less
 * balanced over allowed nodes.
 * Called with hugetlb_lock locked.
 */
static int free_pool_huge_page(struct hstate *h, nodemask_t *nodes_allowed,
							 bool acct_surplus)
{
	int nr_nodes, node;
	int ret = 0;

	for_each_node_mask_to_free(h, nr_nodes, node, nodes_allowed) {
		/*
		 * If we're returning unused surplus pages, only examine
		 * nodes with surplus pages.
		 */
		if ((!acct_surplus || h->surplus_huge_pages_node[node]) &&
		    !list_empty(&h->hugepage_freelists[node])) {
			struct page *page =
				list_entry(h->hugepage_freelists[node].next,
					  struct page, lru);
			list_del(&page->lru);
			h->free_huge_pages--;
			h->free_huge_pages_node[node]--;
			if (acct_surplus) {
				h->surplus_huge_pages--;
				h->surplus_huge_pages_node[node]--;
			}
			update_and_free_page(h, page);
			ret = 1;
			break;
		}
	}

	return ret;
}

/*
 * Dissolve a given free hugepage into free buddy pages. This function does
 * nothing for in-use (including surplus) hugepages.
 */
static void dissolve_free_huge_page(struct page *page)
{
	spin_lock(&hugetlb_lock);
	if (PageHuge(page) && !page_count(page)) {
		struct hstate *h = page_hstate(page);
		int nid = page_to_nid(page);
		list_del(&page->lru);
		h->free_huge_pages--;
		h->free_huge_pages_node[nid]--;
		update_and_free_page(h, page);
	}
	spin_unlock(&hugetlb_lock);
}

/*
 * Dissolve free hugepages in a given pfn range. Used by memory hotplug to
 * make specified memory blocks removable from the system.
 * Note that start_pfn should aligned with (minimum) hugepage size.
 */
void dissolve_free_huge_pages(unsigned long start_pfn, unsigned long end_pfn)
{
	unsigned long pfn;

	if (!hugepages_supported())
		return;

	VM_BUG_ON(!IS_ALIGNED(start_pfn, 1 << minimum_order));
	for (pfn = start_pfn; pfn < end_pfn; pfn += 1 << minimum_order)
		dissolve_free_huge_page(pfn_to_page(pfn));
}

static struct page *alloc_buddy_huge_page(struct hstate *h, int nid)
{
	struct page *page;
	unsigned int r_nid;

	if (hstate_is_gigantic(h))
		return NULL;

	/*
	 * Assume we will successfully allocate the surplus page to
	 * prevent racing processes from causing the surplus to exceed
	 * overcommit
	 *
	 * This however introduces a different race, where a process B
	 * tries to grow the static hugepage pool while alloc_pages() is
	 * called by process A. B will only examine the per-node
	 * counters in determining if surplus huge pages can be
	 * converted to normal huge pages in adjust_pool_surplus(). A
	 * won't be able to increment the per-node counter, until the
	 * lock is dropped by B, but B doesn't drop hugetlb_lock until
	 * no more huge pages can be converted from surplus to normal
	 * state (and doesn't try to convert again). Thus, we have a
	 * case where a surplus huge page exists, the pool is grown, and
	 * the surplus huge page still exists after, even though it
	 * should just have been converted to a normal huge page. This
	 * does not leak memory, though, as the hugepage will be freed
	 * once it is out of use. It also does not allow the counters to
	 * go out of whack in adjust_pool_surplus() as we don't modify
	 * the node values until we've gotten the hugepage and only the
	 * per-node value is checked there.
	 */
	spin_lock(&hugetlb_lock);
	if (h->surplus_huge_pages >= h->nr_overcommit_huge_pages) {
		spin_unlock(&hugetlb_lock);
		return NULL;
	} else {
		h->nr_huge_pages++;
		h->surplus_huge_pages++;
	}
	spin_unlock(&hugetlb_lock);

	if (nid == NUMA_NO_NODE)
		page = alloc_pages(htlb_alloc_mask(h)|__GFP_COMP|
				   __GFP_REPEAT|__GFP_NOWARN,
				   huge_page_order(h));
	else
		page = __alloc_pages_node(nid,
			htlb_alloc_mask(h)|__GFP_COMP|__GFP_THISNODE|
			__GFP_REPEAT|__GFP_NOWARN, huge_page_order(h));

	spin_lock(&hugetlb_lock);
	if (page) {
		INIT_LIST_HEAD(&page->lru);
		r_nid = page_to_nid(page);
		set_compound_page_dtor(page, free_huge_page);
		set_hugetlb_cgroup(page, NULL);
		/*
		 * We incremented the global counters already
		 */
		h->nr_huge_pages_node[r_nid]++;
		h->surplus_huge_pages_node[r_nid]++;
		__count_vm_event(HTLB_BUDDY_PGALLOC);
	} else {
		h->nr_huge_pages--;
		h->surplus_huge_pages--;
		__count_vm_event(HTLB_BUDDY_PGALLOC_FAIL);
	}
	spin_unlock(&hugetlb_lock);

	return page;
}

/*
 * This allocation function is useful in the context where vma is irrelevant.
 * E.g. soft-offlining uses this function because it only cares physical
 * address of error page.
 */
struct page *alloc_huge_page_node(struct hstate *h, int nid)
{
	struct page *page = NULL;

	spin_lock(&hugetlb_lock);
	if (h->free_huge_pages - h->resv_huge_pages > 0)
		page = dequeue_huge_page_node(h, nid);
	spin_unlock(&hugetlb_lock);

	if (!page)
		page = alloc_buddy_huge_page(h, nid);

	return page;
}

/*
 * Increase the hugetlb pool such that it can accommodate a reservation
 * of size 'delta'.
 */
static int gather_surplus_pages(struct hstate *h, int delta)
{
	struct list_head surplus_list;
	struct page *page, *tmp;
	int ret, i;
	int needed, allocated;
	bool alloc_ok = true;

	needed = (h->resv_huge_pages + delta) - h->free_huge_pages;
	if (needed <= 0) {
		h->resv_huge_pages += delta;
		return 0;
	}

	allocated = 0;
	INIT_LIST_HEAD(&surplus_list);

	ret = -ENOMEM;
retry:
	spin_unlock(&hugetlb_lock);
	for (i = 0; i < needed; i++) {
		page = alloc_buddy_huge_page(h, NUMA_NO_NODE);
		if (!page) {
			alloc_ok = false;
			break;
		}
		list_add(&page->lru, &surplus_list);
	}
	allocated += i;

	/*
	 * After retaking hugetlb_lock, we need to recalculate 'needed'
	 * because either resv_huge_pages or free_huge_pages may have changed.
	 */
	spin_lock(&hugetlb_lock);
	needed = (h->resv_huge_pages + delta) -
			(h->free_huge_pages + allocated);
	if (needed > 0) {
		if (alloc_ok)
			goto retry;
		/*
		 * We were not able to allocate enough pages to
		 * satisfy the entire reservation so we free what
		 * we've allocated so far.
		 */
		goto free;
	}
	/*
	 * The surplus_list now contains _at_least_ the number of extra pages
	 * needed to accommodate the reservation.  Add the appropriate number
	 * of pages to the hugetlb pool and free the extras back to the buddy
	 * allocator.  Commit the entire reservation here to prevent another
	 * process from stealing the pages as they are added to the pool but
	 * before they are reserved.
	 */
	needed += allocated;
	h->resv_huge_pages += delta;
	ret = 0;

	/* Free the needed pages to the hugetlb pool */
	list_for_each_entry_safe(page, tmp, &surplus_list, lru) {
		if ((--needed) < 0)
			break;
		/*
		 * This page is now managed by the hugetlb allocator and has
		 * no users -- drop the buddy allocator's reference.
		 */
		put_page_testzero(page);
		VM_BUG_ON_PAGE(page_count(page), page);
		enqueue_huge_page(h, page);
	}
free:
	spin_unlock(&hugetlb_lock);

	/* Free unnecessary surplus pages to the buddy allocator */
	list_for_each_entry_safe(page, tmp, &surplus_list, lru)
		put_page(page);
	spin_lock(&hugetlb_lock);

	return ret;
}

/*
 * When releasing a hugetlb pool reservation, any surplus pages that were
 * allocated to satisfy the reservation must be explicitly freed if they were
 * never used.
 * Called with hugetlb_lock held.
 */
static void return_unused_surplus_pages(struct hstate *h,
					unsigned long unused_resv_pages)
{
	unsigned long nr_pages;

	/* Uncommit the reservation */
	h->resv_huge_pages -= unused_resv_pages;

	/* Cannot return gigantic pages currently */
	if (hstate_is_gigantic(h))
		return;

	nr_pages = min(unused_resv_pages, h->surplus_huge_pages);

	/*
	 * We want to release as many surplus pages as possible, spread
	 * evenly across all nodes with memory. Iterate across these nodes
	 * until we can no longer free unreserved surplus pages. This occurs
	 * when the nodes with surplus pages have no free pages.
	 * free_pool_huge_page() will balance the the freed pages across the
	 * on-line nodes with memory and will handle the hstate accounting.
	 */
	while (nr_pages--) {
		if (!free_pool_huge_page(h, &node_states[N_MEMORY], 1))
			break;
		cond_resched_lock(&hugetlb_lock);
	}
}


/*
 * vma_needs_reservation, vma_commit_reservation and vma_end_reservation
 * are used by the huge page allocation routines to manage reservations.
 *
 * vma_needs_reservation is called to determine if the huge page at addr
 * within the vma has an associated reservation.  If a reservation is
 * needed, the value 1 is returned.  The caller is then responsible for
 * managing the global reservation and subpool usage counts.  After
 * the huge page has been allocated, vma_commit_reservation is called
 * to add the page to the reservation map.  If the page allocation fails,
 * the reservation must be ended instead of committed.  vma_end_reservation
 * is called in such cases.
 *
 * In the normal case, vma_commit_reservation returns the same value
 * as the preceding vma_needs_reservation call.  The only time this
 * is not the case is if a reserve map was changed between calls.  It
 * is the responsibility of the caller to notice the difference and
 * take appropriate action.
 */
enum vma_resv_mode {
	VMA_NEEDS_RESV,
	VMA_COMMIT_RESV,
	VMA_END_RESV,
};
static long __vma_reservation_common(struct hstate *h,
				struct vm_area_struct *vma, unsigned long addr,
				enum vma_resv_mode mode)
{
	struct resv_map *resv;
	pgoff_t idx;
	long ret;

	resv = vma_resv_map(vma);
	if (!resv)
		return 1;

	idx = vma_hugecache_offset(h, vma, addr);
	switch (mode) {
	case VMA_NEEDS_RESV:
		ret = region_chg(resv, idx, idx + 1);
		break;
	case VMA_COMMIT_RESV:
		ret = region_add(resv, idx, idx + 1);
		break;
	case VMA_END_RESV:
		region_abort(resv, idx, idx + 1);
		ret = 0;
		break;
	default:
		BUG();
	}

	if (vma->vm_flags & VM_MAYSHARE)
		return ret;
	else
		return ret < 0 ? ret : 0;
}

static long vma_needs_reservation(struct hstate *h,
			struct vm_area_struct *vma, unsigned long addr)
{
	return __vma_reservation_common(h, vma, addr, VMA_NEEDS_RESV);
}

static long vma_commit_reservation(struct hstate *h,
			struct vm_area_struct *vma, unsigned long addr)
{
	return __vma_reservation_common(h, vma, addr, VMA_COMMIT_RESV);
}

static void vma_end_reservation(struct hstate *h,
			struct vm_area_struct *vma, unsigned long addr)
{
	(void)__vma_reservation_common(h, vma, addr, VMA_END_RESV);
}

struct page *alloc_huge_page(struct vm_area_struct *vma,
				    unsigned long addr, int avoid_reserve)
{
	struct hugepage_subpool *spool = subpool_vma(vma);
	struct hstate *h = hstate_vma(vma);
	struct page *page;
	long map_chg, map_commit;
	long gbl_chg;
	int ret, idx;
	struct hugetlb_cgroup *h_cg;

	idx = hstate_index(h);
	/*
	 * Examine the region/reserve map to determine if the process
	 * has a reservation for the page to be allocated.  A return
	 * code of zero indicates a reservation exists (no change).
	 */
	map_chg = gbl_chg = vma_needs_reservation(h, vma, addr);
	if (map_chg < 0)
		return ERR_PTR(-ENOMEM);

	/*
	 * Processes that did not create the mapping will have no
	 * reserves as indicated by the region/reserve map. Check
	 * that the allocation will not exceed the subpool limit.
	 * Allocations for MAP_NORESERVE mappings also need to be
	 * checked against any subpool limit.
	 */
	if (map_chg || avoid_reserve) {
		gbl_chg = hugepage_subpool_get_pages(spool, 1);
		if (gbl_chg < 0) {
			vma_end_reservation(h, vma, addr);
			return ERR_PTR(-ENOSPC);
		}

		/*
		 * Even though there was no reservation in the region/reserve
		 * map, there could be reservations associated with the
		 * subpool that can be used.  This would be indicated if the
		 * return value of hugepage_subpool_get_pages() is zero.
		 * However, if avoid_reserve is specified we still avoid even
		 * the subpool reservations.
		 */
		if (avoid_reserve)
			gbl_chg = 1;
	}

	ret = hugetlb_cgroup_charge_cgroup(idx, pages_per_huge_page(h), &h_cg);
	if (ret)
		goto out_subpool_put;

	spin_lock(&hugetlb_lock);
	/*
	 * glb_chg is passed to indicate whether or not a page must be taken
	 * from the global free pool (global change).  gbl_chg == 0 indicates
	 * a reservation exists for the allocation.
	 */
	page = dequeue_huge_page_vma(h, vma, addr, avoid_reserve, gbl_chg);
	if (!page) {
		spin_unlock(&hugetlb_lock);
		page = alloc_buddy_huge_page(h, NUMA_NO_NODE);
		if (!page)
			goto out_uncharge_cgroup;

		spin_lock(&hugetlb_lock);
		list_move(&page->lru, &h->hugepage_activelist);
		/* Fall through */
	}
	hugetlb_cgroup_commit_charge(idx, pages_per_huge_page(h), h_cg, page);
	spin_unlock(&hugetlb_lock);

	set_page_private(page, (unsigned long)spool);

	map_commit = vma_commit_reservation(h, vma, addr);
	if (unlikely(map_chg > map_commit)) {
		/*
		 * The page was added to the reservation map between
		 * vma_needs_reservation and vma_commit_reservation.
		 * This indicates a race with hugetlb_reserve_pages.
		 * Adjust for the subpool count incremented above AND
		 * in hugetlb_reserve_pages for the same page.  Also,
		 * the reservation count added in hugetlb_reserve_pages
		 * no longer applies.
		 */
		long rsv_adjust;

		rsv_adjust = hugepage_subpool_put_pages(spool, 1);
		hugetlb_acct_memory(h, -rsv_adjust);
	}
	return page;

out_uncharge_cgroup:
	hugetlb_cgroup_uncharge_cgroup(idx, pages_per_huge_page(h), h_cg);
out_subpool_put:
	if (map_chg || avoid_reserve)
		hugepage_subpool_put_pages(spool, 1);
	vma_end_reservation(h, vma, addr);
	return ERR_PTR(-ENOSPC);
}

/*
 * alloc_huge_page()'s wrapper which simply returns the page if allocation
 * succeeds, otherwise NULL. This function is called from new_vma_page(),
 * where no ERR_VALUE is expected to be returned.
 */
struct page *alloc_huge_page_noerr(struct vm_area_struct *vma,
				unsigned long addr, int avoid_reserve)
{
	struct page *page = alloc_huge_page(vma, addr, avoid_reserve);
	if (IS_ERR(page))
		page = NULL;
	return page;
}

int __weak alloc_bootmem_huge_page(struct hstate *h)
{
	struct huge_bootmem_page *m;
	int nr_nodes, node;

	for_each_node_mask_to_alloc(h, nr_nodes, node, &node_states[N_MEMORY]) {
		void *addr;

		addr = memblock_virt_alloc_try_nid_nopanic(
				huge_page_size(h), huge_page_size(h),
				0, BOOTMEM_ALLOC_ACCESSIBLE, node);
		if (addr) {
			/*
			 * Use the beginning of the huge page to store the
			 * huge_bootmem_page struct (until gather_bootmem
			 * puts them into the mem_map).
			 */
			m = addr;
			goto found;
		}
	}
	return 0;

found:
	BUG_ON(!IS_ALIGNED(virt_to_phys(m), huge_page_size(h)));
	/* Put them into a private list first because mem_map is not up yet */
	list_add(&m->list, &huge_boot_pages);
	m->hstate = h;
	return 1;
}

static void __init prep_compound_huge_page(struct page *page, int order)
{
	if (unlikely(order > (MAX_ORDER - 1)))
		prep_compound_gigantic_page(page, order);
	else
		prep_compound_page(page, order);
}

/* Put bootmem huge pages into the standard lists after mem_map is up */
static void __init gather_bootmem_prealloc(void)
{
	struct huge_bootmem_page *m;

	list_for_each_entry(m, &huge_boot_pages, list) {
		struct hstate *h = m->hstate;
		struct page *page;

#ifdef CONFIG_HIGHMEM
		page = pfn_to_page(m->phys >> PAGE_SHIFT);
		memblock_free_late(__pa(m),
				   sizeof(struct huge_bootmem_page));
#else
		page = virt_to_page(m);
#endif
		WARN_ON(page_count(page) != 1);
		prep_compound_huge_page(page, h->order);
		WARN_ON(PageReserved(page));
		prep_new_huge_page(h, page, page_to_nid(page));
		/*
		 * If we had gigantic hugepages allocated at boot time, we need
		 * to restore the 'stolen' pages to totalram_pages in order to
		 * fix confusing memory reports from free(1) and another
		 * side-effects, like CommitLimit going negative.
		 */
		if (hstate_is_gigantic(h))
			adjust_managed_page_count(page, 1 << h->order);
	}
}

static void __init hugetlb_hstate_alloc_pages(struct hstate *h)
{
	unsigned long i;

	for (i = 0; i < h->max_huge_pages; ++i) {
		if (hstate_is_gigantic(h)) {
			if (!alloc_bootmem_huge_page(h))
				break;
		} else if (!alloc_fresh_huge_page(h,
					 &node_states[N_MEMORY]))
			break;
	}
	h->max_huge_pages = i;
}

static void __init hugetlb_init_hstates(void)
{
	struct hstate *h;

	for_each_hstate(h) {
		if (minimum_order > huge_page_order(h))
			minimum_order = huge_page_order(h);

		/* oversize hugepages were init'ed in early boot */
		if (!hstate_is_gigantic(h))
			hugetlb_hstate_alloc_pages(h);
	}
	VM_BUG_ON(minimum_order == UINT_MAX);
}

static char * __init memfmt(char *buf, unsigned long n)
{
	if (n >= (1UL << 30))
		sprintf(buf, "%lu GB", n >> 30);
	else if (n >= (1UL << 20))
		sprintf(buf, "%lu MB", n >> 20);
	else
		sprintf(buf, "%lu KB", n >> 10);
	return buf;
}

static void __init report_hugepages(void)
{
	struct hstate *h;

	for_each_hstate(h) {
		char buf[32];
		pr_info("HugeTLB registered %s page size, pre-allocated %ld pages\n",
			memfmt(buf, huge_page_size(h)),
			h->free_huge_pages);
	}
}

#ifdef CONFIG_HIGHMEM
static void try_to_free_low(struct hstate *h, unsigned long count,
						nodemask_t *nodes_allowed)
{
	int i;

	if (hstate_is_gigantic(h))
		return;

	for_each_node_mask(i, *nodes_allowed) {
		struct page *page, *next;
		struct list_head *freel = &h->hugepage_freelists[i];
		list_for_each_entry_safe(page, next, freel, lru) {
			if (count >= h->nr_huge_pages)
				return;
			if (PageHighMem(page))
				continue;
			list_del(&page->lru);
			update_and_free_page(h, page);
			h->free_huge_pages--;
			h->free_huge_pages_node[page_to_nid(page)]--;
		}
	}
}
#else
static inline void try_to_free_low(struct hstate *h, unsigned long count,
						nodemask_t *nodes_allowed)
{
}
#endif

/*
 * Increment or decrement surplus_huge_pages.  Keep node-specific counters
 * balanced by operating on them in a round-robin fashion.
 * Returns 1 if an adjustment was made.
 */
static int adjust_pool_surplus(struct hstate *h, nodemask_t *nodes_allowed,
				int delta)
{
	int nr_nodes, node;

	VM_BUG_ON(delta != -1 && delta != 1);

	if (delta < 0) {
		for_each_node_mask_to_alloc(h, nr_nodes, node, nodes_allowed) {
			if (h->surplus_huge_pages_node[node])
				goto found;
		}
	} else {
		for_each_node_mask_to_free(h, nr_nodes, node, nodes_allowed) {
			if (h->surplus_huge_pages_node[node] <
					h->nr_huge_pages_node[node])
				goto found;
		}
	}
	return 0;

found:
	h->surplus_huge_pages += delta;
	h->surplus_huge_pages_node[node] += delta;
	return 1;
}

#define persistent_huge_pages(h) (h->nr_huge_pages - h->surplus_huge_pages)
static unsigned long set_max_huge_pages(struct hstate *h, unsigned long count,
						nodemask_t *nodes_allowed)
{
	unsigned long min_count, ret;

	if (hstate_is_gigantic(h) && !gigantic_page_supported())
		return h->max_huge_pages;

	/*
	 * Increase the pool size
	 * First take pages out of surplus state.  Then make up the
	 * remaining difference by allocating fresh huge pages.
	 *
	 * We might race with alloc_buddy_huge_page() here and be unable
	 * to convert a surplus huge page to a normal huge page. That is
	 * not critical, though, it just means the overall size of the
	 * pool might be one hugepage larger than it needs to be, but
	 * within all the constraints specified by the sysctls.
	 */
	spin_lock(&hugetlb_lock);
	while (h->surplus_huge_pages && count > persistent_huge_pages(h)) {
		if (!adjust_pool_surplus(h, nodes_allowed, -1))
			break;
	}

	while (count > persistent_huge_pages(h)) {
		/*
		 * If this allocation races such that we no longer need the
		 * page, free_huge_page will handle it by freeing the page
		 * and reducing the surplus.
		 */
		spin_unlock(&hugetlb_lock);
		if (hstate_is_gigantic(h))
			ret = alloc_fresh_gigantic_page(h, nodes_allowed);
		else
			ret = alloc_fresh_huge_page(h, nodes_allowed);
		spin_lock(&hugetlb_lock);
		if (!ret)
			goto out;

		/* Bail for signals. Probably ctrl-c from user */
		if (signal_pending(current))
			goto out;
	}

	/*
	 * Decrease the pool size
	 * First return free pages to the buddy allocator (being careful
	 * to keep enough around to satisfy reservations).  Then place
	 * pages into surplus state as needed so the pool will shrink
	 * to the desired size as pages become free.
	 *
	 * By placing pages into the surplus state independent of the
	 * overcommit value, we are allowing the surplus pool size to
	 * exceed overcommit. There are few sane options here. Since
	 * alloc_buddy_huge_page() is checking the global counter,
	 * though, we'll note that we're not allowed to exceed surplus
	 * and won't grow the pool anywhere else. Not until one of the
	 * sysctls are changed, or the surplus pages go out of use.
	 */
	min_count = h->resv_huge_pages + h->nr_huge_pages - h->free_huge_pages;
	min_count = max(count, min_count);
	try_to_free_low(h, min_count, nodes_allowed);
	while (min_count < persistent_huge_pages(h)) {
		if (!free_pool_huge_page(h, nodes_allowed, 0))
			break;
		cond_resched_lock(&hugetlb_lock);
	}
	while (count < persistent_huge_pages(h)) {
		if (!adjust_pool_surplus(h, nodes_allowed, 1))
			break;
	}
out:
	ret = persistent_huge_pages(h);
	spin_unlock(&hugetlb_lock);
	return ret;
}

#define HSTATE_ATTR_RO(_name) \
	static struct kobj_attribute _name##_attr = __ATTR_RO(_name)

#define HSTATE_ATTR(_name) \
	static struct kobj_attribute _name##_attr = \
		__ATTR(_name, 0644, _name##_show, _name##_store)

static struct kobject *hugepages_kobj;
static struct kobject *hstate_kobjs[HUGE_MAX_HSTATE];

static struct hstate *kobj_to_node_hstate(struct kobject *kobj, int *nidp);

static struct hstate *kobj_to_hstate(struct kobject *kobj, int *nidp)
{
	int i;

	for (i = 0; i < HUGE_MAX_HSTATE; i++)
		if (hstate_kobjs[i] == kobj) {
			if (nidp)
				*nidp = NUMA_NO_NODE;
			return &hstates[i];
		}

	return kobj_to_node_hstate(kobj, nidp);
}

static ssize_t nr_hugepages_show_common(struct kobject *kobj,
					struct kobj_attribute *attr, char *buf)
{
	struct hstate *h;
	unsigned long nr_huge_pages;
	int nid;

	h = kobj_to_hstate(kobj, &nid);
	if (nid == NUMA_NO_NODE)
		nr_huge_pages = h->nr_huge_pages;
	else
		nr_huge_pages = h->nr_huge_pages_node[nid];

	return sprintf(buf, "%lu\n", nr_huge_pages);
}

static ssize_t __nr_hugepages_store_common(bool obey_mempolicy,
					   struct hstate *h, int nid,
					   unsigned long count, size_t len)
{
	int err;
	NODEMASK_ALLOC(nodemask_t, nodes_allowed, GFP_KERNEL | __GFP_NORETRY);

	if (hstate_is_gigantic(h) && !gigantic_page_supported()) {
		err = -EINVAL;
		goto out;
	}

	if (nid == NUMA_NO_NODE) {
		/*
		 * global hstate attribute
		 */
		if (!(obey_mempolicy &&
				init_nodemask_of_mempolicy(nodes_allowed))) {
			NODEMASK_FREE(nodes_allowed);
			nodes_allowed = &node_states[N_MEMORY];
		}
	} else if (nodes_allowed) {
		/*
		 * per node hstate attribute: adjust count to global,
		 * but restrict alloc/free to the specified node.
		 */
		count += h->nr_huge_pages - h->nr_huge_pages_node[nid];
		init_nodemask_of_node(nodes_allowed, nid);
	} else
		nodes_allowed = &node_states[N_MEMORY];

	h->max_huge_pages = set_max_huge_pages(h, count, nodes_allowed);

	if (nodes_allowed != &node_states[N_MEMORY])
		NODEMASK_FREE(nodes_allowed);

	return len;
out:
	NODEMASK_FREE(nodes_allowed);
	return err;
}

static ssize_t nr_hugepages_store_common(bool obey_mempolicy,
					 struct kobject *kobj, const char *buf,
					 size_t len)
{
	struct hstate *h;
	unsigned long count;
	int nid;
	int err;

	err = kstrtoul(buf, 10, &count);
	if (err)
		return err;

	h = kobj_to_hstate(kobj, &nid);
	return __nr_hugepages_store_common(obey_mempolicy, h, nid, count, len);
}

static ssize_t nr_hugepages_show(struct kobject *kobj,
				       struct kobj_attribute *attr, char *buf)
{
	return nr_hugepages_show_common(kobj, attr, buf);
}

static ssize_t nr_hugepages_store(struct kobject *kobj,
	       struct kobj_attribute *attr, const char *buf, size_t len)
{
	return nr_hugepages_store_common(false, kobj, buf, len);
}
HSTATE_ATTR(nr_hugepages);

#ifdef CONFIG_NUMA

/*
 * hstate attribute for optionally mempolicy-based constraint on persistent
 * huge page alloc/free.
 */
static ssize_t nr_hugepages_mempolicy_show(struct kobject *kobj,
				       struct kobj_attribute *attr, char *buf)
{
	return nr_hugepages_show_common(kobj, attr, buf);
}

static ssize_t nr_hugepages_mempolicy_store(struct kobject *kobj,
	       struct kobj_attribute *attr, const char *buf, size_t len)
{
	return nr_hugepages_store_common(true, kobj, buf, len);
}
HSTATE_ATTR(nr_hugepages_mempolicy);
#endif


static ssize_t nr_overcommit_hugepages_show(struct kobject *kobj,
					struct kobj_attribute *attr, char *buf)
{
	struct hstate *h = kobj_to_hstate(kobj, NULL);
	return sprintf(buf, "%lu\n", h->nr_overcommit_huge_pages);
}

static ssize_t nr_overcommit_hugepages_store(struct kobject *kobj,
		struct kobj_attribute *attr, const char *buf, size_t count)
{
	int err;
	unsigned long input;
	struct hstate *h = kobj_to_hstate(kobj, NULL);

	if (hstate_is_gigantic(h))
		return -EINVAL;

	err = kstrtoul(buf, 10, &input);
	if (err)
		return err;

	spin_lock(&hugetlb_lock);
	h->nr_overcommit_huge_pages = input;
	spin_unlock(&hugetlb_lock);

	return count;
}
HSTATE_ATTR(nr_overcommit_hugepages);

static ssize_t free_hugepages_show(struct kobject *kobj,
					struct kobj_attribute *attr, char *buf)
{
	struct hstate *h;
	unsigned long free_huge_pages;
	int nid;

	h = kobj_to_hstate(kobj, &nid);
	if (nid == NUMA_NO_NODE)
		free_huge_pages = h->free_huge_pages;
	else
		free_huge_pages = h->free_huge_pages_node[nid];

	return sprintf(buf, "%lu\n", free_huge_pages);
}
HSTATE_ATTR_RO(free_hugepages);

static ssize_t resv_hugepages_show(struct kobject *kobj,
					struct kobj_attribute *attr, char *buf)
{
	struct hstate *h = kobj_to_hstate(kobj, NULL);
	return sprintf(buf, "%lu\n", h->resv_huge_pages);
}
HSTATE_ATTR_RO(resv_hugepages);

static ssize_t surplus_hugepages_show(struct kobject *kobj,
					struct kobj_attribute *attr, char *buf)
{
	struct hstate *h;
	unsigned long surplus_huge_pages;
	int nid;

	h = kobj_to_hstate(kobj, &nid);
	if (nid == NUMA_NO_NODE)
		surplus_huge_pages = h->surplus_huge_pages;
	else
		surplus_huge_pages = h->surplus_huge_pages_node[nid];

	return sprintf(buf, "%lu\n", surplus_huge_pages);
}
HSTATE_ATTR_RO(surplus_hugepages);

static struct attribute *hstate_attrs[] = {
	&nr_hugepages_attr.attr,
	&nr_overcommit_hugepages_attr.attr,
	&free_hugepages_attr.attr,
	&resv_hugepages_attr.attr,
	&surplus_hugepages_attr.attr,
#ifdef CONFIG_NUMA
	&nr_hugepages_mempolicy_attr.attr,
#endif
	NULL,
};

static struct attribute_group hstate_attr_group = {
	.attrs = hstate_attrs,
};

static int hugetlb_sysfs_add_hstate(struct hstate *h, struct kobject *parent,
				    struct kobject **hstate_kobjs,
				    struct attribute_group *hstate_attr_group)
{
	int retval;
	int hi = hstate_index(h);

	hstate_kobjs[hi] = kobject_create_and_add(h->name, parent);
	if (!hstate_kobjs[hi])
		return -ENOMEM;

	retval = sysfs_create_group(hstate_kobjs[hi], hstate_attr_group);
	if (retval)
		kobject_put(hstate_kobjs[hi]);

	return retval;
}

static void __init hugetlb_sysfs_init(void)
{
	struct hstate *h;
	int err;

	hugepages_kobj = kobject_create_and_add("hugepages", mm_kobj);
	if (!hugepages_kobj)
		return;

	for_each_hstate(h) {
		err = hugetlb_sysfs_add_hstate(h, hugepages_kobj,
					 hstate_kobjs, &hstate_attr_group);
		if (err)
			pr_err("Hugetlb: Unable to add hstate %s", h->name);
	}
}

#ifdef CONFIG_NUMA

/*
 * node_hstate/s - associate per node hstate attributes, via their kobjects,
 * with node devices in node_devices[] using a parallel array.  The array
 * index of a node device or _hstate == node id.
 * This is here to avoid any static dependency of the node device driver, in
 * the base kernel, on the hugetlb module.
 */
struct node_hstate {
	struct kobject		*hugepages_kobj;
	struct kobject		*hstate_kobjs[HUGE_MAX_HSTATE];
};
struct node_hstate node_hstates[MAX_NUMNODES];

/*
 * A subset of global hstate attributes for node devices
 */
static struct attribute *per_node_hstate_attrs[] = {
	&nr_hugepages_attr.attr,
	&free_hugepages_attr.attr,
	&surplus_hugepages_attr.attr,
	NULL,
};

static struct attribute_group per_node_hstate_attr_group = {
	.attrs = per_node_hstate_attrs,
};

/*
 * kobj_to_node_hstate - lookup global hstate for node device hstate attr kobj.
 * Returns node id via non-NULL nidp.
 */
static struct hstate *kobj_to_node_hstate(struct kobject *kobj, int *nidp)
{
	int nid;

	for (nid = 0; nid < nr_node_ids; nid++) {
		struct node_hstate *nhs = &node_hstates[nid];
		int i;
		for (i = 0; i < HUGE_MAX_HSTATE; i++)
			if (nhs->hstate_kobjs[i] == kobj) {
				if (nidp)
					*nidp = nid;
				return &hstates[i];
			}
	}

	BUG();
	return NULL;
}

/*
 * Unregister hstate attributes from a single node device.
 * No-op if no hstate attributes attached.
 */
static void hugetlb_unregister_node(struct node *node)
{
	struct hstate *h;
	struct node_hstate *nhs = &node_hstates[node->dev.id];

	if (!nhs->hugepages_kobj)
		return;		/* no hstate attributes */

	for_each_hstate(h) {
		int idx = hstate_index(h);
		if (nhs->hstate_kobjs[idx]) {
			kobject_put(nhs->hstate_kobjs[idx]);
			nhs->hstate_kobjs[idx] = NULL;
		}
	}

	kobject_put(nhs->hugepages_kobj);
	nhs->hugepages_kobj = NULL;
}

/*
 * hugetlb module exit:  unregister hstate attributes from node devices
 * that have them.
 */
static void hugetlb_unregister_all_nodes(void)
{
	int nid;

	/*
	 * disable node device registrations.
	 */
	register_hugetlbfs_with_node(NULL, NULL);

	/*
	 * remove hstate attributes from any nodes that have them.
	 */
	for (nid = 0; nid < nr_node_ids; nid++)
		hugetlb_unregister_node(node_devices[nid]);
}

/*
 * Register hstate attributes for a single node device.
 * No-op if attributes already registered.
 */
static void hugetlb_register_node(struct node *node)
{
	struct hstate *h;
	struct node_hstate *nhs = &node_hstates[node->dev.id];
	int err;

	if (nhs->hugepages_kobj)
		return;		/* already allocated */

	nhs->hugepages_kobj = kobject_create_and_add("hugepages",
							&node->dev.kobj);
	if (!nhs->hugepages_kobj)
		return;

	for_each_hstate(h) {
		err = hugetlb_sysfs_add_hstate(h, nhs->hugepages_kobj,
						nhs->hstate_kobjs,
						&per_node_hstate_attr_group);
		if (err) {
			pr_err("Hugetlb: Unable to add hstate %s for node %d\n",
				h->name, node->dev.id);
			hugetlb_unregister_node(node);
			break;
		}
	}
}

/*
 * hugetlb init time:  register hstate attributes for all registered node
 * devices of nodes that have memory.  All on-line nodes should have
 * registered their associated device by this time.
 */
static void __init hugetlb_register_all_nodes(void)
{
	int nid;

	for_each_node_state(nid, N_MEMORY) {
		struct node *node = node_devices[nid];
		if (node->dev.id == nid)
			hugetlb_register_node(node);
	}

	/*
	 * Let the node device driver know we're here so it can
	 * [un]register hstate attributes on node hotplug.
	 */
	register_hugetlbfs_with_node(hugetlb_register_node,
				     hugetlb_unregister_node);
}
#else	/* !CONFIG_NUMA */

static struct hstate *kobj_to_node_hstate(struct kobject *kobj, int *nidp)
{
	BUG();
	if (nidp)
		*nidp = -1;
	return NULL;
}

static void hugetlb_unregister_all_nodes(void) { }

static void hugetlb_register_all_nodes(void) { }

#endif

static void __exit hugetlb_exit(void)
{
	struct hstate *h;

	hugetlb_unregister_all_nodes();

	for_each_hstate(h) {
		kobject_put(hstate_kobjs[hstate_index(h)]);
	}

	kobject_put(hugepages_kobj);
	kfree(hugetlb_fault_mutex_table);
}
module_exit(hugetlb_exit);

static int __init hugetlb_init(void)
{
	int i;

	if (!hugepages_supported())
		return 0;

	if (!size_to_hstate(default_hstate_size)) {
		default_hstate_size = HPAGE_SIZE;
		if (!size_to_hstate(default_hstate_size))
			hugetlb_add_hstate(HUGETLB_PAGE_ORDER);
	}
	default_hstate_idx = hstate_index(size_to_hstate(default_hstate_size));
	if (default_hstate_max_huge_pages)
		default_hstate.max_huge_pages = default_hstate_max_huge_pages;

	hugetlb_init_hstates();
	gather_bootmem_prealloc();
	report_hugepages();

	hugetlb_sysfs_init();
	hugetlb_register_all_nodes();
	hugetlb_cgroup_file_init();

#ifdef CONFIG_SMP
	num_fault_mutexes = roundup_pow_of_two(8 * num_possible_cpus());
#else
	num_fault_mutexes = 1;
#endif
	hugetlb_fault_mutex_table =
		kmalloc(sizeof(struct mutex) * num_fault_mutexes, GFP_KERNEL);
	BUG_ON(!hugetlb_fault_mutex_table);

	for (i = 0; i < num_fault_mutexes; i++)
		mutex_init(&hugetlb_fault_mutex_table[i]);
	return 0;
}
module_init(hugetlb_init);

/* Should be called on processing a hugepagesz=... option */
void __init hugetlb_add_hstate(unsigned order)
{
	struct hstate *h;
	unsigned long i;

	if (size_to_hstate(PAGE_SIZE << order)) {
		pr_warning("hugepagesz= specified twice, ignoring\n");
		return;
	}
	BUG_ON(hugetlb_max_hstate >= HUGE_MAX_HSTATE);
	BUG_ON(order == 0);
	h = &hstates[hugetlb_max_hstate++];
	h->order = order;
	h->mask = ~((1ULL << (order + PAGE_SHIFT)) - 1);
	h->nr_huge_pages = 0;
	h->free_huge_pages = 0;
	for (i = 0; i < MAX_NUMNODES; ++i)
		INIT_LIST_HEAD(&h->hugepage_freelists[i]);
	INIT_LIST_HEAD(&h->hugepage_activelist);
	h->next_nid_to_alloc = first_node(node_states[N_MEMORY]);
	h->next_nid_to_free = first_node(node_states[N_MEMORY]);
	snprintf(h->name, HSTATE_NAME_LEN, "hugepages-%lukB",
					huge_page_size(h)/1024);

	parsed_hstate = h;
}

static int __init hugetlb_nrpages_setup(char *s)
{
	unsigned long *mhp;
	static unsigned long *last_mhp;

	/*
	 * !hugetlb_max_hstate means we haven't parsed a hugepagesz= parameter yet,
	 * so this hugepages= parameter goes to the "default hstate".
	 */
	if (!hugetlb_max_hstate)
		mhp = &default_hstate_max_huge_pages;
	else
		mhp = &parsed_hstate->max_huge_pages;

	if (mhp == last_mhp) {
		pr_warning("hugepages= specified twice without "
			   "interleaving hugepagesz=, ignoring\n");
		return 1;
	}

	if (sscanf(s, "%lu", mhp) <= 0)
		*mhp = 0;

	/*
	 * Global state is always initialized later in hugetlb_init.
	 * But we need to allocate >= MAX_ORDER hstates here early to still
	 * use the bootmem allocator.
	 */
	if (hugetlb_max_hstate && parsed_hstate->order >= MAX_ORDER)
		hugetlb_hstate_alloc_pages(parsed_hstate);

	last_mhp = mhp;

	return 1;
}
__setup("hugepages=", hugetlb_nrpages_setup);

static int __init hugetlb_default_setup(char *s)
{
	default_hstate_size = memparse(s, &s);
	return 1;
}
__setup("default_hugepagesz=", hugetlb_default_setup);

static unsigned int cpuset_mems_nr(unsigned int *array)
{
	int node;
	unsigned int nr = 0;

	for_each_node_mask(node, cpuset_current_mems_allowed)
		nr += array[node];

	return nr;
}

#ifdef CONFIG_SYSCTL
static int hugetlb_sysctl_handler_common(bool obey_mempolicy,
			 struct ctl_table *table, int write,
			 void __user *buffer, size_t *length, loff_t *ppos)
{
	struct hstate *h = &default_hstate;
	unsigned long tmp = h->max_huge_pages;
	int ret;

	if (!hugepages_supported())
		return -ENOTSUPP;

	table->data = &tmp;
	table->maxlen = sizeof(unsigned long);
	ret = proc_doulongvec_minmax(table, write, buffer, length, ppos);
	if (ret)
		goto out;

	if (write)
		ret = __nr_hugepages_store_common(obey_mempolicy, h,
						  NUMA_NO_NODE, tmp, *length);
out:
	return ret;
}

int hugetlb_sysctl_handler(struct ctl_table *table, int write,
			  void __user *buffer, size_t *length, loff_t *ppos)
{

	return hugetlb_sysctl_handler_common(false, table, write,
							buffer, length, ppos);
}

#ifdef CONFIG_NUMA
int hugetlb_mempolicy_sysctl_handler(struct ctl_table *table, int write,
			  void __user *buffer, size_t *length, loff_t *ppos)
{
	return hugetlb_sysctl_handler_common(true, table, write,
							buffer, length, ppos);
}
#endif /* CONFIG_NUMA */

int hugetlb_overcommit_handler(struct ctl_table *table, int write,
			void __user *buffer,
			size_t *length, loff_t *ppos)
{
	struct hstate *h = &default_hstate;
	unsigned long tmp;
	int ret;

	if (!hugepages_supported())
		return -ENOTSUPP;

	tmp = h->nr_overcommit_huge_pages;

	if (write && hstate_is_gigantic(h))
		return -EINVAL;

	table->data = &tmp;
	table->maxlen = sizeof(unsigned long);
	ret = proc_doulongvec_minmax(table, write, buffer, length, ppos);
	if (ret)
		goto out;

	if (write) {
		spin_lock(&hugetlb_lock);
		h->nr_overcommit_huge_pages = tmp;
		spin_unlock(&hugetlb_lock);
	}
out:
	return ret;
}

#endif /* CONFIG_SYSCTL */

void hugetlb_report_meminfo(struct seq_file *m)
{
	struct hstate *h = &default_hstate;
	if (!hugepages_supported())
		return;
	seq_printf(m,
			"HugePages_Total:   %5lu\n"
			"HugePages_Free:    %5lu\n"
			"HugePages_Rsvd:    %5lu\n"
			"HugePages_Surp:    %5lu\n"
			"Hugepagesize:   %8lu kB\n",
			h->nr_huge_pages,
			h->free_huge_pages,
			h->resv_huge_pages,
			h->surplus_huge_pages,
			1UL << (huge_page_order(h) + PAGE_SHIFT - 10));
}

int hugetlb_report_node_meminfo(int nid, char *buf)
{
	struct hstate *h = &default_hstate;
	if (!hugepages_supported())
		return 0;
	return sprintf(buf,
		"Node %d HugePages_Total: %5u\n"
		"Node %d HugePages_Free:  %5u\n"
		"Node %d HugePages_Surp:  %5u\n",
		nid, h->nr_huge_pages_node[nid],
		nid, h->free_huge_pages_node[nid],
		nid, h->surplus_huge_pages_node[nid]);
}

void hugetlb_show_meminfo(void)
{
	struct hstate *h;
	int nid;

	if (!hugepages_supported())
		return;

	for_each_node_state(nid, N_MEMORY)
		for_each_hstate(h)
			pr_info("Node %d hugepages_total=%u hugepages_free=%u hugepages_surp=%u hugepages_size=%lukB\n",
				nid,
				h->nr_huge_pages_node[nid],
				h->free_huge_pages_node[nid],
				h->surplus_huge_pages_node[nid],
				1UL << (huge_page_order(h) + PAGE_SHIFT - 10));
}

static unsigned long mm_hstate_usage(struct mm_struct *mm, int hs_idx)
{
	if (!mm->hugetlb_usage)
		return 0;
	return atomic_long_read(&mm->hugetlb_usage->count[hs_idx]);
}

void hugetlb_report_usage(struct seq_file *m, struct mm_struct *mm)
{
	int i;
	unsigned long total_usage = 0;

	for (i = 0; i < HUGE_MAX_HSTATE; i++) {
		total_usage += mm_hstate_usage(mm, i) *
			(huge_page_size(&hstates[i]) >> 10);
	}

	seq_printf(m, "HugetlbPages:\t%8lu kB (", total_usage);
	for (i = 0; i < HUGE_MAX_HSTATE; i++) {
		if (huge_page_order(&hstates[i]) == 0)
			break;
		if (i > 0)
			seq_puts(m, " ");

		seq_printf(m, "%ld*%lukB", mm_hstate_usage(mm, i),
			huge_page_size(&hstates[i]) >> 10);
	}
	seq_puts(m, ")\n");
}

int hugetlb_fork(struct mm_struct *new, struct mm_struct *old)
{
	if (old->hugetlb_usage) {
		new->hugetlb_usage = kmalloc(sizeof(struct hugetlb_usage),
							GFP_KERNEL);
		if (!new->hugetlb_usage)
			return -ENOMEM;
		memcpy(new->hugetlb_usage, old->hugetlb_usage,
			sizeof(struct hugetlb_usage));
	}
	return 0;
}

/* Return the number pages of memory we physically have, in PAGE_SIZE units. */
unsigned long hugetlb_total_pages(void)
{
	struct hstate *h;
	unsigned long nr_total_pages = 0;

	for_each_hstate(h)
		nr_total_pages += h->nr_huge_pages * pages_per_huge_page(h);
	return nr_total_pages;
}

static int hugetlb_acct_memory(struct hstate *h, long delta)
{
	int ret = -ENOMEM;

	spin_lock(&hugetlb_lock);
	/*
	 * When cpuset is configured, it breaks the strict hugetlb page
	 * reservation as the accounting is done on a global variable. Such
	 * reservation is completely rubbish in the presence of cpuset because
	 * the reservation is not checked against page availability for the
	 * current cpuset. Application can still potentially OOM'ed by kernel
	 * with lack of free htlb page in cpuset that the task is in.
	 * Attempt to enforce strict accounting with cpuset is almost
	 * impossible (or too ugly) because cpuset is too fluid that
	 * task or memory node can be dynamically moved between cpusets.
	 *
	 * The change of semantics for shared hugetlb mapping with cpuset is
	 * undesirable. However, in order to preserve some of the semantics,
	 * we fall back to check against current free page availability as
	 * a best attempt and hopefully to minimize the impact of changing
	 * semantics that cpuset has.
	 */
	if (delta > 0) {
		if (gather_surplus_pages(h, delta) < 0)
			goto out;

		if (delta > cpuset_mems_nr(h->free_huge_pages_node)) {
			return_unused_surplus_pages(h, delta);
			goto out;
		}
	}

	ret = 0;
	if (delta < 0)
		return_unused_surplus_pages(h, (unsigned long) -delta);

out:
	spin_unlock(&hugetlb_lock);
	return ret;
}

static void hugetlb_vm_op_open(struct vm_area_struct *vma)
{
	struct resv_map *resv = vma_resv_map(vma);

	/*
	 * This new VMA should share its siblings reservation map if present.
	 * The VMA will only ever have a valid reservation map pointer where
	 * it is being copied for another still existing VMA.  As that VMA
	 * has a reference to the reservation map it cannot disappear until
	 * after this open call completes.  It is therefore safe to take a
	 * new reference here without additional locking.
	 */
	if (resv && is_vma_resv_set(vma, HPAGE_RESV_OWNER))
		kref_get(&resv->refs);
}

static void hugetlb_vm_op_close(struct vm_area_struct *vma)
{
	struct hstate *h = hstate_vma(vma);
	struct resv_map *resv = vma_resv_map(vma);
	struct hugepage_subpool *spool = subpool_vma(vma);
	unsigned long reserve, start, end;
	long gbl_reserve;

	if (!resv || !is_vma_resv_set(vma, HPAGE_RESV_OWNER))
		return;

	start = vma_hugecache_offset(h, vma, vma->vm_start);
	end = vma_hugecache_offset(h, vma, vma->vm_end);

	reserve = (end - start) - region_count(resv, start, end);

	kref_put(&resv->refs, resv_map_release);

	if (reserve) {
		/*
		 * Decrement reserve counts.  The global reserve count may be
		 * adjusted if the subpool has a minimum size.
		 */
		gbl_reserve = hugepage_subpool_put_pages(spool, reserve);
		hugetlb_acct_memory(h, -gbl_reserve);
	}
}

/*
 * We cannot handle pagefaults against hugetlb pages at all.  They cause
 * handle_mm_fault() to try to instantiate regular-sized pages in the
 * hugegpage VMA.  do_page_fault() is supposed to trap this, so BUG is we get
 * this far.
 */
static int hugetlb_vm_op_fault(struct vm_area_struct *vma, struct vm_fault *vmf)
{
	BUG();
	return 0;
}

const struct vm_operations_struct hugetlb_vm_ops = {
	.fault = hugetlb_vm_op_fault,
	.open = hugetlb_vm_op_open,
	.close = hugetlb_vm_op_close,
};

static pte_t make_huge_pte(struct vm_area_struct *vma, struct page *page,
				int writable)
{
	pte_t entry;

	if (writable) {
		entry = huge_pte_mkwrite(huge_pte_mkdirty(mk_huge_pte(page,
					 vma->vm_page_prot)));
	} else {
		entry = huge_pte_wrprotect(mk_huge_pte(page,
					   vma->vm_page_prot));
	}
	entry = pte_mkyoung(entry);
	entry = pte_mkhuge(entry);
	entry = arch_make_huge_pte(entry, vma, page, writable);

	return entry;
}

static void set_huge_ptep_writable(struct vm_area_struct *vma,
				   unsigned long address, pte_t *ptep)
{
	pte_t entry;

	entry = huge_pte_mkwrite(huge_pte_mkdirty(huge_ptep_get(ptep)));
	if (huge_ptep_set_access_flags(vma, address, ptep, entry, 1))
		update_mmu_cache(vma, address, ptep);
}

static int is_hugetlb_entry_migration(pte_t pte)
{
	swp_entry_t swp;

	if (huge_pte_none(pte) || pte_present(pte))
		return 0;
	swp = pte_to_swp_entry(pte);
	if (non_swap_entry(swp) && is_migration_entry(swp))
		return 1;
	else
		return 0;
}

static int is_hugetlb_entry_hwpoisoned(pte_t pte)
{
	swp_entry_t swp;

	if (huge_pte_none(pte) || pte_present(pte))
		return 0;
	swp = pte_to_swp_entry(pte);
	if (non_swap_entry(swp) && is_hwpoison_entry(swp))
		return 1;
	else
		return 0;
}

int copy_hugetlb_page_range(struct mm_struct *dst, struct mm_struct *src,
			    struct vm_area_struct *vma)
{
	pte_t *src_pte, *dst_pte, entry;
	struct page *ptepage;
	unsigned long addr;
	int cow;
	struct hstate *h = hstate_vma(vma);
	unsigned long sz = huge_page_size(h);
	unsigned long mmun_start;	/* For mmu_notifiers */
	unsigned long mmun_end;		/* For mmu_notifiers */
	int ret = 0;

	cow = (vma->vm_flags & (VM_SHARED | VM_MAYWRITE)) == VM_MAYWRITE;

	mmun_start = vma->vm_start;
	mmun_end = vma->vm_end;
	if (cow)
		mmu_notifier_invalidate_range_start(src, mmun_start, mmun_end);

	for (addr = vma->vm_start; addr < vma->vm_end; addr += sz) {
		spinlock_t *src_ptl, *dst_ptl;
		src_pte = huge_pte_offset(src, addr);
		if (!src_pte)
			continue;
		dst_pte = huge_pte_alloc(dst, addr, sz);
		if (!dst_pte) {
			ret = -ENOMEM;
			break;
		}

		/* If the pagetables are shared don't copy or take references */
		if (dst_pte == src_pte)
			continue;

		dst_ptl = huge_pte_lock(h, dst, dst_pte);
		src_ptl = huge_pte_lockptr(h, src, src_pte);
		spin_lock_nested(src_ptl, SINGLE_DEPTH_NESTING);
		entry = huge_ptep_get(src_pte);
		if (huge_pte_none(entry)) { /* skip none entry */
			;
		} else if (unlikely(is_hugetlb_entry_migration(entry) ||
				    is_hugetlb_entry_hwpoisoned(entry))) {
			swp_entry_t swp_entry = pte_to_swp_entry(entry);

			if (is_write_migration_entry(swp_entry) && cow) {
				/*
				 * COW mappings require pages in both
				 * parent and child to be set to read.
				 */
				make_migration_entry_read(&swp_entry);
				entry = swp_entry_to_pte(swp_entry);
				set_huge_pte_at(src, addr, src_pte, entry);
			}
			set_huge_pte_at(dst, addr, dst_pte, entry);
		} else {
			if (cow) {
				huge_ptep_set_wrprotect(src, addr, src_pte);
				mmu_notifier_invalidate_range(src, mmun_start,
								   mmun_end);
			}
			entry = huge_ptep_get(src_pte);
			ptepage = pte_page(entry);
			get_page(ptepage);
			page_dup_rmap(ptepage);
			set_huge_pte_at(dst, addr, dst_pte, entry);
			inc_hugetlb_count(dst, h);
		}
		spin_unlock(src_ptl);
		spin_unlock(dst_ptl);
	}

	if (cow)
		mmu_notifier_invalidate_range_end(src, mmun_start, mmun_end);

	return ret;
}

void __unmap_hugepage_range(struct mmu_gather *tlb, struct vm_area_struct *vma,
			    unsigned long start, unsigned long end,
			    struct page *ref_page)
{
	int force_flush = 0;
	struct mm_struct *mm = vma->vm_mm;
	unsigned long address;
	pte_t *ptep;
	pte_t pte;
	spinlock_t *ptl;
	struct page *page;
	struct hstate *h = hstate_vma(vma);
	unsigned long sz = huge_page_size(h);
	const unsigned long mmun_start = start;	/* For mmu_notifiers */
	const unsigned long mmun_end   = end;	/* For mmu_notifiers */

	WARN_ON(!is_vm_hugetlb_page(vma));
	BUG_ON(start & ~huge_page_mask(h));
	BUG_ON(end & ~huge_page_mask(h));

	tlb_start_vma(tlb, vma);
	mmu_notifier_invalidate_range_start(mm, mmun_start, mmun_end);
	address = start;
again:
	for (; address < end; address += sz) {
		ptep = huge_pte_offset(mm, address);
		if (!ptep)
			continue;

		ptl = huge_pte_lock(h, mm, ptep);
		if (huge_pmd_unshare(mm, &address, ptep))
			goto unlock;

		pte = huge_ptep_get(ptep);
		if (huge_pte_none(pte))
			goto unlock;

		/*
		 * Migrating hugepage or HWPoisoned hugepage is already
		 * unmapped and its refcount is dropped, so just clear pte here.
		 */
		if (unlikely(!pte_present(pte))) {
			huge_pte_clear(mm, address, ptep);
			goto unlock;
		}

		page = pte_page(pte);
		/*
		 * If a reference page is supplied, it is because a specific
		 * page is being unmapped, not a range. Ensure the page we
		 * are about to unmap is the actual page of interest.
		 */
		if (ref_page) {
			if (page != ref_page)
				goto unlock;

			/*
			 * Mark the VMA as having unmapped its page so that
			 * future faults in this VMA will fail rather than
			 * looking like data was lost
			 */
			set_vma_resv_flags(vma, HPAGE_RESV_UNMAPPED);
		}

		pte = huge_ptep_get_and_clear(mm, address, ptep);
		tlb_remove_tlb_entry(tlb, ptep, address);
		if (huge_pte_dirty(pte))
			set_page_dirty(page);

		dec_hugetlb_count(mm, h);
		page_remove_rmap(page);
		force_flush = !__tlb_remove_page(tlb, page);
		if (force_flush) {
			address += sz;
			spin_unlock(ptl);
			break;
		}
		/* Bail out after unmapping reference page if supplied */
		if (ref_page) {
			spin_unlock(ptl);
			break;
		}
unlock:
		spin_unlock(ptl);
	}
	/*
	 * mmu_gather ran out of room to batch pages, we break out of
	 * the PTE lock to avoid doing the potential expensive TLB invalidate
	 * and page-free while holding it.
	 */
	if (force_flush) {
		force_flush = 0;
		tlb_flush_mmu(tlb);
		if (address < end && !ref_page)
			goto again;
	}
	mmu_notifier_invalidate_range_end(mm, mmun_start, mmun_end);
	tlb_end_vma(tlb, vma);
}

void __unmap_hugepage_range_final(struct mmu_gather *tlb,
			  struct vm_area_struct *vma, unsigned long start,
			  unsigned long end, struct page *ref_page)
{
	__unmap_hugepage_range(tlb, vma, start, end, ref_page);

	/*
	 * Clear this flag so that x86's huge_pmd_share page_table_shareable
	 * test will fail on a vma being torn down, and not grab a page table
	 * on its way out.  We're lucky that the flag has such an appropriate
	 * name, and can in fact be safely cleared here. We could clear it
	 * before the __unmap_hugepage_range above, but all that's necessary
	 * is to clear it before releasing the i_mmap_rwsem. This works
	 * because in the context this is called, the VMA is about to be
	 * destroyed and the i_mmap_rwsem is held.
	 */
	vma->vm_flags &= ~VM_MAYSHARE;
}

void unmap_hugepage_range(struct vm_area_struct *vma, unsigned long start,
			  unsigned long end, struct page *ref_page)
{
	struct mm_struct *mm;
	struct mmu_gather tlb;

	mm = vma->vm_mm;

	tlb_gather_mmu(&tlb, mm, start, end);
	__unmap_hugepage_range(&tlb, vma, start, end, ref_page);
	tlb_finish_mmu(&tlb, start, end);
}

/*
 * This is called when the original mapper is failing to COW a MAP_PRIVATE
 * mappping it owns the reserve page for. The intention is to unmap the page
 * from other VMAs and let the children be SIGKILLed if they are faulting the
 * same region.
 */
static void unmap_ref_private(struct mm_struct *mm, struct vm_area_struct *vma,
			      struct page *page, unsigned long address)
{
	struct hstate *h = hstate_vma(vma);
	struct vm_area_struct *iter_vma;
	struct address_space *mapping;
	pgoff_t pgoff;

	/*
	 * vm_pgoff is in PAGE_SIZE units, hence the different calculation
	 * from page cache lookup which is in HPAGE_SIZE units.
	 */
	address = address & huge_page_mask(h);
	pgoff = ((address - vma->vm_start) >> PAGE_SHIFT) +
			vma->vm_pgoff;
	mapping = file_inode(vma->vm_file)->i_mapping;

	/*
	 * Take the mapping lock for the duration of the table walk. As
	 * this mapping should be shared between all the VMAs,
	 * __unmap_hugepage_range() is called as the lock is already held
	 */
	i_mmap_lock_write(mapping);
	vma_interval_tree_foreach(iter_vma, &mapping->i_mmap, pgoff, pgoff) {
		/* Do not unmap the current VMA */
		if (iter_vma == vma)
			continue;

		/*
		 * Unmap the page from other VMAs without their own reserves.
		 * They get marked to be SIGKILLed if they fault in these
		 * areas. This is because a future no-page fault on this VMA
		 * could insert a zeroed page instead of the data existing
		 * from the time of fork. This would look like data corruption
		 */
		if (!is_vma_resv_set(iter_vma, HPAGE_RESV_OWNER))
			unmap_hugepage_range(iter_vma, address,
					     address + huge_page_size(h), page);
	}
	i_mmap_unlock_write(mapping);
}

/*
 * Hugetlb_cow() should be called with page lock of the original hugepage held.
 * Called with hugetlb_instantiation_mutex held and pte_page locked so we
 * cannot race with other handlers or page migration.
 * Keep the pte_same checks anyway to make transition from the mutex easier.
 */
static int hugetlb_cow(struct mm_struct *mm, struct vm_area_struct *vma,
			unsigned long address, pte_t *ptep, pte_t pte,
			struct page *pagecache_page, spinlock_t *ptl)
{
	struct hstate *h = hstate_vma(vma);
	struct page *old_page, *new_page;
	int ret = 0, outside_reserve = 0;
	unsigned long mmun_start;	/* For mmu_notifiers */
	unsigned long mmun_end;		/* For mmu_notifiers */

	old_page = pte_page(pte);

retry_avoidcopy:
	/* If no-one else is actually using this page, avoid the copy
	 * and just make the page writable */
	if (page_mapcount(old_page) == 1 && PageAnon(old_page)) {
		page_move_anon_rmap(old_page, vma, address);
		set_huge_ptep_writable(vma, address, ptep);
		return 0;
	}

	/*
	 * If the process that created a MAP_PRIVATE mapping is about to
	 * perform a COW due to a shared page count, attempt to satisfy
	 * the allocation without using the existing reserves. The pagecache
	 * page is used to determine if the reserve at this address was
	 * consumed or not. If reserves were used, a partial faulted mapping
	 * at the time of fork() could consume its reserves on COW instead
	 * of the full address range.
	 */
	if (is_vma_resv_set(vma, HPAGE_RESV_OWNER) &&
			old_page != pagecache_page)
		outside_reserve = 1;

	page_cache_get(old_page);

	/*
	 * Drop page table lock as buddy allocator may be called. It will
	 * be acquired again before returning to the caller, as expected.
	 */
	spin_unlock(ptl);
	new_page = alloc_huge_page(vma, address, outside_reserve);

	if (IS_ERR(new_page)) {
		/*
		 * If a process owning a MAP_PRIVATE mapping fails to COW,
		 * it is due to references held by a child and an insufficient
		 * huge page pool. To guarantee the original mappers
		 * reliability, unmap the page from child processes. The child
		 * may get SIGKILLed if it later faults.
		 */
		if (outside_reserve) {
			page_cache_release(old_page);
			BUG_ON(huge_pte_none(pte));
			unmap_ref_private(mm, vma, old_page, address);
			BUG_ON(huge_pte_none(pte));
			spin_lock(ptl);
			ptep = huge_pte_offset(mm, address & huge_page_mask(h));
			if (likely(ptep &&
				   pte_same(huge_ptep_get(ptep), pte)))
				goto retry_avoidcopy;
			/*
			 * race occurs while re-acquiring page table
			 * lock, and our job is done.
			 */
			return 0;
		}

		ret = (PTR_ERR(new_page) == -ENOMEM) ?
			VM_FAULT_OOM : VM_FAULT_SIGBUS;
		goto out_release_old;
	}

	/*
	 * When the original hugepage is shared one, it does not have
	 * anon_vma prepared.
	 */
	if (unlikely(anon_vma_prepare(vma))) {
		ret = VM_FAULT_OOM;
		goto out_release_all;
	}

	copy_user_huge_page(new_page, old_page, address, vma,
			    pages_per_huge_page(h));
	__SetPageUptodate(new_page);
	set_page_huge_active(new_page);

	mmun_start = address & huge_page_mask(h);
	mmun_end = mmun_start + huge_page_size(h);
	mmu_notifier_invalidate_range_start(mm, mmun_start, mmun_end);

	/*
	 * Retake the page table lock to check for racing updates
	 * before the page tables are altered
	 */
	spin_lock(ptl);
	ptep = huge_pte_offset(mm, address & huge_page_mask(h));
	if (likely(ptep && pte_same(huge_ptep_get(ptep), pte))) {
		ClearPagePrivate(new_page);

		/* Break COW */
		huge_ptep_clear_flush(vma, address, ptep);
		mmu_notifier_invalidate_range(mm, mmun_start, mmun_end);
		set_huge_pte_at(mm, address, ptep,
				make_huge_pte(vma, new_page, 1));
		page_remove_rmap(old_page);
		hugepage_add_new_anon_rmap(new_page, vma, address);
		/* Make the old page be freed below */
		new_page = old_page;
	}
	spin_unlock(ptl);
	mmu_notifier_invalidate_range_end(mm, mmun_start, mmun_end);
out_release_all:
	page_cache_release(new_page);
out_release_old:
	page_cache_release(old_page);

	spin_lock(ptl); /* Caller expects lock to be held */
	return ret;
}

/* Return the pagecache page at a given address within a VMA */
static struct page *hugetlbfs_pagecache_page(struct hstate *h,
			struct vm_area_struct *vma, unsigned long address)
{
	struct address_space *mapping;
	pgoff_t idx;

	mapping = vma->vm_file->f_mapping;
	idx = vma_hugecache_offset(h, vma, address);

	return find_lock_page(mapping, idx);
}

/*
 * Return whether there is a pagecache page to back given address within VMA.
 * Caller follow_hugetlb_page() holds page_table_lock so we cannot lock_page.
 */
static bool hugetlbfs_pagecache_present(struct hstate *h,
			struct vm_area_struct *vma, unsigned long address)
{
	struct address_space *mapping;
	pgoff_t idx;
	struct page *page;

	mapping = vma->vm_file->f_mapping;
	idx = vma_hugecache_offset(h, vma, address);

	page = find_get_page(mapping, idx);
	if (page)
		put_page(page);
	return page != NULL;
}

int huge_add_to_page_cache(struct page *page, struct address_space *mapping,
			   pgoff_t idx)
{
	struct inode *inode = mapping->host;
	struct hstate *h = hstate_inode(inode);
	int err = add_to_page_cache(page, mapping, idx, GFP_KERNEL);

	if (err)
		return err;
	ClearPagePrivate(page);

	spin_lock(&inode->i_lock);
	inode->i_blocks += blocks_per_huge_page(h);
	spin_unlock(&inode->i_lock);
	return 0;
}

static int hugetlb_no_page(struct mm_struct *mm, struct vm_area_struct *vma,
			   struct address_space *mapping, pgoff_t idx,
			   unsigned long address, pte_t *ptep, unsigned int flags)
{
	struct hstate *h = hstate_vma(vma);
	int ret = VM_FAULT_SIGBUS;
	int anon_rmap = 0;
	unsigned long size;
	struct page *page;
	pte_t new_pte;
	spinlock_t *ptl;

	/*
	 * Currently, we are forced to kill the process in the event the
	 * original mapper has unmapped pages from the child due to a failed
	 * COW. Warn that such a situation has occurred as it may not be obvious
	 */
	if (is_vma_resv_set(vma, HPAGE_RESV_UNMAPPED)) {
		pr_warning("PID %d killed due to inadequate hugepage pool\n",
			   current->pid);
		return ret;
	}

	/*
	 * Use page lock to guard against racing truncation
	 * before we get page_table_lock.
	 */
retry:
	page = find_lock_page(mapping, idx);
	if (!page) {
		size = i_size_read(mapping->host) >> huge_page_shift(h);
		if (idx >= size)
			goto out;
		page = alloc_huge_page(vma, address, 0);
		if (IS_ERR(page)) {
			ret = PTR_ERR(page);
			if (ret == -ENOMEM)
				ret = VM_FAULT_OOM;
			else
				ret = VM_FAULT_SIGBUS;
			goto out;
		}
		clear_huge_page(page, address, pages_per_huge_page(h));
		__SetPageUptodate(page);
		set_page_huge_active(page);

		if (vma->vm_flags & VM_MAYSHARE) {
			int err = huge_add_to_page_cache(page, mapping, idx);
			if (err) {
				put_page(page);
				if (err == -EEXIST)
					goto retry;
				goto out;
			}
		} else {
			lock_page(page);
			if (unlikely(anon_vma_prepare(vma))) {
				ret = VM_FAULT_OOM;
				goto backout_unlocked;
			}
			anon_rmap = 1;
		}
	} else {
		/*
		 * If memory error occurs between mmap() and fault, some process
		 * don't have hwpoisoned swap entry for errored virtual address.
		 * So we need to block hugepage fault by PG_hwpoison bit check.
		 */
		if (unlikely(PageHWPoison(page))) {
			ret = VM_FAULT_HWPOISON |
				VM_FAULT_SET_HINDEX(hstate_index(h));
			goto backout_unlocked;
		}
	}

	/*
	 * If we are going to COW a private mapping later, we examine the
	 * pending reservations for this page now. This will ensure that
	 * any allocations necessary to record that reservation occur outside
	 * the spinlock.
	 */
	if ((flags & FAULT_FLAG_WRITE) && !(vma->vm_flags & VM_SHARED)) {
		if (vma_needs_reservation(h, vma, address) < 0) {
			ret = VM_FAULT_OOM;
			goto backout_unlocked;
		}
		/* Just decrements count, does not deallocate */
		vma_end_reservation(h, vma, address);
	}

	ptl = huge_pte_lockptr(h, mm, ptep);
	spin_lock(ptl);
	size = i_size_read(mapping->host) >> huge_page_shift(h);
	if (idx >= size)
		goto backout;

	ret = 0;
	if (!huge_pte_none(huge_ptep_get(ptep)))
		goto backout;

	if (anon_rmap) {
		ClearPagePrivate(page);
		hugepage_add_new_anon_rmap(page, vma, address);
	} else
		page_dup_rmap(page);
	new_pte = make_huge_pte(vma, page, ((vma->vm_flags & VM_WRITE)
				&& (vma->vm_flags & VM_SHARED)));
	set_huge_pte_at(mm, address, ptep, new_pte);

	inc_hugetlb_count(mm, h);
	if ((flags & FAULT_FLAG_WRITE) && !(vma->vm_flags & VM_SHARED)) {
		/* Optimization, do the COW without a second fault */
		ret = hugetlb_cow(mm, vma, address, ptep, new_pte, page, ptl);
	}

	spin_unlock(ptl);
	unlock_page(page);
out:
	return ret;

backout:
	spin_unlock(ptl);
backout_unlocked:
	unlock_page(page);
	put_page(page);
	goto out;
}

#ifdef CONFIG_SMP
u32 hugetlb_fault_mutex_hash(struct hstate *h, struct mm_struct *mm,
			    struct vm_area_struct *vma,
			    struct address_space *mapping,
			    pgoff_t idx, unsigned long address)
{
	unsigned long key[2];
	u32 hash;

	if (vma->vm_flags & VM_SHARED) {
		key[0] = (unsigned long) mapping;
		key[1] = idx;
	} else {
		key[0] = (unsigned long) mm;
		key[1] = address >> huge_page_shift(h);
	}

	hash = jhash2((u32 *)&key, sizeof(key)/sizeof(u32), 0);

	return hash & (num_fault_mutexes - 1);
}
#else
/*
 * For uniprocesor systems we always use a single mutex, so just
 * return 0 and avoid the hashing overhead.
 */
u32 hugetlb_fault_mutex_hash(struct hstate *h, struct mm_struct *mm,
			    struct vm_area_struct *vma,
			    struct address_space *mapping,
			    pgoff_t idx, unsigned long address)
{
	return 0;
}
#endif

int hugetlb_fault(struct mm_struct *mm, struct vm_area_struct *vma,
			unsigned long address, unsigned int flags)
{
	pte_t *ptep, entry;
	spinlock_t *ptl;
	int ret;
	u32 hash;
	pgoff_t idx;
	struct page *page = NULL;
	struct page *pagecache_page = NULL;
	struct hstate *h = hstate_vma(vma);
	struct address_space *mapping;
	int need_wait_lock = 0;

	address &= huge_page_mask(h);

	ptep = huge_pte_offset(mm, address);
	if (ptep) {
		entry = huge_ptep_get(ptep);
		if (unlikely(is_hugetlb_entry_migration(entry))) {
			migration_entry_wait_huge(vma, mm, ptep);
			return 0;
		} else if (unlikely(is_hugetlb_entry_hwpoisoned(entry)))
			return VM_FAULT_HWPOISON_LARGE |
				VM_FAULT_SET_HINDEX(hstate_index(h));
	}

	ptep = huge_pte_alloc(mm, address, huge_page_size(h));
	if (!ptep)
		return VM_FAULT_OOM;

	mapping = vma->vm_file->f_mapping;
	idx = vma_hugecache_offset(h, vma, address);

	/*
	 * Serialize hugepage allocation and instantiation, so that we don't
	 * get spurious allocation failures if two CPUs race to instantiate
	 * the same page in the page cache.
	 */
	hash = hugetlb_fault_mutex_hash(h, mm, vma, mapping, idx, address);
	mutex_lock(&hugetlb_fault_mutex_table[hash]);

	entry = huge_ptep_get(ptep);
	if (huge_pte_none(entry)) {
		ret = hugetlb_no_page(mm, vma, mapping, idx, address, ptep, flags);
		goto out_mutex;
	}

	ret = 0;

	/*
	 * entry could be a migration/hwpoison entry at this point, so this
	 * check prevents the kernel from going below assuming that we have
	 * a active hugepage in pagecache. This goto expects the 2nd page fault,
	 * and is_hugetlb_entry_(migration|hwpoisoned) check will properly
	 * handle it.
	 */
	if (!pte_present(entry))
		goto out_mutex;

	/*
	 * If we are going to COW the mapping later, we examine the pending
	 * reservations for this page now. This will ensure that any
	 * allocations necessary to record that reservation occur outside the
	 * spinlock. For private mappings, we also lookup the pagecache
	 * page now as it is used to determine if a reservation has been
	 * consumed.
	 */
	if ((flags & FAULT_FLAG_WRITE) && !huge_pte_write(entry)) {
		if (vma_needs_reservation(h, vma, address) < 0) {
			ret = VM_FAULT_OOM;
			goto out_mutex;
		}
		/* Just decrements count, does not deallocate */
		vma_end_reservation(h, vma, address);

		if (!(vma->vm_flags & VM_MAYSHARE))
			pagecache_page = hugetlbfs_pagecache_page(h,
								vma, address);
	}

	ptl = huge_pte_lock(h, mm, ptep);

	/* Check for a racing update before calling hugetlb_cow */
	if (unlikely(!pte_same(entry, huge_ptep_get(ptep))))
		goto out_ptl;

	/*
	 * hugetlb_cow() requires page locks of pte_page(entry) and
	 * pagecache_page, so here we need take the former one
	 * when page != pagecache_page or !pagecache_page.
	 */
	page = pte_page(entry);
	if (page != pagecache_page)
		if (!trylock_page(page)) {
			need_wait_lock = 1;
			goto out_ptl;
		}

	get_page(page);

	if (flags & FAULT_FLAG_WRITE) {
		if (!huge_pte_write(entry)) {
			ret = hugetlb_cow(mm, vma, address, ptep, entry,
					pagecache_page, ptl);
			goto out_put_page;
		}
		entry = huge_pte_mkdirty(entry);
	}
	entry = pte_mkyoung(entry);
	if (huge_ptep_set_access_flags(vma, address, ptep, entry,
						flags & FAULT_FLAG_WRITE))
		update_mmu_cache(vma, address, ptep);
out_put_page:
	if (page != pagecache_page)
		unlock_page(page);
	put_page(page);
out_ptl:
	spin_unlock(ptl);

	if (pagecache_page) {
		unlock_page(pagecache_page);
		put_page(pagecache_page);
	}
out_mutex:
	mutex_unlock(&hugetlb_fault_mutex_table[hash]);
	/*
	 * Generally it's safe to hold refcount during waiting page lock. But
	 * here we just wait to defer the next page fault to avoid busy loop and
	 * the page is not used after unlocked before returning from the current
	 * page fault. So we are safe from accessing freed page, even if we wait
	 * here without taking refcount.
	 */
	if (need_wait_lock)
		wait_on_page_locked(page);
	return ret;
}

long follow_hugetlb_page(struct mm_struct *mm, struct vm_area_struct *vma,
			 struct page **pages, struct vm_area_struct **vmas,
			 unsigned long *position, unsigned long *nr_pages,
			 long i, unsigned int flags)
{
	unsigned long pfn_offset;
	unsigned long vaddr = *position;
	unsigned long remainder = *nr_pages;
	struct hstate *h = hstate_vma(vma);

	while (vaddr < vma->vm_end && remainder) {
		pte_t *pte;
		spinlock_t *ptl = NULL;
		int absent;
		struct page *page;

		/*
		 * If we have a pending SIGKILL, don't keep faulting pages and
		 * potentially allocating memory.
		 */
		if (unlikely(fatal_signal_pending(current))) {
			remainder = 0;
			break;
		}

		/*
		 * Some archs (sparc64, sh*) have multiple pte_ts to
		 * each hugepage.  We have to make sure we get the
		 * first, for the page indexing below to work.
		 *
		 * Note that page table lock is not held when pte is null.
		 */
		pte = huge_pte_offset(mm, vaddr & huge_page_mask(h));
		if (pte)
			ptl = huge_pte_lock(h, mm, pte);
		absent = !pte || huge_pte_none(huge_ptep_get(pte));

		/*
		 * When coredumping, it suits get_dump_page if we just return
		 * an error where there's an empty slot with no huge pagecache
		 * to back it.  This way, we avoid allocating a hugepage, and
		 * the sparse dumpfile avoids allocating disk blocks, but its
		 * huge holes still show up with zeroes where they need to be.
		 */
		if (absent && (flags & FOLL_DUMP) &&
		    !hugetlbfs_pagecache_present(h, vma, vaddr)) {
			if (pte)
				spin_unlock(ptl);
			remainder = 0;
			break;
		}

		/*
		 * We need call hugetlb_fault for both hugepages under migration
		 * (in which case hugetlb_fault waits for the migration,) and
		 * hwpoisoned hugepages (in which case we need to prevent the
		 * caller from accessing to them.) In order to do this, we use
		 * here is_swap_pte instead of is_hugetlb_entry_migration and
		 * is_hugetlb_entry_hwpoisoned. This is because it simply covers
		 * both cases, and because we can't follow correct pages
		 * directly from any kind of swap entries.
		 */
		if (absent || is_swap_pte(huge_ptep_get(pte)) ||
		    ((flags & FOLL_WRITE) &&
		      !huge_pte_write(huge_ptep_get(pte)))) {
			int ret;

			if (pte)
				spin_unlock(ptl);
			ret = hugetlb_fault(mm, vma, vaddr,
				(flags & FOLL_WRITE) ? FAULT_FLAG_WRITE : 0);
			if (!(ret & VM_FAULT_ERROR))
				continue;

			remainder = 0;
			break;
		}

		pfn_offset = (vaddr & ~huge_page_mask(h)) >> PAGE_SHIFT;
		page = pte_page(huge_ptep_get(pte));
same_page:
		if (pages) {
			pages[i] = mem_map_offset(page, pfn_offset);
			get_page_foll(pages[i]);
		}

		if (vmas)
			vmas[i] = vma;

		vaddr += PAGE_SIZE;
		++pfn_offset;
		--remainder;
		++i;
		if (vaddr < vma->vm_end && remainder &&
				pfn_offset < pages_per_huge_page(h)) {
			/*
			 * We use pfn_offset to avoid touching the pageframes
			 * of this compound page.
			 */
			goto same_page;
		}
		spin_unlock(ptl);
	}
	*nr_pages = remainder;
	*position = vaddr;

	return i ? i : -EFAULT;
}

unsigned long hugetlb_change_protection(struct vm_area_struct *vma,
		unsigned long address, unsigned long end, pgprot_t newprot)
{
	struct mm_struct *mm = vma->vm_mm;
	unsigned long start = address;
	pte_t *ptep;
	pte_t pte;
	struct hstate *h = hstate_vma(vma);
	unsigned long pages = 0;

	BUG_ON(address >= end);
	flush_cache_range(vma, address, end);

	mmu_notifier_invalidate_range_start(mm, start, end);
	i_mmap_lock_write(vma->vm_file->f_mapping);
	for (; address < end; address += huge_page_size(h)) {
		spinlock_t *ptl;
		ptep = huge_pte_offset(mm, address);
		if (!ptep)
			continue;
		ptl = huge_pte_lock(h, mm, ptep);
		if (huge_pmd_unshare(mm, &address, ptep)) {
			pages++;
			spin_unlock(ptl);
			continue;
		}
		pte = huge_ptep_get(ptep);
		if (unlikely(is_hugetlb_entry_hwpoisoned(pte))) {
			spin_unlock(ptl);
			continue;
		}
		if (unlikely(is_hugetlb_entry_migration(pte))) {
			swp_entry_t entry = pte_to_swp_entry(pte);

			if (is_write_migration_entry(entry)) {
				pte_t newpte;

				make_migration_entry_read(&entry);
				newpte = swp_entry_to_pte(entry);
				set_huge_pte_at(mm, address, ptep, newpte);
				pages++;
			}
			spin_unlock(ptl);
			continue;
		}
		if (!huge_pte_none(pte)) {
			pte = huge_ptep_get_and_clear(mm, address, ptep);
			pte = pte_mkhuge(huge_pte_modify(pte, newprot));
			pte = arch_make_huge_pte(pte, vma, NULL, 0);
			set_huge_pte_at(mm, address, ptep, pte);
			pages++;
		}
		spin_unlock(ptl);
	}
	/*
	 * Must flush TLB before releasing i_mmap_rwsem: x86's huge_pmd_unshare
	 * may have cleared our pud entry and done put_page on the page table:
	 * once we release i_mmap_rwsem, another task can do the final put_page
	 * and that page table be reused and filled with junk.
	 */
	flush_tlb_range(vma, start, end);
	mmu_notifier_invalidate_range(mm, start, end);
	i_mmap_unlock_write(vma->vm_file->f_mapping);
	mmu_notifier_invalidate_range_end(mm, start, end);

	return pages << h->order;
}

int hugetlb_reserve_pages(struct inode *inode,
					long from, long to,
					struct vm_area_struct *vma,
					vm_flags_t vm_flags)
{
	long ret, chg;
	struct hstate *h = hstate_inode(inode);
	struct hugepage_subpool *spool = subpool_inode(inode);
	struct resv_map *resv_map;
	long gbl_reserve;

	/*
	 * Only apply hugepage reservation if asked. At fault time, an
	 * attempt will be made for VM_NORESERVE to allocate a page
	 * without using reserves
	 */
	if (vm_flags & VM_NORESERVE)
		return 0;

	/*
	 * Shared mappings base their reservation on the number of pages that
	 * are already allocated on behalf of the file. Private mappings need
	 * to reserve the full area even if read-only as mprotect() may be
	 * called to make the mapping read-write. Assume !vma is a shm mapping
	 */
	if (!vma || vma->vm_flags & VM_MAYSHARE) {
		resv_map = inode_resv_map(inode);

		chg = region_chg(resv_map, from, to);

	} else {
		resv_map = resv_map_alloc();
		if (!resv_map)
			return -ENOMEM;

		chg = to - from;

		set_vma_resv_map(vma, resv_map);
		set_vma_resv_flags(vma, HPAGE_RESV_OWNER);
	}

	if (chg < 0) {
		ret = chg;
		goto out_err;
	}

	/*
	 * There must be enough pages in the subpool for the mapping. If
	 * the subpool has a minimum size, there may be some global
	 * reservations already in place (gbl_reserve).
	 */
	gbl_reserve = hugepage_subpool_get_pages(spool, chg);
	if (gbl_reserve < 0) {
		ret = -ENOSPC;
		goto out_err;
	}

	/*
	 * Check enough hugepages are available for the reservation.
	 * Hand the pages back to the subpool if there are not
	 */
	ret = hugetlb_acct_memory(h, gbl_reserve);
	if (ret < 0) {
		/* put back original number of pages, chg */
		(void)hugepage_subpool_put_pages(spool, chg);
		goto out_err;
	}

	/*
	 * Account for the reservations made. Shared mappings record regions
	 * that have reservations as they are shared by multiple VMAs.
	 * When the last VMA disappears, the region map says how much
	 * the reservation was and the page cache tells how much of
	 * the reservation was consumed. Private mappings are per-VMA and
	 * only the consumed reservations are tracked. When the VMA
	 * disappears, the original reservation is the VMA size and the
	 * consumed reservations are stored in the map. Hence, nothing
	 * else has to be done for private mappings here
	 */
	if (!vma || vma->vm_flags & VM_MAYSHARE) {
		long add = region_add(resv_map, from, to);

		if (unlikely(chg > add)) {
			/*
			 * pages in this range were added to the reserve
			 * map between region_chg and region_add.  This
			 * indicates a race with alloc_huge_page.  Adjust
			 * the subpool and reserve counts modified above
			 * based on the difference.
			 */
			long rsv_adjust;

			rsv_adjust = hugepage_subpool_put_pages(spool,
								chg - add);
			hugetlb_acct_memory(h, -rsv_adjust);
		}
	}
	return 0;
out_err:
	if (!vma || vma->vm_flags & VM_MAYSHARE)
		region_abort(resv_map, from, to);
	if (vma && is_vma_resv_set(vma, HPAGE_RESV_OWNER))
		kref_put(&resv_map->refs, resv_map_release);
	return ret;
}

long hugetlb_unreserve_pages(struct inode *inode, long start, long end,
								long freed)
{
	struct hstate *h = hstate_inode(inode);
	struct resv_map *resv_map = inode_resv_map(inode);
	long chg = 0;
	struct hugepage_subpool *spool = subpool_inode(inode);
	long gbl_reserve;

	if (resv_map) {
		chg = region_del(resv_map, start, end);
		/*
		 * region_del() can fail in the rare case where a region
		 * must be split and another region descriptor can not be
		 * allocated.  If end == LONG_MAX, it will not fail.
		 */
		if (chg < 0)
			return chg;
	}

	spin_lock(&inode->i_lock);
	inode->i_blocks -= (blocks_per_huge_page(h) * freed);
	spin_unlock(&inode->i_lock);

	/*
	 * If the subpool has a minimum size, the number of global
	 * reservations to be released may be adjusted.
	 */
	gbl_reserve = hugepage_subpool_put_pages(spool, (chg - freed));
	hugetlb_acct_memory(h, -gbl_reserve);

	return 0;
}

#ifdef CONFIG_ARCH_WANT_HUGE_PMD_SHARE
static unsigned long page_table_shareable(struct vm_area_struct *svma,
				struct vm_area_struct *vma,
				unsigned long addr, pgoff_t idx)
{
	unsigned long saddr = ((idx - svma->vm_pgoff) << PAGE_SHIFT) +
				svma->vm_start;
	unsigned long sbase = saddr & PUD_MASK;
	unsigned long s_end = sbase + PUD_SIZE;

	/* Allow segments to share if only one is marked locked */
	unsigned long vm_flags = vma->vm_flags & ~(VM_LOCKED|VM_LOCKONFAULT);
	unsigned long svm_flags = svma->vm_flags & ~(VM_LOCKED|VM_LOCKONFAULT);

	/*
	 * match the virtual addresses, permission and the alignment of the
	 * page table page.
	 */
	if (pmd_index(addr) != pmd_index(saddr) ||
	    vm_flags != svm_flags ||
	    sbase < svma->vm_start || svma->vm_end < s_end)
		return 0;

	return saddr;
}

static bool vma_shareable(struct vm_area_struct *vma, unsigned long addr)
{
	unsigned long base = addr & PUD_MASK;
	unsigned long end = base + PUD_SIZE;

	/*
	 * check on proper vm_flags and page table alignment
	 */
	if (vma->vm_flags & VM_MAYSHARE &&
	    vma->vm_start <= base && end <= vma->vm_end)
		return true;
	return false;
}

/*
 * Search for a shareable pmd page for hugetlb. In any case calls pmd_alloc()
 * and returns the corresponding pte. While this is not necessary for the
 * !shared pmd case because we can allocate the pmd later as well, it makes the
 * code much cleaner. pmd allocation is essential for the shared case because
 * pud has to be populated inside the same i_mmap_rwsem section - otherwise
 * racing tasks could either miss the sharing (see huge_pte_offset) or select a
 * bad pmd for sharing.
 */
pte_t *huge_pmd_share(struct mm_struct *mm, unsigned long addr, pud_t *pud)
{
	struct vm_area_struct *vma = find_vma(mm, addr);
	struct address_space *mapping = vma->vm_file->f_mapping;
	pgoff_t idx = ((addr - vma->vm_start) >> PAGE_SHIFT) +
			vma->vm_pgoff;
	struct vm_area_struct *svma;
	unsigned long saddr;
	pte_t *spte = NULL;
	pte_t *pte;
	spinlock_t *ptl;

	if (!vma_shareable(vma, addr))
		return (pte_t *)pmd_alloc(mm, pud, addr);

	i_mmap_lock_write(mapping);
	vma_interval_tree_foreach(svma, &mapping->i_mmap, idx, idx) {
		if (svma == vma)
			continue;

		saddr = page_table_shareable(svma, vma, addr, idx);
		if (saddr) {
			spte = huge_pte_offset(svma->vm_mm, saddr);
			if (spte) {
				mm_inc_nr_pmds(mm);
				get_page(virt_to_page(spte));
				break;
			}
		}
	}

	if (!spte)
		goto out;

	ptl = huge_pte_lockptr(hstate_vma(vma), mm, spte);
	spin_lock(ptl);
	if (pud_none(*pud)) {
		pud_populate(mm, pud,
				(pmd_t *)((unsigned long)spte & PAGE_MASK));
	} else {
		put_page(virt_to_page(spte));
		mm_inc_nr_pmds(mm);
	}
	spin_unlock(ptl);
out:
	pte = (pte_t *)pmd_alloc(mm, pud, addr);
	i_mmap_unlock_write(mapping);
	return pte;
}

/*
 * unmap huge page backed by shared pte.
 *
 * Hugetlb pte page is ref counted at the time of mapping.  If pte is shared
 * indicated by page_count > 1, unmap is achieved by clearing pud and
 * decrementing the ref count. If count == 1, the pte page is not shared.
 *
 * called with page table lock held.
 *
 * returns: 1 successfully unmapped a shared pte page
 *	    0 the underlying pte page is not shared, or it is the last user
 */
int huge_pmd_unshare(struct mm_struct *mm, unsigned long *addr, pte_t *ptep)
{
	pgd_t *pgd = pgd_offset(mm, *addr);
	pud_t *pud = pud_offset(pgd, *addr);

	BUG_ON(page_count(virt_to_page(ptep)) == 0);
	if (page_count(virt_to_page(ptep)) == 1)
		return 0;

	pud_clear(pud);
	put_page(virt_to_page(ptep));
	mm_dec_nr_pmds(mm);
	*addr = ALIGN(*addr, HPAGE_SIZE * PTRS_PER_PTE) - HPAGE_SIZE;
	return 1;
}
#define want_pmd_share()	(1)
#else /* !CONFIG_ARCH_WANT_HUGE_PMD_SHARE */
pte_t *huge_pmd_share(struct mm_struct *mm, unsigned long addr, pud_t *pud)
{
	return NULL;
}

int huge_pmd_unshare(struct mm_struct *mm, unsigned long *addr, pte_t *ptep)
{
	return 0;
}
#define want_pmd_share()	(0)
#endif /* CONFIG_ARCH_WANT_HUGE_PMD_SHARE */

#ifdef CONFIG_ARCH_WANT_GENERAL_HUGETLB
pte_t *huge_pte_alloc(struct mm_struct *mm,
			unsigned long addr, unsigned long sz)
{
	pgd_t *pgd;
	pud_t *pud;
	pte_t *pte = NULL;

	pgd = pgd_offset(mm, addr);
	pud = pud_alloc(mm, pgd, addr);
	if (pud) {
		if (sz == PUD_SIZE) {
			pte = (pte_t *)pud;
		} else {
			BUG_ON(sz != PMD_SIZE);
			if (want_pmd_share() && pud_none(*pud))
				pte = huge_pmd_share(mm, addr, pud);
			else
				pte = (pte_t *)pmd_alloc(mm, pud, addr);
		}
	}
	BUG_ON(pte && !pte_none(*pte) && !pte_huge(*pte));

	return pte;
}

pte_t *huge_pte_offset(struct mm_struct *mm, unsigned long addr)
{
	pgd_t *pgd;
	pud_t *pud;
	pmd_t *pmd = NULL;

	pgd = pgd_offset(mm, addr);
	if (pgd_present(*pgd)) {
		pud = pud_offset(pgd, addr);
		if (pud_present(*pud)) {
			if (pud_huge(*pud))
				return (pte_t *)pud;
			pmd = pmd_offset(pud, addr);
		}
	}
	return (pte_t *) pmd;
}

#endif /* CONFIG_ARCH_WANT_GENERAL_HUGETLB */

/*
 * These functions are overwritable if your architecture needs its own
 * behavior.
 */
struct page * __weak
follow_huge_addr(struct mm_struct *mm, unsigned long address,
			      int write)
{
	return ERR_PTR(-EINVAL);
}

struct page * __weak
follow_huge_pmd(struct mm_struct *mm, unsigned long address,
		pmd_t *pmd, int flags)
{
	struct page *page = NULL;
	spinlock_t *ptl;
retry:
	ptl = pmd_lockptr(mm, pmd);
	spin_lock(ptl);
	/*
	 * make sure that the address range covered by this pmd is not
	 * unmapped from other threads.
	 */
	if (!pmd_huge(*pmd))
		goto out;
	if (pmd_present(*pmd)) {
		page = pmd_page(*pmd) + ((address & ~PMD_MASK) >> PAGE_SHIFT);
		if (flags & FOLL_GET)
			get_page(page);
	} else {
		if (is_hugetlb_entry_migration(huge_ptep_get((pte_t *)pmd))) {
			spin_unlock(ptl);
			__migration_entry_wait(mm, (pte_t *)pmd, ptl);
			goto retry;
		}
		/*
		 * hwpoisoned entry is treated as no_page_table in
		 * follow_page_mask().
		 */
	}
out:
	spin_unlock(ptl);
	return page;
}

struct page * __weak
follow_huge_pud(struct mm_struct *mm, unsigned long address,
		pud_t *pud, int flags)
{
	if (flags & FOLL_GET)
		return NULL;

	return pte_page(*(pte_t *)pud) + ((address & ~PUD_MASK) >> PAGE_SHIFT);
}

#ifdef CONFIG_MEMORY_FAILURE

/*
 * This function is called from memory failure code.
 * Assume the caller holds page lock of the head page.
 */
int dequeue_hwpoisoned_huge_page(struct page *hpage)
{
	struct hstate *h = page_hstate(hpage);
	int nid = page_to_nid(hpage);
	int ret = -EBUSY;

	spin_lock(&hugetlb_lock);
	/*
	 * Just checking !page_huge_active is not enough, because that could be
	 * an isolated/hwpoisoned hugepage (which have >0 refcount).
	 */
	if (!page_huge_active(hpage) && !page_count(hpage)) {
		/*
		 * Hwpoisoned hugepage isn't linked to activelist or freelist,
		 * but dangling hpage->lru can trigger list-debug warnings
		 * (this happens when we call unpoison_memory() on it),
		 * so let it point to itself with list_del_init().
		 */
		list_del_init(&hpage->lru);
		set_page_refcounted(hpage);
		h->free_huge_pages--;
		h->free_huge_pages_node[nid]--;
		ret = 0;
	}
	spin_unlock(&hugetlb_lock);
	return ret;
}
#endif

bool isolate_huge_page(struct page *page, struct list_head *list)
{
	bool ret = true;

	VM_BUG_ON_PAGE(!PageHead(page), page);
	spin_lock(&hugetlb_lock);
	if (!page_huge_active(page) || !get_page_unless_zero(page)) {
		ret = false;
		goto unlock;
	}
	clear_page_huge_active(page);
	list_move_tail(&page->lru, list);
unlock:
	spin_unlock(&hugetlb_lock);
	return ret;
}

void putback_active_hugepage(struct page *page)
{
	VM_BUG_ON_PAGE(!PageHead(page), page);
	spin_lock(&hugetlb_lock);
	set_page_huge_active(page);
	list_move_tail(&page->lru, &(page_hstate(page))->hugepage_activelist);
	spin_unlock(&hugetlb_lock);
	put_page(page);
}<|MERGE_RESOLUTION|>--- conflicted
+++ resolved
@@ -450,7 +450,6 @@
  * NOTE: The range arguments [f, t) are not needed or used in this
  * routine.  They are kept to make reading the calling code easier as
  * arguments will match the associated region_chg call.
-<<<<<<< HEAD
  */
 static void region_abort(struct resv_map *resv, long f, long t)
 {
@@ -474,31 +473,6 @@
  * a region and possibly return -ENOMEM.  Callers specifying
  * t == LONG_MAX do not need to check for -ENOMEM error.
  */
-=======
- */
-static void region_abort(struct resv_map *resv, long f, long t)
-{
-	spin_lock(&resv->lock);
-	VM_BUG_ON(!resv->region_cache_count);
-	resv->adds_in_progress--;
-	spin_unlock(&resv->lock);
-}
-
-/*
- * Delete the specified range [f, t) from the reserve map.  If the
- * t parameter is LONG_MAX, this indicates that ALL regions after f
- * should be deleted.  Locate the regions which intersect [f, t)
- * and either trim, delete or split the existing regions.
- *
- * Returns the number of huge pages deleted from the reserve map.
- * In the normal case, the return value is zero or more.  In the
- * case where a region must be split, a new region descriptor must
- * be allocated.  If the allocation fails, -ENOMEM will be returned.
- * NOTE: If the parameter t == LONG_MAX, then we will never split
- * a region and possibly return -ENOMEM.  Callers specifying
- * t == LONG_MAX do not need to check for -ENOMEM error.
- */
->>>>>>> 0931fbdd
 static long region_del(struct resv_map *resv, long f, long t)
 {
 	struct list_head *head = &resv->regions;
