--- conflicted
+++ resolved
@@ -1074,15 +1074,9 @@
 		 * The page is mapped into the page tables of one or more
 		 * processes. Try to unmap it here.
 		 */
-<<<<<<< HEAD
-		if (page_mapped(page) && mapping) {
-			switch (try_to_unmap(page,
-					ttu_flags|TTU_BATCH_FLUSH)) {
-=======
 		if (page_mapped(page) && (mapping || freeable)) {
 			switch (try_to_unmap(page, freeable ?
 					TTU_FREE : ttu_flags|TTU_BATCH_FLUSH)) {
->>>>>>> 0931fbdd
 			case SWAP_FAIL:
 				goto activate_locked;
 			case SWAP_AGAIN:
