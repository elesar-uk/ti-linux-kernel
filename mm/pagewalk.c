--- conflicted
+++ resolved
@@ -264,51 +264,8 @@
 			next = min(end, vma->vm_end);
 			vma = vma->vm_next;
 
-<<<<<<< HEAD
-		/*
-		 * This function was not intended to be vma based.
-		 * But there are vma special cases to be handled:
-		 * - hugetlb vma's
-		 * - VM_PFNMAP vma's
-		 */
-		vma = find_vma(walk->mm, addr);
-		if (vma) {
-			/*
-			 * There are no page structures backing a VM_PFNMAP
-			 * range, so do not allow split_huge_page_pmd().
-			 */
-			if ((vma->vm_start <= addr) &&
-			    (vma->vm_flags & VM_PFNMAP)) {
-				if (walk->pte_hole)
-					err = walk->pte_hole(addr, next, walk);
-				if (err)
-					break;
-				pgd = pgd_offset(walk->mm, next);
-				continue;
-			}
-			/*
-			 * Handle hugetlb vma individually because pagetable
-			 * walk for the hugetlb page is dependent on the
-			 * architecture and we can't handled it in the same
-			 * manner as non-huge pages.
-			 */
-			if (walk->hugetlb_entry && (vma->vm_start <= addr) &&
-			    is_vm_hugetlb_page(vma)) {
-				if (vma->vm_end < next)
-					next = vma->vm_end;
-				/*
-				 * Hugepage is very tightly coupled with vma,
-				 * so walk through hugetlb entries within a
-				 * given vma.
-				 */
-				err = walk_hugetlb_range(vma, addr, next, walk);
-				if (err)
-					break;
-				pgd = pgd_offset(walk->mm, next);
-=======
 			err = walk_page_test(start, next, walk);
 			if (err > 0)
->>>>>>> d07b956c
 				continue;
 			if (err < 0)
 				break;
