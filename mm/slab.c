/*
 * linux/mm/slab.c
 * Written by Mark Hemment, 1996/97.
 * (markhe@nextd.demon.co.uk)
 *
 * kmem_cache_destroy() + some cleanup - 1999 Andrea Arcangeli
 *
 * Major cleanup, different bufctl logic, per-cpu arrays
 *	(c) 2000 Manfred Spraul
 *
 * Cleanup, make the head arrays unconditional, preparation for NUMA
 * 	(c) 2002 Manfred Spraul
 *
 * An implementation of the Slab Allocator as described in outline in;
 *	UNIX Internals: The New Frontiers by Uresh Vahalia
 *	Pub: Prentice Hall	ISBN 0-13-101908-2
 * or with a little more detail in;
 *	The Slab Allocator: An Object-Caching Kernel Memory Allocator
 *	Jeff Bonwick (Sun Microsystems).
 *	Presented at: USENIX Summer 1994 Technical Conference
 *
 * The memory is organized in caches, one cache for each object type.
 * (e.g. inode_cache, dentry_cache, buffer_head, vm_area_struct)
 * Each cache consists out of many slabs (they are small (usually one
 * page long) and always contiguous), and each slab contains multiple
 * initialized objects.
 *
 * This means, that your constructor is used only for newly allocated
 * slabs and you must pass objects with the same initializations to
 * kmem_cache_free.
 *
 * Each cache can only support one memory type (GFP_DMA, GFP_HIGHMEM,
 * normal). If you need a special memory type, then must create a new
 * cache for that memory type.
 *
 * In order to reduce fragmentation, the slabs are sorted in 3 groups:
 *   full slabs with 0 free objects
 *   partial slabs
 *   empty slabs with no allocated objects
 *
 * If partial slabs exist, then new allocations come from these slabs,
 * otherwise from empty slabs or new slabs are allocated.
 *
 * kmem_cache_destroy() CAN CRASH if you try to allocate from the cache
 * during kmem_cache_destroy(). The caller must prevent concurrent allocs.
 *
 * Each cache has a short per-cpu head array, most allocs
 * and frees go into that array, and if that array overflows, then 1/2
 * of the entries in the array are given back into the global cache.
 * The head array is strictly LIFO and should improve the cache hit rates.
 * On SMP, it additionally reduces the spinlock operations.
 *
 * The c_cpuarray may not be read with enabled local interrupts -
 * it's changed with a smp_call_function().
 *
 * SMP synchronization:
 *  constructors and destructors are called without any locking.
 *  Several members in struct kmem_cache and struct slab never change, they
 *	are accessed without any locking.
 *  The per-cpu arrays are never accessed from the wrong cpu, no locking,
 *  	and local interrupts are disabled so slab code is preempt-safe.
 *  The non-constant members are protected with a per-cache irq spinlock.
 *
 * Many thanks to Mark Hemment, who wrote another per-cpu slab patch
 * in 2000 - many ideas in the current implementation are derived from
 * his patch.
 *
 * Further notes from the original documentation:
 *
 * 11 April '97.  Started multi-threading - markhe
 *	The global cache-chain is protected by the mutex 'cache_chain_mutex'.
 *	The sem is only needed when accessing/extending the cache-chain, which
 *	can never happen inside an interrupt (kmem_cache_create(),
 *	kmem_cache_shrink() and kmem_cache_reap()).
 *
 *	At present, each engine can be growing a cache.  This should be blocked.
 *
 * 15 March 2005. NUMA slab allocator.
 *	Shai Fultheim <shai@scalex86.org>.
 *	Shobhit Dayal <shobhit@calsoftinc.com>
 *	Alok N Kataria <alokk@calsoftinc.com>
 *	Christoph Lameter <christoph@lameter.com>
 *
 *	Modified the slab allocator to be node aware on NUMA systems.
 *	Each node has its own list of partial, free and full slabs.
 *	All object allocations for a node occur from node specific slab lists.
 */

#include	<linux/slab.h>
#include	<linux/mm.h>
#include	<linux/poison.h>
#include	<linux/swap.h>
#include	<linux/cache.h>
#include	<linux/interrupt.h>
#include	<linux/init.h>
#include	<linux/compiler.h>
#include	<linux/cpuset.h>
#include	<linux/proc_fs.h>
#include	<linux/seq_file.h>
#include	<linux/notifier.h>
#include	<linux/kallsyms.h>
#include	<linux/cpu.h>
#include	<linux/sysctl.h>
#include	<linux/module.h>
#include	<linux/rcupdate.h>
#include	<linux/string.h>
#include	<linux/uaccess.h>
#include	<linux/nodemask.h>
#include	<linux/kmemleak.h>
#include	<linux/mempolicy.h>
#include	<linux/mutex.h>
#include	<linux/fault-inject.h>
#include	<linux/rtmutex.h>
#include	<linux/reciprocal_div.h>
#include	<linux/debugobjects.h>
#include	<linux/kmemcheck.h>
#include	<linux/memory.h>

#include	<asm/cacheflush.h>
#include	<asm/tlbflush.h>
#include	<asm/page.h>

/*
 * DEBUG	- 1 for kmem_cache_create() to honour; SLAB_RED_ZONE & SLAB_POISON.
 *		  0 for faster, smaller code (especially in the critical paths).
 *
 * STATS	- 1 to collect stats for /proc/slabinfo.
 *		  0 for faster, smaller code (especially in the critical paths).
 *
 * FORCED_DEBUG	- 1 enables SLAB_RED_ZONE and SLAB_POISON (if possible)
 */

#ifdef CONFIG_DEBUG_SLAB
#define	DEBUG		1
#define	STATS		1
#define	FORCED_DEBUG	1
#else
#define	DEBUG		0
#define	STATS		0
#define	FORCED_DEBUG	0
#endif

/* Shouldn't this be in a header file somewhere? */
#define	BYTES_PER_WORD		sizeof(void *)
#define	REDZONE_ALIGN		max(BYTES_PER_WORD, __alignof__(unsigned long long))

#ifndef ARCH_KMALLOC_FLAGS
#define ARCH_KMALLOC_FLAGS SLAB_HWCACHE_ALIGN
#endif

/* Legal flag mask for kmem_cache_create(). */
#if DEBUG
# define CREATE_MASK	(SLAB_RED_ZONE | \
			 SLAB_POISON | SLAB_HWCACHE_ALIGN | \
			 SLAB_CACHE_DMA | \
			 SLAB_STORE_USER | \
			 SLAB_RECLAIM_ACCOUNT | SLAB_PANIC | \
			 SLAB_DESTROY_BY_RCU | SLAB_MEM_SPREAD | \
			 SLAB_DEBUG_OBJECTS | SLAB_NOLEAKTRACE | SLAB_NOTRACK)
#else
# define CREATE_MASK	(SLAB_HWCACHE_ALIGN | \
			 SLAB_CACHE_DMA | \
			 SLAB_RECLAIM_ACCOUNT | SLAB_PANIC | \
			 SLAB_DESTROY_BY_RCU | SLAB_MEM_SPREAD | \
			 SLAB_DEBUG_OBJECTS | SLAB_NOLEAKTRACE | SLAB_NOTRACK)
#endif

/*
 * kmem_bufctl_t:
 *
 * Bufctl's are used for linking objs within a slab
 * linked offsets.
 *
 * This implementation relies on "struct page" for locating the cache &
 * slab an object belongs to.
 * This allows the bufctl structure to be small (one int), but limits
 * the number of objects a slab (not a cache) can contain when off-slab
 * bufctls are used. The limit is the size of the largest general cache
 * that does not use off-slab slabs.
 * For 32bit archs with 4 kB pages, is this 56.
 * This is not serious, as it is only for large objects, when it is unwise
 * to have too many per slab.
 * Note: This limit can be raised by introducing a general cache whose size
 * is less than 512 (PAGE_SIZE<<3), but greater than 256.
 */

typedef unsigned int kmem_bufctl_t;
#define BUFCTL_END	(((kmem_bufctl_t)(~0U))-0)
#define BUFCTL_FREE	(((kmem_bufctl_t)(~0U))-1)
#define	BUFCTL_ACTIVE	(((kmem_bufctl_t)(~0U))-2)
#define	SLAB_LIMIT	(((kmem_bufctl_t)(~0U))-3)

/*
 * struct slab
 *
 * Manages the objs in a slab. Placed either at the beginning of mem allocated
 * for a slab, or allocated from an general cache.
 * Slabs are chained into three list: fully used, partial, fully free slabs.
 */
struct slab {
	struct list_head list;
	unsigned long colouroff;
	void *s_mem;		/* including colour offset */
	unsigned int inuse;	/* num of objs active in slab */
	kmem_bufctl_t free;
	unsigned short nodeid;
};

/*
 * struct slab_rcu
 *
 * slab_destroy on a SLAB_DESTROY_BY_RCU cache uses this structure to
 * arrange for kmem_freepages to be called via RCU.  This is useful if
 * we need to approach a kernel structure obliquely, from its address
 * obtained without the usual locking.  We can lock the structure to
 * stabilize it and check it's still at the given address, only if we
 * can be sure that the memory has not been meanwhile reused for some
 * other kind of object (which our subsystem's lock might corrupt).
 *
 * rcu_read_lock before reading the address, then rcu_read_unlock after
 * taking the spinlock within the structure expected at that address.
 *
 * We assume struct slab_rcu can overlay struct slab when destroying.
 */
struct slab_rcu {
	struct rcu_head head;
	struct kmem_cache *cachep;
	void *addr;
};

/*
 * struct array_cache
 *
 * Purpose:
 * - LIFO ordering, to hand out cache-warm objects from _alloc
 * - reduce the number of linked list operations
 * - reduce spinlock operations
 *
 * The limit is stored in the per-cpu structure to reduce the data cache
 * footprint.
 *
 */
struct array_cache {
	unsigned int avail;
	unsigned int limit;
	unsigned int batchcount;
	unsigned int touched;
	spinlock_t lock;
	void *entry[];	/*
			 * Must have this definition in here for the proper
			 * alignment of array_cache. Also simplifies accessing
			 * the entries.
			 */
};

/*
 * bootstrap: The caches do not work without cpuarrays anymore, but the
 * cpuarrays are allocated from the generic caches...
 */
#define BOOT_CPUCACHE_ENTRIES	1
struct arraycache_init {
	struct array_cache cache;
	void *entries[BOOT_CPUCACHE_ENTRIES];
};

/*
 * The slab lists for all objects.
 */
struct kmem_list3 {
	struct list_head slabs_partial;	/* partial list first, better asm code */
	struct list_head slabs_full;
	struct list_head slabs_free;
	unsigned long free_objects;
	unsigned int free_limit;
	unsigned int colour_next;	/* Per-node cache coloring */
	spinlock_t list_lock;
	struct array_cache *shared;	/* shared per node */
	struct array_cache **alien;	/* on other nodes */
	unsigned long next_reap;	/* updated without locking */
	int free_touched;		/* updated without locking */
};

/*
 * Need this for bootstrapping a per node allocator.
 */
#define NUM_INIT_LISTS (3 * MAX_NUMNODES)
static struct kmem_list3 __initdata initkmem_list3[NUM_INIT_LISTS];
#define	CACHE_CACHE 0
#define	SIZE_AC MAX_NUMNODES
#define	SIZE_L3 (2 * MAX_NUMNODES)

static int drain_freelist(struct kmem_cache *cache,
			struct kmem_list3 *l3, int tofree);
static void free_block(struct kmem_cache *cachep, void **objpp, int len,
			int node);
static int enable_cpucache(struct kmem_cache *cachep, gfp_t gfp);
static void cache_reap(struct work_struct *unused);

/*
 * This function must be completely optimized away if a constant is passed to
 * it.  Mostly the same as what is in linux/slab.h except it returns an index.
 */
static __always_inline int index_of(const size_t size)
{
	extern void __bad_size(void);

	if (__builtin_constant_p(size)) {
		int i = 0;

#define CACHE(x) \
	if (size <=x) \
		return i; \
	else \
		i++;
#include <linux/kmalloc_sizes.h>
#undef CACHE
		__bad_size();
	} else
		__bad_size();
	return 0;
}

static int slab_early_init = 1;

#define INDEX_AC index_of(sizeof(struct arraycache_init))
#define INDEX_L3 index_of(sizeof(struct kmem_list3))

static void kmem_list3_init(struct kmem_list3 *parent)
{
	INIT_LIST_HEAD(&parent->slabs_full);
	INIT_LIST_HEAD(&parent->slabs_partial);
	INIT_LIST_HEAD(&parent->slabs_free);
	parent->shared = NULL;
	parent->alien = NULL;
	parent->colour_next = 0;
	spin_lock_init(&parent->list_lock);
	parent->free_objects = 0;
	parent->free_touched = 0;
}

#define MAKE_LIST(cachep, listp, slab, nodeid)				\
	do {								\
		INIT_LIST_HEAD(listp);					\
		list_splice(&(cachep->nodelists[nodeid]->slab), listp);	\
	} while (0)

#define	MAKE_ALL_LISTS(cachep, ptr, nodeid)				\
	do {								\
	MAKE_LIST((cachep), (&(ptr)->slabs_full), slabs_full, nodeid);	\
	MAKE_LIST((cachep), (&(ptr)->slabs_partial), slabs_partial, nodeid); \
	MAKE_LIST((cachep), (&(ptr)->slabs_free), slabs_free, nodeid);	\
	} while (0)

#define CFLGS_OFF_SLAB		(0x80000000UL)
#define	OFF_SLAB(x)	((x)->flags & CFLGS_OFF_SLAB)

#define BATCHREFILL_LIMIT	16
/*
 * Optimization question: fewer reaps means less probability for unnessary
 * cpucache drain/refill cycles.
 *
 * OTOH the cpuarrays can contain lots of objects,
 * which could lock up otherwise freeable slabs.
 */
#define REAPTIMEOUT_CPUC	(2*HZ)
#define REAPTIMEOUT_LIST3	(4*HZ)

#if STATS
#define	STATS_INC_ACTIVE(x)	((x)->num_active++)
#define	STATS_DEC_ACTIVE(x)	((x)->num_active--)
#define	STATS_INC_ALLOCED(x)	((x)->num_allocations++)
#define	STATS_INC_GROWN(x)	((x)->grown++)
#define	STATS_ADD_REAPED(x,y)	((x)->reaped += (y))
#define	STATS_SET_HIGH(x)						\
	do {								\
		if ((x)->num_active > (x)->high_mark)			\
			(x)->high_mark = (x)->num_active;		\
	} while (0)
#define	STATS_INC_ERR(x)	((x)->errors++)
#define	STATS_INC_NODEALLOCS(x)	((x)->node_allocs++)
#define	STATS_INC_NODEFREES(x)	((x)->node_frees++)
#define STATS_INC_ACOVERFLOW(x)   ((x)->node_overflow++)
#define	STATS_SET_FREEABLE(x, i)					\
	do {								\
		if ((x)->max_freeable < i)				\
			(x)->max_freeable = i;				\
	} while (0)
#define STATS_INC_ALLOCHIT(x)	atomic_inc(&(x)->allochit)
#define STATS_INC_ALLOCMISS(x)	atomic_inc(&(x)->allocmiss)
#define STATS_INC_FREEHIT(x)	atomic_inc(&(x)->freehit)
#define STATS_INC_FREEMISS(x)	atomic_inc(&(x)->freemiss)
#else
#define	STATS_INC_ACTIVE(x)	do { } while (0)
#define	STATS_DEC_ACTIVE(x)	do { } while (0)
#define	STATS_INC_ALLOCED(x)	do { } while (0)
#define	STATS_INC_GROWN(x)	do { } while (0)
#define	STATS_ADD_REAPED(x,y)	do { (void)(y); } while (0)
#define	STATS_SET_HIGH(x)	do { } while (0)
#define	STATS_INC_ERR(x)	do { } while (0)
#define	STATS_INC_NODEALLOCS(x)	do { } while (0)
#define	STATS_INC_NODEFREES(x)	do { } while (0)
#define STATS_INC_ACOVERFLOW(x)   do { } while (0)
#define	STATS_SET_FREEABLE(x, i) do { } while (0)
#define STATS_INC_ALLOCHIT(x)	do { } while (0)
#define STATS_INC_ALLOCMISS(x)	do { } while (0)
#define STATS_INC_FREEHIT(x)	do { } while (0)
#define STATS_INC_FREEMISS(x)	do { } while (0)
#endif

#if DEBUG

/*
 * memory layout of objects:
 * 0		: objp
 * 0 .. cachep->obj_offset - BYTES_PER_WORD - 1: padding. This ensures that
 * 		the end of an object is aligned with the end of the real
 * 		allocation. Catches writes behind the end of the allocation.
 * cachep->obj_offset - BYTES_PER_WORD .. cachep->obj_offset - 1:
 * 		redzone word.
 * cachep->obj_offset: The real object.
 * cachep->buffer_size - 2* BYTES_PER_WORD: redzone word [BYTES_PER_WORD long]
 * cachep->buffer_size - 1* BYTES_PER_WORD: last caller address
 *					[BYTES_PER_WORD long]
 */
static int obj_offset(struct kmem_cache *cachep)
{
	return cachep->obj_offset;
}

static int obj_size(struct kmem_cache *cachep)
{
	return cachep->obj_size;
}

static unsigned long long *dbg_redzone1(struct kmem_cache *cachep, void *objp)
{
	BUG_ON(!(cachep->flags & SLAB_RED_ZONE));
	return (unsigned long long*) (objp + obj_offset(cachep) -
				      sizeof(unsigned long long));
}

static unsigned long long *dbg_redzone2(struct kmem_cache *cachep, void *objp)
{
	BUG_ON(!(cachep->flags & SLAB_RED_ZONE));
	if (cachep->flags & SLAB_STORE_USER)
		return (unsigned long long *)(objp + cachep->buffer_size -
					      sizeof(unsigned long long) -
					      REDZONE_ALIGN);
	return (unsigned long long *) (objp + cachep->buffer_size -
				       sizeof(unsigned long long));
}

static void **dbg_userword(struct kmem_cache *cachep, void *objp)
{
	BUG_ON(!(cachep->flags & SLAB_STORE_USER));
	return (void **)(objp + cachep->buffer_size - BYTES_PER_WORD);
}

#else

#define obj_offset(x)			0
#define obj_size(cachep)		(cachep->buffer_size)
#define dbg_redzone1(cachep, objp)	({BUG(); (unsigned long long *)NULL;})
#define dbg_redzone2(cachep, objp)	({BUG(); (unsigned long long *)NULL;})
#define dbg_userword(cachep, objp)	({BUG(); (void **)NULL;})

#endif

#ifdef CONFIG_TRACING
size_t slab_buffer_size(struct kmem_cache *cachep)
{
	return cachep->buffer_size;
}
EXPORT_SYMBOL(slab_buffer_size);
#endif

/*
 * Do not go above this order unless 0 objects fit into the slab.
 */
#define	BREAK_GFP_ORDER_HI	1
#define	BREAK_GFP_ORDER_LO	0
static int slab_break_gfp_order = BREAK_GFP_ORDER_LO;

/*
 * Functions for storing/retrieving the cachep and or slab from the page
 * allocator.  These are used to find the slab an obj belongs to.  With kfree(),
 * these are used to find the cache which an obj belongs to.
 */
static inline void page_set_cache(struct page *page, struct kmem_cache *cache)
{
	page->lru.next = (struct list_head *)cache;
}

static inline struct kmem_cache *page_get_cache(struct page *page)
{
	page = compound_head(page);
	BUG_ON(!PageSlab(page));
	return (struct kmem_cache *)page->lru.next;
}

static inline void page_set_slab(struct page *page, struct slab *slab)
{
	page->lru.prev = (struct list_head *)slab;
}

static inline struct slab *page_get_slab(struct page *page)
{
	BUG_ON(!PageSlab(page));
	return (struct slab *)page->lru.prev;
}

static inline struct kmem_cache *virt_to_cache(const void *obj)
{
	struct page *page = virt_to_head_page(obj);
	return page_get_cache(page);
}

static inline struct slab *virt_to_slab(const void *obj)
{
	struct page *page = virt_to_head_page(obj);
	return page_get_slab(page);
}

static inline void *index_to_obj(struct kmem_cache *cache, struct slab *slab,
				 unsigned int idx)
{
	return slab->s_mem + cache->buffer_size * idx;
}

/*
 * We want to avoid an expensive divide : (offset / cache->buffer_size)
 *   Using the fact that buffer_size is a constant for a particular cache,
 *   we can replace (offset / cache->buffer_size) by
 *   reciprocal_divide(offset, cache->reciprocal_buffer_size)
 */
static inline unsigned int obj_to_index(const struct kmem_cache *cache,
					const struct slab *slab, void *obj)
{
	u32 offset = (obj - slab->s_mem);
	return reciprocal_divide(offset, cache->reciprocal_buffer_size);
}

/*
 * These are the default caches for kmalloc. Custom caches can have other sizes.
 */
struct cache_sizes malloc_sizes[] = {
#define CACHE(x) { .cs_size = (x) },
#include <linux/kmalloc_sizes.h>
	CACHE(ULONG_MAX)
#undef CACHE
};
EXPORT_SYMBOL(malloc_sizes);

/* Must match cache_sizes above. Out of line to keep cache footprint low. */
struct cache_names {
	char *name;
	char *name_dma;
};

static struct cache_names __initdata cache_names[] = {
#define CACHE(x) { .name = "size-" #x, .name_dma = "size-" #x "(DMA)" },
#include <linux/kmalloc_sizes.h>
	{NULL,}
#undef CACHE
};

static struct arraycache_init initarray_cache __initdata =
    { {0, BOOT_CPUCACHE_ENTRIES, 1, 0} };
static struct arraycache_init initarray_generic =
    { {0, BOOT_CPUCACHE_ENTRIES, 1, 0} };

/* internal cache of cache description objs */
static struct kmem_cache cache_cache = {
	.batchcount = 1,
	.limit = BOOT_CPUCACHE_ENTRIES,
	.shared = 1,
	.buffer_size = sizeof(struct kmem_cache),
	.name = "kmem_cache",
};

#define BAD_ALIEN_MAGIC 0x01020304ul

/*
 * chicken and egg problem: delay the per-cpu array allocation
 * until the general caches are up.
 */
static enum {
	NONE,
	PARTIAL_AC,
	PARTIAL_L3,
	EARLY,
	FULL
} g_cpucache_up;

/*
 * used by boot code to determine if it can use slab based allocator
 */
int slab_is_available(void)
{
	return g_cpucache_up >= EARLY;
}

#ifdef CONFIG_LOCKDEP

/*
 * Slab sometimes uses the kmalloc slabs to store the slab headers
 * for other slabs "off slab".
 * The locking for this is tricky in that it nests within the locks
 * of all other slabs in a few places; to deal with this special
 * locking we put on-slab caches into a separate lock-class.
 *
 * We set lock class for alien array caches which are up during init.
 * The lock annotation will be lost if all cpus of a node goes down and
 * then comes back up during hotplug
 */
static struct lock_class_key on_slab_l3_key;
static struct lock_class_key on_slab_alc_key;

static void init_node_lock_keys(int q)
{
	struct cache_sizes *s = malloc_sizes;

	if (g_cpucache_up != FULL)
		return;

	for (s = malloc_sizes; s->cs_size != ULONG_MAX; s++) {
		struct array_cache **alc;
		struct kmem_list3 *l3;
		int r;

		l3 = s->cs_cachep->nodelists[q];
		if (!l3 || OFF_SLAB(s->cs_cachep))
			continue;
		lockdep_set_class(&l3->list_lock, &on_slab_l3_key);
		alc = l3->alien;
		/*
		 * FIXME: This check for BAD_ALIEN_MAGIC
		 * should go away when common slab code is taught to
		 * work even without alien caches.
		 * Currently, non NUMA code returns BAD_ALIEN_MAGIC
		 * for alloc_alien_cache,
		 */
		if (!alc || (unsigned long)alc == BAD_ALIEN_MAGIC)
			continue;
		for_each_node(r) {
			if (alc[r])
				lockdep_set_class(&alc[r]->lock,
					&on_slab_alc_key);
		}
	}
}

static inline void init_lock_keys(void)
{
	int node;

	for_each_node(node)
		init_node_lock_keys(node);
}
#else
static void init_node_lock_keys(int q)
{
}

static inline void init_lock_keys(void)
{
}
#endif

/*
 * Guard access to the cache-chain.
 */
static DEFINE_MUTEX(cache_chain_mutex);
static struct list_head cache_chain;

static DEFINE_PER_CPU(struct delayed_work, slab_reap_work);

static inline struct array_cache *cpu_cache_get(struct kmem_cache *cachep)
{
	return cachep->array[smp_processor_id()];
}

static inline struct kmem_cache *__find_general_cachep(size_t size,
							gfp_t gfpflags)
{
	struct cache_sizes *csizep = malloc_sizes;

#if DEBUG
	/* This happens if someone tries to call
	 * kmem_cache_create(), or __kmalloc(), before
	 * the generic caches are initialized.
	 */
	BUG_ON(malloc_sizes[INDEX_AC].cs_cachep == NULL);
#endif
	if (!size)
		return ZERO_SIZE_PTR;

	while (size > csizep->cs_size)
		csizep++;

	/*
	 * Really subtle: The last entry with cs->cs_size==ULONG_MAX
	 * has cs_{dma,}cachep==NULL. Thus no special case
	 * for large kmalloc calls required.
	 */
#ifdef CONFIG_ZONE_DMA
	if (unlikely(gfpflags & GFP_DMA))
		return csizep->cs_dmacachep;
#endif
	return csizep->cs_cachep;
}

static struct kmem_cache *kmem_find_general_cachep(size_t size, gfp_t gfpflags)
{
	return __find_general_cachep(size, gfpflags);
}

static size_t slab_mgmt_size(size_t nr_objs, size_t align)
{
	return ALIGN(sizeof(struct slab)+nr_objs*sizeof(kmem_bufctl_t), align);
}

/*
 * Calculate the number of objects and left-over bytes for a given buffer size.
 */
static void cache_estimate(unsigned long gfporder, size_t buffer_size,
			   size_t align, int flags, size_t *left_over,
			   unsigned int *num)
{
	int nr_objs;
	size_t mgmt_size;
	size_t slab_size = PAGE_SIZE << gfporder;

	/*
	 * The slab management structure can be either off the slab or
	 * on it. For the latter case, the memory allocated for a
	 * slab is used for:
	 *
	 * - The struct slab
	 * - One kmem_bufctl_t for each object
	 * - Padding to respect alignment of @align
	 * - @buffer_size bytes for each object
	 *
	 * If the slab management structure is off the slab, then the
	 * alignment will already be calculated into the size. Because
	 * the slabs are all pages aligned, the objects will be at the
	 * correct alignment when allocated.
	 */
	if (flags & CFLGS_OFF_SLAB) {
		mgmt_size = 0;
		nr_objs = slab_size / buffer_size;

		if (nr_objs > SLAB_LIMIT)
			nr_objs = SLAB_LIMIT;
	} else {
		/*
		 * Ignore padding for the initial guess. The padding
		 * is at most @align-1 bytes, and @buffer_size is at
		 * least @align. In the worst case, this result will
		 * be one greater than the number of objects that fit
		 * into the memory allocation when taking the padding
		 * into account.
		 */
		nr_objs = (slab_size - sizeof(struct slab)) /
			  (buffer_size + sizeof(kmem_bufctl_t));

		/*
		 * This calculated number will be either the right
		 * amount, or one greater than what we want.
		 */
		if (slab_mgmt_size(nr_objs, align) + nr_objs*buffer_size
		       > slab_size)
			nr_objs--;

		if (nr_objs > SLAB_LIMIT)
			nr_objs = SLAB_LIMIT;

		mgmt_size = slab_mgmt_size(nr_objs, align);
	}
	*num = nr_objs;
	*left_over = slab_size - nr_objs*buffer_size - mgmt_size;
}

#define slab_error(cachep, msg) __slab_error(__func__, cachep, msg)

static void __slab_error(const char *function, struct kmem_cache *cachep,
			char *msg)
{
	printk(KERN_ERR "slab error in %s(): cache `%s': %s\n",
	       function, cachep->name, msg);
	dump_stack();
}

/*
 * By default on NUMA we use alien caches to stage the freeing of
 * objects allocated from other nodes. This causes massive memory
 * inefficiencies when using fake NUMA setup to split memory into a
 * large number of small nodes, so it can be disabled on the command
 * line
  */

static int use_alien_caches __read_mostly = 1;
static int __init noaliencache_setup(char *s)
{
	use_alien_caches = 0;
	return 1;
}
__setup("noaliencache", noaliencache_setup);

#ifdef CONFIG_NUMA
/*
 * Special reaping functions for NUMA systems called from cache_reap().
 * These take care of doing round robin flushing of alien caches (containing
 * objects freed on different nodes from which they were allocated) and the
 * flushing of remote pcps by calling drain_node_pages.
 */
static DEFINE_PER_CPU(unsigned long, slab_reap_node);

static void init_reap_node(int cpu)
{
	int node;

	node = next_node(cpu_to_mem(cpu), node_online_map);
	if (node == MAX_NUMNODES)
		node = first_node(node_online_map);

	per_cpu(slab_reap_node, cpu) = node;
}

static void next_reap_node(void)
{
	int node = __this_cpu_read(slab_reap_node);

	node = next_node(node, node_online_map);
	if (unlikely(node >= MAX_NUMNODES))
		node = first_node(node_online_map);
	__this_cpu_write(slab_reap_node, node);
}

#else
#define init_reap_node(cpu) do { } while (0)
#define next_reap_node(void) do { } while (0)
#endif

/*
 * Initiate the reap timer running on the target CPU.  We run at around 1 to 2Hz
 * via the workqueue/eventd.
 * Add the CPU number into the expiration time to minimize the possibility of
 * the CPUs getting into lockstep and contending for the global cache chain
 * lock.
 */
static void __cpuinit start_cpu_timer(int cpu)
{
	struct delayed_work *reap_work = &per_cpu(slab_reap_work, cpu);

	/*
	 * When this gets called from do_initcalls via cpucache_init(),
	 * init_workqueues() has already run, so keventd will be setup
	 * at that time.
	 */
	if (keventd_up() && reap_work->work.func == NULL) {
		init_reap_node(cpu);
		INIT_DELAYED_WORK_DEFERRABLE(reap_work, cache_reap);
		schedule_delayed_work_on(cpu, reap_work,
					__round_jiffies_relative(HZ, cpu));
	}
}

static struct array_cache *alloc_arraycache(int node, int entries,
					    int batchcount, gfp_t gfp)
{
	int memsize = sizeof(void *) * entries + sizeof(struct array_cache);
	struct array_cache *nc = NULL;

	nc = kmalloc_node(memsize, gfp, node);
	/*
	 * The array_cache structures contain pointers to free object.
	 * However, when such objects are allocated or transfered to another
	 * cache the pointers are not cleared and they could be counted as
	 * valid references during a kmemleak scan. Therefore, kmemleak must
	 * not scan such objects.
	 */
	kmemleak_no_scan(nc);
	if (nc) {
		nc->avail = 0;
		nc->limit = entries;
		nc->batchcount = batchcount;
		nc->touched = 0;
		spin_lock_init(&nc->lock);
	}
	return nc;
}

/*
 * Transfer objects in one arraycache to another.
 * Locking must be handled by the caller.
 *
 * Return the number of entries transferred.
 */
static int transfer_objects(struct array_cache *to,
		struct array_cache *from, unsigned int max)
{
	/* Figure out how many entries to transfer */
	int nr = min3(from->avail, max, to->limit - to->avail);

	if (!nr)
		return 0;

	memcpy(to->entry + to->avail, from->entry + from->avail -nr,
			sizeof(void *) *nr);

	from->avail -= nr;
	to->avail += nr;
	return nr;
}

#ifndef CONFIG_NUMA

#define drain_alien_cache(cachep, alien) do { } while (0)
#define reap_alien(cachep, l3) do { } while (0)

static inline struct array_cache **alloc_alien_cache(int node, int limit, gfp_t gfp)
{
	return (struct array_cache **)BAD_ALIEN_MAGIC;
}

static inline void free_alien_cache(struct array_cache **ac_ptr)
{
}

static inline int cache_free_alien(struct kmem_cache *cachep, void *objp)
{
	return 0;
}

static inline void *alternate_node_alloc(struct kmem_cache *cachep,
		gfp_t flags)
{
	return NULL;
}

static inline void *____cache_alloc_node(struct kmem_cache *cachep,
		 gfp_t flags, int nodeid)
{
	return NULL;
}

#else	/* CONFIG_NUMA */

static void *____cache_alloc_node(struct kmem_cache *, gfp_t, int);
static void *alternate_node_alloc(struct kmem_cache *, gfp_t);

static struct array_cache **alloc_alien_cache(int node, int limit, gfp_t gfp)
{
	struct array_cache **ac_ptr;
	int memsize = sizeof(void *) * nr_node_ids;
	int i;

	if (limit > 1)
		limit = 12;
	ac_ptr = kzalloc_node(memsize, gfp, node);
	if (ac_ptr) {
		for_each_node(i) {
			if (i == node || !node_online(i))
				continue;
			ac_ptr[i] = alloc_arraycache(node, limit, 0xbaadf00d, gfp);
			if (!ac_ptr[i]) {
				for (i--; i >= 0; i--)
					kfree(ac_ptr[i]);
				kfree(ac_ptr);
				return NULL;
			}
		}
	}
	return ac_ptr;
}

static void free_alien_cache(struct array_cache **ac_ptr)
{
	int i;

	if (!ac_ptr)
		return;
	for_each_node(i)
	    kfree(ac_ptr[i]);
	kfree(ac_ptr);
}

static void __drain_alien_cache(struct kmem_cache *cachep,
				struct array_cache *ac, int node)
{
	struct kmem_list3 *rl3 = cachep->nodelists[node];

	if (ac->avail) {
		spin_lock(&rl3->list_lock);
		/*
		 * Stuff objects into the remote nodes shared array first.
		 * That way we could avoid the overhead of putting the objects
		 * into the free lists and getting them back later.
		 */
		if (rl3->shared)
			transfer_objects(rl3->shared, ac, ac->limit);

		free_block(cachep, ac->entry, ac->avail, node);
		ac->avail = 0;
		spin_unlock(&rl3->list_lock);
	}
}

/*
 * Called from cache_reap() to regularly drain alien caches round robin.
 */
static void reap_alien(struct kmem_cache *cachep, struct kmem_list3 *l3)
{
	int node = __this_cpu_read(slab_reap_node);

	if (l3->alien) {
		struct array_cache *ac = l3->alien[node];

		if (ac && ac->avail && spin_trylock_irq(&ac->lock)) {
			__drain_alien_cache(cachep, ac, node);
			spin_unlock_irq(&ac->lock);
		}
	}
}

static void drain_alien_cache(struct kmem_cache *cachep,
				struct array_cache **alien)
{
	int i = 0;
	struct array_cache *ac;
	unsigned long flags;

	for_each_online_node(i) {
		ac = alien[i];
		if (ac) {
			spin_lock_irqsave(&ac->lock, flags);
			__drain_alien_cache(cachep, ac, i);
			spin_unlock_irqrestore(&ac->lock, flags);
		}
	}
}

static inline int cache_free_alien(struct kmem_cache *cachep, void *objp)
{
	struct slab *slabp = virt_to_slab(objp);
	int nodeid = slabp->nodeid;
	struct kmem_list3 *l3;
	struct array_cache *alien = NULL;
	int node;

	node = numa_mem_id();

	/*
	 * Make sure we are not freeing a object from another node to the array
	 * cache on this cpu.
	 */
	if (likely(slabp->nodeid == node))
		return 0;

	l3 = cachep->nodelists[node];
	STATS_INC_NODEFREES(cachep);
	if (l3->alien && l3->alien[nodeid]) {
		alien = l3->alien[nodeid];
		spin_lock(&alien->lock);
		if (unlikely(alien->avail == alien->limit)) {
			STATS_INC_ACOVERFLOW(cachep);
			__drain_alien_cache(cachep, alien, nodeid);
		}
		alien->entry[alien->avail++] = objp;
		spin_unlock(&alien->lock);
	} else {
		spin_lock(&(cachep->nodelists[nodeid])->list_lock);
		free_block(cachep, &objp, 1, nodeid);
		spin_unlock(&(cachep->nodelists[nodeid])->list_lock);
	}
	return 1;
}
#endif

/*
 * Allocates and initializes nodelists for a node on each slab cache, used for
 * either memory or cpu hotplug.  If memory is being hot-added, the kmem_list3
 * will be allocated off-node since memory is not yet online for the new node.
 * When hotplugging memory or a cpu, existing nodelists are not replaced if
 * already in use.
 *
 * Must hold cache_chain_mutex.
 */
static int init_cache_nodelists_node(int node)
{
	struct kmem_cache *cachep;
	struct kmem_list3 *l3;
	const int memsize = sizeof(struct kmem_list3);

	list_for_each_entry(cachep, &cache_chain, next) {
		/*
		 * Set up the size64 kmemlist for cpu before we can
		 * begin anything. Make sure some other cpu on this
		 * node has not already allocated this
		 */
		if (!cachep->nodelists[node]) {
			l3 = kmalloc_node(memsize, GFP_KERNEL, node);
			if (!l3)
				return -ENOMEM;
			kmem_list3_init(l3);
			l3->next_reap = jiffies + REAPTIMEOUT_LIST3 +
			    ((unsigned long)cachep) % REAPTIMEOUT_LIST3;

			/*
			 * The l3s don't come and go as CPUs come and
			 * go.  cache_chain_mutex is sufficient
			 * protection here.
			 */
			cachep->nodelists[node] = l3;
		}

		spin_lock_irq(&cachep->nodelists[node]->list_lock);
		cachep->nodelists[node]->free_limit =
			(1 + nr_cpus_node(node)) *
			cachep->batchcount + cachep->num;
		spin_unlock_irq(&cachep->nodelists[node]->list_lock);
	}
	return 0;
}

static void __cpuinit cpuup_canceled(long cpu)
{
	struct kmem_cache *cachep;
	struct kmem_list3 *l3 = NULL;
	int node = cpu_to_mem(cpu);
	const struct cpumask *mask = cpumask_of_node(node);

	list_for_each_entry(cachep, &cache_chain, next) {
		struct array_cache *nc;
		struct array_cache *shared;
		struct array_cache **alien;

		/* cpu is dead; no one can alloc from it. */
		nc = cachep->array[cpu];
		cachep->array[cpu] = NULL;
		l3 = cachep->nodelists[node];

		if (!l3)
			goto free_array_cache;

		spin_lock_irq(&l3->list_lock);

		/* Free limit for this kmem_list3 */
		l3->free_limit -= cachep->batchcount;
		if (nc)
			free_block(cachep, nc->entry, nc->avail, node);

		if (!cpumask_empty(mask)) {
			spin_unlock_irq(&l3->list_lock);
			goto free_array_cache;
		}

		shared = l3->shared;
		if (shared) {
			free_block(cachep, shared->entry,
				   shared->avail, node);
			l3->shared = NULL;
		}

		alien = l3->alien;
		l3->alien = NULL;

		spin_unlock_irq(&l3->list_lock);

		kfree(shared);
		if (alien) {
			drain_alien_cache(cachep, alien);
			free_alien_cache(alien);
		}
free_array_cache:
		kfree(nc);
	}
	/*
	 * In the previous loop, all the objects were freed to
	 * the respective cache's slabs,  now we can go ahead and
	 * shrink each nodelist to its limit.
	 */
	list_for_each_entry(cachep, &cache_chain, next) {
		l3 = cachep->nodelists[node];
		if (!l3)
			continue;
		drain_freelist(cachep, l3, l3->free_objects);
	}
}

static int __cpuinit cpuup_prepare(long cpu)
{
	struct kmem_cache *cachep;
	struct kmem_list3 *l3 = NULL;
	int node = cpu_to_mem(cpu);
	int err;

	/*
	 * We need to do this right in the beginning since
	 * alloc_arraycache's are going to use this list.
	 * kmalloc_node allows us to add the slab to the right
	 * kmem_list3 and not this cpu's kmem_list3
	 */
	err = init_cache_nodelists_node(node);
	if (err < 0)
		goto bad;

	/*
	 * Now we can go ahead with allocating the shared arrays and
	 * array caches
	 */
	list_for_each_entry(cachep, &cache_chain, next) {
		struct array_cache *nc;
		struct array_cache *shared = NULL;
		struct array_cache **alien = NULL;

		nc = alloc_arraycache(node, cachep->limit,
					cachep->batchcount, GFP_KERNEL);
		if (!nc)
			goto bad;
		if (cachep->shared) {
			shared = alloc_arraycache(node,
				cachep->shared * cachep->batchcount,
				0xbaadf00d, GFP_KERNEL);
			if (!shared) {
				kfree(nc);
				goto bad;
			}
		}
		if (use_alien_caches) {
			alien = alloc_alien_cache(node, cachep->limit, GFP_KERNEL);
			if (!alien) {
				kfree(shared);
				kfree(nc);
				goto bad;
			}
		}
		cachep->array[cpu] = nc;
		l3 = cachep->nodelists[node];
		BUG_ON(!l3);

		spin_lock_irq(&l3->list_lock);
		if (!l3->shared) {
			/*
			 * We are serialised from CPU_DEAD or
			 * CPU_UP_CANCELLED by the cpucontrol lock
			 */
			l3->shared = shared;
			shared = NULL;
		}
#ifdef CONFIG_NUMA
		if (!l3->alien) {
			l3->alien = alien;
			alien = NULL;
		}
#endif
		spin_unlock_irq(&l3->list_lock);
		kfree(shared);
		free_alien_cache(alien);
	}
	init_node_lock_keys(node);

	return 0;
bad:
	cpuup_canceled(cpu);
	return -ENOMEM;
}

static int __cpuinit cpuup_callback(struct notifier_block *nfb,
				    unsigned long action, void *hcpu)
{
	long cpu = (long)hcpu;
	int err = 0;

	switch (action) {
	case CPU_UP_PREPARE:
	case CPU_UP_PREPARE_FROZEN:
		mutex_lock(&cache_chain_mutex);
		err = cpuup_prepare(cpu);
		mutex_unlock(&cache_chain_mutex);
		break;
	case CPU_ONLINE:
	case CPU_ONLINE_FROZEN:
		start_cpu_timer(cpu);
		break;
#ifdef CONFIG_HOTPLUG_CPU
  	case CPU_DOWN_PREPARE:
  	case CPU_DOWN_PREPARE_FROZEN:
		/*
		 * Shutdown cache reaper. Note that the cache_chain_mutex is
		 * held so that if cache_reap() is invoked it cannot do
		 * anything expensive but will only modify reap_work
		 * and reschedule the timer.
		*/
		cancel_delayed_work_sync(&per_cpu(slab_reap_work, cpu));
		/* Now the cache_reaper is guaranteed to be not running. */
		per_cpu(slab_reap_work, cpu).work.func = NULL;
  		break;
  	case CPU_DOWN_FAILED:
  	case CPU_DOWN_FAILED_FROZEN:
		start_cpu_timer(cpu);
  		break;
	case CPU_DEAD:
	case CPU_DEAD_FROZEN:
		/*
		 * Even if all the cpus of a node are down, we don't free the
		 * kmem_list3 of any cache. This to avoid a race between
		 * cpu_down, and a kmalloc allocation from another cpu for
		 * memory from the node of the cpu going down.  The list3
		 * structure is usually allocated from kmem_cache_create() and
		 * gets destroyed at kmem_cache_destroy().
		 */
		/* fall through */
#endif
	case CPU_UP_CANCELED:
	case CPU_UP_CANCELED_FROZEN:
		mutex_lock(&cache_chain_mutex);
		cpuup_canceled(cpu);
		mutex_unlock(&cache_chain_mutex);
		break;
	}
	return notifier_from_errno(err);
}

static struct notifier_block __cpuinitdata cpucache_notifier = {
	&cpuup_callback, NULL, 0
};

#if defined(CONFIG_NUMA) && defined(CONFIG_MEMORY_HOTPLUG)
/*
 * Drains freelist for a node on each slab cache, used for memory hot-remove.
 * Returns -EBUSY if all objects cannot be drained so that the node is not
 * removed.
 *
 * Must hold cache_chain_mutex.
 */
static int __meminit drain_cache_nodelists_node(int node)
{
	struct kmem_cache *cachep;
	int ret = 0;

	list_for_each_entry(cachep, &cache_chain, next) {
		struct kmem_list3 *l3;

		l3 = cachep->nodelists[node];
		if (!l3)
			continue;

		drain_freelist(cachep, l3, l3->free_objects);

		if (!list_empty(&l3->slabs_full) ||
		    !list_empty(&l3->slabs_partial)) {
			ret = -EBUSY;
			break;
		}
	}
	return ret;
}

static int __meminit slab_memory_callback(struct notifier_block *self,
					unsigned long action, void *arg)
{
	struct memory_notify *mnb = arg;
	int ret = 0;
	int nid;

	nid = mnb->status_change_nid;
	if (nid < 0)
		goto out;

	switch (action) {
	case MEM_GOING_ONLINE:
		mutex_lock(&cache_chain_mutex);
		ret = init_cache_nodelists_node(nid);
		mutex_unlock(&cache_chain_mutex);
		break;
	case MEM_GOING_OFFLINE:
		mutex_lock(&cache_chain_mutex);
		ret = drain_cache_nodelists_node(nid);
		mutex_unlock(&cache_chain_mutex);
		break;
	case MEM_ONLINE:
	case MEM_OFFLINE:
	case MEM_CANCEL_ONLINE:
	case MEM_CANCEL_OFFLINE:
		break;
	}
out:
	return ret ? notifier_from_errno(ret) : NOTIFY_OK;
}
#endif /* CONFIG_NUMA && CONFIG_MEMORY_HOTPLUG */

/*
 * swap the static kmem_list3 with kmalloced memory
 */
static void __init init_list(struct kmem_cache *cachep, struct kmem_list3 *list,
				int nodeid)
{
	struct kmem_list3 *ptr;

	ptr = kmalloc_node(sizeof(struct kmem_list3), GFP_NOWAIT, nodeid);
	BUG_ON(!ptr);

	memcpy(ptr, list, sizeof(struct kmem_list3));
	/*
	 * Do not assume that spinlocks can be initialized via memcpy:
	 */
	spin_lock_init(&ptr->list_lock);

	MAKE_ALL_LISTS(cachep, ptr, nodeid);
	cachep->nodelists[nodeid] = ptr;
}

/*
 * For setting up all the kmem_list3s for cache whose buffer_size is same as
 * size of kmem_list3.
 */
static void __init set_up_list3s(struct kmem_cache *cachep, int index)
{
	int node;

	for_each_online_node(node) {
		cachep->nodelists[node] = &initkmem_list3[index + node];
		cachep->nodelists[node]->next_reap = jiffies +
		    REAPTIMEOUT_LIST3 +
		    ((unsigned long)cachep) % REAPTIMEOUT_LIST3;
	}
}

/*
 * Initialisation.  Called after the page allocator have been initialised and
 * before smp_init().
 */
void __init kmem_cache_init(void)
{
	size_t left_over;
	struct cache_sizes *sizes;
	struct cache_names *names;
	int i;
	int order;
	int node;

	if (num_possible_nodes() == 1)
		use_alien_caches = 0;

	for (i = 0; i < NUM_INIT_LISTS; i++) {
		kmem_list3_init(&initkmem_list3[i]);
		if (i < MAX_NUMNODES)
			cache_cache.nodelists[i] = NULL;
	}
	set_up_list3s(&cache_cache, CACHE_CACHE);

	/*
	 * Fragmentation resistance on low memory - only use bigger
	 * page orders on machines with more than 32MB of memory.
	 */
	if (totalram_pages > (32 << 20) >> PAGE_SHIFT)
		slab_break_gfp_order = BREAK_GFP_ORDER_HI;

	/* Bootstrap is tricky, because several objects are allocated
	 * from caches that do not exist yet:
	 * 1) initialize the cache_cache cache: it contains the struct
	 *    kmem_cache structures of all caches, except cache_cache itself:
	 *    cache_cache is statically allocated.
	 *    Initially an __init data area is used for the head array and the
	 *    kmem_list3 structures, it's replaced with a kmalloc allocated
	 *    array at the end of the bootstrap.
	 * 2) Create the first kmalloc cache.
	 *    The struct kmem_cache for the new cache is allocated normally.
	 *    An __init data area is used for the head array.
	 * 3) Create the remaining kmalloc caches, with minimally sized
	 *    head arrays.
	 * 4) Replace the __init data head arrays for cache_cache and the first
	 *    kmalloc cache with kmalloc allocated arrays.
	 * 5) Replace the __init data for kmem_list3 for cache_cache and
	 *    the other cache's with kmalloc allocated memory.
	 * 6) Resize the head arrays of the kmalloc caches to their final sizes.
	 */

	node = numa_mem_id();

	/* 1) create the cache_cache */
	INIT_LIST_HEAD(&cache_chain);
	list_add(&cache_cache.next, &cache_chain);
	cache_cache.colour_off = cache_line_size();
	cache_cache.array[smp_processor_id()] = &initarray_cache.cache;
	cache_cache.nodelists[node] = &initkmem_list3[CACHE_CACHE + node];

	/*
	 * struct kmem_cache size depends on nr_node_ids, which
	 * can be less than MAX_NUMNODES.
	 */
	cache_cache.buffer_size = offsetof(struct kmem_cache, nodelists) +
				 nr_node_ids * sizeof(struct kmem_list3 *);
#if DEBUG
	cache_cache.obj_size = cache_cache.buffer_size;
#endif
	cache_cache.buffer_size = ALIGN(cache_cache.buffer_size,
					cache_line_size());
	cache_cache.reciprocal_buffer_size =
		reciprocal_value(cache_cache.buffer_size);

	for (order = 0; order < MAX_ORDER; order++) {
		cache_estimate(order, cache_cache.buffer_size,
			cache_line_size(), 0, &left_over, &cache_cache.num);
		if (cache_cache.num)
			break;
	}
	BUG_ON(!cache_cache.num);
	cache_cache.gfporder = order;
	cache_cache.colour = left_over / cache_cache.colour_off;
	cache_cache.slab_size = ALIGN(cache_cache.num * sizeof(kmem_bufctl_t) +
				      sizeof(struct slab), cache_line_size());

	/* 2+3) create the kmalloc caches */
	sizes = malloc_sizes;
	names = cache_names;

	/*
	 * Initialize the caches that provide memory for the array cache and the
	 * kmem_list3 structures first.  Without this, further allocations will
	 * bug.
	 */

	sizes[INDEX_AC].cs_cachep = kmem_cache_create(names[INDEX_AC].name,
					sizes[INDEX_AC].cs_size,
					ARCH_KMALLOC_MINALIGN,
					ARCH_KMALLOC_FLAGS|SLAB_PANIC,
					NULL);

	if (INDEX_AC != INDEX_L3) {
		sizes[INDEX_L3].cs_cachep =
			kmem_cache_create(names[INDEX_L3].name,
				sizes[INDEX_L3].cs_size,
				ARCH_KMALLOC_MINALIGN,
				ARCH_KMALLOC_FLAGS|SLAB_PANIC,
				NULL);
	}

	slab_early_init = 0;

	while (sizes->cs_size != ULONG_MAX) {
		/*
		 * For performance, all the general caches are L1 aligned.
		 * This should be particularly beneficial on SMP boxes, as it
		 * eliminates "false sharing".
		 * Note for systems short on memory removing the alignment will
		 * allow tighter packing of the smaller caches.
		 */
		if (!sizes->cs_cachep) {
			sizes->cs_cachep = kmem_cache_create(names->name,
					sizes->cs_size,
					ARCH_KMALLOC_MINALIGN,
					ARCH_KMALLOC_FLAGS|SLAB_PANIC,
					NULL);
		}
#ifdef CONFIG_ZONE_DMA
		sizes->cs_dmacachep = kmem_cache_create(
					names->name_dma,
					sizes->cs_size,
					ARCH_KMALLOC_MINALIGN,
					ARCH_KMALLOC_FLAGS|SLAB_CACHE_DMA|
						SLAB_PANIC,
					NULL);
#endif
		sizes++;
		names++;
	}
	/* 4) Replace the bootstrap head arrays */
	{
		struct array_cache *ptr;

		ptr = kmalloc(sizeof(struct arraycache_init), GFP_NOWAIT);

		BUG_ON(cpu_cache_get(&cache_cache) != &initarray_cache.cache);
		memcpy(ptr, cpu_cache_get(&cache_cache),
		       sizeof(struct arraycache_init));
		/*
		 * Do not assume that spinlocks can be initialized via memcpy:
		 */
		spin_lock_init(&ptr->lock);

		cache_cache.array[smp_processor_id()] = ptr;

		ptr = kmalloc(sizeof(struct arraycache_init), GFP_NOWAIT);

		BUG_ON(cpu_cache_get(malloc_sizes[INDEX_AC].cs_cachep)
		       != &initarray_generic.cache);
		memcpy(ptr, cpu_cache_get(malloc_sizes[INDEX_AC].cs_cachep),
		       sizeof(struct arraycache_init));
		/*
		 * Do not assume that spinlocks can be initialized via memcpy:
		 */
		spin_lock_init(&ptr->lock);

		malloc_sizes[INDEX_AC].cs_cachep->array[smp_processor_id()] =
		    ptr;
	}
	/* 5) Replace the bootstrap kmem_list3's */
	{
		int nid;

		for_each_online_node(nid) {
			init_list(&cache_cache, &initkmem_list3[CACHE_CACHE + nid], nid);

			init_list(malloc_sizes[INDEX_AC].cs_cachep,
				  &initkmem_list3[SIZE_AC + nid], nid);

			if (INDEX_AC != INDEX_L3) {
				init_list(malloc_sizes[INDEX_L3].cs_cachep,
					  &initkmem_list3[SIZE_L3 + nid], nid);
			}
		}
	}

	g_cpucache_up = EARLY;
}

void __init kmem_cache_init_late(void)
{
	struct kmem_cache *cachep;

	/* 6) resize the head arrays to their final sizes */
	mutex_lock(&cache_chain_mutex);
	list_for_each_entry(cachep, &cache_chain, next)
		if (enable_cpucache(cachep, GFP_NOWAIT))
			BUG();
	mutex_unlock(&cache_chain_mutex);

	/* Done! */
	g_cpucache_up = FULL;

	/* Annotate slab for lockdep -- annotate the malloc caches */
	init_lock_keys();

	/*
	 * Register a cpu startup notifier callback that initializes
	 * cpu_cache_get for all new cpus
	 */
	register_cpu_notifier(&cpucache_notifier);

#ifdef CONFIG_NUMA
	/*
	 * Register a memory hotplug callback that initializes and frees
	 * nodelists.
	 */
	hotplug_memory_notifier(slab_memory_callback, SLAB_CALLBACK_PRI);
#endif

	/*
	 * The reap timers are started later, with a module init call: That part
	 * of the kernel is not yet operational.
	 */
}

static int __init cpucache_init(void)
{
	int cpu;

	/*
	 * Register the timers that return unneeded pages to the page allocator
	 */
	for_each_online_cpu(cpu)
		start_cpu_timer(cpu);
	return 0;
}
__initcall(cpucache_init);

/*
 * Interface to system's page allocator. No need to hold the cache-lock.
 *
 * If we requested dmaable memory, we will get it. Even if we
 * did not request dmaable memory, we might get it, but that
 * would be relatively rare and ignorable.
 */
static void *kmem_getpages(struct kmem_cache *cachep, gfp_t flags, int nodeid)
{
	struct page *page;
	int nr_pages;
	int i;

#ifndef CONFIG_MMU
	/*
	 * Nommu uses slab's for process anonymous memory allocations, and thus
	 * requires __GFP_COMP to properly refcount higher order allocations
	 */
	flags |= __GFP_COMP;
#endif

	flags |= cachep->gfpflags;
	if (cachep->flags & SLAB_RECLAIM_ACCOUNT)
		flags |= __GFP_RECLAIMABLE;

	page = alloc_pages_exact_node(nodeid, flags | __GFP_NOTRACK, cachep->gfporder);
	if (!page)
		return NULL;

	nr_pages = (1 << cachep->gfporder);
	if (cachep->flags & SLAB_RECLAIM_ACCOUNT)
		add_zone_page_state(page_zone(page),
			NR_SLAB_RECLAIMABLE, nr_pages);
	else
		add_zone_page_state(page_zone(page),
			NR_SLAB_UNRECLAIMABLE, nr_pages);
	for (i = 0; i < nr_pages; i++)
		__SetPageSlab(page + i);

	if (kmemcheck_enabled && !(cachep->flags & SLAB_NOTRACK)) {
		kmemcheck_alloc_shadow(page, cachep->gfporder, flags, nodeid);

		if (cachep->ctor)
			kmemcheck_mark_uninitialized_pages(page, nr_pages);
		else
			kmemcheck_mark_unallocated_pages(page, nr_pages);
	}

	return page_address(page);
}

/*
 * Interface to system's page release.
 */
static void kmem_freepages(struct kmem_cache *cachep, void *addr)
{
	unsigned long i = (1 << cachep->gfporder);
	struct page *page = virt_to_page(addr);
	const unsigned long nr_freed = i;

	kmemcheck_free_shadow(page, cachep->gfporder);

	if (cachep->flags & SLAB_RECLAIM_ACCOUNT)
		sub_zone_page_state(page_zone(page),
				NR_SLAB_RECLAIMABLE, nr_freed);
	else
		sub_zone_page_state(page_zone(page),
				NR_SLAB_UNRECLAIMABLE, nr_freed);
	while (i--) {
		BUG_ON(!PageSlab(page));
		__ClearPageSlab(page);
		page++;
	}
	if (current->reclaim_state)
		current->reclaim_state->reclaimed_slab += nr_freed;
	free_pages((unsigned long)addr, cachep->gfporder);
}

static void kmem_rcu_free(struct rcu_head *head)
{
	struct slab_rcu *slab_rcu = (struct slab_rcu *)head;
	struct kmem_cache *cachep = slab_rcu->cachep;

	kmem_freepages(cachep, slab_rcu->addr);
	if (OFF_SLAB(cachep))
		kmem_cache_free(cachep->slabp_cache, slab_rcu);
}

#if DEBUG

#ifdef CONFIG_DEBUG_PAGEALLOC
static void store_stackinfo(struct kmem_cache *cachep, unsigned long *addr,
			    unsigned long caller)
{
	int size = obj_size(cachep);

	addr = (unsigned long *)&((char *)addr)[obj_offset(cachep)];

	if (size < 5 * sizeof(unsigned long))
		return;

	*addr++ = 0x12345678;
	*addr++ = caller;
	*addr++ = smp_processor_id();
	size -= 3 * sizeof(unsigned long);
	{
		unsigned long *sptr = &caller;
		unsigned long svalue;

		while (!kstack_end(sptr)) {
			svalue = *sptr++;
			if (kernel_text_address(svalue)) {
				*addr++ = svalue;
				size -= sizeof(unsigned long);
				if (size <= sizeof(unsigned long))
					break;
			}
		}

	}
	*addr++ = 0x87654321;
}
#endif

static void poison_obj(struct kmem_cache *cachep, void *addr, unsigned char val)
{
	int size = obj_size(cachep);
	addr = &((char *)addr)[obj_offset(cachep)];

	memset(addr, val, size);
	*(unsigned char *)(addr + size - 1) = POISON_END;
}

static void dump_line(char *data, int offset, int limit)
{
	int i;
	unsigned char error = 0;
	int bad_count = 0;

	printk(KERN_ERR "%03x:", offset);
	for (i = 0; i < limit; i++) {
		if (data[offset + i] != POISON_FREE) {
			error = data[offset + i];
			bad_count++;
		}
		printk(" %02x", (unsigned char)data[offset + i]);
	}
	printk("\n");

	if (bad_count == 1) {
		error ^= POISON_FREE;
		if (!(error & (error - 1))) {
			printk(KERN_ERR "Single bit error detected. Probably "
					"bad RAM.\n");
#ifdef CONFIG_X86
			printk(KERN_ERR "Run memtest86+ or a similar memory "
					"test tool.\n");
#else
			printk(KERN_ERR "Run a memory test tool.\n");
#endif
		}
	}
}
#endif

#if DEBUG

static void print_objinfo(struct kmem_cache *cachep, void *objp, int lines)
{
	int i, size;
	char *realobj;

	if (cachep->flags & SLAB_RED_ZONE) {
		printk(KERN_ERR "Redzone: 0x%llx/0x%llx.\n",
			*dbg_redzone1(cachep, objp),
			*dbg_redzone2(cachep, objp));
	}

	if (cachep->flags & SLAB_STORE_USER) {
		printk(KERN_ERR "Last user: [<%p>]",
			*dbg_userword(cachep, objp));
		print_symbol("(%s)",
				(unsigned long)*dbg_userword(cachep, objp));
		printk("\n");
	}
	realobj = (char *)objp + obj_offset(cachep);
	size = obj_size(cachep);
	for (i = 0; i < size && lines; i += 16, lines--) {
		int limit;
		limit = 16;
		if (i + limit > size)
			limit = size - i;
		dump_line(realobj, i, limit);
	}
}

static void check_poison_obj(struct kmem_cache *cachep, void *objp)
{
	char *realobj;
	int size, i;
	int lines = 0;

	realobj = (char *)objp + obj_offset(cachep);
	size = obj_size(cachep);

	for (i = 0; i < size; i++) {
		char exp = POISON_FREE;
		if (i == size - 1)
			exp = POISON_END;
		if (realobj[i] != exp) {
			int limit;
			/* Mismatch ! */
			/* Print header */
			if (lines == 0) {
				printk(KERN_ERR
					"Slab corruption: %s start=%p, len=%d\n",
					cachep->name, realobj, size);
				print_objinfo(cachep, objp, 0);
			}
			/* Hexdump the affected line */
			i = (i / 16) * 16;
			limit = 16;
			if (i + limit > size)
				limit = size - i;
			dump_line(realobj, i, limit);
			i += 16;
			lines++;
			/* Limit to 5 lines */
			if (lines > 5)
				break;
		}
	}
	if (lines != 0) {
		/* Print some data about the neighboring objects, if they
		 * exist:
		 */
		struct slab *slabp = virt_to_slab(objp);
		unsigned int objnr;

		objnr = obj_to_index(cachep, slabp, objp);
		if (objnr) {
			objp = index_to_obj(cachep, slabp, objnr - 1);
			realobj = (char *)objp + obj_offset(cachep);
			printk(KERN_ERR "Prev obj: start=%p, len=%d\n",
			       realobj, size);
			print_objinfo(cachep, objp, 2);
		}
		if (objnr + 1 < cachep->num) {
			objp = index_to_obj(cachep, slabp, objnr + 1);
			realobj = (char *)objp + obj_offset(cachep);
			printk(KERN_ERR "Next obj: start=%p, len=%d\n",
			       realobj, size);
			print_objinfo(cachep, objp, 2);
		}
	}
}
#endif

#if DEBUG
static void slab_destroy_debugcheck(struct kmem_cache *cachep, struct slab *slabp)
{
	int i;
	for (i = 0; i < cachep->num; i++) {
		void *objp = index_to_obj(cachep, slabp, i);

		if (cachep->flags & SLAB_POISON) {
#ifdef CONFIG_DEBUG_PAGEALLOC
			if (cachep->buffer_size % PAGE_SIZE == 0 &&
					OFF_SLAB(cachep))
				kernel_map_pages(virt_to_page(objp),
					cachep->buffer_size / PAGE_SIZE, 1);
			else
				check_poison_obj(cachep, objp);
#else
			check_poison_obj(cachep, objp);
#endif
		}
		if (cachep->flags & SLAB_RED_ZONE) {
			if (*dbg_redzone1(cachep, objp) != RED_INACTIVE)
				slab_error(cachep, "start of a freed object "
					   "was overwritten");
			if (*dbg_redzone2(cachep, objp) != RED_INACTIVE)
				slab_error(cachep, "end of a freed object "
					   "was overwritten");
		}
	}
}
#else
static void slab_destroy_debugcheck(struct kmem_cache *cachep, struct slab *slabp)
{
}
#endif

/**
 * slab_destroy - destroy and release all objects in a slab
 * @cachep: cache pointer being destroyed
 * @slabp: slab pointer being destroyed
 *
 * Destroy all the objs in a slab, and release the mem back to the system.
 * Before calling the slab must have been unlinked from the cache.  The
 * cache-lock is not held/needed.
 */
static void slab_destroy(struct kmem_cache *cachep, struct slab *slabp)
{
	void *addr = slabp->s_mem - slabp->colouroff;

	slab_destroy_debugcheck(cachep, slabp);
	if (unlikely(cachep->flags & SLAB_DESTROY_BY_RCU)) {
		struct slab_rcu *slab_rcu;

		slab_rcu = (struct slab_rcu *)slabp;
		slab_rcu->cachep = cachep;
		slab_rcu->addr = addr;
		call_rcu(&slab_rcu->head, kmem_rcu_free);
	} else {
		kmem_freepages(cachep, addr);
		if (OFF_SLAB(cachep))
			kmem_cache_free(cachep->slabp_cache, slabp);
	}
}

static void __kmem_cache_destroy(struct kmem_cache *cachep)
{
	int i;
	struct kmem_list3 *l3;

	for_each_online_cpu(i)
	    kfree(cachep->array[i]);

	/* NUMA: free the list3 structures */
	for_each_online_node(i) {
		l3 = cachep->nodelists[i];
		if (l3) {
			kfree(l3->shared);
			free_alien_cache(l3->alien);
			kfree(l3);
		}
	}
	kmem_cache_free(&cache_cache, cachep);
}


/**
 * calculate_slab_order - calculate size (page order) of slabs
 * @cachep: pointer to the cache that is being created
 * @size: size of objects to be created in this cache.
 * @align: required alignment for the objects.
 * @flags: slab allocation flags
 *
 * Also calculates the number of objects per slab.
 *
 * This could be made much more intelligent.  For now, try to avoid using
 * high order pages for slabs.  When the gfp() functions are more friendly
 * towards high-order requests, this should be changed.
 */
static size_t calculate_slab_order(struct kmem_cache *cachep,
			size_t size, size_t align, unsigned long flags)
{
	unsigned long offslab_limit;
	size_t left_over = 0;
	int gfporder;

	for (gfporder = 0; gfporder <= KMALLOC_MAX_ORDER; gfporder++) {
		unsigned int num;
		size_t remainder;

		cache_estimate(gfporder, size, align, flags, &remainder, &num);
		if (!num)
			continue;

		if (flags & CFLGS_OFF_SLAB) {
			/*
			 * Max number of objs-per-slab for caches which
			 * use off-slab slabs. Needed to avoid a possible
			 * looping condition in cache_grow().
			 */
			offslab_limit = size - sizeof(struct slab);
			offslab_limit /= sizeof(kmem_bufctl_t);

 			if (num > offslab_limit)
				break;
		}

		/* Found something acceptable - save it away */
		cachep->num = num;
		cachep->gfporder = gfporder;
		left_over = remainder;

		/*
		 * A VFS-reclaimable slab tends to have most allocations
		 * as GFP_NOFS and we really don't want to have to be allocating
		 * higher-order pages when we are unable to shrink dcache.
		 */
		if (flags & SLAB_RECLAIM_ACCOUNT)
			break;

		/*
		 * Large number of objects is good, but very large slabs are
		 * currently bad for the gfp()s.
		 */
		if (gfporder >= slab_break_gfp_order)
			break;

		/*
		 * Acceptable internal fragmentation?
		 */
		if (left_over * 8 <= (PAGE_SIZE << gfporder))
			break;
	}
	return left_over;
}

static int __init_refok setup_cpu_cache(struct kmem_cache *cachep, gfp_t gfp)
{
	if (g_cpucache_up == FULL)
		return enable_cpucache(cachep, gfp);

	if (g_cpucache_up == NONE) {
		/*
		 * Note: the first kmem_cache_create must create the cache
		 * that's used by kmalloc(24), otherwise the creation of
		 * further caches will BUG().
		 */
		cachep->array[smp_processor_id()] = &initarray_generic.cache;

		/*
		 * If the cache that's used by kmalloc(sizeof(kmem_list3)) is
		 * the first cache, then we need to set up all its list3s,
		 * otherwise the creation of further caches will BUG().
		 */
		set_up_list3s(cachep, SIZE_AC);
		if (INDEX_AC == INDEX_L3)
			g_cpucache_up = PARTIAL_L3;
		else
			g_cpucache_up = PARTIAL_AC;
	} else {
		cachep->array[smp_processor_id()] =
			kmalloc(sizeof(struct arraycache_init), gfp);

		if (g_cpucache_up == PARTIAL_AC) {
			set_up_list3s(cachep, SIZE_L3);
			g_cpucache_up = PARTIAL_L3;
		} else {
			int node;
			for_each_online_node(node) {
				cachep->nodelists[node] =
				    kmalloc_node(sizeof(struct kmem_list3),
						gfp, node);
				BUG_ON(!cachep->nodelists[node]);
				kmem_list3_init(cachep->nodelists[node]);
			}
		}
	}
	cachep->nodelists[numa_mem_id()]->next_reap =
			jiffies + REAPTIMEOUT_LIST3 +
			((unsigned long)cachep) % REAPTIMEOUT_LIST3;

	cpu_cache_get(cachep)->avail = 0;
	cpu_cache_get(cachep)->limit = BOOT_CPUCACHE_ENTRIES;
	cpu_cache_get(cachep)->batchcount = 1;
	cpu_cache_get(cachep)->touched = 0;
	cachep->batchcount = 1;
	cachep->limit = BOOT_CPUCACHE_ENTRIES;
	return 0;
}

/**
 * kmem_cache_create - Create a cache.
 * @name: A string which is used in /proc/slabinfo to identify this cache.
 * @size: The size of objects to be created in this cache.
 * @align: The required alignment for the objects.
 * @flags: SLAB flags
 * @ctor: A constructor for the objects.
 *
 * Returns a ptr to the cache on success, NULL on failure.
 * Cannot be called within a int, but can be interrupted.
 * The @ctor is run when new pages are allocated by the cache.
 *
 * @name must be valid until the cache is destroyed. This implies that
 * the module calling this has to destroy the cache before getting unloaded.
 * Note that kmem_cache_name() is not guaranteed to return the same pointer,
 * therefore applications must manage it themselves.
 *
 * The flags are
 *
 * %SLAB_POISON - Poison the slab with a known test pattern (a5a5a5a5)
 * to catch references to uninitialised memory.
 *
 * %SLAB_RED_ZONE - Insert `Red' zones around the allocated memory to check
 * for buffer overruns.
 *
 * %SLAB_HWCACHE_ALIGN - Align the objects in this cache to a hardware
 * cacheline.  This can be beneficial if you're counting cycles as closely
 * as davem.
 */
struct kmem_cache *
kmem_cache_create (const char *name, size_t size, size_t align,
	unsigned long flags, void (*ctor)(void *))
{
	size_t left_over, slab_size, ralign;
	struct kmem_cache *cachep = NULL, *pc;
	gfp_t gfp;

	/*
	 * Sanity checks... these are all serious usage bugs.
	 */
	if (!name || in_interrupt() || (size < BYTES_PER_WORD) ||
	    size > KMALLOC_MAX_SIZE) {
		printk(KERN_ERR "%s: Early error in slab %s\n", __func__,
				name);
		BUG();
	}

	/*
	 * We use cache_chain_mutex to ensure a consistent view of
	 * cpu_online_mask as well.  Please see cpuup_callback
	 */
	if (slab_is_available()) {
		get_online_cpus();
		mutex_lock(&cache_chain_mutex);
	}

	list_for_each_entry(pc, &cache_chain, next) {
		char tmp;
		int res;

		/*
		 * This happens when the module gets unloaded and doesn't
		 * destroy its slab cache and no-one else reuses the vmalloc
		 * area of the module.  Print a warning.
		 */
		res = probe_kernel_address(pc->name, tmp);
		if (res) {
			printk(KERN_ERR
			       "SLAB: cache with size %d has lost its name\n",
			       pc->buffer_size);
			continue;
		}

		if (!strcmp(pc->name, name)) {
			printk(KERN_ERR
			       "kmem_cache_create: duplicate cache %s\n", name);
			dump_stack();
			goto oops;
		}
	}

#if DEBUG
	WARN_ON(strchr(name, ' '));	/* It confuses parsers */
#if FORCED_DEBUG
	/*
	 * Enable redzoning and last user accounting, except for caches with
	 * large objects, if the increased size would increase the object size
	 * above the next power of two: caches with object sizes just above a
	 * power of two have a significant amount of internal fragmentation.
	 */
	if (size < 4096 || fls(size - 1) == fls(size-1 + REDZONE_ALIGN +
						2 * sizeof(unsigned long long)))
		flags |= SLAB_RED_ZONE | SLAB_STORE_USER;
	if (!(flags & SLAB_DESTROY_BY_RCU))
		flags |= SLAB_POISON;
#endif
	if (flags & SLAB_DESTROY_BY_RCU)
		BUG_ON(flags & SLAB_POISON);
#endif
	/*
	 * Always checks flags, a caller might be expecting debug support which
	 * isn't available.
	 */
	BUG_ON(flags & ~CREATE_MASK);

	/*
	 * Check that size is in terms of words.  This is needed to avoid
	 * unaligned accesses for some archs when redzoning is used, and makes
	 * sure any on-slab bufctl's are also correctly aligned.
	 */
	if (size & (BYTES_PER_WORD - 1)) {
		size += (BYTES_PER_WORD - 1);
		size &= ~(BYTES_PER_WORD - 1);
	}

	/* calculate the final buffer alignment: */

	/* 1) arch recommendation: can be overridden for debug */
	if (flags & SLAB_HWCACHE_ALIGN) {
		/*
		 * Default alignment: as specified by the arch code.  Except if
		 * an object is really small, then squeeze multiple objects into
		 * one cacheline.
		 */
		ralign = cache_line_size();
		while (size <= ralign / 2)
			ralign /= 2;
	} else {
		ralign = BYTES_PER_WORD;
	}

	/*
	 * Redzoning and user store require word alignment or possibly larger.
	 * Note this will be overridden by architecture or caller mandated
	 * alignment if either is greater than BYTES_PER_WORD.
	 */
	if (flags & SLAB_STORE_USER)
		ralign = BYTES_PER_WORD;

	if (flags & SLAB_RED_ZONE) {
		ralign = REDZONE_ALIGN;
		/* If redzoning, ensure that the second redzone is suitably
		 * aligned, by adjusting the object size accordingly. */
		size += REDZONE_ALIGN - 1;
		size &= ~(REDZONE_ALIGN - 1);
	}

	/* 2) arch mandated alignment */
	if (ralign < ARCH_SLAB_MINALIGN) {
		ralign = ARCH_SLAB_MINALIGN;
	}
	/* 3) caller mandated alignment */
	if (ralign < align) {
		ralign = align;
	}
	/* disable debug if not aligning with REDZONE_ALIGN */
	if (ralign & (__alignof__(unsigned long long) - 1))
		flags &= ~(SLAB_RED_ZONE | SLAB_STORE_USER);
	/*
	 * 4) Store it.
	 */
	align = ralign;

	if (slab_is_available())
		gfp = GFP_KERNEL;
	else
		gfp = GFP_NOWAIT;

	/* Get cache's description obj. */
	cachep = kmem_cache_zalloc(&cache_cache, gfp);
	if (!cachep)
		goto oops;

#if DEBUG
	cachep->obj_size = size;

	/*
	 * Both debugging options require word-alignment which is calculated
	 * into align above.
	 */
	if (flags & SLAB_RED_ZONE) {
		/* add space for red zone words */
		cachep->obj_offset += align;
		size += align + sizeof(unsigned long long);
	}
	if (flags & SLAB_STORE_USER) {
		/* user store requires one word storage behind the end of
		 * the real object. But if the second red zone needs to be
		 * aligned to 64 bits, we must allow that much space.
		 */
		if (flags & SLAB_RED_ZONE)
			size += REDZONE_ALIGN;
		else
			size += BYTES_PER_WORD;
	}
#if FORCED_DEBUG && defined(CONFIG_DEBUG_PAGEALLOC)
	if (size >= malloc_sizes[INDEX_L3 + 1].cs_size
	    && cachep->obj_size > cache_line_size() && ALIGN(size, align) < PAGE_SIZE) {
		cachep->obj_offset += PAGE_SIZE - ALIGN(size, align);
		size = PAGE_SIZE;
	}
#endif
#endif

	/*
	 * Determine if the slab management is 'on' or 'off' slab.
	 * (bootstrapping cannot cope with offslab caches so don't do
	 * it too early on. Always use on-slab management when
	 * SLAB_NOLEAKTRACE to avoid recursive calls into kmemleak)
	 */
	if ((size >= (PAGE_SIZE >> 3)) && !slab_early_init &&
	    !(flags & SLAB_NOLEAKTRACE))
		/*
		 * Size is large, assume best to place the slab management obj
		 * off-slab (should allow better packing of objs).
		 */
		flags |= CFLGS_OFF_SLAB;

	size = ALIGN(size, align);

	left_over = calculate_slab_order(cachep, size, align, flags);

	if (!cachep->num) {
		printk(KERN_ERR
		       "kmem_cache_create: couldn't create cache %s.\n", name);
		kmem_cache_free(&cache_cache, cachep);
		cachep = NULL;
		goto oops;
	}
	slab_size = ALIGN(cachep->num * sizeof(kmem_bufctl_t)
			  + sizeof(struct slab), align);

	/*
	 * If the slab has been placed off-slab, and we have enough space then
	 * move it on-slab. This is at the expense of any extra colouring.
	 */
	if (flags & CFLGS_OFF_SLAB && left_over >= slab_size) {
		flags &= ~CFLGS_OFF_SLAB;
		left_over -= slab_size;
	}

	if (flags & CFLGS_OFF_SLAB) {
		/* really off slab. No need for manual alignment */
		slab_size =
		    cachep->num * sizeof(kmem_bufctl_t) + sizeof(struct slab);

#ifdef CONFIG_PAGE_POISONING
		/* If we're going to use the generic kernel_map_pages()
		 * poisoning, then it's going to smash the contents of
		 * the redzone and userword anyhow, so switch them off.
		 */
		if (size % PAGE_SIZE == 0 && flags & SLAB_POISON)
			flags &= ~(SLAB_RED_ZONE | SLAB_STORE_USER);
#endif
	}

	cachep->colour_off = cache_line_size();
	/* Offset must be a multiple of the alignment. */
	if (cachep->colour_off < align)
		cachep->colour_off = align;
	cachep->colour = left_over / cachep->colour_off;
	cachep->slab_size = slab_size;
	cachep->flags = flags;
	cachep->gfpflags = 0;
	if (CONFIG_ZONE_DMA_FLAG && (flags & SLAB_CACHE_DMA))
		cachep->gfpflags |= GFP_DMA;
	cachep->buffer_size = size;
	cachep->reciprocal_buffer_size = reciprocal_value(size);

	if (flags & CFLGS_OFF_SLAB) {
		cachep->slabp_cache = kmem_find_general_cachep(slab_size, 0u);
		/*
		 * This is a possibility for one of the malloc_sizes caches.
		 * But since we go off slab only for object size greater than
		 * PAGE_SIZE/8, and malloc_sizes gets created in ascending order,
		 * this should not happen at all.
		 * But leave a BUG_ON for some lucky dude.
		 */
		BUG_ON(ZERO_OR_NULL_PTR(cachep->slabp_cache));
	}
	cachep->ctor = ctor;
	cachep->name = name;

	if (setup_cpu_cache(cachep, gfp)) {
		__kmem_cache_destroy(cachep);
		cachep = NULL;
		goto oops;
	}

	/* cache setup completed, link it into the list */
	list_add(&cachep->next, &cache_chain);
oops:
	if (!cachep && (flags & SLAB_PANIC))
		panic("kmem_cache_create(): failed to create slab `%s'\n",
		      name);
	if (slab_is_available()) {
		mutex_unlock(&cache_chain_mutex);
		put_online_cpus();
	}
	return cachep;
}
EXPORT_SYMBOL(kmem_cache_create);

#if DEBUG
static void check_irq_off(void)
{
	BUG_ON(!irqs_disabled());
}

static void check_irq_on(void)
{
	BUG_ON(irqs_disabled());
}

static void check_spinlock_acquired(struct kmem_cache *cachep)
{
#ifdef CONFIG_SMP
	check_irq_off();
	assert_spin_locked(&cachep->nodelists[numa_mem_id()]->list_lock);
#endif
}

static void check_spinlock_acquired_node(struct kmem_cache *cachep, int node)
{
#ifdef CONFIG_SMP
	check_irq_off();
	assert_spin_locked(&cachep->nodelists[node]->list_lock);
#endif
}

#else
#define check_irq_off()	do { } while(0)
#define check_irq_on()	do { } while(0)
#define check_spinlock_acquired(x) do { } while(0)
#define check_spinlock_acquired_node(x, y) do { } while(0)
#endif

static void drain_array(struct kmem_cache *cachep, struct kmem_list3 *l3,
			struct array_cache *ac,
			int force, int node);

static void do_drain(void *arg)
{
	struct kmem_cache *cachep = arg;
	struct array_cache *ac;
	int node = numa_mem_id();

	check_irq_off();
	ac = cpu_cache_get(cachep);
	spin_lock(&cachep->nodelists[node]->list_lock);
	free_block(cachep, ac->entry, ac->avail, node);
	spin_unlock(&cachep->nodelists[node]->list_lock);
	ac->avail = 0;
}

static void drain_cpu_caches(struct kmem_cache *cachep)
{
	struct kmem_list3 *l3;
	int node;

	on_each_cpu(do_drain, cachep, 1);
	check_irq_on();
	for_each_online_node(node) {
		l3 = cachep->nodelists[node];
		if (l3 && l3->alien)
			drain_alien_cache(cachep, l3->alien);
	}

	for_each_online_node(node) {
		l3 = cachep->nodelists[node];
		if (l3)
			drain_array(cachep, l3, l3->shared, 1, node);
	}
}

/*
 * Remove slabs from the list of free slabs.
 * Specify the number of slabs to drain in tofree.
 *
 * Returns the actual number of slabs released.
 */
static int drain_freelist(struct kmem_cache *cache,
			struct kmem_list3 *l3, int tofree)
{
	struct list_head *p;
	int nr_freed;
	struct slab *slabp;

	nr_freed = 0;
	while (nr_freed < tofree && !list_empty(&l3->slabs_free)) {

		spin_lock_irq(&l3->list_lock);
		p = l3->slabs_free.prev;
		if (p == &l3->slabs_free) {
			spin_unlock_irq(&l3->list_lock);
			goto out;
		}

		slabp = list_entry(p, struct slab, list);
#if DEBUG
		BUG_ON(slabp->inuse);
#endif
		list_del(&slabp->list);
		/*
		 * Safe to drop the lock. The slab is no longer linked
		 * to the cache.
		 */
		l3->free_objects -= cache->num;
		spin_unlock_irq(&l3->list_lock);
		slab_destroy(cache, slabp);
		nr_freed++;
	}
out:
	return nr_freed;
}

/* Called with cache_chain_mutex held to protect against cpu hotplug */
static int __cache_shrink(struct kmem_cache *cachep)
{
	int ret = 0, i = 0;
	struct kmem_list3 *l3;

	drain_cpu_caches(cachep);

	check_irq_on();
	for_each_online_node(i) {
		l3 = cachep->nodelists[i];
		if (!l3)
			continue;

		drain_freelist(cachep, l3, l3->free_objects);

		ret += !list_empty(&l3->slabs_full) ||
			!list_empty(&l3->slabs_partial);
	}
	return (ret ? 1 : 0);
}

/**
 * kmem_cache_shrink - Shrink a cache.
 * @cachep: The cache to shrink.
 *
 * Releases as many slabs as possible for a cache.
 * To help debugging, a zero exit status indicates all slabs were released.
 */
int kmem_cache_shrink(struct kmem_cache *cachep)
{
	int ret;
	BUG_ON(!cachep || in_interrupt());

	get_online_cpus();
	mutex_lock(&cache_chain_mutex);
	ret = __cache_shrink(cachep);
	mutex_unlock(&cache_chain_mutex);
	put_online_cpus();
	return ret;
}
EXPORT_SYMBOL(kmem_cache_shrink);

/**
 * kmem_cache_destroy - delete a cache
 * @cachep: the cache to destroy
 *
 * Remove a &struct kmem_cache object from the slab cache.
 *
 * It is expected this function will be called by a module when it is
 * unloaded.  This will remove the cache completely, and avoid a duplicate
 * cache being allocated each time a module is loaded and unloaded, if the
 * module doesn't have persistent in-kernel storage across loads and unloads.
 *
 * The cache must be empty before calling this function.
 *
 * The caller must guarantee that noone will allocate memory from the cache
 * during the kmem_cache_destroy().
 */
void kmem_cache_destroy(struct kmem_cache *cachep)
{
	BUG_ON(!cachep || in_interrupt());

	/* Find the cache in the chain of caches. */
	get_online_cpus();
	mutex_lock(&cache_chain_mutex);
	/*
	 * the chain is never empty, cache_cache is never destroyed
	 */
	list_del(&cachep->next);
	if (__cache_shrink(cachep)) {
		slab_error(cachep, "Can't free all objects");
		list_add(&cachep->next, &cache_chain);
		mutex_unlock(&cache_chain_mutex);
		put_online_cpus();
		return;
	}

	if (unlikely(cachep->flags & SLAB_DESTROY_BY_RCU))
		rcu_barrier();

	__kmem_cache_destroy(cachep);
	mutex_unlock(&cache_chain_mutex);
	put_online_cpus();
}
EXPORT_SYMBOL(kmem_cache_destroy);

/*
 * Get the memory for a slab management obj.
 * For a slab cache when the slab descriptor is off-slab, slab descriptors
 * always come from malloc_sizes caches.  The slab descriptor cannot
 * come from the same cache which is getting created because,
 * when we are searching for an appropriate cache for these
 * descriptors in kmem_cache_create, we search through the malloc_sizes array.
 * If we are creating a malloc_sizes cache here it would not be visible to
 * kmem_find_general_cachep till the initialization is complete.
 * Hence we cannot have slabp_cache same as the original cache.
 */
static struct slab *alloc_slabmgmt(struct kmem_cache *cachep, void *objp,
				   int colour_off, gfp_t local_flags,
				   int nodeid)
{
	struct slab *slabp;

	if (OFF_SLAB(cachep)) {
		/* Slab management obj is off-slab. */
		slabp = kmem_cache_alloc_node(cachep->slabp_cache,
					      local_flags, nodeid);
		/*
		 * If the first object in the slab is leaked (it's allocated
		 * but no one has a reference to it), we want to make sure
		 * kmemleak does not treat the ->s_mem pointer as a reference
		 * to the object. Otherwise we will not report the leak.
		 */
		kmemleak_scan_area(&slabp->list, sizeof(struct list_head),
				   local_flags);
		if (!slabp)
			return NULL;
	} else {
		slabp = objp + colour_off;
		colour_off += cachep->slab_size;
	}
	slabp->inuse = 0;
	slabp->colouroff = colour_off;
	slabp->s_mem = objp + colour_off;
	slabp->nodeid = nodeid;
	slabp->free = 0;
	return slabp;
}

static inline kmem_bufctl_t *slab_bufctl(struct slab *slabp)
{
	return (kmem_bufctl_t *) (slabp + 1);
}

static void cache_init_objs(struct kmem_cache *cachep,
			    struct slab *slabp)
{
	int i;

	for (i = 0; i < cachep->num; i++) {
		void *objp = index_to_obj(cachep, slabp, i);
#if DEBUG
		/* need to poison the objs? */
		if (cachep->flags & SLAB_POISON)
			poison_obj(cachep, objp, POISON_FREE);
		if (cachep->flags & SLAB_STORE_USER)
			*dbg_userword(cachep, objp) = NULL;

		if (cachep->flags & SLAB_RED_ZONE) {
			*dbg_redzone1(cachep, objp) = RED_INACTIVE;
			*dbg_redzone2(cachep, objp) = RED_INACTIVE;
		}
		/*
		 * Constructors are not allowed to allocate memory from the same
		 * cache which they are a constructor for.  Otherwise, deadlock.
		 * They must also be threaded.
		 */
		if (cachep->ctor && !(cachep->flags & SLAB_POISON))
			cachep->ctor(objp + obj_offset(cachep));

		if (cachep->flags & SLAB_RED_ZONE) {
			if (*dbg_redzone2(cachep, objp) != RED_INACTIVE)
				slab_error(cachep, "constructor overwrote the"
					   " end of an object");
			if (*dbg_redzone1(cachep, objp) != RED_INACTIVE)
				slab_error(cachep, "constructor overwrote the"
					   " start of an object");
		}
		if ((cachep->buffer_size % PAGE_SIZE) == 0 &&
			    OFF_SLAB(cachep) && cachep->flags & SLAB_POISON)
			kernel_map_pages(virt_to_page(objp),
					 cachep->buffer_size / PAGE_SIZE, 0);
#else
		if (cachep->ctor)
			cachep->ctor(objp);
#endif
		slab_bufctl(slabp)[i] = i + 1;
	}
	slab_bufctl(slabp)[i - 1] = BUFCTL_END;
}

static void kmem_flagcheck(struct kmem_cache *cachep, gfp_t flags)
{
	if (CONFIG_ZONE_DMA_FLAG) {
		if (flags & GFP_DMA)
			BUG_ON(!(cachep->gfpflags & GFP_DMA));
		else
			BUG_ON(cachep->gfpflags & GFP_DMA);
	}
}

static void *slab_get_obj(struct kmem_cache *cachep, struct slab *slabp,
				int nodeid)
{
	void *objp = index_to_obj(cachep, slabp, slabp->free);
	kmem_bufctl_t next;

	slabp->inuse++;
	next = slab_bufctl(slabp)[slabp->free];
#if DEBUG
	slab_bufctl(slabp)[slabp->free] = BUFCTL_FREE;
	WARN_ON(slabp->nodeid != nodeid);
#endif
	slabp->free = next;

	return objp;
}

static void slab_put_obj(struct kmem_cache *cachep, struct slab *slabp,
				void *objp, int nodeid)
{
	unsigned int objnr = obj_to_index(cachep, slabp, objp);

#if DEBUG
	/* Verify that the slab belongs to the intended node */
	WARN_ON(slabp->nodeid != nodeid);

	if (slab_bufctl(slabp)[objnr] + 1 <= SLAB_LIMIT + 1) {
		printk(KERN_ERR "slab: double free detected in cache "
				"'%s', objp %p\n", cachep->name, objp);
		BUG();
	}
#endif
	slab_bufctl(slabp)[objnr] = slabp->free;
	slabp->free = objnr;
	slabp->inuse--;
}

/*
 * Map pages beginning at addr to the given cache and slab. This is required
 * for the slab allocator to be able to lookup the cache and slab of a
 * virtual address for kfree, ksize, and slab debugging.
 */
static void slab_map_pages(struct kmem_cache *cache, struct slab *slab,
			   void *addr)
{
	int nr_pages;
	struct page *page;

	page = virt_to_page(addr);

	nr_pages = 1;
	if (likely(!PageCompound(page)))
		nr_pages <<= cache->gfporder;

	do {
		page_set_cache(page, cache);
		page_set_slab(page, slab);
		page++;
	} while (--nr_pages);
}

/*
 * Grow (by 1) the number of slabs within a cache.  This is called by
 * kmem_cache_alloc() when there are no active objs left in a cache.
 */
static int cache_grow(struct kmem_cache *cachep,
		gfp_t flags, int nodeid, void *objp)
{
	struct slab *slabp;
	size_t offset;
	gfp_t local_flags;
	struct kmem_list3 *l3;

	/*
	 * Be lazy and only check for valid flags here,  keeping it out of the
	 * critical path in kmem_cache_alloc().
	 */
	BUG_ON(flags & GFP_SLAB_BUG_MASK);
	local_flags = flags & (GFP_CONSTRAINT_MASK|GFP_RECLAIM_MASK);

	/* Take the l3 list lock to change the colour_next on this node */
	check_irq_off();
	l3 = cachep->nodelists[nodeid];
	spin_lock(&l3->list_lock);

	/* Get colour for the slab, and cal the next value. */
	offset = l3->colour_next;
	l3->colour_next++;
	if (l3->colour_next >= cachep->colour)
		l3->colour_next = 0;
	spin_unlock(&l3->list_lock);

	offset *= cachep->colour_off;

	if (local_flags & __GFP_WAIT)
		local_irq_enable();

	/*
	 * The test for missing atomic flag is performed here, rather than
	 * the more obvious place, simply to reduce the critical path length
	 * in kmem_cache_alloc(). If a caller is seriously mis-behaving they
	 * will eventually be caught here (where it matters).
	 */
	kmem_flagcheck(cachep, flags);

	/*
	 * Get mem for the objs.  Attempt to allocate a physical page from
	 * 'nodeid'.
	 */
	if (!objp)
		objp = kmem_getpages(cachep, local_flags, nodeid);
	if (!objp)
		goto failed;

	/* Get slab management. */
	slabp = alloc_slabmgmt(cachep, objp, offset,
			local_flags & ~GFP_CONSTRAINT_MASK, nodeid);
	if (!slabp)
		goto opps1;

	slab_map_pages(cachep, slabp, objp);

	cache_init_objs(cachep, slabp);

	if (local_flags & __GFP_WAIT)
		local_irq_disable();
	check_irq_off();
	spin_lock(&l3->list_lock);

	/* Make slab active. */
	list_add_tail(&slabp->list, &(l3->slabs_free));
	STATS_INC_GROWN(cachep);
	l3->free_objects += cachep->num;
	spin_unlock(&l3->list_lock);
	return 1;
opps1:
	kmem_freepages(cachep, objp);
failed:
	if (local_flags & __GFP_WAIT)
		local_irq_disable();
	return 0;
}

#if DEBUG

/*
 * Perform extra freeing checks:
 * - detect bad pointers.
 * - POISON/RED_ZONE checking
 */
static void kfree_debugcheck(const void *objp)
{
	if (!virt_addr_valid(objp)) {
		printk(KERN_ERR "kfree_debugcheck: out of range ptr %lxh.\n",
		       (unsigned long)objp);
		BUG();
	}
}

static inline void verify_redzone_free(struct kmem_cache *cache, void *obj)
{
	unsigned long long redzone1, redzone2;

	redzone1 = *dbg_redzone1(cache, obj);
	redzone2 = *dbg_redzone2(cache, obj);

	/*
	 * Redzone is ok.
	 */
	if (redzone1 == RED_ACTIVE && redzone2 == RED_ACTIVE)
		return;

	if (redzone1 == RED_INACTIVE && redzone2 == RED_INACTIVE)
		slab_error(cache, "double free detected");
	else
		slab_error(cache, "memory outside object was overwritten");

	printk(KERN_ERR "%p: redzone 1:0x%llx, redzone 2:0x%llx.\n",
			obj, redzone1, redzone2);
}

static void *cache_free_debugcheck(struct kmem_cache *cachep, void *objp,
				   void *caller)
{
	struct page *page;
	unsigned int objnr;
	struct slab *slabp;

	BUG_ON(virt_to_cache(objp) != cachep);

	objp -= obj_offset(cachep);
	kfree_debugcheck(objp);
	page = virt_to_head_page(objp);

	slabp = page_get_slab(page);

	if (cachep->flags & SLAB_RED_ZONE) {
		verify_redzone_free(cachep, objp);
		*dbg_redzone1(cachep, objp) = RED_INACTIVE;
		*dbg_redzone2(cachep, objp) = RED_INACTIVE;
	}
	if (cachep->flags & SLAB_STORE_USER)
		*dbg_userword(cachep, objp) = caller;

	objnr = obj_to_index(cachep, slabp, objp);

	BUG_ON(objnr >= cachep->num);
	BUG_ON(objp != index_to_obj(cachep, slabp, objnr));

#ifdef CONFIG_DEBUG_SLAB_LEAK
	slab_bufctl(slabp)[objnr] = BUFCTL_FREE;
#endif
	if (cachep->flags & SLAB_POISON) {
#ifdef CONFIG_DEBUG_PAGEALLOC
		if ((cachep->buffer_size % PAGE_SIZE)==0 && OFF_SLAB(cachep)) {
			store_stackinfo(cachep, objp, (unsigned long)caller);
			kernel_map_pages(virt_to_page(objp),
					 cachep->buffer_size / PAGE_SIZE, 0);
		} else {
			poison_obj(cachep, objp, POISON_FREE);
		}
#else
		poison_obj(cachep, objp, POISON_FREE);
#endif
	}
	return objp;
}

static void check_slabp(struct kmem_cache *cachep, struct slab *slabp)
{
	kmem_bufctl_t i;
	int entries = 0;

	/* Check slab's freelist to see if this obj is there. */
	for (i = slabp->free; i != BUFCTL_END; i = slab_bufctl(slabp)[i]) {
		entries++;
		if (entries > cachep->num || i >= cachep->num)
			goto bad;
	}
	if (entries != cachep->num - slabp->inuse) {
bad:
		printk(KERN_ERR "slab: Internal list corruption detected in "
				"cache '%s'(%d), slabp %p(%d). Hexdump:\n",
			cachep->name, cachep->num, slabp, slabp->inuse);
		for (i = 0;
		     i < sizeof(*slabp) + cachep->num * sizeof(kmem_bufctl_t);
		     i++) {
			if (i % 16 == 0)
				printk("\n%03x:", i);
			printk(" %02x", ((unsigned char *)slabp)[i]);
		}
		printk("\n");
		BUG();
	}
}
#else
#define kfree_debugcheck(x) do { } while(0)
#define cache_free_debugcheck(x,objp,z) (objp)
#define check_slabp(x,y) do { } while(0)
#endif

static void *cache_alloc_refill(struct kmem_cache *cachep, gfp_t flags)
{
	int batchcount;
	struct kmem_list3 *l3;
	struct array_cache *ac;
	int node;

retry:
	check_irq_off();
	node = numa_mem_id();
	ac = cpu_cache_get(cachep);
	batchcount = ac->batchcount;
	if (!ac->touched && batchcount > BATCHREFILL_LIMIT) {
		/*
		 * If there was little recent activity on this cache, then
		 * perform only a partial refill.  Otherwise we could generate
		 * refill bouncing.
		 */
		batchcount = BATCHREFILL_LIMIT;
	}
	l3 = cachep->nodelists[node];

	BUG_ON(ac->avail > 0 || !l3);
	spin_lock(&l3->list_lock);

	/* See if we can refill from the shared array */
	if (l3->shared && transfer_objects(ac, l3->shared, batchcount)) {
		l3->shared->touched = 1;
		goto alloc_done;
	}

	while (batchcount > 0) {
		struct list_head *entry;
		struct slab *slabp;
		/* Get slab alloc is to come from. */
		entry = l3->slabs_partial.next;
		if (entry == &l3->slabs_partial) {
			l3->free_touched = 1;
			entry = l3->slabs_free.next;
			if (entry == &l3->slabs_free)
				goto must_grow;
		}

		slabp = list_entry(entry, struct slab, list);
		check_slabp(cachep, slabp);
		check_spinlock_acquired(cachep);

		/*
		 * The slab was either on partial or free list so
		 * there must be at least one object available for
		 * allocation.
		 */
		BUG_ON(slabp->inuse >= cachep->num);

		while (slabp->inuse < cachep->num && batchcount--) {
			STATS_INC_ALLOCED(cachep);
			STATS_INC_ACTIVE(cachep);
			STATS_SET_HIGH(cachep);

			ac->entry[ac->avail++] = slab_get_obj(cachep, slabp,
							    node);
		}
		check_slabp(cachep, slabp);

		/* move slabp to correct slabp list: */
		list_del(&slabp->list);
		if (slabp->free == BUFCTL_END)
			list_add(&slabp->list, &l3->slabs_full);
		else
			list_add(&slabp->list, &l3->slabs_partial);
	}

must_grow:
	l3->free_objects -= ac->avail;
alloc_done:
	spin_unlock(&l3->list_lock);

	if (unlikely(!ac->avail)) {
		int x;
		x = cache_grow(cachep, flags | GFP_THISNODE, node, NULL);

		/* cache_grow can reenable interrupts, then ac could change. */
		ac = cpu_cache_get(cachep);
		if (!x && ac->avail == 0)	/* no objects in sight? abort */
			return NULL;

		if (!ac->avail)		/* objects refilled by interrupt? */
			goto retry;
	}
	ac->touched = 1;
	return ac->entry[--ac->avail];
}

static inline void cache_alloc_debugcheck_before(struct kmem_cache *cachep,
						gfp_t flags)
{
	might_sleep_if(flags & __GFP_WAIT);
#if DEBUG
	kmem_flagcheck(cachep, flags);
#endif
}

#if DEBUG
static void *cache_alloc_debugcheck_after(struct kmem_cache *cachep,
				gfp_t flags, void *objp, void *caller)
{
	if (!objp)
		return objp;
	if (cachep->flags & SLAB_POISON) {
#ifdef CONFIG_DEBUG_PAGEALLOC
		if ((cachep->buffer_size % PAGE_SIZE) == 0 && OFF_SLAB(cachep))
			kernel_map_pages(virt_to_page(objp),
					 cachep->buffer_size / PAGE_SIZE, 1);
		else
			check_poison_obj(cachep, objp);
#else
		check_poison_obj(cachep, objp);
#endif
		poison_obj(cachep, objp, POISON_INUSE);
	}
	if (cachep->flags & SLAB_STORE_USER)
		*dbg_userword(cachep, objp) = caller;

	if (cachep->flags & SLAB_RED_ZONE) {
		if (*dbg_redzone1(cachep, objp) != RED_INACTIVE ||
				*dbg_redzone2(cachep, objp) != RED_INACTIVE) {
			slab_error(cachep, "double free, or memory outside"
						" object was overwritten");
			printk(KERN_ERR
				"%p: redzone 1:0x%llx, redzone 2:0x%llx\n",
				objp, *dbg_redzone1(cachep, objp),
				*dbg_redzone2(cachep, objp));
		}
		*dbg_redzone1(cachep, objp) = RED_ACTIVE;
		*dbg_redzone2(cachep, objp) = RED_ACTIVE;
	}
#ifdef CONFIG_DEBUG_SLAB_LEAK
	{
		struct slab *slabp;
		unsigned objnr;

		slabp = page_get_slab(virt_to_head_page(objp));
		objnr = (unsigned)(objp - slabp->s_mem) / cachep->buffer_size;
		slab_bufctl(slabp)[objnr] = BUFCTL_ACTIVE;
	}
#endif
	objp += obj_offset(cachep);
	if (cachep->ctor && cachep->flags & SLAB_POISON)
		cachep->ctor(objp);
#if ARCH_SLAB_MINALIGN
	if ((u32)objp & (ARCH_SLAB_MINALIGN-1)) {
		printk(KERN_ERR "0x%p: not aligned to ARCH_SLAB_MINALIGN=%d\n",
		       objp, ARCH_SLAB_MINALIGN);
	}
#endif
	return objp;
}
#else
#define cache_alloc_debugcheck_after(a,b,objp,d) (objp)
#endif

static bool slab_should_failslab(struct kmem_cache *cachep, gfp_t flags)
{
	if (cachep == &cache_cache)
		return false;

	return should_failslab(obj_size(cachep), flags, cachep->flags);
}

static inline void *____cache_alloc(struct kmem_cache *cachep, gfp_t flags)
{
	void *objp;
	struct array_cache *ac;

	check_irq_off();

	ac = cpu_cache_get(cachep);
	if (likely(ac->avail)) {
		STATS_INC_ALLOCHIT(cachep);
		ac->touched = 1;
		objp = ac->entry[--ac->avail];
	} else {
		STATS_INC_ALLOCMISS(cachep);
		objp = cache_alloc_refill(cachep, flags);
		/*
		 * the 'ac' may be updated by cache_alloc_refill(),
		 * and kmemleak_erase() requires its correct value.
		 */
		ac = cpu_cache_get(cachep);
	}
	/*
	 * To avoid a false negative, if an object that is in one of the
	 * per-CPU caches is leaked, we need to make sure kmemleak doesn't
	 * treat the array pointers as a reference to the object.
	 */
	if (objp)
		kmemleak_erase(&ac->entry[ac->avail]);
	return objp;
}

#ifdef CONFIG_NUMA
/*
 * Try allocating on another node if PF_SPREAD_SLAB|PF_MEMPOLICY.
 *
 * If we are in_interrupt, then process context, including cpusets and
 * mempolicy, may not apply and should not be used for allocation policy.
 */
static void *alternate_node_alloc(struct kmem_cache *cachep, gfp_t flags)
{
	int nid_alloc, nid_here;

	if (in_interrupt() || (flags & __GFP_THISNODE))
		return NULL;
	nid_alloc = nid_here = numa_mem_id();
	get_mems_allowed();
	if (cpuset_do_slab_mem_spread() && (cachep->flags & SLAB_MEM_SPREAD))
		nid_alloc = cpuset_slab_spread_node();
	else if (current->mempolicy)
		nid_alloc = slab_node(current->mempolicy);
	put_mems_allowed();
	if (nid_alloc != nid_here)
		return ____cache_alloc_node(cachep, flags, nid_alloc);
	return NULL;
}

/*
 * Fallback function if there was no memory available and no objects on a
 * certain node and fall back is permitted. First we scan all the
 * available nodelists for available objects. If that fails then we
 * perform an allocation without specifying a node. This allows the page
 * allocator to do its reclaim / fallback magic. We then insert the
 * slab into the proper nodelist and then allocate from it.
 */
static void *fallback_alloc(struct kmem_cache *cache, gfp_t flags)
{
	struct zonelist *zonelist;
	gfp_t local_flags;
	struct zoneref *z;
	struct zone *zone;
	enum zone_type high_zoneidx = gfp_zone(flags);
	void *obj = NULL;
	int nid;

	if (flags & __GFP_THISNODE)
		return NULL;

	get_mems_allowed();
	zonelist = node_zonelist(slab_node(current->mempolicy), flags);
	local_flags = flags & (GFP_CONSTRAINT_MASK|GFP_RECLAIM_MASK);

retry:
	/*
	 * Look through allowed nodes for objects available
	 * from existing per node queues.
	 */
	for_each_zone_zonelist(zone, z, zonelist, high_zoneidx) {
		nid = zone_to_nid(zone);

		if (cpuset_zone_allowed_hardwall(zone, flags) &&
			cache->nodelists[nid] &&
			cache->nodelists[nid]->free_objects) {
				obj = ____cache_alloc_node(cache,
					flags | GFP_THISNODE, nid);
				if (obj)
					break;
		}
	}

	if (!obj) {
		/*
		 * This allocation will be performed within the constraints
		 * of the current cpuset / memory policy requirements.
		 * We may trigger various forms of reclaim on the allowed
		 * set and go into memory reserves if necessary.
		 */
		if (local_flags & __GFP_WAIT)
			local_irq_enable();
		kmem_flagcheck(cache, flags);
		obj = kmem_getpages(cache, local_flags, numa_mem_id());
		if (local_flags & __GFP_WAIT)
			local_irq_disable();
		if (obj) {
			/*
			 * Insert into the appropriate per node queues
			 */
			nid = page_to_nid(virt_to_page(obj));
			if (cache_grow(cache, flags, nid, obj)) {
				obj = ____cache_alloc_node(cache,
					flags | GFP_THISNODE, nid);
				if (!obj)
					/*
					 * Another processor may allocate the
					 * objects in the slab since we are
					 * not holding any locks.
					 */
					goto retry;
			} else {
				/* cache_grow already freed obj */
				obj = NULL;
			}
		}
	}
	put_mems_allowed();
	return obj;
}

/*
 * A interface to enable slab creation on nodeid
 */
static void *____cache_alloc_node(struct kmem_cache *cachep, gfp_t flags,
				int nodeid)
{
	struct list_head *entry;
	struct slab *slabp;
	struct kmem_list3 *l3;
	void *obj;
	int x;

	l3 = cachep->nodelists[nodeid];
	BUG_ON(!l3);

retry:
	check_irq_off();
	spin_lock(&l3->list_lock);
	entry = l3->slabs_partial.next;
	if (entry == &l3->slabs_partial) {
		l3->free_touched = 1;
		entry = l3->slabs_free.next;
		if (entry == &l3->slabs_free)
			goto must_grow;
	}

	slabp = list_entry(entry, struct slab, list);
	check_spinlock_acquired_node(cachep, nodeid);
	check_slabp(cachep, slabp);

	STATS_INC_NODEALLOCS(cachep);
	STATS_INC_ACTIVE(cachep);
	STATS_SET_HIGH(cachep);

	BUG_ON(slabp->inuse == cachep->num);

	obj = slab_get_obj(cachep, slabp, nodeid);
	check_slabp(cachep, slabp);
	l3->free_objects--;
	/* move slabp to correct slabp list: */
	list_del(&slabp->list);

	if (slabp->free == BUFCTL_END)
		list_add(&slabp->list, &l3->slabs_full);
	else
		list_add(&slabp->list, &l3->slabs_partial);

	spin_unlock(&l3->list_lock);
	goto done;

must_grow:
	spin_unlock(&l3->list_lock);
	x = cache_grow(cachep, flags | GFP_THISNODE, nodeid, NULL);
	if (x)
		goto retry;

	return fallback_alloc(cachep, flags);

done:
	return obj;
}

/**
 * kmem_cache_alloc_node - Allocate an object on the specified node
 * @cachep: The cache to allocate from.
 * @flags: See kmalloc().
 * @nodeid: node number of the target node.
 * @caller: return address of caller, used for debug information
 *
 * Identical to kmem_cache_alloc but it will allocate memory on the given
 * node, which can improve the performance for cpu bound structures.
 *
 * Fallback to other node is possible if __GFP_THISNODE is not set.
 */
static __always_inline void *
__cache_alloc_node(struct kmem_cache *cachep, gfp_t flags, int nodeid,
		   void *caller)
{
	unsigned long save_flags;
	void *ptr;
	int slab_node = numa_mem_id();

	flags &= gfp_allowed_mask;

	lockdep_trace_alloc(flags);

	if (slab_should_failslab(cachep, flags))
		return NULL;

	cache_alloc_debugcheck_before(cachep, flags);
	local_irq_save(save_flags);

	if (nodeid == -1)
		nodeid = slab_node;

	if (unlikely(!cachep->nodelists[nodeid])) {
		/* Node not bootstrapped yet */
		ptr = fallback_alloc(cachep, flags);
		goto out;
	}

	if (nodeid == slab_node) {
		/*
		 * Use the locally cached objects if possible.
		 * However ____cache_alloc does not allow fallback
		 * to other nodes. It may fail while we still have
		 * objects on other nodes available.
		 */
		ptr = ____cache_alloc(cachep, flags);
		if (ptr)
			goto out;
	}
	/* ___cache_alloc_node can fall back to other nodes */
	ptr = ____cache_alloc_node(cachep, flags, nodeid);
  out:
	local_irq_restore(save_flags);
	ptr = cache_alloc_debugcheck_after(cachep, flags, ptr, caller);
	kmemleak_alloc_recursive(ptr, obj_size(cachep), 1, cachep->flags,
				 flags);

	if (likely(ptr))
		kmemcheck_slab_alloc(cachep, flags, ptr, obj_size(cachep));

	if (unlikely((flags & __GFP_ZERO) && ptr))
		memset(ptr, 0, obj_size(cachep));

	return ptr;
}

static __always_inline void *
__do_cache_alloc(struct kmem_cache *cache, gfp_t flags)
{
	void *objp;

	if (unlikely(current->flags & (PF_SPREAD_SLAB | PF_MEMPOLICY))) {
		objp = alternate_node_alloc(cache, flags);
		if (objp)
			goto out;
	}
	objp = ____cache_alloc(cache, flags);

	/*
	 * We may just have run out of memory on the local node.
	 * ____cache_alloc_node() knows how to locate memory on other nodes
	 */
	if (!objp)
		objp = ____cache_alloc_node(cache, flags, numa_mem_id());

  out:
	return objp;
}
#else

static __always_inline void *
__do_cache_alloc(struct kmem_cache *cachep, gfp_t flags)
{
	return ____cache_alloc(cachep, flags);
}

#endif /* CONFIG_NUMA */

static __always_inline void *
__cache_alloc(struct kmem_cache *cachep, gfp_t flags, void *caller)
{
	unsigned long save_flags;
	void *objp;

	flags &= gfp_allowed_mask;

	lockdep_trace_alloc(flags);

	if (slab_should_failslab(cachep, flags))
		return NULL;

	cache_alloc_debugcheck_before(cachep, flags);
	local_irq_save(save_flags);
	objp = __do_cache_alloc(cachep, flags);
	local_irq_restore(save_flags);
	objp = cache_alloc_debugcheck_after(cachep, flags, objp, caller);
	kmemleak_alloc_recursive(objp, obj_size(cachep), 1, cachep->flags,
				 flags);
	prefetchw(objp);

	if (likely(objp))
		kmemcheck_slab_alloc(cachep, flags, objp, obj_size(cachep));

	if (unlikely((flags & __GFP_ZERO) && objp))
		memset(objp, 0, obj_size(cachep));

	return objp;
}

/*
 * Caller needs to acquire correct kmem_list's list_lock
 */
static void free_block(struct kmem_cache *cachep, void **objpp, int nr_objects,
		       int node)
{
	int i;
	struct kmem_list3 *l3;

	for (i = 0; i < nr_objects; i++) {
		void *objp = objpp[i];
		struct slab *slabp;

		slabp = virt_to_slab(objp);
		l3 = cachep->nodelists[node];
		list_del(&slabp->list);
		check_spinlock_acquired_node(cachep, node);
		check_slabp(cachep, slabp);
		slab_put_obj(cachep, slabp, objp, node);
		STATS_DEC_ACTIVE(cachep);
		l3->free_objects++;
		check_slabp(cachep, slabp);

		/* fixup slab chains */
		if (slabp->inuse == 0) {
			if (l3->free_objects > l3->free_limit) {
				l3->free_objects -= cachep->num;
				/* No need to drop any previously held
				 * lock here, even if we have a off-slab slab
				 * descriptor it is guaranteed to come from
				 * a different cache, refer to comments before
				 * alloc_slabmgmt.
				 */
				slab_destroy(cachep, slabp);
			} else {
				list_add(&slabp->list, &l3->slabs_free);
			}
		} else {
			/* Unconditionally move a slab to the end of the
			 * partial list on free - maximum time for the
			 * other objects to be freed, too.
			 */
			list_add_tail(&slabp->list, &l3->slabs_partial);
		}
	}
}

static void cache_flusharray(struct kmem_cache *cachep, struct array_cache *ac)
{
	int batchcount;
	struct kmem_list3 *l3;
	int node = numa_mem_id();

	batchcount = ac->batchcount;
#if DEBUG
	BUG_ON(!batchcount || batchcount > ac->avail);
#endif
	check_irq_off();
	l3 = cachep->nodelists[node];
	spin_lock(&l3->list_lock);
	if (l3->shared) {
		struct array_cache *shared_array = l3->shared;
		int max = shared_array->limit - shared_array->avail;
		if (max) {
			if (batchcount > max)
				batchcount = max;
			memcpy(&(shared_array->entry[shared_array->avail]),
			       ac->entry, sizeof(void *) * batchcount);
			shared_array->avail += batchcount;
			goto free_done;
		}
	}

	free_block(cachep, ac->entry, batchcount, node);
free_done:
#if STATS
	{
		int i = 0;
		struct list_head *p;

		p = l3->slabs_free.next;
		while (p != &(l3->slabs_free)) {
			struct slab *slabp;

			slabp = list_entry(p, struct slab, list);
			BUG_ON(slabp->inuse);

			i++;
			p = p->next;
		}
		STATS_SET_FREEABLE(cachep, i);
	}
#endif
	spin_unlock(&l3->list_lock);
	ac->avail -= batchcount;
	memmove(ac->entry, &(ac->entry[batchcount]), sizeof(void *)*ac->avail);
}

/*
 * Release an obj back to its cache. If the obj has a constructed state, it must
 * be in this state _before_ it is released.  Called with disabled ints.
 */
static inline void __cache_free(struct kmem_cache *cachep, void *objp)
{
	struct array_cache *ac = cpu_cache_get(cachep);

	check_irq_off();
	kmemleak_free_recursive(objp, cachep->flags);
	objp = cache_free_debugcheck(cachep, objp, __builtin_return_address(0));

	kmemcheck_slab_free(cachep, objp, obj_size(cachep));

	/*
	 * Skip calling cache_free_alien() when the platform is not numa.
	 * This will avoid cache misses that happen while accessing slabp (which
	 * is per page memory  reference) to get nodeid. Instead use a global
	 * variable to skip the call, which is mostly likely to be present in
	 * the cache.
	 */
	if (nr_online_nodes > 1 && cache_free_alien(cachep, objp))
		return;

	if (likely(ac->avail < ac->limit)) {
		STATS_INC_FREEHIT(cachep);
		ac->entry[ac->avail++] = objp;
		return;
	} else {
		STATS_INC_FREEMISS(cachep);
		cache_flusharray(cachep, ac);
		ac->entry[ac->avail++] = objp;
	}
}

/**
 * kmem_cache_alloc - Allocate an object
 * @cachep: The cache to allocate from.
 * @flags: See kmalloc().
 *
 * Allocate an object from this cache.  The flags are only relevant
 * if the cache has no available objects.
 */
void *kmem_cache_alloc(struct kmem_cache *cachep, gfp_t flags)
{
	void *ret = __cache_alloc(cachep, flags, __builtin_return_address(0));

	trace_kmem_cache_alloc(_RET_IP_, ret,
			       obj_size(cachep), cachep->buffer_size, flags);

	return ret;
}
EXPORT_SYMBOL(kmem_cache_alloc);

#ifdef CONFIG_TRACING
void *
kmem_cache_alloc_trace(size_t size, struct kmem_cache *cachep, gfp_t flags)
{
	void *ret;

<<<<<<< HEAD
/**
 * kmem_ptr_validate - check if an untrusted pointer might be a slab entry.
 * @cachep: the cache we're checking against
 * @ptr: pointer to validate
 *
 * This verifies that the untrusted pointer looks sane;
 * it is _not_ a guarantee that the pointer is actually
 * part of the slab cache in question, but it at least
 * validates that the pointer can be dereferenced and
 * looks half-way sane.
 *
 * Currently only used for dentry validation.
 */
int kmem_ptr_validate(struct kmem_cache *cachep, const void *ptr)
{
	unsigned long size = cachep->buffer_size;
	struct page *page;

	if (unlikely(!kern_ptr_validate(ptr, size)))
		goto out;
	page = virt_to_page(ptr);
	if (unlikely(!PageSlab(page)))
		goto out;
	if (unlikely(page_get_cache(page) != cachep))
		goto out;
	return 1;
out:
	return 0;
=======
	ret = __cache_alloc(cachep, flags, __builtin_return_address(0));

	trace_kmalloc(_RET_IP_, ret,
		      size, slab_buffer_size(cachep), flags);
	return ret;
>>>>>>> 3cbea436
}
EXPORT_SYMBOL(kmem_cache_alloc_trace);
#endif

#ifdef CONFIG_NUMA
void *kmem_cache_alloc_node(struct kmem_cache *cachep, gfp_t flags, int nodeid)
{
	void *ret = __cache_alloc_node(cachep, flags, nodeid,
				       __builtin_return_address(0));

	trace_kmem_cache_alloc_node(_RET_IP_, ret,
				    obj_size(cachep), cachep->buffer_size,
				    flags, nodeid);

	return ret;
}
EXPORT_SYMBOL(kmem_cache_alloc_node);

#ifdef CONFIG_TRACING
void *kmem_cache_alloc_node_trace(size_t size,
				  struct kmem_cache *cachep,
				  gfp_t flags,
				  int nodeid)
{
	void *ret;

	ret = __cache_alloc_node(cachep, flags, nodeid,
				  __builtin_return_address(0));
	trace_kmalloc_node(_RET_IP_, ret,
			   size, slab_buffer_size(cachep),
			   flags, nodeid);
	return ret;
}
EXPORT_SYMBOL(kmem_cache_alloc_node_trace);
#endif

static __always_inline void *
__do_kmalloc_node(size_t size, gfp_t flags, int node, void *caller)
{
	struct kmem_cache *cachep;

	cachep = kmem_find_general_cachep(size, flags);
	if (unlikely(ZERO_OR_NULL_PTR(cachep)))
		return cachep;
	return kmem_cache_alloc_node_trace(size, cachep, flags, node);
}

#if defined(CONFIG_DEBUG_SLAB) || defined(CONFIG_TRACING)
void *__kmalloc_node(size_t size, gfp_t flags, int node)
{
	return __do_kmalloc_node(size, flags, node,
			__builtin_return_address(0));
}
EXPORT_SYMBOL(__kmalloc_node);

void *__kmalloc_node_track_caller(size_t size, gfp_t flags,
		int node, unsigned long caller)
{
	return __do_kmalloc_node(size, flags, node, (void *)caller);
}
EXPORT_SYMBOL(__kmalloc_node_track_caller);
#else
void *__kmalloc_node(size_t size, gfp_t flags, int node)
{
	return __do_kmalloc_node(size, flags, node, NULL);
}
EXPORT_SYMBOL(__kmalloc_node);
#endif /* CONFIG_DEBUG_SLAB || CONFIG_TRACING */
#endif /* CONFIG_NUMA */

/**
 * __do_kmalloc - allocate memory
 * @size: how many bytes of memory are required.
 * @flags: the type of memory to allocate (see kmalloc).
 * @caller: function caller for debug tracking of the caller
 */
static __always_inline void *__do_kmalloc(size_t size, gfp_t flags,
					  void *caller)
{
	struct kmem_cache *cachep;
	void *ret;

	/* If you want to save a few bytes .text space: replace
	 * __ with kmem_.
	 * Then kmalloc uses the uninlined functions instead of the inline
	 * functions.
	 */
	cachep = __find_general_cachep(size, flags);
	if (unlikely(ZERO_OR_NULL_PTR(cachep)))
		return cachep;
	ret = __cache_alloc(cachep, flags, caller);

	trace_kmalloc((unsigned long) caller, ret,
		      size, cachep->buffer_size, flags);

	return ret;
}


#if defined(CONFIG_DEBUG_SLAB) || defined(CONFIG_TRACING)
void *__kmalloc(size_t size, gfp_t flags)
{
	return __do_kmalloc(size, flags, __builtin_return_address(0));
}
EXPORT_SYMBOL(__kmalloc);

void *__kmalloc_track_caller(size_t size, gfp_t flags, unsigned long caller)
{
	return __do_kmalloc(size, flags, (void *)caller);
}
EXPORT_SYMBOL(__kmalloc_track_caller);

#else
void *__kmalloc(size_t size, gfp_t flags)
{
	return __do_kmalloc(size, flags, NULL);
}
EXPORT_SYMBOL(__kmalloc);
#endif

/**
 * kmem_cache_free - Deallocate an object
 * @cachep: The cache the allocation was from.
 * @objp: The previously allocated object.
 *
 * Free an object which was previously allocated from this
 * cache.
 */
void kmem_cache_free(struct kmem_cache *cachep, void *objp)
{
	unsigned long flags;

	local_irq_save(flags);
	debug_check_no_locks_freed(objp, obj_size(cachep));
	if (!(cachep->flags & SLAB_DEBUG_OBJECTS))
		debug_check_no_obj_freed(objp, obj_size(cachep));
	__cache_free(cachep, objp);
	local_irq_restore(flags);

	trace_kmem_cache_free(_RET_IP_, objp);
}
EXPORT_SYMBOL(kmem_cache_free);

/**
 * kfree - free previously allocated memory
 * @objp: pointer returned by kmalloc.
 *
 * If @objp is NULL, no operation is performed.
 *
 * Don't free memory not originally allocated by kmalloc()
 * or you will run into trouble.
 */
void kfree(const void *objp)
{
	struct kmem_cache *c;
	unsigned long flags;

	trace_kfree(_RET_IP_, objp);

	if (unlikely(ZERO_OR_NULL_PTR(objp)))
		return;
	local_irq_save(flags);
	kfree_debugcheck(objp);
	c = virt_to_cache(objp);
	debug_check_no_locks_freed(objp, obj_size(c));
	debug_check_no_obj_freed(objp, obj_size(c));
	__cache_free(c, (void *)objp);
	local_irq_restore(flags);
}
EXPORT_SYMBOL(kfree);

unsigned int kmem_cache_size(struct kmem_cache *cachep)
{
	return obj_size(cachep);
}
EXPORT_SYMBOL(kmem_cache_size);

const char *kmem_cache_name(struct kmem_cache *cachep)
{
	return cachep->name;
}
EXPORT_SYMBOL_GPL(kmem_cache_name);

/*
 * This initializes kmem_list3 or resizes various caches for all nodes.
 */
static int alloc_kmemlist(struct kmem_cache *cachep, gfp_t gfp)
{
	int node;
	struct kmem_list3 *l3;
	struct array_cache *new_shared;
	struct array_cache **new_alien = NULL;

	for_each_online_node(node) {

                if (use_alien_caches) {
                        new_alien = alloc_alien_cache(node, cachep->limit, gfp);
                        if (!new_alien)
                                goto fail;
                }

		new_shared = NULL;
		if (cachep->shared) {
			new_shared = alloc_arraycache(node,
				cachep->shared*cachep->batchcount,
					0xbaadf00d, gfp);
			if (!new_shared) {
				free_alien_cache(new_alien);
				goto fail;
			}
		}

		l3 = cachep->nodelists[node];
		if (l3) {
			struct array_cache *shared = l3->shared;

			spin_lock_irq(&l3->list_lock);

			if (shared)
				free_block(cachep, shared->entry,
						shared->avail, node);

			l3->shared = new_shared;
			if (!l3->alien) {
				l3->alien = new_alien;
				new_alien = NULL;
			}
			l3->free_limit = (1 + nr_cpus_node(node)) *
					cachep->batchcount + cachep->num;
			spin_unlock_irq(&l3->list_lock);
			kfree(shared);
			free_alien_cache(new_alien);
			continue;
		}
		l3 = kmalloc_node(sizeof(struct kmem_list3), gfp, node);
		if (!l3) {
			free_alien_cache(new_alien);
			kfree(new_shared);
			goto fail;
		}

		kmem_list3_init(l3);
		l3->next_reap = jiffies + REAPTIMEOUT_LIST3 +
				((unsigned long)cachep) % REAPTIMEOUT_LIST3;
		l3->shared = new_shared;
		l3->alien = new_alien;
		l3->free_limit = (1 + nr_cpus_node(node)) *
					cachep->batchcount + cachep->num;
		cachep->nodelists[node] = l3;
	}
	return 0;

fail:
	if (!cachep->next.next) {
		/* Cache is not active yet. Roll back what we did */
		node--;
		while (node >= 0) {
			if (cachep->nodelists[node]) {
				l3 = cachep->nodelists[node];

				kfree(l3->shared);
				free_alien_cache(l3->alien);
				kfree(l3);
				cachep->nodelists[node] = NULL;
			}
			node--;
		}
	}
	return -ENOMEM;
}

struct ccupdate_struct {
	struct kmem_cache *cachep;
	struct array_cache *new[NR_CPUS];
};

static void do_ccupdate_local(void *info)
{
	struct ccupdate_struct *new = info;
	struct array_cache *old;

	check_irq_off();
	old = cpu_cache_get(new->cachep);

	new->cachep->array[smp_processor_id()] = new->new[smp_processor_id()];
	new->new[smp_processor_id()] = old;
}

/* Always called with the cache_chain_mutex held */
static int do_tune_cpucache(struct kmem_cache *cachep, int limit,
				int batchcount, int shared, gfp_t gfp)
{
	struct ccupdate_struct *new;
	int i;

	new = kzalloc(sizeof(*new), gfp);
	if (!new)
		return -ENOMEM;

	for_each_online_cpu(i) {
		new->new[i] = alloc_arraycache(cpu_to_mem(i), limit,
						batchcount, gfp);
		if (!new->new[i]) {
			for (i--; i >= 0; i--)
				kfree(new->new[i]);
			kfree(new);
			return -ENOMEM;
		}
	}
	new->cachep = cachep;

	on_each_cpu(do_ccupdate_local, (void *)new, 1);

	check_irq_on();
	cachep->batchcount = batchcount;
	cachep->limit = limit;
	cachep->shared = shared;

	for_each_online_cpu(i) {
		struct array_cache *ccold = new->new[i];
		if (!ccold)
			continue;
		spin_lock_irq(&cachep->nodelists[cpu_to_mem(i)]->list_lock);
		free_block(cachep, ccold->entry, ccold->avail, cpu_to_mem(i));
		spin_unlock_irq(&cachep->nodelists[cpu_to_mem(i)]->list_lock);
		kfree(ccold);
	}
	kfree(new);
	return alloc_kmemlist(cachep, gfp);
}

/* Called with cache_chain_mutex held always */
static int enable_cpucache(struct kmem_cache *cachep, gfp_t gfp)
{
	int err;
	int limit, shared;

	/*
	 * The head array serves three purposes:
	 * - create a LIFO ordering, i.e. return objects that are cache-warm
	 * - reduce the number of spinlock operations.
	 * - reduce the number of linked list operations on the slab and
	 *   bufctl chains: array operations are cheaper.
	 * The numbers are guessed, we should auto-tune as described by
	 * Bonwick.
	 */
	if (cachep->buffer_size > 131072)
		limit = 1;
	else if (cachep->buffer_size > PAGE_SIZE)
		limit = 8;
	else if (cachep->buffer_size > 1024)
		limit = 24;
	else if (cachep->buffer_size > 256)
		limit = 54;
	else
		limit = 120;

	/*
	 * CPU bound tasks (e.g. network routing) can exhibit cpu bound
	 * allocation behaviour: Most allocs on one cpu, most free operations
	 * on another cpu. For these cases, an efficient object passing between
	 * cpus is necessary. This is provided by a shared array. The array
	 * replaces Bonwick's magazine layer.
	 * On uniprocessor, it's functionally equivalent (but less efficient)
	 * to a larger limit. Thus disabled by default.
	 */
	shared = 0;
	if (cachep->buffer_size <= PAGE_SIZE && num_possible_cpus() > 1)
		shared = 8;

#if DEBUG
	/*
	 * With debugging enabled, large batchcount lead to excessively long
	 * periods with disabled local interrupts. Limit the batchcount
	 */
	if (limit > 32)
		limit = 32;
#endif
	err = do_tune_cpucache(cachep, limit, (limit + 1) / 2, shared, gfp);
	if (err)
		printk(KERN_ERR "enable_cpucache failed for %s, error %d.\n",
		       cachep->name, -err);
	return err;
}

/*
 * Drain an array if it contains any elements taking the l3 lock only if
 * necessary. Note that the l3 listlock also protects the array_cache
 * if drain_array() is used on the shared array.
 */
static void drain_array(struct kmem_cache *cachep, struct kmem_list3 *l3,
			 struct array_cache *ac, int force, int node)
{
	int tofree;

	if (!ac || !ac->avail)
		return;
	if (ac->touched && !force) {
		ac->touched = 0;
	} else {
		spin_lock_irq(&l3->list_lock);
		if (ac->avail) {
			tofree = force ? ac->avail : (ac->limit + 4) / 5;
			if (tofree > ac->avail)
				tofree = (ac->avail + 1) / 2;
			free_block(cachep, ac->entry, tofree, node);
			ac->avail -= tofree;
			memmove(ac->entry, &(ac->entry[tofree]),
				sizeof(void *) * ac->avail);
		}
		spin_unlock_irq(&l3->list_lock);
	}
}

/**
 * cache_reap - Reclaim memory from caches.
 * @w: work descriptor
 *
 * Called from workqueue/eventd every few seconds.
 * Purpose:
 * - clear the per-cpu caches for this CPU.
 * - return freeable pages to the main free memory pool.
 *
 * If we cannot acquire the cache chain mutex then just give up - we'll try
 * again on the next iteration.
 */
static void cache_reap(struct work_struct *w)
{
	struct kmem_cache *searchp;
	struct kmem_list3 *l3;
	int node = numa_mem_id();
	struct delayed_work *work = to_delayed_work(w);

	if (!mutex_trylock(&cache_chain_mutex))
		/* Give up. Setup the next iteration. */
		goto out;

	list_for_each_entry(searchp, &cache_chain, next) {
		check_irq_on();

		/*
		 * We only take the l3 lock if absolutely necessary and we
		 * have established with reasonable certainty that
		 * we can do some work if the lock was obtained.
		 */
		l3 = searchp->nodelists[node];

		reap_alien(searchp, l3);

		drain_array(searchp, l3, cpu_cache_get(searchp), 0, node);

		/*
		 * These are racy checks but it does not matter
		 * if we skip one check or scan twice.
		 */
		if (time_after(l3->next_reap, jiffies))
			goto next;

		l3->next_reap = jiffies + REAPTIMEOUT_LIST3;

		drain_array(searchp, l3, l3->shared, 0, node);

		if (l3->free_touched)
			l3->free_touched = 0;
		else {
			int freed;

			freed = drain_freelist(searchp, l3, (l3->free_limit +
				5 * searchp->num - 1) / (5 * searchp->num));
			STATS_ADD_REAPED(searchp, freed);
		}
next:
		cond_resched();
	}
	check_irq_on();
	mutex_unlock(&cache_chain_mutex);
	next_reap_node();
out:
	/* Set up the next iteration */
	schedule_delayed_work(work, round_jiffies_relative(REAPTIMEOUT_CPUC));
}

#ifdef CONFIG_SLABINFO

static void print_slabinfo_header(struct seq_file *m)
{
	/*
	 * Output format version, so at least we can change it
	 * without _too_ many complaints.
	 */
#if STATS
	seq_puts(m, "slabinfo - version: 2.1 (statistics)\n");
#else
	seq_puts(m, "slabinfo - version: 2.1\n");
#endif
	seq_puts(m, "# name            <active_objs> <num_objs> <objsize> "
		 "<objperslab> <pagesperslab>");
	seq_puts(m, " : tunables <limit> <batchcount> <sharedfactor>");
	seq_puts(m, " : slabdata <active_slabs> <num_slabs> <sharedavail>");
#if STATS
	seq_puts(m, " : globalstat <listallocs> <maxobjs> <grown> <reaped> "
		 "<error> <maxfreeable> <nodeallocs> <remotefrees> <alienoverflow>");
	seq_puts(m, " : cpustat <allochit> <allocmiss> <freehit> <freemiss>");
#endif
	seq_putc(m, '\n');
}

static void *s_start(struct seq_file *m, loff_t *pos)
{
	loff_t n = *pos;

	mutex_lock(&cache_chain_mutex);
	if (!n)
		print_slabinfo_header(m);

	return seq_list_start(&cache_chain, *pos);
}

static void *s_next(struct seq_file *m, void *p, loff_t *pos)
{
	return seq_list_next(p, &cache_chain, pos);
}

static void s_stop(struct seq_file *m, void *p)
{
	mutex_unlock(&cache_chain_mutex);
}

static int s_show(struct seq_file *m, void *p)
{
	struct kmem_cache *cachep = list_entry(p, struct kmem_cache, next);
	struct slab *slabp;
	unsigned long active_objs;
	unsigned long num_objs;
	unsigned long active_slabs = 0;
	unsigned long num_slabs, free_objects = 0, shared_avail = 0;
	const char *name;
	char *error = NULL;
	int node;
	struct kmem_list3 *l3;

	active_objs = 0;
	num_slabs = 0;
	for_each_online_node(node) {
		l3 = cachep->nodelists[node];
		if (!l3)
			continue;

		check_irq_on();
		spin_lock_irq(&l3->list_lock);

		list_for_each_entry(slabp, &l3->slabs_full, list) {
			if (slabp->inuse != cachep->num && !error)
				error = "slabs_full accounting error";
			active_objs += cachep->num;
			active_slabs++;
		}
		list_for_each_entry(slabp, &l3->slabs_partial, list) {
			if (slabp->inuse == cachep->num && !error)
				error = "slabs_partial inuse accounting error";
			if (!slabp->inuse && !error)
				error = "slabs_partial/inuse accounting error";
			active_objs += slabp->inuse;
			active_slabs++;
		}
		list_for_each_entry(slabp, &l3->slabs_free, list) {
			if (slabp->inuse && !error)
				error = "slabs_free/inuse accounting error";
			num_slabs++;
		}
		free_objects += l3->free_objects;
		if (l3->shared)
			shared_avail += l3->shared->avail;

		spin_unlock_irq(&l3->list_lock);
	}
	num_slabs += active_slabs;
	num_objs = num_slabs * cachep->num;
	if (num_objs - active_objs != free_objects && !error)
		error = "free_objects accounting error";

	name = cachep->name;
	if (error)
		printk(KERN_ERR "slab: cache %s error: %s\n", name, error);

	seq_printf(m, "%-17s %6lu %6lu %6u %4u %4d",
		   name, active_objs, num_objs, cachep->buffer_size,
		   cachep->num, (1 << cachep->gfporder));
	seq_printf(m, " : tunables %4u %4u %4u",
		   cachep->limit, cachep->batchcount, cachep->shared);
	seq_printf(m, " : slabdata %6lu %6lu %6lu",
		   active_slabs, num_slabs, shared_avail);
#if STATS
	{			/* list3 stats */
		unsigned long high = cachep->high_mark;
		unsigned long allocs = cachep->num_allocations;
		unsigned long grown = cachep->grown;
		unsigned long reaped = cachep->reaped;
		unsigned long errors = cachep->errors;
		unsigned long max_freeable = cachep->max_freeable;
		unsigned long node_allocs = cachep->node_allocs;
		unsigned long node_frees = cachep->node_frees;
		unsigned long overflows = cachep->node_overflow;

		seq_printf(m, " : globalstat %7lu %6lu %5lu %4lu "
			   "%4lu %4lu %4lu %4lu %4lu",
			   allocs, high, grown,
			   reaped, errors, max_freeable, node_allocs,
			   node_frees, overflows);
	}
	/* cpu stats */
	{
		unsigned long allochit = atomic_read(&cachep->allochit);
		unsigned long allocmiss = atomic_read(&cachep->allocmiss);
		unsigned long freehit = atomic_read(&cachep->freehit);
		unsigned long freemiss = atomic_read(&cachep->freemiss);

		seq_printf(m, " : cpustat %6lu %6lu %6lu %6lu",
			   allochit, allocmiss, freehit, freemiss);
	}
#endif
	seq_putc(m, '\n');
	return 0;
}

/*
 * slabinfo_op - iterator that generates /proc/slabinfo
 *
 * Output layout:
 * cache-name
 * num-active-objs
 * total-objs
 * object size
 * num-active-slabs
 * total-slabs
 * num-pages-per-slab
 * + further values on SMP and with statistics enabled
 */

static const struct seq_operations slabinfo_op = {
	.start = s_start,
	.next = s_next,
	.stop = s_stop,
	.show = s_show,
};

#define MAX_SLABINFO_WRITE 128
/**
 * slabinfo_write - Tuning for the slab allocator
 * @file: unused
 * @buffer: user buffer
 * @count: data length
 * @ppos: unused
 */
static ssize_t slabinfo_write(struct file *file, const char __user *buffer,
		       size_t count, loff_t *ppos)
{
	char kbuf[MAX_SLABINFO_WRITE + 1], *tmp;
	int limit, batchcount, shared, res;
	struct kmem_cache *cachep;

	if (count > MAX_SLABINFO_WRITE)
		return -EINVAL;
	if (copy_from_user(&kbuf, buffer, count))
		return -EFAULT;
	kbuf[MAX_SLABINFO_WRITE] = '\0';

	tmp = strchr(kbuf, ' ');
	if (!tmp)
		return -EINVAL;
	*tmp = '\0';
	tmp++;
	if (sscanf(tmp, " %d %d %d", &limit, &batchcount, &shared) != 3)
		return -EINVAL;

	/* Find the cache in the chain of caches. */
	mutex_lock(&cache_chain_mutex);
	res = -EINVAL;
	list_for_each_entry(cachep, &cache_chain, next) {
		if (!strcmp(cachep->name, kbuf)) {
			if (limit < 1 || batchcount < 1 ||
					batchcount > limit || shared < 0) {
				res = 0;
			} else {
				res = do_tune_cpucache(cachep, limit,
						       batchcount, shared,
						       GFP_KERNEL);
			}
			break;
		}
	}
	mutex_unlock(&cache_chain_mutex);
	if (res >= 0)
		res = count;
	return res;
}

static int slabinfo_open(struct inode *inode, struct file *file)
{
	return seq_open(file, &slabinfo_op);
}

static const struct file_operations proc_slabinfo_operations = {
	.open		= slabinfo_open,
	.read		= seq_read,
	.write		= slabinfo_write,
	.llseek		= seq_lseek,
	.release	= seq_release,
};

#ifdef CONFIG_DEBUG_SLAB_LEAK

static void *leaks_start(struct seq_file *m, loff_t *pos)
{
	mutex_lock(&cache_chain_mutex);
	return seq_list_start(&cache_chain, *pos);
}

static inline int add_caller(unsigned long *n, unsigned long v)
{
	unsigned long *p;
	int l;
	if (!v)
		return 1;
	l = n[1];
	p = n + 2;
	while (l) {
		int i = l/2;
		unsigned long *q = p + 2 * i;
		if (*q == v) {
			q[1]++;
			return 1;
		}
		if (*q > v) {
			l = i;
		} else {
			p = q + 2;
			l -= i + 1;
		}
	}
	if (++n[1] == n[0])
		return 0;
	memmove(p + 2, p, n[1] * 2 * sizeof(unsigned long) - ((void *)p - (void *)n));
	p[0] = v;
	p[1] = 1;
	return 1;
}

static void handle_slab(unsigned long *n, struct kmem_cache *c, struct slab *s)
{
	void *p;
	int i;
	if (n[0] == n[1])
		return;
	for (i = 0, p = s->s_mem; i < c->num; i++, p += c->buffer_size) {
		if (slab_bufctl(s)[i] != BUFCTL_ACTIVE)
			continue;
		if (!add_caller(n, (unsigned long)*dbg_userword(c, p)))
			return;
	}
}

static void show_symbol(struct seq_file *m, unsigned long address)
{
#ifdef CONFIG_KALLSYMS
	unsigned long offset, size;
	char modname[MODULE_NAME_LEN], name[KSYM_NAME_LEN];

	if (lookup_symbol_attrs(address, &size, &offset, modname, name) == 0) {
		seq_printf(m, "%s+%#lx/%#lx", name, offset, size);
		if (modname[0])
			seq_printf(m, " [%s]", modname);
		return;
	}
#endif
	seq_printf(m, "%p", (void *)address);
}

static int leaks_show(struct seq_file *m, void *p)
{
	struct kmem_cache *cachep = list_entry(p, struct kmem_cache, next);
	struct slab *slabp;
	struct kmem_list3 *l3;
	const char *name;
	unsigned long *n = m->private;
	int node;
	int i;

	if (!(cachep->flags & SLAB_STORE_USER))
		return 0;
	if (!(cachep->flags & SLAB_RED_ZONE))
		return 0;

	/* OK, we can do it */

	n[1] = 0;

	for_each_online_node(node) {
		l3 = cachep->nodelists[node];
		if (!l3)
			continue;

		check_irq_on();
		spin_lock_irq(&l3->list_lock);

		list_for_each_entry(slabp, &l3->slabs_full, list)
			handle_slab(n, cachep, slabp);
		list_for_each_entry(slabp, &l3->slabs_partial, list)
			handle_slab(n, cachep, slabp);
		spin_unlock_irq(&l3->list_lock);
	}
	name = cachep->name;
	if (n[0] == n[1]) {
		/* Increase the buffer size */
		mutex_unlock(&cache_chain_mutex);
		m->private = kzalloc(n[0] * 4 * sizeof(unsigned long), GFP_KERNEL);
		if (!m->private) {
			/* Too bad, we are really out */
			m->private = n;
			mutex_lock(&cache_chain_mutex);
			return -ENOMEM;
		}
		*(unsigned long *)m->private = n[0] * 2;
		kfree(n);
		mutex_lock(&cache_chain_mutex);
		/* Now make sure this entry will be retried */
		m->count = m->size;
		return 0;
	}
	for (i = 0; i < n[1]; i++) {
		seq_printf(m, "%s: %lu ", name, n[2*i+3]);
		show_symbol(m, n[2*i+2]);
		seq_putc(m, '\n');
	}

	return 0;
}

static const struct seq_operations slabstats_op = {
	.start = leaks_start,
	.next = s_next,
	.stop = s_stop,
	.show = leaks_show,
};

static int slabstats_open(struct inode *inode, struct file *file)
{
	unsigned long *n = kzalloc(PAGE_SIZE, GFP_KERNEL);
	int ret = -ENOMEM;
	if (n) {
		ret = seq_open(file, &slabstats_op);
		if (!ret) {
			struct seq_file *m = file->private_data;
			*n = PAGE_SIZE / (2 * sizeof(unsigned long));
			m->private = n;
			n = NULL;
		}
		kfree(n);
	}
	return ret;
}

static const struct file_operations proc_slabstats_operations = {
	.open		= slabstats_open,
	.read		= seq_read,
	.llseek		= seq_lseek,
	.release	= seq_release_private,
};
#endif

static int __init slab_proc_init(void)
{
	proc_create("slabinfo",S_IWUSR|S_IRUGO,NULL,&proc_slabinfo_operations);
#ifdef CONFIG_DEBUG_SLAB_LEAK
	proc_create("slab_allocators", 0, NULL, &proc_slabstats_operations);
#endif
	return 0;
}
module_init(slab_proc_init);
#endif

/**
 * ksize - get the actual amount of memory allocated for a given object
 * @objp: Pointer to the object
 *
 * kmalloc may internally round up allocations and return more memory
 * than requested. ksize() can be used to determine the actual amount of
 * memory allocated. The caller may use this additional memory, even though
 * a smaller amount of memory was initially specified with the kmalloc call.
 * The caller must guarantee that objp points to a valid object previously
 * allocated with either kmalloc() or kmem_cache_alloc(). The object
 * must not be freed during the duration of the call.
 */
size_t ksize(const void *objp)
{
	BUG_ON(!objp);
	if (unlikely(objp == ZERO_SIZE_PTR))
		return 0;

	return obj_size(virt_to_cache(objp));
}
EXPORT_SYMBOL(ksize);<|MERGE_RESOLUTION|>--- conflicted
+++ resolved
@@ -3658,42 +3658,11 @@
 {
 	void *ret;
 
-<<<<<<< HEAD
-/**
- * kmem_ptr_validate - check if an untrusted pointer might be a slab entry.
- * @cachep: the cache we're checking against
- * @ptr: pointer to validate
- *
- * This verifies that the untrusted pointer looks sane;
- * it is _not_ a guarantee that the pointer is actually
- * part of the slab cache in question, but it at least
- * validates that the pointer can be dereferenced and
- * looks half-way sane.
- *
- * Currently only used for dentry validation.
- */
-int kmem_ptr_validate(struct kmem_cache *cachep, const void *ptr)
-{
-	unsigned long size = cachep->buffer_size;
-	struct page *page;
-
-	if (unlikely(!kern_ptr_validate(ptr, size)))
-		goto out;
-	page = virt_to_page(ptr);
-	if (unlikely(!PageSlab(page)))
-		goto out;
-	if (unlikely(page_get_cache(page) != cachep))
-		goto out;
-	return 1;
-out:
-	return 0;
-=======
 	ret = __cache_alloc(cachep, flags, __builtin_return_address(0));
 
 	trace_kmalloc(_RET_IP_, ret,
 		      size, slab_buffer_size(cachep), flags);
 	return ret;
->>>>>>> 3cbea436
 }
 EXPORT_SYMBOL(kmem_cache_alloc_trace);
 #endif
