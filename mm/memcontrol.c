/* memcontrol.c - Memory Controller
 *
 * Copyright IBM Corporation, 2007
 * Author Balbir Singh <balbir@linux.vnet.ibm.com>
 *
 * Copyright 2007 OpenVZ SWsoft Inc
 * Author: Pavel Emelianov <xemul@openvz.org>
 *
 * Memory thresholds
 * Copyright (C) 2009 Nokia Corporation
 * Author: Kirill A. Shutemov
 *
 * Kernel Memory Controller
 * Copyright (C) 2012 Parallels Inc. and Google Inc.
 * Authors: Glauber Costa and Suleiman Souhlal
 *
 * This program is free software; you can redistribute it and/or modify
 * it under the terms of the GNU General Public License as published by
 * the Free Software Foundation; either version 2 of the License, or
 * (at your option) any later version.
 *
 * This program is distributed in the hope that it will be useful,
 * but WITHOUT ANY WARRANTY; without even the implied warranty of
 * MERCHANTABILITY or FITNESS FOR A PARTICULAR PURPOSE.  See the
 * GNU General Public License for more details.
 */

#include <linux/page_counter.h>
#include <linux/memcontrol.h>
#include <linux/cgroup.h>
#include <linux/mm.h>
#include <linux/hugetlb.h>
#include <linux/pagemap.h>
#include <linux/smp.h>
#include <linux/page-flags.h>
#include <linux/backing-dev.h>
#include <linux/bit_spinlock.h>
#include <linux/rcupdate.h>
#include <linux/limits.h>
#include <linux/export.h>
#include <linux/mutex.h>
#include <linux/rbtree.h>
#include <linux/slab.h>
#include <linux/swap.h>
#include <linux/swapops.h>
#include <linux/spinlock.h>
#include <linux/eventfd.h>
#include <linux/poll.h>
#include <linux/sort.h>
#include <linux/fs.h>
#include <linux/seq_file.h>
#include <linux/vmpressure.h>
#include <linux/mm_inline.h>
#include <linux/swap_cgroup.h>
#include <linux/cpu.h>
#include <linux/oom.h>
#include <linux/lockdep.h>
#include <linux/file.h>
#include "internal.h"
#include <net/sock.h>
#include <net/ip.h>
#include <net/tcp_memcontrol.h>
#include "slab.h"

#include <asm/uaccess.h>

#include <trace/events/vmscan.h>

struct cgroup_subsys memory_cgrp_subsys __read_mostly;
EXPORT_SYMBOL(memory_cgrp_subsys);

#define MEM_CGROUP_RECLAIM_RETRIES	5
static struct mem_cgroup *root_mem_cgroup __read_mostly;

/* Whether the swap controller is active */
#ifdef CONFIG_MEMCG_SWAP
int do_swap_account __read_mostly;
#else
#define do_swap_account		0
#endif

static const char * const mem_cgroup_stat_names[] = {
	"cache",
	"rss",
	"rss_huge",
	"mapped_file",
	"writeback",
	"swap",
};

static const char * const mem_cgroup_events_names[] = {
	"pgpgin",
	"pgpgout",
	"pgfault",
	"pgmajfault",
};

static const char * const mem_cgroup_lru_names[] = {
	"inactive_anon",
	"active_anon",
	"inactive_file",
	"active_file",
	"unevictable",
};

/*
 * Per memcg event counter is incremented at every pagein/pageout. With THP,
 * it will be incremated by the number of pages. This counter is used for
 * for trigger some periodic events. This is straightforward and better
 * than using jiffies etc. to handle periodic memcg event.
 */
enum mem_cgroup_events_target {
	MEM_CGROUP_TARGET_THRESH,
	MEM_CGROUP_TARGET_SOFTLIMIT,
	MEM_CGROUP_TARGET_NUMAINFO,
	MEM_CGROUP_NTARGETS,
};
#define THRESHOLDS_EVENTS_TARGET 128
#define SOFTLIMIT_EVENTS_TARGET 1024
#define NUMAINFO_EVENTS_TARGET	1024

struct mem_cgroup_stat_cpu {
	long count[MEM_CGROUP_STAT_NSTATS];
	unsigned long events[MEMCG_NR_EVENTS];
	unsigned long nr_page_events;
	unsigned long targets[MEM_CGROUP_NTARGETS];
};

struct reclaim_iter {
	struct mem_cgroup *position;
	/* scan generation, increased every round-trip */
	unsigned int generation;
};

/*
 * per-zone information in memory controller.
 */
struct mem_cgroup_per_zone {
	struct lruvec		lruvec;
	unsigned long		lru_size[NR_LRU_LISTS];

	struct reclaim_iter	iter[DEF_PRIORITY + 1];

	struct rb_node		tree_node;	/* RB tree node */
	unsigned long		usage_in_excess;/* Set to the value by which */
						/* the soft limit is exceeded*/
	bool			on_tree;
	struct mem_cgroup	*memcg;		/* Back pointer, we cannot */
						/* use container_of	   */
};

struct mem_cgroup_per_node {
	struct mem_cgroup_per_zone zoneinfo[MAX_NR_ZONES];
};

/*
 * Cgroups above their limits are maintained in a RB-Tree, independent of
 * their hierarchy representation
 */

struct mem_cgroup_tree_per_zone {
	struct rb_root rb_root;
	spinlock_t lock;
};

struct mem_cgroup_tree_per_node {
	struct mem_cgroup_tree_per_zone rb_tree_per_zone[MAX_NR_ZONES];
};

struct mem_cgroup_tree {
	struct mem_cgroup_tree_per_node *rb_tree_per_node[MAX_NUMNODES];
};

static struct mem_cgroup_tree soft_limit_tree __read_mostly;

struct mem_cgroup_threshold {
	struct eventfd_ctx *eventfd;
	unsigned long threshold;
};

/* For threshold */
struct mem_cgroup_threshold_ary {
	/* An array index points to threshold just below or equal to usage. */
	int current_threshold;
	/* Size of entries[] */
	unsigned int size;
	/* Array of thresholds */
	struct mem_cgroup_threshold entries[0];
};

struct mem_cgroup_thresholds {
	/* Primary thresholds array */
	struct mem_cgroup_threshold_ary *primary;
	/*
	 * Spare threshold array.
	 * This is needed to make mem_cgroup_unregister_event() "never fail".
	 * It must be able to store at least primary->size - 1 entries.
	 */
	struct mem_cgroup_threshold_ary *spare;
};

/* for OOM */
struct mem_cgroup_eventfd_list {
	struct list_head list;
	struct eventfd_ctx *eventfd;
};

/*
 * cgroup_event represents events which userspace want to receive.
 */
struct mem_cgroup_event {
	/*
	 * memcg which the event belongs to.
	 */
	struct mem_cgroup *memcg;
	/*
	 * eventfd to signal userspace about the event.
	 */
	struct eventfd_ctx *eventfd;
	/*
	 * Each of these stored in a list by the cgroup.
	 */
	struct list_head list;
	/*
	 * register_event() callback will be used to add new userspace
	 * waiter for changes related to this event.  Use eventfd_signal()
	 * on eventfd to send notification to userspace.
	 */
	int (*register_event)(struct mem_cgroup *memcg,
			      struct eventfd_ctx *eventfd, const char *args);
	/*
	 * unregister_event() callback will be called when userspace closes
	 * the eventfd or on cgroup removing.  This callback must be set,
	 * if you want provide notification functionality.
	 */
	void (*unregister_event)(struct mem_cgroup *memcg,
				 struct eventfd_ctx *eventfd);
	/*
	 * All fields below needed to unregister event when
	 * userspace closes eventfd.
	 */
	poll_table pt;
	wait_queue_head_t *wqh;
	wait_queue_t wait;
	struct work_struct remove;
};

static void mem_cgroup_threshold(struct mem_cgroup *memcg);
static void mem_cgroup_oom_notify(struct mem_cgroup *memcg);

/*
 * The memory controller data structure. The memory controller controls both
 * page cache and RSS per cgroup. We would eventually like to provide
 * statistics based on the statistics developed by Rik Van Riel for clock-pro,
 * to help the administrator determine what knobs to tune.
 *
 * TODO: Add a water mark for the memory controller. Reclaim will begin when
 * we hit the water mark. May be even add a low water mark, such that
 * no reclaim occurs from a cgroup at it's low water mark, this is
 * a feature that will be implemented much later in the future.
 */
struct mem_cgroup {
	struct cgroup_subsys_state css;

	/* Accounted resources */
	struct page_counter memory;
	struct page_counter memsw;
	struct page_counter kmem;

	/* Normal memory consumption range */
	unsigned long low;
	unsigned long high;

	unsigned long soft_limit;

	/* vmpressure notifications */
	struct vmpressure vmpressure;

	/* css_online() has been completed */
	int initialized;

	/*
	 * Should the accounting and control be hierarchical, per subtree?
	 */
	bool use_hierarchy;

	bool		oom_lock;
	atomic_t	under_oom;
	atomic_t	oom_wakeups;

	int	swappiness;
	/* OOM-Killer disable */
	int		oom_kill_disable;

	/* protect arrays of thresholds */
	struct mutex thresholds_lock;

	/* thresholds for memory usage. RCU-protected */
	struct mem_cgroup_thresholds thresholds;

	/* thresholds for mem+swap usage. RCU-protected */
	struct mem_cgroup_thresholds memsw_thresholds;

	/* For oom notifier event fd */
	struct list_head oom_notify;

	/*
	 * Should we move charges of a task when a task is moved into this
	 * mem_cgroup ? And what type of charges should we move ?
	 */
	unsigned long move_charge_at_immigrate;
	/*
	 * set > 0 if pages under this cgroup are moving to other cgroup.
	 */
	atomic_t		moving_account;
	/* taken only while moving_account > 0 */
	spinlock_t		move_lock;
	struct task_struct	*move_lock_task;
	unsigned long		move_lock_flags;
	/*
	 * percpu counter.
	 */
	struct mem_cgroup_stat_cpu __percpu *stat;
	/*
	 * used when a cpu is offlined or other synchronizations
	 * See mem_cgroup_read_stat().
	 */
	struct mem_cgroup_stat_cpu nocpu_base;
	spinlock_t pcp_counter_lock;

#if defined(CONFIG_MEMCG_KMEM) && defined(CONFIG_INET)
	struct cg_proto tcp_mem;
#endif
#if defined(CONFIG_MEMCG_KMEM)
<<<<<<< HEAD
        /* Index in the kmem_cache->memcg_params->memcg_caches array */
=======
        /* Index in the kmem_cache->memcg_params.memcg_caches array */
>>>>>>> d07b956c
	int kmemcg_id;
	bool kmem_acct_activated;
	bool kmem_acct_active;
#endif

	int last_scanned_node;
#if MAX_NUMNODES > 1
	nodemask_t	scan_nodes;
	atomic_t	numainfo_events;
	atomic_t	numainfo_updating;
#endif

	/* List of events which userspace want to receive */
	struct list_head event_list;
	spinlock_t event_list_lock;

	struct mem_cgroup_per_node *nodeinfo[0];
	/* WARNING: nodeinfo must be the last member here */
};

#ifdef CONFIG_MEMCG_KMEM
bool memcg_kmem_is_active(struct mem_cgroup *memcg)
{
	return memcg->kmem_acct_active;
}
#endif

/* Stuffs for move charges at task migration. */
/*
 * Types of charges to be moved.
 */
#define MOVE_ANON	0x1U
#define MOVE_FILE	0x2U
#define MOVE_MASK	(MOVE_ANON | MOVE_FILE)

/* "mc" and its members are protected by cgroup_mutex */
static struct move_charge_struct {
	spinlock_t	  lock; /* for from, to */
	struct mem_cgroup *from;
	struct mem_cgroup *to;
	unsigned long flags;
	unsigned long precharge;
	unsigned long moved_charge;
	unsigned long moved_swap;
	struct task_struct *moving_task;	/* a task moving charges */
	wait_queue_head_t waitq;		/* a waitq for other context */
} mc = {
	.lock = __SPIN_LOCK_UNLOCKED(mc.lock),
	.waitq = __WAIT_QUEUE_HEAD_INITIALIZER(mc.waitq),
};

/*
 * Maximum loops in mem_cgroup_hierarchical_reclaim(), used for soft
 * limit reclaim to prevent infinite loops, if they ever occur.
 */
#define	MEM_CGROUP_MAX_RECLAIM_LOOPS		100
#define	MEM_CGROUP_MAX_SOFT_LIMIT_RECLAIM_LOOPS	2

enum charge_type {
	MEM_CGROUP_CHARGE_TYPE_CACHE = 0,
	MEM_CGROUP_CHARGE_TYPE_ANON,
	MEM_CGROUP_CHARGE_TYPE_SWAPOUT,	/* for accounting swapcache */
	MEM_CGROUP_CHARGE_TYPE_DROP,	/* a page was unused swap cache */
	NR_CHARGE_TYPE,
};

/* for encoding cft->private value on file */
enum res_type {
	_MEM,
	_MEMSWAP,
	_OOM_TYPE,
	_KMEM,
};

#define MEMFILE_PRIVATE(x, val)	((x) << 16 | (val))
#define MEMFILE_TYPE(val)	((val) >> 16 & 0xffff)
#define MEMFILE_ATTR(val)	((val) & 0xffff)
/* Used for OOM nofiier */
#define OOM_CONTROL		(0)

/*
 * The memcg_create_mutex will be held whenever a new cgroup is created.
 * As a consequence, any change that needs to protect against new child cgroups
 * appearing has to hold it as well.
 */
static DEFINE_MUTEX(memcg_create_mutex);

struct mem_cgroup *mem_cgroup_from_css(struct cgroup_subsys_state *s)
{
	return s ? container_of(s, struct mem_cgroup, css) : NULL;
}

/* Some nice accessors for the vmpressure. */
struct vmpressure *memcg_to_vmpressure(struct mem_cgroup *memcg)
{
	if (!memcg)
		memcg = root_mem_cgroup;
	return &memcg->vmpressure;
}

struct cgroup_subsys_state *vmpressure_to_css(struct vmpressure *vmpr)
{
	return &container_of(vmpr, struct mem_cgroup, vmpressure)->css;
}

static inline bool mem_cgroup_is_root(struct mem_cgroup *memcg)
{
	return (memcg == root_mem_cgroup);
}

/*
 * We restrict the id in the range of [1, 65535], so it can fit into
 * an unsigned short.
 */
#define MEM_CGROUP_ID_MAX	USHRT_MAX

static inline unsigned short mem_cgroup_id(struct mem_cgroup *memcg)
{
	return memcg->css.id;
}

static inline struct mem_cgroup *mem_cgroup_from_id(unsigned short id)
{
	struct cgroup_subsys_state *css;

	css = css_from_id(id, &memory_cgrp_subsys);
	return mem_cgroup_from_css(css);
}

/* Writing them here to avoid exposing memcg's inner layout */
#if defined(CONFIG_INET) && defined(CONFIG_MEMCG_KMEM)

void sock_update_memcg(struct sock *sk)
{
	if (mem_cgroup_sockets_enabled) {
		struct mem_cgroup *memcg;
		struct cg_proto *cg_proto;

		BUG_ON(!sk->sk_prot->proto_cgroup);

		/* Socket cloning can throw us here with sk_cgrp already
		 * filled. It won't however, necessarily happen from
		 * process context. So the test for root memcg given
		 * the current task's memcg won't help us in this case.
		 *
		 * Respecting the original socket's memcg is a better
		 * decision in this case.
		 */
		if (sk->sk_cgrp) {
			BUG_ON(mem_cgroup_is_root(sk->sk_cgrp->memcg));
			css_get(&sk->sk_cgrp->memcg->css);
			return;
		}

		rcu_read_lock();
		memcg = mem_cgroup_from_task(current);
		cg_proto = sk->sk_prot->proto_cgroup(memcg);
		if (!mem_cgroup_is_root(memcg) &&
		    memcg_proto_active(cg_proto) &&
		    css_tryget_online(&memcg->css)) {
			sk->sk_cgrp = cg_proto;
		}
		rcu_read_unlock();
	}
}
EXPORT_SYMBOL(sock_update_memcg);

void sock_release_memcg(struct sock *sk)
{
	if (mem_cgroup_sockets_enabled && sk->sk_cgrp) {
		struct mem_cgroup *memcg;
		WARN_ON(!sk->sk_cgrp->memcg);
		memcg = sk->sk_cgrp->memcg;
		css_put(&sk->sk_cgrp->memcg->css);
	}
}

struct cg_proto *tcp_proto_cgroup(struct mem_cgroup *memcg)
{
	if (!memcg || mem_cgroup_is_root(memcg))
		return NULL;

	return &memcg->tcp_mem;
}
EXPORT_SYMBOL(tcp_proto_cgroup);

#endif

#ifdef CONFIG_MEMCG_KMEM
/*
 * This will be the memcg's index in each cache's ->memcg_params.memcg_caches.
 * The main reason for not using cgroup id for this:
 *  this works better in sparse environments, where we have a lot of memcgs,
 *  but only a few kmem-limited. Or also, if we have, for instance, 200
 *  memcgs, and none but the 200th is kmem-limited, we'd have to have a
 *  200 entry array for that.
 *
 * The current size of the caches array is stored in memcg_nr_cache_ids. It
 * will double each time we have to increase it.
 */
static DEFINE_IDA(memcg_cache_ida);
int memcg_nr_cache_ids;

/* Protects memcg_nr_cache_ids */
static DECLARE_RWSEM(memcg_cache_ids_sem);

void memcg_get_cache_ids(void)
{
	down_read(&memcg_cache_ids_sem);
}

void memcg_put_cache_ids(void)
{
	up_read(&memcg_cache_ids_sem);
}

/*
 * MIN_SIZE is different than 1, because we would like to avoid going through
 * the alloc/free process all the time. In a small machine, 4 kmem-limited
 * cgroups is a reasonable guess. In the future, it could be a parameter or
 * tunable, but that is strictly not necessary.
 *
 * MAX_SIZE should be as large as the number of cgrp_ids. Ideally, we could get
 * this constant directly from cgroup, but it is understandable that this is
 * better kept as an internal representation in cgroup.c. In any case, the
 * cgrp_id space is not getting any smaller, and we don't have to necessarily
 * increase ours as well if it increases.
 */
#define MEMCG_CACHES_MIN_SIZE 4
#define MEMCG_CACHES_MAX_SIZE MEM_CGROUP_ID_MAX

/*
 * A lot of the calls to the cache allocation functions are expected to be
 * inlined by the compiler. Since the calls to memcg_kmem_get_cache are
 * conditional to this static branch, we'll have to allow modules that does
 * kmem_cache_alloc and the such to see this symbol as well
 */
struct static_key memcg_kmem_enabled_key;
EXPORT_SYMBOL(memcg_kmem_enabled_key);

#endif /* CONFIG_MEMCG_KMEM */

static struct mem_cgroup_per_zone *
mem_cgroup_zone_zoneinfo(struct mem_cgroup *memcg, struct zone *zone)
{
	int nid = zone_to_nid(zone);
	int zid = zone_idx(zone);

	return &memcg->nodeinfo[nid]->zoneinfo[zid];
}

struct cgroup_subsys_state *mem_cgroup_css(struct mem_cgroup *memcg)
{
	return &memcg->css;
}

static struct mem_cgroup_per_zone *
mem_cgroup_page_zoneinfo(struct mem_cgroup *memcg, struct page *page)
{
	int nid = page_to_nid(page);
	int zid = page_zonenum(page);

	return &memcg->nodeinfo[nid]->zoneinfo[zid];
}

static struct mem_cgroup_tree_per_zone *
soft_limit_tree_node_zone(int nid, int zid)
{
	return &soft_limit_tree.rb_tree_per_node[nid]->rb_tree_per_zone[zid];
}

static struct mem_cgroup_tree_per_zone *
soft_limit_tree_from_page(struct page *page)
{
	int nid = page_to_nid(page);
	int zid = page_zonenum(page);

	return &soft_limit_tree.rb_tree_per_node[nid]->rb_tree_per_zone[zid];
}

static void __mem_cgroup_insert_exceeded(struct mem_cgroup_per_zone *mz,
					 struct mem_cgroup_tree_per_zone *mctz,
					 unsigned long new_usage_in_excess)
{
	struct rb_node **p = &mctz->rb_root.rb_node;
	struct rb_node *parent = NULL;
	struct mem_cgroup_per_zone *mz_node;

	if (mz->on_tree)
		return;

	mz->usage_in_excess = new_usage_in_excess;
	if (!mz->usage_in_excess)
		return;
	while (*p) {
		parent = *p;
		mz_node = rb_entry(parent, struct mem_cgroup_per_zone,
					tree_node);
		if (mz->usage_in_excess < mz_node->usage_in_excess)
			p = &(*p)->rb_left;
		/*
		 * We can't avoid mem cgroups that are over their soft
		 * limit by the same amount
		 */
		else if (mz->usage_in_excess >= mz_node->usage_in_excess)
			p = &(*p)->rb_right;
	}
	rb_link_node(&mz->tree_node, parent, p);
	rb_insert_color(&mz->tree_node, &mctz->rb_root);
	mz->on_tree = true;
}

static void __mem_cgroup_remove_exceeded(struct mem_cgroup_per_zone *mz,
					 struct mem_cgroup_tree_per_zone *mctz)
{
	if (!mz->on_tree)
		return;
	rb_erase(&mz->tree_node, &mctz->rb_root);
	mz->on_tree = false;
}

static void mem_cgroup_remove_exceeded(struct mem_cgroup_per_zone *mz,
				       struct mem_cgroup_tree_per_zone *mctz)
{
	unsigned long flags;

	spin_lock_irqsave(&mctz->lock, flags);
	__mem_cgroup_remove_exceeded(mz, mctz);
	spin_unlock_irqrestore(&mctz->lock, flags);
}

static unsigned long soft_limit_excess(struct mem_cgroup *memcg)
{
	unsigned long nr_pages = page_counter_read(&memcg->memory);
	unsigned long soft_limit = ACCESS_ONCE(memcg->soft_limit);
	unsigned long excess = 0;

	if (nr_pages > soft_limit)
		excess = nr_pages - soft_limit;

	return excess;
}

static void mem_cgroup_update_tree(struct mem_cgroup *memcg, struct page *page)
{
	unsigned long excess;
	struct mem_cgroup_per_zone *mz;
	struct mem_cgroup_tree_per_zone *mctz;

	mctz = soft_limit_tree_from_page(page);
	/*
	 * Necessary to update all ancestors when hierarchy is used.
	 * because their event counter is not touched.
	 */
	for (; memcg; memcg = parent_mem_cgroup(memcg)) {
		mz = mem_cgroup_page_zoneinfo(memcg, page);
		excess = soft_limit_excess(memcg);
		/*
		 * We have to update the tree if mz is on RB-tree or
		 * mem is over its softlimit.
		 */
		if (excess || mz->on_tree) {
			unsigned long flags;

			spin_lock_irqsave(&mctz->lock, flags);
			/* if on-tree, remove it */
			if (mz->on_tree)
				__mem_cgroup_remove_exceeded(mz, mctz);
			/*
			 * Insert again. mz->usage_in_excess will be updated.
			 * If excess is 0, no tree ops.
			 */
			__mem_cgroup_insert_exceeded(mz, mctz, excess);
			spin_unlock_irqrestore(&mctz->lock, flags);
		}
	}
}

static void mem_cgroup_remove_from_trees(struct mem_cgroup *memcg)
{
	struct mem_cgroup_tree_per_zone *mctz;
	struct mem_cgroup_per_zone *mz;
	int nid, zid;

	for_each_node(nid) {
		for (zid = 0; zid < MAX_NR_ZONES; zid++) {
			mz = &memcg->nodeinfo[nid]->zoneinfo[zid];
			mctz = soft_limit_tree_node_zone(nid, zid);
			mem_cgroup_remove_exceeded(mz, mctz);
		}
	}
}

static struct mem_cgroup_per_zone *
__mem_cgroup_largest_soft_limit_node(struct mem_cgroup_tree_per_zone *mctz)
{
	struct rb_node *rightmost = NULL;
	struct mem_cgroup_per_zone *mz;

retry:
	mz = NULL;
	rightmost = rb_last(&mctz->rb_root);
	if (!rightmost)
		goto done;		/* Nothing to reclaim from */

	mz = rb_entry(rightmost, struct mem_cgroup_per_zone, tree_node);
	/*
	 * Remove the node now but someone else can add it back,
	 * we will to add it back at the end of reclaim to its correct
	 * position in the tree.
	 */
	__mem_cgroup_remove_exceeded(mz, mctz);
	if (!soft_limit_excess(mz->memcg) ||
	    !css_tryget_online(&mz->memcg->css))
		goto retry;
done:
	return mz;
}

static struct mem_cgroup_per_zone *
mem_cgroup_largest_soft_limit_node(struct mem_cgroup_tree_per_zone *mctz)
{
	struct mem_cgroup_per_zone *mz;

	spin_lock_irq(&mctz->lock);
	mz = __mem_cgroup_largest_soft_limit_node(mctz);
	spin_unlock_irq(&mctz->lock);
	return mz;
}

/*
 * Implementation Note: reading percpu statistics for memcg.
 *
 * Both of vmstat[] and percpu_counter has threshold and do periodic
 * synchronization to implement "quick" read. There are trade-off between
 * reading cost and precision of value. Then, we may have a chance to implement
 * a periodic synchronizion of counter in memcg's counter.
 *
 * But this _read() function is used for user interface now. The user accounts
 * memory usage by memory cgroup and he _always_ requires exact value because
 * he accounts memory. Even if we provide quick-and-fuzzy read, we always
 * have to visit all online cpus and make sum. So, for now, unnecessary
 * synchronization is not implemented. (just implemented for cpu hotplug)
 *
 * If there are kernel internal actions which can make use of some not-exact
 * value, and reading all cpu value can be performance bottleneck in some
 * common workload, threashold and synchonization as vmstat[] should be
 * implemented.
 */
static long mem_cgroup_read_stat(struct mem_cgroup *memcg,
				 enum mem_cgroup_stat_index idx)
{
	long val = 0;
	int cpu;

	get_online_cpus();
	for_each_online_cpu(cpu)
		val += per_cpu(memcg->stat->count[idx], cpu);
#ifdef CONFIG_HOTPLUG_CPU
	spin_lock(&memcg->pcp_counter_lock);
	val += memcg->nocpu_base.count[idx];
	spin_unlock(&memcg->pcp_counter_lock);
#endif
	put_online_cpus();
	return val;
}

static unsigned long mem_cgroup_read_events(struct mem_cgroup *memcg,
					    enum mem_cgroup_events_index idx)
{
	unsigned long val = 0;
	int cpu;

	get_online_cpus();
	for_each_online_cpu(cpu)
		val += per_cpu(memcg->stat->events[idx], cpu);
#ifdef CONFIG_HOTPLUG_CPU
	spin_lock(&memcg->pcp_counter_lock);
	val += memcg->nocpu_base.events[idx];
	spin_unlock(&memcg->pcp_counter_lock);
#endif
	put_online_cpus();
	return val;
}

static void mem_cgroup_charge_statistics(struct mem_cgroup *memcg,
					 struct page *page,
					 int nr_pages)
{
	/*
	 * Here, RSS means 'mapped anon' and anon's SwapCache. Shmem/tmpfs is
	 * counted as CACHE even if it's on ANON LRU.
	 */
	if (PageAnon(page))
		__this_cpu_add(memcg->stat->count[MEM_CGROUP_STAT_RSS],
				nr_pages);
	else
		__this_cpu_add(memcg->stat->count[MEM_CGROUP_STAT_CACHE],
				nr_pages);

	if (PageTransHuge(page))
		__this_cpu_add(memcg->stat->count[MEM_CGROUP_STAT_RSS_HUGE],
				nr_pages);

	/* pagein of a big page is an event. So, ignore page size */
	if (nr_pages > 0)
		__this_cpu_inc(memcg->stat->events[MEM_CGROUP_EVENTS_PGPGIN]);
	else {
		__this_cpu_inc(memcg->stat->events[MEM_CGROUP_EVENTS_PGPGOUT]);
		nr_pages = -nr_pages; /* for event */
	}

	__this_cpu_add(memcg->stat->nr_page_events, nr_pages);
}

unsigned long mem_cgroup_get_lru_size(struct lruvec *lruvec, enum lru_list lru)
{
	struct mem_cgroup_per_zone *mz;

	mz = container_of(lruvec, struct mem_cgroup_per_zone, lruvec);
	return mz->lru_size[lru];
}

static unsigned long mem_cgroup_node_nr_lru_pages(struct mem_cgroup *memcg,
						  int nid,
						  unsigned int lru_mask)
{
	unsigned long nr = 0;
	int zid;

	VM_BUG_ON((unsigned)nid >= nr_node_ids);

	for (zid = 0; zid < MAX_NR_ZONES; zid++) {
		struct mem_cgroup_per_zone *mz;
		enum lru_list lru;

		for_each_lru(lru) {
			if (!(BIT(lru) & lru_mask))
				continue;
			mz = &memcg->nodeinfo[nid]->zoneinfo[zid];
			nr += mz->lru_size[lru];
		}
	}
	return nr;
}

static unsigned long mem_cgroup_nr_lru_pages(struct mem_cgroup *memcg,
			unsigned int lru_mask)
{
	unsigned long nr = 0;
	int nid;

	for_each_node_state(nid, N_MEMORY)
		nr += mem_cgroup_node_nr_lru_pages(memcg, nid, lru_mask);
	return nr;
}

static bool mem_cgroup_event_ratelimit(struct mem_cgroup *memcg,
				       enum mem_cgroup_events_target target)
{
	unsigned long val, next;

	val = __this_cpu_read(memcg->stat->nr_page_events);
	next = __this_cpu_read(memcg->stat->targets[target]);
	/* from time_after() in jiffies.h */
	if ((long)next - (long)val < 0) {
		switch (target) {
		case MEM_CGROUP_TARGET_THRESH:
			next = val + THRESHOLDS_EVENTS_TARGET;
			break;
		case MEM_CGROUP_TARGET_SOFTLIMIT:
			next = val + SOFTLIMIT_EVENTS_TARGET;
			break;
		case MEM_CGROUP_TARGET_NUMAINFO:
			next = val + NUMAINFO_EVENTS_TARGET;
			break;
		default:
			break;
		}
		__this_cpu_write(memcg->stat->targets[target], next);
		return true;
	}
	return false;
}

/*
 * Check events in order.
 *
 */
static void memcg_check_events(struct mem_cgroup *memcg, struct page *page)
{
	/* threshold event is triggered in finer grain than soft limit */
	if (unlikely(mem_cgroup_event_ratelimit(memcg,
						MEM_CGROUP_TARGET_THRESH))) {
		bool do_softlimit;
		bool do_numainfo __maybe_unused;

		do_softlimit = mem_cgroup_event_ratelimit(memcg,
						MEM_CGROUP_TARGET_SOFTLIMIT);
#if MAX_NUMNODES > 1
		do_numainfo = mem_cgroup_event_ratelimit(memcg,
						MEM_CGROUP_TARGET_NUMAINFO);
#endif
		mem_cgroup_threshold(memcg);
		if (unlikely(do_softlimit))
			mem_cgroup_update_tree(memcg, page);
#if MAX_NUMNODES > 1
		if (unlikely(do_numainfo))
			atomic_inc(&memcg->numainfo_events);
#endif
	}
}

struct mem_cgroup *mem_cgroup_from_task(struct task_struct *p)
{
	/*
	 * mm_update_next_owner() may clear mm->owner to NULL
	 * if it races with swapoff, page migration, etc.
	 * So this can be called with p == NULL.
	 */
	if (unlikely(!p))
		return NULL;

	return mem_cgroup_from_css(task_css(p, memory_cgrp_id));
}

static struct mem_cgroup *get_mem_cgroup_from_mm(struct mm_struct *mm)
{
	struct mem_cgroup *memcg = NULL;

	rcu_read_lock();
	do {
		/*
		 * Page cache insertions can happen withou an
		 * actual mm context, e.g. during disk probing
		 * on boot, loopback IO, acct() writes etc.
		 */
		if (unlikely(!mm))
			memcg = root_mem_cgroup;
		else {
			memcg = mem_cgroup_from_task(rcu_dereference(mm->owner));
			if (unlikely(!memcg))
				memcg = root_mem_cgroup;
		}
	} while (!css_tryget_online(&memcg->css));
	rcu_read_unlock();
	return memcg;
}

/**
 * mem_cgroup_iter - iterate over memory cgroup hierarchy
 * @root: hierarchy root
 * @prev: previously returned memcg, NULL on first invocation
 * @reclaim: cookie for shared reclaim walks, NULL for full walks
 *
 * Returns references to children of the hierarchy below @root, or
 * @root itself, or %NULL after a full round-trip.
 *
 * Caller must pass the return value in @prev on subsequent
 * invocations for reference counting, or use mem_cgroup_iter_break()
 * to cancel a hierarchy walk before the round-trip is complete.
 *
 * Reclaimers can specify a zone and a priority level in @reclaim to
 * divide up the memcgs in the hierarchy among all concurrent
 * reclaimers operating on the same zone and priority.
 */
struct mem_cgroup *mem_cgroup_iter(struct mem_cgroup *root,
				   struct mem_cgroup *prev,
				   struct mem_cgroup_reclaim_cookie *reclaim)
{
	struct reclaim_iter *uninitialized_var(iter);
	struct cgroup_subsys_state *css = NULL;
	struct mem_cgroup *memcg = NULL;
	struct mem_cgroup *pos = NULL;

	if (mem_cgroup_disabled())
		return NULL;

	if (!root)
		root = root_mem_cgroup;

	if (prev && !reclaim)
		pos = prev;

	if (!root->use_hierarchy && root != root_mem_cgroup) {
		if (prev)
			goto out;
		return root;
	}

	rcu_read_lock();

	if (reclaim) {
		struct mem_cgroup_per_zone *mz;

		mz = mem_cgroup_zone_zoneinfo(root, reclaim->zone);
		iter = &mz->iter[reclaim->priority];

		if (prev && reclaim->generation != iter->generation)
			goto out_unlock;

		do {
			pos = ACCESS_ONCE(iter->position);
			/*
			 * A racing update may change the position and
			 * put the last reference, hence css_tryget(),
			 * or retry to see the updated position.
			 */
		} while (pos && !css_tryget(&pos->css));
	}

	if (pos)
		css = &pos->css;

	for (;;) {
		css = css_next_descendant_pre(css, &root->css);
		if (!css) {
			/*
			 * Reclaimers share the hierarchy walk, and a
			 * new one might jump in right at the end of
			 * the hierarchy - make sure they see at least
			 * one group and restart from the beginning.
			 */
			if (!prev)
				continue;
			break;
		}

		/*
		 * Verify the css and acquire a reference.  The root
		 * is provided by the caller, so we know it's alive
		 * and kicking, and don't take an extra reference.
		 */
		memcg = mem_cgroup_from_css(css);

		if (css == &root->css)
			break;

		if (css_tryget(css)) {
			/*
			 * Make sure the memcg is initialized:
			 * mem_cgroup_css_online() orders the the
			 * initialization against setting the flag.
			 */
			if (smp_load_acquire(&memcg->initialized))
				break;

			css_put(css);
		}

		memcg = NULL;
	}

	if (reclaim) {
		if (cmpxchg(&iter->position, pos, memcg) == pos) {
			if (memcg)
				css_get(&memcg->css);
			if (pos)
				css_put(&pos->css);
		}

		/*
		 * pairs with css_tryget when dereferencing iter->position
		 * above.
		 */
		if (pos)
			css_put(&pos->css);

		if (!memcg)
			iter->generation++;
		else if (!prev)
			reclaim->generation = iter->generation;
	}

out_unlock:
	rcu_read_unlock();
out:
	if (prev && prev != root)
		css_put(&prev->css);

	return memcg;
}

/**
 * mem_cgroup_iter_break - abort a hierarchy walk prematurely
 * @root: hierarchy root
 * @prev: last visited hierarchy member as returned by mem_cgroup_iter()
 */
void mem_cgroup_iter_break(struct mem_cgroup *root,
			   struct mem_cgroup *prev)
{
	if (!root)
		root = root_mem_cgroup;
	if (prev && prev != root)
		css_put(&prev->css);
}

/*
 * Iteration constructs for visiting all cgroups (under a tree).  If
 * loops are exited prematurely (break), mem_cgroup_iter_break() must
 * be used for reference counting.
 */
#define for_each_mem_cgroup_tree(iter, root)		\
	for (iter = mem_cgroup_iter(root, NULL, NULL);	\
	     iter != NULL;				\
	     iter = mem_cgroup_iter(root, iter, NULL))

#define for_each_mem_cgroup(iter)			\
	for (iter = mem_cgroup_iter(NULL, NULL, NULL);	\
	     iter != NULL;				\
	     iter = mem_cgroup_iter(NULL, iter, NULL))

void __mem_cgroup_count_vm_event(struct mm_struct *mm, enum vm_event_item idx)
{
	struct mem_cgroup *memcg;

	rcu_read_lock();
	memcg = mem_cgroup_from_task(rcu_dereference(mm->owner));
	if (unlikely(!memcg))
		goto out;

	switch (idx) {
	case PGFAULT:
		this_cpu_inc(memcg->stat->events[MEM_CGROUP_EVENTS_PGFAULT]);
		break;
	case PGMAJFAULT:
		this_cpu_inc(memcg->stat->events[MEM_CGROUP_EVENTS_PGMAJFAULT]);
		break;
	default:
		BUG();
	}
out:
	rcu_read_unlock();
}
EXPORT_SYMBOL(__mem_cgroup_count_vm_event);

/**
 * mem_cgroup_zone_lruvec - get the lru list vector for a zone and memcg
 * @zone: zone of the wanted lruvec
 * @memcg: memcg of the wanted lruvec
 *
 * Returns the lru list vector holding pages for the given @zone and
 * @mem.  This can be the global zone lruvec, if the memory controller
 * is disabled.
 */
struct lruvec *mem_cgroup_zone_lruvec(struct zone *zone,
				      struct mem_cgroup *memcg)
{
	struct mem_cgroup_per_zone *mz;
	struct lruvec *lruvec;

	if (mem_cgroup_disabled()) {
		lruvec = &zone->lruvec;
		goto out;
	}

	mz = mem_cgroup_zone_zoneinfo(memcg, zone);
	lruvec = &mz->lruvec;
out:
	/*
	 * Since a node can be onlined after the mem_cgroup was created,
	 * we have to be prepared to initialize lruvec->zone here;
	 * and if offlined then reonlined, we need to reinitialize it.
	 */
	if (unlikely(lruvec->zone != zone))
		lruvec->zone = zone;
	return lruvec;
}

/**
 * mem_cgroup_page_lruvec - return lruvec for isolating/putting an LRU page
 * @page: the page
 * @zone: zone of the page
 *
 * This function is only safe when following the LRU page isolation
 * and putback protocol: the LRU lock must be held, and the page must
 * either be PageLRU() or the caller must have isolated/allocated it.
 */
struct lruvec *mem_cgroup_page_lruvec(struct page *page, struct zone *zone)
{
	struct mem_cgroup_per_zone *mz;
	struct mem_cgroup *memcg;
	struct lruvec *lruvec;

	if (mem_cgroup_disabled()) {
		lruvec = &zone->lruvec;
		goto out;
	}

	memcg = page->mem_cgroup;
	/*
	 * Swapcache readahead pages are added to the LRU - and
	 * possibly migrated - before they are charged.
	 */
	if (!memcg)
		memcg = root_mem_cgroup;

	mz = mem_cgroup_page_zoneinfo(memcg, page);
	lruvec = &mz->lruvec;
out:
	/*
	 * Since a node can be onlined after the mem_cgroup was created,
	 * we have to be prepared to initialize lruvec->zone here;
	 * and if offlined then reonlined, we need to reinitialize it.
	 */
	if (unlikely(lruvec->zone != zone))
		lruvec->zone = zone;
	return lruvec;
}

/**
 * mem_cgroup_update_lru_size - account for adding or removing an lru page
 * @lruvec: mem_cgroup per zone lru vector
 * @lru: index of lru list the page is sitting on
 * @nr_pages: positive when adding or negative when removing
 *
 * This function must be called when a page is added to or removed from an
 * lru list.
 */
void mem_cgroup_update_lru_size(struct lruvec *lruvec, enum lru_list lru,
				int nr_pages)
{
	struct mem_cgroup_per_zone *mz;
	unsigned long *lru_size;

	if (mem_cgroup_disabled())
		return;

	mz = container_of(lruvec, struct mem_cgroup_per_zone, lruvec);
	lru_size = mz->lru_size + lru;
	*lru_size += nr_pages;
	VM_BUG_ON((long)(*lru_size) < 0);
}

bool mem_cgroup_is_descendant(struct mem_cgroup *memcg, struct mem_cgroup *root)
{
	if (root == memcg)
		return true;
	if (!root->use_hierarchy)
		return false;
	return cgroup_is_descendant(memcg->css.cgroup, root->css.cgroup);
}

bool task_in_mem_cgroup(struct task_struct *task, struct mem_cgroup *memcg)
{
	struct mem_cgroup *task_memcg;
	struct task_struct *p;
	bool ret;

	p = find_lock_task_mm(task);
	if (p) {
		task_memcg = get_mem_cgroup_from_mm(p->mm);
		task_unlock(p);
	} else {
		/*
		 * All threads may have already detached their mm's, but the oom
		 * killer still needs to detect if they have already been oom
		 * killed to prevent needlessly killing additional tasks.
		 */
		rcu_read_lock();
		task_memcg = mem_cgroup_from_task(task);
		css_get(&task_memcg->css);
		rcu_read_unlock();
	}
	ret = mem_cgroup_is_descendant(task_memcg, memcg);
	css_put(&task_memcg->css);
	return ret;
}

int mem_cgroup_inactive_anon_is_low(struct lruvec *lruvec)
{
	unsigned long inactive_ratio;
	unsigned long inactive;
	unsigned long active;
	unsigned long gb;

	inactive = mem_cgroup_get_lru_size(lruvec, LRU_INACTIVE_ANON);
	active = mem_cgroup_get_lru_size(lruvec, LRU_ACTIVE_ANON);

	gb = (inactive + active) >> (30 - PAGE_SHIFT);
	if (gb)
		inactive_ratio = int_sqrt(10 * gb);
	else
		inactive_ratio = 1;

	return inactive * inactive_ratio < active;
}

bool mem_cgroup_lruvec_online(struct lruvec *lruvec)
{
	struct mem_cgroup_per_zone *mz;
	struct mem_cgroup *memcg;

	if (mem_cgroup_disabled())
		return true;

	mz = container_of(lruvec, struct mem_cgroup_per_zone, lruvec);
	memcg = mz->memcg;

	return !!(memcg->css.flags & CSS_ONLINE);
}

#define mem_cgroup_from_counter(counter, member)	\
	container_of(counter, struct mem_cgroup, member)

/**
 * mem_cgroup_margin - calculate chargeable space of a memory cgroup
 * @memcg: the memory cgroup
 *
 * Returns the maximum amount of memory @mem can be charged with, in
 * pages.
 */
static unsigned long mem_cgroup_margin(struct mem_cgroup *memcg)
{
	unsigned long margin = 0;
	unsigned long count;
	unsigned long limit;

	count = page_counter_read(&memcg->memory);
	limit = ACCESS_ONCE(memcg->memory.limit);
	if (count < limit)
		margin = limit - count;

	if (do_swap_account) {
		count = page_counter_read(&memcg->memsw);
		limit = ACCESS_ONCE(memcg->memsw.limit);
		if (count <= limit)
			margin = min(margin, limit - count);
	}

	return margin;
}

int mem_cgroup_swappiness(struct mem_cgroup *memcg)
{
	/* root ? */
	if (mem_cgroup_disabled() || !memcg->css.parent)
		return vm_swappiness;

	return memcg->swappiness;
}

/*
 * A routine for checking "mem" is under move_account() or not.
 *
 * Checking a cgroup is mc.from or mc.to or under hierarchy of
 * moving cgroups. This is for waiting at high-memory pressure
 * caused by "move".
 */
static bool mem_cgroup_under_move(struct mem_cgroup *memcg)
{
	struct mem_cgroup *from;
	struct mem_cgroup *to;
	bool ret = false;
	/*
	 * Unlike task_move routines, we access mc.to, mc.from not under
	 * mutual exclusion by cgroup_mutex. Here, we take spinlock instead.
	 */
	spin_lock(&mc.lock);
	from = mc.from;
	to = mc.to;
	if (!from)
		goto unlock;

	ret = mem_cgroup_is_descendant(from, memcg) ||
		mem_cgroup_is_descendant(to, memcg);
unlock:
	spin_unlock(&mc.lock);
	return ret;
}

static bool mem_cgroup_wait_acct_move(struct mem_cgroup *memcg)
{
	if (mc.moving_task && current != mc.moving_task) {
		if (mem_cgroup_under_move(memcg)) {
			DEFINE_WAIT(wait);
			prepare_to_wait(&mc.waitq, &wait, TASK_INTERRUPTIBLE);
			/* moving charge context might have finished. */
			if (mc.moving_task)
				schedule();
			finish_wait(&mc.waitq, &wait);
			return true;
		}
	}
	return false;
}

#define K(x) ((x) << (PAGE_SHIFT-10))
/**
 * mem_cgroup_print_oom_info: Print OOM information relevant to memory controller.
 * @memcg: The memory cgroup that went over limit
 * @p: Task that is going to be killed
 *
 * NOTE: @memcg and @p's mem_cgroup can be different when hierarchy is
 * enabled
 */
void mem_cgroup_print_oom_info(struct mem_cgroup *memcg, struct task_struct *p)
{
	/* oom_info_lock ensures that parallel ooms do not interleave */
	static DEFINE_MUTEX(oom_info_lock);
	struct mem_cgroup *iter;
	unsigned int i;

	if (!p)
		return;

	mutex_lock(&oom_info_lock);
	rcu_read_lock();

	pr_info("Task in ");
	pr_cont_cgroup_path(task_cgroup(p, memory_cgrp_id));
	pr_cont(" killed as a result of limit of ");
	pr_cont_cgroup_path(memcg->css.cgroup);
	pr_cont("\n");

	rcu_read_unlock();

	pr_info("memory: usage %llukB, limit %llukB, failcnt %lu\n",
		K((u64)page_counter_read(&memcg->memory)),
		K((u64)memcg->memory.limit), memcg->memory.failcnt);
	pr_info("memory+swap: usage %llukB, limit %llukB, failcnt %lu\n",
		K((u64)page_counter_read(&memcg->memsw)),
		K((u64)memcg->memsw.limit), memcg->memsw.failcnt);
	pr_info("kmem: usage %llukB, limit %llukB, failcnt %lu\n",
		K((u64)page_counter_read(&memcg->kmem)),
		K((u64)memcg->kmem.limit), memcg->kmem.failcnt);

	for_each_mem_cgroup_tree(iter, memcg) {
		pr_info("Memory cgroup stats for ");
		pr_cont_cgroup_path(iter->css.cgroup);
		pr_cont(":");

		for (i = 0; i < MEM_CGROUP_STAT_NSTATS; i++) {
			if (i == MEM_CGROUP_STAT_SWAP && !do_swap_account)
				continue;
			pr_cont(" %s:%ldKB", mem_cgroup_stat_names[i],
				K(mem_cgroup_read_stat(iter, i)));
		}

		for (i = 0; i < NR_LRU_LISTS; i++)
			pr_cont(" %s:%luKB", mem_cgroup_lru_names[i],
				K(mem_cgroup_nr_lru_pages(iter, BIT(i))));

		pr_cont("\n");
	}
	mutex_unlock(&oom_info_lock);
}

/*
 * This function returns the number of memcg under hierarchy tree. Returns
 * 1(self count) if no children.
 */
static int mem_cgroup_count_children(struct mem_cgroup *memcg)
{
	int num = 0;
	struct mem_cgroup *iter;

	for_each_mem_cgroup_tree(iter, memcg)
		num++;
	return num;
}

/*
 * Return the memory (and swap, if configured) limit for a memcg.
 */
static unsigned long mem_cgroup_get_limit(struct mem_cgroup *memcg)
{
	unsigned long limit;

	limit = memcg->memory.limit;
	if (mem_cgroup_swappiness(memcg)) {
		unsigned long memsw_limit;

		memsw_limit = memcg->memsw.limit;
		limit = min(limit + total_swap_pages, memsw_limit);
	}
	return limit;
}

static void mem_cgroup_out_of_memory(struct mem_cgroup *memcg, gfp_t gfp_mask,
				     int order)
{
	struct mem_cgroup *iter;
	unsigned long chosen_points = 0;
	unsigned long totalpages;
	unsigned int points = 0;
	struct task_struct *chosen = NULL;

	/*
	 * If current has a pending SIGKILL or is exiting, then automatically
	 * select it.  The goal is to allow it to allocate so that it may
	 * quickly exit and free its memory.
	 */
	if (fatal_signal_pending(current) || task_will_free_mem(current)) {
		mark_tsk_oom_victim(current);
		return;
	}

	check_panic_on_oom(CONSTRAINT_MEMCG, gfp_mask, order, NULL);
	totalpages = mem_cgroup_get_limit(memcg) ? : 1;
	for_each_mem_cgroup_tree(iter, memcg) {
		struct css_task_iter it;
		struct task_struct *task;

		css_task_iter_start(&iter->css, &it);
		while ((task = css_task_iter_next(&it))) {
			switch (oom_scan_process_thread(task, totalpages, NULL,
							false)) {
			case OOM_SCAN_SELECT:
				if (chosen)
					put_task_struct(chosen);
				chosen = task;
				chosen_points = ULONG_MAX;
				get_task_struct(chosen);
				/* fall through */
			case OOM_SCAN_CONTINUE:
				continue;
			case OOM_SCAN_ABORT:
				css_task_iter_end(&it);
				mem_cgroup_iter_break(memcg, iter);
				if (chosen)
					put_task_struct(chosen);
				return;
			case OOM_SCAN_OK:
				break;
			};
			points = oom_badness(task, memcg, NULL, totalpages);
			if (!points || points < chosen_points)
				continue;
			/* Prefer thread group leaders for display purposes */
			if (points == chosen_points &&
			    thread_group_leader(chosen))
				continue;

			if (chosen)
				put_task_struct(chosen);
			chosen = task;
			chosen_points = points;
			get_task_struct(chosen);
		}
		css_task_iter_end(&it);
	}

	if (!chosen)
		return;
	points = chosen_points * 1000 / totalpages;
	oom_kill_process(chosen, gfp_mask, order, points, totalpages, memcg,
			 NULL, "Memory cgroup out of memory");
}

#if MAX_NUMNODES > 1

/**
 * test_mem_cgroup_node_reclaimable
 * @memcg: the target memcg
 * @nid: the node ID to be checked.
 * @noswap : specify true here if the user wants flle only information.
 *
 * This function returns whether the specified memcg contains any
 * reclaimable pages on a node. Returns true if there are any reclaimable
 * pages in the node.
 */
static bool test_mem_cgroup_node_reclaimable(struct mem_cgroup *memcg,
		int nid, bool noswap)
{
	if (mem_cgroup_node_nr_lru_pages(memcg, nid, LRU_ALL_FILE))
		return true;
	if (noswap || !total_swap_pages)
		return false;
	if (mem_cgroup_node_nr_lru_pages(memcg, nid, LRU_ALL_ANON))
		return true;
	return false;

}

/*
 * Always updating the nodemask is not very good - even if we have an empty
 * list or the wrong list here, we can start from some node and traverse all
 * nodes based on the zonelist. So update the list loosely once per 10 secs.
 *
 */
static void mem_cgroup_may_update_nodemask(struct mem_cgroup *memcg)
{
	int nid;
	/*
	 * numainfo_events > 0 means there was at least NUMAINFO_EVENTS_TARGET
	 * pagein/pageout changes since the last update.
	 */
	if (!atomic_read(&memcg->numainfo_events))
		return;
	if (atomic_inc_return(&memcg->numainfo_updating) > 1)
		return;

	/* make a nodemask where this memcg uses memory from */
	memcg->scan_nodes = node_states[N_MEMORY];

	for_each_node_mask(nid, node_states[N_MEMORY]) {

		if (!test_mem_cgroup_node_reclaimable(memcg, nid, false))
			node_clear(nid, memcg->scan_nodes);
	}

	atomic_set(&memcg->numainfo_events, 0);
	atomic_set(&memcg->numainfo_updating, 0);
}

/*
 * Selecting a node where we start reclaim from. Because what we need is just
 * reducing usage counter, start from anywhere is O,K. Considering
 * memory reclaim from current node, there are pros. and cons.
 *
 * Freeing memory from current node means freeing memory from a node which
 * we'll use or we've used. So, it may make LRU bad. And if several threads
 * hit limits, it will see a contention on a node. But freeing from remote
 * node means more costs for memory reclaim because of memory latency.
 *
 * Now, we use round-robin. Better algorithm is welcomed.
 */
int mem_cgroup_select_victim_node(struct mem_cgroup *memcg)
{
	int node;

	mem_cgroup_may_update_nodemask(memcg);
	node = memcg->last_scanned_node;

	node = next_node(node, memcg->scan_nodes);
	if (node == MAX_NUMNODES)
		node = first_node(memcg->scan_nodes);
	/*
	 * We call this when we hit limit, not when pages are added to LRU.
	 * No LRU may hold pages because all pages are UNEVICTABLE or
	 * memcg is too small and all pages are not on LRU. In that case,
	 * we use curret node.
	 */
	if (unlikely(node == MAX_NUMNODES))
		node = numa_node_id();

	memcg->last_scanned_node = node;
	return node;
}
#else
int mem_cgroup_select_victim_node(struct mem_cgroup *memcg)
{
	return 0;
}
#endif

static int mem_cgroup_soft_reclaim(struct mem_cgroup *root_memcg,
				   struct zone *zone,
				   gfp_t gfp_mask,
				   unsigned long *total_scanned)
{
	struct mem_cgroup *victim = NULL;
	int total = 0;
	int loop = 0;
	unsigned long excess;
	unsigned long nr_scanned;
	struct mem_cgroup_reclaim_cookie reclaim = {
		.zone = zone,
		.priority = 0,
	};

	excess = soft_limit_excess(root_memcg);

	while (1) {
		victim = mem_cgroup_iter(root_memcg, victim, &reclaim);
		if (!victim) {
			loop++;
			if (loop >= 2) {
				/*
				 * If we have not been able to reclaim
				 * anything, it might because there are
				 * no reclaimable pages under this hierarchy
				 */
				if (!total)
					break;
				/*
				 * We want to do more targeted reclaim.
				 * excess >> 2 is not to excessive so as to
				 * reclaim too much, nor too less that we keep
				 * coming back to reclaim from this cgroup
				 */
				if (total >= (excess >> 2) ||
					(loop > MEM_CGROUP_MAX_RECLAIM_LOOPS))
					break;
			}
			continue;
		}
		total += mem_cgroup_shrink_node_zone(victim, gfp_mask, false,
						     zone, &nr_scanned);
		*total_scanned += nr_scanned;
		if (!soft_limit_excess(root_memcg))
			break;
	}
	mem_cgroup_iter_break(root_memcg, victim);
	return total;
}

#ifdef CONFIG_LOCKDEP
static struct lockdep_map memcg_oom_lock_dep_map = {
	.name = "memcg_oom_lock",
};
#endif

static DEFINE_SPINLOCK(memcg_oom_lock);

/*
 * Check OOM-Killer is already running under our hierarchy.
 * If someone is running, return false.
 */
static bool mem_cgroup_oom_trylock(struct mem_cgroup *memcg)
{
	struct mem_cgroup *iter, *failed = NULL;

	spin_lock(&memcg_oom_lock);

	for_each_mem_cgroup_tree(iter, memcg) {
		if (iter->oom_lock) {
			/*
			 * this subtree of our hierarchy is already locked
			 * so we cannot give a lock.
			 */
			failed = iter;
			mem_cgroup_iter_break(memcg, iter);
			break;
		} else
			iter->oom_lock = true;
	}

	if (failed) {
		/*
		 * OK, we failed to lock the whole subtree so we have
		 * to clean up what we set up to the failing subtree
		 */
		for_each_mem_cgroup_tree(iter, memcg) {
			if (iter == failed) {
				mem_cgroup_iter_break(memcg, iter);
				break;
			}
			iter->oom_lock = false;
		}
	} else
		mutex_acquire(&memcg_oom_lock_dep_map, 0, 1, _RET_IP_);

	spin_unlock(&memcg_oom_lock);

	return !failed;
}

static void mem_cgroup_oom_unlock(struct mem_cgroup *memcg)
{
	struct mem_cgroup *iter;

	spin_lock(&memcg_oom_lock);
	mutex_release(&memcg_oom_lock_dep_map, 1, _RET_IP_);
	for_each_mem_cgroup_tree(iter, memcg)
		iter->oom_lock = false;
	spin_unlock(&memcg_oom_lock);
}

static void mem_cgroup_mark_under_oom(struct mem_cgroup *memcg)
{
	struct mem_cgroup *iter;

	for_each_mem_cgroup_tree(iter, memcg)
		atomic_inc(&iter->under_oom);
}

static void mem_cgroup_unmark_under_oom(struct mem_cgroup *memcg)
{
	struct mem_cgroup *iter;

	/*
	 * When a new child is created while the hierarchy is under oom,
	 * mem_cgroup_oom_lock() may not be called. We have to use
	 * atomic_add_unless() here.
	 */
	for_each_mem_cgroup_tree(iter, memcg)
		atomic_add_unless(&iter->under_oom, -1, 0);
}

static DECLARE_WAIT_QUEUE_HEAD(memcg_oom_waitq);

struct oom_wait_info {
	struct mem_cgroup *memcg;
	wait_queue_t	wait;
};

static int memcg_oom_wake_function(wait_queue_t *wait,
	unsigned mode, int sync, void *arg)
{
	struct mem_cgroup *wake_memcg = (struct mem_cgroup *)arg;
	struct mem_cgroup *oom_wait_memcg;
	struct oom_wait_info *oom_wait_info;

	oom_wait_info = container_of(wait, struct oom_wait_info, wait);
	oom_wait_memcg = oom_wait_info->memcg;

	if (!mem_cgroup_is_descendant(wake_memcg, oom_wait_memcg) &&
	    !mem_cgroup_is_descendant(oom_wait_memcg, wake_memcg))
		return 0;
	return autoremove_wake_function(wait, mode, sync, arg);
}

static void memcg_wakeup_oom(struct mem_cgroup *memcg)
{
	atomic_inc(&memcg->oom_wakeups);
	/* for filtering, pass "memcg" as argument. */
	__wake_up(&memcg_oom_waitq, TASK_NORMAL, 0, memcg);
}

static void memcg_oom_recover(struct mem_cgroup *memcg)
{
	if (memcg && atomic_read(&memcg->under_oom))
		memcg_wakeup_oom(memcg);
}

static void mem_cgroup_oom(struct mem_cgroup *memcg, gfp_t mask, int order)
{
	if (!current->memcg_oom.may_oom)
		return;
	/*
	 * We are in the middle of the charge context here, so we
	 * don't want to block when potentially sitting on a callstack
	 * that holds all kinds of filesystem and mm locks.
	 *
	 * Also, the caller may handle a failed allocation gracefully
	 * (like optional page cache readahead) and so an OOM killer
	 * invocation might not even be necessary.
	 *
	 * That's why we don't do anything here except remember the
	 * OOM context and then deal with it at the end of the page
	 * fault when the stack is unwound, the locks are released,
	 * and when we know whether the fault was overall successful.
	 */
	css_get(&memcg->css);
	current->memcg_oom.memcg = memcg;
	current->memcg_oom.gfp_mask = mask;
	current->memcg_oom.order = order;
}

/**
 * mem_cgroup_oom_synchronize - complete memcg OOM handling
 * @handle: actually kill/wait or just clean up the OOM state
 *
 * This has to be called at the end of a page fault if the memcg OOM
 * handler was enabled.
 *
 * Memcg supports userspace OOM handling where failed allocations must
 * sleep on a waitqueue until the userspace task resolves the
 * situation.  Sleeping directly in the charge context with all kinds
 * of locks held is not a good idea, instead we remember an OOM state
 * in the task and mem_cgroup_oom_synchronize() has to be called at
 * the end of the page fault to complete the OOM handling.
 *
 * Returns %true if an ongoing memcg OOM situation was detected and
 * completed, %false otherwise.
 */
bool mem_cgroup_oom_synchronize(bool handle)
{
	struct mem_cgroup *memcg = current->memcg_oom.memcg;
	struct oom_wait_info owait;
	bool locked;

	/* OOM is global, do not handle */
	if (!memcg)
		return false;

	if (!handle || oom_killer_disabled)
		goto cleanup;

	owait.memcg = memcg;
	owait.wait.flags = 0;
	owait.wait.func = memcg_oom_wake_function;
	owait.wait.private = current;
	INIT_LIST_HEAD(&owait.wait.task_list);

	prepare_to_wait(&memcg_oom_waitq, &owait.wait, TASK_KILLABLE);
	mem_cgroup_mark_under_oom(memcg);

	locked = mem_cgroup_oom_trylock(memcg);

	if (locked)
		mem_cgroup_oom_notify(memcg);

	if (locked && !memcg->oom_kill_disable) {
		mem_cgroup_unmark_under_oom(memcg);
		finish_wait(&memcg_oom_waitq, &owait.wait);
		mem_cgroup_out_of_memory(memcg, current->memcg_oom.gfp_mask,
					 current->memcg_oom.order);
	} else {
		schedule();
		mem_cgroup_unmark_under_oom(memcg);
		finish_wait(&memcg_oom_waitq, &owait.wait);
	}

	if (locked) {
		mem_cgroup_oom_unlock(memcg);
		/*
		 * There is no guarantee that an OOM-lock contender
		 * sees the wakeups triggered by the OOM kill
		 * uncharges.  Wake any sleepers explicitely.
		 */
		memcg_oom_recover(memcg);
	}
cleanup:
	current->memcg_oom.memcg = NULL;
	css_put(&memcg->css);
	return true;
}

/**
 * mem_cgroup_begin_page_stat - begin a page state statistics transaction
 * @page: page that is going to change accounted state
 *
 * This function must mark the beginning of an accounted page state
 * change to prevent double accounting when the page is concurrently
 * being moved to another memcg:
 *
 *   memcg = mem_cgroup_begin_page_stat(page);
 *   if (TestClearPageState(page))
 *     mem_cgroup_update_page_stat(memcg, state, -1);
 *   mem_cgroup_end_page_stat(memcg);
 */
struct mem_cgroup *mem_cgroup_begin_page_stat(struct page *page)
{
	struct mem_cgroup *memcg;
	unsigned long flags;

	/*
	 * The RCU lock is held throughout the transaction.  The fast
	 * path can get away without acquiring the memcg->move_lock
	 * because page moving starts with an RCU grace period.
	 *
	 * The RCU lock also protects the memcg from being freed when
	 * the page state that is going to change is the only thing
	 * preventing the page from being uncharged.
	 * E.g. end-writeback clearing PageWriteback(), which allows
	 * migration to go ahead and uncharge the page before the
	 * account transaction might be complete.
	 */
	rcu_read_lock();

	if (mem_cgroup_disabled())
		return NULL;
again:
	memcg = page->mem_cgroup;
	if (unlikely(!memcg))
		return NULL;

	if (atomic_read(&memcg->moving_account) <= 0)
		return memcg;

	spin_lock_irqsave(&memcg->move_lock, flags);
	if (memcg != page->mem_cgroup) {
		spin_unlock_irqrestore(&memcg->move_lock, flags);
		goto again;
	}

	/*
	 * When charge migration first begins, we can have locked and
	 * unlocked page stat updates happening concurrently.  Track
	 * the task who has the lock for mem_cgroup_end_page_stat().
	 */
	memcg->move_lock_task = current;
	memcg->move_lock_flags = flags;

	return memcg;
}

/**
 * mem_cgroup_end_page_stat - finish a page state statistics transaction
 * @memcg: the memcg that was accounted against
 */
void mem_cgroup_end_page_stat(struct mem_cgroup *memcg)
{
	if (memcg && memcg->move_lock_task == current) {
		unsigned long flags = memcg->move_lock_flags;

		memcg->move_lock_task = NULL;
		memcg->move_lock_flags = 0;

		spin_unlock_irqrestore(&memcg->move_lock, flags);
	}

	rcu_read_unlock();
}

/**
 * mem_cgroup_update_page_stat - update page state statistics
 * @memcg: memcg to account against
 * @idx: page state item to account
 * @val: number of pages (positive or negative)
 *
 * See mem_cgroup_begin_page_stat() for locking requirements.
 */
void mem_cgroup_update_page_stat(struct mem_cgroup *memcg,
				 enum mem_cgroup_stat_index idx, int val)
{
	VM_BUG_ON(!rcu_read_lock_held());

	if (memcg)
		this_cpu_add(memcg->stat->count[idx], val);
}

/*
 * size of first charge trial. "32" comes from vmscan.c's magic value.
 * TODO: maybe necessary to use big numbers in big irons.
 */
#define CHARGE_BATCH	32U
struct memcg_stock_pcp {
	struct mem_cgroup *cached; /* this never be root cgroup */
	unsigned int nr_pages;
	struct work_struct work;
	unsigned long flags;
#define FLUSHING_CACHED_CHARGE	0
};
static DEFINE_PER_CPU(struct memcg_stock_pcp, memcg_stock);
static DEFINE_MUTEX(percpu_charge_mutex);

/**
 * consume_stock: Try to consume stocked charge on this cpu.
 * @memcg: memcg to consume from.
 * @nr_pages: how many pages to charge.
 *
 * The charges will only happen if @memcg matches the current cpu's memcg
 * stock, and at least @nr_pages are available in that stock.  Failure to
 * service an allocation will refill the stock.
 *
 * returns true if successful, false otherwise.
 */
static bool consume_stock(struct mem_cgroup *memcg, unsigned int nr_pages)
{
	struct memcg_stock_pcp *stock;
	bool ret = false;

	if (nr_pages > CHARGE_BATCH)
		return ret;

	stock = &get_cpu_var(memcg_stock);
	if (memcg == stock->cached && stock->nr_pages >= nr_pages) {
		stock->nr_pages -= nr_pages;
		ret = true;
	}
	put_cpu_var(memcg_stock);
	return ret;
}

/*
 * Returns stocks cached in percpu and reset cached information.
 */
static void drain_stock(struct memcg_stock_pcp *stock)
{
	struct mem_cgroup *old = stock->cached;

	if (stock->nr_pages) {
		page_counter_uncharge(&old->memory, stock->nr_pages);
		if (do_swap_account)
			page_counter_uncharge(&old->memsw, stock->nr_pages);
		css_put_many(&old->css, stock->nr_pages);
		stock->nr_pages = 0;
	}
	stock->cached = NULL;
}

/*
 * This must be called under preempt disabled or must be called by
 * a thread which is pinned to local cpu.
 */
static void drain_local_stock(struct work_struct *dummy)
{
	struct memcg_stock_pcp *stock = this_cpu_ptr(&memcg_stock);
	drain_stock(stock);
	clear_bit(FLUSHING_CACHED_CHARGE, &stock->flags);
}

/*
 * Cache charges(val) to local per_cpu area.
 * This will be consumed by consume_stock() function, later.
 */
static void refill_stock(struct mem_cgroup *memcg, unsigned int nr_pages)
{
	struct memcg_stock_pcp *stock = &get_cpu_var(memcg_stock);

	if (stock->cached != memcg) { /* reset if necessary */
		drain_stock(stock);
		stock->cached = memcg;
	}
	stock->nr_pages += nr_pages;
	put_cpu_var(memcg_stock);
}

/*
 * Drains all per-CPU charge caches for given root_memcg resp. subtree
 * of the hierarchy under it.
 */
static void drain_all_stock(struct mem_cgroup *root_memcg)
{
	int cpu, curcpu;

	/* If someone's already draining, avoid adding running more workers. */
	if (!mutex_trylock(&percpu_charge_mutex))
		return;
	/* Notify other cpus that system-wide "drain" is running */
	get_online_cpus();
	curcpu = get_cpu();
	for_each_online_cpu(cpu) {
		struct memcg_stock_pcp *stock = &per_cpu(memcg_stock, cpu);
		struct mem_cgroup *memcg;

		memcg = stock->cached;
		if (!memcg || !stock->nr_pages)
			continue;
		if (!mem_cgroup_is_descendant(memcg, root_memcg))
			continue;
		if (!test_and_set_bit(FLUSHING_CACHED_CHARGE, &stock->flags)) {
			if (cpu == curcpu)
				drain_local_stock(&stock->work);
			else
				schedule_work_on(cpu, &stock->work);
		}
	}
	put_cpu();
	put_online_cpus();
	mutex_unlock(&percpu_charge_mutex);
}

/*
 * This function drains percpu counter value from DEAD cpu and
 * move it to local cpu. Note that this function can be preempted.
 */
static void mem_cgroup_drain_pcp_counter(struct mem_cgroup *memcg, int cpu)
{
	int i;

	spin_lock(&memcg->pcp_counter_lock);
	for (i = 0; i < MEM_CGROUP_STAT_NSTATS; i++) {
		long x = per_cpu(memcg->stat->count[i], cpu);

		per_cpu(memcg->stat->count[i], cpu) = 0;
		memcg->nocpu_base.count[i] += x;
	}
	for (i = 0; i < MEM_CGROUP_EVENTS_NSTATS; i++) {
		unsigned long x = per_cpu(memcg->stat->events[i], cpu);

		per_cpu(memcg->stat->events[i], cpu) = 0;
		memcg->nocpu_base.events[i] += x;
	}
	spin_unlock(&memcg->pcp_counter_lock);
}

static int memcg_cpu_hotplug_callback(struct notifier_block *nb,
					unsigned long action,
					void *hcpu)
{
	int cpu = (unsigned long)hcpu;
	struct memcg_stock_pcp *stock;
	struct mem_cgroup *iter;

	if (action == CPU_ONLINE)
		return NOTIFY_OK;

	if (action != CPU_DEAD && action != CPU_DEAD_FROZEN)
		return NOTIFY_OK;

	for_each_mem_cgroup(iter)
		mem_cgroup_drain_pcp_counter(iter, cpu);

	stock = &per_cpu(memcg_stock, cpu);
	drain_stock(stock);
	return NOTIFY_OK;
}

static int try_charge(struct mem_cgroup *memcg, gfp_t gfp_mask,
		      unsigned int nr_pages)
{
	unsigned int batch = max(CHARGE_BATCH, nr_pages);
	int nr_retries = MEM_CGROUP_RECLAIM_RETRIES;
	struct mem_cgroup *mem_over_limit;
	struct page_counter *counter;
	unsigned long nr_reclaimed;
	bool may_swap = true;
	bool drained = false;
	int ret = 0;

	if (mem_cgroup_is_root(memcg))
		goto done;
retry:
	if (consume_stock(memcg, nr_pages))
		goto done;

	if (!do_swap_account ||
	    !page_counter_try_charge(&memcg->memsw, batch, &counter)) {
		if (!page_counter_try_charge(&memcg->memory, batch, &counter))
			goto done_restock;
		if (do_swap_account)
			page_counter_uncharge(&memcg->memsw, batch);
		mem_over_limit = mem_cgroup_from_counter(counter, memory);
	} else {
		mem_over_limit = mem_cgroup_from_counter(counter, memsw);
		may_swap = false;
	}

	if (batch > nr_pages) {
		batch = nr_pages;
		goto retry;
	}

	/*
	 * Unlike in global OOM situations, memcg is not in a physical
	 * memory shortage.  Allow dying and OOM-killed tasks to
	 * bypass the last charges so that they can exit quickly and
	 * free their memory.
	 */
	if (unlikely(test_thread_flag(TIF_MEMDIE) ||
		     fatal_signal_pending(current) ||
		     current->flags & PF_EXITING))
		goto bypass;

	if (unlikely(task_in_memcg_oom(current)))
		goto nomem;

	if (!(gfp_mask & __GFP_WAIT))
		goto nomem;

	mem_cgroup_events(mem_over_limit, MEMCG_MAX, 1);

	nr_reclaimed = try_to_free_mem_cgroup_pages(mem_over_limit, nr_pages,
						    gfp_mask, may_swap);

	if (mem_cgroup_margin(mem_over_limit) >= nr_pages)
		goto retry;

	if (!drained) {
		drain_all_stock(mem_over_limit);
		drained = true;
		goto retry;
	}

	if (gfp_mask & __GFP_NORETRY)
		goto nomem;
	/*
	 * Even though the limit is exceeded at this point, reclaim
	 * may have been able to free some pages.  Retry the charge
	 * before killing the task.
	 *
	 * Only for regular pages, though: huge pages are rather
	 * unlikely to succeed so close to the limit, and we fall back
	 * to regular pages anyway in case of failure.
	 */
	if (nr_reclaimed && nr_pages <= (1 << PAGE_ALLOC_COSTLY_ORDER))
		goto retry;
	/*
	 * At task move, charge accounts can be doubly counted. So, it's
	 * better to wait until the end of task_move if something is going on.
	 */
	if (mem_cgroup_wait_acct_move(mem_over_limit))
		goto retry;

	if (nr_retries--)
		goto retry;

	if (gfp_mask & __GFP_NOFAIL)
		goto bypass;

	if (fatal_signal_pending(current))
		goto bypass;

	mem_cgroup_events(mem_over_limit, MEMCG_OOM, 1);

	mem_cgroup_oom(mem_over_limit, gfp_mask, get_order(nr_pages));
nomem:
	if (!(gfp_mask & __GFP_NOFAIL))
		return -ENOMEM;
bypass:
	return -EINTR;

done_restock:
	css_get_many(&memcg->css, batch);
	if (batch > nr_pages)
		refill_stock(memcg, batch - nr_pages);
	/*
	 * If the hierarchy is above the normal consumption range,
	 * make the charging task trim their excess contribution.
	 */
	do {
		if (page_counter_read(&memcg->memory) <= memcg->high)
			continue;
		mem_cgroup_events(memcg, MEMCG_HIGH, 1);
		try_to_free_mem_cgroup_pages(memcg, nr_pages, gfp_mask, true);
	} while ((memcg = parent_mem_cgroup(memcg)));
done:
	return ret;
}

static void cancel_charge(struct mem_cgroup *memcg, unsigned int nr_pages)
{
	if (mem_cgroup_is_root(memcg))
		return;

	page_counter_uncharge(&memcg->memory, nr_pages);
	if (do_swap_account)
		page_counter_uncharge(&memcg->memsw, nr_pages);

	css_put_many(&memcg->css, nr_pages);
}

/*
 * A helper function to get mem_cgroup from ID. must be called under
 * rcu_read_lock().  The caller is responsible for calling
 * css_tryget_online() if the mem_cgroup is used for charging. (dropping
 * refcnt from swap can be called against removed memcg.)
 */
static struct mem_cgroup *mem_cgroup_lookup(unsigned short id)
{
	/* ID 0 is unused ID */
	if (!id)
		return NULL;
	return mem_cgroup_from_id(id);
}

/*
 * try_get_mem_cgroup_from_page - look up page's memcg association
 * @page: the page
 *
 * Look up, get a css reference, and return the memcg that owns @page.
 *
 * The page must be locked to prevent racing with swap-in and page
 * cache charges.  If coming from an unlocked page table, the caller
 * must ensure the page is on the LRU or this can race with charging.
 */
struct mem_cgroup *try_get_mem_cgroup_from_page(struct page *page)
{
	struct mem_cgroup *memcg;
	unsigned short id;
	swp_entry_t ent;

	VM_BUG_ON_PAGE(!PageLocked(page), page);

	memcg = page->mem_cgroup;
	if (memcg) {
		if (!css_tryget_online(&memcg->css))
			memcg = NULL;
	} else if (PageSwapCache(page)) {
		ent.val = page_private(page);
		id = lookup_swap_cgroup_id(ent);
		rcu_read_lock();
		memcg = mem_cgroup_lookup(id);
		if (memcg && !css_tryget_online(&memcg->css))
			memcg = NULL;
		rcu_read_unlock();
	}
	return memcg;
}

static void lock_page_lru(struct page *page, int *isolated)
{
	struct zone *zone = page_zone(page);

	spin_lock_irq(&zone->lru_lock);
	if (PageLRU(page)) {
		struct lruvec *lruvec;

		lruvec = mem_cgroup_page_lruvec(page, zone);
		ClearPageLRU(page);
		del_page_from_lru_list(page, lruvec, page_lru(page));
		*isolated = 1;
	} else
		*isolated = 0;
}

static void unlock_page_lru(struct page *page, int isolated)
{
	struct zone *zone = page_zone(page);

	if (isolated) {
		struct lruvec *lruvec;

		lruvec = mem_cgroup_page_lruvec(page, zone);
		VM_BUG_ON_PAGE(PageLRU(page), page);
		SetPageLRU(page);
		add_page_to_lru_list(page, lruvec, page_lru(page));
	}
	spin_unlock_irq(&zone->lru_lock);
}

static void commit_charge(struct page *page, struct mem_cgroup *memcg,
			  bool lrucare)
{
	int isolated;

	VM_BUG_ON_PAGE(page->mem_cgroup, page);

	/*
	 * In some cases, SwapCache and FUSE(splice_buf->radixtree), the page
	 * may already be on some other mem_cgroup's LRU.  Take care of it.
	 */
	if (lrucare)
		lock_page_lru(page, &isolated);

	/*
	 * Nobody should be changing or seriously looking at
	 * page->mem_cgroup at this point:
	 *
	 * - the page is uncharged
	 *
	 * - the page is off-LRU
	 *
	 * - an anonymous fault has exclusive page access, except for
	 *   a locked page table
	 *
	 * - a page cache insertion, a swapin fault, or a migration
	 *   have the page locked
	 */
	page->mem_cgroup = memcg;

	if (lrucare)
		unlock_page_lru(page, isolated);
}

#ifdef CONFIG_MEMCG_KMEM
int memcg_charge_kmem(struct mem_cgroup *memcg, gfp_t gfp,
		      unsigned long nr_pages)
{
	struct page_counter *counter;
	int ret = 0;

	ret = page_counter_try_charge(&memcg->kmem, nr_pages, &counter);
	if (ret < 0)
		return ret;

	ret = try_charge(memcg, gfp, nr_pages);
	if (ret == -EINTR)  {
		/*
		 * try_charge() chose to bypass to root due to OOM kill or
		 * fatal signal.  Since our only options are to either fail
		 * the allocation or charge it to this cgroup, do it as a
		 * temporary condition. But we can't fail. From a kmem/slab
		 * perspective, the cache has already been selected, by
		 * mem_cgroup_kmem_get_cache(), so it is too late to change
		 * our minds.
		 *
		 * This condition will only trigger if the task entered
		 * memcg_charge_kmem in a sane state, but was OOM-killed
		 * during try_charge() above. Tasks that were already dying
		 * when the allocation triggers should have been already
		 * directed to the root cgroup in memcontrol.h
		 */
		page_counter_charge(&memcg->memory, nr_pages);
		if (do_swap_account)
			page_counter_charge(&memcg->memsw, nr_pages);
		css_get_many(&memcg->css, nr_pages);
		ret = 0;
	} else if (ret)
		page_counter_uncharge(&memcg->kmem, nr_pages);

	return ret;
}

void memcg_uncharge_kmem(struct mem_cgroup *memcg, unsigned long nr_pages)
{
	page_counter_uncharge(&memcg->memory, nr_pages);
	if (do_swap_account)
		page_counter_uncharge(&memcg->memsw, nr_pages);

	page_counter_uncharge(&memcg->kmem, nr_pages);

	css_put_many(&memcg->css, nr_pages);
}

/*
 * helper for acessing a memcg's index. It will be used as an index in the
 * child cache array in kmem_cache, and also to derive its name. This function
 * will return -1 when this is not a kmem-limited memcg.
 */
int memcg_cache_id(struct mem_cgroup *memcg)
{
	return memcg ? memcg->kmemcg_id : -1;
}

static int memcg_alloc_cache_id(void)
{
	int id, size;
	int err;

	id = ida_simple_get(&memcg_cache_ida,
			    0, MEMCG_CACHES_MAX_SIZE, GFP_KERNEL);
	if (id < 0)
		return id;

	if (id < memcg_nr_cache_ids)
		return id;

	/*
	 * There's no space for the new id in memcg_caches arrays,
	 * so we have to grow them.
	 */
	down_write(&memcg_cache_ids_sem);

	size = 2 * (id + 1);
	if (size < MEMCG_CACHES_MIN_SIZE)
		size = MEMCG_CACHES_MIN_SIZE;
	else if (size > MEMCG_CACHES_MAX_SIZE)
		size = MEMCG_CACHES_MAX_SIZE;

	err = memcg_update_all_caches(size);
<<<<<<< HEAD
=======
	if (!err)
		err = memcg_update_all_list_lrus(size);
	if (!err)
		memcg_nr_cache_ids = size;

	up_write(&memcg_cache_ids_sem);

>>>>>>> d07b956c
	if (err) {
		ida_simple_remove(&memcg_cache_ida, id);
		return err;
	}
	return id;
}

static void memcg_free_cache_id(int id)
{
<<<<<<< HEAD
	ida_simple_remove(&kmem_limited_groups, id);
}

/*
 * We should update the current array size iff all caches updates succeed. This
 * can only be done from the slab side. The slab mutex needs to be held when
 * calling this.
 */
void memcg_update_array_size(int num)
{
	memcg_limited_groups_array_size = num;
=======
	ida_simple_remove(&memcg_cache_ida, id);
>>>>>>> d07b956c
}

struct memcg_kmem_cache_create_work {
	struct mem_cgroup *memcg;
	struct kmem_cache *cachep;
	struct work_struct work;
};

static void memcg_kmem_cache_create_func(struct work_struct *w)
{
	struct memcg_kmem_cache_create_work *cw =
		container_of(w, struct memcg_kmem_cache_create_work, work);
	struct mem_cgroup *memcg = cw->memcg;
	struct kmem_cache *cachep = cw->cachep;

	memcg_create_kmem_cache(memcg, cachep);

	css_put(&memcg->css);
	kfree(cw);
}

/*
 * Enqueue the creation of a per-memcg kmem_cache.
 */
static void __memcg_schedule_kmem_cache_create(struct mem_cgroup *memcg,
					       struct kmem_cache *cachep)
{
	struct memcg_kmem_cache_create_work *cw;

	cw = kmalloc(sizeof(*cw), GFP_NOWAIT);
	if (!cw)
		return;

	css_get(&memcg->css);

	cw->memcg = memcg;
	cw->cachep = cachep;
	INIT_WORK(&cw->work, memcg_kmem_cache_create_func);

	schedule_work(&cw->work);
}

static void memcg_schedule_kmem_cache_create(struct mem_cgroup *memcg,
					     struct kmem_cache *cachep)
{
	/*
	 * We need to stop accounting when we kmalloc, because if the
	 * corresponding kmalloc cache is not yet created, the first allocation
	 * in __memcg_schedule_kmem_cache_create will recurse.
	 *
	 * However, it is better to enclose the whole function. Depending on
	 * the debugging options enabled, INIT_WORK(), for instance, can
	 * trigger an allocation. This too, will make us recurse. Because at
	 * this point we can't allow ourselves back into memcg_kmem_get_cache,
	 * the safest choice is to do it like this, wrapping the whole function.
	 */
	current->memcg_kmem_skip_account = 1;
	__memcg_schedule_kmem_cache_create(memcg, cachep);
	current->memcg_kmem_skip_account = 0;
}

/*
 * Return the kmem_cache we're supposed to use for a slab allocation.
 * We try to use the current memcg's version of the cache.
 *
 * If the cache does not exist yet, if we are the first user of it,
 * we either create it immediately, if possible, or create it asynchronously
 * in a workqueue.
 * In the latter case, we will let the current allocation go through with
 * the original cache.
 *
 * Can't be called in interrupt context or from kernel threads.
 * This function needs to be called with rcu_read_lock() held.
 */
struct kmem_cache *__memcg_kmem_get_cache(struct kmem_cache *cachep)
{
	struct mem_cgroup *memcg;
	struct kmem_cache *memcg_cachep;
	int kmemcg_id;

	VM_BUG_ON(!is_root_cache(cachep));

	if (current->memcg_kmem_skip_account)
		return cachep;

	memcg = get_mem_cgroup_from_mm(current->mm);
	kmemcg_id = ACCESS_ONCE(memcg->kmemcg_id);
	if (kmemcg_id < 0)
		goto out;

	memcg_cachep = cache_from_memcg_idx(cachep, kmemcg_id);
	if (likely(memcg_cachep))
		return memcg_cachep;

	/*
	 * If we are in a safe context (can wait, and not in interrupt
	 * context), we could be be predictable and return right away.
	 * This would guarantee that the allocation being performed
	 * already belongs in the new cache.
	 *
	 * However, there are some clashes that can arrive from locking.
	 * For instance, because we acquire the slab_mutex while doing
	 * memcg_create_kmem_cache, this means no further allocation
	 * could happen with the slab_mutex held. So it's better to
	 * defer everything.
	 */
	memcg_schedule_kmem_cache_create(memcg, cachep);
out:
	css_put(&memcg->css);
	return cachep;
}

void __memcg_kmem_put_cache(struct kmem_cache *cachep)
{
	if (!is_root_cache(cachep))
		css_put(&cachep->memcg_params.memcg->css);
}

/*
 * We need to verify if the allocation against current->mm->owner's memcg is
 * possible for the given order. But the page is not allocated yet, so we'll
 * need a further commit step to do the final arrangements.
 *
 * It is possible for the task to switch cgroups in this mean time, so at
 * commit time, we can't rely on task conversion any longer.  We'll then use
 * the handle argument to return to the caller which cgroup we should commit
 * against. We could also return the memcg directly and avoid the pointer
 * passing, but a boolean return value gives better semantics considering
 * the compiled-out case as well.
 *
 * Returning true means the allocation is possible.
 */
bool
__memcg_kmem_newpage_charge(gfp_t gfp, struct mem_cgroup **_memcg, int order)
{
	struct mem_cgroup *memcg;
	int ret;

	*_memcg = NULL;

	memcg = get_mem_cgroup_from_mm(current->mm);

	if (!memcg_kmem_is_active(memcg)) {
		css_put(&memcg->css);
		return true;
	}

	ret = memcg_charge_kmem(memcg, gfp, 1 << order);
	if (!ret)
		*_memcg = memcg;

	css_put(&memcg->css);
	return (ret == 0);
}

void __memcg_kmem_commit_charge(struct page *page, struct mem_cgroup *memcg,
			      int order)
{
	VM_BUG_ON(mem_cgroup_is_root(memcg));

	/* The page allocation failed. Revert */
	if (!page) {
		memcg_uncharge_kmem(memcg, 1 << order);
		return;
	}
	page->mem_cgroup = memcg;
}

void __memcg_kmem_uncharge_pages(struct page *page, int order)
{
	struct mem_cgroup *memcg = page->mem_cgroup;

	if (!memcg)
		return;

	VM_BUG_ON_PAGE(mem_cgroup_is_root(memcg), page);

	memcg_uncharge_kmem(memcg, 1 << order);
	page->mem_cgroup = NULL;
}

struct mem_cgroup *__mem_cgroup_from_kmem(void *ptr)
{
	struct mem_cgroup *memcg = NULL;
	struct kmem_cache *cachep;
	struct page *page;

	page = virt_to_head_page(ptr);
	if (PageSlab(page)) {
		cachep = page->slab_cache;
		if (!is_root_cache(cachep))
			memcg = cachep->memcg_params.memcg;
	} else
		/* page allocated by alloc_kmem_pages */
		memcg = page->mem_cgroup;

	return memcg;
}
#endif /* CONFIG_MEMCG_KMEM */

#ifdef CONFIG_TRANSPARENT_HUGEPAGE

/*
 * Because tail pages are not marked as "used", set it. We're under
 * zone->lru_lock, 'splitting on pmd' and compound_lock.
 * charge/uncharge will be never happen and move_account() is done under
 * compound_lock(), so we don't have to take care of races.
 */
void mem_cgroup_split_huge_fixup(struct page *head)
{
	int i;

	if (mem_cgroup_disabled())
		return;

	for (i = 1; i < HPAGE_PMD_NR; i++)
		head[i].mem_cgroup = head->mem_cgroup;

	__this_cpu_sub(head->mem_cgroup->stat->count[MEM_CGROUP_STAT_RSS_HUGE],
		       HPAGE_PMD_NR);
}
#endif /* CONFIG_TRANSPARENT_HUGEPAGE */

/**
 * mem_cgroup_move_account - move account of the page
 * @page: the page
 * @nr_pages: number of regular pages (>1 for huge pages)
 * @from: mem_cgroup which the page is moved from.
 * @to:	mem_cgroup which the page is moved to. @from != @to.
 *
 * The caller must confirm following.
 * - page is not on LRU (isolate_page() is useful.)
 * - compound_lock is held when nr_pages > 1
 *
 * This function doesn't do "charge" to new cgroup and doesn't do "uncharge"
 * from old cgroup.
 */
static int mem_cgroup_move_account(struct page *page,
				   unsigned int nr_pages,
				   struct mem_cgroup *from,
				   struct mem_cgroup *to)
{
	unsigned long flags;
	int ret;

	VM_BUG_ON(from == to);
	VM_BUG_ON_PAGE(PageLRU(page), page);
	/*
	 * The page is isolated from LRU. So, collapse function
	 * will not handle this page. But page splitting can happen.
	 * Do this check under compound_page_lock(). The caller should
	 * hold it.
	 */
	ret = -EBUSY;
	if (nr_pages > 1 && !PageTransHuge(page))
		goto out;

	/*
	 * Prevent mem_cgroup_migrate() from looking at page->mem_cgroup
	 * of its source page while we change it: page migration takes
	 * both pages off the LRU, but page cache replacement doesn't.
	 */
	if (!trylock_page(page))
		goto out;

	ret = -EINVAL;
	if (page->mem_cgroup != from)
		goto out_unlock;

	spin_lock_irqsave(&from->move_lock, flags);

	if (!PageAnon(page) && page_mapped(page)) {
		__this_cpu_sub(from->stat->count[MEM_CGROUP_STAT_FILE_MAPPED],
			       nr_pages);
		__this_cpu_add(to->stat->count[MEM_CGROUP_STAT_FILE_MAPPED],
			       nr_pages);
	}

	if (PageWriteback(page)) {
		__this_cpu_sub(from->stat->count[MEM_CGROUP_STAT_WRITEBACK],
			       nr_pages);
		__this_cpu_add(to->stat->count[MEM_CGROUP_STAT_WRITEBACK],
			       nr_pages);
	}

	/*
	 * It is safe to change page->mem_cgroup here because the page
	 * is referenced, charged, and isolated - we can't race with
	 * uncharging, charging, migration, or LRU putback.
	 */

	/* caller should have done css_get */
	page->mem_cgroup = to;
	spin_unlock_irqrestore(&from->move_lock, flags);

	ret = 0;

	local_irq_disable();
	mem_cgroup_charge_statistics(to, page, nr_pages);
	memcg_check_events(to, page);
	mem_cgroup_charge_statistics(from, page, -nr_pages);
	memcg_check_events(from, page);
	local_irq_enable();
out_unlock:
	unlock_page(page);
out:
	return ret;
}

#ifdef CONFIG_MEMCG_SWAP
static void mem_cgroup_swap_statistics(struct mem_cgroup *memcg,
					 bool charge)
{
	int val = (charge) ? 1 : -1;
	this_cpu_add(memcg->stat->count[MEM_CGROUP_STAT_SWAP], val);
}

/**
 * mem_cgroup_move_swap_account - move swap charge and swap_cgroup's record.
 * @entry: swap entry to be moved
 * @from:  mem_cgroup which the entry is moved from
 * @to:  mem_cgroup which the entry is moved to
 *
 * It succeeds only when the swap_cgroup's record for this entry is the same
 * as the mem_cgroup's id of @from.
 *
 * Returns 0 on success, -EINVAL on failure.
 *
 * The caller must have charged to @to, IOW, called page_counter_charge() about
 * both res and memsw, and called css_get().
 */
static int mem_cgroup_move_swap_account(swp_entry_t entry,
				struct mem_cgroup *from, struct mem_cgroup *to)
{
	unsigned short old_id, new_id;

	old_id = mem_cgroup_id(from);
	new_id = mem_cgroup_id(to);

	if (swap_cgroup_cmpxchg(entry, old_id, new_id) == old_id) {
		mem_cgroup_swap_statistics(from, false);
		mem_cgroup_swap_statistics(to, true);
		return 0;
	}
	return -EINVAL;
}
#else
static inline int mem_cgroup_move_swap_account(swp_entry_t entry,
				struct mem_cgroup *from, struct mem_cgroup *to)
{
	return -EINVAL;
}
#endif

static DEFINE_MUTEX(memcg_limit_mutex);

static int mem_cgroup_resize_limit(struct mem_cgroup *memcg,
				   unsigned long limit)
{
	unsigned long curusage;
	unsigned long oldusage;
	bool enlarge = false;
	int retry_count;
	int ret;

	/*
	 * For keeping hierarchical_reclaim simple, how long we should retry
	 * is depends on callers. We set our retry-count to be function
	 * of # of children which we should visit in this loop.
	 */
	retry_count = MEM_CGROUP_RECLAIM_RETRIES *
		      mem_cgroup_count_children(memcg);

	oldusage = page_counter_read(&memcg->memory);

	do {
		if (signal_pending(current)) {
			ret = -EINTR;
			break;
		}

		mutex_lock(&memcg_limit_mutex);
		if (limit > memcg->memsw.limit) {
			mutex_unlock(&memcg_limit_mutex);
			ret = -EINVAL;
			break;
		}
		if (limit > memcg->memory.limit)
			enlarge = true;
		ret = page_counter_limit(&memcg->memory, limit);
		mutex_unlock(&memcg_limit_mutex);

		if (!ret)
			break;

		try_to_free_mem_cgroup_pages(memcg, 1, GFP_KERNEL, true);

		curusage = page_counter_read(&memcg->memory);
		/* Usage is reduced ? */
		if (curusage >= oldusage)
			retry_count--;
		else
			oldusage = curusage;
	} while (retry_count);

	if (!ret && enlarge)
		memcg_oom_recover(memcg);

	return ret;
}

static int mem_cgroup_resize_memsw_limit(struct mem_cgroup *memcg,
					 unsigned long limit)
{
	unsigned long curusage;
	unsigned long oldusage;
	bool enlarge = false;
	int retry_count;
	int ret;

	/* see mem_cgroup_resize_res_limit */
	retry_count = MEM_CGROUP_RECLAIM_RETRIES *
		      mem_cgroup_count_children(memcg);

	oldusage = page_counter_read(&memcg->memsw);

	do {
		if (signal_pending(current)) {
			ret = -EINTR;
			break;
		}

		mutex_lock(&memcg_limit_mutex);
		if (limit < memcg->memory.limit) {
			mutex_unlock(&memcg_limit_mutex);
			ret = -EINVAL;
			break;
		}
		if (limit > memcg->memsw.limit)
			enlarge = true;
		ret = page_counter_limit(&memcg->memsw, limit);
		mutex_unlock(&memcg_limit_mutex);

		if (!ret)
			break;

		try_to_free_mem_cgroup_pages(memcg, 1, GFP_KERNEL, false);

		curusage = page_counter_read(&memcg->memsw);
		/* Usage is reduced ? */
		if (curusage >= oldusage)
			retry_count--;
		else
			oldusage = curusage;
	} while (retry_count);

	if (!ret && enlarge)
		memcg_oom_recover(memcg);

	return ret;
}

unsigned long mem_cgroup_soft_limit_reclaim(struct zone *zone, int order,
					    gfp_t gfp_mask,
					    unsigned long *total_scanned)
{
	unsigned long nr_reclaimed = 0;
	struct mem_cgroup_per_zone *mz, *next_mz = NULL;
	unsigned long reclaimed;
	int loop = 0;
	struct mem_cgroup_tree_per_zone *mctz;
	unsigned long excess;
	unsigned long nr_scanned;

	if (order > 0)
		return 0;

	mctz = soft_limit_tree_node_zone(zone_to_nid(zone), zone_idx(zone));
	/*
	 * This loop can run a while, specially if mem_cgroup's continuously
	 * keep exceeding their soft limit and putting the system under
	 * pressure
	 */
	do {
		if (next_mz)
			mz = next_mz;
		else
			mz = mem_cgroup_largest_soft_limit_node(mctz);
		if (!mz)
			break;

		nr_scanned = 0;
		reclaimed = mem_cgroup_soft_reclaim(mz->memcg, zone,
						    gfp_mask, &nr_scanned);
		nr_reclaimed += reclaimed;
		*total_scanned += nr_scanned;
		spin_lock_irq(&mctz->lock);
		__mem_cgroup_remove_exceeded(mz, mctz);

		/*
		 * If we failed to reclaim anything from this memory cgroup
		 * it is time to move on to the next cgroup
		 */
		next_mz = NULL;
		if (!reclaimed)
			next_mz = __mem_cgroup_largest_soft_limit_node(mctz);

		excess = soft_limit_excess(mz->memcg);
		/*
		 * One school of thought says that we should not add
		 * back the node to the tree if reclaim returns 0.
		 * But our reclaim could return 0, simply because due
		 * to priority we are exposing a smaller subset of
		 * memory to reclaim from. Consider this as a longer
		 * term TODO.
		 */
		/* If excess == 0, no tree ops */
		__mem_cgroup_insert_exceeded(mz, mctz, excess);
		spin_unlock_irq(&mctz->lock);
		css_put(&mz->memcg->css);
		loop++;
		/*
		 * Could not reclaim anything and there are no more
		 * mem cgroups to try or we seem to be looping without
		 * reclaiming anything.
		 */
		if (!nr_reclaimed &&
			(next_mz == NULL ||
			loop > MEM_CGROUP_MAX_SOFT_LIMIT_RECLAIM_LOOPS))
			break;
	} while (!nr_reclaimed);
	if (next_mz)
		css_put(&next_mz->memcg->css);
	return nr_reclaimed;
}

/*
 * Test whether @memcg has children, dead or alive.  Note that this
 * function doesn't care whether @memcg has use_hierarchy enabled and
 * returns %true if there are child csses according to the cgroup
 * hierarchy.  Testing use_hierarchy is the caller's responsiblity.
 */
static inline bool memcg_has_children(struct mem_cgroup *memcg)
{
	bool ret;

	/*
	 * The lock does not prevent addition or deletion of children, but
	 * it prevents a new child from being initialized based on this
	 * parent in css_online(), so it's enough to decide whether
	 * hierarchically inherited attributes can still be changed or not.
	 */
	lockdep_assert_held(&memcg_create_mutex);

	rcu_read_lock();
	ret = css_next_child(NULL, &memcg->css);
	rcu_read_unlock();
	return ret;
}

/*
 * Reclaims as many pages from the given memcg as possible and moves
 * the rest to the parent.
 *
 * Caller is responsible for holding css reference for memcg.
 */
static int mem_cgroup_force_empty(struct mem_cgroup *memcg)
{
	int nr_retries = MEM_CGROUP_RECLAIM_RETRIES;

	/* we call try-to-free pages for make this cgroup empty */
	lru_add_drain_all();
	/* try to free all pages in this cgroup */
	while (nr_retries && page_counter_read(&memcg->memory)) {
		int progress;

		if (signal_pending(current))
			return -EINTR;

		progress = try_to_free_mem_cgroup_pages(memcg, 1,
							GFP_KERNEL, true);
		if (!progress) {
			nr_retries--;
			/* maybe some writeback is necessary */
			congestion_wait(BLK_RW_ASYNC, HZ/10);
		}

	}

	return 0;
}

static ssize_t mem_cgroup_force_empty_write(struct kernfs_open_file *of,
					    char *buf, size_t nbytes,
					    loff_t off)
{
	struct mem_cgroup *memcg = mem_cgroup_from_css(of_css(of));

	if (mem_cgroup_is_root(memcg))
		return -EINVAL;
	return mem_cgroup_force_empty(memcg) ?: nbytes;
}

static u64 mem_cgroup_hierarchy_read(struct cgroup_subsys_state *css,
				     struct cftype *cft)
{
	return mem_cgroup_from_css(css)->use_hierarchy;
}

static int mem_cgroup_hierarchy_write(struct cgroup_subsys_state *css,
				      struct cftype *cft, u64 val)
{
	int retval = 0;
	struct mem_cgroup *memcg = mem_cgroup_from_css(css);
	struct mem_cgroup *parent_memcg = mem_cgroup_from_css(memcg->css.parent);

	mutex_lock(&memcg_create_mutex);

	if (memcg->use_hierarchy == val)
		goto out;

	/*
	 * If parent's use_hierarchy is set, we can't make any modifications
	 * in the child subtrees. If it is unset, then the change can
	 * occur, provided the current cgroup has no children.
	 *
	 * For the root cgroup, parent_mem is NULL, we allow value to be
	 * set if there are no children.
	 */
	if ((!parent_memcg || !parent_memcg->use_hierarchy) &&
				(val == 1 || val == 0)) {
		if (!memcg_has_children(memcg))
			memcg->use_hierarchy = val;
		else
			retval = -EBUSY;
	} else
		retval = -EINVAL;

out:
	mutex_unlock(&memcg_create_mutex);

	return retval;
}

static unsigned long tree_stat(struct mem_cgroup *memcg,
			       enum mem_cgroup_stat_index idx)
{
	struct mem_cgroup *iter;
	long val = 0;

	/* Per-cpu values can be negative, use a signed accumulator */
	for_each_mem_cgroup_tree(iter, memcg)
		val += mem_cgroup_read_stat(iter, idx);

	if (val < 0) /* race ? */
		val = 0;
	return val;
}

static inline u64 mem_cgroup_usage(struct mem_cgroup *memcg, bool swap)
{
	u64 val;

	if (mem_cgroup_is_root(memcg)) {
		val = tree_stat(memcg, MEM_CGROUP_STAT_CACHE);
		val += tree_stat(memcg, MEM_CGROUP_STAT_RSS);
		if (swap)
			val += tree_stat(memcg, MEM_CGROUP_STAT_SWAP);
	} else {
		if (!swap)
			val = page_counter_read(&memcg->memory);
		else
			val = page_counter_read(&memcg->memsw);
	}
	return val << PAGE_SHIFT;
}

enum {
	RES_USAGE,
	RES_LIMIT,
	RES_MAX_USAGE,
	RES_FAILCNT,
	RES_SOFT_LIMIT,
};

static u64 mem_cgroup_read_u64(struct cgroup_subsys_state *css,
			       struct cftype *cft)
{
	struct mem_cgroup *memcg = mem_cgroup_from_css(css);
	struct page_counter *counter;

	switch (MEMFILE_TYPE(cft->private)) {
	case _MEM:
		counter = &memcg->memory;
		break;
	case _MEMSWAP:
		counter = &memcg->memsw;
		break;
	case _KMEM:
		counter = &memcg->kmem;
		break;
	default:
		BUG();
	}

	switch (MEMFILE_ATTR(cft->private)) {
	case RES_USAGE:
		if (counter == &memcg->memory)
			return mem_cgroup_usage(memcg, false);
		if (counter == &memcg->memsw)
			return mem_cgroup_usage(memcg, true);
		return (u64)page_counter_read(counter) * PAGE_SIZE;
	case RES_LIMIT:
		return (u64)counter->limit * PAGE_SIZE;
	case RES_MAX_USAGE:
		return (u64)counter->watermark * PAGE_SIZE;
	case RES_FAILCNT:
		return counter->failcnt;
	case RES_SOFT_LIMIT:
		return (u64)memcg->soft_limit * PAGE_SIZE;
	default:
		BUG();
	}
}

#ifdef CONFIG_MEMCG_KMEM
static int memcg_activate_kmem(struct mem_cgroup *memcg,
			       unsigned long nr_pages)
{
	int err = 0;
	int memcg_id;

	BUG_ON(memcg->kmemcg_id >= 0);
	BUG_ON(memcg->kmem_acct_activated);
	BUG_ON(memcg->kmem_acct_active);

	/*
	 * For simplicity, we won't allow this to be disabled.  It also can't
	 * be changed if the cgroup has children already, or if tasks had
	 * already joined.
	 *
	 * If tasks join before we set the limit, a person looking at
	 * kmem.usage_in_bytes will have no way to determine when it took
	 * place, which makes the value quite meaningless.
	 *
	 * After it first became limited, changes in the value of the limit are
	 * of course permitted.
	 */
	mutex_lock(&memcg_create_mutex);
	if (cgroup_has_tasks(memcg->css.cgroup) ||
	    (memcg->use_hierarchy && memcg_has_children(memcg)))
		err = -EBUSY;
	mutex_unlock(&memcg_create_mutex);
	if (err)
		goto out;

	memcg_id = memcg_alloc_cache_id();
	if (memcg_id < 0) {
		err = memcg_id;
		goto out;
	}

	/*
	 * We couldn't have accounted to this cgroup, because it hasn't got
	 * activated yet, so this should succeed.
	 */
	err = page_counter_limit(&memcg->kmem, nr_pages);
	VM_BUG_ON(err);

	static_key_slow_inc(&memcg_kmem_enabled_key);
	/*
	 * A memory cgroup is considered kmem-active as soon as it gets
	 * kmemcg_id. Setting the id after enabling static branching will
	 * guarantee no one starts accounting before all call sites are
	 * patched.
	 */
	memcg->kmemcg_id = memcg_id;
	memcg->kmem_acct_activated = true;
	memcg->kmem_acct_active = true;
out:
	return err;
}

static int memcg_update_kmem_limit(struct mem_cgroup *memcg,
				   unsigned long limit)
{
	int ret;

	mutex_lock(&memcg_limit_mutex);
	if (!memcg_kmem_is_active(memcg))
		ret = memcg_activate_kmem(memcg, limit);
	else
		ret = page_counter_limit(&memcg->kmem, limit);
	mutex_unlock(&memcg_limit_mutex);
	return ret;
}

static int memcg_propagate_kmem(struct mem_cgroup *memcg)
{
	int ret = 0;
	struct mem_cgroup *parent = parent_mem_cgroup(memcg);

	if (!parent)
		return 0;

	mutex_lock(&memcg_limit_mutex);
	/*
	 * If the parent cgroup is not kmem-active now, it cannot be activated
	 * after this point, because it has at least one child already.
	 */
	if (memcg_kmem_is_active(parent))
		ret = memcg_activate_kmem(memcg, PAGE_COUNTER_MAX);
	mutex_unlock(&memcg_limit_mutex);
	return ret;
}
#else
static int memcg_update_kmem_limit(struct mem_cgroup *memcg,
				   unsigned long limit)
{
	return -EINVAL;
}
#endif /* CONFIG_MEMCG_KMEM */

/*
 * The user of this function is...
 * RES_LIMIT.
 */
static ssize_t mem_cgroup_write(struct kernfs_open_file *of,
				char *buf, size_t nbytes, loff_t off)
{
	struct mem_cgroup *memcg = mem_cgroup_from_css(of_css(of));
	unsigned long nr_pages;
	int ret;

	buf = strstrip(buf);
	ret = page_counter_memparse(buf, "-1", &nr_pages);
	if (ret)
		return ret;

	switch (MEMFILE_ATTR(of_cft(of)->private)) {
	case RES_LIMIT:
		if (mem_cgroup_is_root(memcg)) { /* Can't set limit on root */
			ret = -EINVAL;
			break;
		}
		switch (MEMFILE_TYPE(of_cft(of)->private)) {
		case _MEM:
			ret = mem_cgroup_resize_limit(memcg, nr_pages);
			break;
		case _MEMSWAP:
			ret = mem_cgroup_resize_memsw_limit(memcg, nr_pages);
			break;
		case _KMEM:
			ret = memcg_update_kmem_limit(memcg, nr_pages);
			break;
		}
		break;
	case RES_SOFT_LIMIT:
		memcg->soft_limit = nr_pages;
		ret = 0;
		break;
	}
	return ret ?: nbytes;
}

static ssize_t mem_cgroup_reset(struct kernfs_open_file *of, char *buf,
				size_t nbytes, loff_t off)
{
	struct mem_cgroup *memcg = mem_cgroup_from_css(of_css(of));
	struct page_counter *counter;

	switch (MEMFILE_TYPE(of_cft(of)->private)) {
	case _MEM:
		counter = &memcg->memory;
		break;
	case _MEMSWAP:
		counter = &memcg->memsw;
		break;
	case _KMEM:
		counter = &memcg->kmem;
		break;
	default:
		BUG();
	}

	switch (MEMFILE_ATTR(of_cft(of)->private)) {
	case RES_MAX_USAGE:
		page_counter_reset_watermark(counter);
		break;
	case RES_FAILCNT:
		counter->failcnt = 0;
		break;
	default:
		BUG();
	}

	return nbytes;
}

static u64 mem_cgroup_move_charge_read(struct cgroup_subsys_state *css,
					struct cftype *cft)
{
	return mem_cgroup_from_css(css)->move_charge_at_immigrate;
}

#ifdef CONFIG_MMU
static int mem_cgroup_move_charge_write(struct cgroup_subsys_state *css,
					struct cftype *cft, u64 val)
{
	struct mem_cgroup *memcg = mem_cgroup_from_css(css);

	if (val & ~MOVE_MASK)
		return -EINVAL;

	/*
	 * No kind of locking is needed in here, because ->can_attach() will
	 * check this value once in the beginning of the process, and then carry
	 * on with stale data. This means that changes to this value will only
	 * affect task migrations starting after the change.
	 */
	memcg->move_charge_at_immigrate = val;
	return 0;
}
#else
static int mem_cgroup_move_charge_write(struct cgroup_subsys_state *css,
					struct cftype *cft, u64 val)
{
	return -ENOSYS;
}
#endif

#ifdef CONFIG_NUMA
static int memcg_numa_stat_show(struct seq_file *m, void *v)
{
	struct numa_stat {
		const char *name;
		unsigned int lru_mask;
	};

	static const struct numa_stat stats[] = {
		{ "total", LRU_ALL },
		{ "file", LRU_ALL_FILE },
		{ "anon", LRU_ALL_ANON },
		{ "unevictable", BIT(LRU_UNEVICTABLE) },
	};
	const struct numa_stat *stat;
	int nid;
	unsigned long nr;
	struct mem_cgroup *memcg = mem_cgroup_from_css(seq_css(m));

	for (stat = stats; stat < stats + ARRAY_SIZE(stats); stat++) {
		nr = mem_cgroup_nr_lru_pages(memcg, stat->lru_mask);
		seq_printf(m, "%s=%lu", stat->name, nr);
		for_each_node_state(nid, N_MEMORY) {
			nr = mem_cgroup_node_nr_lru_pages(memcg, nid,
							  stat->lru_mask);
			seq_printf(m, " N%d=%lu", nid, nr);
		}
		seq_putc(m, '\n');
	}

	for (stat = stats; stat < stats + ARRAY_SIZE(stats); stat++) {
		struct mem_cgroup *iter;

		nr = 0;
		for_each_mem_cgroup_tree(iter, memcg)
			nr += mem_cgroup_nr_lru_pages(iter, stat->lru_mask);
		seq_printf(m, "hierarchical_%s=%lu", stat->name, nr);
		for_each_node_state(nid, N_MEMORY) {
			nr = 0;
			for_each_mem_cgroup_tree(iter, memcg)
				nr += mem_cgroup_node_nr_lru_pages(
					iter, nid, stat->lru_mask);
			seq_printf(m, " N%d=%lu", nid, nr);
		}
		seq_putc(m, '\n');
	}

	return 0;
}
#endif /* CONFIG_NUMA */

static int memcg_stat_show(struct seq_file *m, void *v)
{
	struct mem_cgroup *memcg = mem_cgroup_from_css(seq_css(m));
	unsigned long memory, memsw;
	struct mem_cgroup *mi;
	unsigned int i;

	BUILD_BUG_ON(ARRAY_SIZE(mem_cgroup_stat_names) !=
		     MEM_CGROUP_STAT_NSTATS);
	BUILD_BUG_ON(ARRAY_SIZE(mem_cgroup_events_names) !=
		     MEM_CGROUP_EVENTS_NSTATS);
	BUILD_BUG_ON(ARRAY_SIZE(mem_cgroup_lru_names) != NR_LRU_LISTS);

	for (i = 0; i < MEM_CGROUP_STAT_NSTATS; i++) {
		if (i == MEM_CGROUP_STAT_SWAP && !do_swap_account)
			continue;
		seq_printf(m, "%s %ld\n", mem_cgroup_stat_names[i],
			   mem_cgroup_read_stat(memcg, i) * PAGE_SIZE);
	}

	for (i = 0; i < MEM_CGROUP_EVENTS_NSTATS; i++)
		seq_printf(m, "%s %lu\n", mem_cgroup_events_names[i],
			   mem_cgroup_read_events(memcg, i));

	for (i = 0; i < NR_LRU_LISTS; i++)
		seq_printf(m, "%s %lu\n", mem_cgroup_lru_names[i],
			   mem_cgroup_nr_lru_pages(memcg, BIT(i)) * PAGE_SIZE);

	/* Hierarchical information */
	memory = memsw = PAGE_COUNTER_MAX;
	for (mi = memcg; mi; mi = parent_mem_cgroup(mi)) {
		memory = min(memory, mi->memory.limit);
		memsw = min(memsw, mi->memsw.limit);
	}
	seq_printf(m, "hierarchical_memory_limit %llu\n",
		   (u64)memory * PAGE_SIZE);
	if (do_swap_account)
		seq_printf(m, "hierarchical_memsw_limit %llu\n",
			   (u64)memsw * PAGE_SIZE);

	for (i = 0; i < MEM_CGROUP_STAT_NSTATS; i++) {
		long long val = 0;

		if (i == MEM_CGROUP_STAT_SWAP && !do_swap_account)
			continue;
		for_each_mem_cgroup_tree(mi, memcg)
			val += mem_cgroup_read_stat(mi, i) * PAGE_SIZE;
		seq_printf(m, "total_%s %lld\n", mem_cgroup_stat_names[i], val);
	}

	for (i = 0; i < MEM_CGROUP_EVENTS_NSTATS; i++) {
		unsigned long long val = 0;

		for_each_mem_cgroup_tree(mi, memcg)
			val += mem_cgroup_read_events(mi, i);
		seq_printf(m, "total_%s %llu\n",
			   mem_cgroup_events_names[i], val);
	}

	for (i = 0; i < NR_LRU_LISTS; i++) {
		unsigned long long val = 0;

		for_each_mem_cgroup_tree(mi, memcg)
			val += mem_cgroup_nr_lru_pages(mi, BIT(i)) * PAGE_SIZE;
		seq_printf(m, "total_%s %llu\n", mem_cgroup_lru_names[i], val);
	}

#ifdef CONFIG_DEBUG_VM
	{
		int nid, zid;
		struct mem_cgroup_per_zone *mz;
		struct zone_reclaim_stat *rstat;
		unsigned long recent_rotated[2] = {0, 0};
		unsigned long recent_scanned[2] = {0, 0};

		for_each_online_node(nid)
			for (zid = 0; zid < MAX_NR_ZONES; zid++) {
				mz = &memcg->nodeinfo[nid]->zoneinfo[zid];
				rstat = &mz->lruvec.reclaim_stat;

				recent_rotated[0] += rstat->recent_rotated[0];
				recent_rotated[1] += rstat->recent_rotated[1];
				recent_scanned[0] += rstat->recent_scanned[0];
				recent_scanned[1] += rstat->recent_scanned[1];
			}
		seq_printf(m, "recent_rotated_anon %lu\n", recent_rotated[0]);
		seq_printf(m, "recent_rotated_file %lu\n", recent_rotated[1]);
		seq_printf(m, "recent_scanned_anon %lu\n", recent_scanned[0]);
		seq_printf(m, "recent_scanned_file %lu\n", recent_scanned[1]);
	}
#endif

	return 0;
}

static u64 mem_cgroup_swappiness_read(struct cgroup_subsys_state *css,
				      struct cftype *cft)
{
	struct mem_cgroup *memcg = mem_cgroup_from_css(css);

	return mem_cgroup_swappiness(memcg);
}

static int mem_cgroup_swappiness_write(struct cgroup_subsys_state *css,
				       struct cftype *cft, u64 val)
{
	struct mem_cgroup *memcg = mem_cgroup_from_css(css);

	if (val > 100)
		return -EINVAL;

	if (css->parent)
		memcg->swappiness = val;
	else
		vm_swappiness = val;

	return 0;
}

static void __mem_cgroup_threshold(struct mem_cgroup *memcg, bool swap)
{
	struct mem_cgroup_threshold_ary *t;
	unsigned long usage;
	int i;

	rcu_read_lock();
	if (!swap)
		t = rcu_dereference(memcg->thresholds.primary);
	else
		t = rcu_dereference(memcg->memsw_thresholds.primary);

	if (!t)
		goto unlock;

	usage = mem_cgroup_usage(memcg, swap);

	/*
	 * current_threshold points to threshold just below or equal to usage.
	 * If it's not true, a threshold was crossed after last
	 * call of __mem_cgroup_threshold().
	 */
	i = t->current_threshold;

	/*
	 * Iterate backward over array of thresholds starting from
	 * current_threshold and check if a threshold is crossed.
	 * If none of thresholds below usage is crossed, we read
	 * only one element of the array here.
	 */
	for (; i >= 0 && unlikely(t->entries[i].threshold > usage); i--)
		eventfd_signal(t->entries[i].eventfd, 1);

	/* i = current_threshold + 1 */
	i++;

	/*
	 * Iterate forward over array of thresholds starting from
	 * current_threshold+1 and check if a threshold is crossed.
	 * If none of thresholds above usage is crossed, we read
	 * only one element of the array here.
	 */
	for (; i < t->size && unlikely(t->entries[i].threshold <= usage); i++)
		eventfd_signal(t->entries[i].eventfd, 1);

	/* Update current_threshold */
	t->current_threshold = i - 1;
unlock:
	rcu_read_unlock();
}

static void mem_cgroup_threshold(struct mem_cgroup *memcg)
{
	while (memcg) {
		__mem_cgroup_threshold(memcg, false);
		if (do_swap_account)
			__mem_cgroup_threshold(memcg, true);

		memcg = parent_mem_cgroup(memcg);
	}
}

static int compare_thresholds(const void *a, const void *b)
{
	const struct mem_cgroup_threshold *_a = a;
	const struct mem_cgroup_threshold *_b = b;

	if (_a->threshold > _b->threshold)
		return 1;

	if (_a->threshold < _b->threshold)
		return -1;

	return 0;
}

static int mem_cgroup_oom_notify_cb(struct mem_cgroup *memcg)
{
	struct mem_cgroup_eventfd_list *ev;

	spin_lock(&memcg_oom_lock);

	list_for_each_entry(ev, &memcg->oom_notify, list)
		eventfd_signal(ev->eventfd, 1);

	spin_unlock(&memcg_oom_lock);
	return 0;
}

static void mem_cgroup_oom_notify(struct mem_cgroup *memcg)
{
	struct mem_cgroup *iter;

	for_each_mem_cgroup_tree(iter, memcg)
		mem_cgroup_oom_notify_cb(iter);
}

static int __mem_cgroup_usage_register_event(struct mem_cgroup *memcg,
	struct eventfd_ctx *eventfd, const char *args, enum res_type type)
{
	struct mem_cgroup_thresholds *thresholds;
	struct mem_cgroup_threshold_ary *new;
	unsigned long threshold;
	unsigned long usage;
	int i, size, ret;

	ret = page_counter_memparse(args, "-1", &threshold);
	if (ret)
		return ret;

	mutex_lock(&memcg->thresholds_lock);

	if (type == _MEM) {
		thresholds = &memcg->thresholds;
		usage = mem_cgroup_usage(memcg, false);
	} else if (type == _MEMSWAP) {
		thresholds = &memcg->memsw_thresholds;
		usage = mem_cgroup_usage(memcg, true);
	} else
		BUG();

	/* Check if a threshold crossed before adding a new one */
	if (thresholds->primary)
		__mem_cgroup_threshold(memcg, type == _MEMSWAP);

	size = thresholds->primary ? thresholds->primary->size + 1 : 1;

	/* Allocate memory for new array of thresholds */
	new = kmalloc(sizeof(*new) + size * sizeof(struct mem_cgroup_threshold),
			GFP_KERNEL);
	if (!new) {
		ret = -ENOMEM;
		goto unlock;
	}
	new->size = size;

	/* Copy thresholds (if any) to new array */
	if (thresholds->primary) {
		memcpy(new->entries, thresholds->primary->entries, (size - 1) *
				sizeof(struct mem_cgroup_threshold));
	}

	/* Add new threshold */
	new->entries[size - 1].eventfd = eventfd;
	new->entries[size - 1].threshold = threshold;

	/* Sort thresholds. Registering of new threshold isn't time-critical */
	sort(new->entries, size, sizeof(struct mem_cgroup_threshold),
			compare_thresholds, NULL);

	/* Find current threshold */
	new->current_threshold = -1;
	for (i = 0; i < size; i++) {
		if (new->entries[i].threshold <= usage) {
			/*
			 * new->current_threshold will not be used until
			 * rcu_assign_pointer(), so it's safe to increment
			 * it here.
			 */
			++new->current_threshold;
		} else
			break;
	}

	/* Free old spare buffer and save old primary buffer as spare */
	kfree(thresholds->spare);
	thresholds->spare = thresholds->primary;

	rcu_assign_pointer(thresholds->primary, new);

	/* To be sure that nobody uses thresholds */
	synchronize_rcu();

unlock:
	mutex_unlock(&memcg->thresholds_lock);

	return ret;
}

static int mem_cgroup_usage_register_event(struct mem_cgroup *memcg,
	struct eventfd_ctx *eventfd, const char *args)
{
	return __mem_cgroup_usage_register_event(memcg, eventfd, args, _MEM);
}

static int memsw_cgroup_usage_register_event(struct mem_cgroup *memcg,
	struct eventfd_ctx *eventfd, const char *args)
{
	return __mem_cgroup_usage_register_event(memcg, eventfd, args, _MEMSWAP);
}

static void __mem_cgroup_usage_unregister_event(struct mem_cgroup *memcg,
	struct eventfd_ctx *eventfd, enum res_type type)
{
	struct mem_cgroup_thresholds *thresholds;
	struct mem_cgroup_threshold_ary *new;
	unsigned long usage;
	int i, j, size;

	mutex_lock(&memcg->thresholds_lock);

	if (type == _MEM) {
		thresholds = &memcg->thresholds;
		usage = mem_cgroup_usage(memcg, false);
	} else if (type == _MEMSWAP) {
		thresholds = &memcg->memsw_thresholds;
		usage = mem_cgroup_usage(memcg, true);
	} else
		BUG();

	if (!thresholds->primary)
		goto unlock;

	/* Check if a threshold crossed before removing */
	__mem_cgroup_threshold(memcg, type == _MEMSWAP);

	/* Calculate new number of threshold */
	size = 0;
	for (i = 0; i < thresholds->primary->size; i++) {
		if (thresholds->primary->entries[i].eventfd != eventfd)
			size++;
	}

	new = thresholds->spare;

	/* Set thresholds array to NULL if we don't have thresholds */
	if (!size) {
		kfree(new);
		new = NULL;
		goto swap_buffers;
	}

	new->size = size;

	/* Copy thresholds and find current threshold */
	new->current_threshold = -1;
	for (i = 0, j = 0; i < thresholds->primary->size; i++) {
		if (thresholds->primary->entries[i].eventfd == eventfd)
			continue;

		new->entries[j] = thresholds->primary->entries[i];
		if (new->entries[j].threshold <= usage) {
			/*
			 * new->current_threshold will not be used
			 * until rcu_assign_pointer(), so it's safe to increment
			 * it here.
			 */
			++new->current_threshold;
		}
		j++;
	}

swap_buffers:
	/* Swap primary and spare array */
	thresholds->spare = thresholds->primary;
	/* If all events are unregistered, free the spare array */
	if (!new) {
		kfree(thresholds->spare);
		thresholds->spare = NULL;
	}

	rcu_assign_pointer(thresholds->primary, new);

	/* To be sure that nobody uses thresholds */
	synchronize_rcu();
unlock:
	mutex_unlock(&memcg->thresholds_lock);
}

static void mem_cgroup_usage_unregister_event(struct mem_cgroup *memcg,
	struct eventfd_ctx *eventfd)
{
	return __mem_cgroup_usage_unregister_event(memcg, eventfd, _MEM);
}

static void memsw_cgroup_usage_unregister_event(struct mem_cgroup *memcg,
	struct eventfd_ctx *eventfd)
{
	return __mem_cgroup_usage_unregister_event(memcg, eventfd, _MEMSWAP);
}

static int mem_cgroup_oom_register_event(struct mem_cgroup *memcg,
	struct eventfd_ctx *eventfd, const char *args)
{
	struct mem_cgroup_eventfd_list *event;

	event = kmalloc(sizeof(*event),	GFP_KERNEL);
	if (!event)
		return -ENOMEM;

	spin_lock(&memcg_oom_lock);

	event->eventfd = eventfd;
	list_add(&event->list, &memcg->oom_notify);

	/* already in OOM ? */
	if (atomic_read(&memcg->under_oom))
		eventfd_signal(eventfd, 1);
	spin_unlock(&memcg_oom_lock);

	return 0;
}

static void mem_cgroup_oom_unregister_event(struct mem_cgroup *memcg,
	struct eventfd_ctx *eventfd)
{
	struct mem_cgroup_eventfd_list *ev, *tmp;

	spin_lock(&memcg_oom_lock);

	list_for_each_entry_safe(ev, tmp, &memcg->oom_notify, list) {
		if (ev->eventfd == eventfd) {
			list_del(&ev->list);
			kfree(ev);
		}
	}

	spin_unlock(&memcg_oom_lock);
}

static int mem_cgroup_oom_control_read(struct seq_file *sf, void *v)
{
	struct mem_cgroup *memcg = mem_cgroup_from_css(seq_css(sf));

	seq_printf(sf, "oom_kill_disable %d\n", memcg->oom_kill_disable);
	seq_printf(sf, "under_oom %d\n", (bool)atomic_read(&memcg->under_oom));
	return 0;
}

static int mem_cgroup_oom_control_write(struct cgroup_subsys_state *css,
	struct cftype *cft, u64 val)
{
	struct mem_cgroup *memcg = mem_cgroup_from_css(css);

	/* cannot set to root cgroup and only 0 and 1 are allowed */
	if (!css->parent || !((val == 0) || (val == 1)))
		return -EINVAL;

	memcg->oom_kill_disable = val;
	if (!val)
		memcg_oom_recover(memcg);

	return 0;
}

#ifdef CONFIG_MEMCG_KMEM
static int memcg_init_kmem(struct mem_cgroup *memcg, struct cgroup_subsys *ss)
{
	int ret;

	ret = memcg_propagate_kmem(memcg);
	if (ret)
		return ret;

	return mem_cgroup_sockets_init(memcg, ss);
}

static void memcg_deactivate_kmem(struct mem_cgroup *memcg)
{
	struct cgroup_subsys_state *css;
	struct mem_cgroup *parent, *child;
	int kmemcg_id;

	if (!memcg->kmem_acct_active)
		return;

	/*
	 * Clear the 'active' flag before clearing memcg_caches arrays entries.
	 * Since we take the slab_mutex in memcg_deactivate_kmem_caches(), it
	 * guarantees no cache will be created for this cgroup after we are
	 * done (see memcg_create_kmem_cache()).
	 */
	memcg->kmem_acct_active = false;

	memcg_deactivate_kmem_caches(memcg);

	kmemcg_id = memcg->kmemcg_id;
	BUG_ON(kmemcg_id < 0);

	parent = parent_mem_cgroup(memcg);
	if (!parent)
		parent = root_mem_cgroup;

	/*
	 * Change kmemcg_id of this cgroup and all its descendants to the
	 * parent's id, and then move all entries from this cgroup's list_lrus
	 * to ones of the parent. After we have finished, all list_lrus
	 * corresponding to this cgroup are guaranteed to remain empty. The
	 * ordering is imposed by list_lru_node->lock taken by
	 * memcg_drain_all_list_lrus().
	 */
	css_for_each_descendant_pre(css, &memcg->css) {
		child = mem_cgroup_from_css(css);
		BUG_ON(child->kmemcg_id != kmemcg_id);
		child->kmemcg_id = parent->kmemcg_id;
		if (!memcg->use_hierarchy)
			break;
	}
	memcg_drain_all_list_lrus(kmemcg_id, parent->kmemcg_id);

	memcg_free_cache_id(kmemcg_id);
}

static void memcg_destroy_kmem(struct mem_cgroup *memcg)
{
<<<<<<< HEAD
	memcg_destroy_kmem_caches(memcg);
=======
	if (memcg->kmem_acct_activated) {
		memcg_destroy_kmem_caches(memcg);
		static_key_slow_dec(&memcg_kmem_enabled_key);
		WARN_ON(page_counter_read(&memcg->kmem));
	}
>>>>>>> d07b956c
	mem_cgroup_sockets_destroy(memcg);
}
#else
static int memcg_init_kmem(struct mem_cgroup *memcg, struct cgroup_subsys *ss)
{
	return 0;
}

static void memcg_deactivate_kmem(struct mem_cgroup *memcg)
{
}

static void memcg_destroy_kmem(struct mem_cgroup *memcg)
{
}
#endif

/*
 * DO NOT USE IN NEW FILES.
 *
 * "cgroup.event_control" implementation.
 *
 * This is way over-engineered.  It tries to support fully configurable
 * events for each user.  Such level of flexibility is completely
 * unnecessary especially in the light of the planned unified hierarchy.
 *
 * Please deprecate this and replace with something simpler if at all
 * possible.
 */

/*
 * Unregister event and free resources.
 *
 * Gets called from workqueue.
 */
static void memcg_event_remove(struct work_struct *work)
{
	struct mem_cgroup_event *event =
		container_of(work, struct mem_cgroup_event, remove);
	struct mem_cgroup *memcg = event->memcg;

	remove_wait_queue(event->wqh, &event->wait);

	event->unregister_event(memcg, event->eventfd);

	/* Notify userspace the event is going away. */
	eventfd_signal(event->eventfd, 1);

	eventfd_ctx_put(event->eventfd);
	kfree(event);
	css_put(&memcg->css);
}

/*
 * Gets called on POLLHUP on eventfd when user closes it.
 *
 * Called with wqh->lock held and interrupts disabled.
 */
static int memcg_event_wake(wait_queue_t *wait, unsigned mode,
			    int sync, void *key)
{
	struct mem_cgroup_event *event =
		container_of(wait, struct mem_cgroup_event, wait);
	struct mem_cgroup *memcg = event->memcg;
	unsigned long flags = (unsigned long)key;

	if (flags & POLLHUP) {
		/*
		 * If the event has been detached at cgroup removal, we
		 * can simply return knowing the other side will cleanup
		 * for us.
		 *
		 * We can't race against event freeing since the other
		 * side will require wqh->lock via remove_wait_queue(),
		 * which we hold.
		 */
		spin_lock(&memcg->event_list_lock);
		if (!list_empty(&event->list)) {
			list_del_init(&event->list);
			/*
			 * We are in atomic context, but cgroup_event_remove()
			 * may sleep, so we have to call it in workqueue.
			 */
			schedule_work(&event->remove);
		}
		spin_unlock(&memcg->event_list_lock);
	}

	return 0;
}

static void memcg_event_ptable_queue_proc(struct file *file,
		wait_queue_head_t *wqh, poll_table *pt)
{
	struct mem_cgroup_event *event =
		container_of(pt, struct mem_cgroup_event, pt);

	event->wqh = wqh;
	add_wait_queue(wqh, &event->wait);
}

/*
 * DO NOT USE IN NEW FILES.
 *
 * Parse input and register new cgroup event handler.
 *
 * Input must be in format '<event_fd> <control_fd> <args>'.
 * Interpretation of args is defined by control file implementation.
 */
static ssize_t memcg_write_event_control(struct kernfs_open_file *of,
					 char *buf, size_t nbytes, loff_t off)
{
	struct cgroup_subsys_state *css = of_css(of);
	struct mem_cgroup *memcg = mem_cgroup_from_css(css);
	struct mem_cgroup_event *event;
	struct cgroup_subsys_state *cfile_css;
	unsigned int efd, cfd;
	struct fd efile;
	struct fd cfile;
	const char *name;
	char *endp;
	int ret;

	buf = strstrip(buf);

	efd = simple_strtoul(buf, &endp, 10);
	if (*endp != ' ')
		return -EINVAL;
	buf = endp + 1;

	cfd = simple_strtoul(buf, &endp, 10);
	if ((*endp != ' ') && (*endp != '\0'))
		return -EINVAL;
	buf = endp + 1;

	event = kzalloc(sizeof(*event), GFP_KERNEL);
	if (!event)
		return -ENOMEM;

	event->memcg = memcg;
	INIT_LIST_HEAD(&event->list);
	init_poll_funcptr(&event->pt, memcg_event_ptable_queue_proc);
	init_waitqueue_func_entry(&event->wait, memcg_event_wake);
	INIT_WORK(&event->remove, memcg_event_remove);

	efile = fdget(efd);
	if (!efile.file) {
		ret = -EBADF;
		goto out_kfree;
	}

	event->eventfd = eventfd_ctx_fileget(efile.file);
	if (IS_ERR(event->eventfd)) {
		ret = PTR_ERR(event->eventfd);
		goto out_put_efile;
	}

	cfile = fdget(cfd);
	if (!cfile.file) {
		ret = -EBADF;
		goto out_put_eventfd;
	}

	/* the process need read permission on control file */
	/* AV: shouldn't we check that it's been opened for read instead? */
	ret = inode_permission(file_inode(cfile.file), MAY_READ);
	if (ret < 0)
		goto out_put_cfile;

	/*
	 * Determine the event callbacks and set them in @event.  This used
	 * to be done via struct cftype but cgroup core no longer knows
	 * about these events.  The following is crude but the whole thing
	 * is for compatibility anyway.
	 *
	 * DO NOT ADD NEW FILES.
	 */
	name = cfile.file->f_path.dentry->d_name.name;

	if (!strcmp(name, "memory.usage_in_bytes")) {
		event->register_event = mem_cgroup_usage_register_event;
		event->unregister_event = mem_cgroup_usage_unregister_event;
	} else if (!strcmp(name, "memory.oom_control")) {
		event->register_event = mem_cgroup_oom_register_event;
		event->unregister_event = mem_cgroup_oom_unregister_event;
	} else if (!strcmp(name, "memory.pressure_level")) {
		event->register_event = vmpressure_register_event;
		event->unregister_event = vmpressure_unregister_event;
	} else if (!strcmp(name, "memory.memsw.usage_in_bytes")) {
		event->register_event = memsw_cgroup_usage_register_event;
		event->unregister_event = memsw_cgroup_usage_unregister_event;
	} else {
		ret = -EINVAL;
		goto out_put_cfile;
	}

	/*
	 * Verify @cfile should belong to @css.  Also, remaining events are
	 * automatically removed on cgroup destruction but the removal is
	 * asynchronous, so take an extra ref on @css.
	 */
	cfile_css = css_tryget_online_from_dir(cfile.file->f_path.dentry->d_parent,
					       &memory_cgrp_subsys);
	ret = -EINVAL;
	if (IS_ERR(cfile_css))
		goto out_put_cfile;
	if (cfile_css != css) {
		css_put(cfile_css);
		goto out_put_cfile;
	}

	ret = event->register_event(memcg, event->eventfd, buf);
	if (ret)
		goto out_put_css;

	efile.file->f_op->poll(efile.file, &event->pt);

	spin_lock(&memcg->event_list_lock);
	list_add(&event->list, &memcg->event_list);
	spin_unlock(&memcg->event_list_lock);

	fdput(cfile);
	fdput(efile);

	return nbytes;

out_put_css:
	css_put(css);
out_put_cfile:
	fdput(cfile);
out_put_eventfd:
	eventfd_ctx_put(event->eventfd);
out_put_efile:
	fdput(efile);
out_kfree:
	kfree(event);

	return ret;
}

static struct cftype mem_cgroup_legacy_files[] = {
	{
		.name = "usage_in_bytes",
		.private = MEMFILE_PRIVATE(_MEM, RES_USAGE),
		.read_u64 = mem_cgroup_read_u64,
	},
	{
		.name = "max_usage_in_bytes",
		.private = MEMFILE_PRIVATE(_MEM, RES_MAX_USAGE),
		.write = mem_cgroup_reset,
		.read_u64 = mem_cgroup_read_u64,
	},
	{
		.name = "limit_in_bytes",
		.private = MEMFILE_PRIVATE(_MEM, RES_LIMIT),
		.write = mem_cgroup_write,
		.read_u64 = mem_cgroup_read_u64,
	},
	{
		.name = "soft_limit_in_bytes",
		.private = MEMFILE_PRIVATE(_MEM, RES_SOFT_LIMIT),
		.write = mem_cgroup_write,
		.read_u64 = mem_cgroup_read_u64,
	},
	{
		.name = "failcnt",
		.private = MEMFILE_PRIVATE(_MEM, RES_FAILCNT),
		.write = mem_cgroup_reset,
		.read_u64 = mem_cgroup_read_u64,
	},
	{
		.name = "stat",
		.seq_show = memcg_stat_show,
	},
	{
		.name = "force_empty",
		.write = mem_cgroup_force_empty_write,
	},
	{
		.name = "use_hierarchy",
		.write_u64 = mem_cgroup_hierarchy_write,
		.read_u64 = mem_cgroup_hierarchy_read,
	},
	{
		.name = "cgroup.event_control",		/* XXX: for compat */
		.write = memcg_write_event_control,
		.flags = CFTYPE_NO_PREFIX,
		.mode = S_IWUGO,
	},
	{
		.name = "swappiness",
		.read_u64 = mem_cgroup_swappiness_read,
		.write_u64 = mem_cgroup_swappiness_write,
	},
	{
		.name = "move_charge_at_immigrate",
		.read_u64 = mem_cgroup_move_charge_read,
		.write_u64 = mem_cgroup_move_charge_write,
	},
	{
		.name = "oom_control",
		.seq_show = mem_cgroup_oom_control_read,
		.write_u64 = mem_cgroup_oom_control_write,
		.private = MEMFILE_PRIVATE(_OOM_TYPE, OOM_CONTROL),
	},
	{
		.name = "pressure_level",
	},
#ifdef CONFIG_NUMA
	{
		.name = "numa_stat",
		.seq_show = memcg_numa_stat_show,
	},
#endif
#ifdef CONFIG_MEMCG_KMEM
	{
		.name = "kmem.limit_in_bytes",
		.private = MEMFILE_PRIVATE(_KMEM, RES_LIMIT),
		.write = mem_cgroup_write,
		.read_u64 = mem_cgroup_read_u64,
	},
	{
		.name = "kmem.usage_in_bytes",
		.private = MEMFILE_PRIVATE(_KMEM, RES_USAGE),
		.read_u64 = mem_cgroup_read_u64,
	},
	{
		.name = "kmem.failcnt",
		.private = MEMFILE_PRIVATE(_KMEM, RES_FAILCNT),
		.write = mem_cgroup_reset,
		.read_u64 = mem_cgroup_read_u64,
	},
	{
		.name = "kmem.max_usage_in_bytes",
		.private = MEMFILE_PRIVATE(_KMEM, RES_MAX_USAGE),
		.write = mem_cgroup_reset,
		.read_u64 = mem_cgroup_read_u64,
	},
#ifdef CONFIG_SLABINFO
	{
		.name = "kmem.slabinfo",
		.seq_start = slab_start,
		.seq_next = slab_next,
		.seq_stop = slab_stop,
		.seq_show = memcg_slab_show,
	},
#endif
#endif
	{ },	/* terminate */
};

static int alloc_mem_cgroup_per_zone_info(struct mem_cgroup *memcg, int node)
{
	struct mem_cgroup_per_node *pn;
	struct mem_cgroup_per_zone *mz;
	int zone, tmp = node;
	/*
	 * This routine is called against possible nodes.
	 * But it's BUG to call kmalloc() against offline node.
	 *
	 * TODO: this routine can waste much memory for nodes which will
	 *       never be onlined. It's better to use memory hotplug callback
	 *       function.
	 */
	if (!node_state(node, N_NORMAL_MEMORY))
		tmp = -1;
	pn = kzalloc_node(sizeof(*pn), GFP_KERNEL, tmp);
	if (!pn)
		return 1;

	for (zone = 0; zone < MAX_NR_ZONES; zone++) {
		mz = &pn->zoneinfo[zone];
		lruvec_init(&mz->lruvec);
		mz->usage_in_excess = 0;
		mz->on_tree = false;
		mz->memcg = memcg;
	}
	memcg->nodeinfo[node] = pn;
	return 0;
}

static void free_mem_cgroup_per_zone_info(struct mem_cgroup *memcg, int node)
{
	kfree(memcg->nodeinfo[node]);
}

static struct mem_cgroup *mem_cgroup_alloc(void)
{
	struct mem_cgroup *memcg;
	size_t size;

	size = sizeof(struct mem_cgroup);
	size += nr_node_ids * sizeof(struct mem_cgroup_per_node *);

	memcg = kzalloc(size, GFP_KERNEL);
	if (!memcg)
		return NULL;

	memcg->stat = alloc_percpu(struct mem_cgroup_stat_cpu);
	if (!memcg->stat)
		goto out_free;
	spin_lock_init(&memcg->pcp_counter_lock);
	return memcg;

out_free:
	kfree(memcg);
	return NULL;
}

/*
 * At destroying mem_cgroup, references from swap_cgroup can remain.
 * (scanning all at force_empty is too costly...)
 *
 * Instead of clearing all references at force_empty, we remember
 * the number of reference from swap_cgroup and free mem_cgroup when
 * it goes down to 0.
 *
 * Removal of cgroup itself succeeds regardless of refs from swap.
 */

static void __mem_cgroup_free(struct mem_cgroup *memcg)
{
	int node;

	mem_cgroup_remove_from_trees(memcg);

	for_each_node(node)
		free_mem_cgroup_per_zone_info(memcg, node);

	free_percpu(memcg->stat);
	kfree(memcg);
}

/*
 * Returns the parent mem_cgroup in memcgroup hierarchy with hierarchy enabled.
 */
struct mem_cgroup *parent_mem_cgroup(struct mem_cgroup *memcg)
{
	if (!memcg->memory.parent)
		return NULL;
	return mem_cgroup_from_counter(memcg->memory.parent, memory);
}
EXPORT_SYMBOL(parent_mem_cgroup);

static struct cgroup_subsys_state * __ref
mem_cgroup_css_alloc(struct cgroup_subsys_state *parent_css)
{
	struct mem_cgroup *memcg;
	long error = -ENOMEM;
	int node;

	memcg = mem_cgroup_alloc();
	if (!memcg)
		return ERR_PTR(error);

	for_each_node(node)
		if (alloc_mem_cgroup_per_zone_info(memcg, node))
			goto free_out;

	/* root ? */
	if (parent_css == NULL) {
		root_mem_cgroup = memcg;
		page_counter_init(&memcg->memory, NULL);
		memcg->high = PAGE_COUNTER_MAX;
		memcg->soft_limit = PAGE_COUNTER_MAX;
		page_counter_init(&memcg->memsw, NULL);
		page_counter_init(&memcg->kmem, NULL);
	}

	memcg->last_scanned_node = MAX_NUMNODES;
	INIT_LIST_HEAD(&memcg->oom_notify);
	memcg->move_charge_at_immigrate = 0;
	mutex_init(&memcg->thresholds_lock);
	spin_lock_init(&memcg->move_lock);
	vmpressure_init(&memcg->vmpressure);
	INIT_LIST_HEAD(&memcg->event_list);
	spin_lock_init(&memcg->event_list_lock);
#ifdef CONFIG_MEMCG_KMEM
	memcg->kmemcg_id = -1;
#endif

	return &memcg->css;

free_out:
	__mem_cgroup_free(memcg);
	return ERR_PTR(error);
}

static int
mem_cgroup_css_online(struct cgroup_subsys_state *css)
{
	struct mem_cgroup *memcg = mem_cgroup_from_css(css);
	struct mem_cgroup *parent = mem_cgroup_from_css(css->parent);
	int ret;

	if (css->id > MEM_CGROUP_ID_MAX)
		return -ENOSPC;

	if (!parent)
		return 0;

	mutex_lock(&memcg_create_mutex);

	memcg->use_hierarchy = parent->use_hierarchy;
	memcg->oom_kill_disable = parent->oom_kill_disable;
	memcg->swappiness = mem_cgroup_swappiness(parent);

	if (parent->use_hierarchy) {
		page_counter_init(&memcg->memory, &parent->memory);
		memcg->high = PAGE_COUNTER_MAX;
		memcg->soft_limit = PAGE_COUNTER_MAX;
		page_counter_init(&memcg->memsw, &parent->memsw);
		page_counter_init(&memcg->kmem, &parent->kmem);

		/*
		 * No need to take a reference to the parent because cgroup
		 * core guarantees its existence.
		 */
	} else {
		page_counter_init(&memcg->memory, NULL);
		memcg->high = PAGE_COUNTER_MAX;
		memcg->soft_limit = PAGE_COUNTER_MAX;
		page_counter_init(&memcg->memsw, NULL);
		page_counter_init(&memcg->kmem, NULL);
		/*
		 * Deeper hierachy with use_hierarchy == false doesn't make
		 * much sense so let cgroup subsystem know about this
		 * unfortunate state in our controller.
		 */
		if (parent != root_mem_cgroup)
			memory_cgrp_subsys.broken_hierarchy = true;
	}
	mutex_unlock(&memcg_create_mutex);

	ret = memcg_init_kmem(memcg, &memory_cgrp_subsys);
	if (ret)
		return ret;

	/*
	 * Make sure the memcg is initialized: mem_cgroup_iter()
	 * orders reading memcg->initialized against its callers
	 * reading the memcg members.
	 */
	smp_store_release(&memcg->initialized, 1);

	return 0;
}

static void mem_cgroup_css_offline(struct cgroup_subsys_state *css)
{
	struct mem_cgroup *memcg = mem_cgroup_from_css(css);
	struct mem_cgroup_event *event, *tmp;

	/*
	 * Unregister events and notify userspace.
	 * Notify userspace about cgroup removing only after rmdir of cgroup
	 * directory to avoid race between userspace and kernelspace.
	 */
	spin_lock(&memcg->event_list_lock);
	list_for_each_entry_safe(event, tmp, &memcg->event_list, list) {
		list_del_init(&event->list);
		schedule_work(&event->remove);
	}
	spin_unlock(&memcg->event_list_lock);

	vmpressure_cleanup(&memcg->vmpressure);

	memcg_deactivate_kmem(memcg);
}

static void mem_cgroup_css_free(struct cgroup_subsys_state *css)
{
	struct mem_cgroup *memcg = mem_cgroup_from_css(css);

	memcg_destroy_kmem(memcg);
	__mem_cgroup_free(memcg);
}

/**
 * mem_cgroup_css_reset - reset the states of a mem_cgroup
 * @css: the target css
 *
 * Reset the states of the mem_cgroup associated with @css.  This is
 * invoked when the userland requests disabling on the default hierarchy
 * but the memcg is pinned through dependency.  The memcg should stop
 * applying policies and should revert to the vanilla state as it may be
 * made visible again.
 *
 * The current implementation only resets the essential configurations.
 * This needs to be expanded to cover all the visible parts.
 */
static void mem_cgroup_css_reset(struct cgroup_subsys_state *css)
{
	struct mem_cgroup *memcg = mem_cgroup_from_css(css);

	mem_cgroup_resize_limit(memcg, PAGE_COUNTER_MAX);
	mem_cgroup_resize_memsw_limit(memcg, PAGE_COUNTER_MAX);
	memcg_update_kmem_limit(memcg, PAGE_COUNTER_MAX);
	memcg->low = 0;
	memcg->high = PAGE_COUNTER_MAX;
	memcg->soft_limit = PAGE_COUNTER_MAX;
}

#ifdef CONFIG_MMU
/* Handlers for move charge at task migration. */
static int mem_cgroup_do_precharge(unsigned long count)
{
	int ret;

	/* Try a single bulk charge without reclaim first */
	ret = try_charge(mc.to, GFP_KERNEL & ~__GFP_WAIT, count);
	if (!ret) {
		mc.precharge += count;
		return ret;
	}
	if (ret == -EINTR) {
		cancel_charge(root_mem_cgroup, count);
		return ret;
	}

	/* Try charges one by one with reclaim */
	while (count--) {
		ret = try_charge(mc.to, GFP_KERNEL & ~__GFP_NORETRY, 1);
		/*
		 * In case of failure, any residual charges against
		 * mc.to will be dropped by mem_cgroup_clear_mc()
		 * later on.  However, cancel any charges that are
		 * bypassed to root right away or they'll be lost.
		 */
		if (ret == -EINTR)
			cancel_charge(root_mem_cgroup, 1);
		if (ret)
			return ret;
		mc.precharge++;
		cond_resched();
	}
	return 0;
}

/**
 * get_mctgt_type - get target type of moving charge
 * @vma: the vma the pte to be checked belongs
 * @addr: the address corresponding to the pte to be checked
 * @ptent: the pte to be checked
 * @target: the pointer the target page or swap ent will be stored(can be NULL)
 *
 * Returns
 *   0(MC_TARGET_NONE): if the pte is not a target for move charge.
 *   1(MC_TARGET_PAGE): if the page corresponding to this pte is a target for
 *     move charge. if @target is not NULL, the page is stored in target->page
 *     with extra refcnt got(Callers should handle it).
 *   2(MC_TARGET_SWAP): if the swap entry corresponding to this pte is a
 *     target for charge migration. if @target is not NULL, the entry is stored
 *     in target->ent.
 *
 * Called with pte lock held.
 */
union mc_target {
	struct page	*page;
	swp_entry_t	ent;
};

enum mc_target_type {
	MC_TARGET_NONE = 0,
	MC_TARGET_PAGE,
	MC_TARGET_SWAP,
};

static struct page *mc_handle_present_pte(struct vm_area_struct *vma,
						unsigned long addr, pte_t ptent)
{
	struct page *page = vm_normal_page(vma, addr, ptent);

	if (!page || !page_mapped(page))
		return NULL;
	if (PageAnon(page)) {
		if (!(mc.flags & MOVE_ANON))
			return NULL;
	} else {
		if (!(mc.flags & MOVE_FILE))
			return NULL;
	}
	if (!get_page_unless_zero(page))
		return NULL;

	return page;
}

#ifdef CONFIG_SWAP
static struct page *mc_handle_swap_pte(struct vm_area_struct *vma,
			unsigned long addr, pte_t ptent, swp_entry_t *entry)
{
	struct page *page = NULL;
	swp_entry_t ent = pte_to_swp_entry(ptent);

	if (!(mc.flags & MOVE_ANON) || non_swap_entry(ent))
		return NULL;
	/*
	 * Because lookup_swap_cache() updates some statistics counter,
	 * we call find_get_page() with swapper_space directly.
	 */
	page = find_get_page(swap_address_space(ent), ent.val);
	if (do_swap_account)
		entry->val = ent.val;

	return page;
}
#else
static struct page *mc_handle_swap_pte(struct vm_area_struct *vma,
			unsigned long addr, pte_t ptent, swp_entry_t *entry)
{
	return NULL;
}
#endif

static struct page *mc_handle_file_pte(struct vm_area_struct *vma,
			unsigned long addr, pte_t ptent, swp_entry_t *entry)
{
	struct page *page = NULL;
	struct address_space *mapping;
	pgoff_t pgoff;

	if (!vma->vm_file) /* anonymous vma */
		return NULL;
	if (!(mc.flags & MOVE_FILE))
		return NULL;

	mapping = vma->vm_file->f_mapping;
	pgoff = linear_page_index(vma, addr);

	/* page is moved even if it's not RSS of this task(page-faulted). */
#ifdef CONFIG_SWAP
	/* shmem/tmpfs may report page out on swap: account for that too. */
	if (shmem_mapping(mapping)) {
		page = find_get_entry(mapping, pgoff);
		if (radix_tree_exceptional_entry(page)) {
			swp_entry_t swp = radix_to_swp_entry(page);
			if (do_swap_account)
				*entry = swp;
			page = find_get_page(swap_address_space(swp), swp.val);
		}
	} else
		page = find_get_page(mapping, pgoff);
#else
	page = find_get_page(mapping, pgoff);
#endif
	return page;
}

static enum mc_target_type get_mctgt_type(struct vm_area_struct *vma,
		unsigned long addr, pte_t ptent, union mc_target *target)
{
	struct page *page = NULL;
	enum mc_target_type ret = MC_TARGET_NONE;
	swp_entry_t ent = { .val = 0 };

	if (pte_present(ptent))
		page = mc_handle_present_pte(vma, addr, ptent);
	else if (is_swap_pte(ptent))
		page = mc_handle_swap_pte(vma, addr, ptent, &ent);
	else if (pte_none(ptent))
		page = mc_handle_file_pte(vma, addr, ptent, &ent);

	if (!page && !ent.val)
		return ret;
	if (page) {
		/*
		 * Do only loose check w/o serialization.
		 * mem_cgroup_move_account() checks the page is valid or
		 * not under LRU exclusion.
		 */
		if (page->mem_cgroup == mc.from) {
			ret = MC_TARGET_PAGE;
			if (target)
				target->page = page;
		}
		if (!ret || !target)
			put_page(page);
	}
	/* There is a swap entry and a page doesn't exist or isn't charged */
	if (ent.val && !ret &&
	    mem_cgroup_id(mc.from) == lookup_swap_cgroup_id(ent)) {
		ret = MC_TARGET_SWAP;
		if (target)
			target->ent = ent;
	}
	return ret;
}

#ifdef CONFIG_TRANSPARENT_HUGEPAGE
/*
 * We don't consider swapping or file mapped pages because THP does not
 * support them for now.
 * Caller should make sure that pmd_trans_huge(pmd) is true.
 */
static enum mc_target_type get_mctgt_type_thp(struct vm_area_struct *vma,
		unsigned long addr, pmd_t pmd, union mc_target *target)
{
	struct page *page = NULL;
	enum mc_target_type ret = MC_TARGET_NONE;

	page = pmd_page(pmd);
	VM_BUG_ON_PAGE(!page || !PageHead(page), page);
	if (!(mc.flags & MOVE_ANON))
		return ret;
	if (page->mem_cgroup == mc.from) {
		ret = MC_TARGET_PAGE;
		if (target) {
			get_page(page);
			target->page = page;
		}
	}
	return ret;
}
#else
static inline enum mc_target_type get_mctgt_type_thp(struct vm_area_struct *vma,
		unsigned long addr, pmd_t pmd, union mc_target *target)
{
	return MC_TARGET_NONE;
}
#endif

static int mem_cgroup_count_precharge_pte_range(pmd_t *pmd,
					unsigned long addr, unsigned long end,
					struct mm_walk *walk)
{
	struct vm_area_struct *vma = walk->vma;
	pte_t *pte;
	spinlock_t *ptl;

	if (pmd_trans_huge_lock(pmd, vma, &ptl) == 1) {
		if (get_mctgt_type_thp(vma, addr, *pmd, NULL) == MC_TARGET_PAGE)
			mc.precharge += HPAGE_PMD_NR;
		spin_unlock(ptl);
		return 0;
	}

	if (pmd_trans_unstable(pmd))
		return 0;
	pte = pte_offset_map_lock(vma->vm_mm, pmd, addr, &ptl);
	for (; addr != end; pte++, addr += PAGE_SIZE)
		if (get_mctgt_type(vma, addr, *pte, NULL))
			mc.precharge++;	/* increment precharge temporarily */
	pte_unmap_unlock(pte - 1, ptl);
	cond_resched();

	return 0;
}

static unsigned long mem_cgroup_count_precharge(struct mm_struct *mm)
{
	unsigned long precharge;

	struct mm_walk mem_cgroup_count_precharge_walk = {
		.pmd_entry = mem_cgroup_count_precharge_pte_range,
		.mm = mm,
	};
	down_read(&mm->mmap_sem);
	walk_page_range(0, ~0UL, &mem_cgroup_count_precharge_walk);
	up_read(&mm->mmap_sem);

	precharge = mc.precharge;
	mc.precharge = 0;

	return precharge;
}

static int mem_cgroup_precharge_mc(struct mm_struct *mm)
{
	unsigned long precharge = mem_cgroup_count_precharge(mm);

	VM_BUG_ON(mc.moving_task);
	mc.moving_task = current;
	return mem_cgroup_do_precharge(precharge);
}

/* cancels all extra charges on mc.from and mc.to, and wakes up all waiters. */
static void __mem_cgroup_clear_mc(void)
{
	struct mem_cgroup *from = mc.from;
	struct mem_cgroup *to = mc.to;

	/* we must uncharge all the leftover precharges from mc.to */
	if (mc.precharge) {
		cancel_charge(mc.to, mc.precharge);
		mc.precharge = 0;
	}
	/*
	 * we didn't uncharge from mc.from at mem_cgroup_move_account(), so
	 * we must uncharge here.
	 */
	if (mc.moved_charge) {
		cancel_charge(mc.from, mc.moved_charge);
		mc.moved_charge = 0;
	}
	/* we must fixup refcnts and charges */
	if (mc.moved_swap) {
		/* uncharge swap account from the old cgroup */
		if (!mem_cgroup_is_root(mc.from))
			page_counter_uncharge(&mc.from->memsw, mc.moved_swap);

		/*
		 * we charged both to->memory and to->memsw, so we
		 * should uncharge to->memory.
		 */
		if (!mem_cgroup_is_root(mc.to))
			page_counter_uncharge(&mc.to->memory, mc.moved_swap);

		css_put_many(&mc.from->css, mc.moved_swap);

		/* we've already done css_get(mc.to) */
		mc.moved_swap = 0;
	}
	memcg_oom_recover(from);
	memcg_oom_recover(to);
	wake_up_all(&mc.waitq);
}

static void mem_cgroup_clear_mc(void)
{
	/*
	 * we must clear moving_task before waking up waiters at the end of
	 * task migration.
	 */
	mc.moving_task = NULL;
	__mem_cgroup_clear_mc();
	spin_lock(&mc.lock);
	mc.from = NULL;
	mc.to = NULL;
	spin_unlock(&mc.lock);
}

static int mem_cgroup_can_attach(struct cgroup_subsys_state *css,
				 struct cgroup_taskset *tset)
{
	struct task_struct *p = cgroup_taskset_first(tset);
	int ret = 0;
	struct mem_cgroup *memcg = mem_cgroup_from_css(css);
	unsigned long move_flags;

	/*
	 * We are now commited to this value whatever it is. Changes in this
	 * tunable will only affect upcoming migrations, not the current one.
	 * So we need to save it, and keep it going.
	 */
	move_flags = ACCESS_ONCE(memcg->move_charge_at_immigrate);
	if (move_flags) {
		struct mm_struct *mm;
		struct mem_cgroup *from = mem_cgroup_from_task(p);

		VM_BUG_ON(from == memcg);

		mm = get_task_mm(p);
		if (!mm)
			return 0;
		/* We move charges only when we move a owner of the mm */
		if (mm->owner == p) {
			VM_BUG_ON(mc.from);
			VM_BUG_ON(mc.to);
			VM_BUG_ON(mc.precharge);
			VM_BUG_ON(mc.moved_charge);
			VM_BUG_ON(mc.moved_swap);

			spin_lock(&mc.lock);
			mc.from = from;
			mc.to = memcg;
			mc.flags = move_flags;
			spin_unlock(&mc.lock);
			/* We set mc.moving_task later */

			ret = mem_cgroup_precharge_mc(mm);
			if (ret)
				mem_cgroup_clear_mc();
		}
		mmput(mm);
	}
	return ret;
}

static void mem_cgroup_cancel_attach(struct cgroup_subsys_state *css,
				     struct cgroup_taskset *tset)
{
	if (mc.to)
		mem_cgroup_clear_mc();
}

static int mem_cgroup_move_charge_pte_range(pmd_t *pmd,
				unsigned long addr, unsigned long end,
				struct mm_walk *walk)
{
	int ret = 0;
	struct vm_area_struct *vma = walk->vma;
	pte_t *pte;
	spinlock_t *ptl;
	enum mc_target_type target_type;
	union mc_target target;
	struct page *page;

	/*
	 * We don't take compound_lock() here but no race with splitting thp
	 * happens because:
	 *  - if pmd_trans_huge_lock() returns 1, the relevant thp is not
	 *    under splitting, which means there's no concurrent thp split,
	 *  - if another thread runs into split_huge_page() just after we
	 *    entered this if-block, the thread must wait for page table lock
	 *    to be unlocked in __split_huge_page_splitting(), where the main
	 *    part of thp split is not executed yet.
	 */
	if (pmd_trans_huge_lock(pmd, vma, &ptl) == 1) {
		if (mc.precharge < HPAGE_PMD_NR) {
			spin_unlock(ptl);
			return 0;
		}
		target_type = get_mctgt_type_thp(vma, addr, *pmd, &target);
		if (target_type == MC_TARGET_PAGE) {
			page = target.page;
			if (!isolate_lru_page(page)) {
				if (!mem_cgroup_move_account(page, HPAGE_PMD_NR,
							     mc.from, mc.to)) {
					mc.precharge -= HPAGE_PMD_NR;
					mc.moved_charge += HPAGE_PMD_NR;
				}
				putback_lru_page(page);
			}
			put_page(page);
		}
		spin_unlock(ptl);
		return 0;
	}

	if (pmd_trans_unstable(pmd))
		return 0;
retry:
	pte = pte_offset_map_lock(vma->vm_mm, pmd, addr, &ptl);
	for (; addr != end; addr += PAGE_SIZE) {
		pte_t ptent = *(pte++);
		swp_entry_t ent;

		if (!mc.precharge)
			break;

		switch (get_mctgt_type(vma, addr, ptent, &target)) {
		case MC_TARGET_PAGE:
			page = target.page;
			if (isolate_lru_page(page))
				goto put;
			if (!mem_cgroup_move_account(page, 1, mc.from, mc.to)) {
				mc.precharge--;
				/* we uncharge from mc.from later. */
				mc.moved_charge++;
			}
			putback_lru_page(page);
put:			/* get_mctgt_type() gets the page */
			put_page(page);
			break;
		case MC_TARGET_SWAP:
			ent = target.ent;
			if (!mem_cgroup_move_swap_account(ent, mc.from, mc.to)) {
				mc.precharge--;
				/* we fixup refcnts and charges later. */
				mc.moved_swap++;
			}
			break;
		default:
			break;
		}
	}
	pte_unmap_unlock(pte - 1, ptl);
	cond_resched();

	if (addr != end) {
		/*
		 * We have consumed all precharges we got in can_attach().
		 * We try charge one by one, but don't do any additional
		 * charges to mc.to if we have failed in charge once in attach()
		 * phase.
		 */
		ret = mem_cgroup_do_precharge(1);
		if (!ret)
			goto retry;
	}

	return ret;
}

static void mem_cgroup_move_charge(struct mm_struct *mm)
{
	struct mm_walk mem_cgroup_move_charge_walk = {
		.pmd_entry = mem_cgroup_move_charge_pte_range,
		.mm = mm,
	};

	lru_add_drain_all();
	/*
	 * Signal mem_cgroup_begin_page_stat() to take the memcg's
	 * move_lock while we're moving its pages to another memcg.
	 * Then wait for already started RCU-only updates to finish.
	 */
	atomic_inc(&mc.from->moving_account);
	synchronize_rcu();
retry:
	if (unlikely(!down_read_trylock(&mm->mmap_sem))) {
		/*
		 * Someone who are holding the mmap_sem might be waiting in
		 * waitq. So we cancel all extra charges, wake up all waiters,
		 * and retry. Because we cancel precharges, we might not be able
		 * to move enough charges, but moving charge is a best-effort
		 * feature anyway, so it wouldn't be a big problem.
		 */
		__mem_cgroup_clear_mc();
		cond_resched();
		goto retry;
	}
	/*
	 * When we have consumed all precharges and failed in doing
	 * additional charge, the page walk just aborts.
	 */
	walk_page_range(0, ~0UL, &mem_cgroup_move_charge_walk);
	up_read(&mm->mmap_sem);
	atomic_dec(&mc.from->moving_account);
}

static void mem_cgroup_move_task(struct cgroup_subsys_state *css,
				 struct cgroup_taskset *tset)
{
	struct task_struct *p = cgroup_taskset_first(tset);
	struct mm_struct *mm = get_task_mm(p);

	if (mm) {
		if (mc.to)
			mem_cgroup_move_charge(mm);
		mmput(mm);
	}
	if (mc.to)
		mem_cgroup_clear_mc();
}
#else	/* !CONFIG_MMU */
static int mem_cgroup_can_attach(struct cgroup_subsys_state *css,
				 struct cgroup_taskset *tset)
{
	return 0;
}
static void mem_cgroup_cancel_attach(struct cgroup_subsys_state *css,
				     struct cgroup_taskset *tset)
{
}
static void mem_cgroup_move_task(struct cgroup_subsys_state *css,
				 struct cgroup_taskset *tset)
{
}
#endif

/*
 * Cgroup retains root cgroups across [un]mount cycles making it necessary
 * to verify whether we're attached to the default hierarchy on each mount
 * attempt.
 */
static void mem_cgroup_bind(struct cgroup_subsys_state *root_css)
{
	/*
	 * use_hierarchy is forced on the default hierarchy.  cgroup core
	 * guarantees that @root doesn't have any children, so turning it
	 * on for the root memcg is enough.
	 */
	if (cgroup_on_dfl(root_css->cgroup))
		mem_cgroup_from_css(root_css)->use_hierarchy = true;
}

static u64 memory_current_read(struct cgroup_subsys_state *css,
			       struct cftype *cft)
{
	return mem_cgroup_usage(mem_cgroup_from_css(css), false);
}

static int memory_low_show(struct seq_file *m, void *v)
{
	struct mem_cgroup *memcg = mem_cgroup_from_css(seq_css(m));
	unsigned long low = ACCESS_ONCE(memcg->low);

	if (low == PAGE_COUNTER_MAX)
		seq_puts(m, "infinity\n");
	else
		seq_printf(m, "%llu\n", (u64)low * PAGE_SIZE);

	return 0;
}

static ssize_t memory_low_write(struct kernfs_open_file *of,
				char *buf, size_t nbytes, loff_t off)
{
	struct mem_cgroup *memcg = mem_cgroup_from_css(of_css(of));
	unsigned long low;
	int err;

	buf = strstrip(buf);
	err = page_counter_memparse(buf, "infinity", &low);
	if (err)
		return err;

	memcg->low = low;

	return nbytes;
}

static int memory_high_show(struct seq_file *m, void *v)
{
	struct mem_cgroup *memcg = mem_cgroup_from_css(seq_css(m));
	unsigned long high = ACCESS_ONCE(memcg->high);

	if (high == PAGE_COUNTER_MAX)
		seq_puts(m, "infinity\n");
	else
		seq_printf(m, "%llu\n", (u64)high * PAGE_SIZE);

	return 0;
}

static ssize_t memory_high_write(struct kernfs_open_file *of,
				 char *buf, size_t nbytes, loff_t off)
{
	struct mem_cgroup *memcg = mem_cgroup_from_css(of_css(of));
	unsigned long high;
	int err;

	buf = strstrip(buf);
	err = page_counter_memparse(buf, "infinity", &high);
	if (err)
		return err;

	memcg->high = high;

	return nbytes;
}

static int memory_max_show(struct seq_file *m, void *v)
{
	struct mem_cgroup *memcg = mem_cgroup_from_css(seq_css(m));
	unsigned long max = ACCESS_ONCE(memcg->memory.limit);

	if (max == PAGE_COUNTER_MAX)
		seq_puts(m, "infinity\n");
	else
		seq_printf(m, "%llu\n", (u64)max * PAGE_SIZE);

	return 0;
}

static ssize_t memory_max_write(struct kernfs_open_file *of,
				char *buf, size_t nbytes, loff_t off)
{
	struct mem_cgroup *memcg = mem_cgroup_from_css(of_css(of));
	unsigned long max;
	int err;

	buf = strstrip(buf);
	err = page_counter_memparse(buf, "infinity", &max);
	if (err)
		return err;

	err = mem_cgroup_resize_limit(memcg, max);
	if (err)
		return err;

	return nbytes;
}

static int memory_events_show(struct seq_file *m, void *v)
{
	struct mem_cgroup *memcg = mem_cgroup_from_css(seq_css(m));

	seq_printf(m, "low %lu\n", mem_cgroup_read_events(memcg, MEMCG_LOW));
	seq_printf(m, "high %lu\n", mem_cgroup_read_events(memcg, MEMCG_HIGH));
	seq_printf(m, "max %lu\n", mem_cgroup_read_events(memcg, MEMCG_MAX));
	seq_printf(m, "oom %lu\n", mem_cgroup_read_events(memcg, MEMCG_OOM));

	return 0;
}

static struct cftype memory_files[] = {
	{
		.name = "current",
		.read_u64 = memory_current_read,
	},
	{
		.name = "low",
		.flags = CFTYPE_NOT_ON_ROOT,
		.seq_show = memory_low_show,
		.write = memory_low_write,
	},
	{
		.name = "high",
		.flags = CFTYPE_NOT_ON_ROOT,
		.seq_show = memory_high_show,
		.write = memory_high_write,
	},
	{
		.name = "max",
		.flags = CFTYPE_NOT_ON_ROOT,
		.seq_show = memory_max_show,
		.write = memory_max_write,
	},
	{
		.name = "events",
		.flags = CFTYPE_NOT_ON_ROOT,
		.seq_show = memory_events_show,
	},
	{ }	/* terminate */
};

struct cgroup_subsys memory_cgrp_subsys = {
	.css_alloc = mem_cgroup_css_alloc,
	.css_online = mem_cgroup_css_online,
	.css_offline = mem_cgroup_css_offline,
	.css_free = mem_cgroup_css_free,
	.css_reset = mem_cgroup_css_reset,
	.can_attach = mem_cgroup_can_attach,
	.cancel_attach = mem_cgroup_cancel_attach,
	.attach = mem_cgroup_move_task,
	.bind = mem_cgroup_bind,
	.dfl_cftypes = memory_files,
	.legacy_cftypes = mem_cgroup_legacy_files,
	.early_init = 0,
};

/**
 * mem_cgroup_events - count memory events against a cgroup
 * @memcg: the memory cgroup
 * @idx: the event index
 * @nr: the number of events to account for
 */
void mem_cgroup_events(struct mem_cgroup *memcg,
		       enum mem_cgroup_events_index idx,
		       unsigned int nr)
{
	this_cpu_add(memcg->stat->events[idx], nr);
}

/**
 * mem_cgroup_low - check if memory consumption is below the normal range
 * @root: the highest ancestor to consider
 * @memcg: the memory cgroup to check
 *
 * Returns %true if memory consumption of @memcg, and that of all
 * configurable ancestors up to @root, is below the normal range.
 */
bool mem_cgroup_low(struct mem_cgroup *root, struct mem_cgroup *memcg)
{
	if (mem_cgroup_disabled())
		return false;

	/*
	 * The toplevel group doesn't have a configurable range, so
	 * it's never low when looked at directly, and it is not
	 * considered an ancestor when assessing the hierarchy.
	 */

	if (memcg == root_mem_cgroup)
		return false;

	if (page_counter_read(&memcg->memory) > memcg->low)
		return false;

	while (memcg != root) {
		memcg = parent_mem_cgroup(memcg);

		if (memcg == root_mem_cgroup)
			break;

		if (page_counter_read(&memcg->memory) > memcg->low)
			return false;
	}
	return true;
}

/**
 * mem_cgroup_try_charge - try charging a page
 * @page: page to charge
 * @mm: mm context of the victim
 * @gfp_mask: reclaim mode
 * @memcgp: charged memcg return
 *
 * Try to charge @page to the memcg that @mm belongs to, reclaiming
 * pages according to @gfp_mask if necessary.
 *
 * Returns 0 on success, with *@memcgp pointing to the charged memcg.
 * Otherwise, an error code is returned.
 *
 * After page->mapping has been set up, the caller must finalize the
 * charge with mem_cgroup_commit_charge().  Or abort the transaction
 * with mem_cgroup_cancel_charge() in case page instantiation fails.
 */
int mem_cgroup_try_charge(struct page *page, struct mm_struct *mm,
			  gfp_t gfp_mask, struct mem_cgroup **memcgp)
{
	struct mem_cgroup *memcg = NULL;
	unsigned int nr_pages = 1;
	int ret = 0;

	if (mem_cgroup_disabled())
		goto out;

	if (PageSwapCache(page)) {
		/*
		 * Every swap fault against a single page tries to charge the
		 * page, bail as early as possible.  shmem_unuse() encounters
		 * already charged pages, too.  The USED bit is protected by
		 * the page lock, which serializes swap cache removal, which
		 * in turn serializes uncharging.
		 */
		if (page->mem_cgroup)
			goto out;
	}

	if (PageTransHuge(page)) {
		nr_pages <<= compound_order(page);
		VM_BUG_ON_PAGE(!PageTransHuge(page), page);
	}

	if (do_swap_account && PageSwapCache(page))
		memcg = try_get_mem_cgroup_from_page(page);
	if (!memcg)
		memcg = get_mem_cgroup_from_mm(mm);

	ret = try_charge(memcg, gfp_mask, nr_pages);

	css_put(&memcg->css);

	if (ret == -EINTR) {
		memcg = root_mem_cgroup;
		ret = 0;
	}
out:
	*memcgp = memcg;
	return ret;
}

/**
 * mem_cgroup_commit_charge - commit a page charge
 * @page: page to charge
 * @memcg: memcg to charge the page to
 * @lrucare: page might be on LRU already
 *
 * Finalize a charge transaction started by mem_cgroup_try_charge(),
 * after page->mapping has been set up.  This must happen atomically
 * as part of the page instantiation, i.e. under the page table lock
 * for anonymous pages, under the page lock for page and swap cache.
 *
 * In addition, the page must not be on the LRU during the commit, to
 * prevent racing with task migration.  If it might be, use @lrucare.
 *
 * Use mem_cgroup_cancel_charge() to cancel the transaction instead.
 */
void mem_cgroup_commit_charge(struct page *page, struct mem_cgroup *memcg,
			      bool lrucare)
{
	unsigned int nr_pages = 1;

	VM_BUG_ON_PAGE(!page->mapping, page);
	VM_BUG_ON_PAGE(PageLRU(page) && !lrucare, page);

	if (mem_cgroup_disabled())
		return;
	/*
	 * Swap faults will attempt to charge the same page multiple
	 * times.  But reuse_swap_page() might have removed the page
	 * from swapcache already, so we can't check PageSwapCache().
	 */
	if (!memcg)
		return;

	commit_charge(page, memcg, lrucare);

	if (PageTransHuge(page)) {
		nr_pages <<= compound_order(page);
		VM_BUG_ON_PAGE(!PageTransHuge(page), page);
	}

	local_irq_disable();
	mem_cgroup_charge_statistics(memcg, page, nr_pages);
	memcg_check_events(memcg, page);
	local_irq_enable();

	if (do_swap_account && PageSwapCache(page)) {
		swp_entry_t entry = { .val = page_private(page) };
		/*
		 * The swap entry might not get freed for a long time,
		 * let's not wait for it.  The page already received a
		 * memory+swap charge, drop the swap entry duplicate.
		 */
		mem_cgroup_uncharge_swap(entry);
	}
}

/**
 * mem_cgroup_cancel_charge - cancel a page charge
 * @page: page to charge
 * @memcg: memcg to charge the page to
 *
 * Cancel a charge transaction started by mem_cgroup_try_charge().
 */
void mem_cgroup_cancel_charge(struct page *page, struct mem_cgroup *memcg)
{
	unsigned int nr_pages = 1;

	if (mem_cgroup_disabled())
		return;
	/*
	 * Swap faults will attempt to charge the same page multiple
	 * times.  But reuse_swap_page() might have removed the page
	 * from swapcache already, so we can't check PageSwapCache().
	 */
	if (!memcg)
		return;

	if (PageTransHuge(page)) {
		nr_pages <<= compound_order(page);
		VM_BUG_ON_PAGE(!PageTransHuge(page), page);
	}

	cancel_charge(memcg, nr_pages);
}

static void uncharge_batch(struct mem_cgroup *memcg, unsigned long pgpgout,
			   unsigned long nr_anon, unsigned long nr_file,
			   unsigned long nr_huge, struct page *dummy_page)
{
	unsigned long nr_pages = nr_anon + nr_file;
	unsigned long flags;

	if (!mem_cgroup_is_root(memcg)) {
		page_counter_uncharge(&memcg->memory, nr_pages);
		if (do_swap_account)
			page_counter_uncharge(&memcg->memsw, nr_pages);
		memcg_oom_recover(memcg);
	}

	local_irq_save(flags);
	__this_cpu_sub(memcg->stat->count[MEM_CGROUP_STAT_RSS], nr_anon);
	__this_cpu_sub(memcg->stat->count[MEM_CGROUP_STAT_CACHE], nr_file);
	__this_cpu_sub(memcg->stat->count[MEM_CGROUP_STAT_RSS_HUGE], nr_huge);
	__this_cpu_add(memcg->stat->events[MEM_CGROUP_EVENTS_PGPGOUT], pgpgout);
	__this_cpu_add(memcg->stat->nr_page_events, nr_pages);
	memcg_check_events(memcg, dummy_page);
	local_irq_restore(flags);

	if (!mem_cgroup_is_root(memcg))
		css_put_many(&memcg->css, nr_pages);
}

static void uncharge_list(struct list_head *page_list)
{
	struct mem_cgroup *memcg = NULL;
	unsigned long nr_anon = 0;
	unsigned long nr_file = 0;
	unsigned long nr_huge = 0;
	unsigned long pgpgout = 0;
	struct list_head *next;
	struct page *page;

	next = page_list->next;
	do {
		unsigned int nr_pages = 1;

		page = list_entry(next, struct page, lru);
		next = page->lru.next;

		VM_BUG_ON_PAGE(PageLRU(page), page);
		VM_BUG_ON_PAGE(page_count(page), page);

		if (!page->mem_cgroup)
			continue;

		/*
		 * Nobody should be changing or seriously looking at
		 * page->mem_cgroup at this point, we have fully
		 * exclusive access to the page.
		 */

		if (memcg != page->mem_cgroup) {
			if (memcg) {
				uncharge_batch(memcg, pgpgout, nr_anon, nr_file,
					       nr_huge, page);
				pgpgout = nr_anon = nr_file = nr_huge = 0;
			}
			memcg = page->mem_cgroup;
		}

		if (PageTransHuge(page)) {
			nr_pages <<= compound_order(page);
			VM_BUG_ON_PAGE(!PageTransHuge(page), page);
			nr_huge += nr_pages;
		}

		if (PageAnon(page))
			nr_anon += nr_pages;
		else
			nr_file += nr_pages;

		page->mem_cgroup = NULL;

		pgpgout++;
	} while (next != page_list);

	if (memcg)
		uncharge_batch(memcg, pgpgout, nr_anon, nr_file,
			       nr_huge, page);
}

/**
 * mem_cgroup_uncharge - uncharge a page
 * @page: page to uncharge
 *
 * Uncharge a page previously charged with mem_cgroup_try_charge() and
 * mem_cgroup_commit_charge().
 */
void mem_cgroup_uncharge(struct page *page)
{
	if (mem_cgroup_disabled())
		return;

	/* Don't touch page->lru of any random page, pre-check: */
	if (!page->mem_cgroup)
		return;

	INIT_LIST_HEAD(&page->lru);
	uncharge_list(&page->lru);
}

/**
 * mem_cgroup_uncharge_list - uncharge a list of page
 * @page_list: list of pages to uncharge
 *
 * Uncharge a list of pages previously charged with
 * mem_cgroup_try_charge() and mem_cgroup_commit_charge().
 */
void mem_cgroup_uncharge_list(struct list_head *page_list)
{
	if (mem_cgroup_disabled())
		return;

	if (!list_empty(page_list))
		uncharge_list(page_list);
}

/**
 * mem_cgroup_migrate - migrate a charge to another page
 * @oldpage: currently charged page
 * @newpage: page to transfer the charge to
 * @lrucare: either or both pages might be on the LRU already
 *
 * Migrate the charge from @oldpage to @newpage.
 *
 * Both pages must be locked, @newpage->mapping must be set up.
 */
void mem_cgroup_migrate(struct page *oldpage, struct page *newpage,
			bool lrucare)
{
	struct mem_cgroup *memcg;
	int isolated;

	VM_BUG_ON_PAGE(!PageLocked(oldpage), oldpage);
	VM_BUG_ON_PAGE(!PageLocked(newpage), newpage);
	VM_BUG_ON_PAGE(!lrucare && PageLRU(oldpage), oldpage);
	VM_BUG_ON_PAGE(!lrucare && PageLRU(newpage), newpage);
	VM_BUG_ON_PAGE(PageAnon(oldpage) != PageAnon(newpage), newpage);
	VM_BUG_ON_PAGE(PageTransHuge(oldpage) != PageTransHuge(newpage),
		       newpage);

	if (mem_cgroup_disabled())
		return;

	/* Page cache replacement: new page already charged? */
	if (newpage->mem_cgroup)
		return;

	/*
	 * Swapcache readahead pages can get migrated before being
	 * charged, and migration from compaction can happen to an
	 * uncharged page when the PFN walker finds a page that
	 * reclaim just put back on the LRU but has not released yet.
	 */
	memcg = oldpage->mem_cgroup;
	if (!memcg)
		return;

	if (lrucare)
		lock_page_lru(oldpage, &isolated);

	oldpage->mem_cgroup = NULL;

	if (lrucare)
		unlock_page_lru(oldpage, isolated);

	commit_charge(newpage, memcg, lrucare);
}

/*
 * subsys_initcall() for memory controller.
 *
 * Some parts like hotcpu_notifier() have to be initialized from this context
 * because of lock dependencies (cgroup_lock -> cpu hotplug) but basically
 * everything that doesn't depend on a specific mem_cgroup structure should
 * be initialized from here.
 */
static int __init mem_cgroup_init(void)
{
	int cpu, node;

	hotcpu_notifier(memcg_cpu_hotplug_callback, 0);

	for_each_possible_cpu(cpu)
		INIT_WORK(&per_cpu_ptr(&memcg_stock, cpu)->work,
			  drain_local_stock);

	for_each_node(node) {
		struct mem_cgroup_tree_per_node *rtpn;
		int zone;

		rtpn = kzalloc_node(sizeof(*rtpn), GFP_KERNEL,
				    node_online(node) ? node : NUMA_NO_NODE);

		for (zone = 0; zone < MAX_NR_ZONES; zone++) {
			struct mem_cgroup_tree_per_zone *rtpz;

			rtpz = &rtpn->rb_tree_per_zone[zone];
			rtpz->rb_root = RB_ROOT;
			spin_lock_init(&rtpz->lock);
		}
		soft_limit_tree.rb_tree_per_node[node] = rtpn;
	}

	return 0;
}
subsys_initcall(mem_cgroup_init);

#ifdef CONFIG_MEMCG_SWAP
/**
 * mem_cgroup_swapout - transfer a memsw charge to swap
 * @page: page whose memsw charge to transfer
 * @entry: swap entry to move the charge to
 *
 * Transfer the memsw charge of @page to @entry.
 */
void mem_cgroup_swapout(struct page *page, swp_entry_t entry)
{
	struct mem_cgroup *memcg;
	unsigned short oldid;

	VM_BUG_ON_PAGE(PageLRU(page), page);
	VM_BUG_ON_PAGE(page_count(page), page);

	if (!do_swap_account)
		return;

	memcg = page->mem_cgroup;

	/* Readahead page, never charged */
	if (!memcg)
		return;

	oldid = swap_cgroup_record(entry, mem_cgroup_id(memcg));
	VM_BUG_ON_PAGE(oldid, page);
	mem_cgroup_swap_statistics(memcg, true);

	page->mem_cgroup = NULL;

	if (!mem_cgroup_is_root(memcg))
		page_counter_uncharge(&memcg->memory, 1);

	/* XXX: caller holds IRQ-safe mapping->tree_lock */
	VM_BUG_ON(!irqs_disabled());

	mem_cgroup_charge_statistics(memcg, page, -1);
	memcg_check_events(memcg, page);
}

/**
 * mem_cgroup_uncharge_swap - uncharge a swap entry
 * @entry: swap entry to uncharge
 *
 * Drop the memsw charge associated with @entry.
 */
void mem_cgroup_uncharge_swap(swp_entry_t entry)
{
	struct mem_cgroup *memcg;
	unsigned short id;

	if (!do_swap_account)
		return;

	id = swap_cgroup_record(entry, 0);
	rcu_read_lock();
	memcg = mem_cgroup_lookup(id);
	if (memcg) {
		if (!mem_cgroup_is_root(memcg))
			page_counter_uncharge(&memcg->memsw, 1);
		mem_cgroup_swap_statistics(memcg, false);
		css_put(&memcg->css);
	}
	rcu_read_unlock();
}

/* for remember boot option*/
#ifdef CONFIG_MEMCG_SWAP_ENABLED
static int really_do_swap_account __initdata = 1;
#else
static int really_do_swap_account __initdata;
#endif

static int __init enable_swap_account(char *s)
{
	if (!strcmp(s, "1"))
		really_do_swap_account = 1;
	else if (!strcmp(s, "0"))
		really_do_swap_account = 0;
	return 1;
}
__setup("swapaccount=", enable_swap_account);

static struct cftype memsw_cgroup_files[] = {
	{
		.name = "memsw.usage_in_bytes",
		.private = MEMFILE_PRIVATE(_MEMSWAP, RES_USAGE),
		.read_u64 = mem_cgroup_read_u64,
	},
	{
		.name = "memsw.max_usage_in_bytes",
		.private = MEMFILE_PRIVATE(_MEMSWAP, RES_MAX_USAGE),
		.write = mem_cgroup_reset,
		.read_u64 = mem_cgroup_read_u64,
	},
	{
		.name = "memsw.limit_in_bytes",
		.private = MEMFILE_PRIVATE(_MEMSWAP, RES_LIMIT),
		.write = mem_cgroup_write,
		.read_u64 = mem_cgroup_read_u64,
	},
	{
		.name = "memsw.failcnt",
		.private = MEMFILE_PRIVATE(_MEMSWAP, RES_FAILCNT),
		.write = mem_cgroup_reset,
		.read_u64 = mem_cgroup_read_u64,
	},
	{ },	/* terminate */
};

static int __init mem_cgroup_swap_init(void)
{
	if (!mem_cgroup_disabled() && really_do_swap_account) {
		do_swap_account = 1;
		WARN_ON(cgroup_add_legacy_cftypes(&memory_cgrp_subsys,
						  memsw_cgroup_files));
	}
	return 0;
}
subsys_initcall(mem_cgroup_swap_init);

#endif /* CONFIG_MEMCG_SWAP */<|MERGE_RESOLUTION|>--- conflicted
+++ resolved
@@ -332,11 +332,7 @@
 	struct cg_proto tcp_mem;
 #endif
 #if defined(CONFIG_MEMCG_KMEM)
-<<<<<<< HEAD
-        /* Index in the kmem_cache->memcg_params->memcg_caches array */
-=======
         /* Index in the kmem_cache->memcg_params.memcg_caches array */
->>>>>>> d07b956c
 	int kmemcg_id;
 	bool kmem_acct_activated;
 	bool kmem_acct_active;
@@ -2543,8 +2539,6 @@
 		size = MEMCG_CACHES_MAX_SIZE;
 
 	err = memcg_update_all_caches(size);
-<<<<<<< HEAD
-=======
 	if (!err)
 		err = memcg_update_all_list_lrus(size);
 	if (!err)
@@ -2552,7 +2546,6 @@
 
 	up_write(&memcg_cache_ids_sem);
 
->>>>>>> d07b956c
 	if (err) {
 		ida_simple_remove(&memcg_cache_ida, id);
 		return err;
@@ -2562,21 +2555,7 @@
 
 static void memcg_free_cache_id(int id)
 {
-<<<<<<< HEAD
-	ida_simple_remove(&kmem_limited_groups, id);
-}
-
-/*
- * We should update the current array size iff all caches updates succeed. This
- * can only be done from the slab side. The slab mutex needs to be held when
- * calling this.
- */
-void memcg_update_array_size(int num)
-{
-	memcg_limited_groups_array_size = num;
-=======
 	ida_simple_remove(&memcg_cache_ida, id);
->>>>>>> d07b956c
 }
 
 struct memcg_kmem_cache_create_work {
@@ -4083,15 +4062,11 @@
 
 static void memcg_destroy_kmem(struct mem_cgroup *memcg)
 {
-<<<<<<< HEAD
-	memcg_destroy_kmem_caches(memcg);
-=======
 	if (memcg->kmem_acct_activated) {
 		memcg_destroy_kmem_caches(memcg);
 		static_key_slow_dec(&memcg_kmem_enabled_key);
 		WARN_ON(page_counter_read(&memcg->kmem));
 	}
->>>>>>> d07b956c
 	mem_cgroup_sockets_destroy(memcg);
 }
 #else
