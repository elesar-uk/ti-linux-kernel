--- conflicted
+++ resolved
@@ -7082,11 +7082,7 @@
 static int mem_cgroup_allow_attach(struct cgroup_subsys_state *css,
 				   struct cgroup_taskset *tset)
 {
-<<<<<<< HEAD
-	return subsys_cgroup_allow_attach(css->cgroup, tset);
-=======
 	return subsys_cgroup_allow_attach(css, tset);
->>>>>>> a9fe5f5e
 }
 
 static void mem_cgroup_cancel_attach(struct cgroup_subsys_state *css,
