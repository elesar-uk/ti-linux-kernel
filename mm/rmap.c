/*
 * mm/rmap.c - physical to virtual reverse mappings
 *
 * Copyright 2001, Rik van Riel <riel@conectiva.com.br>
 * Released under the General Public License (GPL).
 *
 * Simple, low overhead reverse mapping scheme.
 * Please try to keep this thing as modular as possible.
 *
 * Provides methods for unmapping each kind of mapped page:
 * the anon methods track anonymous pages, and
 * the file methods track pages belonging to an inode.
 *
 * Original design by Rik van Riel <riel@conectiva.com.br> 2001
 * File methods by Dave McCracken <dmccr@us.ibm.com> 2003, 2004
 * Anonymous methods by Andrea Arcangeli <andrea@suse.de> 2004
 * Contributions by Hugh Dickins 2003, 2004
 */

/*
 * Lock ordering in mm:
 *
 * inode->i_mutex	(while writing or truncating, not reading or faulting)
 *   inode->i_alloc_sem (vmtruncate_range)
 *   mm->mmap_sem
 *     page->flags PG_locked (lock_page)
 *       mapping->i_mmap_lock
 *         anon_vma->lock
 *           mm->page_table_lock or pte_lock
 *             zone->lru_lock (in mark_page_accessed, isolate_lru_page)
 *             swap_lock (in swap_duplicate, swap_info_get)
 *               mmlist_lock (in mmput, drain_mmlist and others)
 *               mapping->private_lock (in __set_page_dirty_buffers)
 *               inode_lock (in set_page_dirty's __mark_inode_dirty)
 *                 sb_lock (within inode_lock in fs/fs-writeback.c)
 *                 mapping->tree_lock (widely used, in set_page_dirty,
 *                           in arch-dependent flush_dcache_mmap_lock,
 *                           within inode_lock in __sync_single_inode)
 *
 * (code doesn't rely on that order so it could be switched around)
 * ->tasklist_lock
 *   anon_vma->lock      (memory_failure, collect_procs_anon)
 *     pte map lock
 */

#include <linux/mm.h>
#include <linux/pagemap.h>
#include <linux/swap.h>
#include <linux/swapops.h>
#include <linux/slab.h>
#include <linux/init.h>
#include <linux/ksm.h>
#include <linux/rmap.h>
#include <linux/rcupdate.h>
#include <linux/module.h>
#include <linux/memcontrol.h>
#include <linux/mmu_notifier.h>
#include <linux/migrate.h>
#include <linux/hugetlb.h>

#include <asm/tlbflush.h>

#include "internal.h"

static struct kmem_cache *anon_vma_cachep;
static struct kmem_cache *anon_vma_chain_cachep;

static inline struct anon_vma *anon_vma_alloc(void)
{
	return kmem_cache_alloc(anon_vma_cachep, GFP_KERNEL);
}

void anon_vma_free(struct anon_vma *anon_vma)
{
	kmem_cache_free(anon_vma_cachep, anon_vma);
}

static inline struct anon_vma_chain *anon_vma_chain_alloc(void)
{
	return kmem_cache_alloc(anon_vma_chain_cachep, GFP_KERNEL);
}

void anon_vma_chain_free(struct anon_vma_chain *anon_vma_chain)
{
	kmem_cache_free(anon_vma_chain_cachep, anon_vma_chain);
}

/**
 * anon_vma_prepare - attach an anon_vma to a memory region
 * @vma: the memory region in question
 *
 * This makes sure the memory mapping described by 'vma' has
 * an 'anon_vma' attached to it, so that we can associate the
 * anonymous pages mapped into it with that anon_vma.
 *
 * The common case will be that we already have one, but if
 * if not we either need to find an adjacent mapping that we
 * can re-use the anon_vma from (very common when the only
 * reason for splitting a vma has been mprotect()), or we
 * allocate a new one.
 *
 * Anon-vma allocations are very subtle, because we may have
 * optimistically looked up an anon_vma in page_lock_anon_vma()
 * and that may actually touch the spinlock even in the newly
 * allocated vma (it depends on RCU to make sure that the
 * anon_vma isn't actually destroyed).
 *
 * As a result, we need to do proper anon_vma locking even
 * for the new allocation. At the same time, we do not want
 * to do any locking for the common case of already having
 * an anon_vma.
 *
 * This must be called with the mmap_sem held for reading.
 */
int anon_vma_prepare(struct vm_area_struct *vma)
{
	struct anon_vma *anon_vma = vma->anon_vma;
	struct anon_vma_chain *avc;

	might_sleep();
	if (unlikely(!anon_vma)) {
		struct mm_struct *mm = vma->vm_mm;
		struct anon_vma *allocated;

		avc = anon_vma_chain_alloc();
		if (!avc)
			goto out_enomem;

		anon_vma = find_mergeable_anon_vma(vma);
		allocated = NULL;
		if (!anon_vma) {
			anon_vma = anon_vma_alloc();
			if (unlikely(!anon_vma))
				goto out_enomem_free_avc;
			allocated = anon_vma;
			/*
			 * This VMA had no anon_vma yet.  This anon_vma is
			 * the root of any anon_vma tree that might form.
			 */
			anon_vma->root = anon_vma;
		}

		anon_vma_lock(anon_vma);
		/* page_table_lock to protect against threads */
		spin_lock(&mm->page_table_lock);
		if (likely(!vma->anon_vma)) {
			vma->anon_vma = anon_vma;
			avc->anon_vma = anon_vma;
			avc->vma = vma;
			list_add(&avc->same_vma, &vma->anon_vma_chain);
			list_add_tail(&avc->same_anon_vma, &anon_vma->head);
			allocated = NULL;
			avc = NULL;
		}
		spin_unlock(&mm->page_table_lock);
		anon_vma_unlock(anon_vma);

		if (unlikely(allocated))
			anon_vma_free(allocated);
		if (unlikely(avc))
			anon_vma_chain_free(avc);
	}
	return 0;

 out_enomem_free_avc:
	anon_vma_chain_free(avc);
 out_enomem:
	return -ENOMEM;
}

static void anon_vma_chain_link(struct vm_area_struct *vma,
				struct anon_vma_chain *avc,
				struct anon_vma *anon_vma)
{
	avc->vma = vma;
	avc->anon_vma = anon_vma;
	list_add(&avc->same_vma, &vma->anon_vma_chain);

	anon_vma_lock(anon_vma);
	list_add_tail(&avc->same_anon_vma, &anon_vma->head);
	anon_vma_unlock(anon_vma);
}

/*
 * Attach the anon_vmas from src to dst.
 * Returns 0 on success, -ENOMEM on failure.
 */
int anon_vma_clone(struct vm_area_struct *dst, struct vm_area_struct *src)
{
	struct anon_vma_chain *avc, *pavc;
<<<<<<< HEAD

	list_for_each_entry_reverse(pavc, &src->anon_vma_chain, same_vma) {
		avc = anon_vma_chain_alloc();
		if (!avc)
			goto enomem_failure;
		anon_vma_chain_link(dst, avc, pavc->anon_vma);
	}
	return 0;

=======

	list_for_each_entry_reverse(pavc, &src->anon_vma_chain, same_vma) {
		avc = anon_vma_chain_alloc();
		if (!avc)
			goto enomem_failure;
		anon_vma_chain_link(dst, avc, pavc->anon_vma);
	}
	return 0;

>>>>>>> 062c1825
 enomem_failure:
	unlink_anon_vmas(dst);
	return -ENOMEM;
}

/*
 * Attach vma to its own anon_vma, as well as to the anon_vmas that
 * the corresponding VMA in the parent process is attached to.
 * Returns 0 on success, non-zero on failure.
 */
int anon_vma_fork(struct vm_area_struct *vma, struct vm_area_struct *pvma)
{
	struct anon_vma_chain *avc;
	struct anon_vma *anon_vma;

	/* Don't bother if the parent process has no anon_vma here. */
	if (!pvma->anon_vma)
		return 0;

	/*
	 * First, attach the new VMA to the parent VMA's anon_vmas,
	 * so rmap can find non-COWed pages in child processes.
	 */
	if (anon_vma_clone(vma, pvma))
		return -ENOMEM;

	/* Then add our own anon_vma. */
	anon_vma = anon_vma_alloc();
	if (!anon_vma)
		goto out_error;
	avc = anon_vma_chain_alloc();
	if (!avc)
		goto out_error_free_anon_vma;

	/*
	 * The root anon_vma's spinlock is the lock actually used when we
	 * lock any of the anon_vmas in this anon_vma tree.
	 */
	anon_vma->root = pvma->anon_vma->root;
	/*
	 * With KSM refcounts, an anon_vma can stay around longer than the
	 * process it belongs to.  The root anon_vma needs to be pinned
	 * until this anon_vma is freed, because the lock lives in the root.
	 */
	get_anon_vma(anon_vma->root);
	/* Mark this anon_vma as the one where our new (COWed) pages go. */
	vma->anon_vma = anon_vma;
	anon_vma_chain_link(vma, avc, anon_vma);

	return 0;

 out_error_free_anon_vma:
	anon_vma_free(anon_vma);
 out_error:
	unlink_anon_vmas(vma);
	return -ENOMEM;
}

static void anon_vma_unlink(struct anon_vma_chain *anon_vma_chain)
{
	struct anon_vma *anon_vma = anon_vma_chain->anon_vma;
	int empty;

	/* If anon_vma_fork fails, we can get an empty anon_vma_chain. */
	if (!anon_vma)
		return;

	anon_vma_lock(anon_vma);
	list_del(&anon_vma_chain->same_anon_vma);

	/* We must garbage collect the anon_vma if it's empty */
	empty = list_empty(&anon_vma->head) && !anonvma_external_refcount(anon_vma);
	anon_vma_unlock(anon_vma);

	if (empty) {
		/* We no longer need the root anon_vma */
		if (anon_vma->root != anon_vma)
			drop_anon_vma(anon_vma->root);
		anon_vma_free(anon_vma);
	}
}

void unlink_anon_vmas(struct vm_area_struct *vma)
{
	struct anon_vma_chain *avc, *next;

	/*
	 * Unlink each anon_vma chained to the VMA.  This list is ordered
	 * from newest to oldest, ensuring the root anon_vma gets freed last.
	 */
	list_for_each_entry_safe(avc, next, &vma->anon_vma_chain, same_vma) {
		anon_vma_unlink(avc);
		list_del(&avc->same_vma);
		anon_vma_chain_free(avc);
	}
}

static void anon_vma_ctor(void *data)
{
	struct anon_vma *anon_vma = data;

	spin_lock_init(&anon_vma->lock);
	anonvma_external_refcount_init(anon_vma);
	INIT_LIST_HEAD(&anon_vma->head);
}

void __init anon_vma_init(void)
{
	anon_vma_cachep = kmem_cache_create("anon_vma", sizeof(struct anon_vma),
			0, SLAB_DESTROY_BY_RCU|SLAB_PANIC, anon_vma_ctor);
	anon_vma_chain_cachep = KMEM_CACHE(anon_vma_chain, SLAB_PANIC);
}

/*
 * Getting a lock on a stable anon_vma from a page off the LRU is
 * tricky: page_lock_anon_vma rely on RCU to guard against the races.
 */
struct anon_vma *page_lock_anon_vma(struct page *page)
{
	struct anon_vma *anon_vma, *root_anon_vma;
	unsigned long anon_mapping;

	rcu_read_lock();
	anon_mapping = (unsigned long) ACCESS_ONCE(page->mapping);
	if ((anon_mapping & PAGE_MAPPING_FLAGS) != PAGE_MAPPING_ANON)
		goto out;
	if (!page_mapped(page))
		goto out;

	anon_vma = (struct anon_vma *) (anon_mapping - PAGE_MAPPING_ANON);
<<<<<<< HEAD
	anon_vma_lock(anon_vma);
	return anon_vma;
=======
	root_anon_vma = ACCESS_ONCE(anon_vma->root);
	spin_lock(&root_anon_vma->lock);

	/*
	 * If this page is still mapped, then its anon_vma cannot have been
	 * freed.  But if it has been unmapped, we have no security against
	 * the anon_vma structure being freed and reused (for another anon_vma:
	 * SLAB_DESTROY_BY_RCU guarantees that - so the spin_lock above cannot
	 * corrupt): with anon_vma_prepare() or anon_vma_fork() redirecting
	 * anon_vma->root before page_unlock_anon_vma() is called to unlock.
	 */
	if (page_mapped(page))
		return anon_vma;

	spin_unlock(&root_anon_vma->lock);
>>>>>>> 062c1825
out:
	rcu_read_unlock();
	return NULL;
}

void page_unlock_anon_vma(struct anon_vma *anon_vma)
{
	anon_vma_unlock(anon_vma);
	rcu_read_unlock();
}

/*
 * At what user virtual address is page expected in @vma?
 * Returns virtual address or -EFAULT if page's index/offset is not
 * within the range mapped the @vma.
 */
static inline unsigned long
vma_address(struct page *page, struct vm_area_struct *vma)
{
	pgoff_t pgoff = page->index << (PAGE_CACHE_SHIFT - PAGE_SHIFT);
	unsigned long address;

	if (unlikely(is_vm_hugetlb_page(vma)))
		pgoff = page->index << huge_page_order(page_hstate(page));
	address = vma->vm_start + ((pgoff - vma->vm_pgoff) << PAGE_SHIFT);
	if (unlikely(address < vma->vm_start || address >= vma->vm_end)) {
		/* page should be within @vma mapping range */
		return -EFAULT;
	}
	return address;
}

/*
 * At what user virtual address is page expected in vma?
 * Caller should check the page is actually part of the vma.
 */
unsigned long page_address_in_vma(struct page *page, struct vm_area_struct *vma)
{
	if (PageAnon(page)) {
<<<<<<< HEAD
		if (vma->anon_vma->root != page_anon_vma(page)->root)
=======
		struct anon_vma *page__anon_vma = page_anon_vma(page);
		/*
		 * Note: swapoff's unuse_vma() is more efficient with this
		 * check, and needs it to match anon_vma when KSM is active.
		 */
		if (!vma->anon_vma || !page__anon_vma ||
		    vma->anon_vma->root != page__anon_vma->root)
>>>>>>> 062c1825
			return -EFAULT;
	} else if (page->mapping && !(vma->vm_flags & VM_NONLINEAR)) {
		if (!vma->vm_file ||
		    vma->vm_file->f_mapping != page->mapping)
			return -EFAULT;
	} else
		return -EFAULT;
	return vma_address(page, vma);
}

/*
 * Check that @page is mapped at @address into @mm.
 *
 * If @sync is false, page_check_address may perform a racy check to avoid
 * the page table lock when the pte is not present (helpful when reclaiming
 * highly shared pages).
 *
 * On success returns with pte mapped and locked.
 */
pte_t *page_check_address(struct page *page, struct mm_struct *mm,
			  unsigned long address, spinlock_t **ptlp, int sync)
{
	pgd_t *pgd;
	pud_t *pud;
	pmd_t *pmd;
	pte_t *pte;
	spinlock_t *ptl;

	if (unlikely(PageHuge(page))) {
		pte = huge_pte_offset(mm, address);
		ptl = &mm->page_table_lock;
		goto check;
	}

	pgd = pgd_offset(mm, address);
	if (!pgd_present(*pgd))
		return NULL;

	pud = pud_offset(pgd, address);
	if (!pud_present(*pud))
		return NULL;

	pmd = pmd_offset(pud, address);
	if (!pmd_present(*pmd))
		return NULL;

	pte = pte_offset_map(pmd, address);
	/* Make a quick check before getting the lock */
	if (!sync && !pte_present(*pte)) {
		pte_unmap(pte);
		return NULL;
	}

	ptl = pte_lockptr(mm, pmd);
check:
	spin_lock(ptl);
	if (pte_present(*pte) && page_to_pfn(page) == pte_pfn(*pte)) {
		*ptlp = ptl;
		return pte;
	}
	pte_unmap_unlock(pte, ptl);
	return NULL;
}

/**
 * page_mapped_in_vma - check whether a page is really mapped in a VMA
 * @page: the page to test
 * @vma: the VMA to test
 *
 * Returns 1 if the page is mapped into the page tables of the VMA, 0
 * if the page is not mapped into the page tables of this VMA.  Only
 * valid for normal file or anonymous VMAs.
 */
int page_mapped_in_vma(struct page *page, struct vm_area_struct *vma)
{
	unsigned long address;
	pte_t *pte;
	spinlock_t *ptl;

	address = vma_address(page, vma);
	if (address == -EFAULT)		/* out of vma range */
		return 0;
	pte = page_check_address(page, vma->vm_mm, address, &ptl, 1);
	if (!pte)			/* the page is not in this mm */
		return 0;
	pte_unmap_unlock(pte, ptl);

	return 1;
}

/*
 * Subfunctions of page_referenced: page_referenced_one called
 * repeatedly from either page_referenced_anon or page_referenced_file.
 */
int page_referenced_one(struct page *page, struct vm_area_struct *vma,
			unsigned long address, unsigned int *mapcount,
			unsigned long *vm_flags)
{
	struct mm_struct *mm = vma->vm_mm;
	pte_t *pte;
	spinlock_t *ptl;
	int referenced = 0;

	pte = page_check_address(page, mm, address, &ptl, 0);
	if (!pte)
		goto out;

	/*
	 * Don't want to elevate referenced for mlocked page that gets this far,
	 * in order that it progresses to try_to_unmap and is moved to the
	 * unevictable list.
	 */
	if (vma->vm_flags & VM_LOCKED) {
		*mapcount = 1;	/* break early from loop */
		*vm_flags |= VM_LOCKED;
		goto out_unmap;
	}

	if (ptep_clear_flush_young_notify(vma, address, pte)) {
		/*
		 * Don't treat a reference through a sequentially read
		 * mapping as such.  If the page has been used in
		 * another mapping, we will catch it; if this other
		 * mapping is already gone, the unmap path will have
		 * set PG_referenced or activated the page.
		 */
		if (likely(!VM_SequentialReadHint(vma)))
			referenced++;
	}

	/* Pretend the page is referenced if the task has the
	   swap token and is in the middle of a page fault. */
	if (mm != current->mm && has_swap_token(mm) &&
			rwsem_is_locked(&mm->mmap_sem))
		referenced++;

out_unmap:
	(*mapcount)--;
	pte_unmap_unlock(pte, ptl);

	if (referenced)
		*vm_flags |= vma->vm_flags;
out:
	return referenced;
}

static int page_referenced_anon(struct page *page,
				struct mem_cgroup *mem_cont,
				unsigned long *vm_flags)
{
	unsigned int mapcount;
	struct anon_vma *anon_vma;
	struct anon_vma_chain *avc;
	int referenced = 0;

	anon_vma = page_lock_anon_vma(page);
	if (!anon_vma)
		return referenced;

	mapcount = page_mapcount(page);
	list_for_each_entry(avc, &anon_vma->head, same_anon_vma) {
		struct vm_area_struct *vma = avc->vma;
		unsigned long address = vma_address(page, vma);
		if (address == -EFAULT)
			continue;
		/*
		 * If we are reclaiming on behalf of a cgroup, skip
		 * counting on behalf of references from different
		 * cgroups
		 */
		if (mem_cont && !mm_match_cgroup(vma->vm_mm, mem_cont))
			continue;
		referenced += page_referenced_one(page, vma, address,
						  &mapcount, vm_flags);
		if (!mapcount)
			break;
	}

	page_unlock_anon_vma(anon_vma);
	return referenced;
}

/**
 * page_referenced_file - referenced check for object-based rmap
 * @page: the page we're checking references on.
 * @mem_cont: target memory controller
 * @vm_flags: collect encountered vma->vm_flags who actually referenced the page
 *
 * For an object-based mapped page, find all the places it is mapped and
 * check/clear the referenced flag.  This is done by following the page->mapping
 * pointer, then walking the chain of vmas it holds.  It returns the number
 * of references it found.
 *
 * This function is only called from page_referenced for object-based pages.
 */
static int page_referenced_file(struct page *page,
				struct mem_cgroup *mem_cont,
				unsigned long *vm_flags)
{
	unsigned int mapcount;
	struct address_space *mapping = page->mapping;
	pgoff_t pgoff = page->index << (PAGE_CACHE_SHIFT - PAGE_SHIFT);
	struct vm_area_struct *vma;
	struct prio_tree_iter iter;
	int referenced = 0;

	/*
	 * The caller's checks on page->mapping and !PageAnon have made
	 * sure that this is a file page: the check for page->mapping
	 * excludes the case just before it gets set on an anon page.
	 */
	BUG_ON(PageAnon(page));

	/*
	 * The page lock not only makes sure that page->mapping cannot
	 * suddenly be NULLified by truncation, it makes sure that the
	 * structure at mapping cannot be freed and reused yet,
	 * so we can safely take mapping->i_mmap_lock.
	 */
	BUG_ON(!PageLocked(page));

	spin_lock(&mapping->i_mmap_lock);

	/*
	 * i_mmap_lock does not stabilize mapcount at all, but mapcount
	 * is more likely to be accurate if we note it after spinning.
	 */
	mapcount = page_mapcount(page);

	vma_prio_tree_foreach(vma, &iter, &mapping->i_mmap, pgoff, pgoff) {
		unsigned long address = vma_address(page, vma);
		if (address == -EFAULT)
			continue;
		/*
		 * If we are reclaiming on behalf of a cgroup, skip
		 * counting on behalf of references from different
		 * cgroups
		 */
		if (mem_cont && !mm_match_cgroup(vma->vm_mm, mem_cont))
			continue;
		referenced += page_referenced_one(page, vma, address,
						  &mapcount, vm_flags);
		if (!mapcount)
			break;
	}

	spin_unlock(&mapping->i_mmap_lock);
	return referenced;
}

/**
 * page_referenced - test if the page was referenced
 * @page: the page to test
 * @is_locked: caller holds lock on the page
 * @mem_cont: target memory controller
 * @vm_flags: collect encountered vma->vm_flags who actually referenced the page
 *
 * Quick test_and_clear_referenced for all mappings to a page,
 * returns the number of ptes which referenced the page.
 */
int page_referenced(struct page *page,
		    int is_locked,
		    struct mem_cgroup *mem_cont,
		    unsigned long *vm_flags)
{
	int referenced = 0;
	int we_locked = 0;

	*vm_flags = 0;
	if (page_mapped(page) && page_rmapping(page)) {
		if (!is_locked && (!PageAnon(page) || PageKsm(page))) {
			we_locked = trylock_page(page);
			if (!we_locked) {
				referenced++;
				goto out;
			}
		}
		if (unlikely(PageKsm(page)))
			referenced += page_referenced_ksm(page, mem_cont,
								vm_flags);
		else if (PageAnon(page))
			referenced += page_referenced_anon(page, mem_cont,
								vm_flags);
		else if (page->mapping)
			referenced += page_referenced_file(page, mem_cont,
								vm_flags);
		if (we_locked)
			unlock_page(page);
	}
out:
	if (page_test_and_clear_young(page))
		referenced++;

	return referenced;
}

static int page_mkclean_one(struct page *page, struct vm_area_struct *vma,
			    unsigned long address)
{
	struct mm_struct *mm = vma->vm_mm;
	pte_t *pte;
	spinlock_t *ptl;
	int ret = 0;

	pte = page_check_address(page, mm, address, &ptl, 1);
	if (!pte)
		goto out;

	if (pte_dirty(*pte) || pte_write(*pte)) {
		pte_t entry;

		flush_cache_page(vma, address, pte_pfn(*pte));
		entry = ptep_clear_flush_notify(vma, address, pte);
		entry = pte_wrprotect(entry);
		entry = pte_mkclean(entry);
		set_pte_at(mm, address, pte, entry);
		ret = 1;
	}

	pte_unmap_unlock(pte, ptl);
out:
	return ret;
}

static int page_mkclean_file(struct address_space *mapping, struct page *page)
{
	pgoff_t pgoff = page->index << (PAGE_CACHE_SHIFT - PAGE_SHIFT);
	struct vm_area_struct *vma;
	struct prio_tree_iter iter;
	int ret = 0;

	BUG_ON(PageAnon(page));

	spin_lock(&mapping->i_mmap_lock);
	vma_prio_tree_foreach(vma, &iter, &mapping->i_mmap, pgoff, pgoff) {
		if (vma->vm_flags & VM_SHARED) {
			unsigned long address = vma_address(page, vma);
			if (address == -EFAULT)
				continue;
			ret += page_mkclean_one(page, vma, address);
		}
	}
	spin_unlock(&mapping->i_mmap_lock);
	return ret;
}

int page_mkclean(struct page *page)
{
	int ret = 0;

	BUG_ON(!PageLocked(page));

	if (page_mapped(page)) {
		struct address_space *mapping = page_mapping(page);
		if (mapping) {
			ret = page_mkclean_file(mapping, page);
			if (page_test_dirty(page)) {
				page_clear_dirty(page);
				ret = 1;
			}
		}
	}

	return ret;
}
EXPORT_SYMBOL_GPL(page_mkclean);

/**
 * page_move_anon_rmap - move a page to our anon_vma
 * @page:	the page to move to our anon_vma
 * @vma:	the vma the page belongs to
 * @address:	the user virtual address mapped
 *
 * When a page belongs exclusively to one process after a COW event,
 * that page can be moved into the anon_vma that belongs to just that
 * process, so the rmap code will not search the parent or sibling
 * processes.
 */
void page_move_anon_rmap(struct page *page,
	struct vm_area_struct *vma, unsigned long address)
{
	struct anon_vma *anon_vma = vma->anon_vma;

	VM_BUG_ON(!PageLocked(page));
	VM_BUG_ON(!anon_vma);
	VM_BUG_ON(page->index != linear_page_index(vma, address));

	anon_vma = (void *) anon_vma + PAGE_MAPPING_ANON;
	page->mapping = (struct address_space *) anon_vma;
}

/**
 * __page_set_anon_rmap - setup new anonymous rmap
 * @page:	the page to add the mapping to
 * @vma:	the vm area in which the mapping is added
 * @address:	the user virtual address mapped
 * @exclusive:	the page is exclusively owned by the current process
 */
static void __page_set_anon_rmap(struct page *page,
	struct vm_area_struct *vma, unsigned long address, int exclusive)
{
	struct anon_vma *anon_vma = vma->anon_vma;

	BUG_ON(!anon_vma);

	/*
	 * If the page isn't exclusively mapped into this vma,
	 * we must use the _oldest_ possible anon_vma for the
	 * page mapping!
	 */
	if (!exclusive) {
		if (PageAnon(page))
			return;
		anon_vma = anon_vma->root;
	} else {
		/*
		 * In this case, swapped-out-but-not-discarded swap-cache
		 * is remapped. So, no need to update page->mapping here.
		 * We convice anon_vma poitned by page->mapping is not obsolete
		 * because vma->anon_vma is necessary to be a family of it.
		 */
		if (PageAnon(page))
			return;
	}

	anon_vma = (void *) anon_vma + PAGE_MAPPING_ANON;
	page->mapping = (struct address_space *) anon_vma;
	page->index = linear_page_index(vma, address);
}

/**
 * __page_check_anon_rmap - sanity check anonymous rmap addition
 * @page:	the page to add the mapping to
 * @vma:	the vm area in which the mapping is added
 * @address:	the user virtual address mapped
 */
static void __page_check_anon_rmap(struct page *page,
	struct vm_area_struct *vma, unsigned long address)
{
#ifdef CONFIG_DEBUG_VM
	/*
	 * The page's anon-rmap details (mapping and index) are guaranteed to
	 * be set up correctly at this point.
	 *
	 * We have exclusion against page_add_anon_rmap because the caller
	 * always holds the page locked, except if called from page_dup_rmap,
	 * in which case the page is already known to be setup.
	 *
	 * We have exclusion against page_add_new_anon_rmap because those pages
	 * are initially only visible via the pagetables, and the pte is locked
	 * over the call to page_add_new_anon_rmap.
	 */
	BUG_ON(page_anon_vma(page)->root != vma->anon_vma->root);
	BUG_ON(page->index != linear_page_index(vma, address));
#endif
}

/**
 * page_add_anon_rmap - add pte mapping to an anonymous page
 * @page:	the page to add the mapping to
 * @vma:	the vm area in which the mapping is added
 * @address:	the user virtual address mapped
 *
 * The caller needs to hold the pte lock, and the page must be locked in
 * the anon_vma case: to serialize mapping,index checking after setting,
 * and to ensure that PageAnon is not being upgraded racily to PageKsm
 * (but PageKsm is never downgraded to PageAnon).
 */
void page_add_anon_rmap(struct page *page,
	struct vm_area_struct *vma, unsigned long address)
{
	do_page_add_anon_rmap(page, vma, address, 0);
}

/*
 * Special version of the above for do_swap_page, which often runs
 * into pages that are exclusively owned by the current process.
 * Everybody else should continue to use page_add_anon_rmap above.
 */
void do_page_add_anon_rmap(struct page *page,
	struct vm_area_struct *vma, unsigned long address, int exclusive)
{
	int first = atomic_inc_and_test(&page->_mapcount);
	if (first)
		__inc_zone_page_state(page, NR_ANON_PAGES);
	if (unlikely(PageKsm(page)))
		return;

	VM_BUG_ON(!PageLocked(page));
	VM_BUG_ON(address < vma->vm_start || address >= vma->vm_end);
	if (first)
		__page_set_anon_rmap(page, vma, address, exclusive);
	else
		__page_check_anon_rmap(page, vma, address);
}

/**
 * page_add_new_anon_rmap - add pte mapping to a new anonymous page
 * @page:	the page to add the mapping to
 * @vma:	the vm area in which the mapping is added
 * @address:	the user virtual address mapped
 *
 * Same as page_add_anon_rmap but must only be called on *new* pages.
 * This means the inc-and-test can be bypassed.
 * Page does not have to be locked.
 */
void page_add_new_anon_rmap(struct page *page,
	struct vm_area_struct *vma, unsigned long address)
{
	VM_BUG_ON(address < vma->vm_start || address >= vma->vm_end);
	SetPageSwapBacked(page);
	atomic_set(&page->_mapcount, 0); /* increment count (starts at -1) */
	__inc_zone_page_state(page, NR_ANON_PAGES);
	__page_set_anon_rmap(page, vma, address, 1);
	if (page_evictable(page, vma))
		lru_cache_add_lru(page, LRU_ACTIVE_ANON);
	else
		add_page_to_unevictable_list(page);
}

/**
 * page_add_file_rmap - add pte mapping to a file page
 * @page: the page to add the mapping to
 *
 * The caller needs to hold the pte lock.
 */
void page_add_file_rmap(struct page *page)
{
	if (atomic_inc_and_test(&page->_mapcount)) {
		__inc_zone_page_state(page, NR_FILE_MAPPED);
		mem_cgroup_update_file_mapped(page, 1);
	}
}

/**
 * page_remove_rmap - take down pte mapping from a page
 * @page: page to remove mapping from
 *
 * The caller needs to hold the pte lock.
 */
void page_remove_rmap(struct page *page)
{
	/* page still mapped by someone else? */
	if (!atomic_add_negative(-1, &page->_mapcount))
		return;

	/*
	 * Now that the last pte has gone, s390 must transfer dirty
	 * flag from storage key to struct page.  We can usually skip
	 * this if the page is anon, so about to be freed; but perhaps
	 * not if it's in swapcache - there might be another pte slot
	 * containing the swap entry, but page not yet written to swap.
	 */
	if ((!PageAnon(page) || PageSwapCache(page)) && page_test_dirty(page)) {
		page_clear_dirty(page);
		set_page_dirty(page);
	}
	/*
	 * Hugepages are not counted in NR_ANON_PAGES nor NR_FILE_MAPPED
	 * and not charged by memcg for now.
	 */
	if (unlikely(PageHuge(page)))
		return;
	if (PageAnon(page)) {
		mem_cgroup_uncharge_page(page);
		__dec_zone_page_state(page, NR_ANON_PAGES);
	} else {
		__dec_zone_page_state(page, NR_FILE_MAPPED);
		mem_cgroup_update_file_mapped(page, -1);
	}
	/*
	 * It would be tidy to reset the PageAnon mapping here,
	 * but that might overwrite a racing page_add_anon_rmap
	 * which increments mapcount after us but sets mapping
	 * before us: so leave the reset to free_hot_cold_page,
	 * and remember that it's only reliable while mapped.
	 * Leaving it set also helps swapoff to reinstate ptes
	 * faster for those pages still in swapcache.
	 */
}

/*
 * Subfunctions of try_to_unmap: try_to_unmap_one called
 * repeatedly from either try_to_unmap_anon or try_to_unmap_file.
 */
int try_to_unmap_one(struct page *page, struct vm_area_struct *vma,
		     unsigned long address, enum ttu_flags flags)
{
	struct mm_struct *mm = vma->vm_mm;
	pte_t *pte;
	pte_t pteval;
	spinlock_t *ptl;
	int ret = SWAP_AGAIN;

	pte = page_check_address(page, mm, address, &ptl, 0);
	if (!pte)
		goto out;

	/*
	 * If the page is mlock()d, we cannot swap it out.
	 * If it's recently referenced (perhaps page_referenced
	 * skipped over this mm) then we should reactivate it.
	 */
	if (!(flags & TTU_IGNORE_MLOCK)) {
		if (vma->vm_flags & VM_LOCKED)
			goto out_mlock;

		if (TTU_ACTION(flags) == TTU_MUNLOCK)
			goto out_unmap;
	}
	if (!(flags & TTU_IGNORE_ACCESS)) {
		if (ptep_clear_flush_young_notify(vma, address, pte)) {
			ret = SWAP_FAIL;
			goto out_unmap;
		}
  	}

	/* Nuke the page table entry. */
	flush_cache_page(vma, address, page_to_pfn(page));
	pteval = ptep_clear_flush_notify(vma, address, pte);

	/* Move the dirty bit to the physical page now the pte is gone. */
	if (pte_dirty(pteval))
		set_page_dirty(page);

	/* Update high watermark before we lower rss */
	update_hiwater_rss(mm);

	if (PageHWPoison(page) && !(flags & TTU_IGNORE_HWPOISON)) {
		if (PageAnon(page))
			dec_mm_counter(mm, MM_ANONPAGES);
		else
			dec_mm_counter(mm, MM_FILEPAGES);
		set_pte_at(mm, address, pte,
				swp_entry_to_pte(make_hwpoison_entry(page)));
	} else if (PageAnon(page)) {
		swp_entry_t entry = { .val = page_private(page) };

		if (PageSwapCache(page)) {
			/*
			 * Store the swap location in the pte.
			 * See handle_pte_fault() ...
			 */
			if (swap_duplicate(entry) < 0) {
				set_pte_at(mm, address, pte, pteval);
				ret = SWAP_FAIL;
				goto out_unmap;
			}
			if (list_empty(&mm->mmlist)) {
				spin_lock(&mmlist_lock);
				if (list_empty(&mm->mmlist))
					list_add(&mm->mmlist, &init_mm.mmlist);
				spin_unlock(&mmlist_lock);
			}
			dec_mm_counter(mm, MM_ANONPAGES);
			inc_mm_counter(mm, MM_SWAPENTS);
		} else if (PAGE_MIGRATION) {
			/*
			 * Store the pfn of the page in a special migration
			 * pte. do_swap_page() will wait until the migration
			 * pte is removed and then restart fault handling.
			 */
			BUG_ON(TTU_ACTION(flags) != TTU_MIGRATION);
			entry = make_migration_entry(page, pte_write(pteval));
		}
		set_pte_at(mm, address, pte, swp_entry_to_pte(entry));
		BUG_ON(pte_file(*pte));
	} else if (PAGE_MIGRATION && (TTU_ACTION(flags) == TTU_MIGRATION)) {
		/* Establish migration entry for a file page */
		swp_entry_t entry;
		entry = make_migration_entry(page, pte_write(pteval));
		set_pte_at(mm, address, pte, swp_entry_to_pte(entry));
	} else
		dec_mm_counter(mm, MM_FILEPAGES);

	page_remove_rmap(page);
	page_cache_release(page);

out_unmap:
	pte_unmap_unlock(pte, ptl);
out:
	return ret;

out_mlock:
	pte_unmap_unlock(pte, ptl);


	/*
	 * We need mmap_sem locking, Otherwise VM_LOCKED check makes
	 * unstable result and race. Plus, We can't wait here because
	 * we now hold anon_vma->lock or mapping->i_mmap_lock.
	 * if trylock failed, the page remain in evictable lru and later
	 * vmscan could retry to move the page to unevictable lru if the
	 * page is actually mlocked.
	 */
	if (down_read_trylock(&vma->vm_mm->mmap_sem)) {
		if (vma->vm_flags & VM_LOCKED) {
			mlock_vma_page(page);
			ret = SWAP_MLOCK;
		}
		up_read(&vma->vm_mm->mmap_sem);
	}
	return ret;
}

/*
 * objrmap doesn't work for nonlinear VMAs because the assumption that
 * offset-into-file correlates with offset-into-virtual-addresses does not hold.
 * Consequently, given a particular page and its ->index, we cannot locate the
 * ptes which are mapping that page without an exhaustive linear search.
 *
 * So what this code does is a mini "virtual scan" of each nonlinear VMA which
 * maps the file to which the target page belongs.  The ->vm_private_data field
 * holds the current cursor into that scan.  Successive searches will circulate
 * around the vma's virtual address space.
 *
 * So as more replacement pressure is applied to the pages in a nonlinear VMA,
 * more scanning pressure is placed against them as well.   Eventually pages
 * will become fully unmapped and are eligible for eviction.
 *
 * For very sparsely populated VMAs this is a little inefficient - chances are
 * there there won't be many ptes located within the scan cluster.  In this case
 * maybe we could scan further - to the end of the pte page, perhaps.
 *
 * Mlocked pages:  check VM_LOCKED under mmap_sem held for read, if we can
 * acquire it without blocking.  If vma locked, mlock the pages in the cluster,
 * rather than unmapping them.  If we encounter the "check_page" that vmscan is
 * trying to unmap, return SWAP_MLOCK, else default SWAP_AGAIN.
 */
#define CLUSTER_SIZE	min(32*PAGE_SIZE, PMD_SIZE)
#define CLUSTER_MASK	(~(CLUSTER_SIZE - 1))

static int try_to_unmap_cluster(unsigned long cursor, unsigned int *mapcount,
		struct vm_area_struct *vma, struct page *check_page)
{
	struct mm_struct *mm = vma->vm_mm;
	pgd_t *pgd;
	pud_t *pud;
	pmd_t *pmd;
	pte_t *pte;
	pte_t pteval;
	spinlock_t *ptl;
	struct page *page;
	unsigned long address;
	unsigned long end;
	int ret = SWAP_AGAIN;
	int locked_vma = 0;

	address = (vma->vm_start + cursor) & CLUSTER_MASK;
	end = address + CLUSTER_SIZE;
	if (address < vma->vm_start)
		address = vma->vm_start;
	if (end > vma->vm_end)
		end = vma->vm_end;

	pgd = pgd_offset(mm, address);
	if (!pgd_present(*pgd))
		return ret;

	pud = pud_offset(pgd, address);
	if (!pud_present(*pud))
		return ret;

	pmd = pmd_offset(pud, address);
	if (!pmd_present(*pmd))
		return ret;

	/*
	 * If we can acquire the mmap_sem for read, and vma is VM_LOCKED,
	 * keep the sem while scanning the cluster for mlocking pages.
	 */
	if (down_read_trylock(&vma->vm_mm->mmap_sem)) {
		locked_vma = (vma->vm_flags & VM_LOCKED);
		if (!locked_vma)
			up_read(&vma->vm_mm->mmap_sem); /* don't need it */
	}

	pte = pte_offset_map_lock(mm, pmd, address, &ptl);

	/* Update high watermark before we lower rss */
	update_hiwater_rss(mm);

	for (; address < end; pte++, address += PAGE_SIZE) {
		if (!pte_present(*pte))
			continue;
		page = vm_normal_page(vma, address, *pte);
		BUG_ON(!page || PageAnon(page));

		if (locked_vma) {
			mlock_vma_page(page);   /* no-op if already mlocked */
			if (page == check_page)
				ret = SWAP_MLOCK;
			continue;	/* don't unmap */
		}

		if (ptep_clear_flush_young_notify(vma, address, pte))
			continue;

		/* Nuke the page table entry. */
		flush_cache_page(vma, address, pte_pfn(*pte));
		pteval = ptep_clear_flush_notify(vma, address, pte);

		/* If nonlinear, store the file page offset in the pte. */
		if (page->index != linear_page_index(vma, address))
			set_pte_at(mm, address, pte, pgoff_to_pte(page->index));

		/* Move the dirty bit to the physical page now the pte is gone. */
		if (pte_dirty(pteval))
			set_page_dirty(page);

		page_remove_rmap(page);
		page_cache_release(page);
		dec_mm_counter(mm, MM_FILEPAGES);
		(*mapcount)--;
	}
	pte_unmap_unlock(pte - 1, ptl);
	if (locked_vma)
		up_read(&vma->vm_mm->mmap_sem);
	return ret;
}

static bool is_vma_temporary_stack(struct vm_area_struct *vma)
{
	int maybe_stack = vma->vm_flags & (VM_GROWSDOWN | VM_GROWSUP);

	if (!maybe_stack)
		return false;

	if ((vma->vm_flags & VM_STACK_INCOMPLETE_SETUP) ==
						VM_STACK_INCOMPLETE_SETUP)
		return true;

	return false;
}

/**
 * try_to_unmap_anon - unmap or unlock anonymous page using the object-based
 * rmap method
 * @page: the page to unmap/unlock
 * @flags: action and flags
 *
 * Find all the mappings of a page using the mapping pointer and the vma chains
 * contained in the anon_vma struct it points to.
 *
 * This function is only called from try_to_unmap/try_to_munlock for
 * anonymous pages.
 * When called from try_to_munlock(), the mmap_sem of the mm containing the vma
 * where the page was found will be held for write.  So, we won't recheck
 * vm_flags for that VMA.  That should be OK, because that vma shouldn't be
 * 'LOCKED.
 */
static int try_to_unmap_anon(struct page *page, enum ttu_flags flags)
{
	struct anon_vma *anon_vma;
	struct anon_vma_chain *avc;
	int ret = SWAP_AGAIN;

	anon_vma = page_lock_anon_vma(page);
	if (!anon_vma)
		return ret;

	list_for_each_entry(avc, &anon_vma->head, same_anon_vma) {
		struct vm_area_struct *vma = avc->vma;
		unsigned long address;

		/*
		 * During exec, a temporary VMA is setup and later moved.
		 * The VMA is moved under the anon_vma lock but not the
		 * page tables leading to a race where migration cannot
		 * find the migration ptes. Rather than increasing the
		 * locking requirements of exec(), migration skips
		 * temporary VMAs until after exec() completes.
		 */
		if (PAGE_MIGRATION && (flags & TTU_MIGRATION) &&
				is_vma_temporary_stack(vma))
			continue;

		address = vma_address(page, vma);
		if (address == -EFAULT)
			continue;
		ret = try_to_unmap_one(page, vma, address, flags);
		if (ret != SWAP_AGAIN || !page_mapped(page))
			break;
	}

	page_unlock_anon_vma(anon_vma);
	return ret;
}

/**
 * try_to_unmap_file - unmap/unlock file page using the object-based rmap method
 * @page: the page to unmap/unlock
 * @flags: action and flags
 *
 * Find all the mappings of a page using the mapping pointer and the vma chains
 * contained in the address_space struct it points to.
 *
 * This function is only called from try_to_unmap/try_to_munlock for
 * object-based pages.
 * When called from try_to_munlock(), the mmap_sem of the mm containing the vma
 * where the page was found will be held for write.  So, we won't recheck
 * vm_flags for that VMA.  That should be OK, because that vma shouldn't be
 * 'LOCKED.
 */
static int try_to_unmap_file(struct page *page, enum ttu_flags flags)
{
	struct address_space *mapping = page->mapping;
	pgoff_t pgoff = page->index << (PAGE_CACHE_SHIFT - PAGE_SHIFT);
	struct vm_area_struct *vma;
	struct prio_tree_iter iter;
	int ret = SWAP_AGAIN;
	unsigned long cursor;
	unsigned long max_nl_cursor = 0;
	unsigned long max_nl_size = 0;
	unsigned int mapcount;

	spin_lock(&mapping->i_mmap_lock);
	vma_prio_tree_foreach(vma, &iter, &mapping->i_mmap, pgoff, pgoff) {
		unsigned long address = vma_address(page, vma);
		if (address == -EFAULT)
			continue;
		ret = try_to_unmap_one(page, vma, address, flags);
		if (ret != SWAP_AGAIN || !page_mapped(page))
			goto out;
	}

	if (list_empty(&mapping->i_mmap_nonlinear))
		goto out;

	/*
	 * We don't bother to try to find the munlocked page in nonlinears.
	 * It's costly. Instead, later, page reclaim logic may call
	 * try_to_unmap(TTU_MUNLOCK) and recover PG_mlocked lazily.
	 */
	if (TTU_ACTION(flags) == TTU_MUNLOCK)
		goto out;

	list_for_each_entry(vma, &mapping->i_mmap_nonlinear,
						shared.vm_set.list) {
		cursor = (unsigned long) vma->vm_private_data;
		if (cursor > max_nl_cursor)
			max_nl_cursor = cursor;
		cursor = vma->vm_end - vma->vm_start;
		if (cursor > max_nl_size)
			max_nl_size = cursor;
	}

	if (max_nl_size == 0) {	/* all nonlinears locked or reserved ? */
		ret = SWAP_FAIL;
		goto out;
	}

	/*
	 * We don't try to search for this page in the nonlinear vmas,
	 * and page_referenced wouldn't have found it anyway.  Instead
	 * just walk the nonlinear vmas trying to age and unmap some.
	 * The mapcount of the page we came in with is irrelevant,
	 * but even so use it as a guide to how hard we should try?
	 */
	mapcount = page_mapcount(page);
	if (!mapcount)
		goto out;
	cond_resched_lock(&mapping->i_mmap_lock);

	max_nl_size = (max_nl_size + CLUSTER_SIZE - 1) & CLUSTER_MASK;
	if (max_nl_cursor == 0)
		max_nl_cursor = CLUSTER_SIZE;

	do {
		list_for_each_entry(vma, &mapping->i_mmap_nonlinear,
						shared.vm_set.list) {
			cursor = (unsigned long) vma->vm_private_data;
			while ( cursor < max_nl_cursor &&
				cursor < vma->vm_end - vma->vm_start) {
				if (try_to_unmap_cluster(cursor, &mapcount,
						vma, page) == SWAP_MLOCK)
					ret = SWAP_MLOCK;
				cursor += CLUSTER_SIZE;
				vma->vm_private_data = (void *) cursor;
				if ((int)mapcount <= 0)
					goto out;
			}
			vma->vm_private_data = (void *) max_nl_cursor;
		}
		cond_resched_lock(&mapping->i_mmap_lock);
		max_nl_cursor += CLUSTER_SIZE;
	} while (max_nl_cursor <= max_nl_size);

	/*
	 * Don't loop forever (perhaps all the remaining pages are
	 * in locked vmas).  Reset cursor on all unreserved nonlinear
	 * vmas, now forgetting on which ones it had fallen behind.
	 */
	list_for_each_entry(vma, &mapping->i_mmap_nonlinear, shared.vm_set.list)
		vma->vm_private_data = NULL;
out:
	spin_unlock(&mapping->i_mmap_lock);
	return ret;
}

/**
 * try_to_unmap - try to remove all page table mappings to a page
 * @page: the page to get unmapped
 * @flags: action and flags
 *
 * Tries to remove all the page table entries which are mapping this
 * page, used in the pageout path.  Caller must hold the page lock.
 * Return values are:
 *
 * SWAP_SUCCESS	- we succeeded in removing all mappings
 * SWAP_AGAIN	- we missed a mapping, try again later
 * SWAP_FAIL	- the page is unswappable
 * SWAP_MLOCK	- page is mlocked.
 */
int try_to_unmap(struct page *page, enum ttu_flags flags)
{
	int ret;

	BUG_ON(!PageLocked(page));

	if (unlikely(PageKsm(page)))
		ret = try_to_unmap_ksm(page, flags);
	else if (PageAnon(page))
		ret = try_to_unmap_anon(page, flags);
	else
		ret = try_to_unmap_file(page, flags);
	if (ret != SWAP_MLOCK && !page_mapped(page))
		ret = SWAP_SUCCESS;
	return ret;
}

/**
 * try_to_munlock - try to munlock a page
 * @page: the page to be munlocked
 *
 * Called from munlock code.  Checks all of the VMAs mapping the page
 * to make sure nobody else has this page mlocked. The page will be
 * returned with PG_mlocked cleared if no other vmas have it mlocked.
 *
 * Return values are:
 *
 * SWAP_AGAIN	- no vma is holding page mlocked, or,
 * SWAP_AGAIN	- page mapped in mlocked vma -- couldn't acquire mmap sem
 * SWAP_FAIL	- page cannot be located at present
 * SWAP_MLOCK	- page is now mlocked.
 */
int try_to_munlock(struct page *page)
{
	VM_BUG_ON(!PageLocked(page) || PageLRU(page));

	if (unlikely(PageKsm(page)))
		return try_to_unmap_ksm(page, TTU_MUNLOCK);
	else if (PageAnon(page))
		return try_to_unmap_anon(page, TTU_MUNLOCK);
	else
		return try_to_unmap_file(page, TTU_MUNLOCK);
}

#if defined(CONFIG_KSM) || defined(CONFIG_MIGRATION)
/*
 * Drop an anon_vma refcount, freeing the anon_vma and anon_vma->root
 * if necessary.  Be careful to do all the tests under the lock.  Once
 * we know we are the last user, nobody else can get a reference and we
 * can do the freeing without the lock.
 */
void drop_anon_vma(struct anon_vma *anon_vma)
{
	BUG_ON(atomic_read(&anon_vma->external_refcount) <= 0);
	if (atomic_dec_and_lock(&anon_vma->external_refcount, &anon_vma->root->lock)) {
		struct anon_vma *root = anon_vma->root;
		int empty = list_empty(&anon_vma->head);
		int last_root_user = 0;
		int root_empty = 0;

		/*
		 * The refcount on a non-root anon_vma got dropped.  Drop
		 * the refcount on the root and check if we need to free it.
		 */
		if (empty && anon_vma != root) {
			BUG_ON(atomic_read(&root->external_refcount) <= 0);
			last_root_user = atomic_dec_and_test(&root->external_refcount);
			root_empty = list_empty(&root->head);
		}
		anon_vma_unlock(anon_vma);

		if (empty) {
			anon_vma_free(anon_vma);
			if (root_empty && last_root_user)
				anon_vma_free(root);
		}
	}
}
#endif

#ifdef CONFIG_MIGRATION
/*
 * rmap_walk() and its helpers rmap_walk_anon() and rmap_walk_file():
 * Called by migrate.c to remove migration ptes, but might be used more later.
 */
static int rmap_walk_anon(struct page *page, int (*rmap_one)(struct page *,
		struct vm_area_struct *, unsigned long, void *), void *arg)
{
	struct anon_vma *anon_vma;
	struct anon_vma_chain *avc;
	int ret = SWAP_AGAIN;

	/*
	 * Note: remove_migration_ptes() cannot use page_lock_anon_vma()
	 * because that depends on page_mapped(); but not all its usages
	 * are holding mmap_sem. Users without mmap_sem are required to
	 * take a reference count to prevent the anon_vma disappearing
	 */
	anon_vma = page_anon_vma(page);
	if (!anon_vma)
		return ret;
	anon_vma_lock(anon_vma);
	list_for_each_entry(avc, &anon_vma->head, same_anon_vma) {
		struct vm_area_struct *vma = avc->vma;
		unsigned long address = vma_address(page, vma);
		if (address == -EFAULT)
			continue;
		ret = rmap_one(page, vma, address, arg);
		if (ret != SWAP_AGAIN)
			break;
	}
	anon_vma_unlock(anon_vma);
	return ret;
}

static int rmap_walk_file(struct page *page, int (*rmap_one)(struct page *,
		struct vm_area_struct *, unsigned long, void *), void *arg)
{
	struct address_space *mapping = page->mapping;
	pgoff_t pgoff = page->index << (PAGE_CACHE_SHIFT - PAGE_SHIFT);
	struct vm_area_struct *vma;
	struct prio_tree_iter iter;
	int ret = SWAP_AGAIN;

	if (!mapping)
		return ret;
	spin_lock(&mapping->i_mmap_lock);
	vma_prio_tree_foreach(vma, &iter, &mapping->i_mmap, pgoff, pgoff) {
		unsigned long address = vma_address(page, vma);
		if (address == -EFAULT)
			continue;
		ret = rmap_one(page, vma, address, arg);
		if (ret != SWAP_AGAIN)
			break;
	}
	/*
	 * No nonlinear handling: being always shared, nonlinear vmas
	 * never contain migration ptes.  Decide what to do about this
	 * limitation to linear when we need rmap_walk() on nonlinear.
	 */
	spin_unlock(&mapping->i_mmap_lock);
	return ret;
}

int rmap_walk(struct page *page, int (*rmap_one)(struct page *,
		struct vm_area_struct *, unsigned long, void *), void *arg)
{
	VM_BUG_ON(!PageLocked(page));

	if (unlikely(PageKsm(page)))
		return rmap_walk_ksm(page, rmap_one, arg);
	else if (PageAnon(page))
		return rmap_walk_anon(page, rmap_one, arg);
	else
		return rmap_walk_file(page, rmap_one, arg);
}
#endif /* CONFIG_MIGRATION */

#ifdef CONFIG_HUGETLB_PAGE
/*
 * The following three functions are for anonymous (private mapped) hugepages.
 * Unlike common anonymous pages, anonymous hugepages have no accounting code
 * and no lru code, because we handle hugepages differently from common pages.
 */
static void __hugepage_set_anon_rmap(struct page *page,
	struct vm_area_struct *vma, unsigned long address, int exclusive)
{
	struct anon_vma *anon_vma = vma->anon_vma;
<<<<<<< HEAD
	BUG_ON(!anon_vma);
	if (!exclusive) {
		struct anon_vma_chain *avc;
		avc = list_entry(vma->anon_vma_chain.prev,
				 struct anon_vma_chain, same_vma);
		anon_vma = avc->anon_vma;
	}
=======

	BUG_ON(!anon_vma);

	if (PageAnon(page))
		return;
	if (!exclusive)
		anon_vma = anon_vma->root;

>>>>>>> 062c1825
	anon_vma = (void *) anon_vma + PAGE_MAPPING_ANON;
	page->mapping = (struct address_space *) anon_vma;
	page->index = linear_page_index(vma, address);
}

void hugepage_add_anon_rmap(struct page *page,
			    struct vm_area_struct *vma, unsigned long address)
{
	struct anon_vma *anon_vma = vma->anon_vma;
	int first;
<<<<<<< HEAD
=======

	BUG_ON(!PageLocked(page));
>>>>>>> 062c1825
	BUG_ON(!anon_vma);
	BUG_ON(address < vma->vm_start || address >= vma->vm_end);
	first = atomic_inc_and_test(&page->_mapcount);
	if (first)
		__hugepage_set_anon_rmap(page, vma, address, 0);
}

void hugepage_add_new_anon_rmap(struct page *page,
			struct vm_area_struct *vma, unsigned long address)
{
	BUG_ON(address < vma->vm_start || address >= vma->vm_end);
	atomic_set(&page->_mapcount, 0);
	__hugepage_set_anon_rmap(page, vma, address, 1);
}
#endif /* CONFIG_HUGETLB_PAGE */<|MERGE_RESOLUTION|>--- conflicted
+++ resolved
@@ -188,7 +188,6 @@
 int anon_vma_clone(struct vm_area_struct *dst, struct vm_area_struct *src)
 {
 	struct anon_vma_chain *avc, *pavc;
-<<<<<<< HEAD
 
 	list_for_each_entry_reverse(pavc, &src->anon_vma_chain, same_vma) {
 		avc = anon_vma_chain_alloc();
@@ -198,17 +197,6 @@
 	}
 	return 0;
 
-=======
-
-	list_for_each_entry_reverse(pavc, &src->anon_vma_chain, same_vma) {
-		avc = anon_vma_chain_alloc();
-		if (!avc)
-			goto enomem_failure;
-		anon_vma_chain_link(dst, avc, pavc->anon_vma);
-	}
-	return 0;
-
->>>>>>> 062c1825
  enomem_failure:
 	unlink_anon_vmas(dst);
 	return -ENOMEM;
@@ -339,10 +327,6 @@
 		goto out;
 
 	anon_vma = (struct anon_vma *) (anon_mapping - PAGE_MAPPING_ANON);
-<<<<<<< HEAD
-	anon_vma_lock(anon_vma);
-	return anon_vma;
-=======
 	root_anon_vma = ACCESS_ONCE(anon_vma->root);
 	spin_lock(&root_anon_vma->lock);
 
@@ -358,7 +342,6 @@
 		return anon_vma;
 
 	spin_unlock(&root_anon_vma->lock);
->>>>>>> 062c1825
 out:
 	rcu_read_unlock();
 	return NULL;
@@ -398,9 +381,6 @@
 unsigned long page_address_in_vma(struct page *page, struct vm_area_struct *vma)
 {
 	if (PageAnon(page)) {
-<<<<<<< HEAD
-		if (vma->anon_vma->root != page_anon_vma(page)->root)
-=======
 		struct anon_vma *page__anon_vma = page_anon_vma(page);
 		/*
 		 * Note: swapoff's unuse_vma() is more efficient with this
@@ -408,7 +388,6 @@
 		 */
 		if (!vma->anon_vma || !page__anon_vma ||
 		    vma->anon_vma->root != page__anon_vma->root)
->>>>>>> 062c1825
 			return -EFAULT;
 	} else if (page->mapping && !(vma->vm_flags & VM_NONLINEAR)) {
 		if (!vma->vm_file ||
@@ -1591,15 +1570,6 @@
 	struct vm_area_struct *vma, unsigned long address, int exclusive)
 {
 	struct anon_vma *anon_vma = vma->anon_vma;
-<<<<<<< HEAD
-	BUG_ON(!anon_vma);
-	if (!exclusive) {
-		struct anon_vma_chain *avc;
-		avc = list_entry(vma->anon_vma_chain.prev,
-				 struct anon_vma_chain, same_vma);
-		anon_vma = avc->anon_vma;
-	}
-=======
 
 	BUG_ON(!anon_vma);
 
@@ -1608,7 +1578,6 @@
 	if (!exclusive)
 		anon_vma = anon_vma->root;
 
->>>>>>> 062c1825
 	anon_vma = (void *) anon_vma + PAGE_MAPPING_ANON;
 	page->mapping = (struct address_space *) anon_vma;
 	page->index = linear_page_index(vma, address);
@@ -1619,11 +1588,8 @@
 {
 	struct anon_vma *anon_vma = vma->anon_vma;
 	int first;
-<<<<<<< HEAD
-=======
 
 	BUG_ON(!PageLocked(page));
->>>>>>> 062c1825
 	BUG_ON(!anon_vma);
 	BUG_ON(address < vma->vm_start || address >= vma->vm_end);
 	first = atomic_inc_and_test(&page->_mapcount);
