--- conflicted
+++ resolved
@@ -2297,23 +2297,13 @@
 static struct {
 	struct fault_attr attr;
 
-<<<<<<< HEAD
 	bool ignore_gfp_highmem;
-	bool ignore_gfp_wait;
+	bool ignore_gfp_reclaim;
 	u32 min_order;
 } fail_page_alloc = {
 	.attr = FAULT_ATTR_INITIALIZER,
-	.ignore_gfp_wait = true,
+	.ignore_gfp_reclaim = true,
 	.ignore_gfp_highmem = true,
-=======
-	u32 ignore_gfp_highmem;
-	u32 ignore_gfp_reclaim;
-	u32 min_order;
-} fail_page_alloc = {
-	.attr = FAULT_ATTR_INITIALIZER,
-	.ignore_gfp_reclaim = 1,
-	.ignore_gfp_highmem = 1,
->>>>>>> f1e1fabe
 	.min_order = 1,
 };
 
