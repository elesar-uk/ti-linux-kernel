config SELECT_MEMORY_MODEL
	def_bool y
	depends on ARCH_SELECT_MEMORY_MODEL

choice
	prompt "Memory model"
	depends on SELECT_MEMORY_MODEL
	default DISCONTIGMEM_MANUAL if ARCH_DISCONTIGMEM_DEFAULT
	default SPARSEMEM_MANUAL if ARCH_SPARSEMEM_DEFAULT
	default FLATMEM_MANUAL

config FLATMEM_MANUAL
	bool "Flat Memory"
	depends on !(ARCH_DISCONTIGMEM_ENABLE || ARCH_SPARSEMEM_ENABLE) || ARCH_FLATMEM_ENABLE
	help
	  This option allows you to change some of the ways that
	  Linux manages its memory internally.  Most users will
	  only have one option here: FLATMEM.  This is normal
	  and a correct option.

	  Some users of more advanced features like NUMA and
	  memory hotplug may have different options here.
	  DISCONTIGMEM is a more mature, better tested system,
	  but is incompatible with memory hotplug and may suffer
	  decreased performance over SPARSEMEM.  If unsure between
	  "Sparse Memory" and "Discontiguous Memory", choose
	  "Discontiguous Memory".

	  If unsure, choose this option (Flat Memory) over any other.

config DISCONTIGMEM_MANUAL
	bool "Discontiguous Memory"
	depends on ARCH_DISCONTIGMEM_ENABLE
	help
	  This option provides enhanced support for discontiguous
	  memory systems, over FLATMEM.  These systems have holes
	  in their physical address spaces, and this option provides
	  more efficient handling of these holes.  However, the vast
	  majority of hardware has quite flat address spaces, and
	  can have degraded performance from the extra overhead that
	  this option imposes.

	  Many NUMA configurations will have this as the only option.

	  If unsure, choose "Flat Memory" over this option.

config SPARSEMEM_MANUAL
	bool "Sparse Memory"
	depends on ARCH_SPARSEMEM_ENABLE
	help
	  This will be the only option for some systems, including
	  memory hotplug systems.  This is normal.

	  For many other systems, this will be an alternative to
	  "Discontiguous Memory".  This option provides some potential
	  performance benefits, along with decreased code complexity,
	  but it is newer, and more experimental.

	  If unsure, choose "Discontiguous Memory" or "Flat Memory"
	  over this option.

endchoice

config DISCONTIGMEM
	def_bool y
	depends on (!SELECT_MEMORY_MODEL && ARCH_DISCONTIGMEM_ENABLE) || DISCONTIGMEM_MANUAL

config SPARSEMEM
	def_bool y
	depends on (!SELECT_MEMORY_MODEL && ARCH_SPARSEMEM_ENABLE) || SPARSEMEM_MANUAL

config FLATMEM
	def_bool y
	depends on (!DISCONTIGMEM && !SPARSEMEM) || FLATMEM_MANUAL

config FLAT_NODE_MEM_MAP
	def_bool y
	depends on !SPARSEMEM

#
# Both the NUMA code and DISCONTIGMEM use arrays of pg_data_t's
# to represent different areas of memory.  This variable allows
# those dependencies to exist individually.
#
config NEED_MULTIPLE_NODES
	def_bool y
	depends on DISCONTIGMEM || NUMA

config HAVE_MEMORY_PRESENT
	def_bool y
	depends on ARCH_HAVE_MEMORY_PRESENT || SPARSEMEM

#
# SPARSEMEM_EXTREME (which is the default) does some bootmem
# allocations when memory_present() is called.  If this cannot
# be done on your architecture, select this option.  However,
# statically allocating the mem_section[] array can potentially
# consume vast quantities of .bss, so be careful.
#
# This option will also potentially produce smaller runtime code
# with gcc 3.4 and later.
#
config SPARSEMEM_STATIC
	bool

#
# Architecture platforms which require a two level mem_section in SPARSEMEM
# must select this option. This is usually for architecture platforms with
# an extremely sparse physical address space.
#
config SPARSEMEM_EXTREME
	def_bool y
	depends on SPARSEMEM && !SPARSEMEM_STATIC

config SPARSEMEM_VMEMMAP_ENABLE
	bool

config SPARSEMEM_ALLOC_MEM_MAP_TOGETHER
	def_bool y
	depends on SPARSEMEM && X86_64

config SPARSEMEM_VMEMMAP
	bool "Sparse Memory virtual memmap"
	depends on SPARSEMEM && SPARSEMEM_VMEMMAP_ENABLE
	default y
	help
	 SPARSEMEM_VMEMMAP uses a virtually mapped memmap to optimise
	 pfn_to_page and page_to_pfn operations.  This is the most
	 efficient option when sufficient kernel resources are available.

config HAVE_MEMBLOCK
	bool

config HAVE_MEMBLOCK_NODE_MAP
	bool

config HAVE_MEMBLOCK_PHYS_MAP
	bool

config HAVE_GENERIC_RCU_GUP
	bool

config ARCH_DISCARD_MEMBLOCK
	bool

config NO_BOOTMEM
	bool

config MEMORY_ISOLATION
	bool

config MOVABLE_NODE
	bool "Enable to assign a node which has only movable memory"
	depends on HAVE_MEMBLOCK
	depends on NO_BOOTMEM
	depends on X86_64
	depends on NUMA
	default n
	help
	  Allow a node to have only movable memory.  Pages used by the kernel,
	  such as direct mapping pages cannot be migrated.  So the corresponding
	  memory device cannot be hotplugged.  This option allows the following
	  two things:
	  - When the system is booting, node full of hotpluggable memory can
	  be arranged to have only movable memory so that the whole node can
	  be hot-removed. (need movable_node boot option specified).
	  - After the system is up, the option allows users to online all the
	  memory of a node as movable memory so that the whole node can be
	  hot-removed.

	  Users who don't use the memory hotplug feature are fine with this
	  option on since they don't specify movable_node boot option or they
	  don't online memory as movable.

	  Say Y here if you want to hotplug a whole node.
	  Say N here if you want kernel to use memory on all nodes evenly.

#
# Only be set on architectures that have completely implemented memory hotplug
# feature. If you are not sure, don't touch it.
#
config HAVE_BOOTMEM_INFO_NODE
	def_bool n

# eventually, we can have this option just 'select SPARSEMEM'
config MEMORY_HOTPLUG
	bool "Allow for memory hot-add"
	depends on SPARSEMEM || X86_64_ACPI_NUMA
	depends on ARCH_ENABLE_MEMORY_HOTPLUG
	depends on (IA64 || X86 || PPC_BOOK3S_64 || SUPERH || S390)

config MEMORY_HOTPLUG_SPARSE
	def_bool y
	depends on SPARSEMEM && MEMORY_HOTPLUG

config MEMORY_HOTREMOVE
	bool "Allow for memory hot remove"
	select MEMORY_ISOLATION
	select HAVE_BOOTMEM_INFO_NODE if (X86_64 || PPC64)
	depends on MEMORY_HOTPLUG && ARCH_ENABLE_MEMORY_HOTREMOVE
	depends on MIGRATION

#
# If we have space for more page flags then we can enable additional
# optimizations and functionality.
#
# Regular Sparsemem takes page flag bits for the sectionid if it does not
# use a virtual memmap. Disable extended page flags for 32 bit platforms
# that require the use of a sectionid in the page flags.
#
config PAGEFLAGS_EXTENDED
	def_bool y
	depends on 64BIT || SPARSEMEM_VMEMMAP || !SPARSEMEM

# Heavily threaded applications may benefit from splitting the mm-wide
# page_table_lock, so that faults on different parts of the user address
# space can be handled with less contention: split it at this NR_CPUS.
# Default to 4 for wider testing, though 8 might be more appropriate.
# ARM's adjust_pte (unused if VIPT) depends on mm-wide page_table_lock.
# PA-RISC 7xxx's spinlock_t would enlarge struct page from 32 to 44 bytes.
# DEBUG_SPINLOCK and DEBUG_LOCK_ALLOC spinlock_t also enlarge struct page.
#
config SPLIT_PTLOCK_CPUS
	int
	default "999999" if !MMU
	default "999999" if ARM && !CPU_CACHE_VIPT
	default "999999" if PARISC && !PA20
	default "4"

config ARCH_ENABLE_SPLIT_PMD_PTLOCK
	bool

#
# support for memory balloon
config MEMORY_BALLOON
	bool

#
# support for memory balloon compaction
config BALLOON_COMPACTION
	bool "Allow for balloon memory compaction/migration"
	def_bool y
	depends on COMPACTION && MEMORY_BALLOON
	help
	  Memory fragmentation introduced by ballooning might reduce
	  significantly the number of 2MB contiguous memory blocks that can be
	  used within a guest, thus imposing performance penalties associated
	  with the reduced number of transparent huge pages that could be used
	  by the guest workload. Allowing the compaction & migration for memory
	  pages enlisted as being part of memory balloon devices avoids the
	  scenario aforementioned and helps improving memory defragmentation.

#
# support for memory compaction
config COMPACTION
	bool "Allow for memory compaction"
	def_bool y
	select MIGRATION
	depends on MMU
	help
	  Allows the compaction of memory for the allocation of huge pages.

#
# support for page migration
#
config MIGRATION
	bool "Page migration"
	def_bool y
	depends on (NUMA || ARCH_ENABLE_MEMORY_HOTREMOVE || COMPACTION || CMA) && MMU
	help
	  Allows the migration of the physical location of pages of processes
	  while the virtual addresses are not changed. This is useful in
	  two situations. The first is on NUMA systems to put pages nearer
	  to the processors accessing. The second is when allocating huge
	  pages as migration can relocate pages to satisfy a huge page
	  allocation instead of reclaiming.

config ARCH_ENABLE_HUGEPAGE_MIGRATION
	bool

config PHYS_ADDR_T_64BIT
	def_bool 64BIT || ARCH_PHYS_ADDR_T_64BIT

config ZONE_DMA_FLAG
	int
	default "0" if !ZONE_DMA
	default "1"

config BOUNCE
	bool "Enable bounce buffers"
	default y
	depends on BLOCK && MMU && (ZONE_DMA || HIGHMEM)
	help
	  Enable bounce buffers for devices that cannot access
	  the full range of memory available to the CPU. Enabled
	  by default when ZONE_DMA or HIGHMEM is selected, but you
	  may say n to override this.

# On the 'tile' arch, USB OHCI needs the bounce pool since tilegx will often
# have more than 4GB of memory, but we don't currently use the IOTLB to present
# a 32-bit address to OHCI.  So we need to use a bounce pool instead.
config NEED_BOUNCE_POOL
	bool
	default y if TILE && USB_OHCI_HCD

config NR_QUICK
	int
	depends on QUICKLIST
	default "2" if AVR32
	default "1"

config VIRT_TO_BUS
	bool
	help
	  An architecture should select this if it implements the
	  deprecated interface virt_to_bus().  All new architectures
	  should probably not select this.


config MMU_NOTIFIER
	bool
	select SRCU

config KSM
	bool "Enable KSM for page merging"
	depends on MMU
	help
	  Enable Kernel Samepage Merging: KSM periodically scans those areas
	  of an application's address space that an app has advised may be
	  mergeable.  When it finds pages of identical content, it replaces
	  the many instances by a single page with that content, so
	  saving memory until one or another app needs to modify the content.
	  Recommended for use with KVM, or with other duplicative applications.
	  See Documentation/vm/ksm.txt for more information: KSM is inactive
	  until a program has madvised that an area is MADV_MERGEABLE, and
	  root has set /sys/kernel/mm/ksm/run to 1 (if CONFIG_SYSFS is set).

config DEFAULT_MMAP_MIN_ADDR
        int "Low address space to protect from user allocation"
	depends on MMU
        default 4096
        help
	  This is the portion of low virtual memory which should be protected
	  from userspace allocation.  Keeping a user from writing to low pages
	  can help reduce the impact of kernel NULL pointer bugs.

	  For most ia64, ppc64 and x86 users with lots of address space
	  a value of 65536 is reasonable and should cause no problems.
	  On arm and other archs it should not be higher than 32768.
	  Programs which use vm86 functionality or have some need to map
	  this low address space will need CAP_SYS_RAWIO or disable this
	  protection by setting the value to 0.

	  This value can be changed after boot using the
	  /proc/sys/vm/mmap_min_addr tunable.

config ARCH_SUPPORTS_MEMORY_FAILURE
	bool

config MEMORY_FAILURE
	depends on MMU
	depends on ARCH_SUPPORTS_MEMORY_FAILURE
	bool "Enable recovery from hardware memory errors"
	select MEMORY_ISOLATION
	select RAS
	help
	  Enables code to recover from some memory failures on systems
	  with MCA recovery. This allows a system to continue running
	  even when some of its memory has uncorrected errors. This requires
	  special hardware support and typically ECC memory.

config HWPOISON_INJECT
	tristate "HWPoison pages injector"
	depends on MEMORY_FAILURE && DEBUG_KERNEL && PROC_FS
	select PROC_PAGE_MONITOR

config NOMMU_INITIAL_TRIM_EXCESS
	int "Turn on mmap() excess space trimming before booting"
	depends on !MMU
	default 1
	help
	  The NOMMU mmap() frequently needs to allocate large contiguous chunks
	  of memory on which to store mappings, but it can only ask the system
	  allocator for chunks in 2^N*PAGE_SIZE amounts - which is frequently
	  more than it requires.  To deal with this, mmap() is able to trim off
	  the excess and return it to the allocator.

	  If trimming is enabled, the excess is trimmed off and returned to the
	  system allocator, which can cause extra fragmentation, particularly
	  if there are a lot of transient processes.

	  If trimming is disabled, the excess is kept, but not used, which for
	  long-term mappings means that the space is wasted.

	  Trimming can be dynamically controlled through a sysctl option
	  (/proc/sys/vm/nr_trim_pages) which specifies the minimum number of
	  excess pages there must be before trimming should occur, or zero if
	  no trimming is to occur.

	  This option specifies the initial value of this option.  The default
	  of 1 says that all excess pages should be trimmed.

	  See Documentation/nommu-mmap.txt for more information.

config TRANSPARENT_HUGEPAGE
	bool "Transparent Hugepage Support"
	depends on HAVE_ARCH_TRANSPARENT_HUGEPAGE
	select COMPACTION
	help
	  Transparent Hugepages allows the kernel to use huge pages and
	  huge tlb transparently to the applications whenever possible.
	  This feature can improve computing performance to certain
	  applications by speeding up page faults during memory
	  allocation, by reducing the number of tlb misses and by speeding
	  up the pagetable walking.

	  If memory constrained on embedded, you may want to say N.

choice
	prompt "Transparent Hugepage Support sysfs defaults"
	depends on TRANSPARENT_HUGEPAGE
	default TRANSPARENT_HUGEPAGE_ALWAYS
	help
	  Selects the sysfs defaults for Transparent Hugepage Support.

	config TRANSPARENT_HUGEPAGE_ALWAYS
		bool "always"
	help
	  Enabling Transparent Hugepage always, can increase the
	  memory footprint of applications without a guaranteed
	  benefit but it will work automatically for all applications.

	config TRANSPARENT_HUGEPAGE_MADVISE
		bool "madvise"
	help
	  Enabling Transparent Hugepage madvise, will only provide a
	  performance improvement benefit to the applications using
	  madvise(MADV_HUGEPAGE) but it won't risk to increase the
	  memory footprint of applications without a guaranteed
	  benefit.
endchoice

#
# UP and nommu archs use km based percpu allocator
#
config NEED_PER_CPU_KM
	depends on !SMP
	bool
	default y

config CLEANCACHE
	bool "Enable cleancache driver to cache clean pages if tmem is present"
	default n
	help
	  Cleancache can be thought of as a page-granularity victim cache
	  for clean pages that the kernel's pageframe replacement algorithm
	  (PFRA) would like to keep around, but can't since there isn't enough
	  memory.  So when the PFRA "evicts" a page, it first attempts to use
	  cleancache code to put the data contained in that page into
	  "transcendent memory", memory that is not directly accessible or
	  addressable by the kernel and is of unknown and possibly
	  time-varying size.  And when a cleancache-enabled
	  filesystem wishes to access a page in a file on disk, it first
	  checks cleancache to see if it already contains it; if it does,
	  the page is copied into the kernel and a disk access is avoided.
	  When a transcendent memory driver is available (such as zcache or
	  Xen transcendent memory), a significant I/O reduction
	  may be achieved.  When none is available, all cleancache calls
	  are reduced to a single pointer-compare-against-NULL resulting
	  in a negligible performance hit.

	  If unsure, say Y to enable cleancache

config FRONTSWAP
	bool "Enable frontswap to cache swap pages if tmem is present"
	depends on SWAP
	default n
	help
	  Frontswap is so named because it can be thought of as the opposite
	  of a "backing" store for a swap device.  The data is stored into
	  "transcendent memory", memory that is not directly accessible or
	  addressable by the kernel and is of unknown and possibly
	  time-varying size.  When space in transcendent memory is available,
	  a significant swap I/O reduction may be achieved.  When none is
	  available, all frontswap calls are reduced to a single pointer-
	  compare-against-NULL resulting in a negligible performance hit
	  and swap data is stored as normal on the matching swap device.

	  If unsure, say Y to enable frontswap.

config CMA
	bool "Contiguous Memory Allocator"
	depends on HAVE_MEMBLOCK && MMU
	select MIGRATION
	select MEMORY_ISOLATION
	help
	  This enables the Contiguous Memory Allocator which allows other
	  subsystems to allocate big physically-contiguous blocks of memory.
	  CMA reserves a region of memory and allows only movable pages to
	  be allocated from it. This way, the kernel can use the memory for
	  pagecache and when a subsystem requests for contiguous area, the
	  allocated pages are migrated away to serve the contiguous request.

	  If unsure, say "n".

config CMA_DEBUG
	bool "CMA debug messages (DEVELOPMENT)"
	depends on DEBUG_KERNEL && CMA
	help
	  Turns on debug messages in CMA.  This produces KERN_DEBUG
	  messages for every CMA call as well as various messages while
	  processing calls such as dma_alloc_from_contiguous().
	  This option does not affect warning and error messages.

config CMA_DEBUGFS
	bool "CMA debugfs interface"
	depends on CMA && DEBUG_FS
	help
	  Turns on the DebugFS interface for CMA.

config CMA_AREAS
	int "Maximum count of the CMA areas"
	depends on CMA
	default 7
	help
	  CMA allows to create CMA areas for particular purpose, mainly,
	  used as device private area. This parameter sets the maximum
	  number of CMA area in the system.

	  If unsure, leave the default value "7".

config MEM_SOFT_DIRTY
	bool "Track memory changes"
	depends on CHECKPOINT_RESTORE && HAVE_ARCH_SOFT_DIRTY && PROC_FS
	select PROC_PAGE_MONITOR
	help
	  This option enables memory changes tracking by introducing a
	  soft-dirty bit on pte-s. This bit it set when someone writes
	  into a page just as regular dirty bit, but unlike the latter
	  it can be cleared by hands.

	  See Documentation/vm/soft-dirty.txt for more details.

config ZSWAP
	bool "Compressed cache for swap pages (EXPERIMENTAL)"
	depends on FRONTSWAP && CRYPTO=y
	select CRYPTO_LZO
	select ZPOOL
	default n
	help
	  A lightweight compressed cache for swap pages.  It takes
	  pages that are in the process of being swapped out and attempts to
	  compress them into a dynamically allocated RAM-based memory pool.
	  This can result in a significant I/O reduction on swap device and,
	  in the case where decompressing from RAM is faster that swap device
	  reads, can also improve workload performance.

	  This is marked experimental because it is a new feature (as of
	  v3.11) that interacts heavily with memory reclaim.  While these
	  interactions don't cause any known issues on simple memory setups,
	  they have not be fully explored on the large set of potential
	  configurations and workloads that exist.

config ZPOOL
	tristate "Common API for compressed memory storage"
	default n
	help
	  Compressed memory storage API.  This allows using either zbud or
	  zsmalloc.

config ZBUD
	tristate "Low density storage for compressed pages"
	default n
	help
	  A special purpose allocator for storing compressed pages.
	  It is designed to store up to two compressed pages per physical
	  page.  While this design limits storage density, it has simple and
	  deterministic reclaim properties that make it preferable to a higher
	  density approach when reclaim will be used.

config ZSMALLOC
	tristate "Memory allocator for compressed pages"
	depends on MMU
	default n
	help
	  zsmalloc is a slab-based memory allocator designed to store
	  compressed RAM pages.  zsmalloc uses virtual memory mapping
	  in order to reduce fragmentation.  However, this results in a
	  non-standard allocator interface where a handle, not a pointer, is
	  returned by an alloc().  This handle must be mapped in order to
	  access the allocated space.

config PGTABLE_MAPPING
	bool "Use page table mapping to access object in zsmalloc"
	depends on ZSMALLOC
	help
	  By default, zsmalloc uses a copy-based object mapping method to
	  access allocations that span two pages. However, if a particular
	  architecture (ex, ARM) performs VM mapping faster than copying,
	  then you should select this. This causes zsmalloc to use page table
	  mapping rather than copying for object mapping.

	  You can check speed with zsmalloc benchmark:
	  https://github.com/spartacus06/zsmapbench

config ZSMALLOC_STAT
	bool "Export zsmalloc statistics"
	depends on ZSMALLOC
	select DEBUG_FS
	help
	  This option enables code in the zsmalloc to collect various
	  statistics about whats happening in zsmalloc and exports that
	  information to userspace via debugfs.
	  If unsure, say N.

config GENERIC_EARLY_IOREMAP
	bool

config MAX_STACK_SIZE_MB
	int "Maximum user stack size for 32-bit processes (MB)"
	default 80
	range 8 256 if METAG
	range 8 2048
	depends on STACK_GROWSUP && (!64BIT || COMPAT)
	help
	  This is the maximum stack size in Megabytes in the VM layout of 32-bit
	  user processes when the stack grows upwards (currently only on parisc
	  and metag arch). The stack will be located at the highest memory
	  address minus the given value, unless the RLIMIT_STACK hard limit is
	  changed to a smaller value in which case that is used.

	  A sane initial value is 80 MB.

# For architectures that support deferred memory initialisation
config ARCH_SUPPORTS_DEFERRED_STRUCT_PAGE_INIT
	bool

config DEFERRED_STRUCT_PAGE_INIT
	bool "Defer initialisation of struct pages to kswapd"
	default n
	depends on ARCH_SUPPORTS_DEFERRED_STRUCT_PAGE_INIT
	depends on MEMORY_HOTPLUG
	help
	  Ordinarily all struct pages are initialised during early boot in a
	  single thread. On very large machines this can take a considerable
	  amount of time. If this option is set, large machines will bring up
	  a subset of memmap at boot and then initialise the rest in parallel
	  when kswapd starts. This has a potential performance impact on
	  processes running early in the lifetime of the systemm until kswapd
	  finishes the initialisation.

<<<<<<< HEAD
config FRAME_VECTOR
	bool
=======
config ZONE_DEVICE
	bool "Device memory (pmem, etc...) hotplug support" if EXPERT
	default !ZONE_DMA
	depends on !ZONE_DMA
	depends on MEMORY_HOTPLUG
	depends on MEMORY_HOTREMOVE
	depends on X86_64 #arch_add_memory() comprehends device memory

	help
	  Device memory hotplug support allows for establishing pmem,
	  or other device driver discovered memory regions, in the
	  memmap. This allows pfn_to_page() lookups of otherwise
	  "device-physical" addresses which is needed for using a DAX
	  mapping in an O_DIRECT operation, among other things.

	  If FS_DAX is enabled, then say Y.
>>>>>>> f96d05f6
<|MERGE_RESOLUTION|>--- conflicted
+++ resolved
@@ -649,10 +649,9 @@
 	  processes running early in the lifetime of the systemm until kswapd
 	  finishes the initialisation.
 
-<<<<<<< HEAD
 config FRAME_VECTOR
 	bool
-=======
+
 config ZONE_DEVICE
 	bool "Device memory (pmem, etc...) hotplug support" if EXPERT
 	default !ZONE_DMA
@@ -668,5 +667,4 @@
 	  "device-physical" addresses which is needed for using a DAX
 	  mapping in an O_DIRECT operation, among other things.
 
-	  If FS_DAX is enabled, then say Y.
->>>>>>> f96d05f6
+	  If FS_DAX is enabled, then say Y.