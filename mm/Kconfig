config SELECT_MEMORY_MODEL
	def_bool y
	depends on ARCH_SELECT_MEMORY_MODEL

choice
	prompt "Memory model"
	depends on SELECT_MEMORY_MODEL
	default DISCONTIGMEM_MANUAL if ARCH_DISCONTIGMEM_DEFAULT
	default SPARSEMEM_MANUAL if ARCH_SPARSEMEM_DEFAULT
	default FLATMEM_MANUAL

config FLATMEM_MANUAL
	bool "Flat Memory"
	depends on !(ARCH_DISCONTIGMEM_ENABLE || ARCH_SPARSEMEM_ENABLE) || ARCH_FLATMEM_ENABLE
	help
	  This option allows you to change some of the ways that
	  Linux manages its memory internally.  Most users will
	  only have one option here: FLATMEM.  This is normal
	  and a correct option.

	  Some users of more advanced features like NUMA and
	  memory hotplug may have different options here.
	  DISCONTIGMEM is a more mature, better tested system,
	  but is incompatible with memory hotplug and may suffer
	  decreased performance over SPARSEMEM.  If unsure between
	  "Sparse Memory" and "Discontiguous Memory", choose
	  "Discontiguous Memory".

	  If unsure, choose this option (Flat Memory) over any other.

config DISCONTIGMEM_MANUAL
	bool "Discontiguous Memory"
	depends on ARCH_DISCONTIGMEM_ENABLE
	help
	  This option provides enhanced support for discontiguous
	  memory systems, over FLATMEM.  These systems have holes
	  in their physical address spaces, and this option provides
	  more efficient handling of these holes.  However, the vast
	  majority of hardware has quite flat address spaces, and
	  can have degraded performance from the extra overhead that
	  this option imposes.

	  Many NUMA configurations will have this as the only option.

	  If unsure, choose "Flat Memory" over this option.

config SPARSEMEM_MANUAL
	bool "Sparse Memory"
	depends on ARCH_SPARSEMEM_ENABLE
	help
	  This will be the only option for some systems, including
	  memory hotplug systems.  This is normal.

	  For many other systems, this will be an alternative to
	  "Discontiguous Memory".  This option provides some potential
	  performance benefits, along with decreased code complexity,
	  but it is newer, and more experimental.

	  If unsure, choose "Discontiguous Memory" or "Flat Memory"
	  over this option.

endchoice

config DISCONTIGMEM
	def_bool y
	depends on (!SELECT_MEMORY_MODEL && ARCH_DISCONTIGMEM_ENABLE) || DISCONTIGMEM_MANUAL

config SPARSEMEM
	def_bool y
	depends on (!SELECT_MEMORY_MODEL && ARCH_SPARSEMEM_ENABLE) || SPARSEMEM_MANUAL

config FLATMEM
	def_bool y
	depends on (!DISCONTIGMEM && !SPARSEMEM) || FLATMEM_MANUAL

config FLAT_NODE_MEM_MAP
	def_bool y
	depends on !SPARSEMEM

#
# Both the NUMA code and DISCONTIGMEM use arrays of pg_data_t's
# to represent different areas of memory.  This variable allows
# those dependencies to exist individually.
#
config NEED_MULTIPLE_NODES
	def_bool y
	depends on DISCONTIGMEM || NUMA

config HAVE_MEMORY_PRESENT
	def_bool y
	depends on ARCH_HAVE_MEMORY_PRESENT || SPARSEMEM

#
# SPARSEMEM_EXTREME (which is the default) does some bootmem
# allocations when memory_present() is called.  If this cannot
# be done on your architecture, select this option.  However,
# statically allocating the mem_section[] array can potentially
# consume vast quantities of .bss, so be careful.
#
# This option will also potentially produce smaller runtime code
# with gcc 3.4 and later.
#
config SPARSEMEM_STATIC
	bool

#
# Architecture platforms which require a two level mem_section in SPARSEMEM
# must select this option. This is usually for architecture platforms with
# an extremely sparse physical address space.
#
config SPARSEMEM_EXTREME
	def_bool y
	depends on SPARSEMEM && !SPARSEMEM_STATIC

config SPARSEMEM_VMEMMAP_ENABLE
	bool

config SPARSEMEM_ALLOC_MEM_MAP_TOGETHER
	def_bool y
	depends on SPARSEMEM && X86_64

config SPARSEMEM_VMEMMAP
	bool "Sparse Memory virtual memmap"
	depends on SPARSEMEM && SPARSEMEM_VMEMMAP_ENABLE
	default y
	help
	 SPARSEMEM_VMEMMAP uses a virtually mapped memmap to optimise
	 pfn_to_page and page_to_pfn operations.  This is the most
	 efficient option when sufficient kernel resources are available.

config HAVE_MEMBLOCK
	bool

config HAVE_MEMBLOCK_NODE_MAP
	bool

config HAVE_MEMBLOCK_PHYS_MAP
	bool

config HAVE_GENERIC_RCU_GUP
	bool

config ARCH_DISCARD_MEMBLOCK
	bool

config NO_BOOTMEM
	bool

config MEMORY_ISOLATION
	bool

config MOVABLE_NODE
	bool "Enable to assign a node which has only movable memory"
	depends on HAVE_MEMBLOCK
	depends on NO_BOOTMEM
	depends on X86_64
	depends on NUMA
	default n
	help
	  Allow a node to have only movable memory.  Pages used by the kernel,
	  such as direct mapping pages cannot be migrated.  So the corresponding
	  memory device cannot be hotplugged.  This option allows the following
	  two things:
	  - When the system is booting, node full of hotpluggable memory can
	  be arranged to have only movable memory so that the whole node can
	  be hot-removed. (need movable_node boot option specified).
	  - After the system is up, the option allows users to online all the
	  memory of a node as movable memory so that the whole node can be
	  hot-removed.

	  Users who don't use the memory hotplug feature are fine with this
	  option on since they don't specify movable_node boot option or they
	  don't online memory as movable.

	  Say Y here if you want to hotplug a whole node.
	  Say N here if you want kernel to use memory on all nodes evenly.

#
# Only be set on architectures that have completely implemented memory hotplug
# feature. If you are not sure, don't touch it.
#
config HAVE_BOOTMEM_INFO_NODE
	def_bool n

# eventually, we can have this option just 'select SPARSEMEM'
config MEMORY_HOTPLUG
	bool "Allow for memory hot-add"
	depends on SPARSEMEM || X86_64_ACPI_NUMA
	depends on ARCH_ENABLE_MEMORY_HOTPLUG
	depends on (IA64 || X86 || PPC_BOOK3S_64 || SUPERH || S390)

config MEMORY_HOTPLUG_SPARSE
	def_bool y
	depends on SPARSEMEM && MEMORY_HOTPLUG

config MEMORY_HOTREMOVE
	bool "Allow for memory hot remove"
	select MEMORY_ISOLATION
	select HAVE_BOOTMEM_INFO_NODE if (X86_64 || PPC64)
	depends on MEMORY_HOTPLUG && ARCH_ENABLE_MEMORY_HOTREMOVE
	depends on MIGRATION

#
# If we have space for more page flags then we can enable additional
# optimizations and functionality.
#
# Regular Sparsemem takes page flag bits for the sectionid if it does not
# use a virtual memmap. Disable extended page flags for 32 bit platforms
# that require the use of a sectionid in the page flags.
#
config PAGEFLAGS_EXTENDED
	def_bool y
	depends on 64BIT || SPARSEMEM_VMEMMAP || !SPARSEMEM

# Heavily threaded applications may benefit from splitting the mm-wide
# page_table_lock, so that faults on different parts of the user address
# space can be handled with less contention: split it at this NR_CPUS.
# Default to 4 for wider testing, though 8 might be more appropriate.
# ARM's adjust_pte (unused if VIPT) depends on mm-wide page_table_lock.
# PA-RISC 7xxx's spinlock_t would enlarge struct page from 32 to 44 bytes.
# DEBUG_SPINLOCK and DEBUG_LOCK_ALLOC spinlock_t also enlarge struct page.
#
config SPLIT_PTLOCK_CPUS
	int
	default "999999" if !MMU
	default "999999" if ARM && !CPU_CACHE_VIPT
	default "999999" if PARISC && !PA20
	default "4"

config ARCH_ENABLE_SPLIT_PMD_PTLOCK
	bool

#
# support for memory balloon
config MEMORY_BALLOON
	bool

#
# support for memory balloon compaction
config BALLOON_COMPACTION
	bool "Allow for balloon memory compaction/migration"
	def_bool y
	depends on COMPACTION && MEMORY_BALLOON
	help
	  Memory fragmentation introduced by ballooning might reduce
	  significantly the number of 2MB contiguous memory blocks that can be
	  used within a guest, thus imposing performance penalties associated
	  with the reduced number of transparent huge pages that could be used
	  by the guest workload. Allowing the compaction & migration for memory
	  pages enlisted as being part of memory balloon devices avoids the
	  scenario aforementioned and helps improving memory defragmentation.

#
# support for memory compaction
config COMPACTION
	bool "Allow for memory compaction"
	def_bool y
	select MIGRATION
	depends on MMU
	help
	  Allows the compaction of memory for the allocation of huge pages.

#
# support for page migration
#
config MIGRATION
	bool "Page migration"
	def_bool y
	depends on (NUMA || ARCH_ENABLE_MEMORY_HOTREMOVE || COMPACTION || CMA) && MMU
	help
	  Allows the migration of the physical location of pages of processes
	  while the virtual addresses are not changed. This is useful in
	  two situations. The first is on NUMA systems to put pages nearer
	  to the processors accessing. The second is when allocating huge
	  pages as migration can relocate pages to satisfy a huge page
	  allocation instead of reclaiming.

config ARCH_ENABLE_HUGEPAGE_MIGRATION
	bool

config PHYS_ADDR_T_64BIT
	def_bool 64BIT || ARCH_PHYS_ADDR_T_64BIT

config ZONE_DMA_FLAG
	int
	default "0" if !ZONE_DMA
	default "1"

config BOUNCE
	bool "Enable bounce buffers"
	default y
	depends on BLOCK && MMU && (ZONE_DMA || HIGHMEM)
	help
	  Enable bounce buffers for devices that cannot access
	  the full range of memory available to the CPU. Enabled
	  by default when ZONE_DMA or HIGHMEM is selected, but you
	  may say n to override this.

# On the 'tile' arch, USB OHCI needs the bounce pool since tilegx will often
# have more than 4GB of memory, but we don't currently use the IOTLB to present
# a 32-bit address to OHCI.  So we need to use a bounce pool instead.
config NEED_BOUNCE_POOL
	bool
	default y if TILE && USB_OHCI_HCD

config NR_QUICK
	int
	depends on QUICKLIST
	default "2" if AVR32
	default "1"

config VIRT_TO_BUS
	bool
	help
	  An architecture should select this if it implements the
	  deprecated interface virt_to_bus().  All new architectures
	  should probably not select this.


config MMU_NOTIFIER
	bool
	select SRCU

config KSM
	bool "Enable KSM for page merging"
	depends on MMU
	help
	  Enable Kernel Samepage Merging: KSM periodically scans those areas
	  of an application's address space that an app has advised may be
	  mergeable.  When it finds pages of identical content, it replaces
	  the many instances by a single page with that content, so
	  saving memory until one or another app needs to modify the content.
	  Recommended for use with KVM, or with other duplicative applications.
	  See Documentation/vm/ksm.txt for more information: KSM is inactive
	  until a program has madvised that an area is MADV_MERGEABLE, and
	  root has set /sys/kernel/mm/ksm/run to 1 (if CONFIG_SYSFS is set).

config DEFAULT_MMAP_MIN_ADDR
        int "Low address space to protect from user allocation"
	depends on MMU
        default 4096
        help
	  This is the portion of low virtual memory which should be protected
	  from userspace allocation.  Keeping a user from writing to low pages
	  can help reduce the impact of kernel NULL pointer bugs.

	  For most ia64, ppc64 and x86 users with lots of address space
	  a value of 65536 is reasonable and should cause no problems.
	  On arm and other archs it should not be higher than 32768.
	  Programs which use vm86 functionality or have some need to map
	  this low address space will need CAP_SYS_RAWIO or disable this
	  protection by setting the value to 0.

	  This value can be changed after boot using the
	  /proc/sys/vm/mmap_min_addr tunable.

config ARCH_SUPPORTS_MEMORY_FAILURE
	bool

config MEMORY_FAILURE
	depends on MMU
	depends on ARCH_SUPPORTS_MEMORY_FAILURE
	bool "Enable recovery from hardware memory errors"
	select MEMORY_ISOLATION
	select RAS
	help
	  Enables code to recover from some memory failures on systems
	  with MCA recovery. This allows a system to continue running
	  even when some of its memory has uncorrected errors. This requires
	  special hardware support and typically ECC memory.

config HWPOISON_INJECT
	tristate "HWPoison pages injector"
	depends on MEMORY_FAILURE && DEBUG_KERNEL && PROC_FS
	select PROC_PAGE_MONITOR

config NOMMU_INITIAL_TRIM_EXCESS
	int "Turn on mmap() excess space trimming before booting"
	depends on !MMU
	default 1
	help
	  The NOMMU mmap() frequently needs to allocate large contiguous chunks
	  of memory on which to store mappings, but it can only ask the system
	  allocator for chunks in 2^N*PAGE_SIZE amounts - which is frequently
	  more than it requires.  To deal with this, mmap() is able to trim off
	  the excess and return it to the allocator.

	  If trimming is enabled, the excess is trimmed off and returned to the
	  system allocator, which can cause extra fragmentation, particularly
	  if there are a lot of transient processes.

	  If trimming is disabled, the excess is kept, but not used, which for
	  long-term mappings means that the space is wasted.

	  Trimming can be dynamically controlled through a sysctl option
	  (/proc/sys/vm/nr_trim_pages) which specifies the minimum number of
	  excess pages there must be before trimming should occur, or zero if
	  no trimming is to occur.

	  This option specifies the initial value of this option.  The default
	  of 1 says that all excess pages should be trimmed.

	  See Documentation/nommu-mmap.txt for more information.

config TRANSPARENT_HUGEPAGE
	bool "Transparent Hugepage Support"
	depends on HAVE_ARCH_TRANSPARENT_HUGEPAGE
	select COMPACTION
	help
	  Transparent Hugepages allows the kernel to use huge pages and
	  huge tlb transparently to the applications whenever possible.
	  This feature can improve computing performance to certain
	  applications by speeding up page faults during memory
	  allocation, by reducing the number of tlb misses and by speeding
	  up the pagetable walking.

	  If memory constrained on embedded, you may want to say N.

choice
	prompt "Transparent Hugepage Support sysfs defaults"
	depends on TRANSPARENT_HUGEPAGE
	default TRANSPARENT_HUGEPAGE_ALWAYS
	help
	  Selects the sysfs defaults for Transparent Hugepage Support.

	config TRANSPARENT_HUGEPAGE_ALWAYS
		bool "always"
	help
	  Enabling Transparent Hugepage always, can increase the
	  memory footprint of applications without a guaranteed
	  benefit but it will work automatically for all applications.

	config TRANSPARENT_HUGEPAGE_MADVISE
		bool "madvise"
	help
	  Enabling Transparent Hugepage madvise, will only provide a
	  performance improvement benefit to the applications using
	  madvise(MADV_HUGEPAGE) but it won't risk to increase the
	  memory footprint of applications without a guaranteed
	  benefit.
endchoice

#
# UP and nommu archs use km based percpu allocator
#
config NEED_PER_CPU_KM
	depends on !SMP
	bool
	default y

config CLEANCACHE
	bool "Enable cleancache driver to cache clean pages if tmem is present"
	default n
	help
	  Cleancache can be thought of as a page-granularity victim cache
	  for clean pages that the kernel's pageframe replacement algorithm
	  (PFRA) would like to keep around, but can't since there isn't enough
	  memory.  So when the PFRA "evicts" a page, it first attempts to use
	  cleancache code to put the data contained in that page into
	  "transcendent memory", memory that is not directly accessible or
	  addressable by the kernel and is of unknown and possibly
	  time-varying size.  And when a cleancache-enabled
	  filesystem wishes to access a page in a file on disk, it first
	  checks cleancache to see if it already contains it; if it does,
	  the page is copied into the kernel and a disk access is avoided.
	  When a transcendent memory driver is available (such as zcache or
	  Xen transcendent memory), a significant I/O reduction
	  may be achieved.  When none is available, all cleancache calls
	  are reduced to a single pointer-compare-against-NULL resulting
	  in a negligible performance hit.

	  If unsure, say Y to enable cleancache

config FRONTSWAP
	bool "Enable frontswap to cache swap pages if tmem is present"
	depends on SWAP
	default n
	help
	  Frontswap is so named because it can be thought of as the opposite
	  of a "backing" store for a swap device.  The data is stored into
	  "transcendent memory", memory that is not directly accessible or
	  addressable by the kernel and is of unknown and possibly
	  time-varying size.  When space in transcendent memory is available,
	  a significant swap I/O reduction may be achieved.  When none is
	  available, all frontswap calls are reduced to a single pointer-
	  compare-against-NULL resulting in a negligible performance hit
	  and swap data is stored as normal on the matching swap device.

	  If unsure, say Y to enable frontswap.

config CMA
	bool "Contiguous Memory Allocator"
	depends on HAVE_MEMBLOCK && MMU
	select MIGRATION
	select MEMORY_ISOLATION
	help
	  This enables the Contiguous Memory Allocator which allows other
	  subsystems to allocate big physically-contiguous blocks of memory.
	  CMA reserves a region of memory and allows only movable pages to
	  be allocated from it. This way, the kernel can use the memory for
	  pagecache and when a subsystem requests for contiguous area, the
	  allocated pages are migrated away to serve the contiguous request.

	  If unsure, say "n".

config CMA_DEBUG
	bool "CMA debug messages (DEVELOPMENT)"
	depends on DEBUG_KERNEL && CMA
	help
	  Turns on debug messages in CMA.  This produces KERN_DEBUG
	  messages for every CMA call as well as various messages while
	  processing calls such as dma_alloc_from_contiguous().
	  This option does not affect warning and error messages.

config CMA_DEBUGFS
	bool "CMA debugfs interface"
	depends on CMA && DEBUG_FS
	help
	  Turns on the DebugFS interface for CMA.

config CMA_AREAS
	int "Maximum count of the CMA areas"
	depends on CMA
	default 7
	help
	  CMA allows to create CMA areas for particular purpose, mainly,
	  used as device private area. This parameter sets the maximum
	  number of CMA area in the system.

	  If unsure, leave the default value "7".

config MEM_SOFT_DIRTY
	bool "Track memory changes"
	depends on CHECKPOINT_RESTORE && HAVE_ARCH_SOFT_DIRTY && PROC_FS
	select PROC_PAGE_MONITOR
	help
	  This option enables memory changes tracking by introducing a
	  soft-dirty bit on pte-s. This bit it set when someone writes
	  into a page just as regular dirty bit, but unlike the latter
	  it can be cleared by hands.

	  See Documentation/vm/soft-dirty.txt for more details.

config ZSWAP
	bool "Compressed cache for swap pages (EXPERIMENTAL)"
	depends on FRONTSWAP && CRYPTO=y
	select CRYPTO_LZO
	select ZPOOL
	default n
	help
	  A lightweight compressed cache for swap pages.  It takes
	  pages that are in the process of being swapped out and attempts to
	  compress them into a dynamically allocated RAM-based memory pool.
	  This can result in a significant I/O reduction on swap device and,
	  in the case where decompressing from RAM is faster that swap device
	  reads, can also improve workload performance.

	  This is marked experimental because it is a new feature (as of
	  v3.11) that interacts heavily with memory reclaim.  While these
	  interactions don't cause any known issues on simple memory setups,
	  they have not be fully explored on the large set of potential
	  configurations and workloads that exist.

config ZPOOL
	tristate "Common API for compressed memory storage"
	default n
	help
	  Compressed memory storage API.  This allows using either zbud or
	  zsmalloc.

config ZBUD
	tristate "Low density storage for compressed pages"
	default n
	help
	  A special purpose allocator for storing compressed pages.
	  It is designed to store up to two compressed pages per physical
	  page.  While this design limits storage density, it has simple and
	  deterministic reclaim properties that make it preferable to a higher
	  density approach when reclaim will be used.

config ZSMALLOC
	tristate "Memory allocator for compressed pages"
	depends on MMU
	default n
	help
	  zsmalloc is a slab-based memory allocator designed to store
	  compressed RAM pages.  zsmalloc uses virtual memory mapping
	  in order to reduce fragmentation.  However, this results in a
	  non-standard allocator interface where a handle, not a pointer, is
	  returned by an alloc().  This handle must be mapped in order to
	  access the allocated space.

config PGTABLE_MAPPING
	bool "Use page table mapping to access object in zsmalloc"
	depends on ZSMALLOC
	help
	  By default, zsmalloc uses a copy-based object mapping method to
	  access allocations that span two pages. However, if a particular
	  architecture (ex, ARM) performs VM mapping faster than copying,
	  then you should select this. This causes zsmalloc to use page table
	  mapping rather than copying for object mapping.

	  You can check speed with zsmalloc benchmark:
	  https://github.com/spartacus06/zsmapbench

config ZSMALLOC_STAT
	bool "Export zsmalloc statistics"
	depends on ZSMALLOC
	select DEBUG_FS
	help
	  This option enables code in the zsmalloc to collect various
	  statistics about whats happening in zsmalloc and exports that
	  information to userspace via debugfs.
	  If unsure, say N.

config GENERIC_EARLY_IOREMAP
	bool

config MAX_STACK_SIZE_MB
	int "Maximum user stack size for 32-bit processes (MB)"
	default 80
	range 8 256 if METAG
	range 8 2048
	depends on STACK_GROWSUP && (!64BIT || COMPAT)
	help
	  This is the maximum stack size in Megabytes in the VM layout of 32-bit
	  user processes when the stack grows upwards (currently only on parisc
	  and metag arch). The stack will be located at the highest memory
	  address minus the given value, unless the RLIMIT_STACK hard limit is
	  changed to a smaller value in which case that is used.

	  A sane initial value is 80 MB.

# For architectures that support deferred memory initialisation
config ARCH_SUPPORTS_DEFERRED_STRUCT_PAGE_INIT
	bool

config DEFERRED_STRUCT_PAGE_INIT
	bool "Defer initialisation of struct pages to kswapd"
	default n
	depends on ARCH_SUPPORTS_DEFERRED_STRUCT_PAGE_INIT
	depends on MEMORY_HOTPLUG
	help
	  Ordinarily all struct pages are initialised during early boot in a
	  single thread. On very large machines this can take a considerable
	  amount of time. If this option is set, large machines will bring up
	  a subset of memmap at boot and then initialise the rest in parallel
	  when kswapd starts. This has a potential performance impact on
	  processes running early in the lifetime of the systemm until kswapd
	  finishes the initialisation.

<<<<<<< HEAD
config ZONE_DEVICE
	bool "Device memory (pmem, etc...) hotplug support" if EXPERT
	default !ZONE_DMA
	depends on !ZONE_DMA
	depends on MEMORY_HOTPLUG
	depends on MEMORY_HOTREMOVE
	depends on X86_64 #arch_add_memory() comprehends device memory

	help
	  Device memory hotplug support allows for establishing pmem,
	  or other device driver discovered memory regions, in the
	  memmap. This allows pfn_to_page() lookups of otherwise
	  "device-physical" addresses which is needed for using a DAX
	  mapping in an O_DIRECT operation, among other things.

	  If FS_DAX is enabled, then say Y.
=======
config FRAME_VECTOR
	bool
>>>>>>> cbc599aa
<|MERGE_RESOLUTION|>--- conflicted
+++ resolved
@@ -649,7 +649,9 @@
 	  processes running early in the lifetime of the systemm until kswapd
 	  finishes the initialisation.
 
-<<<<<<< HEAD
+config FRAME_VECTOR
+	bool
+
 config ZONE_DEVICE
 	bool "Device memory (pmem, etc...) hotplug support" if EXPERT
 	default !ZONE_DMA
@@ -665,8 +667,4 @@
 	  "device-physical" addresses which is needed for using a DAX
 	  mapping in an O_DIRECT operation, among other things.
 
-	  If FS_DAX is enabled, then say Y.
-=======
-config FRAME_VECTOR
-	bool
->>>>>>> cbc599aa
+	  If FS_DAX is enabled, then say Y.