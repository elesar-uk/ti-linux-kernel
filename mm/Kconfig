--- conflicted
+++ resolved
@@ -649,7 +649,6 @@
 	  processes running early in the lifetime of the systemm until kswapd
 	  finishes the initialisation.
 
-<<<<<<< HEAD
 config FRAME_VECTOR
 	bool
 
@@ -669,7 +668,7 @@
 	  mapping in an O_DIRECT operation, among other things.
 
 	  If FS_DAX is enabled, then say Y.
-=======
+
 config IDLE_PAGE_TRACKING
 	bool "Enable idle page tracking"
 	depends on SYSFS && MMU
@@ -680,5 +679,4 @@
 	  be useful to tune memory cgroup limits and/or for job placement
 	  within a compute cluster.
 
-	  See Documentation/vm/idle_page_tracking.txt for more details.
->>>>>>> 0931fbdd
+	  See Documentation/vm/idle_page_tracking.txt for more details.