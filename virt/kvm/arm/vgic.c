--- conflicted
+++ resolved
@@ -1679,11 +1679,7 @@
 			bool level)
 {
 	if (likely(vgic_initialized(kvm)) &&
-<<<<<<< HEAD
 	    vgic_update_irq_pending(kvm, cpuid, irq_num, level))
-=======
-	    vgic_update_irq_state(kvm, cpuid, irq_num, level))
->>>>>>> a0768244
 		vgic_kick_vcpus(kvm);
 
 	return 0;
