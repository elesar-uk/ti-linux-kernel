--- conflicted
+++ resolved
@@ -461,21 +461,11 @@
 	*st = cputime.stime;
 }
 
-<<<<<<< HEAD
-void vtime_account_system(struct task_struct *tsk)
-=======
 void vtime_account_system_irqsafe(struct task_struct *tsk)
->>>>>>> 38130ec0
 {
 	unsigned long flags;
 
 	local_irq_save(flags);
-<<<<<<< HEAD
-	__vtime_account_system(tsk);
-	local_irq_restore(flags);
-}
-EXPORT_SYMBOL_GPL(vtime_account_system);
-=======
 	vtime_account_system(tsk);
 	local_irq_restore(flags);
 }
@@ -493,12 +483,11 @@
 	arch_vtime_task_switch(prev);
 }
 #endif
->>>>>>> 38130ec0
 
 /*
  * Archs that account the whole time spent in the idle task
  * (outside irq) as idle time can rely on this and just implement
- * __vtime_account_system() and __vtime_account_idle(). Archs that
+ * vtime_account_system() and vtime_account_idle(). Archs that
  * have other meaning of the idle time (s390 only includes the
  * time spent by the CPU when it's in low power mode) must override
  * vtime_account().
@@ -507,15 +496,9 @@
 void vtime_account(struct task_struct *tsk)
 {
 	if (in_interrupt() || !is_idle_task(tsk))
-		__vtime_account_system(tsk);
-	else
-<<<<<<< HEAD
-		__vtime_account_idle(tsk);
-
-	local_irq_restore(flags);
-=======
+		vtime_account_system(tsk);
+	else
 		vtime_account_idle(tsk);
->>>>>>> 38130ec0
 }
 EXPORT_SYMBOL_GPL(vtime_account);
 #endif /* __ARCH_HAS_VTIME_ACCOUNT */
