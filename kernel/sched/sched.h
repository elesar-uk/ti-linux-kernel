--- conflicted
+++ resolved
@@ -1090,11 +1090,7 @@
 	 * In particular, the load of prev->state in finish_task_switch() must
 	 * happen before this.
 	 *
-<<<<<<< HEAD
-	 * Pairs with the control dependency and rmb in try_to_wake_up().
-=======
 	 * Pairs with the smp_cond_acquire() in try_to_wake_up().
->>>>>>> 2cbd4f5c
 	 */
 	smp_store_release(&prev->on_cpu, 0);
 #endif
