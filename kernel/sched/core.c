/*
 *  kernel/sched/core.c
 *
 *  Kernel scheduler and related syscalls
 *
 *  Copyright (C) 1991-2002  Linus Torvalds
 *
 *  1996-12-23  Modified by Dave Grothe to fix bugs in semaphores and
 *		make semaphores SMP safe
 *  1998-11-19	Implemented schedule_timeout() and related stuff
 *		by Andrea Arcangeli
 *  2002-01-04	New ultra-scalable O(1) scheduler by Ingo Molnar:
 *		hybrid priority-list and round-robin design with
 *		an array-switch method of distributing timeslices
 *		and per-CPU runqueues.  Cleanups and useful suggestions
 *		by Davide Libenzi, preemptible kernel bits by Robert Love.
 *  2003-09-03	Interactivity tuning by Con Kolivas.
 *  2004-04-02	Scheduler domains code by Nick Piggin
 *  2007-04-15  Work begun on replacing all interactivity tuning with a
 *              fair scheduling design by Con Kolivas.
 *  2007-05-05  Load balancing (smp-nice) and other improvements
 *              by Peter Williams
 *  2007-05-06  Interactivity improvements to CFS by Mike Galbraith
 *  2007-07-01  Group scheduling enhancements by Srivatsa Vaddagiri
 *  2007-11-29  RT balancing improvements by Steven Rostedt, Gregory Haskins,
 *              Thomas Gleixner, Mike Kravetz
 */

#include <linux/mm.h>
#include <linux/module.h>
#include <linux/nmi.h>
#include <linux/init.h>
#include <linux/uaccess.h>
#include <linux/highmem.h>
#include <asm/mmu_context.h>
#include <linux/interrupt.h>
#include <linux/capability.h>
#include <linux/completion.h>
#include <linux/kernel_stat.h>
#include <linux/debug_locks.h>
#include <linux/perf_event.h>
#include <linux/security.h>
#include <linux/notifier.h>
#include <linux/profile.h>
#include <linux/freezer.h>
#include <linux/vmalloc.h>
#include <linux/blkdev.h>
#include <linux/delay.h>
#include <linux/pid_namespace.h>
#include <linux/smp.h>
#include <linux/threads.h>
#include <linux/timer.h>
#include <linux/rcupdate.h>
#include <linux/cpu.h>
#include <linux/cpuset.h>
#include <linux/percpu.h>
#include <linux/proc_fs.h>
#include <linux/seq_file.h>
#include <linux/sysctl.h>
#include <linux/syscalls.h>
#include <linux/times.h>
#include <linux/tsacct_kern.h>
#include <linux/kprobes.h>
#include <linux/delayacct.h>
#include <linux/unistd.h>
#include <linux/pagemap.h>
#include <linux/hrtimer.h>
#include <linux/tick.h>
#include <linux/debugfs.h>
#include <linux/ctype.h>
#include <linux/ftrace.h>
#include <linux/slab.h>
#include <linux/init_task.h>
#include <linux/binfmts.h>

#include <asm/switch_to.h>
#include <asm/tlb.h>
#include <asm/irq_regs.h>
#include <asm/mutex.h>
#ifdef CONFIG_PARAVIRT
#include <asm/paravirt.h>
#endif

#include "sched.h"
#include "../workqueue_sched.h"
#include "../smpboot.h"

#define CREATE_TRACE_POINTS
#include <trace/events/sched.h>

void start_bandwidth_timer(struct hrtimer *period_timer, ktime_t period)
{
	unsigned long delta;
	ktime_t soft, hard, now;

	for (;;) {
		if (hrtimer_active(period_timer))
			break;

		now = hrtimer_cb_get_time(period_timer);
		hrtimer_forward(period_timer, now, period);

		soft = hrtimer_get_softexpires(period_timer);
		hard = hrtimer_get_expires(period_timer);
		delta = ktime_to_ns(ktime_sub(hard, soft));
		__hrtimer_start_range_ns(period_timer, soft, delta,
					 HRTIMER_MODE_ABS_PINNED, 0);
	}
}

DEFINE_MUTEX(sched_domains_mutex);
DEFINE_PER_CPU_SHARED_ALIGNED(struct rq, runqueues);

static void update_rq_clock_task(struct rq *rq, s64 delta);

void update_rq_clock(struct rq *rq)
{
	s64 delta;

	if (rq->skip_clock_update > 0)
		return;

	delta = sched_clock_cpu(cpu_of(rq)) - rq->clock;
	rq->clock += delta;
	update_rq_clock_task(rq, delta);
}

/*
 * Debugging: various feature bits
 */

#define SCHED_FEAT(name, enabled)	\
	(1UL << __SCHED_FEAT_##name) * enabled |

const_debug unsigned int sysctl_sched_features =
#include "features.h"
	0;

#undef SCHED_FEAT

#ifdef CONFIG_SCHED_DEBUG
#define SCHED_FEAT(name, enabled)	\
	#name ,

static const char * const sched_feat_names[] = {
#include "features.h"
};

#undef SCHED_FEAT

static int sched_feat_show(struct seq_file *m, void *v)
{
	int i;

	for (i = 0; i < __SCHED_FEAT_NR; i++) {
		if (!(sysctl_sched_features & (1UL << i)))
			seq_puts(m, "NO_");
		seq_printf(m, "%s ", sched_feat_names[i]);
	}
	seq_puts(m, "\n");

	return 0;
}

#ifdef HAVE_JUMP_LABEL

#define jump_label_key__true  STATIC_KEY_INIT_TRUE
#define jump_label_key__false STATIC_KEY_INIT_FALSE

#define SCHED_FEAT(name, enabled)	\
	jump_label_key__##enabled ,

struct static_key sched_feat_keys[__SCHED_FEAT_NR] = {
#include "features.h"
};

#undef SCHED_FEAT

static void sched_feat_disable(int i)
{
	if (static_key_enabled(&sched_feat_keys[i]))
		static_key_slow_dec(&sched_feat_keys[i]);
}

static void sched_feat_enable(int i)
{
	if (!static_key_enabled(&sched_feat_keys[i]))
		static_key_slow_inc(&sched_feat_keys[i]);
}
#else
static void sched_feat_disable(int i) { };
static void sched_feat_enable(int i) { };
#endif /* HAVE_JUMP_LABEL */

static ssize_t
sched_feat_write(struct file *filp, const char __user *ubuf,
		size_t cnt, loff_t *ppos)
{
	char buf[64];
	char *cmp;
	int neg = 0;
	int i;

	if (cnt > 63)
		cnt = 63;

	if (copy_from_user(&buf, ubuf, cnt))
		return -EFAULT;

	buf[cnt] = 0;
	cmp = strstrip(buf);

	if (strncmp(cmp, "NO_", 3) == 0) {
		neg = 1;
		cmp += 3;
	}

	for (i = 0; i < __SCHED_FEAT_NR; i++) {
		if (strcmp(cmp, sched_feat_names[i]) == 0) {
			if (neg) {
				sysctl_sched_features &= ~(1UL << i);
				sched_feat_disable(i);
			} else {
				sysctl_sched_features |= (1UL << i);
				sched_feat_enable(i);
			}
			break;
		}
	}

	if (i == __SCHED_FEAT_NR)
		return -EINVAL;

	*ppos += cnt;

	return cnt;
}

static int sched_feat_open(struct inode *inode, struct file *filp)
{
	return single_open(filp, sched_feat_show, NULL);
}

static const struct file_operations sched_feat_fops = {
	.open		= sched_feat_open,
	.write		= sched_feat_write,
	.read		= seq_read,
	.llseek		= seq_lseek,
	.release	= single_release,
};

static __init int sched_init_debug(void)
{
	debugfs_create_file("sched_features", 0644, NULL, NULL,
			&sched_feat_fops);

	return 0;
}
late_initcall(sched_init_debug);
#endif /* CONFIG_SCHED_DEBUG */

/*
 * Number of tasks to iterate in a single balance run.
 * Limited because this is done with IRQs disabled.
 */
const_debug unsigned int sysctl_sched_nr_migrate = 32;

/*
 * period over which we average the RT time consumption, measured
 * in ms.
 *
 * default: 1s
 */
const_debug unsigned int sysctl_sched_time_avg = MSEC_PER_SEC;

/*
 * period over which we measure -rt task cpu usage in us.
 * default: 1s
 */
unsigned int sysctl_sched_rt_period = 1000000;

__read_mostly int scheduler_running;

/*
 * part of the period that we allow rt tasks to run in us.
 * default: 0.95s
 */
int sysctl_sched_rt_runtime = 950000;



/*
 * __task_rq_lock - lock the rq @p resides on.
 */
static inline struct rq *__task_rq_lock(struct task_struct *p)
	__acquires(rq->lock)
{
	struct rq *rq;

	lockdep_assert_held(&p->pi_lock);

	for (;;) {
		rq = task_rq(p);
		raw_spin_lock(&rq->lock);
		if (likely(rq == task_rq(p)))
			return rq;
		raw_spin_unlock(&rq->lock);
	}
}

/*
 * task_rq_lock - lock p->pi_lock and lock the rq @p resides on.
 */
static struct rq *task_rq_lock(struct task_struct *p, unsigned long *flags)
	__acquires(p->pi_lock)
	__acquires(rq->lock)
{
	struct rq *rq;

	for (;;) {
		raw_spin_lock_irqsave(&p->pi_lock, *flags);
		rq = task_rq(p);
		raw_spin_lock(&rq->lock);
		if (likely(rq == task_rq(p)))
			return rq;
		raw_spin_unlock(&rq->lock);
		raw_spin_unlock_irqrestore(&p->pi_lock, *flags);
	}
}

static void __task_rq_unlock(struct rq *rq)
	__releases(rq->lock)
{
	raw_spin_unlock(&rq->lock);
}

static inline void
task_rq_unlock(struct rq *rq, struct task_struct *p, unsigned long *flags)
	__releases(rq->lock)
	__releases(p->pi_lock)
{
	raw_spin_unlock(&rq->lock);
	raw_spin_unlock_irqrestore(&p->pi_lock, *flags);
}

/*
 * this_rq_lock - lock this runqueue and disable interrupts.
 */
static struct rq *this_rq_lock(void)
	__acquires(rq->lock)
{
	struct rq *rq;

	local_irq_disable();
	rq = this_rq();
	raw_spin_lock(&rq->lock);

	return rq;
}

#ifdef CONFIG_SCHED_HRTICK
/*
 * Use HR-timers to deliver accurate preemption points.
 *
 * Its all a bit involved since we cannot program an hrt while holding the
 * rq->lock. So what we do is store a state in in rq->hrtick_* and ask for a
 * reschedule event.
 *
 * When we get rescheduled we reprogram the hrtick_timer outside of the
 * rq->lock.
 */

static void hrtick_clear(struct rq *rq)
{
	if (hrtimer_active(&rq->hrtick_timer))
		hrtimer_cancel(&rq->hrtick_timer);
}

/*
 * High-resolution timer tick.
 * Runs from hardirq context with interrupts disabled.
 */
static enum hrtimer_restart hrtick(struct hrtimer *timer)
{
	struct rq *rq = container_of(timer, struct rq, hrtick_timer);

	WARN_ON_ONCE(cpu_of(rq) != smp_processor_id());

	raw_spin_lock(&rq->lock);
	update_rq_clock(rq);
	rq->curr->sched_class->task_tick(rq, rq->curr, 1);
	raw_spin_unlock(&rq->lock);

	return HRTIMER_NORESTART;
}

#ifdef CONFIG_SMP
/*
 * called from hardirq (IPI) context
 */
static void __hrtick_start(void *arg)
{
	struct rq *rq = arg;

	raw_spin_lock(&rq->lock);
	hrtimer_restart(&rq->hrtick_timer);
	rq->hrtick_csd_pending = 0;
	raw_spin_unlock(&rq->lock);
}

/*
 * Called to set the hrtick timer state.
 *
 * called with rq->lock held and irqs disabled
 */
void hrtick_start(struct rq *rq, u64 delay)
{
	struct hrtimer *timer = &rq->hrtick_timer;
	ktime_t time = ktime_add_ns(timer->base->get_time(), delay);

	hrtimer_set_expires(timer, time);

	if (rq == this_rq()) {
		hrtimer_restart(timer);
	} else if (!rq->hrtick_csd_pending) {
		__smp_call_function_single(cpu_of(rq), &rq->hrtick_csd, 0);
		rq->hrtick_csd_pending = 1;
	}
}

static int
hotplug_hrtick(struct notifier_block *nfb, unsigned long action, void *hcpu)
{
	int cpu = (int)(long)hcpu;

	switch (action) {
	case CPU_UP_CANCELED:
	case CPU_UP_CANCELED_FROZEN:
	case CPU_DOWN_PREPARE:
	case CPU_DOWN_PREPARE_FROZEN:
	case CPU_DEAD:
	case CPU_DEAD_FROZEN:
		hrtick_clear(cpu_rq(cpu));
		return NOTIFY_OK;
	}

	return NOTIFY_DONE;
}

static __init void init_hrtick(void)
{
	hotcpu_notifier(hotplug_hrtick, 0);
}
#else
/*
 * Called to set the hrtick timer state.
 *
 * called with rq->lock held and irqs disabled
 */
void hrtick_start(struct rq *rq, u64 delay)
{
	__hrtimer_start_range_ns(&rq->hrtick_timer, ns_to_ktime(delay), 0,
			HRTIMER_MODE_REL_PINNED, 0);
}

static inline void init_hrtick(void)
{
}
#endif /* CONFIG_SMP */

static void init_rq_hrtick(struct rq *rq)
{
#ifdef CONFIG_SMP
	rq->hrtick_csd_pending = 0;

	rq->hrtick_csd.flags = 0;
	rq->hrtick_csd.func = __hrtick_start;
	rq->hrtick_csd.info = rq;
#endif

	hrtimer_init(&rq->hrtick_timer, CLOCK_MONOTONIC, HRTIMER_MODE_REL);
	rq->hrtick_timer.function = hrtick;
}
#else	/* CONFIG_SCHED_HRTICK */
static inline void hrtick_clear(struct rq *rq)
{
}

static inline void init_rq_hrtick(struct rq *rq)
{
}

static inline void init_hrtick(void)
{
}
#endif	/* CONFIG_SCHED_HRTICK */

/*
 * resched_task - mark a task 'to be rescheduled now'.
 *
 * On UP this means the setting of the need_resched flag, on SMP it
 * might also involve a cross-CPU call to trigger the scheduler on
 * the target CPU.
 */
#ifdef CONFIG_SMP

#ifndef tsk_is_polling
#define tsk_is_polling(t) test_tsk_thread_flag(t, TIF_POLLING_NRFLAG)
#endif

void resched_task(struct task_struct *p)
{
	int cpu;

	assert_raw_spin_locked(&task_rq(p)->lock);

	if (test_tsk_need_resched(p))
		return;

	set_tsk_need_resched(p);

	cpu = task_cpu(p);
	if (cpu == smp_processor_id())
		return;

	/* NEED_RESCHED must be visible before we test polling */
	smp_mb();
	if (!tsk_is_polling(p))
		smp_send_reschedule(cpu);
}

void resched_cpu(int cpu)
{
	struct rq *rq = cpu_rq(cpu);
	unsigned long flags;

	if (!raw_spin_trylock_irqsave(&rq->lock, flags))
		return;
	resched_task(cpu_curr(cpu));
	raw_spin_unlock_irqrestore(&rq->lock, flags);
}

#ifdef CONFIG_NO_HZ
/*
 * In the semi idle case, use the nearest busy cpu for migrating timers
 * from an idle cpu.  This is good for power-savings.
 *
 * We don't do similar optimization for completely idle system, as
 * selecting an idle cpu will add more delays to the timers than intended
 * (as that cpu's timer base may not be uptodate wrt jiffies etc).
 */
int get_nohz_timer_target(void)
{
	int cpu = smp_processor_id();
	int i;
	struct sched_domain *sd;

	rcu_read_lock();
	for_each_domain(cpu, sd) {
		for_each_cpu(i, sched_domain_span(sd)) {
			if (!idle_cpu(i)) {
				cpu = i;
				goto unlock;
			}
		}
	}
unlock:
	rcu_read_unlock();
	return cpu;
}
/*
 * When add_timer_on() enqueues a timer into the timer wheel of an
 * idle CPU then this timer might expire before the next timer event
 * which is scheduled to wake up that CPU. In case of a completely
 * idle system the next event might even be infinite time into the
 * future. wake_up_idle_cpu() ensures that the CPU is woken up and
 * leaves the inner idle loop so the newly added timer is taken into
 * account when the CPU goes back to idle and evaluates the timer
 * wheel for the next timer event.
 */
void wake_up_idle_cpu(int cpu)
{
	struct rq *rq = cpu_rq(cpu);

	if (cpu == smp_processor_id())
		return;

	/*
	 * This is safe, as this function is called with the timer
	 * wheel base lock of (cpu) held. When the CPU is on the way
	 * to idle and has not yet set rq->curr to idle then it will
	 * be serialized on the timer wheel base lock and take the new
	 * timer into account automatically.
	 */
	if (rq->curr != rq->idle)
		return;

	/*
	 * We can set TIF_RESCHED on the idle task of the other CPU
	 * lockless. The worst case is that the other CPU runs the
	 * idle task through an additional NOOP schedule()
	 */
	set_tsk_need_resched(rq->idle);

	/* NEED_RESCHED must be visible before we test polling */
	smp_mb();
	if (!tsk_is_polling(rq->idle))
		smp_send_reschedule(cpu);
}

static inline bool got_nohz_idle_kick(void)
{
	int cpu = smp_processor_id();
	return idle_cpu(cpu) && test_bit(NOHZ_BALANCE_KICK, nohz_flags(cpu));
}

#else /* CONFIG_NO_HZ */

static inline bool got_nohz_idle_kick(void)
{
	return false;
}

#endif /* CONFIG_NO_HZ */

void sched_avg_update(struct rq *rq)
{
	s64 period = sched_avg_period();

	while ((s64)(rq->clock - rq->age_stamp) > period) {
		/*
		 * Inline assembly required to prevent the compiler
		 * optimising this loop into a divmod call.
		 * See __iter_div_u64_rem() for another example of this.
		 */
		asm("" : "+rm" (rq->age_stamp));
		rq->age_stamp += period;
		rq->rt_avg /= 2;
	}
}

#else /* !CONFIG_SMP */
void resched_task(struct task_struct *p)
{
	assert_raw_spin_locked(&task_rq(p)->lock);
	set_tsk_need_resched(p);
}
#endif /* CONFIG_SMP */

#if defined(CONFIG_RT_GROUP_SCHED) || (defined(CONFIG_FAIR_GROUP_SCHED) && \
			(defined(CONFIG_SMP) || defined(CONFIG_CFS_BANDWIDTH)))
/*
 * Iterate task_group tree rooted at *from, calling @down when first entering a
 * node and @up when leaving it for the final time.
 *
 * Caller must hold rcu_lock or sufficient equivalent.
 */
int walk_tg_tree_from(struct task_group *from,
			     tg_visitor down, tg_visitor up, void *data)
{
	struct task_group *parent, *child;
	int ret;

	parent = from;

down:
	ret = (*down)(parent, data);
	if (ret)
		goto out;
	list_for_each_entry_rcu(child, &parent->children, siblings) {
		parent = child;
		goto down;

up:
		continue;
	}
	ret = (*up)(parent, data);
	if (ret || parent == from)
		goto out;

	child = parent;
	parent = parent->parent;
	if (parent)
		goto up;
out:
	return ret;
}

int tg_nop(struct task_group *tg, void *data)
{
	return 0;
}
#endif

static void set_load_weight(struct task_struct *p)
{
	int prio = p->static_prio - MAX_RT_PRIO;
	struct load_weight *load = &p->se.load;

	/*
	 * SCHED_IDLE tasks get minimal weight:
	 */
	if (p->policy == SCHED_IDLE) {
		load->weight = scale_load(WEIGHT_IDLEPRIO);
		load->inv_weight = WMULT_IDLEPRIO;
		return;
	}

	load->weight = scale_load(prio_to_weight[prio]);
	load->inv_weight = prio_to_wmult[prio];
}

static void enqueue_task(struct rq *rq, struct task_struct *p, int flags)
{
	update_rq_clock(rq);
	sched_info_queued(p);
	p->sched_class->enqueue_task(rq, p, flags);
}

static void dequeue_task(struct rq *rq, struct task_struct *p, int flags)
{
	update_rq_clock(rq);
	sched_info_dequeued(p);
	p->sched_class->dequeue_task(rq, p, flags);
}

void activate_task(struct rq *rq, struct task_struct *p, int flags)
{
	if (task_contributes_to_load(p))
		rq->nr_uninterruptible--;

	enqueue_task(rq, p, flags);
}

void deactivate_task(struct rq *rq, struct task_struct *p, int flags)
{
	if (task_contributes_to_load(p))
		rq->nr_uninterruptible++;

	dequeue_task(rq, p, flags);
}

#ifdef CONFIG_IRQ_TIME_ACCOUNTING

/*
 * There are no locks covering percpu hardirq/softirq time.
 * They are only modified in account_system_vtime, on corresponding CPU
 * with interrupts disabled. So, writes are safe.
 * They are read and saved off onto struct rq in update_rq_clock().
 * This may result in other CPU reading this CPU's irq time and can
 * race with irq/account_system_vtime on this CPU. We would either get old
 * or new value with a side effect of accounting a slice of irq time to wrong
 * task when irq is in progress while we read rq->clock. That is a worthy
 * compromise in place of having locks on each irq in account_system_time.
 */
static DEFINE_PER_CPU(u64, cpu_hardirq_time);
static DEFINE_PER_CPU(u64, cpu_softirq_time);

static DEFINE_PER_CPU(u64, irq_start_time);
static int sched_clock_irqtime;

void enable_sched_clock_irqtime(void)
{
	sched_clock_irqtime = 1;
}

void disable_sched_clock_irqtime(void)
{
	sched_clock_irqtime = 0;
}

#ifndef CONFIG_64BIT
static DEFINE_PER_CPU(seqcount_t, irq_time_seq);

static inline void irq_time_write_begin(void)
{
	__this_cpu_inc(irq_time_seq.sequence);
	smp_wmb();
}

static inline void irq_time_write_end(void)
{
	smp_wmb();
	__this_cpu_inc(irq_time_seq.sequence);
}

static inline u64 irq_time_read(int cpu)
{
	u64 irq_time;
	unsigned seq;

	do {
		seq = read_seqcount_begin(&per_cpu(irq_time_seq, cpu));
		irq_time = per_cpu(cpu_softirq_time, cpu) +
			   per_cpu(cpu_hardirq_time, cpu);
	} while (read_seqcount_retry(&per_cpu(irq_time_seq, cpu), seq));

	return irq_time;
}
#else /* CONFIG_64BIT */
static inline void irq_time_write_begin(void)
{
}

static inline void irq_time_write_end(void)
{
}

static inline u64 irq_time_read(int cpu)
{
	return per_cpu(cpu_softirq_time, cpu) + per_cpu(cpu_hardirq_time, cpu);
}
#endif /* CONFIG_64BIT */

/*
 * Called before incrementing preempt_count on {soft,}irq_enter
 * and before decrementing preempt_count on {soft,}irq_exit.
 */
void account_system_vtime(struct task_struct *curr)
{
	unsigned long flags;
	s64 delta;
	int cpu;

	if (!sched_clock_irqtime)
		return;

	local_irq_save(flags);

	cpu = smp_processor_id();
	delta = sched_clock_cpu(cpu) - __this_cpu_read(irq_start_time);
	__this_cpu_add(irq_start_time, delta);

	irq_time_write_begin();
	/*
	 * We do not account for softirq time from ksoftirqd here.
	 * We want to continue accounting softirq time to ksoftirqd thread
	 * in that case, so as not to confuse scheduler with a special task
	 * that do not consume any time, but still wants to run.
	 */
	if (hardirq_count())
		__this_cpu_add(cpu_hardirq_time, delta);
	else if (in_serving_softirq() && curr != this_cpu_ksoftirqd())
		__this_cpu_add(cpu_softirq_time, delta);

	irq_time_write_end();
	local_irq_restore(flags);
}
EXPORT_SYMBOL_GPL(account_system_vtime);

#endif /* CONFIG_IRQ_TIME_ACCOUNTING */

#ifdef CONFIG_PARAVIRT
static inline u64 steal_ticks(u64 steal)
{
	if (unlikely(steal > NSEC_PER_SEC))
		return div_u64(steal, TICK_NSEC);

	return __iter_div_u64_rem(steal, TICK_NSEC, &steal);
}
#endif

static void update_rq_clock_task(struct rq *rq, s64 delta)
{
/*
 * In theory, the compile should just see 0 here, and optimize out the call
 * to sched_rt_avg_update. But I don't trust it...
 */
#if defined(CONFIG_IRQ_TIME_ACCOUNTING) || defined(CONFIG_PARAVIRT_TIME_ACCOUNTING)
	s64 steal = 0, irq_delta = 0;
#endif
#ifdef CONFIG_IRQ_TIME_ACCOUNTING
	irq_delta = irq_time_read(cpu_of(rq)) - rq->prev_irq_time;

	/*
	 * Since irq_time is only updated on {soft,}irq_exit, we might run into
	 * this case when a previous update_rq_clock() happened inside a
	 * {soft,}irq region.
	 *
	 * When this happens, we stop ->clock_task and only update the
	 * prev_irq_time stamp to account for the part that fit, so that a next
	 * update will consume the rest. This ensures ->clock_task is
	 * monotonic.
	 *
	 * It does however cause some slight miss-attribution of {soft,}irq
	 * time, a more accurate solution would be to update the irq_time using
	 * the current rq->clock timestamp, except that would require using
	 * atomic ops.
	 */
	if (irq_delta > delta)
		irq_delta = delta;

	rq->prev_irq_time += irq_delta;
	delta -= irq_delta;
#endif
#ifdef CONFIG_PARAVIRT_TIME_ACCOUNTING
	if (static_key_false((&paravirt_steal_rq_enabled))) {
		u64 st;

		steal = paravirt_steal_clock(cpu_of(rq));
		steal -= rq->prev_steal_time_rq;

		if (unlikely(steal > delta))
			steal = delta;

		st = steal_ticks(steal);
		steal = st * TICK_NSEC;

		rq->prev_steal_time_rq += steal;

		delta -= steal;
	}
#endif

	rq->clock_task += delta;

#if defined(CONFIG_IRQ_TIME_ACCOUNTING) || defined(CONFIG_PARAVIRT_TIME_ACCOUNTING)
	if ((irq_delta + steal) && sched_feat(NONTASK_POWER))
		sched_rt_avg_update(rq, irq_delta + steal);
#endif
}

#ifdef CONFIG_IRQ_TIME_ACCOUNTING
static int irqtime_account_hi_update(void)
{
	u64 *cpustat = kcpustat_this_cpu->cpustat;
	unsigned long flags;
	u64 latest_ns;
	int ret = 0;

	local_irq_save(flags);
	latest_ns = this_cpu_read(cpu_hardirq_time);
	if (nsecs_to_cputime64(latest_ns) > cpustat[CPUTIME_IRQ])
		ret = 1;
	local_irq_restore(flags);
	return ret;
}

static int irqtime_account_si_update(void)
{
	u64 *cpustat = kcpustat_this_cpu->cpustat;
	unsigned long flags;
	u64 latest_ns;
	int ret = 0;

	local_irq_save(flags);
	latest_ns = this_cpu_read(cpu_softirq_time);
	if (nsecs_to_cputime64(latest_ns) > cpustat[CPUTIME_SOFTIRQ])
		ret = 1;
	local_irq_restore(flags);
	return ret;
}

#else /* CONFIG_IRQ_TIME_ACCOUNTING */

#define sched_clock_irqtime	(0)

#endif

void sched_set_stop_task(int cpu, struct task_struct *stop)
{
	struct sched_param param = { .sched_priority = MAX_RT_PRIO - 1 };
	struct task_struct *old_stop = cpu_rq(cpu)->stop;

	if (stop) {
		/*
		 * Make it appear like a SCHED_FIFO task, its something
		 * userspace knows about and won't get confused about.
		 *
		 * Also, it will make PI more or less work without too
		 * much confusion -- but then, stop work should not
		 * rely on PI working anyway.
		 */
		sched_setscheduler_nocheck(stop, SCHED_FIFO, &param);

		stop->sched_class = &stop_sched_class;
	}

	cpu_rq(cpu)->stop = stop;

	if (old_stop) {
		/*
		 * Reset it back to a normal scheduling class so that
		 * it can die in pieces.
		 */
		old_stop->sched_class = &rt_sched_class;
	}
}

/*
 * __normal_prio - return the priority that is based on the static prio
 */
static inline int __normal_prio(struct task_struct *p)
{
	return p->static_prio;
}

/*
 * Calculate the expected normal priority: i.e. priority
 * without taking RT-inheritance into account. Might be
 * boosted by interactivity modifiers. Changes upon fork,
 * setprio syscalls, and whenever the interactivity
 * estimator recalculates.
 */
static inline int normal_prio(struct task_struct *p)
{
	int prio;

	if (task_has_rt_policy(p))
		prio = MAX_RT_PRIO-1 - p->rt_priority;
	else
		prio = __normal_prio(p);
	return prio;
}

/*
 * Calculate the current priority, i.e. the priority
 * taken into account by the scheduler. This value might
 * be boosted by RT tasks, or might be boosted by
 * interactivity modifiers. Will be RT if the task got
 * RT-boosted. If not then it returns p->normal_prio.
 */
static int effective_prio(struct task_struct *p)
{
	p->normal_prio = normal_prio(p);
	/*
	 * If we are RT tasks or we were boosted to RT priority,
	 * keep the priority unchanged. Otherwise, update priority
	 * to the normal priority:
	 */
	if (!rt_prio(p->prio))
		return p->normal_prio;
	return p->prio;
}

/**
 * task_curr - is this task currently executing on a CPU?
 * @p: the task in question.
 */
inline int task_curr(const struct task_struct *p)
{
	return cpu_curr(task_cpu(p)) == p;
}

static inline void check_class_changed(struct rq *rq, struct task_struct *p,
				       const struct sched_class *prev_class,
				       int oldprio)
{
	if (prev_class != p->sched_class) {
		if (prev_class->switched_from)
			prev_class->switched_from(rq, p);
		p->sched_class->switched_to(rq, p);
	} else if (oldprio != p->prio)
		p->sched_class->prio_changed(rq, p, oldprio);
}

void check_preempt_curr(struct rq *rq, struct task_struct *p, int flags)
{
	const struct sched_class *class;

	if (p->sched_class == rq->curr->sched_class) {
		rq->curr->sched_class->check_preempt_curr(rq, p, flags);
	} else {
		for_each_class(class) {
			if (class == rq->curr->sched_class)
				break;
			if (class == p->sched_class) {
				resched_task(rq->curr);
				break;
			}
		}
	}

	/*
	 * A queue event has occurred, and we're going to schedule.  In
	 * this case, we can save a useless back to back clock update.
	 */
	if (rq->curr->on_rq && test_tsk_need_resched(rq->curr))
		rq->skip_clock_update = 1;
}

#ifdef CONFIG_SMP
void set_task_cpu(struct task_struct *p, unsigned int new_cpu)
{
#ifdef CONFIG_SCHED_DEBUG
	/*
	 * We should never call set_task_cpu() on a blocked task,
	 * ttwu() will sort out the placement.
	 */
	WARN_ON_ONCE(p->state != TASK_RUNNING && p->state != TASK_WAKING &&
			!(task_thread_info(p)->preempt_count & PREEMPT_ACTIVE));

#ifdef CONFIG_LOCKDEP
	/*
	 * The caller should hold either p->pi_lock or rq->lock, when changing
	 * a task's CPU. ->pi_lock for waking tasks, rq->lock for runnable tasks.
	 *
	 * sched_move_task() holds both and thus holding either pins the cgroup,
	 * see task_group().
	 *
	 * Furthermore, all task_rq users should acquire both locks, see
	 * task_rq_lock().
	 */
	WARN_ON_ONCE(debug_locks && !(lockdep_is_held(&p->pi_lock) ||
				      lockdep_is_held(&task_rq(p)->lock)));
#endif
#endif

	trace_sched_migrate_task(p, new_cpu);

	if (task_cpu(p) != new_cpu) {
		p->se.nr_migrations++;
		perf_sw_event(PERF_COUNT_SW_CPU_MIGRATIONS, 1, NULL, 0);
	}

	__set_task_cpu(p, new_cpu);
}

struct migration_arg {
	struct task_struct *task;
	int dest_cpu;
};

static int migration_cpu_stop(void *data);

/*
 * wait_task_inactive - wait for a thread to unschedule.
 *
 * If @match_state is nonzero, it's the @p->state value just checked and
 * not expected to change.  If it changes, i.e. @p might have woken up,
 * then return zero.  When we succeed in waiting for @p to be off its CPU,
 * we return a positive number (its total switch count).  If a second call
 * a short while later returns the same number, the caller can be sure that
 * @p has remained unscheduled the whole time.
 *
 * The caller must ensure that the task *will* unschedule sometime soon,
 * else this function might spin for a *long* time. This function can't
 * be called with interrupts off, or it may introduce deadlock with
 * smp_call_function() if an IPI is sent by the same process we are
 * waiting to become inactive.
 */
unsigned long wait_task_inactive(struct task_struct *p, long match_state)
{
	unsigned long flags;
	int running, on_rq;
	unsigned long ncsw;
	struct rq *rq;

	for (;;) {
		/*
		 * We do the initial early heuristics without holding
		 * any task-queue locks at all. We'll only try to get
		 * the runqueue lock when things look like they will
		 * work out!
		 */
		rq = task_rq(p);

		/*
		 * If the task is actively running on another CPU
		 * still, just relax and busy-wait without holding
		 * any locks.
		 *
		 * NOTE! Since we don't hold any locks, it's not
		 * even sure that "rq" stays as the right runqueue!
		 * But we don't care, since "task_running()" will
		 * return false if the runqueue has changed and p
		 * is actually now running somewhere else!
		 */
		while (task_running(rq, p)) {
			if (match_state && unlikely(p->state != match_state))
				return 0;
			cpu_relax();
		}

		/*
		 * Ok, time to look more closely! We need the rq
		 * lock now, to be *sure*. If we're wrong, we'll
		 * just go back and repeat.
		 */
		rq = task_rq_lock(p, &flags);
		trace_sched_wait_task(p);
		running = task_running(rq, p);
		on_rq = p->on_rq;
		ncsw = 0;
		if (!match_state || p->state == match_state)
			ncsw = p->nvcsw | LONG_MIN; /* sets MSB */
		task_rq_unlock(rq, p, &flags);

		/*
		 * If it changed from the expected state, bail out now.
		 */
		if (unlikely(!ncsw))
			break;

		/*
		 * Was it really running after all now that we
		 * checked with the proper locks actually held?
		 *
		 * Oops. Go back and try again..
		 */
		if (unlikely(running)) {
			cpu_relax();
			continue;
		}

		/*
		 * It's not enough that it's not actively running,
		 * it must be off the runqueue _entirely_, and not
		 * preempted!
		 *
		 * So if it was still runnable (but just not actively
		 * running right now), it's preempted, and we should
		 * yield - it could be a while.
		 */
		if (unlikely(on_rq)) {
			ktime_t to = ktime_set(0, NSEC_PER_SEC/HZ);

			set_current_state(TASK_UNINTERRUPTIBLE);
			schedule_hrtimeout(&to, HRTIMER_MODE_REL);
			continue;
		}

		/*
		 * Ahh, all good. It wasn't running, and it wasn't
		 * runnable, which means that it will never become
		 * running in the future either. We're all done!
		 */
		break;
	}

	return ncsw;
}

/***
 * kick_process - kick a running thread to enter/exit the kernel
 * @p: the to-be-kicked thread
 *
 * Cause a process which is running on another CPU to enter
 * kernel-mode, without any delay. (to get signals handled.)
 *
 * NOTE: this function doesn't have to take the runqueue lock,
 * because all it wants to ensure is that the remote task enters
 * the kernel. If the IPI races and the task has been migrated
 * to another CPU then no harm is done and the purpose has been
 * achieved as well.
 */
void kick_process(struct task_struct *p)
{
	int cpu;

	preempt_disable();
	cpu = task_cpu(p);
	if ((cpu != smp_processor_id()) && task_curr(p))
		smp_send_reschedule(cpu);
	preempt_enable();
}
EXPORT_SYMBOL_GPL(kick_process);
#endif /* CONFIG_SMP */

#ifdef CONFIG_SMP
/*
 * ->cpus_allowed is protected by both rq->lock and p->pi_lock
 */
static int select_fallback_rq(int cpu, struct task_struct *p)
{
	const struct cpumask *nodemask = cpumask_of_node(cpu_to_node(cpu));
	enum { cpuset, possible, fail } state = cpuset;
	int dest_cpu;

	/* Look for allowed, online CPU in same node. */
	for_each_cpu(dest_cpu, nodemask) {
		if (!cpu_online(dest_cpu))
			continue;
		if (!cpu_active(dest_cpu))
			continue;
		if (cpumask_test_cpu(dest_cpu, tsk_cpus_allowed(p)))
			return dest_cpu;
	}

	for (;;) {
		/* Any allowed, online CPU? */
		for_each_cpu(dest_cpu, tsk_cpus_allowed(p)) {
			if (!cpu_online(dest_cpu))
				continue;
			if (!cpu_active(dest_cpu))
				continue;
			goto out;
		}

		switch (state) {
		case cpuset:
			/* No more Mr. Nice Guy. */
			cpuset_cpus_allowed_fallback(p);
			state = possible;
			break;

		case possible:
			do_set_cpus_allowed(p, cpu_possible_mask);
			state = fail;
			break;

		case fail:
			BUG();
			break;
		}
	}

out:
	if (state != cpuset) {
		/*
		 * Don't tell them about moving exiting tasks or
		 * kernel threads (both mm NULL), since they never
		 * leave kernel.
		 */
		if (p->mm && printk_ratelimit()) {
			printk_sched("process %d (%s) no longer affine to cpu%d\n",
					task_pid_nr(p), p->comm, cpu);
		}
	}

	return dest_cpu;
}

/*
 * The caller (fork, wakeup) owns p->pi_lock, ->cpus_allowed is stable.
 */
static inline
int select_task_rq(struct task_struct *p, int sd_flags, int wake_flags)
{
	int cpu = p->sched_class->select_task_rq(p, sd_flags, wake_flags);

	/*
	 * In order not to call set_task_cpu() on a blocking task we need
	 * to rely on ttwu() to place the task on a valid ->cpus_allowed
	 * cpu.
	 *
	 * Since this is common to all placement strategies, this lives here.
	 *
	 * [ this allows ->select_task() to simply return task_cpu(p) and
	 *   not worry about this generic constraint ]
	 */
	if (unlikely(!cpumask_test_cpu(cpu, tsk_cpus_allowed(p)) ||
		     !cpu_online(cpu)))
		cpu = select_fallback_rq(task_cpu(p), p);

	return cpu;
}

static void update_avg(u64 *avg, u64 sample)
{
	s64 diff = sample - *avg;
	*avg += diff >> 3;
}
#endif

static void
ttwu_stat(struct task_struct *p, int cpu, int wake_flags)
{
#ifdef CONFIG_SCHEDSTATS
	struct rq *rq = this_rq();

#ifdef CONFIG_SMP
	int this_cpu = smp_processor_id();

	if (cpu == this_cpu) {
		schedstat_inc(rq, ttwu_local);
		schedstat_inc(p, se.statistics.nr_wakeups_local);
	} else {
		struct sched_domain *sd;

		schedstat_inc(p, se.statistics.nr_wakeups_remote);
		rcu_read_lock();
		for_each_domain(this_cpu, sd) {
			if (cpumask_test_cpu(cpu, sched_domain_span(sd))) {
				schedstat_inc(sd, ttwu_wake_remote);
				break;
			}
		}
		rcu_read_unlock();
	}

	if (wake_flags & WF_MIGRATED)
		schedstat_inc(p, se.statistics.nr_wakeups_migrate);

#endif /* CONFIG_SMP */

	schedstat_inc(rq, ttwu_count);
	schedstat_inc(p, se.statistics.nr_wakeups);

	if (wake_flags & WF_SYNC)
		schedstat_inc(p, se.statistics.nr_wakeups_sync);

#endif /* CONFIG_SCHEDSTATS */
}

static void ttwu_activate(struct rq *rq, struct task_struct *p, int en_flags)
{
	activate_task(rq, p, en_flags);
	p->on_rq = 1;

	/* if a worker is waking up, notify workqueue */
	if (p->flags & PF_WQ_WORKER)
		wq_worker_waking_up(p, cpu_of(rq));
}

/*
 * Mark the task runnable and perform wakeup-preemption.
 */
static void
ttwu_do_wakeup(struct rq *rq, struct task_struct *p, int wake_flags)
{
	trace_sched_wakeup(p, true);
	check_preempt_curr(rq, p, wake_flags);

	p->state = TASK_RUNNING;
#ifdef CONFIG_SMP
	if (p->sched_class->task_woken)
		p->sched_class->task_woken(rq, p);

	if (rq->idle_stamp) {
		u64 delta = rq->clock - rq->idle_stamp;
		u64 max = 2*sysctl_sched_migration_cost;

		if (delta > max)
			rq->avg_idle = max;
		else
			update_avg(&rq->avg_idle, delta);
		rq->idle_stamp = 0;
	}
#endif
}

static void
ttwu_do_activate(struct rq *rq, struct task_struct *p, int wake_flags)
{
#ifdef CONFIG_SMP
	if (p->sched_contributes_to_load)
		rq->nr_uninterruptible--;
#endif

	ttwu_activate(rq, p, ENQUEUE_WAKEUP | ENQUEUE_WAKING);
	ttwu_do_wakeup(rq, p, wake_flags);
}

/*
 * Called in case the task @p isn't fully descheduled from its runqueue,
 * in this case we must do a remote wakeup. Its a 'light' wakeup though,
 * since all we need to do is flip p->state to TASK_RUNNING, since
 * the task is still ->on_rq.
 */
static int ttwu_remote(struct task_struct *p, int wake_flags)
{
	struct rq *rq;
	int ret = 0;

	rq = __task_rq_lock(p);
	if (p->on_rq) {
		ttwu_do_wakeup(rq, p, wake_flags);
		ret = 1;
	}
	__task_rq_unlock(rq);

	return ret;
}

#ifdef CONFIG_SMP
static void sched_ttwu_pending(void)
{
	struct rq *rq = this_rq();
	struct llist_node *llist = llist_del_all(&rq->wake_list);
	struct task_struct *p;

	raw_spin_lock(&rq->lock);

	while (llist) {
		p = llist_entry(llist, struct task_struct, wake_entry);
		llist = llist_next(llist);
		ttwu_do_activate(rq, p, 0);
	}

	raw_spin_unlock(&rq->lock);
}

void scheduler_ipi(void)
{
	if (llist_empty(&this_rq()->wake_list) && !got_nohz_idle_kick())
		return;

	/*
	 * Not all reschedule IPI handlers call irq_enter/irq_exit, since
	 * traditionally all their work was done from the interrupt return
	 * path. Now that we actually do some work, we need to make sure
	 * we do call them.
	 *
	 * Some archs already do call them, luckily irq_enter/exit nest
	 * properly.
	 *
	 * Arguably we should visit all archs and update all handlers,
	 * however a fair share of IPIs are still resched only so this would
	 * somewhat pessimize the simple resched case.
	 */
	irq_enter();
	sched_ttwu_pending();

	/*
	 * Check if someone kicked us for doing the nohz idle load balance.
	 */
	if (unlikely(got_nohz_idle_kick() && !need_resched())) {
		this_rq()->idle_balance = 1;
		raise_softirq_irqoff(SCHED_SOFTIRQ);
	}
	irq_exit();
}

static void ttwu_queue_remote(struct task_struct *p, int cpu)
{
	if (llist_add(&p->wake_entry, &cpu_rq(cpu)->wake_list))
		smp_send_reschedule(cpu);
}

#ifdef __ARCH_WANT_INTERRUPTS_ON_CTXSW
static int ttwu_activate_remote(struct task_struct *p, int wake_flags)
{
	struct rq *rq;
	int ret = 0;

	rq = __task_rq_lock(p);
	if (p->on_cpu) {
		ttwu_activate(rq, p, ENQUEUE_WAKEUP);
		ttwu_do_wakeup(rq, p, wake_flags);
		ret = 1;
	}
	__task_rq_unlock(rq);

	return ret;

}
#endif /* __ARCH_WANT_INTERRUPTS_ON_CTXSW */

bool cpus_share_cache(int this_cpu, int that_cpu)
{
	return per_cpu(sd_llc_id, this_cpu) == per_cpu(sd_llc_id, that_cpu);
}
#endif /* CONFIG_SMP */

static void ttwu_queue(struct task_struct *p, int cpu)
{
	struct rq *rq = cpu_rq(cpu);

#if defined(CONFIG_SMP)
	if (sched_feat(TTWU_QUEUE) && !cpus_share_cache(smp_processor_id(), cpu)) {
		sched_clock_cpu(cpu); /* sync clocks x-cpu */
		ttwu_queue_remote(p, cpu);
		return;
	}
#endif

	raw_spin_lock(&rq->lock);
	ttwu_do_activate(rq, p, 0);
	raw_spin_unlock(&rq->lock);
}

/**
 * try_to_wake_up - wake up a thread
 * @p: the thread to be awakened
 * @state: the mask of task states that can be woken
 * @wake_flags: wake modifier flags (WF_*)
 *
 * Put it on the run-queue if it's not already there. The "current"
 * thread is always on the run-queue (except when the actual
 * re-schedule is in progress), and as such you're allowed to do
 * the simpler "current->state = TASK_RUNNING" to mark yourself
 * runnable without the overhead of this.
 *
 * Returns %true if @p was woken up, %false if it was already running
 * or @state didn't match @p's state.
 */
static int
try_to_wake_up(struct task_struct *p, unsigned int state, int wake_flags)
{
	unsigned long flags;
	int cpu, success = 0;

	smp_wmb();
	raw_spin_lock_irqsave(&p->pi_lock, flags);
	if (!(p->state & state))
		goto out;

	success = 1; /* we're going to change ->state */
	cpu = task_cpu(p);

	if (p->on_rq && ttwu_remote(p, wake_flags))
		goto stat;

#ifdef CONFIG_SMP
	/*
	 * If the owning (remote) cpu is still in the middle of schedule() with
	 * this task as prev, wait until its done referencing the task.
	 */
	while (p->on_cpu) {
#ifdef __ARCH_WANT_INTERRUPTS_ON_CTXSW
		/*
		 * In case the architecture enables interrupts in
		 * context_switch(), we cannot busy wait, since that
		 * would lead to deadlocks when an interrupt hits and
		 * tries to wake up @prev. So bail and do a complete
		 * remote wakeup.
		 */
		if (ttwu_activate_remote(p, wake_flags))
			goto stat;
#else
		cpu_relax();
#endif
	}
	/*
	 * Pairs with the smp_wmb() in finish_lock_switch().
	 */
	smp_rmb();

	p->sched_contributes_to_load = !!task_contributes_to_load(p);
	p->state = TASK_WAKING;

	if (p->sched_class->task_waking)
		p->sched_class->task_waking(p);

	cpu = select_task_rq(p, SD_BALANCE_WAKE, wake_flags);
	if (task_cpu(p) != cpu) {
		wake_flags |= WF_MIGRATED;
		set_task_cpu(p, cpu);
	}
#endif /* CONFIG_SMP */

	ttwu_queue(p, cpu);
stat:
	ttwu_stat(p, cpu, wake_flags);
out:
	raw_spin_unlock_irqrestore(&p->pi_lock, flags);

	return success;
}

/**
 * try_to_wake_up_local - try to wake up a local task with rq lock held
 * @p: the thread to be awakened
 *
 * Put @p on the run-queue if it's not already there. The caller must
 * ensure that this_rq() is locked, @p is bound to this_rq() and not
 * the current task.
 */
static void try_to_wake_up_local(struct task_struct *p)
{
	struct rq *rq = task_rq(p);

	BUG_ON(rq != this_rq());
	BUG_ON(p == current);
	lockdep_assert_held(&rq->lock);

	if (!raw_spin_trylock(&p->pi_lock)) {
		raw_spin_unlock(&rq->lock);
		raw_spin_lock(&p->pi_lock);
		raw_spin_lock(&rq->lock);
	}

	if (!(p->state & TASK_NORMAL))
		goto out;

	if (!p->on_rq)
		ttwu_activate(rq, p, ENQUEUE_WAKEUP);

	ttwu_do_wakeup(rq, p, 0);
	ttwu_stat(p, smp_processor_id(), 0);
out:
	raw_spin_unlock(&p->pi_lock);
}

/**
 * wake_up_process - Wake up a specific process
 * @p: The process to be woken up.
 *
 * Attempt to wake up the nominated process and move it to the set of runnable
 * processes.  Returns 1 if the process was woken up, 0 if it was already
 * running.
 *
 * It may be assumed that this function implies a write memory barrier before
 * changing the task state if and only if any tasks are woken up.
 */
int wake_up_process(struct task_struct *p)
{
	return try_to_wake_up(p, TASK_ALL, 0);
}
EXPORT_SYMBOL(wake_up_process);

int wake_up_state(struct task_struct *p, unsigned int state)
{
	return try_to_wake_up(p, state, 0);
}

/*
 * Perform scheduler related setup for a newly forked process p.
 * p is forked by current.
 *
 * __sched_fork() is basic setup used by init_idle() too:
 */
static void __sched_fork(struct task_struct *p)
{
	p->on_rq			= 0;

	p->se.on_rq			= 0;
	p->se.exec_start		= 0;
	p->se.sum_exec_runtime		= 0;
	p->se.prev_sum_exec_runtime	= 0;
	p->se.nr_migrations		= 0;
	p->se.vruntime			= 0;
	INIT_LIST_HEAD(&p->se.group_node);

#ifdef CONFIG_SCHEDSTATS
	memset(&p->se.statistics, 0, sizeof(p->se.statistics));
#endif

	INIT_LIST_HEAD(&p->rt.run_list);

#ifdef CONFIG_PREEMPT_NOTIFIERS
	INIT_HLIST_HEAD(&p->preempt_notifiers);
#endif
}

/*
 * fork()/clone()-time setup:
 */
void sched_fork(struct task_struct *p)
{
	unsigned long flags;
	int cpu = get_cpu();

	__sched_fork(p);
	/*
	 * We mark the process as running here. This guarantees that
	 * nobody will actually run it, and a signal or other external
	 * event cannot wake it up and insert it on the runqueue either.
	 */
	p->state = TASK_RUNNING;

	/*
	 * Make sure we do not leak PI boosting priority to the child.
	 */
	p->prio = current->normal_prio;

	/*
	 * Revert to default priority/policy on fork if requested.
	 */
	if (unlikely(p->sched_reset_on_fork)) {
		if (task_has_rt_policy(p)) {
			p->policy = SCHED_NORMAL;
			p->static_prio = NICE_TO_PRIO(0);
			p->rt_priority = 0;
		} else if (PRIO_TO_NICE(p->static_prio) < 0)
			p->static_prio = NICE_TO_PRIO(0);

		p->prio = p->normal_prio = __normal_prio(p);
		set_load_weight(p);

		/*
		 * We don't need the reset flag anymore after the fork. It has
		 * fulfilled its duty:
		 */
		p->sched_reset_on_fork = 0;
	}

	if (!rt_prio(p->prio))
		p->sched_class = &fair_sched_class;

	if (p->sched_class->task_fork)
		p->sched_class->task_fork(p);

	/*
	 * The child is not yet in the pid-hash so no cgroup attach races,
	 * and the cgroup is pinned to this child due to cgroup_fork()
	 * is ran before sched_fork().
	 *
	 * Silence PROVE_RCU.
	 */
	raw_spin_lock_irqsave(&p->pi_lock, flags);
	set_task_cpu(p, cpu);
	raw_spin_unlock_irqrestore(&p->pi_lock, flags);

#if defined(CONFIG_SCHEDSTATS) || defined(CONFIG_TASK_DELAY_ACCT)
	if (likely(sched_info_on()))
		memset(&p->sched_info, 0, sizeof(p->sched_info));
#endif
#if defined(CONFIG_SMP)
	p->on_cpu = 0;
#endif
#ifdef CONFIG_PREEMPT_COUNT
	/* Want to start with kernel preemption disabled. */
	task_thread_info(p)->preempt_count = 1;
#endif
#ifdef CONFIG_SMP
	plist_node_init(&p->pushable_tasks, MAX_PRIO);
#endif

	put_cpu();
}

/*
 * wake_up_new_task - wake up a newly created task for the first time.
 *
 * This function will do some initial scheduler statistics housekeeping
 * that must be done for every newly created context, then puts the task
 * on the runqueue and wakes it.
 */
void wake_up_new_task(struct task_struct *p)
{
	unsigned long flags;
	struct rq *rq;

	raw_spin_lock_irqsave(&p->pi_lock, flags);
#ifdef CONFIG_SMP
	/*
	 * Fork balancing, do it here and not earlier because:
	 *  - cpus_allowed can change in the fork path
	 *  - any previously selected cpu might disappear through hotplug
	 */
	set_task_cpu(p, select_task_rq(p, SD_BALANCE_FORK, 0));
#endif

	rq = __task_rq_lock(p);
	activate_task(rq, p, 0);
	p->on_rq = 1;
	trace_sched_wakeup_new(p, true);
	check_preempt_curr(rq, p, WF_FORK);
#ifdef CONFIG_SMP
	if (p->sched_class->task_woken)
		p->sched_class->task_woken(rq, p);
#endif
	task_rq_unlock(rq, p, &flags);
}

#ifdef CONFIG_PREEMPT_NOTIFIERS

/**
 * preempt_notifier_register - tell me when current is being preempted & rescheduled
 * @notifier: notifier struct to register
 */
void preempt_notifier_register(struct preempt_notifier *notifier)
{
	hlist_add_head(&notifier->link, &current->preempt_notifiers);
}
EXPORT_SYMBOL_GPL(preempt_notifier_register);

/**
 * preempt_notifier_unregister - no longer interested in preemption notifications
 * @notifier: notifier struct to unregister
 *
 * This is safe to call from within a preemption notifier.
 */
void preempt_notifier_unregister(struct preempt_notifier *notifier)
{
	hlist_del(&notifier->link);
}
EXPORT_SYMBOL_GPL(preempt_notifier_unregister);

static void fire_sched_in_preempt_notifiers(struct task_struct *curr)
{
	struct preempt_notifier *notifier;
	struct hlist_node *node;

	hlist_for_each_entry(notifier, node, &curr->preempt_notifiers, link)
		notifier->ops->sched_in(notifier, raw_smp_processor_id());
}

static void
fire_sched_out_preempt_notifiers(struct task_struct *curr,
				 struct task_struct *next)
{
	struct preempt_notifier *notifier;
	struct hlist_node *node;

	hlist_for_each_entry(notifier, node, &curr->preempt_notifiers, link)
		notifier->ops->sched_out(notifier, next);
}

#else /* !CONFIG_PREEMPT_NOTIFIERS */

static void fire_sched_in_preempt_notifiers(struct task_struct *curr)
{
}

static void
fire_sched_out_preempt_notifiers(struct task_struct *curr,
				 struct task_struct *next)
{
}

#endif /* CONFIG_PREEMPT_NOTIFIERS */

/**
 * prepare_task_switch - prepare to switch tasks
 * @rq: the runqueue preparing to switch
 * @prev: the current task that is being switched out
 * @next: the task we are going to switch to.
 *
 * This is called with the rq lock held and interrupts off. It must
 * be paired with a subsequent finish_task_switch after the context
 * switch.
 *
 * prepare_task_switch sets up locking and calls architecture specific
 * hooks.
 */
static inline void
prepare_task_switch(struct rq *rq, struct task_struct *prev,
		    struct task_struct *next)
{
	trace_sched_switch(prev, next);
	sched_info_switch(prev, next);
	perf_event_task_sched_out(prev, next);
	fire_sched_out_preempt_notifiers(prev, next);
	prepare_lock_switch(rq, next);
	prepare_arch_switch(next);
}

/**
 * finish_task_switch - clean up after a task-switch
 * @rq: runqueue associated with task-switch
 * @prev: the thread we just switched away from.
 *
 * finish_task_switch must be called after the context switch, paired
 * with a prepare_task_switch call before the context switch.
 * finish_task_switch will reconcile locking set up by prepare_task_switch,
 * and do any other architecture-specific cleanup actions.
 *
 * Note that we may have delayed dropping an mm in context_switch(). If
 * so, we finish that here outside of the runqueue lock. (Doing it
 * with the lock held can cause deadlocks; see schedule() for
 * details.)
 */
static void finish_task_switch(struct rq *rq, struct task_struct *prev)
	__releases(rq->lock)
{
	struct mm_struct *mm = rq->prev_mm;
	long prev_state;

	rq->prev_mm = NULL;

	/*
	 * A task struct has one reference for the use as "current".
	 * If a task dies, then it sets TASK_DEAD in tsk->state and calls
	 * schedule one last time. The schedule call will never return, and
	 * the scheduled task must drop that reference.
	 * The test for TASK_DEAD must occur while the runqueue locks are
	 * still held, otherwise prev could be scheduled on another cpu, die
	 * there before we look at prev->state, and then the reference would
	 * be dropped twice.
	 *		Manfred Spraul <manfred@colorfullife.com>
	 */
	prev_state = prev->state;
	finish_arch_switch(prev);
#ifdef __ARCH_WANT_INTERRUPTS_ON_CTXSW
	local_irq_disable();
#endif /* __ARCH_WANT_INTERRUPTS_ON_CTXSW */
	perf_event_task_sched_in(prev, current);
#ifdef __ARCH_WANT_INTERRUPTS_ON_CTXSW
	local_irq_enable();
#endif /* __ARCH_WANT_INTERRUPTS_ON_CTXSW */
	finish_lock_switch(rq, prev);
	finish_arch_post_lock_switch();

	fire_sched_in_preempt_notifiers(current);
	if (mm)
		mmdrop(mm);
	if (unlikely(prev_state == TASK_DEAD)) {
		/*
		 * Remove function-return probe instances associated with this
		 * task and put them back on the free list.
		 */
		kprobe_flush_task(prev);
		put_task_struct(prev);
	}
}

#ifdef CONFIG_SMP

/* assumes rq->lock is held */
static inline void pre_schedule(struct rq *rq, struct task_struct *prev)
{
	if (prev->sched_class->pre_schedule)
		prev->sched_class->pre_schedule(rq, prev);
}

/* rq->lock is NOT held, but preemption is disabled */
static inline void post_schedule(struct rq *rq)
{
	if (rq->post_schedule) {
		unsigned long flags;

		raw_spin_lock_irqsave(&rq->lock, flags);
		if (rq->curr->sched_class->post_schedule)
			rq->curr->sched_class->post_schedule(rq);
		raw_spin_unlock_irqrestore(&rq->lock, flags);

		rq->post_schedule = 0;
	}
}

#else

static inline void pre_schedule(struct rq *rq, struct task_struct *p)
{
}

static inline void post_schedule(struct rq *rq)
{
}

#endif

/**
 * schedule_tail - first thing a freshly forked thread must call.
 * @prev: the thread we just switched away from.
 */
asmlinkage void schedule_tail(struct task_struct *prev)
	__releases(rq->lock)
{
	struct rq *rq = this_rq();

	finish_task_switch(rq, prev);

	/*
	 * FIXME: do we need to worry about rq being invalidated by the
	 * task_switch?
	 */
	post_schedule(rq);

#ifdef __ARCH_WANT_UNLOCKED_CTXSW
	/* In this case, finish_task_switch does not reenable preemption */
	preempt_enable();
#endif
	if (current->set_child_tid)
		put_user(task_pid_vnr(current), current->set_child_tid);
}

/*
 * context_switch - switch to the new MM and the new
 * thread's register state.
 */
static inline void
context_switch(struct rq *rq, struct task_struct *prev,
	       struct task_struct *next)
{
	struct mm_struct *mm, *oldmm;

	prepare_task_switch(rq, prev, next);

	mm = next->mm;
	oldmm = prev->active_mm;
	/*
	 * For paravirt, this is coupled with an exit in switch_to to
	 * combine the page table reload and the switch backend into
	 * one hypercall.
	 */
	arch_start_context_switch(prev);

	if (!mm) {
		next->active_mm = oldmm;
		atomic_inc(&oldmm->mm_count);
		enter_lazy_tlb(oldmm, next);
	} else
		switch_mm(oldmm, mm, next);

	if (!prev->mm) {
		prev->active_mm = NULL;
		rq->prev_mm = oldmm;
	}
	/*
	 * Since the runqueue lock will be released by the next
	 * task (which is an invalid locking op but in the case
	 * of the scheduler it's an obvious special-case), so we
	 * do an early lockdep release here:
	 */
#ifndef __ARCH_WANT_UNLOCKED_CTXSW
	spin_release(&rq->lock.dep_map, 1, _THIS_IP_);
#endif

	/* Here we just switch the register state and the stack. */
	switch_to(prev, next, prev);

	barrier();
	/*
	 * this_rq must be evaluated again because prev may have moved
	 * CPUs since it called schedule(), thus the 'rq' on its stack
	 * frame will be invalid.
	 */
	finish_task_switch(this_rq(), prev);
}

/*
 * nr_running, nr_uninterruptible and nr_context_switches:
 *
 * externally visible scheduler statistics: current number of runnable
 * threads, current number of uninterruptible-sleeping threads, total
 * number of context switches performed since bootup.
 */
unsigned long nr_running(void)
{
	unsigned long i, sum = 0;

	for_each_online_cpu(i)
		sum += cpu_rq(i)->nr_running;

	return sum;
}

unsigned long nr_uninterruptible(void)
{
	unsigned long i, sum = 0;

	for_each_possible_cpu(i)
		sum += cpu_rq(i)->nr_uninterruptible;

	/*
	 * Since we read the counters lockless, it might be slightly
	 * inaccurate. Do not allow it to go below zero though:
	 */
	if (unlikely((long)sum < 0))
		sum = 0;

	return sum;
}

unsigned long long nr_context_switches(void)
{
	int i;
	unsigned long long sum = 0;

	for_each_possible_cpu(i)
		sum += cpu_rq(i)->nr_switches;

	return sum;
}

unsigned long nr_iowait(void)
{
	unsigned long i, sum = 0;

	for_each_possible_cpu(i)
		sum += atomic_read(&cpu_rq(i)->nr_iowait);

	return sum;
}

unsigned long nr_iowait_cpu(int cpu)
{
	struct rq *this = cpu_rq(cpu);
	return atomic_read(&this->nr_iowait);
}

unsigned long this_cpu_load(void)
{
	struct rq *this = this_rq();
	return this->cpu_load[0];
}


/*
 * Global load-average calculations
 *
 * We take a distributed and async approach to calculating the global load-avg
 * in order to minimize overhead.
 *
 * The global load average is an exponentially decaying average of nr_running +
 * nr_uninterruptible.
 *
 * Once every LOAD_FREQ:
 *
 *   nr_active = 0;
 *   for_each_possible_cpu(cpu)
 *   	nr_active += cpu_of(cpu)->nr_running + cpu_of(cpu)->nr_uninterruptible;
 *
 *   avenrun[n] = avenrun[0] * exp_n + nr_active * (1 - exp_n)
 *
 * Due to a number of reasons the above turns in the mess below:
 *
 *  - for_each_possible_cpu() is prohibitively expensive on machines with
 *    serious number of cpus, therefore we need to take a distributed approach
 *    to calculating nr_active.
 *
 *        \Sum_i x_i(t) = \Sum_i x_i(t) - x_i(t_0) | x_i(t_0) := 0
 *                      = \Sum_i { \Sum_j=1 x_i(t_j) - x_i(t_j-1) }
 *
 *    So assuming nr_active := 0 when we start out -- true per definition, we
 *    can simply take per-cpu deltas and fold those into a global accumulate
 *    to obtain the same result. See calc_load_fold_active().
 *
 *    Furthermore, in order to avoid synchronizing all per-cpu delta folding
 *    across the machine, we assume 10 ticks is sufficient time for every
 *    cpu to have completed this task.
 *
 *    This places an upper-bound on the IRQ-off latency of the machine. Then
 *    again, being late doesn't loose the delta, just wrecks the sample.
 *
 *  - cpu_rq()->nr_uninterruptible isn't accurately tracked per-cpu because
 *    this would add another cross-cpu cacheline miss and atomic operation
 *    to the wakeup path. Instead we increment on whatever cpu the task ran
 *    when it went into uninterruptible state and decrement on whatever cpu
 *    did the wakeup. This means that only the sum of nr_uninterruptible over
 *    all cpus yields the correct result.
 *
 *  This covers the NO_HZ=n code, for extra head-aches, see the comment below.
 */

/* Variables and functions for calc_load */
static atomic_long_t calc_load_tasks;
static unsigned long calc_load_update;
unsigned long avenrun[3];
EXPORT_SYMBOL(avenrun); /* should be removed */

/**
 * get_avenrun - get the load average array
 * @loads:	pointer to dest load array
 * @offset:	offset to add
 * @shift:	shift count to shift the result left
 *
 * These values are estimates at best, so no need for locking.
 */
void get_avenrun(unsigned long *loads, unsigned long offset, int shift)
{
	loads[0] = (avenrun[0] + offset) << shift;
	loads[1] = (avenrun[1] + offset) << shift;
	loads[2] = (avenrun[2] + offset) << shift;
}

static long calc_load_fold_active(struct rq *this_rq)
{
	long nr_active, delta = 0;

	nr_active = this_rq->nr_running;
	nr_active += (long) this_rq->nr_uninterruptible;

	if (nr_active != this_rq->calc_load_active) {
		delta = nr_active - this_rq->calc_load_active;
		this_rq->calc_load_active = nr_active;
	}

	return delta;
}

/*
 * a1 = a0 * e + a * (1 - e)
 */
static unsigned long
calc_load(unsigned long load, unsigned long exp, unsigned long active)
{
	load *= exp;
	load += active * (FIXED_1 - exp);
	load += 1UL << (FSHIFT - 1);
	return load >> FSHIFT;
}

#ifdef CONFIG_NO_HZ
/*
 * Handle NO_HZ for the global load-average.
 *
 * Since the above described distributed algorithm to compute the global
 * load-average relies on per-cpu sampling from the tick, it is affected by
 * NO_HZ.
 *
 * The basic idea is to fold the nr_active delta into a global idle-delta upon
 * entering NO_HZ state such that we can include this as an 'extra' cpu delta
 * when we read the global state.
 *
 * Obviously reality has to ruin such a delightfully simple scheme:
 *
 *  - When we go NO_HZ idle during the window, we can negate our sample
 *    contribution, causing under-accounting.
 *
 *    We avoid this by keeping two idle-delta counters and flipping them
 *    when the window starts, thus separating old and new NO_HZ load.
 *
 *    The only trick is the slight shift in index flip for read vs write.
 *
 *        0s            5s            10s           15s
 *          +10           +10           +10           +10
 *        |-|-----------|-|-----------|-|-----------|-|
 *    r:0 0 1           1 0           0 1           1 0
 *    w:0 1 1           0 0           1 1           0 0
 *
 *    This ensures we'll fold the old idle contribution in this window while
 *    accumlating the new one.
 *
 *  - When we wake up from NO_HZ idle during the window, we push up our
 *    contribution, since we effectively move our sample point to a known
 *    busy state.
 *
 *    This is solved by pushing the window forward, and thus skipping the
 *    sample, for this cpu (effectively using the idle-delta for this cpu which
 *    was in effect at the time the window opened). This also solves the issue
 *    of having to deal with a cpu having been in NOHZ idle for multiple
 *    LOAD_FREQ intervals.
 *
 * When making the ILB scale, we should try to pull this in as well.
 */
static atomic_long_t calc_load_idle[2];
static int calc_load_idx;
<<<<<<< HEAD

static inline int calc_load_write_idx(void)
{
	int idx = calc_load_idx;

	/*
	 * See calc_global_nohz(), if we observe the new index, we also
	 * need to observe the new update time.
	 */
	smp_rmb();

	/*
	 * If the folding window started, make sure we start writing in the
	 * next idle-delta.
	 */
	if (!time_before(jiffies, calc_load_update))
		idx++;

	return idx & 1;
}

static inline int calc_load_read_idx(void)
{
	return calc_load_idx & 1;
}

void calc_load_enter_idle(void)
{
=======

static inline int calc_load_write_idx(void)
{
	int idx = calc_load_idx;

	/*
	 * See calc_global_nohz(), if we observe the new index, we also
	 * need to observe the new update time.
	 */
	smp_rmb();

	/*
	 * If the folding window started, make sure we start writing in the
	 * next idle-delta.
	 */
	if (!time_before(jiffies, calc_load_update))
		idx++;

	return idx & 1;
}

static inline int calc_load_read_idx(void)
{
	return calc_load_idx & 1;
}

void calc_load_enter_idle(void)
{
>>>>>>> 4cbe5a55
	struct rq *this_rq = this_rq();
	long delta;

	/*
	 * We're going into NOHZ mode, if there's any pending delta, fold it
	 * into the pending idle delta.
	 */
	delta = calc_load_fold_active(this_rq);
	if (delta) {
		int idx = calc_load_write_idx();
		atomic_long_add(delta, &calc_load_idle[idx]);
	}
}

void calc_load_exit_idle(void)
{
	struct rq *this_rq = this_rq();
<<<<<<< HEAD

	/*
	 * If we're still before the sample window, we're done.
	 */
	if (time_before(jiffies, this_rq->calc_load_update))
		return;

	/*
	 * We woke inside or after the sample window, this means we're already
	 * accounted through the nohz accounting, so skip the entire deal and
	 * sync up for the next window.
	 */
=======

	/*
	 * If we're still before the sample window, we're done.
	 */
	if (time_before(jiffies, this_rq->calc_load_update))
		return;

	/*
	 * We woke inside or after the sample window, this means we're already
	 * accounted through the nohz accounting, so skip the entire deal and
	 * sync up for the next window.
	 */
>>>>>>> 4cbe5a55
	this_rq->calc_load_update = calc_load_update;
	if (time_before(jiffies, this_rq->calc_load_update + 10))
		this_rq->calc_load_update += LOAD_FREQ;
}

static long calc_load_fold_idle(void)
{
	int idx = calc_load_read_idx();
	long delta = 0;

	if (atomic_long_read(&calc_load_idle[idx]))
		delta = atomic_long_xchg(&calc_load_idle[idx], 0);

	return delta;
}

/**
 * fixed_power_int - compute: x^n, in O(log n) time
 *
 * @x:         base of the power
 * @frac_bits: fractional bits of @x
 * @n:         power to raise @x to.
 *
 * By exploiting the relation between the definition of the natural power
 * function: x^n := x*x*...*x (x multiplied by itself for n times), and
 * the binary encoding of numbers used by computers: n := \Sum n_i * 2^i,
 * (where: n_i \elem {0, 1}, the binary vector representing n),
 * we find: x^n := x^(\Sum n_i * 2^i) := \Prod x^(n_i * 2^i), which is
 * of course trivially computable in O(log_2 n), the length of our binary
 * vector.
 */
static unsigned long
fixed_power_int(unsigned long x, unsigned int frac_bits, unsigned int n)
{
	unsigned long result = 1UL << frac_bits;

	if (n) for (;;) {
		if (n & 1) {
			result *= x;
			result += 1UL << (frac_bits - 1);
			result >>= frac_bits;
		}
		n >>= 1;
		if (!n)
			break;
		x *= x;
		x += 1UL << (frac_bits - 1);
		x >>= frac_bits;
	}

	return result;
}

/*
 * a1 = a0 * e + a * (1 - e)
 *
 * a2 = a1 * e + a * (1 - e)
 *    = (a0 * e + a * (1 - e)) * e + a * (1 - e)
 *    = a0 * e^2 + a * (1 - e) * (1 + e)
 *
 * a3 = a2 * e + a * (1 - e)
 *    = (a0 * e^2 + a * (1 - e) * (1 + e)) * e + a * (1 - e)
 *    = a0 * e^3 + a * (1 - e) * (1 + e + e^2)
 *
 *  ...
 *
 * an = a0 * e^n + a * (1 - e) * (1 + e + ... + e^n-1) [1]
 *    = a0 * e^n + a * (1 - e) * (1 - e^n)/(1 - e)
 *    = a0 * e^n + a * (1 - e^n)
 *
 * [1] application of the geometric series:
 *
 *              n         1 - x^(n+1)
 *     S_n := \Sum x^i = -------------
 *             i=0          1 - x
 */
static unsigned long
calc_load_n(unsigned long load, unsigned long exp,
	    unsigned long active, unsigned int n)
{

	return calc_load(load, fixed_power_int(exp, FSHIFT, n), active);
}

/*
 * NO_HZ can leave us missing all per-cpu ticks calling
 * calc_load_account_active(), but since an idle CPU folds its delta into
 * calc_load_tasks_idle per calc_load_account_idle(), all we need to do is fold
 * in the pending idle delta if our idle period crossed a load cycle boundary.
 *
 * Once we've updated the global active value, we need to apply the exponential
 * weights adjusted to the number of cycles missed.
 */
static void calc_global_nohz(void)
{
	long delta, active, n;

	if (!time_before(jiffies, calc_load_update + 10)) {
		/*
		 * Catch-up, fold however many we are behind still
		 */
		delta = jiffies - calc_load_update - 10;
		n = 1 + (delta / LOAD_FREQ);
<<<<<<< HEAD

		active = atomic_long_read(&calc_load_tasks);
		active = active > 0 ? active * FIXED_1 : 0;

		avenrun[0] = calc_load_n(avenrun[0], EXP_1, active, n);
		avenrun[1] = calc_load_n(avenrun[1], EXP_5, active, n);
		avenrun[2] = calc_load_n(avenrun[2], EXP_15, active, n);

=======

		active = atomic_long_read(&calc_load_tasks);
		active = active > 0 ? active * FIXED_1 : 0;

		avenrun[0] = calc_load_n(avenrun[0], EXP_1, active, n);
		avenrun[1] = calc_load_n(avenrun[1], EXP_5, active, n);
		avenrun[2] = calc_load_n(avenrun[2], EXP_15, active, n);

>>>>>>> 4cbe5a55
		calc_load_update += n * LOAD_FREQ;
	}

	/*
	 * Flip the idle index...
	 *
	 * Make sure we first write the new time then flip the index, so that
	 * calc_load_write_idx() will see the new time when it reads the new
	 * index, this avoids a double flip messing things up.
	 */
	smp_wmb();
	calc_load_idx++;
}
#else /* !CONFIG_NO_HZ */

static inline long calc_load_fold_idle(void) { return 0; }
static inline void calc_global_nohz(void) { }

#endif /* CONFIG_NO_HZ */

/*
 * calc_load - update the avenrun load estimates 10 ticks after the
 * CPUs have updated calc_load_tasks.
 */
void calc_global_load(unsigned long ticks)
{
	long active, delta;

	if (time_before(jiffies, calc_load_update + 10))
		return;

	/*
	 * Fold the 'old' idle-delta to include all NO_HZ cpus.
	 */
	delta = calc_load_fold_idle();
	if (delta)
		atomic_long_add(delta, &calc_load_tasks);

	active = atomic_long_read(&calc_load_tasks);
	active = active > 0 ? active * FIXED_1 : 0;

	avenrun[0] = calc_load(avenrun[0], EXP_1, active);
	avenrun[1] = calc_load(avenrun[1], EXP_5, active);
	avenrun[2] = calc_load(avenrun[2], EXP_15, active);

	calc_load_update += LOAD_FREQ;

	/*
	 * In case we idled for multiple LOAD_FREQ intervals, catch up in bulk.
	 */
	calc_global_nohz();
}

/*
 * Called from update_cpu_load() to periodically update this CPU's
 * active count.
 */
static void calc_load_account_active(struct rq *this_rq)
{
	long delta;

	if (time_before(jiffies, this_rq->calc_load_update))
		return;

	delta  = calc_load_fold_active(this_rq);
	if (delta)
		atomic_long_add(delta, &calc_load_tasks);

	this_rq->calc_load_update += LOAD_FREQ;
}

/*
 * End of global load-average stuff
 */

/*
 * The exact cpuload at various idx values, calculated at every tick would be
 * load = (2^idx - 1) / 2^idx * load + 1 / 2^idx * cur_load
 *
 * If a cpu misses updates for n-1 ticks (as it was idle) and update gets called
 * on nth tick when cpu may be busy, then we have:
 * load = ((2^idx - 1) / 2^idx)^(n-1) * load
 * load = (2^idx - 1) / 2^idx) * load + 1 / 2^idx * cur_load
 *
 * decay_load_missed() below does efficient calculation of
 * load = ((2^idx - 1) / 2^idx)^(n-1) * load
 * avoiding 0..n-1 loop doing load = ((2^idx - 1) / 2^idx) * load
 *
 * The calculation is approximated on a 128 point scale.
 * degrade_zero_ticks is the number of ticks after which load at any
 * particular idx is approximated to be zero.
 * degrade_factor is a precomputed table, a row for each load idx.
 * Each column corresponds to degradation factor for a power of two ticks,
 * based on 128 point scale.
 * Example:
 * row 2, col 3 (=12) says that the degradation at load idx 2 after
 * 8 ticks is 12/128 (which is an approximation of exact factor 3^8/4^8).
 *
 * With this power of 2 load factors, we can degrade the load n times
 * by looking at 1 bits in n and doing as many mult/shift instead of
 * n mult/shifts needed by the exact degradation.
 */
#define DEGRADE_SHIFT		7
static const unsigned char
		degrade_zero_ticks[CPU_LOAD_IDX_MAX] = {0, 8, 32, 64, 128};
static const unsigned char
		degrade_factor[CPU_LOAD_IDX_MAX][DEGRADE_SHIFT + 1] = {
					{0, 0, 0, 0, 0, 0, 0, 0},
					{64, 32, 8, 0, 0, 0, 0, 0},
					{96, 72, 40, 12, 1, 0, 0},
					{112, 98, 75, 43, 15, 1, 0},
					{120, 112, 98, 76, 45, 16, 2} };

/*
 * Update cpu_load for any missed ticks, due to tickless idle. The backlog
 * would be when CPU is idle and so we just decay the old load without
 * adding any new load.
 */
static unsigned long
decay_load_missed(unsigned long load, unsigned long missed_updates, int idx)
{
	int j = 0;

	if (!missed_updates)
		return load;

	if (missed_updates >= degrade_zero_ticks[idx])
		return 0;

	if (idx == 1)
		return load >> missed_updates;

	while (missed_updates) {
		if (missed_updates % 2)
			load = (load * degrade_factor[idx][j]) >> DEGRADE_SHIFT;

		missed_updates >>= 1;
		j++;
	}
	return load;
}

/*
 * Update rq->cpu_load[] statistics. This function is usually called every
 * scheduler tick (TICK_NSEC). With tickless idle this will not be called
 * every tick. We fix it up based on jiffies.
 */
static void __update_cpu_load(struct rq *this_rq, unsigned long this_load,
			      unsigned long pending_updates)
{
	int i, scale;

	this_rq->nr_load_updates++;

	/* Update our load: */
	this_rq->cpu_load[0] = this_load; /* Fasttrack for idx 0 */
	for (i = 1, scale = 2; i < CPU_LOAD_IDX_MAX; i++, scale += scale) {
		unsigned long old_load, new_load;

		/* scale is effectively 1 << i now, and >> i divides by scale */

		old_load = this_rq->cpu_load[i];
		old_load = decay_load_missed(old_load, pending_updates - 1, i);
		new_load = this_load;
		/*
		 * Round up the averaging division if load is increasing. This
		 * prevents us from getting stuck on 9 if the load is 10, for
		 * example.
		 */
		if (new_load > old_load)
			new_load += scale - 1;

		this_rq->cpu_load[i] = (old_load * (scale - 1) + new_load) >> i;
	}

	sched_avg_update(this_rq);
}

#ifdef CONFIG_NO_HZ
/*
 * There is no sane way to deal with nohz on smp when using jiffies because the
 * cpu doing the jiffies update might drift wrt the cpu doing the jiffy reading
 * causing off-by-one errors in observed deltas; {0,2} instead of {1,1}.
 *
 * Therefore we cannot use the delta approach from the regular tick since that
 * would seriously skew the load calculation. However we'll make do for those
 * updates happening while idle (nohz_idle_balance) or coming out of idle
 * (tick_nohz_idle_exit).
 *
 * This means we might still be one tick off for nohz periods.
 */

/*
 * Called from nohz_idle_balance() to update the load ratings before doing the
 * idle balance.
 */
void update_idle_cpu_load(struct rq *this_rq)
{
	unsigned long curr_jiffies = ACCESS_ONCE(jiffies);
	unsigned long load = this_rq->load.weight;
	unsigned long pending_updates;

	/*
	 * bail if there's load or we're actually up-to-date.
	 */
	if (load || curr_jiffies == this_rq->last_load_update_tick)
		return;

	pending_updates = curr_jiffies - this_rq->last_load_update_tick;
	this_rq->last_load_update_tick = curr_jiffies;

	__update_cpu_load(this_rq, load, pending_updates);
}

/*
 * Called from tick_nohz_idle_exit() -- try and fix up the ticks we missed.
 */
void update_cpu_load_nohz(void)
{
	struct rq *this_rq = this_rq();
	unsigned long curr_jiffies = ACCESS_ONCE(jiffies);
	unsigned long pending_updates;

	if (curr_jiffies == this_rq->last_load_update_tick)
		return;

	raw_spin_lock(&this_rq->lock);
	pending_updates = curr_jiffies - this_rq->last_load_update_tick;
	if (pending_updates) {
		this_rq->last_load_update_tick = curr_jiffies;
		/*
		 * We were idle, this means load 0, the current load might be
		 * !0 due to remote wakeups and the sort.
		 */
		__update_cpu_load(this_rq, 0, pending_updates);
	}
	raw_spin_unlock(&this_rq->lock);
}
#endif /* CONFIG_NO_HZ */

/*
 * Called from scheduler_tick()
 */
static void update_cpu_load_active(struct rq *this_rq)
{
	/*
	 * See the mess around update_idle_cpu_load() / update_cpu_load_nohz().
	 */
	this_rq->last_load_update_tick = jiffies;
	__update_cpu_load(this_rq, this_rq->load.weight, 1);

	calc_load_account_active(this_rq);
}

#ifdef CONFIG_SMP

/*
 * sched_exec - execve() is a valuable balancing opportunity, because at
 * this point the task has the smallest effective memory and cache footprint.
 */
void sched_exec(void)
{
	struct task_struct *p = current;
	unsigned long flags;
	int dest_cpu;

	raw_spin_lock_irqsave(&p->pi_lock, flags);
	dest_cpu = p->sched_class->select_task_rq(p, SD_BALANCE_EXEC, 0);
	if (dest_cpu == smp_processor_id())
		goto unlock;

	if (likely(cpu_active(dest_cpu))) {
		struct migration_arg arg = { p, dest_cpu };

		raw_spin_unlock_irqrestore(&p->pi_lock, flags);
		stop_one_cpu(task_cpu(p), migration_cpu_stop, &arg);
		return;
	}
unlock:
	raw_spin_unlock_irqrestore(&p->pi_lock, flags);
}

#endif

DEFINE_PER_CPU(struct kernel_stat, kstat);
DEFINE_PER_CPU(struct kernel_cpustat, kernel_cpustat);

EXPORT_PER_CPU_SYMBOL(kstat);
EXPORT_PER_CPU_SYMBOL(kernel_cpustat);

/*
 * Return any ns on the sched_clock that have not yet been accounted in
 * @p in case that task is currently running.
 *
 * Called with task_rq_lock() held on @rq.
 */
static u64 do_task_delta_exec(struct task_struct *p, struct rq *rq)
{
	u64 ns = 0;

	if (task_current(rq, p)) {
		update_rq_clock(rq);
		ns = rq->clock_task - p->se.exec_start;
		if ((s64)ns < 0)
			ns = 0;
	}

	return ns;
}

unsigned long long task_delta_exec(struct task_struct *p)
{
	unsigned long flags;
	struct rq *rq;
	u64 ns = 0;

	rq = task_rq_lock(p, &flags);
	ns = do_task_delta_exec(p, rq);
	task_rq_unlock(rq, p, &flags);

	return ns;
}

/*
 * Return accounted runtime for the task.
 * In case the task is currently running, return the runtime plus current's
 * pending runtime that have not been accounted yet.
 */
unsigned long long task_sched_runtime(struct task_struct *p)
{
	unsigned long flags;
	struct rq *rq;
	u64 ns = 0;

	rq = task_rq_lock(p, &flags);
	ns = p->se.sum_exec_runtime + do_task_delta_exec(p, rq);
	task_rq_unlock(rq, p, &flags);

	return ns;
}

#ifdef CONFIG_CGROUP_CPUACCT
struct cgroup_subsys cpuacct_subsys;
struct cpuacct root_cpuacct;
#endif

static inline void task_group_account_field(struct task_struct *p, int index,
					    u64 tmp)
{
#ifdef CONFIG_CGROUP_CPUACCT
	struct kernel_cpustat *kcpustat;
	struct cpuacct *ca;
#endif
	/*
	 * Since all updates are sure to touch the root cgroup, we
	 * get ourselves ahead and touch it first. If the root cgroup
	 * is the only cgroup, then nothing else should be necessary.
	 *
	 */
	__get_cpu_var(kernel_cpustat).cpustat[index] += tmp;

#ifdef CONFIG_CGROUP_CPUACCT
	if (unlikely(!cpuacct_subsys.active))
		return;

	rcu_read_lock();
	ca = task_ca(p);
	while (ca && (ca != &root_cpuacct)) {
		kcpustat = this_cpu_ptr(ca->cpustat);
		kcpustat->cpustat[index] += tmp;
		ca = parent_ca(ca);
	}
	rcu_read_unlock();
#endif
}


/*
 * Account user cpu time to a process.
 * @p: the process that the cpu time gets accounted to
 * @cputime: the cpu time spent in user space since the last update
 * @cputime_scaled: cputime scaled by cpu frequency
 */
void account_user_time(struct task_struct *p, cputime_t cputime,
		       cputime_t cputime_scaled)
{
	int index;

	/* Add user time to process. */
	p->utime += cputime;
	p->utimescaled += cputime_scaled;
	account_group_user_time(p, cputime);

	index = (TASK_NICE(p) > 0) ? CPUTIME_NICE : CPUTIME_USER;

	/* Add user time to cpustat. */
	task_group_account_field(p, index, (__force u64) cputime);

	/* Account for user time used */
	acct_update_integrals(p);
}

/*
 * Account guest cpu time to a process.
 * @p: the process that the cpu time gets accounted to
 * @cputime: the cpu time spent in virtual machine since the last update
 * @cputime_scaled: cputime scaled by cpu frequency
 */
static void account_guest_time(struct task_struct *p, cputime_t cputime,
			       cputime_t cputime_scaled)
{
	u64 *cpustat = kcpustat_this_cpu->cpustat;

	/* Add guest time to process. */
	p->utime += cputime;
	p->utimescaled += cputime_scaled;
	account_group_user_time(p, cputime);
	p->gtime += cputime;

	/* Add guest time to cpustat. */
	if (TASK_NICE(p) > 0) {
		cpustat[CPUTIME_NICE] += (__force u64) cputime;
		cpustat[CPUTIME_GUEST_NICE] += (__force u64) cputime;
	} else {
		cpustat[CPUTIME_USER] += (__force u64) cputime;
		cpustat[CPUTIME_GUEST] += (__force u64) cputime;
	}
}

/*
 * Account system cpu time to a process and desired cpustat field
 * @p: the process that the cpu time gets accounted to
 * @cputime: the cpu time spent in kernel space since the last update
 * @cputime_scaled: cputime scaled by cpu frequency
 * @target_cputime64: pointer to cpustat field that has to be updated
 */
static inline
void __account_system_time(struct task_struct *p, cputime_t cputime,
			cputime_t cputime_scaled, int index)
{
	/* Add system time to process. */
	p->stime += cputime;
	p->stimescaled += cputime_scaled;
	account_group_system_time(p, cputime);

	/* Add system time to cpustat. */
	task_group_account_field(p, index, (__force u64) cputime);

	/* Account for system time used */
	acct_update_integrals(p);
}

/*
 * Account system cpu time to a process.
 * @p: the process that the cpu time gets accounted to
 * @hardirq_offset: the offset to subtract from hardirq_count()
 * @cputime: the cpu time spent in kernel space since the last update
 * @cputime_scaled: cputime scaled by cpu frequency
 */
void account_system_time(struct task_struct *p, int hardirq_offset,
			 cputime_t cputime, cputime_t cputime_scaled)
{
	int index;

	if ((p->flags & PF_VCPU) && (irq_count() - hardirq_offset == 0)) {
		account_guest_time(p, cputime, cputime_scaled);
		return;
	}

	if (hardirq_count() - hardirq_offset)
		index = CPUTIME_IRQ;
	else if (in_serving_softirq())
		index = CPUTIME_SOFTIRQ;
	else
		index = CPUTIME_SYSTEM;

	__account_system_time(p, cputime, cputime_scaled, index);
}

/*
 * Account for involuntary wait time.
 * @cputime: the cpu time spent in involuntary wait
 */
void account_steal_time(cputime_t cputime)
{
	u64 *cpustat = kcpustat_this_cpu->cpustat;

	cpustat[CPUTIME_STEAL] += (__force u64) cputime;
}

/*
 * Account for idle time.
 * @cputime: the cpu time spent in idle wait
 */
void account_idle_time(cputime_t cputime)
{
	u64 *cpustat = kcpustat_this_cpu->cpustat;
	struct rq *rq = this_rq();

	if (atomic_read(&rq->nr_iowait) > 0)
		cpustat[CPUTIME_IOWAIT] += (__force u64) cputime;
	else
		cpustat[CPUTIME_IDLE] += (__force u64) cputime;
}

static __always_inline bool steal_account_process_tick(void)
{
#ifdef CONFIG_PARAVIRT
	if (static_key_false(&paravirt_steal_enabled)) {
		u64 steal, st = 0;

		steal = paravirt_steal_clock(smp_processor_id());
		steal -= this_rq()->prev_steal_time;

		st = steal_ticks(steal);
		this_rq()->prev_steal_time += st * TICK_NSEC;

		account_steal_time(st);
		return st;
	}
#endif
	return false;
}

#ifndef CONFIG_VIRT_CPU_ACCOUNTING

#ifdef CONFIG_IRQ_TIME_ACCOUNTING
/*
 * Account a tick to a process and cpustat
 * @p: the process that the cpu time gets accounted to
 * @user_tick: is the tick from userspace
 * @rq: the pointer to rq
 *
 * Tick demultiplexing follows the order
 * - pending hardirq update
 * - pending softirq update
 * - user_time
 * - idle_time
 * - system time
 *   - check for guest_time
 *   - else account as system_time
 *
 * Check for hardirq is done both for system and user time as there is
 * no timer going off while we are on hardirq and hence we may never get an
 * opportunity to update it solely in system time.
 * p->stime and friends are only updated on system time and not on irq
 * softirq as those do not count in task exec_runtime any more.
 */
static void irqtime_account_process_tick(struct task_struct *p, int user_tick,
						struct rq *rq)
{
	cputime_t one_jiffy_scaled = cputime_to_scaled(cputime_one_jiffy);
	u64 *cpustat = kcpustat_this_cpu->cpustat;

	if (steal_account_process_tick())
		return;

	if (irqtime_account_hi_update()) {
		cpustat[CPUTIME_IRQ] += (__force u64) cputime_one_jiffy;
	} else if (irqtime_account_si_update()) {
		cpustat[CPUTIME_SOFTIRQ] += (__force u64) cputime_one_jiffy;
	} else if (this_cpu_ksoftirqd() == p) {
		/*
		 * ksoftirqd time do not get accounted in cpu_softirq_time.
		 * So, we have to handle it separately here.
		 * Also, p->stime needs to be updated for ksoftirqd.
		 */
		__account_system_time(p, cputime_one_jiffy, one_jiffy_scaled,
					CPUTIME_SOFTIRQ);
	} else if (user_tick) {
		account_user_time(p, cputime_one_jiffy, one_jiffy_scaled);
	} else if (p == rq->idle) {
		account_idle_time(cputime_one_jiffy);
	} else if (p->flags & PF_VCPU) { /* System time or guest time */
		account_guest_time(p, cputime_one_jiffy, one_jiffy_scaled);
	} else {
		__account_system_time(p, cputime_one_jiffy, one_jiffy_scaled,
					CPUTIME_SYSTEM);
	}
}

static void irqtime_account_idle_ticks(int ticks)
{
	int i;
	struct rq *rq = this_rq();

	for (i = 0; i < ticks; i++)
		irqtime_account_process_tick(current, 0, rq);
}
#else /* CONFIG_IRQ_TIME_ACCOUNTING */
static void irqtime_account_idle_ticks(int ticks) {}
static void irqtime_account_process_tick(struct task_struct *p, int user_tick,
						struct rq *rq) {}
#endif /* CONFIG_IRQ_TIME_ACCOUNTING */

/*
 * Account a single tick of cpu time.
 * @p: the process that the cpu time gets accounted to
 * @user_tick: indicates if the tick is a user or a system tick
 */
void account_process_tick(struct task_struct *p, int user_tick)
{
	cputime_t one_jiffy_scaled = cputime_to_scaled(cputime_one_jiffy);
	struct rq *rq = this_rq();

	if (sched_clock_irqtime) {
		irqtime_account_process_tick(p, user_tick, rq);
		return;
	}

	if (steal_account_process_tick())
		return;

	if (user_tick)
		account_user_time(p, cputime_one_jiffy, one_jiffy_scaled);
	else if ((p != rq->idle) || (irq_count() != HARDIRQ_OFFSET))
		account_system_time(p, HARDIRQ_OFFSET, cputime_one_jiffy,
				    one_jiffy_scaled);
	else
		account_idle_time(cputime_one_jiffy);
}

/*
 * Account multiple ticks of steal time.
 * @p: the process from which the cpu time has been stolen
 * @ticks: number of stolen ticks
 */
void account_steal_ticks(unsigned long ticks)
{
	account_steal_time(jiffies_to_cputime(ticks));
}

/*
 * Account multiple ticks of idle time.
 * @ticks: number of stolen ticks
 */
void account_idle_ticks(unsigned long ticks)
{

	if (sched_clock_irqtime) {
		irqtime_account_idle_ticks(ticks);
		return;
	}

	account_idle_time(jiffies_to_cputime(ticks));
}

#endif

/*
 * Use precise platform statistics if available:
 */
#ifdef CONFIG_VIRT_CPU_ACCOUNTING
void task_times(struct task_struct *p, cputime_t *ut, cputime_t *st)
{
	*ut = p->utime;
	*st = p->stime;
}

void thread_group_times(struct task_struct *p, cputime_t *ut, cputime_t *st)
{
	struct task_cputime cputime;

	thread_group_cputime(p, &cputime);

	*ut = cputime.utime;
	*st = cputime.stime;
}
#else

#ifndef nsecs_to_cputime
# define nsecs_to_cputime(__nsecs)	nsecs_to_jiffies(__nsecs)
#endif

static cputime_t scale_utime(cputime_t utime, cputime_t rtime, cputime_t total)
{
	u64 temp = (__force u64) rtime;

	temp *= (__force u64) utime;

	if (sizeof(cputime_t) == 4)
		temp = div_u64(temp, (__force u32) total);
	else
		temp = div64_u64(temp, (__force u64) total);

	return (__force cputime_t) temp;
}

void task_times(struct task_struct *p, cputime_t *ut, cputime_t *st)
{
	cputime_t rtime, utime = p->utime, total = utime + p->stime;

	/*
	 * Use CFS's precise accounting:
	 */
	rtime = nsecs_to_cputime(p->se.sum_exec_runtime);

	if (total)
		utime = scale_utime(utime, rtime, total);
	else
		utime = rtime;

	/*
	 * Compare with previous values, to keep monotonicity:
	 */
	p->prev_utime = max(p->prev_utime, utime);
	p->prev_stime = max(p->prev_stime, rtime - p->prev_utime);

	*ut = p->prev_utime;
	*st = p->prev_stime;
}

/*
 * Must be called with siglock held.
 */
void thread_group_times(struct task_struct *p, cputime_t *ut, cputime_t *st)
{
	struct signal_struct *sig = p->signal;
	struct task_cputime cputime;
	cputime_t rtime, utime, total;

	thread_group_cputime(p, &cputime);

	total = cputime.utime + cputime.stime;
	rtime = nsecs_to_cputime(cputime.sum_exec_runtime);

	if (total)
		utime = scale_utime(cputime.utime, rtime, total);
	else
		utime = rtime;

	sig->prev_utime = max(sig->prev_utime, utime);
	sig->prev_stime = max(sig->prev_stime, rtime - sig->prev_utime);

	*ut = sig->prev_utime;
	*st = sig->prev_stime;
}
#endif

/*
 * This function gets called by the timer code, with HZ frequency.
 * We call it with interrupts disabled.
 */
void scheduler_tick(void)
{
	int cpu = smp_processor_id();
	struct rq *rq = cpu_rq(cpu);
	struct task_struct *curr = rq->curr;

	sched_clock_tick();

	raw_spin_lock(&rq->lock);
	update_rq_clock(rq);
	update_cpu_load_active(rq);
	curr->sched_class->task_tick(rq, curr, 0);
	raw_spin_unlock(&rq->lock);

	perf_event_task_tick();

#ifdef CONFIG_SMP
	rq->idle_balance = idle_cpu(cpu);
	trigger_load_balance(rq, cpu);
#endif
}

notrace unsigned long get_parent_ip(unsigned long addr)
{
	if (in_lock_functions(addr)) {
		addr = CALLER_ADDR2;
		if (in_lock_functions(addr))
			addr = CALLER_ADDR3;
	}
	return addr;
}

#if defined(CONFIG_PREEMPT) && (defined(CONFIG_DEBUG_PREEMPT) || \
				defined(CONFIG_PREEMPT_TRACER))

void __kprobes add_preempt_count(int val)
{
#ifdef CONFIG_DEBUG_PREEMPT
	/*
	 * Underflow?
	 */
	if (DEBUG_LOCKS_WARN_ON((preempt_count() < 0)))
		return;
#endif
	preempt_count() += val;
#ifdef CONFIG_DEBUG_PREEMPT
	/*
	 * Spinlock count overflowing soon?
	 */
	DEBUG_LOCKS_WARN_ON((preempt_count() & PREEMPT_MASK) >=
				PREEMPT_MASK - 10);
#endif
	if (preempt_count() == val)
		trace_preempt_off(CALLER_ADDR0, get_parent_ip(CALLER_ADDR1));
}
EXPORT_SYMBOL(add_preempt_count);

void __kprobes sub_preempt_count(int val)
{
#ifdef CONFIG_DEBUG_PREEMPT
	/*
	 * Underflow?
	 */
	if (DEBUG_LOCKS_WARN_ON(val > preempt_count()))
		return;
	/*
	 * Is the spinlock portion underflowing?
	 */
	if (DEBUG_LOCKS_WARN_ON((val < PREEMPT_MASK) &&
			!(preempt_count() & PREEMPT_MASK)))
		return;
#endif

	if (preempt_count() == val)
		trace_preempt_on(CALLER_ADDR0, get_parent_ip(CALLER_ADDR1));
	preempt_count() -= val;
}
EXPORT_SYMBOL(sub_preempt_count);

#endif

/*
 * Print scheduling while atomic bug:
 */
static noinline void __schedule_bug(struct task_struct *prev)
{
	if (oops_in_progress)
		return;

	printk(KERN_ERR "BUG: scheduling while atomic: %s/%d/0x%08x\n",
		prev->comm, prev->pid, preempt_count());

	debug_show_held_locks(prev);
	print_modules();
	if (irqs_disabled())
		print_irqtrace_events(prev);
	dump_stack();
	add_taint(TAINT_WARN);
}

/*
 * Various schedule()-time debugging checks and statistics:
 */
static inline void schedule_debug(struct task_struct *prev)
{
	/*
	 * Test if we are atomic. Since do_exit() needs to call into
	 * schedule() atomically, we ignore that path for now.
	 * Otherwise, whine if we are scheduling when we should not be.
	 */
	if (unlikely(in_atomic_preempt_off() && !prev->exit_state))
		__schedule_bug(prev);
	rcu_sleep_check();

	profile_hit(SCHED_PROFILING, __builtin_return_address(0));

	schedstat_inc(this_rq(), sched_count);
}

static void put_prev_task(struct rq *rq, struct task_struct *prev)
{
	if (prev->on_rq || rq->skip_clock_update < 0)
		update_rq_clock(rq);
	prev->sched_class->put_prev_task(rq, prev);
}

/*
 * Pick up the highest-prio task:
 */
static inline struct task_struct *
pick_next_task(struct rq *rq)
{
	const struct sched_class *class;
	struct task_struct *p;

	/*
	 * Optimization: we know that if all tasks are in
	 * the fair class we can call that function directly:
	 */
	if (likely(rq->nr_running == rq->cfs.h_nr_running)) {
		p = fair_sched_class.pick_next_task(rq);
		if (likely(p))
			return p;
	}

	for_each_class(class) {
		p = class->pick_next_task(rq);
		if (p)
			return p;
	}

	BUG(); /* the idle class will always have a runnable task */
}

/*
 * __schedule() is the main scheduler function.
 */
static void __sched __schedule(void)
{
	struct task_struct *prev, *next;
	unsigned long *switch_count;
	struct rq *rq;
	int cpu;

need_resched:
	preempt_disable();
	cpu = smp_processor_id();
	rq = cpu_rq(cpu);
	rcu_note_context_switch(cpu);
	prev = rq->curr;

	schedule_debug(prev);

	if (sched_feat(HRTICK))
		hrtick_clear(rq);

	raw_spin_lock_irq(&rq->lock);

	switch_count = &prev->nivcsw;
	if (prev->state && !(preempt_count() & PREEMPT_ACTIVE)) {
		if (unlikely(signal_pending_state(prev->state, prev))) {
			prev->state = TASK_RUNNING;
		} else {
			deactivate_task(rq, prev, DEQUEUE_SLEEP);
			prev->on_rq = 0;

			/*
			 * If a worker went to sleep, notify and ask workqueue
			 * whether it wants to wake up a task to maintain
			 * concurrency.
			 */
			if (prev->flags & PF_WQ_WORKER) {
				struct task_struct *to_wakeup;

				to_wakeup = wq_worker_sleeping(prev, cpu);
				if (to_wakeup)
					try_to_wake_up_local(to_wakeup);
			}
		}
		switch_count = &prev->nvcsw;
	}

	pre_schedule(rq, prev);

	if (unlikely(!rq->nr_running))
		idle_balance(cpu, rq);

	put_prev_task(rq, prev);
	next = pick_next_task(rq);
	clear_tsk_need_resched(prev);
	rq->skip_clock_update = 0;

	if (likely(prev != next)) {
		rq->nr_switches++;
		rq->curr = next;
		++*switch_count;

		context_switch(rq, prev, next); /* unlocks the rq */
		/*
		 * The context switch have flipped the stack from under us
		 * and restored the local variables which were saved when
		 * this task called schedule() in the past. prev == current
		 * is still correct, but it can be moved to another cpu/rq.
		 */
		cpu = smp_processor_id();
		rq = cpu_rq(cpu);
	} else
		raw_spin_unlock_irq(&rq->lock);

	post_schedule(rq);

	sched_preempt_enable_no_resched();
	if (need_resched())
		goto need_resched;
}

static inline void sched_submit_work(struct task_struct *tsk)
{
	if (!tsk->state || tsk_is_pi_blocked(tsk))
		return;
	/*
	 * If we are going to sleep and we have plugged IO queued,
	 * make sure to submit it to avoid deadlocks.
	 */
	if (blk_needs_flush_plug(tsk))
		blk_schedule_flush_plug(tsk);
}

asmlinkage void __sched schedule(void)
{
	struct task_struct *tsk = current;

	sched_submit_work(tsk);
	__schedule();
}
EXPORT_SYMBOL(schedule);

/**
 * schedule_preempt_disabled - called with preemption disabled
 *
 * Returns with preemption disabled. Note: preempt_count must be 1
 */
void __sched schedule_preempt_disabled(void)
{
	sched_preempt_enable_no_resched();
	schedule();
	preempt_disable();
}

#ifdef CONFIG_MUTEX_SPIN_ON_OWNER

static inline bool owner_running(struct mutex *lock, struct task_struct *owner)
{
	if (lock->owner != owner)
		return false;

	/*
	 * Ensure we emit the owner->on_cpu, dereference _after_ checking
	 * lock->owner still matches owner, if that fails, owner might
	 * point to free()d memory, if it still matches, the rcu_read_lock()
	 * ensures the memory stays valid.
	 */
	barrier();

	return owner->on_cpu;
}

/*
 * Look out! "owner" is an entirely speculative pointer
 * access and not reliable.
 */
int mutex_spin_on_owner(struct mutex *lock, struct task_struct *owner)
{
	if (!sched_feat(OWNER_SPIN))
		return 0;

	rcu_read_lock();
	while (owner_running(lock, owner)) {
		if (need_resched())
			break;

		arch_mutex_cpu_relax();
	}
	rcu_read_unlock();

	/*
	 * We break out the loop above on need_resched() and when the
	 * owner changed, which is a sign for heavy contention. Return
	 * success only when lock->owner is NULL.
	 */
	return lock->owner == NULL;
}
#endif

#ifdef CONFIG_PREEMPT
/*
 * this is the entry point to schedule() from in-kernel preemption
 * off of preempt_enable. Kernel preemptions off return from interrupt
 * occur there and call schedule directly.
 */
asmlinkage void __sched notrace preempt_schedule(void)
{
	struct thread_info *ti = current_thread_info();

	/*
	 * If there is a non-zero preempt_count or interrupts are disabled,
	 * we do not want to preempt the current task. Just return..
	 */
	if (likely(ti->preempt_count || irqs_disabled()))
		return;

	do {
		add_preempt_count_notrace(PREEMPT_ACTIVE);
		__schedule();
		sub_preempt_count_notrace(PREEMPT_ACTIVE);

		/*
		 * Check again in case we missed a preemption opportunity
		 * between schedule and now.
		 */
		barrier();
	} while (need_resched());
}
EXPORT_SYMBOL(preempt_schedule);

/*
 * this is the entry point to schedule() from kernel preemption
 * off of irq context.
 * Note, that this is called and return with irqs disabled. This will
 * protect us against recursive calling from irq.
 */
asmlinkage void __sched preempt_schedule_irq(void)
{
	struct thread_info *ti = current_thread_info();

	/* Catch callers which need to be fixed */
	BUG_ON(ti->preempt_count || !irqs_disabled());

	do {
		add_preempt_count(PREEMPT_ACTIVE);
		local_irq_enable();
		__schedule();
		local_irq_disable();
		sub_preempt_count(PREEMPT_ACTIVE);

		/*
		 * Check again in case we missed a preemption opportunity
		 * between schedule and now.
		 */
		barrier();
	} while (need_resched());
}

#endif /* CONFIG_PREEMPT */

int default_wake_function(wait_queue_t *curr, unsigned mode, int wake_flags,
			  void *key)
{
	return try_to_wake_up(curr->private, mode, wake_flags);
}
EXPORT_SYMBOL(default_wake_function);

/*
 * The core wakeup function. Non-exclusive wakeups (nr_exclusive == 0) just
 * wake everything up. If it's an exclusive wakeup (nr_exclusive == small +ve
 * number) then we wake all the non-exclusive tasks and one exclusive task.
 *
 * There are circumstances in which we can try to wake a task which has already
 * started to run but is not in state TASK_RUNNING. try_to_wake_up() returns
 * zero in this (rare) case, and we handle it by continuing to scan the queue.
 */
static void __wake_up_common(wait_queue_head_t *q, unsigned int mode,
			int nr_exclusive, int wake_flags, void *key)
{
	wait_queue_t *curr, *next;

	list_for_each_entry_safe(curr, next, &q->task_list, task_list) {
		unsigned flags = curr->flags;

		if (curr->func(curr, mode, wake_flags, key) &&
				(flags & WQ_FLAG_EXCLUSIVE) && !--nr_exclusive)
			break;
	}
}

/**
 * __wake_up - wake up threads blocked on a waitqueue.
 * @q: the waitqueue
 * @mode: which threads
 * @nr_exclusive: how many wake-one or wake-many threads to wake up
 * @key: is directly passed to the wakeup function
 *
 * It may be assumed that this function implies a write memory barrier before
 * changing the task state if and only if any tasks are woken up.
 */
void __wake_up(wait_queue_head_t *q, unsigned int mode,
			int nr_exclusive, void *key)
{
	unsigned long flags;

	spin_lock_irqsave(&q->lock, flags);
	__wake_up_common(q, mode, nr_exclusive, 0, key);
	spin_unlock_irqrestore(&q->lock, flags);
}
EXPORT_SYMBOL(__wake_up);

/*
 * Same as __wake_up but called with the spinlock in wait_queue_head_t held.
 */
void __wake_up_locked(wait_queue_head_t *q, unsigned int mode, int nr)
{
	__wake_up_common(q, mode, nr, 0, NULL);
}
EXPORT_SYMBOL_GPL(__wake_up_locked);

void __wake_up_locked_key(wait_queue_head_t *q, unsigned int mode, void *key)
{
	__wake_up_common(q, mode, 1, 0, key);
}
EXPORT_SYMBOL_GPL(__wake_up_locked_key);

/**
 * __wake_up_sync_key - wake up threads blocked on a waitqueue.
 * @q: the waitqueue
 * @mode: which threads
 * @nr_exclusive: how many wake-one or wake-many threads to wake up
 * @key: opaque value to be passed to wakeup targets
 *
 * The sync wakeup differs that the waker knows that it will schedule
 * away soon, so while the target thread will be woken up, it will not
 * be migrated to another CPU - ie. the two threads are 'synchronized'
 * with each other. This can prevent needless bouncing between CPUs.
 *
 * On UP it can prevent extra preemption.
 *
 * It may be assumed that this function implies a write memory barrier before
 * changing the task state if and only if any tasks are woken up.
 */
void __wake_up_sync_key(wait_queue_head_t *q, unsigned int mode,
			int nr_exclusive, void *key)
{
	unsigned long flags;
	int wake_flags = WF_SYNC;

	if (unlikely(!q))
		return;

	if (unlikely(!nr_exclusive))
		wake_flags = 0;

	spin_lock_irqsave(&q->lock, flags);
	__wake_up_common(q, mode, nr_exclusive, wake_flags, key);
	spin_unlock_irqrestore(&q->lock, flags);
}
EXPORT_SYMBOL_GPL(__wake_up_sync_key);

/*
 * __wake_up_sync - see __wake_up_sync_key()
 */
void __wake_up_sync(wait_queue_head_t *q, unsigned int mode, int nr_exclusive)
{
	__wake_up_sync_key(q, mode, nr_exclusive, NULL);
}
EXPORT_SYMBOL_GPL(__wake_up_sync);	/* For internal use only */

/**
 * complete: - signals a single thread waiting on this completion
 * @x:  holds the state of this particular completion
 *
 * This will wake up a single thread waiting on this completion. Threads will be
 * awakened in the same order in which they were queued.
 *
 * See also complete_all(), wait_for_completion() and related routines.
 *
 * It may be assumed that this function implies a write memory barrier before
 * changing the task state if and only if any tasks are woken up.
 */
void complete(struct completion *x)
{
	unsigned long flags;

	spin_lock_irqsave(&x->wait.lock, flags);
	x->done++;
	__wake_up_common(&x->wait, TASK_NORMAL, 1, 0, NULL);
	spin_unlock_irqrestore(&x->wait.lock, flags);
}
EXPORT_SYMBOL(complete);

/**
 * complete_all: - signals all threads waiting on this completion
 * @x:  holds the state of this particular completion
 *
 * This will wake up all threads waiting on this particular completion event.
 *
 * It may be assumed that this function implies a write memory barrier before
 * changing the task state if and only if any tasks are woken up.
 */
void complete_all(struct completion *x)
{
	unsigned long flags;

	spin_lock_irqsave(&x->wait.lock, flags);
	x->done += UINT_MAX/2;
	__wake_up_common(&x->wait, TASK_NORMAL, 0, 0, NULL);
	spin_unlock_irqrestore(&x->wait.lock, flags);
}
EXPORT_SYMBOL(complete_all);

static inline long __sched
do_wait_for_common(struct completion *x, long timeout, int state)
{
	if (!x->done) {
		DECLARE_WAITQUEUE(wait, current);

		__add_wait_queue_tail_exclusive(&x->wait, &wait);
		do {
			if (signal_pending_state(state, current)) {
				timeout = -ERESTARTSYS;
				break;
			}
			__set_current_state(state);
			spin_unlock_irq(&x->wait.lock);
			timeout = schedule_timeout(timeout);
			spin_lock_irq(&x->wait.lock);
		} while (!x->done && timeout);
		__remove_wait_queue(&x->wait, &wait);
		if (!x->done)
			return timeout;
	}
	x->done--;
	return timeout ?: 1;
}

static long __sched
wait_for_common(struct completion *x, long timeout, int state)
{
	might_sleep();

	spin_lock_irq(&x->wait.lock);
	timeout = do_wait_for_common(x, timeout, state);
	spin_unlock_irq(&x->wait.lock);
	return timeout;
}

/**
 * wait_for_completion: - waits for completion of a task
 * @x:  holds the state of this particular completion
 *
 * This waits to be signaled for completion of a specific task. It is NOT
 * interruptible and there is no timeout.
 *
 * See also similar routines (i.e. wait_for_completion_timeout()) with timeout
 * and interrupt capability. Also see complete().
 */
void __sched wait_for_completion(struct completion *x)
{
	wait_for_common(x, MAX_SCHEDULE_TIMEOUT, TASK_UNINTERRUPTIBLE);
}
EXPORT_SYMBOL(wait_for_completion);

/**
 * wait_for_completion_timeout: - waits for completion of a task (w/timeout)
 * @x:  holds the state of this particular completion
 * @timeout:  timeout value in jiffies
 *
 * This waits for either a completion of a specific task to be signaled or for a
 * specified timeout to expire. The timeout is in jiffies. It is not
 * interruptible.
 *
 * The return value is 0 if timed out, and positive (at least 1, or number of
 * jiffies left till timeout) if completed.
 */
unsigned long __sched
wait_for_completion_timeout(struct completion *x, unsigned long timeout)
{
	return wait_for_common(x, timeout, TASK_UNINTERRUPTIBLE);
}
EXPORT_SYMBOL(wait_for_completion_timeout);

/**
 * wait_for_completion_interruptible: - waits for completion of a task (w/intr)
 * @x:  holds the state of this particular completion
 *
 * This waits for completion of a specific task to be signaled. It is
 * interruptible.
 *
 * The return value is -ERESTARTSYS if interrupted, 0 if completed.
 */
int __sched wait_for_completion_interruptible(struct completion *x)
{
	long t = wait_for_common(x, MAX_SCHEDULE_TIMEOUT, TASK_INTERRUPTIBLE);
	if (t == -ERESTARTSYS)
		return t;
	return 0;
}
EXPORT_SYMBOL(wait_for_completion_interruptible);

/**
 * wait_for_completion_interruptible_timeout: - waits for completion (w/(to,intr))
 * @x:  holds the state of this particular completion
 * @timeout:  timeout value in jiffies
 *
 * This waits for either a completion of a specific task to be signaled or for a
 * specified timeout to expire. It is interruptible. The timeout is in jiffies.
 *
 * The return value is -ERESTARTSYS if interrupted, 0 if timed out,
 * positive (at least 1, or number of jiffies left till timeout) if completed.
 */
long __sched
wait_for_completion_interruptible_timeout(struct completion *x,
					  unsigned long timeout)
{
	return wait_for_common(x, timeout, TASK_INTERRUPTIBLE);
}
EXPORT_SYMBOL(wait_for_completion_interruptible_timeout);

/**
 * wait_for_completion_killable: - waits for completion of a task (killable)
 * @x:  holds the state of this particular completion
 *
 * This waits to be signaled for completion of a specific task. It can be
 * interrupted by a kill signal.
 *
 * The return value is -ERESTARTSYS if interrupted, 0 if completed.
 */
int __sched wait_for_completion_killable(struct completion *x)
{
	long t = wait_for_common(x, MAX_SCHEDULE_TIMEOUT, TASK_KILLABLE);
	if (t == -ERESTARTSYS)
		return t;
	return 0;
}
EXPORT_SYMBOL(wait_for_completion_killable);

/**
 * wait_for_completion_killable_timeout: - waits for completion of a task (w/(to,killable))
 * @x:  holds the state of this particular completion
 * @timeout:  timeout value in jiffies
 *
 * This waits for either a completion of a specific task to be
 * signaled or for a specified timeout to expire. It can be
 * interrupted by a kill signal. The timeout is in jiffies.
 *
 * The return value is -ERESTARTSYS if interrupted, 0 if timed out,
 * positive (at least 1, or number of jiffies left till timeout) if completed.
 */
long __sched
wait_for_completion_killable_timeout(struct completion *x,
				     unsigned long timeout)
{
	return wait_for_common(x, timeout, TASK_KILLABLE);
}
EXPORT_SYMBOL(wait_for_completion_killable_timeout);

/**
 *	try_wait_for_completion - try to decrement a completion without blocking
 *	@x:	completion structure
 *
 *	Returns: 0 if a decrement cannot be done without blocking
 *		 1 if a decrement succeeded.
 *
 *	If a completion is being used as a counting completion,
 *	attempt to decrement the counter without blocking. This
 *	enables us to avoid waiting if the resource the completion
 *	is protecting is not available.
 */
bool try_wait_for_completion(struct completion *x)
{
	unsigned long flags;
	int ret = 1;

	spin_lock_irqsave(&x->wait.lock, flags);
	if (!x->done)
		ret = 0;
	else
		x->done--;
	spin_unlock_irqrestore(&x->wait.lock, flags);
	return ret;
}
EXPORT_SYMBOL(try_wait_for_completion);

/**
 *	completion_done - Test to see if a completion has any waiters
 *	@x:	completion structure
 *
 *	Returns: 0 if there are waiters (wait_for_completion() in progress)
 *		 1 if there are no waiters.
 *
 */
bool completion_done(struct completion *x)
{
	unsigned long flags;
	int ret = 1;

	spin_lock_irqsave(&x->wait.lock, flags);
	if (!x->done)
		ret = 0;
	spin_unlock_irqrestore(&x->wait.lock, flags);
	return ret;
}
EXPORT_SYMBOL(completion_done);

static long __sched
sleep_on_common(wait_queue_head_t *q, int state, long timeout)
{
	unsigned long flags;
	wait_queue_t wait;

	init_waitqueue_entry(&wait, current);

	__set_current_state(state);

	spin_lock_irqsave(&q->lock, flags);
	__add_wait_queue(q, &wait);
	spin_unlock(&q->lock);
	timeout = schedule_timeout(timeout);
	spin_lock_irq(&q->lock);
	__remove_wait_queue(q, &wait);
	spin_unlock_irqrestore(&q->lock, flags);

	return timeout;
}

void __sched interruptible_sleep_on(wait_queue_head_t *q)
{
	sleep_on_common(q, TASK_INTERRUPTIBLE, MAX_SCHEDULE_TIMEOUT);
}
EXPORT_SYMBOL(interruptible_sleep_on);

long __sched
interruptible_sleep_on_timeout(wait_queue_head_t *q, long timeout)
{
	return sleep_on_common(q, TASK_INTERRUPTIBLE, timeout);
}
EXPORT_SYMBOL(interruptible_sleep_on_timeout);

void __sched sleep_on(wait_queue_head_t *q)
{
	sleep_on_common(q, TASK_UNINTERRUPTIBLE, MAX_SCHEDULE_TIMEOUT);
}
EXPORT_SYMBOL(sleep_on);

long __sched sleep_on_timeout(wait_queue_head_t *q, long timeout)
{
	return sleep_on_common(q, TASK_UNINTERRUPTIBLE, timeout);
}
EXPORT_SYMBOL(sleep_on_timeout);

#ifdef CONFIG_RT_MUTEXES

/*
 * rt_mutex_setprio - set the current priority of a task
 * @p: task
 * @prio: prio value (kernel-internal form)
 *
 * This function changes the 'effective' priority of a task. It does
 * not touch ->normal_prio like __setscheduler().
 *
 * Used by the rt_mutex code to implement priority inheritance logic.
 */
void rt_mutex_setprio(struct task_struct *p, int prio)
{
	int oldprio, on_rq, running;
	struct rq *rq;
	const struct sched_class *prev_class;

	BUG_ON(prio < 0 || prio > MAX_PRIO);

	rq = __task_rq_lock(p);

	/*
	 * Idle task boosting is a nono in general. There is one
	 * exception, when PREEMPT_RT and NOHZ is active:
	 *
	 * The idle task calls get_next_timer_interrupt() and holds
	 * the timer wheel base->lock on the CPU and another CPU wants
	 * to access the timer (probably to cancel it). We can safely
	 * ignore the boosting request, as the idle CPU runs this code
	 * with interrupts disabled and will complete the lock
	 * protected section without being interrupted. So there is no
	 * real need to boost.
	 */
	if (unlikely(p == rq->idle)) {
		WARN_ON(p != rq->curr);
		WARN_ON(p->pi_blocked_on);
		goto out_unlock;
	}

	trace_sched_pi_setprio(p, prio);
	oldprio = p->prio;
	prev_class = p->sched_class;
	on_rq = p->on_rq;
	running = task_current(rq, p);
	if (on_rq)
		dequeue_task(rq, p, 0);
	if (running)
		p->sched_class->put_prev_task(rq, p);

	if (rt_prio(prio))
		p->sched_class = &rt_sched_class;
	else
		p->sched_class = &fair_sched_class;

	p->prio = prio;

	if (running)
		p->sched_class->set_curr_task(rq);
	if (on_rq)
		enqueue_task(rq, p, oldprio < prio ? ENQUEUE_HEAD : 0);

	check_class_changed(rq, p, prev_class, oldprio);
out_unlock:
	__task_rq_unlock(rq);
}
#endif
void set_user_nice(struct task_struct *p, long nice)
{
	int old_prio, delta, on_rq;
	unsigned long flags;
	struct rq *rq;

	if (TASK_NICE(p) == nice || nice < -20 || nice > 19)
		return;
	/*
	 * We have to be careful, if called from sys_setpriority(),
	 * the task might be in the middle of scheduling on another CPU.
	 */
	rq = task_rq_lock(p, &flags);
	/*
	 * The RT priorities are set via sched_setscheduler(), but we still
	 * allow the 'normal' nice value to be set - but as expected
	 * it wont have any effect on scheduling until the task is
	 * SCHED_FIFO/SCHED_RR:
	 */
	if (task_has_rt_policy(p)) {
		p->static_prio = NICE_TO_PRIO(nice);
		goto out_unlock;
	}
	on_rq = p->on_rq;
	if (on_rq)
		dequeue_task(rq, p, 0);

	p->static_prio = NICE_TO_PRIO(nice);
	set_load_weight(p);
	old_prio = p->prio;
	p->prio = effective_prio(p);
	delta = p->prio - old_prio;

	if (on_rq) {
		enqueue_task(rq, p, 0);
		/*
		 * If the task increased its priority or is running and
		 * lowered its priority, then reschedule its CPU:
		 */
		if (delta < 0 || (delta > 0 && task_running(rq, p)))
			resched_task(rq->curr);
	}
out_unlock:
	task_rq_unlock(rq, p, &flags);
}
EXPORT_SYMBOL(set_user_nice);

/*
 * can_nice - check if a task can reduce its nice value
 * @p: task
 * @nice: nice value
 */
int can_nice(const struct task_struct *p, const int nice)
{
	/* convert nice value [19,-20] to rlimit style value [1,40] */
	int nice_rlim = 20 - nice;

	return (nice_rlim <= task_rlimit(p, RLIMIT_NICE) ||
		capable(CAP_SYS_NICE));
}

#ifdef __ARCH_WANT_SYS_NICE

/*
 * sys_nice - change the priority of the current process.
 * @increment: priority increment
 *
 * sys_setpriority is a more generic, but much slower function that
 * does similar things.
 */
SYSCALL_DEFINE1(nice, int, increment)
{
	long nice, retval;

	/*
	 * Setpriority might change our priority at the same moment.
	 * We don't have to worry. Conceptually one call occurs first
	 * and we have a single winner.
	 */
	if (increment < -40)
		increment = -40;
	if (increment > 40)
		increment = 40;

	nice = TASK_NICE(current) + increment;
	if (nice < -20)
		nice = -20;
	if (nice > 19)
		nice = 19;

	if (increment < 0 && !can_nice(current, nice))
		return -EPERM;

	retval = security_task_setnice(current, nice);
	if (retval)
		return retval;

	set_user_nice(current, nice);
	return 0;
}

#endif

/**
 * task_prio - return the priority value of a given task.
 * @p: the task in question.
 *
 * This is the priority value as seen by users in /proc.
 * RT tasks are offset by -200. Normal tasks are centered
 * around 0, value goes from -16 to +15.
 */
int task_prio(const struct task_struct *p)
{
	return p->prio - MAX_RT_PRIO;
}

/**
 * task_nice - return the nice value of a given task.
 * @p: the task in question.
 */
int task_nice(const struct task_struct *p)
{
	return TASK_NICE(p);
}
EXPORT_SYMBOL(task_nice);

/**
 * idle_cpu - is a given cpu idle currently?
 * @cpu: the processor in question.
 */
int idle_cpu(int cpu)
{
	struct rq *rq = cpu_rq(cpu);

	if (rq->curr != rq->idle)
		return 0;

	if (rq->nr_running)
		return 0;

#ifdef CONFIG_SMP
	if (!llist_empty(&rq->wake_list))
		return 0;
#endif

	return 1;
}

/**
 * idle_task - return the idle task for a given cpu.
 * @cpu: the processor in question.
 */
struct task_struct *idle_task(int cpu)
{
	return cpu_rq(cpu)->idle;
}

/**
 * find_process_by_pid - find a process with a matching PID value.
 * @pid: the pid in question.
 */
static struct task_struct *find_process_by_pid(pid_t pid)
{
	return pid ? find_task_by_vpid(pid) : current;
}

/* Actually do priority change: must hold rq lock. */
static void
__setscheduler(struct rq *rq, struct task_struct *p, int policy, int prio)
{
	p->policy = policy;
	p->rt_priority = prio;
	p->normal_prio = normal_prio(p);
	/* we are holding p->pi_lock already */
	p->prio = rt_mutex_getprio(p);
	if (rt_prio(p->prio))
		p->sched_class = &rt_sched_class;
	else
		p->sched_class = &fair_sched_class;
	set_load_weight(p);
}

/*
 * check the target process has a UID that matches the current process's
 */
static bool check_same_owner(struct task_struct *p)
{
	const struct cred *cred = current_cred(), *pcred;
	bool match;

	rcu_read_lock();
	pcred = __task_cred(p);
	match = (uid_eq(cred->euid, pcred->euid) ||
		 uid_eq(cred->euid, pcred->uid));
	rcu_read_unlock();
	return match;
}

static int __sched_setscheduler(struct task_struct *p, int policy,
				const struct sched_param *param, bool user)
{
	int retval, oldprio, oldpolicy = -1, on_rq, running;
	unsigned long flags;
	const struct sched_class *prev_class;
	struct rq *rq;
	int reset_on_fork;

	/* may grab non-irq protected spin_locks */
	BUG_ON(in_interrupt());
recheck:
	/* double check policy once rq lock held */
	if (policy < 0) {
		reset_on_fork = p->sched_reset_on_fork;
		policy = oldpolicy = p->policy;
	} else {
		reset_on_fork = !!(policy & SCHED_RESET_ON_FORK);
		policy &= ~SCHED_RESET_ON_FORK;

		if (policy != SCHED_FIFO && policy != SCHED_RR &&
				policy != SCHED_NORMAL && policy != SCHED_BATCH &&
				policy != SCHED_IDLE)
			return -EINVAL;
	}

	/*
	 * Valid priorities for SCHED_FIFO and SCHED_RR are
	 * 1..MAX_USER_RT_PRIO-1, valid priority for SCHED_NORMAL,
	 * SCHED_BATCH and SCHED_IDLE is 0.
	 */
	if (param->sched_priority < 0 ||
	    (p->mm && param->sched_priority > MAX_USER_RT_PRIO-1) ||
	    (!p->mm && param->sched_priority > MAX_RT_PRIO-1))
		return -EINVAL;
	if (rt_policy(policy) != (param->sched_priority != 0))
		return -EINVAL;

	/*
	 * Allow unprivileged RT tasks to decrease priority:
	 */
	if (user && !capable(CAP_SYS_NICE)) {
		if (rt_policy(policy)) {
			unsigned long rlim_rtprio =
					task_rlimit(p, RLIMIT_RTPRIO);

			/* can't set/change the rt policy */
			if (policy != p->policy && !rlim_rtprio)
				return -EPERM;

			/* can't increase priority */
			if (param->sched_priority > p->rt_priority &&
			    param->sched_priority > rlim_rtprio)
				return -EPERM;
		}

		/*
		 * Treat SCHED_IDLE as nice 20. Only allow a switch to
		 * SCHED_NORMAL if the RLIMIT_NICE would normally permit it.
		 */
		if (p->policy == SCHED_IDLE && policy != SCHED_IDLE) {
			if (!can_nice(p, TASK_NICE(p)))
				return -EPERM;
		}

		/* can't change other user's priorities */
		if (!check_same_owner(p))
			return -EPERM;

		/* Normal users shall not reset the sched_reset_on_fork flag */
		if (p->sched_reset_on_fork && !reset_on_fork)
			return -EPERM;
	}

	if (user) {
		retval = security_task_setscheduler(p);
		if (retval)
			return retval;
	}

	/*
	 * make sure no PI-waiters arrive (or leave) while we are
	 * changing the priority of the task:
	 *
	 * To be able to change p->policy safely, the appropriate
	 * runqueue lock must be held.
	 */
	rq = task_rq_lock(p, &flags);

	/*
	 * Changing the policy of the stop threads its a very bad idea
	 */
	if (p == rq->stop) {
		task_rq_unlock(rq, p, &flags);
		return -EINVAL;
	}

	/*
	 * If not changing anything there's no need to proceed further:
	 */
	if (unlikely(policy == p->policy && (!rt_policy(policy) ||
			param->sched_priority == p->rt_priority))) {
		task_rq_unlock(rq, p, &flags);
		return 0;
	}

#ifdef CONFIG_RT_GROUP_SCHED
	if (user) {
		/*
		 * Do not allow realtime tasks into groups that have no runtime
		 * assigned.
		 */
		if (rt_bandwidth_enabled() && rt_policy(policy) &&
				task_group(p)->rt_bandwidth.rt_runtime == 0 &&
				!task_group_is_autogroup(task_group(p))) {
			task_rq_unlock(rq, p, &flags);
			return -EPERM;
		}
	}
#endif

	/* recheck policy now with rq lock held */
	if (unlikely(oldpolicy != -1 && oldpolicy != p->policy)) {
		policy = oldpolicy = -1;
		task_rq_unlock(rq, p, &flags);
		goto recheck;
	}
	on_rq = p->on_rq;
	running = task_current(rq, p);
	if (on_rq)
		dequeue_task(rq, p, 0);
	if (running)
		p->sched_class->put_prev_task(rq, p);

	p->sched_reset_on_fork = reset_on_fork;

	oldprio = p->prio;
	prev_class = p->sched_class;
	__setscheduler(rq, p, policy, param->sched_priority);

	if (running)
		p->sched_class->set_curr_task(rq);
	if (on_rq)
		enqueue_task(rq, p, 0);

	check_class_changed(rq, p, prev_class, oldprio);
	task_rq_unlock(rq, p, &flags);

	rt_mutex_adjust_pi(p);

	return 0;
}

/**
 * sched_setscheduler - change the scheduling policy and/or RT priority of a thread.
 * @p: the task in question.
 * @policy: new policy.
 * @param: structure containing the new RT priority.
 *
 * NOTE that the task may be already dead.
 */
int sched_setscheduler(struct task_struct *p, int policy,
		       const struct sched_param *param)
{
	return __sched_setscheduler(p, policy, param, true);
}
EXPORT_SYMBOL_GPL(sched_setscheduler);

/**
 * sched_setscheduler_nocheck - change the scheduling policy and/or RT priority of a thread from kernelspace.
 * @p: the task in question.
 * @policy: new policy.
 * @param: structure containing the new RT priority.
 *
 * Just like sched_setscheduler, only don't bother checking if the
 * current context has permission.  For example, this is needed in
 * stop_machine(): we create temporary high priority worker threads,
 * but our caller might not have that capability.
 */
int sched_setscheduler_nocheck(struct task_struct *p, int policy,
			       const struct sched_param *param)
{
	return __sched_setscheduler(p, policy, param, false);
}

static int
do_sched_setscheduler(pid_t pid, int policy, struct sched_param __user *param)
{
	struct sched_param lparam;
	struct task_struct *p;
	int retval;

	if (!param || pid < 0)
		return -EINVAL;
	if (copy_from_user(&lparam, param, sizeof(struct sched_param)))
		return -EFAULT;

	rcu_read_lock();
	retval = -ESRCH;
	p = find_process_by_pid(pid);
	if (p != NULL)
		retval = sched_setscheduler(p, policy, &lparam);
	rcu_read_unlock();

	return retval;
}

/**
 * sys_sched_setscheduler - set/change the scheduler policy and RT priority
 * @pid: the pid in question.
 * @policy: new policy.
 * @param: structure containing the new RT priority.
 */
SYSCALL_DEFINE3(sched_setscheduler, pid_t, pid, int, policy,
		struct sched_param __user *, param)
{
	/* negative values for policy are not valid */
	if (policy < 0)
		return -EINVAL;

	return do_sched_setscheduler(pid, policy, param);
}

/**
 * sys_sched_setparam - set/change the RT priority of a thread
 * @pid: the pid in question.
 * @param: structure containing the new RT priority.
 */
SYSCALL_DEFINE2(sched_setparam, pid_t, pid, struct sched_param __user *, param)
{
	return do_sched_setscheduler(pid, -1, param);
}

/**
 * sys_sched_getscheduler - get the policy (scheduling class) of a thread
 * @pid: the pid in question.
 */
SYSCALL_DEFINE1(sched_getscheduler, pid_t, pid)
{
	struct task_struct *p;
	int retval;

	if (pid < 0)
		return -EINVAL;

	retval = -ESRCH;
	rcu_read_lock();
	p = find_process_by_pid(pid);
	if (p) {
		retval = security_task_getscheduler(p);
		if (!retval)
			retval = p->policy
				| (p->sched_reset_on_fork ? SCHED_RESET_ON_FORK : 0);
	}
	rcu_read_unlock();
	return retval;
}

/**
 * sys_sched_getparam - get the RT priority of a thread
 * @pid: the pid in question.
 * @param: structure containing the RT priority.
 */
SYSCALL_DEFINE2(sched_getparam, pid_t, pid, struct sched_param __user *, param)
{
	struct sched_param lp;
	struct task_struct *p;
	int retval;

	if (!param || pid < 0)
		return -EINVAL;

	rcu_read_lock();
	p = find_process_by_pid(pid);
	retval = -ESRCH;
	if (!p)
		goto out_unlock;

	retval = security_task_getscheduler(p);
	if (retval)
		goto out_unlock;

	lp.sched_priority = p->rt_priority;
	rcu_read_unlock();

	/*
	 * This one might sleep, we cannot do it with a spinlock held ...
	 */
	retval = copy_to_user(param, &lp, sizeof(*param)) ? -EFAULT : 0;

	return retval;

out_unlock:
	rcu_read_unlock();
	return retval;
}

long sched_setaffinity(pid_t pid, const struct cpumask *in_mask)
{
	cpumask_var_t cpus_allowed, new_mask;
	struct task_struct *p;
	int retval;

	get_online_cpus();
	rcu_read_lock();

	p = find_process_by_pid(pid);
	if (!p) {
		rcu_read_unlock();
		put_online_cpus();
		return -ESRCH;
	}

	/* Prevent p going away */
	get_task_struct(p);
	rcu_read_unlock();

	if (!alloc_cpumask_var(&cpus_allowed, GFP_KERNEL)) {
		retval = -ENOMEM;
		goto out_put_task;
	}
	if (!alloc_cpumask_var(&new_mask, GFP_KERNEL)) {
		retval = -ENOMEM;
		goto out_free_cpus_allowed;
	}
	retval = -EPERM;
	if (!check_same_owner(p) && !ns_capable(task_user_ns(p), CAP_SYS_NICE))
		goto out_unlock;

	retval = security_task_setscheduler(p);
	if (retval)
		goto out_unlock;

	cpuset_cpus_allowed(p, cpus_allowed);
	cpumask_and(new_mask, in_mask, cpus_allowed);
again:
	retval = set_cpus_allowed_ptr(p, new_mask);

	if (!retval) {
		cpuset_cpus_allowed(p, cpus_allowed);
		if (!cpumask_subset(new_mask, cpus_allowed)) {
			/*
			 * We must have raced with a concurrent cpuset
			 * update. Just reset the cpus_allowed to the
			 * cpuset's cpus_allowed
			 */
			cpumask_copy(new_mask, cpus_allowed);
			goto again;
		}
	}
out_unlock:
	free_cpumask_var(new_mask);
out_free_cpus_allowed:
	free_cpumask_var(cpus_allowed);
out_put_task:
	put_task_struct(p);
	put_online_cpus();
	return retval;
}

static int get_user_cpu_mask(unsigned long __user *user_mask_ptr, unsigned len,
			     struct cpumask *new_mask)
{
	if (len < cpumask_size())
		cpumask_clear(new_mask);
	else if (len > cpumask_size())
		len = cpumask_size();

	return copy_from_user(new_mask, user_mask_ptr, len) ? -EFAULT : 0;
}

/**
 * sys_sched_setaffinity - set the cpu affinity of a process
 * @pid: pid of the process
 * @len: length in bytes of the bitmask pointed to by user_mask_ptr
 * @user_mask_ptr: user-space pointer to the new cpu mask
 */
SYSCALL_DEFINE3(sched_setaffinity, pid_t, pid, unsigned int, len,
		unsigned long __user *, user_mask_ptr)
{
	cpumask_var_t new_mask;
	int retval;

	if (!alloc_cpumask_var(&new_mask, GFP_KERNEL))
		return -ENOMEM;

	retval = get_user_cpu_mask(user_mask_ptr, len, new_mask);
	if (retval == 0)
		retval = sched_setaffinity(pid, new_mask);
	free_cpumask_var(new_mask);
	return retval;
}

long sched_getaffinity(pid_t pid, struct cpumask *mask)
{
	struct task_struct *p;
	unsigned long flags;
	int retval;

	get_online_cpus();
	rcu_read_lock();

	retval = -ESRCH;
	p = find_process_by_pid(pid);
	if (!p)
		goto out_unlock;

	retval = security_task_getscheduler(p);
	if (retval)
		goto out_unlock;

	raw_spin_lock_irqsave(&p->pi_lock, flags);
	cpumask_and(mask, &p->cpus_allowed, cpu_online_mask);
	raw_spin_unlock_irqrestore(&p->pi_lock, flags);

out_unlock:
	rcu_read_unlock();
	put_online_cpus();

	return retval;
}

/**
 * sys_sched_getaffinity - get the cpu affinity of a process
 * @pid: pid of the process
 * @len: length in bytes of the bitmask pointed to by user_mask_ptr
 * @user_mask_ptr: user-space pointer to hold the current cpu mask
 */
SYSCALL_DEFINE3(sched_getaffinity, pid_t, pid, unsigned int, len,
		unsigned long __user *, user_mask_ptr)
{
	int ret;
	cpumask_var_t mask;

	if ((len * BITS_PER_BYTE) < nr_cpu_ids)
		return -EINVAL;
	if (len & (sizeof(unsigned long)-1))
		return -EINVAL;

	if (!alloc_cpumask_var(&mask, GFP_KERNEL))
		return -ENOMEM;

	ret = sched_getaffinity(pid, mask);
	if (ret == 0) {
		size_t retlen = min_t(size_t, len, cpumask_size());

		if (copy_to_user(user_mask_ptr, mask, retlen))
			ret = -EFAULT;
		else
			ret = retlen;
	}
	free_cpumask_var(mask);

	return ret;
}

/**
 * sys_sched_yield - yield the current processor to other threads.
 *
 * This function yields the current CPU to other tasks. If there are no
 * other threads running on this CPU then this function will return.
 */
SYSCALL_DEFINE0(sched_yield)
{
	struct rq *rq = this_rq_lock();

	schedstat_inc(rq, yld_count);
	current->sched_class->yield_task(rq);

	/*
	 * Since we are going to call schedule() anyway, there's
	 * no need to preempt or enable interrupts:
	 */
	__release(rq->lock);
	spin_release(&rq->lock.dep_map, 1, _THIS_IP_);
	do_raw_spin_unlock(&rq->lock);
	sched_preempt_enable_no_resched();

	schedule();

	return 0;
}

static inline int should_resched(void)
{
	return need_resched() && !(preempt_count() & PREEMPT_ACTIVE);
}

static void __cond_resched(void)
{
	add_preempt_count(PREEMPT_ACTIVE);
	__schedule();
	sub_preempt_count(PREEMPT_ACTIVE);
}

int __sched _cond_resched(void)
{
	if (should_resched()) {
		__cond_resched();
		return 1;
	}
	return 0;
}
EXPORT_SYMBOL(_cond_resched);

/*
 * __cond_resched_lock() - if a reschedule is pending, drop the given lock,
 * call schedule, and on return reacquire the lock.
 *
 * This works OK both with and without CONFIG_PREEMPT. We do strange low-level
 * operations here to prevent schedule() from being called twice (once via
 * spin_unlock(), once by hand).
 */
int __cond_resched_lock(spinlock_t *lock)
{
	int resched = should_resched();
	int ret = 0;

	lockdep_assert_held(lock);

	if (spin_needbreak(lock) || resched) {
		spin_unlock(lock);
		if (resched)
			__cond_resched();
		else
			cpu_relax();
		ret = 1;
		spin_lock(lock);
	}
	return ret;
}
EXPORT_SYMBOL(__cond_resched_lock);

int __sched __cond_resched_softirq(void)
{
	BUG_ON(!in_softirq());

	if (should_resched()) {
		local_bh_enable();
		__cond_resched();
		local_bh_disable();
		return 1;
	}
	return 0;
}
EXPORT_SYMBOL(__cond_resched_softirq);

/**
 * yield - yield the current processor to other threads.
 *
 * Do not ever use this function, there's a 99% chance you're doing it wrong.
 *
 * The scheduler is at all times free to pick the calling task as the most
 * eligible task to run, if removing the yield() call from your code breaks
 * it, its already broken.
 *
 * Typical broken usage is:
 *
 * while (!event)
 * 	yield();
 *
 * where one assumes that yield() will let 'the other' process run that will
 * make event true. If the current task is a SCHED_FIFO task that will never
 * happen. Never use yield() as a progress guarantee!!
 *
 * If you want to use yield() to wait for something, use wait_event().
 * If you want to use yield() to be 'nice' for others, use cond_resched().
 * If you still want to use yield(), do not!
 */
void __sched yield(void)
{
	set_current_state(TASK_RUNNING);
	sys_sched_yield();
}
EXPORT_SYMBOL(yield);

/**
 * yield_to - yield the current processor to another thread in
 * your thread group, or accelerate that thread toward the
 * processor it's on.
 * @p: target task
 * @preempt: whether task preemption is allowed or not
 *
 * It's the caller's job to ensure that the target task struct
 * can't go away on us before we can do any checks.
 *
 * Returns true if we indeed boosted the target task.
 */
bool __sched yield_to(struct task_struct *p, bool preempt)
{
	struct task_struct *curr = current;
	struct rq *rq, *p_rq;
	unsigned long flags;
	bool yielded = 0;

	local_irq_save(flags);
	rq = this_rq();

again:
	p_rq = task_rq(p);
	double_rq_lock(rq, p_rq);
	while (task_rq(p) != p_rq) {
		double_rq_unlock(rq, p_rq);
		goto again;
	}

	if (!curr->sched_class->yield_to_task)
		goto out;

	if (curr->sched_class != p->sched_class)
		goto out;

	if (task_running(p_rq, p) || p->state)
		goto out;

	yielded = curr->sched_class->yield_to_task(rq, p, preempt);
	if (yielded) {
		schedstat_inc(rq, yld_count);
		/*
		 * Make p's CPU reschedule; pick_next_entity takes care of
		 * fairness.
		 */
		if (preempt && rq != p_rq)
			resched_task(p_rq->curr);
	} else {
		/*
		 * We might have set it in task_yield_fair(), but are
		 * not going to schedule(), so don't want to skip
		 * the next update.
		 */
		rq->skip_clock_update = 0;
	}

out:
	double_rq_unlock(rq, p_rq);
	local_irq_restore(flags);

	if (yielded)
		schedule();

	return yielded;
}
EXPORT_SYMBOL_GPL(yield_to);

/*
 * This task is about to go to sleep on IO. Increment rq->nr_iowait so
 * that process accounting knows that this is a task in IO wait state.
 */
void __sched io_schedule(void)
{
	struct rq *rq = raw_rq();

	delayacct_blkio_start();
	atomic_inc(&rq->nr_iowait);
	blk_flush_plug(current);
	current->in_iowait = 1;
	schedule();
	current->in_iowait = 0;
	atomic_dec(&rq->nr_iowait);
	delayacct_blkio_end();
}
EXPORT_SYMBOL(io_schedule);

long __sched io_schedule_timeout(long timeout)
{
	struct rq *rq = raw_rq();
	long ret;

	delayacct_blkio_start();
	atomic_inc(&rq->nr_iowait);
	blk_flush_plug(current);
	current->in_iowait = 1;
	ret = schedule_timeout(timeout);
	current->in_iowait = 0;
	atomic_dec(&rq->nr_iowait);
	delayacct_blkio_end();
	return ret;
}

/**
 * sys_sched_get_priority_max - return maximum RT priority.
 * @policy: scheduling class.
 *
 * this syscall returns the maximum rt_priority that can be used
 * by a given scheduling class.
 */
SYSCALL_DEFINE1(sched_get_priority_max, int, policy)
{
	int ret = -EINVAL;

	switch (policy) {
	case SCHED_FIFO:
	case SCHED_RR:
		ret = MAX_USER_RT_PRIO-1;
		break;
	case SCHED_NORMAL:
	case SCHED_BATCH:
	case SCHED_IDLE:
		ret = 0;
		break;
	}
	return ret;
}

/**
 * sys_sched_get_priority_min - return minimum RT priority.
 * @policy: scheduling class.
 *
 * this syscall returns the minimum rt_priority that can be used
 * by a given scheduling class.
 */
SYSCALL_DEFINE1(sched_get_priority_min, int, policy)
{
	int ret = -EINVAL;

	switch (policy) {
	case SCHED_FIFO:
	case SCHED_RR:
		ret = 1;
		break;
	case SCHED_NORMAL:
	case SCHED_BATCH:
	case SCHED_IDLE:
		ret = 0;
	}
	return ret;
}

/**
 * sys_sched_rr_get_interval - return the default timeslice of a process.
 * @pid: pid of the process.
 * @interval: userspace pointer to the timeslice value.
 *
 * this syscall writes the default timeslice value of a given process
 * into the user-space timespec buffer. A value of '0' means infinity.
 */
SYSCALL_DEFINE2(sched_rr_get_interval, pid_t, pid,
		struct timespec __user *, interval)
{
	struct task_struct *p;
	unsigned int time_slice;
	unsigned long flags;
	struct rq *rq;
	int retval;
	struct timespec t;

	if (pid < 0)
		return -EINVAL;

	retval = -ESRCH;
	rcu_read_lock();
	p = find_process_by_pid(pid);
	if (!p)
		goto out_unlock;

	retval = security_task_getscheduler(p);
	if (retval)
		goto out_unlock;

	rq = task_rq_lock(p, &flags);
	time_slice = p->sched_class->get_rr_interval(rq, p);
	task_rq_unlock(rq, p, &flags);

	rcu_read_unlock();
	jiffies_to_timespec(time_slice, &t);
	retval = copy_to_user(interval, &t, sizeof(t)) ? -EFAULT : 0;
	return retval;

out_unlock:
	rcu_read_unlock();
	return retval;
}

static const char stat_nam[] = TASK_STATE_TO_CHAR_STR;

void sched_show_task(struct task_struct *p)
{
	unsigned long free = 0;
	unsigned state;

	state = p->state ? __ffs(p->state) + 1 : 0;
	printk(KERN_INFO "%-15.15s %c", p->comm,
		state < sizeof(stat_nam) - 1 ? stat_nam[state] : '?');
#if BITS_PER_LONG == 32
	if (state == TASK_RUNNING)
		printk(KERN_CONT " running  ");
	else
		printk(KERN_CONT " %08lx ", thread_saved_pc(p));
#else
	if (state == TASK_RUNNING)
		printk(KERN_CONT "  running task    ");
	else
		printk(KERN_CONT " %016lx ", thread_saved_pc(p));
#endif
#ifdef CONFIG_DEBUG_STACK_USAGE
	free = stack_not_used(p);
#endif
	printk(KERN_CONT "%5lu %5d %6d 0x%08lx\n", free,
		task_pid_nr(p), task_pid_nr(rcu_dereference(p->real_parent)),
		(unsigned long)task_thread_info(p)->flags);

	show_stack(p, NULL);
}

void show_state_filter(unsigned long state_filter)
{
	struct task_struct *g, *p;

#if BITS_PER_LONG == 32
	printk(KERN_INFO
		"  task                PC stack   pid father\n");
#else
	printk(KERN_INFO
		"  task                        PC stack   pid father\n");
#endif
	rcu_read_lock();
	do_each_thread(g, p) {
		/*
		 * reset the NMI-timeout, listing all files on a slow
		 * console might take a lot of time:
		 */
		touch_nmi_watchdog();
		if (!state_filter || (p->state & state_filter))
			sched_show_task(p);
	} while_each_thread(g, p);

	touch_all_softlockup_watchdogs();

#ifdef CONFIG_SCHED_DEBUG
	sysrq_sched_debug_show();
#endif
	rcu_read_unlock();
	/*
	 * Only show locks if all tasks are dumped:
	 */
	if (!state_filter)
		debug_show_all_locks();
}

void __cpuinit init_idle_bootup_task(struct task_struct *idle)
{
	idle->sched_class = &idle_sched_class;
}

/**
 * init_idle - set up an idle thread for a given CPU
 * @idle: task in question
 * @cpu: cpu the idle task belongs to
 *
 * NOTE: this function does not set the idle thread's NEED_RESCHED
 * flag, to make booting more robust.
 */
void __cpuinit init_idle(struct task_struct *idle, int cpu)
{
	struct rq *rq = cpu_rq(cpu);
	unsigned long flags;

	raw_spin_lock_irqsave(&rq->lock, flags);

	__sched_fork(idle);
	idle->state = TASK_RUNNING;
	idle->se.exec_start = sched_clock();

	do_set_cpus_allowed(idle, cpumask_of(cpu));
	/*
	 * We're having a chicken and egg problem, even though we are
	 * holding rq->lock, the cpu isn't yet set to this cpu so the
	 * lockdep check in task_group() will fail.
	 *
	 * Similar case to sched_fork(). / Alternatively we could
	 * use task_rq_lock() here and obtain the other rq->lock.
	 *
	 * Silence PROVE_RCU
	 */
	rcu_read_lock();
	__set_task_cpu(idle, cpu);
	rcu_read_unlock();

	rq->curr = rq->idle = idle;
#if defined(CONFIG_SMP)
	idle->on_cpu = 1;
#endif
	raw_spin_unlock_irqrestore(&rq->lock, flags);

	/* Set the preempt count _outside_ the spinlocks! */
	task_thread_info(idle)->preempt_count = 0;

	/*
	 * The idle tasks have their own, simple scheduling class:
	 */
	idle->sched_class = &idle_sched_class;
	ftrace_graph_init_idle_task(idle, cpu);
#if defined(CONFIG_SMP)
	sprintf(idle->comm, "%s/%d", INIT_TASK_COMM, cpu);
#endif
}

#ifdef CONFIG_SMP
void do_set_cpus_allowed(struct task_struct *p, const struct cpumask *new_mask)
{
	if (p->sched_class && p->sched_class->set_cpus_allowed)
		p->sched_class->set_cpus_allowed(p, new_mask);

	cpumask_copy(&p->cpus_allowed, new_mask);
	p->nr_cpus_allowed = cpumask_weight(new_mask);
}

/*
 * This is how migration works:
 *
 * 1) we invoke migration_cpu_stop() on the target CPU using
 *    stop_one_cpu().
 * 2) stopper starts to run (implicitly forcing the migrated thread
 *    off the CPU)
 * 3) it checks whether the migrated task is still in the wrong runqueue.
 * 4) if it's in the wrong runqueue then the migration thread removes
 *    it and puts it into the right queue.
 * 5) stopper completes and stop_one_cpu() returns and the migration
 *    is done.
 */

/*
 * Change a given task's CPU affinity. Migrate the thread to a
 * proper CPU and schedule it away if the CPU it's executing on
 * is removed from the allowed bitmask.
 *
 * NOTE: the caller must have a valid reference to the task, the
 * task must not exit() & deallocate itself prematurely. The
 * call is not atomic; no spinlocks may be held.
 */
int set_cpus_allowed_ptr(struct task_struct *p, const struct cpumask *new_mask)
{
	unsigned long flags;
	struct rq *rq;
	unsigned int dest_cpu;
	int ret = 0;

	rq = task_rq_lock(p, &flags);

	if (cpumask_equal(&p->cpus_allowed, new_mask))
		goto out;

	if (!cpumask_intersects(new_mask, cpu_active_mask)) {
		ret = -EINVAL;
		goto out;
	}

	if (unlikely((p->flags & PF_THREAD_BOUND) && p != current)) {
		ret = -EINVAL;
		goto out;
	}

	do_set_cpus_allowed(p, new_mask);

	/* Can the task run on the task's current CPU? If so, we're done */
	if (cpumask_test_cpu(task_cpu(p), new_mask))
		goto out;

	dest_cpu = cpumask_any_and(cpu_active_mask, new_mask);
	if (p->on_rq) {
		struct migration_arg arg = { p, dest_cpu };
		/* Need help from migration thread: drop lock and wait. */
		task_rq_unlock(rq, p, &flags);
		stop_one_cpu(cpu_of(rq), migration_cpu_stop, &arg);
		tlb_migrate_finish(p->mm);
		return 0;
	}
out:
	task_rq_unlock(rq, p, &flags);

	return ret;
}
EXPORT_SYMBOL_GPL(set_cpus_allowed_ptr);

/*
 * Move (not current) task off this cpu, onto dest cpu. We're doing
 * this because either it can't run here any more (set_cpus_allowed()
 * away from this CPU, or CPU going down), or because we're
 * attempting to rebalance this task on exec (sched_exec).
 *
 * So we race with normal scheduler movements, but that's OK, as long
 * as the task is no longer on this CPU.
 *
 * Returns non-zero if task was successfully migrated.
 */
static int __migrate_task(struct task_struct *p, int src_cpu, int dest_cpu)
{
	struct rq *rq_dest, *rq_src;
	int ret = 0;

	if (unlikely(!cpu_active(dest_cpu)))
		return ret;

	rq_src = cpu_rq(src_cpu);
	rq_dest = cpu_rq(dest_cpu);

	raw_spin_lock(&p->pi_lock);
	double_rq_lock(rq_src, rq_dest);
	/* Already moved. */
	if (task_cpu(p) != src_cpu)
		goto done;
	/* Affinity changed (again). */
	if (!cpumask_test_cpu(dest_cpu, tsk_cpus_allowed(p)))
		goto fail;

	/*
	 * If we're not on a rq, the next wake-up will ensure we're
	 * placed properly.
	 */
	if (p->on_rq) {
		dequeue_task(rq_src, p, 0);
		set_task_cpu(p, dest_cpu);
		enqueue_task(rq_dest, p, 0);
		check_preempt_curr(rq_dest, p, 0);
	}
done:
	ret = 1;
fail:
	double_rq_unlock(rq_src, rq_dest);
	raw_spin_unlock(&p->pi_lock);
	return ret;
}

/*
 * migration_cpu_stop - this will be executed by a highprio stopper thread
 * and performs thread migration by bumping thread off CPU then
 * 'pushing' onto another runqueue.
 */
static int migration_cpu_stop(void *data)
{
	struct migration_arg *arg = data;

	/*
	 * The original target cpu might have gone down and we might
	 * be on another cpu but it doesn't matter.
	 */
	local_irq_disable();
	__migrate_task(arg->task, raw_smp_processor_id(), arg->dest_cpu);
	local_irq_enable();
	return 0;
}

#ifdef CONFIG_HOTPLUG_CPU

/*
 * Ensures that the idle task is using init_mm right before its cpu goes
 * offline.
 */
void idle_task_exit(void)
{
	struct mm_struct *mm = current->active_mm;

	BUG_ON(cpu_online(smp_processor_id()));

	if (mm != &init_mm)
		switch_mm(mm, &init_mm, current);
	mmdrop(mm);
}

/*
 * While a dead CPU has no uninterruptible tasks queued at this point,
 * it might still have a nonzero ->nr_uninterruptible counter, because
 * for performance reasons the counter is not stricly tracking tasks to
 * their home CPUs. So we just add the counter to another CPU's counter,
 * to keep the global sum constant after CPU-down:
 */
static void migrate_nr_uninterruptible(struct rq *rq_src)
{
	struct rq *rq_dest = cpu_rq(cpumask_any(cpu_active_mask));

	rq_dest->nr_uninterruptible += rq_src->nr_uninterruptible;
	rq_src->nr_uninterruptible = 0;
}

/*
 * remove the tasks which were accounted by rq from calc_load_tasks.
 */
static void calc_global_load_remove(struct rq *rq)
{
	atomic_long_sub(rq->calc_load_active, &calc_load_tasks);
	rq->calc_load_active = 0;
}

/*
 * Migrate all tasks from the rq, sleeping tasks will be migrated by
 * try_to_wake_up()->select_task_rq().
 *
 * Called with rq->lock held even though we'er in stop_machine() and
 * there's no concurrency possible, we hold the required locks anyway
 * because of lock validation efforts.
 */
static void migrate_tasks(unsigned int dead_cpu)
{
	struct rq *rq = cpu_rq(dead_cpu);
	struct task_struct *next, *stop = rq->stop;
	int dest_cpu;

	/*
	 * Fudge the rq selection such that the below task selection loop
	 * doesn't get stuck on the currently eligible stop task.
	 *
	 * We're currently inside stop_machine() and the rq is either stuck
	 * in the stop_machine_cpu_stop() loop, or we're executing this code,
	 * either way we should never end up calling schedule() until we're
	 * done here.
	 */
	rq->stop = NULL;

	/* Ensure any throttled groups are reachable by pick_next_task */
	unthrottle_offline_cfs_rqs(rq);

	for ( ; ; ) {
		/*
		 * There's this thread running, bail when that's the only
		 * remaining thread.
		 */
		if (rq->nr_running == 1)
			break;

		next = pick_next_task(rq);
		BUG_ON(!next);
		next->sched_class->put_prev_task(rq, next);

		/* Find suitable destination for @next, with force if needed. */
		dest_cpu = select_fallback_rq(dead_cpu, next);
		raw_spin_unlock(&rq->lock);

		__migrate_task(next, dead_cpu, dest_cpu);

		raw_spin_lock(&rq->lock);
	}

	rq->stop = stop;
}

#endif /* CONFIG_HOTPLUG_CPU */

#if defined(CONFIG_SCHED_DEBUG) && defined(CONFIG_SYSCTL)

static struct ctl_table sd_ctl_dir[] = {
	{
		.procname	= "sched_domain",
		.mode		= 0555,
	},
	{}
};

static struct ctl_table sd_ctl_root[] = {
	{
		.procname	= "kernel",
		.mode		= 0555,
		.child		= sd_ctl_dir,
	},
	{}
};

static struct ctl_table *sd_alloc_ctl_entry(int n)
{
	struct ctl_table *entry =
		kcalloc(n, sizeof(struct ctl_table), GFP_KERNEL);

	return entry;
}

static void sd_free_ctl_entry(struct ctl_table **tablep)
{
	struct ctl_table *entry;

	/*
	 * In the intermediate directories, both the child directory and
	 * procname are dynamically allocated and could fail but the mode
	 * will always be set. In the lowest directory the names are
	 * static strings and all have proc handlers.
	 */
	for (entry = *tablep; entry->mode; entry++) {
		if (entry->child)
			sd_free_ctl_entry(&entry->child);
		if (entry->proc_handler == NULL)
			kfree(entry->procname);
	}

	kfree(*tablep);
	*tablep = NULL;
}

static void
set_table_entry(struct ctl_table *entry,
		const char *procname, void *data, int maxlen,
		umode_t mode, proc_handler *proc_handler)
{
	entry->procname = procname;
	entry->data = data;
	entry->maxlen = maxlen;
	entry->mode = mode;
	entry->proc_handler = proc_handler;
}

static struct ctl_table *
sd_alloc_ctl_domain_table(struct sched_domain *sd)
{
	struct ctl_table *table = sd_alloc_ctl_entry(13);

	if (table == NULL)
		return NULL;

	set_table_entry(&table[0], "min_interval", &sd->min_interval,
		sizeof(long), 0644, proc_doulongvec_minmax);
	set_table_entry(&table[1], "max_interval", &sd->max_interval,
		sizeof(long), 0644, proc_doulongvec_minmax);
	set_table_entry(&table[2], "busy_idx", &sd->busy_idx,
		sizeof(int), 0644, proc_dointvec_minmax);
	set_table_entry(&table[3], "idle_idx", &sd->idle_idx,
		sizeof(int), 0644, proc_dointvec_minmax);
	set_table_entry(&table[4], "newidle_idx", &sd->newidle_idx,
		sizeof(int), 0644, proc_dointvec_minmax);
	set_table_entry(&table[5], "wake_idx", &sd->wake_idx,
		sizeof(int), 0644, proc_dointvec_minmax);
	set_table_entry(&table[6], "forkexec_idx", &sd->forkexec_idx,
		sizeof(int), 0644, proc_dointvec_minmax);
	set_table_entry(&table[7], "busy_factor", &sd->busy_factor,
		sizeof(int), 0644, proc_dointvec_minmax);
	set_table_entry(&table[8], "imbalance_pct", &sd->imbalance_pct,
		sizeof(int), 0644, proc_dointvec_minmax);
	set_table_entry(&table[9], "cache_nice_tries",
		&sd->cache_nice_tries,
		sizeof(int), 0644, proc_dointvec_minmax);
	set_table_entry(&table[10], "flags", &sd->flags,
		sizeof(int), 0644, proc_dointvec_minmax);
	set_table_entry(&table[11], "name", sd->name,
		CORENAME_MAX_SIZE, 0444, proc_dostring);
	/* &table[12] is terminator */

	return table;
}

static ctl_table *sd_alloc_ctl_cpu_table(int cpu)
{
	struct ctl_table *entry, *table;
	struct sched_domain *sd;
	int domain_num = 0, i;
	char buf[32];

	for_each_domain(cpu, sd)
		domain_num++;
	entry = table = sd_alloc_ctl_entry(domain_num + 1);
	if (table == NULL)
		return NULL;

	i = 0;
	for_each_domain(cpu, sd) {
		snprintf(buf, 32, "domain%d", i);
		entry->procname = kstrdup(buf, GFP_KERNEL);
		entry->mode = 0555;
		entry->child = sd_alloc_ctl_domain_table(sd);
		entry++;
		i++;
	}
	return table;
}

static struct ctl_table_header *sd_sysctl_header;
static void register_sched_domain_sysctl(void)
{
	int i, cpu_num = num_possible_cpus();
	struct ctl_table *entry = sd_alloc_ctl_entry(cpu_num + 1);
	char buf[32];

	WARN_ON(sd_ctl_dir[0].child);
	sd_ctl_dir[0].child = entry;

	if (entry == NULL)
		return;

	for_each_possible_cpu(i) {
		snprintf(buf, 32, "cpu%d", i);
		entry->procname = kstrdup(buf, GFP_KERNEL);
		entry->mode = 0555;
		entry->child = sd_alloc_ctl_cpu_table(i);
		entry++;
	}

	WARN_ON(sd_sysctl_header);
	sd_sysctl_header = register_sysctl_table(sd_ctl_root);
}

/* may be called multiple times per register */
static void unregister_sched_domain_sysctl(void)
{
	if (sd_sysctl_header)
		unregister_sysctl_table(sd_sysctl_header);
	sd_sysctl_header = NULL;
	if (sd_ctl_dir[0].child)
		sd_free_ctl_entry(&sd_ctl_dir[0].child);
}
#else
static void register_sched_domain_sysctl(void)
{
}
static void unregister_sched_domain_sysctl(void)
{
}
#endif

static void set_rq_online(struct rq *rq)
{
	if (!rq->online) {
		const struct sched_class *class;

		cpumask_set_cpu(rq->cpu, rq->rd->online);
		rq->online = 1;

		for_each_class(class) {
			if (class->rq_online)
				class->rq_online(rq);
		}
	}
}

static void set_rq_offline(struct rq *rq)
{
	if (rq->online) {
		const struct sched_class *class;

		for_each_class(class) {
			if (class->rq_offline)
				class->rq_offline(rq);
		}

		cpumask_clear_cpu(rq->cpu, rq->rd->online);
		rq->online = 0;
	}
}

/*
 * migration_call - callback that gets triggered when a CPU is added.
 * Here we can start up the necessary migration thread for the new CPU.
 */
static int __cpuinit
migration_call(struct notifier_block *nfb, unsigned long action, void *hcpu)
{
	int cpu = (long)hcpu;
	unsigned long flags;
	struct rq *rq = cpu_rq(cpu);

	switch (action & ~CPU_TASKS_FROZEN) {

	case CPU_UP_PREPARE:
		rq->calc_load_update = calc_load_update;
		break;

	case CPU_ONLINE:
		/* Update our root-domain */
		raw_spin_lock_irqsave(&rq->lock, flags);
		if (rq->rd) {
			BUG_ON(!cpumask_test_cpu(cpu, rq->rd->span));

			set_rq_online(rq);
		}
		raw_spin_unlock_irqrestore(&rq->lock, flags);
		break;

#ifdef CONFIG_HOTPLUG_CPU
	case CPU_DYING:
		sched_ttwu_pending();
		/* Update our root-domain */
		raw_spin_lock_irqsave(&rq->lock, flags);
		if (rq->rd) {
			BUG_ON(!cpumask_test_cpu(cpu, rq->rd->span));
			set_rq_offline(rq);
		}
		migrate_tasks(cpu);
		BUG_ON(rq->nr_running != 1); /* the migration thread */
		raw_spin_unlock_irqrestore(&rq->lock, flags);

		migrate_nr_uninterruptible(rq);
		calc_global_load_remove(rq);
		break;
#endif
	}

	update_max_interval();

	return NOTIFY_OK;
}

/*
 * Register at high priority so that task migration (migrate_all_tasks)
 * happens before everything else.  This has to be lower priority than
 * the notifier in the perf_event subsystem, though.
 */
static struct notifier_block __cpuinitdata migration_notifier = {
	.notifier_call = migration_call,
	.priority = CPU_PRI_MIGRATION,
};

static int __cpuinit sched_cpu_active(struct notifier_block *nfb,
				      unsigned long action, void *hcpu)
{
	switch (action & ~CPU_TASKS_FROZEN) {
	case CPU_STARTING:
	case CPU_DOWN_FAILED:
		set_cpu_active((long)hcpu, true);
		return NOTIFY_OK;
	default:
		return NOTIFY_DONE;
	}
}

static int __cpuinit sched_cpu_inactive(struct notifier_block *nfb,
					unsigned long action, void *hcpu)
{
	switch (action & ~CPU_TASKS_FROZEN) {
	case CPU_DOWN_PREPARE:
		set_cpu_active((long)hcpu, false);
		return NOTIFY_OK;
	default:
		return NOTIFY_DONE;
	}
}

static int __init migration_init(void)
{
	void *cpu = (void *)(long)smp_processor_id();
	int err;

	/* Initialize migration for the boot CPU */
	err = migration_call(&migration_notifier, CPU_UP_PREPARE, cpu);
	BUG_ON(err == NOTIFY_BAD);
	migration_call(&migration_notifier, CPU_ONLINE, cpu);
	register_cpu_notifier(&migration_notifier);

	/* Register cpu active notifiers */
	cpu_notifier(sched_cpu_active, CPU_PRI_SCHED_ACTIVE);
	cpu_notifier(sched_cpu_inactive, CPU_PRI_SCHED_INACTIVE);

	return 0;
}
early_initcall(migration_init);
#endif

#ifdef CONFIG_SMP

static cpumask_var_t sched_domains_tmpmask; /* sched_domains_mutex */

#ifdef CONFIG_SCHED_DEBUG

static __read_mostly int sched_debug_enabled;

static int __init sched_debug_setup(char *str)
{
	sched_debug_enabled = 1;

	return 0;
}
early_param("sched_debug", sched_debug_setup);

static inline bool sched_debug(void)
{
	return sched_debug_enabled;
}

static int sched_domain_debug_one(struct sched_domain *sd, int cpu, int level,
				  struct cpumask *groupmask)
{
	struct sched_group *group = sd->groups;
	char str[256];

	cpulist_scnprintf(str, sizeof(str), sched_domain_span(sd));
	cpumask_clear(groupmask);

	printk(KERN_DEBUG "%*s domain %d: ", level, "", level);

	if (!(sd->flags & SD_LOAD_BALANCE)) {
		printk("does not load-balance\n");
		if (sd->parent)
			printk(KERN_ERR "ERROR: !SD_LOAD_BALANCE domain"
					" has parent");
		return -1;
	}

	printk(KERN_CONT "span %s level %s\n", str, sd->name);

	if (!cpumask_test_cpu(cpu, sched_domain_span(sd))) {
		printk(KERN_ERR "ERROR: domain->span does not contain "
				"CPU%d\n", cpu);
	}
	if (!cpumask_test_cpu(cpu, sched_group_cpus(group))) {
		printk(KERN_ERR "ERROR: domain->groups does not contain"
				" CPU%d\n", cpu);
	}

	printk(KERN_DEBUG "%*s groups:", level + 1, "");
	do {
		if (!group) {
			printk("\n");
			printk(KERN_ERR "ERROR: group is NULL\n");
			break;
		}

		/*
		 * Even though we initialize ->power to something semi-sane,
		 * we leave power_orig unset. This allows us to detect if
		 * domain iteration is still funny without causing /0 traps.
		 */
		if (!group->sgp->power_orig) {
			printk(KERN_CONT "\n");
			printk(KERN_ERR "ERROR: domain->cpu_power not "
					"set\n");
			break;
		}

		if (!cpumask_weight(sched_group_cpus(group))) {
			printk(KERN_CONT "\n");
			printk(KERN_ERR "ERROR: empty group\n");
			break;
		}

		if (!(sd->flags & SD_OVERLAP) &&
		    cpumask_intersects(groupmask, sched_group_cpus(group))) {
			printk(KERN_CONT "\n");
			printk(KERN_ERR "ERROR: repeated CPUs\n");
			break;
		}

		cpumask_or(groupmask, groupmask, sched_group_cpus(group));

		cpulist_scnprintf(str, sizeof(str), sched_group_cpus(group));

		printk(KERN_CONT " %s", str);
		if (group->sgp->power != SCHED_POWER_SCALE) {
			printk(KERN_CONT " (cpu_power = %d)",
				group->sgp->power);
		}

		group = group->next;
	} while (group != sd->groups);
	printk(KERN_CONT "\n");

	if (!cpumask_equal(sched_domain_span(sd), groupmask))
		printk(KERN_ERR "ERROR: groups don't span domain->span\n");

	if (sd->parent &&
	    !cpumask_subset(groupmask, sched_domain_span(sd->parent)))
		printk(KERN_ERR "ERROR: parent span is not a superset "
			"of domain->span\n");
	return 0;
}

static void sched_domain_debug(struct sched_domain *sd, int cpu)
{
	int level = 0;

	if (!sched_debug_enabled)
		return;

	if (!sd) {
		printk(KERN_DEBUG "CPU%d attaching NULL sched-domain.\n", cpu);
		return;
	}

	printk(KERN_DEBUG "CPU%d attaching sched-domain:\n", cpu);

	for (;;) {
		if (sched_domain_debug_one(sd, cpu, level, sched_domains_tmpmask))
			break;
		level++;
		sd = sd->parent;
		if (!sd)
			break;
	}
}
#else /* !CONFIG_SCHED_DEBUG */
# define sched_domain_debug(sd, cpu) do { } while (0)
static inline bool sched_debug(void)
{
	return false;
}
#endif /* CONFIG_SCHED_DEBUG */

static int sd_degenerate(struct sched_domain *sd)
{
	if (cpumask_weight(sched_domain_span(sd)) == 1)
		return 1;

	/* Following flags need at least 2 groups */
	if (sd->flags & (SD_LOAD_BALANCE |
			 SD_BALANCE_NEWIDLE |
			 SD_BALANCE_FORK |
			 SD_BALANCE_EXEC |
			 SD_SHARE_CPUPOWER |
			 SD_SHARE_PKG_RESOURCES)) {
		if (sd->groups != sd->groups->next)
			return 0;
	}

	/* Following flags don't use groups */
	if (sd->flags & (SD_WAKE_AFFINE))
		return 0;

	return 1;
}

static int
sd_parent_degenerate(struct sched_domain *sd, struct sched_domain *parent)
{
	unsigned long cflags = sd->flags, pflags = parent->flags;

	if (sd_degenerate(parent))
		return 1;

	if (!cpumask_equal(sched_domain_span(sd), sched_domain_span(parent)))
		return 0;

	/* Flags needing groups don't count if only 1 group in parent */
	if (parent->groups == parent->groups->next) {
		pflags &= ~(SD_LOAD_BALANCE |
				SD_BALANCE_NEWIDLE |
				SD_BALANCE_FORK |
				SD_BALANCE_EXEC |
				SD_SHARE_CPUPOWER |
				SD_SHARE_PKG_RESOURCES);
		if (nr_node_ids == 1)
			pflags &= ~SD_SERIALIZE;
	}
	if (~cflags & pflags)
		return 0;

	return 1;
}

static void free_rootdomain(struct rcu_head *rcu)
{
	struct root_domain *rd = container_of(rcu, struct root_domain, rcu);

	cpupri_cleanup(&rd->cpupri);
	free_cpumask_var(rd->rto_mask);
	free_cpumask_var(rd->online);
	free_cpumask_var(rd->span);
	kfree(rd);
}

static void rq_attach_root(struct rq *rq, struct root_domain *rd)
{
	struct root_domain *old_rd = NULL;
	unsigned long flags;

	raw_spin_lock_irqsave(&rq->lock, flags);

	if (rq->rd) {
		old_rd = rq->rd;

		if (cpumask_test_cpu(rq->cpu, old_rd->online))
			set_rq_offline(rq);

		cpumask_clear_cpu(rq->cpu, old_rd->span);

		/*
		 * If we dont want to free the old_rt yet then
		 * set old_rd to NULL to skip the freeing later
		 * in this function:
		 */
		if (!atomic_dec_and_test(&old_rd->refcount))
			old_rd = NULL;
	}

	atomic_inc(&rd->refcount);
	rq->rd = rd;

	cpumask_set_cpu(rq->cpu, rd->span);
	if (cpumask_test_cpu(rq->cpu, cpu_active_mask))
		set_rq_online(rq);

	raw_spin_unlock_irqrestore(&rq->lock, flags);

	if (old_rd)
		call_rcu_sched(&old_rd->rcu, free_rootdomain);
}

static int init_rootdomain(struct root_domain *rd)
{
	memset(rd, 0, sizeof(*rd));

	if (!alloc_cpumask_var(&rd->span, GFP_KERNEL))
		goto out;
	if (!alloc_cpumask_var(&rd->online, GFP_KERNEL))
		goto free_span;
	if (!alloc_cpumask_var(&rd->rto_mask, GFP_KERNEL))
		goto free_online;

	if (cpupri_init(&rd->cpupri) != 0)
		goto free_rto_mask;
	return 0;

free_rto_mask:
	free_cpumask_var(rd->rto_mask);
free_online:
	free_cpumask_var(rd->online);
free_span:
	free_cpumask_var(rd->span);
out:
	return -ENOMEM;
}

/*
 * By default the system creates a single root-domain with all cpus as
 * members (mimicking the global state we have today).
 */
struct root_domain def_root_domain;

static void init_defrootdomain(void)
{
	init_rootdomain(&def_root_domain);

	atomic_set(&def_root_domain.refcount, 1);
}

static struct root_domain *alloc_rootdomain(void)
{
	struct root_domain *rd;

	rd = kmalloc(sizeof(*rd), GFP_KERNEL);
	if (!rd)
		return NULL;

	if (init_rootdomain(rd) != 0) {
		kfree(rd);
		return NULL;
	}

	return rd;
}

static void free_sched_groups(struct sched_group *sg, int free_sgp)
{
	struct sched_group *tmp, *first;

	if (!sg)
		return;

	first = sg;
	do {
		tmp = sg->next;

		if (free_sgp && atomic_dec_and_test(&sg->sgp->ref))
			kfree(sg->sgp);

		kfree(sg);
		sg = tmp;
	} while (sg != first);
}

static void free_sched_domain(struct rcu_head *rcu)
{
	struct sched_domain *sd = container_of(rcu, struct sched_domain, rcu);

	/*
	 * If its an overlapping domain it has private groups, iterate and
	 * nuke them all.
	 */
	if (sd->flags & SD_OVERLAP) {
		free_sched_groups(sd->groups, 1);
	} else if (atomic_dec_and_test(&sd->groups->ref)) {
		kfree(sd->groups->sgp);
		kfree(sd->groups);
	}
	kfree(sd);
}

static void destroy_sched_domain(struct sched_domain *sd, int cpu)
{
	call_rcu(&sd->rcu, free_sched_domain);
}

static void destroy_sched_domains(struct sched_domain *sd, int cpu)
{
	for (; sd; sd = sd->parent)
		destroy_sched_domain(sd, cpu);
}

/*
 * Keep a special pointer to the highest sched_domain that has
 * SD_SHARE_PKG_RESOURCE set (Last Level Cache Domain) for this
 * allows us to avoid some pointer chasing select_idle_sibling().
 *
 * Iterate domains and sched_groups downward, assigning CPUs to be
 * select_idle_sibling() hw buddy.  Cross-wiring hw makes bouncing
 * due to random perturbation self canceling, ie sw buddies pull
 * their counterpart to their CPU's hw counterpart.
 *
 * Also keep a unique ID per domain (we use the first cpu number in
 * the cpumask of the domain), this allows us to quickly tell if
 * two cpus are in the same cache domain, see cpus_share_cache().
 */
DEFINE_PER_CPU(struct sched_domain *, sd_llc);
DEFINE_PER_CPU(int, sd_llc_id);

static void update_top_cache_domain(int cpu)
{
	struct sched_domain *sd;
	int id = cpu;

	sd = highest_flag_domain(cpu, SD_SHARE_PKG_RESOURCES);
	if (sd) {
		struct sched_domain *tmp = sd;
		struct sched_group *sg, *prev;
		bool right;

		/*
		 * Traverse to first CPU in group, and count hops
		 * to cpu from there, switching direction on each
		 * hop, never ever pointing the last CPU rightward.
		 */
		do {
			id = cpumask_first(sched_domain_span(tmp));
			prev = sg = tmp->groups;
			right = 1;

			while (cpumask_first(sched_group_cpus(sg)) != id)
				sg = sg->next;

			while (!cpumask_test_cpu(cpu, sched_group_cpus(sg))) {
				prev = sg;
				sg = sg->next;
				right = !right;
			}

			/* A CPU went down, never point back to domain start. */
			if (right && cpumask_first(sched_group_cpus(sg->next)) == id)
				right = false;

			sg = right ? sg->next : prev;
			tmp->idle_buddy = cpumask_first(sched_group_cpus(sg));
		} while ((tmp = tmp->child));

		id = cpumask_first(sched_domain_span(sd));
	}

	rcu_assign_pointer(per_cpu(sd_llc, cpu), sd);
	per_cpu(sd_llc_id, cpu) = id;
}

/*
 * Attach the domain 'sd' to 'cpu' as its base domain. Callers must
 * hold the hotplug lock.
 */
static void
cpu_attach_domain(struct sched_domain *sd, struct root_domain *rd, int cpu)
{
	struct rq *rq = cpu_rq(cpu);
	struct sched_domain *tmp;

	/* Remove the sched domains which do not contribute to scheduling. */
	for (tmp = sd; tmp; ) {
		struct sched_domain *parent = tmp->parent;
		if (!parent)
			break;

		if (sd_parent_degenerate(tmp, parent)) {
			tmp->parent = parent->parent;
			if (parent->parent)
				parent->parent->child = tmp;
			destroy_sched_domain(parent, cpu);
		} else
			tmp = tmp->parent;
	}

	if (sd && sd_degenerate(sd)) {
		tmp = sd;
		sd = sd->parent;
		destroy_sched_domain(tmp, cpu);
		if (sd)
			sd->child = NULL;
	}

	sched_domain_debug(sd, cpu);

	rq_attach_root(rq, rd);
	tmp = rq->sd;
	rcu_assign_pointer(rq->sd, sd);
	destroy_sched_domains(tmp, cpu);

	update_top_cache_domain(cpu);
}

/* cpus with isolated domains */
static cpumask_var_t cpu_isolated_map;

/* Setup the mask of cpus configured for isolated domains */
static int __init isolated_cpu_setup(char *str)
{
	alloc_bootmem_cpumask_var(&cpu_isolated_map);
	cpulist_parse(str, cpu_isolated_map);
	return 1;
}

__setup("isolcpus=", isolated_cpu_setup);

static const struct cpumask *cpu_cpu_mask(int cpu)
{
	return cpumask_of_node(cpu_to_node(cpu));
}

struct sd_data {
	struct sched_domain **__percpu sd;
	struct sched_group **__percpu sg;
	struct sched_group_power **__percpu sgp;
};

struct s_data {
	struct sched_domain ** __percpu sd;
	struct root_domain	*rd;
};

enum s_alloc {
	sa_rootdomain,
	sa_sd,
	sa_sd_storage,
	sa_none,
};

struct sched_domain_topology_level;

typedef struct sched_domain *(*sched_domain_init_f)(struct sched_domain_topology_level *tl, int cpu);
typedef const struct cpumask *(*sched_domain_mask_f)(int cpu);

#define SDTL_OVERLAP	0x01

struct sched_domain_topology_level {
	sched_domain_init_f init;
	sched_domain_mask_f mask;
	int		    flags;
	int		    numa_level;
	struct sd_data      data;
};

/*
 * Build an iteration mask that can exclude certain CPUs from the upwards
 * domain traversal.
 *
 * Asymmetric node setups can result in situations where the domain tree is of
 * unequal depth, make sure to skip domains that already cover the entire
 * range.
 *
 * In that case build_sched_domains() will have terminated the iteration early
 * and our sibling sd spans will be empty. Domains should always include the
 * cpu they're built on, so check that.
 *
 */
static void build_group_mask(struct sched_domain *sd, struct sched_group *sg)
{
	const struct cpumask *span = sched_domain_span(sd);
	struct sd_data *sdd = sd->private;
	struct sched_domain *sibling;
	int i;

	for_each_cpu(i, span) {
		sibling = *per_cpu_ptr(sdd->sd, i);
		if (!cpumask_test_cpu(i, sched_domain_span(sibling)))
			continue;

		cpumask_set_cpu(i, sched_group_mask(sg));
	}
}

/*
 * Return the canonical balance cpu for this group, this is the first cpu
 * of this group that's also in the iteration mask.
 */
int group_balance_cpu(struct sched_group *sg)
{
	return cpumask_first_and(sched_group_cpus(sg), sched_group_mask(sg));
}

static int
build_overlap_sched_groups(struct sched_domain *sd, int cpu)
{
	struct sched_group *first = NULL, *last = NULL, *groups = NULL, *sg;
	const struct cpumask *span = sched_domain_span(sd);
	struct cpumask *covered = sched_domains_tmpmask;
	struct sd_data *sdd = sd->private;
	struct sched_domain *child;
	int i;

	cpumask_clear(covered);

	for_each_cpu(i, span) {
		struct cpumask *sg_span;

		if (cpumask_test_cpu(i, covered))
			continue;

		child = *per_cpu_ptr(sdd->sd, i);

		/* See the comment near build_group_mask(). */
		if (!cpumask_test_cpu(i, sched_domain_span(child)))
			continue;

		sg = kzalloc_node(sizeof(struct sched_group) + cpumask_size(),
				GFP_KERNEL, cpu_to_node(cpu));

		if (!sg)
			goto fail;

		sg_span = sched_group_cpus(sg);
		if (child->child) {
			child = child->child;
			cpumask_copy(sg_span, sched_domain_span(child));
		} else
			cpumask_set_cpu(i, sg_span);

		cpumask_or(covered, covered, sg_span);

		sg->sgp = *per_cpu_ptr(sdd->sgp, i);
		if (atomic_inc_return(&sg->sgp->ref) == 1)
			build_group_mask(sd, sg);

		/*
		 * Initialize sgp->power such that even if we mess up the
		 * domains and no possible iteration will get us here, we won't
		 * die on a /0 trap.
		 */
		sg->sgp->power = SCHED_POWER_SCALE * cpumask_weight(sg_span);

		/*
		 * Make sure the first group of this domain contains the
		 * canonical balance cpu. Otherwise the sched_domain iteration
		 * breaks. See update_sg_lb_stats().
		 */
		if ((!groups && cpumask_test_cpu(cpu, sg_span)) ||
		    group_balance_cpu(sg) == cpu)
			groups = sg;

		if (!first)
			first = sg;
		if (last)
			last->next = sg;
		last = sg;
		last->next = first;
	}
	sd->groups = groups;

	return 0;

fail:
	free_sched_groups(first, 0);

	return -ENOMEM;
}

static int get_group(int cpu, struct sd_data *sdd, struct sched_group **sg)
{
	struct sched_domain *sd = *per_cpu_ptr(sdd->sd, cpu);
	struct sched_domain *child = sd->child;

	if (child)
		cpu = cpumask_first(sched_domain_span(child));

	if (sg) {
		*sg = *per_cpu_ptr(sdd->sg, cpu);
		(*sg)->sgp = *per_cpu_ptr(sdd->sgp, cpu);
		atomic_set(&(*sg)->sgp->ref, 1); /* for claim_allocations */
	}

	return cpu;
}

/*
 * build_sched_groups will build a circular linked list of the groups
 * covered by the given span, and will set each group's ->cpumask correctly,
 * and ->cpu_power to 0.
 *
 * Assumes the sched_domain tree is fully constructed
 */
static int
build_sched_groups(struct sched_domain *sd, int cpu)
{
	struct sched_group *first = NULL, *last = NULL;
	struct sd_data *sdd = sd->private;
	const struct cpumask *span = sched_domain_span(sd);
	struct cpumask *covered;
	int i;

	get_group(cpu, sdd, &sd->groups);
	atomic_inc(&sd->groups->ref);

	if (cpu != cpumask_first(sched_domain_span(sd)))
		return 0;

	lockdep_assert_held(&sched_domains_mutex);
	covered = sched_domains_tmpmask;

	cpumask_clear(covered);

	for_each_cpu(i, span) {
		struct sched_group *sg;
		int group = get_group(i, sdd, &sg);
		int j;

		if (cpumask_test_cpu(i, covered))
			continue;

		cpumask_clear(sched_group_cpus(sg));
		sg->sgp->power = 0;
		cpumask_setall(sched_group_mask(sg));

		for_each_cpu(j, span) {
			if (get_group(j, sdd, NULL) != group)
				continue;

			cpumask_set_cpu(j, covered);
			cpumask_set_cpu(j, sched_group_cpus(sg));
		}

		if (!first)
			first = sg;
		if (last)
			last->next = sg;
		last = sg;
	}
	last->next = first;

	return 0;
}

/*
 * Initialize sched groups cpu_power.
 *
 * cpu_power indicates the capacity of sched group, which is used while
 * distributing the load between different sched groups in a sched domain.
 * Typically cpu_power for all the groups in a sched domain will be same unless
 * there are asymmetries in the topology. If there are asymmetries, group
 * having more cpu_power will pickup more load compared to the group having
 * less cpu_power.
 */
static void init_sched_groups_power(int cpu, struct sched_domain *sd)
{
	struct sched_group *sg = sd->groups;

	WARN_ON(!sd || !sg);

	do {
		sg->group_weight = cpumask_weight(sched_group_cpus(sg));
		sg = sg->next;
	} while (sg != sd->groups);

	if (cpu != group_balance_cpu(sg))
		return;

	update_group_power(sd, cpu);
	atomic_set(&sg->sgp->nr_busy_cpus, sg->group_weight);
}

int __weak arch_sd_sibling_asym_packing(void)
{
       return 0*SD_ASYM_PACKING;
}

/*
 * Initializers for schedule domains
 * Non-inlined to reduce accumulated stack pressure in build_sched_domains()
 */

#ifdef CONFIG_SCHED_DEBUG
# define SD_INIT_NAME(sd, type)		sd->name = #type
#else
# define SD_INIT_NAME(sd, type)		do { } while (0)
#endif

#define SD_INIT_FUNC(type)						\
static noinline struct sched_domain *					\
sd_init_##type(struct sched_domain_topology_level *tl, int cpu) 	\
{									\
	struct sched_domain *sd = *per_cpu_ptr(tl->data.sd, cpu);	\
	*sd = SD_##type##_INIT;						\
	SD_INIT_NAME(sd, type);						\
	sd->private = &tl->data;					\
	return sd;							\
}

SD_INIT_FUNC(CPU)
#ifdef CONFIG_SCHED_SMT
 SD_INIT_FUNC(SIBLING)
#endif
#ifdef CONFIG_SCHED_MC
 SD_INIT_FUNC(MC)
#endif
#ifdef CONFIG_SCHED_BOOK
 SD_INIT_FUNC(BOOK)
#endif

static int default_relax_domain_level = -1;
int sched_domain_level_max;

static int __init setup_relax_domain_level(char *str)
{
	if (kstrtoint(str, 0, &default_relax_domain_level))
		pr_warn("Unable to set relax_domain_level\n");

	return 1;
}
__setup("relax_domain_level=", setup_relax_domain_level);

static void set_domain_attribute(struct sched_domain *sd,
				 struct sched_domain_attr *attr)
{
	int request;

	if (!attr || attr->relax_domain_level < 0) {
		if (default_relax_domain_level < 0)
			return;
		else
			request = default_relax_domain_level;
	} else
		request = attr->relax_domain_level;
	if (request < sd->level) {
		/* turn off idle balance on this domain */
		sd->flags &= ~(SD_BALANCE_WAKE|SD_BALANCE_NEWIDLE);
	} else {
		/* turn on idle balance on this domain */
		sd->flags |= (SD_BALANCE_WAKE|SD_BALANCE_NEWIDLE);
	}
}

static void __sdt_free(const struct cpumask *cpu_map);
static int __sdt_alloc(const struct cpumask *cpu_map);

static void __free_domain_allocs(struct s_data *d, enum s_alloc what,
				 const struct cpumask *cpu_map)
{
	switch (what) {
	case sa_rootdomain:
		if (!atomic_read(&d->rd->refcount))
			free_rootdomain(&d->rd->rcu); /* fall through */
	case sa_sd:
		free_percpu(d->sd); /* fall through */
	case sa_sd_storage:
		__sdt_free(cpu_map); /* fall through */
	case sa_none:
		break;
	}
}

static enum s_alloc __visit_domain_allocation_hell(struct s_data *d,
						   const struct cpumask *cpu_map)
{
	memset(d, 0, sizeof(*d));

	if (__sdt_alloc(cpu_map))
		return sa_sd_storage;
	d->sd = alloc_percpu(struct sched_domain *);
	if (!d->sd)
		return sa_sd_storage;
	d->rd = alloc_rootdomain();
	if (!d->rd)
		return sa_sd;
	return sa_rootdomain;
}

/*
 * NULL the sd_data elements we've used to build the sched_domain and
 * sched_group structure so that the subsequent __free_domain_allocs()
 * will not free the data we're using.
 */
static void claim_allocations(int cpu, struct sched_domain *sd)
{
	struct sd_data *sdd = sd->private;

	WARN_ON_ONCE(*per_cpu_ptr(sdd->sd, cpu) != sd);
	*per_cpu_ptr(sdd->sd, cpu) = NULL;

	if (atomic_read(&(*per_cpu_ptr(sdd->sg, cpu))->ref))
		*per_cpu_ptr(sdd->sg, cpu) = NULL;

	if (atomic_read(&(*per_cpu_ptr(sdd->sgp, cpu))->ref))
		*per_cpu_ptr(sdd->sgp, cpu) = NULL;
}

#ifdef CONFIG_SCHED_SMT
static const struct cpumask *cpu_smt_mask(int cpu)
{
	return topology_thread_cpumask(cpu);
}
#endif

/*
 * Topology list, bottom-up.
 */
static struct sched_domain_topology_level default_topology[] = {
#ifdef CONFIG_SCHED_SMT
	{ sd_init_SIBLING, cpu_smt_mask, },
#endif
#ifdef CONFIG_SCHED_MC
	{ sd_init_MC, cpu_coregroup_mask, },
#endif
#ifdef CONFIG_SCHED_BOOK
	{ sd_init_BOOK, cpu_book_mask, },
#endif
	{ sd_init_CPU, cpu_cpu_mask, },
	{ NULL, },
};

static struct sched_domain_topology_level *sched_domain_topology = default_topology;

#ifdef CONFIG_NUMA

static int sched_domains_numa_levels;
static int *sched_domains_numa_distance;
static struct cpumask ***sched_domains_numa_masks;
static int sched_domains_curr_level;

static inline int sd_local_flags(int level)
{
	if (sched_domains_numa_distance[level] > RECLAIM_DISTANCE)
		return 0;

	return SD_BALANCE_EXEC | SD_BALANCE_FORK | SD_WAKE_AFFINE;
}

static struct sched_domain *
sd_numa_init(struct sched_domain_topology_level *tl, int cpu)
{
	struct sched_domain *sd = *per_cpu_ptr(tl->data.sd, cpu);
	int level = tl->numa_level;
	int sd_weight = cpumask_weight(
			sched_domains_numa_masks[level][cpu_to_node(cpu)]);

	*sd = (struct sched_domain){
		.min_interval		= sd_weight,
		.max_interval		= 2*sd_weight,
		.busy_factor		= 32,
		.imbalance_pct		= 125,
		.cache_nice_tries	= 2,
		.busy_idx		= 3,
		.idle_idx		= 2,
		.newidle_idx		= 0,
		.wake_idx		= 0,
		.forkexec_idx		= 0,

		.flags			= 1*SD_LOAD_BALANCE
					| 1*SD_BALANCE_NEWIDLE
					| 0*SD_BALANCE_EXEC
					| 0*SD_BALANCE_FORK
					| 0*SD_BALANCE_WAKE
					| 0*SD_WAKE_AFFINE
					| 0*SD_PREFER_LOCAL
					| 0*SD_SHARE_CPUPOWER
					| 0*SD_SHARE_PKG_RESOURCES
					| 1*SD_SERIALIZE
					| 0*SD_PREFER_SIBLING
					| sd_local_flags(level)
					,
		.last_balance		= jiffies,
		.balance_interval	= sd_weight,
	};
	SD_INIT_NAME(sd, NUMA);
	sd->private = &tl->data;

	/*
	 * Ugly hack to pass state to sd_numa_mask()...
	 */
	sched_domains_curr_level = tl->numa_level;

	return sd;
}

static const struct cpumask *sd_numa_mask(int cpu)
{
	return sched_domains_numa_masks[sched_domains_curr_level][cpu_to_node(cpu)];
}

static void sched_numa_warn(const char *str)
{
	static int done = false;
	int i,j;

	if (done)
		return;

	done = true;

	printk(KERN_WARNING "ERROR: %s\n\n", str);

	for (i = 0; i < nr_node_ids; i++) {
		printk(KERN_WARNING "  ");
		for (j = 0; j < nr_node_ids; j++)
			printk(KERN_CONT "%02d ", node_distance(i,j));
		printk(KERN_CONT "\n");
	}
	printk(KERN_WARNING "\n");
}

static bool find_numa_distance(int distance)
{
	int i;

	if (distance == node_distance(0, 0))
		return true;

	for (i = 0; i < sched_domains_numa_levels; i++) {
		if (sched_domains_numa_distance[i] == distance)
			return true;
	}

	return false;
}

static void sched_init_numa(void)
{
	int next_distance, curr_distance = node_distance(0, 0);
	struct sched_domain_topology_level *tl;
	int level = 0;
	int i, j, k;

	sched_domains_numa_distance = kzalloc(sizeof(int) * nr_node_ids, GFP_KERNEL);
	if (!sched_domains_numa_distance)
		return;

	/*
	 * O(nr_nodes^2) deduplicating selection sort -- in order to find the
	 * unique distances in the node_distance() table.
	 *
	 * Assumes node_distance(0,j) includes all distances in
	 * node_distance(i,j) in order to avoid cubic time.
	 */
	next_distance = curr_distance;
	for (i = 0; i < nr_node_ids; i++) {
		for (j = 0; j < nr_node_ids; j++) {
			for (k = 0; k < nr_node_ids; k++) {
				int distance = node_distance(i, k);

				if (distance > curr_distance &&
				    (distance < next_distance ||
				     next_distance == curr_distance))
					next_distance = distance;

				/*
				 * While not a strong assumption it would be nice to know
				 * about cases where if node A is connected to B, B is not
				 * equally connected to A.
				 */
				if (sched_debug() && node_distance(k, i) != distance)
					sched_numa_warn("Node-distance not symmetric");

				if (sched_debug() && i && !find_numa_distance(distance))
					sched_numa_warn("Node-0 not representative");
			}
			if (next_distance != curr_distance) {
				sched_domains_numa_distance[level++] = next_distance;
				sched_domains_numa_levels = level;
				curr_distance = next_distance;
			} else break;
		}

		/*
		 * In case of sched_debug() we verify the above assumption.
		 */
		if (!sched_debug())
			break;
	}
	/*
	 * 'level' contains the number of unique distances, excluding the
	 * identity distance node_distance(i,i).
	 *
	 * The sched_domains_nume_distance[] array includes the actual distance
	 * numbers.
	 */

	sched_domains_numa_masks = kzalloc(sizeof(void *) * level, GFP_KERNEL);
	if (!sched_domains_numa_masks)
		return;

	/*
	 * Now for each level, construct a mask per node which contains all
	 * cpus of nodes that are that many hops away from us.
	 */
	for (i = 0; i < level; i++) {
		sched_domains_numa_masks[i] =
			kzalloc(nr_node_ids * sizeof(void *), GFP_KERNEL);
		if (!sched_domains_numa_masks[i])
			return;

		for (j = 0; j < nr_node_ids; j++) {
			struct cpumask *mask = kzalloc(cpumask_size(), GFP_KERNEL);
			if (!mask)
				return;

			sched_domains_numa_masks[i][j] = mask;

			for (k = 0; k < nr_node_ids; k++) {
				if (node_distance(j, k) > sched_domains_numa_distance[i])
					continue;

				cpumask_or(mask, mask, cpumask_of_node(k));
			}
		}
	}

	tl = kzalloc((ARRAY_SIZE(default_topology) + level) *
			sizeof(struct sched_domain_topology_level), GFP_KERNEL);
	if (!tl)
		return;

	/*
	 * Copy the default topology bits..
	 */
	for (i = 0; default_topology[i].init; i++)
		tl[i] = default_topology[i];

	/*
	 * .. and append 'j' levels of NUMA goodness.
	 */
	for (j = 0; j < level; i++, j++) {
		tl[i] = (struct sched_domain_topology_level){
			.init = sd_numa_init,
			.mask = sd_numa_mask,
			.flags = SDTL_OVERLAP,
			.numa_level = j,
		};
	}

	sched_domain_topology = tl;
}
#else
static inline void sched_init_numa(void)
{
}
#endif /* CONFIG_NUMA */

static int __sdt_alloc(const struct cpumask *cpu_map)
{
	struct sched_domain_topology_level *tl;
	int j;

	for (tl = sched_domain_topology; tl->init; tl++) {
		struct sd_data *sdd = &tl->data;

		sdd->sd = alloc_percpu(struct sched_domain *);
		if (!sdd->sd)
			return -ENOMEM;

		sdd->sg = alloc_percpu(struct sched_group *);
		if (!sdd->sg)
			return -ENOMEM;

		sdd->sgp = alloc_percpu(struct sched_group_power *);
		if (!sdd->sgp)
			return -ENOMEM;

		for_each_cpu(j, cpu_map) {
			struct sched_domain *sd;
			struct sched_group *sg;
			struct sched_group_power *sgp;

		       	sd = kzalloc_node(sizeof(struct sched_domain) + cpumask_size(),
					GFP_KERNEL, cpu_to_node(j));
			if (!sd)
				return -ENOMEM;

			*per_cpu_ptr(sdd->sd, j) = sd;

			sg = kzalloc_node(sizeof(struct sched_group) + cpumask_size(),
					GFP_KERNEL, cpu_to_node(j));
			if (!sg)
				return -ENOMEM;

			sg->next = sg;

			*per_cpu_ptr(sdd->sg, j) = sg;

			sgp = kzalloc_node(sizeof(struct sched_group_power) + cpumask_size(),
					GFP_KERNEL, cpu_to_node(j));
			if (!sgp)
				return -ENOMEM;

			*per_cpu_ptr(sdd->sgp, j) = sgp;
		}
	}

	return 0;
}

static void __sdt_free(const struct cpumask *cpu_map)
{
	struct sched_domain_topology_level *tl;
	int j;

	for (tl = sched_domain_topology; tl->init; tl++) {
		struct sd_data *sdd = &tl->data;

		for_each_cpu(j, cpu_map) {
			struct sched_domain *sd;

			if (sdd->sd) {
				sd = *per_cpu_ptr(sdd->sd, j);
				if (sd && (sd->flags & SD_OVERLAP))
					free_sched_groups(sd->groups, 0);
				kfree(*per_cpu_ptr(sdd->sd, j));
			}

			if (sdd->sg)
				kfree(*per_cpu_ptr(sdd->sg, j));
			if (sdd->sgp)
				kfree(*per_cpu_ptr(sdd->sgp, j));
		}
		free_percpu(sdd->sd);
		sdd->sd = NULL;
		free_percpu(sdd->sg);
		sdd->sg = NULL;
		free_percpu(sdd->sgp);
		sdd->sgp = NULL;
	}
}

struct sched_domain *build_sched_domain(struct sched_domain_topology_level *tl,
		struct s_data *d, const struct cpumask *cpu_map,
		struct sched_domain_attr *attr, struct sched_domain *child,
		int cpu)
{
	struct sched_domain *sd = tl->init(tl, cpu);
	if (!sd)
		return child;

	cpumask_and(sched_domain_span(sd), cpu_map, tl->mask(cpu));
	if (child) {
		sd->level = child->level + 1;
		sched_domain_level_max = max(sched_domain_level_max, sd->level);
		child->parent = sd;
	}
	sd->child = child;
	set_domain_attribute(sd, attr);

	return sd;
}

/*
 * Build sched domains for a given set of cpus and attach the sched domains
 * to the individual cpus
 */
static int build_sched_domains(const struct cpumask *cpu_map,
			       struct sched_domain_attr *attr)
{
	enum s_alloc alloc_state = sa_none;
	struct sched_domain *sd;
	struct s_data d;
	int i, ret = -ENOMEM;

	alloc_state = __visit_domain_allocation_hell(&d, cpu_map);
	if (alloc_state != sa_rootdomain)
		goto error;

	/* Set up domains for cpus specified by the cpu_map. */
	for_each_cpu(i, cpu_map) {
		struct sched_domain_topology_level *tl;

		sd = NULL;
		for (tl = sched_domain_topology; tl->init; tl++) {
			sd = build_sched_domain(tl, &d, cpu_map, attr, sd, i);
			if (tl->flags & SDTL_OVERLAP || sched_feat(FORCE_SD_OVERLAP))
				sd->flags |= SD_OVERLAP;
			if (cpumask_equal(cpu_map, sched_domain_span(sd)))
				break;
		}

		while (sd->child)
			sd = sd->child;

		*per_cpu_ptr(d.sd, i) = sd;
	}

	/* Build the groups for the domains */
	for_each_cpu(i, cpu_map) {
		for (sd = *per_cpu_ptr(d.sd, i); sd; sd = sd->parent) {
			sd->span_weight = cpumask_weight(sched_domain_span(sd));
			if (sd->flags & SD_OVERLAP) {
				if (build_overlap_sched_groups(sd, i))
					goto error;
			} else {
				if (build_sched_groups(sd, i))
					goto error;
			}
		}
	}

	/* Calculate CPU power for physical packages and nodes */
	for (i = nr_cpumask_bits-1; i >= 0; i--) {
		if (!cpumask_test_cpu(i, cpu_map))
			continue;

		for (sd = *per_cpu_ptr(d.sd, i); sd; sd = sd->parent) {
			claim_allocations(i, sd);
			init_sched_groups_power(i, sd);
		}
	}

	/* Attach the domains */
	rcu_read_lock();
	for_each_cpu(i, cpu_map) {
		sd = *per_cpu_ptr(d.sd, i);
		cpu_attach_domain(sd, d.rd, i);
	}
	rcu_read_unlock();

	ret = 0;
error:
	__free_domain_allocs(&d, alloc_state, cpu_map);
	return ret;
}

static cpumask_var_t *doms_cur;	/* current sched domains */
static int ndoms_cur;		/* number of sched domains in 'doms_cur' */
static struct sched_domain_attr *dattr_cur;
				/* attribues of custom domains in 'doms_cur' */

/*
 * Special case: If a kmalloc of a doms_cur partition (array of
 * cpumask) fails, then fallback to a single sched domain,
 * as determined by the single cpumask fallback_doms.
 */
static cpumask_var_t fallback_doms;

/*
 * arch_update_cpu_topology lets virtualized architectures update the
 * cpu core maps. It is supposed to return 1 if the topology changed
 * or 0 if it stayed the same.
 */
int __attribute__((weak)) arch_update_cpu_topology(void)
{
	return 0;
}

cpumask_var_t *alloc_sched_domains(unsigned int ndoms)
{
	int i;
	cpumask_var_t *doms;

	doms = kmalloc(sizeof(*doms) * ndoms, GFP_KERNEL);
	if (!doms)
		return NULL;
	for (i = 0; i < ndoms; i++) {
		if (!alloc_cpumask_var(&doms[i], GFP_KERNEL)) {
			free_sched_domains(doms, i);
			return NULL;
		}
	}
	return doms;
}

void free_sched_domains(cpumask_var_t doms[], unsigned int ndoms)
{
	unsigned int i;
	for (i = 0; i < ndoms; i++)
		free_cpumask_var(doms[i]);
	kfree(doms);
}

/*
 * Set up scheduler domains and groups. Callers must hold the hotplug lock.
 * For now this just excludes isolated cpus, but could be used to
 * exclude other special cases in the future.
 */
static int init_sched_domains(const struct cpumask *cpu_map)
{
	int err;

	arch_update_cpu_topology();
	ndoms_cur = 1;
	doms_cur = alloc_sched_domains(ndoms_cur);
	if (!doms_cur)
		doms_cur = &fallback_doms;
	cpumask_andnot(doms_cur[0], cpu_map, cpu_isolated_map);
	err = build_sched_domains(doms_cur[0], NULL);
	register_sched_domain_sysctl();

	return err;
}

/*
 * Detach sched domains from a group of cpus specified in cpu_map
 * These cpus will now be attached to the NULL domain
 */
static void detach_destroy_domains(const struct cpumask *cpu_map)
{
	int i;

	rcu_read_lock();
	for_each_cpu(i, cpu_map)
		cpu_attach_domain(NULL, &def_root_domain, i);
	rcu_read_unlock();
}

/* handle null as "default" */
static int dattrs_equal(struct sched_domain_attr *cur, int idx_cur,
			struct sched_domain_attr *new, int idx_new)
{
	struct sched_domain_attr tmp;

	/* fast path */
	if (!new && !cur)
		return 1;

	tmp = SD_ATTR_INIT;
	return !memcmp(cur ? (cur + idx_cur) : &tmp,
			new ? (new + idx_new) : &tmp,
			sizeof(struct sched_domain_attr));
}

/*
 * Partition sched domains as specified by the 'ndoms_new'
 * cpumasks in the array doms_new[] of cpumasks. This compares
 * doms_new[] to the current sched domain partitioning, doms_cur[].
 * It destroys each deleted domain and builds each new domain.
 *
 * 'doms_new' is an array of cpumask_var_t's of length 'ndoms_new'.
 * The masks don't intersect (don't overlap.) We should setup one
 * sched domain for each mask. CPUs not in any of the cpumasks will
 * not be load balanced. If the same cpumask appears both in the
 * current 'doms_cur' domains and in the new 'doms_new', we can leave
 * it as it is.
 *
 * The passed in 'doms_new' should be allocated using
 * alloc_sched_domains.  This routine takes ownership of it and will
 * free_sched_domains it when done with it. If the caller failed the
 * alloc call, then it can pass in doms_new == NULL && ndoms_new == 1,
 * and partition_sched_domains() will fallback to the single partition
 * 'fallback_doms', it also forces the domains to be rebuilt.
 *
 * If doms_new == NULL it will be replaced with cpu_online_mask.
 * ndoms_new == 0 is a special case for destroying existing domains,
 * and it will not create the default domain.
 *
 * Call with hotplug lock held
 */
void partition_sched_domains(int ndoms_new, cpumask_var_t doms_new[],
			     struct sched_domain_attr *dattr_new)
{
	int i, j, n;
	int new_topology;

	mutex_lock(&sched_domains_mutex);

	/* always unregister in case we don't destroy any domains */
	unregister_sched_domain_sysctl();

	/* Let architecture update cpu core mappings. */
	new_topology = arch_update_cpu_topology();

	n = doms_new ? ndoms_new : 0;

	/* Destroy deleted domains */
	for (i = 0; i < ndoms_cur; i++) {
		for (j = 0; j < n && !new_topology; j++) {
			if (cpumask_equal(doms_cur[i], doms_new[j])
			    && dattrs_equal(dattr_cur, i, dattr_new, j))
				goto match1;
		}
		/* no match - a current sched domain not in new doms_new[] */
		detach_destroy_domains(doms_cur[i]);
match1:
		;
	}

	if (doms_new == NULL) {
		ndoms_cur = 0;
		doms_new = &fallback_doms;
		cpumask_andnot(doms_new[0], cpu_active_mask, cpu_isolated_map);
		WARN_ON_ONCE(dattr_new);
	}

	/* Build new domains */
	for (i = 0; i < ndoms_new; i++) {
		for (j = 0; j < ndoms_cur && !new_topology; j++) {
			if (cpumask_equal(doms_new[i], doms_cur[j])
			    && dattrs_equal(dattr_new, i, dattr_cur, j))
				goto match2;
		}
		/* no match - add a new doms_new */
		build_sched_domains(doms_new[i], dattr_new ? dattr_new + i : NULL);
match2:
		;
	}

	/* Remember the new sched domains */
	if (doms_cur != &fallback_doms)
		free_sched_domains(doms_cur, ndoms_cur);
	kfree(dattr_cur);	/* kfree(NULL) is safe */
	doms_cur = doms_new;
	dattr_cur = dattr_new;
	ndoms_cur = ndoms_new;

	register_sched_domain_sysctl();

	mutex_unlock(&sched_domains_mutex);
}

static int num_cpus_frozen;	/* used to mark begin/end of suspend/resume */

/*
 * Update cpusets according to cpu_active mask.  If cpusets are
 * disabled, cpuset_update_active_cpus() becomes a simple wrapper
 * around partition_sched_domains().
 *
 * If we come here as part of a suspend/resume, don't touch cpusets because we
 * want to restore it back to its original state upon resume anyway.
 */
static int cpuset_cpu_active(struct notifier_block *nfb, unsigned long action,
			     void *hcpu)
{
	switch (action) {
	case CPU_ONLINE_FROZEN:
	case CPU_DOWN_FAILED_FROZEN:

		/*
		 * num_cpus_frozen tracks how many CPUs are involved in suspend
		 * resume sequence. As long as this is not the last online
		 * operation in the resume sequence, just build a single sched
		 * domain, ignoring cpusets.
		 */
		num_cpus_frozen--;
		if (likely(num_cpus_frozen)) {
			partition_sched_domains(1, NULL, NULL);
			break;
		}

		/*
		 * This is the last CPU online operation. So fall through and
		 * restore the original sched domains by considering the
		 * cpuset configurations.
		 */

	case CPU_ONLINE:
	case CPU_DOWN_FAILED:
		cpuset_update_active_cpus(true);
		break;
	default:
		return NOTIFY_DONE;
	}
	return NOTIFY_OK;
}

static int cpuset_cpu_inactive(struct notifier_block *nfb, unsigned long action,
			       void *hcpu)
{
	switch (action) {
	case CPU_DOWN_PREPARE:
		cpuset_update_active_cpus(false);
		break;
	case CPU_DOWN_PREPARE_FROZEN:
		num_cpus_frozen++;
		partition_sched_domains(1, NULL, NULL);
		break;
	default:
		return NOTIFY_DONE;
	}
	return NOTIFY_OK;
}

void __init sched_init_smp(void)
{
	cpumask_var_t non_isolated_cpus;

	alloc_cpumask_var(&non_isolated_cpus, GFP_KERNEL);
	alloc_cpumask_var(&fallback_doms, GFP_KERNEL);

	sched_init_numa();

	get_online_cpus();
	mutex_lock(&sched_domains_mutex);
	init_sched_domains(cpu_active_mask);
	cpumask_andnot(non_isolated_cpus, cpu_possible_mask, cpu_isolated_map);
	if (cpumask_empty(non_isolated_cpus))
		cpumask_set_cpu(smp_processor_id(), non_isolated_cpus);
	mutex_unlock(&sched_domains_mutex);
	put_online_cpus();

	hotcpu_notifier(cpuset_cpu_active, CPU_PRI_CPUSET_ACTIVE);
	hotcpu_notifier(cpuset_cpu_inactive, CPU_PRI_CPUSET_INACTIVE);

	/* RT runtime code needs to handle some hotplug events */
	hotcpu_notifier(update_runtime, 0);

	init_hrtick();

	/* Move init over to a non-isolated CPU */
	if (set_cpus_allowed_ptr(current, non_isolated_cpus) < 0)
		BUG();
	sched_init_granularity();
	free_cpumask_var(non_isolated_cpus);

	init_sched_rt_class();
}
#else
void __init sched_init_smp(void)
{
	sched_init_granularity();
}
#endif /* CONFIG_SMP */

const_debug unsigned int sysctl_timer_migration = 1;

int in_sched_functions(unsigned long addr)
{
	return in_lock_functions(addr) ||
		(addr >= (unsigned long)__sched_text_start
		&& addr < (unsigned long)__sched_text_end);
}

#ifdef CONFIG_CGROUP_SCHED
struct task_group root_task_group;
LIST_HEAD(task_groups);
#endif

DECLARE_PER_CPU(cpumask_var_t, load_balance_tmpmask);

void __init sched_init(void)
{
	int i, j;
	unsigned long alloc_size = 0, ptr;

#ifdef CONFIG_FAIR_GROUP_SCHED
	alloc_size += 2 * nr_cpu_ids * sizeof(void **);
#endif
#ifdef CONFIG_RT_GROUP_SCHED
	alloc_size += 2 * nr_cpu_ids * sizeof(void **);
#endif
#ifdef CONFIG_CPUMASK_OFFSTACK
	alloc_size += num_possible_cpus() * cpumask_size();
#endif
	if (alloc_size) {
		ptr = (unsigned long)kzalloc(alloc_size, GFP_NOWAIT);

#ifdef CONFIG_FAIR_GROUP_SCHED
		root_task_group.se = (struct sched_entity **)ptr;
		ptr += nr_cpu_ids * sizeof(void **);

		root_task_group.cfs_rq = (struct cfs_rq **)ptr;
		ptr += nr_cpu_ids * sizeof(void **);

#endif /* CONFIG_FAIR_GROUP_SCHED */
#ifdef CONFIG_RT_GROUP_SCHED
		root_task_group.rt_se = (struct sched_rt_entity **)ptr;
		ptr += nr_cpu_ids * sizeof(void **);

		root_task_group.rt_rq = (struct rt_rq **)ptr;
		ptr += nr_cpu_ids * sizeof(void **);

#endif /* CONFIG_RT_GROUP_SCHED */
#ifdef CONFIG_CPUMASK_OFFSTACK
		for_each_possible_cpu(i) {
			per_cpu(load_balance_tmpmask, i) = (void *)ptr;
			ptr += cpumask_size();
		}
#endif /* CONFIG_CPUMASK_OFFSTACK */
	}

#ifdef CONFIG_SMP
	init_defrootdomain();
#endif

	init_rt_bandwidth(&def_rt_bandwidth,
			global_rt_period(), global_rt_runtime());

#ifdef CONFIG_RT_GROUP_SCHED
	init_rt_bandwidth(&root_task_group.rt_bandwidth,
			global_rt_period(), global_rt_runtime());
#endif /* CONFIG_RT_GROUP_SCHED */

#ifdef CONFIG_CGROUP_SCHED
	list_add(&root_task_group.list, &task_groups);
	INIT_LIST_HEAD(&root_task_group.children);
	INIT_LIST_HEAD(&root_task_group.siblings);
	autogroup_init(&init_task);

#endif /* CONFIG_CGROUP_SCHED */

#ifdef CONFIG_CGROUP_CPUACCT
	root_cpuacct.cpustat = &kernel_cpustat;
	root_cpuacct.cpuusage = alloc_percpu(u64);
	/* Too early, not expected to fail */
	BUG_ON(!root_cpuacct.cpuusage);
#endif
	for_each_possible_cpu(i) {
		struct rq *rq;

		rq = cpu_rq(i);
		raw_spin_lock_init(&rq->lock);
		rq->nr_running = 0;
		rq->calc_load_active = 0;
		rq->calc_load_update = jiffies + LOAD_FREQ;
		init_cfs_rq(&rq->cfs);
		init_rt_rq(&rq->rt, rq);
#ifdef CONFIG_FAIR_GROUP_SCHED
		root_task_group.shares = ROOT_TASK_GROUP_LOAD;
		INIT_LIST_HEAD(&rq->leaf_cfs_rq_list);
		/*
		 * How much cpu bandwidth does root_task_group get?
		 *
		 * In case of task-groups formed thr' the cgroup filesystem, it
		 * gets 100% of the cpu resources in the system. This overall
		 * system cpu resource is divided among the tasks of
		 * root_task_group and its child task-groups in a fair manner,
		 * based on each entity's (task or task-group's) weight
		 * (se->load.weight).
		 *
		 * In other words, if root_task_group has 10 tasks of weight
		 * 1024) and two child groups A0 and A1 (of weight 1024 each),
		 * then A0's share of the cpu resource is:
		 *
		 *	A0's bandwidth = 1024 / (10*1024 + 1024 + 1024) = 8.33%
		 *
		 * We achieve this by letting root_task_group's tasks sit
		 * directly in rq->cfs (i.e root_task_group->se[] = NULL).
		 */
		init_cfs_bandwidth(&root_task_group.cfs_bandwidth);
		init_tg_cfs_entry(&root_task_group, &rq->cfs, NULL, i, NULL);
#endif /* CONFIG_FAIR_GROUP_SCHED */

		rq->rt.rt_runtime = def_rt_bandwidth.rt_runtime;
#ifdef CONFIG_RT_GROUP_SCHED
		INIT_LIST_HEAD(&rq->leaf_rt_rq_list);
		init_tg_rt_entry(&root_task_group, &rq->rt, NULL, i, NULL);
#endif

		for (j = 0; j < CPU_LOAD_IDX_MAX; j++)
			rq->cpu_load[j] = 0;

		rq->last_load_update_tick = jiffies;

#ifdef CONFIG_SMP
		rq->sd = NULL;
		rq->rd = NULL;
		rq->cpu_power = SCHED_POWER_SCALE;
		rq->post_schedule = 0;
		rq->active_balance = 0;
		rq->next_balance = jiffies;
		rq->push_cpu = 0;
		rq->cpu = i;
		rq->online = 0;
		rq->idle_stamp = 0;
		rq->avg_idle = 2*sysctl_sched_migration_cost;

		INIT_LIST_HEAD(&rq->cfs_tasks);

		rq_attach_root(rq, &def_root_domain);
#ifdef CONFIG_NO_HZ
		rq->nohz_flags = 0;
#endif
#endif
		init_rq_hrtick(rq);
		atomic_set(&rq->nr_iowait, 0);
	}

	set_load_weight(&init_task);

#ifdef CONFIG_PREEMPT_NOTIFIERS
	INIT_HLIST_HEAD(&init_task.preempt_notifiers);
#endif

#ifdef CONFIG_RT_MUTEXES
	plist_head_init(&init_task.pi_waiters);
#endif

	/*
	 * The boot idle thread does lazy MMU switching as well:
	 */
	atomic_inc(&init_mm.mm_count);
	enter_lazy_tlb(&init_mm, current);

	/*
	 * Make us the idle thread. Technically, schedule() should not be
	 * called from this thread, however somewhere below it might be,
	 * but because we are the idle thread, we just pick up running again
	 * when this runqueue becomes "idle".
	 */
	init_idle(current, smp_processor_id());

	calc_load_update = jiffies + LOAD_FREQ;

	/*
	 * During early bootup we pretend to be a normal task:
	 */
	current->sched_class = &fair_sched_class;

#ifdef CONFIG_SMP
	zalloc_cpumask_var(&sched_domains_tmpmask, GFP_NOWAIT);
	/* May be allocated at isolcpus cmdline parse time */
	if (cpu_isolated_map == NULL)
		zalloc_cpumask_var(&cpu_isolated_map, GFP_NOWAIT);
	idle_thread_set_boot_cpu();
#endif
	init_sched_fair_class();

	scheduler_running = 1;
}

#ifdef CONFIG_DEBUG_ATOMIC_SLEEP
static inline int preempt_count_equals(int preempt_offset)
{
	int nested = (preempt_count() & ~PREEMPT_ACTIVE) + rcu_preempt_depth();

	return (nested == preempt_offset);
}

void __might_sleep(const char *file, int line, int preempt_offset)
{
	static unsigned long prev_jiffy;	/* ratelimiting */

	rcu_sleep_check(); /* WARN_ON_ONCE() by default, no rate limit reqd. */
	if ((preempt_count_equals(preempt_offset) && !irqs_disabled()) ||
	    system_state != SYSTEM_RUNNING || oops_in_progress)
		return;
	if (time_before(jiffies, prev_jiffy + HZ) && prev_jiffy)
		return;
	prev_jiffy = jiffies;

	printk(KERN_ERR
		"BUG: sleeping function called from invalid context at %s:%d\n",
			file, line);
	printk(KERN_ERR
		"in_atomic(): %d, irqs_disabled(): %d, pid: %d, name: %s\n",
			in_atomic(), irqs_disabled(),
			current->pid, current->comm);

	debug_show_held_locks(current);
	if (irqs_disabled())
		print_irqtrace_events(current);
	dump_stack();
}
EXPORT_SYMBOL(__might_sleep);
#endif

#ifdef CONFIG_MAGIC_SYSRQ
static void normalize_task(struct rq *rq, struct task_struct *p)
{
	const struct sched_class *prev_class = p->sched_class;
	int old_prio = p->prio;
	int on_rq;

	on_rq = p->on_rq;
	if (on_rq)
		dequeue_task(rq, p, 0);
	__setscheduler(rq, p, SCHED_NORMAL, 0);
	if (on_rq) {
		enqueue_task(rq, p, 0);
		resched_task(rq->curr);
	}

	check_class_changed(rq, p, prev_class, old_prio);
}

void normalize_rt_tasks(void)
{
	struct task_struct *g, *p;
	unsigned long flags;
	struct rq *rq;

	read_lock_irqsave(&tasklist_lock, flags);
	do_each_thread(g, p) {
		/*
		 * Only normalize user tasks:
		 */
		if (!p->mm)
			continue;

		p->se.exec_start		= 0;
#ifdef CONFIG_SCHEDSTATS
		p->se.statistics.wait_start	= 0;
		p->se.statistics.sleep_start	= 0;
		p->se.statistics.block_start	= 0;
#endif

		if (!rt_task(p)) {
			/*
			 * Renice negative nice level userspace
			 * tasks back to 0:
			 */
			if (TASK_NICE(p) < 0 && p->mm)
				set_user_nice(p, 0);
			continue;
		}

		raw_spin_lock(&p->pi_lock);
		rq = __task_rq_lock(p);

		normalize_task(rq, p);

		__task_rq_unlock(rq);
		raw_spin_unlock(&p->pi_lock);
	} while_each_thread(g, p);

	read_unlock_irqrestore(&tasklist_lock, flags);
}

#endif /* CONFIG_MAGIC_SYSRQ */

#if defined(CONFIG_IA64) || defined(CONFIG_KGDB_KDB)
/*
 * These functions are only useful for the IA64 MCA handling, or kdb.
 *
 * They can only be called when the whole system has been
 * stopped - every CPU needs to be quiescent, and no scheduling
 * activity can take place. Using them for anything else would
 * be a serious bug, and as a result, they aren't even visible
 * under any other configuration.
 */

/**
 * curr_task - return the current task for a given cpu.
 * @cpu: the processor in question.
 *
 * ONLY VALID WHEN THE WHOLE SYSTEM IS STOPPED!
 */
struct task_struct *curr_task(int cpu)
{
	return cpu_curr(cpu);
}

#endif /* defined(CONFIG_IA64) || defined(CONFIG_KGDB_KDB) */

#ifdef CONFIG_IA64
/**
 * set_curr_task - set the current task for a given cpu.
 * @cpu: the processor in question.
 * @p: the task pointer to set.
 *
 * Description: This function must only be used when non-maskable interrupts
 * are serviced on a separate stack. It allows the architecture to switch the
 * notion of the current task on a cpu in a non-blocking manner. This function
 * must be called with all CPU's synchronized, and interrupts disabled, the
 * and caller must save the original value of the current task (see
 * curr_task() above) and restore that value before reenabling interrupts and
 * re-starting the system.
 *
 * ONLY VALID WHEN THE WHOLE SYSTEM IS STOPPED!
 */
void set_curr_task(int cpu, struct task_struct *p)
{
	cpu_curr(cpu) = p;
}

#endif

#ifdef CONFIG_CGROUP_SCHED
/* task_group_lock serializes the addition/removal of task groups */
static DEFINE_SPINLOCK(task_group_lock);

static void free_sched_group(struct task_group *tg)
{
	free_fair_sched_group(tg);
	free_rt_sched_group(tg);
	autogroup_free(tg);
	kfree(tg);
}

/* allocate runqueue etc for a new task group */
struct task_group *sched_create_group(struct task_group *parent)
{
	struct task_group *tg;
	unsigned long flags;

	tg = kzalloc(sizeof(*tg), GFP_KERNEL);
	if (!tg)
		return ERR_PTR(-ENOMEM);

	if (!alloc_fair_sched_group(tg, parent))
		goto err;

	if (!alloc_rt_sched_group(tg, parent))
		goto err;

	spin_lock_irqsave(&task_group_lock, flags);
	list_add_rcu(&tg->list, &task_groups);

	WARN_ON(!parent); /* root should already exist */

	tg->parent = parent;
	INIT_LIST_HEAD(&tg->children);
	list_add_rcu(&tg->siblings, &parent->children);
	spin_unlock_irqrestore(&task_group_lock, flags);

	return tg;

err:
	free_sched_group(tg);
	return ERR_PTR(-ENOMEM);
}

/* rcu callback to free various structures associated with a task group */
static void free_sched_group_rcu(struct rcu_head *rhp)
{
	/* now it should be safe to free those cfs_rqs */
	free_sched_group(container_of(rhp, struct task_group, rcu));
}

/* Destroy runqueue etc associated with a task group */
void sched_destroy_group(struct task_group *tg)
{
	unsigned long flags;
	int i;

	/* end participation in shares distribution */
	for_each_possible_cpu(i)
		unregister_fair_sched_group(tg, i);

	spin_lock_irqsave(&task_group_lock, flags);
	list_del_rcu(&tg->list);
	list_del_rcu(&tg->siblings);
	spin_unlock_irqrestore(&task_group_lock, flags);

	/* wait for possible concurrent references to cfs_rqs complete */
	call_rcu(&tg->rcu, free_sched_group_rcu);
}

/* change task's runqueue when it moves between groups.
 *	The caller of this function should have put the task in its new group
 *	by now. This function just updates tsk->se.cfs_rq and tsk->se.parent to
 *	reflect its new group.
 */
void sched_move_task(struct task_struct *tsk)
{
	struct task_group *tg;
	int on_rq, running;
	unsigned long flags;
	struct rq *rq;

	rq = task_rq_lock(tsk, &flags);

	running = task_current(rq, tsk);
	on_rq = tsk->on_rq;

	if (on_rq)
		dequeue_task(rq, tsk, 0);
	if (unlikely(running))
		tsk->sched_class->put_prev_task(rq, tsk);

	tg = container_of(task_subsys_state_check(tsk, cpu_cgroup_subsys_id,
				lockdep_is_held(&tsk->sighand->siglock)),
			  struct task_group, css);
	tg = autogroup_task_group(tsk, tg);
	tsk->sched_task_group = tg;

#ifdef CONFIG_FAIR_GROUP_SCHED
	if (tsk->sched_class->task_move_group)
		tsk->sched_class->task_move_group(tsk, on_rq);
	else
#endif
		set_task_rq(tsk, task_cpu(tsk));

	if (unlikely(running))
		tsk->sched_class->set_curr_task(rq);
	if (on_rq)
		enqueue_task(rq, tsk, 0);

	task_rq_unlock(rq, tsk, &flags);
}
#endif /* CONFIG_CGROUP_SCHED */

#if defined(CONFIG_RT_GROUP_SCHED) || defined(CONFIG_CFS_BANDWIDTH)
static unsigned long to_ratio(u64 period, u64 runtime)
{
	if (runtime == RUNTIME_INF)
		return 1ULL << 20;

	return div64_u64(runtime << 20, period);
}
#endif

#ifdef CONFIG_RT_GROUP_SCHED
/*
 * Ensure that the real time constraints are schedulable.
 */
static DEFINE_MUTEX(rt_constraints_mutex);

/* Must be called with tasklist_lock held */
static inline int tg_has_rt_tasks(struct task_group *tg)
{
	struct task_struct *g, *p;

	do_each_thread(g, p) {
		if (rt_task(p) && task_rq(p)->rt.tg == tg)
			return 1;
	} while_each_thread(g, p);

	return 0;
}

struct rt_schedulable_data {
	struct task_group *tg;
	u64 rt_period;
	u64 rt_runtime;
};

static int tg_rt_schedulable(struct task_group *tg, void *data)
{
	struct rt_schedulable_data *d = data;
	struct task_group *child;
	unsigned long total, sum = 0;
	u64 period, runtime;

	period = ktime_to_ns(tg->rt_bandwidth.rt_period);
	runtime = tg->rt_bandwidth.rt_runtime;

	if (tg == d->tg) {
		period = d->rt_period;
		runtime = d->rt_runtime;
	}

	/*
	 * Cannot have more runtime than the period.
	 */
	if (runtime > period && runtime != RUNTIME_INF)
		return -EINVAL;

	/*
	 * Ensure we don't starve existing RT tasks.
	 */
	if (rt_bandwidth_enabled() && !runtime && tg_has_rt_tasks(tg))
		return -EBUSY;

	total = to_ratio(period, runtime);

	/*
	 * Nobody can have more than the global setting allows.
	 */
	if (total > to_ratio(global_rt_period(), global_rt_runtime()))
		return -EINVAL;

	/*
	 * The sum of our children's runtime should not exceed our own.
	 */
	list_for_each_entry_rcu(child, &tg->children, siblings) {
		period = ktime_to_ns(child->rt_bandwidth.rt_period);
		runtime = child->rt_bandwidth.rt_runtime;

		if (child == d->tg) {
			period = d->rt_period;
			runtime = d->rt_runtime;
		}

		sum += to_ratio(period, runtime);
	}

	if (sum > total)
		return -EINVAL;

	return 0;
}

static int __rt_schedulable(struct task_group *tg, u64 period, u64 runtime)
{
	int ret;

	struct rt_schedulable_data data = {
		.tg = tg,
		.rt_period = period,
		.rt_runtime = runtime,
	};

	rcu_read_lock();
	ret = walk_tg_tree(tg_rt_schedulable, tg_nop, &data);
	rcu_read_unlock();

	return ret;
}

static int tg_set_rt_bandwidth(struct task_group *tg,
		u64 rt_period, u64 rt_runtime)
{
	int i, err = 0;

	mutex_lock(&rt_constraints_mutex);
	read_lock(&tasklist_lock);
	err = __rt_schedulable(tg, rt_period, rt_runtime);
	if (err)
		goto unlock;

	raw_spin_lock_irq(&tg->rt_bandwidth.rt_runtime_lock);
	tg->rt_bandwidth.rt_period = ns_to_ktime(rt_period);
	tg->rt_bandwidth.rt_runtime = rt_runtime;

	for_each_possible_cpu(i) {
		struct rt_rq *rt_rq = tg->rt_rq[i];

		raw_spin_lock(&rt_rq->rt_runtime_lock);
		rt_rq->rt_runtime = rt_runtime;
		raw_spin_unlock(&rt_rq->rt_runtime_lock);
	}
	raw_spin_unlock_irq(&tg->rt_bandwidth.rt_runtime_lock);
unlock:
	read_unlock(&tasklist_lock);
	mutex_unlock(&rt_constraints_mutex);

	return err;
}

int sched_group_set_rt_runtime(struct task_group *tg, long rt_runtime_us)
{
	u64 rt_runtime, rt_period;

	rt_period = ktime_to_ns(tg->rt_bandwidth.rt_period);
	rt_runtime = (u64)rt_runtime_us * NSEC_PER_USEC;
	if (rt_runtime_us < 0)
		rt_runtime = RUNTIME_INF;

	return tg_set_rt_bandwidth(tg, rt_period, rt_runtime);
}

long sched_group_rt_runtime(struct task_group *tg)
{
	u64 rt_runtime_us;

	if (tg->rt_bandwidth.rt_runtime == RUNTIME_INF)
		return -1;

	rt_runtime_us = tg->rt_bandwidth.rt_runtime;
	do_div(rt_runtime_us, NSEC_PER_USEC);
	return rt_runtime_us;
}

int sched_group_set_rt_period(struct task_group *tg, long rt_period_us)
{
	u64 rt_runtime, rt_period;

	rt_period = (u64)rt_period_us * NSEC_PER_USEC;
	rt_runtime = tg->rt_bandwidth.rt_runtime;

	if (rt_period == 0)
		return -EINVAL;

	return tg_set_rt_bandwidth(tg, rt_period, rt_runtime);
}

long sched_group_rt_period(struct task_group *tg)
{
	u64 rt_period_us;

	rt_period_us = ktime_to_ns(tg->rt_bandwidth.rt_period);
	do_div(rt_period_us, NSEC_PER_USEC);
	return rt_period_us;
}

static int sched_rt_global_constraints(void)
{
	u64 runtime, period;
	int ret = 0;

	if (sysctl_sched_rt_period <= 0)
		return -EINVAL;

	runtime = global_rt_runtime();
	period = global_rt_period();

	/*
	 * Sanity check on the sysctl variables.
	 */
	if (runtime > period && runtime != RUNTIME_INF)
		return -EINVAL;

	mutex_lock(&rt_constraints_mutex);
	read_lock(&tasklist_lock);
	ret = __rt_schedulable(NULL, 0, 0);
	read_unlock(&tasklist_lock);
	mutex_unlock(&rt_constraints_mutex);

	return ret;
}

int sched_rt_can_attach(struct task_group *tg, struct task_struct *tsk)
{
	/* Don't accept realtime tasks when there is no way for them to run */
	if (rt_task(tsk) && tg->rt_bandwidth.rt_runtime == 0)
		return 0;

	return 1;
}

#else /* !CONFIG_RT_GROUP_SCHED */
static int sched_rt_global_constraints(void)
{
	unsigned long flags;
	int i;

	if (sysctl_sched_rt_period <= 0)
		return -EINVAL;

	/*
	 * There's always some RT tasks in the root group
	 * -- migration, kstopmachine etc..
	 */
	if (sysctl_sched_rt_runtime == 0)
		return -EBUSY;

	raw_spin_lock_irqsave(&def_rt_bandwidth.rt_runtime_lock, flags);
	for_each_possible_cpu(i) {
		struct rt_rq *rt_rq = &cpu_rq(i)->rt;

		raw_spin_lock(&rt_rq->rt_runtime_lock);
		rt_rq->rt_runtime = global_rt_runtime();
		raw_spin_unlock(&rt_rq->rt_runtime_lock);
	}
	raw_spin_unlock_irqrestore(&def_rt_bandwidth.rt_runtime_lock, flags);

	return 0;
}
#endif /* CONFIG_RT_GROUP_SCHED */

int sched_rt_handler(struct ctl_table *table, int write,
		void __user *buffer, size_t *lenp,
		loff_t *ppos)
{
	int ret;
	int old_period, old_runtime;
	static DEFINE_MUTEX(mutex);

	mutex_lock(&mutex);
	old_period = sysctl_sched_rt_period;
	old_runtime = sysctl_sched_rt_runtime;

	ret = proc_dointvec(table, write, buffer, lenp, ppos);

	if (!ret && write) {
		ret = sched_rt_global_constraints();
		if (ret) {
			sysctl_sched_rt_period = old_period;
			sysctl_sched_rt_runtime = old_runtime;
		} else {
			def_rt_bandwidth.rt_runtime = global_rt_runtime();
			def_rt_bandwidth.rt_period =
				ns_to_ktime(global_rt_period());
		}
	}
	mutex_unlock(&mutex);

	return ret;
}

#ifdef CONFIG_CGROUP_SCHED

/* return corresponding task_group object of a cgroup */
static inline struct task_group *cgroup_tg(struct cgroup *cgrp)
{
	return container_of(cgroup_subsys_state(cgrp, cpu_cgroup_subsys_id),
			    struct task_group, css);
}

static struct cgroup_subsys_state *cpu_cgroup_create(struct cgroup *cgrp)
{
	struct task_group *tg, *parent;

	if (!cgrp->parent) {
		/* This is early initialization for the top cgroup */
		return &root_task_group.css;
	}

	parent = cgroup_tg(cgrp->parent);
	tg = sched_create_group(parent);
	if (IS_ERR(tg))
		return ERR_PTR(-ENOMEM);

	return &tg->css;
}

static void cpu_cgroup_destroy(struct cgroup *cgrp)
{
	struct task_group *tg = cgroup_tg(cgrp);

	sched_destroy_group(tg);
}

static int cpu_cgroup_can_attach(struct cgroup *cgrp,
				 struct cgroup_taskset *tset)
{
	struct task_struct *task;

	cgroup_taskset_for_each(task, cgrp, tset) {
#ifdef CONFIG_RT_GROUP_SCHED
		if (!sched_rt_can_attach(cgroup_tg(cgrp), task))
			return -EINVAL;
#else
		/* We don't support RT-tasks being in separate groups */
		if (task->sched_class != &fair_sched_class)
			return -EINVAL;
#endif
	}
	return 0;
}

static void cpu_cgroup_attach(struct cgroup *cgrp,
			      struct cgroup_taskset *tset)
{
	struct task_struct *task;

	cgroup_taskset_for_each(task, cgrp, tset)
		sched_move_task(task);
}

static void
cpu_cgroup_exit(struct cgroup *cgrp, struct cgroup *old_cgrp,
		struct task_struct *task)
{
	/*
	 * cgroup_exit() is called in the copy_process() failure path.
	 * Ignore this case since the task hasn't ran yet, this avoids
	 * trying to poke a half freed task state from generic code.
	 */
	if (!(task->flags & PF_EXITING))
		return;

	sched_move_task(task);
}

#ifdef CONFIG_FAIR_GROUP_SCHED
static int cpu_shares_write_u64(struct cgroup *cgrp, struct cftype *cftype,
				u64 shareval)
{
	return sched_group_set_shares(cgroup_tg(cgrp), scale_load(shareval));
}

static u64 cpu_shares_read_u64(struct cgroup *cgrp, struct cftype *cft)
{
	struct task_group *tg = cgroup_tg(cgrp);

	return (u64) scale_load_down(tg->shares);
}

#ifdef CONFIG_CFS_BANDWIDTH
static DEFINE_MUTEX(cfs_constraints_mutex);

const u64 max_cfs_quota_period = 1 * NSEC_PER_SEC; /* 1s */
const u64 min_cfs_quota_period = 1 * NSEC_PER_MSEC; /* 1ms */

static int __cfs_schedulable(struct task_group *tg, u64 period, u64 runtime);

static int tg_set_cfs_bandwidth(struct task_group *tg, u64 period, u64 quota)
{
	int i, ret = 0, runtime_enabled, runtime_was_enabled;
	struct cfs_bandwidth *cfs_b = &tg->cfs_bandwidth;

	if (tg == &root_task_group)
		return -EINVAL;

	/*
	 * Ensure we have at some amount of bandwidth every period.  This is
	 * to prevent reaching a state of large arrears when throttled via
	 * entity_tick() resulting in prolonged exit starvation.
	 */
	if (quota < min_cfs_quota_period || period < min_cfs_quota_period)
		return -EINVAL;

	/*
	 * Likewise, bound things on the otherside by preventing insane quota
	 * periods.  This also allows us to normalize in computing quota
	 * feasibility.
	 */
	if (period > max_cfs_quota_period)
		return -EINVAL;

	mutex_lock(&cfs_constraints_mutex);
	ret = __cfs_schedulable(tg, period, quota);
	if (ret)
		goto out_unlock;

	runtime_enabled = quota != RUNTIME_INF;
	runtime_was_enabled = cfs_b->quota != RUNTIME_INF;
	account_cfs_bandwidth_used(runtime_enabled, runtime_was_enabled);
	raw_spin_lock_irq(&cfs_b->lock);
	cfs_b->period = ns_to_ktime(period);
	cfs_b->quota = quota;

	__refill_cfs_bandwidth_runtime(cfs_b);
	/* restart the period timer (if active) to handle new period expiry */
	if (runtime_enabled && cfs_b->timer_active) {
		/* force a reprogram */
		cfs_b->timer_active = 0;
		__start_cfs_bandwidth(cfs_b);
	}
	raw_spin_unlock_irq(&cfs_b->lock);

	for_each_possible_cpu(i) {
		struct cfs_rq *cfs_rq = tg->cfs_rq[i];
		struct rq *rq = cfs_rq->rq;

		raw_spin_lock_irq(&rq->lock);
		cfs_rq->runtime_enabled = runtime_enabled;
		cfs_rq->runtime_remaining = 0;

		if (cfs_rq->throttled)
			unthrottle_cfs_rq(cfs_rq);
		raw_spin_unlock_irq(&rq->lock);
	}
out_unlock:
	mutex_unlock(&cfs_constraints_mutex);

	return ret;
}

int tg_set_cfs_quota(struct task_group *tg, long cfs_quota_us)
{
	u64 quota, period;

	period = ktime_to_ns(tg->cfs_bandwidth.period);
	if (cfs_quota_us < 0)
		quota = RUNTIME_INF;
	else
		quota = (u64)cfs_quota_us * NSEC_PER_USEC;

	return tg_set_cfs_bandwidth(tg, period, quota);
}

long tg_get_cfs_quota(struct task_group *tg)
{
	u64 quota_us;

	if (tg->cfs_bandwidth.quota == RUNTIME_INF)
		return -1;

	quota_us = tg->cfs_bandwidth.quota;
	do_div(quota_us, NSEC_PER_USEC);

	return quota_us;
}

int tg_set_cfs_period(struct task_group *tg, long cfs_period_us)
{
	u64 quota, period;

	period = (u64)cfs_period_us * NSEC_PER_USEC;
	quota = tg->cfs_bandwidth.quota;

	return tg_set_cfs_bandwidth(tg, period, quota);
}

long tg_get_cfs_period(struct task_group *tg)
{
	u64 cfs_period_us;

	cfs_period_us = ktime_to_ns(tg->cfs_bandwidth.period);
	do_div(cfs_period_us, NSEC_PER_USEC);

	return cfs_period_us;
}

static s64 cpu_cfs_quota_read_s64(struct cgroup *cgrp, struct cftype *cft)
{
	return tg_get_cfs_quota(cgroup_tg(cgrp));
}

static int cpu_cfs_quota_write_s64(struct cgroup *cgrp, struct cftype *cftype,
				s64 cfs_quota_us)
{
	return tg_set_cfs_quota(cgroup_tg(cgrp), cfs_quota_us);
}

static u64 cpu_cfs_period_read_u64(struct cgroup *cgrp, struct cftype *cft)
{
	return tg_get_cfs_period(cgroup_tg(cgrp));
}

static int cpu_cfs_period_write_u64(struct cgroup *cgrp, struct cftype *cftype,
				u64 cfs_period_us)
{
	return tg_set_cfs_period(cgroup_tg(cgrp), cfs_period_us);
}

struct cfs_schedulable_data {
	struct task_group *tg;
	u64 period, quota;
};

/*
 * normalize group quota/period to be quota/max_period
 * note: units are usecs
 */
static u64 normalize_cfs_quota(struct task_group *tg,
			       struct cfs_schedulable_data *d)
{
	u64 quota, period;

	if (tg == d->tg) {
		period = d->period;
		quota = d->quota;
	} else {
		period = tg_get_cfs_period(tg);
		quota = tg_get_cfs_quota(tg);
	}

	/* note: these should typically be equivalent */
	if (quota == RUNTIME_INF || quota == -1)
		return RUNTIME_INF;

	return to_ratio(period, quota);
}

static int tg_cfs_schedulable_down(struct task_group *tg, void *data)
{
	struct cfs_schedulable_data *d = data;
	struct cfs_bandwidth *cfs_b = &tg->cfs_bandwidth;
	s64 quota = 0, parent_quota = -1;

	if (!tg->parent) {
		quota = RUNTIME_INF;
	} else {
		struct cfs_bandwidth *parent_b = &tg->parent->cfs_bandwidth;

		quota = normalize_cfs_quota(tg, d);
		parent_quota = parent_b->hierarchal_quota;

		/*
		 * ensure max(child_quota) <= parent_quota, inherit when no
		 * limit is set
		 */
		if (quota == RUNTIME_INF)
			quota = parent_quota;
		else if (parent_quota != RUNTIME_INF && quota > parent_quota)
			return -EINVAL;
	}
	cfs_b->hierarchal_quota = quota;

	return 0;
}

static int __cfs_schedulable(struct task_group *tg, u64 period, u64 quota)
{
	int ret;
	struct cfs_schedulable_data data = {
		.tg = tg,
		.period = period,
		.quota = quota,
	};

	if (quota != RUNTIME_INF) {
		do_div(data.period, NSEC_PER_USEC);
		do_div(data.quota, NSEC_PER_USEC);
	}

	rcu_read_lock();
	ret = walk_tg_tree(tg_cfs_schedulable_down, tg_nop, &data);
	rcu_read_unlock();

	return ret;
}

static int cpu_stats_show(struct cgroup *cgrp, struct cftype *cft,
		struct cgroup_map_cb *cb)
{
	struct task_group *tg = cgroup_tg(cgrp);
	struct cfs_bandwidth *cfs_b = &tg->cfs_bandwidth;

	cb->fill(cb, "nr_periods", cfs_b->nr_periods);
	cb->fill(cb, "nr_throttled", cfs_b->nr_throttled);
	cb->fill(cb, "throttled_time", cfs_b->throttled_time);

	return 0;
}
#endif /* CONFIG_CFS_BANDWIDTH */
#endif /* CONFIG_FAIR_GROUP_SCHED */

#ifdef CONFIG_RT_GROUP_SCHED
static int cpu_rt_runtime_write(struct cgroup *cgrp, struct cftype *cft,
				s64 val)
{
	return sched_group_set_rt_runtime(cgroup_tg(cgrp), val);
}

static s64 cpu_rt_runtime_read(struct cgroup *cgrp, struct cftype *cft)
{
	return sched_group_rt_runtime(cgroup_tg(cgrp));
}

static int cpu_rt_period_write_uint(struct cgroup *cgrp, struct cftype *cftype,
		u64 rt_period_us)
{
	return sched_group_set_rt_period(cgroup_tg(cgrp), rt_period_us);
}

static u64 cpu_rt_period_read_uint(struct cgroup *cgrp, struct cftype *cft)
{
	return sched_group_rt_period(cgroup_tg(cgrp));
}
#endif /* CONFIG_RT_GROUP_SCHED */

static struct cftype cpu_files[] = {
#ifdef CONFIG_FAIR_GROUP_SCHED
	{
		.name = "shares",
		.read_u64 = cpu_shares_read_u64,
		.write_u64 = cpu_shares_write_u64,
	},
#endif
#ifdef CONFIG_CFS_BANDWIDTH
	{
		.name = "cfs_quota_us",
		.read_s64 = cpu_cfs_quota_read_s64,
		.write_s64 = cpu_cfs_quota_write_s64,
	},
	{
		.name = "cfs_period_us",
		.read_u64 = cpu_cfs_period_read_u64,
		.write_u64 = cpu_cfs_period_write_u64,
	},
	{
		.name = "stat",
		.read_map = cpu_stats_show,
	},
#endif
#ifdef CONFIG_RT_GROUP_SCHED
	{
		.name = "rt_runtime_us",
		.read_s64 = cpu_rt_runtime_read,
		.write_s64 = cpu_rt_runtime_write,
	},
	{
		.name = "rt_period_us",
		.read_u64 = cpu_rt_period_read_uint,
		.write_u64 = cpu_rt_period_write_uint,
	},
#endif
	{ }	/* terminate */
};

struct cgroup_subsys cpu_cgroup_subsys = {
	.name		= "cpu",
	.create		= cpu_cgroup_create,
	.destroy	= cpu_cgroup_destroy,
	.can_attach	= cpu_cgroup_can_attach,
	.attach		= cpu_cgroup_attach,
	.exit		= cpu_cgroup_exit,
	.subsys_id	= cpu_cgroup_subsys_id,
	.base_cftypes	= cpu_files,
	.early_init	= 1,
};

#endif	/* CONFIG_CGROUP_SCHED */

#ifdef CONFIG_CGROUP_CPUACCT

/*
 * CPU accounting code for task groups.
 *
 * Based on the work by Paul Menage (menage@google.com) and Balbir Singh
 * (balbir@in.ibm.com).
 */

/* create a new cpu accounting group */
static struct cgroup_subsys_state *cpuacct_create(struct cgroup *cgrp)
{
	struct cpuacct *ca;

	if (!cgrp->parent)
		return &root_cpuacct.css;

	ca = kzalloc(sizeof(*ca), GFP_KERNEL);
	if (!ca)
		goto out;

	ca->cpuusage = alloc_percpu(u64);
	if (!ca->cpuusage)
		goto out_free_ca;

	ca->cpustat = alloc_percpu(struct kernel_cpustat);
	if (!ca->cpustat)
		goto out_free_cpuusage;

	return &ca->css;

out_free_cpuusage:
	free_percpu(ca->cpuusage);
out_free_ca:
	kfree(ca);
out:
	return ERR_PTR(-ENOMEM);
}

/* destroy an existing cpu accounting group */
static void cpuacct_destroy(struct cgroup *cgrp)
{
	struct cpuacct *ca = cgroup_ca(cgrp);

	free_percpu(ca->cpustat);
	free_percpu(ca->cpuusage);
	kfree(ca);
}

static u64 cpuacct_cpuusage_read(struct cpuacct *ca, int cpu)
{
	u64 *cpuusage = per_cpu_ptr(ca->cpuusage, cpu);
	u64 data;

#ifndef CONFIG_64BIT
	/*
	 * Take rq->lock to make 64-bit read safe on 32-bit platforms.
	 */
	raw_spin_lock_irq(&cpu_rq(cpu)->lock);
	data = *cpuusage;
	raw_spin_unlock_irq(&cpu_rq(cpu)->lock);
#else
	data = *cpuusage;
#endif

	return data;
}

static void cpuacct_cpuusage_write(struct cpuacct *ca, int cpu, u64 val)
{
	u64 *cpuusage = per_cpu_ptr(ca->cpuusage, cpu);

#ifndef CONFIG_64BIT
	/*
	 * Take rq->lock to make 64-bit write safe on 32-bit platforms.
	 */
	raw_spin_lock_irq(&cpu_rq(cpu)->lock);
	*cpuusage = val;
	raw_spin_unlock_irq(&cpu_rq(cpu)->lock);
#else
	*cpuusage = val;
#endif
}

/* return total cpu usage (in nanoseconds) of a group */
static u64 cpuusage_read(struct cgroup *cgrp, struct cftype *cft)
{
	struct cpuacct *ca = cgroup_ca(cgrp);
	u64 totalcpuusage = 0;
	int i;

	for_each_present_cpu(i)
		totalcpuusage += cpuacct_cpuusage_read(ca, i);

	return totalcpuusage;
}

static int cpuusage_write(struct cgroup *cgrp, struct cftype *cftype,
								u64 reset)
{
	struct cpuacct *ca = cgroup_ca(cgrp);
	int err = 0;
	int i;

	if (reset) {
		err = -EINVAL;
		goto out;
	}

	for_each_present_cpu(i)
		cpuacct_cpuusage_write(ca, i, 0);

out:
	return err;
}

static int cpuacct_percpu_seq_read(struct cgroup *cgroup, struct cftype *cft,
				   struct seq_file *m)
{
	struct cpuacct *ca = cgroup_ca(cgroup);
	u64 percpu;
	int i;

	for_each_present_cpu(i) {
		percpu = cpuacct_cpuusage_read(ca, i);
		seq_printf(m, "%llu ", (unsigned long long) percpu);
	}
	seq_printf(m, "\n");
	return 0;
}

static const char *cpuacct_stat_desc[] = {
	[CPUACCT_STAT_USER] = "user",
	[CPUACCT_STAT_SYSTEM] = "system",
};

static int cpuacct_stats_show(struct cgroup *cgrp, struct cftype *cft,
			      struct cgroup_map_cb *cb)
{
	struct cpuacct *ca = cgroup_ca(cgrp);
	int cpu;
	s64 val = 0;

	for_each_online_cpu(cpu) {
		struct kernel_cpustat *kcpustat = per_cpu_ptr(ca->cpustat, cpu);
		val += kcpustat->cpustat[CPUTIME_USER];
		val += kcpustat->cpustat[CPUTIME_NICE];
	}
	val = cputime64_to_clock_t(val);
	cb->fill(cb, cpuacct_stat_desc[CPUACCT_STAT_USER], val);

	val = 0;
	for_each_online_cpu(cpu) {
		struct kernel_cpustat *kcpustat = per_cpu_ptr(ca->cpustat, cpu);
		val += kcpustat->cpustat[CPUTIME_SYSTEM];
		val += kcpustat->cpustat[CPUTIME_IRQ];
		val += kcpustat->cpustat[CPUTIME_SOFTIRQ];
	}

	val = cputime64_to_clock_t(val);
	cb->fill(cb, cpuacct_stat_desc[CPUACCT_STAT_SYSTEM], val);

	return 0;
}

static struct cftype files[] = {
	{
		.name = "usage",
		.read_u64 = cpuusage_read,
		.write_u64 = cpuusage_write,
	},
	{
		.name = "usage_percpu",
		.read_seq_string = cpuacct_percpu_seq_read,
	},
	{
		.name = "stat",
		.read_map = cpuacct_stats_show,
	},
	{ }	/* terminate */
};

/*
 * charge this task's execution time to its accounting group.
 *
 * called with rq->lock held.
 */
void cpuacct_charge(struct task_struct *tsk, u64 cputime)
{
	struct cpuacct *ca;
	int cpu;

	if (unlikely(!cpuacct_subsys.active))
		return;

	cpu = task_cpu(tsk);

	rcu_read_lock();

	ca = task_ca(tsk);

	for (; ca; ca = parent_ca(ca)) {
		u64 *cpuusage = per_cpu_ptr(ca->cpuusage, cpu);
		*cpuusage += cputime;
	}

	rcu_read_unlock();
}

struct cgroup_subsys cpuacct_subsys = {
	.name = "cpuacct",
	.create = cpuacct_create,
	.destroy = cpuacct_destroy,
	.subsys_id = cpuacct_subsys_id,
	.base_cftypes = files,
};
#endif	/* CONFIG_CGROUP_CPUACCT */<|MERGE_RESOLUTION|>--- conflicted
+++ resolved
@@ -2300,7 +2300,6 @@
  */
 static atomic_long_t calc_load_idle[2];
 static int calc_load_idx;
-<<<<<<< HEAD
 
 static inline int calc_load_write_idx(void)
 {
@@ -2329,36 +2328,6 @@
 
 void calc_load_enter_idle(void)
 {
-=======
-
-static inline int calc_load_write_idx(void)
-{
-	int idx = calc_load_idx;
-
-	/*
-	 * See calc_global_nohz(), if we observe the new index, we also
-	 * need to observe the new update time.
-	 */
-	smp_rmb();
-
-	/*
-	 * If the folding window started, make sure we start writing in the
-	 * next idle-delta.
-	 */
-	if (!time_before(jiffies, calc_load_update))
-		idx++;
-
-	return idx & 1;
-}
-
-static inline int calc_load_read_idx(void)
-{
-	return calc_load_idx & 1;
-}
-
-void calc_load_enter_idle(void)
-{
->>>>>>> 4cbe5a55
 	struct rq *this_rq = this_rq();
 	long delta;
 
@@ -2376,7 +2345,6 @@
 void calc_load_exit_idle(void)
 {
 	struct rq *this_rq = this_rq();
-<<<<<<< HEAD
 
 	/*
 	 * If we're still before the sample window, we're done.
@@ -2389,20 +2357,6 @@
 	 * accounted through the nohz accounting, so skip the entire deal and
 	 * sync up for the next window.
 	 */
-=======
-
-	/*
-	 * If we're still before the sample window, we're done.
-	 */
-	if (time_before(jiffies, this_rq->calc_load_update))
-		return;
-
-	/*
-	 * We woke inside or after the sample window, this means we're already
-	 * accounted through the nohz accounting, so skip the entire deal and
-	 * sync up for the next window.
-	 */
->>>>>>> 4cbe5a55
 	this_rq->calc_load_update = calc_load_update;
 	if (time_before(jiffies, this_rq->calc_load_update + 10))
 		this_rq->calc_load_update += LOAD_FREQ;
@@ -2506,7 +2460,6 @@
 		 */
 		delta = jiffies - calc_load_update - 10;
 		n = 1 + (delta / LOAD_FREQ);
-<<<<<<< HEAD
 
 		active = atomic_long_read(&calc_load_tasks);
 		active = active > 0 ? active * FIXED_1 : 0;
@@ -2515,16 +2468,6 @@
 		avenrun[1] = calc_load_n(avenrun[1], EXP_5, active, n);
 		avenrun[2] = calc_load_n(avenrun[2], EXP_15, active, n);
 
-=======
-
-		active = atomic_long_read(&calc_load_tasks);
-		active = active > 0 ? active * FIXED_1 : 0;
-
-		avenrun[0] = calc_load_n(avenrun[0], EXP_1, active, n);
-		avenrun[1] = calc_load_n(avenrun[1], EXP_5, active, n);
-		avenrun[2] = calc_load_n(avenrun[2], EXP_15, active, n);
-
->>>>>>> 4cbe5a55
 		calc_load_update += n * LOAD_FREQ;
 	}
 
