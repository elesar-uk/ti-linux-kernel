/*
 *  kernel/sched/core.c
 *
 *  Kernel scheduler and related syscalls
 *
 *  Copyright (C) 1991-2002  Linus Torvalds
 *
 *  1996-12-23  Modified by Dave Grothe to fix bugs in semaphores and
 *		make semaphores SMP safe
 *  1998-11-19	Implemented schedule_timeout() and related stuff
 *		by Andrea Arcangeli
 *  2002-01-04	New ultra-scalable O(1) scheduler by Ingo Molnar:
 *		hybrid priority-list and round-robin design with
 *		an array-switch method of distributing timeslices
 *		and per-CPU runqueues.  Cleanups and useful suggestions
 *		by Davide Libenzi, preemptible kernel bits by Robert Love.
 *  2003-09-03	Interactivity tuning by Con Kolivas.
 *  2004-04-02	Scheduler domains code by Nick Piggin
 *  2007-04-15  Work begun on replacing all interactivity tuning with a
 *              fair scheduling design by Con Kolivas.
 *  2007-05-05  Load balancing (smp-nice) and other improvements
 *              by Peter Williams
 *  2007-05-06  Interactivity improvements to CFS by Mike Galbraith
 *  2007-07-01  Group scheduling enhancements by Srivatsa Vaddagiri
 *  2007-11-29  RT balancing improvements by Steven Rostedt, Gregory Haskins,
 *              Thomas Gleixner, Mike Kravetz
 */

#include <linux/mm.h>
#include <linux/module.h>
#include <linux/nmi.h>
#include <linux/init.h>
#include <linux/uaccess.h>
#include <linux/highmem.h>
#include <asm/mmu_context.h>
#include <linux/interrupt.h>
#include <linux/capability.h>
#include <linux/completion.h>
#include <linux/kernel_stat.h>
#include <linux/debug_locks.h>
#include <linux/perf_event.h>
#include <linux/security.h>
#include <linux/notifier.h>
#include <linux/profile.h>
#include <linux/freezer.h>
#include <linux/vmalloc.h>
#include <linux/blkdev.h>
#include <linux/delay.h>
#include <linux/pid_namespace.h>
#include <linux/smp.h>
#include <linux/threads.h>
#include <linux/timer.h>
#include <linux/rcupdate.h>
#include <linux/cpu.h>
#include <linux/cpuset.h>
#include <linux/percpu.h>
#include <linux/proc_fs.h>
#include <linux/seq_file.h>
#include <linux/sysctl.h>
#include <linux/syscalls.h>
#include <linux/times.h>
#include <linux/tsacct_kern.h>
#include <linux/kprobes.h>
#include <linux/delayacct.h>
#include <linux/unistd.h>
#include <linux/pagemap.h>
#include <linux/hrtimer.h>
#include <linux/tick.h>
#include <linux/debugfs.h>
#include <linux/ctype.h>
#include <linux/ftrace.h>
#include <linux/slab.h>
#include <linux/init_task.h>
#include <linux/binfmts.h>
#include <linux/context_tracking.h>
#include <linux/compiler.h>

#include <asm/switch_to.h>
#include <asm/tlb.h>
#include <asm/irq_regs.h>
#include <asm/mutex.h>
#ifdef CONFIG_PARAVIRT
#include <asm/paravirt.h>
#endif

#include "sched.h"
#include "../workqueue_internal.h"
#include "../smpboot.h"

#define CREATE_TRACE_POINTS
#include <trace/events/sched.h>

DEFINE_MUTEX(sched_domains_mutex);
DEFINE_PER_CPU_SHARED_ALIGNED(struct rq, runqueues);

static void update_rq_clock_task(struct rq *rq, s64 delta);

void update_rq_clock(struct rq *rq)
{
	s64 delta;

	lockdep_assert_held(&rq->lock);

	if (rq->clock_skip_update & RQCF_ACT_SKIP)
		return;

	delta = sched_clock_cpu(cpu_of(rq)) - rq->clock;
	if (delta < 0)
		return;
	rq->clock += delta;
	update_rq_clock_task(rq, delta);
}

/*
 * Debugging: various feature bits
 */

#define SCHED_FEAT(name, enabled)	\
	(1UL << __SCHED_FEAT_##name) * enabled |

const_debug unsigned int sysctl_sched_features =
#include "features.h"
	0;

#undef SCHED_FEAT

#ifdef CONFIG_SCHED_DEBUG
#define SCHED_FEAT(name, enabled)	\
	#name ,

static const char * const sched_feat_names[] = {
#include "features.h"
};

#undef SCHED_FEAT

static int sched_feat_show(struct seq_file *m, void *v)
{
	int i;

	for (i = 0; i < __SCHED_FEAT_NR; i++) {
		if (!(sysctl_sched_features & (1UL << i)))
			seq_puts(m, "NO_");
		seq_printf(m, "%s ", sched_feat_names[i]);
	}
	seq_puts(m, "\n");

	return 0;
}

#ifdef HAVE_JUMP_LABEL

#define jump_label_key__true  STATIC_KEY_INIT_TRUE
#define jump_label_key__false STATIC_KEY_INIT_FALSE

#define SCHED_FEAT(name, enabled)	\
	jump_label_key__##enabled ,

struct static_key sched_feat_keys[__SCHED_FEAT_NR] = {
#include "features.h"
};

#undef SCHED_FEAT

static void sched_feat_disable(int i)
{
	static_key_disable(&sched_feat_keys[i]);
}

static void sched_feat_enable(int i)
{
	static_key_enable(&sched_feat_keys[i]);
}
#else
static void sched_feat_disable(int i) { };
static void sched_feat_enable(int i) { };
#endif /* HAVE_JUMP_LABEL */

static int sched_feat_set(char *cmp)
{
	int i;
	int neg = 0;

	if (strncmp(cmp, "NO_", 3) == 0) {
		neg = 1;
		cmp += 3;
	}

	for (i = 0; i < __SCHED_FEAT_NR; i++) {
		if (strcmp(cmp, sched_feat_names[i]) == 0) {
			if (neg) {
				sysctl_sched_features &= ~(1UL << i);
				sched_feat_disable(i);
			} else {
				sysctl_sched_features |= (1UL << i);
				sched_feat_enable(i);
			}
			break;
		}
	}

	return i;
}

static ssize_t
sched_feat_write(struct file *filp, const char __user *ubuf,
		size_t cnt, loff_t *ppos)
{
	char buf[64];
	char *cmp;
	int i;
	struct inode *inode;

	if (cnt > 63)
		cnt = 63;

	if (copy_from_user(&buf, ubuf, cnt))
		return -EFAULT;

	buf[cnt] = 0;
	cmp = strstrip(buf);

	/* Ensure the static_key remains in a consistent state */
	inode = file_inode(filp);
	mutex_lock(&inode->i_mutex);
	i = sched_feat_set(cmp);
	mutex_unlock(&inode->i_mutex);
	if (i == __SCHED_FEAT_NR)
		return -EINVAL;

	*ppos += cnt;

	return cnt;
}

static int sched_feat_open(struct inode *inode, struct file *filp)
{
	return single_open(filp, sched_feat_show, NULL);
}

static const struct file_operations sched_feat_fops = {
	.open		= sched_feat_open,
	.write		= sched_feat_write,
	.read		= seq_read,
	.llseek		= seq_lseek,
	.release	= single_release,
};

static __init int sched_init_debug(void)
{
	debugfs_create_file("sched_features", 0644, NULL, NULL,
			&sched_feat_fops);

	return 0;
}
late_initcall(sched_init_debug);
#endif /* CONFIG_SCHED_DEBUG */

/*
 * Number of tasks to iterate in a single balance run.
 * Limited because this is done with IRQs disabled.
 */
const_debug unsigned int sysctl_sched_nr_migrate = 32;

/*
 * period over which we average the RT time consumption, measured
 * in ms.
 *
 * default: 1s
 */
const_debug unsigned int sysctl_sched_time_avg = MSEC_PER_SEC;

/*
 * period over which we measure -rt task cpu usage in us.
 * default: 1s
 */
unsigned int sysctl_sched_rt_period = 1000000;

__read_mostly int scheduler_running;

/*
 * part of the period that we allow rt tasks to run in us.
 * default: 0.95s
 */
int sysctl_sched_rt_runtime = 950000;

/* cpus with isolated domains */
cpumask_var_t cpu_isolated_map;

/*
 * this_rq_lock - lock this runqueue and disable interrupts.
 */
static struct rq *this_rq_lock(void)
	__acquires(rq->lock)
{
	struct rq *rq;

	local_irq_disable();
	rq = this_rq();
	raw_spin_lock(&rq->lock);

	return rq;
}

#ifdef CONFIG_SCHED_HRTICK
/*
 * Use HR-timers to deliver accurate preemption points.
 */

static void hrtick_clear(struct rq *rq)
{
	if (hrtimer_active(&rq->hrtick_timer))
		hrtimer_cancel(&rq->hrtick_timer);
}

/*
 * High-resolution timer tick.
 * Runs from hardirq context with interrupts disabled.
 */
static enum hrtimer_restart hrtick(struct hrtimer *timer)
{
	struct rq *rq = container_of(timer, struct rq, hrtick_timer);

	WARN_ON_ONCE(cpu_of(rq) != smp_processor_id());

	raw_spin_lock(&rq->lock);
	update_rq_clock(rq);
	rq->curr->sched_class->task_tick(rq, rq->curr, 1);
	raw_spin_unlock(&rq->lock);

	return HRTIMER_NORESTART;
}

#ifdef CONFIG_SMP

static void __hrtick_restart(struct rq *rq)
{
	struct hrtimer *timer = &rq->hrtick_timer;

	hrtimer_start_expires(timer, HRTIMER_MODE_ABS_PINNED);
}

/*
 * called from hardirq (IPI) context
 */
static void __hrtick_start(void *arg)
{
	struct rq *rq = arg;

	raw_spin_lock(&rq->lock);
	__hrtick_restart(rq);
	rq->hrtick_csd_pending = 0;
	raw_spin_unlock(&rq->lock);
}

/*
 * Called to set the hrtick timer state.
 *
 * called with rq->lock held and irqs disabled
 */
void hrtick_start(struct rq *rq, u64 delay)
{
	struct hrtimer *timer = &rq->hrtick_timer;
	ktime_t time;
	s64 delta;

	/*
	 * Don't schedule slices shorter than 10000ns, that just
	 * doesn't make sense and can cause timer DoS.
	 */
	delta = max_t(s64, delay, 10000LL);
	time = ktime_add_ns(timer->base->get_time(), delta);

	hrtimer_set_expires(timer, time);

	if (rq == this_rq()) {
		__hrtick_restart(rq);
	} else if (!rq->hrtick_csd_pending) {
		smp_call_function_single_async(cpu_of(rq), &rq->hrtick_csd);
		rq->hrtick_csd_pending = 1;
	}
}

static int
hotplug_hrtick(struct notifier_block *nfb, unsigned long action, void *hcpu)
{
	int cpu = (int)(long)hcpu;

	switch (action) {
	case CPU_UP_CANCELED:
	case CPU_UP_CANCELED_FROZEN:
	case CPU_DOWN_PREPARE:
	case CPU_DOWN_PREPARE_FROZEN:
	case CPU_DEAD:
	case CPU_DEAD_FROZEN:
		hrtick_clear(cpu_rq(cpu));
		return NOTIFY_OK;
	}

	return NOTIFY_DONE;
}

static __init void init_hrtick(void)
{
	hotcpu_notifier(hotplug_hrtick, 0);
}
#else
/*
 * Called to set the hrtick timer state.
 *
 * called with rq->lock held and irqs disabled
 */
void hrtick_start(struct rq *rq, u64 delay)
{
	/*
	 * Don't schedule slices shorter than 10000ns, that just
	 * doesn't make sense. Rely on vruntime for fairness.
	 */
	delay = max_t(u64, delay, 10000LL);
	hrtimer_start(&rq->hrtick_timer, ns_to_ktime(delay),
		      HRTIMER_MODE_REL_PINNED);
}

static inline void init_hrtick(void)
{
}
#endif /* CONFIG_SMP */

static void init_rq_hrtick(struct rq *rq)
{
#ifdef CONFIG_SMP
	rq->hrtick_csd_pending = 0;

	rq->hrtick_csd.flags = 0;
	rq->hrtick_csd.func = __hrtick_start;
	rq->hrtick_csd.info = rq;
#endif

	hrtimer_init(&rq->hrtick_timer, CLOCK_MONOTONIC, HRTIMER_MODE_REL);
	rq->hrtick_timer.function = hrtick;
}
#else	/* CONFIG_SCHED_HRTICK */
static inline void hrtick_clear(struct rq *rq)
{
}

static inline void init_rq_hrtick(struct rq *rq)
{
}

static inline void init_hrtick(void)
{
}
#endif	/* CONFIG_SCHED_HRTICK */

/*
 * cmpxchg based fetch_or, macro so it works for different integer types
 */
#define fetch_or(ptr, val)						\
({	typeof(*(ptr)) __old, __val = *(ptr);				\
 	for (;;) {							\
 		__old = cmpxchg((ptr), __val, __val | (val));		\
 		if (__old == __val)					\
 			break;						\
 		__val = __old;						\
 	}								\
 	__old;								\
})

#if defined(CONFIG_SMP) && defined(TIF_POLLING_NRFLAG)
/*
 * Atomically set TIF_NEED_RESCHED and test for TIF_POLLING_NRFLAG,
 * this avoids any races wrt polling state changes and thereby avoids
 * spurious IPIs.
 */
static bool set_nr_and_not_polling(struct task_struct *p)
{
	struct thread_info *ti = task_thread_info(p);
	return !(fetch_or(&ti->flags, _TIF_NEED_RESCHED) & _TIF_POLLING_NRFLAG);
}

/*
 * Atomically set TIF_NEED_RESCHED if TIF_POLLING_NRFLAG is set.
 *
 * If this returns true, then the idle task promises to call
 * sched_ttwu_pending() and reschedule soon.
 */
static bool set_nr_if_polling(struct task_struct *p)
{
	struct thread_info *ti = task_thread_info(p);
	typeof(ti->flags) old, val = READ_ONCE(ti->flags);

	for (;;) {
		if (!(val & _TIF_POLLING_NRFLAG))
			return false;
		if (val & _TIF_NEED_RESCHED)
			return true;
		old = cmpxchg(&ti->flags, val, val | _TIF_NEED_RESCHED);
		if (old == val)
			break;
		val = old;
	}
	return true;
}

#else
static bool set_nr_and_not_polling(struct task_struct *p)
{
	set_tsk_need_resched(p);
	return true;
}

#ifdef CONFIG_SMP
static bool set_nr_if_polling(struct task_struct *p)
{
	return false;
}
#endif
#endif

void wake_q_add(struct wake_q_head *head, struct task_struct *task)
{
	struct wake_q_node *node = &task->wake_q;

	/*
	 * Atomically grab the task, if ->wake_q is !nil already it means
	 * its already queued (either by us or someone else) and will get the
	 * wakeup due to that.
	 *
	 * This cmpxchg() implies a full barrier, which pairs with the write
	 * barrier implied by the wakeup in wake_up_list().
	 */
	if (cmpxchg(&node->next, NULL, WAKE_Q_TAIL))
		return;

	get_task_struct(task);

	/*
	 * The head is context local, there can be no concurrency.
	 */
	*head->lastp = node;
	head->lastp = &node->next;
}

void wake_up_q(struct wake_q_head *head)
{
	struct wake_q_node *node = head->first;

	while (node != WAKE_Q_TAIL) {
		struct task_struct *task;

		task = container_of(node, struct task_struct, wake_q);
		BUG_ON(!task);
		/* task can safely be re-inserted now */
		node = node->next;
		task->wake_q.next = NULL;

		/*
		 * wake_up_process() implies a wmb() to pair with the queueing
		 * in wake_q_add() so as not to miss wakeups.
		 */
		wake_up_process(task);
		put_task_struct(task);
	}
}

/*
 * resched_curr - mark rq's current task 'to be rescheduled now'.
 *
 * On UP this means the setting of the need_resched flag, on SMP it
 * might also involve a cross-CPU call to trigger the scheduler on
 * the target CPU.
 */
void resched_curr(struct rq *rq)
{
	struct task_struct *curr = rq->curr;
	int cpu;

	lockdep_assert_held(&rq->lock);

	if (test_tsk_need_resched(curr))
		return;

	cpu = cpu_of(rq);

	if (cpu == smp_processor_id()) {
		set_tsk_need_resched(curr);
		set_preempt_need_resched();
		return;
	}

	if (set_nr_and_not_polling(curr))
		smp_send_reschedule(cpu);
	else
		trace_sched_wake_idle_without_ipi(cpu);
}

void resched_cpu(int cpu)
{
	struct rq *rq = cpu_rq(cpu);
	unsigned long flags;

	if (!raw_spin_trylock_irqsave(&rq->lock, flags))
		return;
	resched_curr(rq);
	raw_spin_unlock_irqrestore(&rq->lock, flags);
}

#ifdef CONFIG_SMP
#ifdef CONFIG_NO_HZ_COMMON
/*
 * In the semi idle case, use the nearest busy cpu for migrating timers
 * from an idle cpu.  This is good for power-savings.
 *
 * We don't do similar optimization for completely idle system, as
 * selecting an idle cpu will add more delays to the timers than intended
 * (as that cpu's timer base may not be uptodate wrt jiffies etc).
 */
int get_nohz_timer_target(void)
{
	int i, cpu = smp_processor_id();
	struct sched_domain *sd;

	if (!idle_cpu(cpu) && is_housekeeping_cpu(cpu))
		return cpu;

	rcu_read_lock();
	for_each_domain(cpu, sd) {
		for_each_cpu(i, sched_domain_span(sd)) {
			if (!idle_cpu(i) && is_housekeeping_cpu(cpu)) {
				cpu = i;
				goto unlock;
			}
		}
	}

	if (!is_housekeeping_cpu(cpu))
		cpu = housekeeping_any_cpu();
unlock:
	rcu_read_unlock();
	return cpu;
}
/*
 * When add_timer_on() enqueues a timer into the timer wheel of an
 * idle CPU then this timer might expire before the next timer event
 * which is scheduled to wake up that CPU. In case of a completely
 * idle system the next event might even be infinite time into the
 * future. wake_up_idle_cpu() ensures that the CPU is woken up and
 * leaves the inner idle loop so the newly added timer is taken into
 * account when the CPU goes back to idle and evaluates the timer
 * wheel for the next timer event.
 */
static void wake_up_idle_cpu(int cpu)
{
	struct rq *rq = cpu_rq(cpu);

	if (cpu == smp_processor_id())
		return;

	if (set_nr_and_not_polling(rq->idle))
		smp_send_reschedule(cpu);
	else
		trace_sched_wake_idle_without_ipi(cpu);
}

static bool wake_up_full_nohz_cpu(int cpu)
{
	/*
	 * We just need the target to call irq_exit() and re-evaluate
	 * the next tick. The nohz full kick at least implies that.
	 * If needed we can still optimize that later with an
	 * empty IRQ.
	 */
	if (tick_nohz_full_cpu(cpu)) {
		if (cpu != smp_processor_id() ||
		    tick_nohz_tick_stopped())
			tick_nohz_full_kick_cpu(cpu);
		return true;
	}

	return false;
}

void wake_up_nohz_cpu(int cpu)
{
	if (!wake_up_full_nohz_cpu(cpu))
		wake_up_idle_cpu(cpu);
}

static inline bool got_nohz_idle_kick(void)
{
	int cpu = smp_processor_id();

	if (!test_bit(NOHZ_BALANCE_KICK, nohz_flags(cpu)))
		return false;

	if (idle_cpu(cpu) && !need_resched())
		return true;

	/*
	 * We can't run Idle Load Balance on this CPU for this time so we
	 * cancel it and clear NOHZ_BALANCE_KICK
	 */
	clear_bit(NOHZ_BALANCE_KICK, nohz_flags(cpu));
	return false;
}

#else /* CONFIG_NO_HZ_COMMON */

static inline bool got_nohz_idle_kick(void)
{
	return false;
}

#endif /* CONFIG_NO_HZ_COMMON */

#ifdef CONFIG_NO_HZ_FULL
bool sched_can_stop_tick(void)
{
	/*
	 * FIFO realtime policy runs the highest priority task. Other runnable
	 * tasks are of a lower priority. The scheduler tick does nothing.
	 */
	if (current->policy == SCHED_FIFO)
		return true;

	/*
	 * Round-robin realtime tasks time slice with other tasks at the same
	 * realtime priority. Is this task the only one at this priority?
	 */
	if (current->policy == SCHED_RR) {
		struct sched_rt_entity *rt_se = &current->rt;

		return list_is_singular(&rt_se->run_list);
	}

	/*
	 * More than one running task need preemption.
	 * nr_running update is assumed to be visible
	 * after IPI is sent from wakers.
	 */
	if (this_rq()->nr_running > 1)
		return false;

	return true;
}
#endif /* CONFIG_NO_HZ_FULL */

void sched_avg_update(struct rq *rq)
{
	s64 period = sched_avg_period();

	while ((s64)(rq_clock(rq) - rq->age_stamp) > period) {
		/*
		 * Inline assembly required to prevent the compiler
		 * optimising this loop into a divmod call.
		 * See __iter_div_u64_rem() for another example of this.
		 */
		asm("" : "+rm" (rq->age_stamp));
		rq->age_stamp += period;
		rq->rt_avg /= 2;
	}
}

#endif /* CONFIG_SMP */

#if defined(CONFIG_RT_GROUP_SCHED) || (defined(CONFIG_FAIR_GROUP_SCHED) && \
			(defined(CONFIG_SMP) || defined(CONFIG_CFS_BANDWIDTH)))
/*
 * Iterate task_group tree rooted at *from, calling @down when first entering a
 * node and @up when leaving it for the final time.
 *
 * Caller must hold rcu_lock or sufficient equivalent.
 */
int walk_tg_tree_from(struct task_group *from,
			     tg_visitor down, tg_visitor up, void *data)
{
	struct task_group *parent, *child;
	int ret;

	parent = from;

down:
	ret = (*down)(parent, data);
	if (ret)
		goto out;
	list_for_each_entry_rcu(child, &parent->children, siblings) {
		parent = child;
		goto down;

up:
		continue;
	}
	ret = (*up)(parent, data);
	if (ret || parent == from)
		goto out;

	child = parent;
	parent = parent->parent;
	if (parent)
		goto up;
out:
	return ret;
}

int tg_nop(struct task_group *tg, void *data)
{
	return 0;
}
#endif

static void set_load_weight(struct task_struct *p)
{
	int prio = p->static_prio - MAX_RT_PRIO;
	struct load_weight *load = &p->se.load;

	/*
	 * SCHED_IDLE tasks get minimal weight:
	 */
	if (idle_policy(p->policy)) {
		load->weight = scale_load(WEIGHT_IDLEPRIO);
		load->inv_weight = WMULT_IDLEPRIO;
		return;
	}

	load->weight = scale_load(sched_prio_to_weight[prio]);
	load->inv_weight = sched_prio_to_wmult[prio];
}

static inline void enqueue_task(struct rq *rq, struct task_struct *p, int flags)
{
	update_rq_clock(rq);
	if (!(flags & ENQUEUE_RESTORE))
		sched_info_queued(rq, p);
	p->sched_class->enqueue_task(rq, p, flags);
}

static inline void dequeue_task(struct rq *rq, struct task_struct *p, int flags)
{
	update_rq_clock(rq);
	if (!(flags & DEQUEUE_SAVE))
		sched_info_dequeued(rq, p);
	p->sched_class->dequeue_task(rq, p, flags);
}

void activate_task(struct rq *rq, struct task_struct *p, int flags)
{
	if (task_contributes_to_load(p))
		rq->nr_uninterruptible--;

	enqueue_task(rq, p, flags);
}

void deactivate_task(struct rq *rq, struct task_struct *p, int flags)
{
	if (task_contributes_to_load(p))
		rq->nr_uninterruptible++;

	dequeue_task(rq, p, flags);
}

static void update_rq_clock_task(struct rq *rq, s64 delta)
{
/*
 * In theory, the compile should just see 0 here, and optimize out the call
 * to sched_rt_avg_update. But I don't trust it...
 */
#if defined(CONFIG_IRQ_TIME_ACCOUNTING) || defined(CONFIG_PARAVIRT_TIME_ACCOUNTING)
	s64 steal = 0, irq_delta = 0;
#endif
#ifdef CONFIG_IRQ_TIME_ACCOUNTING
	irq_delta = irq_time_read(cpu_of(rq)) - rq->prev_irq_time;

	/*
	 * Since irq_time is only updated on {soft,}irq_exit, we might run into
	 * this case when a previous update_rq_clock() happened inside a
	 * {soft,}irq region.
	 *
	 * When this happens, we stop ->clock_task and only update the
	 * prev_irq_time stamp to account for the part that fit, so that a next
	 * update will consume the rest. This ensures ->clock_task is
	 * monotonic.
	 *
	 * It does however cause some slight miss-attribution of {soft,}irq
	 * time, a more accurate solution would be to update the irq_time using
	 * the current rq->clock timestamp, except that would require using
	 * atomic ops.
	 */
	if (irq_delta > delta)
		irq_delta = delta;

	rq->prev_irq_time += irq_delta;
	delta -= irq_delta;
#endif
#ifdef CONFIG_PARAVIRT_TIME_ACCOUNTING
	if (static_key_false((&paravirt_steal_rq_enabled))) {
		steal = paravirt_steal_clock(cpu_of(rq));
		steal -= rq->prev_steal_time_rq;

		if (unlikely(steal > delta))
			steal = delta;

		rq->prev_steal_time_rq += steal;
		delta -= steal;
	}
#endif

	rq->clock_task += delta;

#if defined(CONFIG_IRQ_TIME_ACCOUNTING) || defined(CONFIG_PARAVIRT_TIME_ACCOUNTING)
	if ((irq_delta + steal) && sched_feat(NONTASK_CAPACITY))
		sched_rt_avg_update(rq, irq_delta + steal);
#endif
}

void sched_set_stop_task(int cpu, struct task_struct *stop)
{
	struct sched_param param = { .sched_priority = MAX_RT_PRIO - 1 };
	struct task_struct *old_stop = cpu_rq(cpu)->stop;

	if (stop) {
		/*
		 * Make it appear like a SCHED_FIFO task, its something
		 * userspace knows about and won't get confused about.
		 *
		 * Also, it will make PI more or less work without too
		 * much confusion -- but then, stop work should not
		 * rely on PI working anyway.
		 */
		sched_setscheduler_nocheck(stop, SCHED_FIFO, &param);

		stop->sched_class = &stop_sched_class;
	}

	cpu_rq(cpu)->stop = stop;

	if (old_stop) {
		/*
		 * Reset it back to a normal scheduling class so that
		 * it can die in pieces.
		 */
		old_stop->sched_class = &rt_sched_class;
	}
}

/*
 * __normal_prio - return the priority that is based on the static prio
 */
static inline int __normal_prio(struct task_struct *p)
{
	return p->static_prio;
}

/*
 * Calculate the expected normal priority: i.e. priority
 * without taking RT-inheritance into account. Might be
 * boosted by interactivity modifiers. Changes upon fork,
 * setprio syscalls, and whenever the interactivity
 * estimator recalculates.
 */
static inline int normal_prio(struct task_struct *p)
{
	int prio;

	if (task_has_dl_policy(p))
		prio = MAX_DL_PRIO-1;
	else if (task_has_rt_policy(p))
		prio = MAX_RT_PRIO-1 - p->rt_priority;
	else
		prio = __normal_prio(p);
	return prio;
}

/*
 * Calculate the current priority, i.e. the priority
 * taken into account by the scheduler. This value might
 * be boosted by RT tasks, or might be boosted by
 * interactivity modifiers. Will be RT if the task got
 * RT-boosted. If not then it returns p->normal_prio.
 */
static int effective_prio(struct task_struct *p)
{
	p->normal_prio = normal_prio(p);
	/*
	 * If we are RT tasks or we were boosted to RT priority,
	 * keep the priority unchanged. Otherwise, update priority
	 * to the normal priority:
	 */
	if (!rt_prio(p->prio))
		return p->normal_prio;
	return p->prio;
}

/**
 * task_curr - is this task currently executing on a CPU?
 * @p: the task in question.
 *
 * Return: 1 if the task is currently executing. 0 otherwise.
 */
inline int task_curr(const struct task_struct *p)
{
	return cpu_curr(task_cpu(p)) == p;
}

/*
 * switched_from, switched_to and prio_changed must _NOT_ drop rq->lock,
 * use the balance_callback list if you want balancing.
 *
 * this means any call to check_class_changed() must be followed by a call to
 * balance_callback().
 */
static inline void check_class_changed(struct rq *rq, struct task_struct *p,
				       const struct sched_class *prev_class,
				       int oldprio)
{
	if (prev_class != p->sched_class) {
		if (prev_class->switched_from)
			prev_class->switched_from(rq, p);

		p->sched_class->switched_to(rq, p);
	} else if (oldprio != p->prio || dl_task(p))
		p->sched_class->prio_changed(rq, p, oldprio);
}

void check_preempt_curr(struct rq *rq, struct task_struct *p, int flags)
{
	const struct sched_class *class;

	if (p->sched_class == rq->curr->sched_class) {
		rq->curr->sched_class->check_preempt_curr(rq, p, flags);
	} else {
		for_each_class(class) {
			if (class == rq->curr->sched_class)
				break;
			if (class == p->sched_class) {
				resched_curr(rq);
				break;
			}
		}
	}

	/*
	 * A queue event has occurred, and we're going to schedule.  In
	 * this case, we can save a useless back to back clock update.
	 */
	if (task_on_rq_queued(rq->curr) && test_tsk_need_resched(rq->curr))
		rq_clock_skip_update(rq, true);
}

#ifdef CONFIG_SMP
/*
 * This is how migration works:
 *
 * 1) we invoke migration_cpu_stop() on the target CPU using
 *    stop_one_cpu().
 * 2) stopper starts to run (implicitly forcing the migrated thread
 *    off the CPU)
 * 3) it checks whether the migrated task is still in the wrong runqueue.
 * 4) if it's in the wrong runqueue then the migration thread removes
 *    it and puts it into the right queue.
 * 5) stopper completes and stop_one_cpu() returns and the migration
 *    is done.
 */

/*
 * move_queued_task - move a queued task to new rq.
 *
 * Returns (locked) new rq. Old rq's lock is released.
 */
static struct rq *move_queued_task(struct rq *rq, struct task_struct *p, int new_cpu)
{
	lockdep_assert_held(&rq->lock);

	p->on_rq = TASK_ON_RQ_MIGRATING;
	dequeue_task(rq, p, 0);
	set_task_cpu(p, new_cpu);
	raw_spin_unlock(&rq->lock);

	rq = cpu_rq(new_cpu);

	raw_spin_lock(&rq->lock);
	BUG_ON(task_cpu(p) != new_cpu);
	enqueue_task(rq, p, 0);
	p->on_rq = TASK_ON_RQ_QUEUED;
	check_preempt_curr(rq, p, 0);

	return rq;
}

struct migration_arg {
	struct task_struct *task;
	int dest_cpu;
};

/*
 * Move (not current) task off this cpu, onto dest cpu. We're doing
 * this because either it can't run here any more (set_cpus_allowed()
 * away from this CPU, or CPU going down), or because we're
 * attempting to rebalance this task on exec (sched_exec).
 *
 * So we race with normal scheduler movements, but that's OK, as long
 * as the task is no longer on this CPU.
 */
static struct rq *__migrate_task(struct rq *rq, struct task_struct *p, int dest_cpu)
{
	if (unlikely(!cpu_active(dest_cpu)))
		return rq;

	/* Affinity changed (again). */
	if (!cpumask_test_cpu(dest_cpu, tsk_cpus_allowed(p)))
		return rq;

	rq = move_queued_task(rq, p, dest_cpu);

	return rq;
}

/*
 * migration_cpu_stop - this will be executed by a highprio stopper thread
 * and performs thread migration by bumping thread off CPU then
 * 'pushing' onto another runqueue.
 */
static int migration_cpu_stop(void *data)
{
	struct migration_arg *arg = data;
	struct task_struct *p = arg->task;
	struct rq *rq = this_rq();

	/*
	 * The original target cpu might have gone down and we might
	 * be on another cpu but it doesn't matter.
	 */
	local_irq_disable();
	/*
	 * We need to explicitly wake pending tasks before running
	 * __migrate_task() such that we will not miss enforcing cpus_allowed
	 * during wakeups, see set_cpus_allowed_ptr()'s TASK_WAKING test.
	 */
	sched_ttwu_pending();

	raw_spin_lock(&p->pi_lock);
	raw_spin_lock(&rq->lock);
	/*
	 * If task_rq(p) != rq, it cannot be migrated here, because we're
	 * holding rq->lock, if p->on_rq == 0 it cannot get enqueued because
	 * we're holding p->pi_lock.
	 */
	if (task_rq(p) == rq && task_on_rq_queued(p))
		rq = __migrate_task(rq, p, arg->dest_cpu);
	raw_spin_unlock(&rq->lock);
	raw_spin_unlock(&p->pi_lock);

	local_irq_enable();
	return 0;
}

/*
 * sched_class::set_cpus_allowed must do the below, but is not required to
 * actually call this function.
 */
void set_cpus_allowed_common(struct task_struct *p, const struct cpumask *new_mask)
{
	cpumask_copy(&p->cpus_allowed, new_mask);
	p->nr_cpus_allowed = cpumask_weight(new_mask);
}

void do_set_cpus_allowed(struct task_struct *p, const struct cpumask *new_mask)
{
	struct rq *rq = task_rq(p);
	bool queued, running;

	lockdep_assert_held(&p->pi_lock);

	queued = task_on_rq_queued(p);
	running = task_current(rq, p);

	if (queued) {
		/*
		 * Because __kthread_bind() calls this on blocked tasks without
		 * holding rq->lock.
		 */
		lockdep_assert_held(&rq->lock);
		dequeue_task(rq, p, DEQUEUE_SAVE);
	}
	if (running)
		put_prev_task(rq, p);

	p->sched_class->set_cpus_allowed(p, new_mask);

	if (running)
		p->sched_class->set_curr_task(rq);
	if (queued)
		enqueue_task(rq, p, ENQUEUE_RESTORE);
}

/*
 * Change a given task's CPU affinity. Migrate the thread to a
 * proper CPU and schedule it away if the CPU it's executing on
 * is removed from the allowed bitmask.
 *
 * NOTE: the caller must have a valid reference to the task, the
 * task must not exit() & deallocate itself prematurely. The
 * call is not atomic; no spinlocks may be held.
 */
static int __set_cpus_allowed_ptr(struct task_struct *p,
				  const struct cpumask *new_mask, bool check)
{
	unsigned long flags;
	struct rq *rq;
	unsigned int dest_cpu;
	int ret = 0;

	rq = task_rq_lock(p, &flags);

	/*
	 * Must re-check here, to close a race against __kthread_bind(),
	 * sched_setaffinity() is not guaranteed to observe the flag.
	 */
	if (check && (p->flags & PF_NO_SETAFFINITY)) {
		ret = -EINVAL;
		goto out;
	}

	if (cpumask_equal(&p->cpus_allowed, new_mask))
		goto out;

	if (!cpumask_intersects(new_mask, cpu_active_mask)) {
		ret = -EINVAL;
		goto out;
	}

	do_set_cpus_allowed(p, new_mask);

	/* Can the task run on the task's current CPU? If so, we're done */
	if (cpumask_test_cpu(task_cpu(p), new_mask))
		goto out;

	dest_cpu = cpumask_any_and(cpu_active_mask, new_mask);
	if (task_running(rq, p) || p->state == TASK_WAKING) {
		struct migration_arg arg = { p, dest_cpu };
		/* Need help from migration thread: drop lock and wait. */
		task_rq_unlock(rq, p, &flags);
		stop_one_cpu(cpu_of(rq), migration_cpu_stop, &arg);
		tlb_migrate_finish(p->mm);
		return 0;
	} else if (task_on_rq_queued(p)) {
		/*
		 * OK, since we're going to drop the lock immediately
		 * afterwards anyway.
		 */
		lockdep_unpin_lock(&rq->lock);
		rq = move_queued_task(rq, p, dest_cpu);
		lockdep_pin_lock(&rq->lock);
	}
out:
	task_rq_unlock(rq, p, &flags);

	return ret;
}

int set_cpus_allowed_ptr(struct task_struct *p, const struct cpumask *new_mask)
{
	return __set_cpus_allowed_ptr(p, new_mask, false);
}
EXPORT_SYMBOL_GPL(set_cpus_allowed_ptr);

void set_task_cpu(struct task_struct *p, unsigned int new_cpu)
{
#ifdef CONFIG_SCHED_DEBUG
	/*
	 * We should never call set_task_cpu() on a blocked task,
	 * ttwu() will sort out the placement.
	 */
	WARN_ON_ONCE(p->state != TASK_RUNNING && p->state != TASK_WAKING &&
			!p->on_rq);

	/*
	 * Migrating fair class task must have p->on_rq = TASK_ON_RQ_MIGRATING,
	 * because schedstat_wait_{start,end} rebase migrating task's wait_start
	 * time relying on p->on_rq.
	 */
	WARN_ON_ONCE(p->state == TASK_RUNNING &&
		     p->sched_class == &fair_sched_class &&
		     (p->on_rq && !task_on_rq_migrating(p)));

#ifdef CONFIG_LOCKDEP
	/*
	 * The caller should hold either p->pi_lock or rq->lock, when changing
	 * a task's CPU. ->pi_lock for waking tasks, rq->lock for runnable tasks.
	 *
	 * sched_move_task() holds both and thus holding either pins the cgroup,
	 * see task_group().
	 *
	 * Furthermore, all task_rq users should acquire both locks, see
	 * task_rq_lock().
	 */
	WARN_ON_ONCE(debug_locks && !(lockdep_is_held(&p->pi_lock) ||
				      lockdep_is_held(&task_rq(p)->lock)));
#endif
#endif

	trace_sched_migrate_task(p, new_cpu);

	if (task_cpu(p) != new_cpu) {
		if (p->sched_class->migrate_task_rq)
			p->sched_class->migrate_task_rq(p);
		p->se.nr_migrations++;
		perf_event_task_migrate(p);
	}

	__set_task_cpu(p, new_cpu);
}

static void __migrate_swap_task(struct task_struct *p, int cpu)
{
	if (task_on_rq_queued(p)) {
		struct rq *src_rq, *dst_rq;

		src_rq = task_rq(p);
		dst_rq = cpu_rq(cpu);

		p->on_rq = TASK_ON_RQ_MIGRATING;
		deactivate_task(src_rq, p, 0);
		set_task_cpu(p, cpu);
		activate_task(dst_rq, p, 0);
		p->on_rq = TASK_ON_RQ_QUEUED;
		check_preempt_curr(dst_rq, p, 0);
	} else {
		/*
		 * Task isn't running anymore; make it appear like we migrated
		 * it before it went to sleep. This means on wakeup we make the
		 * previous cpu our targer instead of where it really is.
		 */
		p->wake_cpu = cpu;
	}
}

struct migration_swap_arg {
	struct task_struct *src_task, *dst_task;
	int src_cpu, dst_cpu;
};

static int migrate_swap_stop(void *data)
{
	struct migration_swap_arg *arg = data;
	struct rq *src_rq, *dst_rq;
	int ret = -EAGAIN;

	if (!cpu_active(arg->src_cpu) || !cpu_active(arg->dst_cpu))
		return -EAGAIN;

	src_rq = cpu_rq(arg->src_cpu);
	dst_rq = cpu_rq(arg->dst_cpu);

	double_raw_lock(&arg->src_task->pi_lock,
			&arg->dst_task->pi_lock);
	double_rq_lock(src_rq, dst_rq);

	if (task_cpu(arg->dst_task) != arg->dst_cpu)
		goto unlock;

	if (task_cpu(arg->src_task) != arg->src_cpu)
		goto unlock;

	if (!cpumask_test_cpu(arg->dst_cpu, tsk_cpus_allowed(arg->src_task)))
		goto unlock;

	if (!cpumask_test_cpu(arg->src_cpu, tsk_cpus_allowed(arg->dst_task)))
		goto unlock;

	__migrate_swap_task(arg->src_task, arg->dst_cpu);
	__migrate_swap_task(arg->dst_task, arg->src_cpu);

	ret = 0;

unlock:
	double_rq_unlock(src_rq, dst_rq);
	raw_spin_unlock(&arg->dst_task->pi_lock);
	raw_spin_unlock(&arg->src_task->pi_lock);

	return ret;
}

/*
 * Cross migrate two tasks
 */
int migrate_swap(struct task_struct *cur, struct task_struct *p)
{
	struct migration_swap_arg arg;
	int ret = -EINVAL;

	arg = (struct migration_swap_arg){
		.src_task = cur,
		.src_cpu = task_cpu(cur),
		.dst_task = p,
		.dst_cpu = task_cpu(p),
	};

	if (arg.src_cpu == arg.dst_cpu)
		goto out;

	/*
	 * These three tests are all lockless; this is OK since all of them
	 * will be re-checked with proper locks held further down the line.
	 */
	if (!cpu_active(arg.src_cpu) || !cpu_active(arg.dst_cpu))
		goto out;

	if (!cpumask_test_cpu(arg.dst_cpu, tsk_cpus_allowed(arg.src_task)))
		goto out;

	if (!cpumask_test_cpu(arg.src_cpu, tsk_cpus_allowed(arg.dst_task)))
		goto out;

	trace_sched_swap_numa(cur, arg.src_cpu, p, arg.dst_cpu);
	ret = stop_two_cpus(arg.dst_cpu, arg.src_cpu, migrate_swap_stop, &arg);

out:
	return ret;
}

/*
 * wait_task_inactive - wait for a thread to unschedule.
 *
 * If @match_state is nonzero, it's the @p->state value just checked and
 * not expected to change.  If it changes, i.e. @p might have woken up,
 * then return zero.  When we succeed in waiting for @p to be off its CPU,
 * we return a positive number (its total switch count).  If a second call
 * a short while later returns the same number, the caller can be sure that
 * @p has remained unscheduled the whole time.
 *
 * The caller must ensure that the task *will* unschedule sometime soon,
 * else this function might spin for a *long* time. This function can't
 * be called with interrupts off, or it may introduce deadlock with
 * smp_call_function() if an IPI is sent by the same process we are
 * waiting to become inactive.
 */
unsigned long wait_task_inactive(struct task_struct *p, long match_state)
{
	unsigned long flags;
	int running, queued;
	unsigned long ncsw;
	struct rq *rq;

	for (;;) {
		/*
		 * We do the initial early heuristics without holding
		 * any task-queue locks at all. We'll only try to get
		 * the runqueue lock when things look like they will
		 * work out!
		 */
		rq = task_rq(p);

		/*
		 * If the task is actively running on another CPU
		 * still, just relax and busy-wait without holding
		 * any locks.
		 *
		 * NOTE! Since we don't hold any locks, it's not
		 * even sure that "rq" stays as the right runqueue!
		 * But we don't care, since "task_running()" will
		 * return false if the runqueue has changed and p
		 * is actually now running somewhere else!
		 */
		while (task_running(rq, p)) {
			if (match_state && unlikely(p->state != match_state))
				return 0;
			cpu_relax();
		}

		/*
		 * Ok, time to look more closely! We need the rq
		 * lock now, to be *sure*. If we're wrong, we'll
		 * just go back and repeat.
		 */
		rq = task_rq_lock(p, &flags);
		trace_sched_wait_task(p);
		running = task_running(rq, p);
		queued = task_on_rq_queued(p);
		ncsw = 0;
		if (!match_state || p->state == match_state)
			ncsw = p->nvcsw | LONG_MIN; /* sets MSB */
		task_rq_unlock(rq, p, &flags);

		/*
		 * If it changed from the expected state, bail out now.
		 */
		if (unlikely(!ncsw))
			break;

		/*
		 * Was it really running after all now that we
		 * checked with the proper locks actually held?
		 *
		 * Oops. Go back and try again..
		 */
		if (unlikely(running)) {
			cpu_relax();
			continue;
		}

		/*
		 * It's not enough that it's not actively running,
		 * it must be off the runqueue _entirely_, and not
		 * preempted!
		 *
		 * So if it was still runnable (but just not actively
		 * running right now), it's preempted, and we should
		 * yield - it could be a while.
		 */
		if (unlikely(queued)) {
			ktime_t to = ktime_set(0, NSEC_PER_SEC/HZ);

			set_current_state(TASK_UNINTERRUPTIBLE);
			schedule_hrtimeout(&to, HRTIMER_MODE_REL);
			continue;
		}

		/*
		 * Ahh, all good. It wasn't running, and it wasn't
		 * runnable, which means that it will never become
		 * running in the future either. We're all done!
		 */
		break;
	}

	return ncsw;
}

/***
 * kick_process - kick a running thread to enter/exit the kernel
 * @p: the to-be-kicked thread
 *
 * Cause a process which is running on another CPU to enter
 * kernel-mode, without any delay. (to get signals handled.)
 *
 * NOTE: this function doesn't have to take the runqueue lock,
 * because all it wants to ensure is that the remote task enters
 * the kernel. If the IPI races and the task has been migrated
 * to another CPU then no harm is done and the purpose has been
 * achieved as well.
 */
void kick_process(struct task_struct *p)
{
	int cpu;

	preempt_disable();
	cpu = task_cpu(p);
	if ((cpu != smp_processor_id()) && task_curr(p))
		smp_send_reschedule(cpu);
	preempt_enable();
}
EXPORT_SYMBOL_GPL(kick_process);

/*
 * ->cpus_allowed is protected by both rq->lock and p->pi_lock
 */
static int select_fallback_rq(int cpu, struct task_struct *p)
{
	int nid = cpu_to_node(cpu);
	const struct cpumask *nodemask = NULL;
	enum { cpuset, possible, fail } state = cpuset;
	int dest_cpu;

	/*
	 * If the node that the cpu is on has been offlined, cpu_to_node()
	 * will return -1. There is no cpu on the node, and we should
	 * select the cpu on the other node.
	 */
	if (nid != -1) {
		nodemask = cpumask_of_node(nid);

		/* Look for allowed, online CPU in same node. */
		for_each_cpu(dest_cpu, nodemask) {
			if (!cpu_online(dest_cpu))
				continue;
			if (!cpu_active(dest_cpu))
				continue;
			if (cpumask_test_cpu(dest_cpu, tsk_cpus_allowed(p)))
				return dest_cpu;
		}
	}

	for (;;) {
		/* Any allowed, online CPU? */
		for_each_cpu(dest_cpu, tsk_cpus_allowed(p)) {
			if (!cpu_online(dest_cpu))
				continue;
			if (!cpu_active(dest_cpu))
				continue;
			goto out;
		}

		/* No more Mr. Nice Guy. */
		switch (state) {
		case cpuset:
			if (IS_ENABLED(CONFIG_CPUSETS)) {
				cpuset_cpus_allowed_fallback(p);
				state = possible;
				break;
			}
			/* fall-through */
		case possible:
			do_set_cpus_allowed(p, cpu_possible_mask);
			state = fail;
			break;

		case fail:
			BUG();
			break;
		}
	}

out:
	if (state != cpuset) {
		/*
		 * Don't tell them about moving exiting tasks or
		 * kernel threads (both mm NULL), since they never
		 * leave kernel.
		 */
		if (p->mm && printk_ratelimit()) {
			printk_deferred("process %d (%s) no longer affine to cpu%d\n",
					task_pid_nr(p), p->comm, cpu);
		}
	}

	return dest_cpu;
}

/*
 * The caller (fork, wakeup) owns p->pi_lock, ->cpus_allowed is stable.
 */
static inline
int select_task_rq(struct task_struct *p, int cpu, int sd_flags, int wake_flags)
{
	lockdep_assert_held(&p->pi_lock);

	if (p->nr_cpus_allowed > 1)
		cpu = p->sched_class->select_task_rq(p, cpu, sd_flags, wake_flags);

	/*
	 * In order not to call set_task_cpu() on a blocking task we need
	 * to rely on ttwu() to place the task on a valid ->cpus_allowed
	 * cpu.
	 *
	 * Since this is common to all placement strategies, this lives here.
	 *
	 * [ this allows ->select_task() to simply return task_cpu(p) and
	 *   not worry about this generic constraint ]
	 */
	if (unlikely(!cpumask_test_cpu(cpu, tsk_cpus_allowed(p)) ||
		     !cpu_online(cpu)))
		cpu = select_fallback_rq(task_cpu(p), p);

	return cpu;
}

static void update_avg(u64 *avg, u64 sample)
{
	s64 diff = sample - *avg;
	*avg += diff >> 3;
}

#else

static inline int __set_cpus_allowed_ptr(struct task_struct *p,
					 const struct cpumask *new_mask, bool check)
{
	return set_cpus_allowed_ptr(p, new_mask);
}

#endif /* CONFIG_SMP */

static void
ttwu_stat(struct task_struct *p, int cpu, int wake_flags)
{
#ifdef CONFIG_SCHEDSTATS
	struct rq *rq = this_rq();

#ifdef CONFIG_SMP
	int this_cpu = smp_processor_id();

	if (cpu == this_cpu) {
		schedstat_inc(rq, ttwu_local);
		schedstat_inc(p, se.statistics.nr_wakeups_local);
	} else {
		struct sched_domain *sd;

		schedstat_inc(p, se.statistics.nr_wakeups_remote);
		rcu_read_lock();
		for_each_domain(this_cpu, sd) {
			if (cpumask_test_cpu(cpu, sched_domain_span(sd))) {
				schedstat_inc(sd, ttwu_wake_remote);
				break;
			}
		}
		rcu_read_unlock();
	}

	if (wake_flags & WF_MIGRATED)
		schedstat_inc(p, se.statistics.nr_wakeups_migrate);

#endif /* CONFIG_SMP */

	schedstat_inc(rq, ttwu_count);
	schedstat_inc(p, se.statistics.nr_wakeups);

	if (wake_flags & WF_SYNC)
		schedstat_inc(p, se.statistics.nr_wakeups_sync);

#endif /* CONFIG_SCHEDSTATS */
}

static inline void ttwu_activate(struct rq *rq, struct task_struct *p, int en_flags)
{
	activate_task(rq, p, en_flags);
	p->on_rq = TASK_ON_RQ_QUEUED;

	/* if a worker is waking up, notify workqueue */
	if (p->flags & PF_WQ_WORKER)
		wq_worker_waking_up(p, cpu_of(rq));
}

/*
 * Mark the task runnable and perform wakeup-preemption.
 */
static void
ttwu_do_wakeup(struct rq *rq, struct task_struct *p, int wake_flags)
{
	check_preempt_curr(rq, p, wake_flags);
	p->state = TASK_RUNNING;
	trace_sched_wakeup(p);

#ifdef CONFIG_SMP
	if (p->sched_class->task_woken) {
		/*
		 * Our task @p is fully woken up and running; so its safe to
		 * drop the rq->lock, hereafter rq is only used for statistics.
		 */
		lockdep_unpin_lock(&rq->lock);
		p->sched_class->task_woken(rq, p);
		lockdep_pin_lock(&rq->lock);
	}

	if (rq->idle_stamp) {
		u64 delta = rq_clock(rq) - rq->idle_stamp;
		u64 max = 2*rq->max_idle_balance_cost;

		update_avg(&rq->avg_idle, delta);

		if (rq->avg_idle > max)
			rq->avg_idle = max;

		rq->idle_stamp = 0;
	}
#endif
}

static void
ttwu_do_activate(struct rq *rq, struct task_struct *p, int wake_flags)
{
	lockdep_assert_held(&rq->lock);

#ifdef CONFIG_SMP
	if (p->sched_contributes_to_load)
		rq->nr_uninterruptible--;
#endif

	ttwu_activate(rq, p, ENQUEUE_WAKEUP | ENQUEUE_WAKING);
	ttwu_do_wakeup(rq, p, wake_flags);
}

/*
 * Called in case the task @p isn't fully descheduled from its runqueue,
 * in this case we must do a remote wakeup. Its a 'light' wakeup though,
 * since all we need to do is flip p->state to TASK_RUNNING, since
 * the task is still ->on_rq.
 */
static int ttwu_remote(struct task_struct *p, int wake_flags)
{
	struct rq *rq;
	int ret = 0;

	rq = __task_rq_lock(p);
	if (task_on_rq_queued(p)) {
		/* check_preempt_curr() may use rq clock */
		update_rq_clock(rq);
		ttwu_do_wakeup(rq, p, wake_flags);
		ret = 1;
	}
	__task_rq_unlock(rq);

	return ret;
}

#ifdef CONFIG_SMP
void sched_ttwu_pending(void)
{
	struct rq *rq = this_rq();
	struct llist_node *llist = llist_del_all(&rq->wake_list);
	struct task_struct *p;
	unsigned long flags;

	if (!llist)
		return;

	raw_spin_lock_irqsave(&rq->lock, flags);
	lockdep_pin_lock(&rq->lock);

	while (llist) {
		p = llist_entry(llist, struct task_struct, wake_entry);
		llist = llist_next(llist);
		ttwu_do_activate(rq, p, 0);
	}

	lockdep_unpin_lock(&rq->lock);
	raw_spin_unlock_irqrestore(&rq->lock, flags);
}

void scheduler_ipi(void)
{
	/*
	 * Fold TIF_NEED_RESCHED into the preempt_count; anybody setting
	 * TIF_NEED_RESCHED remotely (for the first time) will also send
	 * this IPI.
	 */
	preempt_fold_need_resched();

	if (llist_empty(&this_rq()->wake_list) && !got_nohz_idle_kick())
		return;

	/*
	 * Not all reschedule IPI handlers call irq_enter/irq_exit, since
	 * traditionally all their work was done from the interrupt return
	 * path. Now that we actually do some work, we need to make sure
	 * we do call them.
	 *
	 * Some archs already do call them, luckily irq_enter/exit nest
	 * properly.
	 *
	 * Arguably we should visit all archs and update all handlers,
	 * however a fair share of IPIs are still resched only so this would
	 * somewhat pessimize the simple resched case.
	 */
	irq_enter();
	sched_ttwu_pending();

	/*
	 * Check if someone kicked us for doing the nohz idle load balance.
	 */
	if (unlikely(got_nohz_idle_kick())) {
		this_rq()->idle_balance = 1;
		raise_softirq_irqoff(SCHED_SOFTIRQ);
	}
	irq_exit();
}

static void ttwu_queue_remote(struct task_struct *p, int cpu)
{
	struct rq *rq = cpu_rq(cpu);

	if (llist_add(&p->wake_entry, &cpu_rq(cpu)->wake_list)) {
		if (!set_nr_if_polling(rq->idle))
			smp_send_reschedule(cpu);
		else
			trace_sched_wake_idle_without_ipi(cpu);
	}
}

void wake_up_if_idle(int cpu)
{
	struct rq *rq = cpu_rq(cpu);
	unsigned long flags;

	rcu_read_lock();

	if (!is_idle_task(rcu_dereference(rq->curr)))
		goto out;

	if (set_nr_if_polling(rq->idle)) {
		trace_sched_wake_idle_without_ipi(cpu);
	} else {
		raw_spin_lock_irqsave(&rq->lock, flags);
		if (is_idle_task(rq->curr))
			smp_send_reschedule(cpu);
		/* Else cpu is not in idle, do nothing here */
		raw_spin_unlock_irqrestore(&rq->lock, flags);
	}

out:
	rcu_read_unlock();
}

bool cpus_share_cache(int this_cpu, int that_cpu)
{
	return per_cpu(sd_llc_id, this_cpu) == per_cpu(sd_llc_id, that_cpu);
}
#endif /* CONFIG_SMP */

static void ttwu_queue(struct task_struct *p, int cpu)
{
	struct rq *rq = cpu_rq(cpu);

#if defined(CONFIG_SMP)
	if (sched_feat(TTWU_QUEUE) && !cpus_share_cache(smp_processor_id(), cpu)) {
		sched_clock_cpu(cpu); /* sync clocks x-cpu */
		ttwu_queue_remote(p, cpu);
		return;
	}
#endif

	raw_spin_lock(&rq->lock);
	lockdep_pin_lock(&rq->lock);
	ttwu_do_activate(rq, p, 0);
	lockdep_unpin_lock(&rq->lock);
	raw_spin_unlock(&rq->lock);
}

/*
 * Notes on Program-Order guarantees on SMP systems.
 *
 *  MIGRATION
 *
 * The basic program-order guarantee on SMP systems is that when a task [t]
 * migrates, all its activity on its old cpu [c0] happens-before any subsequent
 * execution on its new cpu [c1].
 *
 * For migration (of runnable tasks) this is provided by the following means:
 *
 *  A) UNLOCK of the rq(c0)->lock scheduling out task t
 *  B) migration for t is required to synchronize *both* rq(c0)->lock and
 *     rq(c1)->lock (if not at the same time, then in that order).
 *  C) LOCK of the rq(c1)->lock scheduling in task
 *
 * Transitivity guarantees that B happens after A and C after B.
 * Note: we only require RCpc transitivity.
 * Note: the cpu doing B need not be c0 or c1
 *
 * Example:
 *
 *   CPU0            CPU1            CPU2
 *
 *   LOCK rq(0)->lock
 *   sched-out X
 *   sched-in Y
 *   UNLOCK rq(0)->lock
 *
 *                                   LOCK rq(0)->lock // orders against CPU0
 *                                   dequeue X
 *                                   UNLOCK rq(0)->lock
 *
 *                                   LOCK rq(1)->lock
 *                                   enqueue X
 *                                   UNLOCK rq(1)->lock
 *
 *                   LOCK rq(1)->lock // orders against CPU2
 *                   sched-out Z
 *                   sched-in X
 *                   UNLOCK rq(1)->lock
 *
 *
 *  BLOCKING -- aka. SLEEP + WAKEUP
 *
 * For blocking we (obviously) need to provide the same guarantee as for
 * migration. However the means are completely different as there is no lock
 * chain to provide order. Instead we do:
 *
 *   1) smp_store_release(X->on_cpu, 0)
 *   2) smp_cond_acquire(!X->on_cpu)
 *
 * Example:
 *
 *   CPU0 (schedule)  CPU1 (try_to_wake_up) CPU2 (schedule)
 *
 *   LOCK rq(0)->lock LOCK X->pi_lock
 *   dequeue X
 *   sched-out X
 *   smp_store_release(X->on_cpu, 0);
 *
 *                    smp_cond_acquire(!X->on_cpu);
 *                    X->state = WAKING
 *                    set_task_cpu(X,2)
 *
 *                    LOCK rq(2)->lock
 *                    enqueue X
 *                    X->state = RUNNING
 *                    UNLOCK rq(2)->lock
 *
 *                                          LOCK rq(2)->lock // orders against CPU1
 *                                          sched-out Z
 *                                          sched-in X
 *                                          UNLOCK rq(2)->lock
 *
 *                    UNLOCK X->pi_lock
 *   UNLOCK rq(0)->lock
 *
 *
 * However; for wakeups there is a second guarantee we must provide, namely we
 * must observe the state that lead to our wakeup. That is, not only must our
 * task observe its own prior state, it must also observe the stores prior to
 * its wakeup.
 *
 * This means that any means of doing remote wakeups must order the CPU doing
 * the wakeup against the CPU the task is going to end up running on. This,
 * however, is already required for the regular Program-Order guarantee above,
 * since the waking CPU is the one issueing the ACQUIRE (smp_cond_acquire).
 *
 */

/**
 * try_to_wake_up - wake up a thread
 * @p: the thread to be awakened
 * @state: the mask of task states that can be woken
 * @wake_flags: wake modifier flags (WF_*)
 *
 * Put it on the run-queue if it's not already there. The "current"
 * thread is always on the run-queue (except when the actual
 * re-schedule is in progress), and as such you're allowed to do
 * the simpler "current->state = TASK_RUNNING" to mark yourself
 * runnable without the overhead of this.
 *
 * Return: %true if @p was woken up, %false if it was already running.
 * or @state didn't match @p's state.
 */
static int
try_to_wake_up(struct task_struct *p, unsigned int state, int wake_flags)
{
	unsigned long flags;
	int cpu, success = 0;

	/*
	 * If we are going to wake up a thread waiting for CONDITION we
	 * need to ensure that CONDITION=1 done by the caller can not be
	 * reordered with p->state check below. This pairs with mb() in
	 * set_current_state() the waiting thread does.
	 */
	smp_mb__before_spinlock();
	raw_spin_lock_irqsave(&p->pi_lock, flags);
	if (!(p->state & state))
		goto out;

	trace_sched_waking(p);

	success = 1; /* we're going to change ->state */
	cpu = task_cpu(p);

	if (p->on_rq && ttwu_remote(p, wake_flags))
		goto stat;

#ifdef CONFIG_SMP
	/*
	 * Ensure we load p->on_cpu _after_ p->on_rq, otherwise it would be
	 * possible to, falsely, observe p->on_cpu == 0.
	 *
	 * One must be running (->on_cpu == 1) in order to remove oneself
	 * from the runqueue.
	 *
	 *  [S] ->on_cpu = 1;	[L] ->on_rq
	 *      UNLOCK rq->lock
	 *			RMB
	 *      LOCK   rq->lock
	 *  [S] ->on_rq = 0;    [L] ->on_cpu
	 *
	 * Pairs with the full barrier implied in the UNLOCK+LOCK on rq->lock
	 * from the consecutive calls to schedule(); the first switching to our
	 * task, the second putting it to sleep.
<<<<<<< HEAD
	 */
	smp_rmb();

	/*
	 * If the owning (remote) cpu is still in the middle of schedule() with
	 * this task as prev, wait until its done referencing the task.
=======
>>>>>>> 2cbd4f5c
	 */
	smp_rmb();

	/*
<<<<<<< HEAD
	 * Combined with the control dependency above, we have an effective
	 * smp_load_acquire() without the need for full barriers.
=======
	 * If the owning (remote) cpu is still in the middle of schedule() with
	 * this task as prev, wait until its done referencing the task.
>>>>>>> 2cbd4f5c
	 *
	 * Pairs with the smp_store_release() in finish_lock_switch().
	 *
	 * This ensures that tasks getting woken will be fully ordered against
	 * their previous state and preserve Program Order.
	 */
	smp_cond_acquire(!p->on_cpu);

	p->sched_contributes_to_load = !!task_contributes_to_load(p);
	p->state = TASK_WAKING;

	if (p->sched_class->task_waking)
		p->sched_class->task_waking(p);

	cpu = select_task_rq(p, p->wake_cpu, SD_BALANCE_WAKE, wake_flags);
	if (task_cpu(p) != cpu) {
		wake_flags |= WF_MIGRATED;
		set_task_cpu(p, cpu);
	}
#endif /* CONFIG_SMP */

	ttwu_queue(p, cpu);
stat:
	ttwu_stat(p, cpu, wake_flags);
out:
	raw_spin_unlock_irqrestore(&p->pi_lock, flags);

	return success;
}

/**
 * try_to_wake_up_local - try to wake up a local task with rq lock held
 * @p: the thread to be awakened
 *
 * Put @p on the run-queue if it's not already there. The caller must
 * ensure that this_rq() is locked, @p is bound to this_rq() and not
 * the current task.
 */
static void try_to_wake_up_local(struct task_struct *p)
{
	struct rq *rq = task_rq(p);

	if (WARN_ON_ONCE(rq != this_rq()) ||
	    WARN_ON_ONCE(p == current))
		return;

	lockdep_assert_held(&rq->lock);

	if (!raw_spin_trylock(&p->pi_lock)) {
		/*
		 * This is OK, because current is on_cpu, which avoids it being
		 * picked for load-balance and preemption/IRQs are still
		 * disabled avoiding further scheduler activity on it and we've
		 * not yet picked a replacement task.
		 */
		lockdep_unpin_lock(&rq->lock);
		raw_spin_unlock(&rq->lock);
		raw_spin_lock(&p->pi_lock);
		raw_spin_lock(&rq->lock);
		lockdep_pin_lock(&rq->lock);
	}

	if (!(p->state & TASK_NORMAL))
		goto out;

	trace_sched_waking(p);

	if (!task_on_rq_queued(p))
		ttwu_activate(rq, p, ENQUEUE_WAKEUP);

	ttwu_do_wakeup(rq, p, 0);
	ttwu_stat(p, smp_processor_id(), 0);
out:
	raw_spin_unlock(&p->pi_lock);
}

/**
 * wake_up_process - Wake up a specific process
 * @p: The process to be woken up.
 *
 * Attempt to wake up the nominated process and move it to the set of runnable
 * processes.
 *
 * Return: 1 if the process was woken up, 0 if it was already running.
 *
 * It may be assumed that this function implies a write memory barrier before
 * changing the task state if and only if any tasks are woken up.
 */
int wake_up_process(struct task_struct *p)
{
	return try_to_wake_up(p, TASK_NORMAL, 0);
}
EXPORT_SYMBOL(wake_up_process);

int wake_up_state(struct task_struct *p, unsigned int state)
{
	return try_to_wake_up(p, state, 0);
}

/*
 * This function clears the sched_dl_entity static params.
 */
void __dl_clear_params(struct task_struct *p)
{
	struct sched_dl_entity *dl_se = &p->dl;

	dl_se->dl_runtime = 0;
	dl_se->dl_deadline = 0;
	dl_se->dl_period = 0;
	dl_se->flags = 0;
	dl_se->dl_bw = 0;

	dl_se->dl_throttled = 0;
	dl_se->dl_new = 1;
	dl_se->dl_yielded = 0;
}

/*
 * Perform scheduler related setup for a newly forked process p.
 * p is forked by current.
 *
 * __sched_fork() is basic setup used by init_idle() too:
 */
static void __sched_fork(unsigned long clone_flags, struct task_struct *p)
{
	p->on_rq			= 0;

	p->se.on_rq			= 0;
	p->se.exec_start		= 0;
	p->se.sum_exec_runtime		= 0;
	p->se.prev_sum_exec_runtime	= 0;
	p->se.nr_migrations		= 0;
	p->se.vruntime			= 0;
	INIT_LIST_HEAD(&p->se.group_node);

#ifdef CONFIG_FAIR_GROUP_SCHED
	p->se.cfs_rq			= NULL;
#endif

#ifdef CONFIG_SCHEDSTATS
	memset(&p->se.statistics, 0, sizeof(p->se.statistics));
#endif

	RB_CLEAR_NODE(&p->dl.rb_node);
	init_dl_task_timer(&p->dl);
	__dl_clear_params(p);

	INIT_LIST_HEAD(&p->rt.run_list);

#ifdef CONFIG_PREEMPT_NOTIFIERS
	INIT_HLIST_HEAD(&p->preempt_notifiers);
#endif

#ifdef CONFIG_NUMA_BALANCING
	if (p->mm && atomic_read(&p->mm->mm_users) == 1) {
		p->mm->numa_next_scan = jiffies + msecs_to_jiffies(sysctl_numa_balancing_scan_delay);
		p->mm->numa_scan_seq = 0;
	}

	if (clone_flags & CLONE_VM)
		p->numa_preferred_nid = current->numa_preferred_nid;
	else
		p->numa_preferred_nid = -1;

	p->node_stamp = 0ULL;
	p->numa_scan_seq = p->mm ? p->mm->numa_scan_seq : 0;
	p->numa_scan_period = sysctl_numa_balancing_scan_delay;
	p->numa_work.next = &p->numa_work;
	p->numa_faults = NULL;
	p->last_task_numa_placement = 0;
	p->last_sum_exec_runtime = 0;

	p->numa_group = NULL;
#endif /* CONFIG_NUMA_BALANCING */
}

DEFINE_STATIC_KEY_FALSE(sched_numa_balancing);

#ifdef CONFIG_NUMA_BALANCING

void set_numabalancing_state(bool enabled)
{
	if (enabled)
		static_branch_enable(&sched_numa_balancing);
	else
		static_branch_disable(&sched_numa_balancing);
}

#ifdef CONFIG_PROC_SYSCTL
int sysctl_numa_balancing(struct ctl_table *table, int write,
			 void __user *buffer, size_t *lenp, loff_t *ppos)
{
	struct ctl_table t;
	int err;
	int state = static_branch_likely(&sched_numa_balancing);

	if (write && !capable(CAP_SYS_ADMIN))
		return -EPERM;

	t = *table;
	t.data = &state;
	err = proc_dointvec_minmax(&t, write, buffer, lenp, ppos);
	if (err < 0)
		return err;
	if (write)
		set_numabalancing_state(state);
	return err;
}
#endif
#endif

/*
 * fork()/clone()-time setup:
 */
int sched_fork(unsigned long clone_flags, struct task_struct *p)
{
	unsigned long flags;
	int cpu = get_cpu();

	__sched_fork(clone_flags, p);
	/*
	 * We mark the process as running here. This guarantees that
	 * nobody will actually run it, and a signal or other external
	 * event cannot wake it up and insert it on the runqueue either.
	 */
	p->state = TASK_RUNNING;

	/*
	 * Make sure we do not leak PI boosting priority to the child.
	 */
	p->prio = current->normal_prio;

	/*
	 * Revert to default priority/policy on fork if requested.
	 */
	if (unlikely(p->sched_reset_on_fork)) {
		if (task_has_dl_policy(p) || task_has_rt_policy(p)) {
			p->policy = SCHED_NORMAL;
			p->static_prio = NICE_TO_PRIO(0);
			p->rt_priority = 0;
		} else if (PRIO_TO_NICE(p->static_prio) < 0)
			p->static_prio = NICE_TO_PRIO(0);

		p->prio = p->normal_prio = __normal_prio(p);
		set_load_weight(p);

		/*
		 * We don't need the reset flag anymore after the fork. It has
		 * fulfilled its duty:
		 */
		p->sched_reset_on_fork = 0;
	}

	if (dl_prio(p->prio)) {
		put_cpu();
		return -EAGAIN;
	} else if (rt_prio(p->prio)) {
		p->sched_class = &rt_sched_class;
	} else {
		p->sched_class = &fair_sched_class;
	}

	if (p->sched_class->task_fork)
		p->sched_class->task_fork(p);

	/*
	 * The child is not yet in the pid-hash so no cgroup attach races,
	 * and the cgroup is pinned to this child due to cgroup_fork()
	 * is ran before sched_fork().
	 *
	 * Silence PROVE_RCU.
	 */
	raw_spin_lock_irqsave(&p->pi_lock, flags);
	set_task_cpu(p, cpu);
	raw_spin_unlock_irqrestore(&p->pi_lock, flags);

#ifdef CONFIG_SCHED_INFO
	if (likely(sched_info_on()))
		memset(&p->sched_info, 0, sizeof(p->sched_info));
#endif
#if defined(CONFIG_SMP)
	p->on_cpu = 0;
#endif
	init_task_preempt_count(p);
#ifdef CONFIG_SMP
	plist_node_init(&p->pushable_tasks, MAX_PRIO);
	RB_CLEAR_NODE(&p->pushable_dl_tasks);
#endif

	put_cpu();
	return 0;
}

unsigned long to_ratio(u64 period, u64 runtime)
{
	if (runtime == RUNTIME_INF)
		return 1ULL << 20;

	/*
	 * Doing this here saves a lot of checks in all
	 * the calling paths, and returning zero seems
	 * safe for them anyway.
	 */
	if (period == 0)
		return 0;

	return div64_u64(runtime << 20, period);
}

#ifdef CONFIG_SMP
inline struct dl_bw *dl_bw_of(int i)
{
	RCU_LOCKDEP_WARN(!rcu_read_lock_sched_held(),
			 "sched RCU must be held");
	return &cpu_rq(i)->rd->dl_bw;
}

static inline int dl_bw_cpus(int i)
{
	struct root_domain *rd = cpu_rq(i)->rd;
	int cpus = 0;

	RCU_LOCKDEP_WARN(!rcu_read_lock_sched_held(),
			 "sched RCU must be held");
	for_each_cpu_and(i, rd->span, cpu_active_mask)
		cpus++;

	return cpus;
}
#else
inline struct dl_bw *dl_bw_of(int i)
{
	return &cpu_rq(i)->dl.dl_bw;
}

static inline int dl_bw_cpus(int i)
{
	return 1;
}
#endif

/*
 * We must be sure that accepting a new task (or allowing changing the
 * parameters of an existing one) is consistent with the bandwidth
 * constraints. If yes, this function also accordingly updates the currently
 * allocated bandwidth to reflect the new situation.
 *
 * This function is called while holding p's rq->lock.
 *
 * XXX we should delay bw change until the task's 0-lag point, see
 * __setparam_dl().
 */
static int dl_overflow(struct task_struct *p, int policy,
		       const struct sched_attr *attr)
{

	struct dl_bw *dl_b = dl_bw_of(task_cpu(p));
	u64 period = attr->sched_period ?: attr->sched_deadline;
	u64 runtime = attr->sched_runtime;
	u64 new_bw = dl_policy(policy) ? to_ratio(period, runtime) : 0;
	int cpus, err = -1;

	if (new_bw == p->dl.dl_bw)
		return 0;

	/*
	 * Either if a task, enters, leave, or stays -deadline but changes
	 * its parameters, we may need to update accordingly the total
	 * allocated bandwidth of the container.
	 */
	raw_spin_lock(&dl_b->lock);
	cpus = dl_bw_cpus(task_cpu(p));
	if (dl_policy(policy) && !task_has_dl_policy(p) &&
	    !__dl_overflow(dl_b, cpus, 0, new_bw)) {
		__dl_add(dl_b, new_bw);
		err = 0;
	} else if (dl_policy(policy) && task_has_dl_policy(p) &&
		   !__dl_overflow(dl_b, cpus, p->dl.dl_bw, new_bw)) {
		__dl_clear(dl_b, p->dl.dl_bw);
		__dl_add(dl_b, new_bw);
		err = 0;
	} else if (!dl_policy(policy) && task_has_dl_policy(p)) {
		__dl_clear(dl_b, p->dl.dl_bw);
		err = 0;
	}
	raw_spin_unlock(&dl_b->lock);

	return err;
}

extern void init_dl_bw(struct dl_bw *dl_b);

/*
 * wake_up_new_task - wake up a newly created task for the first time.
 *
 * This function will do some initial scheduler statistics housekeeping
 * that must be done for every newly created context, then puts the task
 * on the runqueue and wakes it.
 */
void wake_up_new_task(struct task_struct *p)
{
	unsigned long flags;
	struct rq *rq;

	raw_spin_lock_irqsave(&p->pi_lock, flags);
	/* Initialize new task's runnable average */
	init_entity_runnable_average(&p->se);
#ifdef CONFIG_SMP
	/*
	 * Fork balancing, do it here and not earlier because:
	 *  - cpus_allowed can change in the fork path
	 *  - any previously selected cpu might disappear through hotplug
	 */
	set_task_cpu(p, select_task_rq(p, task_cpu(p), SD_BALANCE_FORK, 0));
#endif

	rq = __task_rq_lock(p);
	activate_task(rq, p, 0);
	p->on_rq = TASK_ON_RQ_QUEUED;
	trace_sched_wakeup_new(p);
	check_preempt_curr(rq, p, WF_FORK);
#ifdef CONFIG_SMP
	if (p->sched_class->task_woken) {
		/*
		 * Nothing relies on rq->lock after this, so its fine to
		 * drop it.
		 */
		lockdep_unpin_lock(&rq->lock);
		p->sched_class->task_woken(rq, p);
		lockdep_pin_lock(&rq->lock);
	}
#endif
	task_rq_unlock(rq, p, &flags);
}

#ifdef CONFIG_PREEMPT_NOTIFIERS

static struct static_key preempt_notifier_key = STATIC_KEY_INIT_FALSE;

void preempt_notifier_inc(void)
{
	static_key_slow_inc(&preempt_notifier_key);
}
EXPORT_SYMBOL_GPL(preempt_notifier_inc);

void preempt_notifier_dec(void)
{
	static_key_slow_dec(&preempt_notifier_key);
}
EXPORT_SYMBOL_GPL(preempt_notifier_dec);

/**
 * preempt_notifier_register - tell me when current is being preempted & rescheduled
 * @notifier: notifier struct to register
 */
void preempt_notifier_register(struct preempt_notifier *notifier)
{
	if (!static_key_false(&preempt_notifier_key))
		WARN(1, "registering preempt_notifier while notifiers disabled\n");

	hlist_add_head(&notifier->link, &current->preempt_notifiers);
}
EXPORT_SYMBOL_GPL(preempt_notifier_register);

/**
 * preempt_notifier_unregister - no longer interested in preemption notifications
 * @notifier: notifier struct to unregister
 *
 * This is *not* safe to call from within a preemption notifier.
 */
void preempt_notifier_unregister(struct preempt_notifier *notifier)
{
	hlist_del(&notifier->link);
}
EXPORT_SYMBOL_GPL(preempt_notifier_unregister);

static void __fire_sched_in_preempt_notifiers(struct task_struct *curr)
{
	struct preempt_notifier *notifier;

	hlist_for_each_entry(notifier, &curr->preempt_notifiers, link)
		notifier->ops->sched_in(notifier, raw_smp_processor_id());
}

static __always_inline void fire_sched_in_preempt_notifiers(struct task_struct *curr)
{
	if (static_key_false(&preempt_notifier_key))
		__fire_sched_in_preempt_notifiers(curr);
}

static void
__fire_sched_out_preempt_notifiers(struct task_struct *curr,
				   struct task_struct *next)
{
	struct preempt_notifier *notifier;

	hlist_for_each_entry(notifier, &curr->preempt_notifiers, link)
		notifier->ops->sched_out(notifier, next);
}

static __always_inline void
fire_sched_out_preempt_notifiers(struct task_struct *curr,
				 struct task_struct *next)
{
	if (static_key_false(&preempt_notifier_key))
		__fire_sched_out_preempt_notifiers(curr, next);
}

#else /* !CONFIG_PREEMPT_NOTIFIERS */

static inline void fire_sched_in_preempt_notifiers(struct task_struct *curr)
{
}

static inline void
fire_sched_out_preempt_notifiers(struct task_struct *curr,
				 struct task_struct *next)
{
}

#endif /* CONFIG_PREEMPT_NOTIFIERS */

/**
 * prepare_task_switch - prepare to switch tasks
 * @rq: the runqueue preparing to switch
 * @prev: the current task that is being switched out
 * @next: the task we are going to switch to.
 *
 * This is called with the rq lock held and interrupts off. It must
 * be paired with a subsequent finish_task_switch after the context
 * switch.
 *
 * prepare_task_switch sets up locking and calls architecture specific
 * hooks.
 */
static inline void
prepare_task_switch(struct rq *rq, struct task_struct *prev,
		    struct task_struct *next)
{
	sched_info_switch(rq, prev, next);
	perf_event_task_sched_out(prev, next);
	fire_sched_out_preempt_notifiers(prev, next);
	prepare_lock_switch(rq, next);
	prepare_arch_switch(next);
}

/**
 * finish_task_switch - clean up after a task-switch
 * @prev: the thread we just switched away from.
 *
 * finish_task_switch must be called after the context switch, paired
 * with a prepare_task_switch call before the context switch.
 * finish_task_switch will reconcile locking set up by prepare_task_switch,
 * and do any other architecture-specific cleanup actions.
 *
 * Note that we may have delayed dropping an mm in context_switch(). If
 * so, we finish that here outside of the runqueue lock. (Doing it
 * with the lock held can cause deadlocks; see schedule() for
 * details.)
 *
 * The context switch have flipped the stack from under us and restored the
 * local variables which were saved when this task called schedule() in the
 * past. prev == current is still correct but we need to recalculate this_rq
 * because prev may have moved to another CPU.
 */
static struct rq *finish_task_switch(struct task_struct *prev)
	__releases(rq->lock)
{
	struct rq *rq = this_rq();
	struct mm_struct *mm = rq->prev_mm;
	long prev_state;

	/*
	 * The previous task will have left us with a preempt_count of 2
	 * because it left us after:
	 *
	 *	schedule()
	 *	  preempt_disable();			// 1
	 *	  __schedule()
	 *	    raw_spin_lock_irq(&rq->lock)	// 2
	 *
	 * Also, see FORK_PREEMPT_COUNT.
	 */
	if (WARN_ONCE(preempt_count() != 2*PREEMPT_DISABLE_OFFSET,
		      "corrupted preempt_count: %s/%d/0x%x\n",
		      current->comm, current->pid, preempt_count()))
		preempt_count_set(FORK_PREEMPT_COUNT);

	rq->prev_mm = NULL;

	/*
	 * A task struct has one reference for the use as "current".
	 * If a task dies, then it sets TASK_DEAD in tsk->state and calls
	 * schedule one last time. The schedule call will never return, and
	 * the scheduled task must drop that reference.
	 *
	 * We must observe prev->state before clearing prev->on_cpu (in
	 * finish_lock_switch), otherwise a concurrent wakeup can get prev
	 * running on another CPU and we could rave with its RUNNING -> DEAD
	 * transition, resulting in a double drop.
	 */
	prev_state = prev->state;
	vtime_task_switch(prev);
	perf_event_task_sched_in(prev, current);
	finish_lock_switch(rq, prev);
	finish_arch_post_lock_switch();

	fire_sched_in_preempt_notifiers(current);
	if (mm)
		mmdrop(mm);
	if (unlikely(prev_state == TASK_DEAD)) {
		if (prev->sched_class->task_dead)
			prev->sched_class->task_dead(prev);

		/*
		 * Remove function-return probe instances associated with this
		 * task and put them back on the free list.
		 */
		kprobe_flush_task(prev);
		put_task_struct(prev);
	}

	tick_nohz_task_switch();
	return rq;
}

#ifdef CONFIG_SMP

/* rq->lock is NOT held, but preemption is disabled */
static void __balance_callback(struct rq *rq)
{
	struct callback_head *head, *next;
	void (*func)(struct rq *rq);
	unsigned long flags;

	raw_spin_lock_irqsave(&rq->lock, flags);
	head = rq->balance_callback;
	rq->balance_callback = NULL;
	while (head) {
		func = (void (*)(struct rq *))head->func;
		next = head->next;
		head->next = NULL;
		head = next;

		func(rq);
	}
	raw_spin_unlock_irqrestore(&rq->lock, flags);
}

static inline void balance_callback(struct rq *rq)
{
	if (unlikely(rq->balance_callback))
		__balance_callback(rq);
}

#else

static inline void balance_callback(struct rq *rq)
{
}

#endif

/**
 * schedule_tail - first thing a freshly forked thread must call.
 * @prev: the thread we just switched away from.
 */
asmlinkage __visible void schedule_tail(struct task_struct *prev)
	__releases(rq->lock)
{
	struct rq *rq;

	/*
	 * New tasks start with FORK_PREEMPT_COUNT, see there and
	 * finish_task_switch() for details.
	 *
	 * finish_task_switch() will drop rq->lock() and lower preempt_count
	 * and the preempt_enable() will end up enabling preemption (on
	 * PREEMPT_COUNT kernels).
	 */

	rq = finish_task_switch(prev);
	balance_callback(rq);
	preempt_enable();

	if (current->set_child_tid)
		put_user(task_pid_vnr(current), current->set_child_tid);
}

/*
 * context_switch - switch to the new MM and the new thread's register state.
 */
static inline struct rq *
context_switch(struct rq *rq, struct task_struct *prev,
	       struct task_struct *next)
{
	struct mm_struct *mm, *oldmm;

	prepare_task_switch(rq, prev, next);

	mm = next->mm;
	oldmm = prev->active_mm;
	/*
	 * For paravirt, this is coupled with an exit in switch_to to
	 * combine the page table reload and the switch backend into
	 * one hypercall.
	 */
	arch_start_context_switch(prev);

	if (!mm) {
		next->active_mm = oldmm;
		atomic_inc(&oldmm->mm_count);
		enter_lazy_tlb(oldmm, next);
	} else
		switch_mm(oldmm, mm, next);

	if (!prev->mm) {
		prev->active_mm = NULL;
		rq->prev_mm = oldmm;
	}
	/*
	 * Since the runqueue lock will be released by the next
	 * task (which is an invalid locking op but in the case
	 * of the scheduler it's an obvious special-case), so we
	 * do an early lockdep release here:
	 */
	lockdep_unpin_lock(&rq->lock);
	spin_release(&rq->lock.dep_map, 1, _THIS_IP_);

	/* Here we just switch the register state and the stack. */
	switch_to(prev, next, prev);
	barrier();

	return finish_task_switch(prev);
}

/*
 * nr_running and nr_context_switches:
 *
 * externally visible scheduler statistics: current number of runnable
 * threads, total number of context switches performed since bootup.
 */
unsigned long nr_running(void)
{
	unsigned long i, sum = 0;

	for_each_online_cpu(i)
		sum += cpu_rq(i)->nr_running;

	return sum;
}

/*
 * Check if only the current task is running on the cpu.
 *
 * Caution: this function does not check that the caller has disabled
 * preemption, thus the result might have a time-of-check-to-time-of-use
 * race.  The caller is responsible to use it correctly, for example:
 *
 * - from a non-preemptable section (of course)
 *
 * - from a thread that is bound to a single CPU
 *
 * - in a loop with very short iterations (e.g. a polling loop)
 */
bool single_task_running(void)
{
	return raw_rq()->nr_running == 1;
}
EXPORT_SYMBOL(single_task_running);

unsigned long long nr_context_switches(void)
{
	int i;
	unsigned long long sum = 0;

	for_each_possible_cpu(i)
		sum += cpu_rq(i)->nr_switches;

	return sum;
}

unsigned long nr_iowait(void)
{
	unsigned long i, sum = 0;

	for_each_possible_cpu(i)
		sum += atomic_read(&cpu_rq(i)->nr_iowait);

	return sum;
}

unsigned long nr_iowait_cpu(int cpu)
{
	struct rq *this = cpu_rq(cpu);
	return atomic_read(&this->nr_iowait);
}

void get_iowait_load(unsigned long *nr_waiters, unsigned long *load)
{
	struct rq *rq = this_rq();
	*nr_waiters = atomic_read(&rq->nr_iowait);
	*load = rq->load.weight;
}

#ifdef CONFIG_SMP

/*
 * sched_exec - execve() is a valuable balancing opportunity, because at
 * this point the task has the smallest effective memory and cache footprint.
 */
void sched_exec(void)
{
	struct task_struct *p = current;
	unsigned long flags;
	int dest_cpu;

	raw_spin_lock_irqsave(&p->pi_lock, flags);
	dest_cpu = p->sched_class->select_task_rq(p, task_cpu(p), SD_BALANCE_EXEC, 0);
	if (dest_cpu == smp_processor_id())
		goto unlock;

	if (likely(cpu_active(dest_cpu))) {
		struct migration_arg arg = { p, dest_cpu };

		raw_spin_unlock_irqrestore(&p->pi_lock, flags);
		stop_one_cpu(task_cpu(p), migration_cpu_stop, &arg);
		return;
	}
unlock:
	raw_spin_unlock_irqrestore(&p->pi_lock, flags);
}

#endif

DEFINE_PER_CPU(struct kernel_stat, kstat);
DEFINE_PER_CPU(struct kernel_cpustat, kernel_cpustat);

EXPORT_PER_CPU_SYMBOL(kstat);
EXPORT_PER_CPU_SYMBOL(kernel_cpustat);

/*
 * Return accounted runtime for the task.
 * In case the task is currently running, return the runtime plus current's
 * pending runtime that have not been accounted yet.
 */
unsigned long long task_sched_runtime(struct task_struct *p)
{
	unsigned long flags;
	struct rq *rq;
	u64 ns;

#if defined(CONFIG_64BIT) && defined(CONFIG_SMP)
	/*
	 * 64-bit doesn't need locks to atomically read a 64bit value.
	 * So we have a optimization chance when the task's delta_exec is 0.
	 * Reading ->on_cpu is racy, but this is ok.
	 *
	 * If we race with it leaving cpu, we'll take a lock. So we're correct.
	 * If we race with it entering cpu, unaccounted time is 0. This is
	 * indistinguishable from the read occurring a few cycles earlier.
	 * If we see ->on_cpu without ->on_rq, the task is leaving, and has
	 * been accounted, so we're correct here as well.
	 */
	if (!p->on_cpu || !task_on_rq_queued(p))
		return p->se.sum_exec_runtime;
#endif

	rq = task_rq_lock(p, &flags);
	/*
	 * Must be ->curr _and_ ->on_rq.  If dequeued, we would
	 * project cycles that may never be accounted to this
	 * thread, breaking clock_gettime().
	 */
	if (task_current(rq, p) && task_on_rq_queued(p)) {
		update_rq_clock(rq);
		p->sched_class->update_curr(rq);
	}
	ns = p->se.sum_exec_runtime;
	task_rq_unlock(rq, p, &flags);

	return ns;
}

/*
 * This function gets called by the timer code, with HZ frequency.
 * We call it with interrupts disabled.
 */
void scheduler_tick(void)
{
	int cpu = smp_processor_id();
	struct rq *rq = cpu_rq(cpu);
	struct task_struct *curr = rq->curr;

	sched_clock_tick();

	raw_spin_lock(&rq->lock);
	update_rq_clock(rq);
	curr->sched_class->task_tick(rq, curr, 0);
	update_cpu_load_active(rq);
	calc_global_load_tick(rq);
	raw_spin_unlock(&rq->lock);

	perf_event_task_tick();

#ifdef CONFIG_SMP
	rq->idle_balance = idle_cpu(cpu);
	trigger_load_balance(rq);
#endif
	rq_last_tick_reset(rq);
}

#ifdef CONFIG_NO_HZ_FULL
/**
 * scheduler_tick_max_deferment
 *
 * Keep at least one tick per second when a single
 * active task is running because the scheduler doesn't
 * yet completely support full dynticks environment.
 *
 * This makes sure that uptime, CFS vruntime, load
 * balancing, etc... continue to move forward, even
 * with a very low granularity.
 *
 * Return: Maximum deferment in nanoseconds.
 */
u64 scheduler_tick_max_deferment(void)
{
	struct rq *rq = this_rq();
	unsigned long next, now = READ_ONCE(jiffies);

	next = rq->last_sched_tick + HZ;

	if (time_before_eq(next, now))
		return 0;

	return jiffies_to_nsecs(next - now);
}
#endif

notrace unsigned long get_parent_ip(unsigned long addr)
{
	if (in_lock_functions(addr)) {
		addr = CALLER_ADDR2;
		if (in_lock_functions(addr))
			addr = CALLER_ADDR3;
	}
	return addr;
}

#if defined(CONFIG_PREEMPT) && (defined(CONFIG_DEBUG_PREEMPT) || \
				defined(CONFIG_PREEMPT_TRACER))

void preempt_count_add(int val)
{
#ifdef CONFIG_DEBUG_PREEMPT
	/*
	 * Underflow?
	 */
	if (DEBUG_LOCKS_WARN_ON((preempt_count() < 0)))
		return;
#endif
	__preempt_count_add(val);
#ifdef CONFIG_DEBUG_PREEMPT
	/*
	 * Spinlock count overflowing soon?
	 */
	DEBUG_LOCKS_WARN_ON((preempt_count() & PREEMPT_MASK) >=
				PREEMPT_MASK - 10);
#endif
	if (preempt_count() == val) {
		unsigned long ip = get_parent_ip(CALLER_ADDR1);
#ifdef CONFIG_DEBUG_PREEMPT
		current->preempt_disable_ip = ip;
#endif
		trace_preempt_off(CALLER_ADDR0, ip);
	}
}
EXPORT_SYMBOL(preempt_count_add);
NOKPROBE_SYMBOL(preempt_count_add);

void preempt_count_sub(int val)
{
#ifdef CONFIG_DEBUG_PREEMPT
	/*
	 * Underflow?
	 */
	if (DEBUG_LOCKS_WARN_ON(val > preempt_count()))
		return;
	/*
	 * Is the spinlock portion underflowing?
	 */
	if (DEBUG_LOCKS_WARN_ON((val < PREEMPT_MASK) &&
			!(preempt_count() & PREEMPT_MASK)))
		return;
#endif

	if (preempt_count() == val)
		trace_preempt_on(CALLER_ADDR0, get_parent_ip(CALLER_ADDR1));
	__preempt_count_sub(val);
}
EXPORT_SYMBOL(preempt_count_sub);
NOKPROBE_SYMBOL(preempt_count_sub);

#endif

/*
 * Print scheduling while atomic bug:
 */
static noinline void __schedule_bug(struct task_struct *prev)
{
	if (oops_in_progress)
		return;

	printk(KERN_ERR "BUG: scheduling while atomic: %s/%d/0x%08x\n",
		prev->comm, prev->pid, preempt_count());

	debug_show_held_locks(prev);
	print_modules();
	if (irqs_disabled())
		print_irqtrace_events(prev);
#ifdef CONFIG_DEBUG_PREEMPT
	if (in_atomic_preempt_off()) {
		pr_err("Preemption disabled at:");
		print_ip_sym(current->preempt_disable_ip);
		pr_cont("\n");
	}
#endif
	dump_stack();
	add_taint(TAINT_WARN, LOCKDEP_STILL_OK);
}

/*
 * Various schedule()-time debugging checks and statistics:
 */
static inline void schedule_debug(struct task_struct *prev)
{
#ifdef CONFIG_SCHED_STACK_END_CHECK
	BUG_ON(task_stack_end_corrupted(prev));
#endif

	if (unlikely(in_atomic_preempt_off())) {
		__schedule_bug(prev);
		preempt_count_set(PREEMPT_DISABLED);
	}
	rcu_sleep_check();

	profile_hit(SCHED_PROFILING, __builtin_return_address(0));

	schedstat_inc(this_rq(), sched_count);
}

/*
 * Pick up the highest-prio task:
 */
static inline struct task_struct *
pick_next_task(struct rq *rq, struct task_struct *prev)
{
	const struct sched_class *class = &fair_sched_class;
	struct task_struct *p;

	/*
	 * Optimization: we know that if all tasks are in
	 * the fair class we can call that function directly:
	 */
	if (likely(prev->sched_class == class &&
		   rq->nr_running == rq->cfs.h_nr_running)) {
		p = fair_sched_class.pick_next_task(rq, prev);
		if (unlikely(p == RETRY_TASK))
			goto again;

		/* assumes fair_sched_class->next == idle_sched_class */
		if (unlikely(!p))
			p = idle_sched_class.pick_next_task(rq, prev);

		return p;
	}

again:
	for_each_class(class) {
		p = class->pick_next_task(rq, prev);
		if (p) {
			if (unlikely(p == RETRY_TASK))
				goto again;
			return p;
		}
	}

	BUG(); /* the idle class will always have a runnable task */
}

/*
 * __schedule() is the main scheduler function.
 *
 * The main means of driving the scheduler and thus entering this function are:
 *
 *   1. Explicit blocking: mutex, semaphore, waitqueue, etc.
 *
 *   2. TIF_NEED_RESCHED flag is checked on interrupt and userspace return
 *      paths. For example, see arch/x86/entry_64.S.
 *
 *      To drive preemption between tasks, the scheduler sets the flag in timer
 *      interrupt handler scheduler_tick().
 *
 *   3. Wakeups don't really cause entry into schedule(). They add a
 *      task to the run-queue and that's it.
 *
 *      Now, if the new task added to the run-queue preempts the current
 *      task, then the wakeup sets TIF_NEED_RESCHED and schedule() gets
 *      called on the nearest possible occasion:
 *
 *       - If the kernel is preemptible (CONFIG_PREEMPT=y):
 *
 *         - in syscall or exception context, at the next outmost
 *           preempt_enable(). (this might be as soon as the wake_up()'s
 *           spin_unlock()!)
 *
 *         - in IRQ context, return from interrupt-handler to
 *           preemptible context
 *
 *       - If the kernel is not preemptible (CONFIG_PREEMPT is not set)
 *         then at the next:
 *
 *          - cond_resched() call
 *          - explicit schedule() call
 *          - return from syscall or exception to user-space
 *          - return from interrupt-handler to user-space
 *
 * WARNING: must be called with preemption disabled!
 */
static void __sched notrace __schedule(bool preempt)
{
	struct task_struct *prev, *next;
	unsigned long *switch_count;
	struct rq *rq;
	int cpu;

	cpu = smp_processor_id();
	rq = cpu_rq(cpu);
	rcu_note_context_switch();
	prev = rq->curr;

	/*
	 * do_exit() calls schedule() with preemption disabled as an exception;
	 * however we must fix that up, otherwise the next task will see an
	 * inconsistent (higher) preempt count.
	 *
	 * It also avoids the below schedule_debug() test from complaining
	 * about this.
	 */
	if (unlikely(prev->state == TASK_DEAD))
		preempt_enable_no_resched_notrace();

	schedule_debug(prev);

	if (sched_feat(HRTICK))
		hrtick_clear(rq);

	/*
	 * Make sure that signal_pending_state()->signal_pending() below
	 * can't be reordered with __set_current_state(TASK_INTERRUPTIBLE)
	 * done by the caller to avoid the race with signal_wake_up().
	 */
	smp_mb__before_spinlock();
	raw_spin_lock_irq(&rq->lock);
	lockdep_pin_lock(&rq->lock);

	rq->clock_skip_update <<= 1; /* promote REQ to ACT */

	switch_count = &prev->nivcsw;
	if (!preempt && prev->state) {
		if (unlikely(signal_pending_state(prev->state, prev))) {
			prev->state = TASK_RUNNING;
		} else {
			deactivate_task(rq, prev, DEQUEUE_SLEEP);
			prev->on_rq = 0;

			/*
			 * If a worker went to sleep, notify and ask workqueue
			 * whether it wants to wake up a task to maintain
			 * concurrency.
			 */
			if (prev->flags & PF_WQ_WORKER) {
				struct task_struct *to_wakeup;

				to_wakeup = wq_worker_sleeping(prev, cpu);
				if (to_wakeup)
					try_to_wake_up_local(to_wakeup);
			}
		}
		switch_count = &prev->nvcsw;
	}

	if (task_on_rq_queued(prev))
		update_rq_clock(rq);

	next = pick_next_task(rq, prev);
	clear_tsk_need_resched(prev);
	clear_preempt_need_resched();
	rq->clock_skip_update = 0;

	if (likely(prev != next)) {
		rq->nr_switches++;
		rq->curr = next;
		++*switch_count;

		trace_sched_switch(preempt, prev, next);
		rq = context_switch(rq, prev, next); /* unlocks the rq */
		cpu = cpu_of(rq);
	} else {
		lockdep_unpin_lock(&rq->lock);
		raw_spin_unlock_irq(&rq->lock);
	}

	balance_callback(rq);
}

static inline void sched_submit_work(struct task_struct *tsk)
{
	if (!tsk->state || tsk_is_pi_blocked(tsk))
		return;
	/*
	 * If we are going to sleep and we have plugged IO queued,
	 * make sure to submit it to avoid deadlocks.
	 */
	if (blk_needs_flush_plug(tsk))
		blk_schedule_flush_plug(tsk);
}

asmlinkage __visible void __sched schedule(void)
{
	struct task_struct *tsk = current;

	sched_submit_work(tsk);
	do {
		preempt_disable();
		__schedule(false);
		sched_preempt_enable_no_resched();
	} while (need_resched());
}
EXPORT_SYMBOL(schedule);

#ifdef CONFIG_CONTEXT_TRACKING
asmlinkage __visible void __sched schedule_user(void)
{
	/*
	 * If we come here after a random call to set_need_resched(),
	 * or we have been woken up remotely but the IPI has not yet arrived,
	 * we haven't yet exited the RCU idle mode. Do it here manually until
	 * we find a better solution.
	 *
	 * NB: There are buggy callers of this function.  Ideally we
	 * should warn if prev_state != CONTEXT_USER, but that will trigger
	 * too frequently to make sense yet.
	 */
	enum ctx_state prev_state = exception_enter();
	schedule();
	exception_exit(prev_state);
}
#endif

/**
 * schedule_preempt_disabled - called with preemption disabled
 *
 * Returns with preemption disabled. Note: preempt_count must be 1
 */
void __sched schedule_preempt_disabled(void)
{
	sched_preempt_enable_no_resched();
	schedule();
	preempt_disable();
}

static void __sched notrace preempt_schedule_common(void)
{
	do {
		preempt_disable_notrace();
		__schedule(true);
		preempt_enable_no_resched_notrace();

		/*
		 * Check again in case we missed a preemption opportunity
		 * between schedule and now.
		 */
	} while (need_resched());
}

#ifdef CONFIG_PREEMPT
/*
 * this is the entry point to schedule() from in-kernel preemption
 * off of preempt_enable. Kernel preemptions off return from interrupt
 * occur there and call schedule directly.
 */
asmlinkage __visible void __sched notrace preempt_schedule(void)
{
	/*
	 * If there is a non-zero preempt_count or interrupts are disabled,
	 * we do not want to preempt the current task. Just return..
	 */
	if (likely(!preemptible()))
		return;

	preempt_schedule_common();
}
NOKPROBE_SYMBOL(preempt_schedule);
EXPORT_SYMBOL(preempt_schedule);

/**
 * preempt_schedule_notrace - preempt_schedule called by tracing
 *
 * The tracing infrastructure uses preempt_enable_notrace to prevent
 * recursion and tracing preempt enabling caused by the tracing
 * infrastructure itself. But as tracing can happen in areas coming
 * from userspace or just about to enter userspace, a preempt enable
 * can occur before user_exit() is called. This will cause the scheduler
 * to be called when the system is still in usermode.
 *
 * To prevent this, the preempt_enable_notrace will use this function
 * instead of preempt_schedule() to exit user context if needed before
 * calling the scheduler.
 */
asmlinkage __visible void __sched notrace preempt_schedule_notrace(void)
{
	enum ctx_state prev_ctx;

	if (likely(!preemptible()))
		return;

	do {
		preempt_disable_notrace();
		/*
		 * Needs preempt disabled in case user_exit() is traced
		 * and the tracer calls preempt_enable_notrace() causing
		 * an infinite recursion.
		 */
		prev_ctx = exception_enter();
		__schedule(true);
		exception_exit(prev_ctx);

		preempt_enable_no_resched_notrace();
	} while (need_resched());
}
EXPORT_SYMBOL_GPL(preempt_schedule_notrace);

#endif /* CONFIG_PREEMPT */

/*
 * this is the entry point to schedule() from kernel preemption
 * off of irq context.
 * Note, that this is called and return with irqs disabled. This will
 * protect us against recursive calling from irq.
 */
asmlinkage __visible void __sched preempt_schedule_irq(void)
{
	enum ctx_state prev_state;

	/* Catch callers which need to be fixed */
	BUG_ON(preempt_count() || !irqs_disabled());

	prev_state = exception_enter();

	do {
		preempt_disable();
		local_irq_enable();
		__schedule(true);
		local_irq_disable();
		sched_preempt_enable_no_resched();
	} while (need_resched());

	exception_exit(prev_state);
}

int default_wake_function(wait_queue_t *curr, unsigned mode, int wake_flags,
			  void *key)
{
	return try_to_wake_up(curr->private, mode, wake_flags);
}
EXPORT_SYMBOL(default_wake_function);

#ifdef CONFIG_RT_MUTEXES

/*
 * rt_mutex_setprio - set the current priority of a task
 * @p: task
 * @prio: prio value (kernel-internal form)
 *
 * This function changes the 'effective' priority of a task. It does
 * not touch ->normal_prio like __setscheduler().
 *
 * Used by the rt_mutex code to implement priority inheritance
 * logic. Call site only calls if the priority of the task changed.
 */
void rt_mutex_setprio(struct task_struct *p, int prio)
{
	int oldprio, queued, running, enqueue_flag = ENQUEUE_RESTORE;
	struct rq *rq;
	const struct sched_class *prev_class;

	BUG_ON(prio > MAX_PRIO);

	rq = __task_rq_lock(p);

	/*
	 * Idle task boosting is a nono in general. There is one
	 * exception, when PREEMPT_RT and NOHZ is active:
	 *
	 * The idle task calls get_next_timer_interrupt() and holds
	 * the timer wheel base->lock on the CPU and another CPU wants
	 * to access the timer (probably to cancel it). We can safely
	 * ignore the boosting request, as the idle CPU runs this code
	 * with interrupts disabled and will complete the lock
	 * protected section without being interrupted. So there is no
	 * real need to boost.
	 */
	if (unlikely(p == rq->idle)) {
		WARN_ON(p != rq->curr);
		WARN_ON(p->pi_blocked_on);
		goto out_unlock;
	}

	trace_sched_pi_setprio(p, prio);
	oldprio = p->prio;
	prev_class = p->sched_class;
	queued = task_on_rq_queued(p);
	running = task_current(rq, p);
	if (queued)
		dequeue_task(rq, p, DEQUEUE_SAVE);
	if (running)
		put_prev_task(rq, p);

	/*
	 * Boosting condition are:
	 * 1. -rt task is running and holds mutex A
	 *      --> -dl task blocks on mutex A
	 *
	 * 2. -dl task is running and holds mutex A
	 *      --> -dl task blocks on mutex A and could preempt the
	 *          running task
	 */
	if (dl_prio(prio)) {
		struct task_struct *pi_task = rt_mutex_get_top_task(p);
		if (!dl_prio(p->normal_prio) ||
		    (pi_task && dl_entity_preempt(&pi_task->dl, &p->dl))) {
			p->dl.dl_boosted = 1;
			enqueue_flag |= ENQUEUE_REPLENISH;
		} else
			p->dl.dl_boosted = 0;
		p->sched_class = &dl_sched_class;
	} else if (rt_prio(prio)) {
		if (dl_prio(oldprio))
			p->dl.dl_boosted = 0;
		if (oldprio < prio)
			enqueue_flag |= ENQUEUE_HEAD;
		p->sched_class = &rt_sched_class;
	} else {
		if (dl_prio(oldprio))
			p->dl.dl_boosted = 0;
		if (rt_prio(oldprio))
			p->rt.timeout = 0;
		p->sched_class = &fair_sched_class;
	}

	p->prio = prio;

	if (running)
		p->sched_class->set_curr_task(rq);
	if (queued)
		enqueue_task(rq, p, enqueue_flag);

	check_class_changed(rq, p, prev_class, oldprio);
out_unlock:
	preempt_disable(); /* avoid rq from going away on us */
	__task_rq_unlock(rq);

	balance_callback(rq);
	preempt_enable();
}
#endif

void set_user_nice(struct task_struct *p, long nice)
{
	int old_prio, delta, queued;
	unsigned long flags;
	struct rq *rq;

	if (task_nice(p) == nice || nice < MIN_NICE || nice > MAX_NICE)
		return;
	/*
	 * We have to be careful, if called from sys_setpriority(),
	 * the task might be in the middle of scheduling on another CPU.
	 */
	rq = task_rq_lock(p, &flags);
	/*
	 * The RT priorities are set via sched_setscheduler(), but we still
	 * allow the 'normal' nice value to be set - but as expected
	 * it wont have any effect on scheduling until the task is
	 * SCHED_DEADLINE, SCHED_FIFO or SCHED_RR:
	 */
	if (task_has_dl_policy(p) || task_has_rt_policy(p)) {
		p->static_prio = NICE_TO_PRIO(nice);
		goto out_unlock;
	}
	queued = task_on_rq_queued(p);
	if (queued)
		dequeue_task(rq, p, DEQUEUE_SAVE);

	p->static_prio = NICE_TO_PRIO(nice);
	set_load_weight(p);
	old_prio = p->prio;
	p->prio = effective_prio(p);
	delta = p->prio - old_prio;

	if (queued) {
		enqueue_task(rq, p, ENQUEUE_RESTORE);
		/*
		 * If the task increased its priority or is running and
		 * lowered its priority, then reschedule its CPU:
		 */
		if (delta < 0 || (delta > 0 && task_running(rq, p)))
			resched_curr(rq);
	}
out_unlock:
	task_rq_unlock(rq, p, &flags);
}
EXPORT_SYMBOL(set_user_nice);

/*
 * can_nice - check if a task can reduce its nice value
 * @p: task
 * @nice: nice value
 */
int can_nice(const struct task_struct *p, const int nice)
{
	/* convert nice value [19,-20] to rlimit style value [1,40] */
	int nice_rlim = nice_to_rlimit(nice);

	return (nice_rlim <= task_rlimit(p, RLIMIT_NICE) ||
		capable(CAP_SYS_NICE));
}

#ifdef __ARCH_WANT_SYS_NICE

/*
 * sys_nice - change the priority of the current process.
 * @increment: priority increment
 *
 * sys_setpriority is a more generic, but much slower function that
 * does similar things.
 */
SYSCALL_DEFINE1(nice, int, increment)
{
	long nice, retval;

	/*
	 * Setpriority might change our priority at the same moment.
	 * We don't have to worry. Conceptually one call occurs first
	 * and we have a single winner.
	 */
	increment = clamp(increment, -NICE_WIDTH, NICE_WIDTH);
	nice = task_nice(current) + increment;

	nice = clamp_val(nice, MIN_NICE, MAX_NICE);
	if (increment < 0 && !can_nice(current, nice))
		return -EPERM;

	retval = security_task_setnice(current, nice);
	if (retval)
		return retval;

	set_user_nice(current, nice);
	return 0;
}

#endif

/**
 * task_prio - return the priority value of a given task.
 * @p: the task in question.
 *
 * Return: The priority value as seen by users in /proc.
 * RT tasks are offset by -200. Normal tasks are centered
 * around 0, value goes from -16 to +15.
 */
int task_prio(const struct task_struct *p)
{
	return p->prio - MAX_RT_PRIO;
}

/**
 * idle_cpu - is a given cpu idle currently?
 * @cpu: the processor in question.
 *
 * Return: 1 if the CPU is currently idle. 0 otherwise.
 */
int idle_cpu(int cpu)
{
	struct rq *rq = cpu_rq(cpu);

	if (rq->curr != rq->idle)
		return 0;

	if (rq->nr_running)
		return 0;

#ifdef CONFIG_SMP
	if (!llist_empty(&rq->wake_list))
		return 0;
#endif

	return 1;
}

/**
 * idle_task - return the idle task for a given cpu.
 * @cpu: the processor in question.
 *
 * Return: The idle task for the cpu @cpu.
 */
struct task_struct *idle_task(int cpu)
{
	return cpu_rq(cpu)->idle;
}

/**
 * find_process_by_pid - find a process with a matching PID value.
 * @pid: the pid in question.
 *
 * The task of @pid, if found. %NULL otherwise.
 */
static struct task_struct *find_process_by_pid(pid_t pid)
{
	return pid ? find_task_by_vpid(pid) : current;
}

/*
 * This function initializes the sched_dl_entity of a newly becoming
 * SCHED_DEADLINE task.
 *
 * Only the static values are considered here, the actual runtime and the
 * absolute deadline will be properly calculated when the task is enqueued
 * for the first time with its new policy.
 */
static void
__setparam_dl(struct task_struct *p, const struct sched_attr *attr)
{
	struct sched_dl_entity *dl_se = &p->dl;

	dl_se->dl_runtime = attr->sched_runtime;
	dl_se->dl_deadline = attr->sched_deadline;
	dl_se->dl_period = attr->sched_period ?: dl_se->dl_deadline;
	dl_se->flags = attr->sched_flags;
	dl_se->dl_bw = to_ratio(dl_se->dl_period, dl_se->dl_runtime);

	/*
	 * Changing the parameters of a task is 'tricky' and we're not doing
	 * the correct thing -- also see task_dead_dl() and switched_from_dl().
	 *
	 * What we SHOULD do is delay the bandwidth release until the 0-lag
	 * point. This would include retaining the task_struct until that time
	 * and change dl_overflow() to not immediately decrement the current
	 * amount.
	 *
	 * Instead we retain the current runtime/deadline and let the new
	 * parameters take effect after the current reservation period lapses.
	 * This is safe (albeit pessimistic) because the 0-lag point is always
	 * before the current scheduling deadline.
	 *
	 * We can still have temporary overloads because we do not delay the
	 * change in bandwidth until that time; so admission control is
	 * not on the safe side. It does however guarantee tasks will never
	 * consume more than promised.
	 */
}

/*
 * sched_setparam() passes in -1 for its policy, to let the functions
 * it calls know not to change it.
 */
#define SETPARAM_POLICY	-1

static void __setscheduler_params(struct task_struct *p,
		const struct sched_attr *attr)
{
	int policy = attr->sched_policy;

	if (policy == SETPARAM_POLICY)
		policy = p->policy;

	p->policy = policy;

	if (dl_policy(policy))
		__setparam_dl(p, attr);
	else if (fair_policy(policy))
		p->static_prio = NICE_TO_PRIO(attr->sched_nice);

	/*
	 * __sched_setscheduler() ensures attr->sched_priority == 0 when
	 * !rt_policy. Always setting this ensures that things like
	 * getparam()/getattr() don't report silly values for !rt tasks.
	 */
	p->rt_priority = attr->sched_priority;
	p->normal_prio = normal_prio(p);
	set_load_weight(p);
}

/* Actually do priority change: must hold pi & rq lock. */
static void __setscheduler(struct rq *rq, struct task_struct *p,
			   const struct sched_attr *attr, bool keep_boost)
{
	__setscheduler_params(p, attr);

	/*
	 * Keep a potential priority boosting if called from
	 * sched_setscheduler().
	 */
	if (keep_boost)
		p->prio = rt_mutex_get_effective_prio(p, normal_prio(p));
	else
		p->prio = normal_prio(p);

	if (dl_prio(p->prio))
		p->sched_class = &dl_sched_class;
	else if (rt_prio(p->prio))
		p->sched_class = &rt_sched_class;
	else
		p->sched_class = &fair_sched_class;
}

static void
__getparam_dl(struct task_struct *p, struct sched_attr *attr)
{
	struct sched_dl_entity *dl_se = &p->dl;

	attr->sched_priority = p->rt_priority;
	attr->sched_runtime = dl_se->dl_runtime;
	attr->sched_deadline = dl_se->dl_deadline;
	attr->sched_period = dl_se->dl_period;
	attr->sched_flags = dl_se->flags;
}

/*
 * This function validates the new parameters of a -deadline task.
 * We ask for the deadline not being zero, and greater or equal
 * than the runtime, as well as the period of being zero or
 * greater than deadline. Furthermore, we have to be sure that
 * user parameters are above the internal resolution of 1us (we
 * check sched_runtime only since it is always the smaller one) and
 * below 2^63 ns (we have to check both sched_deadline and
 * sched_period, as the latter can be zero).
 */
static bool
__checkparam_dl(const struct sched_attr *attr)
{
	/* deadline != 0 */
	if (attr->sched_deadline == 0)
		return false;

	/*
	 * Since we truncate DL_SCALE bits, make sure we're at least
	 * that big.
	 */
	if (attr->sched_runtime < (1ULL << DL_SCALE))
		return false;

	/*
	 * Since we use the MSB for wrap-around and sign issues, make
	 * sure it's not set (mind that period can be equal to zero).
	 */
	if (attr->sched_deadline & (1ULL << 63) ||
	    attr->sched_period & (1ULL << 63))
		return false;

	/* runtime <= deadline <= period (if period != 0) */
	if ((attr->sched_period != 0 &&
	     attr->sched_period < attr->sched_deadline) ||
	    attr->sched_deadline < attr->sched_runtime)
		return false;

	return true;
}

/*
 * check the target process has a UID that matches the current process's
 */
static bool check_same_owner(struct task_struct *p)
{
	const struct cred *cred = current_cred(), *pcred;
	bool match;

	rcu_read_lock();
	pcred = __task_cred(p);
	match = (uid_eq(cred->euid, pcred->euid) ||
		 uid_eq(cred->euid, pcred->uid));
	rcu_read_unlock();
	return match;
}

static bool dl_param_changed(struct task_struct *p,
		const struct sched_attr *attr)
{
	struct sched_dl_entity *dl_se = &p->dl;

	if (dl_se->dl_runtime != attr->sched_runtime ||
		dl_se->dl_deadline != attr->sched_deadline ||
		dl_se->dl_period != attr->sched_period ||
		dl_se->flags != attr->sched_flags)
		return true;

	return false;
}

static int __sched_setscheduler(struct task_struct *p,
				const struct sched_attr *attr,
				bool user, bool pi)
{
	int newprio = dl_policy(attr->sched_policy) ? MAX_DL_PRIO - 1 :
		      MAX_RT_PRIO - 1 - attr->sched_priority;
	int retval, oldprio, oldpolicy = -1, queued, running;
	int new_effective_prio, policy = attr->sched_policy;
	unsigned long flags;
	const struct sched_class *prev_class;
	struct rq *rq;
	int reset_on_fork;

	/* may grab non-irq protected spin_locks */
	BUG_ON(in_interrupt());
recheck:
	/* double check policy once rq lock held */
	if (policy < 0) {
		reset_on_fork = p->sched_reset_on_fork;
		policy = oldpolicy = p->policy;
	} else {
		reset_on_fork = !!(attr->sched_flags & SCHED_FLAG_RESET_ON_FORK);

		if (!valid_policy(policy))
			return -EINVAL;
	}

	if (attr->sched_flags & ~(SCHED_FLAG_RESET_ON_FORK))
		return -EINVAL;

	/*
	 * Valid priorities for SCHED_FIFO and SCHED_RR are
	 * 1..MAX_USER_RT_PRIO-1, valid priority for SCHED_NORMAL,
	 * SCHED_BATCH and SCHED_IDLE is 0.
	 */
	if ((p->mm && attr->sched_priority > MAX_USER_RT_PRIO-1) ||
	    (!p->mm && attr->sched_priority > MAX_RT_PRIO-1))
		return -EINVAL;
	if ((dl_policy(policy) && !__checkparam_dl(attr)) ||
	    (rt_policy(policy) != (attr->sched_priority != 0)))
		return -EINVAL;

	/*
	 * Allow unprivileged RT tasks to decrease priority:
	 */
	if (user && !capable(CAP_SYS_NICE)) {
		if (fair_policy(policy)) {
			if (attr->sched_nice < task_nice(p) &&
			    !can_nice(p, attr->sched_nice))
				return -EPERM;
		}

		if (rt_policy(policy)) {
			unsigned long rlim_rtprio =
					task_rlimit(p, RLIMIT_RTPRIO);

			/* can't set/change the rt policy */
			if (policy != p->policy && !rlim_rtprio)
				return -EPERM;

			/* can't increase priority */
			if (attr->sched_priority > p->rt_priority &&
			    attr->sched_priority > rlim_rtprio)
				return -EPERM;
		}

		 /*
		  * Can't set/change SCHED_DEADLINE policy at all for now
		  * (safest behavior); in the future we would like to allow
		  * unprivileged DL tasks to increase their relative deadline
		  * or reduce their runtime (both ways reducing utilization)
		  */
		if (dl_policy(policy))
			return -EPERM;

		/*
		 * Treat SCHED_IDLE as nice 20. Only allow a switch to
		 * SCHED_NORMAL if the RLIMIT_NICE would normally permit it.
		 */
		if (idle_policy(p->policy) && !idle_policy(policy)) {
			if (!can_nice(p, task_nice(p)))
				return -EPERM;
		}

		/* can't change other user's priorities */
		if (!check_same_owner(p))
			return -EPERM;

		/* Normal users shall not reset the sched_reset_on_fork flag */
		if (p->sched_reset_on_fork && !reset_on_fork)
			return -EPERM;
	}

	if (user) {
		retval = security_task_setscheduler(p);
		if (retval)
			return retval;
	}

	/*
	 * make sure no PI-waiters arrive (or leave) while we are
	 * changing the priority of the task:
	 *
	 * To be able to change p->policy safely, the appropriate
	 * runqueue lock must be held.
	 */
	rq = task_rq_lock(p, &flags);

	/*
	 * Changing the policy of the stop threads its a very bad idea
	 */
	if (p == rq->stop) {
		task_rq_unlock(rq, p, &flags);
		return -EINVAL;
	}

	/*
	 * If not changing anything there's no need to proceed further,
	 * but store a possible modification of reset_on_fork.
	 */
	if (unlikely(policy == p->policy)) {
		if (fair_policy(policy) && attr->sched_nice != task_nice(p))
			goto change;
		if (rt_policy(policy) && attr->sched_priority != p->rt_priority)
			goto change;
		if (dl_policy(policy) && dl_param_changed(p, attr))
			goto change;

		p->sched_reset_on_fork = reset_on_fork;
		task_rq_unlock(rq, p, &flags);
		return 0;
	}
change:

	if (user) {
#ifdef CONFIG_RT_GROUP_SCHED
		/*
		 * Do not allow realtime tasks into groups that have no runtime
		 * assigned.
		 */
		if (rt_bandwidth_enabled() && rt_policy(policy) &&
				task_group(p)->rt_bandwidth.rt_runtime == 0 &&
				!task_group_is_autogroup(task_group(p))) {
			task_rq_unlock(rq, p, &flags);
			return -EPERM;
		}
#endif
#ifdef CONFIG_SMP
		if (dl_bandwidth_enabled() && dl_policy(policy)) {
			cpumask_t *span = rq->rd->span;

			/*
			 * Don't allow tasks with an affinity mask smaller than
			 * the entire root_domain to become SCHED_DEADLINE. We
			 * will also fail if there's no bandwidth available.
			 */
			if (!cpumask_subset(span, &p->cpus_allowed) ||
			    rq->rd->dl_bw.bw == 0) {
				task_rq_unlock(rq, p, &flags);
				return -EPERM;
			}
		}
#endif
	}

	/* recheck policy now with rq lock held */
	if (unlikely(oldpolicy != -1 && oldpolicy != p->policy)) {
		policy = oldpolicy = -1;
		task_rq_unlock(rq, p, &flags);
		goto recheck;
	}

	/*
	 * If setscheduling to SCHED_DEADLINE (or changing the parameters
	 * of a SCHED_DEADLINE task) we need to check if enough bandwidth
	 * is available.
	 */
	if ((dl_policy(policy) || dl_task(p)) && dl_overflow(p, policy, attr)) {
		task_rq_unlock(rq, p, &flags);
		return -EBUSY;
	}

	p->sched_reset_on_fork = reset_on_fork;
	oldprio = p->prio;

	if (pi) {
		/*
		 * Take priority boosted tasks into account. If the new
		 * effective priority is unchanged, we just store the new
		 * normal parameters and do not touch the scheduler class and
		 * the runqueue. This will be done when the task deboost
		 * itself.
		 */
		new_effective_prio = rt_mutex_get_effective_prio(p, newprio);
		if (new_effective_prio == oldprio) {
			__setscheduler_params(p, attr);
			task_rq_unlock(rq, p, &flags);
			return 0;
		}
	}

	queued = task_on_rq_queued(p);
	running = task_current(rq, p);
	if (queued)
		dequeue_task(rq, p, DEQUEUE_SAVE);
	if (running)
		put_prev_task(rq, p);

	prev_class = p->sched_class;
	__setscheduler(rq, p, attr, pi);

	if (running)
		p->sched_class->set_curr_task(rq);
	if (queued) {
		int enqueue_flags = ENQUEUE_RESTORE;
		/*
		 * We enqueue to tail when the priority of a task is
		 * increased (user space view).
		 */
		if (oldprio <= p->prio)
			enqueue_flags |= ENQUEUE_HEAD;

		enqueue_task(rq, p, enqueue_flags);
	}

	check_class_changed(rq, p, prev_class, oldprio);
	preempt_disable(); /* avoid rq from going away on us */
	task_rq_unlock(rq, p, &flags);

	if (pi)
		rt_mutex_adjust_pi(p);

	/*
	 * Run balance callbacks after we've adjusted the PI chain.
	 */
	balance_callback(rq);
	preempt_enable();

	return 0;
}

static int _sched_setscheduler(struct task_struct *p, int policy,
			       const struct sched_param *param, bool check)
{
	struct sched_attr attr = {
		.sched_policy   = policy,
		.sched_priority = param->sched_priority,
		.sched_nice	= PRIO_TO_NICE(p->static_prio),
	};

	/* Fixup the legacy SCHED_RESET_ON_FORK hack. */
	if ((policy != SETPARAM_POLICY) && (policy & SCHED_RESET_ON_FORK)) {
		attr.sched_flags |= SCHED_FLAG_RESET_ON_FORK;
		policy &= ~SCHED_RESET_ON_FORK;
		attr.sched_policy = policy;
	}

	return __sched_setscheduler(p, &attr, check, true);
}
/**
 * sched_setscheduler - change the scheduling policy and/or RT priority of a thread.
 * @p: the task in question.
 * @policy: new policy.
 * @param: structure containing the new RT priority.
 *
 * Return: 0 on success. An error code otherwise.
 *
 * NOTE that the task may be already dead.
 */
int sched_setscheduler(struct task_struct *p, int policy,
		       const struct sched_param *param)
{
	return _sched_setscheduler(p, policy, param, true);
}
EXPORT_SYMBOL_GPL(sched_setscheduler);

int sched_setattr(struct task_struct *p, const struct sched_attr *attr)
{
	return __sched_setscheduler(p, attr, true, true);
}
EXPORT_SYMBOL_GPL(sched_setattr);

/**
 * sched_setscheduler_nocheck - change the scheduling policy and/or RT priority of a thread from kernelspace.
 * @p: the task in question.
 * @policy: new policy.
 * @param: structure containing the new RT priority.
 *
 * Just like sched_setscheduler, only don't bother checking if the
 * current context has permission.  For example, this is needed in
 * stop_machine(): we create temporary high priority worker threads,
 * but our caller might not have that capability.
 *
 * Return: 0 on success. An error code otherwise.
 */
int sched_setscheduler_nocheck(struct task_struct *p, int policy,
			       const struct sched_param *param)
{
	return _sched_setscheduler(p, policy, param, false);
}
EXPORT_SYMBOL_GPL(sched_setscheduler_nocheck);

static int
do_sched_setscheduler(pid_t pid, int policy, struct sched_param __user *param)
{
	struct sched_param lparam;
	struct task_struct *p;
	int retval;

	if (!param || pid < 0)
		return -EINVAL;
	if (copy_from_user(&lparam, param, sizeof(struct sched_param)))
		return -EFAULT;

	rcu_read_lock();
	retval = -ESRCH;
	p = find_process_by_pid(pid);
	if (p != NULL)
		retval = sched_setscheduler(p, policy, &lparam);
	rcu_read_unlock();

	return retval;
}

/*
 * Mimics kernel/events/core.c perf_copy_attr().
 */
static int sched_copy_attr(struct sched_attr __user *uattr,
			   struct sched_attr *attr)
{
	u32 size;
	int ret;

	if (!access_ok(VERIFY_WRITE, uattr, SCHED_ATTR_SIZE_VER0))
		return -EFAULT;

	/*
	 * zero the full structure, so that a short copy will be nice.
	 */
	memset(attr, 0, sizeof(*attr));

	ret = get_user(size, &uattr->size);
	if (ret)
		return ret;

	if (size > PAGE_SIZE)	/* silly large */
		goto err_size;

	if (!size)		/* abi compat */
		size = SCHED_ATTR_SIZE_VER0;

	if (size < SCHED_ATTR_SIZE_VER0)
		goto err_size;

	/*
	 * If we're handed a bigger struct than we know of,
	 * ensure all the unknown bits are 0 - i.e. new
	 * user-space does not rely on any kernel feature
	 * extensions we dont know about yet.
	 */
	if (size > sizeof(*attr)) {
		unsigned char __user *addr;
		unsigned char __user *end;
		unsigned char val;

		addr = (void __user *)uattr + sizeof(*attr);
		end  = (void __user *)uattr + size;

		for (; addr < end; addr++) {
			ret = get_user(val, addr);
			if (ret)
				return ret;
			if (val)
				goto err_size;
		}
		size = sizeof(*attr);
	}

	ret = copy_from_user(attr, uattr, size);
	if (ret)
		return -EFAULT;

	/*
	 * XXX: do we want to be lenient like existing syscalls; or do we want
	 * to be strict and return an error on out-of-bounds values?
	 */
	attr->sched_nice = clamp(attr->sched_nice, MIN_NICE, MAX_NICE);

	return 0;

err_size:
	put_user(sizeof(*attr), &uattr->size);
	return -E2BIG;
}

/**
 * sys_sched_setscheduler - set/change the scheduler policy and RT priority
 * @pid: the pid in question.
 * @policy: new policy.
 * @param: structure containing the new RT priority.
 *
 * Return: 0 on success. An error code otherwise.
 */
SYSCALL_DEFINE3(sched_setscheduler, pid_t, pid, int, policy,
		struct sched_param __user *, param)
{
	/* negative values for policy are not valid */
	if (policy < 0)
		return -EINVAL;

	return do_sched_setscheduler(pid, policy, param);
}

/**
 * sys_sched_setparam - set/change the RT priority of a thread
 * @pid: the pid in question.
 * @param: structure containing the new RT priority.
 *
 * Return: 0 on success. An error code otherwise.
 */
SYSCALL_DEFINE2(sched_setparam, pid_t, pid, struct sched_param __user *, param)
{
	return do_sched_setscheduler(pid, SETPARAM_POLICY, param);
}

/**
 * sys_sched_setattr - same as above, but with extended sched_attr
 * @pid: the pid in question.
 * @uattr: structure containing the extended parameters.
 * @flags: for future extension.
 */
SYSCALL_DEFINE3(sched_setattr, pid_t, pid, struct sched_attr __user *, uattr,
			       unsigned int, flags)
{
	struct sched_attr attr;
	struct task_struct *p;
	int retval;

	if (!uattr || pid < 0 || flags)
		return -EINVAL;

	retval = sched_copy_attr(uattr, &attr);
	if (retval)
		return retval;

	if ((int)attr.sched_policy < 0)
		return -EINVAL;

	rcu_read_lock();
	retval = -ESRCH;
	p = find_process_by_pid(pid);
	if (p != NULL)
		retval = sched_setattr(p, &attr);
	rcu_read_unlock();

	return retval;
}

/**
 * sys_sched_getscheduler - get the policy (scheduling class) of a thread
 * @pid: the pid in question.
 *
 * Return: On success, the policy of the thread. Otherwise, a negative error
 * code.
 */
SYSCALL_DEFINE1(sched_getscheduler, pid_t, pid)
{
	struct task_struct *p;
	int retval;

	if (pid < 0)
		return -EINVAL;

	retval = -ESRCH;
	rcu_read_lock();
	p = find_process_by_pid(pid);
	if (p) {
		retval = security_task_getscheduler(p);
		if (!retval)
			retval = p->policy
				| (p->sched_reset_on_fork ? SCHED_RESET_ON_FORK : 0);
	}
	rcu_read_unlock();
	return retval;
}

/**
 * sys_sched_getparam - get the RT priority of a thread
 * @pid: the pid in question.
 * @param: structure containing the RT priority.
 *
 * Return: On success, 0 and the RT priority is in @param. Otherwise, an error
 * code.
 */
SYSCALL_DEFINE2(sched_getparam, pid_t, pid, struct sched_param __user *, param)
{
	struct sched_param lp = { .sched_priority = 0 };
	struct task_struct *p;
	int retval;

	if (!param || pid < 0)
		return -EINVAL;

	rcu_read_lock();
	p = find_process_by_pid(pid);
	retval = -ESRCH;
	if (!p)
		goto out_unlock;

	retval = security_task_getscheduler(p);
	if (retval)
		goto out_unlock;

	if (task_has_rt_policy(p))
		lp.sched_priority = p->rt_priority;
	rcu_read_unlock();

	/*
	 * This one might sleep, we cannot do it with a spinlock held ...
	 */
	retval = copy_to_user(param, &lp, sizeof(*param)) ? -EFAULT : 0;

	return retval;

out_unlock:
	rcu_read_unlock();
	return retval;
}

static int sched_read_attr(struct sched_attr __user *uattr,
			   struct sched_attr *attr,
			   unsigned int usize)
{
	int ret;

	if (!access_ok(VERIFY_WRITE, uattr, usize))
		return -EFAULT;

	/*
	 * If we're handed a smaller struct than we know of,
	 * ensure all the unknown bits are 0 - i.e. old
	 * user-space does not get uncomplete information.
	 */
	if (usize < sizeof(*attr)) {
		unsigned char *addr;
		unsigned char *end;

		addr = (void *)attr + usize;
		end  = (void *)attr + sizeof(*attr);

		for (; addr < end; addr++) {
			if (*addr)
				return -EFBIG;
		}

		attr->size = usize;
	}

	ret = copy_to_user(uattr, attr, attr->size);
	if (ret)
		return -EFAULT;

	return 0;
}

/**
 * sys_sched_getattr - similar to sched_getparam, but with sched_attr
 * @pid: the pid in question.
 * @uattr: structure containing the extended parameters.
 * @size: sizeof(attr) for fwd/bwd comp.
 * @flags: for future extension.
 */
SYSCALL_DEFINE4(sched_getattr, pid_t, pid, struct sched_attr __user *, uattr,
		unsigned int, size, unsigned int, flags)
{
	struct sched_attr attr = {
		.size = sizeof(struct sched_attr),
	};
	struct task_struct *p;
	int retval;

	if (!uattr || pid < 0 || size > PAGE_SIZE ||
	    size < SCHED_ATTR_SIZE_VER0 || flags)
		return -EINVAL;

	rcu_read_lock();
	p = find_process_by_pid(pid);
	retval = -ESRCH;
	if (!p)
		goto out_unlock;

	retval = security_task_getscheduler(p);
	if (retval)
		goto out_unlock;

	attr.sched_policy = p->policy;
	if (p->sched_reset_on_fork)
		attr.sched_flags |= SCHED_FLAG_RESET_ON_FORK;
	if (task_has_dl_policy(p))
		__getparam_dl(p, &attr);
	else if (task_has_rt_policy(p))
		attr.sched_priority = p->rt_priority;
	else
		attr.sched_nice = task_nice(p);

	rcu_read_unlock();

	retval = sched_read_attr(uattr, &attr, size);
	return retval;

out_unlock:
	rcu_read_unlock();
	return retval;
}

long sched_setaffinity(pid_t pid, const struct cpumask *in_mask)
{
	cpumask_var_t cpus_allowed, new_mask;
	struct task_struct *p;
	int retval;

	rcu_read_lock();

	p = find_process_by_pid(pid);
	if (!p) {
		rcu_read_unlock();
		return -ESRCH;
	}

	/* Prevent p going away */
	get_task_struct(p);
	rcu_read_unlock();

	if (p->flags & PF_NO_SETAFFINITY) {
		retval = -EINVAL;
		goto out_put_task;
	}
	if (!alloc_cpumask_var(&cpus_allowed, GFP_KERNEL)) {
		retval = -ENOMEM;
		goto out_put_task;
	}
	if (!alloc_cpumask_var(&new_mask, GFP_KERNEL)) {
		retval = -ENOMEM;
		goto out_free_cpus_allowed;
	}
	retval = -EPERM;
	if (!check_same_owner(p)) {
		rcu_read_lock();
		if (!ns_capable(__task_cred(p)->user_ns, CAP_SYS_NICE)) {
			rcu_read_unlock();
			goto out_free_new_mask;
		}
		rcu_read_unlock();
	}

	retval = security_task_setscheduler(p);
	if (retval)
		goto out_free_new_mask;


	cpuset_cpus_allowed(p, cpus_allowed);
	cpumask_and(new_mask, in_mask, cpus_allowed);

	/*
	 * Since bandwidth control happens on root_domain basis,
	 * if admission test is enabled, we only admit -deadline
	 * tasks allowed to run on all the CPUs in the task's
	 * root_domain.
	 */
#ifdef CONFIG_SMP
	if (task_has_dl_policy(p) && dl_bandwidth_enabled()) {
		rcu_read_lock();
		if (!cpumask_subset(task_rq(p)->rd->span, new_mask)) {
			retval = -EBUSY;
			rcu_read_unlock();
			goto out_free_new_mask;
		}
		rcu_read_unlock();
	}
#endif
again:
	retval = __set_cpus_allowed_ptr(p, new_mask, true);

	if (!retval) {
		cpuset_cpus_allowed(p, cpus_allowed);
		if (!cpumask_subset(new_mask, cpus_allowed)) {
			/*
			 * We must have raced with a concurrent cpuset
			 * update. Just reset the cpus_allowed to the
			 * cpuset's cpus_allowed
			 */
			cpumask_copy(new_mask, cpus_allowed);
			goto again;
		}
	}
out_free_new_mask:
	free_cpumask_var(new_mask);
out_free_cpus_allowed:
	free_cpumask_var(cpus_allowed);
out_put_task:
	put_task_struct(p);
	return retval;
}

static int get_user_cpu_mask(unsigned long __user *user_mask_ptr, unsigned len,
			     struct cpumask *new_mask)
{
	if (len < cpumask_size())
		cpumask_clear(new_mask);
	else if (len > cpumask_size())
		len = cpumask_size();

	return copy_from_user(new_mask, user_mask_ptr, len) ? -EFAULT : 0;
}

/**
 * sys_sched_setaffinity - set the cpu affinity of a process
 * @pid: pid of the process
 * @len: length in bytes of the bitmask pointed to by user_mask_ptr
 * @user_mask_ptr: user-space pointer to the new cpu mask
 *
 * Return: 0 on success. An error code otherwise.
 */
SYSCALL_DEFINE3(sched_setaffinity, pid_t, pid, unsigned int, len,
		unsigned long __user *, user_mask_ptr)
{
	cpumask_var_t new_mask;
	int retval;

	if (!alloc_cpumask_var(&new_mask, GFP_KERNEL))
		return -ENOMEM;

	retval = get_user_cpu_mask(user_mask_ptr, len, new_mask);
	if (retval == 0)
		retval = sched_setaffinity(pid, new_mask);
	free_cpumask_var(new_mask);
	return retval;
}

long sched_getaffinity(pid_t pid, struct cpumask *mask)
{
	struct task_struct *p;
	unsigned long flags;
	int retval;

	rcu_read_lock();

	retval = -ESRCH;
	p = find_process_by_pid(pid);
	if (!p)
		goto out_unlock;

	retval = security_task_getscheduler(p);
	if (retval)
		goto out_unlock;

	raw_spin_lock_irqsave(&p->pi_lock, flags);
	cpumask_and(mask, &p->cpus_allowed, cpu_active_mask);
	raw_spin_unlock_irqrestore(&p->pi_lock, flags);

out_unlock:
	rcu_read_unlock();

	return retval;
}

/**
 * sys_sched_getaffinity - get the cpu affinity of a process
 * @pid: pid of the process
 * @len: length in bytes of the bitmask pointed to by user_mask_ptr
 * @user_mask_ptr: user-space pointer to hold the current cpu mask
 *
 * Return: 0 on success. An error code otherwise.
 */
SYSCALL_DEFINE3(sched_getaffinity, pid_t, pid, unsigned int, len,
		unsigned long __user *, user_mask_ptr)
{
	int ret;
	cpumask_var_t mask;

	if ((len * BITS_PER_BYTE) < nr_cpu_ids)
		return -EINVAL;
	if (len & (sizeof(unsigned long)-1))
		return -EINVAL;

	if (!alloc_cpumask_var(&mask, GFP_KERNEL))
		return -ENOMEM;

	ret = sched_getaffinity(pid, mask);
	if (ret == 0) {
		size_t retlen = min_t(size_t, len, cpumask_size());

		if (copy_to_user(user_mask_ptr, mask, retlen))
			ret = -EFAULT;
		else
			ret = retlen;
	}
	free_cpumask_var(mask);

	return ret;
}

/**
 * sys_sched_yield - yield the current processor to other threads.
 *
 * This function yields the current CPU to other tasks. If there are no
 * other threads running on this CPU then this function will return.
 *
 * Return: 0.
 */
SYSCALL_DEFINE0(sched_yield)
{
	struct rq *rq = this_rq_lock();

	schedstat_inc(rq, yld_count);
	current->sched_class->yield_task(rq);

	/*
	 * Since we are going to call schedule() anyway, there's
	 * no need to preempt or enable interrupts:
	 */
	__release(rq->lock);
	spin_release(&rq->lock.dep_map, 1, _THIS_IP_);
	do_raw_spin_unlock(&rq->lock);
	sched_preempt_enable_no_resched();

	schedule();

	return 0;
}

int __sched _cond_resched(void)
{
	if (should_resched(0)) {
		preempt_schedule_common();
		return 1;
	}
	return 0;
}
EXPORT_SYMBOL(_cond_resched);

/*
 * __cond_resched_lock() - if a reschedule is pending, drop the given lock,
 * call schedule, and on return reacquire the lock.
 *
 * This works OK both with and without CONFIG_PREEMPT. We do strange low-level
 * operations here to prevent schedule() from being called twice (once via
 * spin_unlock(), once by hand).
 */
int __cond_resched_lock(spinlock_t *lock)
{
	int resched = should_resched(PREEMPT_LOCK_OFFSET);
	int ret = 0;

	lockdep_assert_held(lock);

	if (spin_needbreak(lock) || resched) {
		spin_unlock(lock);
		if (resched)
			preempt_schedule_common();
		else
			cpu_relax();
		ret = 1;
		spin_lock(lock);
	}
	return ret;
}
EXPORT_SYMBOL(__cond_resched_lock);

int __sched __cond_resched_softirq(void)
{
	BUG_ON(!in_softirq());

	if (should_resched(SOFTIRQ_DISABLE_OFFSET)) {
		local_bh_enable();
		preempt_schedule_common();
		local_bh_disable();
		return 1;
	}
	return 0;
}
EXPORT_SYMBOL(__cond_resched_softirq);

/**
 * yield - yield the current processor to other threads.
 *
 * Do not ever use this function, there's a 99% chance you're doing it wrong.
 *
 * The scheduler is at all times free to pick the calling task as the most
 * eligible task to run, if removing the yield() call from your code breaks
 * it, its already broken.
 *
 * Typical broken usage is:
 *
 * while (!event)
 * 	yield();
 *
 * where one assumes that yield() will let 'the other' process run that will
 * make event true. If the current task is a SCHED_FIFO task that will never
 * happen. Never use yield() as a progress guarantee!!
 *
 * If you want to use yield() to wait for something, use wait_event().
 * If you want to use yield() to be 'nice' for others, use cond_resched().
 * If you still want to use yield(), do not!
 */
void __sched yield(void)
{
	set_current_state(TASK_RUNNING);
	sys_sched_yield();
}
EXPORT_SYMBOL(yield);

/**
 * yield_to - yield the current processor to another thread in
 * your thread group, or accelerate that thread toward the
 * processor it's on.
 * @p: target task
 * @preempt: whether task preemption is allowed or not
 *
 * It's the caller's job to ensure that the target task struct
 * can't go away on us before we can do any checks.
 *
 * Return:
 *	true (>0) if we indeed boosted the target task.
 *	false (0) if we failed to boost the target.
 *	-ESRCH if there's no task to yield to.
 */
int __sched yield_to(struct task_struct *p, bool preempt)
{
	struct task_struct *curr = current;
	struct rq *rq, *p_rq;
	unsigned long flags;
	int yielded = 0;

	local_irq_save(flags);
	rq = this_rq();

again:
	p_rq = task_rq(p);
	/*
	 * If we're the only runnable task on the rq and target rq also
	 * has only one task, there's absolutely no point in yielding.
	 */
	if (rq->nr_running == 1 && p_rq->nr_running == 1) {
		yielded = -ESRCH;
		goto out_irq;
	}

	double_rq_lock(rq, p_rq);
	if (task_rq(p) != p_rq) {
		double_rq_unlock(rq, p_rq);
		goto again;
	}

	if (!curr->sched_class->yield_to_task)
		goto out_unlock;

	if (curr->sched_class != p->sched_class)
		goto out_unlock;

	if (task_running(p_rq, p) || p->state)
		goto out_unlock;

	yielded = curr->sched_class->yield_to_task(rq, p, preempt);
	if (yielded) {
		schedstat_inc(rq, yld_count);
		/*
		 * Make p's CPU reschedule; pick_next_entity takes care of
		 * fairness.
		 */
		if (preempt && rq != p_rq)
			resched_curr(p_rq);
	}

out_unlock:
	double_rq_unlock(rq, p_rq);
out_irq:
	local_irq_restore(flags);

	if (yielded > 0)
		schedule();

	return yielded;
}
EXPORT_SYMBOL_GPL(yield_to);

/*
 * This task is about to go to sleep on IO. Increment rq->nr_iowait so
 * that process accounting knows that this is a task in IO wait state.
 */
long __sched io_schedule_timeout(long timeout)
{
	int old_iowait = current->in_iowait;
	struct rq *rq;
	long ret;

	current->in_iowait = 1;
	blk_schedule_flush_plug(current);

	delayacct_blkio_start();
	rq = raw_rq();
	atomic_inc(&rq->nr_iowait);
	ret = schedule_timeout(timeout);
	current->in_iowait = old_iowait;
	atomic_dec(&rq->nr_iowait);
	delayacct_blkio_end();

	return ret;
}
EXPORT_SYMBOL(io_schedule_timeout);

/**
 * sys_sched_get_priority_max - return maximum RT priority.
 * @policy: scheduling class.
 *
 * Return: On success, this syscall returns the maximum
 * rt_priority that can be used by a given scheduling class.
 * On failure, a negative error code is returned.
 */
SYSCALL_DEFINE1(sched_get_priority_max, int, policy)
{
	int ret = -EINVAL;

	switch (policy) {
	case SCHED_FIFO:
	case SCHED_RR:
		ret = MAX_USER_RT_PRIO-1;
		break;
	case SCHED_DEADLINE:
	case SCHED_NORMAL:
	case SCHED_BATCH:
	case SCHED_IDLE:
		ret = 0;
		break;
	}
	return ret;
}

/**
 * sys_sched_get_priority_min - return minimum RT priority.
 * @policy: scheduling class.
 *
 * Return: On success, this syscall returns the minimum
 * rt_priority that can be used by a given scheduling class.
 * On failure, a negative error code is returned.
 */
SYSCALL_DEFINE1(sched_get_priority_min, int, policy)
{
	int ret = -EINVAL;

	switch (policy) {
	case SCHED_FIFO:
	case SCHED_RR:
		ret = 1;
		break;
	case SCHED_DEADLINE:
	case SCHED_NORMAL:
	case SCHED_BATCH:
	case SCHED_IDLE:
		ret = 0;
	}
	return ret;
}

/**
 * sys_sched_rr_get_interval - return the default timeslice of a process.
 * @pid: pid of the process.
 * @interval: userspace pointer to the timeslice value.
 *
 * this syscall writes the default timeslice value of a given process
 * into the user-space timespec buffer. A value of '0' means infinity.
 *
 * Return: On success, 0 and the timeslice is in @interval. Otherwise,
 * an error code.
 */
SYSCALL_DEFINE2(sched_rr_get_interval, pid_t, pid,
		struct timespec __user *, interval)
{
	struct task_struct *p;
	unsigned int time_slice;
	unsigned long flags;
	struct rq *rq;
	int retval;
	struct timespec t;

	if (pid < 0)
		return -EINVAL;

	retval = -ESRCH;
	rcu_read_lock();
	p = find_process_by_pid(pid);
	if (!p)
		goto out_unlock;

	retval = security_task_getscheduler(p);
	if (retval)
		goto out_unlock;

	rq = task_rq_lock(p, &flags);
	time_slice = 0;
	if (p->sched_class->get_rr_interval)
		time_slice = p->sched_class->get_rr_interval(rq, p);
	task_rq_unlock(rq, p, &flags);

	rcu_read_unlock();
	jiffies_to_timespec(time_slice, &t);
	retval = copy_to_user(interval, &t, sizeof(t)) ? -EFAULT : 0;
	return retval;

out_unlock:
	rcu_read_unlock();
	return retval;
}

static const char stat_nam[] = TASK_STATE_TO_CHAR_STR;

void sched_show_task(struct task_struct *p)
{
	unsigned long free = 0;
	int ppid;
	unsigned long state = p->state;

	if (state)
		state = __ffs(state) + 1;
	printk(KERN_INFO "%-15.15s %c", p->comm,
		state < sizeof(stat_nam) - 1 ? stat_nam[state] : '?');
#if BITS_PER_LONG == 32
	if (state == TASK_RUNNING)
		printk(KERN_CONT " running  ");
	else
		printk(KERN_CONT " %08lx ", thread_saved_pc(p));
#else
	if (state == TASK_RUNNING)
		printk(KERN_CONT "  running task    ");
	else
		printk(KERN_CONT " %016lx ", thread_saved_pc(p));
#endif
#ifdef CONFIG_DEBUG_STACK_USAGE
	free = stack_not_used(p);
#endif
	ppid = 0;
	rcu_read_lock();
	if (pid_alive(p))
		ppid = task_pid_nr(rcu_dereference(p->real_parent));
	rcu_read_unlock();
	printk(KERN_CONT "%5lu %5d %6d 0x%08lx\n", free,
		task_pid_nr(p), ppid,
		(unsigned long)task_thread_info(p)->flags);

	print_worker_info(KERN_INFO, p);
	show_stack(p, NULL);
}

void show_state_filter(unsigned long state_filter)
{
	struct task_struct *g, *p;

#if BITS_PER_LONG == 32
	printk(KERN_INFO
		"  task                PC stack   pid father\n");
#else
	printk(KERN_INFO
		"  task                        PC stack   pid father\n");
#endif
	rcu_read_lock();
	for_each_process_thread(g, p) {
		/*
		 * reset the NMI-timeout, listing all files on a slow
		 * console might take a lot of time:
		 */
		touch_nmi_watchdog();
		if (!state_filter || (p->state & state_filter))
			sched_show_task(p);
	}

	touch_all_softlockup_watchdogs();

#ifdef CONFIG_SCHED_DEBUG
	sysrq_sched_debug_show();
#endif
	rcu_read_unlock();
	/*
	 * Only show locks if all tasks are dumped:
	 */
	if (!state_filter)
		debug_show_all_locks();
}

void init_idle_bootup_task(struct task_struct *idle)
{
	idle->sched_class = &idle_sched_class;
}

/**
 * init_idle - set up an idle thread for a given CPU
 * @idle: task in question
 * @cpu: cpu the idle task belongs to
 *
 * NOTE: this function does not set the idle thread's NEED_RESCHED
 * flag, to make booting more robust.
 */
void init_idle(struct task_struct *idle, int cpu)
{
	struct rq *rq = cpu_rq(cpu);
	unsigned long flags;

	raw_spin_lock_irqsave(&idle->pi_lock, flags);
	raw_spin_lock(&rq->lock);

	__sched_fork(0, idle);
	idle->state = TASK_RUNNING;
	idle->se.exec_start = sched_clock();

#ifdef CONFIG_SMP
	/*
	 * Its possible that init_idle() gets called multiple times on a task,
	 * in that case do_set_cpus_allowed() will not do the right thing.
	 *
	 * And since this is boot we can forgo the serialization.
	 */
	set_cpus_allowed_common(idle, cpumask_of(cpu));
#endif
	/*
	 * We're having a chicken and egg problem, even though we are
	 * holding rq->lock, the cpu isn't yet set to this cpu so the
	 * lockdep check in task_group() will fail.
	 *
	 * Similar case to sched_fork(). / Alternatively we could
	 * use task_rq_lock() here and obtain the other rq->lock.
	 *
	 * Silence PROVE_RCU
	 */
	rcu_read_lock();
	__set_task_cpu(idle, cpu);
	rcu_read_unlock();

	rq->curr = rq->idle = idle;
	idle->on_rq = TASK_ON_RQ_QUEUED;
#ifdef CONFIG_SMP
	idle->on_cpu = 1;
#endif
	raw_spin_unlock(&rq->lock);
	raw_spin_unlock_irqrestore(&idle->pi_lock, flags);

	/* Set the preempt count _outside_ the spinlocks! */
	init_idle_preempt_count(idle, cpu);

	/*
	 * The idle tasks have their own, simple scheduling class:
	 */
	idle->sched_class = &idle_sched_class;
	ftrace_graph_init_idle_task(idle, cpu);
	vtime_init_idle(idle, cpu);
#ifdef CONFIG_SMP
	sprintf(idle->comm, "%s/%d", INIT_TASK_COMM, cpu);
#endif
}

int cpuset_cpumask_can_shrink(const struct cpumask *cur,
			      const struct cpumask *trial)
{
	int ret = 1, trial_cpus;
	struct dl_bw *cur_dl_b;
	unsigned long flags;

	if (!cpumask_weight(cur))
		return ret;

	rcu_read_lock_sched();
	cur_dl_b = dl_bw_of(cpumask_any(cur));
	trial_cpus = cpumask_weight(trial);

	raw_spin_lock_irqsave(&cur_dl_b->lock, flags);
	if (cur_dl_b->bw != -1 &&
	    cur_dl_b->bw * trial_cpus < cur_dl_b->total_bw)
		ret = 0;
	raw_spin_unlock_irqrestore(&cur_dl_b->lock, flags);
	rcu_read_unlock_sched();

	return ret;
}

int task_can_attach(struct task_struct *p,
		    const struct cpumask *cs_cpus_allowed)
{
	int ret = 0;

	/*
	 * Kthreads which disallow setaffinity shouldn't be moved
	 * to a new cpuset; we don't want to change their cpu
	 * affinity and isolating such threads by their set of
	 * allowed nodes is unnecessary.  Thus, cpusets are not
	 * applicable for such threads.  This prevents checking for
	 * success of set_cpus_allowed_ptr() on all attached tasks
	 * before cpus_allowed may be changed.
	 */
	if (p->flags & PF_NO_SETAFFINITY) {
		ret = -EINVAL;
		goto out;
	}

#ifdef CONFIG_SMP
	if (dl_task(p) && !cpumask_intersects(task_rq(p)->rd->span,
					      cs_cpus_allowed)) {
		unsigned int dest_cpu = cpumask_any_and(cpu_active_mask,
							cs_cpus_allowed);
		struct dl_bw *dl_b;
		bool overflow;
		int cpus;
		unsigned long flags;

		rcu_read_lock_sched();
		dl_b = dl_bw_of(dest_cpu);
		raw_spin_lock_irqsave(&dl_b->lock, flags);
		cpus = dl_bw_cpus(dest_cpu);
		overflow = __dl_overflow(dl_b, cpus, 0, p->dl.dl_bw);
		if (overflow)
			ret = -EBUSY;
		else {
			/*
			 * We reserve space for this task in the destination
			 * root_domain, as we can't fail after this point.
			 * We will free resources in the source root_domain
			 * later on (see set_cpus_allowed_dl()).
			 */
			__dl_add(dl_b, p->dl.dl_bw);
		}
		raw_spin_unlock_irqrestore(&dl_b->lock, flags);
		rcu_read_unlock_sched();

	}
#endif
out:
	return ret;
}

#ifdef CONFIG_SMP

#ifdef CONFIG_NUMA_BALANCING
/* Migrate current task p to target_cpu */
int migrate_task_to(struct task_struct *p, int target_cpu)
{
	struct migration_arg arg = { p, target_cpu };
	int curr_cpu = task_cpu(p);

	if (curr_cpu == target_cpu)
		return 0;

	if (!cpumask_test_cpu(target_cpu, tsk_cpus_allowed(p)))
		return -EINVAL;

	/* TODO: This is not properly updating schedstats */

	trace_sched_move_numa(p, curr_cpu, target_cpu);
	return stop_one_cpu(curr_cpu, migration_cpu_stop, &arg);
}

/*
 * Requeue a task on a given node and accurately track the number of NUMA
 * tasks on the runqueues
 */
void sched_setnuma(struct task_struct *p, int nid)
{
	struct rq *rq;
	unsigned long flags;
	bool queued, running;

	rq = task_rq_lock(p, &flags);
	queued = task_on_rq_queued(p);
	running = task_current(rq, p);

	if (queued)
		dequeue_task(rq, p, DEQUEUE_SAVE);
	if (running)
		put_prev_task(rq, p);

	p->numa_preferred_nid = nid;

	if (running)
		p->sched_class->set_curr_task(rq);
	if (queued)
		enqueue_task(rq, p, ENQUEUE_RESTORE);
	task_rq_unlock(rq, p, &flags);
}
#endif /* CONFIG_NUMA_BALANCING */

#ifdef CONFIG_HOTPLUG_CPU
/*
 * Ensures that the idle task is using init_mm right before its cpu goes
 * offline.
 */
void idle_task_exit(void)
{
	struct mm_struct *mm = current->active_mm;

	BUG_ON(cpu_online(smp_processor_id()));

	if (mm != &init_mm) {
		switch_mm(mm, &init_mm, current);
		finish_arch_post_lock_switch();
	}
	mmdrop(mm);
}

/*
 * Since this CPU is going 'away' for a while, fold any nr_active delta
 * we might have. Assumes we're called after migrate_tasks() so that the
 * nr_active count is stable.
 *
 * Also see the comment "Global load-average calculations".
 */
static void calc_load_migrate(struct rq *rq)
{
	long delta = calc_load_fold_active(rq);
	if (delta)
		atomic_long_add(delta, &calc_load_tasks);
}

static void put_prev_task_fake(struct rq *rq, struct task_struct *prev)
{
}

static const struct sched_class fake_sched_class = {
	.put_prev_task = put_prev_task_fake,
};

static struct task_struct fake_task = {
	/*
	 * Avoid pull_{rt,dl}_task()
	 */
	.prio = MAX_PRIO + 1,
	.sched_class = &fake_sched_class,
};

/*
 * Migrate all tasks from the rq, sleeping tasks will be migrated by
 * try_to_wake_up()->select_task_rq().
 *
 * Called with rq->lock held even though we'er in stop_machine() and
 * there's no concurrency possible, we hold the required locks anyway
 * because of lock validation efforts.
 */
static void migrate_tasks(struct rq *dead_rq)
{
	struct rq *rq = dead_rq;
	struct task_struct *next, *stop = rq->stop;
	int dest_cpu;

	/*
	 * Fudge the rq selection such that the below task selection loop
	 * doesn't get stuck on the currently eligible stop task.
	 *
	 * We're currently inside stop_machine() and the rq is either stuck
	 * in the stop_machine_cpu_stop() loop, or we're executing this code,
	 * either way we should never end up calling schedule() until we're
	 * done here.
	 */
	rq->stop = NULL;

	/*
	 * put_prev_task() and pick_next_task() sched
	 * class method both need to have an up-to-date
	 * value of rq->clock[_task]
	 */
	update_rq_clock(rq);

	for (;;) {
		/*
		 * There's this thread running, bail when that's the only
		 * remaining thread.
		 */
		if (rq->nr_running == 1)
			break;

		/*
		 * pick_next_task assumes pinned rq->lock.
		 */
		lockdep_pin_lock(&rq->lock);
		next = pick_next_task(rq, &fake_task);
		BUG_ON(!next);
		next->sched_class->put_prev_task(rq, next);

		/*
		 * Rules for changing task_struct::cpus_allowed are holding
		 * both pi_lock and rq->lock, such that holding either
		 * stabilizes the mask.
		 *
		 * Drop rq->lock is not quite as disastrous as it usually is
		 * because !cpu_active at this point, which means load-balance
		 * will not interfere. Also, stop-machine.
		 */
		lockdep_unpin_lock(&rq->lock);
		raw_spin_unlock(&rq->lock);
		raw_spin_lock(&next->pi_lock);
		raw_spin_lock(&rq->lock);

		/*
		 * Since we're inside stop-machine, _nothing_ should have
		 * changed the task, WARN if weird stuff happened, because in
		 * that case the above rq->lock drop is a fail too.
		 */
		if (WARN_ON(task_rq(next) != rq || !task_on_rq_queued(next))) {
			raw_spin_unlock(&next->pi_lock);
			continue;
		}

		/* Find suitable destination for @next, with force if needed. */
		dest_cpu = select_fallback_rq(dead_rq->cpu, next);

		rq = __migrate_task(rq, next, dest_cpu);
		if (rq != dead_rq) {
			raw_spin_unlock(&rq->lock);
			rq = dead_rq;
			raw_spin_lock(&rq->lock);
		}
		raw_spin_unlock(&next->pi_lock);
	}

	rq->stop = stop;
}
#endif /* CONFIG_HOTPLUG_CPU */

#if defined(CONFIG_SCHED_DEBUG) && defined(CONFIG_SYSCTL)

static struct ctl_table sd_ctl_dir[] = {
	{
		.procname	= "sched_domain",
		.mode		= 0555,
	},
	{}
};

static struct ctl_table sd_ctl_root[] = {
	{
		.procname	= "kernel",
		.mode		= 0555,
		.child		= sd_ctl_dir,
	},
	{}
};

static struct ctl_table *sd_alloc_ctl_entry(int n)
{
	struct ctl_table *entry =
		kcalloc(n, sizeof(struct ctl_table), GFP_KERNEL);

	return entry;
}

static void sd_free_ctl_entry(struct ctl_table **tablep)
{
	struct ctl_table *entry;

	/*
	 * In the intermediate directories, both the child directory and
	 * procname are dynamically allocated and could fail but the mode
	 * will always be set. In the lowest directory the names are
	 * static strings and all have proc handlers.
	 */
	for (entry = *tablep; entry->mode; entry++) {
		if (entry->child)
			sd_free_ctl_entry(&entry->child);
		if (entry->proc_handler == NULL)
			kfree(entry->procname);
	}

	kfree(*tablep);
	*tablep = NULL;
}

static int min_load_idx = 0;
static int max_load_idx = CPU_LOAD_IDX_MAX-1;

static void
set_table_entry(struct ctl_table *entry,
		const char *procname, void *data, int maxlen,
		umode_t mode, proc_handler *proc_handler,
		bool load_idx)
{
	entry->procname = procname;
	entry->data = data;
	entry->maxlen = maxlen;
	entry->mode = mode;
	entry->proc_handler = proc_handler;

	if (load_idx) {
		entry->extra1 = &min_load_idx;
		entry->extra2 = &max_load_idx;
	}
}

static struct ctl_table *
sd_alloc_ctl_domain_table(struct sched_domain *sd)
{
	struct ctl_table *table = sd_alloc_ctl_entry(14);

	if (table == NULL)
		return NULL;

	set_table_entry(&table[0], "min_interval", &sd->min_interval,
		sizeof(long), 0644, proc_doulongvec_minmax, false);
	set_table_entry(&table[1], "max_interval", &sd->max_interval,
		sizeof(long), 0644, proc_doulongvec_minmax, false);
	set_table_entry(&table[2], "busy_idx", &sd->busy_idx,
		sizeof(int), 0644, proc_dointvec_minmax, true);
	set_table_entry(&table[3], "idle_idx", &sd->idle_idx,
		sizeof(int), 0644, proc_dointvec_minmax, true);
	set_table_entry(&table[4], "newidle_idx", &sd->newidle_idx,
		sizeof(int), 0644, proc_dointvec_minmax, true);
	set_table_entry(&table[5], "wake_idx", &sd->wake_idx,
		sizeof(int), 0644, proc_dointvec_minmax, true);
	set_table_entry(&table[6], "forkexec_idx", &sd->forkexec_idx,
		sizeof(int), 0644, proc_dointvec_minmax, true);
	set_table_entry(&table[7], "busy_factor", &sd->busy_factor,
		sizeof(int), 0644, proc_dointvec_minmax, false);
	set_table_entry(&table[8], "imbalance_pct", &sd->imbalance_pct,
		sizeof(int), 0644, proc_dointvec_minmax, false);
	set_table_entry(&table[9], "cache_nice_tries",
		&sd->cache_nice_tries,
		sizeof(int), 0644, proc_dointvec_minmax, false);
	set_table_entry(&table[10], "flags", &sd->flags,
		sizeof(int), 0644, proc_dointvec_minmax, false);
	set_table_entry(&table[11], "max_newidle_lb_cost",
		&sd->max_newidle_lb_cost,
		sizeof(long), 0644, proc_doulongvec_minmax, false);
	set_table_entry(&table[12], "name", sd->name,
		CORENAME_MAX_SIZE, 0444, proc_dostring, false);
	/* &table[13] is terminator */

	return table;
}

static struct ctl_table *sd_alloc_ctl_cpu_table(int cpu)
{
	struct ctl_table *entry, *table;
	struct sched_domain *sd;
	int domain_num = 0, i;
	char buf[32];

	for_each_domain(cpu, sd)
		domain_num++;
	entry = table = sd_alloc_ctl_entry(domain_num + 1);
	if (table == NULL)
		return NULL;

	i = 0;
	for_each_domain(cpu, sd) {
		snprintf(buf, 32, "domain%d", i);
		entry->procname = kstrdup(buf, GFP_KERNEL);
		entry->mode = 0555;
		entry->child = sd_alloc_ctl_domain_table(sd);
		entry++;
		i++;
	}
	return table;
}

static struct ctl_table_header *sd_sysctl_header;
static void register_sched_domain_sysctl(void)
{
	int i, cpu_num = num_possible_cpus();
	struct ctl_table *entry = sd_alloc_ctl_entry(cpu_num + 1);
	char buf[32];

	WARN_ON(sd_ctl_dir[0].child);
	sd_ctl_dir[0].child = entry;

	if (entry == NULL)
		return;

	for_each_possible_cpu(i) {
		snprintf(buf, 32, "cpu%d", i);
		entry->procname = kstrdup(buf, GFP_KERNEL);
		entry->mode = 0555;
		entry->child = sd_alloc_ctl_cpu_table(i);
		entry++;
	}

	WARN_ON(sd_sysctl_header);
	sd_sysctl_header = register_sysctl_table(sd_ctl_root);
}

/* may be called multiple times per register */
static void unregister_sched_domain_sysctl(void)
{
	unregister_sysctl_table(sd_sysctl_header);
	sd_sysctl_header = NULL;
	if (sd_ctl_dir[0].child)
		sd_free_ctl_entry(&sd_ctl_dir[0].child);
}
#else
static void register_sched_domain_sysctl(void)
{
}
static void unregister_sched_domain_sysctl(void)
{
}
#endif /* CONFIG_SCHED_DEBUG && CONFIG_SYSCTL */

static void set_rq_online(struct rq *rq)
{
	if (!rq->online) {
		const struct sched_class *class;

		cpumask_set_cpu(rq->cpu, rq->rd->online);
		rq->online = 1;

		for_each_class(class) {
			if (class->rq_online)
				class->rq_online(rq);
		}
	}
}

static void set_rq_offline(struct rq *rq)
{
	if (rq->online) {
		const struct sched_class *class;

		for_each_class(class) {
			if (class->rq_offline)
				class->rq_offline(rq);
		}

		cpumask_clear_cpu(rq->cpu, rq->rd->online);
		rq->online = 0;
	}
}

/*
 * migration_call - callback that gets triggered when a CPU is added.
 * Here we can start up the necessary migration thread for the new CPU.
 */
static int
migration_call(struct notifier_block *nfb, unsigned long action, void *hcpu)
{
	int cpu = (long)hcpu;
	unsigned long flags;
	struct rq *rq = cpu_rq(cpu);

	switch (action & ~CPU_TASKS_FROZEN) {

	case CPU_UP_PREPARE:
		rq->calc_load_update = calc_load_update;
		break;

	case CPU_ONLINE:
		/* Update our root-domain */
		raw_spin_lock_irqsave(&rq->lock, flags);
		if (rq->rd) {
			BUG_ON(!cpumask_test_cpu(cpu, rq->rd->span));

			set_rq_online(rq);
		}
		raw_spin_unlock_irqrestore(&rq->lock, flags);
		break;

#ifdef CONFIG_HOTPLUG_CPU
	case CPU_DYING:
		sched_ttwu_pending();
		/* Update our root-domain */
		raw_spin_lock_irqsave(&rq->lock, flags);
		if (rq->rd) {
			BUG_ON(!cpumask_test_cpu(cpu, rq->rd->span));
			set_rq_offline(rq);
		}
		migrate_tasks(rq);
		BUG_ON(rq->nr_running != 1); /* the migration thread */
		raw_spin_unlock_irqrestore(&rq->lock, flags);
		break;

	case CPU_DEAD:
		calc_load_migrate(rq);
		break;
#endif
	}

	update_max_interval();

	return NOTIFY_OK;
}

/*
 * Register at high priority so that task migration (migrate_all_tasks)
 * happens before everything else.  This has to be lower priority than
 * the notifier in the perf_event subsystem, though.
 */
static struct notifier_block migration_notifier = {
	.notifier_call = migration_call,
	.priority = CPU_PRI_MIGRATION,
};

static void set_cpu_rq_start_time(void)
{
	int cpu = smp_processor_id();
	struct rq *rq = cpu_rq(cpu);
	rq->age_stamp = sched_clock_cpu(cpu);
}

static int sched_cpu_active(struct notifier_block *nfb,
				      unsigned long action, void *hcpu)
{
	int cpu = (long)hcpu;

	switch (action & ~CPU_TASKS_FROZEN) {
	case CPU_STARTING:
		set_cpu_rq_start_time();
		return NOTIFY_OK;

	case CPU_ONLINE:
		/*
		 * At this point a starting CPU has marked itself as online via
		 * set_cpu_online(). But it might not yet have marked itself
		 * as active, which is essential from here on.
		 */
		set_cpu_active(cpu, true);
		stop_machine_unpark(cpu);
		return NOTIFY_OK;

	case CPU_DOWN_FAILED:
		set_cpu_active(cpu, true);
		return NOTIFY_OK;

	default:
		return NOTIFY_DONE;
	}
}

static int sched_cpu_inactive(struct notifier_block *nfb,
					unsigned long action, void *hcpu)
{
	switch (action & ~CPU_TASKS_FROZEN) {
	case CPU_DOWN_PREPARE:
		set_cpu_active((long)hcpu, false);
		return NOTIFY_OK;
	default:
		return NOTIFY_DONE;
	}
}

static int __init migration_init(void)
{
	void *cpu = (void *)(long)smp_processor_id();
	int err;

	/* Initialize migration for the boot CPU */
	err = migration_call(&migration_notifier, CPU_UP_PREPARE, cpu);
	BUG_ON(err == NOTIFY_BAD);
	migration_call(&migration_notifier, CPU_ONLINE, cpu);
	register_cpu_notifier(&migration_notifier);

	/* Register cpu active notifiers */
	cpu_notifier(sched_cpu_active, CPU_PRI_SCHED_ACTIVE);
	cpu_notifier(sched_cpu_inactive, CPU_PRI_SCHED_INACTIVE);

	return 0;
}
early_initcall(migration_init);

static cpumask_var_t sched_domains_tmpmask; /* sched_domains_mutex */

#ifdef CONFIG_SCHED_DEBUG

static __read_mostly int sched_debug_enabled;

static int __init sched_debug_setup(char *str)
{
	sched_debug_enabled = 1;

	return 0;
}
early_param("sched_debug", sched_debug_setup);

static inline bool sched_debug(void)
{
	return sched_debug_enabled;
}

static int sched_domain_debug_one(struct sched_domain *sd, int cpu, int level,
				  struct cpumask *groupmask)
{
	struct sched_group *group = sd->groups;

	cpumask_clear(groupmask);

	printk(KERN_DEBUG "%*s domain %d: ", level, "", level);

	if (!(sd->flags & SD_LOAD_BALANCE)) {
		printk("does not load-balance\n");
		if (sd->parent)
			printk(KERN_ERR "ERROR: !SD_LOAD_BALANCE domain"
					" has parent");
		return -1;
	}

	printk(KERN_CONT "span %*pbl level %s\n",
	       cpumask_pr_args(sched_domain_span(sd)), sd->name);

	if (!cpumask_test_cpu(cpu, sched_domain_span(sd))) {
		printk(KERN_ERR "ERROR: domain->span does not contain "
				"CPU%d\n", cpu);
	}
	if (!cpumask_test_cpu(cpu, sched_group_cpus(group))) {
		printk(KERN_ERR "ERROR: domain->groups does not contain"
				" CPU%d\n", cpu);
	}

	printk(KERN_DEBUG "%*s groups:", level + 1, "");
	do {
		if (!group) {
			printk("\n");
			printk(KERN_ERR "ERROR: group is NULL\n");
			break;
		}

		if (!cpumask_weight(sched_group_cpus(group))) {
			printk(KERN_CONT "\n");
			printk(KERN_ERR "ERROR: empty group\n");
			break;
		}

		if (!(sd->flags & SD_OVERLAP) &&
		    cpumask_intersects(groupmask, sched_group_cpus(group))) {
			printk(KERN_CONT "\n");
			printk(KERN_ERR "ERROR: repeated CPUs\n");
			break;
		}

		cpumask_or(groupmask, groupmask, sched_group_cpus(group));

		printk(KERN_CONT " %*pbl",
		       cpumask_pr_args(sched_group_cpus(group)));
		if (group->sgc->capacity != SCHED_CAPACITY_SCALE) {
			printk(KERN_CONT " (cpu_capacity = %d)",
				group->sgc->capacity);
		}

		group = group->next;
	} while (group != sd->groups);
	printk(KERN_CONT "\n");

	if (!cpumask_equal(sched_domain_span(sd), groupmask))
		printk(KERN_ERR "ERROR: groups don't span domain->span\n");

	if (sd->parent &&
	    !cpumask_subset(groupmask, sched_domain_span(sd->parent)))
		printk(KERN_ERR "ERROR: parent span is not a superset "
			"of domain->span\n");
	return 0;
}

static void sched_domain_debug(struct sched_domain *sd, int cpu)
{
	int level = 0;

	if (!sched_debug_enabled)
		return;

	if (!sd) {
		printk(KERN_DEBUG "CPU%d attaching NULL sched-domain.\n", cpu);
		return;
	}

	printk(KERN_DEBUG "CPU%d attaching sched-domain:\n", cpu);

	for (;;) {
		if (sched_domain_debug_one(sd, cpu, level, sched_domains_tmpmask))
			break;
		level++;
		sd = sd->parent;
		if (!sd)
			break;
	}
}
#else /* !CONFIG_SCHED_DEBUG */
# define sched_domain_debug(sd, cpu) do { } while (0)
static inline bool sched_debug(void)
{
	return false;
}
#endif /* CONFIG_SCHED_DEBUG */

static int sd_degenerate(struct sched_domain *sd)
{
	if (cpumask_weight(sched_domain_span(sd)) == 1)
		return 1;

	/* Following flags need at least 2 groups */
	if (sd->flags & (SD_LOAD_BALANCE |
			 SD_BALANCE_NEWIDLE |
			 SD_BALANCE_FORK |
			 SD_BALANCE_EXEC |
			 SD_SHARE_CPUCAPACITY |
			 SD_SHARE_PKG_RESOURCES |
			 SD_SHARE_POWERDOMAIN)) {
		if (sd->groups != sd->groups->next)
			return 0;
	}

	/* Following flags don't use groups */
	if (sd->flags & (SD_WAKE_AFFINE))
		return 0;

	return 1;
}

static int
sd_parent_degenerate(struct sched_domain *sd, struct sched_domain *parent)
{
	unsigned long cflags = sd->flags, pflags = parent->flags;

	if (sd_degenerate(parent))
		return 1;

	if (!cpumask_equal(sched_domain_span(sd), sched_domain_span(parent)))
		return 0;

	/* Flags needing groups don't count if only 1 group in parent */
	if (parent->groups == parent->groups->next) {
		pflags &= ~(SD_LOAD_BALANCE |
				SD_BALANCE_NEWIDLE |
				SD_BALANCE_FORK |
				SD_BALANCE_EXEC |
				SD_SHARE_CPUCAPACITY |
				SD_SHARE_PKG_RESOURCES |
				SD_PREFER_SIBLING |
				SD_SHARE_POWERDOMAIN);
		if (nr_node_ids == 1)
			pflags &= ~SD_SERIALIZE;
	}
	if (~cflags & pflags)
		return 0;

	return 1;
}

static void free_rootdomain(struct rcu_head *rcu)
{
	struct root_domain *rd = container_of(rcu, struct root_domain, rcu);

	cpupri_cleanup(&rd->cpupri);
	cpudl_cleanup(&rd->cpudl);
	free_cpumask_var(rd->dlo_mask);
	free_cpumask_var(rd->rto_mask);
	free_cpumask_var(rd->online);
	free_cpumask_var(rd->span);
	kfree(rd);
}

static void rq_attach_root(struct rq *rq, struct root_domain *rd)
{
	struct root_domain *old_rd = NULL;
	unsigned long flags;

	raw_spin_lock_irqsave(&rq->lock, flags);

	if (rq->rd) {
		old_rd = rq->rd;

		if (cpumask_test_cpu(rq->cpu, old_rd->online))
			set_rq_offline(rq);

		cpumask_clear_cpu(rq->cpu, old_rd->span);

		/*
		 * If we dont want to free the old_rd yet then
		 * set old_rd to NULL to skip the freeing later
		 * in this function:
		 */
		if (!atomic_dec_and_test(&old_rd->refcount))
			old_rd = NULL;
	}

	atomic_inc(&rd->refcount);
	rq->rd = rd;

	cpumask_set_cpu(rq->cpu, rd->span);
	if (cpumask_test_cpu(rq->cpu, cpu_active_mask))
		set_rq_online(rq);

	raw_spin_unlock_irqrestore(&rq->lock, flags);

	if (old_rd)
		call_rcu_sched(&old_rd->rcu, free_rootdomain);
}

static int init_rootdomain(struct root_domain *rd)
{
	memset(rd, 0, sizeof(*rd));

	if (!zalloc_cpumask_var(&rd->span, GFP_KERNEL))
		goto out;
	if (!zalloc_cpumask_var(&rd->online, GFP_KERNEL))
		goto free_span;
	if (!zalloc_cpumask_var(&rd->dlo_mask, GFP_KERNEL))
		goto free_online;
	if (!zalloc_cpumask_var(&rd->rto_mask, GFP_KERNEL))
		goto free_dlo_mask;

	init_dl_bw(&rd->dl_bw);
	if (cpudl_init(&rd->cpudl) != 0)
		goto free_dlo_mask;

	if (cpupri_init(&rd->cpupri) != 0)
		goto free_rto_mask;
	return 0;

free_rto_mask:
	free_cpumask_var(rd->rto_mask);
free_dlo_mask:
	free_cpumask_var(rd->dlo_mask);
free_online:
	free_cpumask_var(rd->online);
free_span:
	free_cpumask_var(rd->span);
out:
	return -ENOMEM;
}

/*
 * By default the system creates a single root-domain with all cpus as
 * members (mimicking the global state we have today).
 */
struct root_domain def_root_domain;

static void init_defrootdomain(void)
{
	init_rootdomain(&def_root_domain);

	atomic_set(&def_root_domain.refcount, 1);
}

static struct root_domain *alloc_rootdomain(void)
{
	struct root_domain *rd;

	rd = kmalloc(sizeof(*rd), GFP_KERNEL);
	if (!rd)
		return NULL;

	if (init_rootdomain(rd) != 0) {
		kfree(rd);
		return NULL;
	}

	return rd;
}

static void free_sched_groups(struct sched_group *sg, int free_sgc)
{
	struct sched_group *tmp, *first;

	if (!sg)
		return;

	first = sg;
	do {
		tmp = sg->next;

		if (free_sgc && atomic_dec_and_test(&sg->sgc->ref))
			kfree(sg->sgc);

		kfree(sg);
		sg = tmp;
	} while (sg != first);
}

static void free_sched_domain(struct rcu_head *rcu)
{
	struct sched_domain *sd = container_of(rcu, struct sched_domain, rcu);

	/*
	 * If its an overlapping domain it has private groups, iterate and
	 * nuke them all.
	 */
	if (sd->flags & SD_OVERLAP) {
		free_sched_groups(sd->groups, 1);
	} else if (atomic_dec_and_test(&sd->groups->ref)) {
		kfree(sd->groups->sgc);
		kfree(sd->groups);
	}
	kfree(sd);
}

static void destroy_sched_domain(struct sched_domain *sd, int cpu)
{
	call_rcu(&sd->rcu, free_sched_domain);
}

static void destroy_sched_domains(struct sched_domain *sd, int cpu)
{
	for (; sd; sd = sd->parent)
		destroy_sched_domain(sd, cpu);
}

/*
 * Keep a special pointer to the highest sched_domain that has
 * SD_SHARE_PKG_RESOURCE set (Last Level Cache Domain) for this
 * allows us to avoid some pointer chasing select_idle_sibling().
 *
 * Also keep a unique ID per domain (we use the first cpu number in
 * the cpumask of the domain), this allows us to quickly tell if
 * two cpus are in the same cache domain, see cpus_share_cache().
 */
DEFINE_PER_CPU(struct sched_domain *, sd_llc);
DEFINE_PER_CPU(int, sd_llc_size);
DEFINE_PER_CPU(int, sd_llc_id);
DEFINE_PER_CPU(struct sched_domain *, sd_numa);
DEFINE_PER_CPU(struct sched_domain *, sd_busy);
DEFINE_PER_CPU(struct sched_domain *, sd_asym);

static void update_top_cache_domain(int cpu)
{
	struct sched_domain *sd;
	struct sched_domain *busy_sd = NULL;
	int id = cpu;
	int size = 1;

	sd = highest_flag_domain(cpu, SD_SHARE_PKG_RESOURCES);
	if (sd) {
		id = cpumask_first(sched_domain_span(sd));
		size = cpumask_weight(sched_domain_span(sd));
		busy_sd = sd->parent; /* sd_busy */
	}
	rcu_assign_pointer(per_cpu(sd_busy, cpu), busy_sd);

	rcu_assign_pointer(per_cpu(sd_llc, cpu), sd);
	per_cpu(sd_llc_size, cpu) = size;
	per_cpu(sd_llc_id, cpu) = id;

	sd = lowest_flag_domain(cpu, SD_NUMA);
	rcu_assign_pointer(per_cpu(sd_numa, cpu), sd);

	sd = highest_flag_domain(cpu, SD_ASYM_PACKING);
	rcu_assign_pointer(per_cpu(sd_asym, cpu), sd);
}

/*
 * Attach the domain 'sd' to 'cpu' as its base domain. Callers must
 * hold the hotplug lock.
 */
static void
cpu_attach_domain(struct sched_domain *sd, struct root_domain *rd, int cpu)
{
	struct rq *rq = cpu_rq(cpu);
	struct sched_domain *tmp;

	/* Remove the sched domains which do not contribute to scheduling. */
	for (tmp = sd; tmp; ) {
		struct sched_domain *parent = tmp->parent;
		if (!parent)
			break;

		if (sd_parent_degenerate(tmp, parent)) {
			tmp->parent = parent->parent;
			if (parent->parent)
				parent->parent->child = tmp;
			/*
			 * Transfer SD_PREFER_SIBLING down in case of a
			 * degenerate parent; the spans match for this
			 * so the property transfers.
			 */
			if (parent->flags & SD_PREFER_SIBLING)
				tmp->flags |= SD_PREFER_SIBLING;
			destroy_sched_domain(parent, cpu);
		} else
			tmp = tmp->parent;
	}

	if (sd && sd_degenerate(sd)) {
		tmp = sd;
		sd = sd->parent;
		destroy_sched_domain(tmp, cpu);
		if (sd)
			sd->child = NULL;
	}

	sched_domain_debug(sd, cpu);

	rq_attach_root(rq, rd);
	tmp = rq->sd;
	rcu_assign_pointer(rq->sd, sd);
	destroy_sched_domains(tmp, cpu);

	update_top_cache_domain(cpu);
}

/* Setup the mask of cpus configured for isolated domains */
static int __init isolated_cpu_setup(char *str)
{
	alloc_bootmem_cpumask_var(&cpu_isolated_map);
	cpulist_parse(str, cpu_isolated_map);
	return 1;
}

__setup("isolcpus=", isolated_cpu_setup);

struct s_data {
	struct sched_domain ** __percpu sd;
	struct root_domain	*rd;
};

enum s_alloc {
	sa_rootdomain,
	sa_sd,
	sa_sd_storage,
	sa_none,
};

/*
 * Build an iteration mask that can exclude certain CPUs from the upwards
 * domain traversal.
 *
 * Asymmetric node setups can result in situations where the domain tree is of
 * unequal depth, make sure to skip domains that already cover the entire
 * range.
 *
 * In that case build_sched_domains() will have terminated the iteration early
 * and our sibling sd spans will be empty. Domains should always include the
 * cpu they're built on, so check that.
 *
 */
static void build_group_mask(struct sched_domain *sd, struct sched_group *sg)
{
	const struct cpumask *span = sched_domain_span(sd);
	struct sd_data *sdd = sd->private;
	struct sched_domain *sibling;
	int i;

	for_each_cpu(i, span) {
		sibling = *per_cpu_ptr(sdd->sd, i);
		if (!cpumask_test_cpu(i, sched_domain_span(sibling)))
			continue;

		cpumask_set_cpu(i, sched_group_mask(sg));
	}
}

/*
 * Return the canonical balance cpu for this group, this is the first cpu
 * of this group that's also in the iteration mask.
 */
int group_balance_cpu(struct sched_group *sg)
{
	return cpumask_first_and(sched_group_cpus(sg), sched_group_mask(sg));
}

static int
build_overlap_sched_groups(struct sched_domain *sd, int cpu)
{
	struct sched_group *first = NULL, *last = NULL, *groups = NULL, *sg;
	const struct cpumask *span = sched_domain_span(sd);
	struct cpumask *covered = sched_domains_tmpmask;
	struct sd_data *sdd = sd->private;
	struct sched_domain *sibling;
	int i;

	cpumask_clear(covered);

	for_each_cpu(i, span) {
		struct cpumask *sg_span;

		if (cpumask_test_cpu(i, covered))
			continue;

		sibling = *per_cpu_ptr(sdd->sd, i);

		/* See the comment near build_group_mask(). */
		if (!cpumask_test_cpu(i, sched_domain_span(sibling)))
			continue;

		sg = kzalloc_node(sizeof(struct sched_group) + cpumask_size(),
				GFP_KERNEL, cpu_to_node(cpu));

		if (!sg)
			goto fail;

		sg_span = sched_group_cpus(sg);
		if (sibling->child)
			cpumask_copy(sg_span, sched_domain_span(sibling->child));
		else
			cpumask_set_cpu(i, sg_span);

		cpumask_or(covered, covered, sg_span);

		sg->sgc = *per_cpu_ptr(sdd->sgc, i);
		if (atomic_inc_return(&sg->sgc->ref) == 1)
			build_group_mask(sd, sg);

		/*
		 * Initialize sgc->capacity such that even if we mess up the
		 * domains and no possible iteration will get us here, we won't
		 * die on a /0 trap.
		 */
		sg->sgc->capacity = SCHED_CAPACITY_SCALE * cpumask_weight(sg_span);

		/*
		 * Make sure the first group of this domain contains the
		 * canonical balance cpu. Otherwise the sched_domain iteration
		 * breaks. See update_sg_lb_stats().
		 */
		if ((!groups && cpumask_test_cpu(cpu, sg_span)) ||
		    group_balance_cpu(sg) == cpu)
			groups = sg;

		if (!first)
			first = sg;
		if (last)
			last->next = sg;
		last = sg;
		last->next = first;
	}
	sd->groups = groups;

	return 0;

fail:
	free_sched_groups(first, 0);

	return -ENOMEM;
}

static int get_group(int cpu, struct sd_data *sdd, struct sched_group **sg)
{
	struct sched_domain *sd = *per_cpu_ptr(sdd->sd, cpu);
	struct sched_domain *child = sd->child;

	if (child)
		cpu = cpumask_first(sched_domain_span(child));

	if (sg) {
		*sg = *per_cpu_ptr(sdd->sg, cpu);
		(*sg)->sgc = *per_cpu_ptr(sdd->sgc, cpu);
		atomic_set(&(*sg)->sgc->ref, 1); /* for claim_allocations */
	}

	return cpu;
}

/*
 * build_sched_groups will build a circular linked list of the groups
 * covered by the given span, and will set each group's ->cpumask correctly,
 * and ->cpu_capacity to 0.
 *
 * Assumes the sched_domain tree is fully constructed
 */
static int
build_sched_groups(struct sched_domain *sd, int cpu)
{
	struct sched_group *first = NULL, *last = NULL;
	struct sd_data *sdd = sd->private;
	const struct cpumask *span = sched_domain_span(sd);
	struct cpumask *covered;
	int i;

	get_group(cpu, sdd, &sd->groups);
	atomic_inc(&sd->groups->ref);

	if (cpu != cpumask_first(span))
		return 0;

	lockdep_assert_held(&sched_domains_mutex);
	covered = sched_domains_tmpmask;

	cpumask_clear(covered);

	for_each_cpu(i, span) {
		struct sched_group *sg;
		int group, j;

		if (cpumask_test_cpu(i, covered))
			continue;

		group = get_group(i, sdd, &sg);
		cpumask_setall(sched_group_mask(sg));

		for_each_cpu(j, span) {
			if (get_group(j, sdd, NULL) != group)
				continue;

			cpumask_set_cpu(j, covered);
			cpumask_set_cpu(j, sched_group_cpus(sg));
		}

		if (!first)
			first = sg;
		if (last)
			last->next = sg;
		last = sg;
	}
	last->next = first;

	return 0;
}

/*
 * Initialize sched groups cpu_capacity.
 *
 * cpu_capacity indicates the capacity of sched group, which is used while
 * distributing the load between different sched groups in a sched domain.
 * Typically cpu_capacity for all the groups in a sched domain will be same
 * unless there are asymmetries in the topology. If there are asymmetries,
 * group having more cpu_capacity will pickup more load compared to the
 * group having less cpu_capacity.
 */
static void init_sched_groups_capacity(int cpu, struct sched_domain *sd)
{
	struct sched_group *sg = sd->groups;

	WARN_ON(!sg);

	do {
		sg->group_weight = cpumask_weight(sched_group_cpus(sg));
		sg = sg->next;
	} while (sg != sd->groups);

	if (cpu != group_balance_cpu(sg))
		return;

	update_group_capacity(sd, cpu);
	atomic_set(&sg->sgc->nr_busy_cpus, sg->group_weight);
}

/*
 * Initializers for schedule domains
 * Non-inlined to reduce accumulated stack pressure in build_sched_domains()
 */

static int default_relax_domain_level = -1;
int sched_domain_level_max;

static int __init setup_relax_domain_level(char *str)
{
	if (kstrtoint(str, 0, &default_relax_domain_level))
		pr_warn("Unable to set relax_domain_level\n");

	return 1;
}
__setup("relax_domain_level=", setup_relax_domain_level);

static void set_domain_attribute(struct sched_domain *sd,
				 struct sched_domain_attr *attr)
{
	int request;

	if (!attr || attr->relax_domain_level < 0) {
		if (default_relax_domain_level < 0)
			return;
		else
			request = default_relax_domain_level;
	} else
		request = attr->relax_domain_level;
	if (request < sd->level) {
		/* turn off idle balance on this domain */
		sd->flags &= ~(SD_BALANCE_WAKE|SD_BALANCE_NEWIDLE);
	} else {
		/* turn on idle balance on this domain */
		sd->flags |= (SD_BALANCE_WAKE|SD_BALANCE_NEWIDLE);
	}
}

static void __sdt_free(const struct cpumask *cpu_map);
static int __sdt_alloc(const struct cpumask *cpu_map);

static void __free_domain_allocs(struct s_data *d, enum s_alloc what,
				 const struct cpumask *cpu_map)
{
	switch (what) {
	case sa_rootdomain:
		if (!atomic_read(&d->rd->refcount))
			free_rootdomain(&d->rd->rcu); /* fall through */
	case sa_sd:
		free_percpu(d->sd); /* fall through */
	case sa_sd_storage:
		__sdt_free(cpu_map); /* fall through */
	case sa_none:
		break;
	}
}

static enum s_alloc __visit_domain_allocation_hell(struct s_data *d,
						   const struct cpumask *cpu_map)
{
	memset(d, 0, sizeof(*d));

	if (__sdt_alloc(cpu_map))
		return sa_sd_storage;
	d->sd = alloc_percpu(struct sched_domain *);
	if (!d->sd)
		return sa_sd_storage;
	d->rd = alloc_rootdomain();
	if (!d->rd)
		return sa_sd;
	return sa_rootdomain;
}

/*
 * NULL the sd_data elements we've used to build the sched_domain and
 * sched_group structure so that the subsequent __free_domain_allocs()
 * will not free the data we're using.
 */
static void claim_allocations(int cpu, struct sched_domain *sd)
{
	struct sd_data *sdd = sd->private;

	WARN_ON_ONCE(*per_cpu_ptr(sdd->sd, cpu) != sd);
	*per_cpu_ptr(sdd->sd, cpu) = NULL;

	if (atomic_read(&(*per_cpu_ptr(sdd->sg, cpu))->ref))
		*per_cpu_ptr(sdd->sg, cpu) = NULL;

	if (atomic_read(&(*per_cpu_ptr(sdd->sgc, cpu))->ref))
		*per_cpu_ptr(sdd->sgc, cpu) = NULL;
}

#ifdef CONFIG_NUMA
static int sched_domains_numa_levels;
enum numa_topology_type sched_numa_topology_type;
static int *sched_domains_numa_distance;
int sched_max_numa_distance;
static struct cpumask ***sched_domains_numa_masks;
static int sched_domains_curr_level;
#endif

/*
 * SD_flags allowed in topology descriptions.
 *
 * SD_SHARE_CPUCAPACITY      - describes SMT topologies
 * SD_SHARE_PKG_RESOURCES - describes shared caches
 * SD_NUMA                - describes NUMA topologies
 * SD_SHARE_POWERDOMAIN   - describes shared power domain
 *
 * Odd one out:
 * SD_ASYM_PACKING        - describes SMT quirks
 */
#define TOPOLOGY_SD_FLAGS		\
	(SD_SHARE_CPUCAPACITY |		\
	 SD_SHARE_PKG_RESOURCES |	\
	 SD_NUMA |			\
	 SD_ASYM_PACKING |		\
	 SD_SHARE_POWERDOMAIN)

static struct sched_domain *
sd_init(struct sched_domain_topology_level *tl, int cpu)
{
	struct sched_domain *sd = *per_cpu_ptr(tl->data.sd, cpu);
	int sd_weight, sd_flags = 0;

#ifdef CONFIG_NUMA
	/*
	 * Ugly hack to pass state to sd_numa_mask()...
	 */
	sched_domains_curr_level = tl->numa_level;
#endif

	sd_weight = cpumask_weight(tl->mask(cpu));

	if (tl->sd_flags)
		sd_flags = (*tl->sd_flags)();
	if (WARN_ONCE(sd_flags & ~TOPOLOGY_SD_FLAGS,
			"wrong sd_flags in topology description\n"))
		sd_flags &= ~TOPOLOGY_SD_FLAGS;

	*sd = (struct sched_domain){
		.min_interval		= sd_weight,
		.max_interval		= 2*sd_weight,
		.busy_factor		= 32,
		.imbalance_pct		= 125,

		.cache_nice_tries	= 0,
		.busy_idx		= 0,
		.idle_idx		= 0,
		.newidle_idx		= 0,
		.wake_idx		= 0,
		.forkexec_idx		= 0,

		.flags			= 1*SD_LOAD_BALANCE
					| 1*SD_BALANCE_NEWIDLE
					| 1*SD_BALANCE_EXEC
					| 1*SD_BALANCE_FORK
					| 0*SD_BALANCE_WAKE
					| 1*SD_WAKE_AFFINE
					| 0*SD_SHARE_CPUCAPACITY
					| 0*SD_SHARE_PKG_RESOURCES
					| 0*SD_SERIALIZE
					| 0*SD_PREFER_SIBLING
					| 0*SD_NUMA
					| sd_flags
					,

		.last_balance		= jiffies,
		.balance_interval	= sd_weight,
		.smt_gain		= 0,
		.max_newidle_lb_cost	= 0,
		.next_decay_max_lb_cost	= jiffies,
#ifdef CONFIG_SCHED_DEBUG
		.name			= tl->name,
#endif
	};

	/*
	 * Convert topological properties into behaviour.
	 */

	if (sd->flags & SD_SHARE_CPUCAPACITY) {
		sd->flags |= SD_PREFER_SIBLING;
		sd->imbalance_pct = 110;
		sd->smt_gain = 1178; /* ~15% */

	} else if (sd->flags & SD_SHARE_PKG_RESOURCES) {
		sd->imbalance_pct = 117;
		sd->cache_nice_tries = 1;
		sd->busy_idx = 2;

#ifdef CONFIG_NUMA
	} else if (sd->flags & SD_NUMA) {
		sd->cache_nice_tries = 2;
		sd->busy_idx = 3;
		sd->idle_idx = 2;

		sd->flags |= SD_SERIALIZE;
		if (sched_domains_numa_distance[tl->numa_level] > RECLAIM_DISTANCE) {
			sd->flags &= ~(SD_BALANCE_EXEC |
				       SD_BALANCE_FORK |
				       SD_WAKE_AFFINE);
		}

#endif
	} else {
		sd->flags |= SD_PREFER_SIBLING;
		sd->cache_nice_tries = 1;
		sd->busy_idx = 2;
		sd->idle_idx = 1;
	}

	sd->private = &tl->data;

	return sd;
}

/*
 * Topology list, bottom-up.
 */
static struct sched_domain_topology_level default_topology[] = {
#ifdef CONFIG_SCHED_SMT
	{ cpu_smt_mask, cpu_smt_flags, SD_INIT_NAME(SMT) },
#endif
#ifdef CONFIG_SCHED_MC
	{ cpu_coregroup_mask, cpu_core_flags, SD_INIT_NAME(MC) },
#endif
	{ cpu_cpu_mask, SD_INIT_NAME(DIE) },
	{ NULL, },
};

static struct sched_domain_topology_level *sched_domain_topology =
	default_topology;

#define for_each_sd_topology(tl)			\
	for (tl = sched_domain_topology; tl->mask; tl++)

void set_sched_topology(struct sched_domain_topology_level *tl)
{
	sched_domain_topology = tl;
}

#ifdef CONFIG_NUMA

static const struct cpumask *sd_numa_mask(int cpu)
{
	return sched_domains_numa_masks[sched_domains_curr_level][cpu_to_node(cpu)];
}

static void sched_numa_warn(const char *str)
{
	static int done = false;
	int i,j;

	if (done)
		return;

	done = true;

	printk(KERN_WARNING "ERROR: %s\n\n", str);

	for (i = 0; i < nr_node_ids; i++) {
		printk(KERN_WARNING "  ");
		for (j = 0; j < nr_node_ids; j++)
			printk(KERN_CONT "%02d ", node_distance(i,j));
		printk(KERN_CONT "\n");
	}
	printk(KERN_WARNING "\n");
}

bool find_numa_distance(int distance)
{
	int i;

	if (distance == node_distance(0, 0))
		return true;

	for (i = 0; i < sched_domains_numa_levels; i++) {
		if (sched_domains_numa_distance[i] == distance)
			return true;
	}

	return false;
}

/*
 * A system can have three types of NUMA topology:
 * NUMA_DIRECT: all nodes are directly connected, or not a NUMA system
 * NUMA_GLUELESS_MESH: some nodes reachable through intermediary nodes
 * NUMA_BACKPLANE: nodes can reach other nodes through a backplane
 *
 * The difference between a glueless mesh topology and a backplane
 * topology lies in whether communication between not directly
 * connected nodes goes through intermediary nodes (where programs
 * could run), or through backplane controllers. This affects
 * placement of programs.
 *
 * The type of topology can be discerned with the following tests:
 * - If the maximum distance between any nodes is 1 hop, the system
 *   is directly connected.
 * - If for two nodes A and B, located N > 1 hops away from each other,
 *   there is an intermediary node C, which is < N hops away from both
 *   nodes A and B, the system is a glueless mesh.
 */
static void init_numa_topology_type(void)
{
	int a, b, c, n;

	n = sched_max_numa_distance;

	if (sched_domains_numa_levels <= 1) {
		sched_numa_topology_type = NUMA_DIRECT;
		return;
	}

	for_each_online_node(a) {
		for_each_online_node(b) {
			/* Find two nodes furthest removed from each other. */
			if (node_distance(a, b) < n)
				continue;

			/* Is there an intermediary node between a and b? */
			for_each_online_node(c) {
				if (node_distance(a, c) < n &&
				    node_distance(b, c) < n) {
					sched_numa_topology_type =
							NUMA_GLUELESS_MESH;
					return;
				}
			}

			sched_numa_topology_type = NUMA_BACKPLANE;
			return;
		}
	}
}

static void sched_init_numa(void)
{
	int next_distance, curr_distance = node_distance(0, 0);
	struct sched_domain_topology_level *tl;
	int level = 0;
	int i, j, k;

	sched_domains_numa_distance = kzalloc(sizeof(int) * nr_node_ids, GFP_KERNEL);
	if (!sched_domains_numa_distance)
		return;

	/*
	 * O(nr_nodes^2) deduplicating selection sort -- in order to find the
	 * unique distances in the node_distance() table.
	 *
	 * Assumes node_distance(0,j) includes all distances in
	 * node_distance(i,j) in order to avoid cubic time.
	 */
	next_distance = curr_distance;
	for (i = 0; i < nr_node_ids; i++) {
		for (j = 0; j < nr_node_ids; j++) {
			for (k = 0; k < nr_node_ids; k++) {
				int distance = node_distance(i, k);

				if (distance > curr_distance &&
				    (distance < next_distance ||
				     next_distance == curr_distance))
					next_distance = distance;

				/*
				 * While not a strong assumption it would be nice to know
				 * about cases where if node A is connected to B, B is not
				 * equally connected to A.
				 */
				if (sched_debug() && node_distance(k, i) != distance)
					sched_numa_warn("Node-distance not symmetric");

				if (sched_debug() && i && !find_numa_distance(distance))
					sched_numa_warn("Node-0 not representative");
			}
			if (next_distance != curr_distance) {
				sched_domains_numa_distance[level++] = next_distance;
				sched_domains_numa_levels = level;
				curr_distance = next_distance;
			} else break;
		}

		/*
		 * In case of sched_debug() we verify the above assumption.
		 */
		if (!sched_debug())
			break;
	}

	if (!level)
		return;

	/*
	 * 'level' contains the number of unique distances, excluding the
	 * identity distance node_distance(i,i).
	 *
	 * The sched_domains_numa_distance[] array includes the actual distance
	 * numbers.
	 */

	/*
	 * Here, we should temporarily reset sched_domains_numa_levels to 0.
	 * If it fails to allocate memory for array sched_domains_numa_masks[][],
	 * the array will contain less then 'level' members. This could be
	 * dangerous when we use it to iterate array sched_domains_numa_masks[][]
	 * in other functions.
	 *
	 * We reset it to 'level' at the end of this function.
	 */
	sched_domains_numa_levels = 0;

	sched_domains_numa_masks = kzalloc(sizeof(void *) * level, GFP_KERNEL);
	if (!sched_domains_numa_masks)
		return;

	/*
	 * Now for each level, construct a mask per node which contains all
	 * cpus of nodes that are that many hops away from us.
	 */
	for (i = 0; i < level; i++) {
		sched_domains_numa_masks[i] =
			kzalloc(nr_node_ids * sizeof(void *), GFP_KERNEL);
		if (!sched_domains_numa_masks[i])
			return;

		for (j = 0; j < nr_node_ids; j++) {
			struct cpumask *mask = kzalloc(cpumask_size(), GFP_KERNEL);
			if (!mask)
				return;

			sched_domains_numa_masks[i][j] = mask;

			for (k = 0; k < nr_node_ids; k++) {
				if (node_distance(j, k) > sched_domains_numa_distance[i])
					continue;

				cpumask_or(mask, mask, cpumask_of_node(k));
			}
		}
	}

	/* Compute default topology size */
	for (i = 0; sched_domain_topology[i].mask; i++);

	tl = kzalloc((i + level + 1) *
			sizeof(struct sched_domain_topology_level), GFP_KERNEL);
	if (!tl)
		return;

	/*
	 * Copy the default topology bits..
	 */
	for (i = 0; sched_domain_topology[i].mask; i++)
		tl[i] = sched_domain_topology[i];

	/*
	 * .. and append 'j' levels of NUMA goodness.
	 */
	for (j = 0; j < level; i++, j++) {
		tl[i] = (struct sched_domain_topology_level){
			.mask = sd_numa_mask,
			.sd_flags = cpu_numa_flags,
			.flags = SDTL_OVERLAP,
			.numa_level = j,
			SD_INIT_NAME(NUMA)
		};
	}

	sched_domain_topology = tl;

	sched_domains_numa_levels = level;
	sched_max_numa_distance = sched_domains_numa_distance[level - 1];

	init_numa_topology_type();
}

static void sched_domains_numa_masks_set(int cpu)
{
	int i, j;
	int node = cpu_to_node(cpu);

	for (i = 0; i < sched_domains_numa_levels; i++) {
		for (j = 0; j < nr_node_ids; j++) {
			if (node_distance(j, node) <= sched_domains_numa_distance[i])
				cpumask_set_cpu(cpu, sched_domains_numa_masks[i][j]);
		}
	}
}

static void sched_domains_numa_masks_clear(int cpu)
{
	int i, j;
	for (i = 0; i < sched_domains_numa_levels; i++) {
		for (j = 0; j < nr_node_ids; j++)
			cpumask_clear_cpu(cpu, sched_domains_numa_masks[i][j]);
	}
}

/*
 * Update sched_domains_numa_masks[level][node] array when new cpus
 * are onlined.
 */
static int sched_domains_numa_masks_update(struct notifier_block *nfb,
					   unsigned long action,
					   void *hcpu)
{
	int cpu = (long)hcpu;

	switch (action & ~CPU_TASKS_FROZEN) {
	case CPU_ONLINE:
		sched_domains_numa_masks_set(cpu);
		break;

	case CPU_DEAD:
		sched_domains_numa_masks_clear(cpu);
		break;

	default:
		return NOTIFY_DONE;
	}

	return NOTIFY_OK;
}
#else
static inline void sched_init_numa(void)
{
}

static int sched_domains_numa_masks_update(struct notifier_block *nfb,
					   unsigned long action,
					   void *hcpu)
{
	return 0;
}
#endif /* CONFIG_NUMA */

static int __sdt_alloc(const struct cpumask *cpu_map)
{
	struct sched_domain_topology_level *tl;
	int j;

	for_each_sd_topology(tl) {
		struct sd_data *sdd = &tl->data;

		sdd->sd = alloc_percpu(struct sched_domain *);
		if (!sdd->sd)
			return -ENOMEM;

		sdd->sg = alloc_percpu(struct sched_group *);
		if (!sdd->sg)
			return -ENOMEM;

		sdd->sgc = alloc_percpu(struct sched_group_capacity *);
		if (!sdd->sgc)
			return -ENOMEM;

		for_each_cpu(j, cpu_map) {
			struct sched_domain *sd;
			struct sched_group *sg;
			struct sched_group_capacity *sgc;

			sd = kzalloc_node(sizeof(struct sched_domain) + cpumask_size(),
					GFP_KERNEL, cpu_to_node(j));
			if (!sd)
				return -ENOMEM;

			*per_cpu_ptr(sdd->sd, j) = sd;

			sg = kzalloc_node(sizeof(struct sched_group) + cpumask_size(),
					GFP_KERNEL, cpu_to_node(j));
			if (!sg)
				return -ENOMEM;

			sg->next = sg;

			*per_cpu_ptr(sdd->sg, j) = sg;

			sgc = kzalloc_node(sizeof(struct sched_group_capacity) + cpumask_size(),
					GFP_KERNEL, cpu_to_node(j));
			if (!sgc)
				return -ENOMEM;

			*per_cpu_ptr(sdd->sgc, j) = sgc;
		}
	}

	return 0;
}

static void __sdt_free(const struct cpumask *cpu_map)
{
	struct sched_domain_topology_level *tl;
	int j;

	for_each_sd_topology(tl) {
		struct sd_data *sdd = &tl->data;

		for_each_cpu(j, cpu_map) {
			struct sched_domain *sd;

			if (sdd->sd) {
				sd = *per_cpu_ptr(sdd->sd, j);
				if (sd && (sd->flags & SD_OVERLAP))
					free_sched_groups(sd->groups, 0);
				kfree(*per_cpu_ptr(sdd->sd, j));
			}

			if (sdd->sg)
				kfree(*per_cpu_ptr(sdd->sg, j));
			if (sdd->sgc)
				kfree(*per_cpu_ptr(sdd->sgc, j));
		}
		free_percpu(sdd->sd);
		sdd->sd = NULL;
		free_percpu(sdd->sg);
		sdd->sg = NULL;
		free_percpu(sdd->sgc);
		sdd->sgc = NULL;
	}
}

struct sched_domain *build_sched_domain(struct sched_domain_topology_level *tl,
		const struct cpumask *cpu_map, struct sched_domain_attr *attr,
		struct sched_domain *child, int cpu)
{
	struct sched_domain *sd = sd_init(tl, cpu);
	if (!sd)
		return child;

	cpumask_and(sched_domain_span(sd), cpu_map, tl->mask(cpu));
	if (child) {
		sd->level = child->level + 1;
		sched_domain_level_max = max(sched_domain_level_max, sd->level);
		child->parent = sd;
		sd->child = child;

		if (!cpumask_subset(sched_domain_span(child),
				    sched_domain_span(sd))) {
			pr_err("BUG: arch topology borken\n");
#ifdef CONFIG_SCHED_DEBUG
			pr_err("     the %s domain not a subset of the %s domain\n",
					child->name, sd->name);
#endif
			/* Fixup, ensure @sd has at least @child cpus. */
			cpumask_or(sched_domain_span(sd),
				   sched_domain_span(sd),
				   sched_domain_span(child));
		}

	}
	set_domain_attribute(sd, attr);

	return sd;
}

/*
 * Build sched domains for a given set of cpus and attach the sched domains
 * to the individual cpus
 */
static int build_sched_domains(const struct cpumask *cpu_map,
			       struct sched_domain_attr *attr)
{
	enum s_alloc alloc_state;
	struct sched_domain *sd;
	struct s_data d;
	int i, ret = -ENOMEM;

	alloc_state = __visit_domain_allocation_hell(&d, cpu_map);
	if (alloc_state != sa_rootdomain)
		goto error;

	/* Set up domains for cpus specified by the cpu_map. */
	for_each_cpu(i, cpu_map) {
		struct sched_domain_topology_level *tl;

		sd = NULL;
		for_each_sd_topology(tl) {
			sd = build_sched_domain(tl, cpu_map, attr, sd, i);
			if (tl == sched_domain_topology)
				*per_cpu_ptr(d.sd, i) = sd;
			if (tl->flags & SDTL_OVERLAP || sched_feat(FORCE_SD_OVERLAP))
				sd->flags |= SD_OVERLAP;
			if (cpumask_equal(cpu_map, sched_domain_span(sd)))
				break;
		}
	}

	/* Build the groups for the domains */
	for_each_cpu(i, cpu_map) {
		for (sd = *per_cpu_ptr(d.sd, i); sd; sd = sd->parent) {
			sd->span_weight = cpumask_weight(sched_domain_span(sd));
			if (sd->flags & SD_OVERLAP) {
				if (build_overlap_sched_groups(sd, i))
					goto error;
			} else {
				if (build_sched_groups(sd, i))
					goto error;
			}
		}
	}

	/* Calculate CPU capacity for physical packages and nodes */
	for (i = nr_cpumask_bits-1; i >= 0; i--) {
		if (!cpumask_test_cpu(i, cpu_map))
			continue;

		for (sd = *per_cpu_ptr(d.sd, i); sd; sd = sd->parent) {
			claim_allocations(i, sd);
			init_sched_groups_capacity(i, sd);
		}
	}

	/* Attach the domains */
	rcu_read_lock();
	for_each_cpu(i, cpu_map) {
		sd = *per_cpu_ptr(d.sd, i);
		cpu_attach_domain(sd, d.rd, i);
	}
	rcu_read_unlock();

	ret = 0;
error:
	__free_domain_allocs(&d, alloc_state, cpu_map);
	return ret;
}

static cpumask_var_t *doms_cur;	/* current sched domains */
static int ndoms_cur;		/* number of sched domains in 'doms_cur' */
static struct sched_domain_attr *dattr_cur;
				/* attribues of custom domains in 'doms_cur' */

/*
 * Special case: If a kmalloc of a doms_cur partition (array of
 * cpumask) fails, then fallback to a single sched domain,
 * as determined by the single cpumask fallback_doms.
 */
static cpumask_var_t fallback_doms;

/*
 * arch_update_cpu_topology lets virtualized architectures update the
 * cpu core maps. It is supposed to return 1 if the topology changed
 * or 0 if it stayed the same.
 */
int __weak arch_update_cpu_topology(void)
{
	return 0;
}

cpumask_var_t *alloc_sched_domains(unsigned int ndoms)
{
	int i;
	cpumask_var_t *doms;

	doms = kmalloc(sizeof(*doms) * ndoms, GFP_KERNEL);
	if (!doms)
		return NULL;
	for (i = 0; i < ndoms; i++) {
		if (!alloc_cpumask_var(&doms[i], GFP_KERNEL)) {
			free_sched_domains(doms, i);
			return NULL;
		}
	}
	return doms;
}

void free_sched_domains(cpumask_var_t doms[], unsigned int ndoms)
{
	unsigned int i;
	for (i = 0; i < ndoms; i++)
		free_cpumask_var(doms[i]);
	kfree(doms);
}

/*
 * Set up scheduler domains and groups. Callers must hold the hotplug lock.
 * For now this just excludes isolated cpus, but could be used to
 * exclude other special cases in the future.
 */
static int init_sched_domains(const struct cpumask *cpu_map)
{
	int err;

	arch_update_cpu_topology();
	ndoms_cur = 1;
	doms_cur = alloc_sched_domains(ndoms_cur);
	if (!doms_cur)
		doms_cur = &fallback_doms;
	cpumask_andnot(doms_cur[0], cpu_map, cpu_isolated_map);
	err = build_sched_domains(doms_cur[0], NULL);
	register_sched_domain_sysctl();

	return err;
}

/*
 * Detach sched domains from a group of cpus specified in cpu_map
 * These cpus will now be attached to the NULL domain
 */
static void detach_destroy_domains(const struct cpumask *cpu_map)
{
	int i;

	rcu_read_lock();
	for_each_cpu(i, cpu_map)
		cpu_attach_domain(NULL, &def_root_domain, i);
	rcu_read_unlock();
}

/* handle null as "default" */
static int dattrs_equal(struct sched_domain_attr *cur, int idx_cur,
			struct sched_domain_attr *new, int idx_new)
{
	struct sched_domain_attr tmp;

	/* fast path */
	if (!new && !cur)
		return 1;

	tmp = SD_ATTR_INIT;
	return !memcmp(cur ? (cur + idx_cur) : &tmp,
			new ? (new + idx_new) : &tmp,
			sizeof(struct sched_domain_attr));
}

/*
 * Partition sched domains as specified by the 'ndoms_new'
 * cpumasks in the array doms_new[] of cpumasks. This compares
 * doms_new[] to the current sched domain partitioning, doms_cur[].
 * It destroys each deleted domain and builds each new domain.
 *
 * 'doms_new' is an array of cpumask_var_t's of length 'ndoms_new'.
 * The masks don't intersect (don't overlap.) We should setup one
 * sched domain for each mask. CPUs not in any of the cpumasks will
 * not be load balanced. If the same cpumask appears both in the
 * current 'doms_cur' domains and in the new 'doms_new', we can leave
 * it as it is.
 *
 * The passed in 'doms_new' should be allocated using
 * alloc_sched_domains.  This routine takes ownership of it and will
 * free_sched_domains it when done with it. If the caller failed the
 * alloc call, then it can pass in doms_new == NULL && ndoms_new == 1,
 * and partition_sched_domains() will fallback to the single partition
 * 'fallback_doms', it also forces the domains to be rebuilt.
 *
 * If doms_new == NULL it will be replaced with cpu_online_mask.
 * ndoms_new == 0 is a special case for destroying existing domains,
 * and it will not create the default domain.
 *
 * Call with hotplug lock held
 */
void partition_sched_domains(int ndoms_new, cpumask_var_t doms_new[],
			     struct sched_domain_attr *dattr_new)
{
	int i, j, n;
	int new_topology;

	mutex_lock(&sched_domains_mutex);

	/* always unregister in case we don't destroy any domains */
	unregister_sched_domain_sysctl();

	/* Let architecture update cpu core mappings. */
	new_topology = arch_update_cpu_topology();

	n = doms_new ? ndoms_new : 0;

	/* Destroy deleted domains */
	for (i = 0; i < ndoms_cur; i++) {
		for (j = 0; j < n && !new_topology; j++) {
			if (cpumask_equal(doms_cur[i], doms_new[j])
			    && dattrs_equal(dattr_cur, i, dattr_new, j))
				goto match1;
		}
		/* no match - a current sched domain not in new doms_new[] */
		detach_destroy_domains(doms_cur[i]);
match1:
		;
	}

	n = ndoms_cur;
	if (doms_new == NULL) {
		n = 0;
		doms_new = &fallback_doms;
		cpumask_andnot(doms_new[0], cpu_active_mask, cpu_isolated_map);
		WARN_ON_ONCE(dattr_new);
	}

	/* Build new domains */
	for (i = 0; i < ndoms_new; i++) {
		for (j = 0; j < n && !new_topology; j++) {
			if (cpumask_equal(doms_new[i], doms_cur[j])
			    && dattrs_equal(dattr_new, i, dattr_cur, j))
				goto match2;
		}
		/* no match - add a new doms_new */
		build_sched_domains(doms_new[i], dattr_new ? dattr_new + i : NULL);
match2:
		;
	}

	/* Remember the new sched domains */
	if (doms_cur != &fallback_doms)
		free_sched_domains(doms_cur, ndoms_cur);
	kfree(dattr_cur);	/* kfree(NULL) is safe */
	doms_cur = doms_new;
	dattr_cur = dattr_new;
	ndoms_cur = ndoms_new;

	register_sched_domain_sysctl();

	mutex_unlock(&sched_domains_mutex);
}

static int num_cpus_frozen;	/* used to mark begin/end of suspend/resume */

/*
 * Update cpusets according to cpu_active mask.  If cpusets are
 * disabled, cpuset_update_active_cpus() becomes a simple wrapper
 * around partition_sched_domains().
 *
 * If we come here as part of a suspend/resume, don't touch cpusets because we
 * want to restore it back to its original state upon resume anyway.
 */
static int cpuset_cpu_active(struct notifier_block *nfb, unsigned long action,
			     void *hcpu)
{
	switch (action) {
	case CPU_ONLINE_FROZEN:
	case CPU_DOWN_FAILED_FROZEN:

		/*
		 * num_cpus_frozen tracks how many CPUs are involved in suspend
		 * resume sequence. As long as this is not the last online
		 * operation in the resume sequence, just build a single sched
		 * domain, ignoring cpusets.
		 */
		num_cpus_frozen--;
		if (likely(num_cpus_frozen)) {
			partition_sched_domains(1, NULL, NULL);
			break;
		}

		/*
		 * This is the last CPU online operation. So fall through and
		 * restore the original sched domains by considering the
		 * cpuset configurations.
		 */

	case CPU_ONLINE:
		cpuset_update_active_cpus(true);
		break;
	default:
		return NOTIFY_DONE;
	}
	return NOTIFY_OK;
}

static int cpuset_cpu_inactive(struct notifier_block *nfb, unsigned long action,
			       void *hcpu)
{
	unsigned long flags;
	long cpu = (long)hcpu;
	struct dl_bw *dl_b;
	bool overflow;
	int cpus;

	switch (action) {
	case CPU_DOWN_PREPARE:
		rcu_read_lock_sched();
		dl_b = dl_bw_of(cpu);

		raw_spin_lock_irqsave(&dl_b->lock, flags);
		cpus = dl_bw_cpus(cpu);
		overflow = __dl_overflow(dl_b, cpus, 0, 0);
		raw_spin_unlock_irqrestore(&dl_b->lock, flags);

		rcu_read_unlock_sched();

		if (overflow)
			return notifier_from_errno(-EBUSY);
		cpuset_update_active_cpus(false);
		break;
	case CPU_DOWN_PREPARE_FROZEN:
		num_cpus_frozen++;
		partition_sched_domains(1, NULL, NULL);
		break;
	default:
		return NOTIFY_DONE;
	}
	return NOTIFY_OK;
}

void __init sched_init_smp(void)
{
	cpumask_var_t non_isolated_cpus;

	alloc_cpumask_var(&non_isolated_cpus, GFP_KERNEL);
	alloc_cpumask_var(&fallback_doms, GFP_KERNEL);

	sched_init_numa();

	/*
	 * There's no userspace yet to cause hotplug operations; hence all the
	 * cpu masks are stable and all blatant races in the below code cannot
	 * happen.
	 */
	mutex_lock(&sched_domains_mutex);
	init_sched_domains(cpu_active_mask);
	cpumask_andnot(non_isolated_cpus, cpu_possible_mask, cpu_isolated_map);
	if (cpumask_empty(non_isolated_cpus))
		cpumask_set_cpu(smp_processor_id(), non_isolated_cpus);
	mutex_unlock(&sched_domains_mutex);

	hotcpu_notifier(sched_domains_numa_masks_update, CPU_PRI_SCHED_ACTIVE);
	hotcpu_notifier(cpuset_cpu_active, CPU_PRI_CPUSET_ACTIVE);
	hotcpu_notifier(cpuset_cpu_inactive, CPU_PRI_CPUSET_INACTIVE);

	init_hrtick();

	/* Move init over to a non-isolated CPU */
	if (set_cpus_allowed_ptr(current, non_isolated_cpus) < 0)
		BUG();
	sched_init_granularity();
	free_cpumask_var(non_isolated_cpus);

	init_sched_rt_class();
	init_sched_dl_class();
}
#else
void __init sched_init_smp(void)
{
	sched_init_granularity();
}
#endif /* CONFIG_SMP */

int in_sched_functions(unsigned long addr)
{
	return in_lock_functions(addr) ||
		(addr >= (unsigned long)__sched_text_start
		&& addr < (unsigned long)__sched_text_end);
}

#ifdef CONFIG_CGROUP_SCHED
/*
 * Default task group.
 * Every task in system belongs to this group at bootup.
 */
struct task_group root_task_group;
LIST_HEAD(task_groups);

/* Cacheline aligned slab cache for task_group */
static struct kmem_cache *task_group_cache __read_mostly;
#endif

DECLARE_PER_CPU(cpumask_var_t, load_balance_mask);

void __init sched_init(void)
{
	int i, j;
	unsigned long alloc_size = 0, ptr;

#ifdef CONFIG_FAIR_GROUP_SCHED
	alloc_size += 2 * nr_cpu_ids * sizeof(void **);
#endif
#ifdef CONFIG_RT_GROUP_SCHED
	alloc_size += 2 * nr_cpu_ids * sizeof(void **);
#endif
	if (alloc_size) {
		ptr = (unsigned long)kzalloc(alloc_size, GFP_NOWAIT);

#ifdef CONFIG_FAIR_GROUP_SCHED
		root_task_group.se = (struct sched_entity **)ptr;
		ptr += nr_cpu_ids * sizeof(void **);

		root_task_group.cfs_rq = (struct cfs_rq **)ptr;
		ptr += nr_cpu_ids * sizeof(void **);

#endif /* CONFIG_FAIR_GROUP_SCHED */
#ifdef CONFIG_RT_GROUP_SCHED
		root_task_group.rt_se = (struct sched_rt_entity **)ptr;
		ptr += nr_cpu_ids * sizeof(void **);

		root_task_group.rt_rq = (struct rt_rq **)ptr;
		ptr += nr_cpu_ids * sizeof(void **);

#endif /* CONFIG_RT_GROUP_SCHED */
	}
#ifdef CONFIG_CPUMASK_OFFSTACK
	for_each_possible_cpu(i) {
		per_cpu(load_balance_mask, i) = (cpumask_var_t)kzalloc_node(
			cpumask_size(), GFP_KERNEL, cpu_to_node(i));
	}
#endif /* CONFIG_CPUMASK_OFFSTACK */

	init_rt_bandwidth(&def_rt_bandwidth,
			global_rt_period(), global_rt_runtime());
	init_dl_bandwidth(&def_dl_bandwidth,
			global_rt_period(), global_rt_runtime());

#ifdef CONFIG_SMP
	init_defrootdomain();
#endif

#ifdef CONFIG_RT_GROUP_SCHED
	init_rt_bandwidth(&root_task_group.rt_bandwidth,
			global_rt_period(), global_rt_runtime());
#endif /* CONFIG_RT_GROUP_SCHED */

#ifdef CONFIG_CGROUP_SCHED
	task_group_cache = KMEM_CACHE(task_group, 0);

	list_add(&root_task_group.list, &task_groups);
	INIT_LIST_HEAD(&root_task_group.children);
	INIT_LIST_HEAD(&root_task_group.siblings);
	autogroup_init(&init_task);
#endif /* CONFIG_CGROUP_SCHED */

	for_each_possible_cpu(i) {
		struct rq *rq;

		rq = cpu_rq(i);
		raw_spin_lock_init(&rq->lock);
		rq->nr_running = 0;
		rq->calc_load_active = 0;
		rq->calc_load_update = jiffies + LOAD_FREQ;
		init_cfs_rq(&rq->cfs);
		init_rt_rq(&rq->rt);
		init_dl_rq(&rq->dl);
#ifdef CONFIG_FAIR_GROUP_SCHED
		root_task_group.shares = ROOT_TASK_GROUP_LOAD;
		INIT_LIST_HEAD(&rq->leaf_cfs_rq_list);
		/*
		 * How much cpu bandwidth does root_task_group get?
		 *
		 * In case of task-groups formed thr' the cgroup filesystem, it
		 * gets 100% of the cpu resources in the system. This overall
		 * system cpu resource is divided among the tasks of
		 * root_task_group and its child task-groups in a fair manner,
		 * based on each entity's (task or task-group's) weight
		 * (se->load.weight).
		 *
		 * In other words, if root_task_group has 10 tasks of weight
		 * 1024) and two child groups A0 and A1 (of weight 1024 each),
		 * then A0's share of the cpu resource is:
		 *
		 *	A0's bandwidth = 1024 / (10*1024 + 1024 + 1024) = 8.33%
		 *
		 * We achieve this by letting root_task_group's tasks sit
		 * directly in rq->cfs (i.e root_task_group->se[] = NULL).
		 */
		init_cfs_bandwidth(&root_task_group.cfs_bandwidth);
		init_tg_cfs_entry(&root_task_group, &rq->cfs, NULL, i, NULL);
#endif /* CONFIG_FAIR_GROUP_SCHED */

		rq->rt.rt_runtime = def_rt_bandwidth.rt_runtime;
#ifdef CONFIG_RT_GROUP_SCHED
		init_tg_rt_entry(&root_task_group, &rq->rt, NULL, i, NULL);
#endif

		for (j = 0; j < CPU_LOAD_IDX_MAX; j++)
			rq->cpu_load[j] = 0;

		rq->last_load_update_tick = jiffies;

#ifdef CONFIG_SMP
		rq->sd = NULL;
		rq->rd = NULL;
		rq->cpu_capacity = rq->cpu_capacity_orig = SCHED_CAPACITY_SCALE;
		rq->balance_callback = NULL;
		rq->active_balance = 0;
		rq->next_balance = jiffies;
		rq->push_cpu = 0;
		rq->cpu = i;
		rq->online = 0;
		rq->idle_stamp = 0;
		rq->avg_idle = 2*sysctl_sched_migration_cost;
		rq->max_idle_balance_cost = sysctl_sched_migration_cost;

		INIT_LIST_HEAD(&rq->cfs_tasks);

		rq_attach_root(rq, &def_root_domain);
#ifdef CONFIG_NO_HZ_COMMON
		rq->nohz_flags = 0;
#endif
#ifdef CONFIG_NO_HZ_FULL
		rq->last_sched_tick = 0;
#endif
#endif
		init_rq_hrtick(rq);
		atomic_set(&rq->nr_iowait, 0);
	}

	set_load_weight(&init_task);

#ifdef CONFIG_PREEMPT_NOTIFIERS
	INIT_HLIST_HEAD(&init_task.preempt_notifiers);
#endif

	/*
	 * The boot idle thread does lazy MMU switching as well:
	 */
	atomic_inc(&init_mm.mm_count);
	enter_lazy_tlb(&init_mm, current);

	/*
	 * During early bootup we pretend to be a normal task:
	 */
	current->sched_class = &fair_sched_class;

	/*
	 * Make us the idle thread. Technically, schedule() should not be
	 * called from this thread, however somewhere below it might be,
	 * but because we are the idle thread, we just pick up running again
	 * when this runqueue becomes "idle".
	 */
	init_idle(current, smp_processor_id());

	calc_load_update = jiffies + LOAD_FREQ;

#ifdef CONFIG_SMP
	zalloc_cpumask_var(&sched_domains_tmpmask, GFP_NOWAIT);
	/* May be allocated at isolcpus cmdline parse time */
	if (cpu_isolated_map == NULL)
		zalloc_cpumask_var(&cpu_isolated_map, GFP_NOWAIT);
	idle_thread_set_boot_cpu();
	set_cpu_rq_start_time();
#endif
	init_sched_fair_class();

	scheduler_running = 1;
}

#ifdef CONFIG_DEBUG_ATOMIC_SLEEP
static inline int preempt_count_equals(int preempt_offset)
{
	int nested = preempt_count() + rcu_preempt_depth();

	return (nested == preempt_offset);
}

void __might_sleep(const char *file, int line, int preempt_offset)
{
	/*
	 * Blocking primitives will set (and therefore destroy) current->state,
	 * since we will exit with TASK_RUNNING make sure we enter with it,
	 * otherwise we will destroy state.
	 */
	WARN_ONCE(current->state != TASK_RUNNING && current->task_state_change,
			"do not call blocking ops when !TASK_RUNNING; "
			"state=%lx set at [<%p>] %pS\n",
			current->state,
			(void *)current->task_state_change,
			(void *)current->task_state_change);

	___might_sleep(file, line, preempt_offset);
}
EXPORT_SYMBOL(__might_sleep);

void ___might_sleep(const char *file, int line, int preempt_offset)
{
	static unsigned long prev_jiffy;	/* ratelimiting */

	rcu_sleep_check(); /* WARN_ON_ONCE() by default, no rate limit reqd. */
	if ((preempt_count_equals(preempt_offset) && !irqs_disabled() &&
	     !is_idle_task(current)) ||
	    system_state != SYSTEM_RUNNING || oops_in_progress)
		return;
	if (time_before(jiffies, prev_jiffy + HZ) && prev_jiffy)
		return;
	prev_jiffy = jiffies;

	printk(KERN_ERR
		"BUG: sleeping function called from invalid context at %s:%d\n",
			file, line);
	printk(KERN_ERR
		"in_atomic(): %d, irqs_disabled(): %d, pid: %d, name: %s\n",
			in_atomic(), irqs_disabled(),
			current->pid, current->comm);

	if (task_stack_end_corrupted(current))
		printk(KERN_EMERG "Thread overran stack, or stack corrupted\n");

	debug_show_held_locks(current);
	if (irqs_disabled())
		print_irqtrace_events(current);
#ifdef CONFIG_DEBUG_PREEMPT
	if (!preempt_count_equals(preempt_offset)) {
		pr_err("Preemption disabled at:");
		print_ip_sym(current->preempt_disable_ip);
		pr_cont("\n");
	}
#endif
	dump_stack();
}
EXPORT_SYMBOL(___might_sleep);
#endif

#ifdef CONFIG_MAGIC_SYSRQ
void normalize_rt_tasks(void)
{
	struct task_struct *g, *p;
	struct sched_attr attr = {
		.sched_policy = SCHED_NORMAL,
	};

	read_lock(&tasklist_lock);
	for_each_process_thread(g, p) {
		/*
		 * Only normalize user tasks:
		 */
		if (p->flags & PF_KTHREAD)
			continue;

		p->se.exec_start		= 0;
#ifdef CONFIG_SCHEDSTATS
		p->se.statistics.wait_start	= 0;
		p->se.statistics.sleep_start	= 0;
		p->se.statistics.block_start	= 0;
#endif

		if (!dl_task(p) && !rt_task(p)) {
			/*
			 * Renice negative nice level userspace
			 * tasks back to 0:
			 */
			if (task_nice(p) < 0)
				set_user_nice(p, 0);
			continue;
		}

		__sched_setscheduler(p, &attr, false, false);
	}
	read_unlock(&tasklist_lock);
}

#endif /* CONFIG_MAGIC_SYSRQ */

#if defined(CONFIG_IA64) || defined(CONFIG_KGDB_KDB)
/*
 * These functions are only useful for the IA64 MCA handling, or kdb.
 *
 * They can only be called when the whole system has been
 * stopped - every CPU needs to be quiescent, and no scheduling
 * activity can take place. Using them for anything else would
 * be a serious bug, and as a result, they aren't even visible
 * under any other configuration.
 */

/**
 * curr_task - return the current task for a given cpu.
 * @cpu: the processor in question.
 *
 * ONLY VALID WHEN THE WHOLE SYSTEM IS STOPPED!
 *
 * Return: The current task for @cpu.
 */
struct task_struct *curr_task(int cpu)
{
	return cpu_curr(cpu);
}

#endif /* defined(CONFIG_IA64) || defined(CONFIG_KGDB_KDB) */

#ifdef CONFIG_IA64
/**
 * set_curr_task - set the current task for a given cpu.
 * @cpu: the processor in question.
 * @p: the task pointer to set.
 *
 * Description: This function must only be used when non-maskable interrupts
 * are serviced on a separate stack. It allows the architecture to switch the
 * notion of the current task on a cpu in a non-blocking manner. This function
 * must be called with all CPU's synchronized, and interrupts disabled, the
 * and caller must save the original value of the current task (see
 * curr_task() above) and restore that value before reenabling interrupts and
 * re-starting the system.
 *
 * ONLY VALID WHEN THE WHOLE SYSTEM IS STOPPED!
 */
void set_curr_task(int cpu, struct task_struct *p)
{
	cpu_curr(cpu) = p;
}

#endif

#ifdef CONFIG_CGROUP_SCHED
/* task_group_lock serializes the addition/removal of task groups */
static DEFINE_SPINLOCK(task_group_lock);

static void free_sched_group(struct task_group *tg)
{
	free_fair_sched_group(tg);
	free_rt_sched_group(tg);
	autogroup_free(tg);
	kmem_cache_free(task_group_cache, tg);
}

/* allocate runqueue etc for a new task group */
struct task_group *sched_create_group(struct task_group *parent)
{
	struct task_group *tg;

	tg = kmem_cache_alloc(task_group_cache, GFP_KERNEL | __GFP_ZERO);
	if (!tg)
		return ERR_PTR(-ENOMEM);

	if (!alloc_fair_sched_group(tg, parent))
		goto err;

	if (!alloc_rt_sched_group(tg, parent))
		goto err;

	return tg;

err:
	free_sched_group(tg);
	return ERR_PTR(-ENOMEM);
}

void sched_online_group(struct task_group *tg, struct task_group *parent)
{
	unsigned long flags;

	spin_lock_irqsave(&task_group_lock, flags);
	list_add_rcu(&tg->list, &task_groups);

	WARN_ON(!parent); /* root should already exist */

	tg->parent = parent;
	INIT_LIST_HEAD(&tg->children);
	list_add_rcu(&tg->siblings, &parent->children);
	spin_unlock_irqrestore(&task_group_lock, flags);
}

/* rcu callback to free various structures associated with a task group */
static void free_sched_group_rcu(struct rcu_head *rhp)
{
	/* now it should be safe to free those cfs_rqs */
	free_sched_group(container_of(rhp, struct task_group, rcu));
}

/* Destroy runqueue etc associated with a task group */
void sched_destroy_group(struct task_group *tg)
{
	/* wait for possible concurrent references to cfs_rqs complete */
	call_rcu(&tg->rcu, free_sched_group_rcu);
}

void sched_offline_group(struct task_group *tg)
{
	unsigned long flags;
	int i;

	/* end participation in shares distribution */
	for_each_possible_cpu(i)
		unregister_fair_sched_group(tg, i);

	spin_lock_irqsave(&task_group_lock, flags);
	list_del_rcu(&tg->list);
	list_del_rcu(&tg->siblings);
	spin_unlock_irqrestore(&task_group_lock, flags);
}

/* change task's runqueue when it moves between groups.
 *	The caller of this function should have put the task in its new group
 *	by now. This function just updates tsk->se.cfs_rq and tsk->se.parent to
 *	reflect its new group.
 */
void sched_move_task(struct task_struct *tsk)
{
	struct task_group *tg;
	int queued, running;
	unsigned long flags;
	struct rq *rq;

	rq = task_rq_lock(tsk, &flags);

	running = task_current(rq, tsk);
	queued = task_on_rq_queued(tsk);

	if (queued)
		dequeue_task(rq, tsk, DEQUEUE_SAVE);
	if (unlikely(running))
		put_prev_task(rq, tsk);

	/*
	 * All callers are synchronized by task_rq_lock(); we do not use RCU
	 * which is pointless here. Thus, we pass "true" to task_css_check()
	 * to prevent lockdep warnings.
	 */
	tg = container_of(task_css_check(tsk, cpu_cgrp_id, true),
			  struct task_group, css);
	tg = autogroup_task_group(tsk, tg);
	tsk->sched_task_group = tg;

#ifdef CONFIG_FAIR_GROUP_SCHED
	if (tsk->sched_class->task_move_group)
		tsk->sched_class->task_move_group(tsk);
	else
#endif
		set_task_rq(tsk, task_cpu(tsk));

	if (unlikely(running))
		tsk->sched_class->set_curr_task(rq);
	if (queued)
		enqueue_task(rq, tsk, ENQUEUE_RESTORE);

	task_rq_unlock(rq, tsk, &flags);
}
#endif /* CONFIG_CGROUP_SCHED */

#ifdef CONFIG_RT_GROUP_SCHED
/*
 * Ensure that the real time constraints are schedulable.
 */
static DEFINE_MUTEX(rt_constraints_mutex);

/* Must be called with tasklist_lock held */
static inline int tg_has_rt_tasks(struct task_group *tg)
{
	struct task_struct *g, *p;

	/*
	 * Autogroups do not have RT tasks; see autogroup_create().
	 */
	if (task_group_is_autogroup(tg))
		return 0;

	for_each_process_thread(g, p) {
		if (rt_task(p) && task_group(p) == tg)
			return 1;
	}

	return 0;
}

struct rt_schedulable_data {
	struct task_group *tg;
	u64 rt_period;
	u64 rt_runtime;
};

static int tg_rt_schedulable(struct task_group *tg, void *data)
{
	struct rt_schedulable_data *d = data;
	struct task_group *child;
	unsigned long total, sum = 0;
	u64 period, runtime;

	period = ktime_to_ns(tg->rt_bandwidth.rt_period);
	runtime = tg->rt_bandwidth.rt_runtime;

	if (tg == d->tg) {
		period = d->rt_period;
		runtime = d->rt_runtime;
	}

	/*
	 * Cannot have more runtime than the period.
	 */
	if (runtime > period && runtime != RUNTIME_INF)
		return -EINVAL;

	/*
	 * Ensure we don't starve existing RT tasks.
	 */
	if (rt_bandwidth_enabled() && !runtime && tg_has_rt_tasks(tg))
		return -EBUSY;

	total = to_ratio(period, runtime);

	/*
	 * Nobody can have more than the global setting allows.
	 */
	if (total > to_ratio(global_rt_period(), global_rt_runtime()))
		return -EINVAL;

	/*
	 * The sum of our children's runtime should not exceed our own.
	 */
	list_for_each_entry_rcu(child, &tg->children, siblings) {
		period = ktime_to_ns(child->rt_bandwidth.rt_period);
		runtime = child->rt_bandwidth.rt_runtime;

		if (child == d->tg) {
			period = d->rt_period;
			runtime = d->rt_runtime;
		}

		sum += to_ratio(period, runtime);
	}

	if (sum > total)
		return -EINVAL;

	return 0;
}

static int __rt_schedulable(struct task_group *tg, u64 period, u64 runtime)
{
	int ret;

	struct rt_schedulable_data data = {
		.tg = tg,
		.rt_period = period,
		.rt_runtime = runtime,
	};

	rcu_read_lock();
	ret = walk_tg_tree(tg_rt_schedulable, tg_nop, &data);
	rcu_read_unlock();

	return ret;
}

static int tg_set_rt_bandwidth(struct task_group *tg,
		u64 rt_period, u64 rt_runtime)
{
	int i, err = 0;

	/*
	 * Disallowing the root group RT runtime is BAD, it would disallow the
	 * kernel creating (and or operating) RT threads.
	 */
	if (tg == &root_task_group && rt_runtime == 0)
		return -EINVAL;

	/* No period doesn't make any sense. */
	if (rt_period == 0)
		return -EINVAL;

	mutex_lock(&rt_constraints_mutex);
	read_lock(&tasklist_lock);
	err = __rt_schedulable(tg, rt_period, rt_runtime);
	if (err)
		goto unlock;

	raw_spin_lock_irq(&tg->rt_bandwidth.rt_runtime_lock);
	tg->rt_bandwidth.rt_period = ns_to_ktime(rt_period);
	tg->rt_bandwidth.rt_runtime = rt_runtime;

	for_each_possible_cpu(i) {
		struct rt_rq *rt_rq = tg->rt_rq[i];

		raw_spin_lock(&rt_rq->rt_runtime_lock);
		rt_rq->rt_runtime = rt_runtime;
		raw_spin_unlock(&rt_rq->rt_runtime_lock);
	}
	raw_spin_unlock_irq(&tg->rt_bandwidth.rt_runtime_lock);
unlock:
	read_unlock(&tasklist_lock);
	mutex_unlock(&rt_constraints_mutex);

	return err;
}

static int sched_group_set_rt_runtime(struct task_group *tg, long rt_runtime_us)
{
	u64 rt_runtime, rt_period;

	rt_period = ktime_to_ns(tg->rt_bandwidth.rt_period);
	rt_runtime = (u64)rt_runtime_us * NSEC_PER_USEC;
	if (rt_runtime_us < 0)
		rt_runtime = RUNTIME_INF;

	return tg_set_rt_bandwidth(tg, rt_period, rt_runtime);
}

static long sched_group_rt_runtime(struct task_group *tg)
{
	u64 rt_runtime_us;

	if (tg->rt_bandwidth.rt_runtime == RUNTIME_INF)
		return -1;

	rt_runtime_us = tg->rt_bandwidth.rt_runtime;
	do_div(rt_runtime_us, NSEC_PER_USEC);
	return rt_runtime_us;
}

static int sched_group_set_rt_period(struct task_group *tg, u64 rt_period_us)
{
	u64 rt_runtime, rt_period;

	rt_period = rt_period_us * NSEC_PER_USEC;
	rt_runtime = tg->rt_bandwidth.rt_runtime;

	return tg_set_rt_bandwidth(tg, rt_period, rt_runtime);
}

static long sched_group_rt_period(struct task_group *tg)
{
	u64 rt_period_us;

	rt_period_us = ktime_to_ns(tg->rt_bandwidth.rt_period);
	do_div(rt_period_us, NSEC_PER_USEC);
	return rt_period_us;
}
#endif /* CONFIG_RT_GROUP_SCHED */

#ifdef CONFIG_RT_GROUP_SCHED
static int sched_rt_global_constraints(void)
{
	int ret = 0;

	mutex_lock(&rt_constraints_mutex);
	read_lock(&tasklist_lock);
	ret = __rt_schedulable(NULL, 0, 0);
	read_unlock(&tasklist_lock);
	mutex_unlock(&rt_constraints_mutex);

	return ret;
}

static int sched_rt_can_attach(struct task_group *tg, struct task_struct *tsk)
{
	/* Don't accept realtime tasks when there is no way for them to run */
	if (rt_task(tsk) && tg->rt_bandwidth.rt_runtime == 0)
		return 0;

	return 1;
}

#else /* !CONFIG_RT_GROUP_SCHED */
static int sched_rt_global_constraints(void)
{
	unsigned long flags;
	int i, ret = 0;

	raw_spin_lock_irqsave(&def_rt_bandwidth.rt_runtime_lock, flags);
	for_each_possible_cpu(i) {
		struct rt_rq *rt_rq = &cpu_rq(i)->rt;

		raw_spin_lock(&rt_rq->rt_runtime_lock);
		rt_rq->rt_runtime = global_rt_runtime();
		raw_spin_unlock(&rt_rq->rt_runtime_lock);
	}
	raw_spin_unlock_irqrestore(&def_rt_bandwidth.rt_runtime_lock, flags);

	return ret;
}
#endif /* CONFIG_RT_GROUP_SCHED */

static int sched_dl_global_validate(void)
{
	u64 runtime = global_rt_runtime();
	u64 period = global_rt_period();
	u64 new_bw = to_ratio(period, runtime);
	struct dl_bw *dl_b;
	int cpu, ret = 0;
	unsigned long flags;

	/*
	 * Here we want to check the bandwidth not being set to some
	 * value smaller than the currently allocated bandwidth in
	 * any of the root_domains.
	 *
	 * FIXME: Cycling on all the CPUs is overdoing, but simpler than
	 * cycling on root_domains... Discussion on different/better
	 * solutions is welcome!
	 */
	for_each_possible_cpu(cpu) {
		rcu_read_lock_sched();
		dl_b = dl_bw_of(cpu);

		raw_spin_lock_irqsave(&dl_b->lock, flags);
		if (new_bw < dl_b->total_bw)
			ret = -EBUSY;
		raw_spin_unlock_irqrestore(&dl_b->lock, flags);

		rcu_read_unlock_sched();

		if (ret)
			break;
	}

	return ret;
}

static void sched_dl_do_global(void)
{
	u64 new_bw = -1;
	struct dl_bw *dl_b;
	int cpu;
	unsigned long flags;

	def_dl_bandwidth.dl_period = global_rt_period();
	def_dl_bandwidth.dl_runtime = global_rt_runtime();

	if (global_rt_runtime() != RUNTIME_INF)
		new_bw = to_ratio(global_rt_period(), global_rt_runtime());

	/*
	 * FIXME: As above...
	 */
	for_each_possible_cpu(cpu) {
		rcu_read_lock_sched();
		dl_b = dl_bw_of(cpu);

		raw_spin_lock_irqsave(&dl_b->lock, flags);
		dl_b->bw = new_bw;
		raw_spin_unlock_irqrestore(&dl_b->lock, flags);

		rcu_read_unlock_sched();
	}
}

static int sched_rt_global_validate(void)
{
	if (sysctl_sched_rt_period <= 0)
		return -EINVAL;

	if ((sysctl_sched_rt_runtime != RUNTIME_INF) &&
		(sysctl_sched_rt_runtime > sysctl_sched_rt_period))
		return -EINVAL;

	return 0;
}

static void sched_rt_do_global(void)
{
	def_rt_bandwidth.rt_runtime = global_rt_runtime();
	def_rt_bandwidth.rt_period = ns_to_ktime(global_rt_period());
}

int sched_rt_handler(struct ctl_table *table, int write,
		void __user *buffer, size_t *lenp,
		loff_t *ppos)
{
	int old_period, old_runtime;
	static DEFINE_MUTEX(mutex);
	int ret;

	mutex_lock(&mutex);
	old_period = sysctl_sched_rt_period;
	old_runtime = sysctl_sched_rt_runtime;

	ret = proc_dointvec(table, write, buffer, lenp, ppos);

	if (!ret && write) {
		ret = sched_rt_global_validate();
		if (ret)
			goto undo;

		ret = sched_dl_global_validate();
		if (ret)
			goto undo;

		ret = sched_rt_global_constraints();
		if (ret)
			goto undo;

		sched_rt_do_global();
		sched_dl_do_global();
	}
	if (0) {
undo:
		sysctl_sched_rt_period = old_period;
		sysctl_sched_rt_runtime = old_runtime;
	}
	mutex_unlock(&mutex);

	return ret;
}

int sched_rr_handler(struct ctl_table *table, int write,
		void __user *buffer, size_t *lenp,
		loff_t *ppos)
{
	int ret;
	static DEFINE_MUTEX(mutex);

	mutex_lock(&mutex);
	ret = proc_dointvec(table, write, buffer, lenp, ppos);
	/* make sure that internally we keep jiffies */
	/* also, writing zero resets timeslice to default */
	if (!ret && write) {
		sched_rr_timeslice = sched_rr_timeslice <= 0 ?
			RR_TIMESLICE : msecs_to_jiffies(sched_rr_timeslice);
	}
	mutex_unlock(&mutex);
	return ret;
}

#ifdef CONFIG_CGROUP_SCHED

static inline struct task_group *css_tg(struct cgroup_subsys_state *css)
{
	return css ? container_of(css, struct task_group, css) : NULL;
}

static struct cgroup_subsys_state *
cpu_cgroup_css_alloc(struct cgroup_subsys_state *parent_css)
{
	struct task_group *parent = css_tg(parent_css);
	struct task_group *tg;

	if (!parent) {
		/* This is early initialization for the top cgroup */
		return &root_task_group.css;
	}

	tg = sched_create_group(parent);
	if (IS_ERR(tg))
		return ERR_PTR(-ENOMEM);

	return &tg->css;
}

static int cpu_cgroup_css_online(struct cgroup_subsys_state *css)
{
	struct task_group *tg = css_tg(css);
	struct task_group *parent = css_tg(css->parent);

	if (parent)
		sched_online_group(tg, parent);
	return 0;
}

static void cpu_cgroup_css_free(struct cgroup_subsys_state *css)
{
	struct task_group *tg = css_tg(css);

	sched_destroy_group(tg);
}

static void cpu_cgroup_css_offline(struct cgroup_subsys_state *css)
{
	struct task_group *tg = css_tg(css);

	sched_offline_group(tg);
}

static void cpu_cgroup_fork(struct task_struct *task, void *private)
{
	sched_move_task(task);
}

static int cpu_cgroup_can_attach(struct cgroup_taskset *tset)
{
	struct task_struct *task;
	struct cgroup_subsys_state *css;

	cgroup_taskset_for_each(task, css, tset) {
#ifdef CONFIG_RT_GROUP_SCHED
		if (!sched_rt_can_attach(css_tg(css), task))
			return -EINVAL;
#else
		/* We don't support RT-tasks being in separate groups */
		if (task->sched_class != &fair_sched_class)
			return -EINVAL;
#endif
	}
	return 0;
}

static void cpu_cgroup_attach(struct cgroup_taskset *tset)
{
	struct task_struct *task;
	struct cgroup_subsys_state *css;

	cgroup_taskset_for_each(task, css, tset)
		sched_move_task(task);
}

#ifdef CONFIG_FAIR_GROUP_SCHED
static int cpu_shares_write_u64(struct cgroup_subsys_state *css,
				struct cftype *cftype, u64 shareval)
{
	return sched_group_set_shares(css_tg(css), scale_load(shareval));
}

static u64 cpu_shares_read_u64(struct cgroup_subsys_state *css,
			       struct cftype *cft)
{
	struct task_group *tg = css_tg(css);

	return (u64) scale_load_down(tg->shares);
}

#ifdef CONFIG_CFS_BANDWIDTH
static DEFINE_MUTEX(cfs_constraints_mutex);

const u64 max_cfs_quota_period = 1 * NSEC_PER_SEC; /* 1s */
const u64 min_cfs_quota_period = 1 * NSEC_PER_MSEC; /* 1ms */

static int __cfs_schedulable(struct task_group *tg, u64 period, u64 runtime);

static int tg_set_cfs_bandwidth(struct task_group *tg, u64 period, u64 quota)
{
	int i, ret = 0, runtime_enabled, runtime_was_enabled;
	struct cfs_bandwidth *cfs_b = &tg->cfs_bandwidth;

	if (tg == &root_task_group)
		return -EINVAL;

	/*
	 * Ensure we have at some amount of bandwidth every period.  This is
	 * to prevent reaching a state of large arrears when throttled via
	 * entity_tick() resulting in prolonged exit starvation.
	 */
	if (quota < min_cfs_quota_period || period < min_cfs_quota_period)
		return -EINVAL;

	/*
	 * Likewise, bound things on the otherside by preventing insane quota
	 * periods.  This also allows us to normalize in computing quota
	 * feasibility.
	 */
	if (period > max_cfs_quota_period)
		return -EINVAL;

	/*
	 * Prevent race between setting of cfs_rq->runtime_enabled and
	 * unthrottle_offline_cfs_rqs().
	 */
	get_online_cpus();
	mutex_lock(&cfs_constraints_mutex);
	ret = __cfs_schedulable(tg, period, quota);
	if (ret)
		goto out_unlock;

	runtime_enabled = quota != RUNTIME_INF;
	runtime_was_enabled = cfs_b->quota != RUNTIME_INF;
	/*
	 * If we need to toggle cfs_bandwidth_used, off->on must occur
	 * before making related changes, and on->off must occur afterwards
	 */
	if (runtime_enabled && !runtime_was_enabled)
		cfs_bandwidth_usage_inc();
	raw_spin_lock_irq(&cfs_b->lock);
	cfs_b->period = ns_to_ktime(period);
	cfs_b->quota = quota;

	__refill_cfs_bandwidth_runtime(cfs_b);
	/* restart the period timer (if active) to handle new period expiry */
	if (runtime_enabled)
		start_cfs_bandwidth(cfs_b);
	raw_spin_unlock_irq(&cfs_b->lock);

	for_each_online_cpu(i) {
		struct cfs_rq *cfs_rq = tg->cfs_rq[i];
		struct rq *rq = cfs_rq->rq;

		raw_spin_lock_irq(&rq->lock);
		cfs_rq->runtime_enabled = runtime_enabled;
		cfs_rq->runtime_remaining = 0;

		if (cfs_rq->throttled)
			unthrottle_cfs_rq(cfs_rq);
		raw_spin_unlock_irq(&rq->lock);
	}
	if (runtime_was_enabled && !runtime_enabled)
		cfs_bandwidth_usage_dec();
out_unlock:
	mutex_unlock(&cfs_constraints_mutex);
	put_online_cpus();

	return ret;
}

int tg_set_cfs_quota(struct task_group *tg, long cfs_quota_us)
{
	u64 quota, period;

	period = ktime_to_ns(tg->cfs_bandwidth.period);
	if (cfs_quota_us < 0)
		quota = RUNTIME_INF;
	else
		quota = (u64)cfs_quota_us * NSEC_PER_USEC;

	return tg_set_cfs_bandwidth(tg, period, quota);
}

long tg_get_cfs_quota(struct task_group *tg)
{
	u64 quota_us;

	if (tg->cfs_bandwidth.quota == RUNTIME_INF)
		return -1;

	quota_us = tg->cfs_bandwidth.quota;
	do_div(quota_us, NSEC_PER_USEC);

	return quota_us;
}

int tg_set_cfs_period(struct task_group *tg, long cfs_period_us)
{
	u64 quota, period;

	period = (u64)cfs_period_us * NSEC_PER_USEC;
	quota = tg->cfs_bandwidth.quota;

	return tg_set_cfs_bandwidth(tg, period, quota);
}

long tg_get_cfs_period(struct task_group *tg)
{
	u64 cfs_period_us;

	cfs_period_us = ktime_to_ns(tg->cfs_bandwidth.period);
	do_div(cfs_period_us, NSEC_PER_USEC);

	return cfs_period_us;
}

static s64 cpu_cfs_quota_read_s64(struct cgroup_subsys_state *css,
				  struct cftype *cft)
{
	return tg_get_cfs_quota(css_tg(css));
}

static int cpu_cfs_quota_write_s64(struct cgroup_subsys_state *css,
				   struct cftype *cftype, s64 cfs_quota_us)
{
	return tg_set_cfs_quota(css_tg(css), cfs_quota_us);
}

static u64 cpu_cfs_period_read_u64(struct cgroup_subsys_state *css,
				   struct cftype *cft)
{
	return tg_get_cfs_period(css_tg(css));
}

static int cpu_cfs_period_write_u64(struct cgroup_subsys_state *css,
				    struct cftype *cftype, u64 cfs_period_us)
{
	return tg_set_cfs_period(css_tg(css), cfs_period_us);
}

struct cfs_schedulable_data {
	struct task_group *tg;
	u64 period, quota;
};

/*
 * normalize group quota/period to be quota/max_period
 * note: units are usecs
 */
static u64 normalize_cfs_quota(struct task_group *tg,
			       struct cfs_schedulable_data *d)
{
	u64 quota, period;

	if (tg == d->tg) {
		period = d->period;
		quota = d->quota;
	} else {
		period = tg_get_cfs_period(tg);
		quota = tg_get_cfs_quota(tg);
	}

	/* note: these should typically be equivalent */
	if (quota == RUNTIME_INF || quota == -1)
		return RUNTIME_INF;

	return to_ratio(period, quota);
}

static int tg_cfs_schedulable_down(struct task_group *tg, void *data)
{
	struct cfs_schedulable_data *d = data;
	struct cfs_bandwidth *cfs_b = &tg->cfs_bandwidth;
	s64 quota = 0, parent_quota = -1;

	if (!tg->parent) {
		quota = RUNTIME_INF;
	} else {
		struct cfs_bandwidth *parent_b = &tg->parent->cfs_bandwidth;

		quota = normalize_cfs_quota(tg, d);
		parent_quota = parent_b->hierarchical_quota;

		/*
		 * ensure max(child_quota) <= parent_quota, inherit when no
		 * limit is set
		 */
		if (quota == RUNTIME_INF)
			quota = parent_quota;
		else if (parent_quota != RUNTIME_INF && quota > parent_quota)
			return -EINVAL;
	}
	cfs_b->hierarchical_quota = quota;

	return 0;
}

static int __cfs_schedulable(struct task_group *tg, u64 period, u64 quota)
{
	int ret;
	struct cfs_schedulable_data data = {
		.tg = tg,
		.period = period,
		.quota = quota,
	};

	if (quota != RUNTIME_INF) {
		do_div(data.period, NSEC_PER_USEC);
		do_div(data.quota, NSEC_PER_USEC);
	}

	rcu_read_lock();
	ret = walk_tg_tree(tg_cfs_schedulable_down, tg_nop, &data);
	rcu_read_unlock();

	return ret;
}

static int cpu_stats_show(struct seq_file *sf, void *v)
{
	struct task_group *tg = css_tg(seq_css(sf));
	struct cfs_bandwidth *cfs_b = &tg->cfs_bandwidth;

	seq_printf(sf, "nr_periods %d\n", cfs_b->nr_periods);
	seq_printf(sf, "nr_throttled %d\n", cfs_b->nr_throttled);
	seq_printf(sf, "throttled_time %llu\n", cfs_b->throttled_time);

	return 0;
}
#endif /* CONFIG_CFS_BANDWIDTH */
#endif /* CONFIG_FAIR_GROUP_SCHED */

#ifdef CONFIG_RT_GROUP_SCHED
static int cpu_rt_runtime_write(struct cgroup_subsys_state *css,
				struct cftype *cft, s64 val)
{
	return sched_group_set_rt_runtime(css_tg(css), val);
}

static s64 cpu_rt_runtime_read(struct cgroup_subsys_state *css,
			       struct cftype *cft)
{
	return sched_group_rt_runtime(css_tg(css));
}

static int cpu_rt_period_write_uint(struct cgroup_subsys_state *css,
				    struct cftype *cftype, u64 rt_period_us)
{
	return sched_group_set_rt_period(css_tg(css), rt_period_us);
}

static u64 cpu_rt_period_read_uint(struct cgroup_subsys_state *css,
				   struct cftype *cft)
{
	return sched_group_rt_period(css_tg(css));
}
#endif /* CONFIG_RT_GROUP_SCHED */

static struct cftype cpu_files[] = {
#ifdef CONFIG_FAIR_GROUP_SCHED
	{
		.name = "shares",
		.read_u64 = cpu_shares_read_u64,
		.write_u64 = cpu_shares_write_u64,
	},
#endif
#ifdef CONFIG_CFS_BANDWIDTH
	{
		.name = "cfs_quota_us",
		.read_s64 = cpu_cfs_quota_read_s64,
		.write_s64 = cpu_cfs_quota_write_s64,
	},
	{
		.name = "cfs_period_us",
		.read_u64 = cpu_cfs_period_read_u64,
		.write_u64 = cpu_cfs_period_write_u64,
	},
	{
		.name = "stat",
		.seq_show = cpu_stats_show,
	},
#endif
#ifdef CONFIG_RT_GROUP_SCHED
	{
		.name = "rt_runtime_us",
		.read_s64 = cpu_rt_runtime_read,
		.write_s64 = cpu_rt_runtime_write,
	},
	{
		.name = "rt_period_us",
		.read_u64 = cpu_rt_period_read_uint,
		.write_u64 = cpu_rt_period_write_uint,
	},
#endif
	{ }	/* terminate */
};

struct cgroup_subsys cpu_cgrp_subsys = {
	.css_alloc	= cpu_cgroup_css_alloc,
	.css_free	= cpu_cgroup_css_free,
	.css_online	= cpu_cgroup_css_online,
	.css_offline	= cpu_cgroup_css_offline,
	.fork		= cpu_cgroup_fork,
	.can_attach	= cpu_cgroup_can_attach,
	.attach		= cpu_cgroup_attach,
	.legacy_cftypes	= cpu_files,
	.early_init	= 1,
};

#endif	/* CONFIG_CGROUP_SCHED */

void dump_cpu_task(int cpu)
{
	pr_info("Task dump for CPU %d:\n", cpu);
	sched_show_task(cpu_curr(cpu));
}

/*
 * Nice levels are multiplicative, with a gentle 10% change for every
 * nice level changed. I.e. when a CPU-bound task goes from nice 0 to
 * nice 1, it will get ~10% less CPU time than another CPU-bound task
 * that remained on nice 0.
 *
 * The "10% effect" is relative and cumulative: from _any_ nice level,
 * if you go up 1 level, it's -10% CPU usage, if you go down 1 level
 * it's +10% CPU usage. (to achieve that we use a multiplier of 1.25.
 * If a task goes up by ~10% and another task goes down by ~10% then
 * the relative distance between them is ~25%.)
 */
const int sched_prio_to_weight[40] = {
 /* -20 */     88761,     71755,     56483,     46273,     36291,
 /* -15 */     29154,     23254,     18705,     14949,     11916,
 /* -10 */      9548,      7620,      6100,      4904,      3906,
 /*  -5 */      3121,      2501,      1991,      1586,      1277,
 /*   0 */      1024,       820,       655,       526,       423,
 /*   5 */       335,       272,       215,       172,       137,
 /*  10 */       110,        87,        70,        56,        45,
 /*  15 */        36,        29,        23,        18,        15,
};

/*
 * Inverse (2^32/x) values of the sched_prio_to_weight[] array, precalculated.
 *
 * In cases where the weight does not change often, we can use the
 * precalculated inverse to speed up arithmetics by turning divisions
 * into multiplications:
 */
const u32 sched_prio_to_wmult[40] = {
 /* -20 */     48388,     59856,     76040,     92818,    118348,
 /* -15 */    147320,    184698,    229616,    287308,    360437,
 /* -10 */    449829,    563644,    704093,    875809,   1099582,
 /*  -5 */   1376151,   1717300,   2157191,   2708050,   3363326,
 /*   0 */   4194304,   5237765,   6557202,   8165337,  10153587,
 /*   5 */  12820798,  15790321,  19976592,  24970740,  31350126,
 /*  10 */  39045157,  49367440,  61356676,  76695844,  95443717,
 /*  15 */ 119304647, 148102320, 186737708, 238609294, 286331153,
};<|MERGE_RESOLUTION|>--- conflicted
+++ resolved
@@ -2064,26 +2064,12 @@
 	 * Pairs with the full barrier implied in the UNLOCK+LOCK on rq->lock
 	 * from the consecutive calls to schedule(); the first switching to our
 	 * task, the second putting it to sleep.
-<<<<<<< HEAD
 	 */
 	smp_rmb();
 
 	/*
 	 * If the owning (remote) cpu is still in the middle of schedule() with
 	 * this task as prev, wait until its done referencing the task.
-=======
->>>>>>> 2cbd4f5c
-	 */
-	smp_rmb();
-
-	/*
-<<<<<<< HEAD
-	 * Combined with the control dependency above, we have an effective
-	 * smp_load_acquire() without the need for full barriers.
-=======
-	 * If the owning (remote) cpu is still in the middle of schedule() with
-	 * this task as prev, wait until its done referencing the task.
->>>>>>> 2cbd4f5c
 	 *
 	 * Pairs with the smp_store_release() in finish_lock_switch().
 	 *
