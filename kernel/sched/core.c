/*
 *  kernel/sched/core.c
 *
 *  Kernel scheduler and related syscalls
 *
 *  Copyright (C) 1991-2002  Linus Torvalds
 *
 *  1996-12-23  Modified by Dave Grothe to fix bugs in semaphores and
 *		make semaphores SMP safe
 *  1998-11-19	Implemented schedule_timeout() and related stuff
 *		by Andrea Arcangeli
 *  2002-01-04	New ultra-scalable O(1) scheduler by Ingo Molnar:
 *		hybrid priority-list and round-robin design with
 *		an array-switch method of distributing timeslices
 *		and per-CPU runqueues.  Cleanups and useful suggestions
 *		by Davide Libenzi, preemptible kernel bits by Robert Love.
 *  2003-09-03	Interactivity tuning by Con Kolivas.
 *  2004-04-02	Scheduler domains code by Nick Piggin
 *  2007-04-15  Work begun on replacing all interactivity tuning with a
 *              fair scheduling design by Con Kolivas.
 *  2007-05-05  Load balancing (smp-nice) and other improvements
 *              by Peter Williams
 *  2007-05-06  Interactivity improvements to CFS by Mike Galbraith
 *  2007-07-01  Group scheduling enhancements by Srivatsa Vaddagiri
 *  2007-11-29  RT balancing improvements by Steven Rostedt, Gregory Haskins,
 *              Thomas Gleixner, Mike Kravetz
 */

#include <linux/mm.h>
#include <linux/module.h>
#include <linux/nmi.h>
#include <linux/init.h>
#include <linux/uaccess.h>
#include <linux/highmem.h>
#include <asm/mmu_context.h>
#include <linux/interrupt.h>
#include <linux/capability.h>
#include <linux/completion.h>
#include <linux/kernel_stat.h>
#include <linux/debug_locks.h>
#include <linux/perf_event.h>
#include <linux/security.h>
#include <linux/notifier.h>
#include <linux/profile.h>
#include <linux/freezer.h>
#include <linux/vmalloc.h>
#include <linux/blkdev.h>
#include <linux/delay.h>
#include <linux/pid_namespace.h>
#include <linux/smp.h>
#include <linux/threads.h>
#include <linux/timer.h>
#include <linux/rcupdate.h>
#include <linux/cpu.h>
#include <linux/cpuset.h>
#include <linux/percpu.h>
#include <linux/proc_fs.h>
#include <linux/seq_file.h>
#include <linux/sysctl.h>
#include <linux/syscalls.h>
#include <linux/times.h>
#include <linux/tsacct_kern.h>
#include <linux/kprobes.h>
#include <linux/delayacct.h>
#include <linux/unistd.h>
#include <linux/pagemap.h>
#include <linux/hrtimer.h>
#include <linux/tick.h>
#include <linux/debugfs.h>
#include <linux/ctype.h>
#include <linux/ftrace.h>
#include <linux/slab.h>
#include <linux/init_task.h>
#include <linux/binfmts.h>
#include <linux/context_tracking.h>
#include <linux/compiler.h>

#include <asm/switch_to.h>
#include <asm/tlb.h>
#include <asm/irq_regs.h>
#include <asm/mutex.h>
#ifdef CONFIG_PARAVIRT
#include <asm/paravirt.h>
#endif

#include "sched.h"
#include "../workqueue_internal.h"
#include "../smpboot.h"

#define CREATE_TRACE_POINTS
#include <trace/events/sched.h>

DEFINE_MUTEX(sched_domains_mutex);
DEFINE_PER_CPU_SHARED_ALIGNED(struct rq, runqueues);

static void update_rq_clock_task(struct rq *rq, s64 delta);

void update_rq_clock(struct rq *rq)
{
	s64 delta;

	lockdep_assert_held(&rq->lock);

	if (rq->clock_skip_update & RQCF_ACT_SKIP)
		return;

	delta = sched_clock_cpu(cpu_of(rq)) - rq->clock;
	if (delta < 0)
		return;
	rq->clock += delta;
	update_rq_clock_task(rq, delta);
}

/*
 * Debugging: various feature bits
 */

#define SCHED_FEAT(name, enabled)	\
	(1UL << __SCHED_FEAT_##name) * enabled |

const_debug unsigned int sysctl_sched_features =
#include "features.h"
	0;

#undef SCHED_FEAT

#ifdef CONFIG_SCHED_DEBUG
#define SCHED_FEAT(name, enabled)	\
	#name ,

static const char * const sched_feat_names[] = {
#include "features.h"
};

#undef SCHED_FEAT

static int sched_feat_show(struct seq_file *m, void *v)
{
	int i;

	for (i = 0; i < __SCHED_FEAT_NR; i++) {
		if (!(sysctl_sched_features & (1UL << i)))
			seq_puts(m, "NO_");
		seq_printf(m, "%s ", sched_feat_names[i]);
	}
	seq_puts(m, "\n");

	return 0;
}

#ifdef HAVE_JUMP_LABEL

#define jump_label_key__true  STATIC_KEY_INIT_TRUE
#define jump_label_key__false STATIC_KEY_INIT_FALSE

#define SCHED_FEAT(name, enabled)	\
	jump_label_key__##enabled ,

struct static_key sched_feat_keys[__SCHED_FEAT_NR] = {
#include "features.h"
};

#undef SCHED_FEAT

static void sched_feat_disable(int i)
{
	static_key_disable(&sched_feat_keys[i]);
}

static void sched_feat_enable(int i)
{
	static_key_enable(&sched_feat_keys[i]);
}
#else
static void sched_feat_disable(int i) { };
static void sched_feat_enable(int i) { };
#endif /* HAVE_JUMP_LABEL */

static int sched_feat_set(char *cmp)
{
	int i;
	int neg = 0;

	if (strncmp(cmp, "NO_", 3) == 0) {
		neg = 1;
		cmp += 3;
	}

	for (i = 0; i < __SCHED_FEAT_NR; i++) {
		if (strcmp(cmp, sched_feat_names[i]) == 0) {
			if (neg) {
				sysctl_sched_features &= ~(1UL << i);
				sched_feat_disable(i);
			} else {
				sysctl_sched_features |= (1UL << i);
				sched_feat_enable(i);
			}
			break;
		}
	}

	return i;
}

static ssize_t
sched_feat_write(struct file *filp, const char __user *ubuf,
		size_t cnt, loff_t *ppos)
{
	char buf[64];
	char *cmp;
	int i;
	struct inode *inode;

	if (cnt > 63)
		cnt = 63;

	if (copy_from_user(&buf, ubuf, cnt))
		return -EFAULT;

	buf[cnt] = 0;
	cmp = strstrip(buf);

	/* Ensure the static_key remains in a consistent state */
	inode = file_inode(filp);
	mutex_lock(&inode->i_mutex);
	i = sched_feat_set(cmp);
	mutex_unlock(&inode->i_mutex);
	if (i == __SCHED_FEAT_NR)
		return -EINVAL;

	*ppos += cnt;

	return cnt;
}

static int sched_feat_open(struct inode *inode, struct file *filp)
{
	return single_open(filp, sched_feat_show, NULL);
}

static const struct file_operations sched_feat_fops = {
	.open		= sched_feat_open,
	.write		= sched_feat_write,
	.read		= seq_read,
	.llseek		= seq_lseek,
	.release	= single_release,
};

static __init int sched_init_debug(void)
{
	debugfs_create_file("sched_features", 0644, NULL, NULL,
			&sched_feat_fops);

	return 0;
}
late_initcall(sched_init_debug);
#endif /* CONFIG_SCHED_DEBUG */

/*
 * Number of tasks to iterate in a single balance run.
 * Limited because this is done with IRQs disabled.
 */
const_debug unsigned int sysctl_sched_nr_migrate = 32;

/*
 * period over which we average the RT time consumption, measured
 * in ms.
 *
 * default: 1s
 */
const_debug unsigned int sysctl_sched_time_avg = MSEC_PER_SEC;

/*
 * period over which we measure -rt task cpu usage in us.
 * default: 1s
 */
unsigned int sysctl_sched_rt_period = 1000000;

__read_mostly int scheduler_running;

/*
 * part of the period that we allow rt tasks to run in us.
 * default: 0.95s
 */
int sysctl_sched_rt_runtime = 950000;

/* cpus with isolated domains */
cpumask_var_t cpu_isolated_map;

/*
 * this_rq_lock - lock this runqueue and disable interrupts.
 */
static struct rq *this_rq_lock(void)
	__acquires(rq->lock)
{
	struct rq *rq;

	local_irq_disable();
	rq = this_rq();
	raw_spin_lock(&rq->lock);

	return rq;
}

#ifdef CONFIG_SCHED_HRTICK
/*
 * Use HR-timers to deliver accurate preemption points.
 */

static void hrtick_clear(struct rq *rq)
{
	if (hrtimer_active(&rq->hrtick_timer))
		hrtimer_cancel(&rq->hrtick_timer);
}

/*
 * High-resolution timer tick.
 * Runs from hardirq context with interrupts disabled.
 */
static enum hrtimer_restart hrtick(struct hrtimer *timer)
{
	struct rq *rq = container_of(timer, struct rq, hrtick_timer);

	WARN_ON_ONCE(cpu_of(rq) != smp_processor_id());

	raw_spin_lock(&rq->lock);
	update_rq_clock(rq);
	rq->curr->sched_class->task_tick(rq, rq->curr, 1);
	raw_spin_unlock(&rq->lock);

	return HRTIMER_NORESTART;
}

#ifdef CONFIG_SMP

static void __hrtick_restart(struct rq *rq)
{
	struct hrtimer *timer = &rq->hrtick_timer;

	hrtimer_start_expires(timer, HRTIMER_MODE_ABS_PINNED);
}

/*
 * called from hardirq (IPI) context
 */
static void __hrtick_start(void *arg)
{
	struct rq *rq = arg;

	raw_spin_lock(&rq->lock);
	__hrtick_restart(rq);
	rq->hrtick_csd_pending = 0;
	raw_spin_unlock(&rq->lock);
}

/*
 * Called to set the hrtick timer state.
 *
 * called with rq->lock held and irqs disabled
 */
void hrtick_start(struct rq *rq, u64 delay)
{
	struct hrtimer *timer = &rq->hrtick_timer;
	ktime_t time;
	s64 delta;

	/*
	 * Don't schedule slices shorter than 10000ns, that just
	 * doesn't make sense and can cause timer DoS.
	 */
	delta = max_t(s64, delay, 10000LL);
	time = ktime_add_ns(timer->base->get_time(), delta);

	hrtimer_set_expires(timer, time);

	if (rq == this_rq()) {
		__hrtick_restart(rq);
	} else if (!rq->hrtick_csd_pending) {
		smp_call_function_single_async(cpu_of(rq), &rq->hrtick_csd);
		rq->hrtick_csd_pending = 1;
	}
}

static int
hotplug_hrtick(struct notifier_block *nfb, unsigned long action, void *hcpu)
{
	int cpu = (int)(long)hcpu;

	switch (action) {
	case CPU_UP_CANCELED:
	case CPU_UP_CANCELED_FROZEN:
	case CPU_DOWN_PREPARE:
	case CPU_DOWN_PREPARE_FROZEN:
	case CPU_DEAD:
	case CPU_DEAD_FROZEN:
		hrtick_clear(cpu_rq(cpu));
		return NOTIFY_OK;
	}

	return NOTIFY_DONE;
}

static __init void init_hrtick(void)
{
	hotcpu_notifier(hotplug_hrtick, 0);
}
#else
/*
 * Called to set the hrtick timer state.
 *
 * called with rq->lock held and irqs disabled
 */
void hrtick_start(struct rq *rq, u64 delay)
{
	/*
	 * Don't schedule slices shorter than 10000ns, that just
	 * doesn't make sense. Rely on vruntime for fairness.
	 */
	delay = max_t(u64, delay, 10000LL);
	hrtimer_start(&rq->hrtick_timer, ns_to_ktime(delay),
		      HRTIMER_MODE_REL_PINNED);
}

static inline void init_hrtick(void)
{
}
#endif /* CONFIG_SMP */

static void init_rq_hrtick(struct rq *rq)
{
#ifdef CONFIG_SMP
	rq->hrtick_csd_pending = 0;

	rq->hrtick_csd.flags = 0;
	rq->hrtick_csd.func = __hrtick_start;
	rq->hrtick_csd.info = rq;
#endif

	hrtimer_init(&rq->hrtick_timer, CLOCK_MONOTONIC, HRTIMER_MODE_REL);
	rq->hrtick_timer.function = hrtick;
}
#else	/* CONFIG_SCHED_HRTICK */
static inline void hrtick_clear(struct rq *rq)
{
}

static inline void init_rq_hrtick(struct rq *rq)
{
}

static inline void init_hrtick(void)
{
}
#endif	/* CONFIG_SCHED_HRTICK */

/*
 * cmpxchg based fetch_or, macro so it works for different integer types
 */
#define fetch_or(ptr, val)						\
({	typeof(*(ptr)) __old, __val = *(ptr);				\
 	for (;;) {							\
 		__old = cmpxchg((ptr), __val, __val | (val));		\
 		if (__old == __val)					\
 			break;						\
 		__val = __old;						\
 	}								\
 	__old;								\
})

#if defined(CONFIG_SMP) && defined(TIF_POLLING_NRFLAG)
/*
 * Atomically set TIF_NEED_RESCHED and test for TIF_POLLING_NRFLAG,
 * this avoids any races wrt polling state changes and thereby avoids
 * spurious IPIs.
 */
static bool set_nr_and_not_polling(struct task_struct *p)
{
	struct thread_info *ti = task_thread_info(p);
	return !(fetch_or(&ti->flags, _TIF_NEED_RESCHED) & _TIF_POLLING_NRFLAG);
}

/*
 * Atomically set TIF_NEED_RESCHED if TIF_POLLING_NRFLAG is set.
 *
 * If this returns true, then the idle task promises to call
 * sched_ttwu_pending() and reschedule soon.
 */
static bool set_nr_if_polling(struct task_struct *p)
{
	struct thread_info *ti = task_thread_info(p);
	typeof(ti->flags) old, val = READ_ONCE(ti->flags);

	for (;;) {
		if (!(val & _TIF_POLLING_NRFLAG))
			return false;
		if (val & _TIF_NEED_RESCHED)
			return true;
		old = cmpxchg(&ti->flags, val, val | _TIF_NEED_RESCHED);
		if (old == val)
			break;
		val = old;
	}
	return true;
}

#else
static bool set_nr_and_not_polling(struct task_struct *p)
{
	set_tsk_need_resched(p);
	return true;
}

#ifdef CONFIG_SMP
static bool set_nr_if_polling(struct task_struct *p)
{
	return false;
}
#endif
#endif

void wake_q_add(struct wake_q_head *head, struct task_struct *task)
{
	struct wake_q_node *node = &task->wake_q;

	/*
	 * Atomically grab the task, if ->wake_q is !nil already it means
	 * its already queued (either by us or someone else) and will get the
	 * wakeup due to that.
	 *
	 * This cmpxchg() implies a full barrier, which pairs with the write
	 * barrier implied by the wakeup in wake_up_list().
	 */
	if (cmpxchg(&node->next, NULL, WAKE_Q_TAIL))
		return;

	get_task_struct(task);

	/*
	 * The head is context local, there can be no concurrency.
	 */
	*head->lastp = node;
	head->lastp = &node->next;
}

void wake_up_q(struct wake_q_head *head)
{
	struct wake_q_node *node = head->first;

	while (node != WAKE_Q_TAIL) {
		struct task_struct *task;

		task = container_of(node, struct task_struct, wake_q);
		BUG_ON(!task);
		/* task can safely be re-inserted now */
		node = node->next;
		task->wake_q.next = NULL;

		/*
		 * wake_up_process() implies a wmb() to pair with the queueing
		 * in wake_q_add() so as not to miss wakeups.
		 */
		wake_up_process(task);
		put_task_struct(task);
	}
}

/*
 * resched_curr - mark rq's current task 'to be rescheduled now'.
 *
 * On UP this means the setting of the need_resched flag, on SMP it
 * might also involve a cross-CPU call to trigger the scheduler on
 * the target CPU.
 */
void resched_curr(struct rq *rq)
{
	struct task_struct *curr = rq->curr;
	int cpu;

	lockdep_assert_held(&rq->lock);

	if (test_tsk_need_resched(curr))
		return;

	cpu = cpu_of(rq);

	if (cpu == smp_processor_id()) {
		set_tsk_need_resched(curr);
		set_preempt_need_resched();
		return;
	}

	if (set_nr_and_not_polling(curr))
		smp_send_reschedule(cpu);
	else
		trace_sched_wake_idle_without_ipi(cpu);
}

void resched_cpu(int cpu)
{
	struct rq *rq = cpu_rq(cpu);
	unsigned long flags;

	if (!raw_spin_trylock_irqsave(&rq->lock, flags))
		return;
	resched_curr(rq);
	raw_spin_unlock_irqrestore(&rq->lock, flags);
}

#ifdef CONFIG_SMP
#ifdef CONFIG_NO_HZ_COMMON
/*
 * In the semi idle case, use the nearest busy cpu for migrating timers
 * from an idle cpu.  This is good for power-savings.
 *
 * We don't do similar optimization for completely idle system, as
 * selecting an idle cpu will add more delays to the timers than intended
 * (as that cpu's timer base may not be uptodate wrt jiffies etc).
 */
int get_nohz_timer_target(void)
{
	int i, cpu = smp_processor_id();
	struct sched_domain *sd;

	if (!idle_cpu(cpu) && is_housekeeping_cpu(cpu))
		return cpu;

	rcu_read_lock();
	for_each_domain(cpu, sd) {
		for_each_cpu(i, sched_domain_span(sd)) {
			if (!idle_cpu(i) && is_housekeeping_cpu(cpu)) {
				cpu = i;
				goto unlock;
			}
		}
	}

	if (!is_housekeeping_cpu(cpu))
		cpu = housekeeping_any_cpu();
unlock:
	rcu_read_unlock();
	return cpu;
}
/*
 * When add_timer_on() enqueues a timer into the timer wheel of an
 * idle CPU then this timer might expire before the next timer event
 * which is scheduled to wake up that CPU. In case of a completely
 * idle system the next event might even be infinite time into the
 * future. wake_up_idle_cpu() ensures that the CPU is woken up and
 * leaves the inner idle loop so the newly added timer is taken into
 * account when the CPU goes back to idle and evaluates the timer
 * wheel for the next timer event.
 */
static void wake_up_idle_cpu(int cpu)
{
	struct rq *rq = cpu_rq(cpu);

	if (cpu == smp_processor_id())
		return;

	if (set_nr_and_not_polling(rq->idle))
		smp_send_reschedule(cpu);
	else
		trace_sched_wake_idle_without_ipi(cpu);
}

static bool wake_up_full_nohz_cpu(int cpu)
{
	/*
	 * We just need the target to call irq_exit() and re-evaluate
	 * the next tick. The nohz full kick at least implies that.
	 * If needed we can still optimize that later with an
	 * empty IRQ.
	 */
	if (tick_nohz_full_cpu(cpu)) {
		if (cpu != smp_processor_id() ||
		    tick_nohz_tick_stopped())
			tick_nohz_full_kick_cpu(cpu);
		return true;
	}

	return false;
}

void wake_up_nohz_cpu(int cpu)
{
	if (!wake_up_full_nohz_cpu(cpu))
		wake_up_idle_cpu(cpu);
}

static inline bool got_nohz_idle_kick(void)
{
	int cpu = smp_processor_id();

	if (!test_bit(NOHZ_BALANCE_KICK, nohz_flags(cpu)))
		return false;

	if (idle_cpu(cpu) && !need_resched())
		return true;

	/*
	 * We can't run Idle Load Balance on this CPU for this time so we
	 * cancel it and clear NOHZ_BALANCE_KICK
	 */
	clear_bit(NOHZ_BALANCE_KICK, nohz_flags(cpu));
	return false;
}

#else /* CONFIG_NO_HZ_COMMON */

static inline bool got_nohz_idle_kick(void)
{
	return false;
}

#endif /* CONFIG_NO_HZ_COMMON */

#ifdef CONFIG_NO_HZ_FULL
bool sched_can_stop_tick(void)
{
	/*
	 * FIFO realtime policy runs the highest priority task. Other runnable
	 * tasks are of a lower priority. The scheduler tick does nothing.
	 */
	if (current->policy == SCHED_FIFO)
		return true;

	/*
	 * Round-robin realtime tasks time slice with other tasks at the same
	 * realtime priority. Is this task the only one at this priority?
	 */
	if (current->policy == SCHED_RR) {
		struct sched_rt_entity *rt_se = &current->rt;

		return rt_se->run_list.prev == rt_se->run_list.next;
	}

	/*
	 * More than one running task need preemption.
	 * nr_running update is assumed to be visible
	 * after IPI is sent from wakers.
	 */
	if (this_rq()->nr_running > 1)
		return false;

	return true;
}
#endif /* CONFIG_NO_HZ_FULL */

void sched_avg_update(struct rq *rq)
{
	s64 period = sched_avg_period();

	while ((s64)(rq_clock(rq) - rq->age_stamp) > period) {
		/*
		 * Inline assembly required to prevent the compiler
		 * optimising this loop into a divmod call.
		 * See __iter_div_u64_rem() for another example of this.
		 */
		asm("" : "+rm" (rq->age_stamp));
		rq->age_stamp += period;
		rq->rt_avg /= 2;
	}
}

#endif /* CONFIG_SMP */

#if defined(CONFIG_RT_GROUP_SCHED) || (defined(CONFIG_FAIR_GROUP_SCHED) && \
			(defined(CONFIG_SMP) || defined(CONFIG_CFS_BANDWIDTH)))
/*
 * Iterate task_group tree rooted at *from, calling @down when first entering a
 * node and @up when leaving it for the final time.
 *
 * Caller must hold rcu_lock or sufficient equivalent.
 */
int walk_tg_tree_from(struct task_group *from,
			     tg_visitor down, tg_visitor up, void *data)
{
	struct task_group *parent, *child;
	int ret;

	parent = from;

down:
	ret = (*down)(parent, data);
	if (ret)
		goto out;
	list_for_each_entry_rcu(child, &parent->children, siblings) {
		parent = child;
		goto down;

up:
		continue;
	}
	ret = (*up)(parent, data);
	if (ret || parent == from)
		goto out;

	child = parent;
	parent = parent->parent;
	if (parent)
		goto up;
out:
	return ret;
}

int tg_nop(struct task_group *tg, void *data)
{
	return 0;
}
#endif

static void set_load_weight(struct task_struct *p)
{
	int prio = p->static_prio - MAX_RT_PRIO;
	struct load_weight *load = &p->se.load;

	/*
	 * SCHED_IDLE tasks get minimal weight:
	 */
	if (idle_policy(p->policy)) {
		load->weight = scale_load(WEIGHT_IDLEPRIO);
		load->inv_weight = WMULT_IDLEPRIO;
		return;
	}

	load->weight = scale_load(prio_to_weight[prio]);
	load->inv_weight = prio_to_wmult[prio];
}

static inline void enqueue_task(struct rq *rq, struct task_struct *p, int flags)
{
	update_rq_clock(rq);
	if (!(flags & ENQUEUE_RESTORE))
		sched_info_queued(rq, p);
	p->sched_class->enqueue_task(rq, p, flags);
}

static inline void dequeue_task(struct rq *rq, struct task_struct *p, int flags)
{
	update_rq_clock(rq);
	if (!(flags & DEQUEUE_SAVE))
		sched_info_dequeued(rq, p);
	p->sched_class->dequeue_task(rq, p, flags);
}

void activate_task(struct rq *rq, struct task_struct *p, int flags)
{
	if (task_contributes_to_load(p))
		rq->nr_uninterruptible--;

	enqueue_task(rq, p, flags);
}

void deactivate_task(struct rq *rq, struct task_struct *p, int flags)
{
	if (task_contributes_to_load(p))
		rq->nr_uninterruptible++;

	dequeue_task(rq, p, flags);
}

static void update_rq_clock_task(struct rq *rq, s64 delta)
{
/*
 * In theory, the compile should just see 0 here, and optimize out the call
 * to sched_rt_avg_update. But I don't trust it...
 */
#if defined(CONFIG_IRQ_TIME_ACCOUNTING) || defined(CONFIG_PARAVIRT_TIME_ACCOUNTING)
	s64 steal = 0, irq_delta = 0;
#endif
#ifdef CONFIG_IRQ_TIME_ACCOUNTING
	irq_delta = irq_time_read(cpu_of(rq)) - rq->prev_irq_time;

	/*
	 * Since irq_time is only updated on {soft,}irq_exit, we might run into
	 * this case when a previous update_rq_clock() happened inside a
	 * {soft,}irq region.
	 *
	 * When this happens, we stop ->clock_task and only update the
	 * prev_irq_time stamp to account for the part that fit, so that a next
	 * update will consume the rest. This ensures ->clock_task is
	 * monotonic.
	 *
	 * It does however cause some slight miss-attribution of {soft,}irq
	 * time, a more accurate solution would be to update the irq_time using
	 * the current rq->clock timestamp, except that would require using
	 * atomic ops.
	 */
	if (irq_delta > delta)
		irq_delta = delta;

	rq->prev_irq_time += irq_delta;
	delta -= irq_delta;
#endif
#ifdef CONFIG_PARAVIRT_TIME_ACCOUNTING
	if (static_key_false((&paravirt_steal_rq_enabled))) {
		steal = paravirt_steal_clock(cpu_of(rq));
		steal -= rq->prev_steal_time_rq;

		if (unlikely(steal > delta))
			steal = delta;

		rq->prev_steal_time_rq += steal;
		delta -= steal;
	}
#endif

	rq->clock_task += delta;

#if defined(CONFIG_IRQ_TIME_ACCOUNTING) || defined(CONFIG_PARAVIRT_TIME_ACCOUNTING)
	if ((irq_delta + steal) && sched_feat(NONTASK_CAPACITY))
		sched_rt_avg_update(rq, irq_delta + steal);
#endif
}

void sched_set_stop_task(int cpu, struct task_struct *stop)
{
	struct sched_param param = { .sched_priority = MAX_RT_PRIO - 1 };
	struct task_struct *old_stop = cpu_rq(cpu)->stop;

	if (stop) {
		/*
		 * Make it appear like a SCHED_FIFO task, its something
		 * userspace knows about and won't get confused about.
		 *
		 * Also, it will make PI more or less work without too
		 * much confusion -- but then, stop work should not
		 * rely on PI working anyway.
		 */
		sched_setscheduler_nocheck(stop, SCHED_FIFO, &param);

		stop->sched_class = &stop_sched_class;
	}

	cpu_rq(cpu)->stop = stop;

	if (old_stop) {
		/*
		 * Reset it back to a normal scheduling class so that
		 * it can die in pieces.
		 */
		old_stop->sched_class = &rt_sched_class;
	}
}

/*
 * __normal_prio - return the priority that is based on the static prio
 */
static inline int __normal_prio(struct task_struct *p)
{
	return p->static_prio;
}

/*
 * Calculate the expected normal priority: i.e. priority
 * without taking RT-inheritance into account. Might be
 * boosted by interactivity modifiers. Changes upon fork,
 * setprio syscalls, and whenever the interactivity
 * estimator recalculates.
 */
static inline int normal_prio(struct task_struct *p)
{
	int prio;

	if (task_has_dl_policy(p))
		prio = MAX_DL_PRIO-1;
	else if (task_has_rt_policy(p))
		prio = MAX_RT_PRIO-1 - p->rt_priority;
	else
		prio = __normal_prio(p);
	return prio;
}

/*
 * Calculate the current priority, i.e. the priority
 * taken into account by the scheduler. This value might
 * be boosted by RT tasks, or might be boosted by
 * interactivity modifiers. Will be RT if the task got
 * RT-boosted. If not then it returns p->normal_prio.
 */
static int effective_prio(struct task_struct *p)
{
	p->normal_prio = normal_prio(p);
	/*
	 * If we are RT tasks or we were boosted to RT priority,
	 * keep the priority unchanged. Otherwise, update priority
	 * to the normal priority:
	 */
	if (!rt_prio(p->prio))
		return p->normal_prio;
	return p->prio;
}

/**
 * task_curr - is this task currently executing on a CPU?
 * @p: the task in question.
 *
 * Return: 1 if the task is currently executing. 0 otherwise.
 */
inline int task_curr(const struct task_struct *p)
{
	return cpu_curr(task_cpu(p)) == p;
}

/*
 * switched_from, switched_to and prio_changed must _NOT_ drop rq->lock,
 * use the balance_callback list if you want balancing.
 *
 * this means any call to check_class_changed() must be followed by a call to
 * balance_callback().
 */
static inline void check_class_changed(struct rq *rq, struct task_struct *p,
				       const struct sched_class *prev_class,
				       int oldprio)
{
	if (prev_class != p->sched_class) {
		if (prev_class->switched_from)
			prev_class->switched_from(rq, p);

		p->sched_class->switched_to(rq, p);
	} else if (oldprio != p->prio || dl_task(p))
		p->sched_class->prio_changed(rq, p, oldprio);
}

void check_preempt_curr(struct rq *rq, struct task_struct *p, int flags)
{
	const struct sched_class *class;

	if (p->sched_class == rq->curr->sched_class) {
		rq->curr->sched_class->check_preempt_curr(rq, p, flags);
	} else {
		for_each_class(class) {
			if (class == rq->curr->sched_class)
				break;
			if (class == p->sched_class) {
				resched_curr(rq);
				break;
			}
		}
	}

	/*
	 * A queue event has occurred, and we're going to schedule.  In
	 * this case, we can save a useless back to back clock update.
	 */
	if (task_on_rq_queued(rq->curr) && test_tsk_need_resched(rq->curr))
		rq_clock_skip_update(rq, true);
}

#ifdef CONFIG_SMP
/*
 * This is how migration works:
 *
 * 1) we invoke migration_cpu_stop() on the target CPU using
 *    stop_one_cpu().
 * 2) stopper starts to run (implicitly forcing the migrated thread
 *    off the CPU)
 * 3) it checks whether the migrated task is still in the wrong runqueue.
 * 4) if it's in the wrong runqueue then the migration thread removes
 *    it and puts it into the right queue.
 * 5) stopper completes and stop_one_cpu() returns and the migration
 *    is done.
 */

/*
 * move_queued_task - move a queued task to new rq.
 *
 * Returns (locked) new rq. Old rq's lock is released.
 */
static struct rq *move_queued_task(struct rq *rq, struct task_struct *p, int new_cpu)
{
	lockdep_assert_held(&rq->lock);

	dequeue_task(rq, p, 0);
	p->on_rq = TASK_ON_RQ_MIGRATING;
	set_task_cpu(p, new_cpu);
	raw_spin_unlock(&rq->lock);

	rq = cpu_rq(new_cpu);

	raw_spin_lock(&rq->lock);
	BUG_ON(task_cpu(p) != new_cpu);
	p->on_rq = TASK_ON_RQ_QUEUED;
	enqueue_task(rq, p, 0);
	check_preempt_curr(rq, p, 0);

	return rq;
}

struct migration_arg {
	struct task_struct *task;
	int dest_cpu;
};

/*
 * Move (not current) task off this cpu, onto dest cpu. We're doing
 * this because either it can't run here any more (set_cpus_allowed()
 * away from this CPU, or CPU going down), or because we're
 * attempting to rebalance this task on exec (sched_exec).
 *
 * So we race with normal scheduler movements, but that's OK, as long
 * as the task is no longer on this CPU.
 */
static struct rq *__migrate_task(struct rq *rq, struct task_struct *p, int dest_cpu)
{
	if (unlikely(!cpu_active(dest_cpu)))
		return rq;

	/* Affinity changed (again). */
	if (!cpumask_test_cpu(dest_cpu, tsk_cpus_allowed(p)))
		return rq;

	rq = move_queued_task(rq, p, dest_cpu);

	return rq;
}

/*
 * migration_cpu_stop - this will be executed by a highprio stopper thread
 * and performs thread migration by bumping thread off CPU then
 * 'pushing' onto another runqueue.
 */
static int migration_cpu_stop(void *data)
{
	struct migration_arg *arg = data;
	struct task_struct *p = arg->task;
	struct rq *rq = this_rq();

	/*
	 * The original target cpu might have gone down and we might
	 * be on another cpu but it doesn't matter.
	 */
	local_irq_disable();
	/*
	 * We need to explicitly wake pending tasks before running
	 * __migrate_task() such that we will not miss enforcing cpus_allowed
	 * during wakeups, see set_cpus_allowed_ptr()'s TASK_WAKING test.
	 */
	sched_ttwu_pending();

	raw_spin_lock(&p->pi_lock);
	raw_spin_lock(&rq->lock);
	/*
	 * If task_rq(p) != rq, it cannot be migrated here, because we're
	 * holding rq->lock, if p->on_rq == 0 it cannot get enqueued because
	 * we're holding p->pi_lock.
	 */
	if (task_rq(p) == rq && task_on_rq_queued(p))
		rq = __migrate_task(rq, p, arg->dest_cpu);
	raw_spin_unlock(&rq->lock);
	raw_spin_unlock(&p->pi_lock);

	local_irq_enable();
	return 0;
}

/*
 * sched_class::set_cpus_allowed must do the below, but is not required to
 * actually call this function.
 */
void set_cpus_allowed_common(struct task_struct *p, const struct cpumask *new_mask)
{
	cpumask_copy(&p->cpus_allowed, new_mask);
	p->nr_cpus_allowed = cpumask_weight(new_mask);
}

void do_set_cpus_allowed(struct task_struct *p, const struct cpumask *new_mask)
{
	struct rq *rq = task_rq(p);
	bool queued, running;

	lockdep_assert_held(&p->pi_lock);

	queued = task_on_rq_queued(p);
	running = task_current(rq, p);

	if (queued) {
		/*
		 * Because __kthread_bind() calls this on blocked tasks without
		 * holding rq->lock.
		 */
		lockdep_assert_held(&rq->lock);
		dequeue_task(rq, p, DEQUEUE_SAVE);
	}
	if (running)
		put_prev_task(rq, p);

	p->sched_class->set_cpus_allowed(p, new_mask);

	if (running)
		p->sched_class->set_curr_task(rq);
	if (queued)
		enqueue_task(rq, p, ENQUEUE_RESTORE);
}

/*
 * Change a given task's CPU affinity. Migrate the thread to a
 * proper CPU and schedule it away if the CPU it's executing on
 * is removed from the allowed bitmask.
 *
 * NOTE: the caller must have a valid reference to the task, the
 * task must not exit() & deallocate itself prematurely. The
 * call is not atomic; no spinlocks may be held.
 */
static int __set_cpus_allowed_ptr(struct task_struct *p,
				  const struct cpumask *new_mask, bool check)
{
	unsigned long flags;
	struct rq *rq;
	unsigned int dest_cpu;
	int ret = 0;

	rq = task_rq_lock(p, &flags);

	/*
	 * Must re-check here, to close a race against __kthread_bind(),
	 * sched_setaffinity() is not guaranteed to observe the flag.
	 */
	if (check && (p->flags & PF_NO_SETAFFINITY)) {
		ret = -EINVAL;
		goto out;
	}

	if (cpumask_equal(&p->cpus_allowed, new_mask))
		goto out;

	if (!cpumask_intersects(new_mask, cpu_active_mask)) {
		ret = -EINVAL;
		goto out;
	}

	do_set_cpus_allowed(p, new_mask);

	/* Can the task run on the task's current CPU? If so, we're done */
	if (cpumask_test_cpu(task_cpu(p), new_mask))
		goto out;

	dest_cpu = cpumask_any_and(cpu_active_mask, new_mask);
	if (task_running(rq, p) || p->state == TASK_WAKING) {
		struct migration_arg arg = { p, dest_cpu };
		/* Need help from migration thread: drop lock and wait. */
		task_rq_unlock(rq, p, &flags);
		stop_one_cpu(cpu_of(rq), migration_cpu_stop, &arg);
		tlb_migrate_finish(p->mm);
		return 0;
	} else if (task_on_rq_queued(p)) {
		/*
		 * OK, since we're going to drop the lock immediately
		 * afterwards anyway.
		 */
		lockdep_unpin_lock(&rq->lock);
		rq = move_queued_task(rq, p, dest_cpu);
		lockdep_pin_lock(&rq->lock);
	}
out:
	task_rq_unlock(rq, p, &flags);

	return ret;
}

int set_cpus_allowed_ptr(struct task_struct *p, const struct cpumask *new_mask)
{
	return __set_cpus_allowed_ptr(p, new_mask, false);
}
EXPORT_SYMBOL_GPL(set_cpus_allowed_ptr);

void set_task_cpu(struct task_struct *p, unsigned int new_cpu)
{
#ifdef CONFIG_SCHED_DEBUG
	/*
	 * We should never call set_task_cpu() on a blocked task,
	 * ttwu() will sort out the placement.
	 */
	WARN_ON_ONCE(p->state != TASK_RUNNING && p->state != TASK_WAKING &&
			!p->on_rq);

#ifdef CONFIG_LOCKDEP
	/*
	 * The caller should hold either p->pi_lock or rq->lock, when changing
	 * a task's CPU. ->pi_lock for waking tasks, rq->lock for runnable tasks.
	 *
	 * sched_move_task() holds both and thus holding either pins the cgroup,
	 * see task_group().
	 *
	 * Furthermore, all task_rq users should acquire both locks, see
	 * task_rq_lock().
	 */
	WARN_ON_ONCE(debug_locks && !(lockdep_is_held(&p->pi_lock) ||
				      lockdep_is_held(&task_rq(p)->lock)));
#endif
#endif

	trace_sched_migrate_task(p, new_cpu);

	if (task_cpu(p) != new_cpu) {
		if (p->sched_class->migrate_task_rq)
			p->sched_class->migrate_task_rq(p);
		p->se.nr_migrations++;
		perf_event_task_migrate(p);
	}

	__set_task_cpu(p, new_cpu);
}

static void __migrate_swap_task(struct task_struct *p, int cpu)
{
	if (task_on_rq_queued(p)) {
		struct rq *src_rq, *dst_rq;

		src_rq = task_rq(p);
		dst_rq = cpu_rq(cpu);

		deactivate_task(src_rq, p, 0);
		set_task_cpu(p, cpu);
		activate_task(dst_rq, p, 0);
		check_preempt_curr(dst_rq, p, 0);
	} else {
		/*
		 * Task isn't running anymore; make it appear like we migrated
		 * it before it went to sleep. This means on wakeup we make the
		 * previous cpu our targer instead of where it really is.
		 */
		p->wake_cpu = cpu;
	}
}

struct migration_swap_arg {
	struct task_struct *src_task, *dst_task;
	int src_cpu, dst_cpu;
};

static int migrate_swap_stop(void *data)
{
	struct migration_swap_arg *arg = data;
	struct rq *src_rq, *dst_rq;
	int ret = -EAGAIN;

	if (!cpu_active(arg->src_cpu) || !cpu_active(arg->dst_cpu))
		return -EAGAIN;

	src_rq = cpu_rq(arg->src_cpu);
	dst_rq = cpu_rq(arg->dst_cpu);

	double_raw_lock(&arg->src_task->pi_lock,
			&arg->dst_task->pi_lock);
	double_rq_lock(src_rq, dst_rq);

	if (task_cpu(arg->dst_task) != arg->dst_cpu)
		goto unlock;

	if (task_cpu(arg->src_task) != arg->src_cpu)
		goto unlock;

	if (!cpumask_test_cpu(arg->dst_cpu, tsk_cpus_allowed(arg->src_task)))
		goto unlock;

	if (!cpumask_test_cpu(arg->src_cpu, tsk_cpus_allowed(arg->dst_task)))
		goto unlock;

	__migrate_swap_task(arg->src_task, arg->dst_cpu);
	__migrate_swap_task(arg->dst_task, arg->src_cpu);

	ret = 0;

unlock:
	double_rq_unlock(src_rq, dst_rq);
	raw_spin_unlock(&arg->dst_task->pi_lock);
	raw_spin_unlock(&arg->src_task->pi_lock);

	return ret;
}

/*
 * Cross migrate two tasks
 */
int migrate_swap(struct task_struct *cur, struct task_struct *p)
{
	struct migration_swap_arg arg;
	int ret = -EINVAL;

	arg = (struct migration_swap_arg){
		.src_task = cur,
		.src_cpu = task_cpu(cur),
		.dst_task = p,
		.dst_cpu = task_cpu(p),
	};

	if (arg.src_cpu == arg.dst_cpu)
		goto out;

	/*
	 * These three tests are all lockless; this is OK since all of them
	 * will be re-checked with proper locks held further down the line.
	 */
	if (!cpu_active(arg.src_cpu) || !cpu_active(arg.dst_cpu))
		goto out;

	if (!cpumask_test_cpu(arg.dst_cpu, tsk_cpus_allowed(arg.src_task)))
		goto out;

	if (!cpumask_test_cpu(arg.src_cpu, tsk_cpus_allowed(arg.dst_task)))
		goto out;

	trace_sched_swap_numa(cur, arg.src_cpu, p, arg.dst_cpu);
	ret = stop_two_cpus(arg.dst_cpu, arg.src_cpu, migrate_swap_stop, &arg);

out:
	return ret;
}

/*
 * wait_task_inactive - wait for a thread to unschedule.
 *
 * If @match_state is nonzero, it's the @p->state value just checked and
 * not expected to change.  If it changes, i.e. @p might have woken up,
 * then return zero.  When we succeed in waiting for @p to be off its CPU,
 * we return a positive number (its total switch count).  If a second call
 * a short while later returns the same number, the caller can be sure that
 * @p has remained unscheduled the whole time.
 *
 * The caller must ensure that the task *will* unschedule sometime soon,
 * else this function might spin for a *long* time. This function can't
 * be called with interrupts off, or it may introduce deadlock with
 * smp_call_function() if an IPI is sent by the same process we are
 * waiting to become inactive.
 */
unsigned long wait_task_inactive(struct task_struct *p, long match_state)
{
	unsigned long flags;
	int running, queued;
	unsigned long ncsw;
	struct rq *rq;

	for (;;) {
		/*
		 * We do the initial early heuristics without holding
		 * any task-queue locks at all. We'll only try to get
		 * the runqueue lock when things look like they will
		 * work out!
		 */
		rq = task_rq(p);

		/*
		 * If the task is actively running on another CPU
		 * still, just relax and busy-wait without holding
		 * any locks.
		 *
		 * NOTE! Since we don't hold any locks, it's not
		 * even sure that "rq" stays as the right runqueue!
		 * But we don't care, since "task_running()" will
		 * return false if the runqueue has changed and p
		 * is actually now running somewhere else!
		 */
		while (task_running(rq, p)) {
			if (match_state && unlikely(p->state != match_state))
				return 0;
			cpu_relax();
		}

		/*
		 * Ok, time to look more closely! We need the rq
		 * lock now, to be *sure*. If we're wrong, we'll
		 * just go back and repeat.
		 */
		rq = task_rq_lock(p, &flags);
		trace_sched_wait_task(p);
		running = task_running(rq, p);
		queued = task_on_rq_queued(p);
		ncsw = 0;
		if (!match_state || p->state == match_state)
			ncsw = p->nvcsw | LONG_MIN; /* sets MSB */
		task_rq_unlock(rq, p, &flags);

		/*
		 * If it changed from the expected state, bail out now.
		 */
		if (unlikely(!ncsw))
			break;

		/*
		 * Was it really running after all now that we
		 * checked with the proper locks actually held?
		 *
		 * Oops. Go back and try again..
		 */
		if (unlikely(running)) {
			cpu_relax();
			continue;
		}

		/*
		 * It's not enough that it's not actively running,
		 * it must be off the runqueue _entirely_, and not
		 * preempted!
		 *
		 * So if it was still runnable (but just not actively
		 * running right now), it's preempted, and we should
		 * yield - it could be a while.
		 */
		if (unlikely(queued)) {
			ktime_t to = ktime_set(0, NSEC_PER_SEC/HZ);

			set_current_state(TASK_UNINTERRUPTIBLE);
			schedule_hrtimeout(&to, HRTIMER_MODE_REL);
			continue;
		}

		/*
		 * Ahh, all good. It wasn't running, and it wasn't
		 * runnable, which means that it will never become
		 * running in the future either. We're all done!
		 */
		break;
	}

	return ncsw;
}

/***
 * kick_process - kick a running thread to enter/exit the kernel
 * @p: the to-be-kicked thread
 *
 * Cause a process which is running on another CPU to enter
 * kernel-mode, without any delay. (to get signals handled.)
 *
 * NOTE: this function doesn't have to take the runqueue lock,
 * because all it wants to ensure is that the remote task enters
 * the kernel. If the IPI races and the task has been migrated
 * to another CPU then no harm is done and the purpose has been
 * achieved as well.
 */
void kick_process(struct task_struct *p)
{
	int cpu;

	preempt_disable();
	cpu = task_cpu(p);
	if ((cpu != smp_processor_id()) && task_curr(p))
		smp_send_reschedule(cpu);
	preempt_enable();
}
EXPORT_SYMBOL_GPL(kick_process);

/*
 * ->cpus_allowed is protected by both rq->lock and p->pi_lock
 */
static int select_fallback_rq(int cpu, struct task_struct *p)
{
	int nid = cpu_to_node(cpu);
	const struct cpumask *nodemask = NULL;
	enum { cpuset, possible, fail } state = cpuset;
	int dest_cpu;

	/*
	 * If the node that the cpu is on has been offlined, cpu_to_node()
	 * will return -1. There is no cpu on the node, and we should
	 * select the cpu on the other node.
	 */
	if (nid != -1) {
		nodemask = cpumask_of_node(nid);

		/* Look for allowed, online CPU in same node. */
		for_each_cpu(dest_cpu, nodemask) {
			if (!cpu_online(dest_cpu))
				continue;
			if (!cpu_active(dest_cpu))
				continue;
			if (cpumask_test_cpu(dest_cpu, tsk_cpus_allowed(p)))
				return dest_cpu;
		}
	}

	for (;;) {
		/* Any allowed, online CPU? */
		for_each_cpu(dest_cpu, tsk_cpus_allowed(p)) {
			if (!cpu_online(dest_cpu))
				continue;
			if (!cpu_active(dest_cpu))
				continue;
			goto out;
		}

		/* No more Mr. Nice Guy. */
		switch (state) {
		case cpuset:
			if (IS_ENABLED(CONFIG_CPUSETS)) {
				cpuset_cpus_allowed_fallback(p);
				state = possible;
				break;
			}
			/* fall-through */
		case possible:
			do_set_cpus_allowed(p, cpu_possible_mask);
			state = fail;
			break;

		case fail:
			BUG();
			break;
		}
	}

out:
	if (state != cpuset) {
		/*
		 * Don't tell them about moving exiting tasks or
		 * kernel threads (both mm NULL), since they never
		 * leave kernel.
		 */
		if (p->mm && printk_ratelimit()) {
			printk_deferred("process %d (%s) no longer affine to cpu%d\n",
					task_pid_nr(p), p->comm, cpu);
		}
	}

	return dest_cpu;
}

/*
 * The caller (fork, wakeup) owns p->pi_lock, ->cpus_allowed is stable.
 */
static inline
int select_task_rq(struct task_struct *p, int cpu, int sd_flags, int wake_flags)
{
	lockdep_assert_held(&p->pi_lock);

	if (p->nr_cpus_allowed > 1)
		cpu = p->sched_class->select_task_rq(p, cpu, sd_flags, wake_flags);

	/*
	 * In order not to call set_task_cpu() on a blocking task we need
	 * to rely on ttwu() to place the task on a valid ->cpus_allowed
	 * cpu.
	 *
	 * Since this is common to all placement strategies, this lives here.
	 *
	 * [ this allows ->select_task() to simply return task_cpu(p) and
	 *   not worry about this generic constraint ]
	 */
	if (unlikely(!cpumask_test_cpu(cpu, tsk_cpus_allowed(p)) ||
		     !cpu_online(cpu)))
		cpu = select_fallback_rq(task_cpu(p), p);

	return cpu;
}

static void update_avg(u64 *avg, u64 sample)
{
	s64 diff = sample - *avg;
	*avg += diff >> 3;
}

#else

static inline int __set_cpus_allowed_ptr(struct task_struct *p,
					 const struct cpumask *new_mask, bool check)
{
	return set_cpus_allowed_ptr(p, new_mask);
}

#endif /* CONFIG_SMP */

static void
ttwu_stat(struct task_struct *p, int cpu, int wake_flags)
{
#ifdef CONFIG_SCHEDSTATS
	struct rq *rq = this_rq();

#ifdef CONFIG_SMP
	int this_cpu = smp_processor_id();

	if (cpu == this_cpu) {
		schedstat_inc(rq, ttwu_local);
		schedstat_inc(p, se.statistics.nr_wakeups_local);
	} else {
		struct sched_domain *sd;

		schedstat_inc(p, se.statistics.nr_wakeups_remote);
		rcu_read_lock();
		for_each_domain(this_cpu, sd) {
			if (cpumask_test_cpu(cpu, sched_domain_span(sd))) {
				schedstat_inc(sd, ttwu_wake_remote);
				break;
			}
		}
		rcu_read_unlock();
	}

	if (wake_flags & WF_MIGRATED)
		schedstat_inc(p, se.statistics.nr_wakeups_migrate);

#endif /* CONFIG_SMP */

	schedstat_inc(rq, ttwu_count);
	schedstat_inc(p, se.statistics.nr_wakeups);

	if (wake_flags & WF_SYNC)
		schedstat_inc(p, se.statistics.nr_wakeups_sync);

#endif /* CONFIG_SCHEDSTATS */
}

static inline void ttwu_activate(struct rq *rq, struct task_struct *p, int en_flags)
{
	activate_task(rq, p, en_flags);
	p->on_rq = TASK_ON_RQ_QUEUED;

	/* if a worker is waking up, notify workqueue */
	if (p->flags & PF_WQ_WORKER)
		wq_worker_waking_up(p, cpu_of(rq));
}

/*
 * Mark the task runnable and perform wakeup-preemption.
 */
static void
ttwu_do_wakeup(struct rq *rq, struct task_struct *p, int wake_flags)
{
	check_preempt_curr(rq, p, wake_flags);
	p->state = TASK_RUNNING;
	trace_sched_wakeup(p);

#ifdef CONFIG_SMP
	if (p->sched_class->task_woken) {
		/*
		 * Our task @p is fully woken up and running; so its safe to
		 * drop the rq->lock, hereafter rq is only used for statistics.
		 */
		lockdep_unpin_lock(&rq->lock);
		p->sched_class->task_woken(rq, p);
		lockdep_pin_lock(&rq->lock);
	}

	if (rq->idle_stamp) {
		u64 delta = rq_clock(rq) - rq->idle_stamp;
		u64 max = 2*rq->max_idle_balance_cost;

		update_avg(&rq->avg_idle, delta);

		if (rq->avg_idle > max)
			rq->avg_idle = max;

		rq->idle_stamp = 0;
	}
#endif
}

static void
ttwu_do_activate(struct rq *rq, struct task_struct *p, int wake_flags)
{
	lockdep_assert_held(&rq->lock);

#ifdef CONFIG_SMP
	if (p->sched_contributes_to_load)
		rq->nr_uninterruptible--;
#endif

	ttwu_activate(rq, p, ENQUEUE_WAKEUP | ENQUEUE_WAKING);
	ttwu_do_wakeup(rq, p, wake_flags);
}

/*
 * Called in case the task @p isn't fully descheduled from its runqueue,
 * in this case we must do a remote wakeup. Its a 'light' wakeup though,
 * since all we need to do is flip p->state to TASK_RUNNING, since
 * the task is still ->on_rq.
 */
static int ttwu_remote(struct task_struct *p, int wake_flags)
{
	struct rq *rq;
	int ret = 0;

	rq = __task_rq_lock(p);
	if (task_on_rq_queued(p)) {
		/* check_preempt_curr() may use rq clock */
		update_rq_clock(rq);
		ttwu_do_wakeup(rq, p, wake_flags);
		ret = 1;
	}
	__task_rq_unlock(rq);

	return ret;
}

#ifdef CONFIG_SMP
void sched_ttwu_pending(void)
{
	struct rq *rq = this_rq();
	struct llist_node *llist = llist_del_all(&rq->wake_list);
	struct task_struct *p;
	unsigned long flags;

	if (!llist)
		return;

	raw_spin_lock_irqsave(&rq->lock, flags);
	lockdep_pin_lock(&rq->lock);

	while (llist) {
		p = llist_entry(llist, struct task_struct, wake_entry);
		llist = llist_next(llist);
		ttwu_do_activate(rq, p, 0);
	}

	lockdep_unpin_lock(&rq->lock);
	raw_spin_unlock_irqrestore(&rq->lock, flags);
}

void scheduler_ipi(void)
{
	/*
	 * Fold TIF_NEED_RESCHED into the preempt_count; anybody setting
	 * TIF_NEED_RESCHED remotely (for the first time) will also send
	 * this IPI.
	 */
	preempt_fold_need_resched();

	if (llist_empty(&this_rq()->wake_list) && !got_nohz_idle_kick())
		return;

	/*
	 * Not all reschedule IPI handlers call irq_enter/irq_exit, since
	 * traditionally all their work was done from the interrupt return
	 * path. Now that we actually do some work, we need to make sure
	 * we do call them.
	 *
	 * Some archs already do call them, luckily irq_enter/exit nest
	 * properly.
	 *
	 * Arguably we should visit all archs and update all handlers,
	 * however a fair share of IPIs are still resched only so this would
	 * somewhat pessimize the simple resched case.
	 */
	irq_enter();
	sched_ttwu_pending();

	/*
	 * Check if someone kicked us for doing the nohz idle load balance.
	 */
	if (unlikely(got_nohz_idle_kick())) {
		this_rq()->idle_balance = 1;
		raise_softirq_irqoff(SCHED_SOFTIRQ);
	}
	irq_exit();
}

static void ttwu_queue_remote(struct task_struct *p, int cpu)
{
	struct rq *rq = cpu_rq(cpu);

	if (llist_add(&p->wake_entry, &cpu_rq(cpu)->wake_list)) {
		if (!set_nr_if_polling(rq->idle))
			smp_send_reschedule(cpu);
		else
			trace_sched_wake_idle_without_ipi(cpu);
	}
}

void wake_up_if_idle(int cpu)
{
	struct rq *rq = cpu_rq(cpu);
	unsigned long flags;

	rcu_read_lock();

	if (!is_idle_task(rcu_dereference(rq->curr)))
		goto out;

	if (set_nr_if_polling(rq->idle)) {
		trace_sched_wake_idle_without_ipi(cpu);
	} else {
		raw_spin_lock_irqsave(&rq->lock, flags);
		if (is_idle_task(rq->curr))
			smp_send_reschedule(cpu);
		/* Else cpu is not in idle, do nothing here */
		raw_spin_unlock_irqrestore(&rq->lock, flags);
	}

out:
	rcu_read_unlock();
}

bool cpus_share_cache(int this_cpu, int that_cpu)
{
	return per_cpu(sd_llc_id, this_cpu) == per_cpu(sd_llc_id, that_cpu);
}
#endif /* CONFIG_SMP */

static void ttwu_queue(struct task_struct *p, int cpu)
{
	struct rq *rq = cpu_rq(cpu);

#if defined(CONFIG_SMP)
	if (sched_feat(TTWU_QUEUE) && !cpus_share_cache(smp_processor_id(), cpu)) {
		sched_clock_cpu(cpu); /* sync clocks x-cpu */
		ttwu_queue_remote(p, cpu);
		return;
	}
#endif

	raw_spin_lock(&rq->lock);
	lockdep_pin_lock(&rq->lock);
	ttwu_do_activate(rq, p, 0);
	lockdep_unpin_lock(&rq->lock);
	raw_spin_unlock(&rq->lock);
}

/**
 * try_to_wake_up - wake up a thread
 * @p: the thread to be awakened
 * @state: the mask of task states that can be woken
 * @wake_flags: wake modifier flags (WF_*)
 *
 * Put it on the run-queue if it's not already there. The "current"
 * thread is always on the run-queue (except when the actual
 * re-schedule is in progress), and as such you're allowed to do
 * the simpler "current->state = TASK_RUNNING" to mark yourself
 * runnable without the overhead of this.
 *
 * Return: %true if @p was woken up, %false if it was already running.
 * or @state didn't match @p's state.
 */
static int
try_to_wake_up(struct task_struct *p, unsigned int state, int wake_flags)
{
	unsigned long flags;
	int cpu, success = 0;

	/*
	 * If we are going to wake up a thread waiting for CONDITION we
	 * need to ensure that CONDITION=1 done by the caller can not be
	 * reordered with p->state check below. This pairs with mb() in
	 * set_current_state() the waiting thread does.
	 */
	smp_mb__before_spinlock();
	raw_spin_lock_irqsave(&p->pi_lock, flags);
	if (!(p->state & state))
		goto out;

	trace_sched_waking(p);

	success = 1; /* we're going to change ->state */
	cpu = task_cpu(p);

	if (p->on_rq && ttwu_remote(p, wake_flags))
		goto stat;

#ifdef CONFIG_SMP
	/*
	 * If the owning (remote) cpu is still in the middle of schedule() with
	 * this task as prev, wait until its done referencing the task.
	 */
	while (p->on_cpu)
		cpu_relax();
	/*
	 * Pairs with the smp_wmb() in finish_lock_switch().
	 */
	smp_rmb();

	p->sched_contributes_to_load = !!task_contributes_to_load(p);
	p->state = TASK_WAKING;

	if (p->sched_class->task_waking)
		p->sched_class->task_waking(p);

	cpu = select_task_rq(p, p->wake_cpu, SD_BALANCE_WAKE, wake_flags);
	if (task_cpu(p) != cpu) {
		wake_flags |= WF_MIGRATED;
		set_task_cpu(p, cpu);
	}
#endif /* CONFIG_SMP */

	ttwu_queue(p, cpu);
stat:
	ttwu_stat(p, cpu, wake_flags);
out:
	raw_spin_unlock_irqrestore(&p->pi_lock, flags);

	return success;
}

/**
 * try_to_wake_up_local - try to wake up a local task with rq lock held
 * @p: the thread to be awakened
 *
 * Put @p on the run-queue if it's not already there. The caller must
 * ensure that this_rq() is locked, @p is bound to this_rq() and not
 * the current task.
 */
static void try_to_wake_up_local(struct task_struct *p)
{
	struct rq *rq = task_rq(p);

	if (WARN_ON_ONCE(rq != this_rq()) ||
	    WARN_ON_ONCE(p == current))
		return;

	lockdep_assert_held(&rq->lock);

	if (!raw_spin_trylock(&p->pi_lock)) {
		/*
		 * This is OK, because current is on_cpu, which avoids it being
		 * picked for load-balance and preemption/IRQs are still
		 * disabled avoiding further scheduler activity on it and we've
		 * not yet picked a replacement task.
		 */
		lockdep_unpin_lock(&rq->lock);
		raw_spin_unlock(&rq->lock);
		raw_spin_lock(&p->pi_lock);
		raw_spin_lock(&rq->lock);
		lockdep_pin_lock(&rq->lock);
	}

	if (!(p->state & TASK_NORMAL))
		goto out;

	trace_sched_waking(p);

	if (!task_on_rq_queued(p))
		ttwu_activate(rq, p, ENQUEUE_WAKEUP);

	ttwu_do_wakeup(rq, p, 0);
	ttwu_stat(p, smp_processor_id(), 0);
out:
	raw_spin_unlock(&p->pi_lock);
}

/**
 * wake_up_process - Wake up a specific process
 * @p: The process to be woken up.
 *
 * Attempt to wake up the nominated process and move it to the set of runnable
 * processes.
 *
 * Return: 1 if the process was woken up, 0 if it was already running.
 *
 * It may be assumed that this function implies a write memory barrier before
 * changing the task state if and only if any tasks are woken up.
 */
int wake_up_process(struct task_struct *p)
{
	WARN_ON(task_is_stopped_or_traced(p));
	return try_to_wake_up(p, TASK_NORMAL, 0);
}
EXPORT_SYMBOL(wake_up_process);

int wake_up_state(struct task_struct *p, unsigned int state)
{
	return try_to_wake_up(p, state, 0);
}

/*
 * This function clears the sched_dl_entity static params.
 */
void __dl_clear_params(struct task_struct *p)
{
	struct sched_dl_entity *dl_se = &p->dl;

	dl_se->dl_runtime = 0;
	dl_se->dl_deadline = 0;
	dl_se->dl_period = 0;
	dl_se->flags = 0;
	dl_se->dl_bw = 0;

	dl_se->dl_throttled = 0;
	dl_se->dl_new = 1;
	dl_se->dl_yielded = 0;
}

/*
 * Perform scheduler related setup for a newly forked process p.
 * p is forked by current.
 *
 * __sched_fork() is basic setup used by init_idle() too:
 */
static void __sched_fork(unsigned long clone_flags, struct task_struct *p)
{
	p->on_rq			= 0;

	p->se.on_rq			= 0;
	p->se.exec_start		= 0;
	p->se.sum_exec_runtime		= 0;
	p->se.prev_sum_exec_runtime	= 0;
	p->se.nr_migrations		= 0;
	p->se.vruntime			= 0;
	INIT_LIST_HEAD(&p->se.group_node);

#ifdef CONFIG_SCHEDSTATS
	memset(&p->se.statistics, 0, sizeof(p->se.statistics));
#endif

	RB_CLEAR_NODE(&p->dl.rb_node);
	init_dl_task_timer(&p->dl);
	__dl_clear_params(p);

	INIT_LIST_HEAD(&p->rt.run_list);

#ifdef CONFIG_PREEMPT_NOTIFIERS
	INIT_HLIST_HEAD(&p->preempt_notifiers);
#endif

#ifdef CONFIG_NUMA_BALANCING
	if (p->mm && atomic_read(&p->mm->mm_users) == 1) {
		p->mm->numa_next_scan = jiffies + msecs_to_jiffies(sysctl_numa_balancing_scan_delay);
		p->mm->numa_scan_seq = 0;
	}

	if (clone_flags & CLONE_VM)
		p->numa_preferred_nid = current->numa_preferred_nid;
	else
		p->numa_preferred_nid = -1;

	p->node_stamp = 0ULL;
	p->numa_scan_seq = p->mm ? p->mm->numa_scan_seq : 0;
	p->numa_scan_period = sysctl_numa_balancing_scan_delay;
	p->numa_work.next = &p->numa_work;
	p->numa_faults = NULL;
	p->last_task_numa_placement = 0;
	p->last_sum_exec_runtime = 0;

	p->numa_group = NULL;
#endif /* CONFIG_NUMA_BALANCING */
}

DEFINE_STATIC_KEY_FALSE(sched_numa_balancing);

#ifdef CONFIG_NUMA_BALANCING

void set_numabalancing_state(bool enabled)
{
	if (enabled)
		static_branch_enable(&sched_numa_balancing);
	else
		static_branch_disable(&sched_numa_balancing);
}

#ifdef CONFIG_PROC_SYSCTL
int sysctl_numa_balancing(struct ctl_table *table, int write,
			 void __user *buffer, size_t *lenp, loff_t *ppos)
{
	struct ctl_table t;
	int err;
	int state = static_branch_likely(&sched_numa_balancing);

	if (write && !capable(CAP_SYS_ADMIN))
		return -EPERM;

	t = *table;
	t.data = &state;
	err = proc_dointvec_minmax(&t, write, buffer, lenp, ppos);
	if (err < 0)
		return err;
	if (write)
		set_numabalancing_state(state);
	return err;
}
#endif
#endif

/*
 * fork()/clone()-time setup:
 */
int sched_fork(unsigned long clone_flags, struct task_struct *p)
{
	unsigned long flags;
	int cpu = get_cpu();

	__sched_fork(clone_flags, p);
	/*
	 * We mark the process as running here. This guarantees that
	 * nobody will actually run it, and a signal or other external
	 * event cannot wake it up and insert it on the runqueue either.
	 */
	p->state = TASK_RUNNING;

	/*
	 * Make sure we do not leak PI boosting priority to the child.
	 */
	p->prio = current->normal_prio;

	/*
	 * Revert to default priority/policy on fork if requested.
	 */
	if (unlikely(p->sched_reset_on_fork)) {
		if (task_has_dl_policy(p) || task_has_rt_policy(p)) {
			p->policy = SCHED_NORMAL;
			p->static_prio = NICE_TO_PRIO(0);
			p->rt_priority = 0;
		} else if (PRIO_TO_NICE(p->static_prio) < 0)
			p->static_prio = NICE_TO_PRIO(0);

		p->prio = p->normal_prio = __normal_prio(p);
		set_load_weight(p);

		/*
		 * We don't need the reset flag anymore after the fork. It has
		 * fulfilled its duty:
		 */
		p->sched_reset_on_fork = 0;
	}

	if (dl_prio(p->prio)) {
		put_cpu();
		return -EAGAIN;
	} else if (rt_prio(p->prio)) {
		p->sched_class = &rt_sched_class;
	} else {
		p->sched_class = &fair_sched_class;
	}

	if (p->sched_class->task_fork)
		p->sched_class->task_fork(p);

	/*
	 * The child is not yet in the pid-hash so no cgroup attach races,
	 * and the cgroup is pinned to this child due to cgroup_fork()
	 * is ran before sched_fork().
	 *
	 * Silence PROVE_RCU.
	 */
	raw_spin_lock_irqsave(&p->pi_lock, flags);
	set_task_cpu(p, cpu);
	raw_spin_unlock_irqrestore(&p->pi_lock, flags);

#ifdef CONFIG_SCHED_INFO
	if (likely(sched_info_on()))
		memset(&p->sched_info, 0, sizeof(p->sched_info));
#endif
#if defined(CONFIG_SMP)
	p->on_cpu = 0;
#endif
	init_task_preempt_count(p);
#ifdef CONFIG_SMP
	plist_node_init(&p->pushable_tasks, MAX_PRIO);
	RB_CLEAR_NODE(&p->pushable_dl_tasks);
#endif

	put_cpu();
	return 0;
}

unsigned long to_ratio(u64 period, u64 runtime)
{
	if (runtime == RUNTIME_INF)
		return 1ULL << 20;

	/*
	 * Doing this here saves a lot of checks in all
	 * the calling paths, and returning zero seems
	 * safe for them anyway.
	 */
	if (period == 0)
		return 0;

	return div64_u64(runtime << 20, period);
}

#ifdef CONFIG_SMP
inline struct dl_bw *dl_bw_of(int i)
{
	RCU_LOCKDEP_WARN(!rcu_read_lock_sched_held(),
			 "sched RCU must be held");
	return &cpu_rq(i)->rd->dl_bw;
}

static inline int dl_bw_cpus(int i)
{
	struct root_domain *rd = cpu_rq(i)->rd;
	int cpus = 0;

	RCU_LOCKDEP_WARN(!rcu_read_lock_sched_held(),
			 "sched RCU must be held");
	for_each_cpu_and(i, rd->span, cpu_active_mask)
		cpus++;

	return cpus;
}
#else
inline struct dl_bw *dl_bw_of(int i)
{
	return &cpu_rq(i)->dl.dl_bw;
}

static inline int dl_bw_cpus(int i)
{
	return 1;
}
#endif

/*
 * We must be sure that accepting a new task (or allowing changing the
 * parameters of an existing one) is consistent with the bandwidth
 * constraints. If yes, this function also accordingly updates the currently
 * allocated bandwidth to reflect the new situation.
 *
 * This function is called while holding p's rq->lock.
 *
 * XXX we should delay bw change until the task's 0-lag point, see
 * __setparam_dl().
 */
static int dl_overflow(struct task_struct *p, int policy,
		       const struct sched_attr *attr)
{

	struct dl_bw *dl_b = dl_bw_of(task_cpu(p));
	u64 period = attr->sched_period ?: attr->sched_deadline;
	u64 runtime = attr->sched_runtime;
	u64 new_bw = dl_policy(policy) ? to_ratio(period, runtime) : 0;
	int cpus, err = -1;

	if (new_bw == p->dl.dl_bw)
		return 0;

	/*
	 * Either if a task, enters, leave, or stays -deadline but changes
	 * its parameters, we may need to update accordingly the total
	 * allocated bandwidth of the container.
	 */
	raw_spin_lock(&dl_b->lock);
	cpus = dl_bw_cpus(task_cpu(p));
	if (dl_policy(policy) && !task_has_dl_policy(p) &&
	    !__dl_overflow(dl_b, cpus, 0, new_bw)) {
		__dl_add(dl_b, new_bw);
		err = 0;
	} else if (dl_policy(policy) && task_has_dl_policy(p) &&
		   !__dl_overflow(dl_b, cpus, p->dl.dl_bw, new_bw)) {
		__dl_clear(dl_b, p->dl.dl_bw);
		__dl_add(dl_b, new_bw);
		err = 0;
	} else if (!dl_policy(policy) && task_has_dl_policy(p)) {
		__dl_clear(dl_b, p->dl.dl_bw);
		err = 0;
	}
	raw_spin_unlock(&dl_b->lock);

	return err;
}

extern void init_dl_bw(struct dl_bw *dl_b);

/*
 * wake_up_new_task - wake up a newly created task for the first time.
 *
 * This function will do some initial scheduler statistics housekeeping
 * that must be done for every newly created context, then puts the task
 * on the runqueue and wakes it.
 */
void wake_up_new_task(struct task_struct *p)
{
	unsigned long flags;
	struct rq *rq;

	raw_spin_lock_irqsave(&p->pi_lock, flags);
	/* Initialize new task's runnable average */
	init_entity_runnable_average(&p->se);
#ifdef CONFIG_SMP
	/*
	 * Fork balancing, do it here and not earlier because:
	 *  - cpus_allowed can change in the fork path
	 *  - any previously selected cpu might disappear through hotplug
	 */
	set_task_cpu(p, select_task_rq(p, task_cpu(p), SD_BALANCE_FORK, 0));
#endif

	rq = __task_rq_lock(p);
	activate_task(rq, p, 0);
	p->on_rq = TASK_ON_RQ_QUEUED;
	trace_sched_wakeup_new(p);
	check_preempt_curr(rq, p, WF_FORK);
#ifdef CONFIG_SMP
	if (p->sched_class->task_woken)
		p->sched_class->task_woken(rq, p);
#endif
	task_rq_unlock(rq, p, &flags);
}

#ifdef CONFIG_PREEMPT_NOTIFIERS

static struct static_key preempt_notifier_key = STATIC_KEY_INIT_FALSE;

void preempt_notifier_inc(void)
{
	static_key_slow_inc(&preempt_notifier_key);
}
EXPORT_SYMBOL_GPL(preempt_notifier_inc);

void preempt_notifier_dec(void)
{
	static_key_slow_dec(&preempt_notifier_key);
}
EXPORT_SYMBOL_GPL(preempt_notifier_dec);

/**
 * preempt_notifier_register - tell me when current is being preempted & rescheduled
 * @notifier: notifier struct to register
 */
void preempt_notifier_register(struct preempt_notifier *notifier)
{
	if (!static_key_false(&preempt_notifier_key))
		WARN(1, "registering preempt_notifier while notifiers disabled\n");

	hlist_add_head(&notifier->link, &current->preempt_notifiers);
}
EXPORT_SYMBOL_GPL(preempt_notifier_register);

/**
 * preempt_notifier_unregister - no longer interested in preemption notifications
 * @notifier: notifier struct to unregister
 *
 * This is *not* safe to call from within a preemption notifier.
 */
void preempt_notifier_unregister(struct preempt_notifier *notifier)
{
	hlist_del(&notifier->link);
}
EXPORT_SYMBOL_GPL(preempt_notifier_unregister);

static void __fire_sched_in_preempt_notifiers(struct task_struct *curr)
{
	struct preempt_notifier *notifier;

	hlist_for_each_entry(notifier, &curr->preempt_notifiers, link)
		notifier->ops->sched_in(notifier, raw_smp_processor_id());
}

static __always_inline void fire_sched_in_preempt_notifiers(struct task_struct *curr)
{
	if (static_key_false(&preempt_notifier_key))
		__fire_sched_in_preempt_notifiers(curr);
}

static void
__fire_sched_out_preempt_notifiers(struct task_struct *curr,
				   struct task_struct *next)
{
	struct preempt_notifier *notifier;

	hlist_for_each_entry(notifier, &curr->preempt_notifiers, link)
		notifier->ops->sched_out(notifier, next);
}

static __always_inline void
fire_sched_out_preempt_notifiers(struct task_struct *curr,
				 struct task_struct *next)
{
	if (static_key_false(&preempt_notifier_key))
		__fire_sched_out_preempt_notifiers(curr, next);
}

#else /* !CONFIG_PREEMPT_NOTIFIERS */

static inline void fire_sched_in_preempt_notifiers(struct task_struct *curr)
{
}

static inline void
fire_sched_out_preempt_notifiers(struct task_struct *curr,
				 struct task_struct *next)
{
}

#endif /* CONFIG_PREEMPT_NOTIFIERS */

/**
 * prepare_task_switch - prepare to switch tasks
 * @rq: the runqueue preparing to switch
 * @prev: the current task that is being switched out
 * @next: the task we are going to switch to.
 *
 * This is called with the rq lock held and interrupts off. It must
 * be paired with a subsequent finish_task_switch after the context
 * switch.
 *
 * prepare_task_switch sets up locking and calls architecture specific
 * hooks.
 */
static inline void
prepare_task_switch(struct rq *rq, struct task_struct *prev,
		    struct task_struct *next)
{
	sched_info_switch(rq, prev, next);
	perf_event_task_sched_out(prev, next);
	fire_sched_out_preempt_notifiers(prev, next);
	prepare_lock_switch(rq, next);
	prepare_arch_switch(next);
}

/**
 * finish_task_switch - clean up after a task-switch
 * @prev: the thread we just switched away from.
 *
 * finish_task_switch must be called after the context switch, paired
 * with a prepare_task_switch call before the context switch.
 * finish_task_switch will reconcile locking set up by prepare_task_switch,
 * and do any other architecture-specific cleanup actions.
 *
 * Note that we may have delayed dropping an mm in context_switch(). If
 * so, we finish that here outside of the runqueue lock. (Doing it
 * with the lock held can cause deadlocks; see schedule() for
 * details.)
 *
 * The context switch have flipped the stack from under us and restored the
 * local variables which were saved when this task called schedule() in the
 * past. prev == current is still correct but we need to recalculate this_rq
 * because prev may have moved to another CPU.
 */
static struct rq *finish_task_switch(struct task_struct *prev)
	__releases(rq->lock)
{
	struct rq *rq = this_rq();
	struct mm_struct *mm = rq->prev_mm;
	long prev_state;

	/*
	 * The previous task will have left us with a preempt_count of 2
	 * because it left us after:
	 *
	 *	schedule()
	 *	  preempt_disable();			// 1
	 *	  __schedule()
	 *	    raw_spin_lock_irq(&rq->lock)	// 2
	 *
	 * Also, see FORK_PREEMPT_COUNT.
	 */
	if (WARN_ONCE(preempt_count() != 2*PREEMPT_DISABLE_OFFSET,
		      "corrupted preempt_count: %s/%d/0x%x\n",
		      current->comm, current->pid, preempt_count()))
		preempt_count_set(FORK_PREEMPT_COUNT);

	rq->prev_mm = NULL;

	/*
	 * A task struct has one reference for the use as "current".
	 * If a task dies, then it sets TASK_DEAD in tsk->state and calls
	 * schedule one last time. The schedule call will never return, and
	 * the scheduled task must drop that reference.
	 *
	 * We must observe prev->state before clearing prev->on_cpu (in
	 * finish_lock_switch), otherwise a concurrent wakeup can get prev
	 * running on another CPU and we could rave with its RUNNING -> DEAD
	 * transition, resulting in a double drop.
	 */
	prev_state = prev->state;
	vtime_task_switch(prev);
	perf_event_task_sched_in(prev, current);
	finish_lock_switch(rq, prev);
	finish_arch_post_lock_switch();

	fire_sched_in_preempt_notifiers(current);
	if (mm)
		mmdrop(mm);
	if (unlikely(prev_state == TASK_DEAD)) {
		if (prev->sched_class->task_dead)
			prev->sched_class->task_dead(prev);

		/*
		 * Remove function-return probe instances associated with this
		 * task and put them back on the free list.
		 */
		kprobe_flush_task(prev);
		put_task_struct(prev);
	}

	tick_nohz_task_switch();
	return rq;
}

#ifdef CONFIG_SMP

/* rq->lock is NOT held, but preemption is disabled */
static void __balance_callback(struct rq *rq)
{
	struct callback_head *head, *next;
	void (*func)(struct rq *rq);
	unsigned long flags;

	raw_spin_lock_irqsave(&rq->lock, flags);
	head = rq->balance_callback;
	rq->balance_callback = NULL;
	while (head) {
		func = (void (*)(struct rq *))head->func;
		next = head->next;
		head->next = NULL;
		head = next;

		func(rq);
	}
	raw_spin_unlock_irqrestore(&rq->lock, flags);
}

static inline void balance_callback(struct rq *rq)
{
	if (unlikely(rq->balance_callback))
		__balance_callback(rq);
}

#else

static inline void balance_callback(struct rq *rq)
{
}

#endif

/**
 * schedule_tail - first thing a freshly forked thread must call.
 * @prev: the thread we just switched away from.
 */
asmlinkage __visible void schedule_tail(struct task_struct *prev)
	__releases(rq->lock)
{
	struct rq *rq;

	/*
	 * New tasks start with FORK_PREEMPT_COUNT, see there and
	 * finish_task_switch() for details.
	 *
	 * finish_task_switch() will drop rq->lock() and lower preempt_count
	 * and the preempt_enable() will end up enabling preemption (on
	 * PREEMPT_COUNT kernels).
	 */

	rq = finish_task_switch(prev);
	balance_callback(rq);
	preempt_enable();

	if (current->set_child_tid)
		put_user(task_pid_vnr(current), current->set_child_tid);
}

/*
 * context_switch - switch to the new MM and the new thread's register state.
 */
static inline struct rq *
context_switch(struct rq *rq, struct task_struct *prev,
	       struct task_struct *next)
{
	struct mm_struct *mm, *oldmm;

	prepare_task_switch(rq, prev, next);

	mm = next->mm;
	oldmm = prev->active_mm;
	/*
	 * For paravirt, this is coupled with an exit in switch_to to
	 * combine the page table reload and the switch backend into
	 * one hypercall.
	 */
	arch_start_context_switch(prev);

	if (!mm) {
		next->active_mm = oldmm;
		atomic_inc(&oldmm->mm_count);
		enter_lazy_tlb(oldmm, next);
	} else
		switch_mm(oldmm, mm, next);

	if (!prev->mm) {
		prev->active_mm = NULL;
		rq->prev_mm = oldmm;
	}
	/*
	 * Since the runqueue lock will be released by the next
	 * task (which is an invalid locking op but in the case
	 * of the scheduler it's an obvious special-case), so we
	 * do an early lockdep release here:
	 */
	lockdep_unpin_lock(&rq->lock);
	spin_release(&rq->lock.dep_map, 1, _THIS_IP_);

	/* Here we just switch the register state and the stack. */
	switch_to(prev, next, prev);
	barrier();

	return finish_task_switch(prev);
}

/*
 * nr_running and nr_context_switches:
 *
 * externally visible scheduler statistics: current number of runnable
 * threads, total number of context switches performed since bootup.
 */
unsigned long nr_running(void)
{
	unsigned long i, sum = 0;

	for_each_online_cpu(i)
		sum += cpu_rq(i)->nr_running;

	return sum;
}

/*
 * Check if only the current task is running on the cpu.
 *
 * Caution: this function does not check that the caller has disabled
 * preemption, thus the result might have a time-of-check-to-time-of-use
 * race.  The caller is responsible to use it correctly, for example:
 *
 * - from a non-preemptable section (of course)
 *
 * - from a thread that is bound to a single CPU
 *
 * - in a loop with very short iterations (e.g. a polling loop)
 */
bool single_task_running(void)
{
	return raw_rq()->nr_running == 1;
}
EXPORT_SYMBOL(single_task_running);

unsigned long long nr_context_switches(void)
{
	int i;
	unsigned long long sum = 0;

	for_each_possible_cpu(i)
		sum += cpu_rq(i)->nr_switches;

	return sum;
}

unsigned long nr_iowait(void)
{
	unsigned long i, sum = 0;

	for_each_possible_cpu(i)
		sum += atomic_read(&cpu_rq(i)->nr_iowait);

	return sum;
}

unsigned long nr_iowait_cpu(int cpu)
{
	struct rq *this = cpu_rq(cpu);
	return atomic_read(&this->nr_iowait);
}

void get_iowait_load(unsigned long *nr_waiters, unsigned long *load)
{
	struct rq *rq = this_rq();
	*nr_waiters = atomic_read(&rq->nr_iowait);
	*load = rq->load.weight;
}

#ifdef CONFIG_SMP

/*
 * sched_exec - execve() is a valuable balancing opportunity, because at
 * this point the task has the smallest effective memory and cache footprint.
 */
void sched_exec(void)
{
	struct task_struct *p = current;
	unsigned long flags;
	int dest_cpu;

	raw_spin_lock_irqsave(&p->pi_lock, flags);
	dest_cpu = p->sched_class->select_task_rq(p, task_cpu(p), SD_BALANCE_EXEC, 0);
	if (dest_cpu == smp_processor_id())
		goto unlock;

	if (likely(cpu_active(dest_cpu))) {
		struct migration_arg arg = { p, dest_cpu };

		raw_spin_unlock_irqrestore(&p->pi_lock, flags);
		stop_one_cpu(task_cpu(p), migration_cpu_stop, &arg);
		return;
	}
unlock:
	raw_spin_unlock_irqrestore(&p->pi_lock, flags);
}

#endif

DEFINE_PER_CPU(struct kernel_stat, kstat);
DEFINE_PER_CPU(struct kernel_cpustat, kernel_cpustat);

EXPORT_PER_CPU_SYMBOL(kstat);
EXPORT_PER_CPU_SYMBOL(kernel_cpustat);

/*
 * Return accounted runtime for the task.
 * In case the task is currently running, return the runtime plus current's
 * pending runtime that have not been accounted yet.
 */
unsigned long long task_sched_runtime(struct task_struct *p)
{
	unsigned long flags;
	struct rq *rq;
	u64 ns;

#if defined(CONFIG_64BIT) && defined(CONFIG_SMP)
	/*
	 * 64-bit doesn't need locks to atomically read a 64bit value.
	 * So we have a optimization chance when the task's delta_exec is 0.
	 * Reading ->on_cpu is racy, but this is ok.
	 *
	 * If we race with it leaving cpu, we'll take a lock. So we're correct.
	 * If we race with it entering cpu, unaccounted time is 0. This is
	 * indistinguishable from the read occurring a few cycles earlier.
	 * If we see ->on_cpu without ->on_rq, the task is leaving, and has
	 * been accounted, so we're correct here as well.
	 */
	if (!p->on_cpu || !task_on_rq_queued(p))
		return p->se.sum_exec_runtime;
#endif

	rq = task_rq_lock(p, &flags);
	/*
	 * Must be ->curr _and_ ->on_rq.  If dequeued, we would
	 * project cycles that may never be accounted to this
	 * thread, breaking clock_gettime().
	 */
	if (task_current(rq, p) && task_on_rq_queued(p)) {
		update_rq_clock(rq);
		p->sched_class->update_curr(rq);
	}
	ns = p->se.sum_exec_runtime;
	task_rq_unlock(rq, p, &flags);

	return ns;
}

/*
 * This function gets called by the timer code, with HZ frequency.
 * We call it with interrupts disabled.
 */
void scheduler_tick(void)
{
	int cpu = smp_processor_id();
	struct rq *rq = cpu_rq(cpu);
	struct task_struct *curr = rq->curr;

	sched_clock_tick();

	raw_spin_lock(&rq->lock);
	update_rq_clock(rq);
	curr->sched_class->task_tick(rq, curr, 0);
	update_cpu_load_active(rq);
	calc_global_load_tick(rq);
	raw_spin_unlock(&rq->lock);

	perf_event_task_tick();

#ifdef CONFIG_SMP
	rq->idle_balance = idle_cpu(cpu);
	trigger_load_balance(rq);
#endif
	rq_last_tick_reset(rq);
}

#ifdef CONFIG_NO_HZ_FULL
/**
 * scheduler_tick_max_deferment
 *
 * Keep at least one tick per second when a single
 * active task is running because the scheduler doesn't
 * yet completely support full dynticks environment.
 *
 * This makes sure that uptime, CFS vruntime, load
 * balancing, etc... continue to move forward, even
 * with a very low granularity.
 *
 * Return: Maximum deferment in nanoseconds.
 */
u64 scheduler_tick_max_deferment(void)
{
	struct rq *rq = this_rq();
	unsigned long next, now = READ_ONCE(jiffies);

	next = rq->last_sched_tick + HZ;

	if (time_before_eq(next, now))
		return 0;

	return jiffies_to_nsecs(next - now);
}
#endif

notrace unsigned long get_parent_ip(unsigned long addr)
{
	if (in_lock_functions(addr)) {
		addr = CALLER_ADDR2;
		if (in_lock_functions(addr))
			addr = CALLER_ADDR3;
	}
	return addr;
}

#if defined(CONFIG_PREEMPT) && (defined(CONFIG_DEBUG_PREEMPT) || \
				defined(CONFIG_PREEMPT_TRACER))

void preempt_count_add(int val)
{
#ifdef CONFIG_DEBUG_PREEMPT
	/*
	 * Underflow?
	 */
	if (DEBUG_LOCKS_WARN_ON((preempt_count() < 0)))
		return;
#endif
	__preempt_count_add(val);
#ifdef CONFIG_DEBUG_PREEMPT
	/*
	 * Spinlock count overflowing soon?
	 */
	DEBUG_LOCKS_WARN_ON((preempt_count() & PREEMPT_MASK) >=
				PREEMPT_MASK - 10);
#endif
	if (preempt_count() == val) {
		unsigned long ip = get_parent_ip(CALLER_ADDR1);
#ifdef CONFIG_DEBUG_PREEMPT
		current->preempt_disable_ip = ip;
#endif
		trace_preempt_off(CALLER_ADDR0, ip);
	}
}
EXPORT_SYMBOL(preempt_count_add);
NOKPROBE_SYMBOL(preempt_count_add);

void preempt_count_sub(int val)
{
#ifdef CONFIG_DEBUG_PREEMPT
	/*
	 * Underflow?
	 */
	if (DEBUG_LOCKS_WARN_ON(val > preempt_count()))
		return;
	/*
	 * Is the spinlock portion underflowing?
	 */
	if (DEBUG_LOCKS_WARN_ON((val < PREEMPT_MASK) &&
			!(preempt_count() & PREEMPT_MASK)))
		return;
#endif

	if (preempt_count() == val)
		trace_preempt_on(CALLER_ADDR0, get_parent_ip(CALLER_ADDR1));
	__preempt_count_sub(val);
}
EXPORT_SYMBOL(preempt_count_sub);
NOKPROBE_SYMBOL(preempt_count_sub);

#endif

/*
 * Print scheduling while atomic bug:
 */
static noinline void __schedule_bug(struct task_struct *prev)
{
	if (oops_in_progress)
		return;

	printk(KERN_ERR "BUG: scheduling while atomic: %s/%d/0x%08x\n",
		prev->comm, prev->pid, preempt_count());

	debug_show_held_locks(prev);
	print_modules();
	if (irqs_disabled())
		print_irqtrace_events(prev);
#ifdef CONFIG_DEBUG_PREEMPT
	if (in_atomic_preempt_off()) {
		pr_err("Preemption disabled at:");
		print_ip_sym(current->preempt_disable_ip);
		pr_cont("\n");
	}
#endif
	dump_stack();
	add_taint(TAINT_WARN, LOCKDEP_STILL_OK);
}

/*
 * Various schedule()-time debugging checks and statistics:
 */
static inline void schedule_debug(struct task_struct *prev)
{
#ifdef CONFIG_SCHED_STACK_END_CHECK
	BUG_ON(task_stack_end_corrupted(prev));
#endif

	if (unlikely(in_atomic_preempt_off())) {
		__schedule_bug(prev);
		preempt_count_set(PREEMPT_DISABLED);
	}
	rcu_sleep_check();

	profile_hit(SCHED_PROFILING, __builtin_return_address(0));

	schedstat_inc(this_rq(), sched_count);
}

/*
 * Pick up the highest-prio task:
 */
static inline struct task_struct *
pick_next_task(struct rq *rq, struct task_struct *prev)
{
	const struct sched_class *class = &fair_sched_class;
	struct task_struct *p;

	/*
	 * Optimization: we know that if all tasks are in
	 * the fair class we can call that function directly:
	 */
	if (likely(prev->sched_class == class &&
		   rq->nr_running == rq->cfs.h_nr_running)) {
		p = fair_sched_class.pick_next_task(rq, prev);
		if (unlikely(p == RETRY_TASK))
			goto again;

		/* assumes fair_sched_class->next == idle_sched_class */
		if (unlikely(!p))
			p = idle_sched_class.pick_next_task(rq, prev);

		return p;
	}

again:
	for_each_class(class) {
		p = class->pick_next_task(rq, prev);
		if (p) {
			if (unlikely(p == RETRY_TASK))
				goto again;
			return p;
		}
	}

	BUG(); /* the idle class will always have a runnable task */
}

/*
 * __schedule() is the main scheduler function.
 *
 * The main means of driving the scheduler and thus entering this function are:
 *
 *   1. Explicit blocking: mutex, semaphore, waitqueue, etc.
 *
 *   2. TIF_NEED_RESCHED flag is checked on interrupt and userspace return
 *      paths. For example, see arch/x86/entry_64.S.
 *
 *      To drive preemption between tasks, the scheduler sets the flag in timer
 *      interrupt handler scheduler_tick().
 *
 *   3. Wakeups don't really cause entry into schedule(). They add a
 *      task to the run-queue and that's it.
 *
 *      Now, if the new task added to the run-queue preempts the current
 *      task, then the wakeup sets TIF_NEED_RESCHED and schedule() gets
 *      called on the nearest possible occasion:
 *
 *       - If the kernel is preemptible (CONFIG_PREEMPT=y):
 *
 *         - in syscall or exception context, at the next outmost
 *           preempt_enable(). (this might be as soon as the wake_up()'s
 *           spin_unlock()!)
 *
 *         - in IRQ context, return from interrupt-handler to
 *           preemptible context
 *
 *       - If the kernel is not preemptible (CONFIG_PREEMPT is not set)
 *         then at the next:
 *
 *          - cond_resched() call
 *          - explicit schedule() call
 *          - return from syscall or exception to user-space
 *          - return from interrupt-handler to user-space
 *
 * WARNING: must be called with preemption disabled!
 */
static void __sched notrace __schedule(bool preempt)
{
	struct task_struct *prev, *next;
	unsigned long *switch_count;
	struct rq *rq;
	int cpu;

	cpu = smp_processor_id();
	rq = cpu_rq(cpu);
	prev = rq->curr;

	/*
	 * do_exit() calls schedule() with preemption disabled as an exception;
	 * however we must fix that up, otherwise the next task will see an
	 * inconsistent (higher) preempt count.
	 *
	 * It also avoids the below schedule_debug() test from complaining
	 * about this.
	 */
	if (unlikely(prev->state == TASK_DEAD))
		preempt_enable_no_resched_notrace();

	schedule_debug(prev);

	if (sched_feat(HRTICK))
		hrtick_clear(rq);

	local_irq_disable();
	rcu_note_context_switch();

	/*
	 * Make sure that signal_pending_state()->signal_pending() below
	 * can't be reordered with __set_current_state(TASK_INTERRUPTIBLE)
	 * done by the caller to avoid the race with signal_wake_up().
	 */
	smp_mb__before_spinlock();
	raw_spin_lock(&rq->lock);
	lockdep_pin_lock(&rq->lock);

	rq->clock_skip_update <<= 1; /* promote REQ to ACT */

	switch_count = &prev->nivcsw;
	if (!preempt && prev->state) {
		if (unlikely(signal_pending_state(prev->state, prev))) {
			prev->state = TASK_RUNNING;
		} else {
			deactivate_task(rq, prev, DEQUEUE_SLEEP);
			prev->on_rq = 0;

			/*
			 * If a worker went to sleep, notify and ask workqueue
			 * whether it wants to wake up a task to maintain
			 * concurrency.
			 */
			if (prev->flags & PF_WQ_WORKER) {
				struct task_struct *to_wakeup;

				to_wakeup = wq_worker_sleeping(prev, cpu);
				if (to_wakeup)
					try_to_wake_up_local(to_wakeup);
			}
		}
		switch_count = &prev->nvcsw;
	}

	if (task_on_rq_queued(prev))
		update_rq_clock(rq);

	next = pick_next_task(rq, prev);
	clear_tsk_need_resched(prev);
	clear_preempt_need_resched();
	rq->clock_skip_update = 0;

	if (likely(prev != next)) {
		rq->nr_switches++;
		rq->curr = next;
		++*switch_count;

		trace_sched_switch(preempt, prev, next);
		rq = context_switch(rq, prev, next); /* unlocks the rq */
		cpu = cpu_of(rq);
	} else {
		lockdep_unpin_lock(&rq->lock);
		raw_spin_unlock_irq(&rq->lock);
	}

	balance_callback(rq);
}

static inline void sched_submit_work(struct task_struct *tsk)
{
	if (!tsk->state || tsk_is_pi_blocked(tsk))
		return;
	/*
	 * If we are going to sleep and we have plugged IO queued,
	 * make sure to submit it to avoid deadlocks.
	 */
	if (blk_needs_flush_plug(tsk))
		blk_schedule_flush_plug(tsk);
}

asmlinkage __visible void __sched schedule(void)
{
	struct task_struct *tsk = current;

	sched_submit_work(tsk);
	do {
		preempt_disable();
		__schedule(false);
		sched_preempt_enable_no_resched();
	} while (need_resched());
}
EXPORT_SYMBOL(schedule);

#ifdef CONFIG_CONTEXT_TRACKING
asmlinkage __visible void __sched schedule_user(void)
{
	/*
	 * If we come here after a random call to set_need_resched(),
	 * or we have been woken up remotely but the IPI has not yet arrived,
	 * we haven't yet exited the RCU idle mode. Do it here manually until
	 * we find a better solution.
	 *
	 * NB: There are buggy callers of this function.  Ideally we
	 * should warn if prev_state != CONTEXT_USER, but that will trigger
	 * too frequently to make sense yet.
	 */
	enum ctx_state prev_state = exception_enter();
	schedule();
	exception_exit(prev_state);
}
#endif

/**
 * schedule_preempt_disabled - called with preemption disabled
 *
 * Returns with preemption disabled. Note: preempt_count must be 1
 */
void __sched schedule_preempt_disabled(void)
{
	sched_preempt_enable_no_resched();
	schedule();
	preempt_disable();
}

static void __sched notrace preempt_schedule_common(void)
{
	do {
		preempt_disable_notrace();
		__schedule(true);
		preempt_enable_no_resched_notrace();

		/*
		 * Check again in case we missed a preemption opportunity
		 * between schedule and now.
		 */
	} while (need_resched());
}

#ifdef CONFIG_PREEMPT
/*
 * this is the entry point to schedule() from in-kernel preemption
 * off of preempt_enable. Kernel preemptions off return from interrupt
 * occur there and call schedule directly.
 */
asmlinkage __visible void __sched notrace preempt_schedule(void)
{
	/*
	 * If there is a non-zero preempt_count or interrupts are disabled,
	 * we do not want to preempt the current task. Just return..
	 */
	if (likely(!preemptible()))
		return;

	preempt_schedule_common();
}
NOKPROBE_SYMBOL(preempt_schedule);
EXPORT_SYMBOL(preempt_schedule);

/**
 * preempt_schedule_notrace - preempt_schedule called by tracing
 *
 * The tracing infrastructure uses preempt_enable_notrace to prevent
 * recursion and tracing preempt enabling caused by the tracing
 * infrastructure itself. But as tracing can happen in areas coming
 * from userspace or just about to enter userspace, a preempt enable
 * can occur before user_exit() is called. This will cause the scheduler
 * to be called when the system is still in usermode.
 *
 * To prevent this, the preempt_enable_notrace will use this function
 * instead of preempt_schedule() to exit user context if needed before
 * calling the scheduler.
 */
asmlinkage __visible void __sched notrace preempt_schedule_notrace(void)
{
	enum ctx_state prev_ctx;

	if (likely(!preemptible()))
		return;

	do {
		preempt_disable_notrace();
		/*
		 * Needs preempt disabled in case user_exit() is traced
		 * and the tracer calls preempt_enable_notrace() causing
		 * an infinite recursion.
		 */
		prev_ctx = exception_enter();
		__schedule(true);
		exception_exit(prev_ctx);

		preempt_enable_no_resched_notrace();
	} while (need_resched());
}
EXPORT_SYMBOL_GPL(preempt_schedule_notrace);

#endif /* CONFIG_PREEMPT */

/*
 * this is the entry point to schedule() from kernel preemption
 * off of irq context.
 * Note, that this is called and return with irqs disabled. This will
 * protect us against recursive calling from irq.
 */
asmlinkage __visible void __sched preempt_schedule_irq(void)
{
	enum ctx_state prev_state;

	/* Catch callers which need to be fixed */
	BUG_ON(preempt_count() || !irqs_disabled());

	prev_state = exception_enter();

	do {
		preempt_disable();
		local_irq_enable();
		__schedule(true);
		local_irq_disable();
		sched_preempt_enable_no_resched();
	} while (need_resched());

	exception_exit(prev_state);
}

int default_wake_function(wait_queue_t *curr, unsigned mode, int wake_flags,
			  void *key)
{
	return try_to_wake_up(curr->private, mode, wake_flags);
}
EXPORT_SYMBOL(default_wake_function);

#ifdef CONFIG_RT_MUTEXES

/*
 * rt_mutex_setprio - set the current priority of a task
 * @p: task
 * @prio: prio value (kernel-internal form)
 *
 * This function changes the 'effective' priority of a task. It does
 * not touch ->normal_prio like __setscheduler().
 *
 * Used by the rt_mutex code to implement priority inheritance
 * logic. Call site only calls if the priority of the task changed.
 */
void rt_mutex_setprio(struct task_struct *p, int prio)
{
	int oldprio, queued, running, enqueue_flag = ENQUEUE_RESTORE;
	struct rq *rq;
	const struct sched_class *prev_class;

	BUG_ON(prio > MAX_PRIO);

	rq = __task_rq_lock(p);

	/*
	 * Idle task boosting is a nono in general. There is one
	 * exception, when PREEMPT_RT and NOHZ is active:
	 *
	 * The idle task calls get_next_timer_interrupt() and holds
	 * the timer wheel base->lock on the CPU and another CPU wants
	 * to access the timer (probably to cancel it). We can safely
	 * ignore the boosting request, as the idle CPU runs this code
	 * with interrupts disabled and will complete the lock
	 * protected section without being interrupted. So there is no
	 * real need to boost.
	 */
	if (unlikely(p == rq->idle)) {
		WARN_ON(p != rq->curr);
		WARN_ON(p->pi_blocked_on);
		goto out_unlock;
	}

	trace_sched_pi_setprio(p, prio);
	oldprio = p->prio;
	prev_class = p->sched_class;
	queued = task_on_rq_queued(p);
	running = task_current(rq, p);
	if (queued)
		dequeue_task(rq, p, DEQUEUE_SAVE);
	if (running)
		put_prev_task(rq, p);

	/*
	 * Boosting condition are:
	 * 1. -rt task is running and holds mutex A
	 *      --> -dl task blocks on mutex A
	 *
	 * 2. -dl task is running and holds mutex A
	 *      --> -dl task blocks on mutex A and could preempt the
	 *          running task
	 */
	if (dl_prio(prio)) {
		struct task_struct *pi_task = rt_mutex_get_top_task(p);
		if (!dl_prio(p->normal_prio) ||
		    (pi_task && dl_entity_preempt(&pi_task->dl, &p->dl))) {
			p->dl.dl_boosted = 1;
			enqueue_flag |= ENQUEUE_REPLENISH;
		} else
			p->dl.dl_boosted = 0;
		p->sched_class = &dl_sched_class;
	} else if (rt_prio(prio)) {
		if (dl_prio(oldprio))
			p->dl.dl_boosted = 0;
		if (oldprio < prio)
			enqueue_flag |= ENQUEUE_HEAD;
		p->sched_class = &rt_sched_class;
	} else {
		if (dl_prio(oldprio))
			p->dl.dl_boosted = 0;
		if (rt_prio(oldprio))
			p->rt.timeout = 0;
		p->sched_class = &fair_sched_class;
	}

	p->prio = prio;

	if (running)
		p->sched_class->set_curr_task(rq);
	if (queued)
		enqueue_task(rq, p, enqueue_flag);

	check_class_changed(rq, p, prev_class, oldprio);
out_unlock:
	preempt_disable(); /* avoid rq from going away on us */
	__task_rq_unlock(rq);

	balance_callback(rq);
	preempt_enable();
}
#endif

void set_user_nice(struct task_struct *p, long nice)
{
	int old_prio, delta, queued;
	unsigned long flags;
	struct rq *rq;

	if (task_nice(p) == nice || nice < MIN_NICE || nice > MAX_NICE)
		return;
	/*
	 * We have to be careful, if called from sys_setpriority(),
	 * the task might be in the middle of scheduling on another CPU.
	 */
	rq = task_rq_lock(p, &flags);
	/*
	 * The RT priorities are set via sched_setscheduler(), but we still
	 * allow the 'normal' nice value to be set - but as expected
	 * it wont have any effect on scheduling until the task is
	 * SCHED_DEADLINE, SCHED_FIFO or SCHED_RR:
	 */
	if (task_has_dl_policy(p) || task_has_rt_policy(p)) {
		p->static_prio = NICE_TO_PRIO(nice);
		goto out_unlock;
	}
	queued = task_on_rq_queued(p);
	if (queued)
		dequeue_task(rq, p, DEQUEUE_SAVE);

	p->static_prio = NICE_TO_PRIO(nice);
	set_load_weight(p);
	old_prio = p->prio;
	p->prio = effective_prio(p);
	delta = p->prio - old_prio;

	if (queued) {
		enqueue_task(rq, p, ENQUEUE_RESTORE);
		/*
		 * If the task increased its priority or is running and
		 * lowered its priority, then reschedule its CPU:
		 */
		if (delta < 0 || (delta > 0 && task_running(rq, p)))
			resched_curr(rq);
	}
out_unlock:
	task_rq_unlock(rq, p, &flags);
}
EXPORT_SYMBOL(set_user_nice);

/*
 * can_nice - check if a task can reduce its nice value
 * @p: task
 * @nice: nice value
 */
int can_nice(const struct task_struct *p, const int nice)
{
	/* convert nice value [19,-20] to rlimit style value [1,40] */
	int nice_rlim = nice_to_rlimit(nice);

	return (nice_rlim <= task_rlimit(p, RLIMIT_NICE) ||
		capable(CAP_SYS_NICE));
}

#ifdef __ARCH_WANT_SYS_NICE

/*
 * sys_nice - change the priority of the current process.
 * @increment: priority increment
 *
 * sys_setpriority is a more generic, but much slower function that
 * does similar things.
 */
SYSCALL_DEFINE1(nice, int, increment)
{
	long nice, retval;

	/*
	 * Setpriority might change our priority at the same moment.
	 * We don't have to worry. Conceptually one call occurs first
	 * and we have a single winner.
	 */
	increment = clamp(increment, -NICE_WIDTH, NICE_WIDTH);
	nice = task_nice(current) + increment;

	nice = clamp_val(nice, MIN_NICE, MAX_NICE);
	if (increment < 0 && !can_nice(current, nice))
		return -EPERM;

	retval = security_task_setnice(current, nice);
	if (retval)
		return retval;

	set_user_nice(current, nice);
	return 0;
}

#endif

/**
 * task_prio - return the priority value of a given task.
 * @p: the task in question.
 *
 * Return: The priority value as seen by users in /proc.
 * RT tasks are offset by -200. Normal tasks are centered
 * around 0, value goes from -16 to +15.
 */
int task_prio(const struct task_struct *p)
{
	return p->prio - MAX_RT_PRIO;
}

/**
 * idle_cpu - is a given cpu idle currently?
 * @cpu: the processor in question.
 *
 * Return: 1 if the CPU is currently idle. 0 otherwise.
 */
int idle_cpu(int cpu)
{
	struct rq *rq = cpu_rq(cpu);

	if (rq->curr != rq->idle)
		return 0;

	if (rq->nr_running)
		return 0;

#ifdef CONFIG_SMP
	if (!llist_empty(&rq->wake_list))
		return 0;
#endif

	return 1;
}

/**
 * idle_task - return the idle task for a given cpu.
 * @cpu: the processor in question.
 *
 * Return: The idle task for the cpu @cpu.
 */
struct task_struct *idle_task(int cpu)
{
	return cpu_rq(cpu)->idle;
}

/**
 * find_process_by_pid - find a process with a matching PID value.
 * @pid: the pid in question.
 *
 * The task of @pid, if found. %NULL otherwise.
 */
static struct task_struct *find_process_by_pid(pid_t pid)
{
	return pid ? find_task_by_vpid(pid) : current;
}

/*
 * This function initializes the sched_dl_entity of a newly becoming
 * SCHED_DEADLINE task.
 *
 * Only the static values are considered here, the actual runtime and the
 * absolute deadline will be properly calculated when the task is enqueued
 * for the first time with its new policy.
 */
static void
__setparam_dl(struct task_struct *p, const struct sched_attr *attr)
{
	struct sched_dl_entity *dl_se = &p->dl;

	dl_se->dl_runtime = attr->sched_runtime;
	dl_se->dl_deadline = attr->sched_deadline;
	dl_se->dl_period = attr->sched_period ?: dl_se->dl_deadline;
	dl_se->flags = attr->sched_flags;
	dl_se->dl_bw = to_ratio(dl_se->dl_period, dl_se->dl_runtime);

	/*
	 * Changing the parameters of a task is 'tricky' and we're not doing
	 * the correct thing -- also see task_dead_dl() and switched_from_dl().
	 *
	 * What we SHOULD do is delay the bandwidth release until the 0-lag
	 * point. This would include retaining the task_struct until that time
	 * and change dl_overflow() to not immediately decrement the current
	 * amount.
	 *
	 * Instead we retain the current runtime/deadline and let the new
	 * parameters take effect after the current reservation period lapses.
	 * This is safe (albeit pessimistic) because the 0-lag point is always
	 * before the current scheduling deadline.
	 *
	 * We can still have temporary overloads because we do not delay the
	 * change in bandwidth until that time; so admission control is
	 * not on the safe side. It does however guarantee tasks will never
	 * consume more than promised.
	 */
}

/*
 * sched_setparam() passes in -1 for its policy, to let the functions
 * it calls know not to change it.
 */
#define SETPARAM_POLICY	-1

static void __setscheduler_params(struct task_struct *p,
		const struct sched_attr *attr)
{
	int policy = attr->sched_policy;

	if (policy == SETPARAM_POLICY)
		policy = p->policy;

	p->policy = policy;

	if (dl_policy(policy))
		__setparam_dl(p, attr);
	else if (fair_policy(policy))
		p->static_prio = NICE_TO_PRIO(attr->sched_nice);

	/*
	 * __sched_setscheduler() ensures attr->sched_priority == 0 when
	 * !rt_policy. Always setting this ensures that things like
	 * getparam()/getattr() don't report silly values for !rt tasks.
	 */
	p->rt_priority = attr->sched_priority;
	p->normal_prio = normal_prio(p);
	set_load_weight(p);
}

/* Actually do priority change: must hold pi & rq lock. */
static void __setscheduler(struct rq *rq, struct task_struct *p,
			   const struct sched_attr *attr, bool keep_boost)
{
	__setscheduler_params(p, attr);

	/*
	 * Keep a potential priority boosting if called from
	 * sched_setscheduler().
	 */
	if (keep_boost)
		p->prio = rt_mutex_get_effective_prio(p, normal_prio(p));
	else
		p->prio = normal_prio(p);

	if (dl_prio(p->prio))
		p->sched_class = &dl_sched_class;
	else if (rt_prio(p->prio))
		p->sched_class = &rt_sched_class;
	else
		p->sched_class = &fair_sched_class;
}

static void
__getparam_dl(struct task_struct *p, struct sched_attr *attr)
{
	struct sched_dl_entity *dl_se = &p->dl;

	attr->sched_priority = p->rt_priority;
	attr->sched_runtime = dl_se->dl_runtime;
	attr->sched_deadline = dl_se->dl_deadline;
	attr->sched_period = dl_se->dl_period;
	attr->sched_flags = dl_se->flags;
}

/*
 * This function validates the new parameters of a -deadline task.
 * We ask for the deadline not being zero, and greater or equal
 * than the runtime, as well as the period of being zero or
 * greater than deadline. Furthermore, we have to be sure that
 * user parameters are above the internal resolution of 1us (we
 * check sched_runtime only since it is always the smaller one) and
 * below 2^63 ns (we have to check both sched_deadline and
 * sched_period, as the latter can be zero).
 */
static bool
__checkparam_dl(const struct sched_attr *attr)
{
	/* deadline != 0 */
	if (attr->sched_deadline == 0)
		return false;

	/*
	 * Since we truncate DL_SCALE bits, make sure we're at least
	 * that big.
	 */
	if (attr->sched_runtime < (1ULL << DL_SCALE))
		return false;

	/*
	 * Since we use the MSB for wrap-around and sign issues, make
	 * sure it's not set (mind that period can be equal to zero).
	 */
	if (attr->sched_deadline & (1ULL << 63) ||
	    attr->sched_period & (1ULL << 63))
		return false;

	/* runtime <= deadline <= period (if period != 0) */
	if ((attr->sched_period != 0 &&
	     attr->sched_period < attr->sched_deadline) ||
	    attr->sched_deadline < attr->sched_runtime)
		return false;

	return true;
}

/*
 * check the target process has a UID that matches the current process's
 */
static bool check_same_owner(struct task_struct *p)
{
	const struct cred *cred = current_cred(), *pcred;
	bool match;

	rcu_read_lock();
	pcred = __task_cred(p);
	match = (uid_eq(cred->euid, pcred->euid) ||
		 uid_eq(cred->euid, pcred->uid));
	rcu_read_unlock();
	return match;
}

static bool dl_param_changed(struct task_struct *p,
		const struct sched_attr *attr)
{
	struct sched_dl_entity *dl_se = &p->dl;

	if (dl_se->dl_runtime != attr->sched_runtime ||
		dl_se->dl_deadline != attr->sched_deadline ||
		dl_se->dl_period != attr->sched_period ||
		dl_se->flags != attr->sched_flags)
		return true;

	return false;
}

static int __sched_setscheduler(struct task_struct *p,
				const struct sched_attr *attr,
				bool user, bool pi)
{
	int newprio = dl_policy(attr->sched_policy) ? MAX_DL_PRIO - 1 :
		      MAX_RT_PRIO - 1 - attr->sched_priority;
	int retval, oldprio, oldpolicy = -1, queued, running;
	int new_effective_prio, policy = attr->sched_policy;
	unsigned long flags;
	const struct sched_class *prev_class;
	struct rq *rq;
	int reset_on_fork;

	/* may grab non-irq protected spin_locks */
	BUG_ON(in_interrupt());
recheck:
	/* double check policy once rq lock held */
	if (policy < 0) {
		reset_on_fork = p->sched_reset_on_fork;
		policy = oldpolicy = p->policy;
	} else {
		reset_on_fork = !!(attr->sched_flags & SCHED_FLAG_RESET_ON_FORK);

		if (!valid_policy(policy))
			return -EINVAL;
	}

	if (attr->sched_flags & ~(SCHED_FLAG_RESET_ON_FORK))
		return -EINVAL;

	/*
	 * Valid priorities for SCHED_FIFO and SCHED_RR are
	 * 1..MAX_USER_RT_PRIO-1, valid priority for SCHED_NORMAL,
	 * SCHED_BATCH and SCHED_IDLE is 0.
	 */
	if ((p->mm && attr->sched_priority > MAX_USER_RT_PRIO-1) ||
	    (!p->mm && attr->sched_priority > MAX_RT_PRIO-1))
		return -EINVAL;
	if ((dl_policy(policy) && !__checkparam_dl(attr)) ||
	    (rt_policy(policy) != (attr->sched_priority != 0)))
		return -EINVAL;

	/*
	 * Allow unprivileged RT tasks to decrease priority:
	 */
	if (user && !capable(CAP_SYS_NICE)) {
		if (fair_policy(policy)) {
			if (attr->sched_nice < task_nice(p) &&
			    !can_nice(p, attr->sched_nice))
				return -EPERM;
		}

		if (rt_policy(policy)) {
			unsigned long rlim_rtprio =
					task_rlimit(p, RLIMIT_RTPRIO);

			/* can't set/change the rt policy */
			if (policy != p->policy && !rlim_rtprio)
				return -EPERM;

			/* can't increase priority */
			if (attr->sched_priority > p->rt_priority &&
			    attr->sched_priority > rlim_rtprio)
				return -EPERM;
		}

		 /*
		  * Can't set/change SCHED_DEADLINE policy at all for now
		  * (safest behavior); in the future we would like to allow
		  * unprivileged DL tasks to increase their relative deadline
		  * or reduce their runtime (both ways reducing utilization)
		  */
		if (dl_policy(policy))
			return -EPERM;

		/*
		 * Treat SCHED_IDLE as nice 20. Only allow a switch to
		 * SCHED_NORMAL if the RLIMIT_NICE would normally permit it.
		 */
		if (idle_policy(p->policy) && !idle_policy(policy)) {
			if (!can_nice(p, task_nice(p)))
				return -EPERM;
		}

		/* can't change other user's priorities */
		if (!check_same_owner(p))
			return -EPERM;

		/* Normal users shall not reset the sched_reset_on_fork flag */
		if (p->sched_reset_on_fork && !reset_on_fork)
			return -EPERM;
	}

	if (user) {
		retval = security_task_setscheduler(p);
		if (retval)
			return retval;
	}

	/*
	 * make sure no PI-waiters arrive (or leave) while we are
	 * changing the priority of the task:
	 *
	 * To be able to change p->policy safely, the appropriate
	 * runqueue lock must be held.
	 */
	rq = task_rq_lock(p, &flags);

	/*
	 * Changing the policy of the stop threads its a very bad idea
	 */
	if (p == rq->stop) {
		task_rq_unlock(rq, p, &flags);
		return -EINVAL;
	}

	/*
	 * If not changing anything there's no need to proceed further,
	 * but store a possible modification of reset_on_fork.
	 */
	if (unlikely(policy == p->policy)) {
		if (fair_policy(policy) && attr->sched_nice != task_nice(p))
			goto change;
		if (rt_policy(policy) && attr->sched_priority != p->rt_priority)
			goto change;
		if (dl_policy(policy) && dl_param_changed(p, attr))
			goto change;

		p->sched_reset_on_fork = reset_on_fork;
		task_rq_unlock(rq, p, &flags);
		return 0;
	}
change:

	if (user) {
#ifdef CONFIG_RT_GROUP_SCHED
		/*
		 * Do not allow realtime tasks into groups that have no runtime
		 * assigned.
		 */
		if (rt_bandwidth_enabled() && rt_policy(policy) &&
				task_group(p)->rt_bandwidth.rt_runtime == 0 &&
				!task_group_is_autogroup(task_group(p))) {
			task_rq_unlock(rq, p, &flags);
			return -EPERM;
		}
#endif
#ifdef CONFIG_SMP
		if (dl_bandwidth_enabled() && dl_policy(policy)) {
			cpumask_t *span = rq->rd->span;

			/*
			 * Don't allow tasks with an affinity mask smaller than
			 * the entire root_domain to become SCHED_DEADLINE. We
			 * will also fail if there's no bandwidth available.
			 */
			if (!cpumask_subset(span, &p->cpus_allowed) ||
			    rq->rd->dl_bw.bw == 0) {
				task_rq_unlock(rq, p, &flags);
				return -EPERM;
			}
		}
#endif
	}

	/* recheck policy now with rq lock held */
	if (unlikely(oldpolicy != -1 && oldpolicy != p->policy)) {
		policy = oldpolicy = -1;
		task_rq_unlock(rq, p, &flags);
		goto recheck;
	}

	/*
	 * If setscheduling to SCHED_DEADLINE (or changing the parameters
	 * of a SCHED_DEADLINE task) we need to check if enough bandwidth
	 * is available.
	 */
	if ((dl_policy(policy) || dl_task(p)) && dl_overflow(p, policy, attr)) {
		task_rq_unlock(rq, p, &flags);
		return -EBUSY;
	}

	p->sched_reset_on_fork = reset_on_fork;
	oldprio = p->prio;

	if (pi) {
		/*
		 * Take priority boosted tasks into account. If the new
		 * effective priority is unchanged, we just store the new
		 * normal parameters and do not touch the scheduler class and
		 * the runqueue. This will be done when the task deboost
		 * itself.
		 */
		new_effective_prio = rt_mutex_get_effective_prio(p, newprio);
		if (new_effective_prio == oldprio) {
			__setscheduler_params(p, attr);
			task_rq_unlock(rq, p, &flags);
			return 0;
		}
	}

	queued = task_on_rq_queued(p);
	running = task_current(rq, p);
	if (queued)
		dequeue_task(rq, p, DEQUEUE_SAVE);
	if (running)
		put_prev_task(rq, p);

	prev_class = p->sched_class;
	__setscheduler(rq, p, attr, pi);

	if (running)
		p->sched_class->set_curr_task(rq);
	if (queued) {
		int enqueue_flags = ENQUEUE_RESTORE;
		/*
		 * We enqueue to tail when the priority of a task is
		 * increased (user space view).
		 */
		if (oldprio <= p->prio)
			enqueue_flags |= ENQUEUE_HEAD;

		enqueue_task(rq, p, enqueue_flags);
	}

	check_class_changed(rq, p, prev_class, oldprio);
	preempt_disable(); /* avoid rq from going away on us */
	task_rq_unlock(rq, p, &flags);

	if (pi)
		rt_mutex_adjust_pi(p);

	/*
	 * Run balance callbacks after we've adjusted the PI chain.
	 */
	balance_callback(rq);
	preempt_enable();

	return 0;
}

static int _sched_setscheduler(struct task_struct *p, int policy,
			       const struct sched_param *param, bool check)
{
	struct sched_attr attr = {
		.sched_policy   = policy,
		.sched_priority = param->sched_priority,
		.sched_nice	= PRIO_TO_NICE(p->static_prio),
	};

	/* Fixup the legacy SCHED_RESET_ON_FORK hack. */
	if ((policy != SETPARAM_POLICY) && (policy & SCHED_RESET_ON_FORK)) {
		attr.sched_flags |= SCHED_FLAG_RESET_ON_FORK;
		policy &= ~SCHED_RESET_ON_FORK;
		attr.sched_policy = policy;
	}

	return __sched_setscheduler(p, &attr, check, true);
}
/**
 * sched_setscheduler - change the scheduling policy and/or RT priority of a thread.
 * @p: the task in question.
 * @policy: new policy.
 * @param: structure containing the new RT priority.
 *
 * Return: 0 on success. An error code otherwise.
 *
 * NOTE that the task may be already dead.
 */
int sched_setscheduler(struct task_struct *p, int policy,
		       const struct sched_param *param)
{
	return _sched_setscheduler(p, policy, param, true);
}
EXPORT_SYMBOL_GPL(sched_setscheduler);

int sched_setattr(struct task_struct *p, const struct sched_attr *attr)
{
	return __sched_setscheduler(p, attr, true, true);
}
EXPORT_SYMBOL_GPL(sched_setattr);

/**
 * sched_setscheduler_nocheck - change the scheduling policy and/or RT priority of a thread from kernelspace.
 * @p: the task in question.
 * @policy: new policy.
 * @param: structure containing the new RT priority.
 *
 * Just like sched_setscheduler, only don't bother checking if the
 * current context has permission.  For example, this is needed in
 * stop_machine(): we create temporary high priority worker threads,
 * but our caller might not have that capability.
 *
 * Return: 0 on success. An error code otherwise.
 */
int sched_setscheduler_nocheck(struct task_struct *p, int policy,
			       const struct sched_param *param)
{
	return _sched_setscheduler(p, policy, param, false);
}
EXPORT_SYMBOL_GPL(sched_setscheduler_nocheck);

static int
do_sched_setscheduler(pid_t pid, int policy, struct sched_param __user *param)
{
	struct sched_param lparam;
	struct task_struct *p;
	int retval;

	if (!param || pid < 0)
		return -EINVAL;
	if (copy_from_user(&lparam, param, sizeof(struct sched_param)))
		return -EFAULT;

	rcu_read_lock();
	retval = -ESRCH;
	p = find_process_by_pid(pid);
	if (p != NULL)
		retval = sched_setscheduler(p, policy, &lparam);
	rcu_read_unlock();

	return retval;
}

/*
 * Mimics kernel/events/core.c perf_copy_attr().
 */
static int sched_copy_attr(struct sched_attr __user *uattr,
			   struct sched_attr *attr)
{
	u32 size;
	int ret;

	if (!access_ok(VERIFY_WRITE, uattr, SCHED_ATTR_SIZE_VER0))
		return -EFAULT;

	/*
	 * zero the full structure, so that a short copy will be nice.
	 */
	memset(attr, 0, sizeof(*attr));

	ret = get_user(size, &uattr->size);
	if (ret)
		return ret;

	if (size > PAGE_SIZE)	/* silly large */
		goto err_size;

	if (!size)		/* abi compat */
		size = SCHED_ATTR_SIZE_VER0;

	if (size < SCHED_ATTR_SIZE_VER0)
		goto err_size;

	/*
	 * If we're handed a bigger struct than we know of,
	 * ensure all the unknown bits are 0 - i.e. new
	 * user-space does not rely on any kernel feature
	 * extensions we dont know about yet.
	 */
	if (size > sizeof(*attr)) {
		unsigned char __user *addr;
		unsigned char __user *end;
		unsigned char val;

		addr = (void __user *)uattr + sizeof(*attr);
		end  = (void __user *)uattr + size;

		for (; addr < end; addr++) {
			ret = get_user(val, addr);
			if (ret)
				return ret;
			if (val)
				goto err_size;
		}
		size = sizeof(*attr);
	}

	ret = copy_from_user(attr, uattr, size);
	if (ret)
		return -EFAULT;

	/*
	 * XXX: do we want to be lenient like existing syscalls; or do we want
	 * to be strict and return an error on out-of-bounds values?
	 */
	attr->sched_nice = clamp(attr->sched_nice, MIN_NICE, MAX_NICE);

	return 0;

err_size:
	put_user(sizeof(*attr), &uattr->size);
	return -E2BIG;
}

/**
 * sys_sched_setscheduler - set/change the scheduler policy and RT priority
 * @pid: the pid in question.
 * @policy: new policy.
 * @param: structure containing the new RT priority.
 *
 * Return: 0 on success. An error code otherwise.
 */
SYSCALL_DEFINE3(sched_setscheduler, pid_t, pid, int, policy,
		struct sched_param __user *, param)
{
	/* negative values for policy are not valid */
	if (policy < 0)
		return -EINVAL;

	return do_sched_setscheduler(pid, policy, param);
}

/**
 * sys_sched_setparam - set/change the RT priority of a thread
 * @pid: the pid in question.
 * @param: structure containing the new RT priority.
 *
 * Return: 0 on success. An error code otherwise.
 */
SYSCALL_DEFINE2(sched_setparam, pid_t, pid, struct sched_param __user *, param)
{
	return do_sched_setscheduler(pid, SETPARAM_POLICY, param);
}

/**
 * sys_sched_setattr - same as above, but with extended sched_attr
 * @pid: the pid in question.
 * @uattr: structure containing the extended parameters.
 * @flags: for future extension.
 */
SYSCALL_DEFINE3(sched_setattr, pid_t, pid, struct sched_attr __user *, uattr,
			       unsigned int, flags)
{
	struct sched_attr attr;
	struct task_struct *p;
	int retval;

	if (!uattr || pid < 0 || flags)
		return -EINVAL;

	retval = sched_copy_attr(uattr, &attr);
	if (retval)
		return retval;

	if ((int)attr.sched_policy < 0)
		return -EINVAL;

	rcu_read_lock();
	retval = -ESRCH;
	p = find_process_by_pid(pid);
	if (p != NULL)
		retval = sched_setattr(p, &attr);
	rcu_read_unlock();

	return retval;
}

/**
 * sys_sched_getscheduler - get the policy (scheduling class) of a thread
 * @pid: the pid in question.
 *
 * Return: On success, the policy of the thread. Otherwise, a negative error
 * code.
 */
SYSCALL_DEFINE1(sched_getscheduler, pid_t, pid)
{
	struct task_struct *p;
	int retval;

	if (pid < 0)
		return -EINVAL;

	retval = -ESRCH;
	rcu_read_lock();
	p = find_process_by_pid(pid);
	if (p) {
		retval = security_task_getscheduler(p);
		if (!retval)
			retval = p->policy
				| (p->sched_reset_on_fork ? SCHED_RESET_ON_FORK : 0);
	}
	rcu_read_unlock();
	return retval;
}

/**
 * sys_sched_getparam - get the RT priority of a thread
 * @pid: the pid in question.
 * @param: structure containing the RT priority.
 *
 * Return: On success, 0 and the RT priority is in @param. Otherwise, an error
 * code.
 */
SYSCALL_DEFINE2(sched_getparam, pid_t, pid, struct sched_param __user *, param)
{
	struct sched_param lp = { .sched_priority = 0 };
	struct task_struct *p;
	int retval;

	if (!param || pid < 0)
		return -EINVAL;

	rcu_read_lock();
	p = find_process_by_pid(pid);
	retval = -ESRCH;
	if (!p)
		goto out_unlock;

	retval = security_task_getscheduler(p);
	if (retval)
		goto out_unlock;

	if (task_has_rt_policy(p))
		lp.sched_priority = p->rt_priority;
	rcu_read_unlock();

	/*
	 * This one might sleep, we cannot do it with a spinlock held ...
	 */
	retval = copy_to_user(param, &lp, sizeof(*param)) ? -EFAULT : 0;

	return retval;

out_unlock:
	rcu_read_unlock();
	return retval;
}

static int sched_read_attr(struct sched_attr __user *uattr,
			   struct sched_attr *attr,
			   unsigned int usize)
{
	int ret;

	if (!access_ok(VERIFY_WRITE, uattr, usize))
		return -EFAULT;

	/*
	 * If we're handed a smaller struct than we know of,
	 * ensure all the unknown bits are 0 - i.e. old
	 * user-space does not get uncomplete information.
	 */
	if (usize < sizeof(*attr)) {
		unsigned char *addr;
		unsigned char *end;

		addr = (void *)attr + usize;
		end  = (void *)attr + sizeof(*attr);

		for (; addr < end; addr++) {
			if (*addr)
				return -EFBIG;
		}

		attr->size = usize;
	}

	ret = copy_to_user(uattr, attr, attr->size);
	if (ret)
		return -EFAULT;

	return 0;
}

/**
 * sys_sched_getattr - similar to sched_getparam, but with sched_attr
 * @pid: the pid in question.
 * @uattr: structure containing the extended parameters.
 * @size: sizeof(attr) for fwd/bwd comp.
 * @flags: for future extension.
 */
SYSCALL_DEFINE4(sched_getattr, pid_t, pid, struct sched_attr __user *, uattr,
		unsigned int, size, unsigned int, flags)
{
	struct sched_attr attr = {
		.size = sizeof(struct sched_attr),
	};
	struct task_struct *p;
	int retval;

	if (!uattr || pid < 0 || size > PAGE_SIZE ||
	    size < SCHED_ATTR_SIZE_VER0 || flags)
		return -EINVAL;

	rcu_read_lock();
	p = find_process_by_pid(pid);
	retval = -ESRCH;
	if (!p)
		goto out_unlock;

	retval = security_task_getscheduler(p);
	if (retval)
		goto out_unlock;

	attr.sched_policy = p->policy;
	if (p->sched_reset_on_fork)
		attr.sched_flags |= SCHED_FLAG_RESET_ON_FORK;
	if (task_has_dl_policy(p))
		__getparam_dl(p, &attr);
	else if (task_has_rt_policy(p))
		attr.sched_priority = p->rt_priority;
	else
		attr.sched_nice = task_nice(p);

	rcu_read_unlock();

	retval = sched_read_attr(uattr, &attr, size);
	return retval;

out_unlock:
	rcu_read_unlock();
	return retval;
}

long sched_setaffinity(pid_t pid, const struct cpumask *in_mask)
{
	cpumask_var_t cpus_allowed, new_mask;
	struct task_struct *p;
	int retval;

	rcu_read_lock();

	p = find_process_by_pid(pid);
	if (!p) {
		rcu_read_unlock();
		return -ESRCH;
	}

	/* Prevent p going away */
	get_task_struct(p);
	rcu_read_unlock();

	if (p->flags & PF_NO_SETAFFINITY) {
		retval = -EINVAL;
		goto out_put_task;
	}
	if (!alloc_cpumask_var(&cpus_allowed, GFP_KERNEL)) {
		retval = -ENOMEM;
		goto out_put_task;
	}
	if (!alloc_cpumask_var(&new_mask, GFP_KERNEL)) {
		retval = -ENOMEM;
		goto out_free_cpus_allowed;
	}
	retval = -EPERM;
	if (!check_same_owner(p)) {
		rcu_read_lock();
		if (!ns_capable(__task_cred(p)->user_ns, CAP_SYS_NICE)) {
			rcu_read_unlock();
			goto out_free_new_mask;
		}
		rcu_read_unlock();
	}

	retval = security_task_setscheduler(p);
	if (retval)
		goto out_free_new_mask;


	cpuset_cpus_allowed(p, cpus_allowed);
	cpumask_and(new_mask, in_mask, cpus_allowed);

	/*
	 * Since bandwidth control happens on root_domain basis,
	 * if admission test is enabled, we only admit -deadline
	 * tasks allowed to run on all the CPUs in the task's
	 * root_domain.
	 */
#ifdef CONFIG_SMP
	if (task_has_dl_policy(p) && dl_bandwidth_enabled()) {
		rcu_read_lock();
		if (!cpumask_subset(task_rq(p)->rd->span, new_mask)) {
			retval = -EBUSY;
			rcu_read_unlock();
			goto out_free_new_mask;
		}
		rcu_read_unlock();
	}
#endif
again:
	retval = __set_cpus_allowed_ptr(p, new_mask, true);

	if (!retval) {
		cpuset_cpus_allowed(p, cpus_allowed);
		if (!cpumask_subset(new_mask, cpus_allowed)) {
			/*
			 * We must have raced with a concurrent cpuset
			 * update. Just reset the cpus_allowed to the
			 * cpuset's cpus_allowed
			 */
			cpumask_copy(new_mask, cpus_allowed);
			goto again;
		}
	}
out_free_new_mask:
	free_cpumask_var(new_mask);
out_free_cpus_allowed:
	free_cpumask_var(cpus_allowed);
out_put_task:
	put_task_struct(p);
	return retval;
}

static int get_user_cpu_mask(unsigned long __user *user_mask_ptr, unsigned len,
			     struct cpumask *new_mask)
{
	if (len < cpumask_size())
		cpumask_clear(new_mask);
	else if (len > cpumask_size())
		len = cpumask_size();

	return copy_from_user(new_mask, user_mask_ptr, len) ? -EFAULT : 0;
}

/**
 * sys_sched_setaffinity - set the cpu affinity of a process
 * @pid: pid of the process
 * @len: length in bytes of the bitmask pointed to by user_mask_ptr
 * @user_mask_ptr: user-space pointer to the new cpu mask
 *
 * Return: 0 on success. An error code otherwise.
 */
SYSCALL_DEFINE3(sched_setaffinity, pid_t, pid, unsigned int, len,
		unsigned long __user *, user_mask_ptr)
{
	cpumask_var_t new_mask;
	int retval;

	if (!alloc_cpumask_var(&new_mask, GFP_KERNEL))
		return -ENOMEM;

	retval = get_user_cpu_mask(user_mask_ptr, len, new_mask);
	if (retval == 0)
		retval = sched_setaffinity(pid, new_mask);
	free_cpumask_var(new_mask);
	return retval;
}

long sched_getaffinity(pid_t pid, struct cpumask *mask)
{
	struct task_struct *p;
	unsigned long flags;
	int retval;

	rcu_read_lock();

	retval = -ESRCH;
	p = find_process_by_pid(pid);
	if (!p)
		goto out_unlock;

	retval = security_task_getscheduler(p);
	if (retval)
		goto out_unlock;

	raw_spin_lock_irqsave(&p->pi_lock, flags);
	cpumask_and(mask, &p->cpus_allowed, cpu_active_mask);
	raw_spin_unlock_irqrestore(&p->pi_lock, flags);

out_unlock:
	rcu_read_unlock();

	return retval;
}

/**
 * sys_sched_getaffinity - get the cpu affinity of a process
 * @pid: pid of the process
 * @len: length in bytes of the bitmask pointed to by user_mask_ptr
 * @user_mask_ptr: user-space pointer to hold the current cpu mask
 *
 * Return: 0 on success. An error code otherwise.
 */
SYSCALL_DEFINE3(sched_getaffinity, pid_t, pid, unsigned int, len,
		unsigned long __user *, user_mask_ptr)
{
	int ret;
	cpumask_var_t mask;

	if ((len * BITS_PER_BYTE) < nr_cpu_ids)
		return -EINVAL;
	if (len & (sizeof(unsigned long)-1))
		return -EINVAL;

	if (!alloc_cpumask_var(&mask, GFP_KERNEL))
		return -ENOMEM;

	ret = sched_getaffinity(pid, mask);
	if (ret == 0) {
		size_t retlen = min_t(size_t, len, cpumask_size());

		if (copy_to_user(user_mask_ptr, mask, retlen))
			ret = -EFAULT;
		else
			ret = retlen;
	}
	free_cpumask_var(mask);

	return ret;
}

/**
 * sys_sched_yield - yield the current processor to other threads.
 *
 * This function yields the current CPU to other tasks. If there are no
 * other threads running on this CPU then this function will return.
 *
 * Return: 0.
 */
SYSCALL_DEFINE0(sched_yield)
{
	struct rq *rq = this_rq_lock();

	schedstat_inc(rq, yld_count);
	current->sched_class->yield_task(rq);

	/*
	 * Since we are going to call schedule() anyway, there's
	 * no need to preempt or enable interrupts:
	 */
	__release(rq->lock);
	spin_release(&rq->lock.dep_map, 1, _THIS_IP_);
	do_raw_spin_unlock(&rq->lock);
	sched_preempt_enable_no_resched();

	schedule();

	return 0;
}

int __sched _cond_resched(void)
{
	if (should_resched(0)) {
		preempt_schedule_common();
		return 1;
	}
	return 0;
}
EXPORT_SYMBOL(_cond_resched);

/*
 * __cond_resched_lock() - if a reschedule is pending, drop the given lock,
 * call schedule, and on return reacquire the lock.
 *
 * This works OK both with and without CONFIG_PREEMPT. We do strange low-level
 * operations here to prevent schedule() from being called twice (once via
 * spin_unlock(), once by hand).
 */
int __cond_resched_lock(spinlock_t *lock)
{
	int resched = should_resched(PREEMPT_LOCK_OFFSET);
	int ret = 0;

	lockdep_assert_held(lock);

	if (spin_needbreak(lock) || resched) {
		spin_unlock(lock);
		if (resched)
			preempt_schedule_common();
		else
			cpu_relax();
		ret = 1;
		spin_lock(lock);
	}
	return ret;
}
EXPORT_SYMBOL(__cond_resched_lock);

int __sched __cond_resched_softirq(void)
{
	BUG_ON(!in_softirq());

	if (should_resched(SOFTIRQ_DISABLE_OFFSET)) {
		local_bh_enable();
		preempt_schedule_common();
		local_bh_disable();
		return 1;
	}
	return 0;
}
EXPORT_SYMBOL(__cond_resched_softirq);

/**
 * yield - yield the current processor to other threads.
 *
 * Do not ever use this function, there's a 99% chance you're doing it wrong.
 *
 * The scheduler is at all times free to pick the calling task as the most
 * eligible task to run, if removing the yield() call from your code breaks
 * it, its already broken.
 *
 * Typical broken usage is:
 *
 * while (!event)
 * 	yield();
 *
 * where one assumes that yield() will let 'the other' process run that will
 * make event true. If the current task is a SCHED_FIFO task that will never
 * happen. Never use yield() as a progress guarantee!!
 *
 * If you want to use yield() to wait for something, use wait_event().
 * If you want to use yield() to be 'nice' for others, use cond_resched().
 * If you still want to use yield(), do not!
 */
void __sched yield(void)
{
	set_current_state(TASK_RUNNING);
	sys_sched_yield();
}
EXPORT_SYMBOL(yield);

/**
 * yield_to - yield the current processor to another thread in
 * your thread group, or accelerate that thread toward the
 * processor it's on.
 * @p: target task
 * @preempt: whether task preemption is allowed or not
 *
 * It's the caller's job to ensure that the target task struct
 * can't go away on us before we can do any checks.
 *
 * Return:
 *	true (>0) if we indeed boosted the target task.
 *	false (0) if we failed to boost the target.
 *	-ESRCH if there's no task to yield to.
 */
int __sched yield_to(struct task_struct *p, bool preempt)
{
	struct task_struct *curr = current;
	struct rq *rq, *p_rq;
	unsigned long flags;
	int yielded = 0;

	local_irq_save(flags);
	rq = this_rq();

again:
	p_rq = task_rq(p);
	/*
	 * If we're the only runnable task on the rq and target rq also
	 * has only one task, there's absolutely no point in yielding.
	 */
	if (rq->nr_running == 1 && p_rq->nr_running == 1) {
		yielded = -ESRCH;
		goto out_irq;
	}

	double_rq_lock(rq, p_rq);
	if (task_rq(p) != p_rq) {
		double_rq_unlock(rq, p_rq);
		goto again;
	}

	if (!curr->sched_class->yield_to_task)
		goto out_unlock;

	if (curr->sched_class != p->sched_class)
		goto out_unlock;

	if (task_running(p_rq, p) || p->state)
		goto out_unlock;

	yielded = curr->sched_class->yield_to_task(rq, p, preempt);
	if (yielded) {
		schedstat_inc(rq, yld_count);
		/*
		 * Make p's CPU reschedule; pick_next_entity takes care of
		 * fairness.
		 */
		if (preempt && rq != p_rq)
			resched_curr(p_rq);
	}

out_unlock:
	double_rq_unlock(rq, p_rq);
out_irq:
	local_irq_restore(flags);

	if (yielded > 0)
		schedule();

	return yielded;
}
EXPORT_SYMBOL_GPL(yield_to);

/*
 * This task is about to go to sleep on IO. Increment rq->nr_iowait so
 * that process accounting knows that this is a task in IO wait state.
 */
long __sched io_schedule_timeout(long timeout)
{
	int old_iowait = current->in_iowait;
	struct rq *rq;
	long ret;

	current->in_iowait = 1;
	blk_schedule_flush_plug(current);

	delayacct_blkio_start();
	rq = raw_rq();
	atomic_inc(&rq->nr_iowait);
	ret = schedule_timeout(timeout);
	current->in_iowait = old_iowait;
	atomic_dec(&rq->nr_iowait);
	delayacct_blkio_end();

	return ret;
}
EXPORT_SYMBOL(io_schedule_timeout);

/**
 * sys_sched_get_priority_max - return maximum RT priority.
 * @policy: scheduling class.
 *
 * Return: On success, this syscall returns the maximum
 * rt_priority that can be used by a given scheduling class.
 * On failure, a negative error code is returned.
 */
SYSCALL_DEFINE1(sched_get_priority_max, int, policy)
{
	int ret = -EINVAL;

	switch (policy) {
	case SCHED_FIFO:
	case SCHED_RR:
		ret = MAX_USER_RT_PRIO-1;
		break;
	case SCHED_DEADLINE:
	case SCHED_NORMAL:
	case SCHED_BATCH:
	case SCHED_IDLE:
		ret = 0;
		break;
	}
	return ret;
}

/**
 * sys_sched_get_priority_min - return minimum RT priority.
 * @policy: scheduling class.
 *
 * Return: On success, this syscall returns the minimum
 * rt_priority that can be used by a given scheduling class.
 * On failure, a negative error code is returned.
 */
SYSCALL_DEFINE1(sched_get_priority_min, int, policy)
{
	int ret = -EINVAL;

	switch (policy) {
	case SCHED_FIFO:
	case SCHED_RR:
		ret = 1;
		break;
	case SCHED_DEADLINE:
	case SCHED_NORMAL:
	case SCHED_BATCH:
	case SCHED_IDLE:
		ret = 0;
	}
	return ret;
}

/**
 * sys_sched_rr_get_interval - return the default timeslice of a process.
 * @pid: pid of the process.
 * @interval: userspace pointer to the timeslice value.
 *
 * this syscall writes the default timeslice value of a given process
 * into the user-space timespec buffer. A value of '0' means infinity.
 *
 * Return: On success, 0 and the timeslice is in @interval. Otherwise,
 * an error code.
 */
SYSCALL_DEFINE2(sched_rr_get_interval, pid_t, pid,
		struct timespec __user *, interval)
{
	struct task_struct *p;
	unsigned int time_slice;
	unsigned long flags;
	struct rq *rq;
	int retval;
	struct timespec t;

	if (pid < 0)
		return -EINVAL;

	retval = -ESRCH;
	rcu_read_lock();
	p = find_process_by_pid(pid);
	if (!p)
		goto out_unlock;

	retval = security_task_getscheduler(p);
	if (retval)
		goto out_unlock;

	rq = task_rq_lock(p, &flags);
	time_slice = 0;
	if (p->sched_class->get_rr_interval)
		time_slice = p->sched_class->get_rr_interval(rq, p);
	task_rq_unlock(rq, p, &flags);

	rcu_read_unlock();
	jiffies_to_timespec(time_slice, &t);
	retval = copy_to_user(interval, &t, sizeof(t)) ? -EFAULT : 0;
	return retval;

out_unlock:
	rcu_read_unlock();
	return retval;
}

static const char stat_nam[] = TASK_STATE_TO_CHAR_STR;

void sched_show_task(struct task_struct *p)
{
	unsigned long free = 0;
	int ppid;
	unsigned long state = p->state;

	if (state)
		state = __ffs(state) + 1;
	printk(KERN_INFO "%-15.15s %c", p->comm,
		state < sizeof(stat_nam) - 1 ? stat_nam[state] : '?');
#if BITS_PER_LONG == 32
	if (state == TASK_RUNNING)
		printk(KERN_CONT " running  ");
	else
		printk(KERN_CONT " %08lx ", thread_saved_pc(p));
#else
	if (state == TASK_RUNNING)
		printk(KERN_CONT "  running task    ");
	else
		printk(KERN_CONT " %016lx ", thread_saved_pc(p));
#endif
#ifdef CONFIG_DEBUG_STACK_USAGE
	free = stack_not_used(p);
#endif
	ppid = 0;
	rcu_read_lock();
	if (pid_alive(p))
		ppid = task_pid_nr(rcu_dereference(p->real_parent));
	rcu_read_unlock();
	printk(KERN_CONT "%5lu %5d %6d 0x%08lx\n", free,
		task_pid_nr(p), ppid,
		(unsigned long)task_thread_info(p)->flags);

	print_worker_info(KERN_INFO, p);
	show_stack(p, NULL);
}

void show_state_filter(unsigned long state_filter)
{
	struct task_struct *g, *p;

#if BITS_PER_LONG == 32
	printk(KERN_INFO
		"  task                PC stack   pid father\n");
#else
	printk(KERN_INFO
		"  task                        PC stack   pid father\n");
#endif
	rcu_read_lock();
	for_each_process_thread(g, p) {
		/*
		 * reset the NMI-timeout, listing all files on a slow
		 * console might take a lot of time:
		 */
		touch_nmi_watchdog();
		if (!state_filter || (p->state & state_filter))
			sched_show_task(p);
	}

	touch_all_softlockup_watchdogs();

#ifdef CONFIG_SCHED_DEBUG
	sysrq_sched_debug_show();
#endif
	rcu_read_unlock();
	/*
	 * Only show locks if all tasks are dumped:
	 */
	if (!state_filter)
		debug_show_all_locks();
}

void init_idle_bootup_task(struct task_struct *idle)
{
	idle->sched_class = &idle_sched_class;
}

/**
 * init_idle - set up an idle thread for a given CPU
 * @idle: task in question
 * @cpu: cpu the idle task belongs to
 *
 * NOTE: this function does not set the idle thread's NEED_RESCHED
 * flag, to make booting more robust.
 */
void init_idle(struct task_struct *idle, int cpu)
{
	struct rq *rq = cpu_rq(cpu);
	unsigned long flags;

	raw_spin_lock_irqsave(&idle->pi_lock, flags);
	raw_spin_lock(&rq->lock);

	__sched_fork(0, idle);
	idle->state = TASK_RUNNING;
	idle->se.exec_start = sched_clock();

#ifdef CONFIG_SMP
	/*
	 * Its possible that init_idle() gets called multiple times on a task,
	 * in that case do_set_cpus_allowed() will not do the right thing.
	 *
	 * And since this is boot we can forgo the serialization.
	 */
	set_cpus_allowed_common(idle, cpumask_of(cpu));
#endif
	/*
	 * We're having a chicken and egg problem, even though we are
	 * holding rq->lock, the cpu isn't yet set to this cpu so the
	 * lockdep check in task_group() will fail.
	 *
	 * Similar case to sched_fork(). / Alternatively we could
	 * use task_rq_lock() here and obtain the other rq->lock.
	 *
	 * Silence PROVE_RCU
	 */
	rcu_read_lock();
	__set_task_cpu(idle, cpu);
	rcu_read_unlock();

	rq->curr = rq->idle = idle;
	idle->on_rq = TASK_ON_RQ_QUEUED;
#ifdef CONFIG_SMP
	idle->on_cpu = 1;
#endif
	raw_spin_unlock(&rq->lock);
	raw_spin_unlock_irqrestore(&idle->pi_lock, flags);

	/* Set the preempt count _outside_ the spinlocks! */
	init_idle_preempt_count(idle, cpu);

	/*
	 * The idle tasks have their own, simple scheduling class:
	 */
	idle->sched_class = &idle_sched_class;
	ftrace_graph_init_idle_task(idle, cpu);
	vtime_init_idle(idle, cpu);
#ifdef CONFIG_SMP
	sprintf(idle->comm, "%s/%d", INIT_TASK_COMM, cpu);
#endif
}

int cpuset_cpumask_can_shrink(const struct cpumask *cur,
			      const struct cpumask *trial)
{
	int ret = 1, trial_cpus;
	struct dl_bw *cur_dl_b;
	unsigned long flags;

	if (!cpumask_weight(cur))
		return ret;

	rcu_read_lock_sched();
	cur_dl_b = dl_bw_of(cpumask_any(cur));
	trial_cpus = cpumask_weight(trial);

	raw_spin_lock_irqsave(&cur_dl_b->lock, flags);
	if (cur_dl_b->bw != -1 &&
	    cur_dl_b->bw * trial_cpus < cur_dl_b->total_bw)
		ret = 0;
	raw_spin_unlock_irqrestore(&cur_dl_b->lock, flags);
	rcu_read_unlock_sched();

	return ret;
}

int task_can_attach(struct task_struct *p,
		    const struct cpumask *cs_cpus_allowed)
{
	int ret = 0;

	/*
	 * Kthreads which disallow setaffinity shouldn't be moved
	 * to a new cpuset; we don't want to change their cpu
	 * affinity and isolating such threads by their set of
	 * allowed nodes is unnecessary.  Thus, cpusets are not
	 * applicable for such threads.  This prevents checking for
	 * success of set_cpus_allowed_ptr() on all attached tasks
	 * before cpus_allowed may be changed.
	 */
	if (p->flags & PF_NO_SETAFFINITY) {
		ret = -EINVAL;
		goto out;
	}

#ifdef CONFIG_SMP
	if (dl_task(p) && !cpumask_intersects(task_rq(p)->rd->span,
					      cs_cpus_allowed)) {
		unsigned int dest_cpu = cpumask_any_and(cpu_active_mask,
							cs_cpus_allowed);
		struct dl_bw *dl_b;
		bool overflow;
		int cpus;
		unsigned long flags;

		rcu_read_lock_sched();
		dl_b = dl_bw_of(dest_cpu);
		raw_spin_lock_irqsave(&dl_b->lock, flags);
		cpus = dl_bw_cpus(dest_cpu);
		overflow = __dl_overflow(dl_b, cpus, 0, p->dl.dl_bw);
		if (overflow)
			ret = -EBUSY;
		else {
			/*
			 * We reserve space for this task in the destination
			 * root_domain, as we can't fail after this point.
			 * We will free resources in the source root_domain
			 * later on (see set_cpus_allowed_dl()).
			 */
			__dl_add(dl_b, p->dl.dl_bw);
		}
		raw_spin_unlock_irqrestore(&dl_b->lock, flags);
		rcu_read_unlock_sched();

	}
#endif
out:
	return ret;
}

#ifdef CONFIG_SMP

#ifdef CONFIG_NUMA_BALANCING
/* Migrate current task p to target_cpu */
int migrate_task_to(struct task_struct *p, int target_cpu)
{
	struct migration_arg arg = { p, target_cpu };
	int curr_cpu = task_cpu(p);

	if (curr_cpu == target_cpu)
		return 0;

	if (!cpumask_test_cpu(target_cpu, tsk_cpus_allowed(p)))
		return -EINVAL;

	/* TODO: This is not properly updating schedstats */

	trace_sched_move_numa(p, curr_cpu, target_cpu);
	return stop_one_cpu(curr_cpu, migration_cpu_stop, &arg);
}

/*
 * Requeue a task on a given node and accurately track the number of NUMA
 * tasks on the runqueues
 */
void sched_setnuma(struct task_struct *p, int nid)
{
	struct rq *rq;
	unsigned long flags;
	bool queued, running;

	rq = task_rq_lock(p, &flags);
	queued = task_on_rq_queued(p);
	running = task_current(rq, p);

	if (queued)
		dequeue_task(rq, p, DEQUEUE_SAVE);
	if (running)
		put_prev_task(rq, p);

	p->numa_preferred_nid = nid;

	if (running)
		p->sched_class->set_curr_task(rq);
	if (queued)
		enqueue_task(rq, p, ENQUEUE_RESTORE);
	task_rq_unlock(rq, p, &flags);
}
#endif /* CONFIG_NUMA_BALANCING */

#ifdef CONFIG_HOTPLUG_CPU
/*
 * Ensures that the idle task is using init_mm right before its cpu goes
 * offline.
 */
void idle_task_exit(void)
{
	struct mm_struct *mm = current->active_mm;

	BUG_ON(cpu_online(smp_processor_id()));

	if (mm != &init_mm) {
		switch_mm(mm, &init_mm, current);
		finish_arch_post_lock_switch();
	}
	mmdrop(mm);
}

/*
 * Since this CPU is going 'away' for a while, fold any nr_active delta
 * we might have. Assumes we're called after migrate_tasks() so that the
 * nr_active count is stable.
 *
 * Also see the comment "Global load-average calculations".
 */
static void calc_load_migrate(struct rq *rq)
{
	long delta = calc_load_fold_active(rq);
	if (delta)
		atomic_long_add(delta, &calc_load_tasks);
}

static void put_prev_task_fake(struct rq *rq, struct task_struct *prev)
{
}

static const struct sched_class fake_sched_class = {
	.put_prev_task = put_prev_task_fake,
};

static struct task_struct fake_task = {
	/*
	 * Avoid pull_{rt,dl}_task()
	 */
	.prio = MAX_PRIO + 1,
	.sched_class = &fake_sched_class,
};

/*
 * Migrate all tasks from the rq, sleeping tasks will be migrated by
 * try_to_wake_up()->select_task_rq().
 *
 * Called with rq->lock held even though we'er in stop_machine() and
 * there's no concurrency possible, we hold the required locks anyway
 * because of lock validation efforts.
 */
static void migrate_tasks(struct rq *dead_rq)
{
	struct rq *rq = dead_rq;
	struct task_struct *next, *stop = rq->stop;
	int dest_cpu;

	/*
	 * Fudge the rq selection such that the below task selection loop
	 * doesn't get stuck on the currently eligible stop task.
	 *
	 * We're currently inside stop_machine() and the rq is either stuck
	 * in the stop_machine_cpu_stop() loop, or we're executing this code,
	 * either way we should never end up calling schedule() until we're
	 * done here.
	 */
	rq->stop = NULL;

	/*
	 * put_prev_task() and pick_next_task() sched
	 * class method both need to have an up-to-date
	 * value of rq->clock[_task]
	 */
	update_rq_clock(rq);

	for (;;) {
		/*
		 * There's this thread running, bail when that's the only
		 * remaining thread.
		 */
		if (rq->nr_running == 1)
			break;

		/*
		 * pick_next_task assumes pinned rq->lock.
		 */
		lockdep_pin_lock(&rq->lock);
		next = pick_next_task(rq, &fake_task);
		BUG_ON(!next);
		next->sched_class->put_prev_task(rq, next);

		/*
		 * Rules for changing task_struct::cpus_allowed are holding
		 * both pi_lock and rq->lock, such that holding either
		 * stabilizes the mask.
		 *
		 * Drop rq->lock is not quite as disastrous as it usually is
		 * because !cpu_active at this point, which means load-balance
		 * will not interfere. Also, stop-machine.
		 */
		lockdep_unpin_lock(&rq->lock);
		raw_spin_unlock(&rq->lock);
		raw_spin_lock(&next->pi_lock);
		raw_spin_lock(&rq->lock);

		/*
		 * Since we're inside stop-machine, _nothing_ should have
		 * changed the task, WARN if weird stuff happened, because in
		 * that case the above rq->lock drop is a fail too.
		 */
		if (WARN_ON(task_rq(next) != rq || !task_on_rq_queued(next))) {
			raw_spin_unlock(&next->pi_lock);
			continue;
		}

		/* Find suitable destination for @next, with force if needed. */
		dest_cpu = select_fallback_rq(dead_rq->cpu, next);

		rq = __migrate_task(rq, next, dest_cpu);
		if (rq != dead_rq) {
			raw_spin_unlock(&rq->lock);
			rq = dead_rq;
			raw_spin_lock(&rq->lock);
		}
		raw_spin_unlock(&next->pi_lock);
	}

	rq->stop = stop;
}
#endif /* CONFIG_HOTPLUG_CPU */

#if defined(CONFIG_SCHED_DEBUG) && defined(CONFIG_SYSCTL)

static struct ctl_table sd_ctl_dir[] = {
	{
		.procname	= "sched_domain",
		.mode		= 0555,
	},
	{}
};

static struct ctl_table sd_ctl_root[] = {
	{
		.procname	= "kernel",
		.mode		= 0555,
		.child		= sd_ctl_dir,
	},
	{}
};

static struct ctl_table *sd_alloc_ctl_entry(int n)
{
	struct ctl_table *entry =
		kcalloc(n, sizeof(struct ctl_table), GFP_KERNEL);

	return entry;
}

static void sd_free_ctl_entry(struct ctl_table **tablep)
{
	struct ctl_table *entry;

	/*
	 * In the intermediate directories, both the child directory and
	 * procname are dynamically allocated and could fail but the mode
	 * will always be set. In the lowest directory the names are
	 * static strings and all have proc handlers.
	 */
	for (entry = *tablep; entry->mode; entry++) {
		if (entry->child)
			sd_free_ctl_entry(&entry->child);
		if (entry->proc_handler == NULL)
			kfree(entry->procname);
	}

	kfree(*tablep);
	*tablep = NULL;
}

static int min_load_idx = 0;
static int max_load_idx = CPU_LOAD_IDX_MAX-1;

static void
set_table_entry(struct ctl_table *entry,
		const char *procname, void *data, int maxlen,
		umode_t mode, proc_handler *proc_handler,
		bool load_idx)
{
	entry->procname = procname;
	entry->data = data;
	entry->maxlen = maxlen;
	entry->mode = mode;
	entry->proc_handler = proc_handler;

	if (load_idx) {
		entry->extra1 = &min_load_idx;
		entry->extra2 = &max_load_idx;
	}
}

static struct ctl_table *
sd_alloc_ctl_domain_table(struct sched_domain *sd)
{
	struct ctl_table *table = sd_alloc_ctl_entry(14);

	if (table == NULL)
		return NULL;

	set_table_entry(&table[0], "min_interval", &sd->min_interval,
		sizeof(long), 0644, proc_doulongvec_minmax, false);
	set_table_entry(&table[1], "max_interval", &sd->max_interval,
		sizeof(long), 0644, proc_doulongvec_minmax, false);
	set_table_entry(&table[2], "busy_idx", &sd->busy_idx,
		sizeof(int), 0644, proc_dointvec_minmax, true);
	set_table_entry(&table[3], "idle_idx", &sd->idle_idx,
		sizeof(int), 0644, proc_dointvec_minmax, true);
	set_table_entry(&table[4], "newidle_idx", &sd->newidle_idx,
		sizeof(int), 0644, proc_dointvec_minmax, true);
	set_table_entry(&table[5], "wake_idx", &sd->wake_idx,
		sizeof(int), 0644, proc_dointvec_minmax, true);
	set_table_entry(&table[6], "forkexec_idx", &sd->forkexec_idx,
		sizeof(int), 0644, proc_dointvec_minmax, true);
	set_table_entry(&table[7], "busy_factor", &sd->busy_factor,
		sizeof(int), 0644, proc_dointvec_minmax, false);
	set_table_entry(&table[8], "imbalance_pct", &sd->imbalance_pct,
		sizeof(int), 0644, proc_dointvec_minmax, false);
	set_table_entry(&table[9], "cache_nice_tries",
		&sd->cache_nice_tries,
		sizeof(int), 0644, proc_dointvec_minmax, false);
	set_table_entry(&table[10], "flags", &sd->flags,
		sizeof(int), 0644, proc_dointvec_minmax, false);
	set_table_entry(&table[11], "max_newidle_lb_cost",
		&sd->max_newidle_lb_cost,
		sizeof(long), 0644, proc_doulongvec_minmax, false);
	set_table_entry(&table[12], "name", sd->name,
		CORENAME_MAX_SIZE, 0444, proc_dostring, false);
	/* &table[13] is terminator */

	return table;
}

static struct ctl_table *sd_alloc_ctl_cpu_table(int cpu)
{
	struct ctl_table *entry, *table;
	struct sched_domain *sd;
	int domain_num = 0, i;
	char buf[32];

	for_each_domain(cpu, sd)
		domain_num++;
	entry = table = sd_alloc_ctl_entry(domain_num + 1);
	if (table == NULL)
		return NULL;

	i = 0;
	for_each_domain(cpu, sd) {
		snprintf(buf, 32, "domain%d", i);
		entry->procname = kstrdup(buf, GFP_KERNEL);
		entry->mode = 0555;
		entry->child = sd_alloc_ctl_domain_table(sd);
		entry++;
		i++;
	}
	return table;
}

static struct ctl_table_header *sd_sysctl_header;
static void register_sched_domain_sysctl(void)
{
	int i, cpu_num = num_possible_cpus();
	struct ctl_table *entry = sd_alloc_ctl_entry(cpu_num + 1);
	char buf[32];

	WARN_ON(sd_ctl_dir[0].child);
	sd_ctl_dir[0].child = entry;

	if (entry == NULL)
		return;

	for_each_possible_cpu(i) {
		snprintf(buf, 32, "cpu%d", i);
		entry->procname = kstrdup(buf, GFP_KERNEL);
		entry->mode = 0555;
		entry->child = sd_alloc_ctl_cpu_table(i);
		entry++;
	}

	WARN_ON(sd_sysctl_header);
	sd_sysctl_header = register_sysctl_table(sd_ctl_root);
}

/* may be called multiple times per register */
static void unregister_sched_domain_sysctl(void)
{
	unregister_sysctl_table(sd_sysctl_header);
	sd_sysctl_header = NULL;
	if (sd_ctl_dir[0].child)
		sd_free_ctl_entry(&sd_ctl_dir[0].child);
}
#else
static void register_sched_domain_sysctl(void)
{
}
static void unregister_sched_domain_sysctl(void)
{
}
#endif /* CONFIG_SCHED_DEBUG && CONFIG_SYSCTL */

static void set_rq_online(struct rq *rq)
{
	if (!rq->online) {
		const struct sched_class *class;

		cpumask_set_cpu(rq->cpu, rq->rd->online);
		rq->online = 1;

		for_each_class(class) {
			if (class->rq_online)
				class->rq_online(rq);
		}
	}
}

static void set_rq_offline(struct rq *rq)
{
	if (rq->online) {
		const struct sched_class *class;

		for_each_class(class) {
			if (class->rq_offline)
				class->rq_offline(rq);
		}

		cpumask_clear_cpu(rq->cpu, rq->rd->online);
		rq->online = 0;
	}
}

/*
 * migration_call - callback that gets triggered when a CPU is added.
 * Here we can start up the necessary migration thread for the new CPU.
 */
static int
migration_call(struct notifier_block *nfb, unsigned long action, void *hcpu)
{
	int cpu = (long)hcpu;
	unsigned long flags;
	struct rq *rq = cpu_rq(cpu);

	switch (action & ~CPU_TASKS_FROZEN) {

	case CPU_UP_PREPARE:
		rq->calc_load_update = calc_load_update;
		break;

	case CPU_ONLINE:
		/* Update our root-domain */
		raw_spin_lock_irqsave(&rq->lock, flags);
		if (rq->rd) {
			BUG_ON(!cpumask_test_cpu(cpu, rq->rd->span));

			set_rq_online(rq);
		}
		raw_spin_unlock_irqrestore(&rq->lock, flags);
		break;

#ifdef CONFIG_HOTPLUG_CPU
	case CPU_DYING:
		sched_ttwu_pending();
		/* Update our root-domain */
		raw_spin_lock_irqsave(&rq->lock, flags);
		if (rq->rd) {
			BUG_ON(!cpumask_test_cpu(cpu, rq->rd->span));
			set_rq_offline(rq);
		}
		migrate_tasks(rq);
		BUG_ON(rq->nr_running != 1); /* the migration thread */
		raw_spin_unlock_irqrestore(&rq->lock, flags);
		break;

	case CPU_DEAD:
		calc_load_migrate(rq);
		break;
#endif
	}

	update_max_interval();

	return NOTIFY_OK;
}

/*
 * Register at high priority so that task migration (migrate_all_tasks)
 * happens before everything else.  This has to be lower priority than
 * the notifier in the perf_event subsystem, though.
 */
static struct notifier_block migration_notifier = {
	.notifier_call = migration_call,
	.priority = CPU_PRI_MIGRATION,
};

static void set_cpu_rq_start_time(void)
{
	int cpu = smp_processor_id();
	struct rq *rq = cpu_rq(cpu);
	rq->age_stamp = sched_clock_cpu(cpu);
}

static int sched_cpu_active(struct notifier_block *nfb,
				      unsigned long action, void *hcpu)
{
	int cpu = (long)hcpu;

	switch (action & ~CPU_TASKS_FROZEN) {
	case CPU_STARTING:
		set_cpu_rq_start_time();
		return NOTIFY_OK;

	case CPU_ONLINE:
		/*
		 * At this point a starting CPU has marked itself as online via
		 * set_cpu_online(). But it might not yet have marked itself
		 * as active, which is essential from here on.
		 */
		set_cpu_active(cpu, true);
		stop_machine_unpark(cpu);
		return NOTIFY_OK;

	case CPU_DOWN_FAILED:
		set_cpu_active(cpu, true);
		return NOTIFY_OK;

	default:
		return NOTIFY_DONE;
	}
}

static int sched_cpu_inactive(struct notifier_block *nfb,
					unsigned long action, void *hcpu)
{
	switch (action & ~CPU_TASKS_FROZEN) {
	case CPU_DOWN_PREPARE:
		set_cpu_active((long)hcpu, false);
		return NOTIFY_OK;
	default:
		return NOTIFY_DONE;
	}
}

static int __init migration_init(void)
{
	void *cpu = (void *)(long)smp_processor_id();
	int err;

	/* Initialize migration for the boot CPU */
	err = migration_call(&migration_notifier, CPU_UP_PREPARE, cpu);
	BUG_ON(err == NOTIFY_BAD);
	migration_call(&migration_notifier, CPU_ONLINE, cpu);
	register_cpu_notifier(&migration_notifier);

	/* Register cpu active notifiers */
	cpu_notifier(sched_cpu_active, CPU_PRI_SCHED_ACTIVE);
	cpu_notifier(sched_cpu_inactive, CPU_PRI_SCHED_INACTIVE);

	return 0;
}
early_initcall(migration_init);

static cpumask_var_t sched_domains_tmpmask; /* sched_domains_mutex */

#ifdef CONFIG_SCHED_DEBUG

static __read_mostly int sched_debug_enabled;

static int __init sched_debug_setup(char *str)
{
	sched_debug_enabled = 1;

	return 0;
}
early_param("sched_debug", sched_debug_setup);

static inline bool sched_debug(void)
{
	return sched_debug_enabled;
}

static int sched_domain_debug_one(struct sched_domain *sd, int cpu, int level,
				  struct cpumask *groupmask)
{
	struct sched_group *group = sd->groups;

	cpumask_clear(groupmask);

	printk(KERN_DEBUG "%*s domain %d: ", level, "", level);

	if (!(sd->flags & SD_LOAD_BALANCE)) {
		printk("does not load-balance\n");
		if (sd->parent)
			printk(KERN_ERR "ERROR: !SD_LOAD_BALANCE domain"
					" has parent");
		return -1;
	}

	printk(KERN_CONT "span %*pbl level %s\n",
	       cpumask_pr_args(sched_domain_span(sd)), sd->name);

	if (!cpumask_test_cpu(cpu, sched_domain_span(sd))) {
		printk(KERN_ERR "ERROR: domain->span does not contain "
				"CPU%d\n", cpu);
	}
	if (!cpumask_test_cpu(cpu, sched_group_cpus(group))) {
		printk(KERN_ERR "ERROR: domain->groups does not contain"
				" CPU%d\n", cpu);
	}

	printk(KERN_DEBUG "%*s groups:", level + 1, "");
	do {
		if (!group) {
			printk("\n");
			printk(KERN_ERR "ERROR: group is NULL\n");
			break;
		}

		if (!cpumask_weight(sched_group_cpus(group))) {
			printk(KERN_CONT "\n");
			printk(KERN_ERR "ERROR: empty group\n");
			break;
		}

		if (!(sd->flags & SD_OVERLAP) &&
		    cpumask_intersects(groupmask, sched_group_cpus(group))) {
			printk(KERN_CONT "\n");
			printk(KERN_ERR "ERROR: repeated CPUs\n");
			break;
		}

		cpumask_or(groupmask, groupmask, sched_group_cpus(group));

		printk(KERN_CONT " %*pbl",
		       cpumask_pr_args(sched_group_cpus(group)));
		if (group->sgc->capacity != SCHED_CAPACITY_SCALE) {
			printk(KERN_CONT " (cpu_capacity = %d)",
				group->sgc->capacity);
		}

		group = group->next;
	} while (group != sd->groups);
	printk(KERN_CONT "\n");

	if (!cpumask_equal(sched_domain_span(sd), groupmask))
		printk(KERN_ERR "ERROR: groups don't span domain->span\n");

	if (sd->parent &&
	    !cpumask_subset(groupmask, sched_domain_span(sd->parent)))
		printk(KERN_ERR "ERROR: parent span is not a superset "
			"of domain->span\n");
	return 0;
}

static void sched_domain_debug(struct sched_domain *sd, int cpu)
{
	int level = 0;

	if (!sched_debug_enabled)
		return;

	if (!sd) {
		printk(KERN_DEBUG "CPU%d attaching NULL sched-domain.\n", cpu);
		return;
	}

	printk(KERN_DEBUG "CPU%d attaching sched-domain:\n", cpu);

	for (;;) {
		if (sched_domain_debug_one(sd, cpu, level, sched_domains_tmpmask))
			break;
		level++;
		sd = sd->parent;
		if (!sd)
			break;
	}
}
#else /* !CONFIG_SCHED_DEBUG */
# define sched_domain_debug(sd, cpu) do { } while (0)
static inline bool sched_debug(void)
{
	return false;
}
#endif /* CONFIG_SCHED_DEBUG */

static int sd_degenerate(struct sched_domain *sd)
{
	if (cpumask_weight(sched_domain_span(sd)) == 1)
		return 1;

	/* Following flags need at least 2 groups */
	if (sd->flags & (SD_LOAD_BALANCE |
			 SD_BALANCE_NEWIDLE |
			 SD_BALANCE_FORK |
			 SD_BALANCE_EXEC |
			 SD_SHARE_CPUCAPACITY |
			 SD_SHARE_PKG_RESOURCES |
			 SD_SHARE_POWERDOMAIN)) {
		if (sd->groups != sd->groups->next)
			return 0;
	}

	/* Following flags don't use groups */
	if (sd->flags & (SD_WAKE_AFFINE))
		return 0;

	return 1;
}

static int
sd_parent_degenerate(struct sched_domain *sd, struct sched_domain *parent)
{
	unsigned long cflags = sd->flags, pflags = parent->flags;

	if (sd_degenerate(parent))
		return 1;

	if (!cpumask_equal(sched_domain_span(sd), sched_domain_span(parent)))
		return 0;

	/* Flags needing groups don't count if only 1 group in parent */
	if (parent->groups == parent->groups->next) {
		pflags &= ~(SD_LOAD_BALANCE |
				SD_BALANCE_NEWIDLE |
				SD_BALANCE_FORK |
				SD_BALANCE_EXEC |
				SD_SHARE_CPUCAPACITY |
				SD_SHARE_PKG_RESOURCES |
				SD_PREFER_SIBLING |
				SD_SHARE_POWERDOMAIN);
		if (nr_node_ids == 1)
			pflags &= ~SD_SERIALIZE;
	}
	if (~cflags & pflags)
		return 0;

	return 1;
}

static void free_rootdomain(struct rcu_head *rcu)
{
	struct root_domain *rd = container_of(rcu, struct root_domain, rcu);

	cpupri_cleanup(&rd->cpupri);
	cpudl_cleanup(&rd->cpudl);
	free_cpumask_var(rd->dlo_mask);
	free_cpumask_var(rd->rto_mask);
	free_cpumask_var(rd->online);
	free_cpumask_var(rd->span);
	kfree(rd);
}

static void rq_attach_root(struct rq *rq, struct root_domain *rd)
{
	struct root_domain *old_rd = NULL;
	unsigned long flags;

	raw_spin_lock_irqsave(&rq->lock, flags);

	if (rq->rd) {
		old_rd = rq->rd;

		if (cpumask_test_cpu(rq->cpu, old_rd->online))
			set_rq_offline(rq);

		cpumask_clear_cpu(rq->cpu, old_rd->span);

		/*
		 * If we dont want to free the old_rd yet then
		 * set old_rd to NULL to skip the freeing later
		 * in this function:
		 */
		if (!atomic_dec_and_test(&old_rd->refcount))
			old_rd = NULL;
	}

	atomic_inc(&rd->refcount);
	rq->rd = rd;

	cpumask_set_cpu(rq->cpu, rd->span);
	if (cpumask_test_cpu(rq->cpu, cpu_active_mask))
		set_rq_online(rq);

	raw_spin_unlock_irqrestore(&rq->lock, flags);

	if (old_rd)
		call_rcu_sched(&old_rd->rcu, free_rootdomain);
}

static int init_rootdomain(struct root_domain *rd)
{
	memset(rd, 0, sizeof(*rd));

	if (!alloc_cpumask_var(&rd->span, GFP_KERNEL))
		goto out;
	if (!alloc_cpumask_var(&rd->online, GFP_KERNEL))
		goto free_span;
	if (!alloc_cpumask_var(&rd->dlo_mask, GFP_KERNEL))
		goto free_online;
	if (!alloc_cpumask_var(&rd->rto_mask, GFP_KERNEL))
		goto free_dlo_mask;

	init_dl_bw(&rd->dl_bw);
	if (cpudl_init(&rd->cpudl) != 0)
		goto free_dlo_mask;

	if (cpupri_init(&rd->cpupri) != 0)
		goto free_rto_mask;
	return 0;

free_rto_mask:
	free_cpumask_var(rd->rto_mask);
free_dlo_mask:
	free_cpumask_var(rd->dlo_mask);
free_online:
	free_cpumask_var(rd->online);
free_span:
	free_cpumask_var(rd->span);
out:
	return -ENOMEM;
}

/*
 * By default the system creates a single root-domain with all cpus as
 * members (mimicking the global state we have today).
 */
struct root_domain def_root_domain;

static void init_defrootdomain(void)
{
	init_rootdomain(&def_root_domain);

	atomic_set(&def_root_domain.refcount, 1);
}

static struct root_domain *alloc_rootdomain(void)
{
	struct root_domain *rd;

	rd = kmalloc(sizeof(*rd), GFP_KERNEL);
	if (!rd)
		return NULL;

	if (init_rootdomain(rd) != 0) {
		kfree(rd);
		return NULL;
	}

	return rd;
}

static void free_sched_groups(struct sched_group *sg, int free_sgc)
{
	struct sched_group *tmp, *first;

	if (!sg)
		return;

	first = sg;
	do {
		tmp = sg->next;

		if (free_sgc && atomic_dec_and_test(&sg->sgc->ref))
			kfree(sg->sgc);

		kfree(sg);
		sg = tmp;
	} while (sg != first);
}

static void free_sched_domain(struct rcu_head *rcu)
{
	struct sched_domain *sd = container_of(rcu, struct sched_domain, rcu);

	/*
	 * If its an overlapping domain it has private groups, iterate and
	 * nuke them all.
	 */
	if (sd->flags & SD_OVERLAP) {
		free_sched_groups(sd->groups, 1);
	} else if (atomic_dec_and_test(&sd->groups->ref)) {
		kfree(sd->groups->sgc);
		kfree(sd->groups);
	}
	kfree(sd);
}

static void destroy_sched_domain(struct sched_domain *sd, int cpu)
{
	call_rcu(&sd->rcu, free_sched_domain);
}

static void destroy_sched_domains(struct sched_domain *sd, int cpu)
{
	for (; sd; sd = sd->parent)
		destroy_sched_domain(sd, cpu);
}

/*
 * Keep a special pointer to the highest sched_domain that has
 * SD_SHARE_PKG_RESOURCE set (Last Level Cache Domain) for this
 * allows us to avoid some pointer chasing select_idle_sibling().
 *
 * Also keep a unique ID per domain (we use the first cpu number in
 * the cpumask of the domain), this allows us to quickly tell if
 * two cpus are in the same cache domain, see cpus_share_cache().
 */
DEFINE_PER_CPU(struct sched_domain *, sd_llc);
DEFINE_PER_CPU(int, sd_llc_size);
DEFINE_PER_CPU(int, sd_llc_id);
DEFINE_PER_CPU(struct sched_domain *, sd_numa);
DEFINE_PER_CPU(struct sched_domain *, sd_busy);
DEFINE_PER_CPU(struct sched_domain *, sd_asym);

static void update_top_cache_domain(int cpu)
{
	struct sched_domain *sd;
	struct sched_domain *busy_sd = NULL;
	int id = cpu;
	int size = 1;

	sd = highest_flag_domain(cpu, SD_SHARE_PKG_RESOURCES);
	if (sd) {
		id = cpumask_first(sched_domain_span(sd));
		size = cpumask_weight(sched_domain_span(sd));
		busy_sd = sd->parent; /* sd_busy */
	}
	rcu_assign_pointer(per_cpu(sd_busy, cpu), busy_sd);

	rcu_assign_pointer(per_cpu(sd_llc, cpu), sd);
	per_cpu(sd_llc_size, cpu) = size;
	per_cpu(sd_llc_id, cpu) = id;

	sd = lowest_flag_domain(cpu, SD_NUMA);
	rcu_assign_pointer(per_cpu(sd_numa, cpu), sd);

	sd = highest_flag_domain(cpu, SD_ASYM_PACKING);
	rcu_assign_pointer(per_cpu(sd_asym, cpu), sd);
}

/*
 * Attach the domain 'sd' to 'cpu' as its base domain. Callers must
 * hold the hotplug lock.
 */
static void
cpu_attach_domain(struct sched_domain *sd, struct root_domain *rd, int cpu)
{
	struct rq *rq = cpu_rq(cpu);
	struct sched_domain *tmp;

	/* Remove the sched domains which do not contribute to scheduling. */
	for (tmp = sd; tmp; ) {
		struct sched_domain *parent = tmp->parent;
		if (!parent)
			break;

		if (sd_parent_degenerate(tmp, parent)) {
			tmp->parent = parent->parent;
			if (parent->parent)
				parent->parent->child = tmp;
			/*
			 * Transfer SD_PREFER_SIBLING down in case of a
			 * degenerate parent; the spans match for this
			 * so the property transfers.
			 */
			if (parent->flags & SD_PREFER_SIBLING)
				tmp->flags |= SD_PREFER_SIBLING;
			destroy_sched_domain(parent, cpu);
		} else
			tmp = tmp->parent;
	}

	if (sd && sd_degenerate(sd)) {
		tmp = sd;
		sd = sd->parent;
		destroy_sched_domain(tmp, cpu);
		if (sd)
			sd->child = NULL;
	}

	sched_domain_debug(sd, cpu);

	rq_attach_root(rq, rd);
	tmp = rq->sd;
	rcu_assign_pointer(rq->sd, sd);
	destroy_sched_domains(tmp, cpu);

	update_top_cache_domain(cpu);
}

/* Setup the mask of cpus configured for isolated domains */
static int __init isolated_cpu_setup(char *str)
{
	alloc_bootmem_cpumask_var(&cpu_isolated_map);
	cpulist_parse(str, cpu_isolated_map);
	return 1;
}

__setup("isolcpus=", isolated_cpu_setup);

struct s_data {
	struct sched_domain ** __percpu sd;
	struct root_domain	*rd;
};

enum s_alloc {
	sa_rootdomain,
	sa_sd,
	sa_sd_storage,
	sa_none,
};

/*
 * Build an iteration mask that can exclude certain CPUs from the upwards
 * domain traversal.
 *
 * Asymmetric node setups can result in situations where the domain tree is of
 * unequal depth, make sure to skip domains that already cover the entire
 * range.
 *
 * In that case build_sched_domains() will have terminated the iteration early
 * and our sibling sd spans will be empty. Domains should always include the
 * cpu they're built on, so check that.
 *
 */
static void build_group_mask(struct sched_domain *sd, struct sched_group *sg)
{
	const struct cpumask *span = sched_domain_span(sd);
	struct sd_data *sdd = sd->private;
	struct sched_domain *sibling;
	int i;

	for_each_cpu(i, span) {
		sibling = *per_cpu_ptr(sdd->sd, i);
		if (!cpumask_test_cpu(i, sched_domain_span(sibling)))
			continue;

		cpumask_set_cpu(i, sched_group_mask(sg));
	}
}

/*
 * Return the canonical balance cpu for this group, this is the first cpu
 * of this group that's also in the iteration mask.
 */
int group_balance_cpu(struct sched_group *sg)
{
	return cpumask_first_and(sched_group_cpus(sg), sched_group_mask(sg));
}

static int
build_overlap_sched_groups(struct sched_domain *sd, int cpu)
{
	struct sched_group *first = NULL, *last = NULL, *groups = NULL, *sg;
	const struct cpumask *span = sched_domain_span(sd);
	struct cpumask *covered = sched_domains_tmpmask;
	struct sd_data *sdd = sd->private;
	struct sched_domain *sibling;
	int i;

	cpumask_clear(covered);

	for_each_cpu(i, span) {
		struct cpumask *sg_span;

		if (cpumask_test_cpu(i, covered))
			continue;

		sibling = *per_cpu_ptr(sdd->sd, i);

		/* See the comment near build_group_mask(). */
		if (!cpumask_test_cpu(i, sched_domain_span(sibling)))
			continue;

		sg = kzalloc_node(sizeof(struct sched_group) + cpumask_size(),
				GFP_KERNEL, cpu_to_node(cpu));

		if (!sg)
			goto fail;

		sg_span = sched_group_cpus(sg);
		if (sibling->child)
			cpumask_copy(sg_span, sched_domain_span(sibling->child));
		else
			cpumask_set_cpu(i, sg_span);

		cpumask_or(covered, covered, sg_span);

		sg->sgc = *per_cpu_ptr(sdd->sgc, i);
		if (atomic_inc_return(&sg->sgc->ref) == 1)
			build_group_mask(sd, sg);

		/*
		 * Initialize sgc->capacity such that even if we mess up the
		 * domains and no possible iteration will get us here, we won't
		 * die on a /0 trap.
		 */
		sg->sgc->capacity = SCHED_CAPACITY_SCALE * cpumask_weight(sg_span);

		/*
		 * Make sure the first group of this domain contains the
		 * canonical balance cpu. Otherwise the sched_domain iteration
		 * breaks. See update_sg_lb_stats().
		 */
		if ((!groups && cpumask_test_cpu(cpu, sg_span)) ||
		    group_balance_cpu(sg) == cpu)
			groups = sg;

		if (!first)
			first = sg;
		if (last)
			last->next = sg;
		last = sg;
		last->next = first;
	}
	sd->groups = groups;

	return 0;

fail:
	free_sched_groups(first, 0);

	return -ENOMEM;
}

static int get_group(int cpu, struct sd_data *sdd, struct sched_group **sg)
{
	struct sched_domain *sd = *per_cpu_ptr(sdd->sd, cpu);
	struct sched_domain *child = sd->child;

	if (child)
		cpu = cpumask_first(sched_domain_span(child));

	if (sg) {
		*sg = *per_cpu_ptr(sdd->sg, cpu);
		(*sg)->sgc = *per_cpu_ptr(sdd->sgc, cpu);
		atomic_set(&(*sg)->sgc->ref, 1); /* for claim_allocations */
	}

	return cpu;
}

/*
 * build_sched_groups will build a circular linked list of the groups
 * covered by the given span, and will set each group's ->cpumask correctly,
 * and ->cpu_capacity to 0.
 *
 * Assumes the sched_domain tree is fully constructed
 */
static int
build_sched_groups(struct sched_domain *sd, int cpu)
{
	struct sched_group *first = NULL, *last = NULL;
	struct sd_data *sdd = sd->private;
	const struct cpumask *span = sched_domain_span(sd);
	struct cpumask *covered;
	int i;

	get_group(cpu, sdd, &sd->groups);
	atomic_inc(&sd->groups->ref);

	if (cpu != cpumask_first(span))
		return 0;

	lockdep_assert_held(&sched_domains_mutex);
	covered = sched_domains_tmpmask;

	cpumask_clear(covered);

	for_each_cpu(i, span) {
		struct sched_group *sg;
		int group, j;

		if (cpumask_test_cpu(i, covered))
			continue;

		group = get_group(i, sdd, &sg);
		cpumask_setall(sched_group_mask(sg));

		for_each_cpu(j, span) {
			if (get_group(j, sdd, NULL) != group)
				continue;

			cpumask_set_cpu(j, covered);
			cpumask_set_cpu(j, sched_group_cpus(sg));
		}

		if (!first)
			first = sg;
		if (last)
			last->next = sg;
		last = sg;
	}
	last->next = first;

	return 0;
}

/*
 * Initialize sched groups cpu_capacity.
 *
 * cpu_capacity indicates the capacity of sched group, which is used while
 * distributing the load between different sched groups in a sched domain.
 * Typically cpu_capacity for all the groups in a sched domain will be same
 * unless there are asymmetries in the topology. If there are asymmetries,
 * group having more cpu_capacity will pickup more load compared to the
 * group having less cpu_capacity.
 */
static void init_sched_groups_capacity(int cpu, struct sched_domain *sd)
{
	struct sched_group *sg = sd->groups;

	WARN_ON(!sg);

	do {
		sg->group_weight = cpumask_weight(sched_group_cpus(sg));
		sg = sg->next;
	} while (sg != sd->groups);

	if (cpu != group_balance_cpu(sg))
		return;

	update_group_capacity(sd, cpu);
	atomic_set(&sg->sgc->nr_busy_cpus, sg->group_weight);
}

/*
 * Initializers for schedule domains
 * Non-inlined to reduce accumulated stack pressure in build_sched_domains()
 */

static int default_relax_domain_level = -1;
int sched_domain_level_max;

static int __init setup_relax_domain_level(char *str)
{
	if (kstrtoint(str, 0, &default_relax_domain_level))
		pr_warn("Unable to set relax_domain_level\n");

	return 1;
}
__setup("relax_domain_level=", setup_relax_domain_level);

static void set_domain_attribute(struct sched_domain *sd,
				 struct sched_domain_attr *attr)
{
	int request;

	if (!attr || attr->relax_domain_level < 0) {
		if (default_relax_domain_level < 0)
			return;
		else
			request = default_relax_domain_level;
	} else
		request = attr->relax_domain_level;
	if (request < sd->level) {
		/* turn off idle balance on this domain */
		sd->flags &= ~(SD_BALANCE_WAKE|SD_BALANCE_NEWIDLE);
	} else {
		/* turn on idle balance on this domain */
		sd->flags |= (SD_BALANCE_WAKE|SD_BALANCE_NEWIDLE);
	}
}

static void __sdt_free(const struct cpumask *cpu_map);
static int __sdt_alloc(const struct cpumask *cpu_map);

static void __free_domain_allocs(struct s_data *d, enum s_alloc what,
				 const struct cpumask *cpu_map)
{
	switch (what) {
	case sa_rootdomain:
		if (!atomic_read(&d->rd->refcount))
			free_rootdomain(&d->rd->rcu); /* fall through */
	case sa_sd:
		free_percpu(d->sd); /* fall through */
	case sa_sd_storage:
		__sdt_free(cpu_map); /* fall through */
	case sa_none:
		break;
	}
}

static enum s_alloc __visit_domain_allocation_hell(struct s_data *d,
						   const struct cpumask *cpu_map)
{
	memset(d, 0, sizeof(*d));

	if (__sdt_alloc(cpu_map))
		return sa_sd_storage;
	d->sd = alloc_percpu(struct sched_domain *);
	if (!d->sd)
		return sa_sd_storage;
	d->rd = alloc_rootdomain();
	if (!d->rd)
		return sa_sd;
	return sa_rootdomain;
}

/*
 * NULL the sd_data elements we've used to build the sched_domain and
 * sched_group structure so that the subsequent __free_domain_allocs()
 * will not free the data we're using.
 */
static void claim_allocations(int cpu, struct sched_domain *sd)
{
	struct sd_data *sdd = sd->private;

	WARN_ON_ONCE(*per_cpu_ptr(sdd->sd, cpu) != sd);
	*per_cpu_ptr(sdd->sd, cpu) = NULL;

	if (atomic_read(&(*per_cpu_ptr(sdd->sg, cpu))->ref))
		*per_cpu_ptr(sdd->sg, cpu) = NULL;

	if (atomic_read(&(*per_cpu_ptr(sdd->sgc, cpu))->ref))
		*per_cpu_ptr(sdd->sgc, cpu) = NULL;
}

#ifdef CONFIG_NUMA
static int sched_domains_numa_levels;
enum numa_topology_type sched_numa_topology_type;
static int *sched_domains_numa_distance;
int sched_max_numa_distance;
static struct cpumask ***sched_domains_numa_masks;
static int sched_domains_curr_level;
#endif

/*
 * SD_flags allowed in topology descriptions.
 *
 * SD_SHARE_CPUCAPACITY      - describes SMT topologies
 * SD_SHARE_PKG_RESOURCES - describes shared caches
 * SD_NUMA                - describes NUMA topologies
 * SD_SHARE_POWERDOMAIN   - describes shared power domain
 *
 * Odd one out:
 * SD_ASYM_PACKING        - describes SMT quirks
 */
#define TOPOLOGY_SD_FLAGS		\
	(SD_SHARE_CPUCAPACITY |		\
	 SD_SHARE_PKG_RESOURCES |	\
	 SD_NUMA |			\
	 SD_ASYM_PACKING |		\
	 SD_SHARE_POWERDOMAIN)

static struct sched_domain *
sd_init(struct sched_domain_topology_level *tl, int cpu)
{
	struct sched_domain *sd = *per_cpu_ptr(tl->data.sd, cpu);
	int sd_weight, sd_flags = 0;

#ifdef CONFIG_NUMA
	/*
	 * Ugly hack to pass state to sd_numa_mask()...
	 */
	sched_domains_curr_level = tl->numa_level;
#endif

	sd_weight = cpumask_weight(tl->mask(cpu));

	if (tl->sd_flags)
		sd_flags = (*tl->sd_flags)();
	if (WARN_ONCE(sd_flags & ~TOPOLOGY_SD_FLAGS,
			"wrong sd_flags in topology description\n"))
		sd_flags &= ~TOPOLOGY_SD_FLAGS;

	*sd = (struct sched_domain){
		.min_interval		= sd_weight,
		.max_interval		= 2*sd_weight,
		.busy_factor		= 32,
		.imbalance_pct		= 125,

		.cache_nice_tries	= 0,
		.busy_idx		= 0,
		.idle_idx		= 0,
		.newidle_idx		= 0,
		.wake_idx		= 0,
		.forkexec_idx		= 0,

		.flags			= 1*SD_LOAD_BALANCE
					| 1*SD_BALANCE_NEWIDLE
					| 1*SD_BALANCE_EXEC
					| 1*SD_BALANCE_FORK
					| 0*SD_BALANCE_WAKE
					| 1*SD_WAKE_AFFINE
					| 0*SD_SHARE_CPUCAPACITY
					| 0*SD_SHARE_PKG_RESOURCES
					| 0*SD_SERIALIZE
					| 0*SD_PREFER_SIBLING
					| 0*SD_NUMA
					| sd_flags
					,

		.last_balance		= jiffies,
		.balance_interval	= sd_weight,
		.smt_gain		= 0,
		.max_newidle_lb_cost	= 0,
		.next_decay_max_lb_cost	= jiffies,
#ifdef CONFIG_SCHED_DEBUG
		.name			= tl->name,
#endif
	};

	/*
	 * Convert topological properties into behaviour.
	 */

	if (sd->flags & SD_SHARE_CPUCAPACITY) {
		sd->flags |= SD_PREFER_SIBLING;
		sd->imbalance_pct = 110;
		sd->smt_gain = 1178; /* ~15% */

	} else if (sd->flags & SD_SHARE_PKG_RESOURCES) {
		sd->imbalance_pct = 117;
		sd->cache_nice_tries = 1;
		sd->busy_idx = 2;

#ifdef CONFIG_NUMA
	} else if (sd->flags & SD_NUMA) {
		sd->cache_nice_tries = 2;
		sd->busy_idx = 3;
		sd->idle_idx = 2;

		sd->flags |= SD_SERIALIZE;
		if (sched_domains_numa_distance[tl->numa_level] > RECLAIM_DISTANCE) {
			sd->flags &= ~(SD_BALANCE_EXEC |
				       SD_BALANCE_FORK |
				       SD_WAKE_AFFINE);
		}

#endif
	} else {
		sd->flags |= SD_PREFER_SIBLING;
		sd->cache_nice_tries = 1;
		sd->busy_idx = 2;
		sd->idle_idx = 1;
	}

	sd->private = &tl->data;

	return sd;
}

/*
 * Topology list, bottom-up.
 */
static struct sched_domain_topology_level default_topology[] = {
#ifdef CONFIG_SCHED_SMT
	{ cpu_smt_mask, cpu_smt_flags, SD_INIT_NAME(SMT) },
#endif
#ifdef CONFIG_SCHED_MC
	{ cpu_coregroup_mask, cpu_core_flags, SD_INIT_NAME(MC) },
#endif
	{ cpu_cpu_mask, SD_INIT_NAME(DIE) },
	{ NULL, },
};

static struct sched_domain_topology_level *sched_domain_topology =
	default_topology;

#define for_each_sd_topology(tl)			\
	for (tl = sched_domain_topology; tl->mask; tl++)

void set_sched_topology(struct sched_domain_topology_level *tl)
{
	sched_domain_topology = tl;
}

#ifdef CONFIG_NUMA

static const struct cpumask *sd_numa_mask(int cpu)
{
	return sched_domains_numa_masks[sched_domains_curr_level][cpu_to_node(cpu)];
}

static void sched_numa_warn(const char *str)
{
	static int done = false;
	int i,j;

	if (done)
		return;

	done = true;

	printk(KERN_WARNING "ERROR: %s\n\n", str);

	for (i = 0; i < nr_node_ids; i++) {
		printk(KERN_WARNING "  ");
		for (j = 0; j < nr_node_ids; j++)
			printk(KERN_CONT "%02d ", node_distance(i,j));
		printk(KERN_CONT "\n");
	}
	printk(KERN_WARNING "\n");
}

bool find_numa_distance(int distance)
{
	int i;

	if (distance == node_distance(0, 0))
		return true;

	for (i = 0; i < sched_domains_numa_levels; i++) {
		if (sched_domains_numa_distance[i] == distance)
			return true;
	}

	return false;
}

/*
 * A system can have three types of NUMA topology:
 * NUMA_DIRECT: all nodes are directly connected, or not a NUMA system
 * NUMA_GLUELESS_MESH: some nodes reachable through intermediary nodes
 * NUMA_BACKPLANE: nodes can reach other nodes through a backplane
 *
 * The difference between a glueless mesh topology and a backplane
 * topology lies in whether communication between not directly
 * connected nodes goes through intermediary nodes (where programs
 * could run), or through backplane controllers. This affects
 * placement of programs.
 *
 * The type of topology can be discerned with the following tests:
 * - If the maximum distance between any nodes is 1 hop, the system
 *   is directly connected.
 * - If for two nodes A and B, located N > 1 hops away from each other,
 *   there is an intermediary node C, which is < N hops away from both
 *   nodes A and B, the system is a glueless mesh.
 */
static void init_numa_topology_type(void)
{
	int a, b, c, n;

	n = sched_max_numa_distance;

	if (sched_domains_numa_levels <= 1) {
		sched_numa_topology_type = NUMA_DIRECT;
		return;
	}

	for_each_online_node(a) {
		for_each_online_node(b) {
			/* Find two nodes furthest removed from each other. */
			if (node_distance(a, b) < n)
				continue;

			/* Is there an intermediary node between a and b? */
			for_each_online_node(c) {
				if (node_distance(a, c) < n &&
				    node_distance(b, c) < n) {
					sched_numa_topology_type =
							NUMA_GLUELESS_MESH;
					return;
				}
			}

			sched_numa_topology_type = NUMA_BACKPLANE;
			return;
		}
	}
}

static void sched_init_numa(void)
{
	int next_distance, curr_distance = node_distance(0, 0);
	struct sched_domain_topology_level *tl;
	int level = 0;
	int i, j, k;

	sched_domains_numa_distance = kzalloc(sizeof(int) * nr_node_ids, GFP_KERNEL);
	if (!sched_domains_numa_distance)
		return;

	/*
	 * O(nr_nodes^2) deduplicating selection sort -- in order to find the
	 * unique distances in the node_distance() table.
	 *
	 * Assumes node_distance(0,j) includes all distances in
	 * node_distance(i,j) in order to avoid cubic time.
	 */
	next_distance = curr_distance;
	for (i = 0; i < nr_node_ids; i++) {
		for (j = 0; j < nr_node_ids; j++) {
			for (k = 0; k < nr_node_ids; k++) {
				int distance = node_distance(i, k);

				if (distance > curr_distance &&
				    (distance < next_distance ||
				     next_distance == curr_distance))
					next_distance = distance;

				/*
				 * While not a strong assumption it would be nice to know
				 * about cases where if node A is connected to B, B is not
				 * equally connected to A.
				 */
				if (sched_debug() && node_distance(k, i) != distance)
					sched_numa_warn("Node-distance not symmetric");

				if (sched_debug() && i && !find_numa_distance(distance))
					sched_numa_warn("Node-0 not representative");
			}
			if (next_distance != curr_distance) {
				sched_domains_numa_distance[level++] = next_distance;
				sched_domains_numa_levels = level;
				curr_distance = next_distance;
			} else break;
		}

		/*
		 * In case of sched_debug() we verify the above assumption.
		 */
		if (!sched_debug())
			break;
	}

	if (!level)
		return;

	/*
	 * 'level' contains the number of unique distances, excluding the
	 * identity distance node_distance(i,i).
	 *
	 * The sched_domains_numa_distance[] array includes the actual distance
	 * numbers.
	 */

	/*
	 * Here, we should temporarily reset sched_domains_numa_levels to 0.
	 * If it fails to allocate memory for array sched_domains_numa_masks[][],
	 * the array will contain less then 'level' members. This could be
	 * dangerous when we use it to iterate array sched_domains_numa_masks[][]
	 * in other functions.
	 *
	 * We reset it to 'level' at the end of this function.
	 */
	sched_domains_numa_levels = 0;

	sched_domains_numa_masks = kzalloc(sizeof(void *) * level, GFP_KERNEL);
	if (!sched_domains_numa_masks)
		return;

	/*
	 * Now for each level, construct a mask per node which contains all
	 * cpus of nodes that are that many hops away from us.
	 */
	for (i = 0; i < level; i++) {
		sched_domains_numa_masks[i] =
			kzalloc(nr_node_ids * sizeof(void *), GFP_KERNEL);
		if (!sched_domains_numa_masks[i])
			return;

		for (j = 0; j < nr_node_ids; j++) {
			struct cpumask *mask = kzalloc(cpumask_size(), GFP_KERNEL);
			if (!mask)
				return;

			sched_domains_numa_masks[i][j] = mask;

			for (k = 0; k < nr_node_ids; k++) {
				if (node_distance(j, k) > sched_domains_numa_distance[i])
					continue;

				cpumask_or(mask, mask, cpumask_of_node(k));
			}
		}
	}

	/* Compute default topology size */
	for (i = 0; sched_domain_topology[i].mask; i++);

	tl = kzalloc((i + level + 1) *
			sizeof(struct sched_domain_topology_level), GFP_KERNEL);
	if (!tl)
		return;

	/*
	 * Copy the default topology bits..
	 */
	for (i = 0; sched_domain_topology[i].mask; i++)
		tl[i] = sched_domain_topology[i];

	/*
	 * .. and append 'j' levels of NUMA goodness.
	 */
	for (j = 0; j < level; i++, j++) {
		tl[i] = (struct sched_domain_topology_level){
			.mask = sd_numa_mask,
			.sd_flags = cpu_numa_flags,
			.flags = SDTL_OVERLAP,
			.numa_level = j,
			SD_INIT_NAME(NUMA)
		};
	}

	sched_domain_topology = tl;

	sched_domains_numa_levels = level;
	sched_max_numa_distance = sched_domains_numa_distance[level - 1];

	init_numa_topology_type();
}

static void sched_domains_numa_masks_set(int cpu)
{
	int i, j;
	int node = cpu_to_node(cpu);

	for (i = 0; i < sched_domains_numa_levels; i++) {
		for (j = 0; j < nr_node_ids; j++) {
			if (node_distance(j, node) <= sched_domains_numa_distance[i])
				cpumask_set_cpu(cpu, sched_domains_numa_masks[i][j]);
		}
	}
}

static void sched_domains_numa_masks_clear(int cpu)
{
	int i, j;
	for (i = 0; i < sched_domains_numa_levels; i++) {
		for (j = 0; j < nr_node_ids; j++)
			cpumask_clear_cpu(cpu, sched_domains_numa_masks[i][j]);
	}
}

/*
 * Update sched_domains_numa_masks[level][node] array when new cpus
 * are onlined.
 */
static int sched_domains_numa_masks_update(struct notifier_block *nfb,
					   unsigned long action,
					   void *hcpu)
{
	int cpu = (long)hcpu;

	switch (action & ~CPU_TASKS_FROZEN) {
	case CPU_ONLINE:
		sched_domains_numa_masks_set(cpu);
		break;

	case CPU_DEAD:
		sched_domains_numa_masks_clear(cpu);
		break;

	default:
		return NOTIFY_DONE;
	}

	return NOTIFY_OK;
}
#else
static inline void sched_init_numa(void)
{
}

static int sched_domains_numa_masks_update(struct notifier_block *nfb,
					   unsigned long action,
					   void *hcpu)
{
	return 0;
}
#endif /* CONFIG_NUMA */

static int __sdt_alloc(const struct cpumask *cpu_map)
{
	struct sched_domain_topology_level *tl;
	int j;

	for_each_sd_topology(tl) {
		struct sd_data *sdd = &tl->data;

		sdd->sd = alloc_percpu(struct sched_domain *);
		if (!sdd->sd)
			return -ENOMEM;

		sdd->sg = alloc_percpu(struct sched_group *);
		if (!sdd->sg)
			return -ENOMEM;

		sdd->sgc = alloc_percpu(struct sched_group_capacity *);
		if (!sdd->sgc)
			return -ENOMEM;

		for_each_cpu(j, cpu_map) {
			struct sched_domain *sd;
			struct sched_group *sg;
			struct sched_group_capacity *sgc;

			sd = kzalloc_node(sizeof(struct sched_domain) + cpumask_size(),
					GFP_KERNEL, cpu_to_node(j));
			if (!sd)
				return -ENOMEM;

			*per_cpu_ptr(sdd->sd, j) = sd;

			sg = kzalloc_node(sizeof(struct sched_group) + cpumask_size(),
					GFP_KERNEL, cpu_to_node(j));
			if (!sg)
				return -ENOMEM;

			sg->next = sg;

			*per_cpu_ptr(sdd->sg, j) = sg;

			sgc = kzalloc_node(sizeof(struct sched_group_capacity) + cpumask_size(),
					GFP_KERNEL, cpu_to_node(j));
			if (!sgc)
				return -ENOMEM;

			*per_cpu_ptr(sdd->sgc, j) = sgc;
		}
	}

	return 0;
}

static void __sdt_free(const struct cpumask *cpu_map)
{
	struct sched_domain_topology_level *tl;
	int j;

	for_each_sd_topology(tl) {
		struct sd_data *sdd = &tl->data;

		for_each_cpu(j, cpu_map) {
			struct sched_domain *sd;

			if (sdd->sd) {
				sd = *per_cpu_ptr(sdd->sd, j);
				if (sd && (sd->flags & SD_OVERLAP))
					free_sched_groups(sd->groups, 0);
				kfree(*per_cpu_ptr(sdd->sd, j));
			}

			if (sdd->sg)
				kfree(*per_cpu_ptr(sdd->sg, j));
			if (sdd->sgc)
				kfree(*per_cpu_ptr(sdd->sgc, j));
		}
		free_percpu(sdd->sd);
		sdd->sd = NULL;
		free_percpu(sdd->sg);
		sdd->sg = NULL;
		free_percpu(sdd->sgc);
		sdd->sgc = NULL;
	}
}

struct sched_domain *build_sched_domain(struct sched_domain_topology_level *tl,
		const struct cpumask *cpu_map, struct sched_domain_attr *attr,
		struct sched_domain *child, int cpu)
{
	struct sched_domain *sd = sd_init(tl, cpu);
	if (!sd)
		return child;

	cpumask_and(sched_domain_span(sd), cpu_map, tl->mask(cpu));
	if (child) {
		sd->level = child->level + 1;
		sched_domain_level_max = max(sched_domain_level_max, sd->level);
		child->parent = sd;
		sd->child = child;

		if (!cpumask_subset(sched_domain_span(child),
				    sched_domain_span(sd))) {
			pr_err("BUG: arch topology borken\n");
#ifdef CONFIG_SCHED_DEBUG
			pr_err("     the %s domain not a subset of the %s domain\n",
					child->name, sd->name);
#endif
			/* Fixup, ensure @sd has at least @child cpus. */
			cpumask_or(sched_domain_span(sd),
				   sched_domain_span(sd),
				   sched_domain_span(child));
		}

	}
	set_domain_attribute(sd, attr);

	return sd;
}

/*
 * Build sched domains for a given set of cpus and attach the sched domains
 * to the individual cpus
 */
static int build_sched_domains(const struct cpumask *cpu_map,
			       struct sched_domain_attr *attr)
{
	enum s_alloc alloc_state;
	struct sched_domain *sd;
	struct s_data d;
	int i, ret = -ENOMEM;

	alloc_state = __visit_domain_allocation_hell(&d, cpu_map);
	if (alloc_state != sa_rootdomain)
		goto error;

	/* Set up domains for cpus specified by the cpu_map. */
	for_each_cpu(i, cpu_map) {
		struct sched_domain_topology_level *tl;

		sd = NULL;
		for_each_sd_topology(tl) {
			sd = build_sched_domain(tl, cpu_map, attr, sd, i);
			if (tl == sched_domain_topology)
				*per_cpu_ptr(d.sd, i) = sd;
			if (tl->flags & SDTL_OVERLAP || sched_feat(FORCE_SD_OVERLAP))
				sd->flags |= SD_OVERLAP;
			if (cpumask_equal(cpu_map, sched_domain_span(sd)))
				break;
		}
	}

	/* Build the groups for the domains */
	for_each_cpu(i, cpu_map) {
		for (sd = *per_cpu_ptr(d.sd, i); sd; sd = sd->parent) {
			sd->span_weight = cpumask_weight(sched_domain_span(sd));
			if (sd->flags & SD_OVERLAP) {
				if (build_overlap_sched_groups(sd, i))
					goto error;
			} else {
				if (build_sched_groups(sd, i))
					goto error;
			}
		}
	}

	/* Calculate CPU capacity for physical packages and nodes */
	for (i = nr_cpumask_bits-1; i >= 0; i--) {
		if (!cpumask_test_cpu(i, cpu_map))
			continue;

		for (sd = *per_cpu_ptr(d.sd, i); sd; sd = sd->parent) {
			claim_allocations(i, sd);
			init_sched_groups_capacity(i, sd);
		}
	}

	/* Attach the domains */
	rcu_read_lock();
	for_each_cpu(i, cpu_map) {
		sd = *per_cpu_ptr(d.sd, i);
		cpu_attach_domain(sd, d.rd, i);
	}
	rcu_read_unlock();

	ret = 0;
error:
	__free_domain_allocs(&d, alloc_state, cpu_map);
	return ret;
}

static cpumask_var_t *doms_cur;	/* current sched domains */
static int ndoms_cur;		/* number of sched domains in 'doms_cur' */
static struct sched_domain_attr *dattr_cur;
				/* attribues of custom domains in 'doms_cur' */

/*
 * Special case: If a kmalloc of a doms_cur partition (array of
 * cpumask) fails, then fallback to a single sched domain,
 * as determined by the single cpumask fallback_doms.
 */
static cpumask_var_t fallback_doms;

/*
 * arch_update_cpu_topology lets virtualized architectures update the
 * cpu core maps. It is supposed to return 1 if the topology changed
 * or 0 if it stayed the same.
 */
int __weak arch_update_cpu_topology(void)
{
	return 0;
}

cpumask_var_t *alloc_sched_domains(unsigned int ndoms)
{
	int i;
	cpumask_var_t *doms;

	doms = kmalloc(sizeof(*doms) * ndoms, GFP_KERNEL);
	if (!doms)
		return NULL;
	for (i = 0; i < ndoms; i++) {
		if (!alloc_cpumask_var(&doms[i], GFP_KERNEL)) {
			free_sched_domains(doms, i);
			return NULL;
		}
	}
	return doms;
}

void free_sched_domains(cpumask_var_t doms[], unsigned int ndoms)
{
	unsigned int i;
	for (i = 0; i < ndoms; i++)
		free_cpumask_var(doms[i]);
	kfree(doms);
}

/*
 * Set up scheduler domains and groups. Callers must hold the hotplug lock.
 * For now this just excludes isolated cpus, but could be used to
 * exclude other special cases in the future.
 */
static int init_sched_domains(const struct cpumask *cpu_map)
{
	int err;

	arch_update_cpu_topology();
	ndoms_cur = 1;
	doms_cur = alloc_sched_domains(ndoms_cur);
	if (!doms_cur)
		doms_cur = &fallback_doms;
	cpumask_andnot(doms_cur[0], cpu_map, cpu_isolated_map);
	err = build_sched_domains(doms_cur[0], NULL);
	register_sched_domain_sysctl();

	return err;
}

/*
 * Detach sched domains from a group of cpus specified in cpu_map
 * These cpus will now be attached to the NULL domain
 */
static void detach_destroy_domains(const struct cpumask *cpu_map)
{
	int i;

	rcu_read_lock();
	for_each_cpu(i, cpu_map)
		cpu_attach_domain(NULL, &def_root_domain, i);
	rcu_read_unlock();
}

/* handle null as "default" */
static int dattrs_equal(struct sched_domain_attr *cur, int idx_cur,
			struct sched_domain_attr *new, int idx_new)
{
	struct sched_domain_attr tmp;

	/* fast path */
	if (!new && !cur)
		return 1;

	tmp = SD_ATTR_INIT;
	return !memcmp(cur ? (cur + idx_cur) : &tmp,
			new ? (new + idx_new) : &tmp,
			sizeof(struct sched_domain_attr));
}

/*
 * Partition sched domains as specified by the 'ndoms_new'
 * cpumasks in the array doms_new[] of cpumasks. This compares
 * doms_new[] to the current sched domain partitioning, doms_cur[].
 * It destroys each deleted domain and builds each new domain.
 *
 * 'doms_new' is an array of cpumask_var_t's of length 'ndoms_new'.
 * The masks don't intersect (don't overlap.) We should setup one
 * sched domain for each mask. CPUs not in any of the cpumasks will
 * not be load balanced. If the same cpumask appears both in the
 * current 'doms_cur' domains and in the new 'doms_new', we can leave
 * it as it is.
 *
 * The passed in 'doms_new' should be allocated using
 * alloc_sched_domains.  This routine takes ownership of it and will
 * free_sched_domains it when done with it. If the caller failed the
 * alloc call, then it can pass in doms_new == NULL && ndoms_new == 1,
 * and partition_sched_domains() will fallback to the single partition
 * 'fallback_doms', it also forces the domains to be rebuilt.
 *
 * If doms_new == NULL it will be replaced with cpu_online_mask.
 * ndoms_new == 0 is a special case for destroying existing domains,
 * and it will not create the default domain.
 *
 * Call with hotplug lock held
 */
void partition_sched_domains(int ndoms_new, cpumask_var_t doms_new[],
			     struct sched_domain_attr *dattr_new)
{
	int i, j, n;
	int new_topology;

	mutex_lock(&sched_domains_mutex);

	/* always unregister in case we don't destroy any domains */
	unregister_sched_domain_sysctl();

	/* Let architecture update cpu core mappings. */
	new_topology = arch_update_cpu_topology();

	n = doms_new ? ndoms_new : 0;

	/* Destroy deleted domains */
	for (i = 0; i < ndoms_cur; i++) {
		for (j = 0; j < n && !new_topology; j++) {
			if (cpumask_equal(doms_cur[i], doms_new[j])
			    && dattrs_equal(dattr_cur, i, dattr_new, j))
				goto match1;
		}
		/* no match - a current sched domain not in new doms_new[] */
		detach_destroy_domains(doms_cur[i]);
match1:
		;
	}

	n = ndoms_cur;
	if (doms_new == NULL) {
		n = 0;
		doms_new = &fallback_doms;
		cpumask_andnot(doms_new[0], cpu_active_mask, cpu_isolated_map);
		WARN_ON_ONCE(dattr_new);
	}

	/* Build new domains */
	for (i = 0; i < ndoms_new; i++) {
		for (j = 0; j < n && !new_topology; j++) {
			if (cpumask_equal(doms_new[i], doms_cur[j])
			    && dattrs_equal(dattr_new, i, dattr_cur, j))
				goto match2;
		}
		/* no match - add a new doms_new */
		build_sched_domains(doms_new[i], dattr_new ? dattr_new + i : NULL);
match2:
		;
	}

	/* Remember the new sched domains */
	if (doms_cur != &fallback_doms)
		free_sched_domains(doms_cur, ndoms_cur);
	kfree(dattr_cur);	/* kfree(NULL) is safe */
	doms_cur = doms_new;
	dattr_cur = dattr_new;
	ndoms_cur = ndoms_new;

	register_sched_domain_sysctl();

	mutex_unlock(&sched_domains_mutex);
}

static int num_cpus_frozen;	/* used to mark begin/end of suspend/resume */

/*
 * Update cpusets according to cpu_active mask.  If cpusets are
 * disabled, cpuset_update_active_cpus() becomes a simple wrapper
 * around partition_sched_domains().
 *
 * If we come here as part of a suspend/resume, don't touch cpusets because we
 * want to restore it back to its original state upon resume anyway.
 */
static int cpuset_cpu_active(struct notifier_block *nfb, unsigned long action,
			     void *hcpu)
{
	switch (action) {
	case CPU_ONLINE_FROZEN:
	case CPU_DOWN_FAILED_FROZEN:

		/*
		 * num_cpus_frozen tracks how many CPUs are involved in suspend
		 * resume sequence. As long as this is not the last online
		 * operation in the resume sequence, just build a single sched
		 * domain, ignoring cpusets.
		 */
		num_cpus_frozen--;
		if (likely(num_cpus_frozen)) {
			partition_sched_domains(1, NULL, NULL);
			break;
		}

		/*
		 * This is the last CPU online operation. So fall through and
		 * restore the original sched domains by considering the
		 * cpuset configurations.
		 */

	case CPU_ONLINE:
		cpuset_update_active_cpus(true);
		break;
	default:
		return NOTIFY_DONE;
	}
	return NOTIFY_OK;
}

static int cpuset_cpu_inactive(struct notifier_block *nfb, unsigned long action,
			       void *hcpu)
{
	unsigned long flags;
	long cpu = (long)hcpu;
	struct dl_bw *dl_b;
	bool overflow;
	int cpus;

	switch (action) {
	case CPU_DOWN_PREPARE:
		rcu_read_lock_sched();
		dl_b = dl_bw_of(cpu);

		raw_spin_lock_irqsave(&dl_b->lock, flags);
		cpus = dl_bw_cpus(cpu);
		overflow = __dl_overflow(dl_b, cpus, 0, 0);
		raw_spin_unlock_irqrestore(&dl_b->lock, flags);

		rcu_read_unlock_sched();

		if (overflow)
			return notifier_from_errno(-EBUSY);
		cpuset_update_active_cpus(false);
		break;
	case CPU_DOWN_PREPARE_FROZEN:
		num_cpus_frozen++;
		partition_sched_domains(1, NULL, NULL);
		break;
	default:
		return NOTIFY_DONE;
	}
	return NOTIFY_OK;
}

void __init sched_init_smp(void)
{
	cpumask_var_t non_isolated_cpus;

	alloc_cpumask_var(&non_isolated_cpus, GFP_KERNEL);
	alloc_cpumask_var(&fallback_doms, GFP_KERNEL);

	sched_init_numa();

	/*
	 * There's no userspace yet to cause hotplug operations; hence all the
	 * cpu masks are stable and all blatant races in the below code cannot
	 * happen.
	 */
	mutex_lock(&sched_domains_mutex);
	init_sched_domains(cpu_active_mask);
	cpumask_andnot(non_isolated_cpus, cpu_possible_mask, cpu_isolated_map);
	if (cpumask_empty(non_isolated_cpus))
		cpumask_set_cpu(smp_processor_id(), non_isolated_cpus);
	mutex_unlock(&sched_domains_mutex);

	hotcpu_notifier(sched_domains_numa_masks_update, CPU_PRI_SCHED_ACTIVE);
	hotcpu_notifier(cpuset_cpu_active, CPU_PRI_CPUSET_ACTIVE);
	hotcpu_notifier(cpuset_cpu_inactive, CPU_PRI_CPUSET_INACTIVE);

	init_hrtick();

	/* Move init over to a non-isolated CPU */
	if (set_cpus_allowed_ptr(current, non_isolated_cpus) < 0)
		BUG();
	sched_init_granularity();
	free_cpumask_var(non_isolated_cpus);

	init_sched_rt_class();
	init_sched_dl_class();
}
#else
void __init sched_init_smp(void)
{
	sched_init_granularity();
}
#endif /* CONFIG_SMP */

int in_sched_functions(unsigned long addr)
{
	return in_lock_functions(addr) ||
		(addr >= (unsigned long)__sched_text_start
		&& addr < (unsigned long)__sched_text_end);
}

#ifdef CONFIG_CGROUP_SCHED
/*
 * Default task group.
 * Every task in system belongs to this group at bootup.
 */
struct task_group root_task_group;
LIST_HEAD(task_groups);
#endif

DECLARE_PER_CPU(cpumask_var_t, load_balance_mask);

void __init sched_init(void)
{
	int i, j;
	unsigned long alloc_size = 0, ptr;

#ifdef CONFIG_FAIR_GROUP_SCHED
	alloc_size += 2 * nr_cpu_ids * sizeof(void **);
#endif
#ifdef CONFIG_RT_GROUP_SCHED
	alloc_size += 2 * nr_cpu_ids * sizeof(void **);
#endif
	if (alloc_size) {
		ptr = (unsigned long)kzalloc(alloc_size, GFP_NOWAIT);

#ifdef CONFIG_FAIR_GROUP_SCHED
		root_task_group.se = (struct sched_entity **)ptr;
		ptr += nr_cpu_ids * sizeof(void **);

		root_task_group.cfs_rq = (struct cfs_rq **)ptr;
		ptr += nr_cpu_ids * sizeof(void **);

#endif /* CONFIG_FAIR_GROUP_SCHED */
#ifdef CONFIG_RT_GROUP_SCHED
		root_task_group.rt_se = (struct sched_rt_entity **)ptr;
		ptr += nr_cpu_ids * sizeof(void **);

		root_task_group.rt_rq = (struct rt_rq **)ptr;
		ptr += nr_cpu_ids * sizeof(void **);

#endif /* CONFIG_RT_GROUP_SCHED */
	}
#ifdef CONFIG_CPUMASK_OFFSTACK
	for_each_possible_cpu(i) {
		per_cpu(load_balance_mask, i) = (cpumask_var_t)kzalloc_node(
			cpumask_size(), GFP_KERNEL, cpu_to_node(i));
	}
#endif /* CONFIG_CPUMASK_OFFSTACK */

	init_rt_bandwidth(&def_rt_bandwidth,
			global_rt_period(), global_rt_runtime());
	init_dl_bandwidth(&def_dl_bandwidth,
			global_rt_period(), global_rt_runtime());

#ifdef CONFIG_SMP
	init_defrootdomain();
#endif

#ifdef CONFIG_RT_GROUP_SCHED
	init_rt_bandwidth(&root_task_group.rt_bandwidth,
			global_rt_period(), global_rt_runtime());
#endif /* CONFIG_RT_GROUP_SCHED */

#ifdef CONFIG_CGROUP_SCHED
	list_add(&root_task_group.list, &task_groups);
	INIT_LIST_HEAD(&root_task_group.children);
	INIT_LIST_HEAD(&root_task_group.siblings);
	autogroup_init(&init_task);

#endif /* CONFIG_CGROUP_SCHED */

	for_each_possible_cpu(i) {
		struct rq *rq;

		rq = cpu_rq(i);
		raw_spin_lock_init(&rq->lock);
		rq->nr_running = 0;
		rq->calc_load_active = 0;
		rq->calc_load_update = jiffies + LOAD_FREQ;
		init_cfs_rq(&rq->cfs);
		init_rt_rq(&rq->rt);
		init_dl_rq(&rq->dl);
#ifdef CONFIG_FAIR_GROUP_SCHED
		root_task_group.shares = ROOT_TASK_GROUP_LOAD;
		INIT_LIST_HEAD(&rq->leaf_cfs_rq_list);
		/*
		 * How much cpu bandwidth does root_task_group get?
		 *
		 * In case of task-groups formed thr' the cgroup filesystem, it
		 * gets 100% of the cpu resources in the system. This overall
		 * system cpu resource is divided among the tasks of
		 * root_task_group and its child task-groups in a fair manner,
		 * based on each entity's (task or task-group's) weight
		 * (se->load.weight).
		 *
		 * In other words, if root_task_group has 10 tasks of weight
		 * 1024) and two child groups A0 and A1 (of weight 1024 each),
		 * then A0's share of the cpu resource is:
		 *
		 *	A0's bandwidth = 1024 / (10*1024 + 1024 + 1024) = 8.33%
		 *
		 * We achieve this by letting root_task_group's tasks sit
		 * directly in rq->cfs (i.e root_task_group->se[] = NULL).
		 */
		init_cfs_bandwidth(&root_task_group.cfs_bandwidth);
		init_tg_cfs_entry(&root_task_group, &rq->cfs, NULL, i, NULL);
#endif /* CONFIG_FAIR_GROUP_SCHED */

		rq->rt.rt_runtime = def_rt_bandwidth.rt_runtime;
#ifdef CONFIG_RT_GROUP_SCHED
		init_tg_rt_entry(&root_task_group, &rq->rt, NULL, i, NULL);
#endif

		for (j = 0; j < CPU_LOAD_IDX_MAX; j++)
			rq->cpu_load[j] = 0;

		rq->last_load_update_tick = jiffies;

#ifdef CONFIG_SMP
		rq->sd = NULL;
		rq->rd = NULL;
		rq->cpu_capacity = rq->cpu_capacity_orig = SCHED_CAPACITY_SCALE;
		rq->balance_callback = NULL;
		rq->active_balance = 0;
		rq->next_balance = jiffies;
		rq->push_cpu = 0;
		rq->cpu = i;
		rq->online = 0;
		rq->idle_stamp = 0;
		rq->avg_idle = 2*sysctl_sched_migration_cost;
		rq->max_idle_balance_cost = sysctl_sched_migration_cost;

		INIT_LIST_HEAD(&rq->cfs_tasks);

		rq_attach_root(rq, &def_root_domain);
#ifdef CONFIG_NO_HZ_COMMON
		rq->nohz_flags = 0;
#endif
#ifdef CONFIG_NO_HZ_FULL
		rq->last_sched_tick = 0;
#endif
#endif
		init_rq_hrtick(rq);
		atomic_set(&rq->nr_iowait, 0);
	}

	set_load_weight(&init_task);

#ifdef CONFIG_PREEMPT_NOTIFIERS
	INIT_HLIST_HEAD(&init_task.preempt_notifiers);
#endif

	/*
	 * The boot idle thread does lazy MMU switching as well:
	 */
	atomic_inc(&init_mm.mm_count);
	enter_lazy_tlb(&init_mm, current);

	/*
	 * During early bootup we pretend to be a normal task:
	 */
	current->sched_class = &fair_sched_class;

	/*
	 * Make us the idle thread. Technically, schedule() should not be
	 * called from this thread, however somewhere below it might be,
	 * but because we are the idle thread, we just pick up running again
	 * when this runqueue becomes "idle".
	 */
	init_idle(current, smp_processor_id());

	calc_load_update = jiffies + LOAD_FREQ;

#ifdef CONFIG_SMP
	zalloc_cpumask_var(&sched_domains_tmpmask, GFP_NOWAIT);
	/* May be allocated at isolcpus cmdline parse time */
	if (cpu_isolated_map == NULL)
		zalloc_cpumask_var(&cpu_isolated_map, GFP_NOWAIT);
	idle_thread_set_boot_cpu();
	set_cpu_rq_start_time();
#endif
	init_sched_fair_class();

	scheduler_running = 1;
}

#ifdef CONFIG_DEBUG_ATOMIC_SLEEP
static inline int preempt_count_equals(int preempt_offset)
{
	int nested = preempt_count() + rcu_preempt_depth();

	return (nested == preempt_offset);
}

void __might_sleep(const char *file, int line, int preempt_offset)
{
	/*
	 * Blocking primitives will set (and therefore destroy) current->state,
	 * since we will exit with TASK_RUNNING make sure we enter with it,
	 * otherwise we will destroy state.
	 */
	WARN_ONCE(current->state != TASK_RUNNING && current->task_state_change,
			"do not call blocking ops when !TASK_RUNNING; "
			"state=%lx set at [<%p>] %pS\n",
			current->state,
			(void *)current->task_state_change,
			(void *)current->task_state_change);

	___might_sleep(file, line, preempt_offset);
}
EXPORT_SYMBOL(__might_sleep);

void ___might_sleep(const char *file, int line, int preempt_offset)
{
	static unsigned long prev_jiffy;	/* ratelimiting */

	rcu_sleep_check(); /* WARN_ON_ONCE() by default, no rate limit reqd. */
	if ((preempt_count_equals(preempt_offset) && !irqs_disabled() &&
	     !is_idle_task(current)) ||
	    system_state != SYSTEM_RUNNING || oops_in_progress)
		return;
	if (time_before(jiffies, prev_jiffy + HZ) && prev_jiffy)
		return;
	prev_jiffy = jiffies;

	printk(KERN_ERR
		"BUG: sleeping function called from invalid context at %s:%d\n",
			file, line);
	printk(KERN_ERR
		"in_atomic(): %d, irqs_disabled(): %d, pid: %d, name: %s\n",
			in_atomic(), irqs_disabled(),
			current->pid, current->comm);

	if (task_stack_end_corrupted(current))
		printk(KERN_EMERG "Thread overran stack, or stack corrupted\n");

	debug_show_held_locks(current);
	if (irqs_disabled())
		print_irqtrace_events(current);
#ifdef CONFIG_DEBUG_PREEMPT
	if (!preempt_count_equals(preempt_offset)) {
		pr_err("Preemption disabled at:");
		print_ip_sym(current->preempt_disable_ip);
		pr_cont("\n");
	}
#endif
	dump_stack();
}
EXPORT_SYMBOL(___might_sleep);
#endif

#ifdef CONFIG_MAGIC_SYSRQ
void normalize_rt_tasks(void)
{
	struct task_struct *g, *p;
	struct sched_attr attr = {
		.sched_policy = SCHED_NORMAL,
	};

	read_lock(&tasklist_lock);
	for_each_process_thread(g, p) {
		/*
		 * Only normalize user tasks:
		 */
		if (p->flags & PF_KTHREAD)
			continue;

		p->se.exec_start		= 0;
#ifdef CONFIG_SCHEDSTATS
		p->se.statistics.wait_start	= 0;
		p->se.statistics.sleep_start	= 0;
		p->se.statistics.block_start	= 0;
#endif

		if (!dl_task(p) && !rt_task(p)) {
			/*
			 * Renice negative nice level userspace
			 * tasks back to 0:
			 */
			if (task_nice(p) < 0)
				set_user_nice(p, 0);
			continue;
		}

		__sched_setscheduler(p, &attr, false, false);
	}
	read_unlock(&tasklist_lock);
}

#endif /* CONFIG_MAGIC_SYSRQ */

#if defined(CONFIG_IA64) || defined(CONFIG_KGDB_KDB)
/*
 * These functions are only useful for the IA64 MCA handling, or kdb.
 *
 * They can only be called when the whole system has been
 * stopped - every CPU needs to be quiescent, and no scheduling
 * activity can take place. Using them for anything else would
 * be a serious bug, and as a result, they aren't even visible
 * under any other configuration.
 */

/**
 * curr_task - return the current task for a given cpu.
 * @cpu: the processor in question.
 *
 * ONLY VALID WHEN THE WHOLE SYSTEM IS STOPPED!
 *
 * Return: The current task for @cpu.
 */
struct task_struct *curr_task(int cpu)
{
	return cpu_curr(cpu);
}

#endif /* defined(CONFIG_IA64) || defined(CONFIG_KGDB_KDB) */

#ifdef CONFIG_IA64
/**
 * set_curr_task - set the current task for a given cpu.
 * @cpu: the processor in question.
 * @p: the task pointer to set.
 *
 * Description: This function must only be used when non-maskable interrupts
 * are serviced on a separate stack. It allows the architecture to switch the
 * notion of the current task on a cpu in a non-blocking manner. This function
 * must be called with all CPU's synchronized, and interrupts disabled, the
 * and caller must save the original value of the current task (see
 * curr_task() above) and restore that value before reenabling interrupts and
 * re-starting the system.
 *
 * ONLY VALID WHEN THE WHOLE SYSTEM IS STOPPED!
 */
void set_curr_task(int cpu, struct task_struct *p)
{
	cpu_curr(cpu) = p;
}

#endif

#ifdef CONFIG_CGROUP_SCHED
/* task_group_lock serializes the addition/removal of task groups */
static DEFINE_SPINLOCK(task_group_lock);

static void free_sched_group(struct task_group *tg)
{
	free_fair_sched_group(tg);
	free_rt_sched_group(tg);
	autogroup_free(tg);
	kfree(tg);
}

/* allocate runqueue etc for a new task group */
struct task_group *sched_create_group(struct task_group *parent)
{
	struct task_group *tg;

	tg = kzalloc(sizeof(*tg), GFP_KERNEL);
	if (!tg)
		return ERR_PTR(-ENOMEM);

	if (!alloc_fair_sched_group(tg, parent))
		goto err;

	if (!alloc_rt_sched_group(tg, parent))
		goto err;

	return tg;

err:
	free_sched_group(tg);
	return ERR_PTR(-ENOMEM);
}

void sched_online_group(struct task_group *tg, struct task_group *parent)
{
	unsigned long flags;

	spin_lock_irqsave(&task_group_lock, flags);
	list_add_rcu(&tg->list, &task_groups);

	WARN_ON(!parent); /* root should already exist */

	tg->parent = parent;
	INIT_LIST_HEAD(&tg->children);
	list_add_rcu(&tg->siblings, &parent->children);
	spin_unlock_irqrestore(&task_group_lock, flags);
}

/* rcu callback to free various structures associated with a task group */
static void free_sched_group_rcu(struct rcu_head *rhp)
{
	/* now it should be safe to free those cfs_rqs */
	free_sched_group(container_of(rhp, struct task_group, rcu));
}

/* Destroy runqueue etc associated with a task group */
void sched_destroy_group(struct task_group *tg)
{
	/* wait for possible concurrent references to cfs_rqs complete */
	call_rcu(&tg->rcu, free_sched_group_rcu);
}

void sched_offline_group(struct task_group *tg)
{
	unsigned long flags;
	int i;

	/* end participation in shares distribution */
	for_each_possible_cpu(i)
		unregister_fair_sched_group(tg, i);

	spin_lock_irqsave(&task_group_lock, flags);
	list_del_rcu(&tg->list);
	list_del_rcu(&tg->siblings);
	spin_unlock_irqrestore(&task_group_lock, flags);
}

/* change task's runqueue when it moves between groups.
 *	The caller of this function should have put the task in its new group
 *	by now. This function just updates tsk->se.cfs_rq and tsk->se.parent to
 *	reflect its new group.
 */
void sched_move_task(struct task_struct *tsk)
{
	struct task_group *tg;
	int queued, running;
	unsigned long flags;
	struct rq *rq;

	rq = task_rq_lock(tsk, &flags);

	running = task_current(rq, tsk);
	queued = task_on_rq_queued(tsk);

	if (queued)
		dequeue_task(rq, tsk, DEQUEUE_SAVE);
	if (unlikely(running))
		put_prev_task(rq, tsk);

	/*
	 * All callers are synchronized by task_rq_lock(); we do not use RCU
	 * which is pointless here. Thus, we pass "true" to task_css_check()
	 * to prevent lockdep warnings.
	 */
	tg = container_of(task_css_check(tsk, cpu_cgrp_id, true),
			  struct task_group, css);
	tg = autogroup_task_group(tsk, tg);
	tsk->sched_task_group = tg;

#ifdef CONFIG_FAIR_GROUP_SCHED
	if (tsk->sched_class->task_move_group)
		tsk->sched_class->task_move_group(tsk);
	else
#endif
		set_task_rq(tsk, task_cpu(tsk));

	if (unlikely(running))
		tsk->sched_class->set_curr_task(rq);
	if (queued)
		enqueue_task(rq, tsk, ENQUEUE_RESTORE);

	task_rq_unlock(rq, tsk, &flags);
}
#endif /* CONFIG_CGROUP_SCHED */

#ifdef CONFIG_RT_GROUP_SCHED
/*
 * Ensure that the real time constraints are schedulable.
 */
static DEFINE_MUTEX(rt_constraints_mutex);

/* Must be called with tasklist_lock held */
static inline int tg_has_rt_tasks(struct task_group *tg)
{
	struct task_struct *g, *p;

	/*
	 * Autogroups do not have RT tasks; see autogroup_create().
	 */
	if (task_group_is_autogroup(tg))
		return 0;

	for_each_process_thread(g, p) {
		if (rt_task(p) && task_group(p) == tg)
			return 1;
	}

	return 0;
}

struct rt_schedulable_data {
	struct task_group *tg;
	u64 rt_period;
	u64 rt_runtime;
};

static int tg_rt_schedulable(struct task_group *tg, void *data)
{
	struct rt_schedulable_data *d = data;
	struct task_group *child;
	unsigned long total, sum = 0;
	u64 period, runtime;

	period = ktime_to_ns(tg->rt_bandwidth.rt_period);
	runtime = tg->rt_bandwidth.rt_runtime;

	if (tg == d->tg) {
		period = d->rt_period;
		runtime = d->rt_runtime;
	}

	/*
	 * Cannot have more runtime than the period.
	 */
	if (runtime > period && runtime != RUNTIME_INF)
		return -EINVAL;

	/*
	 * Ensure we don't starve existing RT tasks.
	 */
	if (rt_bandwidth_enabled() && !runtime && tg_has_rt_tasks(tg))
		return -EBUSY;

	total = to_ratio(period, runtime);

	/*
	 * Nobody can have more than the global setting allows.
	 */
	if (total > to_ratio(global_rt_period(), global_rt_runtime()))
		return -EINVAL;

	/*
	 * The sum of our children's runtime should not exceed our own.
	 */
	list_for_each_entry_rcu(child, &tg->children, siblings) {
		period = ktime_to_ns(child->rt_bandwidth.rt_period);
		runtime = child->rt_bandwidth.rt_runtime;

		if (child == d->tg) {
			period = d->rt_period;
			runtime = d->rt_runtime;
		}

		sum += to_ratio(period, runtime);
	}

	if (sum > total)
		return -EINVAL;

	return 0;
}

static int __rt_schedulable(struct task_group *tg, u64 period, u64 runtime)
{
	int ret;

	struct rt_schedulable_data data = {
		.tg = tg,
		.rt_period = period,
		.rt_runtime = runtime,
	};

	rcu_read_lock();
	ret = walk_tg_tree(tg_rt_schedulable, tg_nop, &data);
	rcu_read_unlock();

	return ret;
}

static int tg_set_rt_bandwidth(struct task_group *tg,
		u64 rt_period, u64 rt_runtime)
{
	int i, err = 0;

	/*
	 * Disallowing the root group RT runtime is BAD, it would disallow the
	 * kernel creating (and or operating) RT threads.
	 */
	if (tg == &root_task_group && rt_runtime == 0)
		return -EINVAL;

	/* No period doesn't make any sense. */
	if (rt_period == 0)
		return -EINVAL;

	mutex_lock(&rt_constraints_mutex);
	read_lock(&tasklist_lock);
	err = __rt_schedulable(tg, rt_period, rt_runtime);
	if (err)
		goto unlock;

	raw_spin_lock_irq(&tg->rt_bandwidth.rt_runtime_lock);
	tg->rt_bandwidth.rt_period = ns_to_ktime(rt_period);
	tg->rt_bandwidth.rt_runtime = rt_runtime;

	for_each_possible_cpu(i) {
		struct rt_rq *rt_rq = tg->rt_rq[i];

		raw_spin_lock(&rt_rq->rt_runtime_lock);
		rt_rq->rt_runtime = rt_runtime;
		raw_spin_unlock(&rt_rq->rt_runtime_lock);
	}
	raw_spin_unlock_irq(&tg->rt_bandwidth.rt_runtime_lock);
unlock:
	read_unlock(&tasklist_lock);
	mutex_unlock(&rt_constraints_mutex);

	return err;
}

static int sched_group_set_rt_runtime(struct task_group *tg, long rt_runtime_us)
{
	u64 rt_runtime, rt_period;

	rt_period = ktime_to_ns(tg->rt_bandwidth.rt_period);
	rt_runtime = (u64)rt_runtime_us * NSEC_PER_USEC;
	if (rt_runtime_us < 0)
		rt_runtime = RUNTIME_INF;

	return tg_set_rt_bandwidth(tg, rt_period, rt_runtime);
}

static long sched_group_rt_runtime(struct task_group *tg)
{
	u64 rt_runtime_us;

	if (tg->rt_bandwidth.rt_runtime == RUNTIME_INF)
		return -1;

	rt_runtime_us = tg->rt_bandwidth.rt_runtime;
	do_div(rt_runtime_us, NSEC_PER_USEC);
	return rt_runtime_us;
}

static int sched_group_set_rt_period(struct task_group *tg, u64 rt_period_us)
{
	u64 rt_runtime, rt_period;

	rt_period = rt_period_us * NSEC_PER_USEC;
	rt_runtime = tg->rt_bandwidth.rt_runtime;

	return tg_set_rt_bandwidth(tg, rt_period, rt_runtime);
}

static long sched_group_rt_period(struct task_group *tg)
{
	u64 rt_period_us;

	rt_period_us = ktime_to_ns(tg->rt_bandwidth.rt_period);
	do_div(rt_period_us, NSEC_PER_USEC);
	return rt_period_us;
}
#endif /* CONFIG_RT_GROUP_SCHED */

#ifdef CONFIG_RT_GROUP_SCHED
static int sched_rt_global_constraints(void)
{
	int ret = 0;

	mutex_lock(&rt_constraints_mutex);
	read_lock(&tasklist_lock);
	ret = __rt_schedulable(NULL, 0, 0);
	read_unlock(&tasklist_lock);
	mutex_unlock(&rt_constraints_mutex);

	return ret;
}

static int sched_rt_can_attach(struct task_group *tg, struct task_struct *tsk)
{
	/* Don't accept realtime tasks when there is no way for them to run */
	if (rt_task(tsk) && tg->rt_bandwidth.rt_runtime == 0)
		return 0;

	return 1;
}

#else /* !CONFIG_RT_GROUP_SCHED */
static int sched_rt_global_constraints(void)
{
	unsigned long flags;
	int i, ret = 0;

	raw_spin_lock_irqsave(&def_rt_bandwidth.rt_runtime_lock, flags);
	for_each_possible_cpu(i) {
		struct rt_rq *rt_rq = &cpu_rq(i)->rt;

		raw_spin_lock(&rt_rq->rt_runtime_lock);
		rt_rq->rt_runtime = global_rt_runtime();
		raw_spin_unlock(&rt_rq->rt_runtime_lock);
	}
	raw_spin_unlock_irqrestore(&def_rt_bandwidth.rt_runtime_lock, flags);

	return ret;
}
#endif /* CONFIG_RT_GROUP_SCHED */

static int sched_dl_global_validate(void)
{
	u64 runtime = global_rt_runtime();
	u64 period = global_rt_period();
	u64 new_bw = to_ratio(period, runtime);
	struct dl_bw *dl_b;
	int cpu, ret = 0;
	unsigned long flags;

	/*
	 * Here we want to check the bandwidth not being set to some
	 * value smaller than the currently allocated bandwidth in
	 * any of the root_domains.
	 *
	 * FIXME: Cycling on all the CPUs is overdoing, but simpler than
	 * cycling on root_domains... Discussion on different/better
	 * solutions is welcome!
	 */
	for_each_possible_cpu(cpu) {
		rcu_read_lock_sched();
		dl_b = dl_bw_of(cpu);

		raw_spin_lock_irqsave(&dl_b->lock, flags);
		if (new_bw < dl_b->total_bw)
			ret = -EBUSY;
		raw_spin_unlock_irqrestore(&dl_b->lock, flags);

		rcu_read_unlock_sched();

		if (ret)
			break;
	}

	return ret;
}

static void sched_dl_do_global(void)
{
	u64 new_bw = -1;
	struct dl_bw *dl_b;
	int cpu;
	unsigned long flags;

	def_dl_bandwidth.dl_period = global_rt_period();
	def_dl_bandwidth.dl_runtime = global_rt_runtime();

	if (global_rt_runtime() != RUNTIME_INF)
		new_bw = to_ratio(global_rt_period(), global_rt_runtime());

	/*
	 * FIXME: As above...
	 */
	for_each_possible_cpu(cpu) {
		rcu_read_lock_sched();
		dl_b = dl_bw_of(cpu);

		raw_spin_lock_irqsave(&dl_b->lock, flags);
		dl_b->bw = new_bw;
		raw_spin_unlock_irqrestore(&dl_b->lock, flags);

		rcu_read_unlock_sched();
	}
}

static int sched_rt_global_validate(void)
{
	if (sysctl_sched_rt_period <= 0)
		return -EINVAL;

	if ((sysctl_sched_rt_runtime != RUNTIME_INF) &&
		(sysctl_sched_rt_runtime > sysctl_sched_rt_period))
		return -EINVAL;

	return 0;
}

static void sched_rt_do_global(void)
{
	def_rt_bandwidth.rt_runtime = global_rt_runtime();
	def_rt_bandwidth.rt_period = ns_to_ktime(global_rt_period());
}

int sched_rt_handler(struct ctl_table *table, int write,
		void __user *buffer, size_t *lenp,
		loff_t *ppos)
{
	int old_period, old_runtime;
	static DEFINE_MUTEX(mutex);
	int ret;

	mutex_lock(&mutex);
	old_period = sysctl_sched_rt_period;
	old_runtime = sysctl_sched_rt_runtime;

	ret = proc_dointvec(table, write, buffer, lenp, ppos);

	if (!ret && write) {
		ret = sched_rt_global_validate();
		if (ret)
			goto undo;

		ret = sched_dl_global_validate();
		if (ret)
			goto undo;

		ret = sched_rt_global_constraints();
		if (ret)
			goto undo;

		sched_rt_do_global();
		sched_dl_do_global();
	}
	if (0) {
undo:
		sysctl_sched_rt_period = old_period;
		sysctl_sched_rt_runtime = old_runtime;
	}
	mutex_unlock(&mutex);

	return ret;
}

int sched_rr_handler(struct ctl_table *table, int write,
		void __user *buffer, size_t *lenp,
		loff_t *ppos)
{
	int ret;
	static DEFINE_MUTEX(mutex);

	mutex_lock(&mutex);
	ret = proc_dointvec(table, write, buffer, lenp, ppos);
	/* make sure that internally we keep jiffies */
	/* also, writing zero resets timeslice to default */
	if (!ret && write) {
		sched_rr_timeslice = sched_rr_timeslice <= 0 ?
			RR_TIMESLICE : msecs_to_jiffies(sched_rr_timeslice);
	}
	mutex_unlock(&mutex);
	return ret;
}

#ifdef CONFIG_CGROUP_SCHED

static inline struct task_group *css_tg(struct cgroup_subsys_state *css)
{
	return css ? container_of(css, struct task_group, css) : NULL;
}

static struct cgroup_subsys_state *
cpu_cgroup_css_alloc(struct cgroup_subsys_state *parent_css)
{
	struct task_group *parent = css_tg(parent_css);
	struct task_group *tg;

	if (!parent) {
		/* This is early initialization for the top cgroup */
		return &root_task_group.css;
	}

	tg = sched_create_group(parent);
	if (IS_ERR(tg))
		return ERR_PTR(-ENOMEM);

	return &tg->css;
}

static int cpu_cgroup_css_online(struct cgroup_subsys_state *css)
{
	struct task_group *tg = css_tg(css);
	struct task_group *parent = css_tg(css->parent);

	if (parent)
		sched_online_group(tg, parent);
	return 0;
}

static void cpu_cgroup_css_free(struct cgroup_subsys_state *css)
{
	struct task_group *tg = css_tg(css);

	sched_destroy_group(tg);
}

static void cpu_cgroup_css_offline(struct cgroup_subsys_state *css)
{
	struct task_group *tg = css_tg(css);

	sched_offline_group(tg);
}

static void cpu_cgroup_fork(struct task_struct *task, void *private)
{
	sched_move_task(task);
}

static int cpu_cgroup_can_attach(struct cgroup_subsys_state *css,
				 struct cgroup_taskset *tset)
{
	struct task_struct *task;

	cgroup_taskset_for_each(task, tset) {
#ifdef CONFIG_RT_GROUP_SCHED
		if (!sched_rt_can_attach(css_tg(css), task))
			return -EINVAL;
#else
		/* We don't support RT-tasks being in separate groups */
		if (task->sched_class != &fair_sched_class)
			return -EINVAL;
#endif
	}
	return 0;
}

static void cpu_cgroup_attach(struct cgroup_subsys_state *css,
			      struct cgroup_taskset *tset)
{
	struct task_struct *task;

	cgroup_taskset_for_each(task, tset)
		sched_move_task(task);
}

<<<<<<< HEAD
static void cpu_cgroup_exit(struct cgroup_subsys_state *css,
			    struct cgroup_subsys_state *old_css,
			    struct task_struct *task)
{
	sched_move_task(task);
}

=======
>>>>>>> e4b7037c
#ifdef CONFIG_FAIR_GROUP_SCHED
static int cpu_shares_write_u64(struct cgroup_subsys_state *css,
				struct cftype *cftype, u64 shareval)
{
	return sched_group_set_shares(css_tg(css), scale_load(shareval));
}

static u64 cpu_shares_read_u64(struct cgroup_subsys_state *css,
			       struct cftype *cft)
{
	struct task_group *tg = css_tg(css);

	return (u64) scale_load_down(tg->shares);
}

#ifdef CONFIG_CFS_BANDWIDTH
static DEFINE_MUTEX(cfs_constraints_mutex);

const u64 max_cfs_quota_period = 1 * NSEC_PER_SEC; /* 1s */
const u64 min_cfs_quota_period = 1 * NSEC_PER_MSEC; /* 1ms */

static int __cfs_schedulable(struct task_group *tg, u64 period, u64 runtime);

static int tg_set_cfs_bandwidth(struct task_group *tg, u64 period, u64 quota)
{
	int i, ret = 0, runtime_enabled, runtime_was_enabled;
	struct cfs_bandwidth *cfs_b = &tg->cfs_bandwidth;

	if (tg == &root_task_group)
		return -EINVAL;

	/*
	 * Ensure we have at some amount of bandwidth every period.  This is
	 * to prevent reaching a state of large arrears when throttled via
	 * entity_tick() resulting in prolonged exit starvation.
	 */
	if (quota < min_cfs_quota_period || period < min_cfs_quota_period)
		return -EINVAL;

	/*
	 * Likewise, bound things on the otherside by preventing insane quota
	 * periods.  This also allows us to normalize in computing quota
	 * feasibility.
	 */
	if (period > max_cfs_quota_period)
		return -EINVAL;

	/*
	 * Prevent race between setting of cfs_rq->runtime_enabled and
	 * unthrottle_offline_cfs_rqs().
	 */
	get_online_cpus();
	mutex_lock(&cfs_constraints_mutex);
	ret = __cfs_schedulable(tg, period, quota);
	if (ret)
		goto out_unlock;

	runtime_enabled = quota != RUNTIME_INF;
	runtime_was_enabled = cfs_b->quota != RUNTIME_INF;
	/*
	 * If we need to toggle cfs_bandwidth_used, off->on must occur
	 * before making related changes, and on->off must occur afterwards
	 */
	if (runtime_enabled && !runtime_was_enabled)
		cfs_bandwidth_usage_inc();
	raw_spin_lock_irq(&cfs_b->lock);
	cfs_b->period = ns_to_ktime(period);
	cfs_b->quota = quota;

	__refill_cfs_bandwidth_runtime(cfs_b);
	/* restart the period timer (if active) to handle new period expiry */
	if (runtime_enabled)
		start_cfs_bandwidth(cfs_b);
	raw_spin_unlock_irq(&cfs_b->lock);

	for_each_online_cpu(i) {
		struct cfs_rq *cfs_rq = tg->cfs_rq[i];
		struct rq *rq = cfs_rq->rq;

		raw_spin_lock_irq(&rq->lock);
		cfs_rq->runtime_enabled = runtime_enabled;
		cfs_rq->runtime_remaining = 0;

		if (cfs_rq->throttled)
			unthrottle_cfs_rq(cfs_rq);
		raw_spin_unlock_irq(&rq->lock);
	}
	if (runtime_was_enabled && !runtime_enabled)
		cfs_bandwidth_usage_dec();
out_unlock:
	mutex_unlock(&cfs_constraints_mutex);
	put_online_cpus();

	return ret;
}

int tg_set_cfs_quota(struct task_group *tg, long cfs_quota_us)
{
	u64 quota, period;

	period = ktime_to_ns(tg->cfs_bandwidth.period);
	if (cfs_quota_us < 0)
		quota = RUNTIME_INF;
	else
		quota = (u64)cfs_quota_us * NSEC_PER_USEC;

	return tg_set_cfs_bandwidth(tg, period, quota);
}

long tg_get_cfs_quota(struct task_group *tg)
{
	u64 quota_us;

	if (tg->cfs_bandwidth.quota == RUNTIME_INF)
		return -1;

	quota_us = tg->cfs_bandwidth.quota;
	do_div(quota_us, NSEC_PER_USEC);

	return quota_us;
}

int tg_set_cfs_period(struct task_group *tg, long cfs_period_us)
{
	u64 quota, period;

	period = (u64)cfs_period_us * NSEC_PER_USEC;
	quota = tg->cfs_bandwidth.quota;

	return tg_set_cfs_bandwidth(tg, period, quota);
}

long tg_get_cfs_period(struct task_group *tg)
{
	u64 cfs_period_us;

	cfs_period_us = ktime_to_ns(tg->cfs_bandwidth.period);
	do_div(cfs_period_us, NSEC_PER_USEC);

	return cfs_period_us;
}

static s64 cpu_cfs_quota_read_s64(struct cgroup_subsys_state *css,
				  struct cftype *cft)
{
	return tg_get_cfs_quota(css_tg(css));
}

static int cpu_cfs_quota_write_s64(struct cgroup_subsys_state *css,
				   struct cftype *cftype, s64 cfs_quota_us)
{
	return tg_set_cfs_quota(css_tg(css), cfs_quota_us);
}

static u64 cpu_cfs_period_read_u64(struct cgroup_subsys_state *css,
				   struct cftype *cft)
{
	return tg_get_cfs_period(css_tg(css));
}

static int cpu_cfs_period_write_u64(struct cgroup_subsys_state *css,
				    struct cftype *cftype, u64 cfs_period_us)
{
	return tg_set_cfs_period(css_tg(css), cfs_period_us);
}

struct cfs_schedulable_data {
	struct task_group *tg;
	u64 period, quota;
};

/*
 * normalize group quota/period to be quota/max_period
 * note: units are usecs
 */
static u64 normalize_cfs_quota(struct task_group *tg,
			       struct cfs_schedulable_data *d)
{
	u64 quota, period;

	if (tg == d->tg) {
		period = d->period;
		quota = d->quota;
	} else {
		period = tg_get_cfs_period(tg);
		quota = tg_get_cfs_quota(tg);
	}

	/* note: these should typically be equivalent */
	if (quota == RUNTIME_INF || quota == -1)
		return RUNTIME_INF;

	return to_ratio(period, quota);
}

static int tg_cfs_schedulable_down(struct task_group *tg, void *data)
{
	struct cfs_schedulable_data *d = data;
	struct cfs_bandwidth *cfs_b = &tg->cfs_bandwidth;
	s64 quota = 0, parent_quota = -1;

	if (!tg->parent) {
		quota = RUNTIME_INF;
	} else {
		struct cfs_bandwidth *parent_b = &tg->parent->cfs_bandwidth;

		quota = normalize_cfs_quota(tg, d);
		parent_quota = parent_b->hierarchical_quota;

		/*
		 * ensure max(child_quota) <= parent_quota, inherit when no
		 * limit is set
		 */
		if (quota == RUNTIME_INF)
			quota = parent_quota;
		else if (parent_quota != RUNTIME_INF && quota > parent_quota)
			return -EINVAL;
	}
	cfs_b->hierarchical_quota = quota;

	return 0;
}

static int __cfs_schedulable(struct task_group *tg, u64 period, u64 quota)
{
	int ret;
	struct cfs_schedulable_data data = {
		.tg = tg,
		.period = period,
		.quota = quota,
	};

	if (quota != RUNTIME_INF) {
		do_div(data.period, NSEC_PER_USEC);
		do_div(data.quota, NSEC_PER_USEC);
	}

	rcu_read_lock();
	ret = walk_tg_tree(tg_cfs_schedulable_down, tg_nop, &data);
	rcu_read_unlock();

	return ret;
}

static int cpu_stats_show(struct seq_file *sf, void *v)
{
	struct task_group *tg = css_tg(seq_css(sf));
	struct cfs_bandwidth *cfs_b = &tg->cfs_bandwidth;

	seq_printf(sf, "nr_periods %d\n", cfs_b->nr_periods);
	seq_printf(sf, "nr_throttled %d\n", cfs_b->nr_throttled);
	seq_printf(sf, "throttled_time %llu\n", cfs_b->throttled_time);

	return 0;
}
#endif /* CONFIG_CFS_BANDWIDTH */
#endif /* CONFIG_FAIR_GROUP_SCHED */

#ifdef CONFIG_RT_GROUP_SCHED
static int cpu_rt_runtime_write(struct cgroup_subsys_state *css,
				struct cftype *cft, s64 val)
{
	return sched_group_set_rt_runtime(css_tg(css), val);
}

static s64 cpu_rt_runtime_read(struct cgroup_subsys_state *css,
			       struct cftype *cft)
{
	return sched_group_rt_runtime(css_tg(css));
}

static int cpu_rt_period_write_uint(struct cgroup_subsys_state *css,
				    struct cftype *cftype, u64 rt_period_us)
{
	return sched_group_set_rt_period(css_tg(css), rt_period_us);
}

static u64 cpu_rt_period_read_uint(struct cgroup_subsys_state *css,
				   struct cftype *cft)
{
	return sched_group_rt_period(css_tg(css));
}
#endif /* CONFIG_RT_GROUP_SCHED */

static struct cftype cpu_files[] = {
#ifdef CONFIG_FAIR_GROUP_SCHED
	{
		.name = "shares",
		.read_u64 = cpu_shares_read_u64,
		.write_u64 = cpu_shares_write_u64,
	},
#endif
#ifdef CONFIG_CFS_BANDWIDTH
	{
		.name = "cfs_quota_us",
		.read_s64 = cpu_cfs_quota_read_s64,
		.write_s64 = cpu_cfs_quota_write_s64,
	},
	{
		.name = "cfs_period_us",
		.read_u64 = cpu_cfs_period_read_u64,
		.write_u64 = cpu_cfs_period_write_u64,
	},
	{
		.name = "stat",
		.seq_show = cpu_stats_show,
	},
#endif
#ifdef CONFIG_RT_GROUP_SCHED
	{
		.name = "rt_runtime_us",
		.read_s64 = cpu_rt_runtime_read,
		.write_s64 = cpu_rt_runtime_write,
	},
	{
		.name = "rt_period_us",
		.read_u64 = cpu_rt_period_read_uint,
		.write_u64 = cpu_rt_period_write_uint,
	},
#endif
	{ }	/* terminate */
};

struct cgroup_subsys cpu_cgrp_subsys = {
	.css_alloc	= cpu_cgroup_css_alloc,
	.css_free	= cpu_cgroup_css_free,
	.css_online	= cpu_cgroup_css_online,
	.css_offline	= cpu_cgroup_css_offline,
	.fork		= cpu_cgroup_fork,
	.can_attach	= cpu_cgroup_can_attach,
	.attach		= cpu_cgroup_attach,
	.legacy_cftypes	= cpu_files,
	.early_init	= 1,
};

#endif	/* CONFIG_CGROUP_SCHED */

void dump_cpu_task(int cpu)
{
	pr_info("Task dump for CPU %d:\n", cpu);
	sched_show_task(cpu_curr(cpu));
}<|MERGE_RESOLUTION|>--- conflicted
+++ resolved
@@ -8239,16 +8239,6 @@
 		sched_move_task(task);
 }
 
-<<<<<<< HEAD
-static void cpu_cgroup_exit(struct cgroup_subsys_state *css,
-			    struct cgroup_subsys_state *old_css,
-			    struct task_struct *task)
-{
-	sched_move_task(task);
-}
-
-=======
->>>>>>> e4b7037c
 #ifdef CONFIG_FAIR_GROUP_SCHED
 static int cpu_shares_write_u64(struct cgroup_subsys_state *css,
 				struct cftype *cftype, u64 shareval)
