/*
 * Only give sleepers 50% of their service deficit. This allows
 * them to run sooner, but does not allow tons of sleepers to
 * rip the spread apart.
 */
SCHED_FEAT(GENTLE_FAIR_SLEEPERS, true)

/*
 * Place new tasks ahead so that they do not starve already running
 * tasks
 */
SCHED_FEAT(START_DEBIT, true)

/*
 * Prefer to schedule the task we woke last (assuming it failed
 * wakeup-preemption), since its likely going to consume data we
 * touched, increases cache locality.
 */
SCHED_FEAT(NEXT_BUDDY, false)

/*
 * Prefer to schedule the task that ran last (when we did
 * wake-preempt) as that likely will touch the same data, increases
 * cache locality.
 */
SCHED_FEAT(LAST_BUDDY, true)

/*
 * Consider buddies to be cache hot, decreases the likelyness of a
 * cache buddy being migrated away, increases cache locality.
 */
SCHED_FEAT(CACHE_HOT_BUDDY, true)

/*
 * Allow wakeup-time preemption of the current task:
 */
SCHED_FEAT(WAKEUP_PREEMPTION, true)

SCHED_FEAT(HRTICK, false)
SCHED_FEAT(DOUBLE_TICK, false)
SCHED_FEAT(LB_BIAS, true)

/*
 * Decrement CPU capacity based on time not spent running tasks
 */
SCHED_FEAT(NONTASK_CAPACITY, true)

/*
 * Queue remote wakeups on the target CPU and process them
 * using the scheduler IPI. Reduces rq->lock contention/bounces.
 */
SCHED_FEAT(TTWU_QUEUE, true)

#ifdef HAVE_RT_PUSH_IPI
/*
 * In order to avoid a thundering herd attack of CPUs that are
 * lowering their priorities at the same time, and there being
 * a single CPU that has an RT task that can migrate and is waiting
 * to run, where the other CPUs will try to take that CPUs
 * rq lock and possibly create a large contention, sending an
 * IPI to that CPU and let that CPU push the RT task to where
 * it should go may be a better scenario.
 */
SCHED_FEAT(RT_PUSH_IPI, true)
#endif

SCHED_FEAT(FORCE_SD_OVERLAP, false)
SCHED_FEAT(RT_RUNTIME_SHARE, true)
SCHED_FEAT(LB_MIN, false)
<<<<<<< HEAD

/*
 * Apply the automatic NUMA scheduling policy. Enabled automatically
 * at runtime if running on a NUMA machine. Can be controlled via
 * numa_balancing=
 */
#ifdef CONFIG_NUMA_BALANCING

/*
 * NUMA will favor moving tasks towards nodes where a higher number of
 * hinting faults are recorded during active load balancing. It will
 * resist moving tasks towards nodes where a lower number of hinting
 * faults have been recorded.
 */
SCHED_FEAT(NUMA,	true)
#endif
=======
SCHED_FEAT(ATTACH_AGE_LOAD, true)
>>>>>>> 0b2dd639
<|MERGE_RESOLUTION|>--- conflicted
+++ resolved
@@ -67,23 +67,4 @@
 SCHED_FEAT(FORCE_SD_OVERLAP, false)
 SCHED_FEAT(RT_RUNTIME_SHARE, true)
 SCHED_FEAT(LB_MIN, false)
-<<<<<<< HEAD
-
-/*
- * Apply the automatic NUMA scheduling policy. Enabled automatically
- * at runtime if running on a NUMA machine. Can be controlled via
- * numa_balancing=
- */
-#ifdef CONFIG_NUMA_BALANCING
-
-/*
- * NUMA will favor moving tasks towards nodes where a higher number of
- * hinting faults are recorded during active load balancing. It will
- * resist moving tasks towards nodes where a lower number of hinting
- * faults have been recorded.
- */
-SCHED_FEAT(NUMA,	true)
-#endif
-=======
 SCHED_FEAT(ATTACH_AGE_LOAD, true)
->>>>>>> 0b2dd639
