--- conflicted
+++ resolved
@@ -313,8 +313,6 @@
 			 bool *isidle, unsigned long *maxj);
 static void force_quiescent_state(struct rcu_state *rsp);
 static int rcu_pending(void);
-<<<<<<< HEAD
-=======
 
 /*
  * Return the number of RCU batches started thus far for debug & stats.
@@ -342,7 +340,6 @@
 	return rcu_bh_state.gpnum;
 }
 EXPORT_SYMBOL_GPL(rcu_batches_started_bh);
->>>>>>> 6e8ef258
 
 /*
  * Return the number of RCU batches completed thus far for debug & stats.
