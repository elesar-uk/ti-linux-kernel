--- conflicted
+++ resolved
@@ -1339,16 +1339,10 @@
 	struct cgroup_subsys *ss;
 	int ssid;
 
-<<<<<<< HEAD
 	if (root != &cgrp_dfl_root)
 		for_each_subsys(ss, ssid)
 			if (root->subsys_mask & (1 << ssid))
-				seq_printf(seq, ",%s", ss->legacy_name);
-=======
-	for_each_subsys(ss, ssid)
-		if (root->subsys_mask & (1 << ssid))
-			seq_show_option(seq, ss->name, NULL);
->>>>>>> 0931fbdd
+				seq_show_option(seq, ss->legacy_name, NULL);
 	if (root->flags & CGRP_ROOT_NOPREFIX)
 		seq_puts(seq, ",noprefix");
 	if (root->flags & CGRP_ROOT_XATTR)
