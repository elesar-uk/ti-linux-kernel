--- conflicted
+++ resolved
@@ -555,13 +555,7 @@
 	INIT_LIST_HEAD(&mm->mmlist);
 	mm->core_state = NULL;
 	atomic_long_set(&mm->nr_ptes, 0);
-<<<<<<< HEAD
-#ifndef __PAGETABLE_PMD_FOLDED
-	atomic_long_set(&mm->nr_pmds, 0);
-#endif
-=======
 	mm_nr_pmds_init(mm);
->>>>>>> d07b956c
 	mm->map_count = 0;
 	mm->locked_vm = 0;
 	mm->pinned_vm = 0;
@@ -612,17 +606,10 @@
 	}
 
 	if (atomic_long_read(&mm->nr_ptes))
-<<<<<<< HEAD
 		pr_alert("BUG: non-zero nr_ptes on freeing mm: %ld\n",
 				atomic_long_read(&mm->nr_ptes));
 	if (mm_nr_pmds(mm))
 		pr_alert("BUG: non-zero nr_pmds on freeing mm: %ld\n",
-=======
-		pr_alert("BUG: non-zero nr_ptes on freeing mm: %ld",
-				atomic_long_read(&mm->nr_ptes));
-	if (mm_nr_pmds(mm))
-		pr_alert("BUG: non-zero nr_pmds on freeing mm: %ld",
->>>>>>> d07b956c
 				mm_nr_pmds(mm));
 
 #if defined(CONFIG_TRANSPARENT_HUGEPAGE) && !USE_SPLIT_PMD_PTLOCKS
