--- conflicted
+++ resolved
@@ -1882,16 +1882,6 @@
 	n = audit_alloc_name(context, AUDIT_TYPE_UNKNOWN);
 	if (!n)
 		return;
-<<<<<<< HEAD
-	if (name)
-		/* since name is not NULL we know there is already a matching
-		 * name record, see audit_getname(), so there must be a type
-		 * mismatch; reuse the string path since the original name
-		 * record will keep the string valid until we free it in
-		 * audit_free_names() */
-		n->name = name;
-
-=======
 	/* unfortunately, while we may have a path name to record with the
 	 * inode, we can't always rely on the string lasting until the end of
 	 * the syscall so we need to create our own copy, it may fail due to
@@ -1930,7 +1920,6 @@
 		n->name = new;
 		n->name_put = true;
 	}
->>>>>>> 2a7eaea0
 out:
 	if (parent) {
 		n->name_len = n->name ? parent_len(n->name->name) : AUDIT_NAME_FULL;
