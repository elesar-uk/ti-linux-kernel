/*
 * ring buffer based function tracer
 *
 * Copyright (C) 2007-2012 Steven Rostedt <srostedt@redhat.com>
 * Copyright (C) 2008 Ingo Molnar <mingo@redhat.com>
 *
 * Originally taken from the RT patch by:
 *    Arnaldo Carvalho de Melo <acme@redhat.com>
 *
 * Based on code from the latency_tracer, that is:
 *  Copyright (C) 2004-2006 Ingo Molnar
 *  Copyright (C) 2004 Nadia Yvette Chambers
 */
#include <linux/ring_buffer.h>
#include <generated/utsrelease.h>
#include <linux/stacktrace.h>
#include <linux/writeback.h>
#include <linux/kallsyms.h>
#include <linux/seq_file.h>
#include <linux/notifier.h>
#include <linux/irqflags.h>
#include <linux/debugfs.h>
#include <linux/pagemap.h>
#include <linux/hardirq.h>
#include <linux/linkage.h>
#include <linux/uaccess.h>
#include <linux/kprobes.h>
#include <linux/ftrace.h>
#include <linux/module.h>
#include <linux/percpu.h>
#include <linux/splice.h>
#include <linux/kdebug.h>
#include <linux/string.h>
#include <linux/rwsem.h>
#include <linux/slab.h>
#include <linux/ctype.h>
#include <linux/init.h>
#include <linux/poll.h>
#include <linux/nmi.h>
#include <linux/fs.h>
#include <linux/sched/rt.h>

#include "trace.h"
#include "trace_output.h"

/*
 * On boot up, the ring buffer is set to the minimum size, so that
 * we do not waste memory on systems that are not using tracing.
 */
bool ring_buffer_expanded;

/*
 * We need to change this state when a selftest is running.
 * A selftest will lurk into the ring-buffer to count the
 * entries inserted during the selftest although some concurrent
 * insertions into the ring-buffer such as trace_printk could occurred
 * at the same time, giving false positive or negative results.
 */
static bool __read_mostly tracing_selftest_running;

/*
 * If a tracer is running, we do not want to run SELFTEST.
 */
bool __read_mostly tracing_selftest_disabled;

/* For tracers that don't implement custom flags */
static struct tracer_opt dummy_tracer_opt[] = {
	{ }
};

static struct tracer_flags dummy_tracer_flags = {
	.val = 0,
	.opts = dummy_tracer_opt
};

static int dummy_set_flag(u32 old_flags, u32 bit, int set)
{
	return 0;
}

/*
 * To prevent the comm cache from being overwritten when no
 * tracing is active, only save the comm when a trace event
 * occurred.
 */
static DEFINE_PER_CPU(bool, trace_cmdline_save);

/*
 * Kill all tracing for good (never come back).
 * It is initialized to 1 but will turn to zero if the initialization
 * of the tracer is successful. But that is the only place that sets
 * this back to zero.
 */
static int tracing_disabled = 1;

DEFINE_PER_CPU(int, ftrace_cpu_disabled);

cpumask_var_t __read_mostly	tracing_buffer_mask;

/*
 * ftrace_dump_on_oops - variable to dump ftrace buffer on oops
 *
 * If there is an oops (or kernel panic) and the ftrace_dump_on_oops
 * is set, then ftrace_dump is called. This will output the contents
 * of the ftrace buffers to the console.  This is very useful for
 * capturing traces that lead to crashes and outputing it to a
 * serial console.
 *
 * It is default off, but you can enable it with either specifying
 * "ftrace_dump_on_oops" in the kernel command line, or setting
 * /proc/sys/kernel/ftrace_dump_on_oops
 * Set 1 if you want to dump buffers of all CPUs
 * Set 2 if you want to dump the buffer of the CPU that triggered oops
 */

enum ftrace_dump_mode ftrace_dump_on_oops;

/* When set, tracing will stop when a WARN*() is hit */
int __disable_trace_on_warning;

static int tracing_set_tracer(const char *buf);

#define MAX_TRACER_SIZE		100
static char bootup_tracer_buf[MAX_TRACER_SIZE] __initdata;
static char *default_bootup_tracer;

static bool allocate_snapshot;

static int __init set_cmdline_ftrace(char *str)
{
	strlcpy(bootup_tracer_buf, str, MAX_TRACER_SIZE);
	default_bootup_tracer = bootup_tracer_buf;
	/* We are using ftrace early, expand it */
	ring_buffer_expanded = true;
	return 1;
}
__setup("ftrace=", set_cmdline_ftrace);

static int __init set_ftrace_dump_on_oops(char *str)
{
	if (*str++ != '=' || !*str) {
		ftrace_dump_on_oops = DUMP_ALL;
		return 1;
	}

	if (!strcmp("orig_cpu", str)) {
		ftrace_dump_on_oops = DUMP_ORIG;
                return 1;
        }

        return 0;
}
__setup("ftrace_dump_on_oops", set_ftrace_dump_on_oops);

static int __init stop_trace_on_warning(char *str)
{
	__disable_trace_on_warning = 1;
	return 1;
}
__setup("traceoff_on_warning=", stop_trace_on_warning);

static int __init boot_alloc_snapshot(char *str)
{
	allocate_snapshot = true;
	/* We also need the main ring buffer expanded */
	ring_buffer_expanded = true;
	return 1;
}
__setup("alloc_snapshot", boot_alloc_snapshot);


static char trace_boot_options_buf[MAX_TRACER_SIZE] __initdata;
static char *trace_boot_options __initdata;

static int __init set_trace_boot_options(char *str)
{
	strlcpy(trace_boot_options_buf, str, MAX_TRACER_SIZE);
	trace_boot_options = trace_boot_options_buf;
	return 0;
}
__setup("trace_options=", set_trace_boot_options);


unsigned long long ns2usecs(cycle_t nsec)
{
	nsec += 500;
	do_div(nsec, 1000);
	return nsec;
}

/*
 * The global_trace is the descriptor that holds the tracing
 * buffers for the live tracing. For each CPU, it contains
 * a link list of pages that will store trace entries. The
 * page descriptor of the pages in the memory is used to hold
 * the link list by linking the lru item in the page descriptor
 * to each of the pages in the buffer per CPU.
 *
 * For each active CPU there is a data field that holds the
 * pages for the buffer for that CPU. Each CPU has the same number
 * of pages allocated for its buffer.
 */
static struct trace_array	global_trace;

LIST_HEAD(ftrace_trace_arrays);

int trace_array_get(struct trace_array *this_tr)
{
	struct trace_array *tr;
	int ret = -ENODEV;

	mutex_lock(&trace_types_lock);
	list_for_each_entry(tr, &ftrace_trace_arrays, list) {
		if (tr == this_tr) {
			tr->ref++;
			ret = 0;
			break;
		}
	}
	mutex_unlock(&trace_types_lock);

	return ret;
}

static void __trace_array_put(struct trace_array *this_tr)
{
	WARN_ON(!this_tr->ref);
	this_tr->ref--;
}

void trace_array_put(struct trace_array *this_tr)
{
	mutex_lock(&trace_types_lock);
	__trace_array_put(this_tr);
	mutex_unlock(&trace_types_lock);
}

int filter_check_discard(struct ftrace_event_file *file, void *rec,
			 struct ring_buffer *buffer,
			 struct ring_buffer_event *event)
{
	if (unlikely(file->flags & FTRACE_EVENT_FL_FILTERED) &&
	    !filter_match_preds(file->filter, rec)) {
		ring_buffer_discard_commit(buffer, event);
		return 1;
	}

	return 0;
}
EXPORT_SYMBOL_GPL(filter_check_discard);

int call_filter_check_discard(struct ftrace_event_call *call, void *rec,
			      struct ring_buffer *buffer,
			      struct ring_buffer_event *event)
{
	if (unlikely(call->flags & TRACE_EVENT_FL_FILTERED) &&
	    !filter_match_preds(call->filter, rec)) {
		ring_buffer_discard_commit(buffer, event);
		return 1;
	}

	return 0;
}
EXPORT_SYMBOL_GPL(call_filter_check_discard);

cycle_t buffer_ftrace_now(struct trace_buffer *buf, int cpu)
{
	u64 ts;

	/* Early boot up does not have a buffer yet */
	if (!buf->buffer)
		return trace_clock_local();

	ts = ring_buffer_time_stamp(buf->buffer, cpu);
	ring_buffer_normalize_time_stamp(buf->buffer, cpu, &ts);

	return ts;
}

cycle_t ftrace_now(int cpu)
{
	return buffer_ftrace_now(&global_trace.trace_buffer, cpu);
}

/**
 * tracing_is_enabled - Show if global_trace has been disabled
 *
 * Shows if the global trace has been enabled or not. It uses the
 * mirror flag "buffer_disabled" to be used in fast paths such as for
 * the irqsoff tracer. But it may be inaccurate due to races. If you
 * need to know the accurate state, use tracing_is_on() which is a little
 * slower, but accurate.
 */
int tracing_is_enabled(void)
{
	/*
	 * For quick access (irqsoff uses this in fast path), just
	 * return the mirror variable of the state of the ring buffer.
	 * It's a little racy, but we don't really care.
	 */
	smp_rmb();
	return !global_trace.buffer_disabled;
}

/*
 * trace_buf_size is the size in bytes that is allocated
 * for a buffer. Note, the number of bytes is always rounded
 * to page size.
 *
 * This number is purposely set to a low number of 16384.
 * If the dump on oops happens, it will be much appreciated
 * to not have to wait for all that output. Anyway this can be
 * boot time and run time configurable.
 */
#define TRACE_BUF_SIZE_DEFAULT	1441792UL /* 16384 * 88 (sizeof(entry)) */

static unsigned long		trace_buf_size = TRACE_BUF_SIZE_DEFAULT;

/* trace_types holds a link list of available tracers. */
static struct tracer		*trace_types __read_mostly;

/*
 * trace_types_lock is used to protect the trace_types list.
 */
DEFINE_MUTEX(trace_types_lock);

/*
 * serialize the access of the ring buffer
 *
 * ring buffer serializes readers, but it is low level protection.
 * The validity of the events (which returns by ring_buffer_peek() ..etc)
 * are not protected by ring buffer.
 *
 * The content of events may become garbage if we allow other process consumes
 * these events concurrently:
 *   A) the page of the consumed events may become a normal page
 *      (not reader page) in ring buffer, and this page will be rewrited
 *      by events producer.
 *   B) The page of the consumed events may become a page for splice_read,
 *      and this page will be returned to system.
 *
 * These primitives allow multi process access to different cpu ring buffer
 * concurrently.
 *
 * These primitives don't distinguish read-only and read-consume access.
 * Multi read-only access are also serialized.
 */

#ifdef CONFIG_SMP
static DECLARE_RWSEM(all_cpu_access_lock);
static DEFINE_PER_CPU(struct mutex, cpu_access_lock);

static inline void trace_access_lock(int cpu)
{
	if (cpu == RING_BUFFER_ALL_CPUS) {
		/* gain it for accessing the whole ring buffer. */
		down_write(&all_cpu_access_lock);
	} else {
		/* gain it for accessing a cpu ring buffer. */

		/* Firstly block other trace_access_lock(RING_BUFFER_ALL_CPUS). */
		down_read(&all_cpu_access_lock);

		/* Secondly block other access to this @cpu ring buffer. */
		mutex_lock(&per_cpu(cpu_access_lock, cpu));
	}
}

static inline void trace_access_unlock(int cpu)
{
	if (cpu == RING_BUFFER_ALL_CPUS) {
		up_write(&all_cpu_access_lock);
	} else {
		mutex_unlock(&per_cpu(cpu_access_lock, cpu));
		up_read(&all_cpu_access_lock);
	}
}

static inline void trace_access_lock_init(void)
{
	int cpu;

	for_each_possible_cpu(cpu)
		mutex_init(&per_cpu(cpu_access_lock, cpu));
}

#else

static DEFINE_MUTEX(access_lock);

static inline void trace_access_lock(int cpu)
{
	(void)cpu;
	mutex_lock(&access_lock);
}

static inline void trace_access_unlock(int cpu)
{
	(void)cpu;
	mutex_unlock(&access_lock);
}

static inline void trace_access_lock_init(void)
{
}

#endif

/* trace_flags holds trace_options default values */
unsigned long trace_flags = TRACE_ITER_PRINT_PARENT | TRACE_ITER_PRINTK |
	TRACE_ITER_ANNOTATE | TRACE_ITER_CONTEXT_INFO | TRACE_ITER_SLEEP_TIME |
	TRACE_ITER_GRAPH_TIME | TRACE_ITER_RECORD_CMD | TRACE_ITER_OVERWRITE |
	TRACE_ITER_IRQ_INFO | TRACE_ITER_MARKERS | TRACE_ITER_FUNCTION;

static void tracer_tracing_on(struct trace_array *tr)
{
	if (tr->trace_buffer.buffer)
		ring_buffer_record_on(tr->trace_buffer.buffer);
	/*
	 * This flag is looked at when buffers haven't been allocated
	 * yet, or by some tracers (like irqsoff), that just want to
	 * know if the ring buffer has been disabled, but it can handle
	 * races of where it gets disabled but we still do a record.
	 * As the check is in the fast path of the tracers, it is more
	 * important to be fast than accurate.
	 */
	tr->buffer_disabled = 0;
	/* Make the flag seen by readers */
	smp_wmb();
}

/**
 * tracing_on - enable tracing buffers
 *
 * This function enables tracing buffers that may have been
 * disabled with tracing_off.
 */
void tracing_on(void)
{
	tracer_tracing_on(&global_trace);
}
EXPORT_SYMBOL_GPL(tracing_on);

/**
 * __trace_puts - write a constant string into the trace buffer.
 * @ip:	   The address of the caller
 * @str:   The constant string to write
 * @size:  The size of the string.
 */
int __trace_puts(unsigned long ip, const char *str, int size)
{
	struct ring_buffer_event *event;
	struct ring_buffer *buffer;
	struct print_entry *entry;
	unsigned long irq_flags;
	int alloc;
	int pc;

	if (!(trace_flags & TRACE_ITER_PRINTK))
		return 0;

	pc = preempt_count();

	if (unlikely(tracing_selftest_running || tracing_disabled))
		return 0;

	alloc = sizeof(*entry) + size + 2; /* possible \n added */

	local_save_flags(irq_flags);
	buffer = global_trace.trace_buffer.buffer;
<<<<<<< HEAD
	event = trace_buffer_lock_reserve(buffer, TRACE_PRINT, alloc,
					  irq_flags, preempt_count());
=======
	event = trace_buffer_lock_reserve(buffer, TRACE_PRINT, alloc, 
					  irq_flags, pc);
>>>>>>> 6a0a4531
	if (!event)
		return 0;

	entry = ring_buffer_event_data(event);
	entry->ip = ip;

	memcpy(&entry->buf, str, size);

	/* Add a newline if necessary */
	if (entry->buf[size - 1] != '\n') {
		entry->buf[size] = '\n';
		entry->buf[size + 1] = '\0';
	} else
		entry->buf[size] = '\0';

	__buffer_unlock_commit(buffer, event);
	ftrace_trace_stack(buffer, irq_flags, 4, pc);

	return size;
}
EXPORT_SYMBOL_GPL(__trace_puts);

/**
 * __trace_bputs - write the pointer to a constant string into trace buffer
 * @ip:	   The address of the caller
 * @str:   The constant string to write to the buffer to
 */
int __trace_bputs(unsigned long ip, const char *str)
{
	struct ring_buffer_event *event;
	struct ring_buffer *buffer;
	struct bputs_entry *entry;
	unsigned long irq_flags;
	int size = sizeof(struct bputs_entry);
	int pc;

	if (!(trace_flags & TRACE_ITER_PRINTK))
		return 0;

	pc = preempt_count();

	if (unlikely(tracing_selftest_running || tracing_disabled))
		return 0;

	local_save_flags(irq_flags);
	buffer = global_trace.trace_buffer.buffer;
	event = trace_buffer_lock_reserve(buffer, TRACE_BPUTS, size,
					  irq_flags, pc);
	if (!event)
		return 0;

	entry = ring_buffer_event_data(event);
	entry->ip			= ip;
	entry->str			= str;

	__buffer_unlock_commit(buffer, event);
	ftrace_trace_stack(buffer, irq_flags, 4, pc);

	return 1;
}
EXPORT_SYMBOL_GPL(__trace_bputs);

#ifdef CONFIG_TRACER_SNAPSHOT
/**
 * trace_snapshot - take a snapshot of the current buffer.
 *
 * This causes a swap between the snapshot buffer and the current live
 * tracing buffer. You can use this to take snapshots of the live
 * trace when some condition is triggered, but continue to trace.
 *
 * Note, make sure to allocate the snapshot with either
 * a tracing_snapshot_alloc(), or by doing it manually
 * with: echo 1 > /sys/kernel/debug/tracing/snapshot
 *
 * If the snapshot buffer is not allocated, it will stop tracing.
 * Basically making a permanent snapshot.
 */
void tracing_snapshot(void)
{
	struct trace_array *tr = &global_trace;
	struct tracer *tracer = tr->current_trace;
	unsigned long flags;

	if (in_nmi()) {
		internal_trace_puts("*** SNAPSHOT CALLED FROM NMI CONTEXT ***\n");
		internal_trace_puts("*** snapshot is being ignored        ***\n");
		return;
	}

	if (!tr->allocated_snapshot) {
		internal_trace_puts("*** SNAPSHOT NOT ALLOCATED ***\n");
		internal_trace_puts("*** stopping trace here!   ***\n");
		tracing_off();
		return;
	}

	/* Note, snapshot can not be used when the tracer uses it */
	if (tracer->use_max_tr) {
		internal_trace_puts("*** LATENCY TRACER ACTIVE ***\n");
		internal_trace_puts("*** Can not use snapshot (sorry) ***\n");
		return;
	}

	local_irq_save(flags);
	update_max_tr(tr, current, smp_processor_id());
	local_irq_restore(flags);
}
EXPORT_SYMBOL_GPL(tracing_snapshot);

static int resize_buffer_duplicate_size(struct trace_buffer *trace_buf,
					struct trace_buffer *size_buf, int cpu_id);
static void set_buffer_entries(struct trace_buffer *buf, unsigned long val);

static int alloc_snapshot(struct trace_array *tr)
{
	int ret;

	if (!tr->allocated_snapshot) {

		/* allocate spare buffer */
		ret = resize_buffer_duplicate_size(&tr->max_buffer,
				   &tr->trace_buffer, RING_BUFFER_ALL_CPUS);
		if (ret < 0)
			return ret;

		tr->allocated_snapshot = true;
	}

	return 0;
}

void free_snapshot(struct trace_array *tr)
{
	/*
	 * We don't free the ring buffer. instead, resize it because
	 * The max_tr ring buffer has some state (e.g. ring->clock) and
	 * we want preserve it.
	 */
	ring_buffer_resize(tr->max_buffer.buffer, 1, RING_BUFFER_ALL_CPUS);
	set_buffer_entries(&tr->max_buffer, 1);
	tracing_reset_online_cpus(&tr->max_buffer);
	tr->allocated_snapshot = false;
}

/**
 * tracing_alloc_snapshot - allocate snapshot buffer.
 *
 * This only allocates the snapshot buffer if it isn't already
 * allocated - it doesn't also take a snapshot.
 *
 * This is meant to be used in cases where the snapshot buffer needs
 * to be set up for events that can't sleep but need to be able to
 * trigger a snapshot.
 */
int tracing_alloc_snapshot(void)
{
	struct trace_array *tr = &global_trace;
	int ret;

	ret = alloc_snapshot(tr);
	WARN_ON(ret < 0);

	return ret;
}
EXPORT_SYMBOL_GPL(tracing_alloc_snapshot);

/**
 * trace_snapshot_alloc - allocate and take a snapshot of the current buffer.
 *
 * This is similar to trace_snapshot(), but it will allocate the
 * snapshot buffer if it isn't already allocated. Use this only
 * where it is safe to sleep, as the allocation may sleep.
 *
 * This causes a swap between the snapshot buffer and the current live
 * tracing buffer. You can use this to take snapshots of the live
 * trace when some condition is triggered, but continue to trace.
 */
void tracing_snapshot_alloc(void)
{
	int ret;

	ret = tracing_alloc_snapshot();
	if (ret < 0)
		return;

	tracing_snapshot();
}
EXPORT_SYMBOL_GPL(tracing_snapshot_alloc);
#else
void tracing_snapshot(void)
{
	WARN_ONCE(1, "Snapshot feature not enabled, but internal snapshot used");
}
EXPORT_SYMBOL_GPL(tracing_snapshot);
int tracing_alloc_snapshot(void)
{
	WARN_ONCE(1, "Snapshot feature not enabled, but snapshot allocation used");
	return -ENODEV;
}
EXPORT_SYMBOL_GPL(tracing_alloc_snapshot);
void tracing_snapshot_alloc(void)
{
	/* Give warning */
	tracing_snapshot();
}
EXPORT_SYMBOL_GPL(tracing_snapshot_alloc);
#endif /* CONFIG_TRACER_SNAPSHOT */

static void tracer_tracing_off(struct trace_array *tr)
{
	if (tr->trace_buffer.buffer)
		ring_buffer_record_off(tr->trace_buffer.buffer);
	/*
	 * This flag is looked at when buffers haven't been allocated
	 * yet, or by some tracers (like irqsoff), that just want to
	 * know if the ring buffer has been disabled, but it can handle
	 * races of where it gets disabled but we still do a record.
	 * As the check is in the fast path of the tracers, it is more
	 * important to be fast than accurate.
	 */
	tr->buffer_disabled = 1;
	/* Make the flag seen by readers */
	smp_wmb();
}

/**
 * tracing_off - turn off tracing buffers
 *
 * This function stops the tracing buffers from recording data.
 * It does not disable any overhead the tracers themselves may
 * be causing. This function simply causes all recording to
 * the ring buffers to fail.
 */
void tracing_off(void)
{
	tracer_tracing_off(&global_trace);
}
EXPORT_SYMBOL_GPL(tracing_off);

void disable_trace_on_warning(void)
{
	if (__disable_trace_on_warning)
		tracing_off();
}

/**
 * tracer_tracing_is_on - show real state of ring buffer enabled
 * @tr : the trace array to know if ring buffer is enabled
 *
 * Shows real state of the ring buffer if it is enabled or not.
 */
static int tracer_tracing_is_on(struct trace_array *tr)
{
	if (tr->trace_buffer.buffer)
		return ring_buffer_record_is_on(tr->trace_buffer.buffer);
	return !tr->buffer_disabled;
}

/**
 * tracing_is_on - show state of ring buffers enabled
 */
int tracing_is_on(void)
{
	return tracer_tracing_is_on(&global_trace);
}
EXPORT_SYMBOL_GPL(tracing_is_on);

static int __init set_buf_size(char *str)
{
	unsigned long buf_size;

	if (!str)
		return 0;
	buf_size = memparse(str, &str);
	/* nr_entries can not be zero */
	if (buf_size == 0)
		return 0;
	trace_buf_size = buf_size;
	return 1;
}
__setup("trace_buf_size=", set_buf_size);

static int __init set_tracing_thresh(char *str)
{
	unsigned long threshold;
	int ret;

	if (!str)
		return 0;
	ret = kstrtoul(str, 0, &threshold);
	if (ret < 0)
		return 0;
	tracing_thresh = threshold * 1000;
	return 1;
}
__setup("tracing_thresh=", set_tracing_thresh);

unsigned long nsecs_to_usecs(unsigned long nsecs)
{
	return nsecs / 1000;
}

/* These must match the bit postions in trace_iterator_flags */
static const char *trace_options[] = {
	"print-parent",
	"sym-offset",
	"sym-addr",
	"verbose",
	"raw",
	"hex",
	"bin",
	"block",
	"stacktrace",
	"trace_printk",
	"ftrace_preempt",
	"branch",
	"annotate",
	"userstacktrace",
	"sym-userobj",
	"printk-msg-only",
	"context-info",
	"latency-format",
	"sleep-time",
	"graph-time",
	"record-cmd",
	"overwrite",
	"disable_on_free",
	"irq-info",
	"markers",
	"function-trace",
	NULL
};

static struct {
	u64 (*func)(void);
	const char *name;
	int in_ns;		/* is this clock in nanoseconds? */
} trace_clocks[] = {
	{ trace_clock_local,	"local",	1 },
	{ trace_clock_global,	"global",	1 },
	{ trace_clock_counter,	"counter",	0 },
	{ trace_clock_jiffies,	"uptime",	1 },
	{ trace_clock,		"perf",		1 },
	ARCH_TRACE_CLOCKS
};

/*
 * trace_parser_get_init - gets the buffer for trace parser
 */
int trace_parser_get_init(struct trace_parser *parser, int size)
{
	memset(parser, 0, sizeof(*parser));

	parser->buffer = kmalloc(size, GFP_KERNEL);
	if (!parser->buffer)
		return 1;

	parser->size = size;
	return 0;
}

/*
 * trace_parser_put - frees the buffer for trace parser
 */
void trace_parser_put(struct trace_parser *parser)
{
	kfree(parser->buffer);
}

/*
 * trace_get_user - reads the user input string separated by  space
 * (matched by isspace(ch))
 *
 * For each string found the 'struct trace_parser' is updated,
 * and the function returns.
 *
 * Returns number of bytes read.
 *
 * See kernel/trace/trace.h for 'struct trace_parser' details.
 */
int trace_get_user(struct trace_parser *parser, const char __user *ubuf,
	size_t cnt, loff_t *ppos)
{
	char ch;
	size_t read = 0;
	ssize_t ret;

	if (!*ppos)
		trace_parser_clear(parser);

	ret = get_user(ch, ubuf++);
	if (ret)
		goto out;

	read++;
	cnt--;

	/*
	 * The parser is not finished with the last write,
	 * continue reading the user input without skipping spaces.
	 */
	if (!parser->cont) {
		/* skip white space */
		while (cnt && isspace(ch)) {
			ret = get_user(ch, ubuf++);
			if (ret)
				goto out;
			read++;
			cnt--;
		}

		/* only spaces were written */
		if (isspace(ch)) {
			*ppos += read;
			ret = read;
			goto out;
		}

		parser->idx = 0;
	}

	/* read the non-space input */
	while (cnt && !isspace(ch)) {
		if (parser->idx < parser->size - 1)
			parser->buffer[parser->idx++] = ch;
		else {
			ret = -EINVAL;
			goto out;
		}
		ret = get_user(ch, ubuf++);
		if (ret)
			goto out;
		read++;
		cnt--;
	}

	/* We either got finished input or we have to wait for another call. */
	if (isspace(ch)) {
		parser->buffer[parser->idx] = 0;
		parser->cont = false;
	} else if (parser->idx < parser->size - 1) {
		parser->cont = true;
		parser->buffer[parser->idx++] = ch;
	} else {
		ret = -EINVAL;
		goto out;
	}

	*ppos += read;
	ret = read;

out:
	return ret;
}

ssize_t trace_seq_to_user(struct trace_seq *s, char __user *ubuf, size_t cnt)
{
	int len;
	int ret;

	if (!cnt)
		return 0;

	if (s->len <= s->readpos)
		return -EBUSY;

	len = s->len - s->readpos;
	if (cnt > len)
		cnt = len;
	ret = copy_to_user(ubuf, s->buffer + s->readpos, cnt);
	if (ret == cnt)
		return -EFAULT;

	cnt -= ret;

	s->readpos += cnt;
	return cnt;
}

static ssize_t trace_seq_to_buffer(struct trace_seq *s, void *buf, size_t cnt)
{
	int len;

	if (s->len <= s->readpos)
		return -EBUSY;

	len = s->len - s->readpos;
	if (cnt > len)
		cnt = len;
	memcpy(buf, s->buffer + s->readpos, cnt);

	s->readpos += cnt;
	return cnt;
}

/*
 * ftrace_max_lock is used to protect the swapping of buffers
 * when taking a max snapshot. The buffers themselves are
 * protected by per_cpu spinlocks. But the action of the swap
 * needs its own lock.
 *
 * This is defined as a arch_spinlock_t in order to help
 * with performance when lockdep debugging is enabled.
 *
 * It is also used in other places outside the update_max_tr
 * so it needs to be defined outside of the
 * CONFIG_TRACER_MAX_TRACE.
 */
static arch_spinlock_t ftrace_max_lock =
	(arch_spinlock_t)__ARCH_SPIN_LOCK_UNLOCKED;

unsigned long __read_mostly	tracing_thresh;

#ifdef CONFIG_TRACER_MAX_TRACE
unsigned long __read_mostly	tracing_max_latency;

/*
 * Copy the new maximum trace into the separate maximum-trace
 * structure. (this way the maximum trace is permanently saved,
 * for later retrieval via /sys/kernel/debug/tracing/latency_trace)
 */
static void
__update_max_tr(struct trace_array *tr, struct task_struct *tsk, int cpu)
{
	struct trace_buffer *trace_buf = &tr->trace_buffer;
	struct trace_buffer *max_buf = &tr->max_buffer;
	struct trace_array_cpu *data = per_cpu_ptr(trace_buf->data, cpu);
	struct trace_array_cpu *max_data = per_cpu_ptr(max_buf->data, cpu);

	max_buf->cpu = cpu;
	max_buf->time_start = data->preempt_timestamp;

	max_data->saved_latency = tracing_max_latency;
	max_data->critical_start = data->critical_start;
	max_data->critical_end = data->critical_end;

	memcpy(max_data->comm, tsk->comm, TASK_COMM_LEN);
	max_data->pid = tsk->pid;
	/*
	 * If tsk == current, then use current_uid(), as that does not use
	 * RCU. The irq tracer can be called out of RCU scope.
	 */
	if (tsk == current)
		max_data->uid = current_uid();
	else
		max_data->uid = task_uid(tsk);

	max_data->nice = tsk->static_prio - 20 - MAX_RT_PRIO;
	max_data->policy = tsk->policy;
	max_data->rt_priority = tsk->rt_priority;

	/* record this tasks comm */
	tracing_record_cmdline(tsk);
}

/**
 * update_max_tr - snapshot all trace buffers from global_trace to max_tr
 * @tr: tracer
 * @tsk: the task with the latency
 * @cpu: The cpu that initiated the trace.
 *
 * Flip the buffers between the @tr and the max_tr and record information
 * about which task was the cause of this latency.
 */
void
update_max_tr(struct trace_array *tr, struct task_struct *tsk, int cpu)
{
	struct ring_buffer *buf;

	if (tr->stop_count)
		return;

	WARN_ON_ONCE(!irqs_disabled());

	if (!tr->allocated_snapshot) {
		/* Only the nop tracer should hit this when disabling */
		WARN_ON_ONCE(tr->current_trace != &nop_trace);
		return;
	}

	arch_spin_lock(&ftrace_max_lock);

	buf = tr->trace_buffer.buffer;
	tr->trace_buffer.buffer = tr->max_buffer.buffer;
	tr->max_buffer.buffer = buf;

	__update_max_tr(tr, tsk, cpu);
	arch_spin_unlock(&ftrace_max_lock);
}

/**
 * update_max_tr_single - only copy one trace over, and reset the rest
 * @tr - tracer
 * @tsk - task with the latency
 * @cpu - the cpu of the buffer to copy.
 *
 * Flip the trace of a single CPU buffer between the @tr and the max_tr.
 */
void
update_max_tr_single(struct trace_array *tr, struct task_struct *tsk, int cpu)
{
	int ret;

	if (tr->stop_count)
		return;

	WARN_ON_ONCE(!irqs_disabled());
	if (!tr->allocated_snapshot) {
		/* Only the nop tracer should hit this when disabling */
		WARN_ON_ONCE(tr->current_trace != &nop_trace);
		return;
	}

	arch_spin_lock(&ftrace_max_lock);

	ret = ring_buffer_swap_cpu(tr->max_buffer.buffer, tr->trace_buffer.buffer, cpu);

	if (ret == -EBUSY) {
		/*
		 * We failed to swap the buffer due to a commit taking
		 * place on this CPU. We fail to record, but we reset
		 * the max trace buffer (no one writes directly to it)
		 * and flag that it failed.
		 */
		trace_array_printk_buf(tr->max_buffer.buffer, _THIS_IP_,
			"Failed to swap buffers due to commit in progress\n");
	}

	WARN_ON_ONCE(ret && ret != -EAGAIN && ret != -EBUSY);

	__update_max_tr(tr, tsk, cpu);
	arch_spin_unlock(&ftrace_max_lock);
}
#endif /* CONFIG_TRACER_MAX_TRACE */

static int default_wait_pipe(struct trace_iterator *iter)
{
	/* Iterators are static, they should be filled or empty */
	if (trace_buffer_iter(iter, iter->cpu_file))
		return 0;

	return ring_buffer_wait(iter->trace_buffer->buffer, iter->cpu_file);
}

#ifdef CONFIG_FTRACE_STARTUP_TEST
static int run_tracer_selftest(struct tracer *type)
{
	struct trace_array *tr = &global_trace;
	struct tracer *saved_tracer = tr->current_trace;
	int ret;

	if (!type->selftest || tracing_selftest_disabled)
		return 0;

	/*
	 * Run a selftest on this tracer.
	 * Here we reset the trace buffer, and set the current
	 * tracer to be this tracer. The tracer can then run some
	 * internal tracing to verify that everything is in order.
	 * If we fail, we do not register this tracer.
	 */
	tracing_reset_online_cpus(&tr->trace_buffer);

	tr->current_trace = type;

#ifdef CONFIG_TRACER_MAX_TRACE
	if (type->use_max_tr) {
		/* If we expanded the buffers, make sure the max is expanded too */
		if (ring_buffer_expanded)
			ring_buffer_resize(tr->max_buffer.buffer, trace_buf_size,
					   RING_BUFFER_ALL_CPUS);
		tr->allocated_snapshot = true;
	}
#endif

	/* the test is responsible for initializing and enabling */
	pr_info("Testing tracer %s: ", type->name);
	ret = type->selftest(type, tr);
	/* the test is responsible for resetting too */
	tr->current_trace = saved_tracer;
	if (ret) {
		printk(KERN_CONT "FAILED!\n");
		/* Add the warning after printing 'FAILED' */
		WARN_ON(1);
		return -1;
	}
	/* Only reset on passing, to avoid touching corrupted buffers */
	tracing_reset_online_cpus(&tr->trace_buffer);

#ifdef CONFIG_TRACER_MAX_TRACE
	if (type->use_max_tr) {
		tr->allocated_snapshot = false;

		/* Shrink the max buffer again */
		if (ring_buffer_expanded)
			ring_buffer_resize(tr->max_buffer.buffer, 1,
					   RING_BUFFER_ALL_CPUS);
	}
#endif

	printk(KERN_CONT "PASSED\n");
	return 0;
}
#else
static inline int run_tracer_selftest(struct tracer *type)
{
	return 0;
}
#endif /* CONFIG_FTRACE_STARTUP_TEST */

/**
 * register_tracer - register a tracer with the ftrace system.
 * @type - the plugin for the tracer
 *
 * Register a new plugin tracer.
 */
int register_tracer(struct tracer *type)
{
	struct tracer *t;
	int ret = 0;

	if (!type->name) {
		pr_info("Tracer must have a name\n");
		return -1;
	}

	if (strlen(type->name) >= MAX_TRACER_SIZE) {
		pr_info("Tracer has a name longer than %d\n", MAX_TRACER_SIZE);
		return -1;
	}

	mutex_lock(&trace_types_lock);

	tracing_selftest_running = true;

	for (t = trace_types; t; t = t->next) {
		if (strcmp(type->name, t->name) == 0) {
			/* already found */
			pr_info("Tracer %s already registered\n",
				type->name);
			ret = -1;
			goto out;
		}
	}

	if (!type->set_flag)
		type->set_flag = &dummy_set_flag;
	if (!type->flags)
		type->flags = &dummy_tracer_flags;
	else
		if (!type->flags->opts)
			type->flags->opts = dummy_tracer_opt;
	if (!type->wait_pipe)
		type->wait_pipe = default_wait_pipe;

	ret = run_tracer_selftest(type);
	if (ret < 0)
		goto out;

	type->next = trace_types;
	trace_types = type;

 out:
	tracing_selftest_running = false;
	mutex_unlock(&trace_types_lock);

	if (ret || !default_bootup_tracer)
		goto out_unlock;

	if (strncmp(default_bootup_tracer, type->name, MAX_TRACER_SIZE))
		goto out_unlock;

	printk(KERN_INFO "Starting tracer '%s'\n", type->name);
	/* Do we want this tracer to start on bootup? */
	tracing_set_tracer(type->name);
	default_bootup_tracer = NULL;
	/* disable other selftests, since this will break it. */
	tracing_selftest_disabled = true;
#ifdef CONFIG_FTRACE_STARTUP_TEST
	printk(KERN_INFO "Disabling FTRACE selftests due to running tracer '%s'\n",
	       type->name);
#endif

 out_unlock:
	return ret;
}

void tracing_reset(struct trace_buffer *buf, int cpu)
{
	struct ring_buffer *buffer = buf->buffer;

	if (!buffer)
		return;

	ring_buffer_record_disable(buffer);

	/* Make sure all commits have finished */
	synchronize_sched();
	ring_buffer_reset_cpu(buffer, cpu);

	ring_buffer_record_enable(buffer);
}

void tracing_reset_online_cpus(struct trace_buffer *buf)
{
	struct ring_buffer *buffer = buf->buffer;
	int cpu;

	if (!buffer)
		return;

	ring_buffer_record_disable(buffer);

	/* Make sure all commits have finished */
	synchronize_sched();

	buf->time_start = buffer_ftrace_now(buf, buf->cpu);

	for_each_online_cpu(cpu)
		ring_buffer_reset_cpu(buffer, cpu);

	ring_buffer_record_enable(buffer);
}

/* Must have trace_types_lock held */
void tracing_reset_all_online_cpus(void)
{
	struct trace_array *tr;

	list_for_each_entry(tr, &ftrace_trace_arrays, list) {
		tracing_reset_online_cpus(&tr->trace_buffer);
#ifdef CONFIG_TRACER_MAX_TRACE
		tracing_reset_online_cpus(&tr->max_buffer);
#endif
	}
}

#define SAVED_CMDLINES 128
#define NO_CMDLINE_MAP UINT_MAX
static unsigned map_pid_to_cmdline[PID_MAX_DEFAULT+1];
static unsigned map_cmdline_to_pid[SAVED_CMDLINES];
static char saved_cmdlines[SAVED_CMDLINES][TASK_COMM_LEN];
static int cmdline_idx;
static arch_spinlock_t trace_cmdline_lock = __ARCH_SPIN_LOCK_UNLOCKED;

/* temporary disable recording */
static atomic_t trace_record_cmdline_disabled __read_mostly;

static void trace_init_cmdlines(void)
{
	memset(&map_pid_to_cmdline, NO_CMDLINE_MAP, sizeof(map_pid_to_cmdline));
	memset(&map_cmdline_to_pid, NO_CMDLINE_MAP, sizeof(map_cmdline_to_pid));
	cmdline_idx = 0;
}

int is_tracing_stopped(void)
{
	return global_trace.stop_count;
}

/**
 * tracing_start - quick start of the tracer
 *
 * If tracing is enabled but was stopped by tracing_stop,
 * this will start the tracer back up.
 */
void tracing_start(void)
{
	struct ring_buffer *buffer;
	unsigned long flags;

	if (tracing_disabled)
		return;

	raw_spin_lock_irqsave(&global_trace.start_lock, flags);
	if (--global_trace.stop_count) {
		if (global_trace.stop_count < 0) {
			/* Someone screwed up their debugging */
			WARN_ON_ONCE(1);
			global_trace.stop_count = 0;
		}
		goto out;
	}

	/* Prevent the buffers from switching */
	arch_spin_lock(&ftrace_max_lock);

	buffer = global_trace.trace_buffer.buffer;
	if (buffer)
		ring_buffer_record_enable(buffer);

#ifdef CONFIG_TRACER_MAX_TRACE
	buffer = global_trace.max_buffer.buffer;
	if (buffer)
		ring_buffer_record_enable(buffer);
#endif

	arch_spin_unlock(&ftrace_max_lock);

 out:
	raw_spin_unlock_irqrestore(&global_trace.start_lock, flags);
}

static void tracing_start_tr(struct trace_array *tr)
{
	struct ring_buffer *buffer;
	unsigned long flags;

	if (tracing_disabled)
		return;

	/* If global, we need to also start the max tracer */
	if (tr->flags & TRACE_ARRAY_FL_GLOBAL)
		return tracing_start();

	raw_spin_lock_irqsave(&tr->start_lock, flags);

	if (--tr->stop_count) {
		if (tr->stop_count < 0) {
			/* Someone screwed up their debugging */
			WARN_ON_ONCE(1);
			tr->stop_count = 0;
		}
		goto out;
	}

	buffer = tr->trace_buffer.buffer;
	if (buffer)
		ring_buffer_record_enable(buffer);

 out:
	raw_spin_unlock_irqrestore(&tr->start_lock, flags);
}

/**
 * tracing_stop - quick stop of the tracer
 *
 * Light weight way to stop tracing. Use in conjunction with
 * tracing_start.
 */
void tracing_stop(void)
{
	struct ring_buffer *buffer;
	unsigned long flags;

	raw_spin_lock_irqsave(&global_trace.start_lock, flags);
	if (global_trace.stop_count++)
		goto out;

	/* Prevent the buffers from switching */
	arch_spin_lock(&ftrace_max_lock);

	buffer = global_trace.trace_buffer.buffer;
	if (buffer)
		ring_buffer_record_disable(buffer);

#ifdef CONFIG_TRACER_MAX_TRACE
	buffer = global_trace.max_buffer.buffer;
	if (buffer)
		ring_buffer_record_disable(buffer);
#endif

	arch_spin_unlock(&ftrace_max_lock);

 out:
	raw_spin_unlock_irqrestore(&global_trace.start_lock, flags);
}

static void tracing_stop_tr(struct trace_array *tr)
{
	struct ring_buffer *buffer;
	unsigned long flags;

	/* If global, we need to also stop the max tracer */
	if (tr->flags & TRACE_ARRAY_FL_GLOBAL)
		return tracing_stop();

	raw_spin_lock_irqsave(&tr->start_lock, flags);
	if (tr->stop_count++)
		goto out;

	buffer = tr->trace_buffer.buffer;
	if (buffer)
		ring_buffer_record_disable(buffer);

 out:
	raw_spin_unlock_irqrestore(&tr->start_lock, flags);
}

void trace_stop_cmdline_recording(void);

static int trace_save_cmdline(struct task_struct *tsk)
{
	unsigned pid, idx;

	if (!tsk->pid || unlikely(tsk->pid > PID_MAX_DEFAULT))
		return 0;

	/*
	 * It's not the end of the world if we don't get
	 * the lock, but we also don't want to spin
	 * nor do we want to disable interrupts,
	 * so if we miss here, then better luck next time.
	 */
	if (!arch_spin_trylock(&trace_cmdline_lock))
		return 0;

	idx = map_pid_to_cmdline[tsk->pid];
	if (idx == NO_CMDLINE_MAP) {
		idx = (cmdline_idx + 1) % SAVED_CMDLINES;

		/*
		 * Check whether the cmdline buffer at idx has a pid
		 * mapped. We are going to overwrite that entry so we
		 * need to clear the map_pid_to_cmdline. Otherwise we
		 * would read the new comm for the old pid.
		 */
		pid = map_cmdline_to_pid[idx];
		if (pid != NO_CMDLINE_MAP)
			map_pid_to_cmdline[pid] = NO_CMDLINE_MAP;

		map_cmdline_to_pid[idx] = tsk->pid;
		map_pid_to_cmdline[tsk->pid] = idx;

		cmdline_idx = idx;
	}

	memcpy(&saved_cmdlines[idx], tsk->comm, TASK_COMM_LEN);

	arch_spin_unlock(&trace_cmdline_lock);

	return 1;
}

void trace_find_cmdline(int pid, char comm[])
{
	unsigned map;

	if (!pid) {
		strcpy(comm, "<idle>");
		return;
	}

	if (WARN_ON_ONCE(pid < 0)) {
		strcpy(comm, "<XXX>");
		return;
	}

	if (pid > PID_MAX_DEFAULT) {
		strcpy(comm, "<...>");
		return;
	}

	preempt_disable();
	arch_spin_lock(&trace_cmdline_lock);
	map = map_pid_to_cmdline[pid];
	if (map != NO_CMDLINE_MAP)
		strcpy(comm, saved_cmdlines[map]);
	else
		strcpy(comm, "<...>");

	arch_spin_unlock(&trace_cmdline_lock);
	preempt_enable();
}

void tracing_record_cmdline(struct task_struct *tsk)
{
	if (atomic_read(&trace_record_cmdline_disabled) || !tracing_is_on())
		return;

	if (!__this_cpu_read(trace_cmdline_save))
		return;

	if (trace_save_cmdline(tsk))
		__this_cpu_write(trace_cmdline_save, false);
}

void
tracing_generic_entry_update(struct trace_entry *entry, unsigned long flags,
			     int pc)
{
	struct task_struct *tsk = current;

	entry->preempt_count		= pc & 0xff;
	entry->preempt_lazy_count	= preempt_lazy_count();
	entry->pid			= (tsk) ? tsk->pid : 0;
	entry->flags =
#ifdef CONFIG_TRACE_IRQFLAGS_SUPPORT
		(irqs_disabled_flags(flags) ? TRACE_FLAG_IRQS_OFF : 0) |
#else
		TRACE_FLAG_IRQS_NOSUPPORT |
#endif
		((pc & HARDIRQ_MASK) ? TRACE_FLAG_HARDIRQ : 0) |
		((pc & SOFTIRQ_MASK) ? TRACE_FLAG_SOFTIRQ : 0) |
		(tif_need_resched_now() ? TRACE_FLAG_NEED_RESCHED : 0) |
		(need_resched_lazy() ? TRACE_FLAG_NEED_RESCHED_LAZY : 0) |
		(test_preempt_need_resched() ? TRACE_FLAG_PREEMPT_RESCHED : 0);

	entry->migrate_disable = (tsk) ? __migrate_disabled(tsk) & 0xFF : 0;
}
EXPORT_SYMBOL_GPL(tracing_generic_entry_update);

struct ring_buffer_event *
trace_buffer_lock_reserve(struct ring_buffer *buffer,
			  int type,
			  unsigned long len,
			  unsigned long flags, int pc)
{
	struct ring_buffer_event *event;

	event = ring_buffer_lock_reserve(buffer, len);
	if (event != NULL) {
		struct trace_entry *ent = ring_buffer_event_data(event);

		tracing_generic_entry_update(ent, flags, pc);
		ent->type = type;
	}

	return event;
}

void
__buffer_unlock_commit(struct ring_buffer *buffer, struct ring_buffer_event *event)
{
	__this_cpu_write(trace_cmdline_save, true);
	ring_buffer_unlock_commit(buffer, event);
}

static inline void
__trace_buffer_unlock_commit(struct ring_buffer *buffer,
			     struct ring_buffer_event *event,
			     unsigned long flags, int pc)
{
	__buffer_unlock_commit(buffer, event);

	ftrace_trace_stack(buffer, flags, 6, pc);
	ftrace_trace_userstack(buffer, flags, pc);
}

void trace_buffer_unlock_commit(struct ring_buffer *buffer,
				struct ring_buffer_event *event,
				unsigned long flags, int pc)
{
	__trace_buffer_unlock_commit(buffer, event, flags, pc);
}
EXPORT_SYMBOL_GPL(trace_buffer_unlock_commit);

static struct ring_buffer *temp_buffer;

struct ring_buffer_event *
trace_event_buffer_lock_reserve(struct ring_buffer **current_rb,
			  struct ftrace_event_file *ftrace_file,
			  int type, unsigned long len,
			  unsigned long flags, int pc)
{
	struct ring_buffer_event *entry;

	*current_rb = ftrace_file->tr->trace_buffer.buffer;
	entry = trace_buffer_lock_reserve(*current_rb,
					 type, len, flags, pc);
	/*
	 * If tracing is off, but we have triggers enabled
	 * we still need to look at the event data. Use the temp_buffer
	 * to store the trace event for the tigger to use. It's recusive
	 * safe and will not be recorded anywhere.
	 */
	if (!entry && ftrace_file->flags & FTRACE_EVENT_FL_TRIGGER_COND) {
		*current_rb = temp_buffer;
		entry = trace_buffer_lock_reserve(*current_rb,
						  type, len, flags, pc);
	}
	return entry;
}
EXPORT_SYMBOL_GPL(trace_event_buffer_lock_reserve);

struct ring_buffer_event *
trace_current_buffer_lock_reserve(struct ring_buffer **current_rb,
				  int type, unsigned long len,
				  unsigned long flags, int pc)
{
	*current_rb = global_trace.trace_buffer.buffer;
	return trace_buffer_lock_reserve(*current_rb,
					 type, len, flags, pc);
}
EXPORT_SYMBOL_GPL(trace_current_buffer_lock_reserve);

void trace_current_buffer_unlock_commit(struct ring_buffer *buffer,
					struct ring_buffer_event *event,
					unsigned long flags, int pc)
{
	__trace_buffer_unlock_commit(buffer, event, flags, pc);
}
EXPORT_SYMBOL_GPL(trace_current_buffer_unlock_commit);

void trace_buffer_unlock_commit_regs(struct ring_buffer *buffer,
				     struct ring_buffer_event *event,
				     unsigned long flags, int pc,
				     struct pt_regs *regs)
{
	__buffer_unlock_commit(buffer, event);

	ftrace_trace_stack_regs(buffer, flags, 0, pc, regs);
	ftrace_trace_userstack(buffer, flags, pc);
}
EXPORT_SYMBOL_GPL(trace_buffer_unlock_commit_regs);

void trace_current_buffer_discard_commit(struct ring_buffer *buffer,
					 struct ring_buffer_event *event)
{
	ring_buffer_discard_commit(buffer, event);
}
EXPORT_SYMBOL_GPL(trace_current_buffer_discard_commit);

void
trace_function(struct trace_array *tr,
	       unsigned long ip, unsigned long parent_ip, unsigned long flags,
	       int pc)
{
	struct ftrace_event_call *call = &event_function;
	struct ring_buffer *buffer = tr->trace_buffer.buffer;
	struct ring_buffer_event *event;
	struct ftrace_entry *entry;

	/* If we are reading the ring buffer, don't trace */
	if (unlikely(__this_cpu_read(ftrace_cpu_disabled)))
		return;

	event = trace_buffer_lock_reserve(buffer, TRACE_FN, sizeof(*entry),
					  flags, pc);
	if (!event)
		return;
	entry	= ring_buffer_event_data(event);
	entry->ip			= ip;
	entry->parent_ip		= parent_ip;

	if (!call_filter_check_discard(call, entry, buffer, event))
		__buffer_unlock_commit(buffer, event);
}

#ifdef CONFIG_STACKTRACE

#define FTRACE_STACK_MAX_ENTRIES (PAGE_SIZE / sizeof(unsigned long))
struct ftrace_stack {
	unsigned long		calls[FTRACE_STACK_MAX_ENTRIES];
};

static DEFINE_PER_CPU(struct ftrace_stack, ftrace_stack);
static DEFINE_PER_CPU(int, ftrace_stack_reserve);

static void __ftrace_trace_stack(struct ring_buffer *buffer,
				 unsigned long flags,
				 int skip, int pc, struct pt_regs *regs)
{
	struct ftrace_event_call *call = &event_kernel_stack;
	struct ring_buffer_event *event;
	struct stack_entry *entry;
	struct stack_trace trace;
	int use_stack;
	int size = FTRACE_STACK_ENTRIES;

	trace.nr_entries	= 0;
	trace.skip		= skip;

	/*
	 * Since events can happen in NMIs there's no safe way to
	 * use the per cpu ftrace_stacks. We reserve it and if an interrupt
	 * or NMI comes in, it will just have to use the default
	 * FTRACE_STACK_SIZE.
	 */
	preempt_disable_notrace();

	use_stack = __this_cpu_inc_return(ftrace_stack_reserve);
	/*
	 * We don't need any atomic variables, just a barrier.
	 * If an interrupt comes in, we don't care, because it would
	 * have exited and put the counter back to what we want.
	 * We just need a barrier to keep gcc from moving things
	 * around.
	 */
	barrier();
	if (use_stack == 1) {
		trace.entries		= &__get_cpu_var(ftrace_stack).calls[0];
		trace.max_entries	= FTRACE_STACK_MAX_ENTRIES;

		if (regs)
			save_stack_trace_regs(regs, &trace);
		else
			save_stack_trace(&trace);

		if (trace.nr_entries > size)
			size = trace.nr_entries;
	} else
		/* From now on, use_stack is a boolean */
		use_stack = 0;

	size *= sizeof(unsigned long);

	event = trace_buffer_lock_reserve(buffer, TRACE_STACK,
					  sizeof(*entry) + size, flags, pc);
	if (!event)
		goto out;
	entry = ring_buffer_event_data(event);

	memset(&entry->caller, 0, size);

	if (use_stack)
		memcpy(&entry->caller, trace.entries,
		       trace.nr_entries * sizeof(unsigned long));
	else {
		trace.max_entries	= FTRACE_STACK_ENTRIES;
		trace.entries		= entry->caller;
		if (regs)
			save_stack_trace_regs(regs, &trace);
		else
			save_stack_trace(&trace);
	}

	entry->size = trace.nr_entries;

	if (!call_filter_check_discard(call, entry, buffer, event))
		__buffer_unlock_commit(buffer, event);

 out:
	/* Again, don't let gcc optimize things here */
	barrier();
	__this_cpu_dec(ftrace_stack_reserve);
	preempt_enable_notrace();

}

void ftrace_trace_stack_regs(struct ring_buffer *buffer, unsigned long flags,
			     int skip, int pc, struct pt_regs *regs)
{
	if (!(trace_flags & TRACE_ITER_STACKTRACE))
		return;

	__ftrace_trace_stack(buffer, flags, skip, pc, regs);
}

void ftrace_trace_stack(struct ring_buffer *buffer, unsigned long flags,
			int skip, int pc)
{
	if (!(trace_flags & TRACE_ITER_STACKTRACE))
		return;

	__ftrace_trace_stack(buffer, flags, skip, pc, NULL);
}

void __trace_stack(struct trace_array *tr, unsigned long flags, int skip,
		   int pc)
{
	__ftrace_trace_stack(tr->trace_buffer.buffer, flags, skip, pc, NULL);
}

/**
 * trace_dump_stack - record a stack back trace in the trace buffer
 * @skip: Number of functions to skip (helper handlers)
 */
void trace_dump_stack(int skip)
{
	unsigned long flags;

	if (tracing_disabled || tracing_selftest_running)
		return;

	local_save_flags(flags);

	/*
	 * Skip 3 more, seems to get us at the caller of
	 * this function.
	 */
	skip += 3;
	__ftrace_trace_stack(global_trace.trace_buffer.buffer,
			     flags, skip, preempt_count(), NULL);
}

static DEFINE_PER_CPU(int, user_stack_count);

void
ftrace_trace_userstack(struct ring_buffer *buffer, unsigned long flags, int pc)
{
	struct ftrace_event_call *call = &event_user_stack;
	struct ring_buffer_event *event;
	struct userstack_entry *entry;
	struct stack_trace trace;

	if (!(trace_flags & TRACE_ITER_USERSTACKTRACE))
		return;

	/*
	 * NMIs can not handle page faults, even with fix ups.
	 * The save user stack can (and often does) fault.
	 */
	if (unlikely(in_nmi()))
		return;

	/*
	 * prevent recursion, since the user stack tracing may
	 * trigger other kernel events.
	 */
	preempt_disable();
	if (__this_cpu_read(user_stack_count))
		goto out;

	__this_cpu_inc(user_stack_count);

	event = trace_buffer_lock_reserve(buffer, TRACE_USER_STACK,
					  sizeof(*entry), flags, pc);
	if (!event)
		goto out_drop_count;
	entry	= ring_buffer_event_data(event);

	entry->tgid		= current->tgid;
	memset(&entry->caller, 0, sizeof(entry->caller));

	trace.nr_entries	= 0;
	trace.max_entries	= FTRACE_STACK_ENTRIES;
	trace.skip		= 0;
	trace.entries		= entry->caller;

	save_stack_trace_user(&trace);
	if (!call_filter_check_discard(call, entry, buffer, event))
		__buffer_unlock_commit(buffer, event);

 out_drop_count:
	__this_cpu_dec(user_stack_count);
 out:
	preempt_enable();
}

#ifdef UNUSED
static void __trace_userstack(struct trace_array *tr, unsigned long flags)
{
	ftrace_trace_userstack(tr, flags, preempt_count());
}
#endif /* UNUSED */

#endif /* CONFIG_STACKTRACE */

/* created for use with alloc_percpu */
struct trace_buffer_struct {
	char buffer[TRACE_BUF_SIZE];
};

static struct trace_buffer_struct *trace_percpu_buffer;
static struct trace_buffer_struct *trace_percpu_sirq_buffer;
static struct trace_buffer_struct *trace_percpu_irq_buffer;
static struct trace_buffer_struct *trace_percpu_nmi_buffer;

/*
 * The buffer used is dependent on the context. There is a per cpu
 * buffer for normal context, softirq contex, hard irq context and
 * for NMI context. Thise allows for lockless recording.
 *
 * Note, if the buffers failed to be allocated, then this returns NULL
 */
static char *get_trace_buf(void)
{
	struct trace_buffer_struct *percpu_buffer;

	/*
	 * If we have allocated per cpu buffers, then we do not
	 * need to do any locking.
	 */
	if (in_nmi())
		percpu_buffer = trace_percpu_nmi_buffer;
	else if (in_irq())
		percpu_buffer = trace_percpu_irq_buffer;
	else if (in_softirq())
		percpu_buffer = trace_percpu_sirq_buffer;
	else
		percpu_buffer = trace_percpu_buffer;

	if (!percpu_buffer)
		return NULL;

	return this_cpu_ptr(&percpu_buffer->buffer[0]);
}

static int alloc_percpu_trace_buffer(void)
{
	struct trace_buffer_struct *buffers;
	struct trace_buffer_struct *sirq_buffers;
	struct trace_buffer_struct *irq_buffers;
	struct trace_buffer_struct *nmi_buffers;

	buffers = alloc_percpu(struct trace_buffer_struct);
	if (!buffers)
		goto err_warn;

	sirq_buffers = alloc_percpu(struct trace_buffer_struct);
	if (!sirq_buffers)
		goto err_sirq;

	irq_buffers = alloc_percpu(struct trace_buffer_struct);
	if (!irq_buffers)
		goto err_irq;

	nmi_buffers = alloc_percpu(struct trace_buffer_struct);
	if (!nmi_buffers)
		goto err_nmi;

	trace_percpu_buffer = buffers;
	trace_percpu_sirq_buffer = sirq_buffers;
	trace_percpu_irq_buffer = irq_buffers;
	trace_percpu_nmi_buffer = nmi_buffers;

	return 0;

 err_nmi:
	free_percpu(irq_buffers);
 err_irq:
	free_percpu(sirq_buffers);
 err_sirq:
	free_percpu(buffers);
 err_warn:
	WARN(1, "Could not allocate percpu trace_printk buffer");
	return -ENOMEM;
}

static int buffers_allocated;

void trace_printk_init_buffers(void)
{
	if (buffers_allocated)
		return;

	if (alloc_percpu_trace_buffer())
		return;

	pr_info("ftrace: Allocated trace_printk buffers\n");

	/* Expand the buffers to set size */
	tracing_update_buffers();

	buffers_allocated = 1;

	/*
	 * trace_printk_init_buffers() can be called by modules.
	 * If that happens, then we need to start cmdline recording
	 * directly here. If the global_trace.buffer is already
	 * allocated here, then this was called by module code.
	 */
	if (global_trace.trace_buffer.buffer)
		tracing_start_cmdline_record();
}

void trace_printk_start_comm(void)
{
	/* Start tracing comms if trace printk is set */
	if (!buffers_allocated)
		return;
	tracing_start_cmdline_record();
}

static void trace_printk_start_stop_comm(int enabled)
{
	if (!buffers_allocated)
		return;

	if (enabled)
		tracing_start_cmdline_record();
	else
		tracing_stop_cmdline_record();
}

/**
 * trace_vbprintk - write binary msg to tracing buffer
 *
 */
int trace_vbprintk(unsigned long ip, const char *fmt, va_list args)
{
	struct ftrace_event_call *call = &event_bprint;
	struct ring_buffer_event *event;
	struct ring_buffer *buffer;
	struct trace_array *tr = &global_trace;
	struct bprint_entry *entry;
	unsigned long flags;
	char *tbuffer;
	int len = 0, size, pc;

	if (unlikely(tracing_selftest_running || tracing_disabled))
		return 0;

	/* Don't pollute graph traces with trace_vprintk internals */
	pause_graph_tracing();

	pc = preempt_count();
	preempt_disable_notrace();

	tbuffer = get_trace_buf();
	if (!tbuffer) {
		len = 0;
		goto out;
	}

	len = vbin_printf((u32 *)tbuffer, TRACE_BUF_SIZE/sizeof(int), fmt, args);

	if (len > TRACE_BUF_SIZE/sizeof(int) || len < 0)
		goto out;

	local_save_flags(flags);
	size = sizeof(*entry) + sizeof(u32) * len;
	buffer = tr->trace_buffer.buffer;
	event = trace_buffer_lock_reserve(buffer, TRACE_BPRINT, size,
					  flags, pc);
	if (!event)
		goto out;
	entry = ring_buffer_event_data(event);
	entry->ip			= ip;
	entry->fmt			= fmt;

	memcpy(entry->buf, tbuffer, sizeof(u32) * len);
	if (!call_filter_check_discard(call, entry, buffer, event)) {
		__buffer_unlock_commit(buffer, event);
		ftrace_trace_stack(buffer, flags, 6, pc);
	}

out:
	preempt_enable_notrace();
	unpause_graph_tracing();

	return len;
}
EXPORT_SYMBOL_GPL(trace_vbprintk);

static int
__trace_array_vprintk(struct ring_buffer *buffer,
		      unsigned long ip, const char *fmt, va_list args)
{
	struct ftrace_event_call *call = &event_print;
	struct ring_buffer_event *event;
	int len = 0, size, pc;
	struct print_entry *entry;
	unsigned long flags;
	char *tbuffer;

	if (tracing_disabled || tracing_selftest_running)
		return 0;

	/* Don't pollute graph traces with trace_vprintk internals */
	pause_graph_tracing();

	pc = preempt_count();
	preempt_disable_notrace();


	tbuffer = get_trace_buf();
	if (!tbuffer) {
		len = 0;
		goto out;
	}

	len = vsnprintf(tbuffer, TRACE_BUF_SIZE, fmt, args);
	if (len > TRACE_BUF_SIZE)
		goto out;

	local_save_flags(flags);
	size = sizeof(*entry) + len + 1;
	event = trace_buffer_lock_reserve(buffer, TRACE_PRINT, size,
					  flags, pc);
	if (!event)
		goto out;
	entry = ring_buffer_event_data(event);
	entry->ip = ip;

	memcpy(&entry->buf, tbuffer, len);
	entry->buf[len] = '\0';
	if (!call_filter_check_discard(call, entry, buffer, event)) {
		__buffer_unlock_commit(buffer, event);
		ftrace_trace_stack(buffer, flags, 6, pc);
	}
 out:
	preempt_enable_notrace();
	unpause_graph_tracing();

	return len;
}

int trace_array_vprintk(struct trace_array *tr,
			unsigned long ip, const char *fmt, va_list args)
{
	return __trace_array_vprintk(tr->trace_buffer.buffer, ip, fmt, args);
}

int trace_array_printk(struct trace_array *tr,
		       unsigned long ip, const char *fmt, ...)
{
	int ret;
	va_list ap;

	if (!(trace_flags & TRACE_ITER_PRINTK))
		return 0;

	va_start(ap, fmt);
	ret = trace_array_vprintk(tr, ip, fmt, ap);
	va_end(ap);
	return ret;
}

int trace_array_printk_buf(struct ring_buffer *buffer,
			   unsigned long ip, const char *fmt, ...)
{
	int ret;
	va_list ap;

	if (!(trace_flags & TRACE_ITER_PRINTK))
		return 0;

	va_start(ap, fmt);
	ret = __trace_array_vprintk(buffer, ip, fmt, ap);
	va_end(ap);
	return ret;
}

int trace_vprintk(unsigned long ip, const char *fmt, va_list args)
{
	return trace_array_vprintk(&global_trace, ip, fmt, args);
}
EXPORT_SYMBOL_GPL(trace_vprintk);

static void trace_iterator_increment(struct trace_iterator *iter)
{
	struct ring_buffer_iter *buf_iter = trace_buffer_iter(iter, iter->cpu);

	iter->idx++;
	if (buf_iter)
		ring_buffer_read(buf_iter, NULL);
}

static struct trace_entry *
peek_next_entry(struct trace_iterator *iter, int cpu, u64 *ts,
		unsigned long *lost_events)
{
	struct ring_buffer_event *event;
	struct ring_buffer_iter *buf_iter = trace_buffer_iter(iter, cpu);

	if (buf_iter)
		event = ring_buffer_iter_peek(buf_iter, ts);
	else
		event = ring_buffer_peek(iter->trace_buffer->buffer, cpu, ts,
					 lost_events);

	if (event) {
		iter->ent_size = ring_buffer_event_length(event);
		return ring_buffer_event_data(event);
	}
	iter->ent_size = 0;
	return NULL;
}

static struct trace_entry *
__find_next_entry(struct trace_iterator *iter, int *ent_cpu,
		  unsigned long *missing_events, u64 *ent_ts)
{
	struct ring_buffer *buffer = iter->trace_buffer->buffer;
	struct trace_entry *ent, *next = NULL;
	unsigned long lost_events = 0, next_lost = 0;
	int cpu_file = iter->cpu_file;
	u64 next_ts = 0, ts;
	int next_cpu = -1;
	int next_size = 0;
	int cpu;

	/*
	 * If we are in a per_cpu trace file, don't bother by iterating over
	 * all cpu and peek directly.
	 */
	if (cpu_file > RING_BUFFER_ALL_CPUS) {
		if (ring_buffer_empty_cpu(buffer, cpu_file))
			return NULL;
		ent = peek_next_entry(iter, cpu_file, ent_ts, missing_events);
		if (ent_cpu)
			*ent_cpu = cpu_file;

		return ent;
	}

	for_each_tracing_cpu(cpu) {

		if (ring_buffer_empty_cpu(buffer, cpu))
			continue;

		ent = peek_next_entry(iter, cpu, &ts, &lost_events);

		/*
		 * Pick the entry with the smallest timestamp:
		 */
		if (ent && (!next || ts < next_ts)) {
			next = ent;
			next_cpu = cpu;
			next_ts = ts;
			next_lost = lost_events;
			next_size = iter->ent_size;
		}
	}

	iter->ent_size = next_size;

	if (ent_cpu)
		*ent_cpu = next_cpu;

	if (ent_ts)
		*ent_ts = next_ts;

	if (missing_events)
		*missing_events = next_lost;

	return next;
}

/* Find the next real entry, without updating the iterator itself */
struct trace_entry *trace_find_next_entry(struct trace_iterator *iter,
					  int *ent_cpu, u64 *ent_ts)
{
	return __find_next_entry(iter, ent_cpu, NULL, ent_ts);
}

/* Find the next real entry, and increment the iterator to the next entry */
void *trace_find_next_entry_inc(struct trace_iterator *iter)
{
	iter->ent = __find_next_entry(iter, &iter->cpu,
				      &iter->lost_events, &iter->ts);

	if (iter->ent)
		trace_iterator_increment(iter);

	return iter->ent ? iter : NULL;
}

static void trace_consume(struct trace_iterator *iter)
{
	ring_buffer_consume(iter->trace_buffer->buffer, iter->cpu, &iter->ts,
			    &iter->lost_events);
}

static void *s_next(struct seq_file *m, void *v, loff_t *pos)
{
	struct trace_iterator *iter = m->private;
	int i = (int)*pos;
	void *ent;

	WARN_ON_ONCE(iter->leftover);

	(*pos)++;

	/* can't go backwards */
	if (iter->idx > i)
		return NULL;

	if (iter->idx < 0)
		ent = trace_find_next_entry_inc(iter);
	else
		ent = iter;

	while (ent && iter->idx < i)
		ent = trace_find_next_entry_inc(iter);

	iter->pos = *pos;

	return ent;
}

void tracing_iter_reset(struct trace_iterator *iter, int cpu)
{
	struct ring_buffer_event *event;
	struct ring_buffer_iter *buf_iter;
	unsigned long entries = 0;
	u64 ts;

	per_cpu_ptr(iter->trace_buffer->data, cpu)->skipped_entries = 0;

	buf_iter = trace_buffer_iter(iter, cpu);
	if (!buf_iter)
		return;

	ring_buffer_iter_reset(buf_iter);

	/*
	 * We could have the case with the max latency tracers
	 * that a reset never took place on a cpu. This is evident
	 * by the timestamp being before the start of the buffer.
	 */
	while ((event = ring_buffer_iter_peek(buf_iter, &ts))) {
		if (ts >= iter->trace_buffer->time_start)
			break;
		entries++;
		ring_buffer_read(buf_iter, NULL);
	}

	per_cpu_ptr(iter->trace_buffer->data, cpu)->skipped_entries = entries;
}

/*
 * The current tracer is copied to avoid a global locking
 * all around.
 */
static void *s_start(struct seq_file *m, loff_t *pos)
{
	struct trace_iterator *iter = m->private;
	struct trace_array *tr = iter->tr;
	int cpu_file = iter->cpu_file;
	void *p = NULL;
	loff_t l = 0;
	int cpu;

	/*
	 * copy the tracer to avoid using a global lock all around.
	 * iter->trace is a copy of current_trace, the pointer to the
	 * name may be used instead of a strcmp(), as iter->trace->name
	 * will point to the same string as current_trace->name.
	 */
	mutex_lock(&trace_types_lock);
	if (unlikely(tr->current_trace && iter->trace->name != tr->current_trace->name))
		*iter->trace = *tr->current_trace;
	mutex_unlock(&trace_types_lock);

#ifdef CONFIG_TRACER_MAX_TRACE
	if (iter->snapshot && iter->trace->use_max_tr)
		return ERR_PTR(-EBUSY);
#endif

	if (!iter->snapshot)
		atomic_inc(&trace_record_cmdline_disabled);

	if (*pos != iter->pos) {
		iter->ent = NULL;
		iter->cpu = 0;
		iter->idx = -1;

		if (cpu_file == RING_BUFFER_ALL_CPUS) {
			for_each_tracing_cpu(cpu)
				tracing_iter_reset(iter, cpu);
		} else
			tracing_iter_reset(iter, cpu_file);

		iter->leftover = 0;
		for (p = iter; p && l < *pos; p = s_next(m, p, &l))
			;

	} else {
		/*
		 * If we overflowed the seq_file before, then we want
		 * to just reuse the trace_seq buffer again.
		 */
		if (iter->leftover)
			p = iter;
		else {
			l = *pos - 1;
			p = s_next(m, p, &l);
		}
	}

	trace_event_read_lock();
	trace_access_lock(cpu_file);
	return p;
}

static void s_stop(struct seq_file *m, void *p)
{
	struct trace_iterator *iter = m->private;

#ifdef CONFIG_TRACER_MAX_TRACE
	if (iter->snapshot && iter->trace->use_max_tr)
		return;
#endif

	if (!iter->snapshot)
		atomic_dec(&trace_record_cmdline_disabled);

	trace_access_unlock(iter->cpu_file);
	trace_event_read_unlock();
}

static void
get_total_entries(struct trace_buffer *buf,
		  unsigned long *total, unsigned long *entries)
{
	unsigned long count;
	int cpu;

	*total = 0;
	*entries = 0;

	for_each_tracing_cpu(cpu) {
		count = ring_buffer_entries_cpu(buf->buffer, cpu);
		/*
		 * If this buffer has skipped entries, then we hold all
		 * entries for the trace and we need to ignore the
		 * ones before the time stamp.
		 */
		if (per_cpu_ptr(buf->data, cpu)->skipped_entries) {
			count -= per_cpu_ptr(buf->data, cpu)->skipped_entries;
			/* total is the same as the entries */
			*total += count;
		} else
			*total += count +
				ring_buffer_overrun_cpu(buf->buffer, cpu);
		*entries += count;
	}
}

static void print_lat_help_header(struct seq_file *m)
{
	seq_puts(m, "#                   _--------=> CPU#              \n");
	seq_puts(m, "#                  / _-------=> irqs-off          \n");
	seq_puts(m, "#                 | / _------=> need-resched      \n");
	seq_puts(m, "#                 || / _-----=> need-resched_lazy \n");
	seq_puts(m, "#                 ||| / _----=> hardirq/softirq   \n");
	seq_puts(m, "#                 |||| / _---=> preempt-depth     \n");
	seq_puts(m, "#                 ||||| / _--=> preempt-lazy-depth\n");
	seq_puts(m, "#                 |||||| / _-=> migrate-disable   \n");
	seq_puts(m, "#                 ||||||| /     delay             \n");
	seq_puts(m, "#  cmd     pid    |||||||| time  |   caller       \n");
	seq_puts(m, "#     \\   /      ||||||||  \\   |   /            \n");
}

static void print_event_info(struct trace_buffer *buf, struct seq_file *m)
{
	unsigned long total;
	unsigned long entries;

	get_total_entries(buf, &total, &entries);
	seq_printf(m, "# entries-in-buffer/entries-written: %lu/%lu   #P:%d\n",
		   entries, total, num_online_cpus());
	seq_puts(m, "#\n");
}

static void print_func_help_header(struct trace_buffer *buf, struct seq_file *m)
{
	print_event_info(buf, m);
	seq_puts(m, "#           TASK-PID   CPU#      TIMESTAMP  FUNCTION\n");
	seq_puts(m, "#              | |       |          |         |\n");
}

static void print_func_help_header_irq(struct trace_buffer *buf, struct seq_file *m)
{
	print_event_info(buf, m);
	seq_puts(m, "#                              _-------=> irqs-off          \n");
	seq_puts(m, "#                            /  _------=> need-resched      \n");
	seq_puts(m, "#                            |/  _-----=> need-resched_lazy \n");
	seq_puts(m, "#                            ||/  _----=> hardirq/softirq   \n");
	seq_puts(m, "#                            |||/  _---=> preempt-depth     \n");
	seq_puts(m, "#                            ||||/  _--=> preempt-lazy-depth\n");
	seq_puts(m, "#                            ||||| / _-=> migrate-disable   \n");
	seq_puts(m, "#                            |||||| /     delay\n");
	seq_puts(m, "#           TASK-PID   CPU#  ||||||  TIMESTAMP  FUNCTION\n");
	seq_puts(m, "#              | |       |   ||||||     |         |\n");
}

void
print_trace_header(struct seq_file *m, struct trace_iterator *iter)
{
	unsigned long sym_flags = (trace_flags & TRACE_ITER_SYM_MASK);
	struct trace_buffer *buf = iter->trace_buffer;
	struct trace_array_cpu *data = per_cpu_ptr(buf->data, buf->cpu);
	struct tracer *type = iter->trace;
	unsigned long entries;
	unsigned long total;
	const char *name = "preemption";

	name = type->name;

	get_total_entries(buf, &total, &entries);

	seq_printf(m, "# %s latency trace v1.1.5 on %s\n",
		   name, UTS_RELEASE);
	seq_puts(m, "# -----------------------------------"
		 "---------------------------------\n");
	seq_printf(m, "# latency: %lu us, #%lu/%lu, CPU#%d |"
		   " (M:%s VP:%d, KP:%d, SP:%d HP:%d",
		   nsecs_to_usecs(data->saved_latency),
		   entries,
		   total,
		   buf->cpu,
#if defined(CONFIG_PREEMPT_NONE)
		   "server",
#elif defined(CONFIG_PREEMPT_VOLUNTARY)
		   "desktop",
#elif defined(CONFIG_PREEMPT)
		   "preempt",
#else
		   "unknown",
#endif
		   /* These are reserved for later use */
		   0, 0, 0, 0);
#ifdef CONFIG_SMP
	seq_printf(m, " #P:%d)\n", num_online_cpus());
#else
	seq_puts(m, ")\n");
#endif
	seq_puts(m, "#    -----------------\n");
	seq_printf(m, "#    | task: %.16s-%d "
		   "(uid:%d nice:%ld policy:%ld rt_prio:%ld)\n",
		   data->comm, data->pid,
		   from_kuid_munged(seq_user_ns(m), data->uid), data->nice,
		   data->policy, data->rt_priority);
	seq_puts(m, "#    -----------------\n");

	if (data->critical_start) {
		seq_puts(m, "#  => started at: ");
		seq_print_ip_sym(&iter->seq, data->critical_start, sym_flags);
		trace_print_seq(m, &iter->seq);
		seq_puts(m, "\n#  => ended at:   ");
		seq_print_ip_sym(&iter->seq, data->critical_end, sym_flags);
		trace_print_seq(m, &iter->seq);
		seq_puts(m, "\n#\n");
	}

	seq_puts(m, "#\n");
}

static void test_cpu_buff_start(struct trace_iterator *iter)
{
	struct trace_seq *s = &iter->seq;

	if (!(trace_flags & TRACE_ITER_ANNOTATE))
		return;

	if (!(iter->iter_flags & TRACE_FILE_ANNOTATE))
		return;

	if (cpumask_test_cpu(iter->cpu, iter->started))
		return;

	if (per_cpu_ptr(iter->trace_buffer->data, iter->cpu)->skipped_entries)
		return;

	cpumask_set_cpu(iter->cpu, iter->started);

	/* Don't print started cpu buffer for the first entry of the trace */
	if (iter->idx > 1)
		trace_seq_printf(s, "##### CPU %u buffer started ####\n",
				iter->cpu);
}

static enum print_line_t print_trace_fmt(struct trace_iterator *iter)
{
	struct trace_seq *s = &iter->seq;
	unsigned long sym_flags = (trace_flags & TRACE_ITER_SYM_MASK);
	struct trace_entry *entry;
	struct trace_event *event;

	entry = iter->ent;

	test_cpu_buff_start(iter);

	event = ftrace_find_event(entry->type);

	if (trace_flags & TRACE_ITER_CONTEXT_INFO) {
		if (iter->iter_flags & TRACE_FILE_LAT_FMT) {
			if (!trace_print_lat_context(iter))
				goto partial;
		} else {
			if (!trace_print_context(iter))
				goto partial;
		}
	}

	if (event)
		return event->funcs->trace(iter, sym_flags, event);

	if (!trace_seq_printf(s, "Unknown type %d\n", entry->type))
		goto partial;

	return TRACE_TYPE_HANDLED;
partial:
	return TRACE_TYPE_PARTIAL_LINE;
}

static enum print_line_t print_raw_fmt(struct trace_iterator *iter)
{
	struct trace_seq *s = &iter->seq;
	struct trace_entry *entry;
	struct trace_event *event;

	entry = iter->ent;

	if (trace_flags & TRACE_ITER_CONTEXT_INFO) {
		if (!trace_seq_printf(s, "%d %d %llu ",
				      entry->pid, iter->cpu, iter->ts))
			goto partial;
	}

	event = ftrace_find_event(entry->type);
	if (event)
		return event->funcs->raw(iter, 0, event);

	if (!trace_seq_printf(s, "%d ?\n", entry->type))
		goto partial;

	return TRACE_TYPE_HANDLED;
partial:
	return TRACE_TYPE_PARTIAL_LINE;
}

static enum print_line_t print_hex_fmt(struct trace_iterator *iter)
{
	struct trace_seq *s = &iter->seq;
	unsigned char newline = '\n';
	struct trace_entry *entry;
	struct trace_event *event;

	entry = iter->ent;

	if (trace_flags & TRACE_ITER_CONTEXT_INFO) {
		SEQ_PUT_HEX_FIELD_RET(s, entry->pid);
		SEQ_PUT_HEX_FIELD_RET(s, iter->cpu);
		SEQ_PUT_HEX_FIELD_RET(s, iter->ts);
	}

	event = ftrace_find_event(entry->type);
	if (event) {
		enum print_line_t ret = event->funcs->hex(iter, 0, event);
		if (ret != TRACE_TYPE_HANDLED)
			return ret;
	}

	SEQ_PUT_FIELD_RET(s, newline);

	return TRACE_TYPE_HANDLED;
}

static enum print_line_t print_bin_fmt(struct trace_iterator *iter)
{
	struct trace_seq *s = &iter->seq;
	struct trace_entry *entry;
	struct trace_event *event;

	entry = iter->ent;

	if (trace_flags & TRACE_ITER_CONTEXT_INFO) {
		SEQ_PUT_FIELD_RET(s, entry->pid);
		SEQ_PUT_FIELD_RET(s, iter->cpu);
		SEQ_PUT_FIELD_RET(s, iter->ts);
	}

	event = ftrace_find_event(entry->type);
	return event ? event->funcs->binary(iter, 0, event) :
		TRACE_TYPE_HANDLED;
}

int trace_empty(struct trace_iterator *iter)
{
	struct ring_buffer_iter *buf_iter;
	int cpu;

	/* If we are looking at one CPU buffer, only check that one */
	if (iter->cpu_file != RING_BUFFER_ALL_CPUS) {
		cpu = iter->cpu_file;
		buf_iter = trace_buffer_iter(iter, cpu);
		if (buf_iter) {
			if (!ring_buffer_iter_empty(buf_iter))
				return 0;
		} else {
			if (!ring_buffer_empty_cpu(iter->trace_buffer->buffer, cpu))
				return 0;
		}
		return 1;
	}

	for_each_tracing_cpu(cpu) {
		buf_iter = trace_buffer_iter(iter, cpu);
		if (buf_iter) {
			if (!ring_buffer_iter_empty(buf_iter))
				return 0;
		} else {
			if (!ring_buffer_empty_cpu(iter->trace_buffer->buffer, cpu))
				return 0;
		}
	}

	return 1;
}

/*  Called with trace_event_read_lock() held. */
enum print_line_t print_trace_line(struct trace_iterator *iter)
{
	enum print_line_t ret;

	if (iter->lost_events &&
	    !trace_seq_printf(&iter->seq, "CPU:%d [LOST %lu EVENTS]\n",
				 iter->cpu, iter->lost_events))
		return TRACE_TYPE_PARTIAL_LINE;

	if (iter->trace && iter->trace->print_line) {
		ret = iter->trace->print_line(iter);
		if (ret != TRACE_TYPE_UNHANDLED)
			return ret;
	}

	if (iter->ent->type == TRACE_BPUTS &&
			trace_flags & TRACE_ITER_PRINTK &&
			trace_flags & TRACE_ITER_PRINTK_MSGONLY)
		return trace_print_bputs_msg_only(iter);

	if (iter->ent->type == TRACE_BPRINT &&
			trace_flags & TRACE_ITER_PRINTK &&
			trace_flags & TRACE_ITER_PRINTK_MSGONLY)
		return trace_print_bprintk_msg_only(iter);

	if (iter->ent->type == TRACE_PRINT &&
			trace_flags & TRACE_ITER_PRINTK &&
			trace_flags & TRACE_ITER_PRINTK_MSGONLY)
		return trace_print_printk_msg_only(iter);

	if (trace_flags & TRACE_ITER_BIN)
		return print_bin_fmt(iter);

	if (trace_flags & TRACE_ITER_HEX)
		return print_hex_fmt(iter);

	if (trace_flags & TRACE_ITER_RAW)
		return print_raw_fmt(iter);

	return print_trace_fmt(iter);
}

void trace_latency_header(struct seq_file *m)
{
	struct trace_iterator *iter = m->private;

	/* print nothing if the buffers are empty */
	if (trace_empty(iter))
		return;

	if (iter->iter_flags & TRACE_FILE_LAT_FMT)
		print_trace_header(m, iter);

	if (!(trace_flags & TRACE_ITER_VERBOSE))
		print_lat_help_header(m);
}

void trace_default_header(struct seq_file *m)
{
	struct trace_iterator *iter = m->private;

	if (!(trace_flags & TRACE_ITER_CONTEXT_INFO))
		return;

	if (iter->iter_flags & TRACE_FILE_LAT_FMT) {
		/* print nothing if the buffers are empty */
		if (trace_empty(iter))
			return;
		print_trace_header(m, iter);
		if (!(trace_flags & TRACE_ITER_VERBOSE))
			print_lat_help_header(m);
	} else {
		if (!(trace_flags & TRACE_ITER_VERBOSE)) {
			if (trace_flags & TRACE_ITER_IRQ_INFO)
				print_func_help_header_irq(iter->trace_buffer, m);
			else
				print_func_help_header(iter->trace_buffer, m);
		}
	}
}

static void test_ftrace_alive(struct seq_file *m)
{
	if (!ftrace_is_dead())
		return;
	seq_printf(m, "# WARNING: FUNCTION TRACING IS CORRUPTED\n");
	seq_printf(m, "#          MAY BE MISSING FUNCTION EVENTS\n");
}

#ifdef CONFIG_TRACER_MAX_TRACE
static void show_snapshot_main_help(struct seq_file *m)
{
	seq_printf(m, "# echo 0 > snapshot : Clears and frees snapshot buffer\n");
	seq_printf(m, "# echo 1 > snapshot : Allocates snapshot buffer, if not already allocated.\n");
	seq_printf(m, "#                      Takes a snapshot of the main buffer.\n");
	seq_printf(m, "# echo 2 > snapshot : Clears snapshot buffer (but does not allocate or free)\n");
	seq_printf(m, "#                      (Doesn't have to be '2' works with any number that\n");
	seq_printf(m, "#                       is not a '0' or '1')\n");
}

static void show_snapshot_percpu_help(struct seq_file *m)
{
	seq_printf(m, "# echo 0 > snapshot : Invalid for per_cpu snapshot file.\n");
#ifdef CONFIG_RING_BUFFER_ALLOW_SWAP
	seq_printf(m, "# echo 1 > snapshot : Allocates snapshot buffer, if not already allocated.\n");
	seq_printf(m, "#                      Takes a snapshot of the main buffer for this cpu.\n");
#else
	seq_printf(m, "# echo 1 > snapshot : Not supported with this kernel.\n");
	seq_printf(m, "#                     Must use main snapshot file to allocate.\n");
#endif
	seq_printf(m, "# echo 2 > snapshot : Clears this cpu's snapshot buffer (but does not allocate)\n");
	seq_printf(m, "#                      (Doesn't have to be '2' works with any number that\n");
	seq_printf(m, "#                       is not a '0' or '1')\n");
}

static void print_snapshot_help(struct seq_file *m, struct trace_iterator *iter)
{
	if (iter->tr->allocated_snapshot)
		seq_printf(m, "#\n# * Snapshot is allocated *\n#\n");
	else
		seq_printf(m, "#\n# * Snapshot is freed *\n#\n");

	seq_printf(m, "# Snapshot commands:\n");
	if (iter->cpu_file == RING_BUFFER_ALL_CPUS)
		show_snapshot_main_help(m);
	else
		show_snapshot_percpu_help(m);
}
#else
/* Should never be called */
static inline void print_snapshot_help(struct seq_file *m, struct trace_iterator *iter) { }
#endif

static int s_show(struct seq_file *m, void *v)
{
	struct trace_iterator *iter = v;
	int ret;

	if (iter->ent == NULL) {
		if (iter->tr) {
			seq_printf(m, "# tracer: %s\n", iter->trace->name);
			seq_puts(m, "#\n");
			test_ftrace_alive(m);
		}
		if (iter->snapshot && trace_empty(iter))
			print_snapshot_help(m, iter);
		else if (iter->trace && iter->trace->print_header)
			iter->trace->print_header(m);
		else
			trace_default_header(m);

	} else if (iter->leftover) {
		/*
		 * If we filled the seq_file buffer earlier, we
		 * want to just show it now.
		 */
		ret = trace_print_seq(m, &iter->seq);

		/* ret should this time be zero, but you never know */
		iter->leftover = ret;

	} else {
		print_trace_line(iter);
		ret = trace_print_seq(m, &iter->seq);
		/*
		 * If we overflow the seq_file buffer, then it will
		 * ask us for this data again at start up.
		 * Use that instead.
		 *  ret is 0 if seq_file write succeeded.
		 *        -1 otherwise.
		 */
		iter->leftover = ret;
	}

	return 0;
}

/*
 * Should be used after trace_array_get(), trace_types_lock
 * ensures that i_cdev was already initialized.
 */
static inline int tracing_get_cpu(struct inode *inode)
{
	if (inode->i_cdev) /* See trace_create_cpu_file() */
		return (long)inode->i_cdev - 1;
	return RING_BUFFER_ALL_CPUS;
}

static const struct seq_operations tracer_seq_ops = {
	.start		= s_start,
	.next		= s_next,
	.stop		= s_stop,
	.show		= s_show,
};

static struct trace_iterator *
__tracing_open(struct inode *inode, struct file *file, bool snapshot)
{
	struct trace_array *tr = inode->i_private;
	struct trace_iterator *iter;
	int cpu;

	if (tracing_disabled)
		return ERR_PTR(-ENODEV);

	iter = __seq_open_private(file, &tracer_seq_ops, sizeof(*iter));
	if (!iter)
		return ERR_PTR(-ENOMEM);

	iter->buffer_iter = kzalloc(sizeof(*iter->buffer_iter) * num_possible_cpus(),
				    GFP_KERNEL);
	if (!iter->buffer_iter)
		goto release;

	/*
	 * We make a copy of the current tracer to avoid concurrent
	 * changes on it while we are reading.
	 */
	mutex_lock(&trace_types_lock);
	iter->trace = kzalloc(sizeof(*iter->trace), GFP_KERNEL);
	if (!iter->trace)
		goto fail;

	*iter->trace = *tr->current_trace;

	if (!zalloc_cpumask_var(&iter->started, GFP_KERNEL))
		goto fail;

	iter->tr = tr;

#ifdef CONFIG_TRACER_MAX_TRACE
	/* Currently only the top directory has a snapshot */
	if (tr->current_trace->print_max || snapshot)
		iter->trace_buffer = &tr->max_buffer;
	else
#endif
		iter->trace_buffer = &tr->trace_buffer;
	iter->snapshot = snapshot;
	iter->pos = -1;
	iter->cpu_file = tracing_get_cpu(inode);
	mutex_init(&iter->mutex);

	/* Notify the tracer early; before we stop tracing. */
	if (iter->trace && iter->trace->open)
		iter->trace->open(iter);

	/* Annotate start of buffers if we had overruns */
	if (ring_buffer_overruns(iter->trace_buffer->buffer))
		iter->iter_flags |= TRACE_FILE_ANNOTATE;

	/* Output in nanoseconds only if we are using a clock in nanoseconds. */
	if (trace_clocks[tr->clock_id].in_ns)
		iter->iter_flags |= TRACE_FILE_TIME_IN_NS;

	/* stop the trace while dumping if we are not opening "snapshot" */
	if (!iter->snapshot)
		tracing_stop_tr(tr);

	if (iter->cpu_file == RING_BUFFER_ALL_CPUS) {
		for_each_tracing_cpu(cpu) {
			iter->buffer_iter[cpu] =
				ring_buffer_read_prepare(iter->trace_buffer->buffer, cpu);
		}
		ring_buffer_read_prepare_sync();
		for_each_tracing_cpu(cpu) {
			ring_buffer_read_start(iter->buffer_iter[cpu]);
			tracing_iter_reset(iter, cpu);
		}
	} else {
		cpu = iter->cpu_file;
		iter->buffer_iter[cpu] =
			ring_buffer_read_prepare(iter->trace_buffer->buffer, cpu);
		ring_buffer_read_prepare_sync();
		ring_buffer_read_start(iter->buffer_iter[cpu]);
		tracing_iter_reset(iter, cpu);
	}

	mutex_unlock(&trace_types_lock);

	return iter;

 fail:
	mutex_unlock(&trace_types_lock);
	kfree(iter->trace);
	kfree(iter->buffer_iter);
release:
	seq_release_private(inode, file);
	return ERR_PTR(-ENOMEM);
}

int tracing_open_generic(struct inode *inode, struct file *filp)
{
	if (tracing_disabled)
		return -ENODEV;

	filp->private_data = inode->i_private;
	return 0;
}

bool tracing_is_disabled(void)
{
	return (tracing_disabled) ? true: false;
}

/*
 * Open and update trace_array ref count.
 * Must have the current trace_array passed to it.
 */
static int tracing_open_generic_tr(struct inode *inode, struct file *filp)
{
	struct trace_array *tr = inode->i_private;

	if (tracing_disabled)
		return -ENODEV;

	if (trace_array_get(tr) < 0)
		return -ENODEV;

	filp->private_data = inode->i_private;

	return 0;
}

static int tracing_release(struct inode *inode, struct file *file)
{
	struct trace_array *tr = inode->i_private;
	struct seq_file *m = file->private_data;
	struct trace_iterator *iter;
	int cpu;

	if (!(file->f_mode & FMODE_READ)) {
		trace_array_put(tr);
		return 0;
	}

	/* Writes do not use seq_file */
	iter = m->private;
	mutex_lock(&trace_types_lock);

	for_each_tracing_cpu(cpu) {
		if (iter->buffer_iter[cpu])
			ring_buffer_read_finish(iter->buffer_iter[cpu]);
	}

	if (iter->trace && iter->trace->close)
		iter->trace->close(iter);

	if (!iter->snapshot)
		/* reenable tracing if it was previously enabled */
		tracing_start_tr(tr);

	__trace_array_put(tr);

	mutex_unlock(&trace_types_lock);

	mutex_destroy(&iter->mutex);
	free_cpumask_var(iter->started);
	kfree(iter->trace);
	kfree(iter->buffer_iter);
	seq_release_private(inode, file);

	return 0;
}

static int tracing_release_generic_tr(struct inode *inode, struct file *file)
{
	struct trace_array *tr = inode->i_private;

	trace_array_put(tr);
	return 0;
}

static int tracing_single_release_tr(struct inode *inode, struct file *file)
{
	struct trace_array *tr = inode->i_private;

	trace_array_put(tr);

	return single_release(inode, file);
}

static int tracing_open(struct inode *inode, struct file *file)
{
	struct trace_array *tr = inode->i_private;
	struct trace_iterator *iter;
	int ret = 0;

	if (trace_array_get(tr) < 0)
		return -ENODEV;

	/* If this file was open for write, then erase contents */
	if ((file->f_mode & FMODE_WRITE) && (file->f_flags & O_TRUNC)) {
		int cpu = tracing_get_cpu(inode);

		if (cpu == RING_BUFFER_ALL_CPUS)
			tracing_reset_online_cpus(&tr->trace_buffer);
		else
			tracing_reset(&tr->trace_buffer, cpu);
	}

	if (file->f_mode & FMODE_READ) {
		iter = __tracing_open(inode, file, false);
		if (IS_ERR(iter))
			ret = PTR_ERR(iter);
		else if (trace_flags & TRACE_ITER_LATENCY_FMT)
			iter->iter_flags |= TRACE_FILE_LAT_FMT;
	}

	if (ret < 0)
		trace_array_put(tr);

	return ret;
}

static void *
t_next(struct seq_file *m, void *v, loff_t *pos)
{
	struct tracer *t = v;

	(*pos)++;

	if (t)
		t = t->next;

	return t;
}

static void *t_start(struct seq_file *m, loff_t *pos)
{
	struct tracer *t;
	loff_t l = 0;

	mutex_lock(&trace_types_lock);
	for (t = trace_types; t && l < *pos; t = t_next(m, t, &l))
		;

	return t;
}

static void t_stop(struct seq_file *m, void *p)
{
	mutex_unlock(&trace_types_lock);
}

static int t_show(struct seq_file *m, void *v)
{
	struct tracer *t = v;

	if (!t)
		return 0;

	seq_printf(m, "%s", t->name);
	if (t->next)
		seq_putc(m, ' ');
	else
		seq_putc(m, '\n');

	return 0;
}

static const struct seq_operations show_traces_seq_ops = {
	.start		= t_start,
	.next		= t_next,
	.stop		= t_stop,
	.show		= t_show,
};

static int show_traces_open(struct inode *inode, struct file *file)
{
	if (tracing_disabled)
		return -ENODEV;

	return seq_open(file, &show_traces_seq_ops);
}

static ssize_t
tracing_write_stub(struct file *filp, const char __user *ubuf,
		   size_t count, loff_t *ppos)
{
	return count;
}

loff_t tracing_lseek(struct file *file, loff_t offset, int whence)
{
	int ret;

	if (file->f_mode & FMODE_READ)
		ret = seq_lseek(file, offset, whence);
	else
		file->f_pos = ret = 0;

	return ret;
}

static const struct file_operations tracing_fops = {
	.open		= tracing_open,
	.read		= seq_read,
	.write		= tracing_write_stub,
	.llseek		= tracing_lseek,
	.release	= tracing_release,
};

static const struct file_operations show_traces_fops = {
	.open		= show_traces_open,
	.read		= seq_read,
	.release	= seq_release,
	.llseek		= seq_lseek,
};

/*
 * The tracer itself will not take this lock, but still we want
 * to provide a consistent cpumask to user-space:
 */
static DEFINE_MUTEX(tracing_cpumask_update_lock);

/*
 * Temporary storage for the character representation of the
 * CPU bitmask (and one more byte for the newline):
 */
static char mask_str[NR_CPUS + 1];

static ssize_t
tracing_cpumask_read(struct file *filp, char __user *ubuf,
		     size_t count, loff_t *ppos)
{
	struct trace_array *tr = file_inode(filp)->i_private;
	int len;

	mutex_lock(&tracing_cpumask_update_lock);

	len = cpumask_scnprintf(mask_str, count, tr->tracing_cpumask);
	if (count - len < 2) {
		count = -EINVAL;
		goto out_err;
	}
	len += sprintf(mask_str + len, "\n");
	count = simple_read_from_buffer(ubuf, count, ppos, mask_str, NR_CPUS+1);

out_err:
	mutex_unlock(&tracing_cpumask_update_lock);

	return count;
}

static ssize_t
tracing_cpumask_write(struct file *filp, const char __user *ubuf,
		      size_t count, loff_t *ppos)
{
	struct trace_array *tr = file_inode(filp)->i_private;
	cpumask_var_t tracing_cpumask_new;
	int err, cpu;

	if (!alloc_cpumask_var(&tracing_cpumask_new, GFP_KERNEL))
		return -ENOMEM;

	err = cpumask_parse_user(ubuf, count, tracing_cpumask_new);
	if (err)
		goto err_unlock;

	mutex_lock(&tracing_cpumask_update_lock);

	local_irq_disable();
	arch_spin_lock(&ftrace_max_lock);
	for_each_tracing_cpu(cpu) {
		/*
		 * Increase/decrease the disabled counter if we are
		 * about to flip a bit in the cpumask:
		 */
		if (cpumask_test_cpu(cpu, tr->tracing_cpumask) &&
				!cpumask_test_cpu(cpu, tracing_cpumask_new)) {
			atomic_inc(&per_cpu_ptr(tr->trace_buffer.data, cpu)->disabled);
			ring_buffer_record_disable_cpu(tr->trace_buffer.buffer, cpu);
		}
		if (!cpumask_test_cpu(cpu, tr->tracing_cpumask) &&
				cpumask_test_cpu(cpu, tracing_cpumask_new)) {
			atomic_dec(&per_cpu_ptr(tr->trace_buffer.data, cpu)->disabled);
			ring_buffer_record_enable_cpu(tr->trace_buffer.buffer, cpu);
		}
	}
	arch_spin_unlock(&ftrace_max_lock);
	local_irq_enable();

	cpumask_copy(tr->tracing_cpumask, tracing_cpumask_new);

	mutex_unlock(&tracing_cpumask_update_lock);
	free_cpumask_var(tracing_cpumask_new);

	return count;

err_unlock:
	free_cpumask_var(tracing_cpumask_new);

	return err;
}

static const struct file_operations tracing_cpumask_fops = {
	.open		= tracing_open_generic_tr,
	.read		= tracing_cpumask_read,
	.write		= tracing_cpumask_write,
	.release	= tracing_release_generic_tr,
	.llseek		= generic_file_llseek,
};

static int tracing_trace_options_show(struct seq_file *m, void *v)
{
	struct tracer_opt *trace_opts;
	struct trace_array *tr = m->private;
	u32 tracer_flags;
	int i;

	mutex_lock(&trace_types_lock);
	tracer_flags = tr->current_trace->flags->val;
	trace_opts = tr->current_trace->flags->opts;

	for (i = 0; trace_options[i]; i++) {
		if (trace_flags & (1 << i))
			seq_printf(m, "%s\n", trace_options[i]);
		else
			seq_printf(m, "no%s\n", trace_options[i]);
	}

	for (i = 0; trace_opts[i].name; i++) {
		if (tracer_flags & trace_opts[i].bit)
			seq_printf(m, "%s\n", trace_opts[i].name);
		else
			seq_printf(m, "no%s\n", trace_opts[i].name);
	}
	mutex_unlock(&trace_types_lock);

	return 0;
}

static int __set_tracer_option(struct tracer *trace,
			       struct tracer_flags *tracer_flags,
			       struct tracer_opt *opts, int neg)
{
	int ret;

	ret = trace->set_flag(tracer_flags->val, opts->bit, !neg);
	if (ret)
		return ret;

	if (neg)
		tracer_flags->val &= ~opts->bit;
	else
		tracer_flags->val |= opts->bit;
	return 0;
}

/* Try to assign a tracer specific option */
static int set_tracer_option(struct tracer *trace, char *cmp, int neg)
{
	struct tracer_flags *tracer_flags = trace->flags;
	struct tracer_opt *opts = NULL;
	int i;

	for (i = 0; tracer_flags->opts[i].name; i++) {
		opts = &tracer_flags->opts[i];

		if (strcmp(cmp, opts->name) == 0)
			return __set_tracer_option(trace, trace->flags,
						   opts, neg);
	}

	return -EINVAL;
}

/* Some tracers require overwrite to stay enabled */
int trace_keep_overwrite(struct tracer *tracer, u32 mask, int set)
{
	if (tracer->enabled && (mask & TRACE_ITER_OVERWRITE) && !set)
		return -1;

	return 0;
}

int set_tracer_flag(struct trace_array *tr, unsigned int mask, int enabled)
{
	/* do nothing if flag is already set */
	if (!!(trace_flags & mask) == !!enabled)
		return 0;

	/* Give the tracer a chance to approve the change */
	if (tr->current_trace->flag_changed)
		if (tr->current_trace->flag_changed(tr->current_trace, mask, !!enabled))
			return -EINVAL;

	if (enabled)
		trace_flags |= mask;
	else
		trace_flags &= ~mask;

	if (mask == TRACE_ITER_RECORD_CMD)
		trace_event_enable_cmd_record(enabled);

	if (mask == TRACE_ITER_OVERWRITE) {
		ring_buffer_change_overwrite(tr->trace_buffer.buffer, enabled);
#ifdef CONFIG_TRACER_MAX_TRACE
		ring_buffer_change_overwrite(tr->max_buffer.buffer, enabled);
#endif
	}

	if (mask == TRACE_ITER_PRINTK)
		trace_printk_start_stop_comm(enabled);

	return 0;
}

static int trace_set_options(struct trace_array *tr, char *option)
{
	char *cmp;
	int neg = 0;
	int ret = -ENODEV;
	int i;

	cmp = strstrip(option);

	if (strncmp(cmp, "no", 2) == 0) {
		neg = 1;
		cmp += 2;
	}

	mutex_lock(&trace_types_lock);

	for (i = 0; trace_options[i]; i++) {
		if (strcmp(cmp, trace_options[i]) == 0) {
			ret = set_tracer_flag(tr, 1 << i, !neg);
			break;
		}
	}

	/* If no option could be set, test the specific tracer options */
	if (!trace_options[i])
		ret = set_tracer_option(tr->current_trace, cmp, neg);

	mutex_unlock(&trace_types_lock);

	return ret;
}

static ssize_t
tracing_trace_options_write(struct file *filp, const char __user *ubuf,
			size_t cnt, loff_t *ppos)
{
	struct seq_file *m = filp->private_data;
	struct trace_array *tr = m->private;
	char buf[64];
	int ret;

	if (cnt >= sizeof(buf))
		return -EINVAL;

	if (copy_from_user(&buf, ubuf, cnt))
		return -EFAULT;

	buf[cnt] = 0;

	ret = trace_set_options(tr, buf);
	if (ret < 0)
		return ret;

	*ppos += cnt;

	return cnt;
}

static int tracing_trace_options_open(struct inode *inode, struct file *file)
{
	struct trace_array *tr = inode->i_private;
	int ret;

	if (tracing_disabled)
		return -ENODEV;

	if (trace_array_get(tr) < 0)
		return -ENODEV;

	ret = single_open(file, tracing_trace_options_show, inode->i_private);
	if (ret < 0)
		trace_array_put(tr);

	return ret;
}

static const struct file_operations tracing_iter_fops = {
	.open		= tracing_trace_options_open,
	.read		= seq_read,
	.llseek		= seq_lseek,
	.release	= tracing_single_release_tr,
	.write		= tracing_trace_options_write,
};

static const char readme_msg[] =
	"tracing mini-HOWTO:\n\n"
	"# echo 0 > tracing_on : quick way to disable tracing\n"
	"# echo 1 > tracing_on : quick way to re-enable tracing\n\n"
	" Important files:\n"
	"  trace\t\t\t- The static contents of the buffer\n"
	"\t\t\t  To clear the buffer write into this file: echo > trace\n"
	"  trace_pipe\t\t- A consuming read to see the contents of the buffer\n"
	"  current_tracer\t- function and latency tracers\n"
	"  available_tracers\t- list of configured tracers for current_tracer\n"
	"  buffer_size_kb\t- view and modify size of per cpu buffer\n"
	"  buffer_total_size_kb  - view total size of all cpu buffers\n\n"
	"  trace_clock\t\t-change the clock used to order events\n"
	"       local:   Per cpu clock but may not be synced across CPUs\n"
	"      global:   Synced across CPUs but slows tracing down.\n"
	"     counter:   Not a clock, but just an increment\n"
	"      uptime:   Jiffy counter from time of boot\n"
	"        perf:   Same clock that perf events use\n"
#ifdef CONFIG_X86_64
	"     x86-tsc:   TSC cycle counter\n"
#endif
	"\n  trace_marker\t\t- Writes into this file writes into the kernel buffer\n"
	"  tracing_cpumask\t- Limit which CPUs to trace\n"
	"  instances\t\t- Make sub-buffers with: mkdir instances/foo\n"
	"\t\t\t  Remove sub-buffer with rmdir\n"
	"  trace_options\t\t- Set format or modify how tracing happens\n"
	"\t\t\t  Disable an option by adding a suffix 'no' to the\n"
	"\t\t\t  option name\n"
#ifdef CONFIG_DYNAMIC_FTRACE
	"\n  available_filter_functions - list of functions that can be filtered on\n"
	"  set_ftrace_filter\t- echo function name in here to only trace these\n"
	"\t\t\t  functions\n"
	"\t     accepts: func_full_name, *func_end, func_begin*, *func_middle*\n"
	"\t     modules: Can select a group via module\n"
	"\t      Format: :mod:<module-name>\n"
	"\t     example: echo :mod:ext3 > set_ftrace_filter\n"
	"\t    triggers: a command to perform when function is hit\n"
	"\t      Format: <function>:<trigger>[:count]\n"
	"\t     trigger: traceon, traceoff\n"
	"\t\t      enable_event:<system>:<event>\n"
	"\t\t      disable_event:<system>:<event>\n"
#ifdef CONFIG_STACKTRACE
	"\t\t      stacktrace\n"
#endif
#ifdef CONFIG_TRACER_SNAPSHOT
	"\t\t      snapshot\n"
#endif
	"\t     example: echo do_fault:traceoff > set_ftrace_filter\n"
	"\t              echo do_trap:traceoff:3 > set_ftrace_filter\n"
	"\t     The first one will disable tracing every time do_fault is hit\n"
	"\t     The second will disable tracing at most 3 times when do_trap is hit\n"
	"\t       The first time do trap is hit and it disables tracing, the\n"
	"\t       counter will decrement to 2. If tracing is already disabled,\n"
	"\t       the counter will not decrement. It only decrements when the\n"
	"\t       trigger did work\n"
	"\t     To remove trigger without count:\n"
	"\t       echo '!<function>:<trigger> > set_ftrace_filter\n"
	"\t     To remove trigger with a count:\n"
	"\t       echo '!<function>:<trigger>:0 > set_ftrace_filter\n"
	"  set_ftrace_notrace\t- echo function name in here to never trace.\n"
	"\t    accepts: func_full_name, *func_end, func_begin*, *func_middle*\n"
	"\t    modules: Can select a group via module command :mod:\n"
	"\t    Does not accept triggers\n"
#endif /* CONFIG_DYNAMIC_FTRACE */
#ifdef CONFIG_FUNCTION_TRACER
	"  set_ftrace_pid\t- Write pid(s) to only function trace those pids\n"
	"\t\t    (function)\n"
#endif
#ifdef CONFIG_FUNCTION_GRAPH_TRACER
	"  set_graph_function\t- Trace the nested calls of a function (function_graph)\n"
	"  max_graph_depth\t- Trace a limited depth of nested calls (0 is unlimited)\n"
#endif
#ifdef CONFIG_TRACER_SNAPSHOT
	"\n  snapshot\t\t- Like 'trace' but shows the content of the static\n"
	"\t\t\t  snapshot buffer. Read the contents for more\n"
	"\t\t\t  information\n"
#endif
#ifdef CONFIG_STACK_TRACER
	"  stack_trace\t\t- Shows the max stack trace when active\n"
	"  stack_max_size\t- Shows current max stack size that was traced\n"
	"\t\t\t  Write into this file to reset the max size (trigger a\n"
	"\t\t\t  new trace)\n"
#ifdef CONFIG_DYNAMIC_FTRACE
	"  stack_trace_filter\t- Like set_ftrace_filter but limits what stack_trace\n"
	"\t\t\t  traces\n"
#endif
#endif /* CONFIG_STACK_TRACER */
	"  events/\t\t- Directory containing all trace event subsystems:\n"
	"      enable\t\t- Write 0/1 to enable/disable tracing of all events\n"
	"  events/<system>/\t- Directory containing all trace events for <system>:\n"
	"      enable\t\t- Write 0/1 to enable/disable tracing of all <system>\n"
	"\t\t\t  events\n"
	"      filter\t\t- If set, only events passing filter are traced\n"
	"  events/<system>/<event>/\t- Directory containing control files for\n"
	"\t\t\t  <event>:\n"
	"      enable\t\t- Write 0/1 to enable/disable tracing of <event>\n"
	"      filter\t\t- If set, only events passing filter are traced\n"
	"      trigger\t\t- If set, a command to perform when event is hit\n"
	"\t    Format: <trigger>[:count][if <filter>]\n"
	"\t   trigger: traceon, traceoff\n"
	"\t            enable_event:<system>:<event>\n"
	"\t            disable_event:<system>:<event>\n"
#ifdef CONFIG_STACKTRACE
	"\t\t    stacktrace\n"
#endif
#ifdef CONFIG_TRACER_SNAPSHOT
	"\t\t    snapshot\n"
#endif
	"\t   example: echo traceoff > events/block/block_unplug/trigger\n"
	"\t            echo traceoff:3 > events/block/block_unplug/trigger\n"
	"\t            echo 'enable_event:kmem:kmalloc:3 if nr_rq > 1' > \\\n"
	"\t                  events/block/block_unplug/trigger\n"
	"\t   The first disables tracing every time block_unplug is hit.\n"
	"\t   The second disables tracing the first 3 times block_unplug is hit.\n"
	"\t   The third enables the kmalloc event the first 3 times block_unplug\n"
	"\t     is hit and has value of greater than 1 for the 'nr_rq' event field.\n"
	"\t   Like function triggers, the counter is only decremented if it\n"
	"\t    enabled or disabled tracing.\n"
	"\t   To remove a trigger without a count:\n"
	"\t     echo '!<trigger> > <system>/<event>/trigger\n"
	"\t   To remove a trigger with a count:\n"
	"\t     echo '!<trigger>:0 > <system>/<event>/trigger\n"
	"\t   Filters can be ignored when removing a trigger.\n"
;

static ssize_t
tracing_readme_read(struct file *filp, char __user *ubuf,
		       size_t cnt, loff_t *ppos)
{
	return simple_read_from_buffer(ubuf, cnt, ppos,
					readme_msg, strlen(readme_msg));
}

static const struct file_operations tracing_readme_fops = {
	.open		= tracing_open_generic,
	.read		= tracing_readme_read,
	.llseek		= generic_file_llseek,
};

static ssize_t
tracing_saved_cmdlines_read(struct file *file, char __user *ubuf,
				size_t cnt, loff_t *ppos)
{
	char *buf_comm;
	char *file_buf;
	char *buf;
	int len = 0;
	int pid;
	int i;

	file_buf = kmalloc(SAVED_CMDLINES*(16+TASK_COMM_LEN), GFP_KERNEL);
	if (!file_buf)
		return -ENOMEM;

	buf_comm = kmalloc(TASK_COMM_LEN, GFP_KERNEL);
	if (!buf_comm) {
		kfree(file_buf);
		return -ENOMEM;
	}

	buf = file_buf;

	for (i = 0; i < SAVED_CMDLINES; i++) {
		int r;

		pid = map_cmdline_to_pid[i];
		if (pid == -1 || pid == NO_CMDLINE_MAP)
			continue;

		trace_find_cmdline(pid, buf_comm);
		r = sprintf(buf, "%d %s\n", pid, buf_comm);
		buf += r;
		len += r;
	}

	len = simple_read_from_buffer(ubuf, cnt, ppos,
				      file_buf, len);

	kfree(file_buf);
	kfree(buf_comm);

	return len;
}

static const struct file_operations tracing_saved_cmdlines_fops = {
    .open       = tracing_open_generic,
    .read       = tracing_saved_cmdlines_read,
    .llseek	= generic_file_llseek,
};

static ssize_t
tracing_set_trace_read(struct file *filp, char __user *ubuf,
		       size_t cnt, loff_t *ppos)
{
	struct trace_array *tr = filp->private_data;
	char buf[MAX_TRACER_SIZE+2];
	int r;

	mutex_lock(&trace_types_lock);
	r = sprintf(buf, "%s\n", tr->current_trace->name);
	mutex_unlock(&trace_types_lock);

	return simple_read_from_buffer(ubuf, cnt, ppos, buf, r);
}

int tracer_init(struct tracer *t, struct trace_array *tr)
{
	tracing_reset_online_cpus(&tr->trace_buffer);
	return t->init(tr);
}

static void set_buffer_entries(struct trace_buffer *buf, unsigned long val)
{
	int cpu;

	for_each_tracing_cpu(cpu)
		per_cpu_ptr(buf->data, cpu)->entries = val;
}

#ifdef CONFIG_TRACER_MAX_TRACE
/* resize @tr's buffer to the size of @size_tr's entries */
static int resize_buffer_duplicate_size(struct trace_buffer *trace_buf,
					struct trace_buffer *size_buf, int cpu_id)
{
	int cpu, ret = 0;

	if (cpu_id == RING_BUFFER_ALL_CPUS) {
		for_each_tracing_cpu(cpu) {
			ret = ring_buffer_resize(trace_buf->buffer,
				 per_cpu_ptr(size_buf->data, cpu)->entries, cpu);
			if (ret < 0)
				break;
			per_cpu_ptr(trace_buf->data, cpu)->entries =
				per_cpu_ptr(size_buf->data, cpu)->entries;
		}
	} else {
		ret = ring_buffer_resize(trace_buf->buffer,
				 per_cpu_ptr(size_buf->data, cpu_id)->entries, cpu_id);
		if (ret == 0)
			per_cpu_ptr(trace_buf->data, cpu_id)->entries =
				per_cpu_ptr(size_buf->data, cpu_id)->entries;
	}

	return ret;
}
#endif /* CONFIG_TRACER_MAX_TRACE */

static int __tracing_resize_ring_buffer(struct trace_array *tr,
					unsigned long size, int cpu)
{
	int ret;

	/*
	 * If kernel or user changes the size of the ring buffer
	 * we use the size that was given, and we can forget about
	 * expanding it later.
	 */
	ring_buffer_expanded = true;

	/* May be called before buffers are initialized */
	if (!tr->trace_buffer.buffer)
		return 0;

	ret = ring_buffer_resize(tr->trace_buffer.buffer, size, cpu);
	if (ret < 0)
		return ret;

#ifdef CONFIG_TRACER_MAX_TRACE
	if (!(tr->flags & TRACE_ARRAY_FL_GLOBAL) ||
	    !tr->current_trace->use_max_tr)
		goto out;

	ret = ring_buffer_resize(tr->max_buffer.buffer, size, cpu);
	if (ret < 0) {
		int r = resize_buffer_duplicate_size(&tr->trace_buffer,
						     &tr->trace_buffer, cpu);
		if (r < 0) {
			/*
			 * AARGH! We are left with different
			 * size max buffer!!!!
			 * The max buffer is our "snapshot" buffer.
			 * When a tracer needs a snapshot (one of the
			 * latency tracers), it swaps the max buffer
			 * with the saved snap shot. We succeeded to
			 * update the size of the main buffer, but failed to
			 * update the size of the max buffer. But when we tried
			 * to reset the main buffer to the original size, we
			 * failed there too. This is very unlikely to
			 * happen, but if it does, warn and kill all
			 * tracing.
			 */
			WARN_ON(1);
			tracing_disabled = 1;
		}
		return ret;
	}

	if (cpu == RING_BUFFER_ALL_CPUS)
		set_buffer_entries(&tr->max_buffer, size);
	else
		per_cpu_ptr(tr->max_buffer.data, cpu)->entries = size;

 out:
#endif /* CONFIG_TRACER_MAX_TRACE */

	if (cpu == RING_BUFFER_ALL_CPUS)
		set_buffer_entries(&tr->trace_buffer, size);
	else
		per_cpu_ptr(tr->trace_buffer.data, cpu)->entries = size;

	return ret;
}

static ssize_t tracing_resize_ring_buffer(struct trace_array *tr,
					  unsigned long size, int cpu_id)
{
	int ret = size;

	mutex_lock(&trace_types_lock);

	if (cpu_id != RING_BUFFER_ALL_CPUS) {
		/* make sure, this cpu is enabled in the mask */
		if (!cpumask_test_cpu(cpu_id, tracing_buffer_mask)) {
			ret = -EINVAL;
			goto out;
		}
	}

	ret = __tracing_resize_ring_buffer(tr, size, cpu_id);
	if (ret < 0)
		ret = -ENOMEM;

out:
	mutex_unlock(&trace_types_lock);

	return ret;
}


/**
 * tracing_update_buffers - used by tracing facility to expand ring buffers
 *
 * To save on memory when the tracing is never used on a system with it
 * configured in. The ring buffers are set to a minimum size. But once
 * a user starts to use the tracing facility, then they need to grow
 * to their default size.
 *
 * This function is to be called when a tracer is about to be used.
 */
int tracing_update_buffers(void)
{
	int ret = 0;

	mutex_lock(&trace_types_lock);
	if (!ring_buffer_expanded)
		ret = __tracing_resize_ring_buffer(&global_trace, trace_buf_size,
						RING_BUFFER_ALL_CPUS);
	mutex_unlock(&trace_types_lock);

	return ret;
}

struct trace_option_dentry;

static struct trace_option_dentry *
create_trace_option_files(struct trace_array *tr, struct tracer *tracer);

static void
destroy_trace_option_files(struct trace_option_dentry *topts);

static int tracing_set_tracer(const char *buf)
{
	static struct trace_option_dentry *topts;
	struct trace_array *tr = &global_trace;
	struct tracer *t;
#ifdef CONFIG_TRACER_MAX_TRACE
	bool had_max_tr;
#endif
	int ret = 0;

	mutex_lock(&trace_types_lock);

	if (!ring_buffer_expanded) {
		ret = __tracing_resize_ring_buffer(tr, trace_buf_size,
						RING_BUFFER_ALL_CPUS);
		if (ret < 0)
			goto out;
		ret = 0;
	}

	for (t = trace_types; t; t = t->next) {
		if (strcmp(t->name, buf) == 0)
			break;
	}
	if (!t) {
		ret = -EINVAL;
		goto out;
	}
	if (t == tr->current_trace)
		goto out;

	trace_branch_disable();

	tr->current_trace->enabled = false;

	if (tr->current_trace->reset)
		tr->current_trace->reset(tr);

	/* Current trace needs to be nop_trace before synchronize_sched */
	tr->current_trace = &nop_trace;

#ifdef CONFIG_TRACER_MAX_TRACE
	had_max_tr = tr->allocated_snapshot;

	if (had_max_tr && !t->use_max_tr) {
		/*
		 * We need to make sure that the update_max_tr sees that
		 * current_trace changed to nop_trace to keep it from
		 * swapping the buffers after we resize it.
		 * The update_max_tr is called from interrupts disabled
		 * so a synchronized_sched() is sufficient.
		 */
		synchronize_sched();
		free_snapshot(tr);
	}
#endif
	destroy_trace_option_files(topts);

	topts = create_trace_option_files(tr, t);

#ifdef CONFIG_TRACER_MAX_TRACE
	if (t->use_max_tr && !had_max_tr) {
		ret = alloc_snapshot(tr);
		if (ret < 0)
			goto out;
	}
#endif

	if (t->init) {
		ret = tracer_init(t, tr);
		if (ret)
			goto out;
	}

	tr->current_trace = t;
	tr->current_trace->enabled = true;
	trace_branch_enable(tr);
 out:
	mutex_unlock(&trace_types_lock);

	return ret;
}

static ssize_t
tracing_set_trace_write(struct file *filp, const char __user *ubuf,
			size_t cnt, loff_t *ppos)
{
	char buf[MAX_TRACER_SIZE+1];
	int i;
	size_t ret;
	int err;

	ret = cnt;

	if (cnt > MAX_TRACER_SIZE)
		cnt = MAX_TRACER_SIZE;

	if (copy_from_user(&buf, ubuf, cnt))
		return -EFAULT;

	buf[cnt] = 0;

	/* strip ending whitespace. */
	for (i = cnt - 1; i > 0 && isspace(buf[i]); i--)
		buf[i] = 0;

	err = tracing_set_tracer(buf);
	if (err)
		return err;

	*ppos += ret;

	return ret;
}

static ssize_t
tracing_max_lat_read(struct file *filp, char __user *ubuf,
		     size_t cnt, loff_t *ppos)
{
	unsigned long *ptr = filp->private_data;
	char buf[64];
	int r;

	r = snprintf(buf, sizeof(buf), "%ld\n",
		     *ptr == (unsigned long)-1 ? -1 : nsecs_to_usecs(*ptr));
	if (r > sizeof(buf))
		r = sizeof(buf);
	return simple_read_from_buffer(ubuf, cnt, ppos, buf, r);
}

static ssize_t
tracing_max_lat_write(struct file *filp, const char __user *ubuf,
		      size_t cnt, loff_t *ppos)
{
	unsigned long *ptr = filp->private_data;
	unsigned long val;
	int ret;

	ret = kstrtoul_from_user(ubuf, cnt, 10, &val);
	if (ret)
		return ret;

	*ptr = val * 1000;

	return cnt;
}

static int tracing_open_pipe(struct inode *inode, struct file *filp)
{
	struct trace_array *tr = inode->i_private;
	struct trace_iterator *iter;
	int ret = 0;

	if (tracing_disabled)
		return -ENODEV;

	if (trace_array_get(tr) < 0)
		return -ENODEV;

	mutex_lock(&trace_types_lock);

	/* create a buffer to store the information to pass to userspace */
	iter = kzalloc(sizeof(*iter), GFP_KERNEL);
	if (!iter) {
		ret = -ENOMEM;
		__trace_array_put(tr);
		goto out;
	}

	/*
	 * We make a copy of the current tracer to avoid concurrent
	 * changes on it while we are reading.
	 */
	iter->trace = kmalloc(sizeof(*iter->trace), GFP_KERNEL);
	if (!iter->trace) {
		ret = -ENOMEM;
		goto fail;
	}
	*iter->trace = *tr->current_trace;

	if (!alloc_cpumask_var(&iter->started, GFP_KERNEL)) {
		ret = -ENOMEM;
		goto fail;
	}

	/* trace pipe does not show start of buffer */
	cpumask_setall(iter->started);

	if (trace_flags & TRACE_ITER_LATENCY_FMT)
		iter->iter_flags |= TRACE_FILE_LAT_FMT;

	/* Output in nanoseconds only if we are using a clock in nanoseconds. */
	if (trace_clocks[tr->clock_id].in_ns)
		iter->iter_flags |= TRACE_FILE_TIME_IN_NS;

	iter->tr = tr;
	iter->trace_buffer = &tr->trace_buffer;
	iter->cpu_file = tracing_get_cpu(inode);
	mutex_init(&iter->mutex);
	filp->private_data = iter;

	if (iter->trace->pipe_open)
		iter->trace->pipe_open(iter);

	nonseekable_open(inode, filp);
out:
	mutex_unlock(&trace_types_lock);
	return ret;

fail:
	kfree(iter->trace);
	kfree(iter);
	__trace_array_put(tr);
	mutex_unlock(&trace_types_lock);
	return ret;
}

static int tracing_release_pipe(struct inode *inode, struct file *file)
{
	struct trace_iterator *iter = file->private_data;
	struct trace_array *tr = inode->i_private;

	mutex_lock(&trace_types_lock);

	if (iter->trace->pipe_close)
		iter->trace->pipe_close(iter);

	mutex_unlock(&trace_types_lock);

	free_cpumask_var(iter->started);
	mutex_destroy(&iter->mutex);
	kfree(iter->trace);
	kfree(iter);

	trace_array_put(tr);

	return 0;
}

static unsigned int
trace_poll(struct trace_iterator *iter, struct file *filp, poll_table *poll_table)
{
	/* Iterators are static, they should be filled or empty */
	if (trace_buffer_iter(iter, iter->cpu_file))
		return POLLIN | POLLRDNORM;

	if (trace_flags & TRACE_ITER_BLOCK)
		/*
		 * Always select as readable when in blocking mode
		 */
		return POLLIN | POLLRDNORM;
	else
		return ring_buffer_poll_wait(iter->trace_buffer->buffer, iter->cpu_file,
					     filp, poll_table);
}

static unsigned int
tracing_poll_pipe(struct file *filp, poll_table *poll_table)
{
	struct trace_iterator *iter = filp->private_data;

	return trace_poll(iter, filp, poll_table);
}

/*
 * This is a make-shift waitqueue.
 * A tracer might use this callback on some rare cases:
 *
 *  1) the current tracer might hold the runqueue lock when it wakes up
 *     a reader, hence a deadlock (sched, function, and function graph tracers)
 *  2) the function tracers, trace all functions, we don't want
 *     the overhead of calling wake_up and friends
 *     (and tracing them too)
 *
 *     Anyway, this is really very primitive wakeup.
 */
int poll_wait_pipe(struct trace_iterator *iter)
{
	set_current_state(TASK_INTERRUPTIBLE);
	/* sleep for 100 msecs, and try again. */
	schedule_timeout(HZ / 10);
	return 0;
}

/* Must be called with trace_types_lock mutex held. */
static int tracing_wait_pipe(struct file *filp)
{
	struct trace_iterator *iter = filp->private_data;
	int ret;

	while (trace_empty(iter)) {

		if ((filp->f_flags & O_NONBLOCK)) {
			return -EAGAIN;
		}

		mutex_unlock(&iter->mutex);

		ret = iter->trace->wait_pipe(iter);

		mutex_lock(&iter->mutex);

		if (ret)
			return ret;

		if (signal_pending(current))
			return -EINTR;

		/*
		 * We block until we read something and tracing is disabled.
		 * We still block if tracing is disabled, but we have never
		 * read anything. This allows a user to cat this file, and
		 * then enable tracing. But after we have read something,
		 * we give an EOF when tracing is again disabled.
		 *
		 * iter->pos will be 0 if we haven't read anything.
		 */
		if (!tracing_is_on() && iter->pos)
			break;
	}

	return 1;
}

/*
 * Consumer reader.
 */
static ssize_t
tracing_read_pipe(struct file *filp, char __user *ubuf,
		  size_t cnt, loff_t *ppos)
{
	struct trace_iterator *iter = filp->private_data;
	struct trace_array *tr = iter->tr;
	ssize_t sret;

	/* return any leftover data */
	sret = trace_seq_to_user(&iter->seq, ubuf, cnt);
	if (sret != -EBUSY)
		return sret;

	trace_seq_init(&iter->seq);

	/* copy the tracer to avoid using a global lock all around */
	mutex_lock(&trace_types_lock);
	if (unlikely(iter->trace->name != tr->current_trace->name))
		*iter->trace = *tr->current_trace;
	mutex_unlock(&trace_types_lock);

	/*
	 * Avoid more than one consumer on a single file descriptor
	 * This is just a matter of traces coherency, the ring buffer itself
	 * is protected.
	 */
	mutex_lock(&iter->mutex);
	if (iter->trace->read) {
		sret = iter->trace->read(iter, filp, ubuf, cnt, ppos);
		if (sret)
			goto out;
	}

waitagain:
	sret = tracing_wait_pipe(filp);
	if (sret <= 0)
		goto out;

	/* stop when tracing is finished */
	if (trace_empty(iter)) {
		sret = 0;
		goto out;
	}

	if (cnt >= PAGE_SIZE)
		cnt = PAGE_SIZE - 1;

	/* reset all but tr, trace, and overruns */
	memset(&iter->seq, 0,
	       sizeof(struct trace_iterator) -
	       offsetof(struct trace_iterator, seq));
	cpumask_clear(iter->started);
	iter->pos = -1;

	trace_event_read_lock();
	trace_access_lock(iter->cpu_file);
	while (trace_find_next_entry_inc(iter) != NULL) {
		enum print_line_t ret;
		int len = iter->seq.len;

		ret = print_trace_line(iter);
		if (ret == TRACE_TYPE_PARTIAL_LINE) {
			/* don't print partial lines */
			iter->seq.len = len;
			break;
		}
		if (ret != TRACE_TYPE_NO_CONSUME)
			trace_consume(iter);

		if (iter->seq.len >= cnt)
			break;

		/*
		 * Setting the full flag means we reached the trace_seq buffer
		 * size and we should leave by partial output condition above.
		 * One of the trace_seq_* functions is not used properly.
		 */
		WARN_ONCE(iter->seq.full, "full flag set for trace type %d",
			  iter->ent->type);
	}
	trace_access_unlock(iter->cpu_file);
	trace_event_read_unlock();

	/* Now copy what we have to the user */
	sret = trace_seq_to_user(&iter->seq, ubuf, cnt);
	if (iter->seq.readpos >= iter->seq.len)
		trace_seq_init(&iter->seq);

	/*
	 * If there was nothing to send to user, in spite of consuming trace
	 * entries, go back to wait for more entries.
	 */
	if (sret == -EBUSY)
		goto waitagain;

out:
	mutex_unlock(&iter->mutex);

	return sret;
}

static void tracing_spd_release_pipe(struct splice_pipe_desc *spd,
				     unsigned int idx)
{
	__free_page(spd->pages[idx]);
}

static const struct pipe_buf_operations tracing_pipe_buf_ops = {
	.can_merge		= 0,
	.map			= generic_pipe_buf_map,
	.unmap			= generic_pipe_buf_unmap,
	.confirm		= generic_pipe_buf_confirm,
	.release		= generic_pipe_buf_release,
	.steal			= generic_pipe_buf_steal,
	.get			= generic_pipe_buf_get,
};

static size_t
tracing_fill_pipe_page(size_t rem, struct trace_iterator *iter)
{
	size_t count;
	int ret;

	/* Seq buffer is page-sized, exactly what we need. */
	for (;;) {
		count = iter->seq.len;
		ret = print_trace_line(iter);
		count = iter->seq.len - count;
		if (rem < count) {
			rem = 0;
			iter->seq.len -= count;
			break;
		}
		if (ret == TRACE_TYPE_PARTIAL_LINE) {
			iter->seq.len -= count;
			break;
		}

		if (ret != TRACE_TYPE_NO_CONSUME)
			trace_consume(iter);
		rem -= count;
		if (!trace_find_next_entry_inc(iter))	{
			rem = 0;
			iter->ent = NULL;
			break;
		}
	}

	return rem;
}

static ssize_t tracing_splice_read_pipe(struct file *filp,
					loff_t *ppos,
					struct pipe_inode_info *pipe,
					size_t len,
					unsigned int flags)
{
	struct page *pages_def[PIPE_DEF_BUFFERS];
	struct partial_page partial_def[PIPE_DEF_BUFFERS];
	struct trace_iterator *iter = filp->private_data;
	struct splice_pipe_desc spd = {
		.pages		= pages_def,
		.partial	= partial_def,
		.nr_pages	= 0, /* This gets updated below. */
		.nr_pages_max	= PIPE_DEF_BUFFERS,
		.flags		= flags,
		.ops		= &tracing_pipe_buf_ops,
		.spd_release	= tracing_spd_release_pipe,
	};
	struct trace_array *tr = iter->tr;
	ssize_t ret;
	size_t rem;
	unsigned int i;

	if (splice_grow_spd(pipe, &spd))
		return -ENOMEM;

	/* copy the tracer to avoid using a global lock all around */
	mutex_lock(&trace_types_lock);
	if (unlikely(iter->trace->name != tr->current_trace->name))
		*iter->trace = *tr->current_trace;
	mutex_unlock(&trace_types_lock);

	mutex_lock(&iter->mutex);

	if (iter->trace->splice_read) {
		ret = iter->trace->splice_read(iter, filp,
					       ppos, pipe, len, flags);
		if (ret)
			goto out_err;
	}

	ret = tracing_wait_pipe(filp);
	if (ret <= 0)
		goto out_err;

	if (!iter->ent && !trace_find_next_entry_inc(iter)) {
		ret = -EFAULT;
		goto out_err;
	}

	trace_event_read_lock();
	trace_access_lock(iter->cpu_file);

	/* Fill as many pages as possible. */
	for (i = 0, rem = len; i < pipe->buffers && rem; i++) {
		spd.pages[i] = alloc_page(GFP_KERNEL);
		if (!spd.pages[i])
			break;

		rem = tracing_fill_pipe_page(rem, iter);

		/* Copy the data into the page, so we can start over. */
		ret = trace_seq_to_buffer(&iter->seq,
					  page_address(spd.pages[i]),
					  iter->seq.len);
		if (ret < 0) {
			__free_page(spd.pages[i]);
			break;
		}
		spd.partial[i].offset = 0;
		spd.partial[i].len = iter->seq.len;

		trace_seq_init(&iter->seq);
	}

	trace_access_unlock(iter->cpu_file);
	trace_event_read_unlock();
	mutex_unlock(&iter->mutex);

	spd.nr_pages = i;

	ret = splice_to_pipe(pipe, &spd);
out:
	splice_shrink_spd(&spd);
	return ret;

out_err:
	mutex_unlock(&iter->mutex);
	goto out;
}

static ssize_t
tracing_entries_read(struct file *filp, char __user *ubuf,
		     size_t cnt, loff_t *ppos)
{
	struct inode *inode = file_inode(filp);
	struct trace_array *tr = inode->i_private;
	int cpu = tracing_get_cpu(inode);
	char buf[64];
	int r = 0;
	ssize_t ret;

	mutex_lock(&trace_types_lock);

	if (cpu == RING_BUFFER_ALL_CPUS) {
		int cpu, buf_size_same;
		unsigned long size;

		size = 0;
		buf_size_same = 1;
		/* check if all cpu sizes are same */
		for_each_tracing_cpu(cpu) {
			/* fill in the size from first enabled cpu */
			if (size == 0)
				size = per_cpu_ptr(tr->trace_buffer.data, cpu)->entries;
			if (size != per_cpu_ptr(tr->trace_buffer.data, cpu)->entries) {
				buf_size_same = 0;
				break;
			}
		}

		if (buf_size_same) {
			if (!ring_buffer_expanded)
				r = sprintf(buf, "%lu (expanded: %lu)\n",
					    size >> 10,
					    trace_buf_size >> 10);
			else
				r = sprintf(buf, "%lu\n", size >> 10);
		} else
			r = sprintf(buf, "X\n");
	} else
		r = sprintf(buf, "%lu\n", per_cpu_ptr(tr->trace_buffer.data, cpu)->entries >> 10);

	mutex_unlock(&trace_types_lock);

	ret = simple_read_from_buffer(ubuf, cnt, ppos, buf, r);
	return ret;
}

static ssize_t
tracing_entries_write(struct file *filp, const char __user *ubuf,
		      size_t cnt, loff_t *ppos)
{
	struct inode *inode = file_inode(filp);
	struct trace_array *tr = inode->i_private;
	unsigned long val;
	int ret;

	ret = kstrtoul_from_user(ubuf, cnt, 10, &val);
	if (ret)
		return ret;

	/* must have at least 1 entry */
	if (!val)
		return -EINVAL;

	/* value is in KB */
	val <<= 10;
	ret = tracing_resize_ring_buffer(tr, val, tracing_get_cpu(inode));
	if (ret < 0)
		return ret;

	*ppos += cnt;

	return cnt;
}

static ssize_t
tracing_total_entries_read(struct file *filp, char __user *ubuf,
				size_t cnt, loff_t *ppos)
{
	struct trace_array *tr = filp->private_data;
	char buf[64];
	int r, cpu;
	unsigned long size = 0, expanded_size = 0;

	mutex_lock(&trace_types_lock);
	for_each_tracing_cpu(cpu) {
		size += per_cpu_ptr(tr->trace_buffer.data, cpu)->entries >> 10;
		if (!ring_buffer_expanded)
			expanded_size += trace_buf_size >> 10;
	}
	if (ring_buffer_expanded)
		r = sprintf(buf, "%lu\n", size);
	else
		r = sprintf(buf, "%lu (expanded: %lu)\n", size, expanded_size);
	mutex_unlock(&trace_types_lock);

	return simple_read_from_buffer(ubuf, cnt, ppos, buf, r);
}

static ssize_t
tracing_free_buffer_write(struct file *filp, const char __user *ubuf,
			  size_t cnt, loff_t *ppos)
{
	/*
	 * There is no need to read what the user has written, this function
	 * is just to make sure that there is no error when "echo" is used
	 */

	*ppos += cnt;

	return cnt;
}

static int
tracing_free_buffer_release(struct inode *inode, struct file *filp)
{
	struct trace_array *tr = inode->i_private;

	/* disable tracing ? */
	if (trace_flags & TRACE_ITER_STOP_ON_FREE)
		tracer_tracing_off(tr);
	/* resize the ring buffer to 0 */
	tracing_resize_ring_buffer(tr, 0, RING_BUFFER_ALL_CPUS);

	trace_array_put(tr);

	return 0;
}

static ssize_t
tracing_mark_write(struct file *filp, const char __user *ubuf,
					size_t cnt, loff_t *fpos)
{
	unsigned long addr = (unsigned long)ubuf;
	struct trace_array *tr = filp->private_data;
	struct ring_buffer_event *event;
	struct ring_buffer *buffer;
	struct print_entry *entry;
	unsigned long irq_flags;
	struct page *pages[2];
	void *map_page[2];
	int nr_pages = 1;
	ssize_t written;
	int offset;
	int size;
	int len;
	int ret;
	int i;

	if (tracing_disabled)
		return -EINVAL;

	if (!(trace_flags & TRACE_ITER_MARKERS))
		return -EINVAL;

	if (cnt > TRACE_BUF_SIZE)
		cnt = TRACE_BUF_SIZE;

	/*
	 * Userspace is injecting traces into the kernel trace buffer.
	 * We want to be as non intrusive as possible.
	 * To do so, we do not want to allocate any special buffers
	 * or take any locks, but instead write the userspace data
	 * straight into the ring buffer.
	 *
	 * First we need to pin the userspace buffer into memory,
	 * which, most likely it is, because it just referenced it.
	 * But there's no guarantee that it is. By using get_user_pages_fast()
	 * and kmap_atomic/kunmap_atomic() we can get access to the
	 * pages directly. We then write the data directly into the
	 * ring buffer.
	 */
	BUILD_BUG_ON(TRACE_BUF_SIZE >= PAGE_SIZE);

	/* check if we cross pages */
	if ((addr & PAGE_MASK) != ((addr + cnt) & PAGE_MASK))
		nr_pages = 2;

	offset = addr & (PAGE_SIZE - 1);
	addr &= PAGE_MASK;

	ret = get_user_pages_fast(addr, nr_pages, 0, pages);
	if (ret < nr_pages) {
		while (--ret >= 0)
			put_page(pages[ret]);
		written = -EFAULT;
		goto out;
	}

	for (i = 0; i < nr_pages; i++)
		map_page[i] = kmap_atomic(pages[i]);

	local_save_flags(irq_flags);
	size = sizeof(*entry) + cnt + 2; /* possible \n added */
	buffer = tr->trace_buffer.buffer;
	event = trace_buffer_lock_reserve(buffer, TRACE_PRINT, size,
					  irq_flags, preempt_count());
	if (!event) {
		/* Ring buffer disabled, return as if not open for write */
		written = -EBADF;
		goto out_unlock;
	}

	entry = ring_buffer_event_data(event);
	entry->ip = _THIS_IP_;

	if (nr_pages == 2) {
		len = PAGE_SIZE - offset;
		memcpy(&entry->buf, map_page[0] + offset, len);
		memcpy(&entry->buf[len], map_page[1], cnt - len);
	} else
		memcpy(&entry->buf, map_page[0] + offset, cnt);

	if (entry->buf[cnt - 1] != '\n') {
		entry->buf[cnt] = '\n';
		entry->buf[cnt + 1] = '\0';
	} else
		entry->buf[cnt] = '\0';

	__buffer_unlock_commit(buffer, event);

	written = cnt;

	*fpos += written;

 out_unlock:
	for (i = 0; i < nr_pages; i++){
		kunmap_atomic(map_page[i]);
		put_page(pages[i]);
	}
 out:
	return written;
}

static int tracing_clock_show(struct seq_file *m, void *v)
{
	struct trace_array *tr = m->private;
	int i;

	for (i = 0; i < ARRAY_SIZE(trace_clocks); i++)
		seq_printf(m,
			"%s%s%s%s", i ? " " : "",
			i == tr->clock_id ? "[" : "", trace_clocks[i].name,
			i == tr->clock_id ? "]" : "");
	seq_putc(m, '\n');

	return 0;
}

static ssize_t tracing_clock_write(struct file *filp, const char __user *ubuf,
				   size_t cnt, loff_t *fpos)
{
	struct seq_file *m = filp->private_data;
	struct trace_array *tr = m->private;
	char buf[64];
	const char *clockstr;
	int i;

	if (cnt >= sizeof(buf))
		return -EINVAL;

	if (copy_from_user(&buf, ubuf, cnt))
		return -EFAULT;

	buf[cnt] = 0;

	clockstr = strstrip(buf);

	for (i = 0; i < ARRAY_SIZE(trace_clocks); i++) {
		if (strcmp(trace_clocks[i].name, clockstr) == 0)
			break;
	}
	if (i == ARRAY_SIZE(trace_clocks))
		return -EINVAL;

	mutex_lock(&trace_types_lock);

	tr->clock_id = i;

	ring_buffer_set_clock(tr->trace_buffer.buffer, trace_clocks[i].func);

	/*
	 * New clock may not be consistent with the previous clock.
	 * Reset the buffer so that it doesn't have incomparable timestamps.
	 */
	tracing_reset_online_cpus(&tr->trace_buffer);

#ifdef CONFIG_TRACER_MAX_TRACE
	if (tr->flags & TRACE_ARRAY_FL_GLOBAL && tr->max_buffer.buffer)
		ring_buffer_set_clock(tr->max_buffer.buffer, trace_clocks[i].func);
	tracing_reset_online_cpus(&tr->max_buffer);
#endif

	mutex_unlock(&trace_types_lock);

	*fpos += cnt;

	return cnt;
}

static int tracing_clock_open(struct inode *inode, struct file *file)
{
	struct trace_array *tr = inode->i_private;
	int ret;

	if (tracing_disabled)
		return -ENODEV;

	if (trace_array_get(tr))
		return -ENODEV;

	ret = single_open(file, tracing_clock_show, inode->i_private);
	if (ret < 0)
		trace_array_put(tr);

	return ret;
}

struct ftrace_buffer_info {
	struct trace_iterator	iter;
	void			*spare;
	unsigned int		read;
};

#ifdef CONFIG_TRACER_SNAPSHOT
static int tracing_snapshot_open(struct inode *inode, struct file *file)
{
	struct trace_array *tr = inode->i_private;
	struct trace_iterator *iter;
	struct seq_file *m;
	int ret = 0;

	if (trace_array_get(tr) < 0)
		return -ENODEV;

	if (file->f_mode & FMODE_READ) {
		iter = __tracing_open(inode, file, true);
		if (IS_ERR(iter))
			ret = PTR_ERR(iter);
	} else {
		/* Writes still need the seq_file to hold the private data */
		ret = -ENOMEM;
		m = kzalloc(sizeof(*m), GFP_KERNEL);
		if (!m)
			goto out;
		iter = kzalloc(sizeof(*iter), GFP_KERNEL);
		if (!iter) {
			kfree(m);
			goto out;
		}
		ret = 0;

		iter->tr = tr;
		iter->trace_buffer = &tr->max_buffer;
		iter->cpu_file = tracing_get_cpu(inode);
		m->private = iter;
		file->private_data = m;
	}
out:
	if (ret < 0)
		trace_array_put(tr);

	return ret;
}

static ssize_t
tracing_snapshot_write(struct file *filp, const char __user *ubuf, size_t cnt,
		       loff_t *ppos)
{
	struct seq_file *m = filp->private_data;
	struct trace_iterator *iter = m->private;
	struct trace_array *tr = iter->tr;
	unsigned long val;
	int ret;

	ret = tracing_update_buffers();
	if (ret < 0)
		return ret;

	ret = kstrtoul_from_user(ubuf, cnt, 10, &val);
	if (ret)
		return ret;

	mutex_lock(&trace_types_lock);

	if (tr->current_trace->use_max_tr) {
		ret = -EBUSY;
		goto out;
	}

	switch (val) {
	case 0:
		if (iter->cpu_file != RING_BUFFER_ALL_CPUS) {
			ret = -EINVAL;
			break;
		}
		if (tr->allocated_snapshot)
			free_snapshot(tr);
		break;
	case 1:
/* Only allow per-cpu swap if the ring buffer supports it */
#ifndef CONFIG_RING_BUFFER_ALLOW_SWAP
		if (iter->cpu_file != RING_BUFFER_ALL_CPUS) {
			ret = -EINVAL;
			break;
		}
#endif
		if (!tr->allocated_snapshot) {
			ret = alloc_snapshot(tr);
			if (ret < 0)
				break;
		}
		local_irq_disable();
		/* Now, we're going to swap */
		if (iter->cpu_file == RING_BUFFER_ALL_CPUS)
			update_max_tr(tr, current, smp_processor_id());
		else
			update_max_tr_single(tr, current, iter->cpu_file);
		local_irq_enable();
		break;
	default:
		if (tr->allocated_snapshot) {
			if (iter->cpu_file == RING_BUFFER_ALL_CPUS)
				tracing_reset_online_cpus(&tr->max_buffer);
			else
				tracing_reset(&tr->max_buffer, iter->cpu_file);
		}
		break;
	}

	if (ret >= 0) {
		*ppos += cnt;
		ret = cnt;
	}
out:
	mutex_unlock(&trace_types_lock);
	return ret;
}

static int tracing_snapshot_release(struct inode *inode, struct file *file)
{
	struct seq_file *m = file->private_data;
	int ret;

	ret = tracing_release(inode, file);

	if (file->f_mode & FMODE_READ)
		return ret;

	/* If write only, the seq_file is just a stub */
	if (m)
		kfree(m->private);
	kfree(m);

	return 0;
}

static int tracing_buffers_open(struct inode *inode, struct file *filp);
static ssize_t tracing_buffers_read(struct file *filp, char __user *ubuf,
				    size_t count, loff_t *ppos);
static int tracing_buffers_release(struct inode *inode, struct file *file);
static ssize_t tracing_buffers_splice_read(struct file *file, loff_t *ppos,
		   struct pipe_inode_info *pipe, size_t len, unsigned int flags);

static int snapshot_raw_open(struct inode *inode, struct file *filp)
{
	struct ftrace_buffer_info *info;
	int ret;

	ret = tracing_buffers_open(inode, filp);
	if (ret < 0)
		return ret;

	info = filp->private_data;

	if (info->iter.trace->use_max_tr) {
		tracing_buffers_release(inode, filp);
		return -EBUSY;
	}

	info->iter.snapshot = true;
	info->iter.trace_buffer = &info->iter.tr->max_buffer;

	return ret;
}

#endif /* CONFIG_TRACER_SNAPSHOT */


static const struct file_operations tracing_max_lat_fops = {
	.open		= tracing_open_generic,
	.read		= tracing_max_lat_read,
	.write		= tracing_max_lat_write,
	.llseek		= generic_file_llseek,
};

static const struct file_operations set_tracer_fops = {
	.open		= tracing_open_generic,
	.read		= tracing_set_trace_read,
	.write		= tracing_set_trace_write,
	.llseek		= generic_file_llseek,
};

static const struct file_operations tracing_pipe_fops = {
	.open		= tracing_open_pipe,
	.poll		= tracing_poll_pipe,
	.read		= tracing_read_pipe,
	.splice_read	= tracing_splice_read_pipe,
	.release	= tracing_release_pipe,
	.llseek		= no_llseek,
};

static const struct file_operations tracing_entries_fops = {
	.open		= tracing_open_generic_tr,
	.read		= tracing_entries_read,
	.write		= tracing_entries_write,
	.llseek		= generic_file_llseek,
	.release	= tracing_release_generic_tr,
};

static const struct file_operations tracing_total_entries_fops = {
	.open		= tracing_open_generic_tr,
	.read		= tracing_total_entries_read,
	.llseek		= generic_file_llseek,
	.release	= tracing_release_generic_tr,
};

static const struct file_operations tracing_free_buffer_fops = {
	.open		= tracing_open_generic_tr,
	.write		= tracing_free_buffer_write,
	.release	= tracing_free_buffer_release,
};

static const struct file_operations tracing_mark_fops = {
	.open		= tracing_open_generic_tr,
	.write		= tracing_mark_write,
	.llseek		= generic_file_llseek,
	.release	= tracing_release_generic_tr,
};

static const struct file_operations trace_clock_fops = {
	.open		= tracing_clock_open,
	.read		= seq_read,
	.llseek		= seq_lseek,
	.release	= tracing_single_release_tr,
	.write		= tracing_clock_write,
};

#ifdef CONFIG_TRACER_SNAPSHOT
static const struct file_operations snapshot_fops = {
	.open		= tracing_snapshot_open,
	.read		= seq_read,
	.write		= tracing_snapshot_write,
	.llseek		= tracing_lseek,
	.release	= tracing_snapshot_release,
};

static const struct file_operations snapshot_raw_fops = {
	.open		= snapshot_raw_open,
	.read		= tracing_buffers_read,
	.release	= tracing_buffers_release,
	.splice_read	= tracing_buffers_splice_read,
	.llseek		= no_llseek,
};

#endif /* CONFIG_TRACER_SNAPSHOT */

static int tracing_buffers_open(struct inode *inode, struct file *filp)
{
	struct trace_array *tr = inode->i_private;
	struct ftrace_buffer_info *info;
	int ret;

	if (tracing_disabled)
		return -ENODEV;

	if (trace_array_get(tr) < 0)
		return -ENODEV;

	info = kzalloc(sizeof(*info), GFP_KERNEL);
	if (!info) {
		trace_array_put(tr);
		return -ENOMEM;
	}

	mutex_lock(&trace_types_lock);

	info->iter.tr		= tr;
	info->iter.cpu_file	= tracing_get_cpu(inode);
	info->iter.trace	= tr->current_trace;
	info->iter.trace_buffer = &tr->trace_buffer;
	info->spare		= NULL;
	/* Force reading ring buffer for first read */
	info->read		= (unsigned int)-1;

	filp->private_data = info;

	mutex_unlock(&trace_types_lock);

	ret = nonseekable_open(inode, filp);
	if (ret < 0)
		trace_array_put(tr);

	return ret;
}

static unsigned int
tracing_buffers_poll(struct file *filp, poll_table *poll_table)
{
	struct ftrace_buffer_info *info = filp->private_data;
	struct trace_iterator *iter = &info->iter;

	return trace_poll(iter, filp, poll_table);
}

static ssize_t
tracing_buffers_read(struct file *filp, char __user *ubuf,
		     size_t count, loff_t *ppos)
{
	struct ftrace_buffer_info *info = filp->private_data;
	struct trace_iterator *iter = &info->iter;
	ssize_t ret;
	ssize_t size;

	if (!count)
		return 0;

	mutex_lock(&trace_types_lock);

#ifdef CONFIG_TRACER_MAX_TRACE
	if (iter->snapshot && iter->tr->current_trace->use_max_tr) {
		size = -EBUSY;
		goto out_unlock;
	}
#endif

	if (!info->spare)
		info->spare = ring_buffer_alloc_read_page(iter->trace_buffer->buffer,
							  iter->cpu_file);
	size = -ENOMEM;
	if (!info->spare)
		goto out_unlock;

	/* Do we have previous read data to read? */
	if (info->read < PAGE_SIZE)
		goto read;

 again:
	trace_access_lock(iter->cpu_file);
	ret = ring_buffer_read_page(iter->trace_buffer->buffer,
				    &info->spare,
				    count,
				    iter->cpu_file, 0);
	trace_access_unlock(iter->cpu_file);

	if (ret < 0) {
		if (trace_empty(iter)) {
			if ((filp->f_flags & O_NONBLOCK)) {
				size = -EAGAIN;
				goto out_unlock;
			}
			mutex_unlock(&trace_types_lock);
			ret = iter->trace->wait_pipe(iter);
			mutex_lock(&trace_types_lock);
			if (ret) {
				size = ret;
				goto out_unlock;
			}
			if (signal_pending(current)) {
				size = -EINTR;
				goto out_unlock;
			}
			goto again;
		}
		size = 0;
		goto out_unlock;
	}

	info->read = 0;
 read:
	size = PAGE_SIZE - info->read;
	if (size > count)
		size = count;

	ret = copy_to_user(ubuf, info->spare + info->read, size);
	if (ret == size) {
		size = -EFAULT;
		goto out_unlock;
	}
	size -= ret;

	*ppos += size;
	info->read += size;

 out_unlock:
	mutex_unlock(&trace_types_lock);

	return size;
}

static int tracing_buffers_release(struct inode *inode, struct file *file)
{
	struct ftrace_buffer_info *info = file->private_data;
	struct trace_iterator *iter = &info->iter;

	mutex_lock(&trace_types_lock);

	__trace_array_put(iter->tr);

	if (info->spare)
		ring_buffer_free_read_page(iter->trace_buffer->buffer, info->spare);
	kfree(info);

	mutex_unlock(&trace_types_lock);

	return 0;
}

struct buffer_ref {
	struct ring_buffer	*buffer;
	void			*page;
	int			ref;
};

static void buffer_pipe_buf_release(struct pipe_inode_info *pipe,
				    struct pipe_buffer *buf)
{
	struct buffer_ref *ref = (struct buffer_ref *)buf->private;

	if (--ref->ref)
		return;

	ring_buffer_free_read_page(ref->buffer, ref->page);
	kfree(ref);
	buf->private = 0;
}

static void buffer_pipe_buf_get(struct pipe_inode_info *pipe,
				struct pipe_buffer *buf)
{
	struct buffer_ref *ref = (struct buffer_ref *)buf->private;

	ref->ref++;
}

/* Pipe buffer operations for a buffer. */
static const struct pipe_buf_operations buffer_pipe_buf_ops = {
	.can_merge		= 0,
	.map			= generic_pipe_buf_map,
	.unmap			= generic_pipe_buf_unmap,
	.confirm		= generic_pipe_buf_confirm,
	.release		= buffer_pipe_buf_release,
	.steal			= generic_pipe_buf_steal,
	.get			= buffer_pipe_buf_get,
};

/*
 * Callback from splice_to_pipe(), if we need to release some pages
 * at the end of the spd in case we error'ed out in filling the pipe.
 */
static void buffer_spd_release(struct splice_pipe_desc *spd, unsigned int i)
{
	struct buffer_ref *ref =
		(struct buffer_ref *)spd->partial[i].private;

	if (--ref->ref)
		return;

	ring_buffer_free_read_page(ref->buffer, ref->page);
	kfree(ref);
	spd->partial[i].private = 0;
}

static ssize_t
tracing_buffers_splice_read(struct file *file, loff_t *ppos,
			    struct pipe_inode_info *pipe, size_t len,
			    unsigned int flags)
{
	struct ftrace_buffer_info *info = file->private_data;
	struct trace_iterator *iter = &info->iter;
	struct partial_page partial_def[PIPE_DEF_BUFFERS];
	struct page *pages_def[PIPE_DEF_BUFFERS];
	struct splice_pipe_desc spd = {
		.pages		= pages_def,
		.partial	= partial_def,
		.nr_pages_max	= PIPE_DEF_BUFFERS,
		.flags		= flags,
		.ops		= &buffer_pipe_buf_ops,
		.spd_release	= buffer_spd_release,
	};
	struct buffer_ref *ref;
	int entries, size, i;
	ssize_t ret;

	mutex_lock(&trace_types_lock);

#ifdef CONFIG_TRACER_MAX_TRACE
	if (iter->snapshot && iter->tr->current_trace->use_max_tr) {
		ret = -EBUSY;
		goto out;
	}
#endif

	if (splice_grow_spd(pipe, &spd)) {
		ret = -ENOMEM;
		goto out;
	}

	if (*ppos & (PAGE_SIZE - 1)) {
		ret = -EINVAL;
		goto out;
	}

	if (len & (PAGE_SIZE - 1)) {
		if (len < PAGE_SIZE) {
			ret = -EINVAL;
			goto out;
		}
		len &= PAGE_MASK;
	}

 again:
	trace_access_lock(iter->cpu_file);
	entries = ring_buffer_entries_cpu(iter->trace_buffer->buffer, iter->cpu_file);

	for (i = 0; i < pipe->buffers && len && entries; i++, len -= PAGE_SIZE) {
		struct page *page;
		int r;

		ref = kzalloc(sizeof(*ref), GFP_KERNEL);
		if (!ref)
			break;

		ref->ref = 1;
		ref->buffer = iter->trace_buffer->buffer;
		ref->page = ring_buffer_alloc_read_page(ref->buffer, iter->cpu_file);
		if (!ref->page) {
			kfree(ref);
			break;
		}

		r = ring_buffer_read_page(ref->buffer, &ref->page,
					  len, iter->cpu_file, 1);
		if (r < 0) {
			ring_buffer_free_read_page(ref->buffer, ref->page);
			kfree(ref);
			break;
		}

		/*
		 * zero out any left over data, this is going to
		 * user land.
		 */
		size = ring_buffer_page_len(ref->page);
		if (size < PAGE_SIZE)
			memset(ref->page + size, 0, PAGE_SIZE - size);

		page = virt_to_page(ref->page);

		spd.pages[i] = page;
		spd.partial[i].len = PAGE_SIZE;
		spd.partial[i].offset = 0;
		spd.partial[i].private = (unsigned long)ref;
		spd.nr_pages++;
		*ppos += PAGE_SIZE;

		entries = ring_buffer_entries_cpu(iter->trace_buffer->buffer, iter->cpu_file);
	}

	trace_access_unlock(iter->cpu_file);
	spd.nr_pages = i;

	/* did we read anything? */
	if (!spd.nr_pages) {
		if ((file->f_flags & O_NONBLOCK) || (flags & SPLICE_F_NONBLOCK)) {
			ret = -EAGAIN;
			goto out;
		}
		mutex_unlock(&trace_types_lock);
		ret = iter->trace->wait_pipe(iter);
		mutex_lock(&trace_types_lock);
		if (ret)
			goto out;
		if (signal_pending(current)) {
			ret = -EINTR;
			goto out;
		}
		goto again;
	}

	ret = splice_to_pipe(pipe, &spd);
	splice_shrink_spd(&spd);
out:
	mutex_unlock(&trace_types_lock);

	return ret;
}

static const struct file_operations tracing_buffers_fops = {
	.open		= tracing_buffers_open,
	.read		= tracing_buffers_read,
	.poll		= tracing_buffers_poll,
	.release	= tracing_buffers_release,
	.splice_read	= tracing_buffers_splice_read,
	.llseek		= no_llseek,
};

static ssize_t
tracing_stats_read(struct file *filp, char __user *ubuf,
		   size_t count, loff_t *ppos)
{
	struct inode *inode = file_inode(filp);
	struct trace_array *tr = inode->i_private;
	struct trace_buffer *trace_buf = &tr->trace_buffer;
	int cpu = tracing_get_cpu(inode);
	struct trace_seq *s;
	unsigned long cnt;
	unsigned long long t;
	unsigned long usec_rem;

	s = kmalloc(sizeof(*s), GFP_KERNEL);
	if (!s)
		return -ENOMEM;

	trace_seq_init(s);

	cnt = ring_buffer_entries_cpu(trace_buf->buffer, cpu);
	trace_seq_printf(s, "entries: %ld\n", cnt);

	cnt = ring_buffer_overrun_cpu(trace_buf->buffer, cpu);
	trace_seq_printf(s, "overrun: %ld\n", cnt);

	cnt = ring_buffer_commit_overrun_cpu(trace_buf->buffer, cpu);
	trace_seq_printf(s, "commit overrun: %ld\n", cnt);

	cnt = ring_buffer_bytes_cpu(trace_buf->buffer, cpu);
	trace_seq_printf(s, "bytes: %ld\n", cnt);

	if (trace_clocks[tr->clock_id].in_ns) {
		/* local or global for trace_clock */
		t = ns2usecs(ring_buffer_oldest_event_ts(trace_buf->buffer, cpu));
		usec_rem = do_div(t, USEC_PER_SEC);
		trace_seq_printf(s, "oldest event ts: %5llu.%06lu\n",
								t, usec_rem);

		t = ns2usecs(ring_buffer_time_stamp(trace_buf->buffer, cpu));
		usec_rem = do_div(t, USEC_PER_SEC);
		trace_seq_printf(s, "now ts: %5llu.%06lu\n", t, usec_rem);
	} else {
		/* counter or tsc mode for trace_clock */
		trace_seq_printf(s, "oldest event ts: %llu\n",
				ring_buffer_oldest_event_ts(trace_buf->buffer, cpu));

		trace_seq_printf(s, "now ts: %llu\n",
				ring_buffer_time_stamp(trace_buf->buffer, cpu));
	}

	cnt = ring_buffer_dropped_events_cpu(trace_buf->buffer, cpu);
	trace_seq_printf(s, "dropped events: %ld\n", cnt);

	cnt = ring_buffer_read_events_cpu(trace_buf->buffer, cpu);
	trace_seq_printf(s, "read events: %ld\n", cnt);

	count = simple_read_from_buffer(ubuf, count, ppos, s->buffer, s->len);

	kfree(s);

	return count;
}

static const struct file_operations tracing_stats_fops = {
	.open		= tracing_open_generic_tr,
	.read		= tracing_stats_read,
	.llseek		= generic_file_llseek,
	.release	= tracing_release_generic_tr,
};

#ifdef CONFIG_DYNAMIC_FTRACE

int __weak ftrace_arch_read_dyn_info(char *buf, int size)
{
	return 0;
}

static ssize_t
tracing_read_dyn_info(struct file *filp, char __user *ubuf,
		  size_t cnt, loff_t *ppos)
{
	static char ftrace_dyn_info_buffer[1024];
	static DEFINE_MUTEX(dyn_info_mutex);
	unsigned long *p = filp->private_data;
	char *buf = ftrace_dyn_info_buffer;
	int size = ARRAY_SIZE(ftrace_dyn_info_buffer);
	int r;

	mutex_lock(&dyn_info_mutex);
	r = sprintf(buf, "%ld ", *p);

	r += ftrace_arch_read_dyn_info(buf+r, (size-1)-r);
	buf[r++] = '\n';

	r = simple_read_from_buffer(ubuf, cnt, ppos, buf, r);

	mutex_unlock(&dyn_info_mutex);

	return r;
}

static const struct file_operations tracing_dyn_info_fops = {
	.open		= tracing_open_generic,
	.read		= tracing_read_dyn_info,
	.llseek		= generic_file_llseek,
};
#endif /* CONFIG_DYNAMIC_FTRACE */

#if defined(CONFIG_TRACER_SNAPSHOT) && defined(CONFIG_DYNAMIC_FTRACE)
static void
ftrace_snapshot(unsigned long ip, unsigned long parent_ip, void **data)
{
	tracing_snapshot();
}

static void
ftrace_count_snapshot(unsigned long ip, unsigned long parent_ip, void **data)
{
	unsigned long *count = (long *)data;

	if (!*count)
		return;

	if (*count != -1)
		(*count)--;

	tracing_snapshot();
}

static int
ftrace_snapshot_print(struct seq_file *m, unsigned long ip,
		      struct ftrace_probe_ops *ops, void *data)
{
	long count = (long)data;

	seq_printf(m, "%ps:", (void *)ip);

	seq_printf(m, "snapshot");

	if (count == -1)
		seq_printf(m, ":unlimited\n");
	else
		seq_printf(m, ":count=%ld\n", count);

	return 0;
}

static struct ftrace_probe_ops snapshot_probe_ops = {
	.func			= ftrace_snapshot,
	.print			= ftrace_snapshot_print,
};

static struct ftrace_probe_ops snapshot_count_probe_ops = {
	.func			= ftrace_count_snapshot,
	.print			= ftrace_snapshot_print,
};

static int
ftrace_trace_snapshot_callback(struct ftrace_hash *hash,
			       char *glob, char *cmd, char *param, int enable)
{
	struct ftrace_probe_ops *ops;
	void *count = (void *)-1;
	char *number;
	int ret;

	/* hash funcs only work with set_ftrace_filter */
	if (!enable)
		return -EINVAL;

	ops = param ? &snapshot_count_probe_ops :  &snapshot_probe_ops;

	if (glob[0] == '!') {
		unregister_ftrace_function_probe_func(glob+1, ops);
		return 0;
	}

	if (!param)
		goto out_reg;

	number = strsep(&param, ":");

	if (!strlen(number))
		goto out_reg;

	/*
	 * We use the callback data field (which is a pointer)
	 * as our counter.
	 */
	ret = kstrtoul(number, 0, (unsigned long *)&count);
	if (ret)
		return ret;

 out_reg:
	ret = register_ftrace_function_probe(glob, ops, count);

	if (ret >= 0)
		alloc_snapshot(&global_trace);

	return ret < 0 ? ret : 0;
}

static struct ftrace_func_command ftrace_snapshot_cmd = {
	.name			= "snapshot",
	.func			= ftrace_trace_snapshot_callback,
};

static __init int register_snapshot_cmd(void)
{
	return register_ftrace_command(&ftrace_snapshot_cmd);
}
#else
static inline __init int register_snapshot_cmd(void) { return 0; }
#endif /* defined(CONFIG_TRACER_SNAPSHOT) && defined(CONFIG_DYNAMIC_FTRACE) */

struct dentry *tracing_init_dentry_tr(struct trace_array *tr)
{
	if (tr->dir)
		return tr->dir;

	if (!debugfs_initialized())
		return NULL;

	if (tr->flags & TRACE_ARRAY_FL_GLOBAL)
		tr->dir = debugfs_create_dir("tracing", NULL);

	if (!tr->dir)
		pr_warn_once("Could not create debugfs directory 'tracing'\n");

	return tr->dir;
}

struct dentry *tracing_init_dentry(void)
{
	return tracing_init_dentry_tr(&global_trace);
}

static struct dentry *tracing_dentry_percpu(struct trace_array *tr, int cpu)
{
	struct dentry *d_tracer;

	if (tr->percpu_dir)
		return tr->percpu_dir;

	d_tracer = tracing_init_dentry_tr(tr);
	if (!d_tracer)
		return NULL;

	tr->percpu_dir = debugfs_create_dir("per_cpu", d_tracer);

	WARN_ONCE(!tr->percpu_dir,
		  "Could not create debugfs directory 'per_cpu/%d'\n", cpu);

	return tr->percpu_dir;
}

static struct dentry *
trace_create_cpu_file(const char *name, umode_t mode, struct dentry *parent,
		      void *data, long cpu, const struct file_operations *fops)
{
	struct dentry *ret = trace_create_file(name, mode, parent, data, fops);

	if (ret) /* See tracing_get_cpu() */
		ret->d_inode->i_cdev = (void *)(cpu + 1);
	return ret;
}

static void
tracing_init_debugfs_percpu(struct trace_array *tr, long cpu)
{
	struct dentry *d_percpu = tracing_dentry_percpu(tr, cpu);
	struct dentry *d_cpu;
	char cpu_dir[30]; /* 30 characters should be more than enough */

	if (!d_percpu)
		return;

	snprintf(cpu_dir, 30, "cpu%ld", cpu);
	d_cpu = debugfs_create_dir(cpu_dir, d_percpu);
	if (!d_cpu) {
		pr_warning("Could not create debugfs '%s' entry\n", cpu_dir);
		return;
	}

	/* per cpu trace_pipe */
	trace_create_cpu_file("trace_pipe", 0444, d_cpu,
				tr, cpu, &tracing_pipe_fops);

	/* per cpu trace */
	trace_create_cpu_file("trace", 0644, d_cpu,
				tr, cpu, &tracing_fops);

	trace_create_cpu_file("trace_pipe_raw", 0444, d_cpu,
				tr, cpu, &tracing_buffers_fops);

	trace_create_cpu_file("stats", 0444, d_cpu,
				tr, cpu, &tracing_stats_fops);

	trace_create_cpu_file("buffer_size_kb", 0444, d_cpu,
				tr, cpu, &tracing_entries_fops);

#ifdef CONFIG_TRACER_SNAPSHOT
	trace_create_cpu_file("snapshot", 0644, d_cpu,
				tr, cpu, &snapshot_fops);

	trace_create_cpu_file("snapshot_raw", 0444, d_cpu,
				tr, cpu, &snapshot_raw_fops);
#endif
}

#ifdef CONFIG_FTRACE_SELFTEST
/* Let selftest have access to static functions in this file */
#include "trace_selftest.c"
#endif

struct trace_option_dentry {
	struct tracer_opt		*opt;
	struct tracer_flags		*flags;
	struct trace_array		*tr;
	struct dentry			*entry;
};

static ssize_t
trace_options_read(struct file *filp, char __user *ubuf, size_t cnt,
			loff_t *ppos)
{
	struct trace_option_dentry *topt = filp->private_data;
	char *buf;

	if (topt->flags->val & topt->opt->bit)
		buf = "1\n";
	else
		buf = "0\n";

	return simple_read_from_buffer(ubuf, cnt, ppos, buf, 2);
}

static ssize_t
trace_options_write(struct file *filp, const char __user *ubuf, size_t cnt,
			 loff_t *ppos)
{
	struct trace_option_dentry *topt = filp->private_data;
	unsigned long val;
	int ret;

	ret = kstrtoul_from_user(ubuf, cnt, 10, &val);
	if (ret)
		return ret;

	if (val != 0 && val != 1)
		return -EINVAL;

	if (!!(topt->flags->val & topt->opt->bit) != val) {
		mutex_lock(&trace_types_lock);
		ret = __set_tracer_option(topt->tr->current_trace, topt->flags,
					  topt->opt, !val);
		mutex_unlock(&trace_types_lock);
		if (ret)
			return ret;
	}

	*ppos += cnt;

	return cnt;
}


static const struct file_operations trace_options_fops = {
	.open = tracing_open_generic,
	.read = trace_options_read,
	.write = trace_options_write,
	.llseek	= generic_file_llseek,
};

static ssize_t
trace_options_core_read(struct file *filp, char __user *ubuf, size_t cnt,
			loff_t *ppos)
{
	long index = (long)filp->private_data;
	char *buf;

	if (trace_flags & (1 << index))
		buf = "1\n";
	else
		buf = "0\n";

	return simple_read_from_buffer(ubuf, cnt, ppos, buf, 2);
}

static ssize_t
trace_options_core_write(struct file *filp, const char __user *ubuf, size_t cnt,
			 loff_t *ppos)
{
	struct trace_array *tr = &global_trace;
	long index = (long)filp->private_data;
	unsigned long val;
	int ret;

	ret = kstrtoul_from_user(ubuf, cnt, 10, &val);
	if (ret)
		return ret;

	if (val != 0 && val != 1)
		return -EINVAL;

	mutex_lock(&trace_types_lock);
	ret = set_tracer_flag(tr, 1 << index, val);
	mutex_unlock(&trace_types_lock);

	if (ret < 0)
		return ret;

	*ppos += cnt;

	return cnt;
}

static const struct file_operations trace_options_core_fops = {
	.open = tracing_open_generic,
	.read = trace_options_core_read,
	.write = trace_options_core_write,
	.llseek = generic_file_llseek,
};

struct dentry *trace_create_file(const char *name,
				 umode_t mode,
				 struct dentry *parent,
				 void *data,
				 const struct file_operations *fops)
{
	struct dentry *ret;

	ret = debugfs_create_file(name, mode, parent, data, fops);
	if (!ret)
		pr_warning("Could not create debugfs '%s' entry\n", name);

	return ret;
}


static struct dentry *trace_options_init_dentry(struct trace_array *tr)
{
	struct dentry *d_tracer;

	if (tr->options)
		return tr->options;

	d_tracer = tracing_init_dentry_tr(tr);
	if (!d_tracer)
		return NULL;

	tr->options = debugfs_create_dir("options", d_tracer);
	if (!tr->options) {
		pr_warning("Could not create debugfs directory 'options'\n");
		return NULL;
	}

	return tr->options;
}

static void
create_trace_option_file(struct trace_array *tr,
			 struct trace_option_dentry *topt,
			 struct tracer_flags *flags,
			 struct tracer_opt *opt)
{
	struct dentry *t_options;

	t_options = trace_options_init_dentry(tr);
	if (!t_options)
		return;

	topt->flags = flags;
	topt->opt = opt;
	topt->tr = tr;

	topt->entry = trace_create_file(opt->name, 0644, t_options, topt,
				    &trace_options_fops);

}

static struct trace_option_dentry *
create_trace_option_files(struct trace_array *tr, struct tracer *tracer)
{
	struct trace_option_dentry *topts;
	struct tracer_flags *flags;
	struct tracer_opt *opts;
	int cnt;

	if (!tracer)
		return NULL;

	flags = tracer->flags;

	if (!flags || !flags->opts)
		return NULL;

	opts = flags->opts;

	for (cnt = 0; opts[cnt].name; cnt++)
		;

	topts = kcalloc(cnt + 1, sizeof(*topts), GFP_KERNEL);
	if (!topts)
		return NULL;

	for (cnt = 0; opts[cnt].name; cnt++)
		create_trace_option_file(tr, &topts[cnt], flags,
					 &opts[cnt]);

	return topts;
}

static void
destroy_trace_option_files(struct trace_option_dentry *topts)
{
	int cnt;

	if (!topts)
		return;

	for (cnt = 0; topts[cnt].opt; cnt++) {
		if (topts[cnt].entry)
			debugfs_remove(topts[cnt].entry);
	}

	kfree(topts);
}

static struct dentry *
create_trace_option_core_file(struct trace_array *tr,
			      const char *option, long index)
{
	struct dentry *t_options;

	t_options = trace_options_init_dentry(tr);
	if (!t_options)
		return NULL;

	return trace_create_file(option, 0644, t_options, (void *)index,
				    &trace_options_core_fops);
}

static __init void create_trace_options_dir(struct trace_array *tr)
{
	struct dentry *t_options;
	int i;

	t_options = trace_options_init_dentry(tr);
	if (!t_options)
		return;

	for (i = 0; trace_options[i]; i++)
		create_trace_option_core_file(tr, trace_options[i], i);
}

static ssize_t
rb_simple_read(struct file *filp, char __user *ubuf,
	       size_t cnt, loff_t *ppos)
{
	struct trace_array *tr = filp->private_data;
	char buf[64];
	int r;

	r = tracer_tracing_is_on(tr);
	r = sprintf(buf, "%d\n", r);

	return simple_read_from_buffer(ubuf, cnt, ppos, buf, r);
}

static ssize_t
rb_simple_write(struct file *filp, const char __user *ubuf,
		size_t cnt, loff_t *ppos)
{
	struct trace_array *tr = filp->private_data;
	struct ring_buffer *buffer = tr->trace_buffer.buffer;
	unsigned long val;
	int ret;

	ret = kstrtoul_from_user(ubuf, cnt, 10, &val);
	if (ret)
		return ret;

	if (buffer) {
		mutex_lock(&trace_types_lock);
		if (val) {
			tracer_tracing_on(tr);
			if (tr->current_trace->start)
				tr->current_trace->start(tr);
		} else {
			tracer_tracing_off(tr);
			if (tr->current_trace->stop)
				tr->current_trace->stop(tr);
		}
		mutex_unlock(&trace_types_lock);
	}

	(*ppos)++;

	return cnt;
}

static const struct file_operations rb_simple_fops = {
	.open		= tracing_open_generic_tr,
	.read		= rb_simple_read,
	.write		= rb_simple_write,
	.release	= tracing_release_generic_tr,
	.llseek		= default_llseek,
};

struct dentry *trace_instance_dir;

static void
init_tracer_debugfs(struct trace_array *tr, struct dentry *d_tracer);

static int
allocate_trace_buffer(struct trace_array *tr, struct trace_buffer *buf, int size)
{
	enum ring_buffer_flags rb_flags;

	rb_flags = trace_flags & TRACE_ITER_OVERWRITE ? RB_FL_OVERWRITE : 0;

	buf->tr = tr;

	buf->buffer = ring_buffer_alloc(size, rb_flags);
	if (!buf->buffer)
		return -ENOMEM;

	buf->data = alloc_percpu(struct trace_array_cpu);
	if (!buf->data) {
		ring_buffer_free(buf->buffer);
		return -ENOMEM;
	}

	/* Allocate the first page for all buffers */
	set_buffer_entries(&tr->trace_buffer,
			   ring_buffer_size(tr->trace_buffer.buffer, 0));

	return 0;
}

static int allocate_trace_buffers(struct trace_array *tr, int size)
{
	int ret;

	ret = allocate_trace_buffer(tr, &tr->trace_buffer, size);
	if (ret)
		return ret;

#ifdef CONFIG_TRACER_MAX_TRACE
	ret = allocate_trace_buffer(tr, &tr->max_buffer,
				    allocate_snapshot ? size : 1);
	if (WARN_ON(ret)) {
		ring_buffer_free(tr->trace_buffer.buffer);
		free_percpu(tr->trace_buffer.data);
		return -ENOMEM;
	}
	tr->allocated_snapshot = allocate_snapshot;

	/*
	 * Only the top level trace array gets its snapshot allocated
	 * from the kernel command line.
	 */
	allocate_snapshot = false;
#endif
	return 0;
}

static int new_instance_create(const char *name)
{
	struct trace_array *tr;
	int ret;

	mutex_lock(&trace_types_lock);

	ret = -EEXIST;
	list_for_each_entry(tr, &ftrace_trace_arrays, list) {
		if (tr->name && strcmp(tr->name, name) == 0)
			goto out_unlock;
	}

	ret = -ENOMEM;
	tr = kzalloc(sizeof(*tr), GFP_KERNEL);
	if (!tr)
		goto out_unlock;

	tr->name = kstrdup(name, GFP_KERNEL);
	if (!tr->name)
		goto out_free_tr;

	if (!alloc_cpumask_var(&tr->tracing_cpumask, GFP_KERNEL))
		goto out_free_tr;

	cpumask_copy(tr->tracing_cpumask, cpu_all_mask);

	raw_spin_lock_init(&tr->start_lock);

	tr->current_trace = &nop_trace;

	INIT_LIST_HEAD(&tr->systems);
	INIT_LIST_HEAD(&tr->events);

	if (allocate_trace_buffers(tr, trace_buf_size) < 0)
		goto out_free_tr;

	tr->dir = debugfs_create_dir(name, trace_instance_dir);
	if (!tr->dir)
		goto out_free_tr;

	ret = event_trace_add_tracer(tr->dir, tr);
	if (ret) {
		debugfs_remove_recursive(tr->dir);
		goto out_free_tr;
	}

	init_tracer_debugfs(tr, tr->dir);

	list_add(&tr->list, &ftrace_trace_arrays);

	mutex_unlock(&trace_types_lock);

	return 0;

 out_free_tr:
	if (tr->trace_buffer.buffer)
		ring_buffer_free(tr->trace_buffer.buffer);
	free_cpumask_var(tr->tracing_cpumask);
	kfree(tr->name);
	kfree(tr);

 out_unlock:
	mutex_unlock(&trace_types_lock);

	return ret;

}

static int instance_delete(const char *name)
{
	struct trace_array *tr;
	int found = 0;
	int ret;

	mutex_lock(&trace_types_lock);

	ret = -ENODEV;
	list_for_each_entry(tr, &ftrace_trace_arrays, list) {
		if (tr->name && strcmp(tr->name, name) == 0) {
			found = 1;
			break;
		}
	}
	if (!found)
		goto out_unlock;

	ret = -EBUSY;
	if (tr->ref)
		goto out_unlock;

	list_del(&tr->list);

	event_trace_del_tracer(tr);
	debugfs_remove_recursive(tr->dir);
	free_percpu(tr->trace_buffer.data);
	ring_buffer_free(tr->trace_buffer.buffer);

	kfree(tr->name);
	kfree(tr);

	ret = 0;

 out_unlock:
	mutex_unlock(&trace_types_lock);

	return ret;
}

static int instance_mkdir (struct inode *inode, struct dentry *dentry, umode_t mode)
{
	struct dentry *parent;
	int ret;

	/* Paranoid: Make sure the parent is the "instances" directory */
	parent = hlist_entry(inode->i_dentry.first, struct dentry, d_alias);
	if (WARN_ON_ONCE(parent != trace_instance_dir))
		return -ENOENT;

	/*
	 * The inode mutex is locked, but debugfs_create_dir() will also
	 * take the mutex. As the instances directory can not be destroyed
	 * or changed in any other way, it is safe to unlock it, and
	 * let the dentry try. If two users try to make the same dir at
	 * the same time, then the new_instance_create() will determine the
	 * winner.
	 */
	mutex_unlock(&inode->i_mutex);

	ret = new_instance_create(dentry->d_iname);

	mutex_lock(&inode->i_mutex);

	return ret;
}

static int instance_rmdir(struct inode *inode, struct dentry *dentry)
{
	struct dentry *parent;
	int ret;

	/* Paranoid: Make sure the parent is the "instances" directory */
	parent = hlist_entry(inode->i_dentry.first, struct dentry, d_alias);
	if (WARN_ON_ONCE(parent != trace_instance_dir))
		return -ENOENT;

	/* The caller did a dget() on dentry */
	mutex_unlock(&dentry->d_inode->i_mutex);

	/*
	 * The inode mutex is locked, but debugfs_create_dir() will also
	 * take the mutex. As the instances directory can not be destroyed
	 * or changed in any other way, it is safe to unlock it, and
	 * let the dentry try. If two users try to make the same dir at
	 * the same time, then the instance_delete() will determine the
	 * winner.
	 */
	mutex_unlock(&inode->i_mutex);

	ret = instance_delete(dentry->d_iname);

	mutex_lock_nested(&inode->i_mutex, I_MUTEX_PARENT);
	mutex_lock(&dentry->d_inode->i_mutex);

	return ret;
}

static const struct inode_operations instance_dir_inode_operations = {
	.lookup		= simple_lookup,
	.mkdir		= instance_mkdir,
	.rmdir		= instance_rmdir,
};

static __init void create_trace_instances(struct dentry *d_tracer)
{
	trace_instance_dir = debugfs_create_dir("instances", d_tracer);
	if (WARN_ON(!trace_instance_dir))
		return;

	/* Hijack the dir inode operations, to allow mkdir */
	trace_instance_dir->d_inode->i_op = &instance_dir_inode_operations;
}

static void
init_tracer_debugfs(struct trace_array *tr, struct dentry *d_tracer)
{
	int cpu;

	trace_create_file("tracing_cpumask", 0644, d_tracer,
			  tr, &tracing_cpumask_fops);

	trace_create_file("trace_options", 0644, d_tracer,
			  tr, &tracing_iter_fops);

	trace_create_file("trace", 0644, d_tracer,
			  tr, &tracing_fops);

	trace_create_file("trace_pipe", 0444, d_tracer,
			  tr, &tracing_pipe_fops);

	trace_create_file("buffer_size_kb", 0644, d_tracer,
			  tr, &tracing_entries_fops);

	trace_create_file("buffer_total_size_kb", 0444, d_tracer,
			  tr, &tracing_total_entries_fops);

	trace_create_file("free_buffer", 0200, d_tracer,
			  tr, &tracing_free_buffer_fops);

	trace_create_file("trace_marker", 0220, d_tracer,
			  tr, &tracing_mark_fops);

	trace_create_file("trace_clock", 0644, d_tracer, tr,
			  &trace_clock_fops);

	trace_create_file("tracing_on", 0644, d_tracer,
			  tr, &rb_simple_fops);

#ifdef CONFIG_TRACER_SNAPSHOT
	trace_create_file("snapshot", 0644, d_tracer,
			  tr, &snapshot_fops);
#endif

	for_each_tracing_cpu(cpu)
		tracing_init_debugfs_percpu(tr, cpu);

}

static __init int tracer_init_debugfs(void)
{
	struct dentry *d_tracer;

	trace_access_lock_init();

	d_tracer = tracing_init_dentry();
	if (!d_tracer)
		return 0;

	init_tracer_debugfs(&global_trace, d_tracer);

	trace_create_file("available_tracers", 0444, d_tracer,
			&global_trace, &show_traces_fops);

	trace_create_file("current_tracer", 0644, d_tracer,
			&global_trace, &set_tracer_fops);

#ifdef CONFIG_TRACER_MAX_TRACE
	trace_create_file("tracing_max_latency", 0644, d_tracer,
			&tracing_max_latency, &tracing_max_lat_fops);
#endif

	trace_create_file("tracing_thresh", 0644, d_tracer,
			&tracing_thresh, &tracing_max_lat_fops);

	trace_create_file("README", 0444, d_tracer,
			NULL, &tracing_readme_fops);

	trace_create_file("saved_cmdlines", 0444, d_tracer,
			NULL, &tracing_saved_cmdlines_fops);

#ifdef CONFIG_DYNAMIC_FTRACE
	trace_create_file("dyn_ftrace_total_info", 0444, d_tracer,
			&ftrace_update_tot_cnt, &tracing_dyn_info_fops);
#endif

	create_trace_instances(d_tracer);

	create_trace_options_dir(&global_trace);

	return 0;
}

static int trace_panic_handler(struct notifier_block *this,
			       unsigned long event, void *unused)
{
	if (ftrace_dump_on_oops)
		ftrace_dump(ftrace_dump_on_oops);
	return NOTIFY_OK;
}

static struct notifier_block trace_panic_notifier = {
	.notifier_call  = trace_panic_handler,
	.next           = NULL,
	.priority       = 150   /* priority: INT_MAX >= x >= 0 */
};

static int trace_die_handler(struct notifier_block *self,
			     unsigned long val,
			     void *data)
{
	switch (val) {
	case DIE_OOPS:
		if (ftrace_dump_on_oops)
			ftrace_dump(ftrace_dump_on_oops);
		break;
	default:
		break;
	}
	return NOTIFY_OK;
}

static struct notifier_block trace_die_notifier = {
	.notifier_call = trace_die_handler,
	.priority = 200
};

/*
 * printk is set to max of 1024, we really don't need it that big.
 * Nothing should be printing 1000 characters anyway.
 */
#define TRACE_MAX_PRINT		1000

/*
 * Define here KERN_TRACE so that we have one place to modify
 * it if we decide to change what log level the ftrace dump
 * should be at.
 */
#define KERN_TRACE		KERN_EMERG

void
trace_printk_seq(struct trace_seq *s)
{
	/* Probably should print a warning here. */
	if (s->len >= TRACE_MAX_PRINT)
		s->len = TRACE_MAX_PRINT;

	/* should be zero ended, but we are paranoid. */
	s->buffer[s->len] = 0;

	printk(KERN_TRACE "%s", s->buffer);

	trace_seq_init(s);
}

void trace_init_global_iter(struct trace_iterator *iter)
{
	iter->tr = &global_trace;
	iter->trace = iter->tr->current_trace;
	iter->cpu_file = RING_BUFFER_ALL_CPUS;
	iter->trace_buffer = &global_trace.trace_buffer;

	if (iter->trace && iter->trace->open)
		iter->trace->open(iter);

	/* Annotate start of buffers if we had overruns */
	if (ring_buffer_overruns(iter->trace_buffer->buffer))
		iter->iter_flags |= TRACE_FILE_ANNOTATE;

	/* Output in nanoseconds only if we are using a clock in nanoseconds. */
	if (trace_clocks[iter->tr->clock_id].in_ns)
		iter->iter_flags |= TRACE_FILE_TIME_IN_NS;
}

void ftrace_dump(enum ftrace_dump_mode oops_dump_mode)
{
	/* use static because iter can be a bit big for the stack */
	static struct trace_iterator iter;
	static atomic_t dump_running;
	unsigned int old_userobj;
	unsigned long flags;
	int cnt = 0, cpu;

	/* Only allow one dump user at a time. */
	if (atomic_inc_return(&dump_running) != 1) {
		atomic_dec(&dump_running);
		return;
	}

	/*
	 * Always turn off tracing when we dump.
	 * We don't need to show trace output of what happens
	 * between multiple crashes.
	 *
	 * If the user does a sysrq-z, then they can re-enable
	 * tracing with echo 1 > tracing_on.
	 */
	tracing_off();

	local_irq_save(flags);

	/* Simulate the iterator */
	trace_init_global_iter(&iter);

	for_each_tracing_cpu(cpu) {
		atomic_inc(&per_cpu_ptr(iter.tr->trace_buffer.data, cpu)->disabled);
	}

	old_userobj = trace_flags & TRACE_ITER_SYM_USEROBJ;

	/* don't look at user memory in panic mode */
	trace_flags &= ~TRACE_ITER_SYM_USEROBJ;

	switch (oops_dump_mode) {
	case DUMP_ALL:
		iter.cpu_file = RING_BUFFER_ALL_CPUS;
		break;
	case DUMP_ORIG:
		iter.cpu_file = raw_smp_processor_id();
		break;
	case DUMP_NONE:
		goto out_enable;
	default:
		printk(KERN_TRACE "Bad dumping mode, switching to all CPUs dump\n");
		iter.cpu_file = RING_BUFFER_ALL_CPUS;
	}

	printk(KERN_TRACE "Dumping ftrace buffer:\n");

	/* Did function tracer already get disabled? */
	if (ftrace_is_dead()) {
		printk("# WARNING: FUNCTION TRACING IS CORRUPTED\n");
		printk("#          MAY BE MISSING FUNCTION EVENTS\n");
	}

	/*
	 * We need to stop all tracing on all CPUS to read the
	 * the next buffer. This is a bit expensive, but is
	 * not done often. We fill all what we can read,
	 * and then release the locks again.
	 */

	while (!trace_empty(&iter)) {

		if (!cnt)
			printk(KERN_TRACE "---------------------------------\n");

		cnt++;

		/* reset all but tr, trace, and overruns */
		memset(&iter.seq, 0,
		       sizeof(struct trace_iterator) -
		       offsetof(struct trace_iterator, seq));
		iter.iter_flags |= TRACE_FILE_LAT_FMT;
		iter.pos = -1;

		if (trace_find_next_entry_inc(&iter) != NULL) {
			int ret;

			ret = print_trace_line(&iter);
			if (ret != TRACE_TYPE_NO_CONSUME)
				trace_consume(&iter);
		}
		touch_nmi_watchdog();

		trace_printk_seq(&iter.seq);
	}

	if (!cnt)
		printk(KERN_TRACE "   (ftrace buffer empty)\n");
	else
		printk(KERN_TRACE "---------------------------------\n");

 out_enable:
	trace_flags |= old_userobj;

	for_each_tracing_cpu(cpu) {
		atomic_dec(&per_cpu_ptr(iter.trace_buffer->data, cpu)->disabled);
	}
 	atomic_dec(&dump_running);
	local_irq_restore(flags);
}
EXPORT_SYMBOL_GPL(ftrace_dump);

__init static int tracer_alloc_buffers(void)
{
	int ring_buf_size;
	int ret = -ENOMEM;


	if (!alloc_cpumask_var(&tracing_buffer_mask, GFP_KERNEL))
		goto out;

	if (!alloc_cpumask_var(&global_trace.tracing_cpumask, GFP_KERNEL))
		goto out_free_buffer_mask;

	/* Only allocate trace_printk buffers if a trace_printk exists */
	if (__stop___trace_bprintk_fmt != __start___trace_bprintk_fmt)
		/* Must be called before global_trace.buffer is allocated */
		trace_printk_init_buffers();

	/* To save memory, keep the ring buffer size to its minimum */
	if (ring_buffer_expanded)
		ring_buf_size = trace_buf_size;
	else
		ring_buf_size = 1;

	cpumask_copy(tracing_buffer_mask, cpu_possible_mask);
	cpumask_copy(global_trace.tracing_cpumask, cpu_all_mask);

	raw_spin_lock_init(&global_trace.start_lock);

	/* Used for event triggers */
	temp_buffer = ring_buffer_alloc(PAGE_SIZE, RB_FL_OVERWRITE);
	if (!temp_buffer)
		goto out_free_cpumask;

	/* TODO: make the number of buffers hot pluggable with CPUS */
	if (allocate_trace_buffers(&global_trace, ring_buf_size) < 0) {
		printk(KERN_ERR "tracer: failed to allocate ring buffer!\n");
		WARN_ON(1);
		goto out_free_temp_buffer;
	}

	if (global_trace.buffer_disabled)
		tracing_off();

	trace_init_cmdlines();

	/*
	 * register_tracer() might reference current_trace, so it
	 * needs to be set before we register anything. This is
	 * just a bootstrap of current_trace anyway.
	 */
	global_trace.current_trace = &nop_trace;

	register_tracer(&nop_trace);

	/* All seems OK, enable tracing */
	tracing_disabled = 0;

	atomic_notifier_chain_register(&panic_notifier_list,
				       &trace_panic_notifier);

	register_die_notifier(&trace_die_notifier);

	global_trace.flags = TRACE_ARRAY_FL_GLOBAL;

	INIT_LIST_HEAD(&global_trace.systems);
	INIT_LIST_HEAD(&global_trace.events);
	list_add(&global_trace.list, &ftrace_trace_arrays);

	while (trace_boot_options) {
		char *option;

		option = strsep(&trace_boot_options, ",");
		trace_set_options(&global_trace, option);
	}

	register_snapshot_cmd();

	return 0;

out_free_temp_buffer:
	ring_buffer_free(temp_buffer);
out_free_cpumask:
	free_percpu(global_trace.trace_buffer.data);
#ifdef CONFIG_TRACER_MAX_TRACE
	free_percpu(global_trace.max_buffer.data);
#endif
	free_cpumask_var(global_trace.tracing_cpumask);
out_free_buffer_mask:
	free_cpumask_var(tracing_buffer_mask);
out:
	return ret;
}

__init static int clear_boot_tracer(void)
{
	/*
	 * The default tracer at boot buffer is an init section.
	 * This function is called in lateinit. If we did not
	 * find the boot tracer, then clear it out, to prevent
	 * later registration from accessing the buffer that is
	 * about to be freed.
	 */
	if (!default_bootup_tracer)
		return 0;

	printk(KERN_INFO "ftrace bootup tracer '%s' not registered.\n",
	       default_bootup_tracer);
	default_bootup_tracer = NULL;

	return 0;
}

early_initcall(tracer_alloc_buffers);
fs_initcall(tracer_init_debugfs);
late_initcall(clear_boot_tracer);<|MERGE_RESOLUTION|>--- conflicted
+++ resolved
@@ -468,13 +468,8 @@
 
 	local_save_flags(irq_flags);
 	buffer = global_trace.trace_buffer.buffer;
-<<<<<<< HEAD
 	event = trace_buffer_lock_reserve(buffer, TRACE_PRINT, alloc,
-					  irq_flags, preempt_count());
-=======
-	event = trace_buffer_lock_reserve(buffer, TRACE_PRINT, alloc, 
 					  irq_flags, pc);
->>>>>>> 6a0a4531
 	if (!event)
 		return 0;
 
