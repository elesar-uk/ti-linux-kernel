--- conflicted
+++ resolved
@@ -23,12 +23,6 @@
 static int syscall_enter_define_fields(struct ftrace_event_call *call);
 static int syscall_exit_define_fields(struct ftrace_event_call *call);
 
-<<<<<<< HEAD
-/* All syscall exit events have the same fields */
-static LIST_HEAD(syscall_exit_fields);
-
-=======
->>>>>>> 3cbea436
 static struct list_head *
 syscall_get_enter_fields(struct ftrace_event_call *call)
 {
@@ -37,36 +31,6 @@
 	return &entry->enter_fields;
 }
 
-<<<<<<< HEAD
-static struct list_head *
-syscall_get_exit_fields(struct ftrace_event_call *call)
-{
-	return &syscall_exit_fields;
-}
-
-struct trace_event_functions enter_syscall_print_funcs = {
-	.trace                  = print_syscall_enter,
-};
-
-struct trace_event_functions exit_syscall_print_funcs = {
-	.trace                  = print_syscall_exit,
-};
-
-struct ftrace_event_class event_class_syscall_enter = {
-	.system			= "syscalls",
-	.reg			= syscall_enter_register,
-	.define_fields		= syscall_enter_define_fields,
-	.get_fields		= syscall_get_enter_fields,
-	.raw_init		= init_syscall_trace,
-};
-
-struct ftrace_event_class event_class_syscall_exit = {
-	.system			= "syscalls",
-	.reg			= syscall_exit_register,
-	.define_fields		= syscall_exit_define_fields,
-	.get_fields		= syscall_get_exit_fields,
-	.raw_init		= init_syscall_trace,
-=======
 struct trace_event_functions enter_syscall_print_funcs = {
 	.trace		= print_syscall_enter,
 };
@@ -89,7 +53,6 @@
 	.define_fields	= syscall_exit_define_fields,
 	.fields		= LIST_HEAD_INIT(event_class_syscall_exit.fields),
 	.raw_init	= init_syscall_trace,
->>>>>>> 3cbea436
 };
 
 extern unsigned long __start_syscalls_metadata[];
@@ -268,7 +231,6 @@
 	print_fmt = kmalloc(len + 1, GFP_KERNEL);
 	if (!print_fmt)
 		return -ENOMEM;
-<<<<<<< HEAD
 
 	/* Second: actually write the @print_fmt */
 	__set_enter_print_fmt(entry, print_fmt, len + 1);
@@ -281,20 +243,6 @@
 {
 	struct syscall_metadata *entry = call->data;
 
-=======
-
-	/* Second: actually write the @print_fmt */
-	__set_enter_print_fmt(entry, print_fmt, len + 1);
-	call->print_fmt = print_fmt;
-
-	return 0;
-}
-
-static void free_syscall_print_fmt(struct ftrace_event_call *call)
-{
-	struct syscall_metadata *entry = call->data;
-
->>>>>>> 3cbea436
 	if (entry->enter_event == call)
 		kfree(call->print_fmt);
 }
