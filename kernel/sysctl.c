--- conflicted
+++ resolved
@@ -377,19 +377,6 @@
 		.extra1		= &zero,
 		.extra2		= &one,
 	},
-<<<<<<< HEAD
-#ifdef CONFIG_SCHED_AUTOGROUP
-	{
-		.procname	= "sched_autogroup_enabled",
-		.data		= &sysctl_sched_autogroup_enabled,
-		.maxlen		= sizeof(unsigned int),
-		.mode		= 0644,
-		.proc_handler	= proc_dointvec,
-		.extra1		= &zero,
-		.extra2		= &one,
-	},
-=======
->>>>>>> 105e53f8
 #endif
 #ifdef CONFIG_PROVE_LOCKING
 	{
@@ -725,11 +712,7 @@
 		.data		= &kptr_restrict,
 		.maxlen		= sizeof(int),
 		.mode		= 0644,
-<<<<<<< HEAD
-		.proc_handler	= proc_dointvec_minmax,
-=======
 		.proc_handler	= proc_dmesg_restrict,
->>>>>>> 105e53f8
 		.extra1		= &zero,
 		.extra2		= &two,
 	},
