--- conflicted
+++ resolved
@@ -1634,11 +1634,7 @@
 
 	spd.nr_pages = get_iovec_page_array(iov, nr_segs, spd.pages,
 					    spd.partial, false,
-<<<<<<< HEAD
-					    pipe->buffers);
-=======
 					    spd.nr_pages_max);
->>>>>>> bd0a521e
 	if (spd.nr_pages <= 0)
 		ret = spd.nr_pages;
 	else
