/*
 *   fs/cifs/file.c
 *
 *   vfs operations that deal with files
 *
 *   Copyright (C) International Business Machines  Corp., 2002,2010
 *   Author(s): Steve French (sfrench@us.ibm.com)
 *              Jeremy Allison (jra@samba.org)
 *
 *   This library is free software; you can redistribute it and/or modify
 *   it under the terms of the GNU Lesser General Public License as published
 *   by the Free Software Foundation; either version 2.1 of the License, or
 *   (at your option) any later version.
 *
 *   This library is distributed in the hope that it will be useful,
 *   but WITHOUT ANY WARRANTY; without even the implied warranty of
 *   MERCHANTABILITY or FITNESS FOR A PARTICULAR PURPOSE.  See
 *   the GNU Lesser General Public License for more details.
 *
 *   You should have received a copy of the GNU Lesser General Public License
 *   along with this library; if not, write to the Free Software
 *   Foundation, Inc., 59 Temple Place, Suite 330, Boston, MA 02111-1307 USA
 */
#include <linux/fs.h>
#include <linux/backing-dev.h>
#include <linux/stat.h>
#include <linux/fcntl.h>
#include <linux/pagemap.h>
#include <linux/pagevec.h>
#include <linux/writeback.h>
#include <linux/task_io_accounting_ops.h>
#include <linux/delay.h>
#include <linux/mount.h>
#include <linux/slab.h>
#include <linux/swap.h>
#include <asm/div64.h>
#include "cifsfs.h"
#include "cifspdu.h"
#include "cifsglob.h"
#include "cifsproto.h"
#include "cifs_unicode.h"
#include "cifs_debug.h"
#include "cifs_fs_sb.h"
#include "fscache.h"


static inline int cifs_convert_flags(unsigned int flags)
{
	if ((flags & O_ACCMODE) == O_RDONLY)
		return GENERIC_READ;
	else if ((flags & O_ACCMODE) == O_WRONLY)
		return GENERIC_WRITE;
	else if ((flags & O_ACCMODE) == O_RDWR) {
		/* GENERIC_ALL is too much permission to request
		   can cause unnecessary access denied on create */
		/* return GENERIC_ALL; */
		return (GENERIC_READ | GENERIC_WRITE);
	}

	return (READ_CONTROL | FILE_WRITE_ATTRIBUTES | FILE_READ_ATTRIBUTES |
		FILE_WRITE_EA | FILE_APPEND_DATA | FILE_WRITE_DATA |
		FILE_READ_DATA);
}

static u32 cifs_posix_convert_flags(unsigned int flags)
{
	u32 posix_flags = 0;

	if ((flags & O_ACCMODE) == O_RDONLY)
		posix_flags = SMB_O_RDONLY;
	else if ((flags & O_ACCMODE) == O_WRONLY)
		posix_flags = SMB_O_WRONLY;
	else if ((flags & O_ACCMODE) == O_RDWR)
		posix_flags = SMB_O_RDWR;

	if (flags & O_CREAT) {
		posix_flags |= SMB_O_CREAT;
		if (flags & O_EXCL)
			posix_flags |= SMB_O_EXCL;
	} else if (flags & O_EXCL)
		cifs_dbg(FYI, "Application %s pid %d has incorrectly set O_EXCL flag but not O_CREAT on file open. Ignoring O_EXCL\n",
			 current->comm, current->tgid);

	if (flags & O_TRUNC)
		posix_flags |= SMB_O_TRUNC;
	/* be safe and imply O_SYNC for O_DSYNC */
	if (flags & O_DSYNC)
		posix_flags |= SMB_O_SYNC;
	if (flags & O_DIRECTORY)
		posix_flags |= SMB_O_DIRECTORY;
	if (flags & O_NOFOLLOW)
		posix_flags |= SMB_O_NOFOLLOW;
	if (flags & O_DIRECT)
		posix_flags |= SMB_O_DIRECT;

	return posix_flags;
}

static inline int cifs_get_disposition(unsigned int flags)
{
	if ((flags & (O_CREAT | O_EXCL)) == (O_CREAT | O_EXCL))
		return FILE_CREATE;
	else if ((flags & (O_CREAT | O_TRUNC)) == (O_CREAT | O_TRUNC))
		return FILE_OVERWRITE_IF;
	else if ((flags & O_CREAT) == O_CREAT)
		return FILE_OPEN_IF;
	else if ((flags & O_TRUNC) == O_TRUNC)
		return FILE_OVERWRITE;
	else
		return FILE_OPEN;
}

int cifs_posix_open(char *full_path, struct inode **pinode,
			struct super_block *sb, int mode, unsigned int f_flags,
			__u32 *poplock, __u16 *pnetfid, unsigned int xid)
{
	int rc;
	FILE_UNIX_BASIC_INFO *presp_data;
	__u32 posix_flags = 0;
	struct cifs_sb_info *cifs_sb = CIFS_SB(sb);
	struct cifs_fattr fattr;
	struct tcon_link *tlink;
	struct cifs_tcon *tcon;

	cifs_dbg(FYI, "posix open %s\n", full_path);

	presp_data = kzalloc(sizeof(FILE_UNIX_BASIC_INFO), GFP_KERNEL);
	if (presp_data == NULL)
		return -ENOMEM;

	tlink = cifs_sb_tlink(cifs_sb);
	if (IS_ERR(tlink)) {
		rc = PTR_ERR(tlink);
		goto posix_open_ret;
	}

	tcon = tlink_tcon(tlink);
	mode &= ~current_umask();

	posix_flags = cifs_posix_convert_flags(f_flags);
	rc = CIFSPOSIXCreate(xid, tcon, posix_flags, mode, pnetfid, presp_data,
			     poplock, full_path, cifs_sb->local_nls,
			     cifs_remap(cifs_sb));
	cifs_put_tlink(tlink);

	if (rc)
		goto posix_open_ret;

	if (presp_data->Type == cpu_to_le32(-1))
		goto posix_open_ret; /* open ok, caller does qpathinfo */

	if (!pinode)
		goto posix_open_ret; /* caller does not need info */

	cifs_unix_basic_to_fattr(&fattr, presp_data, cifs_sb);

	/* get new inode and set it up */
	if (*pinode == NULL) {
		cifs_fill_uniqueid(sb, &fattr);
		*pinode = cifs_iget(sb, &fattr);
		if (!*pinode) {
			rc = -ENOMEM;
			goto posix_open_ret;
		}
	} else {
		cifs_fattr_to_inode(*pinode, &fattr);
	}

posix_open_ret:
	kfree(presp_data);
	return rc;
}

static int
cifs_nt_open(char *full_path, struct inode *inode, struct cifs_sb_info *cifs_sb,
	     struct cifs_tcon *tcon, unsigned int f_flags, __u32 *oplock,
	     struct cifs_fid *fid, unsigned int xid)
{
	int rc;
	int desired_access;
	int disposition;
	int create_options = CREATE_NOT_DIR;
	FILE_ALL_INFO *buf;
	struct TCP_Server_Info *server = tcon->ses->server;
	struct cifs_open_parms oparms;

	if (!server->ops->open)
		return -ENOSYS;

	desired_access = cifs_convert_flags(f_flags);

/*********************************************************************
 *  open flag mapping table:
 *
 *	POSIX Flag            CIFS Disposition
 *	----------            ----------------
 *	O_CREAT               FILE_OPEN_IF
 *	O_CREAT | O_EXCL      FILE_CREATE
 *	O_CREAT | O_TRUNC     FILE_OVERWRITE_IF
 *	O_TRUNC               FILE_OVERWRITE
 *	none of the above     FILE_OPEN
 *
 *	Note that there is not a direct match between disposition
 *	FILE_SUPERSEDE (ie create whether or not file exists although
 *	O_CREAT | O_TRUNC is similar but truncates the existing
 *	file rather than creating a new file as FILE_SUPERSEDE does
 *	(which uses the attributes / metadata passed in on open call)
 *?
 *?  O_SYNC is a reasonable match to CIFS writethrough flag
 *?  and the read write flags match reasonably.  O_LARGEFILE
 *?  is irrelevant because largefile support is always used
 *?  by this client. Flags O_APPEND, O_DIRECT, O_DIRECTORY,
 *	 O_FASYNC, O_NOFOLLOW, O_NONBLOCK need further investigation
 *********************************************************************/

	disposition = cifs_get_disposition(f_flags);

	/* BB pass O_SYNC flag through on file attributes .. BB */

	buf = kmalloc(sizeof(FILE_ALL_INFO), GFP_KERNEL);
	if (!buf)
		return -ENOMEM;

	if (backup_cred(cifs_sb))
		create_options |= CREATE_OPEN_BACKUP_INTENT;

	oparms.tcon = tcon;
	oparms.cifs_sb = cifs_sb;
	oparms.desired_access = desired_access;
	oparms.create_options = create_options;
	oparms.disposition = disposition;
	oparms.path = full_path;
	oparms.fid = fid;
	oparms.reconnect = false;

	rc = server->ops->open(xid, &oparms, oplock, buf);

	if (rc)
		goto out;

	if (tcon->unix_ext)
		rc = cifs_get_inode_info_unix(&inode, full_path, inode->i_sb,
					      xid);
	else
		rc = cifs_get_inode_info(&inode, full_path, buf, inode->i_sb,
					 xid, fid);

out:
	kfree(buf);
	return rc;
}

static bool
cifs_has_mand_locks(struct cifsInodeInfo *cinode)
{
	struct cifs_fid_locks *cur;
	bool has_locks = false;

	down_read(&cinode->lock_sem);
	list_for_each_entry(cur, &cinode->llist, llist) {
		if (!list_empty(&cur->locks)) {
			has_locks = true;
			break;
		}
	}
	up_read(&cinode->lock_sem);
	return has_locks;
}

struct cifsFileInfo *
cifs_new_fileinfo(struct cifs_fid *fid, struct file *file,
		  struct tcon_link *tlink, __u32 oplock)
{
	struct dentry *dentry = file->f_path.dentry;
	struct inode *inode = d_inode(dentry);
	struct cifsInodeInfo *cinode = CIFS_I(inode);
	struct cifsFileInfo *cfile;
	struct cifs_fid_locks *fdlocks;
	struct cifs_tcon *tcon = tlink_tcon(tlink);
	struct TCP_Server_Info *server = tcon->ses->server;

	cfile = kzalloc(sizeof(struct cifsFileInfo), GFP_KERNEL);
	if (cfile == NULL)
		return cfile;

	fdlocks = kzalloc(sizeof(struct cifs_fid_locks), GFP_KERNEL);
	if (!fdlocks) {
		kfree(cfile);
		return NULL;
	}

	INIT_LIST_HEAD(&fdlocks->locks);
	fdlocks->cfile = cfile;
	cfile->llist = fdlocks;
	down_write(&cinode->lock_sem);
	list_add(&fdlocks->llist, &cinode->llist);
	up_write(&cinode->lock_sem);

	cfile->count = 1;
	cfile->pid = current->tgid;
	cfile->uid = current_fsuid();
	cfile->dentry = dget(dentry);
	cfile->f_flags = file->f_flags;
	cfile->invalidHandle = false;
	cfile->tlink = cifs_get_tlink(tlink);
	INIT_WORK(&cfile->oplock_break, cifs_oplock_break);
	mutex_init(&cfile->fh_mutex);

	cifs_sb_active(inode->i_sb);

	/*
	 * If the server returned a read oplock and we have mandatory brlocks,
	 * set oplock level to None.
	 */
	if (server->ops->is_read_op(oplock) && cifs_has_mand_locks(cinode)) {
		cifs_dbg(FYI, "Reset oplock val from read to None due to mand locks\n");
		oplock = 0;
	}

	spin_lock(&cifs_file_list_lock);
	if (fid->pending_open->oplock != CIFS_OPLOCK_NO_CHANGE && oplock)
		oplock = fid->pending_open->oplock;
	list_del(&fid->pending_open->olist);

	fid->purge_cache = false;
	server->ops->set_fid(cfile, fid, oplock);

	list_add(&cfile->tlist, &tcon->openFileList);
	/* if readable file instance put first in list*/
	if (file->f_mode & FMODE_READ)
		list_add(&cfile->flist, &cinode->openFileList);
	else
		list_add_tail(&cfile->flist, &cinode->openFileList);
	spin_unlock(&cifs_file_list_lock);

	if (fid->purge_cache)
		cifs_zap_mapping(inode);

	file->private_data = cfile;
	return cfile;
}

struct cifsFileInfo *
cifsFileInfo_get(struct cifsFileInfo *cifs_file)
{
	spin_lock(&cifs_file_list_lock);
	cifsFileInfo_get_locked(cifs_file);
	spin_unlock(&cifs_file_list_lock);
	return cifs_file;
}

/*
 * Release a reference on the file private data. This may involve closing
 * the filehandle out on the server. Must be called without holding
 * cifs_file_list_lock.
 */
void cifsFileInfo_put(struct cifsFileInfo *cifs_file)
{
	struct inode *inode = d_inode(cifs_file->dentry);
	struct cifs_tcon *tcon = tlink_tcon(cifs_file->tlink);
	struct TCP_Server_Info *server = tcon->ses->server;
	struct cifsInodeInfo *cifsi = CIFS_I(inode);
	struct super_block *sb = inode->i_sb;
	struct cifs_sb_info *cifs_sb = CIFS_SB(sb);
	struct cifsLockInfo *li, *tmp;
	struct cifs_fid fid;
	struct cifs_pending_open open;
	bool oplock_break_cancelled;

	spin_lock(&cifs_file_list_lock);
	if (--cifs_file->count > 0) {
		spin_unlock(&cifs_file_list_lock);
		return;
	}

	if (server->ops->get_lease_key)
		server->ops->get_lease_key(inode, &fid);

	/* store open in pending opens to make sure we don't miss lease break */
	cifs_add_pending_open_locked(&fid, cifs_file->tlink, &open);

	/* remove it from the lists */
	list_del(&cifs_file->flist);
	list_del(&cifs_file->tlist);

	if (list_empty(&cifsi->openFileList)) {
		cifs_dbg(FYI, "closing last open instance for inode %p\n",
			 d_inode(cifs_file->dentry));
		/*
		 * In strict cache mode we need invalidate mapping on the last
		 * close  because it may cause a error when we open this file
		 * again and get at least level II oplock.
		 */
		if (cifs_sb->mnt_cifs_flags & CIFS_MOUNT_STRICT_IO)
			set_bit(CIFS_INO_INVALID_MAPPING, &cifsi->flags);
		cifs_set_oplock_level(cifsi, 0);
	}
	spin_unlock(&cifs_file_list_lock);

	oplock_break_cancelled = cancel_work_sync(&cifs_file->oplock_break);

	if (!tcon->need_reconnect && !cifs_file->invalidHandle) {
		struct TCP_Server_Info *server = tcon->ses->server;
		unsigned int xid;

		xid = get_xid();
		if (server->ops->close)
			server->ops->close(xid, tcon, &cifs_file->fid);
		_free_xid(xid);
	}

	if (oplock_break_cancelled)
		cifs_done_oplock_break(cifsi);

	cifs_del_pending_open(&open);

	/*
	 * Delete any outstanding lock records. We'll lose them when the file
	 * is closed anyway.
	 */
	down_write(&cifsi->lock_sem);
	list_for_each_entry_safe(li, tmp, &cifs_file->llist->locks, llist) {
		list_del(&li->llist);
		cifs_del_lock_waiters(li);
		kfree(li);
	}
	list_del(&cifs_file->llist->llist);
	kfree(cifs_file->llist);
	up_write(&cifsi->lock_sem);

	cifs_put_tlink(cifs_file->tlink);
	dput(cifs_file->dentry);
	cifs_sb_deactive(sb);
	kfree(cifs_file);
}

int cifs_open(struct inode *inode, struct file *file)

{
	int rc = -EACCES;
	unsigned int xid;
	__u32 oplock;
	struct cifs_sb_info *cifs_sb;
	struct TCP_Server_Info *server;
	struct cifs_tcon *tcon;
	struct tcon_link *tlink;
	struct cifsFileInfo *cfile = NULL;
	char *full_path = NULL;
	bool posix_open_ok = false;
	struct cifs_fid fid;
	struct cifs_pending_open open;

	xid = get_xid();

	cifs_sb = CIFS_SB(inode->i_sb);
	tlink = cifs_sb_tlink(cifs_sb);
	if (IS_ERR(tlink)) {
		free_xid(xid);
		return PTR_ERR(tlink);
	}
	tcon = tlink_tcon(tlink);
	server = tcon->ses->server;

	full_path = build_path_from_dentry(file->f_path.dentry);
	if (full_path == NULL) {
		rc = -ENOMEM;
		goto out;
	}

	cifs_dbg(FYI, "inode = 0x%p file flags are 0x%x for %s\n",
		 inode, file->f_flags, full_path);

	if (file->f_flags & O_DIRECT &&
	    cifs_sb->mnt_cifs_flags & CIFS_MOUNT_STRICT_IO) {
		if (cifs_sb->mnt_cifs_flags & CIFS_MOUNT_NO_BRL)
			file->f_op = &cifs_file_direct_nobrl_ops;
		else
			file->f_op = &cifs_file_direct_ops;
	}

	if (server->oplocks)
		oplock = REQ_OPLOCK;
	else
		oplock = 0;

	if (!tcon->broken_posix_open && tcon->unix_ext &&
	    cap_unix(tcon->ses) && (CIFS_UNIX_POSIX_PATH_OPS_CAP &
				le64_to_cpu(tcon->fsUnixInfo.Capability))) {
		/* can not refresh inode info since size could be stale */
		rc = cifs_posix_open(full_path, &inode, inode->i_sb,
				cifs_sb->mnt_file_mode /* ignored */,
				file->f_flags, &oplock, &fid.netfid, xid);
		if (rc == 0) {
			cifs_dbg(FYI, "posix open succeeded\n");
			posix_open_ok = true;
		} else if ((rc == -EINVAL) || (rc == -EOPNOTSUPP)) {
			if (tcon->ses->serverNOS)
				cifs_dbg(VFS, "server %s of type %s returned unexpected error on SMB posix open, disabling posix open support. Check if server update available.\n",
					 tcon->ses->serverName,
					 tcon->ses->serverNOS);
			tcon->broken_posix_open = true;
		} else if ((rc != -EIO) && (rc != -EREMOTE) &&
			 (rc != -EOPNOTSUPP)) /* path not found or net err */
			goto out;
		/*
		 * Else fallthrough to retry open the old way on network i/o
		 * or DFS errors.
		 */
	}

	if (server->ops->get_lease_key)
		server->ops->get_lease_key(inode, &fid);

	cifs_add_pending_open(&fid, tlink, &open);

	if (!posix_open_ok) {
		if (server->ops->get_lease_key)
			server->ops->get_lease_key(inode, &fid);

		rc = cifs_nt_open(full_path, inode, cifs_sb, tcon,
				  file->f_flags, &oplock, &fid, xid);
		if (rc) {
			cifs_del_pending_open(&open);
			goto out;
		}
	}

	cfile = cifs_new_fileinfo(&fid, file, tlink, oplock);
	if (cfile == NULL) {
		if (server->ops->close)
			server->ops->close(xid, tcon, &fid);
		cifs_del_pending_open(&open);
		rc = -ENOMEM;
		goto out;
	}

	cifs_fscache_set_inode_cookie(inode, file);

	if ((oplock & CIFS_CREATE_ACTION) && !posix_open_ok && tcon->unix_ext) {
		/*
		 * Time to set mode which we can not set earlier due to
		 * problems creating new read-only files.
		 */
		struct cifs_unix_set_info_args args = {
			.mode	= inode->i_mode,
			.uid	= INVALID_UID, /* no change */
			.gid	= INVALID_GID, /* no change */
			.ctime	= NO_CHANGE_64,
			.atime	= NO_CHANGE_64,
			.mtime	= NO_CHANGE_64,
			.device	= 0,
		};
		CIFSSMBUnixSetFileInfo(xid, tcon, &args, fid.netfid,
				       cfile->pid);
	}

out:
	kfree(full_path);
	free_xid(xid);
	cifs_put_tlink(tlink);
	return rc;
}

static int cifs_push_posix_locks(struct cifsFileInfo *cfile);

/*
 * Try to reacquire byte range locks that were released when session
 * to server was lost.
 */
static int
cifs_relock_file(struct cifsFileInfo *cfile)
{
	struct cifs_sb_info *cifs_sb = CIFS_SB(cfile->dentry->d_sb);
	struct cifsInodeInfo *cinode = CIFS_I(d_inode(cfile->dentry));
	struct cifs_tcon *tcon = tlink_tcon(cfile->tlink);
	int rc = 0;

	down_read(&cinode->lock_sem);
	if (cinode->can_cache_brlcks) {
		/* can cache locks - no need to relock */
		up_read(&cinode->lock_sem);
		return rc;
	}

	if (cap_unix(tcon->ses) &&
	    (CIFS_UNIX_FCNTL_CAP & le64_to_cpu(tcon->fsUnixInfo.Capability)) &&
	    ((cifs_sb->mnt_cifs_flags & CIFS_MOUNT_NOPOSIXBRL) == 0))
		rc = cifs_push_posix_locks(cfile);
	else
		rc = tcon->ses->server->ops->push_mand_locks(cfile);

	up_read(&cinode->lock_sem);
	return rc;
}

static int
cifs_reopen_file(struct cifsFileInfo *cfile, bool can_flush)
{
	int rc = -EACCES;
	unsigned int xid;
	__u32 oplock;
	struct cifs_sb_info *cifs_sb;
	struct cifs_tcon *tcon;
	struct TCP_Server_Info *server;
	struct cifsInodeInfo *cinode;
	struct inode *inode;
	char *full_path = NULL;
	int desired_access;
	int disposition = FILE_OPEN;
	int create_options = CREATE_NOT_DIR;
	struct cifs_open_parms oparms;

	xid = get_xid();
	mutex_lock(&cfile->fh_mutex);
	if (!cfile->invalidHandle) {
		mutex_unlock(&cfile->fh_mutex);
		rc = 0;
		free_xid(xid);
		return rc;
	}

	inode = d_inode(cfile->dentry);
	cifs_sb = CIFS_SB(inode->i_sb);
	tcon = tlink_tcon(cfile->tlink);
	server = tcon->ses->server;

	/*
	 * Can not grab rename sem here because various ops, including those
	 * that already have the rename sem can end up causing writepage to get
	 * called and if the server was down that means we end up here, and we
	 * can never tell if the caller already has the rename_sem.
	 */
	full_path = build_path_from_dentry(cfile->dentry);
	if (full_path == NULL) {
		rc = -ENOMEM;
		mutex_unlock(&cfile->fh_mutex);
		free_xid(xid);
		return rc;
	}

	cifs_dbg(FYI, "inode = 0x%p file flags 0x%x for %s\n",
		 inode, cfile->f_flags, full_path);

	if (tcon->ses->server->oplocks)
		oplock = REQ_OPLOCK;
	else
		oplock = 0;

	if (tcon->unix_ext && cap_unix(tcon->ses) &&
	    (CIFS_UNIX_POSIX_PATH_OPS_CAP &
				le64_to_cpu(tcon->fsUnixInfo.Capability))) {
		/*
		 * O_CREAT, O_EXCL and O_TRUNC already had their effect on the
		 * original open. Must mask them off for a reopen.
		 */
		unsigned int oflags = cfile->f_flags &
						~(O_CREAT | O_EXCL | O_TRUNC);

		rc = cifs_posix_open(full_path, NULL, inode->i_sb,
				     cifs_sb->mnt_file_mode /* ignored */,
				     oflags, &oplock, &cfile->fid.netfid, xid);
		if (rc == 0) {
			cifs_dbg(FYI, "posix reopen succeeded\n");
			oparms.reconnect = true;
			goto reopen_success;
		}
		/*
		 * fallthrough to retry open the old way on errors, especially
		 * in the reconnect path it is important to retry hard
		 */
	}

	desired_access = cifs_convert_flags(cfile->f_flags);

	if (backup_cred(cifs_sb))
		create_options |= CREATE_OPEN_BACKUP_INTENT;

	if (server->ops->get_lease_key)
		server->ops->get_lease_key(inode, &cfile->fid);

	oparms.tcon = tcon;
	oparms.cifs_sb = cifs_sb;
	oparms.desired_access = desired_access;
	oparms.create_options = create_options;
	oparms.disposition = disposition;
	oparms.path = full_path;
	oparms.fid = &cfile->fid;
	oparms.reconnect = true;

	/*
	 * Can not refresh inode by passing in file_info buf to be returned by
	 * ops->open and then calling get_inode_info with returned buf since
	 * file might have write behind data that needs to be flushed and server
	 * version of file size can be stale. If we knew for sure that inode was
	 * not dirty locally we could do this.
	 */
	rc = server->ops->open(xid, &oparms, &oplock, NULL);
	if (rc == -ENOENT && oparms.reconnect == false) {
		/* durable handle timeout is expired - open the file again */
		rc = server->ops->open(xid, &oparms, &oplock, NULL);
		/* indicate that we need to relock the file */
		oparms.reconnect = true;
	}

	if (rc) {
		mutex_unlock(&cfile->fh_mutex);
		cifs_dbg(FYI, "cifs_reopen returned 0x%x\n", rc);
		cifs_dbg(FYI, "oplock: %d\n", oplock);
		goto reopen_error_exit;
	}

reopen_success:
	cfile->invalidHandle = false;
	mutex_unlock(&cfile->fh_mutex);
	cinode = CIFS_I(inode);

	if (can_flush) {
		rc = filemap_write_and_wait(inode->i_mapping);
		mapping_set_error(inode->i_mapping, rc);

		if (tcon->unix_ext)
			rc = cifs_get_inode_info_unix(&inode, full_path,
						      inode->i_sb, xid);
		else
			rc = cifs_get_inode_info(&inode, full_path, NULL,
						 inode->i_sb, xid, NULL);
	}
	/*
	 * Else we are writing out data to server already and could deadlock if
	 * we tried to flush data, and since we do not know if we have data that
	 * would invalidate the current end of file on the server we can not go
	 * to the server to get the new inode info.
	 */

	server->ops->set_fid(cfile, &cfile->fid, oplock);
	if (oparms.reconnect)
		cifs_relock_file(cfile);

reopen_error_exit:
	kfree(full_path);
	free_xid(xid);
	return rc;
}

int cifs_close(struct inode *inode, struct file *file)
{
	if (file->private_data != NULL) {
		cifsFileInfo_put(file->private_data);
		file->private_data = NULL;
	}

	/* return code from the ->release op is always ignored */
	return 0;
}

int cifs_closedir(struct inode *inode, struct file *file)
{
	int rc = 0;
	unsigned int xid;
	struct cifsFileInfo *cfile = file->private_data;
	struct cifs_tcon *tcon;
	struct TCP_Server_Info *server;
	char *buf;

	cifs_dbg(FYI, "Closedir inode = 0x%p\n", inode);

	if (cfile == NULL)
		return rc;

	xid = get_xid();
	tcon = tlink_tcon(cfile->tlink);
	server = tcon->ses->server;

	cifs_dbg(FYI, "Freeing private data in close dir\n");
	spin_lock(&cifs_file_list_lock);
	if (server->ops->dir_needs_close(cfile)) {
		cfile->invalidHandle = true;
		spin_unlock(&cifs_file_list_lock);
		if (server->ops->close_dir)
			rc = server->ops->close_dir(xid, tcon, &cfile->fid);
		else
			rc = -ENOSYS;
		cifs_dbg(FYI, "Closing uncompleted readdir with rc %d\n", rc);
		/* not much we can do if it fails anyway, ignore rc */
		rc = 0;
	} else
		spin_unlock(&cifs_file_list_lock);

	buf = cfile->srch_inf.ntwrk_buf_start;
	if (buf) {
		cifs_dbg(FYI, "closedir free smb buf in srch struct\n");
		cfile->srch_inf.ntwrk_buf_start = NULL;
		if (cfile->srch_inf.smallBuf)
			cifs_small_buf_release(buf);
		else
			cifs_buf_release(buf);
	}

	cifs_put_tlink(cfile->tlink);
	kfree(file->private_data);
	file->private_data = NULL;
	/* BB can we lock the filestruct while this is going on? */
	free_xid(xid);
	return rc;
}

static struct cifsLockInfo *
cifs_lock_init(__u64 offset, __u64 length, __u8 type)
{
	struct cifsLockInfo *lock =
		kmalloc(sizeof(struct cifsLockInfo), GFP_KERNEL);
	if (!lock)
		return lock;
	lock->offset = offset;
	lock->length = length;
	lock->type = type;
	lock->pid = current->tgid;
	INIT_LIST_HEAD(&lock->blist);
	init_waitqueue_head(&lock->block_q);
	return lock;
}

void
cifs_del_lock_waiters(struct cifsLockInfo *lock)
{
	struct cifsLockInfo *li, *tmp;
	list_for_each_entry_safe(li, tmp, &lock->blist, blist) {
		list_del_init(&li->blist);
		wake_up(&li->block_q);
	}
}

#define CIFS_LOCK_OP	0
#define CIFS_READ_OP	1
#define CIFS_WRITE_OP	2

/* @rw_check : 0 - no op, 1 - read, 2 - write */
static bool
cifs_find_fid_lock_conflict(struct cifs_fid_locks *fdlocks, __u64 offset,
			    __u64 length, __u8 type, struct cifsFileInfo *cfile,
			    struct cifsLockInfo **conf_lock, int rw_check)
{
	struct cifsLockInfo *li;
	struct cifsFileInfo *cur_cfile = fdlocks->cfile;
	struct TCP_Server_Info *server = tlink_tcon(cfile->tlink)->ses->server;

	list_for_each_entry(li, &fdlocks->locks, llist) {
		if (offset + length <= li->offset ||
		    offset >= li->offset + li->length)
			continue;
		if (rw_check != CIFS_LOCK_OP && current->tgid == li->pid &&
		    server->ops->compare_fids(cfile, cur_cfile)) {
			/* shared lock prevents write op through the same fid */
			if (!(li->type & server->vals->shared_lock_type) ||
			    rw_check != CIFS_WRITE_OP)
				continue;
		}
		if ((type & server->vals->shared_lock_type) &&
		    ((server->ops->compare_fids(cfile, cur_cfile) &&
		     current->tgid == li->pid) || type == li->type))
			continue;
		if (conf_lock)
			*conf_lock = li;
		return true;
	}
	return false;
}

bool
cifs_find_lock_conflict(struct cifsFileInfo *cfile, __u64 offset, __u64 length,
			__u8 type, struct cifsLockInfo **conf_lock,
			int rw_check)
{
	bool rc = false;
	struct cifs_fid_locks *cur;
	struct cifsInodeInfo *cinode = CIFS_I(d_inode(cfile->dentry));

	list_for_each_entry(cur, &cinode->llist, llist) {
		rc = cifs_find_fid_lock_conflict(cur, offset, length, type,
						 cfile, conf_lock, rw_check);
		if (rc)
			break;
	}

	return rc;
}

/*
 * Check if there is another lock that prevents us to set the lock (mandatory
 * style). If such a lock exists, update the flock structure with its
 * properties. Otherwise, set the flock type to F_UNLCK if we can cache brlocks
 * or leave it the same if we can't. Returns 0 if we don't need to request to
 * the server or 1 otherwise.
 */
static int
cifs_lock_test(struct cifsFileInfo *cfile, __u64 offset, __u64 length,
	       __u8 type, struct file_lock *flock)
{
	int rc = 0;
	struct cifsLockInfo *conf_lock;
	struct cifsInodeInfo *cinode = CIFS_I(d_inode(cfile->dentry));
	struct TCP_Server_Info *server = tlink_tcon(cfile->tlink)->ses->server;
	bool exist;

	down_read(&cinode->lock_sem);

	exist = cifs_find_lock_conflict(cfile, offset, length, type,
					&conf_lock, CIFS_LOCK_OP);
	if (exist) {
		flock->fl_start = conf_lock->offset;
		flock->fl_end = conf_lock->offset + conf_lock->length - 1;
		flock->fl_pid = conf_lock->pid;
		if (conf_lock->type & server->vals->shared_lock_type)
			flock->fl_type = F_RDLCK;
		else
			flock->fl_type = F_WRLCK;
	} else if (!cinode->can_cache_brlcks)
		rc = 1;
	else
		flock->fl_type = F_UNLCK;

	up_read(&cinode->lock_sem);
	return rc;
}

static void
cifs_lock_add(struct cifsFileInfo *cfile, struct cifsLockInfo *lock)
{
	struct cifsInodeInfo *cinode = CIFS_I(d_inode(cfile->dentry));
	down_write(&cinode->lock_sem);
	list_add_tail(&lock->llist, &cfile->llist->locks);
	up_write(&cinode->lock_sem);
}

/*
 * Set the byte-range lock (mandatory style). Returns:
 * 1) 0, if we set the lock and don't need to request to the server;
 * 2) 1, if no locks prevent us but we need to request to the server;
 * 3) -EACCESS, if there is a lock that prevents us and wait is false.
 */
static int
cifs_lock_add_if(struct cifsFileInfo *cfile, struct cifsLockInfo *lock,
		 bool wait)
{
	struct cifsLockInfo *conf_lock;
	struct cifsInodeInfo *cinode = CIFS_I(d_inode(cfile->dentry));
	bool exist;
	int rc = 0;

try_again:
	exist = false;
	down_write(&cinode->lock_sem);

	exist = cifs_find_lock_conflict(cfile, lock->offset, lock->length,
					lock->type, &conf_lock, CIFS_LOCK_OP);
	if (!exist && cinode->can_cache_brlcks) {
		list_add_tail(&lock->llist, &cfile->llist->locks);
		up_write(&cinode->lock_sem);
		return rc;
	}

	if (!exist)
		rc = 1;
	else if (!wait)
		rc = -EACCES;
	else {
		list_add_tail(&lock->blist, &conf_lock->blist);
		up_write(&cinode->lock_sem);
		rc = wait_event_interruptible(lock->block_q,
					(lock->blist.prev == &lock->blist) &&
					(lock->blist.next == &lock->blist));
		if (!rc)
			goto try_again;
		down_write(&cinode->lock_sem);
		list_del_init(&lock->blist);
	}

	up_write(&cinode->lock_sem);
	return rc;
}

/*
 * Check if there is another lock that prevents us to set the lock (posix
 * style). If such a lock exists, update the flock structure with its
 * properties. Otherwise, set the flock type to F_UNLCK if we can cache brlocks
 * or leave it the same if we can't. Returns 0 if we don't need to request to
 * the server or 1 otherwise.
 */
static int
cifs_posix_lock_test(struct file *file, struct file_lock *flock)
{
	int rc = 0;
	struct cifsInodeInfo *cinode = CIFS_I(file_inode(file));
	unsigned char saved_type = flock->fl_type;

	if ((flock->fl_flags & FL_POSIX) == 0)
		return 1;

	down_read(&cinode->lock_sem);
	posix_test_lock(file, flock);

	if (flock->fl_type == F_UNLCK && !cinode->can_cache_brlcks) {
		flock->fl_type = saved_type;
		rc = 1;
	}

	up_read(&cinode->lock_sem);
	return rc;
}

/*
 * Set the byte-range lock (posix style). Returns:
 * 1) 0, if we set the lock and don't need to request to the server;
 * 2) 1, if we need to request to the server;
 * 3) <0, if the error occurs while setting the lock.
 */
static int
cifs_posix_lock_set(struct file *file, struct file_lock *flock)
{
	struct cifsInodeInfo *cinode = CIFS_I(file_inode(file));
	int rc = 1;

	if ((flock->fl_flags & FL_POSIX) == 0)
		return rc;

try_again:
	down_write(&cinode->lock_sem);
	if (!cinode->can_cache_brlcks) {
		up_write(&cinode->lock_sem);
		return rc;
	}

	rc = posix_lock_file(file, flock, NULL);
	up_write(&cinode->lock_sem);
	if (rc == FILE_LOCK_DEFERRED) {
		rc = wait_event_interruptible(flock->fl_wait, !flock->fl_next);
		if (!rc)
			goto try_again;
		posix_unblock_lock(flock);
	}
	return rc;
}

int
cifs_push_mandatory_locks(struct cifsFileInfo *cfile)
{
	unsigned int xid;
	int rc = 0, stored_rc;
	struct cifsLockInfo *li, *tmp;
	struct cifs_tcon *tcon;
	unsigned int num, max_num, max_buf;
	LOCKING_ANDX_RANGE *buf, *cur;
	int types[] = {LOCKING_ANDX_LARGE_FILES,
		       LOCKING_ANDX_SHARED_LOCK | LOCKING_ANDX_LARGE_FILES};
	int i;

	xid = get_xid();
	tcon = tlink_tcon(cfile->tlink);

	/*
	 * Accessing maxBuf is racy with cifs_reconnect - need to store value
	 * and check it for zero before using.
	 */
	max_buf = tcon->ses->server->maxBuf;
	if (!max_buf) {
		free_xid(xid);
		return -EINVAL;
	}

	max_num = (max_buf - sizeof(struct smb_hdr)) /
						sizeof(LOCKING_ANDX_RANGE);
	buf = kcalloc(max_num, sizeof(LOCKING_ANDX_RANGE), GFP_KERNEL);
	if (!buf) {
		free_xid(xid);
		return -ENOMEM;
	}

	for (i = 0; i < 2; i++) {
		cur = buf;
		num = 0;
		list_for_each_entry_safe(li, tmp, &cfile->llist->locks, llist) {
			if (li->type != types[i])
				continue;
			cur->Pid = cpu_to_le16(li->pid);
			cur->LengthLow = cpu_to_le32((u32)li->length);
			cur->LengthHigh = cpu_to_le32((u32)(li->length>>32));
			cur->OffsetLow = cpu_to_le32((u32)li->offset);
			cur->OffsetHigh = cpu_to_le32((u32)(li->offset>>32));
			if (++num == max_num) {
				stored_rc = cifs_lockv(xid, tcon,
						       cfile->fid.netfid,
						       (__u8)li->type, 0, num,
						       buf);
				if (stored_rc)
					rc = stored_rc;
				cur = buf;
				num = 0;
			} else
				cur++;
		}

		if (num) {
			stored_rc = cifs_lockv(xid, tcon, cfile->fid.netfid,
					       (__u8)types[i], 0, num, buf);
			if (stored_rc)
				rc = stored_rc;
		}
	}

	kfree(buf);
	free_xid(xid);
	return rc;
}

struct lock_to_push {
	struct list_head llist;
	__u64 offset;
	__u64 length;
	__u32 pid;
	__u16 netfid;
	__u8 type;
};

static int
cifs_push_posix_locks(struct cifsFileInfo *cfile)
{
	struct inode *inode = d_inode(cfile->dentry);
	struct cifs_tcon *tcon = tlink_tcon(cfile->tlink);
	struct file_lock *flock;
	struct file_lock_context *flctx = inode->i_flctx;
	unsigned int count = 0, i;
	int rc = 0, xid, type;
	struct list_head locks_to_send, *el;
	struct lock_to_push *lck, *tmp;
	__u64 length;

	xid = get_xid();

	if (!flctx)
		goto out;

	spin_lock(&flctx->flc_lock);
	list_for_each(el, &flctx->flc_posix) {
		count++;
	}
	spin_unlock(&flctx->flc_lock);

	INIT_LIST_HEAD(&locks_to_send);

	/*
	 * Allocating count locks is enough because no FL_POSIX locks can be
	 * added to the list while we are holding cinode->lock_sem that
	 * protects locking operations of this inode.
	 */
	for (i = 0; i < count; i++) {
		lck = kmalloc(sizeof(struct lock_to_push), GFP_KERNEL);
		if (!lck) {
			rc = -ENOMEM;
			goto err_out;
		}
		list_add_tail(&lck->llist, &locks_to_send);
	}

	el = locks_to_send.next;
	spin_lock(&flctx->flc_lock);
	list_for_each_entry(flock, &flctx->flc_posix, fl_list) {
		if (el == &locks_to_send) {
			/*
			 * The list ended. We don't have enough allocated
			 * structures - something is really wrong.
			 */
			cifs_dbg(VFS, "Can't push all brlocks!\n");
			break;
		}
		length = 1 + flock->fl_end - flock->fl_start;
		if (flock->fl_type == F_RDLCK || flock->fl_type == F_SHLCK)
			type = CIFS_RDLCK;
		else
			type = CIFS_WRLCK;
		lck = list_entry(el, struct lock_to_push, llist);
		lck->pid = flock->fl_pid;
		lck->netfid = cfile->fid.netfid;
		lck->length = length;
		lck->type = type;
		lck->offset = flock->fl_start;
	}
	spin_unlock(&flctx->flc_lock);

	list_for_each_entry_safe(lck, tmp, &locks_to_send, llist) {
		int stored_rc;

		stored_rc = CIFSSMBPosixLock(xid, tcon, lck->netfid, lck->pid,
					     lck->offset, lck->length, NULL,
					     lck->type, 0);
		if (stored_rc)
			rc = stored_rc;
		list_del(&lck->llist);
		kfree(lck);
	}

out:
	free_xid(xid);
	return rc;
err_out:
	list_for_each_entry_safe(lck, tmp, &locks_to_send, llist) {
		list_del(&lck->llist);
		kfree(lck);
	}
	goto out;
}

static int
cifs_push_locks(struct cifsFileInfo *cfile)
{
	struct cifs_sb_info *cifs_sb = CIFS_SB(cfile->dentry->d_sb);
	struct cifsInodeInfo *cinode = CIFS_I(d_inode(cfile->dentry));
	struct cifs_tcon *tcon = tlink_tcon(cfile->tlink);
	int rc = 0;

	/* we are going to update can_cache_brlcks here - need a write access */
	down_write(&cinode->lock_sem);
	if (!cinode->can_cache_brlcks) {
		up_write(&cinode->lock_sem);
		return rc;
	}

	if (cap_unix(tcon->ses) &&
	    (CIFS_UNIX_FCNTL_CAP & le64_to_cpu(tcon->fsUnixInfo.Capability)) &&
	    ((cifs_sb->mnt_cifs_flags & CIFS_MOUNT_NOPOSIXBRL) == 0))
		rc = cifs_push_posix_locks(cfile);
	else
		rc = tcon->ses->server->ops->push_mand_locks(cfile);

	cinode->can_cache_brlcks = false;
	up_write(&cinode->lock_sem);
	return rc;
}

static void
cifs_read_flock(struct file_lock *flock, __u32 *type, int *lock, int *unlock,
		bool *wait_flag, struct TCP_Server_Info *server)
{
	if (flock->fl_flags & FL_POSIX)
		cifs_dbg(FYI, "Posix\n");
	if (flock->fl_flags & FL_FLOCK)
		cifs_dbg(FYI, "Flock\n");
	if (flock->fl_flags & FL_SLEEP) {
		cifs_dbg(FYI, "Blocking lock\n");
		*wait_flag = true;
	}
	if (flock->fl_flags & FL_ACCESS)
		cifs_dbg(FYI, "Process suspended by mandatory locking - not implemented yet\n");
	if (flock->fl_flags & FL_LEASE)
		cifs_dbg(FYI, "Lease on file - not implemented yet\n");
	if (flock->fl_flags &
	    (~(FL_POSIX | FL_FLOCK | FL_SLEEP |
	       FL_ACCESS | FL_LEASE | FL_CLOSE)))
		cifs_dbg(FYI, "Unknown lock flags 0x%x\n", flock->fl_flags);

	*type = server->vals->large_lock_type;
	if (flock->fl_type == F_WRLCK) {
		cifs_dbg(FYI, "F_WRLCK\n");
		*type |= server->vals->exclusive_lock_type;
		*lock = 1;
	} else if (flock->fl_type == F_UNLCK) {
		cifs_dbg(FYI, "F_UNLCK\n");
		*type |= server->vals->unlock_lock_type;
		*unlock = 1;
		/* Check if unlock includes more than one lock range */
	} else if (flock->fl_type == F_RDLCK) {
		cifs_dbg(FYI, "F_RDLCK\n");
		*type |= server->vals->shared_lock_type;
		*lock = 1;
	} else if (flock->fl_type == F_EXLCK) {
		cifs_dbg(FYI, "F_EXLCK\n");
		*type |= server->vals->exclusive_lock_type;
		*lock = 1;
	} else if (flock->fl_type == F_SHLCK) {
		cifs_dbg(FYI, "F_SHLCK\n");
		*type |= server->vals->shared_lock_type;
		*lock = 1;
	} else
		cifs_dbg(FYI, "Unknown type of lock\n");
}

static int
cifs_getlk(struct file *file, struct file_lock *flock, __u32 type,
	   bool wait_flag, bool posix_lck, unsigned int xid)
{
	int rc = 0;
	__u64 length = 1 + flock->fl_end - flock->fl_start;
	struct cifsFileInfo *cfile = (struct cifsFileInfo *)file->private_data;
	struct cifs_tcon *tcon = tlink_tcon(cfile->tlink);
	struct TCP_Server_Info *server = tcon->ses->server;
	__u16 netfid = cfile->fid.netfid;

	if (posix_lck) {
		int posix_lock_type;

		rc = cifs_posix_lock_test(file, flock);
		if (!rc)
			return rc;

		if (type & server->vals->shared_lock_type)
			posix_lock_type = CIFS_RDLCK;
		else
			posix_lock_type = CIFS_WRLCK;
		rc = CIFSSMBPosixLock(xid, tcon, netfid, current->tgid,
				      flock->fl_start, length, flock,
				      posix_lock_type, wait_flag);
		return rc;
	}

	rc = cifs_lock_test(cfile, flock->fl_start, length, type, flock);
	if (!rc)
		return rc;

	/* BB we could chain these into one lock request BB */
	rc = server->ops->mand_lock(xid, cfile, flock->fl_start, length, type,
				    1, 0, false);
	if (rc == 0) {
		rc = server->ops->mand_lock(xid, cfile, flock->fl_start, length,
					    type, 0, 1, false);
		flock->fl_type = F_UNLCK;
		if (rc != 0)
			cifs_dbg(VFS, "Error unlocking previously locked range %d during test of lock\n",
				 rc);
		return 0;
	}

	if (type & server->vals->shared_lock_type) {
		flock->fl_type = F_WRLCK;
		return 0;
	}

	type &= ~server->vals->exclusive_lock_type;

	rc = server->ops->mand_lock(xid, cfile, flock->fl_start, length,
				    type | server->vals->shared_lock_type,
				    1, 0, false);
	if (rc == 0) {
		rc = server->ops->mand_lock(xid, cfile, flock->fl_start, length,
			type | server->vals->shared_lock_type, 0, 1, false);
		flock->fl_type = F_RDLCK;
		if (rc != 0)
			cifs_dbg(VFS, "Error unlocking previously locked range %d during test of lock\n",
				 rc);
	} else
		flock->fl_type = F_WRLCK;

	return 0;
}

void
cifs_move_llist(struct list_head *source, struct list_head *dest)
{
	struct list_head *li, *tmp;
	list_for_each_safe(li, tmp, source)
		list_move(li, dest);
}

void
cifs_free_llist(struct list_head *llist)
{
	struct cifsLockInfo *li, *tmp;
	list_for_each_entry_safe(li, tmp, llist, llist) {
		cifs_del_lock_waiters(li);
		list_del(&li->llist);
		kfree(li);
	}
}

int
cifs_unlock_range(struct cifsFileInfo *cfile, struct file_lock *flock,
		  unsigned int xid)
{
	int rc = 0, stored_rc;
	int types[] = {LOCKING_ANDX_LARGE_FILES,
		       LOCKING_ANDX_SHARED_LOCK | LOCKING_ANDX_LARGE_FILES};
	unsigned int i;
	unsigned int max_num, num, max_buf;
	LOCKING_ANDX_RANGE *buf, *cur;
	struct cifs_tcon *tcon = tlink_tcon(cfile->tlink);
	struct cifsInodeInfo *cinode = CIFS_I(d_inode(cfile->dentry));
	struct cifsLockInfo *li, *tmp;
	__u64 length = 1 + flock->fl_end - flock->fl_start;
	struct list_head tmp_llist;

	INIT_LIST_HEAD(&tmp_llist);

	/*
	 * Accessing maxBuf is racy with cifs_reconnect - need to store value
	 * and check it for zero before using.
	 */
	max_buf = tcon->ses->server->maxBuf;
	if (!max_buf)
		return -EINVAL;

	max_num = (max_buf - sizeof(struct smb_hdr)) /
						sizeof(LOCKING_ANDX_RANGE);
	buf = kcalloc(max_num, sizeof(LOCKING_ANDX_RANGE), GFP_KERNEL);
	if (!buf)
		return -ENOMEM;

	down_write(&cinode->lock_sem);
	for (i = 0; i < 2; i++) {
		cur = buf;
		num = 0;
		list_for_each_entry_safe(li, tmp, &cfile->llist->locks, llist) {
			if (flock->fl_start > li->offset ||
			    (flock->fl_start + length) <
			    (li->offset + li->length))
				continue;
			if (current->tgid != li->pid)
				continue;
			if (types[i] != li->type)
				continue;
			if (cinode->can_cache_brlcks) {
				/*
				 * We can cache brlock requests - simply remove
				 * a lock from the file's list.
				 */
				list_del(&li->llist);
				cifs_del_lock_waiters(li);
				kfree(li);
				continue;
			}
			cur->Pid = cpu_to_le16(li->pid);
			cur->LengthLow = cpu_to_le32((u32)li->length);
			cur->LengthHigh = cpu_to_le32((u32)(li->length>>32));
			cur->OffsetLow = cpu_to_le32((u32)li->offset);
			cur->OffsetHigh = cpu_to_le32((u32)(li->offset>>32));
			/*
			 * We need to save a lock here to let us add it again to
			 * the file's list if the unlock range request fails on
			 * the server.
			 */
			list_move(&li->llist, &tmp_llist);
			if (++num == max_num) {
				stored_rc = cifs_lockv(xid, tcon,
						       cfile->fid.netfid,
						       li->type, num, 0, buf);
				if (stored_rc) {
					/*
					 * We failed on the unlock range
					 * request - add all locks from the tmp
					 * list to the head of the file's list.
					 */
					cifs_move_llist(&tmp_llist,
							&cfile->llist->locks);
					rc = stored_rc;
				} else
					/*
					 * The unlock range request succeed -
					 * free the tmp list.
					 */
					cifs_free_llist(&tmp_llist);
				cur = buf;
				num = 0;
			} else
				cur++;
		}
		if (num) {
			stored_rc = cifs_lockv(xid, tcon, cfile->fid.netfid,
					       types[i], num, 0, buf);
			if (stored_rc) {
				cifs_move_llist(&tmp_llist,
						&cfile->llist->locks);
				rc = stored_rc;
			} else
				cifs_free_llist(&tmp_llist);
		}
	}

	up_write(&cinode->lock_sem);
	kfree(buf);
	return rc;
}

static int
cifs_setlk(struct file *file, struct file_lock *flock, __u32 type,
	   bool wait_flag, bool posix_lck, int lock, int unlock,
	   unsigned int xid)
{
	int rc = 0;
	__u64 length = 1 + flock->fl_end - flock->fl_start;
	struct cifsFileInfo *cfile = (struct cifsFileInfo *)file->private_data;
	struct cifs_tcon *tcon = tlink_tcon(cfile->tlink);
	struct TCP_Server_Info *server = tcon->ses->server;
	struct inode *inode = d_inode(cfile->dentry);

	if (posix_lck) {
		int posix_lock_type;

		rc = cifs_posix_lock_set(file, flock);
		if (!rc || rc < 0)
			return rc;

		if (type & server->vals->shared_lock_type)
			posix_lock_type = CIFS_RDLCK;
		else
			posix_lock_type = CIFS_WRLCK;

		if (unlock == 1)
			posix_lock_type = CIFS_UNLCK;

		rc = CIFSSMBPosixLock(xid, tcon, cfile->fid.netfid,
				      current->tgid, flock->fl_start, length,
				      NULL, posix_lock_type, wait_flag);
		goto out;
	}

	if (lock) {
		struct cifsLockInfo *lock;

		lock = cifs_lock_init(flock->fl_start, length, type);
		if (!lock)
			return -ENOMEM;

		rc = cifs_lock_add_if(cfile, lock, wait_flag);
		if (rc < 0) {
			kfree(lock);
			return rc;
		}
		if (!rc)
			goto out;

		/*
		 * Windows 7 server can delay breaking lease from read to None
		 * if we set a byte-range lock on a file - break it explicitly
		 * before sending the lock to the server to be sure the next
		 * read won't conflict with non-overlapted locks due to
		 * pagereading.
		 */
		if (!CIFS_CACHE_WRITE(CIFS_I(inode)) &&
					CIFS_CACHE_READ(CIFS_I(inode))) {
			cifs_zap_mapping(inode);
			cifs_dbg(FYI, "Set no oplock for inode=%p due to mand locks\n",
				 inode);
			CIFS_I(inode)->oplock = 0;
		}

		rc = server->ops->mand_lock(xid, cfile, flock->fl_start, length,
					    type, 1, 0, wait_flag);
		if (rc) {
			kfree(lock);
			return rc;
		}

		cifs_lock_add(cfile, lock);
	} else if (unlock)
		rc = server->ops->mand_unlock_range(cfile, flock, xid);

out:
	if (flock->fl_flags & FL_POSIX && !rc)
		rc = posix_lock_file_wait(file, flock);
	return rc;
}

int cifs_lock(struct file *file, int cmd, struct file_lock *flock)
{
	int rc, xid;
	int lock = 0, unlock = 0;
	bool wait_flag = false;
	bool posix_lck = false;
	struct cifs_sb_info *cifs_sb;
	struct cifs_tcon *tcon;
	struct cifsInodeInfo *cinode;
	struct cifsFileInfo *cfile;
	__u16 netfid;
	__u32 type;

	rc = -EACCES;
	xid = get_xid();

	cifs_dbg(FYI, "Lock parm: 0x%x flockflags: 0x%x flocktype: 0x%x start: %lld end: %lld\n",
		 cmd, flock->fl_flags, flock->fl_type,
		 flock->fl_start, flock->fl_end);

	cfile = (struct cifsFileInfo *)file->private_data;
	tcon = tlink_tcon(cfile->tlink);

	cifs_read_flock(flock, &type, &lock, &unlock, &wait_flag,
			tcon->ses->server);

	cifs_sb = CIFS_FILE_SB(file);
	netfid = cfile->fid.netfid;
	cinode = CIFS_I(file_inode(file));

	if (cap_unix(tcon->ses) &&
	    (CIFS_UNIX_FCNTL_CAP & le64_to_cpu(tcon->fsUnixInfo.Capability)) &&
	    ((cifs_sb->mnt_cifs_flags & CIFS_MOUNT_NOPOSIXBRL) == 0))
		posix_lck = true;
	/*
	 * BB add code here to normalize offset and length to account for
	 * negative length which we can not accept over the wire.
	 */
	if (IS_GETLK(cmd)) {
		rc = cifs_getlk(file, flock, type, wait_flag, posix_lck, xid);
		free_xid(xid);
		return rc;
	}

	if (!lock && !unlock) {
		/*
		 * if no lock or unlock then nothing to do since we do not
		 * know what it is
		 */
		free_xid(xid);
		return -EOPNOTSUPP;
	}

	rc = cifs_setlk(file, flock, type, wait_flag, posix_lck, lock, unlock,
			xid);
	free_xid(xid);
	return rc;
}

/*
 * update the file size (if needed) after a write. Should be called with
 * the inode->i_lock held
 */
void
cifs_update_eof(struct cifsInodeInfo *cifsi, loff_t offset,
		      unsigned int bytes_written)
{
	loff_t end_of_write = offset + bytes_written;

	if (end_of_write > cifsi->server_eof)
		cifsi->server_eof = end_of_write;
}

static ssize_t
cifs_write(struct cifsFileInfo *open_file, __u32 pid, const char *write_data,
	   size_t write_size, loff_t *offset)
{
	int rc = 0;
	unsigned int bytes_written = 0;
	unsigned int total_written;
	struct cifs_sb_info *cifs_sb;
	struct cifs_tcon *tcon;
	struct TCP_Server_Info *server;
	unsigned int xid;
	struct dentry *dentry = open_file->dentry;
	struct cifsInodeInfo *cifsi = CIFS_I(d_inode(dentry));
	struct cifs_io_parms io_parms;

	cifs_sb = CIFS_SB(dentry->d_sb);

	cifs_dbg(FYI, "write %zd bytes to offset %lld of %pd\n",
		 write_size, *offset, dentry);

	tcon = tlink_tcon(open_file->tlink);
	server = tcon->ses->server;

	if (!server->ops->sync_write)
		return -ENOSYS;

	xid = get_xid();

	for (total_written = 0; write_size > total_written;
	     total_written += bytes_written) {
		rc = -EAGAIN;
		while (rc == -EAGAIN) {
			struct kvec iov[2];
			unsigned int len;

			if (open_file->invalidHandle) {
				/* we could deadlock if we called
				   filemap_fdatawait from here so tell
				   reopen_file not to flush data to
				   server now */
				rc = cifs_reopen_file(open_file, false);
				if (rc != 0)
					break;
			}

			len = min(server->ops->wp_retry_size(d_inode(dentry)),
				  (unsigned int)write_size - total_written);
			/* iov[0] is reserved for smb header */
			iov[1].iov_base = (char *)write_data + total_written;
			iov[1].iov_len = len;
			io_parms.pid = pid;
			io_parms.tcon = tcon;
			io_parms.offset = *offset;
			io_parms.length = len;
			rc = server->ops->sync_write(xid, &open_file->fid,
					&io_parms, &bytes_written, iov, 1);
		}
		if (rc || (bytes_written == 0)) {
			if (total_written)
				break;
			else {
				free_xid(xid);
				return rc;
			}
		} else {
			spin_lock(&d_inode(dentry)->i_lock);
			cifs_update_eof(cifsi, *offset, bytes_written);
			spin_unlock(&d_inode(dentry)->i_lock);
			*offset += bytes_written;
		}
	}

	cifs_stats_bytes_written(tcon, total_written);

	if (total_written > 0) {
		spin_lock(&d_inode(dentry)->i_lock);
		if (*offset > d_inode(dentry)->i_size)
			i_size_write(d_inode(dentry), *offset);
		spin_unlock(&d_inode(dentry)->i_lock);
	}
	mark_inode_dirty_sync(d_inode(dentry));
	free_xid(xid);
	return total_written;
}

struct cifsFileInfo *find_readable_file(struct cifsInodeInfo *cifs_inode,
					bool fsuid_only)
{
	struct cifsFileInfo *open_file = NULL;
	struct cifs_sb_info *cifs_sb = CIFS_SB(cifs_inode->vfs_inode.i_sb);

	/* only filter by fsuid on multiuser mounts */
	if (!(cifs_sb->mnt_cifs_flags & CIFS_MOUNT_MULTIUSER))
		fsuid_only = false;

	spin_lock(&cifs_file_list_lock);
	/* we could simply get the first_list_entry since write-only entries
	   are always at the end of the list but since the first entry might
	   have a close pending, we go through the whole list */
	list_for_each_entry(open_file, &cifs_inode->openFileList, flist) {
		if (fsuid_only && !uid_eq(open_file->uid, current_fsuid()))
			continue;
		if (OPEN_FMODE(open_file->f_flags) & FMODE_READ) {
			if (!open_file->invalidHandle) {
				/* found a good file */
				/* lock it so it will not be closed on us */
				cifsFileInfo_get_locked(open_file);
				spin_unlock(&cifs_file_list_lock);
				return open_file;
			} /* else might as well continue, and look for
			     another, or simply have the caller reopen it
			     again rather than trying to fix this handle */
		} else /* write only file */
			break; /* write only files are last so must be done */
	}
	spin_unlock(&cifs_file_list_lock);
	return NULL;
}

struct cifsFileInfo *find_writable_file(struct cifsInodeInfo *cifs_inode,
					bool fsuid_only)
{
	struct cifsFileInfo *open_file, *inv_file = NULL;
	struct cifs_sb_info *cifs_sb;
	bool any_available = false;
	int rc;
	unsigned int refind = 0;

	/* Having a null inode here (because mapping->host was set to zero by
	the VFS or MM) should not happen but we had reports of on oops (due to
	it being zero) during stress testcases so we need to check for it */

	if (cifs_inode == NULL) {
		cifs_dbg(VFS, "Null inode passed to cifs_writeable_file\n");
		dump_stack();
		return NULL;
	}

	cifs_sb = CIFS_SB(cifs_inode->vfs_inode.i_sb);

	/* only filter by fsuid on multiuser mounts */
	if (!(cifs_sb->mnt_cifs_flags & CIFS_MOUNT_MULTIUSER))
		fsuid_only = false;

	spin_lock(&cifs_file_list_lock);
refind_writable:
	if (refind > MAX_REOPEN_ATT) {
		spin_unlock(&cifs_file_list_lock);
		return NULL;
	}
	list_for_each_entry(open_file, &cifs_inode->openFileList, flist) {
		if (!any_available && open_file->pid != current->tgid)
			continue;
		if (fsuid_only && !uid_eq(open_file->uid, current_fsuid()))
			continue;
		if (OPEN_FMODE(open_file->f_flags) & FMODE_WRITE) {
			if (!open_file->invalidHandle) {
				/* found a good writable file */
				cifsFileInfo_get_locked(open_file);
				spin_unlock(&cifs_file_list_lock);
				return open_file;
			} else {
				if (!inv_file)
					inv_file = open_file;
			}
		}
	}
	/* couldn't find useable FH with same pid, try any available */
	if (!any_available) {
		any_available = true;
		goto refind_writable;
	}

	if (inv_file) {
		any_available = false;
		cifsFileInfo_get_locked(inv_file);
	}

	spin_unlock(&cifs_file_list_lock);

	if (inv_file) {
		rc = cifs_reopen_file(inv_file, false);
		if (!rc)
			return inv_file;
		else {
			spin_lock(&cifs_file_list_lock);
			list_move_tail(&inv_file->flist,
					&cifs_inode->openFileList);
			spin_unlock(&cifs_file_list_lock);
			cifsFileInfo_put(inv_file);
			spin_lock(&cifs_file_list_lock);
			++refind;
			inv_file = NULL;
			goto refind_writable;
		}
	}

	return NULL;
}

static int cifs_partialpagewrite(struct page *page, unsigned from, unsigned to)
{
	struct address_space *mapping = page->mapping;
	loff_t offset = (loff_t)page->index << PAGE_CACHE_SHIFT;
	char *write_data;
	int rc = -EFAULT;
	int bytes_written = 0;
	struct inode *inode;
	struct cifsFileInfo *open_file;

	if (!mapping || !mapping->host)
		return -EFAULT;

	inode = page->mapping->host;

	offset += (loff_t)from;
	write_data = kmap(page);
	write_data += from;

	if ((to > PAGE_CACHE_SIZE) || (from > to)) {
		kunmap(page);
		return -EIO;
	}

	/* racing with truncate? */
	if (offset > mapping->host->i_size) {
		kunmap(page);
		return 0; /* don't care */
	}

	/* check to make sure that we are not extending the file */
	if (mapping->host->i_size - offset < (loff_t)to)
		to = (unsigned)(mapping->host->i_size - offset);

	open_file = find_writable_file(CIFS_I(mapping->host), false);
	if (open_file) {
		bytes_written = cifs_write(open_file, open_file->pid,
					   write_data, to - from, &offset);
		cifsFileInfo_put(open_file);
		/* Does mm or vfs already set times? */
		inode->i_atime = inode->i_mtime = current_fs_time(inode->i_sb);
		if ((bytes_written > 0) && (offset))
			rc = 0;
		else if (bytes_written < 0)
			rc = bytes_written;
	} else {
		cifs_dbg(FYI, "No writeable filehandles for inode\n");
		rc = -EIO;
	}

	kunmap(page);
	return rc;
}

static struct cifs_writedata *
wdata_alloc_and_fillpages(pgoff_t tofind, struct address_space *mapping,
			  pgoff_t end, pgoff_t *index,
			  unsigned int *found_pages)
{
	unsigned int nr_pages;
	struct page **pages;
	struct cifs_writedata *wdata;

	wdata = cifs_writedata_alloc((unsigned int)tofind,
				     cifs_writev_complete);
	if (!wdata)
		return NULL;

	/*
	 * find_get_pages_tag seems to return a max of 256 on each
	 * iteration, so we must call it several times in order to
	 * fill the array or the wsize is effectively limited to
	 * 256 * PAGE_CACHE_SIZE.
	 */
	*found_pages = 0;
	pages = wdata->pages;
	do {
		nr_pages = find_get_pages_tag(mapping, index,
					      PAGECACHE_TAG_DIRTY, tofind,
					      pages);
		*found_pages += nr_pages;
		tofind -= nr_pages;
		pages += nr_pages;
	} while (nr_pages && tofind && *index <= end);

	return wdata;
}

static unsigned int
wdata_prepare_pages(struct cifs_writedata *wdata, unsigned int found_pages,
		    struct address_space *mapping,
		    struct writeback_control *wbc,
		    pgoff_t end, pgoff_t *index, pgoff_t *next, bool *done)
{
	unsigned int nr_pages = 0, i;
	struct page *page;

	for (i = 0; i < found_pages; i++) {
		page = wdata->pages[i];
		/*
		 * At this point we hold neither mapping->tree_lock nor
		 * lock on the page itself: the page may be truncated or
		 * invalidated (changing page->mapping to NULL), or even
		 * swizzled back from swapper_space to tmpfs file
		 * mapping
		 */

		if (nr_pages == 0)
			lock_page(page);
		else if (!trylock_page(page))
			break;

		if (unlikely(page->mapping != mapping)) {
			unlock_page(page);
			break;
		}

		if (!wbc->range_cyclic && page->index > end) {
			*done = true;
			unlock_page(page);
			break;
		}

		if (*next && (page->index != *next)) {
			/* Not next consecutive page */
			unlock_page(page);
			break;
		}

		if (wbc->sync_mode != WB_SYNC_NONE)
			wait_on_page_writeback(page);

		if (PageWriteback(page) ||
				!clear_page_dirty_for_io(page)) {
			unlock_page(page);
			break;
		}

		/*
		 * This actually clears the dirty bit in the radix tree.
		 * See cifs_writepage() for more commentary.
		 */
		set_page_writeback(page);
		if (page_offset(page) >= i_size_read(mapping->host)) {
			*done = true;
			unlock_page(page);
			end_page_writeback(page);
			break;
		}

		wdata->pages[i] = page;
		*next = page->index + 1;
		++nr_pages;
	}

	/* reset index to refind any pages skipped */
	if (nr_pages == 0)
		*index = wdata->pages[0]->index + 1;

	/* put any pages we aren't going to use */
	for (i = nr_pages; i < found_pages; i++) {
		page_cache_release(wdata->pages[i]);
		wdata->pages[i] = NULL;
	}

	return nr_pages;
}

static int
wdata_send_pages(struct cifs_writedata *wdata, unsigned int nr_pages,
		 struct address_space *mapping, struct writeback_control *wbc)
{
	int rc = 0;
	struct TCP_Server_Info *server;
	unsigned int i;

	wdata->sync_mode = wbc->sync_mode;
	wdata->nr_pages = nr_pages;
	wdata->offset = page_offset(wdata->pages[0]);
	wdata->pagesz = PAGE_CACHE_SIZE;
	wdata->tailsz = min(i_size_read(mapping->host) -
			page_offset(wdata->pages[nr_pages - 1]),
			(loff_t)PAGE_CACHE_SIZE);
	wdata->bytes = ((nr_pages - 1) * PAGE_CACHE_SIZE) + wdata->tailsz;

	if (wdata->cfile != NULL)
		cifsFileInfo_put(wdata->cfile);
	wdata->cfile = find_writable_file(CIFS_I(mapping->host), false);
	if (!wdata->cfile) {
		cifs_dbg(VFS, "No writable handles for inode\n");
		rc = -EBADF;
	} else {
		wdata->pid = wdata->cfile->pid;
		server = tlink_tcon(wdata->cfile->tlink)->ses->server;
		rc = server->ops->async_writev(wdata, cifs_writedata_release);
	}

	for (i = 0; i < nr_pages; ++i)
		unlock_page(wdata->pages[i]);

	return rc;
}

static int cifs_writepages(struct address_space *mapping,
			   struct writeback_control *wbc)
{
	struct cifs_sb_info *cifs_sb = CIFS_SB(mapping->host->i_sb);
	struct TCP_Server_Info *server;
	bool done = false, scanned = false, range_whole = false;
	pgoff_t end, index;
	struct cifs_writedata *wdata;
	int rc = 0;

	/*
	 * If wsize is smaller than the page cache size, default to writing
	 * one page at a time via cifs_writepage
	 */
	if (cifs_sb->wsize < PAGE_CACHE_SIZE)
		return generic_writepages(mapping, wbc);

	if (wbc->range_cyclic) {
		index = mapping->writeback_index; /* Start from prev offset */
		end = -1;
	} else {
		index = wbc->range_start >> PAGE_CACHE_SHIFT;
		end = wbc->range_end >> PAGE_CACHE_SHIFT;
		if (wbc->range_start == 0 && wbc->range_end == LLONG_MAX)
			range_whole = true;
		scanned = true;
	}
	server = cifs_sb_master_tcon(cifs_sb)->ses->server;
retry:
	while (!done && index <= end) {
		unsigned int i, nr_pages, found_pages, wsize, credits;
		pgoff_t next = 0, tofind, saved_index = index;

		rc = server->ops->wait_mtu_credits(server, cifs_sb->wsize,
						   &wsize, &credits);
		if (rc)
			break;

		tofind = min((wsize / PAGE_CACHE_SIZE) - 1, end - index) + 1;

		wdata = wdata_alloc_and_fillpages(tofind, mapping, end, &index,
						  &found_pages);
		if (!wdata) {
			rc = -ENOMEM;
			add_credits_and_wake_if(server, credits, 0);
			break;
		}

		if (found_pages == 0) {
			kref_put(&wdata->refcount, cifs_writedata_release);
			add_credits_and_wake_if(server, credits, 0);
			break;
		}

		nr_pages = wdata_prepare_pages(wdata, found_pages, mapping, wbc,
					       end, &index, &next, &done);

		/* nothing to write? */
		if (nr_pages == 0) {
			kref_put(&wdata->refcount, cifs_writedata_release);
			add_credits_and_wake_if(server, credits, 0);
			continue;
		}

		wdata->credits = credits;

		rc = wdata_send_pages(wdata, nr_pages, mapping, wbc);

		/* send failure -- clean up the mess */
		if (rc != 0) {
			add_credits_and_wake_if(server, wdata->credits, 0);
			for (i = 0; i < nr_pages; ++i) {
				if (rc == -EAGAIN)
					redirty_page_for_writepage(wbc,
							   wdata->pages[i]);
				else
					SetPageError(wdata->pages[i]);
				end_page_writeback(wdata->pages[i]);
				page_cache_release(wdata->pages[i]);
			}
			if (rc != -EAGAIN)
				mapping_set_error(mapping, rc);
		}
		kref_put(&wdata->refcount, cifs_writedata_release);

		if (wbc->sync_mode == WB_SYNC_ALL && rc == -EAGAIN) {
			index = saved_index;
			continue;
		}

		wbc->nr_to_write -= nr_pages;
		if (wbc->nr_to_write <= 0)
			done = true;

		index = next;
	}

	if (!scanned && !done) {
		/*
		 * We hit the last page and there is more work to be done: wrap
		 * back to the start of the file
		 */
		scanned = true;
		index = 0;
		goto retry;
	}

	if (wbc->range_cyclic || (range_whole && wbc->nr_to_write > 0))
		mapping->writeback_index = index;

	return rc;
}

static int
cifs_writepage_locked(struct page *page, struct writeback_control *wbc)
{
	int rc;
	unsigned int xid;

	xid = get_xid();
/* BB add check for wbc flags */
	page_cache_get(page);
	if (!PageUptodate(page))
		cifs_dbg(FYI, "ppw - page not up to date\n");

	/*
	 * Set the "writeback" flag, and clear "dirty" in the radix tree.
	 *
	 * A writepage() implementation always needs to do either this,
	 * or re-dirty the page with "redirty_page_for_writepage()" in
	 * the case of a failure.
	 *
	 * Just unlocking the page will cause the radix tree tag-bits
	 * to fail to update with the state of the page correctly.
	 */
	set_page_writeback(page);
retry_write:
	rc = cifs_partialpagewrite(page, 0, PAGE_CACHE_SIZE);
	if (rc == -EAGAIN && wbc->sync_mode == WB_SYNC_ALL)
		goto retry_write;
	else if (rc == -EAGAIN)
		redirty_page_for_writepage(wbc, page);
	else if (rc != 0)
		SetPageError(page);
	else
		SetPageUptodate(page);
	end_page_writeback(page);
	page_cache_release(page);
	free_xid(xid);
	return rc;
}

static int cifs_writepage(struct page *page, struct writeback_control *wbc)
{
	int rc = cifs_writepage_locked(page, wbc);
	unlock_page(page);
	return rc;
}

static int cifs_write_end(struct file *file, struct address_space *mapping,
			loff_t pos, unsigned len, unsigned copied,
			struct page *page, void *fsdata)
{
	int rc;
	struct inode *inode = mapping->host;
	struct cifsFileInfo *cfile = file->private_data;
	struct cifs_sb_info *cifs_sb = CIFS_SB(cfile->dentry->d_sb);
	__u32 pid;

	if (cifs_sb->mnt_cifs_flags & CIFS_MOUNT_RWPIDFORWARD)
		pid = cfile->pid;
	else
		pid = current->tgid;

	cifs_dbg(FYI, "write_end for page %p from pos %lld with %d bytes\n",
		 page, pos, copied);

	if (PageChecked(page)) {
		if (copied == len)
			SetPageUptodate(page);
		ClearPageChecked(page);
	} else if (!PageUptodate(page) && copied == PAGE_CACHE_SIZE)
		SetPageUptodate(page);

	if (!PageUptodate(page)) {
		char *page_data;
		unsigned offset = pos & (PAGE_CACHE_SIZE - 1);
		unsigned int xid;

		xid = get_xid();
		/* this is probably better than directly calling
		   partialpage_write since in this function the file handle is
		   known which we might as well	leverage */
		/* BB check if anything else missing out of ppw
		   such as updating last write time */
		page_data = kmap(page);
		rc = cifs_write(cfile, pid, page_data + offset, copied, &pos);
		/* if (rc < 0) should we set writebehind rc? */
		kunmap(page);

		free_xid(xid);
	} else {
		rc = copied;
		pos += copied;
		set_page_dirty(page);
	}

	if (rc > 0) {
		spin_lock(&inode->i_lock);
		if (pos > inode->i_size)
			i_size_write(inode, pos);
		spin_unlock(&inode->i_lock);
	}

	unlock_page(page);
	page_cache_release(page);

	return rc;
}

int cifs_strict_fsync(struct file *file, loff_t start, loff_t end,
		      int datasync)
{
	unsigned int xid;
	int rc = 0;
	struct cifs_tcon *tcon;
	struct TCP_Server_Info *server;
	struct cifsFileInfo *smbfile = file->private_data;
	struct inode *inode = file_inode(file);
	struct cifs_sb_info *cifs_sb = CIFS_SB(inode->i_sb);

	rc = filemap_write_and_wait_range(inode->i_mapping, start, end);
	if (rc)
		return rc;
	mutex_lock(&inode->i_mutex);

	xid = get_xid();

	cifs_dbg(FYI, "Sync file - name: %pD datasync: 0x%x\n",
		 file, datasync);

	if (!CIFS_CACHE_READ(CIFS_I(inode))) {
		rc = cifs_zap_mapping(inode);
		if (rc) {
			cifs_dbg(FYI, "rc: %d during invalidate phase\n", rc);
			rc = 0; /* don't care about it in fsync */
		}
	}

	tcon = tlink_tcon(smbfile->tlink);
	if (!(cifs_sb->mnt_cifs_flags & CIFS_MOUNT_NOSSYNC)) {
		server = tcon->ses->server;
		if (server->ops->flush)
			rc = server->ops->flush(xid, tcon, &smbfile->fid);
		else
			rc = -ENOSYS;
	}

	free_xid(xid);
	mutex_unlock(&inode->i_mutex);
	return rc;
}

int cifs_fsync(struct file *file, loff_t start, loff_t end, int datasync)
{
	unsigned int xid;
	int rc = 0;
	struct cifs_tcon *tcon;
	struct TCP_Server_Info *server;
	struct cifsFileInfo *smbfile = file->private_data;
	struct cifs_sb_info *cifs_sb = CIFS_FILE_SB(file);
	struct inode *inode = file->f_mapping->host;

	rc = filemap_write_and_wait_range(inode->i_mapping, start, end);
	if (rc)
		return rc;
	mutex_lock(&inode->i_mutex);

	xid = get_xid();

	cifs_dbg(FYI, "Sync file - name: %pD datasync: 0x%x\n",
		 file, datasync);

	tcon = tlink_tcon(smbfile->tlink);
	if (!(cifs_sb->mnt_cifs_flags & CIFS_MOUNT_NOSSYNC)) {
		server = tcon->ses->server;
		if (server->ops->flush)
			rc = server->ops->flush(xid, tcon, &smbfile->fid);
		else
			rc = -ENOSYS;
	}

	free_xid(xid);
	mutex_unlock(&inode->i_mutex);
	return rc;
}

/*
 * As file closes, flush all cached write data for this inode checking
 * for write behind errors.
 */
int cifs_flush(struct file *file, fl_owner_t id)
{
	struct inode *inode = file_inode(file);
	int rc = 0;

	if (file->f_mode & FMODE_WRITE)
		rc = filemap_write_and_wait(inode->i_mapping);

	cifs_dbg(FYI, "Flush inode %p file %p rc %d\n", inode, file, rc);

	return rc;
}

static int
cifs_write_allocate_pages(struct page **pages, unsigned long num_pages)
{
	int rc = 0;
	unsigned long i;

	for (i = 0; i < num_pages; i++) {
		pages[i] = alloc_page(GFP_KERNEL|__GFP_HIGHMEM);
		if (!pages[i]) {
			/*
			 * save number of pages we have already allocated and
			 * return with ENOMEM error
			 */
			num_pages = i;
			rc = -ENOMEM;
			break;
		}
	}

	if (rc) {
		for (i = 0; i < num_pages; i++)
			put_page(pages[i]);
	}
	return rc;
}

static inline
size_t get_numpages(const size_t wsize, const size_t len, size_t *cur_len)
{
	size_t num_pages;
	size_t clen;

	clen = min_t(const size_t, len, wsize);
	num_pages = DIV_ROUND_UP(clen, PAGE_SIZE);

	if (cur_len)
		*cur_len = clen;

	return num_pages;
}

static void
cifs_uncached_writedata_release(struct kref *refcount)
{
	int i;
	struct cifs_writedata *wdata = container_of(refcount,
					struct cifs_writedata, refcount);

	for (i = 0; i < wdata->nr_pages; i++)
		put_page(wdata->pages[i]);
	cifs_writedata_release(refcount);
}

static void
cifs_uncached_writev_complete(struct work_struct *work)
{
	struct cifs_writedata *wdata = container_of(work,
					struct cifs_writedata, work);
	struct inode *inode = d_inode(wdata->cfile->dentry);
	struct cifsInodeInfo *cifsi = CIFS_I(inode);

	spin_lock(&inode->i_lock);
	cifs_update_eof(cifsi, wdata->offset, wdata->bytes);
	if (cifsi->server_eof > inode->i_size)
		i_size_write(inode, cifsi->server_eof);
	spin_unlock(&inode->i_lock);

	complete(&wdata->done);

	kref_put(&wdata->refcount, cifs_uncached_writedata_release);
}

static int
wdata_fill_from_iovec(struct cifs_writedata *wdata, struct iov_iter *from,
		      size_t *len, unsigned long *num_pages)
{
	size_t save_len, copied, bytes, cur_len = *len;
	unsigned long i, nr_pages = *num_pages;

	save_len = cur_len;
	for (i = 0; i < nr_pages; i++) {
		bytes = min_t(const size_t, cur_len, PAGE_SIZE);
		copied = copy_page_from_iter(wdata->pages[i], 0, bytes, from);
		cur_len -= copied;
		/*
		 * If we didn't copy as much as we expected, then that
		 * may mean we trod into an unmapped area. Stop copying
		 * at that point. On the next pass through the big
		 * loop, we'll likely end up getting a zero-length
		 * write and bailing out of it.
		 */
		if (copied < bytes)
			break;
	}
	cur_len = save_len - cur_len;
	*len = cur_len;

	/*
	 * If we have no data to send, then that probably means that
	 * the copy above failed altogether. That's most likely because
	 * the address in the iovec was bogus. Return -EFAULT and let
	 * the caller free anything we allocated and bail out.
	 */
	if (!cur_len)
		return -EFAULT;

	/*
	 * i + 1 now represents the number of pages we actually used in
	 * the copy phase above.
	 */
	*num_pages = i + 1;
	return 0;
}

static int
cifs_write_from_iter(loff_t offset, size_t len, struct iov_iter *from,
		     struct cifsFileInfo *open_file,
		     struct cifs_sb_info *cifs_sb, struct list_head *wdata_list)
{
	int rc = 0;
	size_t cur_len;
	unsigned long nr_pages, num_pages, i;
	struct cifs_writedata *wdata;
	struct iov_iter saved_from;
	loff_t saved_offset = offset;
	pid_t pid;
	struct TCP_Server_Info *server;

	if (cifs_sb->mnt_cifs_flags & CIFS_MOUNT_RWPIDFORWARD)
		pid = open_file->pid;
	else
		pid = current->tgid;

	server = tlink_tcon(open_file->tlink)->ses->server;
	memcpy(&saved_from, from, sizeof(struct iov_iter));

	do {
		unsigned int wsize, credits;

		rc = server->ops->wait_mtu_credits(server, cifs_sb->wsize,
						   &wsize, &credits);
		if (rc)
			break;

		nr_pages = get_numpages(wsize, len, &cur_len);
		wdata = cifs_writedata_alloc(nr_pages,
					     cifs_uncached_writev_complete);
		if (!wdata) {
			rc = -ENOMEM;
			add_credits_and_wake_if(server, credits, 0);
			break;
		}

		rc = cifs_write_allocate_pages(wdata->pages, nr_pages);
		if (rc) {
			kfree(wdata);
			add_credits_and_wake_if(server, credits, 0);
			break;
		}

		num_pages = nr_pages;
		rc = wdata_fill_from_iovec(wdata, from, &cur_len, &num_pages);
		if (rc) {
			for (i = 0; i < nr_pages; i++)
				put_page(wdata->pages[i]);
			kfree(wdata);
			add_credits_and_wake_if(server, credits, 0);
			break;
		}

		/*
		 * Bring nr_pages down to the number of pages we actually used,
		 * and free any pages that we didn't use.
		 */
		for ( ; nr_pages > num_pages; nr_pages--)
			put_page(wdata->pages[nr_pages - 1]);

		wdata->sync_mode = WB_SYNC_ALL;
		wdata->nr_pages = nr_pages;
		wdata->offset = (__u64)offset;
		wdata->cfile = cifsFileInfo_get(open_file);
		wdata->pid = pid;
		wdata->bytes = cur_len;
		wdata->pagesz = PAGE_SIZE;
		wdata->tailsz = cur_len - ((nr_pages - 1) * PAGE_SIZE);
		wdata->credits = credits;

		if (!wdata->cfile->invalidHandle ||
		    !cifs_reopen_file(wdata->cfile, false))
			rc = server->ops->async_writev(wdata,
					cifs_uncached_writedata_release);
		if (rc) {
			add_credits_and_wake_if(server, wdata->credits, 0);
			kref_put(&wdata->refcount,
				 cifs_uncached_writedata_release);
			if (rc == -EAGAIN) {
				memcpy(from, &saved_from,
				       sizeof(struct iov_iter));
				iov_iter_advance(from, offset - saved_offset);
				continue;
			}
			break;
		}

		list_add_tail(&wdata->list, wdata_list);
		offset += cur_len;
		len -= cur_len;
	} while (len > 0);

	return rc;
}

ssize_t cifs_user_writev(struct kiocb *iocb, struct iov_iter *from)
{
	struct file *file = iocb->ki_filp;
	ssize_t total_written = 0;
	struct cifsFileInfo *open_file;
	struct cifs_tcon *tcon;
	struct cifs_sb_info *cifs_sb;
	struct cifs_writedata *wdata, *tmp;
	struct list_head wdata_list;
	struct iov_iter saved_from;
	int rc;

	/*
	 * BB - optimize the way when signing is disabled. We can drop this
	 * extra memory-to-memory copying and use iovec buffers for constructing
	 * write request.
	 */

	rc = generic_write_checks(iocb, from);
	if (rc <= 0)
		return rc;

	INIT_LIST_HEAD(&wdata_list);
	cifs_sb = CIFS_FILE_SB(file);
	open_file = file->private_data;
	tcon = tlink_tcon(open_file->tlink);

	if (!tcon->ses->server->ops->async_writev)
		return -ENOSYS;

	memcpy(&saved_from, from, sizeof(struct iov_iter));

	rc = cifs_write_from_iter(iocb->ki_pos, iov_iter_count(from), from,
				  open_file, cifs_sb, &wdata_list);

	/*
	 * If at least one write was successfully sent, then discard any rc
	 * value from the later writes. If the other write succeeds, then
	 * we'll end up returning whatever was written. If it fails, then
	 * we'll get a new rc value from that.
	 */
	if (!list_empty(&wdata_list))
		rc = 0;

	/*
	 * Wait for and collect replies for any successful sends in order of
	 * increasing offset. Once an error is hit or we get a fatal signal
	 * while waiting, then return without waiting for any more replies.
	 */
restart_loop:
	list_for_each_entry_safe(wdata, tmp, &wdata_list, list) {
		if (!rc) {
			/* FIXME: freezable too? */
			rc = wait_for_completion_killable(&wdata->done);
			if (rc)
				rc = -EINTR;
			else if (wdata->result)
				rc = wdata->result;
			else
				total_written += wdata->bytes;

			/* resend call if it's a retryable error */
			if (rc == -EAGAIN) {
				struct list_head tmp_list;
				struct iov_iter tmp_from;

				INIT_LIST_HEAD(&tmp_list);
				list_del_init(&wdata->list);

				memcpy(&tmp_from, &saved_from,
				       sizeof(struct iov_iter));
				iov_iter_advance(&tmp_from,
						 wdata->offset - iocb->ki_pos);

				rc = cifs_write_from_iter(wdata->offset,
						wdata->bytes, &tmp_from,
						open_file, cifs_sb, &tmp_list);

				list_splice(&tmp_list, &wdata_list);

				kref_put(&wdata->refcount,
					 cifs_uncached_writedata_release);
				goto restart_loop;
			}
		}
		list_del_init(&wdata->list);
		kref_put(&wdata->refcount, cifs_uncached_writedata_release);
	}

	if (unlikely(!total_written))
		return rc;

	iocb->ki_pos += total_written;
	set_bit(CIFS_INO_INVALID_MAPPING, &CIFS_I(file_inode(file))->flags);
	cifs_stats_bytes_written(tcon, total_written);
	return total_written;
}

static ssize_t
cifs_writev(struct kiocb *iocb, struct iov_iter *from)
{
	struct file *file = iocb->ki_filp;
	struct cifsFileInfo *cfile = (struct cifsFileInfo *)file->private_data;
	struct inode *inode = file->f_mapping->host;
	struct cifsInodeInfo *cinode = CIFS_I(inode);
	struct TCP_Server_Info *server = tlink_tcon(cfile->tlink)->ses->server;
	ssize_t rc;

	/*
	 * We need to hold the sem to be sure nobody modifies lock list
	 * with a brlock that prevents writing.
	 */
	down_read(&cinode->lock_sem);
	mutex_lock(&inode->i_mutex);

	rc = generic_write_checks(iocb, from);
	if (rc <= 0)
		goto out;

	if (!cifs_find_lock_conflict(cfile, iocb->ki_pos, iov_iter_count(from),
				     server->vals->exclusive_lock_type, NULL,
				     CIFS_WRITE_OP))
		rc = __generic_file_write_iter(iocb, from);
	else
		rc = -EACCES;
out:
	mutex_unlock(&inode->i_mutex);

	if (rc > 0) {
		ssize_t err = generic_write_sync(file, iocb->ki_pos - rc, rc);
		if (err < 0)
			rc = err;
	}
	up_read(&cinode->lock_sem);
	return rc;
}

ssize_t
cifs_strict_writev(struct kiocb *iocb, struct iov_iter *from)
{
	struct inode *inode = file_inode(iocb->ki_filp);
	struct cifsInodeInfo *cinode = CIFS_I(inode);
	struct cifs_sb_info *cifs_sb = CIFS_SB(inode->i_sb);
	struct cifsFileInfo *cfile = (struct cifsFileInfo *)
						iocb->ki_filp->private_data;
	struct cifs_tcon *tcon = tlink_tcon(cfile->tlink);
	ssize_t written;

	written = cifs_get_writer(cinode);
	if (written)
		return written;

	if (CIFS_CACHE_WRITE(cinode)) {
		if (cap_unix(tcon->ses) &&
		(CIFS_UNIX_FCNTL_CAP & le64_to_cpu(tcon->fsUnixInfo.Capability))
		  && ((cifs_sb->mnt_cifs_flags & CIFS_MOUNT_NOPOSIXBRL) == 0)) {
			written = generic_file_write_iter(iocb, from);
			goto out;
		}
		written = cifs_writev(iocb, from);
		goto out;
	}
	/*
	 * For non-oplocked files in strict cache mode we need to write the data
	 * to the server exactly from the pos to pos+len-1 rather than flush all
	 * affected pages because it may cause a error with mandatory locks on
	 * these pages but not on the region from pos to ppos+len-1.
	 */
	written = cifs_user_writev(iocb, from);
	if (written > 0 && CIFS_CACHE_READ(cinode)) {
		/*
		 * Windows 7 server can delay breaking level2 oplock if a write
		 * request comes - break it on the client to prevent reading
		 * an old data.
		 */
		cifs_zap_mapping(inode);
		cifs_dbg(FYI, "Set no oplock for inode=%p after a write operation\n",
			 inode);
		cinode->oplock = 0;
	}
out:
	cifs_put_writer(cinode);
	return written;
}

static struct cifs_readdata *
cifs_readdata_alloc(unsigned int nr_pages, work_func_t complete)
{
	struct cifs_readdata *rdata;

	rdata = kzalloc(sizeof(*rdata) + (sizeof(struct page *) * nr_pages),
			GFP_KERNEL);
	if (rdata != NULL) {
		kref_init(&rdata->refcount);
		INIT_LIST_HEAD(&rdata->list);
		init_completion(&rdata->done);
		INIT_WORK(&rdata->work, complete);
	}

	return rdata;
}

void
cifs_readdata_release(struct kref *refcount)
{
	struct cifs_readdata *rdata = container_of(refcount,
					struct cifs_readdata, refcount);

	if (rdata->cfile)
		cifsFileInfo_put(rdata->cfile);

	kfree(rdata);
}

static int
cifs_read_allocate_pages(struct cifs_readdata *rdata, unsigned int nr_pages)
{
	int rc = 0;
	struct page *page;
	unsigned int i;

	for (i = 0; i < nr_pages; i++) {
		page = alloc_page(GFP_KERNEL|__GFP_HIGHMEM);
		if (!page) {
			rc = -ENOMEM;
			break;
		}
		rdata->pages[i] = page;
	}

	if (rc) {
		for (i = 0; i < nr_pages; i++) {
			put_page(rdata->pages[i]);
			rdata->pages[i] = NULL;
		}
	}
	return rc;
}

static void
cifs_uncached_readdata_release(struct kref *refcount)
{
	struct cifs_readdata *rdata = container_of(refcount,
					struct cifs_readdata, refcount);
	unsigned int i;

	for (i = 0; i < rdata->nr_pages; i++) {
		put_page(rdata->pages[i]);
		rdata->pages[i] = NULL;
	}
	cifs_readdata_release(refcount);
}

/**
 * cifs_readdata_to_iov - copy data from pages in response to an iovec
 * @rdata:	the readdata response with list of pages holding data
 * @iter:	destination for our data
 *
 * This function copies data from a list of pages in a readdata response into
 * an array of iovecs. It will first calculate where the data should go
 * based on the info in the readdata and then copy the data into that spot.
 */
static int
cifs_readdata_to_iov(struct cifs_readdata *rdata, struct iov_iter *iter)
{
	size_t remaining = rdata->got_bytes;
	unsigned int i;

	for (i = 0; i < rdata->nr_pages; i++) {
		struct page *page = rdata->pages[i];
		size_t copy = min_t(size_t, remaining, PAGE_SIZE);
		size_t written = copy_page_to_iter(page, 0, copy, iter);
		remaining -= written;
		if (written < copy && iov_iter_count(iter) > 0)
			break;
	}
	return remaining ? -EFAULT : 0;
}

static void
cifs_uncached_readv_complete(struct work_struct *work)
{
	struct cifs_readdata *rdata = container_of(work,
						struct cifs_readdata, work);

	complete(&rdata->done);
	kref_put(&rdata->refcount, cifs_uncached_readdata_release);
}

static int
cifs_uncached_read_into_pages(struct TCP_Server_Info *server,
			struct cifs_readdata *rdata, unsigned int len)
{
	int result = 0;
	unsigned int i;
	unsigned int nr_pages = rdata->nr_pages;
	struct kvec iov;

	rdata->got_bytes = 0;
	rdata->tailsz = PAGE_SIZE;
	for (i = 0; i < nr_pages; i++) {
		struct page *page = rdata->pages[i];

		if (len >= PAGE_SIZE) {
			/* enough data to fill the page */
			iov.iov_base = kmap(page);
			iov.iov_len = PAGE_SIZE;
			cifs_dbg(FYI, "%u: iov_base=%p iov_len=%zu\n",
				 i, iov.iov_base, iov.iov_len);
			len -= PAGE_SIZE;
		} else if (len > 0) {
			/* enough for partial page, fill and zero the rest */
			iov.iov_base = kmap(page);
			iov.iov_len = len;
			cifs_dbg(FYI, "%u: iov_base=%p iov_len=%zu\n",
				 i, iov.iov_base, iov.iov_len);
			memset(iov.iov_base + len, '\0', PAGE_SIZE - len);
			rdata->tailsz = len;
			len = 0;
		} else {
			/* no need to hold page hostage */
			rdata->pages[i] = NULL;
			rdata->nr_pages--;
			put_page(page);
			continue;
		}

		result = cifs_readv_from_socket(server, &iov, 1, iov.iov_len);
		kunmap(page);
		if (result < 0)
			break;

		rdata->got_bytes += result;
	}

	return rdata->got_bytes > 0 && result != -ECONNABORTED ?
						rdata->got_bytes : result;
}

static int
cifs_send_async_read(loff_t offset, size_t len, struct cifsFileInfo *open_file,
		     struct cifs_sb_info *cifs_sb, struct list_head *rdata_list)
{
	struct cifs_readdata *rdata;
	unsigned int npages, rsize, credits;
	size_t cur_len;
	int rc;
	pid_t pid;
	struct TCP_Server_Info *server;

	server = tlink_tcon(open_file->tlink)->ses->server;

	if (cifs_sb->mnt_cifs_flags & CIFS_MOUNT_RWPIDFORWARD)
		pid = open_file->pid;
	else
		pid = current->tgid;

	do {
		rc = server->ops->wait_mtu_credits(server, cifs_sb->rsize,
						   &rsize, &credits);
		if (rc)
			break;

		cur_len = min_t(const size_t, len, rsize);
		npages = DIV_ROUND_UP(cur_len, PAGE_SIZE);

		/* allocate a readdata struct */
		rdata = cifs_readdata_alloc(npages,
					    cifs_uncached_readv_complete);
		if (!rdata) {
			add_credits_and_wake_if(server, credits, 0);
			rc = -ENOMEM;
			break;
		}

		rc = cifs_read_allocate_pages(rdata, npages);
		if (rc)
			goto error;

		rdata->cfile = cifsFileInfo_get(open_file);
		rdata->nr_pages = npages;
		rdata->offset = offset;
		rdata->bytes = cur_len;
		rdata->pid = pid;
		rdata->pagesz = PAGE_SIZE;
		rdata->read_into_pages = cifs_uncached_read_into_pages;
		rdata->credits = credits;

		if (!rdata->cfile->invalidHandle ||
		    !cifs_reopen_file(rdata->cfile, true))
			rc = server->ops->async_readv(rdata);
error:
		if (rc) {
			add_credits_and_wake_if(server, rdata->credits, 0);
			kref_put(&rdata->refcount,
				 cifs_uncached_readdata_release);
			if (rc == -EAGAIN)
				continue;
			break;
		}

		list_add_tail(&rdata->list, rdata_list);
		offset += cur_len;
		len -= cur_len;
	} while (len > 0);

	return rc;
}

ssize_t cifs_user_readv(struct kiocb *iocb, struct iov_iter *to)
{
	struct file *file = iocb->ki_filp;
	ssize_t rc;
	size_t len;
	ssize_t total_read = 0;
	loff_t offset = iocb->ki_pos;
	struct cifs_sb_info *cifs_sb;
	struct cifs_tcon *tcon;
	struct cifsFileInfo *open_file;
	struct cifs_readdata *rdata, *tmp;
	struct list_head rdata_list;

	len = iov_iter_count(to);
	if (!len)
		return 0;

	INIT_LIST_HEAD(&rdata_list);
	cifs_sb = CIFS_FILE_SB(file);
	open_file = file->private_data;
	tcon = tlink_tcon(open_file->tlink);

	if (!tcon->ses->server->ops->async_readv)
		return -ENOSYS;

	if ((file->f_flags & O_ACCMODE) == O_WRONLY)
		cifs_dbg(FYI, "attempting read on write only file instance\n");

	rc = cifs_send_async_read(offset, len, open_file, cifs_sb, &rdata_list);

	/* if at least one read request send succeeded, then reset rc */
	if (!list_empty(&rdata_list))
		rc = 0;

	len = iov_iter_count(to);
	/* the loop below should proceed in the order of increasing offsets */
again:
	list_for_each_entry_safe(rdata, tmp, &rdata_list, list) {
		if (!rc) {
			/* FIXME: freezable sleep too? */
			rc = wait_for_completion_killable(&rdata->done);
			if (rc)
				rc = -EINTR;
			else if (rdata->result == -EAGAIN) {
				/* resend call if it's a retryable error */
				struct list_head tmp_list;
				unsigned int got_bytes = rdata->got_bytes;

				list_del_init(&rdata->list);
				INIT_LIST_HEAD(&tmp_list);

				/*
				 * Got a part of data and then reconnect has
				 * happened -- fill the buffer and continue
				 * reading.
				 */
				if (got_bytes && got_bytes < rdata->bytes) {
					rc = cifs_readdata_to_iov(rdata, to);
					if (rc) {
						kref_put(&rdata->refcount,
						cifs_uncached_readdata_release);
						continue;
					}
				}

				rc = cifs_send_async_read(
						rdata->offset + got_bytes,
						rdata->bytes - got_bytes,
						rdata->cfile, cifs_sb,
						&tmp_list);

				list_splice(&tmp_list, &rdata_list);

				kref_put(&rdata->refcount,
					 cifs_uncached_readdata_release);
				goto again;
			} else if (rdata->result)
				rc = rdata->result;
			else
				rc = cifs_readdata_to_iov(rdata, to);

			/* if there was a short read -- discard anything left */
			if (rdata->got_bytes && rdata->got_bytes < rdata->bytes)
				rc = -ENODATA;
		}
		list_del_init(&rdata->list);
		kref_put(&rdata->refcount, cifs_uncached_readdata_release);
	}

	total_read = len - iov_iter_count(to);

	cifs_stats_bytes_read(tcon, total_read);

	/* mask nodata case */
	if (rc == -ENODATA)
		rc = 0;

	if (total_read) {
		iocb->ki_pos += total_read;
		return total_read;
	}
	return rc;
}

ssize_t
cifs_strict_readv(struct kiocb *iocb, struct iov_iter *to)
{
	struct inode *inode = file_inode(iocb->ki_filp);
	struct cifsInodeInfo *cinode = CIFS_I(inode);
	struct cifs_sb_info *cifs_sb = CIFS_SB(inode->i_sb);
	struct cifsFileInfo *cfile = (struct cifsFileInfo *)
						iocb->ki_filp->private_data;
	struct cifs_tcon *tcon = tlink_tcon(cfile->tlink);
	int rc = -EACCES;

	/*
	 * In strict cache mode we need to read from the server all the time
	 * if we don't have level II oplock because the server can delay mtime
	 * change - so we can't make a decision about inode invalidating.
	 * And we can also fail with pagereading if there are mandatory locks
	 * on pages affected by this read but not on the region from pos to
	 * pos+len-1.
	 */
	if (!CIFS_CACHE_READ(cinode))
		return cifs_user_readv(iocb, to);

	if (cap_unix(tcon->ses) &&
	    (CIFS_UNIX_FCNTL_CAP & le64_to_cpu(tcon->fsUnixInfo.Capability)) &&
	    ((cifs_sb->mnt_cifs_flags & CIFS_MOUNT_NOPOSIXBRL) == 0))
		return generic_file_read_iter(iocb, to);

	/*
	 * We need to hold the sem to be sure nobody modifies lock list
	 * with a brlock that prevents reading.
	 */
	down_read(&cinode->lock_sem);
	if (!cifs_find_lock_conflict(cfile, iocb->ki_pos, iov_iter_count(to),
				     tcon->ses->server->vals->shared_lock_type,
				     NULL, CIFS_READ_OP))
		rc = generic_file_read_iter(iocb, to);
	up_read(&cinode->lock_sem);
	return rc;
}

static ssize_t
cifs_read(struct file *file, char *read_data, size_t read_size, loff_t *offset)
{
	int rc = -EACCES;
	unsigned int bytes_read = 0;
	unsigned int total_read;
	unsigned int current_read_size;
	unsigned int rsize;
	struct cifs_sb_info *cifs_sb;
	struct cifs_tcon *tcon;
	struct TCP_Server_Info *server;
	unsigned int xid;
	char *cur_offset;
	struct cifsFileInfo *open_file;
	struct cifs_io_parms io_parms;
	int buf_type = CIFS_NO_BUFFER;
	__u32 pid;

	xid = get_xid();
	cifs_sb = CIFS_FILE_SB(file);

	/* FIXME: set up handlers for larger reads and/or convert to async */
	rsize = min_t(unsigned int, cifs_sb->rsize, CIFSMaxBufSize);

	if (file->private_data == NULL) {
		rc = -EBADF;
		free_xid(xid);
		return rc;
	}
	open_file = file->private_data;
	tcon = tlink_tcon(open_file->tlink);
	server = tcon->ses->server;

	if (!server->ops->sync_read) {
		free_xid(xid);
		return -ENOSYS;
	}

	if (cifs_sb->mnt_cifs_flags & CIFS_MOUNT_RWPIDFORWARD)
		pid = open_file->pid;
	else
		pid = current->tgid;

	if ((file->f_flags & O_ACCMODE) == O_WRONLY)
		cifs_dbg(FYI, "attempting read on write only file instance\n");

	for (total_read = 0, cur_offset = read_data; read_size > total_read;
	     total_read += bytes_read, cur_offset += bytes_read) {
		do {
			current_read_size = min_t(uint, read_size - total_read,
						  rsize);
			/*
			 * For windows me and 9x we do not want to request more
			 * than it negotiated since it will refuse the read
			 * then.
			 */
			if ((tcon->ses) && !(tcon->ses->capabilities &
				tcon->ses->server->vals->cap_large_files)) {
				current_read_size = min_t(uint,
					current_read_size, CIFSMaxBufSize);
			}
			if (open_file->invalidHandle) {
				rc = cifs_reopen_file(open_file, true);
				if (rc != 0)
					break;
			}
			io_parms.pid = pid;
			io_parms.tcon = tcon;
			io_parms.offset = *offset;
			io_parms.length = current_read_size;
			rc = server->ops->sync_read(xid, &open_file->fid, &io_parms,
						    &bytes_read, &cur_offset,
						    &buf_type);
		} while (rc == -EAGAIN);

		if (rc || (bytes_read == 0)) {
			if (total_read) {
				break;
			} else {
				free_xid(xid);
				return rc;
			}
		} else {
			cifs_stats_bytes_read(tcon, total_read);
			*offset += bytes_read;
		}
	}
	free_xid(xid);
	return total_read;
}

/*
 * If the page is mmap'ed into a process' page tables, then we need to make
 * sure that it doesn't change while being written back.
 */
static int
cifs_page_mkwrite(struct vm_area_struct *vma, struct vm_fault *vmf)
{
	struct page *page = vmf->page;

	lock_page(page);
	return VM_FAULT_LOCKED;
}

static const struct vm_operations_struct cifs_file_vm_ops = {
	.fault = filemap_fault,
	.map_pages = filemap_map_pages,
	.page_mkwrite = cifs_page_mkwrite,
};

int cifs_file_strict_mmap(struct file *file, struct vm_area_struct *vma)
{
	int rc, xid;
	struct inode *inode = file_inode(file);

	xid = get_xid();

	if (!CIFS_CACHE_READ(CIFS_I(inode))) {
		rc = cifs_zap_mapping(inode);
		if (rc)
			return rc;
	}

	rc = generic_file_mmap(file, vma);
	if (rc == 0)
		vma->vm_ops = &cifs_file_vm_ops;
	free_xid(xid);
	return rc;
}

int cifs_file_mmap(struct file *file, struct vm_area_struct *vma)
{
	int rc, xid;

	xid = get_xid();
	rc = cifs_revalidate_file(file);
	if (rc) {
		cifs_dbg(FYI, "Validation prior to mmap failed, error=%d\n",
			 rc);
		free_xid(xid);
		return rc;
	}
	rc = generic_file_mmap(file, vma);
	if (rc == 0)
		vma->vm_ops = &cifs_file_vm_ops;
	free_xid(xid);
	return rc;
}

static void
cifs_readv_complete(struct work_struct *work)
{
	unsigned int i, got_bytes;
	struct cifs_readdata *rdata = container_of(work,
						struct cifs_readdata, work);

	got_bytes = rdata->got_bytes;
	for (i = 0; i < rdata->nr_pages; i++) {
		struct page *page = rdata->pages[i];

		lru_cache_add_file(page);

		if (rdata->result == 0 ||
		    (rdata->result == -EAGAIN && got_bytes)) {
			flush_dcache_page(page);
			SetPageUptodate(page);
		}

		unlock_page(page);

		if (rdata->result == 0 ||
		    (rdata->result == -EAGAIN && got_bytes))
			cifs_readpage_to_fscache(rdata->mapping->host, page);

		got_bytes -= min_t(unsigned int, PAGE_CACHE_SIZE, got_bytes);

		page_cache_release(page);
		rdata->pages[i] = NULL;
	}
	kref_put(&rdata->refcount, cifs_readdata_release);
}

static int
cifs_readpages_read_into_pages(struct TCP_Server_Info *server,
			struct cifs_readdata *rdata, unsigned int len)
{
	int result = 0;
	unsigned int i;
	u64 eof;
	pgoff_t eof_index;
	unsigned int nr_pages = rdata->nr_pages;
	struct kvec iov;

	/* determine the eof that the server (probably) has */
	eof = CIFS_I(rdata->mapping->host)->server_eof;
	eof_index = eof ? (eof - 1) >> PAGE_CACHE_SHIFT : 0;
	cifs_dbg(FYI, "eof=%llu eof_index=%lu\n", eof, eof_index);

	rdata->got_bytes = 0;
	rdata->tailsz = PAGE_CACHE_SIZE;
	for (i = 0; i < nr_pages; i++) {
		struct page *page = rdata->pages[i];

		if (len >= PAGE_CACHE_SIZE) {
			/* enough data to fill the page */
			iov.iov_base = kmap(page);
			iov.iov_len = PAGE_CACHE_SIZE;
			cifs_dbg(FYI, "%u: idx=%lu iov_base=%p iov_len=%zu\n",
				 i, page->index, iov.iov_base, iov.iov_len);
			len -= PAGE_CACHE_SIZE;
		} else if (len > 0) {
			/* enough for partial page, fill and zero the rest */
			iov.iov_base = kmap(page);
			iov.iov_len = len;
			cifs_dbg(FYI, "%u: idx=%lu iov_base=%p iov_len=%zu\n",
				 i, page->index, iov.iov_base, iov.iov_len);
			memset(iov.iov_base + len,
				'\0', PAGE_CACHE_SIZE - len);
			rdata->tailsz = len;
			len = 0;
		} else if (page->index > eof_index) {
			/*
			 * The VFS will not try to do readahead past the
			 * i_size, but it's possible that we have outstanding
			 * writes with gaps in the middle and the i_size hasn't
			 * caught up yet. Populate those with zeroed out pages
			 * to prevent the VFS from repeatedly attempting to
			 * fill them until the writes are flushed.
			 */
			zero_user(page, 0, PAGE_CACHE_SIZE);
			lru_cache_add_file(page);
			flush_dcache_page(page);
			SetPageUptodate(page);
			unlock_page(page);
			page_cache_release(page);
			rdata->pages[i] = NULL;
			rdata->nr_pages--;
			continue;
		} else {
			/* no need to hold page hostage */
			lru_cache_add_file(page);
			unlock_page(page);
			page_cache_release(page);
			rdata->pages[i] = NULL;
			rdata->nr_pages--;
			continue;
		}

		result = cifs_readv_from_socket(server, &iov, 1, iov.iov_len);
		kunmap(page);
		if (result < 0)
			break;

		rdata->got_bytes += result;
	}

	return rdata->got_bytes > 0 && result != -ECONNABORTED ?
						rdata->got_bytes : result;
}

static int
readpages_get_pages(struct address_space *mapping, struct list_head *page_list,
		    unsigned int rsize, struct list_head *tmplist,
		    unsigned int *nr_pages, loff_t *offset, unsigned int *bytes)
{
	struct page *page, *tpage;
	unsigned int expected_index;
	int rc;
<<<<<<< HEAD
	gfp_t gfp = GFP_KERNEL & mapping_gfp_mask(mapping);
=======
	gfp_t gfp = mapping_gfp_constraint(mapping, GFP_KERNEL);
>>>>>>> 43eaa83e

	INIT_LIST_HEAD(tmplist);

	page = list_entry(page_list->prev, struct page, lru);

	/*
	 * Lock the page and put it in the cache. Since no one else
	 * should have access to this page, we're safe to simply set
	 * PG_locked without checking it first.
	 */
	__SetPageLocked(page);
	rc = add_to_page_cache_locked(page, mapping,
				      page->index, gfp);

	/* give up if we can't stick it in the cache */
	if (rc) {
		__ClearPageLocked(page);
		return rc;
	}

	/* move first page to the tmplist */
	*offset = (loff_t)page->index << PAGE_CACHE_SHIFT;
	*bytes = PAGE_CACHE_SIZE;
	*nr_pages = 1;
	list_move_tail(&page->lru, tmplist);

	/* now try and add more pages onto the request */
	expected_index = page->index + 1;
	list_for_each_entry_safe_reverse(page, tpage, page_list, lru) {
		/* discontinuity ? */
		if (page->index != expected_index)
			break;

		/* would this page push the read over the rsize? */
		if (*bytes + PAGE_CACHE_SIZE > rsize)
			break;

<<<<<<< HEAD
		__set_page_locked(page);
		if (add_to_page_cache_locked(page, mapping, page->index, gfp)) {
			__clear_page_locked(page);
=======
		__SetPageLocked(page);
		if (add_to_page_cache_locked(page, mapping, page->index, gfp)) {
			__ClearPageLocked(page);
>>>>>>> 43eaa83e
			break;
		}
		list_move_tail(&page->lru, tmplist);
		(*bytes) += PAGE_CACHE_SIZE;
		expected_index++;
		(*nr_pages)++;
	}
	return rc;
}

static int cifs_readpages(struct file *file, struct address_space *mapping,
	struct list_head *page_list, unsigned num_pages)
{
	int rc;
	struct list_head tmplist;
	struct cifsFileInfo *open_file = file->private_data;
	struct cifs_sb_info *cifs_sb = CIFS_FILE_SB(file);
	struct TCP_Server_Info *server;
	pid_t pid;

	/*
	 * Reads as many pages as possible from fscache. Returns -ENOBUFS
	 * immediately if the cookie is negative
	 *
	 * After this point, every page in the list might have PG_fscache set,
	 * so we will need to clean that up off of every page we don't use.
	 */
	rc = cifs_readpages_from_fscache(mapping->host, mapping, page_list,
					 &num_pages);
	if (rc == 0)
		return rc;

	if (cifs_sb->mnt_cifs_flags & CIFS_MOUNT_RWPIDFORWARD)
		pid = open_file->pid;
	else
		pid = current->tgid;

	rc = 0;
	server = tlink_tcon(open_file->tlink)->ses->server;

	cifs_dbg(FYI, "%s: file=%p mapping=%p num_pages=%u\n",
		 __func__, file, mapping, num_pages);

	/*
	 * Start with the page at end of list and move it to private
	 * list. Do the same with any following pages until we hit
	 * the rsize limit, hit an index discontinuity, or run out of
	 * pages. Issue the async read and then start the loop again
	 * until the list is empty.
	 *
	 * Note that list order is important. The page_list is in
	 * the order of declining indexes. When we put the pages in
	 * the rdata->pages, then we want them in increasing order.
	 */
	while (!list_empty(page_list)) {
		unsigned int i, nr_pages, bytes, rsize;
		loff_t offset;
		struct page *page, *tpage;
		struct cifs_readdata *rdata;
		unsigned credits;

		rc = server->ops->wait_mtu_credits(server, cifs_sb->rsize,
						   &rsize, &credits);
		if (rc)
			break;

		/*
		 * Give up immediately if rsize is too small to read an entire
		 * page. The VFS will fall back to readpage. We should never
		 * reach this point however since we set ra_pages to 0 when the
		 * rsize is smaller than a cache page.
		 */
		if (unlikely(rsize < PAGE_CACHE_SIZE)) {
			add_credits_and_wake_if(server, credits, 0);
			return 0;
		}

		rc = readpages_get_pages(mapping, page_list, rsize, &tmplist,
					 &nr_pages, &offset, &bytes);
		if (rc) {
			add_credits_and_wake_if(server, credits, 0);
			break;
		}

		rdata = cifs_readdata_alloc(nr_pages, cifs_readv_complete);
		if (!rdata) {
			/* best to give up if we're out of mem */
			list_for_each_entry_safe(page, tpage, &tmplist, lru) {
				list_del(&page->lru);
				lru_cache_add_file(page);
				unlock_page(page);
				page_cache_release(page);
			}
			rc = -ENOMEM;
			add_credits_and_wake_if(server, credits, 0);
			break;
		}

		rdata->cfile = cifsFileInfo_get(open_file);
		rdata->mapping = mapping;
		rdata->offset = offset;
		rdata->bytes = bytes;
		rdata->pid = pid;
		rdata->pagesz = PAGE_CACHE_SIZE;
		rdata->read_into_pages = cifs_readpages_read_into_pages;
		rdata->credits = credits;

		list_for_each_entry_safe(page, tpage, &tmplist, lru) {
			list_del(&page->lru);
			rdata->pages[rdata->nr_pages++] = page;
		}

		if (!rdata->cfile->invalidHandle ||
		    !cifs_reopen_file(rdata->cfile, true))
			rc = server->ops->async_readv(rdata);
		if (rc) {
			add_credits_and_wake_if(server, rdata->credits, 0);
			for (i = 0; i < rdata->nr_pages; i++) {
				page = rdata->pages[i];
				lru_cache_add_file(page);
				unlock_page(page);
				page_cache_release(page);
			}
			/* Fallback to the readpage in error/reconnect cases */
			kref_put(&rdata->refcount, cifs_readdata_release);
			break;
		}

		kref_put(&rdata->refcount, cifs_readdata_release);
	}

	/* Any pages that have been shown to fscache but didn't get added to
	 * the pagecache must be uncached before they get returned to the
	 * allocator.
	 */
	cifs_fscache_readpages_cancel(mapping->host, page_list);
	return rc;
}

/*
 * cifs_readpage_worker must be called with the page pinned
 */
static int cifs_readpage_worker(struct file *file, struct page *page,
	loff_t *poffset)
{
	char *read_data;
	int rc;

	/* Is the page cached? */
	rc = cifs_readpage_from_fscache(file_inode(file), page);
	if (rc == 0)
		goto read_complete;

	read_data = kmap(page);
	/* for reads over a certain size could initiate async read ahead */

	rc = cifs_read(file, read_data, PAGE_CACHE_SIZE, poffset);

	if (rc < 0)
		goto io_error;
	else
		cifs_dbg(FYI, "Bytes read %d\n", rc);

	file_inode(file)->i_atime =
		current_fs_time(file_inode(file)->i_sb);

	if (PAGE_CACHE_SIZE > rc)
		memset(read_data + rc, 0, PAGE_CACHE_SIZE - rc);

	flush_dcache_page(page);
	SetPageUptodate(page);

	/* send this page to the cache */
	cifs_readpage_to_fscache(file_inode(file), page);

	rc = 0;

io_error:
	kunmap(page);
	unlock_page(page);

read_complete:
	return rc;
}

static int cifs_readpage(struct file *file, struct page *page)
{
	loff_t offset = (loff_t)page->index << PAGE_CACHE_SHIFT;
	int rc = -EACCES;
	unsigned int xid;

	xid = get_xid();

	if (file->private_data == NULL) {
		rc = -EBADF;
		free_xid(xid);
		return rc;
	}

	cifs_dbg(FYI, "readpage %p at offset %d 0x%x\n",
		 page, (int)offset, (int)offset);

	rc = cifs_readpage_worker(file, page, &offset);

	free_xid(xid);
	return rc;
}

static int is_inode_writable(struct cifsInodeInfo *cifs_inode)
{
	struct cifsFileInfo *open_file;

	spin_lock(&cifs_file_list_lock);
	list_for_each_entry(open_file, &cifs_inode->openFileList, flist) {
		if (OPEN_FMODE(open_file->f_flags) & FMODE_WRITE) {
			spin_unlock(&cifs_file_list_lock);
			return 1;
		}
	}
	spin_unlock(&cifs_file_list_lock);
	return 0;
}

/* We do not want to update the file size from server for inodes
   open for write - to avoid races with writepage extending
   the file - in the future we could consider allowing
   refreshing the inode only on increases in the file size
   but this is tricky to do without racing with writebehind
   page caching in the current Linux kernel design */
bool is_size_safe_to_change(struct cifsInodeInfo *cifsInode, __u64 end_of_file)
{
	if (!cifsInode)
		return true;

	if (is_inode_writable(cifsInode)) {
		/* This inode is open for write at least once */
		struct cifs_sb_info *cifs_sb;

		cifs_sb = CIFS_SB(cifsInode->vfs_inode.i_sb);
		if (cifs_sb->mnt_cifs_flags & CIFS_MOUNT_DIRECT_IO) {
			/* since no page cache to corrupt on directio
			we can change size safely */
			return true;
		}

		if (i_size_read(&cifsInode->vfs_inode) < end_of_file)
			return true;

		return false;
	} else
		return true;
}

static int cifs_write_begin(struct file *file, struct address_space *mapping,
			loff_t pos, unsigned len, unsigned flags,
			struct page **pagep, void **fsdata)
{
	int oncethru = 0;
	pgoff_t index = pos >> PAGE_CACHE_SHIFT;
	loff_t offset = pos & (PAGE_CACHE_SIZE - 1);
	loff_t page_start = pos & PAGE_MASK;
	loff_t i_size;
	struct page *page;
	int rc = 0;

	cifs_dbg(FYI, "write_begin from %lld len %d\n", (long long)pos, len);

start:
	page = grab_cache_page_write_begin(mapping, index, flags);
	if (!page) {
		rc = -ENOMEM;
		goto out;
	}

	if (PageUptodate(page))
		goto out;

	/*
	 * If we write a full page it will be up to date, no need to read from
	 * the server. If the write is short, we'll end up doing a sync write
	 * instead.
	 */
	if (len == PAGE_CACHE_SIZE)
		goto out;

	/*
	 * optimize away the read when we have an oplock, and we're not
	 * expecting to use any of the data we'd be reading in. That
	 * is, when the page lies beyond the EOF, or straddles the EOF
	 * and the write will cover all of the existing data.
	 */
	if (CIFS_CACHE_READ(CIFS_I(mapping->host))) {
		i_size = i_size_read(mapping->host);
		if (page_start >= i_size ||
		    (offset == 0 && (pos + len) >= i_size)) {
			zero_user_segments(page, 0, offset,
					   offset + len,
					   PAGE_CACHE_SIZE);
			/*
			 * PageChecked means that the parts of the page
			 * to which we're not writing are considered up
			 * to date. Once the data is copied to the
			 * page, it can be set uptodate.
			 */
			SetPageChecked(page);
			goto out;
		}
	}

	if ((file->f_flags & O_ACCMODE) != O_WRONLY && !oncethru) {
		/*
		 * might as well read a page, it is fast enough. If we get
		 * an error, we don't need to return it. cifs_write_end will
		 * do a sync write instead since PG_uptodate isn't set.
		 */
		cifs_readpage_worker(file, page, &page_start);
		page_cache_release(page);
		oncethru = 1;
		goto start;
	} else {
		/* we could try using another file handle if there is one -
		   but how would we lock it to prevent close of that handle
		   racing with this read? In any case
		   this will be written out by write_end so is fine */
	}
out:
	*pagep = page;
	return rc;
}

static int cifs_release_page(struct page *page, gfp_t gfp)
{
	if (PagePrivate(page))
		return 0;

	return cifs_fscache_release_page(page, gfp);
}

static void cifs_invalidate_page(struct page *page, unsigned int offset,
				 unsigned int length)
{
	struct cifsInodeInfo *cifsi = CIFS_I(page->mapping->host);

	if (offset == 0 && length == PAGE_CACHE_SIZE)
		cifs_fscache_invalidate_page(page, &cifsi->vfs_inode);
}

static int cifs_launder_page(struct page *page)
{
	int rc = 0;
	loff_t range_start = page_offset(page);
	loff_t range_end = range_start + (loff_t)(PAGE_CACHE_SIZE - 1);
	struct writeback_control wbc = {
		.sync_mode = WB_SYNC_ALL,
		.nr_to_write = 0,
		.range_start = range_start,
		.range_end = range_end,
	};

	cifs_dbg(FYI, "Launder page: %p\n", page);

	if (clear_page_dirty_for_io(page))
		rc = cifs_writepage_locked(page, &wbc);

	cifs_fscache_invalidate_page(page, page->mapping->host);
	return rc;
}

void cifs_oplock_break(struct work_struct *work)
{
	struct cifsFileInfo *cfile = container_of(work, struct cifsFileInfo,
						  oplock_break);
	struct inode *inode = d_inode(cfile->dentry);
	struct cifsInodeInfo *cinode = CIFS_I(inode);
	struct cifs_tcon *tcon = tlink_tcon(cfile->tlink);
	struct TCP_Server_Info *server = tcon->ses->server;
	int rc = 0;

	wait_on_bit(&cinode->flags, CIFS_INODE_PENDING_WRITERS,
			TASK_UNINTERRUPTIBLE);

	server->ops->downgrade_oplock(server, cinode,
		test_bit(CIFS_INODE_DOWNGRADE_OPLOCK_TO_L2, &cinode->flags));

	if (!CIFS_CACHE_WRITE(cinode) && CIFS_CACHE_READ(cinode) &&
						cifs_has_mand_locks(cinode)) {
		cifs_dbg(FYI, "Reset oplock to None for inode=%p due to mand locks\n",
			 inode);
		cinode->oplock = 0;
	}

	if (inode && S_ISREG(inode->i_mode)) {
		if (CIFS_CACHE_READ(cinode))
			break_lease(inode, O_RDONLY);
		else
			break_lease(inode, O_WRONLY);
		rc = filemap_fdatawrite(inode->i_mapping);
		if (!CIFS_CACHE_READ(cinode)) {
			rc = filemap_fdatawait(inode->i_mapping);
			mapping_set_error(inode->i_mapping, rc);
			cifs_zap_mapping(inode);
		}
		cifs_dbg(FYI, "Oplock flush inode %p rc %d\n", inode, rc);
	}

	rc = cifs_push_locks(cfile);
	if (rc)
		cifs_dbg(VFS, "Push locks rc = %d\n", rc);

	/*
	 * releasing stale oplock after recent reconnect of smb session using
	 * a now incorrect file handle is not a data integrity issue but do
	 * not bother sending an oplock release if session to server still is
	 * disconnected since oplock already released by the server
	 */
	if (!cfile->oplock_break_cancelled) {
		rc = tcon->ses->server->ops->oplock_response(tcon, &cfile->fid,
							     cinode);
		cifs_dbg(FYI, "Oplock release rc = %d\n", rc);
	}
	cifs_done_oplock_break(cinode);
}

/*
 * The presence of cifs_direct_io() in the address space ops vector
 * allowes open() O_DIRECT flags which would have failed otherwise.
 *
 * In the non-cached mode (mount with cache=none), we shunt off direct read and write requests
 * so this method should never be called.
 *
 * Direct IO is not yet supported in the cached mode. 
 */
static ssize_t
cifs_direct_io(struct kiocb *iocb, struct iov_iter *iter, loff_t pos)
{
        /*
         * FIXME
         * Eventually need to support direct IO for non forcedirectio mounts
         */
        return -EINVAL;
}


const struct address_space_operations cifs_addr_ops = {
	.readpage = cifs_readpage,
	.readpages = cifs_readpages,
	.writepage = cifs_writepage,
	.writepages = cifs_writepages,
	.write_begin = cifs_write_begin,
	.write_end = cifs_write_end,
	.set_page_dirty = __set_page_dirty_nobuffers,
	.releasepage = cifs_release_page,
	.direct_IO = cifs_direct_io,
	.invalidatepage = cifs_invalidate_page,
	.launder_page = cifs_launder_page,
};

/*
 * cifs_readpages requires the server to support a buffer large enough to
 * contain the header plus one complete page of data.  Otherwise, we need
 * to leave cifs_readpages out of the address space operations.
 */
const struct address_space_operations cifs_addr_ops_smallbuf = {
	.readpage = cifs_readpage,
	.writepage = cifs_writepage,
	.writepages = cifs_writepages,
	.write_begin = cifs_write_begin,
	.write_end = cifs_write_end,
	.set_page_dirty = __set_page_dirty_nobuffers,
	.releasepage = cifs_release_page,
	.invalidatepage = cifs_invalidate_page,
	.launder_page = cifs_launder_page,
};<|MERGE_RESOLUTION|>--- conflicted
+++ resolved
@@ -3380,11 +3380,7 @@
 	struct page *page, *tpage;
 	unsigned int expected_index;
 	int rc;
-<<<<<<< HEAD
-	gfp_t gfp = GFP_KERNEL & mapping_gfp_mask(mapping);
-=======
 	gfp_t gfp = mapping_gfp_constraint(mapping, GFP_KERNEL);
->>>>>>> 43eaa83e
 
 	INIT_LIST_HEAD(tmplist);
 
@@ -3422,15 +3418,9 @@
 		if (*bytes + PAGE_CACHE_SIZE > rsize)
 			break;
 
-<<<<<<< HEAD
-		__set_page_locked(page);
-		if (add_to_page_cache_locked(page, mapping, page->index, gfp)) {
-			__clear_page_locked(page);
-=======
 		__SetPageLocked(page);
 		if (add_to_page_cache_locked(page, mapping, page->index, gfp)) {
 			__ClearPageLocked(page);
->>>>>>> 43eaa83e
 			break;
 		}
 		list_move_tail(&page->lru, tmplist);
