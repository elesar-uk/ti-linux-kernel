--- conflicted
+++ resolved
@@ -665,12 +665,7 @@
 #ifdef CONFIG_OCFS2_DEBUG_FS
 	if (le32_to_cpu(alloc->id1.bitmap1.i_used) !=
 	    ocfs2_local_alloc_count_bits(alloc)) {
-<<<<<<< HEAD
-		ocfs2_error(osb->sb, "local alloc inode %llu says it has "
-			    "%u used bits, but a count shows %u",
-=======
 		ocfs2_error(osb->sb, "local alloc inode %llu says it has %u used bits, but a count shows %u\n",
->>>>>>> 5d77fd3b
 			    (unsigned long long)le64_to_cpu(alloc->i_blkno),
 			    le32_to_cpu(alloc->id1.bitmap1.i_used),
 			    ocfs2_local_alloc_count_bits(alloc));
