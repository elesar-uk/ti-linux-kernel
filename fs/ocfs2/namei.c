--- conflicted
+++ resolved
@@ -1310,13 +1310,10 @@
 	parents_locked = 1;
 
 	if (!new_dir->i_nlink) {
-<<<<<<< HEAD
-=======
 		mlog(ML_ERROR, "new dir %llu has been removed, inode %llu "
 				"can not be moved into it.",
 				(unsigned long long)new_dir->i_ino,
 				(unsigned long long)old_inode->i_ino);
->>>>>>> 0931fbdd
 		status = -EACCES;
 		goto bail;
 	}
