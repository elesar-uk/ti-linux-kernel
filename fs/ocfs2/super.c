/* -*- mode: c; c-basic-offset: 8; -*-
 * vim: noexpandtab sw=8 ts=8 sts=0:
 *
 * super.c
 *
 * load/unload driver, mount/dismount volumes
 *
 * Copyright (C) 2002, 2004 Oracle.  All rights reserved.
 *
 * This program is free software; you can redistribute it and/or
 * modify it under the terms of the GNU General Public
 * License as published by the Free Software Foundation; either
 * version 2 of the License, or (at your option) any later version.
 *
 * This program is distributed in the hope that it will be useful,
 * but WITHOUT ANY WARRANTY; without even the implied warranty of
 * MERCHANTABILITY or FITNESS FOR A PARTICULAR PURPOSE.  See the GNU
 * General Public License for more details.
 *
 * You should have received a copy of the GNU General Public
 * License along with this program; if not, write to the
 * Free Software Foundation, Inc., 59 Temple Place - Suite 330,
 * Boston, MA 021110-1307, USA.
 */

#include <linux/module.h>
#include <linux/fs.h>
#include <linux/types.h>
#include <linux/slab.h>
#include <linux/highmem.h>
#include <linux/init.h>
#include <linux/random.h>
#include <linux/statfs.h>
#include <linux/moduleparam.h>
#include <linux/blkdev.h>
#include <linux/socket.h>
#include <linux/inet.h>
#include <linux/parser.h>
#include <linux/crc32.h>
#include <linux/debugfs.h>
#include <linux/mount.h>
#include <linux/seq_file.h>
#include <linux/quotaops.h>
#include <linux/cleancache.h>

#define CREATE_TRACE_POINTS
#include "ocfs2_trace.h"

#include <cluster/masklog.h>

#include "ocfs2.h"

/* this should be the only file to include a version 1 header */
#include "ocfs1_fs_compat.h"

#include "alloc.h"
#include "aops.h"
#include "blockcheck.h"
#include "dlmglue.h"
#include "export.h"
#include "extent_map.h"
#include "heartbeat.h"
#include "inode.h"
#include "journal.h"
#include "localalloc.h"
#include "namei.h"
#include "slot_map.h"
#include "super.h"
#include "sysfile.h"
#include "uptodate.h"
#include "xattr.h"
#include "quota.h"
#include "refcounttree.h"
#include "suballoc.h"

#include "buffer_head_io.h"

static struct kmem_cache *ocfs2_inode_cachep;
struct kmem_cache *ocfs2_dquot_cachep;
struct kmem_cache *ocfs2_qf_chunk_cachep;

/* OCFS2 needs to schedule several different types of work which
 * require cluster locking, disk I/O, recovery waits, etc. Since these
 * types of work tend to be heavy we avoid using the kernel events
 * workqueue and schedule on our own. */
struct workqueue_struct *ocfs2_wq = NULL;

static struct dentry *ocfs2_debugfs_root;

MODULE_AUTHOR("Oracle");
MODULE_LICENSE("GPL");
MODULE_DESCRIPTION("OCFS2 cluster file system");

struct mount_options
{
	unsigned long	commit_interval;
	unsigned long	mount_opt;
	unsigned int	atime_quantum;
	signed short	slot;
	int		localalloc_opt;
	unsigned int	resv_level;
	int		dir_resv_level;
	char		cluster_stack[OCFS2_STACK_LABEL_LEN + 1];
};

static int ocfs2_parse_options(struct super_block *sb, char *options,
			       struct mount_options *mopt,
			       int is_remount);
static int ocfs2_check_set_options(struct super_block *sb,
				   struct mount_options *options);
static int ocfs2_show_options(struct seq_file *s, struct dentry *root);
static void ocfs2_put_super(struct super_block *sb);
static int ocfs2_mount_volume(struct super_block *sb);
static int ocfs2_remount(struct super_block *sb, int *flags, char *data);
static void ocfs2_dismount_volume(struct super_block *sb, int mnt_err);
static int ocfs2_initialize_mem_caches(void);
static void ocfs2_free_mem_caches(void);
static void ocfs2_delete_osb(struct ocfs2_super *osb);

static int ocfs2_statfs(struct dentry *dentry, struct kstatfs *buf);

static int ocfs2_sync_fs(struct super_block *sb, int wait);

static int ocfs2_init_global_system_inodes(struct ocfs2_super *osb);
static int ocfs2_init_local_system_inodes(struct ocfs2_super *osb);
static void ocfs2_release_system_inodes(struct ocfs2_super *osb);
static int ocfs2_check_volume(struct ocfs2_super *osb);
static int ocfs2_verify_volume(struct ocfs2_dinode *di,
			       struct buffer_head *bh,
			       u32 sectsize,
			       struct ocfs2_blockcheck_stats *stats);
static int ocfs2_initialize_super(struct super_block *sb,
				  struct buffer_head *bh,
				  int sector_size,
				  struct ocfs2_blockcheck_stats *stats);
static int ocfs2_get_sector(struct super_block *sb,
			    struct buffer_head **bh,
			    int block,
			    int sect_size);
static struct inode *ocfs2_alloc_inode(struct super_block *sb);
static void ocfs2_destroy_inode(struct inode *inode);
static int ocfs2_susp_quotas(struct ocfs2_super *osb, int unsuspend);
static int ocfs2_enable_quotas(struct ocfs2_super *osb);
static void ocfs2_disable_quotas(struct ocfs2_super *osb);

static struct dquot **ocfs2_get_dquots(struct inode *inode)
{
	return OCFS2_I(inode)->i_dquot;
}

static const struct super_operations ocfs2_sops = {
	.statfs		= ocfs2_statfs,
	.alloc_inode	= ocfs2_alloc_inode,
	.destroy_inode	= ocfs2_destroy_inode,
	.drop_inode	= ocfs2_drop_inode,
	.evict_inode	= ocfs2_evict_inode,
	.sync_fs	= ocfs2_sync_fs,
	.put_super	= ocfs2_put_super,
	.remount_fs	= ocfs2_remount,
	.show_options   = ocfs2_show_options,
	.quota_read	= ocfs2_quota_read,
	.quota_write	= ocfs2_quota_write,
	.get_dquots	= ocfs2_get_dquots,
};

enum {
	Opt_barrier,
	Opt_err_panic,
	Opt_err_ro,
	Opt_intr,
	Opt_nointr,
	Opt_hb_none,
	Opt_hb_local,
	Opt_hb_global,
	Opt_data_ordered,
	Opt_data_writeback,
	Opt_atime_quantum,
	Opt_slot,
	Opt_commit,
	Opt_localalloc,
	Opt_localflocks,
	Opt_stack,
	Opt_user_xattr,
	Opt_nouser_xattr,
	Opt_inode64,
	Opt_acl,
	Opt_noacl,
	Opt_usrquota,
	Opt_grpquota,
	Opt_coherency_buffered,
	Opt_coherency_full,
	Opt_resv_level,
	Opt_dir_resv_level,
	Opt_journal_async_commit,
	Opt_err_cont,
	Opt_err,
};

static const match_table_t tokens = {
	{Opt_barrier, "barrier=%u"},
	{Opt_err_panic, "errors=panic"},
	{Opt_err_ro, "errors=remount-ro"},
	{Opt_intr, "intr"},
	{Opt_nointr, "nointr"},
	{Opt_hb_none, OCFS2_HB_NONE},
	{Opt_hb_local, OCFS2_HB_LOCAL},
	{Opt_hb_global, OCFS2_HB_GLOBAL},
	{Opt_data_ordered, "data=ordered"},
	{Opt_data_writeback, "data=writeback"},
	{Opt_atime_quantum, "atime_quantum=%u"},
	{Opt_slot, "preferred_slot=%u"},
	{Opt_commit, "commit=%u"},
	{Opt_localalloc, "localalloc=%d"},
	{Opt_localflocks, "localflocks"},
	{Opt_stack, "cluster_stack=%s"},
	{Opt_user_xattr, "user_xattr"},
	{Opt_nouser_xattr, "nouser_xattr"},
	{Opt_inode64, "inode64"},
	{Opt_acl, "acl"},
	{Opt_noacl, "noacl"},
	{Opt_usrquota, "usrquota"},
	{Opt_grpquota, "grpquota"},
	{Opt_coherency_buffered, "coherency=buffered"},
	{Opt_coherency_full, "coherency=full"},
	{Opt_resv_level, "resv_level=%u"},
	{Opt_dir_resv_level, "dir_resv_level=%u"},
	{Opt_journal_async_commit, "journal_async_commit"},
	{Opt_err_cont, "errors=continue"},
	{Opt_err, NULL}
};

#ifdef CONFIG_DEBUG_FS
static int ocfs2_osb_dump(struct ocfs2_super *osb, char *buf, int len)
{
	struct ocfs2_cluster_connection *cconn = osb->cconn;
	struct ocfs2_recovery_map *rm = osb->recovery_map;
	struct ocfs2_orphan_scan *os = &osb->osb_orphan_scan;
	int i, out = 0;

	out += snprintf(buf + out, len - out,
			"%10s => Id: %-s  Uuid: %-s  Gen: 0x%X  Label: %-s\n",
			"Device", osb->dev_str, osb->uuid_str,
			osb->fs_generation, osb->vol_label);

	out += snprintf(buf + out, len - out,
			"%10s => State: %d  Flags: 0x%lX\n", "Volume",
			atomic_read(&osb->vol_state), osb->osb_flags);

	out += snprintf(buf + out, len - out,
			"%10s => Block: %lu  Cluster: %d\n", "Sizes",
			osb->sb->s_blocksize, osb->s_clustersize);

	out += snprintf(buf + out, len - out,
			"%10s => Compat: 0x%X  Incompat: 0x%X  "
			"ROcompat: 0x%X\n",
			"Features", osb->s_feature_compat,
			osb->s_feature_incompat, osb->s_feature_ro_compat);

	out += snprintf(buf + out, len - out,
			"%10s => Opts: 0x%lX  AtimeQuanta: %u\n", "Mount",
			osb->s_mount_opt, osb->s_atime_quantum);

	if (cconn) {
		out += snprintf(buf + out, len - out,
				"%10s => Stack: %s  Name: %*s  "
				"Version: %d.%d\n", "Cluster",
				(*osb->osb_cluster_stack == '\0' ?
				 "o2cb" : osb->osb_cluster_stack),
				cconn->cc_namelen, cconn->cc_name,
				cconn->cc_version.pv_major,
				cconn->cc_version.pv_minor);
	}

	spin_lock(&osb->dc_task_lock);
	out += snprintf(buf + out, len - out,
			"%10s => Pid: %d  Count: %lu  WakeSeq: %lu  "
			"WorkSeq: %lu\n", "DownCnvt",
			(osb->dc_task ?  task_pid_nr(osb->dc_task) : -1),
			osb->blocked_lock_count, osb->dc_wake_sequence,
			osb->dc_work_sequence);
	spin_unlock(&osb->dc_task_lock);

	spin_lock(&osb->osb_lock);
	out += snprintf(buf + out, len - out, "%10s => Pid: %d  Nodes:",
			"Recovery",
			(osb->recovery_thread_task ?
			 task_pid_nr(osb->recovery_thread_task) : -1));
	if (rm->rm_used == 0)
		out += snprintf(buf + out, len - out, " None\n");
	else {
		for (i = 0; i < rm->rm_used; i++)
			out += snprintf(buf + out, len - out, " %d",
					rm->rm_entries[i]);
		out += snprintf(buf + out, len - out, "\n");
	}
	spin_unlock(&osb->osb_lock);

	out += snprintf(buf + out, len - out,
			"%10s => Pid: %d  Interval: %lu\n", "Commit",
			(osb->commit_task ? task_pid_nr(osb->commit_task) : -1),
			osb->osb_commit_interval);

	out += snprintf(buf + out, len - out,
			"%10s => State: %d  TxnId: %lu  NumTxns: %d\n",
			"Journal", osb->journal->j_state,
			osb->journal->j_trans_id,
			atomic_read(&osb->journal->j_num_trans));

	out += snprintf(buf + out, len - out,
			"%10s => GlobalAllocs: %d  LocalAllocs: %d  "
			"SubAllocs: %d  LAWinMoves: %d  SAExtends: %d\n",
			"Stats",
			atomic_read(&osb->alloc_stats.bitmap_data),
			atomic_read(&osb->alloc_stats.local_data),
			atomic_read(&osb->alloc_stats.bg_allocs),
			atomic_read(&osb->alloc_stats.moves),
			atomic_read(&osb->alloc_stats.bg_extends));

	out += snprintf(buf + out, len - out,
			"%10s => State: %u  Descriptor: %llu  Size: %u bits  "
			"Default: %u bits\n",
			"LocalAlloc", osb->local_alloc_state,
			(unsigned long long)osb->la_last_gd,
			osb->local_alloc_bits, osb->local_alloc_default_bits);

	spin_lock(&osb->osb_lock);
	out += snprintf(buf + out, len - out,
			"%10s => InodeSlot: %d  StolenInodes: %d, "
			"MetaSlot: %d  StolenMeta: %d\n", "Steal",
			osb->s_inode_steal_slot,
			atomic_read(&osb->s_num_inodes_stolen),
			osb->s_meta_steal_slot,
			atomic_read(&osb->s_num_meta_stolen));
	spin_unlock(&osb->osb_lock);

	out += snprintf(buf + out, len - out, "OrphanScan => ");
	out += snprintf(buf + out, len - out, "Local: %u  Global: %u ",
			os->os_count, os->os_seqno);
	out += snprintf(buf + out, len - out, " Last Scan: ");
	if (atomic_read(&os->os_state) == ORPHAN_SCAN_INACTIVE)
		out += snprintf(buf + out, len - out, "Disabled\n");
	else
		out += snprintf(buf + out, len - out, "%lu seconds ago\n",
				(get_seconds() - os->os_scantime.tv_sec));

	out += snprintf(buf + out, len - out, "%10s => %3s  %10s\n",
			"Slots", "Num", "RecoGen");
	for (i = 0; i < osb->max_slots; ++i) {
		out += snprintf(buf + out, len - out,
				"%10s  %c %3d  %10d\n",
				" ",
				(i == osb->slot_num ? '*' : ' '),
				i, osb->slot_recovery_generations[i]);
	}

	return out;
}

static int ocfs2_osb_debug_open(struct inode *inode, struct file *file)
{
	struct ocfs2_super *osb = inode->i_private;
	char *buf = NULL;

	buf = kmalloc(PAGE_SIZE, GFP_KERNEL);
	if (!buf)
		goto bail;

	i_size_write(inode, ocfs2_osb_dump(osb, buf, PAGE_SIZE));

	file->private_data = buf;

	return 0;
bail:
	return -ENOMEM;
}

static int ocfs2_debug_release(struct inode *inode, struct file *file)
{
	kfree(file->private_data);
	return 0;
}

static ssize_t ocfs2_debug_read(struct file *file, char __user *buf,
				size_t nbytes, loff_t *ppos)
{
	return simple_read_from_buffer(buf, nbytes, ppos, file->private_data,
				       i_size_read(file->f_mapping->host));
}
#else
static int ocfs2_osb_debug_open(struct inode *inode, struct file *file)
{
	return 0;
}
static int ocfs2_debug_release(struct inode *inode, struct file *file)
{
	return 0;
}
static ssize_t ocfs2_debug_read(struct file *file, char __user *buf,
				size_t nbytes, loff_t *ppos)
{
	return 0;
}
#endif	/* CONFIG_DEBUG_FS */

static const struct file_operations ocfs2_osb_debug_fops = {
	.open =		ocfs2_osb_debug_open,
	.release =	ocfs2_debug_release,
	.read =		ocfs2_debug_read,
	.llseek =	generic_file_llseek,
};

static int ocfs2_sync_fs(struct super_block *sb, int wait)
{
	int status;
	tid_t target;
	struct ocfs2_super *osb = OCFS2_SB(sb);

	if (ocfs2_is_hard_readonly(osb))
		return -EROFS;

	if (wait) {
		status = ocfs2_flush_truncate_log(osb);
		if (status < 0)
			mlog_errno(status);
	} else {
		ocfs2_schedule_truncate_log_flush(osb, 0);
	}

	if (jbd2_journal_start_commit(OCFS2_SB(sb)->journal->j_journal,
				      &target)) {
		if (wait)
			jbd2_log_wait_commit(OCFS2_SB(sb)->journal->j_journal,
					     target);
	}
	return 0;
}

static int ocfs2_need_system_inode(struct ocfs2_super *osb, int ino)
{
	if (!OCFS2_HAS_RO_COMPAT_FEATURE(osb->sb, OCFS2_FEATURE_RO_COMPAT_USRQUOTA)
	    && (ino == USER_QUOTA_SYSTEM_INODE
		|| ino == LOCAL_USER_QUOTA_SYSTEM_INODE))
		return 0;
	if (!OCFS2_HAS_RO_COMPAT_FEATURE(osb->sb, OCFS2_FEATURE_RO_COMPAT_GRPQUOTA)
	    && (ino == GROUP_QUOTA_SYSTEM_INODE
		|| ino == LOCAL_GROUP_QUOTA_SYSTEM_INODE))
		return 0;
	return 1;
}

static int ocfs2_init_global_system_inodes(struct ocfs2_super *osb)
{
	struct inode *new = NULL;
	int status = 0;
	int i;

	new = ocfs2_iget(osb, osb->root_blkno, OCFS2_FI_FLAG_SYSFILE, 0);
	if (IS_ERR(new)) {
		status = PTR_ERR(new);
		mlog_errno(status);
		goto bail;
	}
	osb->root_inode = new;

	new = ocfs2_iget(osb, osb->system_dir_blkno, OCFS2_FI_FLAG_SYSFILE, 0);
	if (IS_ERR(new)) {
		status = PTR_ERR(new);
		mlog_errno(status);
		goto bail;
	}
	osb->sys_root_inode = new;

	for (i = OCFS2_FIRST_ONLINE_SYSTEM_INODE;
	     i <= OCFS2_LAST_GLOBAL_SYSTEM_INODE; i++) {
		if (!ocfs2_need_system_inode(osb, i))
			continue;
		new = ocfs2_get_system_file_inode(osb, i, osb->slot_num);
		if (!new) {
			ocfs2_release_system_inodes(osb);
			status = -EINVAL;
			mlog_errno(status);
			/* FIXME: Should ERROR_RO_FS */
			mlog(ML_ERROR, "Unable to load system inode %d, "
			     "possibly corrupt fs?", i);
			goto bail;
		}
		// the array now has one ref, so drop this one
		iput(new);
	}

bail:
	if (status)
		mlog_errno(status);
	return status;
}

static int ocfs2_init_local_system_inodes(struct ocfs2_super *osb)
{
	struct inode *new = NULL;
	int status = 0;
	int i;

	for (i = OCFS2_LAST_GLOBAL_SYSTEM_INODE + 1;
	     i < NUM_SYSTEM_INODES;
	     i++) {
		if (!ocfs2_need_system_inode(osb, i))
			continue;
		new = ocfs2_get_system_file_inode(osb, i, osb->slot_num);
		if (!new) {
			ocfs2_release_system_inodes(osb);
			status = -EINVAL;
			mlog(ML_ERROR, "status=%d, sysfile=%d, slot=%d\n",
			     status, i, osb->slot_num);
			goto bail;
		}
		/* the array now has one ref, so drop this one */
		iput(new);
	}

bail:
	if (status)
		mlog_errno(status);
	return status;
}

static void ocfs2_release_system_inodes(struct ocfs2_super *osb)
{
	int i;
	struct inode *inode;

	for (i = 0; i < NUM_GLOBAL_SYSTEM_INODES; i++) {
		inode = osb->global_system_inodes[i];
		if (inode) {
			iput(inode);
			osb->global_system_inodes[i] = NULL;
		}
	}

	inode = osb->sys_root_inode;
	if (inode) {
		iput(inode);
		osb->sys_root_inode = NULL;
	}

	inode = osb->root_inode;
	if (inode) {
		iput(inode);
		osb->root_inode = NULL;
	}

	if (!osb->local_system_inodes)
		return;

	for (i = 0; i < NUM_LOCAL_SYSTEM_INODES * osb->max_slots; i++) {
		if (osb->local_system_inodes[i]) {
			iput(osb->local_system_inodes[i]);
			osb->local_system_inodes[i] = NULL;
		}
	}

	kfree(osb->local_system_inodes);
	osb->local_system_inodes = NULL;
}

/* We're allocating fs objects, use GFP_NOFS */
static struct inode *ocfs2_alloc_inode(struct super_block *sb)
{
	struct ocfs2_inode_info *oi;

	oi = kmem_cache_alloc(ocfs2_inode_cachep, GFP_NOFS);
	if (!oi)
		return NULL;

	oi->i_sync_tid = 0;
	oi->i_datasync_tid = 0;
	memset(&oi->i_dquot, 0, sizeof(oi->i_dquot));

	jbd2_journal_init_jbd_inode(&oi->ip_jinode, &oi->vfs_inode);
	return &oi->vfs_inode;
}

static void ocfs2_i_callback(struct rcu_head *head)
{
	struct inode *inode = container_of(head, struct inode, i_rcu);
	kmem_cache_free(ocfs2_inode_cachep, OCFS2_I(inode));
}

static void ocfs2_destroy_inode(struct inode *inode)
{
	call_rcu(&inode->i_rcu, ocfs2_i_callback);
}

static unsigned long long ocfs2_max_file_offset(unsigned int bbits,
						unsigned int cbits)
{
	unsigned int bytes = 1 << cbits;
	unsigned int trim = bytes;
	unsigned int bitshift = 32;

	/*
	 * i_size and all block offsets in ocfs2 are always 64 bits
	 * wide. i_clusters is 32 bits, in cluster-sized units. So on
	 * 64 bit platforms, cluster size will be the limiting factor.
	 */

#if BITS_PER_LONG == 32
# if defined(CONFIG_LBDAF)
	BUILD_BUG_ON(sizeof(sector_t) != 8);
	/*
	 * We might be limited by page cache size.
	 */
	if (bytes > PAGE_CACHE_SIZE) {
		bytes = PAGE_CACHE_SIZE;
		trim = 1;
		/*
		 * Shift by 31 here so that we don't get larger than
		 * MAX_LFS_FILESIZE
		 */
		bitshift = 31;
	}
# else
	/*
	 * We are limited by the size of sector_t. Use block size, as
	 * that's what we expose to the VFS.
	 */
	bytes = 1 << bbits;
	trim = 1;
	bitshift = 31;
# endif
#endif

	/*
	 * Trim by a whole cluster when we can actually approach the
	 * on-disk limits. Otherwise we can overflow i_clusters when
	 * an extent start is at the max offset.
	 */
	return (((unsigned long long)bytes) << bitshift) - trim;
}

static int ocfs2_remount(struct super_block *sb, int *flags, char *data)
{
	int incompat_features;
	int ret = 0;
	struct mount_options parsed_options;
	struct ocfs2_super *osb = OCFS2_SB(sb);
	u32 tmp;

	sync_filesystem(sb);

	if (!ocfs2_parse_options(sb, data, &parsed_options, 1) ||
	    !ocfs2_check_set_options(sb, &parsed_options)) {
		ret = -EINVAL;
		goto out;
	}

	tmp = OCFS2_MOUNT_HB_LOCAL | OCFS2_MOUNT_HB_GLOBAL |
		OCFS2_MOUNT_HB_NONE;
	if ((osb->s_mount_opt & tmp) != (parsed_options.mount_opt & tmp)) {
		ret = -EINVAL;
		mlog(ML_ERROR, "Cannot change heartbeat mode on remount\n");
		goto out;
	}

	if ((osb->s_mount_opt & OCFS2_MOUNT_DATA_WRITEBACK) !=
	    (parsed_options.mount_opt & OCFS2_MOUNT_DATA_WRITEBACK)) {
		ret = -EINVAL;
		mlog(ML_ERROR, "Cannot change data mode on remount\n");
		goto out;
	}

	/* Probably don't want this on remount; it might
	 * mess with other nodes */
	if (!(osb->s_mount_opt & OCFS2_MOUNT_INODE64) &&
	    (parsed_options.mount_opt & OCFS2_MOUNT_INODE64)) {
		ret = -EINVAL;
		mlog(ML_ERROR, "Cannot enable inode64 on remount\n");
		goto out;
	}

	/* We're going to/from readonly mode. */
	if ((*flags & MS_RDONLY) != (sb->s_flags & MS_RDONLY)) {
		/* Disable quota accounting before remounting RO */
		if (*flags & MS_RDONLY) {
			ret = ocfs2_susp_quotas(osb, 0);
			if (ret < 0)
				goto out;
		}
		/* Lock here so the check of HARD_RO and the potential
		 * setting of SOFT_RO is atomic. */
		spin_lock(&osb->osb_lock);
		if (osb->osb_flags & OCFS2_OSB_HARD_RO) {
			mlog(ML_ERROR, "Remount on readonly device is forbidden.\n");
			ret = -EROFS;
			goto unlock_osb;
		}

		if (*flags & MS_RDONLY) {
			sb->s_flags |= MS_RDONLY;
			osb->osb_flags |= OCFS2_OSB_SOFT_RO;
		} else {
			if (osb->osb_flags & OCFS2_OSB_ERROR_FS) {
				mlog(ML_ERROR, "Cannot remount RDWR "
				     "filesystem due to previous errors.\n");
				ret = -EROFS;
				goto unlock_osb;
			}
			incompat_features = OCFS2_HAS_RO_COMPAT_FEATURE(sb, ~OCFS2_FEATURE_RO_COMPAT_SUPP);
			if (incompat_features) {
				mlog(ML_ERROR, "Cannot remount RDWR because "
				     "of unsupported optional features "
				     "(%x).\n", incompat_features);
				ret = -EINVAL;
				goto unlock_osb;
			}
			sb->s_flags &= ~MS_RDONLY;
			osb->osb_flags &= ~OCFS2_OSB_SOFT_RO;
		}
		trace_ocfs2_remount(sb->s_flags, osb->osb_flags, *flags);
unlock_osb:
		spin_unlock(&osb->osb_lock);
		/* Enable quota accounting after remounting RW */
		if (!ret && !(*flags & MS_RDONLY)) {
			if (sb_any_quota_suspended(sb))
				ret = ocfs2_susp_quotas(osb, 1);
			else
				ret = ocfs2_enable_quotas(osb);
			if (ret < 0) {
				/* Return back changes... */
				spin_lock(&osb->osb_lock);
				sb->s_flags |= MS_RDONLY;
				osb->osb_flags |= OCFS2_OSB_SOFT_RO;
				spin_unlock(&osb->osb_lock);
				goto out;
			}
		}
	}

	if (!ret) {
		/* Only save off the new mount options in case of a successful
		 * remount. */
		osb->s_mount_opt = parsed_options.mount_opt;
		osb->s_atime_quantum = parsed_options.atime_quantum;
		osb->preferred_slot = parsed_options.slot;
		if (parsed_options.commit_interval)
			osb->osb_commit_interval = parsed_options.commit_interval;

		if (!ocfs2_is_hard_readonly(osb))
			ocfs2_set_journal_params(osb);

		sb->s_flags = (sb->s_flags & ~MS_POSIXACL) |
			((osb->s_mount_opt & OCFS2_MOUNT_POSIX_ACL) ?
							MS_POSIXACL : 0);
	}
out:
	return ret;
}

static int ocfs2_sb_probe(struct super_block *sb,
			  struct buffer_head **bh,
			  int *sector_size,
			  struct ocfs2_blockcheck_stats *stats)
{
	int status, tmpstat;
	struct ocfs1_vol_disk_hdr *hdr;
	struct ocfs2_dinode *di;
	int blksize;

	*bh = NULL;

	/* may be > 512 */
	*sector_size = bdev_logical_block_size(sb->s_bdev);
	if (*sector_size > OCFS2_MAX_BLOCKSIZE) {
		mlog(ML_ERROR, "Hardware sector size too large: %d (max=%d)\n",
		     *sector_size, OCFS2_MAX_BLOCKSIZE);
		status = -EINVAL;
		goto bail;
	}

	/* Can this really happen? */
	if (*sector_size < OCFS2_MIN_BLOCKSIZE)
		*sector_size = OCFS2_MIN_BLOCKSIZE;

	/* check block zero for old format */
	status = ocfs2_get_sector(sb, bh, 0, *sector_size);
	if (status < 0) {
		mlog_errno(status);
		goto bail;
	}
	hdr = (struct ocfs1_vol_disk_hdr *) (*bh)->b_data;
	if (hdr->major_version == OCFS1_MAJOR_VERSION) {
		mlog(ML_ERROR, "incompatible version: %u.%u\n",
		     hdr->major_version, hdr->minor_version);
		status = -EINVAL;
	}
	if (memcmp(hdr->signature, OCFS1_VOLUME_SIGNATURE,
		   strlen(OCFS1_VOLUME_SIGNATURE)) == 0) {
		mlog(ML_ERROR, "incompatible volume signature: %8s\n",
		     hdr->signature);
		status = -EINVAL;
	}
	brelse(*bh);
	*bh = NULL;
	if (status < 0) {
		mlog(ML_ERROR, "This is an ocfs v1 filesystem which must be "
		     "upgraded before mounting with ocfs v2\n");
		goto bail;
	}

	/*
	 * Now check at magic offset for 512, 1024, 2048, 4096
	 * blocksizes.  4096 is the maximum blocksize because it is
	 * the minimum clustersize.
	 */
	status = -EINVAL;
	for (blksize = *sector_size;
	     blksize <= OCFS2_MAX_BLOCKSIZE;
	     blksize <<= 1) {
		tmpstat = ocfs2_get_sector(sb, bh,
					   OCFS2_SUPER_BLOCK_BLKNO,
					   blksize);
		if (tmpstat < 0) {
			status = tmpstat;
			mlog_errno(status);
			break;
		}
		di = (struct ocfs2_dinode *) (*bh)->b_data;
		memset(stats, 0, sizeof(struct ocfs2_blockcheck_stats));
		spin_lock_init(&stats->b_lock);
		tmpstat = ocfs2_verify_volume(di, *bh, blksize, stats);
		if (tmpstat < 0) {
			brelse(*bh);
			*bh = NULL;
		}
		if (tmpstat != -EAGAIN) {
			status = tmpstat;
			break;
		}
	}

bail:
	return status;
}

static int ocfs2_verify_heartbeat(struct ocfs2_super *osb)
{
	u32 hb_enabled = OCFS2_MOUNT_HB_LOCAL | OCFS2_MOUNT_HB_GLOBAL;

	if (osb->s_mount_opt & hb_enabled) {
		if (ocfs2_mount_local(osb)) {
			mlog(ML_ERROR, "Cannot heartbeat on a locally "
			     "mounted device.\n");
			return -EINVAL;
		}
		if (ocfs2_userspace_stack(osb)) {
			mlog(ML_ERROR, "Userspace stack expected, but "
			     "o2cb heartbeat arguments passed to mount\n");
			return -EINVAL;
		}
		if (((osb->s_mount_opt & OCFS2_MOUNT_HB_GLOBAL) &&
		     !ocfs2_cluster_o2cb_global_heartbeat(osb)) ||
		    ((osb->s_mount_opt & OCFS2_MOUNT_HB_LOCAL) &&
		     ocfs2_cluster_o2cb_global_heartbeat(osb))) {
			mlog(ML_ERROR, "Mismatching o2cb heartbeat modes\n");
			return -EINVAL;
		}
	}

	if (!(osb->s_mount_opt & hb_enabled)) {
		if (!ocfs2_mount_local(osb) && !ocfs2_is_hard_readonly(osb) &&
		    !ocfs2_userspace_stack(osb)) {
			mlog(ML_ERROR, "Heartbeat has to be started to mount "
			     "a read-write clustered device.\n");
			return -EINVAL;
		}
	}

	return 0;
}

/*
 * If we're using a userspace stack, mount should have passed
 * a name that matches the disk.  If not, mount should not
 * have passed a stack.
 */
static int ocfs2_verify_userspace_stack(struct ocfs2_super *osb,
					struct mount_options *mopt)
{
	if (!ocfs2_userspace_stack(osb) && mopt->cluster_stack[0]) {
		mlog(ML_ERROR,
		     "cluster stack passed to mount, but this filesystem "
		     "does not support it\n");
		return -EINVAL;
	}

	if (ocfs2_userspace_stack(osb) &&
	    strncmp(osb->osb_cluster_stack, mopt->cluster_stack,
		    OCFS2_STACK_LABEL_LEN)) {
		mlog(ML_ERROR,
		     "cluster stack passed to mount (\"%s\") does not "
		     "match the filesystem (\"%s\")\n",
		     mopt->cluster_stack,
		     osb->osb_cluster_stack);
		return -EINVAL;
	}

	return 0;
}

static int ocfs2_susp_quotas(struct ocfs2_super *osb, int unsuspend)
{
	int type;
	struct super_block *sb = osb->sb;
	unsigned int feature[OCFS2_MAXQUOTAS] = {
					OCFS2_FEATURE_RO_COMPAT_USRQUOTA,
					OCFS2_FEATURE_RO_COMPAT_GRPQUOTA};
	int status = 0;

	for (type = 0; type < OCFS2_MAXQUOTAS; type++) {
		if (!OCFS2_HAS_RO_COMPAT_FEATURE(sb, feature[type]))
			continue;
		if (unsuspend)
			status = dquot_resume(sb, type);
		else {
			struct ocfs2_mem_dqinfo *oinfo;

			/* Cancel periodic syncing before suspending */
			oinfo = sb_dqinfo(sb, type)->dqi_priv;
			cancel_delayed_work_sync(&oinfo->dqi_sync_work);
			status = dquot_suspend(sb, type);
		}
		if (status < 0)
			break;
	}
	if (status < 0)
		mlog(ML_ERROR, "Failed to suspend/unsuspend quotas on "
		     "remount (error = %d).\n", status);
	return status;
}

static int ocfs2_enable_quotas(struct ocfs2_super *osb)
{
	struct inode *inode[OCFS2_MAXQUOTAS] = { NULL, NULL };
	struct super_block *sb = osb->sb;
	unsigned int feature[OCFS2_MAXQUOTAS] = {
					OCFS2_FEATURE_RO_COMPAT_USRQUOTA,
					OCFS2_FEATURE_RO_COMPAT_GRPQUOTA};
	unsigned int ino[OCFS2_MAXQUOTAS] = {
					LOCAL_USER_QUOTA_SYSTEM_INODE,
					LOCAL_GROUP_QUOTA_SYSTEM_INODE };
	int status;
	int type;

	sb_dqopt(sb)->flags |= DQUOT_QUOTA_SYS_FILE | DQUOT_NEGATIVE_USAGE;
	for (type = 0; type < OCFS2_MAXQUOTAS; type++) {
		if (!OCFS2_HAS_RO_COMPAT_FEATURE(sb, feature[type]))
			continue;
		inode[type] = ocfs2_get_system_file_inode(osb, ino[type],
							osb->slot_num);
		if (!inode[type]) {
			status = -ENOENT;
			goto out_quota_off;
		}
		status = dquot_enable(inode[type], type, QFMT_OCFS2,
				      DQUOT_USAGE_ENABLED);
		if (status < 0)
			goto out_quota_off;
	}

	for (type = 0; type < OCFS2_MAXQUOTAS; type++)
		iput(inode[type]);
	return 0;
out_quota_off:
	ocfs2_disable_quotas(osb);
	for (type = 0; type < OCFS2_MAXQUOTAS; type++)
		iput(inode[type]);
	mlog_errno(status);
	return status;
}

static void ocfs2_disable_quotas(struct ocfs2_super *osb)
{
	int type;
	struct inode *inode;
	struct super_block *sb = osb->sb;
	struct ocfs2_mem_dqinfo *oinfo;

	/* We mostly ignore errors in this function because there's not much
	 * we can do when we see them */
	for (type = 0; type < OCFS2_MAXQUOTAS; type++) {
		if (!sb_has_quota_loaded(sb, type))
			continue;
		/* Cancel periodic syncing before we grab dqonoff_mutex */
		oinfo = sb_dqinfo(sb, type)->dqi_priv;
		cancel_delayed_work_sync(&oinfo->dqi_sync_work);
		inode = igrab(sb->s_dquot.files[type]);
		/* Turn off quotas. This will remove all dquot structures from
		 * memory and so they will be automatically synced to global
		 * quota files */
		dquot_disable(sb, type, DQUOT_USAGE_ENABLED |
					DQUOT_LIMITS_ENABLED);
		if (!inode)
			continue;
		iput(inode);
	}
}

static int ocfs2_fill_super(struct super_block *sb, void *data, int silent)
{
	struct dentry *root;
	int status, sector_size;
	struct mount_options parsed_options;
	struct inode *inode = NULL;
	struct ocfs2_super *osb = NULL;
	struct buffer_head *bh = NULL;
	char nodestr[12];
	struct ocfs2_blockcheck_stats stats;

	trace_ocfs2_fill_super(sb, data, silent);

	if (!ocfs2_parse_options(sb, data, &parsed_options, 0)) {
		status = -EINVAL;
		goto read_super_error;
	}

	/* probe for superblock */
	status = ocfs2_sb_probe(sb, &bh, &sector_size, &stats);
	if (status < 0) {
		mlog(ML_ERROR, "superblock probe failed!\n");
		goto read_super_error;
	}

	status = ocfs2_initialize_super(sb, bh, sector_size, &stats);
	osb = OCFS2_SB(sb);
	if (status < 0) {
		mlog_errno(status);
		goto read_super_error;
	}
	brelse(bh);
	bh = NULL;

	if (!ocfs2_check_set_options(sb, &parsed_options)) {
		status = -EINVAL;
		goto read_super_error;
	}
	osb->s_mount_opt = parsed_options.mount_opt;
	osb->s_atime_quantum = parsed_options.atime_quantum;
	osb->preferred_slot = parsed_options.slot;
	osb->osb_commit_interval = parsed_options.commit_interval;

	ocfs2_la_set_sizes(osb, parsed_options.localalloc_opt);
	osb->osb_resv_level = parsed_options.resv_level;
	osb->osb_dir_resv_level = parsed_options.resv_level;
	if (parsed_options.dir_resv_level == -1)
		osb->osb_dir_resv_level = parsed_options.resv_level;
	else
		osb->osb_dir_resv_level = parsed_options.dir_resv_level;

	status = ocfs2_verify_userspace_stack(osb, &parsed_options);
	if (status)
		goto read_super_error;

	sb->s_magic = OCFS2_SUPER_MAGIC;

	sb->s_flags = (sb->s_flags & ~(MS_POSIXACL | MS_NOSEC)) |
		((osb->s_mount_opt & OCFS2_MOUNT_POSIX_ACL) ? MS_POSIXACL : 0);

	/* Hard readonly mode only if: bdev_read_only, MS_RDONLY,
	 * heartbeat=none */
	if (bdev_read_only(sb->s_bdev)) {
		if (!(sb->s_flags & MS_RDONLY)) {
			status = -EACCES;
			mlog(ML_ERROR, "Readonly device detected but readonly "
			     "mount was not specified.\n");
			goto read_super_error;
		}

		/* You should not be able to start a local heartbeat
		 * on a readonly device. */
		if (osb->s_mount_opt & OCFS2_MOUNT_HB_LOCAL) {
			status = -EROFS;
			mlog(ML_ERROR, "Local heartbeat specified on readonly "
			     "device.\n");
			goto read_super_error;
		}

		status = ocfs2_check_journals_nolocks(osb);
		if (status < 0) {
			if (status == -EROFS)
				mlog(ML_ERROR, "Recovery required on readonly "
				     "file system, but write access is "
				     "unavailable.\n");
			else
				mlog_errno(status);
			goto read_super_error;
		}

		ocfs2_set_ro_flag(osb, 1);

		printk(KERN_NOTICE "ocfs2: Readonly device (%s) detected. "
		       "Cluster services will not be used for this mount. "
		       "Recovery will be skipped.\n", osb->dev_str);
	}

	if (!ocfs2_is_hard_readonly(osb)) {
		if (sb->s_flags & MS_RDONLY)
			ocfs2_set_ro_flag(osb, 0);
	}

	status = ocfs2_verify_heartbeat(osb);
	if (status < 0) {
		mlog_errno(status);
		goto read_super_error;
	}

	osb->osb_debug_root = debugfs_create_dir(osb->uuid_str,
						 ocfs2_debugfs_root);
	if (IS_ERR_OR_NULL(osb->osb_debug_root)) {
		status = -EINVAL;
		mlog(ML_ERROR, "Unable to create per-mount debugfs root.\n");
		goto read_super_error;
	}

	osb->osb_ctxt = debugfs_create_file("fs_state", S_IFREG|S_IRUSR,
					    osb->osb_debug_root,
					    osb,
					    &ocfs2_osb_debug_fops);
	if (IS_ERR_OR_NULL(osb->osb_ctxt)) {
		status = -EINVAL;
		mlog_errno(status);
		goto read_super_error;
	}

	if (ocfs2_meta_ecc(osb)) {
		status = ocfs2_blockcheck_stats_debugfs_install(
						&osb->osb_ecc_stats,
						osb->osb_debug_root);
		if (status) {
			mlog(ML_ERROR,
			     "Unable to create blockcheck statistics "
			     "files\n");
			goto read_super_error;
		}
	}

	status = ocfs2_mount_volume(sb);
	if (status < 0)
		goto read_super_error;

	if (osb->root_inode)
		inode = igrab(osb->root_inode);

	if (!inode) {
		status = -EIO;
		mlog_errno(status);
		goto read_super_error;
	}

	root = d_make_root(inode);
	if (!root) {
		status = -ENOMEM;
		mlog_errno(status);
		goto read_super_error;
	}

	sb->s_root = root;

	ocfs2_complete_mount_recovery(osb);

	if (ocfs2_mount_local(osb))
		snprintf(nodestr, sizeof(nodestr), "local");
	else
		snprintf(nodestr, sizeof(nodestr), "%u", osb->node_num);

	printk(KERN_INFO "ocfs2: Mounting device (%s) on (node %s, slot %d) "
	       "with %s data mode.\n",
	       osb->dev_str, nodestr, osb->slot_num,
	       osb->s_mount_opt & OCFS2_MOUNT_DATA_WRITEBACK ? "writeback" :
	       "ordered");

	atomic_set(&osb->vol_state, VOLUME_MOUNTED);
	wake_up(&osb->osb_mount_event);

	/* Now we can initialize quotas because we can afford to wait
	 * for cluster locks recovery now. That also means that truncation
	 * log recovery can happen but that waits for proper quota setup */
	if (!(sb->s_flags & MS_RDONLY)) {
		status = ocfs2_enable_quotas(osb);
		if (status < 0) {
			/* We have to err-out specially here because
			 * s_root is already set */
			mlog_errno(status);
			atomic_set(&osb->vol_state, VOLUME_DISABLED);
			wake_up(&osb->osb_mount_event);
			return status;
		}
	}

	ocfs2_complete_quota_recovery(osb);

	/* Now we wake up again for processes waiting for quotas */
	atomic_set(&osb->vol_state, VOLUME_MOUNTED_QUOTAS);
	wake_up(&osb->osb_mount_event);

	/* Start this when the mount is almost sure of being successful */
	ocfs2_orphan_scan_start(osb);

	return status;

read_super_error:
	brelse(bh);

	if (osb) {
		atomic_set(&osb->vol_state, VOLUME_DISABLED);
		wake_up(&osb->osb_mount_event);
		ocfs2_dismount_volume(sb, 1);
	}

	if (status)
		mlog_errno(status);
	return status;
}

static struct dentry *ocfs2_mount(struct file_system_type *fs_type,
			int flags,
			const char *dev_name,
			void *data)
{
	return mount_bdev(fs_type, flags, dev_name, data, ocfs2_fill_super);
}

static struct file_system_type ocfs2_fs_type = {
	.owner          = THIS_MODULE,
	.name           = "ocfs2",
	.mount          = ocfs2_mount,
	.kill_sb        = kill_block_super,
	.fs_flags       = FS_REQUIRES_DEV|FS_RENAME_DOES_D_MOVE,
	.next           = NULL
};
MODULE_ALIAS_FS("ocfs2");

static int ocfs2_check_set_options(struct super_block *sb,
				   struct mount_options *options)
{
	if (options->mount_opt & OCFS2_MOUNT_USRQUOTA &&
	    !OCFS2_HAS_RO_COMPAT_FEATURE(sb,
					 OCFS2_FEATURE_RO_COMPAT_USRQUOTA)) {
		mlog(ML_ERROR, "User quotas were requested, but this "
		     "filesystem does not have the feature enabled.\n");
		return 0;
	}
	if (options->mount_opt & OCFS2_MOUNT_GRPQUOTA &&
	    !OCFS2_HAS_RO_COMPAT_FEATURE(sb,
					 OCFS2_FEATURE_RO_COMPAT_GRPQUOTA)) {
		mlog(ML_ERROR, "Group quotas were requested, but this "
		     "filesystem does not have the feature enabled.\n");
		return 0;
	}
	if (options->mount_opt & OCFS2_MOUNT_POSIX_ACL &&
	    !OCFS2_HAS_INCOMPAT_FEATURE(sb, OCFS2_FEATURE_INCOMPAT_XATTR)) {
		mlog(ML_ERROR, "ACL support requested but extended attributes "
		     "feature is not enabled\n");
		return 0;
	}
	/* No ACL setting specified? Use XATTR feature... */
	if (!(options->mount_opt & (OCFS2_MOUNT_POSIX_ACL |
				    OCFS2_MOUNT_NO_POSIX_ACL))) {
		if (OCFS2_HAS_INCOMPAT_FEATURE(sb, OCFS2_FEATURE_INCOMPAT_XATTR))
			options->mount_opt |= OCFS2_MOUNT_POSIX_ACL;
		else
			options->mount_opt |= OCFS2_MOUNT_NO_POSIX_ACL;
	}
	return 1;
}

static int ocfs2_parse_options(struct super_block *sb,
			       char *options,
			       struct mount_options *mopt,
			       int is_remount)
{
	int status, user_stack = 0;
	char *p;
	u32 tmp;

	trace_ocfs2_parse_options(is_remount, options ? options : "(none)");

	mopt->commit_interval = 0;
	mopt->mount_opt = OCFS2_MOUNT_NOINTR;
	mopt->atime_quantum = OCFS2_DEFAULT_ATIME_QUANTUM;
	mopt->slot = OCFS2_INVALID_SLOT;
	mopt->localalloc_opt = -1;
	mopt->cluster_stack[0] = '\0';
	mopt->resv_level = OCFS2_DEFAULT_RESV_LEVEL;
	mopt->dir_resv_level = -1;

	if (!options) {
		status = 1;
		goto bail;
	}

	while ((p = strsep(&options, ",")) != NULL) {
		int token, option;
		substring_t args[MAX_OPT_ARGS];

		if (!*p)
			continue;

		token = match_token(p, tokens, args);
		switch (token) {
		case Opt_hb_local:
			mopt->mount_opt |= OCFS2_MOUNT_HB_LOCAL;
			break;
		case Opt_hb_none:
			mopt->mount_opt |= OCFS2_MOUNT_HB_NONE;
			break;
		case Opt_hb_global:
			mopt->mount_opt |= OCFS2_MOUNT_HB_GLOBAL;
			break;
		case Opt_barrier:
			if (match_int(&args[0], &option)) {
				status = 0;
				goto bail;
			}
			if (option)
				mopt->mount_opt |= OCFS2_MOUNT_BARRIER;
			else
				mopt->mount_opt &= ~OCFS2_MOUNT_BARRIER;
			break;
		case Opt_intr:
			mopt->mount_opt &= ~OCFS2_MOUNT_NOINTR;
			break;
		case Opt_nointr:
			mopt->mount_opt |= OCFS2_MOUNT_NOINTR;
			break;
		case Opt_err_panic:
			mopt->mount_opt &= ~OCFS2_MOUNT_ERRORS_CONT;
			mopt->mount_opt &= ~OCFS2_MOUNT_ERRORS_ROFS;
			mopt->mount_opt |= OCFS2_MOUNT_ERRORS_PANIC;
			break;
		case Opt_err_ro:
			mopt->mount_opt &= ~OCFS2_MOUNT_ERRORS_CONT;
			mopt->mount_opt &= ~OCFS2_MOUNT_ERRORS_PANIC;
			mopt->mount_opt |= OCFS2_MOUNT_ERRORS_ROFS;
			break;
		case Opt_err_cont:
			mopt->mount_opt &= ~OCFS2_MOUNT_ERRORS_ROFS;
			mopt->mount_opt &= ~OCFS2_MOUNT_ERRORS_PANIC;
			mopt->mount_opt |= OCFS2_MOUNT_ERRORS_CONT;
			break;
		case Opt_data_ordered:
			mopt->mount_opt &= ~OCFS2_MOUNT_DATA_WRITEBACK;
			break;
		case Opt_data_writeback:
			mopt->mount_opt |= OCFS2_MOUNT_DATA_WRITEBACK;
			break;
		case Opt_user_xattr:
			mopt->mount_opt &= ~OCFS2_MOUNT_NOUSERXATTR;
			break;
		case Opt_nouser_xattr:
			mopt->mount_opt |= OCFS2_MOUNT_NOUSERXATTR;
			break;
		case Opt_atime_quantum:
			if (match_int(&args[0], &option)) {
				status = 0;
				goto bail;
			}
			if (option >= 0)
				mopt->atime_quantum = option;
			break;
		case Opt_slot:
			option = 0;
			if (match_int(&args[0], &option)) {
				status = 0;
				goto bail;
			}
			if (option)
				mopt->slot = (s16)option;
			break;
		case Opt_commit:
			option = 0;
			if (match_int(&args[0], &option)) {
				status = 0;
				goto bail;
			}
			if (option < 0)
				return 0;
			if (option == 0)
				option = JBD2_DEFAULT_MAX_COMMIT_AGE;
			mopt->commit_interval = HZ * option;
			break;
		case Opt_localalloc:
			option = 0;
			if (match_int(&args[0], &option)) {
				status = 0;
				goto bail;
			}
			if (option >= 0)
				mopt->localalloc_opt = option;
			break;
		case Opt_localflocks:
			/*
			 * Changing this during remount could race
			 * flock() requests, or "unbalance" existing
			 * ones (e.g., a lock is taken in one mode but
			 * dropped in the other). If users care enough
			 * to flip locking modes during remount, we
			 * could add a "local" flag to individual
			 * flock structures for proper tracking of
			 * state.
			 */
			if (!is_remount)
				mopt->mount_opt |= OCFS2_MOUNT_LOCALFLOCKS;
			break;
		case Opt_stack:
			/* Check both that the option we were passed
			 * is of the right length and that it is a proper
			 * string of the right length.
			 */
			if (((args[0].to - args[0].from) !=
			     OCFS2_STACK_LABEL_LEN) ||
			    (strnlen(args[0].from,
				     OCFS2_STACK_LABEL_LEN) !=
			     OCFS2_STACK_LABEL_LEN)) {
				mlog(ML_ERROR,
				     "Invalid cluster_stack option\n");
				status = 0;
				goto bail;
			}
			memcpy(mopt->cluster_stack, args[0].from,
			       OCFS2_STACK_LABEL_LEN);
			mopt->cluster_stack[OCFS2_STACK_LABEL_LEN] = '\0';
			/*
			 * Open code the memcmp here as we don't have
			 * an osb to pass to
			 * ocfs2_userspace_stack().
			 */
			if (memcmp(mopt->cluster_stack,
				   OCFS2_CLASSIC_CLUSTER_STACK,
				   OCFS2_STACK_LABEL_LEN))
				user_stack = 1;
			break;
		case Opt_inode64:
			mopt->mount_opt |= OCFS2_MOUNT_INODE64;
			break;
		case Opt_usrquota:
			mopt->mount_opt |= OCFS2_MOUNT_USRQUOTA;
			break;
		case Opt_grpquota:
			mopt->mount_opt |= OCFS2_MOUNT_GRPQUOTA;
			break;
		case Opt_coherency_buffered:
			mopt->mount_opt |= OCFS2_MOUNT_COHERENCY_BUFFERED;
			break;
		case Opt_coherency_full:
			mopt->mount_opt &= ~OCFS2_MOUNT_COHERENCY_BUFFERED;
			break;
		case Opt_acl:
			mopt->mount_opt |= OCFS2_MOUNT_POSIX_ACL;
			mopt->mount_opt &= ~OCFS2_MOUNT_NO_POSIX_ACL;
			break;
		case Opt_noacl:
			mopt->mount_opt |= OCFS2_MOUNT_NO_POSIX_ACL;
			mopt->mount_opt &= ~OCFS2_MOUNT_POSIX_ACL;
			break;
		case Opt_resv_level:
			if (is_remount)
				break;
			if (match_int(&args[0], &option)) {
				status = 0;
				goto bail;
			}
			if (option >= OCFS2_MIN_RESV_LEVEL &&
			    option < OCFS2_MAX_RESV_LEVEL)
				mopt->resv_level = option;
			break;
		case Opt_dir_resv_level:
			if (is_remount)
				break;
			if (match_int(&args[0], &option)) {
				status = 0;
				goto bail;
			}
			if (option >= OCFS2_MIN_RESV_LEVEL &&
			    option < OCFS2_MAX_RESV_LEVEL)
				mopt->dir_resv_level = option;
			break;
		case Opt_journal_async_commit:
			mopt->mount_opt |= OCFS2_MOUNT_JOURNAL_ASYNC_COMMIT;
			break;
		default:
			mlog(ML_ERROR,
			     "Unrecognized mount option \"%s\" "
			     "or missing value\n", p);
			status = 0;
			goto bail;
		}
	}

	if (user_stack == 0) {
		/* Ensure only one heartbeat mode */
		tmp = mopt->mount_opt & (OCFS2_MOUNT_HB_LOCAL |
					 OCFS2_MOUNT_HB_GLOBAL |
					 OCFS2_MOUNT_HB_NONE);
		if (hweight32(tmp) != 1) {
			mlog(ML_ERROR, "Invalid heartbeat mount options\n");
			status = 0;
			goto bail;
		}
	}

	status = 1;

bail:
	return status;
}

static int ocfs2_show_options(struct seq_file *s, struct dentry *root)
{
	struct ocfs2_super *osb = OCFS2_SB(root->d_sb);
	unsigned long opts = osb->s_mount_opt;
	unsigned int local_alloc_megs;

	if (opts & (OCFS2_MOUNT_HB_LOCAL | OCFS2_MOUNT_HB_GLOBAL)) {
		seq_printf(s, ",_netdev");
		if (opts & OCFS2_MOUNT_HB_LOCAL)
			seq_printf(s, ",%s", OCFS2_HB_LOCAL);
		else
			seq_printf(s, ",%s", OCFS2_HB_GLOBAL);
	} else
		seq_printf(s, ",%s", OCFS2_HB_NONE);

	if (opts & OCFS2_MOUNT_NOINTR)
		seq_printf(s, ",nointr");

	if (opts & OCFS2_MOUNT_DATA_WRITEBACK)
		seq_printf(s, ",data=writeback");
	else
		seq_printf(s, ",data=ordered");

	if (opts & OCFS2_MOUNT_BARRIER)
		seq_printf(s, ",barrier=1");

	if (opts & OCFS2_MOUNT_ERRORS_PANIC)
		seq_printf(s, ",errors=panic");
	else if (opts & OCFS2_MOUNT_ERRORS_CONT)
		seq_printf(s, ",errors=continue");
	else
		seq_printf(s, ",errors=remount-ro");

	if (osb->preferred_slot != OCFS2_INVALID_SLOT)
		seq_printf(s, ",preferred_slot=%d", osb->preferred_slot);

	seq_printf(s, ",atime_quantum=%u", osb->s_atime_quantum);

	if (osb->osb_commit_interval)
		seq_printf(s, ",commit=%u",
			   (unsigned) (osb->osb_commit_interval / HZ));

	local_alloc_megs = osb->local_alloc_bits >> (20 - osb->s_clustersize_bits);
	if (local_alloc_megs != ocfs2_la_default_mb(osb))
		seq_printf(s, ",localalloc=%d", local_alloc_megs);

	if (opts & OCFS2_MOUNT_LOCALFLOCKS)
		seq_printf(s, ",localflocks,");

	if (osb->osb_cluster_stack[0])
		seq_printf(s, ",cluster_stack=%.*s", OCFS2_STACK_LABEL_LEN,
			   osb->osb_cluster_stack);
	if (opts & OCFS2_MOUNT_USRQUOTA)
		seq_printf(s, ",usrquota");
	if (opts & OCFS2_MOUNT_GRPQUOTA)
		seq_printf(s, ",grpquota");

	if (opts & OCFS2_MOUNT_COHERENCY_BUFFERED)
		seq_printf(s, ",coherency=buffered");
	else
		seq_printf(s, ",coherency=full");

	if (opts & OCFS2_MOUNT_NOUSERXATTR)
		seq_printf(s, ",nouser_xattr");
	else
		seq_printf(s, ",user_xattr");

	if (opts & OCFS2_MOUNT_INODE64)
		seq_printf(s, ",inode64");

	if (opts & OCFS2_MOUNT_POSIX_ACL)
		seq_printf(s, ",acl");
	else
		seq_printf(s, ",noacl");

	if (osb->osb_resv_level != OCFS2_DEFAULT_RESV_LEVEL)
		seq_printf(s, ",resv_level=%d", osb->osb_resv_level);

	if (osb->osb_dir_resv_level != osb->osb_resv_level)
		seq_printf(s, ",dir_resv_level=%d", osb->osb_resv_level);

	if (opts & OCFS2_MOUNT_JOURNAL_ASYNC_COMMIT)
		seq_printf(s, ",journal_async_commit");

	return 0;
}

static int __init ocfs2_init(void)
{
	int status;

	status = init_ocfs2_uptodate_cache();
	if (status < 0)
		goto out1;

	status = ocfs2_initialize_mem_caches();
	if (status < 0)
		goto out2;

	ocfs2_wq = create_singlethread_workqueue("ocfs2_wq");
	if (!ocfs2_wq) {
		status = -ENOMEM;
		goto out3;
	}

	ocfs2_debugfs_root = debugfs_create_dir("ocfs2", NULL);
	if (IS_ERR_OR_NULL(ocfs2_debugfs_root)) {
		status = ocfs2_debugfs_root ?
			PTR_ERR(ocfs2_debugfs_root) : -ENOMEM;
		mlog(ML_ERROR, "Unable to create ocfs2 debugfs root.\n");
		goto out4;
	}

	ocfs2_set_locking_protocol();

	status = register_quota_format(&ocfs2_quota_format);
	if (status < 0)
		goto out4;
	status = register_filesystem(&ocfs2_fs_type);
	if (!status)
		return 0;

	unregister_quota_format(&ocfs2_quota_format);
out4:
	destroy_workqueue(ocfs2_wq);
	debugfs_remove(ocfs2_debugfs_root);
out3:
	ocfs2_free_mem_caches();
out2:
	exit_ocfs2_uptodate_cache();
out1:
	mlog_errno(status);
	return status;
}

static void __exit ocfs2_exit(void)
{
	if (ocfs2_wq) {
		flush_workqueue(ocfs2_wq);
		destroy_workqueue(ocfs2_wq);
	}

	unregister_quota_format(&ocfs2_quota_format);

	debugfs_remove(ocfs2_debugfs_root);

	ocfs2_free_mem_caches();

	unregister_filesystem(&ocfs2_fs_type);

	exit_ocfs2_uptodate_cache();
}

static void ocfs2_put_super(struct super_block *sb)
{
	trace_ocfs2_put_super(sb);

	ocfs2_sync_blockdev(sb);
	ocfs2_dismount_volume(sb, 0);
}

static int ocfs2_statfs(struct dentry *dentry, struct kstatfs *buf)
{
	struct ocfs2_super *osb;
	u32 numbits, freebits;
	int status;
	struct ocfs2_dinode *bm_lock;
	struct buffer_head *bh = NULL;
	struct inode *inode = NULL;

	trace_ocfs2_statfs(dentry->d_sb, buf);

	osb = OCFS2_SB(dentry->d_sb);

	inode = ocfs2_get_system_file_inode(osb,
					    GLOBAL_BITMAP_SYSTEM_INODE,
					    OCFS2_INVALID_SLOT);
	if (!inode) {
		mlog(ML_ERROR, "failed to get bitmap inode\n");
		status = -EIO;
		goto bail;
	}

	status = ocfs2_inode_lock(inode, &bh, 0);
	if (status < 0) {
		mlog_errno(status);
		goto bail;
	}

	bm_lock = (struct ocfs2_dinode *) bh->b_data;

	numbits = le32_to_cpu(bm_lock->id1.bitmap1.i_total);
	freebits = numbits - le32_to_cpu(bm_lock->id1.bitmap1.i_used);

	buf->f_type = OCFS2_SUPER_MAGIC;
	buf->f_bsize = dentry->d_sb->s_blocksize;
	buf->f_namelen = OCFS2_MAX_FILENAME_LEN;
	buf->f_blocks = ((sector_t) numbits) *
			(osb->s_clustersize >> osb->sb->s_blocksize_bits);
	buf->f_bfree = ((sector_t) freebits) *
		       (osb->s_clustersize >> osb->sb->s_blocksize_bits);
	buf->f_bavail = buf->f_bfree;
	buf->f_files = numbits;
	buf->f_ffree = freebits;
	buf->f_fsid.val[0] = crc32_le(0, osb->uuid_str, OCFS2_VOL_UUID_LEN)
				& 0xFFFFFFFFUL;
	buf->f_fsid.val[1] = crc32_le(0, osb->uuid_str + OCFS2_VOL_UUID_LEN,
				OCFS2_VOL_UUID_LEN) & 0xFFFFFFFFUL;

	brelse(bh);

	ocfs2_inode_unlock(inode, 0);
	status = 0;
bail:
	if (inode)
		iput(inode);

	if (status)
		mlog_errno(status);

	return status;
}

static void ocfs2_inode_init_once(void *data)
{
	struct ocfs2_inode_info *oi = data;

	oi->ip_flags = 0;
	oi->ip_open_count = 0;
	spin_lock_init(&oi->ip_lock);
	ocfs2_extent_map_init(&oi->vfs_inode);
	INIT_LIST_HEAD(&oi->ip_io_markers);
	oi->ip_dir_start_lookup = 0;
	mutex_init(&oi->ip_unaligned_aio);
	init_rwsem(&oi->ip_alloc_sem);
	init_rwsem(&oi->ip_xattr_sem);
	mutex_init(&oi->ip_io_mutex);

	oi->ip_blkno = 0ULL;
	oi->ip_clusters = 0;

	ocfs2_resv_init_once(&oi->ip_la_data_resv);

	ocfs2_lock_res_init_once(&oi->ip_rw_lockres);
	ocfs2_lock_res_init_once(&oi->ip_inode_lockres);
	ocfs2_lock_res_init_once(&oi->ip_open_lockres);

	init_waitqueue_head(&oi->append_dio_wq);

	ocfs2_metadata_cache_init(INODE_CACHE(&oi->vfs_inode),
				  &ocfs2_inode_caching_ops);

	inode_init_once(&oi->vfs_inode);
}

static int ocfs2_initialize_mem_caches(void)
{
	ocfs2_inode_cachep = kmem_cache_create("ocfs2_inode_cache",
				       sizeof(struct ocfs2_inode_info),
				       0,
				       (SLAB_HWCACHE_ALIGN|SLAB_RECLAIM_ACCOUNT|
						SLAB_MEM_SPREAD),
				       ocfs2_inode_init_once);
	ocfs2_dquot_cachep = kmem_cache_create("ocfs2_dquot_cache",
					sizeof(struct ocfs2_dquot),
					0,
					(SLAB_HWCACHE_ALIGN|SLAB_RECLAIM_ACCOUNT|
						SLAB_MEM_SPREAD),
					NULL);
	ocfs2_qf_chunk_cachep = kmem_cache_create("ocfs2_qf_chunk_cache",
					sizeof(struct ocfs2_quota_chunk),
					0,
					(SLAB_RECLAIM_ACCOUNT|SLAB_MEM_SPREAD),
					NULL);
	if (!ocfs2_inode_cachep || !ocfs2_dquot_cachep ||
	    !ocfs2_qf_chunk_cachep) {
		if (ocfs2_inode_cachep)
			kmem_cache_destroy(ocfs2_inode_cachep);
		if (ocfs2_dquot_cachep)
			kmem_cache_destroy(ocfs2_dquot_cachep);
		if (ocfs2_qf_chunk_cachep)
			kmem_cache_destroy(ocfs2_qf_chunk_cachep);
		return -ENOMEM;
	}

	return 0;
}

static void ocfs2_free_mem_caches(void)
{
	/*
	 * Make sure all delayed rcu free inodes are flushed before we
	 * destroy cache.
	 */
	rcu_barrier();
	if (ocfs2_inode_cachep)
		kmem_cache_destroy(ocfs2_inode_cachep);
	ocfs2_inode_cachep = NULL;

	if (ocfs2_dquot_cachep)
		kmem_cache_destroy(ocfs2_dquot_cachep);
	ocfs2_dquot_cachep = NULL;

	if (ocfs2_qf_chunk_cachep)
		kmem_cache_destroy(ocfs2_qf_chunk_cachep);
	ocfs2_qf_chunk_cachep = NULL;
}

static int ocfs2_get_sector(struct super_block *sb,
			    struct buffer_head **bh,
			    int block,
			    int sect_size)
{
	if (!sb_set_blocksize(sb, sect_size)) {
		mlog(ML_ERROR, "unable to set blocksize\n");
		return -EIO;
	}

	*bh = sb_getblk(sb, block);
	if (!*bh) {
		mlog_errno(-ENOMEM);
		return -ENOMEM;
	}
	lock_buffer(*bh);
	if (!buffer_dirty(*bh))
		clear_buffer_uptodate(*bh);
	unlock_buffer(*bh);
	ll_rw_block(READ, 1, bh);
	wait_on_buffer(*bh);
	if (!buffer_uptodate(*bh)) {
		mlog_errno(-EIO);
		brelse(*bh);
		*bh = NULL;
		return -EIO;
	}

	return 0;
}

static int ocfs2_mount_volume(struct super_block *sb)
{
	int status = 0;
	int unlock_super = 0;
	struct ocfs2_super *osb = OCFS2_SB(sb);

	if (ocfs2_is_hard_readonly(osb))
		goto leave;

	status = ocfs2_dlm_init(osb);
	if (status < 0) {
		mlog_errno(status);
		goto leave;
	}

	status = ocfs2_super_lock(osb, 1);
	if (status < 0) {
		mlog_errno(status);
		goto leave;
	}
	unlock_super = 1;

	/* This will load up the node map and add ourselves to it. */
	status = ocfs2_find_slot(osb);
	if (status < 0) {
		mlog_errno(status);
		goto leave;
	}

	/* load all node-local system inodes */
	status = ocfs2_init_local_system_inodes(osb);
	if (status < 0) {
		mlog_errno(status);
		goto leave;
	}

	status = ocfs2_check_volume(osb);
	if (status < 0) {
		mlog_errno(status);
		goto leave;
	}

	status = ocfs2_truncate_log_init(osb);
	if (status < 0)
		mlog_errno(status);

leave:
	if (unlock_super)
		ocfs2_super_unlock(osb, 1);

	return status;
}

static void ocfs2_dismount_volume(struct super_block *sb, int mnt_err)
{
	int tmp, hangup_needed = 0;
	struct ocfs2_super *osb = NULL;
	char nodestr[12];

	trace_ocfs2_dismount_volume(sb);

	BUG_ON(!sb);
	osb = OCFS2_SB(sb);
	BUG_ON(!osb);

	debugfs_remove(osb->osb_ctxt);

	/* Orphan scan should be stopped as early as possible */
	ocfs2_orphan_scan_stop(osb);

	ocfs2_disable_quotas(osb);

	/* All dquots should be freed by now */
	WARN_ON(!llist_empty(&osb->dquot_drop_list));
	/* Wait for worker to be done with the work structure in osb */
	cancel_work_sync(&osb->dquot_drop_work);

	ocfs2_shutdown_local_alloc(osb);

	ocfs2_truncate_log_shutdown(osb);

	/* This will disable recovery and flush any recovery work. */
	ocfs2_recovery_exit(osb);

	ocfs2_journal_shutdown(osb);

	ocfs2_sync_blockdev(sb);

	ocfs2_purge_refcount_trees(osb);

	/* No cluster connection means we've failed during mount, so skip
	 * all the steps which depended on that to complete. */
	if (osb->cconn) {
		tmp = ocfs2_super_lock(osb, 1);
		if (tmp < 0) {
			mlog_errno(tmp);
			return;
		}
	}

	if (osb->slot_num != OCFS2_INVALID_SLOT)
		ocfs2_put_slot(osb);

	if (osb->cconn)
		ocfs2_super_unlock(osb, 1);

	ocfs2_release_system_inodes(osb);

	/*
	 * If we're dismounting due to mount error, mount.ocfs2 will clean
	 * up heartbeat.  If we're a local mount, there is no heartbeat.
	 * If we failed before we got a uuid_str yet, we can't stop
	 * heartbeat.  Otherwise, do it.
	 */
	if (!mnt_err && !ocfs2_mount_local(osb) && osb->uuid_str &&
	    !ocfs2_is_hard_readonly(osb))
		hangup_needed = 1;

	if (osb->cconn)
		ocfs2_dlm_shutdown(osb, hangup_needed);

	ocfs2_blockcheck_stats_debugfs_remove(&osb->osb_ecc_stats);
	debugfs_remove(osb->osb_debug_root);

	if (hangup_needed)
		ocfs2_cluster_hangup(osb->uuid_str, strlen(osb->uuid_str));

	atomic_set(&osb->vol_state, VOLUME_DISMOUNTED);

	if (ocfs2_mount_local(osb))
		snprintf(nodestr, sizeof(nodestr), "local");
	else
		snprintf(nodestr, sizeof(nodestr), "%u", osb->node_num);

	printk(KERN_INFO "ocfs2: Unmounting device (%s) on (node %s)\n",
	       osb->dev_str, nodestr);

	ocfs2_delete_osb(osb);
	kfree(osb);
	sb->s_dev = 0;
	sb->s_fs_info = NULL;
}

static int ocfs2_setup_osb_uuid(struct ocfs2_super *osb, const unsigned char *uuid,
				unsigned uuid_bytes)
{
	int i, ret;
	char *ptr;

	BUG_ON(uuid_bytes != OCFS2_VOL_UUID_LEN);

	osb->uuid_str = kzalloc(OCFS2_VOL_UUID_LEN * 2 + 1, GFP_KERNEL);
	if (osb->uuid_str == NULL)
		return -ENOMEM;

	for (i = 0, ptr = osb->uuid_str; i < OCFS2_VOL_UUID_LEN; i++) {
		/* print with null */
		ret = snprintf(ptr, 3, "%02X", uuid[i]);
		if (ret != 2) /* drop super cleans up */
			return -EINVAL;
		/* then only advance past the last char */
		ptr += 2;
	}

	return 0;
}

/* Make sure entire volume is addressable by our journal.  Requires
   osb_clusters_at_boot to be valid and for the journal to have been
   initialized by ocfs2_journal_init(). */
static int ocfs2_journal_addressable(struct ocfs2_super *osb)
{
	int status = 0;
	u64 max_block =
		ocfs2_clusters_to_blocks(osb->sb,
					 osb->osb_clusters_at_boot) - 1;

	/* 32-bit block number is always OK. */
	if (max_block <= (u32)~0ULL)
		goto out;

	/* Volume is "huge", so see if our journal is new enough to
	   support it. */
	if (!(OCFS2_HAS_COMPAT_FEATURE(osb->sb,
				       OCFS2_FEATURE_COMPAT_JBD2_SB) &&
	      jbd2_journal_check_used_features(osb->journal->j_journal, 0, 0,
					       JBD2_FEATURE_INCOMPAT_64BIT))) {
		mlog(ML_ERROR, "The journal cannot address the entire volume. "
		     "Enable the 'block64' journal option with tunefs.ocfs2");
		status = -EFBIG;
		goto out;
	}

 out:
	return status;
}

static int ocfs2_initialize_super(struct super_block *sb,
				  struct buffer_head *bh,
				  int sector_size,
				  struct ocfs2_blockcheck_stats *stats)
{
	int status;
	int i, cbits, bbits;
	struct ocfs2_dinode *di = (struct ocfs2_dinode *)bh->b_data;
	struct inode *inode = NULL;
	struct ocfs2_journal *journal;
	struct ocfs2_super *osb;
	u64 total_blocks;

	osb = kzalloc(sizeof(struct ocfs2_super), GFP_KERNEL);
	if (!osb) {
		status = -ENOMEM;
		mlog_errno(status);
		goto bail;
	}

	sb->s_fs_info = osb;
	sb->s_op = &ocfs2_sops;
	sb->s_d_op = &ocfs2_dentry_ops;
	sb->s_export_op = &ocfs2_export_ops;
	sb->s_qcop = &dquot_quotactl_sysfile_ops;
	sb->dq_op = &ocfs2_quota_operations;
	sb->s_quota_types = QTYPE_MASK_USR | QTYPE_MASK_GRP;
	sb->s_xattr = ocfs2_xattr_handlers;
	sb->s_time_gran = 1;
	sb->s_flags |= MS_NOATIME;
	/* this is needed to support O_LARGEFILE */
	cbits = le32_to_cpu(di->id2.i_super.s_clustersize_bits);
	bbits = le32_to_cpu(di->id2.i_super.s_blocksize_bits);
	sb->s_maxbytes = ocfs2_max_file_offset(bbits, cbits);
	memcpy(sb->s_uuid, di->id2.i_super.s_uuid,
	       sizeof(di->id2.i_super.s_uuid));

	osb->osb_dx_mask = (1 << (cbits - bbits)) - 1;

	for (i = 0; i < 3; i++)
		osb->osb_dx_seed[i] = le32_to_cpu(di->id2.i_super.s_dx_seed[i]);
	osb->osb_dx_seed[3] = le32_to_cpu(di->id2.i_super.s_uuid_hash);

	osb->sb = sb;
	/* Save off for ocfs2_rw_direct */
	osb->s_sectsize_bits = blksize_bits(sector_size);
	BUG_ON(!osb->s_sectsize_bits);

	spin_lock_init(&osb->dc_task_lock);
	init_waitqueue_head(&osb->dc_event);
	osb->dc_work_sequence = 0;
	osb->dc_wake_sequence = 0;
	INIT_LIST_HEAD(&osb->blocked_lock_list);
	osb->blocked_lock_count = 0;
	spin_lock_init(&osb->osb_lock);
	spin_lock_init(&osb->osb_xattr_lock);
	ocfs2_init_steal_slots(osb);

	mutex_init(&osb->system_file_mutex);

	atomic_set(&osb->alloc_stats.moves, 0);
	atomic_set(&osb->alloc_stats.local_data, 0);
	atomic_set(&osb->alloc_stats.bitmap_data, 0);
	atomic_set(&osb->alloc_stats.bg_allocs, 0);
	atomic_set(&osb->alloc_stats.bg_extends, 0);

	/* Copy the blockcheck stats from the superblock probe */
	osb->osb_ecc_stats = *stats;

	ocfs2_init_node_maps(osb);

	snprintf(osb->dev_str, sizeof(osb->dev_str), "%u,%u",
		 MAJOR(osb->sb->s_dev), MINOR(osb->sb->s_dev));

	osb->max_slots = le16_to_cpu(di->id2.i_super.s_max_slots);
	if (osb->max_slots > OCFS2_MAX_SLOTS || osb->max_slots == 0) {
		mlog(ML_ERROR, "Invalid number of node slots (%u)\n",
		     osb->max_slots);
		status = -EINVAL;
		goto bail;
	}

	ocfs2_orphan_scan_init(osb);

	status = ocfs2_recovery_init(osb);
	if (status) {
		mlog(ML_ERROR, "Unable to initialize recovery state\n");
		mlog_errno(status);
		goto bail;
	}

	init_waitqueue_head(&osb->checkpoint_event);

	osb->s_atime_quantum = OCFS2_DEFAULT_ATIME_QUANTUM;

	osb->slot_num = OCFS2_INVALID_SLOT;

	osb->s_xattr_inline_size = le16_to_cpu(
					di->id2.i_super.s_xattr_inline_size);

	osb->local_alloc_state = OCFS2_LA_UNUSED;
	osb->local_alloc_bh = NULL;
	INIT_DELAYED_WORK(&osb->la_enable_wq, ocfs2_la_enable_worker);

	init_waitqueue_head(&osb->osb_mount_event);

	status = ocfs2_resmap_init(osb, &osb->osb_la_resmap);
	if (status) {
		mlog_errno(status);
		goto bail;
	}

	osb->vol_label = kmalloc(OCFS2_MAX_VOL_LABEL_LEN, GFP_KERNEL);
	if (!osb->vol_label) {
		mlog(ML_ERROR, "unable to alloc vol label\n");
		status = -ENOMEM;
		goto bail;
	}

	osb->slot_recovery_generations =
		kcalloc(osb->max_slots, sizeof(*osb->slot_recovery_generations),
			GFP_KERNEL);
	if (!osb->slot_recovery_generations) {
		status = -ENOMEM;
		mlog_errno(status);
		goto bail;
	}

	init_waitqueue_head(&osb->osb_wipe_event);
	osb->osb_orphan_wipes = kcalloc(osb->max_slots,
					sizeof(*osb->osb_orphan_wipes),
					GFP_KERNEL);
	if (!osb->osb_orphan_wipes) {
		status = -ENOMEM;
		mlog_errno(status);
		goto bail;
	}

	osb->osb_rf_lock_tree = RB_ROOT;

	osb->s_feature_compat =
		le32_to_cpu(OCFS2_RAW_SB(di)->s_feature_compat);
	osb->s_feature_ro_compat =
		le32_to_cpu(OCFS2_RAW_SB(di)->s_feature_ro_compat);
	osb->s_feature_incompat =
		le32_to_cpu(OCFS2_RAW_SB(di)->s_feature_incompat);

	if ((i = OCFS2_HAS_INCOMPAT_FEATURE(osb->sb, ~OCFS2_FEATURE_INCOMPAT_SUPP))) {
		mlog(ML_ERROR, "couldn't mount because of unsupported "
		     "optional features (%x).\n", i);
		status = -EINVAL;
		goto bail;
	}
	if (!(osb->sb->s_flags & MS_RDONLY) &&
	    (i = OCFS2_HAS_RO_COMPAT_FEATURE(osb->sb, ~OCFS2_FEATURE_RO_COMPAT_SUPP))) {
		mlog(ML_ERROR, "couldn't mount RDWR because of "
		     "unsupported optional features (%x).\n", i);
		status = -EINVAL;
		goto bail;
	}

	if (ocfs2_clusterinfo_valid(osb)) {
		osb->osb_stackflags =
			OCFS2_RAW_SB(di)->s_cluster_info.ci_stackflags;
		strlcpy(osb->osb_cluster_stack,
		       OCFS2_RAW_SB(di)->s_cluster_info.ci_stack,
		       OCFS2_STACK_LABEL_LEN + 1);
		if (strlen(osb->osb_cluster_stack) != OCFS2_STACK_LABEL_LEN) {
			mlog(ML_ERROR,
			     "couldn't mount because of an invalid "
			     "cluster stack label (%s) \n",
			     osb->osb_cluster_stack);
			status = -EINVAL;
			goto bail;
		}
		strlcpy(osb->osb_cluster_name,
			OCFS2_RAW_SB(di)->s_cluster_info.ci_cluster,
			OCFS2_CLUSTER_NAME_LEN + 1);
	} else {
		/* The empty string is identical with classic tools that
		 * don't know about s_cluster_info. */
		osb->osb_cluster_stack[0] = '\0';
	}

	get_random_bytes(&osb->s_next_generation, sizeof(u32));

	/* FIXME
	 * This should be done in ocfs2_journal_init(), but unknown
	 * ordering issues will cause the filesystem to crash.
	 * If anyone wants to figure out what part of the code
	 * refers to osb->journal before ocfs2_journal_init() is run,
	 * be my guest.
	 */
	/* initialize our journal structure */

	journal = kzalloc(sizeof(struct ocfs2_journal), GFP_KERNEL);
	if (!journal) {
		mlog(ML_ERROR, "unable to alloc journal\n");
		status = -ENOMEM;
		goto bail;
	}
	osb->journal = journal;
	journal->j_osb = osb;

	atomic_set(&journal->j_num_trans, 0);
	init_rwsem(&journal->j_trans_barrier);
	init_waitqueue_head(&journal->j_checkpointed);
	spin_lock_init(&journal->j_lock);
	journal->j_trans_id = (unsigned long) 1;
	INIT_LIST_HEAD(&journal->j_la_cleanups);
	INIT_WORK(&journal->j_recovery_work, ocfs2_complete_recovery);
	journal->j_state = OCFS2_JOURNAL_FREE;

	INIT_WORK(&osb->dquot_drop_work, ocfs2_drop_dquot_refs);
	init_llist_head(&osb->dquot_drop_list);

	/* get some pseudo constants for clustersize bits */
	osb->s_clustersize_bits =
		le32_to_cpu(di->id2.i_super.s_clustersize_bits);
	osb->s_clustersize = 1 << osb->s_clustersize_bits;

	if (osb->s_clustersize < OCFS2_MIN_CLUSTERSIZE ||
	    osb->s_clustersize > OCFS2_MAX_CLUSTERSIZE) {
		mlog(ML_ERROR, "Volume has invalid cluster size (%d)\n",
		     osb->s_clustersize);
		status = -EINVAL;
		goto bail;
	}

	total_blocks = ocfs2_clusters_to_blocks(osb->sb,
						le32_to_cpu(di->i_clusters));

	status = generic_check_addressable(osb->sb->s_blocksize_bits,
					   total_blocks);
	if (status) {
		mlog(ML_ERROR, "Volume too large "
		     "to mount safely on this system");
		status = -EFBIG;
		goto bail;
	}

	if (ocfs2_setup_osb_uuid(osb, di->id2.i_super.s_uuid,
				 sizeof(di->id2.i_super.s_uuid))) {
		mlog(ML_ERROR, "Out of memory trying to setup our uuid.\n");
		status = -ENOMEM;
		goto bail;
	}

	strlcpy(osb->vol_label, di->id2.i_super.s_label,
		OCFS2_MAX_VOL_LABEL_LEN);
	osb->root_blkno = le64_to_cpu(di->id2.i_super.s_root_blkno);
	osb->system_dir_blkno = le64_to_cpu(di->id2.i_super.s_system_dir_blkno);
	osb->first_cluster_group_blkno =
		le64_to_cpu(di->id2.i_super.s_first_cluster_group);
	osb->fs_generation = le32_to_cpu(di->i_fs_generation);
	osb->uuid_hash = le32_to_cpu(di->id2.i_super.s_uuid_hash);
	trace_ocfs2_initialize_super(osb->vol_label, osb->uuid_str,
				     (unsigned long long)osb->root_blkno,
				     (unsigned long long)osb->system_dir_blkno,
				     osb->s_clustersize_bits);

	osb->osb_dlm_debug = ocfs2_new_dlm_debug();
	if (!osb->osb_dlm_debug) {
		status = -ENOMEM;
		mlog_errno(status);
		goto bail;
	}

	atomic_set(&osb->vol_state, VOLUME_INIT);

	/* load root, system_dir, and all global system inodes */
	status = ocfs2_init_global_system_inodes(osb);
	if (status < 0) {
		mlog_errno(status);
		goto bail;
	}

	/*
	 * global bitmap
	 */
	inode = ocfs2_get_system_file_inode(osb, GLOBAL_BITMAP_SYSTEM_INODE,
					    OCFS2_INVALID_SLOT);
	if (!inode) {
		status = -EINVAL;
		mlog_errno(status);
		goto bail;
	}

	osb->bitmap_blkno = OCFS2_I(inode)->ip_blkno;
	osb->osb_clusters_at_boot = OCFS2_I(inode)->ip_clusters;
	iput(inode);

	osb->bitmap_cpg = ocfs2_group_bitmap_size(sb, 0,
				 osb->s_feature_incompat) * 8;

	status = ocfs2_init_slot_info(osb);
	if (status < 0) {
		mlog_errno(status);
		goto bail;
	}
	cleancache_init_shared_fs(sb);

bail:
	return status;
}

/*
 * will return: -EAGAIN if it is ok to keep searching for superblocks
 *              -EINVAL if there is a bad superblock
 *              0 on success
 */
static int ocfs2_verify_volume(struct ocfs2_dinode *di,
			       struct buffer_head *bh,
			       u32 blksz,
			       struct ocfs2_blockcheck_stats *stats)
{
	int status = -EAGAIN;

	if (memcmp(di->i_signature, OCFS2_SUPER_BLOCK_SIGNATURE,
		   strlen(OCFS2_SUPER_BLOCK_SIGNATURE)) == 0) {
		/* We have to do a raw check of the feature here */
		if (le32_to_cpu(di->id2.i_super.s_feature_incompat) &
		    OCFS2_FEATURE_INCOMPAT_META_ECC) {
			status = ocfs2_block_check_validate(bh->b_data,
							    bh->b_size,
							    &di->i_check,
							    stats);
			if (status)
				goto out;
		}
		status = -EINVAL;
		if ((1 << le32_to_cpu(di->id2.i_super.s_blocksize_bits)) != blksz) {
			mlog(ML_ERROR, "found superblock with incorrect block "
			     "size: found %u, should be %u\n",
			     1 << le32_to_cpu(di->id2.i_super.s_blocksize_bits),
			       blksz);
		} else if (le16_to_cpu(di->id2.i_super.s_major_rev_level) !=
			   OCFS2_MAJOR_REV_LEVEL ||
			   le16_to_cpu(di->id2.i_super.s_minor_rev_level) !=
			   OCFS2_MINOR_REV_LEVEL) {
			mlog(ML_ERROR, "found superblock with bad version: "
			     "found %u.%u, should be %u.%u\n",
			     le16_to_cpu(di->id2.i_super.s_major_rev_level),
			     le16_to_cpu(di->id2.i_super.s_minor_rev_level),
			     OCFS2_MAJOR_REV_LEVEL,
			     OCFS2_MINOR_REV_LEVEL);
		} else if (bh->b_blocknr != le64_to_cpu(di->i_blkno)) {
			mlog(ML_ERROR, "bad block number on superblock: "
			     "found %llu, should be %llu\n",
			     (unsigned long long)le64_to_cpu(di->i_blkno),
			     (unsigned long long)bh->b_blocknr);
		} else if (le32_to_cpu(di->id2.i_super.s_clustersize_bits) < 12 ||
			    le32_to_cpu(di->id2.i_super.s_clustersize_bits) > 20) {
			mlog(ML_ERROR, "bad cluster size found: %u\n",
			     1 << le32_to_cpu(di->id2.i_super.s_clustersize_bits));
		} else if (!le64_to_cpu(di->id2.i_super.s_root_blkno)) {
			mlog(ML_ERROR, "bad root_blkno: 0\n");
		} else if (!le64_to_cpu(di->id2.i_super.s_system_dir_blkno)) {
			mlog(ML_ERROR, "bad system_dir_blkno: 0\n");
		} else if (le16_to_cpu(di->id2.i_super.s_max_slots) > OCFS2_MAX_SLOTS) {
			mlog(ML_ERROR,
			     "Superblock slots found greater than file system "
			     "maximum: found %u, max %u\n",
			     le16_to_cpu(di->id2.i_super.s_max_slots),
			     OCFS2_MAX_SLOTS);
		} else {
			/* found it! */
			status = 0;
		}
	}

out:
	if (status && status != -EAGAIN)
		mlog_errno(status);
	return status;
}

static int ocfs2_check_volume(struct ocfs2_super *osb)
{
	int status;
	int dirty;
	int local;
	struct ocfs2_dinode *local_alloc = NULL; /* only used if we
						  * recover
						  * ourselves. */

	/* Init our journal object. */
	status = ocfs2_journal_init(osb->journal, &dirty);
	if (status < 0) {
		mlog(ML_ERROR, "Could not initialize journal!\n");
		goto finally;
	}

	/* Now that journal has been initialized, check to make sure
	   entire volume is addressable. */
	status = ocfs2_journal_addressable(osb);
	if (status)
		goto finally;

	/* If the journal was unmounted cleanly then we don't want to
	 * recover anything. Otherwise, journal_load will do that
	 * dirty work for us :) */
	if (!dirty) {
		status = ocfs2_journal_wipe(osb->journal, 0);
		if (status < 0) {
			mlog_errno(status);
			goto finally;
		}
	} else {
		printk(KERN_NOTICE "ocfs2: File system on device (%s) was not "
		       "unmounted cleanly, recovering it.\n", osb->dev_str);
	}

	local = ocfs2_mount_local(osb);

	/* will play back anything left in the journal. */
	status = ocfs2_journal_load(osb->journal, local, dirty);
	if (status < 0) {
		mlog(ML_ERROR, "ocfs2 journal load failed! %d\n", status);
		goto finally;
	}

	if (osb->s_mount_opt & OCFS2_MOUNT_JOURNAL_ASYNC_COMMIT)
		jbd2_journal_set_features(osb->journal->j_journal,
				JBD2_FEATURE_COMPAT_CHECKSUM, 0,
				JBD2_FEATURE_INCOMPAT_ASYNC_COMMIT);
	else
		jbd2_journal_clear_features(osb->journal->j_journal,
				JBD2_FEATURE_COMPAT_CHECKSUM, 0,
				JBD2_FEATURE_INCOMPAT_ASYNC_COMMIT);

	if (dirty) {
		/* recover my local alloc if we didn't unmount cleanly. */
		status = ocfs2_begin_local_alloc_recovery(osb,
							  osb->slot_num,
							  &local_alloc);
		if (status < 0) {
			mlog_errno(status);
			goto finally;
		}
		/* we complete the recovery process after we've marked
		 * ourselves as mounted. */
	}

	status = ocfs2_load_local_alloc(osb);
	if (status < 0) {
		mlog_errno(status);
		goto finally;
	}

	if (dirty) {
		/* Recovery will be completed after we've mounted the
		 * rest of the volume. */
		osb->dirty = 1;
		osb->local_alloc_copy = local_alloc;
		local_alloc = NULL;
	}

	/* go through each journal, trylock it and if you get the
	 * lock, and it's marked as dirty, set the bit in the recover
	 * map and launch a recovery thread for it. */
	status = ocfs2_mark_dead_nodes(osb);
	if (status < 0) {
		mlog_errno(status);
		goto finally;
	}

	status = ocfs2_compute_replay_slots(osb);
	if (status < 0)
		mlog_errno(status);

finally:
	kfree(local_alloc);

	if (status)
		mlog_errno(status);
	return status;
}

/*
 * The routine gets called from dismount or close whenever a dismount on
 * volume is requested and the osb open count becomes 1.
 * It will remove the osb from the global list and also free up all the
 * initialized resources and fileobject.
 */
static void ocfs2_delete_osb(struct ocfs2_super *osb)
{
	/* This function assumes that the caller has the main osb resource */

	ocfs2_free_slot_info(osb);

	kfree(osb->osb_orphan_wipes);
	kfree(osb->slot_recovery_generations);
	/* FIXME
	 * This belongs in journal shutdown, but because we have to
	 * allocate osb->journal at the start of ocfs2_initialize_osb(),
	 * we free it here.
	 */
	kfree(osb->journal);
	kfree(osb->local_alloc_copy);
	kfree(osb->uuid_str);
	kfree(osb->vol_label);
	ocfs2_put_dlm_debug(osb->osb_dlm_debug);
	memset(osb, 0, sizeof(struct ocfs2_super));
}

/* Depending on the mount option passed, perform one of the following:
 * Put OCFS2 into a readonly state (default)
 * Return EIO so that only the process errs
 * Fix the error as if fsck.ocfs2 -y
 * panic
 */
static int ocfs2_handle_error(struct super_block *sb)
{
	struct ocfs2_super *osb = OCFS2_SB(sb);
	int rv = 0;

	ocfs2_set_osb_flag(osb, OCFS2_OSB_ERROR_FS);
	pr_crit("On-disk corruption discovered. "
		"Please run fsck.ocfs2 once the filesystem is unmounted.\n");

	if (osb->s_mount_opt & OCFS2_MOUNT_ERRORS_PANIC) {
		panic("OCFS2: (device %s): panic forced after error\n",
		      sb->s_id);
	} else if (osb->s_mount_opt & OCFS2_MOUNT_ERRORS_CONT) {
		pr_crit("OCFS2: Returning error to the calling process.\n");
		rv = -EIO;
	} else { /* default option */
		rv = -EROFS;
		if (sb->s_flags & MS_RDONLY &&
				(ocfs2_is_soft_readonly(osb) ||
				 ocfs2_is_hard_readonly(osb)))
			return rv;

		pr_crit("OCFS2: File system is now read-only.\n");
		sb->s_flags |= MS_RDONLY;
		ocfs2_set_ro_flag(osb, 0);
	}

	return rv;
}

<<<<<<< HEAD
void __ocfs2_error(struct super_block *sb, const char *function,
=======
int __ocfs2_error(struct super_block *sb, const char *function,
>>>>>>> 5d77fd3b
		  const char *fmt, ...)
{
	struct va_format vaf;
	va_list args;

	va_start(args, fmt);
	vaf.fmt = fmt;
	vaf.va = &args;

	/* Not using mlog here because we want to show the actual
	 * function the error came from. */
<<<<<<< HEAD
	printk(KERN_CRIT "OCFS2: ERROR (device %s): %s: %pV\n",
	       sb->s_id, function, &vaf);

	va_end(args);
=======
	printk(KERN_CRIT "OCFS2: ERROR (device %s): %s: %pV",
	       sb->s_id, function, &vaf);
>>>>>>> 5d77fd3b

	va_end(args);

	return ocfs2_handle_error(sb);
}

/* Handle critical errors. This is intentionally more drastic than
 * ocfs2_handle_error, so we only use for things like journal errors,
 * etc. */
void __ocfs2_abort(struct super_block *sb, const char *function,
		   const char *fmt, ...)
{
	struct va_format vaf;
	va_list args;

	va_start(args, fmt);

	vaf.fmt = fmt;
	vaf.va = &args;

<<<<<<< HEAD
	printk(KERN_CRIT "OCFS2: abort (device %s): %s: %pV\n",
=======
	printk(KERN_CRIT "OCFS2: abort (device %s): %s: %pV",
>>>>>>> 5d77fd3b
	       sb->s_id, function, &vaf);

	va_end(args);

	/* We don't have the cluster support yet to go straight to
	 * hard readonly in here. Until then, we want to keep
	 * ocfs2_abort() so that we can at least mark critical
	 * errors.
	 *
	 * TODO: This should abort the journal and alert other nodes
	 * that our slot needs recovery. */

	/* Force a panic(). This stinks, but it's better than letting
	 * things continue without having a proper hard readonly
	 * here. */
	if (!ocfs2_mount_local(OCFS2_SB(sb)))
		OCFS2_SB(sb)->s_mount_opt |= OCFS2_MOUNT_ERRORS_PANIC;
	ocfs2_handle_error(sb);
}

/*
 * Void signal blockers, because in-kernel sigprocmask() only fails
 * when SIG_* is wrong.
 */
void ocfs2_block_signals(sigset_t *oldset)
{
	int rc;
	sigset_t blocked;

	sigfillset(&blocked);
	rc = sigprocmask(SIG_BLOCK, &blocked, oldset);
	BUG_ON(rc);
}

void ocfs2_unblock_signals(sigset_t *oldset)
{
	int rc = sigprocmask(SIG_SETMASK, oldset, NULL);
	BUG_ON(rc);
}

module_init(ocfs2_init);
module_exit(ocfs2_exit);<|MERGE_RESOLUTION|>--- conflicted
+++ resolved
@@ -2591,11 +2591,7 @@
 	return rv;
 }
 
-<<<<<<< HEAD
-void __ocfs2_error(struct super_block *sb, const char *function,
-=======
 int __ocfs2_error(struct super_block *sb, const char *function,
->>>>>>> 5d77fd3b
 		  const char *fmt, ...)
 {
 	struct va_format vaf;
@@ -2607,15 +2603,8 @@
 
 	/* Not using mlog here because we want to show the actual
 	 * function the error came from. */
-<<<<<<< HEAD
-	printk(KERN_CRIT "OCFS2: ERROR (device %s): %s: %pV\n",
-	       sb->s_id, function, &vaf);
-
-	va_end(args);
-=======
 	printk(KERN_CRIT "OCFS2: ERROR (device %s): %s: %pV",
 	       sb->s_id, function, &vaf);
->>>>>>> 5d77fd3b
 
 	va_end(args);
 
@@ -2636,11 +2625,7 @@
 	vaf.fmt = fmt;
 	vaf.va = &args;
 
-<<<<<<< HEAD
-	printk(KERN_CRIT "OCFS2: abort (device %s): %s: %pV\n",
-=======
 	printk(KERN_CRIT "OCFS2: abort (device %s): %s: %pV",
->>>>>>> 5d77fd3b
 	       sb->s_id, function, &vaf);
 
 	va_end(args);
