--- conflicted
+++ resolved
@@ -293,22 +293,15 @@
 
 int ocfs2_check_acl(struct inode *inode, int mask, unsigned int flags)
 {
-<<<<<<< HEAD
-	struct ocfs2_super *osb = OCFS2_SB(inode->i_sb);
-=======
 	struct ocfs2_super *osb;
->>>>>>> 3cbea436
 	struct buffer_head *di_bh = NULL;
 	struct posix_acl *acl;
 	int ret = -EAGAIN;
 
-<<<<<<< HEAD
-=======
 	if (flags & IPERM_FLAG_RCU)
 		return -ECHILD;
 
 	osb = OCFS2_SB(inode->i_sb);
->>>>>>> 3cbea436
 	if (!(osb->s_mount_opt & OCFS2_MOUNT_POSIX_ACL))
 		return ret;
 
