/*
 * super.c
 *
 * PURPOSE
 *  Super block routines for the OSTA-UDF(tm) filesystem.
 *
 * DESCRIPTION
 *  OSTA-UDF(tm) = Optical Storage Technology Association
 *  Universal Disk Format.
 *
 *  This code is based on version 2.00 of the UDF specification,
 *  and revision 3 of the ECMA 167 standard [equivalent to ISO 13346].
 *    http://www.osta.org/
 *    http://www.ecma.ch/
 *    http://www.iso.org/
 *
 * COPYRIGHT
 *  This file is distributed under the terms of the GNU General Public
 *  License (GPL). Copies of the GPL can be obtained from:
 *    ftp://prep.ai.mit.edu/pub/gnu/GPL
 *  Each contributing author retains all rights to their own work.
 *
 *  (C) 1998 Dave Boynton
 *  (C) 1998-2004 Ben Fennema
 *  (C) 2000 Stelias Computing Inc
 *
 * HISTORY
 *
 *  09/24/98 dgb  changed to allow compiling outside of kernel, and
 *                added some debugging.
 *  10/01/98 dgb  updated to allow (some) possibility of compiling w/2.0.34
 *  10/16/98      attempting some multi-session support
 *  10/17/98      added freespace count for "df"
 *  11/11/98 gr   added novrs option
 *  11/26/98 dgb  added fileset,anchor mount options
 *  12/06/98 blf  really hosed things royally. vat/sparing support. sequenced
 *                vol descs. rewrote option handling based on isofs
 *  12/20/98      find the free space bitmap (if it exists)
 */

#include "udfdecl.h"

#include <linux/blkdev.h>
#include <linux/slab.h>
#include <linux/kernel.h>
#include <linux/module.h>
#include <linux/parser.h>
#include <linux/stat.h>
#include <linux/cdrom.h>
#include <linux/nls.h>
#include <linux/vfs.h>
#include <linux/vmalloc.h>
#include <linux/errno.h>
#include <linux/mount.h>
#include <linux/seq_file.h>
#include <linux/bitmap.h>
#include <linux/crc-itu-t.h>
#include <linux/log2.h>
#include <asm/byteorder.h>

#include "udf_sb.h"
#include "udf_i.h"

#include <linux/init.h>
#include <linux/uaccess.h>

#define VDS_POS_PRIMARY_VOL_DESC	0
#define VDS_POS_UNALLOC_SPACE_DESC	1
#define VDS_POS_LOGICAL_VOL_DESC	2
#define VDS_POS_PARTITION_DESC		3
#define VDS_POS_IMP_USE_VOL_DESC	4
#define VDS_POS_VOL_DESC_PTR		5
#define VDS_POS_TERMINATING_DESC	6
#define VDS_POS_LENGTH			7

#define UDF_DEFAULT_BLOCKSIZE 2048

#define VSD_FIRST_SECTOR_OFFSET		32768
#define VSD_MAX_SECTOR_OFFSET		0x800000

/*
 * Maximum number of Terminating Descriptor / Logical Volume Integrity
 * Descriptor redirections. The chosen numbers are arbitrary - just that we
 * hopefully don't limit any real use of rewritten inode on write-once media
 * but avoid looping for too long on corrupted media.
 */
#define UDF_MAX_TD_NESTING 64
#define UDF_MAX_LVID_NESTING 1000

enum { UDF_MAX_LINKS = 0xffff };

/* These are the "meat" - everything else is stuffing */
static int udf_fill_super(struct super_block *, void *, int);
static void udf_put_super(struct super_block *);
static int udf_sync_fs(struct super_block *, int);
static int udf_remount_fs(struct super_block *, int *, char *);
static void udf_load_logicalvolint(struct super_block *, struct kernel_extent_ad);
static int udf_find_fileset(struct super_block *, struct kernel_lb_addr *,
			    struct kernel_lb_addr *);
static void udf_load_fileset(struct super_block *, struct buffer_head *,
			     struct kernel_lb_addr *);
static void udf_open_lvid(struct super_block *);
static void udf_close_lvid(struct super_block *);
static unsigned int udf_count_free(struct super_block *);
static int udf_statfs(struct dentry *, struct kstatfs *);
static int udf_show_options(struct seq_file *, struct dentry *);

struct logicalVolIntegrityDescImpUse *udf_sb_lvidiu(struct super_block *sb)
{
	struct logicalVolIntegrityDesc *lvid;
	unsigned int partnum;
	unsigned int offset;

	if (!UDF_SB(sb)->s_lvid_bh)
		return NULL;
	lvid = (struct logicalVolIntegrityDesc *)UDF_SB(sb)->s_lvid_bh->b_data;
	partnum = le32_to_cpu(lvid->numOfPartitions);
	if ((sb->s_blocksize - sizeof(struct logicalVolIntegrityDescImpUse) -
	     offsetof(struct logicalVolIntegrityDesc, impUse)) /
	     (2 * sizeof(uint32_t)) < partnum) {
		udf_err(sb, "Logical volume integrity descriptor corrupted "
			"(numOfPartitions = %u)!\n", partnum);
		return NULL;
	}
	/* The offset is to skip freeSpaceTable and sizeTable arrays */
	offset = partnum * 2 * sizeof(uint32_t);
	return (struct logicalVolIntegrityDescImpUse *)&(lvid->impUse[offset]);
}

/* UDF filesystem type */
static struct dentry *udf_mount(struct file_system_type *fs_type,
		      int flags, const char *dev_name, void *data)
{
	return mount_bdev(fs_type, flags, dev_name, data, udf_fill_super);
}

static struct file_system_type udf_fstype = {
	.owner		= THIS_MODULE,
	.name		= "udf",
	.mount		= udf_mount,
	.kill_sb	= kill_block_super,
	.fs_flags	= FS_REQUIRES_DEV,
};
MODULE_ALIAS_FS("udf");

static struct kmem_cache *udf_inode_cachep;

static struct inode *udf_alloc_inode(struct super_block *sb)
{
	struct udf_inode_info *ei;
	ei = kmem_cache_alloc(udf_inode_cachep, GFP_KERNEL);
	if (!ei)
		return NULL;

	ei->i_unique = 0;
	ei->i_lenExtents = 0;
	ei->i_next_alloc_block = 0;
	ei->i_next_alloc_goal = 0;
	ei->i_strat4096 = 0;
	init_rwsem(&ei->i_data_sem);
	ei->cached_extent.lstart = -1;
	spin_lock_init(&ei->i_extent_cache_lock);

	return &ei->vfs_inode;
}

static void udf_i_callback(struct rcu_head *head)
{
	struct inode *inode = container_of(head, struct inode, i_rcu);
	kmem_cache_free(udf_inode_cachep, UDF_I(inode));
}

static void udf_destroy_inode(struct inode *inode)
{
	call_rcu(&inode->i_rcu, udf_i_callback);
}

static void init_once(void *foo)
{
	struct udf_inode_info *ei = (struct udf_inode_info *)foo;

	ei->i_ext.i_data = NULL;
	inode_init_once(&ei->vfs_inode);
}

static int __init init_inodecache(void)
{
	udf_inode_cachep = kmem_cache_create("udf_inode_cache",
					     sizeof(struct udf_inode_info),
					     0, (SLAB_RECLAIM_ACCOUNT |
						 SLAB_MEM_SPREAD |
						 SLAB_ACCOUNT),
					     init_once);
	if (!udf_inode_cachep)
		return -ENOMEM;
	return 0;
}

static void destroy_inodecache(void)
{
	/*
	 * Make sure all delayed rcu free inodes are flushed before we
	 * destroy cache.
	 */
	rcu_barrier();
	kmem_cache_destroy(udf_inode_cachep);
}

/* Superblock operations */
static const struct super_operations udf_sb_ops = {
	.alloc_inode	= udf_alloc_inode,
	.destroy_inode	= udf_destroy_inode,
	.write_inode	= udf_write_inode,
	.evict_inode	= udf_evict_inode,
	.put_super	= udf_put_super,
	.sync_fs	= udf_sync_fs,
	.statfs		= udf_statfs,
	.remount_fs	= udf_remount_fs,
	.show_options	= udf_show_options,
};

struct udf_options {
	unsigned char novrs;
	unsigned int blocksize;
	unsigned int session;
	unsigned int lastblock;
	unsigned int anchor;
	unsigned int volume;
	unsigned short partition;
	unsigned int fileset;
	unsigned int rootdir;
	unsigned int flags;
	umode_t umask;
	kgid_t gid;
	kuid_t uid;
	umode_t fmode;
	umode_t dmode;
	struct nls_table *nls_map;
};

static int __init init_udf_fs(void)
{
	int err;

	err = init_inodecache();
	if (err)
		goto out1;
	err = register_filesystem(&udf_fstype);
	if (err)
		goto out;

	return 0;

out:
	destroy_inodecache();

out1:
	return err;
}

static void __exit exit_udf_fs(void)
{
	unregister_filesystem(&udf_fstype);
	destroy_inodecache();
}

module_init(init_udf_fs)
module_exit(exit_udf_fs)

static int udf_sb_alloc_partition_maps(struct super_block *sb, u32 count)
{
	struct udf_sb_info *sbi = UDF_SB(sb);

	sbi->s_partmaps = kcalloc(count, sizeof(struct udf_part_map),
				  GFP_KERNEL);
	if (!sbi->s_partmaps) {
		udf_err(sb, "Unable to allocate space for %d partition maps\n",
			count);
		sbi->s_partitions = 0;
		return -ENOMEM;
	}

	sbi->s_partitions = count;
	return 0;
}

static void udf_sb_free_bitmap(struct udf_bitmap *bitmap)
{
	int i;
	int nr_groups = bitmap->s_nr_groups;

	for (i = 0; i < nr_groups; i++)
		if (bitmap->s_block_bitmap[i])
			brelse(bitmap->s_block_bitmap[i]);

	kvfree(bitmap);
}

static void udf_free_partition(struct udf_part_map *map)
{
	int i;
	struct udf_meta_data *mdata;

	if (map->s_partition_flags & UDF_PART_FLAG_UNALLOC_TABLE)
		iput(map->s_uspace.s_table);
	if (map->s_partition_flags & UDF_PART_FLAG_FREED_TABLE)
		iput(map->s_fspace.s_table);
	if (map->s_partition_flags & UDF_PART_FLAG_UNALLOC_BITMAP)
		udf_sb_free_bitmap(map->s_uspace.s_bitmap);
	if (map->s_partition_flags & UDF_PART_FLAG_FREED_BITMAP)
		udf_sb_free_bitmap(map->s_fspace.s_bitmap);
	if (map->s_partition_type == UDF_SPARABLE_MAP15)
		for (i = 0; i < 4; i++)
			brelse(map->s_type_specific.s_sparing.s_spar_map[i]);
	else if (map->s_partition_type == UDF_METADATA_MAP25) {
		mdata = &map->s_type_specific.s_metadata;
		iput(mdata->s_metadata_fe);
		mdata->s_metadata_fe = NULL;

		iput(mdata->s_mirror_fe);
		mdata->s_mirror_fe = NULL;

		iput(mdata->s_bitmap_fe);
		mdata->s_bitmap_fe = NULL;
	}
}

static void udf_sb_free_partitions(struct super_block *sb)
{
	struct udf_sb_info *sbi = UDF_SB(sb);
	int i;
	if (sbi->s_partmaps == NULL)
		return;
	for (i = 0; i < sbi->s_partitions; i++)
		udf_free_partition(&sbi->s_partmaps[i]);
	kfree(sbi->s_partmaps);
	sbi->s_partmaps = NULL;
}

static int udf_show_options(struct seq_file *seq, struct dentry *root)
{
	struct super_block *sb = root->d_sb;
	struct udf_sb_info *sbi = UDF_SB(sb);

	if (!UDF_QUERY_FLAG(sb, UDF_FLAG_STRICT))
		seq_puts(seq, ",nostrict");
	if (UDF_QUERY_FLAG(sb, UDF_FLAG_BLOCKSIZE_SET))
		seq_printf(seq, ",bs=%lu", sb->s_blocksize);
	if (UDF_QUERY_FLAG(sb, UDF_FLAG_UNHIDE))
		seq_puts(seq, ",unhide");
	if (UDF_QUERY_FLAG(sb, UDF_FLAG_UNDELETE))
		seq_puts(seq, ",undelete");
	if (!UDF_QUERY_FLAG(sb, UDF_FLAG_USE_AD_IN_ICB))
		seq_puts(seq, ",noadinicb");
	if (UDF_QUERY_FLAG(sb, UDF_FLAG_USE_SHORT_AD))
		seq_puts(seq, ",shortad");
	if (UDF_QUERY_FLAG(sb, UDF_FLAG_UID_FORGET))
		seq_puts(seq, ",uid=forget");
	if (UDF_QUERY_FLAG(sb, UDF_FLAG_UID_IGNORE))
		seq_puts(seq, ",uid=ignore");
	if (UDF_QUERY_FLAG(sb, UDF_FLAG_GID_FORGET))
		seq_puts(seq, ",gid=forget");
	if (UDF_QUERY_FLAG(sb, UDF_FLAG_GID_IGNORE))
		seq_puts(seq, ",gid=ignore");
	if (UDF_QUERY_FLAG(sb, UDF_FLAG_UID_SET))
		seq_printf(seq, ",uid=%u", from_kuid(&init_user_ns, sbi->s_uid));
	if (UDF_QUERY_FLAG(sb, UDF_FLAG_GID_SET))
		seq_printf(seq, ",gid=%u", from_kgid(&init_user_ns, sbi->s_gid));
	if (sbi->s_umask != 0)
		seq_printf(seq, ",umask=%ho", sbi->s_umask);
	if (sbi->s_fmode != UDF_INVALID_MODE)
		seq_printf(seq, ",mode=%ho", sbi->s_fmode);
	if (sbi->s_dmode != UDF_INVALID_MODE)
		seq_printf(seq, ",dmode=%ho", sbi->s_dmode);
	if (UDF_QUERY_FLAG(sb, UDF_FLAG_SESSION_SET))
		seq_printf(seq, ",session=%u", sbi->s_session);
	if (UDF_QUERY_FLAG(sb, UDF_FLAG_LASTBLOCK_SET))
		seq_printf(seq, ",lastblock=%u", sbi->s_last_block);
	if (sbi->s_anchor != 0)
		seq_printf(seq, ",anchor=%u", sbi->s_anchor);
	/*
	 * volume, partition, fileset and rootdir seem to be ignored
	 * currently
	 */
	if (UDF_QUERY_FLAG(sb, UDF_FLAG_UTF8))
		seq_puts(seq, ",utf8");
	if (UDF_QUERY_FLAG(sb, UDF_FLAG_NLS_MAP) && sbi->s_nls_map)
		seq_printf(seq, ",iocharset=%s", sbi->s_nls_map->charset);

	return 0;
}

/*
 * udf_parse_options
 *
 * PURPOSE
 *	Parse mount options.
 *
 * DESCRIPTION
 *	The following mount options are supported:
 *
 *	gid=		Set the default group.
 *	umask=		Set the default umask.
 *	mode=		Set the default file permissions.
 *	dmode=		Set the default directory permissions.
 *	uid=		Set the default user.
 *	bs=		Set the block size.
 *	unhide		Show otherwise hidden files.
 *	undelete	Show deleted files in lists.
 *	adinicb		Embed data in the inode (default)
 *	noadinicb	Don't embed data in the inode
 *	shortad		Use short ad's
 *	longad		Use long ad's (default)
 *	nostrict	Unset strict conformance
 *	iocharset=	Set the NLS character set
 *
 *	The remaining are for debugging and disaster recovery:
 *
 *	novrs		Skip volume sequence recognition
 *
 *	The following expect a offset from 0.
 *
 *	session=	Set the CDROM session (default= last session)
 *	anchor=		Override standard anchor location. (default= 256)
 *	volume=		Override the VolumeDesc location. (unused)
 *	partition=	Override the PartitionDesc location. (unused)
 *	lastblock=	Set the last block of the filesystem/
 *
 *	The following expect a offset from the partition root.
 *
 *	fileset=	Override the fileset block location. (unused)
 *	rootdir=	Override the root directory location. (unused)
 *		WARNING: overriding the rootdir to a non-directory may
 *		yield highly unpredictable results.
 *
 * PRE-CONDITIONS
 *	options		Pointer to mount options string.
 *	uopts		Pointer to mount options variable.
 *
 * POST-CONDITIONS
 *	<return>	1	Mount options parsed okay.
 *	<return>	0	Error parsing mount options.
 *
 * HISTORY
 *	July 1, 1997 - Andrew E. Mileski
 *	Written, tested, and released.
 */

enum {
	Opt_novrs, Opt_nostrict, Opt_bs, Opt_unhide, Opt_undelete,
	Opt_noadinicb, Opt_adinicb, Opt_shortad, Opt_longad,
	Opt_gid, Opt_uid, Opt_umask, Opt_session, Opt_lastblock,
	Opt_anchor, Opt_volume, Opt_partition, Opt_fileset,
	Opt_rootdir, Opt_utf8, Opt_iocharset,
	Opt_err, Opt_uforget, Opt_uignore, Opt_gforget, Opt_gignore,
	Opt_fmode, Opt_dmode
};

static const match_table_t tokens = {
	{Opt_novrs,	"novrs"},
	{Opt_nostrict,	"nostrict"},
	{Opt_bs,	"bs=%u"},
	{Opt_unhide,	"unhide"},
	{Opt_undelete,	"undelete"},
	{Opt_noadinicb,	"noadinicb"},
	{Opt_adinicb,	"adinicb"},
	{Opt_shortad,	"shortad"},
	{Opt_longad,	"longad"},
	{Opt_uforget,	"uid=forget"},
	{Opt_uignore,	"uid=ignore"},
	{Opt_gforget,	"gid=forget"},
	{Opt_gignore,	"gid=ignore"},
	{Opt_gid,	"gid=%u"},
	{Opt_uid,	"uid=%u"},
	{Opt_umask,	"umask=%o"},
	{Opt_session,	"session=%u"},
	{Opt_lastblock,	"lastblock=%u"},
	{Opt_anchor,	"anchor=%u"},
	{Opt_volume,	"volume=%u"},
	{Opt_partition,	"partition=%u"},
	{Opt_fileset,	"fileset=%u"},
	{Opt_rootdir,	"rootdir=%u"},
	{Opt_utf8,	"utf8"},
	{Opt_iocharset,	"iocharset=%s"},
	{Opt_fmode,     "mode=%o"},
	{Opt_dmode,     "dmode=%o"},
	{Opt_err,	NULL}
};

static int udf_parse_options(char *options, struct udf_options *uopt,
			     bool remount)
{
	char *p;
	int option;

	uopt->novrs = 0;
	uopt->partition = 0xFFFF;
	uopt->session = 0xFFFFFFFF;
	uopt->lastblock = 0;
	uopt->anchor = 0;
	uopt->volume = 0xFFFFFFFF;
	uopt->rootdir = 0xFFFFFFFF;
	uopt->fileset = 0xFFFFFFFF;
	uopt->nls_map = NULL;

	if (!options)
		return 1;

	while ((p = strsep(&options, ",")) != NULL) {
		substring_t args[MAX_OPT_ARGS];
		int token;
		unsigned n;
		if (!*p)
			continue;

		token = match_token(p, tokens, args);
		switch (token) {
		case Opt_novrs:
			uopt->novrs = 1;
			break;
		case Opt_bs:
			if (match_int(&args[0], &option))
				return 0;
			n = option;
			if (n != 512 && n != 1024 && n != 2048 && n != 4096)
				return 0;
			uopt->blocksize = n;
			uopt->flags |= (1 << UDF_FLAG_BLOCKSIZE_SET);
			break;
		case Opt_unhide:
			uopt->flags |= (1 << UDF_FLAG_UNHIDE);
			break;
		case Opt_undelete:
			uopt->flags |= (1 << UDF_FLAG_UNDELETE);
			break;
		case Opt_noadinicb:
			uopt->flags &= ~(1 << UDF_FLAG_USE_AD_IN_ICB);
			break;
		case Opt_adinicb:
			uopt->flags |= (1 << UDF_FLAG_USE_AD_IN_ICB);
			break;
		case Opt_shortad:
			uopt->flags |= (1 << UDF_FLAG_USE_SHORT_AD);
			break;
		case Opt_longad:
			uopt->flags &= ~(1 << UDF_FLAG_USE_SHORT_AD);
			break;
		case Opt_gid:
			if (match_int(args, &option))
				return 0;
			uopt->gid = make_kgid(current_user_ns(), option);
			if (!gid_valid(uopt->gid))
				return 0;
			uopt->flags |= (1 << UDF_FLAG_GID_SET);
			break;
		case Opt_uid:
			if (match_int(args, &option))
				return 0;
			uopt->uid = make_kuid(current_user_ns(), option);
			if (!uid_valid(uopt->uid))
				return 0;
			uopt->flags |= (1 << UDF_FLAG_UID_SET);
			break;
		case Opt_umask:
			if (match_octal(args, &option))
				return 0;
			uopt->umask = option;
			break;
		case Opt_nostrict:
			uopt->flags &= ~(1 << UDF_FLAG_STRICT);
			break;
		case Opt_session:
			if (match_int(args, &option))
				return 0;
			uopt->session = option;
			if (!remount)
				uopt->flags |= (1 << UDF_FLAG_SESSION_SET);
			break;
		case Opt_lastblock:
			if (match_int(args, &option))
				return 0;
			uopt->lastblock = option;
			if (!remount)
				uopt->flags |= (1 << UDF_FLAG_LASTBLOCK_SET);
			break;
		case Opt_anchor:
			if (match_int(args, &option))
				return 0;
			uopt->anchor = option;
			break;
		case Opt_volume:
			if (match_int(args, &option))
				return 0;
			uopt->volume = option;
			break;
		case Opt_partition:
			if (match_int(args, &option))
				return 0;
			uopt->partition = option;
			break;
		case Opt_fileset:
			if (match_int(args, &option))
				return 0;
			uopt->fileset = option;
			break;
		case Opt_rootdir:
			if (match_int(args, &option))
				return 0;
			uopt->rootdir = option;
			break;
		case Opt_utf8:
			uopt->flags |= (1 << UDF_FLAG_UTF8);
			break;
#ifdef CONFIG_UDF_NLS
		case Opt_iocharset:
			uopt->nls_map = load_nls(args[0].from);
			uopt->flags |= (1 << UDF_FLAG_NLS_MAP);
			break;
#endif
		case Opt_uignore:
			uopt->flags |= (1 << UDF_FLAG_UID_IGNORE);
			break;
		case Opt_uforget:
			uopt->flags |= (1 << UDF_FLAG_UID_FORGET);
			break;
		case Opt_gignore:
			uopt->flags |= (1 << UDF_FLAG_GID_IGNORE);
			break;
		case Opt_gforget:
			uopt->flags |= (1 << UDF_FLAG_GID_FORGET);
			break;
		case Opt_fmode:
			if (match_octal(args, &option))
				return 0;
			uopt->fmode = option & 0777;
			break;
		case Opt_dmode:
			if (match_octal(args, &option))
				return 0;
			uopt->dmode = option & 0777;
			break;
		default:
			pr_err("bad mount option \"%s\" or missing value\n", p);
			return 0;
		}
	}
	return 1;
}

static int udf_remount_fs(struct super_block *sb, int *flags, char *options)
{
	struct udf_options uopt;
	struct udf_sb_info *sbi = UDF_SB(sb);
	int error = 0;
	struct logicalVolIntegrityDescImpUse *lvidiu = udf_sb_lvidiu(sb);

	sync_filesystem(sb);
	if (lvidiu) {
		int write_rev = le16_to_cpu(lvidiu->minUDFWriteRev);
		if (write_rev > UDF_MAX_WRITE_VERSION && !(*flags & MS_RDONLY))
			return -EACCES;
	}

	uopt.flags = sbi->s_flags;
	uopt.uid   = sbi->s_uid;
	uopt.gid   = sbi->s_gid;
	uopt.umask = sbi->s_umask;
	uopt.fmode = sbi->s_fmode;
	uopt.dmode = sbi->s_dmode;

	if (!udf_parse_options(options, &uopt, true))
		return -EINVAL;

	write_lock(&sbi->s_cred_lock);
	sbi->s_flags = uopt.flags;
	sbi->s_uid   = uopt.uid;
	sbi->s_gid   = uopt.gid;
	sbi->s_umask = uopt.umask;
	sbi->s_fmode = uopt.fmode;
	sbi->s_dmode = uopt.dmode;
	write_unlock(&sbi->s_cred_lock);

	if ((*flags & MS_RDONLY) == (sb->s_flags & MS_RDONLY))
		goto out_unlock;

	if (*flags & MS_RDONLY)
		udf_close_lvid(sb);
	else
		udf_open_lvid(sb);

out_unlock:
	return error;
}

/* Check Volume Structure Descriptors (ECMA 167 2/9.1) */
/* We also check any "CD-ROM Volume Descriptor Set" (ECMA 167 2/8.3.1) */
static loff_t udf_check_vsd(struct super_block *sb)
{
	struct volStructDesc *vsd = NULL;
	loff_t sector = VSD_FIRST_SECTOR_OFFSET;
	int sectorsize;
	struct buffer_head *bh = NULL;
	int nsr02 = 0;
	int nsr03 = 0;
	struct udf_sb_info *sbi;

	sbi = UDF_SB(sb);
	if (sb->s_blocksize < sizeof(struct volStructDesc))
		sectorsize = sizeof(struct volStructDesc);
	else
		sectorsize = sb->s_blocksize;

	sector += (sbi->s_session << sb->s_blocksize_bits);

	udf_debug("Starting at sector %u (%ld byte sectors)\n",
		  (unsigned int)(sector >> sb->s_blocksize_bits),
		  sb->s_blocksize);
	/* Process the sequence (if applicable). The hard limit on the sector
	 * offset is arbitrary, hopefully large enough so that all valid UDF
	 * filesystems will be recognised. There is no mention of an upper
	 * bound to the size of the volume recognition area in the standard.
	 *  The limit will prevent the code to read all the sectors of a
	 * specially crafted image (like a bluray disc full of CD001 sectors),
	 * potentially causing minutes or even hours of uninterruptible I/O
	 * activity. This actually happened with uninitialised SSD partitions
	 * (all 0xFF) before the check for the limit and all valid IDs were
	 * added */
	for (; !nsr02 && !nsr03 && sector < VSD_MAX_SECTOR_OFFSET;
	     sector += sectorsize) {
		/* Read a block */
		bh = udf_tread(sb, sector >> sb->s_blocksize_bits);
		if (!bh)
			break;

		/* Look for ISO  descriptors */
		vsd = (struct volStructDesc *)(bh->b_data +
					      (sector & (sb->s_blocksize - 1)));

		if (!strncmp(vsd->stdIdent, VSD_STD_ID_CD001,
				    VSD_STD_ID_LEN)) {
			switch (vsd->structType) {
			case 0:
				udf_debug("ISO9660 Boot Record found\n");
				break;
			case 1:
				udf_debug("ISO9660 Primary Volume Descriptor found\n");
				break;
			case 2:
				udf_debug("ISO9660 Supplementary Volume Descriptor found\n");
				break;
			case 3:
				udf_debug("ISO9660 Volume Partition Descriptor found\n");
				break;
			case 255:
				udf_debug("ISO9660 Volume Descriptor Set Terminator found\n");
				break;
			default:
				udf_debug("ISO9660 VRS (%u) found\n",
					  vsd->structType);
				break;
			}
		} else if (!strncmp(vsd->stdIdent, VSD_STD_ID_BEA01,
				    VSD_STD_ID_LEN))
			; /* nothing */
		else if (!strncmp(vsd->stdIdent, VSD_STD_ID_TEA01,
				    VSD_STD_ID_LEN)) {
			brelse(bh);
			break;
		} else if (!strncmp(vsd->stdIdent, VSD_STD_ID_NSR02,
				    VSD_STD_ID_LEN))
			nsr02 = sector;
		else if (!strncmp(vsd->stdIdent, VSD_STD_ID_NSR03,
				    VSD_STD_ID_LEN))
			nsr03 = sector;
		else if (!strncmp(vsd->stdIdent, VSD_STD_ID_BOOT2,
				    VSD_STD_ID_LEN))
			; /* nothing */
		else if (!strncmp(vsd->stdIdent, VSD_STD_ID_CDW02,
				    VSD_STD_ID_LEN))
			; /* nothing */
		else {
			/* invalid id : end of volume recognition area */
			brelse(bh);
			break;
		}
		brelse(bh);
	}

	if (nsr03)
		return nsr03;
	else if (nsr02)
		return nsr02;
	else if (!bh && sector - (sbi->s_session << sb->s_blocksize_bits) ==
			VSD_FIRST_SECTOR_OFFSET)
		return -1;
	else
		return 0;
}

static int udf_find_fileset(struct super_block *sb,
			    struct kernel_lb_addr *fileset,
			    struct kernel_lb_addr *root)
{
	struct buffer_head *bh = NULL;
	long lastblock;
	uint16_t ident;
	struct udf_sb_info *sbi;

	if (fileset->logicalBlockNum != 0xFFFFFFFF ||
	    fileset->partitionReferenceNum != 0xFFFF) {
		bh = udf_read_ptagged(sb, fileset, 0, &ident);

		if (!bh) {
			return 1;
		} else if (ident != TAG_IDENT_FSD) {
			brelse(bh);
			return 1;
		}

	}

	sbi = UDF_SB(sb);
	if (!bh) {
		/* Search backwards through the partitions */
		struct kernel_lb_addr newfileset;

/* --> cvg: FIXME - is it reasonable? */
		return 1;

		for (newfileset.partitionReferenceNum = sbi->s_partitions - 1;
		     (newfileset.partitionReferenceNum != 0xFFFF &&
		      fileset->logicalBlockNum == 0xFFFFFFFF &&
		      fileset->partitionReferenceNum == 0xFFFF);
		     newfileset.partitionReferenceNum--) {
			lastblock = sbi->s_partmaps
					[newfileset.partitionReferenceNum]
						.s_partition_len;
			newfileset.logicalBlockNum = 0;

			do {
				bh = udf_read_ptagged(sb, &newfileset, 0,
						      &ident);
				if (!bh) {
					newfileset.logicalBlockNum++;
					continue;
				}

				switch (ident) {
				case TAG_IDENT_SBD:
				{
					struct spaceBitmapDesc *sp;
					sp = (struct spaceBitmapDesc *)
								bh->b_data;
					newfileset.logicalBlockNum += 1 +
						((le32_to_cpu(sp->numOfBytes) +
						  sizeof(struct spaceBitmapDesc)
						  - 1) >> sb->s_blocksize_bits);
					brelse(bh);
					break;
				}
				case TAG_IDENT_FSD:
					*fileset = newfileset;
					break;
				default:
					newfileset.logicalBlockNum++;
					brelse(bh);
					bh = NULL;
					break;
				}
			} while (newfileset.logicalBlockNum < lastblock &&
				 fileset->logicalBlockNum == 0xFFFFFFFF &&
				 fileset->partitionReferenceNum == 0xFFFF);
		}
	}

	if ((fileset->logicalBlockNum != 0xFFFFFFFF ||
	     fileset->partitionReferenceNum != 0xFFFF) && bh) {
		udf_debug("Fileset at block=%d, partition=%d\n",
			  fileset->logicalBlockNum,
			  fileset->partitionReferenceNum);

		sbi->s_partition = fileset->partitionReferenceNum;
		udf_load_fileset(sb, bh, root);
		brelse(bh);
		return 0;
	}
	return 1;
}

/*
 * Load primary Volume Descriptor Sequence
 *
 * Return <0 on error, 0 on success. -EAGAIN is special meaning next sequence
 * should be tried.
 */
static int udf_load_pvoldesc(struct super_block *sb, sector_t block)
{
	struct primaryVolDesc *pvoldesc;
	uint8_t *outstr;
	struct buffer_head *bh;
	uint16_t ident;
	int ret = -ENOMEM;

	outstr = kmalloc(128, GFP_NOFS);
	if (!outstr)
		return -ENOMEM;

	bh = udf_read_tagged(sb, block, block, &ident);
	if (!bh) {
		ret = -EAGAIN;
		goto out2;
	}

	if (ident != TAG_IDENT_PVD) {
		ret = -EIO;
		goto out_bh;
	}

	pvoldesc = (struct primaryVolDesc *)bh->b_data;

	if (udf_disk_stamp_to_time(&UDF_SB(sb)->s_record_time,
			      pvoldesc->recordingDateAndTime)) {
#ifdef UDFFS_DEBUG
		struct timestamp *ts = &pvoldesc->recordingDateAndTime;
		udf_debug("recording time %04u/%02u/%02u %02u:%02u (%x)\n",
			  le16_to_cpu(ts->year), ts->month, ts->day, ts->hour,
			  ts->minute, le16_to_cpu(ts->typeAndTimezone));
#endif
	}

<<<<<<< HEAD
	ret = udf_CS0toUTF8(outstr, 31, pvoldesc->volIdent, 32);
=======
	ret = udf_dstrCS0toUTF8(outstr, 31, pvoldesc->volIdent, 32);
>>>>>>> ed596a4a
	if (ret < 0)
		goto out_bh;

	strncpy(UDF_SB(sb)->s_volume_ident, outstr, ret);
	udf_debug("volIdent[] = '%s'\n", UDF_SB(sb)->s_volume_ident);

<<<<<<< HEAD
	ret = udf_CS0toUTF8(outstr, 127, pvoldesc->volSetIdent, 128);
=======
	ret = udf_dstrCS0toUTF8(outstr, 127, pvoldesc->volSetIdent, 128);
>>>>>>> ed596a4a
	if (ret < 0)
		goto out_bh;

	outstr[ret] = 0;
	udf_debug("volSetIdent[] = '%s'\n", outstr);

	ret = 0;
out_bh:
	brelse(bh);
out2:
	kfree(outstr);
	return ret;
}

struct inode *udf_find_metadata_inode_efe(struct super_block *sb,
					u32 meta_file_loc, u32 partition_num)
{
	struct kernel_lb_addr addr;
	struct inode *metadata_fe;

	addr.logicalBlockNum = meta_file_loc;
	addr.partitionReferenceNum = partition_num;

	metadata_fe = udf_iget_special(sb, &addr);

	if (IS_ERR(metadata_fe)) {
		udf_warn(sb, "metadata inode efe not found\n");
		return metadata_fe;
	}
	if (UDF_I(metadata_fe)->i_alloc_type != ICBTAG_FLAG_AD_SHORT) {
		udf_warn(sb, "metadata inode efe does not have short allocation descriptors!\n");
		iput(metadata_fe);
		return ERR_PTR(-EIO);
	}

	return metadata_fe;
}

static int udf_load_metadata_files(struct super_block *sb, int partition)
{
	struct udf_sb_info *sbi = UDF_SB(sb);
	struct udf_part_map *map;
	struct udf_meta_data *mdata;
	struct kernel_lb_addr addr;
	struct inode *fe;

	map = &sbi->s_partmaps[partition];
	mdata = &map->s_type_specific.s_metadata;

	/* metadata address */
	udf_debug("Metadata file location: block = %d part = %d\n",
		  mdata->s_meta_file_loc, map->s_partition_num);

	fe = udf_find_metadata_inode_efe(sb, mdata->s_meta_file_loc,
					 map->s_partition_num);
	if (IS_ERR(fe)) {
		/* mirror file entry */
		udf_debug("Mirror metadata file location: block = %d part = %d\n",
			  mdata->s_mirror_file_loc, map->s_partition_num);

		fe = udf_find_metadata_inode_efe(sb, mdata->s_mirror_file_loc,
						 map->s_partition_num);

		if (IS_ERR(fe)) {
			udf_err(sb, "Both metadata and mirror metadata inode efe can not found\n");
			return PTR_ERR(fe);
		}
		mdata->s_mirror_fe = fe;
	} else
		mdata->s_metadata_fe = fe;


	/*
	 * bitmap file entry
	 * Note:
	 * Load only if bitmap file location differs from 0xFFFFFFFF (DCN-5102)
	*/
	if (mdata->s_bitmap_file_loc != 0xFFFFFFFF) {
		addr.logicalBlockNum = mdata->s_bitmap_file_loc;
		addr.partitionReferenceNum = map->s_partition_num;

		udf_debug("Bitmap file location: block = %d part = %d\n",
			  addr.logicalBlockNum, addr.partitionReferenceNum);

		fe = udf_iget_special(sb, &addr);
		if (IS_ERR(fe)) {
			if (sb->s_flags & MS_RDONLY)
				udf_warn(sb, "bitmap inode efe not found but it's ok since the disc is mounted read-only\n");
			else {
				udf_err(sb, "bitmap inode efe not found and attempted read-write mount\n");
				return PTR_ERR(fe);
			}
		} else
			mdata->s_bitmap_fe = fe;
	}

	udf_debug("udf_load_metadata_files Ok\n");
	return 0;
}

static void udf_load_fileset(struct super_block *sb, struct buffer_head *bh,
			     struct kernel_lb_addr *root)
{
	struct fileSetDesc *fset;

	fset = (struct fileSetDesc *)bh->b_data;

	*root = lelb_to_cpu(fset->rootDirectoryICB.extLocation);

	UDF_SB(sb)->s_serial_number = le16_to_cpu(fset->descTag.tagSerialNum);

	udf_debug("Rootdir at block=%d, partition=%d\n",
		  root->logicalBlockNum, root->partitionReferenceNum);
}

int udf_compute_nr_groups(struct super_block *sb, u32 partition)
{
	struct udf_part_map *map = &UDF_SB(sb)->s_partmaps[partition];
	return DIV_ROUND_UP(map->s_partition_len +
			    (sizeof(struct spaceBitmapDesc) << 3),
			    sb->s_blocksize * 8);
}

static struct udf_bitmap *udf_sb_alloc_bitmap(struct super_block *sb, u32 index)
{
	struct udf_bitmap *bitmap;
	int nr_groups;
	int size;

	nr_groups = udf_compute_nr_groups(sb, index);
	size = sizeof(struct udf_bitmap) +
		(sizeof(struct buffer_head *) * nr_groups);

	if (size <= PAGE_SIZE)
		bitmap = kzalloc(size, GFP_KERNEL);
	else
		bitmap = vzalloc(size); /* TODO: get rid of vzalloc */

	if (bitmap == NULL)
		return NULL;

	bitmap->s_nr_groups = nr_groups;
	return bitmap;
}

static int udf_fill_partdesc_info(struct super_block *sb,
		struct partitionDesc *p, int p_index)
{
	struct udf_part_map *map;
	struct udf_sb_info *sbi = UDF_SB(sb);
	struct partitionHeaderDesc *phd;

	map = &sbi->s_partmaps[p_index];

	map->s_partition_len = le32_to_cpu(p->partitionLength); /* blocks */
	map->s_partition_root = le32_to_cpu(p->partitionStartingLocation);

	if (p->accessType == cpu_to_le32(PD_ACCESS_TYPE_READ_ONLY))
		map->s_partition_flags |= UDF_PART_FLAG_READ_ONLY;
	if (p->accessType == cpu_to_le32(PD_ACCESS_TYPE_WRITE_ONCE))
		map->s_partition_flags |= UDF_PART_FLAG_WRITE_ONCE;
	if (p->accessType == cpu_to_le32(PD_ACCESS_TYPE_REWRITABLE))
		map->s_partition_flags |= UDF_PART_FLAG_REWRITABLE;
	if (p->accessType == cpu_to_le32(PD_ACCESS_TYPE_OVERWRITABLE))
		map->s_partition_flags |= UDF_PART_FLAG_OVERWRITABLE;

	udf_debug("Partition (%d type %x) starts at physical %d, block length %d\n",
		  p_index, map->s_partition_type,
		  map->s_partition_root, map->s_partition_len);

	if (strcmp(p->partitionContents.ident, PD_PARTITION_CONTENTS_NSR02) &&
	    strcmp(p->partitionContents.ident, PD_PARTITION_CONTENTS_NSR03))
		return 0;

	phd = (struct partitionHeaderDesc *)p->partitionContentsUse;
	if (phd->unallocSpaceTable.extLength) {
		struct kernel_lb_addr loc = {
			.logicalBlockNum = le32_to_cpu(
				phd->unallocSpaceTable.extPosition),
			.partitionReferenceNum = p_index,
		};
		struct inode *inode;

		inode = udf_iget_special(sb, &loc);
		if (IS_ERR(inode)) {
			udf_debug("cannot load unallocSpaceTable (part %d)\n",
				  p_index);
			return PTR_ERR(inode);
		}
		map->s_uspace.s_table = inode;
		map->s_partition_flags |= UDF_PART_FLAG_UNALLOC_TABLE;
		udf_debug("unallocSpaceTable (part %d) @ %ld\n",
			  p_index, map->s_uspace.s_table->i_ino);
	}

	if (phd->unallocSpaceBitmap.extLength) {
		struct udf_bitmap *bitmap = udf_sb_alloc_bitmap(sb, p_index);
		if (!bitmap)
			return -ENOMEM;
		map->s_uspace.s_bitmap = bitmap;
		bitmap->s_extPosition = le32_to_cpu(
				phd->unallocSpaceBitmap.extPosition);
		map->s_partition_flags |= UDF_PART_FLAG_UNALLOC_BITMAP;
		udf_debug("unallocSpaceBitmap (part %d) @ %d\n",
			  p_index, bitmap->s_extPosition);
	}

	if (phd->partitionIntegrityTable.extLength)
		udf_debug("partitionIntegrityTable (part %d)\n", p_index);

	if (phd->freedSpaceTable.extLength) {
		struct kernel_lb_addr loc = {
			.logicalBlockNum = le32_to_cpu(
				phd->freedSpaceTable.extPosition),
			.partitionReferenceNum = p_index,
		};
		struct inode *inode;

		inode = udf_iget_special(sb, &loc);
		if (IS_ERR(inode)) {
			udf_debug("cannot load freedSpaceTable (part %d)\n",
				  p_index);
			return PTR_ERR(inode);
		}
		map->s_fspace.s_table = inode;
		map->s_partition_flags |= UDF_PART_FLAG_FREED_TABLE;
		udf_debug("freedSpaceTable (part %d) @ %ld\n",
			  p_index, map->s_fspace.s_table->i_ino);
	}

	if (phd->freedSpaceBitmap.extLength) {
		struct udf_bitmap *bitmap = udf_sb_alloc_bitmap(sb, p_index);
		if (!bitmap)
			return -ENOMEM;
		map->s_fspace.s_bitmap = bitmap;
		bitmap->s_extPosition = le32_to_cpu(
				phd->freedSpaceBitmap.extPosition);
		map->s_partition_flags |= UDF_PART_FLAG_FREED_BITMAP;
		udf_debug("freedSpaceBitmap (part %d) @ %d\n",
			  p_index, bitmap->s_extPosition);
	}
	return 0;
}

static void udf_find_vat_block(struct super_block *sb, int p_index,
			       int type1_index, sector_t start_block)
{
	struct udf_sb_info *sbi = UDF_SB(sb);
	struct udf_part_map *map = &sbi->s_partmaps[p_index];
	sector_t vat_block;
	struct kernel_lb_addr ino;
	struct inode *inode;

	/*
	 * VAT file entry is in the last recorded block. Some broken disks have
	 * it a few blocks before so try a bit harder...
	 */
	ino.partitionReferenceNum = type1_index;
	for (vat_block = start_block;
	     vat_block >= map->s_partition_root &&
	     vat_block >= start_block - 3; vat_block--) {
		ino.logicalBlockNum = vat_block - map->s_partition_root;
		inode = udf_iget_special(sb, &ino);
		if (!IS_ERR(inode)) {
			sbi->s_vat_inode = inode;
			break;
		}
	}
}

static int udf_load_vat(struct super_block *sb, int p_index, int type1_index)
{
	struct udf_sb_info *sbi = UDF_SB(sb);
	struct udf_part_map *map = &sbi->s_partmaps[p_index];
	struct buffer_head *bh = NULL;
	struct udf_inode_info *vati;
	uint32_t pos;
	struct virtualAllocationTable20 *vat20;
	sector_t blocks = sb->s_bdev->bd_inode->i_size >> sb->s_blocksize_bits;

	udf_find_vat_block(sb, p_index, type1_index, sbi->s_last_block);
	if (!sbi->s_vat_inode &&
	    sbi->s_last_block != blocks - 1) {
		pr_notice("Failed to read VAT inode from the last recorded block (%lu), retrying with the last block of the device (%lu).\n",
			  (unsigned long)sbi->s_last_block,
			  (unsigned long)blocks - 1);
		udf_find_vat_block(sb, p_index, type1_index, blocks - 1);
	}
	if (!sbi->s_vat_inode)
		return -EIO;

	if (map->s_partition_type == UDF_VIRTUAL_MAP15) {
		map->s_type_specific.s_virtual.s_start_offset = 0;
		map->s_type_specific.s_virtual.s_num_entries =
			(sbi->s_vat_inode->i_size - 36) >> 2;
	} else if (map->s_partition_type == UDF_VIRTUAL_MAP20) {
		vati = UDF_I(sbi->s_vat_inode);
		if (vati->i_alloc_type != ICBTAG_FLAG_AD_IN_ICB) {
			pos = udf_block_map(sbi->s_vat_inode, 0);
			bh = sb_bread(sb, pos);
			if (!bh)
				return -EIO;
			vat20 = (struct virtualAllocationTable20 *)bh->b_data;
		} else {
			vat20 = (struct virtualAllocationTable20 *)
							vati->i_ext.i_data;
		}

		map->s_type_specific.s_virtual.s_start_offset =
			le16_to_cpu(vat20->lengthHeader);
		map->s_type_specific.s_virtual.s_num_entries =
			(sbi->s_vat_inode->i_size -
				map->s_type_specific.s_virtual.
					s_start_offset) >> 2;
		brelse(bh);
	}
	return 0;
}

/*
 * Load partition descriptor block
 *
 * Returns <0 on error, 0 on success, -EAGAIN is special - try next descriptor
 * sequence.
 */
static int udf_load_partdesc(struct super_block *sb, sector_t block)
{
	struct buffer_head *bh;
	struct partitionDesc *p;
	struct udf_part_map *map;
	struct udf_sb_info *sbi = UDF_SB(sb);
	int i, type1_idx;
	uint16_t partitionNumber;
	uint16_t ident;
	int ret;

	bh = udf_read_tagged(sb, block, block, &ident);
	if (!bh)
		return -EAGAIN;
	if (ident != TAG_IDENT_PD) {
		ret = 0;
		goto out_bh;
	}

	p = (struct partitionDesc *)bh->b_data;
	partitionNumber = le16_to_cpu(p->partitionNumber);

	/* First scan for TYPE1, SPARABLE and METADATA partitions */
	for (i = 0; i < sbi->s_partitions; i++) {
		map = &sbi->s_partmaps[i];
		udf_debug("Searching map: (%d == %d)\n",
			  map->s_partition_num, partitionNumber);
		if (map->s_partition_num == partitionNumber &&
		    (map->s_partition_type == UDF_TYPE1_MAP15 ||
		     map->s_partition_type == UDF_SPARABLE_MAP15))
			break;
	}

	if (i >= sbi->s_partitions) {
		udf_debug("Partition (%d) not found in partition map\n",
			  partitionNumber);
		ret = 0;
		goto out_bh;
	}

	ret = udf_fill_partdesc_info(sb, p, i);
	if (ret < 0)
		goto out_bh;

	/*
	 * Now rescan for VIRTUAL or METADATA partitions when SPARABLE and
	 * PHYSICAL partitions are already set up
	 */
	type1_idx = i;
#ifdef UDFFS_DEBUG
	map = NULL; /* supress 'maybe used uninitialized' warning */
#endif
	for (i = 0; i < sbi->s_partitions; i++) {
		map = &sbi->s_partmaps[i];

		if (map->s_partition_num == partitionNumber &&
		    (map->s_partition_type == UDF_VIRTUAL_MAP15 ||
		     map->s_partition_type == UDF_VIRTUAL_MAP20 ||
		     map->s_partition_type == UDF_METADATA_MAP25))
			break;
	}

	if (i >= sbi->s_partitions) {
		ret = 0;
		goto out_bh;
	}

	ret = udf_fill_partdesc_info(sb, p, i);
	if (ret < 0)
		goto out_bh;

	if (map->s_partition_type == UDF_METADATA_MAP25) {
		ret = udf_load_metadata_files(sb, i);
		if (ret < 0) {
			udf_err(sb, "error loading MetaData partition map %d\n",
				i);
			goto out_bh;
		}
	} else {
		/*
		 * If we have a partition with virtual map, we don't handle
		 * writing to it (we overwrite blocks instead of relocating
		 * them).
		 */
		if (!(sb->s_flags & MS_RDONLY)) {
			ret = -EACCES;
			goto out_bh;
		}
		ret = udf_load_vat(sb, i, type1_idx);
		if (ret < 0)
			goto out_bh;
	}
	ret = 0;
out_bh:
	/* In case loading failed, we handle cleanup in udf_fill_super */
	brelse(bh);
	return ret;
}

static int udf_load_sparable_map(struct super_block *sb,
				 struct udf_part_map *map,
				 struct sparablePartitionMap *spm)
{
	uint32_t loc;
	uint16_t ident;
	struct sparingTable *st;
	struct udf_sparing_data *sdata = &map->s_type_specific.s_sparing;
	int i;
	struct buffer_head *bh;

	map->s_partition_type = UDF_SPARABLE_MAP15;
	sdata->s_packet_len = le16_to_cpu(spm->packetLength);
	if (!is_power_of_2(sdata->s_packet_len)) {
		udf_err(sb, "error loading logical volume descriptor: "
			"Invalid packet length %u\n",
			(unsigned)sdata->s_packet_len);
		return -EIO;
	}
	if (spm->numSparingTables > 4) {
		udf_err(sb, "error loading logical volume descriptor: "
			"Too many sparing tables (%d)\n",
			(int)spm->numSparingTables);
		return -EIO;
	}

	for (i = 0; i < spm->numSparingTables; i++) {
		loc = le32_to_cpu(spm->locSparingTable[i]);
		bh = udf_read_tagged(sb, loc, loc, &ident);
		if (!bh)
			continue;

		st = (struct sparingTable *)bh->b_data;
		if (ident != 0 ||
		    strncmp(st->sparingIdent.ident, UDF_ID_SPARING,
			    strlen(UDF_ID_SPARING)) ||
		    sizeof(*st) + le16_to_cpu(st->reallocationTableLen) >
							sb->s_blocksize) {
			brelse(bh);
			continue;
		}

		sdata->s_spar_map[i] = bh;
	}
	map->s_partition_func = udf_get_pblock_spar15;
	return 0;
}

static int udf_load_logicalvol(struct super_block *sb, sector_t block,
			       struct kernel_lb_addr *fileset)
{
	struct logicalVolDesc *lvd;
	int i, offset;
	uint8_t type;
	struct udf_sb_info *sbi = UDF_SB(sb);
	struct genericPartitionMap *gpm;
	uint16_t ident;
	struct buffer_head *bh;
	unsigned int table_len;
	int ret;

	bh = udf_read_tagged(sb, block, block, &ident);
	if (!bh)
		return -EAGAIN;
	BUG_ON(ident != TAG_IDENT_LVD);
	lvd = (struct logicalVolDesc *)bh->b_data;
	table_len = le32_to_cpu(lvd->mapTableLength);
	if (table_len > sb->s_blocksize - sizeof(*lvd)) {
		udf_err(sb, "error loading logical volume descriptor: "
			"Partition table too long (%u > %lu)\n", table_len,
			sb->s_blocksize - sizeof(*lvd));
		ret = -EIO;
		goto out_bh;
	}

	ret = udf_sb_alloc_partition_maps(sb, le32_to_cpu(lvd->numPartitionMaps));
	if (ret)
		goto out_bh;

	for (i = 0, offset = 0;
	     i < sbi->s_partitions && offset < table_len;
	     i++, offset += gpm->partitionMapLength) {
		struct udf_part_map *map = &sbi->s_partmaps[i];
		gpm = (struct genericPartitionMap *)
				&(lvd->partitionMaps[offset]);
		type = gpm->partitionMapType;
		if (type == 1) {
			struct genericPartitionMap1 *gpm1 =
				(struct genericPartitionMap1 *)gpm;
			map->s_partition_type = UDF_TYPE1_MAP15;
			map->s_volumeseqnum = le16_to_cpu(gpm1->volSeqNum);
			map->s_partition_num = le16_to_cpu(gpm1->partitionNum);
			map->s_partition_func = NULL;
		} else if (type == 2) {
			struct udfPartitionMap2 *upm2 =
						(struct udfPartitionMap2 *)gpm;
			if (!strncmp(upm2->partIdent.ident, UDF_ID_VIRTUAL,
						strlen(UDF_ID_VIRTUAL))) {
				u16 suf =
					le16_to_cpu(((__le16 *)upm2->partIdent.
							identSuffix)[0]);
				if (suf < 0x0200) {
					map->s_partition_type =
							UDF_VIRTUAL_MAP15;
					map->s_partition_func =
							udf_get_pblock_virt15;
				} else {
					map->s_partition_type =
							UDF_VIRTUAL_MAP20;
					map->s_partition_func =
							udf_get_pblock_virt20;
				}
			} else if (!strncmp(upm2->partIdent.ident,
						UDF_ID_SPARABLE,
						strlen(UDF_ID_SPARABLE))) {
				ret = udf_load_sparable_map(sb, map,
					(struct sparablePartitionMap *)gpm);
				if (ret < 0)
					goto out_bh;
			} else if (!strncmp(upm2->partIdent.ident,
						UDF_ID_METADATA,
						strlen(UDF_ID_METADATA))) {
				struct udf_meta_data *mdata =
					&map->s_type_specific.s_metadata;
				struct metadataPartitionMap *mdm =
						(struct metadataPartitionMap *)
						&(lvd->partitionMaps[offset]);
				udf_debug("Parsing Logical vol part %d type %d  id=%s\n",
					  i, type, UDF_ID_METADATA);

				map->s_partition_type = UDF_METADATA_MAP25;
				map->s_partition_func = udf_get_pblock_meta25;

				mdata->s_meta_file_loc   =
					le32_to_cpu(mdm->metadataFileLoc);
				mdata->s_mirror_file_loc =
					le32_to_cpu(mdm->metadataMirrorFileLoc);
				mdata->s_bitmap_file_loc =
					le32_to_cpu(mdm->metadataBitmapFileLoc);
				mdata->s_alloc_unit_size =
					le32_to_cpu(mdm->allocUnitSize);
				mdata->s_align_unit_size =
					le16_to_cpu(mdm->alignUnitSize);
				if (mdm->flags & 0x01)
					mdata->s_flags |= MF_DUPLICATE_MD;

				udf_debug("Metadata Ident suffix=0x%x\n",
					  le16_to_cpu(*(__le16 *)
						      mdm->partIdent.identSuffix));
				udf_debug("Metadata part num=%d\n",
					  le16_to_cpu(mdm->partitionNum));
				udf_debug("Metadata part alloc unit size=%d\n",
					  le32_to_cpu(mdm->allocUnitSize));
				udf_debug("Metadata file loc=%d\n",
					  le32_to_cpu(mdm->metadataFileLoc));
				udf_debug("Mirror file loc=%d\n",
					  le32_to_cpu(mdm->metadataMirrorFileLoc));
				udf_debug("Bitmap file loc=%d\n",
					  le32_to_cpu(mdm->metadataBitmapFileLoc));
				udf_debug("Flags: %d %d\n",
					  mdata->s_flags, mdm->flags);
			} else {
				udf_debug("Unknown ident: %s\n",
					  upm2->partIdent.ident);
				continue;
			}
			map->s_volumeseqnum = le16_to_cpu(upm2->volSeqNum);
			map->s_partition_num = le16_to_cpu(upm2->partitionNum);
		}
		udf_debug("Partition (%d:%d) type %d on volume %d\n",
			  i, map->s_partition_num, type, map->s_volumeseqnum);
	}

	if (fileset) {
		struct long_ad *la = (struct long_ad *)&(lvd->logicalVolContentsUse[0]);

		*fileset = lelb_to_cpu(la->extLocation);
		udf_debug("FileSet found in LogicalVolDesc at block=%d, partition=%d\n",
			  fileset->logicalBlockNum,
			  fileset->partitionReferenceNum);
	}
	if (lvd->integritySeqExt.extLength)
		udf_load_logicalvolint(sb, leea_to_cpu(lvd->integritySeqExt));
	ret = 0;
out_bh:
	brelse(bh);
	return ret;
}

/*
 * Find the prevailing Logical Volume Integrity Descriptor.
 */
static void udf_load_logicalvolint(struct super_block *sb, struct kernel_extent_ad loc)
{
	struct buffer_head *bh, *final_bh;
	uint16_t ident;
	struct udf_sb_info *sbi = UDF_SB(sb);
	struct logicalVolIntegrityDesc *lvid;
	int indirections = 0;

	while (++indirections <= UDF_MAX_LVID_NESTING) {
		final_bh = NULL;
		while (loc.extLength > 0 &&
			(bh = udf_read_tagged(sb, loc.extLocation,
					loc.extLocation, &ident))) {
			if (ident != TAG_IDENT_LVID) {
				brelse(bh);
				break;
			}

			brelse(final_bh);
			final_bh = bh;

			loc.extLength -= sb->s_blocksize;
			loc.extLocation++;
		}

		if (!final_bh)
			return;

		brelse(sbi->s_lvid_bh);
		sbi->s_lvid_bh = final_bh;

		lvid = (struct logicalVolIntegrityDesc *)final_bh->b_data;
		if (lvid->nextIntegrityExt.extLength == 0)
			return;

		loc = leea_to_cpu(lvid->nextIntegrityExt);
	}

	udf_warn(sb, "Too many LVID indirections (max %u), ignoring.\n",
		UDF_MAX_LVID_NESTING);
	brelse(sbi->s_lvid_bh);
	sbi->s_lvid_bh = NULL;
}


/*
 * Process a main/reserve volume descriptor sequence.
 *   @block		First block of first extent of the sequence.
 *   @lastblock		Lastblock of first extent of the sequence.
 *   @fileset		There we store extent containing root fileset
 *
 * Returns <0 on error, 0 on success. -EAGAIN is special - try next descriptor
 * sequence
 */
static noinline int udf_process_sequence(
		struct super_block *sb,
		sector_t block, sector_t lastblock,
		struct kernel_lb_addr *fileset)
{
	struct buffer_head *bh = NULL;
	struct udf_vds_record vds[VDS_POS_LENGTH];
	struct udf_vds_record *curr;
	struct generic_desc *gd;
	struct volDescPtr *vdp;
	bool done = false;
	uint32_t vdsn;
	uint16_t ident;
	long next_s = 0, next_e = 0;
	int ret;
	unsigned int indirections = 0;

	memset(vds, 0, sizeof(struct udf_vds_record) * VDS_POS_LENGTH);

	/*
	 * Read the main descriptor sequence and find which descriptors
	 * are in it.
	 */
	for (; (!done && block <= lastblock); block++) {

		bh = udf_read_tagged(sb, block, block, &ident);
		if (!bh) {
			udf_err(sb,
				"Block %llu of volume descriptor sequence is corrupted or we could not read it\n",
				(unsigned long long)block);
			return -EAGAIN;
		}

		/* Process each descriptor (ISO 13346 3/8.3-8.4) */
		gd = (struct generic_desc *)bh->b_data;
		vdsn = le32_to_cpu(gd->volDescSeqNum);
		switch (ident) {
		case TAG_IDENT_PVD: /* ISO 13346 3/10.1 */
			curr = &vds[VDS_POS_PRIMARY_VOL_DESC];
			if (vdsn >= curr->volDescSeqNum) {
				curr->volDescSeqNum = vdsn;
				curr->block = block;
			}
			break;
		case TAG_IDENT_VDP: /* ISO 13346 3/10.3 */
			curr = &vds[VDS_POS_VOL_DESC_PTR];
			if (vdsn >= curr->volDescSeqNum) {
				curr->volDescSeqNum = vdsn;
				curr->block = block;

				vdp = (struct volDescPtr *)bh->b_data;
				next_s = le32_to_cpu(
					vdp->nextVolDescSeqExt.extLocation);
				next_e = le32_to_cpu(
					vdp->nextVolDescSeqExt.extLength);
				next_e = next_e >> sb->s_blocksize_bits;
				next_e += next_s;
			}
			break;
		case TAG_IDENT_IUVD: /* ISO 13346 3/10.4 */
			curr = &vds[VDS_POS_IMP_USE_VOL_DESC];
			if (vdsn >= curr->volDescSeqNum) {
				curr->volDescSeqNum = vdsn;
				curr->block = block;
			}
			break;
		case TAG_IDENT_PD: /* ISO 13346 3/10.5 */
			curr = &vds[VDS_POS_PARTITION_DESC];
			if (!curr->block)
				curr->block = block;
			break;
		case TAG_IDENT_LVD: /* ISO 13346 3/10.6 */
			curr = &vds[VDS_POS_LOGICAL_VOL_DESC];
			if (vdsn >= curr->volDescSeqNum) {
				curr->volDescSeqNum = vdsn;
				curr->block = block;
			}
			break;
		case TAG_IDENT_USD: /* ISO 13346 3/10.8 */
			curr = &vds[VDS_POS_UNALLOC_SPACE_DESC];
			if (vdsn >= curr->volDescSeqNum) {
				curr->volDescSeqNum = vdsn;
				curr->block = block;
			}
			break;
		case TAG_IDENT_TD: /* ISO 13346 3/10.9 */
			if (++indirections > UDF_MAX_TD_NESTING) {
				udf_err(sb, "too many TDs (max %u supported)\n", UDF_MAX_TD_NESTING);
				brelse(bh);
				return -EIO;
			}

			vds[VDS_POS_TERMINATING_DESC].block = block;
			if (next_e) {
				block = next_s;
				lastblock = next_e;
				next_s = next_e = 0;
			} else
				done = true;
			break;
		}
		brelse(bh);
	}
	/*
	 * Now read interesting descriptors again and process them
	 * in a suitable order
	 */
	if (!vds[VDS_POS_PRIMARY_VOL_DESC].block) {
		udf_err(sb, "Primary Volume Descriptor not found!\n");
		return -EAGAIN;
	}
	ret = udf_load_pvoldesc(sb, vds[VDS_POS_PRIMARY_VOL_DESC].block);
	if (ret < 0)
		return ret;

	if (vds[VDS_POS_LOGICAL_VOL_DESC].block) {
		ret = udf_load_logicalvol(sb,
					  vds[VDS_POS_LOGICAL_VOL_DESC].block,
					  fileset);
		if (ret < 0)
			return ret;
	}

	if (vds[VDS_POS_PARTITION_DESC].block) {
		/*
		 * We rescan the whole descriptor sequence to find
		 * partition descriptor blocks and process them.
		 */
		for (block = vds[VDS_POS_PARTITION_DESC].block;
		     block < vds[VDS_POS_TERMINATING_DESC].block;
		     block++) {
			ret = udf_load_partdesc(sb, block);
			if (ret < 0)
				return ret;
		}
	}

	return 0;
}

/*
 * Load Volume Descriptor Sequence described by anchor in bh
 *
 * Returns <0 on error, 0 on success
 */
static int udf_load_sequence(struct super_block *sb, struct buffer_head *bh,
			     struct kernel_lb_addr *fileset)
{
	struct anchorVolDescPtr *anchor;
	sector_t main_s, main_e, reserve_s, reserve_e;
	int ret;

	anchor = (struct anchorVolDescPtr *)bh->b_data;

	/* Locate the main sequence */
	main_s = le32_to_cpu(anchor->mainVolDescSeqExt.extLocation);
	main_e = le32_to_cpu(anchor->mainVolDescSeqExt.extLength);
	main_e = main_e >> sb->s_blocksize_bits;
	main_e += main_s;

	/* Locate the reserve sequence */
	reserve_s = le32_to_cpu(anchor->reserveVolDescSeqExt.extLocation);
	reserve_e = le32_to_cpu(anchor->reserveVolDescSeqExt.extLength);
	reserve_e = reserve_e >> sb->s_blocksize_bits;
	reserve_e += reserve_s;

	/* Process the main & reserve sequences */
	/* responsible for finding the PartitionDesc(s) */
	ret = udf_process_sequence(sb, main_s, main_e, fileset);
	if (ret != -EAGAIN)
		return ret;
	udf_sb_free_partitions(sb);
	ret = udf_process_sequence(sb, reserve_s, reserve_e, fileset);
	if (ret < 0) {
		udf_sb_free_partitions(sb);
		/* No sequence was OK, return -EIO */
		if (ret == -EAGAIN)
			ret = -EIO;
	}
	return ret;
}

/*
 * Check whether there is an anchor block in the given block and
 * load Volume Descriptor Sequence if so.
 *
 * Returns <0 on error, 0 on success, -EAGAIN is special - try next anchor
 * block
 */
static int udf_check_anchor_block(struct super_block *sb, sector_t block,
				  struct kernel_lb_addr *fileset)
{
	struct buffer_head *bh;
	uint16_t ident;
	int ret;

	if (UDF_QUERY_FLAG(sb, UDF_FLAG_VARCONV) &&
	    udf_fixed_to_variable(block) >=
	    sb->s_bdev->bd_inode->i_size >> sb->s_blocksize_bits)
		return -EAGAIN;

	bh = udf_read_tagged(sb, block, block, &ident);
	if (!bh)
		return -EAGAIN;
	if (ident != TAG_IDENT_AVDP) {
		brelse(bh);
		return -EAGAIN;
	}
	ret = udf_load_sequence(sb, bh, fileset);
	brelse(bh);
	return ret;
}

/*
 * Search for an anchor volume descriptor pointer.
 *
 * Returns < 0 on error, 0 on success. -EAGAIN is special - try next set
 * of anchors.
 */
static int udf_scan_anchors(struct super_block *sb, sector_t *lastblock,
			    struct kernel_lb_addr *fileset)
{
	sector_t last[6];
	int i;
	struct udf_sb_info *sbi = UDF_SB(sb);
	int last_count = 0;
	int ret;

	/* First try user provided anchor */
	if (sbi->s_anchor) {
		ret = udf_check_anchor_block(sb, sbi->s_anchor, fileset);
		if (ret != -EAGAIN)
			return ret;
	}
	/*
	 * according to spec, anchor is in either:
	 *     block 256
	 *     lastblock-256
	 *     lastblock
	 *  however, if the disc isn't closed, it could be 512.
	 */
	ret = udf_check_anchor_block(sb, sbi->s_session + 256, fileset);
	if (ret != -EAGAIN)
		return ret;
	/*
	 * The trouble is which block is the last one. Drives often misreport
	 * this so we try various possibilities.
	 */
	last[last_count++] = *lastblock;
	if (*lastblock >= 1)
		last[last_count++] = *lastblock - 1;
	last[last_count++] = *lastblock + 1;
	if (*lastblock >= 2)
		last[last_count++] = *lastblock - 2;
	if (*lastblock >= 150)
		last[last_count++] = *lastblock - 150;
	if (*lastblock >= 152)
		last[last_count++] = *lastblock - 152;

	for (i = 0; i < last_count; i++) {
		if (last[i] >= sb->s_bdev->bd_inode->i_size >>
				sb->s_blocksize_bits)
			continue;
		ret = udf_check_anchor_block(sb, last[i], fileset);
		if (ret != -EAGAIN) {
			if (!ret)
				*lastblock = last[i];
			return ret;
		}
		if (last[i] < 256)
			continue;
		ret = udf_check_anchor_block(sb, last[i] - 256, fileset);
		if (ret != -EAGAIN) {
			if (!ret)
				*lastblock = last[i];
			return ret;
		}
	}

	/* Finally try block 512 in case media is open */
	return udf_check_anchor_block(sb, sbi->s_session + 512, fileset);
}

/*
 * Find an anchor volume descriptor and load Volume Descriptor Sequence from
 * area specified by it. The function expects sbi->s_lastblock to be the last
 * block on the media.
 *
 * Return <0 on error, 0 if anchor found. -EAGAIN is special meaning anchor
 * was not found.
 */
static int udf_find_anchor(struct super_block *sb,
			   struct kernel_lb_addr *fileset)
{
	struct udf_sb_info *sbi = UDF_SB(sb);
	sector_t lastblock = sbi->s_last_block;
	int ret;

	ret = udf_scan_anchors(sb, &lastblock, fileset);
	if (ret != -EAGAIN)
		goto out;

	/* No anchor found? Try VARCONV conversion of block numbers */
	UDF_SET_FLAG(sb, UDF_FLAG_VARCONV);
	lastblock = udf_variable_to_fixed(sbi->s_last_block);
	/* Firstly, we try to not convert number of the last block */
	ret = udf_scan_anchors(sb, &lastblock, fileset);
	if (ret != -EAGAIN)
		goto out;

	lastblock = sbi->s_last_block;
	/* Secondly, we try with converted number of the last block */
	ret = udf_scan_anchors(sb, &lastblock, fileset);
	if (ret < 0) {
		/* VARCONV didn't help. Clear it. */
		UDF_CLEAR_FLAG(sb, UDF_FLAG_VARCONV);
	}
out:
	if (ret == 0)
		sbi->s_last_block = lastblock;
	return ret;
}

/*
 * Check Volume Structure Descriptor, find Anchor block and load Volume
 * Descriptor Sequence.
 *
 * Returns < 0 on error, 0 on success. -EAGAIN is special meaning anchor
 * block was not found.
 */
static int udf_load_vrs(struct super_block *sb, struct udf_options *uopt,
			int silent, struct kernel_lb_addr *fileset)
{
	struct udf_sb_info *sbi = UDF_SB(sb);
	loff_t nsr_off;
	int ret;

	if (!sb_set_blocksize(sb, uopt->blocksize)) {
		if (!silent)
			udf_warn(sb, "Bad block size\n");
		return -EINVAL;
	}
	sbi->s_last_block = uopt->lastblock;
	if (!uopt->novrs) {
		/* Check that it is NSR02 compliant */
		nsr_off = udf_check_vsd(sb);
		if (!nsr_off) {
			if (!silent)
				udf_warn(sb, "No VRS found\n");
			return 0;
		}
		if (nsr_off == -1)
			udf_debug("Failed to read sector at offset %d. "
				  "Assuming open disc. Skipping validity "
				  "check\n", VSD_FIRST_SECTOR_OFFSET);
		if (!sbi->s_last_block)
			sbi->s_last_block = udf_get_last_block(sb);
	} else {
		udf_debug("Validity check skipped because of novrs option\n");
	}

	/* Look for anchor block and load Volume Descriptor Sequence */
	sbi->s_anchor = uopt->anchor;
	ret = udf_find_anchor(sb, fileset);
	if (ret < 0) {
		if (!silent && ret == -EAGAIN)
			udf_warn(sb, "No anchor found\n");
		return ret;
	}
	return 0;
}

static void udf_open_lvid(struct super_block *sb)
{
	struct udf_sb_info *sbi = UDF_SB(sb);
	struct buffer_head *bh = sbi->s_lvid_bh;
	struct logicalVolIntegrityDesc *lvid;
	struct logicalVolIntegrityDescImpUse *lvidiu;

	if (!bh)
		return;
	lvid = (struct logicalVolIntegrityDesc *)bh->b_data;
	lvidiu = udf_sb_lvidiu(sb);
	if (!lvidiu)
		return;

	mutex_lock(&sbi->s_alloc_mutex);
	lvidiu->impIdent.identSuffix[0] = UDF_OS_CLASS_UNIX;
	lvidiu->impIdent.identSuffix[1] = UDF_OS_ID_LINUX;
	udf_time_to_disk_stamp(&lvid->recordingDateAndTime,
				CURRENT_TIME);
	lvid->integrityType = cpu_to_le32(LVID_INTEGRITY_TYPE_OPEN);

	lvid->descTag.descCRC = cpu_to_le16(
		crc_itu_t(0, (char *)lvid + sizeof(struct tag),
			le16_to_cpu(lvid->descTag.descCRCLength)));

	lvid->descTag.tagChecksum = udf_tag_checksum(&lvid->descTag);
	mark_buffer_dirty(bh);
	sbi->s_lvid_dirty = 0;
	mutex_unlock(&sbi->s_alloc_mutex);
	/* Make opening of filesystem visible on the media immediately */
	sync_dirty_buffer(bh);
}

static void udf_close_lvid(struct super_block *sb)
{
	struct udf_sb_info *sbi = UDF_SB(sb);
	struct buffer_head *bh = sbi->s_lvid_bh;
	struct logicalVolIntegrityDesc *lvid;
	struct logicalVolIntegrityDescImpUse *lvidiu;

	if (!bh)
		return;
	lvid = (struct logicalVolIntegrityDesc *)bh->b_data;
	lvidiu = udf_sb_lvidiu(sb);
	if (!lvidiu)
		return;

	mutex_lock(&sbi->s_alloc_mutex);
	lvidiu->impIdent.identSuffix[0] = UDF_OS_CLASS_UNIX;
	lvidiu->impIdent.identSuffix[1] = UDF_OS_ID_LINUX;
	udf_time_to_disk_stamp(&lvid->recordingDateAndTime, CURRENT_TIME);
	if (UDF_MAX_WRITE_VERSION > le16_to_cpu(lvidiu->maxUDFWriteRev))
		lvidiu->maxUDFWriteRev = cpu_to_le16(UDF_MAX_WRITE_VERSION);
	if (sbi->s_udfrev > le16_to_cpu(lvidiu->minUDFReadRev))
		lvidiu->minUDFReadRev = cpu_to_le16(sbi->s_udfrev);
	if (sbi->s_udfrev > le16_to_cpu(lvidiu->minUDFWriteRev))
		lvidiu->minUDFWriteRev = cpu_to_le16(sbi->s_udfrev);
	lvid->integrityType = cpu_to_le32(LVID_INTEGRITY_TYPE_CLOSE);

	lvid->descTag.descCRC = cpu_to_le16(
			crc_itu_t(0, (char *)lvid + sizeof(struct tag),
				le16_to_cpu(lvid->descTag.descCRCLength)));

	lvid->descTag.tagChecksum = udf_tag_checksum(&lvid->descTag);
	/*
	 * We set buffer uptodate unconditionally here to avoid spurious
	 * warnings from mark_buffer_dirty() when previous EIO has marked
	 * the buffer as !uptodate
	 */
	set_buffer_uptodate(bh);
	mark_buffer_dirty(bh);
	sbi->s_lvid_dirty = 0;
	mutex_unlock(&sbi->s_alloc_mutex);
	/* Make closing of filesystem visible on the media immediately */
	sync_dirty_buffer(bh);
}

u64 lvid_get_unique_id(struct super_block *sb)
{
	struct buffer_head *bh;
	struct udf_sb_info *sbi = UDF_SB(sb);
	struct logicalVolIntegrityDesc *lvid;
	struct logicalVolHeaderDesc *lvhd;
	u64 uniqueID;
	u64 ret;

	bh = sbi->s_lvid_bh;
	if (!bh)
		return 0;

	lvid = (struct logicalVolIntegrityDesc *)bh->b_data;
	lvhd = (struct logicalVolHeaderDesc *)lvid->logicalVolContentsUse;

	mutex_lock(&sbi->s_alloc_mutex);
	ret = uniqueID = le64_to_cpu(lvhd->uniqueID);
	if (!(++uniqueID & 0xFFFFFFFF))
		uniqueID += 16;
	lvhd->uniqueID = cpu_to_le64(uniqueID);
	mutex_unlock(&sbi->s_alloc_mutex);
	mark_buffer_dirty(bh);

	return ret;
}

static int udf_fill_super(struct super_block *sb, void *options, int silent)
{
	int ret = -EINVAL;
	struct inode *inode = NULL;
	struct udf_options uopt;
	struct kernel_lb_addr rootdir, fileset;
	struct udf_sb_info *sbi;
	bool lvid_open = false;

	uopt.flags = (1 << UDF_FLAG_USE_AD_IN_ICB) | (1 << UDF_FLAG_STRICT);
	uopt.uid = INVALID_UID;
	uopt.gid = INVALID_GID;
	uopt.umask = 0;
	uopt.fmode = UDF_INVALID_MODE;
	uopt.dmode = UDF_INVALID_MODE;

	sbi = kzalloc(sizeof(struct udf_sb_info), GFP_KERNEL);
	if (!sbi)
		return -ENOMEM;

	sb->s_fs_info = sbi;

	mutex_init(&sbi->s_alloc_mutex);

	if (!udf_parse_options((char *)options, &uopt, false))
		goto parse_options_failure;

	if (uopt.flags & (1 << UDF_FLAG_UTF8) &&
	    uopt.flags & (1 << UDF_FLAG_NLS_MAP)) {
		udf_err(sb, "utf8 cannot be combined with iocharset\n");
		goto parse_options_failure;
	}
#ifdef CONFIG_UDF_NLS
	if ((uopt.flags & (1 << UDF_FLAG_NLS_MAP)) && !uopt.nls_map) {
		uopt.nls_map = load_nls_default();
		if (!uopt.nls_map)
			uopt.flags &= ~(1 << UDF_FLAG_NLS_MAP);
		else
			udf_debug("Using default NLS map\n");
	}
#endif
	if (!(uopt.flags & (1 << UDF_FLAG_NLS_MAP)))
		uopt.flags |= (1 << UDF_FLAG_UTF8);

	fileset.logicalBlockNum = 0xFFFFFFFF;
	fileset.partitionReferenceNum = 0xFFFF;

	sbi->s_flags = uopt.flags;
	sbi->s_uid = uopt.uid;
	sbi->s_gid = uopt.gid;
	sbi->s_umask = uopt.umask;
	sbi->s_fmode = uopt.fmode;
	sbi->s_dmode = uopt.dmode;
	sbi->s_nls_map = uopt.nls_map;
	rwlock_init(&sbi->s_cred_lock);

	if (uopt.session == 0xFFFFFFFF)
		sbi->s_session = udf_get_last_session(sb);
	else
		sbi->s_session = uopt.session;

	udf_debug("Multi-session=%d\n", sbi->s_session);

	/* Fill in the rest of the superblock */
	sb->s_op = &udf_sb_ops;
	sb->s_export_op = &udf_export_ops;

	sb->s_magic = UDF_SUPER_MAGIC;
	sb->s_time_gran = 1000;

	if (uopt.flags & (1 << UDF_FLAG_BLOCKSIZE_SET)) {
		ret = udf_load_vrs(sb, &uopt, silent, &fileset);
	} else {
		uopt.blocksize = bdev_logical_block_size(sb->s_bdev);
		ret = udf_load_vrs(sb, &uopt, silent, &fileset);
		if (ret == -EAGAIN && uopt.blocksize != UDF_DEFAULT_BLOCKSIZE) {
			if (!silent)
				pr_notice("Rescanning with blocksize %d\n",
					  UDF_DEFAULT_BLOCKSIZE);
			brelse(sbi->s_lvid_bh);
			sbi->s_lvid_bh = NULL;
			uopt.blocksize = UDF_DEFAULT_BLOCKSIZE;
			ret = udf_load_vrs(sb, &uopt, silent, &fileset);
		}
	}
	if (ret < 0) {
		if (ret == -EAGAIN) {
			udf_warn(sb, "No partition found (1)\n");
			ret = -EINVAL;
		}
		goto error_out;
	}

	udf_debug("Lastblock=%d\n", sbi->s_last_block);

	if (sbi->s_lvid_bh) {
		struct logicalVolIntegrityDescImpUse *lvidiu =
							udf_sb_lvidiu(sb);
		uint16_t minUDFReadRev;
		uint16_t minUDFWriteRev;

		if (!lvidiu) {
			ret = -EINVAL;
			goto error_out;
		}
		minUDFReadRev = le16_to_cpu(lvidiu->minUDFReadRev);
		minUDFWriteRev = le16_to_cpu(lvidiu->minUDFWriteRev);
		if (minUDFReadRev > UDF_MAX_READ_VERSION) {
			udf_err(sb, "minUDFReadRev=%x (max is %x)\n",
				minUDFReadRev,
				UDF_MAX_READ_VERSION);
			ret = -EINVAL;
			goto error_out;
		} else if (minUDFWriteRev > UDF_MAX_WRITE_VERSION &&
			   !(sb->s_flags & MS_RDONLY)) {
			ret = -EACCES;
			goto error_out;
		}

		sbi->s_udfrev = minUDFWriteRev;

		if (minUDFReadRev >= UDF_VERS_USE_EXTENDED_FE)
			UDF_SET_FLAG(sb, UDF_FLAG_USE_EXTENDED_FE);
		if (minUDFReadRev >= UDF_VERS_USE_STREAMS)
			UDF_SET_FLAG(sb, UDF_FLAG_USE_STREAMS);
	}

	if (!sbi->s_partitions) {
		udf_warn(sb, "No partition found (2)\n");
		ret = -EINVAL;
		goto error_out;
	}

	if (sbi->s_partmaps[sbi->s_partition].s_partition_flags &
			UDF_PART_FLAG_READ_ONLY &&
	    !(sb->s_flags & MS_RDONLY)) {
		ret = -EACCES;
		goto error_out;
	}

	if (udf_find_fileset(sb, &fileset, &rootdir)) {
		udf_warn(sb, "No fileset found\n");
		ret = -EINVAL;
		goto error_out;
	}

	if (!silent) {
		struct timestamp ts;
		udf_time_to_disk_stamp(&ts, sbi->s_record_time);
		udf_info("Mounting volume '%s', timestamp %04u/%02u/%02u %02u:%02u (%x)\n",
			 sbi->s_volume_ident,
			 le16_to_cpu(ts.year), ts.month, ts.day,
			 ts.hour, ts.minute, le16_to_cpu(ts.typeAndTimezone));
	}
	if (!(sb->s_flags & MS_RDONLY)) {
		udf_open_lvid(sb);
		lvid_open = true;
	}

	/* Assign the root inode */
	/* assign inodes by physical block number */
	/* perhaps it's not extensible enough, but for now ... */
	inode = udf_iget(sb, &rootdir);
	if (IS_ERR(inode)) {
		udf_err(sb, "Error in udf_iget, block=%d, partition=%d\n",
		       rootdir.logicalBlockNum, rootdir.partitionReferenceNum);
		ret = PTR_ERR(inode);
		goto error_out;
	}

	/* Allocate a dentry for the root inode */
	sb->s_root = d_make_root(inode);
	if (!sb->s_root) {
		udf_err(sb, "Couldn't allocate root dentry\n");
		ret = -ENOMEM;
		goto error_out;
	}
	sb->s_maxbytes = MAX_LFS_FILESIZE;
	sb->s_max_links = UDF_MAX_LINKS;
	return 0;

error_out:
	iput(sbi->s_vat_inode);
parse_options_failure:
#ifdef CONFIG_UDF_NLS
	if (UDF_QUERY_FLAG(sb, UDF_FLAG_NLS_MAP))
		unload_nls(sbi->s_nls_map);
#endif
	if (lvid_open)
		udf_close_lvid(sb);
	brelse(sbi->s_lvid_bh);
	udf_sb_free_partitions(sb);
	kfree(sbi);
	sb->s_fs_info = NULL;

	return ret;
}

void _udf_err(struct super_block *sb, const char *function,
	      const char *fmt, ...)
{
	struct va_format vaf;
	va_list args;

	va_start(args, fmt);

	vaf.fmt = fmt;
	vaf.va = &args;

	pr_err("error (device %s): %s: %pV", sb->s_id, function, &vaf);

	va_end(args);
}

void _udf_warn(struct super_block *sb, const char *function,
	       const char *fmt, ...)
{
	struct va_format vaf;
	va_list args;

	va_start(args, fmt);

	vaf.fmt = fmt;
	vaf.va = &args;

	pr_warn("warning (device %s): %s: %pV", sb->s_id, function, &vaf);

	va_end(args);
}

static void udf_put_super(struct super_block *sb)
{
	struct udf_sb_info *sbi;

	sbi = UDF_SB(sb);

	iput(sbi->s_vat_inode);
#ifdef CONFIG_UDF_NLS
	if (UDF_QUERY_FLAG(sb, UDF_FLAG_NLS_MAP))
		unload_nls(sbi->s_nls_map);
#endif
	if (!(sb->s_flags & MS_RDONLY))
		udf_close_lvid(sb);
	brelse(sbi->s_lvid_bh);
	udf_sb_free_partitions(sb);
	mutex_destroy(&sbi->s_alloc_mutex);
	kfree(sb->s_fs_info);
	sb->s_fs_info = NULL;
}

static int udf_sync_fs(struct super_block *sb, int wait)
{
	struct udf_sb_info *sbi = UDF_SB(sb);

	mutex_lock(&sbi->s_alloc_mutex);
	if (sbi->s_lvid_dirty) {
		/*
		 * Blockdevice will be synced later so we don't have to submit
		 * the buffer for IO
		 */
		mark_buffer_dirty(sbi->s_lvid_bh);
		sbi->s_lvid_dirty = 0;
	}
	mutex_unlock(&sbi->s_alloc_mutex);

	return 0;
}

static int udf_statfs(struct dentry *dentry, struct kstatfs *buf)
{
	struct super_block *sb = dentry->d_sb;
	struct udf_sb_info *sbi = UDF_SB(sb);
	struct logicalVolIntegrityDescImpUse *lvidiu;
	u64 id = huge_encode_dev(sb->s_bdev->bd_dev);

	lvidiu = udf_sb_lvidiu(sb);
	buf->f_type = UDF_SUPER_MAGIC;
	buf->f_bsize = sb->s_blocksize;
	buf->f_blocks = sbi->s_partmaps[sbi->s_partition].s_partition_len;
	buf->f_bfree = udf_count_free(sb);
	buf->f_bavail = buf->f_bfree;
	buf->f_files = (lvidiu != NULL ? (le32_to_cpu(lvidiu->numFiles) +
					  le32_to_cpu(lvidiu->numDirs)) : 0)
			+ buf->f_bfree;
	buf->f_ffree = buf->f_bfree;
	buf->f_namelen = UDF_NAME_LEN;
	buf->f_fsid.val[0] = (u32)id;
	buf->f_fsid.val[1] = (u32)(id >> 32);

	return 0;
}

static unsigned int udf_count_free_bitmap(struct super_block *sb,
					  struct udf_bitmap *bitmap)
{
	struct buffer_head *bh = NULL;
	unsigned int accum = 0;
	int index;
	int block = 0, newblock;
	struct kernel_lb_addr loc;
	uint32_t bytes;
	uint8_t *ptr;
	uint16_t ident;
	struct spaceBitmapDesc *bm;

	loc.logicalBlockNum = bitmap->s_extPosition;
	loc.partitionReferenceNum = UDF_SB(sb)->s_partition;
	bh = udf_read_ptagged(sb, &loc, 0, &ident);

	if (!bh) {
		udf_err(sb, "udf_count_free failed\n");
		goto out;
	} else if (ident != TAG_IDENT_SBD) {
		brelse(bh);
		udf_err(sb, "udf_count_free failed\n");
		goto out;
	}

	bm = (struct spaceBitmapDesc *)bh->b_data;
	bytes = le32_to_cpu(bm->numOfBytes);
	index = sizeof(struct spaceBitmapDesc); /* offset in first block only */
	ptr = (uint8_t *)bh->b_data;

	while (bytes > 0) {
		u32 cur_bytes = min_t(u32, bytes, sb->s_blocksize - index);
		accum += bitmap_weight((const unsigned long *)(ptr + index),
					cur_bytes * 8);
		bytes -= cur_bytes;
		if (bytes) {
			brelse(bh);
			newblock = udf_get_lb_pblock(sb, &loc, ++block);
			bh = udf_tread(sb, newblock);
			if (!bh) {
				udf_debug("read failed\n");
				goto out;
			}
			index = 0;
			ptr = (uint8_t *)bh->b_data;
		}
	}
	brelse(bh);
out:
	return accum;
}

static unsigned int udf_count_free_table(struct super_block *sb,
					 struct inode *table)
{
	unsigned int accum = 0;
	uint32_t elen;
	struct kernel_lb_addr eloc;
	int8_t etype;
	struct extent_position epos;

	mutex_lock(&UDF_SB(sb)->s_alloc_mutex);
	epos.block = UDF_I(table)->i_location;
	epos.offset = sizeof(struct unallocSpaceEntry);
	epos.bh = NULL;

	while ((etype = udf_next_aext(table, &epos, &eloc, &elen, 1)) != -1)
		accum += (elen >> table->i_sb->s_blocksize_bits);

	brelse(epos.bh);
	mutex_unlock(&UDF_SB(sb)->s_alloc_mutex);

	return accum;
}

static unsigned int udf_count_free(struct super_block *sb)
{
	unsigned int accum = 0;
	struct udf_sb_info *sbi;
	struct udf_part_map *map;

	sbi = UDF_SB(sb);
	if (sbi->s_lvid_bh) {
		struct logicalVolIntegrityDesc *lvid =
			(struct logicalVolIntegrityDesc *)
			sbi->s_lvid_bh->b_data;
		if (le32_to_cpu(lvid->numOfPartitions) > sbi->s_partition) {
			accum = le32_to_cpu(
					lvid->freeSpaceTable[sbi->s_partition]);
			if (accum == 0xFFFFFFFF)
				accum = 0;
		}
	}

	if (accum)
		return accum;

	map = &sbi->s_partmaps[sbi->s_partition];
	if (map->s_partition_flags & UDF_PART_FLAG_UNALLOC_BITMAP) {
		accum += udf_count_free_bitmap(sb,
					       map->s_uspace.s_bitmap);
	}
	if (map->s_partition_flags & UDF_PART_FLAG_FREED_BITMAP) {
		accum += udf_count_free_bitmap(sb,
					       map->s_fspace.s_bitmap);
	}
	if (accum)
		return accum;

	if (map->s_partition_flags & UDF_PART_FLAG_UNALLOC_TABLE) {
		accum += udf_count_free_table(sb,
					      map->s_uspace.s_table);
	}
	if (map->s_partition_flags & UDF_PART_FLAG_FREED_TABLE) {
		accum += udf_count_free_table(sb,
					      map->s_fspace.s_table);
	}

	return accum;
}<|MERGE_RESOLUTION|>--- conflicted
+++ resolved
@@ -928,22 +928,14 @@
 #endif
 	}
 
-<<<<<<< HEAD
-	ret = udf_CS0toUTF8(outstr, 31, pvoldesc->volIdent, 32);
-=======
 	ret = udf_dstrCS0toUTF8(outstr, 31, pvoldesc->volIdent, 32);
->>>>>>> ed596a4a
 	if (ret < 0)
 		goto out_bh;
 
 	strncpy(UDF_SB(sb)->s_volume_ident, outstr, ret);
 	udf_debug("volIdent[] = '%s'\n", UDF_SB(sb)->s_volume_ident);
 
-<<<<<<< HEAD
-	ret = udf_CS0toUTF8(outstr, 127, pvoldesc->volSetIdent, 128);
-=======
 	ret = udf_dstrCS0toUTF8(outstr, 127, pvoldesc->volSetIdent, 128);
->>>>>>> ed596a4a
 	if (ret < 0)
 		goto out_bh;
 
