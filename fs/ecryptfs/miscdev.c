--- conflicted
+++ resolved
@@ -44,16 +44,6 @@
 	struct ecryptfs_daemon *daemon = file->private_data;
 	unsigned int mask = 0;
 
-<<<<<<< HEAD
-	mutex_lock(&ecryptfs_daemon_hash_mux);
-	/* TODO: Just use file->private_data? */
-	rc = ecryptfs_find_daemon_by_euid(&daemon, euid, current_user_ns());
-	if (rc || !daemon) {
-		mutex_unlock(&ecryptfs_daemon_hash_mux);
-		return -EINVAL;
-	}
-=======
->>>>>>> d9875690
 	mutex_lock(&daemon->mux);
 	if (daemon->flags & ECRYPTFS_DAEMON_ZOMBIE) {
 		printk(KERN_WARNING "%s: Attempt to poll on zombified "
@@ -142,13 +132,6 @@
 	struct ecryptfs_daemon *daemon = file->private_data;
 	int rc;
 
-<<<<<<< HEAD
-	mutex_lock(&ecryptfs_daemon_hash_mux);
-	rc = ecryptfs_find_daemon_by_euid(&daemon, euid, current_user_ns());
-	if (rc || !daemon)
-		daemon = file->private_data;
-=======
->>>>>>> d9875690
 	mutex_lock(&daemon->mux);
 	BUG_ON(!(daemon->flags & ECRYPTFS_DAEMON_MISCDEV_OPEN));
 	daemon->flags &= ~ECRYPTFS_DAEMON_MISCDEV_OPEN;
@@ -263,22 +246,7 @@
 	size_t total_length;
 	int rc;
 
-<<<<<<< HEAD
-	mutex_lock(&ecryptfs_daemon_hash_mux);
-	/* TODO: Just use file->private_data? */
-	rc = ecryptfs_find_daemon_by_euid(&daemon, euid, current_user_ns());
-	if (rc || !daemon) {
-		mutex_unlock(&ecryptfs_daemon_hash_mux);
-		return -EINVAL;
-	}
-=======
->>>>>>> d9875690
 	mutex_lock(&daemon->mux);
-	if (task_pid(current) != daemon->pid) {
-		mutex_unlock(&daemon->mux);
-		mutex_unlock(&ecryptfs_daemon_hash_mux);
-		return -EPERM;
-	}
 	if (daemon->flags & ECRYPTFS_DAEMON_ZOMBIE) {
 		rc = 0;
 		printk(KERN_WARNING "%s: Attempt to read from zombified "
