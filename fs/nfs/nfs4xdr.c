/*
 *  fs/nfs/nfs4xdr.c
 *
 *  Client-side XDR for NFSv4.
 *
 *  Copyright (c) 2002 The Regents of the University of Michigan.
 *  All rights reserved.
 *
 *  Kendrick Smith <kmsmith@umich.edu>
 *  Andy Adamson   <andros@umich.edu>
 *
 *  Redistribution and use in source and binary forms, with or without
 *  modification, are permitted provided that the following conditions
 *  are met:
 *
 *  1. Redistributions of source code must retain the above copyright
 *     notice, this list of conditions and the following disclaimer.
 *  2. Redistributions in binary form must reproduce the above copyright
 *     notice, this list of conditions and the following disclaimer in the
 *     documentation and/or other materials provided with the distribution.
 *  3. Neither the name of the University nor the names of its
 *     contributors may be used to endorse or promote products derived
 *     from this software without specific prior written permission.
 *
 *  THIS SOFTWARE IS PROVIDED ``AS IS'' AND ANY EXPRESS OR IMPLIED
 *  WARRANTIES, INCLUDING, BUT NOT LIMITED TO, THE IMPLIED WARRANTIES OF
 *  MERCHANTABILITY AND FITNESS FOR A PARTICULAR PURPOSE ARE
 *  DISCLAIMED. IN NO EVENT SHALL THE REGENTS OR CONTRIBUTORS BE LIABLE
 *  FOR ANY DIRECT, INDIRECT, INCIDENTAL, SPECIAL, EXEMPLARY, OR
 *  CONSEQUENTIAL DAMAGES (INCLUDING, BUT NOT LIMITED TO, PROCUREMENT OF
 *  SUBSTITUTE GOODS OR SERVICES; LOSS OF USE, DATA, OR PROFITS; OR
 *  BUSINESS INTERRUPTION) HOWEVER CAUSED AND ON ANY THEORY OF
 *  LIABILITY, WHETHER IN CONTRACT, STRICT LIABILITY, OR TORT (INCLUDING
 *  NEGLIGENCE OR OTHERWISE) ARISING IN ANY WAY OUT OF THE USE OF THIS
 *  SOFTWARE, EVEN IF ADVISED OF THE POSSIBILITY OF SUCH DAMAGE.
 */

#include <linux/param.h>
#include <linux/time.h>
#include <linux/mm.h>
#include <linux/errno.h>
#include <linux/string.h>
#include <linux/in.h>
#include <linux/pagemap.h>
#include <linux/proc_fs.h>
#include <linux/kdev_t.h>
#include <linux/sunrpc/clnt.h>
#include <linux/sunrpc/msg_prot.h>
#include <linux/sunrpc/gss_api.h>
#include <linux/nfs.h>
#include <linux/nfs4.h>
#include <linux/nfs_fs.h>
#include <linux/nfs_idmap.h>
#include "nfs4_fs.h"
#include "internal.h"
#include "pnfs.h"

#define NFSDBG_FACILITY		NFSDBG_XDR

/* Mapping from NFS error code to "errno" error code. */
#define errno_NFSERR_IO		EIO

static int nfs4_stat_to_errno(int);

/* NFSv4 COMPOUND tags are only wanted for debugging purposes */
#ifdef DEBUG
#define NFS4_MAXTAGLEN		20
#else
#define NFS4_MAXTAGLEN		0
#endif

/* lock,open owner id:
 * we currently use size 2 (u64) out of (NFS4_OPAQUE_LIMIT  >> 2)
 */
#define open_owner_id_maxsz	(1 + 1 + 4)
#define lock_owner_id_maxsz	(1 + 1 + 4)
#define decode_lockowner_maxsz	(1 + XDR_QUADLEN(IDMAP_NAMESZ))
#define compound_encode_hdr_maxsz	(3 + (NFS4_MAXTAGLEN >> 2))
#define compound_decode_hdr_maxsz	(3 + (NFS4_MAXTAGLEN >> 2))
#define op_encode_hdr_maxsz	(1)
#define op_decode_hdr_maxsz	(2)
#define encode_stateid_maxsz	(XDR_QUADLEN(NFS4_STATEID_SIZE))
#define decode_stateid_maxsz	(XDR_QUADLEN(NFS4_STATEID_SIZE))
#define encode_verifier_maxsz	(XDR_QUADLEN(NFS4_VERIFIER_SIZE))
#define decode_verifier_maxsz	(XDR_QUADLEN(NFS4_VERIFIER_SIZE))
#define encode_putfh_maxsz	(op_encode_hdr_maxsz + 1 + \
				(NFS4_FHSIZE >> 2))
#define decode_putfh_maxsz	(op_decode_hdr_maxsz)
#define encode_putrootfh_maxsz	(op_encode_hdr_maxsz)
#define decode_putrootfh_maxsz	(op_decode_hdr_maxsz)
#define encode_getfh_maxsz      (op_encode_hdr_maxsz)
#define decode_getfh_maxsz      (op_decode_hdr_maxsz + 1 + \
				((3+NFS4_FHSIZE) >> 2))
#define nfs4_fattr_bitmap_maxsz 3
#define encode_getattr_maxsz    (op_encode_hdr_maxsz + nfs4_fattr_bitmap_maxsz)
#define nfs4_name_maxsz		(1 + ((3 + NFS4_MAXNAMLEN) >> 2))
#define nfs4_path_maxsz		(1 + ((3 + NFS4_MAXPATHLEN) >> 2))
#define nfs4_owner_maxsz	(1 + XDR_QUADLEN(IDMAP_NAMESZ))
#define nfs4_group_maxsz	(1 + XDR_QUADLEN(IDMAP_NAMESZ))
/* This is based on getfattr, which uses the most attributes: */
#define nfs4_fattr_value_maxsz	(1 + (1 + 2 + 2 + 4 + 2 + 1 + 1 + 2 + 2 + \
				3 + 3 + 3 + nfs4_owner_maxsz + nfs4_group_maxsz))
#define nfs4_fattr_maxsz	(nfs4_fattr_bitmap_maxsz + \
				nfs4_fattr_value_maxsz)
#define decode_getattr_maxsz    (op_decode_hdr_maxsz + nfs4_fattr_maxsz)
#define encode_attrs_maxsz	(nfs4_fattr_bitmap_maxsz + \
				 1 + 2 + 1 + \
				nfs4_owner_maxsz + \
				nfs4_group_maxsz + \
				4 + 4)
#define encode_savefh_maxsz     (op_encode_hdr_maxsz)
#define decode_savefh_maxsz     (op_decode_hdr_maxsz)
#define encode_restorefh_maxsz  (op_encode_hdr_maxsz)
#define decode_restorefh_maxsz  (op_decode_hdr_maxsz)
#define encode_fsinfo_maxsz	(encode_getattr_maxsz)
#define decode_fsinfo_maxsz	(op_decode_hdr_maxsz + 15)
#define encode_renew_maxsz	(op_encode_hdr_maxsz + 3)
#define decode_renew_maxsz	(op_decode_hdr_maxsz)
#define encode_setclientid_maxsz \
				(op_encode_hdr_maxsz + \
				XDR_QUADLEN(NFS4_VERIFIER_SIZE) + \
				XDR_QUADLEN(NFS4_SETCLIENTID_NAMELEN) + \
				1 /* sc_prog */ + \
				XDR_QUADLEN(RPCBIND_MAXNETIDLEN) + \
				XDR_QUADLEN(RPCBIND_MAXUADDRLEN) + \
				1) /* sc_cb_ident */
#define decode_setclientid_maxsz \
				(op_decode_hdr_maxsz + \
				2 + \
				1024) /* large value for CLID_INUSE */
#define encode_setclientid_confirm_maxsz \
				(op_encode_hdr_maxsz + \
				3 + (NFS4_VERIFIER_SIZE >> 2))
#define decode_setclientid_confirm_maxsz \
				(op_decode_hdr_maxsz)
#define encode_lookup_maxsz	(op_encode_hdr_maxsz + nfs4_name_maxsz)
#define decode_lookup_maxsz	(op_decode_hdr_maxsz)
#define encode_share_access_maxsz \
				(2)
#define encode_createmode_maxsz	(1 + encode_attrs_maxsz + encode_verifier_maxsz)
#define encode_opentype_maxsz	(1 + encode_createmode_maxsz)
#define encode_claim_null_maxsz	(1 + nfs4_name_maxsz)
#define encode_open_maxsz	(op_encode_hdr_maxsz + \
				2 + encode_share_access_maxsz + 2 + \
				open_owner_id_maxsz + \
				encode_opentype_maxsz + \
				encode_claim_null_maxsz)
#define decode_ace_maxsz	(3 + nfs4_owner_maxsz)
#define decode_delegation_maxsz	(1 + decode_stateid_maxsz + 1 + \
				decode_ace_maxsz)
#define decode_change_info_maxsz	(5)
#define decode_open_maxsz	(op_decode_hdr_maxsz + \
				decode_stateid_maxsz + \
				decode_change_info_maxsz + 1 + \
				nfs4_fattr_bitmap_maxsz + \
				decode_delegation_maxsz)
#define encode_open_confirm_maxsz \
				(op_encode_hdr_maxsz + \
				 encode_stateid_maxsz + 1)
#define decode_open_confirm_maxsz \
				(op_decode_hdr_maxsz + \
				 decode_stateid_maxsz)
#define encode_open_downgrade_maxsz \
				(op_encode_hdr_maxsz + \
				 encode_stateid_maxsz + 1 + \
				 encode_share_access_maxsz)
#define decode_open_downgrade_maxsz \
				(op_decode_hdr_maxsz + \
				 decode_stateid_maxsz)
#define encode_close_maxsz	(op_encode_hdr_maxsz + \
				 1 + encode_stateid_maxsz)
#define decode_close_maxsz	(op_decode_hdr_maxsz + \
				 decode_stateid_maxsz)
#define encode_setattr_maxsz	(op_encode_hdr_maxsz + \
				 encode_stateid_maxsz + \
				 encode_attrs_maxsz)
#define decode_setattr_maxsz	(op_decode_hdr_maxsz + \
				 nfs4_fattr_bitmap_maxsz)
#define encode_read_maxsz	(op_encode_hdr_maxsz + \
				 encode_stateid_maxsz + 3)
#define decode_read_maxsz	(op_decode_hdr_maxsz + 2)
#define encode_readdir_maxsz	(op_encode_hdr_maxsz + \
				 2 + encode_verifier_maxsz + 5)
#define decode_readdir_maxsz	(op_decode_hdr_maxsz + \
				 decode_verifier_maxsz)
#define encode_readlink_maxsz	(op_encode_hdr_maxsz)
#define decode_readlink_maxsz	(op_decode_hdr_maxsz + 1)
#define encode_write_maxsz	(op_encode_hdr_maxsz + \
				 encode_stateid_maxsz + 4)
#define decode_write_maxsz	(op_decode_hdr_maxsz + \
				 2 + decode_verifier_maxsz)
#define encode_commit_maxsz	(op_encode_hdr_maxsz + 3)
#define decode_commit_maxsz	(op_decode_hdr_maxsz + \
				 decode_verifier_maxsz)
#define encode_remove_maxsz	(op_encode_hdr_maxsz + \
				nfs4_name_maxsz)
#define decode_remove_maxsz	(op_decode_hdr_maxsz + \
				 decode_change_info_maxsz)
#define encode_rename_maxsz	(op_encode_hdr_maxsz + \
				2 * nfs4_name_maxsz)
#define decode_rename_maxsz	(op_decode_hdr_maxsz + \
				 decode_change_info_maxsz + \
				 decode_change_info_maxsz)
#define encode_link_maxsz	(op_encode_hdr_maxsz + \
				nfs4_name_maxsz)
#define decode_link_maxsz	(op_decode_hdr_maxsz + decode_change_info_maxsz)
#define encode_lockowner_maxsz	(7)
#define encode_lock_maxsz	(op_encode_hdr_maxsz + \
				 7 + \
				 1 + encode_stateid_maxsz + 1 + \
				 encode_lockowner_maxsz)
#define decode_lock_denied_maxsz \
				(8 + decode_lockowner_maxsz)
#define decode_lock_maxsz	(op_decode_hdr_maxsz + \
				 decode_lock_denied_maxsz)
#define encode_lockt_maxsz	(op_encode_hdr_maxsz + 5 + \
				encode_lockowner_maxsz)
#define decode_lockt_maxsz	(op_decode_hdr_maxsz + \
				 decode_lock_denied_maxsz)
#define encode_locku_maxsz	(op_encode_hdr_maxsz + 3 + \
				 encode_stateid_maxsz + \
				 4)
#define decode_locku_maxsz	(op_decode_hdr_maxsz + \
				 decode_stateid_maxsz)
#define encode_release_lockowner_maxsz \
				(op_encode_hdr_maxsz + \
				 encode_lockowner_maxsz)
#define decode_release_lockowner_maxsz \
				(op_decode_hdr_maxsz)
#define encode_access_maxsz	(op_encode_hdr_maxsz + 1)
#define decode_access_maxsz	(op_decode_hdr_maxsz + 2)
#define encode_symlink_maxsz	(op_encode_hdr_maxsz + \
				1 + nfs4_name_maxsz + \
				1 + \
				nfs4_fattr_maxsz)
#define decode_symlink_maxsz	(op_decode_hdr_maxsz + 8)
#define encode_create_maxsz	(op_encode_hdr_maxsz + \
				1 + 2 + nfs4_name_maxsz + \
				encode_attrs_maxsz)
#define decode_create_maxsz	(op_decode_hdr_maxsz + \
				decode_change_info_maxsz + \
				nfs4_fattr_bitmap_maxsz)
#define encode_statfs_maxsz	(encode_getattr_maxsz)
#define decode_statfs_maxsz	(decode_getattr_maxsz)
#define encode_delegreturn_maxsz (op_encode_hdr_maxsz + 4)
#define decode_delegreturn_maxsz (op_decode_hdr_maxsz)
#define encode_getacl_maxsz	(encode_getattr_maxsz)
#define decode_getacl_maxsz	(op_decode_hdr_maxsz + \
				 nfs4_fattr_bitmap_maxsz + 1)
#define encode_setacl_maxsz	(op_encode_hdr_maxsz + \
				 encode_stateid_maxsz + 3)
#define decode_setacl_maxsz	(decode_setattr_maxsz)
#define encode_fs_locations_maxsz \
				(encode_getattr_maxsz)
#define decode_fs_locations_maxsz \
				(0)
#define encode_secinfo_maxsz	(op_encode_hdr_maxsz + nfs4_name_maxsz)
#define decode_secinfo_maxsz	(op_decode_hdr_maxsz + 4 + (NFS_MAX_SECFLAVORS * (16 + GSS_OID_MAX_LEN)))

#if defined(CONFIG_NFS_V4_1)
#define NFS4_MAX_MACHINE_NAME_LEN (64)

#define encode_exchange_id_maxsz (op_encode_hdr_maxsz + \
				encode_verifier_maxsz + \
				1 /* co_ownerid.len */ + \
				XDR_QUADLEN(NFS4_EXCHANGE_ID_LEN) + \
				1 /* flags */ + \
				1 /* spa_how */ + \
				0 /* SP4_NONE (for now) */ + \
				1 /* zero implemetation id array */)
#define decode_exchange_id_maxsz (op_decode_hdr_maxsz + \
				2 /* eir_clientid */ + \
				1 /* eir_sequenceid */ + \
				1 /* eir_flags */ + \
				1 /* spr_how */ + \
				0 /* SP4_NONE (for now) */ + \
				2 /* eir_server_owner.so_minor_id */ + \
				/* eir_server_owner.so_major_id<> */ \
				XDR_QUADLEN(NFS4_OPAQUE_LIMIT) + 1 + \
				/* eir_server_scope<> */ \
				XDR_QUADLEN(NFS4_OPAQUE_LIMIT) + 1 + \
				1 /* eir_server_impl_id array length */ + \
				0 /* ignored eir_server_impl_id contents */)
#define encode_channel_attrs_maxsz  (6 + 1 /* ca_rdma_ird.len (0) */)
#define decode_channel_attrs_maxsz  (6 + \
				     1 /* ca_rdma_ird.len */ + \
				     1 /* ca_rdma_ird */)
#define encode_create_session_maxsz  (op_encode_hdr_maxsz + \
				     2 /* csa_clientid */ + \
				     1 /* csa_sequence */ + \
				     1 /* csa_flags */ + \
				     encode_channel_attrs_maxsz + \
				     encode_channel_attrs_maxsz + \
				     1 /* csa_cb_program */ + \
				     1 /* csa_sec_parms.len (1) */ + \
				     1 /* cb_secflavor (AUTH_SYS) */ + \
				     1 /* stamp */ + \
				     1 /* machinename.len */ + \
				     XDR_QUADLEN(NFS4_MAX_MACHINE_NAME_LEN) + \
				     1 /* uid */ + \
				     1 /* gid */ + \
				     1 /* gids.len (0) */)
#define decode_create_session_maxsz  (op_decode_hdr_maxsz +	\
				     XDR_QUADLEN(NFS4_MAX_SESSIONID_LEN) + \
				     1 /* csr_sequence */ + \
				     1 /* csr_flags */ + \
				     decode_channel_attrs_maxsz + \
				     decode_channel_attrs_maxsz)
#define encode_destroy_session_maxsz    (op_encode_hdr_maxsz + 4)
#define decode_destroy_session_maxsz    (op_decode_hdr_maxsz)
#define encode_sequence_maxsz	(op_encode_hdr_maxsz + \
				XDR_QUADLEN(NFS4_MAX_SESSIONID_LEN) + 4)
#define decode_sequence_maxsz	(op_decode_hdr_maxsz + \
				XDR_QUADLEN(NFS4_MAX_SESSIONID_LEN) + 5)
#define encode_reclaim_complete_maxsz	(op_encode_hdr_maxsz + 4)
#define decode_reclaim_complete_maxsz	(op_decode_hdr_maxsz + 4)
#define encode_getdeviceinfo_maxsz (op_encode_hdr_maxsz + 4 + \
				XDR_QUADLEN(NFS4_DEVICEID4_SIZE))
#define decode_getdeviceinfo_maxsz (op_decode_hdr_maxsz + \
				1 /* layout type */ + \
				1 /* opaque devaddr4 length */ + \
				  /* devaddr4 payload is read into page */ \
				1 /* notification bitmap length */ + \
				1 /* notification bitmap */)
#define encode_layoutget_maxsz	(op_encode_hdr_maxsz + 10 + \
				encode_stateid_maxsz)
#define decode_layoutget_maxsz	(op_decode_hdr_maxsz + 8 + \
				decode_stateid_maxsz + \
				XDR_QUADLEN(PNFS_LAYOUT_MAXSIZE))
#define encode_layoutcommit_maxsz (op_encode_hdr_maxsz +          \
				2 /* offset */ + \
				2 /* length */ + \
				1 /* reclaim */ + \
				encode_stateid_maxsz + \
				1 /* new offset (true) */ + \
				2 /* last byte written */ + \
				1 /* nt_timechanged (false) */ + \
				1 /* layoutupdate4 layout type */ + \
				1 /* NULL filelayout layoutupdate4 payload */)
#define decode_layoutcommit_maxsz (op_decode_hdr_maxsz + 3)

#else /* CONFIG_NFS_V4_1 */
#define encode_sequence_maxsz	0
#define decode_sequence_maxsz	0
#endif /* CONFIG_NFS_V4_1 */

#define NFS4_enc_compound_sz	(1024)  /* XXX: large enough? */
#define NFS4_dec_compound_sz	(1024)  /* XXX: large enough? */
#define NFS4_enc_read_sz	(compound_encode_hdr_maxsz + \
				encode_sequence_maxsz + \
				encode_putfh_maxsz + \
				encode_read_maxsz)
#define NFS4_dec_read_sz	(compound_decode_hdr_maxsz + \
				decode_sequence_maxsz + \
				decode_putfh_maxsz + \
				decode_read_maxsz)
#define NFS4_enc_readlink_sz	(compound_encode_hdr_maxsz + \
				encode_sequence_maxsz + \
				encode_putfh_maxsz + \
				encode_readlink_maxsz)
#define NFS4_dec_readlink_sz	(compound_decode_hdr_maxsz + \
				decode_sequence_maxsz + \
				decode_putfh_maxsz + \
				decode_readlink_maxsz)
#define NFS4_enc_readdir_sz	(compound_encode_hdr_maxsz + \
				encode_sequence_maxsz + \
				encode_putfh_maxsz + \
				encode_readdir_maxsz)
#define NFS4_dec_readdir_sz	(compound_decode_hdr_maxsz + \
				decode_sequence_maxsz + \
				decode_putfh_maxsz + \
				decode_readdir_maxsz)
#define NFS4_enc_write_sz	(compound_encode_hdr_maxsz + \
				encode_sequence_maxsz + \
				encode_putfh_maxsz + \
				encode_write_maxsz + \
				encode_getattr_maxsz)
#define NFS4_dec_write_sz	(compound_decode_hdr_maxsz + \
				decode_sequence_maxsz + \
				decode_putfh_maxsz + \
				decode_write_maxsz + \
				decode_getattr_maxsz)
#define NFS4_enc_commit_sz	(compound_encode_hdr_maxsz + \
				encode_sequence_maxsz + \
				encode_putfh_maxsz + \
				encode_commit_maxsz + \
				encode_getattr_maxsz)
#define NFS4_dec_commit_sz	(compound_decode_hdr_maxsz + \
				decode_sequence_maxsz + \
				decode_putfh_maxsz + \
				decode_commit_maxsz + \
				decode_getattr_maxsz)
#define NFS4_enc_open_sz        (compound_encode_hdr_maxsz + \
				encode_sequence_maxsz + \
				encode_putfh_maxsz + \
				encode_savefh_maxsz + \
				encode_open_maxsz + \
				encode_getfh_maxsz + \
				encode_getattr_maxsz + \
				encode_restorefh_maxsz + \
				encode_getattr_maxsz)
#define NFS4_dec_open_sz        (compound_decode_hdr_maxsz + \
				decode_sequence_maxsz + \
				decode_putfh_maxsz + \
				decode_savefh_maxsz + \
				decode_open_maxsz + \
				decode_getfh_maxsz + \
				decode_getattr_maxsz + \
				decode_restorefh_maxsz + \
				decode_getattr_maxsz)
#define NFS4_enc_open_confirm_sz \
				(compound_encode_hdr_maxsz + \
				 encode_putfh_maxsz + \
				 encode_open_confirm_maxsz)
#define NFS4_dec_open_confirm_sz \
				(compound_decode_hdr_maxsz + \
				 decode_putfh_maxsz + \
				 decode_open_confirm_maxsz)
#define NFS4_enc_open_noattr_sz	(compound_encode_hdr_maxsz + \
					encode_sequence_maxsz + \
					encode_putfh_maxsz + \
					encode_open_maxsz + \
					encode_getattr_maxsz)
#define NFS4_dec_open_noattr_sz	(compound_decode_hdr_maxsz + \
					decode_sequence_maxsz + \
					decode_putfh_maxsz + \
					decode_open_maxsz + \
					decode_getattr_maxsz)
#define NFS4_enc_open_downgrade_sz \
				(compound_encode_hdr_maxsz + \
				 encode_sequence_maxsz + \
				 encode_putfh_maxsz + \
				 encode_open_downgrade_maxsz + \
				 encode_getattr_maxsz)
#define NFS4_dec_open_downgrade_sz \
				(compound_decode_hdr_maxsz + \
				 decode_sequence_maxsz + \
				 decode_putfh_maxsz + \
				 decode_open_downgrade_maxsz + \
				 decode_getattr_maxsz)
#define NFS4_enc_close_sz	(compound_encode_hdr_maxsz + \
				 encode_sequence_maxsz + \
				 encode_putfh_maxsz + \
				 encode_close_maxsz + \
				 encode_getattr_maxsz)
#define NFS4_dec_close_sz	(compound_decode_hdr_maxsz + \
				 decode_sequence_maxsz + \
				 decode_putfh_maxsz + \
				 decode_close_maxsz + \
				 decode_getattr_maxsz)
#define NFS4_enc_setattr_sz	(compound_encode_hdr_maxsz + \
				 encode_sequence_maxsz + \
				 encode_putfh_maxsz + \
				 encode_setattr_maxsz + \
				 encode_getattr_maxsz)
#define NFS4_dec_setattr_sz	(compound_decode_hdr_maxsz + \
				 decode_sequence_maxsz + \
				 decode_putfh_maxsz + \
				 decode_setattr_maxsz + \
				 decode_getattr_maxsz)
#define NFS4_enc_fsinfo_sz	(compound_encode_hdr_maxsz + \
				encode_sequence_maxsz + \
				encode_putfh_maxsz + \
				encode_fsinfo_maxsz)
#define NFS4_dec_fsinfo_sz	(compound_decode_hdr_maxsz + \
				decode_sequence_maxsz + \
				decode_putfh_maxsz + \
				decode_fsinfo_maxsz)
#define NFS4_enc_renew_sz	(compound_encode_hdr_maxsz + \
				encode_renew_maxsz)
#define NFS4_dec_renew_sz	(compound_decode_hdr_maxsz + \
				decode_renew_maxsz)
#define NFS4_enc_setclientid_sz	(compound_encode_hdr_maxsz + \
				encode_setclientid_maxsz)
#define NFS4_dec_setclientid_sz	(compound_decode_hdr_maxsz + \
				decode_setclientid_maxsz)
#define NFS4_enc_setclientid_confirm_sz \
				(compound_encode_hdr_maxsz + \
				encode_setclientid_confirm_maxsz + \
				encode_putrootfh_maxsz + \
				encode_fsinfo_maxsz)
#define NFS4_dec_setclientid_confirm_sz \
				(compound_decode_hdr_maxsz + \
				decode_setclientid_confirm_maxsz + \
				decode_putrootfh_maxsz + \
				decode_fsinfo_maxsz)
#define NFS4_enc_lock_sz        (compound_encode_hdr_maxsz + \
				encode_sequence_maxsz + \
				encode_putfh_maxsz + \
				encode_lock_maxsz)
#define NFS4_dec_lock_sz        (compound_decode_hdr_maxsz + \
				decode_sequence_maxsz + \
				decode_putfh_maxsz + \
				decode_lock_maxsz)
#define NFS4_enc_lockt_sz       (compound_encode_hdr_maxsz + \
				encode_sequence_maxsz + \
				encode_putfh_maxsz + \
				encode_lockt_maxsz)
#define NFS4_dec_lockt_sz       (compound_decode_hdr_maxsz + \
				 decode_sequence_maxsz + \
				 decode_putfh_maxsz + \
				 decode_lockt_maxsz)
#define NFS4_enc_locku_sz       (compound_encode_hdr_maxsz + \
				encode_sequence_maxsz + \
				encode_putfh_maxsz + \
				encode_locku_maxsz)
#define NFS4_dec_locku_sz       (compound_decode_hdr_maxsz + \
				decode_sequence_maxsz + \
				decode_putfh_maxsz + \
				decode_locku_maxsz)
#define NFS4_enc_release_lockowner_sz \
				(compound_encode_hdr_maxsz + \
				 encode_lockowner_maxsz)
#define NFS4_dec_release_lockowner_sz \
				(compound_decode_hdr_maxsz + \
				 decode_lockowner_maxsz)
#define NFS4_enc_access_sz	(compound_encode_hdr_maxsz + \
				encode_sequence_maxsz + \
				encode_putfh_maxsz + \
				encode_access_maxsz + \
				encode_getattr_maxsz)
#define NFS4_dec_access_sz	(compound_decode_hdr_maxsz + \
				decode_sequence_maxsz + \
				decode_putfh_maxsz + \
				decode_access_maxsz + \
				decode_getattr_maxsz)
#define NFS4_enc_getattr_sz	(compound_encode_hdr_maxsz + \
				encode_sequence_maxsz + \
				encode_putfh_maxsz + \
				encode_getattr_maxsz)
#define NFS4_dec_getattr_sz	(compound_decode_hdr_maxsz + \
				decode_sequence_maxsz + \
				decode_putfh_maxsz + \
				decode_getattr_maxsz)
#define NFS4_enc_lookup_sz	(compound_encode_hdr_maxsz + \
				encode_sequence_maxsz + \
				encode_putfh_maxsz + \
				encode_lookup_maxsz + \
				encode_getattr_maxsz + \
				encode_getfh_maxsz)
#define NFS4_dec_lookup_sz	(compound_decode_hdr_maxsz + \
				decode_sequence_maxsz + \
				decode_putfh_maxsz + \
				decode_lookup_maxsz + \
				decode_getattr_maxsz + \
				decode_getfh_maxsz)
#define NFS4_enc_lookup_root_sz (compound_encode_hdr_maxsz + \
				encode_sequence_maxsz + \
				encode_putrootfh_maxsz + \
				encode_getattr_maxsz + \
				encode_getfh_maxsz)
#define NFS4_dec_lookup_root_sz (compound_decode_hdr_maxsz + \
				decode_sequence_maxsz + \
				decode_putrootfh_maxsz + \
				decode_getattr_maxsz + \
				decode_getfh_maxsz)
#define NFS4_enc_remove_sz	(compound_encode_hdr_maxsz + \
				encode_sequence_maxsz + \
				encode_putfh_maxsz + \
				encode_remove_maxsz + \
				encode_getattr_maxsz)
#define NFS4_dec_remove_sz	(compound_decode_hdr_maxsz + \
				decode_sequence_maxsz + \
				decode_putfh_maxsz + \
				decode_remove_maxsz + \
				decode_getattr_maxsz)
#define NFS4_enc_rename_sz	(compound_encode_hdr_maxsz + \
				encode_sequence_maxsz + \
				encode_putfh_maxsz + \
				encode_savefh_maxsz + \
				encode_putfh_maxsz + \
				encode_rename_maxsz + \
				encode_getattr_maxsz + \
				encode_restorefh_maxsz + \
				encode_getattr_maxsz)
#define NFS4_dec_rename_sz	(compound_decode_hdr_maxsz + \
				decode_sequence_maxsz + \
				decode_putfh_maxsz + \
				decode_savefh_maxsz + \
				decode_putfh_maxsz + \
				decode_rename_maxsz + \
				decode_getattr_maxsz + \
				decode_restorefh_maxsz + \
				decode_getattr_maxsz)
#define NFS4_enc_link_sz	(compound_encode_hdr_maxsz + \
				encode_sequence_maxsz + \
				encode_putfh_maxsz + \
				encode_savefh_maxsz + \
				encode_putfh_maxsz + \
				encode_link_maxsz + \
				decode_getattr_maxsz + \
				encode_restorefh_maxsz + \
				decode_getattr_maxsz)
#define NFS4_dec_link_sz	(compound_decode_hdr_maxsz + \
				decode_sequence_maxsz + \
				decode_putfh_maxsz + \
				decode_savefh_maxsz + \
				decode_putfh_maxsz + \
				decode_link_maxsz + \
				decode_getattr_maxsz + \
				decode_restorefh_maxsz + \
				decode_getattr_maxsz)
#define NFS4_enc_symlink_sz	(compound_encode_hdr_maxsz + \
				encode_sequence_maxsz + \
				encode_putfh_maxsz + \
				encode_symlink_maxsz + \
				encode_getattr_maxsz + \
				encode_getfh_maxsz)
#define NFS4_dec_symlink_sz	(compound_decode_hdr_maxsz + \
				decode_sequence_maxsz + \
				decode_putfh_maxsz + \
				decode_symlink_maxsz + \
				decode_getattr_maxsz + \
				decode_getfh_maxsz)
#define NFS4_enc_create_sz	(compound_encode_hdr_maxsz + \
				encode_sequence_maxsz + \
				encode_putfh_maxsz + \
				encode_savefh_maxsz + \
				encode_create_maxsz + \
				encode_getfh_maxsz + \
				encode_getattr_maxsz + \
				encode_restorefh_maxsz + \
				encode_getattr_maxsz)
#define NFS4_dec_create_sz	(compound_decode_hdr_maxsz + \
				decode_sequence_maxsz + \
				decode_putfh_maxsz + \
				decode_savefh_maxsz + \
				decode_create_maxsz + \
				decode_getfh_maxsz + \
				decode_getattr_maxsz + \
				decode_restorefh_maxsz + \
				decode_getattr_maxsz)
#define NFS4_enc_pathconf_sz	(compound_encode_hdr_maxsz + \
				encode_sequence_maxsz + \
				encode_putfh_maxsz + \
				encode_getattr_maxsz)
#define NFS4_dec_pathconf_sz	(compound_decode_hdr_maxsz + \
				decode_sequence_maxsz + \
				decode_putfh_maxsz + \
				decode_getattr_maxsz)
#define NFS4_enc_statfs_sz	(compound_encode_hdr_maxsz + \
				encode_sequence_maxsz + \
				encode_putfh_maxsz + \
				encode_statfs_maxsz)
#define NFS4_dec_statfs_sz	(compound_decode_hdr_maxsz + \
				decode_sequence_maxsz + \
				decode_putfh_maxsz + \
				decode_statfs_maxsz)
#define NFS4_enc_server_caps_sz (compound_encode_hdr_maxsz + \
				encode_sequence_maxsz + \
				encode_putfh_maxsz + \
				encode_getattr_maxsz)
#define NFS4_dec_server_caps_sz (compound_decode_hdr_maxsz + \
				decode_sequence_maxsz + \
				decode_putfh_maxsz + \
				decode_getattr_maxsz)
#define NFS4_enc_delegreturn_sz	(compound_encode_hdr_maxsz + \
				encode_sequence_maxsz + \
				encode_putfh_maxsz + \
				encode_delegreturn_maxsz + \
				encode_getattr_maxsz)
#define NFS4_dec_delegreturn_sz (compound_decode_hdr_maxsz + \
				decode_sequence_maxsz + \
				decode_delegreturn_maxsz + \
				decode_getattr_maxsz)
#define NFS4_enc_getacl_sz	(compound_encode_hdr_maxsz + \
				encode_sequence_maxsz + \
				encode_putfh_maxsz + \
				encode_getacl_maxsz)
#define NFS4_dec_getacl_sz	(compound_decode_hdr_maxsz + \
				decode_sequence_maxsz + \
				decode_putfh_maxsz + \
				decode_getacl_maxsz)
#define NFS4_enc_setacl_sz	(compound_encode_hdr_maxsz + \
				encode_sequence_maxsz + \
				encode_putfh_maxsz + \
				encode_setacl_maxsz)
#define NFS4_dec_setacl_sz	(compound_decode_hdr_maxsz + \
				decode_sequence_maxsz + \
				decode_putfh_maxsz + \
				decode_setacl_maxsz)
#define NFS4_enc_fs_locations_sz \
				(compound_encode_hdr_maxsz + \
				 encode_sequence_maxsz + \
				 encode_putfh_maxsz + \
				 encode_lookup_maxsz + \
				 encode_fs_locations_maxsz)
#define NFS4_dec_fs_locations_sz \
				(compound_decode_hdr_maxsz + \
				 decode_sequence_maxsz + \
				 decode_putfh_maxsz + \
				 decode_lookup_maxsz + \
				 decode_fs_locations_maxsz)
#define NFS4_enc_secinfo_sz 	(compound_encode_hdr_maxsz + \
				encode_sequence_maxsz + \
				encode_putfh_maxsz + \
				encode_secinfo_maxsz)
#define NFS4_dec_secinfo_sz	(compound_decode_hdr_maxsz + \
				decode_sequence_maxsz + \
				decode_putfh_maxsz + \
				decode_secinfo_maxsz)
#if defined(CONFIG_NFS_V4_1)
#define NFS4_enc_exchange_id_sz \
				(compound_encode_hdr_maxsz + \
				 encode_exchange_id_maxsz)
#define NFS4_dec_exchange_id_sz \
				(compound_decode_hdr_maxsz + \
				 decode_exchange_id_maxsz)
#define NFS4_enc_create_session_sz \
				(compound_encode_hdr_maxsz + \
				 encode_create_session_maxsz)
#define NFS4_dec_create_session_sz \
				(compound_decode_hdr_maxsz + \
				 decode_create_session_maxsz)
#define NFS4_enc_destroy_session_sz	(compound_encode_hdr_maxsz + \
					 encode_destroy_session_maxsz)
#define NFS4_dec_destroy_session_sz	(compound_decode_hdr_maxsz + \
					 decode_destroy_session_maxsz)
#define NFS4_enc_sequence_sz \
				(compound_decode_hdr_maxsz + \
				 encode_sequence_maxsz)
#define NFS4_dec_sequence_sz \
				(compound_decode_hdr_maxsz + \
				 decode_sequence_maxsz)
#define NFS4_enc_get_lease_time_sz	(compound_encode_hdr_maxsz + \
					 encode_sequence_maxsz + \
					 encode_putrootfh_maxsz + \
					 encode_fsinfo_maxsz)
#define NFS4_dec_get_lease_time_sz	(compound_decode_hdr_maxsz + \
					 decode_sequence_maxsz + \
					 decode_putrootfh_maxsz + \
					 decode_fsinfo_maxsz)
#define NFS4_enc_reclaim_complete_sz	(compound_encode_hdr_maxsz + \
					 encode_sequence_maxsz + \
					 encode_reclaim_complete_maxsz)
#define NFS4_dec_reclaim_complete_sz	(compound_decode_hdr_maxsz + \
					 decode_sequence_maxsz + \
					 decode_reclaim_complete_maxsz)
#define NFS4_enc_getdeviceinfo_sz (compound_encode_hdr_maxsz +    \
				encode_sequence_maxsz +\
				encode_getdeviceinfo_maxsz)
#define NFS4_dec_getdeviceinfo_sz (compound_decode_hdr_maxsz +    \
				decode_sequence_maxsz + \
				decode_getdeviceinfo_maxsz)
#define NFS4_enc_layoutget_sz	(compound_encode_hdr_maxsz + \
				encode_sequence_maxsz + \
				encode_putfh_maxsz +        \
				encode_layoutget_maxsz)
#define NFS4_dec_layoutget_sz	(compound_decode_hdr_maxsz + \
				decode_sequence_maxsz + \
				decode_putfh_maxsz +        \
				decode_layoutget_maxsz)
#define NFS4_enc_layoutcommit_sz (compound_encode_hdr_maxsz + \
				encode_sequence_maxsz +\
				encode_putfh_maxsz + \
				encode_layoutcommit_maxsz + \
				encode_getattr_maxsz)
#define NFS4_dec_layoutcommit_sz (compound_decode_hdr_maxsz + \
				decode_sequence_maxsz + \
				decode_putfh_maxsz + \
				decode_layoutcommit_maxsz + \
				decode_getattr_maxsz)


const u32 nfs41_maxwrite_overhead = ((RPC_MAX_HEADER_WITH_AUTH +
				      compound_encode_hdr_maxsz +
				      encode_sequence_maxsz +
				      encode_putfh_maxsz +
				      encode_getattr_maxsz) *
				     XDR_UNIT);

const u32 nfs41_maxread_overhead = ((RPC_MAX_HEADER_WITH_AUTH +
				     compound_decode_hdr_maxsz +
				     decode_sequence_maxsz +
				     decode_putfh_maxsz) *
				    XDR_UNIT);
#endif /* CONFIG_NFS_V4_1 */

static const umode_t nfs_type2fmt[] = {
	[NF4BAD] = 0,
	[NF4REG] = S_IFREG,
	[NF4DIR] = S_IFDIR,
	[NF4BLK] = S_IFBLK,
	[NF4CHR] = S_IFCHR,
	[NF4LNK] = S_IFLNK,
	[NF4SOCK] = S_IFSOCK,
	[NF4FIFO] = S_IFIFO,
	[NF4ATTRDIR] = 0,
	[NF4NAMEDATTR] = 0,
};

struct compound_hdr {
	int32_t		status;
	uint32_t	nops;
	__be32 *	nops_p;
	uint32_t	taglen;
	char *		tag;
	uint32_t	replen;		/* expected reply words */
	u32		minorversion;
};

static __be32 *reserve_space(struct xdr_stream *xdr, size_t nbytes)
{
	__be32 *p = xdr_reserve_space(xdr, nbytes);
	BUG_ON(!p);
	return p;
}

static void encode_string(struct xdr_stream *xdr, unsigned int len, const char *str)
{
	__be32 *p;

	p = xdr_reserve_space(xdr, 4 + len);
	BUG_ON(p == NULL);
	xdr_encode_opaque(p, str, len);
}

static void encode_compound_hdr(struct xdr_stream *xdr,
				struct rpc_rqst *req,
				struct compound_hdr *hdr)
{
	__be32 *p;
	struct rpc_auth *auth = req->rq_cred->cr_auth;

	/* initialize running count of expected bytes in reply.
	 * NOTE: the replied tag SHOULD be the same is the one sent,
	 * but this is not required as a MUST for the server to do so. */
	hdr->replen = RPC_REPHDRSIZE + auth->au_rslack + 3 + hdr->taglen;

	dprintk("encode_compound: tag=%.*s\n", (int)hdr->taglen, hdr->tag);
	BUG_ON(hdr->taglen > NFS4_MAXTAGLEN);
	p = reserve_space(xdr, 4 + hdr->taglen + 8);
	p = xdr_encode_opaque(p, hdr->tag, hdr->taglen);
	*p++ = cpu_to_be32(hdr->minorversion);
	hdr->nops_p = p;
	*p = cpu_to_be32(hdr->nops);
}

static void encode_nops(struct compound_hdr *hdr)
{
	BUG_ON(hdr->nops > NFS4_MAX_OPS);
	*hdr->nops_p = htonl(hdr->nops);
}

static void encode_nfs4_verifier(struct xdr_stream *xdr, const nfs4_verifier *verf)
{
	__be32 *p;

	p = xdr_reserve_space(xdr, NFS4_VERIFIER_SIZE);
	BUG_ON(p == NULL);
	xdr_encode_opaque_fixed(p, verf->data, NFS4_VERIFIER_SIZE);
}

static void encode_attrs(struct xdr_stream *xdr, const struct iattr *iap, const struct nfs_server *server)
{
	char owner_name[IDMAP_NAMESZ];
	char owner_group[IDMAP_NAMESZ];
	int owner_namelen = 0;
	int owner_grouplen = 0;
	__be32 *p;
	__be32 *q;
	int len;
	uint32_t bmval0 = 0;
	uint32_t bmval1 = 0;

	/*
	 * We reserve enough space to write the entire attribute buffer at once.
	 * In the worst-case, this would be
	 *   12(bitmap) + 4(attrlen) + 8(size) + 4(mode) + 4(atime) + 4(mtime)
	 *          = 36 bytes, plus any contribution from variable-length fields
	 *            such as owner/group.
	 */
	len = 16;

	/* Sigh */
	if (iap->ia_valid & ATTR_SIZE)
		len += 8;
	if (iap->ia_valid & ATTR_MODE)
		len += 4;
	if (iap->ia_valid & ATTR_UID) {
		owner_namelen = nfs_map_uid_to_name(server, iap->ia_uid, owner_name, IDMAP_NAMESZ);
		if (owner_namelen < 0) {
			dprintk("nfs: couldn't resolve uid %d to string\n",
					iap->ia_uid);
			/* XXX */
			strcpy(owner_name, "nobody");
			owner_namelen = sizeof("nobody") - 1;
			/* goto out; */
		}
		len += 4 + (XDR_QUADLEN(owner_namelen) << 2);
	}
	if (iap->ia_valid & ATTR_GID) {
		owner_grouplen = nfs_map_gid_to_group(server, iap->ia_gid, owner_group, IDMAP_NAMESZ);
		if (owner_grouplen < 0) {
			dprintk("nfs: couldn't resolve gid %d to string\n",
					iap->ia_gid);
			strcpy(owner_group, "nobody");
			owner_grouplen = sizeof("nobody") - 1;
			/* goto out; */
		}
		len += 4 + (XDR_QUADLEN(owner_grouplen) << 2);
	}
	if (iap->ia_valid & ATTR_ATIME_SET)
		len += 16;
	else if (iap->ia_valid & ATTR_ATIME)
		len += 4;
	if (iap->ia_valid & ATTR_MTIME_SET)
		len += 16;
	else if (iap->ia_valid & ATTR_MTIME)
		len += 4;
	p = reserve_space(xdr, len);

	/*
	 * We write the bitmap length now, but leave the bitmap and the attribute
	 * buffer length to be backfilled at the end of this routine.
	 */
	*p++ = cpu_to_be32(2);
	q = p;
	p += 3;

	if (iap->ia_valid & ATTR_SIZE) {
		bmval0 |= FATTR4_WORD0_SIZE;
		p = xdr_encode_hyper(p, iap->ia_size);
	}
	if (iap->ia_valid & ATTR_MODE) {
		bmval1 |= FATTR4_WORD1_MODE;
		*p++ = cpu_to_be32(iap->ia_mode & S_IALLUGO);
	}
	if (iap->ia_valid & ATTR_UID) {
		bmval1 |= FATTR4_WORD1_OWNER;
		p = xdr_encode_opaque(p, owner_name, owner_namelen);
	}
	if (iap->ia_valid & ATTR_GID) {
		bmval1 |= FATTR4_WORD1_OWNER_GROUP;
		p = xdr_encode_opaque(p, owner_group, owner_grouplen);
	}
	if (iap->ia_valid & ATTR_ATIME_SET) {
		bmval1 |= FATTR4_WORD1_TIME_ACCESS_SET;
		*p++ = cpu_to_be32(NFS4_SET_TO_CLIENT_TIME);
		*p++ = cpu_to_be32(0);
		*p++ = cpu_to_be32(iap->ia_atime.tv_sec);
		*p++ = cpu_to_be32(iap->ia_atime.tv_nsec);
	}
	else if (iap->ia_valid & ATTR_ATIME) {
		bmval1 |= FATTR4_WORD1_TIME_ACCESS_SET;
		*p++ = cpu_to_be32(NFS4_SET_TO_SERVER_TIME);
	}
	if (iap->ia_valid & ATTR_MTIME_SET) {
		bmval1 |= FATTR4_WORD1_TIME_MODIFY_SET;
		*p++ = cpu_to_be32(NFS4_SET_TO_CLIENT_TIME);
		*p++ = cpu_to_be32(0);
		*p++ = cpu_to_be32(iap->ia_mtime.tv_sec);
		*p++ = cpu_to_be32(iap->ia_mtime.tv_nsec);
	}
	else if (iap->ia_valid & ATTR_MTIME) {
		bmval1 |= FATTR4_WORD1_TIME_MODIFY_SET;
		*p++ = cpu_to_be32(NFS4_SET_TO_SERVER_TIME);
	}

	/*
	 * Now we backfill the bitmap and the attribute buffer length.
	 */
	if (len != ((char *)p - (char *)q) + 4) {
		printk(KERN_ERR "nfs: Attr length error, %u != %Zu\n",
				len, ((char *)p - (char *)q) + 4);
		BUG();
	}
	len = (char *)p - (char *)q - 12;
	*q++ = htonl(bmval0);
	*q++ = htonl(bmval1);
	*q = htonl(len);

/* out: */
}

static void encode_access(struct xdr_stream *xdr, u32 access, struct compound_hdr *hdr)
{
	__be32 *p;

	p = reserve_space(xdr, 8);
	*p++ = cpu_to_be32(OP_ACCESS);
	*p = cpu_to_be32(access);
	hdr->nops++;
	hdr->replen += decode_access_maxsz;
}

static void encode_close(struct xdr_stream *xdr, const struct nfs_closeargs *arg, struct compound_hdr *hdr)
{
	__be32 *p;

	p = reserve_space(xdr, 8+NFS4_STATEID_SIZE);
	*p++ = cpu_to_be32(OP_CLOSE);
	*p++ = cpu_to_be32(arg->seqid->sequence->counter);
	xdr_encode_opaque_fixed(p, arg->stateid->data, NFS4_STATEID_SIZE);
	hdr->nops++;
	hdr->replen += decode_close_maxsz;
}

static void encode_commit(struct xdr_stream *xdr, const struct nfs_writeargs *args, struct compound_hdr *hdr)
{
	__be32 *p;

	p = reserve_space(xdr, 16);
	*p++ = cpu_to_be32(OP_COMMIT);
	p = xdr_encode_hyper(p, args->offset);
	*p = cpu_to_be32(args->count);
	hdr->nops++;
	hdr->replen += decode_commit_maxsz;
}

static void encode_create(struct xdr_stream *xdr, const struct nfs4_create_arg *create, struct compound_hdr *hdr)
{
	__be32 *p;

	p = reserve_space(xdr, 8);
	*p++ = cpu_to_be32(OP_CREATE);
	*p = cpu_to_be32(create->ftype);

	switch (create->ftype) {
	case NF4LNK:
		p = reserve_space(xdr, 4);
		*p = cpu_to_be32(create->u.symlink.len);
		xdr_write_pages(xdr, create->u.symlink.pages, 0, create->u.symlink.len);
		break;

	case NF4BLK: case NF4CHR:
		p = reserve_space(xdr, 8);
		*p++ = cpu_to_be32(create->u.device.specdata1);
		*p = cpu_to_be32(create->u.device.specdata2);
		break;

	default:
		break;
	}

	encode_string(xdr, create->name->len, create->name->name);
	hdr->nops++;
	hdr->replen += decode_create_maxsz;

	encode_attrs(xdr, create->attrs, create->server);
}

static void encode_getattr_one(struct xdr_stream *xdr, uint32_t bitmap, struct compound_hdr *hdr)
{
	__be32 *p;

	p = reserve_space(xdr, 12);
	*p++ = cpu_to_be32(OP_GETATTR);
	*p++ = cpu_to_be32(1);
	*p = cpu_to_be32(bitmap);
	hdr->nops++;
	hdr->replen += decode_getattr_maxsz;
}

static void encode_getattr_two(struct xdr_stream *xdr, uint32_t bm0, uint32_t bm1, struct compound_hdr *hdr)
{
	__be32 *p;

	p = reserve_space(xdr, 16);
	*p++ = cpu_to_be32(OP_GETATTR);
	*p++ = cpu_to_be32(2);
	*p++ = cpu_to_be32(bm0);
	*p = cpu_to_be32(bm1);
	hdr->nops++;
	hdr->replen += decode_getattr_maxsz;
}

static void encode_getfattr(struct xdr_stream *xdr, const u32* bitmask, struct compound_hdr *hdr)
{
	encode_getattr_two(xdr, bitmask[0] & nfs4_fattr_bitmap[0],
			   bitmask[1] & nfs4_fattr_bitmap[1], hdr);
}

static void encode_fsinfo(struct xdr_stream *xdr, const u32* bitmask, struct compound_hdr *hdr)
{
	encode_getattr_two(xdr, bitmask[0] & nfs4_fsinfo_bitmap[0],
			   bitmask[1] & nfs4_fsinfo_bitmap[1], hdr);
}

static void encode_fs_locations(struct xdr_stream *xdr, const u32* bitmask, struct compound_hdr *hdr)
{
	encode_getattr_two(xdr, bitmask[0] & nfs4_fs_locations_bitmap[0],
			   bitmask[1] & nfs4_fs_locations_bitmap[1], hdr);
}

static void encode_getfh(struct xdr_stream *xdr, struct compound_hdr *hdr)
{
	__be32 *p;

	p = reserve_space(xdr, 4);
	*p = cpu_to_be32(OP_GETFH);
	hdr->nops++;
	hdr->replen += decode_getfh_maxsz;
}

static void encode_link(struct xdr_stream *xdr, const struct qstr *name, struct compound_hdr *hdr)
{
	__be32 *p;

	p = reserve_space(xdr, 8 + name->len);
	*p++ = cpu_to_be32(OP_LINK);
	xdr_encode_opaque(p, name->name, name->len);
	hdr->nops++;
	hdr->replen += decode_link_maxsz;
}

static inline int nfs4_lock_type(struct file_lock *fl, int block)
{
	if ((fl->fl_type & (F_RDLCK|F_WRLCK|F_UNLCK)) == F_RDLCK)
		return block ? NFS4_READW_LT : NFS4_READ_LT;
	return block ? NFS4_WRITEW_LT : NFS4_WRITE_LT;
}

static inline uint64_t nfs4_lock_length(struct file_lock *fl)
{
	if (fl->fl_end == OFFSET_MAX)
		return ~(uint64_t)0;
	return fl->fl_end - fl->fl_start + 1;
}

static void encode_lockowner(struct xdr_stream *xdr, const struct nfs_lowner *lowner)
{
	__be32 *p;

	p = reserve_space(xdr, 32);
	p = xdr_encode_hyper(p, lowner->clientid);
	*p++ = cpu_to_be32(20);
	p = xdr_encode_opaque_fixed(p, "lock id:", 8);
	*p++ = cpu_to_be32(lowner->s_dev);
	xdr_encode_hyper(p, lowner->id);
}

/*
 * opcode,type,reclaim,offset,length,new_lock_owner = 32
 * open_seqid,open_stateid,lock_seqid,lock_owner.clientid, lock_owner.id = 40
 */
static void encode_lock(struct xdr_stream *xdr, const struct nfs_lock_args *args, struct compound_hdr *hdr)
{
	__be32 *p;

	p = reserve_space(xdr, 32);
	*p++ = cpu_to_be32(OP_LOCK);
	*p++ = cpu_to_be32(nfs4_lock_type(args->fl, args->block));
	*p++ = cpu_to_be32(args->reclaim);
	p = xdr_encode_hyper(p, args->fl->fl_start);
	p = xdr_encode_hyper(p, nfs4_lock_length(args->fl));
	*p = cpu_to_be32(args->new_lock_owner);
	if (args->new_lock_owner){
		p = reserve_space(xdr, 4+NFS4_STATEID_SIZE+4);
		*p++ = cpu_to_be32(args->open_seqid->sequence->counter);
		p = xdr_encode_opaque_fixed(p, args->open_stateid->data, NFS4_STATEID_SIZE);
		*p++ = cpu_to_be32(args->lock_seqid->sequence->counter);
		encode_lockowner(xdr, &args->lock_owner);
	}
	else {
		p = reserve_space(xdr, NFS4_STATEID_SIZE+4);
		p = xdr_encode_opaque_fixed(p, args->lock_stateid->data, NFS4_STATEID_SIZE);
		*p = cpu_to_be32(args->lock_seqid->sequence->counter);
	}
	hdr->nops++;
	hdr->replen += decode_lock_maxsz;
}

static void encode_lockt(struct xdr_stream *xdr, const struct nfs_lockt_args *args, struct compound_hdr *hdr)
{
	__be32 *p;

	p = reserve_space(xdr, 24);
	*p++ = cpu_to_be32(OP_LOCKT);
	*p++ = cpu_to_be32(nfs4_lock_type(args->fl, 0));
	p = xdr_encode_hyper(p, args->fl->fl_start);
	p = xdr_encode_hyper(p, nfs4_lock_length(args->fl));
	encode_lockowner(xdr, &args->lock_owner);
	hdr->nops++;
	hdr->replen += decode_lockt_maxsz;
}

static void encode_locku(struct xdr_stream *xdr, const struct nfs_locku_args *args, struct compound_hdr *hdr)
{
	__be32 *p;

	p = reserve_space(xdr, 12+NFS4_STATEID_SIZE+16);
	*p++ = cpu_to_be32(OP_LOCKU);
	*p++ = cpu_to_be32(nfs4_lock_type(args->fl, 0));
	*p++ = cpu_to_be32(args->seqid->sequence->counter);
	p = xdr_encode_opaque_fixed(p, args->stateid->data, NFS4_STATEID_SIZE);
	p = xdr_encode_hyper(p, args->fl->fl_start);
	xdr_encode_hyper(p, nfs4_lock_length(args->fl));
	hdr->nops++;
	hdr->replen += decode_locku_maxsz;
}

static void encode_release_lockowner(struct xdr_stream *xdr, const struct nfs_lowner *lowner, struct compound_hdr *hdr)
{
	__be32 *p;

	p = reserve_space(xdr, 4);
	*p = cpu_to_be32(OP_RELEASE_LOCKOWNER);
	encode_lockowner(xdr, lowner);
	hdr->nops++;
	hdr->replen += decode_release_lockowner_maxsz;
}

static void encode_lookup(struct xdr_stream *xdr, const struct qstr *name, struct compound_hdr *hdr)
{
	int len = name->len;
	__be32 *p;

	p = reserve_space(xdr, 8 + len);
	*p++ = cpu_to_be32(OP_LOOKUP);
	xdr_encode_opaque(p, name->name, len);
	hdr->nops++;
	hdr->replen += decode_lookup_maxsz;
}

static void encode_share_access(struct xdr_stream *xdr, fmode_t fmode)
{
	__be32 *p;

	p = reserve_space(xdr, 8);
	switch (fmode & (FMODE_READ|FMODE_WRITE)) {
	case FMODE_READ:
		*p++ = cpu_to_be32(NFS4_SHARE_ACCESS_READ);
		break;
	case FMODE_WRITE:
		*p++ = cpu_to_be32(NFS4_SHARE_ACCESS_WRITE);
		break;
	case FMODE_READ|FMODE_WRITE:
		*p++ = cpu_to_be32(NFS4_SHARE_ACCESS_BOTH);
		break;
	default:
		*p++ = cpu_to_be32(0);
	}
	*p = cpu_to_be32(0);		/* for linux, share_deny = 0 always */
}

static inline void encode_openhdr(struct xdr_stream *xdr, const struct nfs_openargs *arg)
{
	__be32 *p;
 /*
 * opcode 4, seqid 4, share_access 4, share_deny 4, clientid 8, ownerlen 4,
 * owner 4 = 32
 */
	p = reserve_space(xdr, 8);
	*p++ = cpu_to_be32(OP_OPEN);
	*p = cpu_to_be32(arg->seqid->sequence->counter);
	encode_share_access(xdr, arg->fmode);
	p = reserve_space(xdr, 32);
	p = xdr_encode_hyper(p, arg->clientid);
	*p++ = cpu_to_be32(20);
	p = xdr_encode_opaque_fixed(p, "open id:", 8);
	*p++ = cpu_to_be32(arg->server->s_dev);
	xdr_encode_hyper(p, arg->id);
}

static inline void encode_createmode(struct xdr_stream *xdr, const struct nfs_openargs *arg)
{
	__be32 *p;
	struct nfs_client *clp;

	p = reserve_space(xdr, 4);
	switch(arg->open_flags & O_EXCL) {
	case 0:
		*p = cpu_to_be32(NFS4_CREATE_UNCHECKED);
		encode_attrs(xdr, arg->u.attrs, arg->server);
		break;
	default:
		clp = arg->server->nfs_client;
		if (clp->cl_mvops->minor_version > 0) {
			if (nfs4_has_persistent_session(clp)) {
				*p = cpu_to_be32(NFS4_CREATE_GUARDED);
				encode_attrs(xdr, arg->u.attrs, arg->server);
			} else {
				struct iattr dummy;

				*p = cpu_to_be32(NFS4_CREATE_EXCLUSIVE4_1);
				encode_nfs4_verifier(xdr, &arg->u.verifier);
				dummy.ia_valid = 0;
				encode_attrs(xdr, &dummy, arg->server);
			}
		} else {
			*p = cpu_to_be32(NFS4_CREATE_EXCLUSIVE);
			encode_nfs4_verifier(xdr, &arg->u.verifier);
		}
	}
}

static void encode_opentype(struct xdr_stream *xdr, const struct nfs_openargs *arg)
{
	__be32 *p;

	p = reserve_space(xdr, 4);
	switch (arg->open_flags & O_CREAT) {
	case 0:
		*p = cpu_to_be32(NFS4_OPEN_NOCREATE);
		break;
	default:
		BUG_ON(arg->claim != NFS4_OPEN_CLAIM_NULL);
		*p = cpu_to_be32(NFS4_OPEN_CREATE);
		encode_createmode(xdr, arg);
	}
}

static inline void encode_delegation_type(struct xdr_stream *xdr, fmode_t delegation_type)
{
	__be32 *p;

	p = reserve_space(xdr, 4);
	switch (delegation_type) {
	case 0:
		*p = cpu_to_be32(NFS4_OPEN_DELEGATE_NONE);
		break;
	case FMODE_READ:
		*p = cpu_to_be32(NFS4_OPEN_DELEGATE_READ);
		break;
	case FMODE_WRITE|FMODE_READ:
		*p = cpu_to_be32(NFS4_OPEN_DELEGATE_WRITE);
		break;
	default:
		BUG();
	}
}

static inline void encode_claim_null(struct xdr_stream *xdr, const struct qstr *name)
{
	__be32 *p;

	p = reserve_space(xdr, 4);
	*p = cpu_to_be32(NFS4_OPEN_CLAIM_NULL);
	encode_string(xdr, name->len, name->name);
}

static inline void encode_claim_previous(struct xdr_stream *xdr, fmode_t type)
{
	__be32 *p;

	p = reserve_space(xdr, 4);
	*p = cpu_to_be32(NFS4_OPEN_CLAIM_PREVIOUS);
	encode_delegation_type(xdr, type);
}

static inline void encode_claim_delegate_cur(struct xdr_stream *xdr, const struct qstr *name, const nfs4_stateid *stateid)
{
	__be32 *p;

	p = reserve_space(xdr, 4+NFS4_STATEID_SIZE);
	*p++ = cpu_to_be32(NFS4_OPEN_CLAIM_DELEGATE_CUR);
	xdr_encode_opaque_fixed(p, stateid->data, NFS4_STATEID_SIZE);
	encode_string(xdr, name->len, name->name);
}

static void encode_open(struct xdr_stream *xdr, const struct nfs_openargs *arg, struct compound_hdr *hdr)
{
	encode_openhdr(xdr, arg);
	encode_opentype(xdr, arg);
	switch (arg->claim) {
	case NFS4_OPEN_CLAIM_NULL:
		encode_claim_null(xdr, arg->name);
		break;
	case NFS4_OPEN_CLAIM_PREVIOUS:
		encode_claim_previous(xdr, arg->u.delegation_type);
		break;
	case NFS4_OPEN_CLAIM_DELEGATE_CUR:
		encode_claim_delegate_cur(xdr, arg->name, &arg->u.delegation);
		break;
	default:
		BUG();
	}
	hdr->nops++;
	hdr->replen += decode_open_maxsz;
}

static void encode_open_confirm(struct xdr_stream *xdr, const struct nfs_open_confirmargs *arg, struct compound_hdr *hdr)
{
	__be32 *p;

	p = reserve_space(xdr, 4+NFS4_STATEID_SIZE+4);
	*p++ = cpu_to_be32(OP_OPEN_CONFIRM);
	p = xdr_encode_opaque_fixed(p, arg->stateid->data, NFS4_STATEID_SIZE);
	*p = cpu_to_be32(arg->seqid->sequence->counter);
	hdr->nops++;
	hdr->replen += decode_open_confirm_maxsz;
}

static void encode_open_downgrade(struct xdr_stream *xdr, const struct nfs_closeargs *arg, struct compound_hdr *hdr)
{
	__be32 *p;

	p = reserve_space(xdr, 4+NFS4_STATEID_SIZE+4);
	*p++ = cpu_to_be32(OP_OPEN_DOWNGRADE);
	p = xdr_encode_opaque_fixed(p, arg->stateid->data, NFS4_STATEID_SIZE);
	*p = cpu_to_be32(arg->seqid->sequence->counter);
	encode_share_access(xdr, arg->fmode);
	hdr->nops++;
	hdr->replen += decode_open_downgrade_maxsz;
}

static void
encode_putfh(struct xdr_stream *xdr, const struct nfs_fh *fh, struct compound_hdr *hdr)
{
	int len = fh->size;
	__be32 *p;

	p = reserve_space(xdr, 8 + len);
	*p++ = cpu_to_be32(OP_PUTFH);
	xdr_encode_opaque(p, fh->data, len);
	hdr->nops++;
	hdr->replen += decode_putfh_maxsz;
}

static void encode_putrootfh(struct xdr_stream *xdr, struct compound_hdr *hdr)
{
	__be32 *p;

	p = reserve_space(xdr, 4);
	*p = cpu_to_be32(OP_PUTROOTFH);
	hdr->nops++;
	hdr->replen += decode_putrootfh_maxsz;
}

static void encode_stateid(struct xdr_stream *xdr, const struct nfs_open_context *ctx, const struct nfs_lock_context *l_ctx, int zero_seqid)
{
	nfs4_stateid stateid;
	__be32 *p;

	p = reserve_space(xdr, NFS4_STATEID_SIZE);
	if (ctx->state != NULL) {
		nfs4_copy_stateid(&stateid, ctx->state, l_ctx->lockowner, l_ctx->pid);
		if (zero_seqid)
			stateid.stateid.seqid = 0;
		xdr_encode_opaque_fixed(p, stateid.data, NFS4_STATEID_SIZE);
	} else
		xdr_encode_opaque_fixed(p, zero_stateid.data, NFS4_STATEID_SIZE);
}

static void encode_read(struct xdr_stream *xdr, const struct nfs_readargs *args, struct compound_hdr *hdr)
{
	__be32 *p;

	p = reserve_space(xdr, 4);
	*p = cpu_to_be32(OP_READ);

	encode_stateid(xdr, args->context, args->lock_context,
		       hdr->minorversion);

	p = reserve_space(xdr, 12);
	p = xdr_encode_hyper(p, args->offset);
	*p = cpu_to_be32(args->count);
	hdr->nops++;
	hdr->replen += decode_read_maxsz;
}

static void encode_readdir(struct xdr_stream *xdr, const struct nfs4_readdir_arg *readdir, struct rpc_rqst *req, struct compound_hdr *hdr)
{
	uint32_t attrs[2] = {
		FATTR4_WORD0_RDATTR_ERROR,
		FATTR4_WORD1_MOUNTED_ON_FILEID,
	};
	uint32_t dircount = readdir->count >> 1;
	__be32 *p;

	if (readdir->plus) {
		attrs[0] |= FATTR4_WORD0_TYPE|FATTR4_WORD0_CHANGE|FATTR4_WORD0_SIZE|
			FATTR4_WORD0_FSID|FATTR4_WORD0_FILEHANDLE|FATTR4_WORD0_FILEID;
		attrs[1] |= FATTR4_WORD1_MODE|FATTR4_WORD1_NUMLINKS|FATTR4_WORD1_OWNER|
			FATTR4_WORD1_OWNER_GROUP|FATTR4_WORD1_RAWDEV|
			FATTR4_WORD1_SPACE_USED|FATTR4_WORD1_TIME_ACCESS|
			FATTR4_WORD1_TIME_METADATA|FATTR4_WORD1_TIME_MODIFY;
		dircount >>= 1;
	}
	/* Use mounted_on_fileid only if the server supports it */
	if (!(readdir->bitmask[1] & FATTR4_WORD1_MOUNTED_ON_FILEID))
		attrs[0] |= FATTR4_WORD0_FILEID;

	p = reserve_space(xdr, 12+NFS4_VERIFIER_SIZE+20);
	*p++ = cpu_to_be32(OP_READDIR);
	p = xdr_encode_hyper(p, readdir->cookie);
	p = xdr_encode_opaque_fixed(p, readdir->verifier.data, NFS4_VERIFIER_SIZE);
	*p++ = cpu_to_be32(dircount);
	*p++ = cpu_to_be32(readdir->count);
	*p++ = cpu_to_be32(2);

	*p++ = cpu_to_be32(attrs[0] & readdir->bitmask[0]);
	*p = cpu_to_be32(attrs[1] & readdir->bitmask[1]);
	hdr->nops++;
	hdr->replen += decode_readdir_maxsz;
	dprintk("%s: cookie = %Lu, verifier = %08x:%08x, bitmap = %08x:%08x\n",
			__func__,
			(unsigned long long)readdir->cookie,
			((u32 *)readdir->verifier.data)[0],
			((u32 *)readdir->verifier.data)[1],
			attrs[0] & readdir->bitmask[0],
			attrs[1] & readdir->bitmask[1]);
}

static void encode_readlink(struct xdr_stream *xdr, const struct nfs4_readlink *readlink, struct rpc_rqst *req, struct compound_hdr *hdr)
{
	__be32 *p;

	p = reserve_space(xdr, 4);
	*p = cpu_to_be32(OP_READLINK);
	hdr->nops++;
	hdr->replen += decode_readlink_maxsz;
}

static void encode_remove(struct xdr_stream *xdr, const struct qstr *name, struct compound_hdr *hdr)
{
	__be32 *p;

	p = reserve_space(xdr, 8 + name->len);
	*p++ = cpu_to_be32(OP_REMOVE);
	xdr_encode_opaque(p, name->name, name->len);
	hdr->nops++;
	hdr->replen += decode_remove_maxsz;
}

static void encode_rename(struct xdr_stream *xdr, const struct qstr *oldname, const struct qstr *newname, struct compound_hdr *hdr)
{
	__be32 *p;

	p = reserve_space(xdr, 4);
	*p = cpu_to_be32(OP_RENAME);
	encode_string(xdr, oldname->len, oldname->name);
	encode_string(xdr, newname->len, newname->name);
	hdr->nops++;
	hdr->replen += decode_rename_maxsz;
}

static void encode_renew(struct xdr_stream *xdr, const struct nfs_client *client_stateid, struct compound_hdr *hdr)
{
	__be32 *p;

	p = reserve_space(xdr, 12);
	*p++ = cpu_to_be32(OP_RENEW);
	xdr_encode_hyper(p, client_stateid->cl_clientid);
	hdr->nops++;
	hdr->replen += decode_renew_maxsz;
}

static void
encode_restorefh(struct xdr_stream *xdr, struct compound_hdr *hdr)
{
	__be32 *p;

	p = reserve_space(xdr, 4);
	*p = cpu_to_be32(OP_RESTOREFH);
	hdr->nops++;
	hdr->replen += decode_restorefh_maxsz;
}

static void
encode_setacl(struct xdr_stream *xdr, struct nfs_setaclargs *arg, struct compound_hdr *hdr)
{
	__be32 *p;

	p = reserve_space(xdr, 4+NFS4_STATEID_SIZE);
	*p++ = cpu_to_be32(OP_SETATTR);
	xdr_encode_opaque_fixed(p, zero_stateid.data, NFS4_STATEID_SIZE);
	p = reserve_space(xdr, 2*4);
	*p++ = cpu_to_be32(1);
	*p = cpu_to_be32(FATTR4_WORD0_ACL);
	BUG_ON(arg->acl_len % 4);
	p = reserve_space(xdr, 4);
	*p = cpu_to_be32(arg->acl_len);
	xdr_write_pages(xdr, arg->acl_pages, arg->acl_pgbase, arg->acl_len);
	hdr->nops++;
	hdr->replen += decode_setacl_maxsz;
}

static void
encode_savefh(struct xdr_stream *xdr, struct compound_hdr *hdr)
{
	__be32 *p;

	p = reserve_space(xdr, 4);
	*p = cpu_to_be32(OP_SAVEFH);
	hdr->nops++;
	hdr->replen += decode_savefh_maxsz;
}

static void encode_setattr(struct xdr_stream *xdr, const struct nfs_setattrargs *arg, const struct nfs_server *server, struct compound_hdr *hdr)
{
	__be32 *p;

	p = reserve_space(xdr, 4+NFS4_STATEID_SIZE);
	*p++ = cpu_to_be32(OP_SETATTR);
	xdr_encode_opaque_fixed(p, arg->stateid.data, NFS4_STATEID_SIZE);
	hdr->nops++;
	hdr->replen += decode_setattr_maxsz;
	encode_attrs(xdr, arg->iap, server);
}

static void encode_setclientid(struct xdr_stream *xdr, const struct nfs4_setclientid *setclientid, struct compound_hdr *hdr)
{
	__be32 *p;

	p = reserve_space(xdr, 4 + NFS4_VERIFIER_SIZE);
	*p++ = cpu_to_be32(OP_SETCLIENTID);
	xdr_encode_opaque_fixed(p, setclientid->sc_verifier->data, NFS4_VERIFIER_SIZE);

	encode_string(xdr, setclientid->sc_name_len, setclientid->sc_name);
	p = reserve_space(xdr, 4);
	*p = cpu_to_be32(setclientid->sc_prog);
	encode_string(xdr, setclientid->sc_netid_len, setclientid->sc_netid);
	encode_string(xdr, setclientid->sc_uaddr_len, setclientid->sc_uaddr);
	p = reserve_space(xdr, 4);
	*p = cpu_to_be32(setclientid->sc_cb_ident);
	hdr->nops++;
	hdr->replen += decode_setclientid_maxsz;
}

static void encode_setclientid_confirm(struct xdr_stream *xdr, const struct nfs4_setclientid_res *arg, struct compound_hdr *hdr)
{
	__be32 *p;

	p = reserve_space(xdr, 12 + NFS4_VERIFIER_SIZE);
	*p++ = cpu_to_be32(OP_SETCLIENTID_CONFIRM);
	p = xdr_encode_hyper(p, arg->clientid);
	xdr_encode_opaque_fixed(p, arg->confirm.data, NFS4_VERIFIER_SIZE);
	hdr->nops++;
	hdr->replen += decode_setclientid_confirm_maxsz;
}

static void encode_write(struct xdr_stream *xdr, const struct nfs_writeargs *args, struct compound_hdr *hdr)
{
	__be32 *p;

	p = reserve_space(xdr, 4);
	*p = cpu_to_be32(OP_WRITE);

	encode_stateid(xdr, args->context, args->lock_context,
		       hdr->minorversion);

	p = reserve_space(xdr, 16);
	p = xdr_encode_hyper(p, args->offset);
	*p++ = cpu_to_be32(args->stable);
	*p = cpu_to_be32(args->count);

	xdr_write_pages(xdr, args->pages, args->pgbase, args->count);
	hdr->nops++;
	hdr->replen += decode_write_maxsz;
}

static void encode_delegreturn(struct xdr_stream *xdr, const nfs4_stateid *stateid, struct compound_hdr *hdr)
{
	__be32 *p;

	p = reserve_space(xdr, 4+NFS4_STATEID_SIZE);

	*p++ = cpu_to_be32(OP_DELEGRETURN);
	xdr_encode_opaque_fixed(p, stateid->data, NFS4_STATEID_SIZE);
	hdr->nops++;
	hdr->replen += decode_delegreturn_maxsz;
}

static void encode_secinfo(struct xdr_stream *xdr, const struct qstr *name, struct compound_hdr *hdr)
{
	int len = name->len;
	__be32 *p;

	p = reserve_space(xdr, 8 + len);
	*p++ = cpu_to_be32(OP_SECINFO);
	xdr_encode_opaque(p, name->name, len);
	hdr->nops++;
	hdr->replen += decode_secinfo_maxsz;
}

#if defined(CONFIG_NFS_V4_1)
/* NFSv4.1 operations */
static void encode_exchange_id(struct xdr_stream *xdr,
			       struct nfs41_exchange_id_args *args,
			       struct compound_hdr *hdr)
{
	__be32 *p;

	p = reserve_space(xdr, 4 + sizeof(args->verifier->data));
	*p++ = cpu_to_be32(OP_EXCHANGE_ID);
	xdr_encode_opaque_fixed(p, args->verifier->data, sizeof(args->verifier->data));

	encode_string(xdr, args->id_len, args->id);

	p = reserve_space(xdr, 12);
	*p++ = cpu_to_be32(args->flags);
	*p++ = cpu_to_be32(0);	/* zero length state_protect4_a */
	*p = cpu_to_be32(0);	/* zero length implementation id array */
	hdr->nops++;
	hdr->replen += decode_exchange_id_maxsz;
}

static void encode_create_session(struct xdr_stream *xdr,
				  struct nfs41_create_session_args *args,
				  struct compound_hdr *hdr)
{
	__be32 *p;
	char machine_name[NFS4_MAX_MACHINE_NAME_LEN];
	uint32_t len;
	struct nfs_client *clp = args->client;
	u32 max_resp_sz_cached;

	/*
	 * Assumes OPEN is the biggest non-idempotent compound.
	 * 2 is the verifier.
	 */
	max_resp_sz_cached = (NFS4_dec_open_sz + RPC_REPHDRSIZE +
			      RPC_MAX_AUTH_SIZE + 2) * XDR_UNIT;

	len = scnprintf(machine_name, sizeof(machine_name), "%s",
			clp->cl_ipaddr);

	p = reserve_space(xdr, 20 + 2*28 + 20 + len + 12);
	*p++ = cpu_to_be32(OP_CREATE_SESSION);
	p = xdr_encode_hyper(p, clp->cl_clientid);
	*p++ = cpu_to_be32(clp->cl_seqid);			/*Sequence id */
	*p++ = cpu_to_be32(args->flags);			/*flags */

	/* Fore Channel */
	*p++ = cpu_to_be32(args->fc_attrs.headerpadsz);	/* header padding size */
	*p++ = cpu_to_be32(args->fc_attrs.max_rqst_sz);	/* max req size */
	*p++ = cpu_to_be32(args->fc_attrs.max_resp_sz);	/* max resp size */
	*p++ = cpu_to_be32(max_resp_sz_cached);		/* Max resp sz cached */
	*p++ = cpu_to_be32(args->fc_attrs.max_ops);	/* max operations */
	*p++ = cpu_to_be32(args->fc_attrs.max_reqs);	/* max requests */
	*p++ = cpu_to_be32(0);				/* rdmachannel_attrs */

	/* Back Channel */
	*p++ = cpu_to_be32(args->fc_attrs.headerpadsz);	/* header padding size */
	*p++ = cpu_to_be32(args->bc_attrs.max_rqst_sz);	/* max req size */
	*p++ = cpu_to_be32(args->bc_attrs.max_resp_sz);	/* max resp size */
	*p++ = cpu_to_be32(args->bc_attrs.max_resp_sz_cached);	/* Max resp sz cached */
	*p++ = cpu_to_be32(args->bc_attrs.max_ops);	/* max operations */
	*p++ = cpu_to_be32(args->bc_attrs.max_reqs);	/* max requests */
	*p++ = cpu_to_be32(0);				/* rdmachannel_attrs */

	*p++ = cpu_to_be32(args->cb_program);		/* cb_program */
	*p++ = cpu_to_be32(1);
	*p++ = cpu_to_be32(RPC_AUTH_UNIX);			/* auth_sys */

	/* authsys_parms rfc1831 */
	*p++ = cpu_to_be32((u32)clp->cl_boot_time.tv_nsec);	/* stamp */
	p = xdr_encode_opaque(p, machine_name, len);
	*p++ = cpu_to_be32(0);				/* UID */
	*p++ = cpu_to_be32(0);				/* GID */
	*p = cpu_to_be32(0);				/* No more gids */
	hdr->nops++;
	hdr->replen += decode_create_session_maxsz;
}

static void encode_destroy_session(struct xdr_stream *xdr,
				   struct nfs4_session *session,
				   struct compound_hdr *hdr)
{
	__be32 *p;
	p = reserve_space(xdr, 4 + NFS4_MAX_SESSIONID_LEN);
	*p++ = cpu_to_be32(OP_DESTROY_SESSION);
	xdr_encode_opaque_fixed(p, session->sess_id.data, NFS4_MAX_SESSIONID_LEN);
	hdr->nops++;
	hdr->replen += decode_destroy_session_maxsz;
}

static void encode_reclaim_complete(struct xdr_stream *xdr,
				    struct nfs41_reclaim_complete_args *args,
				    struct compound_hdr *hdr)
{
	__be32 *p;

	p = reserve_space(xdr, 8);
	*p++ = cpu_to_be32(OP_RECLAIM_COMPLETE);
	*p++ = cpu_to_be32(args->one_fs);
	hdr->nops++;
	hdr->replen += decode_reclaim_complete_maxsz;
}
#endif /* CONFIG_NFS_V4_1 */

static void encode_sequence(struct xdr_stream *xdr,
			    const struct nfs4_sequence_args *args,
			    struct compound_hdr *hdr)
{
#if defined(CONFIG_NFS_V4_1)
	struct nfs4_session *session = args->sa_session;
	struct nfs4_slot_table *tp;
	struct nfs4_slot *slot;
	__be32 *p;

	if (!session)
		return;

	tp = &session->fc_slot_table;

	WARN_ON(args->sa_slotid == NFS4_MAX_SLOT_TABLE);
	slot = tp->slots + args->sa_slotid;

	p = reserve_space(xdr, 4 + NFS4_MAX_SESSIONID_LEN + 16);
	*p++ = cpu_to_be32(OP_SEQUENCE);

	/*
	 * Sessionid + seqid + slotid + max slotid + cache_this
	 */
	dprintk("%s: sessionid=%u:%u:%u:%u seqid=%d slotid=%d "
		"max_slotid=%d cache_this=%d\n",
		__func__,
		((u32 *)session->sess_id.data)[0],
		((u32 *)session->sess_id.data)[1],
		((u32 *)session->sess_id.data)[2],
		((u32 *)session->sess_id.data)[3],
		slot->seq_nr, args->sa_slotid,
		tp->highest_used_slotid, args->sa_cache_this);
	p = xdr_encode_opaque_fixed(p, session->sess_id.data, NFS4_MAX_SESSIONID_LEN);
	*p++ = cpu_to_be32(slot->seq_nr);
	*p++ = cpu_to_be32(args->sa_slotid);
	*p++ = cpu_to_be32(tp->highest_used_slotid);
	*p = cpu_to_be32(args->sa_cache_this);
	hdr->nops++;
	hdr->replen += decode_sequence_maxsz;
#endif /* CONFIG_NFS_V4_1 */
}

#ifdef CONFIG_NFS_V4_1
static void
encode_getdeviceinfo(struct xdr_stream *xdr,
		     const struct nfs4_getdeviceinfo_args *args,
		     struct compound_hdr *hdr)
{
	__be32 *p;

	p = reserve_space(xdr, 16 + NFS4_DEVICEID4_SIZE);
	*p++ = cpu_to_be32(OP_GETDEVICEINFO);
	p = xdr_encode_opaque_fixed(p, args->pdev->dev_id.data,
				    NFS4_DEVICEID4_SIZE);
	*p++ = cpu_to_be32(args->pdev->layout_type);
	*p++ = cpu_to_be32(args->pdev->pglen);		/* gdia_maxcount */
	*p++ = cpu_to_be32(0);				/* bitmap length 0 */
	hdr->nops++;
	hdr->replen += decode_getdeviceinfo_maxsz;
}

static void
encode_layoutget(struct xdr_stream *xdr,
		      const struct nfs4_layoutget_args *args,
		      struct compound_hdr *hdr)
{
	__be32 *p;

	p = reserve_space(xdr, 44 + NFS4_STATEID_SIZE);
	*p++ = cpu_to_be32(OP_LAYOUTGET);
	*p++ = cpu_to_be32(0);     /* Signal layout available */
	*p++ = cpu_to_be32(args->type);
	*p++ = cpu_to_be32(args->range.iomode);
	p = xdr_encode_hyper(p, args->range.offset);
	p = xdr_encode_hyper(p, args->range.length);
	p = xdr_encode_hyper(p, args->minlength);
	p = xdr_encode_opaque_fixed(p, &args->stateid.data, NFS4_STATEID_SIZE);
	*p = cpu_to_be32(args->maxcount);

	dprintk("%s: 1st type:0x%x iomode:%d off:%lu len:%lu mc:%d\n",
		__func__,
		args->type,
		args->range.iomode,
		(unsigned long)args->range.offset,
		(unsigned long)args->range.length,
		args->maxcount);
	hdr->nops++;
	hdr->replen += decode_layoutget_maxsz;
}

static int
encode_layoutcommit(struct xdr_stream *xdr,
		    const struct nfs4_layoutcommit_args *args,
		    struct compound_hdr *hdr)
{
	__be32 *p;

	dprintk("%s: lbw: %llu type: %d\n", __func__, args->lastbytewritten,
		NFS_SERVER(args->inode)->pnfs_curr_ld->id);

	p = reserve_space(xdr, 48 + NFS4_STATEID_SIZE);
	*p++ = cpu_to_be32(OP_LAYOUTCOMMIT);
	/* Only whole file layouts */
	p = xdr_encode_hyper(p, 0); /* offset */
	p = xdr_encode_hyper(p, NFS4_MAX_UINT64); /* length */
	*p++ = cpu_to_be32(0); /* reclaim */
	p = xdr_encode_opaque_fixed(p, args->stateid.data, NFS4_STATEID_SIZE);
	*p++ = cpu_to_be32(1); /* newoffset = TRUE */
	p = xdr_encode_hyper(p, args->lastbytewritten);
	*p++ = cpu_to_be32(0); /* Never send time_modify_changed */
	*p++ = cpu_to_be32(NFS_SERVER(args->inode)->pnfs_curr_ld->id);/* type */
	*p++ = cpu_to_be32(0); /* no file layout payload */

	hdr->nops++;
	hdr->replen += decode_layoutcommit_maxsz;
	return 0;
}
#endif /* CONFIG_NFS_V4_1 */

/*
 * END OF "GENERIC" ENCODE ROUTINES.
 */

static u32 nfs4_xdr_minorversion(const struct nfs4_sequence_args *args)
{
#if defined(CONFIG_NFS_V4_1)
	if (args->sa_session)
		return args->sa_session->clp->cl_mvops->minor_version;
#endif /* CONFIG_NFS_V4_1 */
	return 0;
}

/*
 * Encode an ACCESS request
 */
static void nfs4_xdr_enc_access(struct rpc_rqst *req, struct xdr_stream *xdr,
				const struct nfs4_accessargs *args)
{
	struct compound_hdr hdr = {
		.minorversion = nfs4_xdr_minorversion(&args->seq_args),
	};

	encode_compound_hdr(xdr, req, &hdr);
	encode_sequence(xdr, &args->seq_args, &hdr);
	encode_putfh(xdr, args->fh, &hdr);
	encode_access(xdr, args->access, &hdr);
	encode_getfattr(xdr, args->bitmask, &hdr);
	encode_nops(&hdr);
}

/*
 * Encode LOOKUP request
 */
static void nfs4_xdr_enc_lookup(struct rpc_rqst *req, struct xdr_stream *xdr,
				const struct nfs4_lookup_arg *args)
{
	struct compound_hdr hdr = {
		.minorversion = nfs4_xdr_minorversion(&args->seq_args),
	};

	encode_compound_hdr(xdr, req, &hdr);
	encode_sequence(xdr, &args->seq_args, &hdr);
	encode_putfh(xdr, args->dir_fh, &hdr);
	encode_lookup(xdr, args->name, &hdr);
	encode_getfh(xdr, &hdr);
	encode_getfattr(xdr, args->bitmask, &hdr);
	encode_nops(&hdr);
}

/*
 * Encode LOOKUP_ROOT request
 */
static void nfs4_xdr_enc_lookup_root(struct rpc_rqst *req,
				     struct xdr_stream *xdr,
				     const struct nfs4_lookup_root_arg *args)
{
	struct compound_hdr hdr = {
		.minorversion = nfs4_xdr_minorversion(&args->seq_args),
	};

	encode_compound_hdr(xdr, req, &hdr);
	encode_sequence(xdr, &args->seq_args, &hdr);
	encode_putrootfh(xdr, &hdr);
	encode_getfh(xdr, &hdr);
	encode_getfattr(xdr, args->bitmask, &hdr);
	encode_nops(&hdr);
}

/*
 * Encode REMOVE request
 */
static void nfs4_xdr_enc_remove(struct rpc_rqst *req, struct xdr_stream *xdr,
				const struct nfs_removeargs *args)
{
	struct compound_hdr hdr = {
		.minorversion = nfs4_xdr_minorversion(&args->seq_args),
	};

	encode_compound_hdr(xdr, req, &hdr);
	encode_sequence(xdr, &args->seq_args, &hdr);
	encode_putfh(xdr, args->fh, &hdr);
	encode_remove(xdr, &args->name, &hdr);
	encode_getfattr(xdr, args->bitmask, &hdr);
	encode_nops(&hdr);
}

/*
 * Encode RENAME request
 */
static void nfs4_xdr_enc_rename(struct rpc_rqst *req, struct xdr_stream *xdr,
				const struct nfs_renameargs *args)
{
	struct compound_hdr hdr = {
		.minorversion = nfs4_xdr_minorversion(&args->seq_args),
	};

	encode_compound_hdr(xdr, req, &hdr);
	encode_sequence(xdr, &args->seq_args, &hdr);
	encode_putfh(xdr, args->old_dir, &hdr);
	encode_savefh(xdr, &hdr);
	encode_putfh(xdr, args->new_dir, &hdr);
	encode_rename(xdr, args->old_name, args->new_name, &hdr);
	encode_getfattr(xdr, args->bitmask, &hdr);
	encode_restorefh(xdr, &hdr);
	encode_getfattr(xdr, args->bitmask, &hdr);
	encode_nops(&hdr);
}

/*
 * Encode LINK request
 */
static void nfs4_xdr_enc_link(struct rpc_rqst *req, struct xdr_stream *xdr,
			     const struct nfs4_link_arg *args)
{
	struct compound_hdr hdr = {
		.minorversion = nfs4_xdr_minorversion(&args->seq_args),
	};

	encode_compound_hdr(xdr, req, &hdr);
	encode_sequence(xdr, &args->seq_args, &hdr);
	encode_putfh(xdr, args->fh, &hdr);
	encode_savefh(xdr, &hdr);
	encode_putfh(xdr, args->dir_fh, &hdr);
	encode_link(xdr, args->name, &hdr);
	encode_getfattr(xdr, args->bitmask, &hdr);
	encode_restorefh(xdr, &hdr);
	encode_getfattr(xdr, args->bitmask, &hdr);
	encode_nops(&hdr);
}

/*
 * Encode CREATE request
 */
static void nfs4_xdr_enc_create(struct rpc_rqst *req, struct xdr_stream *xdr,
				const struct nfs4_create_arg *args)
{
	struct compound_hdr hdr = {
		.minorversion = nfs4_xdr_minorversion(&args->seq_args),
	};

	encode_compound_hdr(xdr, req, &hdr);
	encode_sequence(xdr, &args->seq_args, &hdr);
	encode_putfh(xdr, args->dir_fh, &hdr);
	encode_savefh(xdr, &hdr);
	encode_create(xdr, args, &hdr);
	encode_getfh(xdr, &hdr);
	encode_getfattr(xdr, args->bitmask, &hdr);
	encode_restorefh(xdr, &hdr);
	encode_getfattr(xdr, args->bitmask, &hdr);
	encode_nops(&hdr);
}

/*
 * Encode SYMLINK request
 */
static void nfs4_xdr_enc_symlink(struct rpc_rqst *req, struct xdr_stream *xdr,
				 const struct nfs4_create_arg *args)
{
	nfs4_xdr_enc_create(req, xdr, args);
}

/*
 * Encode GETATTR request
 */
static void nfs4_xdr_enc_getattr(struct rpc_rqst *req, struct xdr_stream *xdr,
				 const struct nfs4_getattr_arg *args)
{
	struct compound_hdr hdr = {
		.minorversion = nfs4_xdr_minorversion(&args->seq_args),
	};

	encode_compound_hdr(xdr, req, &hdr);
	encode_sequence(xdr, &args->seq_args, &hdr);
	encode_putfh(xdr, args->fh, &hdr);
	encode_getfattr(xdr, args->bitmask, &hdr);
	encode_nops(&hdr);
}

/*
 * Encode a CLOSE request
 */
static void nfs4_xdr_enc_close(struct rpc_rqst *req, struct xdr_stream *xdr,
			       struct nfs_closeargs *args)
{
	struct compound_hdr hdr = {
		.minorversion = nfs4_xdr_minorversion(&args->seq_args),
	};

	encode_compound_hdr(xdr, req, &hdr);
	encode_sequence(xdr, &args->seq_args, &hdr);
	encode_putfh(xdr, args->fh, &hdr);
	encode_close(xdr, args, &hdr);
	encode_getfattr(xdr, args->bitmask, &hdr);
	encode_nops(&hdr);
}

/*
 * Encode an OPEN request
 */
static void nfs4_xdr_enc_open(struct rpc_rqst *req, struct xdr_stream *xdr,
			      struct nfs_openargs *args)
{
	struct compound_hdr hdr = {
		.minorversion = nfs4_xdr_minorversion(&args->seq_args),
	};

	encode_compound_hdr(xdr, req, &hdr);
	encode_sequence(xdr, &args->seq_args, &hdr);
	encode_putfh(xdr, args->fh, &hdr);
	encode_savefh(xdr, &hdr);
	encode_open(xdr, args, &hdr);
	encode_getfh(xdr, &hdr);
	encode_getfattr(xdr, args->bitmask, &hdr);
	encode_restorefh(xdr, &hdr);
	encode_getfattr(xdr, args->bitmask, &hdr);
	encode_nops(&hdr);
}

/*
 * Encode an OPEN_CONFIRM request
 */
static void nfs4_xdr_enc_open_confirm(struct rpc_rqst *req,
				      struct xdr_stream *xdr,
				      struct nfs_open_confirmargs *args)
{
	struct compound_hdr hdr = {
		.nops   = 0,
	};

	encode_compound_hdr(xdr, req, &hdr);
	encode_putfh(xdr, args->fh, &hdr);
	encode_open_confirm(xdr, args, &hdr);
	encode_nops(&hdr);
}

/*
 * Encode an OPEN request with no attributes.
 */
static void nfs4_xdr_enc_open_noattr(struct rpc_rqst *req,
				     struct xdr_stream *xdr,
				     struct nfs_openargs *args)
{
	struct compound_hdr hdr = {
		.minorversion = nfs4_xdr_minorversion(&args->seq_args),
	};

	encode_compound_hdr(xdr, req, &hdr);
	encode_sequence(xdr, &args->seq_args, &hdr);
	encode_putfh(xdr, args->fh, &hdr);
	encode_open(xdr, args, &hdr);
	encode_getfattr(xdr, args->bitmask, &hdr);
	encode_nops(&hdr);
}

/*
 * Encode an OPEN_DOWNGRADE request
 */
static void nfs4_xdr_enc_open_downgrade(struct rpc_rqst *req,
					struct xdr_stream *xdr,
					struct nfs_closeargs *args)
{
	struct compound_hdr hdr = {
		.minorversion = nfs4_xdr_minorversion(&args->seq_args),
	};

	encode_compound_hdr(xdr, req, &hdr);
	encode_sequence(xdr, &args->seq_args, &hdr);
	encode_putfh(xdr, args->fh, &hdr);
	encode_open_downgrade(xdr, args, &hdr);
	encode_getfattr(xdr, args->bitmask, &hdr);
	encode_nops(&hdr);
}

/*
 * Encode a LOCK request
 */
static void nfs4_xdr_enc_lock(struct rpc_rqst *req, struct xdr_stream *xdr,
			      struct nfs_lock_args *args)
{
	struct compound_hdr hdr = {
		.minorversion = nfs4_xdr_minorversion(&args->seq_args),
	};

	encode_compound_hdr(xdr, req, &hdr);
	encode_sequence(xdr, &args->seq_args, &hdr);
	encode_putfh(xdr, args->fh, &hdr);
	encode_lock(xdr, args, &hdr);
	encode_nops(&hdr);
}

/*
 * Encode a LOCKT request
 */
static void nfs4_xdr_enc_lockt(struct rpc_rqst *req, struct xdr_stream *xdr,
			       struct nfs_lockt_args *args)
{
	struct compound_hdr hdr = {
		.minorversion = nfs4_xdr_minorversion(&args->seq_args),
	};

	encode_compound_hdr(xdr, req, &hdr);
	encode_sequence(xdr, &args->seq_args, &hdr);
	encode_putfh(xdr, args->fh, &hdr);
	encode_lockt(xdr, args, &hdr);
	encode_nops(&hdr);
}

/*
 * Encode a LOCKU request
 */
static void nfs4_xdr_enc_locku(struct rpc_rqst *req, struct xdr_stream *xdr,
			       struct nfs_locku_args *args)
{
	struct compound_hdr hdr = {
		.minorversion = nfs4_xdr_minorversion(&args->seq_args),
	};

	encode_compound_hdr(xdr, req, &hdr);
	encode_sequence(xdr, &args->seq_args, &hdr);
	encode_putfh(xdr, args->fh, &hdr);
	encode_locku(xdr, args, &hdr);
	encode_nops(&hdr);
}

static void nfs4_xdr_enc_release_lockowner(struct rpc_rqst *req,
					   struct xdr_stream *xdr,
					struct nfs_release_lockowner_args *args)
{
	struct compound_hdr hdr = {
		.minorversion = 0,
	};

	encode_compound_hdr(xdr, req, &hdr);
	encode_release_lockowner(xdr, &args->lock_owner, &hdr);
	encode_nops(&hdr);
}

/*
 * Encode a READLINK request
 */
static void nfs4_xdr_enc_readlink(struct rpc_rqst *req, struct xdr_stream *xdr,
				  const struct nfs4_readlink *args)
{
	struct compound_hdr hdr = {
		.minorversion = nfs4_xdr_minorversion(&args->seq_args),
	};

	encode_compound_hdr(xdr, req, &hdr);
	encode_sequence(xdr, &args->seq_args, &hdr);
	encode_putfh(xdr, args->fh, &hdr);
	encode_readlink(xdr, args, req, &hdr);

	xdr_inline_pages(&req->rq_rcv_buf, hdr.replen << 2, args->pages,
			args->pgbase, args->pglen);
	encode_nops(&hdr);
}

/*
 * Encode a READDIR request
 */
static void nfs4_xdr_enc_readdir(struct rpc_rqst *req, struct xdr_stream *xdr,
				 const struct nfs4_readdir_arg *args)
{
	struct compound_hdr hdr = {
		.minorversion = nfs4_xdr_minorversion(&args->seq_args),
	};

	encode_compound_hdr(xdr, req, &hdr);
	encode_sequence(xdr, &args->seq_args, &hdr);
	encode_putfh(xdr, args->fh, &hdr);
	encode_readdir(xdr, args, req, &hdr);

	xdr_inline_pages(&req->rq_rcv_buf, hdr.replen << 2, args->pages,
			 args->pgbase, args->count);
	dprintk("%s: inlined page args = (%u, %p, %u, %u)\n",
			__func__, hdr.replen << 2, args->pages,
			args->pgbase, args->count);
	encode_nops(&hdr);
}

/*
 * Encode a READ request
 */
static void nfs4_xdr_enc_read(struct rpc_rqst *req, struct xdr_stream *xdr,
			      struct nfs_readargs *args)
{
	struct compound_hdr hdr = {
		.minorversion = nfs4_xdr_minorversion(&args->seq_args),
	};

	encode_compound_hdr(xdr, req, &hdr);
	encode_sequence(xdr, &args->seq_args, &hdr);
	encode_putfh(xdr, args->fh, &hdr);
	encode_read(xdr, args, &hdr);

	xdr_inline_pages(&req->rq_rcv_buf, hdr.replen << 2,
			 args->pages, args->pgbase, args->count);
	req->rq_rcv_buf.flags |= XDRBUF_READ;
	encode_nops(&hdr);
}

/*
 * Encode an SETATTR request
 */
static void nfs4_xdr_enc_setattr(struct rpc_rqst *req, struct xdr_stream *xdr,
				 struct nfs_setattrargs *args)
{
	struct compound_hdr hdr = {
		.minorversion = nfs4_xdr_minorversion(&args->seq_args),
	};

	encode_compound_hdr(xdr, req, &hdr);
	encode_sequence(xdr, &args->seq_args, &hdr);
	encode_putfh(xdr, args->fh, &hdr);
	encode_setattr(xdr, args, args->server, &hdr);
	encode_getfattr(xdr, args->bitmask, &hdr);
	encode_nops(&hdr);
}

/*
 * Encode a GETACL request
 */
static void nfs4_xdr_enc_getacl(struct rpc_rqst *req, struct xdr_stream *xdr,
				struct nfs_getaclargs *args)
{
	struct compound_hdr hdr = {
		.minorversion = nfs4_xdr_minorversion(&args->seq_args),
	};
	uint32_t replen;

	encode_compound_hdr(xdr, req, &hdr);
	encode_sequence(xdr, &args->seq_args, &hdr);
	encode_putfh(xdr, args->fh, &hdr);
	replen = hdr.replen + op_decode_hdr_maxsz + nfs4_fattr_bitmap_maxsz + 1;
	encode_getattr_two(xdr, FATTR4_WORD0_ACL, 0, &hdr);

	xdr_inline_pages(&req->rq_rcv_buf, replen << 2,
		args->acl_pages, args->acl_pgbase, args->acl_len);
	encode_nops(&hdr);
}

/*
 * Encode a WRITE request
 */
static void nfs4_xdr_enc_write(struct rpc_rqst *req, struct xdr_stream *xdr,
			       struct nfs_writeargs *args)
{
	struct compound_hdr hdr = {
		.minorversion = nfs4_xdr_minorversion(&args->seq_args),
	};

	encode_compound_hdr(xdr, req, &hdr);
	encode_sequence(xdr, &args->seq_args, &hdr);
	encode_putfh(xdr, args->fh, &hdr);
	encode_write(xdr, args, &hdr);
	req->rq_snd_buf.flags |= XDRBUF_WRITE;
<<<<<<< HEAD
	encode_getfattr(xdr, args->bitmask, &hdr);
=======
	if (args->bitmask)
		encode_getfattr(xdr, args->bitmask, &hdr);
>>>>>>> 105e53f8
	encode_nops(&hdr);
}

/*
 *  a COMMIT request
 */
static void nfs4_xdr_enc_commit(struct rpc_rqst *req, struct xdr_stream *xdr,
				struct nfs_writeargs *args)
{
	struct compound_hdr hdr = {
		.minorversion = nfs4_xdr_minorversion(&args->seq_args),
	};

	encode_compound_hdr(xdr, req, &hdr);
	encode_sequence(xdr, &args->seq_args, &hdr);
	encode_putfh(xdr, args->fh, &hdr);
	encode_commit(xdr, args, &hdr);
<<<<<<< HEAD
	encode_getfattr(xdr, args->bitmask, &hdr);
=======
	if (args->bitmask)
		encode_getfattr(xdr, args->bitmask, &hdr);
>>>>>>> 105e53f8
	encode_nops(&hdr);
}

/*
 * FSINFO request
 */
static void nfs4_xdr_enc_fsinfo(struct rpc_rqst *req, struct xdr_stream *xdr,
				struct nfs4_fsinfo_arg *args)
{
	struct compound_hdr hdr = {
		.minorversion = nfs4_xdr_minorversion(&args->seq_args),
	};

	encode_compound_hdr(xdr, req, &hdr);
	encode_sequence(xdr, &args->seq_args, &hdr);
	encode_putfh(xdr, args->fh, &hdr);
	encode_fsinfo(xdr, args->bitmask, &hdr);
	encode_nops(&hdr);
}

/*
 * a PATHCONF request
 */
static void nfs4_xdr_enc_pathconf(struct rpc_rqst *req, struct xdr_stream *xdr,
				  const struct nfs4_pathconf_arg *args)
{
	struct compound_hdr hdr = {
		.minorversion = nfs4_xdr_minorversion(&args->seq_args),
	};

	encode_compound_hdr(xdr, req, &hdr);
	encode_sequence(xdr, &args->seq_args, &hdr);
	encode_putfh(xdr, args->fh, &hdr);
	encode_getattr_one(xdr, args->bitmask[0] & nfs4_pathconf_bitmap[0],
			   &hdr);
	encode_nops(&hdr);
}

/*
 * a STATFS request
 */
static void nfs4_xdr_enc_statfs(struct rpc_rqst *req, struct xdr_stream *xdr,
				const struct nfs4_statfs_arg *args)
{
	struct compound_hdr hdr = {
		.minorversion = nfs4_xdr_minorversion(&args->seq_args),
	};

	encode_compound_hdr(xdr, req, &hdr);
	encode_sequence(xdr, &args->seq_args, &hdr);
	encode_putfh(xdr, args->fh, &hdr);
	encode_getattr_two(xdr, args->bitmask[0] & nfs4_statfs_bitmap[0],
			   args->bitmask[1] & nfs4_statfs_bitmap[1], &hdr);
	encode_nops(&hdr);
}

/*
 * GETATTR_BITMAP request
 */
static void nfs4_xdr_enc_server_caps(struct rpc_rqst *req,
				     struct xdr_stream *xdr,
				     struct nfs4_server_caps_arg *args)
{
	struct compound_hdr hdr = {
		.minorversion = nfs4_xdr_minorversion(&args->seq_args),
	};

	encode_compound_hdr(xdr, req, &hdr);
	encode_sequence(xdr, &args->seq_args, &hdr);
	encode_putfh(xdr, args->fhandle, &hdr);
	encode_getattr_one(xdr, FATTR4_WORD0_SUPPORTED_ATTRS|
			   FATTR4_WORD0_LINK_SUPPORT|
			   FATTR4_WORD0_SYMLINK_SUPPORT|
			   FATTR4_WORD0_ACLSUPPORT, &hdr);
	encode_nops(&hdr);
}

/*
 * a RENEW request
 */
static void nfs4_xdr_enc_renew(struct rpc_rqst *req, struct xdr_stream *xdr,
			       struct nfs_client *clp)
{
	struct compound_hdr hdr = {
		.nops	= 0,
	};

	encode_compound_hdr(xdr, req, &hdr);
	encode_renew(xdr, clp, &hdr);
	encode_nops(&hdr);
}

/*
 * a SETCLIENTID request
 */
static void nfs4_xdr_enc_setclientid(struct rpc_rqst *req,
				     struct xdr_stream *xdr,
				     struct nfs4_setclientid *sc)
{
	struct compound_hdr hdr = {
		.nops	= 0,
	};

	encode_compound_hdr(xdr, req, &hdr);
	encode_setclientid(xdr, sc, &hdr);
	encode_nops(&hdr);
}

/*
 * a SETCLIENTID_CONFIRM request
 */
static void nfs4_xdr_enc_setclientid_confirm(struct rpc_rqst *req,
					     struct xdr_stream *xdr,
					     struct nfs4_setclientid_res *arg)
{
	struct compound_hdr hdr = {
		.nops	= 0,
	};
	const u32 lease_bitmap[2] = { FATTR4_WORD0_LEASE_TIME, 0 };

	encode_compound_hdr(xdr, req, &hdr);
	encode_setclientid_confirm(xdr, arg, &hdr);
	encode_putrootfh(xdr, &hdr);
	encode_fsinfo(xdr, lease_bitmap, &hdr);
	encode_nops(&hdr);
}

/*
 * DELEGRETURN request
 */
static void nfs4_xdr_enc_delegreturn(struct rpc_rqst *req,
				     struct xdr_stream *xdr,
				     const struct nfs4_delegreturnargs *args)
{
	struct compound_hdr hdr = {
		.minorversion = nfs4_xdr_minorversion(&args->seq_args),
	};

	encode_compound_hdr(xdr, req, &hdr);
	encode_sequence(xdr, &args->seq_args, &hdr);
	encode_putfh(xdr, args->fhandle, &hdr);
	encode_delegreturn(xdr, args->stateid, &hdr);
	encode_getfattr(xdr, args->bitmask, &hdr);
	encode_nops(&hdr);
}

/*
 * Encode FS_LOCATIONS request
 */
static void nfs4_xdr_enc_fs_locations(struct rpc_rqst *req,
				      struct xdr_stream *xdr,
				      struct nfs4_fs_locations_arg *args)
{
	struct compound_hdr hdr = {
		.minorversion = nfs4_xdr_minorversion(&args->seq_args),
	};
	uint32_t replen;

	encode_compound_hdr(xdr, req, &hdr);
	encode_sequence(xdr, &args->seq_args, &hdr);
	encode_putfh(xdr, args->dir_fh, &hdr);
	encode_lookup(xdr, args->name, &hdr);
	replen = hdr.replen;	/* get the attribute into args->page */
	encode_fs_locations(xdr, args->bitmask, &hdr);

	xdr_inline_pages(&req->rq_rcv_buf, replen << 2, &args->page,
			0, PAGE_SIZE);
	encode_nops(&hdr);
<<<<<<< HEAD
=======
}

/*
 * Encode SECINFO request
 */
static void nfs4_xdr_enc_secinfo(struct rpc_rqst *req,
				struct xdr_stream *xdr,
				struct nfs4_secinfo_arg *args)
{
	struct compound_hdr hdr = {
		.minorversion = nfs4_xdr_minorversion(&args->seq_args),
	};

	encode_compound_hdr(xdr, req, &hdr);
	encode_sequence(xdr, &args->seq_args, &hdr);
	encode_putfh(xdr, args->dir_fh, &hdr);
	encode_secinfo(xdr, args->name, &hdr);
	encode_nops(&hdr);
>>>>>>> 105e53f8
}

#if defined(CONFIG_NFS_V4_1)
/*
 * EXCHANGE_ID request
 */
static void nfs4_xdr_enc_exchange_id(struct rpc_rqst *req,
				     struct xdr_stream *xdr,
				     struct nfs41_exchange_id_args *args)
{
	struct compound_hdr hdr = {
		.minorversion = args->client->cl_mvops->minor_version,
	};

	encode_compound_hdr(xdr, req, &hdr);
	encode_exchange_id(xdr, args, &hdr);
	encode_nops(&hdr);
}

/*
 * a CREATE_SESSION request
 */
static void nfs4_xdr_enc_create_session(struct rpc_rqst *req,
					struct xdr_stream *xdr,
					struct nfs41_create_session_args *args)
{
	struct compound_hdr hdr = {
		.minorversion = args->client->cl_mvops->minor_version,
	};

	encode_compound_hdr(xdr, req, &hdr);
	encode_create_session(xdr, args, &hdr);
	encode_nops(&hdr);
}

/*
 * a DESTROY_SESSION request
 */
static void nfs4_xdr_enc_destroy_session(struct rpc_rqst *req,
					 struct xdr_stream *xdr,
					 struct nfs4_session *session)
{
	struct compound_hdr hdr = {
		.minorversion = session->clp->cl_mvops->minor_version,
	};

	encode_compound_hdr(xdr, req, &hdr);
	encode_destroy_session(xdr, session, &hdr);
	encode_nops(&hdr);
}

/*
 * a SEQUENCE request
 */
static void nfs4_xdr_enc_sequence(struct rpc_rqst *req, struct xdr_stream *xdr,
				  struct nfs4_sequence_args *args)
{
	struct compound_hdr hdr = {
		.minorversion = nfs4_xdr_minorversion(args),
	};

	encode_compound_hdr(xdr, req, &hdr);
	encode_sequence(xdr, args, &hdr);
	encode_nops(&hdr);
}

/*
 * a GET_LEASE_TIME request
 */
static void nfs4_xdr_enc_get_lease_time(struct rpc_rqst *req,
					struct xdr_stream *xdr,
					struct nfs4_get_lease_time_args *args)
{
	struct compound_hdr hdr = {
		.minorversion = nfs4_xdr_minorversion(&args->la_seq_args),
	};
	const u32 lease_bitmap[2] = { FATTR4_WORD0_LEASE_TIME, 0 };

	encode_compound_hdr(xdr, req, &hdr);
	encode_sequence(xdr, &args->la_seq_args, &hdr);
	encode_putrootfh(xdr, &hdr);
	encode_fsinfo(xdr, lease_bitmap, &hdr);
	encode_nops(&hdr);
}

/*
 * a RECLAIM_COMPLETE request
 */
static void nfs4_xdr_enc_reclaim_complete(struct rpc_rqst *req,
					  struct xdr_stream *xdr,
				struct nfs41_reclaim_complete_args *args)
{
	struct compound_hdr hdr = {
		.minorversion = nfs4_xdr_minorversion(&args->seq_args)
	};

	encode_compound_hdr(xdr, req, &hdr);
	encode_sequence(xdr, &args->seq_args, &hdr);
	encode_reclaim_complete(xdr, args, &hdr);
	encode_nops(&hdr);
}

/*
 * Encode GETDEVICEINFO request
 */
static void nfs4_xdr_enc_getdeviceinfo(struct rpc_rqst *req,
				       struct xdr_stream *xdr,
				       struct nfs4_getdeviceinfo_args *args)
{
	struct compound_hdr hdr = {
		.minorversion = nfs4_xdr_minorversion(&args->seq_args),
	};

	encode_compound_hdr(xdr, req, &hdr);
	encode_sequence(xdr, &args->seq_args, &hdr);
	encode_getdeviceinfo(xdr, args, &hdr);

	/* set up reply kvec. Subtract notification bitmap max size (2)
	 * so that notification bitmap is put in xdr_buf tail */
	xdr_inline_pages(&req->rq_rcv_buf, (hdr.replen - 2) << 2,
			 args->pdev->pages, args->pdev->pgbase,
			 args->pdev->pglen);

	encode_nops(&hdr);
}

/*
 *  Encode LAYOUTGET request
 */
static void nfs4_xdr_enc_layoutget(struct rpc_rqst *req,
				   struct xdr_stream *xdr,
				   struct nfs4_layoutget_args *args)
<<<<<<< HEAD
=======
{
	struct compound_hdr hdr = {
		.minorversion = nfs4_xdr_minorversion(&args->seq_args),
	};

	encode_compound_hdr(xdr, req, &hdr);
	encode_sequence(xdr, &args->seq_args, &hdr);
	encode_putfh(xdr, NFS_FH(args->inode), &hdr);
	encode_layoutget(xdr, args, &hdr);

	xdr_inline_pages(&req->rq_rcv_buf, hdr.replen << 2,
	    args->layout.pages, 0, args->layout.pglen);

	encode_nops(&hdr);
}

/*
 *  Encode LAYOUTCOMMIT request
 */
static int nfs4_xdr_enc_layoutcommit(struct rpc_rqst *req,
				     struct xdr_stream *xdr,
				     struct nfs4_layoutcommit_args *args)
>>>>>>> 105e53f8
{
	struct compound_hdr hdr = {
		.minorversion = nfs4_xdr_minorversion(&args->seq_args),
	};

	encode_compound_hdr(xdr, req, &hdr);
	encode_sequence(xdr, &args->seq_args, &hdr);
	encode_putfh(xdr, NFS_FH(args->inode), &hdr);
<<<<<<< HEAD
	encode_layoutget(xdr, args, &hdr);
=======
	encode_layoutcommit(xdr, args, &hdr);
	encode_getfattr(xdr, args->bitmask, &hdr);
>>>>>>> 105e53f8
	encode_nops(&hdr);
}
#endif /* CONFIG_NFS_V4_1 */

static void print_overflow_msg(const char *func, const struct xdr_stream *xdr)
{
	dprintk("nfs: %s: prematurely hit end of receive buffer. "
		"Remaining buffer length is %tu words.\n",
		func, xdr->end - xdr->p);
}

static int decode_opaque_inline(struct xdr_stream *xdr, unsigned int *len, char **string)
{
	__be32 *p;

	p = xdr_inline_decode(xdr, 4);
	if (unlikely(!p))
		goto out_overflow;
	*len = be32_to_cpup(p);
	p = xdr_inline_decode(xdr, *len);
	if (unlikely(!p))
		goto out_overflow;
	*string = (char *)p;
	return 0;
out_overflow:
	print_overflow_msg(__func__, xdr);
	return -EIO;
}

static int decode_compound_hdr(struct xdr_stream *xdr, struct compound_hdr *hdr)
{
	__be32 *p;

	p = xdr_inline_decode(xdr, 8);
	if (unlikely(!p))
		goto out_overflow;
	hdr->status = be32_to_cpup(p++);
	hdr->taglen = be32_to_cpup(p);

	p = xdr_inline_decode(xdr, hdr->taglen + 4);
	if (unlikely(!p))
		goto out_overflow;
	hdr->tag = (char *)p;
	p += XDR_QUADLEN(hdr->taglen);
	hdr->nops = be32_to_cpup(p);
	if (unlikely(hdr->nops < 1))
		return nfs4_stat_to_errno(hdr->status);
	return 0;
out_overflow:
	print_overflow_msg(__func__, xdr);
	return -EIO;
}

static int decode_op_hdr(struct xdr_stream *xdr, enum nfs_opnum4 expected)
{
	__be32 *p;
	uint32_t opnum;
	int32_t nfserr;

	p = xdr_inline_decode(xdr, 8);
	if (unlikely(!p))
		goto out_overflow;
	opnum = be32_to_cpup(p++);
	if (opnum != expected) {
		dprintk("nfs: Server returned operation"
			" %d but we issued a request for %d\n",
				opnum, expected);
		return -EIO;
	}
	nfserr = be32_to_cpup(p);
	if (nfserr != NFS_OK)
		return nfs4_stat_to_errno(nfserr);
	return 0;
out_overflow:
	print_overflow_msg(__func__, xdr);
	return -EIO;
}

/* Dummy routine */
static int decode_ace(struct xdr_stream *xdr, void *ace, struct nfs_client *clp)
{
	__be32 *p;
	unsigned int strlen;
	char *str;

	p = xdr_inline_decode(xdr, 12);
	if (likely(p))
		return decode_opaque_inline(xdr, &strlen, &str);
	print_overflow_msg(__func__, xdr);
	return -EIO;
}

static int decode_attr_bitmap(struct xdr_stream *xdr, uint32_t *bitmap)
{
	uint32_t bmlen;
	__be32 *p;

	p = xdr_inline_decode(xdr, 4);
	if (unlikely(!p))
		goto out_overflow;
	bmlen = be32_to_cpup(p);

	bitmap[0] = bitmap[1] = 0;
	p = xdr_inline_decode(xdr, (bmlen << 2));
	if (unlikely(!p))
		goto out_overflow;
	if (bmlen > 0) {
		bitmap[0] = be32_to_cpup(p++);
		if (bmlen > 1)
			bitmap[1] = be32_to_cpup(p);
	}
	return 0;
out_overflow:
	print_overflow_msg(__func__, xdr);
	return -EIO;
}

static inline int decode_attr_length(struct xdr_stream *xdr, uint32_t *attrlen, __be32 **savep)
{
	__be32 *p;

	p = xdr_inline_decode(xdr, 4);
	if (unlikely(!p))
		goto out_overflow;
	*attrlen = be32_to_cpup(p);
	*savep = xdr->p;
	return 0;
out_overflow:
	print_overflow_msg(__func__, xdr);
	return -EIO;
}

static int decode_attr_supported(struct xdr_stream *xdr, uint32_t *bitmap, uint32_t *bitmask)
{
	if (likely(bitmap[0] & FATTR4_WORD0_SUPPORTED_ATTRS)) {
		int ret;
		ret = decode_attr_bitmap(xdr, bitmask);
		if (unlikely(ret < 0))
			return ret;
		bitmap[0] &= ~FATTR4_WORD0_SUPPORTED_ATTRS;
	} else
		bitmask[0] = bitmask[1] = 0;
	dprintk("%s: bitmask=%08x:%08x\n", __func__, bitmask[0], bitmask[1]);
	return 0;
}

static int decode_attr_type(struct xdr_stream *xdr, uint32_t *bitmap, uint32_t *type)
{
	__be32 *p;
	int ret = 0;

	*type = 0;
	if (unlikely(bitmap[0] & (FATTR4_WORD0_TYPE - 1U)))
		return -EIO;
	if (likely(bitmap[0] & FATTR4_WORD0_TYPE)) {
		p = xdr_inline_decode(xdr, 4);
		if (unlikely(!p))
			goto out_overflow;
		*type = be32_to_cpup(p);
		if (*type < NF4REG || *type > NF4NAMEDATTR) {
			dprintk("%s: bad type %d\n", __func__, *type);
			return -EIO;
		}
		bitmap[0] &= ~FATTR4_WORD0_TYPE;
		ret = NFS_ATTR_FATTR_TYPE;
	}
	dprintk("%s: type=0%o\n", __func__, nfs_type2fmt[*type]);
	return ret;
out_overflow:
	print_overflow_msg(__func__, xdr);
	return -EIO;
}

static int decode_attr_change(struct xdr_stream *xdr, uint32_t *bitmap, uint64_t *change)
{
	__be32 *p;
	int ret = 0;

	*change = 0;
	if (unlikely(bitmap[0] & (FATTR4_WORD0_CHANGE - 1U)))
		return -EIO;
	if (likely(bitmap[0] & FATTR4_WORD0_CHANGE)) {
		p = xdr_inline_decode(xdr, 8);
		if (unlikely(!p))
			goto out_overflow;
		xdr_decode_hyper(p, change);
		bitmap[0] &= ~FATTR4_WORD0_CHANGE;
		ret = NFS_ATTR_FATTR_CHANGE;
	}
	dprintk("%s: change attribute=%Lu\n", __func__,
			(unsigned long long)*change);
	return ret;
out_overflow:
	print_overflow_msg(__func__, xdr);
	return -EIO;
}

static int decode_attr_size(struct xdr_stream *xdr, uint32_t *bitmap, uint64_t *size)
{
	__be32 *p;
	int ret = 0;

	*size = 0;
	if (unlikely(bitmap[0] & (FATTR4_WORD0_SIZE - 1U)))
		return -EIO;
	if (likely(bitmap[0] & FATTR4_WORD0_SIZE)) {
		p = xdr_inline_decode(xdr, 8);
		if (unlikely(!p))
			goto out_overflow;
		xdr_decode_hyper(p, size);
		bitmap[0] &= ~FATTR4_WORD0_SIZE;
		ret = NFS_ATTR_FATTR_SIZE;
	}
	dprintk("%s: file size=%Lu\n", __func__, (unsigned long long)*size);
	return ret;
out_overflow:
	print_overflow_msg(__func__, xdr);
	return -EIO;
}

static int decode_attr_link_support(struct xdr_stream *xdr, uint32_t *bitmap, uint32_t *res)
{
	__be32 *p;

	*res = 0;
	if (unlikely(bitmap[0] & (FATTR4_WORD0_LINK_SUPPORT - 1U)))
		return -EIO;
	if (likely(bitmap[0] & FATTR4_WORD0_LINK_SUPPORT)) {
		p = xdr_inline_decode(xdr, 4);
		if (unlikely(!p))
			goto out_overflow;
		*res = be32_to_cpup(p);
		bitmap[0] &= ~FATTR4_WORD0_LINK_SUPPORT;
	}
	dprintk("%s: link support=%s\n", __func__, *res == 0 ? "false" : "true");
	return 0;
out_overflow:
	print_overflow_msg(__func__, xdr);
	return -EIO;
}

static int decode_attr_symlink_support(struct xdr_stream *xdr, uint32_t *bitmap, uint32_t *res)
{
	__be32 *p;

	*res = 0;
	if (unlikely(bitmap[0] & (FATTR4_WORD0_SYMLINK_SUPPORT - 1U)))
		return -EIO;
	if (likely(bitmap[0] & FATTR4_WORD0_SYMLINK_SUPPORT)) {
		p = xdr_inline_decode(xdr, 4);
		if (unlikely(!p))
			goto out_overflow;
		*res = be32_to_cpup(p);
		bitmap[0] &= ~FATTR4_WORD0_SYMLINK_SUPPORT;
	}
	dprintk("%s: symlink support=%s\n", __func__, *res == 0 ? "false" : "true");
	return 0;
out_overflow:
	print_overflow_msg(__func__, xdr);
	return -EIO;
}

static int decode_attr_fsid(struct xdr_stream *xdr, uint32_t *bitmap, struct nfs_fsid *fsid)
{
	__be32 *p;
	int ret = 0;

	fsid->major = 0;
	fsid->minor = 0;
	if (unlikely(bitmap[0] & (FATTR4_WORD0_FSID - 1U)))
		return -EIO;
	if (likely(bitmap[0] & FATTR4_WORD0_FSID)) {
		p = xdr_inline_decode(xdr, 16);
		if (unlikely(!p))
			goto out_overflow;
		p = xdr_decode_hyper(p, &fsid->major);
		xdr_decode_hyper(p, &fsid->minor);
		bitmap[0] &= ~FATTR4_WORD0_FSID;
		ret = NFS_ATTR_FATTR_FSID;
	}
	dprintk("%s: fsid=(0x%Lx/0x%Lx)\n", __func__,
			(unsigned long long)fsid->major,
			(unsigned long long)fsid->minor);
	return ret;
out_overflow:
	print_overflow_msg(__func__, xdr);
	return -EIO;
}

static int decode_attr_lease_time(struct xdr_stream *xdr, uint32_t *bitmap, uint32_t *res)
{
	__be32 *p;

	*res = 60;
	if (unlikely(bitmap[0] & (FATTR4_WORD0_LEASE_TIME - 1U)))
		return -EIO;
	if (likely(bitmap[0] & FATTR4_WORD0_LEASE_TIME)) {
		p = xdr_inline_decode(xdr, 4);
		if (unlikely(!p))
			goto out_overflow;
		*res = be32_to_cpup(p);
		bitmap[0] &= ~FATTR4_WORD0_LEASE_TIME;
	}
	dprintk("%s: file size=%u\n", __func__, (unsigned int)*res);
	return 0;
out_overflow:
	print_overflow_msg(__func__, xdr);
	return -EIO;
}

static int decode_attr_error(struct xdr_stream *xdr, uint32_t *bitmap)
{
	__be32 *p;

	if (unlikely(bitmap[0] & (FATTR4_WORD0_RDATTR_ERROR - 1U)))
		return -EIO;
	if (likely(bitmap[0] & FATTR4_WORD0_RDATTR_ERROR)) {
		p = xdr_inline_decode(xdr, 4);
		if (unlikely(!p))
			goto out_overflow;
		bitmap[0] &= ~FATTR4_WORD0_RDATTR_ERROR;
		return -be32_to_cpup(p);
	}
	return 0;
out_overflow:
	print_overflow_msg(__func__, xdr);
	return -EIO;
}

static int decode_attr_filehandle(struct xdr_stream *xdr, uint32_t *bitmap, struct nfs_fh *fh)
{
	__be32 *p;
	int len;

	if (fh != NULL)
		memset(fh, 0, sizeof(*fh));

	if (unlikely(bitmap[0] & (FATTR4_WORD0_FILEHANDLE - 1U)))
		return -EIO;
	if (likely(bitmap[0] & FATTR4_WORD0_FILEHANDLE)) {
		p = xdr_inline_decode(xdr, 4);
		if (unlikely(!p))
			goto out_overflow;
		len = be32_to_cpup(p);
		if (len > NFS4_FHSIZE)
			return -EIO;
		p = xdr_inline_decode(xdr, len);
		if (unlikely(!p))
			goto out_overflow;
		if (fh != NULL) {
			memcpy(fh->data, p, len);
			fh->size = len;
		}
		bitmap[0] &= ~FATTR4_WORD0_FILEHANDLE;
	}
	return 0;
out_overflow:
	print_overflow_msg(__func__, xdr);
	return -EIO;
}

static int decode_attr_aclsupport(struct xdr_stream *xdr, uint32_t *bitmap, uint32_t *res)
{
	__be32 *p;

	*res = ACL4_SUPPORT_ALLOW_ACL|ACL4_SUPPORT_DENY_ACL;
	if (unlikely(bitmap[0] & (FATTR4_WORD0_ACLSUPPORT - 1U)))
		return -EIO;
	if (likely(bitmap[0] & FATTR4_WORD0_ACLSUPPORT)) {
		p = xdr_inline_decode(xdr, 4);
		if (unlikely(!p))
			goto out_overflow;
		*res = be32_to_cpup(p);
		bitmap[0] &= ~FATTR4_WORD0_ACLSUPPORT;
	}
	dprintk("%s: ACLs supported=%u\n", __func__, (unsigned int)*res);
	return 0;
out_overflow:
	print_overflow_msg(__func__, xdr);
	return -EIO;
}

static int decode_attr_fileid(struct xdr_stream *xdr, uint32_t *bitmap, uint64_t *fileid)
{
	__be32 *p;
	int ret = 0;

	*fileid = 0;
	if (unlikely(bitmap[0] & (FATTR4_WORD0_FILEID - 1U)))
		return -EIO;
	if (likely(bitmap[0] & FATTR4_WORD0_FILEID)) {
		p = xdr_inline_decode(xdr, 8);
		if (unlikely(!p))
			goto out_overflow;
		xdr_decode_hyper(p, fileid);
		bitmap[0] &= ~FATTR4_WORD0_FILEID;
		ret = NFS_ATTR_FATTR_FILEID;
	}
	dprintk("%s: fileid=%Lu\n", __func__, (unsigned long long)*fileid);
	return ret;
out_overflow:
	print_overflow_msg(__func__, xdr);
	return -EIO;
}

static int decode_attr_mounted_on_fileid(struct xdr_stream *xdr, uint32_t *bitmap, uint64_t *fileid)
{
	__be32 *p;
	int ret = 0;

	*fileid = 0;
	if (unlikely(bitmap[1] & (FATTR4_WORD1_MOUNTED_ON_FILEID - 1U)))
		return -EIO;
	if (likely(bitmap[1] & FATTR4_WORD1_MOUNTED_ON_FILEID)) {
		p = xdr_inline_decode(xdr, 8);
		if (unlikely(!p))
			goto out_overflow;
		xdr_decode_hyper(p, fileid);
		bitmap[1] &= ~FATTR4_WORD1_MOUNTED_ON_FILEID;
		ret = NFS_ATTR_FATTR_MOUNTED_ON_FILEID;
	}
	dprintk("%s: fileid=%Lu\n", __func__, (unsigned long long)*fileid);
	return ret;
out_overflow:
	print_overflow_msg(__func__, xdr);
	return -EIO;
}

static int decode_attr_files_avail(struct xdr_stream *xdr, uint32_t *bitmap, uint64_t *res)
{
	__be32 *p;
	int status = 0;

	*res = 0;
	if (unlikely(bitmap[0] & (FATTR4_WORD0_FILES_AVAIL - 1U)))
		return -EIO;
	if (likely(bitmap[0] & FATTR4_WORD0_FILES_AVAIL)) {
		p = xdr_inline_decode(xdr, 8);
		if (unlikely(!p))
			goto out_overflow;
		xdr_decode_hyper(p, res);
		bitmap[0] &= ~FATTR4_WORD0_FILES_AVAIL;
	}
	dprintk("%s: files avail=%Lu\n", __func__, (unsigned long long)*res);
	return status;
out_overflow:
	print_overflow_msg(__func__, xdr);
	return -EIO;
}

static int decode_attr_files_free(struct xdr_stream *xdr, uint32_t *bitmap, uint64_t *res)
{
	__be32 *p;
	int status = 0;

	*res = 0;
	if (unlikely(bitmap[0] & (FATTR4_WORD0_FILES_FREE - 1U)))
		return -EIO;
	if (likely(bitmap[0] & FATTR4_WORD0_FILES_FREE)) {
		p = xdr_inline_decode(xdr, 8);
		if (unlikely(!p))
			goto out_overflow;
		xdr_decode_hyper(p, res);
		bitmap[0] &= ~FATTR4_WORD0_FILES_FREE;
	}
	dprintk("%s: files free=%Lu\n", __func__, (unsigned long long)*res);
	return status;
out_overflow:
	print_overflow_msg(__func__, xdr);
	return -EIO;
}

static int decode_attr_files_total(struct xdr_stream *xdr, uint32_t *bitmap, uint64_t *res)
{
	__be32 *p;
	int status = 0;

	*res = 0;
	if (unlikely(bitmap[0] & (FATTR4_WORD0_FILES_TOTAL - 1U)))
		return -EIO;
	if (likely(bitmap[0] & FATTR4_WORD0_FILES_TOTAL)) {
		p = xdr_inline_decode(xdr, 8);
		if (unlikely(!p))
			goto out_overflow;
		xdr_decode_hyper(p, res);
		bitmap[0] &= ~FATTR4_WORD0_FILES_TOTAL;
	}
	dprintk("%s: files total=%Lu\n", __func__, (unsigned long long)*res);
	return status;
out_overflow:
	print_overflow_msg(__func__, xdr);
	return -EIO;
}

static int decode_pathname(struct xdr_stream *xdr, struct nfs4_pathname *path)
{
	u32 n;
	__be32 *p;
	int status = 0;

	p = xdr_inline_decode(xdr, 4);
	if (unlikely(!p))
		goto out_overflow;
	n = be32_to_cpup(p);
	if (n == 0)
		goto root_path;
	dprintk("path ");
	path->ncomponents = 0;
	while (path->ncomponents < n) {
		struct nfs4_string *component = &path->components[path->ncomponents];
		status = decode_opaque_inline(xdr, &component->len, &component->data);
		if (unlikely(status != 0))
			goto out_eio;
		if (path->ncomponents != n)
			dprintk("/");
		dprintk("%s", component->data);
		if (path->ncomponents < NFS4_PATHNAME_MAXCOMPONENTS)
			path->ncomponents++;
		else {
			dprintk("cannot parse %d components in path\n", n);
			goto out_eio;
		}
	}
out:
	dprintk("\n");
	return status;
root_path:
/* a root pathname is sent as a zero component4 */
	path->ncomponents = 1;
	path->components[0].len=0;
	path->components[0].data=NULL;
	dprintk("path /\n");
	goto out;
out_eio:
	dprintk(" status %d", status);
	status = -EIO;
	goto out;
out_overflow:
	print_overflow_msg(__func__, xdr);
	return -EIO;
}

static int decode_attr_fs_locations(struct xdr_stream *xdr, uint32_t *bitmap, struct nfs4_fs_locations *res)
{
	int n;
	__be32 *p;
	int status = -EIO;

	if (unlikely(bitmap[0] & (FATTR4_WORD0_FS_LOCATIONS -1U)))
		goto out;
	status = 0;
	if (unlikely(!(bitmap[0] & FATTR4_WORD0_FS_LOCATIONS)))
		goto out;
	dprintk("%s: fsroot ", __func__);
	status = decode_pathname(xdr, &res->fs_path);
	if (unlikely(status != 0))
		goto out;
	p = xdr_inline_decode(xdr, 4);
	if (unlikely(!p))
		goto out_overflow;
	n = be32_to_cpup(p);
	if (n <= 0)
		goto out_eio;
	res->nlocations = 0;
	while (res->nlocations < n) {
		u32 m;
		struct nfs4_fs_location *loc = &res->locations[res->nlocations];

		p = xdr_inline_decode(xdr, 4);
		if (unlikely(!p))
			goto out_overflow;
		m = be32_to_cpup(p);

		loc->nservers = 0;
		dprintk("%s: servers ", __func__);
		while (loc->nservers < m) {
			struct nfs4_string *server = &loc->servers[loc->nservers];
			status = decode_opaque_inline(xdr, &server->len, &server->data);
			if (unlikely(status != 0))
				goto out_eio;
			dprintk("%s ", server->data);
			if (loc->nservers < NFS4_FS_LOCATION_MAXSERVERS)
				loc->nservers++;
			else {
				unsigned int i;
				dprintk("%s: using first %u of %u servers "
					"returned for location %u\n",
						__func__,
						NFS4_FS_LOCATION_MAXSERVERS,
						m, res->nlocations);
				for (i = loc->nservers; i < m; i++) {
					unsigned int len;
					char *data;
					status = decode_opaque_inline(xdr, &len, &data);
					if (unlikely(status != 0))
						goto out_eio;
				}
			}
		}
		status = decode_pathname(xdr, &loc->rootpath);
		if (unlikely(status != 0))
			goto out_eio;
		if (res->nlocations < NFS4_FS_LOCATIONS_MAXENTRIES)
			res->nlocations++;
	}
	if (res->nlocations != 0)
		status = NFS_ATTR_FATTR_V4_REFERRAL;
out:
	dprintk("%s: fs_locations done, error = %d\n", __func__, status);
	return status;
out_overflow:
	print_overflow_msg(__func__, xdr);
out_eio:
	status = -EIO;
	goto out;
}

static int decode_attr_maxfilesize(struct xdr_stream *xdr, uint32_t *bitmap, uint64_t *res)
{
	__be32 *p;
	int status = 0;

	*res = 0;
	if (unlikely(bitmap[0] & (FATTR4_WORD0_MAXFILESIZE - 1U)))
		return -EIO;
	if (likely(bitmap[0] & FATTR4_WORD0_MAXFILESIZE)) {
		p = xdr_inline_decode(xdr, 8);
		if (unlikely(!p))
			goto out_overflow;
		xdr_decode_hyper(p, res);
		bitmap[0] &= ~FATTR4_WORD0_MAXFILESIZE;
	}
	dprintk("%s: maxfilesize=%Lu\n", __func__, (unsigned long long)*res);
	return status;
out_overflow:
	print_overflow_msg(__func__, xdr);
	return -EIO;
}

static int decode_attr_maxlink(struct xdr_stream *xdr, uint32_t *bitmap, uint32_t *maxlink)
{
	__be32 *p;
	int status = 0;

	*maxlink = 1;
	if (unlikely(bitmap[0] & (FATTR4_WORD0_MAXLINK - 1U)))
		return -EIO;
	if (likely(bitmap[0] & FATTR4_WORD0_MAXLINK)) {
		p = xdr_inline_decode(xdr, 4);
		if (unlikely(!p))
			goto out_overflow;
		*maxlink = be32_to_cpup(p);
		bitmap[0] &= ~FATTR4_WORD0_MAXLINK;
	}
	dprintk("%s: maxlink=%u\n", __func__, *maxlink);
	return status;
out_overflow:
	print_overflow_msg(__func__, xdr);
	return -EIO;
}

static int decode_attr_maxname(struct xdr_stream *xdr, uint32_t *bitmap, uint32_t *maxname)
{
	__be32 *p;
	int status = 0;

	*maxname = 1024;
	if (unlikely(bitmap[0] & (FATTR4_WORD0_MAXNAME - 1U)))
		return -EIO;
	if (likely(bitmap[0] & FATTR4_WORD0_MAXNAME)) {
		p = xdr_inline_decode(xdr, 4);
		if (unlikely(!p))
			goto out_overflow;
		*maxname = be32_to_cpup(p);
		bitmap[0] &= ~FATTR4_WORD0_MAXNAME;
	}
	dprintk("%s: maxname=%u\n", __func__, *maxname);
	return status;
out_overflow:
	print_overflow_msg(__func__, xdr);
	return -EIO;
}

static int decode_attr_maxread(struct xdr_stream *xdr, uint32_t *bitmap, uint32_t *res)
{
	__be32 *p;
	int status = 0;

	*res = 1024;
	if (unlikely(bitmap[0] & (FATTR4_WORD0_MAXREAD - 1U)))
		return -EIO;
	if (likely(bitmap[0] & FATTR4_WORD0_MAXREAD)) {
		uint64_t maxread;
		p = xdr_inline_decode(xdr, 8);
		if (unlikely(!p))
			goto out_overflow;
		xdr_decode_hyper(p, &maxread);
		if (maxread > 0x7FFFFFFF)
			maxread = 0x7FFFFFFF;
		*res = (uint32_t)maxread;
		bitmap[0] &= ~FATTR4_WORD0_MAXREAD;
	}
	dprintk("%s: maxread=%lu\n", __func__, (unsigned long)*res);
	return status;
out_overflow:
	print_overflow_msg(__func__, xdr);
	return -EIO;
}

static int decode_attr_maxwrite(struct xdr_stream *xdr, uint32_t *bitmap, uint32_t *res)
{
	__be32 *p;
	int status = 0;

	*res = 1024;
	if (unlikely(bitmap[0] & (FATTR4_WORD0_MAXWRITE - 1U)))
		return -EIO;
	if (likely(bitmap[0] & FATTR4_WORD0_MAXWRITE)) {
		uint64_t maxwrite;
		p = xdr_inline_decode(xdr, 8);
		if (unlikely(!p))
			goto out_overflow;
		xdr_decode_hyper(p, &maxwrite);
		if (maxwrite > 0x7FFFFFFF)
			maxwrite = 0x7FFFFFFF;
		*res = (uint32_t)maxwrite;
		bitmap[0] &= ~FATTR4_WORD0_MAXWRITE;
	}
	dprintk("%s: maxwrite=%lu\n", __func__, (unsigned long)*res);
	return status;
out_overflow:
	print_overflow_msg(__func__, xdr);
	return -EIO;
}

static int decode_attr_mode(struct xdr_stream *xdr, uint32_t *bitmap, umode_t *mode)
{
	uint32_t tmp;
	__be32 *p;
	int ret = 0;

	*mode = 0;
	if (unlikely(bitmap[1] & (FATTR4_WORD1_MODE - 1U)))
		return -EIO;
	if (likely(bitmap[1] & FATTR4_WORD1_MODE)) {
		p = xdr_inline_decode(xdr, 4);
		if (unlikely(!p))
			goto out_overflow;
		tmp = be32_to_cpup(p);
		*mode = tmp & ~S_IFMT;
		bitmap[1] &= ~FATTR4_WORD1_MODE;
		ret = NFS_ATTR_FATTR_MODE;
	}
	dprintk("%s: file mode=0%o\n", __func__, (unsigned int)*mode);
	return ret;
out_overflow:
	print_overflow_msg(__func__, xdr);
	return -EIO;
}

static int decode_attr_nlink(struct xdr_stream *xdr, uint32_t *bitmap, uint32_t *nlink)
{
	__be32 *p;
	int ret = 0;

	*nlink = 1;
	if (unlikely(bitmap[1] & (FATTR4_WORD1_NUMLINKS - 1U)))
		return -EIO;
	if (likely(bitmap[1] & FATTR4_WORD1_NUMLINKS)) {
		p = xdr_inline_decode(xdr, 4);
		if (unlikely(!p))
			goto out_overflow;
		*nlink = be32_to_cpup(p);
		bitmap[1] &= ~FATTR4_WORD1_NUMLINKS;
		ret = NFS_ATTR_FATTR_NLINK;
	}
	dprintk("%s: nlink=%u\n", __func__, (unsigned int)*nlink);
	return ret;
out_overflow:
	print_overflow_msg(__func__, xdr);
	return -EIO;
}

static int decode_attr_owner(struct xdr_stream *xdr, uint32_t *bitmap,
		const struct nfs_server *server, uint32_t *uid, int may_sleep)
{
	uint32_t len;
	__be32 *p;
	int ret = 0;

	*uid = -2;
	if (unlikely(bitmap[1] & (FATTR4_WORD1_OWNER - 1U)))
		return -EIO;
	if (likely(bitmap[1] & FATTR4_WORD1_OWNER)) {
		p = xdr_inline_decode(xdr, 4);
		if (unlikely(!p))
			goto out_overflow;
		len = be32_to_cpup(p);
		p = xdr_inline_decode(xdr, len);
		if (unlikely(!p))
			goto out_overflow;
		if (!may_sleep) {
			/* do nothing */
		} else if (len < XDR_MAX_NETOBJ) {
			if (nfs_map_name_to_uid(server, (char *)p, len, uid) == 0)
				ret = NFS_ATTR_FATTR_OWNER;
			else
				dprintk("%s: nfs_map_name_to_uid failed!\n",
						__func__);
		} else
			dprintk("%s: name too long (%u)!\n",
					__func__, len);
		bitmap[1] &= ~FATTR4_WORD1_OWNER;
	}
	dprintk("%s: uid=%d\n", __func__, (int)*uid);
	return ret;
out_overflow:
	print_overflow_msg(__func__, xdr);
	return -EIO;
}

static int decode_attr_group(struct xdr_stream *xdr, uint32_t *bitmap,
		const struct nfs_server *server, uint32_t *gid, int may_sleep)
{
	uint32_t len;
	__be32 *p;
	int ret = 0;

	*gid = -2;
	if (unlikely(bitmap[1] & (FATTR4_WORD1_OWNER_GROUP - 1U)))
		return -EIO;
	if (likely(bitmap[1] & FATTR4_WORD1_OWNER_GROUP)) {
		p = xdr_inline_decode(xdr, 4);
		if (unlikely(!p))
			goto out_overflow;
		len = be32_to_cpup(p);
		p = xdr_inline_decode(xdr, len);
		if (unlikely(!p))
			goto out_overflow;
		if (!may_sleep) {
			/* do nothing */
		} else if (len < XDR_MAX_NETOBJ) {
			if (nfs_map_group_to_gid(server, (char *)p, len, gid) == 0)
				ret = NFS_ATTR_FATTR_GROUP;
			else
				dprintk("%s: nfs_map_group_to_gid failed!\n",
						__func__);
		} else
			dprintk("%s: name too long (%u)!\n",
					__func__, len);
		bitmap[1] &= ~FATTR4_WORD1_OWNER_GROUP;
	}
	dprintk("%s: gid=%d\n", __func__, (int)*gid);
	return ret;
out_overflow:
	print_overflow_msg(__func__, xdr);
	return -EIO;
}

static int decode_attr_rdev(struct xdr_stream *xdr, uint32_t *bitmap, dev_t *rdev)
{
	uint32_t major = 0, minor = 0;
	__be32 *p;
	int ret = 0;

	*rdev = MKDEV(0,0);
	if (unlikely(bitmap[1] & (FATTR4_WORD1_RAWDEV - 1U)))
		return -EIO;
	if (likely(bitmap[1] & FATTR4_WORD1_RAWDEV)) {
		dev_t tmp;

		p = xdr_inline_decode(xdr, 8);
		if (unlikely(!p))
			goto out_overflow;
		major = be32_to_cpup(p++);
		minor = be32_to_cpup(p);
		tmp = MKDEV(major, minor);
		if (MAJOR(tmp) == major && MINOR(tmp) == minor)
			*rdev = tmp;
		bitmap[1] &= ~ FATTR4_WORD1_RAWDEV;
		ret = NFS_ATTR_FATTR_RDEV;
	}
	dprintk("%s: rdev=(0x%x:0x%x)\n", __func__, major, minor);
	return ret;
out_overflow:
	print_overflow_msg(__func__, xdr);
	return -EIO;
}

static int decode_attr_space_avail(struct xdr_stream *xdr, uint32_t *bitmap, uint64_t *res)
{
	__be32 *p;
	int status = 0;

	*res = 0;
	if (unlikely(bitmap[1] & (FATTR4_WORD1_SPACE_AVAIL - 1U)))
		return -EIO;
	if (likely(bitmap[1] & FATTR4_WORD1_SPACE_AVAIL)) {
		p = xdr_inline_decode(xdr, 8);
		if (unlikely(!p))
			goto out_overflow;
		xdr_decode_hyper(p, res);
		bitmap[1] &= ~FATTR4_WORD1_SPACE_AVAIL;
	}
	dprintk("%s: space avail=%Lu\n", __func__, (unsigned long long)*res);
	return status;
out_overflow:
	print_overflow_msg(__func__, xdr);
	return -EIO;
}

static int decode_attr_space_free(struct xdr_stream *xdr, uint32_t *bitmap, uint64_t *res)
{
	__be32 *p;
	int status = 0;

	*res = 0;
	if (unlikely(bitmap[1] & (FATTR4_WORD1_SPACE_FREE - 1U)))
		return -EIO;
	if (likely(bitmap[1] & FATTR4_WORD1_SPACE_FREE)) {
		p = xdr_inline_decode(xdr, 8);
		if (unlikely(!p))
			goto out_overflow;
		xdr_decode_hyper(p, res);
		bitmap[1] &= ~FATTR4_WORD1_SPACE_FREE;
	}
	dprintk("%s: space free=%Lu\n", __func__, (unsigned long long)*res);
	return status;
out_overflow:
	print_overflow_msg(__func__, xdr);
	return -EIO;
}

static int decode_attr_space_total(struct xdr_stream *xdr, uint32_t *bitmap, uint64_t *res)
{
	__be32 *p;
	int status = 0;

	*res = 0;
	if (unlikely(bitmap[1] & (FATTR4_WORD1_SPACE_TOTAL - 1U)))
		return -EIO;
	if (likely(bitmap[1] & FATTR4_WORD1_SPACE_TOTAL)) {
		p = xdr_inline_decode(xdr, 8);
		if (unlikely(!p))
			goto out_overflow;
		xdr_decode_hyper(p, res);
		bitmap[1] &= ~FATTR4_WORD1_SPACE_TOTAL;
	}
	dprintk("%s: space total=%Lu\n", __func__, (unsigned long long)*res);
	return status;
out_overflow:
	print_overflow_msg(__func__, xdr);
	return -EIO;
}

static int decode_attr_space_used(struct xdr_stream *xdr, uint32_t *bitmap, uint64_t *used)
{
	__be32 *p;
	int ret = 0;

	*used = 0;
	if (unlikely(bitmap[1] & (FATTR4_WORD1_SPACE_USED - 1U)))
		return -EIO;
	if (likely(bitmap[1] & FATTR4_WORD1_SPACE_USED)) {
		p = xdr_inline_decode(xdr, 8);
		if (unlikely(!p))
			goto out_overflow;
		xdr_decode_hyper(p, used);
		bitmap[1] &= ~FATTR4_WORD1_SPACE_USED;
		ret = NFS_ATTR_FATTR_SPACE_USED;
	}
	dprintk("%s: space used=%Lu\n", __func__,
			(unsigned long long)*used);
	return ret;
out_overflow:
	print_overflow_msg(__func__, xdr);
	return -EIO;
}

static int decode_attr_time(struct xdr_stream *xdr, struct timespec *time)
{
	__be32 *p;
	uint64_t sec;
	uint32_t nsec;

	p = xdr_inline_decode(xdr, 12);
	if (unlikely(!p))
		goto out_overflow;
	p = xdr_decode_hyper(p, &sec);
	nsec = be32_to_cpup(p);
	time->tv_sec = (time_t)sec;
	time->tv_nsec = (long)nsec;
	return 0;
out_overflow:
	print_overflow_msg(__func__, xdr);
	return -EIO;
}

static int decode_attr_time_access(struct xdr_stream *xdr, uint32_t *bitmap, struct timespec *time)
{
	int status = 0;

	time->tv_sec = 0;
	time->tv_nsec = 0;
	if (unlikely(bitmap[1] & (FATTR4_WORD1_TIME_ACCESS - 1U)))
		return -EIO;
	if (likely(bitmap[1] & FATTR4_WORD1_TIME_ACCESS)) {
		status = decode_attr_time(xdr, time);
		if (status == 0)
			status = NFS_ATTR_FATTR_ATIME;
		bitmap[1] &= ~FATTR4_WORD1_TIME_ACCESS;
	}
	dprintk("%s: atime=%ld\n", __func__, (long)time->tv_sec);
	return status;
}

static int decode_attr_time_metadata(struct xdr_stream *xdr, uint32_t *bitmap, struct timespec *time)
{
	int status = 0;

	time->tv_sec = 0;
	time->tv_nsec = 0;
	if (unlikely(bitmap[1] & (FATTR4_WORD1_TIME_METADATA - 1U)))
		return -EIO;
	if (likely(bitmap[1] & FATTR4_WORD1_TIME_METADATA)) {
		status = decode_attr_time(xdr, time);
		if (status == 0)
			status = NFS_ATTR_FATTR_CTIME;
		bitmap[1] &= ~FATTR4_WORD1_TIME_METADATA;
	}
	dprintk("%s: ctime=%ld\n", __func__, (long)time->tv_sec);
	return status;
}

static int decode_attr_time_delta(struct xdr_stream *xdr, uint32_t *bitmap,
				  struct timespec *time)
{
	int status = 0;

	time->tv_sec = 0;
	time->tv_nsec = 0;
	if (unlikely(bitmap[1] & (FATTR4_WORD1_TIME_DELTA - 1U)))
		return -EIO;
	if (likely(bitmap[1] & FATTR4_WORD1_TIME_DELTA)) {
		status = decode_attr_time(xdr, time);
		bitmap[1] &= ~FATTR4_WORD1_TIME_DELTA;
	}
	dprintk("%s: time_delta=%ld %ld\n", __func__, (long)time->tv_sec,
		(long)time->tv_nsec);
	return status;
}

static int decode_attr_time_modify(struct xdr_stream *xdr, uint32_t *bitmap, struct timespec *time)
{
	int status = 0;

	time->tv_sec = 0;
	time->tv_nsec = 0;
	if (unlikely(bitmap[1] & (FATTR4_WORD1_TIME_MODIFY - 1U)))
		return -EIO;
	if (likely(bitmap[1] & FATTR4_WORD1_TIME_MODIFY)) {
		status = decode_attr_time(xdr, time);
		if (status == 0)
			status = NFS_ATTR_FATTR_MTIME;
		bitmap[1] &= ~FATTR4_WORD1_TIME_MODIFY;
	}
	dprintk("%s: mtime=%ld\n", __func__, (long)time->tv_sec);
	return status;
}

static int verify_attr_len(struct xdr_stream *xdr, __be32 *savep, uint32_t attrlen)
{
	unsigned int attrwords = XDR_QUADLEN(attrlen);
	unsigned int nwords = xdr->p - savep;

	if (unlikely(attrwords != nwords)) {
		dprintk("%s: server returned incorrect attribute length: "
			"%u %c %u\n",
				__func__,
				attrwords << 2,
				(attrwords < nwords) ? '<' : '>',
				nwords << 2);
		return -EIO;
	}
	return 0;
}

static int decode_change_info(struct xdr_stream *xdr, struct nfs4_change_info *cinfo)
{
	__be32 *p;

	p = xdr_inline_decode(xdr, 20);
	if (unlikely(!p))
		goto out_overflow;
	cinfo->atomic = be32_to_cpup(p++);
	p = xdr_decode_hyper(p, &cinfo->before);
	xdr_decode_hyper(p, &cinfo->after);
	return 0;
out_overflow:
	print_overflow_msg(__func__, xdr);
	return -EIO;
}

static int decode_access(struct xdr_stream *xdr, struct nfs4_accessres *access)
{
	__be32 *p;
	uint32_t supp, acc;
	int status;

	status = decode_op_hdr(xdr, OP_ACCESS);
	if (status)
		return status;
	p = xdr_inline_decode(xdr, 8);
	if (unlikely(!p))
		goto out_overflow;
	supp = be32_to_cpup(p++);
	acc = be32_to_cpup(p);
	access->supported = supp;
	access->access = acc;
	return 0;
out_overflow:
	print_overflow_msg(__func__, xdr);
	return -EIO;
}

static int decode_opaque_fixed(struct xdr_stream *xdr, void *buf, size_t len)
{
	__be32 *p;

	p = xdr_inline_decode(xdr, len);
	if (likely(p)) {
		memcpy(buf, p, len);
		return 0;
	}
	print_overflow_msg(__func__, xdr);
	return -EIO;
}

static int decode_stateid(struct xdr_stream *xdr, nfs4_stateid *stateid)
{
	return decode_opaque_fixed(xdr, stateid->data, NFS4_STATEID_SIZE);
}

static int decode_close(struct xdr_stream *xdr, struct nfs_closeres *res)
{
	int status;

	status = decode_op_hdr(xdr, OP_CLOSE);
	if (status != -EIO)
		nfs_increment_open_seqid(status, res->seqid);
	if (!status)
		status = decode_stateid(xdr, &res->stateid);
	return status;
}

static int decode_verifier(struct xdr_stream *xdr, void *verifier)
{
	return decode_opaque_fixed(xdr, verifier, 8);
}

static int decode_commit(struct xdr_stream *xdr, struct nfs_writeres *res)
{
	int status;

	status = decode_op_hdr(xdr, OP_COMMIT);
	if (!status)
		status = decode_verifier(xdr, res->verf->verifier);
	return status;
}

static int decode_create(struct xdr_stream *xdr, struct nfs4_change_info *cinfo)
{
	__be32 *p;
	uint32_t bmlen;
	int status;

	status = decode_op_hdr(xdr, OP_CREATE);
	if (status)
		return status;
	if ((status = decode_change_info(xdr, cinfo)))
		return status;
	p = xdr_inline_decode(xdr, 4);
	if (unlikely(!p))
		goto out_overflow;
	bmlen = be32_to_cpup(p);
	p = xdr_inline_decode(xdr, bmlen << 2);
	if (likely(p))
		return 0;
out_overflow:
	print_overflow_msg(__func__, xdr);
	return -EIO;
}

static int decode_server_caps(struct xdr_stream *xdr, struct nfs4_server_caps_res *res)
{
	__be32 *savep;
	uint32_t attrlen, bitmap[2] = {0};
	int status;

	if ((status = decode_op_hdr(xdr, OP_GETATTR)) != 0)
		goto xdr_error;
	if ((status = decode_attr_bitmap(xdr, bitmap)) != 0)
		goto xdr_error;
	if ((status = decode_attr_length(xdr, &attrlen, &savep)) != 0)
		goto xdr_error;
	if ((status = decode_attr_supported(xdr, bitmap, res->attr_bitmask)) != 0)
		goto xdr_error;
	if ((status = decode_attr_link_support(xdr, bitmap, &res->has_links)) != 0)
		goto xdr_error;
	if ((status = decode_attr_symlink_support(xdr, bitmap, &res->has_symlinks)) != 0)
		goto xdr_error;
	if ((status = decode_attr_aclsupport(xdr, bitmap, &res->acl_bitmask)) != 0)
		goto xdr_error;
	status = verify_attr_len(xdr, savep, attrlen);
xdr_error:
	dprintk("%s: xdr returned %d!\n", __func__, -status);
	return status;
}

static int decode_statfs(struct xdr_stream *xdr, struct nfs_fsstat *fsstat)
{
	__be32 *savep;
	uint32_t attrlen, bitmap[2] = {0};
	int status;

	if ((status = decode_op_hdr(xdr, OP_GETATTR)) != 0)
		goto xdr_error;
	if ((status = decode_attr_bitmap(xdr, bitmap)) != 0)
		goto xdr_error;
	if ((status = decode_attr_length(xdr, &attrlen, &savep)) != 0)
		goto xdr_error;

	if ((status = decode_attr_files_avail(xdr, bitmap, &fsstat->afiles)) != 0)
		goto xdr_error;
	if ((status = decode_attr_files_free(xdr, bitmap, &fsstat->ffiles)) != 0)
		goto xdr_error;
	if ((status = decode_attr_files_total(xdr, bitmap, &fsstat->tfiles)) != 0)
		goto xdr_error;
	if ((status = decode_attr_space_avail(xdr, bitmap, &fsstat->abytes)) != 0)
		goto xdr_error;
	if ((status = decode_attr_space_free(xdr, bitmap, &fsstat->fbytes)) != 0)
		goto xdr_error;
	if ((status = decode_attr_space_total(xdr, bitmap, &fsstat->tbytes)) != 0)
		goto xdr_error;

	status = verify_attr_len(xdr, savep, attrlen);
xdr_error:
	dprintk("%s: xdr returned %d!\n", __func__, -status);
	return status;
}

static int decode_pathconf(struct xdr_stream *xdr, struct nfs_pathconf *pathconf)
{
	__be32 *savep;
	uint32_t attrlen, bitmap[2] = {0};
	int status;

	if ((status = decode_op_hdr(xdr, OP_GETATTR)) != 0)
		goto xdr_error;
	if ((status = decode_attr_bitmap(xdr, bitmap)) != 0)
		goto xdr_error;
	if ((status = decode_attr_length(xdr, &attrlen, &savep)) != 0)
		goto xdr_error;

	if ((status = decode_attr_maxlink(xdr, bitmap, &pathconf->max_link)) != 0)
		goto xdr_error;
	if ((status = decode_attr_maxname(xdr, bitmap, &pathconf->max_namelen)) != 0)
		goto xdr_error;

	status = verify_attr_len(xdr, savep, attrlen);
xdr_error:
	dprintk("%s: xdr returned %d!\n", __func__, -status);
	return status;
}

static int decode_getfattr_attrs(struct xdr_stream *xdr, uint32_t *bitmap,
		struct nfs_fattr *fattr, struct nfs_fh *fh,
		const struct nfs_server *server, int may_sleep)
{
	int status;
	umode_t fmode = 0;
	uint32_t type;

	status = decode_attr_type(xdr, bitmap, &type);
	if (status < 0)
		goto xdr_error;
	fattr->mode = 0;
	if (status != 0) {
		fattr->mode |= nfs_type2fmt[type];
		fattr->valid |= status;
	}

	status = decode_attr_change(xdr, bitmap, &fattr->change_attr);
	if (status < 0)
		goto xdr_error;
	fattr->valid |= status;

	status = decode_attr_size(xdr, bitmap, &fattr->size);
	if (status < 0)
		goto xdr_error;
	fattr->valid |= status;

	status = decode_attr_fsid(xdr, bitmap, &fattr->fsid);
	if (status < 0)
		goto xdr_error;
	fattr->valid |= status;

	status = decode_attr_error(xdr, bitmap);
	if (status == -NFS4ERR_WRONGSEC) {
		nfs_fixup_secinfo_attributes(fattr, fh);
		status = 0;
	}
	if (status < 0)
		goto xdr_error;

	status = decode_attr_filehandle(xdr, bitmap, fh);
	if (status < 0)
		goto xdr_error;

	status = decode_attr_fileid(xdr, bitmap, &fattr->fileid);
	if (status < 0)
		goto xdr_error;
	fattr->valid |= status;

	status = decode_attr_fs_locations(xdr, bitmap, container_of(fattr,
						struct nfs4_fs_locations,
						fattr));
	if (status < 0)
		goto xdr_error;
	fattr->valid |= status;

	status = decode_attr_mode(xdr, bitmap, &fmode);
	if (status < 0)
		goto xdr_error;
	if (status != 0) {
		fattr->mode |= fmode;
		fattr->valid |= status;
	}

	status = decode_attr_nlink(xdr, bitmap, &fattr->nlink);
	if (status < 0)
		goto xdr_error;
	fattr->valid |= status;

	status = decode_attr_owner(xdr, bitmap, server, &fattr->uid, may_sleep);
	if (status < 0)
		goto xdr_error;
	fattr->valid |= status;

	status = decode_attr_group(xdr, bitmap, server, &fattr->gid, may_sleep);
	if (status < 0)
		goto xdr_error;
	fattr->valid |= status;

	status = decode_attr_rdev(xdr, bitmap, &fattr->rdev);
	if (status < 0)
		goto xdr_error;
	fattr->valid |= status;

	status = decode_attr_space_used(xdr, bitmap, &fattr->du.nfs3.used);
	if (status < 0)
		goto xdr_error;
	fattr->valid |= status;

	status = decode_attr_time_access(xdr, bitmap, &fattr->atime);
	if (status < 0)
		goto xdr_error;
	fattr->valid |= status;

	status = decode_attr_time_metadata(xdr, bitmap, &fattr->ctime);
	if (status < 0)
		goto xdr_error;
	fattr->valid |= status;

	status = decode_attr_time_modify(xdr, bitmap, &fattr->mtime);
	if (status < 0)
		goto xdr_error;
	fattr->valid |= status;

	status = decode_attr_mounted_on_fileid(xdr, bitmap, &fattr->mounted_on_fileid);
	if (status < 0)
		goto xdr_error;
	fattr->valid |= status;

xdr_error:
	dprintk("%s: xdr returned %d\n", __func__, -status);
	return status;
}

static int decode_getfattr_generic(struct xdr_stream *xdr, struct nfs_fattr *fattr,
		struct nfs_fh *fh, const struct nfs_server *server, int may_sleep)
{
	__be32 *savep;
	uint32_t attrlen,
		 bitmap[2] = {0};
	int status;

	status = decode_op_hdr(xdr, OP_GETATTR);
	if (status < 0)
		goto xdr_error;

	status = decode_attr_bitmap(xdr, bitmap);
	if (status < 0)
		goto xdr_error;

	status = decode_attr_length(xdr, &attrlen, &savep);
	if (status < 0)
		goto xdr_error;

	status = decode_getfattr_attrs(xdr, bitmap, fattr, fh, server, may_sleep);
	if (status < 0)
		goto xdr_error;

	status = verify_attr_len(xdr, savep, attrlen);
xdr_error:
	dprintk("%s: xdr returned %d\n", __func__, -status);
	return status;
}

static int decode_getfattr(struct xdr_stream *xdr, struct nfs_fattr *fattr,
		const struct nfs_server *server, int may_sleep)
{
	return decode_getfattr_generic(xdr, fattr, NULL, server, may_sleep);
}

/*
 * Decode potentially multiple layout types. Currently we only support
 * one layout driver per file system.
 */
static int decode_first_pnfs_layout_type(struct xdr_stream *xdr,
					 uint32_t *layouttype)
{
	uint32_t *p;
	int num;

	p = xdr_inline_decode(xdr, 4);
	if (unlikely(!p))
		goto out_overflow;
	num = be32_to_cpup(p);

	/* pNFS is not supported by the underlying file system */
	if (num == 0) {
		*layouttype = 0;
		return 0;
	}
	if (num > 1)
		printk(KERN_INFO "%s: Warning: Multiple pNFS layout drivers "
			"per filesystem not supported\n", __func__);

	/* Decode and set first layout type, move xdr->p past unused types */
	p = xdr_inline_decode(xdr, num * 4);
	if (unlikely(!p))
		goto out_overflow;
	*layouttype = be32_to_cpup(p);
	return 0;
out_overflow:
	print_overflow_msg(__func__, xdr);
	return -EIO;
}

/*
 * The type of file system exported.
 * Note we must ensure that layouttype is set in any non-error case.
 */
static int decode_attr_pnfstype(struct xdr_stream *xdr, uint32_t *bitmap,
				uint32_t *layouttype)
{
	int status = 0;

	dprintk("%s: bitmap is %x\n", __func__, bitmap[1]);
	if (unlikely(bitmap[1] & (FATTR4_WORD1_FS_LAYOUT_TYPES - 1U)))
		return -EIO;
	if (bitmap[1] & FATTR4_WORD1_FS_LAYOUT_TYPES) {
		status = decode_first_pnfs_layout_type(xdr, layouttype);
		bitmap[1] &= ~FATTR4_WORD1_FS_LAYOUT_TYPES;
	} else
		*layouttype = 0;
	return status;
}

static int decode_fsinfo(struct xdr_stream *xdr, struct nfs_fsinfo *fsinfo)
{
	__be32 *savep;
	uint32_t attrlen, bitmap[2];
	int status;

	if ((status = decode_op_hdr(xdr, OP_GETATTR)) != 0)
		goto xdr_error;
	if ((status = decode_attr_bitmap(xdr, bitmap)) != 0)
		goto xdr_error;
	if ((status = decode_attr_length(xdr, &attrlen, &savep)) != 0)
		goto xdr_error;

	fsinfo->rtmult = fsinfo->wtmult = 512;	/* ??? */

	if ((status = decode_attr_lease_time(xdr, bitmap, &fsinfo->lease_time)) != 0)
		goto xdr_error;
	if ((status = decode_attr_maxfilesize(xdr, bitmap, &fsinfo->maxfilesize)) != 0)
		goto xdr_error;
	if ((status = decode_attr_maxread(xdr, bitmap, &fsinfo->rtmax)) != 0)
		goto xdr_error;
	fsinfo->rtpref = fsinfo->dtpref = fsinfo->rtmax;
	if ((status = decode_attr_maxwrite(xdr, bitmap, &fsinfo->wtmax)) != 0)
		goto xdr_error;
	fsinfo->wtpref = fsinfo->wtmax;
	status = decode_attr_time_delta(xdr, bitmap, &fsinfo->time_delta);
	if (status != 0)
		goto xdr_error;
	status = decode_attr_pnfstype(xdr, bitmap, &fsinfo->layouttype);
	if (status != 0)
		goto xdr_error;

	status = verify_attr_len(xdr, savep, attrlen);
xdr_error:
	dprintk("%s: xdr returned %d!\n", __func__, -status);
	return status;
}

static int decode_getfh(struct xdr_stream *xdr, struct nfs_fh *fh)
{
	__be32 *p;
	uint32_t len;
	int status;

	/* Zero handle first to allow comparisons */
	memset(fh, 0, sizeof(*fh));

	status = decode_op_hdr(xdr, OP_GETFH);
	if (status)
		return status;

	p = xdr_inline_decode(xdr, 4);
	if (unlikely(!p))
		goto out_overflow;
	len = be32_to_cpup(p);
	if (len > NFS4_FHSIZE)
		return -EIO;
	fh->size = len;
	p = xdr_inline_decode(xdr, len);
	if (unlikely(!p))
		goto out_overflow;
	memcpy(fh->data, p, len);
	return 0;
out_overflow:
	print_overflow_msg(__func__, xdr);
	return -EIO;
}

static int decode_link(struct xdr_stream *xdr, struct nfs4_change_info *cinfo)
{
	int status;

	status = decode_op_hdr(xdr, OP_LINK);
	if (status)
		return status;
	return decode_change_info(xdr, cinfo);
}

/*
 * We create the owner, so we know a proper owner.id length is 4.
 */
static int decode_lock_denied (struct xdr_stream *xdr, struct file_lock *fl)
{
	uint64_t offset, length, clientid;
	__be32 *p;
	uint32_t namelen, type;

	p = xdr_inline_decode(xdr, 32); /* read 32 bytes */
	if (unlikely(!p))
		goto out_overflow;
	p = xdr_decode_hyper(p, &offset); /* read 2 8-byte long words */
	p = xdr_decode_hyper(p, &length);
	type = be32_to_cpup(p++); /* 4 byte read */
	if (fl != NULL) { /* manipulate file lock */
		fl->fl_start = (loff_t)offset;
		fl->fl_end = fl->fl_start + (loff_t)length - 1;
		if (length == ~(uint64_t)0)
			fl->fl_end = OFFSET_MAX;
		fl->fl_type = F_WRLCK;
		if (type & 1)
			fl->fl_type = F_RDLCK;
		fl->fl_pid = 0;
	}
	p = xdr_decode_hyper(p, &clientid); /* read 8 bytes */
	namelen = be32_to_cpup(p); /* read 4 bytes */  /* have read all 32 bytes now */
	p = xdr_inline_decode(xdr, namelen); /* variable size field */
	if (likely(p))
		return -NFS4ERR_DENIED;
out_overflow:
	print_overflow_msg(__func__, xdr);
	return -EIO;
}

static int decode_lock(struct xdr_stream *xdr, struct nfs_lock_res *res)
{
	int status;

	status = decode_op_hdr(xdr, OP_LOCK);
	if (status == -EIO)
		goto out;
	if (status == 0) {
		status = decode_stateid(xdr, &res->stateid);
		if (unlikely(status))
			goto out;
	} else if (status == -NFS4ERR_DENIED)
		status = decode_lock_denied(xdr, NULL);
	if (res->open_seqid != NULL)
		nfs_increment_open_seqid(status, res->open_seqid);
	nfs_increment_lock_seqid(status, res->lock_seqid);
out:
	return status;
}

static int decode_lockt(struct xdr_stream *xdr, struct nfs_lockt_res *res)
{
	int status;
	status = decode_op_hdr(xdr, OP_LOCKT);
	if (status == -NFS4ERR_DENIED)
		return decode_lock_denied(xdr, res->denied);
	return status;
}

static int decode_locku(struct xdr_stream *xdr, struct nfs_locku_res *res)
{
	int status;

	status = decode_op_hdr(xdr, OP_LOCKU);
	if (status != -EIO)
		nfs_increment_lock_seqid(status, res->seqid);
	if (status == 0)
		status = decode_stateid(xdr, &res->stateid);
	return status;
}

static int decode_release_lockowner(struct xdr_stream *xdr)
{
	return decode_op_hdr(xdr, OP_RELEASE_LOCKOWNER);
}

static int decode_lookup(struct xdr_stream *xdr)
{
	return decode_op_hdr(xdr, OP_LOOKUP);
}

/* This is too sick! */
static int decode_space_limit(struct xdr_stream *xdr, u64 *maxsize)
{
	__be32 *p;
	uint32_t limit_type, nblocks, blocksize;

	p = xdr_inline_decode(xdr, 12);
	if (unlikely(!p))
		goto out_overflow;
	limit_type = be32_to_cpup(p++);
	switch (limit_type) {
	case 1:
		xdr_decode_hyper(p, maxsize);
		break;
	case 2:
		nblocks = be32_to_cpup(p++);
		blocksize = be32_to_cpup(p);
		*maxsize = (uint64_t)nblocks * (uint64_t)blocksize;
	}
	return 0;
out_overflow:
	print_overflow_msg(__func__, xdr);
	return -EIO;
}

static int decode_delegation(struct xdr_stream *xdr, struct nfs_openres *res)
{
	__be32 *p;
	uint32_t delegation_type;
	int status;

	p = xdr_inline_decode(xdr, 4);
	if (unlikely(!p))
		goto out_overflow;
	delegation_type = be32_to_cpup(p);
	if (delegation_type == NFS4_OPEN_DELEGATE_NONE) {
		res->delegation_type = 0;
		return 0;
	}
	status = decode_stateid(xdr, &res->delegation);
	if (unlikely(status))
		return status;
	p = xdr_inline_decode(xdr, 4);
	if (unlikely(!p))
		goto out_overflow;
	res->do_recall = be32_to_cpup(p);

	switch (delegation_type) {
	case NFS4_OPEN_DELEGATE_READ:
		res->delegation_type = FMODE_READ;
		break;
	case NFS4_OPEN_DELEGATE_WRITE:
		res->delegation_type = FMODE_WRITE|FMODE_READ;
		if (decode_space_limit(xdr, &res->maxsize) < 0)
				return -EIO;
	}
	return decode_ace(xdr, NULL, res->server->nfs_client);
out_overflow:
	print_overflow_msg(__func__, xdr);
	return -EIO;
}

static int decode_open(struct xdr_stream *xdr, struct nfs_openres *res)
{
	__be32 *p;
	uint32_t savewords, bmlen, i;
	int status;

	status = decode_op_hdr(xdr, OP_OPEN);
	if (status != -EIO)
		nfs_increment_open_seqid(status, res->seqid);
	if (!status)
		status = decode_stateid(xdr, &res->stateid);
	if (unlikely(status))
		return status;

	decode_change_info(xdr, &res->cinfo);

	p = xdr_inline_decode(xdr, 8);
	if (unlikely(!p))
		goto out_overflow;
	res->rflags = be32_to_cpup(p++);
	bmlen = be32_to_cpup(p);
	if (bmlen > 10)
		goto xdr_error;

	p = xdr_inline_decode(xdr, bmlen << 2);
	if (unlikely(!p))
		goto out_overflow;
	savewords = min_t(uint32_t, bmlen, NFS4_BITMAP_SIZE);
	for (i = 0; i < savewords; ++i)
		res->attrset[i] = be32_to_cpup(p++);
	for (; i < NFS4_BITMAP_SIZE; i++)
		res->attrset[i] = 0;

	return decode_delegation(xdr, res);
xdr_error:
	dprintk("%s: Bitmap too large! Length = %u\n", __func__, bmlen);
	return -EIO;
out_overflow:
	print_overflow_msg(__func__, xdr);
	return -EIO;
}

static int decode_open_confirm(struct xdr_stream *xdr, struct nfs_open_confirmres *res)
{
	int status;

	status = decode_op_hdr(xdr, OP_OPEN_CONFIRM);
	if (status != -EIO)
		nfs_increment_open_seqid(status, res->seqid);
	if (!status)
		status = decode_stateid(xdr, &res->stateid);
	return status;
}

static int decode_open_downgrade(struct xdr_stream *xdr, struct nfs_closeres *res)
{
	int status;

	status = decode_op_hdr(xdr, OP_OPEN_DOWNGRADE);
	if (status != -EIO)
		nfs_increment_open_seqid(status, res->seqid);
	if (!status)
		status = decode_stateid(xdr, &res->stateid);
	return status;
}

static int decode_putfh(struct xdr_stream *xdr)
{
	return decode_op_hdr(xdr, OP_PUTFH);
}

static int decode_putrootfh(struct xdr_stream *xdr)
{
	return decode_op_hdr(xdr, OP_PUTROOTFH);
}

static int decode_read(struct xdr_stream *xdr, struct rpc_rqst *req, struct nfs_readres *res)
{
	struct kvec *iov = req->rq_rcv_buf.head;
	__be32 *p;
	uint32_t count, eof, recvd, hdrlen;
	int status;

	status = decode_op_hdr(xdr, OP_READ);
	if (status)
		return status;
	p = xdr_inline_decode(xdr, 8);
	if (unlikely(!p))
		goto out_overflow;
	eof = be32_to_cpup(p++);
	count = be32_to_cpup(p);
	hdrlen = (u8 *) xdr->p - (u8 *) iov->iov_base;
	recvd = req->rq_rcv_buf.len - hdrlen;
	if (count > recvd) {
		dprintk("NFS: server cheating in read reply: "
				"count %u > recvd %u\n", count, recvd);
		count = recvd;
		eof = 0;
	}
	xdr_read_pages(xdr, count);
	res->eof = eof;
	res->count = count;
	return 0;
out_overflow:
	print_overflow_msg(__func__, xdr);
	return -EIO;
}

static int decode_readdir(struct xdr_stream *xdr, struct rpc_rqst *req, struct nfs4_readdir_res *readdir)
{
	struct xdr_buf	*rcvbuf = &req->rq_rcv_buf;
	struct kvec	*iov = rcvbuf->head;
	size_t		hdrlen;
	u32		recvd, pglen = rcvbuf->page_len;
	int		status;

	status = decode_op_hdr(xdr, OP_READDIR);
	if (!status)
		status = decode_verifier(xdr, readdir->verifier.data);
	if (unlikely(status))
		return status;
	dprintk("%s: verifier = %08x:%08x\n",
			__func__,
			((u32 *)readdir->verifier.data)[0],
			((u32 *)readdir->verifier.data)[1]);


	hdrlen = (char *) xdr->p - (char *) iov->iov_base;
	recvd = rcvbuf->len - hdrlen;
	if (pglen > recvd)
		pglen = recvd;
	xdr_read_pages(xdr, pglen);


	return pglen;
}

static int decode_readlink(struct xdr_stream *xdr, struct rpc_rqst *req)
{
	struct xdr_buf *rcvbuf = &req->rq_rcv_buf;
	struct kvec *iov = rcvbuf->head;
	size_t hdrlen;
	u32 len, recvd;
	__be32 *p;
	int status;

	status = decode_op_hdr(xdr, OP_READLINK);
	if (status)
		return status;

	/* Convert length of symlink */
	p = xdr_inline_decode(xdr, 4);
	if (unlikely(!p))
		goto out_overflow;
	len = be32_to_cpup(p);
	if (len >= rcvbuf->page_len || len <= 0) {
		dprintk("nfs: server returned giant symlink!\n");
		return -ENAMETOOLONG;
	}
	hdrlen = (char *) xdr->p - (char *) iov->iov_base;
	recvd = req->rq_rcv_buf.len - hdrlen;
	if (recvd < len) {
		dprintk("NFS: server cheating in readlink reply: "
				"count %u > recvd %u\n", len, recvd);
		return -EIO;
	}
	xdr_read_pages(xdr, len);
	/*
	 * The XDR encode routine has set things up so that
	 * the link text will be copied directly into the
	 * buffer.  We just have to do overflow-checking,
	 * and and null-terminate the text (the VFS expects
	 * null-termination).
	 */
	xdr_terminate_string(rcvbuf, len);
	return 0;
out_overflow:
	print_overflow_msg(__func__, xdr);
	return -EIO;
}

static int decode_remove(struct xdr_stream *xdr, struct nfs4_change_info *cinfo)
{
	int status;

	status = decode_op_hdr(xdr, OP_REMOVE);
	if (status)
		goto out;
	status = decode_change_info(xdr, cinfo);
out:
	return status;
}

static int decode_rename(struct xdr_stream *xdr, struct nfs4_change_info *old_cinfo,
	      struct nfs4_change_info *new_cinfo)
{
	int status;

	status = decode_op_hdr(xdr, OP_RENAME);
	if (status)
		goto out;
	if ((status = decode_change_info(xdr, old_cinfo)))
		goto out;
	status = decode_change_info(xdr, new_cinfo);
out:
	return status;
}

static int decode_renew(struct xdr_stream *xdr)
{
	return decode_op_hdr(xdr, OP_RENEW);
}

static int
decode_restorefh(struct xdr_stream *xdr)
{
	return decode_op_hdr(xdr, OP_RESTOREFH);
}

static int decode_getacl(struct xdr_stream *xdr, struct rpc_rqst *req,
		size_t *acl_len)
{
	__be32 *savep;
	uint32_t attrlen,
		 bitmap[2] = {0};
	struct kvec *iov = req->rq_rcv_buf.head;
	int status;

	*acl_len = 0;
	if ((status = decode_op_hdr(xdr, OP_GETATTR)) != 0)
		goto out;
	if ((status = decode_attr_bitmap(xdr, bitmap)) != 0)
		goto out;
	if ((status = decode_attr_length(xdr, &attrlen, &savep)) != 0)
		goto out;

	if (unlikely(bitmap[0] & (FATTR4_WORD0_ACL - 1U)))
		return -EIO;
	if (likely(bitmap[0] & FATTR4_WORD0_ACL)) {
		size_t hdrlen;
		u32 recvd;

		/* We ignore &savep and don't do consistency checks on
		 * the attr length.  Let userspace figure it out.... */
		hdrlen = (u8 *)xdr->p - (u8 *)iov->iov_base;
		recvd = req->rq_rcv_buf.len - hdrlen;
		if (attrlen > recvd) {
			dprintk("NFS: server cheating in getattr"
					" acl reply: attrlen %u > recvd %u\n",
					attrlen, recvd);
			return -EINVAL;
		}
		xdr_read_pages(xdr, attrlen);
		*acl_len = attrlen;
	} else
		status = -EOPNOTSUPP;

out:
	return status;
}

static int
decode_savefh(struct xdr_stream *xdr)
{
	return decode_op_hdr(xdr, OP_SAVEFH);
}

static int decode_setattr(struct xdr_stream *xdr)
{
	__be32 *p;
	uint32_t bmlen;
	int status;

	status = decode_op_hdr(xdr, OP_SETATTR);
	if (status)
		return status;
	p = xdr_inline_decode(xdr, 4);
	if (unlikely(!p))
		goto out_overflow;
	bmlen = be32_to_cpup(p);
	p = xdr_inline_decode(xdr, bmlen << 2);
	if (likely(p))
		return 0;
out_overflow:
	print_overflow_msg(__func__, xdr);
	return -EIO;
}

static int decode_setclientid(struct xdr_stream *xdr, struct nfs4_setclientid_res *res)
{
	__be32 *p;
	uint32_t opnum;
	int32_t nfserr;

	p = xdr_inline_decode(xdr, 8);
	if (unlikely(!p))
		goto out_overflow;
	opnum = be32_to_cpup(p++);
	if (opnum != OP_SETCLIENTID) {
		dprintk("nfs: decode_setclientid: Server returned operation"
			" %d\n", opnum);
		return -EIO;
	}
	nfserr = be32_to_cpup(p);
	if (nfserr == NFS_OK) {
		p = xdr_inline_decode(xdr, 8 + NFS4_VERIFIER_SIZE);
		if (unlikely(!p))
			goto out_overflow;
		p = xdr_decode_hyper(p, &res->clientid);
		memcpy(res->confirm.data, p, NFS4_VERIFIER_SIZE);
	} else if (nfserr == NFSERR_CLID_INUSE) {
		uint32_t len;

		/* skip netid string */
		p = xdr_inline_decode(xdr, 4);
		if (unlikely(!p))
			goto out_overflow;
		len = be32_to_cpup(p);
		p = xdr_inline_decode(xdr, len);
		if (unlikely(!p))
			goto out_overflow;

		/* skip uaddr string */
		p = xdr_inline_decode(xdr, 4);
		if (unlikely(!p))
			goto out_overflow;
		len = be32_to_cpup(p);
		p = xdr_inline_decode(xdr, len);
		if (unlikely(!p))
			goto out_overflow;
		return -NFSERR_CLID_INUSE;
	} else
		return nfs4_stat_to_errno(nfserr);

	return 0;
out_overflow:
	print_overflow_msg(__func__, xdr);
	return -EIO;
}

static int decode_setclientid_confirm(struct xdr_stream *xdr)
{
	return decode_op_hdr(xdr, OP_SETCLIENTID_CONFIRM);
}

static int decode_write(struct xdr_stream *xdr, struct nfs_writeres *res)
{
	__be32 *p;
	int status;

	status = decode_op_hdr(xdr, OP_WRITE);
	if (status)
		return status;

	p = xdr_inline_decode(xdr, 16);
	if (unlikely(!p))
		goto out_overflow;
	res->count = be32_to_cpup(p++);
	res->verf->committed = be32_to_cpup(p++);
	memcpy(res->verf->verifier, p, 8);
	return 0;
out_overflow:
	print_overflow_msg(__func__, xdr);
	return -EIO;
}

static int decode_delegreturn(struct xdr_stream *xdr)
{
	return decode_op_hdr(xdr, OP_DELEGRETURN);
}

static int decode_secinfo_gss(struct xdr_stream *xdr, struct nfs4_secinfo_flavor *flavor)
{
	__be32 *p;

	p = xdr_inline_decode(xdr, 4);
	if (unlikely(!p))
		goto out_overflow;
	flavor->gss.sec_oid4.len = be32_to_cpup(p);
	if (flavor->gss.sec_oid4.len > GSS_OID_MAX_LEN)
		goto out_err;

	p = xdr_inline_decode(xdr, flavor->gss.sec_oid4.len);
	if (unlikely(!p))
		goto out_overflow;
	memcpy(flavor->gss.sec_oid4.data, p, flavor->gss.sec_oid4.len);

	p = xdr_inline_decode(xdr, 8);
	if (unlikely(!p))
		goto out_overflow;
	flavor->gss.qop4 = be32_to_cpup(p++);
	flavor->gss.service = be32_to_cpup(p);

	return 0;

out_overflow:
	print_overflow_msg(__func__, xdr);
	return -EIO;
out_err:
	return -EINVAL;
}

static int decode_secinfo(struct xdr_stream *xdr, struct nfs4_secinfo_res *res)
{
	struct nfs4_secinfo_flavor *sec_flavor;
	int status;
	__be32 *p;
	int i, num_flavors;

	status = decode_op_hdr(xdr, OP_SECINFO);
	if (status)
		goto out;
	p = xdr_inline_decode(xdr, 4);
	if (unlikely(!p))
		goto out_overflow;

	res->flavors->num_flavors = 0;
	num_flavors = be32_to_cpup(p);

	for (i = 0; i < num_flavors; i++) {
		sec_flavor = &res->flavors->flavors[i];
		if ((char *)&sec_flavor[1] - (char *)res->flavors > PAGE_SIZE)
			break;

		p = xdr_inline_decode(xdr, 4);
		if (unlikely(!p))
			goto out_overflow;
		sec_flavor->flavor = be32_to_cpup(p);

		if (sec_flavor->flavor == RPC_AUTH_GSS) {
			status = decode_secinfo_gss(xdr, sec_flavor);
			if (status)
				goto out;
		}
		res->flavors->num_flavors++;
	}

out:
	return status;
out_overflow:
	print_overflow_msg(__func__, xdr);
	return -EIO;
}

#if defined(CONFIG_NFS_V4_1)
static int decode_exchange_id(struct xdr_stream *xdr,
			      struct nfs41_exchange_id_res *res)
{
	__be32 *p;
	uint32_t dummy;
	char *dummy_str;
	int status;
	struct nfs_client *clp = res->client;

	status = decode_op_hdr(xdr, OP_EXCHANGE_ID);
	if (status)
		return status;

	p = xdr_inline_decode(xdr, 8);
	if (unlikely(!p))
		goto out_overflow;
	xdr_decode_hyper(p, &clp->cl_clientid);
	p = xdr_inline_decode(xdr, 12);
	if (unlikely(!p))
		goto out_overflow;
	clp->cl_seqid = be32_to_cpup(p++);
	clp->cl_exchange_flags = be32_to_cpup(p++);

	/* We ask for SP4_NONE */
	dummy = be32_to_cpup(p);
	if (dummy != SP4_NONE)
		return -EIO;

	/* Throw away minor_id */
	p = xdr_inline_decode(xdr, 8);
	if (unlikely(!p))
		goto out_overflow;

	/* Throw away Major id */
	status = decode_opaque_inline(xdr, &dummy, &dummy_str);
	if (unlikely(status))
		return status;

	/* Throw away server_scope */
	status = decode_opaque_inline(xdr, &dummy, &dummy_str);
	if (unlikely(status))
		return status;

	/* Throw away Implementation id array */
	status = decode_opaque_inline(xdr, &dummy, &dummy_str);
	if (unlikely(status))
		return status;

	return 0;
out_overflow:
	print_overflow_msg(__func__, xdr);
	return -EIO;
}

static int decode_chan_attrs(struct xdr_stream *xdr,
			     struct nfs4_channel_attrs *attrs)
{
	__be32 *p;
	u32 nr_attrs;

	p = xdr_inline_decode(xdr, 28);
	if (unlikely(!p))
		goto out_overflow;
	attrs->headerpadsz = be32_to_cpup(p++);
	attrs->max_rqst_sz = be32_to_cpup(p++);
	attrs->max_resp_sz = be32_to_cpup(p++);
	attrs->max_resp_sz_cached = be32_to_cpup(p++);
	attrs->max_ops = be32_to_cpup(p++);
	attrs->max_reqs = be32_to_cpup(p++);
	nr_attrs = be32_to_cpup(p);
	if (unlikely(nr_attrs > 1)) {
		printk(KERN_WARNING "%s: Invalid rdma channel attrs count %u\n",
			__func__, nr_attrs);
		return -EINVAL;
	}
	if (nr_attrs == 1) {
		p = xdr_inline_decode(xdr, 4); /* skip rdma_attrs */
		if (unlikely(!p))
			goto out_overflow;
	}
	return 0;
out_overflow:
	print_overflow_msg(__func__, xdr);
	return -EIO;
}

static int decode_sessionid(struct xdr_stream *xdr, struct nfs4_sessionid *sid)
{
	return decode_opaque_fixed(xdr, sid->data, NFS4_MAX_SESSIONID_LEN);
}

static int decode_create_session(struct xdr_stream *xdr,
				 struct nfs41_create_session_res *res)
{
	__be32 *p;
	int status;
	struct nfs_client *clp = res->client;
	struct nfs4_session *session = clp->cl_session;

	status = decode_op_hdr(xdr, OP_CREATE_SESSION);
	if (!status)
		status = decode_sessionid(xdr, &session->sess_id);
	if (unlikely(status))
		return status;

	/* seqid, flags */
	p = xdr_inline_decode(xdr, 8);
	if (unlikely(!p))
		goto out_overflow;
	clp->cl_seqid = be32_to_cpup(p++);
	session->flags = be32_to_cpup(p);

	/* Channel attributes */
	status = decode_chan_attrs(xdr, &session->fc_attrs);
	if (!status)
		status = decode_chan_attrs(xdr, &session->bc_attrs);
	return status;
out_overflow:
	print_overflow_msg(__func__, xdr);
	return -EIO;
}

static int decode_destroy_session(struct xdr_stream *xdr, void *dummy)
{
	return decode_op_hdr(xdr, OP_DESTROY_SESSION);
}

static int decode_reclaim_complete(struct xdr_stream *xdr, void *dummy)
{
	return decode_op_hdr(xdr, OP_RECLAIM_COMPLETE);
}
#endif /* CONFIG_NFS_V4_1 */

static int decode_sequence(struct xdr_stream *xdr,
			   struct nfs4_sequence_res *res,
			   struct rpc_rqst *rqstp)
{
#if defined(CONFIG_NFS_V4_1)
	struct nfs4_sessionid id;
	u32 dummy;
	int status;
	__be32 *p;

	if (!res->sr_session)
		return 0;

	status = decode_op_hdr(xdr, OP_SEQUENCE);
	if (!status)
		status = decode_sessionid(xdr, &id);
	if (unlikely(status))
		goto out_err;

	/*
	 * If the server returns different values for sessionID, slotID or
	 * sequence number, the server is looney tunes.
	 */
	status = -EREMOTEIO;

	if (memcmp(id.data, res->sr_session->sess_id.data,
		   NFS4_MAX_SESSIONID_LEN)) {
		dprintk("%s Invalid session id\n", __func__);
		goto out_err;
	}

	p = xdr_inline_decode(xdr, 20);
	if (unlikely(!p))
		goto out_overflow;

	/* seqid */
	dummy = be32_to_cpup(p++);
	if (dummy != res->sr_slot->seq_nr) {
		dprintk("%s Invalid sequence number\n", __func__);
		goto out_err;
	}
	/* slot id */
	dummy = be32_to_cpup(p++);
	if (dummy != res->sr_slot - res->sr_session->fc_slot_table.slots) {
		dprintk("%s Invalid slot id\n", __func__);
		goto out_err;
	}
	/* highest slot id - currently not processed */
	dummy = be32_to_cpup(p++);
	/* target highest slot id - currently not processed */
	dummy = be32_to_cpup(p++);
	/* result flags */
	res->sr_status_flags = be32_to_cpup(p);
	status = 0;
out_err:
	res->sr_status = status;
	return status;
out_overflow:
	print_overflow_msg(__func__, xdr);
	status = -EIO;
	goto out_err;
#else  /* CONFIG_NFS_V4_1 */
	return 0;
#endif /* CONFIG_NFS_V4_1 */
}

#if defined(CONFIG_NFS_V4_1)

static int decode_getdeviceinfo(struct xdr_stream *xdr,
				struct pnfs_device *pdev)
{
	__be32 *p;
	uint32_t len, type;
	int status;

	status = decode_op_hdr(xdr, OP_GETDEVICEINFO);
	if (status) {
		if (status == -ETOOSMALL) {
			p = xdr_inline_decode(xdr, 4);
			if (unlikely(!p))
				goto out_overflow;
			pdev->mincount = be32_to_cpup(p);
			dprintk("%s: Min count too small. mincnt = %u\n",
				__func__, pdev->mincount);
		}
		return status;
	}

	p = xdr_inline_decode(xdr, 8);
	if (unlikely(!p))
		goto out_overflow;
	type = be32_to_cpup(p++);
	if (type != pdev->layout_type) {
		dprintk("%s: layout mismatch req: %u pdev: %u\n",
			__func__, pdev->layout_type, type);
		return -EINVAL;
	}
	/*
	 * Get the length of the opaque device_addr4. xdr_read_pages places
	 * the opaque device_addr4 in the xdr_buf->pages (pnfs_device->pages)
	 * and places the remaining xdr data in xdr_buf->tail
	 */
	pdev->mincount = be32_to_cpup(p);
	xdr_read_pages(xdr, pdev->mincount); /* include space for the length */

	/* Parse notification bitmap, verifying that it is zero. */
	p = xdr_inline_decode(xdr, 4);
	if (unlikely(!p))
		goto out_overflow;
	len = be32_to_cpup(p);
	if (len) {
		uint32_t i;

		p = xdr_inline_decode(xdr, 4 * len);
		if (unlikely(!p))
			goto out_overflow;
		for (i = 0; i < len; i++, p++) {
			if (be32_to_cpup(p)) {
				dprintk("%s: notifications not supported\n",
					__func__);
				return -EIO;
			}
		}
	}
	return 0;
out_overflow:
	print_overflow_msg(__func__, xdr);
	return -EIO;
}

static int decode_layoutget(struct xdr_stream *xdr, struct rpc_rqst *req,
			    struct nfs4_layoutget_res *res)
{
	__be32 *p;
	int status;
	u32 layout_count;
	struct xdr_buf *rcvbuf = &req->rq_rcv_buf;
	struct kvec *iov = rcvbuf->head;
	u32 hdrlen, recvd;

	status = decode_op_hdr(xdr, OP_LAYOUTGET);
	if (status)
		return status;
	p = xdr_inline_decode(xdr, 8 + NFS4_STATEID_SIZE);
	if (unlikely(!p))
		goto out_overflow;
	res->return_on_close = be32_to_cpup(p++);
	p = xdr_decode_opaque_fixed(p, res->stateid.data, NFS4_STATEID_SIZE);
	layout_count = be32_to_cpup(p);
	if (!layout_count) {
		dprintk("%s: server responded with empty layout array\n",
			__func__);
		return -EINVAL;
	}

	p = xdr_inline_decode(xdr, 28);
	if (unlikely(!p))
		goto out_overflow;
	p = xdr_decode_hyper(p, &res->range.offset);
	p = xdr_decode_hyper(p, &res->range.length);
	res->range.iomode = be32_to_cpup(p++);
	res->type = be32_to_cpup(p++);
	res->layoutp->len = be32_to_cpup(p);

	dprintk("%s roff:%lu rlen:%lu riomode:%d, lo_type:0x%x, lo.len:%d\n",
		__func__,
		(unsigned long)res->range.offset,
		(unsigned long)res->range.length,
		res->range.iomode,
		res->type,
		res->layoutp->len);

	hdrlen = (u8 *) xdr->p - (u8 *) iov->iov_base;
	recvd = req->rq_rcv_buf.len - hdrlen;
	if (res->layoutp->len > recvd) {
		dprintk("NFS: server cheating in layoutget reply: "
				"layout len %u > recvd %u\n",
				res->layoutp->len, recvd);
		return -EINVAL;
	}

	xdr_read_pages(xdr, res->layoutp->len);

	if (layout_count > 1) {
		/* We only handle a length one array at the moment.  Any
		 * further entries are just ignored.  Note that this means
		 * the client may see a response that is less than the
		 * minimum it requested.
		 */
		dprintk("%s: server responded with %d layouts, dropping tail\n",
			__func__, layout_count);
	}

	return 0;
out_overflow:
	print_overflow_msg(__func__, xdr);
	return -EIO;
}

static int decode_layoutcommit(struct xdr_stream *xdr,
			       struct rpc_rqst *req,
			       struct nfs4_layoutcommit_res *res)
{
	__be32 *p;
	__u32 sizechanged;
	int status;

	status = decode_op_hdr(xdr, OP_LAYOUTCOMMIT);
	if (status)
		return status;

	p = xdr_inline_decode(xdr, 4);
	if (unlikely(!p))
		goto out_overflow;
	sizechanged = be32_to_cpup(p);

	if (sizechanged) {
		/* throw away new size */
		p = xdr_inline_decode(xdr, 8);
		if (unlikely(!p))
			goto out_overflow;
	}
	return 0;
out_overflow:
	print_overflow_msg(__func__, xdr);
	return -EIO;
}
#endif /* CONFIG_NFS_V4_1 */

/*
 * END OF "GENERIC" DECODE ROUTINES.
 */

/*
 * Decode OPEN_DOWNGRADE response
 */
static int nfs4_xdr_dec_open_downgrade(struct rpc_rqst *rqstp,
				       struct xdr_stream *xdr,
				       struct nfs_closeres *res)
{
	struct compound_hdr hdr;
	int status;

	status = decode_compound_hdr(xdr, &hdr);
	if (status)
		goto out;
	status = decode_sequence(xdr, &res->seq_res, rqstp);
	if (status)
		goto out;
	status = decode_putfh(xdr);
	if (status)
		goto out;
	status = decode_open_downgrade(xdr, res);
	if (status != 0)
		goto out;
	decode_getfattr(xdr, res->fattr, res->server,
			!RPC_IS_ASYNC(rqstp->rq_task));
out:
	return status;
}

/*
 * Decode ACCESS response
 */
static int nfs4_xdr_dec_access(struct rpc_rqst *rqstp, struct xdr_stream *xdr,
			       struct nfs4_accessres *res)
{
	struct compound_hdr hdr;
	int status;

	status = decode_compound_hdr(xdr, &hdr);
	if (status)
		goto out;
	status = decode_sequence(xdr, &res->seq_res, rqstp);
	if (status)
		goto out;
	status = decode_putfh(xdr);
	if (status != 0)
		goto out;
	status = decode_access(xdr, res);
	if (status != 0)
		goto out;
	decode_getfattr(xdr, res->fattr, res->server,
			!RPC_IS_ASYNC(rqstp->rq_task));
out:
	return status;
}

/*
 * Decode LOOKUP response
 */
static int nfs4_xdr_dec_lookup(struct rpc_rqst *rqstp, struct xdr_stream *xdr,
			       struct nfs4_lookup_res *res)
{
	struct compound_hdr hdr;
	int status;

	status = decode_compound_hdr(xdr, &hdr);
	if (status)
		goto out;
	status = decode_sequence(xdr, &res->seq_res, rqstp);
	if (status)
		goto out;
	status = decode_putfh(xdr);
	if (status)
		goto out;
	status = decode_lookup(xdr);
	if (status)
		goto out;
	status = decode_getfh(xdr, res->fh);
	if (status)
		goto out;
	status = decode_getfattr(xdr, res->fattr, res->server
			,!RPC_IS_ASYNC(rqstp->rq_task));
out:
	return status;
}

/*
 * Decode LOOKUP_ROOT response
 */
static int nfs4_xdr_dec_lookup_root(struct rpc_rqst *rqstp,
				    struct xdr_stream *xdr,
				    struct nfs4_lookup_res *res)
{
	struct compound_hdr hdr;
	int status;

	status = decode_compound_hdr(xdr, &hdr);
	if (status)
		goto out;
	status = decode_sequence(xdr, &res->seq_res, rqstp);
	if (status)
		goto out;
	status = decode_putrootfh(xdr);
	if (status)
		goto out;
	status = decode_getfh(xdr, res->fh);
	if (status == 0)
		status = decode_getfattr(xdr, res->fattr, res->server,
				!RPC_IS_ASYNC(rqstp->rq_task));
out:
	return status;
}

/*
 * Decode REMOVE response
 */
static int nfs4_xdr_dec_remove(struct rpc_rqst *rqstp, struct xdr_stream *xdr,
			       struct nfs_removeres *res)
{
	struct compound_hdr hdr;
	int status;

	status = decode_compound_hdr(xdr, &hdr);
	if (status)
		goto out;
	status = decode_sequence(xdr, &res->seq_res, rqstp);
	if (status)
		goto out;
	status = decode_putfh(xdr);
	if (status)
		goto out;
	status = decode_remove(xdr, &res->cinfo);
	if (status)
		goto out;
	decode_getfattr(xdr, res->dir_attr, res->server,
			!RPC_IS_ASYNC(rqstp->rq_task));
out:
	return status;
}

/*
 * Decode RENAME response
 */
static int nfs4_xdr_dec_rename(struct rpc_rqst *rqstp, struct xdr_stream *xdr,
			       struct nfs_renameres *res)
{
	struct compound_hdr hdr;
	int status;

	status = decode_compound_hdr(xdr, &hdr);
	if (status)
		goto out;
	status = decode_sequence(xdr, &res->seq_res, rqstp);
	if (status)
		goto out;
	status = decode_putfh(xdr);
	if (status)
		goto out;
	status = decode_savefh(xdr);
	if (status)
		goto out;
	status = decode_putfh(xdr);
	if (status)
		goto out;
	status = decode_rename(xdr, &res->old_cinfo, &res->new_cinfo);
	if (status)
		goto out;
	/* Current FH is target directory */
	if (decode_getfattr(xdr, res->new_fattr, res->server,
				!RPC_IS_ASYNC(rqstp->rq_task)) != 0)
		goto out;
	status = decode_restorefh(xdr);
	if (status)
		goto out;
	decode_getfattr(xdr, res->old_fattr, res->server,
			!RPC_IS_ASYNC(rqstp->rq_task));
out:
	return status;
}

/*
 * Decode LINK response
 */
static int nfs4_xdr_dec_link(struct rpc_rqst *rqstp, struct xdr_stream *xdr,
			     struct nfs4_link_res *res)
{
	struct compound_hdr hdr;
	int status;

	status = decode_compound_hdr(xdr, &hdr);
	if (status)
		goto out;
	status = decode_sequence(xdr, &res->seq_res, rqstp);
	if (status)
		goto out;
	status = decode_putfh(xdr);
	if (status)
		goto out;
	status = decode_savefh(xdr);
	if (status)
		goto out;
	status = decode_putfh(xdr);
	if (status)
		goto out;
	status = decode_link(xdr, &res->cinfo);
	if (status)
		goto out;
	/*
	 * Note order: OP_LINK leaves the directory as the current
	 *             filehandle.
	 */
	if (decode_getfattr(xdr, res->dir_attr, res->server,
				!RPC_IS_ASYNC(rqstp->rq_task)) != 0)
		goto out;
	status = decode_restorefh(xdr);
	if (status)
		goto out;
	decode_getfattr(xdr, res->fattr, res->server,
			!RPC_IS_ASYNC(rqstp->rq_task));
out:
	return status;
}

/*
 * Decode CREATE response
 */
static int nfs4_xdr_dec_create(struct rpc_rqst *rqstp, struct xdr_stream *xdr,
			       struct nfs4_create_res *res)
{
	struct compound_hdr hdr;
	int status;

	status = decode_compound_hdr(xdr, &hdr);
	if (status)
		goto out;
	status = decode_sequence(xdr, &res->seq_res, rqstp);
	if (status)
		goto out;
	status = decode_putfh(xdr);
	if (status)
		goto out;
	status = decode_savefh(xdr);
	if (status)
		goto out;
	status = decode_create(xdr, &res->dir_cinfo);
	if (status)
		goto out;
	status = decode_getfh(xdr, res->fh);
	if (status)
		goto out;
	if (decode_getfattr(xdr, res->fattr, res->server,
				!RPC_IS_ASYNC(rqstp->rq_task)) != 0)
		goto out;
	status = decode_restorefh(xdr);
	if (status)
		goto out;
	decode_getfattr(xdr, res->dir_fattr, res->server,
			!RPC_IS_ASYNC(rqstp->rq_task));
out:
	return status;
}

/*
 * Decode SYMLINK response
 */
static int nfs4_xdr_dec_symlink(struct rpc_rqst *rqstp, struct xdr_stream *xdr,
				struct nfs4_create_res *res)
{
	return nfs4_xdr_dec_create(rqstp, xdr, res);
}

/*
 * Decode GETATTR response
 */
static int nfs4_xdr_dec_getattr(struct rpc_rqst *rqstp, struct xdr_stream *xdr,
				struct nfs4_getattr_res *res)
{
	struct compound_hdr hdr;
	int status;

	status = decode_compound_hdr(xdr, &hdr);
	if (status)
		goto out;
	status = decode_sequence(xdr, &res->seq_res, rqstp);
	if (status)
		goto out;
	status = decode_putfh(xdr);
	if (status)
		goto out;
	status = decode_getfattr(xdr, res->fattr, res->server,
			!RPC_IS_ASYNC(rqstp->rq_task));
out:
	return status;
}

/*
 * Encode an SETACL request
 */
static void nfs4_xdr_enc_setacl(struct rpc_rqst *req, struct xdr_stream *xdr,
				struct nfs_setaclargs *args)
{
	struct compound_hdr hdr = {
		.minorversion = nfs4_xdr_minorversion(&args->seq_args),
	};

	encode_compound_hdr(xdr, req, &hdr);
	encode_sequence(xdr, &args->seq_args, &hdr);
	encode_putfh(xdr, args->fh, &hdr);
	encode_setacl(xdr, args, &hdr);
	encode_nops(&hdr);
}

/*
 * Decode SETACL response
 */
static int
nfs4_xdr_dec_setacl(struct rpc_rqst *rqstp, struct xdr_stream *xdr,
		    struct nfs_setaclres *res)
{
	struct compound_hdr hdr;
	int status;

	status = decode_compound_hdr(xdr, &hdr);
	if (status)
		goto out;
	status = decode_sequence(xdr, &res->seq_res, rqstp);
	if (status)
		goto out;
	status = decode_putfh(xdr);
	if (status)
		goto out;
	status = decode_setattr(xdr);
out:
	return status;
}

/*
 * Decode GETACL response
 */
static int
nfs4_xdr_dec_getacl(struct rpc_rqst *rqstp, struct xdr_stream *xdr,
		    struct nfs_getaclres *res)
{
	struct compound_hdr hdr;
	int status;

	status = decode_compound_hdr(xdr, &hdr);
	if (status)
		goto out;
	status = decode_sequence(xdr, &res->seq_res, rqstp);
	if (status)
		goto out;
	status = decode_putfh(xdr);
	if (status)
		goto out;
	status = decode_getacl(xdr, rqstp, &res->acl_len);

out:
	return status;
}

/*
 * Decode CLOSE response
 */
static int nfs4_xdr_dec_close(struct rpc_rqst *rqstp, struct xdr_stream *xdr,
			      struct nfs_closeres *res)
{
	struct compound_hdr hdr;
	int status;

	status = decode_compound_hdr(xdr, &hdr);
	if (status)
		goto out;
	status = decode_sequence(xdr, &res->seq_res, rqstp);
	if (status)
		goto out;
	status = decode_putfh(xdr);
	if (status)
		goto out;
	status = decode_close(xdr, res);
	if (status != 0)
		goto out;
	/*
	 * Note: Server may do delete on close for this file
	 * 	in which case the getattr call will fail with
	 * 	an ESTALE error. Shouldn't be a problem,
	 * 	though, since fattr->valid will remain unset.
	 */
	decode_getfattr(xdr, res->fattr, res->server,
			!RPC_IS_ASYNC(rqstp->rq_task));
out:
	return status;
}

/*
 * Decode OPEN response
 */
static int nfs4_xdr_dec_open(struct rpc_rqst *rqstp, struct xdr_stream *xdr,
			     struct nfs_openres *res)
{
	struct compound_hdr hdr;
	int status;

	status = decode_compound_hdr(xdr, &hdr);
	if (status)
		goto out;
	status = decode_sequence(xdr, &res->seq_res, rqstp);
	if (status)
		goto out;
	status = decode_putfh(xdr);
	if (status)
		goto out;
	status = decode_savefh(xdr);
	if (status)
		goto out;
	status = decode_open(xdr, res);
	if (status)
		goto out;
	if (decode_getfh(xdr, &res->fh) != 0)
		goto out;
	if (decode_getfattr(xdr, res->f_attr, res->server,
				!RPC_IS_ASYNC(rqstp->rq_task)) != 0)
		goto out;
	if (decode_restorefh(xdr) != 0)
		goto out;
	decode_getfattr(xdr, res->dir_attr, res->server,
			!RPC_IS_ASYNC(rqstp->rq_task));
out:
	return status;
}

/*
 * Decode OPEN_CONFIRM response
 */
static int nfs4_xdr_dec_open_confirm(struct rpc_rqst *rqstp,
				     struct xdr_stream *xdr,
				     struct nfs_open_confirmres *res)
{
	struct compound_hdr hdr;
	int status;

	status = decode_compound_hdr(xdr, &hdr);
	if (status)
		goto out;
	status = decode_putfh(xdr);
	if (status)
		goto out;
	status = decode_open_confirm(xdr, res);
out:
	return status;
}

/*
 * Decode OPEN response
 */
static int nfs4_xdr_dec_open_noattr(struct rpc_rqst *rqstp,
				    struct xdr_stream *xdr,
				    struct nfs_openres *res)
{
	struct compound_hdr hdr;
	int status;

	status = decode_compound_hdr(xdr, &hdr);
	if (status)
		goto out;
	status = decode_sequence(xdr, &res->seq_res, rqstp);
	if (status)
		goto out;
	status = decode_putfh(xdr);
	if (status)
		goto out;
	status = decode_open(xdr, res);
	if (status)
		goto out;
	decode_getfattr(xdr, res->f_attr, res->server,
			!RPC_IS_ASYNC(rqstp->rq_task));
out:
	return status;
}

/*
 * Decode SETATTR response
 */
static int nfs4_xdr_dec_setattr(struct rpc_rqst *rqstp,
				struct xdr_stream *xdr,
				struct nfs_setattrres *res)
{
	struct compound_hdr hdr;
	int status;

	status = decode_compound_hdr(xdr, &hdr);
	if (status)
		goto out;
	status = decode_sequence(xdr, &res->seq_res, rqstp);
	if (status)
		goto out;
	status = decode_putfh(xdr);
	if (status)
		goto out;
	status = decode_setattr(xdr);
	if (status)
		goto out;
	decode_getfattr(xdr, res->fattr, res->server,
			!RPC_IS_ASYNC(rqstp->rq_task));
out:
	return status;
}

/*
 * Decode LOCK response
 */
static int nfs4_xdr_dec_lock(struct rpc_rqst *rqstp, struct xdr_stream *xdr,
			     struct nfs_lock_res *res)
{
	struct compound_hdr hdr;
	int status;

	status = decode_compound_hdr(xdr, &hdr);
	if (status)
		goto out;
	status = decode_sequence(xdr, &res->seq_res, rqstp);
	if (status)
		goto out;
	status = decode_putfh(xdr);
	if (status)
		goto out;
	status = decode_lock(xdr, res);
out:
	return status;
}

/*
 * Decode LOCKT response
 */
static int nfs4_xdr_dec_lockt(struct rpc_rqst *rqstp, struct xdr_stream *xdr,
			      struct nfs_lockt_res *res)
{
	struct compound_hdr hdr;
	int status;

	status = decode_compound_hdr(xdr, &hdr);
	if (status)
		goto out;
	status = decode_sequence(xdr, &res->seq_res, rqstp);
	if (status)
		goto out;
	status = decode_putfh(xdr);
	if (status)
		goto out;
	status = decode_lockt(xdr, res);
out:
	return status;
}

/*
 * Decode LOCKU response
 */
static int nfs4_xdr_dec_locku(struct rpc_rqst *rqstp, struct xdr_stream *xdr,
			      struct nfs_locku_res *res)
{
	struct compound_hdr hdr;
	int status;

	status = decode_compound_hdr(xdr, &hdr);
	if (status)
		goto out;
	status = decode_sequence(xdr, &res->seq_res, rqstp);
	if (status)
		goto out;
	status = decode_putfh(xdr);
	if (status)
		goto out;
	status = decode_locku(xdr, res);
out:
	return status;
}

static int nfs4_xdr_dec_release_lockowner(struct rpc_rqst *rqstp,
					  struct xdr_stream *xdr, void *dummy)
{
	struct compound_hdr hdr;
	int status;

	status = decode_compound_hdr(xdr, &hdr);
	if (!status)
		status = decode_release_lockowner(xdr);
	return status;
}

/*
 * Decode READLINK response
 */
static int nfs4_xdr_dec_readlink(struct rpc_rqst *rqstp,
				 struct xdr_stream *xdr,
				 struct nfs4_readlink_res *res)
{
	struct compound_hdr hdr;
	int status;

	status = decode_compound_hdr(xdr, &hdr);
	if (status)
		goto out;
	status = decode_sequence(xdr, &res->seq_res, rqstp);
	if (status)
		goto out;
	status = decode_putfh(xdr);
	if (status)
		goto out;
	status = decode_readlink(xdr, rqstp);
out:
	return status;
}

/*
 * Decode READDIR response
 */
static int nfs4_xdr_dec_readdir(struct rpc_rqst *rqstp, struct xdr_stream *xdr,
				struct nfs4_readdir_res *res)
{
	struct compound_hdr hdr;
	int status;

	status = decode_compound_hdr(xdr, &hdr);
	if (status)
		goto out;
	status = decode_sequence(xdr, &res->seq_res, rqstp);
	if (status)
		goto out;
	status = decode_putfh(xdr);
	if (status)
		goto out;
	status = decode_readdir(xdr, rqstp, res);
out:
	return status;
}

/*
 * Decode Read response
 */
static int nfs4_xdr_dec_read(struct rpc_rqst *rqstp, struct xdr_stream *xdr,
			     struct nfs_readres *res)
{
	struct compound_hdr hdr;
	int status;

	status = decode_compound_hdr(xdr, &hdr);
	if (status)
		goto out;
	status = decode_sequence(xdr, &res->seq_res, rqstp);
	if (status)
		goto out;
	status = decode_putfh(xdr);
	if (status)
		goto out;
	status = decode_read(xdr, rqstp, res);
	if (!status)
		status = res->count;
out:
	return status;
}

/*
 * Decode WRITE response
 */
static int nfs4_xdr_dec_write(struct rpc_rqst *rqstp, struct xdr_stream *xdr,
			      struct nfs_writeres *res)
{
	struct compound_hdr hdr;
	int status;

	status = decode_compound_hdr(xdr, &hdr);
	if (status)
		goto out;
	status = decode_sequence(xdr, &res->seq_res, rqstp);
	if (status)
		goto out;
	status = decode_putfh(xdr);
	if (status)
		goto out;
	status = decode_write(xdr, res);
	if (status)
		goto out;
<<<<<<< HEAD
	decode_getfattr(xdr, res->fattr, res->server,
			!RPC_IS_ASYNC(rqstp->rq_task));
=======
	if (res->fattr)
		decode_getfattr(xdr, res->fattr, res->server,
				!RPC_IS_ASYNC(rqstp->rq_task));
>>>>>>> 105e53f8
	if (!status)
		status = res->count;
out:
	return status;
}

/*
 * Decode COMMIT response
 */
static int nfs4_xdr_dec_commit(struct rpc_rqst *rqstp, struct xdr_stream *xdr,
			       struct nfs_writeres *res)
{
	struct compound_hdr hdr;
	int status;

	status = decode_compound_hdr(xdr, &hdr);
	if (status)
		goto out;
	status = decode_sequence(xdr, &res->seq_res, rqstp);
	if (status)
		goto out;
	status = decode_putfh(xdr);
	if (status)
		goto out;
	status = decode_commit(xdr, res);
	if (status)
		goto out;
<<<<<<< HEAD
	decode_getfattr(xdr, res->fattr, res->server,
			!RPC_IS_ASYNC(rqstp->rq_task));
=======
	if (res->fattr)
		decode_getfattr(xdr, res->fattr, res->server,
				!RPC_IS_ASYNC(rqstp->rq_task));
>>>>>>> 105e53f8
out:
	return status;
}

/*
 * Decode FSINFO response
 */
static int nfs4_xdr_dec_fsinfo(struct rpc_rqst *req, struct xdr_stream *xdr,
			       struct nfs4_fsinfo_res *res)
{
	struct compound_hdr hdr;
	int status;

	status = decode_compound_hdr(xdr, &hdr);
	if (!status)
		status = decode_sequence(xdr, &res->seq_res, req);
	if (!status)
		status = decode_putfh(xdr);
	if (!status)
		status = decode_fsinfo(xdr, res->fsinfo);
	return status;
}

/*
 * Decode PATHCONF response
 */
static int nfs4_xdr_dec_pathconf(struct rpc_rqst *req, struct xdr_stream *xdr,
				 struct nfs4_pathconf_res *res)
{
	struct compound_hdr hdr;
	int status;

	status = decode_compound_hdr(xdr, &hdr);
	if (!status)
		status = decode_sequence(xdr, &res->seq_res, req);
	if (!status)
		status = decode_putfh(xdr);
	if (!status)
		status = decode_pathconf(xdr, res->pathconf);
	return status;
}

/*
 * Decode STATFS response
 */
static int nfs4_xdr_dec_statfs(struct rpc_rqst *req, struct xdr_stream *xdr,
			       struct nfs4_statfs_res *res)
{
	struct compound_hdr hdr;
	int status;

	status = decode_compound_hdr(xdr, &hdr);
	if (!status)
		status = decode_sequence(xdr, &res->seq_res, req);
	if (!status)
		status = decode_putfh(xdr);
	if (!status)
		status = decode_statfs(xdr, res->fsstat);
	return status;
}

/*
 * Decode GETATTR_BITMAP response
 */
static int nfs4_xdr_dec_server_caps(struct rpc_rqst *req,
				    struct xdr_stream *xdr,
				    struct nfs4_server_caps_res *res)
{
	struct compound_hdr hdr;
	int status;

	status = decode_compound_hdr(xdr, &hdr);
	if (status)
		goto out;
	status = decode_sequence(xdr, &res->seq_res, req);
	if (status)
		goto out;
	status = decode_putfh(xdr);
	if (status)
		goto out;
	status = decode_server_caps(xdr, res);
out:
	return status;
}

/*
 * Decode RENEW response
 */
static int nfs4_xdr_dec_renew(struct rpc_rqst *rqstp, struct xdr_stream *xdr,
			      void *__unused)
{
	struct compound_hdr hdr;
	int status;

	status = decode_compound_hdr(xdr, &hdr);
	if (!status)
		status = decode_renew(xdr);
	return status;
}

/*
 * Decode SETCLIENTID response
 */
static int nfs4_xdr_dec_setclientid(struct rpc_rqst *req,
				    struct xdr_stream *xdr,
				    struct nfs4_setclientid_res *res)
{
	struct compound_hdr hdr;
	int status;

	status = decode_compound_hdr(xdr, &hdr);
	if (!status)
		status = decode_setclientid(xdr, res);
	return status;
}

/*
 * Decode SETCLIENTID_CONFIRM response
 */
static int nfs4_xdr_dec_setclientid_confirm(struct rpc_rqst *req,
					    struct xdr_stream *xdr,
					    struct nfs_fsinfo *fsinfo)
{
	struct compound_hdr hdr;
	int status;

	status = decode_compound_hdr(xdr, &hdr);
	if (!status)
		status = decode_setclientid_confirm(xdr);
	if (!status)
		status = decode_putrootfh(xdr);
	if (!status)
		status = decode_fsinfo(xdr, fsinfo);
	return status;
}

/*
 * Decode DELEGRETURN response
 */
static int nfs4_xdr_dec_delegreturn(struct rpc_rqst *rqstp,
				    struct xdr_stream *xdr,
				    struct nfs4_delegreturnres *res)
{
	struct compound_hdr hdr;
	int status;

	status = decode_compound_hdr(xdr, &hdr);
	if (status)
		goto out;
	status = decode_sequence(xdr, &res->seq_res, rqstp);
	if (status)
		goto out;
	status = decode_putfh(xdr);
	if (status != 0)
		goto out;
	status = decode_delegreturn(xdr);
	if (status != 0)
		goto out;
	decode_getfattr(xdr, res->fattr, res->server,
			!RPC_IS_ASYNC(rqstp->rq_task));
out:
	return status;
}

/*
 * Decode FS_LOCATIONS response
 */
static int nfs4_xdr_dec_fs_locations(struct rpc_rqst *req,
				     struct xdr_stream *xdr,
				     struct nfs4_fs_locations_res *res)
{
	struct compound_hdr hdr;
	int status;

	status = decode_compound_hdr(xdr, &hdr);
	if (status)
		goto out;
	status = decode_sequence(xdr, &res->seq_res, req);
	if (status)
		goto out;
	status = decode_putfh(xdr);
	if (status)
		goto out;
	status = decode_lookup(xdr);
	if (status)
		goto out;
	xdr_enter_page(xdr, PAGE_SIZE);
	status = decode_getfattr(xdr, &res->fs_locations->fattr,
				 res->fs_locations->server,
				 !RPC_IS_ASYNC(req->rq_task));
out:
	return status;
}

/*
 * Decode SECINFO response
 */
static int nfs4_xdr_dec_secinfo(struct rpc_rqst *rqstp,
				struct xdr_stream *xdr,
				struct nfs4_secinfo_res *res)
{
	struct compound_hdr hdr;
	int status;

	status = decode_compound_hdr(xdr, &hdr);
	if (status)
		goto out;
	status = decode_sequence(xdr, &res->seq_res, rqstp);
	if (status)
		goto out;
	status = decode_putfh(xdr);
	if (status)
		goto out;
	status = decode_secinfo(xdr, res);
	if (status)
		goto out;
out:
	return status;
}

#if defined(CONFIG_NFS_V4_1)
/*
 * Decode EXCHANGE_ID response
 */
static int nfs4_xdr_dec_exchange_id(struct rpc_rqst *rqstp,
				    struct xdr_stream *xdr,
				    void *res)
{
	struct compound_hdr hdr;
	int status;

	status = decode_compound_hdr(xdr, &hdr);
	if (!status)
		status = decode_exchange_id(xdr, res);
	return status;
}

/*
 * Decode CREATE_SESSION response
 */
static int nfs4_xdr_dec_create_session(struct rpc_rqst *rqstp,
				       struct xdr_stream *xdr,
				       struct nfs41_create_session_res *res)
{
	struct compound_hdr hdr;
	int status;

	status = decode_compound_hdr(xdr, &hdr);
	if (!status)
		status = decode_create_session(xdr, res);
	return status;
}

/*
 * Decode DESTROY_SESSION response
 */
static int nfs4_xdr_dec_destroy_session(struct rpc_rqst *rqstp,
					struct xdr_stream *xdr,
					void *res)
{
	struct compound_hdr hdr;
	int status;

	status = decode_compound_hdr(xdr, &hdr);
	if (!status)
		status = decode_destroy_session(xdr, res);
	return status;
}

/*
 * Decode SEQUENCE response
 */
static int nfs4_xdr_dec_sequence(struct rpc_rqst *rqstp,
				 struct xdr_stream *xdr,
				 struct nfs4_sequence_res *res)
{
	struct compound_hdr hdr;
	int status;

	status = decode_compound_hdr(xdr, &hdr);
	if (!status)
		status = decode_sequence(xdr, res, rqstp);
	return status;
}

/*
 * Decode GET_LEASE_TIME response
 */
static int nfs4_xdr_dec_get_lease_time(struct rpc_rqst *rqstp,
				       struct xdr_stream *xdr,
				       struct nfs4_get_lease_time_res *res)
{
	struct compound_hdr hdr;
	int status;

	status = decode_compound_hdr(xdr, &hdr);
	if (!status)
		status = decode_sequence(xdr, &res->lr_seq_res, rqstp);
	if (!status)
		status = decode_putrootfh(xdr);
	if (!status)
		status = decode_fsinfo(xdr, res->lr_fsinfo);
	return status;
}

/*
 * Decode RECLAIM_COMPLETE response
 */
static int nfs4_xdr_dec_reclaim_complete(struct rpc_rqst *rqstp,
					 struct xdr_stream *xdr,
					 struct nfs41_reclaim_complete_res *res)
{
	struct compound_hdr hdr;
	int status;

	status = decode_compound_hdr(xdr, &hdr);
	if (!status)
		status = decode_sequence(xdr, &res->seq_res, rqstp);
	if (!status)
		status = decode_reclaim_complete(xdr, (void *)NULL);
	return status;
}

/*
 * Decode GETDEVINFO response
 */
static int nfs4_xdr_dec_getdeviceinfo(struct rpc_rqst *rqstp,
				      struct xdr_stream *xdr,
				      struct nfs4_getdeviceinfo_res *res)
{
	struct compound_hdr hdr;
	int status;

	status = decode_compound_hdr(xdr, &hdr);
	if (status != 0)
		goto out;
	status = decode_sequence(xdr, &res->seq_res, rqstp);
	if (status != 0)
		goto out;
	status = decode_getdeviceinfo(xdr, res->pdev);
out:
	return status;
}

/*
 * Decode LAYOUTGET response
 */
static int nfs4_xdr_dec_layoutget(struct rpc_rqst *rqstp,
				  struct xdr_stream *xdr,
				  struct nfs4_layoutget_res *res)
{
	struct compound_hdr hdr;
	int status;

	status = decode_compound_hdr(xdr, &hdr);
	if (status)
		goto out;
	status = decode_sequence(xdr, &res->seq_res, rqstp);
	if (status)
		goto out;
	status = decode_putfh(xdr);
	if (status)
		goto out;
	status = decode_layoutget(xdr, rqstp, res);
<<<<<<< HEAD
=======
out:
	return status;
}

/*
 * Decode LAYOUTCOMMIT response
 */
static int nfs4_xdr_dec_layoutcommit(struct rpc_rqst *rqstp,
				     struct xdr_stream *xdr,
				     struct nfs4_layoutcommit_res *res)
{
	struct compound_hdr hdr;
	int status;

	status = decode_compound_hdr(xdr, &hdr);
	if (status)
		goto out;
	status = decode_sequence(xdr, &res->seq_res, rqstp);
	if (status)
		goto out;
	status = decode_putfh(xdr);
	if (status)
		goto out;
	status = decode_layoutcommit(xdr, rqstp, res);
	if (status)
		goto out;
	decode_getfattr(xdr, res->fattr, res->server,
			!RPC_IS_ASYNC(rqstp->rq_task));
>>>>>>> 105e53f8
out:
	return status;
}
#endif /* CONFIG_NFS_V4_1 */

/**
 * nfs4_decode_dirent - Decode a single NFSv4 directory entry stored in
 *                      the local page cache.
 * @xdr: XDR stream where entry resides
 * @entry: buffer to fill in with entry data
 * @plus: boolean indicating whether this should be a readdirplus entry
 *
 * Returns zero if successful, otherwise a negative errno value is
 * returned.
 *
 * This function is not invoked during READDIR reply decoding, but
 * rather whenever an application invokes the getdents(2) system call
 * on a directory already in our cache.
 */
int nfs4_decode_dirent(struct xdr_stream *xdr, struct nfs_entry *entry,
		       int plus)
{
	uint32_t bitmap[2] = {0};
	uint32_t len;
	__be32 *p = xdr_inline_decode(xdr, 4);
	if (unlikely(!p))
		goto out_overflow;
	if (*p == xdr_zero) {
		p = xdr_inline_decode(xdr, 4);
		if (unlikely(!p))
			goto out_overflow;
<<<<<<< HEAD
		if (!ntohl(*p++))
=======
		if (*p == xdr_zero)
>>>>>>> 105e53f8
			return -EAGAIN;
		entry->eof = 1;
		return -EBADCOOKIE;
	}

	p = xdr_inline_decode(xdr, 12);
	if (unlikely(!p))
		goto out_overflow;
	entry->prev_cookie = entry->cookie;
	p = xdr_decode_hyper(p, &entry->cookie);
	entry->len = be32_to_cpup(p);

	p = xdr_inline_decode(xdr, entry->len);
	if (unlikely(!p))
		goto out_overflow;
	entry->name = (const char *) p;

	/*
	 * In case the server doesn't return an inode number,
	 * we fake one here.  (We don't use inode number 0,
	 * since glibc seems to choke on it...)
	 */
	entry->ino = 1;
	entry->fattr->valid = 0;

	if (decode_attr_bitmap(xdr, bitmap) < 0)
		goto out_overflow;

	if (decode_attr_length(xdr, &len, &p) < 0)
		goto out_overflow;

	if (decode_getfattr_attrs(xdr, bitmap, entry->fattr, entry->fh,
					entry->server, 1) < 0)
		goto out_overflow;
	if (entry->fattr->valid & NFS_ATTR_FATTR_MOUNTED_ON_FILEID)
		entry->ino = entry->fattr->mounted_on_fileid;
	else if (entry->fattr->valid & NFS_ATTR_FATTR_FILEID)
		entry->ino = entry->fattr->fileid;

	entry->d_type = DT_UNKNOWN;
	if (entry->fattr->valid & NFS_ATTR_FATTR_TYPE)
		entry->d_type = nfs_umode_to_dtype(entry->fattr->mode);

<<<<<<< HEAD
	if (verify_attr_len(xdr, p, len) < 0)
		goto out_overflow;

=======
>>>>>>> 105e53f8
	return 0;

out_overflow:
	print_overflow_msg(__func__, xdr);
	return -EAGAIN;
}

/*
 * We need to translate between nfs status return values and
 * the local errno values which may not be the same.
 */
static struct {
	int stat;
	int errno;
} nfs_errtbl[] = {
	{ NFS4_OK,		0		},
	{ NFS4ERR_PERM,		-EPERM		},
	{ NFS4ERR_NOENT,	-ENOENT		},
	{ NFS4ERR_IO,		-errno_NFSERR_IO},
	{ NFS4ERR_NXIO,		-ENXIO		},
	{ NFS4ERR_ACCESS,	-EACCES		},
	{ NFS4ERR_EXIST,	-EEXIST		},
	{ NFS4ERR_XDEV,		-EXDEV		},
	{ NFS4ERR_NOTDIR,	-ENOTDIR	},
	{ NFS4ERR_ISDIR,	-EISDIR		},
	{ NFS4ERR_INVAL,	-EINVAL		},
	{ NFS4ERR_FBIG,		-EFBIG		},
	{ NFS4ERR_NOSPC,	-ENOSPC		},
	{ NFS4ERR_ROFS,		-EROFS		},
	{ NFS4ERR_MLINK,	-EMLINK		},
	{ NFS4ERR_NAMETOOLONG,	-ENAMETOOLONG	},
	{ NFS4ERR_NOTEMPTY,	-ENOTEMPTY	},
	{ NFS4ERR_DQUOT,	-EDQUOT		},
	{ NFS4ERR_STALE,	-ESTALE		},
	{ NFS4ERR_BADHANDLE,	-EBADHANDLE	},
	{ NFS4ERR_BAD_COOKIE,	-EBADCOOKIE	},
	{ NFS4ERR_NOTSUPP,	-ENOTSUPP	},
	{ NFS4ERR_TOOSMALL,	-ETOOSMALL	},
	{ NFS4ERR_SERVERFAULT,	-EREMOTEIO	},
	{ NFS4ERR_BADTYPE,	-EBADTYPE	},
	{ NFS4ERR_LOCKED,	-EAGAIN		},
	{ NFS4ERR_SYMLINK,	-ELOOP		},
	{ NFS4ERR_OP_ILLEGAL,	-EOPNOTSUPP	},
	{ NFS4ERR_DEADLOCK,	-EDEADLK	},
	{ -1,			-EIO		}
};

/*
 * Convert an NFS error code to a local one.
 * This one is used jointly by NFSv2 and NFSv3.
 */
static int
nfs4_stat_to_errno(int stat)
{
	int i;
	for (i = 0; nfs_errtbl[i].stat != -1; i++) {
		if (nfs_errtbl[i].stat == stat)
			return nfs_errtbl[i].errno;
	}
	if (stat <= 10000 || stat > 10100) {
		/* The server is looney tunes. */
		return -EREMOTEIO;
	}
	/* If we cannot translate the error, the recovery routines should
	 * handle it.
	 * Note: remaining NFSv4 error codes have values > 10000, so should
	 * not conflict with native Linux error codes.
	 */
	return -stat;
}

#define PROC(proc, argtype, restype)				\
[NFSPROC4_CLNT_##proc] = {					\
	.p_proc   = NFSPROC4_COMPOUND,				\
	.p_encode = (kxdreproc_t)nfs4_xdr_##argtype,		\
	.p_decode = (kxdrdproc_t)nfs4_xdr_##restype,		\
	.p_arglen = NFS4_##argtype##_sz,			\
	.p_replen = NFS4_##restype##_sz,			\
	.p_statidx = NFSPROC4_CLNT_##proc,			\
	.p_name   = #proc,					\
}

struct rpc_procinfo	nfs4_procedures[] = {
	PROC(READ,		enc_read,		dec_read),
	PROC(WRITE,		enc_write,		dec_write),
	PROC(COMMIT,		enc_commit,		dec_commit),
	PROC(OPEN,		enc_open,		dec_open),
	PROC(OPEN_CONFIRM,	enc_open_confirm,	dec_open_confirm),
	PROC(OPEN_NOATTR,	enc_open_noattr,	dec_open_noattr),
	PROC(OPEN_DOWNGRADE,	enc_open_downgrade,	dec_open_downgrade),
	PROC(CLOSE,		enc_close,		dec_close),
	PROC(SETATTR,		enc_setattr,		dec_setattr),
	PROC(FSINFO,		enc_fsinfo,		dec_fsinfo),
	PROC(RENEW,		enc_renew,		dec_renew),
	PROC(SETCLIENTID,	enc_setclientid,	dec_setclientid),
	PROC(SETCLIENTID_CONFIRM, enc_setclientid_confirm, dec_setclientid_confirm),
	PROC(LOCK,		enc_lock,		dec_lock),
	PROC(LOCKT,		enc_lockt,		dec_lockt),
	PROC(LOCKU,		enc_locku,		dec_locku),
	PROC(ACCESS,		enc_access,		dec_access),
	PROC(GETATTR,		enc_getattr,		dec_getattr),
	PROC(LOOKUP,		enc_lookup,		dec_lookup),
	PROC(LOOKUP_ROOT,	enc_lookup_root,	dec_lookup_root),
	PROC(REMOVE,		enc_remove,		dec_remove),
	PROC(RENAME,		enc_rename,		dec_rename),
	PROC(LINK,		enc_link,		dec_link),
	PROC(SYMLINK,		enc_symlink,		dec_symlink),
	PROC(CREATE,		enc_create,		dec_create),
	PROC(PATHCONF,		enc_pathconf,		dec_pathconf),
	PROC(STATFS,		enc_statfs,		dec_statfs),
	PROC(READLINK,		enc_readlink,		dec_readlink),
	PROC(READDIR,		enc_readdir,		dec_readdir),
	PROC(SERVER_CAPS,	enc_server_caps,	dec_server_caps),
	PROC(DELEGRETURN,	enc_delegreturn,	dec_delegreturn),
	PROC(GETACL,		enc_getacl,		dec_getacl),
	PROC(SETACL,		enc_setacl,		dec_setacl),
	PROC(FS_LOCATIONS,	enc_fs_locations,	dec_fs_locations),
	PROC(RELEASE_LOCKOWNER,	enc_release_lockowner,	dec_release_lockowner),
<<<<<<< HEAD
=======
	PROC(SECINFO,		enc_secinfo,		dec_secinfo),
>>>>>>> 105e53f8
#if defined(CONFIG_NFS_V4_1)
	PROC(EXCHANGE_ID,	enc_exchange_id,	dec_exchange_id),
	PROC(CREATE_SESSION,	enc_create_session,	dec_create_session),
	PROC(DESTROY_SESSION,	enc_destroy_session,	dec_destroy_session),
	PROC(SEQUENCE,		enc_sequence,		dec_sequence),
	PROC(GET_LEASE_TIME,	enc_get_lease_time,	dec_get_lease_time),
	PROC(RECLAIM_COMPLETE,	enc_reclaim_complete,	dec_reclaim_complete),
	PROC(GETDEVICEINFO,	enc_getdeviceinfo,	dec_getdeviceinfo),
	PROC(LAYOUTGET,		enc_layoutget,		dec_layoutget),
<<<<<<< HEAD
=======
	PROC(LAYOUTCOMMIT,	enc_layoutcommit,	dec_layoutcommit),
>>>>>>> 105e53f8
#endif /* CONFIG_NFS_V4_1 */
};

struct rpc_version		nfs_version4 = {
	.number			= 4,
	.nrprocs		= ARRAY_SIZE(nfs4_procedures),
	.procs			= nfs4_procedures
};

/*
 * Local variables:
 *  c-basic-offset: 8
 * End:
 */<|MERGE_RESOLUTION|>--- conflicted
+++ resolved
@@ -2348,12 +2348,8 @@
 	encode_putfh(xdr, args->fh, &hdr);
 	encode_write(xdr, args, &hdr);
 	req->rq_snd_buf.flags |= XDRBUF_WRITE;
-<<<<<<< HEAD
-	encode_getfattr(xdr, args->bitmask, &hdr);
-=======
 	if (args->bitmask)
 		encode_getfattr(xdr, args->bitmask, &hdr);
->>>>>>> 105e53f8
 	encode_nops(&hdr);
 }
 
@@ -2371,12 +2367,8 @@
 	encode_sequence(xdr, &args->seq_args, &hdr);
 	encode_putfh(xdr, args->fh, &hdr);
 	encode_commit(xdr, args, &hdr);
-<<<<<<< HEAD
-	encode_getfattr(xdr, args->bitmask, &hdr);
-=======
 	if (args->bitmask)
 		encode_getfattr(xdr, args->bitmask, &hdr);
->>>>>>> 105e53f8
 	encode_nops(&hdr);
 }
 
@@ -2545,8 +2537,6 @@
 	xdr_inline_pages(&req->rq_rcv_buf, replen << 2, &args->page,
 			0, PAGE_SIZE);
 	encode_nops(&hdr);
-<<<<<<< HEAD
-=======
 }
 
 /*
@@ -2565,7 +2555,6 @@
 	encode_putfh(xdr, args->dir_fh, &hdr);
 	encode_secinfo(xdr, args->name, &hdr);
 	encode_nops(&hdr);
->>>>>>> 105e53f8
 }
 
 #if defined(CONFIG_NFS_V4_1)
@@ -2698,8 +2687,6 @@
 static void nfs4_xdr_enc_layoutget(struct rpc_rqst *req,
 				   struct xdr_stream *xdr,
 				   struct nfs4_layoutget_args *args)
-<<<<<<< HEAD
-=======
 {
 	struct compound_hdr hdr = {
 		.minorversion = nfs4_xdr_minorversion(&args->seq_args),
@@ -2722,7 +2709,6 @@
 static int nfs4_xdr_enc_layoutcommit(struct rpc_rqst *req,
 				     struct xdr_stream *xdr,
 				     struct nfs4_layoutcommit_args *args)
->>>>>>> 105e53f8
 {
 	struct compound_hdr hdr = {
 		.minorversion = nfs4_xdr_minorversion(&args->seq_args),
@@ -2731,13 +2717,10 @@
 	encode_compound_hdr(xdr, req, &hdr);
 	encode_sequence(xdr, &args->seq_args, &hdr);
 	encode_putfh(xdr, NFS_FH(args->inode), &hdr);
-<<<<<<< HEAD
-	encode_layoutget(xdr, args, &hdr);
-=======
 	encode_layoutcommit(xdr, args, &hdr);
 	encode_getfattr(xdr, args->bitmask, &hdr);
->>>>>>> 105e53f8
 	encode_nops(&hdr);
+	return 0;
 }
 #endif /* CONFIG_NFS_V4_1 */
 
@@ -5935,14 +5918,9 @@
 	status = decode_write(xdr, res);
 	if (status)
 		goto out;
-<<<<<<< HEAD
-	decode_getfattr(xdr, res->fattr, res->server,
-			!RPC_IS_ASYNC(rqstp->rq_task));
-=======
 	if (res->fattr)
 		decode_getfattr(xdr, res->fattr, res->server,
 				!RPC_IS_ASYNC(rqstp->rq_task));
->>>>>>> 105e53f8
 	if (!status)
 		status = res->count;
 out:
@@ -5970,14 +5948,9 @@
 	status = decode_commit(xdr, res);
 	if (status)
 		goto out;
-<<<<<<< HEAD
-	decode_getfattr(xdr, res->fattr, res->server,
-			!RPC_IS_ASYNC(rqstp->rq_task));
-=======
 	if (res->fattr)
 		decode_getfattr(xdr, res->fattr, res->server,
 				!RPC_IS_ASYNC(rqstp->rq_task));
->>>>>>> 105e53f8
 out:
 	return status;
 }
@@ -6342,8 +6315,6 @@
 	if (status)
 		goto out;
 	status = decode_layoutget(xdr, rqstp, res);
-<<<<<<< HEAD
-=======
 out:
 	return status;
 }
@@ -6372,7 +6343,6 @@
 		goto out;
 	decode_getfattr(xdr, res->fattr, res->server,
 			!RPC_IS_ASYNC(rqstp->rq_task));
->>>>>>> 105e53f8
 out:
 	return status;
 }
@@ -6404,11 +6374,7 @@
 		p = xdr_inline_decode(xdr, 4);
 		if (unlikely(!p))
 			goto out_overflow;
-<<<<<<< HEAD
-		if (!ntohl(*p++))
-=======
 		if (*p == xdr_zero)
->>>>>>> 105e53f8
 			return -EAGAIN;
 		entry->eof = 1;
 		return -EBADCOOKIE;
@@ -6452,12 +6418,6 @@
 	if (entry->fattr->valid & NFS_ATTR_FATTR_TYPE)
 		entry->d_type = nfs_umode_to_dtype(entry->fattr->mode);
 
-<<<<<<< HEAD
-	if (verify_attr_len(xdr, p, len) < 0)
-		goto out_overflow;
-
-=======
->>>>>>> 105e53f8
 	return 0;
 
 out_overflow:
@@ -6576,10 +6536,7 @@
 	PROC(SETACL,		enc_setacl,		dec_setacl),
 	PROC(FS_LOCATIONS,	enc_fs_locations,	dec_fs_locations),
 	PROC(RELEASE_LOCKOWNER,	enc_release_lockowner,	dec_release_lockowner),
-<<<<<<< HEAD
-=======
 	PROC(SECINFO,		enc_secinfo,		dec_secinfo),
->>>>>>> 105e53f8
 #if defined(CONFIG_NFS_V4_1)
 	PROC(EXCHANGE_ID,	enc_exchange_id,	dec_exchange_id),
 	PROC(CREATE_SESSION,	enc_create_session,	dec_create_session),
@@ -6589,10 +6546,7 @@
 	PROC(RECLAIM_COMPLETE,	enc_reclaim_complete,	dec_reclaim_complete),
 	PROC(GETDEVICEINFO,	enc_getdeviceinfo,	dec_getdeviceinfo),
 	PROC(LAYOUTGET,		enc_layoutget,		dec_layoutget),
-<<<<<<< HEAD
-=======
 	PROC(LAYOUTCOMMIT,	enc_layoutcommit,	dec_layoutcommit),
->>>>>>> 105e53f8
 #endif /* CONFIG_NFS_V4_1 */
 };
 
