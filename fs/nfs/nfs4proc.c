--- conflicted
+++ resolved
@@ -1493,11 +1493,6 @@
 				&data->o_res.seq_res,
 				task) != 0)
 		nfs_release_seqid(data->o_arg.seqid);
-<<<<<<< HEAD
-	else
-		rpc_call_start(task);
-=======
->>>>>>> 9931faca
 	return;
 unlock_no_action:
 	rcu_read_unlock();
@@ -2196,11 +2191,6 @@
 				&calldata->res.seq_res,
 				task) != 0)
 		nfs_release_seqid(calldata->arg.seqid);
-<<<<<<< HEAD
-	else
-		rpc_call_start(task);
-=======
->>>>>>> 9931faca
 out:
 	dprintk("%s: done!\n", __func__);
 }
@@ -4446,11 +4436,6 @@
 				&calldata->res.seq_res,
 				task) != 0)
 		nfs_release_seqid(calldata->arg.seqid);
-<<<<<<< HEAD
-	else
-		rpc_call_start(task);
-=======
->>>>>>> 9931faca
 }
 
 static const struct rpc_call_ops nfs4_locku_ops = {
@@ -4594,14 +4579,9 @@
 		return;
 	/* Do we need to do an open_to_lock_owner? */
 	if (!(data->arg.lock_seqid->sequence->flags & NFS_SEQID_CONFIRMED)) {
-<<<<<<< HEAD
-		if (nfs_wait_on_sequence(data->arg.open_seqid, task) != 0)
-			goto out_release_lock_seqid;
-=======
 		if (nfs_wait_on_sequence(data->arg.open_seqid, task) != 0) {
 			goto out_release_lock_seqid;
 		}
->>>>>>> 9931faca
 		data->arg.open_stateid = &state->stateid;
 		data->arg.new_lock_owner = 1;
 		data->res.open_seqid = data->arg.open_seqid;
@@ -4611,23 +4591,12 @@
 	if (nfs4_setup_sequence(data->server,
 				&data->arg.seq_args,
 				&data->res.seq_res,
-<<<<<<< HEAD
-				task) == 0) {
-		rpc_call_start(task);
-		return;
-	}
-	nfs_release_seqid(data->arg.open_seqid);
-out_release_lock_seqid:
-	nfs_release_seqid(data->arg.lock_seqid);
-	dprintk("%s: done!, ret = %d\n", __func__, task->tk_status);
-=======
 				task) == 0)
 		return;
 	nfs_release_seqid(data->arg.open_seqid);
 out_release_lock_seqid:
 	nfs_release_seqid(data->arg.lock_seqid);
 	dprintk("%s: done!, ret = %d\n", __func__, data->rpc_status);
->>>>>>> 9931faca
 }
 
 static void nfs4_lock_done(struct rpc_task *task, void *calldata)
@@ -5546,148 +5515,6 @@
 	return status;
 }
 
-<<<<<<< HEAD
-static struct nfs4_slot *nfs4_alloc_slots(u32 max_slots, gfp_t gfp_flags)
-{
-	return kcalloc(max_slots, sizeof(struct nfs4_slot), gfp_flags);
-}
-
-static void nfs4_add_and_init_slots(struct nfs4_slot_table *tbl,
-		struct nfs4_slot *new,
-		u32 max_slots,
-		u32 ivalue)
-{
-	struct nfs4_slot *old = NULL;
-	u32 i;
-
-	spin_lock(&tbl->slot_tbl_lock);
-	if (new) {
-		old = tbl->slots;
-		tbl->slots = new;
-		tbl->max_slots = max_slots;
-	}
-	tbl->highest_used_slotid = NFS4_NO_SLOT;
-	for (i = 0; i < tbl->max_slots; i++)
-		tbl->slots[i].seq_nr = ivalue;
-	spin_unlock(&tbl->slot_tbl_lock);
-	kfree(old);
-}
-
-/*
- * (re)Initialise a slot table
- */
-static int nfs4_realloc_slot_table(struct nfs4_slot_table *tbl, u32 max_reqs,
-				 u32 ivalue)
-{
-	struct nfs4_slot *new = NULL;
-	int ret = -ENOMEM;
-
-	dprintk("--> %s: max_reqs=%u, tbl->max_slots %d\n", __func__,
-		max_reqs, tbl->max_slots);
-
-	/* Does the newly negotiated max_reqs match the existing slot table? */
-	if (max_reqs != tbl->max_slots) {
-		new = nfs4_alloc_slots(max_reqs, GFP_NOFS);
-		if (!new)
-			goto out;
-	}
-	ret = 0;
-
-	nfs4_add_and_init_slots(tbl, new, max_reqs, ivalue);
-	dprintk("%s: tbl=%p slots=%p max_slots=%d\n", __func__,
-		tbl, tbl->slots, tbl->max_slots);
-out:
-	dprintk("<-- %s: return %d\n", __func__, ret);
-	return ret;
-}
-
-/* Destroy the slot table */
-static void nfs4_destroy_slot_tables(struct nfs4_session *session)
-{
-	if (session->fc_slot_table.slots != NULL) {
-		kfree(session->fc_slot_table.slots);
-		session->fc_slot_table.slots = NULL;
-	}
-	if (session->bc_slot_table.slots != NULL) {
-		kfree(session->bc_slot_table.slots);
-		session->bc_slot_table.slots = NULL;
-	}
-	return;
-}
-
-/*
- * Initialize or reset the forechannel and backchannel tables
- */
-static int nfs4_setup_session_slot_tables(struct nfs4_session *ses)
-{
-	struct nfs4_slot_table *tbl;
-	int status;
-
-	dprintk("--> %s\n", __func__);
-	/* Fore channel */
-	tbl = &ses->fc_slot_table;
-	status = nfs4_realloc_slot_table(tbl, ses->fc_attrs.max_reqs, 1);
-	if (status) /* -ENOMEM */
-		return status;
-	/* Back channel */
-	tbl = &ses->bc_slot_table;
-	status = nfs4_realloc_slot_table(tbl, ses->bc_attrs.max_reqs, 0);
-	if (status && tbl->slots == NULL)
-		/* Fore and back channel share a connection so get
-		 * both slot tables or neither */
-		nfs4_destroy_slot_tables(ses);
-	return status;
-}
-
-struct nfs4_session *nfs4_alloc_session(struct nfs_client *clp)
-{
-	struct nfs4_session *session;
-	struct nfs4_slot_table *tbl;
-
-	session = kzalloc(sizeof(struct nfs4_session), GFP_NOFS);
-	if (!session)
-		return NULL;
-
-	tbl = &session->fc_slot_table;
-	tbl->highest_used_slotid = NFS4_NO_SLOT;
-	spin_lock_init(&tbl->slot_tbl_lock);
-	rpc_init_priority_wait_queue(&tbl->slot_tbl_waitq, "ForeChannel Slot table");
-	init_completion(&tbl->complete);
-
-	tbl = &session->bc_slot_table;
-	tbl->highest_used_slotid = NFS4_NO_SLOT;
-	spin_lock_init(&tbl->slot_tbl_lock);
-	rpc_init_wait_queue(&tbl->slot_tbl_waitq, "BackChannel Slot table");
-	init_completion(&tbl->complete);
-
-	session->session_state = 1<<NFS4_SESSION_INITING;
-
-	session->clp = clp;
-	return session;
-}
-
-void nfs4_destroy_session(struct nfs4_session *session)
-{
-	struct rpc_xprt *xprt;
-	struct rpc_cred *cred;
-
-	cred = nfs4_get_exchange_id_cred(session->clp);
-	nfs4_proc_destroy_session(session, cred);
-	if (cred)
-		put_rpccred(cred);
-
-	rcu_read_lock();
-	xprt = rcu_dereference(session->clp->cl_rpcclient->cl_xprt);
-	rcu_read_unlock();
-	dprintk("%s Destroy backchannel for xprt %p\n",
-		__func__, xprt);
-	xprt_destroy_backchannel(xprt, NFS41_BC_MIN_CALLBACKS);
-	nfs4_destroy_slot_tables(session);
-	kfree(session);
-}
-
-=======
->>>>>>> 9931faca
 /*
  * Initialize the values to be used by the client in CREATE_SESSION
  * If nfs4_init_session set the fore channel request and response sizes,
