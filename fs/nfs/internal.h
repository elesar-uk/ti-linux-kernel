--- conflicted
+++ resolved
@@ -168,10 +168,7 @@
 					   struct nfs_fh *,
 					   struct nfs_fattr *,
 					   rpc_authflavor_t);
-<<<<<<< HEAD
-=======
 extern int nfs_wait_client_init_complete(const struct nfs_client *clp);
->>>>>>> cfaf0251
 extern void nfs_mark_client_ready(struct nfs_client *clp, int state);
 extern struct nfs_client *nfs4_set_ds_client(struct nfs_client* mds_clp,
 					     const struct sockaddr *ds_addr,
@@ -191,20 +188,6 @@
 }
 #endif
 
-<<<<<<< HEAD
-/* nfs4namespace.c */
-#ifdef CONFIG_NFS_V4
-extern struct vfsmount *nfs_do_refmount(struct rpc_clnt *client, struct dentry *dentry);
-#else
-static inline
-struct vfsmount *nfs_do_refmount(struct rpc_clnt *client, struct dentry *dentry)
-{
-	return ERR_PTR(-ENOENT);
-}
-#endif
-
-=======
->>>>>>> cfaf0251
 /* callback_xdr.c */
 extern struct svc_version nfs4_callback_version1;
 extern struct svc_version nfs4_callback_version4;
