--- conflicted
+++ resolved
@@ -389,16 +389,8 @@
 	spin_lock(&inode->i_lock);
 	error = radix_tree_insert(&nfsi->nfs_page_tree, req->wb_index, req);
 	BUG_ON(error);
-<<<<<<< HEAD
-	if (!nfsi->npages) {
-		igrab(inode);
-		if (nfs_have_delegation(inode, FMODE_WRITE))
-			nfsi->change_attr++;
-	}
-=======
 	if (!nfsi->npages && nfs_have_delegation(inode, FMODE_WRITE))
 		nfsi->change_attr++;
->>>>>>> 105e53f8
 	set_bit(PG_MAPPED, &req->wb_flags);
 	SetPagePrivate(req->wb_page);
 	set_page_private(req->wb_page, (unsigned long)req);
@@ -428,15 +420,7 @@
 	clear_bit(PG_MAPPED, &req->wb_flags);
 	radix_tree_delete(&nfsi->nfs_page_tree, req->wb_index);
 	nfsi->npages--;
-<<<<<<< HEAD
-	if (!nfsi->npages) {
-		spin_unlock(&inode->i_lock);
-		iput(inode);
-	} else
-		spin_unlock(&inode->i_lock);
-=======
 	spin_unlock(&inode->i_lock);
->>>>>>> 105e53f8
 	nfs_release_request(req);
 }
 
