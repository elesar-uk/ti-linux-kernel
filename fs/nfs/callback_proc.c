--- conflicted
+++ resolved
@@ -188,17 +188,10 @@
 			rv = NFS4ERR_DELAY;
 		list_del_init(&lo->plh_bulk_recall);
 		spin_unlock(&ino->i_lock);
-<<<<<<< HEAD
-		put_layout_hdr(lo);
-		iput(ino);
-	}
-	pnfs_free_lseg_list(&free_me_list);
-=======
 		pnfs_free_lseg_list(&free_me_list);
 		put_layout_hdr(lo);
 		iput(ino);
 	}
->>>>>>> 105e53f8
 	return rv;
 }
 
@@ -384,17 +377,7 @@
 
 	cps->clp = NULL;
 
-<<<<<<< HEAD
-	status = htonl(NFS4ERR_BADSESSION);
-	/* Incoming session must match the callback session */
-	if (memcmp(&args->csa_sessionid, cps->svc_sid, NFS4_MAX_SESSIONID_LEN))
-		goto out;
-
-	clp = nfs4_find_client_sessionid(args->csa_addr,
-					 &args->csa_sessionid, 1);
-=======
 	clp = nfs4_find_client_sessionid(args->csa_addr, &args->csa_sessionid);
->>>>>>> 105e53f8
 	if (clp == NULL)
 		goto out;
 
@@ -425,10 +408,6 @@
 	res->csr_highestslotid = NFS41_BC_MAX_CALLBACKS - 1;
 	res->csr_target_highestslotid = NFS41_BC_MAX_CALLBACKS - 1;
 	nfs4_cb_take_slot(clp);
-<<<<<<< HEAD
-	cps->clp = clp; /* put in nfs4_callback_compound */
-=======
->>>>>>> 105e53f8
 
 out:
 	cps->clp = clp; /* put in nfs4_callback_compound */
