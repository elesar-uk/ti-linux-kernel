/*
 * linux/fs/nfs/nfs2xdr.c
 *
 * XDR functions to encode/decode NFS RPC arguments and results.
 *
 * Copyright (C) 1992, 1993, 1994  Rick Sladkey
 * Copyright (C) 1996 Olaf Kirch
 * 04 Aug 1998  Ion Badulescu <ionut@cs.columbia.edu>
 * 		FIFO's need special handling in NFSv2
 */

#include <linux/param.h>
#include <linux/time.h>
#include <linux/mm.h>
#include <linux/errno.h>
#include <linux/string.h>
#include <linux/in.h>
#include <linux/pagemap.h>
#include <linux/proc_fs.h>
#include <linux/sunrpc/clnt.h>
#include <linux/nfs.h>
#include <linux/nfs2.h>
#include <linux/nfs_fs.h>
#include "internal.h"

#define NFSDBG_FACILITY		NFSDBG_XDR

/* Mapping from NFS error code to "errno" error code. */
#define errno_NFSERR_IO		EIO

/*
 * Declare the space requirements for NFS arguments and replies as
 * number of 32bit-words
 */
#define NFS_fhandle_sz		(8)
#define NFS_sattr_sz		(8)
#define NFS_filename_sz		(1+(NFS2_MAXNAMLEN>>2))
#define NFS_path_sz		(1+(NFS2_MAXPATHLEN>>2))
#define NFS_fattr_sz		(17)
#define NFS_info_sz		(5)
#define NFS_entry_sz		(NFS_filename_sz+3)

#define NFS_diropargs_sz	(NFS_fhandle_sz+NFS_filename_sz)
#define NFS_removeargs_sz	(NFS_fhandle_sz+NFS_filename_sz)
#define NFS_sattrargs_sz	(NFS_fhandle_sz+NFS_sattr_sz)
#define NFS_readlinkargs_sz	(NFS_fhandle_sz)
#define NFS_readargs_sz		(NFS_fhandle_sz+3)
#define NFS_writeargs_sz	(NFS_fhandle_sz+4)
#define NFS_createargs_sz	(NFS_diropargs_sz+NFS_sattr_sz)
#define NFS_renameargs_sz	(NFS_diropargs_sz+NFS_diropargs_sz)
#define NFS_linkargs_sz		(NFS_fhandle_sz+NFS_diropargs_sz)
#define NFS_symlinkargs_sz	(NFS_diropargs_sz+1+NFS_sattr_sz)
#define NFS_readdirargs_sz	(NFS_fhandle_sz+2)

#define NFS_attrstat_sz		(1+NFS_fattr_sz)
#define NFS_diropres_sz		(1+NFS_fhandle_sz+NFS_fattr_sz)
#define NFS_readlinkres_sz	(2)
#define NFS_readres_sz		(1+NFS_fattr_sz+1)
#define NFS_writeres_sz         (NFS_attrstat_sz)
#define NFS_stat_sz		(1)
#define NFS_readdirres_sz	(1)
#define NFS_statfsres_sz	(1+NFS_info_sz)


/*
 * While encoding arguments, set up the reply buffer in advance to
 * receive reply data directly into the page cache.
 */
static void prepare_reply_buffer(struct rpc_rqst *req, struct page **pages,
				 unsigned int base, unsigned int len,
				 unsigned int bufsize)
{
	struct rpc_auth	*auth = req->rq_cred->cr_auth;
	unsigned int replen;

	replen = RPC_REPHDRSIZE + auth->au_rslack + bufsize;
	xdr_inline_pages(&req->rq_rcv_buf, replen << 2, pages, base, len);
}

/*
 * Handle decode buffer overflows out-of-line.
 */
static void print_overflow_msg(const char *func, const struct xdr_stream *xdr)
{
	dprintk("NFS: %s prematurely hit the end of our receive buffer. "
		"Remaining buffer length is %tu words.\n",
		func, xdr->end - xdr->p);
}


/*
 * Encode/decode NFSv2 basic data types
 *
 * Basic NFSv2 data types are defined in section 2.3 of RFC 1094:
 * "NFS: Network File System Protocol Specification".
 *
 * Not all basic data types have their own encoding and decoding
 * functions.  For run-time efficiency, some data types are encoded
 * or decoded inline.
 */

/*
 *	typedef opaque	nfsdata<>;
 */
static int decode_nfsdata(struct xdr_stream *xdr, struct nfs_readres *result)
{
	u32 recvd, count;
	size_t hdrlen;
	__be32 *p;

	p = xdr_inline_decode(xdr, 4);
	if (unlikely(p == NULL))
		goto out_overflow;
	count = be32_to_cpup(p);
	hdrlen = (u8 *)xdr->p - (u8 *)xdr->iov->iov_base;
	recvd = xdr->buf->len - hdrlen;
	if (unlikely(count > recvd))
		goto out_cheating;
out:
	xdr_read_pages(xdr, count);
	result->eof = 0;	/* NFSv2 does not pass EOF flag on the wire. */
	result->count = count;
	return count;
out_cheating:
	dprintk("NFS: server cheating in read result: "
		"count %u > recvd %u\n", count, recvd);
	count = recvd;
	goto out;
out_overflow:
	print_overflow_msg(__func__, xdr);
	return -EIO;
}

/*
 *	enum stat {
 *		NFS_OK = 0,
 *		NFSERR_PERM = 1,
 *		NFSERR_NOENT = 2,
 *		NFSERR_IO = 5,
 *		NFSERR_NXIO = 6,
 *		NFSERR_ACCES = 13,
 *		NFSERR_EXIST = 17,
 *		NFSERR_NODEV = 19,
 *		NFSERR_NOTDIR = 20,
 *		NFSERR_ISDIR = 21,
 *		NFSERR_FBIG = 27,
 *		NFSERR_NOSPC = 28,
 *		NFSERR_ROFS = 30,
 *		NFSERR_NAMETOOLONG = 63,
 *		NFSERR_NOTEMPTY = 66,
 *		NFSERR_DQUOT = 69,
 *		NFSERR_STALE = 70,
 *		NFSERR_WFLUSH = 99
 *	};
 */
static int decode_stat(struct xdr_stream *xdr, enum nfs_stat *status)
{
	__be32 *p;

	p = xdr_inline_decode(xdr, 4);
	if (unlikely(p == NULL))
		goto out_overflow;
	*status = be32_to_cpup(p);
	return 0;
out_overflow:
	print_overflow_msg(__func__, xdr);
	return -EIO;
}

/*
 * 2.3.2.  ftype
 *
 *	enum ftype {
 *		NFNON = 0,
 *		NFREG = 1,
 *		NFDIR = 2,
 *		NFBLK = 3,
 *		NFCHR = 4,
 *		NFLNK = 5
 *	};
 *
 */
static __be32 *xdr_decode_ftype(__be32 *p, u32 *type)
{
	*type = be32_to_cpup(p++);
	if (unlikely(*type > NF2FIFO))
		*type = NFBAD;
	return p;
}

/*
 * 2.3.3.  fhandle
 *
 *	typedef opaque fhandle[FHSIZE];
 */
static void encode_fhandle(struct xdr_stream *xdr, const struct nfs_fh *fh)
{
	__be32 *p;

	BUG_ON(fh->size != NFS2_FHSIZE);
	p = xdr_reserve_space(xdr, NFS2_FHSIZE);
	memcpy(p, fh->data, NFS2_FHSIZE);
}

static int decode_fhandle(struct xdr_stream *xdr, struct nfs_fh *fh)
{
	__be32 *p;

	p = xdr_inline_decode(xdr, NFS2_FHSIZE);
	if (unlikely(p == NULL))
		goto out_overflow;
	fh->size = NFS2_FHSIZE;
	memcpy(fh->data, p, NFS2_FHSIZE);
	return 0;
out_overflow:
	print_overflow_msg(__func__, xdr);
	return -EIO;
}

/*
 * 2.3.4.  timeval
 *
 *	struct timeval {
 *		unsigned int seconds;
 *		unsigned int useconds;
 *	};
 */
static __be32 *xdr_encode_time(__be32 *p, const struct timespec *timep)
{
	*p++ = cpu_to_be32(timep->tv_sec);
	if (timep->tv_nsec != 0)
		*p++ = cpu_to_be32(timep->tv_nsec / NSEC_PER_USEC);
	else
		*p++ = cpu_to_be32(0);
	return p;
}

/*
 * Passing the invalid value useconds=1000000 is a Sun convention for
 * "set to current server time".  It's needed to make permissions checks
 * for the "touch" program across v2 mounts to Solaris and Irix servers
 * work correctly.  See description of sattr in section 6.1 of "NFS
 * Illustrated" by Brent Callaghan, Addison-Wesley, ISBN 0-201-32750-5.
 */
static __be32 *xdr_encode_current_server_time(__be32 *p,
					      const struct timespec *timep)
{
	*p++ = cpu_to_be32(timep->tv_sec);
	*p++ = cpu_to_be32(1000000);
	return p;
}

static __be32 *xdr_decode_time(__be32 *p, struct timespec *timep)
{
	timep->tv_sec = be32_to_cpup(p++);
	timep->tv_nsec = be32_to_cpup(p++) * NSEC_PER_USEC;
	return p;
}

/*
 * 2.3.5.  fattr
 *
 *	struct fattr {
 *		ftype		type;
 *		unsigned int	mode;
 *		unsigned int	nlink;
 *		unsigned int	uid;
 *		unsigned int	gid;
 *		unsigned int	size;
 *		unsigned int	blocksize;
 *		unsigned int	rdev;
 *		unsigned int	blocks;
 *		unsigned int	fsid;
 *		unsigned int	fileid;
 *		timeval		atime;
 *		timeval		mtime;
 *		timeval		ctime;
 *	};
 *
 */
static int decode_fattr(struct xdr_stream *xdr, struct nfs_fattr *fattr)
{
	u32 rdev, type;
	__be32 *p;

	p = xdr_inline_decode(xdr, NFS_fattr_sz << 2);
	if (unlikely(p == NULL))
		goto out_overflow;

	fattr->valid |= NFS_ATTR_FATTR_V2;

	p = xdr_decode_ftype(p, &type);

	fattr->mode = be32_to_cpup(p++);
	fattr->nlink = be32_to_cpup(p++);
	fattr->uid = be32_to_cpup(p++);
	fattr->gid = be32_to_cpup(p++);
	fattr->size = be32_to_cpup(p++);
	fattr->du.nfs2.blocksize = be32_to_cpup(p++);

	rdev = be32_to_cpup(p++);
	fattr->rdev = new_decode_dev(rdev);
	if (type == (u32)NFCHR && rdev == (u32)NFS2_FIFO_DEV) {
		fattr->mode = (fattr->mode & ~S_IFMT) | S_IFIFO;
		fattr->rdev = 0;
	}

	fattr->du.nfs2.blocks = be32_to_cpup(p++);
	fattr->fsid.major = be32_to_cpup(p++);
	fattr->fsid.minor = 0;
	fattr->fileid = be32_to_cpup(p++);

	p = xdr_decode_time(p, &fattr->atime);
	p = xdr_decode_time(p, &fattr->mtime);
	xdr_decode_time(p, &fattr->ctime);
	return 0;
out_overflow:
	print_overflow_msg(__func__, xdr);
	return -EIO;
}

/*
 * 2.3.6.  sattr
 *
 *	struct sattr {
 *		unsigned int	mode;
 *		unsigned int	uid;
 *		unsigned int	gid;
 *		unsigned int	size;
 *		timeval		atime;
 *		timeval		mtime;
 *	};
 */

#define NFS2_SATTR_NOT_SET	(0xffffffff)

static __be32 *xdr_time_not_set(__be32 *p)
{
	*p++ = cpu_to_be32(NFS2_SATTR_NOT_SET);
	*p++ = cpu_to_be32(NFS2_SATTR_NOT_SET);
	return p;
}

static void encode_sattr(struct xdr_stream *xdr, const struct iattr *attr)
{
	__be32 *p;

	p = xdr_reserve_space(xdr, NFS_sattr_sz << 2);

	if (attr->ia_valid & ATTR_MODE)
		*p++ = cpu_to_be32(attr->ia_mode);
	else
		*p++ = cpu_to_be32(NFS2_SATTR_NOT_SET);
	if (attr->ia_valid & ATTR_UID)
		*p++ = cpu_to_be32(attr->ia_uid);
	else
		*p++ = cpu_to_be32(NFS2_SATTR_NOT_SET);
	if (attr->ia_valid & ATTR_GID)
		*p++ = cpu_to_be32(attr->ia_gid);
	else
		*p++ = cpu_to_be32(NFS2_SATTR_NOT_SET);
	if (attr->ia_valid & ATTR_SIZE)
		*p++ = cpu_to_be32((u32)attr->ia_size);
	else
		*p++ = cpu_to_be32(NFS2_SATTR_NOT_SET);

	if (attr->ia_valid & ATTR_ATIME_SET)
		p = xdr_encode_time(p, &attr->ia_atime);
	else if (attr->ia_valid & ATTR_ATIME)
		p = xdr_encode_current_server_time(p, &attr->ia_atime);
	else
		p = xdr_time_not_set(p);
	if (attr->ia_valid & ATTR_MTIME_SET)
		xdr_encode_time(p, &attr->ia_mtime);
	else if (attr->ia_valid & ATTR_MTIME)
		xdr_encode_current_server_time(p, &attr->ia_mtime);
	else
		xdr_time_not_set(p);
}

/*
 * 2.3.7.  filename
 *
 *	typedef string filename<MAXNAMLEN>;
 */
static void encode_filename(struct xdr_stream *xdr,
			    const char *name, u32 length)
{
	__be32 *p;

	BUG_ON(length > NFS2_MAXNAMLEN);
	p = xdr_reserve_space(xdr, 4 + length);
	xdr_encode_opaque(p, name, length);
}

static int decode_filename_inline(struct xdr_stream *xdr,
				  const char **name, u32 *length)
{
	__be32 *p;
	u32 count;

	p = xdr_inline_decode(xdr, 4);
	if (unlikely(p == NULL))
		goto out_overflow;
	count = be32_to_cpup(p);
	if (count > NFS3_MAXNAMLEN)
		goto out_nametoolong;
	p = xdr_inline_decode(xdr, count);
	if (unlikely(p == NULL))
		goto out_overflow;
	*name = (const char *)p;
	*length = count;
	return 0;
out_nametoolong:
	dprintk("NFS: returned filename too long: %u\n", count);
	return -ENAMETOOLONG;
out_overflow:
	print_overflow_msg(__func__, xdr);
	return -EIO;
}

/*
 * 2.3.8.  path
 *
 *	typedef string path<MAXPATHLEN>;
 */
static void encode_path(struct xdr_stream *xdr, struct page **pages, u32 length)
{
	__be32 *p;

	BUG_ON(length > NFS2_MAXPATHLEN);
	p = xdr_reserve_space(xdr, 4);
	*p = cpu_to_be32(length);
	xdr_write_pages(xdr, pages, 0, length);
}

static int decode_path(struct xdr_stream *xdr)
{
	u32 length, recvd;
	size_t hdrlen;
	__be32 *p;

	p = xdr_inline_decode(xdr, 4);
	if (unlikely(p == NULL))
		goto out_overflow;
	length = be32_to_cpup(p);
	if (unlikely(length >= xdr->buf->page_len || length > NFS_MAXPATHLEN))
		goto out_size;
	hdrlen = (u8 *)xdr->p - (u8 *)xdr->iov->iov_base;
	recvd = xdr->buf->len - hdrlen;
	if (unlikely(length > recvd))
		goto out_cheating;

	xdr_read_pages(xdr, length);
	xdr_terminate_string(xdr->buf, length);
	return 0;
out_size:
	dprintk("NFS: returned pathname too long: %u\n", length);
	return -ENAMETOOLONG;
out_cheating:
	dprintk("NFS: server cheating in pathname result: "
		"length %u > received %u\n", length, recvd);
	return -EIO;
out_overflow:
	print_overflow_msg(__func__, xdr);
	return -EIO;
}

/*
 * 2.3.9.  attrstat
 *
 *	union attrstat switch (stat status) {
 *	case NFS_OK:
 *		fattr attributes;
 *	default:
 *		void;
 *	};
 */
static int decode_attrstat(struct xdr_stream *xdr, struct nfs_fattr *result)
{
	enum nfs_stat status;
	int error;

	error = decode_stat(xdr, &status);
	if (unlikely(error))
		goto out;
	if (status != NFS_OK)
		goto out_default;
	error = decode_fattr(xdr, result);
out:
	return error;
out_default:
	return nfs_stat_to_errno(status);
}

/*
 * 2.3.10.  diropargs
 *
 *	struct diropargs {
 *		fhandle  dir;
 *		filename name;
 *	};
 */
static void encode_diropargs(struct xdr_stream *xdr, const struct nfs_fh *fh,
			     const char *name, u32 length)
{
	encode_fhandle(xdr, fh);
	encode_filename(xdr, name, length);
}

/*
 * 2.3.11.  diropres
 *
 *	union diropres switch (stat status) {
 *	case NFS_OK:
 *		struct {
 *			fhandle file;
 *			fattr   attributes;
 *		} diropok;
 *	default:
 *		void;
 *	};
 */
static int decode_diropok(struct xdr_stream *xdr, struct nfs_diropok *result)
{
<<<<<<< HEAD
	struct rpc_auth	*auth = req->rq_cred->cr_auth;
	unsigned int replen;
	u32 offset = (u32)args->offset;
	u32 count = args->count;

	p = xdr_encode_fhandle(p, args->fh);
	*p++ = htonl(offset);
	*p++ = htonl(count);
	*p++ = htonl(count);
	req->rq_slen = xdr_adjust_iovec(req->rq_svec, p);
=======
	int error;

	error = decode_fhandle(xdr, result->fh);
	if (unlikely(error))
		goto out;
	error = decode_fattr(xdr, result->fattr);
out:
	return error;
}
>>>>>>> 3cbea436

static int decode_diropres(struct xdr_stream *xdr, struct nfs_diropok *result)
{
	enum nfs_stat status;
	int error;

	error = decode_stat(xdr, &status);
	if (unlikely(error))
		goto out;
	if (status != NFS_OK)
		goto out_default;
	error = decode_diropok(xdr, result);
out:
	return error;
out_default:
	return nfs_stat_to_errno(status);
}


/*
 * NFSv2 XDR encode functions
 *
 * NFSv2 argument types are defined in section 2.2 of RFC 1094:
 * "NFS: Network File System Protocol Specification".
 */

static void nfs2_xdr_enc_fhandle(struct rpc_rqst *req,
				 struct xdr_stream *xdr,
				 const struct nfs_fh *fh)
{
	encode_fhandle(xdr, fh);
}

/*
 * 2.2.3.  sattrargs
 *
 *	struct sattrargs {
 *		fhandle file;
 *		sattr attributes;
 *	};
 */
static void nfs2_xdr_enc_sattrargs(struct rpc_rqst *req,
				   struct xdr_stream *xdr,
				   const struct nfs_sattrargs *args)
{
	encode_fhandle(xdr, args->fh);
	encode_sattr(xdr, args->sattr);
}

static void nfs2_xdr_enc_diropargs(struct rpc_rqst *req,
				   struct xdr_stream *xdr,
				   const struct nfs_diropargs *args)
{
	encode_diropargs(xdr, args->fh, args->name, args->len);
}

static void nfs2_xdr_enc_readlinkargs(struct rpc_rqst *req,
				      struct xdr_stream *xdr,
				      const struct nfs_readlinkargs *args)
{
	encode_fhandle(xdr, args->fh);
	prepare_reply_buffer(req, args->pages, args->pgbase,
					args->pglen, NFS_readlinkres_sz);
}

/*
 * 2.2.7.  readargs
 *
 *	struct readargs {
 *		fhandle file;
 *		unsigned offset;
 *		unsigned count;
 *		unsigned totalcount;
 *	};
 */
static void encode_readargs(struct xdr_stream *xdr,
			    const struct nfs_readargs *args)
{
	u32 offset = args->offset;
	u32 count = args->count;
	__be32 *p;

	encode_fhandle(xdr, args->fh);

	p = xdr_reserve_space(xdr, 4 + 4 + 4);
	*p++ = cpu_to_be32(offset);
	*p++ = cpu_to_be32(count);
	*p = cpu_to_be32(count);
}

static void nfs2_xdr_enc_readargs(struct rpc_rqst *req,
				  struct xdr_stream *xdr,
				  const struct nfs_readargs *args)
{
	encode_readargs(xdr, args);
	prepare_reply_buffer(req, args->pages, args->pgbase,
					args->count, NFS_readres_sz);
	req->rq_rcv_buf.flags |= XDRBUF_READ;
}

/*
 * 2.2.9.  writeargs
 *
 *	struct writeargs {
 *		fhandle file;
 *		unsigned beginoffset;
 *		unsigned offset;
 *		unsigned totalcount;
 *		nfsdata data;
 *	};
 */
static void encode_writeargs(struct xdr_stream *xdr,
			     const struct nfs_writeargs *args)
{
<<<<<<< HEAD
	p = xdr_encode_fhandle(p, args->old_dir);
	p = xdr_encode_array(p, args->old_name->name, args->old_name->len);
	p = xdr_encode_fhandle(p, args->new_dir);
	p = xdr_encode_array(p, args->new_name->name, args->new_name->len);
	req->rq_slen = xdr_adjust_iovec(req->rq_svec, p);
	return 0;
=======
	u32 offset = args->offset;
	u32 count = args->count;
	__be32 *p;

	encode_fhandle(xdr, args->fh);

	p = xdr_reserve_space(xdr, 4 + 4 + 4 + 4);
	*p++ = cpu_to_be32(offset);
	*p++ = cpu_to_be32(offset);
	*p++ = cpu_to_be32(count);

	/* nfsdata */
	*p = cpu_to_be32(count);
	xdr_write_pages(xdr, args->pages, args->pgbase, count);
>>>>>>> 3cbea436
}

static void nfs2_xdr_enc_writeargs(struct rpc_rqst *req,
				   struct xdr_stream *xdr,
				   const struct nfs_writeargs *args)
{
	encode_writeargs(xdr, args);
	xdr->buf->flags |= XDRBUF_WRITE;
}

/*
 * 2.2.10.  createargs
 *
 *	struct createargs {
 *		diropargs where;
 *		sattr attributes;
 *	};
 */
static void nfs2_xdr_enc_createargs(struct rpc_rqst *req,
				    struct xdr_stream *xdr,
				    const struct nfs_createargs *args)
{
	encode_diropargs(xdr, args->fh, args->name, args->len);
	encode_sattr(xdr, args->sattr);
}

static void nfs2_xdr_enc_removeargs(struct rpc_rqst *req,
				    struct xdr_stream *xdr,
				    const struct nfs_removeargs *args)
{
	encode_diropargs(xdr, args->fh, args->name.name, args->name.len);
}

/*
 * 2.2.12.  renameargs
 *
 *	struct renameargs {
 *		diropargs from;
 *		diropargs to;
 *	};
 */
static void nfs2_xdr_enc_renameargs(struct rpc_rqst *req,
				    struct xdr_stream *xdr,
				    const struct nfs_renameargs *args)
{
	const struct qstr *old = args->old_name;
	const struct qstr *new = args->new_name;

	encode_diropargs(xdr, args->old_dir, old->name, old->len);
	encode_diropargs(xdr, args->new_dir, new->name, new->len);
}

/*
 * 2.2.13.  linkargs
 *
 *	struct linkargs {
 *		fhandle from;
 *		diropargs to;
 *	};
 */
static void nfs2_xdr_enc_linkargs(struct rpc_rqst *req,
				  struct xdr_stream *xdr,
				  const struct nfs_linkargs *args)
{
<<<<<<< HEAD
	struct rpc_auth	*auth = req->rq_cred->cr_auth;
	unsigned int replen;
	u32 count = args->count;

	p = xdr_encode_fhandle(p, args->fh);
	*p++ = htonl(args->cookie);
	*p++ = htonl(count); /* see above */
	req->rq_slen = xdr_adjust_iovec(req->rq_svec, p);
=======
	encode_fhandle(xdr, args->fromfh);
	encode_diropargs(xdr, args->tofh, args->toname, args->tolen);
}
>>>>>>> 3cbea436

/*
 * 2.2.14.  symlinkargs
 *
 *	struct symlinkargs {
 *		diropargs from;
 *		path to;
 *		sattr attributes;
 *	};
 */
static void nfs2_xdr_enc_symlinkargs(struct rpc_rqst *req,
				     struct xdr_stream *xdr,
				     const struct nfs_symlinkargs *args)
{
	encode_diropargs(xdr, args->fromfh, args->fromname, args->fromlen);
	encode_path(xdr, args->pages, args->pathlen);
	encode_sattr(xdr, args->sattr);
}

/*
 * 2.2.17.  readdirargs
 *
 *	struct readdirargs {
 *		fhandle dir;
 *		nfscookie cookie;
 *		unsigned count;
 *	};
 */
static void encode_readdirargs(struct xdr_stream *xdr,
			       const struct nfs_readdirargs *args)
{
<<<<<<< HEAD
	struct xdr_buf *rcvbuf = &req->rq_rcv_buf;
	struct kvec *iov = rcvbuf->head;
	struct page **page;
	size_t hdrlen;
	unsigned int pglen, recvd;
	int status, nr = 0;

	if ((status = ntohl(*p++)))
		return nfs_stat_to_errno(status);

	hdrlen = (u8 *) p - (u8 *) iov->iov_base;
	if (iov->iov_len < hdrlen) {
		dprintk("NFS: READDIR reply header overflowed:"
				"length %Zu > %Zu\n", hdrlen, iov->iov_len);
		return -errno_NFSERR_IO;
	} else if (iov->iov_len != hdrlen) {
		dprintk("NFS: READDIR header is short. iovec will be shifted.\n");
		xdr_shift_buf(rcvbuf, iov->iov_len - hdrlen);
	}

	pglen = rcvbuf->page_len;
	recvd = rcvbuf->len - hdrlen;
	if (pglen > recvd)
		pglen = recvd;
	page = rcvbuf->pages;
	return nr;
}

static void print_overflow_msg(const char *func, const struct xdr_stream *xdr)
{
	dprintk("nfs: %s: prematurely hit end of receive buffer. "
		"Remaining buffer length is %tu words.\n",
		func, xdr->end - xdr->p);
}

__be32 *
nfs_decode_dirent(struct xdr_stream *xdr, struct nfs_entry *entry, struct nfs_server *server, int plus)
{
	__be32 *p;
	p = xdr_inline_decode(xdr, 4);
	if (unlikely(!p))
		goto out_overflow;
	if (!ntohl(*p++)) {
		p = xdr_inline_decode(xdr, 4);
		if (unlikely(!p))
			goto out_overflow;
		if (!ntohl(*p++))
			return ERR_PTR(-EAGAIN);
		entry->eof = 1;
		return ERR_PTR(-EBADCOOKIE);
	}

	p = xdr_inline_decode(xdr, 8);
	if (unlikely(!p))
		goto out_overflow;

	entry->ino	  = ntohl(*p++);
	entry->len	  = ntohl(*p++);

	p = xdr_inline_decode(xdr, entry->len + 4);
	if (unlikely(!p))
		goto out_overflow;
	entry->name	  = (const char *) p;
	p		 += XDR_QUADLEN(entry->len);
	entry->prev_cookie	  = entry->cookie;
	entry->cookie	  = ntohl(*p++);

	p = xdr_inline_peek(xdr, 8);
	if (p != NULL)
		entry->eof = !p[0] && p[1];
	else
		entry->eof = 0;

	return p;

out_overflow:
	print_overflow_msg(__func__, xdr);
	return ERR_PTR(-EIO);
=======
	__be32 *p;

	encode_fhandle(xdr, args->fh);

	p = xdr_reserve_space(xdr, 4 + 4);
	*p++ = cpu_to_be32(args->cookie);
	*p = cpu_to_be32(args->count);
}

static void nfs2_xdr_enc_readdirargs(struct rpc_rqst *req,
				     struct xdr_stream *xdr,
				     const struct nfs_readdirargs *args)
{
	encode_readdirargs(xdr, args);
	prepare_reply_buffer(req, args->pages, 0,
					args->count, NFS_readdirres_sz);
>>>>>>> 3cbea436
}

/*
 * NFSv2 XDR decode functions
 *
 * NFSv2 result types are defined in section 2.2 of RFC 1094:
 * "NFS: Network File System Protocol Specification".
 */

static int nfs2_xdr_dec_stat(struct rpc_rqst *req, struct xdr_stream *xdr,
			     void *__unused)
{
	enum nfs_stat status;
	int error;

	error = decode_stat(xdr, &status);
	if (unlikely(error))
		goto out;
	if (status != NFS_OK)
		goto out_default;
out:
	return error;
out_default:
	return nfs_stat_to_errno(status);
}

static int nfs2_xdr_dec_attrstat(struct rpc_rqst *req, struct xdr_stream *xdr,
				 struct nfs_fattr *result)
{
	return decode_attrstat(xdr, result);
}

static int nfs2_xdr_dec_diropres(struct rpc_rqst *req, struct xdr_stream *xdr,
				 struct nfs_diropok *result)
{
	return decode_diropres(xdr, result);
}

/*
 * 2.2.6.  readlinkres
 *
 *	union readlinkres switch (stat status) {
 *	case NFS_OK:
 *		path data;
 *	default:
 *		void;
 *	};
 */
static int nfs2_xdr_dec_readlinkres(struct rpc_rqst *req,
				    struct xdr_stream *xdr, void *__unused)
{
	enum nfs_stat status;
	int error;

	error = decode_stat(xdr, &status);
	if (unlikely(error))
		goto out;
	if (status != NFS_OK)
		goto out_default;
	error = decode_path(xdr);
out:
	return error;
out_default:
	return nfs_stat_to_errno(status);
}

/*
 * 2.2.7.  readres
 *
 *	union readres switch (stat status) {
 *	case NFS_OK:
 *		fattr attributes;
 *		nfsdata data;
 *	default:
 *		void;
 *	};
 */
static int nfs2_xdr_dec_readres(struct rpc_rqst *req, struct xdr_stream *xdr,
				struct nfs_readres *result)
{
	enum nfs_stat status;
	int error;

	error = decode_stat(xdr, &status);
	if (unlikely(error))
		goto out;
	if (status != NFS_OK)
		goto out_default;
	error = decode_fattr(xdr, result->fattr);
	if (unlikely(error))
		goto out;
	error = decode_nfsdata(xdr, result);
out:
	return error;
out_default:
	return nfs_stat_to_errno(status);
}

static int nfs2_xdr_dec_writeres(struct rpc_rqst *req, struct xdr_stream *xdr,
				 struct nfs_writeres *result)
{
	/* All NFSv2 writes are "file sync" writes */
	result->verf->committed = NFS_FILE_SYNC;
	return decode_attrstat(xdr, result->fattr);
}

/**
 * nfs2_decode_dirent - Decode a single NFSv2 directory entry stored in
 *                      the local page cache.
 * @xdr: XDR stream where entry resides
 * @entry: buffer to fill in with entry data
 * @plus: boolean indicating whether this should be a readdirplus entry
 *
 * Returns zero if successful, otherwise a negative errno value is
 * returned.
 *
 * This function is not invoked during READDIR reply decoding, but
 * rather whenever an application invokes the getdents(2) system call
 * on a directory already in our cache.
 *
 * 2.2.17.  entry
 *
 *	struct entry {
 *		unsigned	fileid;
 *		filename	name;
 *		nfscookie	cookie;
 *		entry		*nextentry;
 *	};
 */
int nfs2_decode_dirent(struct xdr_stream *xdr, struct nfs_entry *entry,
		       int plus)
{
<<<<<<< HEAD
	struct rpc_auth	*auth = req->rq_cred->cr_auth;
	unsigned int replen;
=======
	__be32 *p;
	int error;

	p = xdr_inline_decode(xdr, 4);
	if (unlikely(p == NULL))
		goto out_overflow;
	if (*p++ == xdr_zero) {
		p = xdr_inline_decode(xdr, 4);
		if (unlikely(p == NULL))
			goto out_overflow;
		if (*p++ == xdr_zero)
			return -EAGAIN;
		entry->eof = 1;
		return -EBADCOOKIE;
	}

	p = xdr_inline_decode(xdr, 4);
	if (unlikely(p == NULL))
		goto out_overflow;
	entry->ino = be32_to_cpup(p);

	error = decode_filename_inline(xdr, &entry->name, &entry->len);
	if (unlikely(error))
		return error;

	/*
	 * The type (size and byte order) of nfscookie isn't defined in
	 * RFC 1094.  This implementation assumes that it's an XDR uint32.
	 */
	entry->prev_cookie = entry->cookie;
	p = xdr_inline_decode(xdr, 4);
	if (unlikely(p == NULL))
		goto out_overflow;
	entry->cookie = be32_to_cpup(p);
>>>>>>> 3cbea436

	entry->d_type = DT_UNKNOWN;

	return 0;

out_overflow:
	print_overflow_msg(__func__, xdr);
	return -EAGAIN;
}

/*
 * 2.2.17.  readdirres
 *
 *	union readdirres switch (stat status) {
 *	case NFS_OK:
 *		struct {
 *			entry *entries;
 *			bool eof;
 *		} readdirok;
 *	default:
 *		void;
 *	};
 *
 * Read the directory contents into the page cache, but don't
 * touch them.  The actual decoding is done by nfs2_decode_dirent()
 * during subsequent nfs_readdir() calls.
 */
static int decode_readdirok(struct xdr_stream *xdr)
{
	u32 recvd, pglen;
	size_t hdrlen;
<<<<<<< HEAD
	u32 len, recvd;
	int	status;

	if ((status = ntohl(*p++)))
		return nfs_stat_to_errno(status);
	/* Convert length of symlink */
	len = ntohl(*p++);
	if (len >= rcvbuf->page_len) {
		dprintk("nfs: server returned giant symlink!\n");
		return -ENAMETOOLONG;
	}
	hdrlen = (u8 *) p - (u8 *) iov->iov_base;
	if (iov->iov_len < hdrlen) {
		dprintk("NFS: READLINK reply header overflowed:"
				"length %Zu > %Zu\n", hdrlen, iov->iov_len);
		return -errno_NFSERR_IO;
	} else if (iov->iov_len != hdrlen) {
		dprintk("NFS: READLINK header is short. iovec will be shifted.\n");
		xdr_shift_buf(rcvbuf, iov->iov_len - hdrlen);
	}
	recvd = req->rq_rcv_buf.len - hdrlen;
	if (recvd < len) {
		dprintk("NFS: server cheating in readlink reply: "
				"count %u > recvd %u\n", len, recvd);
		return -EIO;
	}

	xdr_terminate_string(rcvbuf, len);
	return 0;
=======

	pglen = xdr->buf->page_len;
	hdrlen = (u8 *)xdr->p - (u8 *)xdr->iov->iov_base;
	recvd = xdr->buf->len - hdrlen;
	if (unlikely(pglen > recvd))
		goto out_cheating;
out:
	xdr_read_pages(xdr, pglen);
	return pglen;
out_cheating:
	dprintk("NFS: server cheating in readdir result: "
		"pglen %u > recvd %u\n", pglen, recvd);
	pglen = recvd;
	goto out;
>>>>>>> 3cbea436
}

static int nfs2_xdr_dec_readdirres(struct rpc_rqst *req,
				   struct xdr_stream *xdr, void *__unused)
{
	enum nfs_stat status;
	int error;

	error = decode_stat(xdr, &status);
	if (unlikely(error))
		goto out;
	if (status != NFS_OK)
		goto out_default;
	error = decode_readdirok(xdr);
out:
	return error;
out_default:
	return nfs_stat_to_errno(status);
}

/*
 * 2.2.18.  statfsres
 *
 *	union statfsres (stat status) {
 *	case NFS_OK:
 *		struct {
 *			unsigned tsize;
 *			unsigned bsize;
 *			unsigned blocks;
 *			unsigned bfree;
 *			unsigned bavail;
 *		} info;
 *	default:
 *		void;
 *	};
 */
static int decode_info(struct xdr_stream *xdr, struct nfs2_fsstat *result)
{
	__be32 *p;

	p = xdr_inline_decode(xdr, NFS_info_sz << 2);
	if (unlikely(p == NULL))
		goto out_overflow;
	result->tsize  = be32_to_cpup(p++);
	result->bsize  = be32_to_cpup(p++);
	result->blocks = be32_to_cpup(p++);
	result->bfree  = be32_to_cpup(p++);
	result->bavail = be32_to_cpup(p);
	return 0;
out_overflow:
	print_overflow_msg(__func__, xdr);
	return -EIO;
}

static int nfs2_xdr_dec_statfsres(struct rpc_rqst *req, struct xdr_stream *xdr,
				  struct nfs2_fsstat *result)
{
	enum nfs_stat status;
	int error;

	error = decode_stat(xdr, &status);
	if (unlikely(error))
		goto out;
	if (status != NFS_OK)
		goto out_default;
	error = decode_info(xdr, result);
out:
	return error;
out_default:
	return nfs_stat_to_errno(status);
}


/*
 * We need to translate between nfs status return values and
 * the local errno values which may not be the same.
 */
static const struct {
	int stat;
	int errno;
} nfs_errtbl[] = {
	{ NFS_OK,		0		},
	{ NFSERR_PERM,		-EPERM		},
	{ NFSERR_NOENT,		-ENOENT		},
	{ NFSERR_IO,		-errno_NFSERR_IO},
	{ NFSERR_NXIO,		-ENXIO		},
/*	{ NFSERR_EAGAIN,	-EAGAIN		}, */
	{ NFSERR_ACCES,		-EACCES		},
	{ NFSERR_EXIST,		-EEXIST		},
	{ NFSERR_XDEV,		-EXDEV		},
	{ NFSERR_NODEV,		-ENODEV		},
	{ NFSERR_NOTDIR,	-ENOTDIR	},
	{ NFSERR_ISDIR,		-EISDIR		},
	{ NFSERR_INVAL,		-EINVAL		},
	{ NFSERR_FBIG,		-EFBIG		},
	{ NFSERR_NOSPC,		-ENOSPC		},
	{ NFSERR_ROFS,		-EROFS		},
	{ NFSERR_MLINK,		-EMLINK		},
	{ NFSERR_NAMETOOLONG,	-ENAMETOOLONG	},
	{ NFSERR_NOTEMPTY,	-ENOTEMPTY	},
	{ NFSERR_DQUOT,		-EDQUOT		},
	{ NFSERR_STALE,		-ESTALE		},
	{ NFSERR_REMOTE,	-EREMOTE	},
#ifdef EWFLUSH
	{ NFSERR_WFLUSH,	-EWFLUSH	},
#endif
	{ NFSERR_BADHANDLE,	-EBADHANDLE	},
	{ NFSERR_NOT_SYNC,	-ENOTSYNC	},
	{ NFSERR_BAD_COOKIE,	-EBADCOOKIE	},
	{ NFSERR_NOTSUPP,	-ENOTSUPP	},
	{ NFSERR_TOOSMALL,	-ETOOSMALL	},
	{ NFSERR_SERVERFAULT,	-EREMOTEIO	},
	{ NFSERR_BADTYPE,	-EBADTYPE	},
	{ NFSERR_JUKEBOX,	-EJUKEBOX	},
	{ -1,			-EIO		}
};

/**
 * nfs_stat_to_errno - convert an NFS status code to a local errno
 * @status: NFS status code to convert
 *
 * Returns a local errno value, or -EIO if the NFS status code is
 * not recognized.  This function is used jointly by NFSv2 and NFSv3.
 */
int nfs_stat_to_errno(enum nfs_stat status)
{
	int i;

	for (i = 0; nfs_errtbl[i].stat != -1; i++) {
		if (nfs_errtbl[i].stat == (int)status)
			return nfs_errtbl[i].errno;
	}
	dprintk("NFS: Unrecognized nfs status value: %u\n", status);
	return nfs_errtbl[i].errno;
}

#define PROC(proc, argtype, restype, timer)				\
[NFSPROC_##proc] = {							\
	.p_proc	    =  NFSPROC_##proc,					\
	.p_encode   =  (kxdreproc_t)nfs2_xdr_enc_##argtype,		\
	.p_decode   =  (kxdrdproc_t)nfs2_xdr_dec_##restype,		\
	.p_arglen   =  NFS_##argtype##_sz,				\
	.p_replen   =  NFS_##restype##_sz,				\
	.p_timer    =  timer,						\
	.p_statidx  =  NFSPROC_##proc,					\
	.p_name     =  #proc,						\
	}
struct rpc_procinfo	nfs_procedures[] = {
	PROC(GETATTR,	fhandle,	attrstat,	1),
	PROC(SETATTR,	sattrargs,	attrstat,	0),
	PROC(LOOKUP,	diropargs,	diropres,	2),
	PROC(READLINK,	readlinkargs,	readlinkres,	3),
	PROC(READ,	readargs,	readres,	3),
	PROC(WRITE,	writeargs,	writeres,	4),
	PROC(CREATE,	createargs,	diropres,	0),
	PROC(REMOVE,	removeargs,	stat,		0),
	PROC(RENAME,	renameargs,	stat,		0),
	PROC(LINK,	linkargs,	stat,		0),
	PROC(SYMLINK,	symlinkargs,	stat,		0),
	PROC(MKDIR,	createargs,	diropres,	0),
	PROC(RMDIR,	diropargs,	stat,		0),
	PROC(READDIR,	readdirargs,	readdirres,	3),
	PROC(STATFS,	fhandle,	statfsres,	0),
};

struct rpc_version		nfs_version2 = {
	.number			= 2,
	.nrprocs		= ARRAY_SIZE(nfs_procedures),
	.procs			= nfs_procedures
};<|MERGE_RESOLUTION|>--- conflicted
+++ resolved
@@ -523,18 +523,6 @@
  */
 static int decode_diropok(struct xdr_stream *xdr, struct nfs_diropok *result)
 {
-<<<<<<< HEAD
-	struct rpc_auth	*auth = req->rq_cred->cr_auth;
-	unsigned int replen;
-	u32 offset = (u32)args->offset;
-	u32 count = args->count;
-
-	p = xdr_encode_fhandle(p, args->fh);
-	*p++ = htonl(offset);
-	*p++ = htonl(count);
-	*p++ = htonl(count);
-	req->rq_slen = xdr_adjust_iovec(req->rq_svec, p);
-=======
 	int error;
 
 	error = decode_fhandle(xdr, result->fh);
@@ -544,7 +532,6 @@
 out:
 	return error;
 }
->>>>>>> 3cbea436
 
 static int decode_diropres(struct xdr_stream *xdr, struct nfs_diropok *result)
 {
@@ -659,14 +646,6 @@
 static void encode_writeargs(struct xdr_stream *xdr,
 			     const struct nfs_writeargs *args)
 {
-<<<<<<< HEAD
-	p = xdr_encode_fhandle(p, args->old_dir);
-	p = xdr_encode_array(p, args->old_name->name, args->old_name->len);
-	p = xdr_encode_fhandle(p, args->new_dir);
-	p = xdr_encode_array(p, args->new_name->name, args->new_name->len);
-	req->rq_slen = xdr_adjust_iovec(req->rq_svec, p);
-	return 0;
-=======
 	u32 offset = args->offset;
 	u32 count = args->count;
 	__be32 *p;
@@ -681,7 +660,6 @@
 	/* nfsdata */
 	*p = cpu_to_be32(count);
 	xdr_write_pages(xdr, args->pages, args->pgbase, count);
->>>>>>> 3cbea436
 }
 
 static void nfs2_xdr_enc_writeargs(struct rpc_rqst *req,
@@ -746,20 +724,9 @@
 				  struct xdr_stream *xdr,
 				  const struct nfs_linkargs *args)
 {
-<<<<<<< HEAD
-	struct rpc_auth	*auth = req->rq_cred->cr_auth;
-	unsigned int replen;
-	u32 count = args->count;
-
-	p = xdr_encode_fhandle(p, args->fh);
-	*p++ = htonl(args->cookie);
-	*p++ = htonl(count); /* see above */
-	req->rq_slen = xdr_adjust_iovec(req->rq_svec, p);
-=======
 	encode_fhandle(xdr, args->fromfh);
 	encode_diropargs(xdr, args->tofh, args->toname, args->tolen);
 }
->>>>>>> 3cbea436
 
 /*
  * 2.2.14.  symlinkargs
@@ -791,86 +758,6 @@
 static void encode_readdirargs(struct xdr_stream *xdr,
 			       const struct nfs_readdirargs *args)
 {
-<<<<<<< HEAD
-	struct xdr_buf *rcvbuf = &req->rq_rcv_buf;
-	struct kvec *iov = rcvbuf->head;
-	struct page **page;
-	size_t hdrlen;
-	unsigned int pglen, recvd;
-	int status, nr = 0;
-
-	if ((status = ntohl(*p++)))
-		return nfs_stat_to_errno(status);
-
-	hdrlen = (u8 *) p - (u8 *) iov->iov_base;
-	if (iov->iov_len < hdrlen) {
-		dprintk("NFS: READDIR reply header overflowed:"
-				"length %Zu > %Zu\n", hdrlen, iov->iov_len);
-		return -errno_NFSERR_IO;
-	} else if (iov->iov_len != hdrlen) {
-		dprintk("NFS: READDIR header is short. iovec will be shifted.\n");
-		xdr_shift_buf(rcvbuf, iov->iov_len - hdrlen);
-	}
-
-	pglen = rcvbuf->page_len;
-	recvd = rcvbuf->len - hdrlen;
-	if (pglen > recvd)
-		pglen = recvd;
-	page = rcvbuf->pages;
-	return nr;
-}
-
-static void print_overflow_msg(const char *func, const struct xdr_stream *xdr)
-{
-	dprintk("nfs: %s: prematurely hit end of receive buffer. "
-		"Remaining buffer length is %tu words.\n",
-		func, xdr->end - xdr->p);
-}
-
-__be32 *
-nfs_decode_dirent(struct xdr_stream *xdr, struct nfs_entry *entry, struct nfs_server *server, int plus)
-{
-	__be32 *p;
-	p = xdr_inline_decode(xdr, 4);
-	if (unlikely(!p))
-		goto out_overflow;
-	if (!ntohl(*p++)) {
-		p = xdr_inline_decode(xdr, 4);
-		if (unlikely(!p))
-			goto out_overflow;
-		if (!ntohl(*p++))
-			return ERR_PTR(-EAGAIN);
-		entry->eof = 1;
-		return ERR_PTR(-EBADCOOKIE);
-	}
-
-	p = xdr_inline_decode(xdr, 8);
-	if (unlikely(!p))
-		goto out_overflow;
-
-	entry->ino	  = ntohl(*p++);
-	entry->len	  = ntohl(*p++);
-
-	p = xdr_inline_decode(xdr, entry->len + 4);
-	if (unlikely(!p))
-		goto out_overflow;
-	entry->name	  = (const char *) p;
-	p		 += XDR_QUADLEN(entry->len);
-	entry->prev_cookie	  = entry->cookie;
-	entry->cookie	  = ntohl(*p++);
-
-	p = xdr_inline_peek(xdr, 8);
-	if (p != NULL)
-		entry->eof = !p[0] && p[1];
-	else
-		entry->eof = 0;
-
-	return p;
-
-out_overflow:
-	print_overflow_msg(__func__, xdr);
-	return ERR_PTR(-EIO);
-=======
 	__be32 *p;
 
 	encode_fhandle(xdr, args->fh);
@@ -887,7 +774,6 @@
 	encode_readdirargs(xdr, args);
 	prepare_reply_buffer(req, args->pages, 0,
 					args->count, NFS_readdirres_sz);
->>>>>>> 3cbea436
 }
 
 /*
@@ -1020,10 +906,6 @@
 int nfs2_decode_dirent(struct xdr_stream *xdr, struct nfs_entry *entry,
 		       int plus)
 {
-<<<<<<< HEAD
-	struct rpc_auth	*auth = req->rq_cred->cr_auth;
-	unsigned int replen;
-=======
 	__be32 *p;
 	int error;
 
@@ -1058,7 +940,6 @@
 	if (unlikely(p == NULL))
 		goto out_overflow;
 	entry->cookie = be32_to_cpup(p);
->>>>>>> 3cbea436
 
 	entry->d_type = DT_UNKNOWN;
 
@@ -1090,37 +971,6 @@
 {
 	u32 recvd, pglen;
 	size_t hdrlen;
-<<<<<<< HEAD
-	u32 len, recvd;
-	int	status;
-
-	if ((status = ntohl(*p++)))
-		return nfs_stat_to_errno(status);
-	/* Convert length of symlink */
-	len = ntohl(*p++);
-	if (len >= rcvbuf->page_len) {
-		dprintk("nfs: server returned giant symlink!\n");
-		return -ENAMETOOLONG;
-	}
-	hdrlen = (u8 *) p - (u8 *) iov->iov_base;
-	if (iov->iov_len < hdrlen) {
-		dprintk("NFS: READLINK reply header overflowed:"
-				"length %Zu > %Zu\n", hdrlen, iov->iov_len);
-		return -errno_NFSERR_IO;
-	} else if (iov->iov_len != hdrlen) {
-		dprintk("NFS: READLINK header is short. iovec will be shifted.\n");
-		xdr_shift_buf(rcvbuf, iov->iov_len - hdrlen);
-	}
-	recvd = req->rq_rcv_buf.len - hdrlen;
-	if (recvd < len) {
-		dprintk("NFS: server cheating in readlink reply: "
-				"count %u > recvd %u\n", len, recvd);
-		return -EIO;
-	}
-
-	xdr_terminate_string(rcvbuf, len);
-	return 0;
-=======
 
 	pglen = xdr->buf->page_len;
 	hdrlen = (u8 *)xdr->p - (u8 *)xdr->iov->iov_base;
@@ -1135,7 +985,6 @@
 		"pglen %u > recvd %u\n", pglen, recvd);
 	pglen = recvd;
 	goto out;
->>>>>>> 3cbea436
 }
 
 static int nfs2_xdr_dec_readdirres(struct rpc_rqst *req,
