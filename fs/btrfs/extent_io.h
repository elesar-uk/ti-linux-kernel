--- conflicted
+++ resolved
@@ -70,11 +70,7 @@
 			      unsigned long bio_flags);
 	int (*readpage_io_hook)(struct page *page, u64 start, u64 end);
 	int (*readpage_io_failed_hook)(struct bio *bio, struct page *page,
-<<<<<<< HEAD
-				       u64 start, u64 end, u64 failed_mirror,
-=======
 				       u64 start, u64 end, int failed_mirror,
->>>>>>> dcd6c922
 				       struct extent_state *state);
 	int (*writepage_io_failed_hook)(struct bio *bio, struct page *page,
 					u64 start, u64 end,
