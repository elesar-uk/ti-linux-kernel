--- conflicted
+++ resolved
@@ -700,8 +700,6 @@
 
 	bio_put(comp_bio);
 	return 0;
-<<<<<<< HEAD
-=======
 
 fail2:
 	for (page_index = 0; page_index < nr_pages; page_index++)
@@ -713,7 +711,6 @@
 out:
 	free_extent_map(em);
 	return ret;
->>>>>>> 105e53f8
 }
 
 static struct list_head comp_idle_workspace[BTRFS_COMPRESS_TYPES];
@@ -933,11 +930,7 @@
 	return ret;
 }
 
-<<<<<<< HEAD
-void __exit btrfs_exit_compress(void)
-=======
 void btrfs_exit_compress(void)
->>>>>>> 105e53f8
 {
 	free_workspaces();
 }
