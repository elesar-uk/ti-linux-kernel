/*
 * Copyright (C) 2009 Oracle.  All rights reserved.
 *
 * This program is free software; you can redistribute it and/or
 * modify it under the terms of the GNU General Public
 * License v2 as published by the Free Software Foundation.
 *
 * This program is distributed in the hope that it will be useful,
 * but WITHOUT ANY WARRANTY; without even the implied warranty of
 * MERCHANTABILITY or FITNESS FOR A PARTICULAR PURPOSE.  See the GNU
 * General Public License for more details.
 *
 * You should have received a copy of the GNU General Public
 * License along with this program; if not, write to the
 * Free Software Foundation, Inc., 59 Temple Place - Suite 330,
 * Boston, MA 021110-1307, USA.
 */

#include <linux/sched.h>
#include <linux/slab.h>
#include <linux/sort.h>
#include "ctree.h"
#include "delayed-ref.h"
#include "transaction.h"

/*
 * delayed back reference update tracking.  For subvolume trees
 * we queue up extent allocations and backref maintenance for
 * delayed processing.   This avoids deep call chains where we
 * add extents in the middle of btrfs_search_slot, and it allows
 * us to buffer up frequently modified backrefs in an rb tree instead
 * of hammering updates on the extent allocation tree.
 */

/*
 * compare two delayed tree backrefs with same bytenr and type
 */
static int comp_tree_refs(struct btrfs_delayed_tree_ref *ref2,
			  struct btrfs_delayed_tree_ref *ref1)
{
	if (ref1->node.type == BTRFS_TREE_BLOCK_REF_KEY) {
		if (ref1->root < ref2->root)
			return -1;
		if (ref1->root > ref2->root)
			return 1;
	} else {
		if (ref1->parent < ref2->parent)
			return -1;
		if (ref1->parent > ref2->parent)
			return 1;
	}
	return 0;
}

/*
 * compare two delayed data backrefs with same bytenr and type
 */
static int comp_data_refs(struct btrfs_delayed_data_ref *ref2,
			  struct btrfs_delayed_data_ref *ref1)
{
	if (ref1->node.type == BTRFS_EXTENT_DATA_REF_KEY) {
		if (ref1->root < ref2->root)
			return -1;
		if (ref1->root > ref2->root)
			return 1;
		if (ref1->objectid < ref2->objectid)
			return -1;
		if (ref1->objectid > ref2->objectid)
			return 1;
		if (ref1->offset < ref2->offset)
			return -1;
		if (ref1->offset > ref2->offset)
			return 1;
	} else {
		if (ref1->parent < ref2->parent)
			return -1;
		if (ref1->parent > ref2->parent)
			return 1;
	}
	return 0;
}

/*
 * entries in the rb tree are ordered by the byte number of the extent,
 * type of the delayed backrefs and content of delayed backrefs.
 */
static int comp_entry(struct btrfs_delayed_ref_node *ref2,
		      struct btrfs_delayed_ref_node *ref1)
{
	if (ref1->bytenr < ref2->bytenr)
		return -1;
	if (ref1->bytenr > ref2->bytenr)
		return 1;
	if (ref1->is_head && ref2->is_head)
		return 0;
	if (ref2->is_head)
		return -1;
	if (ref1->is_head)
		return 1;
	if (ref1->type < ref2->type)
		return -1;
	if (ref1->type > ref2->type)
		return 1;
	/* merging of sequenced refs is not allowed */
	if (ref1->seq < ref2->seq)
		return -1;
	if (ref1->seq > ref2->seq)
		return 1;
	if (ref1->type == BTRFS_TREE_BLOCK_REF_KEY ||
	    ref1->type == BTRFS_SHARED_BLOCK_REF_KEY) {
		return comp_tree_refs(btrfs_delayed_node_to_tree_ref(ref2),
				      btrfs_delayed_node_to_tree_ref(ref1));
	} else if (ref1->type == BTRFS_EXTENT_DATA_REF_KEY ||
		   ref1->type == BTRFS_SHARED_DATA_REF_KEY) {
		return comp_data_refs(btrfs_delayed_node_to_data_ref(ref2),
				      btrfs_delayed_node_to_data_ref(ref1));
	}
	BUG();
	return 0;
}

/*
 * insert a new ref into the rbtree.  This returns any existing refs
 * for the same (bytenr,parent) tuple, or NULL if the new node was properly
 * inserted.
 */
static struct btrfs_delayed_ref_node *tree_insert(struct rb_root *root,
						  struct rb_node *node)
{
	struct rb_node **p = &root->rb_node;
	struct rb_node *parent_node = NULL;
	struct btrfs_delayed_ref_node *entry;
	struct btrfs_delayed_ref_node *ins;
	int cmp;

	ins = rb_entry(node, struct btrfs_delayed_ref_node, rb_node);
	while (*p) {
		parent_node = *p;
		entry = rb_entry(parent_node, struct btrfs_delayed_ref_node,
				 rb_node);

		cmp = comp_entry(entry, ins);
		if (cmp < 0)
			p = &(*p)->rb_left;
		else if (cmp > 0)
			p = &(*p)->rb_right;
		else
			return entry;
	}

	rb_link_node(node, parent_node, p);
	rb_insert_color(node, root);
	return NULL;
}

/*
 * find an head entry based on bytenr. This returns the delayed ref
 * head if it was able to find one, or NULL if nothing was in that spot.
 * If return_bigger is given, the next bigger entry is returned if no exact
 * match is found.
 */
static struct btrfs_delayed_ref_node *find_ref_head(struct rb_root *root,
				  u64 bytenr,
				  struct btrfs_delayed_ref_node **last,
				  int return_bigger)
{
	struct rb_node *n;
	struct btrfs_delayed_ref_node *entry;
	int cmp = 0;

again:
	n = root->rb_node;
	entry = NULL;
	while (n) {
		entry = rb_entry(n, struct btrfs_delayed_ref_node, rb_node);
		WARN_ON(!entry->in_tree);
		if (last)
			*last = entry;

		if (bytenr < entry->bytenr)
			cmp = -1;
		else if (bytenr > entry->bytenr)
			cmp = 1;
		else if (!btrfs_delayed_ref_is_head(entry))
			cmp = 1;
		else
			cmp = 0;

		if (cmp < 0)
			n = n->rb_left;
		else if (cmp > 0)
			n = n->rb_right;
		else
			return entry;
	}
	if (entry && return_bigger) {
		if (cmp > 0) {
			n = rb_next(&entry->rb_node);
			if (!n)
				n = rb_first(root);
			entry = rb_entry(n, struct btrfs_delayed_ref_node,
					 rb_node);
			bytenr = entry->bytenr;
			return_bigger = 0;
			goto again;
		}
		return entry;
	}
	return NULL;
}

int btrfs_delayed_ref_lock(struct btrfs_trans_handle *trans,
			   struct btrfs_delayed_ref_head *head)
{
	struct btrfs_delayed_ref_root *delayed_refs;

	delayed_refs = &trans->transaction->delayed_refs;
	assert_spin_locked(&delayed_refs->lock);
	if (mutex_trylock(&head->mutex))
		return 0;

	atomic_inc(&head->node.refs);
	spin_unlock(&delayed_refs->lock);

	mutex_lock(&head->mutex);
	spin_lock(&delayed_refs->lock);
	if (!head->node.in_tree) {
		mutex_unlock(&head->mutex);
		btrfs_put_delayed_ref(&head->node);
		return -EAGAIN;
	}
	btrfs_put_delayed_ref(&head->node);
	return 0;
}

int btrfs_check_delayed_seq(struct btrfs_delayed_ref_root *delayed_refs,
			    u64 seq)
{
	struct seq_list *elem;

	assert_spin_locked(&delayed_refs->lock);
	if (list_empty(&delayed_refs->seq_head))
		return 0;

	elem = list_first_entry(&delayed_refs->seq_head, struct seq_list, list);
	if (seq >= elem->seq) {
		pr_debug("holding back delayed_ref %llu, lowest is %llu (%p)\n",
			 seq, elem->seq, delayed_refs);
		return 1;
	}
	return 0;
}

int btrfs_find_ref_cluster(struct btrfs_trans_handle *trans,
			   struct list_head *cluster, u64 start)
{
	int count = 0;
	struct btrfs_delayed_ref_root *delayed_refs;
	struct rb_node *node;
	struct btrfs_delayed_ref_node *ref;
	struct btrfs_delayed_ref_head *head;

	delayed_refs = &trans->transaction->delayed_refs;
	if (start == 0) {
		node = rb_first(&delayed_refs->root);
	} else {
		ref = NULL;
		find_ref_head(&delayed_refs->root, start + 1, &ref, 1);
		if (ref) {
			node = &ref->rb_node;
		} else
			node = rb_first(&delayed_refs->root);
	}
again:
	while (node && count < 32) {
		ref = rb_entry(node, struct btrfs_delayed_ref_node, rb_node);
		if (btrfs_delayed_ref_is_head(ref)) {
			head = btrfs_delayed_node_to_head(ref);
			if (list_empty(&head->cluster)) {
				list_add_tail(&head->cluster, cluster);
				delayed_refs->run_delayed_start =
					head->node.bytenr;
				count++;

				WARN_ON(delayed_refs->num_heads_ready == 0);
				delayed_refs->num_heads_ready--;
			} else if (count) {
				/* the goal of the clustering is to find extents
				 * that are likely to end up in the same extent
				 * leaf on disk.  So, we don't want them spread
				 * all over the tree.  Stop now if we've hit
				 * a head that was already in use
				 */
				break;
			}
		}
		node = rb_next(node);
	}
	if (count) {
		return 0;
	} else if (start) {
		/*
		 * we've gone to the end of the rbtree without finding any
		 * clusters.  start from the beginning and try again
		 */
		start = 0;
		node = rb_first(&delayed_refs->root);
		goto again;
	}
	return 1;
}

/*
 * helper function to update an extent delayed ref in the
 * rbtree.  existing and update must both have the same
 * bytenr and parent
 *
 * This may free existing if the update cancels out whatever
 * operation it was doing.
 */
static noinline void
update_existing_ref(struct btrfs_trans_handle *trans,
		    struct btrfs_delayed_ref_root *delayed_refs,
		    struct btrfs_delayed_ref_node *existing,
		    struct btrfs_delayed_ref_node *update)
{
	if (update->action != existing->action) {
		/*
		 * this is effectively undoing either an add or a
		 * drop.  We decrement the ref_mod, and if it goes
		 * down to zero we just delete the entry without
		 * every changing the extent allocation tree.
		 */
		existing->ref_mod--;
		if (existing->ref_mod == 0) {
			rb_erase(&existing->rb_node,
				 &delayed_refs->root);
			existing->in_tree = 0;
			btrfs_put_delayed_ref(existing);
			delayed_refs->num_entries--;
			if (trans->delayed_ref_updates)
				trans->delayed_ref_updates--;
		} else {
			WARN_ON(existing->type == BTRFS_TREE_BLOCK_REF_KEY ||
				existing->type == BTRFS_SHARED_BLOCK_REF_KEY);
		}
	} else {
		WARN_ON(existing->type == BTRFS_TREE_BLOCK_REF_KEY ||
			existing->type == BTRFS_SHARED_BLOCK_REF_KEY);
		/*
		 * the action on the existing ref matches
		 * the action on the ref we're trying to add.
		 * Bump the ref_mod by one so the backref that
		 * is eventually added/removed has the correct
		 * reference count
		 */
		existing->ref_mod += update->ref_mod;
	}
}

/*
 * helper function to update the accounting in the head ref
 * existing and update must have the same bytenr
 */
static noinline void
update_existing_head_ref(struct btrfs_delayed_ref_node *existing,
			 struct btrfs_delayed_ref_node *update)
{
	struct btrfs_delayed_ref_head *existing_ref;
	struct btrfs_delayed_ref_head *ref;

	existing_ref = btrfs_delayed_node_to_head(existing);
	ref = btrfs_delayed_node_to_head(update);
	BUG_ON(existing_ref->is_data != ref->is_data);

	if (ref->must_insert_reserved) {
		/* if the extent was freed and then
		 * reallocated before the delayed ref
		 * entries were processed, we can end up
		 * with an existing head ref without
		 * the must_insert_reserved flag set.
		 * Set it again here
		 */
		existing_ref->must_insert_reserved = ref->must_insert_reserved;

		/*
		 * update the num_bytes so we make sure the accounting
		 * is done correctly
		 */
		existing->num_bytes = update->num_bytes;

	}

	if (ref->extent_op) {
		if (!existing_ref->extent_op) {
			existing_ref->extent_op = ref->extent_op;
		} else {
			if (ref->extent_op->update_key) {
				memcpy(&existing_ref->extent_op->key,
				       &ref->extent_op->key,
				       sizeof(ref->extent_op->key));
				existing_ref->extent_op->update_key = 1;
			}
			if (ref->extent_op->update_flags) {
				existing_ref->extent_op->flags_to_set |=
					ref->extent_op->flags_to_set;
				existing_ref->extent_op->update_flags = 1;
			}
			kfree(ref->extent_op);
		}
	}
	/*
	 * update the reference mod on the head to reflect this new operation
	 */
	existing->ref_mod += update->ref_mod;
}

/*
 * helper function to actually insert a head node into the rbtree.
 * this does all the dirty work in terms of maintaining the correct
 * overall modification count.
 */
<<<<<<< HEAD
static noinline int add_delayed_ref_head(struct btrfs_fs_info *fs_info,
=======
static noinline void add_delayed_ref_head(struct btrfs_fs_info *fs_info,
>>>>>>> e816b57a
					struct btrfs_trans_handle *trans,
					struct btrfs_delayed_ref_node *ref,
					u64 bytenr, u64 num_bytes,
					int action, int is_data)
{
	struct btrfs_delayed_ref_node *existing;
	struct btrfs_delayed_ref_head *head_ref = NULL;
	struct btrfs_delayed_ref_root *delayed_refs;
	int count_mod = 1;
	int must_insert_reserved = 0;

	/*
	 * the head node stores the sum of all the mods, so dropping a ref
	 * should drop the sum in the head node by one.
	 */
	if (action == BTRFS_UPDATE_DELAYED_HEAD)
		count_mod = 0;
	else if (action == BTRFS_DROP_DELAYED_REF)
		count_mod = -1;

	/*
	 * BTRFS_ADD_DELAYED_EXTENT means that we need to update
	 * the reserved accounting when the extent is finally added, or
	 * if a later modification deletes the delayed ref without ever
	 * inserting the extent into the extent allocation tree.
	 * ref->must_insert_reserved is the flag used to record
	 * that accounting mods are required.
	 *
	 * Once we record must_insert_reserved, switch the action to
	 * BTRFS_ADD_DELAYED_REF because other special casing is not required.
	 */
	if (action == BTRFS_ADD_DELAYED_EXTENT)
		must_insert_reserved = 1;
	else
		must_insert_reserved = 0;

	delayed_refs = &trans->transaction->delayed_refs;

	/* first set the basic ref node struct up */
	atomic_set(&ref->refs, 1);
	ref->bytenr = bytenr;
	ref->num_bytes = num_bytes;
	ref->ref_mod = count_mod;
	ref->type  = 0;
	ref->action  = 0;
	ref->is_head = 1;
	ref->in_tree = 1;
	ref->seq = 0;

	head_ref = btrfs_delayed_node_to_head(ref);
	head_ref->must_insert_reserved = must_insert_reserved;
	head_ref->is_data = is_data;

	INIT_LIST_HEAD(&head_ref->cluster);
	mutex_init(&head_ref->mutex);

	trace_btrfs_delayed_ref_head(ref, head_ref, action);

	existing = tree_insert(&delayed_refs->root, &ref->rb_node);

	if (existing) {
		update_existing_head_ref(existing, ref);
		/*
		 * we've updated the existing ref, free the newly
		 * allocated ref
		 */
		kfree(head_ref);
	} else {
		delayed_refs->num_heads++;
		delayed_refs->num_heads_ready++;
		delayed_refs->num_entries++;
		trans->delayed_ref_updates++;
	}
}

/*
 * helper to insert a delayed tree ref into the rbtree.
 */
<<<<<<< HEAD
static noinline int add_delayed_tree_ref(struct btrfs_fs_info *fs_info,
=======
static noinline void add_delayed_tree_ref(struct btrfs_fs_info *fs_info,
>>>>>>> e816b57a
					 struct btrfs_trans_handle *trans,
					 struct btrfs_delayed_ref_node *ref,
					 u64 bytenr, u64 num_bytes, u64 parent,
					 u64 ref_root, int level, int action,
					 int for_cow)
{
	struct btrfs_delayed_ref_node *existing;
	struct btrfs_delayed_tree_ref *full_ref;
	struct btrfs_delayed_ref_root *delayed_refs;
	u64 seq = 0;

	if (action == BTRFS_ADD_DELAYED_EXTENT)
		action = BTRFS_ADD_DELAYED_REF;

	delayed_refs = &trans->transaction->delayed_refs;

	/* first set the basic ref node struct up */
	atomic_set(&ref->refs, 1);
	ref->bytenr = bytenr;
	ref->num_bytes = num_bytes;
	ref->ref_mod = 1;
	ref->action = action;
	ref->is_head = 0;
	ref->in_tree = 1;

	if (need_ref_seq(for_cow, ref_root))
		seq = inc_delayed_seq(delayed_refs);
	ref->seq = seq;

	full_ref = btrfs_delayed_node_to_tree_ref(ref);
	full_ref->parent = parent;
	full_ref->root = ref_root;
	if (parent)
		ref->type = BTRFS_SHARED_BLOCK_REF_KEY;
	else
		ref->type = BTRFS_TREE_BLOCK_REF_KEY;
	full_ref->level = level;

	trace_btrfs_delayed_tree_ref(ref, full_ref, action);

	existing = tree_insert(&delayed_refs->root, &ref->rb_node);

	if (existing) {
		update_existing_ref(trans, delayed_refs, existing, ref);
		/*
		 * we've updated the existing ref, free the newly
		 * allocated ref
		 */
		kfree(full_ref);
	} else {
		delayed_refs->num_entries++;
		trans->delayed_ref_updates++;
	}
}

/*
 * helper to insert a delayed data ref into the rbtree.
 */
<<<<<<< HEAD
static noinline int add_delayed_data_ref(struct btrfs_fs_info *fs_info,
=======
static noinline void add_delayed_data_ref(struct btrfs_fs_info *fs_info,
>>>>>>> e816b57a
					 struct btrfs_trans_handle *trans,
					 struct btrfs_delayed_ref_node *ref,
					 u64 bytenr, u64 num_bytes, u64 parent,
					 u64 ref_root, u64 owner, u64 offset,
					 int action, int for_cow)
{
	struct btrfs_delayed_ref_node *existing;
	struct btrfs_delayed_data_ref *full_ref;
	struct btrfs_delayed_ref_root *delayed_refs;
	u64 seq = 0;

	if (action == BTRFS_ADD_DELAYED_EXTENT)
		action = BTRFS_ADD_DELAYED_REF;

	delayed_refs = &trans->transaction->delayed_refs;

	/* first set the basic ref node struct up */
	atomic_set(&ref->refs, 1);
	ref->bytenr = bytenr;
	ref->num_bytes = num_bytes;
	ref->ref_mod = 1;
	ref->action = action;
	ref->is_head = 0;
	ref->in_tree = 1;

	if (need_ref_seq(for_cow, ref_root))
		seq = inc_delayed_seq(delayed_refs);
	ref->seq = seq;

	full_ref = btrfs_delayed_node_to_data_ref(ref);
	full_ref->parent = parent;
	full_ref->root = ref_root;
	if (parent)
		ref->type = BTRFS_SHARED_DATA_REF_KEY;
	else
		ref->type = BTRFS_EXTENT_DATA_REF_KEY;

	full_ref->objectid = owner;
	full_ref->offset = offset;

	trace_btrfs_delayed_data_ref(ref, full_ref, action);

	existing = tree_insert(&delayed_refs->root, &ref->rb_node);

	if (existing) {
		update_existing_ref(trans, delayed_refs, existing, ref);
		/*
		 * we've updated the existing ref, free the newly
		 * allocated ref
		 */
		kfree(full_ref);
	} else {
		delayed_refs->num_entries++;
		trans->delayed_ref_updates++;
	}
}

/*
 * add a delayed tree ref.  This does all of the accounting required
 * to make sure the delayed ref is eventually processed before this
 * transaction commits.
 */
int btrfs_add_delayed_tree_ref(struct btrfs_fs_info *fs_info,
			       struct btrfs_trans_handle *trans,
			       u64 bytenr, u64 num_bytes, u64 parent,
			       u64 ref_root,  int level, int action,
			       struct btrfs_delayed_extent_op *extent_op,
			       int for_cow)
{
	struct btrfs_delayed_tree_ref *ref;
	struct btrfs_delayed_ref_head *head_ref;
	struct btrfs_delayed_ref_root *delayed_refs;

	BUG_ON(extent_op && extent_op->is_data);
	ref = kmalloc(sizeof(*ref), GFP_NOFS);
	if (!ref)
		return -ENOMEM;

	head_ref = kmalloc(sizeof(*head_ref), GFP_NOFS);
	if (!head_ref) {
		kfree(ref);
		return -ENOMEM;
	}

	head_ref->extent_op = extent_op;

	delayed_refs = &trans->transaction->delayed_refs;
	spin_lock(&delayed_refs->lock);

	/*
	 * insert both the head node and the new ref without dropping
	 * the spin lock
	 */
<<<<<<< HEAD
	ret = add_delayed_ref_head(fs_info, trans, &head_ref->node, bytenr,
				   num_bytes, action, 0);
	BUG_ON(ret);

	ret = add_delayed_tree_ref(fs_info, trans, &ref->node, bytenr,
				   num_bytes, parent, ref_root, level, action,
				   for_cow);
	BUG_ON(ret);
=======
	add_delayed_ref_head(fs_info, trans, &head_ref->node, bytenr,
				   num_bytes, action, 0);

	add_delayed_tree_ref(fs_info, trans, &ref->node, bytenr,
				   num_bytes, parent, ref_root, level, action,
				   for_cow);
>>>>>>> e816b57a
	if (!need_ref_seq(for_cow, ref_root) &&
	    waitqueue_active(&delayed_refs->seq_wait))
		wake_up(&delayed_refs->seq_wait);
	spin_unlock(&delayed_refs->lock);
	return 0;
}

/*
 * add a delayed data ref. it's similar to btrfs_add_delayed_tree_ref.
 */
int btrfs_add_delayed_data_ref(struct btrfs_fs_info *fs_info,
			       struct btrfs_trans_handle *trans,
			       u64 bytenr, u64 num_bytes,
			       u64 parent, u64 ref_root,
			       u64 owner, u64 offset, int action,
			       struct btrfs_delayed_extent_op *extent_op,
			       int for_cow)
{
	struct btrfs_delayed_data_ref *ref;
	struct btrfs_delayed_ref_head *head_ref;
	struct btrfs_delayed_ref_root *delayed_refs;

	BUG_ON(extent_op && !extent_op->is_data);
	ref = kmalloc(sizeof(*ref), GFP_NOFS);
	if (!ref)
		return -ENOMEM;

	head_ref = kmalloc(sizeof(*head_ref), GFP_NOFS);
	if (!head_ref) {
		kfree(ref);
		return -ENOMEM;
	}

	head_ref->extent_op = extent_op;

	delayed_refs = &trans->transaction->delayed_refs;
	spin_lock(&delayed_refs->lock);

	/*
	 * insert both the head node and the new ref without dropping
	 * the spin lock
	 */
<<<<<<< HEAD
	ret = add_delayed_ref_head(fs_info, trans, &head_ref->node, bytenr,
				   num_bytes, action, 1);
	BUG_ON(ret);

	ret = add_delayed_data_ref(fs_info, trans, &ref->node, bytenr,
				   num_bytes, parent, ref_root, owner, offset,
				   action, for_cow);
	BUG_ON(ret);
=======
	add_delayed_ref_head(fs_info, trans, &head_ref->node, bytenr,
				   num_bytes, action, 1);

	add_delayed_data_ref(fs_info, trans, &ref->node, bytenr,
				   num_bytes, parent, ref_root, owner, offset,
				   action, for_cow);
>>>>>>> e816b57a
	if (!need_ref_seq(for_cow, ref_root) &&
	    waitqueue_active(&delayed_refs->seq_wait))
		wake_up(&delayed_refs->seq_wait);
	spin_unlock(&delayed_refs->lock);
	return 0;
}

int btrfs_add_delayed_extent_op(struct btrfs_fs_info *fs_info,
				struct btrfs_trans_handle *trans,
				u64 bytenr, u64 num_bytes,
				struct btrfs_delayed_extent_op *extent_op)
{
	struct btrfs_delayed_ref_head *head_ref;
	struct btrfs_delayed_ref_root *delayed_refs;

	head_ref = kmalloc(sizeof(*head_ref), GFP_NOFS);
	if (!head_ref)
		return -ENOMEM;

	head_ref->extent_op = extent_op;

	delayed_refs = &trans->transaction->delayed_refs;
	spin_lock(&delayed_refs->lock);

<<<<<<< HEAD
	ret = add_delayed_ref_head(fs_info, trans, &head_ref->node, bytenr,
=======
	add_delayed_ref_head(fs_info, trans, &head_ref->node, bytenr,
>>>>>>> e816b57a
				   num_bytes, BTRFS_UPDATE_DELAYED_HEAD,
				   extent_op->is_data);

	if (waitqueue_active(&delayed_refs->seq_wait))
		wake_up(&delayed_refs->seq_wait);
	spin_unlock(&delayed_refs->lock);
	return 0;
}

/*
 * this does a simple search for the head node for a given extent.
 * It must be called with the delayed ref spinlock held, and it returns
 * the head node if any where found, or NULL if not.
 */
struct btrfs_delayed_ref_head *
btrfs_find_delayed_ref_head(struct btrfs_trans_handle *trans, u64 bytenr)
{
	struct btrfs_delayed_ref_node *ref;
	struct btrfs_delayed_ref_root *delayed_refs;

	delayed_refs = &trans->transaction->delayed_refs;
	ref = find_ref_head(&delayed_refs->root, bytenr, NULL, 0);
	if (ref)
		return btrfs_delayed_node_to_head(ref);
	return NULL;
}<|MERGE_RESOLUTION|>--- conflicted
+++ resolved
@@ -420,11 +420,7 @@
  * this does all the dirty work in terms of maintaining the correct
  * overall modification count.
  */
-<<<<<<< HEAD
-static noinline int add_delayed_ref_head(struct btrfs_fs_info *fs_info,
-=======
 static noinline void add_delayed_ref_head(struct btrfs_fs_info *fs_info,
->>>>>>> e816b57a
 					struct btrfs_trans_handle *trans,
 					struct btrfs_delayed_ref_node *ref,
 					u64 bytenr, u64 num_bytes,
@@ -503,11 +499,7 @@
 /*
  * helper to insert a delayed tree ref into the rbtree.
  */
-<<<<<<< HEAD
-static noinline int add_delayed_tree_ref(struct btrfs_fs_info *fs_info,
-=======
 static noinline void add_delayed_tree_ref(struct btrfs_fs_info *fs_info,
->>>>>>> e816b57a
 					 struct btrfs_trans_handle *trans,
 					 struct btrfs_delayed_ref_node *ref,
 					 u64 bytenr, u64 num_bytes, u64 parent,
@@ -566,11 +558,7 @@
 /*
  * helper to insert a delayed data ref into the rbtree.
  */
-<<<<<<< HEAD
-static noinline int add_delayed_data_ref(struct btrfs_fs_info *fs_info,
-=======
 static noinline void add_delayed_data_ref(struct btrfs_fs_info *fs_info,
->>>>>>> e816b57a
 					 struct btrfs_trans_handle *trans,
 					 struct btrfs_delayed_ref_node *ref,
 					 u64 bytenr, u64 num_bytes, u64 parent,
@@ -664,23 +652,12 @@
 	 * insert both the head node and the new ref without dropping
 	 * the spin lock
 	 */
-<<<<<<< HEAD
-	ret = add_delayed_ref_head(fs_info, trans, &head_ref->node, bytenr,
-				   num_bytes, action, 0);
-	BUG_ON(ret);
-
-	ret = add_delayed_tree_ref(fs_info, trans, &ref->node, bytenr,
-				   num_bytes, parent, ref_root, level, action,
-				   for_cow);
-	BUG_ON(ret);
-=======
 	add_delayed_ref_head(fs_info, trans, &head_ref->node, bytenr,
 				   num_bytes, action, 0);
 
 	add_delayed_tree_ref(fs_info, trans, &ref->node, bytenr,
 				   num_bytes, parent, ref_root, level, action,
 				   for_cow);
->>>>>>> e816b57a
 	if (!need_ref_seq(for_cow, ref_root) &&
 	    waitqueue_active(&delayed_refs->seq_wait))
 		wake_up(&delayed_refs->seq_wait);
@@ -723,23 +700,12 @@
 	 * insert both the head node and the new ref without dropping
 	 * the spin lock
 	 */
-<<<<<<< HEAD
-	ret = add_delayed_ref_head(fs_info, trans, &head_ref->node, bytenr,
-				   num_bytes, action, 1);
-	BUG_ON(ret);
-
-	ret = add_delayed_data_ref(fs_info, trans, &ref->node, bytenr,
-				   num_bytes, parent, ref_root, owner, offset,
-				   action, for_cow);
-	BUG_ON(ret);
-=======
 	add_delayed_ref_head(fs_info, trans, &head_ref->node, bytenr,
 				   num_bytes, action, 1);
 
 	add_delayed_data_ref(fs_info, trans, &ref->node, bytenr,
 				   num_bytes, parent, ref_root, owner, offset,
 				   action, for_cow);
->>>>>>> e816b57a
 	if (!need_ref_seq(for_cow, ref_root) &&
 	    waitqueue_active(&delayed_refs->seq_wait))
 		wake_up(&delayed_refs->seq_wait);
@@ -764,11 +730,7 @@
 	delayed_refs = &trans->transaction->delayed_refs;
 	spin_lock(&delayed_refs->lock);
 
-<<<<<<< HEAD
-	ret = add_delayed_ref_head(fs_info, trans, &head_ref->node, bytenr,
-=======
 	add_delayed_ref_head(fs_info, trans, &head_ref->node, bytenr,
->>>>>>> e816b57a
 				   num_bytes, BTRFS_UPDATE_DELAYED_HEAD,
 				   extent_op->is_data);
 
