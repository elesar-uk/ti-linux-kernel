--- conflicted
+++ resolved
@@ -1548,7 +1548,6 @@
 		u64 new_size;
 
 		/*
-<<<<<<< HEAD
 		 * See the explanation in btrfs_merge_extent_hook, the same
 		 * applies here, just in reverse.
 		 */
@@ -1560,32 +1559,6 @@
 					BTRFS_MAX_EXTENT_SIZE);
 		if (div64_u64(size + BTRFS_MAX_EXTENT_SIZE - 1,
 			      BTRFS_MAX_EXTENT_SIZE) >= num_extents)
-=======
-		 * We need the largest size of the remaining extent to see if we
-		 * need to add a new outstanding extent.  Think of the following
-		 * case
-		 *
-		 * [MEAX_EXTENT_SIZEx2 - 4k][4k]
-		 *
-		 * The new_size would just be 4k and we'd think we had enough
-		 * outstanding extents for this if we only took one side of the
-		 * split, same goes for the other direction.  We need to see if
-		 * the larger size still is the same amount of extents as the
-		 * original size, because if it is we need to add a new
-		 * outstanding extent.  But if we split up and the larger size
-		 * is less than the original then we are good to go since we've
-		 * already accounted for the extra extent in our original
-		 * accounting.
-		 */
-		new_size = orig->end - split + 1;
-		if ((split - orig->start) > new_size)
-			new_size = split - orig->start;
-
-		num_extents = div64_u64(size + BTRFS_MAX_EXTENT_SIZE - 1,
-					BTRFS_MAX_EXTENT_SIZE);
-		if (div64_u64(new_size + BTRFS_MAX_EXTENT_SIZE - 1,
-			      BTRFS_MAX_EXTENT_SIZE) < num_extents)
->>>>>>> 074def59
 			return;
 	}
 
@@ -1611,15 +1584,10 @@
 	if (!(other->state & EXTENT_DELALLOC))
 		return;
 
-<<<<<<< HEAD
 	if (new->start > other->start)
 		new_size = new->end - other->start + 1;
 	else
 		new_size = other->end - new->start + 1;
-=======
-	old_size = other->end - other->start + 1;
-	new_size = old_size + (new->end - new->start + 1);
->>>>>>> 074def59
 
 	/* we're not bigger than the max, unreserve the space and go */
 	if (new_size <= BTRFS_MAX_EXTENT_SIZE) {
@@ -1630,7 +1598,6 @@
 	}
 
 	/*
-<<<<<<< HEAD
 	 * We have to add up either side to figure out how many extents were
 	 * accounted for before we merged into one big extent.  If the number of
 	 * extents we accounted for is <= the amount we need for the new range
@@ -1657,15 +1624,6 @@
 
 	if (div64_u64(new_size + BTRFS_MAX_EXTENT_SIZE - 1,
 		      BTRFS_MAX_EXTENT_SIZE) >= num_extents)
-=======
-	 * If we grew by another max_extent, just return, we want to keep that
-	 * reserved amount.
-	 */
-	num_extents = div64_u64(old_size + BTRFS_MAX_EXTENT_SIZE - 1,
-				BTRFS_MAX_EXTENT_SIZE);
-	if (div64_u64(new_size + BTRFS_MAX_EXTENT_SIZE - 1,
-		      BTRFS_MAX_EXTENT_SIZE) > num_extents)
->>>>>>> 074def59
 		return;
 
 	spin_lock(&BTRFS_I(inode)->lock);
@@ -3653,7 +3611,6 @@
 
 	inode->i_atime.tv_sec = btrfs_timespec_sec(leaf, &inode_item->atime);
 	inode->i_atime.tv_nsec = btrfs_timespec_nsec(leaf, &inode_item->atime);
-<<<<<<< HEAD
 
 	inode->i_mtime.tv_sec = btrfs_timespec_sec(leaf, &inode_item->mtime);
 	inode->i_mtime.tv_nsec = btrfs_timespec_nsec(leaf, &inode_item->mtime);
@@ -3661,15 +3618,6 @@
 	inode->i_ctime.tv_sec = btrfs_timespec_sec(leaf, &inode_item->ctime);
 	inode->i_ctime.tv_nsec = btrfs_timespec_nsec(leaf, &inode_item->ctime);
 
-=======
-
-	inode->i_mtime.tv_sec = btrfs_timespec_sec(leaf, &inode_item->mtime);
-	inode->i_mtime.tv_nsec = btrfs_timespec_nsec(leaf, &inode_item->mtime);
-
-	inode->i_ctime.tv_sec = btrfs_timespec_sec(leaf, &inode_item->ctime);
-	inode->i_ctime.tv_nsec = btrfs_timespec_nsec(leaf, &inode_item->ctime);
-
->>>>>>> 074def59
 	BTRFS_I(inode)->i_otime.tv_sec =
 		btrfs_timespec_sec(leaf, &inode_item->otime);
 	BTRFS_I(inode)->i_otime.tv_nsec =
@@ -7287,11 +7235,7 @@
 	u64 start = iblock << inode->i_blkbits;
 	u64 lockstart, lockend;
 	u64 len = bh_result->b_size;
-<<<<<<< HEAD
 	u64 *outstanding_extents = NULL;
-=======
-	u64 orig_len = len;
->>>>>>> 074def59
 	int unlock_bits = EXTENT_LOCKED;
 	int ret = 0;
 
@@ -7436,7 +7380,6 @@
 		if (start + len > i_size_read(inode))
 			i_size_write(inode, start + len);
 
-<<<<<<< HEAD
 		/*
 		 * If we have an outstanding_extents count still set then we're
 		 * within our reservation, otherwise we need to adjust our inode
@@ -7445,18 +7388,12 @@
 		if (*outstanding_extents) {
 			(*outstanding_extents)--;
 		} else {
-=======
-		if (len < orig_len) {
->>>>>>> 074def59
 			spin_lock(&BTRFS_I(inode)->lock);
 			BTRFS_I(inode)->outstanding_extents++;
 			spin_unlock(&BTRFS_I(inode)->lock);
 		}
-<<<<<<< HEAD
 
 		current->journal_info = outstanding_extents;
-=======
->>>>>>> 074def59
 		btrfs_free_reserved_data_space(inode, len);
 	}
 
