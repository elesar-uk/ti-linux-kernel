--- conflicted
+++ resolved
@@ -5452,18 +5452,6 @@
 		if (unlikely(block_group->ro))
 			goto loop;
 
-<<<<<<< HEAD
-		spin_lock(&block_group->free_space_ctl->tree_lock);
-		if (cached &&
-		    block_group->free_space_ctl->free_space <
-		    num_bytes + empty_cluster + empty_size) {
-			spin_unlock(&block_group->free_space_ctl->tree_lock);
-			goto loop;
-		}
-		spin_unlock(&block_group->free_space_ctl->tree_lock);
-
-=======
->>>>>>> dcd6c922
 		/*
 		 * Ok we want to try and use the cluster allocator, so
 		 * lets look there
@@ -5511,10 +5499,6 @@
 			 * plenty of times and not have found
 			 * anything, so we are likely way too
 			 * fragmented for the clustering stuff to find
-<<<<<<< HEAD
-			 * anything.  */
-			if (loop >= LOOP_NO_EMPTY_SIZE) {
-=======
 			 * anything.
 			 *
 			 * However, if the cluster is taken from the
@@ -5524,7 +5508,6 @@
 			 * allocation.  */
 			if (loop >= LOOP_NO_EMPTY_SIZE &&
 			    last_ptr->block_group != block_group) {
->>>>>>> dcd6c922
 				spin_unlock(&last_ptr->refill_lock);
 				goto unclustered_alloc;
 			}
@@ -5535,14 +5518,11 @@
 			 */
 			btrfs_return_cluster_to_free_space(NULL, last_ptr);
 
-<<<<<<< HEAD
-=======
 			if (loop >= LOOP_NO_EMPTY_SIZE) {
 				spin_unlock(&last_ptr->refill_lock);
 				goto unclustered_alloc;
 			}
 
->>>>>>> dcd6c922
 			/* allocate a cluster in this block group */
 			ret = btrfs_find_space_cluster(trans, root,
 					       block_group, last_ptr,
@@ -5586,8 +5566,6 @@
 		}
 
 unclustered_alloc:
-<<<<<<< HEAD
-=======
 		spin_lock(&block_group->free_space_ctl->tree_lock);
 		if (cached &&
 		    block_group->free_space_ctl->free_space <
@@ -5597,7 +5575,6 @@
 		}
 		spin_unlock(&block_group->free_space_ctl->tree_lock);
 
->>>>>>> dcd6c922
 		offset = btrfs_find_space_for_alloc(block_group, search_start,
 						    num_bytes, empty_size);
 		/*
