--- conflicted
+++ resolved
@@ -5296,11 +5296,7 @@
 		ret = btrfs_start_delalloc_roots(root->fs_info, 0, -1);
 		if (ret)
 			return ret;
-<<<<<<< HEAD
-		ret = btrfs_sync_fs(file->f_dentry->d_sb, 1);
-=======
 		ret = btrfs_sync_fs(file_inode(file)->i_sb, 1);
->>>>>>> e529fea9
 		/*
 		 * The transaction thread may want to do more work,
 		 * namely it pokes the cleaner ktread that will start
