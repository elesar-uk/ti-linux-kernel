--- conflicted
+++ resolved
@@ -2263,19 +2263,12 @@
 	di_args->bytes_used = dev->bytes_used;
 	di_args->total_bytes = dev->total_bytes;
 	memcpy(di_args->uuid, dev->uuid, sizeof(di_args->uuid));
-<<<<<<< HEAD
-	if (dev->name)
-		strncpy(di_args->path, dev->name, sizeof(di_args->path));
-	else
-		di_args->path[0] = '\0';
-=======
 	if (dev->name) {
 		strncpy(di_args->path, dev->name, sizeof(di_args->path));
 		di_args->path[sizeof(di_args->path) - 1] = 0;
 	} else {
 		di_args->path[0] = '\0';
 	}
->>>>>>> cfaf0251
 
 out:
 	if (ret == 0 && copy_to_user(arg, di_args, sizeof(*di_args)))
