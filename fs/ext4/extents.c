--- conflicted
+++ resolved
@@ -2832,11 +2832,7 @@
 		ext4_lblk_t ee_block, ex_end, lblk;
 		ext4_fsblk_t pblk;
 
-<<<<<<< HEAD
-		/* find extent for this block */
-=======
 		/* find extent for or closest extent to this block */
->>>>>>> e529fea9
 		path = ext4_find_extent(inode, end, NULL, EXT4_EX_NOCACHE);
 		if (IS_ERR(path)) {
 			ext4_journal_stop(handle);
@@ -2864,10 +2860,6 @@
 		 * tail of the first part of the split extent in
 		 * ext4_ext_rm_leaf().
 		 */
-<<<<<<< HEAD
-		if (end >= ee_block &&
-		    end < ee_block + ext4_ext_get_actual_len(ex) - 1) {
-=======
 		if (end >= ee_block && end < ex_end) {
 
 			/*
@@ -2881,7 +2873,6 @@
 					-(long long) EXT4_B2C(sbi, pblk);
 			}
 
->>>>>>> e529fea9
 			/*
 			 * Split the extent in two so that 'end' is the last
 			 * block in the first new extent. Also we should not
