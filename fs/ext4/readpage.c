/*
 * linux/fs/ext4/readpage.c
 *
 * Copyright (C) 2002, Linus Torvalds.
 * Copyright (C) 2015, Google, Inc.
 *
 * This was originally taken from fs/mpage.c
 *
 * The intent is the ext4_mpage_readpages() function here is intended
 * to replace mpage_readpages() in the general case, not just for
 * encrypted files.  It has some limitations (see below), where it
 * will fall back to read_block_full_page(), but these limitations
 * should only be hit when page_size != block_size.
 *
 * This will allow us to attach a callback function to support ext4
 * encryption.
 *
 * If anything unusual happens, such as:
 *
 * - encountering a page which has buffers
 * - encountering a page which has a non-hole after a hole
 * - encountering a page with non-contiguous blocks
 *
 * then this code just gives up and calls the buffer_head-based read function.
 * It does handle a page which has holes at the end - that is a common case:
 * the end-of-file on blocksize < PAGE_CACHE_SIZE setups.
 *
 */

#include <linux/kernel.h>
#include <linux/export.h>
#include <linux/mm.h>
#include <linux/kdev_t.h>
#include <linux/gfp.h>
#include <linux/bio.h>
#include <linux/fs.h>
#include <linux/buffer_head.h>
#include <linux/blkdev.h>
#include <linux/highmem.h>
#include <linux/prefetch.h>
#include <linux/mpage.h>
#include <linux/writeback.h>
#include <linux/backing-dev.h>
#include <linux/pagevec.h>
#include <linux/cleancache.h>

#include "ext4.h"

/*
 * Call ext4_decrypt on every single page, reusing the encryption
 * context.
 */
static void completion_pages(struct work_struct *work)
{
#ifdef CONFIG_EXT4_FS_ENCRYPTION
	struct ext4_crypto_ctx *ctx =
		container_of(work, struct ext4_crypto_ctx, r.work);
	struct bio	*bio	= ctx->r.bio;
	struct bio_vec	*bv;
	int		i;

	bio_for_each_segment_all(bv, bio, i) {
		struct page *page = bv->bv_page;

		int ret = ext4_decrypt(page);
		if (ret) {
			WARN_ON_ONCE(1);
			SetPageError(page);
		} else
			SetPageUptodate(page);
		unlock_page(page);
	}
	ext4_release_crypto_ctx(ctx);
	bio_put(bio);
#else
	BUG();
#endif
}

static inline bool ext4_bio_encrypted(struct bio *bio)
{
#ifdef CONFIG_EXT4_FS_ENCRYPTION
	return unlikely(bio->bi_private != NULL);
#else
	return false;
#endif
}

/*
 * I/O completion handler for multipage BIOs.
 *
 * The mpage code never puts partial pages into a BIO (except for end-of-file).
 * If a page does not map to a contiguous run of blocks then it simply falls
 * back to block_read_full_page().
 *
 * Why is this?  If a page's completion depends on a number of different BIOs
 * which can complete in any order (or at the same time) then determining the
 * status of that page is hard.  See end_buffer_async_read() for the details.
 * There is no point in duplicating all that complexity.
 */
static void mpage_end_io(struct bio *bio)
{
	struct bio_vec *bv;
	int i;

	if (ext4_bio_encrypted(bio)) {
		struct ext4_crypto_ctx *ctx = bio->bi_private;

		if (bio->bi_error) {
			ext4_release_crypto_ctx(ctx);
		} else {
			INIT_WORK(&ctx->r.work, completion_pages);
			ctx->r.bio = bio;
			queue_work(ext4_read_workqueue, &ctx->r.work);
			return;
		}
	}
	bio_for_each_segment_all(bv, bio, i) {
		struct page *page = bv->bv_page;

		if (!bio->bi_error) {
			SetPageUptodate(page);
		} else {
			ClearPageUptodate(page);
			SetPageError(page);
		}
		unlock_page(page);
	}

	bio_put(bio);
}

int ext4_mpage_readpages(struct address_space *mapping,
			 struct list_head *pages, struct page *page,
			 unsigned nr_pages)
{
	struct bio *bio = NULL;
	unsigned page_idx;
	sector_t last_block_in_bio = 0;

	struct inode *inode = mapping->host;
	const unsigned blkbits = inode->i_blkbits;
	const unsigned blocks_per_page = PAGE_CACHE_SIZE >> blkbits;
	const unsigned blocksize = 1 << blkbits;
	sector_t block_in_file;
	sector_t last_block;
	sector_t last_block_in_file;
	sector_t blocks[MAX_BUF_PER_PAGE];
	unsigned page_block;
	struct block_device *bdev = inode->i_sb->s_bdev;
	int length;
	unsigned relative_block = 0;
	struct ext4_map_blocks map;

	map.m_pblk = 0;
	map.m_lblk = 0;
	map.m_len = 0;
	map.m_flags = 0;

	for (page_idx = 0; nr_pages; page_idx++, nr_pages--) {
		int fully_mapped = 1;
		unsigned first_hole = blocks_per_page;

		prefetchw(&page->flags);
		if (pages) {
			page = list_entry(pages->prev, struct page, lru);
			list_del(&page->lru);
			if (add_to_page_cache_lru(page, mapping, page->index,
<<<<<<< HEAD
					GFP_KERNEL & mapping_gfp_mask(mapping)))
=======
				  mapping_gfp_constraint(mapping, GFP_KERNEL)))
>>>>>>> 43eaa83e
				goto next_page;
		}

		if (page_has_buffers(page))
			goto confused;

		block_in_file = (sector_t)page->index << (PAGE_CACHE_SHIFT - blkbits);
		last_block = block_in_file + nr_pages * blocks_per_page;
		last_block_in_file = (i_size_read(inode) + blocksize - 1) >> blkbits;
		if (last_block > last_block_in_file)
			last_block = last_block_in_file;
		page_block = 0;

		/*
		 * Map blocks using the previous result first.
		 */
		if ((map.m_flags & EXT4_MAP_MAPPED) &&
		    block_in_file > map.m_lblk &&
		    block_in_file < (map.m_lblk + map.m_len)) {
			unsigned map_offset = block_in_file - map.m_lblk;
			unsigned last = map.m_len - map_offset;

			for (relative_block = 0; ; relative_block++) {
				if (relative_block == last) {
					/* needed? */
					map.m_flags &= ~EXT4_MAP_MAPPED;
					break;
				}
				if (page_block == blocks_per_page)
					break;
				blocks[page_block] = map.m_pblk + map_offset +
					relative_block;
				page_block++;
				block_in_file++;
			}
		}

		/*
		 * Then do more ext4_map_blocks() calls until we are
		 * done with this page.
		 */
		while (page_block < blocks_per_page) {
			if (block_in_file < last_block) {
				map.m_lblk = block_in_file;
				map.m_len = last_block - block_in_file;

				if (ext4_map_blocks(NULL, inode, &map, 0) < 0) {
				set_error_page:
					SetPageError(page);
					zero_user_segment(page, 0,
							  PAGE_CACHE_SIZE);
					unlock_page(page);
					goto next_page;
				}
			}
			if ((map.m_flags & EXT4_MAP_MAPPED) == 0) {
				fully_mapped = 0;
				if (first_hole == blocks_per_page)
					first_hole = page_block;
				page_block++;
				block_in_file++;
				continue;
			}
			if (first_hole != blocks_per_page)
				goto confused;		/* hole -> non-hole */

			/* Contiguous blocks? */
			if (page_block && blocks[page_block-1] != map.m_pblk-1)
				goto confused;
			for (relative_block = 0; ; relative_block++) {
				if (relative_block == map.m_len) {
					/* needed? */
					map.m_flags &= ~EXT4_MAP_MAPPED;
					break;
				} else if (page_block == blocks_per_page)
					break;
				blocks[page_block] = map.m_pblk+relative_block;
				page_block++;
				block_in_file++;
			}
		}
		if (first_hole != blocks_per_page) {
			zero_user_segment(page, first_hole << blkbits,
					  PAGE_CACHE_SIZE);
			if (first_hole == 0) {
				SetPageUptodate(page);
				unlock_page(page);
				goto next_page;
			}
		} else if (fully_mapped) {
			SetPageMappedToDisk(page);
		}
		if (fully_mapped && blocks_per_page == 1 &&
		    !PageUptodate(page) && cleancache_get_page(page) == 0) {
			SetPageUptodate(page);
			goto confused;
		}

		/*
		 * This page will go to BIO.  Do we need to send this
		 * BIO off first?
		 */
		if (bio && (last_block_in_bio != blocks[0] - 1)) {
		submit_and_realloc:
			submit_bio(READ, bio);
			bio = NULL;
		}
		if (bio == NULL) {
			struct ext4_crypto_ctx *ctx = NULL;

			if (ext4_encrypted_inode(inode) &&
			    S_ISREG(inode->i_mode)) {
				ctx = ext4_get_crypto_ctx(inode);
				if (IS_ERR(ctx))
					goto set_error_page;
			}
			bio = bio_alloc(GFP_KERNEL,
				min_t(int, nr_pages, BIO_MAX_PAGES));
			if (!bio) {
				if (ctx)
					ext4_release_crypto_ctx(ctx);
				goto set_error_page;
			}
			bio->bi_bdev = bdev;
			bio->bi_iter.bi_sector = blocks[0] << (blkbits - 9);
			bio->bi_end_io = mpage_end_io;
			bio->bi_private = ctx;
		}

		length = first_hole << blkbits;
		if (bio_add_page(bio, page, length, 0) < length)
			goto submit_and_realloc;

		if (((map.m_flags & EXT4_MAP_BOUNDARY) &&
		     (relative_block == map.m_len)) ||
		    (first_hole != blocks_per_page)) {
			submit_bio(READ, bio);
			bio = NULL;
		} else
			last_block_in_bio = blocks[blocks_per_page - 1];
		goto next_page;
	confused:
		if (bio) {
			submit_bio(READ, bio);
			bio = NULL;
		}
		if (!PageUptodate(page))
			block_read_full_page(page, ext4_get_block);
		else
			unlock_page(page);
	next_page:
		if (pages)
			page_cache_release(page);
	}
	BUG_ON(pages && !list_empty(pages));
	if (bio)
		submit_bio(READ, bio);
	return 0;
}<|MERGE_RESOLUTION|>--- conflicted
+++ resolved
@@ -166,11 +166,7 @@
 			page = list_entry(pages->prev, struct page, lru);
 			list_del(&page->lru);
 			if (add_to_page_cache_lru(page, mapping, page->index,
-<<<<<<< HEAD
-					GFP_KERNEL & mapping_gfp_mask(mapping)))
-=======
 				  mapping_gfp_constraint(mapping, GFP_KERNEL)))
->>>>>>> 43eaa83e
 				goto next_page;
 		}
 
