--- conflicted
+++ resolved
@@ -454,14 +454,9 @@
 		}
 		mark = list_first_entry(&to_free, struct fsnotify_mark, g_list);
 		fsnotify_get_mark(mark);
-<<<<<<< HEAD
-		fsnotify_destroy_mark_locked(mark, group);
-		mutex_unlock(&group->mark_mutex);
-=======
 		fsnotify_detach_mark(mark);
 		mutex_unlock(&group->mark_mutex);
 		fsnotify_free_mark(mark);
->>>>>>> 55ebafb2
 		fsnotify_put_mark(mark);
 	}
 }
