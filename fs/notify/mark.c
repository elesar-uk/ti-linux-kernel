/*
 *  Copyright (C) 2008 Red Hat, Inc., Eric Paris <eparis@redhat.com>
 *
 *  This program is free software; you can redistribute it and/or modify
 *  it under the terms of the GNU General Public License as published by
 *  the Free Software Foundation; either version 2, or (at your option)
 *  any later version.
 *
 *  This program is distributed in the hope that it will be useful,
 *  but WITHOUT ANY WARRANTY; without even the implied warranty of
 *  MERCHANTABILITY or FITNESS FOR A PARTICULAR PURPOSE.  See the
 *  GNU General Public License for more details.
 *
 *  You should have received a copy of the GNU General Public License
 *  along with this program; see the file COPYING.  If not, write to
 *  the Free Software Foundation, 675 Mass Ave, Cambridge, MA 02139, USA.
 */

/*
 * fsnotify inode mark locking/lifetime/and refcnting
 *
 * REFCNT:
 * The group->recnt and mark->refcnt tell how many "things" in the kernel
 * currently are referencing the objects. Both kind of objects typically will
 * live inside the kernel with a refcnt of 2, one for its creation and one for
 * the reference a group and a mark hold to each other.
 * If you are holding the appropriate locks, you can take a reference and the
 * object itself is guaranteed to survive until the reference is dropped.
 *
 * LOCKING:
 * There are 3 locks involved with fsnotify inode marks and they MUST be taken
 * in order as follows:
 *
 * group->mark_mutex
 * mark->lock
 * inode->i_lock
 *
 * group->mark_mutex protects the marks_list anchored inside a given group and
 * each mark is hooked via the g_list.  It also protects the groups private
 * data (i.e group limits).

 * mark->lock protects the marks attributes like its masks and flags.
 * Furthermore it protects the access to a reference of the group that the mark
 * is assigned to as well as the access to a reference of the inode/vfsmount
 * that is being watched by the mark.
 *
 * inode->i_lock protects the i_fsnotify_marks list anchored inside a
 * given inode and each mark is hooked via the i_list. (and sorta the
 * free_i_list)
 *
 *
 * LIFETIME:
 * Inode marks survive between when they are added to an inode and when their
 * refcnt==0.
 *
 * The inode mark can be cleared for a number of different reasons including:
 * - The inode is unlinked for the last time.  (fsnotify_inode_remove)
 * - The inode is being evicted from cache. (fsnotify_inode_delete)
 * - The fs the inode is on is unmounted.  (fsnotify_inode_delete/fsnotify_unmount_inodes)
 * - Something explicitly requests that it be removed.  (fsnotify_destroy_mark)
 * - The fsnotify_group associated with the mark is going away and all such marks
 *   need to be cleaned up. (fsnotify_clear_marks_by_group)
 *
 * Worst case we are given an inode and need to clean up all the marks on that
 * inode.  We take i_lock and walk the i_fsnotify_marks safely.  For each
 * mark on the list we take a reference (so the mark can't disappear under us).
 * We remove that mark form the inode's list of marks and we add this mark to a
 * private list anchored on the stack using i_free_list; we walk i_free_list
 * and before we destroy the mark we make sure that we dont race with a
 * concurrent destroy_group by getting a ref to the marks group and taking the
 * groups mutex.

 * Very similarly for freeing by group, except we use free_g_list.
 *
 * This has the very interesting property of being able to run concurrently with
 * any (or all) other directions.
 */

#include <linux/fs.h>
#include <linux/init.h>
#include <linux/kernel.h>
#include <linux/kthread.h>
#include <linux/module.h>
#include <linux/mutex.h>
#include <linux/slab.h>
#include <linux/spinlock.h>
#include <linux/srcu.h>

#include <linux/atomic.h>

#include <linux/fsnotify_backend.h>
#include "fsnotify.h"

struct srcu_struct fsnotify_mark_srcu;
static DEFINE_SPINLOCK(destroy_lock);
static LIST_HEAD(destroy_list);
static DECLARE_WAIT_QUEUE_HEAD(destroy_waitq);

void fsnotify_get_mark(struct fsnotify_mark *mark)
{
	atomic_inc(&mark->refcnt);
}

void fsnotify_put_mark(struct fsnotify_mark *mark)
{
	if (atomic_dec_and_test(&mark->refcnt)) {
		if (mark->group)
			fsnotify_put_group(mark->group);
		mark->free_mark(mark);
	}
}

/* Calculate mask of events for a list of marks */
u32 fsnotify_recalc_mask(struct hlist_head *head)
{
	u32 new_mask = 0;
	struct fsnotify_mark *mark;

	hlist_for_each_entry(mark, head, obj_list)
		new_mask |= mark->mask;
	return new_mask;
}

/*
 * Any time a mark is getting freed we end up here. We remove mark from
 * inode / vfsmount list so that it cannot be found by new events, from the
 * group list so that functions manipulating group cannot touch it, and queue
 * it for further processing by notification kthread. We are still holding
 * initial mark reference which gets dropped by the notification kthread once
 * it's done destroying the mark.
 */
void fsnotify_destroy_mark_locked(struct fsnotify_mark *mark,
				  struct fsnotify_group *group)
{
	struct inode *inode = NULL;

	BUG_ON(!mutex_is_locked(&group->mark_mutex));

	spin_lock(&mark->lock);

	/* something else already called this function on this mark */
	if (!(mark->flags & FSNOTIFY_MARK_FLAG_ALIVE)) {
		spin_unlock(&mark->lock);
		return;
	}

	mark->flags &= ~FSNOTIFY_MARK_FLAG_ALIVE;

	if (mark->flags & FSNOTIFY_MARK_FLAG_INODE) {
		inode = mark->inode;
		fsnotify_destroy_inode_mark(mark);
	} else if (mark->flags & FSNOTIFY_MARK_FLAG_VFSMOUNT)
		fsnotify_destroy_vfsmount_mark(mark);
	else
		BUG();

	list_del_init(&mark->g_list);
	spin_unlock(&mark->lock);

	if (inode && (mark->flags & FSNOTIFY_MARK_FLAG_OBJECT_PINNED))
		iput(inode);
<<<<<<< HEAD

	spin_lock(&destroy_lock);
	list_add(&mark->g_list, &destroy_list);
	spin_unlock(&destroy_lock);
	wake_up(&destroy_waitq);
=======
>>>>>>> 0049e0c9

	/*
	 * __fsnotify_update_child_dentry_flags(inode);
	 *
	 * I really want to call that, but we can't, we have no idea if the inode
	 * still exists the second we drop the mark->lock.
	 *
	 * The next time an event arrive to this inode from one of it's children
	 * __fsnotify_parent will see that the inode doesn't care about it's
	 * children and will update all of these flags then.  So really this
	 * is just a lazy update (and could be a perf win...)
	 */
	atomic_dec(&group->num_marks);
<<<<<<< HEAD
=======

	/* Queue for further destruction by kthread */
	spin_lock(&destroy_lock);
	list_add(&mark->g_list, &destroy_list);
	spin_unlock(&destroy_lock);
	wake_up(&destroy_waitq);
>>>>>>> 0049e0c9
}

void fsnotify_destroy_mark(struct fsnotify_mark *mark,
			   struct fsnotify_group *group)
{
	mutex_lock_nested(&group->mark_mutex, SINGLE_DEPTH_NESTING);
	fsnotify_destroy_mark_locked(mark, group);
	mutex_unlock(&group->mark_mutex);
}

/*
 * Destroy all marks in the given list. The marks must be already detached from
 * the original inode / vfsmount. Note that we can race with
 * fsnotify_clear_marks_by_group_flags(). However we hold a reference to each
 * mark so they won't get freed from under us and nobody else touches our
 * free_list list_head.
 */
void fsnotify_destroy_marks(struct list_head *to_free)
{
	struct fsnotify_mark *mark, *lmark;
	struct fsnotify_group *group;

	list_for_each_entry_safe(mark, lmark, to_free, free_list) {
		spin_lock(&mark->lock);
		fsnotify_get_group(mark->group);
		group = mark->group;
		spin_unlock(&mark->lock);

		fsnotify_destroy_mark(mark, group);
		fsnotify_put_mark(mark);
		fsnotify_put_group(group);
	}
}

void fsnotify_set_mark_mask_locked(struct fsnotify_mark *mark, __u32 mask)
{
	assert_spin_locked(&mark->lock);

	mark->mask = mask;

	if (mark->flags & FSNOTIFY_MARK_FLAG_INODE)
		fsnotify_set_inode_mark_mask_locked(mark, mask);
}

void fsnotify_set_mark_ignored_mask_locked(struct fsnotify_mark *mark, __u32 mask)
{
	assert_spin_locked(&mark->lock);

	mark->ignored_mask = mask;
}

/*
 * Sorting function for lists of fsnotify marks.
 *
 * Fanotify supports different notification classes (reflected as priority of
 * notification group). Events shall be passed to notification groups in
 * decreasing priority order. To achieve this marks in notification lists for
 * inodes and vfsmounts are sorted so that priorities of corresponding groups
 * are descending.
 *
 * Furthermore correct handling of the ignore mask requires processing inode
 * and vfsmount marks of each group together. Using the group address as
 * further sort criterion provides a unique sorting order and thus we can
 * merge inode and vfsmount lists of marks in linear time and find groups
 * present in both lists.
 *
 * A return value of 1 signifies that b has priority over a.
 * A return value of 0 signifies that the two marks have to be handled together.
 * A return value of -1 signifies that a has priority over b.
 */
int fsnotify_compare_groups(struct fsnotify_group *a, struct fsnotify_group *b)
{
	if (a == b)
		return 0;
	if (!a)
		return 1;
	if (!b)
		return -1;
	if (a->priority < b->priority)
		return 1;
	if (a->priority > b->priority)
		return -1;
	if (a < b)
		return 1;
	return -1;
}

/* Add mark into proper place in given list of marks */
int fsnotify_add_mark_list(struct hlist_head *head, struct fsnotify_mark *mark,
			   int allow_dups)
{
	struct fsnotify_mark *lmark, *last = NULL;
	int cmp;

	/* is mark the first mark? */
	if (hlist_empty(head)) {
		hlist_add_head_rcu(&mark->obj_list, head);
		return 0;
	}

	/* should mark be in the middle of the current list? */
	hlist_for_each_entry(lmark, head, obj_list) {
		last = lmark;

		if ((lmark->group == mark->group) && !allow_dups)
			return -EEXIST;

		cmp = fsnotify_compare_groups(lmark->group, mark->group);
		if (cmp >= 0) {
			hlist_add_before_rcu(&mark->obj_list, &lmark->obj_list);
			return 0;
		}
	}

	BUG_ON(last == NULL);
	/* mark should be the last entry.  last is the current last entry */
	hlist_add_behind_rcu(&mark->obj_list, &last->obj_list);
	return 0;
}

/*
 * Attach an initialized mark to a given group and fs object.
 * These marks may be used for the fsnotify backend to determine which
 * event types should be delivered to which group.
 */
int fsnotify_add_mark_locked(struct fsnotify_mark *mark,
			     struct fsnotify_group *group, struct inode *inode,
			     struct vfsmount *mnt, int allow_dups)
{
	int ret = 0;

	BUG_ON(inode && mnt);
	BUG_ON(!inode && !mnt);
	BUG_ON(!mutex_is_locked(&group->mark_mutex));

	/*
	 * LOCKING ORDER!!!!
	 * group->mark_mutex
	 * mark->lock
	 * inode->i_lock
	 */
	spin_lock(&mark->lock);
	mark->flags |= FSNOTIFY_MARK_FLAG_ALIVE;

	fsnotify_get_group(group);
	mark->group = group;
	list_add(&mark->g_list, &group->marks_list);
	atomic_inc(&group->num_marks);
	fsnotify_get_mark(mark); /* for i_list and g_list */

	if (inode) {
		ret = fsnotify_add_inode_mark(mark, group, inode, allow_dups);
		if (ret)
			goto err;
	} else if (mnt) {
		ret = fsnotify_add_vfsmount_mark(mark, group, mnt, allow_dups);
		if (ret)
			goto err;
	} else {
		BUG();
	}

	/* this will pin the object if appropriate */
	fsnotify_set_mark_mask_locked(mark, mark->mask);
	spin_unlock(&mark->lock);

	if (inode)
		__fsnotify_update_child_dentry_flags(inode);

	return ret;
err:
	mark->flags &= ~FSNOTIFY_MARK_FLAG_ALIVE;
	list_del_init(&mark->g_list);
	fsnotify_put_group(group);
	mark->group = NULL;
	atomic_dec(&group->num_marks);

	spin_unlock(&mark->lock);

	spin_lock(&destroy_lock);
	list_add(&mark->g_list, &destroy_list);
	spin_unlock(&destroy_lock);
	wake_up(&destroy_waitq);

	return ret;
}

int fsnotify_add_mark(struct fsnotify_mark *mark, struct fsnotify_group *group,
		      struct inode *inode, struct vfsmount *mnt, int allow_dups)
{
	int ret;
	mutex_lock(&group->mark_mutex);
	ret = fsnotify_add_mark_locked(mark, group, inode, mnt, allow_dups);
	mutex_unlock(&group->mark_mutex);
	return ret;
}

/*
 * Given a list of marks, find the mark associated with given group. If found
 * take a reference to that mark and return it, else return NULL.
 */
struct fsnotify_mark *fsnotify_find_mark(struct hlist_head *head,
					 struct fsnotify_group *group)
{
	struct fsnotify_mark *mark;

	hlist_for_each_entry(mark, head, obj_list) {
		if (mark->group == group) {
			fsnotify_get_mark(mark);
			return mark;
		}
	}
	return NULL;
}

/*
 * Clear any marks in a group in which mark->flags & flags is true.
 */
void fsnotify_clear_marks_by_group_flags(struct fsnotify_group *group,
					 unsigned int flags)
{
	struct fsnotify_mark *lmark, *mark;

	mutex_lock_nested(&group->mark_mutex, SINGLE_DEPTH_NESTING);
	list_for_each_entry_safe(mark, lmark, &group->marks_list, g_list) {
		if (mark->flags & flags)
			fsnotify_destroy_mark_locked(mark, group);
	}
	mutex_unlock(&group->mark_mutex);
}

/*
 * Given a group, destroy all of the marks associated with that group.
 */
void fsnotify_clear_marks_by_group(struct fsnotify_group *group)
{
	fsnotify_clear_marks_by_group_flags(group, (unsigned int)-1);
}

void fsnotify_duplicate_mark(struct fsnotify_mark *new, struct fsnotify_mark *old)
{
	assert_spin_locked(&old->lock);
	new->inode = old->inode;
	new->mnt = old->mnt;
	if (old->group)
		fsnotify_get_group(old->group);
	new->group = old->group;
	new->mask = old->mask;
	new->free_mark = old->free_mark;
}

/*
 * Nothing fancy, just initialize lists and locks and counters.
 */
void fsnotify_init_mark(struct fsnotify_mark *mark,
			void (*free_mark)(struct fsnotify_mark *mark))
{
	memset(mark, 0, sizeof(*mark));
	spin_lock_init(&mark->lock);
	atomic_set(&mark->refcnt, 1);
	mark->free_mark = free_mark;
}

static int fsnotify_mark_destroy(void *ignored)
{
	struct fsnotify_mark *mark, *next;
	struct list_head private_destroy_list;
	struct fsnotify_group *group;

	for (;;) {
		spin_lock(&destroy_lock);
		/* exchange the list head */
		list_replace_init(&destroy_list, &private_destroy_list);
		spin_unlock(&destroy_lock);

		synchronize_srcu(&fsnotify_mark_srcu);

		list_for_each_entry_safe(mark, next, &private_destroy_list, g_list) {
			list_del_init(&mark->g_list);
			group = mark->group;
			/*
			 * Some groups like to know that marks are being freed.
			 * This is a callback to the group function to let it
			 * know that this mark is being freed.
			 */
			if (group && group->ops->freeing_mark)
				group->ops->freeing_mark(mark, group);
			fsnotify_put_mark(mark);
		}

		wait_event_interruptible(destroy_waitq, !list_empty(&destroy_list));
	}

	return 0;
}

static int __init fsnotify_mark_init(void)
{
	struct task_struct *thread;

	thread = kthread_run(fsnotify_mark_destroy, NULL,
			     "fsnotify_mark");
	if (IS_ERR(thread))
		panic("unable to start fsnotify mark destruction thread.");

	return 0;
}
device_initcall(fsnotify_mark_init);<|MERGE_RESOLUTION|>--- conflicted
+++ resolved
@@ -159,14 +159,6 @@
 
 	if (inode && (mark->flags & FSNOTIFY_MARK_FLAG_OBJECT_PINNED))
 		iput(inode);
-<<<<<<< HEAD
-
-	spin_lock(&destroy_lock);
-	list_add(&mark->g_list, &destroy_list);
-	spin_unlock(&destroy_lock);
-	wake_up(&destroy_waitq);
-=======
->>>>>>> 0049e0c9
 
 	/*
 	 * __fsnotify_update_child_dentry_flags(inode);
@@ -180,15 +172,12 @@
 	 * is just a lazy update (and could be a perf win...)
 	 */
 	atomic_dec(&group->num_marks);
-<<<<<<< HEAD
-=======
 
 	/* Queue for further destruction by kthread */
 	spin_lock(&destroy_lock);
 	list_add(&mark->g_list, &destroy_list);
 	spin_unlock(&destroy_lock);
 	wake_up(&destroy_waitq);
->>>>>>> 0049e0c9
 }
 
 void fsnotify_destroy_mark(struct fsnotify_mark *mark,
