--- conflicted
+++ resolved
@@ -297,10 +297,7 @@
 	struct extent_info ext;		/* in-memory extent cache entry */
 	struct dir_inode_entry *dirty_dir;	/* the pointer of dirty dir */
 
-<<<<<<< HEAD
-=======
 	struct radix_tree_root inmem_root;	/* radix tree for inmem pages */
->>>>>>> e529fea9
 	struct list_head inmem_pages;	/* inmemory pages managed by f2fs */
 	struct mutex inmem_lock;	/* lock for inmemory pages */
 };
@@ -335,11 +332,7 @@
 	/* NAT cache management */
 	struct radix_tree_root nat_root;/* root of the nat entry cache */
 	struct radix_tree_root nat_set_root;/* root of the nat set cache */
-<<<<<<< HEAD
-	rwlock_t nat_tree_lock;		/* protect nat_tree_lock */
-=======
 	struct rw_semaphore nat_tree_lock;	/* protect nat_tree_lock */
->>>>>>> e529fea9
 	struct list_head nat_entries;	/* cached nat entry list (clean) */
 	unsigned int nat_cnt;		/* the # of cached nat entries */
 	unsigned int dirty_nat_cnt;	/* total num of nat entries in set */
@@ -1120,10 +1113,7 @@
 	FI_NEED_IPU,		/* used for ipu per file */
 	FI_ATOMIC_FILE,		/* indicate atomic file */
 	FI_VOLATILE_FILE,	/* indicate volatile file */
-<<<<<<< HEAD
-=======
 	FI_DATA_EXIST,		/* indicate data exists */
->>>>>>> e529fea9
 };
 
 static inline void set_inode_flag(struct f2fs_inode_info *fi, int flag)
@@ -1209,8 +1199,6 @@
 	return is_inode_flag_set(F2FS_I(inode), FI_INLINE_DATA);
 }
 
-<<<<<<< HEAD
-=======
 static inline void f2fs_clear_inline_inode(struct inode *inode)
 {
 	clear_inode_flag(F2FS_I(inode), FI_INLINE_DATA);
@@ -1222,7 +1210,6 @@
 	return is_inode_flag_set(F2FS_I(inode), FI_DATA_EXIST);
 }
 
->>>>>>> e529fea9
 static inline bool f2fs_is_atomic_file(struct inode *inode)
 {
 	return is_inode_flag_set(F2FS_I(inode), FI_ATOMIC_FILE);
@@ -1402,10 +1389,7 @@
  * segment.c
  */
 void register_inmem_page(struct inode *, struct page *);
-<<<<<<< HEAD
-=======
 void invalidate_inmem_page(struct inode *, struct page *);
->>>>>>> e529fea9
 void commit_inmem_pages(struct inode *, bool);
 void f2fs_balance_fs(struct f2fs_sb_info *);
 void f2fs_balance_fs_bg(struct f2fs_sb_info *);
@@ -1447,13 +1431,8 @@
  */
 struct page *grab_meta_page(struct f2fs_sb_info *, pgoff_t);
 struct page *get_meta_page(struct f2fs_sb_info *, pgoff_t);
-<<<<<<< HEAD
-struct page *get_meta_page_ra(struct f2fs_sb_info *, pgoff_t);
-int ra_meta_pages(struct f2fs_sb_info *, block_t, int, int);
-=======
 int ra_meta_pages(struct f2fs_sb_info *, block_t, int, int);
 void ra_meta_pages_cond(struct f2fs_sb_info *, pgoff_t);
->>>>>>> e529fea9
 long sync_meta_pages(struct f2fs_sb_info *, enum page_type, long);
 void add_dirty_inode(struct f2fs_sb_info *, nid_t, int type);
 void remove_dirty_inode(struct f2fs_sb_info *, nid_t, int type);
@@ -1553,18 +1532,11 @@
 #define stat_inc_inline_inode(inode)					\
 	do {								\
 		if (f2fs_has_inline_data(inode))			\
-<<<<<<< HEAD
-			((F2FS_I_SB(inode))->inline_inode++);		\
-=======
 			(atomic_inc(&F2FS_I_SB(inode)->inline_inode));	\
->>>>>>> e529fea9
 	} while (0)
 #define stat_dec_inline_inode(inode)					\
 	do {								\
 		if (f2fs_has_inline_data(inode))			\
-<<<<<<< HEAD
-			((F2FS_I_SB(inode))->inline_inode--);		\
-=======
 			(atomic_dec(&F2FS_I_SB(inode)->inline_inode));	\
 	} while (0)
 #define stat_inc_inline_dir(inode)					\
@@ -1576,7 +1548,6 @@
 	do {								\
 		if (f2fs_has_inline_dentry(inode))			\
 			(atomic_dec(&F2FS_I_SB(inode)->inline_dir));	\
->>>>>>> e529fea9
 	} while (0)
 #define stat_inc_seg_type(sbi, curseg)					\
 		((sbi)->segment_count[(curseg)->alloc_type]++)
