/*
 * fs/f2fs/data.c
 *
 * Copyright (c) 2012 Samsung Electronics Co., Ltd.
 *             http://www.samsung.com/
 *
 * This program is free software; you can redistribute it and/or modify
 * it under the terms of the GNU General Public License version 2 as
 * published by the Free Software Foundation.
 */
#include <linux/fs.h>
#include <linux/f2fs_fs.h>
#include <linux/buffer_head.h>
#include <linux/mpage.h>
#include <linux/writeback.h>
#include <linux/backing-dev.h>
#include <linux/pagevec.h>
#include <linux/blkdev.h>
#include <linux/bio.h>
#include <linux/prefetch.h>
#include <linux/uio.h>
#include <linux/cleancache.h>

#include "f2fs.h"
#include "node.h"
#include "segment.h"
#include "trace.h"
#include <trace/events/f2fs.h>

<<<<<<< HEAD
static void f2fs_read_end_io(struct bio *bio, int err)
=======
static struct kmem_cache *extent_tree_slab;
static struct kmem_cache *extent_node_slab;

static void f2fs_read_end_io(struct bio *bio)
>>>>>>> 89c5a5c7
{
	struct bio_vec *bvec;
	int i;

	if (f2fs_bio_encrypted(bio)) {
		if (bio->bi_error) {
			f2fs_release_crypto_ctx(bio->bi_private);
		} else {
			f2fs_end_io_crypto_work(bio->bi_private, bio);
			return;
		}
	}

	bio_for_each_segment_all(bvec, bio, i) {
		struct page *page = bvec->bv_page;

		if (!bio->bi_error) {
			SetPageUptodate(page);
		} else {
			ClearPageUptodate(page);
			SetPageError(page);
		}
		unlock_page(page);
	}
	bio_put(bio);
}

static void f2fs_write_end_io(struct bio *bio)
{
	struct f2fs_sb_info *sbi = bio->bi_private;
	struct bio_vec *bvec;
	int i;

	bio_for_each_segment_all(bvec, bio, i) {
		struct page *page = bvec->bv_page;

		f2fs_restore_and_release_control_page(&page);

		if (unlikely(bio->bi_error)) {
			set_page_dirty(page);
			set_bit(AS_EIO, &page->mapping->flags);
			f2fs_stop_checkpoint(sbi);
		}
		end_page_writeback(page);
		dec_page_count(sbi, F2FS_WRITEBACK);
	}

	if (!get_pages(sbi, F2FS_WRITEBACK) &&
			!list_empty(&sbi->cp_wait.task_list))
		wake_up(&sbi->cp_wait);

	bio_put(bio);
}

/*
 * Low-level block read/write IO operations.
 */
static struct bio *__bio_alloc(struct f2fs_sb_info *sbi, block_t blk_addr,
				int npages, bool is_read)
{
	struct bio *bio;

	/* No failure on bio allocation */
	bio = bio_alloc(GFP_NOIO, npages);

	bio->bi_bdev = sbi->sb->s_bdev;
	bio->bi_iter.bi_sector = SECTOR_FROM_BLOCK(blk_addr);
	bio->bi_end_io = is_read ? f2fs_read_end_io : f2fs_write_end_io;
	bio->bi_private = is_read ? NULL : sbi;

	return bio;
}

static void __submit_merged_bio(struct f2fs_bio_info *io)
{
	struct f2fs_io_info *fio = &io->fio;

	if (!io->bio)
		return;

	if (is_read_io(fio->rw))
		trace_f2fs_submit_read_bio(io->sbi->sb, fio, io->bio);
	else
		trace_f2fs_submit_write_bio(io->sbi->sb, fio, io->bio);

	submit_bio(fio->rw, io->bio);
	io->bio = NULL;
}

void f2fs_submit_merged_bio(struct f2fs_sb_info *sbi,
				enum page_type type, int rw)
{
	enum page_type btype = PAGE_TYPE_OF_BIO(type);
	struct f2fs_bio_info *io;

	io = is_read_io(rw) ? &sbi->read_io : &sbi->write_io[btype];

	down_write(&io->io_rwsem);

	/* change META to META_FLUSH in the checkpoint procedure */
	if (type >= META_FLUSH) {
		io->fio.type = META_FLUSH;
		if (test_opt(sbi, NOBARRIER))
			io->fio.rw = WRITE_FLUSH | REQ_META | REQ_PRIO;
		else
			io->fio.rw = WRITE_FLUSH_FUA | REQ_META | REQ_PRIO;
	}
	__submit_merged_bio(io);
	up_write(&io->io_rwsem);
}

/*
 * Fill the locked page with data located in the block address.
 * Return unlocked page.
 */
int f2fs_submit_page_bio(struct f2fs_io_info *fio)
{
	struct bio *bio;
	struct page *page = fio->encrypted_page ? fio->encrypted_page : fio->page;

	trace_f2fs_submit_page_bio(page, fio);
	f2fs_trace_ios(fio, 0);

	/* Allocate a new bio */
	bio = __bio_alloc(fio->sbi, fio->blk_addr, 1, is_read_io(fio->rw));

	if (bio_add_page(bio, page, PAGE_CACHE_SIZE, 0) < PAGE_CACHE_SIZE) {
		bio_put(bio);
		return -EFAULT;
	}

	submit_bio(fio->rw, bio);
	return 0;
}

void f2fs_submit_page_mbio(struct f2fs_io_info *fio)
{
	struct f2fs_sb_info *sbi = fio->sbi;
	enum page_type btype = PAGE_TYPE_OF_BIO(fio->type);
	struct f2fs_bio_info *io;
	bool is_read = is_read_io(fio->rw);
	struct page *bio_page;

	io = is_read ? &sbi->read_io : &sbi->write_io[btype];

	verify_block_addr(sbi, fio->blk_addr);

	down_write(&io->io_rwsem);

	if (!is_read)
		inc_page_count(sbi, F2FS_WRITEBACK);

	if (io->bio && (io->last_block_in_bio != fio->blk_addr - 1 ||
						io->fio.rw != fio->rw))
		__submit_merged_bio(io);
alloc_new:
	if (io->bio == NULL) {
		int bio_blocks = MAX_BIO_BLOCKS(sbi);

		io->bio = __bio_alloc(sbi, fio->blk_addr, bio_blocks, is_read);
		io->fio = *fio;
	}

	bio_page = fio->encrypted_page ? fio->encrypted_page : fio->page;

	if (bio_add_page(io->bio, bio_page, PAGE_CACHE_SIZE, 0) <
							PAGE_CACHE_SIZE) {
		__submit_merged_bio(io);
		goto alloc_new;
	}

	io->last_block_in_bio = fio->blk_addr;
	f2fs_trace_ios(fio, 0);

	up_write(&io->io_rwsem);
	trace_f2fs_submit_page_mbio(fio->page, fio);
}

/*
 * Lock ordering for the change of data block address:
 * ->data_page
 *  ->node_page
 *    update block addresses in the node page
 */
void set_data_blkaddr(struct dnode_of_data *dn)
{
	struct f2fs_node *rn;
	__le32 *addr_array;
	struct page *node_page = dn->node_page;
	unsigned int ofs_in_node = dn->ofs_in_node;

	f2fs_wait_on_page_writeback(node_page, NODE);

	rn = F2FS_NODE(node_page);

	/* Get physical address of data block */
	addr_array = blkaddr_in_node(rn);
	addr_array[ofs_in_node] = cpu_to_le32(dn->data_blkaddr);
	set_page_dirty(node_page);
}

int reserve_new_block(struct dnode_of_data *dn)
{
	struct f2fs_sb_info *sbi = F2FS_I_SB(dn->inode);

	if (unlikely(is_inode_flag_set(F2FS_I(dn->inode), FI_NO_ALLOC)))
		return -EPERM;
	if (unlikely(!inc_valid_block_count(sbi, dn->inode, 1)))
		return -ENOSPC;

	trace_f2fs_reserve_new_block(dn->inode, dn->nid, dn->ofs_in_node);

	dn->data_blkaddr = NEW_ADDR;
	set_data_blkaddr(dn);
	mark_inode_dirty(dn->inode);
	sync_inode_page(dn);
	return 0;
}

int f2fs_reserve_block(struct dnode_of_data *dn, pgoff_t index)
{
	bool need_put = dn->inode_page ? false : true;
	int err;

	err = get_dnode_of_data(dn, index, ALLOC_NODE);
	if (err)
		return err;

	if (dn->data_blkaddr == NULL_ADDR)
		err = reserve_new_block(dn);
	if (err || need_put)
		f2fs_put_dnode(dn);
	return err;
}

struct page *get_read_data_page(struct inode *inode, pgoff_t index, int rw)
{
	struct address_space *mapping = inode->i_mapping;
	struct dnode_of_data dn;
	struct page *page;
	struct extent_info ei;
	int err;
	struct f2fs_io_info fio = {
		.sbi = F2FS_I_SB(inode),
		.type = DATA,
		.rw = rw,
		.encrypted_page = NULL,
	};

	if (f2fs_encrypted_inode(inode) && S_ISREG(inode->i_mode))
		return read_mapping_page(mapping, index, NULL);

	page = grab_cache_page(mapping, index);
	if (!page)
		return ERR_PTR(-ENOMEM);

	if (f2fs_lookup_extent_cache(inode, index, &ei)) {
		dn.data_blkaddr = ei.blk + index - ei.fofs;
		goto got_it;
	}

	set_new_dnode(&dn, inode, NULL, NULL, 0);
	err = get_dnode_of_data(&dn, index, LOOKUP_NODE);
	if (err)
		goto put_err;
	f2fs_put_dnode(&dn);

	if (unlikely(dn.data_blkaddr == NULL_ADDR)) {
		err = -ENOENT;
		goto put_err;
	}
got_it:
	if (PageUptodate(page)) {
		unlock_page(page);
		return page;
	}

	/*
	 * A new dentry page is allocated but not able to be written, since its
	 * new inode page couldn't be allocated due to -ENOSPC.
	 * In such the case, its blkaddr can be remained as NEW_ADDR.
	 * see, f2fs_add_link -> get_new_data_page -> init_inode_metadata.
	 */
	if (dn.data_blkaddr == NEW_ADDR) {
		zero_user_segment(page, 0, PAGE_CACHE_SIZE);
		SetPageUptodate(page);
		unlock_page(page);
		return page;
	}

	fio.blk_addr = dn.data_blkaddr;
	fio.page = page;
	err = f2fs_submit_page_bio(&fio);
	if (err)
		goto put_err;
	return page;

put_err:
	f2fs_put_page(page, 1);
	return ERR_PTR(err);
}

struct page *find_data_page(struct inode *inode, pgoff_t index)
{
	struct address_space *mapping = inode->i_mapping;
	struct page *page;

	page = find_get_page(mapping, index);
	if (page && PageUptodate(page))
		return page;
	f2fs_put_page(page, 0);

	page = get_read_data_page(inode, index, READ_SYNC);
	if (IS_ERR(page))
		return page;

	if (PageUptodate(page))
		return page;

	wait_on_page_locked(page);
	if (unlikely(!PageUptodate(page))) {
		f2fs_put_page(page, 0);
		return ERR_PTR(-EIO);
	}
	return page;
}

/*
 * If it tries to access a hole, return an error.
 * Because, the callers, functions in dir.c and GC, should be able to know
 * whether this page exists or not.
 */
struct page *get_lock_data_page(struct inode *inode, pgoff_t index)
{
	struct address_space *mapping = inode->i_mapping;
	struct page *page;
repeat:
	page = get_read_data_page(inode, index, READ_SYNC);
	if (IS_ERR(page))
		return page;

	/* wait for read completion */
	lock_page(page);
	if (unlikely(!PageUptodate(page))) {
		f2fs_put_page(page, 1);
		return ERR_PTR(-EIO);
	}
	if (unlikely(page->mapping != mapping)) {
		f2fs_put_page(page, 1);
		goto repeat;
	}
	return page;
}

/*
 * Caller ensures that this data page is never allocated.
 * A new zero-filled data page is allocated in the page cache.
 *
 * Also, caller should grab and release a rwsem by calling f2fs_lock_op() and
 * f2fs_unlock_op().
 * Note that, ipage is set only by make_empty_dir.
 */
struct page *get_new_data_page(struct inode *inode,
		struct page *ipage, pgoff_t index, bool new_i_size)
{
	struct address_space *mapping = inode->i_mapping;
	struct page *page;
	struct dnode_of_data dn;
	int err;
repeat:
	page = grab_cache_page(mapping, index);
	if (!page)
		return ERR_PTR(-ENOMEM);

	set_new_dnode(&dn, inode, ipage, NULL, 0);
	err = f2fs_reserve_block(&dn, index);
	if (err) {
		f2fs_put_page(page, 1);
		return ERR_PTR(err);
	}
	if (!ipage)
		f2fs_put_dnode(&dn);

	if (PageUptodate(page))
		goto got_it;

	if (dn.data_blkaddr == NEW_ADDR) {
		zero_user_segment(page, 0, PAGE_CACHE_SIZE);
		SetPageUptodate(page);
	} else {
		f2fs_put_page(page, 1);

		page = get_read_data_page(inode, index, READ_SYNC);
		if (IS_ERR(page))
			goto repeat;

		/* wait for read completion */
		lock_page(page);
	}
got_it:
	if (new_i_size &&
		i_size_read(inode) < ((index + 1) << PAGE_CACHE_SHIFT)) {
		i_size_write(inode, ((index + 1) << PAGE_CACHE_SHIFT));
		/* Only the directory inode sets new_i_size */
		set_inode_flag(F2FS_I(inode), FI_UPDATE_DIR);
	}
	return page;
}

static int __allocate_data_block(struct dnode_of_data *dn)
{
	struct f2fs_sb_info *sbi = F2FS_I_SB(dn->inode);
	struct f2fs_inode_info *fi = F2FS_I(dn->inode);
	struct f2fs_summary sum;
	struct node_info ni;
	int seg = CURSEG_WARM_DATA;
	pgoff_t fofs;

	if (unlikely(is_inode_flag_set(F2FS_I(dn->inode), FI_NO_ALLOC)))
		return -EPERM;

	dn->data_blkaddr = datablock_addr(dn->node_page, dn->ofs_in_node);
	if (dn->data_blkaddr == NEW_ADDR)
		goto alloc;

	if (unlikely(!inc_valid_block_count(sbi, dn->inode, 1)))
		return -ENOSPC;

alloc:
	get_node_info(sbi, dn->nid, &ni);
	set_summary(&sum, dn->nid, dn->ofs_in_node, ni.version);

	if (dn->ofs_in_node == 0 && dn->inode_page == dn->node_page)
		seg = CURSEG_DIRECT_IO;

	allocate_data_block(sbi, NULL, dn->data_blkaddr, &dn->data_blkaddr,
								&sum, seg);
	set_data_blkaddr(dn);

	/* update i_size */
	fofs = start_bidx_of_node(ofs_of_node(dn->node_page), fi) +
							dn->ofs_in_node;
	if (i_size_read(dn->inode) < ((fofs + 1) << PAGE_CACHE_SHIFT))
		i_size_write(dn->inode, ((fofs + 1) << PAGE_CACHE_SHIFT));

	/* direct IO doesn't use extent cache to maximize the performance */
	f2fs_drop_largest_extent(dn->inode, fofs);

	return 0;
}

static void __allocate_data_blocks(struct inode *inode, loff_t offset,
							size_t count)
{
	struct f2fs_sb_info *sbi = F2FS_I_SB(inode);
	struct dnode_of_data dn;
	u64 start = F2FS_BYTES_TO_BLK(offset);
	u64 len = F2FS_BYTES_TO_BLK(count);
	bool allocated;
	u64 end_offset;

	while (len) {
		f2fs_balance_fs(sbi);
		f2fs_lock_op(sbi);

		/* When reading holes, we need its node page */
		set_new_dnode(&dn, inode, NULL, NULL, 0);
		if (get_dnode_of_data(&dn, start, ALLOC_NODE))
			goto out;

		allocated = false;
		end_offset = ADDRS_PER_PAGE(dn.node_page, F2FS_I(inode));

		while (dn.ofs_in_node < end_offset && len) {
			block_t blkaddr;

			blkaddr = datablock_addr(dn.node_page, dn.ofs_in_node);
			if (blkaddr == NULL_ADDR || blkaddr == NEW_ADDR) {
				if (__allocate_data_block(&dn))
					goto sync_out;
				allocated = true;
			}
			len--;
			start++;
			dn.ofs_in_node++;
		}

		if (allocated)
			sync_inode_page(&dn);

		f2fs_put_dnode(&dn);
		f2fs_unlock_op(sbi);
	}
	return;

sync_out:
	if (allocated)
		sync_inode_page(&dn);
	f2fs_put_dnode(&dn);
out:
	f2fs_unlock_op(sbi);
	return;
}

/*
 * f2fs_map_blocks() now supported readahead/bmap/rw direct_IO with
 * f2fs_map_blocks structure.
 * If original data blocks are allocated, then give them to blockdev.
 * Otherwise,
 *     a. preallocate requested block addresses
 *     b. do not use extent cache for better performance
 *     c. give the block addresses to blockdev
 */
static int f2fs_map_blocks(struct inode *inode, struct f2fs_map_blocks *map,
			int create, bool fiemap)
{
	unsigned int maxblocks = map->m_len;
	struct dnode_of_data dn;
	int mode = create ? ALLOC_NODE : LOOKUP_NODE_RA;
	pgoff_t pgofs, end_offset;
	int err = 0, ofs = 1;
	struct extent_info ei;
	bool allocated = false;

	map->m_len = 0;
	map->m_flags = 0;

	/* it only supports block size == page size */
	pgofs =	(pgoff_t)map->m_lblk;

	if (f2fs_lookup_extent_cache(inode, pgofs, &ei)) {
		map->m_pblk = ei.blk + pgofs - ei.fofs;
		map->m_len = min((pgoff_t)maxblocks, ei.fofs + ei.len - pgofs);
		map->m_flags = F2FS_MAP_MAPPED;
		goto out;
	}

	if (create)
		f2fs_lock_op(F2FS_I_SB(inode));

	/* When reading holes, we need its node page */
	set_new_dnode(&dn, inode, NULL, NULL, 0);
	err = get_dnode_of_data(&dn, pgofs, mode);
	if (err) {
		if (err == -ENOENT)
			err = 0;
		goto unlock_out;
	}
	if (dn.data_blkaddr == NEW_ADDR && !fiemap)
		goto put_out;

	if (dn.data_blkaddr != NULL_ADDR) {
		map->m_flags = F2FS_MAP_MAPPED;
		map->m_pblk = dn.data_blkaddr;
		if (dn.data_blkaddr == NEW_ADDR)
			map->m_flags |= F2FS_MAP_UNWRITTEN;
	} else if (create) {
		err = __allocate_data_block(&dn);
		if (err)
			goto put_out;
		allocated = true;
		map->m_flags = F2FS_MAP_NEW | F2FS_MAP_MAPPED;
		map->m_pblk = dn.data_blkaddr;
	} else {
		goto put_out;
	}

	end_offset = ADDRS_PER_PAGE(dn.node_page, F2FS_I(inode));
	map->m_len = 1;
	dn.ofs_in_node++;
	pgofs++;

get_next:
	if (dn.ofs_in_node >= end_offset) {
		if (allocated)
			sync_inode_page(&dn);
		allocated = false;
		f2fs_put_dnode(&dn);

		set_new_dnode(&dn, inode, NULL, NULL, 0);
		err = get_dnode_of_data(&dn, pgofs, mode);
		if (err) {
			if (err == -ENOENT)
				err = 0;
			goto unlock_out;
		}
		if (dn.data_blkaddr == NEW_ADDR && !fiemap)
			goto put_out;

		end_offset = ADDRS_PER_PAGE(dn.node_page, F2FS_I(inode));
	}

	if (maxblocks > map->m_len) {
		block_t blkaddr = datablock_addr(dn.node_page, dn.ofs_in_node);
		if (blkaddr == NULL_ADDR && create) {
			err = __allocate_data_block(&dn);
			if (err)
				goto sync_out;
			allocated = true;
			map->m_flags |= F2FS_MAP_NEW;
			blkaddr = dn.data_blkaddr;
		}
		/* Give more consecutive addresses for the readahead */
		if ((map->m_pblk != NEW_ADDR &&
				blkaddr == (map->m_pblk + ofs)) ||
				(map->m_pblk == NEW_ADDR &&
				blkaddr == NEW_ADDR)) {
			ofs++;
			dn.ofs_in_node++;
			pgofs++;
			map->m_len++;
			goto get_next;
		}
	}
sync_out:
	if (allocated)
		sync_inode_page(&dn);
put_out:
	f2fs_put_dnode(&dn);
unlock_out:
	if (create)
		f2fs_unlock_op(F2FS_I_SB(inode));
out:
	trace_f2fs_map_blocks(inode, map, err);
	return err;
}

static int __get_data_block(struct inode *inode, sector_t iblock,
			struct buffer_head *bh, int create, bool fiemap)
{
	struct f2fs_map_blocks map;
	int ret;

	map.m_lblk = iblock;
	map.m_len = bh->b_size >> inode->i_blkbits;

	ret = f2fs_map_blocks(inode, &map, create, fiemap);
	if (!ret) {
		map_bh(bh, inode->i_sb, map.m_pblk);
		bh->b_state = (bh->b_state & ~F2FS_MAP_FLAGS) | map.m_flags;
		bh->b_size = map.m_len << inode->i_blkbits;
	}
	return ret;
}

static int get_data_block(struct inode *inode, sector_t iblock,
			struct buffer_head *bh_result, int create)
{
	return __get_data_block(inode, iblock, bh_result, create, false);
}

static int get_data_block_fiemap(struct inode *inode, sector_t iblock,
			struct buffer_head *bh_result, int create)
{
	return __get_data_block(inode, iblock, bh_result, create, true);
}

static inline sector_t logical_to_blk(struct inode *inode, loff_t offset)
{
	return (offset >> inode->i_blkbits);
}

static inline loff_t blk_to_logical(struct inode *inode, sector_t blk)
{
	return (blk << inode->i_blkbits);
}

int f2fs_fiemap(struct inode *inode, struct fiemap_extent_info *fieinfo,
		u64 start, u64 len)
{
	struct buffer_head map_bh;
	sector_t start_blk, last_blk;
	loff_t isize = i_size_read(inode);
	u64 logical = 0, phys = 0, size = 0;
	u32 flags = 0;
	bool past_eof = false, whole_file = false;
	int ret = 0;

	ret = fiemap_check_flags(fieinfo, FIEMAP_FLAG_SYNC);
	if (ret)
		return ret;

	mutex_lock(&inode->i_mutex);

	if (len >= isize) {
		whole_file = true;
		len = isize;
	}

	if (logical_to_blk(inode, len) == 0)
		len = blk_to_logical(inode, 1);

	start_blk = logical_to_blk(inode, start);
	last_blk = logical_to_blk(inode, start + len - 1);
next:
	memset(&map_bh, 0, sizeof(struct buffer_head));
	map_bh.b_size = len;

	ret = get_data_block_fiemap(inode, start_blk, &map_bh, 0);
	if (ret)
		goto out;

	/* HOLE */
	if (!buffer_mapped(&map_bh)) {
		start_blk++;

		if (!past_eof && blk_to_logical(inode, start_blk) >= isize)
			past_eof = 1;

		if (past_eof && size) {
			flags |= FIEMAP_EXTENT_LAST;
			ret = fiemap_fill_next_extent(fieinfo, logical,
					phys, size, flags);
		} else if (size) {
			ret = fiemap_fill_next_extent(fieinfo, logical,
					phys, size, flags);
			size = 0;
		}

		/* if we have holes up to/past EOF then we're done */
		if (start_blk > last_blk || past_eof || ret)
			goto out;
	} else {
		if (start_blk > last_blk && !whole_file) {
			ret = fiemap_fill_next_extent(fieinfo, logical,
					phys, size, flags);
			goto out;
		}

		/*
		 * if size != 0 then we know we already have an extent
		 * to add, so add it.
		 */
		if (size) {
			ret = fiemap_fill_next_extent(fieinfo, logical,
					phys, size, flags);
			if (ret)
				goto out;
		}

		logical = blk_to_logical(inode, start_blk);
		phys = blk_to_logical(inode, map_bh.b_blocknr);
		size = map_bh.b_size;
		flags = 0;
		if (buffer_unwritten(&map_bh))
			flags = FIEMAP_EXTENT_UNWRITTEN;

		start_blk += logical_to_blk(inode, size);

		/*
		 * If we are past the EOF, then we need to make sure as
		 * soon as we find a hole that the last extent we found
		 * is marked with FIEMAP_EXTENT_LAST
		 */
		if (!past_eof && logical + size >= isize)
			past_eof = true;
	}
	cond_resched();
	if (fatal_signal_pending(current))
		ret = -EINTR;
	else
		goto next;
out:
	if (ret == 1)
		ret = 0;

	mutex_unlock(&inode->i_mutex);
	return ret;
}

/*
 * This function was originally taken from fs/mpage.c, and customized for f2fs.
 * Major change was from block_size == page_size in f2fs by default.
 */
static int f2fs_mpage_readpages(struct address_space *mapping,
			struct list_head *pages, struct page *page,
			unsigned nr_pages)
{
	struct bio *bio = NULL;
	unsigned page_idx;
	sector_t last_block_in_bio = 0;
	struct inode *inode = mapping->host;
	const unsigned blkbits = inode->i_blkbits;
	const unsigned blocksize = 1 << blkbits;
	sector_t block_in_file;
	sector_t last_block;
	sector_t last_block_in_file;
	sector_t block_nr;
	struct block_device *bdev = inode->i_sb->s_bdev;
	struct f2fs_map_blocks map;

	map.m_pblk = 0;
	map.m_lblk = 0;
	map.m_len = 0;
	map.m_flags = 0;

	for (page_idx = 0; nr_pages; page_idx++, nr_pages--) {

		prefetchw(&page->flags);
		if (pages) {
			page = list_entry(pages->prev, struct page, lru);
			list_del(&page->lru);
			if (add_to_page_cache_lru(page, mapping,
						  page->index, GFP_KERNEL))
				goto next_page;
		}

		block_in_file = (sector_t)page->index;
		last_block = block_in_file + nr_pages;
		last_block_in_file = (i_size_read(inode) + blocksize - 1) >>
								blkbits;
		if (last_block > last_block_in_file)
			last_block = last_block_in_file;

		/*
		 * Map blocks using the previous result first.
		 */
		if ((map.m_flags & F2FS_MAP_MAPPED) &&
				block_in_file > map.m_lblk &&
				block_in_file < (map.m_lblk + map.m_len))
			goto got_it;

		/*
		 * Then do more f2fs_map_blocks() calls until we are
		 * done with this page.
		 */
		map.m_flags = 0;

		if (block_in_file < last_block) {
			map.m_lblk = block_in_file;
			map.m_len = last_block - block_in_file;

			if (f2fs_map_blocks(inode, &map, 0, false))
				goto set_error_page;
		}
got_it:
		if ((map.m_flags & F2FS_MAP_MAPPED)) {
			block_nr = map.m_pblk + block_in_file - map.m_lblk;
			SetPageMappedToDisk(page);

			if (!PageUptodate(page) && !cleancache_get_page(page)) {
				SetPageUptodate(page);
				goto confused;
			}
		} else {
			zero_user_segment(page, 0, PAGE_CACHE_SIZE);
			SetPageUptodate(page);
			unlock_page(page);
			goto next_page;
		}

		/*
		 * This page will go to BIO.  Do we need to send this
		 * BIO off first?
		 */
		if (bio && (last_block_in_bio != block_nr - 1)) {
submit_and_realloc:
			submit_bio(READ, bio);
			bio = NULL;
		}
		if (bio == NULL) {
			struct f2fs_crypto_ctx *ctx = NULL;

			if (f2fs_encrypted_inode(inode) &&
					S_ISREG(inode->i_mode)) {
				struct page *cpage;

				ctx = f2fs_get_crypto_ctx(inode);
				if (IS_ERR(ctx))
					goto set_error_page;

				/* wait the page to be moved by cleaning */
				cpage = find_lock_page(
						META_MAPPING(F2FS_I_SB(inode)),
						block_nr);
				if (cpage) {
					f2fs_wait_on_page_writeback(cpage,
									DATA);
					f2fs_put_page(cpage, 1);
				}
			}

			bio = bio_alloc(GFP_KERNEL,
				min_t(int, nr_pages, bio_get_nr_vecs(bdev)));
			if (!bio) {
				if (ctx)
					f2fs_release_crypto_ctx(ctx);
				goto set_error_page;
			}
			bio->bi_bdev = bdev;
			bio->bi_iter.bi_sector = SECTOR_FROM_BLOCK(block_nr);
			bio->bi_end_io = f2fs_read_end_io;
			bio->bi_private = ctx;
		}

		if (bio_add_page(bio, page, blocksize, 0) < blocksize)
			goto submit_and_realloc;

		last_block_in_bio = block_nr;
		goto next_page;
set_error_page:
		SetPageError(page);
		zero_user_segment(page, 0, PAGE_CACHE_SIZE);
		unlock_page(page);
		goto next_page;
confused:
		if (bio) {
			submit_bio(READ, bio);
			bio = NULL;
		}
		unlock_page(page);
next_page:
		if (pages)
			page_cache_release(page);
	}
	BUG_ON(pages && !list_empty(pages));
	if (bio)
		submit_bio(READ, bio);
	return 0;
}

static int f2fs_read_data_page(struct file *file, struct page *page)
{
	struct inode *inode = page->mapping->host;
	int ret = -EAGAIN;

	trace_f2fs_readpage(page, DATA);

	/* If the file has inline data, try to read it directly */
	if (f2fs_has_inline_data(inode))
		ret = f2fs_read_inline_data(inode, page);
	if (ret == -EAGAIN)
		ret = f2fs_mpage_readpages(page->mapping, NULL, page, 1);
	return ret;
}

static int f2fs_read_data_pages(struct file *file,
			struct address_space *mapping,
			struct list_head *pages, unsigned nr_pages)
{
	struct inode *inode = file->f_mapping->host;

	/* If the file has inline data, skip readpages */
	if (f2fs_has_inline_data(inode))
		return 0;

	return f2fs_mpage_readpages(mapping, pages, NULL, nr_pages);
}

int do_write_data_page(struct f2fs_io_info *fio)
{
	struct page *page = fio->page;
	struct inode *inode = page->mapping->host;
	struct dnode_of_data dn;
	int err = 0;

	set_new_dnode(&dn, inode, NULL, NULL, 0);
	err = get_dnode_of_data(&dn, page->index, LOOKUP_NODE);
	if (err)
		return err;

	fio->blk_addr = dn.data_blkaddr;

	/* This page is already truncated */
	if (fio->blk_addr == NULL_ADDR) {
		ClearPageUptodate(page);
		goto out_writepage;
	}

	if (f2fs_encrypted_inode(inode) && S_ISREG(inode->i_mode)) {
		fio->encrypted_page = f2fs_encrypt(inode, fio->page);
		if (IS_ERR(fio->encrypted_page)) {
			err = PTR_ERR(fio->encrypted_page);
			goto out_writepage;
		}
	}

	set_page_writeback(page);

	/*
	 * If current allocation needs SSR,
	 * it had better in-place writes for updated data.
	 */
	if (unlikely(fio->blk_addr != NEW_ADDR &&
			!is_cold_data(page) &&
			need_inplace_update(inode))) {
		rewrite_data_page(fio);
		set_inode_flag(F2FS_I(inode), FI_UPDATE_WRITE);
		trace_f2fs_do_write_data_page(page, IPU);
	} else {
		write_data_page(&dn, fio);
		set_data_blkaddr(&dn);
		f2fs_update_extent_cache(&dn);
		trace_f2fs_do_write_data_page(page, OPU);
		set_inode_flag(F2FS_I(inode), FI_APPEND_WRITE);
		if (page->index == 0)
			set_inode_flag(F2FS_I(inode), FI_FIRST_BLOCK_WRITTEN);
	}
out_writepage:
	f2fs_put_dnode(&dn);
	return err;
}

static int f2fs_write_data_page(struct page *page,
					struct writeback_control *wbc)
{
	struct inode *inode = page->mapping->host;
	struct f2fs_sb_info *sbi = F2FS_I_SB(inode);
	loff_t i_size = i_size_read(inode);
	const pgoff_t end_index = ((unsigned long long) i_size)
							>> PAGE_CACHE_SHIFT;
	unsigned offset = 0;
	bool need_balance_fs = false;
	int err = 0;
	struct f2fs_io_info fio = {
		.sbi = sbi,
		.type = DATA,
		.rw = (wbc->sync_mode == WB_SYNC_ALL) ? WRITE_SYNC : WRITE,
		.page = page,
		.encrypted_page = NULL,
	};

	trace_f2fs_writepage(page, DATA);

	if (page->index < end_index)
		goto write;

	/*
	 * If the offset is out-of-range of file size,
	 * this page does not have to be written to disk.
	 */
	offset = i_size & (PAGE_CACHE_SIZE - 1);
	if ((page->index >= end_index + 1) || !offset)
		goto out;

	zero_user_segment(page, offset, PAGE_CACHE_SIZE);
write:
	if (unlikely(is_sbi_flag_set(sbi, SBI_POR_DOING)))
		goto redirty_out;
	if (f2fs_is_drop_cache(inode))
		goto out;
	if (f2fs_is_volatile_file(inode) && !wbc->for_reclaim &&
			available_free_memory(sbi, BASE_CHECK))
		goto redirty_out;

	/* Dentry blocks are controlled by checkpoint */
	if (S_ISDIR(inode->i_mode)) {
		if (unlikely(f2fs_cp_error(sbi)))
			goto redirty_out;
		err = do_write_data_page(&fio);
		goto done;
	}

	/* we should bypass data pages to proceed the kworkder jobs */
	if (unlikely(f2fs_cp_error(sbi))) {
		SetPageError(page);
		goto out;
	}

	if (!wbc->for_reclaim)
		need_balance_fs = true;
	else if (has_not_enough_free_secs(sbi, 0))
		goto redirty_out;

	err = -EAGAIN;
	f2fs_lock_op(sbi);
	if (f2fs_has_inline_data(inode))
		err = f2fs_write_inline_data(inode, page);
	if (err == -EAGAIN)
		err = do_write_data_page(&fio);
	f2fs_unlock_op(sbi);
done:
	if (err && err != -ENOENT)
		goto redirty_out;

	clear_cold_data(page);
out:
	inode_dec_dirty_pages(inode);
	if (err)
		ClearPageUptodate(page);
	unlock_page(page);
	if (need_balance_fs)
		f2fs_balance_fs(sbi);
	if (wbc->for_reclaim)
		f2fs_submit_merged_bio(sbi, DATA, WRITE);
	return 0;

redirty_out:
	redirty_page_for_writepage(wbc, page);
	return AOP_WRITEPAGE_ACTIVATE;
}

static int __f2fs_writepage(struct page *page, struct writeback_control *wbc,
			void *data)
{
	struct address_space *mapping = data;
	int ret = mapping->a_ops->writepage(page, wbc);
	mapping_set_error(mapping, ret);
	return ret;
}

/*
 * This function was copied from write_cche_pages from mm/page-writeback.c.
 * The major change is making write step of cold data page separately from
 * warm/hot data page.
 */
static int f2fs_write_cache_pages(struct address_space *mapping,
			struct writeback_control *wbc, writepage_t writepage,
			void *data)
{
	int ret = 0;
	int done = 0;
	struct pagevec pvec;
	int nr_pages;
	pgoff_t uninitialized_var(writeback_index);
	pgoff_t index;
	pgoff_t end;		/* Inclusive */
	pgoff_t done_index;
	int cycled;
	int range_whole = 0;
	int tag;
	int step = 0;

	pagevec_init(&pvec, 0);
next:
	if (wbc->range_cyclic) {
		writeback_index = mapping->writeback_index; /* prev offset */
		index = writeback_index;
		if (index == 0)
			cycled = 1;
		else
			cycled = 0;
		end = -1;
	} else {
		index = wbc->range_start >> PAGE_CACHE_SHIFT;
		end = wbc->range_end >> PAGE_CACHE_SHIFT;
		if (wbc->range_start == 0 && wbc->range_end == LLONG_MAX)
			range_whole = 1;
		cycled = 1; /* ignore range_cyclic tests */
	}
	if (wbc->sync_mode == WB_SYNC_ALL || wbc->tagged_writepages)
		tag = PAGECACHE_TAG_TOWRITE;
	else
		tag = PAGECACHE_TAG_DIRTY;
retry:
	if (wbc->sync_mode == WB_SYNC_ALL || wbc->tagged_writepages)
		tag_pages_for_writeback(mapping, index, end);
	done_index = index;
	while (!done && (index <= end)) {
		int i;

		nr_pages = pagevec_lookup_tag(&pvec, mapping, &index, tag,
			      min(end - index, (pgoff_t)PAGEVEC_SIZE - 1) + 1);
		if (nr_pages == 0)
			break;

		for (i = 0; i < nr_pages; i++) {
			struct page *page = pvec.pages[i];

			if (page->index > end) {
				done = 1;
				break;
			}

			done_index = page->index;

			lock_page(page);

			if (unlikely(page->mapping != mapping)) {
continue_unlock:
				unlock_page(page);
				continue;
			}

			if (!PageDirty(page)) {
				/* someone wrote it for us */
				goto continue_unlock;
			}

			if (step == is_cold_data(page))
				goto continue_unlock;

			if (PageWriteback(page)) {
				if (wbc->sync_mode != WB_SYNC_NONE)
					f2fs_wait_on_page_writeback(page, DATA);
				else
					goto continue_unlock;
			}

			BUG_ON(PageWriteback(page));
			if (!clear_page_dirty_for_io(page))
				goto continue_unlock;

			ret = (*writepage)(page, wbc, data);
			if (unlikely(ret)) {
				if (ret == AOP_WRITEPAGE_ACTIVATE) {
					unlock_page(page);
					ret = 0;
				} else {
					done_index = page->index + 1;
					done = 1;
					break;
				}
			}

			if (--wbc->nr_to_write <= 0 &&
			    wbc->sync_mode == WB_SYNC_NONE) {
				done = 1;
				break;
			}
		}
		pagevec_release(&pvec);
		cond_resched();
	}

	if (step < 1) {
		step++;
		goto next;
	}

	if (!cycled && !done) {
		cycled = 1;
		index = 0;
		end = writeback_index - 1;
		goto retry;
	}
	if (wbc->range_cyclic || (range_whole && wbc->nr_to_write > 0))
		mapping->writeback_index = done_index;

	return ret;
}

static int f2fs_write_data_pages(struct address_space *mapping,
			    struct writeback_control *wbc)
{
	struct inode *inode = mapping->host;
	struct f2fs_sb_info *sbi = F2FS_I_SB(inode);
	bool locked = false;
	int ret;
	long diff;

	trace_f2fs_writepages(mapping->host, wbc, DATA);

	/* deal with chardevs and other special file */
	if (!mapping->a_ops->writepage)
		return 0;

	/* skip writing if there is no dirty page in this inode */
	if (!get_dirty_pages(inode) && wbc->sync_mode == WB_SYNC_NONE)
		return 0;

	if (S_ISDIR(inode->i_mode) && wbc->sync_mode == WB_SYNC_NONE &&
			get_dirty_pages(inode) < nr_pages_to_skip(sbi, DATA) &&
			available_free_memory(sbi, DIRTY_DENTS))
		goto skip_write;

	/* during POR, we don't need to trigger writepage at all. */
	if (unlikely(is_sbi_flag_set(sbi, SBI_POR_DOING)))
		goto skip_write;

	diff = nr_pages_to_write(sbi, DATA, wbc);

	if (!S_ISDIR(inode->i_mode)) {
		mutex_lock(&sbi->writepages);
		locked = true;
	}
	ret = f2fs_write_cache_pages(mapping, wbc, __f2fs_writepage, mapping);
	f2fs_submit_merged_bio(sbi, DATA, WRITE);
	if (locked)
		mutex_unlock(&sbi->writepages);

	remove_dirty_dir_inode(inode);

	wbc->nr_to_write = max((long)0, wbc->nr_to_write - diff);
	return ret;

skip_write:
	wbc->pages_skipped += get_dirty_pages(inode);
	return 0;
}

static void f2fs_write_failed(struct address_space *mapping, loff_t to)
{
	struct inode *inode = mapping->host;

	if (to > inode->i_size) {
		truncate_pagecache(inode, inode->i_size);
		truncate_blocks(inode, inode->i_size, true);
	}
}

static int f2fs_write_begin(struct file *file, struct address_space *mapping,
		loff_t pos, unsigned len, unsigned flags,
		struct page **pagep, void **fsdata)
{
	struct inode *inode = mapping->host;
	struct f2fs_sb_info *sbi = F2FS_I_SB(inode);
	struct page *page = NULL;
	struct page *ipage;
	pgoff_t index = ((unsigned long long) pos) >> PAGE_CACHE_SHIFT;
	struct dnode_of_data dn;
	int err = 0;

	trace_f2fs_write_begin(inode, pos, len, flags);

	f2fs_balance_fs(sbi);

	/*
	 * We should check this at this moment to avoid deadlock on inode page
	 * and #0 page. The locking rule for inline_data conversion should be:
	 * lock_page(page #0) -> lock_page(inode_page)
	 */
	if (index != 0) {
		err = f2fs_convert_inline_inode(inode);
		if (err)
			goto fail;
	}
repeat:
	page = grab_cache_page_write_begin(mapping, index, flags);
	if (!page) {
		err = -ENOMEM;
		goto fail;
	}

	*pagep = page;

	f2fs_lock_op(sbi);

	/* check inline_data */
	ipage = get_node_page(sbi, inode->i_ino);
	if (IS_ERR(ipage)) {
		err = PTR_ERR(ipage);
		goto unlock_fail;
	}

	set_new_dnode(&dn, inode, ipage, ipage, 0);

	if (f2fs_has_inline_data(inode)) {
		if (pos + len <= MAX_INLINE_DATA) {
			read_inline_data(page, ipage);
			set_inode_flag(F2FS_I(inode), FI_DATA_EXIST);
			sync_inode_page(&dn);
			goto put_next;
		}
		err = f2fs_convert_inline_page(&dn, page);
		if (err)
			goto put_fail;
	}
	err = f2fs_reserve_block(&dn, index);
	if (err)
		goto put_fail;
put_next:
	f2fs_put_dnode(&dn);
	f2fs_unlock_op(sbi);

	f2fs_wait_on_page_writeback(page, DATA);

	if (len == PAGE_CACHE_SIZE)
		goto out_update;
	if (PageUptodate(page))
		goto out_clear;

	if ((pos & PAGE_CACHE_MASK) >= i_size_read(inode)) {
		unsigned start = pos & (PAGE_CACHE_SIZE - 1);
		unsigned end = start + len;

		/* Reading beyond i_size is simple: memset to zero */
		zero_user_segments(page, 0, start, end, PAGE_CACHE_SIZE);
		goto out_update;
	}

	if (dn.data_blkaddr == NEW_ADDR) {
		zero_user_segment(page, 0, PAGE_CACHE_SIZE);
	} else {
		struct f2fs_io_info fio = {
			.sbi = sbi,
			.type = DATA,
			.rw = READ_SYNC,
			.blk_addr = dn.data_blkaddr,
			.page = page,
			.encrypted_page = NULL,
		};
		err = f2fs_submit_page_bio(&fio);
		if (err)
			goto fail;

		lock_page(page);
		if (unlikely(!PageUptodate(page))) {
			err = -EIO;
			goto fail;
		}
		if (unlikely(page->mapping != mapping)) {
			f2fs_put_page(page, 1);
			goto repeat;
		}

		/* avoid symlink page */
		if (f2fs_encrypted_inode(inode) && S_ISREG(inode->i_mode)) {
			err = f2fs_decrypt_one(inode, page);
			if (err)
				goto fail;
		}
	}
out_update:
	SetPageUptodate(page);
out_clear:
	clear_cold_data(page);
	return 0;

put_fail:
	f2fs_put_dnode(&dn);
unlock_fail:
	f2fs_unlock_op(sbi);
fail:
	f2fs_put_page(page, 1);
	f2fs_write_failed(mapping, pos + len);
	return err;
}

static int f2fs_write_end(struct file *file,
			struct address_space *mapping,
			loff_t pos, unsigned len, unsigned copied,
			struct page *page, void *fsdata)
{
	struct inode *inode = page->mapping->host;

	trace_f2fs_write_end(inode, pos, len, copied);

	set_page_dirty(page);

	if (pos + copied > i_size_read(inode)) {
		i_size_write(inode, pos + copied);
		mark_inode_dirty(inode);
		update_inode_page(inode);
	}

	f2fs_put_page(page, 1);
	return copied;
}

static int check_direct_IO(struct inode *inode, struct iov_iter *iter,
			   loff_t offset)
{
	unsigned blocksize_mask = inode->i_sb->s_blocksize - 1;

	if (iov_iter_rw(iter) == READ)
		return 0;

	if (offset & blocksize_mask)
		return -EINVAL;

	if (iov_iter_alignment(iter) & blocksize_mask)
		return -EINVAL;

	return 0;
}

static ssize_t f2fs_direct_IO(struct kiocb *iocb, struct iov_iter *iter,
			      loff_t offset)
{
	struct file *file = iocb->ki_filp;
	struct address_space *mapping = file->f_mapping;
	struct inode *inode = mapping->host;
	size_t count = iov_iter_count(iter);
	int err;

	/* we don't need to use inline_data strictly */
	if (f2fs_has_inline_data(inode)) {
		err = f2fs_convert_inline_inode(inode);
		if (err)
			return err;
	}

	if (f2fs_encrypted_inode(inode) && S_ISREG(inode->i_mode))
		return 0;

	if (check_direct_IO(inode, iter, offset))
		return 0;

	trace_f2fs_direct_IO_enter(inode, offset, count, iov_iter_rw(iter));

	if (iov_iter_rw(iter) == WRITE)
		__allocate_data_blocks(inode, offset, count);

	err = blockdev_direct_IO(iocb, inode, iter, offset, get_data_block);
	if (err < 0 && iov_iter_rw(iter) == WRITE)
		f2fs_write_failed(mapping, offset + count);

	trace_f2fs_direct_IO_exit(inode, offset, count, iov_iter_rw(iter), err);

	return err;
}

void f2fs_invalidate_page(struct page *page, unsigned int offset,
							unsigned int length)
{
	struct inode *inode = page->mapping->host;
	struct f2fs_sb_info *sbi = F2FS_I_SB(inode);

	if (inode->i_ino >= F2FS_ROOT_INO(sbi) &&
		(offset % PAGE_CACHE_SIZE || length != PAGE_CACHE_SIZE))
		return;

	if (PageDirty(page)) {
		if (inode->i_ino == F2FS_META_INO(sbi))
			dec_page_count(sbi, F2FS_DIRTY_META);
		else if (inode->i_ino == F2FS_NODE_INO(sbi))
			dec_page_count(sbi, F2FS_DIRTY_NODES);
		else
			inode_dec_dirty_pages(inode);
	}
	ClearPagePrivate(page);
}

int f2fs_release_page(struct page *page, gfp_t wait)
{
	/* If this is dirty page, keep PagePrivate */
	if (PageDirty(page))
		return 0;

	ClearPagePrivate(page);
	return 1;
}

static int f2fs_set_data_page_dirty(struct page *page)
{
	struct address_space *mapping = page->mapping;
	struct inode *inode = mapping->host;

	trace_f2fs_set_page_dirty(page, DATA);

	SetPageUptodate(page);

	if (f2fs_is_atomic_file(inode)) {
		register_inmem_page(inode, page);
		return 1;
	}

	if (!PageDirty(page)) {
		__set_page_dirty_nobuffers(page);
		update_dirty_page(inode, page);
		return 1;
	}
	return 0;
}

static sector_t f2fs_bmap(struct address_space *mapping, sector_t block)
{
	struct inode *inode = mapping->host;

	/* we don't need to use inline_data strictly */
	if (f2fs_has_inline_data(inode)) {
		int err = f2fs_convert_inline_inode(inode);
		if (err)
			return err;
	}
	return generic_block_bmap(mapping, block, get_data_block);
}

const struct address_space_operations f2fs_dblock_aops = {
	.readpage	= f2fs_read_data_page,
	.readpages	= f2fs_read_data_pages,
	.writepage	= f2fs_write_data_page,
	.writepages	= f2fs_write_data_pages,
	.write_begin	= f2fs_write_begin,
	.write_end	= f2fs_write_end,
	.set_page_dirty	= f2fs_set_data_page_dirty,
	.invalidatepage	= f2fs_invalidate_page,
	.releasepage	= f2fs_release_page,
	.direct_IO	= f2fs_direct_IO,
	.bmap		= f2fs_bmap,
};<|MERGE_RESOLUTION|>--- conflicted
+++ resolved
@@ -27,14 +27,7 @@
 #include "trace.h"
 #include <trace/events/f2fs.h>
 
-<<<<<<< HEAD
-static void f2fs_read_end_io(struct bio *bio, int err)
-=======
-static struct kmem_cache *extent_tree_slab;
-static struct kmem_cache *extent_node_slab;
-
 static void f2fs_read_end_io(struct bio *bio)
->>>>>>> 89c5a5c7
 {
 	struct bio_vec *bvec;
 	int i;
