--- conflicted
+++ resolved
@@ -412,11 +412,7 @@
 	if (!f.file)
 		return error;
 	dentry = f.file->f_path.dentry;
-<<<<<<< HEAD
-	audit_inode(NULL, dentry);
-=======
 	audit_inode(NULL, dentry, 0);
->>>>>>> ddffeb8c
 	error = mnt_want_write_file(f.file);
 	if (!error) {
 		error = setxattr(dentry, name, value, size, flags);
@@ -511,11 +507,7 @@
 
 	if (!f.file)
 		return error;
-<<<<<<< HEAD
-	audit_inode(NULL, f.file->f_path.dentry);
-=======
 	audit_inode(NULL, f.file->f_path.dentry, 0);
->>>>>>> ddffeb8c
 	error = getxattr(f.file->f_path.dentry, name, value, size);
 	fdput(f);
 	return error;
@@ -594,11 +586,7 @@
 
 	if (!f.file)
 		return error;
-<<<<<<< HEAD
-	audit_inode(NULL, f.file->f_path.dentry);
-=======
 	audit_inode(NULL, f.file->f_path.dentry, 0);
->>>>>>> ddffeb8c
 	error = listxattr(f.file->f_path.dentry, list, size);
 	fdput(f);
 	return error;
@@ -667,11 +655,7 @@
 	if (!f.file)
 		return error;
 	dentry = f.file->f_path.dentry;
-<<<<<<< HEAD
-	audit_inode(NULL, dentry);
-=======
 	audit_inode(NULL, dentry, 0);
->>>>>>> ddffeb8c
 	error = mnt_want_write_file(f.file);
 	if (!error) {
 		error = removexattr(dentry, name);
