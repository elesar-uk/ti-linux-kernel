--- conflicted
+++ resolved
@@ -493,10 +493,6 @@
 		adfs_error(sb, "get root inode failed\n");
 		goto error;
 	}
-<<<<<<< HEAD
-	unlock_kernel();
-=======
->>>>>>> 105e53f8
 	return 0;
 
 error_free_bh:
