/*
 *  linux/fs/namespace.c
 *
 * (C) Copyright Al Viro 2000, 2001
 *	Released under GPL v2.
 *
 * Based on code from fs/super.c, copyright Linus Torvalds and others.
 * Heavily rewritten.
 */

#include <linux/syscalls.h>
#include <linux/slab.h>
#include <linux/sched.h>
#include <linux/spinlock.h>
#include <linux/percpu.h>
<<<<<<< HEAD
#include <linux/smp_lock.h>
=======
>>>>>>> 3cbea436
#include <linux/init.h>
#include <linux/kernel.h>
#include <linux/acct.h>
#include <linux/capability.h>
#include <linux/cpumask.h>
#include <linux/module.h>
#include <linux/sysfs.h>
#include <linux/seq_file.h>
#include <linux/mnt_namespace.h>
#include <linux/namei.h>
#include <linux/nsproxy.h>
#include <linux/security.h>
#include <linux/mount.h>
#include <linux/ramfs.h>
#include <linux/log2.h>
#include <linux/idr.h>
#include <linux/fs_struct.h>
#include <linux/fsnotify.h>
#include <asm/uaccess.h>
#include <asm/unistd.h>
#include "pnode.h"
#include "internal.h"

#define HASH_SHIFT ilog2(PAGE_SIZE / sizeof(struct list_head))
#define HASH_SIZE (1UL << HASH_SHIFT)

static int event;
static DEFINE_IDA(mnt_id_ida);
static DEFINE_IDA(mnt_group_ida);
static DEFINE_SPINLOCK(mnt_id_lock);
static int mnt_id_start = 0;
static int mnt_group_start = 1;

static struct list_head *mount_hashtable __read_mostly;
static struct kmem_cache *mnt_cache __read_mostly;
static struct rw_semaphore namespace_sem;

/* /sys/fs */
struct kobject *fs_kobj;
EXPORT_SYMBOL_GPL(fs_kobj);

/*
 * vfsmount lock may be taken for read to prevent changes to the
 * vfsmount hash, ie. during mountpoint lookups or walking back
 * up the tree.
 *
 * It should be taken for write in all cases where the vfsmount
 * tree or hash is modified or when a vfsmount structure is modified.
 */
DEFINE_BRLOCK(vfsmount_lock);

static inline unsigned long hash(struct vfsmount *mnt, struct dentry *dentry)
{
	unsigned long tmp = ((unsigned long)mnt / L1_CACHE_BYTES);
	tmp += ((unsigned long)dentry / L1_CACHE_BYTES);
	tmp = tmp + (tmp >> HASH_SHIFT);
	return tmp & (HASH_SIZE - 1);
}

#define MNT_WRITER_UNDERFLOW_LIMIT -(1<<16)

/*
 * allocation is serialized by namespace_sem, but we need the spinlock to
 * serialize with freeing.
 */
static int mnt_alloc_id(struct vfsmount *mnt)
{
	int res;

retry:
	ida_pre_get(&mnt_id_ida, GFP_KERNEL);
	spin_lock(&mnt_id_lock);
	res = ida_get_new_above(&mnt_id_ida, mnt_id_start, &mnt->mnt_id);
	if (!res)
		mnt_id_start = mnt->mnt_id + 1;
	spin_unlock(&mnt_id_lock);
	if (res == -EAGAIN)
		goto retry;

	return res;
}

static void mnt_free_id(struct vfsmount *mnt)
{
	int id = mnt->mnt_id;
	spin_lock(&mnt_id_lock);
	ida_remove(&mnt_id_ida, id);
	if (mnt_id_start > id)
		mnt_id_start = id;
	spin_unlock(&mnt_id_lock);
}

/*
 * Allocate a new peer group ID
 *
 * mnt_group_ida is protected by namespace_sem
 */
static int mnt_alloc_group_id(struct vfsmount *mnt)
{
	int res;

	if (!ida_pre_get(&mnt_group_ida, GFP_KERNEL))
		return -ENOMEM;

	res = ida_get_new_above(&mnt_group_ida,
				mnt_group_start,
				&mnt->mnt_group_id);
	if (!res)
		mnt_group_start = mnt->mnt_group_id + 1;

	return res;
}

/*
 * Release a peer group ID
 */
void mnt_release_group_id(struct vfsmount *mnt)
{
	int id = mnt->mnt_group_id;
	ida_remove(&mnt_group_ida, id);
	if (mnt_group_start > id)
		mnt_group_start = id;
	mnt->mnt_group_id = 0;
}

/*
 * vfsmount lock must be held for read
 */
static inline void mnt_add_count(struct vfsmount *mnt, int n)
{
#ifdef CONFIG_SMP
	this_cpu_add(mnt->mnt_pcp->mnt_count, n);
#else
	preempt_disable();
	mnt->mnt_count += n;
	preempt_enable();
#endif
}

static inline void mnt_set_count(struct vfsmount *mnt, int n)
{
#ifdef CONFIG_SMP
	this_cpu_write(mnt->mnt_pcp->mnt_count, n);
#else
	mnt->mnt_count = n;
#endif
}

/*
 * vfsmount lock must be held for read
 */
static inline void mnt_inc_count(struct vfsmount *mnt)
{
	mnt_add_count(mnt, 1);
}

/*
 * vfsmount lock must be held for read
 */
static inline void mnt_dec_count(struct vfsmount *mnt)
{
	mnt_add_count(mnt, -1);
}

/*
 * vfsmount lock must be held for write
 */
unsigned int mnt_get_count(struct vfsmount *mnt)
{
#ifdef CONFIG_SMP
	unsigned int count = 0;
	int cpu;

	for_each_possible_cpu(cpu) {
		count += per_cpu_ptr(mnt->mnt_pcp, cpu)->mnt_count;
	}

	return count;
#else
	return mnt->mnt_count;
#endif
}

struct vfsmount *alloc_vfsmnt(const char *name)
{
	struct vfsmount *mnt = kmem_cache_zalloc(mnt_cache, GFP_KERNEL);
	if (mnt) {
		int err;

		err = mnt_alloc_id(mnt);
		if (err)
			goto out_free_cache;

		if (name) {
			mnt->mnt_devname = kstrdup(name, GFP_KERNEL);
			if (!mnt->mnt_devname)
				goto out_free_id;
		}

#ifdef CONFIG_SMP
		mnt->mnt_pcp = alloc_percpu(struct mnt_pcp);
		if (!mnt->mnt_pcp)
			goto out_free_devname;

		this_cpu_add(mnt->mnt_pcp->mnt_count, 1);
#else
		mnt->mnt_count = 1;
		mnt->mnt_writers = 0;
#endif

		INIT_LIST_HEAD(&mnt->mnt_hash);
		INIT_LIST_HEAD(&mnt->mnt_child);
		INIT_LIST_HEAD(&mnt->mnt_mounts);
		INIT_LIST_HEAD(&mnt->mnt_list);
		INIT_LIST_HEAD(&mnt->mnt_expire);
		INIT_LIST_HEAD(&mnt->mnt_share);
		INIT_LIST_HEAD(&mnt->mnt_slave_list);
		INIT_LIST_HEAD(&mnt->mnt_slave);
#ifdef CONFIG_FSNOTIFY
		INIT_HLIST_HEAD(&mnt->mnt_fsnotify_marks);
<<<<<<< HEAD
#endif
#ifdef CONFIG_SMP
		mnt->mnt_writers = alloc_percpu(int);
		if (!mnt->mnt_writers)
			goto out_free_devname;
#else
		mnt->mnt_writers = 0;
=======
>>>>>>> 3cbea436
#endif
	}
	return mnt;

#ifdef CONFIG_SMP
out_free_devname:
	kfree(mnt->mnt_devname);
#endif
out_free_id:
	mnt_free_id(mnt);
out_free_cache:
	kmem_cache_free(mnt_cache, mnt);
	return NULL;
}

/*
 * Most r/o checks on a fs are for operations that take
 * discrete amounts of time, like a write() or unlink().
 * We must keep track of when those operations start
 * (for permission checks) and when they end, so that
 * we can determine when writes are able to occur to
 * a filesystem.
 */
/*
 * __mnt_is_readonly: check whether a mount is read-only
 * @mnt: the mount to check for its write status
 *
 * This shouldn't be used directly ouside of the VFS.
 * It does not guarantee that the filesystem will stay
 * r/w, just that it is right *now*.  This can not and
 * should not be used in place of IS_RDONLY(inode).
 * mnt_want/drop_write() will _keep_ the filesystem
 * r/w.
 */
int __mnt_is_readonly(struct vfsmount *mnt)
{
	if (mnt->mnt_flags & MNT_READONLY)
		return 1;
	if (mnt->mnt_sb->s_flags & MS_RDONLY)
		return 1;
	return 0;
}
EXPORT_SYMBOL_GPL(__mnt_is_readonly);

static inline void mnt_inc_writers(struct vfsmount *mnt)
{
#ifdef CONFIG_SMP
	this_cpu_inc(mnt->mnt_pcp->mnt_writers);
#else
	mnt->mnt_writers++;
#endif
}

static inline void mnt_dec_writers(struct vfsmount *mnt)
{
#ifdef CONFIG_SMP
	this_cpu_dec(mnt->mnt_pcp->mnt_writers);
#else
	mnt->mnt_writers--;
#endif
}

static unsigned int mnt_get_writers(struct vfsmount *mnt)
{
#ifdef CONFIG_SMP
	unsigned int count = 0;
	int cpu;

	for_each_possible_cpu(cpu) {
		count += per_cpu_ptr(mnt->mnt_pcp, cpu)->mnt_writers;
	}

	return count;
#else
	return mnt->mnt_writers;
#endif
}

/*
 * Most r/o checks on a fs are for operations that take
 * discrete amounts of time, like a write() or unlink().
 * We must keep track of when those operations start
 * (for permission checks) and when they end, so that
 * we can determine when writes are able to occur to
 * a filesystem.
 */
/**
 * mnt_want_write - get write access to a mount
 * @mnt: the mount on which to take a write
 *
 * This tells the low-level filesystem that a write is
 * about to be performed to it, and makes sure that
 * writes are allowed before returning success.  When
 * the write operation is finished, mnt_drop_write()
 * must be called.  This is effectively a refcount.
 */
int mnt_want_write(struct vfsmount *mnt)
{
	int ret = 0;

	preempt_disable();
	mnt_inc_writers(mnt);
	/*
	 * The store to mnt_inc_writers must be visible before we pass
	 * MNT_WRITE_HOLD loop below, so that the slowpath can see our
	 * incremented count after it has set MNT_WRITE_HOLD.
	 */
	smp_mb();
	while (mnt->mnt_flags & MNT_WRITE_HOLD)
		cpu_relax();
	/*
	 * After the slowpath clears MNT_WRITE_HOLD, mnt_is_readonly will
	 * be set to match its requirements. So we must not load that until
	 * MNT_WRITE_HOLD is cleared.
	 */
	smp_rmb();
	if (__mnt_is_readonly(mnt)) {
		mnt_dec_writers(mnt);
		ret = -EROFS;
		goto out;
	}
out:
	preempt_enable();
	return ret;
}
EXPORT_SYMBOL_GPL(mnt_want_write);

/**
 * mnt_clone_write - get write access to a mount
 * @mnt: the mount on which to take a write
 *
 * This is effectively like mnt_want_write, except
 * it must only be used to take an extra write reference
 * on a mountpoint that we already know has a write reference
 * on it. This allows some optimisation.
 *
 * After finished, mnt_drop_write must be called as usual to
 * drop the reference.
 */
int mnt_clone_write(struct vfsmount *mnt)
{
	/* superblock may be r/o */
	if (__mnt_is_readonly(mnt))
		return -EROFS;
	preempt_disable();
	mnt_inc_writers(mnt);
	preempt_enable();
	return 0;
}
EXPORT_SYMBOL_GPL(mnt_clone_write);

/**
 * mnt_want_write_file - get write access to a file's mount
 * @file: the file who's mount on which to take a write
 *
 * This is like mnt_want_write, but it takes a file and can
 * do some optimisations if the file is open for write already
 */
int mnt_want_write_file(struct file *file)
{
	struct inode *inode = file->f_dentry->d_inode;
	if (!(file->f_mode & FMODE_WRITE) || special_file(inode->i_mode))
		return mnt_want_write(file->f_path.mnt);
	else
		return mnt_clone_write(file->f_path.mnt);
}
EXPORT_SYMBOL_GPL(mnt_want_write_file);

/**
 * mnt_drop_write - give up write access to a mount
 * @mnt: the mount on which to give up write access
 *
 * Tells the low-level filesystem that we are done
 * performing writes to it.  Must be matched with
 * mnt_want_write() call above.
 */
void mnt_drop_write(struct vfsmount *mnt)
{
	preempt_disable();
	mnt_dec_writers(mnt);
	preempt_enable();
}
EXPORT_SYMBOL_GPL(mnt_drop_write);

static int mnt_make_readonly(struct vfsmount *mnt)
{
	int ret = 0;

	br_write_lock(vfsmount_lock);
	mnt->mnt_flags |= MNT_WRITE_HOLD;
	/*
	 * After storing MNT_WRITE_HOLD, we'll read the counters. This store
	 * should be visible before we do.
	 */
	smp_mb();

	/*
	 * With writers on hold, if this value is zero, then there are
	 * definitely no active writers (although held writers may subsequently
	 * increment the count, they'll have to wait, and decrement it after
	 * seeing MNT_READONLY).
	 *
	 * It is OK to have counter incremented on one CPU and decremented on
	 * another: the sum will add up correctly. The danger would be when we
	 * sum up each counter, if we read a counter before it is incremented,
	 * but then read another CPU's count which it has been subsequently
	 * decremented from -- we would see more decrements than we should.
	 * MNT_WRITE_HOLD protects against this scenario, because
	 * mnt_want_write first increments count, then smp_mb, then spins on
	 * MNT_WRITE_HOLD, so it can't be decremented by another CPU while
	 * we're counting up here.
	 */
	if (mnt_get_writers(mnt) > 0)
		ret = -EBUSY;
	else
		mnt->mnt_flags |= MNT_READONLY;
	/*
	 * MNT_READONLY must become visible before ~MNT_WRITE_HOLD, so writers
	 * that become unheld will see MNT_READONLY.
	 */
	smp_wmb();
	mnt->mnt_flags &= ~MNT_WRITE_HOLD;
	br_write_unlock(vfsmount_lock);
	return ret;
}

static void __mnt_unmake_readonly(struct vfsmount *mnt)
{
	br_write_lock(vfsmount_lock);
	mnt->mnt_flags &= ~MNT_READONLY;
	br_write_unlock(vfsmount_lock);
}

void simple_set_mnt(struct vfsmount *mnt, struct super_block *sb)
{
	mnt->mnt_sb = sb;
	mnt->mnt_root = dget(sb->s_root);
}

EXPORT_SYMBOL(simple_set_mnt);

void free_vfsmnt(struct vfsmount *mnt)
{
	kfree(mnt->mnt_devname);
	mnt_free_id(mnt);
#ifdef CONFIG_SMP
	free_percpu(mnt->mnt_pcp);
#endif
	kmem_cache_free(mnt_cache, mnt);
}

/*
 * find the first or last mount at @dentry on vfsmount @mnt depending on
 * @dir. If @dir is set return the first mount else return the last mount.
 * vfsmount_lock must be held for read or write.
 */
struct vfsmount *__lookup_mnt(struct vfsmount *mnt, struct dentry *dentry,
			      int dir)
{
	struct list_head *head = mount_hashtable + hash(mnt, dentry);
	struct list_head *tmp = head;
	struct vfsmount *p, *found = NULL;

	for (;;) {
		tmp = dir ? tmp->next : tmp->prev;
		p = NULL;
		if (tmp == head)
			break;
		p = list_entry(tmp, struct vfsmount, mnt_hash);
		if (p->mnt_parent == mnt && p->mnt_mountpoint == dentry) {
			found = p;
			break;
		}
	}
	return found;
}

/*
 * lookup_mnt increments the ref count before returning
 * the vfsmount struct.
 */
struct vfsmount *lookup_mnt(struct path *path)
{
	struct vfsmount *child_mnt;

	br_read_lock(vfsmount_lock);
	if ((child_mnt = __lookup_mnt(path->mnt, path->dentry, 1)))
		mntget(child_mnt);
	br_read_unlock(vfsmount_lock);
	return child_mnt;
}

static inline int check_mnt(struct vfsmount *mnt)
{
	return mnt->mnt_ns == current->nsproxy->mnt_ns;
}

/*
 * vfsmount lock must be held for write
 */
static void touch_mnt_namespace(struct mnt_namespace *ns)
{
	if (ns) {
		ns->event = ++event;
		wake_up_interruptible(&ns->poll);
	}
}

/*
 * vfsmount lock must be held for write
 */
static void __touch_mnt_namespace(struct mnt_namespace *ns)
{
	if (ns && ns->event != event) {
		ns->event = event;
		wake_up_interruptible(&ns->poll);
	}
}

/*
<<<<<<< HEAD
=======
 * Clear dentry's mounted state if it has no remaining mounts.
 * vfsmount_lock must be held for write.
 */
static void dentry_reset_mounted(struct vfsmount *mnt, struct dentry *dentry)
{
	unsigned u;

	for (u = 0; u < HASH_SIZE; u++) {
		struct vfsmount *p;

		list_for_each_entry(p, &mount_hashtable[u], mnt_hash) {
			if (p->mnt_mountpoint == dentry)
				return;
		}
	}
	spin_lock(&dentry->d_lock);
	dentry->d_flags &= ~DCACHE_MOUNTED;
	spin_unlock(&dentry->d_lock);
}

/*
>>>>>>> 3cbea436
 * vfsmount lock must be held for write
 */
static void detach_mnt(struct vfsmount *mnt, struct path *old_path)
{
	old_path->dentry = mnt->mnt_mountpoint;
	old_path->mnt = mnt->mnt_parent;
	mnt->mnt_parent = mnt;
	mnt->mnt_mountpoint = mnt->mnt_root;
	list_del_init(&mnt->mnt_child);
	list_del_init(&mnt->mnt_hash);
	dentry_reset_mounted(old_path->mnt, old_path->dentry);
}

/*
 * vfsmount lock must be held for write
 */
void mnt_set_mountpoint(struct vfsmount *mnt, struct dentry *dentry,
			struct vfsmount *child_mnt)
{
	child_mnt->mnt_parent = mntget(mnt);
	child_mnt->mnt_mountpoint = dget(dentry);
	spin_lock(&dentry->d_lock);
	dentry->d_flags |= DCACHE_MOUNTED;
	spin_unlock(&dentry->d_lock);
}

/*
 * vfsmount lock must be held for write
 */
static void attach_mnt(struct vfsmount *mnt, struct path *path)
{
	mnt_set_mountpoint(path->mnt, path->dentry, mnt);
	list_add_tail(&mnt->mnt_hash, mount_hashtable +
			hash(path->mnt, path->dentry));
	list_add_tail(&mnt->mnt_child, &path->mnt->mnt_mounts);
}

static inline void __mnt_make_longterm(struct vfsmount *mnt)
{
#ifdef CONFIG_SMP
	atomic_inc(&mnt->mnt_longterm);
#endif
}

/* needs vfsmount lock for write */
static inline void __mnt_make_shortterm(struct vfsmount *mnt)
{
#ifdef CONFIG_SMP
	atomic_dec(&mnt->mnt_longterm);
#endif
}

/*
 * vfsmount lock must be held for write
 */
static void commit_tree(struct vfsmount *mnt)
{
	struct vfsmount *parent = mnt->mnt_parent;
	struct vfsmount *m;
	LIST_HEAD(head);
	struct mnt_namespace *n = parent->mnt_ns;

	BUG_ON(parent == mnt);

	list_add_tail(&head, &mnt->mnt_list);
	list_for_each_entry(m, &head, mnt_list) {
		m->mnt_ns = n;
		__mnt_make_longterm(m);
	}

	list_splice(&head, n->list.prev);

	list_add_tail(&mnt->mnt_hash, mount_hashtable +
				hash(parent, mnt->mnt_mountpoint));
	list_add_tail(&mnt->mnt_child, &parent->mnt_mounts);
	touch_mnt_namespace(n);
}

static struct vfsmount *next_mnt(struct vfsmount *p, struct vfsmount *root)
{
	struct list_head *next = p->mnt_mounts.next;
	if (next == &p->mnt_mounts) {
		while (1) {
			if (p == root)
				return NULL;
			next = p->mnt_child.next;
			if (next != &p->mnt_parent->mnt_mounts)
				break;
			p = p->mnt_parent;
		}
	}
	return list_entry(next, struct vfsmount, mnt_child);
}

static struct vfsmount *skip_mnt_tree(struct vfsmount *p)
{
	struct list_head *prev = p->mnt_mounts.prev;
	while (prev != &p->mnt_mounts) {
		p = list_entry(prev, struct vfsmount, mnt_child);
		prev = p->mnt_mounts.prev;
	}
	return p;
}

static struct vfsmount *clone_mnt(struct vfsmount *old, struct dentry *root,
					int flag)
{
	struct super_block *sb = old->mnt_sb;
	struct vfsmount *mnt = alloc_vfsmnt(old->mnt_devname);

	if (mnt) {
		if (flag & (CL_SLAVE | CL_PRIVATE))
			mnt->mnt_group_id = 0; /* not a peer of original */
		else
			mnt->mnt_group_id = old->mnt_group_id;

		if ((flag & CL_MAKE_SHARED) && !mnt->mnt_group_id) {
			int err = mnt_alloc_group_id(mnt);
			if (err)
				goto out_free;
		}

		mnt->mnt_flags = old->mnt_flags & ~MNT_WRITE_HOLD;
		atomic_inc(&sb->s_active);
		mnt->mnt_sb = sb;
		mnt->mnt_root = dget(root);
		mnt->mnt_mountpoint = mnt->mnt_root;
		mnt->mnt_parent = mnt;

		if (flag & CL_SLAVE) {
			list_add(&mnt->mnt_slave, &old->mnt_slave_list);
			mnt->mnt_master = old;
			CLEAR_MNT_SHARED(mnt);
		} else if (!(flag & CL_PRIVATE)) {
			if ((flag & CL_MAKE_SHARED) || IS_MNT_SHARED(old))
				list_add(&mnt->mnt_share, &old->mnt_share);
			if (IS_MNT_SLAVE(old))
				list_add(&mnt->mnt_slave, &old->mnt_slave);
			mnt->mnt_master = old->mnt_master;
		}
		if (flag & CL_MAKE_SHARED)
			set_mnt_shared(mnt);

		/* stick the duplicate mount on the same expiry list
		 * as the original if that was on one */
		if (flag & CL_EXPIRE) {
			if (!list_empty(&old->mnt_expire))
				list_add(&mnt->mnt_expire, &old->mnt_expire);
		}
	}
	return mnt;

 out_free:
	free_vfsmnt(mnt);
	return NULL;
}

static inline void mntfree(struct vfsmount *mnt)
{
	struct super_block *sb = mnt->mnt_sb;

	/*
	 * This probably indicates that somebody messed
	 * up a mnt_want/drop_write() pair.  If this
	 * happens, the filesystem was probably unable
	 * to make r/w->r/o transitions.
	 */
	/*
	 * The locking used to deal with mnt_count decrement provides barriers,
	 * so mnt_get_writers() below is safe.
	 */
<<<<<<< HEAD
	WARN_ON(count_mnt_writers(mnt));
=======
	WARN_ON(mnt_get_writers(mnt));
>>>>>>> 3cbea436
	fsnotify_vfsmount_delete(mnt);
	dput(mnt->mnt_root);
	free_vfsmnt(mnt);
	deactivate_super(sb);
}

static void mntput_no_expire(struct vfsmount *mnt)
{
<<<<<<< HEAD
repeat:
	if (atomic_add_unless(&mnt->mnt_count, -1, 1))
		return;
	br_write_lock(vfsmount_lock);
	if (!atomic_dec_and_test(&mnt->mnt_count)) {
		br_write_unlock(vfsmount_lock);
		return;
	}
	if (likely(!mnt->mnt_pinned)) {
		br_write_unlock(vfsmount_lock);
		__mntput(mnt);
		return;
	}
	atomic_add(mnt->mnt_pinned + 1, &mnt->mnt_count);
	mnt->mnt_pinned = 0;
	br_write_unlock(vfsmount_lock);
	acct_auto_close_mnt(mnt);
	goto repeat;
}
EXPORT_SYMBOL(mntput_no_expire);
=======
put_again:
#ifdef CONFIG_SMP
	br_read_lock(vfsmount_lock);
	if (likely(atomic_read(&mnt->mnt_longterm))) {
		mnt_dec_count(mnt);
		br_read_unlock(vfsmount_lock);
		return;
	}
	br_read_unlock(vfsmount_lock);

	br_write_lock(vfsmount_lock);
	mnt_dec_count(mnt);
	if (mnt_get_count(mnt)) {
		br_write_unlock(vfsmount_lock);
		return;
	}
#else
	mnt_dec_count(mnt);
	if (likely(mnt_get_count(mnt)))
		return;
	br_write_lock(vfsmount_lock);
#endif
	if (unlikely(mnt->mnt_pinned)) {
		mnt_add_count(mnt, mnt->mnt_pinned + 1);
		mnt->mnt_pinned = 0;
		br_write_unlock(vfsmount_lock);
		acct_auto_close_mnt(mnt);
		goto put_again;
	}
	br_write_unlock(vfsmount_lock);
	mntfree(mnt);
}

void mntput(struct vfsmount *mnt)
{
	if (mnt) {
		/* avoid cacheline pingpong, hope gcc doesn't get "smart" */
		if (unlikely(mnt->mnt_expiry_mark))
			mnt->mnt_expiry_mark = 0;
		mntput_no_expire(mnt);
	}
}
EXPORT_SYMBOL(mntput);

struct vfsmount *mntget(struct vfsmount *mnt)
{
	if (mnt)
		mnt_inc_count(mnt);
	return mnt;
}
EXPORT_SYMBOL(mntget);
>>>>>>> 3cbea436

void mnt_pin(struct vfsmount *mnt)
{
	br_write_lock(vfsmount_lock);
	mnt->mnt_pinned++;
	br_write_unlock(vfsmount_lock);
}
EXPORT_SYMBOL(mnt_pin);

void mnt_unpin(struct vfsmount *mnt)
{
	br_write_lock(vfsmount_lock);
	if (mnt->mnt_pinned) {
		mnt_inc_count(mnt);
		mnt->mnt_pinned--;
	}
	br_write_unlock(vfsmount_lock);
}
EXPORT_SYMBOL(mnt_unpin);

static inline void mangle(struct seq_file *m, const char *s)
{
	seq_escape(m, s, " \t\n\\");
}

/*
 * Simple .show_options callback for filesystems which don't want to
 * implement more complex mount option showing.
 *
 * See also save_mount_options().
 */
int generic_show_options(struct seq_file *m, struct vfsmount *mnt)
{
	const char *options;

	rcu_read_lock();
	options = rcu_dereference(mnt->mnt_sb->s_options);

	if (options != NULL && options[0]) {
		seq_putc(m, ',');
		mangle(m, options);
	}
	rcu_read_unlock();

	return 0;
}
EXPORT_SYMBOL(generic_show_options);

/*
 * If filesystem uses generic_show_options(), this function should be
 * called from the fill_super() callback.
 *
 * The .remount_fs callback usually needs to be handled in a special
 * way, to make sure, that previous options are not overwritten if the
 * remount fails.
 *
 * Also note, that if the filesystem's .remount_fs function doesn't
 * reset all options to their default value, but changes only newly
 * given options, then the displayed options will not reflect reality
 * any more.
 */
void save_mount_options(struct super_block *sb, char *options)
{
	BUG_ON(sb->s_options);
	rcu_assign_pointer(sb->s_options, kstrdup(options, GFP_KERNEL));
}
EXPORT_SYMBOL(save_mount_options);

void replace_mount_options(struct super_block *sb, char *options)
{
	char *old = sb->s_options;
	rcu_assign_pointer(sb->s_options, options);
	if (old) {
		synchronize_rcu();
		kfree(old);
	}
}
EXPORT_SYMBOL(replace_mount_options);

#ifdef CONFIG_PROC_FS
/* iterator */
static void *m_start(struct seq_file *m, loff_t *pos)
{
	struct proc_mounts *p = m->private;

	down_read(&namespace_sem);
	return seq_list_start(&p->ns->list, *pos);
}

static void *m_next(struct seq_file *m, void *v, loff_t *pos)
{
	struct proc_mounts *p = m->private;

	return seq_list_next(v, &p->ns->list, pos);
}

static void m_stop(struct seq_file *m, void *v)
{
	up_read(&namespace_sem);
}

int mnt_had_events(struct proc_mounts *p)
{
	struct mnt_namespace *ns = p->ns;
	int res = 0;

	br_read_lock(vfsmount_lock);
	if (p->event != ns->event) {
		p->event = ns->event;
		res = 1;
	}
	br_read_unlock(vfsmount_lock);

	return res;
}

struct proc_fs_info {
	int flag;
	const char *str;
};

static int show_sb_opts(struct seq_file *m, struct super_block *sb)
{
	static const struct proc_fs_info fs_info[] = {
		{ MS_SYNCHRONOUS, ",sync" },
		{ MS_DIRSYNC, ",dirsync" },
		{ MS_MANDLOCK, ",mand" },
		{ 0, NULL }
	};
	const struct proc_fs_info *fs_infop;

	for (fs_infop = fs_info; fs_infop->flag; fs_infop++) {
		if (sb->s_flags & fs_infop->flag)
			seq_puts(m, fs_infop->str);
	}

	return security_sb_show_options(m, sb);
}

static void show_mnt_opts(struct seq_file *m, struct vfsmount *mnt)
{
	static const struct proc_fs_info mnt_info[] = {
		{ MNT_NOSUID, ",nosuid" },
		{ MNT_NODEV, ",nodev" },
		{ MNT_NOEXEC, ",noexec" },
		{ MNT_NOATIME, ",noatime" },
		{ MNT_NODIRATIME, ",nodiratime" },
		{ MNT_RELATIME, ",relatime" },
		{ 0, NULL }
	};
	const struct proc_fs_info *fs_infop;

	for (fs_infop = mnt_info; fs_infop->flag; fs_infop++) {
		if (mnt->mnt_flags & fs_infop->flag)
			seq_puts(m, fs_infop->str);
	}
}

static void show_type(struct seq_file *m, struct super_block *sb)
{
	mangle(m, sb->s_type->name);
	if (sb->s_subtype && sb->s_subtype[0]) {
		seq_putc(m, '.');
		mangle(m, sb->s_subtype);
	}
}

static int show_vfsmnt(struct seq_file *m, void *v)
{
	struct vfsmount *mnt = list_entry(v, struct vfsmount, mnt_list);
	int err = 0;
	struct path mnt_path = { .dentry = mnt->mnt_root, .mnt = mnt };

	mangle(m, mnt->mnt_devname ? mnt->mnt_devname : "none");
	seq_putc(m, ' ');
	seq_path(m, &mnt_path, " \t\n\\");
	seq_putc(m, ' ');
	show_type(m, mnt->mnt_sb);
	seq_puts(m, __mnt_is_readonly(mnt) ? " ro" : " rw");
	err = show_sb_opts(m, mnt->mnt_sb);
	if (err)
		goto out;
	show_mnt_opts(m, mnt);
	if (mnt->mnt_sb->s_op->show_options)
		err = mnt->mnt_sb->s_op->show_options(m, mnt);
	seq_puts(m, " 0 0\n");
out:
	return err;
}

const struct seq_operations mounts_op = {
	.start	= m_start,
	.next	= m_next,
	.stop	= m_stop,
	.show	= show_vfsmnt
};

static int show_mountinfo(struct seq_file *m, void *v)
{
	struct proc_mounts *p = m->private;
	struct vfsmount *mnt = list_entry(v, struct vfsmount, mnt_list);
	struct super_block *sb = mnt->mnt_sb;
	struct path mnt_path = { .dentry = mnt->mnt_root, .mnt = mnt };
	struct path root = p->root;
	int err = 0;

	seq_printf(m, "%i %i %u:%u ", mnt->mnt_id, mnt->mnt_parent->mnt_id,
		   MAJOR(sb->s_dev), MINOR(sb->s_dev));
	seq_dentry(m, mnt->mnt_root, " \t\n\\");
	seq_putc(m, ' ');
	seq_path_root(m, &mnt_path, &root, " \t\n\\");
	if (root.mnt != p->root.mnt || root.dentry != p->root.dentry) {
		/*
		 * Mountpoint is outside root, discard that one.  Ugly,
		 * but less so than trying to do that in iterator in a
		 * race-free way (due to renames).
		 */
		return SEQ_SKIP;
	}
	seq_puts(m, mnt->mnt_flags & MNT_READONLY ? " ro" : " rw");
	show_mnt_opts(m, mnt);

	/* Tagged fields ("foo:X" or "bar") */
	if (IS_MNT_SHARED(mnt))
		seq_printf(m, " shared:%i", mnt->mnt_group_id);
	if (IS_MNT_SLAVE(mnt)) {
		int master = mnt->mnt_master->mnt_group_id;
		int dom = get_dominating_id(mnt, &p->root);
		seq_printf(m, " master:%i", master);
		if (dom && dom != master)
			seq_printf(m, " propagate_from:%i", dom);
	}
	if (IS_MNT_UNBINDABLE(mnt))
		seq_puts(m, " unbindable");

	/* Filesystem specific data */
	seq_puts(m, " - ");
	show_type(m, sb);
	seq_putc(m, ' ');
	mangle(m, mnt->mnt_devname ? mnt->mnt_devname : "none");
	seq_puts(m, sb->s_flags & MS_RDONLY ? " ro" : " rw");
	err = show_sb_opts(m, sb);
	if (err)
		goto out;
	if (sb->s_op->show_options)
		err = sb->s_op->show_options(m, mnt);
	seq_putc(m, '\n');
out:
	return err;
}

const struct seq_operations mountinfo_op = {
	.start	= m_start,
	.next	= m_next,
	.stop	= m_stop,
	.show	= show_mountinfo,
};

static int show_vfsstat(struct seq_file *m, void *v)
{
	struct vfsmount *mnt = list_entry(v, struct vfsmount, mnt_list);
	struct path mnt_path = { .dentry = mnt->mnt_root, .mnt = mnt };
	int err = 0;

	/* device */
	if (mnt->mnt_devname) {
		seq_puts(m, "device ");
		mangle(m, mnt->mnt_devname);
	} else
		seq_puts(m, "no device");

	/* mount point */
	seq_puts(m, " mounted on ");
	seq_path(m, &mnt_path, " \t\n\\");
	seq_putc(m, ' ');

	/* file system type */
	seq_puts(m, "with fstype ");
	show_type(m, mnt->mnt_sb);

	/* optional statistics */
	if (mnt->mnt_sb->s_op->show_stats) {
		seq_putc(m, ' ');
		err = mnt->mnt_sb->s_op->show_stats(m, mnt);
	}

	seq_putc(m, '\n');
	return err;
}

const struct seq_operations mountstats_op = {
	.start	= m_start,
	.next	= m_next,
	.stop	= m_stop,
	.show	= show_vfsstat,
};
#endif  /* CONFIG_PROC_FS */

/**
 * may_umount_tree - check if a mount tree is busy
 * @mnt: root of mount tree
 *
 * This is called to check if a tree of mounts has any
 * open files, pwds, chroots or sub mounts that are
 * busy.
 */
int may_umount_tree(struct vfsmount *mnt)
{
	int actual_refs = 0;
	int minimum_refs = 0;
	struct vfsmount *p;

<<<<<<< HEAD
	br_read_lock(vfsmount_lock);
=======
	/* write lock needed for mnt_get_count */
	br_write_lock(vfsmount_lock);
>>>>>>> 3cbea436
	for (p = mnt; p; p = next_mnt(p, mnt)) {
		actual_refs += mnt_get_count(p);
		minimum_refs += 2;
	}
<<<<<<< HEAD
	br_read_unlock(vfsmount_lock);
=======
	br_write_unlock(vfsmount_lock);
>>>>>>> 3cbea436

	if (actual_refs > minimum_refs)
		return 0;

	return 1;
}

EXPORT_SYMBOL(may_umount_tree);

/**
 * may_umount - check if a mount point is busy
 * @mnt: root of mount
 *
 * This is called to check if a mount point has any
 * open files, pwds, chroots or sub mounts. If the
 * mount has sub mounts this will return busy
 * regardless of whether the sub mounts are busy.
 *
 * Doesn't take quota and stuff into account. IOW, in some cases it will
 * give false negatives. The main reason why it's here is that we need
 * a non-destructive way to look for easily umountable filesystems.
 */
int may_umount(struct vfsmount *mnt)
{
	int ret = 1;
	down_read(&namespace_sem);
<<<<<<< HEAD
	br_read_lock(vfsmount_lock);
	if (propagate_mount_busy(mnt, 2))
		ret = 0;
	br_read_unlock(vfsmount_lock);
=======
	br_write_lock(vfsmount_lock);
	if (propagate_mount_busy(mnt, 2))
		ret = 0;
	br_write_unlock(vfsmount_lock);
>>>>>>> 3cbea436
	up_read(&namespace_sem);
	return ret;
}

EXPORT_SYMBOL(may_umount);

void release_mounts(struct list_head *head)
{
	struct vfsmount *mnt;
	while (!list_empty(head)) {
		mnt = list_first_entry(head, struct vfsmount, mnt_hash);
		list_del_init(&mnt->mnt_hash);
		if (mnt->mnt_parent != mnt) {
			struct dentry *dentry;
			struct vfsmount *m;

			br_write_lock(vfsmount_lock);
			dentry = mnt->mnt_mountpoint;
			m = mnt->mnt_parent;
			mnt->mnt_mountpoint = mnt->mnt_root;
			mnt->mnt_parent = mnt;
			m->mnt_ghosts--;
			br_write_unlock(vfsmount_lock);
			dput(dentry);
			mntput(m);
		}
		mntput(mnt);
	}
}

/*
 * vfsmount lock must be held for write
 * namespace_sem must be held for write
 */
void umount_tree(struct vfsmount *mnt, int propagate, struct list_head *kill)
{
	LIST_HEAD(tmp_list);
	struct vfsmount *p;

	for (p = mnt; p; p = next_mnt(p, mnt))
		list_move(&p->mnt_hash, &tmp_list);

	if (propagate)
		propagate_umount(&tmp_list);

	list_for_each_entry(p, &tmp_list, mnt_hash) {
		list_del_init(&p->mnt_expire);
		list_del_init(&p->mnt_list);
		__touch_mnt_namespace(p->mnt_ns);
		p->mnt_ns = NULL;
		__mnt_make_shortterm(p);
		list_del_init(&p->mnt_child);
		if (p->mnt_parent != p) {
			p->mnt_parent->mnt_ghosts++;
			dentry_reset_mounted(p->mnt_parent, p->mnt_mountpoint);
		}
		change_mnt_propagation(p, MS_PRIVATE);
	}
	list_splice(&tmp_list, kill);
}

static void shrink_submounts(struct vfsmount *mnt, struct list_head *umounts);

static int do_umount(struct vfsmount *mnt, int flags)
{
	struct super_block *sb = mnt->mnt_sb;
	int retval;
	LIST_HEAD(umount_list);

	retval = security_sb_umount(mnt, flags);
	if (retval)
		return retval;

	/*
	 * Allow userspace to request a mountpoint be expired rather than
	 * unmounting unconditionally. Unmount only happens if:
	 *  (1) the mark is already set (the mark is cleared by mntput())
	 *  (2) the usage count == 1 [parent vfsmount] + 1 [sys_umount]
	 */
	if (flags & MNT_EXPIRE) {
		if (mnt == current->fs->root.mnt ||
		    flags & (MNT_FORCE | MNT_DETACH))
			return -EINVAL;

		/*
		 * probably don't strictly need the lock here if we examined
		 * all race cases, but it's a slowpath.
		 */
		br_write_lock(vfsmount_lock);
		if (mnt_get_count(mnt) != 2) {
			br_write_lock(vfsmount_lock);
			return -EBUSY;
		}
		br_write_unlock(vfsmount_lock);

		if (!xchg(&mnt->mnt_expiry_mark, 1))
			return -EAGAIN;
	}

	/*
	 * If we may have to abort operations to get out of this
	 * mount, and they will themselves hold resources we must
	 * allow the fs to do things. In the Unix tradition of
	 * 'Gee thats tricky lets do it in userspace' the umount_begin
	 * might fail to complete on the first run through as other tasks
	 * must return, and the like. Thats for the mount program to worry
	 * about for the moment.
	 */

	if (flags & MNT_FORCE && sb->s_op->umount_begin) {
		sb->s_op->umount_begin(sb);
	}

	/*
	 * No sense to grab the lock for this test, but test itself looks
	 * somewhat bogus. Suggestions for better replacement?
	 * Ho-hum... In principle, we might treat that as umount + switch
	 * to rootfs. GC would eventually take care of the old vfsmount.
	 * Actually it makes sense, especially if rootfs would contain a
	 * /reboot - static binary that would close all descriptors and
	 * call reboot(9). Then init(8) could umount root and exec /reboot.
	 */
	if (mnt == current->fs->root.mnt && !(flags & MNT_DETACH)) {
		/*
		 * Special case for "unmounting" root ...
		 * we just try to remount it readonly.
		 */
		down_write(&sb->s_umount);
		if (!(sb->s_flags & MS_RDONLY))
			retval = do_remount_sb(sb, MS_RDONLY, NULL, 0);
		up_write(&sb->s_umount);
		return retval;
	}

	down_write(&namespace_sem);
	br_write_lock(vfsmount_lock);
	event++;

	if (!(flags & MNT_DETACH))
		shrink_submounts(mnt, &umount_list);

	retval = -EBUSY;
	if (flags & MNT_DETACH || !propagate_mount_busy(mnt, 2)) {
		if (!list_empty(&mnt->mnt_list))
			umount_tree(mnt, 1, &umount_list);
		retval = 0;
	}
	br_write_unlock(vfsmount_lock);
	up_write(&namespace_sem);
	release_mounts(&umount_list);
	return retval;
}

/*
 * Now umount can handle mount points as well as block devices.
 * This is important for filesystems which use unnamed block devices.
 *
 * We now support a flag for forced unmount like the other 'big iron'
 * unixes. Our API is identical to OSF/1 to avoid making a mess of AMD
 */

SYSCALL_DEFINE2(umount, char __user *, name, int, flags)
{
	struct path path;
	int retval;
	int lookup_flags = 0;

	if (flags & ~(MNT_FORCE | MNT_DETACH | MNT_EXPIRE | UMOUNT_NOFOLLOW))
		return -EINVAL;

	if (!(flags & UMOUNT_NOFOLLOW))
		lookup_flags |= LOOKUP_FOLLOW;

	retval = user_path_at(AT_FDCWD, name, lookup_flags, &path);
	if (retval)
		goto out;
	retval = -EINVAL;
	if (path.dentry != path.mnt->mnt_root)
		goto dput_and_out;
	if (!check_mnt(path.mnt))
		goto dput_and_out;

	retval = -EPERM;
	if (!capable(CAP_SYS_ADMIN))
		goto dput_and_out;

	retval = do_umount(path.mnt, flags);
dput_and_out:
	/* we mustn't call path_put() as that would clear mnt_expiry_mark */
	dput(path.dentry);
	mntput_no_expire(path.mnt);
out:
	return retval;
}

#ifdef __ARCH_WANT_SYS_OLDUMOUNT

/*
 *	The 2.0 compatible umount. No flags.
 */
SYSCALL_DEFINE1(oldumount, char __user *, name)
{
	return sys_umount(name, 0);
}

#endif

static int mount_is_safe(struct path *path)
{
	if (capable(CAP_SYS_ADMIN))
		return 0;
	return -EPERM;
#ifdef notyet
	if (S_ISLNK(path->dentry->d_inode->i_mode))
		return -EPERM;
	if (path->dentry->d_inode->i_mode & S_ISVTX) {
		if (current_uid() != path->dentry->d_inode->i_uid)
			return -EPERM;
	}
	if (inode_permission(path->dentry->d_inode, MAY_WRITE))
		return -EPERM;
	return 0;
#endif
}

struct vfsmount *copy_tree(struct vfsmount *mnt, struct dentry *dentry,
					int flag)
{
	struct vfsmount *res, *p, *q, *r, *s;
	struct path path;

	if (!(flag & CL_COPY_ALL) && IS_MNT_UNBINDABLE(mnt))
		return NULL;

	res = q = clone_mnt(mnt, dentry, flag);
	if (!q)
		goto Enomem;
	q->mnt_mountpoint = mnt->mnt_mountpoint;

	p = mnt;
	list_for_each_entry(r, &mnt->mnt_mounts, mnt_child) {
		if (!is_subdir(r->mnt_mountpoint, dentry))
			continue;

		for (s = r; s; s = next_mnt(s, r)) {
			if (!(flag & CL_COPY_ALL) && IS_MNT_UNBINDABLE(s)) {
				s = skip_mnt_tree(s);
				continue;
			}
			while (p != s->mnt_parent) {
				p = p->mnt_parent;
				q = q->mnt_parent;
			}
			p = s;
			path.mnt = q;
			path.dentry = p->mnt_mountpoint;
			q = clone_mnt(p, p->mnt_root, flag);
			if (!q)
				goto Enomem;
			br_write_lock(vfsmount_lock);
			list_add_tail(&q->mnt_list, &res->mnt_list);
			attach_mnt(q, &path);
			br_write_unlock(vfsmount_lock);
		}
	}
	return res;
Enomem:
	if (res) {
		LIST_HEAD(umount_list);
		br_write_lock(vfsmount_lock);
		umount_tree(res, 0, &umount_list);
		br_write_unlock(vfsmount_lock);
		release_mounts(&umount_list);
	}
	return NULL;
}

struct vfsmount *collect_mounts(struct path *path)
{
	struct vfsmount *tree;
	down_write(&namespace_sem);
	tree = copy_tree(path->mnt, path->dentry, CL_COPY_ALL | CL_PRIVATE);
	up_write(&namespace_sem);
	return tree;
}

void drop_collected_mounts(struct vfsmount *mnt)
{
	LIST_HEAD(umount_list);
	down_write(&namespace_sem);
	br_write_lock(vfsmount_lock);
	umount_tree(mnt, 0, &umount_list);
	br_write_unlock(vfsmount_lock);
	up_write(&namespace_sem);
	release_mounts(&umount_list);
}

int iterate_mounts(int (*f)(struct vfsmount *, void *), void *arg,
		   struct vfsmount *root)
{
	struct vfsmount *mnt;
	int res = f(root, arg);
	if (res)
		return res;
	list_for_each_entry(mnt, &root->mnt_list, mnt_list) {
		res = f(mnt, arg);
		if (res)
			return res;
	}
	return 0;
}

static void cleanup_group_ids(struct vfsmount *mnt, struct vfsmount *end)
{
	struct vfsmount *p;

	for (p = mnt; p != end; p = next_mnt(p, mnt)) {
		if (p->mnt_group_id && !IS_MNT_SHARED(p))
			mnt_release_group_id(p);
	}
}

static int invent_group_ids(struct vfsmount *mnt, bool recurse)
{
	struct vfsmount *p;

	for (p = mnt; p; p = recurse ? next_mnt(p, mnt) : NULL) {
		if (!p->mnt_group_id && !IS_MNT_SHARED(p)) {
			int err = mnt_alloc_group_id(p);
			if (err) {
				cleanup_group_ids(mnt, p);
				return err;
			}
		}
	}

	return 0;
}

/*
 *  @source_mnt : mount tree to be attached
 *  @nd         : place the mount tree @source_mnt is attached
 *  @parent_nd  : if non-null, detach the source_mnt from its parent and
 *  		   store the parent mount and mountpoint dentry.
 *  		   (done when source_mnt is moved)
 *
 *  NOTE: in the table below explains the semantics when a source mount
 *  of a given type is attached to a destination mount of a given type.
 * ---------------------------------------------------------------------------
 * |         BIND MOUNT OPERATION                                            |
 * |**************************************************************************
 * | source-->| shared        |       private  |       slave    | unbindable |
 * | dest     |               |                |                |            |
 * |   |      |               |                |                |            |
 * |   v      |               |                |                |            |
 * |**************************************************************************
 * |  shared  | shared (++)   |     shared (+) |     shared(+++)|  invalid   |
 * |          |               |                |                |            |
 * |non-shared| shared (+)    |      private   |      slave (*) |  invalid   |
 * ***************************************************************************
 * A bind operation clones the source mount and mounts the clone on the
 * destination mount.
 *
 * (++)  the cloned mount is propagated to all the mounts in the propagation
 * 	 tree of the destination mount and the cloned mount is added to
 * 	 the peer group of the source mount.
 * (+)   the cloned mount is created under the destination mount and is marked
 *       as shared. The cloned mount is added to the peer group of the source
 *       mount.
 * (+++) the mount is propagated to all the mounts in the propagation tree
 *       of the destination mount and the cloned mount is made slave
 *       of the same master as that of the source mount. The cloned mount
 *       is marked as 'shared and slave'.
 * (*)   the cloned mount is made a slave of the same master as that of the
 * 	 source mount.
 *
 * ---------------------------------------------------------------------------
 * |         		MOVE MOUNT OPERATION                                 |
 * |**************************************************************************
 * | source-->| shared        |       private  |       slave    | unbindable |
 * | dest     |               |                |                |            |
 * |   |      |               |                |                |            |
 * |   v      |               |                |                |            |
 * |**************************************************************************
 * |  shared  | shared (+)    |     shared (+) |    shared(+++) |  invalid   |
 * |          |               |                |                |            |
 * |non-shared| shared (+*)   |      private   |    slave (*)   | unbindable |
 * ***************************************************************************
 *
 * (+)  the mount is moved to the destination. And is then propagated to
 * 	all the mounts in the propagation tree of the destination mount.
 * (+*)  the mount is moved to the destination.
 * (+++)  the mount is moved to the destination and is then propagated to
 * 	all the mounts belonging to the destination mount's propagation tree.
 * 	the mount is marked as 'shared and slave'.
 * (*)	the mount continues to be a slave at the new location.
 *
 * if the source mount is a tree, the operations explained above is
 * applied to each mount in the tree.
 * Must be called without spinlocks held, since this function can sleep
 * in allocations.
 */
static int attach_recursive_mnt(struct vfsmount *source_mnt,
			struct path *path, struct path *parent_path)
{
	LIST_HEAD(tree_list);
	struct vfsmount *dest_mnt = path->mnt;
	struct dentry *dest_dentry = path->dentry;
	struct vfsmount *child, *p;
	int err;

	if (IS_MNT_SHARED(dest_mnt)) {
		err = invent_group_ids(source_mnt, true);
		if (err)
			goto out;
	}
	err = propagate_mnt(dest_mnt, dest_dentry, source_mnt, &tree_list);
	if (err)
		goto out_cleanup_ids;

	br_write_lock(vfsmount_lock);

	if (IS_MNT_SHARED(dest_mnt)) {
		for (p = source_mnt; p; p = next_mnt(p, source_mnt))
			set_mnt_shared(p);
	}
	if (parent_path) {
		detach_mnt(source_mnt, parent_path);
		attach_mnt(source_mnt, path);
		touch_mnt_namespace(parent_path->mnt->mnt_ns);
	} else {
		mnt_set_mountpoint(dest_mnt, dest_dentry, source_mnt);
		commit_tree(source_mnt);
	}

	list_for_each_entry_safe(child, p, &tree_list, mnt_hash) {
		list_del_init(&child->mnt_hash);
		commit_tree(child);
	}
	br_write_unlock(vfsmount_lock);

	return 0;

 out_cleanup_ids:
	if (IS_MNT_SHARED(dest_mnt))
		cleanup_group_ids(source_mnt, NULL);
 out:
	return err;
}

static int graft_tree(struct vfsmount *mnt, struct path *path)
{
	int err;
	if (mnt->mnt_sb->s_flags & MS_NOUSER)
		return -EINVAL;

	if (S_ISDIR(path->dentry->d_inode->i_mode) !=
	      S_ISDIR(mnt->mnt_root->d_inode->i_mode))
		return -ENOTDIR;

	err = -ENOENT;
	mutex_lock(&path->dentry->d_inode->i_mutex);
	if (cant_mount(path->dentry))
		goto out_unlock;

	if (!d_unlinked(path->dentry))
		err = attach_recursive_mnt(mnt, path, NULL);
out_unlock:
	mutex_unlock(&path->dentry->d_inode->i_mutex);
	return err;
}

/*
 * Sanity check the flags to change_mnt_propagation.
 */

static int flags_to_propagation_type(int flags)
{
	int type = flags & ~MS_REC;

	/* Fail if any non-propagation flags are set */
	if (type & ~(MS_SHARED | MS_PRIVATE | MS_SLAVE | MS_UNBINDABLE))
		return 0;
	/* Only one propagation flag should be set */
	if (!is_power_of_2(type))
		return 0;
	return type;
}

/*
 * recursively change the type of the mountpoint.
 */
static int do_change_type(struct path *path, int flag)
{
	struct vfsmount *m, *mnt = path->mnt;
	int recurse = flag & MS_REC;
	int type;
	int err = 0;

	if (!capable(CAP_SYS_ADMIN))
		return -EPERM;

	if (path->dentry != path->mnt->mnt_root)
		return -EINVAL;

	type = flags_to_propagation_type(flag);
	if (!type)
		return -EINVAL;

	down_write(&namespace_sem);
	if (type == MS_SHARED) {
		err = invent_group_ids(mnt, recurse);
		if (err)
			goto out_unlock;
	}

	br_write_lock(vfsmount_lock);
	for (m = mnt; m; m = (recurse ? next_mnt(m, mnt) : NULL))
		change_mnt_propagation(m, type);
	br_write_unlock(vfsmount_lock);

 out_unlock:
	up_write(&namespace_sem);
	return err;
}

/*
 * do loopback mount.
 */
static int do_loopback(struct path *path, char *old_name,
				int recurse)
{
	struct path old_path;
	struct vfsmount *mnt = NULL;
	int err = mount_is_safe(path);
	if (err)
		return err;
	if (!old_name || !*old_name)
		return -EINVAL;
	err = kern_path(old_name, LOOKUP_FOLLOW, &old_path);
	if (err)
		return err;

	down_write(&namespace_sem);
	err = -EINVAL;
	if (IS_MNT_UNBINDABLE(old_path.mnt))
		goto out;

	if (!check_mnt(path->mnt) || !check_mnt(old_path.mnt))
		goto out;

	err = -ENOMEM;
	if (recurse)
		mnt = copy_tree(old_path.mnt, old_path.dentry, 0);
	else
		mnt = clone_mnt(old_path.mnt, old_path.dentry, 0);

	if (!mnt)
		goto out;

	err = graft_tree(mnt, path);
	if (err) {
		LIST_HEAD(umount_list);

		br_write_lock(vfsmount_lock);
		umount_tree(mnt, 0, &umount_list);
		br_write_unlock(vfsmount_lock);
		release_mounts(&umount_list);
	}

out:
	up_write(&namespace_sem);
	path_put(&old_path);
	return err;
}

static int change_mount_flags(struct vfsmount *mnt, int ms_flags)
{
	int error = 0;
	int readonly_request = 0;

	if (ms_flags & MS_RDONLY)
		readonly_request = 1;
	if (readonly_request == __mnt_is_readonly(mnt))
		return 0;

	if (readonly_request)
		error = mnt_make_readonly(mnt);
	else
		__mnt_unmake_readonly(mnt);
	return error;
}

/*
 * change filesystem flags. dir should be a physical root of filesystem.
 * If you've mounted a non-root directory somewhere and want to do remount
 * on it - tough luck.
 */
static int do_remount(struct path *path, int flags, int mnt_flags,
		      void *data)
{
	int err;
	struct super_block *sb = path->mnt->mnt_sb;

	if (!capable(CAP_SYS_ADMIN))
		return -EPERM;

	if (!check_mnt(path->mnt))
		return -EINVAL;

	if (path->dentry != path->mnt->mnt_root)
		return -EINVAL;

	down_write(&sb->s_umount);
	if (flags & MS_BIND)
		err = change_mount_flags(path->mnt, flags);
	else
		err = do_remount_sb(sb, flags, data, 0);
	if (!err) {
		br_write_lock(vfsmount_lock);
		mnt_flags |= path->mnt->mnt_flags & MNT_PROPAGATION_MASK;
		path->mnt->mnt_flags = mnt_flags;
		br_write_unlock(vfsmount_lock);
	}
	up_write(&sb->s_umount);
	if (!err) {
		br_write_lock(vfsmount_lock);
		touch_mnt_namespace(path->mnt->mnt_ns);
		br_write_unlock(vfsmount_lock);
	}
	return err;
}

static inline int tree_contains_unbindable(struct vfsmount *mnt)
{
	struct vfsmount *p;
	for (p = mnt; p; p = next_mnt(p, mnt)) {
		if (IS_MNT_UNBINDABLE(p))
			return 1;
	}
	return 0;
}

static int do_move_mount(struct path *path, char *old_name)
{
	struct path old_path, parent_path;
	struct vfsmount *p;
	int err = 0;
	if (!capable(CAP_SYS_ADMIN))
		return -EPERM;
	if (!old_name || !*old_name)
		return -EINVAL;
	err = kern_path(old_name, LOOKUP_FOLLOW, &old_path);
	if (err)
		return err;

	down_write(&namespace_sem);
	err = follow_down(path, true);
	if (err < 0)
		goto out;

	err = -EINVAL;
	if (!check_mnt(path->mnt) || !check_mnt(old_path.mnt))
		goto out;

	err = -ENOENT;
	mutex_lock(&path->dentry->d_inode->i_mutex);
	if (cant_mount(path->dentry))
		goto out1;

	if (d_unlinked(path->dentry))
		goto out1;

	err = -EINVAL;
	if (old_path.dentry != old_path.mnt->mnt_root)
		goto out1;

	if (old_path.mnt == old_path.mnt->mnt_parent)
		goto out1;

	if (S_ISDIR(path->dentry->d_inode->i_mode) !=
	      S_ISDIR(old_path.dentry->d_inode->i_mode))
		goto out1;
	/*
	 * Don't move a mount residing in a shared parent.
	 */
	if (old_path.mnt->mnt_parent &&
	    IS_MNT_SHARED(old_path.mnt->mnt_parent))
		goto out1;
	/*
	 * Don't move a mount tree containing unbindable mounts to a destination
	 * mount which is shared.
	 */
	if (IS_MNT_SHARED(path->mnt) &&
	    tree_contains_unbindable(old_path.mnt))
		goto out1;
	err = -ELOOP;
	for (p = path->mnt; p->mnt_parent != p; p = p->mnt_parent)
		if (p == old_path.mnt)
			goto out1;

	err = attach_recursive_mnt(old_path.mnt, path, &parent_path);
	if (err)
		goto out1;

	/* if the mount is moved, it should no longer be expire
	 * automatically */
	list_del_init(&old_path.mnt->mnt_expire);
out1:
	mutex_unlock(&path->dentry->d_inode->i_mutex);
out:
	up_write(&namespace_sem);
	if (!err)
		path_put(&parent_path);
	path_put(&old_path);
	return err;
}

static int do_add_mount(struct vfsmount *, struct path *, int);

/*
 * create a new mount for userspace and request it to be added into the
 * namespace's tree
 */
static int do_new_mount(struct path *path, char *type, int flags,
			int mnt_flags, char *name, void *data)
{
	struct vfsmount *mnt;
	int err;

	if (!type)
		return -EINVAL;

	/* we need capabilities... */
	if (!capable(CAP_SYS_ADMIN))
		return -EPERM;

	mnt = do_kern_mount(type, flags, name, data);
	if (IS_ERR(mnt))
		return PTR_ERR(mnt);

	err = do_add_mount(mnt, path, mnt_flags);
	if (err)
		mntput(mnt);
	return err;
}

int finish_automount(struct vfsmount *m, struct path *path)
{
	int err;
	/* The new mount record should have at least 2 refs to prevent it being
	 * expired before we get a chance to add it
	 */
	BUG_ON(mnt_get_count(m) < 2);

	if (m->mnt_sb == path->mnt->mnt_sb &&
	    m->mnt_root == path->dentry) {
		err = -ELOOP;
		goto fail;
	}

	err = do_add_mount(m, path, path->mnt->mnt_flags | MNT_SHRINKABLE);
	if (!err)
		return 0;
fail:
	/* remove m from any expiration list it may be on */
	if (!list_empty(&m->mnt_expire)) {
		down_write(&namespace_sem);
		br_write_lock(vfsmount_lock);
		list_del_init(&m->mnt_expire);
		br_write_unlock(vfsmount_lock);
		up_write(&namespace_sem);
	}
	mntput(m);
	mntput(m);
	return err;
}

/*
 * add a mount into a namespace's mount tree
 */
static int do_add_mount(struct vfsmount *newmnt, struct path *path, int mnt_flags)
{
	int err;

	mnt_flags &= ~(MNT_SHARED | MNT_WRITE_HOLD | MNT_INTERNAL);

	down_write(&namespace_sem);
	/* Something was mounted here while we slept */
	err = follow_down(path, true);
	if (err < 0)
		goto unlock;

	err = -EINVAL;
	if (!(mnt_flags & MNT_SHRINKABLE) && !check_mnt(path->mnt))
		goto unlock;

	/* Refuse the same filesystem on the same mount point */
	err = -EBUSY;
	if (path->mnt->mnt_sb == newmnt->mnt_sb &&
	    path->mnt->mnt_root == path->dentry)
		goto unlock;

	err = -EINVAL;
	if (S_ISLNK(newmnt->mnt_root->d_inode->i_mode))
		goto unlock;

	newmnt->mnt_flags = mnt_flags;
	err = graft_tree(newmnt, path);

unlock:
	up_write(&namespace_sem);
	return err;
}

/**
 * mnt_set_expiry - Put a mount on an expiration list
 * @mnt: The mount to list.
 * @expiry_list: The list to add the mount to.
 */
void mnt_set_expiry(struct vfsmount *mnt, struct list_head *expiry_list)
{
	down_write(&namespace_sem);
	br_write_lock(vfsmount_lock);

	list_add_tail(&mnt->mnt_expire, expiry_list);

	br_write_unlock(vfsmount_lock);
	up_write(&namespace_sem);
}
EXPORT_SYMBOL(mnt_set_expiry);

/*
 * process a list of expirable mountpoints with the intent of discarding any
 * mountpoints that aren't in use and haven't been touched since last we came
 * here
 */
void mark_mounts_for_expiry(struct list_head *mounts)
{
	struct vfsmount *mnt, *next;
	LIST_HEAD(graveyard);
	LIST_HEAD(umounts);

	if (list_empty(mounts))
		return;

	down_write(&namespace_sem);
	br_write_lock(vfsmount_lock);

	/* extract from the expiration list every vfsmount that matches the
	 * following criteria:
	 * - only referenced by its parent vfsmount
	 * - still marked for expiry (marked on the last call here; marks are
	 *   cleared by mntput())
	 */
	list_for_each_entry_safe(mnt, next, mounts, mnt_expire) {
		if (!xchg(&mnt->mnt_expiry_mark, 1) ||
			propagate_mount_busy(mnt, 1))
			continue;
		list_move(&mnt->mnt_expire, &graveyard);
	}
	while (!list_empty(&graveyard)) {
		mnt = list_first_entry(&graveyard, struct vfsmount, mnt_expire);
		touch_mnt_namespace(mnt->mnt_ns);
		umount_tree(mnt, 1, &umounts);
	}
	br_write_unlock(vfsmount_lock);
	up_write(&namespace_sem);

	release_mounts(&umounts);
}

EXPORT_SYMBOL_GPL(mark_mounts_for_expiry);

/*
 * Ripoff of 'select_parent()'
 *
 * search the list of submounts for a given mountpoint, and move any
 * shrinkable submounts to the 'graveyard' list.
 */
static int select_submounts(struct vfsmount *parent, struct list_head *graveyard)
{
	struct vfsmount *this_parent = parent;
	struct list_head *next;
	int found = 0;

repeat:
	next = this_parent->mnt_mounts.next;
resume:
	while (next != &this_parent->mnt_mounts) {
		struct list_head *tmp = next;
		struct vfsmount *mnt = list_entry(tmp, struct vfsmount, mnt_child);

		next = tmp->next;
		if (!(mnt->mnt_flags & MNT_SHRINKABLE))
			continue;
		/*
		 * Descend a level if the d_mounts list is non-empty.
		 */
		if (!list_empty(&mnt->mnt_mounts)) {
			this_parent = mnt;
			goto repeat;
		}

		if (!propagate_mount_busy(mnt, 1)) {
			list_move_tail(&mnt->mnt_expire, graveyard);
			found++;
		}
	}
	/*
	 * All done at this level ... ascend and resume the search
	 */
	if (this_parent != parent) {
		next = this_parent->mnt_child.next;
		this_parent = this_parent->mnt_parent;
		goto resume;
	}
	return found;
}

/*
 * process a list of expirable mountpoints with the intent of discarding any
 * submounts of a specific parent mountpoint
 *
 * vfsmount_lock must be held for write
 */
static void shrink_submounts(struct vfsmount *mnt, struct list_head *umounts)
{
	LIST_HEAD(graveyard);
	struct vfsmount *m;

	/* extract submounts of 'mountpoint' from the expiration list */
	while (select_submounts(mnt, &graveyard)) {
		while (!list_empty(&graveyard)) {
			m = list_first_entry(&graveyard, struct vfsmount,
						mnt_expire);
			touch_mnt_namespace(m->mnt_ns);
			umount_tree(m, 1, umounts);
		}
	}
}

/*
 * Some copy_from_user() implementations do not return the exact number of
 * bytes remaining to copy on a fault.  But copy_mount_options() requires that.
 * Note that this function differs from copy_from_user() in that it will oops
 * on bad values of `to', rather than returning a short copy.
 */
static long exact_copy_from_user(void *to, const void __user * from,
				 unsigned long n)
{
	char *t = to;
	const char __user *f = from;
	char c;

	if (!access_ok(VERIFY_READ, from, n))
		return n;

	while (n) {
		if (__get_user(c, f)) {
			memset(t, 0, n);
			break;
		}
		*t++ = c;
		f++;
		n--;
	}
	return n;
}

int copy_mount_options(const void __user * data, unsigned long *where)
{
	int i;
	unsigned long page;
	unsigned long size;

	*where = 0;
	if (!data)
		return 0;

	if (!(page = __get_free_page(GFP_KERNEL)))
		return -ENOMEM;

	/* We only care that *some* data at the address the user
	 * gave us is valid.  Just in case, we'll zero
	 * the remainder of the page.
	 */
	/* copy_from_user cannot cross TASK_SIZE ! */
	size = TASK_SIZE - (unsigned long)data;
	if (size > PAGE_SIZE)
		size = PAGE_SIZE;

	i = size - exact_copy_from_user((void *)page, data, size);
	if (!i) {
		free_page(page);
		return -EFAULT;
	}
	if (i != PAGE_SIZE)
		memset((char *)page + i, 0, PAGE_SIZE - i);
	*where = page;
	return 0;
}

int copy_mount_string(const void __user *data, char **where)
{
	char *tmp;

	if (!data) {
		*where = NULL;
		return 0;
	}

	tmp = strndup_user(data, PAGE_SIZE);
	if (IS_ERR(tmp))
		return PTR_ERR(tmp);

	*where = tmp;
	return 0;
}

/*
 * Flags is a 32-bit value that allows up to 31 non-fs dependent flags to
 * be given to the mount() call (ie: read-only, no-dev, no-suid etc).
 *
 * data is a (void *) that can point to any structure up to
 * PAGE_SIZE-1 bytes, which can contain arbitrary fs-dependent
 * information (or be NULL).
 *
 * Pre-0.97 versions of mount() didn't have a flags word.
 * When the flags word was introduced its top half was required
 * to have the magic value 0xC0ED, and this remained so until 2.4.0-test9.
 * Therefore, if this magic number is present, it carries no information
 * and must be discarded.
 */
long do_mount(char *dev_name, char *dir_name, char *type_page,
		  unsigned long flags, void *data_page)
{
	struct path path;
	int retval = 0;
	int mnt_flags = 0;

	/* Discard magic */
	if ((flags & MS_MGC_MSK) == MS_MGC_VAL)
		flags &= ~MS_MGC_MSK;

	/* Basic sanity checks */

	if (!dir_name || !*dir_name || !memchr(dir_name, 0, PAGE_SIZE))
		return -EINVAL;

	if (data_page)
		((char *)data_page)[PAGE_SIZE - 1] = 0;

	/* ... and get the mountpoint */
	retval = kern_path(dir_name, LOOKUP_FOLLOW, &path);
	if (retval)
		return retval;

	retval = security_sb_mount(dev_name, &path,
				   type_page, flags, data_page);
	if (retval)
		goto dput_out;

	/* Default to relatime unless overriden */
	if (!(flags & MS_NOATIME))
		mnt_flags |= MNT_RELATIME;

	/* Separate the per-mountpoint flags */
	if (flags & MS_NOSUID)
		mnt_flags |= MNT_NOSUID;
	if (flags & MS_NODEV)
		mnt_flags |= MNT_NODEV;
	if (flags & MS_NOEXEC)
		mnt_flags |= MNT_NOEXEC;
	if (flags & MS_NOATIME)
		mnt_flags |= MNT_NOATIME;
	if (flags & MS_NODIRATIME)
		mnt_flags |= MNT_NODIRATIME;
	if (flags & MS_STRICTATIME)
		mnt_flags &= ~(MNT_RELATIME | MNT_NOATIME);
	if (flags & MS_RDONLY)
		mnt_flags |= MNT_READONLY;

	flags &= ~(MS_NOSUID | MS_NOEXEC | MS_NODEV | MS_ACTIVE | MS_BORN |
		   MS_NOATIME | MS_NODIRATIME | MS_RELATIME| MS_KERNMOUNT |
		   MS_STRICTATIME);

	if (flags & MS_REMOUNT)
		retval = do_remount(&path, flags & ~MS_REMOUNT, mnt_flags,
				    data_page);
	else if (flags & MS_BIND)
		retval = do_loopback(&path, dev_name, flags & MS_REC);
	else if (flags & (MS_SHARED | MS_PRIVATE | MS_SLAVE | MS_UNBINDABLE))
		retval = do_change_type(&path, flags);
	else if (flags & MS_MOVE)
		retval = do_move_mount(&path, dev_name);
	else
		retval = do_new_mount(&path, type_page, flags, mnt_flags,
				      dev_name, data_page);
dput_out:
	path_put(&path);
	return retval;
}

static struct mnt_namespace *alloc_mnt_ns(void)
{
	struct mnt_namespace *new_ns;

	new_ns = kmalloc(sizeof(struct mnt_namespace), GFP_KERNEL);
	if (!new_ns)
		return ERR_PTR(-ENOMEM);
	atomic_set(&new_ns->count, 1);
	new_ns->root = NULL;
	INIT_LIST_HEAD(&new_ns->list);
	init_waitqueue_head(&new_ns->poll);
	new_ns->event = 0;
	return new_ns;
}

void mnt_make_longterm(struct vfsmount *mnt)
{
	__mnt_make_longterm(mnt);
}

void mnt_make_shortterm(struct vfsmount *mnt)
{
#ifdef CONFIG_SMP
	if (atomic_add_unless(&mnt->mnt_longterm, -1, 1))
		return;
	br_write_lock(vfsmount_lock);
	atomic_dec(&mnt->mnt_longterm);
	br_write_unlock(vfsmount_lock);
#endif
}

/*
 * Allocate a new namespace structure and populate it with contents
 * copied from the namespace of the passed in task structure.
 */
static struct mnt_namespace *dup_mnt_ns(struct mnt_namespace *mnt_ns,
		struct fs_struct *fs)
{
	struct mnt_namespace *new_ns;
	struct vfsmount *rootmnt = NULL, *pwdmnt = NULL;
	struct vfsmount *p, *q;

	new_ns = alloc_mnt_ns();
	if (IS_ERR(new_ns))
		return new_ns;

	down_write(&namespace_sem);
	/* First pass: copy the tree topology */
	new_ns->root = copy_tree(mnt_ns->root, mnt_ns->root->mnt_root,
					CL_COPY_ALL | CL_EXPIRE);
	if (!new_ns->root) {
		up_write(&namespace_sem);
		kfree(new_ns);
		return ERR_PTR(-ENOMEM);
	}
	br_write_lock(vfsmount_lock);
	list_add_tail(&new_ns->list, &new_ns->root->mnt_list);
	br_write_unlock(vfsmount_lock);

	/*
	 * Second pass: switch the tsk->fs->* elements and mark new vfsmounts
	 * as belonging to new namespace.  We have already acquired a private
	 * fs_struct, so tsk->fs->lock is not needed.
	 */
	p = mnt_ns->root;
	q = new_ns->root;
	while (p) {
		q->mnt_ns = new_ns;
		__mnt_make_longterm(q);
		if (fs) {
			if (p == fs->root.mnt) {
				fs->root.mnt = mntget(q);
				__mnt_make_longterm(q);
				mnt_make_shortterm(p);
				rootmnt = p;
			}
			if (p == fs->pwd.mnt) {
				fs->pwd.mnt = mntget(q);
				__mnt_make_longterm(q);
				mnt_make_shortterm(p);
				pwdmnt = p;
			}
		}
		p = next_mnt(p, mnt_ns->root);
		q = next_mnt(q, new_ns->root);
	}
	up_write(&namespace_sem);

	if (rootmnt)
		mntput(rootmnt);
	if (pwdmnt)
		mntput(pwdmnt);

	return new_ns;
}

struct mnt_namespace *copy_mnt_ns(unsigned long flags, struct mnt_namespace *ns,
		struct fs_struct *new_fs)
{
	struct mnt_namespace *new_ns;

	BUG_ON(!ns);
	get_mnt_ns(ns);

	if (!(flags & CLONE_NEWNS))
		return ns;

	new_ns = dup_mnt_ns(ns, new_fs);

	put_mnt_ns(ns);
	return new_ns;
}

/**
 * create_mnt_ns - creates a private namespace and adds a root filesystem
 * @mnt: pointer to the new root filesystem mountpoint
 */
struct mnt_namespace *create_mnt_ns(struct vfsmount *mnt)
{
	struct mnt_namespace *new_ns;

	new_ns = alloc_mnt_ns();
	if (!IS_ERR(new_ns)) {
		mnt->mnt_ns = new_ns;
		__mnt_make_longterm(mnt);
		new_ns->root = mnt;
		list_add(&new_ns->list, &new_ns->root->mnt_list);
	}
	return new_ns;
}
EXPORT_SYMBOL(create_mnt_ns);

SYSCALL_DEFINE5(mount, char __user *, dev_name, char __user *, dir_name,
		char __user *, type, unsigned long, flags, void __user *, data)
{
	int ret;
	char *kernel_type;
	char *kernel_dir;
	char *kernel_dev;
	unsigned long data_page;

	ret = copy_mount_string(type, &kernel_type);
	if (ret < 0)
		goto out_type;

	kernel_dir = getname(dir_name);
	if (IS_ERR(kernel_dir)) {
		ret = PTR_ERR(kernel_dir);
		goto out_dir;
	}

	ret = copy_mount_string(dev_name, &kernel_dev);
	if (ret < 0)
		goto out_dev;

	ret = copy_mount_options(data, &data_page);
	if (ret < 0)
		goto out_data;

	ret = do_mount(kernel_dev, kernel_dir, kernel_type, flags,
		(void *) data_page);

	free_page(data_page);
out_data:
	kfree(kernel_dev);
out_dev:
	putname(kernel_dir);
out_dir:
	kfree(kernel_type);
out_type:
	return ret;
}

/*
 * pivot_root Semantics:
 * Moves the root file system of the current process to the directory put_old,
 * makes new_root as the new root file system of the current process, and sets
 * root/cwd of all processes which had them on the current root to new_root.
 *
 * Restrictions:
 * The new_root and put_old must be directories, and  must not be on the
 * same file  system as the current process root. The put_old  must  be
 * underneath new_root,  i.e. adding a non-zero number of /.. to the string
 * pointed to by put_old must yield the same directory as new_root. No other
 * file system may be mounted on put_old. After all, new_root is a mountpoint.
 *
 * Also, the current root cannot be on the 'rootfs' (initial ramfs) filesystem.
 * See Documentation/filesystems/ramfs-rootfs-initramfs.txt for alternatives
 * in this situation.
 *
 * Notes:
 *  - we don't move root/cwd if they are not at the root (reason: if something
 *    cared enough to change them, it's probably wrong to force them elsewhere)
 *  - it's okay to pick a root that isn't the root of a file system, e.g.
 *    /nfs/my_root where /nfs is the mount point. It must be a mountpoint,
 *    though, so you may need to say mount --bind /nfs/my_root /nfs/my_root
 *    first.
 */
SYSCALL_DEFINE2(pivot_root, const char __user *, new_root,
		const char __user *, put_old)
{
	struct vfsmount *tmp;
	struct path new, old, parent_path, root_parent, root;
	int error;

	if (!capable(CAP_SYS_ADMIN))
		return -EPERM;

	error = user_path_dir(new_root, &new);
	if (error)
		goto out0;
	error = -EINVAL;
	if (!check_mnt(new.mnt))
		goto out1;

	error = user_path_dir(put_old, &old);
	if (error)
		goto out1;

	error = security_sb_pivotroot(&old, &new);
	if (error) {
		path_put(&old);
		goto out1;
	}

	get_fs_root(current->fs, &root);
	down_write(&namespace_sem);
	mutex_lock(&old.dentry->d_inode->i_mutex);
	error = -EINVAL;
	if (IS_MNT_SHARED(old.mnt) ||
		IS_MNT_SHARED(new.mnt->mnt_parent) ||
		IS_MNT_SHARED(root.mnt->mnt_parent))
		goto out2;
	if (!check_mnt(root.mnt))
		goto out2;
	error = -ENOENT;
	if (cant_mount(old.dentry))
		goto out2;
	if (d_unlinked(new.dentry))
		goto out2;
	if (d_unlinked(old.dentry))
		goto out2;
	error = -EBUSY;
	if (new.mnt == root.mnt ||
	    old.mnt == root.mnt)
		goto out2; /* loop, on the same file system  */
	error = -EINVAL;
	if (root.mnt->mnt_root != root.dentry)
		goto out2; /* not a mountpoint */
	if (root.mnt->mnt_parent == root.mnt)
		goto out2; /* not attached */
	if (new.mnt->mnt_root != new.dentry)
		goto out2; /* not a mountpoint */
	if (new.mnt->mnt_parent == new.mnt)
		goto out2; /* not attached */
	/* make sure we can reach put_old from new_root */
	tmp = old.mnt;
	br_write_lock(vfsmount_lock);
	if (tmp != new.mnt) {
		for (;;) {
			if (tmp->mnt_parent == tmp)
				goto out3; /* already mounted on put_old */
			if (tmp->mnt_parent == new.mnt)
				break;
			tmp = tmp->mnt_parent;
		}
		if (!is_subdir(tmp->mnt_mountpoint, new.dentry))
			goto out3;
	} else if (!is_subdir(old.dentry, new.dentry))
		goto out3;
	detach_mnt(new.mnt, &parent_path);
	detach_mnt(root.mnt, &root_parent);
	/* mount old root on put_old */
	attach_mnt(root.mnt, &old);
	/* mount new_root on / */
	attach_mnt(new.mnt, &root_parent);
	touch_mnt_namespace(current->nsproxy->mnt_ns);
	br_write_unlock(vfsmount_lock);
	chroot_fs_refs(&root, &new);
<<<<<<< HEAD
=======

>>>>>>> 3cbea436
	error = 0;
	path_put(&root_parent);
	path_put(&parent_path);
out2:
	mutex_unlock(&old.dentry->d_inode->i_mutex);
	up_write(&namespace_sem);
	path_put(&root);
	path_put(&old);
out1:
	path_put(&new);
out0:
	return error;
out3:
	br_write_unlock(vfsmount_lock);
	goto out2;
}

static void __init init_mount_tree(void)
{
	struct vfsmount *mnt;
	struct mnt_namespace *ns;
	struct path root;

	mnt = do_kern_mount("rootfs", 0, "rootfs", NULL);
	if (IS_ERR(mnt))
		panic("Can't create rootfs");

	ns = create_mnt_ns(mnt);
	if (IS_ERR(ns))
		panic("Can't allocate initial namespace");

	init_task.nsproxy->mnt_ns = ns;
	get_mnt_ns(ns);

	root.mnt = ns->root;
	root.dentry = ns->root->mnt_root;

	set_fs_pwd(current->fs, &root);
	set_fs_root(current->fs, &root);
}

void __init mnt_init(void)
{
	unsigned u;
	int err;

	init_rwsem(&namespace_sem);

	mnt_cache = kmem_cache_create("mnt_cache", sizeof(struct vfsmount),
			0, SLAB_HWCACHE_ALIGN | SLAB_PANIC, NULL);

	mount_hashtable = (struct list_head *)__get_free_page(GFP_ATOMIC);

	if (!mount_hashtable)
		panic("Failed to allocate mount hash table\n");

	printk("Mount-cache hash table entries: %lu\n", HASH_SIZE);

	for (u = 0; u < HASH_SIZE; u++)
		INIT_LIST_HEAD(&mount_hashtable[u]);

	br_lock_init(vfsmount_lock);

	err = sysfs_init();
	if (err)
		printk(KERN_WARNING "%s: sysfs_init error: %d\n",
			__func__, err);
	fs_kobj = kobject_create_and_add("fs", NULL);
	if (!fs_kobj)
		printk(KERN_WARNING "%s: kobj create error\n", __func__);
	init_rootfs();
	init_mount_tree();
}

void put_mnt_ns(struct mnt_namespace *ns)
{
	LIST_HEAD(umount_list);

	if (!atomic_dec_and_test(&ns->count))
		return;
	down_write(&namespace_sem);
	br_write_lock(vfsmount_lock);
	umount_tree(ns->root, 0, &umount_list);
	br_write_unlock(vfsmount_lock);
	up_write(&namespace_sem);
	release_mounts(&umount_list);
	kfree(ns);
}
EXPORT_SYMBOL(put_mnt_ns);<|MERGE_RESOLUTION|>--- conflicted
+++ resolved
@@ -13,10 +13,6 @@
 #include <linux/sched.h>
 #include <linux/spinlock.h>
 #include <linux/percpu.h>
-<<<<<<< HEAD
-#include <linux/smp_lock.h>
-=======
->>>>>>> 3cbea436
 #include <linux/init.h>
 #include <linux/kernel.h>
 #include <linux/acct.h>
@@ -237,16 +233,6 @@
 		INIT_LIST_HEAD(&mnt->mnt_slave);
 #ifdef CONFIG_FSNOTIFY
 		INIT_HLIST_HEAD(&mnt->mnt_fsnotify_marks);
-<<<<<<< HEAD
-#endif
-#ifdef CONFIG_SMP
-		mnt->mnt_writers = alloc_percpu(int);
-		if (!mnt->mnt_writers)
-			goto out_free_devname;
-#else
-		mnt->mnt_writers = 0;
-=======
->>>>>>> 3cbea436
 #endif
 	}
 	return mnt;
@@ -567,8 +553,6 @@
 }
 
 /*
-<<<<<<< HEAD
-=======
  * Clear dentry's mounted state if it has no remaining mounts.
  * vfsmount_lock must be held for write.
  */
@@ -590,7 +574,6 @@
 }
 
 /*
->>>>>>> 3cbea436
  * vfsmount lock must be held for write
  */
 static void detach_mnt(struct vfsmount *mnt, struct path *old_path)
@@ -762,11 +745,7 @@
 	 * The locking used to deal with mnt_count decrement provides barriers,
 	 * so mnt_get_writers() below is safe.
 	 */
-<<<<<<< HEAD
-	WARN_ON(count_mnt_writers(mnt));
-=======
 	WARN_ON(mnt_get_writers(mnt));
->>>>>>> 3cbea436
 	fsnotify_vfsmount_delete(mnt);
 	dput(mnt->mnt_root);
 	free_vfsmnt(mnt);
@@ -775,28 +754,6 @@
 
 static void mntput_no_expire(struct vfsmount *mnt)
 {
-<<<<<<< HEAD
-repeat:
-	if (atomic_add_unless(&mnt->mnt_count, -1, 1))
-		return;
-	br_write_lock(vfsmount_lock);
-	if (!atomic_dec_and_test(&mnt->mnt_count)) {
-		br_write_unlock(vfsmount_lock);
-		return;
-	}
-	if (likely(!mnt->mnt_pinned)) {
-		br_write_unlock(vfsmount_lock);
-		__mntput(mnt);
-		return;
-	}
-	atomic_add(mnt->mnt_pinned + 1, &mnt->mnt_count);
-	mnt->mnt_pinned = 0;
-	br_write_unlock(vfsmount_lock);
-	acct_auto_close_mnt(mnt);
-	goto repeat;
-}
-EXPORT_SYMBOL(mntput_no_expire);
-=======
 put_again:
 #ifdef CONFIG_SMP
 	br_read_lock(vfsmount_lock);
@@ -848,7 +805,6 @@
 	return mnt;
 }
 EXPORT_SYMBOL(mntget);
->>>>>>> 3cbea436
 
 void mnt_pin(struct vfsmount *mnt)
 {
@@ -1161,21 +1117,13 @@
 	int minimum_refs = 0;
 	struct vfsmount *p;
 
-<<<<<<< HEAD
-	br_read_lock(vfsmount_lock);
-=======
 	/* write lock needed for mnt_get_count */
 	br_write_lock(vfsmount_lock);
->>>>>>> 3cbea436
 	for (p = mnt; p; p = next_mnt(p, mnt)) {
 		actual_refs += mnt_get_count(p);
 		minimum_refs += 2;
 	}
-<<<<<<< HEAD
-	br_read_unlock(vfsmount_lock);
-=======
 	br_write_unlock(vfsmount_lock);
->>>>>>> 3cbea436
 
 	if (actual_refs > minimum_refs)
 		return 0;
@@ -1202,17 +1150,10 @@
 {
 	int ret = 1;
 	down_read(&namespace_sem);
-<<<<<<< HEAD
-	br_read_lock(vfsmount_lock);
-	if (propagate_mount_busy(mnt, 2))
-		ret = 0;
-	br_read_unlock(vfsmount_lock);
-=======
 	br_write_lock(vfsmount_lock);
 	if (propagate_mount_busy(mnt, 2))
 		ret = 0;
 	br_write_unlock(vfsmount_lock);
->>>>>>> 3cbea436
 	up_read(&namespace_sem);
 	return ret;
 }
@@ -2596,10 +2537,7 @@
 	touch_mnt_namespace(current->nsproxy->mnt_ns);
 	br_write_unlock(vfsmount_lock);
 	chroot_fs_refs(&root, &new);
-<<<<<<< HEAD
-=======
-
->>>>>>> 3cbea436
+
 	error = 0;
 	path_put(&root_parent);
 	path_put(&parent_path);
