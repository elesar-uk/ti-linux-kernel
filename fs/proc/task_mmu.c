--- conflicted
+++ resolved
@@ -484,11 +484,7 @@
 		struct mm_walk *walk)
 {
 	struct mem_size_stats *mss = walk->private;
-<<<<<<< HEAD
-	struct vm_area_struct *vma = mss->vma;
-=======
 	struct vm_area_struct *vma = walk->vma;
->>>>>>> d07b956c
 	struct page *page = NULL;
 
 	if (pte_present(*pte)) {
