--- conflicted
+++ resolved
@@ -45,11 +45,6 @@
 	struct affs_sb_info *sbi = AFFS_SB(sb);
 	pr_debug("AFFS: put_super()\n");
 
-<<<<<<< HEAD
-	lock_kernel();
-
-=======
->>>>>>> 45f53cc9
 	if (!(sb->s_flags & MS_RDONLY) && sb->s_dirt)
 		affs_commit_super(sb, 1, 1);
 
