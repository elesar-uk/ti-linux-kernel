--- conflicted
+++ resolved
@@ -972,38 +972,6 @@
 	       ip->i_delayed_blks > 0)) &&
 	     (ip->i_df.if_flags & XFS_IFEXTENTS))  &&
 	    (!(ip->i_d.di_flags & (XFS_DIFLAG_PREALLOC | XFS_DIFLAG_APPEND)))) {
-<<<<<<< HEAD
-
-		/*
-		 * If we can't get the iolock just skip truncating the blocks
-		 * past EOF because we could deadlock with the mmap_sem
-		 * otherwise.  We'll get another chance to drop them once the
-		 * last reference to the inode is dropped, so we'll never leak
-		 * blocks permanently.
-		 *
-		 * Further, check if the inode is being opened, written and
-		 * closed frequently and we have delayed allocation blocks
-		 * oustanding (e.g. streaming writes from the NFS server),
-		 * truncating the blocks past EOF will cause fragmentation to
-		 * occur.
-		 *
-		 * In this case don't do the truncation, either, but we have to
-		 * be careful how we detect this case. Blocks beyond EOF show
-		 * up as i_delayed_blks even when the inode is clean, so we
-		 * need to truncate them away first before checking for a dirty
-		 * release. Hence on the first dirty close we will still remove
-		 * the speculative allocation, but after that we will leave it
-		 * in place.
-		 */
-		if (xfs_iflags_test(ip, XFS_IDIRTY_RELEASE))
-			return 0;
-
-		error = xfs_free_eofblocks(mp, ip,
-					   XFS_FREE_EOF_TRYLOCK);
-		if (error)
-			return error;
-
-=======
 
 		/*
 		 * If we can't get the iolock just skip truncating the blocks
@@ -1034,7 +1002,6 @@
 		if (error)
 			return error;
 
->>>>>>> 105e53f8
 		/* delalloc blocks after truncation means it really is dirty */
 		if (ip->i_delayed_blks)
 			xfs_iflags_set(ip, XFS_IDIRTY_RELEASE);
