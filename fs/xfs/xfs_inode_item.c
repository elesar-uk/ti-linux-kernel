/*
 * Copyright (c) 2000-2002,2005 Silicon Graphics, Inc.
 * All Rights Reserved.
 *
 * This program is free software; you can redistribute it and/or
 * modify it under the terms of the GNU General Public License as
 * published by the Free Software Foundation.
 *
 * This program is distributed in the hope that it would be useful,
 * but WITHOUT ANY WARRANTY; without even the implied warranty of
 * MERCHANTABILITY or FITNESS FOR A PARTICULAR PURPOSE.  See the
 * GNU General Public License for more details.
 *
 * You should have received a copy of the GNU General Public License
 * along with this program; if not, write the Free Software Foundation,
 * Inc.,  51 Franklin St, Fifth Floor, Boston, MA  02110-1301  USA
 */
#include "xfs.h"
#include "xfs_fs.h"
#include "xfs_types.h"
#include "xfs_bit.h"
#include "xfs_log.h"
#include "xfs_inum.h"
#include "xfs_trans.h"
#include "xfs_sb.h"
#include "xfs_ag.h"
#include "xfs_mount.h"
#include "xfs_trans_priv.h"
#include "xfs_bmap_btree.h"
#include "xfs_dinode.h"
#include "xfs_inode.h"
#include "xfs_inode_item.h"
#include "xfs_error.h"
#include "xfs_trace.h"


kmem_zone_t	*xfs_ili_zone;		/* inode log item zone */

static inline struct xfs_inode_log_item *INODE_ITEM(struct xfs_log_item *lip)
{
	return container_of(lip, struct xfs_inode_log_item, ili_item);
}


/*
 * This returns the number of iovecs needed to log the given inode item.
 *
 * We need one iovec for the inode log format structure, one for the
 * inode core, and possibly one for the inode data/extents/b-tree root
 * and one for the inode attribute data/extents/b-tree root.
 */
STATIC uint
xfs_inode_item_size(
	struct xfs_log_item	*lip)
{
	struct xfs_inode_log_item *iip = INODE_ITEM(lip);
	struct xfs_inode	*ip = iip->ili_inode;
	uint			nvecs = 2;

	switch (ip->i_d.di_format) {
	case XFS_DINODE_FMT_EXTENTS:
		if ((iip->ili_fields & XFS_ILOG_DEXT) &&
		    ip->i_d.di_nextents > 0 &&
		    ip->i_df.if_bytes > 0)
			nvecs++;
		break;

	case XFS_DINODE_FMT_BTREE:
<<<<<<< HEAD
		iip->ili_format.ilf_fields &=
			~(XFS_ILOG_DDATA | XFS_ILOG_DEXT |
			  XFS_ILOG_DEV | XFS_ILOG_UUID);
		if ((iip->ili_format.ilf_fields & XFS_ILOG_DBROOT) &&
		    (ip->i_df.if_broot_bytes > 0)) {
			ASSERT(ip->i_df.if_broot != NULL);
=======
		if ((iip->ili_fields & XFS_ILOG_DBROOT) &&
		    ip->i_df.if_broot_bytes > 0)
>>>>>>> e816b57a
			nvecs++;
		break;

	case XFS_DINODE_FMT_LOCAL:
		if ((iip->ili_fields & XFS_ILOG_DDATA) &&
		    ip->i_df.if_bytes > 0)
			nvecs++;
		break;

	case XFS_DINODE_FMT_DEV:
	case XFS_DINODE_FMT_UUID:
		break;

	default:
		ASSERT(0);
		break;
	}

	if (!XFS_IFORK_Q(ip))
		return nvecs;


	/*
	 * Log any necessary attribute data.
	 */
	switch (ip->i_d.di_aformat) {
	case XFS_DINODE_FMT_EXTENTS:
		if ((iip->ili_fields & XFS_ILOG_AEXT) &&
		    ip->i_d.di_anextents > 0 &&
		    ip->i_afp->if_bytes > 0)
			nvecs++;
		break;

	case XFS_DINODE_FMT_BTREE:
		if ((iip->ili_fields & XFS_ILOG_ABROOT) &&
		    ip->i_afp->if_broot_bytes > 0)
			nvecs++;
		break;

	case XFS_DINODE_FMT_LOCAL:
		if ((iip->ili_fields & XFS_ILOG_ADATA) &&
		    ip->i_afp->if_bytes > 0)
			nvecs++;
		break;

	default:
		ASSERT(0);
		break;
	}

	return nvecs;
}

/*
 * xfs_inode_item_format_extents - convert in-core extents to on-disk form
 *
 * For either the data or attr fork in extent format, we need to endian convert
 * the in-core extent as we place them into the on-disk inode. In this case, we
 * need to do this conversion before we write the extents into the log. Because
 * we don't have the disk inode to write into here, we allocate a buffer and
 * format the extents into it via xfs_iextents_copy(). We free the buffer in
 * the unlock routine after the copy for the log has been made.
 *
 * In the case of the data fork, the in-core and on-disk fork sizes can be
 * different due to delayed allocation extents. We only log on-disk extents
 * here, so always use the physical fork size to determine the size of the
 * buffer we need to allocate.
 */
STATIC void
xfs_inode_item_format_extents(
	struct xfs_inode	*ip,
	struct xfs_log_iovec	*vecp,
	int			whichfork,
	int			type)
{
	xfs_bmbt_rec_t		*ext_buffer;

	ext_buffer = kmem_alloc(XFS_IFORK_SIZE(ip, whichfork), KM_SLEEP);
	if (whichfork == XFS_DATA_FORK)
		ip->i_itemp->ili_extents_buf = ext_buffer;
	else
		ip->i_itemp->ili_aextents_buf = ext_buffer;

	vecp->i_addr = ext_buffer;
	vecp->i_len = xfs_iextents_copy(ip, ext_buffer, whichfork);
	vecp->i_type = type;
}

/*
 * This is called to fill in the vector of log iovecs for the
 * given inode log item.  It fills the first item with an inode
 * log format structure, the second with the on-disk inode structure,
 * and a possible third and/or fourth with the inode data/extents/b-tree
 * root and inode attributes data/extents/b-tree root.
 */
STATIC void
xfs_inode_item_format(
	struct xfs_log_item	*lip,
	struct xfs_log_iovec	*vecp)
{
	struct xfs_inode_log_item *iip = INODE_ITEM(lip);
	struct xfs_inode	*ip = iip->ili_inode;
	uint			nvecs;
	size_t			data_bytes;
	xfs_mount_t		*mp;

	vecp->i_addr = &iip->ili_format;
	vecp->i_len  = sizeof(xfs_inode_log_format_t);
	vecp->i_type = XLOG_REG_TYPE_IFORMAT;
	vecp++;
	nvecs	     = 1;

	vecp->i_addr = &ip->i_d;
	vecp->i_len  = sizeof(struct xfs_icdinode);
	vecp->i_type = XLOG_REG_TYPE_ICORE;
	vecp++;
	nvecs++;

	/*
	 * If this is really an old format inode, then we need to
	 * log it as such.  This means that we have to copy the link
	 * count from the new field to the old.  We don't have to worry
	 * about the new fields, because nothing trusts them as long as
	 * the old inode version number is there.  If the superblock already
	 * has a new version number, then we don't bother converting back.
	 */
	mp = ip->i_mount;
	ASSERT(ip->i_d.di_version == 1 || xfs_sb_version_hasnlink(&mp->m_sb));
	if (ip->i_d.di_version == 1) {
		if (!xfs_sb_version_hasnlink(&mp->m_sb)) {
			/*
			 * Convert it back.
			 */
			ASSERT(ip->i_d.di_nlink <= XFS_MAXLINK_1);
			ip->i_d.di_onlink = ip->i_d.di_nlink;
		} else {
			/*
			 * The superblock version has already been bumped,
			 * so just make the conversion to the new inode
			 * format permanent.
			 */
			ip->i_d.di_version = 2;
			ip->i_d.di_onlink = 0;
			memset(&(ip->i_d.di_pad[0]), 0, sizeof(ip->i_d.di_pad));
		}
	}

	switch (ip->i_d.di_format) {
	case XFS_DINODE_FMT_EXTENTS:
		iip->ili_fields &=
			~(XFS_ILOG_DDATA | XFS_ILOG_DBROOT |
			  XFS_ILOG_DEV | XFS_ILOG_UUID);

		if ((iip->ili_fields & XFS_ILOG_DEXT) &&
		    ip->i_d.di_nextents > 0 &&
		    ip->i_df.if_bytes > 0) {
			ASSERT(ip->i_df.if_u1.if_extents != NULL);
			ASSERT(ip->i_df.if_bytes / sizeof(xfs_bmbt_rec_t) > 0);
			ASSERT(iip->ili_extents_buf == NULL);

#ifdef XFS_NATIVE_HOST
                       if (ip->i_d.di_nextents == ip->i_df.if_bytes /
                                               (uint)sizeof(xfs_bmbt_rec_t)) {
				/*
				 * There are no delayed allocation
				 * extents, so just point to the
				 * real extents array.
				 */
				vecp->i_addr = ip->i_df.if_u1.if_extents;
				vecp->i_len = ip->i_df.if_bytes;
				vecp->i_type = XLOG_REG_TYPE_IEXT;
			} else
#endif
			{
				xfs_inode_item_format_extents(ip, vecp,
					XFS_DATA_FORK, XLOG_REG_TYPE_IEXT);
			}
			ASSERT(vecp->i_len <= ip->i_df.if_bytes);
			iip->ili_format.ilf_dsize = vecp->i_len;
			vecp++;
			nvecs++;
		} else {
			iip->ili_fields &= ~XFS_ILOG_DEXT;
		}
		break;

	case XFS_DINODE_FMT_BTREE:
		iip->ili_fields &=
			~(XFS_ILOG_DDATA | XFS_ILOG_DEXT |
			  XFS_ILOG_DEV | XFS_ILOG_UUID);

		if ((iip->ili_fields & XFS_ILOG_DBROOT) &&
		    ip->i_df.if_broot_bytes > 0) {
			ASSERT(ip->i_df.if_broot != NULL);
			vecp->i_addr = ip->i_df.if_broot;
			vecp->i_len = ip->i_df.if_broot_bytes;
			vecp->i_type = XLOG_REG_TYPE_IBROOT;
			vecp++;
			nvecs++;
			iip->ili_format.ilf_dsize = ip->i_df.if_broot_bytes;
		} else {
			ASSERT(!(iip->ili_fields &
				 XFS_ILOG_DBROOT));
#ifdef XFS_TRANS_DEBUG
			if (iip->ili_root_size > 0) {
				ASSERT(iip->ili_root_size ==
				       ip->i_df.if_broot_bytes);
				ASSERT(memcmp(iip->ili_orig_root,
					    ip->i_df.if_broot,
					    iip->ili_root_size) == 0);
			} else {
				ASSERT(ip->i_df.if_broot_bytes == 0);
			}
#endif
			iip->ili_fields &= ~XFS_ILOG_DBROOT;
		}
		break;

	case XFS_DINODE_FMT_LOCAL:
		iip->ili_fields &=
			~(XFS_ILOG_DEXT | XFS_ILOG_DBROOT |
			  XFS_ILOG_DEV | XFS_ILOG_UUID);
		if ((iip->ili_fields & XFS_ILOG_DDATA) &&
		    ip->i_df.if_bytes > 0) {
			ASSERT(ip->i_df.if_u1.if_data != NULL);
			ASSERT(ip->i_d.di_size > 0);

			vecp->i_addr = ip->i_df.if_u1.if_data;
			/*
			 * Round i_bytes up to a word boundary.
			 * The underlying memory is guaranteed to
			 * to be there by xfs_idata_realloc().
			 */
			data_bytes = roundup(ip->i_df.if_bytes, 4);
			ASSERT((ip->i_df.if_real_bytes == 0) ||
			       (ip->i_df.if_real_bytes == data_bytes));
			vecp->i_len = (int)data_bytes;
			vecp->i_type = XLOG_REG_TYPE_ILOCAL;
			vecp++;
			nvecs++;
			iip->ili_format.ilf_dsize = (unsigned)data_bytes;
		} else {
			iip->ili_fields &= ~XFS_ILOG_DDATA;
		}
		break;

	case XFS_DINODE_FMT_DEV:
		iip->ili_fields &=
			~(XFS_ILOG_DDATA | XFS_ILOG_DBROOT |
			  XFS_ILOG_DEXT | XFS_ILOG_UUID);
		if (iip->ili_fields & XFS_ILOG_DEV) {
			iip->ili_format.ilf_u.ilfu_rdev =
				ip->i_df.if_u2.if_rdev;
		}
		break;

	case XFS_DINODE_FMT_UUID:
		iip->ili_fields &=
			~(XFS_ILOG_DDATA | XFS_ILOG_DBROOT |
			  XFS_ILOG_DEXT | XFS_ILOG_DEV);
		if (iip->ili_fields & XFS_ILOG_UUID) {
			iip->ili_format.ilf_u.ilfu_uuid =
				ip->i_df.if_u2.if_uuid;
		}
		break;

	default:
		ASSERT(0);
		break;
	}

	/*
	 * If there are no attributes associated with the file, then we're done.
	 */
	if (!XFS_IFORK_Q(ip)) {
		iip->ili_fields &=
			~(XFS_ILOG_ADATA | XFS_ILOG_ABROOT | XFS_ILOG_AEXT);
		goto out;
	}

	switch (ip->i_d.di_aformat) {
	case XFS_DINODE_FMT_EXTENTS:
		iip->ili_fields &=
			~(XFS_ILOG_ADATA | XFS_ILOG_ABROOT);

		if ((iip->ili_fields & XFS_ILOG_AEXT) &&
		    ip->i_d.di_anextents > 0 &&
		    ip->i_afp->if_bytes > 0) {
			ASSERT(ip->i_afp->if_bytes / sizeof(xfs_bmbt_rec_t) ==
				ip->i_d.di_anextents);
			ASSERT(ip->i_afp->if_u1.if_extents != NULL);
#ifdef XFS_NATIVE_HOST
			/*
			 * There are not delayed allocation extents
			 * for attributes, so just point at the array.
			 */
			vecp->i_addr = ip->i_afp->if_u1.if_extents;
			vecp->i_len = ip->i_afp->if_bytes;
			vecp->i_type = XLOG_REG_TYPE_IATTR_EXT;
#else
			ASSERT(iip->ili_aextents_buf == NULL);
			xfs_inode_item_format_extents(ip, vecp,
					XFS_ATTR_FORK, XLOG_REG_TYPE_IATTR_EXT);
#endif
			iip->ili_format.ilf_asize = vecp->i_len;
			vecp++;
			nvecs++;
		} else {
			iip->ili_fields &= ~XFS_ILOG_AEXT;
		}
		break;

	case XFS_DINODE_FMT_BTREE:
		iip->ili_fields &=
			~(XFS_ILOG_ADATA | XFS_ILOG_AEXT);

		if ((iip->ili_fields & XFS_ILOG_ABROOT) &&
		    ip->i_afp->if_broot_bytes > 0) {
			ASSERT(ip->i_afp->if_broot != NULL);

			vecp->i_addr = ip->i_afp->if_broot;
			vecp->i_len = ip->i_afp->if_broot_bytes;
			vecp->i_type = XLOG_REG_TYPE_IATTR_BROOT;
			vecp++;
			nvecs++;
			iip->ili_format.ilf_asize = ip->i_afp->if_broot_bytes;
		} else {
			iip->ili_fields &= ~XFS_ILOG_ABROOT;
		}
		break;

	case XFS_DINODE_FMT_LOCAL:
		iip->ili_fields &=
			~(XFS_ILOG_AEXT | XFS_ILOG_ABROOT);

		if ((iip->ili_fields & XFS_ILOG_ADATA) &&
		    ip->i_afp->if_bytes > 0) {
			ASSERT(ip->i_afp->if_u1.if_data != NULL);

			vecp->i_addr = ip->i_afp->if_u1.if_data;
			/*
			 * Round i_bytes up to a word boundary.
			 * The underlying memory is guaranteed to
			 * to be there by xfs_idata_realloc().
			 */
			data_bytes = roundup(ip->i_afp->if_bytes, 4);
			ASSERT((ip->i_afp->if_real_bytes == 0) ||
			       (ip->i_afp->if_real_bytes == data_bytes));
			vecp->i_len = (int)data_bytes;
			vecp->i_type = XLOG_REG_TYPE_IATTR_LOCAL;
			vecp++;
			nvecs++;
			iip->ili_format.ilf_asize = (unsigned)data_bytes;
		} else {
			iip->ili_fields &= ~XFS_ILOG_ADATA;
		}
		break;

	default:
		ASSERT(0);
		break;
	}

out:
	/*
	 * Now update the log format that goes out to disk from the in-core
	 * values.  We always write the inode core to make the arithmetic
	 * games in recovery easier, which isn't a big deal as just about any
	 * transaction would dirty it anyway.
	 */
	iip->ili_format.ilf_fields = XFS_ILOG_CORE |
		(iip->ili_fields & ~XFS_ILOG_TIMESTAMP);
	iip->ili_format.ilf_size = nvecs;
}


/*
 * This is called to pin the inode associated with the inode log
 * item in memory so it cannot be written out.
 */
STATIC void
xfs_inode_item_pin(
	struct xfs_log_item	*lip)
{
	struct xfs_inode	*ip = INODE_ITEM(lip)->ili_inode;

	ASSERT(xfs_isilocked(ip, XFS_ILOCK_EXCL));

	trace_xfs_inode_pin(ip, _RET_IP_);
	atomic_inc(&ip->i_pincount);
}


/*
 * This is called to unpin the inode associated with the inode log
 * item which was previously pinned with a call to xfs_inode_item_pin().
 *
 * Also wake up anyone in xfs_iunpin_wait() if the count goes to 0.
 */
STATIC void
xfs_inode_item_unpin(
	struct xfs_log_item	*lip,
	int			remove)
{
	struct xfs_inode	*ip = INODE_ITEM(lip)->ili_inode;

	trace_xfs_inode_unpin(ip, _RET_IP_);
	ASSERT(atomic_read(&ip->i_pincount) > 0);
	if (atomic_dec_and_test(&ip->i_pincount))
		wake_up_bit(&ip->i_flags, __XFS_IPINNED_BIT);
}

/*
 * This is called to attempt to lock the inode associated with this
 * inode log item, in preparation for the push routine which does the actual
 * iflush.  Don't sleep on the inode lock or the flush lock.
 *
 * If the flush lock is already held, indicating that the inode has
 * been or is in the process of being flushed, then (ideally) we'd like to
 * see if the inode's buffer is still incore, and if so give it a nudge.
 * We delay doing so until the pushbuf routine, though, to avoid holding
 * the AIL lock across a call to the blackhole which is the buffer cache.
 * Also we don't want to sleep in any device strategy routines, which can happen
 * if we do the subsequent bawrite in here.
 */
STATIC uint
xfs_inode_item_trylock(
	struct xfs_log_item	*lip)
{
	struct xfs_inode_log_item *iip = INODE_ITEM(lip);
	struct xfs_inode	*ip = iip->ili_inode;

	if (xfs_ipincount(ip) > 0)
		return XFS_ITEM_PINNED;

	if (!xfs_ilock_nowait(ip, XFS_ILOCK_SHARED))
		return XFS_ITEM_LOCKED;

	if (!xfs_iflock_nowait(ip)) {
		/*
		 * inode has already been flushed to the backing buffer,
		 * leave it locked in shared mode, pushbuf routine will
		 * unlock it.
		 */
		return XFS_ITEM_PUSHBUF;
	}

	/* Stale items should force out the iclog */
	if (ip->i_flags & XFS_ISTALE) {
		xfs_ifunlock(ip);
		xfs_iunlock(ip, XFS_ILOCK_SHARED);
		return XFS_ITEM_PINNED;
	}

#ifdef DEBUG
	if (!XFS_FORCED_SHUTDOWN(ip->i_mount)) {
		ASSERT(iip->ili_fields != 0);
		ASSERT(iip->ili_logged == 0);
		ASSERT(lip->li_flags & XFS_LI_IN_AIL);
	}
#endif
	return XFS_ITEM_SUCCESS;
}

/*
 * Unlock the inode associated with the inode log item.
 * Clear the fields of the inode and inode log item that
 * are specific to the current transaction.  If the
 * hold flags is set, do not unlock the inode.
 */
STATIC void
xfs_inode_item_unlock(
	struct xfs_log_item	*lip)
{
	struct xfs_inode_log_item *iip = INODE_ITEM(lip);
	struct xfs_inode	*ip = iip->ili_inode;
	unsigned short		lock_flags;

	ASSERT(ip->i_itemp != NULL);
	ASSERT(xfs_isilocked(ip, XFS_ILOCK_EXCL));

	/*
	 * If the inode needed a separate buffer with which to log
	 * its extents, then free it now.
	 */
	if (iip->ili_extents_buf != NULL) {
		ASSERT(ip->i_d.di_format == XFS_DINODE_FMT_EXTENTS);
		ASSERT(ip->i_d.di_nextents > 0);
		ASSERT(iip->ili_fields & XFS_ILOG_DEXT);
		ASSERT(ip->i_df.if_bytes > 0);
		kmem_free(iip->ili_extents_buf);
		iip->ili_extents_buf = NULL;
	}
	if (iip->ili_aextents_buf != NULL) {
		ASSERT(ip->i_d.di_aformat == XFS_DINODE_FMT_EXTENTS);
		ASSERT(ip->i_d.di_anextents > 0);
		ASSERT(iip->ili_fields & XFS_ILOG_AEXT);
		ASSERT(ip->i_afp->if_bytes > 0);
		kmem_free(iip->ili_aextents_buf);
		iip->ili_aextents_buf = NULL;
	}

	lock_flags = iip->ili_lock_flags;
	iip->ili_lock_flags = 0;
	if (lock_flags)
		xfs_iunlock(ip, lock_flags);
}

/*
 * This is called to find out where the oldest active copy of the inode log
 * item in the on disk log resides now that the last log write of it completed
 * at the given lsn.  Since we always re-log all dirty data in an inode, the
 * latest copy in the on disk log is the only one that matters.  Therefore,
 * simply return the given lsn.
 *
 * If the inode has been marked stale because the cluster is being freed, we
 * don't want to (re-)insert this inode into the AIL. There is a race condition
 * where the cluster buffer may be unpinned before the inode is inserted into
 * the AIL during transaction committed processing. If the buffer is unpinned
 * before the inode item has been committed and inserted, then it is possible
 * for the buffer to be written and IO completes before the inode is inserted
 * into the AIL. In that case, we'd be inserting a clean, stale inode into the
 * AIL which will never get removed. It will, however, get reclaimed which
 * triggers an assert in xfs_inode_free() complaining about freein an inode
 * still in the AIL.
 *
 * To avoid this, just unpin the inode directly and return a LSN of -1 so the
 * transaction committed code knows that it does not need to do any further
 * processing on the item.
 */
STATIC xfs_lsn_t
xfs_inode_item_committed(
	struct xfs_log_item	*lip,
	xfs_lsn_t		lsn)
{
	struct xfs_inode_log_item *iip = INODE_ITEM(lip);
	struct xfs_inode	*ip = iip->ili_inode;

	if (xfs_iflags_test(ip, XFS_ISTALE)) {
		xfs_inode_item_unpin(lip, 0);
		return -1;
	}
	return lsn;
}

/*
 * This gets called by xfs_trans_push_ail(), when IOP_TRYLOCK
 * failed to get the inode flush lock but did get the inode locked SHARED.
 * Here we're trying to see if the inode buffer is incore, and if so whether it's
 * marked delayed write. If that's the case, we'll promote it and that will
 * allow the caller to write the buffer by triggering the xfsbufd to run.
 */
STATIC bool
xfs_inode_item_pushbuf(
	struct xfs_log_item	*lip)
{
	struct xfs_inode_log_item *iip = INODE_ITEM(lip);
	struct xfs_inode	*ip = iip->ili_inode;
	struct xfs_buf		*bp;
	bool			ret = true;

	ASSERT(xfs_isilocked(ip, XFS_ILOCK_SHARED));

	/*
	 * If a flush is not in progress anymore, chances are that the
	 * inode was taken off the AIL. So, just get out.
	 */
	if (!xfs_isiflocked(ip) ||
	    !(lip->li_flags & XFS_LI_IN_AIL)) {
		xfs_iunlock(ip, XFS_ILOCK_SHARED);
		return true;
	}

	bp = xfs_incore(ip->i_mount->m_ddev_targp, iip->ili_format.ilf_blkno,
			iip->ili_format.ilf_len, XBF_TRYLOCK);

	xfs_iunlock(ip, XFS_ILOCK_SHARED);
	if (!bp)
		return true;
	if (XFS_BUF_ISDELAYWRITE(bp))
		xfs_buf_delwri_promote(bp);
	if (xfs_buf_ispinned(bp))
		ret = false;
	xfs_buf_relse(bp);
	return ret;
}

/*
 * This is called to asynchronously write the inode associated with this
 * inode log item out to disk. The inode will already have been locked by
 * a successful call to xfs_inode_item_trylock().
 */
STATIC void
xfs_inode_item_push(
	struct xfs_log_item	*lip)
{
	struct xfs_inode_log_item *iip = INODE_ITEM(lip);
	struct xfs_inode	*ip = iip->ili_inode;

	ASSERT(xfs_isilocked(ip, XFS_ILOCK_SHARED));
	ASSERT(xfs_isiflocked(ip));

	/*
	 * Since we were able to lock the inode's flush lock and
	 * we found it on the AIL, the inode must be dirty.  This
	 * is because the inode is removed from the AIL while still
	 * holding the flush lock in xfs_iflush_done().  Thus, if
	 * we found it in the AIL and were able to obtain the flush
	 * lock without sleeping, then there must not have been
	 * anyone in the process of flushing the inode.
	 */
	ASSERT(XFS_FORCED_SHUTDOWN(ip->i_mount) || iip->ili_fields != 0);

	/*
	 * Push the inode to it's backing buffer. This will not remove the
	 * inode from the AIL - a further push will be required to trigger a
	 * buffer push. However, this allows all the dirty inodes to be pushed
	 * to the buffer before it is pushed to disk. The buffer IO completion
	 * will pull the inode from the AIL, mark it clean and unlock the flush
	 * lock.
	 */
	(void) xfs_iflush(ip, SYNC_TRYLOCK);
	xfs_iunlock(ip, XFS_ILOCK_SHARED);
}

/*
 * XXX rcc - this one really has to do something.  Probably needs
 * to stamp in a new field in the incore inode.
 */
STATIC void
xfs_inode_item_committing(
	struct xfs_log_item	*lip,
	xfs_lsn_t		lsn)
{
	INODE_ITEM(lip)->ili_last_lsn = lsn;
}

/*
 * This is the ops vector shared by all buf log items.
 */
static const struct xfs_item_ops xfs_inode_item_ops = {
	.iop_size	= xfs_inode_item_size,
	.iop_format	= xfs_inode_item_format,
	.iop_pin	= xfs_inode_item_pin,
	.iop_unpin	= xfs_inode_item_unpin,
	.iop_trylock	= xfs_inode_item_trylock,
	.iop_unlock	= xfs_inode_item_unlock,
	.iop_committed	= xfs_inode_item_committed,
	.iop_push	= xfs_inode_item_push,
	.iop_pushbuf	= xfs_inode_item_pushbuf,
	.iop_committing = xfs_inode_item_committing
};


/*
 * Initialize the inode log item for a newly allocated (in-core) inode.
 */
void
xfs_inode_item_init(
	struct xfs_inode	*ip,
	struct xfs_mount	*mp)
{
	struct xfs_inode_log_item *iip;

	ASSERT(ip->i_itemp == NULL);
	iip = ip->i_itemp = kmem_zone_zalloc(xfs_ili_zone, KM_SLEEP);

	iip->ili_inode = ip;
	xfs_log_item_init(mp, &iip->ili_item, XFS_LI_INODE,
						&xfs_inode_item_ops);
	iip->ili_format.ilf_type = XFS_LI_INODE;
	iip->ili_format.ilf_ino = ip->i_ino;
	iip->ili_format.ilf_blkno = ip->i_imap.im_blkno;
	iip->ili_format.ilf_len = ip->i_imap.im_len;
	iip->ili_format.ilf_boffset = ip->i_imap.im_boffset;
}

/*
 * Free the inode log item and any memory hanging off of it.
 */
void
xfs_inode_item_destroy(
	xfs_inode_t	*ip)
{
#ifdef XFS_TRANS_DEBUG
	if (ip->i_itemp->ili_root_size != 0) {
		kmem_free(ip->i_itemp->ili_orig_root);
	}
#endif
	kmem_zone_free(xfs_ili_zone, ip->i_itemp);
}


/*
 * This is the inode flushing I/O completion routine.  It is called
 * from interrupt level when the buffer containing the inode is
 * flushed to disk.  It is responsible for removing the inode item
 * from the AIL if it has not been re-logged, and unlocking the inode's
 * flush lock.
 *
 * To reduce AIL lock traffic as much as possible, we scan the buffer log item
 * list for other inodes that will run this function. We remove them from the
 * buffer list so we can process all the inode IO completions in one AIL lock
 * traversal.
 */
void
xfs_iflush_done(
	struct xfs_buf		*bp,
	struct xfs_log_item	*lip)
{
	struct xfs_inode_log_item *iip;
	struct xfs_log_item	*blip;
	struct xfs_log_item	*next;
	struct xfs_log_item	*prev;
	struct xfs_ail		*ailp = lip->li_ailp;
	int			need_ail = 0;

	/*
	 * Scan the buffer IO completions for other inodes being completed and
	 * attach them to the current inode log item.
	 */
	blip = bp->b_fspriv;
	prev = NULL;
	while (blip != NULL) {
		if (lip->li_cb != xfs_iflush_done) {
			prev = blip;
			blip = blip->li_bio_list;
			continue;
		}

		/* remove from list */
		next = blip->li_bio_list;
		if (!prev) {
			bp->b_fspriv = next;
		} else {
			prev->li_bio_list = next;
		}

		/* add to current list */
		blip->li_bio_list = lip->li_bio_list;
		lip->li_bio_list = blip;

		/*
		 * while we have the item, do the unlocked check for needing
		 * the AIL lock.
		 */
		iip = INODE_ITEM(blip);
		if (iip->ili_logged && blip->li_lsn == iip->ili_flush_lsn)
			need_ail++;

		blip = next;
	}

	/* make sure we capture the state of the initial inode. */
	iip = INODE_ITEM(lip);
	if (iip->ili_logged && lip->li_lsn == iip->ili_flush_lsn)
		need_ail++;

	/*
	 * We only want to pull the item from the AIL if it is
	 * actually there and its location in the log has not
	 * changed since we started the flush.  Thus, we only bother
	 * if the ili_logged flag is set and the inode's lsn has not
	 * changed.  First we check the lsn outside
	 * the lock since it's cheaper, and then we recheck while
	 * holding the lock before removing the inode from the AIL.
	 */
	if (need_ail) {
		struct xfs_log_item *log_items[need_ail];
		int i = 0;
		spin_lock(&ailp->xa_lock);
		for (blip = lip; blip; blip = blip->li_bio_list) {
			iip = INODE_ITEM(blip);
			if (iip->ili_logged &&
			    blip->li_lsn == iip->ili_flush_lsn) {
				log_items[i++] = blip;
			}
			ASSERT(i <= need_ail);
		}
		/* xfs_trans_ail_delete_bulk() drops the AIL lock. */
		xfs_trans_ail_delete_bulk(ailp, log_items, i);
	}


	/*
	 * clean up and unlock the flush lock now we are done. We can clear the
	 * ili_last_fields bits now that we know that the data corresponding to
	 * them is safely on disk.
	 */
	for (blip = lip; blip; blip = next) {
		next = blip->li_bio_list;
		blip->li_bio_list = NULL;

		iip = INODE_ITEM(blip);
		iip->ili_logged = 0;
		iip->ili_last_fields = 0;
		xfs_ifunlock(iip->ili_inode);
	}
}

/*
 * This is the inode flushing abort routine.  It is called
 * from xfs_iflush when the filesystem is shutting down to clean
 * up the inode state.
 * It is responsible for removing the inode item
 * from the AIL if it has not been re-logged, and unlocking the inode's
 * flush lock.
 */
void
xfs_iflush_abort(
	xfs_inode_t		*ip)
{
	xfs_inode_log_item_t	*iip = ip->i_itemp;

	if (iip) {
		struct xfs_ail	*ailp = iip->ili_item.li_ailp;
		if (iip->ili_item.li_flags & XFS_LI_IN_AIL) {
			spin_lock(&ailp->xa_lock);
			if (iip->ili_item.li_flags & XFS_LI_IN_AIL) {
				/* xfs_trans_ail_delete() drops the AIL lock. */
				xfs_trans_ail_delete(ailp, (xfs_log_item_t *)iip);
			} else
				spin_unlock(&ailp->xa_lock);
		}
		iip->ili_logged = 0;
		/*
		 * Clear the ili_last_fields bits now that we know that the
		 * data corresponding to them is safely on disk.
		 */
		iip->ili_last_fields = 0;
		/*
		 * Clear the inode logging fields so no more flushes are
		 * attempted.
		 */
		iip->ili_fields = 0;
	}
	/*
	 * Release the inode's flush lock since we're done with it.
	 */
	xfs_ifunlock(ip);
}

void
xfs_istale_done(
	struct xfs_buf		*bp,
	struct xfs_log_item	*lip)
{
	xfs_iflush_abort(INODE_ITEM(lip)->ili_inode);
}

/*
 * convert an xfs_inode_log_format struct from either 32 or 64 bit versions
 * (which can have different field alignments) to the native version
 */
int
xfs_inode_item_format_convert(
	xfs_log_iovec_t		*buf,
	xfs_inode_log_format_t	*in_f)
{
	if (buf->i_len == sizeof(xfs_inode_log_format_32_t)) {
		xfs_inode_log_format_32_t *in_f32 = buf->i_addr;

		in_f->ilf_type = in_f32->ilf_type;
		in_f->ilf_size = in_f32->ilf_size;
		in_f->ilf_fields = in_f32->ilf_fields;
		in_f->ilf_asize = in_f32->ilf_asize;
		in_f->ilf_dsize = in_f32->ilf_dsize;
		in_f->ilf_ino = in_f32->ilf_ino;
		/* copy biggest field of ilf_u */
		memcpy(in_f->ilf_u.ilfu_uuid.__u_bits,
		       in_f32->ilf_u.ilfu_uuid.__u_bits,
		       sizeof(uuid_t));
		in_f->ilf_blkno = in_f32->ilf_blkno;
		in_f->ilf_len = in_f32->ilf_len;
		in_f->ilf_boffset = in_f32->ilf_boffset;
		return 0;
	} else if (buf->i_len == sizeof(xfs_inode_log_format_64_t)){
		xfs_inode_log_format_64_t *in_f64 = buf->i_addr;

		in_f->ilf_type = in_f64->ilf_type;
		in_f->ilf_size = in_f64->ilf_size;
		in_f->ilf_fields = in_f64->ilf_fields;
		in_f->ilf_asize = in_f64->ilf_asize;
		in_f->ilf_dsize = in_f64->ilf_dsize;
		in_f->ilf_ino = in_f64->ilf_ino;
		/* copy biggest field of ilf_u */
		memcpy(in_f->ilf_u.ilfu_uuid.__u_bits,
		       in_f64->ilf_u.ilfu_uuid.__u_bits,
		       sizeof(uuid_t));
		in_f->ilf_blkno = in_f64->ilf_blkno;
		in_f->ilf_len = in_f64->ilf_len;
		in_f->ilf_boffset = in_f64->ilf_boffset;
		return 0;
	}
	return EFSCORRUPTED;
}<|MERGE_RESOLUTION|>--- conflicted
+++ resolved
@@ -66,17 +66,8 @@
 		break;
 
 	case XFS_DINODE_FMT_BTREE:
-<<<<<<< HEAD
-		iip->ili_format.ilf_fields &=
-			~(XFS_ILOG_DDATA | XFS_ILOG_DEXT |
-			  XFS_ILOG_DEV | XFS_ILOG_UUID);
-		if ((iip->ili_format.ilf_fields & XFS_ILOG_DBROOT) &&
-		    (ip->i_df.if_broot_bytes > 0)) {
-			ASSERT(ip->i_df.if_broot != NULL);
-=======
 		if ((iip->ili_fields & XFS_ILOG_DBROOT) &&
 		    ip->i_df.if_broot_bytes > 0)
->>>>>>> e816b57a
 			nvecs++;
 		break;
 
