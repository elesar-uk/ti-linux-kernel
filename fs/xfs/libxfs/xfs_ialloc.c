/*
 * Copyright (c) 2000-2002,2005 Silicon Graphics, Inc.
 * All Rights Reserved.
 *
 * This program is free software; you can redistribute it and/or
 * modify it under the terms of the GNU General Public License as
 * published by the Free Software Foundation.
 *
 * This program is distributed in the hope that it would be useful,
 * but WITHOUT ANY WARRANTY; without even the implied warranty of
 * MERCHANTABILITY or FITNESS FOR A PARTICULAR PURPOSE.  See the
 * GNU General Public License for more details.
 *
 * You should have received a copy of the GNU General Public License
 * along with this program; if not, write the Free Software Foundation,
 * Inc.,  51 Franklin St, Fifth Floor, Boston, MA  02110-1301  USA
 */
#include "xfs.h"
#include "xfs_fs.h"
#include "xfs_shared.h"
#include "xfs_format.h"
#include "xfs_log_format.h"
#include "xfs_trans_resv.h"
#include "xfs_bit.h"
#include "xfs_sb.h"
#include "xfs_mount.h"
#include "xfs_inode.h"
#include "xfs_btree.h"
#include "xfs_ialloc.h"
#include "xfs_ialloc_btree.h"
#include "xfs_alloc.h"
#include "xfs_rtalloc.h"
#include "xfs_error.h"
#include "xfs_bmap.h"
#include "xfs_cksum.h"
#include "xfs_trans.h"
#include "xfs_buf_item.h"
#include "xfs_icreate_item.h"
#include "xfs_icache.h"
#include "xfs_trace.h"


/*
 * Allocation group level functions.
 */
static inline int
xfs_ialloc_cluster_alignment(
	struct xfs_mount	*mp)
{
	if (xfs_sb_version_hasalign(&mp->m_sb) &&
	    mp->m_sb.sb_inoalignmt >=
			XFS_B_TO_FSBT(mp, mp->m_inode_cluster_size))
		return mp->m_sb.sb_inoalignmt;
	return 1;
}

/*
 * Lookup a record by ino in the btree given by cur.
 */
int					/* error */
xfs_inobt_lookup(
	struct xfs_btree_cur	*cur,	/* btree cursor */
	xfs_agino_t		ino,	/* starting inode of chunk */
	xfs_lookup_t		dir,	/* <=, >=, == */
	int			*stat)	/* success/failure */
{
	cur->bc_rec.i.ir_startino = ino;
	cur->bc_rec.i.ir_freecount = 0;
	cur->bc_rec.i.ir_free = 0;
	return xfs_btree_lookup(cur, dir, stat);
}

/*
 * Update the record referred to by cur to the value given.
 * This either works (return 0) or gets an EFSCORRUPTED error.
 */
STATIC int				/* error */
xfs_inobt_update(
	struct xfs_btree_cur	*cur,	/* btree cursor */
	xfs_inobt_rec_incore_t	*irec)	/* btree record */
{
	union xfs_btree_rec	rec;

	rec.inobt.ir_startino = cpu_to_be32(irec->ir_startino);
	rec.inobt.ir_freecount = cpu_to_be32(irec->ir_freecount);
	rec.inobt.ir_free = cpu_to_be64(irec->ir_free);
	return xfs_btree_update(cur, &rec);
}

/*
 * Get the data from the pointed-to record.
 */
int					/* error */
xfs_inobt_get_rec(
	struct xfs_btree_cur	*cur,	/* btree cursor */
	xfs_inobt_rec_incore_t	*irec,	/* btree record */
	int			*stat)	/* output: success/failure */
{
	union xfs_btree_rec	*rec;
	int			error;

	error = xfs_btree_get_rec(cur, &rec, stat);
	if (!error && *stat == 1) {
		irec->ir_startino = be32_to_cpu(rec->inobt.ir_startino);
		irec->ir_freecount = be32_to_cpu(rec->inobt.ir_freecount);
		irec->ir_free = be64_to_cpu(rec->inobt.ir_free);
	}
	return error;
}

/*
 * Insert a single inobt record. Cursor must already point to desired location.
 */
STATIC int
xfs_inobt_insert_rec(
	struct xfs_btree_cur	*cur,
	__int32_t		freecount,
	xfs_inofree_t		free,
	int			*stat)
{
	cur->bc_rec.i.ir_freecount = freecount;
	cur->bc_rec.i.ir_free = free;
	return xfs_btree_insert(cur, stat);
}

/*
 * Insert records describing a newly allocated inode chunk into the inobt.
 */
STATIC int
xfs_inobt_insert(
	struct xfs_mount	*mp,
	struct xfs_trans	*tp,
	struct xfs_buf		*agbp,
	xfs_agino_t		newino,
	xfs_agino_t		newlen,
	xfs_btnum_t		btnum)
{
	struct xfs_btree_cur	*cur;
	struct xfs_agi		*agi = XFS_BUF_TO_AGI(agbp);
	xfs_agnumber_t		agno = be32_to_cpu(agi->agi_seqno);
	xfs_agino_t		thisino;
	int			i;
	int			error;

	cur = xfs_inobt_init_cursor(mp, tp, agbp, agno, btnum);

	for (thisino = newino;
	     thisino < newino + newlen;
	     thisino += XFS_INODES_PER_CHUNK) {
		error = xfs_inobt_lookup(cur, thisino, XFS_LOOKUP_EQ, &i);
		if (error) {
			xfs_btree_del_cursor(cur, XFS_BTREE_ERROR);
			return error;
		}
		ASSERT(i == 0);

		error = xfs_inobt_insert_rec(cur, XFS_INODES_PER_CHUNK,
					     XFS_INOBT_ALL_FREE, &i);
		if (error) {
			xfs_btree_del_cursor(cur, XFS_BTREE_ERROR);
			return error;
		}
		ASSERT(i == 1);
	}

	xfs_btree_del_cursor(cur, XFS_BTREE_NOERROR);

	return 0;
}

/*
 * Verify that the number of free inodes in the AGI is correct.
 */
#ifdef DEBUG
STATIC int
xfs_check_agi_freecount(
	struct xfs_btree_cur	*cur,
	struct xfs_agi		*agi)
{
	if (cur->bc_nlevels == 1) {
		xfs_inobt_rec_incore_t rec;
		int		freecount = 0;
		int		error;
		int		i;

		error = xfs_inobt_lookup(cur, 0, XFS_LOOKUP_GE, &i);
		if (error)
			return error;

		do {
			error = xfs_inobt_get_rec(cur, &rec, &i);
			if (error)
				return error;

			if (i) {
				freecount += rec.ir_freecount;
				error = xfs_btree_increment(cur, 0, &i);
				if (error)
					return error;
			}
		} while (i == 1);

		if (!XFS_FORCED_SHUTDOWN(cur->bc_mp))
			ASSERT(freecount == be32_to_cpu(agi->agi_freecount));
	}
	return 0;
}
#else
#define xfs_check_agi_freecount(cur, agi)	0
#endif

/*
 * Initialise a new set of inodes. When called without a transaction context
 * (e.g. from recovery) we initiate a delayed write of the inode buffers rather
 * than logging them (which in a transaction context puts them into the AIL
 * for writeback rather than the xfsbufd queue).
 */
int
xfs_ialloc_inode_init(
	struct xfs_mount	*mp,
	struct xfs_trans	*tp,
	struct list_head	*buffer_list,
	xfs_agnumber_t		agno,
	xfs_agblock_t		agbno,
	xfs_agblock_t		length,
	unsigned int		gen)
{
	struct xfs_buf		*fbuf;
	struct xfs_dinode	*free;
	int			nbufs, blks_per_cluster, inodes_per_cluster;
	int			version;
	int			i, j;
	xfs_daddr_t		d;
	xfs_ino_t		ino = 0;

	/*
	 * Loop over the new block(s), filling in the inodes.  For small block
	 * sizes, manipulate the inodes in buffers  which are multiples of the
	 * blocks size.
	 */
	blks_per_cluster = xfs_icluster_size_fsb(mp);
	inodes_per_cluster = blks_per_cluster << mp->m_sb.sb_inopblog;
	nbufs = length / blks_per_cluster;

	/*
	 * Figure out what version number to use in the inodes we create.  If
	 * the superblock version has caught up to the one that supports the new
	 * inode format, then use the new inode version.  Otherwise use the old
	 * version so that old kernels will continue to be able to use the file
	 * system.
	 *
	 * For v3 inodes, we also need to write the inode number into the inode,
	 * so calculate the first inode number of the chunk here as
	 * XFS_OFFBNO_TO_AGINO() only works within a filesystem block, not
	 * across multiple filesystem blocks (such as a cluster) and so cannot
	 * be used in the cluster buffer loop below.
	 *
	 * Further, because we are writing the inode directly into the buffer
	 * and calculating a CRC on the entire inode, we have ot log the entire
	 * inode so that the entire range the CRC covers is present in the log.
	 * That means for v3 inode we log the entire buffer rather than just the
	 * inode cores.
	 */
	if (xfs_sb_version_hascrc(&mp->m_sb)) {
		version = 3;
		ino = XFS_AGINO_TO_INO(mp, agno,
				       XFS_OFFBNO_TO_AGINO(mp, agbno, 0));

		/*
		 * log the initialisation that is about to take place as an
		 * logical operation. This means the transaction does not
		 * need to log the physical changes to the inode buffers as log
		 * recovery will know what initialisation is actually needed.
		 * Hence we only need to log the buffers as "ordered" buffers so
		 * they track in the AIL as if they were physically logged.
		 */
		if (tp)
			xfs_icreate_log(tp, agno, agbno, mp->m_ialloc_inos,
					mp->m_sb.sb_inodesize, length, gen);
	} else
		version = 2;

	for (j = 0; j < nbufs; j++) {
		/*
		 * Get the block.
		 */
		d = XFS_AGB_TO_DADDR(mp, agno, agbno + (j * blks_per_cluster));
		fbuf = xfs_trans_get_buf(tp, mp->m_ddev_targp, d,
					 mp->m_bsize * blks_per_cluster,
					 XBF_UNMAPPED);
		if (!fbuf)
			return -ENOMEM;

		/* Initialize the inode buffers and log them appropriately. */
		fbuf->b_ops = &xfs_inode_buf_ops;
		xfs_buf_zero(fbuf, 0, BBTOB(fbuf->b_length));
		for (i = 0; i < inodes_per_cluster; i++) {
			int	ioffset = i << mp->m_sb.sb_inodelog;
			uint	isize = xfs_dinode_size(version);

			free = xfs_make_iptr(mp, fbuf, i);
			free->di_magic = cpu_to_be16(XFS_DINODE_MAGIC);
			free->di_version = version;
			free->di_gen = cpu_to_be32(gen);
			free->di_next_unlinked = cpu_to_be32(NULLAGINO);

			if (version == 3) {
				free->di_ino = cpu_to_be64(ino);
				ino++;
				uuid_copy(&free->di_uuid, &mp->m_sb.sb_uuid);
				xfs_dinode_calc_crc(mp, free);
			} else if (tp) {
				/* just log the inode core */
				xfs_trans_log_buf(tp, fbuf, ioffset,
						  ioffset + isize - 1);
			}
		}

		if (tp) {
			/*
			 * Mark the buffer as an inode allocation buffer so it
			 * sticks in AIL at the point of this allocation
			 * transaction. This ensures the they are on disk before
			 * the tail of the log can be moved past this
			 * transaction (i.e. by preventing relogging from moving
			 * it forward in the log).
			 */
			xfs_trans_inode_alloc_buf(tp, fbuf);
			if (version == 3) {
				/*
				 * Mark the buffer as ordered so that they are
				 * not physically logged in the transaction but
				 * still tracked in the AIL as part of the
				 * transaction and pin the log appropriately.
				 */
				xfs_trans_ordered_buf(tp, fbuf);
				xfs_trans_log_buf(tp, fbuf, 0,
						  BBTOB(fbuf->b_length) - 1);
			}
		} else {
			fbuf->b_flags |= XBF_DONE;
			xfs_buf_delwri_queue(fbuf, buffer_list);
			xfs_buf_relse(fbuf);
		}
	}
	return 0;
}

/*
 * Allocate new inodes in the allocation group specified by agbp.
 * Return 0 for success, else error code.
 */
STATIC int				/* error code or 0 */
xfs_ialloc_ag_alloc(
	xfs_trans_t	*tp,		/* transaction pointer */
	xfs_buf_t	*agbp,		/* alloc group buffer */
	int		*alloc)
{
	xfs_agi_t	*agi;		/* allocation group header */
	xfs_alloc_arg_t	args;		/* allocation argument structure */
	xfs_agnumber_t	agno;
	int		error;
	xfs_agino_t	newino;		/* new first inode's number */
	xfs_agino_t	newlen;		/* new number of inodes */
	int		isaligned = 0;	/* inode allocation at stripe unit */
					/* boundary */
	struct xfs_perag *pag;

	memset(&args, 0, sizeof(args));
	args.tp = tp;
	args.mp = tp->t_mountp;

	/*
	 * Locking will ensure that we don't have two callers in here
	 * at one time.
	 */
	newlen = args.mp->m_ialloc_inos;
	if (args.mp->m_maxicount &&
<<<<<<< HEAD
	    percpu_counter_read(&args.mp->m_icount) + newlen >
=======
	    percpu_counter_read_positive(&args.mp->m_icount) + newlen >
>>>>>>> 4b8a8262
							args.mp->m_maxicount)
		return -ENOSPC;
	args.minlen = args.maxlen = args.mp->m_ialloc_blks;
	/*
	 * First try to allocate inodes contiguous with the last-allocated
	 * chunk of inodes.  If the filesystem is striped, this will fill
	 * an entire stripe unit with inodes.
	 */
	agi = XFS_BUF_TO_AGI(agbp);
	newino = be32_to_cpu(agi->agi_newino);
	agno = be32_to_cpu(agi->agi_seqno);
	args.agbno = XFS_AGINO_TO_AGBNO(args.mp, newino) +
		     args.mp->m_ialloc_blks;
	if (likely(newino != NULLAGINO &&
		  (args.agbno < be32_to_cpu(agi->agi_length)))) {
		args.fsbno = XFS_AGB_TO_FSB(args.mp, agno, args.agbno);
		args.type = XFS_ALLOCTYPE_THIS_BNO;
		args.prod = 1;

		/*
		 * We need to take into account alignment here to ensure that
		 * we don't modify the free list if we fail to have an exact
		 * block. If we don't have an exact match, and every oher
		 * attempt allocation attempt fails, we'll end up cancelling
		 * a dirty transaction and shutting down.
		 *
		 * For an exact allocation, alignment must be 1,
		 * however we need to take cluster alignment into account when
		 * fixing up the freelist. Use the minalignslop field to
		 * indicate that extra blocks might be required for alignment,
		 * but not to use them in the actual exact allocation.
		 */
		args.alignment = 1;
		args.minalignslop = xfs_ialloc_cluster_alignment(args.mp) - 1;

		/* Allow space for the inode btree to split. */
		args.minleft = args.mp->m_in_maxlevels - 1;
		if ((error = xfs_alloc_vextent(&args)))
			return error;

		/*
		 * This request might have dirtied the transaction if the AG can
		 * satisfy the request, but the exact block was not available.
		 * If the allocation did fail, subsequent requests will relax
		 * the exact agbno requirement and increase the alignment
		 * instead. It is critical that the total size of the request
		 * (len + alignment + slop) does not increase from this point
		 * on, so reset minalignslop to ensure it is not included in
		 * subsequent requests.
		 */
		args.minalignslop = 0;
	} else
		args.fsbno = NULLFSBLOCK;

	if (unlikely(args.fsbno == NULLFSBLOCK)) {
		/*
		 * Set the alignment for the allocation.
		 * If stripe alignment is turned on then align at stripe unit
		 * boundary.
		 * If the cluster size is smaller than a filesystem block
		 * then we're doing I/O for inodes in filesystem block size
		 * pieces, so don't need alignment anyway.
		 */
		isaligned = 0;
		if (args.mp->m_sinoalign) {
			ASSERT(!(args.mp->m_flags & XFS_MOUNT_NOALIGN));
			args.alignment = args.mp->m_dalign;
			isaligned = 1;
		} else
			args.alignment = xfs_ialloc_cluster_alignment(args.mp);
		/*
		 * Need to figure out where to allocate the inode blocks.
		 * Ideally they should be spaced out through the a.g.
		 * For now, just allocate blocks up front.
		 */
		args.agbno = be32_to_cpu(agi->agi_root);
		args.fsbno = XFS_AGB_TO_FSB(args.mp, agno, args.agbno);
		/*
		 * Allocate a fixed-size extent of inodes.
		 */
		args.type = XFS_ALLOCTYPE_NEAR_BNO;
		args.prod = 1;
		/*
		 * Allow space for the inode btree to split.
		 */
		args.minleft = args.mp->m_in_maxlevels - 1;
		if ((error = xfs_alloc_vextent(&args)))
			return error;
	}

	/*
	 * If stripe alignment is turned on, then try again with cluster
	 * alignment.
	 */
	if (isaligned && args.fsbno == NULLFSBLOCK) {
		args.type = XFS_ALLOCTYPE_NEAR_BNO;
		args.agbno = be32_to_cpu(agi->agi_root);
		args.fsbno = XFS_AGB_TO_FSB(args.mp, agno, args.agbno);
		args.alignment = xfs_ialloc_cluster_alignment(args.mp);
		if ((error = xfs_alloc_vextent(&args)))
			return error;
	}

	if (args.fsbno == NULLFSBLOCK) {
		*alloc = 0;
		return 0;
	}
	ASSERT(args.len == args.minlen);

	/*
	 * Stamp and write the inode buffers.
	 *
	 * Seed the new inode cluster with a random generation number. This
	 * prevents short-term reuse of generation numbers if a chunk is
	 * freed and then immediately reallocated. We use random numbers
	 * rather than a linear progression to prevent the next generation
	 * number from being easily guessable.
	 */
	error = xfs_ialloc_inode_init(args.mp, tp, NULL, agno, args.agbno,
			args.len, prandom_u32());

	if (error)
		return error;
	/*
	 * Convert the results.
	 */
	newino = XFS_OFFBNO_TO_AGINO(args.mp, args.agbno, 0);
	be32_add_cpu(&agi->agi_count, newlen);
	be32_add_cpu(&agi->agi_freecount, newlen);
	pag = xfs_perag_get(args.mp, agno);
	pag->pagi_freecount += newlen;
	xfs_perag_put(pag);
	agi->agi_newino = cpu_to_be32(newino);

	/*
	 * Insert records describing the new inode chunk into the btrees.
	 */
	error = xfs_inobt_insert(args.mp, tp, agbp, newino, newlen,
				 XFS_BTNUM_INO);
	if (error)
		return error;

	if (xfs_sb_version_hasfinobt(&args.mp->m_sb)) {
		error = xfs_inobt_insert(args.mp, tp, agbp, newino, newlen,
					 XFS_BTNUM_FINO);
		if (error)
			return error;
	}
	/*
	 * Log allocation group header fields
	 */
	xfs_ialloc_log_agi(tp, agbp,
		XFS_AGI_COUNT | XFS_AGI_FREECOUNT | XFS_AGI_NEWINO);
	/*
	 * Modify/log superblock values for inode count and inode free count.
	 */
	xfs_trans_mod_sb(tp, XFS_TRANS_SB_ICOUNT, (long)newlen);
	xfs_trans_mod_sb(tp, XFS_TRANS_SB_IFREE, (long)newlen);
	*alloc = 1;
	return 0;
}

STATIC xfs_agnumber_t
xfs_ialloc_next_ag(
	xfs_mount_t	*mp)
{
	xfs_agnumber_t	agno;

	spin_lock(&mp->m_agirotor_lock);
	agno = mp->m_agirotor;
	if (++mp->m_agirotor >= mp->m_maxagi)
		mp->m_agirotor = 0;
	spin_unlock(&mp->m_agirotor_lock);

	return agno;
}

/*
 * Select an allocation group to look for a free inode in, based on the parent
 * inode and the mode.  Return the allocation group buffer.
 */
STATIC xfs_agnumber_t
xfs_ialloc_ag_select(
	xfs_trans_t	*tp,		/* transaction pointer */
	xfs_ino_t	parent,		/* parent directory inode number */
	umode_t		mode,		/* bits set to indicate file type */
	int		okalloc)	/* ok to allocate more space */
{
	xfs_agnumber_t	agcount;	/* number of ag's in the filesystem */
	xfs_agnumber_t	agno;		/* current ag number */
	int		flags;		/* alloc buffer locking flags */
	xfs_extlen_t	ineed;		/* blocks needed for inode allocation */
	xfs_extlen_t	longest = 0;	/* longest extent available */
	xfs_mount_t	*mp;		/* mount point structure */
	int		needspace;	/* file mode implies space allocated */
	xfs_perag_t	*pag;		/* per allocation group data */
	xfs_agnumber_t	pagno;		/* parent (starting) ag number */
	int		error;

	/*
	 * Files of these types need at least one block if length > 0
	 * (and they won't fit in the inode, but that's hard to figure out).
	 */
	needspace = S_ISDIR(mode) || S_ISREG(mode) || S_ISLNK(mode);
	mp = tp->t_mountp;
	agcount = mp->m_maxagi;
	if (S_ISDIR(mode))
		pagno = xfs_ialloc_next_ag(mp);
	else {
		pagno = XFS_INO_TO_AGNO(mp, parent);
		if (pagno >= agcount)
			pagno = 0;
	}

	ASSERT(pagno < agcount);

	/*
	 * Loop through allocation groups, looking for one with a little
	 * free space in it.  Note we don't look for free inodes, exactly.
	 * Instead, we include whether there is a need to allocate inodes
	 * to mean that blocks must be allocated for them,
	 * if none are currently free.
	 */
	agno = pagno;
	flags = XFS_ALLOC_FLAG_TRYLOCK;
	for (;;) {
		pag = xfs_perag_get(mp, agno);
		if (!pag->pagi_inodeok) {
			xfs_ialloc_next_ag(mp);
			goto nextag;
		}

		if (!pag->pagi_init) {
			error = xfs_ialloc_pagi_init(mp, tp, agno);
			if (error)
				goto nextag;
		}

		if (pag->pagi_freecount) {
			xfs_perag_put(pag);
			return agno;
		}

		if (!okalloc)
			goto nextag;

		if (!pag->pagf_init) {
			error = xfs_alloc_pagf_init(mp, tp, agno, flags);
			if (error)
				goto nextag;
		}

		/*
		 * Check that there is enough free space for the file plus a
		 * chunk of inodes if we need to allocate some. If this is the
		 * first pass across the AGs, take into account the potential
		 * space needed for alignment of inode chunks when checking the
		 * longest contiguous free space in the AG - this prevents us
		 * from getting ENOSPC because we have free space larger than
		 * m_ialloc_blks but alignment constraints prevent us from using
		 * it.
		 *
		 * If we can't find an AG with space for full alignment slack to
		 * be taken into account, we must be near ENOSPC in all AGs.
		 * Hence we don't include alignment for the second pass and so
		 * if we fail allocation due to alignment issues then it is most
		 * likely a real ENOSPC condition.
		 */
		ineed = mp->m_ialloc_blks;
		if (flags && ineed > 1)
			ineed += xfs_ialloc_cluster_alignment(mp);
		longest = pag->pagf_longest;
		if (!longest)
			longest = pag->pagf_flcount > 0;

		if (pag->pagf_freeblks >= needspace + ineed &&
		    longest >= ineed) {
			xfs_perag_put(pag);
			return agno;
		}
nextag:
		xfs_perag_put(pag);
		/*
		 * No point in iterating over the rest, if we're shutting
		 * down.
		 */
		if (XFS_FORCED_SHUTDOWN(mp))
			return NULLAGNUMBER;
		agno++;
		if (agno >= agcount)
			agno = 0;
		if (agno == pagno) {
			if (flags == 0)
				return NULLAGNUMBER;
			flags = 0;
		}
	}
}

/*
 * Try to retrieve the next record to the left/right from the current one.
 */
STATIC int
xfs_ialloc_next_rec(
	struct xfs_btree_cur	*cur,
	xfs_inobt_rec_incore_t	*rec,
	int			*done,
	int			left)
{
	int                     error;
	int			i;

	if (left)
		error = xfs_btree_decrement(cur, 0, &i);
	else
		error = xfs_btree_increment(cur, 0, &i);

	if (error)
		return error;
	*done = !i;
	if (i) {
		error = xfs_inobt_get_rec(cur, rec, &i);
		if (error)
			return error;
		XFS_WANT_CORRUPTED_RETURN(cur->bc_mp, i == 1);
	}

	return 0;
}

STATIC int
xfs_ialloc_get_rec(
	struct xfs_btree_cur	*cur,
	xfs_agino_t		agino,
	xfs_inobt_rec_incore_t	*rec,
	int			*done)
{
	int                     error;
	int			i;

	error = xfs_inobt_lookup(cur, agino, XFS_LOOKUP_EQ, &i);
	if (error)
		return error;
	*done = !i;
	if (i) {
		error = xfs_inobt_get_rec(cur, rec, &i);
		if (error)
			return error;
		XFS_WANT_CORRUPTED_RETURN(cur->bc_mp, i == 1);
	}

	return 0;
}

/*
 * Allocate an inode using the inobt-only algorithm.
 */
STATIC int
xfs_dialloc_ag_inobt(
	struct xfs_trans	*tp,
	struct xfs_buf		*agbp,
	xfs_ino_t		parent,
	xfs_ino_t		*inop)
{
	struct xfs_mount	*mp = tp->t_mountp;
	struct xfs_agi		*agi = XFS_BUF_TO_AGI(agbp);
	xfs_agnumber_t		agno = be32_to_cpu(agi->agi_seqno);
	xfs_agnumber_t		pagno = XFS_INO_TO_AGNO(mp, parent);
	xfs_agino_t		pagino = XFS_INO_TO_AGINO(mp, parent);
	struct xfs_perag	*pag;
	struct xfs_btree_cur	*cur, *tcur;
	struct xfs_inobt_rec_incore rec, trec;
	xfs_ino_t		ino;
	int			error;
	int			offset;
	int			i, j;

	pag = xfs_perag_get(mp, agno);

	ASSERT(pag->pagi_init);
	ASSERT(pag->pagi_inodeok);
	ASSERT(pag->pagi_freecount > 0);

 restart_pagno:
	cur = xfs_inobt_init_cursor(mp, tp, agbp, agno, XFS_BTNUM_INO);
	/*
	 * If pagino is 0 (this is the root inode allocation) use newino.
	 * This must work because we've just allocated some.
	 */
	if (!pagino)
		pagino = be32_to_cpu(agi->agi_newino);

	error = xfs_check_agi_freecount(cur, agi);
	if (error)
		goto error0;

	/*
	 * If in the same AG as the parent, try to get near the parent.
	 */
	if (pagno == agno) {
		int		doneleft;	/* done, to the left */
		int		doneright;	/* done, to the right */
		int		searchdistance = 10;

		error = xfs_inobt_lookup(cur, pagino, XFS_LOOKUP_LE, &i);
		if (error)
			goto error0;
		XFS_WANT_CORRUPTED_GOTO(mp, i == 1, error0);

		error = xfs_inobt_get_rec(cur, &rec, &j);
		if (error)
			goto error0;
		XFS_WANT_CORRUPTED_GOTO(mp, j == 1, error0);

		if (rec.ir_freecount > 0) {
			/*
			 * Found a free inode in the same chunk
			 * as the parent, done.
			 */
			goto alloc_inode;
		}


		/*
		 * In the same AG as parent, but parent's chunk is full.
		 */

		/* duplicate the cursor, search left & right simultaneously */
		error = xfs_btree_dup_cursor(cur, &tcur);
		if (error)
			goto error0;

		/*
		 * Skip to last blocks looked up if same parent inode.
		 */
		if (pagino != NULLAGINO &&
		    pag->pagl_pagino == pagino &&
		    pag->pagl_leftrec != NULLAGINO &&
		    pag->pagl_rightrec != NULLAGINO) {
			error = xfs_ialloc_get_rec(tcur, pag->pagl_leftrec,
						   &trec, &doneleft);
			if (error)
				goto error1;

			error = xfs_ialloc_get_rec(cur, pag->pagl_rightrec,
						   &rec, &doneright);
			if (error)
				goto error1;
		} else {
			/* search left with tcur, back up 1 record */
			error = xfs_ialloc_next_rec(tcur, &trec, &doneleft, 1);
			if (error)
				goto error1;

			/* search right with cur, go forward 1 record. */
			error = xfs_ialloc_next_rec(cur, &rec, &doneright, 0);
			if (error)
				goto error1;
		}

		/*
		 * Loop until we find an inode chunk with a free inode.
		 */
		while (!doneleft || !doneright) {
			int	useleft;  /* using left inode chunk this time */

			if (!--searchdistance) {
				/*
				 * Not in range - save last search
				 * location and allocate a new inode
				 */
				xfs_btree_del_cursor(tcur, XFS_BTREE_NOERROR);
				pag->pagl_leftrec = trec.ir_startino;
				pag->pagl_rightrec = rec.ir_startino;
				pag->pagl_pagino = pagino;
				goto newino;
			}

			/* figure out the closer block if both are valid. */
			if (!doneleft && !doneright) {
				useleft = pagino -
				 (trec.ir_startino + XFS_INODES_PER_CHUNK - 1) <
				  rec.ir_startino - pagino;
			} else {
				useleft = !doneleft;
			}

			/* free inodes to the left? */
			if (useleft && trec.ir_freecount) {
				rec = trec;
				xfs_btree_del_cursor(cur, XFS_BTREE_NOERROR);
				cur = tcur;

				pag->pagl_leftrec = trec.ir_startino;
				pag->pagl_rightrec = rec.ir_startino;
				pag->pagl_pagino = pagino;
				goto alloc_inode;
			}

			/* free inodes to the right? */
			if (!useleft && rec.ir_freecount) {
				xfs_btree_del_cursor(tcur, XFS_BTREE_NOERROR);

				pag->pagl_leftrec = trec.ir_startino;
				pag->pagl_rightrec = rec.ir_startino;
				pag->pagl_pagino = pagino;
				goto alloc_inode;
			}

			/* get next record to check */
			if (useleft) {
				error = xfs_ialloc_next_rec(tcur, &trec,
								 &doneleft, 1);
			} else {
				error = xfs_ialloc_next_rec(cur, &rec,
								 &doneright, 0);
			}
			if (error)
				goto error1;
		}

		/*
		 * We've reached the end of the btree. because
		 * we are only searching a small chunk of the
		 * btree each search, there is obviously free
		 * inodes closer to the parent inode than we
		 * are now. restart the search again.
		 */
		pag->pagl_pagino = NULLAGINO;
		pag->pagl_leftrec = NULLAGINO;
		pag->pagl_rightrec = NULLAGINO;
		xfs_btree_del_cursor(tcur, XFS_BTREE_NOERROR);
		xfs_btree_del_cursor(cur, XFS_BTREE_NOERROR);
		goto restart_pagno;
	}

	/*
	 * In a different AG from the parent.
	 * See if the most recently allocated block has any free.
	 */
newino:
	if (agi->agi_newino != cpu_to_be32(NULLAGINO)) {
		error = xfs_inobt_lookup(cur, be32_to_cpu(agi->agi_newino),
					 XFS_LOOKUP_EQ, &i);
		if (error)
			goto error0;

		if (i == 1) {
			error = xfs_inobt_get_rec(cur, &rec, &j);
			if (error)
				goto error0;

			if (j == 1 && rec.ir_freecount > 0) {
				/*
				 * The last chunk allocated in the group
				 * still has a free inode.
				 */
				goto alloc_inode;
			}
		}
	}

	/*
	 * None left in the last group, search the whole AG
	 */
	error = xfs_inobt_lookup(cur, 0, XFS_LOOKUP_GE, &i);
	if (error)
		goto error0;
	XFS_WANT_CORRUPTED_GOTO(mp, i == 1, error0);

	for (;;) {
		error = xfs_inobt_get_rec(cur, &rec, &i);
		if (error)
			goto error0;
		XFS_WANT_CORRUPTED_GOTO(mp, i == 1, error0);
		if (rec.ir_freecount > 0)
			break;
		error = xfs_btree_increment(cur, 0, &i);
		if (error)
			goto error0;
		XFS_WANT_CORRUPTED_GOTO(mp, i == 1, error0);
	}

alloc_inode:
	offset = xfs_lowbit64(rec.ir_free);
	ASSERT(offset >= 0);
	ASSERT(offset < XFS_INODES_PER_CHUNK);
	ASSERT((XFS_AGINO_TO_OFFSET(mp, rec.ir_startino) %
				   XFS_INODES_PER_CHUNK) == 0);
	ino = XFS_AGINO_TO_INO(mp, agno, rec.ir_startino + offset);
	rec.ir_free &= ~XFS_INOBT_MASK(offset);
	rec.ir_freecount--;
	error = xfs_inobt_update(cur, &rec);
	if (error)
		goto error0;
	be32_add_cpu(&agi->agi_freecount, -1);
	xfs_ialloc_log_agi(tp, agbp, XFS_AGI_FREECOUNT);
	pag->pagi_freecount--;

	error = xfs_check_agi_freecount(cur, agi);
	if (error)
		goto error0;

	xfs_btree_del_cursor(cur, XFS_BTREE_NOERROR);
	xfs_trans_mod_sb(tp, XFS_TRANS_SB_IFREE, -1);
	xfs_perag_put(pag);
	*inop = ino;
	return 0;
error1:
	xfs_btree_del_cursor(tcur, XFS_BTREE_ERROR);
error0:
	xfs_btree_del_cursor(cur, XFS_BTREE_ERROR);
	xfs_perag_put(pag);
	return error;
}

/*
 * Use the free inode btree to allocate an inode based on distance from the
 * parent. Note that the provided cursor may be deleted and replaced.
 */
STATIC int
xfs_dialloc_ag_finobt_near(
	xfs_agino_t			pagino,
	struct xfs_btree_cur		**ocur,
	struct xfs_inobt_rec_incore	*rec)
{
	struct xfs_btree_cur		*lcur = *ocur;	/* left search cursor */
	struct xfs_btree_cur		*rcur;	/* right search cursor */
	struct xfs_inobt_rec_incore	rrec;
	int				error;
	int				i, j;

	error = xfs_inobt_lookup(lcur, pagino, XFS_LOOKUP_LE, &i);
	if (error)
		return error;

	if (i == 1) {
		error = xfs_inobt_get_rec(lcur, rec, &i);
		if (error)
			return error;
		XFS_WANT_CORRUPTED_RETURN(lcur->bc_mp, i == 1);

		/*
		 * See if we've landed in the parent inode record. The finobt
		 * only tracks chunks with at least one free inode, so record
		 * existence is enough.
		 */
		if (pagino >= rec->ir_startino &&
		    pagino < (rec->ir_startino + XFS_INODES_PER_CHUNK))
			return 0;
	}

	error = xfs_btree_dup_cursor(lcur, &rcur);
	if (error)
		return error;

	error = xfs_inobt_lookup(rcur, pagino, XFS_LOOKUP_GE, &j);
	if (error)
		goto error_rcur;
	if (j == 1) {
		error = xfs_inobt_get_rec(rcur, &rrec, &j);
		if (error)
			goto error_rcur;
		XFS_WANT_CORRUPTED_GOTO(lcur->bc_mp, j == 1, error_rcur);
	}

	XFS_WANT_CORRUPTED_GOTO(lcur->bc_mp, i == 1 || j == 1, error_rcur);
	if (i == 1 && j == 1) {
		/*
		 * Both the left and right records are valid. Choose the closer
		 * inode chunk to the target.
		 */
		if ((pagino - rec->ir_startino + XFS_INODES_PER_CHUNK - 1) >
		    (rrec.ir_startino - pagino)) {
			*rec = rrec;
			xfs_btree_del_cursor(lcur, XFS_BTREE_NOERROR);
			*ocur = rcur;
		} else {
			xfs_btree_del_cursor(rcur, XFS_BTREE_NOERROR);
		}
	} else if (j == 1) {
		/* only the right record is valid */
		*rec = rrec;
		xfs_btree_del_cursor(lcur, XFS_BTREE_NOERROR);
		*ocur = rcur;
	} else if (i == 1) {
		/* only the left record is valid */
		xfs_btree_del_cursor(rcur, XFS_BTREE_NOERROR);
	}

	return 0;

error_rcur:
	xfs_btree_del_cursor(rcur, XFS_BTREE_ERROR);
	return error;
}

/*
 * Use the free inode btree to find a free inode based on a newino hint. If
 * the hint is NULL, find the first free inode in the AG.
 */
STATIC int
xfs_dialloc_ag_finobt_newino(
	struct xfs_agi			*agi,
	struct xfs_btree_cur		*cur,
	struct xfs_inobt_rec_incore	*rec)
{
	int error;
	int i;

	if (agi->agi_newino != cpu_to_be32(NULLAGINO)) {
		error = xfs_inobt_lookup(cur, be32_to_cpu(agi->agi_newino),
					 XFS_LOOKUP_EQ, &i);
		if (error)
			return error;
		if (i == 1) {
			error = xfs_inobt_get_rec(cur, rec, &i);
			if (error)
				return error;
			XFS_WANT_CORRUPTED_RETURN(cur->bc_mp, i == 1);
			return 0;
		}
	}

	/*
	 * Find the first inode available in the AG.
	 */
	error = xfs_inobt_lookup(cur, 0, XFS_LOOKUP_GE, &i);
	if (error)
		return error;
	XFS_WANT_CORRUPTED_RETURN(cur->bc_mp, i == 1);

	error = xfs_inobt_get_rec(cur, rec, &i);
	if (error)
		return error;
	XFS_WANT_CORRUPTED_RETURN(cur->bc_mp, i == 1);

	return 0;
}

/*
 * Update the inobt based on a modification made to the finobt. Also ensure that
 * the records from both trees are equivalent post-modification.
 */
STATIC int
xfs_dialloc_ag_update_inobt(
	struct xfs_btree_cur		*cur,	/* inobt cursor */
	struct xfs_inobt_rec_incore	*frec,	/* finobt record */
	int				offset) /* inode offset */
{
	struct xfs_inobt_rec_incore	rec;
	int				error;
	int				i;

	error = xfs_inobt_lookup(cur, frec->ir_startino, XFS_LOOKUP_EQ, &i);
	if (error)
		return error;
	XFS_WANT_CORRUPTED_RETURN(cur->bc_mp, i == 1);

	error = xfs_inobt_get_rec(cur, &rec, &i);
	if (error)
		return error;
	XFS_WANT_CORRUPTED_RETURN(cur->bc_mp, i == 1);
	ASSERT((XFS_AGINO_TO_OFFSET(cur->bc_mp, rec.ir_startino) %
				   XFS_INODES_PER_CHUNK) == 0);

	rec.ir_free &= ~XFS_INOBT_MASK(offset);
	rec.ir_freecount--;

	XFS_WANT_CORRUPTED_RETURN(cur->bc_mp, (rec.ir_free == frec->ir_free) &&
				  (rec.ir_freecount == frec->ir_freecount));

	return xfs_inobt_update(cur, &rec);
}

/*
 * Allocate an inode using the free inode btree, if available. Otherwise, fall
 * back to the inobt search algorithm.
 *
 * The caller selected an AG for us, and made sure that free inodes are
 * available.
 */
STATIC int
xfs_dialloc_ag(
	struct xfs_trans	*tp,
	struct xfs_buf		*agbp,
	xfs_ino_t		parent,
	xfs_ino_t		*inop)
{
	struct xfs_mount		*mp = tp->t_mountp;
	struct xfs_agi			*agi = XFS_BUF_TO_AGI(agbp);
	xfs_agnumber_t			agno = be32_to_cpu(agi->agi_seqno);
	xfs_agnumber_t			pagno = XFS_INO_TO_AGNO(mp, parent);
	xfs_agino_t			pagino = XFS_INO_TO_AGINO(mp, parent);
	struct xfs_perag		*pag;
	struct xfs_btree_cur		*cur;	/* finobt cursor */
	struct xfs_btree_cur		*icur;	/* inobt cursor */
	struct xfs_inobt_rec_incore	rec;
	xfs_ino_t			ino;
	int				error;
	int				offset;
	int				i;

	if (!xfs_sb_version_hasfinobt(&mp->m_sb))
		return xfs_dialloc_ag_inobt(tp, agbp, parent, inop);

	pag = xfs_perag_get(mp, agno);

	/*
	 * If pagino is 0 (this is the root inode allocation) use newino.
	 * This must work because we've just allocated some.
	 */
	if (!pagino)
		pagino = be32_to_cpu(agi->agi_newino);

	cur = xfs_inobt_init_cursor(mp, tp, agbp, agno, XFS_BTNUM_FINO);

	error = xfs_check_agi_freecount(cur, agi);
	if (error)
		goto error_cur;

	/*
	 * The search algorithm depends on whether we're in the same AG as the
	 * parent. If so, find the closest available inode to the parent. If
	 * not, consider the agi hint or find the first free inode in the AG.
	 */
	if (agno == pagno)
		error = xfs_dialloc_ag_finobt_near(pagino, &cur, &rec);
	else
		error = xfs_dialloc_ag_finobt_newino(agi, cur, &rec);
	if (error)
		goto error_cur;

	offset = xfs_lowbit64(rec.ir_free);
	ASSERT(offset >= 0);
	ASSERT(offset < XFS_INODES_PER_CHUNK);
	ASSERT((XFS_AGINO_TO_OFFSET(mp, rec.ir_startino) %
				   XFS_INODES_PER_CHUNK) == 0);
	ino = XFS_AGINO_TO_INO(mp, agno, rec.ir_startino + offset);

	/*
	 * Modify or remove the finobt record.
	 */
	rec.ir_free &= ~XFS_INOBT_MASK(offset);
	rec.ir_freecount--;
	if (rec.ir_freecount)
		error = xfs_inobt_update(cur, &rec);
	else
		error = xfs_btree_delete(cur, &i);
	if (error)
		goto error_cur;

	/*
	 * The finobt has now been updated appropriately. We haven't updated the
	 * agi and superblock yet, so we can create an inobt cursor and validate
	 * the original freecount. If all is well, make the equivalent update to
	 * the inobt using the finobt record and offset information.
	 */
	icur = xfs_inobt_init_cursor(mp, tp, agbp, agno, XFS_BTNUM_INO);

	error = xfs_check_agi_freecount(icur, agi);
	if (error)
		goto error_icur;

	error = xfs_dialloc_ag_update_inobt(icur, &rec, offset);
	if (error)
		goto error_icur;

	/*
	 * Both trees have now been updated. We must update the perag and
	 * superblock before we can check the freecount for each btree.
	 */
	be32_add_cpu(&agi->agi_freecount, -1);
	xfs_ialloc_log_agi(tp, agbp, XFS_AGI_FREECOUNT);
	pag->pagi_freecount--;

	xfs_trans_mod_sb(tp, XFS_TRANS_SB_IFREE, -1);

	error = xfs_check_agi_freecount(icur, agi);
	if (error)
		goto error_icur;
	error = xfs_check_agi_freecount(cur, agi);
	if (error)
		goto error_icur;

	xfs_btree_del_cursor(icur, XFS_BTREE_NOERROR);
	xfs_btree_del_cursor(cur, XFS_BTREE_NOERROR);
	xfs_perag_put(pag);
	*inop = ino;
	return 0;

error_icur:
	xfs_btree_del_cursor(icur, XFS_BTREE_ERROR);
error_cur:
	xfs_btree_del_cursor(cur, XFS_BTREE_ERROR);
	xfs_perag_put(pag);
	return error;
}

/*
 * Allocate an inode on disk.
 *
 * Mode is used to tell whether the new inode will need space, and whether it
 * is a directory.
 *
 * This function is designed to be called twice if it has to do an allocation
 * to make more free inodes.  On the first call, *IO_agbp should be set to NULL.
 * If an inode is available without having to performn an allocation, an inode
 * number is returned.  In this case, *IO_agbp is set to NULL.  If an allocation
 * needs to be done, xfs_dialloc returns the current AGI buffer in *IO_agbp.
 * The caller should then commit the current transaction, allocate a
 * new transaction, and call xfs_dialloc() again, passing in the previous value
 * of *IO_agbp.  IO_agbp should be held across the transactions. Since the AGI
 * buffer is locked across the two calls, the second call is guaranteed to have
 * a free inode available.
 *
 * Once we successfully pick an inode its number is returned and the on-disk
 * data structures are updated.  The inode itself is not read in, since doing so
 * would break ordering constraints with xfs_reclaim.
 */
int
xfs_dialloc(
	struct xfs_trans	*tp,
	xfs_ino_t		parent,
	umode_t			mode,
	int			okalloc,
	struct xfs_buf		**IO_agbp,
	xfs_ino_t		*inop)
{
	struct xfs_mount	*mp = tp->t_mountp;
	struct xfs_buf		*agbp;
	xfs_agnumber_t		agno;
	int			error;
	int			ialloced;
	int			noroom = 0;
	xfs_agnumber_t		start_agno;
	struct xfs_perag	*pag;

	if (*IO_agbp) {
		/*
		 * If the caller passes in a pointer to the AGI buffer,
		 * continue where we left off before.  In this case, we
		 * know that the allocation group has free inodes.
		 */
		agbp = *IO_agbp;
		goto out_alloc;
	}

	/*
	 * We do not have an agbp, so select an initial allocation
	 * group for inode allocation.
	 */
	start_agno = xfs_ialloc_ag_select(tp, parent, mode, okalloc);
	if (start_agno == NULLAGNUMBER) {
		*inop = NULLFSINO;
		return 0;
	}

	/*
	 * If we have already hit the ceiling of inode blocks then clear
	 * okalloc so we scan all available agi structures for a free
	 * inode.
	 *
	 * Read rough value of mp->m_icount by percpu_counter_read_positive,
	 * which will sacrifice the preciseness but improve the performance.
	 */
	if (mp->m_maxicount &&
<<<<<<< HEAD
	    percpu_counter_read(&mp->m_icount) + mp->m_ialloc_inos >
							mp->m_maxicount) {
=======
	    percpu_counter_read_positive(&mp->m_icount) + mp->m_ialloc_inos
							> mp->m_maxicount) {
>>>>>>> 4b8a8262
		noroom = 1;
		okalloc = 0;
	}

	/*
	 * Loop until we find an allocation group that either has free inodes
	 * or in which we can allocate some inodes.  Iterate through the
	 * allocation groups upward, wrapping at the end.
	 */
	agno = start_agno;
	for (;;) {
		pag = xfs_perag_get(mp, agno);
		if (!pag->pagi_inodeok) {
			xfs_ialloc_next_ag(mp);
			goto nextag;
		}

		if (!pag->pagi_init) {
			error = xfs_ialloc_pagi_init(mp, tp, agno);
			if (error)
				goto out_error;
		}

		/*
		 * Do a first racy fast path check if this AG is usable.
		 */
		if (!pag->pagi_freecount && !okalloc)
			goto nextag;

		/*
		 * Then read in the AGI buffer and recheck with the AGI buffer
		 * lock held.
		 */
		error = xfs_ialloc_read_agi(mp, tp, agno, &agbp);
		if (error)
			goto out_error;

		if (pag->pagi_freecount) {
			xfs_perag_put(pag);
			goto out_alloc;
		}

		if (!okalloc)
			goto nextag_relse_buffer;


		error = xfs_ialloc_ag_alloc(tp, agbp, &ialloced);
		if (error) {
			xfs_trans_brelse(tp, agbp);

			if (error != -ENOSPC)
				goto out_error;

			xfs_perag_put(pag);
			*inop = NULLFSINO;
			return 0;
		}

		if (ialloced) {
			/*
			 * We successfully allocated some inodes, return
			 * the current context to the caller so that it
			 * can commit the current transaction and call
			 * us again where we left off.
			 */
			ASSERT(pag->pagi_freecount > 0);
			xfs_perag_put(pag);

			*IO_agbp = agbp;
			*inop = NULLFSINO;
			return 0;
		}

nextag_relse_buffer:
		xfs_trans_brelse(tp, agbp);
nextag:
		xfs_perag_put(pag);
		if (++agno == mp->m_sb.sb_agcount)
			agno = 0;
		if (agno == start_agno) {
			*inop = NULLFSINO;
			return noroom ? -ENOSPC : 0;
		}
	}

out_alloc:
	*IO_agbp = NULL;
	return xfs_dialloc_ag(tp, agbp, parent, inop);
out_error:
	xfs_perag_put(pag);
	return error;
}

STATIC int
xfs_difree_inobt(
	struct xfs_mount		*mp,
	struct xfs_trans		*tp,
	struct xfs_buf			*agbp,
	xfs_agino_t			agino,
	struct xfs_bmap_free		*flist,
	int				*deleted,
	xfs_ino_t			*first_ino,
	struct xfs_inobt_rec_incore	*orec)
{
	struct xfs_agi			*agi = XFS_BUF_TO_AGI(agbp);
	xfs_agnumber_t			agno = be32_to_cpu(agi->agi_seqno);
	struct xfs_perag		*pag;
	struct xfs_btree_cur		*cur;
	struct xfs_inobt_rec_incore	rec;
	int				ilen;
	int				error;
	int				i;
	int				off;

	ASSERT(agi->agi_magicnum == cpu_to_be32(XFS_AGI_MAGIC));
	ASSERT(XFS_AGINO_TO_AGBNO(mp, agino) < be32_to_cpu(agi->agi_length));

	/*
	 * Initialize the cursor.
	 */
	cur = xfs_inobt_init_cursor(mp, tp, agbp, agno, XFS_BTNUM_INO);

	error = xfs_check_agi_freecount(cur, agi);
	if (error)
		goto error0;

	/*
	 * Look for the entry describing this inode.
	 */
	if ((error = xfs_inobt_lookup(cur, agino, XFS_LOOKUP_LE, &i))) {
		xfs_warn(mp, "%s: xfs_inobt_lookup() returned error %d.",
			__func__, error);
		goto error0;
	}
	XFS_WANT_CORRUPTED_GOTO(mp, i == 1, error0);
	error = xfs_inobt_get_rec(cur, &rec, &i);
	if (error) {
		xfs_warn(mp, "%s: xfs_inobt_get_rec() returned error %d.",
			__func__, error);
		goto error0;
	}
	XFS_WANT_CORRUPTED_GOTO(mp, i == 1, error0);
	/*
	 * Get the offset in the inode chunk.
	 */
	off = agino - rec.ir_startino;
	ASSERT(off >= 0 && off < XFS_INODES_PER_CHUNK);
	ASSERT(!(rec.ir_free & XFS_INOBT_MASK(off)));
	/*
	 * Mark the inode free & increment the count.
	 */
	rec.ir_free |= XFS_INOBT_MASK(off);
	rec.ir_freecount++;

	/*
	 * When an inode cluster is free, it becomes eligible for removal
	 */
	if (!(mp->m_flags & XFS_MOUNT_IKEEP) &&
	    (rec.ir_freecount == mp->m_ialloc_inos)) {

		*deleted = 1;
		*first_ino = XFS_AGINO_TO_INO(mp, agno, rec.ir_startino);

		/*
		 * Remove the inode cluster from the AGI B+Tree, adjust the
		 * AGI and Superblock inode counts, and mark the disk space
		 * to be freed when the transaction is committed.
		 */
		ilen = mp->m_ialloc_inos;
		be32_add_cpu(&agi->agi_count, -ilen);
		be32_add_cpu(&agi->agi_freecount, -(ilen - 1));
		xfs_ialloc_log_agi(tp, agbp, XFS_AGI_COUNT | XFS_AGI_FREECOUNT);
		pag = xfs_perag_get(mp, agno);
		pag->pagi_freecount -= ilen - 1;
		xfs_perag_put(pag);
		xfs_trans_mod_sb(tp, XFS_TRANS_SB_ICOUNT, -ilen);
		xfs_trans_mod_sb(tp, XFS_TRANS_SB_IFREE, -(ilen - 1));

		if ((error = xfs_btree_delete(cur, &i))) {
			xfs_warn(mp, "%s: xfs_btree_delete returned error %d.",
				__func__, error);
			goto error0;
		}

		xfs_bmap_add_free(XFS_AGB_TO_FSB(mp, agno,
				  XFS_AGINO_TO_AGBNO(mp, rec.ir_startino)),
				  mp->m_ialloc_blks, flist, mp);
	} else {
		*deleted = 0;

		error = xfs_inobt_update(cur, &rec);
		if (error) {
			xfs_warn(mp, "%s: xfs_inobt_update returned error %d.",
				__func__, error);
			goto error0;
		}

		/* 
		 * Change the inode free counts and log the ag/sb changes.
		 */
		be32_add_cpu(&agi->agi_freecount, 1);
		xfs_ialloc_log_agi(tp, agbp, XFS_AGI_FREECOUNT);
		pag = xfs_perag_get(mp, agno);
		pag->pagi_freecount++;
		xfs_perag_put(pag);
		xfs_trans_mod_sb(tp, XFS_TRANS_SB_IFREE, 1);
	}

	error = xfs_check_agi_freecount(cur, agi);
	if (error)
		goto error0;

	*orec = rec;
	xfs_btree_del_cursor(cur, XFS_BTREE_NOERROR);
	return 0;

error0:
	xfs_btree_del_cursor(cur, XFS_BTREE_ERROR);
	return error;
}

/*
 * Free an inode in the free inode btree.
 */
STATIC int
xfs_difree_finobt(
	struct xfs_mount		*mp,
	struct xfs_trans		*tp,
	struct xfs_buf			*agbp,
	xfs_agino_t			agino,
	struct xfs_inobt_rec_incore	*ibtrec) /* inobt record */
{
	struct xfs_agi			*agi = XFS_BUF_TO_AGI(agbp);
	xfs_agnumber_t			agno = be32_to_cpu(agi->agi_seqno);
	struct xfs_btree_cur		*cur;
	struct xfs_inobt_rec_incore	rec;
	int				offset = agino - ibtrec->ir_startino;
	int				error;
	int				i;

	cur = xfs_inobt_init_cursor(mp, tp, agbp, agno, XFS_BTNUM_FINO);

	error = xfs_inobt_lookup(cur, ibtrec->ir_startino, XFS_LOOKUP_EQ, &i);
	if (error)
		goto error;
	if (i == 0) {
		/*
		 * If the record does not exist in the finobt, we must have just
		 * freed an inode in a previously fully allocated chunk. If not,
		 * something is out of sync.
		 */
		XFS_WANT_CORRUPTED_GOTO(mp, ibtrec->ir_freecount == 1, error);

		error = xfs_inobt_insert_rec(cur, ibtrec->ir_freecount,
					     ibtrec->ir_free, &i);
		if (error)
			goto error;
		ASSERT(i == 1);

		goto out;
	}

	/*
	 * Read and update the existing record. We could just copy the ibtrec
	 * across here, but that would defeat the purpose of having redundant
	 * metadata. By making the modifications independently, we can catch
	 * corruptions that we wouldn't see if we just copied from one record
	 * to another.
	 */
	error = xfs_inobt_get_rec(cur, &rec, &i);
	if (error)
		goto error;
	XFS_WANT_CORRUPTED_GOTO(mp, i == 1, error);

	rec.ir_free |= XFS_INOBT_MASK(offset);
	rec.ir_freecount++;

	XFS_WANT_CORRUPTED_GOTO(mp, (rec.ir_free == ibtrec->ir_free) &&
				(rec.ir_freecount == ibtrec->ir_freecount),
				error);

	/*
	 * The content of inobt records should always match between the inobt
	 * and finobt. The lifecycle of records in the finobt is different from
	 * the inobt in that the finobt only tracks records with at least one
	 * free inode. Hence, if all of the inodes are free and we aren't
	 * keeping inode chunks permanently on disk, remove the record.
	 * Otherwise, update the record with the new information.
	 */
	if (rec.ir_freecount == mp->m_ialloc_inos &&
	    !(mp->m_flags & XFS_MOUNT_IKEEP)) {
		error = xfs_btree_delete(cur, &i);
		if (error)
			goto error;
		ASSERT(i == 1);
	} else {
		error = xfs_inobt_update(cur, &rec);
		if (error)
			goto error;
	}

out:
	error = xfs_check_agi_freecount(cur, agi);
	if (error)
		goto error;

	xfs_btree_del_cursor(cur, XFS_BTREE_NOERROR);
	return 0;

error:
	xfs_btree_del_cursor(cur, XFS_BTREE_ERROR);
	return error;
}

/*
 * Free disk inode.  Carefully avoids touching the incore inode, all
 * manipulations incore are the caller's responsibility.
 * The on-disk inode is not changed by this operation, only the
 * btree (free inode mask) is changed.
 */
int
xfs_difree(
	struct xfs_trans	*tp,		/* transaction pointer */
	xfs_ino_t		inode,		/* inode to be freed */
	struct xfs_bmap_free	*flist,		/* extents to free */
	int			*deleted,/* set if inode cluster was deleted */
	xfs_ino_t		*first_ino)/* first inode in deleted cluster */
{
	/* REFERENCED */
	xfs_agblock_t		agbno;	/* block number containing inode */
	struct xfs_buf		*agbp;	/* buffer for allocation group header */
	xfs_agino_t		agino;	/* allocation group inode number */
	xfs_agnumber_t		agno;	/* allocation group number */
	int			error;	/* error return value */
	struct xfs_mount	*mp;	/* mount structure for filesystem */
	struct xfs_inobt_rec_incore rec;/* btree record */

	mp = tp->t_mountp;

	/*
	 * Break up inode number into its components.
	 */
	agno = XFS_INO_TO_AGNO(mp, inode);
	if (agno >= mp->m_sb.sb_agcount)  {
		xfs_warn(mp, "%s: agno >= mp->m_sb.sb_agcount (%d >= %d).",
			__func__, agno, mp->m_sb.sb_agcount);
		ASSERT(0);
		return -EINVAL;
	}
	agino = XFS_INO_TO_AGINO(mp, inode);
	if (inode != XFS_AGINO_TO_INO(mp, agno, agino))  {
		xfs_warn(mp, "%s: inode != XFS_AGINO_TO_INO() (%llu != %llu).",
			__func__, (unsigned long long)inode,
			(unsigned long long)XFS_AGINO_TO_INO(mp, agno, agino));
		ASSERT(0);
		return -EINVAL;
	}
	agbno = XFS_AGINO_TO_AGBNO(mp, agino);
	if (agbno >= mp->m_sb.sb_agblocks)  {
		xfs_warn(mp, "%s: agbno >= mp->m_sb.sb_agblocks (%d >= %d).",
			__func__, agbno, mp->m_sb.sb_agblocks);
		ASSERT(0);
		return -EINVAL;
	}
	/*
	 * Get the allocation group header.
	 */
	error = xfs_ialloc_read_agi(mp, tp, agno, &agbp);
	if (error) {
		xfs_warn(mp, "%s: xfs_ialloc_read_agi() returned error %d.",
			__func__, error);
		return error;
	}

	/*
	 * Fix up the inode allocation btree.
	 */
	error = xfs_difree_inobt(mp, tp, agbp, agino, flist, deleted, first_ino,
				 &rec);
	if (error)
		goto error0;

	/*
	 * Fix up the free inode btree.
	 */
	if (xfs_sb_version_hasfinobt(&mp->m_sb)) {
		error = xfs_difree_finobt(mp, tp, agbp, agino, &rec);
		if (error)
			goto error0;
	}

	return 0;

error0:
	return error;
}

STATIC int
xfs_imap_lookup(
	struct xfs_mount	*mp,
	struct xfs_trans	*tp,
	xfs_agnumber_t		agno,
	xfs_agino_t		agino,
	xfs_agblock_t		agbno,
	xfs_agblock_t		*chunk_agbno,
	xfs_agblock_t		*offset_agbno,
	int			flags)
{
	struct xfs_inobt_rec_incore rec;
	struct xfs_btree_cur	*cur;
	struct xfs_buf		*agbp;
	int			error;
	int			i;

	error = xfs_ialloc_read_agi(mp, tp, agno, &agbp);
	if (error) {
		xfs_alert(mp,
			"%s: xfs_ialloc_read_agi() returned error %d, agno %d",
			__func__, error, agno);
		return error;
	}

	/*
	 * Lookup the inode record for the given agino. If the record cannot be
	 * found, then it's an invalid inode number and we should abort. Once
	 * we have a record, we need to ensure it contains the inode number
	 * we are looking up.
	 */
	cur = xfs_inobt_init_cursor(mp, tp, agbp, agno, XFS_BTNUM_INO);
	error = xfs_inobt_lookup(cur, agino, XFS_LOOKUP_LE, &i);
	if (!error) {
		if (i)
			error = xfs_inobt_get_rec(cur, &rec, &i);
		if (!error && i == 0)
			error = -EINVAL;
	}

	xfs_trans_brelse(tp, agbp);
	xfs_btree_del_cursor(cur, XFS_BTREE_NOERROR);
	if (error)
		return error;

	/* check that the returned record contains the required inode */
	if (rec.ir_startino > agino ||
	    rec.ir_startino + mp->m_ialloc_inos <= agino)
		return -EINVAL;

	/* for untrusted inodes check it is allocated first */
	if ((flags & XFS_IGET_UNTRUSTED) &&
	    (rec.ir_free & XFS_INOBT_MASK(agino - rec.ir_startino)))
		return -EINVAL;

	*chunk_agbno = XFS_AGINO_TO_AGBNO(mp, rec.ir_startino);
	*offset_agbno = agbno - *chunk_agbno;
	return 0;
}

/*
 * Return the location of the inode in imap, for mapping it into a buffer.
 */
int
xfs_imap(
	xfs_mount_t	 *mp,	/* file system mount structure */
	xfs_trans_t	 *tp,	/* transaction pointer */
	xfs_ino_t	ino,	/* inode to locate */
	struct xfs_imap	*imap,	/* location map structure */
	uint		flags)	/* flags for inode btree lookup */
{
	xfs_agblock_t	agbno;	/* block number of inode in the alloc group */
	xfs_agino_t	agino;	/* inode number within alloc group */
	xfs_agnumber_t	agno;	/* allocation group number */
	int		blks_per_cluster; /* num blocks per inode cluster */
	xfs_agblock_t	chunk_agbno;	/* first block in inode chunk */
	xfs_agblock_t	cluster_agbno;	/* first block in inode cluster */
	int		error;	/* error code */
	int		offset;	/* index of inode in its buffer */
	xfs_agblock_t	offset_agbno;	/* blks from chunk start to inode */

	ASSERT(ino != NULLFSINO);

	/*
	 * Split up the inode number into its parts.
	 */
	agno = XFS_INO_TO_AGNO(mp, ino);
	agino = XFS_INO_TO_AGINO(mp, ino);
	agbno = XFS_AGINO_TO_AGBNO(mp, agino);
	if (agno >= mp->m_sb.sb_agcount || agbno >= mp->m_sb.sb_agblocks ||
	    ino != XFS_AGINO_TO_INO(mp, agno, agino)) {
#ifdef DEBUG
		/*
		 * Don't output diagnostic information for untrusted inodes
		 * as they can be invalid without implying corruption.
		 */
		if (flags & XFS_IGET_UNTRUSTED)
			return -EINVAL;
		if (agno >= mp->m_sb.sb_agcount) {
			xfs_alert(mp,
				"%s: agno (%d) >= mp->m_sb.sb_agcount (%d)",
				__func__, agno, mp->m_sb.sb_agcount);
		}
		if (agbno >= mp->m_sb.sb_agblocks) {
			xfs_alert(mp,
		"%s: agbno (0x%llx) >= mp->m_sb.sb_agblocks (0x%lx)",
				__func__, (unsigned long long)agbno,
				(unsigned long)mp->m_sb.sb_agblocks);
		}
		if (ino != XFS_AGINO_TO_INO(mp, agno, agino)) {
			xfs_alert(mp,
		"%s: ino (0x%llx) != XFS_AGINO_TO_INO() (0x%llx)",
				__func__, ino,
				XFS_AGINO_TO_INO(mp, agno, agino));
		}
		xfs_stack_trace();
#endif /* DEBUG */
		return -EINVAL;
	}

	blks_per_cluster = xfs_icluster_size_fsb(mp);

	/*
	 * For bulkstat and handle lookups, we have an untrusted inode number
	 * that we have to verify is valid. We cannot do this just by reading
	 * the inode buffer as it may have been unlinked and removed leaving
	 * inodes in stale state on disk. Hence we have to do a btree lookup
	 * in all cases where an untrusted inode number is passed.
	 */
	if (flags & XFS_IGET_UNTRUSTED) {
		error = xfs_imap_lookup(mp, tp, agno, agino, agbno,
					&chunk_agbno, &offset_agbno, flags);
		if (error)
			return error;
		goto out_map;
	}

	/*
	 * If the inode cluster size is the same as the blocksize or
	 * smaller we get to the buffer by simple arithmetics.
	 */
	if (blks_per_cluster == 1) {
		offset = XFS_INO_TO_OFFSET(mp, ino);
		ASSERT(offset < mp->m_sb.sb_inopblock);

		imap->im_blkno = XFS_AGB_TO_DADDR(mp, agno, agbno);
		imap->im_len = XFS_FSB_TO_BB(mp, 1);
		imap->im_boffset = (ushort)(offset << mp->m_sb.sb_inodelog);
		return 0;
	}

	/*
	 * If the inode chunks are aligned then use simple maths to
	 * find the location. Otherwise we have to do a btree
	 * lookup to find the location.
	 */
	if (mp->m_inoalign_mask) {
		offset_agbno = agbno & mp->m_inoalign_mask;
		chunk_agbno = agbno - offset_agbno;
	} else {
		error = xfs_imap_lookup(mp, tp, agno, agino, agbno,
					&chunk_agbno, &offset_agbno, flags);
		if (error)
			return error;
	}

out_map:
	ASSERT(agbno >= chunk_agbno);
	cluster_agbno = chunk_agbno +
		((offset_agbno / blks_per_cluster) * blks_per_cluster);
	offset = ((agbno - cluster_agbno) * mp->m_sb.sb_inopblock) +
		XFS_INO_TO_OFFSET(mp, ino);

	imap->im_blkno = XFS_AGB_TO_DADDR(mp, agno, cluster_agbno);
	imap->im_len = XFS_FSB_TO_BB(mp, blks_per_cluster);
	imap->im_boffset = (ushort)(offset << mp->m_sb.sb_inodelog);

	/*
	 * If the inode number maps to a block outside the bounds
	 * of the file system then return NULL rather than calling
	 * read_buf and panicing when we get an error from the
	 * driver.
	 */
	if ((imap->im_blkno + imap->im_len) >
	    XFS_FSB_TO_BB(mp, mp->m_sb.sb_dblocks)) {
		xfs_alert(mp,
	"%s: (im_blkno (0x%llx) + im_len (0x%llx)) > sb_dblocks (0x%llx)",
			__func__, (unsigned long long) imap->im_blkno,
			(unsigned long long) imap->im_len,
			XFS_FSB_TO_BB(mp, mp->m_sb.sb_dblocks));
		return -EINVAL;
	}
	return 0;
}

/*
 * Compute and fill in value of m_in_maxlevels.
 */
void
xfs_ialloc_compute_maxlevels(
	xfs_mount_t	*mp)		/* file system mount structure */
{
	int		level;
	uint		maxblocks;
	uint		maxleafents;
	int		minleafrecs;
	int		minnoderecs;

	maxleafents = (1LL << XFS_INO_AGINO_BITS(mp)) >>
		XFS_INODES_PER_CHUNK_LOG;
	minleafrecs = mp->m_alloc_mnr[0];
	minnoderecs = mp->m_alloc_mnr[1];
	maxblocks = (maxleafents + minleafrecs - 1) / minleafrecs;
	for (level = 1; maxblocks > 1; level++)
		maxblocks = (maxblocks + minnoderecs - 1) / minnoderecs;
	mp->m_in_maxlevels = level;
}

/*
 * Log specified fields for the ag hdr (inode section). The growth of the agi
 * structure over time requires that we interpret the buffer as two logical
 * regions delineated by the end of the unlinked list. This is due to the size
 * of the hash table and its location in the middle of the agi.
 *
 * For example, a request to log a field before agi_unlinked and a field after
 * agi_unlinked could cause us to log the entire hash table and use an excessive
 * amount of log space. To avoid this behavior, log the region up through
 * agi_unlinked in one call and the region after agi_unlinked through the end of
 * the structure in another.
 */
void
xfs_ialloc_log_agi(
	xfs_trans_t	*tp,		/* transaction pointer */
	xfs_buf_t	*bp,		/* allocation group header buffer */
	int		fields)		/* bitmask of fields to log */
{
	int			first;		/* first byte number */
	int			last;		/* last byte number */
	static const short	offsets[] = {	/* field starting offsets */
					/* keep in sync with bit definitions */
		offsetof(xfs_agi_t, agi_magicnum),
		offsetof(xfs_agi_t, agi_versionnum),
		offsetof(xfs_agi_t, agi_seqno),
		offsetof(xfs_agi_t, agi_length),
		offsetof(xfs_agi_t, agi_count),
		offsetof(xfs_agi_t, agi_root),
		offsetof(xfs_agi_t, agi_level),
		offsetof(xfs_agi_t, agi_freecount),
		offsetof(xfs_agi_t, agi_newino),
		offsetof(xfs_agi_t, agi_dirino),
		offsetof(xfs_agi_t, agi_unlinked),
		offsetof(xfs_agi_t, agi_free_root),
		offsetof(xfs_agi_t, agi_free_level),
		sizeof(xfs_agi_t)
	};
#ifdef DEBUG
	xfs_agi_t		*agi;	/* allocation group header */

	agi = XFS_BUF_TO_AGI(bp);
	ASSERT(agi->agi_magicnum == cpu_to_be32(XFS_AGI_MAGIC));
#endif

	xfs_trans_buf_set_type(tp, bp, XFS_BLFT_AGI_BUF);

	/*
	 * Compute byte offsets for the first and last fields in the first
	 * region and log the agi buffer. This only logs up through
	 * agi_unlinked.
	 */
	if (fields & XFS_AGI_ALL_BITS_R1) {
		xfs_btree_offsets(fields, offsets, XFS_AGI_NUM_BITS_R1,
				  &first, &last);
		xfs_trans_log_buf(tp, bp, first, last);
	}

	/*
	 * Mask off the bits in the first region and calculate the first and
	 * last field offsets for any bits in the second region.
	 */
	fields &= ~XFS_AGI_ALL_BITS_R1;
	if (fields) {
		xfs_btree_offsets(fields, offsets, XFS_AGI_NUM_BITS_R2,
				  &first, &last);
		xfs_trans_log_buf(tp, bp, first, last);
	}
}

#ifdef DEBUG
STATIC void
xfs_check_agi_unlinked(
	struct xfs_agi		*agi)
{
	int			i;

	for (i = 0; i < XFS_AGI_UNLINKED_BUCKETS; i++)
		ASSERT(agi->agi_unlinked[i]);
}
#else
#define xfs_check_agi_unlinked(agi)
#endif

static bool
xfs_agi_verify(
	struct xfs_buf	*bp)
{
	struct xfs_mount *mp = bp->b_target->bt_mount;
	struct xfs_agi	*agi = XFS_BUF_TO_AGI(bp);

	if (xfs_sb_version_hascrc(&mp->m_sb) &&
	    !uuid_equal(&agi->agi_uuid, &mp->m_sb.sb_uuid))
			return false;
	/*
	 * Validate the magic number of the agi block.
	 */
	if (agi->agi_magicnum != cpu_to_be32(XFS_AGI_MAGIC))
		return false;
	if (!XFS_AGI_GOOD_VERSION(be32_to_cpu(agi->agi_versionnum)))
		return false;

	if (be32_to_cpu(agi->agi_level) > XFS_BTREE_MAXLEVELS)
		return false;
	/*
	 * during growfs operations, the perag is not fully initialised,
	 * so we can't use it for any useful checking. growfs ensures we can't
	 * use it by using uncached buffers that don't have the perag attached
	 * so we can detect and avoid this problem.
	 */
	if (bp->b_pag && be32_to_cpu(agi->agi_seqno) != bp->b_pag->pag_agno)
		return false;

	xfs_check_agi_unlinked(agi);
	return true;
}

static void
xfs_agi_read_verify(
	struct xfs_buf	*bp)
{
	struct xfs_mount *mp = bp->b_target->bt_mount;

	if (xfs_sb_version_hascrc(&mp->m_sb) &&
	    !xfs_buf_verify_cksum(bp, XFS_AGI_CRC_OFF))
		xfs_buf_ioerror(bp, -EFSBADCRC);
	else if (XFS_TEST_ERROR(!xfs_agi_verify(bp), mp,
				XFS_ERRTAG_IALLOC_READ_AGI,
				XFS_RANDOM_IALLOC_READ_AGI))
		xfs_buf_ioerror(bp, -EFSCORRUPTED);

	if (bp->b_error)
		xfs_verifier_error(bp);
}

static void
xfs_agi_write_verify(
	struct xfs_buf	*bp)
{
	struct xfs_mount *mp = bp->b_target->bt_mount;
	struct xfs_buf_log_item	*bip = bp->b_fspriv;

	if (!xfs_agi_verify(bp)) {
		xfs_buf_ioerror(bp, -EFSCORRUPTED);
		xfs_verifier_error(bp);
		return;
	}

	if (!xfs_sb_version_hascrc(&mp->m_sb))
		return;

	if (bip)
		XFS_BUF_TO_AGI(bp)->agi_lsn = cpu_to_be64(bip->bli_item.li_lsn);
	xfs_buf_update_cksum(bp, XFS_AGI_CRC_OFF);
}

const struct xfs_buf_ops xfs_agi_buf_ops = {
	.verify_read = xfs_agi_read_verify,
	.verify_write = xfs_agi_write_verify,
};

/*
 * Read in the allocation group header (inode allocation section)
 */
int
xfs_read_agi(
	struct xfs_mount	*mp,	/* file system mount structure */
	struct xfs_trans	*tp,	/* transaction pointer */
	xfs_agnumber_t		agno,	/* allocation group number */
	struct xfs_buf		**bpp)	/* allocation group hdr buf */
{
	int			error;

	trace_xfs_read_agi(mp, agno);

	ASSERT(agno != NULLAGNUMBER);
	error = xfs_trans_read_buf(mp, tp, mp->m_ddev_targp,
			XFS_AG_DADDR(mp, agno, XFS_AGI_DADDR(mp)),
			XFS_FSS_TO_BB(mp, 1), 0, bpp, &xfs_agi_buf_ops);
	if (error)
		return error;

	xfs_buf_set_ref(*bpp, XFS_AGI_REF);
	return 0;
}

int
xfs_ialloc_read_agi(
	struct xfs_mount	*mp,	/* file system mount structure */
	struct xfs_trans	*tp,	/* transaction pointer */
	xfs_agnumber_t		agno,	/* allocation group number */
	struct xfs_buf		**bpp)	/* allocation group hdr buf */
{
	struct xfs_agi		*agi;	/* allocation group header */
	struct xfs_perag	*pag;	/* per allocation group data */
	int			error;

	trace_xfs_ialloc_read_agi(mp, agno);

	error = xfs_read_agi(mp, tp, agno, bpp);
	if (error)
		return error;

	agi = XFS_BUF_TO_AGI(*bpp);
	pag = xfs_perag_get(mp, agno);
	if (!pag->pagi_init) {
		pag->pagi_freecount = be32_to_cpu(agi->agi_freecount);
		pag->pagi_count = be32_to_cpu(agi->agi_count);
		pag->pagi_init = 1;
	}

	/*
	 * It's possible for these to be out of sync if
	 * we are in the middle of a forced shutdown.
	 */
	ASSERT(pag->pagi_freecount == be32_to_cpu(agi->agi_freecount) ||
		XFS_FORCED_SHUTDOWN(mp));
	xfs_perag_put(pag);
	return 0;
}

/*
 * Read in the agi to initialise the per-ag data in the mount structure
 */
int
xfs_ialloc_pagi_init(
	xfs_mount_t	*mp,		/* file system mount structure */
	xfs_trans_t	*tp,		/* transaction pointer */
	xfs_agnumber_t	agno)		/* allocation group number */
{
	xfs_buf_t	*bp = NULL;
	int		error;

	error = xfs_ialloc_read_agi(mp, tp, agno, &bp);
	if (error)
		return error;
	if (bp)
		xfs_trans_brelse(tp, bp);
	return 0;
}<|MERGE_RESOLUTION|>--- conflicted
+++ resolved
@@ -376,11 +376,7 @@
 	 */
 	newlen = args.mp->m_ialloc_inos;
 	if (args.mp->m_maxicount &&
-<<<<<<< HEAD
-	    percpu_counter_read(&args.mp->m_icount) + newlen >
-=======
 	    percpu_counter_read_positive(&args.mp->m_icount) + newlen >
->>>>>>> 4b8a8262
 							args.mp->m_maxicount)
 		return -ENOSPC;
 	args.minlen = args.maxlen = args.mp->m_ialloc_blks;
@@ -1348,13 +1344,8 @@
 	 * which will sacrifice the preciseness but improve the performance.
 	 */
 	if (mp->m_maxicount &&
-<<<<<<< HEAD
-	    percpu_counter_read(&mp->m_icount) + mp->m_ialloc_inos >
-							mp->m_maxicount) {
-=======
 	    percpu_counter_read_positive(&mp->m_icount) + mp->m_ialloc_inos
 							> mp->m_maxicount) {
->>>>>>> 4b8a8262
 		noroom = 1;
 		okalloc = 0;
 	}
