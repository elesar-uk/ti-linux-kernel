/*
 * Copyright (c) 2000-2006 Silicon Graphics, Inc.
 * All Rights Reserved.
 *
 * This program is free software; you can redistribute it and/or
 * modify it under the terms of the GNU General Public License as
 * published by the Free Software Foundation.
 *
 * This program is distributed in the hope that it would be useful,
 * but WITHOUT ANY WARRANTY; without even the implied warranty of
 * MERCHANTABILITY or FITNESS FOR A PARTICULAR PURPOSE.  See the
 * GNU General Public License for more details.
 *
 * You should have received a copy of the GNU General Public License
 * along with this program; if not, write the Free Software Foundation,
 * Inc.,  51 Franklin St, Fifth Floor, Boston, MA  02110-1301  USA
 */

#include "xfs.h"
#include "xfs_shared.h"
#include "xfs_format.h"
#include "xfs_log_format.h"
#include "xfs_trans_resv.h"
#include "xfs_sb.h"
#include "xfs_mount.h"
#include "xfs_da_format.h"
#include "xfs_inode.h"
#include "xfs_btree.h"
#include "xfs_bmap.h"
#include "xfs_alloc.h"
#include "xfs_error.h"
#include "xfs_fsops.h"
#include "xfs_trans.h"
#include "xfs_buf_item.h"
#include "xfs_log.h"
#include "xfs_log_priv.h"
#include "xfs_da_btree.h"
#include "xfs_dir2.h"
#include "xfs_extfree_item.h"
#include "xfs_mru_cache.h"
#include "xfs_inode_item.h"
#include "xfs_icache.h"
#include "xfs_trace.h"
#include "xfs_icreate_item.h"
#include "xfs_filestream.h"
#include "xfs_quota.h"
#include "xfs_sysfs.h"

#include <linux/namei.h>
#include <linux/init.h>
#include <linux/slab.h>
#include <linux/mount.h>
#include <linux/mempool.h>
#include <linux/writeback.h>
#include <linux/kthread.h>
#include <linux/freezer.h>
#include <linux/parser.h>

static const struct super_operations xfs_super_operations;
static kmem_zone_t *xfs_ioend_zone;
mempool_t *xfs_ioend_pool;

static struct kset *xfs_kset;		/* top-level xfs sysfs dir */
#ifdef DEBUG
static struct xfs_kobj xfs_dbg_kobj;	/* global debug sysfs attrs */
#endif

#define MNTOPT_LOGBUFS	"logbufs"	/* number of XFS log buffers */
#define MNTOPT_LOGBSIZE	"logbsize"	/* size of XFS log buffers */
#define MNTOPT_LOGDEV	"logdev"	/* log device */
#define MNTOPT_RTDEV	"rtdev"		/* realtime I/O device */
#define MNTOPT_BIOSIZE	"biosize"	/* log2 of preferred buffered io size */
#define MNTOPT_WSYNC	"wsync"		/* safe-mode nfs compatible mount */
#define MNTOPT_NOALIGN	"noalign"	/* turn off stripe alignment */
#define MNTOPT_SWALLOC	"swalloc"	/* turn on stripe width allocation */
#define MNTOPT_SUNIT	"sunit"		/* data volume stripe unit */
#define MNTOPT_SWIDTH	"swidth"	/* data volume stripe width */
#define MNTOPT_NOUUID	"nouuid"	/* ignore filesystem UUID */
#define MNTOPT_MTPT	"mtpt"		/* filesystem mount point */
#define MNTOPT_GRPID	"grpid"		/* group-ID from parent directory */
#define MNTOPT_NOGRPID	"nogrpid"	/* group-ID from current process */
#define MNTOPT_BSDGROUPS    "bsdgroups"    /* group-ID from parent directory */
#define MNTOPT_SYSVGROUPS   "sysvgroups"   /* group-ID from current process */
#define MNTOPT_ALLOCSIZE    "allocsize"    /* preferred allocation size */
#define MNTOPT_NORECOVERY   "norecovery"   /* don't run XFS recovery */
#define MNTOPT_BARRIER	"barrier"	/* use writer barriers for log write and
					 * unwritten extent conversion */
#define MNTOPT_NOBARRIER "nobarrier"	/* .. disable */
#define MNTOPT_64BITINODE   "inode64"	/* inodes can be allocated anywhere */
#define MNTOPT_32BITINODE   "inode32"	/* inode allocation limited to
					 * XFS_MAXINUMBER_32 */
#define MNTOPT_IKEEP	"ikeep"		/* do not free empty inode clusters */
#define MNTOPT_NOIKEEP	"noikeep"	/* free empty inode clusters */
#define MNTOPT_LARGEIO	   "largeio"	/* report large I/O sizes in stat() */
#define MNTOPT_NOLARGEIO   "nolargeio"	/* do not report large I/O sizes
					 * in stat(). */
#define MNTOPT_ATTR2	"attr2"		/* do use attr2 attribute format */
#define MNTOPT_NOATTR2	"noattr2"	/* do not use attr2 attribute format */
#define MNTOPT_FILESTREAM  "filestreams" /* use filestreams allocator */
#define MNTOPT_QUOTA	"quota"		/* disk quotas (user) */
#define MNTOPT_NOQUOTA	"noquota"	/* no quotas */
#define MNTOPT_USRQUOTA	"usrquota"	/* user quota enabled */
#define MNTOPT_GRPQUOTA	"grpquota"	/* group quota enabled */
#define MNTOPT_PRJQUOTA	"prjquota"	/* project quota enabled */
#define MNTOPT_UQUOTA	"uquota"	/* user quota (IRIX variant) */
#define MNTOPT_GQUOTA	"gquota"	/* group quota (IRIX variant) */
#define MNTOPT_PQUOTA	"pquota"	/* project quota (IRIX variant) */
#define MNTOPT_UQUOTANOENF "uqnoenforce"/* user quota limit enforcement */
#define MNTOPT_GQUOTANOENF "gqnoenforce"/* group quota limit enforcement */
#define MNTOPT_PQUOTANOENF "pqnoenforce"/* project quota limit enforcement */
#define MNTOPT_QUOTANOENF  "qnoenforce"	/* same as uqnoenforce */
#define MNTOPT_DELAYLOG    "delaylog"	/* Delayed logging enabled */
#define MNTOPT_NODELAYLOG  "nodelaylog"	/* Delayed logging disabled */
#define MNTOPT_DISCARD	   "discard"	/* Discard unused blocks */
#define MNTOPT_NODISCARD   "nodiscard"	/* Do not discard unused blocks */

/*
 * Table driven mount option parser.
 *
 * Currently only used for remount, but it will be used for mount
 * in the future, too.
 */
enum {
	Opt_barrier,
	Opt_nobarrier,
	Opt_inode64,
	Opt_inode32,
	Opt_err
};

static const match_table_t tokens = {
	{Opt_barrier, "barrier"},
	{Opt_nobarrier, "nobarrier"},
	{Opt_inode64, "inode64"},
	{Opt_inode32, "inode32"},
	{Opt_err, NULL}
};


STATIC unsigned long
suffix_kstrtoint(char *s, unsigned int base, int *res)
{
	int	last, shift_left_factor = 0, _res;
	char	*value = s;

	last = strlen(value) - 1;
	if (value[last] == 'K' || value[last] == 'k') {
		shift_left_factor = 10;
		value[last] = '\0';
	}
	if (value[last] == 'M' || value[last] == 'm') {
		shift_left_factor = 20;
		value[last] = '\0';
	}
	if (value[last] == 'G' || value[last] == 'g') {
		shift_left_factor = 30;
		value[last] = '\0';
	}

	if (kstrtoint(s, base, &_res))
		return -EINVAL;
	*res = _res << shift_left_factor;
	return 0;
}

/*
 * This function fills in xfs_mount_t fields based on mount args.
 * Note: the superblock has _not_ yet been read in.
 *
 * Note that this function leaks the various device name allocations on
 * failure.  The caller takes care of them.
 */
STATIC int
xfs_parseargs(
	struct xfs_mount	*mp,
	char			*options)
{
	struct super_block	*sb = mp->m_super;
	char			*this_char, *value;
	int			dsunit = 0;
	int			dswidth = 0;
	int			iosize = 0;
	__uint8_t		iosizelog = 0;

	/*
	 * set up the mount name first so all the errors will refer to the
	 * correct device.
	 */
	mp->m_fsname = kstrndup(sb->s_id, MAXNAMELEN, GFP_KERNEL);
	if (!mp->m_fsname)
		return -ENOMEM;
	mp->m_fsname_len = strlen(mp->m_fsname) + 1;

	/*
	 * Copy binary VFS mount flags we are interested in.
	 */
	if (sb->s_flags & MS_RDONLY)
		mp->m_flags |= XFS_MOUNT_RDONLY;
	if (sb->s_flags & MS_DIRSYNC)
		mp->m_flags |= XFS_MOUNT_DIRSYNC;
	if (sb->s_flags & MS_SYNCHRONOUS)
		mp->m_flags |= XFS_MOUNT_WSYNC;

	/*
	 * Set some default flags that could be cleared by the mount option
	 * parsing.
	 */
	mp->m_flags |= XFS_MOUNT_BARRIER;
	mp->m_flags |= XFS_MOUNT_COMPAT_IOSIZE;

	/*
	 * These can be overridden by the mount option parsing.
	 */
	mp->m_logbufs = -1;
	mp->m_logbsize = -1;

	if (!options)
		goto done;

	while ((this_char = strsep(&options, ",")) != NULL) {
		if (!*this_char)
			continue;
		if ((value = strchr(this_char, '=')) != NULL)
			*value++ = 0;

		if (!strcmp(this_char, MNTOPT_LOGBUFS)) {
			if (!value || !*value) {
				xfs_warn(mp, "%s option requires an argument",
					this_char);
				return -EINVAL;
			}
			if (kstrtoint(value, 10, &mp->m_logbufs))
				return -EINVAL;
		} else if (!strcmp(this_char, MNTOPT_LOGBSIZE)) {
			if (!value || !*value) {
				xfs_warn(mp, "%s option requires an argument",
					this_char);
				return -EINVAL;
			}
			if (suffix_kstrtoint(value, 10, &mp->m_logbsize))
				return -EINVAL;
		} else if (!strcmp(this_char, MNTOPT_LOGDEV)) {
			if (!value || !*value) {
				xfs_warn(mp, "%s option requires an argument",
					this_char);
				return -EINVAL;
			}
			mp->m_logname = kstrndup(value, MAXNAMELEN, GFP_KERNEL);
			if (!mp->m_logname)
				return -ENOMEM;
		} else if (!strcmp(this_char, MNTOPT_MTPT)) {
			xfs_warn(mp, "%s option not allowed on this system",
				this_char);
			return -EINVAL;
		} else if (!strcmp(this_char, MNTOPT_RTDEV)) {
			if (!value || !*value) {
				xfs_warn(mp, "%s option requires an argument",
					this_char);
				return -EINVAL;
			}
			mp->m_rtname = kstrndup(value, MAXNAMELEN, GFP_KERNEL);
			if (!mp->m_rtname)
				return -ENOMEM;
		} else if (!strcmp(this_char, MNTOPT_BIOSIZE)) {
			if (!value || !*value) {
				xfs_warn(mp, "%s option requires an argument",
					this_char);
				return -EINVAL;
			}
			if (kstrtoint(value, 10, &iosize))
				return -EINVAL;
			iosizelog = ffs(iosize) - 1;
		} else if (!strcmp(this_char, MNTOPT_ALLOCSIZE)) {
			if (!value || !*value) {
				xfs_warn(mp, "%s option requires an argument",
					this_char);
				return -EINVAL;
			}
			if (suffix_kstrtoint(value, 10, &iosize))
				return -EINVAL;
			iosizelog = ffs(iosize) - 1;
		} else if (!strcmp(this_char, MNTOPT_GRPID) ||
			   !strcmp(this_char, MNTOPT_BSDGROUPS)) {
			mp->m_flags |= XFS_MOUNT_GRPID;
		} else if (!strcmp(this_char, MNTOPT_NOGRPID) ||
			   !strcmp(this_char, MNTOPT_SYSVGROUPS)) {
			mp->m_flags &= ~XFS_MOUNT_GRPID;
		} else if (!strcmp(this_char, MNTOPT_WSYNC)) {
			mp->m_flags |= XFS_MOUNT_WSYNC;
		} else if (!strcmp(this_char, MNTOPT_NORECOVERY)) {
			mp->m_flags |= XFS_MOUNT_NORECOVERY;
		} else if (!strcmp(this_char, MNTOPT_NOALIGN)) {
			mp->m_flags |= XFS_MOUNT_NOALIGN;
		} else if (!strcmp(this_char, MNTOPT_SWALLOC)) {
			mp->m_flags |= XFS_MOUNT_SWALLOC;
		} else if (!strcmp(this_char, MNTOPT_SUNIT)) {
			if (!value || !*value) {
				xfs_warn(mp, "%s option requires an argument",
					this_char);
				return -EINVAL;
			}
			if (kstrtoint(value, 10, &dsunit))
				return -EINVAL;
		} else if (!strcmp(this_char, MNTOPT_SWIDTH)) {
			if (!value || !*value) {
				xfs_warn(mp, "%s option requires an argument",
					this_char);
				return -EINVAL;
			}
			if (kstrtoint(value, 10, &dswidth))
				return -EINVAL;
		} else if (!strcmp(this_char, MNTOPT_32BITINODE)) {
			mp->m_flags |= XFS_MOUNT_SMALL_INUMS;
		} else if (!strcmp(this_char, MNTOPT_64BITINODE)) {
			mp->m_flags &= ~XFS_MOUNT_SMALL_INUMS;
		} else if (!strcmp(this_char, MNTOPT_NOUUID)) {
			mp->m_flags |= XFS_MOUNT_NOUUID;
		} else if (!strcmp(this_char, MNTOPT_BARRIER)) {
			mp->m_flags |= XFS_MOUNT_BARRIER;
		} else if (!strcmp(this_char, MNTOPT_NOBARRIER)) {
			mp->m_flags &= ~XFS_MOUNT_BARRIER;
		} else if (!strcmp(this_char, MNTOPT_IKEEP)) {
			mp->m_flags |= XFS_MOUNT_IKEEP;
		} else if (!strcmp(this_char, MNTOPT_NOIKEEP)) {
			mp->m_flags &= ~XFS_MOUNT_IKEEP;
		} else if (!strcmp(this_char, MNTOPT_LARGEIO)) {
			mp->m_flags &= ~XFS_MOUNT_COMPAT_IOSIZE;
		} else if (!strcmp(this_char, MNTOPT_NOLARGEIO)) {
			mp->m_flags |= XFS_MOUNT_COMPAT_IOSIZE;
		} else if (!strcmp(this_char, MNTOPT_ATTR2)) {
			mp->m_flags |= XFS_MOUNT_ATTR2;
		} else if (!strcmp(this_char, MNTOPT_NOATTR2)) {
			mp->m_flags &= ~XFS_MOUNT_ATTR2;
			mp->m_flags |= XFS_MOUNT_NOATTR2;
		} else if (!strcmp(this_char, MNTOPT_FILESTREAM)) {
			mp->m_flags |= XFS_MOUNT_FILESTREAMS;
		} else if (!strcmp(this_char, MNTOPT_NOQUOTA)) {
			mp->m_qflags &= ~XFS_ALL_QUOTA_ACCT;
			mp->m_qflags &= ~XFS_ALL_QUOTA_ENFD;
			mp->m_qflags &= ~XFS_ALL_QUOTA_ACTIVE;
		} else if (!strcmp(this_char, MNTOPT_QUOTA) ||
			   !strcmp(this_char, MNTOPT_UQUOTA) ||
			   !strcmp(this_char, MNTOPT_USRQUOTA)) {
			mp->m_qflags |= (XFS_UQUOTA_ACCT | XFS_UQUOTA_ACTIVE |
					 XFS_UQUOTA_ENFD);
		} else if (!strcmp(this_char, MNTOPT_QUOTANOENF) ||
			   !strcmp(this_char, MNTOPT_UQUOTANOENF)) {
			mp->m_qflags |= (XFS_UQUOTA_ACCT | XFS_UQUOTA_ACTIVE);
			mp->m_qflags &= ~XFS_UQUOTA_ENFD;
		} else if (!strcmp(this_char, MNTOPT_PQUOTA) ||
			   !strcmp(this_char, MNTOPT_PRJQUOTA)) {
			mp->m_qflags |= (XFS_PQUOTA_ACCT | XFS_PQUOTA_ACTIVE |
					 XFS_PQUOTA_ENFD);
		} else if (!strcmp(this_char, MNTOPT_PQUOTANOENF)) {
			mp->m_qflags |= (XFS_PQUOTA_ACCT | XFS_PQUOTA_ACTIVE);
			mp->m_qflags &= ~XFS_PQUOTA_ENFD;
		} else if (!strcmp(this_char, MNTOPT_GQUOTA) ||
			   !strcmp(this_char, MNTOPT_GRPQUOTA)) {
			mp->m_qflags |= (XFS_GQUOTA_ACCT | XFS_GQUOTA_ACTIVE |
					 XFS_GQUOTA_ENFD);
		} else if (!strcmp(this_char, MNTOPT_GQUOTANOENF)) {
			mp->m_qflags |= (XFS_GQUOTA_ACCT | XFS_GQUOTA_ACTIVE);
			mp->m_qflags &= ~XFS_GQUOTA_ENFD;
		} else if (!strcmp(this_char, MNTOPT_DELAYLOG)) {
			xfs_warn(mp,
	"delaylog is the default now, option is deprecated.");
		} else if (!strcmp(this_char, MNTOPT_NODELAYLOG)) {
			xfs_warn(mp,
	"nodelaylog support has been removed, option is deprecated.");
		} else if (!strcmp(this_char, MNTOPT_DISCARD)) {
			mp->m_flags |= XFS_MOUNT_DISCARD;
		} else if (!strcmp(this_char, MNTOPT_NODISCARD)) {
			mp->m_flags &= ~XFS_MOUNT_DISCARD;
		} else if (!strcmp(this_char, "ihashsize")) {
			xfs_warn(mp,
	"ihashsize no longer used, option is deprecated.");
		} else if (!strcmp(this_char, "osyncisdsync")) {
			xfs_warn(mp,
	"osyncisdsync has no effect, option is deprecated.");
		} else if (!strcmp(this_char, "osyncisosync")) {
			xfs_warn(mp,
	"osyncisosync has no effect, option is deprecated.");
		} else if (!strcmp(this_char, "irixsgid")) {
			xfs_warn(mp,
	"irixsgid is now a sysctl(2) variable, option is deprecated.");
		} else {
			xfs_warn(mp, "unknown mount option [%s].", this_char);
			return -EINVAL;
		}
	}

	/*
	 * no recovery flag requires a read-only mount
	 */
	if ((mp->m_flags & XFS_MOUNT_NORECOVERY) &&
	    !(mp->m_flags & XFS_MOUNT_RDONLY)) {
		xfs_warn(mp, "no-recovery mounts must be read-only.");
		return -EINVAL;
	}

	if ((mp->m_flags & XFS_MOUNT_NOALIGN) && (dsunit || dswidth)) {
		xfs_warn(mp,
	"sunit and swidth options incompatible with the noalign option");
		return -EINVAL;
	}

#ifndef CONFIG_XFS_QUOTA
	if (XFS_IS_QUOTA_RUNNING(mp)) {
		xfs_warn(mp, "quota support not available in this kernel.");
		return -EINVAL;
	}
#endif

	if ((dsunit && !dswidth) || (!dsunit && dswidth)) {
		xfs_warn(mp, "sunit and swidth must be specified together");
		return -EINVAL;
	}

	if (dsunit && (dswidth % dsunit != 0)) {
		xfs_warn(mp,
	"stripe width (%d) must be a multiple of the stripe unit (%d)",
			dswidth, dsunit);
		return -EINVAL;
	}

done:
	if (dsunit && !(mp->m_flags & XFS_MOUNT_NOALIGN)) {
		/*
		 * At this point the superblock has not been read
		 * in, therefore we do not know the block size.
		 * Before the mount call ends we will convert
		 * these to FSBs.
		 */
		mp->m_dalign = dsunit;
		mp->m_swidth = dswidth;
	}

	if (mp->m_logbufs != -1 &&
	    mp->m_logbufs != 0 &&
	    (mp->m_logbufs < XLOG_MIN_ICLOGS ||
	     mp->m_logbufs > XLOG_MAX_ICLOGS)) {
		xfs_warn(mp, "invalid logbufs value: %d [not %d-%d]",
			mp->m_logbufs, XLOG_MIN_ICLOGS, XLOG_MAX_ICLOGS);
		return -EINVAL;
	}
	if (mp->m_logbsize != -1 &&
	    mp->m_logbsize !=  0 &&
	    (mp->m_logbsize < XLOG_MIN_RECORD_BSIZE ||
	     mp->m_logbsize > XLOG_MAX_RECORD_BSIZE ||
	     !is_power_of_2(mp->m_logbsize))) {
		xfs_warn(mp,
			"invalid logbufsize: %d [not 16k,32k,64k,128k or 256k]",
			mp->m_logbsize);
		return -EINVAL;
	}

	if (iosizelog) {
		if (iosizelog > XFS_MAX_IO_LOG ||
		    iosizelog < XFS_MIN_IO_LOG) {
			xfs_warn(mp, "invalid log iosize: %d [not %d-%d]",
				iosizelog, XFS_MIN_IO_LOG,
				XFS_MAX_IO_LOG);
			return -EINVAL;
		}

		mp->m_flags |= XFS_MOUNT_DFLT_IOSIZE;
		mp->m_readio_log = iosizelog;
		mp->m_writeio_log = iosizelog;
	}

	return 0;
}

struct proc_xfs_info {
	int	flag;
	char	*str;
};

STATIC int
xfs_showargs(
	struct xfs_mount	*mp,
	struct seq_file		*m)
{
	static struct proc_xfs_info xfs_info_set[] = {
		/* the few simple ones we can get from the mount struct */
		{ XFS_MOUNT_IKEEP,		"," MNTOPT_IKEEP },
		{ XFS_MOUNT_WSYNC,		"," MNTOPT_WSYNC },
		{ XFS_MOUNT_NOALIGN,		"," MNTOPT_NOALIGN },
		{ XFS_MOUNT_SWALLOC,		"," MNTOPT_SWALLOC },
		{ XFS_MOUNT_NOUUID,		"," MNTOPT_NOUUID },
		{ XFS_MOUNT_NORECOVERY,		"," MNTOPT_NORECOVERY },
		{ XFS_MOUNT_ATTR2,		"," MNTOPT_ATTR2 },
		{ XFS_MOUNT_FILESTREAMS,	"," MNTOPT_FILESTREAM },
		{ XFS_MOUNT_GRPID,		"," MNTOPT_GRPID },
		{ XFS_MOUNT_DISCARD,		"," MNTOPT_DISCARD },
		{ XFS_MOUNT_SMALL_INUMS,	"," MNTOPT_32BITINODE },
		{ 0, NULL }
	};
	static struct proc_xfs_info xfs_info_unset[] = {
		/* the few simple ones we can get from the mount struct */
		{ XFS_MOUNT_COMPAT_IOSIZE,	"," MNTOPT_LARGEIO },
		{ XFS_MOUNT_BARRIER,		"," MNTOPT_NOBARRIER },
		{ XFS_MOUNT_SMALL_INUMS,	"," MNTOPT_64BITINODE },
		{ 0, NULL }
	};
	struct proc_xfs_info	*xfs_infop;

	for (xfs_infop = xfs_info_set; xfs_infop->flag; xfs_infop++) {
		if (mp->m_flags & xfs_infop->flag)
			seq_puts(m, xfs_infop->str);
	}
	for (xfs_infop = xfs_info_unset; xfs_infop->flag; xfs_infop++) {
		if (!(mp->m_flags & xfs_infop->flag))
			seq_puts(m, xfs_infop->str);
	}

	if (mp->m_flags & XFS_MOUNT_DFLT_IOSIZE)
		seq_printf(m, "," MNTOPT_ALLOCSIZE "=%dk",
				(int)(1 << mp->m_writeio_log) >> 10);

	if (mp->m_logbufs > 0)
		seq_printf(m, "," MNTOPT_LOGBUFS "=%d", mp->m_logbufs);
	if (mp->m_logbsize > 0)
		seq_printf(m, "," MNTOPT_LOGBSIZE "=%dk", mp->m_logbsize >> 10);

	if (mp->m_logname)
		seq_printf(m, "," MNTOPT_LOGDEV "=%s", mp->m_logname);
	if (mp->m_rtname)
		seq_printf(m, "," MNTOPT_RTDEV "=%s", mp->m_rtname);

	if (mp->m_dalign > 0)
		seq_printf(m, "," MNTOPT_SUNIT "=%d",
				(int)XFS_FSB_TO_BB(mp, mp->m_dalign));
	if (mp->m_swidth > 0)
		seq_printf(m, "," MNTOPT_SWIDTH "=%d",
				(int)XFS_FSB_TO_BB(mp, mp->m_swidth));

	if (mp->m_qflags & (XFS_UQUOTA_ACCT|XFS_UQUOTA_ENFD))
		seq_puts(m, "," MNTOPT_USRQUOTA);
	else if (mp->m_qflags & XFS_UQUOTA_ACCT)
		seq_puts(m, "," MNTOPT_UQUOTANOENF);

	if (mp->m_qflags & XFS_PQUOTA_ACCT) {
		if (mp->m_qflags & XFS_PQUOTA_ENFD)
			seq_puts(m, "," MNTOPT_PRJQUOTA);
		else
			seq_puts(m, "," MNTOPT_PQUOTANOENF);
	}
	if (mp->m_qflags & XFS_GQUOTA_ACCT) {
		if (mp->m_qflags & XFS_GQUOTA_ENFD)
			seq_puts(m, "," MNTOPT_GRPQUOTA);
		else
			seq_puts(m, "," MNTOPT_GQUOTANOENF);
	}

	if (!(mp->m_qflags & XFS_ALL_QUOTA_ACCT))
		seq_puts(m, "," MNTOPT_NOQUOTA);

	return 0;
}
__uint64_t
xfs_max_file_offset(
	unsigned int		blockshift)
{
	unsigned int		pagefactor = 1;
	unsigned int		bitshift = BITS_PER_LONG - 1;

	/* Figure out maximum filesize, on Linux this can depend on
	 * the filesystem blocksize (on 32 bit platforms).
	 * __block_write_begin does this in an [unsigned] long...
	 *      page->index << (PAGE_CACHE_SHIFT - bbits)
	 * So, for page sized blocks (4K on 32 bit platforms),
	 * this wraps at around 8Tb (hence MAX_LFS_FILESIZE which is
	 *      (((u64)PAGE_CACHE_SIZE << (BITS_PER_LONG-1))-1)
	 * but for smaller blocksizes it is less (bbits = log2 bsize).
	 * Note1: get_block_t takes a long (implicit cast from above)
	 * Note2: The Large Block Device (LBD and HAVE_SECTOR_T) patch
	 * can optionally convert the [unsigned] long from above into
	 * an [unsigned] long long.
	 */

#if BITS_PER_LONG == 32
# if defined(CONFIG_LBDAF)
	ASSERT(sizeof(sector_t) == 8);
	pagefactor = PAGE_CACHE_SIZE;
	bitshift = BITS_PER_LONG;
# else
	pagefactor = PAGE_CACHE_SIZE >> (PAGE_CACHE_SHIFT - blockshift);
# endif
#endif

	return (((__uint64_t)pagefactor) << bitshift) - 1;
}

/*
 * xfs_set_inode32() and xfs_set_inode64() are passed an agcount
 * because in the growfs case, mp->m_sb.sb_agcount is not updated
 * yet to the potentially higher ag count.
 */
xfs_agnumber_t
xfs_set_inode32(struct xfs_mount *mp, xfs_agnumber_t agcount)
{
	xfs_agnumber_t	index = 0;
	xfs_agnumber_t	maxagi = 0;
	xfs_sb_t	*sbp = &mp->m_sb;
	xfs_agnumber_t	max_metadata;
	xfs_agino_t	agino;
	xfs_ino_t	ino;
	xfs_perag_t	*pag;

	/* Calculate how much should be reserved for inodes to meet
	 * the max inode percentage.
	 */
	if (mp->m_maxicount) {
		__uint64_t	icount;

		icount = sbp->sb_dblocks * sbp->sb_imax_pct;
		do_div(icount, 100);
		icount += sbp->sb_agblocks - 1;
		do_div(icount, sbp->sb_agblocks);
		max_metadata = icount;
	} else {
		max_metadata = agcount;
	}

	agino =	XFS_OFFBNO_TO_AGINO(mp, sbp->sb_agblocks - 1, 0);

	for (index = 0; index < agcount; index++) {
		ino = XFS_AGINO_TO_INO(mp, index, agino);

		if (ino > XFS_MAXINUMBER_32) {
			pag = xfs_perag_get(mp, index);
			pag->pagi_inodeok = 0;
			pag->pagf_metadata = 0;
			xfs_perag_put(pag);
			continue;
		}

		pag = xfs_perag_get(mp, index);
		pag->pagi_inodeok = 1;
		maxagi++;
		if (index < max_metadata)
			pag->pagf_metadata = 1;
		xfs_perag_put(pag);
	}
	mp->m_flags |= (XFS_MOUNT_32BITINODES |
			XFS_MOUNT_SMALL_INUMS);

	return maxagi;
}

xfs_agnumber_t
xfs_set_inode64(struct xfs_mount *mp, xfs_agnumber_t agcount)
{
	xfs_agnumber_t index = 0;

	for (index = 0; index < agcount; index++) {
		struct xfs_perag	*pag;

		pag = xfs_perag_get(mp, index);
		pag->pagi_inodeok = 1;
		pag->pagf_metadata = 0;
		xfs_perag_put(pag);
	}

	/* There is no need for lock protection on m_flags,
	 * the rw_semaphore of the VFS superblock is locked
	 * during mount/umount/remount operations, so this is
	 * enough to avoid concurency on the m_flags field
	 */
	mp->m_flags &= ~(XFS_MOUNT_32BITINODES |
			 XFS_MOUNT_SMALL_INUMS);
	return index;
}

STATIC int
xfs_blkdev_get(
	xfs_mount_t		*mp,
	const char		*name,
	struct block_device	**bdevp)
{
	int			error = 0;

	*bdevp = blkdev_get_by_path(name, FMODE_READ|FMODE_WRITE|FMODE_EXCL,
				    mp);
	if (IS_ERR(*bdevp)) {
		error = PTR_ERR(*bdevp);
		xfs_warn(mp, "Invalid device [%s], error=%d\n", name, error);
	}

	return error;
}

STATIC void
xfs_blkdev_put(
	struct block_device	*bdev)
{
	if (bdev)
		blkdev_put(bdev, FMODE_READ|FMODE_WRITE|FMODE_EXCL);
}

void
xfs_blkdev_issue_flush(
	xfs_buftarg_t		*buftarg)
{
	blkdev_issue_flush(buftarg->bt_bdev, GFP_NOFS, NULL);
}

STATIC void
xfs_close_devices(
	struct xfs_mount	*mp)
{
	if (mp->m_logdev_targp && mp->m_logdev_targp != mp->m_ddev_targp) {
		struct block_device *logdev = mp->m_logdev_targp->bt_bdev;
		xfs_free_buftarg(mp, mp->m_logdev_targp);
		xfs_blkdev_put(logdev);
	}
	if (mp->m_rtdev_targp) {
		struct block_device *rtdev = mp->m_rtdev_targp->bt_bdev;
		xfs_free_buftarg(mp, mp->m_rtdev_targp);
		xfs_blkdev_put(rtdev);
	}
	xfs_free_buftarg(mp, mp->m_ddev_targp);
}

/*
 * The file system configurations are:
 *	(1) device (partition) with data and internal log
 *	(2) logical volume with data and log subvolumes.
 *	(3) logical volume with data, log, and realtime subvolumes.
 *
 * We only have to handle opening the log and realtime volumes here if
 * they are present.  The data subvolume has already been opened by
 * get_sb_bdev() and is stored in sb->s_bdev.
 */
STATIC int
xfs_open_devices(
	struct xfs_mount	*mp)
{
	struct block_device	*ddev = mp->m_super->s_bdev;
	struct block_device	*logdev = NULL, *rtdev = NULL;
	int			error;

	/*
	 * Open real time and log devices - order is important.
	 */
	if (mp->m_logname) {
		error = xfs_blkdev_get(mp, mp->m_logname, &logdev);
		if (error)
			goto out;
	}

	if (mp->m_rtname) {
		error = xfs_blkdev_get(mp, mp->m_rtname, &rtdev);
		if (error)
			goto out_close_logdev;

		if (rtdev == ddev || rtdev == logdev) {
			xfs_warn(mp,
	"Cannot mount filesystem with identical rtdev and ddev/logdev.");
			error = -EINVAL;
			goto out_close_rtdev;
		}
	}

	/*
	 * Setup xfs_mount buffer target pointers
	 */
	error = -ENOMEM;
	mp->m_ddev_targp = xfs_alloc_buftarg(mp, ddev);
	if (!mp->m_ddev_targp)
		goto out_close_rtdev;

	if (rtdev) {
		mp->m_rtdev_targp = xfs_alloc_buftarg(mp, rtdev);
		if (!mp->m_rtdev_targp)
			goto out_free_ddev_targ;
	}

	if (logdev && logdev != ddev) {
		mp->m_logdev_targp = xfs_alloc_buftarg(mp, logdev);
		if (!mp->m_logdev_targp)
			goto out_free_rtdev_targ;
	} else {
		mp->m_logdev_targp = mp->m_ddev_targp;
	}

	return 0;

 out_free_rtdev_targ:
	if (mp->m_rtdev_targp)
		xfs_free_buftarg(mp, mp->m_rtdev_targp);
 out_free_ddev_targ:
	xfs_free_buftarg(mp, mp->m_ddev_targp);
 out_close_rtdev:
	xfs_blkdev_put(rtdev);
 out_close_logdev:
	if (logdev && logdev != ddev)
		xfs_blkdev_put(logdev);
 out:
	return error;
}

/*
 * Setup xfs_mount buffer target pointers based on superblock
 */
STATIC int
xfs_setup_devices(
	struct xfs_mount	*mp)
{
	int			error;

	error = xfs_setsize_buftarg(mp->m_ddev_targp, mp->m_sb.sb_sectsize);
	if (error)
		return error;

	if (mp->m_logdev_targp && mp->m_logdev_targp != mp->m_ddev_targp) {
		unsigned int	log_sector_size = BBSIZE;

		if (xfs_sb_version_hassector(&mp->m_sb))
			log_sector_size = mp->m_sb.sb_logsectsize;
		error = xfs_setsize_buftarg(mp->m_logdev_targp,
					    log_sector_size);
		if (error)
			return error;
	}
	if (mp->m_rtdev_targp) {
		error = xfs_setsize_buftarg(mp->m_rtdev_targp,
					    mp->m_sb.sb_sectsize);
		if (error)
			return error;
	}

	return 0;
}

STATIC int
xfs_init_mount_workqueues(
	struct xfs_mount	*mp)
{
	mp->m_buf_workqueue = alloc_workqueue("xfs-buf/%s",
			WQ_MEM_RECLAIM|WQ_FREEZABLE, 1, mp->m_fsname);
	if (!mp->m_buf_workqueue)
		goto out;

	mp->m_data_workqueue = alloc_workqueue("xfs-data/%s",
			WQ_MEM_RECLAIM|WQ_FREEZABLE, 0, mp->m_fsname);
	if (!mp->m_data_workqueue)
		goto out_destroy_buf;

	mp->m_unwritten_workqueue = alloc_workqueue("xfs-conv/%s",
			WQ_MEM_RECLAIM|WQ_FREEZABLE, 0, mp->m_fsname);
	if (!mp->m_unwritten_workqueue)
		goto out_destroy_data_iodone_queue;

	mp->m_cil_workqueue = alloc_workqueue("xfs-cil/%s",
			WQ_MEM_RECLAIM|WQ_FREEZABLE, 0, mp->m_fsname);
	if (!mp->m_cil_workqueue)
		goto out_destroy_unwritten;

	mp->m_reclaim_workqueue = alloc_workqueue("xfs-reclaim/%s",
			WQ_FREEZABLE, 0, mp->m_fsname);
	if (!mp->m_reclaim_workqueue)
		goto out_destroy_cil;

	mp->m_log_workqueue = alloc_workqueue("xfs-log/%s",
<<<<<<< HEAD
			WQ_FREEZABLE, 0, mp->m_fsname);
=======
			WQ_FREEZABLE|WQ_HIGHPRI, 0, mp->m_fsname);
>>>>>>> e529fea9
	if (!mp->m_log_workqueue)
		goto out_destroy_reclaim;

	mp->m_eofblocks_workqueue = alloc_workqueue("xfs-eofblocks/%s",
			WQ_FREEZABLE, 0, mp->m_fsname);
	if (!mp->m_eofblocks_workqueue)
		goto out_destroy_log;

	return 0;

out_destroy_log:
	destroy_workqueue(mp->m_log_workqueue);
out_destroy_reclaim:
	destroy_workqueue(mp->m_reclaim_workqueue);
out_destroy_cil:
	destroy_workqueue(mp->m_cil_workqueue);
out_destroy_unwritten:
	destroy_workqueue(mp->m_unwritten_workqueue);
out_destroy_data_iodone_queue:
	destroy_workqueue(mp->m_data_workqueue);
out_destroy_buf:
	destroy_workqueue(mp->m_buf_workqueue);
out:
	return -ENOMEM;
}

STATIC void
xfs_destroy_mount_workqueues(
	struct xfs_mount	*mp)
{
	destroy_workqueue(mp->m_eofblocks_workqueue);
	destroy_workqueue(mp->m_log_workqueue);
	destroy_workqueue(mp->m_reclaim_workqueue);
	destroy_workqueue(mp->m_cil_workqueue);
	destroy_workqueue(mp->m_data_workqueue);
	destroy_workqueue(mp->m_unwritten_workqueue);
	destroy_workqueue(mp->m_buf_workqueue);
}

/*
 * Flush all dirty data to disk. Must not be called while holding an XFS_ILOCK
 * or a page lock. We use sync_inodes_sb() here to ensure we block while waiting
 * for IO to complete so that we effectively throttle multiple callers to the
 * rate at which IO is completing.
 */
void
xfs_flush_inodes(
	struct xfs_mount	*mp)
{
	struct super_block	*sb = mp->m_super;

	if (down_read_trylock(&sb->s_umount)) {
		sync_inodes_sb(sb);
		up_read(&sb->s_umount);
	}
}

/* Catch misguided souls that try to use this interface on XFS */
STATIC struct inode *
xfs_fs_alloc_inode(
	struct super_block	*sb)
{
	BUG();
	return NULL;
}

/*
 * Now that the generic code is guaranteed not to be accessing
 * the linux inode, we can reclaim the inode.
 */
STATIC void
xfs_fs_destroy_inode(
	struct inode		*inode)
{
	struct xfs_inode	*ip = XFS_I(inode);

	trace_xfs_destroy_inode(ip);

	XFS_STATS_INC(vn_reclaim);

	ASSERT(XFS_FORCED_SHUTDOWN(ip->i_mount) || ip->i_delayed_blks == 0);

	/*
	 * We should never get here with one of the reclaim flags already set.
	 */
	ASSERT_ALWAYS(!xfs_iflags_test(ip, XFS_IRECLAIMABLE));
	ASSERT_ALWAYS(!xfs_iflags_test(ip, XFS_IRECLAIM));

	/*
	 * We always use background reclaim here because even if the
	 * inode is clean, it still may be under IO and hence we have
	 * to take the flush lock. The background reclaim path handles
	 * this more efficiently than we can here, so simply let background
	 * reclaim tear down all inodes.
	 */
	xfs_inode_set_reclaim_tag(ip);
}

/*
 * Slab object creation initialisation for the XFS inode.
 * This covers only the idempotent fields in the XFS inode;
 * all other fields need to be initialised on allocation
 * from the slab. This avoids the need to repeatedly initialise
 * fields in the xfs inode that left in the initialise state
 * when freeing the inode.
 */
STATIC void
xfs_fs_inode_init_once(
	void			*inode)
{
	struct xfs_inode	*ip = inode;

	memset(ip, 0, sizeof(struct xfs_inode));

	/* vfs inode */
	inode_init_once(VFS_I(ip));

	/* xfs inode */
	atomic_set(&ip->i_pincount, 0);
	spin_lock_init(&ip->i_flags_lock);

	mrlock_init(&ip->i_lock, MRLOCK_ALLOW_EQUAL_PRI|MRLOCK_BARRIER,
		     "xfsino", ip->i_ino);
}

STATIC void
xfs_fs_evict_inode(
	struct inode		*inode)
{
	xfs_inode_t		*ip = XFS_I(inode);

	ASSERT(!rwsem_is_locked(&ip->i_iolock.mr_lock));

	trace_xfs_evict_inode(ip);

	truncate_inode_pages_final(&inode->i_data);
	clear_inode(inode);
	XFS_STATS_INC(vn_rele);
	XFS_STATS_INC(vn_remove);

	xfs_inactive(ip);
}

/*
 * We do an unlocked check for XFS_IDONTCACHE here because we are already
 * serialised against cache hits here via the inode->i_lock and igrab() in
 * xfs_iget_cache_hit(). Hence a lookup that might clear this flag will not be
 * racing with us, and it avoids needing to grab a spinlock here for every inode
 * we drop the final reference on.
 */
STATIC int
xfs_fs_drop_inode(
	struct inode		*inode)
{
	struct xfs_inode	*ip = XFS_I(inode);

	return generic_drop_inode(inode) || (ip->i_flags & XFS_IDONTCACHE);
}

STATIC void
xfs_free_fsname(
	struct xfs_mount	*mp)
{
	kfree(mp->m_fsname);
	kfree(mp->m_rtname);
	kfree(mp->m_logname);
}

STATIC void
xfs_fs_put_super(
	struct super_block	*sb)
{
	struct xfs_mount	*mp = XFS_M(sb);

	xfs_filestream_unmount(mp);
	xfs_unmountfs(mp);

	xfs_freesb(mp);
	xfs_icsb_destroy_counters(mp);
	xfs_destroy_mount_workqueues(mp);
	xfs_close_devices(mp);
	xfs_free_fsname(mp);
	kfree(mp);
}

STATIC int
xfs_fs_sync_fs(
	struct super_block	*sb,
	int			wait)
{
	struct xfs_mount	*mp = XFS_M(sb);

	/*
	 * Doing anything during the async pass would be counterproductive.
	 */
	if (!wait)
		return 0;

	xfs_log_force(mp, XFS_LOG_SYNC);
	if (laptop_mode) {
		/*
		 * The disk must be active because we're syncing.
		 * We schedule log work now (now that the disk is
		 * active) instead of later (when it might not be).
		 */
		flush_delayed_work(&mp->m_log->l_work);
	}

	return 0;
}

STATIC int
xfs_fs_statfs(
	struct dentry		*dentry,
	struct kstatfs		*statp)
{
	struct xfs_mount	*mp = XFS_M(dentry->d_sb);
	xfs_sb_t		*sbp = &mp->m_sb;
	struct xfs_inode	*ip = XFS_I(dentry->d_inode);
	__uint64_t		fakeinos, id;
	xfs_extlen_t		lsize;
	__int64_t		ffree;

	statp->f_type = XFS_SB_MAGIC;
	statp->f_namelen = MAXNAMELEN - 1;

	id = huge_encode_dev(mp->m_ddev_targp->bt_dev);
	statp->f_fsid.val[0] = (u32)id;
	statp->f_fsid.val[1] = (u32)(id >> 32);

	xfs_icsb_sync_counters(mp, XFS_ICSB_LAZY_COUNT);

	spin_lock(&mp->m_sb_lock);
	statp->f_bsize = sbp->sb_blocksize;
	lsize = sbp->sb_logstart ? sbp->sb_logblocks : 0;
	statp->f_blocks = sbp->sb_dblocks - lsize;
	statp->f_bfree = statp->f_bavail =
				sbp->sb_fdblocks - XFS_ALLOC_SET_ASIDE(mp);
	fakeinos = statp->f_bfree << sbp->sb_inopblog;
	statp->f_files =
	    MIN(sbp->sb_icount + fakeinos, (__uint64_t)XFS_MAXINUMBER);
	if (mp->m_maxicount)
		statp->f_files = min_t(typeof(statp->f_files),
					statp->f_files,
					mp->m_maxicount);

	/* make sure statp->f_ffree does not underflow */
	ffree = statp->f_files - (sbp->sb_icount - sbp->sb_ifree);
	statp->f_ffree = max_t(__int64_t, ffree, 0);

	spin_unlock(&mp->m_sb_lock);

	if ((ip->i_d.di_flags & XFS_DIFLAG_PROJINHERIT) &&
	    ((mp->m_qflags & (XFS_PQUOTA_ACCT|XFS_PQUOTA_ENFD))) ==
			      (XFS_PQUOTA_ACCT|XFS_PQUOTA_ENFD))
		xfs_qm_statvfs(ip, statp);
	return 0;
}

STATIC void
xfs_save_resvblks(struct xfs_mount *mp)
{
	__uint64_t resblks = 0;

	mp->m_resblks_save = mp->m_resblks;
	xfs_reserve_blocks(mp, &resblks, NULL);
}

STATIC void
xfs_restore_resvblks(struct xfs_mount *mp)
{
	__uint64_t resblks;

	if (mp->m_resblks_save) {
		resblks = mp->m_resblks_save;
		mp->m_resblks_save = 0;
	} else
		resblks = xfs_default_resblks(mp);

	xfs_reserve_blocks(mp, &resblks, NULL);
}

/*
 * Trigger writeback of all the dirty metadata in the file system.
 *
 * This ensures that the metadata is written to their location on disk rather
 * than just existing in transactions in the log. This means after a quiesce
 * there is no log replay required to write the inodes to disk - this is the
 * primary difference between a sync and a quiesce.
 *
 * Note: xfs_log_quiesce() stops background log work - the callers must ensure
 * it is started again when appropriate.
 */
static void
xfs_quiesce_attr(
	struct xfs_mount	*mp)
{
	int	error = 0;

	/* wait for all modifications to complete */
	while (atomic_read(&mp->m_active_trans) > 0)
		delay(100);

	/* force the log to unpin objects from the now complete transactions */
	xfs_log_force(mp, XFS_LOG_SYNC);

	/* reclaim inodes to do any IO before the freeze completes */
	xfs_reclaim_inodes(mp, 0);
	xfs_reclaim_inodes(mp, SYNC_WAIT);

	/* Push the superblock and write an unmount record */
	error = xfs_log_sbcount(mp);
	if (error)
		xfs_warn(mp, "xfs_attr_quiesce: failed to log sb changes. "
				"Frozen image may not be consistent.");
	/*
	 * Just warn here till VFS can correctly support
	 * read-only remount without racing.
	 */
	WARN_ON(atomic_read(&mp->m_active_trans) != 0);

	xfs_log_quiesce(mp);
}

STATIC int
xfs_fs_remount(
	struct super_block	*sb,
	int			*flags,
	char			*options)
{
	struct xfs_mount	*mp = XFS_M(sb);
	xfs_sb_t		*sbp = &mp->m_sb;
	substring_t		args[MAX_OPT_ARGS];
	char			*p;
	int			error;

	sync_filesystem(sb);
	while ((p = strsep(&options, ",")) != NULL) {
		int token;

		if (!*p)
			continue;

		token = match_token(p, tokens, args);
		switch (token) {
		case Opt_barrier:
			mp->m_flags |= XFS_MOUNT_BARRIER;
			break;
		case Opt_nobarrier:
			mp->m_flags &= ~XFS_MOUNT_BARRIER;
			break;
		case Opt_inode64:
			mp->m_maxagi = xfs_set_inode64(mp, sbp->sb_agcount);
			break;
		case Opt_inode32:
			mp->m_maxagi = xfs_set_inode32(mp, sbp->sb_agcount);
			break;
		default:
			/*
			 * Logically we would return an error here to prevent
			 * users from believing they might have changed
			 * mount options using remount which can't be changed.
			 *
			 * But unfortunately mount(8) adds all options from
			 * mtab and fstab to the mount arguments in some cases
			 * so we can't blindly reject options, but have to
			 * check for each specified option if it actually
			 * differs from the currently set option and only
			 * reject it if that's the case.
			 *
			 * Until that is implemented we return success for
			 * every remount request, and silently ignore all
			 * options that we can't actually change.
			 */
#if 0
			xfs_info(mp,
		"mount option \"%s\" not supported for remount", p);
			return -EINVAL;
#else
			break;
#endif
		}
	}

	/* ro -> rw */
	if ((mp->m_flags & XFS_MOUNT_RDONLY) && !(*flags & MS_RDONLY)) {
		mp->m_flags &= ~XFS_MOUNT_RDONLY;

		/*
		 * If this is the first remount to writeable state we
		 * might have some superblock changes to update.
		 */
		if (mp->m_update_flags) {
			error = xfs_mount_log_sb(mp, mp->m_update_flags);
			if (error) {
				xfs_warn(mp, "failed to write sb changes");
				return error;
			}
			mp->m_update_flags = 0;
		}

		/*
		 * Fill out the reserve pool if it is empty. Use the stashed
		 * value if it is non-zero, otherwise go with the default.
		 */
		xfs_restore_resvblks(mp);
		xfs_log_work_queue(mp);
	}

	/* rw -> ro */
	if (!(mp->m_flags & XFS_MOUNT_RDONLY) && (*flags & MS_RDONLY)) {
		/*
		 * Before we sync the metadata, we need to free up the reserve
		 * block pool so that the used block count in the superblock on
		 * disk is correct at the end of the remount. Stash the current
		 * reserve pool size so that if we get remounted rw, we can
		 * return it to the same size.
		 */
		xfs_save_resvblks(mp);
		xfs_quiesce_attr(mp);
		mp->m_flags |= XFS_MOUNT_RDONLY;
	}

	return 0;
}

/*
 * Second stage of a freeze. The data is already frozen so we only
 * need to take care of the metadata. Once that's done write a dummy
 * record to dirty the log in case of a crash while frozen.
 */
STATIC int
xfs_fs_freeze(
	struct super_block	*sb)
{
	struct xfs_mount	*mp = XFS_M(sb);

	xfs_save_resvblks(mp);
	xfs_quiesce_attr(mp);
	return xfs_fs_log_dummy(mp);
}

STATIC int
xfs_fs_unfreeze(
	struct super_block	*sb)
{
	struct xfs_mount	*mp = XFS_M(sb);

	xfs_restore_resvblks(mp);
	xfs_log_work_queue(mp);
	return 0;
}

STATIC int
xfs_fs_show_options(
	struct seq_file		*m,
	struct dentry		*root)
{
	return xfs_showargs(XFS_M(root->d_sb), m);
}

/*
 * This function fills in xfs_mount_t fields based on mount args.
 * Note: the superblock _has_ now been read in.
 */
STATIC int
xfs_finish_flags(
	struct xfs_mount	*mp)
{
	int			ronly = (mp->m_flags & XFS_MOUNT_RDONLY);

	/* Fail a mount where the logbuf is smaller than the log stripe */
	if (xfs_sb_version_haslogv2(&mp->m_sb)) {
		if (mp->m_logbsize <= 0 &&
		    mp->m_sb.sb_logsunit > XLOG_BIG_RECORD_BSIZE) {
			mp->m_logbsize = mp->m_sb.sb_logsunit;
		} else if (mp->m_logbsize > 0 &&
			   mp->m_logbsize < mp->m_sb.sb_logsunit) {
			xfs_warn(mp,
		"logbuf size must be greater than or equal to log stripe size");
			return -EINVAL;
		}
	} else {
		/* Fail a mount if the logbuf is larger than 32K */
		if (mp->m_logbsize > XLOG_BIG_RECORD_BSIZE) {
			xfs_warn(mp,
		"logbuf size for version 1 logs must be 16K or 32K");
			return -EINVAL;
		}
	}

	/*
	 * V5 filesystems always use attr2 format for attributes.
	 */
	if (xfs_sb_version_hascrc(&mp->m_sb) &&
	    (mp->m_flags & XFS_MOUNT_NOATTR2)) {
		xfs_warn(mp,
"Cannot mount a V5 filesystem as %s. %s is always enabled for V5 filesystems.",
			MNTOPT_NOATTR2, MNTOPT_ATTR2);
		return -EINVAL;
	}

	/*
	 * mkfs'ed attr2 will turn on attr2 mount unless explicitly
	 * told by noattr2 to turn it off
	 */
	if (xfs_sb_version_hasattr2(&mp->m_sb) &&
	    !(mp->m_flags & XFS_MOUNT_NOATTR2))
		mp->m_flags |= XFS_MOUNT_ATTR2;

	/*
	 * prohibit r/w mounts of read-only filesystems
	 */
	if ((mp->m_sb.sb_flags & XFS_SBF_READONLY) && !ronly) {
		xfs_warn(mp,
			"cannot mount a read-only filesystem as read-write");
		return -EROFS;
	}

	if ((mp->m_qflags & (XFS_GQUOTA_ACCT | XFS_GQUOTA_ACTIVE)) &&
	    (mp->m_qflags & (XFS_PQUOTA_ACCT | XFS_PQUOTA_ACTIVE)) &&
	    !xfs_sb_version_has_pquotino(&mp->m_sb)) {
		xfs_warn(mp,
		  "Super block does not support project and group quota together");
		return -EINVAL;
	}

	return 0;
}

STATIC int
xfs_fs_fill_super(
	struct super_block	*sb,
	void			*data,
	int			silent)
{
	struct inode		*root;
	struct xfs_mount	*mp = NULL;
	int			flags = 0, error = -ENOMEM;

	mp = kzalloc(sizeof(struct xfs_mount), GFP_KERNEL);
	if (!mp)
		goto out;

	spin_lock_init(&mp->m_sb_lock);
	mutex_init(&mp->m_growlock);
	atomic_set(&mp->m_active_trans, 0);
	INIT_DELAYED_WORK(&mp->m_reclaim_work, xfs_reclaim_worker);
	INIT_DELAYED_WORK(&mp->m_eofblocks_work, xfs_eofblocks_worker);
	mp->m_kobj.kobject.kset = xfs_kset;

	mp->m_super = sb;
	sb->s_fs_info = mp;

	error = xfs_parseargs(mp, (char *)data);
	if (error)
		goto out_free_fsname;

	sb_min_blocksize(sb, BBSIZE);
	sb->s_xattr = xfs_xattr_handlers;
	sb->s_export_op = &xfs_export_operations;
#ifdef CONFIG_XFS_QUOTA
	sb->s_qcop = &xfs_quotactl_operations;
	sb->s_quota_types = QTYPE_MASK_USR | QTYPE_MASK_GRP | QTYPE_MASK_PRJ;
#endif
	sb->s_op = &xfs_super_operations;

	if (silent)
		flags |= XFS_MFSI_QUIET;

	error = xfs_open_devices(mp);
	if (error)
		goto out_free_fsname;

	error = xfs_init_mount_workqueues(mp);
	if (error)
		goto out_close_devices;

	error = xfs_icsb_init_counters(mp);
	if (error)
		goto out_destroy_workqueues;

	error = xfs_readsb(mp, flags);
	if (error)
		goto out_destroy_counters;

	error = xfs_finish_flags(mp);
	if (error)
		goto out_free_sb;

	error = xfs_setup_devices(mp);
	if (error)
		goto out_free_sb;

	error = xfs_filestream_mount(mp);
	if (error)
		goto out_free_sb;

	/*
	 * we must configure the block size in the superblock before we run the
	 * full mount process as the mount process can lookup and cache inodes.
	 */
	sb->s_magic = XFS_SB_MAGIC;
	sb->s_blocksize = mp->m_sb.sb_blocksize;
	sb->s_blocksize_bits = ffs(sb->s_blocksize) - 1;
	sb->s_maxbytes = xfs_max_file_offset(sb->s_blocksize_bits);
	sb->s_max_links = XFS_MAXLINK;
	sb->s_time_gran = 1;
	set_posix_acl_flag(sb);

	/* version 5 superblocks support inode version counters. */
	if (XFS_SB_VERSION_NUM(&mp->m_sb) == XFS_SB_VERSION_5)
		sb->s_flags |= MS_I_VERSION;

	error = xfs_mountfs(mp);
	if (error)
		goto out_filestream_unmount;

	root = igrab(VFS_I(mp->m_rootip));
	if (!root) {
		error = -ENOENT;
		goto out_unmount;
	}
	sb->s_root = d_make_root(root);
	if (!sb->s_root) {
		error = -ENOMEM;
		goto out_unmount;
	}

	return 0;

 out_filestream_unmount:
	xfs_filestream_unmount(mp);
 out_free_sb:
	xfs_freesb(mp);
 out_destroy_counters:
	xfs_icsb_destroy_counters(mp);
out_destroy_workqueues:
	xfs_destroy_mount_workqueues(mp);
 out_close_devices:
	xfs_close_devices(mp);
 out_free_fsname:
	xfs_free_fsname(mp);
	kfree(mp);
 out:
	return error;

 out_unmount:
	xfs_filestream_unmount(mp);
	xfs_unmountfs(mp);
	goto out_free_sb;
}

STATIC struct dentry *
xfs_fs_mount(
	struct file_system_type	*fs_type,
	int			flags,
	const char		*dev_name,
	void			*data)
{
	return mount_bdev(fs_type, flags, dev_name, data, xfs_fs_fill_super);
}

static long
xfs_fs_nr_cached_objects(
	struct super_block	*sb,
	int			nid)
{
	return xfs_reclaim_inodes_count(XFS_M(sb));
}

static long
xfs_fs_free_cached_objects(
	struct super_block	*sb,
	long			nr_to_scan,
	int			nid)
{
	return xfs_reclaim_inodes_nr(XFS_M(sb), nr_to_scan);
}

static const struct super_operations xfs_super_operations = {
	.alloc_inode		= xfs_fs_alloc_inode,
	.destroy_inode		= xfs_fs_destroy_inode,
	.evict_inode		= xfs_fs_evict_inode,
	.drop_inode		= xfs_fs_drop_inode,
	.put_super		= xfs_fs_put_super,
	.sync_fs		= xfs_fs_sync_fs,
	.freeze_fs		= xfs_fs_freeze,
	.unfreeze_fs		= xfs_fs_unfreeze,
	.statfs			= xfs_fs_statfs,
	.remount_fs		= xfs_fs_remount,
	.show_options		= xfs_fs_show_options,
	.nr_cached_objects	= xfs_fs_nr_cached_objects,
	.free_cached_objects	= xfs_fs_free_cached_objects,
};

static struct file_system_type xfs_fs_type = {
	.owner			= THIS_MODULE,
	.name			= "xfs",
	.mount			= xfs_fs_mount,
	.kill_sb		= kill_block_super,
	.fs_flags		= FS_REQUIRES_DEV,
};
MODULE_ALIAS_FS("xfs");

STATIC int __init
xfs_init_zones(void)
{

	xfs_ioend_zone = kmem_zone_init(sizeof(xfs_ioend_t), "xfs_ioend");
	if (!xfs_ioend_zone)
		goto out;

	xfs_ioend_pool = mempool_create_slab_pool(4 * MAX_BUF_PER_PAGE,
						  xfs_ioend_zone);
	if (!xfs_ioend_pool)
		goto out_destroy_ioend_zone;

	xfs_log_ticket_zone = kmem_zone_init(sizeof(xlog_ticket_t),
						"xfs_log_ticket");
	if (!xfs_log_ticket_zone)
		goto out_destroy_ioend_pool;

	xfs_bmap_free_item_zone = kmem_zone_init(sizeof(xfs_bmap_free_item_t),
						"xfs_bmap_free_item");
	if (!xfs_bmap_free_item_zone)
		goto out_destroy_log_ticket_zone;

	xfs_btree_cur_zone = kmem_zone_init(sizeof(xfs_btree_cur_t),
						"xfs_btree_cur");
	if (!xfs_btree_cur_zone)
		goto out_destroy_bmap_free_item_zone;

	xfs_da_state_zone = kmem_zone_init(sizeof(xfs_da_state_t),
						"xfs_da_state");
	if (!xfs_da_state_zone)
		goto out_destroy_btree_cur_zone;

	xfs_ifork_zone = kmem_zone_init(sizeof(xfs_ifork_t), "xfs_ifork");
	if (!xfs_ifork_zone)
		goto out_destroy_da_state_zone;

	xfs_trans_zone = kmem_zone_init(sizeof(xfs_trans_t), "xfs_trans");
	if (!xfs_trans_zone)
		goto out_destroy_ifork_zone;

	xfs_log_item_desc_zone =
		kmem_zone_init(sizeof(struct xfs_log_item_desc),
			       "xfs_log_item_desc");
	if (!xfs_log_item_desc_zone)
		goto out_destroy_trans_zone;

	/*
	 * The size of the zone allocated buf log item is the maximum
	 * size possible under XFS.  This wastes a little bit of memory,
	 * but it is much faster.
	 */
	xfs_buf_item_zone = kmem_zone_init(sizeof(struct xfs_buf_log_item),
					   "xfs_buf_item");
	if (!xfs_buf_item_zone)
		goto out_destroy_log_item_desc_zone;

	xfs_efd_zone = kmem_zone_init((sizeof(xfs_efd_log_item_t) +
			((XFS_EFD_MAX_FAST_EXTENTS - 1) *
				 sizeof(xfs_extent_t))), "xfs_efd_item");
	if (!xfs_efd_zone)
		goto out_destroy_buf_item_zone;

	xfs_efi_zone = kmem_zone_init((sizeof(xfs_efi_log_item_t) +
			((XFS_EFI_MAX_FAST_EXTENTS - 1) *
				sizeof(xfs_extent_t))), "xfs_efi_item");
	if (!xfs_efi_zone)
		goto out_destroy_efd_zone;

	xfs_inode_zone =
		kmem_zone_init_flags(sizeof(xfs_inode_t), "xfs_inode",
			KM_ZONE_HWALIGN | KM_ZONE_RECLAIM | KM_ZONE_SPREAD,
			xfs_fs_inode_init_once);
	if (!xfs_inode_zone)
		goto out_destroy_efi_zone;

	xfs_ili_zone =
		kmem_zone_init_flags(sizeof(xfs_inode_log_item_t), "xfs_ili",
					KM_ZONE_SPREAD, NULL);
	if (!xfs_ili_zone)
		goto out_destroy_inode_zone;
	xfs_icreate_zone = kmem_zone_init(sizeof(struct xfs_icreate_item),
					"xfs_icr");
	if (!xfs_icreate_zone)
		goto out_destroy_ili_zone;

	return 0;

 out_destroy_ili_zone:
	kmem_zone_destroy(xfs_ili_zone);
 out_destroy_inode_zone:
	kmem_zone_destroy(xfs_inode_zone);
 out_destroy_efi_zone:
	kmem_zone_destroy(xfs_efi_zone);
 out_destroy_efd_zone:
	kmem_zone_destroy(xfs_efd_zone);
 out_destroy_buf_item_zone:
	kmem_zone_destroy(xfs_buf_item_zone);
 out_destroy_log_item_desc_zone:
	kmem_zone_destroy(xfs_log_item_desc_zone);
 out_destroy_trans_zone:
	kmem_zone_destroy(xfs_trans_zone);
 out_destroy_ifork_zone:
	kmem_zone_destroy(xfs_ifork_zone);
 out_destroy_da_state_zone:
	kmem_zone_destroy(xfs_da_state_zone);
 out_destroy_btree_cur_zone:
	kmem_zone_destroy(xfs_btree_cur_zone);
 out_destroy_bmap_free_item_zone:
	kmem_zone_destroy(xfs_bmap_free_item_zone);
 out_destroy_log_ticket_zone:
	kmem_zone_destroy(xfs_log_ticket_zone);
 out_destroy_ioend_pool:
	mempool_destroy(xfs_ioend_pool);
 out_destroy_ioend_zone:
	kmem_zone_destroy(xfs_ioend_zone);
 out:
	return -ENOMEM;
}

STATIC void
xfs_destroy_zones(void)
{
	/*
	 * Make sure all delayed rcu free are flushed before we
	 * destroy caches.
	 */
	rcu_barrier();
	kmem_zone_destroy(xfs_icreate_zone);
	kmem_zone_destroy(xfs_ili_zone);
	kmem_zone_destroy(xfs_inode_zone);
	kmem_zone_destroy(xfs_efi_zone);
	kmem_zone_destroy(xfs_efd_zone);
	kmem_zone_destroy(xfs_buf_item_zone);
	kmem_zone_destroy(xfs_log_item_desc_zone);
	kmem_zone_destroy(xfs_trans_zone);
	kmem_zone_destroy(xfs_ifork_zone);
	kmem_zone_destroy(xfs_da_state_zone);
	kmem_zone_destroy(xfs_btree_cur_zone);
	kmem_zone_destroy(xfs_bmap_free_item_zone);
	kmem_zone_destroy(xfs_log_ticket_zone);
	mempool_destroy(xfs_ioend_pool);
	kmem_zone_destroy(xfs_ioend_zone);

}

STATIC int __init
xfs_init_workqueues(void)
{
	/*
	 * The allocation workqueue can be used in memory reclaim situations
	 * (writepage path), and parallelism is only limited by the number of
	 * AGs in all the filesystems mounted. Hence use the default large
	 * max_active value for this workqueue.
	 */
	xfs_alloc_wq = alloc_workqueue("xfsalloc",
			WQ_MEM_RECLAIM|WQ_FREEZABLE, 0);
	if (!xfs_alloc_wq)
		return -ENOMEM;

	return 0;
}

STATIC void
xfs_destroy_workqueues(void)
{
	destroy_workqueue(xfs_alloc_wq);
}

STATIC int __init
init_xfs_fs(void)
{
	int			error;

	printk(KERN_INFO XFS_VERSION_STRING " with "
			 XFS_BUILD_OPTIONS " enabled\n");

	xfs_dir_startup();

	error = xfs_init_zones();
	if (error)
		goto out;

	error = xfs_init_workqueues();
	if (error)
		goto out_destroy_zones;

	error = xfs_mru_cache_init();
	if (error)
		goto out_destroy_wq;

	error = xfs_buf_init();
	if (error)
		goto out_mru_cache_uninit;

	error = xfs_init_procfs();
	if (error)
		goto out_buf_terminate;

	error = xfs_sysctl_register();
	if (error)
		goto out_cleanup_procfs;

	xfs_kset = kset_create_and_add("xfs", NULL, fs_kobj);
	if (!xfs_kset) {
		error = -ENOMEM;
		goto out_sysctl_unregister;;
	}

#ifdef DEBUG
	xfs_dbg_kobj.kobject.kset = xfs_kset;
	error = xfs_sysfs_init(&xfs_dbg_kobj, &xfs_dbg_ktype, NULL, "debug");
	if (error)
		goto out_kset_unregister;
#endif

	error = xfs_qm_init();
	if (error)
		goto out_remove_kobj;

	error = register_filesystem(&xfs_fs_type);
	if (error)
		goto out_qm_exit;
	return 0;

 out_qm_exit:
	xfs_qm_exit();
 out_remove_kobj:
#ifdef DEBUG
	xfs_sysfs_del(&xfs_dbg_kobj);
 out_kset_unregister:
#endif
	kset_unregister(xfs_kset);
 out_sysctl_unregister:
	xfs_sysctl_unregister();
 out_cleanup_procfs:
	xfs_cleanup_procfs();
 out_buf_terminate:
	xfs_buf_terminate();
 out_mru_cache_uninit:
	xfs_mru_cache_uninit();
 out_destroy_wq:
	xfs_destroy_workqueues();
 out_destroy_zones:
	xfs_destroy_zones();
 out:
	return error;
}

STATIC void __exit
exit_xfs_fs(void)
{
	xfs_qm_exit();
	unregister_filesystem(&xfs_fs_type);
#ifdef DEBUG
	xfs_sysfs_del(&xfs_dbg_kobj);
#endif
	kset_unregister(xfs_kset);
	xfs_sysctl_unregister();
	xfs_cleanup_procfs();
	xfs_buf_terminate();
	xfs_mru_cache_uninit();
	xfs_destroy_workqueues();
	xfs_destroy_zones();
}

module_init(init_xfs_fs);
module_exit(exit_xfs_fs);

MODULE_AUTHOR("Silicon Graphics, Inc.");
MODULE_DESCRIPTION(XFS_VERSION_STRING " with " XFS_BUILD_OPTIONS " enabled");
MODULE_LICENSE("GPL");<|MERGE_RESOLUTION|>--- conflicted
+++ resolved
@@ -864,11 +864,7 @@
 		goto out_destroy_cil;
 
 	mp->m_log_workqueue = alloc_workqueue("xfs-log/%s",
-<<<<<<< HEAD
-			WQ_FREEZABLE, 0, mp->m_fsname);
-=======
 			WQ_FREEZABLE|WQ_HIGHPRI, 0, mp->m_fsname);
->>>>>>> e529fea9
 	if (!mp->m_log_workqueue)
 		goto out_destroy_reclaim;
 
