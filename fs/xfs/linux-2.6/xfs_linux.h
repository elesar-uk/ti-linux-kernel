--- conflicted
+++ resolved
@@ -86,10 +86,6 @@
 #include <xfs_iops.h>
 #include <xfs_aops.h>
 #include <xfs_super.h>
-<<<<<<< HEAD
-#include <xfs_globals.h>
-=======
->>>>>>> 45f53cc9
 #include <xfs_buf.h>
 
 /*
