--- conflicted
+++ resolved
@@ -225,10 +225,7 @@
 	struct posix_acl *acl;
 	int error = -EAGAIN;
 
-<<<<<<< HEAD
-=======
 	ip = XFS_I(inode);
->>>>>>> 3cbea436
 	trace_xfs_check_acl(ip);
 
 	/*
