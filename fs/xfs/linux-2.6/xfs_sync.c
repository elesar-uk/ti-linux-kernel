/*
 * Copyright (c) 2000-2005 Silicon Graphics, Inc.
 * All Rights Reserved.
 *
 * This program is free software; you can redistribute it and/or
 * modify it under the terms of the GNU General Public License as
 * published by the Free Software Foundation.
 *
 * This program is distributed in the hope that it would be useful,
 * but WITHOUT ANY WARRANTY; without even the implied warranty of
 * MERCHANTABILITY or FITNESS FOR A PARTICULAR PURPOSE.  See the
 * GNU General Public License for more details.
 *
 * You should have received a copy of the GNU General Public License
 * along with this program; if not, write the Free Software Foundation,
 * Inc.,  51 Franklin St, Fifth Floor, Boston, MA  02110-1301  USA
 */
#include "xfs.h"
#include "xfs_fs.h"
#include "xfs_types.h"
#include "xfs_bit.h"
#include "xfs_log.h"
#include "xfs_inum.h"
#include "xfs_trans.h"
#include "xfs_sb.h"
#include "xfs_ag.h"
#include "xfs_mount.h"
#include "xfs_bmap_btree.h"
#include "xfs_inode.h"
#include "xfs_dinode.h"
#include "xfs_error.h"
#include "xfs_filestream.h"
#include "xfs_vnodeops.h"
#include "xfs_inode_item.h"
#include "xfs_quota.h"
#include "xfs_trace.h"
#include "xfs_fsops.h"

#include <linux/kthread.h>
#include <linux/freezer.h>

/*
 * The inode lookup is done in batches to keep the amount of lock traffic and
 * radix tree lookups to a minimum. The batch size is a trade off between
 * lookup reduction and stack usage. This is in the reclaim path, so we can't
 * be too greedy.
 */
#define XFS_LOOKUP_BATCH	32

STATIC int
xfs_inode_ag_walk_grab(
	struct xfs_inode	*ip)
{
	struct inode		*inode = VFS_I(ip);
<<<<<<< HEAD

=======

	ASSERT(rcu_read_lock_held());

	/*
	 * check for stale RCU freed inode
	 *
	 * If the inode has been reallocated, it doesn't matter if it's not in
	 * the AG we are walking - we are walking for writeback, so if it
	 * passes all the "valid inode" checks and is dirty, then we'll write
	 * it back anyway.  If it has been reallocated and still being
	 * initialised, the XFS_INEW check below will catch it.
	 */
	spin_lock(&ip->i_flags_lock);
	if (!ip->i_ino)
		goto out_unlock_noent;

	/* avoid new or reclaimable inodes. Leave for reclaim code to flush */
	if (__xfs_iflags_test(ip, XFS_INEW | XFS_IRECLAIMABLE | XFS_IRECLAIM))
		goto out_unlock_noent;
	spin_unlock(&ip->i_flags_lock);

>>>>>>> 3cbea436
	/* nothing to sync during shutdown */
	if (XFS_FORCED_SHUTDOWN(ip->i_mount))
		return EFSCORRUPTED;

<<<<<<< HEAD
	/* avoid new or reclaimable inodes. Leave for reclaim code to flush */
	if (xfs_iflags_test(ip, XFS_INEW | XFS_IRECLAIMABLE | XFS_IRECLAIM))
		return ENOENT;

=======
>>>>>>> 3cbea436
	/* If we can't grab the inode, it must on it's way to reclaim. */
	if (!igrab(inode))
		return ENOENT;

	if (is_bad_inode(inode)) {
		IRELE(ip);
		return ENOENT;
	}

	/* inode is valid */
	return 0;
<<<<<<< HEAD
=======

out_unlock_noent:
	spin_unlock(&ip->i_flags_lock);
	return ENOENT;
>>>>>>> 3cbea436
}

STATIC int
xfs_inode_ag_walk(
	struct xfs_mount	*mp,
	struct xfs_perag	*pag,
	int			(*execute)(struct xfs_inode *ip,
					   struct xfs_perag *pag, int flags),
	int			flags)
{
	uint32_t		first_index;
	int			last_error = 0;
	int			skipped;
	int			done;
	int			nr_found;

restart:
	done = 0;
	skipped = 0;
	first_index = 0;
	nr_found = 0;
	do {
		struct xfs_inode *batch[XFS_LOOKUP_BATCH];
		int		error = 0;
		int		i;

<<<<<<< HEAD
		read_lock(&pag->pag_ici_lock);
=======
		rcu_read_lock();
>>>>>>> 3cbea436
		nr_found = radix_tree_gang_lookup(&pag->pag_ici_root,
					(void **)batch, first_index,
					XFS_LOOKUP_BATCH);
		if (!nr_found) {
<<<<<<< HEAD
			read_unlock(&pag->pag_ici_lock);
=======
			rcu_read_unlock();
>>>>>>> 3cbea436
			break;
		}

		/*
		 * Grab the inodes before we drop the lock. if we found
		 * nothing, nr == 0 and the loop will be skipped.
		 */
		for (i = 0; i < nr_found; i++) {
			struct xfs_inode *ip = batch[i];

			if (done || xfs_inode_ag_walk_grab(ip))
				batch[i] = NULL;

			/*
<<<<<<< HEAD
			 * Update the index for the next lookup. Catch overflows
			 * into the next AG range which can occur if we have inodes
			 * in the last block of the AG and we are currently
			 * pointing to the last inode.
			 */
=======
			 * Update the index for the next lookup. Catch
			 * overflows into the next AG range which can occur if
			 * we have inodes in the last block of the AG and we
			 * are currently pointing to the last inode.
			 *
			 * Because we may see inodes that are from the wrong AG
			 * due to RCU freeing and reallocation, only update the
			 * index if it lies in this AG. It was a race that lead
			 * us to see this inode, so another lookup from the
			 * same index will not find it again.
			 */
			if (XFS_INO_TO_AGNO(mp, ip->i_ino) != pag->pag_agno)
				continue;
>>>>>>> 3cbea436
			first_index = XFS_INO_TO_AGINO(mp, ip->i_ino + 1);
			if (first_index < XFS_INO_TO_AGINO(mp, ip->i_ino))
				done = 1;
		}

		/* unlock now we've grabbed the inodes. */
<<<<<<< HEAD
		read_unlock(&pag->pag_ici_lock);
=======
		rcu_read_unlock();
>>>>>>> 3cbea436

		for (i = 0; i < nr_found; i++) {
			if (!batch[i])
				continue;
			error = execute(batch[i], pag, flags);
			IRELE(batch[i]);
			if (error == EAGAIN) {
				skipped++;
				continue;
			}
			if (error && last_error != EFSCORRUPTED)
				last_error = error;
		}

		/* bail out if the filesystem is corrupted.  */
		if (error == EFSCORRUPTED)
			break;

	} while (nr_found && !done);

	if (skipped) {
		delay(1);
		goto restart;
	}
	return last_error;
}

int
xfs_inode_ag_iterator(
	struct xfs_mount	*mp,
	int			(*execute)(struct xfs_inode *ip,
					   struct xfs_perag *pag, int flags),
	int			flags)
{
	struct xfs_perag	*pag;
	int			error = 0;
	int			last_error = 0;
	xfs_agnumber_t		ag;

	ag = 0;
	while ((pag = xfs_perag_get(mp, ag))) {
		ag = pag->pag_agno + 1;
		error = xfs_inode_ag_walk(mp, pag, execute, flags);
		xfs_perag_put(pag);
		if (error) {
			last_error = error;
			if (error == EFSCORRUPTED)
				break;
		}
	}
	return XFS_ERROR(last_error);
}

STATIC int
xfs_sync_inode_data(
	struct xfs_inode	*ip,
	struct xfs_perag	*pag,
	int			flags)
{
	struct inode		*inode = VFS_I(ip);
	struct address_space *mapping = inode->i_mapping;
	int			error = 0;

	if (!mapping_tagged(mapping, PAGECACHE_TAG_DIRTY))
		goto out_wait;

	if (!xfs_ilock_nowait(ip, XFS_IOLOCK_SHARED)) {
		if (flags & SYNC_TRYLOCK)
			goto out_wait;
		xfs_ilock(ip, XFS_IOLOCK_SHARED);
	}

	error = xfs_flush_pages(ip, 0, -1, (flags & SYNC_WAIT) ?
				0 : XBF_ASYNC, FI_NONE);
	xfs_iunlock(ip, XFS_IOLOCK_SHARED);

 out_wait:
	if (flags & SYNC_WAIT)
		xfs_ioend_wait(ip);
	return error;
}

STATIC int
xfs_sync_inode_attr(
	struct xfs_inode	*ip,
	struct xfs_perag	*pag,
	int			flags)
{
	int			error = 0;

	xfs_ilock(ip, XFS_ILOCK_SHARED);
	if (xfs_inode_clean(ip))
		goto out_unlock;
	if (!xfs_iflock_nowait(ip)) {
		if (!(flags & SYNC_WAIT))
			goto out_unlock;
		xfs_iflock(ip);
	}

	if (xfs_inode_clean(ip)) {
		xfs_ifunlock(ip);
		goto out_unlock;
	}

	error = xfs_iflush(ip, flags);

 out_unlock:
	xfs_iunlock(ip, XFS_ILOCK_SHARED);
	return error;
}

/*
 * Write out pagecache data for the whole filesystem.
 */
STATIC int
xfs_sync_data(
	struct xfs_mount	*mp,
	int			flags)
{
	int			error;

	ASSERT((flags & ~(SYNC_TRYLOCK|SYNC_WAIT)) == 0);

	error = xfs_inode_ag_iterator(mp, xfs_sync_inode_data, flags);
	if (error)
		return XFS_ERROR(error);

	xfs_log_force(mp, (flags & SYNC_WAIT) ? XFS_LOG_SYNC : 0);
	return 0;
}

/*
 * Write out inode metadata (attributes) for the whole filesystem.
 */
STATIC int
xfs_sync_attr(
	struct xfs_mount	*mp,
	int			flags)
{
	ASSERT((flags & ~SYNC_WAIT) == 0);

	return xfs_inode_ag_iterator(mp, xfs_sync_inode_attr, flags);
}

STATIC int
xfs_sync_fsdata(
	struct xfs_mount	*mp)
{
	struct xfs_buf		*bp;

	/*
	 * If the buffer is pinned then push on the log so we won't get stuck
	 * waiting in the write for someone, maybe ourselves, to flush the log.
	 *
	 * Even though we just pushed the log above, we did not have the
	 * superblock buffer locked at that point so it can become pinned in
	 * between there and here.
	 */
	bp = xfs_getsb(mp, 0);
	if (XFS_BUF_ISPINNED(bp))
		xfs_log_force(mp, 0);

	return xfs_bwrite(mp, bp);
}

/*
 * When remounting a filesystem read-only or freezing the filesystem, we have
 * two phases to execute. This first phase is syncing the data before we
 * quiesce the filesystem, and the second is flushing all the inodes out after
 * we've waited for all the transactions created by the first phase to
 * complete. The second phase ensures that the inodes are written to their
 * location on disk rather than just existing in transactions in the log. This
 * means after a quiesce there is no log replay required to write the inodes to
 * disk (this is the main difference between a sync and a quiesce).
 */
/*
 * First stage of freeze - no writers will make progress now we are here,
 * so we flush delwri and delalloc buffers here, then wait for all I/O to
 * complete.  Data is frozen at that point. Metadata is not frozen,
 * transactions can still occur here so don't bother flushing the buftarg
 * because it'll just get dirty again.
 */
int
xfs_quiesce_data(
	struct xfs_mount	*mp)
{
	int			error, error2 = 0;

	/* push non-blocking */
	xfs_sync_data(mp, 0);
	xfs_qm_sync(mp, SYNC_TRYLOCK);

	/* push and block till complete */
	xfs_sync_data(mp, SYNC_WAIT);
	xfs_qm_sync(mp, SYNC_WAIT);

	/* write superblock and hoover up shutdown errors */
	error = xfs_sync_fsdata(mp);

	/* make sure all delwri buffers are written out */
	xfs_flush_buftarg(mp->m_ddev_targp, 1);

	/* mark the log as covered if needed */
	if (xfs_log_need_covered(mp))
<<<<<<< HEAD
		error2 = xfs_fs_log_dummy(mp, SYNC_WAIT);
=======
		error2 = xfs_fs_log_dummy(mp);
>>>>>>> 3cbea436

	/* flush data-only devices */
	if (mp->m_rtdev_targp)
		XFS_bflush(mp->m_rtdev_targp);

	return error ? error : error2;
}

STATIC void
xfs_quiesce_fs(
	struct xfs_mount	*mp)
{
	int	count = 0, pincount;

	xfs_reclaim_inodes(mp, 0);
	xfs_flush_buftarg(mp->m_ddev_targp, 0);

	/*
	 * This loop must run at least twice.  The first instance of the loop
	 * will flush most meta data but that will generate more meta data
	 * (typically directory updates).  Which then must be flushed and
	 * logged before we can write the unmount record. We also so sync
	 * reclaim of inodes to catch any that the above delwri flush skipped.
	 */
	do {
		xfs_reclaim_inodes(mp, SYNC_WAIT);
		xfs_sync_attr(mp, SYNC_WAIT);
		pincount = xfs_flush_buftarg(mp->m_ddev_targp, 1);
		if (!pincount) {
			delay(50);
			count++;
		}
	} while (count < 2);
}

/*
 * Second stage of a quiesce. The data is already synced, now we have to take
 * care of the metadata. New transactions are already blocked, so we need to
 * wait for any remaining transactions to drain out before proceding.
 */
void
xfs_quiesce_attr(
	struct xfs_mount	*mp)
{
	int	error = 0;

	/* wait for all modifications to complete */
	while (atomic_read(&mp->m_active_trans) > 0)
		delay(100);

	/* flush inodes and push all remaining buffers out to disk */
	xfs_quiesce_fs(mp);

	/*
	 * Just warn here till VFS can correctly support
	 * read-only remount without racing.
	 */
	WARN_ON(atomic_read(&mp->m_active_trans) != 0);

	/* Push the superblock and write an unmount record */
	error = xfs_log_sbcount(mp, 1);
	if (error)
		xfs_fs_cmn_err(CE_WARN, mp,
				"xfs_attr_quiesce: failed to log sb changes. "
				"Frozen image may not be consistent.");
	xfs_log_unmount_write(mp);
	xfs_unmountfs_writesb(mp);
}

/*
 * Enqueue a work item to be picked up by the vfs xfssyncd thread.
 * Doing this has two advantages:
 * - It saves on stack space, which is tight in certain situations
 * - It can be used (with care) as a mechanism to avoid deadlocks.
 * Flushing while allocating in a full filesystem requires both.
 */
STATIC void
xfs_syncd_queue_work(
	struct xfs_mount *mp,
	void		*data,
	void		(*syncer)(struct xfs_mount *, void *),
	struct completion *completion)
{
	struct xfs_sync_work *work;

	work = kmem_alloc(sizeof(struct xfs_sync_work), KM_SLEEP);
	INIT_LIST_HEAD(&work->w_list);
	work->w_syncer = syncer;
	work->w_data = data;
	work->w_mount = mp;
	work->w_completion = completion;
	spin_lock(&mp->m_sync_lock);
	list_add_tail(&work->w_list, &mp->m_sync_list);
	spin_unlock(&mp->m_sync_lock);
	wake_up_process(mp->m_sync_task);
}

/*
 * Flush delayed allocate data, attempting to free up reserved space
 * from existing allocations.  At this point a new allocation attempt
 * has failed with ENOSPC and we are in the process of scratching our
 * heads, looking about for more room...
 */
STATIC void
xfs_flush_inodes_work(
	struct xfs_mount *mp,
	void		*arg)
{
	struct inode	*inode = arg;
	xfs_sync_data(mp, SYNC_TRYLOCK);
	xfs_sync_data(mp, SYNC_TRYLOCK | SYNC_WAIT);
	iput(inode);
}

void
xfs_flush_inodes(
	xfs_inode_t	*ip)
{
	struct inode	*inode = VFS_I(ip);
	DECLARE_COMPLETION_ONSTACK(completion);

	igrab(inode);
	xfs_syncd_queue_work(ip->i_mount, inode, xfs_flush_inodes_work, &completion);
	wait_for_completion(&completion);
	xfs_log_force(ip->i_mount, XFS_LOG_SYNC);
}

/*
 * Every sync period we need to unpin all items, reclaim inodes and sync
 * disk quotas.  We might need to cover the log to indicate that the
 * filesystem is idle and not frozen.
 */
STATIC void
xfs_sync_worker(
	struct xfs_mount *mp,
	void		*unused)
{
	int		error;

	if (!(mp->m_flags & XFS_MOUNT_RDONLY)) {
<<<<<<< HEAD
		xfs_log_force(mp, 0);
		xfs_reclaim_inodes(mp, 0);
=======
>>>>>>> 3cbea436
		/* dgc: errors ignored here */
		if (mp->m_super->s_frozen == SB_UNFROZEN &&
		    xfs_log_need_covered(mp))
			error = xfs_fs_log_dummy(mp);
		else
			xfs_log_force(mp, 0);
		xfs_reclaim_inodes(mp, 0);
		error = xfs_qm_sync(mp, SYNC_TRYLOCK);
<<<<<<< HEAD
		if (mp->m_super->s_frozen == SB_UNFROZEN &&
		    xfs_log_need_covered(mp))
			error = xfs_fs_log_dummy(mp, 0);
=======
>>>>>>> 3cbea436
	}
	mp->m_sync_seq++;
	wake_up(&mp->m_wait_single_sync_task);
}

STATIC int
xfssyncd(
	void			*arg)
{
	struct xfs_mount	*mp = arg;
	long			timeleft;
	xfs_sync_work_t		*work, *n;
	LIST_HEAD		(tmp);

	set_freezable();
	timeleft = xfs_syncd_centisecs * msecs_to_jiffies(10);
	for (;;) {
		if (list_empty(&mp->m_sync_list))
			timeleft = schedule_timeout_interruptible(timeleft);
		/* swsusp */
		try_to_freeze();
		if (kthread_should_stop() && list_empty(&mp->m_sync_list))
			break;

		spin_lock(&mp->m_sync_lock);
		/*
		 * We can get woken by laptop mode, to do a sync -
		 * that's the (only!) case where the list would be
		 * empty with time remaining.
		 */
		if (!timeleft || list_empty(&mp->m_sync_list)) {
			if (!timeleft)
				timeleft = xfs_syncd_centisecs *
							msecs_to_jiffies(10);
			INIT_LIST_HEAD(&mp->m_sync_work.w_list);
			list_add_tail(&mp->m_sync_work.w_list,
					&mp->m_sync_list);
		}
		list_splice_init(&mp->m_sync_list, &tmp);
		spin_unlock(&mp->m_sync_lock);

		list_for_each_entry_safe(work, n, &tmp, w_list) {
			(*work->w_syncer)(mp, work->w_data);
			list_del(&work->w_list);
			if (work == &mp->m_sync_work)
				continue;
			if (work->w_completion)
				complete(work->w_completion);
			kmem_free(work);
		}
	}

	return 0;
}

int
xfs_syncd_init(
	struct xfs_mount	*mp)
{
	mp->m_sync_work.w_syncer = xfs_sync_worker;
	mp->m_sync_work.w_mount = mp;
	mp->m_sync_work.w_completion = NULL;
	mp->m_sync_task = kthread_run(xfssyncd, mp, "xfssyncd/%s", mp->m_fsname);
	if (IS_ERR(mp->m_sync_task))
		return -PTR_ERR(mp->m_sync_task);
	return 0;
}

void
xfs_syncd_stop(
	struct xfs_mount	*mp)
{
	kthread_stop(mp->m_sync_task);
}

void
__xfs_inode_set_reclaim_tag(
	struct xfs_perag	*pag,
	struct xfs_inode	*ip)
{
	radix_tree_tag_set(&pag->pag_ici_root,
			   XFS_INO_TO_AGINO(ip->i_mount, ip->i_ino),
			   XFS_ICI_RECLAIM_TAG);

	if (!pag->pag_ici_reclaimable) {
		/* propagate the reclaim tag up into the perag radix tree */
		spin_lock(&ip->i_mount->m_perag_lock);
		radix_tree_tag_set(&ip->i_mount->m_perag_tree,
				XFS_INO_TO_AGNO(ip->i_mount, ip->i_ino),
				XFS_ICI_RECLAIM_TAG);
		spin_unlock(&ip->i_mount->m_perag_lock);
		trace_xfs_perag_set_reclaim(ip->i_mount, pag->pag_agno,
							-1, _RET_IP_);
	}
	pag->pag_ici_reclaimable++;
}

/*
 * We set the inode flag atomically with the radix tree tag.
 * Once we get tag lookups on the radix tree, this inode flag
 * can go away.
 */
void
xfs_inode_set_reclaim_tag(
	xfs_inode_t	*ip)
{
	struct xfs_mount *mp = ip->i_mount;
	struct xfs_perag *pag;

	pag = xfs_perag_get(mp, XFS_INO_TO_AGNO(mp, ip->i_ino));
<<<<<<< HEAD
	write_lock(&pag->pag_ici_lock);
=======
	spin_lock(&pag->pag_ici_lock);
>>>>>>> 3cbea436
	spin_lock(&ip->i_flags_lock);
	__xfs_inode_set_reclaim_tag(pag, ip);
	__xfs_iflags_set(ip, XFS_IRECLAIMABLE);
	spin_unlock(&ip->i_flags_lock);
<<<<<<< HEAD
	write_unlock(&pag->pag_ici_lock);
=======
	spin_unlock(&pag->pag_ici_lock);
>>>>>>> 3cbea436
	xfs_perag_put(pag);
}

STATIC void
__xfs_inode_clear_reclaim(
	xfs_perag_t	*pag,
	xfs_inode_t	*ip)
{
	pag->pag_ici_reclaimable--;
	if (!pag->pag_ici_reclaimable) {
		/* clear the reclaim tag from the perag radix tree */
		spin_lock(&ip->i_mount->m_perag_lock);
		radix_tree_tag_clear(&ip->i_mount->m_perag_tree,
				XFS_INO_TO_AGNO(ip->i_mount, ip->i_ino),
				XFS_ICI_RECLAIM_TAG);
		spin_unlock(&ip->i_mount->m_perag_lock);
		trace_xfs_perag_clear_reclaim(ip->i_mount, pag->pag_agno,
							-1, _RET_IP_);
	}
}

void
__xfs_inode_clear_reclaim_tag(
	xfs_mount_t	*mp,
	xfs_perag_t	*pag,
	xfs_inode_t	*ip)
{
	radix_tree_tag_clear(&pag->pag_ici_root,
			XFS_INO_TO_AGINO(mp, ip->i_ino), XFS_ICI_RECLAIM_TAG);
	__xfs_inode_clear_reclaim(pag, ip);
}

/*
 * Grab the inode for reclaim exclusively.
 * Return 0 if we grabbed it, non-zero otherwise.
 */
STATIC int
xfs_reclaim_inode_grab(
	struct xfs_inode	*ip,
	int			flags)
{
<<<<<<< HEAD

	/*
	 * do some unlocked checks first to avoid unnecceary lock traffic.
=======
	ASSERT(rcu_read_lock_held());

	/* quick check for stale RCU freed inode */
	if (!ip->i_ino)
		return 1;

	/*
	 * do some unlocked checks first to avoid unnecessary lock traffic.
>>>>>>> 3cbea436
	 * The first is a flush lock check, the second is a already in reclaim
	 * check. Only do these checks if we are not going to block on locks.
	 */
	if ((flags & SYNC_TRYLOCK) &&
	    (!ip->i_flush.done || __xfs_iflags_test(ip, XFS_IRECLAIM))) {
		return 1;
	}

	/*
	 * The radix tree lock here protects a thread in xfs_iget from racing
	 * with us starting reclaim on the inode.  Once we have the
	 * XFS_IRECLAIM flag set it will not touch us.
	 *
	 * Due to RCU lookup, we may find inodes that have been freed and only
	 * have XFS_IRECLAIM set.  Indeed, we may see reallocated inodes that
	 * aren't candidates for reclaim at all, so we must check the
	 * XFS_IRECLAIMABLE is set first before proceeding to reclaim.
	 */
	spin_lock(&ip->i_flags_lock);
	if (!__xfs_iflags_test(ip, XFS_IRECLAIMABLE) ||
	    __xfs_iflags_test(ip, XFS_IRECLAIM)) {
		/* not a reclaim candidate. */
		spin_unlock(&ip->i_flags_lock);
		return 1;
	}
	__xfs_iflags_set(ip, XFS_IRECLAIM);
	spin_unlock(&ip->i_flags_lock);
	return 0;
}

/*
 * Inodes in different states need to be treated differently, and the return
 * value of xfs_iflush is not sufficient to get this right. The following table
 * lists the inode states and the reclaim actions necessary for non-blocking
 * reclaim:
 *
 *
 *	inode state	     iflush ret		required action
 *      ---------------      ----------         ---------------
 *	bad			-		reclaim
 *	shutdown		EIO		unpin and reclaim
 *	clean, unpinned		0		reclaim
 *	stale, unpinned		0		reclaim
 *	clean, pinned(*)	0		requeue
 *	stale, pinned		EAGAIN		requeue
 *	dirty, delwri ok	0		requeue
 *	dirty, delwri blocked	EAGAIN		requeue
 *	dirty, sync flush	0		reclaim
 *
 * (*) dgc: I don't think the clean, pinned state is possible but it gets
 * handled anyway given the order of checks implemented.
 *
 * As can be seen from the table, the return value of xfs_iflush() is not
 * sufficient to correctly decide the reclaim action here. The checks in
 * xfs_iflush() might look like duplicates, but they are not.
 *
 * Also, because we get the flush lock first, we know that any inode that has
 * been flushed delwri has had the flush completed by the time we check that
 * the inode is clean. The clean inode check needs to be done before flushing
 * the inode delwri otherwise we would loop forever requeuing clean inodes as
 * we cannot tell apart a successful delwri flush and a clean inode from the
 * return value of xfs_iflush().
 *
 * Note that because the inode is flushed delayed write by background
 * writeback, the flush lock may already be held here and waiting on it can
 * result in very long latencies. Hence for sync reclaims, where we wait on the
 * flush lock, the caller should push out delayed write inodes first before
 * trying to reclaim them to minimise the amount of time spent waiting. For
 * background relaim, we just requeue the inode for the next pass.
 *
 * Hence the order of actions after gaining the locks should be:
 *	bad		=> reclaim
 *	shutdown	=> unpin and reclaim
 *	pinned, delwri	=> requeue
 *	pinned, sync	=> unpin
 *	stale		=> reclaim
 *	clean		=> reclaim
 *	dirty, delwri	=> flush and requeue
 *	dirty, sync	=> flush, wait and reclaim
 */
STATIC int
xfs_reclaim_inode(
	struct xfs_inode	*ip,
	struct xfs_perag	*pag,
	int			sync_mode)
{
	int	error = 0;

	xfs_ilock(ip, XFS_ILOCK_EXCL);
	if (!xfs_iflock_nowait(ip)) {
		if (!(sync_mode & SYNC_WAIT))
			goto out;
		xfs_iflock(ip);
	}

	if (is_bad_inode(VFS_I(ip)))
		goto reclaim;
	if (XFS_FORCED_SHUTDOWN(ip->i_mount)) {
		xfs_iunpin_wait(ip);
		goto reclaim;
	}
	if (xfs_ipincount(ip)) {
		if (!(sync_mode & SYNC_WAIT)) {
			xfs_ifunlock(ip);
			goto out;
		}
		xfs_iunpin_wait(ip);
	}
	if (xfs_iflags_test(ip, XFS_ISTALE))
		goto reclaim;
	if (xfs_inode_clean(ip))
		goto reclaim;

	/* Now we have an inode that needs flushing */
	error = xfs_iflush(ip, sync_mode);
	if (sync_mode & SYNC_WAIT) {
		xfs_iflock(ip);
		goto reclaim;
	}

	/*
	 * When we have to flush an inode but don't have SYNC_WAIT set, we
	 * flush the inode out using a delwri buffer and wait for the next
	 * call into reclaim to find it in a clean state instead of waiting for
	 * it now. We also don't return errors here - if the error is transient
	 * then the next reclaim pass will flush the inode, and if the error
	 * is permanent then the next sync reclaim will reclaim the inode and
	 * pass on the error.
	 */
	if (error && error != EAGAIN && !XFS_FORCED_SHUTDOWN(ip->i_mount)) {
		xfs_fs_cmn_err(CE_WARN, ip->i_mount,
			"inode 0x%llx background reclaim flush failed with %d",
			(long long)ip->i_ino, error);
	}
out:
	xfs_iflags_clear(ip, XFS_IRECLAIM);
	xfs_iunlock(ip, XFS_ILOCK_EXCL);
	/*
	 * We could return EAGAIN here to make reclaim rescan the inode tree in
	 * a short while. However, this just burns CPU time scanning the tree
	 * waiting for IO to complete and xfssyncd never goes back to the idle
	 * state. Instead, return 0 to let the next scheduled background reclaim
	 * attempt to reclaim the inode again.
	 */
	return 0;

reclaim:
	xfs_ifunlock(ip);
	xfs_iunlock(ip, XFS_ILOCK_EXCL);

	XFS_STATS_INC(xs_ig_reclaims);
	/*
	 * Remove the inode from the per-AG radix tree.
	 *
	 * Because radix_tree_delete won't complain even if the item was never
	 * added to the tree assert that it's been there before to catch
	 * problems with the inode life time early on.
	 */
<<<<<<< HEAD
	write_lock(&pag->pag_ici_lock);
=======
	spin_lock(&pag->pag_ici_lock);
>>>>>>> 3cbea436
	if (!radix_tree_delete(&pag->pag_ici_root,
				XFS_INO_TO_AGINO(ip->i_mount, ip->i_ino)))
		ASSERT(0);
	__xfs_inode_clear_reclaim(pag, ip);
<<<<<<< HEAD
	write_unlock(&pag->pag_ici_lock);
=======
	spin_unlock(&pag->pag_ici_lock);
>>>>>>> 3cbea436

	/*
	 * Here we do an (almost) spurious inode lock in order to coordinate
	 * with inode cache radix tree lookups.  This is because the lookup
	 * can reference the inodes in the cache without taking references.
	 *
	 * We make that OK here by ensuring that we wait until the inode is
	 * unlocked after the lookup before we go ahead and free it.  We get
	 * both the ilock and the iolock because the code may need to drop the
	 * ilock one but will still hold the iolock.
	 */
	xfs_ilock(ip, XFS_ILOCK_EXCL | XFS_IOLOCK_EXCL);
	xfs_qm_dqdetach(ip);
	xfs_iunlock(ip, XFS_ILOCK_EXCL | XFS_IOLOCK_EXCL);

	xfs_inode_free(ip);
	return error;

}

/*
 * Walk the AGs and reclaim the inodes in them. Even if the filesystem is
 * corrupted, we still want to try to reclaim all the inodes. If we don't,
 * then a shut down during filesystem unmount reclaim walk leak all the
 * unreclaimed inodes.
 */
int
xfs_reclaim_inodes_ag(
	struct xfs_mount	*mp,
	int			flags,
	int			*nr_to_scan)
{
	struct xfs_perag	*pag;
	int			error = 0;
	int			last_error = 0;
	xfs_agnumber_t		ag;
	int			trylock = flags & SYNC_TRYLOCK;
	int			skipped;

restart:
	ag = 0;
	skipped = 0;
	while ((pag = xfs_perag_get_tag(mp, ag, XFS_ICI_RECLAIM_TAG))) {
		unsigned long	first_index = 0;
		int		done = 0;
		int		nr_found = 0;

		ag = pag->pag_agno + 1;

		if (trylock) {
			if (!mutex_trylock(&pag->pag_ici_reclaim_lock)) {
				skipped++;
				xfs_perag_put(pag);
				continue;
			}
			first_index = pag->pag_ici_reclaim_cursor;
		} else
			mutex_lock(&pag->pag_ici_reclaim_lock);

		do {
			struct xfs_inode *batch[XFS_LOOKUP_BATCH];
			int	i;

<<<<<<< HEAD
			write_lock(&pag->pag_ici_lock);
=======
			rcu_read_lock();
>>>>>>> 3cbea436
			nr_found = radix_tree_gang_lookup_tag(
					&pag->pag_ici_root,
					(void **)batch, first_index,
					XFS_LOOKUP_BATCH,
					XFS_ICI_RECLAIM_TAG);
			if (!nr_found) {
<<<<<<< HEAD
				write_unlock(&pag->pag_ici_lock);
=======
				rcu_read_unlock();
>>>>>>> 3cbea436
				break;
			}

			/*
			 * Grab the inodes before we drop the lock. if we found
			 * nothing, nr == 0 and the loop will be skipped.
			 */
			for (i = 0; i < nr_found; i++) {
				struct xfs_inode *ip = batch[i];

				if (done || xfs_reclaim_inode_grab(ip, flags))
					batch[i] = NULL;

				/*
				 * Update the index for the next lookup. Catch
				 * overflows into the next AG range which can
				 * occur if we have inodes in the last block of
				 * the AG and we are currently pointing to the
				 * last inode.
<<<<<<< HEAD
				 */
=======
				 *
				 * Because we may see inodes that are from the
				 * wrong AG due to RCU freeing and
				 * reallocation, only update the index if it
				 * lies in this AG. It was a race that lead us
				 * to see this inode, so another lookup from
				 * the same index will not find it again.
				 */
				if (XFS_INO_TO_AGNO(mp, ip->i_ino) !=
								pag->pag_agno)
					continue;
>>>>>>> 3cbea436
				first_index = XFS_INO_TO_AGINO(mp, ip->i_ino + 1);
				if (first_index < XFS_INO_TO_AGINO(mp, ip->i_ino))
					done = 1;
			}

			/* unlock now we've grabbed the inodes. */
<<<<<<< HEAD
			write_unlock(&pag->pag_ici_lock);
=======
			rcu_read_unlock();
>>>>>>> 3cbea436

			for (i = 0; i < nr_found; i++) {
				if (!batch[i])
					continue;
				error = xfs_reclaim_inode(batch[i], pag, flags);
				if (error && last_error != EFSCORRUPTED)
					last_error = error;
			}

			*nr_to_scan -= XFS_LOOKUP_BATCH;

		} while (nr_found && !done && *nr_to_scan > 0);

		if (trylock && !done)
			pag->pag_ici_reclaim_cursor = first_index;
		else
			pag->pag_ici_reclaim_cursor = 0;
		mutex_unlock(&pag->pag_ici_reclaim_lock);
		xfs_perag_put(pag);
	}

	/*
	 * if we skipped any AG, and we still have scan count remaining, do
	 * another pass this time using blocking reclaim semantics (i.e
	 * waiting on the reclaim locks and ignoring the reclaim cursors). This
	 * ensure that when we get more reclaimers than AGs we block rather
	 * than spin trying to execute reclaim.
	 */
	if (trylock && skipped && *nr_to_scan > 0) {
		trylock = 0;
		goto restart;
	}
	return XFS_ERROR(last_error);
}

int
xfs_reclaim_inodes(
	xfs_mount_t	*mp,
	int		mode)
{
	int		nr_to_scan = INT_MAX;

	return xfs_reclaim_inodes_ag(mp, mode, &nr_to_scan);
}

/*
 * Shrinker infrastructure.
 */
static int
xfs_reclaim_inode_shrink(
	struct shrinker	*shrink,
	int		nr_to_scan,
	gfp_t		gfp_mask)
{
	struct xfs_mount *mp;
	struct xfs_perag *pag;
	xfs_agnumber_t	ag;
	int		reclaimable;

	mp = container_of(shrink, struct xfs_mount, m_inode_shrink);
	if (nr_to_scan) {
		if (!(gfp_mask & __GFP_FS))
			return -1;

		xfs_reclaim_inodes_ag(mp, SYNC_TRYLOCK, &nr_to_scan);
		/* terminate if we don't exhaust the scan */
		if (nr_to_scan > 0)
			return -1;
       }

	reclaimable = 0;
	ag = 0;
	while ((pag = xfs_perag_get_tag(mp, ag, XFS_ICI_RECLAIM_TAG))) {
		ag = pag->pag_agno + 1;
		reclaimable += pag->pag_ici_reclaimable;
		xfs_perag_put(pag);
	}
	return reclaimable;
}

void
xfs_inode_shrinker_register(
	struct xfs_mount	*mp)
{
	mp->m_inode_shrink.shrink = xfs_reclaim_inode_shrink;
	mp->m_inode_shrink.seeks = DEFAULT_SEEKS;
	register_shrinker(&mp->m_inode_shrink);
}

void
xfs_inode_shrinker_unregister(
	struct xfs_mount	*mp)
{
	unregister_shrinker(&mp->m_inode_shrink);
}<|MERGE_RESOLUTION|>--- conflicted
+++ resolved
@@ -52,9 +52,6 @@
 	struct xfs_inode	*ip)
 {
 	struct inode		*inode = VFS_I(ip);
-<<<<<<< HEAD
-
-=======
 
 	ASSERT(rcu_read_lock_held());
 
@@ -76,18 +73,10 @@
 		goto out_unlock_noent;
 	spin_unlock(&ip->i_flags_lock);
 
->>>>>>> 3cbea436
 	/* nothing to sync during shutdown */
 	if (XFS_FORCED_SHUTDOWN(ip->i_mount))
 		return EFSCORRUPTED;
 
-<<<<<<< HEAD
-	/* avoid new or reclaimable inodes. Leave for reclaim code to flush */
-	if (xfs_iflags_test(ip, XFS_INEW | XFS_IRECLAIMABLE | XFS_IRECLAIM))
-		return ENOENT;
-
-=======
->>>>>>> 3cbea436
 	/* If we can't grab the inode, it must on it's way to reclaim. */
 	if (!igrab(inode))
 		return ENOENT;
@@ -99,13 +88,10 @@
 
 	/* inode is valid */
 	return 0;
-<<<<<<< HEAD
-=======
 
 out_unlock_noent:
 	spin_unlock(&ip->i_flags_lock);
 	return ENOENT;
->>>>>>> 3cbea436
 }
 
 STATIC int
@@ -132,20 +118,12 @@
 		int		error = 0;
 		int		i;
 
-<<<<<<< HEAD
-		read_lock(&pag->pag_ici_lock);
-=======
 		rcu_read_lock();
->>>>>>> 3cbea436
 		nr_found = radix_tree_gang_lookup(&pag->pag_ici_root,
 					(void **)batch, first_index,
 					XFS_LOOKUP_BATCH);
 		if (!nr_found) {
-<<<<<<< HEAD
-			read_unlock(&pag->pag_ici_lock);
-=======
 			rcu_read_unlock();
->>>>>>> 3cbea436
 			break;
 		}
 
@@ -160,13 +138,6 @@
 				batch[i] = NULL;
 
 			/*
-<<<<<<< HEAD
-			 * Update the index for the next lookup. Catch overflows
-			 * into the next AG range which can occur if we have inodes
-			 * in the last block of the AG and we are currently
-			 * pointing to the last inode.
-			 */
-=======
 			 * Update the index for the next lookup. Catch
 			 * overflows into the next AG range which can occur if
 			 * we have inodes in the last block of the AG and we
@@ -180,18 +151,13 @@
 			 */
 			if (XFS_INO_TO_AGNO(mp, ip->i_ino) != pag->pag_agno)
 				continue;
->>>>>>> 3cbea436
 			first_index = XFS_INO_TO_AGINO(mp, ip->i_ino + 1);
 			if (first_index < XFS_INO_TO_AGINO(mp, ip->i_ino))
 				done = 1;
 		}
 
 		/* unlock now we've grabbed the inodes. */
-<<<<<<< HEAD
-		read_unlock(&pag->pag_ici_lock);
-=======
 		rcu_read_unlock();
->>>>>>> 3cbea436
 
 		for (i = 0; i < nr_found; i++) {
 			if (!batch[i])
@@ -396,11 +362,7 @@
 
 	/* mark the log as covered if needed */
 	if (xfs_log_need_covered(mp))
-<<<<<<< HEAD
-		error2 = xfs_fs_log_dummy(mp, SYNC_WAIT);
-=======
 		error2 = xfs_fs_log_dummy(mp);
->>>>>>> 3cbea436
 
 	/* flush data-only devices */
 	if (mp->m_rtdev_targp)
@@ -541,11 +503,6 @@
 	int		error;
 
 	if (!(mp->m_flags & XFS_MOUNT_RDONLY)) {
-<<<<<<< HEAD
-		xfs_log_force(mp, 0);
-		xfs_reclaim_inodes(mp, 0);
-=======
->>>>>>> 3cbea436
 		/* dgc: errors ignored here */
 		if (mp->m_super->s_frozen == SB_UNFROZEN &&
 		    xfs_log_need_covered(mp))
@@ -554,12 +511,6 @@
 			xfs_log_force(mp, 0);
 		xfs_reclaim_inodes(mp, 0);
 		error = xfs_qm_sync(mp, SYNC_TRYLOCK);
-<<<<<<< HEAD
-		if (mp->m_super->s_frozen == SB_UNFROZEN &&
-		    xfs_log_need_covered(mp))
-			error = xfs_fs_log_dummy(mp, 0);
-=======
->>>>>>> 3cbea436
 	}
 	mp->m_sync_seq++;
 	wake_up(&mp->m_wait_single_sync_task);
@@ -670,20 +621,12 @@
 	struct xfs_perag *pag;
 
 	pag = xfs_perag_get(mp, XFS_INO_TO_AGNO(mp, ip->i_ino));
-<<<<<<< HEAD
-	write_lock(&pag->pag_ici_lock);
-=======
 	spin_lock(&pag->pag_ici_lock);
->>>>>>> 3cbea436
 	spin_lock(&ip->i_flags_lock);
 	__xfs_inode_set_reclaim_tag(pag, ip);
 	__xfs_iflags_set(ip, XFS_IRECLAIMABLE);
 	spin_unlock(&ip->i_flags_lock);
-<<<<<<< HEAD
-	write_unlock(&pag->pag_ici_lock);
-=======
 	spin_unlock(&pag->pag_ici_lock);
->>>>>>> 3cbea436
 	xfs_perag_put(pag);
 }
 
@@ -725,11 +668,6 @@
 	struct xfs_inode	*ip,
 	int			flags)
 {
-<<<<<<< HEAD
-
-	/*
-	 * do some unlocked checks first to avoid unnecceary lock traffic.
-=======
 	ASSERT(rcu_read_lock_held());
 
 	/* quick check for stale RCU freed inode */
@@ -738,7 +676,6 @@
 
 	/*
 	 * do some unlocked checks first to avoid unnecessary lock traffic.
->>>>>>> 3cbea436
 	 * The first is a flush lock check, the second is a already in reclaim
 	 * check. Only do these checks if we are not going to block on locks.
 	 */
@@ -897,20 +834,12 @@
 	 * added to the tree assert that it's been there before to catch
 	 * problems with the inode life time early on.
 	 */
-<<<<<<< HEAD
-	write_lock(&pag->pag_ici_lock);
-=======
 	spin_lock(&pag->pag_ici_lock);
->>>>>>> 3cbea436
 	if (!radix_tree_delete(&pag->pag_ici_root,
 				XFS_INO_TO_AGINO(ip->i_mount, ip->i_ino)))
 		ASSERT(0);
 	__xfs_inode_clear_reclaim(pag, ip);
-<<<<<<< HEAD
-	write_unlock(&pag->pag_ici_lock);
-=======
 	spin_unlock(&pag->pag_ici_lock);
->>>>>>> 3cbea436
 
 	/*
 	 * Here we do an (almost) spurious inode lock in order to coordinate
@@ -974,22 +903,14 @@
 			struct xfs_inode *batch[XFS_LOOKUP_BATCH];
 			int	i;
 
-<<<<<<< HEAD
-			write_lock(&pag->pag_ici_lock);
-=======
 			rcu_read_lock();
->>>>>>> 3cbea436
 			nr_found = radix_tree_gang_lookup_tag(
 					&pag->pag_ici_root,
 					(void **)batch, first_index,
 					XFS_LOOKUP_BATCH,
 					XFS_ICI_RECLAIM_TAG);
 			if (!nr_found) {
-<<<<<<< HEAD
-				write_unlock(&pag->pag_ici_lock);
-=======
 				rcu_read_unlock();
->>>>>>> 3cbea436
 				break;
 			}
 
@@ -1009,9 +930,6 @@
 				 * occur if we have inodes in the last block of
 				 * the AG and we are currently pointing to the
 				 * last inode.
-<<<<<<< HEAD
-				 */
-=======
 				 *
 				 * Because we may see inodes that are from the
 				 * wrong AG due to RCU freeing and
@@ -1023,18 +941,13 @@
 				if (XFS_INO_TO_AGNO(mp, ip->i_ino) !=
 								pag->pag_agno)
 					continue;
->>>>>>> 3cbea436
 				first_index = XFS_INO_TO_AGINO(mp, ip->i_ino + 1);
 				if (first_index < XFS_INO_TO_AGINO(mp, ip->i_ino))
 					done = 1;
 			}
 
 			/* unlock now we've grabbed the inodes. */
-<<<<<<< HEAD
-			write_unlock(&pag->pag_ici_lock);
-=======
 			rcu_read_unlock();
->>>>>>> 3cbea436
 
 			for (i = 0; i < nr_found; i++) {
 				if (!batch[i])
