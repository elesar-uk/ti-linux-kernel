/*
 * Copyright (c) 2000-2006 Silicon Graphics, Inc.
 * All Rights Reserved.
 *
 * This program is free software; you can redistribute it and/or
 * modify it under the terms of the GNU General Public License as
 * published by the Free Software Foundation.
 *
 * This program is distributed in the hope that it would be useful,
 * but WITHOUT ANY WARRANTY; without even the implied warranty of
 * MERCHANTABILITY or FITNESS FOR A PARTICULAR PURPOSE.  See the
 * GNU General Public License for more details.
 *
 * You should have received a copy of the GNU General Public License
 * along with this program; if not, write the Free Software Foundation,
 * Inc.,  51 Franklin St, Fifth Floor, Boston, MA  02110-1301  USA
 */
#include "xfs.h"
#include <linux/stddef.h>
#include <linux/errno.h>
#include <linux/gfp.h>
#include <linux/pagemap.h>
#include <linux/init.h>
#include <linux/vmalloc.h>
#include <linux/bio.h>
#include <linux/sysctl.h>
#include <linux/proc_fs.h>
#include <linux/workqueue.h>
#include <linux/percpu.h>
#include <linux/blkdev.h>
#include <linux/hash.h>
#include <linux/kthread.h>
#include <linux/migrate.h>
#include <linux/backing-dev.h>
#include <linux/freezer.h>

#include "xfs_sb.h"
#include "xfs_log.h"
#include "xfs_ag.h"
#include "xfs_mount.h"
#include "xfs_trace.h"

static kmem_zone_t *xfs_buf_zone;

static struct workqueue_struct *xfslogd_workqueue;

#ifdef XFS_BUF_LOCK_TRACKING
# define XB_SET_OWNER(bp)	((bp)->b_last_holder = current->pid)
# define XB_CLEAR_OWNER(bp)	((bp)->b_last_holder = -1)
# define XB_GET_OWNER(bp)	((bp)->b_last_holder)
#else
# define XB_SET_OWNER(bp)	do { } while (0)
# define XB_CLEAR_OWNER(bp)	do { } while (0)
# define XB_GET_OWNER(bp)	do { } while (0)
#endif

#define xb_to_gfp(flags) \
	((((flags) & XBF_READ_AHEAD) ? __GFP_NORETRY : GFP_NOFS) | __GFP_NOWARN)


static inline int
xfs_buf_is_vmapped(
	struct xfs_buf	*bp)
{
	/*
	 * Return true if the buffer is vmapped.
	 *
	 * b_addr is null if the buffer is not mapped, but the code is clever
	 * enough to know it doesn't have to map a single page, so the check has
	 * to be both for b_addr and bp->b_page_count > 1.
	 */
	return bp->b_addr && bp->b_page_count > 1;
}

static inline int
xfs_buf_vmap_len(
	struct xfs_buf	*bp)
{
	return (bp->b_page_count * PAGE_SIZE) - bp->b_offset;
}

/*
 * xfs_buf_lru_add - add a buffer to the LRU.
 *
 * The LRU takes a new reference to the buffer so that it will only be freed
 * once the shrinker takes the buffer off the LRU.
 */
STATIC void
xfs_buf_lru_add(
	struct xfs_buf	*bp)
{
	struct xfs_buftarg *btp = bp->b_target;

	spin_lock(&btp->bt_lru_lock);
	if (list_empty(&bp->b_lru)) {
		atomic_inc(&bp->b_hold);
		list_add_tail(&bp->b_lru, &btp->bt_lru);
		btp->bt_lru_nr++;
	}
	spin_unlock(&btp->bt_lru_lock);
}

/*
 * xfs_buf_lru_del - remove a buffer from the LRU
 *
 * The unlocked check is safe here because it only occurs when there are not
 * b_lru_ref counts left on the inode under the pag->pag_buf_lock. it is there
 * to optimise the shrinker removing the buffer from the LRU and calling
 * xfs_buf_free(). i.e. it removes an unnecessary round trip on the
 * bt_lru_lock.
 */
STATIC void
xfs_buf_lru_del(
	struct xfs_buf	*bp)
{
	struct xfs_buftarg *btp = bp->b_target;

	if (list_empty(&bp->b_lru))
		return;

	spin_lock(&btp->bt_lru_lock);
	if (!list_empty(&bp->b_lru)) {
		list_del_init(&bp->b_lru);
		btp->bt_lru_nr--;
	}
	spin_unlock(&btp->bt_lru_lock);
}

/*
 * When we mark a buffer stale, we remove the buffer from the LRU and clear the
 * b_lru_ref count so that the buffer is freed immediately when the buffer
 * reference count falls to zero. If the buffer is already on the LRU, we need
 * to remove the reference that LRU holds on the buffer.
 *
 * This prevents build-up of stale buffers on the LRU.
 */
void
xfs_buf_stale(
	struct xfs_buf	*bp)
{
	ASSERT(xfs_buf_islocked(bp));

	bp->b_flags |= XBF_STALE;

	/*
	 * Clear the delwri status so that a delwri queue walker will not
	 * flush this buffer to disk now that it is stale. The delwri queue has
	 * a reference to the buffer, so this is safe to do.
	 */
	bp->b_flags &= ~_XBF_DELWRI_Q;

	atomic_set(&(bp)->b_lru_ref, 0);
	if (!list_empty(&bp->b_lru)) {
		struct xfs_buftarg *btp = bp->b_target;

		spin_lock(&btp->bt_lru_lock);
		if (!list_empty(&bp->b_lru)) {
			list_del_init(&bp->b_lru);
			btp->bt_lru_nr--;
			atomic_dec(&bp->b_hold);
		}
		spin_unlock(&btp->bt_lru_lock);
	}
	ASSERT(atomic_read(&bp->b_hold) >= 1);
}

struct xfs_buf *
xfs_buf_alloc(
	struct xfs_buftarg	*target,
	xfs_daddr_t		blkno,
	size_t			numblks,
	xfs_buf_flags_t		flags)
{
	struct xfs_buf		*bp;

	bp = kmem_zone_zalloc(xfs_buf_zone, KM_NOFS);
	if (unlikely(!bp))
		return NULL;

	/*
	 * We don't want certain flags to appear in b_flags unless they are
	 * specifically set by later operations on the buffer.
	 */
	flags &= ~(XBF_UNMAPPED | XBF_TRYLOCK | XBF_ASYNC | XBF_READ_AHEAD);

	atomic_set(&bp->b_hold, 1);
	atomic_set(&bp->b_lru_ref, 1);
	init_completion(&bp->b_iowait);
	INIT_LIST_HEAD(&bp->b_lru);
	INIT_LIST_HEAD(&bp->b_list);
	RB_CLEAR_NODE(&bp->b_rbnode);
	sema_init(&bp->b_sema, 0); /* held, no waiters */
	XB_SET_OWNER(bp);
	bp->b_target = target;

	/*
	 * Set length and io_length to the same value initially.
	 * I/O routines should use io_length, which will be the same in
	 * most cases but may be reset (e.g. XFS recovery).
	 */
	bp->b_length = numblks;
	bp->b_io_length = numblks;
	bp->b_flags = flags;
<<<<<<< HEAD

	/*
	 * We do not set the block number here in the buffer because we have not
	 * finished initialising the buffer. We insert the buffer into the cache
	 * in this state, so this ensures that we are unable to do IO on a
	 * buffer that hasn't been fully initialised.
	 */
	bp->b_bn = XFS_BUF_DADDR_NULL;
=======
	bp->b_bn = blkno;
>>>>>>> bd0a521e
	atomic_set(&bp->b_pin_count, 0);
	init_waitqueue_head(&bp->b_waiters);

	XFS_STATS_INC(xb_create);
	trace_xfs_buf_init(bp, _RET_IP_);

	return bp;
}

/*
 *	Allocate a page array capable of holding a specified number
 *	of pages, and point the page buf at it.
 */
STATIC int
_xfs_buf_get_pages(
	xfs_buf_t		*bp,
	int			page_count,
	xfs_buf_flags_t		flags)
{
	/* Make sure that we have a page list */
	if (bp->b_pages == NULL) {
		bp->b_page_count = page_count;
		if (page_count <= XB_PAGES) {
			bp->b_pages = bp->b_page_array;
		} else {
			bp->b_pages = kmem_alloc(sizeof(struct page *) *
						 page_count, KM_NOFS);
			if (bp->b_pages == NULL)
				return -ENOMEM;
		}
		memset(bp->b_pages, 0, sizeof(struct page *) * page_count);
	}
	return 0;
}

/*
 *	Frees b_pages if it was allocated.
 */
STATIC void
_xfs_buf_free_pages(
	xfs_buf_t	*bp)
{
	if (bp->b_pages != bp->b_page_array) {
		kmem_free(bp->b_pages);
		bp->b_pages = NULL;
	}
}

/*
 *	Releases the specified buffer.
 *
 * 	The modification state of any associated pages is left unchanged.
 * 	The buffer most not be on any hash - use xfs_buf_rele instead for
 * 	hashed and refcounted buffers
 */
void
xfs_buf_free(
	xfs_buf_t		*bp)
{
	trace_xfs_buf_free(bp, _RET_IP_);

	ASSERT(list_empty(&bp->b_lru));

	if (bp->b_flags & _XBF_PAGES) {
		uint		i;

		if (xfs_buf_is_vmapped(bp))
			vm_unmap_ram(bp->b_addr - bp->b_offset,
					bp->b_page_count);

		for (i = 0; i < bp->b_page_count; i++) {
			struct page	*page = bp->b_pages[i];

			__free_page(page);
		}
	} else if (bp->b_flags & _XBF_KMEM)
		kmem_free(bp->b_addr);
	_xfs_buf_free_pages(bp);
	kmem_zone_free(xfs_buf_zone, bp);
}

/*
 * Allocates all the pages for buffer in question and builds it's page list.
 */
STATIC int
xfs_buf_allocate_memory(
	xfs_buf_t		*bp,
	uint			flags)
{
	size_t			size;
	size_t			nbytes, offset;
	gfp_t			gfp_mask = xb_to_gfp(flags);
	unsigned short		page_count, i;
	xfs_off_t		start, end;
	int			error;

	/*
	 * for buffers that are contained within a single page, just allocate
	 * the memory from the heap - there's no need for the complexity of
	 * page arrays to keep allocation down to order 0.
	 */
	size = BBTOB(bp->b_length);
	if (size < PAGE_SIZE) {
		bp->b_addr = kmem_alloc(size, KM_NOFS);
		if (!bp->b_addr) {
			/* low memory - use alloc_page loop instead */
			goto use_alloc_page;
		}

		if (((unsigned long)(bp->b_addr + size - 1) & PAGE_MASK) !=
		    ((unsigned long)bp->b_addr & PAGE_MASK)) {
			/* b_addr spans two pages - use alloc_page instead */
			kmem_free(bp->b_addr);
			bp->b_addr = NULL;
			goto use_alloc_page;
		}
		bp->b_offset = offset_in_page(bp->b_addr);
		bp->b_pages = bp->b_page_array;
		bp->b_pages[0] = virt_to_page(bp->b_addr);
		bp->b_page_count = 1;
		bp->b_flags |= _XBF_KMEM;
		return 0;
	}

use_alloc_page:
	start = BBTOB(bp->b_bn) >> PAGE_SHIFT;
	end = (BBTOB(bp->b_bn + bp->b_length) + PAGE_SIZE - 1) >> PAGE_SHIFT;
	page_count = end - start;
	error = _xfs_buf_get_pages(bp, page_count, flags);
	if (unlikely(error))
		return error;

	offset = bp->b_offset;
	bp->b_flags |= _XBF_PAGES;

	for (i = 0; i < bp->b_page_count; i++) {
		struct page	*page;
		uint		retries = 0;
retry:
		page = alloc_page(gfp_mask);
		if (unlikely(page == NULL)) {
			if (flags & XBF_READ_AHEAD) {
				bp->b_page_count = i;
				error = ENOMEM;
				goto out_free_pages;
			}

			/*
			 * This could deadlock.
			 *
			 * But until all the XFS lowlevel code is revamped to
			 * handle buffer allocation failures we can't do much.
			 */
			if (!(++retries % 100))
				xfs_err(NULL,
		"possible memory allocation deadlock in %s (mode:0x%x)",
					__func__, gfp_mask);

			XFS_STATS_INC(xb_page_retries);
			congestion_wait(BLK_RW_ASYNC, HZ/50);
			goto retry;
		}

		XFS_STATS_INC(xb_page_found);

		nbytes = min_t(size_t, size, PAGE_SIZE - offset);
		size -= nbytes;
		bp->b_pages[i] = page;
		offset = 0;
	}
	return 0;

out_free_pages:
	for (i = 0; i < bp->b_page_count; i++)
		__free_page(bp->b_pages[i]);
	return error;
}

/*
 *	Map buffer into kernel address-space if necessary.
 */
STATIC int
_xfs_buf_map_pages(
	xfs_buf_t		*bp,
	uint			flags)
{
	ASSERT(bp->b_flags & _XBF_PAGES);
	if (bp->b_page_count == 1) {
		/* A single page buffer is always mappable */
		bp->b_addr = page_address(bp->b_pages[0]) + bp->b_offset;
	} else if (flags & XBF_UNMAPPED) {
		bp->b_addr = NULL;
	} else {
		int retried = 0;

		do {
			bp->b_addr = vm_map_ram(bp->b_pages, bp->b_page_count,
						-1, PAGE_KERNEL);
			if (bp->b_addr)
				break;
			vm_unmap_aliases();
		} while (retried++ <= 1);

		if (!bp->b_addr)
			return -ENOMEM;
		bp->b_addr += bp->b_offset;
	}

	return 0;
}

/*
 *	Finding and Reading Buffers
 */

/*
 *	Look up, and creates if absent, a lockable buffer for
 *	a given range of an inode.  The buffer is returned
 *	locked.	No I/O is implied by this call.
 */
xfs_buf_t *
_xfs_buf_find(
	struct xfs_buftarg	*btp,
	xfs_daddr_t		blkno,
	size_t			numblks,
	xfs_buf_flags_t		flags,
	xfs_buf_t		*new_bp)
{
	size_t			numbytes;
	struct xfs_perag	*pag;
	struct rb_node		**rbp;
	struct rb_node		*parent;
	xfs_buf_t		*bp;

	numbytes = BBTOB(numblks);

	/* Check for IOs smaller than the sector size / not sector aligned */
	ASSERT(!(numbytes < (1 << btp->bt_sshift)));
	ASSERT(!(BBTOB(blkno) & (xfs_off_t)btp->bt_smask));

	/* get tree root */
	pag = xfs_perag_get(btp->bt_mount,
				xfs_daddr_to_agno(btp->bt_mount, blkno));

	/* walk tree */
	spin_lock(&pag->pag_buf_lock);
	rbp = &pag->pag_buf_tree.rb_node;
	parent = NULL;
	bp = NULL;
	while (*rbp) {
		parent = *rbp;
		bp = rb_entry(parent, struct xfs_buf, b_rbnode);

		if (blkno < bp->b_bn)
			rbp = &(*rbp)->rb_left;
		else if (blkno > bp->b_bn)
			rbp = &(*rbp)->rb_right;
		else {
			/*
			 * found a block number match. If the range doesn't
			 * match, the only way this is allowed is if the buffer
			 * in the cache is stale and the transaction that made
			 * it stale has not yet committed. i.e. we are
			 * reallocating a busy extent. Skip this buffer and
			 * continue searching to the right for an exact match.
			 */
			if (bp->b_length != numblks) {
				ASSERT(bp->b_flags & XBF_STALE);
				rbp = &(*rbp)->rb_right;
				continue;
			}
			atomic_inc(&bp->b_hold);
			goto found;
		}
	}

	/* No match found */
	if (new_bp) {
		rb_link_node(&new_bp->b_rbnode, parent, rbp);
		rb_insert_color(&new_bp->b_rbnode, &pag->pag_buf_tree);
		/* the buffer keeps the perag reference until it is freed */
		new_bp->b_pag = pag;
		spin_unlock(&pag->pag_buf_lock);
	} else {
		XFS_STATS_INC(xb_miss_locked);
		spin_unlock(&pag->pag_buf_lock);
		xfs_perag_put(pag);
	}
	return new_bp;

found:
	spin_unlock(&pag->pag_buf_lock);
	xfs_perag_put(pag);

	if (!xfs_buf_trylock(bp)) {
		if (flags & XBF_TRYLOCK) {
			xfs_buf_rele(bp);
			XFS_STATS_INC(xb_busy_locked);
			return NULL;
		}
		xfs_buf_lock(bp);
		XFS_STATS_INC(xb_get_locked_waited);
	}

	/*
	 * if the buffer is stale, clear all the external state associated with
	 * it. We need to keep flags such as how we allocated the buffer memory
	 * intact here.
	 */
	if (bp->b_flags & XBF_STALE) {
		ASSERT((bp->b_flags & _XBF_DELWRI_Q) == 0);
		bp->b_flags &= _XBF_KMEM | _XBF_PAGES;
	}

	trace_xfs_buf_find(bp, flags, _RET_IP_);
	XFS_STATS_INC(xb_get_locked);
	return bp;
}

/*
 * Assembles a buffer covering the specified range. The code is optimised for
 * cache hits, as metadata intensive workloads will see 3 orders of magnitude
 * more hits than misses.
 */
struct xfs_buf *
xfs_buf_get(
	xfs_buftarg_t		*target,
	xfs_daddr_t		blkno,
	size_t			numblks,
	xfs_buf_flags_t		flags)
{
	struct xfs_buf		*bp;
	struct xfs_buf		*new_bp;
	int			error = 0;

	bp = _xfs_buf_find(target, blkno, numblks, flags, NULL);
	if (likely(bp))
		goto found;

	new_bp = xfs_buf_alloc(target, blkno, numblks, flags);
	if (unlikely(!new_bp))
		return NULL;

	error = xfs_buf_allocate_memory(new_bp, flags);
	if (error) {
		kmem_zone_free(xfs_buf_zone, new_bp);
		return NULL;
	}

	bp = _xfs_buf_find(target, blkno, numblks, flags, new_bp);
	if (!bp) {
		xfs_buf_free(new_bp);
		return NULL;
	}
<<<<<<< HEAD

	if (bp != new_bp)
		xfs_buf_free(new_bp);

	/*
	 * Now we have a workable buffer, fill in the block number so
	 * that we can do IO on it.
	 */
	bp->b_bn = blkno;
=======

	if (bp != new_bp)
		xfs_buf_free(new_bp);

>>>>>>> bd0a521e
	bp->b_io_length = bp->b_length;

found:
	if (!bp->b_addr) {
		error = _xfs_buf_map_pages(bp, flags);
		if (unlikely(error)) {
			xfs_warn(target->bt_mount,
				"%s: failed to map pages\n", __func__);
			xfs_buf_relse(bp);
			return NULL;
		}
	}

	XFS_STATS_INC(xb_get);
	trace_xfs_buf_get(bp, flags, _RET_IP_);
	return bp;
}

STATIC int
_xfs_buf_read(
	xfs_buf_t		*bp,
	xfs_buf_flags_t		flags)
{
	ASSERT(!(flags & XBF_WRITE));
	ASSERT(bp->b_bn != XFS_BUF_DADDR_NULL);

	bp->b_flags &= ~(XBF_WRITE | XBF_ASYNC | XBF_READ_AHEAD);
	bp->b_flags |= flags & (XBF_READ | XBF_ASYNC | XBF_READ_AHEAD);

	xfs_buf_iorequest(bp);
	if (flags & XBF_ASYNC)
		return 0;
	return xfs_buf_iowait(bp);
}

xfs_buf_t *
xfs_buf_read(
	xfs_buftarg_t		*target,
	xfs_daddr_t		blkno,
	size_t			numblks,
	xfs_buf_flags_t		flags)
{
	xfs_buf_t		*bp;

	flags |= XBF_READ;

	bp = xfs_buf_get(target, blkno, numblks, flags);
	if (bp) {
		trace_xfs_buf_read(bp, flags, _RET_IP_);

		if (!XFS_BUF_ISDONE(bp)) {
			XFS_STATS_INC(xb_get_read);
			_xfs_buf_read(bp, flags);
		} else if (flags & XBF_ASYNC) {
			/*
			 * Read ahead call which is already satisfied,
			 * drop the buffer
			 */
			xfs_buf_relse(bp);
			return NULL;
		} else {
			/* We do not want read in the flags */
			bp->b_flags &= ~XBF_READ;
		}
	}

	return bp;
}

/*
 *	If we are not low on memory then do the readahead in a deadlock
 *	safe manner.
 */
void
xfs_buf_readahead(
	xfs_buftarg_t		*target,
	xfs_daddr_t		blkno,
	size_t			numblks)
{
	if (bdi_read_congested(target->bt_bdi))
		return;

	xfs_buf_read(target, blkno, numblks,
		     XBF_TRYLOCK|XBF_ASYNC|XBF_READ_AHEAD);
}

/*
 * Read an uncached buffer from disk. Allocates and returns a locked
 * buffer containing the disk contents or nothing.
 */
struct xfs_buf *
xfs_buf_read_uncached(
	struct xfs_buftarg	*target,
	xfs_daddr_t		daddr,
	size_t			numblks,
	int			flags)
{
	xfs_buf_t		*bp;
	int			error;

	bp = xfs_buf_get_uncached(target, numblks, flags);
	if (!bp)
		return NULL;

	/* set up the buffer for a read IO */
	XFS_BUF_SET_ADDR(bp, daddr);
	XFS_BUF_READ(bp);

	xfsbdstrat(target->bt_mount, bp);
	error = xfs_buf_iowait(bp);
	if (error) {
		xfs_buf_relse(bp);
		return NULL;
	}
	return bp;
}

/*
 * Return a buffer allocated as an empty buffer and associated to external
 * memory via xfs_buf_associate_memory() back to it's empty state.
 */
void
xfs_buf_set_empty(
	struct xfs_buf		*bp,
	size_t			numblks)
{
	if (bp->b_pages)
		_xfs_buf_free_pages(bp);

	bp->b_pages = NULL;
	bp->b_page_count = 0;
	bp->b_addr = NULL;
	bp->b_length = numblks;
	bp->b_io_length = numblks;
	bp->b_bn = XFS_BUF_DADDR_NULL;
}

static inline struct page *
mem_to_page(
	void			*addr)
{
	if ((!is_vmalloc_addr(addr))) {
		return virt_to_page(addr);
	} else {
		return vmalloc_to_page(addr);
	}
}

int
xfs_buf_associate_memory(
	xfs_buf_t		*bp,
	void			*mem,
	size_t			len)
{
	int			rval;
	int			i = 0;
	unsigned long		pageaddr;
	unsigned long		offset;
	size_t			buflen;
	int			page_count;

	pageaddr = (unsigned long)mem & PAGE_MASK;
	offset = (unsigned long)mem - pageaddr;
	buflen = PAGE_ALIGN(len + offset);
	page_count = buflen >> PAGE_SHIFT;

	/* Free any previous set of page pointers */
	if (bp->b_pages)
		_xfs_buf_free_pages(bp);

	bp->b_pages = NULL;
	bp->b_addr = mem;

	rval = _xfs_buf_get_pages(bp, page_count, 0);
	if (rval)
		return rval;

	bp->b_offset = offset;

	for (i = 0; i < bp->b_page_count; i++) {
		bp->b_pages[i] = mem_to_page((void *)pageaddr);
		pageaddr += PAGE_SIZE;
	}

	bp->b_io_length = BTOBB(len);
	bp->b_length = BTOBB(buflen);

	return 0;
}

xfs_buf_t *
xfs_buf_get_uncached(
	struct xfs_buftarg	*target,
	size_t			numblks,
	int			flags)
{
	unsigned long		page_count;
	int			error, i;
	xfs_buf_t		*bp;

<<<<<<< HEAD
	bp = xfs_buf_alloc(target, 0, numblks, 0);
=======
	bp = xfs_buf_alloc(target, XFS_BUF_DADDR_NULL, numblks, 0);
>>>>>>> bd0a521e
	if (unlikely(bp == NULL))
		goto fail;

	page_count = PAGE_ALIGN(numblks << BBSHIFT) >> PAGE_SHIFT;
	error = _xfs_buf_get_pages(bp, page_count, 0);
	if (error)
		goto fail_free_buf;

	for (i = 0; i < page_count; i++) {
		bp->b_pages[i] = alloc_page(xb_to_gfp(flags));
		if (!bp->b_pages[i])
			goto fail_free_mem;
	}
	bp->b_flags |= _XBF_PAGES;

	error = _xfs_buf_map_pages(bp, 0);
	if (unlikely(error)) {
		xfs_warn(target->bt_mount,
			"%s: failed to map pages\n", __func__);
		goto fail_free_mem;
	}

	trace_xfs_buf_get_uncached(bp, _RET_IP_);
	return bp;

 fail_free_mem:
	while (--i >= 0)
		__free_page(bp->b_pages[i]);
	_xfs_buf_free_pages(bp);
 fail_free_buf:
	kmem_zone_free(xfs_buf_zone, bp);
 fail:
	return NULL;
}

/*
 *	Increment reference count on buffer, to hold the buffer concurrently
 *	with another thread which may release (free) the buffer asynchronously.
 *	Must hold the buffer already to call this function.
 */
void
xfs_buf_hold(
	xfs_buf_t		*bp)
{
	trace_xfs_buf_hold(bp, _RET_IP_);
	atomic_inc(&bp->b_hold);
}

/*
 *	Releases a hold on the specified buffer.  If the
 *	the hold count is 1, calls xfs_buf_free.
 */
void
xfs_buf_rele(
	xfs_buf_t		*bp)
{
	struct xfs_perag	*pag = bp->b_pag;

	trace_xfs_buf_rele(bp, _RET_IP_);

	if (!pag) {
		ASSERT(list_empty(&bp->b_lru));
		ASSERT(RB_EMPTY_NODE(&bp->b_rbnode));
		if (atomic_dec_and_test(&bp->b_hold))
			xfs_buf_free(bp);
		return;
	}

	ASSERT(!RB_EMPTY_NODE(&bp->b_rbnode));

	ASSERT(atomic_read(&bp->b_hold) > 0);
	if (atomic_dec_and_lock(&bp->b_hold, &pag->pag_buf_lock)) {
		if (!(bp->b_flags & XBF_STALE) &&
			   atomic_read(&bp->b_lru_ref)) {
			xfs_buf_lru_add(bp);
			spin_unlock(&pag->pag_buf_lock);
		} else {
			xfs_buf_lru_del(bp);
			ASSERT(!(bp->b_flags & _XBF_DELWRI_Q));
			rb_erase(&bp->b_rbnode, &pag->pag_buf_tree);
			spin_unlock(&pag->pag_buf_lock);
			xfs_perag_put(pag);
			xfs_buf_free(bp);
		}
	}
}


/*
 *	Lock a buffer object, if it is not already locked.
 *
 *	If we come across a stale, pinned, locked buffer, we know that we are
 *	being asked to lock a buffer that has been reallocated. Because it is
 *	pinned, we know that the log has not been pushed to disk and hence it
 *	will still be locked.  Rather than continuing to have trylock attempts
 *	fail until someone else pushes the log, push it ourselves before
 *	returning.  This means that the xfsaild will not get stuck trying
 *	to push on stale inode buffers.
 */
int
xfs_buf_trylock(
	struct xfs_buf		*bp)
{
	int			locked;

	locked = down_trylock(&bp->b_sema) == 0;
	if (locked)
		XB_SET_OWNER(bp);
	else if (atomic_read(&bp->b_pin_count) && (bp->b_flags & XBF_STALE))
		xfs_log_force(bp->b_target->bt_mount, 0);

	trace_xfs_buf_trylock(bp, _RET_IP_);
	return locked;
}

/*
 *	Lock a buffer object.
 *
 *	If we come across a stale, pinned, locked buffer, we know that we
 *	are being asked to lock a buffer that has been reallocated. Because
 *	it is pinned, we know that the log has not been pushed to disk and
 *	hence it will still be locked. Rather than sleeping until someone
 *	else pushes the log, push it ourselves before trying to get the lock.
 */
void
xfs_buf_lock(
	struct xfs_buf		*bp)
{
	trace_xfs_buf_lock(bp, _RET_IP_);

	if (atomic_read(&bp->b_pin_count) && (bp->b_flags & XBF_STALE))
		xfs_log_force(bp->b_target->bt_mount, 0);
	down(&bp->b_sema);
	XB_SET_OWNER(bp);

	trace_xfs_buf_lock_done(bp, _RET_IP_);
}

void
xfs_buf_unlock(
	struct xfs_buf		*bp)
{
	XB_CLEAR_OWNER(bp);
	up(&bp->b_sema);

	trace_xfs_buf_unlock(bp, _RET_IP_);
}

STATIC void
xfs_buf_wait_unpin(
	xfs_buf_t		*bp)
{
	DECLARE_WAITQUEUE	(wait, current);

	if (atomic_read(&bp->b_pin_count) == 0)
		return;

	add_wait_queue(&bp->b_waiters, &wait);
	for (;;) {
		set_current_state(TASK_UNINTERRUPTIBLE);
		if (atomic_read(&bp->b_pin_count) == 0)
			break;
		io_schedule();
	}
	remove_wait_queue(&bp->b_waiters, &wait);
	set_current_state(TASK_RUNNING);
}

/*
 *	Buffer Utility Routines
 */

STATIC void
xfs_buf_iodone_work(
	struct work_struct	*work)
{
	xfs_buf_t		*bp =
		container_of(work, xfs_buf_t, b_iodone_work);

	if (bp->b_iodone)
		(*(bp->b_iodone))(bp);
	else if (bp->b_flags & XBF_ASYNC)
		xfs_buf_relse(bp);
}

void
xfs_buf_ioend(
	xfs_buf_t		*bp,
	int			schedule)
{
	trace_xfs_buf_iodone(bp, _RET_IP_);

	bp->b_flags &= ~(XBF_READ | XBF_WRITE | XBF_READ_AHEAD);
	if (bp->b_error == 0)
		bp->b_flags |= XBF_DONE;

	if ((bp->b_iodone) || (bp->b_flags & XBF_ASYNC)) {
		if (schedule) {
			INIT_WORK(&bp->b_iodone_work, xfs_buf_iodone_work);
			queue_work(xfslogd_workqueue, &bp->b_iodone_work);
		} else {
			xfs_buf_iodone_work(&bp->b_iodone_work);
		}
	} else {
		complete(&bp->b_iowait);
	}
}

void
xfs_buf_ioerror(
	xfs_buf_t		*bp,
	int			error)
{
	ASSERT(error >= 0 && error <= 0xffff);
	bp->b_error = (unsigned short)error;
	trace_xfs_buf_ioerror(bp, error, _RET_IP_);
}

void
xfs_buf_ioerror_alert(
	struct xfs_buf		*bp,
	const char		*func)
{
	xfs_alert(bp->b_target->bt_mount,
"metadata I/O error: block 0x%llx (\"%s\") error %d numblks %d",
		(__uint64_t)XFS_BUF_ADDR(bp), func, bp->b_error, bp->b_length);
}

int
xfs_bwrite(
	struct xfs_buf		*bp)
{
	int			error;

	ASSERT(xfs_buf_islocked(bp));

	bp->b_flags |= XBF_WRITE;
	bp->b_flags &= ~(XBF_ASYNC | XBF_READ | _XBF_DELWRI_Q);

	xfs_bdstrat_cb(bp);

	error = xfs_buf_iowait(bp);
	if (error) {
		xfs_force_shutdown(bp->b_target->bt_mount,
				   SHUTDOWN_META_IO_ERROR);
	}
	return error;
}

/*
 * Called when we want to stop a buffer from getting written or read.
 * We attach the EIO error, muck with its flags, and call xfs_buf_ioend
 * so that the proper iodone callbacks get called.
 */
STATIC int
xfs_bioerror(
	xfs_buf_t *bp)
{
#ifdef XFSERRORDEBUG
	ASSERT(XFS_BUF_ISREAD(bp) || bp->b_iodone);
#endif

	/*
	 * No need to wait until the buffer is unpinned, we aren't flushing it.
	 */
	xfs_buf_ioerror(bp, EIO);

	/*
	 * We're calling xfs_buf_ioend, so delete XBF_DONE flag.
	 */
	XFS_BUF_UNREAD(bp);
	XFS_BUF_UNDONE(bp);
	xfs_buf_stale(bp);

	xfs_buf_ioend(bp, 0);

	return EIO;
}

/*
 * Same as xfs_bioerror, except that we are releasing the buffer
 * here ourselves, and avoiding the xfs_buf_ioend call.
 * This is meant for userdata errors; metadata bufs come with
 * iodone functions attached, so that we can track down errors.
 */
STATIC int
xfs_bioerror_relse(
	struct xfs_buf	*bp)
{
	int64_t		fl = bp->b_flags;
	/*
	 * No need to wait until the buffer is unpinned.
	 * We aren't flushing it.
	 *
	 * chunkhold expects B_DONE to be set, whether
	 * we actually finish the I/O or not. We don't want to
	 * change that interface.
	 */
	XFS_BUF_UNREAD(bp);
	XFS_BUF_DONE(bp);
	xfs_buf_stale(bp);
	bp->b_iodone = NULL;
	if (!(fl & XBF_ASYNC)) {
		/*
		 * Mark b_error and B_ERROR _both_.
		 * Lot's of chunkcache code assumes that.
		 * There's no reason to mark error for
		 * ASYNC buffers.
		 */
		xfs_buf_ioerror(bp, EIO);
		complete(&bp->b_iowait);
	} else {
		xfs_buf_relse(bp);
	}

	return EIO;
}


/*
 * All xfs metadata buffers except log state machine buffers
 * get this attached as their b_bdstrat callback function.
 * This is so that we can catch a buffer
 * after prematurely unpinning it to forcibly shutdown the filesystem.
 */
int
xfs_bdstrat_cb(
	struct xfs_buf	*bp)
{
	if (XFS_FORCED_SHUTDOWN(bp->b_target->bt_mount)) {
		trace_xfs_bdstrat_shut(bp, _RET_IP_);
		/*
		 * Metadata write that didn't get logged but
		 * written delayed anyway. These aren't associated
		 * with a transaction, and can be ignored.
		 */
		if (!bp->b_iodone && !XFS_BUF_ISREAD(bp))
			return xfs_bioerror_relse(bp);
		else
			return xfs_bioerror(bp);
	}

	xfs_buf_iorequest(bp);
	return 0;
}

/*
 * Wrapper around bdstrat so that we can stop data from going to disk in case
 * we are shutting down the filesystem.  Typically user data goes thru this
 * path; one of the exceptions is the superblock.
 */
void
xfsbdstrat(
	struct xfs_mount	*mp,
	struct xfs_buf		*bp)
{
	if (XFS_FORCED_SHUTDOWN(mp)) {
		trace_xfs_bdstrat_shut(bp, _RET_IP_);
		xfs_bioerror_relse(bp);
		return;
	}

	xfs_buf_iorequest(bp);
}

STATIC void
_xfs_buf_ioend(
	xfs_buf_t		*bp,
	int			schedule)
{
	if (atomic_dec_and_test(&bp->b_io_remaining) == 1)
		xfs_buf_ioend(bp, schedule);
}

STATIC void
xfs_buf_bio_end_io(
	struct bio		*bio,
	int			error)
{
	xfs_buf_t		*bp = (xfs_buf_t *)bio->bi_private;

	xfs_buf_ioerror(bp, -error);

	if (!error && xfs_buf_is_vmapped(bp) && (bp->b_flags & XBF_READ))
		invalidate_kernel_vmap_range(bp->b_addr, xfs_buf_vmap_len(bp));

	_xfs_buf_ioend(bp, 1);
	bio_put(bio);
}

STATIC void
_xfs_buf_ioapply(
	xfs_buf_t		*bp)
{
	int			rw, map_i, total_nr_pages, nr_pages;
	struct bio		*bio;
	int			offset = bp->b_offset;
	int			size = BBTOB(bp->b_io_length);
	sector_t		sector = bp->b_bn;

	total_nr_pages = bp->b_page_count;
	map_i = 0;

	if (bp->b_flags & XBF_WRITE) {
		if (bp->b_flags & XBF_SYNCIO)
			rw = WRITE_SYNC;
		else
			rw = WRITE;
		if (bp->b_flags & XBF_FUA)
			rw |= REQ_FUA;
		if (bp->b_flags & XBF_FLUSH)
			rw |= REQ_FLUSH;
	} else if (bp->b_flags & XBF_READ_AHEAD) {
		rw = READA;
	} else {
		rw = READ;
	}

	/* we only use the buffer cache for meta-data */
	rw |= REQ_META;

next_chunk:
	atomic_inc(&bp->b_io_remaining);
	nr_pages = BIO_MAX_SECTORS >> (PAGE_SHIFT - BBSHIFT);
	if (nr_pages > total_nr_pages)
		nr_pages = total_nr_pages;

	bio = bio_alloc(GFP_NOIO, nr_pages);
	bio->bi_bdev = bp->b_target->bt_bdev;
	bio->bi_sector = sector;
	bio->bi_end_io = xfs_buf_bio_end_io;
	bio->bi_private = bp;


	for (; size && nr_pages; nr_pages--, map_i++) {
		int	rbytes, nbytes = PAGE_SIZE - offset;

		if (nbytes > size)
			nbytes = size;

		rbytes = bio_add_page(bio, bp->b_pages[map_i], nbytes, offset);
		if (rbytes < nbytes)
			break;

		offset = 0;
		sector += BTOBB(nbytes);
		size -= nbytes;
		total_nr_pages--;
	}

	if (likely(bio->bi_size)) {
		if (xfs_buf_is_vmapped(bp)) {
			flush_kernel_vmap_range(bp->b_addr,
						xfs_buf_vmap_len(bp));
		}
		submit_bio(rw, bio);
		if (size)
			goto next_chunk;
	} else {
		xfs_buf_ioerror(bp, EIO);
		bio_put(bio);
	}
}

void
xfs_buf_iorequest(
	xfs_buf_t		*bp)
{
	trace_xfs_buf_iorequest(bp, _RET_IP_);

	ASSERT(!(bp->b_flags & _XBF_DELWRI_Q));

	if (bp->b_flags & XBF_WRITE)
		xfs_buf_wait_unpin(bp);
	xfs_buf_hold(bp);

	/* Set the count to 1 initially, this will stop an I/O
	 * completion callout which happens before we have started
	 * all the I/O from calling xfs_buf_ioend too early.
	 */
	atomic_set(&bp->b_io_remaining, 1);
	_xfs_buf_ioapply(bp);
	_xfs_buf_ioend(bp, 0);

	xfs_buf_rele(bp);
}

/*
 * Waits for I/O to complete on the buffer supplied.  It returns immediately if
 * no I/O is pending or there is already a pending error on the buffer.  It
 * returns the I/O error code, if any, or 0 if there was no error.
 */
int
xfs_buf_iowait(
	xfs_buf_t		*bp)
{
	trace_xfs_buf_iowait(bp, _RET_IP_);

	if (!bp->b_error)
		wait_for_completion(&bp->b_iowait);

	trace_xfs_buf_iowait_done(bp, _RET_IP_);
	return bp->b_error;
}

xfs_caddr_t
xfs_buf_offset(
	xfs_buf_t		*bp,
	size_t			offset)
{
	struct page		*page;

	if (bp->b_addr)
		return bp->b_addr + offset;

	offset += bp->b_offset;
	page = bp->b_pages[offset >> PAGE_SHIFT];
	return (xfs_caddr_t)page_address(page) + (offset & (PAGE_SIZE-1));
}

/*
 *	Move data into or out of a buffer.
 */
void
xfs_buf_iomove(
	xfs_buf_t		*bp,	/* buffer to process		*/
	size_t			boff,	/* starting buffer offset	*/
	size_t			bsize,	/* length to copy		*/
	void			*data,	/* data address			*/
	xfs_buf_rw_t		mode)	/* read/write/zero flag		*/
{
	size_t			bend;

	bend = boff + bsize;
	while (boff < bend) {
		struct page	*page;
		int		page_index, page_offset, csize;

		page_index = (boff + bp->b_offset) >> PAGE_SHIFT;
		page_offset = (boff + bp->b_offset) & ~PAGE_MASK;
		page = bp->b_pages[page_index];
		csize = min_t(size_t, PAGE_SIZE - page_offset,
				      BBTOB(bp->b_io_length) - boff);

		ASSERT((csize + page_offset) <= PAGE_SIZE);

		switch (mode) {
		case XBRW_ZERO:
			memset(page_address(page) + page_offset, 0, csize);
			break;
		case XBRW_READ:
			memcpy(data, page_address(page) + page_offset, csize);
			break;
		case XBRW_WRITE:
			memcpy(page_address(page) + page_offset, data, csize);
		}

		boff += csize;
		data += csize;
	}
}

/*
 *	Handling of buffer targets (buftargs).
 */

/*
 * Wait for any bufs with callbacks that have been submitted but have not yet
 * returned. These buffers will have an elevated hold count, so wait on those
 * while freeing all the buffers only held by the LRU.
 */
void
xfs_wait_buftarg(
	struct xfs_buftarg	*btp)
{
	struct xfs_buf		*bp;

restart:
	spin_lock(&btp->bt_lru_lock);
	while (!list_empty(&btp->bt_lru)) {
		bp = list_first_entry(&btp->bt_lru, struct xfs_buf, b_lru);
		if (atomic_read(&bp->b_hold) > 1) {
			spin_unlock(&btp->bt_lru_lock);
			delay(100);
			goto restart;
		}
		/*
		 * clear the LRU reference count so the buffer doesn't get
		 * ignored in xfs_buf_rele().
		 */
		atomic_set(&bp->b_lru_ref, 0);
		spin_unlock(&btp->bt_lru_lock);
		xfs_buf_rele(bp);
		spin_lock(&btp->bt_lru_lock);
	}
	spin_unlock(&btp->bt_lru_lock);
}

int
xfs_buftarg_shrink(
	struct shrinker		*shrink,
	struct shrink_control	*sc)
{
	struct xfs_buftarg	*btp = container_of(shrink,
					struct xfs_buftarg, bt_shrinker);
	struct xfs_buf		*bp;
	int nr_to_scan = sc->nr_to_scan;
	LIST_HEAD(dispose);

	if (!nr_to_scan)
		return btp->bt_lru_nr;

	spin_lock(&btp->bt_lru_lock);
	while (!list_empty(&btp->bt_lru)) {
		if (nr_to_scan-- <= 0)
			break;

		bp = list_first_entry(&btp->bt_lru, struct xfs_buf, b_lru);

		/*
		 * Decrement the b_lru_ref count unless the value is already
		 * zero. If the value is already zero, we need to reclaim the
		 * buffer, otherwise it gets another trip through the LRU.
		 */
		if (!atomic_add_unless(&bp->b_lru_ref, -1, 0)) {
			list_move_tail(&bp->b_lru, &btp->bt_lru);
			continue;
		}

		/*
		 * remove the buffer from the LRU now to avoid needing another
		 * lock round trip inside xfs_buf_rele().
		 */
		list_move(&bp->b_lru, &dispose);
		btp->bt_lru_nr--;
	}
	spin_unlock(&btp->bt_lru_lock);

	while (!list_empty(&dispose)) {
		bp = list_first_entry(&dispose, struct xfs_buf, b_lru);
		list_del_init(&bp->b_lru);
		xfs_buf_rele(bp);
	}

	return btp->bt_lru_nr;
}

void
xfs_free_buftarg(
	struct xfs_mount	*mp,
	struct xfs_buftarg	*btp)
{
	unregister_shrinker(&btp->bt_shrinker);

	if (mp->m_flags & XFS_MOUNT_BARRIER)
		xfs_blkdev_issue_flush(btp);

	kmem_free(btp);
}

STATIC int
xfs_setsize_buftarg_flags(
	xfs_buftarg_t		*btp,
	unsigned int		blocksize,
	unsigned int		sectorsize,
	int			verbose)
{
	btp->bt_bsize = blocksize;
	btp->bt_sshift = ffs(sectorsize) - 1;
	btp->bt_smask = sectorsize - 1;

	if (set_blocksize(btp->bt_bdev, sectorsize)) {
		char name[BDEVNAME_SIZE];

		bdevname(btp->bt_bdev, name);

		xfs_warn(btp->bt_mount,
			"Cannot set_blocksize to %u on device %s\n",
			sectorsize, name);
		return EINVAL;
	}

	return 0;
}

/*
 *	When allocating the initial buffer target we have not yet
 *	read in the superblock, so don't know what sized sectors
 *	are being used is at this early stage.  Play safe.
 */
STATIC int
xfs_setsize_buftarg_early(
	xfs_buftarg_t		*btp,
	struct block_device	*bdev)
{
	return xfs_setsize_buftarg_flags(btp,
			PAGE_SIZE, bdev_logical_block_size(bdev), 0);
}

int
xfs_setsize_buftarg(
	xfs_buftarg_t		*btp,
	unsigned int		blocksize,
	unsigned int		sectorsize)
{
	return xfs_setsize_buftarg_flags(btp, blocksize, sectorsize, 1);
}

xfs_buftarg_t *
xfs_alloc_buftarg(
	struct xfs_mount	*mp,
	struct block_device	*bdev,
	int			external,
	const char		*fsname)
{
	xfs_buftarg_t		*btp;

	btp = kmem_zalloc(sizeof(*btp), KM_SLEEP);

	btp->bt_mount = mp;
	btp->bt_dev =  bdev->bd_dev;
	btp->bt_bdev = bdev;
	btp->bt_bdi = blk_get_backing_dev_info(bdev);
	if (!btp->bt_bdi)
		goto error;

	INIT_LIST_HEAD(&btp->bt_lru);
	spin_lock_init(&btp->bt_lru_lock);
	if (xfs_setsize_buftarg_early(btp, bdev))
		goto error;
	btp->bt_shrinker.shrink = xfs_buftarg_shrink;
	btp->bt_shrinker.seeks = DEFAULT_SEEKS;
	register_shrinker(&btp->bt_shrinker);
	return btp;

error:
	kmem_free(btp);
	return NULL;
}

/*
 * Add a buffer to the delayed write list.
 *
 * This queues a buffer for writeout if it hasn't already been.  Note that
 * neither this routine nor the buffer list submission functions perform
 * any internal synchronization.  It is expected that the lists are thread-local
 * to the callers.
 *
 * Returns true if we queued up the buffer, or false if it already had
 * been on the buffer list.
 */
bool
xfs_buf_delwri_queue(
	struct xfs_buf		*bp,
	struct list_head	*list)
{
	ASSERT(xfs_buf_islocked(bp));
	ASSERT(!(bp->b_flags & XBF_READ));

	/*
	 * If the buffer is already marked delwri it already is queued up
	 * by someone else for imediate writeout.  Just ignore it in that
	 * case.
	 */
	if (bp->b_flags & _XBF_DELWRI_Q) {
		trace_xfs_buf_delwri_queued(bp, _RET_IP_);
		return false;
	}

	trace_xfs_buf_delwri_queue(bp, _RET_IP_);

	/*
	 * If a buffer gets written out synchronously or marked stale while it
	 * is on a delwri list we lazily remove it. To do this, the other party
	 * clears the  _XBF_DELWRI_Q flag but otherwise leaves the buffer alone.
	 * It remains referenced and on the list.  In a rare corner case it
	 * might get readded to a delwri list after the synchronous writeout, in
	 * which case we need just need to re-add the flag here.
	 */
	bp->b_flags |= _XBF_DELWRI_Q;
	if (list_empty(&bp->b_list)) {
		atomic_inc(&bp->b_hold);
		list_add_tail(&bp->b_list, list);
	}

	return true;
}

/*
 * Compare function is more complex than it needs to be because
 * the return value is only 32 bits and we are doing comparisons
 * on 64 bit values
 */
static int
xfs_buf_cmp(
	void		*priv,
	struct list_head *a,
	struct list_head *b)
{
	struct xfs_buf	*ap = container_of(a, struct xfs_buf, b_list);
	struct xfs_buf	*bp = container_of(b, struct xfs_buf, b_list);
	xfs_daddr_t		diff;

	diff = ap->b_bn - bp->b_bn;
	if (diff < 0)
		return -1;
	if (diff > 0)
		return 1;
	return 0;
}

static int
__xfs_buf_delwri_submit(
	struct list_head	*buffer_list,
	struct list_head	*io_list,
	bool			wait)
{
	struct blk_plug		plug;
	struct xfs_buf		*bp, *n;
	int			pinned = 0;

	list_for_each_entry_safe(bp, n, buffer_list, b_list) {
		if (!wait) {
			if (xfs_buf_ispinned(bp)) {
				pinned++;
				continue;
			}
			if (!xfs_buf_trylock(bp))
				continue;
		} else {
			xfs_buf_lock(bp);
		}

		/*
		 * Someone else might have written the buffer synchronously or
		 * marked it stale in the meantime.  In that case only the
		 * _XBF_DELWRI_Q flag got cleared, and we have to drop the
		 * reference and remove it from the list here.
		 */
		if (!(bp->b_flags & _XBF_DELWRI_Q)) {
			list_del_init(&bp->b_list);
			xfs_buf_relse(bp);
			continue;
		}

		list_move_tail(&bp->b_list, io_list);
		trace_xfs_buf_delwri_split(bp, _RET_IP_);
	}

	list_sort(NULL, io_list, xfs_buf_cmp);

	blk_start_plug(&plug);
	list_for_each_entry_safe(bp, n, io_list, b_list) {
		bp->b_flags &= ~(_XBF_DELWRI_Q | XBF_ASYNC);
		bp->b_flags |= XBF_WRITE;

		if (!wait) {
			bp->b_flags |= XBF_ASYNC;
			list_del_init(&bp->b_list);
		}
		xfs_bdstrat_cb(bp);
	}
	blk_finish_plug(&plug);

	return pinned;
}

/*
 * Write out a buffer list asynchronously.
 *
 * This will take the @buffer_list, write all non-locked and non-pinned buffers
 * out and not wait for I/O completion on any of the buffers.  This interface
 * is only safely useable for callers that can track I/O completion by higher
 * level means, e.g. AIL pushing as the @buffer_list is consumed in this
 * function.
 */
int
xfs_buf_delwri_submit_nowait(
	struct list_head	*buffer_list)
{
	LIST_HEAD		(io_list);
	return __xfs_buf_delwri_submit(buffer_list, &io_list, false);
}

/*
 * Write out a buffer list synchronously.
 *
 * This will take the @buffer_list, write all buffers out and wait for I/O
 * completion on all of the buffers. @buffer_list is consumed by the function,
 * so callers must have some other way of tracking buffers if they require such
 * functionality.
 */
int
xfs_buf_delwri_submit(
	struct list_head	*buffer_list)
{
	LIST_HEAD		(io_list);
	int			error = 0, error2;
	struct xfs_buf		*bp;

	__xfs_buf_delwri_submit(buffer_list, &io_list, true);

	/* Wait for IO to complete. */
	while (!list_empty(&io_list)) {
		bp = list_first_entry(&io_list, struct xfs_buf, b_list);

		list_del_init(&bp->b_list);
		error2 = xfs_buf_iowait(bp);
		xfs_buf_relse(bp);
		if (!error)
			error = error2;
	}

	return error;
}

int __init
xfs_buf_init(void)
{
	xfs_buf_zone = kmem_zone_init_flags(sizeof(xfs_buf_t), "xfs_buf",
						KM_ZONE_HWALIGN, NULL);
	if (!xfs_buf_zone)
		goto out;

	xfslogd_workqueue = alloc_workqueue("xfslogd",
					WQ_MEM_RECLAIM | WQ_HIGHPRI, 1);
	if (!xfslogd_workqueue)
		goto out_free_buf_zone;

	return 0;

 out_free_buf_zone:
	kmem_zone_destroy(xfs_buf_zone);
 out:
	return -ENOMEM;
}

void
xfs_buf_terminate(void)
{
	destroy_workqueue(xfslogd_workqueue);
	kmem_zone_destroy(xfs_buf_zone);
}<|MERGE_RESOLUTION|>--- conflicted
+++ resolved
@@ -201,18 +201,7 @@
 	bp->b_length = numblks;
 	bp->b_io_length = numblks;
 	bp->b_flags = flags;
-<<<<<<< HEAD
-
-	/*
-	 * We do not set the block number here in the buffer because we have not
-	 * finished initialising the buffer. We insert the buffer into the cache
-	 * in this state, so this ensures that we are unable to do IO on a
-	 * buffer that hasn't been fully initialised.
-	 */
-	bp->b_bn = XFS_BUF_DADDR_NULL;
-=======
 	bp->b_bn = blkno;
->>>>>>> bd0a521e
 	atomic_set(&bp->b_pin_count, 0);
 	init_waitqueue_head(&bp->b_waiters);
 
@@ -567,22 +556,10 @@
 		xfs_buf_free(new_bp);
 		return NULL;
 	}
-<<<<<<< HEAD
 
 	if (bp != new_bp)
 		xfs_buf_free(new_bp);
 
-	/*
-	 * Now we have a workable buffer, fill in the block number so
-	 * that we can do IO on it.
-	 */
-	bp->b_bn = blkno;
-=======
-
-	if (bp != new_bp)
-		xfs_buf_free(new_bp);
-
->>>>>>> bd0a521e
 	bp->b_io_length = bp->b_length;
 
 found:
@@ -783,11 +760,7 @@
 	int			error, i;
 	xfs_buf_t		*bp;
 
-<<<<<<< HEAD
-	bp = xfs_buf_alloc(target, 0, numblks, 0);
-=======
 	bp = xfs_buf_alloc(target, XFS_BUF_DADDR_NULL, numblks, 0);
->>>>>>> bd0a521e
 	if (unlikely(bp == NULL))
 		goto fail;
 
