--- conflicted
+++ resolved
@@ -138,12 +138,8 @@
 
 	if (remove) {
 		ASSERT(!(lip->li_flags & XFS_LI_IN_AIL));
-<<<<<<< HEAD
-		xfs_trans_del_item(lip);
-=======
 		if (lip->li_desc)
 			xfs_trans_del_item(lip);
->>>>>>> 105e53f8
 		xfs_efi_item_free(efip);
 		return;
 	}
