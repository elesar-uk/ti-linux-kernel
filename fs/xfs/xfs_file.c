/*
 * Copyright (c) 2000-2005 Silicon Graphics, Inc.
 * All Rights Reserved.
 *
 * This program is free software; you can redistribute it and/or
 * modify it under the terms of the GNU General Public License as
 * published by the Free Software Foundation.
 *
 * This program is distributed in the hope that it would be useful,
 * but WITHOUT ANY WARRANTY; without even the implied warranty of
 * MERCHANTABILITY or FITNESS FOR A PARTICULAR PURPOSE.  See the
 * GNU General Public License for more details.
 *
 * You should have received a copy of the GNU General Public License
 * along with this program; if not, write the Free Software Foundation,
 * Inc.,  51 Franklin St, Fifth Floor, Boston, MA  02110-1301  USA
 */
#include "xfs.h"
#include "xfs_fs.h"
#include "xfs_shared.h"
#include "xfs_format.h"
#include "xfs_log_format.h"
#include "xfs_trans_resv.h"
#include "xfs_mount.h"
#include "xfs_da_format.h"
#include "xfs_da_btree.h"
#include "xfs_inode.h"
#include "xfs_trans.h"
#include "xfs_inode_item.h"
#include "xfs_bmap.h"
#include "xfs_bmap_util.h"
#include "xfs_error.h"
#include "xfs_dir2.h"
#include "xfs_dir2_priv.h"
#include "xfs_ioctl.h"
#include "xfs_trace.h"
#include "xfs_log.h"
#include "xfs_icache.h"
#include "xfs_pnfs.h"

#include <linux/dcache.h>
#include <linux/falloc.h>
#include <linux/pagevec.h>

static const struct vm_operations_struct xfs_file_vm_ops;

/*
 * Locking primitives for read and write IO paths to ensure we consistently use
 * and order the inode->i_mutex, ip->i_lock and ip->i_iolock.
 */
static inline void
xfs_rw_ilock(
	struct xfs_inode	*ip,
	int			type)
{
	if (type & XFS_IOLOCK_EXCL)
		mutex_lock(&VFS_I(ip)->i_mutex);
	xfs_ilock(ip, type);
}

static inline void
xfs_rw_iunlock(
	struct xfs_inode	*ip,
	int			type)
{
	xfs_iunlock(ip, type);
	if (type & XFS_IOLOCK_EXCL)
		mutex_unlock(&VFS_I(ip)->i_mutex);
}

static inline void
xfs_rw_ilock_demote(
	struct xfs_inode	*ip,
	int			type)
{
	xfs_ilock_demote(ip, type);
	if (type & XFS_IOLOCK_EXCL)
		mutex_unlock(&VFS_I(ip)->i_mutex);
}

/*
 *	xfs_iozero
 *
 *	xfs_iozero clears the specified range of buffer supplied,
 *	and marks all the affected blocks as valid and modified.  If
 *	an affected block is not allocated, it will be allocated.  If
 *	an affected block is not completely overwritten, and is not
 *	valid before the operation, it will be read from disk before
 *	being partially zeroed.
 */
int
xfs_iozero(
	struct xfs_inode	*ip,	/* inode			*/
	loff_t			pos,	/* offset in file		*/
	size_t			count)	/* size of data to zero		*/
{
	struct page		*page;
	struct address_space	*mapping;
	int			status;

	mapping = VFS_I(ip)->i_mapping;
	do {
		unsigned offset, bytes;
		void *fsdata;

		offset = (pos & (PAGE_CACHE_SIZE -1)); /* Within page */
		bytes = PAGE_CACHE_SIZE - offset;
		if (bytes > count)
			bytes = count;

		status = pagecache_write_begin(NULL, mapping, pos, bytes,
					AOP_FLAG_UNINTERRUPTIBLE,
					&page, &fsdata);
		if (status)
			break;

		zero_user(page, offset, bytes);

		status = pagecache_write_end(NULL, mapping, pos, bytes, bytes,
					page, fsdata);
		WARN_ON(status <= 0); /* can't return less than zero! */
		pos += bytes;
		count -= bytes;
		status = 0;
	} while (count);

	return (-status);
}

int
xfs_update_prealloc_flags(
	struct xfs_inode	*ip,
	enum xfs_prealloc_flags	flags)
{
	struct xfs_trans	*tp;
	int			error;

	tp = xfs_trans_alloc(ip->i_mount, XFS_TRANS_WRITEID);
	error = xfs_trans_reserve(tp, &M_RES(ip->i_mount)->tr_writeid, 0, 0);
	if (error) {
		xfs_trans_cancel(tp, 0);
		return error;
	}

	xfs_ilock(ip, XFS_ILOCK_EXCL);
	xfs_trans_ijoin(tp, ip, XFS_ILOCK_EXCL);

	if (!(flags & XFS_PREALLOC_INVISIBLE)) {
		ip->i_d.di_mode &= ~S_ISUID;
		if (ip->i_d.di_mode & S_IXGRP)
			ip->i_d.di_mode &= ~S_ISGID;
		xfs_trans_ichgtime(tp, ip, XFS_ICHGTIME_MOD | XFS_ICHGTIME_CHG);
	}

	if (flags & XFS_PREALLOC_SET)
		ip->i_d.di_flags |= XFS_DIFLAG_PREALLOC;
	if (flags & XFS_PREALLOC_CLEAR)
		ip->i_d.di_flags &= ~XFS_DIFLAG_PREALLOC;

	xfs_trans_log_inode(tp, ip, XFS_ILOG_CORE);
	if (flags & XFS_PREALLOC_SYNC)
		xfs_trans_set_sync(tp);
	return xfs_trans_commit(tp, 0);
}

/*
 * Fsync operations on directories are much simpler than on regular files,
 * as there is no file data to flush, and thus also no need for explicit
 * cache flush operations, and there are no non-transaction metadata updates
 * on directories either.
 */
STATIC int
xfs_dir_fsync(
	struct file		*file,
	loff_t			start,
	loff_t			end,
	int			datasync)
{
	struct xfs_inode	*ip = XFS_I(file->f_mapping->host);
	struct xfs_mount	*mp = ip->i_mount;
	xfs_lsn_t		lsn = 0;

	trace_xfs_dir_fsync(ip);

	xfs_ilock(ip, XFS_ILOCK_SHARED);
	if (xfs_ipincount(ip))
		lsn = ip->i_itemp->ili_last_lsn;
	xfs_iunlock(ip, XFS_ILOCK_SHARED);

	if (!lsn)
		return 0;
	return _xfs_log_force_lsn(mp, lsn, XFS_LOG_SYNC, NULL);
}

STATIC int
xfs_file_fsync(
	struct file		*file,
	loff_t			start,
	loff_t			end,
	int			datasync)
{
	struct inode		*inode = file->f_mapping->host;
	struct xfs_inode	*ip = XFS_I(inode);
	struct xfs_mount	*mp = ip->i_mount;
	int			error = 0;
	int			log_flushed = 0;
	xfs_lsn_t		lsn = 0;

	trace_xfs_file_fsync(ip);

	error = filemap_write_and_wait_range(inode->i_mapping, start, end);
	if (error)
		return error;

	if (XFS_FORCED_SHUTDOWN(mp))
		return -EIO;

	xfs_iflags_clear(ip, XFS_ITRUNCATED);

	if (mp->m_flags & XFS_MOUNT_BARRIER) {
		/*
		 * If we have an RT and/or log subvolume we need to make sure
		 * to flush the write cache the device used for file data
		 * first.  This is to ensure newly written file data make
		 * it to disk before logging the new inode size in case of
		 * an extending write.
		 */
		if (XFS_IS_REALTIME_INODE(ip))
			xfs_blkdev_issue_flush(mp->m_rtdev_targp);
		else if (mp->m_logdev_targp != mp->m_ddev_targp)
			xfs_blkdev_issue_flush(mp->m_ddev_targp);
	}

	/*
	 * All metadata updates are logged, which means that we just have
	 * to flush the log up to the latest LSN that touched the inode.
	 */
	xfs_ilock(ip, XFS_ILOCK_SHARED);
	if (xfs_ipincount(ip)) {
		if (!datasync ||
		    (ip->i_itemp->ili_fields & ~XFS_ILOG_TIMESTAMP))
			lsn = ip->i_itemp->ili_last_lsn;
	}
	xfs_iunlock(ip, XFS_ILOCK_SHARED);

	if (lsn)
		error = _xfs_log_force_lsn(mp, lsn, XFS_LOG_SYNC, &log_flushed);

	/*
	 * If we only have a single device, and the log force about was
	 * a no-op we might have to flush the data device cache here.
	 * This can only happen for fdatasync/O_DSYNC if we were overwriting
	 * an already allocated file and thus do not have any metadata to
	 * commit.
	 */
	if ((mp->m_flags & XFS_MOUNT_BARRIER) &&
	    mp->m_logdev_targp == mp->m_ddev_targp &&
	    !XFS_IS_REALTIME_INODE(ip) &&
	    !log_flushed)
		xfs_blkdev_issue_flush(mp->m_ddev_targp);

	return error;
}

STATIC ssize_t
xfs_file_read_iter(
	struct kiocb		*iocb,
	struct iov_iter		*to)
{
	struct file		*file = iocb->ki_filp;
	struct inode		*inode = file->f_mapping->host;
	struct xfs_inode	*ip = XFS_I(inode);
	struct xfs_mount	*mp = ip->i_mount;
	size_t			size = iov_iter_count(to);
	ssize_t			ret = 0;
	int			ioflags = 0;
	xfs_fsize_t		n;
	loff_t			pos = iocb->ki_pos;

	XFS_STATS_INC(xs_read_calls);

	if (unlikely(file->f_flags & O_DIRECT))
		ioflags |= XFS_IO_ISDIRECT;
	if (file->f_mode & FMODE_NOCMTIME)
		ioflags |= XFS_IO_INVIS;

	if (unlikely(ioflags & XFS_IO_ISDIRECT)) {
		xfs_buftarg_t	*target =
			XFS_IS_REALTIME_INODE(ip) ?
				mp->m_rtdev_targp : mp->m_ddev_targp;
		/* DIO must be aligned to device logical sector size */
		if ((pos | size) & target->bt_logical_sectormask) {
			if (pos == i_size_read(inode))
				return 0;
			return -EINVAL;
		}
	}

	n = mp->m_super->s_maxbytes - pos;
	if (n <= 0 || size == 0)
		return 0;

	if (n < size)
		size = n;

	if (XFS_FORCED_SHUTDOWN(mp))
		return -EIO;

	/*
	 * Locking is a bit tricky here. If we take an exclusive lock
	 * for direct IO, we effectively serialise all new concurrent
	 * read IO to this file and block it behind IO that is currently in
	 * progress because IO in progress holds the IO lock shared. We only
	 * need to hold the lock exclusive to blow away the page cache, so
	 * only take lock exclusively if the page cache needs invalidation.
	 * This allows the normal direct IO case of no page cache pages to
	 * proceeed concurrently without serialisation.
	 */
	xfs_rw_ilock(ip, XFS_IOLOCK_SHARED);
	if ((ioflags & XFS_IO_ISDIRECT) && inode->i_mapping->nrpages) {
		xfs_rw_iunlock(ip, XFS_IOLOCK_SHARED);
		xfs_rw_ilock(ip, XFS_IOLOCK_EXCL);

		if (inode->i_mapping->nrpages) {
			ret = filemap_write_and_wait_range(
							VFS_I(ip)->i_mapping,
							pos, pos + size - 1);
			if (ret) {
				xfs_rw_iunlock(ip, XFS_IOLOCK_EXCL);
				return ret;
			}

			/*
			 * Invalidate whole pages. This can return an error if
			 * we fail to invalidate a page, but this should never
			 * happen on XFS. Warn if it does fail.
			 */
			ret = invalidate_inode_pages2_range(VFS_I(ip)->i_mapping,
					pos >> PAGE_CACHE_SHIFT,
					(pos + size - 1) >> PAGE_CACHE_SHIFT);
			WARN_ON_ONCE(ret);
			ret = 0;
		}
		xfs_rw_ilock_demote(ip, XFS_IOLOCK_EXCL);
	}

	trace_xfs_file_read(ip, size, pos, ioflags);

	ret = generic_file_read_iter(iocb, to);
	if (ret > 0)
		XFS_STATS_ADD(xs_read_bytes, ret);

	xfs_rw_iunlock(ip, XFS_IOLOCK_SHARED);
	return ret;
}

STATIC ssize_t
xfs_file_splice_read(
	struct file		*infilp,
	loff_t			*ppos,
	struct pipe_inode_info	*pipe,
	size_t			count,
	unsigned int		flags)
{
	struct xfs_inode	*ip = XFS_I(infilp->f_mapping->host);
	int			ioflags = 0;
	ssize_t			ret;

	XFS_STATS_INC(xs_read_calls);

	if (infilp->f_mode & FMODE_NOCMTIME)
		ioflags |= XFS_IO_INVIS;

	if (XFS_FORCED_SHUTDOWN(ip->i_mount))
		return -EIO;

	xfs_rw_ilock(ip, XFS_IOLOCK_SHARED);

	trace_xfs_file_splice_read(ip, count, *ppos, ioflags);

	ret = generic_file_splice_read(infilp, ppos, pipe, count, flags);
	if (ret > 0)
		XFS_STATS_ADD(xs_read_bytes, ret);

	xfs_rw_iunlock(ip, XFS_IOLOCK_SHARED);
	return ret;
}

/*
 * This routine is called to handle zeroing any space in the last block of the
 * file that is beyond the EOF.  We do this since the size is being increased
 * without writing anything to that block and we don't want to read the
 * garbage on the disk.
 */
STATIC int				/* error (positive) */
xfs_zero_last_block(
	struct xfs_inode	*ip,
	xfs_fsize_t		offset,
	xfs_fsize_t		isize,
	bool			*did_zeroing)
{
	struct xfs_mount	*mp = ip->i_mount;
	xfs_fileoff_t		last_fsb = XFS_B_TO_FSBT(mp, isize);
	int			zero_offset = XFS_B_FSB_OFFSET(mp, isize);
	int			zero_len;
	int			nimaps = 1;
	int			error = 0;
	struct xfs_bmbt_irec	imap;

	xfs_ilock(ip, XFS_ILOCK_EXCL);
	error = xfs_bmapi_read(ip, last_fsb, 1, &imap, &nimaps, 0);
	xfs_iunlock(ip, XFS_ILOCK_EXCL);
	if (error)
		return error;

	ASSERT(nimaps > 0);

	/*
	 * If the block underlying isize is just a hole, then there
	 * is nothing to zero.
	 */
	if (imap.br_startblock == HOLESTARTBLOCK)
		return 0;

	zero_len = mp->m_sb.sb_blocksize - zero_offset;
	if (isize + zero_len > offset)
		zero_len = offset - isize;
	*did_zeroing = true;
	return xfs_iozero(ip, isize, zero_len);
}

/*
 * Zero any on disk space between the current EOF and the new, larger EOF.
 *
 * This handles the normal case of zeroing the remainder of the last block in
 * the file and the unusual case of zeroing blocks out beyond the size of the
 * file.  This second case only happens with fixed size extents and when the
 * system crashes before the inode size was updated but after blocks were
 * allocated.
 *
 * Expects the iolock to be held exclusive, and will take the ilock internally.
 */
int					/* error (positive) */
xfs_zero_eof(
	struct xfs_inode	*ip,
	xfs_off_t		offset,		/* starting I/O offset */
	xfs_fsize_t		isize,		/* current inode size */
	bool			*did_zeroing)
{
	struct xfs_mount	*mp = ip->i_mount;
	xfs_fileoff_t		start_zero_fsb;
	xfs_fileoff_t		end_zero_fsb;
	xfs_fileoff_t		zero_count_fsb;
	xfs_fileoff_t		last_fsb;
	xfs_fileoff_t		zero_off;
	xfs_fsize_t		zero_len;
	int			nimaps;
	int			error = 0;
	struct xfs_bmbt_irec	imap;

	ASSERT(xfs_isilocked(ip, XFS_IOLOCK_EXCL));
	ASSERT(offset > isize);

	/*
	 * First handle zeroing the block on which isize resides.
	 *
	 * We only zero a part of that block so it is handled specially.
	 */
	if (XFS_B_FSB_OFFSET(mp, isize) != 0) {
		error = xfs_zero_last_block(ip, offset, isize, did_zeroing);
		if (error)
			return error;
	}

	/*
	 * Calculate the range between the new size and the old where blocks
	 * needing to be zeroed may exist.
	 *
	 * To get the block where the last byte in the file currently resides,
	 * we need to subtract one from the size and truncate back to a block
	 * boundary.  We subtract 1 in case the size is exactly on a block
	 * boundary.
	 */
	last_fsb = isize ? XFS_B_TO_FSBT(mp, isize - 1) : (xfs_fileoff_t)-1;
	start_zero_fsb = XFS_B_TO_FSB(mp, (xfs_ufsize_t)isize);
	end_zero_fsb = XFS_B_TO_FSBT(mp, offset - 1);
	ASSERT((xfs_sfiloff_t)last_fsb < (xfs_sfiloff_t)start_zero_fsb);
	if (last_fsb == end_zero_fsb) {
		/*
		 * The size was only incremented on its last block.
		 * We took care of that above, so just return.
		 */
		return 0;
	}

	ASSERT(start_zero_fsb <= end_zero_fsb);
	while (start_zero_fsb <= end_zero_fsb) {
		nimaps = 1;
		zero_count_fsb = end_zero_fsb - start_zero_fsb + 1;

		xfs_ilock(ip, XFS_ILOCK_EXCL);
		error = xfs_bmapi_read(ip, start_zero_fsb, zero_count_fsb,
					  &imap, &nimaps, 0);
		xfs_iunlock(ip, XFS_ILOCK_EXCL);
		if (error)
			return error;

		ASSERT(nimaps > 0);

		if (imap.br_state == XFS_EXT_UNWRITTEN ||
		    imap.br_startblock == HOLESTARTBLOCK) {
			start_zero_fsb = imap.br_startoff + imap.br_blockcount;
			ASSERT(start_zero_fsb <= (end_zero_fsb + 1));
			continue;
		}

		/*
		 * There are blocks we need to zero.
		 */
		zero_off = XFS_FSB_TO_B(mp, start_zero_fsb);
		zero_len = XFS_FSB_TO_B(mp, imap.br_blockcount);

		if ((zero_off + zero_len) > offset)
			zero_len = offset - zero_off;

		error = xfs_iozero(ip, zero_off, zero_len);
		if (error)
			return error;

		*did_zeroing = true;
		start_zero_fsb = imap.br_startoff + imap.br_blockcount;
		ASSERT(start_zero_fsb <= (end_zero_fsb + 1));
	}

	return 0;
}

/*
 * Common pre-write limit and setup checks.
 *
 * Called with the iolocked held either shared and exclusive according to
 * @iolock, and returns with it held.  Might upgrade the iolock to exclusive
 * if called for a direct write beyond i_size.
 */
STATIC ssize_t
xfs_file_aio_write_checks(
	struct file		*file,
	loff_t			*pos,
	size_t			*count,
	int			*iolock)
{
	struct inode		*inode = file->f_mapping->host;
	struct xfs_inode	*ip = XFS_I(inode);
	int			error = 0;

restart:
	error = generic_write_checks(file, pos, count, S_ISBLK(inode->i_mode));
	if (error)
		return error;

	error = xfs_break_layouts(inode, iolock);
	if (error)
		return error;

	/*
	 * If the offset is beyond the size of the file, we need to zero any
	 * blocks that fall between the existing EOF and the start of this
	 * write.  If zeroing is needed and we are currently holding the
	 * iolock shared, we need to update it to exclusive which implies
	 * having to redo all checks before.
	 */
	if (*pos > i_size_read(inode)) {
		bool	zero = false;

		if (*iolock == XFS_IOLOCK_SHARED) {
			xfs_rw_iunlock(ip, *iolock);
			*iolock = XFS_IOLOCK_EXCL;
			xfs_rw_ilock(ip, *iolock);
			goto restart;
		}
		error = xfs_zero_eof(ip, *pos, i_size_read(inode), &zero);
		if (error)
			return error;
	}

	/*
	 * Updating the timestamps will grab the ilock again from
	 * xfs_fs_dirty_inode, so we have to call it after dropping the
	 * lock above.  Eventually we should look into a way to avoid
	 * the pointless lock roundtrip.
	 */
	if (likely(!(file->f_mode & FMODE_NOCMTIME))) {
		error = file_update_time(file);
		if (error)
			return error;
	}

	/*
	 * If we're writing the file then make sure to clear the setuid and
	 * setgid bits if the process is not being run by root.  This keeps
	 * people from modifying setuid and setgid binaries.
	 */
	return file_remove_suid(file);
}

/*
 * xfs_file_dio_aio_write - handle direct IO writes
 *
 * Lock the inode appropriately to prepare for and issue a direct IO write.
 * By separating it from the buffered write path we remove all the tricky to
 * follow locking changes and looping.
 *
 * If there are cached pages or we're extending the file, we need IOLOCK_EXCL
 * until we're sure the bytes at the new EOF have been zeroed and/or the cached
 * pages are flushed out.
 *
 * In most cases the direct IO writes will be done holding IOLOCK_SHARED
 * allowing them to be done in parallel with reads and other direct IO writes.
 * However, if the IO is not aligned to filesystem blocks, the direct IO layer
 * needs to do sub-block zeroing and that requires serialisation against other
 * direct IOs to the same block. In this case we need to serialise the
 * submission of the unaligned IOs so that we don't get racing block zeroing in
 * the dio layer.  To avoid the problem with aio, we also need to wait for
 * outstanding IOs to complete so that unwritten extent conversion is completed
 * before we try to map the overlapping block. This is currently implemented by
 * hitting it with a big hammer (i.e. inode_dio_wait()).
 *
 * Returns with locks held indicated by @iolock and errors indicated by
 * negative return values.
 */
STATIC ssize_t
xfs_file_dio_aio_write(
	struct kiocb		*iocb,
	struct iov_iter		*from)
{
	struct file		*file = iocb->ki_filp;
	struct address_space	*mapping = file->f_mapping;
	struct inode		*inode = mapping->host;
	struct xfs_inode	*ip = XFS_I(inode);
	struct xfs_mount	*mp = ip->i_mount;
	ssize_t			ret = 0;
	int			unaligned_io = 0;
	int			iolock;
	size_t			count = iov_iter_count(from);
	loff_t			pos = iocb->ki_pos;
	struct xfs_buftarg	*target = XFS_IS_REALTIME_INODE(ip) ?
					mp->m_rtdev_targp : mp->m_ddev_targp;

	/* DIO must be aligned to device logical sector size */
	if ((pos | count) & target->bt_logical_sectormask)
		return -EINVAL;

	/* "unaligned" here means not aligned to a filesystem block */
	if ((pos & mp->m_blockmask) || ((pos + count) & mp->m_blockmask))
		unaligned_io = 1;

	/*
	 * We don't need to take an exclusive lock unless there page cache needs
	 * to be invalidated or unaligned IO is being executed. We don't need to
	 * consider the EOF extension case here because
	 * xfs_file_aio_write_checks() will relock the inode as necessary for
	 * EOF zeroing cases and fill out the new inode size as appropriate.
	 */
	if (unaligned_io || mapping->nrpages)
		iolock = XFS_IOLOCK_EXCL;
	else
		iolock = XFS_IOLOCK_SHARED;
	xfs_rw_ilock(ip, iolock);

	/*
	 * Recheck if there are cached pages that need invalidate after we got
	 * the iolock to protect against other threads adding new pages while
	 * we were waiting for the iolock.
	 */
	if (mapping->nrpages && iolock == XFS_IOLOCK_SHARED) {
		xfs_rw_iunlock(ip, iolock);
		iolock = XFS_IOLOCK_EXCL;
		xfs_rw_ilock(ip, iolock);
	}

	ret = xfs_file_aio_write_checks(file, &pos, &count, &iolock);
	if (ret)
		goto out;
	iov_iter_truncate(from, count);

	if (mapping->nrpages) {
		ret = filemap_write_and_wait_range(VFS_I(ip)->i_mapping,
						    pos, pos + count - 1);
		if (ret)
			goto out;
		/*
		 * Invalidate whole pages. This can return an error if
		 * we fail to invalidate a page, but this should never
		 * happen on XFS. Warn if it does fail.
		 */
		ret = invalidate_inode_pages2_range(VFS_I(ip)->i_mapping,
					pos >> PAGE_CACHE_SHIFT,
					(pos + count - 1) >> PAGE_CACHE_SHIFT);
		WARN_ON_ONCE(ret);
		ret = 0;
	}

	/*
	 * If we are doing unaligned IO, wait for all other IO to drain,
	 * otherwise demote the lock if we had to flush cached pages
	 */
	if (unaligned_io)
		inode_dio_wait(inode);
	else if (iolock == XFS_IOLOCK_EXCL) {
		xfs_rw_ilock_demote(ip, XFS_IOLOCK_EXCL);
		iolock = XFS_IOLOCK_SHARED;
	}

	trace_xfs_file_direct_write(ip, count, iocb->ki_pos, 0);
	ret = generic_file_direct_write(iocb, from, pos);

out:
	xfs_rw_iunlock(ip, iolock);

	/* No fallback to buffered IO on errors for XFS. */
	ASSERT(ret < 0 || ret == count);
	return ret;
}

STATIC ssize_t
xfs_file_buffered_aio_write(
	struct kiocb		*iocb,
	struct iov_iter		*from)
{
	struct file		*file = iocb->ki_filp;
	struct address_space	*mapping = file->f_mapping;
	struct inode		*inode = mapping->host;
	struct xfs_inode	*ip = XFS_I(inode);
	ssize_t			ret;
	int			enospc = 0;
	int			iolock = XFS_IOLOCK_EXCL;
	loff_t			pos = iocb->ki_pos;
	size_t			count = iov_iter_count(from);

	xfs_rw_ilock(ip, iolock);

	ret = xfs_file_aio_write_checks(file, &pos, &count, &iolock);
	if (ret)
		goto out;

	iov_iter_truncate(from, count);
	/* We can write back this queue in page reclaim */
	current->backing_dev_info = inode_to_bdi(inode);

write_retry:
	trace_xfs_file_buffered_write(ip, count, iocb->ki_pos, 0);
	ret = generic_perform_write(file, from, pos);
	if (likely(ret >= 0))
		iocb->ki_pos = pos + ret;

	/*
	 * If we hit a space limit, try to free up some lingering preallocated
	 * space before returning an error. In the case of ENOSPC, first try to
	 * write back all dirty inodes to free up some of the excess reserved
	 * metadata space. This reduces the chances that the eofblocks scan
	 * waits on dirty mappings. Since xfs_flush_inodes() is serialized, this
	 * also behaves as a filter to prevent too many eofblocks scans from
	 * running at the same time.
	 */
	if (ret == -EDQUOT && !enospc) {
		enospc = xfs_inode_free_quota_eofblocks(ip);
		if (enospc)
			goto write_retry;
	} else if (ret == -ENOSPC && !enospc) {
		struct xfs_eofblocks eofb = {0};

		enospc = 1;
		xfs_flush_inodes(ip->i_mount);
		eofb.eof_scan_owner = ip->i_ino; /* for locking */
		eofb.eof_flags = XFS_EOF_FLAGS_SYNC;
		xfs_icache_free_eofblocks(ip->i_mount, &eofb);
		goto write_retry;
	}

	current->backing_dev_info = NULL;
out:
	xfs_rw_iunlock(ip, iolock);
	return ret;
}

STATIC ssize_t
xfs_file_write_iter(
	struct kiocb		*iocb,
	struct iov_iter		*from)
{
	struct file		*file = iocb->ki_filp;
	struct address_space	*mapping = file->f_mapping;
	struct inode		*inode = mapping->host;
	struct xfs_inode	*ip = XFS_I(inode);
	ssize_t			ret;
	size_t			ocount = iov_iter_count(from);

	XFS_STATS_INC(xs_write_calls);

	if (ocount == 0)
		return 0;

	if (XFS_FORCED_SHUTDOWN(ip->i_mount))
		return -EIO;

	if (unlikely(file->f_flags & O_DIRECT))
		ret = xfs_file_dio_aio_write(iocb, from);
	else
		ret = xfs_file_buffered_aio_write(iocb, from);

	if (ret > 0) {
		ssize_t err;

		XFS_STATS_ADD(xs_write_bytes, ret);

		/* Handle various SYNC-type writes */
		err = generic_write_sync(file, iocb->ki_pos - ret, ret);
		if (err < 0)
			ret = err;
	}
	return ret;
}

#define	XFS_FALLOC_FL_SUPPORTED						\
		(FALLOC_FL_KEEP_SIZE | FALLOC_FL_PUNCH_HOLE |		\
		 FALLOC_FL_COLLAPSE_RANGE | FALLOC_FL_ZERO_RANGE |	\
		 FALLOC_FL_INSERT_RANGE)

STATIC long
xfs_file_fallocate(
	struct file		*file,
	int			mode,
	loff_t			offset,
	loff_t			len)
{
	struct inode		*inode = file_inode(file);
	struct xfs_inode	*ip = XFS_I(inode);
	long			error;
	enum xfs_prealloc_flags	flags = 0;
	uint			iolock = XFS_IOLOCK_EXCL;
	loff_t			new_size = 0;
	bool			do_file_insert = 0;

	if (!S_ISREG(inode->i_mode))
		return -EINVAL;
	if (mode & ~XFS_FALLOC_FL_SUPPORTED)
		return -EOPNOTSUPP;

	xfs_ilock(ip, iolock);
	error = xfs_break_layouts(inode, &iolock);
	if (error)
		goto out_unlock;

<<<<<<< HEAD
	xfs_ilock(ip, XFS_MMAPLOCK_EXCL);
	iolock |= XFS_MMAPLOCK_EXCL;

=======
>>>>>>> 074def59
	if (mode & FALLOC_FL_PUNCH_HOLE) {
		error = xfs_free_file_space(ip, offset, len);
		if (error)
			goto out_unlock;
	} else if (mode & FALLOC_FL_COLLAPSE_RANGE) {
		unsigned blksize_mask = (1 << inode->i_blkbits) - 1;

		if (offset & blksize_mask || len & blksize_mask) {
			error = -EINVAL;
			goto out_unlock;
		}

		/*
		 * There is no need to overlap collapse range with EOF,
		 * in which case it is effectively a truncate operation
		 */
		if (offset + len >= i_size_read(inode)) {
			error = -EINVAL;
			goto out_unlock;
		}

		new_size = i_size_read(inode) - len;

		error = xfs_collapse_file_space(ip, offset, len);
		if (error)
			goto out_unlock;
	} else if (mode & FALLOC_FL_INSERT_RANGE) {
		unsigned blksize_mask = (1 << inode->i_blkbits) - 1;

		new_size = i_size_read(inode) + len;
		if (offset & blksize_mask || len & blksize_mask) {
			error = -EINVAL;
			goto out_unlock;
		}

		/* check the new inode size does not wrap through zero */
		if (new_size > inode->i_sb->s_maxbytes) {
			error = -EFBIG;
			goto out_unlock;
		}

		/* Offset should be less than i_size */
		if (offset >= i_size_read(inode)) {
			error = -EINVAL;
			goto out_unlock;
		}
		do_file_insert = 1;
	} else {
		flags |= XFS_PREALLOC_SET;

		if (!(mode & FALLOC_FL_KEEP_SIZE) &&
		    offset + len > i_size_read(inode)) {
			new_size = offset + len;
			error = inode_newsize_ok(inode, new_size);
			if (error)
				goto out_unlock;
		}

		if (mode & FALLOC_FL_ZERO_RANGE)
			error = xfs_zero_file_space(ip, offset, len);
		else
			error = xfs_alloc_file_space(ip, offset, len,
						     XFS_BMAPI_PREALLOC);
		if (error)
			goto out_unlock;
	}

	if (file->f_flags & O_DSYNC)
		flags |= XFS_PREALLOC_SYNC;

	error = xfs_update_prealloc_flags(ip, flags);
	if (error)
		goto out_unlock;

	/* Change file size if needed */
	if (new_size) {
		struct iattr iattr;

		iattr.ia_valid = ATTR_SIZE;
		iattr.ia_size = new_size;
		error = xfs_setattr_size(ip, &iattr);
		if (error)
			goto out_unlock;
	}

	/*
	 * Perform hole insertion now that the file size has been
	 * updated so that if we crash during the operation we don't
	 * leave shifted extents past EOF and hence losing access to
	 * the data that is contained within them.
	 */
	if (do_file_insert)
		error = xfs_insert_file_space(ip, offset, len);

out_unlock:
	xfs_iunlock(ip, iolock);
	return error;
}


STATIC int
xfs_file_open(
	struct inode	*inode,
	struct file	*file)
{
	if (!(file->f_flags & O_LARGEFILE) && i_size_read(inode) > MAX_NON_LFS)
		return -EFBIG;
	if (XFS_FORCED_SHUTDOWN(XFS_M(inode->i_sb)))
		return -EIO;
	return 0;
}

STATIC int
xfs_dir_open(
	struct inode	*inode,
	struct file	*file)
{
	struct xfs_inode *ip = XFS_I(inode);
	int		mode;
	int		error;

	error = xfs_file_open(inode, file);
	if (error)
		return error;

	/*
	 * If there are any blocks, read-ahead block 0 as we're almost
	 * certain to have the next operation be a read there.
	 */
	mode = xfs_ilock_data_map_shared(ip);
	if (ip->i_d.di_nextents > 0)
		xfs_dir3_data_readahead(ip, 0, -1);
	xfs_iunlock(ip, mode);
	return 0;
}

STATIC int
xfs_file_release(
	struct inode	*inode,
	struct file	*filp)
{
	return xfs_release(XFS_I(inode));
}

STATIC int
xfs_file_readdir(
	struct file	*file,
	struct dir_context *ctx)
{
	struct inode	*inode = file_inode(file);
	xfs_inode_t	*ip = XFS_I(inode);
	size_t		bufsize;

	/*
	 * The Linux API doesn't pass down the total size of the buffer
	 * we read into down to the filesystem.  With the filldir concept
	 * it's not needed for correct information, but the XFS dir2 leaf
	 * code wants an estimate of the buffer size to calculate it's
	 * readahead window and size the buffers used for mapping to
	 * physical blocks.
	 *
	 * Try to give it an estimate that's good enough, maybe at some
	 * point we can change the ->readdir prototype to include the
	 * buffer size.  For now we use the current glibc buffer size.
	 */
	bufsize = (size_t)min_t(loff_t, 32768, ip->i_d.di_size);

	return xfs_readdir(ip, ctx, bufsize);
}

STATIC int
xfs_file_mmap(
	struct file	*filp,
	struct vm_area_struct *vma)
{
	vma->vm_ops = &xfs_file_vm_ops;

	file_accessed(filp);
	return 0;
}

/*
 * This type is designed to indicate the type of offset we would like
 * to search from page cache for xfs_seek_hole_data().
 */
enum {
	HOLE_OFF = 0,
	DATA_OFF,
};

/*
 * Lookup the desired type of offset from the given page.
 *
 * On success, return true and the offset argument will point to the
 * start of the region that was found.  Otherwise this function will
 * return false and keep the offset argument unchanged.
 */
STATIC bool
xfs_lookup_buffer_offset(
	struct page		*page,
	loff_t			*offset,
	unsigned int		type)
{
	loff_t			lastoff = page_offset(page);
	bool			found = false;
	struct buffer_head	*bh, *head;

	bh = head = page_buffers(page);
	do {
		/*
		 * Unwritten extents that have data in the page
		 * cache covering them can be identified by the
		 * BH_Unwritten state flag.  Pages with multiple
		 * buffers might have a mix of holes, data and
		 * unwritten extents - any buffer with valid
		 * data in it should have BH_Uptodate flag set
		 * on it.
		 */
		if (buffer_unwritten(bh) ||
		    buffer_uptodate(bh)) {
			if (type == DATA_OFF)
				found = true;
		} else {
			if (type == HOLE_OFF)
				found = true;
		}

		if (found) {
			*offset = lastoff;
			break;
		}
		lastoff += bh->b_size;
	} while ((bh = bh->b_this_page) != head);

	return found;
}

/*
 * This routine is called to find out and return a data or hole offset
 * from the page cache for unwritten extents according to the desired
 * type for xfs_seek_hole_data().
 *
 * The argument offset is used to tell where we start to search from the
 * page cache.  Map is used to figure out the end points of the range to
 * lookup pages.
 *
 * Return true if the desired type of offset was found, and the argument
 * offset is filled with that address.  Otherwise, return false and keep
 * offset unchanged.
 */
STATIC bool
xfs_find_get_desired_pgoff(
	struct inode		*inode,
	struct xfs_bmbt_irec	*map,
	unsigned int		type,
	loff_t			*offset)
{
	struct xfs_inode	*ip = XFS_I(inode);
	struct xfs_mount	*mp = ip->i_mount;
	struct pagevec		pvec;
	pgoff_t			index;
	pgoff_t			end;
	loff_t			endoff;
	loff_t			startoff = *offset;
	loff_t			lastoff = startoff;
	bool			found = false;

	pagevec_init(&pvec, 0);

	index = startoff >> PAGE_CACHE_SHIFT;
	endoff = XFS_FSB_TO_B(mp, map->br_startoff + map->br_blockcount);
	end = endoff >> PAGE_CACHE_SHIFT;
	do {
		int		want;
		unsigned	nr_pages;
		unsigned int	i;

		want = min_t(pgoff_t, end - index, PAGEVEC_SIZE);
		nr_pages = pagevec_lookup(&pvec, inode->i_mapping, index,
					  want);
		/*
		 * No page mapped into given range.  If we are searching holes
		 * and if this is the first time we got into the loop, it means
		 * that the given offset is landed in a hole, return it.
		 *
		 * If we have already stepped through some block buffers to find
		 * holes but they all contains data.  In this case, the last
		 * offset is already updated and pointed to the end of the last
		 * mapped page, if it does not reach the endpoint to search,
		 * that means there should be a hole between them.
		 */
		if (nr_pages == 0) {
			/* Data search found nothing */
			if (type == DATA_OFF)
				break;

			ASSERT(type == HOLE_OFF);
			if (lastoff == startoff || lastoff < endoff) {
				found = true;
				*offset = lastoff;
			}
			break;
		}

		/*
		 * At lease we found one page.  If this is the first time we
		 * step into the loop, and if the first page index offset is
		 * greater than the given search offset, a hole was found.
		 */
		if (type == HOLE_OFF && lastoff == startoff &&
		    lastoff < page_offset(pvec.pages[0])) {
			found = true;
			break;
		}

		for (i = 0; i < nr_pages; i++) {
			struct page	*page = pvec.pages[i];
			loff_t		b_offset;

			/*
			 * At this point, the page may be truncated or
			 * invalidated (changing page->mapping to NULL),
			 * or even swizzled back from swapper_space to tmpfs
			 * file mapping. However, page->index will not change
			 * because we have a reference on the page.
			 *
			 * Searching done if the page index is out of range.
			 * If the current offset is not reaches the end of
			 * the specified search range, there should be a hole
			 * between them.
			 */
			if (page->index > end) {
				if (type == HOLE_OFF && lastoff < endoff) {
					*offset = lastoff;
					found = true;
				}
				goto out;
			}

			lock_page(page);
			/*
			 * Page truncated or invalidated(page->mapping == NULL).
			 * We can freely skip it and proceed to check the next
			 * page.
			 */
			if (unlikely(page->mapping != inode->i_mapping)) {
				unlock_page(page);
				continue;
			}

			if (!page_has_buffers(page)) {
				unlock_page(page);
				continue;
			}

			found = xfs_lookup_buffer_offset(page, &b_offset, type);
			if (found) {
				/*
				 * The found offset may be less than the start
				 * point to search if this is the first time to
				 * come here.
				 */
				*offset = max_t(loff_t, startoff, b_offset);
				unlock_page(page);
				goto out;
			}

			/*
			 * We either searching data but nothing was found, or
			 * searching hole but found a data buffer.  In either
			 * case, probably the next page contains the desired
			 * things, update the last offset to it so.
			 */
			lastoff = page_offset(page) + PAGE_SIZE;
			unlock_page(page);
		}

		/*
		 * The number of returned pages less than our desired, search
		 * done.  In this case, nothing was found for searching data,
		 * but we found a hole behind the last offset.
		 */
		if (nr_pages < want) {
			if (type == HOLE_OFF) {
				*offset = lastoff;
				found = true;
			}
			break;
		}

		index = pvec.pages[i - 1]->index + 1;
		pagevec_release(&pvec);
	} while (index <= end);

out:
	pagevec_release(&pvec);
	return found;
}

STATIC loff_t
xfs_seek_hole_data(
	struct file		*file,
	loff_t			start,
	int			whence)
{
	struct inode		*inode = file->f_mapping->host;
	struct xfs_inode	*ip = XFS_I(inode);
	struct xfs_mount	*mp = ip->i_mount;
	loff_t			uninitialized_var(offset);
	xfs_fsize_t		isize;
	xfs_fileoff_t		fsbno;
	xfs_filblks_t		end;
	uint			lock;
	int			error;

	if (XFS_FORCED_SHUTDOWN(mp))
		return -EIO;

	lock = xfs_ilock_data_map_shared(ip);

	isize = i_size_read(inode);
	if (start >= isize) {
		error = -ENXIO;
		goto out_unlock;
	}

	/*
	 * Try to read extents from the first block indicated
	 * by fsbno to the end block of the file.
	 */
	fsbno = XFS_B_TO_FSBT(mp, start);
	end = XFS_B_TO_FSB(mp, isize);

	for (;;) {
		struct xfs_bmbt_irec	map[2];
		int			nmap = 2;
		unsigned int		i;

		error = xfs_bmapi_read(ip, fsbno, end - fsbno, map, &nmap,
				       XFS_BMAPI_ENTIRE);
		if (error)
			goto out_unlock;

		/* No extents at given offset, must be beyond EOF */
		if (nmap == 0) {
			error = -ENXIO;
			goto out_unlock;
		}

		for (i = 0; i < nmap; i++) {
			offset = max_t(loff_t, start,
				       XFS_FSB_TO_B(mp, map[i].br_startoff));

			/* Landed in the hole we wanted? */
			if (whence == SEEK_HOLE &&
			    map[i].br_startblock == HOLESTARTBLOCK)
				goto out;

			/* Landed in the data extent we wanted? */
			if (whence == SEEK_DATA &&
			    (map[i].br_startblock == DELAYSTARTBLOCK ||
			     (map[i].br_state == XFS_EXT_NORM &&
			      !isnullstartblock(map[i].br_startblock))))
				goto out;

			/*
			 * Landed in an unwritten extent, try to search
			 * for hole or data from page cache.
			 */
			if (map[i].br_state == XFS_EXT_UNWRITTEN) {
				if (xfs_find_get_desired_pgoff(inode, &map[i],
				      whence == SEEK_HOLE ? HOLE_OFF : DATA_OFF,
							&offset))
					goto out;
			}
		}

		/*
		 * We only received one extent out of the two requested. This
		 * means we've hit EOF and didn't find what we are looking for.
		 */
		if (nmap == 1) {
			/*
			 * If we were looking for a hole, set offset to
			 * the end of the file (i.e., there is an implicit
			 * hole at the end of any file).
		 	 */
			if (whence == SEEK_HOLE) {
				offset = isize;
				break;
			}
			/*
			 * If we were looking for data, it's nowhere to be found
			 */
			ASSERT(whence == SEEK_DATA);
			error = -ENXIO;
			goto out_unlock;
		}

		ASSERT(i > 1);

		/*
		 * Nothing was found, proceed to the next round of search
		 * if the next reading offset is not at or beyond EOF.
		 */
		fsbno = map[i - 1].br_startoff + map[i - 1].br_blockcount;
		start = XFS_FSB_TO_B(mp, fsbno);
		if (start >= isize) {
			if (whence == SEEK_HOLE) {
				offset = isize;
				break;
			}
			ASSERT(whence == SEEK_DATA);
			error = -ENXIO;
			goto out_unlock;
		}
	}

out:
	/*
	 * If at this point we have found the hole we wanted, the returned
	 * offset may be bigger than the file size as it may be aligned to
	 * page boundary for unwritten extents.  We need to deal with this
	 * situation in particular.
	 */
	if (whence == SEEK_HOLE)
		offset = min_t(loff_t, offset, isize);
	offset = vfs_setpos(file, offset, inode->i_sb->s_maxbytes);

out_unlock:
	xfs_iunlock(ip, lock);

	if (error)
		return error;
	return offset;
}

STATIC loff_t
xfs_file_llseek(
	struct file	*file,
	loff_t		offset,
	int		whence)
{
	switch (whence) {
	case SEEK_END:
	case SEEK_CUR:
	case SEEK_SET:
		return generic_file_llseek(file, offset, whence);
	case SEEK_HOLE:
	case SEEK_DATA:
		return xfs_seek_hole_data(file, offset, whence);
	default:
		return -EINVAL;
	}
}

/*
 * Locking for serialisation of IO during page faults. This results in a lock
 * ordering of:
 *
 * mmap_sem (MM)
 *   i_mmap_lock (XFS - truncate serialisation)
 *     page_lock (MM)
 *       i_lock (XFS - extent map serialisation)
 */
STATIC int
xfs_filemap_fault(
	struct vm_area_struct	*vma,
	struct vm_fault		*vmf)
{
	struct xfs_inode	*ip = XFS_I(vma->vm_file->f_mapping->host);
	int			error;

	trace_xfs_filemap_fault(ip);

	xfs_ilock(ip, XFS_MMAPLOCK_SHARED);
	error = filemap_fault(vma, vmf);
	xfs_iunlock(ip, XFS_MMAPLOCK_SHARED);

	return error;
}

/*
 * mmap()d file has taken write protection fault and is being made writable. We
 * can set the page state up correctly for a writable page, which means we can
 * do correct delalloc accounting (ENOSPC checking!) and unwritten extent
 * mapping.
 */
STATIC int
xfs_filemap_page_mkwrite(
	struct vm_area_struct	*vma,
	struct vm_fault		*vmf)
{
	struct xfs_inode	*ip = XFS_I(vma->vm_file->f_mapping->host);
	int			error;

	trace_xfs_filemap_page_mkwrite(ip);

	xfs_ilock(ip, XFS_MMAPLOCK_SHARED);
	error = block_page_mkwrite(vma, vmf, xfs_get_blocks);
	xfs_iunlock(ip, XFS_MMAPLOCK_SHARED);

	return error;
}

const struct file_operations xfs_file_operations = {
	.llseek		= xfs_file_llseek,
	.read		= new_sync_read,
	.write		= new_sync_write,
	.read_iter	= xfs_file_read_iter,
	.write_iter	= xfs_file_write_iter,
	.splice_read	= xfs_file_splice_read,
	.splice_write	= iter_file_splice_write,
	.unlocked_ioctl	= xfs_file_ioctl,
#ifdef CONFIG_COMPAT
	.compat_ioctl	= xfs_file_compat_ioctl,
#endif
	.mmap		= xfs_file_mmap,
	.open		= xfs_file_open,
	.release	= xfs_file_release,
	.fsync		= xfs_file_fsync,
	.fallocate	= xfs_file_fallocate,
};

const struct file_operations xfs_dir_file_operations = {
	.open		= xfs_dir_open,
	.read		= generic_read_dir,
	.iterate	= xfs_file_readdir,
	.llseek		= generic_file_llseek,
	.unlocked_ioctl	= xfs_file_ioctl,
#ifdef CONFIG_COMPAT
	.compat_ioctl	= xfs_file_compat_ioctl,
#endif
	.fsync		= xfs_dir_fsync,
};

static const struct vm_operations_struct xfs_file_vm_ops = {
	.fault		= xfs_filemap_fault,
	.map_pages	= filemap_map_pages,
	.page_mkwrite	= xfs_filemap_page_mkwrite,
};<|MERGE_RESOLUTION|>--- conflicted
+++ resolved
@@ -851,12 +851,9 @@
 	if (error)
 		goto out_unlock;
 
-<<<<<<< HEAD
 	xfs_ilock(ip, XFS_MMAPLOCK_EXCL);
 	iolock |= XFS_MMAPLOCK_EXCL;
 
-=======
->>>>>>> 074def59
 	if (mode & FALLOC_FL_PUNCH_HOLE) {
 		error = xfs_free_file_space(ip, offset, len);
 		if (error)
