--- conflicted
+++ resolved
@@ -21,24 +21,6 @@
 int __hfsplus_setxattr(struct inode *inode, const char *name,
 			const void *value, size_t size, int flags);
 
-<<<<<<< HEAD
-static inline int hfsplus_setxattr(struct dentry *dentry, const char *name,
-			const void *value, size_t size, int flags)
-{
-	return __hfsplus_setxattr(d_inode(dentry), name, value, size, flags);
-}
-
-ssize_t __hfsplus_getxattr(struct inode *inode, const char *name,
-			void *value, size_t size);
-
-static inline ssize_t hfsplus_getxattr(struct dentry *dentry,
-					const char *name,
-					void *value,
-					size_t size)
-{
-	return __hfsplus_getxattr(d_inode(dentry), name, value, size);
-}
-=======
 int hfsplus_setxattr(struct dentry *dentry, const char *name,
 				   const void *value, size_t size, int flags,
 				   const char *prefix, size_t prefixlen);
@@ -49,7 +31,6 @@
 ssize_t hfsplus_getxattr(struct dentry *dentry, const char *name,
 			 void *value, size_t size,
 			 const char *prefix, size_t prefixlen);
->>>>>>> 5d77fd3b
 
 ssize_t hfsplus_listxattr(struct dentry *dentry, char *buffer, size_t size);
 
