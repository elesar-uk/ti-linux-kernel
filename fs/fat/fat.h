--- conflicted
+++ resolved
@@ -71,14 +71,9 @@
 	unsigned long root_cluster;   /* first cluster of the root directory */
 	unsigned long fsinfo_sector;  /* sector number of FAT32 fsinfo */
 	struct mutex fat_lock;
-<<<<<<< HEAD
-	unsigned int prev_free;       /* previously allocated cluster number */
-	unsigned int free_clusters;   /* -1 if undefined */
-=======
 	struct mutex s_lock;
 	unsigned int prev_free;      /* previously allocated cluster number */
 	unsigned int free_clusters;  /* -1 if undefined */
->>>>>>> ddffeb8c
 	unsigned int free_clus_valid; /* is free_clusters valid? */
 	struct fat_mount_options options;
 	struct nls_table *nls_disk;   /* Codepage used on disk */
