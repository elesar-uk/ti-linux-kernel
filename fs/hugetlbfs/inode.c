--- conflicted
+++ resolved
@@ -512,7 +512,6 @@
 		hugetlb_vmdelete_list(&mapping->i_mmap, pgoff, 0);
 	i_mmap_unlock_write(mapping);
 	remove_inode_hugepages(inode, offset, LLONG_MAX);
-<<<<<<< HEAD
 	return 0;
 }
 
@@ -546,41 +545,6 @@
 	return 0;
 }
 
-=======
-	return 0;
-}
-
-static long hugetlbfs_punch_hole(struct inode *inode, loff_t offset, loff_t len)
-{
-	struct hstate *h = hstate_inode(inode);
-	loff_t hpage_size = huge_page_size(h);
-	loff_t hole_start, hole_end;
-
-	/*
-	 * For hole punch round up the beginning offset of the hole and
-	 * round down the end.
-	 */
-	hole_start = round_up(offset, hpage_size);
-	hole_end = round_down(offset + len, hpage_size);
-
-	if (hole_end > hole_start) {
-		struct address_space *mapping = inode->i_mapping;
-
-		mutex_lock(&inode->i_mutex);
-		i_mmap_lock_write(mapping);
-		if (!RB_EMPTY_ROOT(&mapping->i_mmap))
-			hugetlb_vmdelete_list(&mapping->i_mmap,
-						hole_start >> PAGE_SHIFT,
-						hole_end  >> PAGE_SHIFT);
-		i_mmap_unlock_write(mapping);
-		remove_inode_hugepages(inode, hole_start, hole_end);
-		mutex_unlock(&inode->i_mutex);
-	}
-
-	return 0;
-}
-
->>>>>>> 0931fbdd
 static long hugetlbfs_fallocate(struct file *file, int mode, loff_t offset,
 				loff_t len)
 {
