#include <linux/ceph/ceph_debug.h>

#include <linux/backing-dev.h>
#include <linux/fs.h>
#include <linux/mm.h>
#include <linux/pagemap.h>
#include <linux/writeback.h>	/* generic_writepages */
#include <linux/slab.h>
#include <linux/pagevec.h>
#include <linux/task_io_accounting_ops.h>

#include "super.h"
#include "mds_client.h"
#include "cache.h"
#include <linux/ceph/osd_client.h>

/*
 * Ceph address space ops.
 *
 * There are a few funny things going on here.
 *
 * The page->private field is used to reference a struct
 * ceph_snap_context for _every_ dirty page.  This indicates which
 * snapshot the page was logically dirtied in, and thus which snap
 * context needs to be associated with the osd write during writeback.
 *
 * Similarly, struct ceph_inode_info maintains a set of counters to
 * count dirty pages on the inode.  In the absence of snapshots,
 * i_wrbuffer_ref == i_wrbuffer_ref_head == the dirty page count.
 *
 * When a snapshot is taken (that is, when the client receives
 * notification that a snapshot was taken), each inode with caps and
 * with dirty pages (dirty pages implies there is a cap) gets a new
 * ceph_cap_snap in the i_cap_snaps list (which is sorted in ascending
 * order, new snaps go to the tail).  The i_wrbuffer_ref_head count is
 * moved to capsnap->dirty. (Unless a sync write is currently in
 * progress.  In that case, the capsnap is said to be "pending", new
 * writes cannot start, and the capsnap isn't "finalized" until the
 * write completes (or fails) and a final size/mtime for the inode for
 * that snap can be settled upon.)  i_wrbuffer_ref_head is reset to 0.
 *
 * On writeback, we must submit writes to the osd IN SNAP ORDER.  So,
 * we look for the first capsnap in i_cap_snaps and write out pages in
 * that snap context _only_.  Then we move on to the next capsnap,
 * eventually reaching the "live" or "head" context (i.e., pages that
 * are not yet snapped) and are writing the most recently dirtied
 * pages.
 *
 * Invalidate and so forth must take care to ensure the dirty page
 * accounting is preserved.
 */

#define CONGESTION_ON_THRESH(congestion_kb) (congestion_kb >> (PAGE_SHIFT-10))
#define CONGESTION_OFF_THRESH(congestion_kb)				\
	(CONGESTION_ON_THRESH(congestion_kb) -				\
	 (CONGESTION_ON_THRESH(congestion_kb) >> 2))

static inline struct ceph_snap_context *page_snap_context(struct page *page)
{
	if (PagePrivate(page))
		return (void *)page->private;
	return NULL;
}

/*
 * Dirty a page.  Optimistically adjust accounting, on the assumption
 * that we won't race with invalidate.  If we do, readjust.
 */
static int ceph_set_page_dirty(struct page *page)
{
	struct address_space *mapping = page->mapping;
	struct inode *inode;
	struct ceph_inode_info *ci;
	struct ceph_snap_context *snapc;
	int ret;

	if (unlikely(!mapping))
		return !TestSetPageDirty(page);

	if (PageDirty(page)) {
		dout("%p set_page_dirty %p idx %lu -- already dirty\n",
		     mapping->host, page, page->index);
		BUG_ON(!PagePrivate(page));
		return 0;
	}

	inode = mapping->host;
	ci = ceph_inode(inode);

	/*
	 * Note that we're grabbing a snapc ref here without holding
	 * any locks!
	 */
	snapc = ceph_get_snap_context(ci->i_snap_realm->cached_context);

	/* dirty the head */
	spin_lock(&ci->i_ceph_lock);
	if (ci->i_head_snapc == NULL)
		ci->i_head_snapc = ceph_get_snap_context(snapc);
	++ci->i_wrbuffer_ref_head;
	if (ci->i_wrbuffer_ref == 0)
		ihold(inode);
	++ci->i_wrbuffer_ref;
	dout("%p set_page_dirty %p idx %lu head %d/%d -> %d/%d "
	     "snapc %p seq %lld (%d snaps)\n",
	     mapping->host, page, page->index,
	     ci->i_wrbuffer_ref-1, ci->i_wrbuffer_ref_head-1,
	     ci->i_wrbuffer_ref, ci->i_wrbuffer_ref_head,
	     snapc, snapc->seq, snapc->num_snaps);
	spin_unlock(&ci->i_ceph_lock);

	/*
	 * Reference snap context in page->private.  Also set
	 * PagePrivate so that we get invalidatepage callback.
	 */
	BUG_ON(PagePrivate(page));
	page->private = (unsigned long)snapc;
	SetPagePrivate(page);

	ret = __set_page_dirty_nobuffers(page);
	WARN_ON(!PageLocked(page));
	WARN_ON(!page->mapping);

	return ret;
}

/*
 * If we are truncating the full page (i.e. offset == 0), adjust the
 * dirty page counters appropriately.  Only called if there is private
 * data on the page.
 */
static void ceph_invalidatepage(struct page *page, unsigned int offset,
				unsigned int length)
{
	struct inode *inode;
	struct ceph_inode_info *ci;
	struct ceph_snap_context *snapc = page_snap_context(page);

	inode = page->mapping->host;
	ci = ceph_inode(inode);

	if (offset != 0 || length != PAGE_CACHE_SIZE) {
		dout("%p invalidatepage %p idx %lu partial dirty page %u~%u\n",
		     inode, page, page->index, offset, length);
		return;
	}

	ceph_invalidate_fscache_page(inode, page);

	if (!PagePrivate(page))
		return;

	/*
	 * We can get non-dirty pages here due to races between
	 * set_page_dirty and truncate_complete_page; just spit out a
	 * warning, in case we end up with accounting problems later.
	 */
	if (!PageDirty(page))
		pr_err("%p invalidatepage %p page not dirty\n", inode, page);

	ClearPageChecked(page);

	dout("%p invalidatepage %p idx %lu full dirty page\n",
	     inode, page, page->index);

	ceph_put_wrbuffer_cap_refs(ci, 1, snapc);
	ceph_put_snap_context(snapc);
	page->private = 0;
	ClearPagePrivate(page);
}

static int ceph_releasepage(struct page *page, gfp_t g)
{
	struct inode *inode = page->mapping ? page->mapping->host : NULL;
	dout("%p releasepage %p idx %lu\n", inode, page, page->index);
	WARN_ON(PageDirty(page));

	/* Can we release the page from the cache? */
	if (!ceph_release_fscache_page(page, g))
		return 0;

	return !PagePrivate(page);
}

/*
 * read a single page, without unlocking it.
 */
static int readpage_nounlock(struct file *filp, struct page *page)
{
	struct inode *inode = file_inode(filp);
	struct ceph_inode_info *ci = ceph_inode(inode);
	struct ceph_osd_client *osdc =
		&ceph_inode_to_client(inode)->client->osdc;
	int err = 0;
	u64 off = page_offset(page);
	u64 len = PAGE_CACHE_SIZE;

	if (off >= i_size_read(inode)) {
		zero_user_segment(page, err, PAGE_CACHE_SIZE);
		SetPageUptodate(page);
		return 0;
	}

	/*
	 * Uptodate inline data should have been added into page cache
	 * while getting Fcr caps.
	 */
	if (ci->i_inline_version != CEPH_INLINE_NONE)
		return -EINVAL;

	err = ceph_readpage_from_fscache(inode, page);
	if (err == 0)
		goto out;

	dout("readpage inode %p file %p page %p index %lu\n",
	     inode, filp, page, page->index);
	err = ceph_osdc_readpages(osdc, ceph_vino(inode), &ci->i_layout,
				  off, &len,
				  ci->i_truncate_seq, ci->i_truncate_size,
				  &page, 1, 0);
	if (err == -ENOENT)
		err = 0;
	if (err < 0) {
		SetPageError(page);
		ceph_fscache_readpage_cancel(inode, page);
		goto out;
	}
	if (err < PAGE_CACHE_SIZE)
		/* zero fill remainder of page */
		zero_user_segment(page, err, PAGE_CACHE_SIZE);
	else
		flush_dcache_page(page);

	SetPageUptodate(page);
	ceph_readpage_to_fscache(inode, page);

out:
	return err < 0 ? err : 0;
}

static int ceph_readpage(struct file *filp, struct page *page)
{
	int r = readpage_nounlock(filp, page);
	unlock_page(page);
	return r;
}

/*
 * Finish an async read(ahead) op.
 */
static void finish_read(struct ceph_osd_request *req, struct ceph_msg *msg)
{
	struct inode *inode = req->r_inode;
	struct ceph_osd_data *osd_data;
	int rc = req->r_result;
	int bytes = le32_to_cpu(msg->hdr.data_len);
	int num_pages;
	int i;

	dout("finish_read %p req %p rc %d bytes %d\n", inode, req, rc, bytes);

	/* unlock all pages, zeroing any data we didn't read */
	osd_data = osd_req_op_extent_osd_data(req, 0);
	BUG_ON(osd_data->type != CEPH_OSD_DATA_TYPE_PAGES);
	num_pages = calc_pages_for((u64)osd_data->alignment,
					(u64)osd_data->length);
	for (i = 0; i < num_pages; i++) {
		struct page *page = osd_data->pages[i];

		if (rc < 0)
			goto unlock;
		if (bytes < (int)PAGE_CACHE_SIZE) {
			/* zero (remainder of) page */
			int s = bytes < 0 ? 0 : bytes;
			zero_user_segment(page, s, PAGE_CACHE_SIZE);
		}
 		dout("finish_read %p uptodate %p idx %lu\n", inode, page,
		     page->index);
		flush_dcache_page(page);
		SetPageUptodate(page);
		ceph_readpage_to_fscache(inode, page);
unlock:
		unlock_page(page);
		page_cache_release(page);
		bytes -= PAGE_CACHE_SIZE;
	}
	kfree(osd_data->pages);
}

static void ceph_unlock_page_vector(struct page **pages, int num_pages)
{
	int i;

	for (i = 0; i < num_pages; i++)
		unlock_page(pages[i]);
}

/*
 * start an async read(ahead) operation.  return nr_pages we submitted
 * a read for on success, or negative error code.
 */
static int start_read(struct inode *inode, struct list_head *page_list, int max)
{
	struct ceph_osd_client *osdc =
		&ceph_inode_to_client(inode)->client->osdc;
	struct ceph_inode_info *ci = ceph_inode(inode);
	struct page *page = list_entry(page_list->prev, struct page, lru);
	struct ceph_vino vino;
	struct ceph_osd_request *req;
	u64 off;
	u64 len;
	int i;
	struct page **pages;
	pgoff_t next_index;
	int nr_pages = 0;
	int ret;

	off = (u64) page_offset(page);

	/* count pages */
	next_index = page->index;
	list_for_each_entry_reverse(page, page_list, lru) {
		if (page->index != next_index)
			break;
		nr_pages++;
		next_index++;
		if (max && nr_pages == max)
			break;
	}
	len = nr_pages << PAGE_CACHE_SHIFT;
	dout("start_read %p nr_pages %d is %lld~%lld\n", inode, nr_pages,
	     off, len);
	vino = ceph_vino(inode);
	req = ceph_osdc_new_request(osdc, &ci->i_layout, vino, off, &len,
				    0, 1, CEPH_OSD_OP_READ,
				    CEPH_OSD_FLAG_READ, NULL,
				    ci->i_truncate_seq, ci->i_truncate_size,
				    false);
	if (IS_ERR(req))
		return PTR_ERR(req);

	/* build page vector */
	nr_pages = calc_pages_for(0, len);
	pages = kmalloc(sizeof(*pages) * nr_pages, GFP_NOFS);
	ret = -ENOMEM;
	if (!pages)
		goto out;
	for (i = 0; i < nr_pages; ++i) {
		page = list_entry(page_list->prev, struct page, lru);
		BUG_ON(PageLocked(page));
		list_del(&page->lru);

 		dout("start_read %p adding %p idx %lu\n", inode, page,
		     page->index);
		if (add_to_page_cache_lru(page, &inode->i_data, page->index,
					  GFP_NOFS)) {
			ceph_fscache_uncache_page(inode, page);
			page_cache_release(page);
			dout("start_read %p add_to_page_cache failed %p\n",
			     inode, page);
			nr_pages = i;
			goto out_pages;
		}
		pages[i] = page;
	}
	osd_req_op_extent_osd_data_pages(req, 0, pages, len, 0, false, false);
	req->r_callback = finish_read;
	req->r_inode = inode;

	ceph_osdc_build_request(req, off, NULL, vino.snap, NULL);

	dout("start_read %p starting %p %lld~%lld\n", inode, req, off, len);
	ret = ceph_osdc_start_request(osdc, req, false);
	if (ret < 0)
		goto out_pages;
	ceph_osdc_put_request(req);
	return nr_pages;

out_pages:
	ceph_unlock_page_vector(pages, nr_pages);
	ceph_release_page_vector(pages, nr_pages);
out:
	ceph_osdc_put_request(req);
	return ret;
}


/*
 * Read multiple pages.  Leave pages we don't read + unlock in page_list;
 * the caller (VM) cleans them up.
 */
static int ceph_readpages(struct file *file, struct address_space *mapping,
			  struct list_head *page_list, unsigned nr_pages)
{
	struct inode *inode = file_inode(file);
	struct ceph_fs_client *fsc = ceph_inode_to_client(inode);
	int rc = 0;
	int max = 0;

	if (ceph_inode(inode)->i_inline_version != CEPH_INLINE_NONE)
		return -EINVAL;

	rc = ceph_readpages_from_fscache(mapping->host, mapping, page_list,
					 &nr_pages);

	if (rc == 0)
		goto out;

	if (fsc->mount_options->rsize >= PAGE_CACHE_SIZE)
		max = (fsc->mount_options->rsize + PAGE_CACHE_SIZE - 1)
			>> PAGE_SHIFT;

	dout("readpages %p file %p nr_pages %d max %d\n", inode,
		file, nr_pages,
	     max);
	while (!list_empty(page_list)) {
		rc = start_read(inode, page_list, max);
		if (rc < 0)
			goto out;
		BUG_ON(rc == 0);
	}
out:
	ceph_fscache_readpages_cancel(inode, page_list);

	dout("readpages %p file %p ret %d\n", inode, file, rc);
	return rc;
}

/*
 * Get ref for the oldest snapc for an inode with dirty data... that is, the
 * only snap context we are allowed to write back.
 */
static struct ceph_snap_context *get_oldest_context(struct inode *inode,
						    u64 *snap_size)
{
	struct ceph_inode_info *ci = ceph_inode(inode);
	struct ceph_snap_context *snapc = NULL;
	struct ceph_cap_snap *capsnap = NULL;

	spin_lock(&ci->i_ceph_lock);
	list_for_each_entry(capsnap, &ci->i_cap_snaps, ci_item) {
		dout(" cap_snap %p snapc %p has %d dirty pages\n", capsnap,
		     capsnap->context, capsnap->dirty_pages);
		if (capsnap->dirty_pages) {
			snapc = ceph_get_snap_context(capsnap->context);
			if (snap_size)
				*snap_size = capsnap->size;
			break;
		}
	}
	if (!snapc && ci->i_wrbuffer_ref_head) {
		snapc = ceph_get_snap_context(ci->i_head_snapc);
		dout(" head snapc %p has %d dirty pages\n",
		     snapc, ci->i_wrbuffer_ref_head);
	}
	spin_unlock(&ci->i_ceph_lock);
	return snapc;
}

/*
 * Write a single page, but leave the page locked.
 *
 * If we get a write error, set the page error bit, but still adjust the
 * dirty page accounting (i.e., page is no longer dirty).
 */
static int writepage_nounlock(struct page *page, struct writeback_control *wbc)
{
	struct inode *inode;
	struct ceph_inode_info *ci;
	struct ceph_fs_client *fsc;
	struct ceph_osd_client *osdc;
	struct ceph_snap_context *snapc, *oldest;
	loff_t page_off = page_offset(page);
	long writeback_stat;
	u64 truncate_size, snap_size = 0;
	u32 truncate_seq;
	int err = 0, len = PAGE_CACHE_SIZE;

	dout("writepage %p idx %lu\n", page, page->index);

	if (!page->mapping || !page->mapping->host) {
		dout("writepage %p - no mapping\n", page);
		return -EFAULT;
	}
	inode = page->mapping->host;
	ci = ceph_inode(inode);
	fsc = ceph_inode_to_client(inode);
	osdc = &fsc->client->osdc;

	/* verify this is a writeable snap context */
	snapc = page_snap_context(page);
	if (snapc == NULL) {
		dout("writepage %p page %p not dirty?\n", inode, page);
		goto out;
	}
	oldest = get_oldest_context(inode, &snap_size);
	if (snapc->seq > oldest->seq) {
		dout("writepage %p page %p snapc %p not writeable - noop\n",
		     inode, page, snapc);
		/* we should only noop if called by kswapd */
		WARN_ON((current->flags & PF_MEMALLOC) == 0);
		ceph_put_snap_context(oldest);
		goto out;
	}
	ceph_put_snap_context(oldest);

	spin_lock(&ci->i_ceph_lock);
	truncate_seq = ci->i_truncate_seq;
	truncate_size = ci->i_truncate_size;
	if (!snap_size)
		snap_size = i_size_read(inode);
	spin_unlock(&ci->i_ceph_lock);

	/* is this a partial page at end of file? */
	if (page_off >= snap_size) {
		dout("%p page eof %llu\n", page, snap_size);
		goto out;
	}
	if (snap_size < page_off + len)
		len = snap_size - page_off;

	dout("writepage %p page %p index %lu on %llu~%u snapc %p\n",
	     inode, page, page->index, page_off, len, snapc);

	writeback_stat = atomic_long_inc_return(&fsc->writeback_count);
	if (writeback_stat >
	    CONGESTION_ON_THRESH(fsc->mount_options->congestion_kb))
		set_bdi_congested(&fsc->backing_dev_info, BLK_RW_ASYNC);

	ceph_readpage_to_fscache(inode, page);

	set_page_writeback(page);
	err = ceph_osdc_writepages(osdc, ceph_vino(inode),
				   &ci->i_layout, snapc,
				   page_off, len,
				   truncate_seq, truncate_size,
				   &inode->i_mtime, &page, 1);
	if (err < 0) {
		dout("writepage setting page/mapping error %d %p\n", err, page);
		SetPageError(page);
		mapping_set_error(&inode->i_data, err);
		if (wbc)
			wbc->pages_skipped++;
	} else {
		dout("writepage cleaned page %p\n", page);
		err = 0;  /* vfs expects us to return 0 */
	}
	page->private = 0;
	ClearPagePrivate(page);
	end_page_writeback(page);
	ceph_put_wrbuffer_cap_refs(ci, 1, snapc);
	ceph_put_snap_context(snapc);  /* page's reference */
out:
	return err;
}

static int ceph_writepage(struct page *page, struct writeback_control *wbc)
{
	int err;
	struct inode *inode = page->mapping->host;
	BUG_ON(!inode);
	ihold(inode);
	err = writepage_nounlock(page, wbc);
	unlock_page(page);
	iput(inode);
	return err;
}


/*
 * lame release_pages helper.  release_pages() isn't exported to
 * modules.
 */
static void ceph_release_pages(struct page **pages, int num)
{
	struct pagevec pvec;
	int i;

	pagevec_init(&pvec, 0);
	for (i = 0; i < num; i++) {
		if (pagevec_add(&pvec, pages[i]) == 0)
			pagevec_release(&pvec);
	}
	pagevec_release(&pvec);
}

/*
 * async writeback completion handler.
 *
 * If we get an error, set the mapping error bit, but not the individual
 * page error bits.
 */
static void writepages_finish(struct ceph_osd_request *req,
			      struct ceph_msg *msg)
{
	struct inode *inode = req->r_inode;
	struct ceph_inode_info *ci = ceph_inode(inode);
	struct ceph_osd_data *osd_data;
	unsigned wrote;
	struct page *page;
	int num_pages;
	int i;
	struct ceph_snap_context *snapc = req->r_snapc;
	struct address_space *mapping = inode->i_mapping;
	int rc = req->r_result;
	u64 bytes = req->r_ops[0].extent.length;
	struct ceph_fs_client *fsc = ceph_inode_to_client(inode);
	long writeback_stat;
	unsigned issued = ceph_caps_issued(ci);

	osd_data = osd_req_op_extent_osd_data(req, 0);
	BUG_ON(osd_data->type != CEPH_OSD_DATA_TYPE_PAGES);
	num_pages = calc_pages_for((u64)osd_data->alignment,
					(u64)osd_data->length);
	if (rc >= 0) {
		/*
		 * Assume we wrote the pages we originally sent.  The
		 * osd might reply with fewer pages if our writeback
		 * raced with a truncation and was adjusted at the osd,
		 * so don't believe the reply.
		 */
		wrote = num_pages;
	} else {
		wrote = 0;
		mapping_set_error(mapping, rc);
	}
	dout("writepages_finish %p rc %d bytes %llu wrote %d (pages)\n",
	     inode, rc, bytes, wrote);

	/* clean all pages */
	for (i = 0; i < num_pages; i++) {
		page = osd_data->pages[i];
		BUG_ON(!page);
		WARN_ON(!PageUptodate(page));

		writeback_stat =
			atomic_long_dec_return(&fsc->writeback_count);
		if (writeback_stat <
		    CONGESTION_OFF_THRESH(fsc->mount_options->congestion_kb))
			clear_bdi_congested(&fsc->backing_dev_info,
					    BLK_RW_ASYNC);

		ceph_put_snap_context(page_snap_context(page));
		page->private = 0;
		ClearPagePrivate(page);
		dout("unlocking %d %p\n", i, page);
		end_page_writeback(page);

		/*
		 * We lost the cache cap, need to truncate the page before
		 * it is unlocked, otherwise we'd truncate it later in the
		 * page truncation thread, possibly losing some data that
		 * raced its way in
		 */
		if ((issued & (CEPH_CAP_FILE_CACHE|CEPH_CAP_FILE_LAZYIO)) == 0)
			generic_error_remove_page(inode->i_mapping, page);

		unlock_page(page);
	}
	dout("%p wrote+cleaned %d pages\n", inode, wrote);
	ceph_put_wrbuffer_cap_refs(ci, num_pages, snapc);

	ceph_release_pages(osd_data->pages, num_pages);
	if (osd_data->pages_from_pool)
		mempool_free(osd_data->pages,
			     ceph_sb_to_client(inode->i_sb)->wb_pagevec_pool);
	else
		kfree(osd_data->pages);
	ceph_osdc_put_request(req);
}

/*
 * initiate async writeback
 */
static int ceph_writepages_start(struct address_space *mapping,
				 struct writeback_control *wbc)
{
	struct inode *inode = mapping->host;
	struct ceph_inode_info *ci = ceph_inode(inode);
	struct ceph_fs_client *fsc = ceph_inode_to_client(inode);
	struct ceph_vino vino = ceph_vino(inode);
	pgoff_t index, start, end;
	int range_whole = 0;
	int should_loop = 1;
	pgoff_t max_pages = 0, max_pages_ever = 0;
	struct ceph_snap_context *snapc = NULL, *last_snapc = NULL, *pgsnapc;
	struct pagevec pvec;
	int done = 0;
	int rc = 0;
	unsigned wsize = 1 << inode->i_blkbits;
	struct ceph_osd_request *req = NULL;
	int do_sync = 0;
	u64 truncate_size, snap_size;
	u32 truncate_seq;

	/*
	 * Include a 'sync' in the OSD request if this is a data
	 * integrity write (e.g., O_SYNC write or fsync()), or if our
	 * cap is being revoked.
	 */
	if ((wbc->sync_mode == WB_SYNC_ALL) ||
		ceph_caps_revoking(ci, CEPH_CAP_FILE_BUFFER))
		do_sync = 1;
	dout("writepages_start %p dosync=%d (mode=%s)\n",
	     inode, do_sync,
	     wbc->sync_mode == WB_SYNC_NONE ? "NONE" :
	     (wbc->sync_mode == WB_SYNC_ALL ? "ALL" : "HOLD"));

	if (fsc->mount_state == CEPH_MOUNT_SHUTDOWN) {
		pr_warn("writepage_start %p on forced umount\n", inode);
		return -EIO; /* we're in a forced umount, don't write! */
	}
	if (fsc->mount_options->wsize && fsc->mount_options->wsize < wsize)
		wsize = fsc->mount_options->wsize;
	if (wsize < PAGE_CACHE_SIZE)
		wsize = PAGE_CACHE_SIZE;
	max_pages_ever = wsize >> PAGE_CACHE_SHIFT;

	pagevec_init(&pvec, 0);

	/* where to start/end? */
	if (wbc->range_cyclic) {
		start = mapping->writeback_index; /* Start from prev offset */
		end = -1;
		dout(" cyclic, start at %lu\n", start);
	} else {
		start = wbc->range_start >> PAGE_CACHE_SHIFT;
		end = wbc->range_end >> PAGE_CACHE_SHIFT;
		if (wbc->range_start == 0 && wbc->range_end == LLONG_MAX)
			range_whole = 1;
		should_loop = 0;
		dout(" not cyclic, %lu to %lu\n", start, end);
	}
	index = start;

retry:
	/* find oldest snap context with dirty data */
	ceph_put_snap_context(snapc);
	snap_size = 0;
	snapc = get_oldest_context(inode, &snap_size);
	if (!snapc) {
		/* hmm, why does writepages get called when there
		   is no dirty data? */
		dout(" no snap context with dirty data?\n");
		goto out;
	}
	if (snap_size == 0)
		snap_size = i_size_read(inode);
	dout(" oldest snapc is %p seq %lld (%d snaps)\n",
	     snapc, snapc->seq, snapc->num_snaps);

	spin_lock(&ci->i_ceph_lock);
	truncate_seq = ci->i_truncate_seq;
	truncate_size = ci->i_truncate_size;
	if (!snap_size)
		snap_size = i_size_read(inode);
	spin_unlock(&ci->i_ceph_lock);

	if (last_snapc && snapc != last_snapc) {
		/* if we switched to a newer snapc, restart our scan at the
		 * start of the original file range. */
		dout("  snapc differs from last pass, restarting at %lu\n",
		     index);
		index = start;
	}
	last_snapc = snapc;

	while (!done && index <= end) {
		unsigned i;
		int first;
		pgoff_t next;
		int pvec_pages, locked_pages;
		struct page **pages = NULL;
		mempool_t *pool = NULL;	/* Becomes non-null if mempool used */
		struct page *page;
		int want;
		u64 offset, len;
		long writeback_stat;

		next = 0;
		locked_pages = 0;
		max_pages = max_pages_ever;

get_more_pages:
		first = -1;
		want = min(end - index,
			   min((pgoff_t)PAGEVEC_SIZE,
			       max_pages - (pgoff_t)locked_pages) - 1)
			+ 1;
		pvec_pages = pagevec_lookup_tag(&pvec, mapping, &index,
						PAGECACHE_TAG_DIRTY,
						want);
		dout("pagevec_lookup_tag got %d\n", pvec_pages);
		if (!pvec_pages && !locked_pages)
			break;
		for (i = 0; i < pvec_pages && locked_pages < max_pages; i++) {
			page = pvec.pages[i];
			dout("? %p idx %lu\n", page, page->index);
			if (locked_pages == 0)
				lock_page(page);  /* first page */
			else if (!trylock_page(page))
				break;

			/* only dirty pages, or our accounting breaks */
			if (unlikely(!PageDirty(page)) ||
			    unlikely(page->mapping != mapping)) {
				dout("!dirty or !mapping %p\n", page);
				unlock_page(page);
				break;
			}
			if (!wbc->range_cyclic && page->index > end) {
				dout("end of range %p\n", page);
				done = 1;
				unlock_page(page);
				break;
			}
			if (next && (page->index != next)) {
				dout("not consecutive %p\n", page);
				unlock_page(page);
				break;
			}
			if (wbc->sync_mode != WB_SYNC_NONE) {
				dout("waiting on writeback %p\n", page);
				wait_on_page_writeback(page);
			}
			if (page_offset(page) >= snap_size) {
				dout("%p page eof %llu\n", page, snap_size);
				done = 1;
				unlock_page(page);
				break;
			}
			if (PageWriteback(page)) {
				dout("%p under writeback\n", page);
				unlock_page(page);
				break;
			}

			/* only if matching snap context */
			pgsnapc = page_snap_context(page);
			if (pgsnapc->seq > snapc->seq) {
				dout("page snapc %p %lld > oldest %p %lld\n",
				     pgsnapc, pgsnapc->seq, snapc, snapc->seq);
				unlock_page(page);
				if (!locked_pages)
					continue; /* keep looking for snap */
				break;
			}

			if (!clear_page_dirty_for_io(page)) {
				dout("%p !clear_page_dirty_for_io\n", page);
				unlock_page(page);
				break;
			}

			/*
			 * We have something to write.  If this is
			 * the first locked page this time through,
			 * allocate an osd request and a page array
			 * that it will use.
			 */
			if (locked_pages == 0) {
				BUG_ON(pages);
				/* prepare async write request */
				offset = (u64)page_offset(page);
				len = wsize;
				req = ceph_osdc_new_request(&fsc->client->osdc,
							&ci->i_layout, vino,
							offset, &len, 0,
							do_sync ? 2 : 1,
							CEPH_OSD_OP_WRITE,
							CEPH_OSD_FLAG_WRITE |
							CEPH_OSD_FLAG_ONDISK,
							snapc, truncate_seq,
							truncate_size, true);
				if (IS_ERR(req)) {
					rc = PTR_ERR(req);
					unlock_page(page);
					break;
				}

				if (do_sync)
					osd_req_op_init(req, 1, CEPH_OSD_OP_STARTSYNC);

				req->r_callback = writepages_finish;
				req->r_inode = inode;

				max_pages = calc_pages_for(0, (u64)len);
				pages = kmalloc(max_pages * sizeof (*pages),
						GFP_NOFS);
				if (!pages) {
					pool = fsc->wb_pagevec_pool;
					pages = mempool_alloc(pool, GFP_NOFS);
					BUG_ON(!pages);
				}
			}

			/* note position of first page in pvec */
			if (first < 0)
				first = i;
			dout("%p will write page %p idx %lu\n",
			     inode, page, page->index);

			writeback_stat =
			       atomic_long_inc_return(&fsc->writeback_count);
			if (writeback_stat > CONGESTION_ON_THRESH(
				    fsc->mount_options->congestion_kb)) {
				set_bdi_congested(&fsc->backing_dev_info,
						  BLK_RW_ASYNC);
			}

			set_page_writeback(page);
			pages[locked_pages] = page;
			locked_pages++;
			next = page->index + 1;
		}

		/* did we get anything? */
		if (!locked_pages)
			goto release_pvec_pages;
		if (i) {
			int j;
			BUG_ON(!locked_pages || first < 0);

			if (pvec_pages && i == pvec_pages &&
			    locked_pages < max_pages) {
				dout("reached end pvec, trying for more\n");
				pagevec_reinit(&pvec);
				goto get_more_pages;
			}

			/* shift unused pages over in the pvec...  we
			 * will need to release them below. */
			for (j = i; j < pvec_pages; j++) {
				dout(" pvec leftover page %p\n",
				     pvec.pages[j]);
				pvec.pages[j-i+first] = pvec.pages[j];
			}
			pvec.nr -= i-first;
		}

		/* Format the osd request message and submit the write */

		offset = page_offset(pages[0]);
		len = min(snap_size - offset,
			  (u64)locked_pages << PAGE_CACHE_SHIFT);
		dout("writepages got %d pages at %llu~%llu\n",
		     locked_pages, offset, len);

		osd_req_op_extent_osd_data_pages(req, 0, pages, len, 0,
							!!pool, false);

		pages = NULL;	/* request message now owns the pages array */
		pool = NULL;

		/* Update the write op length in case we changed it */

		osd_req_op_extent_update(req, 0, len);

		vino = ceph_vino(inode);
		ceph_osdc_build_request(req, offset, snapc, vino.snap,
					&inode->i_mtime);

		rc = ceph_osdc_start_request(&fsc->client->osdc, req, true);
		BUG_ON(rc);
		req = NULL;

		/* continue? */
		index = next;
		wbc->nr_to_write -= locked_pages;
		if (wbc->nr_to_write <= 0)
			done = 1;

release_pvec_pages:
		dout("pagevec_release on %d pages (%p)\n", (int)pvec.nr,
		     pvec.nr ? pvec.pages[0] : NULL);
		pagevec_release(&pvec);

		if (locked_pages && !done)
			goto retry;
	}

	if (should_loop && !done) {
		/* more to do; loop back to beginning of file */
		dout("writepages looping back to beginning of file\n");
		should_loop = 0;
		index = 0;
		goto retry;
	}

	if (wbc->range_cyclic || (range_whole && wbc->nr_to_write > 0))
		mapping->writeback_index = index;

out:
	if (req)
		ceph_osdc_put_request(req);
	ceph_put_snap_context(snapc);
	dout("writepages done, rc = %d\n", rc);
	return rc;
}



/*
 * See if a given @snapc is either writeable, or already written.
 */
static int context_is_writeable_or_written(struct inode *inode,
					   struct ceph_snap_context *snapc)
{
	struct ceph_snap_context *oldest = get_oldest_context(inode, NULL);
	int ret = !oldest || snapc->seq <= oldest->seq;

	ceph_put_snap_context(oldest);
	return ret;
}

/*
 * We are only allowed to write into/dirty the page if the page is
 * clean, or already dirty within the same snap context.
 *
 * called with page locked.
 * return success with page locked,
 * or any failure (incl -EAGAIN) with page unlocked.
 */
static int ceph_update_writeable_page(struct file *file,
			    loff_t pos, unsigned len,
			    struct page *page)
{
	struct inode *inode = file_inode(file);
	struct ceph_inode_info *ci = ceph_inode(inode);
	struct ceph_mds_client *mdsc = ceph_inode_to_client(inode)->mdsc;
	loff_t page_off = pos & PAGE_CACHE_MASK;
	int pos_in_page = pos & ~PAGE_CACHE_MASK;
	int end_in_page = pos_in_page + len;
	loff_t i_size;
	int r;
	struct ceph_snap_context *snapc, *oldest;

retry_locked:
	/* writepages currently holds page lock, but if we change that later, */
	wait_on_page_writeback(page);

	/* check snap context */
	BUG_ON(!ci->i_snap_realm);
	down_read(&mdsc->snap_rwsem);
	BUG_ON(!ci->i_snap_realm->cached_context);
	snapc = page_snap_context(page);
	if (snapc && snapc != ci->i_head_snapc) {
		/*
		 * this page is already dirty in another (older) snap
		 * context!  is it writeable now?
		 */
		oldest = get_oldest_context(inode, NULL);
		up_read(&mdsc->snap_rwsem);

		if (snapc->seq > oldest->seq) {
			ceph_put_snap_context(oldest);
			dout(" page %p snapc %p not current or oldest\n",
			     page, snapc);
			/*
			 * queue for writeback, and wait for snapc to
			 * be writeable or written
			 */
			snapc = ceph_get_snap_context(snapc);
			unlock_page(page);
			ceph_queue_writeback(inode);
			r = wait_event_interruptible(ci->i_cap_wq,
			       context_is_writeable_or_written(inode, snapc));
			ceph_put_snap_context(snapc);
			if (r == -ERESTARTSYS)
				return r;
			return -EAGAIN;
		}
		ceph_put_snap_context(oldest);

		/* yay, writeable, do it now (without dropping page lock) */
		dout(" page %p snapc %p not current, but oldest\n",
		     page, snapc);
		if (!clear_page_dirty_for_io(page))
			goto retry_locked;
		r = writepage_nounlock(page, NULL);
		if (r < 0)
			goto fail_nosnap;
		goto retry_locked;
	}

	if (PageUptodate(page)) {
		dout(" page %p already uptodate\n", page);
		return 0;
	}

	/* full page? */
	if (pos_in_page == 0 && len == PAGE_CACHE_SIZE)
		return 0;

	/* past end of file? */
	i_size = inode->i_size;   /* caller holds i_mutex */

	if (page_off >= i_size ||
	    (pos_in_page == 0 && (pos+len) >= i_size &&
	     end_in_page - pos_in_page != PAGE_CACHE_SIZE)) {
		dout(" zeroing %p 0 - %d and %d - %d\n",
		     page, pos_in_page, end_in_page, (int)PAGE_CACHE_SIZE);
		zero_user_segments(page,
				   0, pos_in_page,
				   end_in_page, PAGE_CACHE_SIZE);
		return 0;
	}

	/* we need to read it. */
	up_read(&mdsc->snap_rwsem);
	r = readpage_nounlock(file, page);
	if (r < 0)
		goto fail_nosnap;
	goto retry_locked;
fail_nosnap:
	unlock_page(page);
	return r;
}

/*
 * We are only allowed to write into/dirty the page if the page is
 * clean, or already dirty within the same snap context.
 */
static int ceph_write_begin(struct file *file, struct address_space *mapping,
			    loff_t pos, unsigned len, unsigned flags,
			    struct page **pagep, void **fsdata)
{
	struct inode *inode = file_inode(file);
	struct page *page;
	pgoff_t index = pos >> PAGE_CACHE_SHIFT;
	int r;

	do {
		/* get a page */
		page = grab_cache_page_write_begin(mapping, index, 0);
		if (!page)
			return -ENOMEM;
		*pagep = page;

		dout("write_begin file %p inode %p page %p %d~%d\n", file,
		     inode, page, (int)pos, (int)len);

		r = ceph_update_writeable_page(file, pos, len, page);
	} while (r == -EAGAIN);

	return r;
}

/*
 * we don't do anything in here that simple_write_end doesn't do
 * except adjust dirty page accounting and drop read lock on
 * mdsc->snap_rwsem.
 */
static int ceph_write_end(struct file *file, struct address_space *mapping,
			  loff_t pos, unsigned len, unsigned copied,
			  struct page *page, void *fsdata)
{
	struct inode *inode = file_inode(file);
	struct ceph_fs_client *fsc = ceph_inode_to_client(inode);
	struct ceph_mds_client *mdsc = fsc->mdsc;
	unsigned from = pos & (PAGE_CACHE_SIZE - 1);
	int check_cap = 0;

	dout("write_end file %p inode %p page %p %d~%d (%d)\n", file,
	     inode, page, (int)pos, (int)copied, (int)len);

	/* zero the stale part of the page if we did a short copy */
	if (copied < len)
		zero_user_segment(page, from+copied, len);

	/* did file size increase? */
	/* (no need for i_size_read(); we caller holds i_mutex */
	if (pos+copied > inode->i_size)
		check_cap = ceph_inode_set_size(inode, pos+copied);

	if (!PageUptodate(page))
		SetPageUptodate(page);

	set_page_dirty(page);

	unlock_page(page);
	up_read(&mdsc->snap_rwsem);
	page_cache_release(page);

	if (check_cap)
		ceph_check_caps(ceph_inode(inode), CHECK_CAPS_AUTHONLY, NULL);

	return copied;
}

/*
 * we set .direct_IO to indicate direct io is supported, but since we
 * intercept O_DIRECT reads and writes early, this function should
 * never get called.
 */
static ssize_t ceph_direct_io(int rw, struct kiocb *iocb,
			      struct iov_iter *iter,
			      loff_t pos)
{
	WARN_ON(1);
	return -EINVAL;
}

const struct address_space_operations ceph_aops = {
	.readpage = ceph_readpage,
	.readpages = ceph_readpages,
	.writepage = ceph_writepage,
	.writepages = ceph_writepages_start,
	.write_begin = ceph_write_begin,
	.write_end = ceph_write_end,
	.set_page_dirty = ceph_set_page_dirty,
	.invalidatepage = ceph_invalidatepage,
	.releasepage = ceph_releasepage,
	.direct_IO = ceph_direct_io,
};


/*
 * vm ops
 */
static int ceph_filemap_fault(struct vm_area_struct *vma, struct vm_fault *vmf)
{
	struct inode *inode = file_inode(vma->vm_file);
	struct ceph_inode_info *ci = ceph_inode(inode);
	struct ceph_file_info *fi = vma->vm_file->private_data;
	struct page *pinned_page = NULL;
	loff_t off = vmf->pgoff << PAGE_CACHE_SHIFT;
	int want, got, ret;

	dout("filemap_fault %p %llx.%llx %llu~%zd trying to get caps\n",
	     inode, ceph_vinop(inode), off, (size_t)PAGE_CACHE_SIZE);
	if (fi->fmode & CEPH_FILE_MODE_LAZY)
		want = CEPH_CAP_FILE_CACHE | CEPH_CAP_FILE_LAZYIO;
	else
		want = CEPH_CAP_FILE_CACHE;
	while (1) {
		got = 0;
		ret = ceph_get_caps(ci, CEPH_CAP_FILE_RD, want,
				    -1, &got, &pinned_page);
		if (ret == 0)
			break;
		if (ret != -ERESTARTSYS) {
			WARN_ON(1);
			return VM_FAULT_SIGBUS;
		}
	}
	dout("filemap_fault %p %llu~%zd got cap refs on %s\n",
	     inode, off, (size_t)PAGE_CACHE_SIZE, ceph_cap_string(got));

	if ((got & (CEPH_CAP_FILE_CACHE | CEPH_CAP_FILE_LAZYIO)) ||
	    ci->i_inline_version == CEPH_INLINE_NONE)
		ret = filemap_fault(vma, vmf);
	else
		ret = -EAGAIN;

	dout("filemap_fault %p %llu~%zd dropping cap refs on %s ret %d\n",
	     inode, off, (size_t)PAGE_CACHE_SIZE, ceph_cap_string(got), ret);
	if (pinned_page)
		page_cache_release(pinned_page);
	ceph_put_cap_refs(ci, got);

	if (ret != -EAGAIN)
		return ret;

	/* read inline data */
	if (off >= PAGE_CACHE_SIZE) {
		/* does not support inline data > PAGE_SIZE */
		ret = VM_FAULT_SIGBUS;
	} else {
		int ret1;
		struct address_space *mapping = inode->i_mapping;
		struct page *page = find_or_create_page(mapping, 0,
						mapping_gfp_mask(mapping) &
						~__GFP_FS);
		if (!page) {
			ret = VM_FAULT_OOM;
			goto out;
		}
		ret1 = __ceph_do_getattr(inode, page,
					 CEPH_STAT_CAP_INLINE_DATA, true);
		if (ret1 < 0 || off >= i_size_read(inode)) {
			unlock_page(page);
			page_cache_release(page);
			ret = VM_FAULT_SIGBUS;
			goto out;
		}
		if (ret1 < PAGE_CACHE_SIZE)
			zero_user_segment(page, ret1, PAGE_CACHE_SIZE);
		else
			flush_dcache_page(page);
		SetPageUptodate(page);
		vmf->page = page;
		ret = VM_FAULT_MAJOR | VM_FAULT_LOCKED;
	}
out:
	dout("filemap_fault %p %llu~%zd read inline data ret %d\n",
	     inode, off, (size_t)PAGE_CACHE_SIZE, ret);
	return ret;
}

/*
 * Reuse write_begin here for simplicity.
 */
static int ceph_page_mkwrite(struct vm_area_struct *vma, struct vm_fault *vmf)
{
	struct inode *inode = file_inode(vma->vm_file);
	struct ceph_inode_info *ci = ceph_inode(inode);
	struct ceph_file_info *fi = vma->vm_file->private_data;
	struct ceph_mds_client *mdsc = ceph_inode_to_client(inode)->mdsc;
	struct page *page = vmf->page;
	loff_t off = page_offset(page);
	loff_t size = i_size_read(inode);
	size_t len;
	int want, got, ret;

	if (ci->i_inline_version != CEPH_INLINE_NONE) {
		struct page *locked_page = NULL;
		if (off == 0) {
			lock_page(page);
			locked_page = page;
		}
		ret = ceph_uninline_data(vma->vm_file, locked_page);
		if (locked_page)
			unlock_page(locked_page);
		if (ret < 0)
			return VM_FAULT_SIGBUS;
	}

	if (off + PAGE_CACHE_SIZE <= size)
		len = PAGE_CACHE_SIZE;
	else
		len = size & ~PAGE_CACHE_MASK;

	dout("page_mkwrite %p %llx.%llx %llu~%zd getting caps i_size %llu\n",
	     inode, ceph_vinop(inode), off, len, size);
	if (fi->fmode & CEPH_FILE_MODE_LAZY)
		want = CEPH_CAP_FILE_BUFFER | CEPH_CAP_FILE_LAZYIO;
	else
		want = CEPH_CAP_FILE_BUFFER;
	while (1) {
		got = 0;
		ret = ceph_get_caps(ci, CEPH_CAP_FILE_WR, want, off + len,
				    &got, NULL);
		if (ret == 0)
			break;
		if (ret != -ERESTARTSYS) {
			WARN_ON(1);
			return VM_FAULT_SIGBUS;
		}
	}
	dout("page_mkwrite %p %llu~%zd got cap refs on %s\n",
	     inode, off, len, ceph_cap_string(got));

	/* Update time before taking page lock */
	file_update_time(vma->vm_file);

	lock_page(page);

	ret = VM_FAULT_NOPAGE;
	if ((off > size) ||
	    (page->mapping != inode->i_mapping))
		goto out;

	ret = ceph_update_writeable_page(vma->vm_file, off, len, page);
	if (ret == 0) {
		/* success.  we'll keep the page locked. */
		set_page_dirty(page);
		up_read(&mdsc->snap_rwsem);
		ret = VM_FAULT_LOCKED;
	} else {
		if (ret == -ENOMEM)
			ret = VM_FAULT_OOM;
		else
			ret = VM_FAULT_SIGBUS;
	}
out:
	if (ret != VM_FAULT_LOCKED)
		unlock_page(page);
	if (ret == VM_FAULT_LOCKED ||
	    ci->i_inline_version != CEPH_INLINE_NONE) {
		int dirty;
		spin_lock(&ci->i_ceph_lock);
		ci->i_inline_version = CEPH_INLINE_NONE;
		dirty = __ceph_mark_dirty_caps(ci, CEPH_CAP_FILE_WR);
		spin_unlock(&ci->i_ceph_lock);
		if (dirty)
			__mark_inode_dirty(inode, dirty);
	}

	dout("page_mkwrite %p %llu~%zd dropping cap refs on %s ret %d\n",
	     inode, off, len, ceph_cap_string(got), ret);
	ceph_put_cap_refs(ci, got);

	return ret;
}

void ceph_fill_inline_data(struct inode *inode, struct page *locked_page,
			   char	*data, size_t len)
{
	struct address_space *mapping = inode->i_mapping;
	struct page *page;

	if (locked_page) {
		page = locked_page;
	} else {
		if (i_size_read(inode) == 0)
			return;
		page = find_or_create_page(mapping, 0,
					   mapping_gfp_mask(mapping) & ~__GFP_FS);
		if (!page)
			return;
		if (PageUptodate(page)) {
			unlock_page(page);
			page_cache_release(page);
			return;
		}
	}

<<<<<<< HEAD
	dout("fill_inline_data %p %llx.%llx len %lu locked_page %p\n",
=======
	dout("fill_inline_data %p %llx.%llx len %zu locked_page %p\n",
>>>>>>> 2a7eaea0
	     inode, ceph_vinop(inode), len, locked_page);

	if (len > 0) {
		void *kaddr = kmap_atomic(page);
		memcpy(kaddr, data, len);
		kunmap_atomic(kaddr);
	}

	if (page != locked_page) {
		if (len < PAGE_CACHE_SIZE)
			zero_user_segment(page, len, PAGE_CACHE_SIZE);
		else
			flush_dcache_page(page);

		SetPageUptodate(page);
		unlock_page(page);
		page_cache_release(page);
	}
}

int ceph_uninline_data(struct file *filp, struct page *locked_page)
{
	struct inode *inode = file_inode(filp);
	struct ceph_inode_info *ci = ceph_inode(inode);
	struct ceph_fs_client *fsc = ceph_inode_to_client(inode);
	struct ceph_osd_request *req;
	struct page *page = NULL;
	u64 len, inline_version;
	int err = 0;
	bool from_pagecache = false;

	spin_lock(&ci->i_ceph_lock);
	inline_version = ci->i_inline_version;
	spin_unlock(&ci->i_ceph_lock);

	dout("uninline_data %p %llx.%llx inline_version %llu\n",
	     inode, ceph_vinop(inode), inline_version);

	if (inline_version == 1 || /* initial version, no data */
	    inline_version == CEPH_INLINE_NONE)
		goto out;

	if (locked_page) {
		page = locked_page;
		WARN_ON(!PageUptodate(page));
	} else if (ceph_caps_issued(ci) &
		   (CEPH_CAP_FILE_CACHE|CEPH_CAP_FILE_LAZYIO)) {
		page = find_get_page(inode->i_mapping, 0);
		if (page) {
			if (PageUptodate(page)) {
				from_pagecache = true;
				lock_page(page);
			} else {
				page_cache_release(page);
				page = NULL;
			}
		}
	}

	if (page) {
		len = i_size_read(inode);
		if (len > PAGE_CACHE_SIZE)
			len = PAGE_CACHE_SIZE;
	} else {
		page = __page_cache_alloc(GFP_NOFS);
		if (!page) {
			err = -ENOMEM;
			goto out;
		}
		err = __ceph_do_getattr(inode, page,
					CEPH_STAT_CAP_INLINE_DATA, true);
		if (err < 0) {
			/* no inline data */
			if (err == -ENODATA)
				err = 0;
			goto out;
		}
		len = err;
	}

	req = ceph_osdc_new_request(&fsc->client->osdc, &ci->i_layout,
				    ceph_vino(inode), 0, &len, 0, 1,
				    CEPH_OSD_OP_CREATE,
				    CEPH_OSD_FLAG_ONDISK | CEPH_OSD_FLAG_WRITE,
				    ci->i_snap_realm->cached_context,
				    0, 0, false);
	if (IS_ERR(req)) {
		err = PTR_ERR(req);
		goto out;
	}

	ceph_osdc_build_request(req, 0, NULL, CEPH_NOSNAP, &inode->i_mtime);
	err = ceph_osdc_start_request(&fsc->client->osdc, req, false);
	if (!err)
		err = ceph_osdc_wait_request(&fsc->client->osdc, req);
	ceph_osdc_put_request(req);
	if (err < 0)
		goto out;

	req = ceph_osdc_new_request(&fsc->client->osdc, &ci->i_layout,
				    ceph_vino(inode), 0, &len, 1, 3,
				    CEPH_OSD_OP_WRITE,
				    CEPH_OSD_FLAG_ONDISK | CEPH_OSD_FLAG_WRITE,
				    ci->i_snap_realm->cached_context,
				    ci->i_truncate_seq, ci->i_truncate_size,
				    false);
	if (IS_ERR(req)) {
		err = PTR_ERR(req);
		goto out;
	}

	osd_req_op_extent_osd_data_pages(req, 1, &page, len, 0, false, false);

	err = osd_req_op_xattr_init(req, 0, CEPH_OSD_OP_CMPXATTR,
				    "inline_version", &inline_version,
				    sizeof(inline_version),
				    CEPH_OSD_CMPXATTR_OP_GT,
				    CEPH_OSD_CMPXATTR_MODE_U64);
	if (err)
		goto out_put;

	err = osd_req_op_xattr_init(req, 2, CEPH_OSD_OP_SETXATTR,
				    "inline_version", &inline_version,
				    sizeof(inline_version), 0, 0);
	if (err)
		goto out_put;

	ceph_osdc_build_request(req, 0, NULL, CEPH_NOSNAP, &inode->i_mtime);
	err = ceph_osdc_start_request(&fsc->client->osdc, req, false);
	if (!err)
		err = ceph_osdc_wait_request(&fsc->client->osdc, req);
out_put:
	ceph_osdc_put_request(req);
	if (err == -ECANCELED)
		err = 0;
out:
	if (page && page != locked_page) {
		if (from_pagecache) {
			unlock_page(page);
			page_cache_release(page);
		} else
			__free_pages(page, 0);
	}

	dout("uninline_data %p %llx.%llx inline_version %llu = %d\n",
	     inode, ceph_vinop(inode), inline_version, err);
	return err;
}

static struct vm_operations_struct ceph_vmops = {
	.fault		= ceph_filemap_fault,
	.page_mkwrite	= ceph_page_mkwrite,
	.remap_pages	= generic_file_remap_pages,
};

int ceph_mmap(struct file *file, struct vm_area_struct *vma)
{
	struct address_space *mapping = file->f_mapping;

	if (!mapping->a_ops->readpage)
		return -ENOEXEC;
	file_accessed(file);
	vma->vm_ops = &ceph_vmops;
	return 0;
}<|MERGE_RESOLUTION|>--- conflicted
+++ resolved
@@ -1416,11 +1416,7 @@
 		}
 	}
 
-<<<<<<< HEAD
-	dout("fill_inline_data %p %llx.%llx len %lu locked_page %p\n",
-=======
 	dout("fill_inline_data %p %llx.%llx len %zu locked_page %p\n",
->>>>>>> 2a7eaea0
 	     inode, ceph_vinop(inode), len, locked_page);
 
 	if (len > 0) {
