#include <linux/ceph/ceph_debug.h>

#include <linux/spinlock.h>
#include <linux/fs_struct.h>
#include <linux/namei.h>
#include <linux/slab.h>
#include <linux/sched.h>

#include "super.h"
#include "mds_client.h"

/*
 * Directory operations: readdir, lookup, create, link, unlink,
 * rename, etc.
 */

/*
 * Ceph MDS operations are specified in terms of a base ino and
 * relative path.  Thus, the client can specify an operation on a
 * specific inode (e.g., a getattr due to fstat(2)), or as a path
 * relative to, say, the root directory.
 *
 * Normally, we limit ourselves to strict inode ops (no path component)
 * or dentry operations (a single path component relative to an ino).  The
 * exception to this is open_root_dentry(), which will open the mount
 * point by name.
 */

const struct dentry_operations ceph_dentry_ops;

/*
 * Initialize ceph dentry state.
 */
int ceph_init_dentry(struct dentry *dentry)
{
	struct ceph_dentry_info *di;

	if (dentry->d_fsdata)
		return 0;

	di = kmem_cache_alloc(ceph_dentry_cachep, GFP_KERNEL | __GFP_ZERO);
	if (!di)
		return -ENOMEM;          /* oh well */

	spin_lock(&dentry->d_lock);
	if (dentry->d_fsdata) {
		/* lost a race */
		kmem_cache_free(ceph_dentry_cachep, di);
		goto out_unlock;
	}

	if (ceph_snap(d_inode(dentry->d_parent)) == CEPH_NOSNAP)
		d_set_d_op(dentry, &ceph_dentry_ops);
	else if (ceph_snap(d_inode(dentry->d_parent)) == CEPH_SNAPDIR)
		d_set_d_op(dentry, &ceph_snapdir_dentry_ops);
	else
		d_set_d_op(dentry, &ceph_snap_dentry_ops);

	di->dentry = dentry;
	di->lease_session = NULL;
	dentry->d_time = jiffies;
	/* avoid reordering d_fsdata setup so that the check above is safe */
	smp_mb();
	dentry->d_fsdata = di;
	ceph_dentry_lru_add(dentry);
out_unlock:
	spin_unlock(&dentry->d_lock);
	return 0;
}

struct inode *ceph_get_dentry_parent_inode(struct dentry *dentry)
{
	struct inode *inode = NULL;

	if (!dentry)
		return NULL;

	spin_lock(&dentry->d_lock);
	if (!IS_ROOT(dentry)) {
		inode = d_inode(dentry->d_parent);
		ihold(inode);
	}
	spin_unlock(&dentry->d_lock);
	return inode;
}


/*
 * for readdir, we encode the directory frag and offset within that
 * frag into f_pos.
 */
static unsigned fpos_frag(loff_t p)
{
	return p >> 32;
}
static unsigned fpos_off(loff_t p)
{
	return p & 0xffffffff;
}

static int fpos_cmp(loff_t l, loff_t r)
{
	int v = ceph_frag_compare(fpos_frag(l), fpos_frag(r));
	if (v)
		return v;
	return (int)(fpos_off(l) - fpos_off(r));
}

/*
 * make note of the last dentry we read, so we can
 * continue at the same lexicographical point,
 * regardless of what dir changes take place on the
 * server.
 */
static int note_last_dentry(struct ceph_file_info *fi, const char *name,
		            int len, unsigned next_offset)
{
	char *buf = kmalloc(len+1, GFP_KERNEL);
	if (!buf)
		return -ENOMEM;
	kfree(fi->last_name);
	fi->last_name = buf;
	memcpy(fi->last_name, name, len);
	fi->last_name[len] = 0;
	fi->next_offset = next_offset;
	dout("note_last_dentry '%s'\n", fi->last_name);
	return 0;
}

/*
 * When possible, we try to satisfy a readdir by peeking at the
 * dcache.  We make this work by carefully ordering dentries on
 * d_child when we initially get results back from the MDS, and
 * falling back to a "normal" sync readdir if any dentries in the dir
 * are dropped.
 *
 * Complete dir indicates that we have all dentries in the dir.  It is
 * defined IFF we hold CEPH_CAP_FILE_SHARED (which will be revoked by
 * the MDS if/when the directory is modified).
 */
static int __dcache_readdir(struct file *file,  struct dir_context *ctx,
			    u32 shared_gen)
{
	struct ceph_file_info *fi = file->private_data;
	struct dentry *parent = file->f_path.dentry;
	struct inode *dir = d_inode(parent);
	struct dentry *dentry, *last = NULL;
	struct ceph_dentry_info *di;
	unsigned nsize = PAGE_CACHE_SIZE / sizeof(struct dentry *);
	int err = 0;
	loff_t ptr_pos = 0;
	struct ceph_readdir_cache_control cache_ctl = {};

	dout("__dcache_readdir %p v%u at %llu\n", dir, shared_gen, ctx->pos);

	/* we can calculate cache index for the first dirfrag */
	if (ceph_frag_is_leftmost(fpos_frag(ctx->pos))) {
		cache_ctl.index = fpos_off(ctx->pos) - 2;
		BUG_ON(cache_ctl.index < 0);
		ptr_pos = cache_ctl.index * sizeof(struct dentry *);
	}

	while (true) {
		pgoff_t pgoff;
		bool emit_dentry;

		if (ptr_pos >= i_size_read(dir)) {
			fi->flags |= CEPH_F_ATEND;
			err = 0;
			break;
		}

		err = -EAGAIN;
		pgoff = ptr_pos >> PAGE_CACHE_SHIFT;
		if (!cache_ctl.page || pgoff != page_index(cache_ctl.page)) {
			ceph_readdir_cache_release(&cache_ctl);
			cache_ctl.page = find_lock_page(&dir->i_data, pgoff);
			if (!cache_ctl.page) {
				dout(" page %lu not found\n", pgoff);
				break;
			}
			/* reading/filling the cache are serialized by
			 * i_mutex, no need to use page lock */
			unlock_page(cache_ctl.page);
			cache_ctl.dentries = kmap(cache_ctl.page);
		}

		rcu_read_lock();
		spin_lock(&parent->d_lock);
		/* check i_size again here, because empty directory can be
		 * marked as complete while not holding the i_mutex. */
		if (ceph_dir_is_complete_ordered(dir) &&
		    ptr_pos < i_size_read(dir))
			dentry = cache_ctl.dentries[cache_ctl.index % nsize];
		else
			dentry = NULL;
		spin_unlock(&parent->d_lock);
		if (dentry && !lockref_get_not_dead(&dentry->d_lockref))
			dentry = NULL;
		rcu_read_unlock();
		if (!dentry)
			break;

		emit_dentry = false;
		di = ceph_dentry(dentry);
		spin_lock(&dentry->d_lock);
		if (di->lease_shared_gen == shared_gen &&
<<<<<<< HEAD
		    d_really_is_positive(dentry) &&
=======
		    simple_positive(dentry) &&
>>>>>>> dc3f4198
		    ceph_snap(d_inode(dentry)) != CEPH_SNAPDIR &&
		    ceph_ino(d_inode(dentry)) != CEPH_INO_CEPH &&
		    fpos_cmp(ctx->pos, di->offset) <= 0) {
			emit_dentry = true;
		}
		spin_unlock(&dentry->d_lock);

		if (emit_dentry) {
			dout(" %llu (%llu) dentry %p %pd %p\n", di->offset, ctx->pos,
			     dentry, dentry, d_inode(dentry));
			ctx->pos = di->offset;
			if (!dir_emit(ctx, dentry->d_name.name,
				      dentry->d_name.len,
				      ceph_translate_ino(dentry->d_sb,
							 d_inode(dentry)->i_ino),
				      d_inode(dentry)->i_mode >> 12)) {
				dput(dentry);
				err = 0;
				break;
			}
			ctx->pos++;

			if (last)
				dput(last);
			last = dentry;
		} else {
			dput(dentry);
		}

		cache_ctl.index++;
		ptr_pos += sizeof(struct dentry *);
	}
	ceph_readdir_cache_release(&cache_ctl);
	if (last) {
		int ret;
		di = ceph_dentry(last);
		ret = note_last_dentry(fi, last->d_name.name, last->d_name.len,
				       fpos_off(di->offset) + 1);
		if (ret < 0)
			err = ret;
		dput(last);
	}
	return err;
}

static int ceph_readdir(struct file *file, struct dir_context *ctx)
{
	struct ceph_file_info *fi = file->private_data;
	struct inode *inode = file_inode(file);
	struct ceph_inode_info *ci = ceph_inode(inode);
	struct ceph_fs_client *fsc = ceph_inode_to_client(inode);
	struct ceph_mds_client *mdsc = fsc->mdsc;
	unsigned frag = fpos_frag(ctx->pos);
	int off = fpos_off(ctx->pos);
	int err;
	u32 ftype;
	struct ceph_mds_reply_info_parsed *rinfo;

	dout("readdir %p file %p frag %u off %u\n", inode, file, frag, off);
	if (fi->flags & CEPH_F_ATEND)
		return 0;

	/* always start with . and .. */
	if (ctx->pos == 0) {
		dout("readdir off 0 -> '.'\n");
		if (!dir_emit(ctx, ".", 1, 
			    ceph_translate_ino(inode->i_sb, inode->i_ino),
			    inode->i_mode >> 12))
			return 0;
		ctx->pos = 1;
		off = 1;
	}
	if (ctx->pos == 1) {
		ino_t ino = parent_ino(file->f_path.dentry);
		dout("readdir off 1 -> '..'\n");
		if (!dir_emit(ctx, "..", 2,
			    ceph_translate_ino(inode->i_sb, ino),
			    inode->i_mode >> 12))
			return 0;
		ctx->pos = 2;
		off = 2;
	}

	/* can we use the dcache? */
	spin_lock(&ci->i_ceph_lock);
	if (ceph_test_mount_opt(fsc, DCACHE) &&
	    !ceph_test_mount_opt(fsc, NOASYNCREADDIR) &&
	    ceph_snap(inode) != CEPH_SNAPDIR &&
	    __ceph_dir_is_complete_ordered(ci) &&
	    __ceph_caps_issued_mask(ci, CEPH_CAP_FILE_SHARED, 1)) {
		u32 shared_gen = ci->i_shared_gen;
		spin_unlock(&ci->i_ceph_lock);
		err = __dcache_readdir(file, ctx, shared_gen);
		if (err != -EAGAIN)
			return err;
		frag = fpos_frag(ctx->pos);
		off = fpos_off(ctx->pos);
	} else {
		spin_unlock(&ci->i_ceph_lock);
	}

	/* proceed with a normal readdir */
more:
	/* do we have the correct frag content buffered? */
	if (fi->frag != frag || fi->last_readdir == NULL) {
		struct ceph_mds_request *req;
		int op = ceph_snap(inode) == CEPH_SNAPDIR ?
			CEPH_MDS_OP_LSSNAP : CEPH_MDS_OP_READDIR;

		/* discard old result, if any */
		if (fi->last_readdir) {
			ceph_mdsc_put_request(fi->last_readdir);
			fi->last_readdir = NULL;
		}

		dout("readdir fetching %llx.%llx frag %x offset '%s'\n",
		     ceph_vinop(inode), frag, fi->last_name);
		req = ceph_mdsc_create_request(mdsc, op, USE_AUTH_MDS);
		if (IS_ERR(req))
			return PTR_ERR(req);
		err = ceph_alloc_readdir_reply_buffer(req, inode);
		if (err) {
			ceph_mdsc_put_request(req);
			return err;
		}
		/* hints to request -> mds selection code */
		req->r_direct_mode = USE_AUTH_MDS;
		req->r_direct_hash = ceph_frag_value(frag);
		req->r_direct_is_hash = true;
		if (fi->last_name) {
			req->r_path2 = kstrdup(fi->last_name, GFP_KERNEL);
			if (!req->r_path2) {
				ceph_mdsc_put_request(req);
				return -ENOMEM;
			}
		}
		req->r_dir_release_cnt = fi->dir_release_count;
		req->r_dir_ordered_cnt = fi->dir_ordered_count;
		req->r_readdir_cache_idx = fi->readdir_cache_idx;
		req->r_readdir_offset = fi->next_offset;
		req->r_args.readdir.frag = cpu_to_le32(frag);

		req->r_inode = inode;
		ihold(inode);
		req->r_dentry = dget(file->f_path.dentry);
		err = ceph_mdsc_do_request(mdsc, NULL, req);
		if (err < 0) {
			ceph_mdsc_put_request(req);
			return err;
		}
		dout("readdir got and parsed readdir result=%d"
		     " on frag %x, end=%d, complete=%d\n", err, frag,
		     (int)req->r_reply_info.dir_end,
		     (int)req->r_reply_info.dir_complete);


		/* note next offset and last dentry name */
		rinfo = &req->r_reply_info;
		if (le32_to_cpu(rinfo->dir_dir->frag) != frag) {
			frag = le32_to_cpu(rinfo->dir_dir->frag);
			off = req->r_readdir_offset;
			fi->next_offset = off;
		}

		fi->frag = frag;
		fi->offset = fi->next_offset;
		fi->last_readdir = req;

		if (req->r_did_prepopulate) {
			fi->readdir_cache_idx = req->r_readdir_cache_idx;
			if (fi->readdir_cache_idx < 0) {
				/* preclude from marking dir ordered */
				fi->dir_ordered_count = 0;
			} else if (ceph_frag_is_leftmost(frag) && off == 2) {
				/* note dir version at start of readdir so
				 * we can tell if any dentries get dropped */
				fi->dir_release_count = req->r_dir_release_cnt;
				fi->dir_ordered_count = req->r_dir_ordered_cnt;
			}
		} else {
			dout("readdir !did_prepopulate");
			/* disable readdir cache */
			fi->readdir_cache_idx = -1;
			/* preclude from marking dir complete */
			fi->dir_release_count = 0;
		}

		if (req->r_reply_info.dir_end) {
			kfree(fi->last_name);
			fi->last_name = NULL;
			if (ceph_frag_is_rightmost(frag))
				fi->next_offset = 2;
			else
				fi->next_offset = 0;
		} else {
			err = note_last_dentry(fi,
				       rinfo->dir_dname[rinfo->dir_nr-1],
				       rinfo->dir_dname_len[rinfo->dir_nr-1],
				       fi->next_offset + rinfo->dir_nr);
			if (err)
				return err;
		}
	}

	rinfo = &fi->last_readdir->r_reply_info;
	dout("readdir frag %x num %d off %d chunkoff %d\n", frag,
	     rinfo->dir_nr, off, fi->offset);

	ctx->pos = ceph_make_fpos(frag, off);
	while (off >= fi->offset && off - fi->offset < rinfo->dir_nr) {
		struct ceph_mds_reply_inode *in =
			rinfo->dir_in[off - fi->offset].in;
		struct ceph_vino vino;
		ino_t ino;

		dout("readdir off %d (%d/%d) -> %lld '%.*s' %p\n",
		     off, off - fi->offset, rinfo->dir_nr, ctx->pos,
		     rinfo->dir_dname_len[off - fi->offset],
		     rinfo->dir_dname[off - fi->offset], in);
		BUG_ON(!in);
		ftype = le32_to_cpu(in->mode) >> 12;
		vino.ino = le64_to_cpu(in->ino);
		vino.snap = le64_to_cpu(in->snapid);
		ino = ceph_vino_to_ino(vino);
		if (!dir_emit(ctx,
			    rinfo->dir_dname[off - fi->offset],
			    rinfo->dir_dname_len[off - fi->offset],
			    ceph_translate_ino(inode->i_sb, ino), ftype)) {
			dout("filldir stopping us...\n");
			return 0;
		}
		off++;
		ctx->pos++;
	}

	if (fi->last_name) {
		ceph_mdsc_put_request(fi->last_readdir);
		fi->last_readdir = NULL;
		goto more;
	}

	/* more frags? */
	if (!ceph_frag_is_rightmost(frag)) {
		frag = ceph_frag_next(frag);
		off = 0;
		ctx->pos = ceph_make_fpos(frag, off);
		dout("readdir next frag is %x\n", frag);
		goto more;
	}
	fi->flags |= CEPH_F_ATEND;

	/*
	 * if dir_release_count still matches the dir, no dentries
	 * were released during the whole readdir, and we should have
	 * the complete dir contents in our cache.
	 */
	if (atomic64_read(&ci->i_release_count) == fi->dir_release_count) {
		spin_lock(&ci->i_ceph_lock);
		if (fi->dir_ordered_count == atomic64_read(&ci->i_ordered_count)) {
			dout(" marking %p complete and ordered\n", inode);
			/* use i_size to track number of entries in
			 * readdir cache */
			BUG_ON(fi->readdir_cache_idx < 0);
			i_size_write(inode, fi->readdir_cache_idx *
				     sizeof(struct dentry*));
		} else {
			dout(" marking %p complete\n", inode);
		}
		__ceph_dir_set_complete(ci, fi->dir_release_count,
					fi->dir_ordered_count);
		spin_unlock(&ci->i_ceph_lock);
	}

	dout("readdir %p file %p done.\n", inode, file);
	return 0;
}

static void reset_readdir(struct ceph_file_info *fi, unsigned frag)
{
	if (fi->last_readdir) {
		ceph_mdsc_put_request(fi->last_readdir);
		fi->last_readdir = NULL;
	}
	kfree(fi->last_name);
	fi->last_name = NULL;
	fi->dir_release_count = 0;
	fi->readdir_cache_idx = -1;
	if (ceph_frag_is_leftmost(frag))
		fi->next_offset = 2;  /* compensate for . and .. */
	else
		fi->next_offset = 0;
	fi->flags &= ~CEPH_F_ATEND;
}

static loff_t ceph_dir_llseek(struct file *file, loff_t offset, int whence)
{
	struct ceph_file_info *fi = file->private_data;
	struct inode *inode = file->f_mapping->host;
	loff_t old_offset = ceph_make_fpos(fi->frag, fi->next_offset);
	loff_t retval;

	mutex_lock(&inode->i_mutex);
	retval = -EINVAL;
	switch (whence) {
	case SEEK_CUR:
		offset += file->f_pos;
	case SEEK_SET:
		break;
	case SEEK_END:
		retval = -EOPNOTSUPP;
	default:
		goto out;
	}

	if (offset >= 0) {
		if (offset != file->f_pos) {
			file->f_pos = offset;
			file->f_version = 0;
			fi->flags &= ~CEPH_F_ATEND;
		}
		retval = offset;

		if (offset == 0 ||
		    fpos_frag(offset) != fi->frag ||
		    fpos_off(offset) < fi->offset) {
			/* discard buffered readdir content on seekdir(0), or
			 * seek to new frag, or seek prior to current chunk */
			dout("dir_llseek dropping %p content\n", file);
			reset_readdir(fi, fpos_frag(offset));
		} else if (fpos_cmp(offset, old_offset) > 0) {
			/* reset dir_release_count if we did a forward seek */
			fi->dir_release_count = 0;
			fi->readdir_cache_idx = -1;
		}
	}
out:
	mutex_unlock(&inode->i_mutex);
	return retval;
}

/*
 * Handle lookups for the hidden .snap directory.
 */
int ceph_handle_snapdir(struct ceph_mds_request *req,
			struct dentry *dentry, int err)
{
	struct ceph_fs_client *fsc = ceph_sb_to_client(dentry->d_sb);
	struct inode *parent = d_inode(dentry->d_parent); /* we hold i_mutex */

	/* .snap dir? */
	if (err == -ENOENT &&
	    ceph_snap(parent) == CEPH_NOSNAP &&
	    strcmp(dentry->d_name.name,
		   fsc->mount_options->snapdir_name) == 0) {
		struct inode *inode = ceph_get_snapdir(parent);
		dout("ENOENT on snapdir %p '%pd', linking to snapdir %p\n",
		     dentry, dentry, inode);
		BUG_ON(!d_unhashed(dentry));
		d_add(dentry, inode);
		err = 0;
	}
	return err;
}

/*
 * Figure out final result of a lookup/open request.
 *
 * Mainly, make sure we return the final req->r_dentry (if it already
 * existed) in place of the original VFS-provided dentry when they
 * differ.
 *
 * Gracefully handle the case where the MDS replies with -ENOENT and
 * no trace (which it may do, at its discretion, e.g., if it doesn't
 * care to issue a lease on the negative dentry).
 */
struct dentry *ceph_finish_lookup(struct ceph_mds_request *req,
				  struct dentry *dentry, int err)
{
	if (err == -ENOENT) {
		/* no trace? */
		err = 0;
		if (!req->r_reply_info.head->is_dentry) {
			dout("ENOENT and no trace, dentry %p inode %p\n",
			     dentry, d_inode(dentry));
			if (d_really_is_positive(dentry)) {
				d_drop(dentry);
				err = -ENOENT;
			} else {
				d_add(dentry, NULL);
			}
		}
	}
	if (err)
		dentry = ERR_PTR(err);
	else if (dentry != req->r_dentry)
		dentry = dget(req->r_dentry);   /* we got spliced */
	else
		dentry = NULL;
	return dentry;
}

static int is_root_ceph_dentry(struct inode *inode, struct dentry *dentry)
{
	return ceph_ino(inode) == CEPH_INO_ROOT &&
		strncmp(dentry->d_name.name, ".ceph", 5) == 0;
}

/*
 * Look up a single dir entry.  If there is a lookup intent, inform
 * the MDS so that it gets our 'caps wanted' value in a single op.
 */
static struct dentry *ceph_lookup(struct inode *dir, struct dentry *dentry,
				  unsigned int flags)
{
	struct ceph_fs_client *fsc = ceph_sb_to_client(dir->i_sb);
	struct ceph_mds_client *mdsc = fsc->mdsc;
	struct ceph_mds_request *req;
	int op;
	int err;

	dout("lookup %p dentry %p '%pd'\n",
	     dir, dentry, dentry);

	if (dentry->d_name.len > NAME_MAX)
		return ERR_PTR(-ENAMETOOLONG);

	err = ceph_init_dentry(dentry);
	if (err < 0)
		return ERR_PTR(err);

	/* can we conclude ENOENT locally? */
	if (d_really_is_negative(dentry)) {
		struct ceph_inode_info *ci = ceph_inode(dir);
		struct ceph_dentry_info *di = ceph_dentry(dentry);

		spin_lock(&ci->i_ceph_lock);
		dout(" dir %p flags are %d\n", dir, ci->i_ceph_flags);
		if (strncmp(dentry->d_name.name,
			    fsc->mount_options->snapdir_name,
			    dentry->d_name.len) &&
		    !is_root_ceph_dentry(dir, dentry) &&
		    ceph_test_mount_opt(fsc, DCACHE) &&
		    __ceph_dir_is_complete(ci) &&
		    (__ceph_caps_issued_mask(ci, CEPH_CAP_FILE_SHARED, 1))) {
			spin_unlock(&ci->i_ceph_lock);
			dout(" dir %p complete, -ENOENT\n", dir);
			d_add(dentry, NULL);
			di->lease_shared_gen = ci->i_shared_gen;
			return NULL;
		}
		spin_unlock(&ci->i_ceph_lock);
	}

	op = ceph_snap(dir) == CEPH_SNAPDIR ?
		CEPH_MDS_OP_LOOKUPSNAP : CEPH_MDS_OP_LOOKUP;
	req = ceph_mdsc_create_request(mdsc, op, USE_ANY_MDS);
	if (IS_ERR(req))
		return ERR_CAST(req);
	req->r_dentry = dget(dentry);
	req->r_num_caps = 2;
	/* we only need inode linkage */
	req->r_args.getattr.mask = cpu_to_le32(CEPH_STAT_CAP_INODE);
	req->r_locked_dir = dir;
	err = ceph_mdsc_do_request(mdsc, NULL, req);
	err = ceph_handle_snapdir(req, dentry, err);
	dentry = ceph_finish_lookup(req, dentry, err);
	ceph_mdsc_put_request(req);  /* will dput(dentry) */
	dout("lookup result=%p\n", dentry);
	return dentry;
}

/*
 * If we do a create but get no trace back from the MDS, follow up with
 * a lookup (the VFS expects us to link up the provided dentry).
 */
int ceph_handle_notrace_create(struct inode *dir, struct dentry *dentry)
{
	struct dentry *result = ceph_lookup(dir, dentry, 0);

	if (result && !IS_ERR(result)) {
		/*
		 * We created the item, then did a lookup, and found
		 * it was already linked to another inode we already
		 * had in our cache (and thus got spliced). To not
		 * confuse VFS (especially when inode is a directory),
		 * we don't link our dentry to that inode, return an
		 * error instead.
		 *
		 * This event should be rare and it happens only when
		 * we talk to old MDS. Recent MDS does not send traceless
		 * reply for request that creates new inode.
		 */
		d_drop(result);
		return -ESTALE;
	}
	return PTR_ERR(result);
}

static int ceph_mknod(struct inode *dir, struct dentry *dentry,
		      umode_t mode, dev_t rdev)
{
	struct ceph_fs_client *fsc = ceph_sb_to_client(dir->i_sb);
	struct ceph_mds_client *mdsc = fsc->mdsc;
	struct ceph_mds_request *req;
	struct ceph_acls_info acls = {};
	int err;

	if (ceph_snap(dir) != CEPH_NOSNAP)
		return -EROFS;

	err = ceph_pre_init_acls(dir, &mode, &acls);
	if (err < 0)
		return err;

	dout("mknod in dir %p dentry %p mode 0%ho rdev %d\n",
	     dir, dentry, mode, rdev);
	req = ceph_mdsc_create_request(mdsc, CEPH_MDS_OP_MKNOD, USE_AUTH_MDS);
	if (IS_ERR(req)) {
		err = PTR_ERR(req);
		goto out;
	}
	req->r_dentry = dget(dentry);
	req->r_num_caps = 2;
	req->r_locked_dir = dir;
	req->r_args.mknod.mode = cpu_to_le32(mode);
	req->r_args.mknod.rdev = cpu_to_le32(rdev);
	req->r_dentry_drop = CEPH_CAP_FILE_SHARED;
	req->r_dentry_unless = CEPH_CAP_FILE_EXCL;
	if (acls.pagelist) {
		req->r_pagelist = acls.pagelist;
		acls.pagelist = NULL;
	}
	err = ceph_mdsc_do_request(mdsc, dir, req);
	if (!err && !req->r_reply_info.head->is_dentry)
		err = ceph_handle_notrace_create(dir, dentry);
	ceph_mdsc_put_request(req);
out:
	if (!err)
		ceph_init_inode_acls(d_inode(dentry), &acls);
	else
		d_drop(dentry);
	ceph_release_acls_info(&acls);
	return err;
}

static int ceph_create(struct inode *dir, struct dentry *dentry, umode_t mode,
		       bool excl)
{
	return ceph_mknod(dir, dentry, mode, 0);
}

static int ceph_symlink(struct inode *dir, struct dentry *dentry,
			    const char *dest)
{
	struct ceph_fs_client *fsc = ceph_sb_to_client(dir->i_sb);
	struct ceph_mds_client *mdsc = fsc->mdsc;
	struct ceph_mds_request *req;
	int err;

	if (ceph_snap(dir) != CEPH_NOSNAP)
		return -EROFS;

	dout("symlink in dir %p dentry %p to '%s'\n", dir, dentry, dest);
	req = ceph_mdsc_create_request(mdsc, CEPH_MDS_OP_SYMLINK, USE_AUTH_MDS);
	if (IS_ERR(req)) {
		err = PTR_ERR(req);
		goto out;
	}
	req->r_path2 = kstrdup(dest, GFP_KERNEL);
	if (!req->r_path2) {
		err = -ENOMEM;
		ceph_mdsc_put_request(req);
		goto out;
	}
	req->r_locked_dir = dir;
	req->r_dentry = dget(dentry);
	req->r_num_caps = 2;
	req->r_dentry_drop = CEPH_CAP_FILE_SHARED;
	req->r_dentry_unless = CEPH_CAP_FILE_EXCL;
	err = ceph_mdsc_do_request(mdsc, dir, req);
	if (!err && !req->r_reply_info.head->is_dentry)
		err = ceph_handle_notrace_create(dir, dentry);
	ceph_mdsc_put_request(req);
out:
	if (err)
		d_drop(dentry);
	return err;
}

static int ceph_mkdir(struct inode *dir, struct dentry *dentry, umode_t mode)
{
	struct ceph_fs_client *fsc = ceph_sb_to_client(dir->i_sb);
	struct ceph_mds_client *mdsc = fsc->mdsc;
	struct ceph_mds_request *req;
	struct ceph_acls_info acls = {};
	int err = -EROFS;
	int op;

	if (ceph_snap(dir) == CEPH_SNAPDIR) {
		/* mkdir .snap/foo is a MKSNAP */
		op = CEPH_MDS_OP_MKSNAP;
		dout("mksnap dir %p snap '%pd' dn %p\n", dir,
		     dentry, dentry);
	} else if (ceph_snap(dir) == CEPH_NOSNAP) {
		dout("mkdir dir %p dn %p mode 0%ho\n", dir, dentry, mode);
		op = CEPH_MDS_OP_MKDIR;
	} else {
		goto out;
	}

	mode |= S_IFDIR;
	err = ceph_pre_init_acls(dir, &mode, &acls);
	if (err < 0)
		goto out;

	req = ceph_mdsc_create_request(mdsc, op, USE_AUTH_MDS);
	if (IS_ERR(req)) {
		err = PTR_ERR(req);
		goto out;
	}

	req->r_dentry = dget(dentry);
	req->r_num_caps = 2;
	req->r_locked_dir = dir;
	req->r_args.mkdir.mode = cpu_to_le32(mode);
	req->r_dentry_drop = CEPH_CAP_FILE_SHARED;
	req->r_dentry_unless = CEPH_CAP_FILE_EXCL;
	if (acls.pagelist) {
		req->r_pagelist = acls.pagelist;
		acls.pagelist = NULL;
	}
	err = ceph_mdsc_do_request(mdsc, dir, req);
	if (!err &&
	    !req->r_reply_info.head->is_target &&
	    !req->r_reply_info.head->is_dentry)
		err = ceph_handle_notrace_create(dir, dentry);
	ceph_mdsc_put_request(req);
out:
	if (!err)
		ceph_init_inode_acls(d_inode(dentry), &acls);
	else
		d_drop(dentry);
	ceph_release_acls_info(&acls);
	return err;
}

static int ceph_link(struct dentry *old_dentry, struct inode *dir,
		     struct dentry *dentry)
{
	struct ceph_fs_client *fsc = ceph_sb_to_client(dir->i_sb);
	struct ceph_mds_client *mdsc = fsc->mdsc;
	struct ceph_mds_request *req;
	int err;

	if (ceph_snap(dir) != CEPH_NOSNAP)
		return -EROFS;

	dout("link in dir %p old_dentry %p dentry %p\n", dir,
	     old_dentry, dentry);
	req = ceph_mdsc_create_request(mdsc, CEPH_MDS_OP_LINK, USE_AUTH_MDS);
	if (IS_ERR(req)) {
		d_drop(dentry);
		return PTR_ERR(req);
	}
	req->r_dentry = dget(dentry);
	req->r_num_caps = 2;
	req->r_old_dentry = dget(old_dentry);
	req->r_locked_dir = dir;
	req->r_dentry_drop = CEPH_CAP_FILE_SHARED;
	req->r_dentry_unless = CEPH_CAP_FILE_EXCL;
	/* release LINK_SHARED on source inode (mds will lock it) */
	req->r_old_inode_drop = CEPH_CAP_LINK_SHARED;
	err = ceph_mdsc_do_request(mdsc, dir, req);
	if (err) {
		d_drop(dentry);
	} else if (!req->r_reply_info.head->is_dentry) {
		ihold(d_inode(old_dentry));
		d_instantiate(dentry, d_inode(old_dentry));
	}
	ceph_mdsc_put_request(req);
	return err;
}

/*
 * For a soon-to-be unlinked file, drop the AUTH_RDCACHE caps.  If it
 * looks like the link count will hit 0, drop any other caps (other
 * than PIN) we don't specifically want (due to the file still being
 * open).
 */
static int drop_caps_for_unlink(struct inode *inode)
{
	struct ceph_inode_info *ci = ceph_inode(inode);
	int drop = CEPH_CAP_LINK_SHARED | CEPH_CAP_LINK_EXCL;

	spin_lock(&ci->i_ceph_lock);
	if (inode->i_nlink == 1) {
		drop |= ~(__ceph_caps_wanted(ci) | CEPH_CAP_PIN);
		ci->i_ceph_flags |= CEPH_I_NODELAY;
	}
	spin_unlock(&ci->i_ceph_lock);
	return drop;
}

/*
 * rmdir and unlink are differ only by the metadata op code
 */
static int ceph_unlink(struct inode *dir, struct dentry *dentry)
{
	struct ceph_fs_client *fsc = ceph_sb_to_client(dir->i_sb);
	struct ceph_mds_client *mdsc = fsc->mdsc;
	struct inode *inode = d_inode(dentry);
	struct ceph_mds_request *req;
	int err = -EROFS;
	int op;

	if (ceph_snap(dir) == CEPH_SNAPDIR) {
		/* rmdir .snap/foo is RMSNAP */
		dout("rmsnap dir %p '%pd' dn %p\n", dir, dentry, dentry);
		op = CEPH_MDS_OP_RMSNAP;
	} else if (ceph_snap(dir) == CEPH_NOSNAP) {
		dout("unlink/rmdir dir %p dn %p inode %p\n",
		     dir, dentry, inode);
		op = d_is_dir(dentry) ?
			CEPH_MDS_OP_RMDIR : CEPH_MDS_OP_UNLINK;
	} else
		goto out;
	req = ceph_mdsc_create_request(mdsc, op, USE_AUTH_MDS);
	if (IS_ERR(req)) {
		err = PTR_ERR(req);
		goto out;
	}
	req->r_dentry = dget(dentry);
	req->r_num_caps = 2;
	req->r_locked_dir = dir;
	req->r_dentry_drop = CEPH_CAP_FILE_SHARED;
	req->r_dentry_unless = CEPH_CAP_FILE_EXCL;
	req->r_inode_drop = drop_caps_for_unlink(inode);
	err = ceph_mdsc_do_request(mdsc, dir, req);
	if (!err && !req->r_reply_info.head->is_dentry)
		d_delete(dentry);
	ceph_mdsc_put_request(req);
out:
	return err;
}

static int ceph_rename(struct inode *old_dir, struct dentry *old_dentry,
		       struct inode *new_dir, struct dentry *new_dentry)
{
	struct ceph_fs_client *fsc = ceph_sb_to_client(old_dir->i_sb);
	struct ceph_mds_client *mdsc = fsc->mdsc;
	struct ceph_mds_request *req;
	int op = CEPH_MDS_OP_RENAME;
	int err;

	if (ceph_snap(old_dir) != ceph_snap(new_dir))
		return -EXDEV;
	if (ceph_snap(old_dir) != CEPH_NOSNAP) {
		if (old_dir == new_dir && ceph_snap(old_dir) == CEPH_SNAPDIR)
			op = CEPH_MDS_OP_RENAMESNAP;
		else
			return -EROFS;
	}
	dout("rename dir %p dentry %p to dir %p dentry %p\n",
	     old_dir, old_dentry, new_dir, new_dentry);
	req = ceph_mdsc_create_request(mdsc, op, USE_AUTH_MDS);
	if (IS_ERR(req))
		return PTR_ERR(req);
	ihold(old_dir);
	req->r_dentry = dget(new_dentry);
	req->r_num_caps = 2;
	req->r_old_dentry = dget(old_dentry);
	req->r_old_dentry_dir = old_dir;
	req->r_locked_dir = new_dir;
	req->r_old_dentry_drop = CEPH_CAP_FILE_SHARED;
	req->r_old_dentry_unless = CEPH_CAP_FILE_EXCL;
	req->r_dentry_drop = CEPH_CAP_FILE_SHARED;
	req->r_dentry_unless = CEPH_CAP_FILE_EXCL;
	/* release LINK_RDCACHE on source inode (mds will lock it) */
	req->r_old_inode_drop = CEPH_CAP_LINK_SHARED;
	if (d_really_is_positive(new_dentry))
		req->r_inode_drop = drop_caps_for_unlink(d_inode(new_dentry));
	err = ceph_mdsc_do_request(mdsc, old_dir, req);
	if (!err && !req->r_reply_info.head->is_dentry) {
		/*
		 * Normally d_move() is done by fill_trace (called by
		 * do_request, above).  If there is no trace, we need
		 * to do it here.
		 */

		/* d_move screws up sibling dentries' offsets */
		ceph_dir_clear_complete(old_dir);
		ceph_dir_clear_complete(new_dir);

		d_move(old_dentry, new_dentry);

		/* ensure target dentry is invalidated, despite
		   rehashing bug in vfs_rename_dir */
		ceph_invalidate_dentry_lease(new_dentry);
	}
	ceph_mdsc_put_request(req);
	return err;
}

/*
 * Ensure a dentry lease will no longer revalidate.
 */
void ceph_invalidate_dentry_lease(struct dentry *dentry)
{
	spin_lock(&dentry->d_lock);
	dentry->d_time = jiffies;
	ceph_dentry(dentry)->lease_shared_gen = 0;
	spin_unlock(&dentry->d_lock);
}

/*
 * Check if dentry lease is valid.  If not, delete the lease.  Try to
 * renew if the least is more than half up.
 */
static int dentry_lease_is_valid(struct dentry *dentry)
{
	struct ceph_dentry_info *di;
	struct ceph_mds_session *s;
	int valid = 0;
	u32 gen;
	unsigned long ttl;
	struct ceph_mds_session *session = NULL;
	struct inode *dir = NULL;
	u32 seq = 0;

	spin_lock(&dentry->d_lock);
	di = ceph_dentry(dentry);
	if (di->lease_session) {
		s = di->lease_session;
		spin_lock(&s->s_gen_ttl_lock);
		gen = s->s_cap_gen;
		ttl = s->s_cap_ttl;
		spin_unlock(&s->s_gen_ttl_lock);

		if (di->lease_gen == gen &&
		    time_before(jiffies, dentry->d_time) &&
		    time_before(jiffies, ttl)) {
			valid = 1;
			if (di->lease_renew_after &&
			    time_after(jiffies, di->lease_renew_after)) {
				/* we should renew */
				dir = d_inode(dentry->d_parent);
				session = ceph_get_mds_session(s);
				seq = di->lease_seq;
				di->lease_renew_after = 0;
				di->lease_renew_from = jiffies;
			}
		}
	}
	spin_unlock(&dentry->d_lock);

	if (session) {
		ceph_mdsc_lease_send_msg(session, dir, dentry,
					 CEPH_MDS_LEASE_RENEW, seq);
		ceph_put_mds_session(session);
	}
	dout("dentry_lease_is_valid - dentry %p = %d\n", dentry, valid);
	return valid;
}

/*
 * Check if directory-wide content lease/cap is valid.
 */
static int dir_lease_is_valid(struct inode *dir, struct dentry *dentry)
{
	struct ceph_inode_info *ci = ceph_inode(dir);
	struct ceph_dentry_info *di = ceph_dentry(dentry);
	int valid = 0;

	spin_lock(&ci->i_ceph_lock);
	if (ci->i_shared_gen == di->lease_shared_gen)
		valid = __ceph_caps_issued_mask(ci, CEPH_CAP_FILE_SHARED, 1);
	spin_unlock(&ci->i_ceph_lock);
	dout("dir_lease_is_valid dir %p v%u dentry %p v%u = %d\n",
	     dir, (unsigned)ci->i_shared_gen, dentry,
	     (unsigned)di->lease_shared_gen, valid);
	return valid;
}

/*
 * Check if cached dentry can be trusted.
 */
static int ceph_d_revalidate(struct dentry *dentry, unsigned int flags)
{
	int valid = 0;
	struct inode *dir;

	if (flags & LOOKUP_RCU)
		return -ECHILD;

	dout("d_revalidate %p '%pd' inode %p offset %lld\n", dentry,
	     dentry, d_inode(dentry), ceph_dentry(dentry)->offset);

	dir = ceph_get_dentry_parent_inode(dentry);

	/* always trust cached snapped dentries, snapdir dentry */
	if (ceph_snap(dir) != CEPH_NOSNAP) {
		dout("d_revalidate %p '%pd' inode %p is SNAPPED\n", dentry,
		     dentry, d_inode(dentry));
		valid = 1;
	} else if (d_really_is_positive(dentry) &&
		   ceph_snap(d_inode(dentry)) == CEPH_SNAPDIR) {
		valid = 1;
	} else if (dentry_lease_is_valid(dentry) ||
		   dir_lease_is_valid(dir, dentry)) {
		if (d_really_is_positive(dentry))
			valid = ceph_is_any_caps(d_inode(dentry));
		else
			valid = 1;
	}

	dout("d_revalidate %p %s\n", dentry, valid ? "valid" : "invalid");
	if (valid) {
		ceph_dentry_lru_touch(dentry);
	} else {
		ceph_dir_clear_complete(dir);
	}
	iput(dir);
	return valid;
}

/*
 * Release our ceph_dentry_info.
 */
static void ceph_d_release(struct dentry *dentry)
{
	struct ceph_dentry_info *di = ceph_dentry(dentry);

	dout("d_release %p\n", dentry);
	ceph_dentry_lru_del(dentry);
	if (di->lease_session)
		ceph_put_mds_session(di->lease_session);
	kmem_cache_free(ceph_dentry_cachep, di);
	dentry->d_fsdata = NULL;
}

static int ceph_snapdir_d_revalidate(struct dentry *dentry,
					  unsigned int flags)
{
	/*
	 * Eventually, we'll want to revalidate snapped metadata
	 * too... probably...
	 */
	return 1;
}

/*
 * When the VFS prunes a dentry from the cache, we need to clear the
 * complete flag on the parent directory.
 *
 * Called under dentry->d_lock.
 */
static void ceph_d_prune(struct dentry *dentry)
{
	dout("ceph_d_prune %p\n", dentry);

	/* do we have a valid parent? */
	if (IS_ROOT(dentry))
		return;

	/* if we are not hashed, we don't affect dir's completeness */
	if (d_unhashed(dentry))
		return;

	/*
	 * we hold d_lock, so d_parent is stable, and d_fsdata is never
	 * cleared until d_release
	 */
	ceph_dir_clear_complete(d_inode(dentry->d_parent));
}

/*
 * read() on a dir.  This weird interface hack only works if mounted
 * with '-o dirstat'.
 */
static ssize_t ceph_read_dir(struct file *file, char __user *buf, size_t size,
			     loff_t *ppos)
{
	struct ceph_file_info *cf = file->private_data;
	struct inode *inode = file_inode(file);
	struct ceph_inode_info *ci = ceph_inode(inode);
	int left;
	const int bufsize = 1024;

	if (!ceph_test_mount_opt(ceph_sb_to_client(inode->i_sb), DIRSTAT))
		return -EISDIR;

	if (!cf->dir_info) {
		cf->dir_info = kmalloc(bufsize, GFP_KERNEL);
		if (!cf->dir_info)
			return -ENOMEM;
		cf->dir_info_len =
			snprintf(cf->dir_info, bufsize,
				"entries:   %20lld\n"
				" files:    %20lld\n"
				" subdirs:  %20lld\n"
				"rentries:  %20lld\n"
				" rfiles:   %20lld\n"
				" rsubdirs: %20lld\n"
				"rbytes:    %20lld\n"
				"rctime:    %10ld.%09ld\n",
				ci->i_files + ci->i_subdirs,
				ci->i_files,
				ci->i_subdirs,
				ci->i_rfiles + ci->i_rsubdirs,
				ci->i_rfiles,
				ci->i_rsubdirs,
				ci->i_rbytes,
				(long)ci->i_rctime.tv_sec,
				(long)ci->i_rctime.tv_nsec);
	}

	if (*ppos >= cf->dir_info_len)
		return 0;
	size = min_t(unsigned, size, cf->dir_info_len-*ppos);
	left = copy_to_user(buf, cf->dir_info + *ppos, size);
	if (left == size)
		return -EFAULT;
	*ppos += (size - left);
	return size - left;
}

/*
 * We maintain a private dentry LRU.
 *
 * FIXME: this needs to be changed to a per-mds lru to be useful.
 */
void ceph_dentry_lru_add(struct dentry *dn)
{
	struct ceph_dentry_info *di = ceph_dentry(dn);
	struct ceph_mds_client *mdsc;

	dout("dentry_lru_add %p %p '%pd'\n", di, dn, dn);
	mdsc = ceph_sb_to_client(dn->d_sb)->mdsc;
	spin_lock(&mdsc->dentry_lru_lock);
	list_add_tail(&di->lru, &mdsc->dentry_lru);
	mdsc->num_dentry++;
	spin_unlock(&mdsc->dentry_lru_lock);
}

void ceph_dentry_lru_touch(struct dentry *dn)
{
	struct ceph_dentry_info *di = ceph_dentry(dn);
	struct ceph_mds_client *mdsc;

	dout("dentry_lru_touch %p %p '%pd' (offset %lld)\n", di, dn, dn,
	     di->offset);
	mdsc = ceph_sb_to_client(dn->d_sb)->mdsc;
	spin_lock(&mdsc->dentry_lru_lock);
	list_move_tail(&di->lru, &mdsc->dentry_lru);
	spin_unlock(&mdsc->dentry_lru_lock);
}

void ceph_dentry_lru_del(struct dentry *dn)
{
	struct ceph_dentry_info *di = ceph_dentry(dn);
	struct ceph_mds_client *mdsc;

	dout("dentry_lru_del %p %p '%pd'\n", di, dn, dn);
	mdsc = ceph_sb_to_client(dn->d_sb)->mdsc;
	spin_lock(&mdsc->dentry_lru_lock);
	list_del_init(&di->lru);
	mdsc->num_dentry--;
	spin_unlock(&mdsc->dentry_lru_lock);
}

/*
 * Return name hash for a given dentry.  This is dependent on
 * the parent directory's hash function.
 */
unsigned ceph_dentry_hash(struct inode *dir, struct dentry *dn)
{
	struct ceph_inode_info *dci = ceph_inode(dir);

	switch (dci->i_dir_layout.dl_dir_hash) {
	case 0:	/* for backward compat */
	case CEPH_STR_HASH_LINUX:
		return dn->d_name.hash;

	default:
		return ceph_str_hash(dci->i_dir_layout.dl_dir_hash,
				     dn->d_name.name, dn->d_name.len);
	}
}

const struct file_operations ceph_dir_fops = {
	.read = ceph_read_dir,
	.iterate = ceph_readdir,
	.llseek = ceph_dir_llseek,
	.open = ceph_open,
	.release = ceph_release,
	.unlocked_ioctl = ceph_ioctl,
	.fsync = ceph_fsync,
};

const struct file_operations ceph_snapdir_fops = {
	.iterate = ceph_readdir,
	.llseek = ceph_dir_llseek,
	.open = ceph_open,
	.release = ceph_release,
};

const struct inode_operations ceph_dir_iops = {
	.lookup = ceph_lookup,
	.permission = ceph_permission,
	.getattr = ceph_getattr,
	.setattr = ceph_setattr,
	.setxattr = ceph_setxattr,
	.getxattr = ceph_getxattr,
	.listxattr = ceph_listxattr,
	.removexattr = ceph_removexattr,
	.get_acl = ceph_get_acl,
	.set_acl = ceph_set_acl,
	.mknod = ceph_mknod,
	.symlink = ceph_symlink,
	.mkdir = ceph_mkdir,
	.link = ceph_link,
	.unlink = ceph_unlink,
	.rmdir = ceph_unlink,
	.rename = ceph_rename,
	.create = ceph_create,
	.atomic_open = ceph_atomic_open,
};

const struct inode_operations ceph_snapdir_iops = {
	.lookup = ceph_lookup,
	.permission = ceph_permission,
	.getattr = ceph_getattr,
	.mkdir = ceph_mkdir,
	.rmdir = ceph_unlink,
	.rename = ceph_rename,
};

const struct dentry_operations ceph_dentry_ops = {
	.d_revalidate = ceph_d_revalidate,
	.d_release = ceph_d_release,
	.d_prune = ceph_d_prune,
};

const struct dentry_operations ceph_snapdir_dentry_ops = {
	.d_revalidate = ceph_snapdir_d_revalidate,
	.d_release = ceph_d_release,
};

const struct dentry_operations ceph_snap_dentry_ops = {
	.d_release = ceph_d_release,
	.d_prune = ceph_d_prune,
};<|MERGE_RESOLUTION|>--- conflicted
+++ resolved
@@ -205,11 +205,7 @@
 		di = ceph_dentry(dentry);
 		spin_lock(&dentry->d_lock);
 		if (di->lease_shared_gen == shared_gen &&
-<<<<<<< HEAD
-		    d_really_is_positive(dentry) &&
-=======
 		    simple_positive(dentry) &&
->>>>>>> dc3f4198
 		    ceph_snap(d_inode(dentry)) != CEPH_SNAPDIR &&
 		    ceph_ino(d_inode(dentry)) != CEPH_INO_CEPH &&
 		    fpos_cmp(ctx->pos, di->offset) <= 0) {
