--- conflicted
+++ resolved
@@ -1833,17 +1833,11 @@
 }
 EXPORT_SYMBOL(page_zero_new_buffers);
 
-<<<<<<< HEAD
-int block_prepare_write(struct page *page, unsigned from, unsigned to,
-		get_block_t *get_block)
-{
-=======
 int __block_write_begin(struct page *page, loff_t pos, unsigned len,
 		get_block_t *get_block)
 {
 	unsigned from = pos & (PAGE_CACHE_SIZE - 1);
 	unsigned to = from + len;
->>>>>>> 45f53cc9
 	struct inode *inode = page->mapping->host;
 	unsigned block_start, block_end;
 	sector_t block;
@@ -1923,11 +1917,7 @@
 	}
 	return err;
 }
-<<<<<<< HEAD
-EXPORT_SYMBOL(block_prepare_write);
-=======
 EXPORT_SYMBOL(__block_write_begin);
->>>>>>> 45f53cc9
 
 static int __block_commit_write(struct inode *inode, struct page *page,
 		unsigned from, unsigned to)
@@ -1964,16 +1954,6 @@
 	return 0;
 }
 
-<<<<<<< HEAD
-int __block_write_begin(struct page *page, loff_t pos, unsigned len,
-		get_block_t *get_block)
-{
-	unsigned start = pos & (PAGE_CACHE_SIZE - 1);
-
-	return block_prepare_write(page, start, start + len, get_block);
-}
-EXPORT_SYMBOL(__block_write_begin);
-
 /*
  * block_write_begin takes care of the basic task of block allocation and
  * bringing partial write blocks uptodate first.
@@ -2001,35 +1981,6 @@
 	*pagep = page;
 	return status;
 }
-=======
-/*
- * block_write_begin takes care of the basic task of block allocation and
- * bringing partial write blocks uptodate first.
- *
- * The filesystem needs to handle block truncation upon failure.
- */
-int block_write_begin(struct address_space *mapping, loff_t pos, unsigned len,
-		unsigned flags, struct page **pagep, get_block_t *get_block)
-{
-	pgoff_t index = pos >> PAGE_CACHE_SHIFT;
-	struct page *page;
-	int status;
-
-	page = grab_cache_page_write_begin(mapping, index, flags);
-	if (!page)
-		return -ENOMEM;
-
-	status = __block_write_begin(page, pos, len, get_block);
-	if (unlikely(status)) {
-		unlock_page(page);
-		page_cache_release(page);
-		page = NULL;
-	}
-
-	*pagep = page;
-	return status;
-}
->>>>>>> 45f53cc9
 EXPORT_SYMBOL(block_write_begin);
 
 int block_write_end(struct file *file, struct address_space *mapping,
@@ -2507,18 +2458,10 @@
 	*fsdata = NULL;
 
 	if (page_has_buffers(page)) {
-<<<<<<< HEAD
-		unlock_page(page);
-		page_cache_release(page);
-		*pagep = NULL;
-		return block_write_begin(mapping, pos, len, flags, pagep,
-					 get_block);
-=======
 		ret = __block_write_begin(page, pos, len, get_block);
 		if (unlikely(ret))
 			goto out_release;
 		return ret;
->>>>>>> 45f53cc9
 	}
 
 	if (PageMappedToDisk(page))
