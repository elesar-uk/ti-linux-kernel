------------------------------------------------------------------------------
                       T H E  /proc   F I L E S Y S T E M
------------------------------------------------------------------------------
/proc/sys         Terrehon Bowden <terrehon@pacbell.net>        October 7 1999
                  Bodo Bauer <bb@ricochet.net>

2.4.x update	  Jorge Nerin <comandante@zaralinux.com>      November 14 2000
move /proc/sys	  Shen Feng <shen@cn.fujitsu.com>		  April 1 2009
------------------------------------------------------------------------------
Version 1.3                                              Kernel version 2.2.12
					      Kernel version 2.4.0-test11-pre4
------------------------------------------------------------------------------
fixes/update part 1.1  Stefani Seibold <stefani@seibold.net>       June 9 2009

Table of Contents
-----------------

  0     Preface
  0.1	Introduction/Credits
  0.2	Legal Stuff

  1	Collecting System Information
  1.1	Process-Specific Subdirectories
  1.2	Kernel data
  1.3	IDE devices in /proc/ide
  1.4	Networking info in /proc/net
  1.5	SCSI info
  1.6	Parallel port info in /proc/parport
  1.7	TTY info in /proc/tty
  1.8	Miscellaneous kernel statistics in /proc/stat
  1.9	Ext4 file system parameters

  2	Modifying System Parameters

  3	Per-Process Parameters
  3.1	/proc/<pid>/oom_adj & /proc/<pid>/oom_score_adj - Adjust the oom-killer
								score
  3.2	/proc/<pid>/oom_score - Display current oom-killer score
  3.3	/proc/<pid>/io - Display the IO accounting fields
  3.4	/proc/<pid>/coredump_filter - Core dump filtering settings
  3.5	/proc/<pid>/mountinfo - Information about mounts
  3.6	/proc/<pid>/comm  & /proc/<pid>/task/<tid>/comm
  3.7   /proc/<pid>/task/<tid>/children - Information about task children
  3.8   /proc/<pid>/fdinfo/<fd> - Information about opened file
  3.9   /proc/<pid>/map_files - Information about memory mapped files

  4	Configuring procfs
  4.1	Mount options

------------------------------------------------------------------------------
Preface
------------------------------------------------------------------------------

0.1 Introduction/Credits
------------------------

This documentation is  part of a soon (or  so we hope) to be  released book on
the SuSE  Linux distribution. As  there is  no complete documentation  for the
/proc file system and we've used  many freely available sources to write these
chapters, it  seems only fair  to give the work  back to the  Linux community.
This work is  based on the 2.2.*  kernel version and the  upcoming 2.4.*. I'm
afraid it's still far from complete, but we  hope it will be useful. As far as
we know, it is the first 'all-in-one' document about the /proc file system. It
is focused  on the Intel  x86 hardware,  so if you  are looking for  PPC, ARM,
SPARC, AXP, etc., features, you probably  won't find what you are looking for.
It also only covers IPv4 networking, not IPv6 nor other protocols - sorry. But
additions and patches  are welcome and will  be added to this  document if you
mail them to Bodo.

We'd like  to  thank Alan Cox, Rik van Riel, and Alexey Kuznetsov and a lot of
other people for help compiling this documentation. We'd also like to extend a
special thank  you to Andi Kleen for documentation, which we relied on heavily
to create  this  document,  as well as the additional information he provided.
Thanks to  everybody  else  who contributed source or docs to the Linux kernel
and helped create a great piece of software... :)

If you  have  any comments, corrections or additions, please don't hesitate to
contact Bodo  Bauer  at  bb@ricochet.net.  We'll  be happy to add them to this
document.

The   latest   version    of   this   document   is    available   online   at
http://tldp.org/LDP/Linux-Filesystem-Hierarchy/html/proc.html

If  the above  direction does  not works  for you,  you could  try the  kernel
mailing  list  at  linux-kernel@vger.kernel.org  and/or try  to  reach  me  at
comandante@zaralinux.com.

0.2 Legal Stuff
---------------

We don't  guarantee  the  correctness  of this document, and if you come to us
complaining about  how  you  screwed  up  your  system  because  of  incorrect
documentation, we won't feel responsible...

------------------------------------------------------------------------------
CHAPTER 1: COLLECTING SYSTEM INFORMATION
------------------------------------------------------------------------------

------------------------------------------------------------------------------
In This Chapter
------------------------------------------------------------------------------
* Investigating  the  properties  of  the  pseudo  file  system  /proc and its
  ability to provide information on the running Linux system
* Examining /proc's structure
* Uncovering  various  information  about the kernel and the processes running
  on the system
------------------------------------------------------------------------------


The proc  file  system acts as an interface to internal data structures in the
kernel. It  can  be  used to obtain information about the system and to change
certain kernel parameters at runtime (sysctl).

First, we'll  take  a  look  at the read-only parts of /proc. In Chapter 2, we
show you how you can use /proc/sys to change settings.

1.1 Process-Specific Subdirectories
-----------------------------------

The directory  /proc  contains  (among other things) one subdirectory for each
process running on the system, which is named after the process ID (PID).

The link  self  points  to  the  process reading the file system. Each process
subdirectory has the entries listed in Table 1-1.


Table 1-1: Process specific entries in /proc
..............................................................................
 File		Content
 clear_refs	Clears page referenced bits shown in smaps output
 cmdline	Command line arguments
 cpu		Current and last cpu in which it was executed	(2.4)(smp)
 cwd		Link to the current working directory
 environ	Values of environment variables
 exe		Link to the executable of this process
 fd		Directory, which contains all file descriptors
 maps		Memory maps to executables and library files	(2.4)
 mem		Memory held by this process
 root		Link to the root directory of this process
 stat		Process status
 statm		Process memory status information
 status		Process status in human readable form
 wchan		Present with CONFIG_KALLSYMS=y: it shows the kernel function
		symbol the task is blocked in - or "0" if not blocked.
 pagemap	Page table
 stack		Report full stack trace, enable via CONFIG_STACKTRACE
 smaps		a extension based on maps, showing the memory consumption of
		each mapping and flags associated with it
 numa_maps	an extension based on maps, showing the memory locality and
		binding policy as well as mem usage (in pages) of each mapping.
..............................................................................

For example, to get the status information of a process, all you have to do is
read the file /proc/PID/status:

  >cat /proc/self/status
  Name:   cat
  State:  R (running)
  Tgid:   5452
  Pid:    5452
  PPid:   743
  TracerPid:      0						(2.4)
  Uid:    501     501     501     501
  Gid:    100     100     100     100
  FDSize: 256
  Groups: 100 14 16
  VmPeak:     5004 kB
  VmSize:     5004 kB
  VmLck:         0 kB
  VmHWM:       476 kB
  VmRSS:       476 kB
  VmData:      156 kB
  VmStk:        88 kB
  VmExe:        68 kB
  VmLib:      1412 kB
  VmPTE:        20 kb
  VmSwap:        0 kB
  HugetlbPages:          0 kB
  Threads:        1
  SigQ:   0/28578
  SigPnd: 0000000000000000
  ShdPnd: 0000000000000000
  SigBlk: 0000000000000000
  SigIgn: 0000000000000000
  SigCgt: 0000000000000000
  CapInh: 00000000fffffeff
  CapPrm: 0000000000000000
  CapEff: 0000000000000000
  CapBnd: ffffffffffffffff
  Seccomp:        0
  voluntary_ctxt_switches:        0
  nonvoluntary_ctxt_switches:     1

This shows you nearly the same information you would get if you viewed it with
the ps  command.  In  fact,  ps  uses  the  proc  file  system  to  obtain its
information.  But you get a more detailed  view of the  process by reading the
file /proc/PID/status. It fields are described in table 1-2.

The  statm  file  contains  more  detailed  information about the process
memory usage. Its seven fields are explained in Table 1-3.  The stat file
contains details information about the process itself.  Its fields are
explained in Table 1-4.

(for SMP CONFIG users)
For making accounting scalable, RSS related information are handled in an
asynchronous manner and the value may not be very precise. To see a precise
snapshot of a moment, you can see /proc/<pid>/smaps file and scan page table.
It's slow but very precise.

Table 1-2: Contents of the status files (as of 4.1)
..............................................................................
 Field                       Content
 Name                        filename of the executable
 State                       state (R is running, S is sleeping, D is sleeping
                             in an uninterruptible wait, Z is zombie,
			     T is traced or stopped)
 Tgid                        thread group ID
 Ngid                        NUMA group ID (0 if none)
 Pid                         process id
 PPid                        process id of the parent process
 TracerPid                   PID of process tracing this process (0 if not)
 Uid                         Real, effective, saved set, and  file system UIDs
 Gid                         Real, effective, saved set, and  file system GIDs
 FDSize                      number of file descriptor slots currently allocated
 Groups                      supplementary group list
 NStgid                      descendant namespace thread group ID hierarchy
 NSpid                       descendant namespace process ID hierarchy
 NSpgid                      descendant namespace process group ID hierarchy
 NSsid                       descendant namespace session ID hierarchy
 VmPeak                      peak virtual memory size
 VmSize                      total program size
 VmLck                       locked memory size
 VmHWM                       peak resident set size ("high water mark")
 VmRSS                       size of memory portions
 VmData                      size of data, stack, and text segments
 VmStk                       size of data, stack, and text segments
 VmExe                       size of text segment
 VmLib                       size of shared library code
 VmPTE                       size of page table entries
 VmPMD                       size of second level page tables
 VmSwap                      size of swap usage (the number of referred swapents)
 HugetlbPages                size of hugetlb memory portions
 Threads                     number of threads
 SigQ                        number of signals queued/max. number for queue
 SigPnd                      bitmap of pending signals for the thread
 ShdPnd                      bitmap of shared pending signals for the process
 SigBlk                      bitmap of blocked signals
 SigIgn                      bitmap of ignored signals
 SigCgt                      bitmap of caught signals
 CapInh                      bitmap of inheritable capabilities
 CapPrm                      bitmap of permitted capabilities
 CapEff                      bitmap of effective capabilities
 CapBnd                      bitmap of capabilities bounding set
 Seccomp                     seccomp mode, like prctl(PR_GET_SECCOMP, ...)
 Cpus_allowed                mask of CPUs on which this process may run
 Cpus_allowed_list           Same as previous, but in "list format"
 Mems_allowed                mask of memory nodes allowed to this process
 Mems_allowed_list           Same as previous, but in "list format"
 voluntary_ctxt_switches     number of voluntary context switches
 nonvoluntary_ctxt_switches  number of non voluntary context switches
..............................................................................

Table 1-3: Contents of the statm files (as of 2.6.8-rc3)
..............................................................................
 Field    Content
 size     total program size (pages)		(same as VmSize in status)
 resident size of memory portions (pages)	(same as VmRSS in status)
 shared   number of pages that are shared	(i.e. backed by a file)
 trs      number of pages that are 'code'	(not including libs; broken,
							includes data segment)
 lrs      number of pages of library		(always 0 on 2.6)
 drs      number of pages of data/stack		(including libs; broken,
							includes library text)
 dt       number of dirty pages			(always 0 on 2.6)
..............................................................................


Table 1-4: Contents of the stat files (as of 2.6.30-rc7)
..............................................................................
 Field          Content
  pid           process id
  tcomm         filename of the executable
  state         state (R is running, S is sleeping, D is sleeping in an
                uninterruptible wait, Z is zombie, T is traced or stopped)
  ppid          process id of the parent process
  pgrp          pgrp of the process
  sid           session id
  tty_nr        tty the process uses
  tty_pgrp      pgrp of the tty
  flags         task flags
  min_flt       number of minor faults
  cmin_flt      number of minor faults with child's
  maj_flt       number of major faults
  cmaj_flt      number of major faults with child's
  utime         user mode jiffies
  stime         kernel mode jiffies
  cutime        user mode jiffies with child's
  cstime        kernel mode jiffies with child's
  priority      priority level
  nice          nice level
  num_threads   number of threads
  it_real_value	(obsolete, always 0)
  start_time    time the process started after system boot
  vsize         virtual memory size
  rss           resident set memory size
  rsslim        current limit in bytes on the rss
  start_code    address above which program text can run
  end_code      address below which program text can run
  start_stack   address of the start of the main process stack
  esp           current value of ESP
  eip           current value of EIP
  pending       bitmap of pending signals
  blocked       bitmap of blocked signals
  sigign        bitmap of ignored signals
  sigcatch      bitmap of caught signals
<<<<<<< HEAD
  0		(place holder, used to be the wchan address, use /proc/PID/wchan instead)
=======
  0             (place holder, was wchan, see /proc/PID/wchan instead)
>>>>>>> 1c6c4fb5
  0             (place holder)
  0             (place holder)
  exit_signal   signal to send to parent thread on exit
  task_cpu      which CPU the task is scheduled on
  rt_priority   realtime priority
  policy        scheduling policy (man sched_setscheduler)
  blkio_ticks   time spent waiting for block IO
  gtime         guest time of the task in jiffies
  cgtime        guest time of the task children in jiffies
  start_data    address above which program data+bss is placed
  end_data      address below which program data+bss is placed
  start_brk     address above which program heap can be expanded with brk()
  arg_start     address above which program command line is placed
  arg_end       address below which program command line is placed
  env_start     address above which program environment is placed
  env_end       address below which program environment is placed
  exit_code     the thread's exit_code in the form reported by the waitpid system call
..............................................................................

The /proc/PID/maps file containing the currently mapped memory regions and
their access permissions.

The format is:

address           perms offset  dev   inode      pathname

08048000-08049000 r-xp 00000000 03:00 8312       /opt/test
08049000-0804a000 rw-p 00001000 03:00 8312       /opt/test
0804a000-0806b000 rw-p 00000000 00:00 0          [heap]
a7cb1000-a7cb2000 ---p 00000000 00:00 0
a7cb2000-a7eb2000 rw-p 00000000 00:00 0
a7eb2000-a7eb3000 ---p 00000000 00:00 0
a7eb3000-a7ed5000 rw-p 00000000 00:00 0          [stack:1001]
a7ed5000-a8008000 r-xp 00000000 03:00 4222       /lib/libc.so.6
a8008000-a800a000 r--p 00133000 03:00 4222       /lib/libc.so.6
a800a000-a800b000 rw-p 00135000 03:00 4222       /lib/libc.so.6
a800b000-a800e000 rw-p 00000000 00:00 0
a800e000-a8022000 r-xp 00000000 03:00 14462      /lib/libpthread.so.0
a8022000-a8023000 r--p 00013000 03:00 14462      /lib/libpthread.so.0
a8023000-a8024000 rw-p 00014000 03:00 14462      /lib/libpthread.so.0
a8024000-a8027000 rw-p 00000000 00:00 0
a8027000-a8043000 r-xp 00000000 03:00 8317       /lib/ld-linux.so.2
a8043000-a8044000 r--p 0001b000 03:00 8317       /lib/ld-linux.so.2
a8044000-a8045000 rw-p 0001c000 03:00 8317       /lib/ld-linux.so.2
aff35000-aff4a000 rw-p 00000000 00:00 0          [stack]
ffffe000-fffff000 r-xp 00000000 00:00 0          [vdso]

where "address" is the address space in the process that it occupies, "perms"
is a set of permissions:

 r = read
 w = write
 x = execute
 s = shared
 p = private (copy on write)

"offset" is the offset into the mapping, "dev" is the device (major:minor), and
"inode" is the inode  on that device.  0 indicates that  no inode is associated
with the memory region, as the case would be with BSS (uninitialized data).
The "pathname" shows the name associated file for this mapping.  If the mapping
is not associated with a file:

 [heap]                   = the heap of the program
 [stack]                  = the stack of the main process
 [stack:1001]             = the stack of the thread with tid 1001
 [vdso]                   = the "virtual dynamic shared object",
                            the kernel system call handler

 or if empty, the mapping is anonymous.

The /proc/PID/task/TID/maps is a view of the virtual memory from the viewpoint
of the individual tasks of a process. In this file you will see a mapping marked
as [stack] if that task sees it as a stack. This is a key difference from the
content of /proc/PID/maps, where you will see all mappings that are being used
as stack by all of those tasks. Hence, for the example above, the task-level
map, i.e. /proc/PID/task/TID/maps for thread 1001 will look like this:

08048000-08049000 r-xp 00000000 03:00 8312       /opt/test
08049000-0804a000 rw-p 00001000 03:00 8312       /opt/test
0804a000-0806b000 rw-p 00000000 00:00 0          [heap]
a7cb1000-a7cb2000 ---p 00000000 00:00 0
a7cb2000-a7eb2000 rw-p 00000000 00:00 0
a7eb2000-a7eb3000 ---p 00000000 00:00 0
a7eb3000-a7ed5000 rw-p 00000000 00:00 0          [stack]
a7ed5000-a8008000 r-xp 00000000 03:00 4222       /lib/libc.so.6
a8008000-a800a000 r--p 00133000 03:00 4222       /lib/libc.so.6
a800a000-a800b000 rw-p 00135000 03:00 4222       /lib/libc.so.6
a800b000-a800e000 rw-p 00000000 00:00 0
a800e000-a8022000 r-xp 00000000 03:00 14462      /lib/libpthread.so.0
a8022000-a8023000 r--p 00013000 03:00 14462      /lib/libpthread.so.0
a8023000-a8024000 rw-p 00014000 03:00 14462      /lib/libpthread.so.0
a8024000-a8027000 rw-p 00000000 00:00 0
a8027000-a8043000 r-xp 00000000 03:00 8317       /lib/ld-linux.so.2
a8043000-a8044000 r--p 0001b000 03:00 8317       /lib/ld-linux.so.2
a8044000-a8045000 rw-p 0001c000 03:00 8317       /lib/ld-linux.so.2
aff35000-aff4a000 rw-p 00000000 00:00 0
ffffe000-fffff000 r-xp 00000000 00:00 0          [vdso]

The /proc/PID/smaps is an extension based on maps, showing the memory
consumption for each of the process's mappings. For each of mappings there
is a series of lines such as the following:

08048000-080bc000 r-xp 00000000 03:02 13130      /bin/bash
Size:               1084 kB
Rss:                 892 kB
Pss:                 374 kB
Shared_Clean:        892 kB
Shared_Dirty:          0 kB
Private_Clean:         0 kB
Private_Dirty:         0 kB
Referenced:          892 kB
Anonymous:             0 kB
AnonHugePages:         0 kB
Shared_Hugetlb:        0 kB
Private_Hugetlb:        0 kB
Swap:                  0 kB
SwapPss:               0 kB
KernelPageSize:        4 kB
MMUPageSize:           4 kB
Locked:              374 kB
VmFlags: rd ex mr mw me de

the first of these lines shows the same information as is displayed for the
mapping in /proc/PID/maps.  The remaining lines show the size of the mapping
(size), the amount of the mapping that is currently resident in RAM (RSS), the
process' proportional share of this mapping (PSS), the number of clean and
dirty private pages in the mapping.

The "proportional set size" (PSS) of a process is the count of pages it has
in memory, where each page is divided by the number of processes sharing it.
So if a process has 1000 pages all to itself, and 1000 shared with one other
process, its PSS will be 1500.
Note that even a page which is part of a MAP_SHARED mapping, but has only
a single pte mapped, i.e.  is currently used by only one process, is accounted
as private and not as shared.
"Referenced" indicates the amount of memory currently marked as referenced or
accessed.
"Anonymous" shows the amount of memory that does not belong to any file.  Even
a mapping associated with a file may contain anonymous pages: when MAP_PRIVATE
and a page is modified, the file page is replaced by a private anonymous copy.
"Swap" shows how much would-be-anonymous memory is also used, but out on
swap.
"SwapPss" shows proportional swap share of this mapping.
"AnonHugePages" shows the ammount of memory backed by transparent hugepage.
"Shared_Hugetlb" and "Private_Hugetlb" show the ammounts of memory backed by
hugetlbfs page which is *not* counted in "RSS" or "PSS" field for historical
reasons. And these are not included in {Shared,Private}_{Clean,Dirty} field.

"VmFlags" field deserves a separate description. This member represents the kernel
flags associated with the particular virtual memory area in two letter encoded
manner. The codes are the following:
    rd  - readable
    wr  - writeable
    ex  - executable
    sh  - shared
    mr  - may read
    mw  - may write
    me  - may execute
    ms  - may share
    gd  - stack segment growns down
    pf  - pure PFN range
    dw  - disabled write to the mapped file
    lo  - pages are locked in memory
    io  - memory mapped I/O area
    sr  - sequential read advise provided
    rr  - random read advise provided
    dc  - do not copy area on fork
    de  - do not expand area on remapping
    ac  - area is accountable
    nr  - swap space is not reserved for the area
    ht  - area uses huge tlb pages
    nl  - non-linear mapping
    ar  - architecture specific flag
    dd  - do not include area into core dump
    sd  - soft-dirty flag
    mm  - mixed map area
    hg  - huge page advise flag
    nh  - no-huge page advise flag
    mg  - mergable advise flag

Note that there is no guarantee that every flag and associated mnemonic will
be present in all further kernel releases. Things get changed, the flags may
be vanished or the reverse -- new added.

This file is only present if the CONFIG_MMU kernel configuration option is
enabled.

The /proc/PID/clear_refs is used to reset the PG_Referenced and ACCESSED/YOUNG
bits on both physical and virtual pages associated with a process, and the
soft-dirty bit on pte (see Documentation/vm/soft-dirty.txt for details).
To clear the bits for all the pages associated with the process
    > echo 1 > /proc/PID/clear_refs

To clear the bits for the anonymous pages associated with the process
    > echo 2 > /proc/PID/clear_refs

To clear the bits for the file mapped pages associated with the process
    > echo 3 > /proc/PID/clear_refs

To clear the soft-dirty bit
    > echo 4 > /proc/PID/clear_refs

To reset the peak resident set size ("high water mark") to the process's
current value:
    > echo 5 > /proc/PID/clear_refs

Any other value written to /proc/PID/clear_refs will have no effect.

The /proc/pid/pagemap gives the PFN, which can be used to find the pageflags
using /proc/kpageflags and number of times a page is mapped using
/proc/kpagecount. For detailed explanation, see Documentation/vm/pagemap.txt.

The /proc/pid/numa_maps is an extension based on maps, showing the memory
locality and binding policy, as well as the memory usage (in pages) of
each mapping. The output follows a general format where mapping details get
summarized separated by blank spaces, one mapping per each file line:

address   policy    mapping details

00400000 default file=/usr/local/bin/app mapped=1 active=0 N3=1 kernelpagesize_kB=4
00600000 default file=/usr/local/bin/app anon=1 dirty=1 N3=1 kernelpagesize_kB=4
3206000000 default file=/lib64/ld-2.12.so mapped=26 mapmax=6 N0=24 N3=2 kernelpagesize_kB=4
320621f000 default file=/lib64/ld-2.12.so anon=1 dirty=1 N3=1 kernelpagesize_kB=4
3206220000 default file=/lib64/ld-2.12.so anon=1 dirty=1 N3=1 kernelpagesize_kB=4
3206221000 default anon=1 dirty=1 N3=1 kernelpagesize_kB=4
3206800000 default file=/lib64/libc-2.12.so mapped=59 mapmax=21 active=55 N0=41 N3=18 kernelpagesize_kB=4
320698b000 default file=/lib64/libc-2.12.so
3206b8a000 default file=/lib64/libc-2.12.so anon=2 dirty=2 N3=2 kernelpagesize_kB=4
3206b8e000 default file=/lib64/libc-2.12.so anon=1 dirty=1 N3=1 kernelpagesize_kB=4
3206b8f000 default anon=3 dirty=3 active=1 N3=3 kernelpagesize_kB=4
7f4dc10a2000 default anon=3 dirty=3 N3=3 kernelpagesize_kB=4
7f4dc10b4000 default anon=2 dirty=2 active=1 N3=2 kernelpagesize_kB=4
7f4dc1200000 default file=/anon_hugepage\040(deleted) huge anon=1 dirty=1 N3=1 kernelpagesize_kB=2048
7fff335f0000 default stack anon=3 dirty=3 N3=3 kernelpagesize_kB=4
7fff3369d000 default mapped=1 mapmax=35 active=0 N3=1 kernelpagesize_kB=4

Where:
"address" is the starting address for the mapping;
"policy" reports the NUMA memory policy set for the mapping (see vm/numa_memory_policy.txt);
"mapping details" summarizes mapping data such as mapping type, page usage counters,
node locality page counters (N0 == node0, N1 == node1, ...) and the kernel page
size, in KB, that is backing the mapping up.

1.2 Kernel data
---------------

Similar to  the  process entries, the kernel data files give information about
the running kernel. The files used to obtain this information are contained in
/proc and  are  listed  in Table 1-5. Not all of these will be present in your
system. It  depends  on the kernel configuration and the loaded modules, which
files are there, and which are missing.

Table 1-5: Kernel info in /proc
..............................................................................
 File        Content                                           
 apm         Advanced power management info                    
 buddyinfo   Kernel memory allocator information (see text)	(2.5)
 bus         Directory containing bus specific information     
 cmdline     Kernel command line                               
 cpuinfo     Info about the CPU                                
 devices     Available devices (block and character)           
 dma         Used DMS channels                                 
 filesystems Supported filesystems                             
 driver	     Various drivers grouped here, currently rtc (2.4)
 execdomains Execdomains, related to security			(2.4)
 fb	     Frame Buffer devices				(2.4)
 fs	     File system parameters, currently nfs/exports	(2.4)
 ide         Directory containing info about the IDE subsystem 
 interrupts  Interrupt usage                                   
 iomem	     Memory map						(2.4)
 ioports     I/O port usage                                    
 irq	     Masks for irq to cpu affinity			(2.4)(smp?)
 isapnp	     ISA PnP (Plug&Play) Info				(2.4)
 kcore       Kernel core image (can be ELF or A.OUT(deprecated in 2.4))   
 kmsg        Kernel messages                                   
 ksyms       Kernel symbol table                               
 loadavg     Load average of last 1, 5 & 15 minutes                
 locks       Kernel locks                                      
 meminfo     Memory info                                       
 misc        Miscellaneous                                     
 modules     List of loaded modules                            
 mounts      Mounted filesystems                               
 net         Networking info (see text)                        
 pagetypeinfo Additional page allocator information (see text)  (2.5)
 partitions  Table of partitions known to the system           
 pci	     Deprecated info of PCI bus (new way -> /proc/bus/pci/,
             decoupled by lspci					(2.4)
 rtc         Real time clock                                   
 scsi        SCSI info (see text)                              
 slabinfo    Slab pool info                                    
 softirqs    softirq usage
 stat        Overall statistics                                
 swaps       Swap space utilization                            
 sys         See chapter 2                                     
 sysvipc     Info of SysVIPC Resources (msg, sem, shm)		(2.4)
 tty	     Info of tty drivers
 uptime      Wall clock since boot, combined idle time of all cpus
 version     Kernel version                                    
 video	     bttv info of video resources			(2.4)
 vmallocinfo Show vmalloced areas
..............................................................................

You can,  for  example,  check  which interrupts are currently in use and what
they are used for by looking in the file /proc/interrupts:

  > cat /proc/interrupts 
             CPU0        
    0:    8728810          XT-PIC  timer 
    1:        895          XT-PIC  keyboard 
    2:          0          XT-PIC  cascade 
    3:     531695          XT-PIC  aha152x 
    4:    2014133          XT-PIC  serial 
    5:      44401          XT-PIC  pcnet_cs 
    8:          2          XT-PIC  rtc 
   11:          8          XT-PIC  i82365 
   12:     182918          XT-PIC  PS/2 Mouse 
   13:          1          XT-PIC  fpu 
   14:    1232265          XT-PIC  ide0 
   15:          7          XT-PIC  ide1 
  NMI:          0 

In 2.4.* a couple of lines where added to this file LOC & ERR (this time is the
output of a SMP machine):

  > cat /proc/interrupts 

             CPU0       CPU1       
    0:    1243498    1214548    IO-APIC-edge  timer
    1:       8949       8958    IO-APIC-edge  keyboard
    2:          0          0          XT-PIC  cascade
    5:      11286      10161    IO-APIC-edge  soundblaster
    8:          1          0    IO-APIC-edge  rtc
    9:      27422      27407    IO-APIC-edge  3c503
   12:     113645     113873    IO-APIC-edge  PS/2 Mouse
   13:          0          0          XT-PIC  fpu
   14:      22491      24012    IO-APIC-edge  ide0
   15:       2183       2415    IO-APIC-edge  ide1
   17:      30564      30414   IO-APIC-level  eth0
   18:        177        164   IO-APIC-level  bttv
  NMI:    2457961    2457959 
  LOC:    2457882    2457881 
  ERR:       2155

NMI is incremented in this case because every timer interrupt generates a NMI
(Non Maskable Interrupt) which is used by the NMI Watchdog to detect lockups.

LOC is the local interrupt counter of the internal APIC of every CPU.

ERR is incremented in the case of errors in the IO-APIC bus (the bus that
connects the CPUs in a SMP system. This means that an error has been detected,
the IO-APIC automatically retry the transmission, so it should not be a big
problem, but you should read the SMP-FAQ.

In 2.6.2* /proc/interrupts was expanded again.  This time the goal was for
/proc/interrupts to display every IRQ vector in use by the system, not
just those considered 'most important'.  The new vectors are:

  THR -- interrupt raised when a machine check threshold counter
  (typically counting ECC corrected errors of memory or cache) exceeds
  a configurable threshold.  Only available on some systems.

  TRM -- a thermal event interrupt occurs when a temperature threshold
  has been exceeded for the CPU.  This interrupt may also be generated
  when the temperature drops back to normal.

  SPU -- a spurious interrupt is some interrupt that was raised then lowered
  by some IO device before it could be fully processed by the APIC.  Hence
  the APIC sees the interrupt but does not know what device it came from.
  For this case the APIC will generate the interrupt with a IRQ vector
  of 0xff. This might also be generated by chipset bugs.

  RES, CAL, TLB -- rescheduling, call and TLB flush interrupts are
  sent from one CPU to another per the needs of the OS.  Typically,
  their statistics are used by kernel developers and interested users to
  determine the occurrence of interrupts of the given type.

The above IRQ vectors are displayed only when relevant.  For example,
the threshold vector does not exist on x86_64 platforms.  Others are
suppressed when the system is a uniprocessor.  As of this writing, only
i386 and x86_64 platforms support the new IRQ vector displays.

Of some interest is the introduction of the /proc/irq directory to 2.4.
It could be used to set IRQ to CPU affinity, this means that you can "hook" an
IRQ to only one CPU, or to exclude a CPU of handling IRQs. The contents of the
irq subdir is one subdir for each IRQ, and two files; default_smp_affinity and
prof_cpu_mask.

For example 
  > ls /proc/irq/
  0  10  12  14  16  18  2  4  6  8  prof_cpu_mask
  1  11  13  15  17  19  3  5  7  9  default_smp_affinity
  > ls /proc/irq/0/
  smp_affinity

smp_affinity is a bitmask, in which you can specify which CPUs can handle the
IRQ, you can set it by doing:

  > echo 1 > /proc/irq/10/smp_affinity

This means that only the first CPU will handle the IRQ, but you can also echo
5 which means that only the first and fourth CPU can handle the IRQ.

The contents of each smp_affinity file is the same by default:

  > cat /proc/irq/0/smp_affinity
  ffffffff

There is an alternate interface, smp_affinity_list which allows specifying
a cpu range instead of a bitmask:

  > cat /proc/irq/0/smp_affinity_list
  1024-1031

The default_smp_affinity mask applies to all non-active IRQs, which are the
IRQs which have not yet been allocated/activated, and hence which lack a
/proc/irq/[0-9]* directory.

The node file on an SMP system shows the node to which the device using the IRQ
reports itself as being attached. This hardware locality information does not
include information about any possible driver locality preference.

prof_cpu_mask specifies which CPUs are to be profiled by the system wide
profiler. Default value is ffffffff (all cpus if there are only 32 of them).

The way IRQs are routed is handled by the IO-APIC, and it's Round Robin
between all the CPUs which are allowed to handle it. As usual the kernel has
more info than you and does a better job than you, so the defaults are the
best choice for almost everyone.  [Note this applies only to those IO-APIC's
that support "Round Robin" interrupt distribution.]

There are  three  more  important subdirectories in /proc: net, scsi, and sys.
The general  rule  is  that  the  contents,  or  even  the  existence of these
directories, depend  on your kernel configuration. If SCSI is not enabled, the
directory scsi  may  not  exist. The same is true with the net, which is there
only when networking support is present in the running kernel.

The slabinfo  file  gives  information  about  memory usage at the slab level.
Linux uses  slab  pools for memory management above page level in version 2.2.
Commonly used  objects  have  their  own  slab  pool (such as network buffers,
directory cache, and so on).

..............................................................................

> cat /proc/buddyinfo

Node 0, zone      DMA      0      4      5      4      4      3 ...
Node 0, zone   Normal      1      0      0      1    101      8 ...
Node 0, zone  HighMem      2      0      0      1      1      0 ...

External fragmentation is a problem under some workloads, and buddyinfo is a
useful tool for helping diagnose these problems.  Buddyinfo will give you a 
clue as to how big an area you can safely allocate, or why a previous
allocation failed.

Each column represents the number of pages of a certain order which are 
available.  In this case, there are 0 chunks of 2^0*PAGE_SIZE available in 
ZONE_DMA, 4 chunks of 2^1*PAGE_SIZE in ZONE_DMA, 101 chunks of 2^4*PAGE_SIZE 
available in ZONE_NORMAL, etc... 

More information relevant to external fragmentation can be found in
pagetypeinfo.

> cat /proc/pagetypeinfo
Page block order: 9
Pages per block:  512

Free pages count per migrate type at order       0      1      2      3      4      5      6      7      8      9     10
Node    0, zone      DMA, type    Unmovable      0      0      0      1      1      1      1      1      1      1      0
Node    0, zone      DMA, type  Reclaimable      0      0      0      0      0      0      0      0      0      0      0
Node    0, zone      DMA, type      Movable      1      1      2      1      2      1      1      0      1      0      2
Node    0, zone      DMA, type      Reserve      0      0      0      0      0      0      0      0      0      1      0
Node    0, zone      DMA, type      Isolate      0      0      0      0      0      0      0      0      0      0      0
Node    0, zone    DMA32, type    Unmovable    103     54     77      1      1      1     11      8      7      1      9
Node    0, zone    DMA32, type  Reclaimable      0      0      2      1      0      0      0      0      1      0      0
Node    0, zone    DMA32, type      Movable    169    152    113     91     77     54     39     13      6      1    452
Node    0, zone    DMA32, type      Reserve      1      2      2      2      2      0      1      1      1      1      0
Node    0, zone    DMA32, type      Isolate      0      0      0      0      0      0      0      0      0      0      0

Number of blocks type     Unmovable  Reclaimable      Movable      Reserve      Isolate
Node 0, zone      DMA            2            0            5            1            0
Node 0, zone    DMA32           41            6          967            2            0

Fragmentation avoidance in the kernel works by grouping pages of different
migrate types into the same contiguous regions of memory called page blocks.
A page block is typically the size of the default hugepage size e.g. 2MB on
X86-64. By keeping pages grouped based on their ability to move, the kernel
can reclaim pages within a page block to satisfy a high-order allocation.

The pagetypinfo begins with information on the size of a page block. It
then gives the same type of information as buddyinfo except broken down
by migrate-type and finishes with details on how many page blocks of each
type exist.

If min_free_kbytes has been tuned correctly (recommendations made by hugeadm
from libhugetlbfs http://sourceforge.net/projects/libhugetlbfs/), one can
make an estimate of the likely number of huge pages that can be allocated
at a given point in time. All the "Movable" blocks should be allocatable
unless memory has been mlock()'d. Some of the Reclaimable blocks should
also be allocatable although a lot of filesystem metadata may have to be
reclaimed to achieve this.

..............................................................................

meminfo:

Provides information about distribution and utilization of memory.  This
varies by architecture and compile options.  The following is from a
16GB PIII, which has highmem enabled.  You may not have all of these fields.

> cat /proc/meminfo

The "Locked" indicates whether the mapping is locked in memory or not.


MemTotal:     16344972 kB
MemFree:      13634064 kB
MemAvailable: 14836172 kB
Buffers:          3656 kB
Cached:        1195708 kB
SwapCached:          0 kB
Active:         891636 kB
Inactive:      1077224 kB
HighTotal:    15597528 kB
HighFree:     13629632 kB
LowTotal:       747444 kB
LowFree:          4432 kB
SwapTotal:           0 kB
SwapFree:            0 kB
Dirty:             968 kB
Writeback:           0 kB
AnonPages:      861800 kB
Mapped:         280372 kB
Slab:           284364 kB
SReclaimable:   159856 kB
SUnreclaim:     124508 kB
PageTables:      24448 kB
NFS_Unstable:        0 kB
Bounce:              0 kB
WritebackTmp:        0 kB
CommitLimit:   7669796 kB
Committed_AS:   100056 kB
VmallocTotal:   112216 kB
VmallocUsed:       428 kB
VmallocChunk:   111088 kB
AnonHugePages:   49152 kB

    MemTotal: Total usable ram (i.e. physical ram minus a few reserved
              bits and the kernel binary code)
     MemFree: The sum of LowFree+HighFree
MemAvailable: An estimate of how much memory is available for starting new
              applications, without swapping. Calculated from MemFree,
              SReclaimable, the size of the file LRU lists, and the low
              watermarks in each zone.
              The estimate takes into account that the system needs some
              page cache to function well, and that not all reclaimable
              slab will be reclaimable, due to items being in use. The
              impact of those factors will vary from system to system.
     Buffers: Relatively temporary storage for raw disk blocks
              shouldn't get tremendously large (20MB or so)
      Cached: in-memory cache for files read from the disk (the
              pagecache).  Doesn't include SwapCached
  SwapCached: Memory that once was swapped out, is swapped back in but
              still also is in the swapfile (if memory is needed it
              doesn't need to be swapped out AGAIN because it is already
              in the swapfile. This saves I/O)
      Active: Memory that has been used more recently and usually not
              reclaimed unless absolutely necessary.
    Inactive: Memory which has been less recently used.  It is more
              eligible to be reclaimed for other purposes
   HighTotal:
    HighFree: Highmem is all memory above ~860MB of physical memory
              Highmem areas are for use by userspace programs, or
              for the pagecache.  The kernel must use tricks to access
              this memory, making it slower to access than lowmem.
    LowTotal:
     LowFree: Lowmem is memory which can be used for everything that
              highmem can be used for, but it is also available for the
              kernel's use for its own data structures.  Among many
              other things, it is where everything from the Slab is
              allocated.  Bad things happen when you're out of lowmem.
   SwapTotal: total amount of swap space available
    SwapFree: Memory which has been evicted from RAM, and is temporarily
              on the disk
       Dirty: Memory which is waiting to get written back to the disk
   Writeback: Memory which is actively being written back to the disk
   AnonPages: Non-file backed pages mapped into userspace page tables
AnonHugePages: Non-file backed huge pages mapped into userspace page tables
      Mapped: files which have been mmaped, such as libraries
        Slab: in-kernel data structures cache
SReclaimable: Part of Slab, that might be reclaimed, such as caches
  SUnreclaim: Part of Slab, that cannot be reclaimed on memory pressure
  PageTables: amount of memory dedicated to the lowest level of page
              tables.
NFS_Unstable: NFS pages sent to the server, but not yet committed to stable
	      storage
      Bounce: Memory used for block device "bounce buffers"
WritebackTmp: Memory used by FUSE for temporary writeback buffers
 CommitLimit: Based on the overcommit ratio ('vm.overcommit_ratio'),
              this is the total amount of  memory currently available to
              be allocated on the system. This limit is only adhered to
              if strict overcommit accounting is enabled (mode 2 in
              'vm.overcommit_memory').
              The CommitLimit is calculated with the following formula:
              CommitLimit = ([total RAM pages] - [total huge TLB pages]) *
                             overcommit_ratio / 100 + [total swap pages]
              For example, on a system with 1G of physical RAM and 7G
              of swap with a `vm.overcommit_ratio` of 30 it would
              yield a CommitLimit of 7.3G.
              For more details, see the memory overcommit documentation
              in vm/overcommit-accounting.
Committed_AS: The amount of memory presently allocated on the system.
              The committed memory is a sum of all of the memory which
              has been allocated by processes, even if it has not been
              "used" by them as of yet. A process which malloc()'s 1G
              of memory, but only touches 300M of it will show up as
	      using 1G. This 1G is memory which has been "committed" to
              by the VM and can be used at any time by the allocating
              application. With strict overcommit enabled on the system
              (mode 2 in 'vm.overcommit_memory'),allocations which would
              exceed the CommitLimit (detailed above) will not be permitted.
              This is useful if one needs to guarantee that processes will
              not fail due to lack of memory once that memory has been
              successfully allocated.
VmallocTotal: total size of vmalloc memory area
 VmallocUsed: amount of vmalloc area which is used
VmallocChunk: largest contiguous block of vmalloc area which is free

..............................................................................

vmallocinfo:

Provides information about vmalloced/vmaped areas. One line per area,
containing the virtual address range of the area, size in bytes,
caller information of the creator, and optional information depending
on the kind of area :

 pages=nr    number of pages
 phys=addr   if a physical address was specified
 ioremap     I/O mapping (ioremap() and friends)
 vmalloc     vmalloc() area
 vmap        vmap()ed pages
 user        VM_USERMAP area
 vpages      buffer for pages pointers was vmalloced (huge area)
 N<node>=nr  (Only on NUMA kernels)
             Number of pages allocated on memory node <node>

> cat /proc/vmallocinfo
0xffffc20000000000-0xffffc20000201000 2101248 alloc_large_system_hash+0x204 ...
  /0x2c0 pages=512 vmalloc N0=128 N1=128 N2=128 N3=128
0xffffc20000201000-0xffffc20000302000 1052672 alloc_large_system_hash+0x204 ...
  /0x2c0 pages=256 vmalloc N0=64 N1=64 N2=64 N3=64
0xffffc20000302000-0xffffc20000304000    8192 acpi_tb_verify_table+0x21/0x4f...
  phys=7fee8000 ioremap
0xffffc20000304000-0xffffc20000307000   12288 acpi_tb_verify_table+0x21/0x4f...
  phys=7fee7000 ioremap
0xffffc2000031d000-0xffffc2000031f000    8192 init_vdso_vars+0x112/0x210
0xffffc2000031f000-0xffffc2000032b000   49152 cramfs_uncompress_init+0x2e ...
  /0x80 pages=11 vmalloc N0=3 N1=3 N2=2 N3=3
0xffffc2000033a000-0xffffc2000033d000   12288 sys_swapon+0x640/0xac0      ...
  pages=2 vmalloc N1=2
0xffffc20000347000-0xffffc2000034c000   20480 xt_alloc_table_info+0xfe ...
  /0x130 [x_tables] pages=4 vmalloc N0=4
0xffffffffa0000000-0xffffffffa000f000   61440 sys_init_module+0xc27/0x1d00 ...
   pages=14 vmalloc N2=14
0xffffffffa000f000-0xffffffffa0014000   20480 sys_init_module+0xc27/0x1d00 ...
   pages=4 vmalloc N1=4
0xffffffffa0014000-0xffffffffa0017000   12288 sys_init_module+0xc27/0x1d00 ...
   pages=2 vmalloc N1=2
0xffffffffa0017000-0xffffffffa0022000   45056 sys_init_module+0xc27/0x1d00 ...
   pages=10 vmalloc N0=10

..............................................................................

softirqs:

Provides counts of softirq handlers serviced since boot time, for each cpu.

> cat /proc/softirqs
                CPU0       CPU1       CPU2       CPU3
      HI:          0          0          0          0
   TIMER:      27166      27120      27097      27034
  NET_TX:          0          0          0         17
  NET_RX:         42          0          0         39
   BLOCK:          0          0        107       1121
 TASKLET:          0          0          0        290
   SCHED:      27035      26983      26971      26746
 HRTIMER:          0          0          0          0
     RCU:       1678       1769       2178       2250


1.3 IDE devices in /proc/ide
----------------------------

The subdirectory /proc/ide contains information about all IDE devices of which
the kernel  is  aware.  There is one subdirectory for each IDE controller, the
file drivers  and a link for each IDE device, pointing to the device directory
in the controller specific subtree.

The file  drivers  contains general information about the drivers used for the
IDE devices:

  > cat /proc/ide/drivers
  ide-cdrom version 4.53
  ide-disk version 1.08

More detailed  information  can  be  found  in  the  controller  specific
subdirectories. These  are  named  ide0,  ide1  and  so  on.  Each  of  these
directories contains the files shown in table 1-6.


Table 1-6: IDE controller info in  /proc/ide/ide?
..............................................................................
 File    Content                                 
 channel IDE channel (0 or 1)                    
 config  Configuration (only for PCI/IDE bridge) 
 mate    Mate name                               
 model   Type/Chipset of IDE controller          
..............................................................................

Each device  connected  to  a  controller  has  a separate subdirectory in the
controllers directory.  The  files  listed in table 1-7 are contained in these
directories.


Table 1-7: IDE device information
..............................................................................
 File             Content                                    
 cache            The cache                                  
 capacity         Capacity of the medium (in 512Byte blocks) 
 driver           driver and version                         
 geometry         physical and logical geometry              
 identify         device identify block                      
 media            media type                                 
 model            device identifier                          
 settings         device setup                               
 smart_thresholds IDE disk management thresholds             
 smart_values     IDE disk management values                 
..............................................................................

The most  interesting  file is settings. This file contains a nice overview of
the drive parameters:

  # cat /proc/ide/ide0/hda/settings 
  name                    value           min             max             mode 
  ----                    -----           ---             ---             ---- 
  bios_cyl                526             0               65535           rw 
  bios_head               255             0               255             rw 
  bios_sect               63              0               63              rw 
  breada_readahead        4               0               127             rw 
  bswap                   0               0               1               r 
  file_readahead          72              0               2097151         rw 
  io_32bit                0               0               3               rw 
  keepsettings            0               0               1               rw 
  max_kb_per_request      122             1               127             rw 
  multcount               0               0               8               rw 
  nice1                   1               0               1               rw 
  nowerr                  0               0               1               rw 
  pio_mode                write-only      0               255             w 
  slow                    0               0               1               rw 
  unmaskirq               0               0               1               rw 
  using_dma               0               0               1               rw 


1.4 Networking info in /proc/net
--------------------------------

The subdirectory  /proc/net  follows  the  usual  pattern. Table 1-8 shows the
additional values  you  get  for  IP  version 6 if you configure the kernel to
support this. Table 1-9 lists the files and their meaning.


Table 1-8: IPv6 info in /proc/net
..............................................................................
 File       Content                                               
 udp6       UDP sockets (IPv6)                                    
 tcp6       TCP sockets (IPv6)                                    
 raw6       Raw device statistics (IPv6)                          
 igmp6      IP multicast addresses, which this host joined (IPv6) 
 if_inet6   List of IPv6 interface addresses                      
 ipv6_route Kernel routing table for IPv6                         
 rt6_stats  Global IPv6 routing tables statistics                 
 sockstat6  Socket statistics (IPv6)                              
 snmp6      Snmp data (IPv6)                                      
..............................................................................


Table 1-9: Network info in /proc/net
..............................................................................
 File          Content                                                         
 arp           Kernel  ARP table                                               
 dev           network devices with statistics                                 
 dev_mcast     the Layer2 multicast groups a device is listening too
               (interface index, label, number of references, number of bound
               addresses). 
 dev_stat      network device status                                           
 ip_fwchains   Firewall chain linkage                                          
 ip_fwnames    Firewall chain names                                            
 ip_masq       Directory containing the masquerading tables                    
 ip_masquerade Major masquerading table                                        
 netstat       Network statistics                                              
 raw           raw device statistics                                           
 route         Kernel routing table                                            
 rpc           Directory containing rpc info                                   
 rt_cache      Routing cache                                                   
 snmp          SNMP data                                                       
 sockstat      Socket statistics                                               
 tcp           TCP  sockets                                                    
 udp           UDP sockets                                                     
 unix          UNIX domain sockets                                             
 wireless      Wireless interface data (Wavelan etc)                           
 igmp          IP multicast addresses, which this host joined                  
 psched        Global packet scheduler parameters.                             
 netlink       List of PF_NETLINK sockets                                      
 ip_mr_vifs    List of multicast virtual interfaces                            
 ip_mr_cache   List of multicast routing cache                                 
..............................................................................

You can  use  this  information  to see which network devices are available in
your system and how much traffic was routed over those devices:

  > cat /proc/net/dev 
  Inter-|Receive                                                   |[... 
   face |bytes    packets errs drop fifo frame compressed multicast|[... 
      lo:  908188   5596     0    0    0     0          0         0 [...         
    ppp0:15475140  20721   410    0    0   410          0         0 [...  
    eth0:  614530   7085     0    0    0     0          0         1 [... 
   
  ...] Transmit 
  ...] bytes    packets errs drop fifo colls carrier compressed 
  ...]  908188     5596    0    0    0     0       0          0 
  ...] 1375103    17405    0    0    0     0       0          0 
  ...] 1703981     5535    0    0    0     3       0          0 

In addition, each Channel Bond interface has its own directory.  For
example, the bond0 device will have a directory called /proc/net/bond0/.
It will contain information that is specific to that bond, such as the
current slaves of the bond, the link status of the slaves, and how
many times the slaves link has failed.

1.5 SCSI info
-------------

If you  have  a  SCSI  host adapter in your system, you'll find a subdirectory
named after  the driver for this adapter in /proc/scsi. You'll also see a list
of all recognized SCSI devices in /proc/scsi:

  >cat /proc/scsi/scsi 
  Attached devices: 
  Host: scsi0 Channel: 00 Id: 00 Lun: 00 
    Vendor: IBM      Model: DGHS09U          Rev: 03E0 
    Type:   Direct-Access                    ANSI SCSI revision: 03 
  Host: scsi0 Channel: 00 Id: 06 Lun: 00 
    Vendor: PIONEER  Model: CD-ROM DR-U06S   Rev: 1.04 
    Type:   CD-ROM                           ANSI SCSI revision: 02 


The directory  named  after  the driver has one file for each adapter found in
the system.  These  files  contain information about the controller, including
the used  IRQ  and  the  IO  address range. The amount of information shown is
dependent on  the adapter you use. The example shows the output for an Adaptec
AHA-2940 SCSI adapter:

  > cat /proc/scsi/aic7xxx/0 
   
  Adaptec AIC7xxx driver version: 5.1.19/3.2.4 
  Compile Options: 
    TCQ Enabled By Default : Disabled 
    AIC7XXX_PROC_STATS     : Disabled 
    AIC7XXX_RESET_DELAY    : 5 
  Adapter Configuration: 
             SCSI Adapter: Adaptec AHA-294X Ultra SCSI host adapter 
                             Ultra Wide Controller 
      PCI MMAPed I/O Base: 0xeb001000 
   Adapter SEEPROM Config: SEEPROM found and used. 
        Adaptec SCSI BIOS: Enabled 
                      IRQ: 10 
                     SCBs: Active 0, Max Active 2, 
                           Allocated 15, HW 16, Page 255 
               Interrupts: 160328 
        BIOS Control Word: 0x18b6 
     Adapter Control Word: 0x005b 
     Extended Translation: Enabled 
  Disconnect Enable Flags: 0xffff 
       Ultra Enable Flags: 0x0001 
   Tag Queue Enable Flags: 0x0000 
  Ordered Queue Tag Flags: 0x0000 
  Default Tag Queue Depth: 8 
      Tagged Queue By Device array for aic7xxx host instance 0: 
        {255,255,255,255,255,255,255,255,255,255,255,255,255,255,255,255} 
      Actual queue depth per device for aic7xxx host instance 0: 
        {1,1,1,1,1,1,1,1,1,1,1,1,1,1,1,1} 
  Statistics: 
  (scsi0:0:0:0) 
    Device using Wide/Sync transfers at 40.0 MByte/sec, offset 8 
    Transinfo settings: current(12/8/1/0), goal(12/8/1/0), user(12/15/1/0) 
    Total transfers 160151 (74577 reads and 85574 writes) 
  (scsi0:0:6:0) 
    Device using Narrow/Sync transfers at 5.0 MByte/sec, offset 15 
    Transinfo settings: current(50/15/0/0), goal(50/15/0/0), user(50/15/0/0) 
    Total transfers 0 (0 reads and 0 writes) 


1.6 Parallel port info in /proc/parport
---------------------------------------

The directory  /proc/parport  contains information about the parallel ports of
your system.  It  has  one  subdirectory  for  each port, named after the port
number (0,1,2,...).

These directories contain the four files shown in Table 1-10.


Table 1-10: Files in /proc/parport
..............................................................................
 File      Content                                                             
 autoprobe Any IEEE-1284 device ID information that has been acquired.         
 devices   list of the device drivers using that port. A + will appear by the
           name of the device currently using the port (it might not appear
           against any). 
 hardware  Parallel port's base address, IRQ line and DMA channel.             
 irq       IRQ that parport is using for that port. This is in a separate
           file to allow you to alter it by writing a new value in (IRQ
           number or none). 
..............................................................................

1.7 TTY info in /proc/tty
-------------------------

Information about  the  available  and actually used tty's can be found in the
directory /proc/tty.You'll  find  entries  for drivers and line disciplines in
this directory, as shown in Table 1-11.


Table 1-11: Files in /proc/tty
..............................................................................
 File          Content                                        
 drivers       list of drivers and their usage                
 ldiscs        registered line disciplines                    
 driver/serial usage statistic and status of single tty lines 
..............................................................................

To see  which  tty's  are  currently in use, you can simply look into the file
/proc/tty/drivers:

  > cat /proc/tty/drivers 
  pty_slave            /dev/pts      136   0-255 pty:slave 
  pty_master           /dev/ptm      128   0-255 pty:master 
  pty_slave            /dev/ttyp       3   0-255 pty:slave 
  pty_master           /dev/pty        2   0-255 pty:master 
  serial               /dev/cua        5   64-67 serial:callout 
  serial               /dev/ttyS       4   64-67 serial 
  /dev/tty0            /dev/tty0       4       0 system:vtmaster 
  /dev/ptmx            /dev/ptmx       5       2 system 
  /dev/console         /dev/console    5       1 system:console 
  /dev/tty             /dev/tty        5       0 system:/dev/tty 
  unknown              /dev/tty        4    1-63 console 


1.8 Miscellaneous kernel statistics in /proc/stat
-------------------------------------------------

Various pieces   of  information about  kernel activity  are  available in the
/proc/stat file.  All  of  the numbers reported  in  this file are  aggregates
since the system first booted.  For a quick look, simply cat the file:

  > cat /proc/stat
  cpu  2255 34 2290 22625563 6290 127 456 0 0 0
  cpu0 1132 34 1441 11311718 3675 127 438 0 0 0
  cpu1 1123 0 849 11313845 2614 0 18 0 0 0
  intr 114930548 113199788 3 0 5 263 0 4 [... lots more numbers ...]
  ctxt 1990473
  btime 1062191376
  processes 2915
  procs_running 1
  procs_blocked 0
  softirq 183433 0 21755 12 39 1137 231 21459 2263

The very first  "cpu" line aggregates the  numbers in all  of the other "cpuN"
lines.  These numbers identify the amount of time the CPU has spent performing
different kinds of work.  Time units are in USER_HZ (typically hundredths of a
second).  The meanings of the columns are as follows, from left to right:

- user: normal processes executing in user mode
- nice: niced processes executing in user mode
- system: processes executing in kernel mode
- idle: twiddling thumbs
- iowait: waiting for I/O to complete
- irq: servicing interrupts
- softirq: servicing softirqs
- steal: involuntary wait
- guest: running a normal guest
- guest_nice: running a niced guest

The "intr" line gives counts of interrupts  serviced since boot time, for each
of the  possible system interrupts.   The first  column  is the  total of  all
interrupts serviced  including  unnumbered  architecture specific  interrupts;
each  subsequent column is the  total for that particular numbered interrupt.
Unnumbered interrupts are not shown, only summed into the total.

The "ctxt" line gives the total number of context switches across all CPUs.

The "btime" line gives  the time at which the  system booted, in seconds since
the Unix epoch.

The "processes" line gives the number  of processes and threads created, which
includes (but  is not limited  to) those  created by  calls to the  fork() and
clone() system calls.

The "procs_running" line gives the total number of threads that are
running or ready to run (i.e., the total number of runnable threads).

The   "procs_blocked" line gives  the  number of  processes currently blocked,
waiting for I/O to complete.

The "softirq" line gives counts of softirqs serviced since boot time, for each
of the possible system softirqs. The first column is the total of all
softirqs serviced; each subsequent column is the total for that particular
softirq.


1.9 Ext4 file system parameters
-------------------------------

Information about mounted ext4 file systems can be found in
/proc/fs/ext4.  Each mounted filesystem will have a directory in
/proc/fs/ext4 based on its device name (i.e., /proc/fs/ext4/hdc or
/proc/fs/ext4/dm-0).   The files in each per-device directory are shown
in Table 1-12, below.

Table 1-12: Files in /proc/fs/ext4/<devname>
..............................................................................
 File            Content                                        
 mb_groups       details of multiblock allocator buddy cache of free blocks
..............................................................................

2.0 /proc/consoles
------------------
Shows registered system console lines.

To see which character device lines are currently used for the system console
/dev/console, you may simply look into the file /proc/consoles:

  > cat /proc/consoles
  tty0                 -WU (ECp)       4:7
  ttyS0                -W- (Ep)        4:64

The columns are:

  device               name of the device
  operations           R = can do read operations
                       W = can do write operations
                       U = can do unblank
  flags                E = it is enabled
                       C = it is preferred console
                       B = it is primary boot console
                       p = it is used for printk buffer
                       b = it is not a TTY but a Braille device
                       a = it is safe to use when cpu is offline
  major:minor          major and minor number of the device separated by a colon

------------------------------------------------------------------------------
Summary
------------------------------------------------------------------------------
The /proc file system serves information about the running system. It not only
allows access to process data but also allows you to request the kernel status
by reading files in the hierarchy.

The directory  structure  of /proc reflects the types of information and makes
it easy, if not obvious, where to look for specific data.
------------------------------------------------------------------------------

------------------------------------------------------------------------------
CHAPTER 2: MODIFYING SYSTEM PARAMETERS
------------------------------------------------------------------------------

------------------------------------------------------------------------------
In This Chapter
------------------------------------------------------------------------------
* Modifying kernel parameters by writing into files found in /proc/sys
* Exploring the files which modify certain parameters
* Review of the /proc/sys file tree
------------------------------------------------------------------------------


A very  interesting part of /proc is the directory /proc/sys. This is not only
a source  of  information,  it also allows you to change parameters within the
kernel. Be  very  careful  when attempting this. You can optimize your system,
but you  can  also  cause  it  to  crash.  Never  alter kernel parameters on a
production system.  Set  up  a  development machine and test to make sure that
everything works  the  way  you want it to. You may have no alternative but to
reboot the machine once an error has been made.

To change  a  value,  simply  echo  the new value into the file. An example is
given below  in the section on the file system data. You need to be root to do
this. You  can  create  your  own  boot script to perform this every time your
system boots.

The files  in /proc/sys can be used to fine tune and monitor miscellaneous and
general things  in  the operation of the Linux kernel. Since some of the files
can inadvertently  disrupt  your  system,  it  is  advisable  to  read  both
documentation and  source  before actually making adjustments. In any case, be
very careful  when  writing  to  any  of these files. The entries in /proc may
change slightly between the 2.1.* and the 2.2 kernel, so if there is any doubt
review the kernel documentation in the directory /usr/src/linux/Documentation.
This chapter  is  heavily  based  on the documentation included in the pre 2.2
kernels, and became part of it in version 2.2.1 of the Linux kernel.

Please see: Documentation/sysctl/ directory for descriptions of these
entries.

------------------------------------------------------------------------------
Summary
------------------------------------------------------------------------------
Certain aspects  of  kernel  behavior  can be modified at runtime, without the
need to  recompile  the kernel, or even to reboot the system. The files in the
/proc/sys tree  can  not only be read, but also modified. You can use the echo
command to write value into these files, thereby changing the default settings
of the kernel.
------------------------------------------------------------------------------

------------------------------------------------------------------------------
CHAPTER 3: PER-PROCESS PARAMETERS
------------------------------------------------------------------------------

3.1 /proc/<pid>/oom_adj & /proc/<pid>/oom_score_adj- Adjust the oom-killer score
--------------------------------------------------------------------------------

These file can be used to adjust the badness heuristic used to select which
process gets killed in out of memory conditions.

The badness heuristic assigns a value to each candidate task ranging from 0
(never kill) to 1000 (always kill) to determine which process is targeted.  The
units are roughly a proportion along that range of allowed memory the process
may allocate from based on an estimation of its current memory and swap use.
For example, if a task is using all allowed memory, its badness score will be
1000.  If it is using half of its allowed memory, its score will be 500.

There is an additional factor included in the badness score: the current memory
and swap usage is discounted by 3% for root processes.

The amount of "allowed" memory depends on the context in which the oom killer
was called.  If it is due to the memory assigned to the allocating task's cpuset
being exhausted, the allowed memory represents the set of mems assigned to that
cpuset.  If it is due to a mempolicy's node(s) being exhausted, the allowed
memory represents the set of mempolicy nodes.  If it is due to a memory
limit (or swap limit) being reached, the allowed memory is that configured
limit.  Finally, if it is due to the entire system being out of memory, the
allowed memory represents all allocatable resources.

The value of /proc/<pid>/oom_score_adj is added to the badness score before it
is used to determine which task to kill.  Acceptable values range from -1000
(OOM_SCORE_ADJ_MIN) to +1000 (OOM_SCORE_ADJ_MAX).  This allows userspace to
polarize the preference for oom killing either by always preferring a certain
task or completely disabling it.  The lowest possible value, -1000, is
equivalent to disabling oom killing entirely for that task since it will always
report a badness score of 0.

Consequently, it is very simple for userspace to define the amount of memory to
consider for each task.  Setting a /proc/<pid>/oom_score_adj value of +500, for
example, is roughly equivalent to allowing the remainder of tasks sharing the
same system, cpuset, mempolicy, or memory controller resources to use at least
50% more memory.  A value of -500, on the other hand, would be roughly
equivalent to discounting 50% of the task's allowed memory from being considered
as scoring against the task.

For backwards compatibility with previous kernels, /proc/<pid>/oom_adj may also
be used to tune the badness score.  Its acceptable values range from -16
(OOM_ADJUST_MIN) to +15 (OOM_ADJUST_MAX) and a special value of -17
(OOM_DISABLE) to disable oom killing entirely for that task.  Its value is
scaled linearly with /proc/<pid>/oom_score_adj.

The value of /proc/<pid>/oom_score_adj may be reduced no lower than the last
value set by a CAP_SYS_RESOURCE process. To reduce the value any lower
requires CAP_SYS_RESOURCE.

Caveat: when a parent task is selected, the oom killer will sacrifice any first
generation children with separate address spaces instead, if possible.  This
avoids servers and important system daemons from being killed and loses the
minimal amount of work.


3.2 /proc/<pid>/oom_score - Display current oom-killer score
-------------------------------------------------------------

This file can be used to check the current score used by the oom-killer is for
any given <pid>. Use it together with /proc/<pid>/oom_score_adj to tune which
process should be killed in an out-of-memory situation.


3.3  /proc/<pid>/io - Display the IO accounting fields
-------------------------------------------------------

This file contains IO statistics for each running process

Example
-------

test:/tmp # dd if=/dev/zero of=/tmp/test.dat &
[1] 3828

test:/tmp # cat /proc/3828/io
rchar: 323934931
wchar: 323929600
syscr: 632687
syscw: 632675
read_bytes: 0
write_bytes: 323932160
cancelled_write_bytes: 0


Description
-----------

rchar
-----

I/O counter: chars read
The number of bytes which this task has caused to be read from storage. This
is simply the sum of bytes which this process passed to read() and pread().
It includes things like tty IO and it is unaffected by whether or not actual
physical disk IO was required (the read might have been satisfied from
pagecache)


wchar
-----

I/O counter: chars written
The number of bytes which this task has caused, or shall cause to be written
to disk. Similar caveats apply here as with rchar.


syscr
-----

I/O counter: read syscalls
Attempt to count the number of read I/O operations, i.e. syscalls like read()
and pread().


syscw
-----

I/O counter: write syscalls
Attempt to count the number of write I/O operations, i.e. syscalls like
write() and pwrite().


read_bytes
----------

I/O counter: bytes read
Attempt to count the number of bytes which this process really did cause to
be fetched from the storage layer. Done at the submit_bio() level, so it is
accurate for block-backed filesystems. <please add status regarding NFS and
CIFS at a later time>


write_bytes
-----------

I/O counter: bytes written
Attempt to count the number of bytes which this process caused to be sent to
the storage layer. This is done at page-dirtying time.


cancelled_write_bytes
---------------------

The big inaccuracy here is truncate. If a process writes 1MB to a file and
then deletes the file, it will in fact perform no writeout. But it will have
been accounted as having caused 1MB of write.
In other words: The number of bytes which this process caused to not happen,
by truncating pagecache. A task can cause "negative" IO too. If this task
truncates some dirty pagecache, some IO which another task has been accounted
for (in its write_bytes) will not be happening. We _could_ just subtract that
from the truncating task's write_bytes, but there is information loss in doing
that.


Note
----

At its current implementation state, this is a bit racy on 32-bit machines: if
process A reads process B's /proc/pid/io while process B is updating one of
those 64-bit counters, process A could see an intermediate result.


More information about this can be found within the taskstats documentation in
Documentation/accounting.

3.4 /proc/<pid>/coredump_filter - Core dump filtering settings
---------------------------------------------------------------
When a process is dumped, all anonymous memory is written to a core file as
long as the size of the core file isn't limited. But sometimes we don't want
to dump some memory segments, for example, huge shared memory. Conversely,
sometimes we want to save file-backed memory segments into a core file, not
only the individual files.

/proc/<pid>/coredump_filter allows you to customize which memory segments
will be dumped when the <pid> process is dumped. coredump_filter is a bitmask
of memory types. If a bit of the bitmask is set, memory segments of the
corresponding memory type are dumped, otherwise they are not dumped.

The following 7 memory types are supported:
  - (bit 0) anonymous private memory
  - (bit 1) anonymous shared memory
  - (bit 2) file-backed private memory
  - (bit 3) file-backed shared memory
  - (bit 4) ELF header pages in file-backed private memory areas (it is
            effective only if the bit 2 is cleared)
  - (bit 5) hugetlb private memory
  - (bit 6) hugetlb shared memory

  Note that MMIO pages such as frame buffer are never dumped and vDSO pages
  are always dumped regardless of the bitmask status.

  Note bit 0-4 doesn't effect any hugetlb memory. hugetlb memory are only
  effected by bit 5-6.

Default value of coredump_filter is 0x23; this means all anonymous memory
segments and hugetlb private memory are dumped.

If you don't want to dump all shared memory segments attached to pid 1234,
write 0x21 to the process's proc file.

  $ echo 0x21 > /proc/1234/coredump_filter

When a new process is created, the process inherits the bitmask status from its
parent. It is useful to set up coredump_filter before the program runs.
For example:

  $ echo 0x7 > /proc/self/coredump_filter
  $ ./some_program

3.5	/proc/<pid>/mountinfo - Information about mounts
--------------------------------------------------------

This file contains lines of the form:

36 35 98:0 /mnt1 /mnt2 rw,noatime master:1 - ext3 /dev/root rw,errors=continue
(1)(2)(3)   (4)   (5)      (6)      (7)   (8) (9)   (10)         (11)

(1) mount ID:  unique identifier of the mount (may be reused after umount)
(2) parent ID:  ID of parent (or of self for the top of the mount tree)
(3) major:minor:  value of st_dev for files on filesystem
(4) root:  root of the mount within the filesystem
(5) mount point:  mount point relative to the process's root
(6) mount options:  per mount options
(7) optional fields:  zero or more fields of the form "tag[:value]"
(8) separator:  marks the end of the optional fields
(9) filesystem type:  name of filesystem of the form "type[.subtype]"
(10) mount source:  filesystem specific information or "none"
(11) super options:  per super block options

Parsers should ignore all unrecognised optional fields.  Currently the
possible optional fields are:

shared:X  mount is shared in peer group X
master:X  mount is slave to peer group X
propagate_from:X  mount is slave and receives propagation from peer group X (*)
unbindable  mount is unbindable

(*) X is the closest dominant peer group under the process's root.  If
X is the immediate master of the mount, or if there's no dominant peer
group under the same root, then only the "master:X" field is present
and not the "propagate_from:X" field.

For more information on mount propagation see:

  Documentation/filesystems/sharedsubtree.txt


3.6	/proc/<pid>/comm  & /proc/<pid>/task/<tid>/comm
--------------------------------------------------------
These files provide a method to access a tasks comm value. It also allows for
a task to set its own or one of its thread siblings comm value. The comm value
is limited in size compared to the cmdline value, so writing anything longer
then the kernel's TASK_COMM_LEN (currently 16 chars) will result in a truncated
comm value.


3.7	/proc/<pid>/task/<tid>/children - Information about task children
-------------------------------------------------------------------------
This file provides a fast way to retrieve first level children pids
of a task pointed by <pid>/<tid> pair. The format is a space separated
stream of pids.

Note the "first level" here -- if a child has own children they will
not be listed here, one needs to read /proc/<children-pid>/task/<tid>/children
to obtain the descendants.

Since this interface is intended to be fast and cheap it doesn't
guarantee to provide precise results and some children might be
skipped, especially if they've exited right after we printed their
pids, so one need to either stop or freeze processes being inspected
if precise results are needed.


3.8	/proc/<pid>/fdinfo/<fd> - Information about opened file
---------------------------------------------------------------
This file provides information associated with an opened file. The regular
files have at least three fields -- 'pos', 'flags' and mnt_id. The 'pos'
represents the current offset of the opened file in decimal form [see lseek(2)
for details], 'flags' denotes the octal O_xxx mask the file has been
created with [see open(2) for details] and 'mnt_id' represents mount ID of
the file system containing the opened file [see 3.5 /proc/<pid>/mountinfo
for details].

A typical output is

	pos:	0
	flags:	0100002
	mnt_id:	19

All locks associated with a file descriptor are shown in its fdinfo too.

lock:       1: FLOCK  ADVISORY  WRITE 359 00:13:11691 0 EOF

The files such as eventfd, fsnotify, signalfd, epoll among the regular pos/flags
pair provide additional information particular to the objects they represent.

	Eventfd files
	~~~~~~~~~~~~~
	pos:	0
	flags:	04002
	mnt_id:	9
	eventfd-count:	5a

	where 'eventfd-count' is hex value of a counter.

	Signalfd files
	~~~~~~~~~~~~~~
	pos:	0
	flags:	04002
	mnt_id:	9
	sigmask:	0000000000000200

	where 'sigmask' is hex value of the signal mask associated
	with a file.

	Epoll files
	~~~~~~~~~~~
	pos:	0
	flags:	02
	mnt_id:	9
	tfd:        5 events:       1d data: ffffffffffffffff

	where 'tfd' is a target file descriptor number in decimal form,
	'events' is events mask being watched and the 'data' is data
	associated with a target [see epoll(7) for more details].

	Fsnotify files
	~~~~~~~~~~~~~~
	For inotify files the format is the following

	pos:	0
	flags:	02000000
	inotify wd:3 ino:9e7e sdev:800013 mask:800afce ignored_mask:0 fhandle-bytes:8 fhandle-type:1 f_handle:7e9e0000640d1b6d

	where 'wd' is a watch descriptor in decimal form, ie a target file
	descriptor number, 'ino' and 'sdev' are inode and device where the
	target file resides and the 'mask' is the mask of events, all in hex
	form [see inotify(7) for more details].

	If the kernel was built with exportfs support, the path to the target
	file is encoded as a file handle.  The file handle is provided by three
	fields 'fhandle-bytes', 'fhandle-type' and 'f_handle', all in hex
	format.

	If the kernel is built without exportfs support the file handle won't be
	printed out.

	If there is no inotify mark attached yet the 'inotify' line will be omitted.

	For fanotify files the format is

	pos:	0
	flags:	02
	mnt_id:	9
	fanotify flags:10 event-flags:0
	fanotify mnt_id:12 mflags:40 mask:38 ignored_mask:40000003
	fanotify ino:4f969 sdev:800013 mflags:0 mask:3b ignored_mask:40000000 fhandle-bytes:8 fhandle-type:1 f_handle:69f90400c275b5b4

	where fanotify 'flags' and 'event-flags' are values used in fanotify_init
	call, 'mnt_id' is the mount point identifier, 'mflags' is the value of
	flags associated with mark which are tracked separately from events
	mask. 'ino', 'sdev' are target inode and device, 'mask' is the events
	mask and 'ignored_mask' is the mask of events which are to be ignored.
	All in hex format. Incorporation of 'mflags', 'mask' and 'ignored_mask'
	does provide information about flags and mask used in fanotify_mark
	call [see fsnotify manpage for details].

	While the first three lines are mandatory and always printed, the rest is
	optional and may be omitted if no marks created yet.

	Timerfd files
	~~~~~~~~~~~~~

	pos:	0
	flags:	02
	mnt_id:	9
	clockid: 0
	ticks: 0
	settime flags: 01
	it_value: (0, 49406829)
	it_interval: (1, 0)

	where 'clockid' is the clock type and 'ticks' is the number of the timer expirations
	that have occurred [see timerfd_create(2) for details]. 'settime flags' are
	flags in octal form been used to setup the timer [see timerfd_settime(2) for
	details]. 'it_value' is remaining time until the timer exiration.
	'it_interval' is the interval for the timer. Note the timer might be set up
	with TIMER_ABSTIME option which will be shown in 'settime flags', but 'it_value'
	still exhibits timer's remaining time.

3.9	/proc/<pid>/map_files - Information about memory mapped files
---------------------------------------------------------------------
This directory contains symbolic links which represent memory mapped files
the process is maintaining.  Example output:

     | lr-------- 1 root root 64 Jan 27 11:24 333c600000-333c620000 -> /usr/lib64/ld-2.18.so
     | lr-------- 1 root root 64 Jan 27 11:24 333c81f000-333c820000 -> /usr/lib64/ld-2.18.so
     | lr-------- 1 root root 64 Jan 27 11:24 333c820000-333c821000 -> /usr/lib64/ld-2.18.so
     | ...
     | lr-------- 1 root root 64 Jan 27 11:24 35d0421000-35d0422000 -> /usr/lib64/libselinux.so.1
     | lr-------- 1 root root 64 Jan 27 11:24 400000-41a000 -> /usr/bin/ls

The name of a link represents the virtual memory bounds of a mapping, i.e.
vm_area_struct::vm_start-vm_area_struct::vm_end.

The main purpose of the map_files is to retrieve a set of memory mapped
files in a fast way instead of parsing /proc/<pid>/maps or
/proc/<pid>/smaps, both of which contain many more records.  At the same
time one can open(2) mappings from the listings of two processes and
comparing their inode numbers to figure out which anonymous memory areas
are actually shared.

------------------------------------------------------------------------------
Configuring procfs
------------------------------------------------------------------------------

4.1	Mount options
---------------------

The following mount options are supported:

	hidepid=	Set /proc/<pid>/ access mode.
	gid=		Set the group authorized to learn processes information.

hidepid=0 means classic mode - everybody may access all /proc/<pid>/ directories
(default).

hidepid=1 means users may not access any /proc/<pid>/ directories but their
own.  Sensitive files like cmdline, sched*, status are now protected against
other users.  This makes it impossible to learn whether any user runs
specific program (given the program doesn't reveal itself by its behaviour).
As an additional bonus, as /proc/<pid>/cmdline is unaccessible for other users,
poorly written programs passing sensitive information via program arguments are
now protected against local eavesdroppers.

hidepid=2 means hidepid=1 plus all /proc/<pid>/ will be fully invisible to other
users.  It doesn't mean that it hides a fact whether a process with a specific
pid value exists (it can be learned by other means, e.g. by "kill -0 $PID"),
but it hides process' uid and gid, which may be learned by stat()'ing
/proc/<pid>/ otherwise.  It greatly complicates an intruder's task of gathering
information about running processes, whether some daemon runs with elevated
privileges, whether other user runs some sensitive program, whether other users
run any program at all, etc.

gid= defines a group authorized to learn processes information otherwise
prohibited by hidepid=.  If you use some daemon like identd which needs to learn
information about processes information, just add identd to this group.<|MERGE_RESOLUTION|>--- conflicted
+++ resolved
@@ -313,11 +313,7 @@
   blocked       bitmap of blocked signals
   sigign        bitmap of ignored signals
   sigcatch      bitmap of caught signals
-<<<<<<< HEAD
   0		(place holder, used to be the wchan address, use /proc/PID/wchan instead)
-=======
-  0             (place holder, was wchan, see /proc/PID/wchan instead)
->>>>>>> 1c6c4fb5
   0             (place holder)
   0             (place holder)
   exit_signal   signal to send to parent thread on exit
