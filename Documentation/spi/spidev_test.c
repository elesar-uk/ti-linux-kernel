--- conflicted
+++ resolved
@@ -49,34 +49,19 @@
 uint8_t default_rx[ARRAY_SIZE(default_tx)] = {0, };
 char *input_tx;
 
-<<<<<<< HEAD
-static void hexDump(const void *src, size_t length, size_t bLine, char *prefix)
-{
-	int i = 0;
-	char *address = (char *)src;
-	char *line = (char *)address;
-=======
 static void hex_dump(const void *src, size_t length, size_t line_size, char *prefix)
 {
 	int i = 0;
 	const unsigned char *address = src;
 	const unsigned char *line = address;
->>>>>>> 8ffe649e
 	unsigned char c;
 
 	printf("%s | ", prefix);
 	while (length-- > 0) {
-<<<<<<< HEAD
-		printf("%02X ", (unsigned char)*address++);
-		if (!(++i % bLine) || (length == 0 && i % bLine)) {
-			if (length == 0) {
-				while (i++ % bLine)
-=======
 		printf("%02X ", *address++);
 		if (!(++i % line_size) || (length == 0 && i % line_size)) {
 			if (length == 0) {
 				while (i++ % line_size)
->>>>>>> 8ffe649e
 					printf("__ ");
 			}
 			printf(" | ");  /* right close */
@@ -91,8 +76,6 @@
 	}
 }
 
-<<<<<<< HEAD
-=======
 /*
  *  Unescape - process hexadecimal escape character
  *      converts shell input "\x23" -> 0x23
@@ -117,7 +100,6 @@
 	return ret;
 }
 
->>>>>>> 8ffe649e
 static void transfer(int fd, uint8_t const *tx, uint8_t const *rx, size_t len)
 {
 	int ret;
@@ -151,50 +133,17 @@
 		pabort("can't send spi message");
 
 	if (verbose)
-<<<<<<< HEAD
-		hexDump(tx, len, 32, "TX");
-	hexDump(rx, len, 32, "RX");
-}
-
-/*
- *  Unescape - process hexadecimal escape character
- *      converts shell input "\x23" -> 0x23
- */
-int unespcape(char *dst, char *src, size_t len)
-{
-	int ret = 0;
-	char *pSrc = src;
-	char *pDst = dst;
-	unsigned int ch;
-
-	while (*pSrc) {
-		if (*pSrc == '\\' && *(pSrc+1) == 'x') {
-			sscanf(pSrc + 2, "%2x", &ch);
-			pSrc += 4;
-			*pDst++ = (unsigned char)ch;
-		} else {
-			*pDst++ = *pSrc++;
-		}
-
-
-		ret++;
-	}
-	return ret;
-
-=======
 		hex_dump(tx, len, 32, "TX");
 	hex_dump(rx, len, 32, "RX");
->>>>>>> 8ffe649e
 }
 
 static void print_usage(const char *prog)
 {
-
 	printf("Usage: %s [-DsbdlHOLC3]\n", prog);
 	puts("  -D --device   device to use (default /dev/spidev1.1)\n"
 	     "  -s --speed    max speed (Hz)\n"
 	     "  -d --delay    delay (usec)\n"
-	     "  -b --bpw      bits per word\n"
+	     "  -b --bpw      bits per word \n"
 	     "  -l --loop     loopback\n"
 	     "  -H --cpha     clock phase\n"
 	     "  -O --cpol     clock polarity\n"
@@ -226,7 +175,6 @@
 			{ "3wire",   0, 0, '3' },
 			{ "no-cs",   0, 0, 'N' },
 			{ "ready",   0, 0, 'R' },
-			{ "verbose", 0, 0, 'v' },
 			{ "dual",    0, 0, '2' },
 			{ "verbose", 0, 0, 'v' },
 			{ "quad",    0, 0, '4' },
@@ -282,11 +230,6 @@
 		case 'p':
 			input_tx = optarg;
 			break;
-<<<<<<< HEAD
-		case 'v':
-			verbose = 1;
-=======
->>>>>>> 8ffe649e
 		case '2':
 			mode |= SPI_TX_DUAL;
 			break;
@@ -310,15 +253,9 @@
 {
 	int ret = 0;
 	int fd;
-<<<<<<< HEAD
-	int size;
-	uint8_t *tx;
-	uint8_t *rx;
-=======
 	uint8_t *tx;
 	uint8_t *rx;
 	int size;
->>>>>>> 8ffe649e
 
 	parse_opts(argc, argv);
 
@@ -365,13 +302,8 @@
 
 	if (input_tx) {
 		size = strlen(input_tx+1);
-<<<<<<< HEAD
-		tx = (uint8_t *)malloc(size);
-		rx = (uint8_t *)malloc(size);
-=======
 		tx = malloc(size);
 		rx = malloc(size);
->>>>>>> 8ffe649e
 		size = unespcape((char *)tx, input_tx, size);
 		transfer(fd, tx, rx, size);
 		free(rx);
