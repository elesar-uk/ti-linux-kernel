Device tree binding vendor prefix registry.  Keep list in alphabetical order.

This isn't an exhaustive list, but you should add new prefixes to it before
using them to avoid name-space collisions.

abilis	Abilis Systems
abcn	Abracon Corporation
active-semi	Active-Semi International Inc
ad	Avionic Design GmbH
adapteva	Adapteva, Inc.
adh	AD Holdings Plc.
adi	Analog Devices, Inc.
aeroflexgaisler	Aeroflex Gaisler AB
al	Annapurna Labs
allwinner	Allwinner Technology Co., Ltd.
alphascale	AlphaScale Integrated Circuits Systems, Inc.
altr	Altera Corp.
amcc	Applied Micro Circuits Corporation (APM, formally AMCC)
amd	Advanced Micro Devices (AMD), Inc.
amlogic	Amlogic, Inc.
ampire	Ampire Co., Ltd.
ams	AMS AG
amstaos	AMS-Taos Inc.
apm	Applied Micro Circuits Corporation (APM)
aptina	Aptina Imaging
arasan	Arasan Chip Systems
arm	ARM Ltd.
armadeus	ARMadeus Systems SARL
artesyn	Artesyn Embedded Technologies Inc.
asahi-kasei	Asahi Kasei Corp.
atmel	Atmel Corporation
auo	AU Optronics Corporation
avago	Avago Technologies
avic	Shanghai AVIC Optoelectronics Co., Ltd.
axis	Axis Communications AB
bosch	Bosch Sensortec GmbH
brcm	Broadcom Corporation
buffalo	Buffalo, Inc.
calxeda	Calxeda
capella	Capella Microsystems, Inc
cavium	Cavium, Inc.
cdns	Cadence Design Systems Inc.
ceva	Ceva, Inc.
chipidea	Chipidea, Inc
chipone		ChipOne
chipspark	ChipSPARK
chrp	Common Hardware Reference Platform
chunghwa	Chunghwa Picture Tubes Ltd.
cirrus	Cirrus Logic, Inc.
cloudengines	Cloud Engines, Inc.
cnm	Chips&Media, Inc.
cnxt	Conexant Systems, Inc.
cortina	Cortina Systems, Inc.
cosmic	Cosmic Circuits
crystalfontz	Crystalfontz America, Inc.
cubietech	Cubietech, Ltd.
dallas	Maxim Integrated Products (formerly Dallas Semiconductor)
davicom	DAVICOM Semiconductor, Inc.
delta	Delta Electronics, Inc.
denx	Denx Software Engineering
digi	Digi International Inc.
digilent	Diglent, Inc.
dlg	Dialog Semiconductor
dlink	D-Link Corporation
dmo	Data Modul AG
ea	Embedded Artists AB
ebv	EBV Elektronik
edt	Emerging Display Technologies
elan	Elan Microelectronic Corp.
emmicro	EM Microelectronic
energymicro	Silicon Laboratories (formerly Energy Micro AS)
epcos	EPCOS AG
epfl	Ecole Polytechnique Fédérale de Lausanne
epson	Seiko Epson Corp.
est	ESTeem Wireless Modems
ettus	NI Ettus Research
eukrea  Eukréa Electromatique
everest	Everest Semiconductor Co. Ltd.
everspin	Everspin Technologies, Inc.
excito	Excito
fcs	Fairchild Semiconductor
firefly	Firefly
fsl	Freescale Semiconductor
GEFanuc	GE Fanuc Intelligent Platforms Embedded Systems, Inc.
gef	GE Fanuc Intelligent Platforms Embedded Systems, Inc.
geniatech	Geniatech, Inc.
giantplus	Giantplus Technology Co., Ltd.
globalscale	Globalscale Technologies, Inc.
gmt	Global Mixed-mode Technology, Inc.
goodix	Shenzhen Huiding Technology Co., Ltd.
google	Google, Inc.
grinn	Grinn
gumstix	Gumstix, Inc.
gw	Gateworks Corporation
hannstar	HannStar Display Corporation
haoyu	Haoyu Microelectronic Co. Ltd.
hardkernel	Hardkernel Co., Ltd
himax	Himax Technologies, Inc.
hisilicon	Hisilicon Limited.
hit	Hitachi Ltd.
hitex	Hitex Development Tools
honeywell	Honeywell
hp	Hewlett Packard
i2se	I2SE GmbH
ibm	International Business Machines (IBM)
idt	Integrated Device Technologies, Inc.
iom	Iomega Corporation
img	Imagination Technologies Ltd.
ingenic	Ingenic Semiconductor
innolux	Innolux Corporation
intel	Intel Corporation
intercontrol	Inter Control Group
isee	ISEE 2007 S.L.
isil	Intersil
karo	Ka-Ro electronics GmbH
keymile	Keymile GmbH
lacie	LaCie
lantiq	Lantiq Semiconductor
lenovo	Lenovo Group Ltd.
lg	LG Corporation
linux	Linux-specific binding
lsi	LSI Corp. (LSI Logic)
lltc	Linear Technology Corporation
marvell	Marvell Technology Group Ltd.
maxim	Maxim Integrated Products
mediatek	MediaTek Inc.
merrii	Merrii Technology Co., Ltd.
micrel	Micrel Inc.
microchip	Microchip Technology Inc.
micron	Micron Technology Inc.
minix	MINIX Technology Ltd.
mitsubishi	Mitsubishi Electric Corporation
mosaixtech	Mosaix Technologies, Inc.
moxa	Moxa
mpl	MPL AG
mti	Imagination Technologies Ltd. (formerly MIPS Technologies Inc.)
mundoreader	Mundo Reader S.L.
murata	Murata Manufacturing Co., Ltd.
mxicy	Macronix International Co., Ltd.
national	National Semiconductor
neonode		Neonode Inc.
netgear	NETGEAR
netlogic	Broadcom Corporation (formerly NetLogic Microsystems)
newhaven	Newhaven Display International
nintendo	Nintendo
nokia	Nokia
nvidia	NVIDIA
nxp	NXP Semiconductors
onnn	ON Semiconductor Corp.
opencores	OpenCores.org
ortustech	Ortus Technology Co., Ltd.
ovti	OmniVision Technologies
panasonic	Panasonic Corporation
parade	Parade Technologies Inc.
pericom	Pericom Technology Inc.
phytec	PHYTEC Messtechnik GmbH
picochip	Picochip Ltd
plathome	Plat'Home Co., Ltd.
pixcir  PIXCIR MICROELECTRONICS Co., Ltd
powervr	PowerVR (deprecated, use img)
qca	Qualcomm Atheros, Inc.
qcom	Qualcomm Technologies, Inc
qemu	QEMU, a generic and open source machine emulator and virtualizer
qi	Qi Hardware
qnap	QNAP Systems, Inc.
radxa	Radxa
raidsonic	RaidSonic Technology GmbH
ralink	Mediatek/Ralink Technology Corp.
ramtron	Ramtron International
raspberrypi	Raspberry Pi Foundation
realtek Realtek Semiconductor Corp.
renesas	Renesas Electronics Corporation
richtek	Richtek Technology Corporation
ricoh	Ricoh Co. Ltd.
rockchip	Fuzhou Rockchip Electronics Co., Ltd
samsung	Samsung Semiconductor
sandisk	Sandisk Corporation
sbs	Smart Battery System
schindler	Schindler
seagate	Seagate Technology PLC
semtech	Semtech Corporation
sil	Silicon Image
silabs	Silicon Laboratories
siliconmitus	Silicon Mitus, Inc.
simtek
sii	Seiko Instruments, Inc.
silergy	Silergy Corp.
sirf	SiRF Technology, Inc.
sitronix	Sitronix Technology Corporation
skyworks	Skyworks Solutions, Inc.
smsc	Standard Microsystems Corporation
snps	Synopsys, Inc.
solidrun	SolidRun
solomon        Solomon Systech Limited
sony	Sony Corporation
spansion	Spansion Inc.
sprd	Spreadtrum Communications Inc.
st	STMicroelectronics
ste	ST-Ericsson
stericsson	ST-Ericsson
synology	Synology, Inc.
tbs	TBS Technologies
tcl	Toby Churchill Ltd.
thine	THine Electronics, Inc.
ti	Texas Instruments
tlm	Trusted Logic Mobility
toradex	Toradex AG
toshiba	Toshiba Corporation
toumaz	Toumaz
tplink	TP-LINK Technologies Co., Ltd.
truly	Truly Semiconductors Limited
usi	Universal Scientific Industrial Co., Ltd.
v3	V3 Semiconductor
variscite	Variscite Ltd.
via	VIA Technologies, Inc.
virtio	Virtual I/O Device Specification, developed by the OASIS consortium
voipac	Voipac Technologies s.r.o.
wexler	Wexler
winbond Winbond Electronics corp.
wlf	Wolfson Microelectronics
wm	Wondermedia Technologies, Inc.
x-powers	X-Powers
xes	Extreme Engineering Solutions (X-ES)
xillybus	Xillybus Ltd.
xlnx	Xilinx
zyxel	ZyXEL Communications Corp.
zarlink	Zarlink Semiconductor
<<<<<<< HEAD
zte	ZTE Corp.
=======
zii	Zodiac Inflight Innovations
>>>>>>> 0b34c1a4
<|MERGE_RESOLUTION|>--- conflicted
+++ resolved
@@ -225,8 +225,5 @@
 xlnx	Xilinx
 zyxel	ZyXEL Communications Corp.
 zarlink	Zarlink Semiconductor
-<<<<<<< HEAD
-zte	ZTE Corp.
-=======
 zii	Zodiac Inflight Innovations
->>>>>>> 0b34c1a4
+zte	ZTE Corp.