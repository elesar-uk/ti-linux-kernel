		     THE LINUX/x86 BOOT PROTOCOL
		     ---------------------------

On the x86 platform, the Linux kernel uses a rather complicated boot
convention.  This has evolved partially due to historical aspects, as
well as the desire in the early days to have the kernel itself be a
bootable image, the complicated PC memory model and due to changed
expectations in the PC industry caused by the effective demise of
real-mode DOS as a mainstream operating system.

Currently, the following versions of the Linux/x86 boot protocol exist.

Old kernels:	zImage/Image support only.  Some very early kernels
		may not even support a command line.

Protocol 2.00:	(Kernel 1.3.73) Added bzImage and initrd support, as
		well as a formalized way to communicate between the
		boot loader and the kernel.  setup.S made relocatable,
		although the traditional setup area still assumed
		writable.

Protocol 2.01:	(Kernel 1.3.76) Added a heap overrun warning.

Protocol 2.02:	(Kernel 2.4.0-test3-pre3) New command line protocol.
		Lower the conventional memory ceiling.	No overwrite
		of the traditional setup area, thus making booting
		safe for systems which use the EBDA from SMM or 32-bit
		BIOS entry points.  zImage deprecated but still
		supported.

Protocol 2.03:	(Kernel 2.4.18-pre1) Explicitly makes the highest possible
		initrd address available to the bootloader.

Protocol 2.04:	(Kernel 2.6.14) Extend the syssize field to four bytes.

Protocol 2.05:	(Kernel 2.6.20) Make protected mode kernel relocatable.
		Introduce relocatable_kernel and kernel_alignment fields.

Protocol 2.06:	(Kernel 2.6.22) Added a field that contains the size of
		the boot command line.

Protocol 2.07:	(Kernel 2.6.24) Added paravirtualised boot protocol.
		Introduced hardware_subarch and hardware_subarch_data
		and KEEP_SEGMENTS flag in load_flags.

Protocol 2.08:	(Kernel 2.6.26) Added crc32 checksum and ELF format
		payload. Introduced payload_offset and payload_length
		fields to aid in locating the payload.

Protocol 2.09:	(Kernel 2.6.26) Added a field of 64-bit physical
		pointer to single linked list of struct	setup_data.

Protocol 2.10:	(Kernel 2.6.31) Added a protocol for relaxed alignment
		beyond the kernel_alignment added, new init_size and
		pref_address fields.  Added extended boot loader IDs.

Protocol 2.11:	(Kernel 3.6) Added a field for offset of EFI handover
		protocol entry point.

<<<<<<< HEAD
Protocol 2.12:	(Kernel 3.9) Added the xloadflags field and extension fields
=======
Protocol 2.12:	(Kernel 3.8) Added the xloadflags field and extension fields
>>>>>>> 836dc9e3
	 	to struct boot_params for for loading bzImage and ramdisk
		above 4G in 64bit.

**** MEMORY LAYOUT

The traditional memory map for the kernel loader, used for Image or
zImage kernels, typically looks like:

	|			 |
0A0000	+------------------------+
	|  Reserved for BIOS	 |	Do not use.  Reserved for BIOS EBDA.
09A000	+------------------------+
	|  Command line		 |
	|  Stack/heap		 |	For use by the kernel real-mode code.
098000	+------------------------+	
	|  Kernel setup		 |	The kernel real-mode code.
090200	+------------------------+
	|  Kernel boot sector	 |	The kernel legacy boot sector.
090000	+------------------------+
	|  Protected-mode kernel |	The bulk of the kernel image.
010000	+------------------------+
	|  Boot loader		 |	<- Boot sector entry point 0000:7C00
001000	+------------------------+
	|  Reserved for MBR/BIOS |
000800	+------------------------+
	|  Typically used by MBR |
000600	+------------------------+ 
	|  BIOS use only	 |
000000	+------------------------+


When using bzImage, the protected-mode kernel was relocated to
0x100000 ("high memory"), and the kernel real-mode block (boot sector,
setup, and stack/heap) was made relocatable to any address between
0x10000 and end of low memory. Unfortunately, in protocols 2.00 and
2.01 the 0x90000+ memory range is still used internally by the kernel;
the 2.02 protocol resolves that problem.

It is desirable to keep the "memory ceiling" -- the highest point in
low memory touched by the boot loader -- as low as possible, since
some newer BIOSes have begun to allocate some rather large amounts of
memory, called the Extended BIOS Data Area, near the top of low
memory.	 The boot loader should use the "INT 12h" BIOS call to verify
how much low memory is available.

Unfortunately, if INT 12h reports that the amount of memory is too
low, there is usually nothing the boot loader can do but to report an
error to the user.  The boot loader should therefore be designed to
take up as little space in low memory as it reasonably can.  For
zImage or old bzImage kernels, which need data written into the
0x90000 segment, the boot loader should make sure not to use memory
above the 0x9A000 point; too many BIOSes will break above that point.

For a modern bzImage kernel with boot protocol version >= 2.02, a
memory layout like the following is suggested:

	~                        ~
        |  Protected-mode kernel |
100000  +------------------------+
	|  I/O memory hole	 |
0A0000	+------------------------+
	|  Reserved for BIOS	 |	Leave as much as possible unused
	~                        ~
	|  Command line		 |	(Can also be below the X+10000 mark)
X+10000	+------------------------+
	|  Stack/heap		 |	For use by the kernel real-mode code.
X+08000	+------------------------+	
	|  Kernel setup		 |	The kernel real-mode code.
	|  Kernel boot sector	 |	The kernel legacy boot sector.
X       +------------------------+
	|  Boot loader		 |	<- Boot sector entry point 0000:7C00
001000	+------------------------+
	|  Reserved for MBR/BIOS |
000800	+------------------------+
	|  Typically used by MBR |
000600	+------------------------+ 
	|  BIOS use only	 |
000000	+------------------------+

... where the address X is as low as the design of the boot loader
permits.


**** THE REAL-MODE KERNEL HEADER

In the following text, and anywhere in the kernel boot sequence, "a
sector" refers to 512 bytes.  It is independent of the actual sector
size of the underlying medium.

The first step in loading a Linux kernel should be to load the
real-mode code (boot sector and setup code) and then examine the
following header at offset 0x01f1.  The real-mode code can total up to
32K, although the boot loader may choose to load only the first two
sectors (1K) and then examine the bootup sector size.

The header looks like:

Offset	Proto	Name		Meaning
/Size

01F1/1	ALL(1	setup_sects	The size of the setup in sectors
01F2/2	ALL	root_flags	If set, the root is mounted readonly
01F4/4	2.04+(2	syssize		The size of the 32-bit code in 16-byte paras
01F8/2	ALL	ram_size	DO NOT USE - for bootsect.S use only
01FA/2	ALL	vid_mode	Video mode control
01FC/2	ALL	root_dev	Default root device number
01FE/2	ALL	boot_flag	0xAA55 magic number
0200/2	2.00+	jump		Jump instruction
0202/4	2.00+	header		Magic signature "HdrS"
0206/2	2.00+	version		Boot protocol version supported
0208/4	2.00+	realmode_swtch	Boot loader hook (see below)
020C/2	2.00+	start_sys_seg	The load-low segment (0x1000) (obsolete)
020E/2	2.00+	kernel_version	Pointer to kernel version string
0210/1	2.00+	type_of_loader	Boot loader identifier
0211/1	2.00+	loadflags	Boot protocol option flags
0212/2	2.00+	setup_move_size	Move to high memory size (used with hooks)
0214/4	2.00+	code32_start	Boot loader hook (see below)
0218/4	2.00+	ramdisk_image	initrd load address (set by boot loader)
021C/4	2.00+	ramdisk_size	initrd size (set by boot loader)
0220/4	2.00+	bootsect_kludge	DO NOT USE - for bootsect.S use only
0224/2	2.01+	heap_end_ptr	Free memory after setup end
0226/1	2.02+(3 ext_loader_ver	Extended boot loader version
0227/1	2.02+(3	ext_loader_type	Extended boot loader ID
0228/4	2.02+	cmd_line_ptr	32-bit pointer to the kernel command line
022C/4	2.03+	ramdisk_max	Highest legal initrd address
0230/4	2.05+	kernel_alignment Physical addr alignment required for kernel
0234/1	2.05+	relocatable_kernel Whether kernel is relocatable or not
0235/1	2.10+	min_alignment	Minimum alignment, as a power of two
0236/2	2.12+	xloadflags	Boot protocol option flags
0238/4	2.06+	cmdline_size	Maximum size of the kernel command line
023C/4	2.07+	hardware_subarch Hardware subarchitecture
0240/8	2.07+	hardware_subarch_data Subarchitecture-specific data
0248/4	2.08+	payload_offset	Offset of kernel payload
024C/4	2.08+	payload_length	Length of kernel payload
0250/8	2.09+	setup_data	64-bit physical pointer to linked list
				of struct setup_data
0258/8	2.10+	pref_address	Preferred loading address
0260/4	2.10+	init_size	Linear memory required during initialization
0264/4	2.11+	handover_offset	Offset of handover entry point

(1) For backwards compatibility, if the setup_sects field contains 0, the
    real value is 4.

(2) For boot protocol prior to 2.04, the upper two bytes of the syssize
    field are unusable, which means the size of a bzImage kernel
    cannot be determined.

(3) Ignored, but safe to set, for boot protocols 2.02-2.09.

If the "HdrS" (0x53726448) magic number is not found at offset 0x202,
the boot protocol version is "old".  Loading an old kernel, the
following parameters should be assumed:

	Image type = zImage
	initrd not supported
	Real-mode kernel must be located at 0x90000.

Otherwise, the "version" field contains the protocol version,
e.g. protocol version 2.01 will contain 0x0201 in this field.  When
setting fields in the header, you must make sure only to set fields
supported by the protocol version in use.


**** DETAILS OF HEADER FIELDS

For each field, some are information from the kernel to the bootloader
("read"), some are expected to be filled out by the bootloader
("write"), and some are expected to be read and modified by the
bootloader ("modify").

All general purpose boot loaders should write the fields marked
(obligatory).  Boot loaders who want to load the kernel at a
nonstandard address should fill in the fields marked (reloc); other
boot loaders can ignore those fields.

The byte order of all fields is littleendian (this is x86, after all.)

Field name:	setup_sects
Type:		read
Offset/size:	0x1f1/1
Protocol:	ALL

  The size of the setup code in 512-byte sectors.  If this field is
  0, the real value is 4.  The real-mode code consists of the boot
  sector (always one 512-byte sector) plus the setup code.

Field name:	 root_flags
Type:		 modify (optional)
Offset/size:	 0x1f2/2
Protocol:	 ALL

  If this field is nonzero, the root defaults to readonly.  The use of
  this field is deprecated; use the "ro" or "rw" options on the
  command line instead.

Field name:	syssize
Type:		read
Offset/size:	0x1f4/4 (protocol 2.04+) 0x1f4/2 (protocol ALL)
Protocol:	2.04+

  The size of the protected-mode code in units of 16-byte paragraphs.
  For protocol versions older than 2.04 this field is only two bytes
  wide, and therefore cannot be trusted for the size of a kernel if
  the LOAD_HIGH flag is set.

Field name:	ram_size
Type:		kernel internal
Offset/size:	0x1f8/2
Protocol:	ALL

  This field is obsolete.

Field name:	vid_mode
Type:		modify (obligatory)
Offset/size:	0x1fa/2

  Please see the section on SPECIAL COMMAND LINE OPTIONS.

Field name:	root_dev
Type:		modify (optional)
Offset/size:	0x1fc/2
Protocol:	ALL

  The default root device device number.  The use of this field is
  deprecated, use the "root=" option on the command line instead.

Field name:	boot_flag
Type:		read
Offset/size:	0x1fe/2
Protocol:	ALL

  Contains 0xAA55.  This is the closest thing old Linux kernels have
  to a magic number.

Field name:	jump
Type:		read
Offset/size:	0x200/2
Protocol:	2.00+

  Contains an x86 jump instruction, 0xEB followed by a signed offset
  relative to byte 0x202.  This can be used to determine the size of
  the header.

Field name:	header
Type:		read
Offset/size:	0x202/4
Protocol:	2.00+

  Contains the magic number "HdrS" (0x53726448).

Field name:	version
Type:		read
Offset/size:	0x206/2
Protocol:	2.00+

  Contains the boot protocol version, in (major << 8)+minor format,
  e.g. 0x0204 for version 2.04, and 0x0a11 for a hypothetical version
  10.17.

Field name:	realmode_swtch
Type:		modify (optional)
Offset/size:	0x208/4
Protocol:	2.00+

  Boot loader hook (see ADVANCED BOOT LOADER HOOKS below.)

Field name:	start_sys_seg
Type:		read
Offset/size:	0x20c/2
Protocol:	2.00+

  The load low segment (0x1000).  Obsolete.

Field name:	kernel_version
Type:		read
Offset/size:	0x20e/2
Protocol:	2.00+

  If set to a nonzero value, contains a pointer to a NUL-terminated
  human-readable kernel version number string, less 0x200.  This can
  be used to display the kernel version to the user.  This value
  should be less than (0x200*setup_sects).

  For example, if this value is set to 0x1c00, the kernel version
  number string can be found at offset 0x1e00 in the kernel file.
  This is a valid value if and only if the "setup_sects" field
  contains the value 15 or higher, as:

	0x1c00  < 15*0x200 (= 0x1e00) but
	0x1c00 >= 14*0x200 (= 0x1c00)

	0x1c00 >> 9 = 14, so the minimum value for setup_secs is 15.

Field name:	type_of_loader
Type:		write (obligatory)
Offset/size:	0x210/1
Protocol:	2.00+

  If your boot loader has an assigned id (see table below), enter
  0xTV here, where T is an identifier for the boot loader and V is
  a version number.  Otherwise, enter 0xFF here.

  For boot loader IDs above T = 0xD, write T = 0xE to this field and
  write the extended ID minus 0x10 to the ext_loader_type field.
  Similarly, the ext_loader_ver field can be used to provide more than
  four bits for the bootloader version.

  For example, for T = 0x15, V = 0x234, write:

  type_of_loader  <- 0xE4
  ext_loader_type <- 0x05
  ext_loader_ver  <- 0x23

  Assigned boot loader ids (hexadecimal):

	0  LILO			(0x00 reserved for pre-2.00 bootloader)
	1  Loadlin
	2  bootsect-loader	(0x20, all other values reserved)
	3  Syslinux
	4  Etherboot/gPXE/iPXE
	5  ELILO
	7  GRUB
	8  U-Boot
	9  Xen
	A  Gujin
	B  Qemu
	C  Arcturus Networks uCbootloader
	D  kexec-tools
	E  Extended		(see ext_loader_type)
	F  Special		(0xFF = undefined)
       10  Reserved
       11  Minimal Linux Bootloader <http://sebastian-plotz.blogspot.de>

  Please contact <hpa@zytor.com> if you need a bootloader ID
  value assigned.

Field name:	loadflags
Type:		modify (obligatory)
Offset/size:	0x211/1
Protocol:	2.00+

  This field is a bitmask.

  Bit 0 (read):	LOADED_HIGH
	- If 0, the protected-mode code is loaded at 0x10000.
	- If 1, the protected-mode code is loaded at 0x100000.

  Bit 5 (write): QUIET_FLAG
	- If 0, print early messages.
	- If 1, suppress early messages.
		This requests to the kernel (decompressor and early
		kernel) to not write early messages that require
		accessing the display hardware directly.

  Bit 6 (write): KEEP_SEGMENTS
	Protocol: 2.07+
	- If 0, reload the segment registers in the 32bit entry point.
	- If 1, do not reload the segment registers in the 32bit entry point.
		Assume that %cs %ds %ss %es are all set to flat segments with
		a base of 0 (or the equivalent for their environment).

  Bit 7 (write): CAN_USE_HEAP
	Set this bit to 1 to indicate that the value entered in the
	heap_end_ptr is valid.  If this field is clear, some setup code
	functionality will be disabled.

Field name:	setup_move_size
Type:		modify (obligatory)
Offset/size:	0x212/2
Protocol:	2.00-2.01

  When using protocol 2.00 or 2.01, if the real mode kernel is not
  loaded at 0x90000, it gets moved there later in the loading
  sequence.  Fill in this field if you want additional data (such as
  the kernel command line) moved in addition to the real-mode kernel
  itself.

  The unit is bytes starting with the beginning of the boot sector.
  
  This field is can be ignored when the protocol is 2.02 or higher, or
  if the real-mode code is loaded at 0x90000.

Field name:	code32_start
Type:		modify (optional, reloc)
Offset/size:	0x214/4
Protocol:	2.00+

  The address to jump to in protected mode.  This defaults to the load
  address of the kernel, and can be used by the boot loader to
  determine the proper load address.

  This field can be modified for two purposes:

  1. as a boot loader hook (see ADVANCED BOOT LOADER HOOKS below.)

  2. if a bootloader which does not install a hook loads a
     relocatable kernel at a nonstandard address it will have to modify
     this field to point to the load address.

Field name:	ramdisk_image
Type:		write (obligatory)
Offset/size:	0x218/4
Protocol:	2.00+

  The 32-bit linear address of the initial ramdisk or ramfs.  Leave at
  zero if there is no initial ramdisk/ramfs.

Field name:	ramdisk_size
Type:		write (obligatory)
Offset/size:	0x21c/4
Protocol:	2.00+

  Size of the initial ramdisk or ramfs.  Leave at zero if there is no
  initial ramdisk/ramfs.

Field name:	bootsect_kludge
Type:		kernel internal
Offset/size:	0x220/4
Protocol:	2.00+

  This field is obsolete.

Field name:	heap_end_ptr
Type:		write (obligatory)
Offset/size:	0x224/2
Protocol:	2.01+

  Set this field to the offset (from the beginning of the real-mode
  code) of the end of the setup stack/heap, minus 0x0200.

Field name:	ext_loader_ver
Type:		write (optional)
Offset/size:	0x226/1
Protocol:	2.02+

  This field is used as an extension of the version number in the
  type_of_loader field.  The total version number is considered to be
  (type_of_loader & 0x0f) + (ext_loader_ver << 4).

  The use of this field is boot loader specific.  If not written, it
  is zero.

  Kernels prior to 2.6.31 did not recognize this field, but it is safe
  to write for protocol version 2.02 or higher.

Field name:	ext_loader_type
Type:		write (obligatory if (type_of_loader & 0xf0) == 0xe0)
Offset/size:	0x227/1
Protocol:	2.02+

  This field is used as an extension of the type number in
  type_of_loader field.  If the type in type_of_loader is 0xE, then
  the actual type is (ext_loader_type + 0x10).

  This field is ignored if the type in type_of_loader is not 0xE.

  Kernels prior to 2.6.31 did not recognize this field, but it is safe
  to write for protocol version 2.02 or higher.

Field name:	cmd_line_ptr
Type:		write (obligatory)
Offset/size:	0x228/4
Protocol:	2.02+

  Set this field to the linear address of the kernel command line.
  The kernel command line can be located anywhere between the end of
  the setup heap and 0xA0000; it does not have to be located in the
  same 64K segment as the real-mode code itself.

  Fill in this field even if your boot loader does not support a
  command line, in which case you can point this to an empty string
  (or better yet, to the string "auto".)  If this field is left at
  zero, the kernel will assume that your boot loader does not support
  the 2.02+ protocol.

Field name:	ramdisk_max
Type:		read
Offset/size:	0x22c/4
Protocol:	2.03+

  The maximum address that may be occupied by the initial
  ramdisk/ramfs contents.  For boot protocols 2.02 or earlier, this
  field is not present, and the maximum address is 0x37FFFFFF.  (This
  address is defined as the address of the highest safe byte, so if
  your ramdisk is exactly 131072 bytes long and this field is
  0x37FFFFFF, you can start your ramdisk at 0x37FE0000.)

Field name:	kernel_alignment
Type:		read/modify (reloc)
Offset/size:	0x230/4
Protocol:	2.05+ (read), 2.10+ (modify)

  Alignment unit required by the kernel (if relocatable_kernel is
  true.)  A relocatable kernel that is loaded at an alignment
  incompatible with the value in this field will be realigned during
  kernel initialization.

  Starting with protocol version 2.10, this reflects the kernel
  alignment preferred for optimal performance; it is possible for the
  loader to modify this field to permit a lesser alignment.  See the
  min_alignment and pref_address field below.

Field name:	relocatable_kernel
Type:		read (reloc)
Offset/size:	0x234/1
Protocol:	2.05+

  If this field is nonzero, the protected-mode part of the kernel can
  be loaded at any address that satisfies the kernel_alignment field.
  After loading, the boot loader must set the code32_start field to
  point to the loaded code, or to a boot loader hook.

Field name:	min_alignment
Type:		read (reloc)
Offset/size:	0x235/1
Protocol:	2.10+

  This field, if nonzero, indicates as a power of two the minimum
  alignment required, as opposed to preferred, by the kernel to boot.
  If a boot loader makes use of this field, it should update the
  kernel_alignment field with the alignment unit desired; typically:

	kernel_alignment = 1 << min_alignment

  There may be a considerable performance cost with an excessively
  misaligned kernel.  Therefore, a loader should typically try each
  power-of-two alignment from kernel_alignment down to this alignment.

Field name:     xloadflags
Type:           read
Offset/size:    0x236/2
Protocol:       2.12+

  This field is a bitmask.

  Bit 0 (read):	XLF_KERNEL_64
	- If 1, this kernel has the legacy 64-bit entry point at 0x200.

  Bit 1 (read): XLF_CAN_BE_LOADED_ABOVE_4G
        - If 1, kernel/boot_params/cmdline/ramdisk can be above 4G.

  Bit 2 (read):	XLF_EFI_HANDOVER_32
	- If 1, the kernel supports the 32-bit EFI handoff entry point
          given at handover_offset.

  Bit 3 (read): XLF_EFI_HANDOVER_64
	- If 1, the kernel supports the 64-bit EFI handoff entry point
          given at handover_offset + 0x200.

Field name:	cmdline_size
Type:		read
Offset/size:	0x238/4
Protocol:	2.06+

  The maximum size of the command line without the terminating
  zero. This means that the command line can contain at most
  cmdline_size characters. With protocol version 2.05 and earlier, the
  maximum size was 255.

Field name:	hardware_subarch
Type:		write (optional, defaults to x86/PC)
Offset/size:	0x23c/4
Protocol:	2.07+

  In a paravirtualized environment the hardware low level architectural
  pieces such as interrupt handling, page table handling, and
  accessing process control registers needs to be done differently.

  This field allows the bootloader to inform the kernel we are in one
  one of those environments.

  0x00000000	The default x86/PC environment
  0x00000001	lguest
  0x00000002	Xen
  0x00000003	Moorestown MID
  0x00000004	CE4100 TV Platform

Field name:	hardware_subarch_data
Type:		write (subarch-dependent)
Offset/size:	0x240/8
Protocol:	2.07+

  A pointer to data that is specific to hardware subarch
  This field is currently unused for the default x86/PC environment,
  do not modify.

Field name:	payload_offset
Type:		read
Offset/size:	0x248/4
Protocol:	2.08+

  If non-zero then this field contains the offset from the beginning
  of the protected-mode code to the payload.

  The payload may be compressed. The format of both the compressed and
  uncompressed data should be determined using the standard magic
  numbers.  The currently supported compression formats are gzip
  (magic numbers 1F 8B or 1F 9E), bzip2 (magic number 42 5A), LZMA
  (magic number 5D 00), and XZ (magic number FD 37).  The uncompressed
  payload is currently always ELF (magic number 7F 45 4C 46).
  
Field name:	payload_length
Type:		read
Offset/size:	0x24c/4
Protocol:	2.08+

  The length of the payload.

Field name:	setup_data
Type:		write (special)
Offset/size:	0x250/8
Protocol:	2.09+

  The 64-bit physical pointer to NULL terminated single linked list of
  struct setup_data. This is used to define a more extensible boot
  parameters passing mechanism. The definition of struct setup_data is
  as follow:

  struct setup_data {
	  u64 next;
	  u32 type;
	  u32 len;
	  u8  data[0];
  };

  Where, the next is a 64-bit physical pointer to the next node of
  linked list, the next field of the last node is 0; the type is used
  to identify the contents of data; the len is the length of data
  field; the data holds the real payload.

  This list may be modified at a number of points during the bootup
  process.  Therefore, when modifying this list one should always make
  sure to consider the case where the linked list already contains
  entries.

Field name:	pref_address
Type:		read (reloc)
Offset/size:	0x258/8
Protocol:	2.10+

  This field, if nonzero, represents a preferred load address for the
  kernel.  A relocating bootloader should attempt to load at this
  address if possible.

  A non-relocatable kernel will unconditionally move itself and to run
  at this address.

Field name:	init_size
Type:		read
Offset/size:	0x260/4

  This field indicates the amount of linear contiguous memory starting
  at the kernel runtime start address that the kernel needs before it
  is capable of examining its memory map.  This is not the same thing
  as the total amount of memory the kernel needs to boot, but it can
  be used by a relocating boot loader to help select a safe load
  address for the kernel.

  The kernel runtime start address is determined by the following algorithm:

  if (relocatable_kernel)
	runtime_start = align_up(load_address, kernel_alignment)
  else
	runtime_start = pref_address

Field name:	handover_offset
Type:		read
Offset/size:	0x264/4

  This field is the offset from the beginning of the kernel image to
  the EFI handover protocol entry point. Boot loaders using the EFI
  handover protocol to boot the kernel should jump to this offset.

  See EFI HANDOVER PROTOCOL below for more details.


**** THE IMAGE CHECKSUM

From boot protocol version 2.08 onwards the CRC-32 is calculated over
the entire file using the characteristic polynomial 0x04C11DB7 and an
initial remainder of 0xffffffff.  The checksum is appended to the
file; therefore the CRC of the file up to the limit specified in the
syssize field of the header is always 0.


**** THE KERNEL COMMAND LINE

The kernel command line has become an important way for the boot
loader to communicate with the kernel.  Some of its options are also
relevant to the boot loader itself, see "special command line options"
below.

The kernel command line is a null-terminated string. The maximum
length can be retrieved from the field cmdline_size.  Before protocol
version 2.06, the maximum was 255 characters.  A string that is too
long will be automatically truncated by the kernel.

If the boot protocol version is 2.02 or later, the address of the
kernel command line is given by the header field cmd_line_ptr (see
above.)  This address can be anywhere between the end of the setup
heap and 0xA0000.

If the protocol version is *not* 2.02 or higher, the kernel
command line is entered using the following protocol:

	At offset 0x0020 (word), "cmd_line_magic", enter the magic
	number 0xA33F.

	At offset 0x0022 (word), "cmd_line_offset", enter the offset
	of the kernel command line (relative to the start of the
	real-mode kernel).
	
	The kernel command line *must* be within the memory region
	covered by setup_move_size, so you may need to adjust this
	field.


**** MEMORY LAYOUT OF THE REAL-MODE CODE

The real-mode code requires a stack/heap to be set up, as well as
memory allocated for the kernel command line.  This needs to be done
in the real-mode accessible memory in bottom megabyte.

It should be noted that modern machines often have a sizable Extended
BIOS Data Area (EBDA).  As a result, it is advisable to use as little
of the low megabyte as possible.

Unfortunately, under the following circumstances the 0x90000 memory
segment has to be used:

	- When loading a zImage kernel ((loadflags & 0x01) == 0).
	- When loading a 2.01 or earlier boot protocol kernel.

	  -> For the 2.00 and 2.01 boot protocols, the real-mode code
	     can be loaded at another address, but it is internally
	     relocated to 0x90000.  For the "old" protocol, the
	     real-mode code must be loaded at 0x90000.

When loading at 0x90000, avoid using memory above 0x9a000.

For boot protocol 2.02 or higher, the command line does not have to be
located in the same 64K segment as the real-mode setup code; it is
thus permitted to give the stack/heap the full 64K segment and locate
the command line above it.

The kernel command line should not be located below the real-mode
code, nor should it be located in high memory.


**** SAMPLE BOOT CONFIGURATION

As a sample configuration, assume the following layout of the real
mode segment:

    When loading below 0x90000, use the entire segment:

	0x0000-0x7fff	Real mode kernel
	0x8000-0xdfff	Stack and heap
	0xe000-0xffff	Kernel command line

    When loading at 0x90000 OR the protocol version is 2.01 or earlier:

	0x0000-0x7fff	Real mode kernel
	0x8000-0x97ff	Stack and heap
	0x9800-0x9fff	Kernel command line

Such a boot loader should enter the following fields in the header:

	unsigned long base_ptr;	/* base address for real-mode segment */

	if ( setup_sects == 0 ) {
		setup_sects = 4;
	}

	if ( protocol >= 0x0200 ) {
		type_of_loader = <type code>;
		if ( loading_initrd ) {
			ramdisk_image = <initrd_address>;
			ramdisk_size = <initrd_size>;
		}

		if ( protocol >= 0x0202 && loadflags & 0x01 )
			heap_end = 0xe000;
		else
			heap_end = 0x9800;

		if ( protocol >= 0x0201 ) {
			heap_end_ptr = heap_end - 0x200;
			loadflags |= 0x80; /* CAN_USE_HEAP */
		}

		if ( protocol >= 0x0202 ) {
			cmd_line_ptr = base_ptr + heap_end;
			strcpy(cmd_line_ptr, cmdline);
		} else {
			cmd_line_magic	= 0xA33F;
			cmd_line_offset = heap_end;
			setup_move_size = heap_end + strlen(cmdline)+1;
			strcpy(base_ptr+cmd_line_offset, cmdline);
		}
	} else {
		/* Very old kernel */

		heap_end = 0x9800;

		cmd_line_magic	= 0xA33F;
		cmd_line_offset = heap_end;

		/* A very old kernel MUST have its real-mode code
		   loaded at 0x90000 */

		if ( base_ptr != 0x90000 ) {
			/* Copy the real-mode kernel */
			memcpy(0x90000, base_ptr, (setup_sects+1)*512);
			base_ptr = 0x90000;		 /* Relocated */
		}

		strcpy(0x90000+cmd_line_offset, cmdline);

		/* It is recommended to clear memory up to the 32K mark */
		memset(0x90000 + (setup_sects+1)*512, 0,
		       (64-(setup_sects+1))*512);
	}


**** LOADING THE REST OF THE KERNEL

The 32-bit (non-real-mode) kernel starts at offset (setup_sects+1)*512
in the kernel file (again, if setup_sects == 0 the real value is 4.)
It should be loaded at address 0x10000 for Image/zImage kernels and
0x100000 for bzImage kernels.

The kernel is a bzImage kernel if the protocol >= 2.00 and the 0x01
bit (LOAD_HIGH) in the loadflags field is set:

	is_bzImage = (protocol >= 0x0200) && (loadflags & 0x01);
	load_address = is_bzImage ? 0x100000 : 0x10000;

Note that Image/zImage kernels can be up to 512K in size, and thus use
the entire 0x10000-0x90000 range of memory.  This means it is pretty
much a requirement for these kernels to load the real-mode part at
0x90000.  bzImage kernels allow much more flexibility.


**** SPECIAL COMMAND LINE OPTIONS

If the command line provided by the boot loader is entered by the
user, the user may expect the following command line options to work.
They should normally not be deleted from the kernel command line even
though not all of them are actually meaningful to the kernel.  Boot
loader authors who need additional command line options for the boot
loader itself should get them registered in
Documentation/kernel-parameters.txt to make sure they will not
conflict with actual kernel options now or in the future.

  vga=<mode>
	<mode> here is either an integer (in C notation, either
	decimal, octal, or hexadecimal) or one of the strings
	"normal" (meaning 0xFFFF), "ext" (meaning 0xFFFE) or "ask"
	(meaning 0xFFFD).  This value should be entered into the
	vid_mode field, as it is used by the kernel before the command
	line is parsed.

  mem=<size>
	<size> is an integer in C notation optionally followed by
	(case insensitive) K, M, G, T, P or E (meaning << 10, << 20,
	<< 30, << 40, << 50 or << 60).  This specifies the end of
	memory to the kernel. This affects the possible placement of
	an initrd, since an initrd should be placed near end of
	memory.  Note that this is an option to *both* the kernel and
	the bootloader!

  initrd=<file>
	An initrd should be loaded.  The meaning of <file> is
	obviously bootloader-dependent, and some boot loaders
	(e.g. LILO) do not have such a command.

In addition, some boot loaders add the following options to the
user-specified command line:

  BOOT_IMAGE=<file>
	The boot image which was loaded.  Again, the meaning of <file>
	is obviously bootloader-dependent.

  auto
	The kernel was booted without explicit user intervention.

If these options are added by the boot loader, it is highly
recommended that they are located *first*, before the user-specified
or configuration-specified command line.  Otherwise, "init=/bin/sh"
gets confused by the "auto" option.


**** RUNNING THE KERNEL

The kernel is started by jumping to the kernel entry point, which is
located at *segment* offset 0x20 from the start of the real mode
kernel.  This means that if you loaded your real-mode kernel code at
0x90000, the kernel entry point is 9020:0000.

At entry, ds = es = ss should point to the start of the real-mode
kernel code (0x9000 if the code is loaded at 0x90000), sp should be
set up properly, normally pointing to the top of the heap, and
interrupts should be disabled.  Furthermore, to guard against bugs in
the kernel, it is recommended that the boot loader sets fs = gs = ds =
es = ss.

In our example from above, we would do:

	/* Note: in the case of the "old" kernel protocol, base_ptr must
	   be == 0x90000 at this point; see the previous sample code */

	seg = base_ptr >> 4;

	cli();	/* Enter with interrupts disabled! */

	/* Set up the real-mode kernel stack */
	_SS = seg;
	_SP = heap_end;

	_DS = _ES = _FS = _GS = seg;
	jmp_far(seg+0x20, 0);	/* Run the kernel */

If your boot sector accesses a floppy drive, it is recommended to
switch off the floppy motor before running the kernel, since the
kernel boot leaves interrupts off and thus the motor will not be
switched off, especially if the loaded kernel has the floppy driver as
a demand-loaded module!


**** ADVANCED BOOT LOADER HOOKS

If the boot loader runs in a particularly hostile environment (such as
LOADLIN, which runs under DOS) it may be impossible to follow the
standard memory location requirements.  Such a boot loader may use the
following hooks that, if set, are invoked by the kernel at the
appropriate time.  The use of these hooks should probably be
considered an absolutely last resort!

IMPORTANT: All the hooks are required to preserve %esp, %ebp, %esi and
%edi across invocation.

  realmode_swtch:
	A 16-bit real mode far subroutine invoked immediately before
	entering protected mode.  The default routine disables NMI, so
	your routine should probably do so, too.

  code32_start:
	A 32-bit flat-mode routine *jumped* to immediately after the
	transition to protected mode, but before the kernel is
	uncompressed.  No segments, except CS, are guaranteed to be
	set up (current kernels do, but older ones do not); you should
	set them up to BOOT_DS (0x18) yourself.

	After completing your hook, you should jump to the address
	that was in this field before your boot loader overwrote it
	(relocated, if appropriate.)


**** 32-bit BOOT PROTOCOL

For machine with some new BIOS other than legacy BIOS, such as EFI,
LinuxBIOS, etc, and kexec, the 16-bit real mode setup code in kernel
based on legacy BIOS can not be used, so a 32-bit boot protocol needs
to be defined.

In 32-bit boot protocol, the first step in loading a Linux kernel
should be to setup the boot parameters (struct boot_params,
traditionally known as "zero page"). The memory for struct boot_params
should be allocated and initialized to all zero. Then the setup header
from offset 0x01f1 of kernel image on should be loaded into struct
boot_params and examined. The end of setup header can be calculated as
follow:

	0x0202 + byte value at offset 0x0201

In addition to read/modify/write the setup header of the struct
boot_params as that of 16-bit boot protocol, the boot loader should
also fill the additional fields of the struct boot_params as that
described in zero-page.txt.

After setting up the struct boot_params, the boot loader can load the
32/64-bit kernel in the same way as that of 16-bit boot protocol.

In 32-bit boot protocol, the kernel is started by jumping to the
32-bit kernel entry point, which is the start address of loaded
32/64-bit kernel.

At entry, the CPU must be in 32-bit protected mode with paging
disabled; a GDT must be loaded with the descriptors for selectors
__BOOT_CS(0x10) and __BOOT_DS(0x18); both descriptors must be 4G flat
segment; __BOOT_CS must have execute/read permission, and __BOOT_DS
must have read/write permission; CS must be __BOOT_CS and DS, ES, SS
must be __BOOT_DS; interrupt must be disabled; %esi must hold the base
address of the struct boot_params; %ebp, %edi and %ebx must be zero.

**** EFI HANDOVER PROTOCOL

This protocol allows boot loaders to defer initialisation to the EFI
boot stub. The boot loader is required to load the kernel/initrd(s)
from the boot media and jump to the EFI handover protocol entry point
which is hdr->handover_offset bytes from the beginning of
startup_{32,64}.

The function prototype for the handover entry point looks like this,

    efi_main(void *handle, efi_system_table_t *table, struct boot_params *bp)

'handle' is the EFI image handle passed to the boot loader by the EFI
firmware, 'table' is the EFI system table - these are the first two
arguments of the "handoff state" as described in section 2.3 of the
UEFI specification. 'bp' is the boot loader-allocated boot params.

The boot loader *must* fill out the following fields in bp,

    o hdr.code32_start
    o hdr.cmd_line_ptr
    o hdr.cmdline_size
    o hdr.ramdisk_image (if applicable)
    o hdr.ramdisk_size  (if applicable)

All other fields should be zero.<|MERGE_RESOLUTION|>--- conflicted
+++ resolved
@@ -57,11 +57,7 @@
 Protocol 2.11:	(Kernel 3.6) Added a field for offset of EFI handover
 		protocol entry point.
 
-<<<<<<< HEAD
-Protocol 2.12:	(Kernel 3.9) Added the xloadflags field and extension fields
-=======
 Protocol 2.12:	(Kernel 3.8) Added the xloadflags field and extension fields
->>>>>>> 836dc9e3
 	 	to struct boot_params for for loading bzImage and ramdisk
 		above 4G in 64bit.
 
