--- conflicted
+++ resolved
@@ -31,9 +31,5 @@
  30 -> NetUP Dual DVB-T/C-CI RF                            [1b55:e2e4]
  31 -> Leadtek Winfast PxDVR3200 H XC4000                  [107d:6f39]
  32 -> MPX-885
-<<<<<<< HEAD
  33 -> Mygica X8507                                        [14f1:8502]
-=======
- 33 -> Mygica X8507                                        [14f1:8502]
- 34 -> TerraTec Cinergy T PCIe Dual                        [153b:117e]
->>>>>>> e816b57a
+ 34 -> TerraTec Cinergy T PCIe Dual                        [153b:117e]