--- conflicted
+++ resolved
@@ -275,7 +275,12 @@
 	%pCn	pll1
 	%pCr	1560000000
 
-<<<<<<< HEAD
+	For printing struct clk structures. '%pC' and '%pCn' print the name
+	(Common Clock Framework) or address (legacy clock framework) of the
+	structure; '%pCr' prints the current clock rate.
+
+	Passed by reference.
+
 bitmap and its derivatives such as cpumask and nodemask:
 
 	%*pb	0779
@@ -285,16 +290,6 @@
 	%*pb output the bitmap with field width as the number of bits and %*pbl
 	output the bitmap as range list with field width as the number of bits.
 
-If <type> is dependent on a config option for its size (e.g., sector_t,
-blkcnt_t) or is architecture-dependent for its size (e.g., tcflag_t), use a
-format specifier of its largest possible type and explicitly cast to it.
-Example:
-=======
-	For printing struct clk structures. '%pC' and '%pCn' print the name
-	(Common Clock Framework) or address (legacy clock framework) of the
-	structure; '%pCr' prints the current clock rate.
->>>>>>> 1989ca28
-
 	Passed by reference.
 
 
