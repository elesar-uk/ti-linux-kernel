  <title>Changes</title>

  <para>The following chapters document the evolution of the V4L2 API,
errata or extensions. They are also intended to help application and
driver writers to port or update their code.</para>

  <section id="diff-v4l">
    <title>Differences between V4L and V4L2</title>

    <para>The Video For Linux API was first introduced in Linux 2.1 to
unify and replace various TV and radio device related interfaces,
developed independently by driver writers in prior years. Starting
with Linux 2.5 the much improved V4L2 API replaces the V4L API.
The support for the old V4L calls were removed from Kernel, but the
library <xref linkend="libv4l" /> supports the conversion of a V4L
API system call into a V4L2 one.</para>

    <section>
      <title>Opening and Closing Devices</title>

      <para>For compatibility reasons the character device file names
recommended for V4L2 video capture, overlay, radio and raw
vbi capture devices did not change from those used by V4L. They are
listed in <xref linkend="devices" /> and below in <xref
	  linkend="v4l-dev" />.</para>

      <para>The teletext devices (minor range 192-223) have been removed in
V4L2 and no longer exist. There is no hardware available anymore for handling
pure teletext. Instead raw or sliced VBI is used.</para>

      <para>The V4L <filename>videodev</filename> module automatically
assigns minor numbers to drivers in load order, depending on the
registered device type. We recommend that V4L2 drivers by default
register devices with the same numbers, but the system administrator
can assign arbitrary minor numbers using driver module options. The
major device number remains 81.</para>

      <table id="v4l-dev">
	<title>V4L Device Types, Names and Numbers</title>
	<tgroup cols="3">
	  <thead>
	    <row>
	      <entry>Device Type</entry>
	      <entry>File Name</entry>
	      <entry>Minor Numbers</entry>
	    </row>
	  </thead>
	  <tbody valign="top">
	    <row>
	      <entry>Video capture and overlay</entry>
	      <entry><para><filename>/dev/video</filename> and
<filename>/dev/bttv0</filename><footnote> <para>According to
Documentation/devices.txt these should be symbolic links to
<filename>/dev/video0</filename>. Note the original bttv interface is
not compatible with V4L or V4L2.</para> </footnote>,
<filename>/dev/video0</filename> to
<filename>/dev/video63</filename></para></entry>
	      <entry>0-63</entry>
	    </row>
	    <row>
	      <entry>Radio receiver</entry>
	      <entry><para><filename>/dev/radio</filename><footnote>
		    <para>According to
<filename>Documentation/devices.txt</filename> a symbolic link to
<filename>/dev/radio0</filename>.</para>
		  </footnote>, <filename>/dev/radio0</filename> to
<filename>/dev/radio63</filename></para></entry>
	      <entry>64-127</entry>
	    </row>
	    <row>
	      <entry>Raw VBI capture</entry>
	      <entry><para><filename>/dev/vbi</filename>,
<filename>/dev/vbi0</filename> to
<filename>/dev/vbi31</filename></para></entry>
	      <entry>224-255</entry>
	    </row>
	  </tbody>
	</tgroup>
      </table>

      <para>V4L prohibits (or used to prohibit) multiple opens of a
device file. V4L2 drivers <emphasis>may</emphasis> support multiple
opens, see <xref linkend="open" /> for details and consequences.</para>

      <para>V4L drivers respond to V4L2 ioctls with an &EINVAL;.</para>
    </section>

    <section>
      <title>Querying Capabilities</title>

      <para>The V4L <constant>VIDIOCGCAP</constant> ioctl is
equivalent to V4L2's &VIDIOC-QUERYCAP;.</para>

      <para>The <structfield>name</structfield> field in struct
<structname>video_capability</structname> became
<structfield>card</structfield> in &v4l2-capability;,
<structfield>type</structfield> was replaced by
<structfield>capabilities</structfield>. Note V4L2 does not
distinguish between device types like this, better think of basic
video input, video output and radio devices supporting a set of
related functions like video capturing, video overlay and VBI
capturing. See <xref linkend="open" /> for an
introduction.<informaltable>
	  <tgroup cols="3">
	    <thead>
	      <row>
		<entry>struct
<structname>video_capability</structname>
<structfield>type</structfield></entry>
		<entry>&v4l2-capability;
<structfield>capabilities</structfield> flags</entry>
		<entry>Purpose</entry>
	      </row>
	    </thead>
	    <tbody valign="top">
	      <row>
		<entry><constant>VID_TYPE_CAPTURE</constant></entry>
		<entry><constant>V4L2_CAP_VIDEO_CAPTURE</constant></entry>
		<entry>The <link linkend="capture">video
capture</link> interface is supported.</entry>
	      </row>
	      <row>
		<entry><constant>VID_TYPE_TUNER</constant></entry>
		<entry><constant>V4L2_CAP_TUNER</constant></entry>
		<entry>The device has a <link linkend="tuner">tuner or
modulator</link>.</entry>
	      </row>
	      <row>
		<entry><constant>VID_TYPE_TELETEXT</constant></entry>
		<entry><constant>V4L2_CAP_VBI_CAPTURE</constant></entry>
		<entry>The <link linkend="raw-vbi">raw VBI
capture</link> interface is supported.</entry>
	      </row>
	      <row>
		<entry><constant>VID_TYPE_OVERLAY</constant></entry>
		<entry><constant>V4L2_CAP_VIDEO_OVERLAY</constant></entry>
		<entry>The <link linkend="overlay">video
overlay</link> interface is supported.</entry>
	      </row>
	      <row>
		<entry><constant>VID_TYPE_CHROMAKEY</constant></entry>
		<entry><constant>V4L2_FBUF_CAP_CHROMAKEY</constant> in
field <structfield>capability</structfield> of
&v4l2-framebuffer;</entry>
		<entry>Whether chromakey overlay is supported. For
more information on overlay see
<xref linkend="overlay" />.</entry>
	      </row>
	      <row>
		<entry><constant>VID_TYPE_CLIPPING</constant></entry>
		<entry><constant>V4L2_FBUF_CAP_LIST_CLIPPING</constant>
and <constant>V4L2_FBUF_CAP_BITMAP_CLIPPING</constant> in field
<structfield>capability</structfield> of &v4l2-framebuffer;</entry>
		<entry>Whether clipping the overlaid image is
supported, see <xref linkend="overlay" />.</entry>
	      </row>
	      <row>
		<entry><constant>VID_TYPE_FRAMERAM</constant></entry>
		<entry><constant>V4L2_FBUF_CAP_EXTERNOVERLAY</constant>
<emphasis>not set</emphasis> in field
<structfield>capability</structfield> of &v4l2-framebuffer;</entry>
		<entry>Whether overlay overwrites frame buffer memory,
see <xref linkend="overlay" />.</entry>
	      </row>
	      <row>
		<entry><constant>VID_TYPE_SCALES</constant></entry>
		<entry><constant>-</constant></entry>
		<entry>This flag indicates if the hardware can scale
images. The V4L2 API implies the scale factor by setting the cropping
dimensions and image size with the &VIDIOC-S-CROP; and &VIDIOC-S-FMT;
ioctl, respectively. The driver returns the closest sizes possible.
For more information on cropping and scaling see <xref
		    linkend="crop" />.</entry>
	      </row>
	      <row>
		<entry><constant>VID_TYPE_MONOCHROME</constant></entry>
		<entry><constant>-</constant></entry>
		<entry>Applications can enumerate the supported image
formats with the &VIDIOC-ENUM-FMT; ioctl to determine if the device
supports grey scale capturing only. For more information on image
formats see <xref linkend="pixfmt" />.</entry>
	      </row>
	      <row>
		<entry><constant>VID_TYPE_SUBCAPTURE</constant></entry>
		<entry><constant>-</constant></entry>
		<entry>Applications can call the &VIDIOC-G-CROP; ioctl
to determine if the device supports capturing a subsection of the full
picture ("cropping" in V4L2). If not, the ioctl returns the &EINVAL;.
For more information on cropping and scaling see <xref
		    linkend="crop" />.</entry>
	      </row>
	      <row>
		<entry><constant>VID_TYPE_MPEG_DECODER</constant></entry>
		<entry><constant>-</constant></entry>
		<entry>Applications can enumerate the supported image
formats with the &VIDIOC-ENUM-FMT; ioctl to determine if the device
supports MPEG streams.</entry>
	      </row>
	      <row>
		<entry><constant>VID_TYPE_MPEG_ENCODER</constant></entry>
		<entry><constant>-</constant></entry>
		<entry>See above.</entry>
	      </row>
	      <row>
		<entry><constant>VID_TYPE_MJPEG_DECODER</constant></entry>
		<entry><constant>-</constant></entry>
		<entry>See above.</entry>
	      </row>
	      <row>
		<entry><constant>VID_TYPE_MJPEG_ENCODER</constant></entry>
		<entry><constant>-</constant></entry>
		<entry>See above.</entry>
	      </row>
	    </tbody>
	  </tgroup>
	</informaltable></para>

      <para>The <structfield>audios</structfield> field was replaced
by <structfield>capabilities</structfield> flag
<constant>V4L2_CAP_AUDIO</constant>, indicating
<emphasis>if</emphasis> the device has any audio inputs or outputs. To
determine their number applications can enumerate audio inputs with
the &VIDIOC-G-AUDIO; ioctl. The audio ioctls are described in <xref
	  linkend="audio" />.</para>

      <para>The <structfield>maxwidth</structfield>,
<structfield>maxheight</structfield>,
<structfield>minwidth</structfield> and
<structfield>minheight</structfield> fields were removed. Calling the
&VIDIOC-S-FMT; or &VIDIOC-TRY-FMT; ioctl with the desired dimensions
returns the closest size possible, taking into account the current
video standard, cropping and scaling limitations.</para>
    </section>

    <section>
      <title>Video Sources</title>

      <para>V4L provides the <constant>VIDIOCGCHAN</constant> and
<constant>VIDIOCSCHAN</constant> ioctl using struct
<structname>video_channel</structname> to enumerate
the video inputs of a V4L device. The equivalent V4L2 ioctls
are &VIDIOC-ENUMINPUT;, &VIDIOC-G-INPUT; and &VIDIOC-S-INPUT;
using &v4l2-input; as discussed in <xref linkend="video" />.</para>

      <para>The <structfield>channel</structfield> field counting
inputs was renamed to <structfield>index</structfield>, the video
input types were renamed as follows: <informaltable>
	  <tgroup cols="2">
	    <thead>
	      <row>
		<entry>struct <structname>video_channel</structname>
<structfield>type</structfield></entry>
		<entry>&v4l2-input;
<structfield>type</structfield></entry>
	      </row>
	    </thead>
	    <tbody valign="top">
	      <row>
		<entry><constant>VIDEO_TYPE_TV</constant></entry>
		<entry><constant>V4L2_INPUT_TYPE_TUNER</constant></entry>
	      </row>
	      <row>
		<entry><constant>VIDEO_TYPE_CAMERA</constant></entry>
		<entry><constant>V4L2_INPUT_TYPE_CAMERA</constant></entry>
	      </row>
	    </tbody>
	  </tgroup>
	</informaltable></para>

      <para>Unlike the <structfield>tuners</structfield> field
expressing the number of tuners of this input, V4L2 assumes each video
input is connected to at most one tuner. However a tuner can have more
than one input, &ie; RF connectors, and a device can have multiple
tuners. The index number of the tuner associated with the input, if
any, is stored in field <structfield>tuner</structfield> of
&v4l2-input;. Enumeration of tuners is discussed in <xref
	  linkend="tuner" />.</para>

      <para>The redundant <constant>VIDEO_VC_TUNER</constant> flag was
dropped. Video inputs associated with a tuner are of type
<constant>V4L2_INPUT_TYPE_TUNER</constant>. The
<constant>VIDEO_VC_AUDIO</constant> flag was replaced by the
<structfield>audioset</structfield> field. V4L2 considers devices with
up to 32 audio inputs. Each set bit in the
<structfield>audioset</structfield> field represents one audio input
this video input combines with. For information about audio inputs and
how to switch between them see <xref linkend="audio" />.</para>

      <para>The <structfield>norm</structfield> field describing the
supported video standards was replaced by
<structfield>std</structfield>. The V4L specification mentions a flag
<constant>VIDEO_VC_NORM</constant> indicating whether the standard can
be changed. This flag was a later addition together with the
<structfield>norm</structfield> field and has been removed in the
meantime. V4L2 has a similar, albeit more comprehensive approach
to video standards, see <xref linkend="standard" /> for more
information.</para>
    </section>

    <section>
      <title>Tuning</title>

      <para>The V4L <constant>VIDIOCGTUNER</constant> and
<constant>VIDIOCSTUNER</constant> ioctl and struct
<structname>video_tuner</structname> can be used to enumerate the
tuners of a V4L TV or radio device. The equivalent V4L2 ioctls are
&VIDIOC-G-TUNER; and &VIDIOC-S-TUNER; using &v4l2-tuner;. Tuners are
covered in <xref linkend="tuner" />.</para>

      <para>The <structfield>tuner</structfield> field counting tuners
was renamed to <structfield>index</structfield>. The fields
<structfield>name</structfield>, <structfield>rangelow</structfield>
and <structfield>rangehigh</structfield> remained unchanged.</para>

      <para>The <constant>VIDEO_TUNER_PAL</constant>,
<constant>VIDEO_TUNER_NTSC</constant> and
<constant>VIDEO_TUNER_SECAM</constant> flags indicating the supported
video standards were dropped. This information is now contained in the
associated &v4l2-input;. No replacement exists for the
<constant>VIDEO_TUNER_NORM</constant> flag indicating whether the
video standard can be switched. The <structfield>mode</structfield>
field to select a different video standard was replaced by a whole new
set of ioctls and structures described in <xref linkend="standard" />.
Due to its ubiquity it should be mentioned the BTTV driver supports
several standards in addition to the regular
<constant>VIDEO_MODE_PAL</constant> (0),
<constant>VIDEO_MODE_NTSC</constant>,
<constant>VIDEO_MODE_SECAM</constant> and
<constant>VIDEO_MODE_AUTO</constant> (3). Namely N/PAL Argentina,
M/PAL, N/PAL, and NTSC Japan with numbers 3-6 (sic).</para>

      <para>The <constant>VIDEO_TUNER_STEREO_ON</constant> flag
indicating stereo reception became
<constant>V4L2_TUNER_SUB_STEREO</constant> in field
<structfield>rxsubchans</structfield>. This field also permits the
detection of monaural and bilingual audio, see the definition of
&v4l2-tuner; for details. Presently no replacement exists for the
<constant>VIDEO_TUNER_RDS_ON</constant> and
<constant>VIDEO_TUNER_MBS_ON</constant> flags.</para>

      <para> The <constant>VIDEO_TUNER_LOW</constant> flag was renamed
to <constant>V4L2_TUNER_CAP_LOW</constant> in the &v4l2-tuner;
<structfield>capability</structfield> field.</para>

      <para>The <constant>VIDIOCGFREQ</constant> and
<constant>VIDIOCSFREQ</constant> ioctl to change the tuner frequency
where renamed to &VIDIOC-G-FREQUENCY; and  &VIDIOC-S-FREQUENCY;. They
take a pointer to a &v4l2-frequency; instead of an unsigned long
integer.</para>
    </section>

    <section id="v4l-image-properties">
      <title>Image Properties</title>

      <para>V4L2 has no equivalent of the
<constant>VIDIOCGPICT</constant> and <constant>VIDIOCSPICT</constant>
ioctl and struct <structname>video_picture</structname>. The following
fields where replaced by V4L2 controls accessible with the
&VIDIOC-QUERYCTRL;, &VIDIOC-G-CTRL; and &VIDIOC-S-CTRL; ioctls:<informaltable>
	  <tgroup cols="2">
	    <thead>
	      <row>
		<entry>struct <structname>video_picture</structname></entry>
		<entry>V4L2 Control ID</entry>
	      </row>
	    </thead>
	    <tbody valign="top">
	      <row>
		<entry><structfield>brightness</structfield></entry>
		<entry><constant>V4L2_CID_BRIGHTNESS</constant></entry>
	      </row>
	      <row>
		<entry><structfield>hue</structfield></entry>
		<entry><constant>V4L2_CID_HUE</constant></entry>
	      </row>
	      <row>
		<entry><structfield>colour</structfield></entry>
		<entry><constant>V4L2_CID_SATURATION</constant></entry>
	      </row>
	      <row>
		<entry><structfield>contrast</structfield></entry>
		<entry><constant>V4L2_CID_CONTRAST</constant></entry>
	      </row>
	      <row>
		<entry><structfield>whiteness</structfield></entry>
		<entry><constant>V4L2_CID_WHITENESS</constant></entry>
	      </row>
	    </tbody>
	  </tgroup>
	</informaltable></para>

      <para>The V4L picture controls are assumed to range from 0 to
65535 with no particular reset value. The V4L2 API permits arbitrary
limits and defaults which can be queried with the &VIDIOC-QUERYCTRL;
ioctl. For general information about controls see <xref
linkend="control" />.</para>

      <para>The <structfield>depth</structfield> (average number of
bits per pixel) of a video image is implied by the selected image
format. V4L2 does not explicitely provide such information assuming
applications recognizing the format are aware of the image depth and
others need not know. The <structfield>palette</structfield> field
moved into the &v4l2-pix-format;:<informaltable>
	  <tgroup cols="2">
	    <thead>
	      <row>
		<entry>struct <structname>video_picture</structname>
<structfield>palette</structfield></entry>
		<entry>&v4l2-pix-format;
<structfield>pixfmt</structfield></entry>
	      </row>
	    </thead>
	    <tbody valign="top">
	      <row>
		<entry><constant>VIDEO_PALETTE_GREY</constant></entry>
		<entry><para><link
linkend="V4L2-PIX-FMT-GREY"><constant>V4L2_PIX_FMT_GREY</constant></link></para></entry>
	      </row>
	      <row>
		<entry><constant>VIDEO_PALETTE_HI240</constant></entry>
		<entry><para><link
linkend="pixfmt-reserved"><constant>V4L2_PIX_FMT_HI240</constant></link><footnote>
		      <para>This is a custom format used by the BTTV
driver, not one of the V4L2 standard formats.</para>
		    </footnote></para></entry>
	      </row>
	      <row>
		<entry><constant>VIDEO_PALETTE_RGB565</constant></entry>
		<entry><para><link
linkend="pixfmt-rgb"><constant>V4L2_PIX_FMT_RGB565</constant></link></para></entry>
	      </row>
	      <row>
		<entry><constant>VIDEO_PALETTE_RGB555</constant></entry>
		<entry><para><link
linkend="pixfmt-rgb"><constant>V4L2_PIX_FMT_RGB555</constant></link></para></entry>
	      </row>
	      <row>
		<entry><constant>VIDEO_PALETTE_RGB24</constant></entry>
		<entry><para><link
linkend="pixfmt-rgb"><constant>V4L2_PIX_FMT_BGR24</constant></link></para></entry>
	      </row>
	      <row>
		<entry><constant>VIDEO_PALETTE_RGB32</constant></entry>
		<entry><para><link
linkend="pixfmt-rgb"><constant>V4L2_PIX_FMT_BGR32</constant></link><footnote>
		      <para>Presumably all V4L RGB formats are
little-endian, although some drivers might interpret them according to machine endianness. V4L2 defines little-endian, big-endian and red/blue
swapped variants. For details see <xref linkend="pixfmt-rgb" />.</para>
		    </footnote></para></entry>
	      </row>
	      <row>
		<entry><constant>VIDEO_PALETTE_YUV422</constant></entry>
		<entry><para><link
linkend="V4L2-PIX-FMT-YUYV"><constant>V4L2_PIX_FMT_YUYV</constant></link></para></entry>
	      </row>
	      <row>
		<entry><para><constant>VIDEO_PALETTE_YUYV</constant><footnote>
		      <para><constant>VIDEO_PALETTE_YUV422</constant>
and <constant>VIDEO_PALETTE_YUYV</constant> are the same formats. Some
V4L drivers respond to one, some to the other.</para>
		    </footnote></para></entry>
		<entry><para><link
linkend="V4L2-PIX-FMT-YUYV"><constant>V4L2_PIX_FMT_YUYV</constant></link></para></entry>
	      </row>
	      <row>
		<entry><constant>VIDEO_PALETTE_UYVY</constant></entry>
		<entry><para><link
linkend="V4L2-PIX-FMT-UYVY"><constant>V4L2_PIX_FMT_UYVY</constant></link></para></entry>
	      </row>
	      <row>
		<entry><constant>VIDEO_PALETTE_YUV420</constant></entry>
		<entry>None</entry>
	      </row>
	      <row>
		<entry><constant>VIDEO_PALETTE_YUV411</constant></entry>
		<entry><para><link
linkend="V4L2-PIX-FMT-Y41P"><constant>V4L2_PIX_FMT_Y41P</constant></link><footnote>
		      <para>Not to be confused with
<constant>V4L2_PIX_FMT_YUV411P</constant>, which is a planar
format.</para> </footnote></para></entry>
	      </row>
	      <row>
		<entry><constant>VIDEO_PALETTE_RAW</constant></entry>
		<entry><para>None<footnote> <para>V4L explains this
as: "RAW capture (BT848)"</para> </footnote></para></entry>
	      </row>
	      <row>
		<entry><constant>VIDEO_PALETTE_YUV422P</constant></entry>
		<entry><para><link
linkend="V4L2-PIX-FMT-YUV422P"><constant>V4L2_PIX_FMT_YUV422P</constant></link></para></entry>
	      </row>
	      <row>
		<entry><constant>VIDEO_PALETTE_YUV411P</constant></entry>
		<entry><para><link
linkend="V4L2-PIX-FMT-YUV411P"><constant>V4L2_PIX_FMT_YUV411P</constant></link><footnote>
		      <para>Not to be confused with
<constant>V4L2_PIX_FMT_Y41P</constant>, which is a packed
format.</para> </footnote></para></entry>
	      </row>
	      <row>
		<entry><constant>VIDEO_PALETTE_YUV420P</constant></entry>
		<entry><para><link
linkend="V4L2-PIX-FMT-YVU420"><constant>V4L2_PIX_FMT_YVU420</constant></link></para></entry>
	      </row>
	      <row>
		<entry><constant>VIDEO_PALETTE_YUV410P</constant></entry>
		<entry><para><link
linkend="V4L2-PIX-FMT-YVU410"><constant>V4L2_PIX_FMT_YVU410</constant></link></para></entry>
	      </row>
	    </tbody>
	  </tgroup>
	</informaltable></para>

      <para>V4L2 image formats are defined in <xref
linkend="pixfmt" />. The image format can be selected with the
&VIDIOC-S-FMT; ioctl.</para>
    </section>

    <section>
      <title>Audio</title>

      <para>The <constant>VIDIOCGAUDIO</constant> and
<constant>VIDIOCSAUDIO</constant> ioctl and struct
<structname>video_audio</structname> are used to enumerate the
audio inputs of a V4L device. The equivalent V4L2 ioctls are
&VIDIOC-G-AUDIO; and &VIDIOC-S-AUDIO; using &v4l2-audio; as
discussed in <xref linkend="audio" />.</para>

      <para>The <structfield>audio</structfield> "channel number"
field counting audio inputs was renamed to
<structfield>index</structfield>.</para>

      <para>On <constant>VIDIOCSAUDIO</constant> the
<structfield>mode</structfield> field selects <emphasis>one</emphasis>
of the <constant>VIDEO_SOUND_MONO</constant>,
<constant>VIDEO_SOUND_STEREO</constant>,
<constant>VIDEO_SOUND_LANG1</constant> or
<constant>VIDEO_SOUND_LANG2</constant> audio demodulation modes. When
the current audio standard is BTSC
<constant>VIDEO_SOUND_LANG2</constant> refers to SAP and
<constant>VIDEO_SOUND_LANG1</constant> is meaningless. Also
undocumented in the V4L specification, there is no way to query the
selected mode. On <constant>VIDIOCGAUDIO</constant> the driver returns
the <emphasis>actually received</emphasis> audio programmes in this
field. In the V4L2 API this information is stored in the &v4l2-tuner;
<structfield>rxsubchans</structfield> and
<structfield>audmode</structfield> fields, respectively. See <xref
linkend="tuner" /> for more information on tuners. Related to audio
modes &v4l2-audio; also reports if this is a mono or stereo
input, regardless if the source is a tuner.</para>

      <para>The following fields where replaced by V4L2 controls
accessible with the &VIDIOC-QUERYCTRL;, &VIDIOC-G-CTRL; and
&VIDIOC-S-CTRL; ioctls:<informaltable>
	  <tgroup cols="2">
	    <thead>
	      <row>
		<entry>struct
<structname>video_audio</structname></entry>
		<entry>V4L2 Control ID</entry>
	      </row>
	    </thead>
	    <tbody valign="top">
	      <row>
		<entry><structfield>volume</structfield></entry>
		<entry><constant>V4L2_CID_AUDIO_VOLUME</constant></entry>
	      </row>
	      <row>
		<entry><structfield>bass</structfield></entry>
		<entry><constant>V4L2_CID_AUDIO_BASS</constant></entry>
	      </row>
	      <row>
		<entry><structfield>treble</structfield></entry>
		<entry><constant>V4L2_CID_AUDIO_TREBLE</constant></entry>
	      </row>
	      <row>
		<entry><structfield>balance</structfield></entry>
		<entry><constant>V4L2_CID_AUDIO_BALANCE</constant></entry>
	      </row>
	    </tbody>
	  </tgroup>
	</informaltable></para>

      <para>To determine which of these controls are supported by a
driver V4L provides the <structfield>flags</structfield>
<constant>VIDEO_AUDIO_VOLUME</constant>,
<constant>VIDEO_AUDIO_BASS</constant>,
<constant>VIDEO_AUDIO_TREBLE</constant> and
<constant>VIDEO_AUDIO_BALANCE</constant>. In the V4L2 API the
&VIDIOC-QUERYCTRL; ioctl reports if the respective control is
supported. Accordingly the <constant>VIDEO_AUDIO_MUTABLE</constant>
and <constant>VIDEO_AUDIO_MUTE</constant> flags where replaced by the
boolean <constant>V4L2_CID_AUDIO_MUTE</constant> control.</para>

      <para>All V4L2 controls have a <structfield>step</structfield>
attribute replacing the struct <structname>video_audio</structname>
<structfield>step</structfield> field. The V4L audio controls are
assumed to range from 0 to 65535 with no particular reset value. The
V4L2 API permits arbitrary limits and defaults which can be queried
with the &VIDIOC-QUERYCTRL; ioctl. For general information about
controls see <xref linkend="control" />.</para>
    </section>

    <section>
      <title>Frame Buffer Overlay</title>

      <para>The V4L2 ioctls equivalent to
<constant>VIDIOCGFBUF</constant> and <constant>VIDIOCSFBUF</constant>
are &VIDIOC-G-FBUF; and &VIDIOC-S-FBUF;. The
<structfield>base</structfield> field of struct
<structname>video_buffer</structname> remained unchanged, except V4L2
defines a flag to indicate non-destructive overlays instead of a
<constant>NULL</constant> pointer. All other fields moved into the
&v4l2-pix-format; <structfield>fmt</structfield> substructure of
&v4l2-framebuffer;. The <structfield>depth</structfield> field was
replaced by <structfield>pixelformat</structfield>. See <xref
	  linkend="pixfmt-rgb" /> for a list of RGB formats and their
respective color depths.</para>

      <para>Instead of the special ioctls
<constant>VIDIOCGWIN</constant> and <constant>VIDIOCSWIN</constant>
V4L2 uses the general-purpose data format negotiation ioctls
&VIDIOC-G-FMT; and &VIDIOC-S-FMT;. They take a pointer to a
&v4l2-format; as argument. Here the <structfield>win</structfield>
member of the <structfield>fmt</structfield> union is used, a
&v4l2-window;.</para>

      <para>The <structfield>x</structfield>,
<structfield>y</structfield>, <structfield>width</structfield> and
<structfield>height</structfield> fields of struct
<structname>video_window</structname> moved into &v4l2-rect;
substructure <structfield>w</structfield> of struct
<structname>v4l2_window</structname>. The
<structfield>chromakey</structfield>,
<structfield>clips</structfield>, and
<structfield>clipcount</structfield> fields remained unchanged. Struct
<structname>video_clip</structname> was renamed to &v4l2-clip;, also
containing a struct <structname>v4l2_rect</structname>, but the
semantics are still the same.</para>

      <para>The <constant>VIDEO_WINDOW_INTERLACE</constant> flag was
dropped. Instead applications must set the
<structfield>field</structfield> field to
<constant>V4L2_FIELD_ANY</constant> or
<constant>V4L2_FIELD_INTERLACED</constant>. The
<constant>VIDEO_WINDOW_CHROMAKEY</constant> flag moved into
&v4l2-framebuffer;, under the new name
<constant>V4L2_FBUF_FLAG_CHROMAKEY</constant>.</para>

      <para>In V4L, storing a bitmap pointer in
<structfield>clips</structfield> and setting
<structfield>clipcount</structfield> to
<constant>VIDEO_CLIP_BITMAP</constant> (-1) requests bitmap
clipping, using a fixed size bitmap of 1024 &times; 625 bits. Struct
<structname>v4l2_window</structname> has a separate
<structfield>bitmap</structfield> pointer field for this purpose and
the bitmap size is determined by <structfield>w.width</structfield> and
<structfield>w.height</structfield>.</para>

      <para>The <constant>VIDIOCCAPTURE</constant> ioctl to enable or
disable overlay was renamed to &VIDIOC-OVERLAY;.</para>
    </section>

    <section>
      <title>Cropping</title>

      <para>To capture only a subsection of the full picture V4L
defines the <constant>VIDIOCGCAPTURE</constant> and
<constant>VIDIOCSCAPTURE</constant> ioctls using struct
<structname>video_capture</structname>. The equivalent V4L2 ioctls are
&VIDIOC-G-CROP; and &VIDIOC-S-CROP; using &v4l2-crop;, and the related
&VIDIOC-CROPCAP; ioctl. This is a rather complex matter, see
<xref linkend="crop" /> for details.</para>

      <para>The <structfield>x</structfield>,
<structfield>y</structfield>, <structfield>width</structfield> and
<structfield>height</structfield> fields moved into &v4l2-rect;
substructure <structfield>c</structfield> of struct
<structname>v4l2_crop</structname>. The
<structfield>decimation</structfield> field was dropped. In the V4L2
API the scaling factor is implied by the size of the cropping
rectangle and the size of the captured or overlaid image.</para>

      <para>The <constant>VIDEO_CAPTURE_ODD</constant>
and <constant>VIDEO_CAPTURE_EVEN</constant> flags to capture only the
odd or even field, respectively, were replaced by
<constant>V4L2_FIELD_TOP</constant> and
<constant>V4L2_FIELD_BOTTOM</constant> in the field named
<structfield>field</structfield> of &v4l2-pix-format; and
&v4l2-window;. These structures are used to select a capture or
overlay format with the &VIDIOC-S-FMT; ioctl.</para>
    </section>

    <section>
      <title>Reading Images, Memory Mapping</title>

      <section>
	<title>Capturing using the read method</title>

	<para>There is no essential difference between reading images
from a V4L or V4L2 device using the &func-read; function, however V4L2
drivers are not required to support this I/O method. Applications can
determine if the function is available with the &VIDIOC-QUERYCAP;
ioctl. All V4L2 devices exchanging data with applications must support
the &func-select; and &func-poll; functions.</para>

	<para>To select an image format and size, V4L provides the
<constant>VIDIOCSPICT</constant> and <constant>VIDIOCSWIN</constant>
ioctls. V4L2 uses the general-purpose data format negotiation ioctls
&VIDIOC-G-FMT; and &VIDIOC-S-FMT;. They take a pointer to a
&v4l2-format; as argument, here the &v4l2-pix-format; named
<structfield>pix</structfield> of its <structfield>fmt</structfield>
union is used.</para>

	<para>For more information about the V4L2 read interface see
<xref linkend="rw" />.</para>
      </section>
      <section>
	<title>Capturing using memory mapping</title>

	<para>Applications can read from V4L devices by mapping
buffers in device memory, or more often just buffers allocated in
DMA-able system memory, into their address space. This avoids the data
copying overhead of the read method. V4L2 supports memory mapping as
well, with a few differences.</para>

	<informaltable>
	  <tgroup cols="2">
	    <thead>
	      <row>
		<entry>V4L</entry>
		<entry>V4L2</entry>
	      </row>
	    </thead>
	    <tbody valign="top">
	      <row>
		<entry></entry>
		<entry>The image format must be selected before
buffers are allocated, with the &VIDIOC-S-FMT; ioctl. When no format
is selected the driver may use the last, possibly by another
application requested format.</entry>
	      </row>
	      <row>
		<entry><para>Applications cannot change the number of
buffers. The it is built into the driver, unless it has a module
option to change the number when the driver module is
loaded.</para></entry>
		<entry><para>The &VIDIOC-REQBUFS; ioctl allocates the
desired number of buffers, this is a required step in the initialization
sequence.</para></entry>
	      </row>
	      <row>
		<entry><para>Drivers map all buffers as one contiguous
range of memory. The <constant>VIDIOCGMBUF</constant> ioctl is
available to query the number of buffers, the offset of each buffer
from the start of the virtual file, and the overall amount of memory
used, which can be used as arguments for the &func-mmap;
function.</para></entry>
		<entry><para>Buffers are individually mapped. The
offset and size of each buffer can be determined with the
&VIDIOC-QUERYBUF; ioctl.</para></entry>
	      </row>
	      <row>
		<entry><para>The <constant>VIDIOCMCAPTURE</constant>
ioctl prepares a buffer for capturing. It also determines the image
format for this buffer. The ioctl returns immediately, eventually with
an &EAGAIN; if no video signal had been detected. When the driver
supports more than one buffer applications can call the ioctl multiple
times and thus have multiple outstanding capture
requests.</para><para>The <constant>VIDIOCSYNC</constant> ioctl
suspends execution until a particular buffer has been
filled.</para></entry>
		<entry><para>Drivers maintain an incoming and outgoing
queue. &VIDIOC-QBUF; enqueues any empty buffer into the incoming
queue. Filled buffers are dequeued from the outgoing queue with the
&VIDIOC-DQBUF; ioctl. To wait until filled buffers become available this
function, &func-select; or &func-poll; can be used. The
&VIDIOC-STREAMON; ioctl must be called once after enqueuing one or
more buffers to start capturing. Its counterpart
&VIDIOC-STREAMOFF; stops capturing and dequeues all buffers from both
queues. Applications can query the signal status, if known, with the
&VIDIOC-ENUMINPUT; ioctl.</para></entry>
	      </row>
	    </tbody>
	  </tgroup>
	</informaltable>

	<para>For a more in-depth discussion of memory mapping and
examples, see <xref linkend="mmap" />.</para>
      </section>
    </section>

    <section>
      <title>Reading Raw VBI Data</title>

      <para>Originally the V4L API did not specify a raw VBI capture
interface, only the device file <filename>/dev/vbi</filename> was
reserved for this purpose. The only driver supporting this interface
was the BTTV driver, de-facto defining the V4L VBI interface. Reading
from the device yields a raw VBI image with the following
parameters:<informaltable>
	    <tgroup cols="2">
	      <thead>
		<row>
		  <entry>&v4l2-vbi-format;</entry>
		  <entry>V4L, BTTV driver</entry>
		</row>
	      </thead>
	      <tbody valign="top">
		<row>
		  <entry>sampling_rate</entry>
		  <entry>28636363&nbsp;Hz NTSC (or any other 525-line
standard); 35468950&nbsp;Hz PAL and SECAM (625-line standards)</entry>
		</row>
		<row>
		  <entry>offset</entry>
		  <entry>?</entry>
		</row>
		<row>
		  <entry>samples_per_line</entry>
		  <entry>2048</entry>
		</row>
		<row>
		  <entry>sample_format</entry>
		  <entry>V4L2_PIX_FMT_GREY. The last four bytes (a
machine endianness integer) contain a frame counter.</entry>
		</row>
		<row>
		  <entry>start[]</entry>
		  <entry>10, 273 NTSC; 22, 335 PAL and SECAM</entry>
		</row>
		<row>
		  <entry>count[]</entry>
		  <entry><para>16, 16<footnote><para>Old driver
versions used different values, eventually the custom
<constant>BTTV_VBISIZE</constant> ioctl was added to query the
correct values.</para></footnote></para></entry>
		</row>
		<row>
		  <entry>flags</entry>
		  <entry>0</entry>
		</row>
	      </tbody>
	    </tgroup>
	</informaltable></para>

      <para>Undocumented in the V4L specification, in Linux 2.3 the
<constant>VIDIOCGVBIFMT</constant> and
<constant>VIDIOCSVBIFMT</constant> ioctls using struct
<structname>vbi_format</structname> were added to determine the VBI
image parameters. These ioctls are only partially compatible with the
V4L2 VBI interface specified in <xref linkend="raw-vbi" />.</para>

      <para>An <structfield>offset</structfield> field does not
exist, <structfield>sample_format</structfield> is supposed to be
<constant>VIDEO_PALETTE_RAW</constant>, equivalent to
<constant>V4L2_PIX_FMT_GREY</constant>. The remaining fields are
probably equivalent to &v4l2-vbi-format;.</para>

      <para>Apparently only the Zoran (ZR 36120) driver implements
these ioctls. The semantics differ from those specified for V4L2 in two
ways. The parameters are reset on &func-open; and
<constant>VIDIOCSVBIFMT</constant> always returns an &EINVAL; if the
parameters are invalid.</para>
    </section>

    <section>
      <title>Miscellaneous</title>

      <para>V4L2 has no equivalent of the
<constant>VIDIOCGUNIT</constant> ioctl. Applications can find the VBI
device associated with a video capture device (or vice versa) by
reopening the device and requesting VBI data. For details see
<xref linkend="open" />.</para>

      <para>No replacement exists for <constant>VIDIOCKEY</constant>,
and the V4L functions for microcode programming. A new interface for
MPEG compression and playback devices is documented in <xref
	  linkend="extended-controls" />.</para>
    </section>

  </section>

  <section id="hist-v4l2">
    <title>Changes of the V4L2 API</title>

    <para>Soon after the V4L API was added to the kernel it was
criticised as too inflexible. In August 1998 Bill Dirks proposed a
number of improvements and began to work on documentation, example
drivers and applications. With the help of other volunteers this
eventually became the V4L2 API, not just an extension but a
replacement for the V4L API. However it took another four years and
two stable kernel releases until the new API was finally accepted for
inclusion into the kernel in its present form.</para>

    <section>
      <title>Early Versions</title>
      <para>1998-08-20: First version.</para>

      <para>1998-08-27: The &func-select; function was introduced.</para>

      <para>1998-09-10: New video standard interface.</para>

      <para>1998-09-18: The <constant>VIDIOC_NONCAP</constant> ioctl
was replaced by the otherwise meaningless <constant>O_TRUNC</constant>
&func-open; flag, and the aliases <constant>O_NONCAP</constant> and
<constant>O_NOIO</constant> were defined. Applications can set this
flag if they intend to access controls only, as opposed to capture
applications which need exclusive access. The
<constant>VIDEO_STD_XXX</constant> identifiers are now ordinals
instead of flags, and the <function>video_std_construct()</function>
helper function takes id and transmission arguments.</para>

      <para>1998-09-28: Revamped video standard. Made video controls
individually enumerable.</para>

      <para>1998-10-02: The <structfield>id</structfield> field was
removed from struct <structname>video_standard</structname> and the
color subcarrier fields were renamed. The &VIDIOC-QUERYSTD; ioctl was
renamed to &VIDIOC-ENUMSTD;, &VIDIOC-G-INPUT; to &VIDIOC-ENUMINPUT;. A
first draft of the Codec API was released.</para>

      <para>1998-11-08: Many minor changes. Most symbols have been
renamed. Some material changes to &v4l2-capability;.</para>

      <para>1998-11-12: The read/write directon of some ioctls was misdefined.</para>

      <para>1998-11-14: <constant>V4L2_PIX_FMT_RGB24</constant>
changed to <constant>V4L2_PIX_FMT_BGR24</constant>, and
<constant>V4L2_PIX_FMT_RGB32</constant> changed to
<constant>V4L2_PIX_FMT_BGR32</constant>. Audio controls are now
accessible with the &VIDIOC-G-CTRL; and &VIDIOC-S-CTRL; ioctls under
names starting with <constant>V4L2_CID_AUDIO</constant>. The
<constant>V4L2_MAJOR</constant> define was removed from
<filename>videodev.h</filename> since it was only used once in the
<filename>videodev</filename> kernel module. The
<constant>YUV422</constant> and <constant>YUV411</constant> planar
image formats were added.</para>

      <para>1998-11-28: A few ioctl symbols changed. Interfaces for codecs and
video output devices were added.</para>

      <para>1999-01-14: A raw VBI capture interface was added.</para>

      <para>1999-01-19: The <constant>VIDIOC_NEXTBUF</constant> ioctl
      was removed.</para>
    </section>

    <section>
      <title>V4L2 Version 0.16 1999-01-31</title>
      <para>1999-01-27: There is now one QBUF ioctl, VIDIOC_QWBUF and VIDIOC_QRBUF
are gone. VIDIOC_QBUF takes a v4l2_buffer as a parameter. Added
digital zoom (cropping) controls.</para>
    </section>

    <!-- Where's 0.17? mhs couldn't find that videodev.h, perhaps Bill
	 forgot to bump the version number or never released it. -->

    <section>
      <title>V4L2 Version 0.18 1999-03-16</title>
      <para>Added a v4l to V4L2 ioctl compatibility layer to
videodev.c. Driver writers, this changes how you implement your ioctl
handler. See the Driver Writer's Guide. Added some more control id
codes.</para>
    </section>

    <section>
      <title>V4L2 Version 0.19 1999-06-05</title>
      <para>1999-03-18: Fill in the category and catname fields of
v4l2_queryctrl objects before passing them to the driver. Required a
minor change to the VIDIOC_QUERYCTRL handlers in the sample
drivers.</para>
      <para>1999-03-31: Better compatibility for v4l memory capture
ioctls. Requires changes to drivers to fully support new compatibility
features, see Driver Writer's Guide and v4l2cap.c. Added new control
IDs: V4L2_CID_HFLIP, _VFLIP. Changed V4L2_PIX_FMT_YUV422P to _YUV422P,
and _YUV411P to _YUV411P.</para>
      <para>1999-04-04: Added a few more control IDs.</para>
      <para>1999-04-07: Added the button control type.</para>
      <para>1999-05-02: Fixed a typo in videodev.h, and added the
V4L2_CTRL_FLAG_GRAYED (later V4L2_CTRL_FLAG_GRABBED) flag.</para>
      <para>1999-05-20: Definition of VIDIOC_G_CTRL was wrong causing
a malfunction of this ioctl.</para>
      <para>1999-06-05: Changed the value of
V4L2_CID_WHITENESS.</para>
    </section>

    <section>
      <title>V4L2 Version 0.20 (1999-09-10)</title>

      <para>Version 0.20 introduced a number of changes which were
<emphasis>not backward compatible</emphasis> with 0.19 and earlier
versions. Purpose of these changes was to simplify the API, while
making it more extensible and following common Linux driver API
conventions.</para>

      <orderedlist>
	<listitem>
	  <para>Some typos in <constant>V4L2_FMT_FLAG</constant>
symbols were fixed. &v4l2-clip; was changed for compatibility with
v4l. (1999-08-30)</para>
	</listitem>

	<listitem>
	  <para><constant>V4L2_TUNER_SUB_LANG1</constant> was added.
(1999-09-05)</para>
	</listitem>

	<listitem>
	  <para>All ioctl() commands that used an integer argument now
take a pointer to an integer. Where it makes sense, ioctls will return
the actual new value in the integer pointed to by the argument, a
common convention in the V4L2 API. The affected ioctls are:
VIDIOC_PREVIEW, VIDIOC_STREAMON, VIDIOC_STREAMOFF, VIDIOC_S_FREQ,
VIDIOC_S_INPUT, VIDIOC_S_OUTPUT, VIDIOC_S_EFFECT. For example
<programlisting>
err = ioctl (fd, VIDIOC_XXX, V4L2_XXX);
</programlisting> becomes <programlisting>
int a = V4L2_XXX; err = ioctl(fd, VIDIOC_XXX, &amp;a);
</programlisting>
	  </para>
	</listitem>

	<listitem>
	  <para>All the different get- and set-format commands were
swept into one &VIDIOC-G-FMT; and &VIDIOC-S-FMT; ioctl taking a union
and a type field selecting the union member as parameter. Purpose is to
simplify the API by eliminating several ioctls and to allow new and
driver private data streams without adding new ioctls.</para>

	  <para>This change obsoletes the following ioctls:
<constant>VIDIOC_S_INFMT</constant>,
<constant>VIDIOC_G_INFMT</constant>,
<constant>VIDIOC_S_OUTFMT</constant>,
<constant>VIDIOC_G_OUTFMT</constant>,
<constant>VIDIOC_S_VBIFMT</constant> and
<constant>VIDIOC_G_VBIFMT</constant>. The image format structure
<structname>v4l2_format</structname> was renamed to &v4l2-pix-format;,
while &v4l2-format; is now the envelopping structure for all format
negotiations.</para>
	</listitem>

	<listitem>
	  <para>Similar to the changes above, the
<constant>VIDIOC_G_PARM</constant> and
<constant>VIDIOC_S_PARM</constant> ioctls were merged with
<constant>VIDIOC_G_OUTPARM</constant> and
<constant>VIDIOC_S_OUTPARM</constant>. A
<structfield>type</structfield> field in the new &v4l2-streamparm;
selects the respective union member.</para>

	  <para>This change obsoletes the
<constant>VIDIOC_G_OUTPARM</constant> and
<constant>VIDIOC_S_OUTPARM</constant> ioctls.</para>
	</listitem>

	<listitem>
	  <para>Control enumeration was simplified, and two new
control flags were introduced and one dropped. The
<structfield>catname</structfield> field was replaced by a
<structfield>group</structfield> field.</para>

	  <para>Drivers can now flag unsupported and temporarily
unavailable controls with <constant>V4L2_CTRL_FLAG_DISABLED</constant>
and <constant>V4L2_CTRL_FLAG_GRABBED</constant> respectively. The
<structfield>group</structfield> name indicates a possibly narrower
classification than the <structfield>category</structfield>. In other
words, there may be multiple groups within a category. Controls within
a group would typically be drawn within a group box. Controls in
different categories might have a greater separation, or may even
appear in separate windows.</para>
	</listitem>

	<listitem>
	  <para>The &v4l2-buffer; <structfield>timestamp</structfield>
was changed to a 64 bit integer, containing the sampling or output
time of the frame in nanoseconds. Additionally timestamps will be in
absolute system time, not starting from zero at the beginning of a
stream. The data type name for timestamps is stamp_t, defined as a
signed 64-bit integer. Output devices should not send a buffer out
until the time in the timestamp field has arrived. I would like to
follow SGI's lead, and adopt a multimedia timestamping system like
their UST (Unadjusted System Time). See
http://web.archive.org/web/*/http://reality.sgi.com
/cpirazzi_engr/lg/time/intro.html.
UST uses timestamps that are 64-bit signed integers
(not struct timeval's) and given in nanosecond units. The UST clock
starts at zero when the system is booted and runs continuously and
uniformly. It takes a little over 292 years for UST to overflow. There
is no way to set the UST clock. The regular Linux time-of-day clock
can be changed periodically, which would cause errors if it were being
used for timestamping a multimedia stream. A real UST style clock will
require some support in the kernel that is not there yet. But in
anticipation, I will change the timestamp field to a 64-bit integer,
and I will change the v4l2_masterclock_gettime() function (used only
by drivers) to return a 64-bit integer.</para>
	</listitem>

	<listitem>
	  <para>A <structfield>sequence</structfield> field was added
to &v4l2-buffer;. The <structfield>sequence</structfield> field counts
captured frames, it is ignored by output devices. When a capture
driver drops a frame, the sequence number of that frame is
skipped.</para>
	</listitem>
      </orderedlist>
    </section>

    <section>
      <title>V4L2 Version 0.20 incremental changes</title>
      <!-- Version number didn't change anymore, reason unknown. -->

      <para>1999-12-23: In &v4l2-vbi-format; the
<structfield>reserved1</structfield> field became
<structfield>offset</structfield>. Previously drivers were required to
clear the <structfield>reserved1</structfield> field.</para>

      <para>2000-01-13: The
      <constant>V4L2_FMT_FLAG_NOT_INTERLACED</constant> flag was added.</para>

      <para>2000-07-31: The <filename>linux/poll.h</filename> header
is now included by <filename>videodev.h</filename> for compatibility
with the original <filename>videodev.h</filename> file.</para>

      <para>2000-11-20: <constant>V4L2_TYPE_VBI_OUTPUT</constant> and
<constant>V4L2_PIX_FMT_Y41P</constant> were added.</para>

      <para>2000-11-25: <constant>V4L2_TYPE_VBI_INPUT</constant> was
added.</para>

      <para>2000-12-04: A couple typos in symbol names were fixed.</para>

      <para>2001-01-18: To avoid namespace conflicts the
<constant>fourcc</constant> macro defined in the
<filename>videodev.h</filename> header file was renamed to
<constant>v4l2_fourcc</constant>.</para>

      <para>2001-01-25: A possible driver-level compatibility problem
between the <filename>videodev.h</filename> file in Linux 2.4.0 and
the <filename>videodev.h</filename> file included in the
<filename>videodevX</filename> patch was fixed. Users of an earlier
version of <filename>videodevX</filename> on Linux 2.4.0 should
recompile their V4L and V4L2 drivers.</para>

      <para>2001-01-26: A possible kernel-level incompatibility
between the <filename>videodev.h</filename> file in the
<filename>videodevX</filename> patch and the
<filename>videodev.h</filename> file in Linux 2.2.x with devfs patches
applied was fixed.</para>

      <para>2001-03-02: Certain V4L ioctls which pass data in both
direction although they are defined with read-only parameter, did not
work correctly through the backward compatibility layer.
[Solution?]</para>

      <para>2001-04-13: Big endian 16-bit RGB formats were added.</para>

      <para>2001-09-17: New YUV formats and the &VIDIOC-G-FREQUENCY; and
&VIDIOC-S-FREQUENCY; ioctls were added. (The old
<constant>VIDIOC_G_FREQ</constant> and
<constant>VIDIOC_S_FREQ</constant> ioctls did not take multiple tuners
into account.)</para>

      <para>2000-09-18: <constant>V4L2_BUF_TYPE_VBI</constant> was
added. This may <emphasis>break compatibility</emphasis> as the
&VIDIOC-G-FMT; and &VIDIOC-S-FMT; ioctls may fail now if the struct
<structname>v4l2_fmt</structname> <structfield>type</structfield>
field does not contain <constant>V4L2_BUF_TYPE_VBI</constant>. In the
documentation of the &v4l2-vbi-format;
<structfield>offset</structfield> field the ambiguous phrase "rising
edge" was changed to "leading edge".</para>
    </section>

    <section>
      <title>V4L2 Version 0.20 2000-11-23</title>

      <para>A number of changes were made to the raw VBI
interface.</para>

      <orderedlist>
	<listitem>
	  <para>Figures clarifying the line numbering scheme were
added to the V4L2 API specification. The
<structfield>start</structfield>[0] and
<structfield>start</structfield>[1] fields no longer count line
numbers beginning at zero. Rationale: a) The previous definition was
unclear. b) The <structfield>start</structfield>[] values are ordinal
numbers. c) There is no point in inventing a new line numbering
scheme. We now use line number as defined by ITU-R, period.
Compatibility: Add one to the start values. Applications depending on
the previous semantics may not function correctly.</para>
	</listitem>

	<listitem>
	  <para>The restriction "count[0] &gt; 0 and count[1] &gt; 0"
has been relaxed  to "(count[0] + count[1]) &gt; 0". Rationale:
Drivers may allocate resources at scan line granularity and some data
services are transmitted only on the first field. The comment that
both <structfield>count</structfield> values will usually be equal is
misleading and pointless and has been removed. This change
<emphasis>breaks compatibility</emphasis> with earlier versions:
Drivers may return EINVAL, applications may not function
correctly.</para>
	</listitem>

	<listitem>
	  <para>Drivers are again permitted to return negative
(unknown) start values as proposed earlier. Why this feature was
dropped is unclear. This change may <emphasis>break
compatibility</emphasis> with applications depending on the start
values being positive. The use of <constant>EBUSY</constant> and
<constant>EINVAL</constant> error codes with the &VIDIOC-S-FMT; ioctl
was clarified. The &EBUSY; was finally documented, and the
<structfield>reserved2</structfield> field which was previously
mentioned only in the <filename>videodev.h</filename> header
file.</para>
	</listitem>

	<listitem>
	  <para>New buffer types
<constant>V4L2_TYPE_VBI_INPUT</constant> and
<constant>V4L2_TYPE_VBI_OUTPUT</constant> were added. The former is an
alias for the old <constant>V4L2_TYPE_VBI</constant>, the latter was
missing in the <filename>videodev.h</filename> file.</para>
	</listitem>
      </orderedlist>
    </section>

    <section>
      <title>V4L2 Version 0.20 2002-07-25</title>
      <para>Added sliced VBI interface proposal.</para>
    </section>

    <section>
      <title>V4L2 in Linux 2.5.46, 2002-10</title>

      <para>Around October-November 2002, prior to an announced
feature freeze of Linux 2.5, the API was revised, drawing from
experience with V4L2 0.20. This unnamed version was finally merged
into Linux 2.5.46.</para>

      <orderedlist>
	<listitem>
	  <para>As specified in <xref linkend="related" />, drivers
must make related device functions available under all minor device
numbers.</para>
	</listitem>

	<listitem>
	  <para>The &func-open; function requires access mode
<constant>O_RDWR</constant> regardless of the device type. All V4L2
drivers exchanging data with applications must support the
<constant>O_NONBLOCK</constant> flag. The <constant>O_NOIO</constant>
flag, a V4L2 symbol which aliased the meaningless
<constant>O_TRUNC</constant> to indicate accesses without data
exchange (panel applications) was dropped. Drivers must stay in "panel
mode" until the application attempts to initiate a data exchange, see
<xref linkend="open" />.</para>
	</listitem>

	<listitem>
	  <para>The &v4l2-capability; changed dramatically. Note that
also the size of the structure changed, which is encoded in the ioctl
request code, thus older V4L2 devices will respond with an &EINVAL; to
the new &VIDIOC-QUERYCAP; ioctl.</para>

	  <para>There are new fields to identify the driver, a new RDS
device function <constant>V4L2_CAP_RDS_CAPTURE</constant>, the
<constant>V4L2_CAP_AUDIO</constant> flag indicates if the device has
any audio connectors, another I/O capability
<constant>V4L2_CAP_ASYNCIO</constant> can be flagged. In response to
these changes the <structfield>type</structfield> field became a bit
set and was merged into the <structfield>flags</structfield> field.
<constant>V4L2_FLAG_TUNER</constant> was renamed to
<constant>V4L2_CAP_TUNER</constant>,
<constant>V4L2_CAP_VIDEO_OVERLAY</constant> replaced
<constant>V4L2_FLAG_PREVIEW</constant> and
<constant>V4L2_CAP_VBI_CAPTURE</constant> and
<constant>V4L2_CAP_VBI_OUTPUT</constant> replaced
<constant>V4L2_FLAG_DATA_SERVICE</constant>.
<constant>V4L2_FLAG_READ</constant> and
<constant>V4L2_FLAG_WRITE</constant> were merged into
<constant>V4L2_CAP_READWRITE</constant>.</para>

	  <para>The redundant fields
<structfield>inputs</structfield>, <structfield>outputs</structfield>
and <structfield>audios</structfield> were removed. These properties
can be determined as described in <xref linkend="video" /> and <xref
linkend="audio" />.</para>

	  <para>The somewhat volatile and therefore barely useful
fields <structfield>maxwidth</structfield>,
<structfield>maxheight</structfield>,
<structfield>minwidth</structfield>,
<structfield>minheight</structfield>,
<structfield>maxframerate</structfield> were removed. This information
is available as described in <xref linkend="format" /> and
<xref linkend="standard" />.</para>

	  <para><constant>V4L2_FLAG_SELECT</constant> was removed. We
believe the select() function is important enough to require support
of it in all V4L2 drivers exchanging data with applications. The
redundant <constant>V4L2_FLAG_MONOCHROME</constant> flag was removed,
this information is available as described in <xref
	      linkend="format" />.</para>
	</listitem>

	<listitem>
	  <para>In &v4l2-input; the
<structfield>assoc_audio</structfield> field and the
<structfield>capability</structfield> field and its only flag
<constant>V4L2_INPUT_CAP_AUDIO</constant> was replaced by the new
<structfield>audioset</structfield> field. Instead of linking one
video input to one audio input this field reports all audio inputs
this video input combines with.</para>

	  <para>New fields are <structfield>tuner</structfield>
(reversing the former link from tuners to video inputs),
<structfield>std</structfield> and
<structfield>status</structfield>.</para>

	  <para>Accordingly &v4l2-output; lost its
<structfield>capability</structfield> and
<structfield>assoc_audio</structfield> fields.
<structfield>audioset</structfield>,
<structfield>modulator</structfield> and
<structfield>std</structfield> where added instead.</para>
	</listitem>

	<listitem>
	  <para>The &v4l2-audio; field
<structfield>audio</structfield> was renamed to
<structfield>index</structfield>, for consistency with other
structures. A new capability flag
<constant>V4L2_AUDCAP_STEREO</constant> was added to indicated if the
audio input in question supports stereo sound.
<constant>V4L2_AUDCAP_EFFECTS</constant> and the corresponding
<constant>V4L2_AUDMODE</constant> flags where removed. This can be
easily implemented using controls. (However the same applies to AVL
which is still there.)</para>

	  <para>Again for consistency the &v4l2-audioout; field
<structfield>audio</structfield> was renamed to
<structfield>index</structfield>.</para>
	</listitem>

	<listitem>
	  <para>The &v4l2-tuner;
<structfield>input</structfield> field was replaced by an
<structfield>index</structfield> field, permitting devices with
multiple tuners. The link between video inputs and tuners is now
reversed, inputs point to their tuner. The
<structfield>std</structfield> substructure became a
simple set (more about this below) and moved into &v4l2-input;. A
<structfield>type</structfield> field was added.</para>

	  <para>Accordingly in &v4l2-modulator; the
<structfield>output</structfield> was replaced by an
<structfield>index</structfield> field.</para>

	  <para>In &v4l2-frequency; the
<structfield>port</structfield> field was replaced by a
<structfield>tuner</structfield> field containing the respective tuner
or modulator index number. A tuner <structfield>type</structfield>
field was added and the <structfield>reserved</structfield> field
became larger for future extensions (satellite tuners in
particular).</para>
	</listitem>

	<listitem>
	  <para>The idea of completely transparent video standards was
dropped. Experience showed that applications must be able to work with
video standards beyond presenting the user a menu. Instead of
enumerating supported standards with an ioctl applications can now
refer to standards by &v4l2-std-id; and symbols defined in the
<filename>videodev2.h</filename> header file. For details see <xref
	      linkend="standard" />. The &VIDIOC-G-STD; and
&VIDIOC-S-STD; now take a pointer to this type as argument.
&VIDIOC-QUERYSTD; was added to autodetect the received standard, if
the hardware has this capability. In &v4l2-standard; an
<structfield>index</structfield> field was added for &VIDIOC-ENUMSTD;.
A &v4l2-std-id; field named <structfield>id</structfield> was added as
machine readable identifier, also replacing the
<structfield>transmission</structfield> field. The misleading
<structfield>framerate</structfield> field was renamed
to <structfield>frameperiod</structfield>. The now obsolete
<structfield>colorstandard</structfield> information, originally
needed to distguish between variations of standards, were
removed.</para>

	  <para>Struct <structname>v4l2_enumstd</structname> ceased to
be. &VIDIOC-ENUMSTD; now takes a pointer to a &v4l2-standard;
directly. The information which standards are supported by a
particular video input or output moved into &v4l2-input; and
&v4l2-output; fields named <structfield>std</structfield>,
respectively.</para>
	</listitem>

	<listitem>
	  <para>The &v4l2-queryctrl; fields
<structfield>category</structfield> and
<structfield>group</structfield> did not catch on and/or were not
implemented as expected and therefore removed.</para>
	</listitem>

	<listitem>
	  <para>The &VIDIOC-TRY-FMT; ioctl was added to negotiate data
formats as with &VIDIOC-S-FMT;, but without the overhead of
programming the hardware and regardless of I/O in progress.</para>

	  <para>In &v4l2-format; the <structfield>fmt</structfield>
union was extended to contain &v4l2-window;. All image format
negotiations are now possible with <constant>VIDIOC_G_FMT</constant>,
<constant>VIDIOC_S_FMT</constant> and
<constant>VIDIOC_TRY_FMT</constant>; ioctl. The
<constant>VIDIOC_G_WIN</constant> and
<constant>VIDIOC_S_WIN</constant> ioctls to prepare for a video
overlay were removed. The <structfield>type</structfield> field
changed to type &v4l2-buf-type; and the buffer type names changed as
follows.<informaltable>
	      <tgroup cols="2">
		<thead>
		  <row>
		    <entry>Old defines</entry>
		    <entry>&v4l2-buf-type;</entry>
		  </row>
		</thead>
		<tbody valign="top">
		  <row>
		    <entry><constant>V4L2_BUF_TYPE_CAPTURE</constant></entry>
		    <entry><constant>V4L2_BUF_TYPE_VIDEO_CAPTURE</constant></entry>
		  </row>
		  <row>
		    <entry><constant>V4L2_BUF_TYPE_CODECIN</constant></entry>
		    <entry>Omitted for now</entry>
		  </row>
		  <row>
		    <entry><constant>V4L2_BUF_TYPE_CODECOUT</constant></entry>
		    <entry>Omitted for now</entry>
		  </row>
		  <row>
		    <entry><constant>V4L2_BUF_TYPE_EFFECTSIN</constant></entry>
		    <entry>Omitted for now</entry>
		  </row>
		  <row>
		    <entry><constant>V4L2_BUF_TYPE_EFFECTSIN2</constant></entry>
		    <entry>Omitted for now</entry>
		  </row>
		  <row>
		    <entry><constant>V4L2_BUF_TYPE_EFFECTSOUT</constant></entry>
		    <entry>Omitted for now</entry>
		  </row>
		  <row>
		    <entry><constant>V4L2_BUF_TYPE_VIDEOOUT</constant></entry>
		    <entry><constant>V4L2_BUF_TYPE_VIDEO_OUTPUT</constant></entry>
		  </row>
		  <row>
		    <entry><constant>-</constant></entry>
		    <entry><constant>V4L2_BUF_TYPE_VIDEO_OVERLAY</constant></entry>
		  </row>
		  <row>
		    <entry><constant>-</constant></entry>
		    <entry><constant>V4L2_BUF_TYPE_VBI_CAPTURE</constant></entry>
		  </row>
		  <row>
		    <entry><constant>-</constant></entry>
		    <entry><constant>V4L2_BUF_TYPE_VBI_OUTPUT</constant></entry>
		  </row>
		  <row>
		    <entry><constant>-</constant></entry>
		    <entry><constant>V4L2_BUF_TYPE_SLICED_VBI_CAPTURE</constant></entry>
		  </row>
		  <row>
		    <entry><constant>-</constant></entry>
		    <entry><constant>V4L2_BUF_TYPE_SLICED_VBI_OUTPUT</constant></entry>
		  </row>
		  <row>
		    <entry><constant>V4L2_BUF_TYPE_PRIVATE_BASE</constant></entry>
		    <entry><constant>V4L2_BUF_TYPE_PRIVATE</constant></entry>
		  </row>
		</tbody>
	      </tgroup>
	    </informaltable></para>
	</listitem>

	<listitem>
	  <para>In &v4l2-fmtdesc; a &v4l2-buf-type; field named
<structfield>type</structfield> was added as in &v4l2-format;. The
<constant>VIDIOC_ENUM_FBUFFMT</constant> ioctl is no longer needed and
was removed. These calls can be replaced by &VIDIOC-ENUM-FMT; with
type <constant>V4L2_BUF_TYPE_VIDEO_OVERLAY</constant>.</para>
	</listitem>

	<listitem>
	  <para>In &v4l2-pix-format; the
<structfield>depth</structfield> field was removed, assuming
applications which recognize the format by its four-character-code
already know the color depth, and others do not care about it. The
same rationale lead to the removal of the
<constant>V4L2_FMT_FLAG_COMPRESSED</constant> flag. The
<constant>V4L2_FMT_FLAG_SWCONVECOMPRESSED</constant> flag was removed
because drivers are not supposed to convert images in kernel space. A
user library of conversion functions should be provided instead. The
<constant>V4L2_FMT_FLAG_BYTESPERLINE</constant> flag was redundant.
Applications can set the <structfield>bytesperline</structfield> field
to zero to get a reasonable default. Since the remaining flags were
replaced as well, the <structfield>flags</structfield> field itself
was removed.</para>
	  <para>The interlace flags were replaced by a &v4l2-field;
value in a newly added <structfield>field</structfield>
field.<informaltable>
	      <tgroup cols="2">
		<thead>
		  <row>
		    <entry>Old flag</entry>
		    <entry>&v4l2-field;</entry>
		  </row>
		</thead>
		<tbody valign="top">
		  <row>
		    <entry><constant>V4L2_FMT_FLAG_NOT_INTERLACED</constant></entry>
		    <entry>?</entry>
		  </row>
		  <row>
		    <entry><constant>V4L2_FMT_FLAG_INTERLACED</constant>
= <constant>V4L2_FMT_FLAG_COMBINED</constant></entry>
		    <entry><constant>V4L2_FIELD_INTERLACED</constant></entry>
		  </row>
		  <row>
		    <entry><constant>V4L2_FMT_FLAG_TOPFIELD</constant>
= <constant>V4L2_FMT_FLAG_ODDFIELD</constant></entry>
		    <entry><constant>V4L2_FIELD_TOP</constant></entry>
		  </row>
		  <row>
		    <entry><constant>V4L2_FMT_FLAG_BOTFIELD</constant>
= <constant>V4L2_FMT_FLAG_EVENFIELD</constant></entry>
		    <entry><constant>V4L2_FIELD_BOTTOM</constant></entry>
		  </row>
		  <row>
		    <entry><constant>-</constant></entry>
		    <entry><constant>V4L2_FIELD_SEQ_TB</constant></entry>
		  </row>
		  <row>
		    <entry><constant>-</constant></entry>
		    <entry><constant>V4L2_FIELD_SEQ_BT</constant></entry>
		  </row>
		  <row>
		    <entry><constant>-</constant></entry>
		    <entry><constant>V4L2_FIELD_ALTERNATE</constant></entry>
		  </row>
		</tbody>
	      </tgroup>
	    </informaltable></para>

	  <para>The color space flags were replaced by a
&v4l2-colorspace; value in a newly added
<structfield>colorspace</structfield> field, where one of
<constant>V4L2_COLORSPACE_SMPTE170M</constant>,
<constant>V4L2_COLORSPACE_BT878</constant>,
<constant>V4L2_COLORSPACE_470_SYSTEM_M</constant> or
<constant>V4L2_COLORSPACE_470_SYSTEM_BG</constant> replaces
<constant>V4L2_FMT_CS_601YUV</constant>.</para>
	</listitem>

	<listitem>
	  <para>In &v4l2-requestbuffers; the
<structfield>type</structfield> field was properly defined as
&v4l2-buf-type;. Buffer types changed as mentioned above. A new
<structfield>memory</structfield> field of type &v4l2-memory; was
added to distinguish between I/O methods using buffers allocated
by the driver or the application. See <xref linkend="io" /> for
details.</para>
	</listitem>

	<listitem>
	  <para>In &v4l2-buffer; the <structfield>type</structfield>
field was properly defined as &v4l2-buf-type;. Buffer types changed as
mentioned above. A <structfield>field</structfield> field of type
&v4l2-field; was added to indicate if a buffer contains a top or
bottom field. The old field flags were removed. Since no unadjusted
system time clock was added to the kernel as planned, the
<structfield>timestamp</structfield> field changed back from type
stamp_t, an unsigned 64 bit integer expressing the sample time in
nanoseconds, to struct <structname>timeval</structname>. With the
addition of a second memory mapping method the
<structfield>offset</structfield> field moved into union
<structfield>m</structfield>, and a new
<structfield>memory</structfield> field of type &v4l2-memory; was
added to distinguish between I/O methods. See <xref linkend="io" />
for details.</para>

	  <para>The <constant>V4L2_BUF_REQ_CONTIG</constant>
flag was used by the V4L compatibility layer, after changes to this
code it was no longer needed. The
<constant>V4L2_BUF_ATTR_DEVICEMEM</constant> flag would indicate if
the buffer was indeed allocated in device memory rather than DMA-able
system memory. It was barely useful and so was removed.</para>
	</listitem>

	<listitem>
	  <para>In &v4l2-framebuffer; the
<structfield>base[3]</structfield> array anticipating double- and
triple-buffering in off-screen video memory, however without defining
a synchronization mechanism, was replaced by a single pointer. The
<constant>V4L2_FBUF_CAP_SCALEUP</constant> and
<constant>V4L2_FBUF_CAP_SCALEDOWN</constant> flags were removed.
Applications can determine this capability more accurately using the
new cropping and scaling interface. The
<constant>V4L2_FBUF_CAP_CLIPPING</constant> flag was replaced by
<constant>V4L2_FBUF_CAP_LIST_CLIPPING</constant> and
<constant>V4L2_FBUF_CAP_BITMAP_CLIPPING</constant>.</para>
	</listitem>

	<listitem>
	  <para>In &v4l2-clip; the <structfield>x</structfield>,
<structfield>y</structfield>, <structfield>width</structfield> and
<structfield>height</structfield> field moved into a
<structfield>c</structfield> substructure of type &v4l2-rect;. The
<structfield>x</structfield> and <structfield>y</structfield> fields
were renamed to <structfield>left</structfield> and
<structfield>top</structfield>, &ie; offsets to a context dependent
origin.</para>
	</listitem>

	<listitem>
	  <para>In &v4l2-window; the <structfield>x</structfield>,
<structfield>y</structfield>, <structfield>width</structfield> and
<structfield>height</structfield> field moved into a
<structfield>w</structfield> substructure as above. A
<structfield>field</structfield> field of type %v4l2-field; was added
to distinguish between field and frame (interlaced) overlay.</para>
	</listitem>

	<listitem>
	  <para>The digital zoom interface, including struct
<structname>v4l2_zoomcap</structname>, struct
<structname>v4l2_zoom</structname>,
<constant>V4L2_ZOOM_NONCAP</constant> and
<constant>V4L2_ZOOM_WHILESTREAMING</constant> was replaced by a new
cropping and scaling interface. The previously unused struct
<structname>v4l2_cropcap</structname> and
<structname>v4l2_crop</structname> where redefined for this purpose.
See <xref linkend="crop" /> for details.</para>
	</listitem>

	<listitem>
	  <para>In &v4l2-vbi-format; the
<structfield>SAMPLE_FORMAT</structfield> field now contains a
four-character-code as used to identify video image formats and
<constant>V4L2_PIX_FMT_GREY</constant> replaces the
<constant>V4L2_VBI_SF_UBYTE</constant> define. The
<structfield>reserved</structfield> field was extended.</para>
	</listitem>

	<listitem>
	  <para>In &v4l2-captureparm; the type of the
<structfield>timeperframe</structfield> field changed from unsigned
long to &v4l2-fract;. This allows the accurate expression of multiples
of the NTSC-M frame rate 30000 / 1001. A new field
<structfield>readbuffers</structfield> was added to control the driver
behaviour in read I/O mode.</para>

	  <para>Similar changes were made to &v4l2-outputparm;.</para>
	</listitem>

	<listitem>
	  <para>The struct <structname>v4l2_performance</structname>
and <constant>VIDIOC_G_PERF</constant> ioctl were dropped. Except when
using the <link linkend="rw">read/write I/O method</link>, which is
limited anyway, this information is already available to
applications.</para>
	</listitem>

	<listitem>
	  <para>The example transformation from RGB to YCbCr color
space in the old V4L2 documentation was inaccurate, this has been
corrected in <xref linkend="pixfmt" />.<!-- 0.5670G should be
0.587, and 127/112 != 255/224 --></para>
	</listitem>
      </orderedlist>
    </section>

    <section>
      <title>V4L2 2003-06-19</title>

      <orderedlist>
	<listitem>
	  <para>A new capability flag
<constant>V4L2_CAP_RADIO</constant> was added for radio devices. Prior
to this change radio devices would identify solely by having exactly one
tuner whose type field reads <constant>V4L2_TUNER_RADIO</constant>.</para>
	</listitem>

	<listitem>
	  <para>An optional driver access priority mechanism was
added, see <xref linkend="app-pri" /> for details.</para>
	</listitem>

	<listitem>
	  <para>The audio input and output interface was found to be
incomplete.</para>
	  <para>Previously the &VIDIOC-G-AUDIO;
ioctl would enumerate the available audio inputs. An ioctl to
determine the current audio input, if more than one combines with the
current video input, did not exist. So
<constant>VIDIOC_G_AUDIO</constant> was renamed to
<constant>VIDIOC_G_AUDIO_OLD</constant>, this ioctl was removed on
Kernel 2.6.39. The &VIDIOC-ENUMAUDIO; ioctl was added to enumerate
audio inputs, while &VIDIOC-G-AUDIO; now reports the current audio
input.</para>
	  <para>The same changes were made to &VIDIOC-G-AUDOUT; and
&VIDIOC-ENUMAUDOUT;.</para>
	  <para>Until further the "videodev" module will automatically
translate between the old and new ioctls, but drivers and applications
must be updated to successfully compile again.</para>
	</listitem>

	<listitem>
	  <para>The &VIDIOC-OVERLAY; ioctl was incorrectly defined with
write-read parameter. It was changed to write-only, while the write-read
version was renamed to <constant>VIDIOC_OVERLAY_OLD</constant>. The old
ioctl was removed on Kernel 2.6.39. Until further the "videodev"
kernel module will automatically translate to the new version, so drivers
must be recompiled, but not applications.</para>
	</listitem>

	<listitem>
	  <para><xref linkend="overlay" /> incorrectly stated that
clipping rectangles define regions where the video can be seen.
Correct is that clipping rectangles define regions where
<emphasis>no</emphasis> video shall be displayed and so the graphics
surface can be seen.</para>
	</listitem>

	<listitem>
	  <para>The &VIDIOC-S-PARM; and &VIDIOC-S-CTRL; ioctls were
defined with write-only parameter, inconsistent with other ioctls
modifying their argument. They were changed to write-read, while a
<constant>_OLD</constant> suffix was added to the write-only versions.
The old ioctls were removed on Kernel 2.6.39. Drivers and
applications assuming a constant parameter need an update.</para>
	</listitem>
      </orderedlist>
    </section>

    <section>
      <title>V4L2 2003-11-05</title>
      <orderedlist>
	<listitem>
	  <para>In <xref linkend="pixfmt-rgb" /> the following pixel
formats were incorrectly transferred from Bill Dirks' V4L2
specification. Descriptions below refer to bytes in memory, in
ascending address order.<informaltable>
	      <tgroup cols="3">
		<thead>
		  <row>
		    <entry>Symbol</entry>
		    <entry>In this document prior to revision
0.5</entry>
		    <entry>Corrected</entry>
		  </row>
		</thead>
		<tbody valign="top">
		  <row>
		    <entry><constant>V4L2_PIX_FMT_RGB24</constant></entry>
		    <entry>B, G, R</entry>
		    <entry>R, G, B</entry>
		  </row>
		  <row>
		    <entry><constant>V4L2_PIX_FMT_BGR24</constant></entry>
		    <entry>R, G, B</entry>
		    <entry>B, G, R</entry>
		  </row>
		  <row>
		    <entry><constant>V4L2_PIX_FMT_RGB32</constant></entry>
		    <entry>B, G, R, X</entry>
		    <entry>R, G, B, X</entry>
		  </row>
		  <row>
		    <entry><constant>V4L2_PIX_FMT_BGR32</constant></entry>
		    <entry>R, G, B, X</entry>
		    <entry>B, G, R, X</entry>
		  </row>
		</tbody>
	      </tgroup>
	    </informaltable> The
<constant>V4L2_PIX_FMT_BGR24</constant> example was always
correct.</para>
	  <para>In <xref linkend="v4l-image-properties" /> the mapping
of the V4L <constant>VIDEO_PALETTE_RGB24</constant> and
<constant>VIDEO_PALETTE_RGB32</constant> formats to V4L2 pixel formats
was accordingly corrected.</para>
	</listitem>

	<listitem>
	  <para>Unrelated to the fixes above, drivers may still
interpret some V4L2 RGB pixel formats differently. These issues have
yet to be addressed, for details see <xref
	      linkend="pixfmt-rgb" />.</para>
	</listitem>
      </orderedlist>
    </section>

    <section>
      <title>V4L2 in Linux 2.6.6, 2004-05-09</title>
      <orderedlist>
	<listitem>
	  <para>The &VIDIOC-CROPCAP; ioctl was incorrectly defined
with read-only parameter. It is now defined as write-read ioctl, while
the read-only version was renamed to
<constant>VIDIOC_CROPCAP_OLD</constant>. The old ioctl was removed
on Kernel 2.6.39.</para>
	</listitem>
      </orderedlist>
    </section>

    <section>
      <title>V4L2 in Linux 2.6.8</title>
      <orderedlist>
	<listitem>
	  <para>A new field <structfield>input</structfield> (former
<structfield>reserved[0]</structfield>) was added to the &v4l2-buffer;
structure. Purpose of this field is to alternate between video inputs
(&eg; cameras) in step with the video capturing process. This function
must be enabled with the new <constant>V4L2_BUF_FLAG_INPUT</constant>
flag. The <structfield>flags</structfield> field is no longer
read-only.</para>
	</listitem>
      </orderedlist>
    </section>

    <section>
      <title>V4L2 spec erratum 2004-08-01</title>

      <orderedlist>
	<listitem>
	  <para>The return value of the
<xref linkend="func-open" /> function was incorrectly documented.</para>
	</listitem>

	<listitem>
	  <para>Audio output ioctls end in -AUDOUT, not -AUDIOOUT.</para>
	</listitem>

	<listitem>
	  <para>In the Current Audio Input example the
<constant>VIDIOC_G_AUDIO</constant> ioctl took the wrong
argument.</para>
	</listitem>

	<listitem>
	  <para>The documentation of the &VIDIOC-QBUF; and
&VIDIOC-DQBUF; ioctls did not mention the &v4l2-buffer;
<structfield>memory</structfield> field. It was also missing from
examples. Also on the <constant>VIDIOC_DQBUF</constant> page the &EIO;
was not documented.</para>
	</listitem>
      </orderedlist>
    </section>

    <section>
      <title>V4L2 in Linux 2.6.14</title>
      <orderedlist>
	<listitem>
	  <para>A new sliced VBI interface was added. It is documented
in <xref linkend="sliced" /> and replaces the interface first
proposed in V4L2 specification 0.8.</para>
	</listitem>
      </orderedlist>
    </section>

    <section>
      <title>V4L2 in Linux 2.6.15</title>
      <orderedlist>
	<listitem>
	  <para>The &VIDIOC-LOG-STATUS; ioctl was added.</para>
	</listitem>

	<listitem>
	  <para>New video standards
<constant>V4L2_STD_NTSC_443</constant>,
<constant>V4L2_STD_SECAM_LC</constant>,
<constant>V4L2_STD_SECAM_DK</constant> (a set of SECAM D, K and K1),
and <constant>V4L2_STD_ATSC</constant> (a set of
<constant>V4L2_STD_ATSC_8_VSB</constant> and
<constant>V4L2_STD_ATSC_16_VSB</constant>) were defined. Note the
<constant>V4L2_STD_525_60</constant> set now includes
<constant>V4L2_STD_NTSC_443</constant>. See also <xref
	      linkend="v4l2-std-id" />.</para>
	</listitem>

	<listitem>
	  <para>The <constant>VIDIOC_G_COMP</constant> and
<constant>VIDIOC_S_COMP</constant> ioctl were renamed to
<constant>VIDIOC_G_MPEGCOMP</constant> and
<constant>VIDIOC_S_MPEGCOMP</constant> respectively. Their argument
was replaced by a struct
<structname>v4l2_mpeg_compression</structname> pointer. (The
<constant>VIDIOC_G_MPEGCOMP</constant> and
<constant>VIDIOC_S_MPEGCOMP</constant> ioctls where removed in Linux
2.6.25.)</para>
	</listitem>
      </orderedlist>
    </section>

    <section>
      <title>V4L2 spec erratum 2005-11-27</title>
      <para>The capture example in <xref linkend="capture-example" />
called the &VIDIOC-S-CROP; ioctl without checking if cropping is
supported. In the video standard selection example in
<xref linkend="standard" /> the &VIDIOC-S-STD; call used the wrong
argument type.</para>
    </section>

    <section>
      <title>V4L2 spec erratum 2006-01-10</title>
      <orderedlist>
	<listitem>
	  <para>The <constant>V4L2_IN_ST_COLOR_KILL</constant> flag in
&v4l2-input; not only indicates if the color killer is enabled, but
also if it is active. (The color killer disables color decoding when
it detects no color in the video signal to improve the image
quality.)</para>
	</listitem>

	<listitem>
	  <para>&VIDIOC-S-PARM; is a write-read ioctl, not write-only as
stated on its reference page. The ioctl changed in 2003 as noted above.</para>
	</listitem>
      </orderedlist>
    </section>

    <section>
      <title>V4L2 spec erratum 2006-02-03</title>
      <orderedlist>
	<listitem>
	  <para>In &v4l2-captureparm; and &v4l2-outputparm; the
<structfield>timeperframe</structfield> field gives the time in
seconds, not microseconds.</para>
	</listitem>
      </orderedlist>
    </section>

    <section>
      <title>V4L2 spec erratum 2006-02-04</title>
      <orderedlist>
	<listitem>
	  <para>The <structfield>clips</structfield> field in
&v4l2-window; must point to an array of &v4l2-clip;, not a linked
list, because drivers ignore the struct
<structname>v4l2_clip</structname>.<structfield>next</structfield>
pointer.</para>
	</listitem>
      </orderedlist>
    </section>

    <section>
      <title>V4L2 in Linux 2.6.17</title>
      <orderedlist>
	<listitem>
	  <para>New video standard macros were added:
<constant>V4L2_STD_NTSC_M_KR</constant> (NTSC M South Korea), and the
sets <constant>V4L2_STD_MN</constant>,
<constant>V4L2_STD_B</constant>, <constant>V4L2_STD_GH</constant> and
<constant>V4L2_STD_DK</constant>. The
<constant>V4L2_STD_NTSC</constant> and
<constant>V4L2_STD_SECAM</constant> sets now include
<constant>V4L2_STD_NTSC_M_KR</constant> and
<constant>V4L2_STD_SECAM_LC</constant> respectively.</para>
	</listitem>

	<listitem>
	  <para>A new <constant>V4L2_TUNER_MODE_LANG1_LANG2</constant>
was defined to record both languages of a bilingual program. The
use of <constant>V4L2_TUNER_MODE_STEREO</constant> for this purpose
is deprecated now. See the &VIDIOC-G-TUNER; section for
details.</para>
	</listitem>
      </orderedlist>
    </section>

    <section>
      <title>V4L2 spec erratum 2006-09-23 (Draft 0.15)</title>
      <orderedlist>
	<listitem>
	  <para>In various places
<constant>V4L2_BUF_TYPE_SLICED_VBI_CAPTURE</constant> and
<constant>V4L2_BUF_TYPE_SLICED_VBI_OUTPUT</constant> of the sliced VBI
interface were not mentioned along with other buffer types.</para>
	</listitem>

	<listitem>
	  <para>In <xref linkend="vidioc-g-audio" /> it was clarified
that the &v4l2-audio; <structfield>mode</structfield> field is a flags
field.</para>
	</listitem>

	<listitem>
	  <para><xref linkend="vidioc-querycap" /> did not mention the
sliced VBI and radio capability flags.</para>
	</listitem>

	<listitem>
	  <para>In <xref linkend="vidioc-g-frequency" /> it was
clarified that applications must initialize the tuner
<structfield>type</structfield> field of &v4l2-frequency; before
calling &VIDIOC-S-FREQUENCY;.</para>
	</listitem>

	<listitem>
	  <para>The <structfield>reserved</structfield> array
in &v4l2-requestbuffers; has 2 elements, not 32.</para>
	</listitem>

	<listitem>
	  <para>In <xref linkend="output" /> and <xref
	      linkend="raw-vbi" /> the device file names
<filename>/dev/vout</filename> which never caught on were replaced
by <filename>/dev/video</filename>.</para>
	</listitem>

	<listitem>
	  <para>With Linux 2.6.15 the possible range for VBI device minor
numbers was extended from 224-239 to 224-255. Accordingly device file names
<filename>/dev/vbi0</filename> to <filename>/dev/vbi31</filename> are
possible now.</para>
	</listitem>
      </orderedlist>
    </section>

    <section>
      <title>V4L2 in Linux 2.6.18</title>
      <orderedlist>
	<listitem>
	  <para>New ioctls &VIDIOC-G-EXT-CTRLS;, &VIDIOC-S-EXT-CTRLS;
and &VIDIOC-TRY-EXT-CTRLS; were added, a flag to skip unsupported
controls with &VIDIOC-QUERYCTRL;, new control types
<constant>V4L2_CTRL_TYPE_INTEGER64</constant> and
<constant>V4L2_CTRL_TYPE_CTRL_CLASS</constant> (<xref
	      linkend="v4l2-ctrl-type" />), and new control flags
<constant>V4L2_CTRL_FLAG_READ_ONLY</constant>,
<constant>V4L2_CTRL_FLAG_UPDATE</constant>,
<constant>V4L2_CTRL_FLAG_INACTIVE</constant> and
<constant>V4L2_CTRL_FLAG_SLIDER</constant> (<xref
	      linkend="control-flags" />). See <xref
	      linkend="extended-controls" /> for details.</para>
	</listitem>
      </orderedlist>
    </section>

    <section>
      <title>V4L2 in Linux 2.6.19</title>
      <orderedlist>
	<listitem>
	  <para>In &v4l2-sliced-vbi-cap; a buffer type field was added
replacing a reserved field. Note on architectures where the size of
enum types differs from int types the size of the structure changed.
The &VIDIOC-G-SLICED-VBI-CAP; ioctl was redefined from being read-only
to write-read. Applications must initialize the type field and clear
the reserved fields now. These changes may <emphasis>break the
compatibility</emphasis> with older drivers and applications.</para>
	</listitem>

	<listitem>
	  <para>The ioctls &VIDIOC-ENUM-FRAMESIZES; and
&VIDIOC-ENUM-FRAMEINTERVALS; were added.</para>
	</listitem>

	<listitem>
	  <para>A new pixel format <constant>V4L2_PIX_FMT_RGB444</constant> (<xref
linkend="rgb-formats" />) was added.</para>
	</listitem>
      </orderedlist>
    </section>

    <section>
      <title>V4L2 spec erratum 2006-10-12 (Draft 0.17)</title>
      <orderedlist>
	<listitem>
	  <para><constant>V4L2_PIX_FMT_HM12</constant> (<xref
linkend="reserved-formats" />) is a YUV 4:2:0, not 4:2:2 format.</para>
	</listitem>
      </orderedlist>
    </section>

    <section>
      <title>V4L2 in Linux 2.6.21</title>
      <orderedlist>
	<listitem>
	  <para>The <filename>videodev2.h</filename> header file is
now dual licensed under GNU General Public License version two or
later, and under a 3-clause BSD-style license.</para>
	</listitem>
      </orderedlist>
    </section>

    <section>
      <title>V4L2 in Linux 2.6.22</title>
      <orderedlist>
	<listitem>
	  <para>Two new field orders
	  <constant>V4L2_FIELD_INTERLACED_TB</constant> and
	  <constant>V4L2_FIELD_INTERLACED_BT</constant> were
	  added. See <xref linkend="v4l2-field" /> for details.</para>
	</listitem>

	<listitem>
	  <para>Three new clipping/blending methods with a global or
straight or inverted local alpha value were added to the video overlay
interface. See the description of the &VIDIOC-G-FBUF; and
&VIDIOC-S-FBUF; ioctls for details.</para>
	  <para>A new <structfield>global_alpha</structfield> field
was added to <link
linkend="v4l2-window"><structname>v4l2_window</structname></link>,
extending the structure. This may <emphasis>break
compatibility</emphasis> with applications using a struct
<structname>v4l2_window</structname> directly. However the <link
linkend="vidioc-g-fmt">VIDIOC_G/S/TRY_FMT</link> ioctls, which take a
pointer to a <link linkend="v4l2-format">v4l2_format</link> parent
structure with padding bytes at the end, are not affected.</para>
	</listitem>

	<listitem>
	  <para>The format of the <structfield>chromakey</structfield>
field in &v4l2-window; changed from "host order RGB32" to a pixel
value in the same format as the framebuffer. This may <emphasis>break
compatibility</emphasis> with existing applications. Drivers
supporting the "host order RGB32" format are not known.</para>
	</listitem>

      </orderedlist>
    </section>

    <section>
      <title>V4L2 in Linux 2.6.24</title>
      <orderedlist>
	<listitem>
	  <para>The pixel formats
<constant>V4L2_PIX_FMT_PAL8</constant>,
<constant>V4L2_PIX_FMT_YUV444</constant>,
<constant>V4L2_PIX_FMT_YUV555</constant>,
<constant>V4L2_PIX_FMT_YUV565</constant> and
<constant>V4L2_PIX_FMT_YUV32</constant> were added.</para>
	</listitem>
      </orderedlist>
    </section>

    <section>
      <title>V4L2 in Linux 2.6.25</title>
      <orderedlist>
	<listitem>
	  <para>The pixel formats <link linkend="V4L2-PIX-FMT-Y16">
<constant>V4L2_PIX_FMT_Y16</constant></link> and <link
linkend="V4L2-PIX-FMT-SBGGR16">
<constant>V4L2_PIX_FMT_SBGGR16</constant></link> were added.</para>
	</listitem>
	<listitem>
	  <para>New <link linkend="control">controls</link>
<constant>V4L2_CID_POWER_LINE_FREQUENCY</constant>,
<constant>V4L2_CID_HUE_AUTO</constant>,
<constant>V4L2_CID_WHITE_BALANCE_TEMPERATURE</constant>,
<constant>V4L2_CID_SHARPNESS</constant> and
<constant>V4L2_CID_BACKLIGHT_COMPENSATION</constant> were added. The
controls <constant>V4L2_CID_BLACK_LEVEL</constant>,
<constant>V4L2_CID_WHITENESS</constant>,
<constant>V4L2_CID_HCENTER</constant> and
<constant>V4L2_CID_VCENTER</constant> were deprecated.
</para>
	</listitem>
	<listitem>
	  <para>A <link linkend="camera-controls">Camera controls
class</link> was added, with the new controls
<constant>V4L2_CID_EXPOSURE_AUTO</constant>,
<constant>V4L2_CID_EXPOSURE_ABSOLUTE</constant>,
<constant>V4L2_CID_EXPOSURE_AUTO_PRIORITY</constant>,
<constant>V4L2_CID_PAN_RELATIVE</constant>,
<constant>V4L2_CID_TILT_RELATIVE</constant>,
<constant>V4L2_CID_PAN_RESET</constant>,
<constant>V4L2_CID_TILT_RESET</constant>,
<constant>V4L2_CID_PAN_ABSOLUTE</constant>,
<constant>V4L2_CID_TILT_ABSOLUTE</constant>,
<constant>V4L2_CID_FOCUS_ABSOLUTE</constant>,
<constant>V4L2_CID_FOCUS_RELATIVE</constant> and
<constant>V4L2_CID_FOCUS_AUTO</constant>.</para>
	</listitem>
	<listitem>
	  <para>The <constant>VIDIOC_G_MPEGCOMP</constant> and
<constant>VIDIOC_S_MPEGCOMP</constant> ioctls, which were superseded
by the <link linkend="extended-controls">extended controls</link>
interface in Linux 2.6.18, where finally removed from the
<filename>videodev2.h</filename> header file.</para>
	</listitem>
      </orderedlist>
    </section>

    <section>
      <title>V4L2 in Linux 2.6.26</title>
      <orderedlist>
	<listitem>
	  <para>The pixel formats
<constant>V4L2_PIX_FMT_Y16</constant> and
<constant>V4L2_PIX_FMT_SBGGR16</constant> were added.</para>
	</listitem>
	<listitem>
	  <para>Added user controls
<constant>V4L2_CID_CHROMA_AGC</constant> and
<constant>V4L2_CID_COLOR_KILLER</constant>.</para>
	</listitem>
      </orderedlist>
    </section>

    <section>
      <title>V4L2 in Linux 2.6.27</title>
      <orderedlist>
	<listitem>
	  <para>The &VIDIOC-S-HW-FREQ-SEEK; ioctl and the
<constant>V4L2_CAP_HW_FREQ_SEEK</constant> capability were added.</para>
	</listitem>
	<listitem>
	  <para>The pixel formats
<constant>V4L2_PIX_FMT_YVYU</constant>,
<constant>V4L2_PIX_FMT_PCA501</constant>,
<constant>V4L2_PIX_FMT_PCA505</constant>,
<constant>V4L2_PIX_FMT_PCA508</constant>,
<constant>V4L2_PIX_FMT_PCA561</constant>,
<constant>V4L2_PIX_FMT_SGBRG8</constant>,
<constant>V4L2_PIX_FMT_PAC207</constant> and
<constant>V4L2_PIX_FMT_PJPG</constant> were added.</para>
	</listitem>
      </orderedlist>
    </section>

    <section>
      <title>V4L2 in Linux 2.6.28</title>
      <orderedlist>
	<listitem>
	  <para>Added <constant>V4L2_MPEG_AUDIO_ENCODING_AAC</constant> and
<constant>V4L2_MPEG_AUDIO_ENCODING_AC3</constant> MPEG audio encodings.</para>
	</listitem>
	<listitem>
	  <para>Added <constant>V4L2_MPEG_VIDEO_ENCODING_MPEG_4_AVC</constant> MPEG
video encoding.</para>
	</listitem>
	<listitem>
	  <para>The pixel formats
<constant>V4L2_PIX_FMT_SGRBG10</constant> and
<constant>V4L2_PIX_FMT_SGRBG10DPCM8</constant> were added.</para>
	</listitem>
      </orderedlist>
    </section>

    <section>
      <title>V4L2 in Linux 2.6.29</title>
      <orderedlist>
	<listitem>
	  <para>The <constant>VIDIOC_G_CHIP_IDENT</constant> ioctl was renamed
to <constant>VIDIOC_G_CHIP_IDENT_OLD</constant> and &VIDIOC-DBG-G-CHIP-IDENT;
was introduced in its place. The old struct <structname>v4l2_chip_ident</structname>
was renamed to <structname id="v4l2-chip-ident-old">v4l2_chip_ident_old</structname>.</para>
	</listitem>
	<listitem>
	  <para>The pixel formats
<constant>V4L2_PIX_FMT_VYUY</constant>,
<constant>V4L2_PIX_FMT_NV16</constant> and
<constant>V4L2_PIX_FMT_NV61</constant> were added.</para>
	</listitem>
	<listitem>
	  <para>Added camera controls
<constant>V4L2_CID_ZOOM_ABSOLUTE</constant>,
<constant>V4L2_CID_ZOOM_RELATIVE</constant>,
<constant>V4L2_CID_ZOOM_CONTINUOUS</constant> and
<constant>V4L2_CID_PRIVACY</constant>.</para>
	</listitem>
      </orderedlist>
    </section>
    <section>
      <title>V4L2 in Linux 2.6.30</title>
      <orderedlist>
	<listitem>
	  <para>New control flag <constant>V4L2_CTRL_FLAG_WRITE_ONLY</constant> was added.</para>
	</listitem>
	<listitem>
	  <para>New control <constant>V4L2_CID_COLORFX</constant> was added.</para>
	</listitem>
      </orderedlist>
    </section>
    <section>
      <title>V4L2 in Linux 2.6.32</title>
      <orderedlist>
	<listitem>
	  <para>In order to be easier to compare a V4L2 API and a kernel
version, now V4L2 API is numbered using the Linux Kernel version numeration.</para>
	</listitem>
	<listitem>
	  <para>Finalized the RDS capture API. See <xref linkend="rds" /> for
more information.</para>
	</listitem>
	<listitem>
	  <para>Added new capabilities for modulators and RDS encoders.</para>
	</listitem>
	<listitem>
	  <para>Add description for libv4l API.</para>
	</listitem>
	<listitem>
	  <para>Added support for string controls via new type <constant>V4L2_CTRL_TYPE_STRING</constant>.</para>
	</listitem>
	<listitem>
	  <para>Added <constant>V4L2_CID_BAND_STOP_FILTER</constant> documentation.</para>
	</listitem>
	<listitem>
	  <para>Added FM Modulator (FM TX) Extended Control Class: <constant>V4L2_CTRL_CLASS_FM_TX</constant> and their Control IDs.</para>
	</listitem>
	<listitem>
	  <para>Added Remote Controller chapter, describing the default Remote Controller mapping for media devices.</para>
	</listitem>
      </orderedlist>
    </section>
    <section>
      <title>V4L2 in Linux 2.6.33</title>
      <orderedlist>
	<listitem>
	  <para>Added support for Digital Video timings in order to support HDTV receivers and transmitters.</para>
	</listitem>
      </orderedlist>
    </section>
    <section>
      <title>V4L2 in Linux 2.6.34</title>
      <orderedlist>
	<listitem>
	  <para>Added
<constant>V4L2_CID_IRIS_ABSOLUTE</constant> and
<constant>V4L2_CID_IRIS_RELATIVE</constant> controls to the
	    <link linkend="camera-controls">Camera controls class</link>.
	  </para>
	</listitem>
      </orderedlist>
    </section>
    <section>
      <title>V4L2 in Linux 2.6.37</title>
      <orderedlist>
	<listitem>
	  <para>Remove the vtx (videotext/teletext) API. This API was no longer
used and no hardware exists to verify the API. Nor were any userspace applications found
that used it. It was originally scheduled for removal in 2.6.35.
	  </para>
	</listitem>
      </orderedlist>
    </section>
    <section>
      <title>V4L2 in Linux 2.6.39</title>
      <orderedlist>
        <listitem>
          <para>The old VIDIOC_*_OLD symbols and V4L1 support were removed.</para>
        </listitem>
        <listitem>
          <para>Multi-planar API added. Does not affect the compatibility of
          current drivers and applications. See
          <link linkend="planar-apis">multi-planar API</link>
          for details.</para>
        </listitem>
      </orderedlist>
    </section>
    <section>
      <title>V4L2 in Linux 3.1</title>
      <orderedlist>
        <listitem>
	  <para>VIDIOC_QUERYCAP now returns a per-subsystem version instead of a per-driver one.</para>
	  <para>Standardize an error code for invalid ioctl.</para>
          <para>Added V4L2_CTRL_TYPE_BITMASK.</para>
        </listitem>
      </orderedlist>
    </section>
    <section>
      <title>V4L2 in Linux 3.2</title>
      <orderedlist>
        <listitem>
	  <para>V4L2_CTRL_FLAG_VOLATILE was added to signal volatile controls to userspace.</para>
        </listitem>
        <listitem>
	  <para>Add selection API for extended control over cropping and
composing. Does not affect the compatibility of current drivers and
applications.  See <link linkend="selection-api"> selection API </link> for
details.</para>
        </listitem>
      </orderedlist>
    </section>

    <section>
      <title>V4L2 in Linux 3.3</title>
      <orderedlist>
        <listitem>
	  <para>Added <constant>V4L2_CID_ALPHA_COMPONENT</constant> control
	    to the <link linkend="control">User controls class</link>.
	  </para>
        </listitem>
<<<<<<< HEAD
=======
        <listitem>
	  <para>Added the device_caps field to struct v4l2_capabilities and added the new
	  V4L2_CAP_DEVICE_CAPS capability.</para>
        </listitem>
      </orderedlist>
    </section>

    <section>
      <title>V4L2 in Linux 3.4</title>
      <orderedlist>
        <listitem>
	  <para>Added <link linkend="jpeg-controls">JPEG compression control
	  class</link>.</para>
        </listitem>
>>>>>>> e816b57a
      </orderedlist>
    </section>

    <section id="other">
      <title>Relation of V4L2 to other Linux multimedia APIs</title>

      <section id="xvideo">
        <title>X Video Extension</title>

        <para>The X Video Extension (abbreviated XVideo or just Xv) is
an extension of the X Window system, implemented for example by the
XFree86 project. Its scope is similar to V4L2, an API to video capture
and output devices for X clients. Xv allows applications to display
live video in a window, send window contents to a TV output, and
capture or output still images in XPixmaps<footnote>
	  <para>This is not implemented in XFree86.</para>
	</footnote>. With their implementation XFree86 makes the
extension available across many operating systems and
architectures.</para>

        <para>Because the driver is embedded into the X server Xv has a
number of advantages over the V4L2 <link linkend="overlay">video
overlay interface</link>. The driver can easily determine the overlay
target, &ie; visible graphics memory or off-screen buffers for a
destructive overlay. It can program the RAMDAC for a non-destructive
overlay, scaling or color-keying, or the clipping functions of the
video capture hardware, always in sync with drawing operations or
windows moving or changing their stacking order.</para>

        <para>To combine the advantages of Xv and V4L a special Xv
driver exists in XFree86 and XOrg, just programming any overlay capable
Video4Linux device it finds. To enable it
<filename>/etc/X11/XF86Config</filename> must contain these lines:</para>
        <para><screen>
Section "Module"
    Load "v4l"
EndSection</screen></para>

        <para>As of XFree86 4.2 this driver still supports only V4L
ioctls, however it should work just fine with all V4L2 devices through
the V4L2 backward-compatibility layer. Since V4L2 permits multiple
opens it is possible (if supported by the V4L2 driver) to capture
video while an X client requested video overlay. Restrictions of
simultaneous capturing and overlay are discussed in <xref
	  linkend="overlay" /> apply.</para>

        <para>Only marginally related to V4L2, XFree86 extended Xv to
support hardware YUV to RGB conversion and scaling for faster video
playback, and added an interface to MPEG-2 decoding hardware. This API
is useful to display images captured with V4L2 devices.</para>
      </section>

      <section>
        <title>Digital Video</title>

        <para>V4L2 does not support digital terrestrial, cable or
satellite broadcast. A separate project aiming at digital receivers
exists. You can find its homepage at <ulink
url="http://linuxtv.org">http://linuxtv.org</ulink>. The Linux DVB API
has no connection to the V4L2 API except that drivers for hybrid
hardware may support both.</para>
      </section>

      <section>
        <title>Audio Interfaces</title>

        <para>[to do - OSS/ALSA]</para>
      </section>
    </section>

    <section id="experimental">
      <title>Experimental API Elements</title>

      <para>The following V4L2 API elements are currently experimental
and may change in the future.</para>

      <itemizedlist>
        <listitem>
	  <para>Video Output Overlay (OSD) Interface, <xref
	    linkend="osd" />.</para>
        </listitem>
	<listitem>
	  <para><constant>V4L2_BUF_TYPE_VIDEO_OUTPUT_OVERLAY</constant>,
	&v4l2-buf-type;, <xref linkend="v4l2-buf-type" />.</para>
        </listitem>
        <listitem>
	  <para><constant>V4L2_CAP_VIDEO_OUTPUT_OVERLAY</constant>,
&VIDIOC-QUERYCAP; ioctl, <xref linkend="device-capabilities" />.</para>
        </listitem>
        <listitem>
	  <para>&VIDIOC-ENUM-FRAMESIZES; and
&VIDIOC-ENUM-FRAMEINTERVALS; ioctls.</para>
        </listitem>
        <listitem>
	  <para>&VIDIOC-G-ENC-INDEX; ioctl.</para>
        </listitem>
        <listitem>
	  <para>&VIDIOC-ENCODER-CMD; and &VIDIOC-TRY-ENCODER-CMD;
ioctls.</para>
        </listitem>
        <listitem>
	  <para>&VIDIOC-DBG-G-REGISTER; and &VIDIOC-DBG-S-REGISTER;
ioctls.</para>
        </listitem>
        <listitem>
	  <para>&VIDIOC-DBG-G-CHIP-IDENT; ioctl.</para>
        </listitem>
        <listitem>
	  <para>Flash API. <xref linkend="flash-controls" /></para>
        </listitem>
        <listitem>
	  <para>&VIDIOC-CREATE-BUFS; and &VIDIOC-PREPARE-BUF; ioctls.</para>
        </listitem>
        <listitem>
	  <para>Selection API. <xref linkend="selection-api" /></para>
        </listitem>
      </itemizedlist>
    </section>

    <section id="obsolete">
      <title>Obsolete API Elements</title>

      <para>The following V4L2 API elements were superseded by new
interfaces and should not be implemented in new drivers.</para>

      <itemizedlist>
        <listitem>
	  <para><constant>VIDIOC_G_MPEGCOMP</constant> and
<constant>VIDIOC_S_MPEGCOMP</constant> ioctls. Use Extended Controls,
<xref linkend="extended-controls" />.</para>
        </listitem>
      </itemizedlist>
    </section>
  </section><|MERGE_RESOLUTION|>--- conflicted
+++ resolved
@@ -2393,8 +2393,6 @@
 	    to the <link linkend="control">User controls class</link>.
 	  </para>
         </listitem>
-<<<<<<< HEAD
-=======
         <listitem>
 	  <para>Added the device_caps field to struct v4l2_capabilities and added the new
 	  V4L2_CAP_DEVICE_CAPS capability.</para>
@@ -2409,7 +2407,6 @@
 	  <para>Added <link linkend="jpeg-controls">JPEG compression control
 	  class</link>.</para>
         </listitem>
->>>>>>> e816b57a
       </orderedlist>
     </section>
 
