--- conflicted
+++ resolved
@@ -1875,11 +1875,8 @@
 			shutdown the other cpus.  Instead use the REBOOT_VECTOR
 			irq.
 
-<<<<<<< HEAD
-=======
 	nomodule	Disable module load
 
->>>>>>> e816b57a
 	nopat		[X86] Disable PAT (page attribute table extension of
 			pagetables) support.
 
