/*
 *	linux/arch/alpha/kernel/sys_rx164.c
 *
 *	Copyright (C) 1995 David A Rusling
 *	Copyright (C) 1996 Jay A Estabrook
 *	Copyright (C) 1998, 1999 Richard Henderson
 *
 * Code supporting the RX164 (PCA56+POLARIS).
 */

#include <linux/kernel.h>
#include <linux/types.h>
#include <linux/mm.h>
#include <linux/sched.h>
#include <linux/pci.h>
#include <linux/init.h>
#include <linux/bitops.h>

#include <asm/ptrace.h>
#include <asm/system.h>
#include <asm/dma.h>
#include <asm/irq.h>
#include <asm/mmu_context.h>
#include <asm/io.h>
#include <asm/pgtable.h>
#include <asm/core_polaris.h>
#include <asm/tlbflush.h>

#include "proto.h"
#include "irq_impl.h"
#include "pci_impl.h"
#include "machvec_impl.h"


/* Note mask bit is true for ENABLED irqs.  */
static unsigned long cached_irq_mask;

static inline void
rx164_update_irq_hw(unsigned long mask)
{
	volatile unsigned int *irq_mask;

	irq_mask = (void *)(POLARIS_DENSE_CONFIG_BASE + 0x74);
	*irq_mask = mask;
	mb();
	*irq_mask;
}

static inline void
rx164_enable_irq(struct irq_data *d)
{
	rx164_update_irq_hw(cached_irq_mask |= 1UL << (d->irq - 16));
}

static void
rx164_disable_irq(struct irq_data *d)
{
<<<<<<< HEAD
	rx164_update_irq_hw(cached_irq_mask &= ~(1UL << (irq - 16)));
=======
	rx164_update_irq_hw(cached_irq_mask &= ~(1UL << (d->irq - 16)));
>>>>>>> 105e53f8
}

static struct irq_chip rx164_irq_type = {
	.name		= "RX164",
<<<<<<< HEAD
	.unmask		= rx164_enable_irq,
	.mask		= rx164_disable_irq,
	.mask_ack	= rx164_disable_irq,
=======
	.irq_unmask	= rx164_enable_irq,
	.irq_mask	= rx164_disable_irq,
	.irq_mask_ack	= rx164_disable_irq,
>>>>>>> 105e53f8
};

static void 
rx164_device_interrupt(unsigned long vector)
{
	unsigned long pld;
	volatile unsigned int *dirr;
	long i;

	/* Read the interrupt summary register.  On Polaris, this is
	   the DIRR register in PCI config space (offset 0x84).  */
	dirr = (void *)(POLARIS_DENSE_CONFIG_BASE + 0x84);
	pld = *dirr;

	/*
	 * Now for every possible bit set, work through them and call
	 * the appropriate interrupt handler.
	 */
	while (pld) {
		i = ffz(~pld);
		pld &= pld - 1; /* clear least bit set */
		if (i == 20) {
			isa_no_iack_sc_device_interrupt(vector);
		} else {
			handle_irq(16+i);
		}
	}
}

static void __init
rx164_init_irq(void)
{
	long i;

	rx164_update_irq_hw(0);
	for (i = 16; i < 40; ++i) {
<<<<<<< HEAD
		irq_to_desc(i)->status |= IRQ_LEVEL;
		set_irq_chip_and_handler(i, &rx164_irq_type, handle_level_irq);
=======
		irq_set_chip_and_handler(i, &rx164_irq_type, handle_level_irq);
		irq_set_status_flags(i, IRQ_LEVEL);
>>>>>>> 105e53f8
	}

	init_i8259a_irqs();
	common_init_isa_dma();

	setup_irq(16+20, &isa_cascade_irqaction);
}


/*
 * The RX164 changed its interrupt routing between pass1 and pass2...
 *
 * PASS1:
 *
 *      Slot    IDSEL   INTA    INTB    INTC    INTD    
 *      0       6       5       10      15      20
 *      1       7       4       9       14      19
 *      2       5       3       8       13      18
 *      3       9       2       7       12      17
 *      4       10      1       6       11      16
 *
 * PASS2:
 *      Slot    IDSEL   INTA    INTB    INTC    INTD    
 *      0       5       1       7       12      17
 *      1       6       2       8       13      18
 *      2       8       3       9       14      19
 *      3       9       4       10      15      20
 *      4       10      5       11      16      6
 *      
 */

/*
 * IdSel       
 *   5  32 bit PCI option slot 0
 *   6  64 bit PCI option slot 1
 *   7  PCI-ISA bridge
 *   7  64 bit PCI option slot 2
 *   9  32 bit PCI option slot 3
 *  10  PCI-PCI bridge
 * 
 */

static int __init
rx164_map_irq(struct pci_dev *dev, u8 slot, u8 pin)
{
#if 0
	static char irq_tab_pass1[6][5] __initdata = {
	  /*INT   INTA  INTB  INTC   INTD */
	  { 16+3, 16+3, 16+8, 16+13, 16+18},      /* IdSel 5,  slot 2 */
	  { 16+5, 16+5, 16+10, 16+15, 16+20},     /* IdSel 6,  slot 0 */
	  { 16+4, 16+4, 16+9, 16+14, 16+19},      /* IdSel 7,  slot 1 */
	  { -1,     -1,    -1,    -1,   -1},      /* IdSel 8, PCI/ISA bridge */
	  { 16+2, 16+2, 16+7, 16+12, 16+17},      /* IdSel 9,  slot 3 */
	  { 16+1, 16+1, 16+6, 16+11, 16+16},      /* IdSel 10, slot 4 */
	};
#else
	static char irq_tab[6][5] __initdata = {
	  /*INT   INTA  INTB  INTC   INTD */
	  { 16+0, 16+0, 16+6, 16+11, 16+16},      /* IdSel 5,  slot 0 */
	  { 16+1, 16+1, 16+7, 16+12, 16+17},      /* IdSel 6,  slot 1 */
	  { -1,     -1,    -1,    -1,   -1},      /* IdSel 7, PCI/ISA bridge */
	  { 16+2, 16+2, 16+8, 16+13, 16+18},      /* IdSel 8,  slot 2 */
	  { 16+3, 16+3, 16+9, 16+14, 16+19},      /* IdSel 9,  slot 3 */
	  { 16+4, 16+4, 16+10, 16+15, 16+5},      /* IdSel 10, PCI-PCI */
	};
#endif
	const long min_idsel = 5, max_idsel = 10, irqs_per_slot = 5;

	/* JRP - Need to figure out how to distinguish pass1 from pass2,
	   and use the correct table.  */
	return COMMON_TABLE_LOOKUP;
}


/*
 * The System Vector
 */

struct alpha_machine_vector rx164_mv __initmv = {
	.vector_name		= "RX164",
	DO_EV5_MMU,
	DO_DEFAULT_RTC,
	DO_POLARIS_IO,
	.machine_check		= polaris_machine_check,
	.max_isa_dma_address	= ALPHA_MAX_ISA_DMA_ADDRESS,
	.min_io_address		= DEFAULT_IO_BASE,
	.min_mem_address	= DEFAULT_MEM_BASE,

	.nr_irqs		= 40,
	.device_interrupt	= rx164_device_interrupt,

	.init_arch		= polaris_init_arch,
	.init_irq		= rx164_init_irq,
	.init_rtc		= common_init_rtc,
	.init_pci		= common_init_pci,
	.kill_arch		= NULL,
	.pci_map_irq		= rx164_map_irq,
	.pci_swizzle		= common_swizzle,
};
ALIAS_MV(rx164)<|MERGE_RESOLUTION|>--- conflicted
+++ resolved
@@ -55,24 +55,14 @@
 static void
 rx164_disable_irq(struct irq_data *d)
 {
-<<<<<<< HEAD
-	rx164_update_irq_hw(cached_irq_mask &= ~(1UL << (irq - 16)));
-=======
 	rx164_update_irq_hw(cached_irq_mask &= ~(1UL << (d->irq - 16)));
->>>>>>> 105e53f8
 }
 
 static struct irq_chip rx164_irq_type = {
 	.name		= "RX164",
-<<<<<<< HEAD
-	.unmask		= rx164_enable_irq,
-	.mask		= rx164_disable_irq,
-	.mask_ack	= rx164_disable_irq,
-=======
 	.irq_unmask	= rx164_enable_irq,
 	.irq_mask	= rx164_disable_irq,
 	.irq_mask_ack	= rx164_disable_irq,
->>>>>>> 105e53f8
 };
 
 static void 
@@ -109,13 +99,8 @@
 
 	rx164_update_irq_hw(0);
 	for (i = 16; i < 40; ++i) {
-<<<<<<< HEAD
-		irq_to_desc(i)->status |= IRQ_LEVEL;
-		set_irq_chip_and_handler(i, &rx164_irq_type, handle_level_irq);
-=======
 		irq_set_chip_and_handler(i, &rx164_irq_type, handle_level_irq);
 		irq_set_status_flags(i, IRQ_LEVEL);
->>>>>>> 105e53f8
 	}
 
 	init_i8259a_irqs();
