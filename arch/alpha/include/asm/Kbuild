
generic-y += clkdev.h

<<<<<<< HEAD
header-y += compiler.h
header-y += console.h
header-y += fpu.h
header-y += gentrap.h
header-y += pal.h
header-y += reg.h
header-y += regdef.h
header-y += sysinfo.h
=======
>>>>>>> 9931faca
generic-y += exec.h
generic-y += trace_clock.h<|MERGE_RESOLUTION|>--- conflicted
+++ resolved
@@ -1,16 +1,5 @@
 
 generic-y += clkdev.h
 
-<<<<<<< HEAD
-header-y += compiler.h
-header-y += console.h
-header-y += fpu.h
-header-y += gentrap.h
-header-y += pal.h
-header-y += reg.h
-header-y += regdef.h
-header-y += sysinfo.h
-=======
->>>>>>> 9931faca
 generic-y += exec.h
 generic-y += trace_clock.h