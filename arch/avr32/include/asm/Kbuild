
generic-y	+= clkdev.h
<<<<<<< HEAD

header-y	+= cachectl.h
=======
generic-y	+= exec.h
>>>>>>> ddffeb8c
<|MERGE_RESOLUTION|>--- conflicted
+++ resolved
@@ -1,8 +1,3 @@
 
 generic-y	+= clkdev.h
-<<<<<<< HEAD
-
-header-y	+= cachectl.h
-=======
-generic-y	+= exec.h
->>>>>>> ddffeb8c
+generic-y	+= exec.h