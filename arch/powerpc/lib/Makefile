#
# Makefile for ppc-specific library files..
#

subdir-ccflags-$(CONFIG_PPC_WERROR) := -Werror

ccflags-$(CONFIG_PPC64)	:= -mno-minimal-toc

CFLAGS_REMOVE_code-patching.o = -pg
CFLAGS_REMOVE_feature-fixups.o = -pg

obj-y			:= string.o alloc.o \
			   checksum_$(CONFIG_WORD_SIZE).o crtsavres.o
obj-$(CONFIG_PPC32)	+= div64.o copy_32.o
obj-$(CONFIG_HAS_IOMEM)	+= devres.o

obj-$(CONFIG_PPC64)	+= copypage_64.o copyuser_64.o \
			   memcpy_64.o usercopy_64.o mem_64.o string.o \
<<<<<<< HEAD
			   checksum_wrappers_64.o
=======
			   checksum_wrappers_64.o hweight_64.o
>>>>>>> 3cbea436
obj-$(CONFIG_XMON)	+= sstep.o ldstfp.o
obj-$(CONFIG_KPROBES)	+= sstep.o ldstfp.o
obj-$(CONFIG_HAVE_HW_BREAKPOINT)	+= sstep.o ldstfp.o

ifeq ($(CONFIG_PPC64),y)
obj-$(CONFIG_SMP)	+= locks.o
endif

obj-$(CONFIG_PPC_LIB_RHEAP) += rheap.o

obj-y			+= code-patching.o
obj-y			+= feature-fixups.o
obj-$(CONFIG_FTR_FIXUP_SELFTEST) += feature-fixups-test.o<|MERGE_RESOLUTION|>--- conflicted
+++ resolved
@@ -16,11 +16,7 @@
 
 obj-$(CONFIG_PPC64)	+= copypage_64.o copyuser_64.o \
 			   memcpy_64.o usercopy_64.o mem_64.o string.o \
-<<<<<<< HEAD
-			   checksum_wrappers_64.o
-=======
 			   checksum_wrappers_64.o hweight_64.o
->>>>>>> 3cbea436
 obj-$(CONFIG_XMON)	+= sstep.o ldstfp.o
 obj-$(CONFIG_KPROBES)	+= sstep.o ldstfp.o
 obj-$(CONFIG_HAVE_HW_BREAKPOINT)	+= sstep.o ldstfp.o
