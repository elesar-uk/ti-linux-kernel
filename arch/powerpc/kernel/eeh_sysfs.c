/*
 * Sysfs entries for PCI Error Recovery for PAPR-compliant platform.
 * Copyright IBM Corporation 2007
 * Copyright Linas Vepstas <linas@austin.ibm.com> 2007
 *
 * All rights reserved.
 *
 * This program is free software; you can redistribute it and/or modify
 * it under the terms of the GNU General Public License as published by
 * the Free Software Foundation; either version 2 of the License, or (at
 * your option) any later version.
 *
 * This program is distributed in the hope that it will be useful, but
 * WITHOUT ANY WARRANTY; without even the implied warranty of
 * MERCHANTABILITY OR FITNESS FOR A PARTICULAR PURPOSE, GOOD TITLE or
 * NON INFRINGEMENT.  See the GNU General Public License for more
 * details.
 *
 * You should have received a copy of the GNU General Public License
 * along with this program; if not, write to the Free Software
 * Foundation, Inc., 675 Mass Ave, Cambridge, MA 02139, USA.
 *
 * Send comments and feedback to Linas Vepstas <linas@austin.ibm.com>
 */
#include <linux/pci.h>
#include <linux/stat.h>
#include <asm/ppc-pci.h>
#include <asm/pci-bridge.h>

/**
 * EEH_SHOW_ATTR -- Create sysfs entry for eeh statistic
 * @_name: name of file in sysfs directory
 * @_memb: name of member in struct pci_dn to access
 * @_format: printf format for display
 *
 * All of the attributes look very similar, so just
 * auto-gen a cut-n-paste routine to display them.
 */
#define EEH_SHOW_ATTR(_name,_memb,_format)               \
static ssize_t eeh_show_##_name(struct device *dev,      \
		struct device_attribute *attr, char *buf)          \
{                                                        \
	struct pci_dev *pdev = to_pci_dev(dev);               \
	struct eeh_dev *edev = pci_dev_to_eeh_dev(pdev);      \
	                                                      \
	if (!edev)                                            \
		return 0;                                     \
	                                                      \
	return sprintf(buf, _format "\n", edev->_memb);       \
}                                                        \
static DEVICE_ATTR(_name, S_IRUGO, eeh_show_##_name, NULL);

EEH_SHOW_ATTR(eeh_mode,            mode,            "0x%x");
EEH_SHOW_ATTR(eeh_config_addr,     config_addr,     "0x%x");
EEH_SHOW_ATTR(eeh_pe_config_addr,  pe_config_addr,  "0x%x");

static ssize_t eeh_pe_state_show(struct device *dev,
				 struct device_attribute *attr, char *buf)
{
	struct pci_dev *pdev = to_pci_dev(dev);
	struct eeh_dev *edev = pci_dev_to_eeh_dev(pdev);
	int state;

	if (!edev || !edev->pe)
		return -ENODEV;

	state = eeh_ops->get_state(edev->pe, NULL);
<<<<<<< HEAD
	return sprintf(buf, "%0x08x %0x08x\n",
=======
	return sprintf(buf, "0x%08x 0x%08x\n",
>>>>>>> e529fea9
		       state, edev->pe->state);
}

static ssize_t eeh_pe_state_store(struct device *dev,
				  struct device_attribute *attr,
				  const char *buf, size_t count)
{
	struct pci_dev *pdev = to_pci_dev(dev);
	struct eeh_dev *edev = pci_dev_to_eeh_dev(pdev);

	if (!edev || !edev->pe)
		return -ENODEV;

	/* Nothing to do if it's not frozen */
	if (!(edev->pe->state & EEH_PE_ISOLATED))
		return count;

	if (eeh_unfreeze_pe(edev->pe, true))
		return -EIO;

	return count;
}

static DEVICE_ATTR_RW(eeh_pe_state);

void eeh_sysfs_add_device(struct pci_dev *pdev)
{
	struct eeh_dev *edev = pci_dev_to_eeh_dev(pdev);
	int rc=0;

	if (!eeh_enabled())
		return;

	if (edev && (edev->mode & EEH_DEV_SYSFS))
		return;

	rc += device_create_file(&pdev->dev, &dev_attr_eeh_mode);
	rc += device_create_file(&pdev->dev, &dev_attr_eeh_config_addr);
	rc += device_create_file(&pdev->dev, &dev_attr_eeh_pe_config_addr);
	rc += device_create_file(&pdev->dev, &dev_attr_eeh_pe_state);

	if (rc)
		pr_warn("EEH: Unable to create sysfs entries\n");
	else if (edev)
		edev->mode |= EEH_DEV_SYSFS;
}

void eeh_sysfs_remove_device(struct pci_dev *pdev)
{
	struct eeh_dev *edev = pci_dev_to_eeh_dev(pdev);

	/*
	 * The parent directory might have been removed. We needn't
	 * continue for that case.
	 */
	if (!pdev->dev.kobj.sd) {
		if (edev)
			edev->mode &= ~EEH_DEV_SYSFS;
		return;
	}

	device_remove_file(&pdev->dev, &dev_attr_eeh_mode);
	device_remove_file(&pdev->dev, &dev_attr_eeh_config_addr);
	device_remove_file(&pdev->dev, &dev_attr_eeh_pe_config_addr);
	device_remove_file(&pdev->dev, &dev_attr_eeh_pe_state);

	if (edev)
		edev->mode &= ~EEH_DEV_SYSFS;
}<|MERGE_RESOLUTION|>--- conflicted
+++ resolved
@@ -65,11 +65,7 @@
 		return -ENODEV;
 
 	state = eeh_ops->get_state(edev->pe, NULL);
-<<<<<<< HEAD
-	return sprintf(buf, "%0x08x %0x08x\n",
-=======
 	return sprintf(buf, "0x%08x 0x%08x\n",
->>>>>>> e529fea9
 		       state, edev->pe->state);
 }
 
