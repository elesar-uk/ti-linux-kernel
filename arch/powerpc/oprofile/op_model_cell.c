--- conflicted
+++ resolved
@@ -1470,11 +1470,7 @@
  * trace buffer at the maximum rate possible.  The trace buffer is configured
  * to store the PCs, wrapping when it is full.  The performance counter is
  * initialized to the max hardware count minus the number of events, N, between
-<<<<<<< HEAD
- * samples.  Once the N events have occured, a HW counter overflow occurs
-=======
  * samples.  Once the N events have occurred, a HW counter overflow occurs
->>>>>>> 105e53f8
  * causing the generation of a HW counter interrupt which also stops the
  * writing of the SPU PC values to the trace buffer.  Hence the last PC
  * written to the trace buffer is the SPU PC that we want.  Unfortunately,
