--- conflicted
+++ resolved
@@ -32,22 +32,10 @@
 static char nvram_buf[NVRW_CNT];	/* assume this is in the first 4GB */
 static DEFINE_SPINLOCK(nvram_lock);
 
-<<<<<<< HEAD
-static long nvram_error_log_index = -1;
-static long nvram_error_log_size = 0;
-
-=======
->>>>>>> 105e53f8
 struct err_log_info {
 	int error_type;
 	unsigned int seq_num;
 };
-<<<<<<< HEAD
-#define NVRAM_MAX_REQ		2079
-#define NVRAM_MIN_REQ		1055
-
-#define NVRAM_LOG_PART_NAME	"ibm,rtas-log"
-=======
 
 struct nvram_os_partition {
 	const char *name;
@@ -92,7 +80,6 @@
 
 /* We preallocate oops_buf during init to avoid kmalloc during oops/panic. */
 static char *oops_buf;
->>>>>>> 105e53f8
 
 static ssize_t pSeries_nvram_read(char *buf, size_t count, loff_t *index)
 {
@@ -186,11 +173,7 @@
 }
 
 
-<<<<<<< HEAD
-/* nvram_write_error_log
-=======
 /* nvram_write_os_partition, nvram_write_error_log
->>>>>>> 105e53f8
  *
  * We need to buffer the error logs into nvram to ensure that we have
  * the failure information to decode.  If we have a severe error there
@@ -212,80 +195,48 @@
  * The 'data' section would look like (in bytes):
  * +--------------+------------+-----------------------------------+
  * | event_logged | sequence # | error log                         |
-<<<<<<< HEAD
- * |0            3|4          7|8            nvram_error_log_size-1|
-=======
  * |0            3|4          7|8                  error_log_size-1|
->>>>>>> 105e53f8
  * +--------------+------------+-----------------------------------+
  *
  * event_logged: 0 if event has not been logged to syslog, 1 if it has
  * sequence #: The unique sequence # for each event. (until it wraps)
  * error log: The error log from event_scan
  */
-<<<<<<< HEAD
-int nvram_write_error_log(char * buff, int length,
-                          unsigned int err_type, unsigned int error_log_cnt)
-=======
 int nvram_write_os_partition(struct nvram_os_partition *part, char * buff,
 		int length, unsigned int err_type, unsigned int error_log_cnt)
->>>>>>> 105e53f8
 {
 	int rc;
 	loff_t tmp_index;
 	struct err_log_info info;
 	
-<<<<<<< HEAD
-	if (nvram_error_log_index == -1) {
-		return -ESPIPE;
-	}
-
-	if (length > nvram_error_log_size) {
-		length = nvram_error_log_size;
-=======
 	if (part->index == -1) {
 		return -ESPIPE;
 	}
 
 	if (length > part->size) {
 		length = part->size;
->>>>>>> 105e53f8
 	}
 
 	info.error_type = err_type;
 	info.seq_num = error_log_cnt;
 
-<<<<<<< HEAD
-	tmp_index = nvram_error_log_index;
-
-	rc = ppc_md.nvram_write((char *)&info, sizeof(struct err_log_info), &tmp_index);
-	if (rc <= 0) {
-		printk(KERN_ERR "nvram_write_error_log: Failed nvram_write (%d)\n", rc);
-=======
 	tmp_index = part->index;
 
 	rc = ppc_md.nvram_write((char *)&info, sizeof(struct err_log_info), &tmp_index);
 	if (rc <= 0) {
 		pr_err("%s: Failed nvram_write (%d)\n", __FUNCTION__, rc);
->>>>>>> 105e53f8
 		return rc;
 	}
 
 	rc = ppc_md.nvram_write(buff, length, &tmp_index);
 	if (rc <= 0) {
-<<<<<<< HEAD
-		printk(KERN_ERR "nvram_write_error_log: Failed nvram_write (%d)\n", rc);
-=======
 		pr_err("%s: Failed nvram_write (%d)\n", __FUNCTION__, rc);
->>>>>>> 105e53f8
 		return rc;
 	}
 	
 	return 0;
 }
 
-<<<<<<< HEAD
-=======
 int nvram_write_error_log(char * buff, int length,
                           unsigned int err_type, unsigned int error_log_cnt)
 {
@@ -296,7 +247,6 @@
 	return rc;
 }
 
->>>>>>> 105e53f8
 /* nvram_read_error_log
  *
  * Reads nvram for error log for at most 'length'
@@ -308,15 +258,6 @@
 	loff_t tmp_index;
 	struct err_log_info info;
 	
-<<<<<<< HEAD
-	if (nvram_error_log_index == -1)
-		return -1;
-
-	if (length > nvram_error_log_size)
-		length = nvram_error_log_size;
-
-	tmp_index = nvram_error_log_index;
-=======
 	if (rtas_log_partition.index == -1)
 		return -1;
 
@@ -324,7 +265,6 @@
 		length = rtas_log_partition.size;
 
 	tmp_index = rtas_log_partition.index;
->>>>>>> 105e53f8
 
 	rc = ppc_md.nvram_read((char *)&info, sizeof(struct err_log_info), &tmp_index);
 	if (rc <= 0) {
@@ -353,50 +293,21 @@
 	int clear_word = ERR_FLAG_ALREADY_LOGGED;
 	int rc;
 
-<<<<<<< HEAD
-	if (nvram_error_log_index == -1)
-		return -1;
-
-	tmp_index = nvram_error_log_index;
-=======
 	if (rtas_log_partition.index == -1)
 		return -1;
 
 	tmp_index = rtas_log_partition.index;
->>>>>>> 105e53f8
 	
 	rc = ppc_md.nvram_write((char *)&clear_word, sizeof(int), &tmp_index);
 	if (rc <= 0) {
 		printk(KERN_ERR "nvram_clear_error_log: Failed nvram_write (%d)\n", rc);
 		return rc;
 	}
-<<<<<<< HEAD
-=======
 	last_unread_rtas_event = 0;
->>>>>>> 105e53f8
 
 	return 0;
 }
 
-<<<<<<< HEAD
-/* pseries_nvram_init_log_partition
- *
- * This will setup the partition we need for buffering the
- * error logs and cleanup partitions if needed.
- *
- * The general strategy is the following:
- * 1.) If there is log partition large enough then use it.
- * 2.) If there is none large enough, search
- * for a free partition that is large enough.
- * 3.) If there is not a free partition large enough remove 
- * _all_ OS partitions and consolidate the space.
- * 4.) Will first try getting a chunk that will satisfy the maximum
- * error log size (NVRAM_MAX_REQ).
- * 5.) If the max chunk cannot be allocated then try finding a chunk
- * that will satisfy the minum needed (NVRAM_MIN_REQ).
- */
-static int __init pseries_nvram_init_log_partition(void)
-=======
 /* pseries_nvram_init_os_partition
  *
  * This sets up a partition with an "OS" signature.
@@ -416,7 +327,6 @@
  */
 static int __init pseries_nvram_init_os_partition(struct nvram_os_partition
 									*part)
->>>>>>> 105e53f8
 {
 	loff_t p;
 	int size;
@@ -424,16 +334,6 @@
 	/* Scan nvram for partitions */
 	nvram_scan_partitions();
 
-<<<<<<< HEAD
-	/* Lookg for ours */
-	p = nvram_find_partition(NVRAM_LOG_PART_NAME, NVRAM_SIG_OS, &size);
-
-	/* Found one but too small, remove it */
-	if (p && size < NVRAM_MIN_REQ) {
-		pr_info("nvram: Found too small "NVRAM_LOG_PART_NAME" partition"
-			",removing it...");
-		nvram_remove_partition(NVRAM_LOG_PART_NAME, NVRAM_SIG_OS);
-=======
 	/* Look for ours */
 	p = nvram_find_partition(part->name, NVRAM_SIG_OS, &size);
 
@@ -442,26 +342,11 @@
 		pr_info("nvram: Found too small %s partition,"
 					" removing it...\n", part->name);
 		nvram_remove_partition(part->name, NVRAM_SIG_OS, NULL);
->>>>>>> 105e53f8
 		p = 0;
 	}
 
 	/* Create one if we didn't find */
 	if (!p) {
-<<<<<<< HEAD
-		p = nvram_create_partition(NVRAM_LOG_PART_NAME, NVRAM_SIG_OS,
-					   NVRAM_MAX_REQ, NVRAM_MIN_REQ);
-		/* No room for it, try to get rid of any OS partition
-		 * and try again
-		 */
-		if (p == -ENOSPC) {
-			pr_info("nvram: No room to create "NVRAM_LOG_PART_NAME
-				" partition, deleting all OS partitions...");
-			nvram_remove_partition(NULL, NVRAM_SIG_OS);
-			p = nvram_create_partition(NVRAM_LOG_PART_NAME,
-						   NVRAM_SIG_OS, NVRAM_MAX_REQ,
-						   NVRAM_MIN_REQ);
-=======
 		p = nvram_create_partition(part->name, NVRAM_SIG_OS,
 					part->req_size, part->min_size);
 		if (p == -ENOSPC) {
@@ -472,25 +357,10 @@
 						pseries_nvram_os_partitions);
 			p = nvram_create_partition(part->name, NVRAM_SIG_OS,
 					part->req_size, part->min_size);
->>>>>>> 105e53f8
 		}
 	}
 
 	if (p <= 0) {
-<<<<<<< HEAD
-		pr_err("nvram: Failed to find or create "NVRAM_LOG_PART_NAME
-		       " partition, err %d\n", (int)p);
-		return 0;
-	}
-
-	nvram_error_log_index = p;
-	nvram_error_log_size = nvram_get_partition_size(p) -
-		sizeof(struct err_log_info);
-	
-	return 0;
-}
-machine_arch_initcall(pseries, pseries_nvram_init_log_partition);
-=======
 		pr_err("nvram: Failed to find or create %s"
 		       " partition, err %d\n", part->name, (int)p);
 		return -1;
@@ -534,7 +404,6 @@
 	return 0;
 }
 machine_arch_initcall(pseries, pseries_nvram_init_log_partitions);
->>>>>>> 105e53f8
 
 int __init pSeries_nvram_init(void)
 {
