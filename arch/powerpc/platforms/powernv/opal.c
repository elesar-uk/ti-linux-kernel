/*
 * PowerNV OPAL high level interfaces
 *
 * Copyright 2011 IBM Corp.
 *
 * This program is free software; you can redistribute it and/or
 * modify it under the terms of the GNU General Public License
 * as published by the Free Software Foundation; either version
 * 2 of the License, or (at your option) any later version.
 */

#define pr_fmt(fmt)	"opal: " fmt

#include <linux/printk.h>
#include <linux/types.h>
#include <linux/of.h>
#include <linux/of_fdt.h>
#include <linux/of_platform.h>
#include <linux/interrupt.h>
#include <linux/notifier.h>
#include <linux/slab.h>
#include <linux/sched.h>
#include <linux/kobject.h>
#include <linux/delay.h>
#include <linux/memblock.h>
#include <linux/kthread.h>
#include <linux/freezer.h>

#include <asm/machdep.h>
#include <asm/opal.h>
#include <asm/firmware.h>
#include <asm/mce.h>

#include "powernv.h"

/* /sys/firmware/opal */
struct kobject *opal_kobj;

struct opal {
	u64 base;
	u64 entry;
	u64 size;
} opal;

struct mcheck_recoverable_range {
	u64 start_addr;
	u64 end_addr;
	u64 recover_addr;
};

static struct mcheck_recoverable_range *mc_recoverable_range;
static int mc_recoverable_range_len;

struct device_node *opal_node;
static DEFINE_SPINLOCK(opal_write_lock);
static unsigned int *opal_irqs;
static unsigned int opal_irq_count;
static ATOMIC_NOTIFIER_HEAD(opal_notifier_head);
static struct atomic_notifier_head opal_msg_notifier_head[OPAL_MSG_TYPE_MAX];
static DEFINE_SPINLOCK(opal_notifier_lock);
static uint64_t last_notified_mask = 0x0ul;
static atomic_t opal_notifier_hold = ATOMIC_INIT(0);
static uint32_t opal_heartbeat;

static void opal_reinit_cores(void)
{
	/* Do the actual re-init, This will clobber all FPRs, VRs, etc...
	 *
	 * It will preserve non volatile GPRs and HSPRG0/1. It will
	 * also restore HIDs and other SPRs to their original value
	 * but it might clobber a bunch.
	 */
#ifdef __BIG_ENDIAN__
	opal_reinit_cpus(OPAL_REINIT_CPUS_HILE_BE);
#else
	opal_reinit_cpus(OPAL_REINIT_CPUS_HILE_LE);
#endif
}

int __init early_init_dt_scan_opal(unsigned long node,
				   const char *uname, int depth, void *data)
{
	const void *basep, *entryp, *sizep;
	int basesz, entrysz, runtimesz;

	if (depth != 1 || strcmp(uname, "ibm,opal") != 0)
		return 0;

	basep  = of_get_flat_dt_prop(node, "opal-base-address", &basesz);
	entryp = of_get_flat_dt_prop(node, "opal-entry-address", &entrysz);
	sizep = of_get_flat_dt_prop(node, "opal-runtime-size", &runtimesz);

	if (!basep || !entryp || !sizep)
		return 1;

	opal.base = of_read_number(basep, basesz/4);
	opal.entry = of_read_number(entryp, entrysz/4);
	opal.size = of_read_number(sizep, runtimesz/4);

	pr_debug("OPAL Base  = 0x%llx (basep=%p basesz=%d)\n",
		 opal.base, basep, basesz);
	pr_debug("OPAL Entry = 0x%llx (entryp=%p basesz=%d)\n",
		 opal.entry, entryp, entrysz);
	pr_debug("OPAL Entry = 0x%llx (sizep=%p runtimesz=%d)\n",
		 opal.size, sizep, runtimesz);

	powerpc_firmware_features |= FW_FEATURE_OPAL;
	if (of_flat_dt_is_compatible(node, "ibm,opal-v3")) {
		powerpc_firmware_features |= FW_FEATURE_OPALv2;
		powerpc_firmware_features |= FW_FEATURE_OPALv3;
		pr_info("OPAL V3 detected !\n");
	} else if (of_flat_dt_is_compatible(node, "ibm,opal-v2")) {
		powerpc_firmware_features |= FW_FEATURE_OPALv2;
		pr_info("OPAL V2 detected !\n");
	} else {
		pr_info("OPAL V1 detected !\n");
	}

	/* Reinit all cores with the right endian */
	opal_reinit_cores();

	/* Restore some bits */
	if (cur_cpu_spec->cpu_restore)
		cur_cpu_spec->cpu_restore();

	return 1;
}

int __init early_init_dt_scan_recoverable_ranges(unsigned long node,
				   const char *uname, int depth, void *data)
{
	int i, psize, size;
	const __be32 *prop;

	if (depth != 1 || strcmp(uname, "ibm,opal") != 0)
		return 0;

	prop = of_get_flat_dt_prop(node, "mcheck-recoverable-ranges", &psize);

	if (!prop)
		return 1;

	pr_debug("Found machine check recoverable ranges.\n");

	/*
	 * Calculate number of available entries.
	 *
	 * Each recoverable address range entry is (start address, len,
	 * recovery address), 2 cells each for start and recovery address,
	 * 1 cell for len, totalling 5 cells per entry.
	 */
	mc_recoverable_range_len = psize / (sizeof(*prop) * 5);

	/* Sanity check */
	if (!mc_recoverable_range_len)
		return 1;

	/* Size required to hold all the entries. */
	size = mc_recoverable_range_len *
			sizeof(struct mcheck_recoverable_range);

	/*
	 * Allocate a buffer to hold the MC recoverable ranges. We would be
	 * accessing them in real mode, hence it needs to be within
	 * RMO region.
	 */
	mc_recoverable_range =__va(memblock_alloc_base(size, __alignof__(u64),
							ppc64_rma_size));
	memset(mc_recoverable_range, 0, size);

	for (i = 0; i < mc_recoverable_range_len; i++) {
		mc_recoverable_range[i].start_addr =
					of_read_number(prop + (i * 5) + 0, 2);
		mc_recoverable_range[i].end_addr =
					mc_recoverable_range[i].start_addr +
					of_read_number(prop + (i * 5) + 2, 1);
		mc_recoverable_range[i].recover_addr =
					of_read_number(prop + (i * 5) + 3, 2);

		pr_debug("Machine check recoverable range: %llx..%llx: %llx\n",
				mc_recoverable_range[i].start_addr,
				mc_recoverable_range[i].end_addr,
				mc_recoverable_range[i].recover_addr);
	}
	return 1;
}

static int __init opal_register_exception_handlers(void)
{
#ifdef __BIG_ENDIAN__
	u64 glue;

	if (!(powerpc_firmware_features & FW_FEATURE_OPAL))
		return -ENODEV;

	/* Hookup some exception handlers except machine check. We use the
	 * fwnmi area at 0x7000 to provide the glue space to OPAL
	 */
	glue = 0x7000;

	/*
	 * Check if we are running on newer firmware that exports
	 * OPAL_HANDLE_HMI token. If yes, then don't ask OPAL to patch
	 * the HMI interrupt and we catch it directly in Linux.
	 *
	 * For older firmware (i.e currently released POWER8 System Firmware
	 * as of today <= SV810_087), we fallback to old behavior and let OPAL
	 * patch the HMI vector and handle it inside OPAL firmware.
	 *
	 * For newer firmware (in development/yet to be released) we will
	 * start catching/handling HMI directly in Linux.
	 */
	if (!opal_check_token(OPAL_HANDLE_HMI)) {
		pr_info("Old firmware detected, OPAL handles HMIs.\n");
		opal_register_exception_handler(
				OPAL_HYPERVISOR_MAINTENANCE_HANDLER,
				0, glue);
		glue += 128;
	}

	opal_register_exception_handler(OPAL_SOFTPATCH_HANDLER, 0, glue);
#endif

	return 0;
}
machine_early_initcall(powernv, opal_register_exception_handlers);

int opal_notifier_register(struct notifier_block *nb)
{
	if (!nb) {
		pr_warning("%s: Invalid argument (%p)\n",
			   __func__, nb);
		return -EINVAL;
	}

	atomic_notifier_chain_register(&opal_notifier_head, nb);
	return 0;
}
EXPORT_SYMBOL_GPL(opal_notifier_register);

int opal_notifier_unregister(struct notifier_block *nb)
{
	if (!nb) {
		pr_warning("%s: Invalid argument (%p)\n",
			   __func__, nb);
		return -EINVAL;
	}

	atomic_notifier_chain_unregister(&opal_notifier_head, nb);
	return 0;
}
EXPORT_SYMBOL_GPL(opal_notifier_unregister);

static void opal_do_notifier(uint64_t events)
{
	unsigned long flags;
	uint64_t changed_mask;

	if (atomic_read(&opal_notifier_hold))
		return;

	spin_lock_irqsave(&opal_notifier_lock, flags);
	changed_mask = last_notified_mask ^ events;
	last_notified_mask = events;
	spin_unlock_irqrestore(&opal_notifier_lock, flags);

	/*
	 * We feed with the event bits and changed bits for
	 * enough information to the callback.
	 */
	atomic_notifier_call_chain(&opal_notifier_head,
				   events, (void *)changed_mask);
}

void opal_notifier_update_evt(uint64_t evt_mask,
			      uint64_t evt_val)
{
	unsigned long flags;

	spin_lock_irqsave(&opal_notifier_lock, flags);
	last_notified_mask &= ~evt_mask;
	last_notified_mask |= evt_val;
	spin_unlock_irqrestore(&opal_notifier_lock, flags);
}

void opal_notifier_enable(void)
{
	int64_t rc;
	__be64 evt = 0;

	atomic_set(&opal_notifier_hold, 0);

	/* Process pending events */
	rc = opal_poll_events(&evt);
	if (rc == OPAL_SUCCESS && evt)
		opal_do_notifier(be64_to_cpu(evt));
}

void opal_notifier_disable(void)
{
	atomic_set(&opal_notifier_hold, 1);
}

/*
 * Opal message notifier based on message type. Allow subscribers to get
 * notified for specific messgae type.
 */
int opal_message_notifier_register(enum opal_msg_type msg_type,
					struct notifier_block *nb)
{
	if (!nb || msg_type >= OPAL_MSG_TYPE_MAX) {
		pr_warning("%s: Invalid arguments, msg_type:%d\n",
			   __func__, msg_type);
		return -EINVAL;
	}

	return atomic_notifier_chain_register(
				&opal_msg_notifier_head[msg_type], nb);
}

<<<<<<< HEAD
int opal_message_notifier_unregister(enum OpalMessageType msg_type,
=======
int opal_message_notifier_unregister(enum opal_msg_type msg_type,
>>>>>>> 041e4ca3
				     struct notifier_block *nb)
{
	return atomic_notifier_chain_unregister(
			&opal_msg_notifier_head[msg_type], nb);
}

static void opal_message_do_notify(uint32_t msg_type, void *msg)
{
	/* notify subscribers */
	atomic_notifier_call_chain(&opal_msg_notifier_head[msg_type],
					msg_type, msg);
}

static void opal_handle_message(void)
{
	s64 ret;
	/*
	 * TODO: pre-allocate a message buffer depending on opal-msg-size
	 * value in /proc/device-tree.
	 */
	static struct opal_msg msg;
	u32 type;

	ret = opal_get_msg(__pa(&msg), sizeof(msg));
	/* No opal message pending. */
	if (ret == OPAL_RESOURCE)
		return;

	/* check for errors. */
	if (ret) {
		pr_warning("%s: Failed to retrieve opal message, err=%lld\n",
				__func__, ret);
		return;
	}

	type = be32_to_cpu(msg.msg_type);

	/* Sanity check */
	if (type >= OPAL_MSG_TYPE_MAX) {
		pr_warning("%s: Unknown message type: %u\n", __func__, type);
		return;
	}
	opal_message_do_notify(type, (void *)&msg);
}

static int opal_message_notify(struct notifier_block *nb,
			  unsigned long events, void *change)
{
	if (events & OPAL_EVENT_MSG_PENDING)
		opal_handle_message();
	return 0;
}

static struct notifier_block opal_message_nb = {
	.notifier_call	= opal_message_notify,
	.next		= NULL,
	.priority	= 0,
};

static int __init opal_message_init(void)
{
	int ret, i;

	for (i = 0; i < OPAL_MSG_TYPE_MAX; i++)
		ATOMIC_INIT_NOTIFIER_HEAD(&opal_msg_notifier_head[i]);

	ret = opal_notifier_register(&opal_message_nb);
	if (ret) {
		pr_err("%s: Can't register OPAL event notifier (%d)\n",
		       __func__, ret);
		return ret;
	}
	return 0;
}
machine_early_initcall(powernv, opal_message_init);

int opal_get_chars(uint32_t vtermno, char *buf, int count)
{
	s64 rc;
	__be64 evt, len;

	if (!opal.entry)
		return -ENODEV;
	opal_poll_events(&evt);
	if ((be64_to_cpu(evt) & OPAL_EVENT_CONSOLE_INPUT) == 0)
		return 0;
	len = cpu_to_be64(count);
	rc = opal_console_read(vtermno, &len, buf);
	if (rc == OPAL_SUCCESS)
		return be64_to_cpu(len);
	return 0;
}

int opal_put_chars(uint32_t vtermno, const char *data, int total_len)
{
	int written = 0;
	__be64 olen;
	s64 len, rc;
	unsigned long flags;
	__be64 evt;

	if (!opal.entry)
		return -ENODEV;

	/* We want put_chars to be atomic to avoid mangling of hvsi
	 * packets. To do that, we first test for room and return
	 * -EAGAIN if there isn't enough.
	 *
	 * Unfortunately, opal_console_write_buffer_space() doesn't
	 * appear to work on opal v1, so we just assume there is
	 * enough room and be done with it
	 */
	spin_lock_irqsave(&opal_write_lock, flags);
	if (firmware_has_feature(FW_FEATURE_OPALv2)) {
		rc = opal_console_write_buffer_space(vtermno, &olen);
		len = be64_to_cpu(olen);
		if (rc || len < total_len) {
			spin_unlock_irqrestore(&opal_write_lock, flags);
			/* Closed -> drop characters */
			if (rc)
				return total_len;
			opal_poll_events(NULL);
			return -EAGAIN;
		}
	}

	/* We still try to handle partial completions, though they
	 * should no longer happen.
	 */
	rc = OPAL_BUSY;
	while(total_len > 0 && (rc == OPAL_BUSY ||
				rc == OPAL_BUSY_EVENT || rc == OPAL_SUCCESS)) {
		olen = cpu_to_be64(total_len);
		rc = opal_console_write(vtermno, &olen, data);
		len = be64_to_cpu(olen);

		/* Closed or other error drop */
		if (rc != OPAL_SUCCESS && rc != OPAL_BUSY &&
		    rc != OPAL_BUSY_EVENT) {
			written = total_len;
			break;
		}
		if (rc == OPAL_SUCCESS) {
			total_len -= len;
			data += len;
			written += len;
		}
		/* This is a bit nasty but we need that for the console to
		 * flush when there aren't any interrupts. We will clean
		 * things a bit later to limit that to synchronous path
		 * such as the kernel console and xmon/udbg
		 */
		do
			opal_poll_events(&evt);
		while(rc == OPAL_SUCCESS &&
			(be64_to_cpu(evt) & OPAL_EVENT_CONSOLE_OUTPUT));
	}
	spin_unlock_irqrestore(&opal_write_lock, flags);
	return written;
}

static int opal_recover_mce(struct pt_regs *regs,
					struct machine_check_event *evt)
{
	int recovered = 0;
	uint64_t ea = get_mce_fault_addr(evt);

	if (!(regs->msr & MSR_RI)) {
		/* If MSR_RI isn't set, we cannot recover */
		recovered = 0;
	} else if (evt->disposition == MCE_DISPOSITION_RECOVERED) {
		/* Platform corrected itself */
		recovered = 1;
	} else if (ea && !is_kernel_addr(ea)) {
		/*
		 * Faulting address is not in kernel text. We should be fine.
		 * We need to find which process uses this address.
		 * For now, kill the task if we have received exception when
		 * in userspace.
		 *
		 * TODO: Queue up this address for hwpoisioning later.
		 */
		if (user_mode(regs) && !is_global_init(current)) {
			_exception(SIGBUS, regs, BUS_MCEERR_AR, regs->nip);
			recovered = 1;
		} else
			recovered = 0;
	} else if (user_mode(regs) && !is_global_init(current) &&
		evt->severity == MCE_SEV_ERROR_SYNC) {
		/*
		 * If we have received a synchronous error when in userspace
		 * kill the task.
		 */
		_exception(SIGBUS, regs, BUS_MCEERR_AR, regs->nip);
		recovered = 1;
	}
	return recovered;
}

int opal_machine_check(struct pt_regs *regs)
{
	struct machine_check_event evt;

	if (!get_mce_event(&evt, MCE_EVENT_RELEASE))
		return 0;

	/* Print things out */
	if (evt.version != MCE_V1) {
		pr_err("Machine Check Exception, Unknown event version %d !\n",
		       evt.version);
		return 0;
	}
	machine_check_print_event_info(&evt);

	if (opal_recover_mce(regs, &evt))
		return 1;
	return 0;
}

/* Early hmi handler called in real mode. */
int opal_hmi_exception_early(struct pt_regs *regs)
{
	s64 rc;

	/*
	 * call opal hmi handler. Pass paca address as token.
	 * The return value OPAL_SUCCESS is an indication that there is
	 * an HMI event generated waiting to pull by Linux.
	 */
	rc = opal_handle_hmi();
	if (rc == OPAL_SUCCESS) {
		local_paca->hmi_event_available = 1;
		return 1;
	}
	return 0;
}

/* HMI exception handler called in virtual mode during check_irq_replay. */
int opal_handle_hmi_exception(struct pt_regs *regs)
{
	s64 rc;
	__be64 evt = 0;

	/*
	 * Check if HMI event is available.
	 * if Yes, then call opal_poll_events to pull opal messages and
	 * process them.
	 */
	if (!local_paca->hmi_event_available)
		return 0;

	local_paca->hmi_event_available = 0;
	rc = opal_poll_events(&evt);
	if (rc == OPAL_SUCCESS && evt)
		opal_do_notifier(be64_to_cpu(evt));

	return 1;
}

static uint64_t find_recovery_address(uint64_t nip)
{
	int i;

	for (i = 0; i < mc_recoverable_range_len; i++)
		if ((nip >= mc_recoverable_range[i].start_addr) &&
		    (nip < mc_recoverable_range[i].end_addr))
		    return mc_recoverable_range[i].recover_addr;
	return 0;
}

bool opal_mce_check_early_recovery(struct pt_regs *regs)
{
	uint64_t recover_addr = 0;

	if (!opal.base || !opal.size)
		goto out;

	if ((regs->nip >= opal.base) &&
			(regs->nip <= (opal.base + opal.size)))
		recover_addr = find_recovery_address(regs->nip);

	/*
	 * Setup regs->nip to rfi into fixup address.
	 */
	if (recover_addr)
		regs->nip = recover_addr;

out:
	return !!recover_addr;
}

static irqreturn_t opal_interrupt(int irq, void *data)
{
	__be64 events;

	opal_handle_interrupt(virq_to_hw(irq), &events);

	opal_do_notifier(be64_to_cpu(events));

	return IRQ_HANDLED;
}

static int opal_sysfs_init(void)
{
	opal_kobj = kobject_create_and_add("opal", firmware_kobj);
	if (!opal_kobj) {
		pr_warn("kobject_create_and_add opal failed\n");
		return -ENOMEM;
	}

	return 0;
}

static ssize_t symbol_map_read(struct file *fp, struct kobject *kobj,
			       struct bin_attribute *bin_attr,
			       char *buf, loff_t off, size_t count)
{
	return memory_read_from_buffer(buf, count, &off, bin_attr->private,
				       bin_attr->size);
}

static BIN_ATTR_RO(symbol_map, 0);

static void opal_export_symmap(void)
{
	const __be64 *syms;
	unsigned int size;
	struct device_node *fw;
	int rc;

	fw = of_find_node_by_path("/ibm,opal/firmware");
	if (!fw)
		return;
	syms = of_get_property(fw, "symbol-map", &size);
	if (!syms || size != 2 * sizeof(__be64))
		return;

	/* Setup attributes */
	bin_attr_symbol_map.private = __va(be64_to_cpu(syms[0]));
	bin_attr_symbol_map.size = be64_to_cpu(syms[1]);

	rc = sysfs_create_bin_file(opal_kobj, &bin_attr_symbol_map);
	if (rc)
		pr_warn("Error %d creating OPAL symbols file\n", rc);
}

static void __init opal_dump_region_init(void)
{
	void *addr;
	uint64_t size;
	int rc;

	if (!opal_check_token(OPAL_REGISTER_DUMP_REGION))
		return;

	/* Register kernel log buffer */
	addr = log_buf_addr_get();
	if (addr == NULL)
		return;

	size = log_buf_len_get();
	if (size == 0)
		return;

	rc = opal_register_dump_region(OPAL_DUMP_REGION_LOG_BUF,
				       __pa(addr), size);
	/* Don't warn if this is just an older OPAL that doesn't
	 * know about that call
	 */
	if (rc && rc != OPAL_UNSUPPORTED)
		pr_warn("DUMP: Failed to register kernel log buffer. "
			"rc = %d\n", rc);
}

static void opal_ipmi_init(struct device_node *opal_node)
{
	struct device_node *np;

	for_each_child_of_node(opal_node, np)
		if (of_device_is_compatible(np, "ibm,opal-ipmi"))
			of_platform_device_create(np, NULL, NULL);
}

static void opal_i2c_create_devs(void)
{
	struct device_node *np;

	for_each_compatible_node(np, NULL, "ibm,opal-i2c")
		of_platform_device_create(np, NULL, NULL);
}

static void __init opal_irq_init(struct device_node *dn)
{
	const __be32 *irqs;
	int i, irqlen;

	/* Get interrupt property */
	irqs = of_get_property(opal_node, "opal-interrupts", &irqlen);
	opal_irq_count = irqs ? (irqlen / 4) : 0;
	pr_debug("Found %d interrupts reserved for OPAL\n", opal_irq_count);
	if (!opal_irq_count)
		return;

	/* Install interrupt handlers */
	opal_irqs = kzalloc(opal_irq_count * sizeof(unsigned int), GFP_KERNEL);
	for (i = 0; irqs && i < opal_irq_count; i++, irqs++) {
		unsigned int irq, virq;
		int rc;

		/* Get hardware and virtual IRQ */
		irq = be32_to_cpup(irqs);
		virq = irq_create_mapping(NULL, irq);
		if (virq == NO_IRQ) {
			pr_warn("Failed to map irq 0x%x\n", irq);
			continue;
		}

		/* Install interrupt handler */
		rc = request_irq(virq, opal_interrupt, 0, "opal", NULL);
		if (rc) {
			irq_dispose_mapping(virq);
			pr_warn("Error %d requesting irq %d (0x%x)\n",
				 rc, virq, irq);
			continue;
		}

		/* Cache IRQ */
		opal_irqs[i] = virq;
	}
}

static int kopald(void *unused)
{
	set_freezable();
	do {
		try_to_freeze();
		opal_poll_events(NULL);
		msleep_interruptible(opal_heartbeat);
	} while (!kthread_should_stop());

	return 0;
}

static void opal_init_heartbeat(void)
{
	/* Old firwmware, we assume the HVC heartbeat is sufficient */
	if (of_property_read_u32(opal_node, "ibm,heartbeat-ms",
				 &opal_heartbeat) != 0)
		opal_heartbeat = 0;

	if (opal_heartbeat)
		kthread_run(kopald, NULL, "kopald");
}

static int __init opal_init(void)
{
	struct device_node *np, *consoles;
	int rc;

	opal_node = of_find_node_by_path("/ibm,opal");
	if (!opal_node) {
		pr_warn("Device node not found\n");
		return -ENODEV;
	}

	/* Register OPAL consoles if any ports */
	if (firmware_has_feature(FW_FEATURE_OPALv2))
		consoles = of_find_node_by_path("/ibm,opal/consoles");
	else
		consoles = of_node_get(opal_node);
	if (consoles) {
		for_each_child_of_node(consoles, np) {
			if (strcmp(np->name, "serial"))
				continue;
			of_platform_device_create(np, NULL, NULL);
		}
		of_node_put(consoles);
	}

	/* Create i2c platform devices */
	opal_i2c_create_devs();

	/* Setup a heatbeat thread if requested by OPAL */
	opal_init_heartbeat();

	/* Find all OPAL interrupts and request them */
	opal_irq_init(opal_node);

	/* Create "opal" kobject under /sys/firmware */
	rc = opal_sysfs_init();
	if (rc == 0) {
		/* Export symbol map to userspace */
		opal_export_symmap();
		/* Setup dump region interface */
		opal_dump_region_init();
		/* Setup error log interface */
		rc = opal_elog_init();
		/* Setup code update interface */
		opal_flash_init();
		/* Setup platform dump extract interface */
		opal_platform_dump_init();
		/* Setup system parameters interface */
		opal_sys_param_init();
		/* Setup message log interface. */
		opal_msglog_init();
	}

	/* Initialize OPAL IPMI backend */
	opal_ipmi_init(opal_node);

	return 0;
}
machine_subsys_initcall(powernv, opal_init);

void opal_shutdown(void)
{
	unsigned int i;
	long rc = OPAL_BUSY;

	/* First free interrupts, which will also mask them */
	for (i = 0; i < opal_irq_count; i++) {
		if (opal_irqs[i])
			free_irq(opal_irqs[i], NULL);
		opal_irqs[i] = 0;
	}

	/*
	 * Then sync with OPAL which ensure anything that can
	 * potentially write to our memory has completed such
	 * as an ongoing dump retrieval
	 */
	while (rc == OPAL_BUSY || rc == OPAL_BUSY_EVENT) {
		rc = opal_sync_host_reboot();
		if (rc == OPAL_BUSY)
			opal_poll_events(NULL);
		else
			mdelay(10);
	}

	/* Unregister memory dump region */
	if (opal_check_token(OPAL_UNREGISTER_DUMP_REGION))
		opal_unregister_dump_region(OPAL_DUMP_REGION_LOG_BUF);
}

/* Export this so that test modules can use it */
EXPORT_SYMBOL_GPL(opal_invalid_call);
EXPORT_SYMBOL_GPL(opal_ipmi_send);
EXPORT_SYMBOL_GPL(opal_ipmi_recv);

/* Convert a region of vmalloc memory to an opal sg list */
struct opal_sg_list *opal_vmalloc_to_sg_list(void *vmalloc_addr,
					     unsigned long vmalloc_size)
{
	struct opal_sg_list *sg, *first = NULL;
	unsigned long i = 0;

	sg = kzalloc(PAGE_SIZE, GFP_KERNEL);
	if (!sg)
		goto nomem;

	first = sg;

	while (vmalloc_size > 0) {
		uint64_t data = vmalloc_to_pfn(vmalloc_addr) << PAGE_SHIFT;
		uint64_t length = min(vmalloc_size, PAGE_SIZE);

		sg->entry[i].data = cpu_to_be64(data);
		sg->entry[i].length = cpu_to_be64(length);
		i++;

		if (i >= SG_ENTRIES_PER_NODE) {
			struct opal_sg_list *next;

			next = kzalloc(PAGE_SIZE, GFP_KERNEL);
			if (!next)
				goto nomem;

			sg->length = cpu_to_be64(
					i * sizeof(struct opal_sg_entry) + 16);
			i = 0;
			sg->next = cpu_to_be64(__pa(next));
			sg = next;
		}

		vmalloc_addr += length;
		vmalloc_size -= length;
	}

	sg->length = cpu_to_be64(i * sizeof(struct opal_sg_entry) + 16);

	return first;

nomem:
	pr_err("%s : Failed to allocate memory\n", __func__);
	opal_free_sg_list(first);
	return NULL;
}

void opal_free_sg_list(struct opal_sg_list *sg)
{
	while (sg) {
		uint64_t next = be64_to_cpu(sg->next);

		kfree(sg);

		if (next)
			sg = __va(next);
		else
			sg = NULL;
	}
}

int opal_error_code(int rc)
{
	switch (rc) {
	case OPAL_SUCCESS:		return 0;

	case OPAL_PARAMETER:		return -EINVAL;
	case OPAL_ASYNC_COMPLETION:	return -EINPROGRESS;
	case OPAL_BUSY_EVENT:		return -EBUSY;
	case OPAL_NO_MEM:		return -ENOMEM;

	case OPAL_UNSUPPORTED:		return -EIO;
	case OPAL_HARDWARE:		return -EIO;
	case OPAL_INTERNAL_ERROR:	return -EIO;
	default:
		pr_err("%s: unexpected OPAL error %d\n", __func__, rc);
		return -EIO;
	}
}

EXPORT_SYMBOL_GPL(opal_poll_events);
EXPORT_SYMBOL_GPL(opal_rtc_read);
EXPORT_SYMBOL_GPL(opal_rtc_write);
EXPORT_SYMBOL_GPL(opal_tpo_read);
EXPORT_SYMBOL_GPL(opal_tpo_write);
EXPORT_SYMBOL_GPL(opal_i2c_request);<|MERGE_RESOLUTION|>--- conflicted
+++ resolved
@@ -318,11 +318,7 @@
 				&opal_msg_notifier_head[msg_type], nb);
 }
 
-<<<<<<< HEAD
-int opal_message_notifier_unregister(enum OpalMessageType msg_type,
-=======
 int opal_message_notifier_unregister(enum opal_msg_type msg_type,
->>>>>>> 041e4ca3
 				     struct notifier_block *nb)
 {
 	return atomic_notifier_chain_unregister(
