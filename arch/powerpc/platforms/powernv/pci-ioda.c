/*
 * Support PCI/PCIe on PowerNV platforms
 *
 * Copyright 2011 Benjamin Herrenschmidt, IBM Corp.
 *
 * This program is free software; you can redistribute it and/or
 * modify it under the terms of the GNU General Public License
 * as published by the Free Software Foundation; either version
 * 2 of the License, or (at your option) any later version.
 */

#undef DEBUG

#include <linux/kernel.h>
#include <linux/pci.h>
#include <linux/crash_dump.h>
#include <linux/debugfs.h>
#include <linux/delay.h>
#include <linux/string.h>
#include <linux/init.h>
#include <linux/bootmem.h>
#include <linux/irq.h>
#include <linux/io.h>
#include <linux/msi.h>
#include <linux/memblock.h>

#include <asm/sections.h>
#include <asm/io.h>
#include <asm/prom.h>
#include <asm/pci-bridge.h>
#include <asm/machdep.h>
#include <asm/msi_bitmap.h>
#include <asm/ppc-pci.h>
#include <asm/opal.h>
#include <asm/iommu.h>
#include <asm/tce.h>
#include <asm/xics.h>
#include <asm/debug.h>
#include <asm/firmware.h>
#include <asm/pnv-pci.h>

#include <misc/cxl.h>

#include "powernv.h"
#include "pci.h"

static void pe_level_printk(const struct pnv_ioda_pe *pe, const char *level,
			    const char *fmt, ...)
{
	struct va_format vaf;
	va_list args;
	char pfix[32];

	va_start(args, fmt);

	vaf.fmt = fmt;
	vaf.va = &args;

	if (pe->pdev)
		strlcpy(pfix, dev_name(&pe->pdev->dev), sizeof(pfix));
	else
		sprintf(pfix, "%04x:%02x     ",
			pci_domain_nr(pe->pbus), pe->pbus->number);

	printk("%spci %s: [PE# %.3d] %pV",
	       level, pfix, pe->pe_number, &vaf);

	va_end(args);
}

#define pe_err(pe, fmt, ...)					\
	pe_level_printk(pe, KERN_ERR, fmt, ##__VA_ARGS__)
#define pe_warn(pe, fmt, ...)					\
	pe_level_printk(pe, KERN_WARNING, fmt, ##__VA_ARGS__)
#define pe_info(pe, fmt, ...)					\
	pe_level_printk(pe, KERN_INFO, fmt, ##__VA_ARGS__)

/*
 * stdcix is only supposed to be used in hypervisor real mode as per
 * the architecture spec
 */
static inline void __raw_rm_writeq(u64 val, volatile void __iomem *paddr)
{
	__asm__ __volatile__("stdcix %0,0,%1"
		: : "r" (val), "r" (paddr) : "memory");
}

static inline bool pnv_pci_is_mem_pref_64(unsigned long flags)
{
	return ((flags & (IORESOURCE_MEM_64 | IORESOURCE_PREFETCH)) ==
		(IORESOURCE_MEM_64 | IORESOURCE_PREFETCH));
}

static void pnv_ioda_reserve_pe(struct pnv_phb *phb, int pe_no)
{
	if (!(pe_no >= 0 && pe_no < phb->ioda.total_pe)) {
		pr_warn("%s: Invalid PE %d on PHB#%x\n",
			__func__, pe_no, phb->hose->global_number);
		return;
	}

	if (test_and_set_bit(pe_no, phb->ioda.pe_alloc)) {
		pr_warn("%s: PE %d was assigned on PHB#%x\n",
			__func__, pe_no, phb->hose->global_number);
		return;
	}

	phb->ioda.pe_array[pe_no].phb = phb;
	phb->ioda.pe_array[pe_no].pe_number = pe_no;
}

static int pnv_ioda_alloc_pe(struct pnv_phb *phb)
{
	unsigned long pe;

	do {
		pe = find_next_zero_bit(phb->ioda.pe_alloc,
					phb->ioda.total_pe, 0);
		if (pe >= phb->ioda.total_pe)
			return IODA_INVALID_PE;
	} while(test_and_set_bit(pe, phb->ioda.pe_alloc));

	phb->ioda.pe_array[pe].phb = phb;
	phb->ioda.pe_array[pe].pe_number = pe;
	return pe;
}

static void pnv_ioda_free_pe(struct pnv_phb *phb, int pe)
{
	WARN_ON(phb->ioda.pe_array[pe].pdev);

	memset(&phb->ioda.pe_array[pe], 0, sizeof(struct pnv_ioda_pe));
	clear_bit(pe, phb->ioda.pe_alloc);
}

/* The default M64 BAR is shared by all PEs */
static int pnv_ioda2_init_m64(struct pnv_phb *phb)
{
	const char *desc;
	struct resource *r;
	s64 rc;

	/* Configure the default M64 BAR */
	rc = opal_pci_set_phb_mem_window(phb->opal_id,
					 OPAL_M64_WINDOW_TYPE,
					 phb->ioda.m64_bar_idx,
					 phb->ioda.m64_base,
					 0, /* unused */
					 phb->ioda.m64_size);
	if (rc != OPAL_SUCCESS) {
		desc = "configuring";
		goto fail;
	}

	/* Enable the default M64 BAR */
	rc = opal_pci_phb_mmio_enable(phb->opal_id,
				      OPAL_M64_WINDOW_TYPE,
				      phb->ioda.m64_bar_idx,
				      OPAL_ENABLE_M64_SPLIT);
	if (rc != OPAL_SUCCESS) {
		desc = "enabling";
		goto fail;
	}

	/* Mark the M64 BAR assigned */
	set_bit(phb->ioda.m64_bar_idx, &phb->ioda.m64_bar_alloc);

	/*
	 * Strip off the segment used by the reserved PE, which is
	 * expected to be 0 or last one of PE capabicity.
	 */
	r = &phb->hose->mem_resources[1];
	if (phb->ioda.reserved_pe == 0)
		r->start += phb->ioda.m64_segsize;
	else if (phb->ioda.reserved_pe == (phb->ioda.total_pe - 1))
		r->end -= phb->ioda.m64_segsize;
	else
		pr_warn("  Cannot strip M64 segment for reserved PE#%d\n",
			phb->ioda.reserved_pe);

	return 0;

fail:
	pr_warn("  Failure %lld %s M64 BAR#%d\n",
		rc, desc, phb->ioda.m64_bar_idx);
	opal_pci_phb_mmio_enable(phb->opal_id,
				 OPAL_M64_WINDOW_TYPE,
				 phb->ioda.m64_bar_idx,
				 OPAL_DISABLE_M64);
	return -EIO;
}

static void pnv_ioda2_reserve_m64_pe(struct pnv_phb *phb)
{
	resource_size_t sgsz = phb->ioda.m64_segsize;
	struct pci_dev *pdev;
	struct resource *r;
	int base, step, i;

	/*
	 * Root bus always has full M64 range and root port has
	 * M64 range used in reality. So we're checking root port
	 * instead of root bus.
	 */
	list_for_each_entry(pdev, &phb->hose->bus->devices, bus_list) {
		for (i = 0; i < PCI_BRIDGE_RESOURCE_NUM; i++) {
			r = &pdev->resource[PCI_BRIDGE_RESOURCES + i];
			if (!r->parent ||
			    !pnv_pci_is_mem_pref_64(r->flags))
				continue;

			base = (r->start - phb->ioda.m64_base) / sgsz;
			for (step = 0; step < resource_size(r) / sgsz; step++)
				pnv_ioda_reserve_pe(phb, base + step);
		}
	}
}

static int pnv_ioda2_pick_m64_pe(struct pnv_phb *phb,
				 struct pci_bus *bus, int all)
{
	resource_size_t segsz = phb->ioda.m64_segsize;
	struct pci_dev *pdev;
	struct resource *r;
	struct pnv_ioda_pe *master_pe, *pe;
	unsigned long size, *pe_alloc;
	bool found;
	int start, i, j;

	/* Root bus shouldn't use M64 */
	if (pci_is_root_bus(bus))
		return IODA_INVALID_PE;

	/* We support only one M64 window on each bus */
	found = false;
	pci_bus_for_each_resource(bus, r, i) {
		if (r && r->parent &&
		    pnv_pci_is_mem_pref_64(r->flags)) {
			found = true;
			break;
		}
	}

	/* No M64 window found ? */
	if (!found)
		return IODA_INVALID_PE;

	/* Allocate bitmap */
	size = _ALIGN_UP(phb->ioda.total_pe / 8, sizeof(unsigned long));
	pe_alloc = kzalloc(size, GFP_KERNEL);
	if (!pe_alloc) {
		pr_warn("%s: Out of memory !\n",
			__func__);
		return IODA_INVALID_PE;
	}

	/*
	 * Figure out reserved PE numbers by the PE
	 * the its child PEs.
	 */
	start = (r->start - phb->ioda.m64_base) / segsz;
	for (i = 0; i < resource_size(r) / segsz; i++)
		set_bit(start + i, pe_alloc);

	if (all)
		goto done;

	/*
	 * If the PE doesn't cover all subordinate buses,
	 * we need subtract from reserved PEs for children.
	 */
	list_for_each_entry(pdev, &bus->devices, bus_list) {
		if (!pdev->subordinate)
			continue;

		pci_bus_for_each_resource(pdev->subordinate, r, i) {
			if (!r || !r->parent ||
			    !pnv_pci_is_mem_pref_64(r->flags))
				continue;

			start = (r->start - phb->ioda.m64_base) / segsz;
			for (j = 0; j < resource_size(r) / segsz ; j++)
				clear_bit(start + j, pe_alloc);
                }
        }

	/*
	 * the current bus might not own M64 window and that's all
	 * contributed by its child buses. For the case, we needn't
	 * pick M64 dependent PE#.
	 */
	if (bitmap_empty(pe_alloc, phb->ioda.total_pe)) {
		kfree(pe_alloc);
		return IODA_INVALID_PE;
	}

	/*
	 * Figure out the master PE and put all slave PEs to master
	 * PE's list to form compound PE.
	 */
done:
	master_pe = NULL;
	i = -1;
	while ((i = find_next_bit(pe_alloc, phb->ioda.total_pe, i + 1)) <
		phb->ioda.total_pe) {
		pe = &phb->ioda.pe_array[i];

		if (!master_pe) {
			pe->flags |= PNV_IODA_PE_MASTER;
			INIT_LIST_HEAD(&pe->slaves);
			master_pe = pe;
		} else {
			pe->flags |= PNV_IODA_PE_SLAVE;
			pe->master = master_pe;
			list_add_tail(&pe->list, &master_pe->slaves);
		}
	}

	kfree(pe_alloc);
	return master_pe->pe_number;
}

static void __init pnv_ioda_parse_m64_window(struct pnv_phb *phb)
{
	struct pci_controller *hose = phb->hose;
	struct device_node *dn = hose->dn;
	struct resource *res;
	const u32 *r;
	u64 pci_addr;

	/* FIXME: Support M64 for P7IOC */
	if (phb->type != PNV_PHB_IODA2) {
		pr_info("  Not support M64 window\n");
		return;
	}

	if (!firmware_has_feature(FW_FEATURE_OPALv3)) {
		pr_info("  Firmware too old to support M64 window\n");
		return;
	}

	r = of_get_property(dn, "ibm,opal-m64-window", NULL);
	if (!r) {
		pr_info("  No <ibm,opal-m64-window> on %s\n",
			dn->full_name);
		return;
	}

	res = &hose->mem_resources[1];
	res->start = of_translate_address(dn, r + 2);
	res->end = res->start + of_read_number(r + 4, 2) - 1;
	res->flags = (IORESOURCE_MEM | IORESOURCE_MEM_64 | IORESOURCE_PREFETCH);
	pci_addr = of_read_number(r, 2);
	hose->mem_offset[1] = res->start - pci_addr;

	phb->ioda.m64_size = resource_size(res);
	phb->ioda.m64_segsize = phb->ioda.m64_size / phb->ioda.total_pe;
	phb->ioda.m64_base = pci_addr;

	/* Use last M64 BAR to cover M64 window */
	phb->ioda.m64_bar_idx = 15;
	phb->init_m64 = pnv_ioda2_init_m64;
	phb->reserve_m64_pe = pnv_ioda2_reserve_m64_pe;
	phb->pick_m64_pe = pnv_ioda2_pick_m64_pe;
}

static void pnv_ioda_freeze_pe(struct pnv_phb *phb, int pe_no)
{
	struct pnv_ioda_pe *pe = &phb->ioda.pe_array[pe_no];
	struct pnv_ioda_pe *slave;
	s64 rc;

	/* Fetch master PE */
	if (pe->flags & PNV_IODA_PE_SLAVE) {
		pe = pe->master;
		if (WARN_ON(!pe || !(pe->flags & PNV_IODA_PE_MASTER)))
			return;

		pe_no = pe->pe_number;
	}

	/* Freeze master PE */
	rc = opal_pci_eeh_freeze_set(phb->opal_id,
				     pe_no,
				     OPAL_EEH_ACTION_SET_FREEZE_ALL);
	if (rc != OPAL_SUCCESS) {
		pr_warn("%s: Failure %lld freezing PHB#%x-PE#%x\n",
			__func__, rc, phb->hose->global_number, pe_no);
		return;
	}

	/* Freeze slave PEs */
	if (!(pe->flags & PNV_IODA_PE_MASTER))
		return;

	list_for_each_entry(slave, &pe->slaves, list) {
		rc = opal_pci_eeh_freeze_set(phb->opal_id,
					     slave->pe_number,
					     OPAL_EEH_ACTION_SET_FREEZE_ALL);
		if (rc != OPAL_SUCCESS)
			pr_warn("%s: Failure %lld freezing PHB#%x-PE#%x\n",
				__func__, rc, phb->hose->global_number,
				slave->pe_number);
	}
}

static int pnv_ioda_unfreeze_pe(struct pnv_phb *phb, int pe_no, int opt)
{
	struct pnv_ioda_pe *pe, *slave;
	s64 rc;

	/* Find master PE */
	pe = &phb->ioda.pe_array[pe_no];
	if (pe->flags & PNV_IODA_PE_SLAVE) {
		pe = pe->master;
		WARN_ON(!pe || !(pe->flags & PNV_IODA_PE_MASTER));
		pe_no = pe->pe_number;
	}

	/* Clear frozen state for master PE */
	rc = opal_pci_eeh_freeze_clear(phb->opal_id, pe_no, opt);
	if (rc != OPAL_SUCCESS) {
		pr_warn("%s: Failure %lld clear %d on PHB#%x-PE#%x\n",
			__func__, rc, opt, phb->hose->global_number, pe_no);
		return -EIO;
	}

	if (!(pe->flags & PNV_IODA_PE_MASTER))
		return 0;

	/* Clear frozen state for slave PEs */
	list_for_each_entry(slave, &pe->slaves, list) {
		rc = opal_pci_eeh_freeze_clear(phb->opal_id,
					     slave->pe_number,
					     opt);
		if (rc != OPAL_SUCCESS) {
			pr_warn("%s: Failure %lld clear %d on PHB#%x-PE#%x\n",
				__func__, rc, opt, phb->hose->global_number,
				slave->pe_number);
			return -EIO;
		}
	}

	return 0;
}

static int pnv_ioda_get_pe_state(struct pnv_phb *phb, int pe_no)
{
	struct pnv_ioda_pe *slave, *pe;
	u8 fstate, state;
	__be16 pcierr;
	s64 rc;

	/* Sanity check on PE number */
	if (pe_no < 0 || pe_no >= phb->ioda.total_pe)
		return OPAL_EEH_STOPPED_PERM_UNAVAIL;

	/*
	 * Fetch the master PE and the PE instance might be
	 * not initialized yet.
	 */
	pe = &phb->ioda.pe_array[pe_no];
	if (pe->flags & PNV_IODA_PE_SLAVE) {
		pe = pe->master;
		WARN_ON(!pe || !(pe->flags & PNV_IODA_PE_MASTER));
		pe_no = pe->pe_number;
	}

	/* Check the master PE */
	rc = opal_pci_eeh_freeze_status(phb->opal_id, pe_no,
					&state, &pcierr, NULL);
	if (rc != OPAL_SUCCESS) {
		pr_warn("%s: Failure %lld getting "
			"PHB#%x-PE#%x state\n",
			__func__, rc,
			phb->hose->global_number, pe_no);
		return OPAL_EEH_STOPPED_TEMP_UNAVAIL;
	}

	/* Check the slave PE */
	if (!(pe->flags & PNV_IODA_PE_MASTER))
		return state;

	list_for_each_entry(slave, &pe->slaves, list) {
		rc = opal_pci_eeh_freeze_status(phb->opal_id,
						slave->pe_number,
						&fstate,
						&pcierr,
						NULL);
		if (rc != OPAL_SUCCESS) {
			pr_warn("%s: Failure %lld getting "
				"PHB#%x-PE#%x state\n",
				__func__, rc,
				phb->hose->global_number, slave->pe_number);
			return OPAL_EEH_STOPPED_TEMP_UNAVAIL;
		}

		/*
		 * Override the result based on the ascending
		 * priority.
		 */
		if (fstate > state)
			state = fstate;
	}

	return state;
}

/* Currently those 2 are only used when MSIs are enabled, this will change
 * but in the meantime, we need to protect them to avoid warnings
 */
#ifdef CONFIG_PCI_MSI
static struct pnv_ioda_pe *pnv_ioda_get_pe(struct pci_dev *dev)
{
	struct pci_controller *hose = pci_bus_to_host(dev->bus);
	struct pnv_phb *phb = hose->private_data;
	struct pci_dn *pdn = pci_get_pdn(dev);

	if (!pdn)
		return NULL;
	if (pdn->pe_number == IODA_INVALID_PE)
		return NULL;
	return &phb->ioda.pe_array[pdn->pe_number];
}
#endif /* CONFIG_PCI_MSI */

static int pnv_ioda_set_one_peltv(struct pnv_phb *phb,
				  struct pnv_ioda_pe *parent,
				  struct pnv_ioda_pe *child,
				  bool is_add)
{
	const char *desc = is_add ? "adding" : "removing";
	uint8_t op = is_add ? OPAL_ADD_PE_TO_DOMAIN :
			      OPAL_REMOVE_PE_FROM_DOMAIN;
	struct pnv_ioda_pe *slave;
	long rc;

	/* Parent PE affects child PE */
	rc = opal_pci_set_peltv(phb->opal_id, parent->pe_number,
				child->pe_number, op);
	if (rc != OPAL_SUCCESS) {
		pe_warn(child, "OPAL error %ld %s to parent PELTV\n",
			rc, desc);
		return -ENXIO;
	}

	if (!(child->flags & PNV_IODA_PE_MASTER))
		return 0;

	/* Compound case: parent PE affects slave PEs */
	list_for_each_entry(slave, &child->slaves, list) {
		rc = opal_pci_set_peltv(phb->opal_id, parent->pe_number,
					slave->pe_number, op);
		if (rc != OPAL_SUCCESS) {
			pe_warn(slave, "OPAL error %ld %s to parent PELTV\n",
				rc, desc);
			return -ENXIO;
		}
	}

	return 0;
}

static int pnv_ioda_set_peltv(struct pnv_phb *phb,
			      struct pnv_ioda_pe *pe,
			      bool is_add)
{
	struct pnv_ioda_pe *slave;
	struct pci_dev *pdev;
	int ret;

	/*
	 * Clear PE frozen state. If it's master PE, we need
	 * clear slave PE frozen state as well.
	 */
	if (is_add) {
		opal_pci_eeh_freeze_clear(phb->opal_id, pe->pe_number,
					  OPAL_EEH_ACTION_CLEAR_FREEZE_ALL);
		if (pe->flags & PNV_IODA_PE_MASTER) {
			list_for_each_entry(slave, &pe->slaves, list)
				opal_pci_eeh_freeze_clear(phb->opal_id,
							  slave->pe_number,
							  OPAL_EEH_ACTION_CLEAR_FREEZE_ALL);
		}
	}

	/*
	 * Associate PE in PELT. We need add the PE into the
	 * corresponding PELT-V as well. Otherwise, the error
	 * originated from the PE might contribute to other
	 * PEs.
	 */
	ret = pnv_ioda_set_one_peltv(phb, pe, pe, is_add);
	if (ret)
		return ret;

	/* For compound PEs, any one affects all of them */
	if (pe->flags & PNV_IODA_PE_MASTER) {
		list_for_each_entry(slave, &pe->slaves, list) {
			ret = pnv_ioda_set_one_peltv(phb, slave, pe, is_add);
			if (ret)
				return ret;
		}
	}

	if (pe->flags & (PNV_IODA_PE_BUS_ALL | PNV_IODA_PE_BUS))
		pdev = pe->pbus->self;
	else
		pdev = pe->pdev->bus->self;
	while (pdev) {
		struct pci_dn *pdn = pci_get_pdn(pdev);
		struct pnv_ioda_pe *parent;

		if (pdn && pdn->pe_number != IODA_INVALID_PE) {
			parent = &phb->ioda.pe_array[pdn->pe_number];
			ret = pnv_ioda_set_one_peltv(phb, parent, pe, is_add);
			if (ret)
				return ret;
		}

		pdev = pdev->bus->self;
	}

	return 0;
}

static int pnv_ioda_configure_pe(struct pnv_phb *phb, struct pnv_ioda_pe *pe)
{
	struct pci_dev *parent;
	uint8_t bcomp, dcomp, fcomp;
	long rc, rid_end, rid;

	/* Bus validation ? */
	if (pe->pbus) {
		int count;

		dcomp = OPAL_IGNORE_RID_DEVICE_NUMBER;
		fcomp = OPAL_IGNORE_RID_FUNCTION_NUMBER;
		parent = pe->pbus->self;
		if (pe->flags & PNV_IODA_PE_BUS_ALL)
			count = pe->pbus->busn_res.end - pe->pbus->busn_res.start + 1;
		else
			count = 1;

		switch(count) {
		case  1: bcomp = OpalPciBusAll;		break;
		case  2: bcomp = OpalPciBus7Bits;	break;
		case  4: bcomp = OpalPciBus6Bits;	break;
		case  8: bcomp = OpalPciBus5Bits;	break;
		case 16: bcomp = OpalPciBus4Bits;	break;
		case 32: bcomp = OpalPciBus3Bits;	break;
		default:
			pr_err("%s: Number of subordinate busses %d"
			       " unsupported\n",
			       pci_name(pe->pbus->self), count);
			/* Do an exact match only */
			bcomp = OpalPciBusAll;
		}
		rid_end = pe->rid + (count << 8);
	} else {
		parent = pe->pdev->bus->self;
		bcomp = OpalPciBusAll;
		dcomp = OPAL_COMPARE_RID_DEVICE_NUMBER;
		fcomp = OPAL_COMPARE_RID_FUNCTION_NUMBER;
		rid_end = pe->rid + 1;
	}

	/*
	 * Associate PE in PELT. We need add the PE into the
	 * corresponding PELT-V as well. Otherwise, the error
	 * originated from the PE might contribute to other
	 * PEs.
	 */
	rc = opal_pci_set_pe(phb->opal_id, pe->pe_number, pe->rid,
			     bcomp, dcomp, fcomp, OPAL_MAP_PE);
	if (rc) {
		pe_err(pe, "OPAL error %ld trying to setup PELT table\n", rc);
		return -ENXIO;
	}

	/* Configure PELTV */
	pnv_ioda_set_peltv(phb, pe, true);

	/* Setup reverse map */
	for (rid = pe->rid; rid < rid_end; rid++)
		phb->ioda.pe_rmap[rid] = pe->pe_number;

	/* Setup one MVTs on IODA1 */
	if (phb->type != PNV_PHB_IODA1) {
		pe->mve_number = 0;
		goto out;
	}

	pe->mve_number = pe->pe_number;
	rc = opal_pci_set_mve(phb->opal_id, pe->mve_number, pe->pe_number);
	if (rc != OPAL_SUCCESS) {
		pe_err(pe, "OPAL error %ld setting up MVE %d\n",
		       rc, pe->mve_number);
		pe->mve_number = -1;
	} else {
		rc = opal_pci_set_mve_enable(phb->opal_id,
					     pe->mve_number, OPAL_ENABLE_MVE);
		if (rc) {
			pe_err(pe, "OPAL error %ld enabling MVE %d\n",
			       rc, pe->mve_number);
			pe->mve_number = -1;
		}
	}

out:
	return 0;
}

static void pnv_ioda_link_pe_by_weight(struct pnv_phb *phb,
				       struct pnv_ioda_pe *pe)
{
	struct pnv_ioda_pe *lpe;

	list_for_each_entry(lpe, &phb->ioda.pe_dma_list, dma_link) {
		if (lpe->dma_weight < pe->dma_weight) {
			list_add_tail(&pe->dma_link, &lpe->dma_link);
			return;
		}
	}
	list_add_tail(&pe->dma_link, &phb->ioda.pe_dma_list);
}

static unsigned int pnv_ioda_dma_weight(struct pci_dev *dev)
{
	/* This is quite simplistic. The "base" weight of a device
	 * is 10. 0 means no DMA is to be accounted for it.
	 */

	/* If it's a bridge, no DMA */
	if (dev->hdr_type != PCI_HEADER_TYPE_NORMAL)
		return 0;

	/* Reduce the weight of slow USB controllers */
	if (dev->class == PCI_CLASS_SERIAL_USB_UHCI ||
	    dev->class == PCI_CLASS_SERIAL_USB_OHCI ||
	    dev->class == PCI_CLASS_SERIAL_USB_EHCI)
		return 3;

	/* Increase the weight of RAID (includes Obsidian) */
	if ((dev->class >> 8) == PCI_CLASS_STORAGE_RAID)
		return 15;

	/* Default */
	return 10;
}

#if 0
static struct pnv_ioda_pe *pnv_ioda_setup_dev_PE(struct pci_dev *dev)
{
	struct pci_controller *hose = pci_bus_to_host(dev->bus);
	struct pnv_phb *phb = hose->private_data;
	struct pci_dn *pdn = pci_get_pdn(dev);
	struct pnv_ioda_pe *pe;
	int pe_num;

	if (!pdn) {
		pr_err("%s: Device tree node not associated properly\n",
			   pci_name(dev));
		return NULL;
	}
	if (pdn->pe_number != IODA_INVALID_PE)
		return NULL;

	/* PE#0 has been pre-set */
	if (dev->bus->number == 0)
		pe_num = 0;
	else
		pe_num = pnv_ioda_alloc_pe(phb);
	if (pe_num == IODA_INVALID_PE) {
		pr_warning("%s: Not enough PE# available, disabling device\n",
			   pci_name(dev));
		return NULL;
	}

	/* NOTE: We get only one ref to the pci_dev for the pdn, not for the
	 * pointer in the PE data structure, both should be destroyed at the
	 * same time. However, this needs to be looked at more closely again
	 * once we actually start removing things (Hotplug, SR-IOV, ...)
	 *
	 * At some point we want to remove the PDN completely anyways
	 */
	pe = &phb->ioda.pe_array[pe_num];
	pci_dev_get(dev);
	pdn->pcidev = dev;
	pdn->pe_number = pe_num;
	pe->pdev = dev;
	pe->pbus = NULL;
	pe->tce32_seg = -1;
	pe->mve_number = -1;
	pe->rid = dev->bus->number << 8 | pdn->devfn;

	pe_info(pe, "Associated device to PE\n");

	if (pnv_ioda_configure_pe(phb, pe)) {
		/* XXX What do we do here ? */
		if (pe_num)
			pnv_ioda_free_pe(phb, pe_num);
		pdn->pe_number = IODA_INVALID_PE;
		pe->pdev = NULL;
		pci_dev_put(dev);
		return NULL;
	}

	/* Assign a DMA weight to the device */
	pe->dma_weight = pnv_ioda_dma_weight(dev);
	if (pe->dma_weight != 0) {
		phb->ioda.dma_weight += pe->dma_weight;
		phb->ioda.dma_pe_count++;
	}

	/* Link the PE */
	pnv_ioda_link_pe_by_weight(phb, pe);

	return pe;
}
#endif /* Useful for SRIOV case */

static void pnv_ioda_setup_same_PE(struct pci_bus *bus, struct pnv_ioda_pe *pe)
{
	struct pci_dev *dev;

	list_for_each_entry(dev, &bus->devices, bus_list) {
		struct pci_dn *pdn = pci_get_pdn(dev);

		if (pdn == NULL) {
			pr_warn("%s: No device node associated with device !\n",
				pci_name(dev));
			continue;
		}
		pdn->pcidev = dev;
		pdn->pe_number = pe->pe_number;
		pe->dma_weight += pnv_ioda_dma_weight(dev);
		if ((pe->flags & PNV_IODA_PE_BUS_ALL) && dev->subordinate)
			pnv_ioda_setup_same_PE(dev->subordinate, pe);
	}
}

/*
 * There're 2 types of PCI bus sensitive PEs: One that is compromised of
 * single PCI bus. Another one that contains the primary PCI bus and its
 * subordinate PCI devices and buses. The second type of PE is normally
 * orgiriated by PCIe-to-PCI bridge or PLX switch downstream ports.
 */
static void pnv_ioda_setup_bus_PE(struct pci_bus *bus, int all)
{
	struct pci_controller *hose = pci_bus_to_host(bus);
	struct pnv_phb *phb = hose->private_data;
	struct pnv_ioda_pe *pe;
	int pe_num = IODA_INVALID_PE;

	/* Check if PE is determined by M64 */
	if (phb->pick_m64_pe)
		pe_num = phb->pick_m64_pe(phb, bus, all);

	/* The PE number isn't pinned by M64 */
	if (pe_num == IODA_INVALID_PE)
		pe_num = pnv_ioda_alloc_pe(phb);

	if (pe_num == IODA_INVALID_PE) {
		pr_warning("%s: Not enough PE# available for PCI bus %04x:%02x\n",
			__func__, pci_domain_nr(bus), bus->number);
		return;
	}

	pe = &phb->ioda.pe_array[pe_num];
	pe->flags |= (all ? PNV_IODA_PE_BUS_ALL : PNV_IODA_PE_BUS);
	pe->pbus = bus;
	pe->pdev = NULL;
	pe->tce32_seg = -1;
	pe->mve_number = -1;
	pe->rid = bus->busn_res.start << 8;
	pe->dma_weight = 0;

	if (all)
		pe_info(pe, "Secondary bus %d..%d associated with PE#%d\n",
			bus->busn_res.start, bus->busn_res.end, pe_num);
	else
		pe_info(pe, "Secondary bus %d associated with PE#%d\n",
			bus->busn_res.start, pe_num);

	if (pnv_ioda_configure_pe(phb, pe)) {
		/* XXX What do we do here ? */
		if (pe_num)
			pnv_ioda_free_pe(phb, pe_num);
		pe->pbus = NULL;
		return;
	}

	/* Associate it with all child devices */
	pnv_ioda_setup_same_PE(bus, pe);

	/* Put PE to the list */
	list_add_tail(&pe->list, &phb->ioda.pe_list);

	/* Account for one DMA PE if at least one DMA capable device exist
	 * below the bridge
	 */
	if (pe->dma_weight != 0) {
		phb->ioda.dma_weight += pe->dma_weight;
		phb->ioda.dma_pe_count++;
	}

	/* Link the PE */
	pnv_ioda_link_pe_by_weight(phb, pe);
}

static void pnv_ioda_setup_PEs(struct pci_bus *bus)
{
	struct pci_dev *dev;

	pnv_ioda_setup_bus_PE(bus, 0);

	list_for_each_entry(dev, &bus->devices, bus_list) {
		if (dev->subordinate) {
			if (pci_pcie_type(dev) == PCI_EXP_TYPE_PCI_BRIDGE)
				pnv_ioda_setup_bus_PE(dev->subordinate, 1);
			else
				pnv_ioda_setup_PEs(dev->subordinate);
		}
	}
}

/*
 * Configure PEs so that the downstream PCI buses and devices
 * could have their associated PE#. Unfortunately, we didn't
 * figure out the way to identify the PLX bridge yet. So we
 * simply put the PCI bus and the subordinate behind the root
 * port to PE# here. The game rule here is expected to be changed
 * as soon as we can detected PLX bridge correctly.
 */
static void pnv_pci_ioda_setup_PEs(void)
{
	struct pci_controller *hose, *tmp;
	struct pnv_phb *phb;

	list_for_each_entry_safe(hose, tmp, &hose_list, list_node) {
		phb = hose->private_data;

		/* M64 layout might affect PE allocation */
		if (phb->reserve_m64_pe)
			phb->reserve_m64_pe(phb);

		pnv_ioda_setup_PEs(hose->bus);
	}
}

static void pnv_pci_ioda_dma_dev_setup(struct pnv_phb *phb, struct pci_dev *pdev)
{
	struct pci_dn *pdn = pci_get_pdn(pdev);
	struct pnv_ioda_pe *pe;

	/*
	 * The function can be called while the PE#
	 * hasn't been assigned. Do nothing for the
	 * case.
	 */
	if (!pdn || pdn->pe_number == IODA_INVALID_PE)
		return;

	pe = &phb->ioda.pe_array[pdn->pe_number];
	WARN_ON(get_dma_ops(&pdev->dev) != &dma_iommu_ops);
	set_iommu_table_base_and_group(&pdev->dev, &pe->tce32_table);
}

static int pnv_pci_ioda_dma_set_mask(struct pnv_phb *phb,
				     struct pci_dev *pdev, u64 dma_mask)
{
	struct pci_dn *pdn = pci_get_pdn(pdev);
	struct pnv_ioda_pe *pe;
	uint64_t top;
	bool bypass = false;

	if (WARN_ON(!pdn || pdn->pe_number == IODA_INVALID_PE))
		return -ENODEV;;

	pe = &phb->ioda.pe_array[pdn->pe_number];
	if (pe->tce_bypass_enabled) {
		top = pe->tce_bypass_base + memblock_end_of_DRAM() - 1;
		bypass = (dma_mask >= top);
	}

	if (bypass) {
		dev_info(&pdev->dev, "Using 64-bit DMA iommu bypass\n");
		set_dma_ops(&pdev->dev, &dma_direct_ops);
		set_dma_offset(&pdev->dev, pe->tce_bypass_base);
	} else {
		dev_info(&pdev->dev, "Using 32-bit DMA via iommu\n");
		set_dma_ops(&pdev->dev, &dma_iommu_ops);
		set_iommu_table_base(&pdev->dev, &pe->tce32_table);
	}
	*pdev->dev.dma_mask = dma_mask;
	return 0;
}

static u64 pnv_pci_ioda_dma_get_required_mask(struct pnv_phb *phb,
					      struct pci_dev *pdev)
{
	struct pci_dn *pdn = pci_get_pdn(pdev);
	struct pnv_ioda_pe *pe;
	u64 end, mask;

	if (WARN_ON(!pdn || pdn->pe_number == IODA_INVALID_PE))
		return 0;

	pe = &phb->ioda.pe_array[pdn->pe_number];
	if (!pe->tce_bypass_enabled)
		return __dma_get_required_mask(&pdev->dev);


	end = pe->tce_bypass_base + memblock_end_of_DRAM();
	mask = 1ULL << (fls64(end) - 1);
	mask += mask - 1;

	return mask;
}

static void pnv_ioda_setup_bus_dma(struct pnv_ioda_pe *pe,
				   struct pci_bus *bus,
				   bool add_to_iommu_group)
{
	struct pci_dev *dev;

	list_for_each_entry(dev, &bus->devices, bus_list) {
		if (add_to_iommu_group)
			set_iommu_table_base_and_group(&dev->dev,
						       &pe->tce32_table);
		else
			set_iommu_table_base(&dev->dev, &pe->tce32_table);

		if (dev->subordinate)
			pnv_ioda_setup_bus_dma(pe, dev->subordinate,
					       add_to_iommu_group);
	}
}

static void pnv_pci_ioda1_tce_invalidate(struct pnv_ioda_pe *pe,
					 struct iommu_table *tbl,
					 __be64 *startp, __be64 *endp, bool rm)
{
	__be64 __iomem *invalidate = rm ?
		(__be64 __iomem *)pe->tce_inval_reg_phys :
		(__be64 __iomem *)tbl->it_index;
	unsigned long start, end, inc;
	const unsigned shift = tbl->it_page_shift;

	start = __pa(startp);
	end = __pa(endp);

	/* BML uses this case for p6/p7/galaxy2: Shift addr and put in node */
	if (tbl->it_busno) {
		start <<= shift;
		end <<= shift;
		inc = 128ull << shift;
		start |= tbl->it_busno;
		end |= tbl->it_busno;
	} else if (tbl->it_type & TCE_PCI_SWINV_PAIR) {
		/* p7ioc-style invalidation, 2 TCEs per write */
		start |= (1ull << 63);
		end |= (1ull << 63);
		inc = 16;
        } else {
		/* Default (older HW) */
                inc = 128;
	}

        end |= inc - 1;	/* round up end to be different than start */

        mb(); /* Ensure above stores are visible */
        while (start <= end) {
		if (rm)
			__raw_rm_writeq(cpu_to_be64(start), invalidate);
		else
			__raw_writeq(cpu_to_be64(start), invalidate);
                start += inc;
        }

	/*
	 * The iommu layer will do another mb() for us on build()
	 * and we don't care on free()
	 */
}

static void pnv_pci_ioda2_tce_invalidate(struct pnv_ioda_pe *pe,
					 struct iommu_table *tbl,
					 __be64 *startp, __be64 *endp, bool rm)
{
	unsigned long start, end, inc;
	__be64 __iomem *invalidate = rm ?
		(__be64 __iomem *)pe->tce_inval_reg_phys :
		(__be64 __iomem *)tbl->it_index;
	const unsigned shift = tbl->it_page_shift;

	/* We'll invalidate DMA address in PE scope */
	start = 0x2ull << 60;
	start |= (pe->pe_number & 0xFF);
	end = start;

	/* Figure out the start, end and step */
	inc = tbl->it_offset + (((u64)startp - tbl->it_base) / sizeof(u64));
	start |= (inc << shift);
	inc = tbl->it_offset + (((u64)endp - tbl->it_base) / sizeof(u64));
	end |= (inc << shift);
	inc = (0x1ull << shift);
	mb();

	while (start <= end) {
		if (rm)
			__raw_rm_writeq(cpu_to_be64(start), invalidate);
		else
			__raw_writeq(cpu_to_be64(start), invalidate);
		start += inc;
	}
}

void pnv_pci_ioda_tce_invalidate(struct iommu_table *tbl,
				 __be64 *startp, __be64 *endp, bool rm)
{
	struct pnv_ioda_pe *pe = container_of(tbl, struct pnv_ioda_pe,
					      tce32_table);
	struct pnv_phb *phb = pe->phb;

	if (phb->type == PNV_PHB_IODA1)
		pnv_pci_ioda1_tce_invalidate(pe, tbl, startp, endp, rm);
	else
		pnv_pci_ioda2_tce_invalidate(pe, tbl, startp, endp, rm);
}

static void pnv_pci_ioda_setup_dma_pe(struct pnv_phb *phb,
				      struct pnv_ioda_pe *pe, unsigned int base,
				      unsigned int segs)
{

	struct page *tce_mem = NULL;
	const __be64 *swinvp;
	struct iommu_table *tbl;
	unsigned int i;
	int64_t rc;
	void *addr;

	/* 256M DMA window, 4K TCE pages, 8 bytes TCE */
#define TCE32_TABLE_SIZE	((0x10000000 / 0x1000) * 8)

	/* XXX FIXME: Handle 64-bit only DMA devices */
	/* XXX FIXME: Provide 64-bit DMA facilities & non-4K TCE tables etc.. */
	/* XXX FIXME: Allocate multi-level tables on PHB3 */

	/* We shouldn't already have a 32-bit DMA associated */
	if (WARN_ON(pe->tce32_seg >= 0))
		return;

	/* Grab a 32-bit TCE table */
	pe->tce32_seg = base;
	pe_info(pe, " Setting up 32-bit TCE table at %08x..%08x\n",
		(base << 28), ((base + segs) << 28) - 1);

	/* XXX Currently, we allocate one big contiguous table for the
	 * TCEs. We only really need one chunk per 256M of TCE space
	 * (ie per segment) but that's an optimization for later, it
	 * requires some added smarts with our get/put_tce implementation
	 */
	tce_mem = alloc_pages_node(phb->hose->node, GFP_KERNEL,
				   get_order(TCE32_TABLE_SIZE * segs));
	if (!tce_mem) {
		pe_err(pe, " Failed to allocate a 32-bit TCE memory\n");
		goto fail;
	}
	addr = page_address(tce_mem);
	memset(addr, 0, TCE32_TABLE_SIZE * segs);

	/* Configure HW */
	for (i = 0; i < segs; i++) {
		rc = opal_pci_map_pe_dma_window(phb->opal_id,
					      pe->pe_number,
					      base + i, 1,
					      __pa(addr) + TCE32_TABLE_SIZE * i,
					      TCE32_TABLE_SIZE, 0x1000);
		if (rc) {
			pe_err(pe, " Failed to configure 32-bit TCE table,"
			       " err %ld\n", rc);
			goto fail;
		}
	}

	/* Setup linux iommu table */
	tbl = &pe->tce32_table;
	pnv_pci_setup_iommu_table(tbl, addr, TCE32_TABLE_SIZE * segs,
				  base << 28, IOMMU_PAGE_SHIFT_4K);

	/* OPAL variant of P7IOC SW invalidated TCEs */
	swinvp = of_get_property(phb->hose->dn, "ibm,opal-tce-kill", NULL);
	if (swinvp) {
		/* We need a couple more fields -- an address and a data
		 * to or.  Since the bus is only printed out on table free
		 * errors, and on the first pass the data will be a relative
		 * bus number, print that out instead.
		 */
		pe->tce_inval_reg_phys = be64_to_cpup(swinvp);
		tbl->it_index = (unsigned long)ioremap(pe->tce_inval_reg_phys,
				8);
		tbl->it_type |= (TCE_PCI_SWINV_CREATE |
				 TCE_PCI_SWINV_FREE   |
				 TCE_PCI_SWINV_PAIR);
	}
	iommu_init_table(tbl, phb->hose->node);
	iommu_register_group(tbl, phb->hose->global_number, pe->pe_number);

	if (pe->pdev)
		set_iommu_table_base_and_group(&pe->pdev->dev, tbl);
	else
		pnv_ioda_setup_bus_dma(pe, pe->pbus, true);

	return;
 fail:
	/* XXX Failure: Try to fallback to 64-bit only ? */
	if (pe->tce32_seg >= 0)
		pe->tce32_seg = -1;
	if (tce_mem)
		__free_pages(tce_mem, get_order(TCE32_TABLE_SIZE * segs));
}

static void pnv_pci_ioda2_set_bypass(struct iommu_table *tbl, bool enable)
{
	struct pnv_ioda_pe *pe = container_of(tbl, struct pnv_ioda_pe,
					      tce32_table);
	uint16_t window_id = (pe->pe_number << 1 ) + 1;
	int64_t rc;

	pe_info(pe, "%sabling 64-bit DMA bypass\n", enable ? "En" : "Dis");
	if (enable) {
		phys_addr_t top = memblock_end_of_DRAM();

		top = roundup_pow_of_two(top);
		rc = opal_pci_map_pe_dma_window_real(pe->phb->opal_id,
						     pe->pe_number,
						     window_id,
						     pe->tce_bypass_base,
						     top);
	} else {
		rc = opal_pci_map_pe_dma_window_real(pe->phb->opal_id,
						     pe->pe_number,
						     window_id,
						     pe->tce_bypass_base,
						     0);

		/*
		 * EEH needs the mapping between IOMMU table and group
		 * of those VFIO/KVM pass-through devices. We can postpone
		 * resetting DMA ops until the DMA mask is configured in
		 * host side.
		 */
		if (pe->pdev)
			set_iommu_table_base(&pe->pdev->dev, tbl);
		else
			pnv_ioda_setup_bus_dma(pe, pe->pbus, false);
	}
	if (rc)
		pe_err(pe, "OPAL error %lld configuring bypass window\n", rc);
	else
		pe->tce_bypass_enabled = enable;
}

static void pnv_pci_ioda2_setup_bypass_pe(struct pnv_phb *phb,
					  struct pnv_ioda_pe *pe)
{
	/* TVE #1 is selected by PCI address bit 59 */
	pe->tce_bypass_base = 1ull << 59;

	/* Install set_bypass callback for VFIO */
	pe->tce32_table.set_bypass = pnv_pci_ioda2_set_bypass;

	/* Enable bypass by default */
	pnv_pci_ioda2_set_bypass(&pe->tce32_table, true);
}

static void pnv_pci_ioda2_setup_dma_pe(struct pnv_phb *phb,
				       struct pnv_ioda_pe *pe)
{
	struct page *tce_mem = NULL;
	void *addr;
	const __be64 *swinvp;
	struct iommu_table *tbl;
	unsigned int tce_table_size, end;
	int64_t rc;

	/* We shouldn't already have a 32-bit DMA associated */
	if (WARN_ON(pe->tce32_seg >= 0))
		return;

	/* The PE will reserve all possible 32-bits space */
	pe->tce32_seg = 0;
	end = (1 << ilog2(phb->ioda.m32_pci_base));
	tce_table_size = (end / 0x1000) * 8;
	pe_info(pe, "Setting up 32-bit TCE table at 0..%08x\n",
		end);

	/* Allocate TCE table */
	tce_mem = alloc_pages_node(phb->hose->node, GFP_KERNEL,
				   get_order(tce_table_size));
	if (!tce_mem) {
		pe_err(pe, "Failed to allocate a 32-bit TCE memory\n");
		goto fail;
	}
	addr = page_address(tce_mem);
	memset(addr, 0, tce_table_size);

	/*
	 * Map TCE table through TVT. The TVE index is the PE number
	 * shifted by 1 bit for 32-bits DMA space.
	 */
	rc = opal_pci_map_pe_dma_window(phb->opal_id, pe->pe_number,
					pe->pe_number << 1, 1, __pa(addr),
					tce_table_size, 0x1000);
	if (rc) {
		pe_err(pe, "Failed to configure 32-bit TCE table,"
		       " err %ld\n", rc);
		goto fail;
	}

	/* Setup linux iommu table */
	tbl = &pe->tce32_table;
	pnv_pci_setup_iommu_table(tbl, addr, tce_table_size, 0,
			IOMMU_PAGE_SHIFT_4K);

	/* OPAL variant of PHB3 invalidated TCEs */
	swinvp = of_get_property(phb->hose->dn, "ibm,opal-tce-kill", NULL);
	if (swinvp) {
		/* We need a couple more fields -- an address and a data
		 * to or.  Since the bus is only printed out on table free
		 * errors, and on the first pass the data will be a relative
		 * bus number, print that out instead.
		 */
		pe->tce_inval_reg_phys = be64_to_cpup(swinvp);
		tbl->it_index = (unsigned long)ioremap(pe->tce_inval_reg_phys,
				8);
		tbl->it_type |= (TCE_PCI_SWINV_CREATE | TCE_PCI_SWINV_FREE);
	}
	iommu_init_table(tbl, phb->hose->node);
	iommu_register_group(tbl, phb->hose->global_number, pe->pe_number);

	if (pe->pdev)
		set_iommu_table_base_and_group(&pe->pdev->dev, tbl);
	else
		pnv_ioda_setup_bus_dma(pe, pe->pbus, true);

	/* Also create a bypass window */
	pnv_pci_ioda2_setup_bypass_pe(phb, pe);
	return;
fail:
	if (pe->tce32_seg >= 0)
		pe->tce32_seg = -1;
	if (tce_mem)
		__free_pages(tce_mem, get_order(tce_table_size));
}

static void pnv_ioda_setup_dma(struct pnv_phb *phb)
{
	struct pci_controller *hose = phb->hose;
	unsigned int residual, remaining, segs, tw, base;
	struct pnv_ioda_pe *pe;

	/* If we have more PE# than segments available, hand out one
	 * per PE until we run out and let the rest fail. If not,
	 * then we assign at least one segment per PE, plus more based
	 * on the amount of devices under that PE
	 */
	if (phb->ioda.dma_pe_count > phb->ioda.tce32_count)
		residual = 0;
	else
		residual = phb->ioda.tce32_count -
			phb->ioda.dma_pe_count;

	pr_info("PCI: Domain %04x has %ld available 32-bit DMA segments\n",
		hose->global_number, phb->ioda.tce32_count);
	pr_info("PCI: %d PE# for a total weight of %d\n",
		phb->ioda.dma_pe_count, phb->ioda.dma_weight);

	/* Walk our PE list and configure their DMA segments, hand them
	 * out one base segment plus any residual segments based on
	 * weight
	 */
	remaining = phb->ioda.tce32_count;
	tw = phb->ioda.dma_weight;
	base = 0;
	list_for_each_entry(pe, &phb->ioda.pe_dma_list, dma_link) {
		if (!pe->dma_weight)
			continue;
		if (!remaining) {
			pe_warn(pe, "No DMA32 resources available\n");
			continue;
		}
		segs = 1;
		if (residual) {
			segs += ((pe->dma_weight * residual)  + (tw / 2)) / tw;
			if (segs > remaining)
				segs = remaining;
		}

		/*
		 * For IODA2 compliant PHB3, we needn't care about the weight.
		 * The all available 32-bits DMA space will be assigned to
		 * the specific PE.
		 */
		if (phb->type == PNV_PHB_IODA1) {
			pe_info(pe, "DMA weight %d, assigned %d DMA32 segments\n",
				pe->dma_weight, segs);
			pnv_pci_ioda_setup_dma_pe(phb, pe, base, segs);
		} else {
			pe_info(pe, "Assign DMA32 space\n");
			segs = 0;
			pnv_pci_ioda2_setup_dma_pe(phb, pe);
		}

		remaining -= segs;
		base += segs;
	}
}

#ifdef CONFIG_PCI_MSI
static void pnv_ioda2_msi_eoi(struct irq_data *d)
{
	unsigned int hw_irq = (unsigned int)irqd_to_hwirq(d);
	struct irq_chip *chip = irq_data_get_irq_chip(d);
	struct pnv_phb *phb = container_of(chip, struct pnv_phb,
					   ioda.irq_chip);
	int64_t rc;

	rc = opal_pci_msi_eoi(phb->opal_id, hw_irq);
	WARN_ON_ONCE(rc);

	icp_native_eoi(d);
}


static void set_msi_irq_chip(struct pnv_phb *phb, unsigned int virq)
{
	struct irq_data *idata;
	struct irq_chip *ichip;

	if (phb->type != PNV_PHB_IODA2)
		return;

	if (!phb->ioda.irq_chip_init) {
		/*
		 * First time we setup an MSI IRQ, we need to setup the
		 * corresponding IRQ chip to route correctly.
		 */
		idata = irq_get_irq_data(virq);
		ichip = irq_data_get_irq_chip(idata);
		phb->ioda.irq_chip_init = 1;
		phb->ioda.irq_chip = *ichip;
		phb->ioda.irq_chip.irq_eoi = pnv_ioda2_msi_eoi;
	}
	irq_set_chip(virq, &phb->ioda.irq_chip);
}

#ifdef CONFIG_CXL_BASE

struct device_node *pnv_pci_to_phb_node(struct pci_dev *dev)
{
	struct pci_controller *hose = pci_bus_to_host(dev->bus);

	return hose->dn;
}
EXPORT_SYMBOL(pnv_pci_to_phb_node);

int pnv_phb_to_cxl(struct pci_dev *dev)
{
	struct pci_controller *hose = pci_bus_to_host(dev->bus);
	struct pnv_phb *phb = hose->private_data;
	struct pnv_ioda_pe *pe;
	int rc;

	pe = pnv_ioda_get_pe(dev);
	if (!pe)
		return -ENODEV;

	pe_info(pe, "Switching PHB to CXL\n");

	rc = opal_pci_set_phb_cxl_mode(phb->opal_id, 1, pe->pe_number);
	if (rc)
		dev_err(&dev->dev, "opal_pci_set_phb_cxl_mode failed: %i\n", rc);

	return rc;
}
EXPORT_SYMBOL(pnv_phb_to_cxl);

/* Find PHB for cxl dev and allocate MSI hwirqs?
 * Returns the absolute hardware IRQ number
 */
int pnv_cxl_alloc_hwirqs(struct pci_dev *dev, int num)
{
	struct pci_controller *hose = pci_bus_to_host(dev->bus);
	struct pnv_phb *phb = hose->private_data;
	int hwirq = msi_bitmap_alloc_hwirqs(&phb->msi_bmp, num);

	if (hwirq < 0) {
		dev_warn(&dev->dev, "Failed to find a free MSI\n");
		return -ENOSPC;
	}

	return phb->msi_base + hwirq;
}
EXPORT_SYMBOL(pnv_cxl_alloc_hwirqs);

void pnv_cxl_release_hwirqs(struct pci_dev *dev, int hwirq, int num)
{
	struct pci_controller *hose = pci_bus_to_host(dev->bus);
	struct pnv_phb *phb = hose->private_data;

	msi_bitmap_free_hwirqs(&phb->msi_bmp, hwirq - phb->msi_base, num);
}
EXPORT_SYMBOL(pnv_cxl_release_hwirqs);

void pnv_cxl_release_hwirq_ranges(struct cxl_irq_ranges *irqs,
				  struct pci_dev *dev)
{
	struct pci_controller *hose = pci_bus_to_host(dev->bus);
	struct pnv_phb *phb = hose->private_data;
	int i, hwirq;

	for (i = 1; i < CXL_IRQ_RANGES; i++) {
		if (!irqs->range[i])
			continue;
		pr_devel("cxl release irq range 0x%x: offset: 0x%lx  limit: %ld\n",
			 i, irqs->offset[i],
			 irqs->range[i]);
		hwirq = irqs->offset[i] - phb->msi_base;
		msi_bitmap_free_hwirqs(&phb->msi_bmp, hwirq,
				       irqs->range[i]);
	}
}
EXPORT_SYMBOL(pnv_cxl_release_hwirq_ranges);

int pnv_cxl_alloc_hwirq_ranges(struct cxl_irq_ranges *irqs,
			       struct pci_dev *dev, int num)
{
	struct pci_controller *hose = pci_bus_to_host(dev->bus);
	struct pnv_phb *phb = hose->private_data;
	int i, hwirq, try;

	memset(irqs, 0, sizeof(struct cxl_irq_ranges));

	/* 0 is reserved for the multiplexed PSL DSI interrupt */
	for (i = 1; i < CXL_IRQ_RANGES && num; i++) {
		try = num;
		while (try) {
			hwirq = msi_bitmap_alloc_hwirqs(&phb->msi_bmp, try);
			if (hwirq >= 0)
				break;
			try /= 2;
		}
		if (!try)
			goto fail;

		irqs->offset[i] = phb->msi_base + hwirq;
		irqs->range[i] = try;
		pr_devel("cxl alloc irq range 0x%x: offset: 0x%lx  limit: %li\n",
			 i, irqs->offset[i], irqs->range[i]);
		num -= try;
	}
	if (num)
		goto fail;

	return 0;
fail:
	pnv_cxl_release_hwirq_ranges(irqs, dev);
	return -ENOSPC;
}
EXPORT_SYMBOL(pnv_cxl_alloc_hwirq_ranges);

int pnv_cxl_get_irq_count(struct pci_dev *dev)
{
	struct pci_controller *hose = pci_bus_to_host(dev->bus);
	struct pnv_phb *phb = hose->private_data;

	return phb->msi_bmp.irq_count;
}
EXPORT_SYMBOL(pnv_cxl_get_irq_count);

int pnv_cxl_ioda_msi_setup(struct pci_dev *dev, unsigned int hwirq,
			   unsigned int virq)
{
	struct pci_controller *hose = pci_bus_to_host(dev->bus);
	struct pnv_phb *phb = hose->private_data;
	unsigned int xive_num = hwirq - phb->msi_base;
	struct pnv_ioda_pe *pe;
	int rc;

	if (!(pe = pnv_ioda_get_pe(dev)))
		return -ENODEV;

	/* Assign XIVE to PE */
	rc = opal_pci_set_xive_pe(phb->opal_id, pe->pe_number, xive_num);
	if (rc) {
		pe_warn(pe, "%s: OPAL error %d setting msi_base 0x%x "
			"hwirq 0x%x XIVE 0x%x PE\n",
			pci_name(dev), rc, phb->msi_base, hwirq, xive_num);
		return -EIO;
	}
	set_msi_irq_chip(phb, virq);

	return 0;
}
EXPORT_SYMBOL(pnv_cxl_ioda_msi_setup);
#endif

static int pnv_pci_ioda_msi_setup(struct pnv_phb *phb, struct pci_dev *dev,
				  unsigned int hwirq, unsigned int virq,
				  unsigned int is_64, struct msi_msg *msg)
{
	struct pnv_ioda_pe *pe = pnv_ioda_get_pe(dev);
<<<<<<< HEAD
	struct pci_dn *pdn = pci_get_pdn(dev);
=======
>>>>>>> e529fea9
	unsigned int xive_num = hwirq - phb->msi_base;
	__be32 data;
	int rc;

	/* No PE assigned ? bail out ... no MSI for you ! */
	if (pe == NULL)
		return -ENXIO;

	/* Check if we have an MVE */
	if (pe->mve_number < 0)
		return -ENXIO;

	/* Force 32-bit MSI on some broken devices */
	if (dev->no_64bit_msi)
		is_64 = 0;

	/* Assign XIVE to PE */
	rc = opal_pci_set_xive_pe(phb->opal_id, pe->pe_number, xive_num);
	if (rc) {
		pr_warn("%s: OPAL error %d setting XIVE %d PE\n",
			pci_name(dev), rc, xive_num);
		return -EIO;
	}

	if (is_64) {
		__be64 addr64;

		rc = opal_get_msi_64(phb->opal_id, pe->mve_number, xive_num, 1,
				     &addr64, &data);
		if (rc) {
			pr_warn("%s: OPAL error %d getting 64-bit MSI data\n",
				pci_name(dev), rc);
			return -EIO;
		}
		msg->address_hi = be64_to_cpu(addr64) >> 32;
		msg->address_lo = be64_to_cpu(addr64) & 0xfffffffful;
	} else {
		__be32 addr32;

		rc = opal_get_msi_32(phb->opal_id, pe->mve_number, xive_num, 1,
				     &addr32, &data);
		if (rc) {
			pr_warn("%s: OPAL error %d getting 32-bit MSI data\n",
				pci_name(dev), rc);
			return -EIO;
		}
		msg->address_hi = 0;
		msg->address_lo = be32_to_cpu(addr32);
	}
	msg->data = be32_to_cpu(data);

	set_msi_irq_chip(phb, virq);

	pr_devel("%s: %s-bit MSI on hwirq %x (xive #%d),"
		 " address=%x_%08x data=%x PE# %d\n",
		 pci_name(dev), is_64 ? "64" : "32", hwirq, xive_num,
		 msg->address_hi, msg->address_lo, data, pe->pe_number);

	return 0;
}

static void pnv_pci_init_ioda_msis(struct pnv_phb *phb)
{
	unsigned int count;
	const __be32 *prop = of_get_property(phb->hose->dn,
					     "ibm,opal-msi-ranges", NULL);
	if (!prop) {
		/* BML Fallback */
		prop = of_get_property(phb->hose->dn, "msi-ranges", NULL);
	}
	if (!prop)
		return;

	phb->msi_base = be32_to_cpup(prop);
	count = be32_to_cpup(prop + 1);
	if (msi_bitmap_alloc(&phb->msi_bmp, count, phb->hose->dn)) {
		pr_err("PCI %d: Failed to allocate MSI bitmap !\n",
		       phb->hose->global_number);
		return;
	}

	phb->msi_setup = pnv_pci_ioda_msi_setup;
	phb->msi32_support = 1;
	pr_info("  Allocated bitmap for %d MSIs (base IRQ 0x%x)\n",
		count, phb->msi_base);
}
#else
static void pnv_pci_init_ioda_msis(struct pnv_phb *phb) { }
#endif /* CONFIG_PCI_MSI */

/*
 * This function is supposed to be called on basis of PE from top
 * to bottom style. So the the I/O or MMIO segment assigned to
 * parent PE could be overrided by its child PEs if necessary.
 */
static void pnv_ioda_setup_pe_seg(struct pci_controller *hose,
				  struct pnv_ioda_pe *pe)
{
	struct pnv_phb *phb = hose->private_data;
	struct pci_bus_region region;
	struct resource *res;
	int i, index;
	int rc;

	/*
	 * NOTE: We only care PCI bus based PE for now. For PCI
	 * device based PE, for example SRIOV sensitive VF should
	 * be figured out later.
	 */
	BUG_ON(!(pe->flags & (PNV_IODA_PE_BUS | PNV_IODA_PE_BUS_ALL)));

	pci_bus_for_each_resource(pe->pbus, res, i) {
		if (!res || !res->flags ||
		    res->start > res->end)
			continue;

		if (res->flags & IORESOURCE_IO) {
			region.start = res->start - phb->ioda.io_pci_base;
			region.end   = res->end - phb->ioda.io_pci_base;
			index = region.start / phb->ioda.io_segsize;

			while (index < phb->ioda.total_pe &&
			       region.start <= region.end) {
				phb->ioda.io_segmap[index] = pe->pe_number;
				rc = opal_pci_map_pe_mmio_window(phb->opal_id,
					pe->pe_number, OPAL_IO_WINDOW_TYPE, 0, index);
				if (rc != OPAL_SUCCESS) {
					pr_err("%s: OPAL error %d when mapping IO "
					       "segment #%d to PE#%d\n",
					       __func__, rc, index, pe->pe_number);
					break;
				}

				region.start += phb->ioda.io_segsize;
				index++;
			}
		} else if (res->flags & IORESOURCE_MEM) {
			region.start = res->start -
				       hose->mem_offset[0] -
				       phb->ioda.m32_pci_base;
			region.end   = res->end -
				       hose->mem_offset[0] -
				       phb->ioda.m32_pci_base;
			index = region.start / phb->ioda.m32_segsize;

			while (index < phb->ioda.total_pe &&
			       region.start <= region.end) {
				phb->ioda.m32_segmap[index] = pe->pe_number;
				rc = opal_pci_map_pe_mmio_window(phb->opal_id,
					pe->pe_number, OPAL_M32_WINDOW_TYPE, 0, index);
				if (rc != OPAL_SUCCESS) {
					pr_err("%s: OPAL error %d when mapping M32 "
					       "segment#%d to PE#%d",
					       __func__, rc, index, pe->pe_number);
					break;
				}

				region.start += phb->ioda.m32_segsize;
				index++;
			}
		}
	}
}

static void pnv_pci_ioda_setup_seg(void)
{
	struct pci_controller *tmp, *hose;
	struct pnv_phb *phb;
	struct pnv_ioda_pe *pe;

	list_for_each_entry_safe(hose, tmp, &hose_list, list_node) {
		phb = hose->private_data;
		list_for_each_entry(pe, &phb->ioda.pe_list, list) {
			pnv_ioda_setup_pe_seg(hose, pe);
		}
	}
}

static void pnv_pci_ioda_setup_DMA(void)
{
	struct pci_controller *hose, *tmp;
	struct pnv_phb *phb;

	list_for_each_entry_safe(hose, tmp, &hose_list, list_node) {
		pnv_ioda_setup_dma(hose->private_data);

		/* Mark the PHB initialization done */
		phb = hose->private_data;
		phb->initialized = 1;
	}
}

static void pnv_pci_ioda_create_dbgfs(void)
{
#ifdef CONFIG_DEBUG_FS
	struct pci_controller *hose, *tmp;
	struct pnv_phb *phb;
	char name[16];

	list_for_each_entry_safe(hose, tmp, &hose_list, list_node) {
		phb = hose->private_data;

		sprintf(name, "PCI%04x", hose->global_number);
		phb->dbgfs = debugfs_create_dir(name, powerpc_debugfs_root);
		if (!phb->dbgfs)
			pr_warning("%s: Error on creating debugfs on PHB#%x\n",
				__func__, hose->global_number);
	}
#endif /* CONFIG_DEBUG_FS */
}

static void pnv_pci_ioda_fixup(void)
{
	pnv_pci_ioda_setup_PEs();
	pnv_pci_ioda_setup_seg();
	pnv_pci_ioda_setup_DMA();

	pnv_pci_ioda_create_dbgfs();

#ifdef CONFIG_EEH
	eeh_init();
	eeh_addr_cache_build();
#endif
}

/*
 * Returns the alignment for I/O or memory windows for P2P
 * bridges. That actually depends on how PEs are segmented.
 * For now, we return I/O or M32 segment size for PE sensitive
 * P2P bridges. Otherwise, the default values (4KiB for I/O,
 * 1MiB for memory) will be returned.
 *
 * The current PCI bus might be put into one PE, which was
 * create against the parent PCI bridge. For that case, we
 * needn't enlarge the alignment so that we can save some
 * resources.
 */
static resource_size_t pnv_pci_window_alignment(struct pci_bus *bus,
						unsigned long type)
{
	struct pci_dev *bridge;
	struct pci_controller *hose = pci_bus_to_host(bus);
	struct pnv_phb *phb = hose->private_data;
	int num_pci_bridges = 0;

	bridge = bus->self;
	while (bridge) {
		if (pci_pcie_type(bridge) == PCI_EXP_TYPE_PCI_BRIDGE) {
			num_pci_bridges++;
			if (num_pci_bridges >= 2)
				return 1;
		}

		bridge = bridge->bus->self;
	}

	/* We fail back to M32 if M64 isn't supported */
	if (phb->ioda.m64_segsize &&
	    pnv_pci_is_mem_pref_64(type))
		return phb->ioda.m64_segsize;
	if (type & IORESOURCE_MEM)
		return phb->ioda.m32_segsize;

	return phb->ioda.io_segsize;
}

/* Prevent enabling devices for which we couldn't properly
 * assign a PE
 */
static int pnv_pci_enable_device_hook(struct pci_dev *dev)
{
	struct pci_controller *hose = pci_bus_to_host(dev->bus);
	struct pnv_phb *phb = hose->private_data;
	struct pci_dn *pdn;

	/* The function is probably called while the PEs have
	 * not be created yet. For example, resource reassignment
	 * during PCI probe period. We just skip the check if
	 * PEs isn't ready.
	 */
	if (!phb->initialized)
		return 0;

	pdn = pci_get_pdn(dev);
	if (!pdn || pdn->pe_number == IODA_INVALID_PE)
		return -EINVAL;

	return 0;
}

static u32 pnv_ioda_bdfn_to_pe(struct pnv_phb *phb, struct pci_bus *bus,
			       u32 devfn)
{
	return phb->ioda.pe_rmap[(bus->number << 8) | devfn];
}

static void pnv_pci_ioda_shutdown(struct pnv_phb *phb)
{
	opal_pci_reset(phb->opal_id, OPAL_RESET_PCI_IODA_TABLE,
		       OPAL_ASSERT_RESET);
}

static void __init pnv_pci_init_ioda_phb(struct device_node *np,
					 u64 hub_id, int ioda_type)
{
	struct pci_controller *hose;
	struct pnv_phb *phb;
	unsigned long size, m32map_off, pemap_off, iomap_off = 0;
	const __be64 *prop64;
	const __be32 *prop32;
	int len;
	u64 phb_id;
	void *aux;
	long rc;

	pr_info("Initializing IODA%d OPAL PHB %s\n", ioda_type, np->full_name);

	prop64 = of_get_property(np, "ibm,opal-phbid", NULL);
	if (!prop64) {
		pr_err("  Missing \"ibm,opal-phbid\" property !\n");
		return;
	}
	phb_id = be64_to_cpup(prop64);
	pr_debug("  PHB-ID  : 0x%016llx\n", phb_id);

	phb = memblock_virt_alloc(sizeof(struct pnv_phb), 0);

	/* Allocate PCI controller */
	phb->hose = hose = pcibios_alloc_controller(np);
	if (!phb->hose) {
		pr_err("  Can't allocate PCI controller for %s\n",
		       np->full_name);
		memblock_free(__pa(phb), sizeof(struct pnv_phb));
		return;
	}

	spin_lock_init(&phb->lock);
	prop32 = of_get_property(np, "bus-range", &len);
	if (prop32 && len == 8) {
		hose->first_busno = be32_to_cpu(prop32[0]);
		hose->last_busno = be32_to_cpu(prop32[1]);
	} else {
		pr_warn("  Broken <bus-range> on %s\n", np->full_name);
		hose->first_busno = 0;
		hose->last_busno = 0xff;
	}
	hose->private_data = phb;
	phb->hub_id = hub_id;
	phb->opal_id = phb_id;
	phb->type = ioda_type;

	/* Detect specific models for error handling */
	if (of_device_is_compatible(np, "ibm,p7ioc-pciex"))
		phb->model = PNV_PHB_MODEL_P7IOC;
	else if (of_device_is_compatible(np, "ibm,power8-pciex"))
		phb->model = PNV_PHB_MODEL_PHB3;
	else
		phb->model = PNV_PHB_MODEL_UNKNOWN;

	/* Parse 32-bit and IO ranges (if any) */
	pci_process_bridge_OF_ranges(hose, np, !hose->global_number);

	/* Get registers */
	phb->regs = of_iomap(np, 0);
	if (phb->regs == NULL)
		pr_err("  Failed to map registers !\n");

	/* Initialize more IODA stuff */
	phb->ioda.total_pe = 1;
	prop32 = of_get_property(np, "ibm,opal-num-pes", NULL);
	if (prop32)
		phb->ioda.total_pe = be32_to_cpup(prop32);
	prop32 = of_get_property(np, "ibm,opal-reserved-pe", NULL);
	if (prop32)
		phb->ioda.reserved_pe = be32_to_cpup(prop32);

	/* Parse 64-bit MMIO range */
	pnv_ioda_parse_m64_window(phb);

	phb->ioda.m32_size = resource_size(&hose->mem_resources[0]);
	/* FW Has already off top 64k of M32 space (MSI space) */
	phb->ioda.m32_size += 0x10000;

	phb->ioda.m32_segsize = phb->ioda.m32_size / phb->ioda.total_pe;
	phb->ioda.m32_pci_base = hose->mem_resources[0].start - hose->mem_offset[0];
	phb->ioda.io_size = hose->pci_io_size;
	phb->ioda.io_segsize = phb->ioda.io_size / phb->ioda.total_pe;
	phb->ioda.io_pci_base = 0; /* XXX calculate this ? */

	/* Allocate aux data & arrays. We don't have IO ports on PHB3 */
	size = _ALIGN_UP(phb->ioda.total_pe / 8, sizeof(unsigned long));
	m32map_off = size;
	size += phb->ioda.total_pe * sizeof(phb->ioda.m32_segmap[0]);
	if (phb->type == PNV_PHB_IODA1) {
		iomap_off = size;
		size += phb->ioda.total_pe * sizeof(phb->ioda.io_segmap[0]);
	}
	pemap_off = size;
	size += phb->ioda.total_pe * sizeof(struct pnv_ioda_pe);
	aux = memblock_virt_alloc(size, 0);
	phb->ioda.pe_alloc = aux;
	phb->ioda.m32_segmap = aux + m32map_off;
	if (phb->type == PNV_PHB_IODA1)
		phb->ioda.io_segmap = aux + iomap_off;
	phb->ioda.pe_array = aux + pemap_off;
	set_bit(phb->ioda.reserved_pe, phb->ioda.pe_alloc);

	INIT_LIST_HEAD(&phb->ioda.pe_dma_list);
	INIT_LIST_HEAD(&phb->ioda.pe_list);

	/* Calculate how many 32-bit TCE segments we have */
	phb->ioda.tce32_count = phb->ioda.m32_pci_base >> 28;

#if 0 /* We should really do that ... */
	rc = opal_pci_set_phb_mem_window(opal->phb_id,
					 window_type,
					 window_num,
					 starting_real_address,
					 starting_pci_address,
					 segment_size);
#endif

	pr_info("  %03d (%03d) PE's M32: 0x%x [segment=0x%x]\n",
		phb->ioda.total_pe, phb->ioda.reserved_pe,
		phb->ioda.m32_size, phb->ioda.m32_segsize);
	if (phb->ioda.m64_size)
		pr_info("                 M64: 0x%lx [segment=0x%lx]\n",
			phb->ioda.m64_size, phb->ioda.m64_segsize);
	if (phb->ioda.io_size)
		pr_info("                  IO: 0x%x [segment=0x%x]\n",
			phb->ioda.io_size, phb->ioda.io_segsize);


	phb->hose->ops = &pnv_pci_ops;
	phb->get_pe_state = pnv_ioda_get_pe_state;
	phb->freeze_pe = pnv_ioda_freeze_pe;
	phb->unfreeze_pe = pnv_ioda_unfreeze_pe;
#ifdef CONFIG_EEH
	phb->eeh_ops = &ioda_eeh_ops;
#endif

	/* Setup RID -> PE mapping function */
	phb->bdfn_to_pe = pnv_ioda_bdfn_to_pe;

	/* Setup TCEs */
	phb->dma_dev_setup = pnv_pci_ioda_dma_dev_setup;
	phb->dma_set_mask = pnv_pci_ioda_dma_set_mask;
	phb->dma_get_required_mask = pnv_pci_ioda_dma_get_required_mask;

	/* Setup shutdown function for kexec */
	phb->shutdown = pnv_pci_ioda_shutdown;

	/* Setup MSI support */
	pnv_pci_init_ioda_msis(phb);

	/*
	 * We pass the PCI probe flag PCI_REASSIGN_ALL_RSRC here
	 * to let the PCI core do resource assignment. It's supposed
	 * that the PCI core will do correct I/O and MMIO alignment
	 * for the P2P bridge bars so that each PCI bus (excluding
	 * the child P2P bridges) can form individual PE.
	 */
	ppc_md.pcibios_fixup = pnv_pci_ioda_fixup;
	ppc_md.pcibios_enable_device_hook = pnv_pci_enable_device_hook;
	ppc_md.pcibios_window_alignment = pnv_pci_window_alignment;
	ppc_md.pcibios_reset_secondary_bus = pnv_pci_reset_secondary_bus;
	pci_add_flags(PCI_REASSIGN_ALL_RSRC);

	/* Reset IODA tables to a clean state */
	rc = opal_pci_reset(phb_id, OPAL_RESET_PCI_IODA_TABLE, OPAL_ASSERT_RESET);
	if (rc)
		pr_warning("  OPAL Error %ld performing IODA table reset !\n", rc);

	/* If we're running in kdump kerenl, the previous kerenl never
	 * shutdown PCI devices correctly. We already got IODA table
	 * cleaned out. So we have to issue PHB reset to stop all PCI
	 * transactions from previous kerenl.
	 */
	if (is_kdump_kernel()) {
		pr_info("  Issue PHB reset ...\n");
		ioda_eeh_phb_reset(hose, EEH_RESET_FUNDAMENTAL);
		ioda_eeh_phb_reset(hose, EEH_RESET_DEACTIVATE);
	}

	/* Remove M64 resource if we can't configure it successfully */
	if (!phb->init_m64 || phb->init_m64(phb))
		hose->mem_resources[1].flags = 0;
}

void __init pnv_pci_init_ioda2_phb(struct device_node *np)
{
	pnv_pci_init_ioda_phb(np, 0, PNV_PHB_IODA2);
}

void __init pnv_pci_init_ioda_hub(struct device_node *np)
{
	struct device_node *phbn;
	const __be64 *prop64;
	u64 hub_id;

	pr_info("Probing IODA IO-Hub %s\n", np->full_name);

	prop64 = of_get_property(np, "ibm,opal-hubid", NULL);
	if (!prop64) {
		pr_err(" Missing \"ibm,opal-hubid\" property !\n");
		return;
	}
	hub_id = be64_to_cpup(prop64);
	pr_devel(" HUB-ID : 0x%016llx\n", hub_id);

	/* Count child PHBs */
	for_each_child_of_node(np, phbn) {
		/* Look for IODA1 PHBs */
		if (of_device_is_compatible(phbn, "ibm,ioda-phb"))
			pnv_pci_init_ioda_phb(phbn, hub_id, PNV_PHB_IODA1);
	}
}<|MERGE_RESOLUTION|>--- conflicted
+++ resolved
@@ -1614,10 +1614,6 @@
 				  unsigned int is_64, struct msi_msg *msg)
 {
 	struct pnv_ioda_pe *pe = pnv_ioda_get_pe(dev);
-<<<<<<< HEAD
-	struct pci_dn *pdn = pci_get_pdn(dev);
-=======
->>>>>>> e529fea9
 	unsigned int xive_num = hwirq - phb->msi_base;
 	__be32 data;
 	int rc;
