#ifndef _ASM_POWERPC_PGTABLE_PPC32_H
#define _ASM_POWERPC_PGTABLE_PPC32_H

#include <asm-generic/pgtable-nopmd.h>

#ifndef __ASSEMBLY__
#include <linux/sched.h>
#include <linux/threads.h>
#include <asm/io.h>			/* For sub-arch specific PPC_PIN_SIZE */

extern unsigned long ioremap_bot;

#ifdef CONFIG_44x
extern int icache_44x_need_flush;
#endif

#endif /* __ASSEMBLY__ */

/*
 * The normal case is that PTEs are 32-bits and we have a 1-page
 * 1024-entry pgdir pointing to 1-page 1024-entry PTE pages.  -- paulus
 *
 * For any >32-bit physical address platform, we can use the following
 * two level page table layout where the pgdir is 8KB and the MS 13 bits
 * are an index to the second level table.  The combined pgdir/pmd first
 * level has 2048 entries and the second level has 512 64-bit PTE entries.
 * -Matt
 */
/* PGDIR_SHIFT determines what a top-level page table entry can map */
#define PGDIR_SHIFT	(PAGE_SHIFT + PTE_SHIFT)
#define PGDIR_SIZE	(1UL << PGDIR_SHIFT)
#define PGDIR_MASK	(~(PGDIR_SIZE-1))

/*
 * entries per page directory level: our page-table tree is two-level, so
 * we don't really have any PMD directory.
 */
#ifndef __ASSEMBLY__
#define PTE_TABLE_SIZE	(sizeof(pte_t) << PTE_SHIFT)
#define PGD_TABLE_SIZE	(sizeof(pgd_t) << (32 - PGDIR_SHIFT))
#endif	/* __ASSEMBLY__ */

#define PTRS_PER_PTE	(1 << PTE_SHIFT)
#define PTRS_PER_PMD	1
#define PTRS_PER_PGD	(1 << (32 - PGDIR_SHIFT))

#define USER_PTRS_PER_PGD	(TASK_SIZE / PGDIR_SIZE)
#define FIRST_USER_ADDRESS	0UL

#define pte_ERROR(e) \
	pr_err("%s:%d: bad pte %llx.\n", __FILE__, __LINE__, \
		(unsigned long long)pte_val(e))
#define pgd_ERROR(e) \
	pr_err("%s:%d: bad pgd %08lx.\n", __FILE__, __LINE__, pgd_val(e))

/*
 * This is the bottom of the PKMAP area with HIGHMEM or an arbitrary
 * value (for now) on others, from where we can start layout kernel
 * virtual space that goes below PKMAP and FIXMAP
 */
#ifdef CONFIG_HIGHMEM
#define KVIRT_TOP	PKMAP_BASE
#else
#define KVIRT_TOP	(0xfe000000UL)	/* for now, could be FIXMAP_BASE ? */
#endif

/*
 * ioremap_bot starts at that address. Early ioremaps move down from there,
 * until mem_init() at which point this becomes the top of the vmalloc
 * and ioremap space
 */
#ifdef CONFIG_NOT_COHERENT_CACHE
#define IOREMAP_TOP	((KVIRT_TOP - CONFIG_CONSISTENT_SIZE) & PAGE_MASK)
#else
#define IOREMAP_TOP	KVIRT_TOP
#endif

/*
 * Just any arbitrary offset to the start of the vmalloc VM area: the
 * current 16MB value just means that there will be a 64MB "hole" after the
 * physical memory until the kernel virtual memory starts.  That means that
 * any out-of-bounds memory accesses will hopefully be caught.
 * The vmalloc() routines leaves a hole of 4kB between each vmalloced
 * area for the same reason. ;)
 *
 * We no longer map larger than phys RAM with the BATs so we don't have
 * to worry about the VMALLOC_OFFSET causing problems.  We do have to worry
 * about clashes between our early calls to ioremap() that start growing down
 * from ioremap_base being run into the VM area allocations (growing upwards
 * from VMALLOC_START).  For this reason we have ioremap_bot to check when
 * we actually run into our mappings setup in the early boot with the VM
 * system.  This really does become a problem for machines with good amounts
 * of RAM.  -- Cort
 */
#define VMALLOC_OFFSET (0x1000000) /* 16M */
#ifdef PPC_PIN_SIZE
#define VMALLOC_START (((_ALIGN((long)high_memory, PPC_PIN_SIZE) + VMALLOC_OFFSET) & ~(VMALLOC_OFFSET-1)))
#else
#define VMALLOC_START ((((long)high_memory + VMALLOC_OFFSET) & ~(VMALLOC_OFFSET-1)))
#endif
#define VMALLOC_END	ioremap_bot

/*
 * Bits in a linux-style PTE.  These match the bits in the
 * (hardware-defined) PowerPC PTE as closely as possible.
 */

#if defined(CONFIG_40x)
#include <asm/pte-40x.h>
#elif defined(CONFIG_44x)
#include <asm/pte-44x.h>
#elif defined(CONFIG_FSL_BOOKE) && defined(CONFIG_PTE_64BIT)
#include <asm/pte-book3e.h>
#elif defined(CONFIG_FSL_BOOKE)
#include <asm/pte-fsl-booke.h>
#elif defined(CONFIG_8xx)
#include <asm/pte-8xx.h>
#else /* CONFIG_6xx */
#include <asm/pte-hash32.h>
#endif

/* And here we include common definitions */
#include <asm/pte-common.h>

#ifndef __ASSEMBLY__

#define pte_clear(mm, addr, ptep) \
	do { pte_update(ptep, ~_PAGE_HASHPTE, 0); } while (0)

#define pmd_none(pmd)		(!pmd_val(pmd))
#define	pmd_bad(pmd)		(pmd_val(pmd) & _PMD_BAD)
#define	pmd_present(pmd)	(pmd_val(pmd) & _PMD_PRESENT_MASK)
#define	pmd_clear(pmdp)		do { pmd_val(*(pmdp)) = 0; } while (0)

/*
 * When flushing the tlb entry for a page, we also need to flush the hash
 * table entry.  flush_hash_pages is assembler (for speed) in hashtable.S.
 */
extern int flush_hash_pages(unsigned context, unsigned long va,
			    unsigned long pmdval, int count);

/* Add an HPTE to the hash table */
extern void add_hash_page(unsigned context, unsigned long va,
			  unsigned long pmdval);

/* Flush an entry from the TLB/hash table */
extern void flush_hash_entry(struct mm_struct *mm, pte_t *ptep,
			     unsigned long address);

/*
 * PTE updates. This function is called whenever an existing
 * valid PTE is updated. This does -not- include set_pte_at()
 * which nowadays only sets a new PTE.
 *
 * Depending on the type of MMU, we may need to use atomic updates
 * and the PTE may be either 32 or 64 bit wide. In the later case,
 * when using atomic updates, only the low part of the PTE is
 * accessed atomically.
 *
 * In addition, on 44x, we also maintain a global flag indicating
 * that an executable user mapping was modified, which is needed
 * to properly flush the virtually tagged instruction cache of
 * those implementations.
 */
#ifndef CONFIG_PTE_64BIT
static inline unsigned long pte_update(pte_t *p,
				       unsigned long clr,
				       unsigned long set)
{
#ifdef PTE_ATOMIC_UPDATES
	unsigned long old, tmp;

#ifdef CONFIG_PPC_8xx
	unsigned long tmp2;

	__asm__ __volatile__("\
1:	lwarx	%0,0,%4\n\
	andc	%1,%0,%5\n\
	or	%1,%1,%6\n\
	/* 0x200 == Extended encoding, bit 22 */ \
	/* Bit 22 has to be 1 when _PAGE_USER is unset and _PAGE_RO is set */ \
	rlwimi	%1,%1,32-1,0x200\n /* get _PAGE_RO */ \
	rlwinm	%3,%1,32-2,0x200\n /* get _PAGE_USER */ \
	andc	%1,%1,%3\n\
	stwcx.	%1,0,%4\n\
	bne-	1b"
	: "=&r" (old), "=&r" (tmp), "=m" (*p), "=&r" (tmp2)
	: "r" (p), "r" (clr), "r" (set), "m" (*p)
	: "cc" );
#else /* CONFIG_PPC_8xx */
	__asm__ __volatile__("\
1:	lwarx	%0,0,%3\n\
	andc	%1,%0,%4\n\
	or	%1,%1,%5\n"
	PPC405_ERR77(0,%3)
"	stwcx.	%1,0,%3\n\
	bne-	1b"
	: "=&r" (old), "=&r" (tmp), "=m" (*p)
	: "r" (p), "r" (clr), "r" (set), "m" (*p)
	: "cc" );
#endif /* CONFIG_PPC_8xx */
#else /* PTE_ATOMIC_UPDATES */
	unsigned long old = pte_val(*p);
	*p = __pte((old & ~clr) | set);
#endif /* !PTE_ATOMIC_UPDATES */

#ifdef CONFIG_44x
	if ((old & _PAGE_USER) && (old & _PAGE_EXEC))
		icache_44x_need_flush = 1;
#endif
	return old;
}
#else /* CONFIG_PTE_64BIT */
static inline unsigned long long pte_update(pte_t *p,
					    unsigned long clr,
					    unsigned long set)
{
#ifdef PTE_ATOMIC_UPDATES
	unsigned long long old;
	unsigned long tmp;

	__asm__ __volatile__("\
1:	lwarx	%L0,0,%4\n\
	lwzx	%0,0,%3\n\
	andc	%1,%L0,%5\n\
	or	%1,%1,%6\n"
	PPC405_ERR77(0,%3)
"	stwcx.	%1,0,%4\n\
	bne-	1b"
	: "=&r" (old), "=&r" (tmp), "=m" (*p)
	: "r" (p), "r" ((unsigned long)(p) + 4), "r" (clr), "r" (set), "m" (*p)
	: "cc" );
#else /* PTE_ATOMIC_UPDATES */
	unsigned long long old = pte_val(*p);
	*p = __pte((old & ~(unsigned long long)clr) | set);
#endif /* !PTE_ATOMIC_UPDATES */

#ifdef CONFIG_44x
	if ((old & _PAGE_USER) && (old & _PAGE_EXEC))
		icache_44x_need_flush = 1;
#endif
	return old;
}
#endif /* CONFIG_PTE_64BIT */

/*
 * 2.6 calls this without flushing the TLB entry; this is wrong
 * for our hash-based implementation, we fix that up here.
 */
#define __HAVE_ARCH_PTEP_TEST_AND_CLEAR_YOUNG
static inline int __ptep_test_and_clear_young(unsigned int context, unsigned long addr, pte_t *ptep)
{
	unsigned long old;
	old = pte_update(ptep, _PAGE_ACCESSED, 0);
#if _PAGE_HASHPTE != 0
	if (old & _PAGE_HASHPTE) {
		unsigned long ptephys = __pa(ptep) & PAGE_MASK;
		flush_hash_pages(context, addr, ptephys, 1);
	}
#endif
	return (old & _PAGE_ACCESSED) != 0;
}
#define ptep_test_and_clear_young(__vma, __addr, __ptep) \
	__ptep_test_and_clear_young((__vma)->vm_mm->context.id, __addr, __ptep)

#define __HAVE_ARCH_PTEP_GET_AND_CLEAR
static inline pte_t ptep_get_and_clear(struct mm_struct *mm, unsigned long addr,
				       pte_t *ptep)
{
	return __pte(pte_update(ptep, ~_PAGE_HASHPTE, 0));
}

#define __HAVE_ARCH_PTEP_SET_WRPROTECT
static inline void ptep_set_wrprotect(struct mm_struct *mm, unsigned long addr,
				      pte_t *ptep)
{
	pte_update(ptep, (_PAGE_RW | _PAGE_HWWRITE), _PAGE_RO);
}
static inline void huge_ptep_set_wrprotect(struct mm_struct *mm,
					   unsigned long addr, pte_t *ptep)
{
	ptep_set_wrprotect(mm, addr, ptep);
}


static inline void __ptep_set_access_flags(pte_t *ptep, pte_t entry)
{
	unsigned long set = pte_val(entry) &
		(_PAGE_DIRTY | _PAGE_ACCESSED | _PAGE_RW | _PAGE_EXEC);
	unsigned long clr = ~pte_val(entry) & _PAGE_RO;

	pte_update(ptep, clr, set);
}

#define __HAVE_ARCH_PTE_SAME
#define pte_same(A,B)	(((pte_val(A) ^ pte_val(B)) & ~_PAGE_HASHPTE) == 0)

/*
 * Note that on Book E processors, the pmd contains the kernel virtual
 * (lowmem) address of the pte page.  The physical address is less useful
 * because everything runs with translation enabled (even the TLB miss
 * handler).  On everything else the pmd contains the physical address
 * of the pte page.  -- paulus
 */
#ifndef CONFIG_BOOKE
#define pmd_page_vaddr(pmd)	\
	((unsigned long) __va(pmd_val(pmd) & PAGE_MASK))
#define pmd_page(pmd)		\
	pfn_to_page(pmd_val(pmd) >> PAGE_SHIFT)
#else
#define pmd_page_vaddr(pmd)	\
	((unsigned long) (pmd_val(pmd) & PAGE_MASK))
#define pmd_page(pmd)		\
	pfn_to_page((__pa(pmd_val(pmd)) >> PAGE_SHIFT))
#endif

/* to find an entry in a kernel page-table-directory */
#define pgd_offset_k(address) pgd_offset(&init_mm, address)

/* to find an entry in a page-table-directory */
#define pgd_index(address)	 ((address) >> PGDIR_SHIFT)
#define pgd_offset(mm, address)	 ((mm)->pgd + pgd_index(address))

/* Find an entry in the third-level page table.. */
#define pte_index(address)		\
	(((address) >> PAGE_SHIFT) & (PTRS_PER_PTE - 1))
#define pte_offset_kernel(dir, addr)	\
	((pte_t *) pmd_page_vaddr(*(dir)) + pte_index(addr))
#define pte_offset_map(dir, addr)		\
	((pte_t *) kmap_atomic(pmd_page(*(dir))) + pte_index(addr))
#define pte_unmap(pte)		kunmap_atomic(pte)

/*
 * Encode and decode a swap entry.
 * Note that the bits we use in a PTE for representing a swap entry
 * must not include the _PAGE_PRESENT bit or the _PAGE_HASHPTE bit (if used).
 *   -- paulus
 */
#define __swp_type(entry)		((entry).val & 0x1f)
#define __swp_offset(entry)		((entry).val >> 5)
#define __swp_entry(type, offset)	((swp_entry_t) { (type) | ((offset) << 5) })
#define __pte_to_swp_entry(pte)		((swp_entry_t) { pte_val(pte) >> 3 })
#define __swp_entry_to_pte(x)		((pte_t) { (x).val << 3 })

<<<<<<< HEAD
/* Encode and decode a nonlinear file mapping entry */
#define PTE_FILE_MAX_BITS	29
#define pte_to_pgoff(pte)	(pte_val(pte) >> 3)
#define pgoff_to_pte(off)	((pte_t) { ((off) << 3) | _PAGE_FILE })

#ifndef CONFIG_PPC_4K_PAGES
void pgtable_cache_init(void);
#else
=======
>>>>>>> 78ccbbfb
/*
 * No page table caches to initialise
 */
#define pgtable_cache_init()	do { } while (0)
#endif

extern int get_pteptr(struct mm_struct *mm, unsigned long addr, pte_t **ptep,
		      pmd_t **pmdp);

#endif /* !__ASSEMBLY__ */

#endif /* _ASM_POWERPC_PGTABLE_PPC32_H */<|MERGE_RESOLUTION|>--- conflicted
+++ resolved
@@ -342,17 +342,9 @@
 #define __pte_to_swp_entry(pte)		((swp_entry_t) { pte_val(pte) >> 3 })
 #define __swp_entry_to_pte(x)		((pte_t) { (x).val << 3 })
 
-<<<<<<< HEAD
-/* Encode and decode a nonlinear file mapping entry */
-#define PTE_FILE_MAX_BITS	29
-#define pte_to_pgoff(pte)	(pte_val(pte) >> 3)
-#define pgoff_to_pte(off)	((pte_t) { ((off) << 3) | _PAGE_FILE })
-
 #ifndef CONFIG_PPC_4K_PAGES
 void pgtable_cache_init(void);
 #else
-=======
->>>>>>> 78ccbbfb
 /*
  * No page table caches to initialise
  */
