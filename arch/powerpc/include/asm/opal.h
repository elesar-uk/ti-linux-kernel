/*
 * PowerNV OPAL definitions.
 *
 * Copyright 2011 IBM Corp.
 *
 * This program is free software; you can redistribute it and/or
 * modify it under the terms of the GNU General Public License
 * as published by the Free Software Foundation; either version
 * 2 of the License, or (at your option) any later version.
 */

#ifndef _ASM_POWERPC_OPAL_H
#define _ASM_POWERPC_OPAL_H

#include <asm/opal-api.h>

#ifndef __ASSEMBLY__

#include <linux/notifier.h>

/* We calculate number of sg entries based on PAGE_SIZE */
#define SG_ENTRIES_PER_NODE ((PAGE_SIZE - 16) / sizeof(struct opal_sg_entry))

/* /sys/firmware/opal */
extern struct kobject *opal_kobj;

/* /ibm,opal */
extern struct device_node *opal_node;

/* API functions */
int64_t opal_invalid_call(void);
int64_t opal_console_write(int64_t term_number, __be64 *length,
			   const uint8_t *buffer);
int64_t opal_console_read(int64_t term_number, __be64 *length,
			  uint8_t *buffer);
int64_t opal_console_write_buffer_space(int64_t term_number,
					__be64 *length);
int64_t opal_rtc_read(__be32 *year_month_day,
		      __be64 *hour_minute_second_millisecond);
int64_t opal_rtc_write(uint32_t year_month_day,
		       uint64_t hour_minute_second_millisecond);
int64_t opal_tpo_read(uint64_t token, __be32 *year_mon_day, __be32 *hour_min);
int64_t opal_tpo_write(uint64_t token, uint32_t year_mon_day,
		       uint32_t hour_min);
int64_t opal_cec_power_down(uint64_t request);
int64_t opal_cec_reboot(void);
int64_t opal_read_nvram(uint64_t buffer, uint64_t size, uint64_t offset);
int64_t opal_write_nvram(uint64_t buffer, uint64_t size, uint64_t offset);
int64_t opal_handle_interrupt(uint64_t isn, __be64 *outstanding_event_mask);
int64_t opal_poll_events(__be64 *outstanding_event_mask);
int64_t opal_pci_set_hub_tce_memory(uint64_t hub_id, uint64_t tce_mem_addr,
				    uint64_t tce_mem_size);
int64_t opal_pci_set_phb_tce_memory(uint64_t phb_id, uint64_t tce_mem_addr,
				    uint64_t tce_mem_size);
int64_t opal_pci_config_read_byte(uint64_t phb_id, uint64_t bus_dev_func,
				  uint64_t offset, uint8_t *data);
int64_t opal_pci_config_read_half_word(uint64_t phb_id, uint64_t bus_dev_func,
				       uint64_t offset, __be16 *data);
int64_t opal_pci_config_read_word(uint64_t phb_id, uint64_t bus_dev_func,
				  uint64_t offset, __be32 *data);
int64_t opal_pci_config_write_byte(uint64_t phb_id, uint64_t bus_dev_func,
				   uint64_t offset, uint8_t data);
int64_t opal_pci_config_write_half_word(uint64_t phb_id, uint64_t bus_dev_func,
					uint64_t offset, uint16_t data);
int64_t opal_pci_config_write_word(uint64_t phb_id, uint64_t bus_dev_func,
				   uint64_t offset, uint32_t data);
int64_t opal_set_xive(uint32_t isn, uint16_t server, uint8_t priority);
int64_t opal_get_xive(uint32_t isn, __be16 *server, uint8_t *priority);
int64_t opal_register_exception_handler(uint64_t opal_exception,
					uint64_t handler_address,
					uint64_t glue_cache_line);
int64_t opal_pci_eeh_freeze_status(uint64_t phb_id, uint64_t pe_number,
				   uint8_t *freeze_state,
				   __be16 *pci_error_type,
				   __be64 *phb_status);
int64_t opal_pci_eeh_freeze_clear(uint64_t phb_id, uint64_t pe_number,
				  uint64_t eeh_action_token);
int64_t opal_pci_eeh_freeze_set(uint64_t phb_id, uint64_t pe_number,
				uint64_t eeh_action_token);
int64_t opal_pci_err_inject(uint64_t phb_id, uint32_t pe_no, uint32_t type,
			    uint32_t func, uint64_t addr, uint64_t mask);
int64_t opal_pci_shpc(uint64_t phb_id, uint64_t shpc_action, uint8_t *state);



int64_t opal_pci_phb_mmio_enable(uint64_t phb_id, uint16_t window_type,
				 uint16_t window_num, uint16_t enable);
int64_t opal_pci_set_phb_mem_window(uint64_t phb_id, uint16_t window_type,
				    uint16_t window_num,
				    uint64_t starting_real_address,
				    uint64_t starting_pci_address,
				    uint64_t size);
int64_t opal_pci_map_pe_mmio_window(uint64_t phb_id, uint16_t pe_number,
				    uint16_t window_type, uint16_t window_num,
				    uint16_t segment_num);
int64_t opal_pci_set_phb_table_memory(uint64_t phb_id, uint64_t rtt_addr,
				      uint64_t ivt_addr, uint64_t ivt_len,
				      uint64_t reject_array_addr,
				      uint64_t peltv_addr);
int64_t opal_pci_set_pe(uint64_t phb_id, uint64_t pe_number, uint64_t bus_dev_func,
			uint8_t bus_compare, uint8_t dev_compare, uint8_t func_compare,
			uint8_t pe_action);
int64_t opal_pci_set_peltv(uint64_t phb_id, uint32_t parent_pe, uint32_t child_pe,
			   uint8_t state);
int64_t opal_pci_set_mve(uint64_t phb_id, uint32_t mve_number, uint32_t pe_number);
int64_t opal_pci_set_mve_enable(uint64_t phb_id, uint32_t mve_number,
				uint32_t state);
int64_t opal_pci_get_xive_reissue(uint64_t phb_id, uint32_t xive_number,
				  uint8_t *p_bit, uint8_t *q_bit);
int64_t opal_pci_set_xive_reissue(uint64_t phb_id, uint32_t xive_number,
				  uint8_t p_bit, uint8_t q_bit);
int64_t opal_pci_msi_eoi(uint64_t phb_id, uint32_t hw_irq);
int64_t opal_pci_set_xive_pe(uint64_t phb_id, uint32_t pe_number,
			     uint32_t xive_num);
int64_t opal_get_xive_source(uint64_t phb_id, uint32_t xive_num,
			     __be32 *interrupt_source_number);
int64_t opal_get_msi_32(uint64_t phb_id, uint32_t mve_number, uint32_t xive_num,
			uint8_t msi_range, __be32 *msi_address,
			__be32 *message_data);
int64_t opal_get_msi_64(uint64_t phb_id, uint32_t mve_number,
			uint32_t xive_num, uint8_t msi_range,
			__be64 *msi_address, __be32 *message_data);
int64_t opal_start_cpu(uint64_t thread_number, uint64_t start_address);
int64_t opal_query_cpu_status(uint64_t thread_number, uint8_t *thread_status);
int64_t opal_write_oppanel(oppanel_line_t *lines, uint64_t num_lines);
int64_t opal_pci_map_pe_dma_window(uint64_t phb_id, uint16_t pe_number, uint16_t window_id,
				   uint16_t tce_levels, uint64_t tce_table_addr,
				   uint64_t tce_table_size, uint64_t tce_page_size);
int64_t opal_pci_map_pe_dma_window_real(uint64_t phb_id, uint16_t pe_number,
					uint16_t dma_window_number, uint64_t pci_start_addr,
					uint64_t pci_mem_size);
int64_t opal_pci_reset(uint64_t phb_id, uint8_t reset_scope, uint8_t assert_state);

int64_t opal_pci_get_hub_diag_data(uint64_t hub_id, void *diag_buffer,
				   uint64_t diag_buffer_len);
int64_t opal_pci_get_phb_diag_data(uint64_t phb_id, void *diag_buffer,
				   uint64_t diag_buffer_len);
int64_t opal_pci_get_phb_diag_data2(uint64_t phb_id, void *diag_buffer,
				    uint64_t diag_buffer_len);
int64_t opal_pci_fence_phb(uint64_t phb_id);
int64_t opal_pci_reinit(uint64_t phb_id, uint64_t reinit_scope, uint64_t data);
int64_t opal_pci_mask_pe_error(uint64_t phb_id, uint16_t pe_number, uint8_t error_type, uint8_t mask_action);
int64_t opal_set_slot_led_status(uint64_t phb_id, uint64_t slot_id, uint8_t led_type, uint8_t led_action);
int64_t opal_get_epow_status(__be64 *status);
int64_t opal_set_system_attention_led(uint8_t led_action);
int64_t opal_pci_next_error(uint64_t phb_id, __be64 *first_frozen_pe,
			    __be16 *pci_error_type, __be16 *severity);
int64_t opal_pci_poll(uint64_t phb_id);
int64_t opal_return_cpu(void);
int64_t opal_check_token(uint64_t token);
int64_t opal_reinit_cpus(uint64_t flags);

int64_t opal_xscom_read(uint32_t gcid, uint64_t pcb_addr, __be64 *val);
int64_t opal_xscom_write(uint32_t gcid, uint64_t pcb_addr, uint64_t val);

int64_t opal_lpc_write(uint32_t chip_id, enum OpalLPCAddressType addr_type,
		       uint32_t addr, uint32_t data, uint32_t sz);
int64_t opal_lpc_read(uint32_t chip_id, enum OpalLPCAddressType addr_type,
		      uint32_t addr, __be32 *data, uint32_t sz);

int64_t opal_read_elog(uint64_t buffer, uint64_t size, uint64_t log_id);
int64_t opal_get_elog_size(__be64 *log_id, __be64 *size, __be64 *elog_type);
int64_t opal_write_elog(uint64_t buffer, uint64_t size, uint64_t offset);
int64_t opal_send_ack_elog(uint64_t log_id);
void opal_resend_pending_logs(void);

int64_t opal_validate_flash(uint64_t buffer, uint32_t *size, uint32_t *result);
int64_t opal_manage_flash(uint8_t op);
int64_t opal_update_flash(uint64_t blk_list);
int64_t opal_dump_init(uint8_t dump_type);
int64_t opal_dump_info(__be32 *dump_id, __be32 *dump_size);
int64_t opal_dump_info2(__be32 *dump_id, __be32 *dump_size, __be32 *dump_type);
int64_t opal_dump_read(uint32_t dump_id, uint64_t buffer);
int64_t opal_dump_ack(uint32_t dump_id);
int64_t opal_dump_resend_notification(void);

int64_t opal_get_msg(uint64_t buffer, uint64_t size);
int64_t opal_check_completion(uint64_t buffer, uint64_t size, uint64_t token);
int64_t opal_sync_host_reboot(void);
int64_t opal_get_param(uint64_t token, uint32_t param_id, uint64_t buffer,
		uint64_t length);
int64_t opal_set_param(uint64_t token, uint32_t param_id, uint64_t buffer,
		uint64_t length);
int64_t opal_sensor_read(uint32_t sensor_hndl, int token, __be32 *sensor_data);
int64_t opal_handle_hmi(void);
int64_t opal_register_dump_region(uint32_t id, uint64_t start, uint64_t end);
int64_t opal_unregister_dump_region(uint32_t id);
int64_t opal_slw_set_reg(uint64_t cpu_pir, uint64_t sprn, uint64_t val);
int64_t opal_pci_set_phb_cxl_mode(uint64_t phb_id, uint64_t mode, uint64_t pe_number);
int64_t opal_ipmi_send(uint64_t interface, struct opal_ipmi_msg *msg,
		uint64_t msg_len);
int64_t opal_ipmi_recv(uint64_t interface, struct opal_ipmi_msg *msg,
		uint64_t *msg_len);
int64_t opal_i2c_request(uint64_t async_token, uint32_t bus_id,
			 struct opal_i2c_request *oreq);

int64_t opal_flash_read(uint64_t id, uint64_t offset, uint64_t buf,
		uint64_t size, uint64_t token);
int64_t opal_flash_write(uint64_t id, uint64_t offset, uint64_t buf,
		uint64_t size, uint64_t token);
int64_t opal_flash_erase(uint64_t id, uint64_t offset, uint64_t size,
		uint64_t token);

/* Internal functions */
extern int early_init_dt_scan_opal(unsigned long node, const char *uname,
				   int depth, void *data);
extern int early_init_dt_scan_recoverable_ranges(unsigned long node,
				 const char *uname, int depth, void *data);

extern int opal_get_chars(uint32_t vtermno, char *buf, int count);
extern int opal_put_chars(uint32_t vtermno, const char *buf, int total_len);

extern void hvc_opal_init_early(void);

extern int opal_notifier_register(struct notifier_block *nb);
extern int opal_notifier_unregister(struct notifier_block *nb);

extern int opal_message_notifier_register(enum opal_msg_type msg_type,
						struct notifier_block *nb);
<<<<<<< HEAD
extern int opal_message_notifier_unregister(enum OpalMessageType msg_type,
=======
extern int opal_message_notifier_unregister(enum opal_msg_type msg_type,
>>>>>>> f7e9e358
					    struct notifier_block *nb);
extern void opal_notifier_enable(void);
extern void opal_notifier_disable(void);
extern void opal_notifier_update_evt(uint64_t evt_mask, uint64_t evt_val);

extern int __opal_async_get_token(void);
extern int opal_async_get_token_interruptible(void);
extern int __opal_async_release_token(int token);
extern int opal_async_release_token(int token);
extern int opal_async_wait_response(uint64_t token, struct opal_msg *msg);
extern int opal_get_sensor_data(u32 sensor_hndl, u32 *sensor_data);

struct rtc_time;
extern unsigned long opal_get_boot_time(void);
extern void opal_nvram_init(void);
extern void opal_flash_update_init(void);
extern void opal_flash_term_callback(void);
extern int opal_elog_init(void);
extern void opal_platform_dump_init(void);
extern void opal_sys_param_init(void);
extern void opal_msglog_init(void);

extern int opal_machine_check(struct pt_regs *regs);
extern bool opal_mce_check_early_recovery(struct pt_regs *regs);
extern int opal_hmi_exception_early(struct pt_regs *regs);
extern int opal_handle_hmi_exception(struct pt_regs *regs);

extern void opal_shutdown(void);
extern int opal_resync_timebase(void);

extern void opal_lpc_init(void);

struct opal_sg_list *opal_vmalloc_to_sg_list(void *vmalloc_addr,
					     unsigned long vmalloc_size);
void opal_free_sg_list(struct opal_sg_list *sg);

extern int opal_error_code(int rc);

#endif /* __ASSEMBLY__ */

#endif /* _ASM_POWERPC_OPAL_H */<|MERGE_RESOLUTION|>--- conflicted
+++ resolved
@@ -217,11 +217,7 @@
 
 extern int opal_message_notifier_register(enum opal_msg_type msg_type,
 						struct notifier_block *nb);
-<<<<<<< HEAD
-extern int opal_message_notifier_unregister(enum OpalMessageType msg_type,
-=======
 extern int opal_message_notifier_unregister(enum opal_msg_type msg_type,
->>>>>>> f7e9e358
 					    struct notifier_block *nb);
 extern void opal_notifier_enable(void);
 extern void opal_notifier_disable(void);
