--- conflicted
+++ resolved
@@ -422,15 +422,11 @@
 
 	msi->irqhost->host_data = msi;
 
-<<<<<<< HEAD
-	msi->msiir_offset = features->msiir_offset + (res.start & 0xfffff);
-=======
 	/*
 	 * Remember the phandle, so that we can match with any PCI nodes
 	 * that have an "fsl,msi" property.
 	 */
 	msi->phandle = dev->dev.of_node->phandle;
->>>>>>> dcd6c922
 
 	rc = fsl_msi_init_allocator(msi);
 	if (rc) {
