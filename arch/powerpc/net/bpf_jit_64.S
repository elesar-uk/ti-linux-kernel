--- conflicted
+++ resolved
@@ -157,10 +157,7 @@
 	mr	r4, r_addr;					\
 	li	r5, SIZE;					\
 	bl	bpf_internal_load_pointer_neg_helper;		\
-<<<<<<< HEAD
-=======
 	nop;							\
->>>>>>> bd0a521e
 	/* R3 != 0 on success */				\
 	addi	r1, r1, BPF_PPC_SLOWPATH_FRAME;			\
 	ld	r0, 16(r1);					\
