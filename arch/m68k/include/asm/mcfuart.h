/****************************************************************************/

/*
 *	mcfuart.h -- ColdFire internal UART support defines.
 *
 *	(C) Copyright 1999-2003, Greg Ungerer (gerg@snapgear.com)
 * 	(C) Copyright 2000, Lineo Inc. (www.lineo.com) 
 */

/****************************************************************************/
#ifndef	mcfuart_h
#define	mcfuart_h
/****************************************************************************/

<<<<<<< HEAD
/*
 *	Define the base address of the UARTS within the MBAR address
 *	space.
 */
#if defined(CONFIG_M5272)
#define	MCFUART_BASE1		0x100		/* Base address of UART1 */
#define	MCFUART_BASE2		0x140		/* Base address of UART2 */
#elif defined(CONFIG_M5206) || defined(CONFIG_M5206e)
#if defined(CONFIG_NETtel)
#define	MCFUART_BASE1		0x180		/* Base address of UART1 */
#define	MCFUART_BASE2		0x140		/* Base address of UART2 */
#else
#define	MCFUART_BASE1		0x140		/* Base address of UART1 */
#define	MCFUART_BASE2		0x180		/* Base address of UART2 */
#endif
#elif defined(CONFIG_M523x) || defined(CONFIG_M527x) || defined(CONFIG_M528x)
#define MCFUART_BASE1		0x200           /* Base address of UART1 */
#define MCFUART_BASE2		0x240           /* Base address of UART2 */
#define MCFUART_BASE3		0x280           /* Base address of UART3 */
#elif defined(CONFIG_M5249) || defined(CONFIG_M5307) || defined(CONFIG_M5407)
#if defined(CONFIG_NETtel) || defined(CONFIG_SECUREEDGEMP3)
#define MCFUART_BASE1		0x200           /* Base address of UART1 */
#define MCFUART_BASE2		0x1c0           /* Base address of UART2 */
#else
#define MCFUART_BASE1		0x1c0           /* Base address of UART1 */
#define MCFUART_BASE2		0x200           /* Base address of UART2 */
#endif
#elif defined(CONFIG_M520x)
#define MCFUART_BASE1		0x60000		/* Base address of UART1 */
#define MCFUART_BASE2		0x64000		/* Base address of UART2 */
#define MCFUART_BASE3		0x68000		/* Base address of UART2 */
#elif defined(CONFIG_M532x)
#define MCFUART_BASE1		0xfc060000	/* Base address of UART1 */
#define MCFUART_BASE2		0xfc064000	/* Base address of UART2 */
#define MCFUART_BASE3		0xfc068000	/* Base address of UART3 */
#elif defined(CONFIG_M548x)
#define MCFUART_BASE1		0x8600		/* on M548x */
#define MCFUART_BASE2		0x8700		/* on M548x */
#define MCFUART_BASE3		0x8800		/* on M548x */
#define MCFUART_BASE4		0x8900		/* on M548x */
#endif


=======
>>>>>>> 3cbea436
#include <linux/serial_core.h>
#include <linux/platform_device.h>

struct mcf_platform_uart {
	unsigned long	mapbase;	/* Physical address base */
	void __iomem	*membase;	/* Virtual address if mapped */
	unsigned int	irq;		/* Interrupt vector */
	unsigned int	uartclk;	/* UART clock rate */
};

/*
 *	Define the ColdFire UART register set addresses.
 */
#define	MCFUART_UMR		0x00		/* Mode register (r/w) */
#define	MCFUART_USR		0x04		/* Status register (r) */
#define	MCFUART_UCSR		0x04		/* Clock Select (w) */
#define	MCFUART_UCR		0x08		/* Command register (w) */
#define	MCFUART_URB		0x0c		/* Receiver Buffer (r) */
#define	MCFUART_UTB		0x0c		/* Transmit Buffer (w) */
#define	MCFUART_UIPCR		0x10		/* Input Port Change (r) */
#define	MCFUART_UACR		0x10		/* Auxiliary Control (w) */
#define	MCFUART_UISR		0x14		/* Interrupt Status (r) */
#define	MCFUART_UIMR		0x14		/* Interrupt Mask (w) */
#define	MCFUART_UBG1		0x18		/* Baud Rate MSB (r/w) */
#define	MCFUART_UBG2		0x1c		/* Baud Rate LSB (r/w) */
#ifdef	CONFIG_M5272
#define	MCFUART_UTF		0x28		/* Transmitter FIFO (r/w) */
#define	MCFUART_URF		0x2c		/* Receiver FIFO (r/w) */
#define	MCFUART_UFPD		0x30		/* Frac Prec. Divider (r/w) */
#else
#define	MCFUART_UIVR		0x30		/* Interrupt Vector (r/w) */
#endif
#define	MCFUART_UIPR		0x34		/* Input Port (r) */
#define	MCFUART_UOP1		0x38		/* Output Port Bit Set (w) */
#define	MCFUART_UOP0		0x3c		/* Output Port Bit Reset (w) */


/*
 *	Define bit flags in Mode Register 1 (MR1).
 */
#define	MCFUART_MR1_RXRTS	0x80		/* Auto RTS flow control */
#define	MCFUART_MR1_RXIRQFULL	0x40		/* RX IRQ type FULL */
#define	MCFUART_MR1_RXIRQRDY	0x00		/* RX IRQ type RDY */
#define	MCFUART_MR1_RXERRBLOCK	0x20		/* RX block error mode */
#define	MCFUART_MR1_RXERRCHAR	0x00		/* RX char error mode */

#define	MCFUART_MR1_PARITYNONE	0x10		/* No parity */
#define	MCFUART_MR1_PARITYEVEN	0x00		/* Even parity */
#define	MCFUART_MR1_PARITYODD	0x04		/* Odd parity */
#define	MCFUART_MR1_PARITYSPACE	0x08		/* Space parity */
#define	MCFUART_MR1_PARITYMARK	0x0c		/* Mark parity */

#define	MCFUART_MR1_CS5		0x00		/* 5 bits per char */
#define	MCFUART_MR1_CS6		0x01		/* 6 bits per char */
#define	MCFUART_MR1_CS7		0x02		/* 7 bits per char */
#define	MCFUART_MR1_CS8		0x03		/* 8 bits per char */

/*
 *	Define bit flags in Mode Register 2 (MR2).
 */
#define	MCFUART_MR2_LOOPBACK	0x80		/* Loopback mode */
#define	MCFUART_MR2_REMOTELOOP	0xc0		/* Remote loopback mode */
#define	MCFUART_MR2_AUTOECHO	0x40		/* Automatic echo */
#define	MCFUART_MR2_TXRTS	0x20		/* Assert RTS on TX */
#define	MCFUART_MR2_TXCTS	0x10		/* Auto CTS flow control */

#define	MCFUART_MR2_STOP1	0x07		/* 1 stop bit */
#define	MCFUART_MR2_STOP15	0x08		/* 1.5 stop bits */
#define	MCFUART_MR2_STOP2	0x0f		/* 2 stop bits */

/*
 *	Define bit flags in Status Register (USR).
 */
#define	MCFUART_USR_RXBREAK	0x80		/* Received BREAK */
#define	MCFUART_USR_RXFRAMING	0x40		/* Received framing error */
#define	MCFUART_USR_RXPARITY	0x20		/* Received parity error */
#define	MCFUART_USR_RXOVERRUN	0x10		/* Received overrun error */
#define	MCFUART_USR_TXEMPTY	0x08		/* Transmitter empty */
#define	MCFUART_USR_TXREADY	0x04		/* Transmitter ready */
#define	MCFUART_USR_RXFULL	0x02		/* Receiver full */
#define	MCFUART_USR_RXREADY	0x01		/* Receiver ready */

#define	MCFUART_USR_RXERR	(MCFUART_USR_RXBREAK | MCFUART_USR_RXFRAMING | \
				MCFUART_USR_RXPARITY | MCFUART_USR_RXOVERRUN)

/*
 *	Define bit flags in Clock Select Register (UCSR).
 */
#define	MCFUART_UCSR_RXCLKTIMER	0xd0		/* RX clock is timer */
#define	MCFUART_UCSR_RXCLKEXT16	0xe0		/* RX clock is external x16 */
#define	MCFUART_UCSR_RXCLKEXT1	0xf0		/* RX clock is external x1 */

#define	MCFUART_UCSR_TXCLKTIMER	0x0d		/* TX clock is timer */
#define	MCFUART_UCSR_TXCLKEXT16	0x0e		/* TX clock is external x16 */
#define	MCFUART_UCSR_TXCLKEXT1	0x0f		/* TX clock is external x1 */

/*
 *	Define bit flags in Command Register (UCR).
 */
#define	MCFUART_UCR_CMDNULL		0x00	/* No command */
#define	MCFUART_UCR_CMDRESETMRPTR	0x10	/* Reset MR pointer */
#define	MCFUART_UCR_CMDRESETRX		0x20	/* Reset receiver */
#define	MCFUART_UCR_CMDRESETTX		0x30	/* Reset transmitter */
#define	MCFUART_UCR_CMDRESETERR		0x40	/* Reset error status */
#define	MCFUART_UCR_CMDRESETBREAK	0x50	/* Reset BREAK change */
#define	MCFUART_UCR_CMDBREAKSTART	0x60	/* Start BREAK */
#define	MCFUART_UCR_CMDBREAKSTOP	0x70	/* Stop BREAK */

#define	MCFUART_UCR_TXNULL	0x00		/* No TX command */
#define	MCFUART_UCR_TXENABLE	0x04		/* Enable TX */
#define	MCFUART_UCR_TXDISABLE	0x08		/* Disable TX */
#define	MCFUART_UCR_RXNULL	0x00		/* No RX command */
#define	MCFUART_UCR_RXENABLE	0x01		/* Enable RX */
#define	MCFUART_UCR_RXDISABLE	0x02		/* Disable RX */

/*
 *	Define bit flags in Input Port Change Register (UIPCR).
 */
#define	MCFUART_UIPCR_CTSCOS	0x10		/* CTS change of state */
#define	MCFUART_UIPCR_CTS	0x01		/* CTS value */

/*
 *	Define bit flags in Input Port Register (UIP).
 */
#define	MCFUART_UIPR_CTS	0x01		/* CTS value */

/*
 *	Define bit flags in Output Port Registers (UOP).
 *	Clear bit by writing to UOP0, set by writing to UOP1.
 */
#define	MCFUART_UOP_RTS		0x01		/* RTS set or clear */

/*
 *	Define bit flags in the Auxiliary Control Register (UACR).
 */
#define	MCFUART_UACR_IEC	0x01		/* Input enable control */

/*
 *	Define bit flags in Interrupt Status Register (UISR).
 *	These same bits are used for the Interrupt Mask Register (UIMR).
 */
#define	MCFUART_UIR_COS		0x80		/* Change of state (CTS) */
#define	MCFUART_UIR_DELTABREAK	0x04		/* Break start or stop */
#define	MCFUART_UIR_RXREADY	0x02		/* Receiver ready */
#define	MCFUART_UIR_TXREADY	0x01		/* Transmitter ready */

#ifdef	CONFIG_M5272
/*
 *	Define bit flags in the Transmitter FIFO Register (UTF).
 */
#define	MCFUART_UTF_TXB		0x1f		/* Transmitter data level */
#define	MCFUART_UTF_FULL	0x20		/* Transmitter fifo full */
#define	MCFUART_UTF_TXS		0xc0		/* Transmitter status */

/*
 *	Define bit flags in the Receiver FIFO Register (URF).
 */
#define	MCFUART_URF_RXB		0x1f		/* Receiver data level */
#define	MCFUART_URF_FULL	0x20		/* Receiver fifo full */
#define	MCFUART_URF_RXS		0xc0		/* Receiver status */
#endif

<<<<<<< HEAD
#if defined(CONFIG_M548x)
=======
#if defined(CONFIG_M54xx)
>>>>>>> 3cbea436
#define MCFUART_TXFIFOSIZE	512
#elif defined(CONFIG_M5272)
#define MCFUART_TXFIFOSIZE	25
#else
#define MCFUART_TXFIFOSIZE	1
#endif
/****************************************************************************/
#endif	/* mcfuart_h */<|MERGE_RESOLUTION|>--- conflicted
+++ resolved
@@ -12,52 +12,6 @@
 #define	mcfuart_h
 /****************************************************************************/
 
-<<<<<<< HEAD
-/*
- *	Define the base address of the UARTS within the MBAR address
- *	space.
- */
-#if defined(CONFIG_M5272)
-#define	MCFUART_BASE1		0x100		/* Base address of UART1 */
-#define	MCFUART_BASE2		0x140		/* Base address of UART2 */
-#elif defined(CONFIG_M5206) || defined(CONFIG_M5206e)
-#if defined(CONFIG_NETtel)
-#define	MCFUART_BASE1		0x180		/* Base address of UART1 */
-#define	MCFUART_BASE2		0x140		/* Base address of UART2 */
-#else
-#define	MCFUART_BASE1		0x140		/* Base address of UART1 */
-#define	MCFUART_BASE2		0x180		/* Base address of UART2 */
-#endif
-#elif defined(CONFIG_M523x) || defined(CONFIG_M527x) || defined(CONFIG_M528x)
-#define MCFUART_BASE1		0x200           /* Base address of UART1 */
-#define MCFUART_BASE2		0x240           /* Base address of UART2 */
-#define MCFUART_BASE3		0x280           /* Base address of UART3 */
-#elif defined(CONFIG_M5249) || defined(CONFIG_M5307) || defined(CONFIG_M5407)
-#if defined(CONFIG_NETtel) || defined(CONFIG_SECUREEDGEMP3)
-#define MCFUART_BASE1		0x200           /* Base address of UART1 */
-#define MCFUART_BASE2		0x1c0           /* Base address of UART2 */
-#else
-#define MCFUART_BASE1		0x1c0           /* Base address of UART1 */
-#define MCFUART_BASE2		0x200           /* Base address of UART2 */
-#endif
-#elif defined(CONFIG_M520x)
-#define MCFUART_BASE1		0x60000		/* Base address of UART1 */
-#define MCFUART_BASE2		0x64000		/* Base address of UART2 */
-#define MCFUART_BASE3		0x68000		/* Base address of UART2 */
-#elif defined(CONFIG_M532x)
-#define MCFUART_BASE1		0xfc060000	/* Base address of UART1 */
-#define MCFUART_BASE2		0xfc064000	/* Base address of UART2 */
-#define MCFUART_BASE3		0xfc068000	/* Base address of UART3 */
-#elif defined(CONFIG_M548x)
-#define MCFUART_BASE1		0x8600		/* on M548x */
-#define MCFUART_BASE2		0x8700		/* on M548x */
-#define MCFUART_BASE3		0x8800		/* on M548x */
-#define MCFUART_BASE4		0x8900		/* on M548x */
-#endif
-
-
-=======
->>>>>>> 3cbea436
 #include <linux/serial_core.h>
 #include <linux/platform_device.h>
 
@@ -220,11 +174,7 @@
 #define	MCFUART_URF_RXS		0xc0		/* Receiver status */
 #endif
 
-<<<<<<< HEAD
-#if defined(CONFIG_M548x)
-=======
 #if defined(CONFIG_M54xx)
->>>>>>> 3cbea436
 #define MCFUART_TXFIFOSIZE	512
 #elif defined(CONFIG_M5272)
 #define MCFUART_TXFIFOSIZE	25
