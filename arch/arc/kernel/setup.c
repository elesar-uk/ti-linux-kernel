--- conflicted
+++ resolved
@@ -57,16 +57,12 @@
 	cpu->vec_base = read_aux_reg(AUX_INTR_VEC_BASE);
 
 	READ_BCR(ARC_REG_D_UNCACH_BCR, uncached_space);
-<<<<<<< HEAD
-	BUG_ON((uncached_space.start << 24) != ARC_UNCACHED_ADDR_SPACE);
-=======
         if (uncached_space.ver < 3)
 		perip_space = uncached_space.start << 24;
 	else
 		perip_space = read_aux_reg(AUX_NON_VOL) & 0xF0000000;
 
 	BUG_ON(perip_space != ARC_UNCACHED_ADDR_SPACE);
->>>>>>> 3cb5ff02
 
 	READ_BCR(ARC_REG_MUL_BCR, cpu->extn_mpy);
 
