--- conflicted
+++ resolved
@@ -61,11 +61,7 @@
 	def_bool y
 
 config ARCH_DISCONTIGMEM_ENABLE
-<<<<<<< HEAD
-	def_bool y
-=======
 	def_bool n
->>>>>>> 33688abb
 
 config ARCH_FLATMEM_ENABLE
 	def_bool y
@@ -452,11 +448,7 @@
 
 config HIGHMEM
 	bool "High Memory Support"
-<<<<<<< HEAD
-	select DISCONTIGMEM
-=======
 	select ARCH_DISCONTIGMEM_ENABLE
->>>>>>> 33688abb
 	help
 	  With ARC 2G:2G address split, only upper 2G is directly addressable by
 	  kernel. Enable this to potentially allow access to rest of 2G and PAE
