obj-y				:= dma-mapping.o extable.o fault.o init.o \
				   cache.o copypage.o flush.o \
				   ioremap.o mmap.o pgd.o mmu.o \
				   context.o proc.o pageattr.o
<<<<<<< HEAD
obj-$(CONFIG_HUGETLB_PAGE)	+= hugetlbpage.o
=======
obj-$(CONFIG_HUGETLB_PAGE)	+= hugetlbpage.o
obj-$(CONFIG_ARM64_PTDUMP)	+= dump.o
>>>>>>> e529fea9
<|MERGE_RESOLUTION|>--- conflicted
+++ resolved
@@ -2,9 +2,5 @@
 				   cache.o copypage.o flush.o \
 				   ioremap.o mmap.o pgd.o mmu.o \
 				   context.o proc.o pageattr.o
-<<<<<<< HEAD
 obj-$(CONFIG_HUGETLB_PAGE)	+= hugetlbpage.o
-=======
-obj-$(CONFIG_HUGETLB_PAGE)	+= hugetlbpage.o
-obj-$(CONFIG_ARM64_PTDUMP)	+= dump.o
->>>>>>> e529fea9
+obj-$(CONFIG_ARM64_PTDUMP)	+= dump.o