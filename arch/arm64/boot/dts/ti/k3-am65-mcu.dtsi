--- conflicted
+++ resolved
@@ -20,14 +20,6 @@
 			clock-frequency = <96000000>;
 			current-speed = <115200>;
 			power-domains = <&k3_pds 149>;
-	};
-
-	mcu_ram: mcu-ram@41c00000 {
-		compatible = "mmio-sram";
-		reg = <0x00 0x41c00000 0x00 0x80000>;
-		ranges = <0x0 0x00 0x41c00000 0x80000>;
-		#address-cells = <1>;
-		#size-cells = <1>;
 	};
 
 	mcu_ram: mcu-ram@41c00000 {
@@ -127,7 +119,6 @@
 		UDMA_PDMA_PKT_XY(18);
 	};
 
-<<<<<<< HEAD
 	mcu_cpsw: ethernet@046000000 {
 		compatible = "ti,am654-cpsw-nuss";
 		#address-cells = <2>;
@@ -312,7 +303,9 @@
 		adc {
 			#io-channel-cells = <1>;
 			compatible = "ti,am654-adc", "ti,am3359-adc";
-=======
+		};
+	};
+
 	mcu_r5fss0: r5fss@41000000 {
 		compatible = "ti,am654-r5fss";
 		lockstep-mode = <1>;
@@ -351,7 +344,6 @@
 			btcm-enable = <1>;
 			loczrama = <1>;
 			mboxes = <&mailbox0_cluster1 &mbox_mcu_r5fss0_core1>;
->>>>>>> 638a343b
 		};
 	};
 };