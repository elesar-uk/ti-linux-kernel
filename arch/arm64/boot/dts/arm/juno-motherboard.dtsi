/*
 * ARM Juno Platform motherboard peripherals
 *
 * Copyright (c) 2013-2014 ARM Ltd
 *
 * This file is licensed under a dual GPLv2 or BSD license.
 *
 */

		mb_clk24mhz: clk24mhz {
			compatible = "fixed-clock";
			#clock-cells = <0>;
			clock-frequency = <24000000>;
			clock-output-names = "juno_mb:clk24mhz";
		};

		mb_clk25mhz: clk25mhz {
			compatible = "fixed-clock";
			#clock-cells = <0>;
			clock-frequency = <25000000>;
			clock-output-names = "juno_mb:clk25mhz";
		};

		v2m_refclk1mhz: refclk1mhz {
			compatible = "fixed-clock";
			#clock-cells = <0>;
			clock-frequency = <1000000>;
			clock-output-names = "juno_mb:refclk1mhz";
		};

		v2m_refclk32khz: refclk32khz {
			compatible = "fixed-clock";
			#clock-cells = <0>;
			clock-frequency = <32768>;
			clock-output-names = "juno_mb:refclk32khz";
		};

		motherboard {
			compatible = "arm,vexpress,v2p-p1", "simple-bus";
			#address-cells = <2>;  /* SMB chipselect number and offset */
			#size-cells = <1>;
			#interrupt-cells = <1>;
			ranges;
			model = "V2M-Juno";
			arm,hbi = <0x252>;
			arm,vexpress,site = <0>;
			arm,v2m-memory-map = "rs1";

			mb_fixed_3v3: fixedregulator@0 {
				compatible = "regulator-fixed";
				regulator-name = "MCC_SB_3V3";
				regulator-min-microvolt = <3300000>;
				regulator-max-microvolt = <3300000>;
				regulator-always-on;
			};

			ethernet@2,00000000 {
				compatible = "smsc,lan9118", "smsc,lan9115";
				reg = <2 0x00000000 0x10000>;
				interrupts = <3>;
				phy-mode = "mii";
				reg-io-width = <4>;
				smsc,irq-active-high;
				smsc,irq-push-pull;
				clocks = <&mb_clk25mhz>;
				vdd33a-supply = <&mb_fixed_3v3>;
				vddvario-supply = <&mb_fixed_3v3>;
			};

			usb@5,00000000 {
				compatible = "nxp,usb-isp1763";
				reg = <5 0x00000000 0x20000>;
				bus-width = <16>;
				interrupts = <4>;
			};

			iofpga@3,00000000 {
				compatible = "arm,amba-bus", "simple-bus";
				#address-cells = <1>;
				#size-cells = <1>;
				ranges = <0 3 0 0x200000>;

				v2m_sysctl: sysctl@020000 {
					compatible = "arm,sp810", "arm,primecell";
					reg = <0x020000 0x1000>;
					clocks = <&v2m_refclk32khz>, <&v2m_refclk1mhz>, <&mb_clk24mhz>;
					clock-names = "refclk", "timclk", "apb_pclk";
					#clock-cells = <1>;
					clock-output-names = "timerclken0", "timerclken1", "timerclken2", "timerclken3";
				};

<<<<<<< HEAD
=======
				apbregs@010000 {
					compatible = "syscon", "simple-mfd";
					reg = <0x010000 0x1000>;

					led@08.0 {
						compatible = "register-bit-led";
						offset = <0x08>;
						mask = <0x01>;
						label = "vexpress:0";
						linux,default-trigger = "heartbeat";
						default-state = "on";
					};
					led@08.1 {
						compatible = "register-bit-led";
						offset = <0x08>;
						mask = <0x02>;
						label = "vexpress:1";
						linux,default-trigger = "mmc0";
						default-state = "off";
					};
					led@08.2 {
						compatible = "register-bit-led";
						offset = <0x08>;
						mask = <0x04>;
						label = "vexpress:2";
						linux,default-trigger = "cpu0";
						default-state = "off";
					};
					led@08.3 {
						compatible = "register-bit-led";
						offset = <0x08>;
						mask = <0x08>;
						label = "vexpress:3";
						linux,default-trigger = "cpu1";
						default-state = "off";
					};
					led@08.4 {
						compatible = "register-bit-led";
						offset = <0x08>;
						mask = <0x10>;
						label = "vexpress:4";
						linux,default-trigger = "cpu2";
						default-state = "off";
					};
					led@08.5 {
						compatible = "register-bit-led";
						offset = <0x08>;
						mask = <0x20>;
						label = "vexpress:5";
						linux,default-trigger = "cpu3";
						default-state = "off";
					};
					led@08.6 {
						compatible = "register-bit-led";
						offset = <0x08>;
						mask = <0x40>;
						label = "vexpress:6";
						default-state = "off";
					};
					led@08.7 {
						compatible = "register-bit-led";
						offset = <0x08>;
						mask = <0x80>;
						label = "vexpress:7";
						default-state = "off";
					};
				};

>>>>>>> b5abcd35
				mmci@050000 {
					compatible = "arm,pl180", "arm,primecell";
					reg = <0x050000 0x1000>;
					interrupts = <5>;
					/* cd-gpios = <&v2m_mmc_gpios 0 0>;
					wp-gpios = <&v2m_mmc_gpios 1 0>; */
					max-frequency = <12000000>;
					vmmc-supply = <&mb_fixed_3v3>;
					clocks = <&mb_clk24mhz>, <&soc_smc50mhz>;
					clock-names = "mclk", "apb_pclk";
				};

				kmi@060000 {
					compatible = "arm,pl050", "arm,primecell";
					reg = <0x060000 0x1000>;
					interrupts = <8>;
					clocks = <&mb_clk24mhz>, <&soc_smc50mhz>;
					clock-names = "KMIREFCLK", "apb_pclk";
				};

				kmi@070000 {
					compatible = "arm,pl050", "arm,primecell";
					reg = <0x070000 0x1000>;
					interrupts = <8>;
					clocks = <&mb_clk24mhz>, <&soc_smc50mhz>;
					clock-names = "KMIREFCLK", "apb_pclk";
				};

				wdt@0f0000 {
					compatible = "arm,sp805", "arm,primecell";
					reg = <0x0f0000 0x10000>;
					interrupts = <7>;
					clocks = <&mb_clk24mhz>, <&soc_smc50mhz>;
					clock-names = "wdogclk", "apb_pclk";
				};

				v2m_timer01: timer@110000 {
					compatible = "arm,sp804", "arm,primecell";
					reg = <0x110000 0x10000>;
					interrupts = <9>;
					clocks = <&v2m_sysctl 0>, <&v2m_sysctl 1>, <&mb_clk24mhz>;
					clock-names = "timclken1", "timclken2", "apb_pclk";
				};

				v2m_timer23: timer@120000 {
					compatible = "arm,sp804", "arm,primecell";
					reg = <0x120000 0x10000>;
					interrupts = <9>;
					clocks = <&v2m_sysctl 2>, <&v2m_sysctl 3>, <&mb_clk24mhz>;
					clock-names = "timclken1", "timclken2", "apb_pclk";
				};

				rtc@170000 {
					compatible = "arm,pl031", "arm,primecell";
					reg = <0x170000 0x10000>;
					interrupts = <0>;
					clocks = <&soc_smc50mhz>;
					clock-names = "apb_pclk";
				};
			};
		};<|MERGE_RESOLUTION|>--- conflicted
+++ resolved
@@ -89,8 +89,6 @@
 					clock-output-names = "timerclken0", "timerclken1", "timerclken2", "timerclken3";
 				};
 
-<<<<<<< HEAD
-=======
 				apbregs@010000 {
 					compatible = "syscon", "simple-mfd";
 					reg = <0x010000 0x1000>;
@@ -159,7 +157,6 @@
 					};
 				};
 
->>>>>>> b5abcd35
 				mmci@050000 {
 					compatible = "arm,pl180", "arm,primecell";
 					reg = <0x050000 0x1000>;
