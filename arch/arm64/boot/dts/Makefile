<<<<<<< HEAD
dtb-$(CONFIG_ARCH_THUNDER) += thunder-88xx.dtb
dtb-$(CONFIG_ARCH_VEXPRESS) += rtsm_ve-aemv8a.dtb foundation-v8.dtb
dtb-$(CONFIG_ARCH_XGENE) += apm-mustang.dtb
=======
dts-dirs += amd
dts-dirs += apm
dts-dirs += arm
dts-dirs += cavium
>>>>>>> e529fea9

always		:= $(dtb-y)
subdir-y	:= $(dts-dirs)
clean-files	:= *.dtb<|MERGE_RESOLUTION|>--- conflicted
+++ resolved
@@ -1,13 +1,7 @@
-<<<<<<< HEAD
-dtb-$(CONFIG_ARCH_THUNDER) += thunder-88xx.dtb
-dtb-$(CONFIG_ARCH_VEXPRESS) += rtsm_ve-aemv8a.dtb foundation-v8.dtb
-dtb-$(CONFIG_ARCH_XGENE) += apm-mustang.dtb
-=======
 dts-dirs += amd
 dts-dirs += apm
 dts-dirs += arm
 dts-dirs += cavium
->>>>>>> e529fea9
 
 always		:= $(dtb-y)
 subdir-y	:= $(dts-dirs)
