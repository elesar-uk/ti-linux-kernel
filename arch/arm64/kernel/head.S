--- conflicted
+++ resolved
@@ -219,11 +219,7 @@
 	.byte	0
 	.byte	0        		// end of 0 padding of section name
 	.long	_end - stext		// VirtualSize
-<<<<<<< HEAD
-	.long	stext - efi_head	// VirtualAddress
-=======
 	.long	stext_offset		// VirtualAddress
->>>>>>> e529fea9
 	.long	_edata - stext		// SizeOfRawData
 	.long	stext_offset		// PointerToRawData
 
