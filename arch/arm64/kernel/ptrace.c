--- conflicted
+++ resolved
@@ -19,10 +19,7 @@
  * along with this program.  If not, see <http://www.gnu.org/licenses/>.
  */
 
-<<<<<<< HEAD
-=======
 #include <linux/audit.h>
->>>>>>> 890ca622
 #include <linux/compat.h>
 #include <linux/kernel.h>
 #include <linux/sched.h>
@@ -1126,13 +1123,6 @@
 
 asmlinkage int syscall_trace_enter(struct pt_regs *regs)
 {
-<<<<<<< HEAD
-	if (test_thread_flag(TIF_SYSCALL_TRACE))
-		tracehook_report_syscall(regs, PTRACE_SYSCALL_ENTER);
-
-	if (test_thread_flag(TIF_SYSCALL_TRACEPOINT))
-		trace_sys_enter(regs, regs->syscallno);
-=======
 	unsigned int saved_syscallno = regs->syscallno;
 
 	/* Do the secure computing check first; failures should be fast. */
@@ -1162,19 +1152,13 @@
 
 	audit_syscall_entry(syscall_get_arch(), regs->syscallno,
 		regs->orig_x0, regs->regs[1], regs->regs[2], regs->regs[3]);
->>>>>>> 890ca622
 
 	return regs->syscallno;
 }
 
 asmlinkage void syscall_trace_exit(struct pt_regs *regs)
 {
-<<<<<<< HEAD
-	if (test_thread_flag(TIF_SYSCALL_TRACEPOINT))
-		trace_sys_exit(regs, regs_return_value(regs));
-=======
 	audit_syscall_exit(regs);
->>>>>>> 890ca622
 
 	if (test_thread_flag(TIF_SYSCALL_TRACE))
 		tracehook_report_syscall(regs, PTRACE_SYSCALL_EXIT);
