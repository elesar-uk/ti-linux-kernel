/*
 * Copyright (C) 2012,2013 - ARM Ltd
 * Author: Marc Zyngier <marc.zyngier@arm.com>
 *
 * Derived from arch/arm/include/kvm_emulate.h
 * Copyright (C) 2012 - Virtual Open Systems and Columbia University
 * Author: Christoffer Dall <c.dall@virtualopensystems.com>
 *
 * This program is free software; you can redistribute it and/or modify
 * it under the terms of the GNU General Public License version 2 as
 * published by the Free Software Foundation.
 *
 * This program is distributed in the hope that it will be useful,
 * but WITHOUT ANY WARRANTY; without even the implied warranty of
 * MERCHANTABILITY or FITNESS FOR A PARTICULAR PURPOSE.  See the
 * GNU General Public License for more details.
 *
 * You should have received a copy of the GNU General Public License
 * along with this program.  If not, see <http://www.gnu.org/licenses/>.
 */

#ifndef __ARM64_KVM_EMULATE_H__
#define __ARM64_KVM_EMULATE_H__

#include <linux/kvm_host.h>
#include <asm/kvm_asm.h>
#include <asm/kvm_arm.h>
#include <asm/kvm_mmio.h>
#include <asm/ptrace.h>

unsigned long *vcpu_reg32(const struct kvm_vcpu *vcpu, u8 reg_num);
unsigned long *vcpu_spsr32(const struct kvm_vcpu *vcpu);

bool kvm_condition_valid32(const struct kvm_vcpu *vcpu);
void kvm_skip_instr32(struct kvm_vcpu *vcpu, bool is_wide_instr);

void kvm_inject_undefined(struct kvm_vcpu *vcpu);
void kvm_inject_dabt(struct kvm_vcpu *vcpu, unsigned long addr);
void kvm_inject_pabt(struct kvm_vcpu *vcpu, unsigned long addr);

static inline void vcpu_reset_hcr(struct kvm_vcpu *vcpu)
{
	vcpu->arch.hcr_el2 = HCR_GUEST_FLAGS;
<<<<<<< HEAD
=======
	if (test_bit(KVM_ARM_VCPU_EL1_32BIT, vcpu->arch.features))
		vcpu->arch.hcr_el2 &= ~HCR_RW;
>>>>>>> 863394fc
}

static inline unsigned long *vcpu_pc(const struct kvm_vcpu *vcpu)
{
	return (unsigned long *)&vcpu_gp_regs(vcpu)->regs.pc;
}

static inline unsigned long *vcpu_elr_el1(const struct kvm_vcpu *vcpu)
{
	return (unsigned long *)&vcpu_gp_regs(vcpu)->elr_el1;
}

static inline unsigned long *vcpu_cpsr(const struct kvm_vcpu *vcpu)
{
	return (unsigned long *)&vcpu_gp_regs(vcpu)->regs.pstate;
}

static inline bool vcpu_mode_is_32bit(const struct kvm_vcpu *vcpu)
{
	return !!(*vcpu_cpsr(vcpu) & PSR_MODE32_BIT);
}

static inline bool kvm_condition_valid(const struct kvm_vcpu *vcpu)
{
	if (vcpu_mode_is_32bit(vcpu))
		return kvm_condition_valid32(vcpu);

	return true;
}

static inline void kvm_skip_instr(struct kvm_vcpu *vcpu, bool is_wide_instr)
{
	if (vcpu_mode_is_32bit(vcpu))
		kvm_skip_instr32(vcpu, is_wide_instr);
	else
		*vcpu_pc(vcpu) += 4;
}

static inline void vcpu_set_thumb(struct kvm_vcpu *vcpu)
{
	*vcpu_cpsr(vcpu) |= COMPAT_PSR_T_BIT;
}

static inline unsigned long *vcpu_reg(const struct kvm_vcpu *vcpu, u8 reg_num)
{
	if (vcpu_mode_is_32bit(vcpu))
		return vcpu_reg32(vcpu, reg_num);

	return (unsigned long *)&vcpu_gp_regs(vcpu)->regs.regs[reg_num];
}

/* Get vcpu SPSR for current mode */
static inline unsigned long *vcpu_spsr(const struct kvm_vcpu *vcpu)
{
	if (vcpu_mode_is_32bit(vcpu))
		return vcpu_spsr32(vcpu);

	return (unsigned long *)&vcpu_gp_regs(vcpu)->spsr[KVM_SPSR_EL1];
}

static inline bool vcpu_mode_priv(const struct kvm_vcpu *vcpu)
{
	u32 mode = *vcpu_cpsr(vcpu) & PSR_MODE_MASK;

	if (vcpu_mode_is_32bit(vcpu))
		return mode > COMPAT_PSR_MODE_USR;

	return mode != PSR_MODE_EL0t;
}

static inline u32 kvm_vcpu_get_hsr(const struct kvm_vcpu *vcpu)
{
	return vcpu->arch.fault.esr_el2;
}

static inline unsigned long kvm_vcpu_get_hfar(const struct kvm_vcpu *vcpu)
{
	return vcpu->arch.fault.far_el2;
}

static inline phys_addr_t kvm_vcpu_get_fault_ipa(const struct kvm_vcpu *vcpu)
{
	return ((phys_addr_t)vcpu->arch.fault.hpfar_el2 & HPFAR_MASK) << 8;
}

static inline bool kvm_vcpu_dabt_isvalid(const struct kvm_vcpu *vcpu)
{
	return !!(kvm_vcpu_get_hsr(vcpu) & ESR_EL2_ISV);
}

static inline bool kvm_vcpu_dabt_iswrite(const struct kvm_vcpu *vcpu)
{
	return !!(kvm_vcpu_get_hsr(vcpu) & ESR_EL2_WNR);
}

static inline bool kvm_vcpu_dabt_issext(const struct kvm_vcpu *vcpu)
{
	return !!(kvm_vcpu_get_hsr(vcpu) & ESR_EL2_SSE);
}

static inline int kvm_vcpu_dabt_get_rd(const struct kvm_vcpu *vcpu)
{
	return (kvm_vcpu_get_hsr(vcpu) & ESR_EL2_SRT_MASK) >> ESR_EL2_SRT_SHIFT;
}

static inline bool kvm_vcpu_dabt_isextabt(const struct kvm_vcpu *vcpu)
{
	return !!(kvm_vcpu_get_hsr(vcpu) & ESR_EL2_EA);
}

static inline bool kvm_vcpu_dabt_iss1tw(const struct kvm_vcpu *vcpu)
{
	return !!(kvm_vcpu_get_hsr(vcpu) & ESR_EL2_S1PTW);
}

static inline int kvm_vcpu_dabt_get_as(const struct kvm_vcpu *vcpu)
{
	return 1 << ((kvm_vcpu_get_hsr(vcpu) & ESR_EL2_SAS) >> ESR_EL2_SAS_SHIFT);
}

/* This one is not specific to Data Abort */
static inline bool kvm_vcpu_trap_il_is32bit(const struct kvm_vcpu *vcpu)
{
	return !!(kvm_vcpu_get_hsr(vcpu) & ESR_EL2_IL);
}

static inline u8 kvm_vcpu_trap_get_class(const struct kvm_vcpu *vcpu)
{
	return kvm_vcpu_get_hsr(vcpu) >> ESR_EL2_EC_SHIFT;
}

static inline bool kvm_vcpu_trap_is_iabt(const struct kvm_vcpu *vcpu)
{
	return kvm_vcpu_trap_get_class(vcpu) == ESR_EL2_EC_IABT;
}

static inline u8 kvm_vcpu_trap_get_fault(const struct kvm_vcpu *vcpu)
{
	return kvm_vcpu_get_hsr(vcpu) & ESR_EL2_FSC;
}

static inline u8 kvm_vcpu_trap_get_fault_type(const struct kvm_vcpu *vcpu)
{
	return kvm_vcpu_get_hsr(vcpu) & ESR_EL2_FSC_TYPE;
}

static inline unsigned long kvm_vcpu_get_mpidr(struct kvm_vcpu *vcpu)
{
	return vcpu_sys_reg(vcpu, MPIDR_EL1);
}

static inline void kvm_vcpu_set_be(struct kvm_vcpu *vcpu)
{
	if (vcpu_mode_is_32bit(vcpu))
		*vcpu_cpsr(vcpu) |= COMPAT_PSR_E_BIT;
	else
		vcpu_sys_reg(vcpu, SCTLR_EL1) |= (1 << 25);
}

static inline bool kvm_vcpu_is_be(struct kvm_vcpu *vcpu)
{
	if (vcpu_mode_is_32bit(vcpu))
		return !!(*vcpu_cpsr(vcpu) & COMPAT_PSR_E_BIT);

	return !!(vcpu_sys_reg(vcpu, SCTLR_EL1) & (1 << 25));
}

static inline unsigned long vcpu_data_guest_to_host(struct kvm_vcpu *vcpu,
						    unsigned long data,
						    unsigned int len)
{
	if (kvm_vcpu_is_be(vcpu)) {
		switch (len) {
		case 1:
			return data & 0xff;
		case 2:
			return be16_to_cpu(data & 0xffff);
		case 4:
			return be32_to_cpu(data & 0xffffffff);
		default:
			return be64_to_cpu(data);
		}
	} else {
		switch (len) {
		case 1:
			return data & 0xff;
		case 2:
			return le16_to_cpu(data & 0xffff);
		case 4:
			return le32_to_cpu(data & 0xffffffff);
		default:
			return le64_to_cpu(data);
		}
	}

	return data;		/* Leave LE untouched */
}

static inline unsigned long vcpu_data_host_to_guest(struct kvm_vcpu *vcpu,
						    unsigned long data,
						    unsigned int len)
{
	if (kvm_vcpu_is_be(vcpu)) {
		switch (len) {
		case 1:
			return data & 0xff;
		case 2:
			return cpu_to_be16(data & 0xffff);
		case 4:
			return cpu_to_be32(data & 0xffffffff);
		default:
			return cpu_to_be64(data);
		}
	} else {
		switch (len) {
		case 1:
			return data & 0xff;
		case 2:
			return cpu_to_le16(data & 0xffff);
		case 4:
			return cpu_to_le32(data & 0xffffffff);
		default:
			return cpu_to_le64(data);
		}
	}

	return data;		/* Leave LE untouched */
}

#endif /* __ARM64_KVM_EMULATE_H__ */<|MERGE_RESOLUTION|>--- conflicted
+++ resolved
@@ -41,11 +41,8 @@
 static inline void vcpu_reset_hcr(struct kvm_vcpu *vcpu)
 {
 	vcpu->arch.hcr_el2 = HCR_GUEST_FLAGS;
-<<<<<<< HEAD
-=======
 	if (test_bit(KVM_ARM_VCPU_EL1_32BIT, vcpu->arch.features))
 		vcpu->arch.hcr_el2 &= ~HCR_RW;
->>>>>>> 863394fc
 }
 
 static inline unsigned long *vcpu_pc(const struct kvm_vcpu *vcpu)
