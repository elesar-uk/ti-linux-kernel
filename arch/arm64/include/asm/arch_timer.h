/*
 * arch/arm64/include/asm/arch_timer.h
 *
 * Copyright (C) 2012 ARM Ltd.
 * Author: Marc Zyngier <marc.zyngier@arm.com>
 *
 * This program is free software: you can redistribute it and/or modify
 * it under the terms of the GNU General Public License version 2 as
 * published by the Free Software Foundation.
 *
 * This program is distributed in the hope that it will be useful,
 * but WITHOUT ANY WARRANTY; without even the implied warranty of
 * MERCHANTABILITY or FITNESS FOR A PARTICULAR PURPOSE.  See the
 * GNU General Public License for more details.
 *
 * You should have received a copy of the GNU General Public License
 * along with this program.  If not, see <http://www.gnu.org/licenses/>.
 */
#ifndef __ASM_ARCH_TIMER_H
#define __ASM_ARCH_TIMER_H

#include <asm/barrier.h>

#include <linux/init.h>
#include <linux/types.h>

#include <clocksource/arm_arch_timer.h>

/*
 * These register accessors are marked inline so the compiler can
 * nicely work out which register we want, and chuck away the rest of
 * the code.
 */
static __always_inline
void arch_timer_reg_write_cp15(int access, enum arch_timer_reg reg, u32 val)
{
	if (access == ARCH_TIMER_PHYS_ACCESS) {
		switch (reg) {
		case ARCH_TIMER_REG_CTRL:
			asm volatile("msr cntp_ctl_el0,  %0" : : "r" (val));
			break;
		case ARCH_TIMER_REG_TVAL:
			asm volatile("msr cntp_tval_el0, %0" : : "r" (val));
			break;
		}
	} else if (access == ARCH_TIMER_VIRT_ACCESS) {
		switch (reg) {
		case ARCH_TIMER_REG_CTRL:
			asm volatile("msr cntv_ctl_el0,  %0" : : "r" (val));
			break;
		case ARCH_TIMER_REG_TVAL:
			asm volatile("msr cntv_tval_el0, %0" : : "r" (val));
			break;
		}
	}

	isb();
}

static __always_inline
u32 arch_timer_reg_read_cp15(int access, enum arch_timer_reg reg)
{
	u32 val;

	if (access == ARCH_TIMER_PHYS_ACCESS) {
		switch (reg) {
		case ARCH_TIMER_REG_CTRL:
			asm volatile("mrs %0,  cntp_ctl_el0" : "=r" (val));
			break;
		case ARCH_TIMER_REG_TVAL:
			asm volatile("mrs %0, cntp_tval_el0" : "=r" (val));
			break;
		}
	} else if (access == ARCH_TIMER_VIRT_ACCESS) {
		switch (reg) {
		case ARCH_TIMER_REG_CTRL:
			asm volatile("mrs %0,  cntv_ctl_el0" : "=r" (val));
			break;
		case ARCH_TIMER_REG_TVAL:
			asm volatile("mrs %0, cntv_tval_el0" : "=r" (val));
			break;
		}
	}

	return val;
}

static inline u32 arch_timer_get_cntfrq(void)
{
	u32 val;
	asm volatile("mrs %0,   cntfrq_el0" : "=r" (val));
	return val;
}

static inline u32 arch_timer_get_cntkctl(void)
{
	u32 cntkctl;
	asm volatile("mrs	%0, cntkctl_el1" : "=r" (cntkctl));
	return cntkctl;
}

static inline void arch_timer_set_cntkctl(u32 cntkctl)
{
	asm volatile("msr	cntkctl_el1, %0" : : "r" (cntkctl));
}

<<<<<<< HEAD
=======
static inline u64 arch_counter_get_cntpct(void)
{
	/*
	 * AArch64 kernel and user space mandate the use of CNTVCT.
	 */
	BUG();
	return 0;
}

>>>>>>> e529fea9
static inline u64 arch_counter_get_cntvct(void)
{
	u64 cval;

	isb();
	asm volatile("mrs %0, cntvct_el0" : "=r" (cval));

	return cval;
}

static inline int arch_timer_arch_init(void)
{
	return 0;
}

#endif<|MERGE_RESOLUTION|>--- conflicted
+++ resolved
@@ -104,8 +104,6 @@
 	asm volatile("msr	cntkctl_el1, %0" : : "r" (cntkctl));
 }
 
-<<<<<<< HEAD
-=======
 static inline u64 arch_counter_get_cntpct(void)
 {
 	/*
@@ -115,7 +113,6 @@
 	return 0;
 }
 
->>>>>>> e529fea9
 static inline u64 arch_counter_get_cntvct(void)
 {
 	u64 cval;
