--- conflicted
+++ resolved
@@ -109,16 +109,12 @@
 	return read_cpuid(CTR_EL0);
 }
 
-<<<<<<< HEAD
 static inline bool id_aa64mmfr0_mixed_endian_el0(u64 mmfr0)
 {
 	return (ID_AA64MMFR0_BIGEND(mmfr0) == 0x1) ||
 		(ID_AA64MMFR0_BIGENDEL0(mmfr0) == 0x1);
 }
-=======
-void cpuinfo_store_cpu(void);
 
->>>>>>> 0d590a1e
 #endif /* __ASSEMBLY__ */
 
 #endif