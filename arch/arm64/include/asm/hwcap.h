--- conflicted
+++ resolved
@@ -31,15 +31,12 @@
 #define COMPAT_HWCAP_IDIVT	(1 << 18)
 #define COMPAT_HWCAP_IDIV	(COMPAT_HWCAP_IDIVA|COMPAT_HWCAP_IDIVT)
 #define COMPAT_HWCAP_EVTSTRM	(1 << 21)
-<<<<<<< HEAD
-=======
 
 #define COMPAT_HWCAP2_AES	(1 << 0)
 #define COMPAT_HWCAP2_PMULL	(1 << 1)
 #define COMPAT_HWCAP2_SHA1	(1 << 2)
 #define COMPAT_HWCAP2_SHA2	(1 << 3)
 #define COMPAT_HWCAP2_CRC32	(1 << 4)
->>>>>>> fa981628
 
 #ifndef __ASSEMBLY__
 /*
@@ -47,20 +44,12 @@
  * instruction set this cpu supports.
  */
 #define ELF_HWCAP		(elf_hwcap)
-<<<<<<< HEAD
-=======
 
 #ifdef CONFIG_COMPAT
 #define COMPAT_ELF_HWCAP	(compat_elf_hwcap)
 #define COMPAT_ELF_HWCAP2	(compat_elf_hwcap2)
 extern unsigned int compat_elf_hwcap, compat_elf_hwcap2;
 #endif
->>>>>>> fa981628
-
-#ifdef CONFIG_COMPAT
-#define COMPAT_ELF_HWCAP	(compat_elf_hwcap)
-extern unsigned int compat_elf_hwcap;
-#endif
 
 extern unsigned long elf_hwcap;
 #endif
