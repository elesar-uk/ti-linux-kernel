--- conflicted
+++ resolved
@@ -2,12 +2,9 @@
 	def_bool y
 	select ARCH_HAS_ATOMIC64_DEC_IF_POSITIVE
 	select ARCH_WANT_COMPAT_IPC_PARSE_VERSION
-<<<<<<< HEAD
-=======
 	select ARM_AMBA
 	select CLONE_BACKWARDS
 	select COMMON_CLK
->>>>>>> 9931faca
 	select GENERIC_CLOCKEVENTS
 	select GENERIC_HARDIRQS_NO_DEPRECATED
 	select GENERIC_IOMAP
