--- conflicted
+++ resolved
@@ -6549,11 +6549,7 @@
 	vcpu->srcu_idx = srcu_read_lock(&kvm->srcu);
 
 	for (;;) {
-<<<<<<< HEAD
 		if (kvm_vcpu_running(vcpu)) {
-=======
-		if (kvm_vcpu_running(vcpu))
->>>>>>> a22bb890
 			r = vcpu_enter_guest(vcpu);
 		} else {
 			r = vcpu_block(kvm, vcpu);
@@ -7579,7 +7575,6 @@
 	/* Called with kvm->slots_lock held.  */
 	if (WARN_ON(id >= KVM_MEM_SLOTS_NUM))
 		return -EINVAL;
-<<<<<<< HEAD
 
 	slot = id_to_memslot(slots, id);
 	if (size) {
@@ -7598,26 +7593,6 @@
 		if (!slot->npages)
 			return 0;
 
-=======
-
-	slot = id_to_memslot(slots, id);
-	if (size) {
-		if (WARN_ON(slot->npages))
-			return -EEXIST;
-
-		/*
-		 * MAP_SHARED to prevent internal slot pages from being moved
-		 * by fork()/COW.
-		 */
-		hva = vm_mmap(NULL, 0, size, PROT_READ | PROT_WRITE,
-			      MAP_SHARED | MAP_ANONYMOUS, 0);
-		if (IS_ERR((void *)hva))
-			return PTR_ERR((void *)hva);
-	} else {
-		if (!slot->npages)
-			return 0;
-
->>>>>>> a22bb890
 		hva = 0;
 	}
 
