/*
 * Kernel-based Virtual Machine driver for Linux
 *
 * derived from drivers/kvm/kvm_main.c
 *
 * Copyright (C) 2006 Qumranet, Inc.
 * Copyright (C) 2008 Qumranet, Inc.
 * Copyright IBM Corporation, 2008
 * Copyright 2010 Red Hat, Inc. and/or its affiliates.
 *
 * Authors:
 *   Avi Kivity   <avi@qumranet.com>
 *   Yaniv Kamay  <yaniv@qumranet.com>
 *   Amit Shah    <amit.shah@qumranet.com>
 *   Ben-Ami Yassour <benami@il.ibm.com>
 *
 * This work is licensed under the terms of the GNU GPL, version 2.  See
 * the COPYING file in the top-level directory.
 *
 */

#include <linux/kvm_host.h>
#include "irq.h"
#include "mmu.h"
#include "i8254.h"
#include "tss.h"
#include "kvm_cache_regs.h"
#include "x86.h"
#include "cpuid.h"
#include "assigned-dev.h"

#include <linux/clocksource.h>
#include <linux/interrupt.h>
#include <linux/kvm.h>
#include <linux/fs.h>
#include <linux/vmalloc.h>
#include <linux/module.h>
#include <linux/mman.h>
#include <linux/highmem.h>
#include <linux/iommu.h>
#include <linux/intel-iommu.h>
#include <linux/cpufreq.h>
#include <linux/user-return-notifier.h>
#include <linux/srcu.h>
#include <linux/slab.h>
#include <linux/perf_event.h>
#include <linux/uaccess.h>
#include <linux/hash.h>
#include <linux/pci.h>
#include <linux/timekeeper_internal.h>
#include <linux/pvclock_gtod.h>
#include <trace/events/kvm.h>

#define CREATE_TRACE_POINTS
#include "trace.h"

#include <asm/debugreg.h>
#include <asm/msr.h>
#include <asm/desc.h>
#include <asm/mtrr.h>
#include <asm/mce.h>
#include <linux/kernel_stat.h>
#include <asm/fpu/internal.h> /* Ugh! */
#include <asm/pvclock.h>
#include <asm/div64.h>

#define MAX_IO_MSRS 256
#define KVM_MAX_MCE_BANKS 32
#define KVM_MCE_CAP_SUPPORTED (MCG_CTL_P | MCG_SER_P)

#define emul_to_vcpu(ctxt) \
	container_of(ctxt, struct kvm_vcpu, arch.emulate_ctxt)

/* EFER defaults:
 * - enable syscall per default because its emulated by KVM
 * - enable LME and LMA per default on 64 bit KVM
 */
#ifdef CONFIG_X86_64
static
u64 __read_mostly efer_reserved_bits = ~((u64)(EFER_SCE | EFER_LME | EFER_LMA));
#else
static u64 __read_mostly efer_reserved_bits = ~((u64)EFER_SCE);
#endif

#define VM_STAT(x) offsetof(struct kvm, stat.x), KVM_STAT_VM
#define VCPU_STAT(x) offsetof(struct kvm_vcpu, stat.x), KVM_STAT_VCPU

static void update_cr8_intercept(struct kvm_vcpu *vcpu);
static void process_nmi(struct kvm_vcpu *vcpu);
static void __kvm_set_rflags(struct kvm_vcpu *vcpu, unsigned long rflags);

struct kvm_x86_ops *kvm_x86_ops;
EXPORT_SYMBOL_GPL(kvm_x86_ops);

static bool ignore_msrs = 0;
module_param(ignore_msrs, bool, S_IRUGO | S_IWUSR);

unsigned int min_timer_period_us = 500;
module_param(min_timer_period_us, uint, S_IRUGO | S_IWUSR);

bool kvm_has_tsc_control;
EXPORT_SYMBOL_GPL(kvm_has_tsc_control);
u32  kvm_max_guest_tsc_khz;
EXPORT_SYMBOL_GPL(kvm_max_guest_tsc_khz);

/* tsc tolerance in parts per million - default to 1/2 of the NTP threshold */
static u32 tsc_tolerance_ppm = 250;
module_param(tsc_tolerance_ppm, uint, S_IRUGO | S_IWUSR);

/* lapic timer advance (tscdeadline mode only) in nanoseconds */
unsigned int lapic_timer_advance_ns = 0;
module_param(lapic_timer_advance_ns, uint, S_IRUGO | S_IWUSR);

static bool backwards_tsc_observed = false;

#define KVM_NR_SHARED_MSRS 16

struct kvm_shared_msrs_global {
	int nr;
	u32 msrs[KVM_NR_SHARED_MSRS];
};

struct kvm_shared_msrs {
	struct user_return_notifier urn;
	bool registered;
	struct kvm_shared_msr_values {
		u64 host;
		u64 curr;
	} values[KVM_NR_SHARED_MSRS];
};

static struct kvm_shared_msrs_global __read_mostly shared_msrs_global;
static struct kvm_shared_msrs __percpu *shared_msrs;

struct kvm_stats_debugfs_item debugfs_entries[] = {
	{ "pf_fixed", VCPU_STAT(pf_fixed) },
	{ "pf_guest", VCPU_STAT(pf_guest) },
	{ "tlb_flush", VCPU_STAT(tlb_flush) },
	{ "invlpg", VCPU_STAT(invlpg) },
	{ "exits", VCPU_STAT(exits) },
	{ "io_exits", VCPU_STAT(io_exits) },
	{ "mmio_exits", VCPU_STAT(mmio_exits) },
	{ "signal_exits", VCPU_STAT(signal_exits) },
	{ "irq_window", VCPU_STAT(irq_window_exits) },
	{ "nmi_window", VCPU_STAT(nmi_window_exits) },
	{ "halt_exits", VCPU_STAT(halt_exits) },
	{ "halt_successful_poll", VCPU_STAT(halt_successful_poll) },
	{ "halt_wakeup", VCPU_STAT(halt_wakeup) },
	{ "hypercalls", VCPU_STAT(hypercalls) },
	{ "request_irq", VCPU_STAT(request_irq_exits) },
	{ "irq_exits", VCPU_STAT(irq_exits) },
	{ "host_state_reload", VCPU_STAT(host_state_reload) },
	{ "efer_reload", VCPU_STAT(efer_reload) },
	{ "fpu_reload", VCPU_STAT(fpu_reload) },
	{ "insn_emulation", VCPU_STAT(insn_emulation) },
	{ "insn_emulation_fail", VCPU_STAT(insn_emulation_fail) },
	{ "irq_injections", VCPU_STAT(irq_injections) },
	{ "nmi_injections", VCPU_STAT(nmi_injections) },
	{ "mmu_shadow_zapped", VM_STAT(mmu_shadow_zapped) },
	{ "mmu_pte_write", VM_STAT(mmu_pte_write) },
	{ "mmu_pte_updated", VM_STAT(mmu_pte_updated) },
	{ "mmu_pde_zapped", VM_STAT(mmu_pde_zapped) },
	{ "mmu_flooded", VM_STAT(mmu_flooded) },
	{ "mmu_recycled", VM_STAT(mmu_recycled) },
	{ "mmu_cache_miss", VM_STAT(mmu_cache_miss) },
	{ "mmu_unsync", VM_STAT(mmu_unsync) },
	{ "remote_tlb_flush", VM_STAT(remote_tlb_flush) },
	{ "largepages", VM_STAT(lpages) },
	{ NULL }
};

u64 __read_mostly host_xcr0;

static int emulator_fix_hypercall(struct x86_emulate_ctxt *ctxt);

static inline void kvm_async_pf_hash_reset(struct kvm_vcpu *vcpu)
{
	int i;
	for (i = 0; i < roundup_pow_of_two(ASYNC_PF_PER_VCPU); i++)
		vcpu->arch.apf.gfns[i] = ~0;
}

static void kvm_on_user_return(struct user_return_notifier *urn)
{
	unsigned slot;
	struct kvm_shared_msrs *locals
		= container_of(urn, struct kvm_shared_msrs, urn);
	struct kvm_shared_msr_values *values;

	for (slot = 0; slot < shared_msrs_global.nr; ++slot) {
		values = &locals->values[slot];
		if (values->host != values->curr) {
			wrmsrl(shared_msrs_global.msrs[slot], values->host);
			values->curr = values->host;
		}
	}
	locals->registered = false;
	user_return_notifier_unregister(urn);
}

static void shared_msr_update(unsigned slot, u32 msr)
{
	u64 value;
	unsigned int cpu = smp_processor_id();
	struct kvm_shared_msrs *smsr = per_cpu_ptr(shared_msrs, cpu);

	/* only read, and nobody should modify it at this time,
	 * so don't need lock */
	if (slot >= shared_msrs_global.nr) {
		printk(KERN_ERR "kvm: invalid MSR slot!");
		return;
	}
	rdmsrl_safe(msr, &value);
	smsr->values[slot].host = value;
	smsr->values[slot].curr = value;
}

void kvm_define_shared_msr(unsigned slot, u32 msr)
{
	BUG_ON(slot >= KVM_NR_SHARED_MSRS);
	if (slot >= shared_msrs_global.nr)
		shared_msrs_global.nr = slot + 1;
	shared_msrs_global.msrs[slot] = msr;
	/* we need ensured the shared_msr_global have been updated */
	smp_wmb();
}
EXPORT_SYMBOL_GPL(kvm_define_shared_msr);

static void kvm_shared_msr_cpu_online(void)
{
	unsigned i;

	for (i = 0; i < shared_msrs_global.nr; ++i)
		shared_msr_update(i, shared_msrs_global.msrs[i]);
}

int kvm_set_shared_msr(unsigned slot, u64 value, u64 mask)
{
	unsigned int cpu = smp_processor_id();
	struct kvm_shared_msrs *smsr = per_cpu_ptr(shared_msrs, cpu);
	int err;

	if (((value ^ smsr->values[slot].curr) & mask) == 0)
		return 0;
	smsr->values[slot].curr = value;
	err = wrmsrl_safe(shared_msrs_global.msrs[slot], value);
	if (err)
		return 1;

	if (!smsr->registered) {
		smsr->urn.on_user_return = kvm_on_user_return;
		user_return_notifier_register(&smsr->urn);
		smsr->registered = true;
	}
	return 0;
}
EXPORT_SYMBOL_GPL(kvm_set_shared_msr);

static void drop_user_return_notifiers(void)
{
	unsigned int cpu = smp_processor_id();
	struct kvm_shared_msrs *smsr = per_cpu_ptr(shared_msrs, cpu);

	if (smsr->registered)
		kvm_on_user_return(&smsr->urn);
}

u64 kvm_get_apic_base(struct kvm_vcpu *vcpu)
{
	return vcpu->arch.apic_base;
}
EXPORT_SYMBOL_GPL(kvm_get_apic_base);

int kvm_set_apic_base(struct kvm_vcpu *vcpu, struct msr_data *msr_info)
{
	u64 old_state = vcpu->arch.apic_base &
		(MSR_IA32_APICBASE_ENABLE | X2APIC_ENABLE);
	u64 new_state = msr_info->data &
		(MSR_IA32_APICBASE_ENABLE | X2APIC_ENABLE);
	u64 reserved_bits = ((~0ULL) << cpuid_maxphyaddr(vcpu)) |
		0x2ff | (guest_cpuid_has_x2apic(vcpu) ? 0 : X2APIC_ENABLE);

	if (!msr_info->host_initiated &&
	    ((msr_info->data & reserved_bits) != 0 ||
	     new_state == X2APIC_ENABLE ||
	     (new_state == MSR_IA32_APICBASE_ENABLE &&
	      old_state == (MSR_IA32_APICBASE_ENABLE | X2APIC_ENABLE)) ||
	     (new_state == (MSR_IA32_APICBASE_ENABLE | X2APIC_ENABLE) &&
	      old_state == 0)))
		return 1;

	kvm_lapic_set_base(vcpu, msr_info->data);
	return 0;
}
EXPORT_SYMBOL_GPL(kvm_set_apic_base);

asmlinkage __visible void kvm_spurious_fault(void)
{
	/* Fault while not rebooting.  We want the trace. */
	BUG();
}
EXPORT_SYMBOL_GPL(kvm_spurious_fault);

#define EXCPT_BENIGN		0
#define EXCPT_CONTRIBUTORY	1
#define EXCPT_PF		2

static int exception_class(int vector)
{
	switch (vector) {
	case PF_VECTOR:
		return EXCPT_PF;
	case DE_VECTOR:
	case TS_VECTOR:
	case NP_VECTOR:
	case SS_VECTOR:
	case GP_VECTOR:
		return EXCPT_CONTRIBUTORY;
	default:
		break;
	}
	return EXCPT_BENIGN;
}

#define EXCPT_FAULT		0
#define EXCPT_TRAP		1
#define EXCPT_ABORT		2
#define EXCPT_INTERRUPT		3

static int exception_type(int vector)
{
	unsigned int mask;

	if (WARN_ON(vector > 31 || vector == NMI_VECTOR))
		return EXCPT_INTERRUPT;

	mask = 1 << vector;

	/* #DB is trap, as instruction watchpoints are handled elsewhere */
	if (mask & ((1 << DB_VECTOR) | (1 << BP_VECTOR) | (1 << OF_VECTOR)))
		return EXCPT_TRAP;

	if (mask & ((1 << DF_VECTOR) | (1 << MC_VECTOR)))
		return EXCPT_ABORT;

	/* Reserved exceptions will result in fault */
	return EXCPT_FAULT;
}

static void kvm_multiple_exception(struct kvm_vcpu *vcpu,
		unsigned nr, bool has_error, u32 error_code,
		bool reinject)
{
	u32 prev_nr;
	int class1, class2;

	kvm_make_request(KVM_REQ_EVENT, vcpu);

	if (!vcpu->arch.exception.pending) {
	queue:
		if (has_error && !is_protmode(vcpu))
			has_error = false;
		vcpu->arch.exception.pending = true;
		vcpu->arch.exception.has_error_code = has_error;
		vcpu->arch.exception.nr = nr;
		vcpu->arch.exception.error_code = error_code;
		vcpu->arch.exception.reinject = reinject;
		return;
	}

	/* to check exception */
	prev_nr = vcpu->arch.exception.nr;
	if (prev_nr == DF_VECTOR) {
		/* triple fault -> shutdown */
		kvm_make_request(KVM_REQ_TRIPLE_FAULT, vcpu);
		return;
	}
	class1 = exception_class(prev_nr);
	class2 = exception_class(nr);
	if ((class1 == EXCPT_CONTRIBUTORY && class2 == EXCPT_CONTRIBUTORY)
		|| (class1 == EXCPT_PF && class2 != EXCPT_BENIGN)) {
		/* generate double fault per SDM Table 5-5 */
		vcpu->arch.exception.pending = true;
		vcpu->arch.exception.has_error_code = true;
		vcpu->arch.exception.nr = DF_VECTOR;
		vcpu->arch.exception.error_code = 0;
	} else
		/* replace previous exception with a new one in a hope
		   that instruction re-execution will regenerate lost
		   exception */
		goto queue;
}

void kvm_queue_exception(struct kvm_vcpu *vcpu, unsigned nr)
{
	kvm_multiple_exception(vcpu, nr, false, 0, false);
}
EXPORT_SYMBOL_GPL(kvm_queue_exception);

void kvm_requeue_exception(struct kvm_vcpu *vcpu, unsigned nr)
{
	kvm_multiple_exception(vcpu, nr, false, 0, true);
}
EXPORT_SYMBOL_GPL(kvm_requeue_exception);

void kvm_complete_insn_gp(struct kvm_vcpu *vcpu, int err)
{
	if (err)
		kvm_inject_gp(vcpu, 0);
	else
		kvm_x86_ops->skip_emulated_instruction(vcpu);
}
EXPORT_SYMBOL_GPL(kvm_complete_insn_gp);

void kvm_inject_page_fault(struct kvm_vcpu *vcpu, struct x86_exception *fault)
{
	++vcpu->stat.pf_guest;
	vcpu->arch.cr2 = fault->address;
	kvm_queue_exception_e(vcpu, PF_VECTOR, fault->error_code);
}
EXPORT_SYMBOL_GPL(kvm_inject_page_fault);

static bool kvm_propagate_fault(struct kvm_vcpu *vcpu, struct x86_exception *fault)
{
	if (mmu_is_nested(vcpu) && !fault->nested_page_fault)
		vcpu->arch.nested_mmu.inject_page_fault(vcpu, fault);
	else
		vcpu->arch.mmu.inject_page_fault(vcpu, fault);

	return fault->nested_page_fault;
}

void kvm_inject_nmi(struct kvm_vcpu *vcpu)
{
	atomic_inc(&vcpu->arch.nmi_queued);
	kvm_make_request(KVM_REQ_NMI, vcpu);
}
EXPORT_SYMBOL_GPL(kvm_inject_nmi);

void kvm_queue_exception_e(struct kvm_vcpu *vcpu, unsigned nr, u32 error_code)
{
	kvm_multiple_exception(vcpu, nr, true, error_code, false);
}
EXPORT_SYMBOL_GPL(kvm_queue_exception_e);

void kvm_requeue_exception_e(struct kvm_vcpu *vcpu, unsigned nr, u32 error_code)
{
	kvm_multiple_exception(vcpu, nr, true, error_code, true);
}
EXPORT_SYMBOL_GPL(kvm_requeue_exception_e);

/*
 * Checks if cpl <= required_cpl; if true, return true.  Otherwise queue
 * a #GP and return false.
 */
bool kvm_require_cpl(struct kvm_vcpu *vcpu, int required_cpl)
{
	if (kvm_x86_ops->get_cpl(vcpu) <= required_cpl)
		return true;
	kvm_queue_exception_e(vcpu, GP_VECTOR, 0);
	return false;
}
EXPORT_SYMBOL_GPL(kvm_require_cpl);

bool kvm_require_dr(struct kvm_vcpu *vcpu, int dr)
{
	if ((dr != 4 && dr != 5) || !kvm_read_cr4_bits(vcpu, X86_CR4_DE))
		return true;

	kvm_queue_exception(vcpu, UD_VECTOR);
	return false;
}
EXPORT_SYMBOL_GPL(kvm_require_dr);

/*
 * This function will be used to read from the physical memory of the currently
 * running guest. The difference to kvm_read_guest_page is that this function
 * can read from guest physical or from the guest's guest physical memory.
 */
int kvm_read_guest_page_mmu(struct kvm_vcpu *vcpu, struct kvm_mmu *mmu,
			    gfn_t ngfn, void *data, int offset, int len,
			    u32 access)
{
	struct x86_exception exception;
	gfn_t real_gfn;
	gpa_t ngpa;

	ngpa     = gfn_to_gpa(ngfn);
	real_gfn = mmu->translate_gpa(vcpu, ngpa, access, &exception);
	if (real_gfn == UNMAPPED_GVA)
		return -EFAULT;

	real_gfn = gpa_to_gfn(real_gfn);

	return kvm_read_guest_page(vcpu->kvm, real_gfn, data, offset, len);
}
EXPORT_SYMBOL_GPL(kvm_read_guest_page_mmu);

static int kvm_read_nested_guest_page(struct kvm_vcpu *vcpu, gfn_t gfn,
			       void *data, int offset, int len, u32 access)
{
	return kvm_read_guest_page_mmu(vcpu, vcpu->arch.walk_mmu, gfn,
				       data, offset, len, access);
}

/*
 * Load the pae pdptrs.  Return true is they are all valid.
 */
int load_pdptrs(struct kvm_vcpu *vcpu, struct kvm_mmu *mmu, unsigned long cr3)
{
	gfn_t pdpt_gfn = cr3 >> PAGE_SHIFT;
	unsigned offset = ((cr3 & (PAGE_SIZE-1)) >> 5) << 2;
	int i;
	int ret;
	u64 pdpte[ARRAY_SIZE(mmu->pdptrs)];

	ret = kvm_read_guest_page_mmu(vcpu, mmu, pdpt_gfn, pdpte,
				      offset * sizeof(u64), sizeof(pdpte),
				      PFERR_USER_MASK|PFERR_WRITE_MASK);
	if (ret < 0) {
		ret = 0;
		goto out;
	}
	for (i = 0; i < ARRAY_SIZE(pdpte); ++i) {
		if (is_present_gpte(pdpte[i]) &&
		    (pdpte[i] & vcpu->arch.mmu.rsvd_bits_mask[0][2])) {
			ret = 0;
			goto out;
		}
	}
	ret = 1;

	memcpy(mmu->pdptrs, pdpte, sizeof(mmu->pdptrs));
	__set_bit(VCPU_EXREG_PDPTR,
		  (unsigned long *)&vcpu->arch.regs_avail);
	__set_bit(VCPU_EXREG_PDPTR,
		  (unsigned long *)&vcpu->arch.regs_dirty);
out:

	return ret;
}
EXPORT_SYMBOL_GPL(load_pdptrs);

static bool pdptrs_changed(struct kvm_vcpu *vcpu)
{
	u64 pdpte[ARRAY_SIZE(vcpu->arch.walk_mmu->pdptrs)];
	bool changed = true;
	int offset;
	gfn_t gfn;
	int r;

	if (is_long_mode(vcpu) || !is_pae(vcpu))
		return false;

	if (!test_bit(VCPU_EXREG_PDPTR,
		      (unsigned long *)&vcpu->arch.regs_avail))
		return true;

	gfn = (kvm_read_cr3(vcpu) & ~31u) >> PAGE_SHIFT;
	offset = (kvm_read_cr3(vcpu) & ~31u) & (PAGE_SIZE - 1);
	r = kvm_read_nested_guest_page(vcpu, gfn, pdpte, offset, sizeof(pdpte),
				       PFERR_USER_MASK | PFERR_WRITE_MASK);
	if (r < 0)
		goto out;
	changed = memcmp(pdpte, vcpu->arch.walk_mmu->pdptrs, sizeof(pdpte)) != 0;
out:

	return changed;
}

int kvm_set_cr0(struct kvm_vcpu *vcpu, unsigned long cr0)
{
	unsigned long old_cr0 = kvm_read_cr0(vcpu);
	unsigned long update_bits = X86_CR0_PG | X86_CR0_WP;

	cr0 |= X86_CR0_ET;

#ifdef CONFIG_X86_64
	if (cr0 & 0xffffffff00000000UL)
		return 1;
#endif

	cr0 &= ~CR0_RESERVED_BITS;

	if ((cr0 & X86_CR0_NW) && !(cr0 & X86_CR0_CD))
		return 1;

	if ((cr0 & X86_CR0_PG) && !(cr0 & X86_CR0_PE))
		return 1;

	if (!is_paging(vcpu) && (cr0 & X86_CR0_PG)) {
#ifdef CONFIG_X86_64
		if ((vcpu->arch.efer & EFER_LME)) {
			int cs_db, cs_l;

			if (!is_pae(vcpu))
				return 1;
			kvm_x86_ops->get_cs_db_l_bits(vcpu, &cs_db, &cs_l);
			if (cs_l)
				return 1;
		} else
#endif
		if (is_pae(vcpu) && !load_pdptrs(vcpu, vcpu->arch.walk_mmu,
						 kvm_read_cr3(vcpu)))
			return 1;
	}

	if (!(cr0 & X86_CR0_PG) && kvm_read_cr4_bits(vcpu, X86_CR4_PCIDE))
		return 1;

	kvm_x86_ops->set_cr0(vcpu, cr0);

	if ((cr0 ^ old_cr0) & X86_CR0_PG) {
		kvm_clear_async_pf_completion_queue(vcpu);
		kvm_async_pf_hash_reset(vcpu);
	}

	if ((cr0 ^ old_cr0) & update_bits)
		kvm_mmu_reset_context(vcpu);
	return 0;
}
EXPORT_SYMBOL_GPL(kvm_set_cr0);

void kvm_lmsw(struct kvm_vcpu *vcpu, unsigned long msw)
{
	(void)kvm_set_cr0(vcpu, kvm_read_cr0_bits(vcpu, ~0x0eul) | (msw & 0x0f));
}
EXPORT_SYMBOL_GPL(kvm_lmsw);

static void kvm_load_guest_xcr0(struct kvm_vcpu *vcpu)
{
	if (kvm_read_cr4_bits(vcpu, X86_CR4_OSXSAVE) &&
			!vcpu->guest_xcr0_loaded) {
		/* kvm_set_xcr() also depends on this */
		xsetbv(XCR_XFEATURE_ENABLED_MASK, vcpu->arch.xcr0);
		vcpu->guest_xcr0_loaded = 1;
	}
}

static void kvm_put_guest_xcr0(struct kvm_vcpu *vcpu)
{
	if (vcpu->guest_xcr0_loaded) {
		if (vcpu->arch.xcr0 != host_xcr0)
			xsetbv(XCR_XFEATURE_ENABLED_MASK, host_xcr0);
		vcpu->guest_xcr0_loaded = 0;
	}
}

static int __kvm_set_xcr(struct kvm_vcpu *vcpu, u32 index, u64 xcr)
{
	u64 xcr0 = xcr;
	u64 old_xcr0 = vcpu->arch.xcr0;
	u64 valid_bits;

	/* Only support XCR_XFEATURE_ENABLED_MASK(xcr0) now  */
	if (index != XCR_XFEATURE_ENABLED_MASK)
		return 1;
	if (!(xcr0 & XSTATE_FP))
		return 1;
	if ((xcr0 & XSTATE_YMM) && !(xcr0 & XSTATE_SSE))
		return 1;

	/*
	 * Do not allow the guest to set bits that we do not support
	 * saving.  However, xcr0 bit 0 is always set, even if the
	 * emulated CPU does not support XSAVE (see fx_init).
	 */
	valid_bits = vcpu->arch.guest_supported_xcr0 | XSTATE_FP;
	if (xcr0 & ~valid_bits)
		return 1;

	if ((!(xcr0 & XSTATE_BNDREGS)) != (!(xcr0 & XSTATE_BNDCSR)))
		return 1;

	if (xcr0 & XSTATE_AVX512) {
		if (!(xcr0 & XSTATE_YMM))
			return 1;
		if ((xcr0 & XSTATE_AVX512) != XSTATE_AVX512)
			return 1;
	}
	kvm_put_guest_xcr0(vcpu);
	vcpu->arch.xcr0 = xcr0;

	if ((xcr0 ^ old_xcr0) & XSTATE_EXTEND_MASK)
		kvm_update_cpuid(vcpu);
	return 0;
}

int kvm_set_xcr(struct kvm_vcpu *vcpu, u32 index, u64 xcr)
{
	if (kvm_x86_ops->get_cpl(vcpu) != 0 ||
	    __kvm_set_xcr(vcpu, index, xcr)) {
		kvm_inject_gp(vcpu, 0);
		return 1;
	}
	return 0;
}
EXPORT_SYMBOL_GPL(kvm_set_xcr);

int kvm_set_cr4(struct kvm_vcpu *vcpu, unsigned long cr4)
{
	unsigned long old_cr4 = kvm_read_cr4(vcpu);
	unsigned long pdptr_bits = X86_CR4_PGE | X86_CR4_PSE | X86_CR4_PAE |
				   X86_CR4_SMEP | X86_CR4_SMAP;

	if (cr4 & CR4_RESERVED_BITS)
		return 1;

	if (!guest_cpuid_has_xsave(vcpu) && (cr4 & X86_CR4_OSXSAVE))
		return 1;

	if (!guest_cpuid_has_smep(vcpu) && (cr4 & X86_CR4_SMEP))
		return 1;

	if (!guest_cpuid_has_smap(vcpu) && (cr4 & X86_CR4_SMAP))
		return 1;

	if (!guest_cpuid_has_fsgsbase(vcpu) && (cr4 & X86_CR4_FSGSBASE))
		return 1;

	if (is_long_mode(vcpu)) {
		if (!(cr4 & X86_CR4_PAE))
			return 1;
	} else if (is_paging(vcpu) && (cr4 & X86_CR4_PAE)
		   && ((cr4 ^ old_cr4) & pdptr_bits)
		   && !load_pdptrs(vcpu, vcpu->arch.walk_mmu,
				   kvm_read_cr3(vcpu)))
		return 1;

	if ((cr4 & X86_CR4_PCIDE) && !(old_cr4 & X86_CR4_PCIDE)) {
		if (!guest_cpuid_has_pcid(vcpu))
			return 1;

		/* PCID can not be enabled when cr3[11:0]!=000H or EFER.LMA=0 */
		if ((kvm_read_cr3(vcpu) & X86_CR3_PCID_MASK) || !is_long_mode(vcpu))
			return 1;
	}

	if (kvm_x86_ops->set_cr4(vcpu, cr4))
		return 1;

	if (((cr4 ^ old_cr4) & pdptr_bits) ||
	    (!(cr4 & X86_CR4_PCIDE) && (old_cr4 & X86_CR4_PCIDE)))
		kvm_mmu_reset_context(vcpu);

	if ((cr4 ^ old_cr4) & X86_CR4_OSXSAVE)
		kvm_update_cpuid(vcpu);

	return 0;
}
EXPORT_SYMBOL_GPL(kvm_set_cr4);

int kvm_set_cr3(struct kvm_vcpu *vcpu, unsigned long cr3)
{
#ifdef CONFIG_X86_64
	cr3 &= ~CR3_PCID_INVD;
#endif

	if (cr3 == kvm_read_cr3(vcpu) && !pdptrs_changed(vcpu)) {
		kvm_mmu_sync_roots(vcpu);
		kvm_make_request(KVM_REQ_TLB_FLUSH, vcpu);
		return 0;
	}

	if (is_long_mode(vcpu)) {
		if (cr3 & CR3_L_MODE_RESERVED_BITS)
			return 1;
	} else if (is_pae(vcpu) && is_paging(vcpu) &&
		   !load_pdptrs(vcpu, vcpu->arch.walk_mmu, cr3))
		return 1;

	vcpu->arch.cr3 = cr3;
	__set_bit(VCPU_EXREG_CR3, (ulong *)&vcpu->arch.regs_avail);
	kvm_mmu_new_cr3(vcpu);
	return 0;
}
EXPORT_SYMBOL_GPL(kvm_set_cr3);

int kvm_set_cr8(struct kvm_vcpu *vcpu, unsigned long cr8)
{
	if (cr8 & CR8_RESERVED_BITS)
		return 1;
	if (irqchip_in_kernel(vcpu->kvm))
		kvm_lapic_set_tpr(vcpu, cr8);
	else
		vcpu->arch.cr8 = cr8;
	return 0;
}
EXPORT_SYMBOL_GPL(kvm_set_cr8);

unsigned long kvm_get_cr8(struct kvm_vcpu *vcpu)
{
	if (irqchip_in_kernel(vcpu->kvm))
		return kvm_lapic_get_cr8(vcpu);
	else
		return vcpu->arch.cr8;
}
EXPORT_SYMBOL_GPL(kvm_get_cr8);

static void kvm_update_dr0123(struct kvm_vcpu *vcpu)
{
	int i;

	if (!(vcpu->guest_debug & KVM_GUESTDBG_USE_HW_BP)) {
		for (i = 0; i < KVM_NR_DB_REGS; i++)
			vcpu->arch.eff_db[i] = vcpu->arch.db[i];
		vcpu->arch.switch_db_regs |= KVM_DEBUGREG_RELOAD;
	}
}

static void kvm_update_dr6(struct kvm_vcpu *vcpu)
{
	if (!(vcpu->guest_debug & KVM_GUESTDBG_USE_HW_BP))
		kvm_x86_ops->set_dr6(vcpu, vcpu->arch.dr6);
}

static void kvm_update_dr7(struct kvm_vcpu *vcpu)
{
	unsigned long dr7;

	if (vcpu->guest_debug & KVM_GUESTDBG_USE_HW_BP)
		dr7 = vcpu->arch.guest_debug_dr7;
	else
		dr7 = vcpu->arch.dr7;
	kvm_x86_ops->set_dr7(vcpu, dr7);
	vcpu->arch.switch_db_regs &= ~KVM_DEBUGREG_BP_ENABLED;
	if (dr7 & DR7_BP_EN_MASK)
		vcpu->arch.switch_db_regs |= KVM_DEBUGREG_BP_ENABLED;
}

static u64 kvm_dr6_fixed(struct kvm_vcpu *vcpu)
{
	u64 fixed = DR6_FIXED_1;

	if (!guest_cpuid_has_rtm(vcpu))
		fixed |= DR6_RTM;
	return fixed;
}

static int __kvm_set_dr(struct kvm_vcpu *vcpu, int dr, unsigned long val)
{
	switch (dr) {
	case 0 ... 3:
		vcpu->arch.db[dr] = val;
		if (!(vcpu->guest_debug & KVM_GUESTDBG_USE_HW_BP))
			vcpu->arch.eff_db[dr] = val;
		break;
	case 4:
		/* fall through */
	case 6:
		if (val & 0xffffffff00000000ULL)
			return -1; /* #GP */
		vcpu->arch.dr6 = (val & DR6_VOLATILE) | kvm_dr6_fixed(vcpu);
		kvm_update_dr6(vcpu);
		break;
	case 5:
		/* fall through */
	default: /* 7 */
		if (val & 0xffffffff00000000ULL)
			return -1; /* #GP */
		vcpu->arch.dr7 = (val & DR7_VOLATILE) | DR7_FIXED_1;
		kvm_update_dr7(vcpu);
		break;
	}

	return 0;
}

int kvm_set_dr(struct kvm_vcpu *vcpu, int dr, unsigned long val)
{
	if (__kvm_set_dr(vcpu, dr, val)) {
		kvm_inject_gp(vcpu, 0);
		return 1;
	}
	return 0;
}
EXPORT_SYMBOL_GPL(kvm_set_dr);

int kvm_get_dr(struct kvm_vcpu *vcpu, int dr, unsigned long *val)
{
	switch (dr) {
	case 0 ... 3:
		*val = vcpu->arch.db[dr];
		break;
	case 4:
		/* fall through */
	case 6:
		if (vcpu->guest_debug & KVM_GUESTDBG_USE_HW_BP)
			*val = vcpu->arch.dr6;
		else
			*val = kvm_x86_ops->get_dr6(vcpu);
		break;
	case 5:
		/* fall through */
	default: /* 7 */
		*val = vcpu->arch.dr7;
		break;
	}
	return 0;
}
EXPORT_SYMBOL_GPL(kvm_get_dr);

bool kvm_rdpmc(struct kvm_vcpu *vcpu)
{
	u32 ecx = kvm_register_read(vcpu, VCPU_REGS_RCX);
	u64 data;
	int err;

	err = kvm_pmu_read_pmc(vcpu, ecx, &data);
	if (err)
		return err;
	kvm_register_write(vcpu, VCPU_REGS_RAX, (u32)data);
	kvm_register_write(vcpu, VCPU_REGS_RDX, data >> 32);
	return err;
}
EXPORT_SYMBOL_GPL(kvm_rdpmc);

/*
 * List of msr numbers which we expose to userspace through KVM_GET_MSRS
 * and KVM_SET_MSRS, and KVM_GET_MSR_INDEX_LIST.
 *
 * This list is modified at module load time to reflect the
 * capabilities of the host cpu. This capabilities test skips MSRs that are
 * kvm-specific. Those are put in the beginning of the list.
 */

#define KVM_SAVE_MSRS_BEGIN	12
static u32 msrs_to_save[] = {
	MSR_KVM_SYSTEM_TIME, MSR_KVM_WALL_CLOCK,
	MSR_KVM_SYSTEM_TIME_NEW, MSR_KVM_WALL_CLOCK_NEW,
	HV_X64_MSR_GUEST_OS_ID, HV_X64_MSR_HYPERCALL,
	HV_X64_MSR_TIME_REF_COUNT, HV_X64_MSR_REFERENCE_TSC,
	HV_X64_MSR_APIC_ASSIST_PAGE, MSR_KVM_ASYNC_PF_EN, MSR_KVM_STEAL_TIME,
	MSR_KVM_PV_EOI_EN,
	MSR_IA32_SYSENTER_CS, MSR_IA32_SYSENTER_ESP, MSR_IA32_SYSENTER_EIP,
	MSR_STAR,
#ifdef CONFIG_X86_64
	MSR_CSTAR, MSR_KERNEL_GS_BASE, MSR_SYSCALL_MASK, MSR_LSTAR,
#endif
	MSR_IA32_TSC, MSR_IA32_CR_PAT, MSR_VM_HSAVE_PA,
	MSR_IA32_FEATURE_CONTROL, MSR_IA32_BNDCFGS
};

static unsigned num_msrs_to_save;

static const u32 emulated_msrs[] = {
	MSR_IA32_TSC_ADJUST,
	MSR_IA32_TSCDEADLINE,
	MSR_IA32_MISC_ENABLE,
	MSR_IA32_MCG_STATUS,
	MSR_IA32_MCG_CTL,
};

bool kvm_valid_efer(struct kvm_vcpu *vcpu, u64 efer)
{
	if (efer & efer_reserved_bits)
		return false;

	if (efer & EFER_FFXSR) {
		struct kvm_cpuid_entry2 *feat;

		feat = kvm_find_cpuid_entry(vcpu, 0x80000001, 0);
		if (!feat || !(feat->edx & bit(X86_FEATURE_FXSR_OPT)))
			return false;
	}

	if (efer & EFER_SVME) {
		struct kvm_cpuid_entry2 *feat;

		feat = kvm_find_cpuid_entry(vcpu, 0x80000001, 0);
		if (!feat || !(feat->ecx & bit(X86_FEATURE_SVM)))
			return false;
	}

	return true;
}
EXPORT_SYMBOL_GPL(kvm_valid_efer);

static int set_efer(struct kvm_vcpu *vcpu, u64 efer)
{
	u64 old_efer = vcpu->arch.efer;

	if (!kvm_valid_efer(vcpu, efer))
		return 1;

	if (is_paging(vcpu)
	    && (vcpu->arch.efer & EFER_LME) != (efer & EFER_LME))
		return 1;

	efer &= ~EFER_LMA;
	efer |= vcpu->arch.efer & EFER_LMA;

	kvm_x86_ops->set_efer(vcpu, efer);

	/* Update reserved bits */
	if ((efer ^ old_efer) & EFER_NX)
		kvm_mmu_reset_context(vcpu);

	return 0;
}

void kvm_enable_efer_bits(u64 mask)
{
       efer_reserved_bits &= ~mask;
}
EXPORT_SYMBOL_GPL(kvm_enable_efer_bits);

/*
 * Writes msr value into into the appropriate "register".
 * Returns 0 on success, non-0 otherwise.
 * Assumes vcpu_load() was already called.
 */
int kvm_set_msr(struct kvm_vcpu *vcpu, struct msr_data *msr)
{
	switch (msr->index) {
	case MSR_FS_BASE:
	case MSR_GS_BASE:
	case MSR_KERNEL_GS_BASE:
	case MSR_CSTAR:
	case MSR_LSTAR:
		if (is_noncanonical_address(msr->data))
			return 1;
		break;
	case MSR_IA32_SYSENTER_EIP:
	case MSR_IA32_SYSENTER_ESP:
		/*
		 * IA32_SYSENTER_ESP and IA32_SYSENTER_EIP cause #GP if
		 * non-canonical address is written on Intel but not on
		 * AMD (which ignores the top 32-bits, because it does
		 * not implement 64-bit SYSENTER).
		 *
		 * 64-bit code should hence be able to write a non-canonical
		 * value on AMD.  Making the address canonical ensures that
		 * vmentry does not fail on Intel after writing a non-canonical
		 * value, and that something deterministic happens if the guest
		 * invokes 64-bit SYSENTER.
		 */
		msr->data = get_canonical(msr->data);
	}
	return kvm_x86_ops->set_msr(vcpu, msr);
}
EXPORT_SYMBOL_GPL(kvm_set_msr);

/*
 * Adapt set_msr() to msr_io()'s calling convention
 */
static int do_set_msr(struct kvm_vcpu *vcpu, unsigned index, u64 *data)
{
	struct msr_data msr;

	msr.data = *data;
	msr.index = index;
	msr.host_initiated = true;
	return kvm_set_msr(vcpu, &msr);
}

#ifdef CONFIG_X86_64
struct pvclock_gtod_data {
	seqcount_t	seq;

	struct { /* extract of a clocksource struct */
		int vclock_mode;
		cycle_t	cycle_last;
		cycle_t	mask;
		u32	mult;
		u32	shift;
	} clock;

	u64		boot_ns;
	u64		nsec_base;
};

static struct pvclock_gtod_data pvclock_gtod_data;

static void update_pvclock_gtod(struct timekeeper *tk)
{
	struct pvclock_gtod_data *vdata = &pvclock_gtod_data;
	u64 boot_ns;

	boot_ns = ktime_to_ns(ktime_add(tk->tkr_mono.base, tk->offs_boot));

	write_seqcount_begin(&vdata->seq);

	/* copy pvclock gtod data */
	vdata->clock.vclock_mode	= tk->tkr_mono.clock->archdata.vclock_mode;
	vdata->clock.cycle_last		= tk->tkr_mono.cycle_last;
	vdata->clock.mask		= tk->tkr_mono.mask;
	vdata->clock.mult		= tk->tkr_mono.mult;
	vdata->clock.shift		= tk->tkr_mono.shift;

	vdata->boot_ns			= boot_ns;
	vdata->nsec_base		= tk->tkr_mono.xtime_nsec;

	write_seqcount_end(&vdata->seq);
}
#endif

void kvm_set_pending_timer(struct kvm_vcpu *vcpu)
{
	/*
	 * Note: KVM_REQ_PENDING_TIMER is implicitly checked in
	 * vcpu_enter_guest.  This function is only called from
	 * the physical CPU that is running vcpu.
	 */
	kvm_make_request(KVM_REQ_PENDING_TIMER, vcpu);
}

static void kvm_write_wall_clock(struct kvm *kvm, gpa_t wall_clock)
{
	int version;
	int r;
	struct pvclock_wall_clock wc;
	struct timespec boot;

	if (!wall_clock)
		return;

	r = kvm_read_guest(kvm, wall_clock, &version, sizeof(version));
	if (r)
		return;

	if (version & 1)
		++version;  /* first time write, random junk */

	++version;

	kvm_write_guest(kvm, wall_clock, &version, sizeof(version));

	/*
	 * The guest calculates current wall clock time by adding
	 * system time (updated by kvm_guest_time_update below) to the
	 * wall clock specified here.  guest system time equals host
	 * system time for us, thus we must fill in host boot time here.
	 */
	getboottime(&boot);

	if (kvm->arch.kvmclock_offset) {
		struct timespec ts = ns_to_timespec(kvm->arch.kvmclock_offset);
		boot = timespec_sub(boot, ts);
	}
	wc.sec = boot.tv_sec;
	wc.nsec = boot.tv_nsec;
	wc.version = version;

	kvm_write_guest(kvm, wall_clock, &wc, sizeof(wc));

	version++;
	kvm_write_guest(kvm, wall_clock, &version, sizeof(version));
}

static uint32_t div_frac(uint32_t dividend, uint32_t divisor)
{
	uint32_t quotient, remainder;

	/* Don't try to replace with do_div(), this one calculates
	 * "(dividend << 32) / divisor" */
	__asm__ ( "divl %4"
		  : "=a" (quotient), "=d" (remainder)
		  : "0" (0), "1" (dividend), "r" (divisor) );
	return quotient;
}

static void kvm_get_time_scale(uint32_t scaled_khz, uint32_t base_khz,
			       s8 *pshift, u32 *pmultiplier)
{
	uint64_t scaled64;
	int32_t  shift = 0;
	uint64_t tps64;
	uint32_t tps32;

	tps64 = base_khz * 1000LL;
	scaled64 = scaled_khz * 1000LL;
	while (tps64 > scaled64*2 || tps64 & 0xffffffff00000000ULL) {
		tps64 >>= 1;
		shift--;
	}

	tps32 = (uint32_t)tps64;
	while (tps32 <= scaled64 || scaled64 & 0xffffffff00000000ULL) {
		if (scaled64 & 0xffffffff00000000ULL || tps32 & 0x80000000)
			scaled64 >>= 1;
		else
			tps32 <<= 1;
		shift++;
	}

	*pshift = shift;
	*pmultiplier = div_frac(scaled64, tps32);

	pr_debug("%s: base_khz %u => %u, shift %d, mul %u\n",
		 __func__, base_khz, scaled_khz, shift, *pmultiplier);
}

static inline u64 get_kernel_ns(void)
{
	return ktime_get_boot_ns();
}

#ifdef CONFIG_X86_64
static atomic_t kvm_guest_has_master_clock = ATOMIC_INIT(0);
#endif

static DEFINE_PER_CPU(unsigned long, cpu_tsc_khz);
static unsigned long max_tsc_khz;

static inline u64 nsec_to_cycles(struct kvm_vcpu *vcpu, u64 nsec)
{
	return pvclock_scale_delta(nsec, vcpu->arch.virtual_tsc_mult,
				   vcpu->arch.virtual_tsc_shift);
}

static u32 adjust_tsc_khz(u32 khz, s32 ppm)
{
	u64 v = (u64)khz * (1000000 + ppm);
	do_div(v, 1000000);
	return v;
}

static void kvm_set_tsc_khz(struct kvm_vcpu *vcpu, u32 this_tsc_khz)
{
	u32 thresh_lo, thresh_hi;
	int use_scaling = 0;

	/* tsc_khz can be zero if TSC calibration fails */
	if (this_tsc_khz == 0)
		return;

	/* Compute a scale to convert nanoseconds in TSC cycles */
	kvm_get_time_scale(this_tsc_khz, NSEC_PER_SEC / 1000,
			   &vcpu->arch.virtual_tsc_shift,
			   &vcpu->arch.virtual_tsc_mult);
	vcpu->arch.virtual_tsc_khz = this_tsc_khz;

	/*
	 * Compute the variation in TSC rate which is acceptable
	 * within the range of tolerance and decide if the
	 * rate being applied is within that bounds of the hardware
	 * rate.  If so, no scaling or compensation need be done.
	 */
	thresh_lo = adjust_tsc_khz(tsc_khz, -tsc_tolerance_ppm);
	thresh_hi = adjust_tsc_khz(tsc_khz, tsc_tolerance_ppm);
	if (this_tsc_khz < thresh_lo || this_tsc_khz > thresh_hi) {
		pr_debug("kvm: requested TSC rate %u falls outside tolerance [%u,%u]\n", this_tsc_khz, thresh_lo, thresh_hi);
		use_scaling = 1;
	}
	kvm_x86_ops->set_tsc_khz(vcpu, this_tsc_khz, use_scaling);
}

static u64 compute_guest_tsc(struct kvm_vcpu *vcpu, s64 kernel_ns)
{
	u64 tsc = pvclock_scale_delta(kernel_ns-vcpu->arch.this_tsc_nsec,
				      vcpu->arch.virtual_tsc_mult,
				      vcpu->arch.virtual_tsc_shift);
	tsc += vcpu->arch.this_tsc_write;
	return tsc;
}

static void kvm_track_tsc_matching(struct kvm_vcpu *vcpu)
{
#ifdef CONFIG_X86_64
	bool vcpus_matched;
	struct kvm_arch *ka = &vcpu->kvm->arch;
	struct pvclock_gtod_data *gtod = &pvclock_gtod_data;

	vcpus_matched = (ka->nr_vcpus_matched_tsc + 1 ==
			 atomic_read(&vcpu->kvm->online_vcpus));

	/*
	 * Once the masterclock is enabled, always perform request in
	 * order to update it.
	 *
	 * In order to enable masterclock, the host clocksource must be TSC
	 * and the vcpus need to have matched TSCs.  When that happens,
	 * perform request to enable masterclock.
	 */
	if (ka->use_master_clock ||
	    (gtod->clock.vclock_mode == VCLOCK_TSC && vcpus_matched))
		kvm_make_request(KVM_REQ_MASTERCLOCK_UPDATE, vcpu);

	trace_kvm_track_tsc(vcpu->vcpu_id, ka->nr_vcpus_matched_tsc,
			    atomic_read(&vcpu->kvm->online_vcpus),
		            ka->use_master_clock, gtod->clock.vclock_mode);
#endif
}

static void update_ia32_tsc_adjust_msr(struct kvm_vcpu *vcpu, s64 offset)
{
	u64 curr_offset = kvm_x86_ops->read_tsc_offset(vcpu);
	vcpu->arch.ia32_tsc_adjust_msr += offset - curr_offset;
}

void kvm_write_tsc(struct kvm_vcpu *vcpu, struct msr_data *msr)
{
	struct kvm *kvm = vcpu->kvm;
	u64 offset, ns, elapsed;
	unsigned long flags;
	s64 usdiff;
	bool matched;
	bool already_matched;
	u64 data = msr->data;

	raw_spin_lock_irqsave(&kvm->arch.tsc_write_lock, flags);
	offset = kvm_x86_ops->compute_tsc_offset(vcpu, data);
	ns = get_kernel_ns();
	elapsed = ns - kvm->arch.last_tsc_nsec;

	if (vcpu->arch.virtual_tsc_khz) {
		int faulted = 0;

		/* n.b - signed multiplication and division required */
		usdiff = data - kvm->arch.last_tsc_write;
#ifdef CONFIG_X86_64
		usdiff = (usdiff * 1000) / vcpu->arch.virtual_tsc_khz;
#else
		/* do_div() only does unsigned */
		asm("1: idivl %[divisor]\n"
		    "2: xor %%edx, %%edx\n"
		    "   movl $0, %[faulted]\n"
		    "3:\n"
		    ".section .fixup,\"ax\"\n"
		    "4: movl $1, %[faulted]\n"
		    "   jmp  3b\n"
		    ".previous\n"

		_ASM_EXTABLE(1b, 4b)

		: "=A"(usdiff), [faulted] "=r" (faulted)
		: "A"(usdiff * 1000), [divisor] "rm"(vcpu->arch.virtual_tsc_khz));

#endif
		do_div(elapsed, 1000);
		usdiff -= elapsed;
		if (usdiff < 0)
			usdiff = -usdiff;

		/* idivl overflow => difference is larger than USEC_PER_SEC */
		if (faulted)
			usdiff = USEC_PER_SEC;
	} else
		usdiff = USEC_PER_SEC; /* disable TSC match window below */

	/*
	 * Special case: TSC write with a small delta (1 second) of virtual
	 * cycle time against real time is interpreted as an attempt to
	 * synchronize the CPU.
         *
	 * For a reliable TSC, we can match TSC offsets, and for an unstable
	 * TSC, we add elapsed time in this computation.  We could let the
	 * compensation code attempt to catch up if we fall behind, but
	 * it's better to try to match offsets from the beginning.
         */
	if (usdiff < USEC_PER_SEC &&
	    vcpu->arch.virtual_tsc_khz == kvm->arch.last_tsc_khz) {
		if (!check_tsc_unstable()) {
			offset = kvm->arch.cur_tsc_offset;
			pr_debug("kvm: matched tsc offset for %llu\n", data);
		} else {
			u64 delta = nsec_to_cycles(vcpu, elapsed);
			data += delta;
			offset = kvm_x86_ops->compute_tsc_offset(vcpu, data);
			pr_debug("kvm: adjusted tsc offset by %llu\n", delta);
		}
		matched = true;
		already_matched = (vcpu->arch.this_tsc_generation == kvm->arch.cur_tsc_generation);
	} else {
		/*
		 * We split periods of matched TSC writes into generations.
		 * For each generation, we track the original measured
		 * nanosecond time, offset, and write, so if TSCs are in
		 * sync, we can match exact offset, and if not, we can match
		 * exact software computation in compute_guest_tsc()
		 *
		 * These values are tracked in kvm->arch.cur_xxx variables.
		 */
		kvm->arch.cur_tsc_generation++;
		kvm->arch.cur_tsc_nsec = ns;
		kvm->arch.cur_tsc_write = data;
		kvm->arch.cur_tsc_offset = offset;
		matched = false;
		pr_debug("kvm: new tsc generation %llu, clock %llu\n",
			 kvm->arch.cur_tsc_generation, data);
	}

	/*
	 * We also track th most recent recorded KHZ, write and time to
	 * allow the matching interval to be extended at each write.
	 */
	kvm->arch.last_tsc_nsec = ns;
	kvm->arch.last_tsc_write = data;
	kvm->arch.last_tsc_khz = vcpu->arch.virtual_tsc_khz;

	vcpu->arch.last_guest_tsc = data;

	/* Keep track of which generation this VCPU has synchronized to */
	vcpu->arch.this_tsc_generation = kvm->arch.cur_tsc_generation;
	vcpu->arch.this_tsc_nsec = kvm->arch.cur_tsc_nsec;
	vcpu->arch.this_tsc_write = kvm->arch.cur_tsc_write;

	if (guest_cpuid_has_tsc_adjust(vcpu) && !msr->host_initiated)
		update_ia32_tsc_adjust_msr(vcpu, offset);
	kvm_x86_ops->write_tsc_offset(vcpu, offset);
	raw_spin_unlock_irqrestore(&kvm->arch.tsc_write_lock, flags);

	spin_lock(&kvm->arch.pvclock_gtod_sync_lock);
	if (!matched) {
		kvm->arch.nr_vcpus_matched_tsc = 0;
	} else if (!already_matched) {
		kvm->arch.nr_vcpus_matched_tsc++;
	}

	kvm_track_tsc_matching(vcpu);
	spin_unlock(&kvm->arch.pvclock_gtod_sync_lock);
}

EXPORT_SYMBOL_GPL(kvm_write_tsc);

#ifdef CONFIG_X86_64

static cycle_t read_tsc(void)
{
	cycle_t ret;
	u64 last;

	/*
	 * Empirically, a fence (of type that depends on the CPU)
	 * before rdtsc is enough to ensure that rdtsc is ordered
	 * with respect to loads.  The various CPU manuals are unclear
	 * as to whether rdtsc can be reordered with later loads,
	 * but no one has ever seen it happen.
	 */
	rdtsc_barrier();
	ret = (cycle_t)vget_cycles();

	last = pvclock_gtod_data.clock.cycle_last;

	if (likely(ret >= last))
		return ret;

	/*
	 * GCC likes to generate cmov here, but this branch is extremely
	 * predictable (it's just a funciton of time and the likely is
	 * very likely) and there's a data dependence, so force GCC
	 * to generate a branch instead.  I don't barrier() because
	 * we don't actually need a barrier, and if this function
	 * ever gets inlined it will generate worse code.
	 */
	asm volatile ("");
	return last;
}

static inline u64 vgettsc(cycle_t *cycle_now)
{
	long v;
	struct pvclock_gtod_data *gtod = &pvclock_gtod_data;

	*cycle_now = read_tsc();

	v = (*cycle_now - gtod->clock.cycle_last) & gtod->clock.mask;
	return v * gtod->clock.mult;
}

static int do_monotonic_boot(s64 *t, cycle_t *cycle_now)
{
	struct pvclock_gtod_data *gtod = &pvclock_gtod_data;
	unsigned long seq;
	int mode;
	u64 ns;

	do {
		seq = read_seqcount_begin(&gtod->seq);
		mode = gtod->clock.vclock_mode;
		ns = gtod->nsec_base;
		ns += vgettsc(cycle_now);
		ns >>= gtod->clock.shift;
		ns += gtod->boot_ns;
	} while (unlikely(read_seqcount_retry(&gtod->seq, seq)));
	*t = ns;

	return mode;
}

/* returns true if host is using tsc clocksource */
static bool kvm_get_time_and_clockread(s64 *kernel_ns, cycle_t *cycle_now)
{
	/* checked again under seqlock below */
	if (pvclock_gtod_data.clock.vclock_mode != VCLOCK_TSC)
		return false;

	return do_monotonic_boot(kernel_ns, cycle_now) == VCLOCK_TSC;
}
#endif

/*
 *
 * Assuming a stable TSC across physical CPUS, and a stable TSC
 * across virtual CPUs, the following condition is possible.
 * Each numbered line represents an event visible to both
 * CPUs at the next numbered event.
 *
 * "timespecX" represents host monotonic time. "tscX" represents
 * RDTSC value.
 *
 * 		VCPU0 on CPU0		|	VCPU1 on CPU1
 *
 * 1.  read timespec0,tsc0
 * 2.					| timespec1 = timespec0 + N
 * 					| tsc1 = tsc0 + M
 * 3. transition to guest		| transition to guest
 * 4. ret0 = timespec0 + (rdtsc - tsc0) |
 * 5.				        | ret1 = timespec1 + (rdtsc - tsc1)
 * 				        | ret1 = timespec0 + N + (rdtsc - (tsc0 + M))
 *
 * Since ret0 update is visible to VCPU1 at time 5, to obey monotonicity:
 *
 * 	- ret0 < ret1
 *	- timespec0 + (rdtsc - tsc0) < timespec0 + N + (rdtsc - (tsc0 + M))
 *		...
 *	- 0 < N - M => M < N
 *
 * That is, when timespec0 != timespec1, M < N. Unfortunately that is not
 * always the case (the difference between two distinct xtime instances
 * might be smaller then the difference between corresponding TSC reads,
 * when updating guest vcpus pvclock areas).
 *
 * To avoid that problem, do not allow visibility of distinct
 * system_timestamp/tsc_timestamp values simultaneously: use a master
 * copy of host monotonic time values. Update that master copy
 * in lockstep.
 *
 * Rely on synchronization of host TSCs and guest TSCs for monotonicity.
 *
 */

static void pvclock_update_vm_gtod_copy(struct kvm *kvm)
{
#ifdef CONFIG_X86_64
	struct kvm_arch *ka = &kvm->arch;
	int vclock_mode;
	bool host_tsc_clocksource, vcpus_matched;

	vcpus_matched = (ka->nr_vcpus_matched_tsc + 1 ==
			atomic_read(&kvm->online_vcpus));

	/*
	 * If the host uses TSC clock, then passthrough TSC as stable
	 * to the guest.
	 */
	host_tsc_clocksource = kvm_get_time_and_clockread(
					&ka->master_kernel_ns,
					&ka->master_cycle_now);

	ka->use_master_clock = host_tsc_clocksource && vcpus_matched
				&& !backwards_tsc_observed
				&& !ka->boot_vcpu_runs_old_kvmclock;

	if (ka->use_master_clock)
		atomic_set(&kvm_guest_has_master_clock, 1);

	vclock_mode = pvclock_gtod_data.clock.vclock_mode;
	trace_kvm_update_master_clock(ka->use_master_clock, vclock_mode,
					vcpus_matched);
#endif
}

static void kvm_gen_update_masterclock(struct kvm *kvm)
{
#ifdef CONFIG_X86_64
	int i;
	struct kvm_vcpu *vcpu;
	struct kvm_arch *ka = &kvm->arch;

	spin_lock(&ka->pvclock_gtod_sync_lock);
	kvm_make_mclock_inprogress_request(kvm);
	/* no guest entries from this point */
	pvclock_update_vm_gtod_copy(kvm);

	kvm_for_each_vcpu(i, vcpu, kvm)
		kvm_make_request(KVM_REQ_CLOCK_UPDATE, vcpu);

	/* guest entries allowed */
	kvm_for_each_vcpu(i, vcpu, kvm)
		clear_bit(KVM_REQ_MCLOCK_INPROGRESS, &vcpu->requests);

	spin_unlock(&ka->pvclock_gtod_sync_lock);
#endif
}

static int kvm_guest_time_update(struct kvm_vcpu *v)
{
	unsigned long flags, this_tsc_khz;
	struct kvm_vcpu_arch *vcpu = &v->arch;
	struct kvm_arch *ka = &v->kvm->arch;
	s64 kernel_ns;
	u64 tsc_timestamp, host_tsc;
	struct pvclock_vcpu_time_info guest_hv_clock;
	u8 pvclock_flags;
	bool use_master_clock;

	kernel_ns = 0;
	host_tsc = 0;

	/*
	 * If the host uses TSC clock, then passthrough TSC as stable
	 * to the guest.
	 */
	spin_lock(&ka->pvclock_gtod_sync_lock);
	use_master_clock = ka->use_master_clock;
	if (use_master_clock) {
		host_tsc = ka->master_cycle_now;
		kernel_ns = ka->master_kernel_ns;
	}
	spin_unlock(&ka->pvclock_gtod_sync_lock);

	/* Keep irq disabled to prevent changes to the clock */
	local_irq_save(flags);
	this_tsc_khz = __this_cpu_read(cpu_tsc_khz);
	if (unlikely(this_tsc_khz == 0)) {
		local_irq_restore(flags);
		kvm_make_request(KVM_REQ_CLOCK_UPDATE, v);
		return 1;
	}
	if (!use_master_clock) {
		host_tsc = native_read_tsc();
		kernel_ns = get_kernel_ns();
	}

	tsc_timestamp = kvm_x86_ops->read_l1_tsc(v, host_tsc);

	/*
	 * We may have to catch up the TSC to match elapsed wall clock
	 * time for two reasons, even if kvmclock is used.
	 *   1) CPU could have been running below the maximum TSC rate
	 *   2) Broken TSC compensation resets the base at each VCPU
	 *      entry to avoid unknown leaps of TSC even when running
	 *      again on the same CPU.  This may cause apparent elapsed
	 *      time to disappear, and the guest to stand still or run
	 *	very slowly.
	 */
	if (vcpu->tsc_catchup) {
		u64 tsc = compute_guest_tsc(v, kernel_ns);
		if (tsc > tsc_timestamp) {
			adjust_tsc_offset_guest(v, tsc - tsc_timestamp);
			tsc_timestamp = tsc;
		}
	}

	local_irq_restore(flags);

	if (!vcpu->pv_time_enabled)
		return 0;

	if (unlikely(vcpu->hw_tsc_khz != this_tsc_khz)) {
		kvm_get_time_scale(NSEC_PER_SEC / 1000, this_tsc_khz,
				   &vcpu->hv_clock.tsc_shift,
				   &vcpu->hv_clock.tsc_to_system_mul);
		vcpu->hw_tsc_khz = this_tsc_khz;
	}

	/* With all the info we got, fill in the values */
	vcpu->hv_clock.tsc_timestamp = tsc_timestamp;
	vcpu->hv_clock.system_time = kernel_ns + v->kvm->arch.kvmclock_offset;
	vcpu->last_guest_tsc = tsc_timestamp;

	if (unlikely(kvm_read_guest_cached(v->kvm, &vcpu->pv_time,
		&guest_hv_clock, sizeof(guest_hv_clock))))
		return 0;

	/* This VCPU is paused, but it's legal for a guest to read another
	 * VCPU's kvmclock, so we really have to follow the specification where
	 * it says that version is odd if data is being modified, and even after
	 * it is consistent.
	 *
	 * Version field updates must be kept separate.  This is because
	 * kvm_write_guest_cached might use a "rep movs" instruction, and
	 * writes within a string instruction are weakly ordered.  So there
	 * are three writes overall.
	 *
	 * As a small optimization, only write the version field in the first
	 * and third write.  The vcpu->pv_time cache is still valid, because the
	 * version field is the first in the struct.
	 */
	BUILD_BUG_ON(offsetof(struct pvclock_vcpu_time_info, version) != 0);

	vcpu->hv_clock.version = guest_hv_clock.version + 1;
	kvm_write_guest_cached(v->kvm, &vcpu->pv_time,
				&vcpu->hv_clock,
				sizeof(vcpu->hv_clock.version));

	smp_wmb();

	/* retain PVCLOCK_GUEST_STOPPED if set in guest copy */
	pvclock_flags = (guest_hv_clock.flags & PVCLOCK_GUEST_STOPPED);

	if (vcpu->pvclock_set_guest_stopped_request) {
		pvclock_flags |= PVCLOCK_GUEST_STOPPED;
		vcpu->pvclock_set_guest_stopped_request = false;
	}

	/* If the host uses TSC clocksource, then it is stable */
	if (use_master_clock)
		pvclock_flags |= PVCLOCK_TSC_STABLE_BIT;

	vcpu->hv_clock.flags = pvclock_flags;

	trace_kvm_pvclock_update(v->vcpu_id, &vcpu->hv_clock);

	kvm_write_guest_cached(v->kvm, &vcpu->pv_time,
				&vcpu->hv_clock,
				sizeof(vcpu->hv_clock));

	smp_wmb();

	vcpu->hv_clock.version++;
	kvm_write_guest_cached(v->kvm, &vcpu->pv_time,
				&vcpu->hv_clock,
				sizeof(vcpu->hv_clock.version));
	return 0;
}

/*
 * kvmclock updates which are isolated to a given vcpu, such as
 * vcpu->cpu migration, should not allow system_timestamp from
 * the rest of the vcpus to remain static. Otherwise ntp frequency
 * correction applies to one vcpu's system_timestamp but not
 * the others.
 *
 * So in those cases, request a kvmclock update for all vcpus.
 * We need to rate-limit these requests though, as they can
 * considerably slow guests that have a large number of vcpus.
 * The time for a remote vcpu to update its kvmclock is bound
 * by the delay we use to rate-limit the updates.
 */

#define KVMCLOCK_UPDATE_DELAY msecs_to_jiffies(100)

static void kvmclock_update_fn(struct work_struct *work)
{
	int i;
	struct delayed_work *dwork = to_delayed_work(work);
	struct kvm_arch *ka = container_of(dwork, struct kvm_arch,
					   kvmclock_update_work);
	struct kvm *kvm = container_of(ka, struct kvm, arch);
	struct kvm_vcpu *vcpu;

	kvm_for_each_vcpu(i, vcpu, kvm) {
		kvm_make_request(KVM_REQ_CLOCK_UPDATE, vcpu);
		kvm_vcpu_kick(vcpu);
	}
}

static void kvm_gen_kvmclock_update(struct kvm_vcpu *v)
{
	struct kvm *kvm = v->kvm;

	kvm_make_request(KVM_REQ_CLOCK_UPDATE, v);
	schedule_delayed_work(&kvm->arch.kvmclock_update_work,
					KVMCLOCK_UPDATE_DELAY);
}

#define KVMCLOCK_SYNC_PERIOD (300 * HZ)

static void kvmclock_sync_fn(struct work_struct *work)
{
	struct delayed_work *dwork = to_delayed_work(work);
	struct kvm_arch *ka = container_of(dwork, struct kvm_arch,
					   kvmclock_sync_work);
	struct kvm *kvm = container_of(ka, struct kvm, arch);

	schedule_delayed_work(&kvm->arch.kvmclock_update_work, 0);
	schedule_delayed_work(&kvm->arch.kvmclock_sync_work,
					KVMCLOCK_SYNC_PERIOD);
}

static bool msr_mtrr_valid(unsigned msr)
{
	switch (msr) {
	case 0x200 ... 0x200 + 2 * KVM_NR_VAR_MTRR - 1:
	case MSR_MTRRfix64K_00000:
	case MSR_MTRRfix16K_80000:
	case MSR_MTRRfix16K_A0000:
	case MSR_MTRRfix4K_C0000:
	case MSR_MTRRfix4K_C8000:
	case MSR_MTRRfix4K_D0000:
	case MSR_MTRRfix4K_D8000:
	case MSR_MTRRfix4K_E0000:
	case MSR_MTRRfix4K_E8000:
	case MSR_MTRRfix4K_F0000:
	case MSR_MTRRfix4K_F8000:
	case MSR_MTRRdefType:
	case MSR_IA32_CR_PAT:
		return true;
	case 0x2f8:
		return true;
	}
	return false;
}

static bool valid_pat_type(unsigned t)
{
	return t < 8 && (1 << t) & 0xf3; /* 0, 1, 4, 5, 6, 7 */
}

static bool valid_mtrr_type(unsigned t)
{
	return t < 8 && (1 << t) & 0x73; /* 0, 1, 4, 5, 6 */
}

bool kvm_mtrr_valid(struct kvm_vcpu *vcpu, u32 msr, u64 data)
{
	int i;
	u64 mask;

	if (!msr_mtrr_valid(msr))
		return false;

	if (msr == MSR_IA32_CR_PAT) {
		for (i = 0; i < 8; i++)
			if (!valid_pat_type((data >> (i * 8)) & 0xff))
				return false;
		return true;
	} else if (msr == MSR_MTRRdefType) {
		if (data & ~0xcff)
			return false;
		return valid_mtrr_type(data & 0xff);
	} else if (msr >= MSR_MTRRfix64K_00000 && msr <= MSR_MTRRfix4K_F8000) {
		for (i = 0; i < 8 ; i++)
			if (!valid_mtrr_type((data >> (i * 8)) & 0xff))
				return false;
		return true;
	}

	/* variable MTRRs */
	WARN_ON(!(msr >= 0x200 && msr < 0x200 + 2 * KVM_NR_VAR_MTRR));

	mask = (~0ULL) << cpuid_maxphyaddr(vcpu);
	if ((msr & 1) == 0) {
		/* MTRR base */
		if (!valid_mtrr_type(data & 0xff))
			return false;
		mask |= 0xf00;
	} else
		/* MTRR mask */
		mask |= 0x7ff;
	if (data & mask) {
		kvm_inject_gp(vcpu, 0);
		return false;
	}

	return true;
}
EXPORT_SYMBOL_GPL(kvm_mtrr_valid);

static void update_mtrr(struct kvm_vcpu *vcpu, u32 msr)
{
	struct mtrr_state_type *mtrr_state = &vcpu->arch.mtrr_state;
	unsigned char mtrr_enabled = mtrr_state->enabled;
	gfn_t start, end, mask;
	int index;
	bool is_fixed = true;

	if (msr == MSR_IA32_CR_PAT || !tdp_enabled ||
	      !kvm_arch_has_noncoherent_dma(vcpu->kvm))
		return;

	if (!(mtrr_enabled & 0x2) && msr != MSR_MTRRdefType)
		return;

	switch (msr) {
	case MSR_MTRRfix64K_00000:
		start = 0x0;
		end = 0x80000;
		break;
	case MSR_MTRRfix16K_80000:
		start = 0x80000;
		end = 0xa0000;
		break;
	case MSR_MTRRfix16K_A0000:
		start = 0xa0000;
		end = 0xc0000;
		break;
	case MSR_MTRRfix4K_C0000 ... MSR_MTRRfix4K_F8000:
		index = msr - MSR_MTRRfix4K_C0000;
		start = 0xc0000 + index * (32 << 10);
		end = start + (32 << 10);
		break;
	case MSR_MTRRdefType:
		is_fixed = false;
		start = 0x0;
		end = ~0ULL;
		break;
	default:
		/* variable range MTRRs. */
		is_fixed = false;
		index = (msr - 0x200) / 2;
		start = (((u64)mtrr_state->var_ranges[index].base_hi) << 32) +
		       (mtrr_state->var_ranges[index].base_lo & PAGE_MASK);
		mask = (((u64)mtrr_state->var_ranges[index].mask_hi) << 32) +
		       (mtrr_state->var_ranges[index].mask_lo & PAGE_MASK);
		mask |= ~0ULL << cpuid_maxphyaddr(vcpu);

		end = ((start & mask) | ~mask) + 1;
	}

	if (is_fixed && !(mtrr_enabled & 0x1))
		return;

	kvm_zap_gfn_range(vcpu->kvm, gpa_to_gfn(start), gpa_to_gfn(end));
}

static int set_msr_mtrr(struct kvm_vcpu *vcpu, u32 msr, u64 data)
{
	u64 *p = (u64 *)&vcpu->arch.mtrr_state.fixed_ranges;

	if (!kvm_mtrr_valid(vcpu, msr, data))
		return 1;

	if (msr == MSR_MTRRdefType) {
		vcpu->arch.mtrr_state.def_type = data;
		vcpu->arch.mtrr_state.enabled = (data & 0xc00) >> 10;
	} else if (msr == MSR_MTRRfix64K_00000)
		p[0] = data;
	else if (msr == MSR_MTRRfix16K_80000 || msr == MSR_MTRRfix16K_A0000)
		p[1 + msr - MSR_MTRRfix16K_80000] = data;
	else if (msr >= MSR_MTRRfix4K_C0000 && msr <= MSR_MTRRfix4K_F8000)
		p[3 + msr - MSR_MTRRfix4K_C0000] = data;
	else if (msr == MSR_IA32_CR_PAT)
		vcpu->arch.pat = data;
	else {	/* Variable MTRRs */
		int idx, is_mtrr_mask;
		u64 *pt;

		idx = (msr - 0x200) / 2;
		is_mtrr_mask = msr - 0x200 - 2 * idx;
		if (!is_mtrr_mask)
			pt =
			  (u64 *)&vcpu->arch.mtrr_state.var_ranges[idx].base_lo;
		else
			pt =
			  (u64 *)&vcpu->arch.mtrr_state.var_ranges[idx].mask_lo;
		*pt = data;
	}

	update_mtrr(vcpu, msr);
	return 0;
}

static int set_msr_mce(struct kvm_vcpu *vcpu, u32 msr, u64 data)
{
	u64 mcg_cap = vcpu->arch.mcg_cap;
	unsigned bank_num = mcg_cap & 0xff;

	switch (msr) {
	case MSR_IA32_MCG_STATUS:
		vcpu->arch.mcg_status = data;
		break;
	case MSR_IA32_MCG_CTL:
		if (!(mcg_cap & MCG_CTL_P))
			return 1;
		if (data != 0 && data != ~(u64)0)
			return -1;
		vcpu->arch.mcg_ctl = data;
		break;
	default:
		if (msr >= MSR_IA32_MC0_CTL &&
		    msr < MSR_IA32_MCx_CTL(bank_num)) {
			u32 offset = msr - MSR_IA32_MC0_CTL;
			/* only 0 or all 1s can be written to IA32_MCi_CTL
			 * some Linux kernels though clear bit 10 in bank 4 to
			 * workaround a BIOS/GART TBL issue on AMD K8s, ignore
			 * this to avoid an uncatched #GP in the guest
			 */
			if ((offset & 0x3) == 0 &&
			    data != 0 && (data | (1 << 10)) != ~(u64)0)
				return -1;
			vcpu->arch.mce_banks[offset] = data;
			break;
		}
		return 1;
	}
	return 0;
}

static int xen_hvm_config(struct kvm_vcpu *vcpu, u64 data)
{
	struct kvm *kvm = vcpu->kvm;
	int lm = is_long_mode(vcpu);
	u8 *blob_addr = lm ? (u8 *)(long)kvm->arch.xen_hvm_config.blob_addr_64
		: (u8 *)(long)kvm->arch.xen_hvm_config.blob_addr_32;
	u8 blob_size = lm ? kvm->arch.xen_hvm_config.blob_size_64
		: kvm->arch.xen_hvm_config.blob_size_32;
	u32 page_num = data & ~PAGE_MASK;
	u64 page_addr = data & PAGE_MASK;
	u8 *page;
	int r;

	r = -E2BIG;
	if (page_num >= blob_size)
		goto out;
	r = -ENOMEM;
	page = memdup_user(blob_addr + (page_num * PAGE_SIZE), PAGE_SIZE);
	if (IS_ERR(page)) {
		r = PTR_ERR(page);
		goto out;
	}
	if (kvm_write_guest(kvm, page_addr, page, PAGE_SIZE))
		goto out_free;
	r = 0;
out_free:
	kfree(page);
out:
	return r;
}

static bool kvm_hv_hypercall_enabled(struct kvm *kvm)
{
	return kvm->arch.hv_hypercall & HV_X64_MSR_HYPERCALL_ENABLE;
}

static bool kvm_hv_msr_partition_wide(u32 msr)
{
	bool r = false;
	switch (msr) {
	case HV_X64_MSR_GUEST_OS_ID:
	case HV_X64_MSR_HYPERCALL:
	case HV_X64_MSR_REFERENCE_TSC:
	case HV_X64_MSR_TIME_REF_COUNT:
		r = true;
		break;
	}

	return r;
}

static int set_msr_hyperv_pw(struct kvm_vcpu *vcpu, u32 msr, u64 data)
{
	struct kvm *kvm = vcpu->kvm;

	switch (msr) {
	case HV_X64_MSR_GUEST_OS_ID:
		kvm->arch.hv_guest_os_id = data;
		/* setting guest os id to zero disables hypercall page */
		if (!kvm->arch.hv_guest_os_id)
			kvm->arch.hv_hypercall &= ~HV_X64_MSR_HYPERCALL_ENABLE;
		break;
	case HV_X64_MSR_HYPERCALL: {
		u64 gfn;
		unsigned long addr;
		u8 instructions[4];

		/* if guest os id is not set hypercall should remain disabled */
		if (!kvm->arch.hv_guest_os_id)
			break;
		if (!(data & HV_X64_MSR_HYPERCALL_ENABLE)) {
			kvm->arch.hv_hypercall = data;
			break;
		}
		gfn = data >> HV_X64_MSR_HYPERCALL_PAGE_ADDRESS_SHIFT;
		addr = gfn_to_hva(kvm, gfn);
		if (kvm_is_error_hva(addr))
			return 1;
		kvm_x86_ops->patch_hypercall(vcpu, instructions);
		((unsigned char *)instructions)[3] = 0xc3; /* ret */
		if (__copy_to_user((void __user *)addr, instructions, 4))
			return 1;
		kvm->arch.hv_hypercall = data;
		mark_page_dirty(kvm, gfn);
		break;
	}
	case HV_X64_MSR_REFERENCE_TSC: {
		u64 gfn;
		HV_REFERENCE_TSC_PAGE tsc_ref;
		memset(&tsc_ref, 0, sizeof(tsc_ref));
		kvm->arch.hv_tsc_page = data;
		if (!(data & HV_X64_MSR_TSC_REFERENCE_ENABLE))
			break;
		gfn = data >> HV_X64_MSR_TSC_REFERENCE_ADDRESS_SHIFT;
		if (kvm_write_guest(kvm, gfn << HV_X64_MSR_TSC_REFERENCE_ADDRESS_SHIFT,
			&tsc_ref, sizeof(tsc_ref)))
			return 1;
		mark_page_dirty(kvm, gfn);
		break;
	}
	default:
		vcpu_unimpl(vcpu, "HYPER-V unimplemented wrmsr: 0x%x "
			    "data 0x%llx\n", msr, data);
		return 1;
	}
	return 0;
}

static int set_msr_hyperv(struct kvm_vcpu *vcpu, u32 msr, u64 data)
{
	switch (msr) {
	case HV_X64_MSR_APIC_ASSIST_PAGE: {
		u64 gfn;
		unsigned long addr;

		if (!(data & HV_X64_MSR_APIC_ASSIST_PAGE_ENABLE)) {
			vcpu->arch.hv_vapic = data;
			if (kvm_lapic_enable_pv_eoi(vcpu, 0))
				return 1;
			break;
		}
		gfn = data >> HV_X64_MSR_APIC_ASSIST_PAGE_ADDRESS_SHIFT;
		addr = gfn_to_hva(vcpu->kvm, gfn);
		if (kvm_is_error_hva(addr))
			return 1;
		if (__clear_user((void __user *)addr, PAGE_SIZE))
			return 1;
		vcpu->arch.hv_vapic = data;
		mark_page_dirty(vcpu->kvm, gfn);
		if (kvm_lapic_enable_pv_eoi(vcpu, gfn_to_gpa(gfn) | KVM_MSR_ENABLED))
			return 1;
		break;
	}
	case HV_X64_MSR_EOI:
		return kvm_hv_vapic_msr_write(vcpu, APIC_EOI, data);
	case HV_X64_MSR_ICR:
		return kvm_hv_vapic_msr_write(vcpu, APIC_ICR, data);
	case HV_X64_MSR_TPR:
		return kvm_hv_vapic_msr_write(vcpu, APIC_TASKPRI, data);
	default:
		vcpu_unimpl(vcpu, "HYPER-V unimplemented wrmsr: 0x%x "
			    "data 0x%llx\n", msr, data);
		return 1;
	}

	return 0;
}

static int kvm_pv_enable_async_pf(struct kvm_vcpu *vcpu, u64 data)
{
	gpa_t gpa = data & ~0x3f;

	/* Bits 2:5 are reserved, Should be zero */
	if (data & 0x3c)
		return 1;

	vcpu->arch.apf.msr_val = data;

	if (!(data & KVM_ASYNC_PF_ENABLED)) {
		kvm_clear_async_pf_completion_queue(vcpu);
		kvm_async_pf_hash_reset(vcpu);
		return 0;
	}

	if (kvm_gfn_to_hva_cache_init(vcpu->kvm, &vcpu->arch.apf.data, gpa,
					sizeof(u32)))
		return 1;

	vcpu->arch.apf.send_user_only = !(data & KVM_ASYNC_PF_SEND_ALWAYS);
	kvm_async_pf_wakeup_all(vcpu);
	return 0;
}

static void kvmclock_reset(struct kvm_vcpu *vcpu)
{
	vcpu->arch.pv_time_enabled = false;
}

static void accumulate_steal_time(struct kvm_vcpu *vcpu)
{
	u64 delta;

	if (!(vcpu->arch.st.msr_val & KVM_MSR_ENABLED))
		return;

	delta = current->sched_info.run_delay - vcpu->arch.st.last_steal;
	vcpu->arch.st.last_steal = current->sched_info.run_delay;
	vcpu->arch.st.accum_steal = delta;
}

static void record_steal_time(struct kvm_vcpu *vcpu)
{
	if (!(vcpu->arch.st.msr_val & KVM_MSR_ENABLED))
		return;

	if (unlikely(kvm_read_guest_cached(vcpu->kvm, &vcpu->arch.st.stime,
		&vcpu->arch.st.steal, sizeof(struct kvm_steal_time))))
		return;

	vcpu->arch.st.steal.steal += vcpu->arch.st.accum_steal;
	vcpu->arch.st.steal.version += 2;
	vcpu->arch.st.accum_steal = 0;

	kvm_write_guest_cached(vcpu->kvm, &vcpu->arch.st.stime,
		&vcpu->arch.st.steal, sizeof(struct kvm_steal_time));
}

int kvm_set_msr_common(struct kvm_vcpu *vcpu, struct msr_data *msr_info)
{
	bool pr = false;
	u32 msr = msr_info->index;
	u64 data = msr_info->data;

	switch (msr) {
	case MSR_AMD64_NB_CFG:
	case MSR_IA32_UCODE_REV:
	case MSR_IA32_UCODE_WRITE:
	case MSR_VM_HSAVE_PA:
	case MSR_AMD64_PATCH_LOADER:
	case MSR_AMD64_BU_CFG2:
		break;

	case MSR_EFER:
		return set_efer(vcpu, data);
	case MSR_K7_HWCR:
		data &= ~(u64)0x40;	/* ignore flush filter disable */
		data &= ~(u64)0x100;	/* ignore ignne emulation enable */
		data &= ~(u64)0x8;	/* ignore TLB cache disable */
		data &= ~(u64)0x40000;  /* ignore Mc status write enable */
		if (data != 0) {
			vcpu_unimpl(vcpu, "unimplemented HWCR wrmsr: 0x%llx\n",
				    data);
			return 1;
		}
		break;
	case MSR_FAM10H_MMIO_CONF_BASE:
		if (data != 0) {
			vcpu_unimpl(vcpu, "unimplemented MMIO_CONF_BASE wrmsr: "
				    "0x%llx\n", data);
			return 1;
		}
		break;
	case MSR_IA32_DEBUGCTLMSR:
		if (!data) {
			/* We support the non-activated case already */
			break;
		} else if (data & ~(DEBUGCTLMSR_LBR | DEBUGCTLMSR_BTF)) {
			/* Values other than LBR and BTF are vendor-specific,
			   thus reserved and should throw a #GP */
			return 1;
		}
		vcpu_unimpl(vcpu, "%s: MSR_IA32_DEBUGCTLMSR 0x%llx, nop\n",
			    __func__, data);
		break;
	case 0x200 ... 0x2ff:
		return set_msr_mtrr(vcpu, msr, data);
	case MSR_IA32_APICBASE:
		return kvm_set_apic_base(vcpu, msr_info);
	case APIC_BASE_MSR ... APIC_BASE_MSR + 0x3ff:
		return kvm_x2apic_msr_write(vcpu, msr, data);
	case MSR_IA32_TSCDEADLINE:
		kvm_set_lapic_tscdeadline_msr(vcpu, data);
		break;
	case MSR_IA32_TSC_ADJUST:
		if (guest_cpuid_has_tsc_adjust(vcpu)) {
			if (!msr_info->host_initiated) {
				s64 adj = data - vcpu->arch.ia32_tsc_adjust_msr;
				kvm_x86_ops->adjust_tsc_offset(vcpu, adj, true);
			}
			vcpu->arch.ia32_tsc_adjust_msr = data;
		}
		break;
	case MSR_IA32_MISC_ENABLE:
		vcpu->arch.ia32_misc_enable_msr = data;
		break;
	case MSR_KVM_WALL_CLOCK_NEW:
	case MSR_KVM_WALL_CLOCK:
		vcpu->kvm->arch.wall_clock = data;
		kvm_write_wall_clock(vcpu->kvm, data);
		break;
	case MSR_KVM_SYSTEM_TIME_NEW:
	case MSR_KVM_SYSTEM_TIME: {
		u64 gpa_offset;
		struct kvm_arch *ka = &vcpu->kvm->arch;

		kvmclock_reset(vcpu);

		if (vcpu->vcpu_id == 0 && !msr_info->host_initiated) {
			bool tmp = (msr == MSR_KVM_SYSTEM_TIME);

			if (ka->boot_vcpu_runs_old_kvmclock != tmp)
				set_bit(KVM_REQ_MASTERCLOCK_UPDATE,
					&vcpu->requests);

			ka->boot_vcpu_runs_old_kvmclock = tmp;
		}

		vcpu->arch.time = data;
		kvm_make_request(KVM_REQ_GLOBAL_CLOCK_UPDATE, vcpu);

		/* we verify if the enable bit is set... */
		if (!(data & 1))
			break;

		gpa_offset = data & ~(PAGE_MASK | 1);

		if (kvm_gfn_to_hva_cache_init(vcpu->kvm,
		     &vcpu->arch.pv_time, data & ~1ULL,
		     sizeof(struct pvclock_vcpu_time_info)))
			vcpu->arch.pv_time_enabled = false;
		else
			vcpu->arch.pv_time_enabled = true;

		break;
	}
	case MSR_KVM_ASYNC_PF_EN:
		if (kvm_pv_enable_async_pf(vcpu, data))
			return 1;
		break;
	case MSR_KVM_STEAL_TIME:

		if (unlikely(!sched_info_on()))
			return 1;

		if (data & KVM_STEAL_RESERVED_MASK)
			return 1;

		if (kvm_gfn_to_hva_cache_init(vcpu->kvm, &vcpu->arch.st.stime,
						data & KVM_STEAL_VALID_BITS,
						sizeof(struct kvm_steal_time)))
			return 1;

		vcpu->arch.st.msr_val = data;

		if (!(data & KVM_MSR_ENABLED))
			break;

		vcpu->arch.st.last_steal = current->sched_info.run_delay;

		preempt_disable();
		accumulate_steal_time(vcpu);
		preempt_enable();

		kvm_make_request(KVM_REQ_STEAL_UPDATE, vcpu);

		break;
	case MSR_KVM_PV_EOI_EN:
		if (kvm_lapic_enable_pv_eoi(vcpu, data))
			return 1;
		break;

	case MSR_IA32_MCG_CTL:
	case MSR_IA32_MCG_STATUS:
	case MSR_IA32_MC0_CTL ... MSR_IA32_MCx_CTL(KVM_MAX_MCE_BANKS) - 1:
		return set_msr_mce(vcpu, msr, data);

	/* Performance counters are not protected by a CPUID bit,
	 * so we should check all of them in the generic path for the sake of
	 * cross vendor migration.
	 * Writing a zero into the event select MSRs disables them,
	 * which we perfectly emulate ;-). Any other value should be at least
	 * reported, some guests depend on them.
	 */
	case MSR_K7_EVNTSEL0:
	case MSR_K7_EVNTSEL1:
	case MSR_K7_EVNTSEL2:
	case MSR_K7_EVNTSEL3:
		if (data != 0)
			vcpu_unimpl(vcpu, "unimplemented perfctr wrmsr: "
				    "0x%x data 0x%llx\n", msr, data);
		break;
	/* at least RHEL 4 unconditionally writes to the perfctr registers,
	 * so we ignore writes to make it happy.
	 */
	case MSR_K7_PERFCTR0:
	case MSR_K7_PERFCTR1:
	case MSR_K7_PERFCTR2:
	case MSR_K7_PERFCTR3:
		vcpu_unimpl(vcpu, "unimplemented perfctr wrmsr: "
			    "0x%x data 0x%llx\n", msr, data);
		break;
	case MSR_P6_PERFCTR0:
	case MSR_P6_PERFCTR1:
		pr = true;
	case MSR_P6_EVNTSEL0:
	case MSR_P6_EVNTSEL1:
		if (kvm_pmu_msr(vcpu, msr))
			return kvm_pmu_set_msr(vcpu, msr_info);

		if (pr || data != 0)
			vcpu_unimpl(vcpu, "disabled perfctr wrmsr: "
				    "0x%x data 0x%llx\n", msr, data);
		break;
	case MSR_K7_CLK_CTL:
		/*
		 * Ignore all writes to this no longer documented MSR.
		 * Writes are only relevant for old K7 processors,
		 * all pre-dating SVM, but a recommended workaround from
		 * AMD for these chips. It is possible to specify the
		 * affected processor models on the command line, hence
		 * the need to ignore the workaround.
		 */
		break;
	case HV_X64_MSR_GUEST_OS_ID ... HV_X64_MSR_SINT15:
		if (kvm_hv_msr_partition_wide(msr)) {
			int r;
			mutex_lock(&vcpu->kvm->lock);
			r = set_msr_hyperv_pw(vcpu, msr, data);
			mutex_unlock(&vcpu->kvm->lock);
			return r;
		} else
			return set_msr_hyperv(vcpu, msr, data);
		break;
	case MSR_IA32_BBL_CR_CTL3:
		/* Drop writes to this legacy MSR -- see rdmsr
		 * counterpart for further detail.
		 */
		vcpu_unimpl(vcpu, "ignored wrmsr: 0x%x data %llx\n", msr, data);
		break;
	case MSR_AMD64_OSVW_ID_LENGTH:
		if (!guest_cpuid_has_osvw(vcpu))
			return 1;
		vcpu->arch.osvw.length = data;
		break;
	case MSR_AMD64_OSVW_STATUS:
		if (!guest_cpuid_has_osvw(vcpu))
			return 1;
		vcpu->arch.osvw.status = data;
		break;
	default:
		if (msr && (msr == vcpu->kvm->arch.xen_hvm_config.msr))
			return xen_hvm_config(vcpu, data);
		if (kvm_pmu_msr(vcpu, msr))
			return kvm_pmu_set_msr(vcpu, msr_info);
		if (!ignore_msrs) {
			vcpu_unimpl(vcpu, "unhandled wrmsr: 0x%x data %llx\n",
				    msr, data);
			return 1;
		} else {
			vcpu_unimpl(vcpu, "ignored wrmsr: 0x%x data %llx\n",
				    msr, data);
			break;
		}
	}
	return 0;
}
EXPORT_SYMBOL_GPL(kvm_set_msr_common);


/*
 * Reads an msr value (of 'msr_index') into 'pdata'.
 * Returns 0 on success, non-0 otherwise.
 * Assumes vcpu_load() was already called.
 */
int kvm_get_msr(struct kvm_vcpu *vcpu, u32 msr_index, u64 *pdata)
{
	return kvm_x86_ops->get_msr(vcpu, msr_index, pdata);
}
EXPORT_SYMBOL_GPL(kvm_get_msr);

static int get_msr_mtrr(struct kvm_vcpu *vcpu, u32 msr, u64 *pdata)
{
	u64 *p = (u64 *)&vcpu->arch.mtrr_state.fixed_ranges;

	if (!msr_mtrr_valid(msr))
		return 1;

	if (msr == MSR_MTRRdefType)
		*pdata = vcpu->arch.mtrr_state.def_type +
			 (vcpu->arch.mtrr_state.enabled << 10);
	else if (msr == MSR_MTRRfix64K_00000)
		*pdata = p[0];
	else if (msr == MSR_MTRRfix16K_80000 || msr == MSR_MTRRfix16K_A0000)
		*pdata = p[1 + msr - MSR_MTRRfix16K_80000];
	else if (msr >= MSR_MTRRfix4K_C0000 && msr <= MSR_MTRRfix4K_F8000)
		*pdata = p[3 + msr - MSR_MTRRfix4K_C0000];
	else if (msr == MSR_IA32_CR_PAT)
		*pdata = vcpu->arch.pat;
	else {	/* Variable MTRRs */
		int idx, is_mtrr_mask;
		u64 *pt;

		idx = (msr - 0x200) / 2;
		is_mtrr_mask = msr - 0x200 - 2 * idx;
		if (!is_mtrr_mask)
			pt =
			  (u64 *)&vcpu->arch.mtrr_state.var_ranges[idx].base_lo;
		else
			pt =
			  (u64 *)&vcpu->arch.mtrr_state.var_ranges[idx].mask_lo;
		*pdata = *pt;
	}

	return 0;
}

static int get_msr_mce(struct kvm_vcpu *vcpu, u32 msr, u64 *pdata)
{
	u64 data;
	u64 mcg_cap = vcpu->arch.mcg_cap;
	unsigned bank_num = mcg_cap & 0xff;

	switch (msr) {
	case MSR_IA32_P5_MC_ADDR:
	case MSR_IA32_P5_MC_TYPE:
		data = 0;
		break;
	case MSR_IA32_MCG_CAP:
		data = vcpu->arch.mcg_cap;
		break;
	case MSR_IA32_MCG_CTL:
		if (!(mcg_cap & MCG_CTL_P))
			return 1;
		data = vcpu->arch.mcg_ctl;
		break;
	case MSR_IA32_MCG_STATUS:
		data = vcpu->arch.mcg_status;
		break;
	default:
		if (msr >= MSR_IA32_MC0_CTL &&
		    msr < MSR_IA32_MCx_CTL(bank_num)) {
			u32 offset = msr - MSR_IA32_MC0_CTL;
			data = vcpu->arch.mce_banks[offset];
			break;
		}
		return 1;
	}
	*pdata = data;
	return 0;
}

static int get_msr_hyperv_pw(struct kvm_vcpu *vcpu, u32 msr, u64 *pdata)
{
	u64 data = 0;
	struct kvm *kvm = vcpu->kvm;

	switch (msr) {
	case HV_X64_MSR_GUEST_OS_ID:
		data = kvm->arch.hv_guest_os_id;
		break;
	case HV_X64_MSR_HYPERCALL:
		data = kvm->arch.hv_hypercall;
		break;
	case HV_X64_MSR_TIME_REF_COUNT: {
		data =
		     div_u64(get_kernel_ns() + kvm->arch.kvmclock_offset, 100);
		break;
	}
	case HV_X64_MSR_REFERENCE_TSC:
		data = kvm->arch.hv_tsc_page;
		break;
	default:
		vcpu_unimpl(vcpu, "Hyper-V unhandled rdmsr: 0x%x\n", msr);
		return 1;
	}

	*pdata = data;
	return 0;
}

static int get_msr_hyperv(struct kvm_vcpu *vcpu, u32 msr, u64 *pdata)
{
	u64 data = 0;

	switch (msr) {
	case HV_X64_MSR_VP_INDEX: {
		int r;
		struct kvm_vcpu *v;
		kvm_for_each_vcpu(r, v, vcpu->kvm) {
			if (v == vcpu) {
				data = r;
				break;
			}
		}
		break;
	}
	case HV_X64_MSR_EOI:
		return kvm_hv_vapic_msr_read(vcpu, APIC_EOI, pdata);
	case HV_X64_MSR_ICR:
		return kvm_hv_vapic_msr_read(vcpu, APIC_ICR, pdata);
	case HV_X64_MSR_TPR:
		return kvm_hv_vapic_msr_read(vcpu, APIC_TASKPRI, pdata);
	case HV_X64_MSR_APIC_ASSIST_PAGE:
		data = vcpu->arch.hv_vapic;
		break;
	default:
		vcpu_unimpl(vcpu, "Hyper-V unhandled rdmsr: 0x%x\n", msr);
		return 1;
	}
	*pdata = data;
	return 0;
}

int kvm_get_msr_common(struct kvm_vcpu *vcpu, u32 msr, u64 *pdata)
{
	u64 data;

	switch (msr) {
	case MSR_IA32_PLATFORM_ID:
	case MSR_IA32_EBL_CR_POWERON:
	case MSR_IA32_DEBUGCTLMSR:
	case MSR_IA32_LASTBRANCHFROMIP:
	case MSR_IA32_LASTBRANCHTOIP:
	case MSR_IA32_LASTINTFROMIP:
	case MSR_IA32_LASTINTTOIP:
	case MSR_K8_SYSCFG:
	case MSR_K7_HWCR:
	case MSR_VM_HSAVE_PA:
	case MSR_K7_EVNTSEL0:
	case MSR_K7_EVNTSEL1:
	case MSR_K7_EVNTSEL2:
	case MSR_K7_EVNTSEL3:
	case MSR_K7_PERFCTR0:
	case MSR_K7_PERFCTR1:
	case MSR_K7_PERFCTR2:
	case MSR_K7_PERFCTR3:
	case MSR_K8_INT_PENDING_MSG:
	case MSR_AMD64_NB_CFG:
	case MSR_FAM10H_MMIO_CONF_BASE:
	case MSR_AMD64_BU_CFG2:
		data = 0;
		break;
	case MSR_P6_PERFCTR0:
	case MSR_P6_PERFCTR1:
	case MSR_P6_EVNTSEL0:
	case MSR_P6_EVNTSEL1:
		if (kvm_pmu_msr(vcpu, msr))
			return kvm_pmu_get_msr(vcpu, msr, pdata);
		data = 0;
		break;
	case MSR_IA32_UCODE_REV:
		data = 0x100000000ULL;
		break;
	case MSR_MTRRcap:
		data = 0x500 | KVM_NR_VAR_MTRR;
		break;
	case 0x200 ... 0x2ff:
		return get_msr_mtrr(vcpu, msr, pdata);
	case 0xcd: /* fsb frequency */
		data = 3;
		break;
		/*
		 * MSR_EBC_FREQUENCY_ID
		 * Conservative value valid for even the basic CPU models.
		 * Models 0,1: 000 in bits 23:21 indicating a bus speed of
		 * 100MHz, model 2 000 in bits 18:16 indicating 100MHz,
		 * and 266MHz for model 3, or 4. Set Core Clock
		 * Frequency to System Bus Frequency Ratio to 1 (bits
		 * 31:24) even though these are only valid for CPU
		 * models > 2, however guests may end up dividing or
		 * multiplying by zero otherwise.
		 */
	case MSR_EBC_FREQUENCY_ID:
		data = 1 << 24;
		break;
	case MSR_IA32_APICBASE:
		data = kvm_get_apic_base(vcpu);
		break;
	case APIC_BASE_MSR ... APIC_BASE_MSR + 0x3ff:
		return kvm_x2apic_msr_read(vcpu, msr, pdata);
		break;
	case MSR_IA32_TSCDEADLINE:
		data = kvm_get_lapic_tscdeadline_msr(vcpu);
		break;
	case MSR_IA32_TSC_ADJUST:
		data = (u64)vcpu->arch.ia32_tsc_adjust_msr;
		break;
	case MSR_IA32_MISC_ENABLE:
		data = vcpu->arch.ia32_misc_enable_msr;
		break;
	case MSR_IA32_PERF_STATUS:
		/* TSC increment by tick */
		data = 1000ULL;
		/* CPU multiplier */
		data |= (((uint64_t)4ULL) << 40);
		break;
	case MSR_EFER:
		data = vcpu->arch.efer;
		break;
	case MSR_KVM_WALL_CLOCK:
	case MSR_KVM_WALL_CLOCK_NEW:
		data = vcpu->kvm->arch.wall_clock;
		break;
	case MSR_KVM_SYSTEM_TIME:
	case MSR_KVM_SYSTEM_TIME_NEW:
		data = vcpu->arch.time;
		break;
	case MSR_KVM_ASYNC_PF_EN:
		data = vcpu->arch.apf.msr_val;
		break;
	case MSR_KVM_STEAL_TIME:
		data = vcpu->arch.st.msr_val;
		break;
	case MSR_KVM_PV_EOI_EN:
		data = vcpu->arch.pv_eoi.msr_val;
		break;
	case MSR_IA32_P5_MC_ADDR:
	case MSR_IA32_P5_MC_TYPE:
	case MSR_IA32_MCG_CAP:
	case MSR_IA32_MCG_CTL:
	case MSR_IA32_MCG_STATUS:
	case MSR_IA32_MC0_CTL ... MSR_IA32_MCx_CTL(KVM_MAX_MCE_BANKS) - 1:
		return get_msr_mce(vcpu, msr, pdata);
	case MSR_K7_CLK_CTL:
		/*
		 * Provide expected ramp-up count for K7. All other
		 * are set to zero, indicating minimum divisors for
		 * every field.
		 *
		 * This prevents guest kernels on AMD host with CPU
		 * type 6, model 8 and higher from exploding due to
		 * the rdmsr failing.
		 */
		data = 0x20000000;
		break;
	case HV_X64_MSR_GUEST_OS_ID ... HV_X64_MSR_SINT15:
		if (kvm_hv_msr_partition_wide(msr)) {
			int r;
			mutex_lock(&vcpu->kvm->lock);
			r = get_msr_hyperv_pw(vcpu, msr, pdata);
			mutex_unlock(&vcpu->kvm->lock);
			return r;
		} else
			return get_msr_hyperv(vcpu, msr, pdata);
		break;
	case MSR_IA32_BBL_CR_CTL3:
		/* This legacy MSR exists but isn't fully documented in current
		 * silicon.  It is however accessed by winxp in very narrow
		 * scenarios where it sets bit #19, itself documented as
		 * a "reserved" bit.  Best effort attempt to source coherent
		 * read data here should the balance of the register be
		 * interpreted by the guest:
		 *
		 * L2 cache control register 3: 64GB range, 256KB size,
		 * enabled, latency 0x1, configured
		 */
		data = 0xbe702111;
		break;
	case MSR_AMD64_OSVW_ID_LENGTH:
		if (!guest_cpuid_has_osvw(vcpu))
			return 1;
		data = vcpu->arch.osvw.length;
		break;
	case MSR_AMD64_OSVW_STATUS:
		if (!guest_cpuid_has_osvw(vcpu))
			return 1;
		data = vcpu->arch.osvw.status;
		break;
	default:
		if (kvm_pmu_msr(vcpu, msr))
			return kvm_pmu_get_msr(vcpu, msr, pdata);
		if (!ignore_msrs) {
			vcpu_unimpl(vcpu, "unhandled rdmsr: 0x%x\n", msr);
			return 1;
		} else {
			vcpu_unimpl(vcpu, "ignored rdmsr: 0x%x\n", msr);
			data = 0;
		}
		break;
	}
	*pdata = data;
	return 0;
}
EXPORT_SYMBOL_GPL(kvm_get_msr_common);

/*
 * Read or write a bunch of msrs. All parameters are kernel addresses.
 *
 * @return number of msrs set successfully.
 */
static int __msr_io(struct kvm_vcpu *vcpu, struct kvm_msrs *msrs,
		    struct kvm_msr_entry *entries,
		    int (*do_msr)(struct kvm_vcpu *vcpu,
				  unsigned index, u64 *data))
{
	int i, idx;

	idx = srcu_read_lock(&vcpu->kvm->srcu);
	for (i = 0; i < msrs->nmsrs; ++i)
		if (do_msr(vcpu, entries[i].index, &entries[i].data))
			break;
	srcu_read_unlock(&vcpu->kvm->srcu, idx);

	return i;
}

/*
 * Read or write a bunch of msrs. Parameters are user addresses.
 *
 * @return number of msrs set successfully.
 */
static int msr_io(struct kvm_vcpu *vcpu, struct kvm_msrs __user *user_msrs,
		  int (*do_msr)(struct kvm_vcpu *vcpu,
				unsigned index, u64 *data),
		  int writeback)
{
	struct kvm_msrs msrs;
	struct kvm_msr_entry *entries;
	int r, n;
	unsigned size;

	r = -EFAULT;
	if (copy_from_user(&msrs, user_msrs, sizeof msrs))
		goto out;

	r = -E2BIG;
	if (msrs.nmsrs >= MAX_IO_MSRS)
		goto out;

	size = sizeof(struct kvm_msr_entry) * msrs.nmsrs;
	entries = memdup_user(user_msrs->entries, size);
	if (IS_ERR(entries)) {
		r = PTR_ERR(entries);
		goto out;
	}

	r = n = __msr_io(vcpu, &msrs, entries, do_msr);
	if (r < 0)
		goto out_free;

	r = -EFAULT;
	if (writeback && copy_to_user(user_msrs->entries, entries, size))
		goto out_free;

	r = n;

out_free:
	kfree(entries);
out:
	return r;
}

int kvm_vm_ioctl_check_extension(struct kvm *kvm, long ext)
{
	int r;

	switch (ext) {
	case KVM_CAP_IRQCHIP:
	case KVM_CAP_HLT:
	case KVM_CAP_MMU_SHADOW_CACHE_CONTROL:
	case KVM_CAP_SET_TSS_ADDR:
	case KVM_CAP_EXT_CPUID:
	case KVM_CAP_EXT_EMUL_CPUID:
	case KVM_CAP_CLOCKSOURCE:
	case KVM_CAP_PIT:
	case KVM_CAP_NOP_IO_DELAY:
	case KVM_CAP_MP_STATE:
	case KVM_CAP_SYNC_MMU:
	case KVM_CAP_USER_NMI:
	case KVM_CAP_REINJECT_CONTROL:
	case KVM_CAP_IRQ_INJECT_STATUS:
	case KVM_CAP_IOEVENTFD:
	case KVM_CAP_IOEVENTFD_NO_LENGTH:
	case KVM_CAP_PIT2:
	case KVM_CAP_PIT_STATE2:
	case KVM_CAP_SET_IDENTITY_MAP_ADDR:
	case KVM_CAP_XEN_HVM:
	case KVM_CAP_ADJUST_CLOCK:
	case KVM_CAP_VCPU_EVENTS:
	case KVM_CAP_HYPERV:
	case KVM_CAP_HYPERV_VAPIC:
	case KVM_CAP_HYPERV_SPIN:
	case KVM_CAP_PCI_SEGMENT:
	case KVM_CAP_DEBUGREGS:
	case KVM_CAP_X86_ROBUST_SINGLESTEP:
	case KVM_CAP_XSAVE:
	case KVM_CAP_ASYNC_PF:
	case KVM_CAP_GET_TSC_KHZ:
	case KVM_CAP_KVMCLOCK_CTRL:
	case KVM_CAP_READONLY_MEM:
	case KVM_CAP_HYPERV_TIME:
	case KVM_CAP_IOAPIC_POLARITY_IGNORED:
	case KVM_CAP_TSC_DEADLINE_TIMER:
	case KVM_CAP_ENABLE_CAP_VM:
	case KVM_CAP_DISABLE_QUIRKS:
#ifdef CONFIG_KVM_DEVICE_ASSIGNMENT
	case KVM_CAP_ASSIGN_DEV_IRQ:
	case KVM_CAP_PCI_2_3:
#endif
		r = 1;
		break;
	case KVM_CAP_COALESCED_MMIO:
		r = KVM_COALESCED_MMIO_PAGE_OFFSET;
		break;
	case KVM_CAP_VAPIC:
		r = !kvm_x86_ops->cpu_has_accelerated_tpr();
		break;
	case KVM_CAP_NR_VCPUS:
		r = KVM_SOFT_MAX_VCPUS;
		break;
	case KVM_CAP_MAX_VCPUS:
		r = KVM_MAX_VCPUS;
		break;
	case KVM_CAP_NR_MEMSLOTS:
		r = KVM_USER_MEM_SLOTS;
		break;
	case KVM_CAP_PV_MMU:	/* obsolete */
		r = 0;
		break;
#ifdef CONFIG_KVM_DEVICE_ASSIGNMENT
	case KVM_CAP_IOMMU:
		r = iommu_present(&pci_bus_type);
		break;
#endif
	case KVM_CAP_MCE:
		r = KVM_MAX_MCE_BANKS;
		break;
	case KVM_CAP_XCRS:
		r = cpu_has_xsave;
		break;
	case KVM_CAP_TSC_CONTROL:
		r = kvm_has_tsc_control;
		break;
	default:
		r = 0;
		break;
	}
	return r;

}

long kvm_arch_dev_ioctl(struct file *filp,
			unsigned int ioctl, unsigned long arg)
{
	void __user *argp = (void __user *)arg;
	long r;

	switch (ioctl) {
	case KVM_GET_MSR_INDEX_LIST: {
		struct kvm_msr_list __user *user_msr_list = argp;
		struct kvm_msr_list msr_list;
		unsigned n;

		r = -EFAULT;
		if (copy_from_user(&msr_list, user_msr_list, sizeof msr_list))
			goto out;
		n = msr_list.nmsrs;
		msr_list.nmsrs = num_msrs_to_save + ARRAY_SIZE(emulated_msrs);
		if (copy_to_user(user_msr_list, &msr_list, sizeof msr_list))
			goto out;
		r = -E2BIG;
		if (n < msr_list.nmsrs)
			goto out;
		r = -EFAULT;
		if (copy_to_user(user_msr_list->indices, &msrs_to_save,
				 num_msrs_to_save * sizeof(u32)))
			goto out;
		if (copy_to_user(user_msr_list->indices + num_msrs_to_save,
				 &emulated_msrs,
				 ARRAY_SIZE(emulated_msrs) * sizeof(u32)))
			goto out;
		r = 0;
		break;
	}
	case KVM_GET_SUPPORTED_CPUID:
	case KVM_GET_EMULATED_CPUID: {
		struct kvm_cpuid2 __user *cpuid_arg = argp;
		struct kvm_cpuid2 cpuid;

		r = -EFAULT;
		if (copy_from_user(&cpuid, cpuid_arg, sizeof cpuid))
			goto out;

		r = kvm_dev_ioctl_get_cpuid(&cpuid, cpuid_arg->entries,
					    ioctl);
		if (r)
			goto out;

		r = -EFAULT;
		if (copy_to_user(cpuid_arg, &cpuid, sizeof cpuid))
			goto out;
		r = 0;
		break;
	}
	case KVM_X86_GET_MCE_CAP_SUPPORTED: {
		u64 mce_cap;

		mce_cap = KVM_MCE_CAP_SUPPORTED;
		r = -EFAULT;
		if (copy_to_user(argp, &mce_cap, sizeof mce_cap))
			goto out;
		r = 0;
		break;
	}
	default:
		r = -EINVAL;
	}
out:
	return r;
}

static void wbinvd_ipi(void *garbage)
{
	wbinvd();
}

static bool need_emulate_wbinvd(struct kvm_vcpu *vcpu)
{
	return kvm_arch_has_noncoherent_dma(vcpu->kvm);
}

void kvm_arch_vcpu_load(struct kvm_vcpu *vcpu, int cpu)
{
	/* Address WBINVD may be executed by guest */
	if (need_emulate_wbinvd(vcpu)) {
		if (kvm_x86_ops->has_wbinvd_exit())
			cpumask_set_cpu(cpu, vcpu->arch.wbinvd_dirty_mask);
		else if (vcpu->cpu != -1 && vcpu->cpu != cpu)
			smp_call_function_single(vcpu->cpu,
					wbinvd_ipi, NULL, 1);
	}

	kvm_x86_ops->vcpu_load(vcpu, cpu);

	/* Apply any externally detected TSC adjustments (due to suspend) */
	if (unlikely(vcpu->arch.tsc_offset_adjustment)) {
		adjust_tsc_offset_host(vcpu, vcpu->arch.tsc_offset_adjustment);
		vcpu->arch.tsc_offset_adjustment = 0;
		kvm_make_request(KVM_REQ_CLOCK_UPDATE, vcpu);
	}

	if (unlikely(vcpu->cpu != cpu) || check_tsc_unstable()) {
		s64 tsc_delta = !vcpu->arch.last_host_tsc ? 0 :
				native_read_tsc() - vcpu->arch.last_host_tsc;
		if (tsc_delta < 0)
			mark_tsc_unstable("KVM discovered backwards TSC");
		if (check_tsc_unstable()) {
			u64 offset = kvm_x86_ops->compute_tsc_offset(vcpu,
						vcpu->arch.last_guest_tsc);
			kvm_x86_ops->write_tsc_offset(vcpu, offset);
			vcpu->arch.tsc_catchup = 1;
		}
		/*
		 * On a host with synchronized TSC, there is no need to update
		 * kvmclock on vcpu->cpu migration
		 */
		if (!vcpu->kvm->arch.use_master_clock || vcpu->cpu == -1)
			kvm_make_request(KVM_REQ_GLOBAL_CLOCK_UPDATE, vcpu);
		if (vcpu->cpu != cpu)
			kvm_migrate_timers(vcpu);
		vcpu->cpu = cpu;
	}

	accumulate_steal_time(vcpu);
	kvm_make_request(KVM_REQ_STEAL_UPDATE, vcpu);
}

void kvm_arch_vcpu_put(struct kvm_vcpu *vcpu)
{
	kvm_x86_ops->vcpu_put(vcpu);
	kvm_put_guest_fpu(vcpu);
	vcpu->arch.last_host_tsc = native_read_tsc();
}

static int kvm_vcpu_ioctl_get_lapic(struct kvm_vcpu *vcpu,
				    struct kvm_lapic_state *s)
{
	kvm_x86_ops->sync_pir_to_irr(vcpu);
	memcpy(s->regs, vcpu->arch.apic->regs, sizeof *s);

	return 0;
}

static int kvm_vcpu_ioctl_set_lapic(struct kvm_vcpu *vcpu,
				    struct kvm_lapic_state *s)
{
	kvm_apic_post_state_restore(vcpu, s);
	update_cr8_intercept(vcpu);

	return 0;
}

static int kvm_vcpu_ioctl_interrupt(struct kvm_vcpu *vcpu,
				    struct kvm_interrupt *irq)
{
	if (irq->irq >= KVM_NR_INTERRUPTS)
		return -EINVAL;
	if (irqchip_in_kernel(vcpu->kvm))
		return -ENXIO;

	kvm_queue_interrupt(vcpu, irq->irq, false);
	kvm_make_request(KVM_REQ_EVENT, vcpu);

	return 0;
}

static int kvm_vcpu_ioctl_nmi(struct kvm_vcpu *vcpu)
{
	kvm_inject_nmi(vcpu);

	return 0;
}

static int vcpu_ioctl_tpr_access_reporting(struct kvm_vcpu *vcpu,
					   struct kvm_tpr_access_ctl *tac)
{
	if (tac->flags)
		return -EINVAL;
	vcpu->arch.tpr_access_reporting = !!tac->enabled;
	return 0;
}

static int kvm_vcpu_ioctl_x86_setup_mce(struct kvm_vcpu *vcpu,
					u64 mcg_cap)
{
	int r;
	unsigned bank_num = mcg_cap & 0xff, bank;

	r = -EINVAL;
	if (!bank_num || bank_num >= KVM_MAX_MCE_BANKS)
		goto out;
	if (mcg_cap & ~(KVM_MCE_CAP_SUPPORTED | 0xff | 0xff0000))
		goto out;
	r = 0;
	vcpu->arch.mcg_cap = mcg_cap;
	/* Init IA32_MCG_CTL to all 1s */
	if (mcg_cap & MCG_CTL_P)
		vcpu->arch.mcg_ctl = ~(u64)0;
	/* Init IA32_MCi_CTL to all 1s */
	for (bank = 0; bank < bank_num; bank++)
		vcpu->arch.mce_banks[bank*4] = ~(u64)0;
out:
	return r;
}

static int kvm_vcpu_ioctl_x86_set_mce(struct kvm_vcpu *vcpu,
				      struct kvm_x86_mce *mce)
{
	u64 mcg_cap = vcpu->arch.mcg_cap;
	unsigned bank_num = mcg_cap & 0xff;
	u64 *banks = vcpu->arch.mce_banks;

	if (mce->bank >= bank_num || !(mce->status & MCI_STATUS_VAL))
		return -EINVAL;
	/*
	 * if IA32_MCG_CTL is not all 1s, the uncorrected error
	 * reporting is disabled
	 */
	if ((mce->status & MCI_STATUS_UC) && (mcg_cap & MCG_CTL_P) &&
	    vcpu->arch.mcg_ctl != ~(u64)0)
		return 0;
	banks += 4 * mce->bank;
	/*
	 * if IA32_MCi_CTL is not all 1s, the uncorrected error
	 * reporting is disabled for the bank
	 */
	if ((mce->status & MCI_STATUS_UC) && banks[0] != ~(u64)0)
		return 0;
	if (mce->status & MCI_STATUS_UC) {
		if ((vcpu->arch.mcg_status & MCG_STATUS_MCIP) ||
		    !kvm_read_cr4_bits(vcpu, X86_CR4_MCE)) {
			kvm_make_request(KVM_REQ_TRIPLE_FAULT, vcpu);
			return 0;
		}
		if (banks[1] & MCI_STATUS_VAL)
			mce->status |= MCI_STATUS_OVER;
		banks[2] = mce->addr;
		banks[3] = mce->misc;
		vcpu->arch.mcg_status = mce->mcg_status;
		banks[1] = mce->status;
		kvm_queue_exception(vcpu, MC_VECTOR);
	} else if (!(banks[1] & MCI_STATUS_VAL)
		   || !(banks[1] & MCI_STATUS_UC)) {
		if (banks[1] & MCI_STATUS_VAL)
			mce->status |= MCI_STATUS_OVER;
		banks[2] = mce->addr;
		banks[3] = mce->misc;
		banks[1] = mce->status;
	} else
		banks[1] |= MCI_STATUS_OVER;
	return 0;
}

static void kvm_vcpu_ioctl_x86_get_vcpu_events(struct kvm_vcpu *vcpu,
					       struct kvm_vcpu_events *events)
{
	process_nmi(vcpu);
	events->exception.injected =
		vcpu->arch.exception.pending &&
		!kvm_exception_is_soft(vcpu->arch.exception.nr);
	events->exception.nr = vcpu->arch.exception.nr;
	events->exception.has_error_code = vcpu->arch.exception.has_error_code;
	events->exception.pad = 0;
	events->exception.error_code = vcpu->arch.exception.error_code;

	events->interrupt.injected =
		vcpu->arch.interrupt.pending && !vcpu->arch.interrupt.soft;
	events->interrupt.nr = vcpu->arch.interrupt.nr;
	events->interrupt.soft = 0;
	events->interrupt.shadow = kvm_x86_ops->get_interrupt_shadow(vcpu);

	events->nmi.injected = vcpu->arch.nmi_injected;
	events->nmi.pending = vcpu->arch.nmi_pending != 0;
	events->nmi.masked = kvm_x86_ops->get_nmi_mask(vcpu);
	events->nmi.pad = 0;

	events->sipi_vector = 0; /* never valid when reporting to user space */

	events->flags = (KVM_VCPUEVENT_VALID_NMI_PENDING
			 | KVM_VCPUEVENT_VALID_SHADOW);
	memset(&events->reserved, 0, sizeof(events->reserved));
}

static int kvm_vcpu_ioctl_x86_set_vcpu_events(struct kvm_vcpu *vcpu,
					      struct kvm_vcpu_events *events)
{
	if (events->flags & ~(KVM_VCPUEVENT_VALID_NMI_PENDING
			      | KVM_VCPUEVENT_VALID_SIPI_VECTOR
			      | KVM_VCPUEVENT_VALID_SHADOW))
		return -EINVAL;

	process_nmi(vcpu);
	vcpu->arch.exception.pending = events->exception.injected;
	vcpu->arch.exception.nr = events->exception.nr;
	vcpu->arch.exception.has_error_code = events->exception.has_error_code;
	vcpu->arch.exception.error_code = events->exception.error_code;

	vcpu->arch.interrupt.pending = events->interrupt.injected;
	vcpu->arch.interrupt.nr = events->interrupt.nr;
	vcpu->arch.interrupt.soft = events->interrupt.soft;
	if (events->flags & KVM_VCPUEVENT_VALID_SHADOW)
		kvm_x86_ops->set_interrupt_shadow(vcpu,
						  events->interrupt.shadow);

	vcpu->arch.nmi_injected = events->nmi.injected;
	if (events->flags & KVM_VCPUEVENT_VALID_NMI_PENDING)
		vcpu->arch.nmi_pending = events->nmi.pending;
	kvm_x86_ops->set_nmi_mask(vcpu, events->nmi.masked);

	if (events->flags & KVM_VCPUEVENT_VALID_SIPI_VECTOR &&
	    kvm_vcpu_has_lapic(vcpu))
		vcpu->arch.apic->sipi_vector = events->sipi_vector;

	kvm_make_request(KVM_REQ_EVENT, vcpu);

	return 0;
}

static void kvm_vcpu_ioctl_x86_get_debugregs(struct kvm_vcpu *vcpu,
					     struct kvm_debugregs *dbgregs)
{
	unsigned long val;

	memcpy(dbgregs->db, vcpu->arch.db, sizeof(vcpu->arch.db));
	kvm_get_dr(vcpu, 6, &val);
	dbgregs->dr6 = val;
	dbgregs->dr7 = vcpu->arch.dr7;
	dbgregs->flags = 0;
	memset(&dbgregs->reserved, 0, sizeof(dbgregs->reserved));
}

static int kvm_vcpu_ioctl_x86_set_debugregs(struct kvm_vcpu *vcpu,
					    struct kvm_debugregs *dbgregs)
{
	if (dbgregs->flags)
		return -EINVAL;

	memcpy(vcpu->arch.db, dbgregs->db, sizeof(vcpu->arch.db));
	kvm_update_dr0123(vcpu);
	vcpu->arch.dr6 = dbgregs->dr6;
	kvm_update_dr6(vcpu);
	vcpu->arch.dr7 = dbgregs->dr7;
	kvm_update_dr7(vcpu);

	return 0;
}

#define XSTATE_COMPACTION_ENABLED (1ULL << 63)

static void fill_xsave(u8 *dest, struct kvm_vcpu *vcpu)
{
	struct xregs_state *xsave = &vcpu->arch.guest_fpu.state.xsave;
	u64 xstate_bv = xsave->header.xfeatures;
	u64 valid;

	/*
	 * Copy legacy XSAVE area, to avoid complications with CPUID
	 * leaves 0 and 1 in the loop below.
	 */
	memcpy(dest, xsave, XSAVE_HDR_OFFSET);

	/* Set XSTATE_BV */
	*(u64 *)(dest + XSAVE_HDR_OFFSET) = xstate_bv;

	/*
	 * Copy each region from the possibly compacted offset to the
	 * non-compacted offset.
	 */
	valid = xstate_bv & ~XSTATE_FPSSE;
	while (valid) {
		u64 feature = valid & -valid;
		int index = fls64(feature) - 1;
		void *src = get_xsave_addr(xsave, feature);

		if (src) {
			u32 size, offset, ecx, edx;
			cpuid_count(XSTATE_CPUID, index,
				    &size, &offset, &ecx, &edx);
			memcpy(dest + offset, src, size);
		}

		valid -= feature;
	}
}

static void load_xsave(struct kvm_vcpu *vcpu, u8 *src)
{
	struct xregs_state *xsave = &vcpu->arch.guest_fpu.state.xsave;
	u64 xstate_bv = *(u64 *)(src + XSAVE_HDR_OFFSET);
	u64 valid;

	/*
	 * Copy legacy XSAVE area, to avoid complications with CPUID
	 * leaves 0 and 1 in the loop below.
	 */
	memcpy(xsave, src, XSAVE_HDR_OFFSET);

	/* Set XSTATE_BV and possibly XCOMP_BV.  */
	xsave->header.xfeatures = xstate_bv;
	if (cpu_has_xsaves)
		xsave->header.xcomp_bv = host_xcr0 | XSTATE_COMPACTION_ENABLED;

	/*
	 * Copy each region from the non-compacted offset to the
	 * possibly compacted offset.
	 */
	valid = xstate_bv & ~XSTATE_FPSSE;
	while (valid) {
		u64 feature = valid & -valid;
		int index = fls64(feature) - 1;
		void *dest = get_xsave_addr(xsave, feature);

		if (dest) {
			u32 size, offset, ecx, edx;
			cpuid_count(XSTATE_CPUID, index,
				    &size, &offset, &ecx, &edx);
			memcpy(dest, src + offset, size);
		} else
			WARN_ON_ONCE(1);

		valid -= feature;
	}
}

static void kvm_vcpu_ioctl_x86_get_xsave(struct kvm_vcpu *vcpu,
					 struct kvm_xsave *guest_xsave)
{
	if (cpu_has_xsave) {
		memset(guest_xsave, 0, sizeof(struct kvm_xsave));
		fill_xsave((u8 *) guest_xsave->region, vcpu);
	} else {
		memcpy(guest_xsave->region,
			&vcpu->arch.guest_fpu.state.fxsave,
			sizeof(struct fxregs_state));
		*(u64 *)&guest_xsave->region[XSAVE_HDR_OFFSET / sizeof(u32)] =
			XSTATE_FPSSE;
	}
}

static int kvm_vcpu_ioctl_x86_set_xsave(struct kvm_vcpu *vcpu,
					struct kvm_xsave *guest_xsave)
{
	u64 xstate_bv =
		*(u64 *)&guest_xsave->region[XSAVE_HDR_OFFSET / sizeof(u32)];

	if (cpu_has_xsave) {
		/*
		 * Here we allow setting states that are not present in
		 * CPUID leaf 0xD, index 0, EDX:EAX.  This is for compatibility
		 * with old userspace.
		 */
		if (xstate_bv & ~kvm_supported_xcr0())
			return -EINVAL;
		load_xsave(vcpu, (u8 *)guest_xsave->region);
	} else {
		if (xstate_bv & ~XSTATE_FPSSE)
			return -EINVAL;
		memcpy(&vcpu->arch.guest_fpu.state.fxsave,
			guest_xsave->region, sizeof(struct fxregs_state));
	}
	return 0;
}

static void kvm_vcpu_ioctl_x86_get_xcrs(struct kvm_vcpu *vcpu,
					struct kvm_xcrs *guest_xcrs)
{
	if (!cpu_has_xsave) {
		guest_xcrs->nr_xcrs = 0;
		return;
	}

	guest_xcrs->nr_xcrs = 1;
	guest_xcrs->flags = 0;
	guest_xcrs->xcrs[0].xcr = XCR_XFEATURE_ENABLED_MASK;
	guest_xcrs->xcrs[0].value = vcpu->arch.xcr0;
}

static int kvm_vcpu_ioctl_x86_set_xcrs(struct kvm_vcpu *vcpu,
				       struct kvm_xcrs *guest_xcrs)
{
	int i, r = 0;

	if (!cpu_has_xsave)
		return -EINVAL;

	if (guest_xcrs->nr_xcrs > KVM_MAX_XCRS || guest_xcrs->flags)
		return -EINVAL;

	for (i = 0; i < guest_xcrs->nr_xcrs; i++)
		/* Only support XCR0 currently */
		if (guest_xcrs->xcrs[i].xcr == XCR_XFEATURE_ENABLED_MASK) {
			r = __kvm_set_xcr(vcpu, XCR_XFEATURE_ENABLED_MASK,
				guest_xcrs->xcrs[i].value);
			break;
		}
	if (r)
		r = -EINVAL;
	return r;
}

/*
 * kvm_set_guest_paused() indicates to the guest kernel that it has been
 * stopped by the hypervisor.  This function will be called from the host only.
 * EINVAL is returned when the host attempts to set the flag for a guest that
 * does not support pv clocks.
 */
static int kvm_set_guest_paused(struct kvm_vcpu *vcpu)
{
	if (!vcpu->arch.pv_time_enabled)
		return -EINVAL;
	vcpu->arch.pvclock_set_guest_stopped_request = true;
	kvm_make_request(KVM_REQ_CLOCK_UPDATE, vcpu);
	return 0;
}

long kvm_arch_vcpu_ioctl(struct file *filp,
			 unsigned int ioctl, unsigned long arg)
{
	struct kvm_vcpu *vcpu = filp->private_data;
	void __user *argp = (void __user *)arg;
	int r;
	union {
		struct kvm_lapic_state *lapic;
		struct kvm_xsave *xsave;
		struct kvm_xcrs *xcrs;
		void *buffer;
	} u;

	u.buffer = NULL;
	switch (ioctl) {
	case KVM_GET_LAPIC: {
		r = -EINVAL;
		if (!vcpu->arch.apic)
			goto out;
		u.lapic = kzalloc(sizeof(struct kvm_lapic_state), GFP_KERNEL);

		r = -ENOMEM;
		if (!u.lapic)
			goto out;
		r = kvm_vcpu_ioctl_get_lapic(vcpu, u.lapic);
		if (r)
			goto out;
		r = -EFAULT;
		if (copy_to_user(argp, u.lapic, sizeof(struct kvm_lapic_state)))
			goto out;
		r = 0;
		break;
	}
	case KVM_SET_LAPIC: {
		r = -EINVAL;
		if (!vcpu->arch.apic)
			goto out;
		u.lapic = memdup_user(argp, sizeof(*u.lapic));
		if (IS_ERR(u.lapic))
			return PTR_ERR(u.lapic);

		r = kvm_vcpu_ioctl_set_lapic(vcpu, u.lapic);
		break;
	}
	case KVM_INTERRUPT: {
		struct kvm_interrupt irq;

		r = -EFAULT;
		if (copy_from_user(&irq, argp, sizeof irq))
			goto out;
		r = kvm_vcpu_ioctl_interrupt(vcpu, &irq);
		break;
	}
	case KVM_NMI: {
		r = kvm_vcpu_ioctl_nmi(vcpu);
		break;
	}
	case KVM_SET_CPUID: {
		struct kvm_cpuid __user *cpuid_arg = argp;
		struct kvm_cpuid cpuid;

		r = -EFAULT;
		if (copy_from_user(&cpuid, cpuid_arg, sizeof cpuid))
			goto out;
		r = kvm_vcpu_ioctl_set_cpuid(vcpu, &cpuid, cpuid_arg->entries);
		break;
	}
	case KVM_SET_CPUID2: {
		struct kvm_cpuid2 __user *cpuid_arg = argp;
		struct kvm_cpuid2 cpuid;

		r = -EFAULT;
		if (copy_from_user(&cpuid, cpuid_arg, sizeof cpuid))
			goto out;
		r = kvm_vcpu_ioctl_set_cpuid2(vcpu, &cpuid,
					      cpuid_arg->entries);
		break;
	}
	case KVM_GET_CPUID2: {
		struct kvm_cpuid2 __user *cpuid_arg = argp;
		struct kvm_cpuid2 cpuid;

		r = -EFAULT;
		if (copy_from_user(&cpuid, cpuid_arg, sizeof cpuid))
			goto out;
		r = kvm_vcpu_ioctl_get_cpuid2(vcpu, &cpuid,
					      cpuid_arg->entries);
		if (r)
			goto out;
		r = -EFAULT;
		if (copy_to_user(cpuid_arg, &cpuid, sizeof cpuid))
			goto out;
		r = 0;
		break;
	}
	case KVM_GET_MSRS:
		r = msr_io(vcpu, argp, kvm_get_msr, 1);
		break;
	case KVM_SET_MSRS:
		r = msr_io(vcpu, argp, do_set_msr, 0);
		break;
	case KVM_TPR_ACCESS_REPORTING: {
		struct kvm_tpr_access_ctl tac;

		r = -EFAULT;
		if (copy_from_user(&tac, argp, sizeof tac))
			goto out;
		r = vcpu_ioctl_tpr_access_reporting(vcpu, &tac);
		if (r)
			goto out;
		r = -EFAULT;
		if (copy_to_user(argp, &tac, sizeof tac))
			goto out;
		r = 0;
		break;
	};
	case KVM_SET_VAPIC_ADDR: {
		struct kvm_vapic_addr va;

		r = -EINVAL;
		if (!irqchip_in_kernel(vcpu->kvm))
			goto out;
		r = -EFAULT;
		if (copy_from_user(&va, argp, sizeof va))
			goto out;
		r = kvm_lapic_set_vapic_addr(vcpu, va.vapic_addr);
		break;
	}
	case KVM_X86_SETUP_MCE: {
		u64 mcg_cap;

		r = -EFAULT;
		if (copy_from_user(&mcg_cap, argp, sizeof mcg_cap))
			goto out;
		r = kvm_vcpu_ioctl_x86_setup_mce(vcpu, mcg_cap);
		break;
	}
	case KVM_X86_SET_MCE: {
		struct kvm_x86_mce mce;

		r = -EFAULT;
		if (copy_from_user(&mce, argp, sizeof mce))
			goto out;
		r = kvm_vcpu_ioctl_x86_set_mce(vcpu, &mce);
		break;
	}
	case KVM_GET_VCPU_EVENTS: {
		struct kvm_vcpu_events events;

		kvm_vcpu_ioctl_x86_get_vcpu_events(vcpu, &events);

		r = -EFAULT;
		if (copy_to_user(argp, &events, sizeof(struct kvm_vcpu_events)))
			break;
		r = 0;
		break;
	}
	case KVM_SET_VCPU_EVENTS: {
		struct kvm_vcpu_events events;

		r = -EFAULT;
		if (copy_from_user(&events, argp, sizeof(struct kvm_vcpu_events)))
			break;

		r = kvm_vcpu_ioctl_x86_set_vcpu_events(vcpu, &events);
		break;
	}
	case KVM_GET_DEBUGREGS: {
		struct kvm_debugregs dbgregs;

		kvm_vcpu_ioctl_x86_get_debugregs(vcpu, &dbgregs);

		r = -EFAULT;
		if (copy_to_user(argp, &dbgregs,
				 sizeof(struct kvm_debugregs)))
			break;
		r = 0;
		break;
	}
	case KVM_SET_DEBUGREGS: {
		struct kvm_debugregs dbgregs;

		r = -EFAULT;
		if (copy_from_user(&dbgregs, argp,
				   sizeof(struct kvm_debugregs)))
			break;

		r = kvm_vcpu_ioctl_x86_set_debugregs(vcpu, &dbgregs);
		break;
	}
	case KVM_GET_XSAVE: {
		u.xsave = kzalloc(sizeof(struct kvm_xsave), GFP_KERNEL);
		r = -ENOMEM;
		if (!u.xsave)
			break;

		kvm_vcpu_ioctl_x86_get_xsave(vcpu, u.xsave);

		r = -EFAULT;
		if (copy_to_user(argp, u.xsave, sizeof(struct kvm_xsave)))
			break;
		r = 0;
		break;
	}
	case KVM_SET_XSAVE: {
		u.xsave = memdup_user(argp, sizeof(*u.xsave));
		if (IS_ERR(u.xsave))
			return PTR_ERR(u.xsave);

		r = kvm_vcpu_ioctl_x86_set_xsave(vcpu, u.xsave);
		break;
	}
	case KVM_GET_XCRS: {
		u.xcrs = kzalloc(sizeof(struct kvm_xcrs), GFP_KERNEL);
		r = -ENOMEM;
		if (!u.xcrs)
			break;

		kvm_vcpu_ioctl_x86_get_xcrs(vcpu, u.xcrs);

		r = -EFAULT;
		if (copy_to_user(argp, u.xcrs,
				 sizeof(struct kvm_xcrs)))
			break;
		r = 0;
		break;
	}
	case KVM_SET_XCRS: {
		u.xcrs = memdup_user(argp, sizeof(*u.xcrs));
		if (IS_ERR(u.xcrs))
			return PTR_ERR(u.xcrs);

		r = kvm_vcpu_ioctl_x86_set_xcrs(vcpu, u.xcrs);
		break;
	}
	case KVM_SET_TSC_KHZ: {
		u32 user_tsc_khz;

		r = -EINVAL;
		user_tsc_khz = (u32)arg;

		if (user_tsc_khz >= kvm_max_guest_tsc_khz)
			goto out;

		if (user_tsc_khz == 0)
			user_tsc_khz = tsc_khz;

		kvm_set_tsc_khz(vcpu, user_tsc_khz);

		r = 0;
		goto out;
	}
	case KVM_GET_TSC_KHZ: {
		r = vcpu->arch.virtual_tsc_khz;
		goto out;
	}
	case KVM_KVMCLOCK_CTRL: {
		r = kvm_set_guest_paused(vcpu);
		goto out;
	}
	default:
		r = -EINVAL;
	}
out:
	kfree(u.buffer);
	return r;
}

int kvm_arch_vcpu_fault(struct kvm_vcpu *vcpu, struct vm_fault *vmf)
{
	return VM_FAULT_SIGBUS;
}

static int kvm_vm_ioctl_set_tss_addr(struct kvm *kvm, unsigned long addr)
{
	int ret;

	if (addr > (unsigned int)(-3 * PAGE_SIZE))
		return -EINVAL;
	ret = kvm_x86_ops->set_tss_addr(kvm, addr);
	return ret;
}

static int kvm_vm_ioctl_set_identity_map_addr(struct kvm *kvm,
					      u64 ident_addr)
{
	kvm->arch.ept_identity_map_addr = ident_addr;
	return 0;
}

static int kvm_vm_ioctl_set_nr_mmu_pages(struct kvm *kvm,
					  u32 kvm_nr_mmu_pages)
{
	if (kvm_nr_mmu_pages < KVM_MIN_ALLOC_MMU_PAGES)
		return -EINVAL;

	mutex_lock(&kvm->slots_lock);

	kvm_mmu_change_mmu_pages(kvm, kvm_nr_mmu_pages);
	kvm->arch.n_requested_mmu_pages = kvm_nr_mmu_pages;

	mutex_unlock(&kvm->slots_lock);
	return 0;
}

static int kvm_vm_ioctl_get_nr_mmu_pages(struct kvm *kvm)
{
	return kvm->arch.n_max_mmu_pages;
}

static int kvm_vm_ioctl_get_irqchip(struct kvm *kvm, struct kvm_irqchip *chip)
{
	int r;

	r = 0;
	switch (chip->chip_id) {
	case KVM_IRQCHIP_PIC_MASTER:
		memcpy(&chip->chip.pic,
			&pic_irqchip(kvm)->pics[0],
			sizeof(struct kvm_pic_state));
		break;
	case KVM_IRQCHIP_PIC_SLAVE:
		memcpy(&chip->chip.pic,
			&pic_irqchip(kvm)->pics[1],
			sizeof(struct kvm_pic_state));
		break;
	case KVM_IRQCHIP_IOAPIC:
		r = kvm_get_ioapic(kvm, &chip->chip.ioapic);
		break;
	default:
		r = -EINVAL;
		break;
	}
	return r;
}

static int kvm_vm_ioctl_set_irqchip(struct kvm *kvm, struct kvm_irqchip *chip)
{
	int r;

	r = 0;
	switch (chip->chip_id) {
	case KVM_IRQCHIP_PIC_MASTER:
		spin_lock(&pic_irqchip(kvm)->lock);
		memcpy(&pic_irqchip(kvm)->pics[0],
			&chip->chip.pic,
			sizeof(struct kvm_pic_state));
		spin_unlock(&pic_irqchip(kvm)->lock);
		break;
	case KVM_IRQCHIP_PIC_SLAVE:
		spin_lock(&pic_irqchip(kvm)->lock);
		memcpy(&pic_irqchip(kvm)->pics[1],
			&chip->chip.pic,
			sizeof(struct kvm_pic_state));
		spin_unlock(&pic_irqchip(kvm)->lock);
		break;
	case KVM_IRQCHIP_IOAPIC:
		r = kvm_set_ioapic(kvm, &chip->chip.ioapic);
		break;
	default:
		r = -EINVAL;
		break;
	}
	kvm_pic_update_irq(pic_irqchip(kvm));
	return r;
}

static int kvm_vm_ioctl_get_pit(struct kvm *kvm, struct kvm_pit_state *ps)
{
	int r = 0;

	mutex_lock(&kvm->arch.vpit->pit_state.lock);
	memcpy(ps, &kvm->arch.vpit->pit_state, sizeof(struct kvm_pit_state));
	mutex_unlock(&kvm->arch.vpit->pit_state.lock);
	return r;
}

static int kvm_vm_ioctl_set_pit(struct kvm *kvm, struct kvm_pit_state *ps)
{
	int r = 0;

	mutex_lock(&kvm->arch.vpit->pit_state.lock);
	memcpy(&kvm->arch.vpit->pit_state, ps, sizeof(struct kvm_pit_state));
	kvm_pit_load_count(kvm, 0, ps->channels[0].count, 0);
	mutex_unlock(&kvm->arch.vpit->pit_state.lock);
	return r;
}

static int kvm_vm_ioctl_get_pit2(struct kvm *kvm, struct kvm_pit_state2 *ps)
{
	int r = 0;

	mutex_lock(&kvm->arch.vpit->pit_state.lock);
	memcpy(ps->channels, &kvm->arch.vpit->pit_state.channels,
		sizeof(ps->channels));
	ps->flags = kvm->arch.vpit->pit_state.flags;
	mutex_unlock(&kvm->arch.vpit->pit_state.lock);
	memset(&ps->reserved, 0, sizeof(ps->reserved));
	return r;
}

static int kvm_vm_ioctl_set_pit2(struct kvm *kvm, struct kvm_pit_state2 *ps)
{
	int r = 0, start = 0;
	u32 prev_legacy, cur_legacy;
	mutex_lock(&kvm->arch.vpit->pit_state.lock);
	prev_legacy = kvm->arch.vpit->pit_state.flags & KVM_PIT_FLAGS_HPET_LEGACY;
	cur_legacy = ps->flags & KVM_PIT_FLAGS_HPET_LEGACY;
	if (!prev_legacy && cur_legacy)
		start = 1;
	memcpy(&kvm->arch.vpit->pit_state.channels, &ps->channels,
	       sizeof(kvm->arch.vpit->pit_state.channels));
	kvm->arch.vpit->pit_state.flags = ps->flags;
	kvm_pit_load_count(kvm, 0, kvm->arch.vpit->pit_state.channels[0].count, start);
	mutex_unlock(&kvm->arch.vpit->pit_state.lock);
	return r;
}

static int kvm_vm_ioctl_reinject(struct kvm *kvm,
				 struct kvm_reinject_control *control)
{
	if (!kvm->arch.vpit)
		return -ENXIO;
	mutex_lock(&kvm->arch.vpit->pit_state.lock);
	kvm->arch.vpit->pit_state.reinject = control->pit_reinject;
	mutex_unlock(&kvm->arch.vpit->pit_state.lock);
	return 0;
}

/**
 * kvm_vm_ioctl_get_dirty_log - get and clear the log of dirty pages in a slot
 * @kvm: kvm instance
 * @log: slot id and address to which we copy the log
 *
 * Steps 1-4 below provide general overview of dirty page logging. See
 * kvm_get_dirty_log_protect() function description for additional details.
 *
 * We call kvm_get_dirty_log_protect() to handle steps 1-3, upon return we
 * always flush the TLB (step 4) even if previous step failed  and the dirty
 * bitmap may be corrupt. Regardless of previous outcome the KVM logging API
 * does not preclude user space subsequent dirty log read. Flushing TLB ensures
 * writes will be marked dirty for next log read.
 *
 *   1. Take a snapshot of the bit and clear it if needed.
 *   2. Write protect the corresponding page.
 *   3. Copy the snapshot to the userspace.
 *   4. Flush TLB's if needed.
 */
int kvm_vm_ioctl_get_dirty_log(struct kvm *kvm, struct kvm_dirty_log *log)
{
	bool is_dirty = false;
	int r;

	mutex_lock(&kvm->slots_lock);

	/*
	 * Flush potentially hardware-cached dirty pages to dirty_bitmap.
	 */
	if (kvm_x86_ops->flush_log_dirty)
		kvm_x86_ops->flush_log_dirty(kvm);

	r = kvm_get_dirty_log_protect(kvm, log, &is_dirty);

	/*
	 * All the TLBs can be flushed out of mmu lock, see the comments in
	 * kvm_mmu_slot_remove_write_access().
	 */
	lockdep_assert_held(&kvm->slots_lock);
	if (is_dirty)
		kvm_flush_remote_tlbs(kvm);

	mutex_unlock(&kvm->slots_lock);
	return r;
}

int kvm_vm_ioctl_irq_line(struct kvm *kvm, struct kvm_irq_level *irq_event,
			bool line_status)
{
	if (!irqchip_in_kernel(kvm))
		return -ENXIO;

	irq_event->status = kvm_set_irq(kvm, KVM_USERSPACE_IRQ_SOURCE_ID,
					irq_event->irq, irq_event->level,
					line_status);
	return 0;
}

static int kvm_vm_ioctl_enable_cap(struct kvm *kvm,
				   struct kvm_enable_cap *cap)
{
	int r;

	if (cap->flags)
		return -EINVAL;

	switch (cap->cap) {
	case KVM_CAP_DISABLE_QUIRKS:
		kvm->arch.disabled_quirks = cap->args[0];
		r = 0;
		break;
	default:
		r = -EINVAL;
		break;
	}
	return r;
}

long kvm_arch_vm_ioctl(struct file *filp,
		       unsigned int ioctl, unsigned long arg)
{
	struct kvm *kvm = filp->private_data;
	void __user *argp = (void __user *)arg;
	int r = -ENOTTY;
	/*
	 * This union makes it completely explicit to gcc-3.x
	 * that these two variables' stack usage should be
	 * combined, not added together.
	 */
	union {
		struct kvm_pit_state ps;
		struct kvm_pit_state2 ps2;
		struct kvm_pit_config pit_config;
	} u;

	switch (ioctl) {
	case KVM_SET_TSS_ADDR:
		r = kvm_vm_ioctl_set_tss_addr(kvm, arg);
		break;
	case KVM_SET_IDENTITY_MAP_ADDR: {
		u64 ident_addr;

		r = -EFAULT;
		if (copy_from_user(&ident_addr, argp, sizeof ident_addr))
			goto out;
		r = kvm_vm_ioctl_set_identity_map_addr(kvm, ident_addr);
		break;
	}
	case KVM_SET_NR_MMU_PAGES:
		r = kvm_vm_ioctl_set_nr_mmu_pages(kvm, arg);
		break;
	case KVM_GET_NR_MMU_PAGES:
		r = kvm_vm_ioctl_get_nr_mmu_pages(kvm);
		break;
	case KVM_CREATE_IRQCHIP: {
		struct kvm_pic *vpic;

		mutex_lock(&kvm->lock);
		r = -EEXIST;
		if (kvm->arch.vpic)
			goto create_irqchip_unlock;
		r = -EINVAL;
		if (atomic_read(&kvm->online_vcpus))
			goto create_irqchip_unlock;
		r = -ENOMEM;
		vpic = kvm_create_pic(kvm);
		if (vpic) {
			r = kvm_ioapic_init(kvm);
			if (r) {
				mutex_lock(&kvm->slots_lock);
				kvm_io_bus_unregister_dev(kvm, KVM_PIO_BUS,
							  &vpic->dev_master);
				kvm_io_bus_unregister_dev(kvm, KVM_PIO_BUS,
							  &vpic->dev_slave);
				kvm_io_bus_unregister_dev(kvm, KVM_PIO_BUS,
							  &vpic->dev_eclr);
				mutex_unlock(&kvm->slots_lock);
				kfree(vpic);
				goto create_irqchip_unlock;
			}
		} else
			goto create_irqchip_unlock;
		smp_wmb();
		kvm->arch.vpic = vpic;
		smp_wmb();
		r = kvm_setup_default_irq_routing(kvm);
		if (r) {
			mutex_lock(&kvm->slots_lock);
			mutex_lock(&kvm->irq_lock);
			kvm_ioapic_destroy(kvm);
			kvm_destroy_pic(kvm);
			mutex_unlock(&kvm->irq_lock);
			mutex_unlock(&kvm->slots_lock);
		}
	create_irqchip_unlock:
		mutex_unlock(&kvm->lock);
		break;
	}
	case KVM_CREATE_PIT:
		u.pit_config.flags = KVM_PIT_SPEAKER_DUMMY;
		goto create_pit;
	case KVM_CREATE_PIT2:
		r = -EFAULT;
		if (copy_from_user(&u.pit_config, argp,
				   sizeof(struct kvm_pit_config)))
			goto out;
	create_pit:
		mutex_lock(&kvm->slots_lock);
		r = -EEXIST;
		if (kvm->arch.vpit)
			goto create_pit_unlock;
		r = -ENOMEM;
		kvm->arch.vpit = kvm_create_pit(kvm, u.pit_config.flags);
		if (kvm->arch.vpit)
			r = 0;
	create_pit_unlock:
		mutex_unlock(&kvm->slots_lock);
		break;
	case KVM_GET_IRQCHIP: {
		/* 0: PIC master, 1: PIC slave, 2: IOAPIC */
		struct kvm_irqchip *chip;

		chip = memdup_user(argp, sizeof(*chip));
		if (IS_ERR(chip)) {
			r = PTR_ERR(chip);
			goto out;
		}

		r = -ENXIO;
		if (!irqchip_in_kernel(kvm))
			goto get_irqchip_out;
		r = kvm_vm_ioctl_get_irqchip(kvm, chip);
		if (r)
			goto get_irqchip_out;
		r = -EFAULT;
		if (copy_to_user(argp, chip, sizeof *chip))
			goto get_irqchip_out;
		r = 0;
	get_irqchip_out:
		kfree(chip);
		break;
	}
	case KVM_SET_IRQCHIP: {
		/* 0: PIC master, 1: PIC slave, 2: IOAPIC */
		struct kvm_irqchip *chip;

		chip = memdup_user(argp, sizeof(*chip));
		if (IS_ERR(chip)) {
			r = PTR_ERR(chip);
			goto out;
		}

		r = -ENXIO;
		if (!irqchip_in_kernel(kvm))
			goto set_irqchip_out;
		r = kvm_vm_ioctl_set_irqchip(kvm, chip);
		if (r)
			goto set_irqchip_out;
		r = 0;
	set_irqchip_out:
		kfree(chip);
		break;
	}
	case KVM_GET_PIT: {
		r = -EFAULT;
		if (copy_from_user(&u.ps, argp, sizeof(struct kvm_pit_state)))
			goto out;
		r = -ENXIO;
		if (!kvm->arch.vpit)
			goto out;
		r = kvm_vm_ioctl_get_pit(kvm, &u.ps);
		if (r)
			goto out;
		r = -EFAULT;
		if (copy_to_user(argp, &u.ps, sizeof(struct kvm_pit_state)))
			goto out;
		r = 0;
		break;
	}
	case KVM_SET_PIT: {
		r = -EFAULT;
		if (copy_from_user(&u.ps, argp, sizeof u.ps))
			goto out;
		r = -ENXIO;
		if (!kvm->arch.vpit)
			goto out;
		r = kvm_vm_ioctl_set_pit(kvm, &u.ps);
		break;
	}
	case KVM_GET_PIT2: {
		r = -ENXIO;
		if (!kvm->arch.vpit)
			goto out;
		r = kvm_vm_ioctl_get_pit2(kvm, &u.ps2);
		if (r)
			goto out;
		r = -EFAULT;
		if (copy_to_user(argp, &u.ps2, sizeof(u.ps2)))
			goto out;
		r = 0;
		break;
	}
	case KVM_SET_PIT2: {
		r = -EFAULT;
		if (copy_from_user(&u.ps2, argp, sizeof(u.ps2)))
			goto out;
		r = -ENXIO;
		if (!kvm->arch.vpit)
			goto out;
		r = kvm_vm_ioctl_set_pit2(kvm, &u.ps2);
		break;
	}
	case KVM_REINJECT_CONTROL: {
		struct kvm_reinject_control control;
		r =  -EFAULT;
		if (copy_from_user(&control, argp, sizeof(control)))
			goto out;
		r = kvm_vm_ioctl_reinject(kvm, &control);
		break;
	}
	case KVM_XEN_HVM_CONFIG: {
		r = -EFAULT;
		if (copy_from_user(&kvm->arch.xen_hvm_config, argp,
				   sizeof(struct kvm_xen_hvm_config)))
			goto out;
		r = -EINVAL;
		if (kvm->arch.xen_hvm_config.flags)
			goto out;
		r = 0;
		break;
	}
	case KVM_SET_CLOCK: {
		struct kvm_clock_data user_ns;
		u64 now_ns;
		s64 delta;

		r = -EFAULT;
		if (copy_from_user(&user_ns, argp, sizeof(user_ns)))
			goto out;

		r = -EINVAL;
		if (user_ns.flags)
			goto out;

		r = 0;
		local_irq_disable();
		now_ns = get_kernel_ns();
		delta = user_ns.clock - now_ns;
		local_irq_enable();
		kvm->arch.kvmclock_offset = delta;
		kvm_gen_update_masterclock(kvm);
		break;
	}
	case KVM_GET_CLOCK: {
		struct kvm_clock_data user_ns;
		u64 now_ns;

		local_irq_disable();
		now_ns = get_kernel_ns();
		user_ns.clock = kvm->arch.kvmclock_offset + now_ns;
		local_irq_enable();
		user_ns.flags = 0;
		memset(&user_ns.pad, 0, sizeof(user_ns.pad));

		r = -EFAULT;
		if (copy_to_user(argp, &user_ns, sizeof(user_ns)))
			goto out;
		r = 0;
		break;
	}
	case KVM_ENABLE_CAP: {
		struct kvm_enable_cap cap;

		r = -EFAULT;
		if (copy_from_user(&cap, argp, sizeof(cap)))
			goto out;
		r = kvm_vm_ioctl_enable_cap(kvm, &cap);
		break;
	}
	default:
		r = kvm_vm_ioctl_assigned_device(kvm, ioctl, arg);
	}
out:
	return r;
}

static void kvm_init_msr_list(void)
{
	u32 dummy[2];
	unsigned i, j;

	/* skip the first msrs in the list. KVM-specific */
	for (i = j = KVM_SAVE_MSRS_BEGIN; i < ARRAY_SIZE(msrs_to_save); i++) {
		if (rdmsr_safe(msrs_to_save[i], &dummy[0], &dummy[1]) < 0)
			continue;

		/*
		 * Even MSRs that are valid in the host may not be exposed
		 * to the guests in some cases.  We could work around this
		 * in VMX with the generic MSR save/load machinery, but it
		 * is not really worthwhile since it will really only
		 * happen with nested virtualization.
		 */
		switch (msrs_to_save[i]) {
		case MSR_IA32_BNDCFGS:
			if (!kvm_x86_ops->mpx_supported())
				continue;
			break;
		default:
			break;
		}

		if (j < i)
			msrs_to_save[j] = msrs_to_save[i];
		j++;
	}
	num_msrs_to_save = j;
}

static int vcpu_mmio_write(struct kvm_vcpu *vcpu, gpa_t addr, int len,
			   const void *v)
{
	int handled = 0;
	int n;

	do {
		n = min(len, 8);
		if (!(vcpu->arch.apic &&
		      !kvm_iodevice_write(vcpu, &vcpu->arch.apic->dev, addr, n, v))
		    && kvm_io_bus_write(vcpu, KVM_MMIO_BUS, addr, n, v))
			break;
		handled += n;
		addr += n;
		len -= n;
		v += n;
	} while (len);

	return handled;
}

static int vcpu_mmio_read(struct kvm_vcpu *vcpu, gpa_t addr, int len, void *v)
{
	int handled = 0;
	int n;

	do {
		n = min(len, 8);
		if (!(vcpu->arch.apic &&
		      !kvm_iodevice_read(vcpu, &vcpu->arch.apic->dev,
					 addr, n, v))
		    && kvm_io_bus_read(vcpu, KVM_MMIO_BUS, addr, n, v))
			break;
		trace_kvm_mmio(KVM_TRACE_MMIO_READ, n, addr, *(u64 *)v);
		handled += n;
		addr += n;
		len -= n;
		v += n;
	} while (len);

	return handled;
}

static void kvm_set_segment(struct kvm_vcpu *vcpu,
			struct kvm_segment *var, int seg)
{
	kvm_x86_ops->set_segment(vcpu, var, seg);
}

void kvm_get_segment(struct kvm_vcpu *vcpu,
		     struct kvm_segment *var, int seg)
{
	kvm_x86_ops->get_segment(vcpu, var, seg);
}

gpa_t translate_nested_gpa(struct kvm_vcpu *vcpu, gpa_t gpa, u32 access,
			   struct x86_exception *exception)
{
	gpa_t t_gpa;

	BUG_ON(!mmu_is_nested(vcpu));

	/* NPT walks are always user-walks */
	access |= PFERR_USER_MASK;
	t_gpa  = vcpu->arch.mmu.gva_to_gpa(vcpu, gpa, access, exception);

	return t_gpa;
}

gpa_t kvm_mmu_gva_to_gpa_read(struct kvm_vcpu *vcpu, gva_t gva,
			      struct x86_exception *exception)
{
	u32 access = (kvm_x86_ops->get_cpl(vcpu) == 3) ? PFERR_USER_MASK : 0;
	return vcpu->arch.walk_mmu->gva_to_gpa(vcpu, gva, access, exception);
}

 gpa_t kvm_mmu_gva_to_gpa_fetch(struct kvm_vcpu *vcpu, gva_t gva,
				struct x86_exception *exception)
{
	u32 access = (kvm_x86_ops->get_cpl(vcpu) == 3) ? PFERR_USER_MASK : 0;
	access |= PFERR_FETCH_MASK;
	return vcpu->arch.walk_mmu->gva_to_gpa(vcpu, gva, access, exception);
}

gpa_t kvm_mmu_gva_to_gpa_write(struct kvm_vcpu *vcpu, gva_t gva,
			       struct x86_exception *exception)
{
	u32 access = (kvm_x86_ops->get_cpl(vcpu) == 3) ? PFERR_USER_MASK : 0;
	access |= PFERR_WRITE_MASK;
	return vcpu->arch.walk_mmu->gva_to_gpa(vcpu, gva, access, exception);
}

/* uses this to access any guest's mapped memory without checking CPL */
gpa_t kvm_mmu_gva_to_gpa_system(struct kvm_vcpu *vcpu, gva_t gva,
				struct x86_exception *exception)
{
	return vcpu->arch.walk_mmu->gva_to_gpa(vcpu, gva, 0, exception);
}

static int kvm_read_guest_virt_helper(gva_t addr, void *val, unsigned int bytes,
				      struct kvm_vcpu *vcpu, u32 access,
				      struct x86_exception *exception)
{
	void *data = val;
	int r = X86EMUL_CONTINUE;

	while (bytes) {
		gpa_t gpa = vcpu->arch.walk_mmu->gva_to_gpa(vcpu, addr, access,
							    exception);
		unsigned offset = addr & (PAGE_SIZE-1);
		unsigned toread = min(bytes, (unsigned)PAGE_SIZE - offset);
		int ret;

		if (gpa == UNMAPPED_GVA)
			return X86EMUL_PROPAGATE_FAULT;
		ret = kvm_read_guest_page(vcpu->kvm, gpa >> PAGE_SHIFT, data,
					  offset, toread);
		if (ret < 0) {
			r = X86EMUL_IO_NEEDED;
			goto out;
		}

		bytes -= toread;
		data += toread;
		addr += toread;
	}
out:
	return r;
}

/* used for instruction fetching */
static int kvm_fetch_guest_virt(struct x86_emulate_ctxt *ctxt,
				gva_t addr, void *val, unsigned int bytes,
				struct x86_exception *exception)
{
	struct kvm_vcpu *vcpu = emul_to_vcpu(ctxt);
	u32 access = (kvm_x86_ops->get_cpl(vcpu) == 3) ? PFERR_USER_MASK : 0;
	unsigned offset;
	int ret;

	/* Inline kvm_read_guest_virt_helper for speed.  */
	gpa_t gpa = vcpu->arch.walk_mmu->gva_to_gpa(vcpu, addr, access|PFERR_FETCH_MASK,
						    exception);
	if (unlikely(gpa == UNMAPPED_GVA))
		return X86EMUL_PROPAGATE_FAULT;

	offset = addr & (PAGE_SIZE-1);
	if (WARN_ON(offset + bytes > PAGE_SIZE))
		bytes = (unsigned)PAGE_SIZE - offset;
	ret = kvm_read_guest_page(vcpu->kvm, gpa >> PAGE_SHIFT, val,
				  offset, bytes);
	if (unlikely(ret < 0))
		return X86EMUL_IO_NEEDED;

	return X86EMUL_CONTINUE;
}

int kvm_read_guest_virt(struct x86_emulate_ctxt *ctxt,
			       gva_t addr, void *val, unsigned int bytes,
			       struct x86_exception *exception)
{
	struct kvm_vcpu *vcpu = emul_to_vcpu(ctxt);
	u32 access = (kvm_x86_ops->get_cpl(vcpu) == 3) ? PFERR_USER_MASK : 0;

	return kvm_read_guest_virt_helper(addr, val, bytes, vcpu, access,
					  exception);
}
EXPORT_SYMBOL_GPL(kvm_read_guest_virt);

static int kvm_read_guest_virt_system(struct x86_emulate_ctxt *ctxt,
				      gva_t addr, void *val, unsigned int bytes,
				      struct x86_exception *exception)
{
	struct kvm_vcpu *vcpu = emul_to_vcpu(ctxt);
	return kvm_read_guest_virt_helper(addr, val, bytes, vcpu, 0, exception);
}

int kvm_write_guest_virt_system(struct x86_emulate_ctxt *ctxt,
				       gva_t addr, void *val,
				       unsigned int bytes,
				       struct x86_exception *exception)
{
	struct kvm_vcpu *vcpu = emul_to_vcpu(ctxt);
	void *data = val;
	int r = X86EMUL_CONTINUE;

	while (bytes) {
		gpa_t gpa =  vcpu->arch.walk_mmu->gva_to_gpa(vcpu, addr,
							     PFERR_WRITE_MASK,
							     exception);
		unsigned offset = addr & (PAGE_SIZE-1);
		unsigned towrite = min(bytes, (unsigned)PAGE_SIZE - offset);
		int ret;

		if (gpa == UNMAPPED_GVA)
			return X86EMUL_PROPAGATE_FAULT;
		ret = kvm_write_guest(vcpu->kvm, gpa, data, towrite);
		if (ret < 0) {
			r = X86EMUL_IO_NEEDED;
			goto out;
		}

		bytes -= towrite;
		data += towrite;
		addr += towrite;
	}
out:
	return r;
}
EXPORT_SYMBOL_GPL(kvm_write_guest_virt_system);

static int vcpu_mmio_gva_to_gpa(struct kvm_vcpu *vcpu, unsigned long gva,
				gpa_t *gpa, struct x86_exception *exception,
				bool write)
{
	u32 access = ((kvm_x86_ops->get_cpl(vcpu) == 3) ? PFERR_USER_MASK : 0)
		| (write ? PFERR_WRITE_MASK : 0);

	if (vcpu_match_mmio_gva(vcpu, gva)
	    && !permission_fault(vcpu, vcpu->arch.walk_mmu,
				 vcpu->arch.access, access)) {
		*gpa = vcpu->arch.mmio_gfn << PAGE_SHIFT |
					(gva & (PAGE_SIZE - 1));
		trace_vcpu_match_mmio(gva, *gpa, write, false);
		return 1;
	}

	*gpa = vcpu->arch.walk_mmu->gva_to_gpa(vcpu, gva, access, exception);

	if (*gpa == UNMAPPED_GVA)
		return -1;

	/* For APIC access vmexit */
	if ((*gpa & PAGE_MASK) == APIC_DEFAULT_PHYS_BASE)
		return 1;

	if (vcpu_match_mmio_gpa(vcpu, *gpa)) {
		trace_vcpu_match_mmio(gva, *gpa, write, true);
		return 1;
	}

	return 0;
}

int emulator_write_phys(struct kvm_vcpu *vcpu, gpa_t gpa,
			const void *val, int bytes)
{
	int ret;

	ret = kvm_write_guest(vcpu->kvm, gpa, val, bytes);
	if (ret < 0)
		return 0;
	kvm_mmu_pte_write(vcpu, gpa, val, bytes);
	return 1;
}

struct read_write_emulator_ops {
	int (*read_write_prepare)(struct kvm_vcpu *vcpu, void *val,
				  int bytes);
	int (*read_write_emulate)(struct kvm_vcpu *vcpu, gpa_t gpa,
				  void *val, int bytes);
	int (*read_write_mmio)(struct kvm_vcpu *vcpu, gpa_t gpa,
			       int bytes, void *val);
	int (*read_write_exit_mmio)(struct kvm_vcpu *vcpu, gpa_t gpa,
				    void *val, int bytes);
	bool write;
};

static int read_prepare(struct kvm_vcpu *vcpu, void *val, int bytes)
{
	if (vcpu->mmio_read_completed) {
		trace_kvm_mmio(KVM_TRACE_MMIO_READ, bytes,
			       vcpu->mmio_fragments[0].gpa, *(u64 *)val);
		vcpu->mmio_read_completed = 0;
		return 1;
	}

	return 0;
}

static int read_emulate(struct kvm_vcpu *vcpu, gpa_t gpa,
			void *val, int bytes)
{
	return !kvm_read_guest(vcpu->kvm, gpa, val, bytes);
}

static int write_emulate(struct kvm_vcpu *vcpu, gpa_t gpa,
			 void *val, int bytes)
{
	return emulator_write_phys(vcpu, gpa, val, bytes);
}

static int write_mmio(struct kvm_vcpu *vcpu, gpa_t gpa, int bytes, void *val)
{
	trace_kvm_mmio(KVM_TRACE_MMIO_WRITE, bytes, gpa, *(u64 *)val);
	return vcpu_mmio_write(vcpu, gpa, bytes, val);
}

static int read_exit_mmio(struct kvm_vcpu *vcpu, gpa_t gpa,
			  void *val, int bytes)
{
	trace_kvm_mmio(KVM_TRACE_MMIO_READ_UNSATISFIED, bytes, gpa, 0);
	return X86EMUL_IO_NEEDED;
}

static int write_exit_mmio(struct kvm_vcpu *vcpu, gpa_t gpa,
			   void *val, int bytes)
{
	struct kvm_mmio_fragment *frag = &vcpu->mmio_fragments[0];

	memcpy(vcpu->run->mmio.data, frag->data, min(8u, frag->len));
	return X86EMUL_CONTINUE;
}

static const struct read_write_emulator_ops read_emultor = {
	.read_write_prepare = read_prepare,
	.read_write_emulate = read_emulate,
	.read_write_mmio = vcpu_mmio_read,
	.read_write_exit_mmio = read_exit_mmio,
};

static const struct read_write_emulator_ops write_emultor = {
	.read_write_emulate = write_emulate,
	.read_write_mmio = write_mmio,
	.read_write_exit_mmio = write_exit_mmio,
	.write = true,
};

static int emulator_read_write_onepage(unsigned long addr, void *val,
				       unsigned int bytes,
				       struct x86_exception *exception,
				       struct kvm_vcpu *vcpu,
				       const struct read_write_emulator_ops *ops)
{
	gpa_t gpa;
	int handled, ret;
	bool write = ops->write;
	struct kvm_mmio_fragment *frag;

	ret = vcpu_mmio_gva_to_gpa(vcpu, addr, &gpa, exception, write);

	if (ret < 0)
		return X86EMUL_PROPAGATE_FAULT;

	/* For APIC access vmexit */
	if (ret)
		goto mmio;

	if (ops->read_write_emulate(vcpu, gpa, val, bytes))
		return X86EMUL_CONTINUE;

mmio:
	/*
	 * Is this MMIO handled locally?
	 */
	handled = ops->read_write_mmio(vcpu, gpa, bytes, val);
	if (handled == bytes)
		return X86EMUL_CONTINUE;

	gpa += handled;
	bytes -= handled;
	val += handled;

	WARN_ON(vcpu->mmio_nr_fragments >= KVM_MAX_MMIO_FRAGMENTS);
	frag = &vcpu->mmio_fragments[vcpu->mmio_nr_fragments++];
	frag->gpa = gpa;
	frag->data = val;
	frag->len = bytes;
	return X86EMUL_CONTINUE;
}

static int emulator_read_write(struct x86_emulate_ctxt *ctxt,
			unsigned long addr,
			void *val, unsigned int bytes,
			struct x86_exception *exception,
			const struct read_write_emulator_ops *ops)
{
	struct kvm_vcpu *vcpu = emul_to_vcpu(ctxt);
	gpa_t gpa;
	int rc;

	if (ops->read_write_prepare &&
		  ops->read_write_prepare(vcpu, val, bytes))
		return X86EMUL_CONTINUE;

	vcpu->mmio_nr_fragments = 0;

	/* Crossing a page boundary? */
	if (((addr + bytes - 1) ^ addr) & PAGE_MASK) {
		int now;

		now = -addr & ~PAGE_MASK;
		rc = emulator_read_write_onepage(addr, val, now, exception,
						 vcpu, ops);

		if (rc != X86EMUL_CONTINUE)
			return rc;
		addr += now;
		if (ctxt->mode != X86EMUL_MODE_PROT64)
			addr = (u32)addr;
		val += now;
		bytes -= now;
	}

	rc = emulator_read_write_onepage(addr, val, bytes, exception,
					 vcpu, ops);
	if (rc != X86EMUL_CONTINUE)
		return rc;

	if (!vcpu->mmio_nr_fragments)
		return rc;

	gpa = vcpu->mmio_fragments[0].gpa;

	vcpu->mmio_needed = 1;
	vcpu->mmio_cur_fragment = 0;

	vcpu->run->mmio.len = min(8u, vcpu->mmio_fragments[0].len);
	vcpu->run->mmio.is_write = vcpu->mmio_is_write = ops->write;
	vcpu->run->exit_reason = KVM_EXIT_MMIO;
	vcpu->run->mmio.phys_addr = gpa;

	return ops->read_write_exit_mmio(vcpu, gpa, val, bytes);
}

static int emulator_read_emulated(struct x86_emulate_ctxt *ctxt,
				  unsigned long addr,
				  void *val,
				  unsigned int bytes,
				  struct x86_exception *exception)
{
	return emulator_read_write(ctxt, addr, val, bytes,
				   exception, &read_emultor);
}

static int emulator_write_emulated(struct x86_emulate_ctxt *ctxt,
			    unsigned long addr,
			    const void *val,
			    unsigned int bytes,
			    struct x86_exception *exception)
{
	return emulator_read_write(ctxt, addr, (void *)val, bytes,
				   exception, &write_emultor);
}

#define CMPXCHG_TYPE(t, ptr, old, new) \
	(cmpxchg((t *)(ptr), *(t *)(old), *(t *)(new)) == *(t *)(old))

#ifdef CONFIG_X86_64
#  define CMPXCHG64(ptr, old, new) CMPXCHG_TYPE(u64, ptr, old, new)
#else
#  define CMPXCHG64(ptr, old, new) \
	(cmpxchg64((u64 *)(ptr), *(u64 *)(old), *(u64 *)(new)) == *(u64 *)(old))
#endif

static int emulator_cmpxchg_emulated(struct x86_emulate_ctxt *ctxt,
				     unsigned long addr,
				     const void *old,
				     const void *new,
				     unsigned int bytes,
				     struct x86_exception *exception)
{
	struct kvm_vcpu *vcpu = emul_to_vcpu(ctxt);
	gpa_t gpa;
	struct page *page;
	char *kaddr;
	bool exchanged;

	/* guests cmpxchg8b have to be emulated atomically */
	if (bytes > 8 || (bytes & (bytes - 1)))
		goto emul_write;

	gpa = kvm_mmu_gva_to_gpa_write(vcpu, addr, NULL);

	if (gpa == UNMAPPED_GVA ||
	    (gpa & PAGE_MASK) == APIC_DEFAULT_PHYS_BASE)
		goto emul_write;

	if (((gpa + bytes - 1) & PAGE_MASK) != (gpa & PAGE_MASK))
		goto emul_write;

	page = gfn_to_page(vcpu->kvm, gpa >> PAGE_SHIFT);
	if (is_error_page(page))
		goto emul_write;

	kaddr = kmap_atomic(page);
	kaddr += offset_in_page(gpa);
	switch (bytes) {
	case 1:
		exchanged = CMPXCHG_TYPE(u8, kaddr, old, new);
		break;
	case 2:
		exchanged = CMPXCHG_TYPE(u16, kaddr, old, new);
		break;
	case 4:
		exchanged = CMPXCHG_TYPE(u32, kaddr, old, new);
		break;
	case 8:
		exchanged = CMPXCHG64(kaddr, old, new);
		break;
	default:
		BUG();
	}
	kunmap_atomic(kaddr);
	kvm_release_page_dirty(page);

	if (!exchanged)
		return X86EMUL_CMPXCHG_FAILED;

	mark_page_dirty(vcpu->kvm, gpa >> PAGE_SHIFT);
	kvm_mmu_pte_write(vcpu, gpa, new, bytes);

	return X86EMUL_CONTINUE;

emul_write:
	printk_once(KERN_WARNING "kvm: emulating exchange as write\n");

	return emulator_write_emulated(ctxt, addr, new, bytes, exception);
}

static int kernel_pio(struct kvm_vcpu *vcpu, void *pd)
{
	/* TODO: String I/O for in kernel device */
	int r;

	if (vcpu->arch.pio.in)
		r = kvm_io_bus_read(vcpu, KVM_PIO_BUS, vcpu->arch.pio.port,
				    vcpu->arch.pio.size, pd);
	else
		r = kvm_io_bus_write(vcpu, KVM_PIO_BUS,
				     vcpu->arch.pio.port, vcpu->arch.pio.size,
				     pd);
	return r;
}

static int emulator_pio_in_out(struct kvm_vcpu *vcpu, int size,
			       unsigned short port, void *val,
			       unsigned int count, bool in)
{
	vcpu->arch.pio.port = port;
	vcpu->arch.pio.in = in;
	vcpu->arch.pio.count  = count;
	vcpu->arch.pio.size = size;

	if (!kernel_pio(vcpu, vcpu->arch.pio_data)) {
		vcpu->arch.pio.count = 0;
		return 1;
	}

	vcpu->run->exit_reason = KVM_EXIT_IO;
	vcpu->run->io.direction = in ? KVM_EXIT_IO_IN : KVM_EXIT_IO_OUT;
	vcpu->run->io.size = size;
	vcpu->run->io.data_offset = KVM_PIO_PAGE_OFFSET * PAGE_SIZE;
	vcpu->run->io.count = count;
	vcpu->run->io.port = port;

	return 0;
}

static int emulator_pio_in_emulated(struct x86_emulate_ctxt *ctxt,
				    int size, unsigned short port, void *val,
				    unsigned int count)
{
	struct kvm_vcpu *vcpu = emul_to_vcpu(ctxt);
	int ret;

	if (vcpu->arch.pio.count)
		goto data_avail;

	ret = emulator_pio_in_out(vcpu, size, port, val, count, true);
	if (ret) {
data_avail:
		memcpy(val, vcpu->arch.pio_data, size * count);
		trace_kvm_pio(KVM_PIO_IN, port, size, count, vcpu->arch.pio_data);
		vcpu->arch.pio.count = 0;
		return 1;
	}

	return 0;
}

static int emulator_pio_out_emulated(struct x86_emulate_ctxt *ctxt,
				     int size, unsigned short port,
				     const void *val, unsigned int count)
{
	struct kvm_vcpu *vcpu = emul_to_vcpu(ctxt);

	memcpy(vcpu->arch.pio_data, val, size * count);
	trace_kvm_pio(KVM_PIO_OUT, port, size, count, vcpu->arch.pio_data);
	return emulator_pio_in_out(vcpu, size, port, (void *)val, count, false);
}

static unsigned long get_segment_base(struct kvm_vcpu *vcpu, int seg)
{
	return kvm_x86_ops->get_segment_base(vcpu, seg);
}

static void emulator_invlpg(struct x86_emulate_ctxt *ctxt, ulong address)
{
	kvm_mmu_invlpg(emul_to_vcpu(ctxt), address);
}

int kvm_emulate_wbinvd_noskip(struct kvm_vcpu *vcpu)
{
	if (!need_emulate_wbinvd(vcpu))
		return X86EMUL_CONTINUE;

	if (kvm_x86_ops->has_wbinvd_exit()) {
		int cpu = get_cpu();

		cpumask_set_cpu(cpu, vcpu->arch.wbinvd_dirty_mask);
		smp_call_function_many(vcpu->arch.wbinvd_dirty_mask,
				wbinvd_ipi, NULL, 1);
		put_cpu();
		cpumask_clear(vcpu->arch.wbinvd_dirty_mask);
	} else
		wbinvd();
	return X86EMUL_CONTINUE;
}

int kvm_emulate_wbinvd(struct kvm_vcpu *vcpu)
{
	kvm_x86_ops->skip_emulated_instruction(vcpu);
	return kvm_emulate_wbinvd_noskip(vcpu);
}
EXPORT_SYMBOL_GPL(kvm_emulate_wbinvd);



static void emulator_wbinvd(struct x86_emulate_ctxt *ctxt)
{
	kvm_emulate_wbinvd_noskip(emul_to_vcpu(ctxt));
}

static int emulator_get_dr(struct x86_emulate_ctxt *ctxt, int dr,
			   unsigned long *dest)
{
	return kvm_get_dr(emul_to_vcpu(ctxt), dr, dest);
}

static int emulator_set_dr(struct x86_emulate_ctxt *ctxt, int dr,
			   unsigned long value)
{

	return __kvm_set_dr(emul_to_vcpu(ctxt), dr, value);
}

static u64 mk_cr_64(u64 curr_cr, u32 new_val)
{
	return (curr_cr & ~((1ULL << 32) - 1)) | new_val;
}

static unsigned long emulator_get_cr(struct x86_emulate_ctxt *ctxt, int cr)
{
	struct kvm_vcpu *vcpu = emul_to_vcpu(ctxt);
	unsigned long value;

	switch (cr) {
	case 0:
		value = kvm_read_cr0(vcpu);
		break;
	case 2:
		value = vcpu->arch.cr2;
		break;
	case 3:
		value = kvm_read_cr3(vcpu);
		break;
	case 4:
		value = kvm_read_cr4(vcpu);
		break;
	case 8:
		value = kvm_get_cr8(vcpu);
		break;
	default:
		kvm_err("%s: unexpected cr %u\n", __func__, cr);
		return 0;
	}

	return value;
}

static int emulator_set_cr(struct x86_emulate_ctxt *ctxt, int cr, ulong val)
{
	struct kvm_vcpu *vcpu = emul_to_vcpu(ctxt);
	int res = 0;

	switch (cr) {
	case 0:
		res = kvm_set_cr0(vcpu, mk_cr_64(kvm_read_cr0(vcpu), val));
		break;
	case 2:
		vcpu->arch.cr2 = val;
		break;
	case 3:
		res = kvm_set_cr3(vcpu, val);
		break;
	case 4:
		res = kvm_set_cr4(vcpu, mk_cr_64(kvm_read_cr4(vcpu), val));
		break;
	case 8:
		res = kvm_set_cr8(vcpu, val);
		break;
	default:
		kvm_err("%s: unexpected cr %u\n", __func__, cr);
		res = -1;
	}

	return res;
}

static int emulator_get_cpl(struct x86_emulate_ctxt *ctxt)
{
	return kvm_x86_ops->get_cpl(emul_to_vcpu(ctxt));
}

static void emulator_get_gdt(struct x86_emulate_ctxt *ctxt, struct desc_ptr *dt)
{
	kvm_x86_ops->get_gdt(emul_to_vcpu(ctxt), dt);
}

static void emulator_get_idt(struct x86_emulate_ctxt *ctxt, struct desc_ptr *dt)
{
	kvm_x86_ops->get_idt(emul_to_vcpu(ctxt), dt);
}

static void emulator_set_gdt(struct x86_emulate_ctxt *ctxt, struct desc_ptr *dt)
{
	kvm_x86_ops->set_gdt(emul_to_vcpu(ctxt), dt);
}

static void emulator_set_idt(struct x86_emulate_ctxt *ctxt, struct desc_ptr *dt)
{
	kvm_x86_ops->set_idt(emul_to_vcpu(ctxt), dt);
}

static unsigned long emulator_get_cached_segment_base(
	struct x86_emulate_ctxt *ctxt, int seg)
{
	return get_segment_base(emul_to_vcpu(ctxt), seg);
}

static bool emulator_get_segment(struct x86_emulate_ctxt *ctxt, u16 *selector,
				 struct desc_struct *desc, u32 *base3,
				 int seg)
{
	struct kvm_segment var;

	kvm_get_segment(emul_to_vcpu(ctxt), &var, seg);
	*selector = var.selector;

	if (var.unusable) {
		memset(desc, 0, sizeof(*desc));
		return false;
	}

	if (var.g)
		var.limit >>= 12;
	set_desc_limit(desc, var.limit);
	set_desc_base(desc, (unsigned long)var.base);
#ifdef CONFIG_X86_64
	if (base3)
		*base3 = var.base >> 32;
#endif
	desc->type = var.type;
	desc->s = var.s;
	desc->dpl = var.dpl;
	desc->p = var.present;
	desc->avl = var.avl;
	desc->l = var.l;
	desc->d = var.db;
	desc->g = var.g;

	return true;
}

static void emulator_set_segment(struct x86_emulate_ctxt *ctxt, u16 selector,
				 struct desc_struct *desc, u32 base3,
				 int seg)
{
	struct kvm_vcpu *vcpu = emul_to_vcpu(ctxt);
	struct kvm_segment var;

	var.selector = selector;
	var.base = get_desc_base(desc);
#ifdef CONFIG_X86_64
	var.base |= ((u64)base3) << 32;
#endif
	var.limit = get_desc_limit(desc);
	if (desc->g)
		var.limit = (var.limit << 12) | 0xfff;
	var.type = desc->type;
	var.dpl = desc->dpl;
	var.db = desc->d;
	var.s = desc->s;
	var.l = desc->l;
	var.g = desc->g;
	var.avl = desc->avl;
	var.present = desc->p;
	var.unusable = !var.present;
	var.padding = 0;

	kvm_set_segment(vcpu, &var, seg);
	return;
}

static int emulator_get_msr(struct x86_emulate_ctxt *ctxt,
			    u32 msr_index, u64 *pdata)
{
	return kvm_get_msr(emul_to_vcpu(ctxt), msr_index, pdata);
}

static int emulator_set_msr(struct x86_emulate_ctxt *ctxt,
			    u32 msr_index, u64 data)
{
	struct msr_data msr;

	msr.data = data;
	msr.index = msr_index;
	msr.host_initiated = false;
	return kvm_set_msr(emul_to_vcpu(ctxt), &msr);
}

static int emulator_check_pmc(struct x86_emulate_ctxt *ctxt,
			      u32 pmc)
{
	return kvm_pmu_check_pmc(emul_to_vcpu(ctxt), pmc);
}

static int emulator_read_pmc(struct x86_emulate_ctxt *ctxt,
			     u32 pmc, u64 *pdata)
{
	return kvm_pmu_read_pmc(emul_to_vcpu(ctxt), pmc, pdata);
}

static void emulator_halt(struct x86_emulate_ctxt *ctxt)
{
	emul_to_vcpu(ctxt)->arch.halt_request = 1;
}

static void emulator_get_fpu(struct x86_emulate_ctxt *ctxt)
{
	preempt_disable();
	kvm_load_guest_fpu(emul_to_vcpu(ctxt));
	/*
	 * CR0.TS may reference the host fpu state, not the guest fpu state,
	 * so it may be clear at this point.
	 */
	clts();
}

static void emulator_put_fpu(struct x86_emulate_ctxt *ctxt)
{
	preempt_enable();
}

static int emulator_intercept(struct x86_emulate_ctxt *ctxt,
			      struct x86_instruction_info *info,
			      enum x86_intercept_stage stage)
{
	return kvm_x86_ops->check_intercept(emul_to_vcpu(ctxt), info, stage);
}

static void emulator_get_cpuid(struct x86_emulate_ctxt *ctxt,
			       u32 *eax, u32 *ebx, u32 *ecx, u32 *edx)
{
	kvm_cpuid(emul_to_vcpu(ctxt), eax, ebx, ecx, edx);
}

static ulong emulator_read_gpr(struct x86_emulate_ctxt *ctxt, unsigned reg)
{
	return kvm_register_read(emul_to_vcpu(ctxt), reg);
}

static void emulator_write_gpr(struct x86_emulate_ctxt *ctxt, unsigned reg, ulong val)
{
	kvm_register_write(emul_to_vcpu(ctxt), reg, val);
}

static void emulator_set_nmi_mask(struct x86_emulate_ctxt *ctxt, bool masked)
{
	kvm_x86_ops->set_nmi_mask(emul_to_vcpu(ctxt), masked);
}

static const struct x86_emulate_ops emulate_ops = {
	.read_gpr            = emulator_read_gpr,
	.write_gpr           = emulator_write_gpr,
	.read_std            = kvm_read_guest_virt_system,
	.write_std           = kvm_write_guest_virt_system,
	.fetch               = kvm_fetch_guest_virt,
	.read_emulated       = emulator_read_emulated,
	.write_emulated      = emulator_write_emulated,
	.cmpxchg_emulated    = emulator_cmpxchg_emulated,
	.invlpg              = emulator_invlpg,
	.pio_in_emulated     = emulator_pio_in_emulated,
	.pio_out_emulated    = emulator_pio_out_emulated,
	.get_segment         = emulator_get_segment,
	.set_segment         = emulator_set_segment,
	.get_cached_segment_base = emulator_get_cached_segment_base,
	.get_gdt             = emulator_get_gdt,
	.get_idt	     = emulator_get_idt,
	.set_gdt             = emulator_set_gdt,
	.set_idt	     = emulator_set_idt,
	.get_cr              = emulator_get_cr,
	.set_cr              = emulator_set_cr,
	.cpl                 = emulator_get_cpl,
	.get_dr              = emulator_get_dr,
	.set_dr              = emulator_set_dr,
	.set_msr             = emulator_set_msr,
	.get_msr             = emulator_get_msr,
	.check_pmc	     = emulator_check_pmc,
	.read_pmc            = emulator_read_pmc,
	.halt                = emulator_halt,
	.wbinvd              = emulator_wbinvd,
	.fix_hypercall       = emulator_fix_hypercall,
	.get_fpu             = emulator_get_fpu,
	.put_fpu             = emulator_put_fpu,
	.intercept           = emulator_intercept,
	.get_cpuid           = emulator_get_cpuid,
	.set_nmi_mask        = emulator_set_nmi_mask,
};

static void toggle_interruptibility(struct kvm_vcpu *vcpu, u32 mask)
{
	u32 int_shadow = kvm_x86_ops->get_interrupt_shadow(vcpu);
	/*
	 * an sti; sti; sequence only disable interrupts for the first
	 * instruction. So, if the last instruction, be it emulated or
	 * not, left the system with the INT_STI flag enabled, it
	 * means that the last instruction is an sti. We should not
	 * leave the flag on in this case. The same goes for mov ss
	 */
	if (int_shadow & mask)
		mask = 0;
	if (unlikely(int_shadow || mask)) {
		kvm_x86_ops->set_interrupt_shadow(vcpu, mask);
		if (!mask)
			kvm_make_request(KVM_REQ_EVENT, vcpu);
	}
}

static bool inject_emulated_exception(struct kvm_vcpu *vcpu)
{
	struct x86_emulate_ctxt *ctxt = &vcpu->arch.emulate_ctxt;
	if (ctxt->exception.vector == PF_VECTOR)
		return kvm_propagate_fault(vcpu, &ctxt->exception);

	if (ctxt->exception.error_code_valid)
		kvm_queue_exception_e(vcpu, ctxt->exception.vector,
				      ctxt->exception.error_code);
	else
		kvm_queue_exception(vcpu, ctxt->exception.vector);
	return false;
}

static void init_emulate_ctxt(struct kvm_vcpu *vcpu)
{
	struct x86_emulate_ctxt *ctxt = &vcpu->arch.emulate_ctxt;
	int cs_db, cs_l;

	kvm_x86_ops->get_cs_db_l_bits(vcpu, &cs_db, &cs_l);

	ctxt->eflags = kvm_get_rflags(vcpu);
	ctxt->eip = kvm_rip_read(vcpu);
	ctxt->mode = (!is_protmode(vcpu))		? X86EMUL_MODE_REAL :
		     (ctxt->eflags & X86_EFLAGS_VM)	? X86EMUL_MODE_VM86 :
		     (cs_l && is_long_mode(vcpu))	? X86EMUL_MODE_PROT64 :
		     cs_db				? X86EMUL_MODE_PROT32 :
							  X86EMUL_MODE_PROT16;
	ctxt->guest_mode = is_guest_mode(vcpu);

	init_decode_cache(ctxt);
	vcpu->arch.emulate_regs_need_sync_from_vcpu = false;
}

int kvm_inject_realmode_interrupt(struct kvm_vcpu *vcpu, int irq, int inc_eip)
{
	struct x86_emulate_ctxt *ctxt = &vcpu->arch.emulate_ctxt;
	int ret;

	init_emulate_ctxt(vcpu);

	ctxt->op_bytes = 2;
	ctxt->ad_bytes = 2;
	ctxt->_eip = ctxt->eip + inc_eip;
	ret = emulate_int_real(ctxt, irq);

	if (ret != X86EMUL_CONTINUE)
		return EMULATE_FAIL;

	ctxt->eip = ctxt->_eip;
	kvm_rip_write(vcpu, ctxt->eip);
	kvm_set_rflags(vcpu, ctxt->eflags);

	if (irq == NMI_VECTOR)
		vcpu->arch.nmi_pending = 0;
	else
		vcpu->arch.interrupt.pending = false;

	return EMULATE_DONE;
}
EXPORT_SYMBOL_GPL(kvm_inject_realmode_interrupt);

static int handle_emulation_failure(struct kvm_vcpu *vcpu)
{
	int r = EMULATE_DONE;

	++vcpu->stat.insn_emulation_fail;
	trace_kvm_emulate_insn_failed(vcpu);
	if (!is_guest_mode(vcpu) && kvm_x86_ops->get_cpl(vcpu) == 0) {
		vcpu->run->exit_reason = KVM_EXIT_INTERNAL_ERROR;
		vcpu->run->internal.suberror = KVM_INTERNAL_ERROR_EMULATION;
		vcpu->run->internal.ndata = 0;
		r = EMULATE_FAIL;
	}
	kvm_queue_exception(vcpu, UD_VECTOR);

	return r;
}

static bool reexecute_instruction(struct kvm_vcpu *vcpu, gva_t cr2,
				  bool write_fault_to_shadow_pgtable,
				  int emulation_type)
{
	gpa_t gpa = cr2;
	pfn_t pfn;

	if (emulation_type & EMULTYPE_NO_REEXECUTE)
		return false;

	if (!vcpu->arch.mmu.direct_map) {
		/*
		 * Write permission should be allowed since only
		 * write access need to be emulated.
		 */
		gpa = kvm_mmu_gva_to_gpa_write(vcpu, cr2, NULL);

		/*
		 * If the mapping is invalid in guest, let cpu retry
		 * it to generate fault.
		 */
		if (gpa == UNMAPPED_GVA)
			return true;
	}

	/*
	 * Do not retry the unhandleable instruction if it faults on the
	 * readonly host memory, otherwise it will goto a infinite loop:
	 * retry instruction -> write #PF -> emulation fail -> retry
	 * instruction -> ...
	 */
	pfn = gfn_to_pfn(vcpu->kvm, gpa_to_gfn(gpa));

	/*
	 * If the instruction failed on the error pfn, it can not be fixed,
	 * report the error to userspace.
	 */
	if (is_error_noslot_pfn(pfn))
		return false;

	kvm_release_pfn_clean(pfn);

	/* The instructions are well-emulated on direct mmu. */
	if (vcpu->arch.mmu.direct_map) {
		unsigned int indirect_shadow_pages;

		spin_lock(&vcpu->kvm->mmu_lock);
		indirect_shadow_pages = vcpu->kvm->arch.indirect_shadow_pages;
		spin_unlock(&vcpu->kvm->mmu_lock);

		if (indirect_shadow_pages)
			kvm_mmu_unprotect_page(vcpu->kvm, gpa_to_gfn(gpa));

		return true;
	}

	/*
	 * if emulation was due to access to shadowed page table
	 * and it failed try to unshadow page and re-enter the
	 * guest to let CPU execute the instruction.
	 */
	kvm_mmu_unprotect_page(vcpu->kvm, gpa_to_gfn(gpa));

	/*
	 * If the access faults on its page table, it can not
	 * be fixed by unprotecting shadow page and it should
	 * be reported to userspace.
	 */
	return !write_fault_to_shadow_pgtable;
}

static bool retry_instruction(struct x86_emulate_ctxt *ctxt,
			      unsigned long cr2,  int emulation_type)
{
	struct kvm_vcpu *vcpu = emul_to_vcpu(ctxt);
	unsigned long last_retry_eip, last_retry_addr, gpa = cr2;

	last_retry_eip = vcpu->arch.last_retry_eip;
	last_retry_addr = vcpu->arch.last_retry_addr;

	/*
	 * If the emulation is caused by #PF and it is non-page_table
	 * writing instruction, it means the VM-EXIT is caused by shadow
	 * page protected, we can zap the shadow page and retry this
	 * instruction directly.
	 *
	 * Note: if the guest uses a non-page-table modifying instruction
	 * on the PDE that points to the instruction, then we will unmap
	 * the instruction and go to an infinite loop. So, we cache the
	 * last retried eip and the last fault address, if we meet the eip
	 * and the address again, we can break out of the potential infinite
	 * loop.
	 */
	vcpu->arch.last_retry_eip = vcpu->arch.last_retry_addr = 0;

	if (!(emulation_type & EMULTYPE_RETRY))
		return false;

	if (x86_page_table_writing_insn(ctxt))
		return false;

	if (ctxt->eip == last_retry_eip && last_retry_addr == cr2)
		return false;

	vcpu->arch.last_retry_eip = ctxt->eip;
	vcpu->arch.last_retry_addr = cr2;

	if (!vcpu->arch.mmu.direct_map)
		gpa = kvm_mmu_gva_to_gpa_write(vcpu, cr2, NULL);

	kvm_mmu_unprotect_page(vcpu->kvm, gpa_to_gfn(gpa));

	return true;
}

static int complete_emulated_mmio(struct kvm_vcpu *vcpu);
static int complete_emulated_pio(struct kvm_vcpu *vcpu);

static int kvm_vcpu_check_hw_bp(unsigned long addr, u32 type, u32 dr7,
				unsigned long *db)
{
	u32 dr6 = 0;
	int i;
	u32 enable, rwlen;

	enable = dr7;
	rwlen = dr7 >> 16;
	for (i = 0; i < 4; i++, enable >>= 2, rwlen >>= 4)
		if ((enable & 3) && (rwlen & 15) == type && db[i] == addr)
			dr6 |= (1 << i);
	return dr6;
}

static void kvm_vcpu_check_singlestep(struct kvm_vcpu *vcpu, unsigned long rflags, int *r)
{
	struct kvm_run *kvm_run = vcpu->run;

	/*
	 * rflags is the old, "raw" value of the flags.  The new value has
	 * not been saved yet.
	 *
	 * This is correct even for TF set by the guest, because "the
	 * processor will not generate this exception after the instruction
	 * that sets the TF flag".
	 */
	if (unlikely(rflags & X86_EFLAGS_TF)) {
		if (vcpu->guest_debug & KVM_GUESTDBG_SINGLESTEP) {
			kvm_run->debug.arch.dr6 = DR6_BS | DR6_FIXED_1 |
						  DR6_RTM;
			kvm_run->debug.arch.pc = vcpu->arch.singlestep_rip;
			kvm_run->debug.arch.exception = DB_VECTOR;
			kvm_run->exit_reason = KVM_EXIT_DEBUG;
			*r = EMULATE_USER_EXIT;
		} else {
			vcpu->arch.emulate_ctxt.eflags &= ~X86_EFLAGS_TF;
			/*
			 * "Certain debug exceptions may clear bit 0-3.  The
			 * remaining contents of the DR6 register are never
			 * cleared by the processor".
			 */
			vcpu->arch.dr6 &= ~15;
			vcpu->arch.dr6 |= DR6_BS | DR6_RTM;
			kvm_queue_exception(vcpu, DB_VECTOR);
		}
	}
}

static bool kvm_vcpu_check_breakpoint(struct kvm_vcpu *vcpu, int *r)
{
	if (unlikely(vcpu->guest_debug & KVM_GUESTDBG_USE_HW_BP) &&
	    (vcpu->arch.guest_debug_dr7 & DR7_BP_EN_MASK)) {
		struct kvm_run *kvm_run = vcpu->run;
		unsigned long eip = kvm_get_linear_rip(vcpu);
		u32 dr6 = kvm_vcpu_check_hw_bp(eip, 0,
					   vcpu->arch.guest_debug_dr7,
					   vcpu->arch.eff_db);

		if (dr6 != 0) {
			kvm_run->debug.arch.dr6 = dr6 | DR6_FIXED_1 | DR6_RTM;
			kvm_run->debug.arch.pc = eip;
			kvm_run->debug.arch.exception = DB_VECTOR;
			kvm_run->exit_reason = KVM_EXIT_DEBUG;
			*r = EMULATE_USER_EXIT;
			return true;
		}
	}

	if (unlikely(vcpu->arch.dr7 & DR7_BP_EN_MASK) &&
	    !(kvm_get_rflags(vcpu) & X86_EFLAGS_RF)) {
		unsigned long eip = kvm_get_linear_rip(vcpu);
		u32 dr6 = kvm_vcpu_check_hw_bp(eip, 0,
					   vcpu->arch.dr7,
					   vcpu->arch.db);

		if (dr6 != 0) {
			vcpu->arch.dr6 &= ~15;
			vcpu->arch.dr6 |= dr6 | DR6_RTM;
			kvm_queue_exception(vcpu, DB_VECTOR);
			*r = EMULATE_DONE;
			return true;
		}
	}

	return false;
}

int x86_emulate_instruction(struct kvm_vcpu *vcpu,
			    unsigned long cr2,
			    int emulation_type,
			    void *insn,
			    int insn_len)
{
	int r;
	struct x86_emulate_ctxt *ctxt = &vcpu->arch.emulate_ctxt;
	bool writeback = true;
	bool write_fault_to_spt = vcpu->arch.write_fault_to_shadow_pgtable;

	/*
	 * Clear write_fault_to_shadow_pgtable here to ensure it is
	 * never reused.
	 */
	vcpu->arch.write_fault_to_shadow_pgtable = false;
	kvm_clear_exception_queue(vcpu);

	if (!(emulation_type & EMULTYPE_NO_DECODE)) {
		init_emulate_ctxt(vcpu);

		/*
		 * We will reenter on the same instruction since
		 * we do not set complete_userspace_io.  This does not
		 * handle watchpoints yet, those would be handled in
		 * the emulate_ops.
		 */
		if (kvm_vcpu_check_breakpoint(vcpu, &r))
			return r;

		ctxt->interruptibility = 0;
		ctxt->have_exception = false;
		ctxt->exception.vector = -1;
		ctxt->perm_ok = false;

		ctxt->ud = emulation_type & EMULTYPE_TRAP_UD;

		r = x86_decode_insn(ctxt, insn, insn_len);

		trace_kvm_emulate_insn_start(vcpu);
		++vcpu->stat.insn_emulation;
		if (r != EMULATION_OK)  {
			if (emulation_type & EMULTYPE_TRAP_UD)
				return EMULATE_FAIL;
			if (reexecute_instruction(vcpu, cr2, write_fault_to_spt,
						emulation_type))
				return EMULATE_DONE;
			if (emulation_type & EMULTYPE_SKIP)
				return EMULATE_FAIL;
			return handle_emulation_failure(vcpu);
		}
	}

	if (emulation_type & EMULTYPE_SKIP) {
		kvm_rip_write(vcpu, ctxt->_eip);
		if (ctxt->eflags & X86_EFLAGS_RF)
			kvm_set_rflags(vcpu, ctxt->eflags & ~X86_EFLAGS_RF);
		return EMULATE_DONE;
	}

	if (retry_instruction(ctxt, cr2, emulation_type))
		return EMULATE_DONE;

	/* this is needed for vmware backdoor interface to work since it
	   changes registers values  during IO operation */
	if (vcpu->arch.emulate_regs_need_sync_from_vcpu) {
		vcpu->arch.emulate_regs_need_sync_from_vcpu = false;
		emulator_invalidate_register_cache(ctxt);
	}

restart:
	r = x86_emulate_insn(ctxt);

	if (r == EMULATION_INTERCEPTED)
		return EMULATE_DONE;

	if (r == EMULATION_FAILED) {
		if (reexecute_instruction(vcpu, cr2, write_fault_to_spt,
					emulation_type))
			return EMULATE_DONE;

		return handle_emulation_failure(vcpu);
	}

	if (ctxt->have_exception) {
		r = EMULATE_DONE;
		if (inject_emulated_exception(vcpu))
			return r;
	} else if (vcpu->arch.pio.count) {
		if (!vcpu->arch.pio.in) {
			/* FIXME: return into emulator if single-stepping.  */
			vcpu->arch.pio.count = 0;
		} else {
			writeback = false;
			vcpu->arch.complete_userspace_io = complete_emulated_pio;
		}
		r = EMULATE_USER_EXIT;
	} else if (vcpu->mmio_needed) {
		if (!vcpu->mmio_is_write)
			writeback = false;
		r = EMULATE_USER_EXIT;
		vcpu->arch.complete_userspace_io = complete_emulated_mmio;
	} else if (r == EMULATION_RESTART)
		goto restart;
	else
		r = EMULATE_DONE;

	if (writeback) {
		unsigned long rflags = kvm_x86_ops->get_rflags(vcpu);
		toggle_interruptibility(vcpu, ctxt->interruptibility);
		vcpu->arch.emulate_regs_need_sync_to_vcpu = false;
		kvm_rip_write(vcpu, ctxt->eip);
		if (r == EMULATE_DONE)
			kvm_vcpu_check_singlestep(vcpu, rflags, &r);
		if (!ctxt->have_exception ||
		    exception_type(ctxt->exception.vector) == EXCPT_TRAP)
			__kvm_set_rflags(vcpu, ctxt->eflags);

		/*
		 * For STI, interrupts are shadowed; so KVM_REQ_EVENT will
		 * do nothing, and it will be requested again as soon as
		 * the shadow expires.  But we still need to check here,
		 * because POPF has no interrupt shadow.
		 */
		if (unlikely((ctxt->eflags & ~rflags) & X86_EFLAGS_IF))
			kvm_make_request(KVM_REQ_EVENT, vcpu);
	} else
		vcpu->arch.emulate_regs_need_sync_to_vcpu = true;

	return r;
}
EXPORT_SYMBOL_GPL(x86_emulate_instruction);

int kvm_fast_pio_out(struct kvm_vcpu *vcpu, int size, unsigned short port)
{
	unsigned long val = kvm_register_read(vcpu, VCPU_REGS_RAX);
	int ret = emulator_pio_out_emulated(&vcpu->arch.emulate_ctxt,
					    size, port, &val, 1);
	/* do not return to emulator after return from userspace */
	vcpu->arch.pio.count = 0;
	return ret;
}
EXPORT_SYMBOL_GPL(kvm_fast_pio_out);

static void tsc_bad(void *info)
{
	__this_cpu_write(cpu_tsc_khz, 0);
}

static void tsc_khz_changed(void *data)
{
	struct cpufreq_freqs *freq = data;
	unsigned long khz = 0;

	if (data)
		khz = freq->new;
	else if (!boot_cpu_has(X86_FEATURE_CONSTANT_TSC))
		khz = cpufreq_quick_get(raw_smp_processor_id());
	if (!khz)
		khz = tsc_khz;
	__this_cpu_write(cpu_tsc_khz, khz);
}

static int kvmclock_cpufreq_notifier(struct notifier_block *nb, unsigned long val,
				     void *data)
{
	struct cpufreq_freqs *freq = data;
	struct kvm *kvm;
	struct kvm_vcpu *vcpu;
	int i, send_ipi = 0;

	/*
	 * We allow guests to temporarily run on slowing clocks,
	 * provided we notify them after, or to run on accelerating
	 * clocks, provided we notify them before.  Thus time never
	 * goes backwards.
	 *
	 * However, we have a problem.  We can't atomically update
	 * the frequency of a given CPU from this function; it is
	 * merely a notifier, which can be called from any CPU.
	 * Changing the TSC frequency at arbitrary points in time
	 * requires a recomputation of local variables related to
	 * the TSC for each VCPU.  We must flag these local variables
	 * to be updated and be sure the update takes place with the
	 * new frequency before any guests proceed.
	 *
	 * Unfortunately, the combination of hotplug CPU and frequency
	 * change creates an intractable locking scenario; the order
	 * of when these callouts happen is undefined with respect to
	 * CPU hotplug, and they can race with each other.  As such,
	 * merely setting per_cpu(cpu_tsc_khz) = X during a hotadd is
	 * undefined; you can actually have a CPU frequency change take
	 * place in between the computation of X and the setting of the
	 * variable.  To protect against this problem, all updates of
	 * the per_cpu tsc_khz variable are done in an interrupt
	 * protected IPI, and all callers wishing to update the value
	 * must wait for a synchronous IPI to complete (which is trivial
	 * if the caller is on the CPU already).  This establishes the
	 * necessary total order on variable updates.
	 *
	 * Note that because a guest time update may take place
	 * anytime after the setting of the VCPU's request bit, the
	 * correct TSC value must be set before the request.  However,
	 * to ensure the update actually makes it to any guest which
	 * starts running in hardware virtualization between the set
	 * and the acquisition of the spinlock, we must also ping the
	 * CPU after setting the request bit.
	 *
	 */

	if (val == CPUFREQ_PRECHANGE && freq->old > freq->new)
		return 0;
	if (val == CPUFREQ_POSTCHANGE && freq->old < freq->new)
		return 0;

	smp_call_function_single(freq->cpu, tsc_khz_changed, freq, 1);

	spin_lock(&kvm_lock);
	list_for_each_entry(kvm, &vm_list, vm_list) {
		kvm_for_each_vcpu(i, vcpu, kvm) {
			if (vcpu->cpu != freq->cpu)
				continue;
			kvm_make_request(KVM_REQ_CLOCK_UPDATE, vcpu);
			if (vcpu->cpu != smp_processor_id())
				send_ipi = 1;
		}
	}
	spin_unlock(&kvm_lock);

	if (freq->old < freq->new && send_ipi) {
		/*
		 * We upscale the frequency.  Must make the guest
		 * doesn't see old kvmclock values while running with
		 * the new frequency, otherwise we risk the guest sees
		 * time go backwards.
		 *
		 * In case we update the frequency for another cpu
		 * (which might be in guest context) send an interrupt
		 * to kick the cpu out of guest context.  Next time
		 * guest context is entered kvmclock will be updated,
		 * so the guest will not see stale values.
		 */
		smp_call_function_single(freq->cpu, tsc_khz_changed, freq, 1);
	}
	return 0;
}

static struct notifier_block kvmclock_cpufreq_notifier_block = {
	.notifier_call  = kvmclock_cpufreq_notifier
};

static int kvmclock_cpu_notifier(struct notifier_block *nfb,
					unsigned long action, void *hcpu)
{
	unsigned int cpu = (unsigned long)hcpu;

	switch (action) {
		case CPU_ONLINE:
		case CPU_DOWN_FAILED:
			smp_call_function_single(cpu, tsc_khz_changed, NULL, 1);
			break;
		case CPU_DOWN_PREPARE:
			smp_call_function_single(cpu, tsc_bad, NULL, 1);
			break;
	}
	return NOTIFY_OK;
}

static struct notifier_block kvmclock_cpu_notifier_block = {
	.notifier_call  = kvmclock_cpu_notifier,
	.priority = -INT_MAX
};

static void kvm_timer_init(void)
{
	int cpu;

	max_tsc_khz = tsc_khz;

	cpu_notifier_register_begin();
	if (!boot_cpu_has(X86_FEATURE_CONSTANT_TSC)) {
#ifdef CONFIG_CPU_FREQ
		struct cpufreq_policy policy;
		memset(&policy, 0, sizeof(policy));
		cpu = get_cpu();
		cpufreq_get_policy(&policy, cpu);
		if (policy.cpuinfo.max_freq)
			max_tsc_khz = policy.cpuinfo.max_freq;
		put_cpu();
#endif
		cpufreq_register_notifier(&kvmclock_cpufreq_notifier_block,
					  CPUFREQ_TRANSITION_NOTIFIER);
	}
	pr_debug("kvm: max_tsc_khz = %ld\n", max_tsc_khz);
	for_each_online_cpu(cpu)
		smp_call_function_single(cpu, tsc_khz_changed, NULL, 1);

	__register_hotcpu_notifier(&kvmclock_cpu_notifier_block);
	cpu_notifier_register_done();

}

static DEFINE_PER_CPU(struct kvm_vcpu *, current_vcpu);

int kvm_is_in_guest(void)
{
	return __this_cpu_read(current_vcpu) != NULL;
}

static int kvm_is_user_mode(void)
{
	int user_mode = 3;

	if (__this_cpu_read(current_vcpu))
		user_mode = kvm_x86_ops->get_cpl(__this_cpu_read(current_vcpu));

	return user_mode != 0;
}

static unsigned long kvm_get_guest_ip(void)
{
	unsigned long ip = 0;

	if (__this_cpu_read(current_vcpu))
		ip = kvm_rip_read(__this_cpu_read(current_vcpu));

	return ip;
}

static struct perf_guest_info_callbacks kvm_guest_cbs = {
	.is_in_guest		= kvm_is_in_guest,
	.is_user_mode		= kvm_is_user_mode,
	.get_guest_ip		= kvm_get_guest_ip,
};

void kvm_before_handle_nmi(struct kvm_vcpu *vcpu)
{
	__this_cpu_write(current_vcpu, vcpu);
}
EXPORT_SYMBOL_GPL(kvm_before_handle_nmi);

void kvm_after_handle_nmi(struct kvm_vcpu *vcpu)
{
	__this_cpu_write(current_vcpu, NULL);
}
EXPORT_SYMBOL_GPL(kvm_after_handle_nmi);

static void kvm_set_mmio_spte_mask(void)
{
	u64 mask;
	int maxphyaddr = boot_cpu_data.x86_phys_bits;

	/*
	 * Set the reserved bits and the present bit of an paging-structure
	 * entry to generate page fault with PFER.RSV = 1.
	 */
	 /* Mask the reserved physical address bits. */
	mask = rsvd_bits(maxphyaddr, 51);

	/* Bit 62 is always reserved for 32bit host. */
	mask |= 0x3ull << 62;

	/* Set the present bit. */
	mask |= 1ull;

#ifdef CONFIG_X86_64
	/*
	 * If reserved bit is not supported, clear the present bit to disable
	 * mmio page fault.
	 */
	if (maxphyaddr == 52)
		mask &= ~1ull;
#endif

	kvm_mmu_set_mmio_spte_mask(mask);
}

#ifdef CONFIG_X86_64
static void pvclock_gtod_update_fn(struct work_struct *work)
{
	struct kvm *kvm;

	struct kvm_vcpu *vcpu;
	int i;

	spin_lock(&kvm_lock);
	list_for_each_entry(kvm, &vm_list, vm_list)
		kvm_for_each_vcpu(i, vcpu, kvm)
			kvm_make_request(KVM_REQ_MASTERCLOCK_UPDATE, vcpu);
	atomic_set(&kvm_guest_has_master_clock, 0);
	spin_unlock(&kvm_lock);
}

static DECLARE_WORK(pvclock_gtod_work, pvclock_gtod_update_fn);

/*
 * Notification about pvclock gtod data update.
 */
static int pvclock_gtod_notify(struct notifier_block *nb, unsigned long unused,
			       void *priv)
{
	struct pvclock_gtod_data *gtod = &pvclock_gtod_data;
	struct timekeeper *tk = priv;

	update_pvclock_gtod(tk);

	/* disable master clock if host does not trust, or does not
	 * use, TSC clocksource
	 */
	if (gtod->clock.vclock_mode != VCLOCK_TSC &&
	    atomic_read(&kvm_guest_has_master_clock) != 0)
		queue_work(system_long_wq, &pvclock_gtod_work);

	return 0;
}

static struct notifier_block pvclock_gtod_notifier = {
	.notifier_call = pvclock_gtod_notify,
};
#endif

int kvm_arch_init(void *opaque)
{
	int r;
	struct kvm_x86_ops *ops = opaque;

	if (kvm_x86_ops) {
		printk(KERN_ERR "kvm: already loaded the other module\n");
		r = -EEXIST;
		goto out;
	}

	if (!ops->cpu_has_kvm_support()) {
		printk(KERN_ERR "kvm: no hardware support\n");
		r = -EOPNOTSUPP;
		goto out;
	}
	if (ops->disabled_by_bios()) {
		printk(KERN_ERR "kvm: disabled by bios\n");
		r = -EOPNOTSUPP;
		goto out;
	}

	r = -ENOMEM;
	shared_msrs = alloc_percpu(struct kvm_shared_msrs);
	if (!shared_msrs) {
		printk(KERN_ERR "kvm: failed to allocate percpu kvm_shared_msrs\n");
		goto out;
	}

	r = kvm_mmu_module_init();
	if (r)
		goto out_free_percpu;

	kvm_set_mmio_spte_mask();

	kvm_x86_ops = ops;

	kvm_mmu_set_mask_ptes(PT_USER_MASK, PT_ACCESSED_MASK,
			PT_DIRTY_MASK, PT64_NX_MASK, 0);

	kvm_timer_init();

	perf_register_guest_info_callbacks(&kvm_guest_cbs);

	if (cpu_has_xsave)
		host_xcr0 = xgetbv(XCR_XFEATURE_ENABLED_MASK);

	kvm_lapic_init();
#ifdef CONFIG_X86_64
	pvclock_gtod_register_notifier(&pvclock_gtod_notifier);
#endif

	return 0;

out_free_percpu:
	free_percpu(shared_msrs);
out:
	return r;
}

void kvm_arch_exit(void)
{
	perf_unregister_guest_info_callbacks(&kvm_guest_cbs);

	if (!boot_cpu_has(X86_FEATURE_CONSTANT_TSC))
		cpufreq_unregister_notifier(&kvmclock_cpufreq_notifier_block,
					    CPUFREQ_TRANSITION_NOTIFIER);
	unregister_hotcpu_notifier(&kvmclock_cpu_notifier_block);
#ifdef CONFIG_X86_64
	pvclock_gtod_unregister_notifier(&pvclock_gtod_notifier);
#endif
	kvm_x86_ops = NULL;
	kvm_mmu_module_exit();
	free_percpu(shared_msrs);
}

int kvm_vcpu_halt(struct kvm_vcpu *vcpu)
{
	++vcpu->stat.halt_exits;
	if (irqchip_in_kernel(vcpu->kvm)) {
		vcpu->arch.mp_state = KVM_MP_STATE_HALTED;
		return 1;
	} else {
		vcpu->run->exit_reason = KVM_EXIT_HLT;
		return 0;
	}
}
EXPORT_SYMBOL_GPL(kvm_vcpu_halt);

int kvm_emulate_halt(struct kvm_vcpu *vcpu)
{
	kvm_x86_ops->skip_emulated_instruction(vcpu);
	return kvm_vcpu_halt(vcpu);
}
EXPORT_SYMBOL_GPL(kvm_emulate_halt);

int kvm_hv_hypercall(struct kvm_vcpu *vcpu)
{
	u64 param, ingpa, outgpa, ret;
	uint16_t code, rep_idx, rep_cnt, res = HV_STATUS_SUCCESS, rep_done = 0;
	bool fast, longmode;

	/*
	 * hypercall generates UD from non zero cpl and real mode
	 * per HYPER-V spec
	 */
	if (kvm_x86_ops->get_cpl(vcpu) != 0 || !is_protmode(vcpu)) {
		kvm_queue_exception(vcpu, UD_VECTOR);
		return 0;
	}

	longmode = is_64_bit_mode(vcpu);

	if (!longmode) {
		param = ((u64)kvm_register_read(vcpu, VCPU_REGS_RDX) << 32) |
			(kvm_register_read(vcpu, VCPU_REGS_RAX) & 0xffffffff);
		ingpa = ((u64)kvm_register_read(vcpu, VCPU_REGS_RBX) << 32) |
			(kvm_register_read(vcpu, VCPU_REGS_RCX) & 0xffffffff);
		outgpa = ((u64)kvm_register_read(vcpu, VCPU_REGS_RDI) << 32) |
			(kvm_register_read(vcpu, VCPU_REGS_RSI) & 0xffffffff);
	}
#ifdef CONFIG_X86_64
	else {
		param = kvm_register_read(vcpu, VCPU_REGS_RCX);
		ingpa = kvm_register_read(vcpu, VCPU_REGS_RDX);
		outgpa = kvm_register_read(vcpu, VCPU_REGS_R8);
	}
#endif

	code = param & 0xffff;
	fast = (param >> 16) & 0x1;
	rep_cnt = (param >> 32) & 0xfff;
	rep_idx = (param >> 48) & 0xfff;

	trace_kvm_hv_hypercall(code, fast, rep_cnt, rep_idx, ingpa, outgpa);

	switch (code) {
	case HV_X64_HV_NOTIFY_LONG_SPIN_WAIT:
		kvm_vcpu_on_spin(vcpu);
		break;
	default:
		res = HV_STATUS_INVALID_HYPERCALL_CODE;
		break;
	}

	ret = res | (((u64)rep_done & 0xfff) << 32);
	if (longmode) {
		kvm_register_write(vcpu, VCPU_REGS_RAX, ret);
	} else {
		kvm_register_write(vcpu, VCPU_REGS_RDX, ret >> 32);
		kvm_register_write(vcpu, VCPU_REGS_RAX, ret & 0xffffffff);
	}

	return 1;
}

/*
 * kvm_pv_kick_cpu_op:  Kick a vcpu.
 *
 * @apicid - apicid of vcpu to be kicked.
 */
static void kvm_pv_kick_cpu_op(struct kvm *kvm, unsigned long flags, int apicid)
{
	struct kvm_lapic_irq lapic_irq;

	lapic_irq.shorthand = 0;
	lapic_irq.dest_mode = 0;
	lapic_irq.dest_id = apicid;
	lapic_irq.msi_redir_hint = false;

	lapic_irq.delivery_mode = APIC_DM_REMRD;
	kvm_irq_delivery_to_apic(kvm, NULL, &lapic_irq, NULL);
}

int kvm_emulate_hypercall(struct kvm_vcpu *vcpu)
{
	unsigned long nr, a0, a1, a2, a3, ret;
	int op_64_bit, r = 1;

	kvm_x86_ops->skip_emulated_instruction(vcpu);

	if (kvm_hv_hypercall_enabled(vcpu->kvm))
		return kvm_hv_hypercall(vcpu);

	nr = kvm_register_read(vcpu, VCPU_REGS_RAX);
	a0 = kvm_register_read(vcpu, VCPU_REGS_RBX);
	a1 = kvm_register_read(vcpu, VCPU_REGS_RCX);
	a2 = kvm_register_read(vcpu, VCPU_REGS_RDX);
	a3 = kvm_register_read(vcpu, VCPU_REGS_RSI);

	trace_kvm_hypercall(nr, a0, a1, a2, a3);

	op_64_bit = is_64_bit_mode(vcpu);
	if (!op_64_bit) {
		nr &= 0xFFFFFFFF;
		a0 &= 0xFFFFFFFF;
		a1 &= 0xFFFFFFFF;
		a2 &= 0xFFFFFFFF;
		a3 &= 0xFFFFFFFF;
	}

	if (kvm_x86_ops->get_cpl(vcpu) != 0) {
		ret = -KVM_EPERM;
		goto out;
	}

	switch (nr) {
	case KVM_HC_VAPIC_POLL_IRQ:
		ret = 0;
		break;
	case KVM_HC_KICK_CPU:
		kvm_pv_kick_cpu_op(vcpu->kvm, a0, a1);
		ret = 0;
		break;
	default:
		ret = -KVM_ENOSYS;
		break;
	}
out:
	if (!op_64_bit)
		ret = (u32)ret;
	kvm_register_write(vcpu, VCPU_REGS_RAX, ret);
	++vcpu->stat.hypercalls;
	return r;
}
EXPORT_SYMBOL_GPL(kvm_emulate_hypercall);

static int emulator_fix_hypercall(struct x86_emulate_ctxt *ctxt)
{
	struct kvm_vcpu *vcpu = emul_to_vcpu(ctxt);
	char instruction[3];
	unsigned long rip = kvm_rip_read(vcpu);

	kvm_x86_ops->patch_hypercall(vcpu, instruction);

	return emulator_write_emulated(ctxt, rip, instruction, 3, NULL);
}

/*
 * Check if userspace requested an interrupt window, and that the
 * interrupt window is open.
 *
 * No need to exit to userspace if we already have an interrupt queued.
 */
static int dm_request_for_irq_injection(struct kvm_vcpu *vcpu)
{
	return (!irqchip_in_kernel(vcpu->kvm) && !kvm_cpu_has_interrupt(vcpu) &&
		vcpu->run->request_interrupt_window &&
		kvm_arch_interrupt_allowed(vcpu));
}

static void post_kvm_run_save(struct kvm_vcpu *vcpu)
{
	struct kvm_run *kvm_run = vcpu->run;

	kvm_run->if_flag = (kvm_get_rflags(vcpu) & X86_EFLAGS_IF) != 0;
	kvm_run->cr8 = kvm_get_cr8(vcpu);
	kvm_run->apic_base = kvm_get_apic_base(vcpu);
	if (irqchip_in_kernel(vcpu->kvm))
		kvm_run->ready_for_interrupt_injection = 1;
	else
		kvm_run->ready_for_interrupt_injection =
			kvm_arch_interrupt_allowed(vcpu) &&
			!kvm_cpu_has_interrupt(vcpu) &&
			!kvm_event_needs_reinjection(vcpu);
}

static void update_cr8_intercept(struct kvm_vcpu *vcpu)
{
	int max_irr, tpr;

	if (!kvm_x86_ops->update_cr8_intercept)
		return;

	if (!vcpu->arch.apic)
		return;

	if (!vcpu->arch.apic->vapic_addr)
		max_irr = kvm_lapic_find_highest_irr(vcpu);
	else
		max_irr = -1;

	if (max_irr != -1)
		max_irr >>= 4;

	tpr = kvm_lapic_get_cr8(vcpu);

	kvm_x86_ops->update_cr8_intercept(vcpu, tpr, max_irr);
}

static int inject_pending_event(struct kvm_vcpu *vcpu, bool req_int_win)
{
	int r;

	/* try to reinject previous events if any */
	if (vcpu->arch.exception.pending) {
		trace_kvm_inj_exception(vcpu->arch.exception.nr,
					vcpu->arch.exception.has_error_code,
					vcpu->arch.exception.error_code);

		if (exception_type(vcpu->arch.exception.nr) == EXCPT_FAULT)
			__kvm_set_rflags(vcpu, kvm_get_rflags(vcpu) |
					     X86_EFLAGS_RF);

		if (vcpu->arch.exception.nr == DB_VECTOR &&
		    (vcpu->arch.dr7 & DR7_GD)) {
			vcpu->arch.dr7 &= ~DR7_GD;
			kvm_update_dr7(vcpu);
		}

		kvm_x86_ops->queue_exception(vcpu, vcpu->arch.exception.nr,
					  vcpu->arch.exception.has_error_code,
					  vcpu->arch.exception.error_code,
					  vcpu->arch.exception.reinject);
		return 0;
	}

	if (vcpu->arch.nmi_injected) {
		kvm_x86_ops->set_nmi(vcpu);
		return 0;
	}

	if (vcpu->arch.interrupt.pending) {
		kvm_x86_ops->set_irq(vcpu);
		return 0;
	}

	if (is_guest_mode(vcpu) && kvm_x86_ops->check_nested_events) {
		r = kvm_x86_ops->check_nested_events(vcpu, req_int_win);
		if (r != 0)
			return r;
	}

	/* try to inject new event if pending */
	if (vcpu->arch.nmi_pending) {
		if (kvm_x86_ops->nmi_allowed(vcpu)) {
			--vcpu->arch.nmi_pending;
			vcpu->arch.nmi_injected = true;
			kvm_x86_ops->set_nmi(vcpu);
		}
	} else if (kvm_cpu_has_injectable_intr(vcpu)) {
		/*
		 * Because interrupts can be injected asynchronously, we are
		 * calling check_nested_events again here to avoid a race condition.
		 * See https://lkml.org/lkml/2014/7/2/60 for discussion about this
		 * proposal and current concerns.  Perhaps we should be setting
		 * KVM_REQ_EVENT only on certain events and not unconditionally?
		 */
		if (is_guest_mode(vcpu) && kvm_x86_ops->check_nested_events) {
			r = kvm_x86_ops->check_nested_events(vcpu, req_int_win);
			if (r != 0)
				return r;
		}
		if (kvm_x86_ops->interrupt_allowed(vcpu)) {
			kvm_queue_interrupt(vcpu, kvm_cpu_get_interrupt(vcpu),
					    false);
			kvm_x86_ops->set_irq(vcpu);
		}
	}
	return 0;
}

static void process_nmi(struct kvm_vcpu *vcpu)
{
	unsigned limit = 2;

	/*
	 * x86 is limited to one NMI running, and one NMI pending after it.
	 * If an NMI is already in progress, limit further NMIs to just one.
	 * Otherwise, allow two (and we'll inject the first one immediately).
	 */
	if (kvm_x86_ops->get_nmi_mask(vcpu) || vcpu->arch.nmi_injected)
		limit = 1;

	vcpu->arch.nmi_pending += atomic_xchg(&vcpu->arch.nmi_queued, 0);
	vcpu->arch.nmi_pending = min(vcpu->arch.nmi_pending, limit);
	kvm_make_request(KVM_REQ_EVENT, vcpu);
}

static void vcpu_scan_ioapic(struct kvm_vcpu *vcpu)
{
	u64 eoi_exit_bitmap[4];
	u32 tmr[8];

	if (!kvm_apic_hw_enabled(vcpu->arch.apic))
		return;

	memset(eoi_exit_bitmap, 0, 32);
	memset(tmr, 0, 32);

	kvm_ioapic_scan_entry(vcpu, eoi_exit_bitmap, tmr);
	kvm_x86_ops->load_eoi_exitmap(vcpu, eoi_exit_bitmap);
	kvm_apic_update_tmr(vcpu, tmr);
}

static void kvm_vcpu_flush_tlb(struct kvm_vcpu *vcpu)
{
	++vcpu->stat.tlb_flush;
	kvm_x86_ops->tlb_flush(vcpu);
}

void kvm_vcpu_reload_apic_access_page(struct kvm_vcpu *vcpu)
{
	struct page *page = NULL;

	if (!irqchip_in_kernel(vcpu->kvm))
		return;

	if (!kvm_x86_ops->set_apic_access_page_addr)
		return;

	page = gfn_to_page(vcpu->kvm, APIC_DEFAULT_PHYS_BASE >> PAGE_SHIFT);
	if (is_error_page(page))
		return;
	kvm_x86_ops->set_apic_access_page_addr(vcpu, page_to_phys(page));

	/*
	 * Do not pin apic access page in memory, the MMU notifier
	 * will call us again if it is migrated or swapped out.
	 */
	put_page(page);
}
EXPORT_SYMBOL_GPL(kvm_vcpu_reload_apic_access_page);

void kvm_arch_mmu_notifier_invalidate_page(struct kvm *kvm,
					   unsigned long address)
{
	/*
	 * The physical address of apic access page is stored in the VMCS.
	 * Update it when it becomes invalid.
	 */
	if (address == gfn_to_hva(kvm, APIC_DEFAULT_PHYS_BASE >> PAGE_SHIFT))
		kvm_make_all_cpus_request(kvm, KVM_REQ_APIC_PAGE_RELOAD);
}

/*
 * Returns 1 to let vcpu_run() continue the guest execution loop without
 * exiting to the userspace.  Otherwise, the value will be returned to the
 * userspace.
 */
static int vcpu_enter_guest(struct kvm_vcpu *vcpu)
{
	int r;
	bool req_int_win = !irqchip_in_kernel(vcpu->kvm) &&
		vcpu->run->request_interrupt_window;
	bool req_immediate_exit = false;

	if (vcpu->requests) {
		if (kvm_check_request(KVM_REQ_MMU_RELOAD, vcpu))
			kvm_mmu_unload(vcpu);
		if (kvm_check_request(KVM_REQ_MIGRATE_TIMER, vcpu))
			__kvm_migrate_timers(vcpu);
		if (kvm_check_request(KVM_REQ_MASTERCLOCK_UPDATE, vcpu))
			kvm_gen_update_masterclock(vcpu->kvm);
		if (kvm_check_request(KVM_REQ_GLOBAL_CLOCK_UPDATE, vcpu))
			kvm_gen_kvmclock_update(vcpu);
		if (kvm_check_request(KVM_REQ_CLOCK_UPDATE, vcpu)) {
			r = kvm_guest_time_update(vcpu);
			if (unlikely(r))
				goto out;
		}
		if (kvm_check_request(KVM_REQ_MMU_SYNC, vcpu))
			kvm_mmu_sync_roots(vcpu);
		if (kvm_check_request(KVM_REQ_TLB_FLUSH, vcpu))
			kvm_vcpu_flush_tlb(vcpu);
		if (kvm_check_request(KVM_REQ_REPORT_TPR_ACCESS, vcpu)) {
			vcpu->run->exit_reason = KVM_EXIT_TPR_ACCESS;
			r = 0;
			goto out;
		}
		if (kvm_check_request(KVM_REQ_TRIPLE_FAULT, vcpu)) {
			vcpu->run->exit_reason = KVM_EXIT_SHUTDOWN;
			r = 0;
			goto out;
		}
		if (kvm_check_request(KVM_REQ_DEACTIVATE_FPU, vcpu)) {
			vcpu->fpu_active = 0;
			kvm_x86_ops->fpu_deactivate(vcpu);
		}
		if (kvm_check_request(KVM_REQ_APF_HALT, vcpu)) {
			/* Page is swapped out. Do synthetic halt */
			vcpu->arch.apf.halted = true;
			r = 1;
			goto out;
		}
		if (kvm_check_request(KVM_REQ_STEAL_UPDATE, vcpu))
			record_steal_time(vcpu);
		if (kvm_check_request(KVM_REQ_NMI, vcpu))
			process_nmi(vcpu);
		if (kvm_check_request(KVM_REQ_PMU, vcpu))
			kvm_handle_pmu_event(vcpu);
		if (kvm_check_request(KVM_REQ_PMI, vcpu))
			kvm_deliver_pmi(vcpu);
		if (kvm_check_request(KVM_REQ_SCAN_IOAPIC, vcpu))
			vcpu_scan_ioapic(vcpu);
		if (kvm_check_request(KVM_REQ_APIC_PAGE_RELOAD, vcpu))
			kvm_vcpu_reload_apic_access_page(vcpu);
	}

	if (kvm_check_request(KVM_REQ_EVENT, vcpu) || req_int_win) {
		kvm_apic_accept_events(vcpu);
		if (vcpu->arch.mp_state == KVM_MP_STATE_INIT_RECEIVED) {
			r = 1;
			goto out;
		}

		if (inject_pending_event(vcpu, req_int_win) != 0)
			req_immediate_exit = true;
		/* enable NMI/IRQ window open exits if needed */
		else if (vcpu->arch.nmi_pending)
			kvm_x86_ops->enable_nmi_window(vcpu);
		else if (kvm_cpu_has_injectable_intr(vcpu) || req_int_win)
			kvm_x86_ops->enable_irq_window(vcpu);

		if (kvm_lapic_enabled(vcpu)) {
			/*
			 * Update architecture specific hints for APIC
			 * virtual interrupt delivery.
			 */
			if (kvm_x86_ops->hwapic_irr_update)
				kvm_x86_ops->hwapic_irr_update(vcpu,
					kvm_lapic_find_highest_irr(vcpu));
			update_cr8_intercept(vcpu);
			kvm_lapic_sync_to_vapic(vcpu);
		}
	}

	r = kvm_mmu_reload(vcpu);
	if (unlikely(r)) {
		goto cancel_injection;
	}

	preempt_disable();

	kvm_x86_ops->prepare_guest_switch(vcpu);
	if (vcpu->fpu_active)
		kvm_load_guest_fpu(vcpu);
	kvm_load_guest_xcr0(vcpu);

	vcpu->mode = IN_GUEST_MODE;

	srcu_read_unlock(&vcpu->kvm->srcu, vcpu->srcu_idx);

	/* We should set ->mode before check ->requests,
	 * see the comment in make_all_cpus_request.
	 */
	smp_mb__after_srcu_read_unlock();

	local_irq_disable();

	if (vcpu->mode == EXITING_GUEST_MODE || vcpu->requests
	    || need_resched() || signal_pending(current)) {
		vcpu->mode = OUTSIDE_GUEST_MODE;
		smp_wmb();
		local_irq_enable();
		preempt_enable();
		vcpu->srcu_idx = srcu_read_lock(&vcpu->kvm->srcu);
		r = 1;
		goto cancel_injection;
	}

	if (req_immediate_exit)
		smp_send_reschedule(vcpu->cpu);

	__kvm_guest_enter();

	if (unlikely(vcpu->arch.switch_db_regs)) {
		set_debugreg(0, 7);
		set_debugreg(vcpu->arch.eff_db[0], 0);
		set_debugreg(vcpu->arch.eff_db[1], 1);
		set_debugreg(vcpu->arch.eff_db[2], 2);
		set_debugreg(vcpu->arch.eff_db[3], 3);
		set_debugreg(vcpu->arch.dr6, 6);
		vcpu->arch.switch_db_regs &= ~KVM_DEBUGREG_RELOAD;
	}

	trace_kvm_entry(vcpu->vcpu_id);
	wait_lapic_expire(vcpu);
	kvm_x86_ops->run(vcpu);

	/*
	 * Do this here before restoring debug registers on the host.  And
	 * since we do this before handling the vmexit, a DR access vmexit
	 * can (a) read the correct value of the debug registers, (b) set
	 * KVM_DEBUGREG_WONT_EXIT again.
	 */
	if (unlikely(vcpu->arch.switch_db_regs & KVM_DEBUGREG_WONT_EXIT)) {
		int i;

		WARN_ON(vcpu->guest_debug & KVM_GUESTDBG_USE_HW_BP);
		kvm_x86_ops->sync_dirty_debug_regs(vcpu);
		for (i = 0; i < KVM_NR_DB_REGS; i++)
			vcpu->arch.eff_db[i] = vcpu->arch.db[i];
	}

	/*
	 * If the guest has used debug registers, at least dr7
	 * will be disabled while returning to the host.
	 * If we don't have active breakpoints in the host, we don't
	 * care about the messed up debug address registers. But if
	 * we have some of them active, restore the old state.
	 */
	if (hw_breakpoint_active())
		hw_breakpoint_restore();

	vcpu->arch.last_guest_tsc = kvm_x86_ops->read_l1_tsc(vcpu,
							   native_read_tsc());

	vcpu->mode = OUTSIDE_GUEST_MODE;
	smp_wmb();

	/* Interrupt is enabled by handle_external_intr() */
	kvm_x86_ops->handle_external_intr(vcpu);

	++vcpu->stat.exits;

	/*
	 * We must have an instruction between local_irq_enable() and
	 * kvm_guest_exit(), so the timer interrupt isn't delayed by
	 * the interrupt shadow.  The stat.exits increment will do nicely.
	 * But we need to prevent reordering, hence this barrier():
	 */
	barrier();

	kvm_guest_exit();

	preempt_enable();

	vcpu->srcu_idx = srcu_read_lock(&vcpu->kvm->srcu);

	/*
	 * Profile KVM exit RIPs:
	 */
	if (unlikely(prof_on == KVM_PROFILING)) {
		unsigned long rip = kvm_rip_read(vcpu);
		profile_hit(KVM_PROFILING, (void *)rip);
	}

	if (unlikely(vcpu->arch.tsc_always_catchup))
		kvm_make_request(KVM_REQ_CLOCK_UPDATE, vcpu);

	if (vcpu->arch.apic_attention)
		kvm_lapic_sync_from_vapic(vcpu);

	r = kvm_x86_ops->handle_exit(vcpu);
	return r;

cancel_injection:
	kvm_x86_ops->cancel_injection(vcpu);
	if (unlikely(vcpu->arch.apic_attention))
		kvm_lapic_sync_from_vapic(vcpu);
out:
	return r;
}

static inline int vcpu_block(struct kvm *kvm, struct kvm_vcpu *vcpu)
{
	if (!kvm_arch_vcpu_runnable(vcpu)) {
		srcu_read_unlock(&kvm->srcu, vcpu->srcu_idx);
		kvm_vcpu_block(vcpu);
		vcpu->srcu_idx = srcu_read_lock(&kvm->srcu);
		if (!kvm_check_request(KVM_REQ_UNHALT, vcpu))
			return 1;
	}

	kvm_apic_accept_events(vcpu);
	switch(vcpu->arch.mp_state) {
	case KVM_MP_STATE_HALTED:
		vcpu->arch.pv.pv_unhalted = false;
		vcpu->arch.mp_state =
			KVM_MP_STATE_RUNNABLE;
	case KVM_MP_STATE_RUNNABLE:
		vcpu->arch.apf.halted = false;
		break;
	case KVM_MP_STATE_INIT_RECEIVED:
		break;
	default:
		return -EINTR;
		break;
	}
	return 1;
}

static int vcpu_run(struct kvm_vcpu *vcpu)
{
	int r;
	struct kvm *kvm = vcpu->kvm;

	vcpu->srcu_idx = srcu_read_lock(&kvm->srcu);

	for (;;) {
		if (vcpu->arch.mp_state == KVM_MP_STATE_RUNNABLE &&
		    !vcpu->arch.apf.halted)
			r = vcpu_enter_guest(vcpu);
		else
			r = vcpu_block(kvm, vcpu);
		if (r <= 0)
			break;

		clear_bit(KVM_REQ_PENDING_TIMER, &vcpu->requests);
		if (kvm_cpu_has_pending_timer(vcpu))
			kvm_inject_pending_timer_irqs(vcpu);

		if (dm_request_for_irq_injection(vcpu)) {
			r = -EINTR;
			vcpu->run->exit_reason = KVM_EXIT_INTR;
			++vcpu->stat.request_irq_exits;
			break;
		}

		kvm_check_async_pf_completion(vcpu);

		if (signal_pending(current)) {
			r = -EINTR;
			vcpu->run->exit_reason = KVM_EXIT_INTR;
			++vcpu->stat.signal_exits;
			break;
		}
		if (need_resched()) {
			srcu_read_unlock(&kvm->srcu, vcpu->srcu_idx);
			cond_resched();
			vcpu->srcu_idx = srcu_read_lock(&kvm->srcu);
		}
	}

	srcu_read_unlock(&kvm->srcu, vcpu->srcu_idx);

	return r;
}

static inline int complete_emulated_io(struct kvm_vcpu *vcpu)
{
	int r;
	vcpu->srcu_idx = srcu_read_lock(&vcpu->kvm->srcu);
	r = emulate_instruction(vcpu, EMULTYPE_NO_DECODE);
	srcu_read_unlock(&vcpu->kvm->srcu, vcpu->srcu_idx);
	if (r != EMULATE_DONE)
		return 0;
	return 1;
}

static int complete_emulated_pio(struct kvm_vcpu *vcpu)
{
	BUG_ON(!vcpu->arch.pio.count);

	return complete_emulated_io(vcpu);
}

/*
 * Implements the following, as a state machine:
 *
 * read:
 *   for each fragment
 *     for each mmio piece in the fragment
 *       write gpa, len
 *       exit
 *       copy data
 *   execute insn
 *
 * write:
 *   for each fragment
 *     for each mmio piece in the fragment
 *       write gpa, len
 *       copy data
 *       exit
 */
static int complete_emulated_mmio(struct kvm_vcpu *vcpu)
{
	struct kvm_run *run = vcpu->run;
	struct kvm_mmio_fragment *frag;
	unsigned len;

	BUG_ON(!vcpu->mmio_needed);

	/* Complete previous fragment */
	frag = &vcpu->mmio_fragments[vcpu->mmio_cur_fragment];
	len = min(8u, frag->len);
	if (!vcpu->mmio_is_write)
		memcpy(frag->data, run->mmio.data, len);

	if (frag->len <= 8) {
		/* Switch to the next fragment. */
		frag++;
		vcpu->mmio_cur_fragment++;
	} else {
		/* Go forward to the next mmio piece. */
		frag->data += len;
		frag->gpa += len;
		frag->len -= len;
	}

	if (vcpu->mmio_cur_fragment >= vcpu->mmio_nr_fragments) {
		vcpu->mmio_needed = 0;

		/* FIXME: return into emulator if single-stepping.  */
		if (vcpu->mmio_is_write)
			return 1;
		vcpu->mmio_read_completed = 1;
		return complete_emulated_io(vcpu);
	}

	run->exit_reason = KVM_EXIT_MMIO;
	run->mmio.phys_addr = frag->gpa;
	if (vcpu->mmio_is_write)
		memcpy(run->mmio.data, frag->data, min(8u, frag->len));
	run->mmio.len = min(8u, frag->len);
	run->mmio.is_write = vcpu->mmio_is_write;
	vcpu->arch.complete_userspace_io = complete_emulated_mmio;
	return 0;
}


int kvm_arch_vcpu_ioctl_run(struct kvm_vcpu *vcpu, struct kvm_run *kvm_run)
{
	struct fpu *fpu = &current->thread.fpu;
	int r;
	sigset_t sigsaved;

	fpu__activate_curr(fpu);

	if (vcpu->sigset_active)
		sigprocmask(SIG_SETMASK, &vcpu->sigset, &sigsaved);

	if (unlikely(vcpu->arch.mp_state == KVM_MP_STATE_UNINITIALIZED)) {
		kvm_vcpu_block(vcpu);
		kvm_apic_accept_events(vcpu);
		clear_bit(KVM_REQ_UNHALT, &vcpu->requests);
		r = -EAGAIN;
		goto out;
	}

	/* re-sync apic's tpr */
	if (!irqchip_in_kernel(vcpu->kvm)) {
		if (kvm_set_cr8(vcpu, kvm_run->cr8) != 0) {
			r = -EINVAL;
			goto out;
		}
	}

	if (unlikely(vcpu->arch.complete_userspace_io)) {
		int (*cui)(struct kvm_vcpu *) = vcpu->arch.complete_userspace_io;
		vcpu->arch.complete_userspace_io = NULL;
		r = cui(vcpu);
		if (r <= 0)
			goto out;
	} else
		WARN_ON(vcpu->arch.pio.count || vcpu->mmio_needed);

	r = vcpu_run(vcpu);

out:
	post_kvm_run_save(vcpu);
	if (vcpu->sigset_active)
		sigprocmask(SIG_SETMASK, &sigsaved, NULL);

	return r;
}

int kvm_arch_vcpu_ioctl_get_regs(struct kvm_vcpu *vcpu, struct kvm_regs *regs)
{
	if (vcpu->arch.emulate_regs_need_sync_to_vcpu) {
		/*
		 * We are here if userspace calls get_regs() in the middle of
		 * instruction emulation. Registers state needs to be copied
		 * back from emulation context to vcpu. Userspace shouldn't do
		 * that usually, but some bad designed PV devices (vmware
		 * backdoor interface) need this to work
		 */
		emulator_writeback_register_cache(&vcpu->arch.emulate_ctxt);
		vcpu->arch.emulate_regs_need_sync_to_vcpu = false;
	}
	regs->rax = kvm_register_read(vcpu, VCPU_REGS_RAX);
	regs->rbx = kvm_register_read(vcpu, VCPU_REGS_RBX);
	regs->rcx = kvm_register_read(vcpu, VCPU_REGS_RCX);
	regs->rdx = kvm_register_read(vcpu, VCPU_REGS_RDX);
	regs->rsi = kvm_register_read(vcpu, VCPU_REGS_RSI);
	regs->rdi = kvm_register_read(vcpu, VCPU_REGS_RDI);
	regs->rsp = kvm_register_read(vcpu, VCPU_REGS_RSP);
	regs->rbp = kvm_register_read(vcpu, VCPU_REGS_RBP);
#ifdef CONFIG_X86_64
	regs->r8 = kvm_register_read(vcpu, VCPU_REGS_R8);
	regs->r9 = kvm_register_read(vcpu, VCPU_REGS_R9);
	regs->r10 = kvm_register_read(vcpu, VCPU_REGS_R10);
	regs->r11 = kvm_register_read(vcpu, VCPU_REGS_R11);
	regs->r12 = kvm_register_read(vcpu, VCPU_REGS_R12);
	regs->r13 = kvm_register_read(vcpu, VCPU_REGS_R13);
	regs->r14 = kvm_register_read(vcpu, VCPU_REGS_R14);
	regs->r15 = kvm_register_read(vcpu, VCPU_REGS_R15);
#endif

	regs->rip = kvm_rip_read(vcpu);
	regs->rflags = kvm_get_rflags(vcpu);

	return 0;
}

int kvm_arch_vcpu_ioctl_set_regs(struct kvm_vcpu *vcpu, struct kvm_regs *regs)
{
	vcpu->arch.emulate_regs_need_sync_from_vcpu = true;
	vcpu->arch.emulate_regs_need_sync_to_vcpu = false;

	kvm_register_write(vcpu, VCPU_REGS_RAX, regs->rax);
	kvm_register_write(vcpu, VCPU_REGS_RBX, regs->rbx);
	kvm_register_write(vcpu, VCPU_REGS_RCX, regs->rcx);
	kvm_register_write(vcpu, VCPU_REGS_RDX, regs->rdx);
	kvm_register_write(vcpu, VCPU_REGS_RSI, regs->rsi);
	kvm_register_write(vcpu, VCPU_REGS_RDI, regs->rdi);
	kvm_register_write(vcpu, VCPU_REGS_RSP, regs->rsp);
	kvm_register_write(vcpu, VCPU_REGS_RBP, regs->rbp);
#ifdef CONFIG_X86_64
	kvm_register_write(vcpu, VCPU_REGS_R8, regs->r8);
	kvm_register_write(vcpu, VCPU_REGS_R9, regs->r9);
	kvm_register_write(vcpu, VCPU_REGS_R10, regs->r10);
	kvm_register_write(vcpu, VCPU_REGS_R11, regs->r11);
	kvm_register_write(vcpu, VCPU_REGS_R12, regs->r12);
	kvm_register_write(vcpu, VCPU_REGS_R13, regs->r13);
	kvm_register_write(vcpu, VCPU_REGS_R14, regs->r14);
	kvm_register_write(vcpu, VCPU_REGS_R15, regs->r15);
#endif

	kvm_rip_write(vcpu, regs->rip);
	kvm_set_rflags(vcpu, regs->rflags);

	vcpu->arch.exception.pending = false;

	kvm_make_request(KVM_REQ_EVENT, vcpu);

	return 0;
}

void kvm_get_cs_db_l_bits(struct kvm_vcpu *vcpu, int *db, int *l)
{
	struct kvm_segment cs;

	kvm_get_segment(vcpu, &cs, VCPU_SREG_CS);
	*db = cs.db;
	*l = cs.l;
}
EXPORT_SYMBOL_GPL(kvm_get_cs_db_l_bits);

int kvm_arch_vcpu_ioctl_get_sregs(struct kvm_vcpu *vcpu,
				  struct kvm_sregs *sregs)
{
	struct desc_ptr dt;

	kvm_get_segment(vcpu, &sregs->cs, VCPU_SREG_CS);
	kvm_get_segment(vcpu, &sregs->ds, VCPU_SREG_DS);
	kvm_get_segment(vcpu, &sregs->es, VCPU_SREG_ES);
	kvm_get_segment(vcpu, &sregs->fs, VCPU_SREG_FS);
	kvm_get_segment(vcpu, &sregs->gs, VCPU_SREG_GS);
	kvm_get_segment(vcpu, &sregs->ss, VCPU_SREG_SS);

	kvm_get_segment(vcpu, &sregs->tr, VCPU_SREG_TR);
	kvm_get_segment(vcpu, &sregs->ldt, VCPU_SREG_LDTR);

	kvm_x86_ops->get_idt(vcpu, &dt);
	sregs->idt.limit = dt.size;
	sregs->idt.base = dt.address;
	kvm_x86_ops->get_gdt(vcpu, &dt);
	sregs->gdt.limit = dt.size;
	sregs->gdt.base = dt.address;

	sregs->cr0 = kvm_read_cr0(vcpu);
	sregs->cr2 = vcpu->arch.cr2;
	sregs->cr3 = kvm_read_cr3(vcpu);
	sregs->cr4 = kvm_read_cr4(vcpu);
	sregs->cr8 = kvm_get_cr8(vcpu);
	sregs->efer = vcpu->arch.efer;
	sregs->apic_base = kvm_get_apic_base(vcpu);

	memset(sregs->interrupt_bitmap, 0, sizeof sregs->interrupt_bitmap);

	if (vcpu->arch.interrupt.pending && !vcpu->arch.interrupt.soft)
		set_bit(vcpu->arch.interrupt.nr,
			(unsigned long *)sregs->interrupt_bitmap);

	return 0;
}

int kvm_arch_vcpu_ioctl_get_mpstate(struct kvm_vcpu *vcpu,
				    struct kvm_mp_state *mp_state)
{
	kvm_apic_accept_events(vcpu);
	if (vcpu->arch.mp_state == KVM_MP_STATE_HALTED &&
					vcpu->arch.pv.pv_unhalted)
		mp_state->mp_state = KVM_MP_STATE_RUNNABLE;
	else
		mp_state->mp_state = vcpu->arch.mp_state;

	return 0;
}

int kvm_arch_vcpu_ioctl_set_mpstate(struct kvm_vcpu *vcpu,
				    struct kvm_mp_state *mp_state)
{
	if (!kvm_vcpu_has_lapic(vcpu) &&
	    mp_state->mp_state != KVM_MP_STATE_RUNNABLE)
		return -EINVAL;

	if (mp_state->mp_state == KVM_MP_STATE_SIPI_RECEIVED) {
		vcpu->arch.mp_state = KVM_MP_STATE_INIT_RECEIVED;
		set_bit(KVM_APIC_SIPI, &vcpu->arch.apic->pending_events);
	} else
		vcpu->arch.mp_state = mp_state->mp_state;
	kvm_make_request(KVM_REQ_EVENT, vcpu);
	return 0;
}

int kvm_task_switch(struct kvm_vcpu *vcpu, u16 tss_selector, int idt_index,
		    int reason, bool has_error_code, u32 error_code)
{
	struct x86_emulate_ctxt *ctxt = &vcpu->arch.emulate_ctxt;
	int ret;

	init_emulate_ctxt(vcpu);

	ret = emulator_task_switch(ctxt, tss_selector, idt_index, reason,
				   has_error_code, error_code);

	if (ret)
		return EMULATE_FAIL;

	kvm_rip_write(vcpu, ctxt->eip);
	kvm_set_rflags(vcpu, ctxt->eflags);
	kvm_make_request(KVM_REQ_EVENT, vcpu);
	return EMULATE_DONE;
}
EXPORT_SYMBOL_GPL(kvm_task_switch);

int kvm_arch_vcpu_ioctl_set_sregs(struct kvm_vcpu *vcpu,
				  struct kvm_sregs *sregs)
{
	struct msr_data apic_base_msr;
	int mmu_reset_needed = 0;
	int pending_vec, max_bits, idx;
	struct desc_ptr dt;

	if (!guest_cpuid_has_xsave(vcpu) && (sregs->cr4 & X86_CR4_OSXSAVE))
		return -EINVAL;

	dt.size = sregs->idt.limit;
	dt.address = sregs->idt.base;
	kvm_x86_ops->set_idt(vcpu, &dt);
	dt.size = sregs->gdt.limit;
	dt.address = sregs->gdt.base;
	kvm_x86_ops->set_gdt(vcpu, &dt);

	vcpu->arch.cr2 = sregs->cr2;
	mmu_reset_needed |= kvm_read_cr3(vcpu) != sregs->cr3;
	vcpu->arch.cr3 = sregs->cr3;
	__set_bit(VCPU_EXREG_CR3, (ulong *)&vcpu->arch.regs_avail);

	kvm_set_cr8(vcpu, sregs->cr8);

	mmu_reset_needed |= vcpu->arch.efer != sregs->efer;
	kvm_x86_ops->set_efer(vcpu, sregs->efer);
	apic_base_msr.data = sregs->apic_base;
	apic_base_msr.host_initiated = true;
	kvm_set_apic_base(vcpu, &apic_base_msr);

	mmu_reset_needed |= kvm_read_cr0(vcpu) != sregs->cr0;
	kvm_x86_ops->set_cr0(vcpu, sregs->cr0);
	vcpu->arch.cr0 = sregs->cr0;

	mmu_reset_needed |= kvm_read_cr4(vcpu) != sregs->cr4;
	kvm_x86_ops->set_cr4(vcpu, sregs->cr4);
	if (sregs->cr4 & X86_CR4_OSXSAVE)
		kvm_update_cpuid(vcpu);

	idx = srcu_read_lock(&vcpu->kvm->srcu);
	if (!is_long_mode(vcpu) && is_pae(vcpu)) {
		load_pdptrs(vcpu, vcpu->arch.walk_mmu, kvm_read_cr3(vcpu));
		mmu_reset_needed = 1;
	}
	srcu_read_unlock(&vcpu->kvm->srcu, idx);

	if (mmu_reset_needed)
		kvm_mmu_reset_context(vcpu);

	max_bits = KVM_NR_INTERRUPTS;
	pending_vec = find_first_bit(
		(const unsigned long *)sregs->interrupt_bitmap, max_bits);
	if (pending_vec < max_bits) {
		kvm_queue_interrupt(vcpu, pending_vec, false);
		pr_debug("Set back pending irq %d\n", pending_vec);
	}

	kvm_set_segment(vcpu, &sregs->cs, VCPU_SREG_CS);
	kvm_set_segment(vcpu, &sregs->ds, VCPU_SREG_DS);
	kvm_set_segment(vcpu, &sregs->es, VCPU_SREG_ES);
	kvm_set_segment(vcpu, &sregs->fs, VCPU_SREG_FS);
	kvm_set_segment(vcpu, &sregs->gs, VCPU_SREG_GS);
	kvm_set_segment(vcpu, &sregs->ss, VCPU_SREG_SS);

	kvm_set_segment(vcpu, &sregs->tr, VCPU_SREG_TR);
	kvm_set_segment(vcpu, &sregs->ldt, VCPU_SREG_LDTR);

	update_cr8_intercept(vcpu);

	/* Older userspace won't unhalt the vcpu on reset. */
	if (kvm_vcpu_is_bsp(vcpu) && kvm_rip_read(vcpu) == 0xfff0 &&
	    sregs->cs.selector == 0xf000 && sregs->cs.base == 0xffff0000 &&
	    !is_protmode(vcpu))
		vcpu->arch.mp_state = KVM_MP_STATE_RUNNABLE;

	kvm_make_request(KVM_REQ_EVENT, vcpu);

	return 0;
}

int kvm_arch_vcpu_ioctl_set_guest_debug(struct kvm_vcpu *vcpu,
					struct kvm_guest_debug *dbg)
{
	unsigned long rflags;
	int i, r;

	if (dbg->control & (KVM_GUESTDBG_INJECT_DB | KVM_GUESTDBG_INJECT_BP)) {
		r = -EBUSY;
		if (vcpu->arch.exception.pending)
			goto out;
		if (dbg->control & KVM_GUESTDBG_INJECT_DB)
			kvm_queue_exception(vcpu, DB_VECTOR);
		else
			kvm_queue_exception(vcpu, BP_VECTOR);
	}

	/*
	 * Read rflags as long as potentially injected trace flags are still
	 * filtered out.
	 */
	rflags = kvm_get_rflags(vcpu);

	vcpu->guest_debug = dbg->control;
	if (!(vcpu->guest_debug & KVM_GUESTDBG_ENABLE))
		vcpu->guest_debug = 0;

	if (vcpu->guest_debug & KVM_GUESTDBG_USE_HW_BP) {
		for (i = 0; i < KVM_NR_DB_REGS; ++i)
			vcpu->arch.eff_db[i] = dbg->arch.debugreg[i];
		vcpu->arch.guest_debug_dr7 = dbg->arch.debugreg[7];
	} else {
		for (i = 0; i < KVM_NR_DB_REGS; i++)
			vcpu->arch.eff_db[i] = vcpu->arch.db[i];
	}
	kvm_update_dr7(vcpu);

	if (vcpu->guest_debug & KVM_GUESTDBG_SINGLESTEP)
		vcpu->arch.singlestep_rip = kvm_rip_read(vcpu) +
			get_segment_base(vcpu, VCPU_SREG_CS);

	/*
	 * Trigger an rflags update that will inject or remove the trace
	 * flags.
	 */
	kvm_set_rflags(vcpu, rflags);

	kvm_x86_ops->update_db_bp_intercept(vcpu);

	r = 0;

out:

	return r;
}

/*
 * Translate a guest virtual address to a guest physical address.
 */
int kvm_arch_vcpu_ioctl_translate(struct kvm_vcpu *vcpu,
				    struct kvm_translation *tr)
{
	unsigned long vaddr = tr->linear_address;
	gpa_t gpa;
	int idx;

	idx = srcu_read_lock(&vcpu->kvm->srcu);
	gpa = kvm_mmu_gva_to_gpa_system(vcpu, vaddr, NULL);
	srcu_read_unlock(&vcpu->kvm->srcu, idx);
	tr->physical_address = gpa;
	tr->valid = gpa != UNMAPPED_GVA;
	tr->writeable = 1;
	tr->usermode = 0;

	return 0;
}

int kvm_arch_vcpu_ioctl_get_fpu(struct kvm_vcpu *vcpu, struct kvm_fpu *fpu)
{
	struct fxregs_state *fxsave =
			&vcpu->arch.guest_fpu.state.fxsave;

	memcpy(fpu->fpr, fxsave->st_space, 128);
	fpu->fcw = fxsave->cwd;
	fpu->fsw = fxsave->swd;
	fpu->ftwx = fxsave->twd;
	fpu->last_opcode = fxsave->fop;
	fpu->last_ip = fxsave->rip;
	fpu->last_dp = fxsave->rdp;
	memcpy(fpu->xmm, fxsave->xmm_space, sizeof fxsave->xmm_space);

	return 0;
}

int kvm_arch_vcpu_ioctl_set_fpu(struct kvm_vcpu *vcpu, struct kvm_fpu *fpu)
{
	struct fxregs_state *fxsave =
			&vcpu->arch.guest_fpu.state.fxsave;

	memcpy(fxsave->st_space, fpu->fpr, 128);
	fxsave->cwd = fpu->fcw;
	fxsave->swd = fpu->fsw;
	fxsave->twd = fpu->ftwx;
	fxsave->fop = fpu->last_opcode;
	fxsave->rip = fpu->last_ip;
	fxsave->rdp = fpu->last_dp;
	memcpy(fxsave->xmm_space, fpu->xmm, sizeof fxsave->xmm_space);

	return 0;
}

<<<<<<< HEAD
static void fx_init(struct kvm_vcpu *vcpu)
{
	fpstate_init(&vcpu->arch.guest_fpu.state);
=======
int fx_init(struct kvm_vcpu *vcpu, bool init_event)
{
	int err;

	err = fpu_alloc(&vcpu->arch.guest_fpu);
	if (err)
		return err;

	if (!init_event)
		fpu_finit(&vcpu->arch.guest_fpu);

>>>>>>> 3520469d
	if (cpu_has_xsaves)
		vcpu->arch.guest_fpu.state.xsave.header.xcomp_bv =
			host_xcr0 | XSTATE_COMPACTION_ENABLED;

	/*
	 * Ensure guest xcr0 is valid for loading
	 */
	vcpu->arch.xcr0 = XSTATE_FP;

	vcpu->arch.cr0 |= X86_CR0_ET;
}

void kvm_load_guest_fpu(struct kvm_vcpu *vcpu)
{
	if (vcpu->guest_fpu_loaded)
		return;

	/*
	 * Restore all possible states in the guest,
	 * and assume host would use all available bits.
	 * Guest xcr0 would be loaded later.
	 */
	kvm_put_guest_xcr0(vcpu);
	vcpu->guest_fpu_loaded = 1;
	__kernel_fpu_begin();
	__copy_fpstate_to_fpregs(&vcpu->arch.guest_fpu);
	trace_kvm_fpu(1);
}

void kvm_put_guest_fpu(struct kvm_vcpu *vcpu)
{
	kvm_put_guest_xcr0(vcpu);

	if (!vcpu->guest_fpu_loaded) {
		vcpu->fpu_counter = 0;
		return;
	}

	vcpu->guest_fpu_loaded = 0;
	copy_fpregs_to_fpstate(&vcpu->arch.guest_fpu);
	__kernel_fpu_end();
	++vcpu->stat.fpu_reload;
<<<<<<< HEAD
	if (!vcpu->arch.eager_fpu)
		kvm_make_request(KVM_REQ_DEACTIVATE_FPU, vcpu);

=======
	/*
	 * If using eager FPU mode, or if the guest is a frequent user
	 * of the FPU, just leave the FPU active for next time.
	 * Every 255 times fpu_counter rolls over to 0; a guest that uses
	 * the FPU in bursts will revert to loading it on demand.
	 */
	if (!use_eager_fpu()) {
		if (++vcpu->fpu_counter < 5)
			kvm_make_request(KVM_REQ_DEACTIVATE_FPU, vcpu);
	}
>>>>>>> 3520469d
	trace_kvm_fpu(0);
}

void kvm_arch_vcpu_free(struct kvm_vcpu *vcpu)
{
	kvmclock_reset(vcpu);

	free_cpumask_var(vcpu->arch.wbinvd_dirty_mask);
	kvm_x86_ops->vcpu_free(vcpu);
}

struct kvm_vcpu *kvm_arch_vcpu_create(struct kvm *kvm,
						unsigned int id)
{
	struct kvm_vcpu *vcpu;

	if (check_tsc_unstable() && atomic_read(&kvm->online_vcpus) != 0)
		printk_once(KERN_WARNING
		"kvm: SMP vm created on host with unstable TSC; "
		"guest TSC will not be reliable\n");

	vcpu = kvm_x86_ops->vcpu_create(kvm, id);

	/*
	 * Activate fpu unconditionally in case the guest needs eager FPU.  It will be
	 * deactivated soon if it doesn't.
	 */
	kvm_x86_ops->fpu_activate(vcpu);
	return vcpu;
}

int kvm_arch_vcpu_setup(struct kvm_vcpu *vcpu)
{
	int r;

	vcpu->arch.mtrr_state.have_fixed = 1;
	r = vcpu_load(vcpu);
	if (r)
		return r;
	kvm_vcpu_reset(vcpu, false);
	kvm_mmu_setup(vcpu);
	vcpu_put(vcpu);

	return r;
}

void kvm_arch_vcpu_postcreate(struct kvm_vcpu *vcpu)
{
	struct msr_data msr;
	struct kvm *kvm = vcpu->kvm;

	if (vcpu_load(vcpu))
		return;
	msr.data = 0x0;
	msr.index = MSR_IA32_TSC;
	msr.host_initiated = true;
	kvm_write_tsc(vcpu, &msr);
	vcpu_put(vcpu);

	schedule_delayed_work(&kvm->arch.kvmclock_sync_work,
					KVMCLOCK_SYNC_PERIOD);
}

void kvm_arch_vcpu_destroy(struct kvm_vcpu *vcpu)
{
	int r;
	vcpu->arch.apf.msr_val = 0;

	r = vcpu_load(vcpu);
	BUG_ON(r);
	kvm_mmu_unload(vcpu);
	vcpu_put(vcpu);

	kvm_x86_ops->vcpu_free(vcpu);
}

void kvm_vcpu_reset(struct kvm_vcpu *vcpu, bool init_event)
{
	atomic_set(&vcpu->arch.nmi_queued, 0);
	vcpu->arch.nmi_pending = 0;
	vcpu->arch.nmi_injected = false;
	kvm_clear_interrupt_queue(vcpu);
	kvm_clear_exception_queue(vcpu);

	memset(vcpu->arch.db, 0, sizeof(vcpu->arch.db));
	kvm_update_dr0123(vcpu);
	vcpu->arch.dr6 = DR6_INIT;
	kvm_update_dr6(vcpu);
	vcpu->arch.dr7 = DR7_FIXED_1;
	kvm_update_dr7(vcpu);

	vcpu->arch.cr2 = 0;

	kvm_make_request(KVM_REQ_EVENT, vcpu);
	vcpu->arch.apf.msr_val = 0;
	vcpu->arch.st.msr_val = 0;

	kvmclock_reset(vcpu);

	kvm_clear_async_pf_completion_queue(vcpu);
	kvm_async_pf_hash_reset(vcpu);
	vcpu->arch.apf.halted = false;

	if (!init_event)
		kvm_pmu_reset(vcpu);

	memset(vcpu->arch.regs, 0, sizeof(vcpu->arch.regs));
	vcpu->arch.regs_avail = ~0;
	vcpu->arch.regs_dirty = ~0;

	kvm_x86_ops->vcpu_reset(vcpu, init_event);
}

void kvm_vcpu_deliver_sipi_vector(struct kvm_vcpu *vcpu, u8 vector)
{
	struct kvm_segment cs;

	kvm_get_segment(vcpu, &cs, VCPU_SREG_CS);
	cs.selector = vector << 8;
	cs.base = vector << 12;
	kvm_set_segment(vcpu, &cs, VCPU_SREG_CS);
	kvm_rip_write(vcpu, 0);
}

int kvm_arch_hardware_enable(void)
{
	struct kvm *kvm;
	struct kvm_vcpu *vcpu;
	int i;
	int ret;
	u64 local_tsc;
	u64 max_tsc = 0;
	bool stable, backwards_tsc = false;

	kvm_shared_msr_cpu_online();
	ret = kvm_x86_ops->hardware_enable();
	if (ret != 0)
		return ret;

	local_tsc = native_read_tsc();
	stable = !check_tsc_unstable();
	list_for_each_entry(kvm, &vm_list, vm_list) {
		kvm_for_each_vcpu(i, vcpu, kvm) {
			if (!stable && vcpu->cpu == smp_processor_id())
				kvm_make_request(KVM_REQ_CLOCK_UPDATE, vcpu);
			if (stable && vcpu->arch.last_host_tsc > local_tsc) {
				backwards_tsc = true;
				if (vcpu->arch.last_host_tsc > max_tsc)
					max_tsc = vcpu->arch.last_host_tsc;
			}
		}
	}

	/*
	 * Sometimes, even reliable TSCs go backwards.  This happens on
	 * platforms that reset TSC during suspend or hibernate actions, but
	 * maintain synchronization.  We must compensate.  Fortunately, we can
	 * detect that condition here, which happens early in CPU bringup,
	 * before any KVM threads can be running.  Unfortunately, we can't
	 * bring the TSCs fully up to date with real time, as we aren't yet far
	 * enough into CPU bringup that we know how much real time has actually
	 * elapsed; our helper function, get_kernel_ns() will be using boot
	 * variables that haven't been updated yet.
	 *
	 * So we simply find the maximum observed TSC above, then record the
	 * adjustment to TSC in each VCPU.  When the VCPU later gets loaded,
	 * the adjustment will be applied.  Note that we accumulate
	 * adjustments, in case multiple suspend cycles happen before some VCPU
	 * gets a chance to run again.  In the event that no KVM threads get a
	 * chance to run, we will miss the entire elapsed period, as we'll have
	 * reset last_host_tsc, so VCPUs will not have the TSC adjusted and may
	 * loose cycle time.  This isn't too big a deal, since the loss will be
	 * uniform across all VCPUs (not to mention the scenario is extremely
	 * unlikely). It is possible that a second hibernate recovery happens
	 * much faster than a first, causing the observed TSC here to be
	 * smaller; this would require additional padding adjustment, which is
	 * why we set last_host_tsc to the local tsc observed here.
	 *
	 * N.B. - this code below runs only on platforms with reliable TSC,
	 * as that is the only way backwards_tsc is set above.  Also note
	 * that this runs for ALL vcpus, which is not a bug; all VCPUs should
	 * have the same delta_cyc adjustment applied if backwards_tsc
	 * is detected.  Note further, this adjustment is only done once,
	 * as we reset last_host_tsc on all VCPUs to stop this from being
	 * called multiple times (one for each physical CPU bringup).
	 *
	 * Platforms with unreliable TSCs don't have to deal with this, they
	 * will be compensated by the logic in vcpu_load, which sets the TSC to
	 * catchup mode.  This will catchup all VCPUs to real time, but cannot
	 * guarantee that they stay in perfect synchronization.
	 */
	if (backwards_tsc) {
		u64 delta_cyc = max_tsc - local_tsc;
		backwards_tsc_observed = true;
		list_for_each_entry(kvm, &vm_list, vm_list) {
			kvm_for_each_vcpu(i, vcpu, kvm) {
				vcpu->arch.tsc_offset_adjustment += delta_cyc;
				vcpu->arch.last_host_tsc = local_tsc;
				kvm_make_request(KVM_REQ_MASTERCLOCK_UPDATE, vcpu);
			}

			/*
			 * We have to disable TSC offset matching.. if you were
			 * booting a VM while issuing an S4 host suspend....
			 * you may have some problem.  Solving this issue is
			 * left as an exercise to the reader.
			 */
			kvm->arch.last_tsc_nsec = 0;
			kvm->arch.last_tsc_write = 0;
		}

	}
	return 0;
}

void kvm_arch_hardware_disable(void)
{
	kvm_x86_ops->hardware_disable();
	drop_user_return_notifiers();
}

int kvm_arch_hardware_setup(void)
{
	int r;

	r = kvm_x86_ops->hardware_setup();
	if (r != 0)
		return r;

	kvm_init_msr_list();
	return 0;
}

void kvm_arch_hardware_unsetup(void)
{
	kvm_x86_ops->hardware_unsetup();
}

void kvm_arch_check_processor_compat(void *rtn)
{
	kvm_x86_ops->check_processor_compatibility(rtn);
}

bool kvm_vcpu_compatible(struct kvm_vcpu *vcpu)
{
	return irqchip_in_kernel(vcpu->kvm) == (vcpu->arch.apic != NULL);
}

struct static_key kvm_no_apic_vcpu __read_mostly;

int kvm_arch_vcpu_init(struct kvm_vcpu *vcpu)
{
	struct page *page;
	struct kvm *kvm;
	int r;

	BUG_ON(vcpu->kvm == NULL);
	kvm = vcpu->kvm;

	vcpu->arch.pv.pv_unhalted = false;
	vcpu->arch.emulate_ctxt.ops = &emulate_ops;
	if (!irqchip_in_kernel(kvm) || kvm_vcpu_is_reset_bsp(vcpu))
		vcpu->arch.mp_state = KVM_MP_STATE_RUNNABLE;
	else
		vcpu->arch.mp_state = KVM_MP_STATE_UNINITIALIZED;

	page = alloc_page(GFP_KERNEL | __GFP_ZERO);
	if (!page) {
		r = -ENOMEM;
		goto fail;
	}
	vcpu->arch.pio_data = page_address(page);

	kvm_set_tsc_khz(vcpu, max_tsc_khz);

	r = kvm_mmu_create(vcpu);
	if (r < 0)
		goto fail_free_pio_data;

	if (irqchip_in_kernel(kvm)) {
		r = kvm_create_lapic(vcpu);
		if (r < 0)
			goto fail_mmu_destroy;
	} else
		static_key_slow_inc(&kvm_no_apic_vcpu);

	vcpu->arch.mce_banks = kzalloc(KVM_MAX_MCE_BANKS * sizeof(u64) * 4,
				       GFP_KERNEL);
	if (!vcpu->arch.mce_banks) {
		r = -ENOMEM;
		goto fail_free_lapic;
	}
	vcpu->arch.mcg_cap = KVM_MAX_MCE_BANKS;

	if (!zalloc_cpumask_var(&vcpu->arch.wbinvd_dirty_mask, GFP_KERNEL)) {
		r = -ENOMEM;
		goto fail_free_mce_banks;
	}

<<<<<<< HEAD
	fx_init(vcpu);
=======
	r = fx_init(vcpu, false);
	if (r)
		goto fail_free_wbinvd_dirty_mask;
>>>>>>> 3520469d

	vcpu->arch.ia32_tsc_adjust_msr = 0x0;
	vcpu->arch.pv_time_enabled = false;

	vcpu->arch.guest_supported_xcr0 = 0;
	vcpu->arch.guest_xstate_size = XSAVE_HDR_SIZE + XSAVE_HDR_OFFSET;

	vcpu->arch.maxphyaddr = cpuid_query_maxphyaddr(vcpu);

	vcpu->arch.pat = MSR_IA32_CR_PAT_DEFAULT;

	kvm_async_pf_hash_reset(vcpu);
	kvm_pmu_init(vcpu);

	return 0;

fail_free_mce_banks:
	kfree(vcpu->arch.mce_banks);
fail_free_lapic:
	kvm_free_lapic(vcpu);
fail_mmu_destroy:
	kvm_mmu_destroy(vcpu);
fail_free_pio_data:
	free_page((unsigned long)vcpu->arch.pio_data);
fail:
	return r;
}

void kvm_arch_vcpu_uninit(struct kvm_vcpu *vcpu)
{
	int idx;

	kvm_pmu_destroy(vcpu);
	kfree(vcpu->arch.mce_banks);
	kvm_free_lapic(vcpu);
	idx = srcu_read_lock(&vcpu->kvm->srcu);
	kvm_mmu_destroy(vcpu);
	srcu_read_unlock(&vcpu->kvm->srcu, idx);
	free_page((unsigned long)vcpu->arch.pio_data);
	if (!irqchip_in_kernel(vcpu->kvm))
		static_key_slow_dec(&kvm_no_apic_vcpu);
}

void kvm_arch_sched_in(struct kvm_vcpu *vcpu, int cpu)
{
	kvm_x86_ops->sched_in(vcpu, cpu);
}

int kvm_arch_init_vm(struct kvm *kvm, unsigned long type)
{
	if (type)
		return -EINVAL;

	INIT_HLIST_HEAD(&kvm->arch.mask_notifier_list);
	INIT_LIST_HEAD(&kvm->arch.active_mmu_pages);
	INIT_LIST_HEAD(&kvm->arch.zapped_obsolete_pages);
	INIT_LIST_HEAD(&kvm->arch.assigned_dev_head);
	atomic_set(&kvm->arch.noncoherent_dma_count, 0);

	/* Reserve bit 0 of irq_sources_bitmap for userspace irq source */
	set_bit(KVM_USERSPACE_IRQ_SOURCE_ID, &kvm->arch.irq_sources_bitmap);
	/* Reserve bit 1 of irq_sources_bitmap for irqfd-resampler */
	set_bit(KVM_IRQFD_RESAMPLE_IRQ_SOURCE_ID,
		&kvm->arch.irq_sources_bitmap);

	raw_spin_lock_init(&kvm->arch.tsc_write_lock);
	mutex_init(&kvm->arch.apic_map_lock);
	spin_lock_init(&kvm->arch.pvclock_gtod_sync_lock);

	pvclock_update_vm_gtod_copy(kvm);

	INIT_DELAYED_WORK(&kvm->arch.kvmclock_update_work, kvmclock_update_fn);
	INIT_DELAYED_WORK(&kvm->arch.kvmclock_sync_work, kvmclock_sync_fn);

	return 0;
}

static void kvm_unload_vcpu_mmu(struct kvm_vcpu *vcpu)
{
	int r;
	r = vcpu_load(vcpu);
	BUG_ON(r);
	kvm_mmu_unload(vcpu);
	vcpu_put(vcpu);
}

static void kvm_free_vcpus(struct kvm *kvm)
{
	unsigned int i;
	struct kvm_vcpu *vcpu;

	/*
	 * Unpin any mmu pages first.
	 */
	kvm_for_each_vcpu(i, vcpu, kvm) {
		kvm_clear_async_pf_completion_queue(vcpu);
		kvm_unload_vcpu_mmu(vcpu);
	}
	kvm_for_each_vcpu(i, vcpu, kvm)
		kvm_arch_vcpu_free(vcpu);

	mutex_lock(&kvm->lock);
	for (i = 0; i < atomic_read(&kvm->online_vcpus); i++)
		kvm->vcpus[i] = NULL;

	atomic_set(&kvm->online_vcpus, 0);
	mutex_unlock(&kvm->lock);
}

void kvm_arch_sync_events(struct kvm *kvm)
{
	cancel_delayed_work_sync(&kvm->arch.kvmclock_sync_work);
	cancel_delayed_work_sync(&kvm->arch.kvmclock_update_work);
	kvm_free_all_assigned_devices(kvm);
	kvm_free_pit(kvm);
}

void kvm_arch_destroy_vm(struct kvm *kvm)
{
	if (current->mm == kvm->mm) {
		/*
		 * Free memory regions allocated on behalf of userspace,
		 * unless the the memory map has changed due to process exit
		 * or fd copying.
		 */
		struct kvm_userspace_memory_region mem;
		memset(&mem, 0, sizeof(mem));
		mem.slot = APIC_ACCESS_PAGE_PRIVATE_MEMSLOT;
		kvm_set_memory_region(kvm, &mem);

		mem.slot = IDENTITY_PAGETABLE_PRIVATE_MEMSLOT;
		kvm_set_memory_region(kvm, &mem);

		mem.slot = TSS_PRIVATE_MEMSLOT;
		kvm_set_memory_region(kvm, &mem);
	}
	kvm_iommu_unmap_guest(kvm);
	kfree(kvm->arch.vpic);
	kfree(kvm->arch.vioapic);
	kvm_free_vcpus(kvm);
	kfree(rcu_dereference_check(kvm->arch.apic_map, 1));
}

void kvm_arch_free_memslot(struct kvm *kvm, struct kvm_memory_slot *free,
			   struct kvm_memory_slot *dont)
{
	int i;

	for (i = 0; i < KVM_NR_PAGE_SIZES; ++i) {
		if (!dont || free->arch.rmap[i] != dont->arch.rmap[i]) {
			kvfree(free->arch.rmap[i]);
			free->arch.rmap[i] = NULL;
		}
		if (i == 0)
			continue;

		if (!dont || free->arch.lpage_info[i - 1] !=
			     dont->arch.lpage_info[i - 1]) {
			kvfree(free->arch.lpage_info[i - 1]);
			free->arch.lpage_info[i - 1] = NULL;
		}
	}
}

int kvm_arch_create_memslot(struct kvm *kvm, struct kvm_memory_slot *slot,
			    unsigned long npages)
{
	int i;

	for (i = 0; i < KVM_NR_PAGE_SIZES; ++i) {
		unsigned long ugfn;
		int lpages;
		int level = i + 1;

		lpages = gfn_to_index(slot->base_gfn + npages - 1,
				      slot->base_gfn, level) + 1;

		slot->arch.rmap[i] =
			kvm_kvzalloc(lpages * sizeof(*slot->arch.rmap[i]));
		if (!slot->arch.rmap[i])
			goto out_free;
		if (i == 0)
			continue;

		slot->arch.lpage_info[i - 1] = kvm_kvzalloc(lpages *
					sizeof(*slot->arch.lpage_info[i - 1]));
		if (!slot->arch.lpage_info[i - 1])
			goto out_free;

		if (slot->base_gfn & (KVM_PAGES_PER_HPAGE(level) - 1))
			slot->arch.lpage_info[i - 1][0].write_count = 1;
		if ((slot->base_gfn + npages) & (KVM_PAGES_PER_HPAGE(level) - 1))
			slot->arch.lpage_info[i - 1][lpages - 1].write_count = 1;
		ugfn = slot->userspace_addr >> PAGE_SHIFT;
		/*
		 * If the gfn and userspace address are not aligned wrt each
		 * other, or if explicitly asked to, disable large page
		 * support for this slot
		 */
		if ((slot->base_gfn ^ ugfn) & (KVM_PAGES_PER_HPAGE(level) - 1) ||
		    !kvm_largepages_enabled()) {
			unsigned long j;

			for (j = 0; j < lpages; ++j)
				slot->arch.lpage_info[i - 1][j].write_count = 1;
		}
	}

	return 0;

out_free:
	for (i = 0; i < KVM_NR_PAGE_SIZES; ++i) {
		kvfree(slot->arch.rmap[i]);
		slot->arch.rmap[i] = NULL;
		if (i == 0)
			continue;

		kvfree(slot->arch.lpage_info[i - 1]);
		slot->arch.lpage_info[i - 1] = NULL;
	}
	return -ENOMEM;
}

void kvm_arch_memslots_updated(struct kvm *kvm)
{
	/*
	 * memslots->generation has been incremented.
	 * mmio generation may have reached its maximum value.
	 */
	kvm_mmu_invalidate_mmio_sptes(kvm);
}

int kvm_arch_prepare_memory_region(struct kvm *kvm,
				struct kvm_memory_slot *memslot,
				struct kvm_userspace_memory_region *mem,
				enum kvm_mr_change change)
{
	/*
	 * Only private memory slots need to be mapped here since
	 * KVM_SET_MEMORY_REGION ioctl is no longer supported.
	 */
	if ((memslot->id >= KVM_USER_MEM_SLOTS) && (change == KVM_MR_CREATE)) {
		unsigned long userspace_addr;

		/*
		 * MAP_SHARED to prevent internal slot pages from being moved
		 * by fork()/COW.
		 */
		userspace_addr = vm_mmap(NULL, 0, memslot->npages * PAGE_SIZE,
					 PROT_READ | PROT_WRITE,
					 MAP_SHARED | MAP_ANONYMOUS, 0);

		if (IS_ERR((void *)userspace_addr))
			return PTR_ERR((void *)userspace_addr);

		memslot->userspace_addr = userspace_addr;
	}

	return 0;
}

static void kvm_mmu_slot_apply_flags(struct kvm *kvm,
				     struct kvm_memory_slot *new)
{
	/* Still write protect RO slot */
	if (new->flags & KVM_MEM_READONLY) {
		kvm_mmu_slot_remove_write_access(kvm, new);
		return;
	}

	/*
	 * Call kvm_x86_ops dirty logging hooks when they are valid.
	 *
	 * kvm_x86_ops->slot_disable_log_dirty is called when:
	 *
	 *  - KVM_MR_CREATE with dirty logging is disabled
	 *  - KVM_MR_FLAGS_ONLY with dirty logging is disabled in new flag
	 *
	 * The reason is, in case of PML, we need to set D-bit for any slots
	 * with dirty logging disabled in order to eliminate unnecessary GPA
	 * logging in PML buffer (and potential PML buffer full VMEXT). This
	 * guarantees leaving PML enabled during guest's lifetime won't have
	 * any additonal overhead from PML when guest is running with dirty
	 * logging disabled for memory slots.
	 *
	 * kvm_x86_ops->slot_enable_log_dirty is called when switching new slot
	 * to dirty logging mode.
	 *
	 * If kvm_x86_ops dirty logging hooks are invalid, use write protect.
	 *
	 * In case of write protect:
	 *
	 * Write protect all pages for dirty logging.
	 *
	 * All the sptes including the large sptes which point to this
	 * slot are set to readonly. We can not create any new large
	 * spte on this slot until the end of the logging.
	 *
	 * See the comments in fast_page_fault().
	 */
	if (new->flags & KVM_MEM_LOG_DIRTY_PAGES) {
		if (kvm_x86_ops->slot_enable_log_dirty)
			kvm_x86_ops->slot_enable_log_dirty(kvm, new);
		else
			kvm_mmu_slot_remove_write_access(kvm, new);
	} else {
		if (kvm_x86_ops->slot_disable_log_dirty)
			kvm_x86_ops->slot_disable_log_dirty(kvm, new);
	}
}

void kvm_arch_commit_memory_region(struct kvm *kvm,
				struct kvm_userspace_memory_region *mem,
				const struct kvm_memory_slot *old,
				enum kvm_mr_change change)
{
	struct kvm_memory_slot *new;
	int nr_mmu_pages = 0;

	if ((mem->slot >= KVM_USER_MEM_SLOTS) && (change == KVM_MR_DELETE)) {
		int ret;

		ret = vm_munmap(old->userspace_addr,
				old->npages * PAGE_SIZE);
		if (ret < 0)
			printk(KERN_WARNING
			       "kvm_vm_ioctl_set_memory_region: "
			       "failed to munmap memory\n");
	}

	if (!kvm->arch.n_requested_mmu_pages)
		nr_mmu_pages = kvm_mmu_calculate_mmu_pages(kvm);

	if (nr_mmu_pages)
		kvm_mmu_change_mmu_pages(kvm, nr_mmu_pages);

	/* It's OK to get 'new' slot here as it has already been installed */
	new = id_to_memslot(kvm->memslots, mem->slot);

	/*
	 * Dirty logging tracks sptes in 4k granularity, meaning that large
	 * sptes have to be split.  If live migration is successful, the guest
	 * in the source machine will be destroyed and large sptes will be
	 * created in the destination. However, if the guest continues to run
	 * in the source machine (for example if live migration fails), small
	 * sptes will remain around and cause bad performance.
	 *
	 * Scan sptes if dirty logging has been stopped, dropping those
	 * which can be collapsed into a single large-page spte.  Later
	 * page faults will create the large-page sptes.
	 */
	if ((change != KVM_MR_DELETE) &&
		(old->flags & KVM_MEM_LOG_DIRTY_PAGES) &&
		!(new->flags & KVM_MEM_LOG_DIRTY_PAGES))
		kvm_mmu_zap_collapsible_sptes(kvm, new);

	/*
	 * Set up write protection and/or dirty logging for the new slot.
	 *
	 * For KVM_MR_DELETE and KVM_MR_MOVE, the shadow pages of old slot have
	 * been zapped so no dirty logging staff is needed for old slot. For
	 * KVM_MR_FLAGS_ONLY, the old slot is essentially the same one as the
	 * new and it's also covered when dealing with the new slot.
	 */
	if (change != KVM_MR_DELETE)
		kvm_mmu_slot_apply_flags(kvm, new);
}

void kvm_arch_flush_shadow_all(struct kvm *kvm)
{
	kvm_mmu_invalidate_zap_all_pages(kvm);
}

void kvm_arch_flush_shadow_memslot(struct kvm *kvm,
				   struct kvm_memory_slot *slot)
{
	kvm_mmu_invalidate_zap_all_pages(kvm);
}

int kvm_arch_vcpu_runnable(struct kvm_vcpu *vcpu)
{
	if (is_guest_mode(vcpu) && kvm_x86_ops->check_nested_events)
		kvm_x86_ops->check_nested_events(vcpu, false);

	return (vcpu->arch.mp_state == KVM_MP_STATE_RUNNABLE &&
		!vcpu->arch.apf.halted)
		|| !list_empty_careful(&vcpu->async_pf.done)
		|| kvm_apic_has_events(vcpu)
		|| vcpu->arch.pv.pv_unhalted
		|| atomic_read(&vcpu->arch.nmi_queued) ||
		(kvm_arch_interrupt_allowed(vcpu) &&
		 kvm_cpu_has_interrupt(vcpu));
}

int kvm_arch_vcpu_should_kick(struct kvm_vcpu *vcpu)
{
	return kvm_vcpu_exiting_guest_mode(vcpu) == IN_GUEST_MODE;
}

int kvm_arch_interrupt_allowed(struct kvm_vcpu *vcpu)
{
	return kvm_x86_ops->interrupt_allowed(vcpu);
}

unsigned long kvm_get_linear_rip(struct kvm_vcpu *vcpu)
{
	if (is_64_bit_mode(vcpu))
		return kvm_rip_read(vcpu);
	return (u32)(get_segment_base(vcpu, VCPU_SREG_CS) +
		     kvm_rip_read(vcpu));
}
EXPORT_SYMBOL_GPL(kvm_get_linear_rip);

bool kvm_is_linear_rip(struct kvm_vcpu *vcpu, unsigned long linear_rip)
{
	return kvm_get_linear_rip(vcpu) == linear_rip;
}
EXPORT_SYMBOL_GPL(kvm_is_linear_rip);

unsigned long kvm_get_rflags(struct kvm_vcpu *vcpu)
{
	unsigned long rflags;

	rflags = kvm_x86_ops->get_rflags(vcpu);
	if (vcpu->guest_debug & KVM_GUESTDBG_SINGLESTEP)
		rflags &= ~X86_EFLAGS_TF;
	return rflags;
}
EXPORT_SYMBOL_GPL(kvm_get_rflags);

static void __kvm_set_rflags(struct kvm_vcpu *vcpu, unsigned long rflags)
{
	if (vcpu->guest_debug & KVM_GUESTDBG_SINGLESTEP &&
	    kvm_is_linear_rip(vcpu, vcpu->arch.singlestep_rip))
		rflags |= X86_EFLAGS_TF;
	kvm_x86_ops->set_rflags(vcpu, rflags);
}

void kvm_set_rflags(struct kvm_vcpu *vcpu, unsigned long rflags)
{
	__kvm_set_rflags(vcpu, rflags);
	kvm_make_request(KVM_REQ_EVENT, vcpu);
}
EXPORT_SYMBOL_GPL(kvm_set_rflags);

void kvm_arch_async_page_ready(struct kvm_vcpu *vcpu, struct kvm_async_pf *work)
{
	int r;

	if ((vcpu->arch.mmu.direct_map != work->arch.direct_map) ||
	      work->wakeup_all)
		return;

	r = kvm_mmu_reload(vcpu);
	if (unlikely(r))
		return;

	if (!vcpu->arch.mmu.direct_map &&
	      work->arch.cr3 != vcpu->arch.mmu.get_cr3(vcpu))
		return;

	vcpu->arch.mmu.page_fault(vcpu, work->gva, 0, true);
}

static inline u32 kvm_async_pf_hash_fn(gfn_t gfn)
{
	return hash_32(gfn & 0xffffffff, order_base_2(ASYNC_PF_PER_VCPU));
}

static inline u32 kvm_async_pf_next_probe(u32 key)
{
	return (key + 1) & (roundup_pow_of_two(ASYNC_PF_PER_VCPU) - 1);
}

static void kvm_add_async_pf_gfn(struct kvm_vcpu *vcpu, gfn_t gfn)
{
	u32 key = kvm_async_pf_hash_fn(gfn);

	while (vcpu->arch.apf.gfns[key] != ~0)
		key = kvm_async_pf_next_probe(key);

	vcpu->arch.apf.gfns[key] = gfn;
}

static u32 kvm_async_pf_gfn_slot(struct kvm_vcpu *vcpu, gfn_t gfn)
{
	int i;
	u32 key = kvm_async_pf_hash_fn(gfn);

	for (i = 0; i < roundup_pow_of_two(ASYNC_PF_PER_VCPU) &&
		     (vcpu->arch.apf.gfns[key] != gfn &&
		      vcpu->arch.apf.gfns[key] != ~0); i++)
		key = kvm_async_pf_next_probe(key);

	return key;
}

bool kvm_find_async_pf_gfn(struct kvm_vcpu *vcpu, gfn_t gfn)
{
	return vcpu->arch.apf.gfns[kvm_async_pf_gfn_slot(vcpu, gfn)] == gfn;
}

static void kvm_del_async_pf_gfn(struct kvm_vcpu *vcpu, gfn_t gfn)
{
	u32 i, j, k;

	i = j = kvm_async_pf_gfn_slot(vcpu, gfn);
	while (true) {
		vcpu->arch.apf.gfns[i] = ~0;
		do {
			j = kvm_async_pf_next_probe(j);
			if (vcpu->arch.apf.gfns[j] == ~0)
				return;
			k = kvm_async_pf_hash_fn(vcpu->arch.apf.gfns[j]);
			/*
			 * k lies cyclically in ]i,j]
			 * |    i.k.j |
			 * |....j i.k.| or  |.k..j i...|
			 */
		} while ((i <= j) ? (i < k && k <= j) : (i < k || k <= j));
		vcpu->arch.apf.gfns[i] = vcpu->arch.apf.gfns[j];
		i = j;
	}
}

static int apf_put_user(struct kvm_vcpu *vcpu, u32 val)
{

	return kvm_write_guest_cached(vcpu->kvm, &vcpu->arch.apf.data, &val,
				      sizeof(val));
}

void kvm_arch_async_page_not_present(struct kvm_vcpu *vcpu,
				     struct kvm_async_pf *work)
{
	struct x86_exception fault;

	trace_kvm_async_pf_not_present(work->arch.token, work->gva);
	kvm_add_async_pf_gfn(vcpu, work->arch.gfn);

	if (!(vcpu->arch.apf.msr_val & KVM_ASYNC_PF_ENABLED) ||
	    (vcpu->arch.apf.send_user_only &&
	     kvm_x86_ops->get_cpl(vcpu) == 0))
		kvm_make_request(KVM_REQ_APF_HALT, vcpu);
	else if (!apf_put_user(vcpu, KVM_PV_REASON_PAGE_NOT_PRESENT)) {
		fault.vector = PF_VECTOR;
		fault.error_code_valid = true;
		fault.error_code = 0;
		fault.nested_page_fault = false;
		fault.address = work->arch.token;
		kvm_inject_page_fault(vcpu, &fault);
	}
}

void kvm_arch_async_page_present(struct kvm_vcpu *vcpu,
				 struct kvm_async_pf *work)
{
	struct x86_exception fault;

	trace_kvm_async_pf_ready(work->arch.token, work->gva);
	if (work->wakeup_all)
		work->arch.token = ~0; /* broadcast wakeup */
	else
		kvm_del_async_pf_gfn(vcpu, work->arch.gfn);

	if ((vcpu->arch.apf.msr_val & KVM_ASYNC_PF_ENABLED) &&
	    !apf_put_user(vcpu, KVM_PV_REASON_PAGE_READY)) {
		fault.vector = PF_VECTOR;
		fault.error_code_valid = true;
		fault.error_code = 0;
		fault.nested_page_fault = false;
		fault.address = work->arch.token;
		kvm_inject_page_fault(vcpu, &fault);
	}
	vcpu->arch.apf.halted = false;
	vcpu->arch.mp_state = KVM_MP_STATE_RUNNABLE;
}

bool kvm_arch_can_inject_async_page_present(struct kvm_vcpu *vcpu)
{
	if (!(vcpu->arch.apf.msr_val & KVM_ASYNC_PF_ENABLED))
		return true;
	else
		return !kvm_event_needs_reinjection(vcpu) &&
			kvm_x86_ops->interrupt_allowed(vcpu);
}

void kvm_arch_register_noncoherent_dma(struct kvm *kvm)
{
	atomic_inc(&kvm->arch.noncoherent_dma_count);
}
EXPORT_SYMBOL_GPL(kvm_arch_register_noncoherent_dma);

void kvm_arch_unregister_noncoherent_dma(struct kvm *kvm)
{
	atomic_dec(&kvm->arch.noncoherent_dma_count);
}
EXPORT_SYMBOL_GPL(kvm_arch_unregister_noncoherent_dma);

bool kvm_arch_has_noncoherent_dma(struct kvm *kvm)
{
	return atomic_read(&kvm->arch.noncoherent_dma_count);
}
EXPORT_SYMBOL_GPL(kvm_arch_has_noncoherent_dma);

EXPORT_TRACEPOINT_SYMBOL_GPL(kvm_exit);
EXPORT_TRACEPOINT_SYMBOL_GPL(kvm_inj_virq);
EXPORT_TRACEPOINT_SYMBOL_GPL(kvm_page_fault);
EXPORT_TRACEPOINT_SYMBOL_GPL(kvm_msr);
EXPORT_TRACEPOINT_SYMBOL_GPL(kvm_cr);
EXPORT_TRACEPOINT_SYMBOL_GPL(kvm_nested_vmrun);
EXPORT_TRACEPOINT_SYMBOL_GPL(kvm_nested_vmexit);
EXPORT_TRACEPOINT_SYMBOL_GPL(kvm_nested_vmexit_inject);
EXPORT_TRACEPOINT_SYMBOL_GPL(kvm_nested_intr_vmexit);
EXPORT_TRACEPOINT_SYMBOL_GPL(kvm_invlpga);
EXPORT_TRACEPOINT_SYMBOL_GPL(kvm_skinit);
EXPORT_TRACEPOINT_SYMBOL_GPL(kvm_nested_intercepts);
EXPORT_TRACEPOINT_SYMBOL_GPL(kvm_write_tsc_offset);
EXPORT_TRACEPOINT_SYMBOL_GPL(kvm_ple_window);
EXPORT_TRACEPOINT_SYMBOL_GPL(kvm_pml_full);<|MERGE_RESOLUTION|>--- conflicted
+++ resolved
@@ -7089,23 +7089,11 @@
 	return 0;
 }
 
-<<<<<<< HEAD
-static void fx_init(struct kvm_vcpu *vcpu)
-{
-	fpstate_init(&vcpu->arch.guest_fpu.state);
-=======
-int fx_init(struct kvm_vcpu *vcpu, bool init_event)
-{
-	int err;
-
-	err = fpu_alloc(&vcpu->arch.guest_fpu);
-	if (err)
-		return err;
-
+static void fx_init(struct kvm_vcpu *vcpu, bool init_event)
+{
 	if (!init_event)
-		fpu_finit(&vcpu->arch.guest_fpu);
-
->>>>>>> 3520469d
+		fpstate_init(&vcpu->arch.guest_fpu.state);
+
 	if (cpu_has_xsaves)
 		vcpu->arch.guest_fpu.state.xsave.header.xcomp_bv =
 			host_xcr0 | XSTATE_COMPACTION_ENABLED;
@@ -7148,11 +7136,6 @@
 	copy_fpregs_to_fpstate(&vcpu->arch.guest_fpu);
 	__kernel_fpu_end();
 	++vcpu->stat.fpu_reload;
-<<<<<<< HEAD
-	if (!vcpu->arch.eager_fpu)
-		kvm_make_request(KVM_REQ_DEACTIVATE_FPU, vcpu);
-
-=======
 	/*
 	 * If using eager FPU mode, or if the guest is a frequent user
 	 * of the FPU, just leave the FPU active for next time.
@@ -7163,7 +7146,6 @@
 		if (++vcpu->fpu_counter < 5)
 			kvm_make_request(KVM_REQ_DEACTIVATE_FPU, vcpu);
 	}
->>>>>>> 3520469d
 	trace_kvm_fpu(0);
 }
 
@@ -7463,13 +7445,7 @@
 		goto fail_free_mce_banks;
 	}
 
-<<<<<<< HEAD
-	fx_init(vcpu);
-=======
-	r = fx_init(vcpu, false);
-	if (r)
-		goto fail_free_wbinvd_dirty_mask;
->>>>>>> 3520469d
+	fx_init(vcpu, false);
 
 	vcpu->arch.ia32_tsc_adjust_msr = 0x0;
 	vcpu->arch.pv_time_enabled = false;
