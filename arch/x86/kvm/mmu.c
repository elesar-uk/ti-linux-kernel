--- conflicted
+++ resolved
@@ -4276,10 +4276,7 @@
 	mask.nxe = 1;
 	mask.smep_andnot_wp = 1;
 	mask.smap_andnot_wp = 1;
-<<<<<<< HEAD
-=======
 	mask.smm = 1;
->>>>>>> 05fe125f
 
 	/*
 	 * If we don't have indirect shadow pages, it means no page is
