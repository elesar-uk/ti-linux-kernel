--- conflicted
+++ resolved
@@ -68,14 +68,10 @@
 	select GENERIC_FIND_NEXT_BIT
 	select GENERIC_IRQ_PROBE
 	select GENERIC_PENDING_IRQ if SMP
-<<<<<<< HEAD
-	select USE_GENERIC_SMP_HELPERS if SMP
-=======
 	select GENERIC_IRQ_SHOW
 	select IRQ_FORCED_THREADING
 	select USE_GENERIC_SMP_HELPERS if SMP
 	select ARCH_NO_SYSDEV_OPS
->>>>>>> 105e53f8
 
 config INSTRUCTION_DECODER
 	def_bool (KPROBES || PERF_EVENTS)
@@ -387,11 +383,8 @@
 	depends on X86_32
 	depends on X86_EXTENDED_PLATFORM
 	select X86_REBOOTFIXUPS
-<<<<<<< HEAD
-=======
 	select OF
 	select OF_EARLY_FLATTREE
->>>>>>> 105e53f8
 	---help---
 	  Select for the Intel CE media processor (CE4100) SOC.
 	  This option compiles in support for the CE4100 SOC for settop
@@ -1944,11 +1937,7 @@
 	depends on X86_64 && PCI && ACPI
 
 config PCI_CNB20LE_QUIRK
-<<<<<<< HEAD
-	bool "Read CNB20LE Host Bridge Windows" if EMBEDDED
-=======
 	bool "Read CNB20LE Host Bridge Windows" if EXPERT
->>>>>>> 105e53f8
 	default n
 	depends on PCI && EXPERIMENTAL
 	help
@@ -2086,13 +2075,8 @@
 	bool "One Laptop Per Child support"
 	depends on !X86_PAE
 	select GPIOLIB
-<<<<<<< HEAD
-	select OLPC_OPENFIRMWARE
-	depends on !X86_64 && !X86_PAE
-=======
 	select OF
 	select OF_PROMTREE if PROC_DEVICETREE
->>>>>>> 105e53f8
 	---help---
 	  Add support for detecting the unique features of the OLPC
 	  XO hardware.
@@ -2103,24 +2087,6 @@
 	---help---
 	  Add support for non-essential features of the OLPC XO-1 laptop.
 
-<<<<<<< HEAD
-config OLPC_OPENFIRMWARE
-	bool "Support for OLPC's Open Firmware"
-	depends on !X86_64 && !X86_PAE
-	default n
-	select OF
-	help
-	  This option adds support for the implementation of Open Firmware
-	  that is used on the OLPC XO-1 Children's Machine.
-	  If unsure, say N here.
-
-config OLPC_OPENFIRMWARE_DT
-	bool
-	default y if OLPC_OPENFIRMWARE && PROC_DEVICETREE
-	select OF_PROMTREE
-
-=======
->>>>>>> 105e53f8
 endif # X86_32
 
 config AMD_NB
