--- conflicted
+++ resolved
@@ -108,13 +108,10 @@
 	select GENERIC_STRNLEN_USER
 	select HAVE_RCU_USER_QS if X86_64
 	select HAVE_IRQ_TIME_ACCOUNTING
-<<<<<<< HEAD
-=======
 	select GENERIC_KERNEL_THREAD
 	select GENERIC_KERNEL_EXECVE
 	select MODULES_USE_ELF_REL if X86_32
 	select MODULES_USE_ELF_RELA if X86_64
->>>>>>> ddffeb8c
 
 config INSTRUCTION_DECODER
 	def_bool y
