--- conflicted
+++ resolved
@@ -12,23 +12,6 @@
 extern pgd_t early_level4_pgt[PTRS_PER_PGD];
 extern struct range pfn_mapped[E820_X_MAX];
 
-<<<<<<< HEAD
-static pud_t kasan_zero_pud[PTRS_PER_PUD] __page_aligned_bss;
-static pmd_t kasan_zero_pmd[PTRS_PER_PMD] __page_aligned_bss;
-static pte_t kasan_zero_pte[PTRS_PER_PTE] __page_aligned_bss;
-
-/*
- * This page used as early shadow. We don't use empty_zero_page
- * at early stages, stack instrumentation could write some garbage
- * to this page.
- * Latter we reuse it as zero shadow for large ranges of memory
- * that allowed to access, but not instrumented by kasan
- * (vmalloc/vmemmap ...).
- */
-static unsigned char kasan_zero_page[PAGE_SIZE] __page_aligned_bss;
-
-=======
->>>>>>> 9fe8ecca
 static int __init map_range(struct range *range)
 {
 	unsigned long start;
@@ -65,109 +48,6 @@
 	}
 }
 
-<<<<<<< HEAD
-static int __init zero_pte_populate(pmd_t *pmd, unsigned long addr,
-				unsigned long end)
-{
-	pte_t *pte = pte_offset_kernel(pmd, addr);
-
-	while (addr + PAGE_SIZE <= end) {
-		WARN_ON(!pte_none(*pte));
-		set_pte(pte, __pte(__pa_nodebug(kasan_zero_page)
-					| __PAGE_KERNEL_RO));
-		addr += PAGE_SIZE;
-		pte = pte_offset_kernel(pmd, addr);
-	}
-	return 0;
-}
-
-static int __init zero_pmd_populate(pud_t *pud, unsigned long addr,
-				unsigned long end)
-{
-	int ret = 0;
-	pmd_t *pmd = pmd_offset(pud, addr);
-
-	while (IS_ALIGNED(addr, PMD_SIZE) && addr + PMD_SIZE <= end) {
-		WARN_ON(!pmd_none(*pmd));
-		set_pmd(pmd, __pmd(__pa_nodebug(kasan_zero_pte)
-					| _KERNPG_TABLE));
-		addr += PMD_SIZE;
-		pmd = pmd_offset(pud, addr);
-	}
-	if (addr < end) {
-		if (pmd_none(*pmd)) {
-			void *p = vmemmap_alloc_block(PAGE_SIZE, NUMA_NO_NODE);
-			if (!p)
-				return -ENOMEM;
-			set_pmd(pmd, __pmd(__pa_nodebug(p) | _KERNPG_TABLE));
-		}
-		ret = zero_pte_populate(pmd, addr, end);
-	}
-	return ret;
-}
-
-
-static int __init zero_pud_populate(pgd_t *pgd, unsigned long addr,
-				unsigned long end)
-{
-	int ret = 0;
-	pud_t *pud = pud_offset(pgd, addr);
-
-	while (IS_ALIGNED(addr, PUD_SIZE) && addr + PUD_SIZE <= end) {
-		WARN_ON(!pud_none(*pud));
-		set_pud(pud, __pud(__pa_nodebug(kasan_zero_pmd)
-					| _KERNPG_TABLE));
-		addr += PUD_SIZE;
-		pud = pud_offset(pgd, addr);
-	}
-
-	if (addr < end) {
-		if (pud_none(*pud)) {
-			void *p = vmemmap_alloc_block(PAGE_SIZE, NUMA_NO_NODE);
-			if (!p)
-				return -ENOMEM;
-			set_pud(pud, __pud(__pa_nodebug(p) | _KERNPG_TABLE));
-		}
-		ret = zero_pmd_populate(pud, addr, end);
-	}
-	return ret;
-}
-
-static int __init zero_pgd_populate(unsigned long addr, unsigned long end)
-{
-	int ret = 0;
-	pgd_t *pgd = pgd_offset_k(addr);
-
-	while (IS_ALIGNED(addr, PGDIR_SIZE) && addr + PGDIR_SIZE <= end) {
-		WARN_ON(!pgd_none(*pgd));
-		set_pgd(pgd, __pgd(__pa_nodebug(kasan_zero_pud)
-					| _KERNPG_TABLE));
-		addr += PGDIR_SIZE;
-		pgd = pgd_offset_k(addr);
-	}
-
-	if (addr < end) {
-		if (pgd_none(*pgd)) {
-			void *p = vmemmap_alloc_block(PAGE_SIZE, NUMA_NO_NODE);
-			if (!p)
-				return -ENOMEM;
-			set_pgd(pgd, __pgd(__pa_nodebug(p) | _KERNPG_TABLE));
-		}
-		ret = zero_pud_populate(pgd, addr, end);
-	}
-	return ret;
-}
-
-
-static void __init populate_zero_shadow(const void *start, const void *end)
-{
-	if (zero_pgd_populate((unsigned long)start, (unsigned long)end))
-		panic("kasan: unable to map zero shadow!");
-}
-
-
-=======
->>>>>>> 9fe8ecca
 #ifdef CONFIG_KASAN_INLINE
 static int kasan_die_handler(struct notifier_block *self,
 			     unsigned long val,
