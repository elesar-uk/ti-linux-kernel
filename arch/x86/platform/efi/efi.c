--- conflicted
+++ resolved
@@ -746,11 +746,6 @@
 	if (efi_config_init(arch_tables))
 		return;
 
-<<<<<<< HEAD
-	set_bit(EFI_CONFIG_TABLES, &efi.flags);
-
-=======
->>>>>>> 5210951a
 	/*
 	 * Note: We currently don't support runtime services on an EFI
 	 * that doesn't match the kernel 32/64-bit mode.
@@ -761,10 +756,6 @@
 	else {
 		if (disable_runtime || efi_runtime_init())
 			return;
-<<<<<<< HEAD
-		set_bit(EFI_RUNTIME_SERVICES, &efi.flags);
-=======
->>>>>>> 5210951a
 	}
 	if (efi_memmap_init())
 		return;
