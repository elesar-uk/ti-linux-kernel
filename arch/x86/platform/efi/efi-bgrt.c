--- conflicted
+++ resolved
@@ -69,22 +69,14 @@
 
 	image = memremap(bgrt_tab->image_address, sizeof(bmp_header), MEMREMAP_WB);
 	if (!image) {
-<<<<<<< HEAD
-		pr_err("Ignoring BGRT: failed to map image header memory\n");
-=======
 		pr_notice("Ignoring BGRT: failed to map image header memory\n");
->>>>>>> ed596a4a
 		return;
 	}
 
 	memcpy(&bmp_header, image, sizeof(bmp_header));
 	memunmap(image);
 	if (bmp_header.id != 0x4d42) {
-<<<<<<< HEAD
-		pr_err("Ignoring BGRT: Incorrect BMP magic number 0x%x (expected 0x4d42)\n",
-=======
 		pr_notice("Ignoring BGRT: Incorrect BMP magic number 0x%x (expected 0x4d42)\n",
->>>>>>> ed596a4a
 			bmp_header.id);
 		return;
 	}
@@ -99,11 +91,7 @@
 
 	image = memremap(bgrt_tab->image_address, bmp_header.size, MEMREMAP_WB);
 	if (!image) {
-<<<<<<< HEAD
-		pr_err("Ignoring BGRT: failed to map image memory\n");
-=======
 		pr_notice("Ignoring BGRT: failed to map image memory\n");
->>>>>>> ed596a4a
 		kfree(bgrt_image);
 		bgrt_image = NULL;
 		return;
