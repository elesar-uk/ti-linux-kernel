--- conflicted
+++ resolved
@@ -1552,11 +1552,6 @@
 #endif
 }
 
-<<<<<<< HEAD
-/* Use a pfn in RAM, may move to MMIO before kexec.
- * This function also called for PVH dom0 */
-void __ref xen_hvm_init_shared_info(void)
-=======
 #ifdef CONFIG_XEN_PVHVM
 #define HVM_SHARED_INFO_ADDR 0xFE700000UL
 static struct shared_info *xen_hvm_shared_info;
@@ -1564,7 +1559,6 @@
 static int xen_major, xen_minor;
 
 static void xen_hvm_connect_shared_info(unsigned long pfn)
->>>>>>> 394b40f6
 {
 	struct xen_add_to_physmap xatp;
 
