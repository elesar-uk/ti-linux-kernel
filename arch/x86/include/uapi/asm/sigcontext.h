#ifndef _UAPI_ASM_X86_SIGCONTEXT_H
#define _UAPI_ASM_X86_SIGCONTEXT_H

/*
 * Linux signal context definitions. The sigcontext includes a complex
 * hierarchy of CPU and FPU state, available to user-space (on the stack) when
 * a signal handler is executed.
 *
 * As over the years this ABI grew from its very simple roots towards
 * supporting more and more CPU state organically, some of the details (which
 * were rather clever hacks back in the days) became a bit quirky by today.
 *
 * The current ABI includes flexible provisions for future extensions, so we
 * won't have to grow new quirks for quite some time. Promise!
 */

#include <linux/compiler.h>
#include <linux/types.h>

#define FP_XSTATE_MAGIC1		0x46505853U
#define FP_XSTATE_MAGIC2		0x46505845U
#define FP_XSTATE_MAGIC2_SIZE		sizeof(FP_XSTATE_MAGIC2)

/*
 * Bytes 464..511 in the current 512-byte layout of the FXSAVE/FXRSTOR frame
 * are reserved for SW usage. On CPUs supporting XSAVE/XRSTOR, these bytes are
 * used to extend the fpstate pointer in the sigcontext, which now includes the
 * extended state information along with fpstate information.
 *
 * If sw_reserved.magic1 == FP_XSTATE_MAGIC1 then there's a
 * sw_reserved.extended_size bytes large extended context area present. (The
 * last 32-bit word of this extended area (at the
 * fpstate+extended_size-FP_XSTATE_MAGIC2_SIZE address) is set to
 * FP_XSTATE_MAGIC2 so that you can sanity check your size calculations.)
 *
 * This extended area typically grows with newer CPUs that have larger and
 * larger XSAVE areas.
 */
struct _fpx_sw_bytes {
	/*
	 * If set to FP_XSTATE_MAGIC1 then this is an xstate context.
	 * 0 if a legacy frame.
	 */
	__u32				magic1;

	/*
	 * Total size of the fpstate area:
	 *
	 *  - if magic1 == 0 then it's sizeof(struct _fpstate)
	 *  - if magic1 == FP_XSTATE_MAGIC1 then it's sizeof(struct _xstate)
	 *    plus extensions (if any)
	 */
	__u32				extended_size;

	/*
	 * Feature bit mask (including FP/SSE/extended state) that is present
	 * in the memory layout:
	 */
	__u64				xfeatures;

	/*
	 * Actual XSAVE state size, based on the xfeatures saved in the layout.
	 * 'extended_size' is greater than 'xstate_size':
	 */
	__u32				xstate_size;

	/* For future use: */
	__u32				padding[7];
};

/*
 * As documented in the iBCS2 standard:
 *
 * The first part of "struct _fpstate" is just the normal i387 hardware setup,
 * the extra "status" word is used to save the coprocessor status word before
 * entering the handler.
 *
 * The FPU state data structure has had to grow to accommodate the extended FPU
 * state required by the Streaming SIMD Extensions.  There is no documented
 * standard to accomplish this at the moment.
 */

/* 10-byte legacy floating point register: */
struct _fpreg {
	__u16				significand[4];
	__u16				exponent;
};

/* 16-byte floating point register: */
struct _fpxreg {
	__u16				significand[4];
	__u16				exponent;
	__u16				padding[3];
};

/* 16-byte XMM register: */
struct _xmmreg {
	__u32				element[4];
};

#define X86_FXSR_MAGIC			0x0000

/*
 * The 32-bit FPU frame:
 */
struct _fpstate_32 {
	/* Legacy FPU environment: */
	__u32				cw;
	__u32				sw;
	__u32				tag;
	__u32				ipoff;
	__u32				cssel;
	__u32				dataoff;
	__u32				datasel;
	struct _fpreg			_st[8];
	__u16				status;
	__u16				magic;		/* 0xffff: regular FPU data only */
							/* 0x0000: FXSR FPU data */

	/* FXSR FPU environment */
	__u32				_fxsr_env[6];	/* FXSR FPU env is ignored */
	__u32				mxcsr;
	__u32				reserved;
	struct _fpxreg			_fxsr_st[8];	/* FXSR FPU reg data is ignored */
	struct _xmmreg			_xmm[8];	/* First 8 XMM registers */
	union {
		__u32			padding1[44];	/* Second 8 XMM registers plus padding */
		__u32			padding[44];	/* Alias name for old user-space */
	};

	union {
		__u32			padding2[12];
		struct _fpx_sw_bytes	sw_reserved;	/* Potential extended state is encoded here */
	};
};

/*
 * The 64-bit FPU frame. (FXSAVE format and later)
 *
 * Note1: If sw_reserved.magic1 == FP_XSTATE_MAGIC1 then the structure is
 *        larger: 'struct _xstate'. Note that 'struct _xstate' embedds
 *        'struct _fpstate' so that you can always assume the _fpstate portion
 *        exists so that you can check the magic value.
 *
 * Note2: Reserved fields may someday contain valuable data. Always
 *	  save/restore them when you change signal frames.
 */
struct _fpstate_64 {
	__u16				cwd;
	__u16				swd;
	/* Note this is not the same as the 32-bit/x87/FSAVE twd: */
	__u16				twd;
	__u16				fop;
	__u64				rip;
	__u64				rdp;
	__u32				mxcsr;
	__u32				mxcsr_mask;
	__u32				st_space[32];	/*  8x  FP registers, 16 bytes each */
	__u32				xmm_space[64];	/* 16x XMM registers, 16 bytes each */
	__u32				reserved2[12];
	union {
		__u32			reserved3[12];
		struct _fpx_sw_bytes	sw_reserved;	/* Potential extended state is encoded here */
	};
};

#ifdef __i386__
# define _fpstate _fpstate_32
#else
# define _fpstate _fpstate_64
#endif

struct _header {
	__u64				xfeatures;
	__u64				reserved1[2];
	__u64				reserved2[5];
};

struct _ymmh_state {
	/* 16x YMM registers, 16 bytes each: */
	__u32				ymmh_space[64];
};

/*
 * Extended state pointed to by sigcontext::fpstate.
 *
 * In addition to the fpstate, information encoded in _xstate::xstate_hdr
 * indicates the presence of other extended state information supported
 * by the CPU and kernel:
 */
<<<<<<< HEAD
struct sigcontext {
	__u64 r8;
	__u64 r9;
	__u64 r10;
	__u64 r11;
	__u64 r12;
	__u64 r13;
	__u64 r14;
	__u64 r15;
	__u64 rdi;
	__u64 rsi;
	__u64 rbp;
	__u64 rbx;
	__u64 rdx;
	__u64 rax;
	__u64 rcx;
	__u64 rsp;
	__u64 rip;
	__u64 eflags;		/* RFLAGS */
	__u16 cs;
	__u16 gs;
	__u16 fs;
	__u16 __pad0;
	__u64 err;
	__u64 trapno;
	__u64 oldmask;
	__u64 cr2;
	struct _fpstate __user *fpstate;	/* zero when no FPU context */
#ifdef __ILP32__
	__u32 __fpstate_pad;
#endif
	__u64 reserved1[8];
=======
struct _xstate {
	struct _fpstate			fpstate;
	struct _header			xstate_hdr;
	struct _ymmh_state		ymmh;
	/* New processor state extensions go here: */
};

/*
 * The 32-bit signal frame:
 */
struct sigcontext_32 {
	__u16				gs, __gsh;
	__u16				fs, __fsh;
	__u16				es, __esh;
	__u16				ds, __dsh;
	__u32				di;
	__u32				si;
	__u32				bp;
	__u32				sp;
	__u32				bx;
	__u32				dx;
	__u32				cx;
	__u32				ax;
	__u32				trapno;
	__u32				err;
	__u32				ip;
	__u16				cs, __csh;
	__u32				flags;
	__u32				sp_at_signal;
	__u16				ss, __ssh;

	/*
	 * fpstate is really (struct _fpstate *) or (struct _xstate *)
	 * depending on the FP_XSTATE_MAGIC1 encoded in the SW reserved
	 * bytes of (struct _fpstate) and FP_XSTATE_MAGIC2 present at the end
	 * of extended memory layout. See comments at the definition of
	 * (struct _fpx_sw_bytes)
	 */
	__u32				fpstate; /* Zero when no FPU/extended context */
	__u32				oldmask;
	__u32				cr2;
>>>>>>> 0b2dd639
};

/*
 * The 64-bit signal frame:
 */
struct sigcontext_64 {
	__u64				r8;
	__u64				r9;
	__u64				r10;
	__u64				r11;
	__u64				r12;
	__u64				r13;
	__u64				r14;
	__u64				r15;
	__u64				di;
	__u64				si;
	__u64				bp;
	__u64				bx;
	__u64				dx;
	__u64				ax;
	__u64				cx;
	__u64				sp;
	__u64				ip;
	__u64				flags;
	__u16				cs;
	__u16				gs;
	__u16				fs;
	__u16				__pad0;
	__u64				err;
	__u64				trapno;
	__u64				oldmask;
	__u64				cr2;

	/*
	 * fpstate is really (struct _fpstate *) or (struct _xstate *)
	 * depending on the FP_XSTATE_MAGIC1 encoded in the SW reserved
	 * bytes of (struct _fpstate) and FP_XSTATE_MAGIC2 present at the end
	 * of extended memory layout. See comments at the definition of
	 * (struct _fpx_sw_bytes)
	 */
	__u64				fpstate; /* Zero when no FPU/extended context */
	__u64				reserved1[8];
};

/*
 * Create the real 'struct sigcontext' type:
 */
#ifdef __KERNEL__
# ifdef __i386__
#  define sigcontext sigcontext_32
# else
#  define sigcontext sigcontext_64
# endif
#endif

/*
 * The old user-space sigcontext definition, just in case user-space still
 * relies on it. The kernel definition (in asm/sigcontext.h) has unified
 * field names but otherwise the same layout.
 */
#ifndef __KERNEL__

#define _fpstate_ia32			_fpstate_32
#define sigcontext_ia32			sigcontext_32


# ifdef __i386__
struct sigcontext {
	__u16				gs, __gsh;
	__u16				fs, __fsh;
	__u16				es, __esh;
	__u16				ds, __dsh;
	__u32				edi;
	__u32				esi;
	__u32				ebp;
	__u32				esp;
	__u32				ebx;
	__u32				edx;
	__u32				ecx;
	__u32				eax;
	__u32				trapno;
	__u32				err;
	__u32				eip;
	__u16				cs, __csh;
	__u32				eflags;
	__u32				esp_at_signal;
	__u16				ss, __ssh;
	struct _fpstate __user		*fpstate;
	__u32				oldmask;
	__u32				cr2;
};
# else /* __x86_64__: */
struct sigcontext {
	__u64				r8;
	__u64				r9;
	__u64				r10;
	__u64				r11;
	__u64				r12;
	__u64				r13;
	__u64				r14;
	__u64				r15;
	__u64				rdi;
	__u64				rsi;
	__u64				rbp;
	__u64				rbx;
	__u64				rdx;
	__u64				rax;
	__u64				rcx;
	__u64				rsp;
	__u64				rip;
	__u64				eflags;		/* RFLAGS */
	__u16				cs;
	__u16				gs;
	__u16				fs;
	__u16				__pad0;
	__u64				err;
	__u64				trapno;
	__u64				oldmask;
	__u64				cr2;
	struct _fpstate __user		*fpstate;	/* Zero when no FPU context */
#  ifdef __ILP32__
	__u32				__fpstate_pad;
#  endif
	__u64				reserved1[8];
};
# endif /* __x86_64__ */
#endif /* !__KERNEL__ */

#endif /* _UAPI_ASM_X86_SIGCONTEXT_H */<|MERGE_RESOLUTION|>--- conflicted
+++ resolved
@@ -188,40 +188,6 @@
  * indicates the presence of other extended state information supported
  * by the CPU and kernel:
  */
-<<<<<<< HEAD
-struct sigcontext {
-	__u64 r8;
-	__u64 r9;
-	__u64 r10;
-	__u64 r11;
-	__u64 r12;
-	__u64 r13;
-	__u64 r14;
-	__u64 r15;
-	__u64 rdi;
-	__u64 rsi;
-	__u64 rbp;
-	__u64 rbx;
-	__u64 rdx;
-	__u64 rax;
-	__u64 rcx;
-	__u64 rsp;
-	__u64 rip;
-	__u64 eflags;		/* RFLAGS */
-	__u16 cs;
-	__u16 gs;
-	__u16 fs;
-	__u16 __pad0;
-	__u64 err;
-	__u64 trapno;
-	__u64 oldmask;
-	__u64 cr2;
-	struct _fpstate __user *fpstate;	/* zero when no FPU context */
-#ifdef __ILP32__
-	__u32 __fpstate_pad;
-#endif
-	__u64 reserved1[8];
-=======
 struct _xstate {
 	struct _fpstate			fpstate;
 	struct _header			xstate_hdr;
@@ -263,7 +229,6 @@
 	__u32				fpstate; /* Zero when no FPU/extended context */
 	__u32				oldmask;
 	__u32				cr2;
->>>>>>> 0b2dd639
 };
 
 /*
