--- conflicted
+++ resolved
@@ -14,20 +14,6 @@
 #include <linux/types.h>
 #include <linux/cpumask.h>
 #include <asm/frame.h>
-<<<<<<< HEAD
-
-static inline int paravirt_enabled(void)
-{
-	return pv_info.paravirt_enabled;
-}
-
-static inline int paravirt_has_feature(unsigned int feature)
-{
-	WARN_ON_ONCE(!pv_info.paravirt_enabled);
-	return (pv_info.features & feature);
-}
-=======
->>>>>>> ed596a4a
 
 static inline void load_sp0(struct tss_struct *tss,
 			     struct thread_struct *thread)
