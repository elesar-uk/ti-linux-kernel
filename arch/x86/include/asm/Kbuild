--- conflicted
+++ resolved
@@ -1,32 +1,4 @@
 
-<<<<<<< HEAD
-header-y += boot.h
-header-y += bootparam.h
-header-y += debugreg.h
-header-y += e820.h
-header-y += hw_breakpoint.h
-header-y += hyperv.h
-header-y += ist.h
-header-y += ldt.h
-header-y += mce.h
-header-y += msr-index.h
-header-y += msr.h
-header-y += mtrr.h
-header-y += perf_regs.h
-header-y += posix_types_32.h
-header-y += posix_types_64.h
-header-y += posix_types_x32.h
-header-y += prctl.h
-header-y += processor-flags.h
-header-y += ptrace-abi.h
-header-y += sigcontext32.h
-header-y += svm.h
-header-y += ucontext.h
-header-y += vm86.h
-header-y += vmx.h
-header-y += vsyscall.h
-=======
->>>>>>> 9931faca
 
 genhdr-y += unistd_32.h
 genhdr-y += unistd_64.h
