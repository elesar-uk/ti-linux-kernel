/*
 *  Copyright (C) 1991, 1992  Linus Torvalds
 *  Copyright (C) 2000, 2001, 2002 Andi Kleen, SuSE Labs
 */

#ifndef _ASM_X86_STACKTRACE_H
#define _ASM_X86_STACKTRACE_H

#include <linux/uaccess.h>
#include <linux/ptrace.h>

extern int kstack_depth_to_print;

struct thread_info;
struct stacktrace_ops;

typedef unsigned long (*walk_stack_t)(struct thread_info *tinfo,
				      unsigned long *stack,
				      unsigned long bp,
				      const struct stacktrace_ops *ops,
				      void *data,
				      unsigned long *end,
				      int *graph);

extern unsigned long
print_context_stack(struct thread_info *tinfo,
		    unsigned long *stack, unsigned long bp,
		    const struct stacktrace_ops *ops, void *data,
		    unsigned long *end, int *graph);

extern unsigned long
print_context_stack_bp(struct thread_info *tinfo,
		       unsigned long *stack, unsigned long bp,
		       const struct stacktrace_ops *ops, void *data,
		       unsigned long *end, int *graph);

/* Generic stack tracer with callbacks */

struct stacktrace_ops {
	void (*warning)(void *data, char *msg);
	/* msg must contain %s for the symbol */
	void (*warning_symbol)(void *data, char *msg, unsigned long symbol);
	void (*address)(void *data, unsigned long address, int reliable);
	/* On negative return stop dumping */
	int (*stack)(void *data, char *name);
	walk_stack_t	walk_stack;
};

void dump_trace(struct task_struct *tsk, struct pt_regs *regs,
		unsigned long *stack,
		const struct stacktrace_ops *ops, void *data);

#ifdef CONFIG_X86_32
#define STACKSLOTS_PER_LINE 8
#define get_bp(bp) asm("movl %%ebp, %0" : "=r" (bp) :)
#else
#define STACKSLOTS_PER_LINE 4
#define get_bp(bp) asm("movq %%rbp, %0" : "=r" (bp) :)
#endif

#ifdef CONFIG_FRAME_POINTER
static inline unsigned long
stack_frame(struct task_struct *task, struct pt_regs *regs)
{
	unsigned long bp;

	if (regs)
		return regs->bp;

	if (task == current) {
		/* Grab bp right from our regs */
		get_bp(bp);
		return bp;
	}

	/* bp is the last reg pushed by switch_to */
	return *(unsigned long *)task->thread.sp;
}
#else
static inline unsigned long
stack_frame(struct task_struct *task, struct pt_regs *regs)
{
	return 0;
}
#endif

extern void
show_trace_log_lvl(struct task_struct *task, struct pt_regs *regs,
<<<<<<< HEAD
		   unsigned long *stack, char *log_lvl);

extern void
show_stack_log_lvl(struct task_struct *task, struct pt_regs *regs,
		   unsigned long *sp, char *log_lvl);
=======
		   unsigned long *stack, unsigned long bp, char *log_lvl);

extern void
show_stack_log_lvl(struct task_struct *task, struct pt_regs *regs,
		   unsigned long *sp, unsigned long bp, char *log_lvl);
>>>>>>> 105e53f8

extern unsigned int code_bytes;

/* The form of the top of the frame on the stack */
struct stack_frame {
	struct stack_frame *next_frame;
	unsigned long return_address;
};

struct stack_frame_ia32 {
    u32 next_frame;
    u32 return_address;
};

static inline unsigned long caller_frame_pointer(void)
{
	struct stack_frame *frame;

	get_bp(frame);

#ifdef CONFIG_FRAME_POINTER
	frame = frame->next_frame;
#endif

	return (unsigned long)frame;
}

#endif /* _ASM_X86_STACKTRACE_H */<|MERGE_RESOLUTION|>--- conflicted
+++ resolved
@@ -47,7 +47,7 @@
 };
 
 void dump_trace(struct task_struct *tsk, struct pt_regs *regs,
-		unsigned long *stack,
+		unsigned long *stack, unsigned long bp,
 		const struct stacktrace_ops *ops, void *data);
 
 #ifdef CONFIG_X86_32
@@ -86,19 +86,11 @@
 
 extern void
 show_trace_log_lvl(struct task_struct *task, struct pt_regs *regs,
-<<<<<<< HEAD
-		   unsigned long *stack, char *log_lvl);
-
-extern void
-show_stack_log_lvl(struct task_struct *task, struct pt_regs *regs,
-		   unsigned long *sp, char *log_lvl);
-=======
 		   unsigned long *stack, unsigned long bp, char *log_lvl);
 
 extern void
 show_stack_log_lvl(struct task_struct *task, struct pt_regs *regs,
 		   unsigned long *sp, unsigned long bp, char *log_lvl);
->>>>>>> 105e53f8
 
 extern unsigned int code_bytes;
 
