/*
 * Kernel-based Virtual Machine driver for Linux
 *
 * This header defines architecture specific interfaces, x86 version
 *
 * This work is licensed under the terms of the GNU GPL, version 2.  See
 * the COPYING file in the top-level directory.
 *
 */

#ifndef _ASM_X86_KVM_HOST_H
#define _ASM_X86_KVM_HOST_H

#include <linux/types.h>
#include <linux/mm.h>
#include <linux/mmu_notifier.h>
#include <linux/tracepoint.h>
#include <linux/cpumask.h>
#include <linux/irq_work.h>

#include <linux/kvm.h>
#include <linux/kvm_para.h>
#include <linux/kvm_types.h>
#include <linux/perf_event.h>
#include <linux/pvclock_gtod.h>
#include <linux/clocksource.h>

#include <asm/pvclock-abi.h>
#include <asm/desc.h>
#include <asm/mtrr.h>
#include <asm/msr-index.h>
#include <asm/asm.h>

#define KVM_MAX_VCPUS 255
#define KVM_SOFT_MAX_VCPUS 160
#define KVM_USER_MEM_SLOTS 509
/* memory slots that are not exposed to userspace */
#define KVM_PRIVATE_MEM_SLOTS 3
#define KVM_MEM_SLOTS_NUM (KVM_USER_MEM_SLOTS + KVM_PRIVATE_MEM_SLOTS)

#define KVM_PIO_PAGE_OFFSET 1
#define KVM_COALESCED_MMIO_PAGE_OFFSET 2

#define KVM_IRQCHIP_NUM_PINS  KVM_IOAPIC_NUM_PINS

#define CR0_RESERVED_BITS                                               \
	(~(unsigned long)(X86_CR0_PE | X86_CR0_MP | X86_CR0_EM | X86_CR0_TS \
			  | X86_CR0_ET | X86_CR0_NE | X86_CR0_WP | X86_CR0_AM \
			  | X86_CR0_NW | X86_CR0_CD | X86_CR0_PG))

#define CR3_L_MODE_RESERVED_BITS 0xFFFFFF0000000000ULL
#define CR3_PCID_INVD		 BIT_64(63)
#define CR4_RESERVED_BITS                                               \
	(~(unsigned long)(X86_CR4_VME | X86_CR4_PVI | X86_CR4_TSD | X86_CR4_DE\
			  | X86_CR4_PSE | X86_CR4_PAE | X86_CR4_MCE     \
			  | X86_CR4_PGE | X86_CR4_PCE | X86_CR4_OSFXSR | X86_CR4_PCIDE \
			  | X86_CR4_OSXSAVE | X86_CR4_SMEP | X86_CR4_FSGSBASE \
			  | X86_CR4_OSXMMEXCPT | X86_CR4_VMXE | X86_CR4_SMAP))

#define CR8_RESERVED_BITS (~(unsigned long)X86_CR8_TPR)



#define INVALID_PAGE (~(hpa_t)0)
#define VALID_PAGE(x) ((x) != INVALID_PAGE)

#define UNMAPPED_GVA (~(gpa_t)0)

/* KVM Hugepage definitions for x86 */
#define KVM_NR_PAGE_SIZES	3
#define KVM_HPAGE_GFN_SHIFT(x)	(((x) - 1) * 9)
#define KVM_HPAGE_SHIFT(x)	(PAGE_SHIFT + KVM_HPAGE_GFN_SHIFT(x))
#define KVM_HPAGE_SIZE(x)	(1UL << KVM_HPAGE_SHIFT(x))
#define KVM_HPAGE_MASK(x)	(~(KVM_HPAGE_SIZE(x) - 1))
#define KVM_PAGES_PER_HPAGE(x)	(KVM_HPAGE_SIZE(x) / PAGE_SIZE)

static inline gfn_t gfn_to_index(gfn_t gfn, gfn_t base_gfn, int level)
{
	/* KVM_HPAGE_GFN_SHIFT(PT_PAGE_TABLE_LEVEL) must be 0. */
	return (gfn >> KVM_HPAGE_GFN_SHIFT(level)) -
		(base_gfn >> KVM_HPAGE_GFN_SHIFT(level));
}

#define KVM_PERMILLE_MMU_PAGES 20
#define KVM_MIN_ALLOC_MMU_PAGES 64
#define KVM_MMU_HASH_SHIFT 10
#define KVM_NUM_MMU_PAGES (1 << KVM_MMU_HASH_SHIFT)
#define KVM_MIN_FREE_MMU_PAGES 5
#define KVM_REFILL_PAGES 25
#define KVM_MAX_CPUID_ENTRIES 80
#define KVM_NR_FIXED_MTRR_REGION 88
#define KVM_NR_VAR_MTRR 8

#define ASYNC_PF_PER_VCPU 64

enum kvm_reg {
	VCPU_REGS_RAX = 0,
	VCPU_REGS_RCX = 1,
	VCPU_REGS_RDX = 2,
	VCPU_REGS_RBX = 3,
	VCPU_REGS_RSP = 4,
	VCPU_REGS_RBP = 5,
	VCPU_REGS_RSI = 6,
	VCPU_REGS_RDI = 7,
#ifdef CONFIG_X86_64
	VCPU_REGS_R8 = 8,
	VCPU_REGS_R9 = 9,
	VCPU_REGS_R10 = 10,
	VCPU_REGS_R11 = 11,
	VCPU_REGS_R12 = 12,
	VCPU_REGS_R13 = 13,
	VCPU_REGS_R14 = 14,
	VCPU_REGS_R15 = 15,
#endif
	VCPU_REGS_RIP,
	NR_VCPU_REGS
};

enum kvm_reg_ex {
	VCPU_EXREG_PDPTR = NR_VCPU_REGS,
	VCPU_EXREG_CR3,
	VCPU_EXREG_RFLAGS,
	VCPU_EXREG_SEGMENTS,
};

enum {
	VCPU_SREG_ES,
	VCPU_SREG_CS,
	VCPU_SREG_SS,
	VCPU_SREG_DS,
	VCPU_SREG_FS,
	VCPU_SREG_GS,
	VCPU_SREG_TR,
	VCPU_SREG_LDTR,
};

#include <asm/kvm_emulate.h>

#define KVM_NR_MEM_OBJS 40

#define KVM_NR_DB_REGS	4

#define DR6_BD		(1 << 13)
#define DR6_BS		(1 << 14)
#define DR6_RTM		(1 << 16)
#define DR6_FIXED_1	0xfffe0ff0
#define DR6_INIT	0xffff0ff0
#define DR6_VOLATILE	0x0001e00f

#define DR7_BP_EN_MASK	0x000000ff
#define DR7_GE		(1 << 9)
#define DR7_GD		(1 << 13)
#define DR7_FIXED_1	0x00000400
#define DR7_VOLATILE	0xffff2bff

#define PFERR_PRESENT_BIT 0
#define PFERR_WRITE_BIT 1
#define PFERR_USER_BIT 2
#define PFERR_RSVD_BIT 3
#define PFERR_FETCH_BIT 4

#define PFERR_PRESENT_MASK (1U << PFERR_PRESENT_BIT)
#define PFERR_WRITE_MASK (1U << PFERR_WRITE_BIT)
#define PFERR_USER_MASK (1U << PFERR_USER_BIT)
#define PFERR_RSVD_MASK (1U << PFERR_RSVD_BIT)
#define PFERR_FETCH_MASK (1U << PFERR_FETCH_BIT)

/* apic attention bits */
#define KVM_APIC_CHECK_VAPIC	0
/*
 * The following bit is set with PV-EOI, unset on EOI.
 * We detect PV-EOI changes by guest by comparing
 * this bit with PV-EOI in guest memory.
 * See the implementation in apic_update_pv_eoi.
 */
#define KVM_APIC_PV_EOI_PENDING	1

/*
 * We don't want allocation failures within the mmu code, so we preallocate
 * enough memory for a single page fault in a cache.
 */
struct kvm_mmu_memory_cache {
	int nobjs;
	void *objects[KVM_NR_MEM_OBJS];
};

union kvm_mmu_page_role {
	unsigned word;
	struct {
		unsigned level:4;
		unsigned cr4_pae:1;
		unsigned quadrant:2;
		unsigned direct:1;
		unsigned access:3;
		unsigned invalid:1;
		unsigned nxe:1;
		unsigned cr0_wp:1;
		unsigned smep_andnot_wp:1;
		unsigned smap_andnot_wp:1;
		unsigned :8;

		/*
		 * This is left at the top of the word so that
		 * kvm_memslots_for_spte_role can extract it with a
		 * simple shift.  While there is room, give it a whole
		 * byte so it is also faster to load it from memory.
		 */
		unsigned smm:8;
	};
};

struct kvm_mmu_page {
	struct list_head link;
	struct hlist_node hash_link;

	/*
	 * The following two entries are used to key the shadow page in the
	 * hash table.
	 */
	gfn_t gfn;
	union kvm_mmu_page_role role;

	u64 *spt;
	/* hold the gfn of each spte inside spt */
	gfn_t *gfns;
	bool unsync;
	int root_count;          /* Currently serving as active root */
	unsigned int unsync_children;
	unsigned long parent_ptes;	/* Reverse mapping for parent_pte */

	/* The page is obsolete if mmu_valid_gen != kvm->arch.mmu_valid_gen.  */
	unsigned long mmu_valid_gen;

	DECLARE_BITMAP(unsync_child_bitmap, 512);

#ifdef CONFIG_X86_32
	/*
	 * Used out of the mmu-lock to avoid reading spte values while an
	 * update is in progress; see the comments in __get_spte_lockless().
	 */
	int clear_spte_count;
#endif

	/* Number of writes since the last time traversal visited this page.  */
	int write_flooding_count;
};

struct kvm_pio_request {
	unsigned long count;
	int in;
	int port;
	int size;
};

struct rsvd_bits_validate {
	u64 rsvd_bits_mask[2][4];
	u64 bad_mt_xwr;
};

/*
 * x86 supports 3 paging modes (4-level 64-bit, 3-level 64-bit, and 2-level
 * 32-bit).  The kvm_mmu structure abstracts the details of the current mmu
 * mode.
 */
struct kvm_mmu {
	void (*set_cr3)(struct kvm_vcpu *vcpu, unsigned long root);
	unsigned long (*get_cr3)(struct kvm_vcpu *vcpu);
	u64 (*get_pdptr)(struct kvm_vcpu *vcpu, int index);
	int (*page_fault)(struct kvm_vcpu *vcpu, gva_t gva, u32 err,
			  bool prefault);
	void (*inject_page_fault)(struct kvm_vcpu *vcpu,
				  struct x86_exception *fault);
	gpa_t (*gva_to_gpa)(struct kvm_vcpu *vcpu, gva_t gva, u32 access,
			    struct x86_exception *exception);
	gpa_t (*translate_gpa)(struct kvm_vcpu *vcpu, gpa_t gpa, u32 access,
			       struct x86_exception *exception);
	int (*sync_page)(struct kvm_vcpu *vcpu,
			 struct kvm_mmu_page *sp);
	void (*invlpg)(struct kvm_vcpu *vcpu, gva_t gva);
	void (*update_pte)(struct kvm_vcpu *vcpu, struct kvm_mmu_page *sp,
			   u64 *spte, const void *pte);
	hpa_t root_hpa;
	int root_level;
	int shadow_root_level;
	union kvm_mmu_page_role base_role;
	bool direct_map;

	/*
	 * Bitmap; bit set = permission fault
	 * Byte index: page fault error code [4:1]
	 * Bit index: pte permissions in ACC_* format
	 */
	u8 permissions[16];

	u64 *pae_root;
	u64 *lm_root;

	/*
	 * check zero bits on shadow page table entries, these
	 * bits include not only hardware reserved bits but also
	 * the bits spte never used.
	 */
	struct rsvd_bits_validate shadow_zero_check;

	struct rsvd_bits_validate guest_rsvd_check;

	/*
	 * Bitmap: bit set = last pte in walk
	 * index[0:1]: level (zero-based)
	 * index[2]: pte.ps
	 */
	u8 last_pte_bitmap;

	bool nx;

	u64 pdptrs[4]; /* pae */
};

enum pmc_type {
	KVM_PMC_GP = 0,
	KVM_PMC_FIXED,
};

struct kvm_pmc {
	enum pmc_type type;
	u8 idx;
	u64 counter;
	u64 eventsel;
	struct perf_event *perf_event;
	struct kvm_vcpu *vcpu;
};

struct kvm_pmu {
	unsigned nr_arch_gp_counters;
	unsigned nr_arch_fixed_counters;
	unsigned available_event_types;
	u64 fixed_ctr_ctrl;
	u64 global_ctrl;
	u64 global_status;
	u64 global_ovf_ctrl;
	u64 counter_bitmask[2];
	u64 global_ctrl_mask;
	u64 reserved_bits;
	u8 version;
	struct kvm_pmc gp_counters[INTEL_PMC_MAX_GENERIC];
	struct kvm_pmc fixed_counters[INTEL_PMC_MAX_FIXED];
	struct irq_work irq_work;
	u64 reprogram_pmi;
};

struct kvm_pmu_ops;

enum {
	KVM_DEBUGREG_BP_ENABLED = 1,
	KVM_DEBUGREG_WONT_EXIT = 2,
	KVM_DEBUGREG_RELOAD = 4,
};

struct kvm_mtrr_range {
	u64 base;
	u64 mask;
	struct list_head node;
};

struct kvm_mtrr {
	struct kvm_mtrr_range var_ranges[KVM_NR_VAR_MTRR];
	mtrr_type fixed_ranges[KVM_NR_FIXED_MTRR_REGION];
	u64 deftype;

	struct list_head head;
};

<<<<<<< HEAD
=======
/* Hyper-V per vcpu emulation context */
struct kvm_vcpu_hv {
	u64 hv_vapic;
};

>>>>>>> 9fe8ecca
struct kvm_vcpu_arch {
	/*
	 * rip and regs accesses must go through
	 * kvm_{register,rip}_{read,write} functions.
	 */
	unsigned long regs[NR_VCPU_REGS];
	u32 regs_avail;
	u32 regs_dirty;

	unsigned long cr0;
	unsigned long cr0_guest_owned_bits;
	unsigned long cr2;
	unsigned long cr3;
	unsigned long cr4;
	unsigned long cr4_guest_owned_bits;
	unsigned long cr8;
	u32 hflags;
	u64 efer;
	u64 apic_base;
	struct kvm_lapic *apic;    /* kernel irqchip context */
	unsigned long apic_attention;
	int32_t apic_arb_prio;
	int mp_state;
	u64 ia32_misc_enable_msr;
	u64 smbase;
	bool tpr_access_reporting;
	u64 ia32_xss;

	/*
	 * Paging state of the vcpu
	 *
	 * If the vcpu runs in guest mode with two level paging this still saves
	 * the paging mode of the l1 guest. This context is always used to
	 * handle faults.
	 */
	struct kvm_mmu mmu;

	/*
	 * Paging state of an L2 guest (used for nested npt)
	 *
	 * This context will save all necessary information to walk page tables
	 * of the an L2 guest. This context is only initialized for page table
	 * walking and not for faulting since we never handle l2 page faults on
	 * the host.
	 */
	struct kvm_mmu nested_mmu;

	/*
	 * Pointer to the mmu context currently used for
	 * gva_to_gpa translations.
	 */
	struct kvm_mmu *walk_mmu;

	struct kvm_mmu_memory_cache mmu_pte_list_desc_cache;
	struct kvm_mmu_memory_cache mmu_page_cache;
	struct kvm_mmu_memory_cache mmu_page_header_cache;

	struct fpu guest_fpu;
	bool eager_fpu;
	u64 xcr0;
	u64 guest_supported_xcr0;
	u32 guest_xstate_size;

	struct kvm_pio_request pio;
	void *pio_data;

	u8 event_exit_inst_len;

	struct kvm_queued_exception {
		bool pending;
		bool has_error_code;
		bool reinject;
		u8 nr;
		u32 error_code;
	} exception;

	struct kvm_queued_interrupt {
		bool pending;
		bool soft;
		u8 nr;
	} interrupt;

	int halt_request; /* real mode on Intel only */

	int cpuid_nent;
	struct kvm_cpuid_entry2 cpuid_entries[KVM_MAX_CPUID_ENTRIES];

	int maxphyaddr;

	/* emulate context */

	struct x86_emulate_ctxt emulate_ctxt;
	bool emulate_regs_need_sync_to_vcpu;
	bool emulate_regs_need_sync_from_vcpu;
	int (*complete_userspace_io)(struct kvm_vcpu *vcpu);

	gpa_t time;
	struct pvclock_vcpu_time_info hv_clock;
	unsigned int hw_tsc_khz;
	struct gfn_to_hva_cache pv_time;
	bool pv_time_enabled;
	/* set guest stopped flag in pvclock flags field */
	bool pvclock_set_guest_stopped_request;

	struct {
		u64 msr_val;
		u64 last_steal;
		u64 accum_steal;
		struct gfn_to_hva_cache stime;
		struct kvm_steal_time steal;
	} st;

	u64 last_guest_tsc;
	u64 last_host_tsc;
	u64 tsc_offset_adjustment;
	u64 this_tsc_nsec;
	u64 this_tsc_write;
	u64 this_tsc_generation;
	bool tsc_catchup;
	bool tsc_always_catchup;
	s8 virtual_tsc_shift;
	u32 virtual_tsc_mult;
	u32 virtual_tsc_khz;
	s64 ia32_tsc_adjust_msr;

	atomic_t nmi_queued;  /* unprocessed asynchronous NMIs */
	unsigned nmi_pending; /* NMI queued after currently running handler */
	bool nmi_injected;    /* Trying to inject an NMI this entry */
	bool smi_pending;    /* SMI queued after currently running handler */

	struct kvm_mtrr mtrr_state;
	u64 pat;

	unsigned switch_db_regs;
	unsigned long db[KVM_NR_DB_REGS];
	unsigned long dr6;
	unsigned long dr7;
	unsigned long eff_db[KVM_NR_DB_REGS];
	unsigned long guest_debug_dr7;

	u64 mcg_cap;
	u64 mcg_status;
	u64 mcg_ctl;
	u64 *mce_banks;

	/* Cache MMIO info */
	u64 mmio_gva;
	unsigned access;
	gfn_t mmio_gfn;
	u64 mmio_gen;

	struct kvm_pmu pmu;

	/* used for guest single stepping over the given code position */
	unsigned long singlestep_rip;

	struct kvm_vcpu_hv hyperv;

	cpumask_var_t wbinvd_dirty_mask;

	unsigned long last_retry_eip;
	unsigned long last_retry_addr;

	struct {
		bool halted;
		gfn_t gfns[roundup_pow_of_two(ASYNC_PF_PER_VCPU)];
		struct gfn_to_hva_cache data;
		u64 msr_val;
		u32 id;
		bool send_user_only;
	} apf;

	/* OSVW MSRs (AMD only) */
	struct {
		u64 length;
		u64 status;
	} osvw;

	struct {
		u64 msr_val;
		struct gfn_to_hva_cache data;
	} pv_eoi;

	/*
	 * Indicate whether the access faults on its page table in guest
	 * which is set when fix page fault and used to detect unhandeable
	 * instruction.
	 */
	bool write_fault_to_shadow_pgtable;

	/* set at EPT violation at this point */
	unsigned long exit_qualification;

	/* pv related host specific info */
	struct {
		bool pv_unhalted;
	} pv;
};

struct kvm_lpage_info {
	int write_count;
};

struct kvm_arch_memory_slot {
	unsigned long *rmap[KVM_NR_PAGE_SIZES];
	struct kvm_lpage_info *lpage_info[KVM_NR_PAGE_SIZES - 1];
};

/*
 * We use as the mode the number of bits allocated in the LDR for the
 * logical processor ID.  It happens that these are all powers of two.
 * This makes it is very easy to detect cases where the APICs are
 * configured for multiple modes; in that case, we cannot use the map and
 * hence cannot use kvm_irq_delivery_to_apic_fast either.
 */
#define KVM_APIC_MODE_XAPIC_CLUSTER          4
#define KVM_APIC_MODE_XAPIC_FLAT             8
#define KVM_APIC_MODE_X2APIC                16

struct kvm_apic_map {
	struct rcu_head rcu;
	u8 mode;
	struct kvm_lapic *phys_map[256];
	/* first index is cluster id second is cpu id in a cluster */
	struct kvm_lapic *logical_map[16][16];
};

/* Hyper-V emulation context */
struct kvm_hv {
	u64 hv_guest_os_id;
	u64 hv_hypercall;
	u64 hv_tsc_page;

	/* Hyper-v based guest crash (NT kernel bugcheck) parameters */
	u64 hv_crash_param[HV_X64_MSR_CRASH_PARAMS];
	u64 hv_crash_ctl;
};

struct kvm_arch {
	unsigned int n_used_mmu_pages;
	unsigned int n_requested_mmu_pages;
	unsigned int n_max_mmu_pages;
	unsigned int indirect_shadow_pages;
	unsigned long mmu_valid_gen;
	struct hlist_head mmu_page_hash[KVM_NUM_MMU_PAGES];
	/*
	 * Hash table of struct kvm_mmu_page.
	 */
	struct list_head active_mmu_pages;
	struct list_head zapped_obsolete_pages;

	struct list_head assigned_dev_head;
	struct iommu_domain *iommu_domain;
	bool iommu_noncoherent;
#define __KVM_HAVE_ARCH_NONCOHERENT_DMA
	atomic_t noncoherent_dma_count;
#define __KVM_HAVE_ARCH_ASSIGNED_DEVICE
	atomic_t assigned_device_count;
	struct kvm_pic *vpic;
	struct kvm_ioapic *vioapic;
	struct kvm_pit *vpit;
	atomic_t vapics_in_nmi_mode;
	struct mutex apic_map_lock;
	struct kvm_apic_map *apic_map;

	unsigned int tss_addr;
	bool apic_access_page_done;

	gpa_t wall_clock;

	bool ept_identity_pagetable_done;
	gpa_t ept_identity_map_addr;

	unsigned long irq_sources_bitmap;
	s64 kvmclock_offset;
	raw_spinlock_t tsc_write_lock;
	u64 last_tsc_nsec;
	u64 last_tsc_write;
	u32 last_tsc_khz;
	u64 cur_tsc_nsec;
	u64 cur_tsc_write;
	u64 cur_tsc_offset;
	u64 cur_tsc_generation;
	int nr_vcpus_matched_tsc;

	spinlock_t pvclock_gtod_sync_lock;
	bool use_master_clock;
	u64 master_kernel_ns;
	cycle_t master_cycle_now;
	struct delayed_work kvmclock_update_work;
	struct delayed_work kvmclock_sync_work;

	struct kvm_xen_hvm_config xen_hvm_config;

	/* reads protected by irq_srcu, writes by irq_lock */
	struct hlist_head mask_notifier_list;

	struct kvm_hv hyperv;

	#ifdef CONFIG_KVM_MMU_AUDIT
	int audit_point;
	#endif

	bool boot_vcpu_runs_old_kvmclock;
<<<<<<< HEAD
=======
	u32 bsp_vcpu_id;
>>>>>>> 9fe8ecca

	u64 disabled_quirks;
};

struct kvm_vm_stat {
	u32 mmu_shadow_zapped;
	u32 mmu_pte_write;
	u32 mmu_pte_updated;
	u32 mmu_pde_zapped;
	u32 mmu_flooded;
	u32 mmu_recycled;
	u32 mmu_cache_miss;
	u32 mmu_unsync;
	u32 remote_tlb_flush;
	u32 lpages;
};

struct kvm_vcpu_stat {
	u32 pf_fixed;
	u32 pf_guest;
	u32 tlb_flush;
	u32 invlpg;

	u32 exits;
	u32 io_exits;
	u32 mmio_exits;
	u32 signal_exits;
	u32 irq_window_exits;
	u32 nmi_window_exits;
	u32 halt_exits;
	u32 halt_successful_poll;
	u32 halt_wakeup;
	u32 request_irq_exits;
	u32 irq_exits;
	u32 host_state_reload;
	u32 efer_reload;
	u32 fpu_reload;
	u32 insn_emulation;
	u32 insn_emulation_fail;
	u32 hypercalls;
	u32 irq_injections;
	u32 nmi_injections;
};

struct x86_instruction_info;

struct msr_data {
	bool host_initiated;
	u32 index;
	u64 data;
};

struct kvm_lapic_irq {
	u32 vector;
	u16 delivery_mode;
	u16 dest_mode;
	bool level;
	u16 trig_mode;
	u32 shorthand;
	u32 dest_id;
	bool msi_redir_hint;
};

struct kvm_x86_ops {
	int (*cpu_has_kvm_support)(void);          /* __init */
	int (*disabled_by_bios)(void);             /* __init */
	int (*hardware_enable)(void);
	void (*hardware_disable)(void);
	void (*check_processor_compatibility)(void *rtn);
	int (*hardware_setup)(void);               /* __init */
	void (*hardware_unsetup)(void);            /* __exit */
	bool (*cpu_has_accelerated_tpr)(void);
	bool (*cpu_has_high_real_mode_segbase)(void);
	void (*cpuid_update)(struct kvm_vcpu *vcpu);

	/* Create, but do not attach this VCPU */
	struct kvm_vcpu *(*vcpu_create)(struct kvm *kvm, unsigned id);
	void (*vcpu_free)(struct kvm_vcpu *vcpu);
	void (*vcpu_reset)(struct kvm_vcpu *vcpu, bool init_event);

	void (*prepare_guest_switch)(struct kvm_vcpu *vcpu);
	void (*vcpu_load)(struct kvm_vcpu *vcpu, int cpu);
	void (*vcpu_put)(struct kvm_vcpu *vcpu);

	void (*update_db_bp_intercept)(struct kvm_vcpu *vcpu);
	int (*get_msr)(struct kvm_vcpu *vcpu, struct msr_data *msr);
	int (*set_msr)(struct kvm_vcpu *vcpu, struct msr_data *msr);
	u64 (*get_segment_base)(struct kvm_vcpu *vcpu, int seg);
	void (*get_segment)(struct kvm_vcpu *vcpu,
			    struct kvm_segment *var, int seg);
	int (*get_cpl)(struct kvm_vcpu *vcpu);
	void (*set_segment)(struct kvm_vcpu *vcpu,
			    struct kvm_segment *var, int seg);
	void (*get_cs_db_l_bits)(struct kvm_vcpu *vcpu, int *db, int *l);
	void (*decache_cr0_guest_bits)(struct kvm_vcpu *vcpu);
	void (*decache_cr3)(struct kvm_vcpu *vcpu);
	void (*decache_cr4_guest_bits)(struct kvm_vcpu *vcpu);
	void (*set_cr0)(struct kvm_vcpu *vcpu, unsigned long cr0);
	void (*set_cr3)(struct kvm_vcpu *vcpu, unsigned long cr3);
	int (*set_cr4)(struct kvm_vcpu *vcpu, unsigned long cr4);
	void (*set_efer)(struct kvm_vcpu *vcpu, u64 efer);
	void (*get_idt)(struct kvm_vcpu *vcpu, struct desc_ptr *dt);
	void (*set_idt)(struct kvm_vcpu *vcpu, struct desc_ptr *dt);
	void (*get_gdt)(struct kvm_vcpu *vcpu, struct desc_ptr *dt);
	void (*set_gdt)(struct kvm_vcpu *vcpu, struct desc_ptr *dt);
	u64 (*get_dr6)(struct kvm_vcpu *vcpu);
	void (*set_dr6)(struct kvm_vcpu *vcpu, unsigned long value);
	void (*sync_dirty_debug_regs)(struct kvm_vcpu *vcpu);
	void (*set_dr7)(struct kvm_vcpu *vcpu, unsigned long value);
	void (*cache_reg)(struct kvm_vcpu *vcpu, enum kvm_reg reg);
	unsigned long (*get_rflags)(struct kvm_vcpu *vcpu);
	void (*set_rflags)(struct kvm_vcpu *vcpu, unsigned long rflags);
	void (*fpu_activate)(struct kvm_vcpu *vcpu);
	void (*fpu_deactivate)(struct kvm_vcpu *vcpu);

	void (*tlb_flush)(struct kvm_vcpu *vcpu);

	void (*run)(struct kvm_vcpu *vcpu);
	int (*handle_exit)(struct kvm_vcpu *vcpu);
	void (*skip_emulated_instruction)(struct kvm_vcpu *vcpu);
	void (*set_interrupt_shadow)(struct kvm_vcpu *vcpu, int mask);
	u32 (*get_interrupt_shadow)(struct kvm_vcpu *vcpu);
	void (*patch_hypercall)(struct kvm_vcpu *vcpu,
				unsigned char *hypercall_addr);
	void (*set_irq)(struct kvm_vcpu *vcpu);
	void (*set_nmi)(struct kvm_vcpu *vcpu);
	void (*queue_exception)(struct kvm_vcpu *vcpu, unsigned nr,
				bool has_error_code, u32 error_code,
				bool reinject);
	void (*cancel_injection)(struct kvm_vcpu *vcpu);
	int (*interrupt_allowed)(struct kvm_vcpu *vcpu);
	int (*nmi_allowed)(struct kvm_vcpu *vcpu);
	bool (*get_nmi_mask)(struct kvm_vcpu *vcpu);
	void (*set_nmi_mask)(struct kvm_vcpu *vcpu, bool masked);
	void (*enable_nmi_window)(struct kvm_vcpu *vcpu);
	void (*enable_irq_window)(struct kvm_vcpu *vcpu);
	void (*update_cr8_intercept)(struct kvm_vcpu *vcpu, int tpr, int irr);
	int (*vm_has_apicv)(struct kvm *kvm);
	void (*hwapic_irr_update)(struct kvm_vcpu *vcpu, int max_irr);
	void (*hwapic_isr_update)(struct kvm *kvm, int isr);
	void (*load_eoi_exitmap)(struct kvm_vcpu *vcpu, u64 *eoi_exit_bitmap);
	void (*set_virtual_x2apic_mode)(struct kvm_vcpu *vcpu, bool set);
	void (*set_apic_access_page_addr)(struct kvm_vcpu *vcpu, hpa_t hpa);
	void (*deliver_posted_interrupt)(struct kvm_vcpu *vcpu, int vector);
	void (*sync_pir_to_irr)(struct kvm_vcpu *vcpu);
	int (*set_tss_addr)(struct kvm *kvm, unsigned int addr);
	int (*get_tdp_level)(void);
	u64 (*get_mt_mask)(struct kvm_vcpu *vcpu, gfn_t gfn, bool is_mmio);
	int (*get_lpage_level)(void);
	bool (*rdtscp_supported)(void);
	bool (*invpcid_supported)(void);
	void (*adjust_tsc_offset)(struct kvm_vcpu *vcpu, s64 adjustment, bool host);

	void (*set_tdp_cr3)(struct kvm_vcpu *vcpu, unsigned long cr3);

	void (*set_supported_cpuid)(u32 func, struct kvm_cpuid_entry2 *entry);

	bool (*has_wbinvd_exit)(void);

	void (*set_tsc_khz)(struct kvm_vcpu *vcpu, u32 user_tsc_khz, bool scale);
	u64 (*read_tsc_offset)(struct kvm_vcpu *vcpu);
	void (*write_tsc_offset)(struct kvm_vcpu *vcpu, u64 offset);

	u64 (*compute_tsc_offset)(struct kvm_vcpu *vcpu, u64 target_tsc);
	u64 (*read_l1_tsc)(struct kvm_vcpu *vcpu, u64 host_tsc);

	void (*get_exit_info)(struct kvm_vcpu *vcpu, u64 *info1, u64 *info2);

	int (*check_intercept)(struct kvm_vcpu *vcpu,
			       struct x86_instruction_info *info,
			       enum x86_intercept_stage stage);
	void (*handle_external_intr)(struct kvm_vcpu *vcpu);
	bool (*mpx_supported)(void);
	bool (*xsaves_supported)(void);

	int (*check_nested_events)(struct kvm_vcpu *vcpu, bool external_intr);

	void (*sched_in)(struct kvm_vcpu *kvm, int cpu);

	/*
	 * Arch-specific dirty logging hooks. These hooks are only supposed to
	 * be valid if the specific arch has hardware-accelerated dirty logging
	 * mechanism. Currently only for PML on VMX.
	 *
	 *  - slot_enable_log_dirty:
	 *	called when enabling log dirty mode for the slot.
	 *  - slot_disable_log_dirty:
	 *	called when disabling log dirty mode for the slot.
	 *	also called when slot is created with log dirty disabled.
	 *  - flush_log_dirty:
	 *	called before reporting dirty_bitmap to userspace.
	 *  - enable_log_dirty_pt_masked:
	 *	called when reenabling log dirty for the GFNs in the mask after
	 *	corresponding bits are cleared in slot->dirty_bitmap.
	 */
	void (*slot_enable_log_dirty)(struct kvm *kvm,
				      struct kvm_memory_slot *slot);
	void (*slot_disable_log_dirty)(struct kvm *kvm,
				       struct kvm_memory_slot *slot);
	void (*flush_log_dirty)(struct kvm *kvm);
	void (*enable_log_dirty_pt_masked)(struct kvm *kvm,
					   struct kvm_memory_slot *slot,
					   gfn_t offset, unsigned long mask);
	/* pmu operations of sub-arch */
	const struct kvm_pmu_ops *pmu_ops;
};

struct kvm_arch_async_pf {
	u32 token;
	gfn_t gfn;
	unsigned long cr3;
	bool direct_map;
};

extern struct kvm_x86_ops *kvm_x86_ops;

static inline void adjust_tsc_offset_guest(struct kvm_vcpu *vcpu,
					   s64 adjustment)
{
	kvm_x86_ops->adjust_tsc_offset(vcpu, adjustment, false);
}

static inline void adjust_tsc_offset_host(struct kvm_vcpu *vcpu, s64 adjustment)
{
	kvm_x86_ops->adjust_tsc_offset(vcpu, adjustment, true);
}

int kvm_mmu_module_init(void);
void kvm_mmu_module_exit(void);

void kvm_mmu_destroy(struct kvm_vcpu *vcpu);
int kvm_mmu_create(struct kvm_vcpu *vcpu);
void kvm_mmu_setup(struct kvm_vcpu *vcpu);
void kvm_mmu_set_mask_ptes(u64 user_mask, u64 accessed_mask,
		u64 dirty_mask, u64 nx_mask, u64 x_mask);

void kvm_mmu_reset_context(struct kvm_vcpu *vcpu);
void kvm_mmu_slot_remove_write_access(struct kvm *kvm,
				      struct kvm_memory_slot *memslot);
void kvm_mmu_zap_collapsible_sptes(struct kvm *kvm,
				   const struct kvm_memory_slot *memslot);
void kvm_mmu_slot_leaf_clear_dirty(struct kvm *kvm,
				   struct kvm_memory_slot *memslot);
void kvm_mmu_slot_largepage_remove_write_access(struct kvm *kvm,
					struct kvm_memory_slot *memslot);
void kvm_mmu_slot_set_dirty(struct kvm *kvm,
			    struct kvm_memory_slot *memslot);
void kvm_mmu_clear_dirty_pt_masked(struct kvm *kvm,
				   struct kvm_memory_slot *slot,
				   gfn_t gfn_offset, unsigned long mask);
void kvm_mmu_zap_all(struct kvm *kvm);
void kvm_mmu_invalidate_mmio_sptes(struct kvm *kvm, struct kvm_memslots *slots);
unsigned int kvm_mmu_calculate_mmu_pages(struct kvm *kvm);
void kvm_mmu_change_mmu_pages(struct kvm *kvm, unsigned int kvm_nr_mmu_pages);

int load_pdptrs(struct kvm_vcpu *vcpu, struct kvm_mmu *mmu, unsigned long cr3);

int emulator_write_phys(struct kvm_vcpu *vcpu, gpa_t gpa,
			  const void *val, int bytes);

struct kvm_irq_mask_notifier {
	void (*func)(struct kvm_irq_mask_notifier *kimn, bool masked);
	int irq;
	struct hlist_node link;
};

void kvm_register_irq_mask_notifier(struct kvm *kvm, int irq,
				    struct kvm_irq_mask_notifier *kimn);
void kvm_unregister_irq_mask_notifier(struct kvm *kvm, int irq,
				      struct kvm_irq_mask_notifier *kimn);
void kvm_fire_mask_notifiers(struct kvm *kvm, unsigned irqchip, unsigned pin,
			     bool mask);

extern bool tdp_enabled;

u64 vcpu_tsc_khz(struct kvm_vcpu *vcpu);

/* control of guest tsc rate supported? */
extern bool kvm_has_tsc_control;
/* minimum supported tsc_khz for guests */
extern u32  kvm_min_guest_tsc_khz;
/* maximum supported tsc_khz for guests */
extern u32  kvm_max_guest_tsc_khz;

enum emulation_result {
	EMULATE_DONE,         /* no further processing */
	EMULATE_USER_EXIT,    /* kvm_run ready for userspace exit */
	EMULATE_FAIL,         /* can't emulate this instruction */
};

#define EMULTYPE_NO_DECODE	    (1 << 0)
#define EMULTYPE_TRAP_UD	    (1 << 1)
#define EMULTYPE_SKIP		    (1 << 2)
#define EMULTYPE_RETRY		    (1 << 3)
#define EMULTYPE_NO_REEXECUTE	    (1 << 4)
int x86_emulate_instruction(struct kvm_vcpu *vcpu, unsigned long cr2,
			    int emulation_type, void *insn, int insn_len);

static inline int emulate_instruction(struct kvm_vcpu *vcpu,
			int emulation_type)
{
	return x86_emulate_instruction(vcpu, 0, emulation_type, NULL, 0);
}

void kvm_enable_efer_bits(u64);
bool kvm_valid_efer(struct kvm_vcpu *vcpu, u64 efer);
int kvm_get_msr(struct kvm_vcpu *vcpu, struct msr_data *msr);
int kvm_set_msr(struct kvm_vcpu *vcpu, struct msr_data *msr);

struct x86_emulate_ctxt;

int kvm_fast_pio_out(struct kvm_vcpu *vcpu, int size, unsigned short port);
void kvm_emulate_cpuid(struct kvm_vcpu *vcpu);
int kvm_emulate_halt(struct kvm_vcpu *vcpu);
int kvm_vcpu_halt(struct kvm_vcpu *vcpu);
int kvm_emulate_wbinvd(struct kvm_vcpu *vcpu);

void kvm_get_segment(struct kvm_vcpu *vcpu, struct kvm_segment *var, int seg);
int kvm_load_segment_descriptor(struct kvm_vcpu *vcpu, u16 selector, int seg);
void kvm_vcpu_deliver_sipi_vector(struct kvm_vcpu *vcpu, u8 vector);

int kvm_task_switch(struct kvm_vcpu *vcpu, u16 tss_selector, int idt_index,
		    int reason, bool has_error_code, u32 error_code);

int kvm_set_cr0(struct kvm_vcpu *vcpu, unsigned long cr0);
int kvm_set_cr3(struct kvm_vcpu *vcpu, unsigned long cr3);
int kvm_set_cr4(struct kvm_vcpu *vcpu, unsigned long cr4);
int kvm_set_cr8(struct kvm_vcpu *vcpu, unsigned long cr8);
int kvm_set_dr(struct kvm_vcpu *vcpu, int dr, unsigned long val);
int kvm_get_dr(struct kvm_vcpu *vcpu, int dr, unsigned long *val);
unsigned long kvm_get_cr8(struct kvm_vcpu *vcpu);
void kvm_lmsw(struct kvm_vcpu *vcpu, unsigned long msw);
void kvm_get_cs_db_l_bits(struct kvm_vcpu *vcpu, int *db, int *l);
int kvm_set_xcr(struct kvm_vcpu *vcpu, u32 index, u64 xcr);

int kvm_get_msr_common(struct kvm_vcpu *vcpu, struct msr_data *msr);
int kvm_set_msr_common(struct kvm_vcpu *vcpu, struct msr_data *msr);

unsigned long kvm_get_rflags(struct kvm_vcpu *vcpu);
void kvm_set_rflags(struct kvm_vcpu *vcpu, unsigned long rflags);
bool kvm_rdpmc(struct kvm_vcpu *vcpu);

void kvm_queue_exception(struct kvm_vcpu *vcpu, unsigned nr);
void kvm_queue_exception_e(struct kvm_vcpu *vcpu, unsigned nr, u32 error_code);
void kvm_requeue_exception(struct kvm_vcpu *vcpu, unsigned nr);
void kvm_requeue_exception_e(struct kvm_vcpu *vcpu, unsigned nr, u32 error_code);
void kvm_inject_page_fault(struct kvm_vcpu *vcpu, struct x86_exception *fault);
int kvm_read_guest_page_mmu(struct kvm_vcpu *vcpu, struct kvm_mmu *mmu,
			    gfn_t gfn, void *data, int offset, int len,
			    u32 access);
bool kvm_require_cpl(struct kvm_vcpu *vcpu, int required_cpl);
bool kvm_require_dr(struct kvm_vcpu *vcpu, int dr);

static inline int __kvm_irq_line_state(unsigned long *irq_state,
				       int irq_source_id, int level)
{
	/* Logical OR for level trig interrupt */
	if (level)
		__set_bit(irq_source_id, irq_state);
	else
		__clear_bit(irq_source_id, irq_state);

	return !!(*irq_state);
}

int kvm_pic_set_irq(struct kvm_pic *pic, int irq, int irq_source_id, int level);
void kvm_pic_clear_all(struct kvm_pic *pic, int irq_source_id);

void kvm_inject_nmi(struct kvm_vcpu *vcpu);

void kvm_mmu_pte_write(struct kvm_vcpu *vcpu, gpa_t gpa,
		       const u8 *new, int bytes);
int kvm_mmu_unprotect_page(struct kvm *kvm, gfn_t gfn);
int kvm_mmu_unprotect_page_virt(struct kvm_vcpu *vcpu, gva_t gva);
void __kvm_mmu_free_some_pages(struct kvm_vcpu *vcpu);
int kvm_mmu_load(struct kvm_vcpu *vcpu);
void kvm_mmu_unload(struct kvm_vcpu *vcpu);
void kvm_mmu_sync_roots(struct kvm_vcpu *vcpu);
gpa_t translate_nested_gpa(struct kvm_vcpu *vcpu, gpa_t gpa, u32 access,
			   struct x86_exception *exception);
gpa_t kvm_mmu_gva_to_gpa_read(struct kvm_vcpu *vcpu, gva_t gva,
			      struct x86_exception *exception);
gpa_t kvm_mmu_gva_to_gpa_fetch(struct kvm_vcpu *vcpu, gva_t gva,
			       struct x86_exception *exception);
gpa_t kvm_mmu_gva_to_gpa_write(struct kvm_vcpu *vcpu, gva_t gva,
			       struct x86_exception *exception);
gpa_t kvm_mmu_gva_to_gpa_system(struct kvm_vcpu *vcpu, gva_t gva,
				struct x86_exception *exception);

int kvm_emulate_hypercall(struct kvm_vcpu *vcpu);

int kvm_mmu_page_fault(struct kvm_vcpu *vcpu, gva_t gva, u32 error_code,
		       void *insn, int insn_len);
void kvm_mmu_invlpg(struct kvm_vcpu *vcpu, gva_t gva);
void kvm_mmu_new_cr3(struct kvm_vcpu *vcpu);

void kvm_enable_tdp(void);
void kvm_disable_tdp(void);

static inline gpa_t translate_gpa(struct kvm_vcpu *vcpu, gpa_t gpa, u32 access,
				  struct x86_exception *exception)
{
	return gpa;
}

static inline struct kvm_mmu_page *page_header(hpa_t shadow_page)
{
	struct page *page = pfn_to_page(shadow_page >> PAGE_SHIFT);

	return (struct kvm_mmu_page *)page_private(page);
}

static inline u16 kvm_read_ldt(void)
{
	u16 ldt;
	asm("sldt %0" : "=g"(ldt));
	return ldt;
}

static inline void kvm_load_ldt(u16 sel)
{
	asm("lldt %0" : : "rm"(sel));
}

#ifdef CONFIG_X86_64
static inline unsigned long read_msr(unsigned long msr)
{
	u64 value;

	rdmsrl(msr, value);
	return value;
}
#endif

static inline u32 get_rdx_init_val(void)
{
	return 0x600; /* P6 family */
}

static inline void kvm_inject_gp(struct kvm_vcpu *vcpu, u32 error_code)
{
	kvm_queue_exception_e(vcpu, GP_VECTOR, error_code);
}

static inline u64 get_canonical(u64 la)
{
	return ((int64_t)la << 16) >> 16;
}

static inline bool is_noncanonical_address(u64 la)
{
#ifdef CONFIG_X86_64
	return get_canonical(la) != la;
#else
	return false;
#endif
}

#define TSS_IOPB_BASE_OFFSET 0x66
#define TSS_BASE_SIZE 0x68
#define TSS_IOPB_SIZE (65536 / 8)
#define TSS_REDIRECTION_SIZE (256 / 8)
#define RMODE_TSS_SIZE							\
	(TSS_BASE_SIZE + TSS_REDIRECTION_SIZE + TSS_IOPB_SIZE + 1)

enum {
	TASK_SWITCH_CALL = 0,
	TASK_SWITCH_IRET = 1,
	TASK_SWITCH_JMP = 2,
	TASK_SWITCH_GATE = 3,
};

#define HF_GIF_MASK		(1 << 0)
#define HF_HIF_MASK		(1 << 1)
#define HF_VINTR_MASK		(1 << 2)
#define HF_NMI_MASK		(1 << 3)
#define HF_IRET_MASK		(1 << 4)
#define HF_GUEST_MASK		(1 << 5) /* VCPU is in guest-mode */
#define HF_SMM_MASK		(1 << 6)
#define HF_SMM_INSIDE_NMI_MASK	(1 << 7)

#define __KVM_VCPU_MULTIPLE_ADDRESS_SPACE
#define KVM_ADDRESS_SPACE_NUM 2

#define kvm_arch_vcpu_memslots_id(vcpu) ((vcpu)->arch.hflags & HF_SMM_MASK ? 1 : 0)
#define kvm_memslots_for_spte_role(kvm, role) __kvm_memslots(kvm, (role).smm)

/*
 * Hardware virtualization extension instructions may fault if a
 * reboot turns off virtualization while processes are running.
 * Trap the fault and ignore the instruction if that happens.
 */
asmlinkage void kvm_spurious_fault(void);

#define ____kvm_handle_fault_on_reboot(insn, cleanup_insn)	\
	"666: " insn "\n\t" \
	"668: \n\t"                           \
	".pushsection .fixup, \"ax\" \n" \
	"667: \n\t" \
	cleanup_insn "\n\t"		      \
	"cmpb $0, kvm_rebooting \n\t"	      \
	"jne 668b \n\t"      		      \
	__ASM_SIZE(push) " $666b \n\t"	      \
	"call kvm_spurious_fault \n\t"	      \
	".popsection \n\t" \
	_ASM_EXTABLE(666b, 667b)

#define __kvm_handle_fault_on_reboot(insn)		\
	____kvm_handle_fault_on_reboot(insn, "")

#define KVM_ARCH_WANT_MMU_NOTIFIER
int kvm_unmap_hva(struct kvm *kvm, unsigned long hva);
int kvm_unmap_hva_range(struct kvm *kvm, unsigned long start, unsigned long end);
int kvm_age_hva(struct kvm *kvm, unsigned long start, unsigned long end);
int kvm_test_age_hva(struct kvm *kvm, unsigned long hva);
void kvm_set_spte_hva(struct kvm *kvm, unsigned long hva, pte_t pte);
int kvm_cpu_has_injectable_intr(struct kvm_vcpu *v);
int kvm_cpu_has_interrupt(struct kvm_vcpu *vcpu);
int kvm_arch_interrupt_allowed(struct kvm_vcpu *vcpu);
int kvm_cpu_get_interrupt(struct kvm_vcpu *v);
void kvm_vcpu_reset(struct kvm_vcpu *vcpu, bool init_event);
void kvm_vcpu_reload_apic_access_page(struct kvm_vcpu *vcpu);
void kvm_arch_mmu_notifier_invalidate_page(struct kvm *kvm,
					   unsigned long address);

void kvm_define_shared_msr(unsigned index, u32 msr);
int kvm_set_shared_msr(unsigned index, u64 val, u64 mask);

unsigned long kvm_get_linear_rip(struct kvm_vcpu *vcpu);
bool kvm_is_linear_rip(struct kvm_vcpu *vcpu, unsigned long linear_rip);

void kvm_arch_async_page_not_present(struct kvm_vcpu *vcpu,
				     struct kvm_async_pf *work);
void kvm_arch_async_page_present(struct kvm_vcpu *vcpu,
				 struct kvm_async_pf *work);
void kvm_arch_async_page_ready(struct kvm_vcpu *vcpu,
			       struct kvm_async_pf *work);
bool kvm_arch_can_inject_async_page_present(struct kvm_vcpu *vcpu);
extern bool kvm_find_async_pf_gfn(struct kvm_vcpu *vcpu, gfn_t gfn);

void kvm_complete_insn_gp(struct kvm_vcpu *vcpu, int err);

int kvm_is_in_guest(void);

int __x86_set_memory_region(struct kvm *kvm,
			    const struct kvm_userspace_memory_region *mem);
int x86_set_memory_region(struct kvm *kvm,
			  const struct kvm_userspace_memory_region *mem);
<<<<<<< HEAD
=======
bool kvm_vcpu_is_reset_bsp(struct kvm_vcpu *vcpu);
bool kvm_vcpu_is_bsp(struct kvm_vcpu *vcpu);
>>>>>>> 9fe8ecca

#endif /* _ASM_X86_KVM_HOST_H */<|MERGE_RESOLUTION|>--- conflicted
+++ resolved
@@ -370,14 +370,11 @@
 	struct list_head head;
 };
 
-<<<<<<< HEAD
-=======
 /* Hyper-V per vcpu emulation context */
 struct kvm_vcpu_hv {
 	u64 hv_vapic;
 };
 
->>>>>>> 9fe8ecca
 struct kvm_vcpu_arch {
 	/*
 	 * rip and regs accesses must go through
@@ -682,10 +679,7 @@
 	#endif
 
 	bool boot_vcpu_runs_old_kvmclock;
-<<<<<<< HEAD
-=======
 	u32 bsp_vcpu_id;
->>>>>>> 9fe8ecca
 
 	u64 disabled_quirks;
 };
@@ -1234,10 +1228,7 @@
 			    const struct kvm_userspace_memory_region *mem);
 int x86_set_memory_region(struct kvm *kvm,
 			  const struct kvm_userspace_memory_region *mem);
-<<<<<<< HEAD
-=======
 bool kvm_vcpu_is_reset_bsp(struct kvm_vcpu *vcpu);
 bool kvm_vcpu_is_bsp(struct kvm_vcpu *vcpu);
->>>>>>> 9fe8ecca
 
 #endif /* _ASM_X86_KVM_HOST_H */