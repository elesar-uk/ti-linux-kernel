/*
 * Kernel-based Virtual Machine driver for Linux
 *
 * This header defines architecture specific interfaces, x86 version
 *
 * This work is licensed under the terms of the GNU GPL, version 2.  See
 * the COPYING file in the top-level directory.
 *
 */

#ifndef _ASM_X86_KVM_HOST_H
#define _ASM_X86_KVM_HOST_H

#include <linux/types.h>
#include <linux/mm.h>
#include <linux/mmu_notifier.h>
#include <linux/tracepoint.h>
#include <linux/cpumask.h>
#include <linux/irq_work.h>

#include <linux/kvm.h>
#include <linux/kvm_para.h>
#include <linux/kvm_types.h>
#include <linux/perf_event.h>
#include <linux/pvclock_gtod.h>
#include <linux/clocksource.h>
#include <linux/irqbypass.h>
#include <linux/hyperv.h>

#include <asm/apic.h>
#include <asm/pvclock-abi.h>
#include <asm/desc.h>
#include <asm/mtrr.h>
#include <asm/msr-index.h>
#include <asm/asm.h>
#include <asm/kvm_page_track.h>

#define KVM_MAX_VCPUS 255
#define KVM_SOFT_MAX_VCPUS 160
#define KVM_USER_MEM_SLOTS 509
/* memory slots that are not exposed to userspace */
#define KVM_PRIVATE_MEM_SLOTS 3
#define KVM_MEM_SLOTS_NUM (KVM_USER_MEM_SLOTS + KVM_PRIVATE_MEM_SLOTS)

#define KVM_PIO_PAGE_OFFSET 1
#define KVM_COALESCED_MMIO_PAGE_OFFSET 2
#define KVM_HALT_POLL_NS_DEFAULT 400000

#define KVM_IRQCHIP_NUM_PINS  KVM_IOAPIC_NUM_PINS

/* x86-specific vcpu->requests bit members */
#define KVM_REQ_MIGRATE_TIMER      8
#define KVM_REQ_REPORT_TPR_ACCESS  9
#define KVM_REQ_TRIPLE_FAULT      10
#define KVM_REQ_MMU_SYNC          11
#define KVM_REQ_CLOCK_UPDATE      12
#define KVM_REQ_DEACTIVATE_FPU    13
#define KVM_REQ_EVENT             14
#define KVM_REQ_APF_HALT          15
#define KVM_REQ_STEAL_UPDATE      16
#define KVM_REQ_NMI               17
#define KVM_REQ_PMU               18
#define KVM_REQ_PMI               19
#define KVM_REQ_SMI               20
#define KVM_REQ_MASTERCLOCK_UPDATE 21
#define KVM_REQ_MCLOCK_INPROGRESS 22
#define KVM_REQ_SCAN_IOAPIC       23
#define KVM_REQ_GLOBAL_CLOCK_UPDATE 24
#define KVM_REQ_APIC_PAGE_RELOAD  25
#define KVM_REQ_HV_CRASH          26
#define KVM_REQ_IOAPIC_EOI_EXIT   27
#define KVM_REQ_HV_RESET          28
#define KVM_REQ_HV_EXIT           29
#define KVM_REQ_HV_STIMER         30

#define CR0_RESERVED_BITS                                               \
	(~(unsigned long)(X86_CR0_PE | X86_CR0_MP | X86_CR0_EM | X86_CR0_TS \
			  | X86_CR0_ET | X86_CR0_NE | X86_CR0_WP | X86_CR0_AM \
			  | X86_CR0_NW | X86_CR0_CD | X86_CR0_PG))

#define CR3_L_MODE_RESERVED_BITS 0xFFFFFF0000000000ULL
#define CR3_PCID_INVD		 BIT_64(63)
#define CR4_RESERVED_BITS                                               \
	(~(unsigned long)(X86_CR4_VME | X86_CR4_PVI | X86_CR4_TSD | X86_CR4_DE\
			  | X86_CR4_PSE | X86_CR4_PAE | X86_CR4_MCE     \
			  | X86_CR4_PGE | X86_CR4_PCE | X86_CR4_OSFXSR | X86_CR4_PCIDE \
			  | X86_CR4_OSXSAVE | X86_CR4_SMEP | X86_CR4_FSGSBASE \
			  | X86_CR4_OSXMMEXCPT | X86_CR4_VMXE | X86_CR4_SMAP \
			  | X86_CR4_PKE))

#define CR8_RESERVED_BITS (~(unsigned long)X86_CR8_TPR)



#define INVALID_PAGE (~(hpa_t)0)
#define VALID_PAGE(x) ((x) != INVALID_PAGE)

#define UNMAPPED_GVA (~(gpa_t)0)

/* KVM Hugepage definitions for x86 */
#define KVM_NR_PAGE_SIZES	3
#define KVM_HPAGE_GFN_SHIFT(x)	(((x) - 1) * 9)
#define KVM_HPAGE_SHIFT(x)	(PAGE_SHIFT + KVM_HPAGE_GFN_SHIFT(x))
#define KVM_HPAGE_SIZE(x)	(1UL << KVM_HPAGE_SHIFT(x))
#define KVM_HPAGE_MASK(x)	(~(KVM_HPAGE_SIZE(x) - 1))
#define KVM_PAGES_PER_HPAGE(x)	(KVM_HPAGE_SIZE(x) / PAGE_SIZE)

static inline gfn_t gfn_to_index(gfn_t gfn, gfn_t base_gfn, int level)
{
	/* KVM_HPAGE_GFN_SHIFT(PT_PAGE_TABLE_LEVEL) must be 0. */
	return (gfn >> KVM_HPAGE_GFN_SHIFT(level)) -
		(base_gfn >> KVM_HPAGE_GFN_SHIFT(level));
}

#define KVM_PERMILLE_MMU_PAGES 20
#define KVM_MIN_ALLOC_MMU_PAGES 64
#define KVM_MMU_HASH_SHIFT 10
#define KVM_NUM_MMU_PAGES (1 << KVM_MMU_HASH_SHIFT)
#define KVM_MIN_FREE_MMU_PAGES 5
#define KVM_REFILL_PAGES 25
#define KVM_MAX_CPUID_ENTRIES 80
#define KVM_NR_FIXED_MTRR_REGION 88
#define KVM_NR_VAR_MTRR 8

#define ASYNC_PF_PER_VCPU 64

enum kvm_reg {
	VCPU_REGS_RAX = 0,
	VCPU_REGS_RCX = 1,
	VCPU_REGS_RDX = 2,
	VCPU_REGS_RBX = 3,
	VCPU_REGS_RSP = 4,
	VCPU_REGS_RBP = 5,
	VCPU_REGS_RSI = 6,
	VCPU_REGS_RDI = 7,
#ifdef CONFIG_X86_64
	VCPU_REGS_R8 = 8,
	VCPU_REGS_R9 = 9,
	VCPU_REGS_R10 = 10,
	VCPU_REGS_R11 = 11,
	VCPU_REGS_R12 = 12,
	VCPU_REGS_R13 = 13,
	VCPU_REGS_R14 = 14,
	VCPU_REGS_R15 = 15,
#endif
	VCPU_REGS_RIP,
	NR_VCPU_REGS
};

enum kvm_reg_ex {
	VCPU_EXREG_PDPTR = NR_VCPU_REGS,
	VCPU_EXREG_CR3,
	VCPU_EXREG_RFLAGS,
	VCPU_EXREG_SEGMENTS,
};

enum {
	VCPU_SREG_ES,
	VCPU_SREG_CS,
	VCPU_SREG_SS,
	VCPU_SREG_DS,
	VCPU_SREG_FS,
	VCPU_SREG_GS,
	VCPU_SREG_TR,
	VCPU_SREG_LDTR,
};

#include <asm/kvm_emulate.h>

#define KVM_NR_MEM_OBJS 40

#define KVM_NR_DB_REGS	4

#define DR6_BD		(1 << 13)
#define DR6_BS		(1 << 14)
#define DR6_RTM		(1 << 16)
#define DR6_FIXED_1	0xfffe0ff0
#define DR6_INIT	0xffff0ff0
#define DR6_VOLATILE	0x0001e00f

#define DR7_BP_EN_MASK	0x000000ff
#define DR7_GE		(1 << 9)
#define DR7_GD		(1 << 13)
#define DR7_FIXED_1	0x00000400
#define DR7_VOLATILE	0xffff2bff

#define PFERR_PRESENT_BIT 0
#define PFERR_WRITE_BIT 1
#define PFERR_USER_BIT 2
#define PFERR_RSVD_BIT 3
#define PFERR_FETCH_BIT 4
#define PFERR_PK_BIT 5

#define PFERR_PRESENT_MASK (1U << PFERR_PRESENT_BIT)
#define PFERR_WRITE_MASK (1U << PFERR_WRITE_BIT)
#define PFERR_USER_MASK (1U << PFERR_USER_BIT)
#define PFERR_RSVD_MASK (1U << PFERR_RSVD_BIT)
#define PFERR_FETCH_MASK (1U << PFERR_FETCH_BIT)
#define PFERR_PK_MASK (1U << PFERR_PK_BIT)

/* apic attention bits */
#define KVM_APIC_CHECK_VAPIC	0
/*
 * The following bit is set with PV-EOI, unset on EOI.
 * We detect PV-EOI changes by guest by comparing
 * this bit with PV-EOI in guest memory.
 * See the implementation in apic_update_pv_eoi.
 */
#define KVM_APIC_PV_EOI_PENDING	1

struct kvm_kernel_irq_routing_entry;

/*
 * We don't want allocation failures within the mmu code, so we preallocate
 * enough memory for a single page fault in a cache.
 */
struct kvm_mmu_memory_cache {
	int nobjs;
	void *objects[KVM_NR_MEM_OBJS];
};

/*
 * the pages used as guest page table on soft mmu are tracked by
 * kvm_memory_slot.arch.gfn_track which is 16 bits, so the role bits used
 * by indirect shadow page can not be more than 15 bits.
 *
 * Currently, we used 14 bits that are @level, @cr4_pae, @quadrant, @access,
 * @nxe, @cr0_wp, @smep_andnot_wp and @smap_andnot_wp.
 */
union kvm_mmu_page_role {
	unsigned word;
	struct {
		unsigned level:4;
		unsigned cr4_pae:1;
		unsigned quadrant:2;
		unsigned direct:1;
		unsigned access:3;
		unsigned invalid:1;
		unsigned nxe:1;
		unsigned cr0_wp:1;
		unsigned smep_andnot_wp:1;
		unsigned smap_andnot_wp:1;
		unsigned :8;

		/*
		 * This is left at the top of the word so that
		 * kvm_memslots_for_spte_role can extract it with a
		 * simple shift.  While there is room, give it a whole
		 * byte so it is also faster to load it from memory.
		 */
		unsigned smm:8;
	};
};

struct kvm_rmap_head {
	unsigned long val;
};

struct kvm_mmu_page {
	struct list_head link;
	struct hlist_node hash_link;

	/*
	 * The following two entries are used to key the shadow page in the
	 * hash table.
	 */
	gfn_t gfn;
	union kvm_mmu_page_role role;

	u64 *spt;
	/* hold the gfn of each spte inside spt */
	gfn_t *gfns;
	bool unsync;
	int root_count;          /* Currently serving as active root */
	unsigned int unsync_children;
	struct kvm_rmap_head parent_ptes; /* rmap pointers to parent sptes */

	/* The page is obsolete if mmu_valid_gen != kvm->arch.mmu_valid_gen.  */
	unsigned long mmu_valid_gen;

	DECLARE_BITMAP(unsync_child_bitmap, 512);

#ifdef CONFIG_X86_32
	/*
	 * Used out of the mmu-lock to avoid reading spte values while an
	 * update is in progress; see the comments in __get_spte_lockless().
	 */
	int clear_spte_count;
#endif

	/* Number of writes since the last time traversal visited this page.  */
	atomic_t write_flooding_count;
};

struct kvm_pio_request {
	unsigned long count;
	int in;
	int port;
	int size;
};

struct rsvd_bits_validate {
	u64 rsvd_bits_mask[2][4];
	u64 bad_mt_xwr;
};

/*
 * x86 supports 3 paging modes (4-level 64-bit, 3-level 64-bit, and 2-level
 * 32-bit).  The kvm_mmu structure abstracts the details of the current mmu
 * mode.
 */
struct kvm_mmu {
	void (*set_cr3)(struct kvm_vcpu *vcpu, unsigned long root);
	unsigned long (*get_cr3)(struct kvm_vcpu *vcpu);
	u64 (*get_pdptr)(struct kvm_vcpu *vcpu, int index);
	int (*page_fault)(struct kvm_vcpu *vcpu, gva_t gva, u32 err,
			  bool prefault);
	void (*inject_page_fault)(struct kvm_vcpu *vcpu,
				  struct x86_exception *fault);
	gpa_t (*gva_to_gpa)(struct kvm_vcpu *vcpu, gva_t gva, u32 access,
			    struct x86_exception *exception);
	gpa_t (*translate_gpa)(struct kvm_vcpu *vcpu, gpa_t gpa, u32 access,
			       struct x86_exception *exception);
	int (*sync_page)(struct kvm_vcpu *vcpu,
			 struct kvm_mmu_page *sp);
	void (*invlpg)(struct kvm_vcpu *vcpu, gva_t gva);
	void (*update_pte)(struct kvm_vcpu *vcpu, struct kvm_mmu_page *sp,
			   u64 *spte, const void *pte);
	hpa_t root_hpa;
	int root_level;
	int shadow_root_level;
	union kvm_mmu_page_role base_role;
	bool direct_map;

	/*
	 * Bitmap; bit set = permission fault
	 * Byte index: page fault error code [4:1]
	 * Bit index: pte permissions in ACC_* format
	 */
	u8 permissions[16];

	/*
	* The pkru_mask indicates if protection key checks are needed.  It
	* consists of 16 domains indexed by page fault error code bits [4:1],
	* with PFEC.RSVD replaced by ACC_USER_MASK from the page tables.
	* Each domain has 2 bits which are ANDed with AD and WD from PKRU.
	*/
	u32 pkru_mask;

	u64 *pae_root;
	u64 *lm_root;

	/*
	 * check zero bits on shadow page table entries, these
	 * bits include not only hardware reserved bits but also
	 * the bits spte never used.
	 */
	struct rsvd_bits_validate shadow_zero_check;

	struct rsvd_bits_validate guest_rsvd_check;

	/* Can have large pages at levels 2..last_nonleaf_level-1. */
	u8 last_nonleaf_level;

	bool nx;

	u64 pdptrs[4]; /* pae */
};

enum pmc_type {
	KVM_PMC_GP = 0,
	KVM_PMC_FIXED,
};

struct kvm_pmc {
	enum pmc_type type;
	u8 idx;
	u64 counter;
	u64 eventsel;
	struct perf_event *perf_event;
	struct kvm_vcpu *vcpu;
};

struct kvm_pmu {
	unsigned nr_arch_gp_counters;
	unsigned nr_arch_fixed_counters;
	unsigned available_event_types;
	u64 fixed_ctr_ctrl;
	u64 global_ctrl;
	u64 global_status;
	u64 global_ovf_ctrl;
	u64 counter_bitmask[2];
	u64 global_ctrl_mask;
	u64 reserved_bits;
	u8 version;
	struct kvm_pmc gp_counters[INTEL_PMC_MAX_GENERIC];
	struct kvm_pmc fixed_counters[INTEL_PMC_MAX_FIXED];
	struct irq_work irq_work;
	u64 reprogram_pmi;
};

struct kvm_pmu_ops;

enum {
	KVM_DEBUGREG_BP_ENABLED = 1,
	KVM_DEBUGREG_WONT_EXIT = 2,
	KVM_DEBUGREG_RELOAD = 4,
};

struct kvm_mtrr_range {
	u64 base;
	u64 mask;
	struct list_head node;
};

struct kvm_mtrr {
	struct kvm_mtrr_range var_ranges[KVM_NR_VAR_MTRR];
	mtrr_type fixed_ranges[KVM_NR_FIXED_MTRR_REGION];
	u64 deftype;

	struct list_head head;
};

/* Hyper-V SynIC timer */
struct kvm_vcpu_hv_stimer {
	struct hrtimer timer;
	int index;
	u64 config;
	u64 count;
	u64 exp_time;
	struct hv_message msg;
	bool msg_pending;
};

/* Hyper-V synthetic interrupt controller (SynIC)*/
struct kvm_vcpu_hv_synic {
	u64 version;
	u64 control;
	u64 msg_page;
	u64 evt_page;
	atomic64_t sint[HV_SYNIC_SINT_COUNT];
	atomic_t sint_to_gsi[HV_SYNIC_SINT_COUNT];
	DECLARE_BITMAP(auto_eoi_bitmap, 256);
	DECLARE_BITMAP(vec_bitmap, 256);
	bool active;
};

/* Hyper-V per vcpu emulation context */
struct kvm_vcpu_hv {
	u64 hv_vapic;
	s64 runtime_offset;
	struct kvm_vcpu_hv_synic synic;
	struct kvm_hyperv_exit exit;
	struct kvm_vcpu_hv_stimer stimer[HV_SYNIC_STIMER_COUNT];
	DECLARE_BITMAP(stimer_pending_bitmap, HV_SYNIC_STIMER_COUNT);
};

struct kvm_vcpu_arch {
	/*
	 * rip and regs accesses must go through
	 * kvm_{register,rip}_{read,write} functions.
	 */
	unsigned long regs[NR_VCPU_REGS];
	u32 regs_avail;
	u32 regs_dirty;

	unsigned long cr0;
	unsigned long cr0_guest_owned_bits;
	unsigned long cr2;
	unsigned long cr3;
	unsigned long cr4;
	unsigned long cr4_guest_owned_bits;
	unsigned long cr8;
	u32 hflags;
	u64 efer;
	u64 apic_base;
	struct kvm_lapic *apic;    /* kernel irqchip context */
	bool apicv_active;
	DECLARE_BITMAP(ioapic_handled_vectors, 256);
	unsigned long apic_attention;
	int32_t apic_arb_prio;
	int mp_state;
	u64 ia32_misc_enable_msr;
	u64 smbase;
	bool tpr_access_reporting;
	u64 ia32_xss;

	/*
	 * Paging state of the vcpu
	 *
	 * If the vcpu runs in guest mode with two level paging this still saves
	 * the paging mode of the l1 guest. This context is always used to
	 * handle faults.
	 */
	struct kvm_mmu mmu;

	/*
	 * Paging state of an L2 guest (used for nested npt)
	 *
	 * This context will save all necessary information to walk page tables
	 * of the an L2 guest. This context is only initialized for page table
	 * walking and not for faulting since we never handle l2 page faults on
	 * the host.
	 */
	struct kvm_mmu nested_mmu;

	/*
	 * Pointer to the mmu context currently used for
	 * gva_to_gpa translations.
	 */
	struct kvm_mmu *walk_mmu;

	struct kvm_mmu_memory_cache mmu_pte_list_desc_cache;
	struct kvm_mmu_memory_cache mmu_page_cache;
	struct kvm_mmu_memory_cache mmu_page_header_cache;

	struct fpu guest_fpu;
	u64 xcr0;
	u64 guest_supported_xcr0;
	u32 guest_xstate_size;

	struct kvm_pio_request pio;
	void *pio_data;

	u8 event_exit_inst_len;

	struct kvm_queued_exception {
		bool pending;
		bool has_error_code;
		bool reinject;
		u8 nr;
		u32 error_code;
	} exception;

	struct kvm_queued_interrupt {
		bool pending;
		bool soft;
		u8 nr;
	} interrupt;

	int halt_request; /* real mode on Intel only */

	int cpuid_nent;
	struct kvm_cpuid_entry2 cpuid_entries[KVM_MAX_CPUID_ENTRIES];

	int maxphyaddr;

	/* emulate context */

	struct x86_emulate_ctxt emulate_ctxt;
	bool emulate_regs_need_sync_to_vcpu;
	bool emulate_regs_need_sync_from_vcpu;
	int (*complete_userspace_io)(struct kvm_vcpu *vcpu);

	gpa_t time;
	struct pvclock_vcpu_time_info hv_clock;
	unsigned int hw_tsc_khz;
	struct gfn_to_hva_cache pv_time;
	bool pv_time_enabled;
	/* set guest stopped flag in pvclock flags field */
	bool pvclock_set_guest_stopped_request;

	struct {
		u64 msr_val;
		u64 last_steal;
		struct gfn_to_hva_cache stime;
		struct kvm_steal_time steal;
	} st;

	u64 last_guest_tsc;
	u64 last_host_tsc;
	u64 tsc_offset_adjustment;
	u64 this_tsc_nsec;
	u64 this_tsc_write;
	u64 this_tsc_generation;
	bool tsc_catchup;
	bool tsc_always_catchup;
	s8 virtual_tsc_shift;
	u32 virtual_tsc_mult;
	u32 virtual_tsc_khz;
	s64 ia32_tsc_adjust_msr;
	u64 tsc_scaling_ratio;

	atomic_t nmi_queued;  /* unprocessed asynchronous NMIs */
	unsigned nmi_pending; /* NMI queued after currently running handler */
	bool nmi_injected;    /* Trying to inject an NMI this entry */
	bool smi_pending;    /* SMI queued after currently running handler */

	struct kvm_mtrr mtrr_state;
	u64 pat;

	unsigned switch_db_regs;
	unsigned long db[KVM_NR_DB_REGS];
	unsigned long dr6;
	unsigned long dr7;
	unsigned long eff_db[KVM_NR_DB_REGS];
	unsigned long guest_debug_dr7;

	u64 mcg_cap;
	u64 mcg_status;
	u64 mcg_ctl;
	u64 *mce_banks;

	/* Cache MMIO info */
	u64 mmio_gva;
	unsigned access;
	gfn_t mmio_gfn;
	u64 mmio_gen;

	struct kvm_pmu pmu;

	/* used for guest single stepping over the given code position */
	unsigned long singlestep_rip;

	struct kvm_vcpu_hv hyperv;

	cpumask_var_t wbinvd_dirty_mask;

	unsigned long last_retry_eip;
	unsigned long last_retry_addr;

	struct {
		bool halted;
		gfn_t gfns[roundup_pow_of_two(ASYNC_PF_PER_VCPU)];
		struct gfn_to_hva_cache data;
		u64 msr_val;
		u32 id;
		bool send_user_only;
	} apf;

	/* OSVW MSRs (AMD only) */
	struct {
		u64 length;
		u64 status;
	} osvw;

	struct {
		u64 msr_val;
		struct gfn_to_hva_cache data;
	} pv_eoi;

	/*
	 * Indicate whether the access faults on its page table in guest
	 * which is set when fix page fault and used to detect unhandeable
	 * instruction.
	 */
	bool write_fault_to_shadow_pgtable;

	/* set at EPT violation at this point */
	unsigned long exit_qualification;

	/* pv related host specific info */
	struct {
		bool pv_unhalted;
	} pv;

	int pending_ioapic_eoi;
	int pending_external_vector;
};

struct kvm_lpage_info {
	int disallow_lpage;
};

struct kvm_arch_memory_slot {
	struct kvm_rmap_head *rmap[KVM_NR_PAGE_SIZES];
	struct kvm_lpage_info *lpage_info[KVM_NR_PAGE_SIZES - 1];
	unsigned short *gfn_track[KVM_PAGE_TRACK_MAX];
};

/*
 * We use as the mode the number of bits allocated in the LDR for the
 * logical processor ID.  It happens that these are all powers of two.
 * This makes it is very easy to detect cases where the APICs are
 * configured for multiple modes; in that case, we cannot use the map and
 * hence cannot use kvm_irq_delivery_to_apic_fast either.
 */
#define KVM_APIC_MODE_XAPIC_CLUSTER          4
#define KVM_APIC_MODE_XAPIC_FLAT             8
#define KVM_APIC_MODE_X2APIC                16

struct kvm_apic_map {
	struct rcu_head rcu;
	u8 mode;
	struct kvm_lapic *phys_map[256];
	/* first index is cluster id second is cpu id in a cluster */
	struct kvm_lapic *logical_map[16][16];
};

/* Hyper-V emulation context */
struct kvm_hv {
	u64 hv_guest_os_id;
	u64 hv_hypercall;
	u64 hv_tsc_page;

	/* Hyper-v based guest crash (NT kernel bugcheck) parameters */
	u64 hv_crash_param[HV_X64_MSR_CRASH_PARAMS];
	u64 hv_crash_ctl;
};

struct kvm_arch {
	unsigned int n_used_mmu_pages;
	unsigned int n_requested_mmu_pages;
	unsigned int n_max_mmu_pages;
	unsigned int indirect_shadow_pages;
	unsigned long mmu_valid_gen;
	struct hlist_head mmu_page_hash[KVM_NUM_MMU_PAGES];
	/*
	 * Hash table of struct kvm_mmu_page.
	 */
	struct list_head active_mmu_pages;
	struct list_head zapped_obsolete_pages;
	struct kvm_page_track_notifier_node mmu_sp_tracker;
	struct kvm_page_track_notifier_head track_notifier_head;

	struct list_head assigned_dev_head;
	struct iommu_domain *iommu_domain;
	bool iommu_noncoherent;
#define __KVM_HAVE_ARCH_NONCOHERENT_DMA
	atomic_t noncoherent_dma_count;
#define __KVM_HAVE_ARCH_ASSIGNED_DEVICE
	atomic_t assigned_device_count;
	struct kvm_pic *vpic;
	struct kvm_ioapic *vioapic;
	struct kvm_pit *vpit;
	atomic_t vapics_in_nmi_mode;
	struct mutex apic_map_lock;
	struct kvm_apic_map *apic_map;

	unsigned int tss_addr;
	bool apic_access_page_done;

	gpa_t wall_clock;

	bool ept_identity_pagetable_done;
	gpa_t ept_identity_map_addr;

	unsigned long irq_sources_bitmap;
	s64 kvmclock_offset;
	raw_spinlock_t tsc_write_lock;
	u64 last_tsc_nsec;
	u64 last_tsc_write;
	u32 last_tsc_khz;
	u64 cur_tsc_nsec;
	u64 cur_tsc_write;
	u64 cur_tsc_offset;
	u64 cur_tsc_generation;
	int nr_vcpus_matched_tsc;

	spinlock_t pvclock_gtod_sync_lock;
	bool use_master_clock;
	u64 master_kernel_ns;
	cycle_t master_cycle_now;
	struct delayed_work kvmclock_update_work;
	struct delayed_work kvmclock_sync_work;

	struct kvm_xen_hvm_config xen_hvm_config;

	/* reads protected by irq_srcu, writes by irq_lock */
	struct hlist_head mask_notifier_list;

	struct kvm_hv hyperv;

	#ifdef CONFIG_KVM_MMU_AUDIT
	int audit_point;
	#endif

	bool boot_vcpu_runs_old_kvmclock;
	u32 bsp_vcpu_id;

	u64 disabled_quirks;

	bool irqchip_split;
	u8 nr_reserved_ioapic_pins;

	bool disabled_lapic_found;

	/* Struct members for AVIC */
	u32 ldr_mode;
	struct page *avic_logical_id_table_page;
	struct page *avic_physical_id_table_page;
};

struct kvm_vm_stat {
	u32 mmu_shadow_zapped;
	u32 mmu_pte_write;
	u32 mmu_pte_updated;
	u32 mmu_pde_zapped;
	u32 mmu_flooded;
	u32 mmu_recycled;
	u32 mmu_cache_miss;
	u32 mmu_unsync;
	u32 remote_tlb_flush;
	u32 lpages;
};

struct kvm_vcpu_stat {
	u32 pf_fixed;
	u32 pf_guest;
	u32 tlb_flush;
	u32 invlpg;

	u32 exits;
	u32 io_exits;
	u32 mmio_exits;
	u32 signal_exits;
	u32 irq_window_exits;
	u32 nmi_window_exits;
	u32 halt_exits;
	u32 halt_successful_poll;
	u32 halt_attempted_poll;
	u32 halt_poll_invalid;
	u32 halt_wakeup;
	u32 request_irq_exits;
	u32 irq_exits;
	u32 host_state_reload;
	u32 efer_reload;
	u32 fpu_reload;
	u32 insn_emulation;
	u32 insn_emulation_fail;
	u32 hypercalls;
	u32 irq_injections;
	u32 nmi_injections;
};

struct x86_instruction_info;

struct msr_data {
	bool host_initiated;
	u32 index;
	u64 data;
};

struct kvm_lapic_irq {
	u32 vector;
	u16 delivery_mode;
	u16 dest_mode;
	bool level;
	u16 trig_mode;
	u32 shorthand;
	u32 dest_id;
	bool msi_redir_hint;
};

struct kvm_x86_ops {
	int (*cpu_has_kvm_support)(void);          /* __init */
	int (*disabled_by_bios)(void);             /* __init */
	int (*hardware_enable)(void);
	void (*hardware_disable)(void);
	void (*check_processor_compatibility)(void *rtn);
	int (*hardware_setup)(void);               /* __init */
	void (*hardware_unsetup)(void);            /* __exit */
	bool (*cpu_has_accelerated_tpr)(void);
	bool (*cpu_has_high_real_mode_segbase)(void);
	void (*cpuid_update)(struct kvm_vcpu *vcpu);

	int (*vm_init)(struct kvm *kvm);
	void (*vm_destroy)(struct kvm *kvm);

	/* Create, but do not attach this VCPU */
	struct kvm_vcpu *(*vcpu_create)(struct kvm *kvm, unsigned id);
	void (*vcpu_free)(struct kvm_vcpu *vcpu);
	void (*vcpu_reset)(struct kvm_vcpu *vcpu, bool init_event);

	void (*prepare_guest_switch)(struct kvm_vcpu *vcpu);
	void (*vcpu_load)(struct kvm_vcpu *vcpu, int cpu);
	void (*vcpu_put)(struct kvm_vcpu *vcpu);

	void (*update_bp_intercept)(struct kvm_vcpu *vcpu);
	int (*get_msr)(struct kvm_vcpu *vcpu, struct msr_data *msr);
	int (*set_msr)(struct kvm_vcpu *vcpu, struct msr_data *msr);
	u64 (*get_segment_base)(struct kvm_vcpu *vcpu, int seg);
	void (*get_segment)(struct kvm_vcpu *vcpu,
			    struct kvm_segment *var, int seg);
	int (*get_cpl)(struct kvm_vcpu *vcpu);
	void (*set_segment)(struct kvm_vcpu *vcpu,
			    struct kvm_segment *var, int seg);
	void (*get_cs_db_l_bits)(struct kvm_vcpu *vcpu, int *db, int *l);
	void (*decache_cr0_guest_bits)(struct kvm_vcpu *vcpu);
	void (*decache_cr3)(struct kvm_vcpu *vcpu);
	void (*decache_cr4_guest_bits)(struct kvm_vcpu *vcpu);
	void (*set_cr0)(struct kvm_vcpu *vcpu, unsigned long cr0);
	void (*set_cr3)(struct kvm_vcpu *vcpu, unsigned long cr3);
	int (*set_cr4)(struct kvm_vcpu *vcpu, unsigned long cr4);
	void (*set_efer)(struct kvm_vcpu *vcpu, u64 efer);
	void (*get_idt)(struct kvm_vcpu *vcpu, struct desc_ptr *dt);
	void (*set_idt)(struct kvm_vcpu *vcpu, struct desc_ptr *dt);
	void (*get_gdt)(struct kvm_vcpu *vcpu, struct desc_ptr *dt);
	void (*set_gdt)(struct kvm_vcpu *vcpu, struct desc_ptr *dt);
	u64 (*get_dr6)(struct kvm_vcpu *vcpu);
	void (*set_dr6)(struct kvm_vcpu *vcpu, unsigned long value);
	void (*sync_dirty_debug_regs)(struct kvm_vcpu *vcpu);
	void (*set_dr7)(struct kvm_vcpu *vcpu, unsigned long value);
	void (*cache_reg)(struct kvm_vcpu *vcpu, enum kvm_reg reg);
	unsigned long (*get_rflags)(struct kvm_vcpu *vcpu);
	void (*set_rflags)(struct kvm_vcpu *vcpu, unsigned long rflags);
	u32 (*get_pkru)(struct kvm_vcpu *vcpu);
	void (*fpu_activate)(struct kvm_vcpu *vcpu);
	void (*fpu_deactivate)(struct kvm_vcpu *vcpu);

	void (*tlb_flush)(struct kvm_vcpu *vcpu);

	void (*run)(struct kvm_vcpu *vcpu);
	int (*handle_exit)(struct kvm_vcpu *vcpu);
	void (*skip_emulated_instruction)(struct kvm_vcpu *vcpu);
	void (*set_interrupt_shadow)(struct kvm_vcpu *vcpu, int mask);
	u32 (*get_interrupt_shadow)(struct kvm_vcpu *vcpu);
	void (*patch_hypercall)(struct kvm_vcpu *vcpu,
				unsigned char *hypercall_addr);
	void (*set_irq)(struct kvm_vcpu *vcpu);
	void (*set_nmi)(struct kvm_vcpu *vcpu);
	void (*queue_exception)(struct kvm_vcpu *vcpu, unsigned nr,
				bool has_error_code, u32 error_code,
				bool reinject);
	void (*cancel_injection)(struct kvm_vcpu *vcpu);
	int (*interrupt_allowed)(struct kvm_vcpu *vcpu);
	int (*nmi_allowed)(struct kvm_vcpu *vcpu);
	bool (*get_nmi_mask)(struct kvm_vcpu *vcpu);
	void (*set_nmi_mask)(struct kvm_vcpu *vcpu, bool masked);
	void (*enable_nmi_window)(struct kvm_vcpu *vcpu);
	void (*enable_irq_window)(struct kvm_vcpu *vcpu);
	void (*update_cr8_intercept)(struct kvm_vcpu *vcpu, int tpr, int irr);
	bool (*get_enable_apicv)(void);
	void (*refresh_apicv_exec_ctrl)(struct kvm_vcpu *vcpu);
	void (*hwapic_irr_update)(struct kvm_vcpu *vcpu, int max_irr);
	void (*hwapic_isr_update)(struct kvm_vcpu *vcpu, int isr);
	void (*load_eoi_exitmap)(struct kvm_vcpu *vcpu, u64 *eoi_exit_bitmap);
	void (*set_virtual_x2apic_mode)(struct kvm_vcpu *vcpu, bool set);
	void (*set_apic_access_page_addr)(struct kvm_vcpu *vcpu, hpa_t hpa);
	void (*deliver_posted_interrupt)(struct kvm_vcpu *vcpu, int vector);
	void (*sync_pir_to_irr)(struct kvm_vcpu *vcpu);
	int (*set_tss_addr)(struct kvm *kvm, unsigned int addr);
	int (*get_tdp_level)(void);
	u64 (*get_mt_mask)(struct kvm_vcpu *vcpu, gfn_t gfn, bool is_mmio);
	int (*get_lpage_level)(void);
	bool (*rdtscp_supported)(void);
	bool (*invpcid_supported)(void);
	void (*adjust_tsc_offset_guest)(struct kvm_vcpu *vcpu, s64 adjustment);

	void (*set_tdp_cr3)(struct kvm_vcpu *vcpu, unsigned long cr3);

	void (*set_supported_cpuid)(u32 func, struct kvm_cpuid_entry2 *entry);

	bool (*has_wbinvd_exit)(void);

	u64 (*read_tsc_offset)(struct kvm_vcpu *vcpu);
	void (*write_tsc_offset)(struct kvm_vcpu *vcpu, u64 offset);

	u64 (*read_l1_tsc)(struct kvm_vcpu *vcpu, u64 host_tsc);

	void (*get_exit_info)(struct kvm_vcpu *vcpu, u64 *info1, u64 *info2);

	int (*check_intercept)(struct kvm_vcpu *vcpu,
			       struct x86_instruction_info *info,
			       enum x86_intercept_stage stage);
	void (*handle_external_intr)(struct kvm_vcpu *vcpu);
	bool (*mpx_supported)(void);
	bool (*xsaves_supported)(void);

	int (*check_nested_events)(struct kvm_vcpu *vcpu, bool external_intr);

	void (*sched_in)(struct kvm_vcpu *kvm, int cpu);

	/*
	 * Arch-specific dirty logging hooks. These hooks are only supposed to
	 * be valid if the specific arch has hardware-accelerated dirty logging
	 * mechanism. Currently only for PML on VMX.
	 *
	 *  - slot_enable_log_dirty:
	 *	called when enabling log dirty mode for the slot.
	 *  - slot_disable_log_dirty:
	 *	called when disabling log dirty mode for the slot.
	 *	also called when slot is created with log dirty disabled.
	 *  - flush_log_dirty:
	 *	called before reporting dirty_bitmap to userspace.
	 *  - enable_log_dirty_pt_masked:
	 *	called when reenabling log dirty for the GFNs in the mask after
	 *	corresponding bits are cleared in slot->dirty_bitmap.
	 */
	void (*slot_enable_log_dirty)(struct kvm *kvm,
				      struct kvm_memory_slot *slot);
	void (*slot_disable_log_dirty)(struct kvm *kvm,
				       struct kvm_memory_slot *slot);
	void (*flush_log_dirty)(struct kvm *kvm);
	void (*enable_log_dirty_pt_masked)(struct kvm *kvm,
					   struct kvm_memory_slot *slot,
					   gfn_t offset, unsigned long mask);
	/* pmu operations of sub-arch */
	const struct kvm_pmu_ops *pmu_ops;

	/*
	 * Architecture specific hooks for vCPU blocking due to
	 * HLT instruction.
	 * Returns for .pre_block():
	 *    - 0 means continue to block the vCPU.
	 *    - 1 means we cannot block the vCPU since some event
	 *        happens during this period, such as, 'ON' bit in
	 *        posted-interrupts descriptor is set.
	 */
	int (*pre_block)(struct kvm_vcpu *vcpu);
	void (*post_block)(struct kvm_vcpu *vcpu);

	void (*vcpu_blocking)(struct kvm_vcpu *vcpu);
	void (*vcpu_unblocking)(struct kvm_vcpu *vcpu);

	int (*update_pi_irte)(struct kvm *kvm, unsigned int host_irq,
			      uint32_t guest_irq, bool set);
	void (*apicv_post_state_restore)(struct kvm_vcpu *vcpu);
};

struct kvm_arch_async_pf {
	u32 token;
	gfn_t gfn;
	unsigned long cr3;
	bool direct_map;
};

extern struct kvm_x86_ops *kvm_x86_ops;

int kvm_mmu_module_init(void);
void kvm_mmu_module_exit(void);

void kvm_mmu_destroy(struct kvm_vcpu *vcpu);
int kvm_mmu_create(struct kvm_vcpu *vcpu);
void kvm_mmu_setup(struct kvm_vcpu *vcpu);
void kvm_mmu_init_vm(struct kvm *kvm);
void kvm_mmu_uninit_vm(struct kvm *kvm);
void kvm_mmu_set_mask_ptes(u64 user_mask, u64 accessed_mask,
		u64 dirty_mask, u64 nx_mask, u64 x_mask);

void kvm_mmu_reset_context(struct kvm_vcpu *vcpu);
void kvm_mmu_slot_remove_write_access(struct kvm *kvm,
				      struct kvm_memory_slot *memslot);
void kvm_mmu_zap_collapsible_sptes(struct kvm *kvm,
				   const struct kvm_memory_slot *memslot);
void kvm_mmu_slot_leaf_clear_dirty(struct kvm *kvm,
				   struct kvm_memory_slot *memslot);
void kvm_mmu_slot_largepage_remove_write_access(struct kvm *kvm,
					struct kvm_memory_slot *memslot);
void kvm_mmu_slot_set_dirty(struct kvm *kvm,
			    struct kvm_memory_slot *memslot);
void kvm_mmu_clear_dirty_pt_masked(struct kvm *kvm,
				   struct kvm_memory_slot *slot,
				   gfn_t gfn_offset, unsigned long mask);
void kvm_mmu_zap_all(struct kvm *kvm);
void kvm_mmu_invalidate_mmio_sptes(struct kvm *kvm, struct kvm_memslots *slots);
unsigned int kvm_mmu_calculate_mmu_pages(struct kvm *kvm);
void kvm_mmu_change_mmu_pages(struct kvm *kvm, unsigned int kvm_nr_mmu_pages);

int load_pdptrs(struct kvm_vcpu *vcpu, struct kvm_mmu *mmu, unsigned long cr3);

int emulator_write_phys(struct kvm_vcpu *vcpu, gpa_t gpa,
			  const void *val, int bytes);

struct kvm_irq_mask_notifier {
	void (*func)(struct kvm_irq_mask_notifier *kimn, bool masked);
	int irq;
	struct hlist_node link;
};

void kvm_register_irq_mask_notifier(struct kvm *kvm, int irq,
				    struct kvm_irq_mask_notifier *kimn);
void kvm_unregister_irq_mask_notifier(struct kvm *kvm, int irq,
				      struct kvm_irq_mask_notifier *kimn);
void kvm_fire_mask_notifiers(struct kvm *kvm, unsigned irqchip, unsigned pin,
			     bool mask);

extern bool tdp_enabled;

u64 vcpu_tsc_khz(struct kvm_vcpu *vcpu);

/* control of guest tsc rate supported? */
extern bool kvm_has_tsc_control;
/* maximum supported tsc_khz for guests */
extern u32  kvm_max_guest_tsc_khz;
/* number of bits of the fractional part of the TSC scaling ratio */
extern u8   kvm_tsc_scaling_ratio_frac_bits;
/* maximum allowed value of TSC scaling ratio */
extern u64  kvm_max_tsc_scaling_ratio;

enum emulation_result {
	EMULATE_DONE,         /* no further processing */
	EMULATE_USER_EXIT,    /* kvm_run ready for userspace exit */
	EMULATE_FAIL,         /* can't emulate this instruction */
};

#define EMULTYPE_NO_DECODE	    (1 << 0)
#define EMULTYPE_TRAP_UD	    (1 << 1)
#define EMULTYPE_SKIP		    (1 << 2)
#define EMULTYPE_RETRY		    (1 << 3)
#define EMULTYPE_NO_REEXECUTE	    (1 << 4)
int x86_emulate_instruction(struct kvm_vcpu *vcpu, unsigned long cr2,
			    int emulation_type, void *insn, int insn_len);

static inline int emulate_instruction(struct kvm_vcpu *vcpu,
			int emulation_type)
{
	return x86_emulate_instruction(vcpu, 0, emulation_type, NULL, 0);
}

void kvm_enable_efer_bits(u64);
bool kvm_valid_efer(struct kvm_vcpu *vcpu, u64 efer);
int kvm_get_msr(struct kvm_vcpu *vcpu, struct msr_data *msr);
int kvm_set_msr(struct kvm_vcpu *vcpu, struct msr_data *msr);

struct x86_emulate_ctxt;

int kvm_fast_pio_out(struct kvm_vcpu *vcpu, int size, unsigned short port);
void kvm_emulate_cpuid(struct kvm_vcpu *vcpu);
int kvm_emulate_halt(struct kvm_vcpu *vcpu);
int kvm_vcpu_halt(struct kvm_vcpu *vcpu);
int kvm_emulate_wbinvd(struct kvm_vcpu *vcpu);

void kvm_get_segment(struct kvm_vcpu *vcpu, struct kvm_segment *var, int seg);
int kvm_load_segment_descriptor(struct kvm_vcpu *vcpu, u16 selector, int seg);
void kvm_vcpu_deliver_sipi_vector(struct kvm_vcpu *vcpu, u8 vector);

int kvm_task_switch(struct kvm_vcpu *vcpu, u16 tss_selector, int idt_index,
		    int reason, bool has_error_code, u32 error_code);

int kvm_set_cr0(struct kvm_vcpu *vcpu, unsigned long cr0);
int kvm_set_cr3(struct kvm_vcpu *vcpu, unsigned long cr3);
int kvm_set_cr4(struct kvm_vcpu *vcpu, unsigned long cr4);
int kvm_set_cr8(struct kvm_vcpu *vcpu, unsigned long cr8);
int kvm_set_dr(struct kvm_vcpu *vcpu, int dr, unsigned long val);
int kvm_get_dr(struct kvm_vcpu *vcpu, int dr, unsigned long *val);
unsigned long kvm_get_cr8(struct kvm_vcpu *vcpu);
void kvm_lmsw(struct kvm_vcpu *vcpu, unsigned long msw);
void kvm_get_cs_db_l_bits(struct kvm_vcpu *vcpu, int *db, int *l);
int kvm_set_xcr(struct kvm_vcpu *vcpu, u32 index, u64 xcr);

int kvm_get_msr_common(struct kvm_vcpu *vcpu, struct msr_data *msr);
int kvm_set_msr_common(struct kvm_vcpu *vcpu, struct msr_data *msr);

unsigned long kvm_get_rflags(struct kvm_vcpu *vcpu);
void kvm_set_rflags(struct kvm_vcpu *vcpu, unsigned long rflags);
bool kvm_rdpmc(struct kvm_vcpu *vcpu);

void kvm_queue_exception(struct kvm_vcpu *vcpu, unsigned nr);
void kvm_queue_exception_e(struct kvm_vcpu *vcpu, unsigned nr, u32 error_code);
void kvm_requeue_exception(struct kvm_vcpu *vcpu, unsigned nr);
void kvm_requeue_exception_e(struct kvm_vcpu *vcpu, unsigned nr, u32 error_code);
void kvm_inject_page_fault(struct kvm_vcpu *vcpu, struct x86_exception *fault);
int kvm_read_guest_page_mmu(struct kvm_vcpu *vcpu, struct kvm_mmu *mmu,
			    gfn_t gfn, void *data, int offset, int len,
			    u32 access);
bool kvm_require_cpl(struct kvm_vcpu *vcpu, int required_cpl);
bool kvm_require_dr(struct kvm_vcpu *vcpu, int dr);

static inline int __kvm_irq_line_state(unsigned long *irq_state,
				       int irq_source_id, int level)
{
	/* Logical OR for level trig interrupt */
	if (level)
		__set_bit(irq_source_id, irq_state);
	else
		__clear_bit(irq_source_id, irq_state);

	return !!(*irq_state);
}

int kvm_pic_set_irq(struct kvm_pic *pic, int irq, int irq_source_id, int level);
void kvm_pic_clear_all(struct kvm_pic *pic, int irq_source_id);

void kvm_inject_nmi(struct kvm_vcpu *vcpu);

int kvm_mmu_unprotect_page(struct kvm *kvm, gfn_t gfn);
int kvm_mmu_unprotect_page_virt(struct kvm_vcpu *vcpu, gva_t gva);
void __kvm_mmu_free_some_pages(struct kvm_vcpu *vcpu);
int kvm_mmu_load(struct kvm_vcpu *vcpu);
void kvm_mmu_unload(struct kvm_vcpu *vcpu);
void kvm_mmu_sync_roots(struct kvm_vcpu *vcpu);
gpa_t translate_nested_gpa(struct kvm_vcpu *vcpu, gpa_t gpa, u32 access,
			   struct x86_exception *exception);
gpa_t kvm_mmu_gva_to_gpa_read(struct kvm_vcpu *vcpu, gva_t gva,
			      struct x86_exception *exception);
gpa_t kvm_mmu_gva_to_gpa_fetch(struct kvm_vcpu *vcpu, gva_t gva,
			       struct x86_exception *exception);
gpa_t kvm_mmu_gva_to_gpa_write(struct kvm_vcpu *vcpu, gva_t gva,
			       struct x86_exception *exception);
gpa_t kvm_mmu_gva_to_gpa_system(struct kvm_vcpu *vcpu, gva_t gva,
				struct x86_exception *exception);

void kvm_vcpu_deactivate_apicv(struct kvm_vcpu *vcpu);

int kvm_emulate_hypercall(struct kvm_vcpu *vcpu);

int kvm_mmu_page_fault(struct kvm_vcpu *vcpu, gva_t gva, u32 error_code,
		       void *insn, int insn_len);
void kvm_mmu_invlpg(struct kvm_vcpu *vcpu, gva_t gva);
void kvm_mmu_new_cr3(struct kvm_vcpu *vcpu);

void kvm_enable_tdp(void);
void kvm_disable_tdp(void);

static inline gpa_t translate_gpa(struct kvm_vcpu *vcpu, gpa_t gpa, u32 access,
				  struct x86_exception *exception)
{
	return gpa;
}

static inline struct kvm_mmu_page *page_header(hpa_t shadow_page)
{
	struct page *page = pfn_to_page(shadow_page >> PAGE_SHIFT);

	return (struct kvm_mmu_page *)page_private(page);
}

static inline u16 kvm_read_ldt(void)
{
	u16 ldt;
	asm("sldt %0" : "=g"(ldt));
	return ldt;
}

static inline void kvm_load_ldt(u16 sel)
{
	asm("lldt %0" : : "rm"(sel));
}

#ifdef CONFIG_X86_64
static inline unsigned long read_msr(unsigned long msr)
{
	u64 value;

	rdmsrl(msr, value);
	return value;
}
#endif

static inline u32 get_rdx_init_val(void)
{
	return 0x600; /* P6 family */
}

static inline void kvm_inject_gp(struct kvm_vcpu *vcpu, u32 error_code)
{
	kvm_queue_exception_e(vcpu, GP_VECTOR, error_code);
}

static inline u64 get_canonical(u64 la)
{
	return ((int64_t)la << 16) >> 16;
}

static inline bool is_noncanonical_address(u64 la)
{
#ifdef CONFIG_X86_64
	return get_canonical(la) != la;
#else
	return false;
#endif
}

#define TSS_IOPB_BASE_OFFSET 0x66
#define TSS_BASE_SIZE 0x68
#define TSS_IOPB_SIZE (65536 / 8)
#define TSS_REDIRECTION_SIZE (256 / 8)
#define RMODE_TSS_SIZE							\
	(TSS_BASE_SIZE + TSS_REDIRECTION_SIZE + TSS_IOPB_SIZE + 1)

enum {
	TASK_SWITCH_CALL = 0,
	TASK_SWITCH_IRET = 1,
	TASK_SWITCH_JMP = 2,
	TASK_SWITCH_GATE = 3,
};

#define HF_GIF_MASK		(1 << 0)
#define HF_HIF_MASK		(1 << 1)
#define HF_VINTR_MASK		(1 << 2)
#define HF_NMI_MASK		(1 << 3)
#define HF_IRET_MASK		(1 << 4)
#define HF_GUEST_MASK		(1 << 5) /* VCPU is in guest-mode */
#define HF_SMM_MASK		(1 << 6)
#define HF_SMM_INSIDE_NMI_MASK	(1 << 7)

#define __KVM_VCPU_MULTIPLE_ADDRESS_SPACE
#define KVM_ADDRESS_SPACE_NUM 2

#define kvm_arch_vcpu_memslots_id(vcpu) ((vcpu)->arch.hflags & HF_SMM_MASK ? 1 : 0)
#define kvm_memslots_for_spte_role(kvm, role) __kvm_memslots(kvm, (role).smm)

/*
 * Hardware virtualization extension instructions may fault if a
 * reboot turns off virtualization while processes are running.
 * Trap the fault and ignore the instruction if that happens.
 */
asmlinkage void kvm_spurious_fault(void);

#define ____kvm_handle_fault_on_reboot(insn, cleanup_insn)	\
	"666: " insn "\n\t" \
	"668: \n\t"                           \
	".pushsection .fixup, \"ax\" \n" \
	"667: \n\t" \
	cleanup_insn "\n\t"		      \
	"cmpb $0, kvm_rebooting \n\t"	      \
	"jne 668b \n\t"      		      \
	__ASM_SIZE(push) " $666b \n\t"	      \
	"call kvm_spurious_fault \n\t"	      \
	".popsection \n\t" \
	_ASM_EXTABLE(666b, 667b)

#define __kvm_handle_fault_on_reboot(insn)		\
	____kvm_handle_fault_on_reboot(insn, "")

#define KVM_ARCH_WANT_MMU_NOTIFIER
int kvm_unmap_hva(struct kvm *kvm, unsigned long hva);
int kvm_unmap_hva_range(struct kvm *kvm, unsigned long start, unsigned long end);
int kvm_age_hva(struct kvm *kvm, unsigned long start, unsigned long end);
int kvm_test_age_hva(struct kvm *kvm, unsigned long hva);
void kvm_set_spte_hva(struct kvm *kvm, unsigned long hva, pte_t pte);
int kvm_cpu_has_injectable_intr(struct kvm_vcpu *v);
int kvm_cpu_has_interrupt(struct kvm_vcpu *vcpu);
int kvm_arch_interrupt_allowed(struct kvm_vcpu *vcpu);
int kvm_cpu_get_interrupt(struct kvm_vcpu *v);
void kvm_vcpu_reset(struct kvm_vcpu *vcpu, bool init_event);
void kvm_vcpu_reload_apic_access_page(struct kvm_vcpu *vcpu);
void kvm_arch_mmu_notifier_invalidate_page(struct kvm *kvm,
					   unsigned long address);

void kvm_define_shared_msr(unsigned index, u32 msr);
int kvm_set_shared_msr(unsigned index, u64 val, u64 mask);

u64 kvm_scale_tsc(struct kvm_vcpu *vcpu, u64 tsc);
u64 kvm_read_l1_tsc(struct kvm_vcpu *vcpu, u64 host_tsc);

unsigned long kvm_get_linear_rip(struct kvm_vcpu *vcpu);
bool kvm_is_linear_rip(struct kvm_vcpu *vcpu, unsigned long linear_rip);

void kvm_make_mclock_inprogress_request(struct kvm *kvm);
void kvm_make_scan_ioapic_request(struct kvm *kvm);

void kvm_arch_async_page_not_present(struct kvm_vcpu *vcpu,
				     struct kvm_async_pf *work);
void kvm_arch_async_page_present(struct kvm_vcpu *vcpu,
				 struct kvm_async_pf *work);
void kvm_arch_async_page_ready(struct kvm_vcpu *vcpu,
			       struct kvm_async_pf *work);
bool kvm_arch_can_inject_async_page_present(struct kvm_vcpu *vcpu);
extern bool kvm_find_async_pf_gfn(struct kvm_vcpu *vcpu, gfn_t gfn);

void kvm_complete_insn_gp(struct kvm_vcpu *vcpu, int err);

int kvm_is_in_guest(void);

int __x86_set_memory_region(struct kvm *kvm, int id, gpa_t gpa, u32 size);
int x86_set_memory_region(struct kvm *kvm, int id, gpa_t gpa, u32 size);
bool kvm_vcpu_is_reset_bsp(struct kvm_vcpu *vcpu);
bool kvm_vcpu_is_bsp(struct kvm_vcpu *vcpu);

bool kvm_intr_is_single_vcpu(struct kvm *kvm, struct kvm_lapic_irq *irq,
			     struct kvm_vcpu **dest_vcpu);

void kvm_set_msi_irq(struct kvm_kernel_irq_routing_entry *e,
		     struct kvm_lapic_irq *irq);

static inline void kvm_arch_vcpu_blocking(struct kvm_vcpu *vcpu)
{
	if (kvm_x86_ops->vcpu_blocking)
		kvm_x86_ops->vcpu_blocking(vcpu);
}

static inline void kvm_arch_vcpu_unblocking(struct kvm_vcpu *vcpu)
{
	if (kvm_x86_ops->vcpu_unblocking)
		kvm_x86_ops->vcpu_unblocking(vcpu);
}

static inline void kvm_arch_vcpu_block_finish(struct kvm_vcpu *vcpu) {}
<<<<<<< HEAD
=======

static inline int kvm_cpu_get_apicid(int mps_cpu)
{
#ifdef CONFIG_X86_LOCAL_APIC
	return __default_cpu_present_to_apicid(mps_cpu);
#else
	WARN_ON_ONCE(1);
	return BAD_APICID;
#endif
}
>>>>>>> 33688abb

#endif /* _ASM_X86_KVM_HOST_H */<|MERGE_RESOLUTION|>--- conflicted
+++ resolved
@@ -1368,8 +1368,6 @@
 }
 
 static inline void kvm_arch_vcpu_block_finish(struct kvm_vcpu *vcpu) {}
-<<<<<<< HEAD
-=======
 
 static inline int kvm_cpu_get_apicid(int mps_cpu)
 {
@@ -1380,6 +1378,5 @@
 	return BAD_APICID;
 #endif
 }
->>>>>>> 33688abb
 
 #endif /* _ASM_X86_KVM_HOST_H */