#ifndef _ASM_X86_PGTABLE_H
#define _ASM_X86_PGTABLE_H

#include <asm/page.h>
#include <asm/e820.h>

#include <asm/pgtable_types.h>

/*
 * Macro to mark a page protection value as UC-
 */
#define pgprot_noncached(prot)					\
	((boot_cpu_data.x86 > 3)				\
	 ? (__pgprot(pgprot_val(prot) | _PAGE_CACHE_UC_MINUS))	\
	 : (prot))

#ifndef __ASSEMBLY__

#include <asm/x86_init.h>

/*
 * ZERO_PAGE is a global shared page that is always zero: used
 * for zero-mapped memory areas etc..
 */
extern unsigned long empty_zero_page[PAGE_SIZE / sizeof(unsigned long)];
#define ZERO_PAGE(vaddr) (virt_to_page(empty_zero_page))

extern spinlock_t pgd_lock;
extern struct list_head pgd_list;

extern struct mm_struct *pgd_page_get_mm(struct page *page);

#ifdef CONFIG_PARAVIRT
#include <asm/paravirt.h>
#else  /* !CONFIG_PARAVIRT */
#define set_pte(ptep, pte)		native_set_pte(ptep, pte)
#define set_pte_at(mm, addr, ptep, pte)	native_set_pte_at(mm, addr, ptep, pte)
#define set_pmd_at(mm, addr, pmdp, pmd)	native_set_pmd_at(mm, addr, pmdp, pmd)

#define set_pte_atomic(ptep, pte)					\
	native_set_pte_atomic(ptep, pte)

#define set_pmd(pmdp, pmd)		native_set_pmd(pmdp, pmd)

#ifndef __PAGETABLE_PUD_FOLDED
#define set_pgd(pgdp, pgd)		native_set_pgd(pgdp, pgd)
#define pgd_clear(pgd)			native_pgd_clear(pgd)
#endif

#ifndef set_pud
# define set_pud(pudp, pud)		native_set_pud(pudp, pud)
#endif

#ifndef __PAGETABLE_PMD_FOLDED
#define pud_clear(pud)			native_pud_clear(pud)
#endif

#define pte_clear(mm, addr, ptep)	native_pte_clear(mm, addr, ptep)
#define pmd_clear(pmd)			native_pmd_clear(pmd)

#define pte_update(mm, addr, ptep)              do { } while (0)
#define pte_update_defer(mm, addr, ptep)        do { } while (0)
#define pmd_update(mm, addr, ptep)              do { } while (0)
#define pmd_update_defer(mm, addr, ptep)        do { } while (0)

#define pgd_val(x)	native_pgd_val(x)
#define __pgd(x)	native_make_pgd(x)

#ifndef __PAGETABLE_PUD_FOLDED
#define pud_val(x)	native_pud_val(x)
#define __pud(x)	native_make_pud(x)
#endif

#ifndef __PAGETABLE_PMD_FOLDED
#define pmd_val(x)	native_pmd_val(x)
#define __pmd(x)	native_make_pmd(x)
#endif

#define pte_val(x)	native_pte_val(x)
#define __pte(x)	native_make_pte(x)

#define arch_end_context_switch(prev)	do {} while(0)

#endif	/* CONFIG_PARAVIRT */

/*
 * The following only work if pte_present() is true.
 * Undefined behaviour if not..
 */
static inline int pte_dirty(pte_t pte)
{
	return pte_flags(pte) & _PAGE_DIRTY;
}

static inline int pte_young(pte_t pte)
{
	return pte_flags(pte) & _PAGE_ACCESSED;
}

static inline int pmd_young(pmd_t pmd)
{
	return pmd_flags(pmd) & _PAGE_ACCESSED;
}

static inline int pte_write(pte_t pte)
{
	return pte_flags(pte) & _PAGE_RW;
}

static inline int pte_file(pte_t pte)
{
	return pte_flags(pte) & _PAGE_FILE;
}

static inline int pte_huge(pte_t pte)
{
	return pte_flags(pte) & _PAGE_PSE;
}

static inline int pte_global(pte_t pte)
{
	return pte_flags(pte) & _PAGE_GLOBAL;
}

static inline int pte_exec(pte_t pte)
{
	return !(pte_flags(pte) & _PAGE_NX);
}

static inline int pte_special(pte_t pte)
{
	return pte_flags(pte) & _PAGE_SPECIAL;
}

static inline unsigned long pte_pfn(pte_t pte)
{
	return (pte_val(pte) & PTE_PFN_MASK) >> PAGE_SHIFT;
}

static inline unsigned long pmd_pfn(pmd_t pmd)
{
	return (pmd_val(pmd) & PTE_PFN_MASK) >> PAGE_SHIFT;
}

static inline unsigned long pud_pfn(pud_t pud)
{
	return (pud_val(pud) & PTE_PFN_MASK) >> PAGE_SHIFT;
}

#define pte_page(pte)	pfn_to_page(pte_pfn(pte))

static inline int pmd_large(pmd_t pte)
{
	return pmd_flags(pte) & _PAGE_PSE;
}

#ifdef CONFIG_TRANSPARENT_HUGEPAGE
static inline int pmd_trans_splitting(pmd_t pmd)
{
	return pmd_val(pmd) & _PAGE_SPLITTING;
}

static inline int pmd_trans_huge(pmd_t pmd)
{
	return pmd_val(pmd) & _PAGE_PSE;
}

static inline int has_transparent_hugepage(void)
{
	return cpu_has_pse;
}
#endif /* CONFIG_TRANSPARENT_HUGEPAGE */

static inline pte_t pte_set_flags(pte_t pte, pteval_t set)
{
	pteval_t v = native_pte_val(pte);

	return native_make_pte(v | set);
}

static inline pte_t pte_clear_flags(pte_t pte, pteval_t clear)
{
	pteval_t v = native_pte_val(pte);

	return native_make_pte(v & ~clear);
}

static inline pte_t pte_mkclean(pte_t pte)
{
	return pte_clear_flags(pte, _PAGE_DIRTY);
}

static inline pte_t pte_mkold(pte_t pte)
{
	return pte_clear_flags(pte, _PAGE_ACCESSED);
}

static inline pte_t pte_wrprotect(pte_t pte)
{
	return pte_clear_flags(pte, _PAGE_RW);
}

static inline pte_t pte_mkexec(pte_t pte)
{
	return pte_clear_flags(pte, _PAGE_NX);
}

static inline pte_t pte_mkdirty(pte_t pte)
{
	return pte_set_flags(pte, _PAGE_DIRTY);
}

static inline pte_t pte_mkyoung(pte_t pte)
{
	return pte_set_flags(pte, _PAGE_ACCESSED);
}

static inline pte_t pte_mkwrite(pte_t pte)
{
	return pte_set_flags(pte, _PAGE_RW);
}

static inline pte_t pte_mkhuge(pte_t pte)
{
	return pte_set_flags(pte, _PAGE_PSE);
}

static inline pte_t pte_clrhuge(pte_t pte)
{
	return pte_clear_flags(pte, _PAGE_PSE);
}

static inline pte_t pte_mkglobal(pte_t pte)
{
	return pte_set_flags(pte, _PAGE_GLOBAL);
}

static inline pte_t pte_clrglobal(pte_t pte)
{
	return pte_clear_flags(pte, _PAGE_GLOBAL);
}

static inline pte_t pte_mkspecial(pte_t pte)
{
	return pte_set_flags(pte, _PAGE_SPECIAL);
}

static inline pmd_t pmd_set_flags(pmd_t pmd, pmdval_t set)
{
	pmdval_t v = native_pmd_val(pmd);

	return __pmd(v | set);
}

static inline pmd_t pmd_clear_flags(pmd_t pmd, pmdval_t clear)
{
	pmdval_t v = native_pmd_val(pmd);

	return __pmd(v & ~clear);
}

static inline pmd_t pmd_mkold(pmd_t pmd)
{
	return pmd_clear_flags(pmd, _PAGE_ACCESSED);
}

static inline pmd_t pmd_wrprotect(pmd_t pmd)
{
	return pmd_clear_flags(pmd, _PAGE_RW);
}

static inline pmd_t pmd_mkdirty(pmd_t pmd)
{
	return pmd_set_flags(pmd, _PAGE_DIRTY);
}

static inline pmd_t pmd_mkhuge(pmd_t pmd)
{
	return pmd_set_flags(pmd, _PAGE_PSE);
}

static inline pmd_t pmd_mkyoung(pmd_t pmd)
{
	return pmd_set_flags(pmd, _PAGE_ACCESSED);
}

static inline pmd_t pmd_mkwrite(pmd_t pmd)
{
	return pmd_set_flags(pmd, _PAGE_RW);
}

static inline pmd_t pmd_mknotpresent(pmd_t pmd)
{
	return pmd_clear_flags(pmd, _PAGE_PRESENT);
}

/*
 * Mask out unsupported bits in a present pgprot.  Non-present pgprots
 * can use those bits for other purposes, so leave them be.
 */
static inline pgprotval_t massage_pgprot(pgprot_t pgprot)
{
	pgprotval_t protval = pgprot_val(pgprot);

	if (protval & _PAGE_PRESENT)
		protval &= __supported_pte_mask;

	return protval;
}

static inline pte_t pfn_pte(unsigned long page_nr, pgprot_t pgprot)
{
	return __pte(((phys_addr_t)page_nr << PAGE_SHIFT) |
		     massage_pgprot(pgprot));
}

static inline pmd_t pfn_pmd(unsigned long page_nr, pgprot_t pgprot)
{
	return __pmd(((phys_addr_t)page_nr << PAGE_SHIFT) |
		     massage_pgprot(pgprot));
}

static inline pte_t pte_modify(pte_t pte, pgprot_t newprot)
{
	pteval_t val = pte_val(pte);

	/*
	 * Chop off the NX bit (if present), and add the NX portion of
	 * the newprot (if present):
	 */
	val &= _PAGE_CHG_MASK;
	val |= massage_pgprot(newprot) & ~_PAGE_CHG_MASK;

	return __pte(val);
}

static inline pmd_t pmd_modify(pmd_t pmd, pgprot_t newprot)
{
	pmdval_t val = pmd_val(pmd);

	val &= _HPAGE_CHG_MASK;
	val |= massage_pgprot(newprot) & ~_HPAGE_CHG_MASK;

	return __pmd(val);
}

/* mprotect needs to preserve PAT bits when updating vm_page_prot */
#define pgprot_modify pgprot_modify
static inline pgprot_t pgprot_modify(pgprot_t oldprot, pgprot_t newprot)
{
	pgprotval_t preservebits = pgprot_val(oldprot) & _PAGE_CHG_MASK;
	pgprotval_t addbits = pgprot_val(newprot);
	return __pgprot(preservebits | addbits);
}

#define pte_pgprot(x) __pgprot(pte_flags(x) & PTE_FLAGS_MASK)

#define canon_pgprot(p) __pgprot(massage_pgprot(p))

static inline int is_new_memtype_allowed(u64 paddr, unsigned long size,
					 unsigned long flags,
					 unsigned long new_flags)
{
	/*
	 * PAT type is always WB for untracked ranges, so no need to check.
	 */
	if (x86_platform.is_untracked_pat_range(paddr, paddr + size))
		return 1;

	/*
	 * Certain new memtypes are not allowed with certain
	 * requested memtype:
	 * - request is uncached, return cannot be write-back
	 * - request is write-combine, return cannot be write-back
	 */
	if ((flags == _PAGE_CACHE_UC_MINUS &&
	     new_flags == _PAGE_CACHE_WB) ||
	    (flags == _PAGE_CACHE_WC &&
	     new_flags == _PAGE_CACHE_WB)) {
		return 0;
	}

	return 1;
}

pmd_t *populate_extra_pmd(unsigned long vaddr);
pte_t *populate_extra_pte(unsigned long vaddr);
#endif	/* __ASSEMBLY__ */

#ifdef CONFIG_X86_32
# include <asm/pgtable_32.h>
#else
# include <asm/pgtable_64.h>
#endif

#ifndef __ASSEMBLY__
#include <linux/mm_types.h>
#include <linux/log2.h>

static inline int pte_none(pte_t pte)
{
	return !pte.pte;
}

#define __HAVE_ARCH_PTE_SAME
static inline int pte_same(pte_t a, pte_t b)
{
	return a.pte == b.pte;
}

static inline int pte_present(pte_t a)
{
	return pte_flags(a) & (_PAGE_PRESENT | _PAGE_PROTNONE |
			       _PAGE_NUMA);
}

#define pte_accessible pte_accessible
static inline int pte_accessible(pte_t a)
{
	return pte_flags(a) & _PAGE_PRESENT;
}

static inline int pte_hidden(pte_t pte)
{
	return pte_flags(pte) & _PAGE_HIDDEN;
}

static inline int pmd_present(pmd_t pmd)
{
	/*
	 * Checking for _PAGE_PSE is needed too because
	 * split_huge_page will temporarily clear the present bit (but
	 * the _PAGE_PSE flag will remain set at all times while the
	 * _PAGE_PRESENT bit is clear).
	 */
	return pmd_flags(pmd) & (_PAGE_PRESENT | _PAGE_PROTNONE | _PAGE_PSE |
				 _PAGE_NUMA);
}

static inline int pmd_none(pmd_t pmd)
{
	/* Only check low word on 32-bit platforms, since it might be
	   out of sync with upper half. */
	return (unsigned long)native_pmd_val(pmd) == 0;
}

static inline unsigned long pmd_page_vaddr(pmd_t pmd)
{
	return (unsigned long)__va(pmd_val(pmd) & PTE_PFN_MASK);
}

/*
 * Currently stuck as a macro due to indirect forward reference to
 * linux/mmzone.h's __section_mem_map_addr() definition:
 */
#define pmd_page(pmd)	pfn_to_page((pmd_val(pmd) & PTE_PFN_MASK) >> PAGE_SHIFT)

/*
 * the pmd page can be thought of an array like this: pmd_t[PTRS_PER_PMD]
 *
 * this macro returns the index of the entry in the pmd page which would
 * control the given virtual address
 */
static inline unsigned long pmd_index(unsigned long address)
{
	return (address >> PMD_SHIFT) & (PTRS_PER_PMD - 1);
}

/*
 * Conversion functions: convert a page and protection to a page entry,
 * and a page entry and page directory to the page they refer to.
 *
 * (Currently stuck as a macro because of indirect forward reference
 * to linux/mm.h:page_to_nid())
 */
#define mk_pte(page, pgprot)   pfn_pte(page_to_pfn(page), (pgprot))

/*
 * the pte page can be thought of an array like this: pte_t[PTRS_PER_PTE]
 *
 * this function returns the index of the entry in the pte page which would
 * control the given virtual address
 */
static inline unsigned long pte_index(unsigned long address)
{
	return (address >> PAGE_SHIFT) & (PTRS_PER_PTE - 1);
}

static inline pte_t *pte_offset_kernel(pmd_t *pmd, unsigned long address)
{
	return (pte_t *)pmd_page_vaddr(*pmd) + pte_index(address);
}

static inline int pmd_bad(pmd_t pmd)
{
#ifdef CONFIG_NUMA_BALANCING
	/* pmd_numa check */
	if ((pmd_flags(pmd) & (_PAGE_NUMA|_PAGE_PRESENT)) == _PAGE_NUMA)
		return 0;
#endif
	return (pmd_flags(pmd) & ~_PAGE_USER) != _KERNPG_TABLE;
}

static inline unsigned long pages_to_mb(unsigned long npg)
{
	return npg >> (20 - PAGE_SHIFT);
}

#define io_remap_pfn_range(vma, vaddr, pfn, size, prot)	\
	remap_pfn_range(vma, vaddr, pfn, size, prot)

#if PAGETABLE_LEVELS > 2
static inline int pud_none(pud_t pud)
{
	return native_pud_val(pud) == 0;
}

static inline int pud_present(pud_t pud)
{
	return pud_flags(pud) & _PAGE_PRESENT;
}

static inline unsigned long pud_page_vaddr(pud_t pud)
{
	return (unsigned long)__va((unsigned long)pud_val(pud) & PTE_PFN_MASK);
}

/*
 * Currently stuck as a macro due to indirect forward reference to
 * linux/mmzone.h's __section_mem_map_addr() definition:
 */
#define pud_page(pud)		pfn_to_page(pud_val(pud) >> PAGE_SHIFT)

/* Find an entry in the second-level page table.. */
static inline pmd_t *pmd_offset(pud_t *pud, unsigned long address)
{
	return (pmd_t *)pud_page_vaddr(*pud) + pmd_index(address);
}

static inline int pud_large(pud_t pud)
{
	return (pud_val(pud) & (_PAGE_PSE | _PAGE_PRESENT)) ==
		(_PAGE_PSE | _PAGE_PRESENT);
}

static inline int pud_bad(pud_t pud)
{
	return (pud_flags(pud) & ~(_KERNPG_TABLE | _PAGE_USER)) != 0;
}
#else
static inline int pud_large(pud_t pud)
{
	return 0;
}
#endif	/* PAGETABLE_LEVELS > 2 */

#if PAGETABLE_LEVELS > 3
static inline int pgd_present(pgd_t pgd)
{
	return pgd_flags(pgd) & _PAGE_PRESENT;
}

static inline unsigned long pgd_page_vaddr(pgd_t pgd)
{
	return (unsigned long)__va((unsigned long)pgd_val(pgd) & PTE_PFN_MASK);
}

/*
 * Currently stuck as a macro due to indirect forward reference to
 * linux/mmzone.h's __section_mem_map_addr() definition:
 */
#define pgd_page(pgd)		pfn_to_page(pgd_val(pgd) >> PAGE_SHIFT)

/* to find an entry in a page-table-directory. */
static inline unsigned long pud_index(unsigned long address)
{
	return (address >> PUD_SHIFT) & (PTRS_PER_PUD - 1);
}

static inline pud_t *pud_offset(pgd_t *pgd, unsigned long address)
{
	return (pud_t *)pgd_page_vaddr(*pgd) + pud_index(address);
}

static inline int pgd_bad(pgd_t pgd)
{
	return (pgd_flags(pgd) & ~_PAGE_USER) != _KERNPG_TABLE;
}

static inline int pgd_none(pgd_t pgd)
{
	return !native_pgd_val(pgd);
}
#endif	/* PAGETABLE_LEVELS > 3 */

#endif	/* __ASSEMBLY__ */

/*
 * the pgd page can be thought of an array like this: pgd_t[PTRS_PER_PGD]
 *
 * this macro returns the index of the entry in the pgd page which would
 * control the given virtual address
 */
#define pgd_index(address) (((address) >> PGDIR_SHIFT) & (PTRS_PER_PGD - 1))

/*
 * pgd_offset() returns a (pgd_t *)
 * pgd_index() is used get the offset into the pgd page's array of pgd_t's;
 */
#define pgd_offset(mm, address) ((mm)->pgd + pgd_index((address)))
/*
 * a shortcut which implies the use of the kernel's pgd, instead
 * of a process's
 */
#define pgd_offset_k(address) pgd_offset(&init_mm, (address))


#define KERNEL_PGD_BOUNDARY	pgd_index(PAGE_OFFSET)
#define KERNEL_PGD_PTRS		(PTRS_PER_PGD - KERNEL_PGD_BOUNDARY)

#ifndef __ASSEMBLY__

extern int direct_gbpages;
void init_mem_mapping(void);
void early_alloc_pgt_buf(void);

/* local pte updates need not use xchg for locking */
static inline pte_t native_local_ptep_get_and_clear(pte_t *ptep)
{
	pte_t res = *ptep;

	/* Pure native function needs no input for mm, addr */
	native_pte_clear(NULL, 0, ptep);
	return res;
}

static inline pmd_t native_local_pmdp_get_and_clear(pmd_t *pmdp)
{
	pmd_t res = *pmdp;

	native_pmd_clear(pmdp);
	return res;
}

static inline void native_set_pte_at(struct mm_struct *mm, unsigned long addr,
				     pte_t *ptep , pte_t pte)
{
	native_set_pte(ptep, pte);
}

static inline void native_set_pmd_at(struct mm_struct *mm, unsigned long addr,
				     pmd_t *pmdp , pmd_t pmd)
{
	native_set_pmd(pmdp, pmd);
}

#ifndef CONFIG_PARAVIRT
/*
 * Rules for using pte_update - it must be called after any PTE update which
 * has not been done using the set_pte / clear_pte interfaces.  It is used by
 * shadow mode hypervisors to resynchronize the shadow page tables.  Kernel PTE
 * updates should either be sets, clears, or set_pte_atomic for P->P
 * transitions, which means this hook should only be called for user PTEs.
 * This hook implies a P->P protection or access change has taken place, which
 * requires a subsequent TLB flush.  The notification can optionally be delayed
 * until the TLB flush event by using the pte_update_defer form of the
 * interface, but care must be taken to assure that the flush happens while
 * still holding the same page table lock so that the shadow and primary pages
 * do not become out of sync on SMP.
 */
#define pte_update(mm, addr, ptep)		do { } while (0)
#define pte_update_defer(mm, addr, ptep)	do { } while (0)
#endif

/*
 * We only update the dirty/accessed state if we set
 * the dirty bit by hand in the kernel, since the hardware
 * will do the accessed bit for us, and we don't want to
 * race with other CPU's that might be updating the dirty
 * bit at the same time.
 */
struct vm_area_struct;

#define  __HAVE_ARCH_PTEP_SET_ACCESS_FLAGS
extern int ptep_set_access_flags(struct vm_area_struct *vma,
				 unsigned long address, pte_t *ptep,
				 pte_t entry, int dirty);

#define __HAVE_ARCH_PTEP_TEST_AND_CLEAR_YOUNG
extern int ptep_test_and_clear_young(struct vm_area_struct *vma,
				     unsigned long addr, pte_t *ptep);

#define __HAVE_ARCH_PTEP_CLEAR_YOUNG_FLUSH
extern int ptep_clear_flush_young(struct vm_area_struct *vma,
				  unsigned long address, pte_t *ptep);

#define __HAVE_ARCH_PTEP_GET_AND_CLEAR
static inline pte_t ptep_get_and_clear(struct mm_struct *mm, unsigned long addr,
				       pte_t *ptep)
{
	pte_t pte = native_ptep_get_and_clear(ptep);
	pte_update(mm, addr, ptep);
	return pte;
}

#define __HAVE_ARCH_PTEP_GET_AND_CLEAR_FULL
static inline pte_t ptep_get_and_clear_full(struct mm_struct *mm,
					    unsigned long addr, pte_t *ptep,
					    int full)
{
	pte_t pte;
	if (full) {
		/*
		 * Full address destruction in progress; paravirt does not
		 * care about updates and native needs no locking
		 */
		pte = native_local_ptep_get_and_clear(ptep);
	} else {
		pte = ptep_get_and_clear(mm, addr, ptep);
	}
	return pte;
}

#define __HAVE_ARCH_PTEP_SET_WRPROTECT
static inline void ptep_set_wrprotect(struct mm_struct *mm,
				      unsigned long addr, pte_t *ptep)
{
	clear_bit(_PAGE_BIT_RW, (unsigned long *)&ptep->pte);
	pte_update(mm, addr, ptep);
}

#define flush_tlb_fix_spurious_fault(vma, address) do { } while (0)

#define mk_pmd(page, pgprot)   pfn_pmd(page_to_pfn(page), (pgprot))

#define  __HAVE_ARCH_PMDP_SET_ACCESS_FLAGS
extern int pmdp_set_access_flags(struct vm_area_struct *vma,
				 unsigned long address, pmd_t *pmdp,
				 pmd_t entry, int dirty);

#define __HAVE_ARCH_PMDP_TEST_AND_CLEAR_YOUNG
extern int pmdp_test_and_clear_young(struct vm_area_struct *vma,
				     unsigned long addr, pmd_t *pmdp);

#define __HAVE_ARCH_PMDP_CLEAR_YOUNG_FLUSH
extern int pmdp_clear_flush_young(struct vm_area_struct *vma,
				  unsigned long address, pmd_t *pmdp);


#define __HAVE_ARCH_PMDP_SPLITTING_FLUSH
extern void pmdp_splitting_flush(struct vm_area_struct *vma,
				 unsigned long addr, pmd_t *pmdp);

#define __HAVE_ARCH_PMD_WRITE
static inline int pmd_write(pmd_t pmd)
{
	return pmd_flags(pmd) & _PAGE_RW;
}

#define __HAVE_ARCH_PMDP_GET_AND_CLEAR
static inline pmd_t pmdp_get_and_clear(struct mm_struct *mm, unsigned long addr,
				       pmd_t *pmdp)
{
	pmd_t pmd = native_pmdp_get_and_clear(pmdp);
	pmd_update(mm, addr, pmdp);
	return pmd;
}

#define __HAVE_ARCH_PMDP_SET_WRPROTECT
static inline void pmdp_set_wrprotect(struct mm_struct *mm,
				      unsigned long addr, pmd_t *pmdp)
{
	clear_bit(_PAGE_BIT_RW, (unsigned long *)pmdp);
	pmd_update(mm, addr, pmdp);
}

/*
 * clone_pgd_range(pgd_t *dst, pgd_t *src, int count);
 *
 *  dst - pointer to pgd range anwhere on a pgd page
 *  src - ""
 *  count - the number of pgds to copy.
 *
 * dst and src can be on the same page, but the range must not overlap,
 * and must not cross a page boundary.
 */
static inline void clone_pgd_range(pgd_t *dst, pgd_t *src, int count)
{
       memcpy(dst, src, count * sizeof(pgd_t));
}

<<<<<<< HEAD
/*
 * The x86 doesn't have any external MMU info: the kernel page
 * tables contain all the necessary information.
 */
static inline void update_mmu_cache(struct vm_area_struct *vma,
		unsigned long addr, pte_t *ptep)
{
}
static inline void update_mmu_cache_pmd(struct vm_area_struct *vma,
		unsigned long addr, pmd_t *pmd)
{
=======
#define PTE_SHIFT ilog2(PTRS_PER_PTE)
static inline int page_level_shift(enum pg_level level)
{
	return (PAGE_SHIFT - PTE_SHIFT) + level * PTE_SHIFT;
}
static inline unsigned long page_level_size(enum pg_level level)
{
	return 1UL << page_level_shift(level);
}
static inline unsigned long page_level_mask(enum pg_level level)
{
	return ~(page_level_size(level) - 1);
>>>>>>> 0da3e7f5
}

#include <asm-generic/pgtable.h>
#endif	/* __ASSEMBLY__ */

#endif /* _ASM_X86_PGTABLE_H */<|MERGE_RESOLUTION|>--- conflicted
+++ resolved
@@ -746,6 +746,18 @@
 extern int pmdp_clear_flush_young(struct vm_area_struct *vma,
 				  unsigned long address, pmd_t *pmdp);
 
+/*
+ * The x86 doesn't have any external MMU info: the kernel page
+ * tables contain all the necessary information.
+ */
+static inline void update_mmu_cache(struct vm_area_struct *vma,
+		unsigned long addr, pte_t *ptep)
+{
+}
+static inline void update_mmu_cache_pmd(struct vm_area_struct *vma,
+		unsigned long addr, pmd_t *pmd)
+{
+}
 
 #define __HAVE_ARCH_PMDP_SPLITTING_FLUSH
 extern void pmdp_splitting_flush(struct vm_area_struct *vma,
@@ -789,19 +801,6 @@
        memcpy(dst, src, count * sizeof(pgd_t));
 }
 
-<<<<<<< HEAD
-/*
- * The x86 doesn't have any external MMU info: the kernel page
- * tables contain all the necessary information.
- */
-static inline void update_mmu_cache(struct vm_area_struct *vma,
-		unsigned long addr, pte_t *ptep)
-{
-}
-static inline void update_mmu_cache_pmd(struct vm_area_struct *vma,
-		unsigned long addr, pmd_t *pmd)
-{
-=======
 #define PTE_SHIFT ilog2(PTRS_PER_PTE)
 static inline int page_level_shift(enum pg_level level)
 {
@@ -814,7 +813,6 @@
 static inline unsigned long page_level_mask(enum pg_level level)
 {
 	return ~(page_level_size(level) - 1);
->>>>>>> 0da3e7f5
 }
 
 #include <asm-generic/pgtable.h>
