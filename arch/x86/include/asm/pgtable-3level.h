#ifndef _ASM_X86_PGTABLE_3LEVEL_H
#define _ASM_X86_PGTABLE_3LEVEL_H

/*
 * Intel Physical Address Extension (PAE) Mode - three-level page
 * tables on PPro+ CPUs.
 *
 * Copyright (C) 1999 Ingo Molnar <mingo@redhat.com>
 */

#define pte_ERROR(e)							\
	printk("%s:%d: bad pte %p(%08lx%08lx).\n",			\
	       __FILE__, __LINE__, &(e), (e).pte_high, (e).pte_low)
#define pmd_ERROR(e)							\
	printk("%s:%d: bad pmd %p(%016Lx).\n",				\
	       __FILE__, __LINE__, &(e), pmd_val(e))
#define pgd_ERROR(e)							\
	printk("%s:%d: bad pgd %p(%016Lx).\n",				\
	       __FILE__, __LINE__, &(e), pgd_val(e))

/* Rules for using set_pte: the pte being assigned *must* be
 * either not present or in a state where the hardware will
 * not attempt to update the pte.  In places where this is
 * not possible, use pte_get_and_clear to obtain the old pte
 * value and then use set_pte to update it.  -ben
 */
static inline void native_set_pte(pte_t *ptep, pte_t pte)
{
	ptep->pte_high = pte.pte_high;
	smp_wmb();
	ptep->pte_low = pte.pte_low;
}

#define pmd_read_atomic pmd_read_atomic
/*
 * pte_offset_map_lock on 32bit PAE kernels was reading the pmd_t with
 * a "*pmdp" dereference done by gcc. Problem is, in certain places
 * where pte_offset_map_lock is called, concurrent page faults are
 * allowed, if the mmap_sem is hold for reading. An example is mincore
 * vs page faults vs MADV_DONTNEED. On the page fault side
 * pmd_populate rightfully does a set_64bit, but if we're reading the
 * pmd_t with a "*pmdp" on the mincore side, a SMP race can happen
 * because gcc will not read the 64bit of the pmd atomically. To fix
 * this all places running pmd_offset_map_lock() while holding the
 * mmap_sem in read mode, shall read the pmdp pointer using this
 * function to know if the pmd is null nor not, and in turn to know if
 * they can run pmd_offset_map_lock or pmd_trans_huge or other pmd
 * operations.
 *
<<<<<<< HEAD
 * Without THP if the mmap_sem is hold for reading, the
 * pmd can only transition from null to not null while pmd_read_atomic runs.
 * So there's no need of literally reading it atomically.
 *
 * With THP if the mmap_sem is hold for reading, the pmd can become
 * THP or null or point to a pte (and in turn become "stable") at any
 * time under pmd_read_atomic, so it's mandatory to read it atomically
 * with cmpxchg8b.
 */
#ifndef CONFIG_TRANSPARENT_HUGEPAGE
=======
 * Without THP if the mmap_sem is hold for reading, the pmd can only
 * transition from null to not null while pmd_read_atomic runs. So
 * we can always return atomic pmd values with this function.
 *
 * With THP if the mmap_sem is hold for reading, the pmd can become
 * trans_huge or none or point to a pte (and in turn become "stable")
 * at any time under pmd_read_atomic. We could read it really
 * atomically here with a atomic64_read for the THP enabled case (and
 * it would be a whole lot simpler), but to avoid using cmpxchg8b we
 * only return an atomic pmdval if the low part of the pmdval is later
 * found stable (i.e. pointing to a pte). And we're returning a none
 * pmdval if the low part of the pmd is none. In some cases the high
 * and low part of the pmdval returned may not be consistent if THP is
 * enabled (the low part may point to previously mapped hugepage,
 * while the high part may point to a more recently mapped hugepage),
 * but pmd_none_or_trans_huge_or_clear_bad() only needs the low part
 * of the pmd to be read atomically to decide if the pmd is unstable
 * or not, with the only exception of when the low part of the pmd is
 * zero in which case we return a none pmd.
 */
>>>>>>> bd0a521e
static inline pmd_t pmd_read_atomic(pmd_t *pmdp)
{
	pmdval_t ret;
	u32 *tmp = (u32 *)pmdp;

	ret = (pmdval_t) (*tmp);
	if (ret) {
		/*
		 * If the low part is null, we must not read the high part
		 * or we can end up with a partial pmd.
		 */
		smp_rmb();
		ret |= ((pmdval_t)*(tmp + 1)) << 32;
	}

	return (pmd_t) { ret };
}
<<<<<<< HEAD
#else /* CONFIG_TRANSPARENT_HUGEPAGE */
static inline pmd_t pmd_read_atomic(pmd_t *pmdp)
{
	return (pmd_t) { atomic64_read((atomic64_t *)pmdp) };
}
#endif /* CONFIG_TRANSPARENT_HUGEPAGE */
=======
>>>>>>> bd0a521e

static inline void native_set_pte_atomic(pte_t *ptep, pte_t pte)
{
	set_64bit((unsigned long long *)(ptep), native_pte_val(pte));
}

static inline void native_set_pmd(pmd_t *pmdp, pmd_t pmd)
{
	set_64bit((unsigned long long *)(pmdp), native_pmd_val(pmd));
}

static inline void native_set_pud(pud_t *pudp, pud_t pud)
{
	set_64bit((unsigned long long *)(pudp), native_pud_val(pud));
}

/*
 * For PTEs and PDEs, we must clear the P-bit first when clearing a page table
 * entry, so clear the bottom half first and enforce ordering with a compiler
 * barrier.
 */
static inline void native_pte_clear(struct mm_struct *mm, unsigned long addr,
				    pte_t *ptep)
{
	ptep->pte_low = 0;
	smp_wmb();
	ptep->pte_high = 0;
}

static inline void native_pmd_clear(pmd_t *pmd)
{
	u32 *tmp = (u32 *)pmd;
	*tmp = 0;
	smp_wmb();
	*(tmp + 1) = 0;
}

static inline void pud_clear(pud_t *pudp)
{
	set_pud(pudp, __pud(0));

	/*
	 * According to Intel App note "TLBs, Paging-Structure Caches,
	 * and Their Invalidation", April 2007, document 317080-001,
	 * section 8.1: in PAE mode we explicitly have to flush the
	 * TLB via cr3 if the top-level pgd is changed...
	 *
	 * Currently all places where pud_clear() is called either have
	 * flush_tlb_mm() followed or don't need TLB flush (x86_64 code or
	 * pud_clear_bad()), so we don't need TLB flush here.
	 */
}

#ifdef CONFIG_SMP
static inline pte_t native_ptep_get_and_clear(pte_t *ptep)
{
	pte_t res;

	/* xchg acts as a barrier before the setting of the high bits */
	res.pte_low = xchg(&ptep->pte_low, 0);
	res.pte_high = ptep->pte_high;
	ptep->pte_high = 0;

	return res;
}
#else
#define native_ptep_get_and_clear(xp) native_local_ptep_get_and_clear(xp)
#endif

#ifdef CONFIG_SMP
union split_pmd {
	struct {
		u32 pmd_low;
		u32 pmd_high;
	};
	pmd_t pmd;
};
static inline pmd_t native_pmdp_get_and_clear(pmd_t *pmdp)
{
	union split_pmd res, *orig = (union split_pmd *)pmdp;

	/* xchg acts as a barrier before setting of the high bits */
	res.pmd_low = xchg(&orig->pmd_low, 0);
	res.pmd_high = orig->pmd_high;
	orig->pmd_high = 0;

	return res.pmd;
}
#else
#define native_pmdp_get_and_clear(xp) native_local_pmdp_get_and_clear(xp)
#endif

/*
 * Bits 0, 6 and 7 are taken in the low part of the pte,
 * put the 32 bits of offset into the high part.
 */
#define pte_to_pgoff(pte) ((pte).pte_high)
#define pgoff_to_pte(off)						\
	((pte_t) { { .pte_low = _PAGE_FILE, .pte_high = (off) } })
#define PTE_FILE_MAX_BITS       32

/* Encode and de-code a swap entry */
#define MAX_SWAPFILES_CHECK() BUILD_BUG_ON(MAX_SWAPFILES_SHIFT > 5)
#define __swp_type(x)			(((x).val) & 0x1f)
#define __swp_offset(x)			((x).val >> 5)
#define __swp_entry(type, offset)	((swp_entry_t){(type) | (offset) << 5})
#define __pte_to_swp_entry(pte)		((swp_entry_t){ (pte).pte_high })
#define __swp_entry_to_pte(x)		((pte_t){ { .pte_high = (x).val } })

#endif /* _ASM_X86_PGTABLE_3LEVEL_H */<|MERGE_RESOLUTION|>--- conflicted
+++ resolved
@@ -47,18 +47,6 @@
  * they can run pmd_offset_map_lock or pmd_trans_huge or other pmd
  * operations.
  *
-<<<<<<< HEAD
- * Without THP if the mmap_sem is hold for reading, the
- * pmd can only transition from null to not null while pmd_read_atomic runs.
- * So there's no need of literally reading it atomically.
- *
- * With THP if the mmap_sem is hold for reading, the pmd can become
- * THP or null or point to a pte (and in turn become "stable") at any
- * time under pmd_read_atomic, so it's mandatory to read it atomically
- * with cmpxchg8b.
- */
-#ifndef CONFIG_TRANSPARENT_HUGEPAGE
-=======
  * Without THP if the mmap_sem is hold for reading, the pmd can only
  * transition from null to not null while pmd_read_atomic runs. So
  * we can always return atomic pmd values with this function.
@@ -79,7 +67,6 @@
  * or not, with the only exception of when the low part of the pmd is
  * zero in which case we return a none pmd.
  */
->>>>>>> bd0a521e
 static inline pmd_t pmd_read_atomic(pmd_t *pmdp)
 {
 	pmdval_t ret;
@@ -97,15 +84,6 @@
 
 	return (pmd_t) { ret };
 }
-<<<<<<< HEAD
-#else /* CONFIG_TRANSPARENT_HUGEPAGE */
-static inline pmd_t pmd_read_atomic(pmd_t *pmdp)
-{
-	return (pmd_t) { atomic64_read((atomic64_t *)pmdp) };
-}
-#endif /* CONFIG_TRANSPARENT_HUGEPAGE */
-=======
->>>>>>> bd0a521e
 
 static inline void native_set_pte_atomic(pte_t *ptep, pte_t pte)
 {
