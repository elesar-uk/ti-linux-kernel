#ifndef _ASM_X86_CPUFEATURE_H
#define _ASM_X86_CPUFEATURE_H

#include <asm/processor.h>

#if defined(__KERNEL__) && !defined(__ASSEMBLY__)

#include <asm/asm.h>
#include <linux/bitops.h>

enum cpuid_leafs
{
	CPUID_1_EDX		= 0,
	CPUID_8000_0001_EDX,
	CPUID_8086_0001_EDX,
	CPUID_LNX_1,
	CPUID_1_ECX,
	CPUID_C000_0001_EDX,
	CPUID_8000_0001_ECX,
	CPUID_LNX_2,
	CPUID_LNX_3,
	CPUID_7_0_EBX,
	CPUID_D_1_EAX,
	CPUID_F_0_EDX,
	CPUID_F_1_EDX,
	CPUID_8000_0008_EBX,
	CPUID_6_EAX,
	CPUID_8000_000A_EDX,
	CPUID_7_ECX,
<<<<<<< HEAD
=======
	CPUID_8000_0007_EBX,
>>>>>>> ed596a4a
};

#ifdef CONFIG_X86_FEATURE_NAMES
extern const char * const x86_cap_flags[NCAPINTS*32];
extern const char * const x86_power_flags[32];
#define X86_CAP_FMT "%s"
#define x86_cap_flag(flag) x86_cap_flags[flag]
#else
#define X86_CAP_FMT "%d:%d"
#define x86_cap_flag(flag) ((flag) >> 5), ((flag) & 31)
#endif

/*
 * In order to save room, we index into this array by doing
 * X86_BUG_<name> - NCAPINTS*32.
 */
extern const char * const x86_bug_flags[NBUGINTS*32];

#define test_cpu_cap(c, bit)						\
	 test_bit(bit, (unsigned long *)((c)->x86_capability))

#define REQUIRED_MASK_BIT_SET(bit)					\
	 ( (((bit)>>5)==0  && (1UL<<((bit)&31) & REQUIRED_MASK0 )) ||	\
	   (((bit)>>5)==1  && (1UL<<((bit)&31) & REQUIRED_MASK1 )) ||	\
	   (((bit)>>5)==2  && (1UL<<((bit)&31) & REQUIRED_MASK2 )) ||	\
	   (((bit)>>5)==3  && (1UL<<((bit)&31) & REQUIRED_MASK3 )) ||	\
	   (((bit)>>5)==4  && (1UL<<((bit)&31) & REQUIRED_MASK4 )) ||	\
	   (((bit)>>5)==5  && (1UL<<((bit)&31) & REQUIRED_MASK5 )) ||	\
	   (((bit)>>5)==6  && (1UL<<((bit)&31) & REQUIRED_MASK6 )) ||	\
	   (((bit)>>5)==7  && (1UL<<((bit)&31) & REQUIRED_MASK7 )) ||	\
	   (((bit)>>5)==8  && (1UL<<((bit)&31) & REQUIRED_MASK8 )) ||	\
	   (((bit)>>5)==9  && (1UL<<((bit)&31) & REQUIRED_MASK9 )) ||	\
	   (((bit)>>5)==10 && (1UL<<((bit)&31) & REQUIRED_MASK10)) ||	\
	   (((bit)>>5)==11 && (1UL<<((bit)&31) & REQUIRED_MASK11)) ||	\
	   (((bit)>>5)==12 && (1UL<<((bit)&31) & REQUIRED_MASK12)) ||	\
	   (((bit)>>5)==13 && (1UL<<((bit)&31) & REQUIRED_MASK13)) ||	\
	   (((bit)>>5)==13 && (1UL<<((bit)&31) & REQUIRED_MASK14)) ||	\
	   (((bit)>>5)==13 && (1UL<<((bit)&31) & REQUIRED_MASK15)) ||	\
	   (((bit)>>5)==14 && (1UL<<((bit)&31) & REQUIRED_MASK16)) )

#define DISABLED_MASK_BIT_SET(bit)					\
	 ( (((bit)>>5)==0  && (1UL<<((bit)&31) & DISABLED_MASK0 )) ||	\
	   (((bit)>>5)==1  && (1UL<<((bit)&31) & DISABLED_MASK1 )) ||	\
	   (((bit)>>5)==2  && (1UL<<((bit)&31) & DISABLED_MASK2 )) ||	\
	   (((bit)>>5)==3  && (1UL<<((bit)&31) & DISABLED_MASK3 )) ||	\
	   (((bit)>>5)==4  && (1UL<<((bit)&31) & DISABLED_MASK4 )) ||	\
	   (((bit)>>5)==5  && (1UL<<((bit)&31) & DISABLED_MASK5 )) ||	\
	   (((bit)>>5)==6  && (1UL<<((bit)&31) & DISABLED_MASK6 )) ||	\
	   (((bit)>>5)==7  && (1UL<<((bit)&31) & DISABLED_MASK7 )) ||	\
	   (((bit)>>5)==8  && (1UL<<((bit)&31) & DISABLED_MASK8 )) ||	\
	   (((bit)>>5)==9  && (1UL<<((bit)&31) & DISABLED_MASK9 )) ||	\
	   (((bit)>>5)==10 && (1UL<<((bit)&31) & DISABLED_MASK10)) ||	\
	   (((bit)>>5)==11 && (1UL<<((bit)&31) & DISABLED_MASK11)) ||	\
	   (((bit)>>5)==12 && (1UL<<((bit)&31) & DISABLED_MASK12)) ||	\
	   (((bit)>>5)==13 && (1UL<<((bit)&31) & DISABLED_MASK13)) ||	\
	   (((bit)>>5)==13 && (1UL<<((bit)&31) & DISABLED_MASK14)) ||	\
	   (((bit)>>5)==13 && (1UL<<((bit)&31) & DISABLED_MASK15)) ||	\
	   (((bit)>>5)==14 && (1UL<<((bit)&31) & DISABLED_MASK16)) )

#define cpu_has(c, bit)							\
	(__builtin_constant_p(bit) && REQUIRED_MASK_BIT_SET(bit) ? 1 :	\
	 test_cpu_cap(c, bit))

#define this_cpu_has(bit)						\
	(__builtin_constant_p(bit) && REQUIRED_MASK_BIT_SET(bit) ? 1 : 	\
	 x86_this_cpu_test_bit(bit, (unsigned long *)&cpu_info.x86_capability))

/*
 * This macro is for detection of features which need kernel
 * infrastructure to be used.  It may *not* directly test the CPU
 * itself.  Use the cpu_has() family if you want true runtime
 * testing of CPU features, like in hypervisor code where you are
 * supporting a possible guest feature where host support for it
 * is not relevant.
 */
#define cpu_feature_enabled(bit)	\
	(__builtin_constant_p(bit) && DISABLED_MASK_BIT_SET(bit) ? 0 : static_cpu_has(bit))

#define boot_cpu_has(bit)	cpu_has(&boot_cpu_data, bit)

#define set_cpu_cap(c, bit)	set_bit(bit, (unsigned long *)((c)->x86_capability))
#define clear_cpu_cap(c, bit)	clear_bit(bit, (unsigned long *)((c)->x86_capability))
#define setup_clear_cpu_cap(bit) do { \
	clear_cpu_cap(&boot_cpu_data, bit);	\
	set_bit(bit, (unsigned long *)cpu_caps_cleared); \
} while (0)
#define setup_force_cpu_cap(bit) do { \
	set_cpu_cap(&boot_cpu_data, bit);	\
	set_bit(bit, (unsigned long *)cpu_caps_set);	\
} while (0)

#if defined(CC_HAVE_ASM_GOTO) && defined(CONFIG_X86_FAST_FEATURE_TESTS)
/*
 * Static testing of CPU features.  Used the same as boot_cpu_has().
 * These will statically patch the target code for additional
 * performance.
 */
static __always_inline __pure bool _static_cpu_has(u16 bit)
{
		asm_volatile_goto("1: jmp 6f\n"
			 "2:\n"
			 ".skip -(((5f-4f) - (2b-1b)) > 0) * "
			         "((5f-4f) - (2b-1b)),0x90\n"
			 "3:\n"
			 ".section .altinstructions,\"a\"\n"
			 " .long 1b - .\n"		/* src offset */
			 " .long 4f - .\n"		/* repl offset */
			 " .word %P1\n"			/* always replace */
			 " .byte 3b - 1b\n"		/* src len */
			 " .byte 5f - 4f\n"		/* repl len */
			 " .byte 3b - 2b\n"		/* pad len */
			 ".previous\n"
			 ".section .altinstr_replacement,\"ax\"\n"
			 "4: jmp %l[t_no]\n"
			 "5:\n"
			 ".previous\n"
			 ".section .altinstructions,\"a\"\n"
			 " .long 1b - .\n"		/* src offset */
			 " .long 0\n"			/* no replacement */
			 " .word %P0\n"			/* feature bit */
			 " .byte 3b - 1b\n"		/* src len */
			 " .byte 0\n"			/* repl len */
			 " .byte 0\n"			/* pad len */
			 ".previous\n"
			 ".section .altinstr_aux,\"ax\"\n"
			 "6:\n"
			 " testb %[bitnum],%[cap_byte]\n"
			 " jnz %l[t_yes]\n"
			 " jmp %l[t_no]\n"
			 ".previous\n"
			 : : "i" (bit), "i" (X86_FEATURE_ALWAYS),
			     [bitnum] "i" (1 << (bit & 7)),
			     [cap_byte] "m" (((const char *)boot_cpu_data.x86_capability)[bit >> 3])
			 : : t_yes, t_no);
	t_yes:
		return true;
	t_no:
		return false;
}

#define static_cpu_has(bit)					\
(								\
	__builtin_constant_p(boot_cpu_has(bit)) ?		\
		boot_cpu_has(bit) :				\
		_static_cpu_has(bit)				\
)
#else
/*
 * Fall back to dynamic for gcc versions which don't support asm goto. Should be
 * a minority now anyway.
 */
#define static_cpu_has(bit)		boot_cpu_has(bit)
#endif

#define cpu_has_bug(c, bit)		cpu_has(c, (bit))
#define set_cpu_bug(c, bit)		set_cpu_cap(c, (bit))
#define clear_cpu_bug(c, bit)		clear_cpu_cap(c, (bit))

#define static_cpu_has_bug(bit)		static_cpu_has((bit))
#define boot_cpu_has_bug(bit)		cpu_has_bug(&boot_cpu_data, (bit))

#define MAX_CPU_FEATURES		(NCAPINTS * 32)
#define cpu_have_feature		boot_cpu_has

#define CPU_FEATURE_TYPEFMT		"x86,ven%04Xfam%04Xmod%04X"
#define CPU_FEATURE_TYPEVAL		boot_cpu_data.x86_vendor, boot_cpu_data.x86, \
					boot_cpu_data.x86_model

#endif /* defined(__KERNEL__) && !defined(__ASSEMBLY__) */
#endif /* _ASM_X86_CPUFEATURE_H */<|MERGE_RESOLUTION|>--- conflicted
+++ resolved
@@ -27,10 +27,7 @@
 	CPUID_6_EAX,
 	CPUID_8000_000A_EDX,
 	CPUID_7_ECX,
-<<<<<<< HEAD
-=======
 	CPUID_8000_0007_EBX,
->>>>>>> ed596a4a
 };
 
 #ifdef CONFIG_X86_FEATURE_NAMES
