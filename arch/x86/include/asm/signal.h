#ifndef _ASM_X86_SIGNAL_H
#define _ASM_X86_SIGNAL_H

#ifndef __ASSEMBLY__
#include <linux/linkage.h>

/* Most things should be clean enough to redefine this at will, if care
   is taken to make libc match.  */

#define _NSIG		64

#ifdef __i386__
# define _NSIG_BPW	32
#else
# define _NSIG_BPW	64
#endif

#define _NSIG_WORDS	(_NSIG / _NSIG_BPW)

typedef unsigned long old_sigset_t;		/* at least 32 bits */

typedef struct {
	unsigned long sig[_NSIG_WORDS];
} sigset_t;

#ifndef CONFIG_COMPAT
typedef sigset_t compat_sigset_t;
#endif

#endif /* __ASSEMBLY__ */
#include <uapi/asm/signal.h>
#ifndef __ASSEMBLY__
extern void do_signal(struct pt_regs *regs);
<<<<<<< HEAD
extern void do_notify_resume(struct pt_regs *, void *, __u32);
=======
>>>>>>> a9c909ce

#define __ARCH_HAS_SA_RESTORER

#include <asm/sigcontext.h>

#ifdef __i386__

#define __HAVE_ARCH_SIG_BITOPS

#define sigaddset(set,sig)		    \
	(__builtin_constant_p(sig)	    \
	 ? __const_sigaddset((set), (sig))  \
	 : __gen_sigaddset((set), (sig)))

static inline void __gen_sigaddset(sigset_t *set, int _sig)
{
	asm("btsl %1,%0" : "+m"(*set) : "Ir"(_sig - 1) : "cc");
}

static inline void __const_sigaddset(sigset_t *set, int _sig)
{
	unsigned long sig = _sig - 1;
	set->sig[sig / _NSIG_BPW] |= 1 << (sig % _NSIG_BPW);
}

#define sigdelset(set, sig)		    \
	(__builtin_constant_p(sig)	    \
	 ? __const_sigdelset((set), (sig))  \
	 : __gen_sigdelset((set), (sig)))


static inline void __gen_sigdelset(sigset_t *set, int _sig)
{
	asm("btrl %1,%0" : "+m"(*set) : "Ir"(_sig - 1) : "cc");
}

static inline void __const_sigdelset(sigset_t *set, int _sig)
{
	unsigned long sig = _sig - 1;
	set->sig[sig / _NSIG_BPW] &= ~(1 << (sig % _NSIG_BPW));
}

static inline int __const_sigismember(sigset_t *set, int _sig)
{
	unsigned long sig = _sig - 1;
	return 1 & (set->sig[sig / _NSIG_BPW] >> (sig % _NSIG_BPW));
}

static inline int __gen_sigismember(sigset_t *set, int _sig)
{
	int ret;
	asm("btl %2,%1\n\tsbbl %0,%0"
	    : "=r"(ret) : "m"(*set), "Ir"(_sig-1) : "cc");
	return ret;
}

#define sigismember(set, sig)			\
	(__builtin_constant_p(sig)		\
	 ? __const_sigismember((set), (sig))	\
	 : __gen_sigismember((set), (sig)))

struct pt_regs;

#else /* __i386__ */

#undef __HAVE_ARCH_SIG_BITOPS

#endif /* !__i386__ */

#endif /* __ASSEMBLY__ */
#endif /* _ASM_X86_SIGNAL_H */<|MERGE_RESOLUTION|>--- conflicted
+++ resolved
@@ -31,10 +31,6 @@
 #include <uapi/asm/signal.h>
 #ifndef __ASSEMBLY__
 extern void do_signal(struct pt_regs *regs);
-<<<<<<< HEAD
-extern void do_notify_resume(struct pt_regs *, void *, __u32);
-=======
->>>>>>> a9c909ce
 
 #define __ARCH_HAS_SA_RESTORER
 
