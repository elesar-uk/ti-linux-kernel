--- conflicted
+++ resolved
@@ -7,8 +7,6 @@
 #define OLPC_OFW_SIG 0x2057464F	/* aka "OFW " */
 
 #ifdef CONFIG_OLPC
-
-extern bool olpc_ofw_is_installed(void);
 
 extern bool olpc_ofw_is_installed(void);
 
@@ -28,13 +26,7 @@
 /* check if OFW was detected during boot */
 extern bool olpc_ofw_present(void);
 
-<<<<<<< HEAD
-#else /* !CONFIG_OLPC_OPENFIRMWARE */
-
-static inline bool olpc_ofw_is_installed(void) { return false; }
-=======
 #else /* !CONFIG_OLPC */
->>>>>>> 105e53f8
 static inline void olpc_ofw_detect(void) { }
 static inline void setup_olpc_ofw_pgd(void) { }
 #endif /* !CONFIG_OLPC */
@@ -45,10 +37,4 @@
 static inline void olpc_dt_build_devicetree(void) { }
 #endif
 
-#ifdef CONFIG_OLPC_OPENFIRMWARE_DT
-extern void olpc_dt_build_devicetree(void);
-#else
-static inline void olpc_dt_build_devicetree(void) { }
-#endif /* CONFIG_OLPC_OPENFIRMWARE_DT */
-
 #endif /* _ASM_X86_OLPC_OFW_H */