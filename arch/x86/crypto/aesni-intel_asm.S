--- conflicted
+++ resolved
@@ -100,9 +100,6 @@
 #define IN	IN1
 #define KEY	%xmm2
 #define IV	%xmm3
-#define BSWAP_MASK %xmm10
-#define CTR	%xmm11
-#define INC	%xmm12
 
 #define BSWAP_MASK %xmm10
 #define CTR	%xmm11
@@ -121,8 +118,6 @@
 #define TKEYP	T1
 #define T2	%r11
 #define TCTR_LOW T2
-<<<<<<< HEAD
-=======
 #else
 #define AREG	%eax
 #define KEYP	%edi
@@ -1705,7 +1700,6 @@
 
 #endif
 
->>>>>>> 3cbea436
 
 _key_expansion_128:
 _key_expansion_256a:
@@ -2495,10 +2489,6 @@
 .Lcbc_dec_ret:
 	movups IV, (IVP)
 .Lcbc_dec_just_ret:
-<<<<<<< HEAD
-	ret
-
-=======
 #ifndef __x86_64__
 	popl KLEN
 	popl KEYP
@@ -2508,7 +2498,6 @@
 	ret
 
 #ifdef __x86_64__
->>>>>>> 3cbea436
 .align 16
 .Lbswap_mask:
 	.byte 15, 14, 13, 12, 11, 10, 9, 8, 7, 6, 5, 4, 3, 2, 1, 0
@@ -2524,10 +2513,7 @@
  *	INC:	== 1, in little endian
  *	BSWAP_MASK == endian swapping mask
  */
-<<<<<<< HEAD
-=======
 .align 4
->>>>>>> 3cbea436
 _aesni_inc_init:
 	movaps .Lbswap_mask, BSWAP_MASK
 	movaps IV, CTR
@@ -2552,10 +2538,7 @@
  *	CTR:	== output IV, in little endian
  *	TCTR_LOW: == lower qword of CTR
  */
-<<<<<<< HEAD
-=======
 .align 4
->>>>>>> 3cbea436
 _aesni_inc:
 	paddq INC, CTR
 	add $1, TCTR_LOW
@@ -2626,9 +2609,5 @@
 .Lctr_enc_ret:
 	movups IV, (IVP)
 .Lctr_enc_just_ret:
-<<<<<<< HEAD
 	ret
-=======
-	ret
-#endif
->>>>>>> 3cbea436
+#endif