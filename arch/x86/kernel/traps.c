/*
 *  Copyright (C) 1991, 1992  Linus Torvalds
 *  Copyright (C) 2000, 2001, 2002 Andi Kleen, SuSE Labs
 *
 *  Pentium III FXSR, SSE support
 *	Gareth Hughes <gareth@valinux.com>, May 2000
 */

/*
 * Handle hardware traps and faults.
 */

#define pr_fmt(fmt) KBUILD_MODNAME ": " fmt

#include <linux/context_tracking.h>
#include <linux/interrupt.h>
#include <linux/kallsyms.h>
#include <linux/spinlock.h>
#include <linux/kprobes.h>
#include <linux/uaccess.h>
#include <linux/kdebug.h>
#include <linux/kgdb.h>
#include <linux/kernel.h>
#include <linux/module.h>
#include <linux/ptrace.h>
#include <linux/string.h>
#include <linux/delay.h>
#include <linux/errno.h>
#include <linux/kexec.h>
#include <linux/sched.h>
#include <linux/timer.h>
#include <linux/init.h>
#include <linux/bug.h>
#include <linux/nmi.h>
#include <linux/mm.h>
#include <linux/smp.h>
#include <linux/io.h>

#ifdef CONFIG_EISA
#include <linux/ioport.h>
#include <linux/eisa.h>
#endif

#if defined(CONFIG_EDAC)
#include <linux/edac.h>
#endif

#include <asm/kmemcheck.h>
#include <asm/stacktrace.h>
#include <asm/processor.h>
#include <asm/debugreg.h>
#include <linux/atomic.h>
#include <asm/ftrace.h>
#include <asm/traps.h>
#include <asm/desc.h>
#include <asm/i387.h>
#include <asm/fpu-internal.h>
#include <asm/mce.h>
#include <asm/fixmap.h>
#include <asm/mach_traps.h>
#include <asm/alternative.h>

#ifdef CONFIG_X86_64
#include <asm/x86_init.h>
#include <asm/pgalloc.h>
#include <asm/proto.h>

/* No need to be aligned, but done to keep all IDTs defined the same way. */
gate_desc debug_idt_table[NR_VECTORS] __page_aligned_bss;
#else
#include <asm/processor-flags.h>
#include <asm/setup.h>

asmlinkage int system_call(void);
#endif

/* Must be page-aligned because the real IDT is used in a fixmap. */
gate_desc idt_table[NR_VECTORS] __page_aligned_bss;

DECLARE_BITMAP(used_vectors, NR_VECTORS);
EXPORT_SYMBOL_GPL(used_vectors);

static inline void conditional_sti(struct pt_regs *regs)
{
	if (regs->flags & X86_EFLAGS_IF)
		local_irq_enable();
}

static inline void conditional_sti_ist(struct pt_regs *regs)
{
#ifdef CONFIG_X86_64
	/*
	 * X86_64 uses a per CPU stack on the IST for certain traps
	 * like int3. The task can not be preempted when using one
	 * of these stacks, thus preemption must be disabled, otherwise
	 * the stack can be corrupted if the task is scheduled out,
	 * and another task comes in and uses this stack.
	 *
	 * On x86_32 the task keeps its own stack and it is OK if the
	 * task schedules out.
	 */
	preempt_count_inc();
#endif
	if (regs->flags & X86_EFLAGS_IF)
		local_irq_enable();
}

static inline void conditional_cli(struct pt_regs *regs)
{
	if (regs->flags & X86_EFLAGS_IF)
		local_irq_disable();
}

static inline void conditional_cli_ist(struct pt_regs *regs)
{
	if (regs->flags & X86_EFLAGS_IF)
		local_irq_disable();
#ifdef CONFIG_X86_64
	preempt_count_dec();
#endif
}

static int __kprobes
do_trap_no_signal(struct task_struct *tsk, int trapnr, char *str,
		  struct pt_regs *regs,	long error_code)
{
#ifdef CONFIG_X86_32
	if (regs->flags & X86_VM_MASK) {
		/*
		 * Traps 0, 1, 3, 4, and 5 should be forwarded to vm86.
		 * On nmi (interrupt 2), do_trap should not be called.
		 */
		if (trapnr < X86_TRAP_UD) {
			if (!handle_vm86_trap((struct kernel_vm86_regs *) regs,
						error_code, trapnr))
				return 0;
		}
		return -1;
	}
#endif
	if (!user_mode(regs)) {
		if (!fixup_exception(regs)) {
			tsk->thread.error_code = error_code;
			tsk->thread.trap_nr = trapnr;
			die(str, regs, error_code);
		}
		return 0;
	}

	return -1;
}

static void __kprobes
do_trap(int trapnr, int signr, char *str, struct pt_regs *regs,
	long error_code, siginfo_t *info)
{
	struct task_struct *tsk = current;


	if (!do_trap_no_signal(tsk, trapnr, str, regs, error_code))
		return;
	/*
	 * We want error_code and trap_nr set for userspace faults and
	 * kernelspace faults which result in die(), but not
	 * kernelspace faults which are fixed up.  die() gives the
	 * process no chance to handle the signal and notice the
	 * kernel fault information, so that won't result in polluting
	 * the information about previously queued, but not yet
	 * delivered, faults.  See also do_general_protection below.
	 */
	tsk->thread.error_code = error_code;
	tsk->thread.trap_nr = trapnr;

#ifdef CONFIG_X86_64
	if (show_unhandled_signals && unhandled_signal(tsk, signr) &&
	    printk_ratelimit()) {
		pr_info("%s[%d] trap %s ip:%lx sp:%lx error:%lx",
			tsk->comm, tsk->pid, str,
			regs->ip, regs->sp, error_code);
		print_vma_addr(" in ", regs->ip);
		pr_cont("\n");
	}
#endif

	if (info)
		force_sig_info(signr, info, tsk);
	else
		force_sig(signr, tsk);
}

#define DO_ERROR(trapnr, signr, str, name)				\
dotraplinkage void do_##name(struct pt_regs *regs, long error_code)	\
{									\
	enum ctx_state prev_state;					\
									\
	prev_state = exception_enter();					\
	if (notify_die(DIE_TRAP, str, regs, error_code,			\
			trapnr, signr) == NOTIFY_STOP) {		\
		exception_exit(prev_state);				\
		return;							\
	}								\
	conditional_sti(regs);						\
	do_trap(trapnr, signr, str, regs, error_code, NULL);		\
	exception_exit(prev_state);					\
}

#define DO_ERROR_INFO(trapnr, signr, str, name, sicode, siaddr)		\
dotraplinkage void do_##name(struct pt_regs *regs, long error_code)	\
{									\
	siginfo_t info;							\
	enum ctx_state prev_state;					\
									\
	info.si_signo = signr;						\
	info.si_errno = 0;						\
	info.si_code = sicode;						\
	info.si_addr = (void __user *)siaddr;				\
	prev_state = exception_enter();					\
	if (notify_die(DIE_TRAP, str, regs, error_code,			\
			trapnr, signr) == NOTIFY_STOP) {		\
		exception_exit(prev_state);				\
		return;							\
	}								\
	conditional_sti(regs);						\
	do_trap(trapnr, signr, str, regs, error_code, &info);		\
	exception_exit(prev_state);					\
}

DO_ERROR_INFO(X86_TRAP_DE,     SIGFPE,  "divide error",			divide_error,		     FPE_INTDIV, regs->ip )
DO_ERROR     (X86_TRAP_OF,     SIGSEGV, "overflow",			overflow					  )
DO_ERROR     (X86_TRAP_BR,     SIGSEGV, "bounds",			bounds						  )
DO_ERROR_INFO(X86_TRAP_UD,     SIGILL,  "invalid opcode",		invalid_op,		     ILL_ILLOPN, regs->ip )
DO_ERROR     (X86_TRAP_OLD_MF, SIGFPE,  "coprocessor segment overrun",	coprocessor_segment_overrun			  )
DO_ERROR     (X86_TRAP_TS,     SIGSEGV, "invalid TSS",			invalid_TSS					  )
DO_ERROR     (X86_TRAP_NP,     SIGBUS,  "segment not present",		segment_not_present				  )
DO_ERROR     (X86_TRAP_SS,     SIGBUS,  "stack segment",		stack_segment					  )
DO_ERROR_INFO(X86_TRAP_AC,     SIGBUS,  "alignment check",		alignment_check,	     BUS_ADRALN, 0	  )

#ifdef CONFIG_X86_64
/* Runs on IST stack */
<<<<<<< HEAD
dotraplinkage void do_stack_segment(struct pt_regs *regs, long error_code)
{
	enum ctx_state prev_state;

	prev_state = exception_enter();
	if (notify_die(DIE_TRAP, "stack segment", regs, error_code,
		       X86_TRAP_SS, SIGBUS) != NOTIFY_STOP) {
		conditional_sti_ist(regs);
		do_trap(X86_TRAP_SS, SIGBUS, "stack segment", regs, error_code, NULL);
		conditional_cli_ist(regs);
	}
	exception_exit(prev_state);
}

=======
>>>>>>> 49c42b45
dotraplinkage void do_double_fault(struct pt_regs *regs, long error_code)
{
	static const char str[] = "double fault";
	struct task_struct *tsk = current;

#ifdef CONFIG_X86_ESPFIX64
	extern unsigned char native_irq_return_iret[];

	/*
	 * If IRET takes a non-IST fault on the espfix64 stack, then we
	 * end up promoting it to a doublefault.  In that case, modify
	 * the stack to make it look like we just entered the #GP
	 * handler from user space, similar to bad_iret.
	 */
	if (((long)regs->sp >> PGDIR_SHIFT) == ESPFIX_PGD_ENTRY &&
		regs->cs == __KERNEL_CS &&
		regs->ip == (unsigned long)native_irq_return_iret)
	{
		struct pt_regs *normal_regs = task_pt_regs(current);

		/* Fake a #GP(0) from userspace. */
		memmove(&normal_regs->ip, (void *)regs->sp, 5*8);
		normal_regs->orig_ax = 0;  /* Missing (lost) #GP error code */
		regs->ip = (unsigned long)general_protection;
		regs->sp = (unsigned long)&normal_regs->orig_ax;
		return;
	}
#endif

	exception_enter();
	/* Return not checked because double check cannot be ignored */
	notify_die(DIE_TRAP, str, regs, error_code, X86_TRAP_DF, SIGSEGV);

	tsk->thread.error_code = error_code;
	tsk->thread.trap_nr = X86_TRAP_DF;

#ifdef CONFIG_DOUBLEFAULT
	df_debug(regs, error_code);
#endif
	/*
	 * This is always a kernel trap and never fixable (and thus must
	 * never return).
	 */
	for (;;)
		die(str, regs, error_code);
}
#endif

dotraplinkage void __kprobes
do_general_protection(struct pt_regs *regs, long error_code)
{
	struct task_struct *tsk;
	enum ctx_state prev_state;

	prev_state = exception_enter();
	conditional_sti(regs);

#ifdef CONFIG_X86_32
	if (regs->flags & X86_VM_MASK) {
		local_irq_enable();
		handle_vm86_fault((struct kernel_vm86_regs *) regs, error_code);
		goto exit;
	}
#endif

	tsk = current;
	if (!user_mode(regs)) {
		if (fixup_exception(regs))
			goto exit;

		tsk->thread.error_code = error_code;
		tsk->thread.trap_nr = X86_TRAP_GP;
		if (notify_die(DIE_GPF, "general protection fault", regs, error_code,
			       X86_TRAP_GP, SIGSEGV) != NOTIFY_STOP)
			die("general protection fault", regs, error_code);
		goto exit;
	}

	tsk->thread.error_code = error_code;
	tsk->thread.trap_nr = X86_TRAP_GP;

	if (show_unhandled_signals && unhandled_signal(tsk, SIGSEGV) &&
			printk_ratelimit()) {
		pr_info("%s[%d] general protection ip:%lx sp:%lx error:%lx",
			tsk->comm, task_pid_nr(tsk),
			regs->ip, regs->sp, error_code);
		print_vma_addr(" in ", regs->ip);
		pr_cont("\n");
	}

	force_sig(SIGSEGV, tsk);
exit:
	exception_exit(prev_state);
}

/* May run on IST stack. */
dotraplinkage void __kprobes notrace do_int3(struct pt_regs *regs, long error_code)
{
	enum ctx_state prev_state;

#ifdef CONFIG_DYNAMIC_FTRACE
	/*
	 * ftrace must be first, everything else may cause a recursive crash.
	 * See note by declaration of modifying_ftrace_code in ftrace.c
	 */
	if (unlikely(atomic_read(&modifying_ftrace_code)) &&
	    ftrace_int3_handler(regs))
		return;
#endif
	if (poke_int3_handler(regs))
		return;

	prev_state = exception_enter();
#ifdef CONFIG_KGDB_LOW_LEVEL_TRAP
	if (kgdb_ll_trap(DIE_INT3, "int3", regs, error_code, X86_TRAP_BP,
				SIGTRAP) == NOTIFY_STOP)
		goto exit;
#endif /* CONFIG_KGDB_LOW_LEVEL_TRAP */

	if (notify_die(DIE_INT3, "int3", regs, error_code, X86_TRAP_BP,
			SIGTRAP) == NOTIFY_STOP)
		goto exit;

	/*
	 * Let others (NMI) know that the debug stack is in use
	 * as we may switch to the interrupt stack.
	 */
	debug_stack_usage_inc();
	conditional_sti_ist(regs);
	do_trap(X86_TRAP_BP, SIGTRAP, "int3", regs, error_code, NULL);
	conditional_cli_ist(regs);
	debug_stack_usage_dec();
exit:
	exception_exit(prev_state);
}

#ifdef CONFIG_X86_64
/*
 * Help handler running on IST stack to switch back to user stack
 * for scheduling or signal handling. The actual stack switch is done in
 * entry.S
 */
asmlinkage __kprobes struct pt_regs *sync_regs(struct pt_regs *eregs)
{
	struct pt_regs *regs = eregs;
	/* Did already sync */
	if (eregs == (struct pt_regs *)eregs->sp)
		;
	/* Exception from user space */
	else if (user_mode(eregs))
		regs = task_pt_regs(current);
	/*
	 * Exception from kernel and interrupts are enabled. Move to
	 * kernel process stack.
	 */
	else if (eregs->flags & X86_EFLAGS_IF)
		regs = (struct pt_regs *)(eregs->sp -= sizeof(struct pt_regs));
	if (eregs != regs)
		*regs = *eregs;
	return regs;
}

struct bad_iret_stack {
	void *error_entry_ret;
	struct pt_regs regs;
};

asmlinkage __visible
struct bad_iret_stack *fixup_bad_iret(struct bad_iret_stack *s)
{
	/*
	 * This is called from entry_64.S early in handling a fault
	 * caused by a bad iret to user mode.  To handle the fault
	 * correctly, we want move our stack frame to task_pt_regs
	 * and we want to pretend that the exception came from the
	 * iret target.
	 */
	struct bad_iret_stack *new_stack =
		container_of(task_pt_regs(current),
			     struct bad_iret_stack, regs);

	/* Copy the IRET target to the new stack. */
	memmove(&new_stack->regs.ip, (void *)s->regs.sp, 5*8);

	/* Copy the remainder of the stack from the current stack. */
	memmove(new_stack, s, offsetof(struct bad_iret_stack, regs.ip));

	BUG_ON(!user_mode_vm(&new_stack->regs));
	return new_stack;
}
#endif

/*
 * Our handling of the processor debug registers is non-trivial.
 * We do not clear them on entry and exit from the kernel. Therefore
 * it is possible to get a watchpoint trap here from inside the kernel.
 * However, the code in ./ptrace.c has ensured that the user can
 * only set watchpoints on userspace addresses. Therefore the in-kernel
 * watchpoint trap can only occur in code which is reading/writing
 * from user space. Such code must not hold kernel locks (since it
 * can equally take a page fault), therefore it is safe to call
 * force_sig_info even though that claims and releases locks.
 *
 * Code in ./signal.c ensures that the debug control register
 * is restored before we deliver any signal, and therefore that
 * user code runs with the correct debug control register even though
 * we clear it here.
 *
 * Being careful here means that we don't have to be as careful in a
 * lot of more complicated places (task switching can be a bit lazy
 * about restoring all the debug state, and ptrace doesn't have to
 * find every occurrence of the TF bit that could be saved away even
 * by user code)
 *
 * May run on IST stack.
 */
dotraplinkage void __kprobes do_debug(struct pt_regs *regs, long error_code)
{
	struct task_struct *tsk = current;
	enum ctx_state prev_state;
	int user_icebp = 0;
	unsigned long dr6;
	int si_code;

	prev_state = exception_enter();

	get_debugreg(dr6, 6);

	/* Filter out all the reserved bits which are preset to 1 */
	dr6 &= ~DR6_RESERVED;

	/*
	 * If dr6 has no reason to give us about the origin of this trap,
	 * then it's very likely the result of an icebp/int01 trap.
	 * User wants a sigtrap for that.
	 */
	if (!dr6 && user_mode(regs))
		user_icebp = 1;

	/* Catch kmemcheck conditions first of all! */
	if ((dr6 & DR_STEP) && kmemcheck_trap(regs))
		goto exit;

	/* DR6 may or may not be cleared by the CPU */
	set_debugreg(0, 6);

	/*
	 * The processor cleared BTF, so don't mark that we need it set.
	 */
	clear_tsk_thread_flag(tsk, TIF_BLOCKSTEP);

	/* Store the virtualized DR6 value */
	tsk->thread.debugreg6 = dr6;

	if (notify_die(DIE_DEBUG, "debug", regs, (long)&dr6, error_code,
							SIGTRAP) == NOTIFY_STOP)
		goto exit;

	/*
	 * Let others (NMI) know that the debug stack is in use
	 * as we may switch to the interrupt stack.
	 */
	debug_stack_usage_inc();

	/* It's safe to allow irq's after DR6 has been saved */
	conditional_sti_ist(regs);

	if (regs->flags & X86_VM_MASK) {
		handle_vm86_trap((struct kernel_vm86_regs *) regs, error_code,
					X86_TRAP_DB);
		conditional_cli_ist(regs);
		debug_stack_usage_dec();
		goto exit;
	}

	/*
	 * Single-stepping through system calls: ignore any exceptions in
	 * kernel space, but re-enable TF when returning to user mode.
	 *
	 * We already checked v86 mode above, so we can check for kernel mode
	 * by just checking the CPL of CS.
	 */
	if ((dr6 & DR_STEP) && !user_mode(regs)) {
		tsk->thread.debugreg6 &= ~DR_STEP;
		set_tsk_thread_flag(tsk, TIF_SINGLESTEP);
		regs->flags &= ~X86_EFLAGS_TF;
	}
	si_code = get_si_code(tsk->thread.debugreg6);
	if (tsk->thread.debugreg6 & (DR_STEP | DR_TRAP_BITS) || user_icebp)
		send_sigtrap(tsk, regs, error_code, si_code);
	conditional_cli_ist(regs);
	debug_stack_usage_dec();

exit:
	exception_exit(prev_state);
}

/*
 * Note that we play around with the 'TS' bit in an attempt to get
 * the correct behaviour even in the presence of the asynchronous
 * IRQ13 behaviour
 */
void math_error(struct pt_regs *regs, int error_code, int trapnr)
{
	struct task_struct *task = current;
	siginfo_t info;
	unsigned short err;
	char *str = (trapnr == X86_TRAP_MF) ? "fpu exception" :
						"simd exception";

	if (notify_die(DIE_TRAP, str, regs, error_code, trapnr, SIGFPE) == NOTIFY_STOP)
		return;
	conditional_sti(regs);

	if (!user_mode_vm(regs))
	{
		if (!fixup_exception(regs)) {
			task->thread.error_code = error_code;
			task->thread.trap_nr = trapnr;
			die(str, regs, error_code);
		}
		return;
	}

	/*
	 * Save the info for the exception handler and clear the error.
	 */
	save_init_fpu(task);
	task->thread.trap_nr = trapnr;
	task->thread.error_code = error_code;
	info.si_signo = SIGFPE;
	info.si_errno = 0;
	info.si_addr = (void __user *)regs->ip;
	if (trapnr == X86_TRAP_MF) {
		unsigned short cwd, swd;
		/*
		 * (~cwd & swd) will mask out exceptions that are not set to unmasked
		 * status.  0x3f is the exception bits in these regs, 0x200 is the
		 * C1 reg you need in case of a stack fault, 0x040 is the stack
		 * fault bit.  We should only be taking one exception at a time,
		 * so if this combination doesn't produce any single exception,
		 * then we have a bad program that isn't synchronizing its FPU usage
		 * and it will suffer the consequences since we won't be able to
		 * fully reproduce the context of the exception
		 */
		cwd = get_fpu_cwd(task);
		swd = get_fpu_swd(task);

		err = swd & ~cwd;
	} else {
		/*
		 * The SIMD FPU exceptions are handled a little differently, as there
		 * is only a single status/control register.  Thus, to determine which
		 * unmasked exception was caught we must mask the exception mask bits
		 * at 0x1f80, and then use these to mask the exception bits at 0x3f.
		 */
		unsigned short mxcsr = get_fpu_mxcsr(task);
		err = ~(mxcsr >> 7) & mxcsr;
	}

	if (err & 0x001) {	/* Invalid op */
		/*
		 * swd & 0x240 == 0x040: Stack Underflow
		 * swd & 0x240 == 0x240: Stack Overflow
		 * User must clear the SF bit (0x40) if set
		 */
		info.si_code = FPE_FLTINV;
	} else if (err & 0x004) { /* Divide by Zero */
		info.si_code = FPE_FLTDIV;
	} else if (err & 0x008) { /* Overflow */
		info.si_code = FPE_FLTOVF;
	} else if (err & 0x012) { /* Denormal, Underflow */
		info.si_code = FPE_FLTUND;
	} else if (err & 0x020) { /* Precision */
		info.si_code = FPE_FLTRES;
	} else {
		/*
		 * If we're using IRQ 13, or supposedly even some trap
		 * X86_TRAP_MF implementations, it's possible
		 * we get a spurious trap, which is not an error.
		 */
		return;
	}
	force_sig_info(SIGFPE, &info, task);
}

dotraplinkage void do_coprocessor_error(struct pt_regs *regs, long error_code)
{
	enum ctx_state prev_state;

	prev_state = exception_enter();
	math_error(regs, error_code, X86_TRAP_MF);
	exception_exit(prev_state);
}

dotraplinkage void
do_simd_coprocessor_error(struct pt_regs *regs, long error_code)
{
	enum ctx_state prev_state;

	prev_state = exception_enter();
	math_error(regs, error_code, X86_TRAP_XF);
	exception_exit(prev_state);
}

dotraplinkage void
do_spurious_interrupt_bug(struct pt_regs *regs, long error_code)
{
	conditional_sti(regs);
#if 0
	/* No need to warn about this any longer. */
	pr_info("Ignoring P6 Local APIC Spurious Interrupt Bug...\n");
#endif
}

asmlinkage void __attribute__((weak)) smp_thermal_interrupt(void)
{
}

asmlinkage void __attribute__((weak)) smp_threshold_interrupt(void)
{
}

/*
 * 'math_state_restore()' saves the current math information in the
 * old math state array, and gets the new ones from the current task
 *
 * Careful.. There are problems with IBM-designed IRQ13 behaviour.
 * Don't touch unless you *really* know how it works.
 *
 * Must be called with kernel preemption disabled (eg with local
 * local interrupts as in the case of do_device_not_available).
 */
void math_state_restore(void)
{
	struct task_struct *tsk = current;

	if (!tsk_used_math(tsk)) {
		local_irq_enable();
		/*
		 * does a slab alloc which can sleep
		 */
		if (init_fpu(tsk)) {
			/*
			 * ran out of memory!
			 */
			do_group_exit(SIGKILL);
			return;
		}
		local_irq_disable();
	}

	__thread_fpu_begin(tsk);

	/*
	 * Paranoid restore. send a SIGSEGV if we fail to restore the state.
	 */
	if (unlikely(restore_fpu_checking(tsk))) {
		drop_init_fpu(tsk);
		force_sig(SIGSEGV, tsk);
		return;
	}

	tsk->thread.fpu_counter++;
}
EXPORT_SYMBOL_GPL(math_state_restore);

dotraplinkage void __kprobes
do_device_not_available(struct pt_regs *regs, long error_code)
{
	enum ctx_state prev_state;

	prev_state = exception_enter();
	BUG_ON(use_eager_fpu());

#ifdef CONFIG_MATH_EMULATION
	if (read_cr0() & X86_CR0_EM) {
		struct math_emu_info info = { };

		conditional_sti(regs);

		info.regs = regs;
		math_emulate(&info);
		exception_exit(prev_state);
		return;
	}
#endif
	math_state_restore(); /* interrupts still off */
#ifdef CONFIG_X86_32
	conditional_sti(regs);
#endif
	exception_exit(prev_state);
}

#ifdef CONFIG_X86_32
dotraplinkage void do_iret_error(struct pt_regs *regs, long error_code)
{
	siginfo_t info;
	enum ctx_state prev_state;

	prev_state = exception_enter();
	local_irq_enable();

	info.si_signo = SIGILL;
	info.si_errno = 0;
	info.si_code = ILL_BADSTK;
	info.si_addr = NULL;
	if (notify_die(DIE_TRAP, "iret exception", regs, error_code,
			X86_TRAP_IRET, SIGILL) != NOTIFY_STOP) {
		do_trap(X86_TRAP_IRET, SIGILL, "iret exception", regs, error_code,
			&info);
	}
	exception_exit(prev_state);
}
#endif

/* Set of traps needed for early debugging. */
void __init early_trap_init(void)
{
	set_intr_gate_ist(X86_TRAP_DB, &debug, DEBUG_STACK);
	/* int3 can be called from all */
	set_system_intr_gate_ist(X86_TRAP_BP, &int3, DEBUG_STACK);
#ifdef CONFIG_X86_32
	set_intr_gate(X86_TRAP_PF, page_fault);
#endif
	load_idt(&idt_descr);
}

void __init early_trap_pf_init(void)
{
#ifdef CONFIG_X86_64
	set_intr_gate(X86_TRAP_PF, page_fault);
#endif
}

void __init trap_init(void)
{
	int i;

#ifdef CONFIG_EISA
	void __iomem *p = early_ioremap(0x0FFFD9, 4);

	if (readl(p) == 'E' + ('I'<<8) + ('S'<<16) + ('A'<<24))
		EISA_bus = 1;
	early_iounmap(p, 4);
#endif

	set_intr_gate(X86_TRAP_DE, divide_error);
	set_intr_gate_ist(X86_TRAP_NMI, &nmi, NMI_STACK);
	/* int4 can be called from all */
	set_system_intr_gate(X86_TRAP_OF, &overflow);
	set_intr_gate(X86_TRAP_BR, bounds);
	set_intr_gate(X86_TRAP_UD, invalid_op);
	set_intr_gate(X86_TRAP_NM, device_not_available);
#ifdef CONFIG_X86_32
	set_task_gate(X86_TRAP_DF, GDT_ENTRY_DOUBLEFAULT_TSS);
#else
	set_intr_gate_ist(X86_TRAP_DF, &double_fault, DOUBLEFAULT_STACK);
#endif
	set_intr_gate(X86_TRAP_OLD_MF, coprocessor_segment_overrun);
	set_intr_gate(X86_TRAP_TS, invalid_TSS);
	set_intr_gate(X86_TRAP_NP, segment_not_present);
	set_intr_gate(X86_TRAP_SS, stack_segment);
	set_intr_gate(X86_TRAP_GP, general_protection);
	set_intr_gate(X86_TRAP_SPURIOUS, spurious_interrupt_bug);
	set_intr_gate(X86_TRAP_MF, coprocessor_error);
	set_intr_gate(X86_TRAP_AC, alignment_check);
#ifdef CONFIG_X86_MCE
	set_intr_gate_ist(X86_TRAP_MC, &machine_check, MCE_STACK);
#endif
	set_intr_gate(X86_TRAP_XF, simd_coprocessor_error);

	/* Reserve all the builtin and the syscall vector: */
	for (i = 0; i < FIRST_EXTERNAL_VECTOR; i++)
		set_bit(i, used_vectors);

#ifdef CONFIG_IA32_EMULATION
	set_system_intr_gate(IA32_SYSCALL_VECTOR, ia32_syscall);
	set_bit(IA32_SYSCALL_VECTOR, used_vectors);
#endif

#ifdef CONFIG_X86_32
	set_system_trap_gate(SYSCALL_VECTOR, &system_call);
	set_bit(SYSCALL_VECTOR, used_vectors);
#endif

	/*
	 * Set the IDT descriptor to a fixed read-only location, so that the
	 * "sidt" instruction will not leak the location of the kernel, and
	 * to defend the IDT against arbitrary memory write vulnerabilities.
	 * It will be reloaded in cpu_init() */
	__set_fixmap(FIX_RO_IDT, __pa_symbol(idt_table), PAGE_KERNEL_RO);
	idt_descr.address = fix_to_virt(FIX_RO_IDT);

	/*
	 * Should be a barrier for any external CPU state:
	 */
	cpu_init();

	x86_init.irqs.trap_init();

#ifdef CONFIG_X86_64
	memcpy(&debug_idt_table, &idt_table, IDT_ENTRIES * 16);
	set_nmi_gate(X86_TRAP_DB, &debug);
	set_nmi_gate(X86_TRAP_BP, &int3);
#endif
}<|MERGE_RESOLUTION|>--- conflicted
+++ resolved
@@ -236,8 +236,6 @@
 DO_ERROR_INFO(X86_TRAP_AC,     SIGBUS,  "alignment check",		alignment_check,	     BUS_ADRALN, 0	  )
 
 #ifdef CONFIG_X86_64
-/* Runs on IST stack */
-<<<<<<< HEAD
 dotraplinkage void do_stack_segment(struct pt_regs *regs, long error_code)
 {
 	enum ctx_state prev_state;
@@ -252,8 +250,7 @@
 	exception_exit(prev_state);
 }
 
-=======
->>>>>>> 49c42b45
+/* Runs on IST stack */
 dotraplinkage void do_double_fault(struct pt_regs *regs, long error_code)
 {
 	static const char str[] = "double fault";
