--- conflicted
+++ resolved
@@ -331,11 +331,7 @@
 		break; /* Success, it was handled */
 	case 1: /* Bound violation. */
 		info = mpx_generate_siginfo(regs, xsave_buf);
-<<<<<<< HEAD
-		if (PTR_ERR(info)) {
-=======
 		if (IS_ERR(info)) {
->>>>>>> 9f8d144b
 			/*
 			 * We failed to decode the MPX instruction.  Act as if
 			 * the exception was not caused by MPX.
