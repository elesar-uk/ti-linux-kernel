/*
 *  boot.c - Architecture-Specific Low-Level ACPI Boot Support
 *
 *  Copyright (C) 2001, 2002 Paul Diefenbaugh <paul.s.diefenbaugh@intel.com>
 *  Copyright (C) 2001 Jun Nakajima <jun.nakajima@intel.com>
 *
 * ~~~~~~~~~~~~~~~~~~~~~~~~~~~~~~~~~~~~~~~~~~~~~~~~~~~~~~~~~~~~~~~~~~~~~~~~~~
 *
 *  This program is free software; you can redistribute it and/or modify
 *  it under the terms of the GNU General Public License as published by
 *  the Free Software Foundation; either version 2 of the License, or
 *  (at your option) any later version.
 *
 *  This program is distributed in the hope that it will be useful,
 *  but WITHOUT ANY WARRANTY; without even the implied warranty of
 *  MERCHANTABILITY or FITNESS FOR A PARTICULAR PURPOSE.  See the
 *  GNU General Public License for more details.
 *
 *  You should have received a copy of the GNU General Public License
 *  along with this program; if not, write to the Free Software
 *  Foundation, Inc., 59 Temple Place, Suite 330, Boston, MA  02111-1307  USA
 *
 * ~~~~~~~~~~~~~~~~~~~~~~~~~~~~~~~~~~~~~~~~~~~~~~~~~~~~~~~~~~~~~~~~~~~~~~~~~~
 */

#include <linux/init.h>
#include <linux/acpi.h>
#include <linux/acpi_pmtmr.h>
#include <linux/efi.h>
#include <linux/cpumask.h>
#include <linux/module.h>
#include <linux/dmi.h>
#include <linux/irq.h>
#include <linux/irqdomain.h>
#include <linux/slab.h>
#include <linux/bootmem.h>
#include <linux/ioport.h>
#include <linux/pci.h>

#include <asm/pci_x86.h>
#include <asm/pgtable.h>
#include <asm/io_apic.h>
#include <asm/apic.h>
#include <asm/io.h>
#include <asm/mpspec.h>
#include <asm/smp.h>
#include <asm/i8259.h>

#include "sleep.h" /* To include x86_acpi_suspend_lowlevel */
static int __initdata acpi_force = 0;
int acpi_disabled;
EXPORT_SYMBOL(acpi_disabled);

#ifdef	CONFIG_X86_64
# include <asm/proto.h>
#endif				/* X86 */

#define PREFIX			"ACPI: "

int acpi_noirq;				/* skip ACPI IRQ initialization */
int acpi_pci_disabled;		/* skip ACPI PCI scan and IRQ initialization */
EXPORT_SYMBOL(acpi_pci_disabled);

int acpi_lapic;
int acpi_ioapic;
int acpi_strict;
int acpi_disable_cmcff;

u8 acpi_sci_flags __initdata;
int acpi_sci_override_gsi __initdata;
int acpi_skip_timer_override __initdata;
int acpi_use_timer_override __initdata;
int acpi_fix_pin2_polarity __initdata;

#ifdef CONFIG_X86_LOCAL_APIC
static u64 acpi_lapic_addr __initdata = APIC_DEFAULT_PHYS_BASE;
#endif

/*
 * Locks related to IOAPIC hotplug
 * Hotplug side:
 *	->device_hotplug_lock
 *		->acpi_ioapic_lock
 *			->ioapic_lock
 * Interrupt mapping side:
 *	->acpi_ioapic_lock
 *		->ioapic_mutex
 *			->ioapic_lock
 */
static DEFINE_MUTEX(acpi_ioapic_lock);

/* --------------------------------------------------------------------------
                              Boot-time Configuration
   -------------------------------------------------------------------------- */

/*
 * The default interrupt routing model is PIC (8259).  This gets
 * overridden if IOAPICs are enumerated (below).
 */
enum acpi_irq_model_id acpi_irq_model = ACPI_IRQ_MODEL_PIC;


/*
 * ISA irqs by default are the first 16 gsis but can be
 * any gsi as specified by an interrupt source override.
 */
static u32 isa_irq_to_gsi[NR_IRQS_LEGACY] __read_mostly = {
	0, 1, 2, 3, 4, 5, 6, 7, 8, 9, 10, 11, 12, 13, 14, 15
};

#define	ACPI_INVALID_GSI		INT_MIN

/*
 * This is just a simple wrapper around early_ioremap(),
 * with sanity checks for phys == 0 and size == 0.
 */
char *__init __acpi_map_table(unsigned long phys, unsigned long size)
{

	if (!phys || !size)
		return NULL;

	return early_ioremap(phys, size);
}

void __init __acpi_unmap_table(char *map, unsigned long size)
{
	if (!map || !size)
		return;

	early_iounmap(map, size);
}

#ifdef CONFIG_X86_LOCAL_APIC
static int __init acpi_parse_madt(struct acpi_table_header *table)
{
	struct acpi_table_madt *madt = NULL;

	if (!cpu_has_apic)
		return -EINVAL;

	madt = (struct acpi_table_madt *)table;
	if (!madt) {
		printk(KERN_WARNING PREFIX "Unable to map MADT\n");
		return -ENODEV;
	}

	if (madt->address) {
		acpi_lapic_addr = (u64) madt->address;

		printk(KERN_DEBUG PREFIX "Local APIC address 0x%08x\n",
		       madt->address);
	}

	default_acpi_madt_oem_check(madt->header.oem_id,
				    madt->header.oem_table_id);

	return 0;
}

/**
 * acpi_register_lapic - register a local apic and generates a logic cpu number
 * @id: local apic id to register
 * @enabled: this cpu is enabled or not
 *
 * Returns the logic cpu number which maps to the local apic
 */
static int acpi_register_lapic(int id, u8 enabled)
{
	unsigned int ver = 0;

	if (id >= MAX_LOCAL_APIC) {
		printk(KERN_INFO PREFIX "skipped apicid that is too big\n");
		return -EINVAL;
	}

	if (!enabled) {
		++disabled_cpus;
		return -EINVAL;
	}

	if (boot_cpu_physical_apicid != -1U)
		ver = apic_version[boot_cpu_physical_apicid];

	return generic_processor_info(id, ver);
}

static int __init
acpi_parse_x2apic(struct acpi_subtable_header *header, const unsigned long end)
{
	struct acpi_madt_local_x2apic *processor = NULL;
	int apic_id;
	u8 enabled;

	processor = (struct acpi_madt_local_x2apic *)header;

	if (BAD_MADT_ENTRY(processor, end))
		return -EINVAL;

	acpi_table_print_madt_entry(header);

	apic_id = processor->local_apic_id;
	enabled = processor->lapic_flags & ACPI_MADT_ENABLED;
#ifdef CONFIG_X86_X2APIC
	/*
	 * We need to register disabled CPU as well to permit
	 * counting disabled CPUs. This allows us to size
	 * cpus_possible_map more accurately, to permit
	 * to not preallocating memory for all NR_CPUS
	 * when we use CPU hotplug.
	 */
	if (!apic->apic_id_valid(apic_id) && enabled)
		printk(KERN_WARNING PREFIX "x2apic entry ignored\n");
	else
		acpi_register_lapic(apic_id, enabled);
#else
	printk(KERN_WARNING PREFIX "x2apic entry ignored\n");
#endif

	return 0;
}

static int __init
acpi_parse_lapic(struct acpi_subtable_header * header, const unsigned long end)
{
	struct acpi_madt_local_apic *processor = NULL;

	processor = (struct acpi_madt_local_apic *)header;

	if (BAD_MADT_ENTRY(processor, end))
		return -EINVAL;

	acpi_table_print_madt_entry(header);

	/*
	 * We need to register disabled CPU as well to permit
	 * counting disabled CPUs. This allows us to size
	 * cpus_possible_map more accurately, to permit
	 * to not preallocating memory for all NR_CPUS
	 * when we use CPU hotplug.
	 */
	acpi_register_lapic(processor->id,	/* APIC ID */
			    processor->lapic_flags & ACPI_MADT_ENABLED);

	return 0;
}

static int __init
acpi_parse_sapic(struct acpi_subtable_header *header, const unsigned long end)
{
	struct acpi_madt_local_sapic *processor = NULL;

	processor = (struct acpi_madt_local_sapic *)header;

	if (BAD_MADT_ENTRY(processor, end))
		return -EINVAL;

	acpi_table_print_madt_entry(header);

	acpi_register_lapic((processor->id << 8) | processor->eid,/* APIC ID */
			    processor->lapic_flags & ACPI_MADT_ENABLED);

	return 0;
}

static int __init
acpi_parse_lapic_addr_ovr(struct acpi_subtable_header * header,
			  const unsigned long end)
{
	struct acpi_madt_local_apic_override *lapic_addr_ovr = NULL;

	lapic_addr_ovr = (struct acpi_madt_local_apic_override *)header;

	if (BAD_MADT_ENTRY(lapic_addr_ovr, end))
		return -EINVAL;

	acpi_lapic_addr = lapic_addr_ovr->address;

	return 0;
}

static int __init
acpi_parse_x2apic_nmi(struct acpi_subtable_header *header,
		      const unsigned long end)
{
	struct acpi_madt_local_x2apic_nmi *x2apic_nmi = NULL;

	x2apic_nmi = (struct acpi_madt_local_x2apic_nmi *)header;

	if (BAD_MADT_ENTRY(x2apic_nmi, end))
		return -EINVAL;

	acpi_table_print_madt_entry(header);

	if (x2apic_nmi->lint != 1)
		printk(KERN_WARNING PREFIX "NMI not connected to LINT 1!\n");

	return 0;
}

static int __init
acpi_parse_lapic_nmi(struct acpi_subtable_header * header, const unsigned long end)
{
	struct acpi_madt_local_apic_nmi *lapic_nmi = NULL;

	lapic_nmi = (struct acpi_madt_local_apic_nmi *)header;

	if (BAD_MADT_ENTRY(lapic_nmi, end))
		return -EINVAL;

	acpi_table_print_madt_entry(header);

	if (lapic_nmi->lint != 1)
		printk(KERN_WARNING PREFIX "NMI not connected to LINT 1!\n");

	return 0;
}

#endif				/*CONFIG_X86_LOCAL_APIC */

#ifdef CONFIG_X86_IO_APIC
#define MP_ISA_BUS		0

static void __init mp_override_legacy_irq(u8 bus_irq, u8 polarity, u8 trigger,
					  u32 gsi)
{
	int ioapic;
	int pin;
	struct mpc_intsrc mp_irq;

	/*
	 * Convert 'gsi' to 'ioapic.pin'.
	 */
	ioapic = mp_find_ioapic(gsi);
	if (ioapic < 0)
		return;
	pin = mp_find_ioapic_pin(ioapic, gsi);

	/*
	 * TBD: This check is for faulty timer entries, where the override
	 *      erroneously sets the trigger to level, resulting in a HUGE
	 *      increase of timer interrupts!
	 */
	if ((bus_irq == 0) && (trigger == 3))
		trigger = 1;

	mp_irq.type = MP_INTSRC;
	mp_irq.irqtype = mp_INT;
	mp_irq.irqflag = (trigger << 2) | polarity;
	mp_irq.srcbus = MP_ISA_BUS;
	mp_irq.srcbusirq = bus_irq;	/* IRQ */
	mp_irq.dstapic = mpc_ioapic_id(ioapic); /* APIC ID */
	mp_irq.dstirq = pin;	/* INTIN# */

	mp_save_irq(&mp_irq);

	/*
	 * Reset default identity mapping if gsi is also an legacy IRQ,
	 * otherwise there will be more than one entry with the same GSI
	 * and acpi_isa_irq_to_gsi() may give wrong result.
	 */
	if (gsi < nr_legacy_irqs() && isa_irq_to_gsi[gsi] == gsi)
		isa_irq_to_gsi[gsi] = ACPI_INVALID_GSI;
	isa_irq_to_gsi[bus_irq] = gsi;
}

static int mp_config_acpi_gsi(struct device *dev, u32 gsi, int trigger,
			int polarity)
{
#ifdef CONFIG_X86_MPPARSE
	struct mpc_intsrc mp_irq;
	struct pci_dev *pdev;
	unsigned char number;
	unsigned int devfn;
	int ioapic;
	u8 pin;

	if (!acpi_ioapic)
		return 0;
	if (!dev || !dev_is_pci(dev))
		return 0;

	pdev = to_pci_dev(dev);
	number = pdev->bus->number;
	devfn = pdev->devfn;
	pin = pdev->pin;
	/* print the entry should happen on mptable identically */
	mp_irq.type = MP_INTSRC;
	mp_irq.irqtype = mp_INT;
	mp_irq.irqflag = (trigger == ACPI_EDGE_SENSITIVE ? 4 : 0x0c) |
				(polarity == ACPI_ACTIVE_HIGH ? 1 : 3);
	mp_irq.srcbus = number;
	mp_irq.srcbusirq = (((devfn >> 3) & 0x1f) << 2) | ((pin - 1) & 3);
	ioapic = mp_find_ioapic(gsi);
	mp_irq.dstapic = mpc_ioapic_id(ioapic);
	mp_irq.dstirq = mp_find_ioapic_pin(ioapic, gsi);

	mp_save_irq(&mp_irq);
#endif
	return 0;
}

static int mp_register_gsi(struct device *dev, u32 gsi, int trigger,
			   int polarity)
{
	int irq, node;

	if (acpi_irq_model != ACPI_IRQ_MODEL_IOAPIC)
		return gsi;

	trigger = trigger == ACPI_EDGE_SENSITIVE ? 0 : 1;
	polarity = polarity == ACPI_ACTIVE_HIGH ? 0 : 1;
	node = dev ? dev_to_node(dev) : NUMA_NO_NODE;
	if (mp_set_gsi_attr(gsi, trigger, polarity, node)) {
		pr_warn("Failed to set pin attr for GSI%d\n", gsi);
		return -1;
	}

	irq = mp_map_gsi_to_irq(gsi, IOAPIC_MAP_ALLOC);
	if (irq < 0)
		return irq;

	/* Don't set up the ACPI SCI because it's already set up */
	if (enable_update_mptable && acpi_gbl_FADT.sci_interrupt != gsi)
		mp_config_acpi_gsi(dev, gsi, trigger, polarity);

	return irq;
}

static void mp_unregister_gsi(u32 gsi)
{
	int irq;

	if (acpi_irq_model != ACPI_IRQ_MODEL_IOAPIC)
		return;

	irq = mp_map_gsi_to_irq(gsi, 0);
	if (irq > 0)
		mp_unmap_irq(irq);
}

static struct irq_domain_ops acpi_irqdomain_ops = {
	.map = mp_irqdomain_map,
	.unmap = mp_irqdomain_unmap,
};

static int __init
acpi_parse_ioapic(struct acpi_subtable_header * header, const unsigned long end)
{
	struct acpi_madt_io_apic *ioapic = NULL;
	struct ioapic_domain_cfg cfg = {
		.type = IOAPIC_DOMAIN_DYNAMIC,
		.ops = &acpi_irqdomain_ops,
	};

	ioapic = (struct acpi_madt_io_apic *)header;

	if (BAD_MADT_ENTRY(ioapic, end))
		return -EINVAL;

	acpi_table_print_madt_entry(header);

	/* Statically assign IRQ numbers for IOAPICs hosting legacy IRQs */
	if (ioapic->global_irq_base < nr_legacy_irqs())
		cfg.type = IOAPIC_DOMAIN_LEGACY;

	mp_register_ioapic(ioapic->id, ioapic->address, ioapic->global_irq_base,
			   &cfg);

	return 0;
}

/*
 * Parse Interrupt Source Override for the ACPI SCI
 */
static void __init acpi_sci_ioapic_setup(u8 bus_irq, u16 polarity, u16 trigger, u32 gsi)
{
	if (trigger == 0)	/* compatible SCI trigger is level */
		trigger = 3;

	if (polarity == 0)	/* compatible SCI polarity is low */
		polarity = 3;

	/* Command-line over-ride via acpi_sci= */
	if (acpi_sci_flags & ACPI_MADT_TRIGGER_MASK)
		trigger = (acpi_sci_flags & ACPI_MADT_TRIGGER_MASK) >> 2;

	if (acpi_sci_flags & ACPI_MADT_POLARITY_MASK)
		polarity = acpi_sci_flags & ACPI_MADT_POLARITY_MASK;

	mp_override_legacy_irq(bus_irq, polarity, trigger, gsi);

	/*
	 * stash over-ride to indicate we've been here
	 * and for later update of acpi_gbl_FADT
	 */
	acpi_sci_override_gsi = gsi;
	return;
}

static int __init
acpi_parse_int_src_ovr(struct acpi_subtable_header * header,
		       const unsigned long end)
{
	struct acpi_madt_interrupt_override *intsrc = NULL;

	intsrc = (struct acpi_madt_interrupt_override *)header;

	if (BAD_MADT_ENTRY(intsrc, end))
		return -EINVAL;

	acpi_table_print_madt_entry(header);

	if (intsrc->source_irq == acpi_gbl_FADT.sci_interrupt) {
		acpi_sci_ioapic_setup(intsrc->source_irq,
				      intsrc->inti_flags & ACPI_MADT_POLARITY_MASK,
				      (intsrc->inti_flags & ACPI_MADT_TRIGGER_MASK) >> 2,
				      intsrc->global_irq);
		return 0;
	}

	if (intsrc->source_irq == 0) {
		if (acpi_skip_timer_override) {
			printk(PREFIX "BIOS IRQ0 override ignored.\n");
			return 0;
		}

		if ((intsrc->global_irq == 2) && acpi_fix_pin2_polarity
			&& (intsrc->inti_flags & ACPI_MADT_POLARITY_MASK)) {
			intsrc->inti_flags &= ~ACPI_MADT_POLARITY_MASK;
			printk(PREFIX "BIOS IRQ0 pin2 override: forcing polarity to high active.\n");
		}
	}

	mp_override_legacy_irq(intsrc->source_irq,
				intsrc->inti_flags & ACPI_MADT_POLARITY_MASK,
				(intsrc->inti_flags & ACPI_MADT_TRIGGER_MASK) >> 2,
				intsrc->global_irq);

	return 0;
}

static int __init
acpi_parse_nmi_src(struct acpi_subtable_header * header, const unsigned long end)
{
	struct acpi_madt_nmi_source *nmi_src = NULL;

	nmi_src = (struct acpi_madt_nmi_source *)header;

	if (BAD_MADT_ENTRY(nmi_src, end))
		return -EINVAL;

	acpi_table_print_madt_entry(header);

	/* TBD: Support nimsrc entries? */

	return 0;
}

#endif				/* CONFIG_X86_IO_APIC */

/*
 * acpi_pic_sci_set_trigger()
 *
 * use ELCR to set PIC-mode trigger type for SCI
 *
 * If a PIC-mode SCI is not recognized or gives spurious IRQ7's
 * it may require Edge Trigger -- use "acpi_sci=edge"
 *
 * Port 0x4d0-4d1 are ECLR1 and ECLR2, the Edge/Level Control Registers
 * for the 8259 PIC.  bit[n] = 1 means irq[n] is Level, otherwise Edge.
 * ECLR1 is IRQs 0-7 (IRQ 0, 1, 2 must be 0)
 * ECLR2 is IRQs 8-15 (IRQ 8, 13 must be 0)
 */

void __init acpi_pic_sci_set_trigger(unsigned int irq, u16 trigger)
{
	unsigned int mask = 1 << irq;
	unsigned int old, new;

	/* Real old ELCR mask */
	old = inb(0x4d0) | (inb(0x4d1) << 8);

	/*
	 * If we use ACPI to set PCI IRQs, then we should clear ELCR
	 * since we will set it correctly as we enable the PCI irq
	 * routing.
	 */
	new = acpi_noirq ? old : 0;

	/*
	 * Update SCI information in the ELCR, it isn't in the PCI
	 * routing tables..
	 */
	switch (trigger) {
	case 1:		/* Edge - clear */
		new &= ~mask;
		break;
	case 3:		/* Level - set */
		new |= mask;
		break;
	}

	if (old == new)
		return;

	printk(PREFIX "setting ELCR to %04x (from %04x)\n", new, old);
	outb(new, 0x4d0);
	outb(new >> 8, 0x4d1);
}

int acpi_gsi_to_irq(u32 gsi, unsigned int *irqp)
{
<<<<<<< HEAD
	int irq;

	if (acpi_irq_model == ACPI_IRQ_MODEL_PIC) {
		*irqp = gsi;
	} else {
		mutex_lock(&acpi_ioapic_lock);
		irq = mp_map_gsi_to_irq(gsi,
					IOAPIC_MAP_ALLOC | IOAPIC_MAP_CHECK);
		mutex_unlock(&acpi_ioapic_lock);
		if (irq < 0)
			return -1;
		*irqp = irq;
=======
	int rc, irq, trigger, polarity;

	rc = acpi_get_override_irq(gsi, &trigger, &polarity);
	if (rc == 0) {
		trigger = trigger ? ACPI_LEVEL_SENSITIVE : ACPI_EDGE_SENSITIVE;
		polarity = polarity ? ACPI_ACTIVE_LOW : ACPI_ACTIVE_HIGH;
		irq = acpi_register_gsi(NULL, gsi, trigger, polarity);
		if (irq >= 0) {
			*irqp = irq;
			return 0;
		}
>>>>>>> 2a7eaea0
	}

	return -1;
}
EXPORT_SYMBOL_GPL(acpi_gsi_to_irq);

int acpi_isa_irq_to_gsi(unsigned isa_irq, u32 *gsi)
{
	if (isa_irq < nr_legacy_irqs() &&
	    isa_irq_to_gsi[isa_irq] != ACPI_INVALID_GSI) {
		*gsi = isa_irq_to_gsi[isa_irq];
		return 0;
	}

	return -1;
}

static int acpi_register_gsi_pic(struct device *dev, u32 gsi,
				 int trigger, int polarity)
{
#ifdef CONFIG_PCI
	/*
	 * Make sure all (legacy) PCI IRQs are set as level-triggered.
	 */
	if (trigger == ACPI_LEVEL_SENSITIVE)
		eisa_set_level_irq(gsi);
#endif

	return gsi;
}

static int acpi_register_gsi_ioapic(struct device *dev, u32 gsi,
				    int trigger, int polarity)
{
	int irq = gsi;

#ifdef CONFIG_X86_IO_APIC
	mutex_lock(&acpi_ioapic_lock);
	irq = mp_register_gsi(dev, gsi, trigger, polarity);
	mutex_unlock(&acpi_ioapic_lock);
#endif

	return irq;
}

static void acpi_unregister_gsi_ioapic(u32 gsi)
{
#ifdef CONFIG_X86_IO_APIC
	mutex_lock(&acpi_ioapic_lock);
	mp_unregister_gsi(gsi);
	mutex_unlock(&acpi_ioapic_lock);
#endif
}

int (*__acpi_register_gsi)(struct device *dev, u32 gsi,
			   int trigger, int polarity) = acpi_register_gsi_pic;
void (*__acpi_unregister_gsi)(u32 gsi) = NULL;

#ifdef CONFIG_ACPI_SLEEP
int (*acpi_suspend_lowlevel)(void) = x86_acpi_suspend_lowlevel;
#else
int (*acpi_suspend_lowlevel)(void);
#endif

/*
 * success: return IRQ number (>=0)
 * failure: return < 0
 */
int acpi_register_gsi(struct device *dev, u32 gsi, int trigger, int polarity)
{
	return __acpi_register_gsi(dev, gsi, trigger, polarity);
}
EXPORT_SYMBOL_GPL(acpi_register_gsi);

void acpi_unregister_gsi(u32 gsi)
{
	if (__acpi_unregister_gsi)
		__acpi_unregister_gsi(gsi);
}
EXPORT_SYMBOL_GPL(acpi_unregister_gsi);

#ifdef CONFIG_X86_LOCAL_APIC
static void __init acpi_set_irq_model_ioapic(void)
{
	acpi_irq_model = ACPI_IRQ_MODEL_IOAPIC;
	__acpi_register_gsi = acpi_register_gsi_ioapic;
	__acpi_unregister_gsi = acpi_unregister_gsi_ioapic;
	acpi_ioapic = 1;
}
#endif

/*
 *  ACPI based hotplug support for CPU
 */
#ifdef CONFIG_ACPI_HOTPLUG_CPU
#include <acpi/processor.h>

static void acpi_map_cpu2node(acpi_handle handle, int cpu, int physid)
{
#ifdef CONFIG_ACPI_NUMA
	int nid;

	nid = acpi_get_node(handle);
	if (nid != -1) {
		set_apicid_to_node(physid, nid);
		numa_set_node(cpu, nid);
	}
#endif
}

static int _acpi_map_lsapic(acpi_handle handle, int physid, int *pcpu)
{
	int cpu;

	cpu = acpi_register_lapic(physid, ACPI_MADT_ENABLED);
	if (cpu < 0) {
		pr_info(PREFIX "Unable to map lapic to logical cpu number\n");
		return cpu;
	}

	acpi_processor_set_pdc(handle);
	acpi_map_cpu2node(handle, cpu, physid);

	*pcpu = cpu;
	return 0;
}

/* wrapper to silence section mismatch warning */
int __ref acpi_map_cpu(acpi_handle handle, int physid, int *pcpu)
{
	return _acpi_map_lsapic(handle, physid, pcpu);
}
EXPORT_SYMBOL(acpi_map_cpu);

int acpi_unmap_cpu(int cpu)
{
#ifdef CONFIG_ACPI_NUMA
	set_apicid_to_node(per_cpu(x86_cpu_to_apicid, cpu), NUMA_NO_NODE);
#endif

	per_cpu(x86_cpu_to_apicid, cpu) = -1;
	set_cpu_present(cpu, false);
	num_processors--;

	return (0);
}
EXPORT_SYMBOL(acpi_unmap_cpu);
#endif				/* CONFIG_ACPI_HOTPLUG_CPU */

int acpi_register_ioapic(acpi_handle handle, u64 phys_addr, u32 gsi_base)
{
	int ret = -ENOSYS;
#ifdef CONFIG_ACPI_HOTPLUG_IOAPIC
	int ioapic_id;
	u64 addr;
	struct ioapic_domain_cfg cfg = {
		.type = IOAPIC_DOMAIN_DYNAMIC,
		.ops = &acpi_irqdomain_ops,
	};

	ioapic_id = acpi_get_ioapic_id(handle, gsi_base, &addr);
	if (ioapic_id < 0) {
		unsigned long long uid;
		acpi_status status;
<<<<<<< HEAD

		status = acpi_evaluate_integer(handle, METHOD_NAME__UID,
					       NULL, &uid);
		if (ACPI_FAILURE(status)) {
			acpi_handle_warn(handle, "failed to get IOAPIC ID.\n");
			return -EINVAL;
		}
		ioapic_id = (int)uid;
	}

=======

		status = acpi_evaluate_integer(handle, METHOD_NAME__UID,
					       NULL, &uid);
		if (ACPI_FAILURE(status)) {
			acpi_handle_warn(handle, "failed to get IOAPIC ID.\n");
			return -EINVAL;
		}
		ioapic_id = (int)uid;
	}

>>>>>>> 2a7eaea0
	mutex_lock(&acpi_ioapic_lock);
	ret  = mp_register_ioapic(ioapic_id, phys_addr, gsi_base, &cfg);
	mutex_unlock(&acpi_ioapic_lock);
#endif

	return ret;
}
EXPORT_SYMBOL(acpi_register_ioapic);

int acpi_unregister_ioapic(acpi_handle handle, u32 gsi_base)
{
	int ret = -ENOSYS;
<<<<<<< HEAD

#ifdef CONFIG_ACPI_HOTPLUG_IOAPIC
	mutex_lock(&acpi_ioapic_lock);
	ret  = mp_unregister_ioapic(gsi_base);
	mutex_unlock(&acpi_ioapic_lock);
#endif

=======

#ifdef CONFIG_ACPI_HOTPLUG_IOAPIC
	mutex_lock(&acpi_ioapic_lock);
	ret  = mp_unregister_ioapic(gsi_base);
	mutex_unlock(&acpi_ioapic_lock);
#endif

>>>>>>> 2a7eaea0
	return ret;
}
EXPORT_SYMBOL(acpi_unregister_ioapic);

/**
 * acpi_ioapic_registered - Check whether IOAPIC assoicatied with @gsi_base
 *			    has been registered
 * @handle:	ACPI handle of the IOAPIC deivce
 * @gsi_base:	GSI base associated with the IOAPIC
 *
 * Assume caller holds some type of lock to serialize acpi_ioapic_registered()
 * with acpi_register_ioapic()/acpi_unregister_ioapic().
 */
int acpi_ioapic_registered(acpi_handle handle, u32 gsi_base)
{
	int ret = 0;

#ifdef CONFIG_ACPI_HOTPLUG_IOAPIC
	mutex_lock(&acpi_ioapic_lock);
	ret  = mp_ioapic_registered(gsi_base);
	mutex_unlock(&acpi_ioapic_lock);
#endif

	return ret;
}

static int __init acpi_parse_sbf(struct acpi_table_header *table)
{
	struct acpi_table_boot *sb;

	sb = (struct acpi_table_boot *)table;
	if (!sb) {
		printk(KERN_WARNING PREFIX "Unable to map SBF\n");
		return -ENODEV;
	}

	sbf_port = sb->cmos_index;	/* Save CMOS port */

	return 0;
}

#ifdef CONFIG_HPET_TIMER
#include <asm/hpet.h>

static struct resource *hpet_res __initdata;

static int __init acpi_parse_hpet(struct acpi_table_header *table)
{
	struct acpi_table_hpet *hpet_tbl;

	hpet_tbl = (struct acpi_table_hpet *)table;
	if (!hpet_tbl) {
		printk(KERN_WARNING PREFIX "Unable to map HPET\n");
		return -ENODEV;
	}

	if (hpet_tbl->address.space_id != ACPI_SPACE_MEM) {
		printk(KERN_WARNING PREFIX "HPET timers must be located in "
		       "memory.\n");
		return -1;
	}

	hpet_address = hpet_tbl->address.address;
	hpet_blockid = hpet_tbl->sequence;

	/*
	 * Some broken BIOSes advertise HPET at 0x0. We really do not
	 * want to allocate a resource there.
	 */
	if (!hpet_address) {
		printk(KERN_WARNING PREFIX
		       "HPET id: %#x base: %#lx is invalid\n",
		       hpet_tbl->id, hpet_address);
		return 0;
	}
#ifdef CONFIG_X86_64
	/*
	 * Some even more broken BIOSes advertise HPET at
	 * 0xfed0000000000000 instead of 0xfed00000. Fix it up and add
	 * some noise:
	 */
	if (hpet_address == 0xfed0000000000000UL) {
		if (!hpet_force_user) {
			printk(KERN_WARNING PREFIX "HPET id: %#x "
			       "base: 0xfed0000000000000 is bogus\n "
			       "try hpet=force on the kernel command line to "
			       "fix it up to 0xfed00000.\n", hpet_tbl->id);
			hpet_address = 0;
			return 0;
		}
		printk(KERN_WARNING PREFIX
		       "HPET id: %#x base: 0xfed0000000000000 fixed up "
		       "to 0xfed00000.\n", hpet_tbl->id);
		hpet_address >>= 32;
	}
#endif
	printk(KERN_INFO PREFIX "HPET id: %#x base: %#lx\n",
	       hpet_tbl->id, hpet_address);

	/*
	 * Allocate and initialize the HPET firmware resource for adding into
	 * the resource tree during the lateinit timeframe.
	 */
#define HPET_RESOURCE_NAME_SIZE 9
	hpet_res = alloc_bootmem(sizeof(*hpet_res) + HPET_RESOURCE_NAME_SIZE);

	hpet_res->name = (void *)&hpet_res[1];
	hpet_res->flags = IORESOURCE_MEM;
	snprintf((char *)hpet_res->name, HPET_RESOURCE_NAME_SIZE, "HPET %u",
		 hpet_tbl->sequence);

	hpet_res->start = hpet_address;
	hpet_res->end = hpet_address + (1 * 1024) - 1;

	return 0;
}

/*
 * hpet_insert_resource inserts the HPET resources used into the resource
 * tree.
 */
static __init int hpet_insert_resource(void)
{
	if (!hpet_res)
		return 1;

	return insert_resource(&iomem_resource, hpet_res);
}

late_initcall(hpet_insert_resource);

#else
#define	acpi_parse_hpet	NULL
#endif

static int __init acpi_parse_fadt(struct acpi_table_header *table)
{

#ifdef CONFIG_X86_PM_TIMER
	/* detect the location of the ACPI PM Timer */
	if (acpi_gbl_FADT.header.revision >= FADT2_REVISION_ID) {
		/* FADT rev. 2 */
		if (acpi_gbl_FADT.xpm_timer_block.space_id !=
		    ACPI_ADR_SPACE_SYSTEM_IO)
			return 0;

		pmtmr_ioport = acpi_gbl_FADT.xpm_timer_block.address;
		/*
		 * "X" fields are optional extensions to the original V1.0
		 * fields, so we must selectively expand V1.0 fields if the
		 * corresponding X field is zero.
	 	 */
		if (!pmtmr_ioport)
			pmtmr_ioport = acpi_gbl_FADT.pm_timer_block;
	} else {
		/* FADT rev. 1 */
		pmtmr_ioport = acpi_gbl_FADT.pm_timer_block;
	}
	if (pmtmr_ioport)
		printk(KERN_INFO PREFIX "PM-Timer IO Port: %#x\n",
		       pmtmr_ioport);
#endif
	return 0;
}

#ifdef	CONFIG_X86_LOCAL_APIC
/*
 * Parse LAPIC entries in MADT
 * returns 0 on success, < 0 on error
 */

static int __init early_acpi_parse_madt_lapic_addr_ovr(void)
{
	int count;

	if (!cpu_has_apic)
		return -ENODEV;

	/*
	 * Note that the LAPIC address is obtained from the MADT (32-bit value)
	 * and (optionally) overriden by a LAPIC_ADDR_OVR entry (64-bit value).
	 */

	count = acpi_table_parse_madt(ACPI_MADT_TYPE_LOCAL_APIC_OVERRIDE,
				      acpi_parse_lapic_addr_ovr, 0);
	if (count < 0) {
		printk(KERN_ERR PREFIX
		       "Error parsing LAPIC address override entry\n");
		return count;
	}

	register_lapic_address(acpi_lapic_addr);

	return count;
}

static int __init acpi_parse_madt_lapic_entries(void)
{
	int count;
	int x2count = 0;

	if (!cpu_has_apic)
		return -ENODEV;

	/*
	 * Note that the LAPIC address is obtained from the MADT (32-bit value)
	 * and (optionally) overriden by a LAPIC_ADDR_OVR entry (64-bit value).
	 */

	count = acpi_table_parse_madt(ACPI_MADT_TYPE_LOCAL_APIC_OVERRIDE,
				      acpi_parse_lapic_addr_ovr, 0);
	if (count < 0) {
		printk(KERN_ERR PREFIX
		       "Error parsing LAPIC address override entry\n");
		return count;
	}

	register_lapic_address(acpi_lapic_addr);

	count = acpi_table_parse_madt(ACPI_MADT_TYPE_LOCAL_SAPIC,
				      acpi_parse_sapic, MAX_LOCAL_APIC);

	if (!count) {
		x2count = acpi_table_parse_madt(ACPI_MADT_TYPE_LOCAL_X2APIC,
					acpi_parse_x2apic, MAX_LOCAL_APIC);
		count = acpi_table_parse_madt(ACPI_MADT_TYPE_LOCAL_APIC,
					acpi_parse_lapic, MAX_LOCAL_APIC);
	}
	if (!count && !x2count) {
		printk(KERN_ERR PREFIX "No LAPIC entries present\n");
		/* TBD: Cleanup to allow fallback to MPS */
		return -ENODEV;
	} else if (count < 0 || x2count < 0) {
		printk(KERN_ERR PREFIX "Error parsing LAPIC entry\n");
		/* TBD: Cleanup to allow fallback to MPS */
		return count;
	}

	x2count = acpi_table_parse_madt(ACPI_MADT_TYPE_LOCAL_X2APIC_NMI,
					acpi_parse_x2apic_nmi, 0);
	count = acpi_table_parse_madt(ACPI_MADT_TYPE_LOCAL_APIC_NMI,
				      acpi_parse_lapic_nmi, 0);
	if (count < 0 || x2count < 0) {
		printk(KERN_ERR PREFIX "Error parsing LAPIC NMI entry\n");
		/* TBD: Cleanup to allow fallback to MPS */
		return count;
	}
	return 0;
}
#endif				/* CONFIG_X86_LOCAL_APIC */

#ifdef	CONFIG_X86_IO_APIC
static void __init mp_config_acpi_legacy_irqs(void)
{
	int i;
	struct mpc_intsrc mp_irq;

#ifdef CONFIG_EISA
	/*
	 * Fabricate the legacy ISA bus (bus #31).
	 */
	mp_bus_id_to_type[MP_ISA_BUS] = MP_BUS_ISA;
#endif
	set_bit(MP_ISA_BUS, mp_bus_not_pci);
	pr_debug("Bus #%d is ISA\n", MP_ISA_BUS);

	/*
	 * Use the default configuration for the IRQs 0-15.  Unless
	 * overridden by (MADT) interrupt source override entries.
	 */
	for (i = 0; i < nr_legacy_irqs(); i++) {
		int ioapic, pin;
		unsigned int dstapic;
		int idx;
		u32 gsi;

		/* Locate the gsi that irq i maps to. */
		if (acpi_isa_irq_to_gsi(i, &gsi))
			continue;

		/*
		 * Locate the IOAPIC that manages the ISA IRQ.
		 */
		ioapic = mp_find_ioapic(gsi);
		if (ioapic < 0)
			continue;
		pin = mp_find_ioapic_pin(ioapic, gsi);
		dstapic = mpc_ioapic_id(ioapic);

		for (idx = 0; idx < mp_irq_entries; idx++) {
			struct mpc_intsrc *irq = mp_irqs + idx;

			/* Do we already have a mapping for this ISA IRQ? */
			if (irq->srcbus == MP_ISA_BUS && irq->srcbusirq == i)
				break;

			/* Do we already have a mapping for this IOAPIC pin */
			if (irq->dstapic == dstapic && irq->dstirq == pin)
				break;
		}

		if (idx != mp_irq_entries) {
			printk(KERN_DEBUG "ACPI: IRQ%d used by override.\n", i);
			continue;	/* IRQ already used */
		}

		mp_irq.type = MP_INTSRC;
		mp_irq.irqflag = 0;	/* Conforming */
		mp_irq.srcbus = MP_ISA_BUS;
		mp_irq.dstapic = dstapic;
		mp_irq.irqtype = mp_INT;
		mp_irq.srcbusirq = i; /* Identity mapped */
		mp_irq.dstirq = pin;

		mp_save_irq(&mp_irq);
	}
}

/*
 * Parse IOAPIC related entries in MADT
 * returns 0 on success, < 0 on error
 */
static int __init acpi_parse_madt_ioapic_entries(void)
{
	int count;

	/*
	 * ACPI interpreter is required to complete interrupt setup,
	 * so if it is off, don't enumerate the io-apics with ACPI.
	 * If MPS is present, it will handle them,
	 * otherwise the system will stay in PIC mode
	 */
	if (acpi_disabled || acpi_noirq)
		return -ENODEV;

	if (!cpu_has_apic)
		return -ENODEV;

	/*
	 * if "noapic" boot option, don't look for IO-APICs
	 */
	if (skip_ioapic_setup) {
		printk(KERN_INFO PREFIX "Skipping IOAPIC probe "
		       "due to 'noapic' option.\n");
		return -ENODEV;
	}

	count = acpi_table_parse_madt(ACPI_MADT_TYPE_IO_APIC, acpi_parse_ioapic,
				      MAX_IO_APICS);
	if (!count) {
		printk(KERN_ERR PREFIX "No IOAPIC entries present\n");
		return -ENODEV;
	} else if (count < 0) {
		printk(KERN_ERR PREFIX "Error parsing IOAPIC entry\n");
		return count;
	}

	count = acpi_table_parse_madt(ACPI_MADT_TYPE_INTERRUPT_OVERRIDE,
				      acpi_parse_int_src_ovr, nr_irqs);
	if (count < 0) {
		printk(KERN_ERR PREFIX
		       "Error parsing interrupt source overrides entry\n");
		/* TBD: Cleanup to allow fallback to MPS */
		return count;
	}

	/*
	 * If BIOS did not supply an INT_SRC_OVR for the SCI
	 * pretend we got one so we can set the SCI flags.
	 */
	if (!acpi_sci_override_gsi)
		acpi_sci_ioapic_setup(acpi_gbl_FADT.sci_interrupt, 0, 0,
				      acpi_gbl_FADT.sci_interrupt);

	/* Fill in identity legacy mappings where no override */
	mp_config_acpi_legacy_irqs();

	count = acpi_table_parse_madt(ACPI_MADT_TYPE_NMI_SOURCE,
				      acpi_parse_nmi_src, nr_irqs);
	if (count < 0) {
		printk(KERN_ERR PREFIX "Error parsing NMI SRC entry\n");
		/* TBD: Cleanup to allow fallback to MPS */
		return count;
	}

	return 0;
}
#else
static inline int acpi_parse_madt_ioapic_entries(void)
{
	return -1;
}
#endif	/* !CONFIG_X86_IO_APIC */

static void __init early_acpi_process_madt(void)
{
#ifdef CONFIG_X86_LOCAL_APIC
	int error;

	if (!acpi_table_parse(ACPI_SIG_MADT, acpi_parse_madt)) {

		/*
		 * Parse MADT LAPIC entries
		 */
		error = early_acpi_parse_madt_lapic_addr_ovr();
		if (!error) {
			acpi_lapic = 1;
			smp_found_config = 1;
		}
		if (error == -EINVAL) {
			/*
			 * Dell Precision Workstation 410, 610 come here.
			 */
			printk(KERN_ERR PREFIX
			       "Invalid BIOS MADT, disabling ACPI\n");
			disable_acpi();
		}
	}
#endif
}

static void __init acpi_process_madt(void)
{
#ifdef CONFIG_X86_LOCAL_APIC
	int error;

	if (!acpi_table_parse(ACPI_SIG_MADT, acpi_parse_madt)) {

		/*
		 * Parse MADT LAPIC entries
		 */
		error = acpi_parse_madt_lapic_entries();
		if (!error) {
			acpi_lapic = 1;

			/*
			 * Parse MADT IO-APIC entries
			 */
			mutex_lock(&acpi_ioapic_lock);
			error = acpi_parse_madt_ioapic_entries();
			mutex_unlock(&acpi_ioapic_lock);
			if (!error) {
				acpi_set_irq_model_ioapic();

				smp_found_config = 1;
			}
		}
		if (error == -EINVAL) {
			/*
			 * Dell Precision Workstation 410, 610 come here.
			 */
			printk(KERN_ERR PREFIX
			       "Invalid BIOS MADT, disabling ACPI\n");
			disable_acpi();
		}
	} else {
		/*
 		 * ACPI found no MADT, and so ACPI wants UP PIC mode.
 		 * In the event an MPS table was found, forget it.
 		 * Boot with "acpi=off" to use MPS on such a system.
 		 */
		if (smp_found_config) {
			printk(KERN_WARNING PREFIX
				"No APIC-table, disabling MPS\n");
			smp_found_config = 0;
		}
	}

	/*
	 * ACPI supports both logical (e.g. Hyper-Threading) and physical
	 * processors, where MPS only supports physical.
	 */
	if (acpi_lapic && acpi_ioapic)
		printk(KERN_INFO "Using ACPI (MADT) for SMP configuration "
		       "information\n");
	else if (acpi_lapic)
		printk(KERN_INFO "Using ACPI for processor (LAPIC) "
		       "configuration information\n");
#endif
	return;
}

static int __init disable_acpi_irq(const struct dmi_system_id *d)
{
	if (!acpi_force) {
		printk(KERN_NOTICE "%s detected: force use of acpi=noirq\n",
		       d->ident);
		acpi_noirq_set();
	}
	return 0;
}

static int __init disable_acpi_pci(const struct dmi_system_id *d)
{
	if (!acpi_force) {
		printk(KERN_NOTICE "%s detected: force use of pci=noacpi\n",
		       d->ident);
		acpi_disable_pci();
	}
	return 0;
}

static int __init dmi_disable_acpi(const struct dmi_system_id *d)
{
	if (!acpi_force) {
		printk(KERN_NOTICE "%s detected: acpi off\n", d->ident);
		disable_acpi();
	} else {
		printk(KERN_NOTICE
		       "Warning: DMI blacklist says broken, but acpi forced\n");
	}
	return 0;
}

/*
 * Force ignoring BIOS IRQ0 override
 */
static int __init dmi_ignore_irq0_timer_override(const struct dmi_system_id *d)
{
	if (!acpi_skip_timer_override) {
		pr_notice("%s detected: Ignoring BIOS IRQ0 override\n",
			d->ident);
		acpi_skip_timer_override = 1;
	}
	return 0;
}

/*
 * If your system is blacklisted here, but you find that acpi=force
 * works for you, please contact linux-acpi@vger.kernel.org
 */
static struct dmi_system_id __initdata acpi_dmi_table[] = {
	/*
	 * Boxes that need ACPI disabled
	 */
	{
	 .callback = dmi_disable_acpi,
	 .ident = "IBM Thinkpad",
	 .matches = {
		     DMI_MATCH(DMI_BOARD_VENDOR, "IBM"),
		     DMI_MATCH(DMI_BOARD_NAME, "2629H1G"),
		     },
	 },

	/*
	 * Boxes that need ACPI PCI IRQ routing disabled
	 */
	{
	 .callback = disable_acpi_irq,
	 .ident = "ASUS A7V",
	 .matches = {
		     DMI_MATCH(DMI_BOARD_VENDOR, "ASUSTeK Computer INC"),
		     DMI_MATCH(DMI_BOARD_NAME, "<A7V>"),
		     /* newer BIOS, Revision 1011, does work */
		     DMI_MATCH(DMI_BIOS_VERSION,
			       "ASUS A7V ACPI BIOS Revision 1007"),
		     },
	 },
	{
		/*
		 * Latest BIOS for IBM 600E (1.16) has bad pcinum
		 * for LPC bridge, which is needed for the PCI
		 * interrupt links to work. DSDT fix is in bug 5966.
		 * 2645, 2646 model numbers are shared with 600/600E/600X
		 */
	 .callback = disable_acpi_irq,
	 .ident = "IBM Thinkpad 600 Series 2645",
	 .matches = {
		     DMI_MATCH(DMI_BOARD_VENDOR, "IBM"),
		     DMI_MATCH(DMI_BOARD_NAME, "2645"),
		     },
	 },
	{
	 .callback = disable_acpi_irq,
	 .ident = "IBM Thinkpad 600 Series 2646",
	 .matches = {
		     DMI_MATCH(DMI_BOARD_VENDOR, "IBM"),
		     DMI_MATCH(DMI_BOARD_NAME, "2646"),
		     },
	 },
	/*
	 * Boxes that need ACPI PCI IRQ routing and PCI scan disabled
	 */
	{			/* _BBN 0 bug */
	 .callback = disable_acpi_pci,
	 .ident = "ASUS PR-DLS",
	 .matches = {
		     DMI_MATCH(DMI_BOARD_VENDOR, "ASUSTeK Computer INC."),
		     DMI_MATCH(DMI_BOARD_NAME, "PR-DLS"),
		     DMI_MATCH(DMI_BIOS_VERSION,
			       "ASUS PR-DLS ACPI BIOS Revision 1010"),
		     DMI_MATCH(DMI_BIOS_DATE, "03/21/2003")
		     },
	 },
	{
	 .callback = disable_acpi_pci,
	 .ident = "Acer TravelMate 36x Laptop",
	 .matches = {
		     DMI_MATCH(DMI_SYS_VENDOR, "Acer"),
		     DMI_MATCH(DMI_PRODUCT_NAME, "TravelMate 360"),
		     },
	 },
	{}
};

/* second table for DMI checks that should run after early-quirks */
static struct dmi_system_id __initdata acpi_dmi_table_late[] = {
	/*
	 * HP laptops which use a DSDT reporting as HP/SB400/10000,
	 * which includes some code which overrides all temperature
	 * trip points to 16C if the INTIN2 input of the I/O APIC
	 * is enabled.  This input is incorrectly designated the
	 * ISA IRQ 0 via an interrupt source override even though
	 * it is wired to the output of the master 8259A and INTIN0
	 * is not connected at all.  Force ignoring BIOS IRQ0
	 * override in that cases.
	 */
	{
	 .callback = dmi_ignore_irq0_timer_override,
	 .ident = "HP nx6115 laptop",
	 .matches = {
		     DMI_MATCH(DMI_SYS_VENDOR, "Hewlett-Packard"),
		     DMI_MATCH(DMI_PRODUCT_NAME, "HP Compaq nx6115"),
		     },
	 },
	{
	 .callback = dmi_ignore_irq0_timer_override,
	 .ident = "HP NX6125 laptop",
	 .matches = {
		     DMI_MATCH(DMI_SYS_VENDOR, "Hewlett-Packard"),
		     DMI_MATCH(DMI_PRODUCT_NAME, "HP Compaq nx6125"),
		     },
	 },
	{
	 .callback = dmi_ignore_irq0_timer_override,
	 .ident = "HP NX6325 laptop",
	 .matches = {
		     DMI_MATCH(DMI_SYS_VENDOR, "Hewlett-Packard"),
		     DMI_MATCH(DMI_PRODUCT_NAME, "HP Compaq nx6325"),
		     },
	 },
	{
	 .callback = dmi_ignore_irq0_timer_override,
	 .ident = "HP 6715b laptop",
	 .matches = {
		     DMI_MATCH(DMI_SYS_VENDOR, "Hewlett-Packard"),
		     DMI_MATCH(DMI_PRODUCT_NAME, "HP Compaq 6715b"),
		     },
	 },
	{
	 .callback = dmi_ignore_irq0_timer_override,
	 .ident = "FUJITSU SIEMENS",
	 .matches = {
		     DMI_MATCH(DMI_SYS_VENDOR, "FUJITSU SIEMENS"),
		     DMI_MATCH(DMI_PRODUCT_NAME, "AMILO PRO V2030"),
		     },
	 },
	{}
};

/*
 * acpi_boot_table_init() and acpi_boot_init()
 *  called from setup_arch(), always.
 *	1. checksums all tables
 *	2. enumerates lapics
 *	3. enumerates io-apics
 *
 * acpi_table_init() is separate to allow reading SRAT without
 * other side effects.
 *
 * side effects of acpi_boot_init:
 *	acpi_lapic = 1 if LAPIC found
 *	acpi_ioapic = 1 if IOAPIC found
 *	if (acpi_lapic && acpi_ioapic) smp_found_config = 1;
 *	if acpi_blacklisted() acpi_disabled = 1;
 *	acpi_irq_model=...
 *	...
 */

void __init acpi_boot_table_init(void)
{
	dmi_check_system(acpi_dmi_table);

	/*
	 * If acpi_disabled, bail out
	 */
	if (acpi_disabled)
		return; 

	/*
	 * Initialize the ACPI boot-time table parser.
	 */
	if (acpi_table_init()) {
		disable_acpi();
		return;
	}

	acpi_table_parse(ACPI_SIG_BOOT, acpi_parse_sbf);

	/*
	 * blacklist may disable ACPI entirely
	 */
	if (acpi_blacklisted()) {
		if (acpi_force) {
			printk(KERN_WARNING PREFIX "acpi=force override\n");
		} else {
			printk(KERN_WARNING PREFIX "Disabling ACPI support\n");
			disable_acpi();
			return;
		}
	}
}

int __init early_acpi_boot_init(void)
{
	/*
	 * If acpi_disabled, bail out
	 */
	if (acpi_disabled)
		return 1;

	/*
	 * Process the Multiple APIC Description Table (MADT), if present
	 */
	early_acpi_process_madt();

	return 0;
}

int __init acpi_boot_init(void)
{
	/* those are executed after early-quirks are executed */
	dmi_check_system(acpi_dmi_table_late);

	/*
	 * If acpi_disabled, bail out
	 */
	if (acpi_disabled)
		return 1;

	acpi_table_parse(ACPI_SIG_BOOT, acpi_parse_sbf);

	/*
	 * set sci_int and PM timer address
	 */
	acpi_table_parse(ACPI_SIG_FADT, acpi_parse_fadt);

	/*
	 * Process the Multiple APIC Description Table (MADT), if present
	 */
	acpi_process_madt();

	acpi_table_parse(ACPI_SIG_HPET, acpi_parse_hpet);

	if (!acpi_noirq)
		x86_init.pci.init = pci_acpi_init;

	return 0;
}

static int __init parse_acpi(char *arg)
{
	if (!arg)
		return -EINVAL;

	/* "acpi=off" disables both ACPI table parsing and interpreter */
	if (strcmp(arg, "off") == 0) {
		disable_acpi();
	}
	/* acpi=force to over-ride black-list */
	else if (strcmp(arg, "force") == 0) {
		acpi_force = 1;
		acpi_disabled = 0;
	}
	/* acpi=strict disables out-of-spec workarounds */
	else if (strcmp(arg, "strict") == 0) {
		acpi_strict = 1;
	}
	/* acpi=rsdt use RSDT instead of XSDT */
	else if (strcmp(arg, "rsdt") == 0) {
		acpi_gbl_do_not_use_xsdt = TRUE;
	}
	/* "acpi=noirq" disables ACPI interrupt routing */
	else if (strcmp(arg, "noirq") == 0) {
		acpi_noirq_set();
	}
	/* "acpi=copy_dsdt" copys DSDT */
	else if (strcmp(arg, "copy_dsdt") == 0) {
		acpi_gbl_copy_dsdt_locally = 1;
	}
	/* "acpi=nocmcff" disables FF mode for corrected errors */
	else if (strcmp(arg, "nocmcff") == 0) {
		acpi_disable_cmcff = 1;
	} else {
		/* Core will printk when we return error. */
		return -EINVAL;
	}
	return 0;
}
early_param("acpi", parse_acpi);

/* FIXME: Using pci= for an ACPI parameter is a travesty. */
static int __init parse_pci(char *arg)
{
	if (arg && strcmp(arg, "noacpi") == 0)
		acpi_disable_pci();
	return 0;
}
early_param("pci", parse_pci);

int __init acpi_mps_check(void)
{
#if defined(CONFIG_X86_LOCAL_APIC) && !defined(CONFIG_X86_MPPARSE)
/* mptable code is not built-in*/
	if (acpi_disabled || acpi_noirq) {
		printk(KERN_WARNING "MPS support code is not built-in.\n"
		       "Using acpi=off or acpi=noirq or pci=noacpi "
		       "may have problem\n");
		return 1;
	}
#endif
	return 0;
}

#ifdef CONFIG_X86_IO_APIC
static int __init parse_acpi_skip_timer_override(char *arg)
{
	acpi_skip_timer_override = 1;
	return 0;
}
early_param("acpi_skip_timer_override", parse_acpi_skip_timer_override);

static int __init parse_acpi_use_timer_override(char *arg)
{
	acpi_use_timer_override = 1;
	return 0;
}
early_param("acpi_use_timer_override", parse_acpi_use_timer_override);
#endif /* CONFIG_X86_IO_APIC */

static int __init setup_acpi_sci(char *s)
{
	if (!s)
		return -EINVAL;
	if (!strcmp(s, "edge"))
		acpi_sci_flags =  ACPI_MADT_TRIGGER_EDGE |
			(acpi_sci_flags & ~ACPI_MADT_TRIGGER_MASK);
	else if (!strcmp(s, "level"))
		acpi_sci_flags = ACPI_MADT_TRIGGER_LEVEL |
			(acpi_sci_flags & ~ACPI_MADT_TRIGGER_MASK);
	else if (!strcmp(s, "high"))
		acpi_sci_flags = ACPI_MADT_POLARITY_ACTIVE_HIGH |
			(acpi_sci_flags & ~ACPI_MADT_POLARITY_MASK);
	else if (!strcmp(s, "low"))
		acpi_sci_flags = ACPI_MADT_POLARITY_ACTIVE_LOW |
			(acpi_sci_flags & ~ACPI_MADT_POLARITY_MASK);
	else
		return -EINVAL;
	return 0;
}
early_param("acpi_sci", setup_acpi_sci);

int __acpi_acquire_global_lock(unsigned int *lock)
{
	unsigned int old, new, val;
	do {
		old = *lock;
		new = (((old & ~0x3) + 2) + ((old >> 1) & 0x1));
		val = cmpxchg(lock, old, new);
	} while (unlikely (val != old));
	return (new < 3) ? -1 : 0;
}

int __acpi_release_global_lock(unsigned int *lock)
{
	unsigned int old, new, val;
	do {
		old = *lock;
		new = old & ~0x3;
		val = cmpxchg(lock, old, new);
	} while (unlikely (val != old));
	return old & 0x1;
}

void __init arch_reserve_mem_area(acpi_physical_address addr, size_t size)
{
	e820_add_region(addr, size, E820_ACPI);
	update_e820();
}<|MERGE_RESOLUTION|>--- conflicted
+++ resolved
@@ -611,20 +611,6 @@
 
 int acpi_gsi_to_irq(u32 gsi, unsigned int *irqp)
 {
-<<<<<<< HEAD
-	int irq;
-
-	if (acpi_irq_model == ACPI_IRQ_MODEL_PIC) {
-		*irqp = gsi;
-	} else {
-		mutex_lock(&acpi_ioapic_lock);
-		irq = mp_map_gsi_to_irq(gsi,
-					IOAPIC_MAP_ALLOC | IOAPIC_MAP_CHECK);
-		mutex_unlock(&acpi_ioapic_lock);
-		if (irq < 0)
-			return -1;
-		*irqp = irq;
-=======
 	int rc, irq, trigger, polarity;
 
 	rc = acpi_get_override_irq(gsi, &trigger, &polarity);
@@ -636,7 +622,6 @@
 			*irqp = irq;
 			return 0;
 		}
->>>>>>> 2a7eaea0
 	}
 
 	return -1;
@@ -801,7 +786,6 @@
 	if (ioapic_id < 0) {
 		unsigned long long uid;
 		acpi_status status;
-<<<<<<< HEAD
 
 		status = acpi_evaluate_integer(handle, METHOD_NAME__UID,
 					       NULL, &uid);
@@ -812,18 +796,6 @@
 		ioapic_id = (int)uid;
 	}
 
-=======
-
-		status = acpi_evaluate_integer(handle, METHOD_NAME__UID,
-					       NULL, &uid);
-		if (ACPI_FAILURE(status)) {
-			acpi_handle_warn(handle, "failed to get IOAPIC ID.\n");
-			return -EINVAL;
-		}
-		ioapic_id = (int)uid;
-	}
-
->>>>>>> 2a7eaea0
 	mutex_lock(&acpi_ioapic_lock);
 	ret  = mp_register_ioapic(ioapic_id, phys_addr, gsi_base, &cfg);
 	mutex_unlock(&acpi_ioapic_lock);
@@ -836,7 +808,6 @@
 int acpi_unregister_ioapic(acpi_handle handle, u32 gsi_base)
 {
 	int ret = -ENOSYS;
-<<<<<<< HEAD
 
 #ifdef CONFIG_ACPI_HOTPLUG_IOAPIC
 	mutex_lock(&acpi_ioapic_lock);
@@ -844,15 +815,6 @@
 	mutex_unlock(&acpi_ioapic_lock);
 #endif
 
-=======
-
-#ifdef CONFIG_ACPI_HOTPLUG_IOAPIC
-	mutex_lock(&acpi_ioapic_lock);
-	ret  = mp_unregister_ioapic(gsi_base);
-	mutex_unlock(&acpi_ioapic_lock);
-#endif
-
->>>>>>> 2a7eaea0
 	return ret;
 }
 EXPORT_SYMBOL(acpi_unregister_ioapic);
