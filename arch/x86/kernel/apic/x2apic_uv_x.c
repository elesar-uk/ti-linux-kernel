--- conflicted
+++ resolved
@@ -1026,11 +1026,7 @@
 void uv_cpu_init(void)
 {
 	/* CPU 0 initialization will be done via uv_system_init. */
-<<<<<<< HEAD
-	if (!uv_blade_info)
-=======
 	if (smp_processor_id() == 0)
->>>>>>> ed596a4a
 		return;
 
 	uv_hub_info->nr_online_cpus++;
