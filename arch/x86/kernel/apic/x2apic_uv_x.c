/*
 * This file is subject to the terms and conditions of the GNU General Public
 * License.  See the file "COPYING" in the main directory of this archive
 * for more details.
 *
 * SGI UV APIC functions (note: not an Intel compatible APIC)
 *
 * Copyright (C) 2007-2009 Silicon Graphics, Inc. All rights reserved.
 */
#include <linux/cpumask.h>
#include <linux/hardirq.h>
#include <linux/proc_fs.h>
#include <linux/threads.h>
#include <linux/kernel.h>
#include <linux/module.h>
#include <linux/string.h>
#include <linux/ctype.h>
#include <linux/sched.h>
#include <linux/timer.h>
#include <linux/slab.h>
#include <linux/cpu.h>
#include <linux/init.h>
#include <linux/io.h>
#include <linux/pci.h>
#include <linux/kdebug.h>

#include <asm/uv/uv_mmrs.h>
#include <asm/uv/uv_hub.h>
#include <asm/current.h>
#include <asm/pgtable.h>
#include <asm/uv/bios.h>
#include <asm/uv/uv.h>
#include <asm/apic.h>
#include <asm/ipi.h>
#include <asm/smp.h>
#include <asm/x86_init.h>

DEFINE_PER_CPU(int, x2apic_extra_bits);

#define PR_DEVEL(fmt, args...)	pr_devel("%s: " fmt, __func__, args)

static enum uv_system_type uv_system_type;
static u64 gru_start_paddr, gru_end_paddr;
int uv_min_hub_revision_id;
EXPORT_SYMBOL_GPL(uv_min_hub_revision_id);
static DEFINE_SPINLOCK(uv_nmi_lock);

static inline bool is_GRU_range(u64 start, u64 end)
{
	return start >= gru_start_paddr && end <= gru_end_paddr;
}

static bool uv_is_untracked_pat_range(u64 start, u64 end)
{
	return is_ISA_range(start, end) || is_GRU_range(start, end);
}

static int early_get_nodeid(void)
{
	union uvh_node_id_u node_id;
	unsigned long *mmr;

	mmr = early_ioremap(UV_LOCAL_MMR_BASE | UVH_NODE_ID, sizeof(*mmr));
	node_id.v = *mmr;
	early_iounmap(mmr, sizeof(*mmr));

	/* Currently, all blades have same revision number */
	uv_min_hub_revision_id = node_id.s.revision;

	return node_id.s.node_id;
}

static int __init uv_acpi_madt_oem_check(char *oem_id, char *oem_table_id)
{
	int nodeid;

	if (!strcmp(oem_id, "SGI")) {
		nodeid = early_get_nodeid();
		x86_platform.is_untracked_pat_range =  uv_is_untracked_pat_range;
		x86_platform.nmi_init = uv_nmi_init;
		if (!strcmp(oem_table_id, "UVL"))
			uv_system_type = UV_LEGACY_APIC;
		else if (!strcmp(oem_table_id, "UVX"))
			uv_system_type = UV_X2APIC;
		else if (!strcmp(oem_table_id, "UVH")) {
			__get_cpu_var(x2apic_extra_bits) =
				nodeid << (UV_APIC_PNODE_SHIFT - 1);
			uv_system_type = UV_NON_UNIQUE_APIC;
			return 1;
		}
	}
	return 0;
}

enum uv_system_type get_uv_system_type(void)
{
	return uv_system_type;
}

int is_uv_system(void)
{
	return uv_system_type != UV_NONE;
}
EXPORT_SYMBOL_GPL(is_uv_system);

DEFINE_PER_CPU(struct uv_hub_info_s, __uv_hub_info);
EXPORT_PER_CPU_SYMBOL_GPL(__uv_hub_info);

struct uv_blade_info *uv_blade_info;
EXPORT_SYMBOL_GPL(uv_blade_info);

short *uv_node_to_blade;
EXPORT_SYMBOL_GPL(uv_node_to_blade);

short *uv_cpu_to_blade;
EXPORT_SYMBOL_GPL(uv_cpu_to_blade);

short uv_possible_blades;
EXPORT_SYMBOL_GPL(uv_possible_blades);

unsigned long sn_rtc_cycles_per_second;
EXPORT_SYMBOL(sn_rtc_cycles_per_second);

static const struct cpumask *uv_target_cpus(void)
{
	return cpu_online_mask;
}

static void uv_vector_allocation_domain(int cpu, struct cpumask *retmask)
{
	cpumask_clear(retmask);
	cpumask_set_cpu(cpu, retmask);
}

static int __cpuinit uv_wakeup_secondary(int phys_apicid, unsigned long start_rip)
{
#ifdef CONFIG_SMP
	unsigned long val;
	int pnode;

	pnode = uv_apicid_to_pnode(phys_apicid);
	val = (1UL << UVH_IPI_INT_SEND_SHFT) |
	    (phys_apicid << UVH_IPI_INT_APIC_ID_SHFT) |
	    ((start_rip << UVH_IPI_INT_VECTOR_SHFT) >> 12) |
	    APIC_DM_INIT;
	uv_write_global_mmr64(pnode, UVH_IPI_INT, val);
	mdelay(10);

	val = (1UL << UVH_IPI_INT_SEND_SHFT) |
	    (phys_apicid << UVH_IPI_INT_APIC_ID_SHFT) |
	    ((start_rip << UVH_IPI_INT_VECTOR_SHFT) >> 12) |
	    APIC_DM_STARTUP;
	uv_write_global_mmr64(pnode, UVH_IPI_INT, val);

	atomic_set(&init_deasserted, 1);
#endif
	return 0;
}

static void uv_send_IPI_one(int cpu, int vector)
{
	unsigned long apicid;
	int pnode;

	apicid = per_cpu(x86_cpu_to_apicid, cpu);
	pnode = uv_apicid_to_pnode(apicid);
	uv_hub_send_ipi(pnode, apicid, vector);
}

static void uv_send_IPI_mask(const struct cpumask *mask, int vector)
{
	unsigned int cpu;

	for_each_cpu(cpu, mask)
		uv_send_IPI_one(cpu, vector);
}

static void uv_send_IPI_mask_allbutself(const struct cpumask *mask, int vector)
{
	unsigned int this_cpu = smp_processor_id();
	unsigned int cpu;

	for_each_cpu(cpu, mask) {
		if (cpu != this_cpu)
			uv_send_IPI_one(cpu, vector);
	}
}

static void uv_send_IPI_allbutself(int vector)
{
	unsigned int this_cpu = smp_processor_id();
	unsigned int cpu;

	for_each_online_cpu(cpu) {
		if (cpu != this_cpu)
			uv_send_IPI_one(cpu, vector);
	}
}

static void uv_send_IPI_all(int vector)
{
	uv_send_IPI_mask(cpu_online_mask, vector);
}

static int uv_apic_id_registered(void)
{
	return 1;
}

static void uv_init_apic_ldr(void)
{
}

static unsigned int uv_cpu_mask_to_apicid(const struct cpumask *cpumask)
{
	/*
	 * We're using fixed IRQ delivery, can only return one phys APIC ID.
	 * May as well be the first.
	 */
	int cpu = cpumask_first(cpumask);

	if ((unsigned)cpu < nr_cpu_ids)
		return per_cpu(x86_cpu_to_apicid, cpu);
	else
		return BAD_APICID;
}

static unsigned int
uv_cpu_mask_to_apicid_and(const struct cpumask *cpumask,
			  const struct cpumask *andmask)
{
	int cpu;

	/*
	 * We're using fixed IRQ delivery, can only return one phys APIC ID.
	 * May as well be the first.
	 */
	for_each_cpu_and(cpu, cpumask, andmask) {
		if (cpumask_test_cpu(cpu, cpu_online_mask))
			break;
	}
	return per_cpu(x86_cpu_to_apicid, cpu);
}

static unsigned int x2apic_get_apic_id(unsigned long x)
{
	unsigned int id;

	WARN_ON(preemptible() && num_online_cpus() > 1);
	id = x | __get_cpu_var(x2apic_extra_bits);

	return id;
}

static unsigned long set_apic_id(unsigned int id)
{
	unsigned long x;

	/* maskout x2apic_extra_bits ? */
	x = id;
	return x;
}

static unsigned int uv_read_apic_id(void)
{

	return x2apic_get_apic_id(apic_read(APIC_ID));
}

static int uv_phys_pkg_id(int initial_apicid, int index_msb)
{
	return uv_read_apic_id() >> index_msb;
}

static void uv_send_IPI_self(int vector)
{
	apic_write(APIC_SELF_IPI, vector);
}

struct apic __refdata apic_x2apic_uv_x = {

	.name				= "UV large system",
	.probe				= NULL,
	.acpi_madt_oem_check		= uv_acpi_madt_oem_check,
	.apic_id_registered		= uv_apic_id_registered,

	.irq_delivery_mode		= dest_Fixed,
	.irq_dest_mode			= 0, /* physical */

	.target_cpus			= uv_target_cpus,
	.disable_esr			= 0,
	.dest_logical			= APIC_DEST_LOGICAL,
	.check_apicid_used		= NULL,
	.check_apicid_present		= NULL,

	.vector_allocation_domain	= uv_vector_allocation_domain,
	.init_apic_ldr			= uv_init_apic_ldr,

	.ioapic_phys_id_map		= NULL,
	.setup_apic_routing		= NULL,
	.multi_timer_check		= NULL,
	.apicid_to_node			= NULL,
	.cpu_to_logical_apicid		= NULL,
	.cpu_present_to_apicid		= default_cpu_present_to_apicid,
	.apicid_to_cpu_present		= NULL,
	.setup_portio_remap		= NULL,
	.check_phys_apicid_present	= default_check_phys_apicid_present,
	.enable_apic_mode		= NULL,
	.phys_pkg_id			= uv_phys_pkg_id,
	.mps_oem_check			= NULL,

	.get_apic_id			= x2apic_get_apic_id,
	.set_apic_id			= set_apic_id,
	.apic_id_mask			= 0xFFFFFFFFu,

	.cpu_mask_to_apicid		= uv_cpu_mask_to_apicid,
	.cpu_mask_to_apicid_and		= uv_cpu_mask_to_apicid_and,

	.send_IPI_mask			= uv_send_IPI_mask,
	.send_IPI_mask_allbutself	= uv_send_IPI_mask_allbutself,
	.send_IPI_allbutself		= uv_send_IPI_allbutself,
	.send_IPI_all			= uv_send_IPI_all,
	.send_IPI_self			= uv_send_IPI_self,

	.wakeup_secondary_cpu		= uv_wakeup_secondary,
	.trampoline_phys_low		= DEFAULT_TRAMPOLINE_PHYS_LOW,
	.trampoline_phys_high		= DEFAULT_TRAMPOLINE_PHYS_HIGH,
	.wait_for_init_deassert		= NULL,
	.smp_callin_clear_local_apic	= NULL,
	.inquire_remote_apic		= NULL,

	.read				= native_apic_msr_read,
	.write				= native_apic_msr_write,
	.icr_read			= native_x2apic_icr_read,
	.icr_write			= native_x2apic_icr_write,
	.wait_icr_idle			= native_x2apic_wait_icr_idle,
	.safe_wait_icr_idle		= native_safe_x2apic_wait_icr_idle,
};

static __cpuinit void set_x2apic_extra_bits(int pnode)
{
	__get_cpu_var(x2apic_extra_bits) = (pnode << 6);
}

/*
 * Called on boot cpu.
 */
static __init int boot_pnode_to_blade(int pnode)
{
	int blade;

	for (blade = 0; blade < uv_num_possible_blades(); blade++)
		if (pnode == uv_blade_info[blade].pnode)
			return blade;
	BUG();
}

struct redir_addr {
	unsigned long redirect;
	unsigned long alias;
};

#define DEST_SHIFT UVH_RH_GAM_ALIAS210_REDIRECT_CONFIG_0_MMR_DEST_BASE_SHFT

static __initdata struct redir_addr redir_addrs[] = {
	{UVH_RH_GAM_ALIAS210_REDIRECT_CONFIG_0_MMR, UVH_SI_ALIAS0_OVERLAY_CONFIG},
	{UVH_RH_GAM_ALIAS210_REDIRECT_CONFIG_1_MMR, UVH_SI_ALIAS1_OVERLAY_CONFIG},
	{UVH_RH_GAM_ALIAS210_REDIRECT_CONFIG_2_MMR, UVH_SI_ALIAS2_OVERLAY_CONFIG},
};

static __init void get_lowmem_redirect(unsigned long *base, unsigned long *size)
{
	union uvh_si_alias0_overlay_config_u alias;
	union uvh_rh_gam_alias210_redirect_config_2_mmr_u redirect;
	int i;

	for (i = 0; i < ARRAY_SIZE(redir_addrs); i++) {
		alias.v = uv_read_local_mmr(redir_addrs[i].alias);
		if (alias.s.enable && alias.s.base == 0) {
			*size = (1UL << alias.s.m_alias);
			redirect.v = uv_read_local_mmr(redir_addrs[i].redirect);
			*base = (unsigned long)redirect.s.dest_base << DEST_SHIFT;
			return;
		}
	}
	*base = *size = 0;
}

enum map_type {map_wb, map_uc};

static __init void map_high(char *id, unsigned long base, int pshift,
			int bshift, int max_pnode, enum map_type map_type)
{
	unsigned long bytes, paddr;

	paddr = base << pshift;
	bytes = (1UL << bshift) * (max_pnode + 1);
	printk(KERN_INFO "UV: Map %s_HI 0x%lx - 0x%lx\n", id, paddr,
						paddr + bytes);
	if (map_type == map_uc)
		init_extra_mapping_uc(paddr, bytes);
	else
		init_extra_mapping_wb(paddr, bytes);

}
static __init void map_gru_high(int max_pnode)
{
	union uvh_rh_gam_gru_overlay_config_mmr_u gru;
	int shift = UVH_RH_GAM_GRU_OVERLAY_CONFIG_MMR_BASE_SHFT;

	gru.v = uv_read_local_mmr(UVH_RH_GAM_GRU_OVERLAY_CONFIG_MMR);
	if (gru.s.enable) {
		map_high("GRU", gru.s.base, shift, shift, max_pnode, map_wb);
		gru_start_paddr = ((u64)gru.s.base << shift);
		gru_end_paddr = gru_start_paddr + (1UL << shift) * (max_pnode + 1);

	}
}

static __init void map_mmr_high(int max_pnode)
{
	union uvh_rh_gam_mmr_overlay_config_mmr_u mmr;
	int shift = UVH_RH_GAM_MMR_OVERLAY_CONFIG_MMR_BASE_SHFT;

	mmr.v = uv_read_local_mmr(UVH_RH_GAM_MMR_OVERLAY_CONFIG_MMR);
	if (mmr.s.enable)
		map_high("MMR", mmr.s.base, shift, shift, max_pnode, map_uc);
}

static __init void map_mmioh_high(int max_pnode)
{
	union uvh_rh_gam_mmioh_overlay_config_mmr_u mmioh;
	int shift = UVH_RH_GAM_MMIOH_OVERLAY_CONFIG_MMR_BASE_SHFT;

	mmioh.v = uv_read_local_mmr(UVH_RH_GAM_MMIOH_OVERLAY_CONFIG_MMR);
	if (mmioh.s.enable)
		map_high("MMIOH", mmioh.s.base, shift, mmioh.s.m_io,
			max_pnode, map_uc);
}

static __init void map_low_mmrs(void)
{
	init_extra_mapping_uc(UV_GLOBAL_MMR32_BASE, UV_GLOBAL_MMR32_SIZE);
	init_extra_mapping_uc(UV_LOCAL_MMR_BASE, UV_LOCAL_MMR_SIZE);
}

static __init void uv_rtc_init(void)
{
	long status;
	u64 ticks_per_sec;

	status = uv_bios_freq_base(BIOS_FREQ_BASE_REALTIME_CLOCK,
					&ticks_per_sec);
	if (status != BIOS_STATUS_SUCCESS || ticks_per_sec < 100000) {
		printk(KERN_WARNING
			"unable to determine platform RTC clock frequency, "
			"guessing.\n");
		/* BIOS gives wrong value for clock freq. so guess */
		sn_rtc_cycles_per_second = 1000000000000UL / 30000UL;
	} else
		sn_rtc_cycles_per_second = ticks_per_sec;
}

/*
 * percpu heartbeat timer
 */
static void uv_heartbeat(unsigned long ignored)
{
	struct timer_list *timer = &uv_hub_info->scir.timer;
	unsigned char bits = uv_hub_info->scir.state;

	/* flip heartbeat bit */
	bits ^= SCIR_CPU_HEARTBEAT;

	/* is this cpu idle? */
	if (idle_cpu(raw_smp_processor_id()))
		bits &= ~SCIR_CPU_ACTIVITY;
	else
		bits |= SCIR_CPU_ACTIVITY;

	/* update system controller interface reg */
	uv_set_scir_bits(bits);

	/* enable next timer period */
	mod_timer_pinned(timer, jiffies + SCIR_CPU_HB_INTERVAL);
}

static void __cpuinit uv_heartbeat_enable(int cpu)
{
	while (!uv_cpu_hub_info(cpu)->scir.enabled) {
		struct timer_list *timer = &uv_cpu_hub_info(cpu)->scir.timer;

		uv_set_cpu_scir_bits(cpu, SCIR_CPU_HEARTBEAT|SCIR_CPU_ACTIVITY);
		setup_timer(timer, uv_heartbeat, cpu);
		timer->expires = jiffies + SCIR_CPU_HB_INTERVAL;
		add_timer_on(timer, cpu);
		uv_cpu_hub_info(cpu)->scir.enabled = 1;

		/* also ensure that boot cpu is enabled */
		cpu = 0;
	}
}

#ifdef CONFIG_HOTPLUG_CPU
static void __cpuinit uv_heartbeat_disable(int cpu)
{
	if (uv_cpu_hub_info(cpu)->scir.enabled) {
		uv_cpu_hub_info(cpu)->scir.enabled = 0;
		del_timer(&uv_cpu_hub_info(cpu)->scir.timer);
	}
	uv_set_cpu_scir_bits(cpu, 0xff);
}

/*
 * cpu hotplug notifier
 */
static __cpuinit int uv_scir_cpu_notify(struct notifier_block *self,
				       unsigned long action, void *hcpu)
{
	long cpu = (long)hcpu;

	switch (action) {
	case CPU_ONLINE:
		uv_heartbeat_enable(cpu);
		break;
	case CPU_DOWN_PREPARE:
		uv_heartbeat_disable(cpu);
		break;
	default:
		break;
	}
	return NOTIFY_OK;
}

static __init void uv_scir_register_cpu_notifier(void)
{
	hotcpu_notifier(uv_scir_cpu_notify, 0);
}

#else /* !CONFIG_HOTPLUG_CPU */

static __init void uv_scir_register_cpu_notifier(void)
{
}

static __init int uv_init_heartbeat(void)
{
	int cpu;

	if (is_uv_system())
		for_each_online_cpu(cpu)
			uv_heartbeat_enable(cpu);
	return 0;
}

late_initcall(uv_init_heartbeat);

#endif /* !CONFIG_HOTPLUG_CPU */

/* Direct Legacy VGA I/O traffic to designated IOH */
int uv_set_vga_state(struct pci_dev *pdev, bool decode,
		      unsigned int command_bits, bool change_bridge)
{
	int domain, bus, rc;

	PR_DEVEL("devfn %x decode %d cmd %x chg_brdg %d\n",
			pdev->devfn, decode, command_bits, change_bridge);

	if (!change_bridge)
		return 0;

	if ((command_bits & PCI_COMMAND_IO) == 0)
		return 0;

	domain = pci_domain_nr(pdev->bus);
	bus = pdev->bus->number;

	rc = uv_bios_set_legacy_vga_target(decode, domain, bus);
	PR_DEVEL("vga decode %d %x:%x, rc: %d\n", decode, domain, bus, rc);

	return rc;
}

/*
 * Called on each cpu to initialize the per_cpu UV data area.
 * FIXME: hotplug not supported yet
 */
void __cpuinit uv_cpu_init(void)
{
	/* CPU 0 initilization will be done via uv_system_init. */
	if (!uv_blade_info)
		return;

	uv_blade_info[uv_numa_blade_id()].nr_online_cpus++;

	if (get_uv_system_type() == UV_NON_UNIQUE_APIC)
		set_x2apic_extra_bits(uv_hub_info->pnode);
}

/*
 * When NMI is received, print a stack trace.
 */
int uv_handle_nmi(struct notifier_block *self, unsigned long reason, void *data)
{
	if (reason != DIE_NMI_IPI)
		return NOTIFY_OK;

	if (in_crash_kexec)
		/* do nothing if entering the crash kernel */
		return NOTIFY_OK;
	/*
	 * Use a lock so only one cpu prints at a time
	 * to prevent intermixed output.
	 */
	spin_lock(&uv_nmi_lock);
	pr_info("NMI stack dump cpu %u:\n", smp_processor_id());
	dump_stack();
	spin_unlock(&uv_nmi_lock);

	return NOTIFY_STOP;
}

static struct notifier_block uv_dump_stack_nmi_nb = {
	.notifier_call	= uv_handle_nmi
};

void uv_register_nmi_notifier(void)
{
	if (register_die_notifier(&uv_dump_stack_nmi_nb))
		printk(KERN_WARNING "UV NMI handler failed to register\n");
}

void uv_nmi_init(void)
{
	unsigned int value;

	/*
	 * Unmask NMI on all cpus
	 */
	value = apic_read(APIC_LVT1) | APIC_DM_NMI;
	value &= ~APIC_LVT_MASKED;
	apic_write(APIC_LVT1, value);
}

void __init uv_system_init(void)
{
	union uvh_si_addr_map_config_u m_n_config;
	union uvh_node_id_u node_id;
	unsigned long gnode_upper, lowmem_redir_base, lowmem_redir_size;
	int bytes, nid, cpu, lcpu, pnode, blade, i, j, m_val, n_val;
	int gnode_extra, max_pnode = 0;
	unsigned long mmr_base, present, paddr;
	unsigned short pnode_mask;

	map_low_mmrs();

	m_n_config.v = uv_read_local_mmr(UVH_SI_ADDR_MAP_CONFIG);
	m_val = m_n_config.s.m_skt;
	n_val = m_n_config.s.n_skt;
	mmr_base =
	    uv_read_local_mmr(UVH_RH_GAM_MMR_OVERLAY_CONFIG_MMR) &
	    ~UV_MMR_ENABLE;
	pnode_mask = (1 << n_val) - 1;
	node_id.v = uv_read_local_mmr(UVH_NODE_ID);
	gnode_extra = (node_id.s.node_id & ~((1 << n_val) - 1)) >> 1;
	gnode_upper = ((unsigned long)gnode_extra  << m_val);
	printk(KERN_DEBUG "UV: N %d, M %d, gnode_upper 0x%lx, gnode_extra 0x%x\n",
			n_val, m_val, gnode_upper, gnode_extra);

	printk(KERN_DEBUG "UV: global MMR base 0x%lx\n", mmr_base);

	for(i = 0; i < UVH_NODE_PRESENT_TABLE_DEPTH; i++)
		uv_possible_blades +=
		  hweight64(uv_read_local_mmr( UVH_NODE_PRESENT_TABLE + i * 8));
	printk(KERN_DEBUG "UV: Found %d blades\n", uv_num_possible_blades());

	bytes = sizeof(struct uv_blade_info) * uv_num_possible_blades();
	uv_blade_info = kmalloc(bytes, GFP_KERNEL);
	BUG_ON(!uv_blade_info);
	for (blade = 0; blade < uv_num_possible_blades(); blade++)
		uv_blade_info[blade].memory_nid = -1;

	get_lowmem_redirect(&lowmem_redir_base, &lowmem_redir_size);

	bytes = sizeof(uv_node_to_blade[0]) * num_possible_nodes();
	uv_node_to_blade = kmalloc(bytes, GFP_KERNEL);
	BUG_ON(!uv_node_to_blade);
	memset(uv_node_to_blade, 255, bytes);

	bytes = sizeof(uv_cpu_to_blade[0]) * num_possible_cpus();
	uv_cpu_to_blade = kmalloc(bytes, GFP_KERNEL);
	BUG_ON(!uv_cpu_to_blade);
	memset(uv_cpu_to_blade, 255, bytes);

	blade = 0;
	for (i = 0; i < UVH_NODE_PRESENT_TABLE_DEPTH; i++) {
		present = uv_read_local_mmr(UVH_NODE_PRESENT_TABLE + i * 8);
		for (j = 0; j < 64; j++) {
			if (!test_bit(j, &present))
				continue;
			pnode = (i * 64 + j);
			uv_blade_info[blade].pnode = pnode;
			uv_blade_info[blade].nr_possible_cpus = 0;
			uv_blade_info[blade].nr_online_cpus = 0;
			max_pnode = max(pnode, max_pnode);
			blade++;
		}
	}

	uv_bios_init();
	uv_bios_get_sn_info(0, &uv_type, &sn_partition_id, &sn_coherency_id,
			    &sn_region_size, &system_serial_number);
	uv_rtc_init();

	for_each_present_cpu(cpu) {
		int apicid = per_cpu(x86_cpu_to_apicid, cpu);

		nid = cpu_to_node(cpu);
		pnode = uv_apicid_to_pnode(apicid);
		blade = boot_pnode_to_blade(pnode);
		lcpu = uv_blade_info[blade].nr_possible_cpus;
		uv_blade_info[blade].nr_possible_cpus++;

		/* Any node on the blade, else will contain -1. */
		uv_blade_info[blade].memory_nid = nid;

		uv_cpu_hub_info(cpu)->lowmem_remap_base = lowmem_redir_base;
		uv_cpu_hub_info(cpu)->lowmem_remap_top = lowmem_redir_size;
		uv_cpu_hub_info(cpu)->m_val = m_val;
		uv_cpu_hub_info(cpu)->n_val = n_val;
		uv_cpu_hub_info(cpu)->numa_blade_id = blade;
		uv_cpu_hub_info(cpu)->blade_processor_id = lcpu;
		uv_cpu_hub_info(cpu)->pnode = pnode;
		uv_cpu_hub_info(cpu)->pnode_mask = pnode_mask;
		uv_cpu_hub_info(cpu)->gpa_mask = (1UL << (m_val + n_val)) - 1;
		uv_cpu_hub_info(cpu)->gnode_upper = gnode_upper;
		uv_cpu_hub_info(cpu)->gnode_extra = gnode_extra;
		uv_cpu_hub_info(cpu)->global_mmr_base = mmr_base;
		uv_cpu_hub_info(cpu)->coherency_domain_number = sn_coherency_id;
		uv_cpu_hub_info(cpu)->scir.offset = uv_scir_offset(apicid);
		uv_node_to_blade[nid] = blade;
		uv_cpu_to_blade[cpu] = blade;
<<<<<<< HEAD
		max_pnode = max(pnode, max_pnode);
=======
>>>>>>> 062c1825
	}

	/* Add blade/pnode info for nodes without cpus */
	for_each_online_node(nid) {
		if (uv_node_to_blade[nid] >= 0)
			continue;
		paddr = node_start_pfn(nid) << PAGE_SHIFT;
		paddr = uv_soc_phys_ram_to_gpa(paddr);
		pnode = (paddr >> m_val) & pnode_mask;
		blade = boot_pnode_to_blade(pnode);
		uv_node_to_blade[nid] = blade;
	}

	map_gru_high(max_pnode);
	map_mmr_high(max_pnode);
	map_mmioh_high(max_pnode);

	uv_cpu_init();
	uv_scir_register_cpu_notifier();
	uv_register_nmi_notifier();
	proc_mkdir("sgi_uv", NULL);

	/* register Legacy VGA I/O redirection handler */
	pci_register_set_vga_state(uv_set_vga_state);
}<|MERGE_RESOLUTION|>--- conflicted
+++ resolved
@@ -740,10 +740,6 @@
 		uv_cpu_hub_info(cpu)->scir.offset = uv_scir_offset(apicid);
 		uv_node_to_blade[nid] = blade;
 		uv_cpu_to_blade[cpu] = blade;
-<<<<<<< HEAD
-		max_pnode = max(pnode, max_pnode);
-=======
->>>>>>> 062c1825
 	}
 
 	/* Add blade/pnode info for nodes without cpus */
