/*
 * This only handles 32bit MTRR on 32bit hosts. This is strictly wrong
 * because MTRRs can span up to 40 bits (36bits on most modern x86)
 */
#define DEBUG

#include <linux/module.h>
#include <linux/init.h>
#include <linux/io.h>
#include <linux/mm.h>

#include <asm/processor-flags.h>
#include <asm/cpufeature.h>
#include <asm/tlbflush.h>
#include <asm/mtrr.h>
#include <asm/msr.h>
#include <asm/pat.h>

#include "mtrr.h"

struct fixed_range_block {
	int base_msr;		/* start address of an MTRR block */
	int ranges;		/* number of MTRRs in this block  */
};

static struct fixed_range_block fixed_range_blocks[] = {
	{ MSR_MTRRfix64K_00000, 1 }, /* one   64k MTRR  */
	{ MSR_MTRRfix16K_80000, 2 }, /* two   16k MTRRs */
	{ MSR_MTRRfix4K_C0000,  8 }, /* eight  4k MTRRs */
	{}
};

static unsigned long smp_changes_mask;
static int mtrr_state_set;
u64 mtrr_tom2;

struct mtrr_state_type mtrr_state;
EXPORT_SYMBOL_GPL(mtrr_state);

/*
 * BIOS is expected to clear MtrrFixDramModEn bit, see for example
 * "BIOS and Kernel Developer's Guide for the AMD Athlon 64 and AMD
 * Opteron Processors" (26094 Rev. 3.30 February 2006), section
 * "13.2.1.2 SYSCFG Register": "The MtrrFixDramModEn bit should be set
 * to 1 during BIOS initalization of the fixed MTRRs, then cleared to
 * 0 for operation."
 */
static inline void k8_check_syscfg_dram_mod_en(void)
{
	u32 lo, hi;

	if (!((boot_cpu_data.x86_vendor == X86_VENDOR_AMD) &&
	      (boot_cpu_data.x86 >= 0x0f)))
		return;

	rdmsr(MSR_K8_SYSCFG, lo, hi);
	if (lo & K8_MTRRFIXRANGE_DRAM_MODIFY) {
		printk(KERN_ERR FW_WARN "MTRR: CPU %u: SYSCFG[MtrrFixDramModEn]"
		       " not cleared by BIOS, clearing this bit\n",
		       smp_processor_id());
		lo &= ~K8_MTRRFIXRANGE_DRAM_MODIFY;
		mtrr_wrmsr(MSR_K8_SYSCFG, lo, hi);
	}
}

/* Get the size of contiguous MTRR range */
static u64 get_mtrr_size(u64 mask)
{
	u64 size;

	mask >>= PAGE_SHIFT;
	mask |= size_or_mask;
	size = -mask;
	size <<= PAGE_SHIFT;
	return size;
}

/*
 * Check and return the effective type for MTRR-MTRR type overlap.
 * Returns 1 if the effective type is UNCACHEABLE, else returns 0
 */
static int check_type_overlap(u8 *prev, u8 *curr)
{
	if (*prev == MTRR_TYPE_UNCACHABLE || *curr == MTRR_TYPE_UNCACHABLE) {
		*prev = MTRR_TYPE_UNCACHABLE;
		*curr = MTRR_TYPE_UNCACHABLE;
		return 1;
	}

	if ((*prev == MTRR_TYPE_WRBACK && *curr == MTRR_TYPE_WRTHROUGH) ||
	    (*prev == MTRR_TYPE_WRTHROUGH && *curr == MTRR_TYPE_WRBACK)) {
		*prev = MTRR_TYPE_WRTHROUGH;
		*curr = MTRR_TYPE_WRTHROUGH;
	}

	if (*prev != *curr) {
		*prev = MTRR_TYPE_UNCACHABLE;
		*curr = MTRR_TYPE_UNCACHABLE;
		return 1;
	}

	return 0;
}

/**
 * mtrr_type_lookup_fixed - look up memory type in MTRR fixed entries
 *
 * MTRR fixed entries are divided into the following ways:
 *  0x00000 - 0x7FFFF : This range is divided into eight 64KB sub-ranges
 *  0x80000 - 0xBFFFF : This range is divided into sixteen 16KB sub-ranges
 *  0xC0000 - 0xFFFFF : This range is divided into sixty-four 4KB sub-ranges
 *
 * Return Values:
 * MTRR_TYPE_(type)  - Matched memory type
 * MTRR_TYPE_INVALID - Unmatched or fixed entries are disabled
 */
static u8 mtrr_type_lookup_fixed(u64 start, u64 end)
{
	int idx;

	if (start >= 0x100000)
		return MTRR_TYPE_INVALID;

	if (!(mtrr_state.have_fixed) ||
	    !(mtrr_state.enabled & MTRR_STATE_MTRR_FIXED_ENABLED))
		return MTRR_TYPE_INVALID;

	if (start < 0x80000) {		/* 0x0 - 0x7FFFF */
		idx = 0;
		idx += (start >> 16);
		return mtrr_state.fixed_ranges[idx];

	} else if (start < 0xC0000) {	/* 0x80000 - 0xBFFFF */
		idx = 1 * 8;
		idx += ((start - 0x80000) >> 14);
		return mtrr_state.fixed_ranges[idx];
	}

	/* 0xC0000 - 0xFFFFF */
	idx = 3 * 8;
	idx += ((start - 0xC0000) >> 12);
	return mtrr_state.fixed_ranges[idx];
}

/**
 * mtrr_type_lookup_variable - look up memory type in MTRR variable entries
 *
 * Return Value:
 * MTRR_TYPE_(type) - Matched memory type or default memory type (unmatched)
 *
 * Output Arguments:
 * repeat - Set to 1 when [start:end] spanned across MTRR range and type
 *	    returned corresponds only to [start:*partial_end].  Caller has
 *	    to lookup again for [*partial_end:end].
 * uniform - Set to 1 when MTRR covers the region uniformly, i.e. the region
 *	     is fully covered by a single MTRR entry or the default type.
 */
static u8 mtrr_type_lookup_variable(u64 start, u64 end, u64 *partial_end,
				    int *repeat, u8 *uniform)
{
	int i;
	u64 base, mask;
	u8 prev_match, curr_match;

	*repeat = 0;
	*uniform = 1;

	/* Make end inclusive end, instead of exclusive */
	end--;

<<<<<<< HEAD
	/* Look in fixed ranges. Just return the type as per start */
	if (mtrr_state.have_fixed && (start < 0x100000)) {
		int idx;

		if (start < 0x80000) {
			idx = 0;
			idx += (start >> 16);
			return mtrr_state.fixed_ranges[idx];
		} else if (start < 0xC0000) {
			idx = 1 * 8;
			idx += ((start - 0x80000) >> 14);
			return mtrr_state.fixed_ranges[idx];
		} else {
			idx = 3 * 8;
			idx += ((start - 0xC0000) >> 12);
			return mtrr_state.fixed_ranges[idx];
		}
	}

	/*
	 * Look in variable ranges
	 * Look of multiple ranges matching this address and pick type
	 * as per MTRR precedence
	 */
	if (!(mtrr_state.enabled & 2))
		return mtrr_state.def_type;

	prev_match = 0xFF;
=======
	prev_match = MTRR_TYPE_INVALID;
>>>>>>> a3980f95
	for (i = 0; i < num_var_ranges; ++i) {
		unsigned short start_state, end_state, inclusive;

		if (!(mtrr_state.var_ranges[i].mask_lo & (1 << 11)))
			continue;

		base = (((u64)mtrr_state.var_ranges[i].base_hi) << 32) +
		       (mtrr_state.var_ranges[i].base_lo & PAGE_MASK);
		mask = (((u64)mtrr_state.var_ranges[i].mask_hi) << 32) +
		       (mtrr_state.var_ranges[i].mask_lo & PAGE_MASK);

		start_state = ((start & mask) == (base & mask));
		end_state = ((end & mask) == (base & mask));
		inclusive = ((start < base) && (end > base));

		if ((start_state != end_state) || inclusive) {
			/*
			 * We have start:end spanning across an MTRR.
			 * We split the region into either
			 * - start_state:1
			 *     (start:mtrr_end) (mtrr_end:end)
			 * - end_state:1 or inclusive:1
			 *     (start:mtrr_start) (mtrr_start:end)
			 * depending on kind of overlap.
			 * Return the type for first region and a pointer to
			 * the start of second region so that caller will
			 * lookup again on the second region.
			 * Note: This way we handle overlaps with multiple
			 * entries and the default type properly.
			 */
			if (start_state)
				*partial_end = base + get_mtrr_size(mask);
			else
				*partial_end = base;

			if (unlikely(*partial_end <= start)) {
				WARN_ON(1);
				*partial_end = start + PAGE_SIZE;
			}

			end = *partial_end - 1; /* end is inclusive */
			*repeat = 1;
			*uniform = 0;
		}

		if (!start_state)
			continue;

		curr_match = mtrr_state.var_ranges[i].base_lo & 0xff;
		if (prev_match == MTRR_TYPE_INVALID) {
			prev_match = curr_match;
			continue;
		}

		*uniform = 0;
		if (check_type_overlap(&prev_match, &curr_match))
			return curr_match;
	}

	if (prev_match != MTRR_TYPE_INVALID)
		return prev_match;

	return mtrr_state.def_type;
}

/**
 * mtrr_type_lookup - look up memory type in MTRR
 *
 * Return Values:
 * MTRR_TYPE_(type)  - The effective MTRR type for the region
 * MTRR_TYPE_INVALID - MTRR is disabled
 *
 * Output Argument:
 * uniform - Set to 1 when MTRR covers the region uniformly, i.e. the region
 *	     is fully covered by a single MTRR entry or the default type.
 */
u8 mtrr_type_lookup(u64 start, u64 end, u8 *uniform)
{
	u8 type, prev_type, is_uniform, dummy;
	int repeat;
	u64 partial_end;

	*uniform = 1;

	if (!mtrr_state_set)
		return MTRR_TYPE_INVALID;

	if (!(mtrr_state.enabled & MTRR_STATE_MTRR_ENABLED))
		return MTRR_TYPE_INVALID;

	/*
	 * Look up the fixed ranges first, which take priority over
	 * the variable ranges.
	 */
	type = mtrr_type_lookup_fixed(start, end);
	if (type != MTRR_TYPE_INVALID) {
		*uniform = 0;
		return type;
	}

	/*
	 * Look up the variable ranges.  Look of multiple ranges matching
	 * this address and pick type as per MTRR precedence.
	 */
	type = mtrr_type_lookup_variable(start, end, &partial_end,
					 &repeat, &is_uniform);

	/*
	 * Common path is with repeat = 0.
	 * However, we can have cases where [start:end] spans across some
	 * MTRR ranges and/or the default type.  Do repeated lookups for
	 * that case here.
	 */
	while (repeat) {
		prev_type = type;
		start = partial_end;
		is_uniform = 0;

		type = mtrr_type_lookup_variable(start, end, &partial_end,
						 &repeat, &dummy);

		if (check_type_overlap(&prev_type, &type)) {
			*uniform = 0;
			return type;
		}
	}

	if (mtrr_tom2 && (start >= (1ULL<<32)) && (end < mtrr_tom2))
		return MTRR_TYPE_WRBACK;

	*uniform = is_uniform;
	return type;
}

/* Get the MSR pair relating to a var range */
static void
get_mtrr_var_range(unsigned int index, struct mtrr_var_range *vr)
{
	rdmsr(MTRRphysBase_MSR(index), vr->base_lo, vr->base_hi);
	rdmsr(MTRRphysMask_MSR(index), vr->mask_lo, vr->mask_hi);
}

/* Fill the MSR pair relating to a var range */
void fill_mtrr_var_range(unsigned int index,
		u32 base_lo, u32 base_hi, u32 mask_lo, u32 mask_hi)
{
	struct mtrr_var_range *vr;

	vr = mtrr_state.var_ranges;

	vr[index].base_lo = base_lo;
	vr[index].base_hi = base_hi;
	vr[index].mask_lo = mask_lo;
	vr[index].mask_hi = mask_hi;
}

static void get_fixed_ranges(mtrr_type *frs)
{
	unsigned int *p = (unsigned int *)frs;
	int i;

	k8_check_syscfg_dram_mod_en();

	rdmsr(MSR_MTRRfix64K_00000, p[0], p[1]);

	for (i = 0; i < 2; i++)
		rdmsr(MSR_MTRRfix16K_80000 + i, p[2 + i * 2], p[3 + i * 2]);
	for (i = 0; i < 8; i++)
		rdmsr(MSR_MTRRfix4K_C0000 + i, p[6 + i * 2], p[7 + i * 2]);
}

void mtrr_save_fixed_ranges(void *info)
{
	if (cpu_has_mtrr)
		get_fixed_ranges(mtrr_state.fixed_ranges);
}

static unsigned __initdata last_fixed_start;
static unsigned __initdata last_fixed_end;
static mtrr_type __initdata last_fixed_type;

static void __init print_fixed_last(void)
{
	if (!last_fixed_end)
		return;

	pr_debug("  %05X-%05X %s\n", last_fixed_start,
		 last_fixed_end - 1, mtrr_attrib_to_str(last_fixed_type));

	last_fixed_end = 0;
}

static void __init update_fixed_last(unsigned base, unsigned end,
				     mtrr_type type)
{
	last_fixed_start = base;
	last_fixed_end = end;
	last_fixed_type = type;
}

static void __init
print_fixed(unsigned base, unsigned step, const mtrr_type *types)
{
	unsigned i;

	for (i = 0; i < 8; ++i, ++types, base += step) {
		if (last_fixed_end == 0) {
			update_fixed_last(base, base + step, *types);
			continue;
		}
		if (last_fixed_end == base && last_fixed_type == *types) {
			last_fixed_end = base + step;
			continue;
		}
		/* new segments: gap or different type */
		print_fixed_last();
		update_fixed_last(base, base + step, *types);
	}
}

static void prepare_set(void);
static void post_set(void);

static void __init print_mtrr_state(void)
{
	unsigned int i;
	int high_width;

	pr_debug("MTRR default type: %s\n",
		 mtrr_attrib_to_str(mtrr_state.def_type));
	if (mtrr_state.have_fixed) {
		pr_debug("MTRR fixed ranges %sabled:\n",
			((mtrr_state.enabled & MTRR_STATE_MTRR_ENABLED) &&
			 (mtrr_state.enabled & MTRR_STATE_MTRR_FIXED_ENABLED)) ?
			 "en" : "dis");
		print_fixed(0x00000, 0x10000, mtrr_state.fixed_ranges + 0);
		for (i = 0; i < 2; ++i)
			print_fixed(0x80000 + i * 0x20000, 0x04000,
				    mtrr_state.fixed_ranges + (i + 1) * 8);
		for (i = 0; i < 8; ++i)
			print_fixed(0xC0000 + i * 0x08000, 0x01000,
				    mtrr_state.fixed_ranges + (i + 3) * 8);

		/* tail */
		print_fixed_last();
	}
	pr_debug("MTRR variable ranges %sabled:\n",
		 mtrr_state.enabled & MTRR_STATE_MTRR_ENABLED ? "en" : "dis");
	high_width = (__ffs64(size_or_mask) - (32 - PAGE_SHIFT) + 3) / 4;

	for (i = 0; i < num_var_ranges; ++i) {
		if (mtrr_state.var_ranges[i].mask_lo & (1 << 11))
			pr_debug("  %u base %0*X%05X000 mask %0*X%05X000 %s\n",
				 i,
				 high_width,
				 mtrr_state.var_ranges[i].base_hi,
				 mtrr_state.var_ranges[i].base_lo >> 12,
				 high_width,
				 mtrr_state.var_ranges[i].mask_hi,
				 mtrr_state.var_ranges[i].mask_lo >> 12,
				 mtrr_attrib_to_str(mtrr_state.var_ranges[i].base_lo & 0xff));
		else
			pr_debug("  %u disabled\n", i);
	}
	if (mtrr_tom2)
		pr_debug("TOM2: %016llx aka %lldM\n", mtrr_tom2, mtrr_tom2>>20);
}

/* Grab all of the MTRR state for this CPU into *state */
void __init get_mtrr_state(void)
{
	struct mtrr_var_range *vrs;
	unsigned long flags;
	unsigned lo, dummy;
	unsigned int i;

	vrs = mtrr_state.var_ranges;

	rdmsr(MSR_MTRRcap, lo, dummy);
	mtrr_state.have_fixed = (lo >> 8) & 1;

	for (i = 0; i < num_var_ranges; i++)
		get_mtrr_var_range(i, &vrs[i]);
	if (mtrr_state.have_fixed)
		get_fixed_ranges(mtrr_state.fixed_ranges);

	rdmsr(MSR_MTRRdefType, lo, dummy);
	mtrr_state.def_type = (lo & 0xff);
	mtrr_state.enabled = (lo & 0xc00) >> 10;

	if (amd_special_default_mtrr()) {
		unsigned low, high;

		/* TOP_MEM2 */
		rdmsr(MSR_K8_TOP_MEM2, low, high);
		mtrr_tom2 = high;
		mtrr_tom2 <<= 32;
		mtrr_tom2 |= low;
		mtrr_tom2 &= 0xffffff800000ULL;
	}

	print_mtrr_state();

	mtrr_state_set = 1;

	/* PAT setup for BP. We need to go through sync steps here */
	local_irq_save(flags);
	prepare_set();

	pat_init();

	post_set();
	local_irq_restore(flags);
}

/* Some BIOS's are messed up and don't set all MTRRs the same! */
void __init mtrr_state_warn(void)
{
	unsigned long mask = smp_changes_mask;

	if (!mask)
		return;
	if (mask & MTRR_CHANGE_MASK_FIXED)
		pr_warning("mtrr: your CPUs had inconsistent fixed MTRR settings\n");
	if (mask & MTRR_CHANGE_MASK_VARIABLE)
		pr_warning("mtrr: your CPUs had inconsistent variable MTRR settings\n");
	if (mask & MTRR_CHANGE_MASK_DEFTYPE)
		pr_warning("mtrr: your CPUs had inconsistent MTRRdefType settings\n");

	printk(KERN_INFO "mtrr: probably your BIOS does not setup all CPUs.\n");
	printk(KERN_INFO "mtrr: corrected configuration.\n");
}

/*
 * Doesn't attempt to pass an error out to MTRR users
 * because it's quite complicated in some cases and probably not
 * worth it because the best error handling is to ignore it.
 */
void mtrr_wrmsr(unsigned msr, unsigned a, unsigned b)
{
	if (wrmsr_safe(msr, a, b) < 0) {
		printk(KERN_ERR
			"MTRR: CPU %u: Writing MSR %x to %x:%x failed\n",
			smp_processor_id(), msr, a, b);
	}
}

/**
 * set_fixed_range - checks & updates a fixed-range MTRR if it
 *		     differs from the value it should have
 * @msr: MSR address of the MTTR which should be checked and updated
 * @changed: pointer which indicates whether the MTRR needed to be changed
 * @msrwords: pointer to the MSR values which the MSR should have
 */
static void set_fixed_range(int msr, bool *changed, unsigned int *msrwords)
{
	unsigned lo, hi;

	rdmsr(msr, lo, hi);

	if (lo != msrwords[0] || hi != msrwords[1]) {
		mtrr_wrmsr(msr, msrwords[0], msrwords[1]);
		*changed = true;
	}
}

/**
 * generic_get_free_region - Get a free MTRR.
 * @base: The starting (base) address of the region.
 * @size: The size (in bytes) of the region.
 * @replace_reg: mtrr index to be replaced; set to invalid value if none.
 *
 * Returns: The index of the region on success, else negative on error.
 */
int
generic_get_free_region(unsigned long base, unsigned long size, int replace_reg)
{
	unsigned long lbase, lsize;
	mtrr_type ltype;
	int i, max;

	max = num_var_ranges;
	if (replace_reg >= 0 && replace_reg < max)
		return replace_reg;

	for (i = 0; i < max; ++i) {
		mtrr_if->get(i, &lbase, &lsize, &ltype);
		if (lsize == 0)
			return i;
	}

	return -ENOSPC;
}

static void generic_get_mtrr(unsigned int reg, unsigned long *base,
			     unsigned long *size, mtrr_type *type)
{
	u32 mask_lo, mask_hi, base_lo, base_hi;
	unsigned int hi;
	u64 tmp, mask;

	/*
	 * get_mtrr doesn't need to update mtrr_state, also it could be called
	 * from any cpu, so try to print it out directly.
	 */
	get_cpu();

	rdmsr(MTRRphysMask_MSR(reg), mask_lo, mask_hi);

	if ((mask_lo & 0x800) == 0) {
		/*  Invalid (i.e. free) range */
		*base = 0;
		*size = 0;
		*type = 0;
		goto out_put_cpu;
	}

	rdmsr(MTRRphysBase_MSR(reg), base_lo, base_hi);

	/* Work out the shifted address mask: */
	tmp = (u64)mask_hi << (32 - PAGE_SHIFT) | mask_lo >> PAGE_SHIFT;
	mask = size_or_mask | tmp;

	/* Expand tmp with high bits to all 1s: */
	hi = fls64(tmp);
	if (hi > 0) {
		tmp |= ~((1ULL<<(hi - 1)) - 1);

		if (tmp != mask) {
			printk(KERN_WARNING "mtrr: your BIOS has configured an incorrect mask, fixing it.\n");
			add_taint(TAINT_FIRMWARE_WORKAROUND, LOCKDEP_STILL_OK);
			mask = tmp;
		}
	}

	/*
	 * This works correctly if size is a power of two, i.e. a
	 * contiguous range:
	 */
	*size = -mask;
	*base = (u64)base_hi << (32 - PAGE_SHIFT) | base_lo >> PAGE_SHIFT;
	*type = base_lo & 0xff;

out_put_cpu:
	put_cpu();
}

/**
 * set_fixed_ranges - checks & updates the fixed-range MTRRs if they
 *		      differ from the saved set
 * @frs: pointer to fixed-range MTRR values, saved by get_fixed_ranges()
 */
static int set_fixed_ranges(mtrr_type *frs)
{
	unsigned long long *saved = (unsigned long long *)frs;
	bool changed = false;
	int block = -1, range;

	k8_check_syscfg_dram_mod_en();

	while (fixed_range_blocks[++block].ranges) {
		for (range = 0; range < fixed_range_blocks[block].ranges; range++)
			set_fixed_range(fixed_range_blocks[block].base_msr + range,
					&changed, (unsigned int *)saved++);
	}

	return changed;
}

/*
 * Set the MSR pair relating to a var range.
 * Returns true if changes are made.
 */
static bool set_mtrr_var_ranges(unsigned int index, struct mtrr_var_range *vr)
{
	unsigned int lo, hi;
	bool changed = false;

	rdmsr(MTRRphysBase_MSR(index), lo, hi);
	if ((vr->base_lo & 0xfffff0ffUL) != (lo & 0xfffff0ffUL)
	    || (vr->base_hi & (size_and_mask >> (32 - PAGE_SHIFT))) !=
		(hi & (size_and_mask >> (32 - PAGE_SHIFT)))) {

		mtrr_wrmsr(MTRRphysBase_MSR(index), vr->base_lo, vr->base_hi);
		changed = true;
	}

	rdmsr(MTRRphysMask_MSR(index), lo, hi);

	if ((vr->mask_lo & 0xfffff800UL) != (lo & 0xfffff800UL)
	    || (vr->mask_hi & (size_and_mask >> (32 - PAGE_SHIFT))) !=
		(hi & (size_and_mask >> (32 - PAGE_SHIFT)))) {
		mtrr_wrmsr(MTRRphysMask_MSR(index), vr->mask_lo, vr->mask_hi);
		changed = true;
	}
	return changed;
}

static u32 deftype_lo, deftype_hi;

/**
 * set_mtrr_state - Set the MTRR state for this CPU.
 *
 * NOTE: The CPU must already be in a safe state for MTRR changes.
 * RETURNS: 0 if no changes made, else a mask indicating what was changed.
 */
static unsigned long set_mtrr_state(void)
{
	unsigned long change_mask = 0;
	unsigned int i;

	for (i = 0; i < num_var_ranges; i++) {
		if (set_mtrr_var_ranges(i, &mtrr_state.var_ranges[i]))
			change_mask |= MTRR_CHANGE_MASK_VARIABLE;
	}

	if (mtrr_state.have_fixed && set_fixed_ranges(mtrr_state.fixed_ranges))
		change_mask |= MTRR_CHANGE_MASK_FIXED;

	/*
	 * Set_mtrr_restore restores the old value of MTRRdefType,
	 * so to set it we fiddle with the saved value:
	 */
	if ((deftype_lo & 0xff) != mtrr_state.def_type
	    || ((deftype_lo & 0xc00) >> 10) != mtrr_state.enabled) {

		deftype_lo = (deftype_lo & ~0xcff) | mtrr_state.def_type |
			     (mtrr_state.enabled << 10);
		change_mask |= MTRR_CHANGE_MASK_DEFTYPE;
	}

	return change_mask;
}


static unsigned long cr4;
static DEFINE_RAW_SPINLOCK(set_atomicity_lock);

/*
 * Since we are disabling the cache don't allow any interrupts,
 * they would run extremely slow and would only increase the pain.
 *
 * The caller must ensure that local interrupts are disabled and
 * are reenabled after post_set() has been called.
 */
static void prepare_set(void) __acquires(set_atomicity_lock)
{
	unsigned long cr0;

	/*
	 * Note that this is not ideal
	 * since the cache is only flushed/disabled for this CPU while the
	 * MTRRs are changed, but changing this requires more invasive
	 * changes to the way the kernel boots
	 */

	raw_spin_lock(&set_atomicity_lock);

	/* Enter the no-fill (CD=1, NW=0) cache mode and flush caches. */
	cr0 = read_cr0() | X86_CR0_CD;
	write_cr0(cr0);
	wbinvd();

	/* Save value of CR4 and clear Page Global Enable (bit 7) */
	if (cpu_has_pge) {
		cr4 = __read_cr4();
		__write_cr4(cr4 & ~X86_CR4_PGE);
	}

	/* Flush all TLBs via a mov %cr3, %reg; mov %reg, %cr3 */
	count_vm_tlb_event(NR_TLB_LOCAL_FLUSH_ALL);
	__flush_tlb();

	/* Save MTRR state */
	rdmsr(MSR_MTRRdefType, deftype_lo, deftype_hi);

	/* Disable MTRRs, and set the default type to uncached */
	mtrr_wrmsr(MSR_MTRRdefType, deftype_lo & ~0xcff, deftype_hi);
	wbinvd();
}

static void post_set(void) __releases(set_atomicity_lock)
{
	/* Flush TLBs (no need to flush caches - they are disabled) */
	count_vm_tlb_event(NR_TLB_LOCAL_FLUSH_ALL);
	__flush_tlb();

	/* Intel (P6) standard MTRRs */
	mtrr_wrmsr(MSR_MTRRdefType, deftype_lo, deftype_hi);

	/* Enable caches */
	write_cr0(read_cr0() & ~X86_CR0_CD);

	/* Restore value of CR4 */
	if (cpu_has_pge)
		__write_cr4(cr4);
	raw_spin_unlock(&set_atomicity_lock);
}

static void generic_set_all(void)
{
	unsigned long mask, count;
	unsigned long flags;

	local_irq_save(flags);
	prepare_set();

	/* Actually set the state */
	mask = set_mtrr_state();

	/* also set PAT */
	pat_init();

	post_set();
	local_irq_restore(flags);

	/* Use the atomic bitops to update the global mask */
	for (count = 0; count < sizeof mask * 8; ++count) {
		if (mask & 0x01)
			set_bit(count, &smp_changes_mask);
		mask >>= 1;
	}

}

/**
 * generic_set_mtrr - set variable MTRR register on the local CPU.
 *
 * @reg: The register to set.
 * @base: The base address of the region.
 * @size: The size of the region. If this is 0 the region is disabled.
 * @type: The type of the region.
 *
 * Returns nothing.
 */
static void generic_set_mtrr(unsigned int reg, unsigned long base,
			     unsigned long size, mtrr_type type)
{
	unsigned long flags;
	struct mtrr_var_range *vr;

	vr = &mtrr_state.var_ranges[reg];

	local_irq_save(flags);
	prepare_set();

	if (size == 0) {
		/*
		 * The invalid bit is kept in the mask, so we simply
		 * clear the relevant mask register to disable a range.
		 */
		mtrr_wrmsr(MTRRphysMask_MSR(reg), 0, 0);
		memset(vr, 0, sizeof(struct mtrr_var_range));
	} else {
		vr->base_lo = base << PAGE_SHIFT | type;
		vr->base_hi = (base & size_and_mask) >> (32 - PAGE_SHIFT);
		vr->mask_lo = -size << PAGE_SHIFT | 0x800;
		vr->mask_hi = (-size & size_and_mask) >> (32 - PAGE_SHIFT);

		mtrr_wrmsr(MTRRphysBase_MSR(reg), vr->base_lo, vr->base_hi);
		mtrr_wrmsr(MTRRphysMask_MSR(reg), vr->mask_lo, vr->mask_hi);
	}

	post_set();
	local_irq_restore(flags);
}

int generic_validate_add_page(unsigned long base, unsigned long size,
			      unsigned int type)
{
	unsigned long lbase, last;

	/*
	 * For Intel PPro stepping <= 7
	 * must be 4 MiB aligned and not touch 0x70000000 -> 0x7003FFFF
	 */
	if (is_cpu(INTEL) && boot_cpu_data.x86 == 6 &&
	    boot_cpu_data.x86_model == 1 &&
	    boot_cpu_data.x86_mask <= 7) {
		if (base & ((1 << (22 - PAGE_SHIFT)) - 1)) {
			pr_warning("mtrr: base(0x%lx000) is not 4 MiB aligned\n", base);
			return -EINVAL;
		}
		if (!(base + size < 0x70000 || base > 0x7003F) &&
		    (type == MTRR_TYPE_WRCOMB
		     || type == MTRR_TYPE_WRBACK)) {
			pr_warning("mtrr: writable mtrr between 0x70000000 and 0x7003FFFF may hang the CPU.\n");
			return -EINVAL;
		}
	}

	/*
	 * Check upper bits of base and last are equal and lower bits are 0
	 * for base and 1 for last
	 */
	last = base + size - 1;
	for (lbase = base; !(lbase & 1) && (last & 1);
	     lbase = lbase >> 1, last = last >> 1)
		;
	if (lbase != last) {
		pr_warning("mtrr: base(0x%lx000) is not aligned on a size(0x%lx000) boundary\n", base, size);
		return -EINVAL;
	}
	return 0;
}

static int generic_have_wrcomb(void)
{
	unsigned long config, dummy;
	rdmsr(MSR_MTRRcap, config, dummy);
	return config & (1 << 10);
}

int positive_have_wrcomb(void)
{
	return 1;
}

/*
 * Generic structure...
 */
const struct mtrr_ops generic_mtrr_ops = {
	.use_intel_if		= 1,
	.set_all		= generic_set_all,
	.get			= generic_get_mtrr,
	.get_free_region	= generic_get_free_region,
	.set			= generic_set_mtrr,
	.validate_add_page	= generic_validate_add_page,
	.have_wrcomb		= generic_have_wrcomb,
};<|MERGE_RESOLUTION|>--- conflicted
+++ resolved
@@ -168,38 +168,7 @@
 	/* Make end inclusive end, instead of exclusive */
 	end--;
 
-<<<<<<< HEAD
-	/* Look in fixed ranges. Just return the type as per start */
-	if (mtrr_state.have_fixed && (start < 0x100000)) {
-		int idx;
-
-		if (start < 0x80000) {
-			idx = 0;
-			idx += (start >> 16);
-			return mtrr_state.fixed_ranges[idx];
-		} else if (start < 0xC0000) {
-			idx = 1 * 8;
-			idx += ((start - 0x80000) >> 14);
-			return mtrr_state.fixed_ranges[idx];
-		} else {
-			idx = 3 * 8;
-			idx += ((start - 0xC0000) >> 12);
-			return mtrr_state.fixed_ranges[idx];
-		}
-	}
-
-	/*
-	 * Look in variable ranges
-	 * Look of multiple ranges matching this address and pick type
-	 * as per MTRR precedence
-	 */
-	if (!(mtrr_state.enabled & 2))
-		return mtrr_state.def_type;
-
-	prev_match = 0xFF;
-=======
 	prev_match = MTRR_TYPE_INVALID;
->>>>>>> a3980f95
 	for (i = 0; i < num_var_ranges; ++i) {
 		unsigned short start_state, end_state, inclusive;
 
