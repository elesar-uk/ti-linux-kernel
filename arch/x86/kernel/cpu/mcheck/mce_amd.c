--- conflicted
+++ resolved
@@ -313,24 +313,8 @@
 			 * Log the machine check that caused the threshold
 			 * event.
 			 */
-<<<<<<< HEAD
-			machine_check_poll(MCP_TIMESTAMP,
-					this_cpu_ptr(&mce_poll_banks));
-
-			if (high & MASK_OVERFLOW_HI) {
-				rdmsrl(address, m.misc);
-				rdmsrl(MSR_IA32_MC0_STATUS + bank * 4,
-				       m.status);
-				m.bank = K8_MCE_THRESHOLD_BASE
-				       + bank * NR_BLOCKS
-				       + block;
-				mce_log(&m);
-				return;
-			}
-=======
 			if (high & MASK_OVERFLOW_HI)
 				goto log;
->>>>>>> e529fea9
 		}
 	}
 	return;
