/*
 * Netburst Perfomance Events (P4, old Xeon)
 *
 *  Copyright (C) 2010 Parallels, Inc., Cyrill Gorcunov <gorcunov@openvz.org>
 *  Copyright (C) 2010 Intel Corporation, Lin Ming <ming.m.lin@intel.com>
 *
 *  For licencing details see kernel-base/COPYING
 */

#ifdef CONFIG_CPU_SUP_INTEL

#include <asm/perf_event_p4.h>

#define P4_CNTR_LIMIT 3
/*
 * array indices: 0,1 - HT threads, used with HT enabled cpu
 */
struct p4_event_bind {
	unsigned int opcode;			/* Event code and ESCR selector */
	unsigned int escr_msr[2];		/* ESCR MSR for this event */
	unsigned int escr_emask;		/* valid ESCR EventMask bits */
	unsigned int shared;			/* event is shared across threads */
	char cntr[2][P4_CNTR_LIMIT];		/* counter index (offset), -1 on abscence */
};

struct p4_pebs_bind {
	unsigned int metric_pebs;
	unsigned int metric_vert;
};

/* it sets P4_PEBS_ENABLE_UOP_TAG as well */
#define P4_GEN_PEBS_BIND(name, pebs, vert)			\
	[P4_PEBS_METRIC__##name] = {				\
		.metric_pebs = pebs | P4_PEBS_ENABLE_UOP_TAG,	\
		.metric_vert = vert,				\
	}

/*
 * note we have P4_PEBS_ENABLE_UOP_TAG always set here
 *
 * it's needed for mapping P4_PEBS_CONFIG_METRIC_MASK bits of
 * event configuration to find out which values are to be
 * written into MSR_IA32_PEBS_ENABLE and MSR_P4_PEBS_MATRIX_VERT
 * resgisters
 */
static struct p4_pebs_bind p4_pebs_bind_map[] = {
	P4_GEN_PEBS_BIND(1stl_cache_load_miss_retired,	0x0000001, 0x0000001),
	P4_GEN_PEBS_BIND(2ndl_cache_load_miss_retired,	0x0000002, 0x0000001),
	P4_GEN_PEBS_BIND(dtlb_load_miss_retired,	0x0000004, 0x0000001),
	P4_GEN_PEBS_BIND(dtlb_store_miss_retired,	0x0000004, 0x0000002),
	P4_GEN_PEBS_BIND(dtlb_all_miss_retired,		0x0000004, 0x0000003),
	P4_GEN_PEBS_BIND(tagged_mispred_branch,		0x0018000, 0x0000010),
	P4_GEN_PEBS_BIND(mob_load_replay_retired,	0x0000200, 0x0000001),
	P4_GEN_PEBS_BIND(split_load_retired,		0x0000400, 0x0000001),
	P4_GEN_PEBS_BIND(split_store_retired,		0x0000400, 0x0000002),
};

/*
 * Note that we don't use CCCR1 here, there is an
 * exception for P4_BSQ_ALLOCATION but we just have
 * no workaround
 *
 * consider this binding as resources which particular
 * event may borrow, it doesn't contain EventMask,
 * Tags and friends -- they are left to a caller
 */
static struct p4_event_bind p4_event_bind_map[] = {
	[P4_EVENT_TC_DELIVER_MODE] = {
		.opcode		= P4_OPCODE(P4_EVENT_TC_DELIVER_MODE),
		.escr_msr	= { MSR_P4_TC_ESCR0, MSR_P4_TC_ESCR1 },
		.escr_emask	=
			P4_ESCR_EMASK_BIT(P4_EVENT_TC_DELIVER_MODE, DD)			|
			P4_ESCR_EMASK_BIT(P4_EVENT_TC_DELIVER_MODE, DB)			|
			P4_ESCR_EMASK_BIT(P4_EVENT_TC_DELIVER_MODE, DI)			|
			P4_ESCR_EMASK_BIT(P4_EVENT_TC_DELIVER_MODE, BD)			|
			P4_ESCR_EMASK_BIT(P4_EVENT_TC_DELIVER_MODE, BB)			|
			P4_ESCR_EMASK_BIT(P4_EVENT_TC_DELIVER_MODE, BI)			|
			P4_ESCR_EMASK_BIT(P4_EVENT_TC_DELIVER_MODE, ID),
		.shared		= 1,
		.cntr		= { {4, 5, -1}, {6, 7, -1} },
	},
	[P4_EVENT_BPU_FETCH_REQUEST] = {
		.opcode		= P4_OPCODE(P4_EVENT_BPU_FETCH_REQUEST),
		.escr_msr	= { MSR_P4_BPU_ESCR0, MSR_P4_BPU_ESCR1 },
		.escr_emask	=
			P4_ESCR_EMASK_BIT(P4_EVENT_BPU_FETCH_REQUEST, TCMISS),
		.cntr		= { {0, -1, -1}, {2, -1, -1} },
	},
	[P4_EVENT_ITLB_REFERENCE] = {
		.opcode		= P4_OPCODE(P4_EVENT_ITLB_REFERENCE),
		.escr_msr	= { MSR_P4_ITLB_ESCR0, MSR_P4_ITLB_ESCR1 },
		.escr_emask	=
			P4_ESCR_EMASK_BIT(P4_EVENT_ITLB_REFERENCE, HIT)			|
			P4_ESCR_EMASK_BIT(P4_EVENT_ITLB_REFERENCE, MISS)		|
			P4_ESCR_EMASK_BIT(P4_EVENT_ITLB_REFERENCE, HIT_UK),
		.cntr		= { {0, -1, -1}, {2, -1, -1} },
	},
	[P4_EVENT_MEMORY_CANCEL] = {
		.opcode		= P4_OPCODE(P4_EVENT_MEMORY_CANCEL),
		.escr_msr	= { MSR_P4_DAC_ESCR0, MSR_P4_DAC_ESCR1 },
		.escr_emask	=
			P4_ESCR_EMASK_BIT(P4_EVENT_MEMORY_CANCEL, ST_RB_FULL)		|
			P4_ESCR_EMASK_BIT(P4_EVENT_MEMORY_CANCEL, 64K_CONF),
		.cntr		= { {8, 9, -1}, {10, 11, -1} },
	},
	[P4_EVENT_MEMORY_COMPLETE] = {
		.opcode		= P4_OPCODE(P4_EVENT_MEMORY_COMPLETE),
		.escr_msr	= { MSR_P4_SAAT_ESCR0 , MSR_P4_SAAT_ESCR1 },
		.escr_emask	=
			P4_ESCR_EMASK_BIT(P4_EVENT_MEMORY_COMPLETE, LSC)		|
			P4_ESCR_EMASK_BIT(P4_EVENT_MEMORY_COMPLETE, SSC),
		.cntr		= { {8, 9, -1}, {10, 11, -1} },
	},
	[P4_EVENT_LOAD_PORT_REPLAY] = {
		.opcode		= P4_OPCODE(P4_EVENT_LOAD_PORT_REPLAY),
		.escr_msr	= { MSR_P4_SAAT_ESCR0, MSR_P4_SAAT_ESCR1 },
		.escr_emask	=
			P4_ESCR_EMASK_BIT(P4_EVENT_LOAD_PORT_REPLAY, SPLIT_LD),
		.cntr		= { {8, 9, -1}, {10, 11, -1} },
	},
	[P4_EVENT_STORE_PORT_REPLAY] = {
		.opcode		= P4_OPCODE(P4_EVENT_STORE_PORT_REPLAY),
		.escr_msr	= { MSR_P4_SAAT_ESCR0 ,  MSR_P4_SAAT_ESCR1 },
		.escr_emask	=
			P4_ESCR_EMASK_BIT(P4_EVENT_STORE_PORT_REPLAY, SPLIT_ST),
		.cntr		= { {8, 9, -1}, {10, 11, -1} },
	},
	[P4_EVENT_MOB_LOAD_REPLAY] = {
		.opcode		= P4_OPCODE(P4_EVENT_MOB_LOAD_REPLAY),
		.escr_msr	= { MSR_P4_MOB_ESCR0, MSR_P4_MOB_ESCR1 },
		.escr_emask	=
			P4_ESCR_EMASK_BIT(P4_EVENT_MOB_LOAD_REPLAY, NO_STA)		|
			P4_ESCR_EMASK_BIT(P4_EVENT_MOB_LOAD_REPLAY, NO_STD)		|
			P4_ESCR_EMASK_BIT(P4_EVENT_MOB_LOAD_REPLAY, PARTIAL_DATA)	|
			P4_ESCR_EMASK_BIT(P4_EVENT_MOB_LOAD_REPLAY, UNALGN_ADDR),
		.cntr		= { {0, -1, -1}, {2, -1, -1} },
	},
	[P4_EVENT_PAGE_WALK_TYPE] = {
		.opcode		= P4_OPCODE(P4_EVENT_PAGE_WALK_TYPE),
		.escr_msr	= { MSR_P4_PMH_ESCR0, MSR_P4_PMH_ESCR1 },
		.escr_emask	=
			P4_ESCR_EMASK_BIT(P4_EVENT_PAGE_WALK_TYPE, DTMISS)		|
			P4_ESCR_EMASK_BIT(P4_EVENT_PAGE_WALK_TYPE, ITMISS),
		.shared		= 1,
		.cntr		= { {0, -1, -1}, {2, -1, -1} },
	},
	[P4_EVENT_BSQ_CACHE_REFERENCE] = {
		.opcode		= P4_OPCODE(P4_EVENT_BSQ_CACHE_REFERENCE),
		.escr_msr	= { MSR_P4_BSU_ESCR0, MSR_P4_BSU_ESCR1 },
		.escr_emask	=
			P4_ESCR_EMASK_BIT(P4_EVENT_BSQ_CACHE_REFERENCE, RD_2ndL_HITS)	|
			P4_ESCR_EMASK_BIT(P4_EVENT_BSQ_CACHE_REFERENCE, RD_2ndL_HITE)	|
			P4_ESCR_EMASK_BIT(P4_EVENT_BSQ_CACHE_REFERENCE, RD_2ndL_HITM)	|
			P4_ESCR_EMASK_BIT(P4_EVENT_BSQ_CACHE_REFERENCE, RD_3rdL_HITS)	|
			P4_ESCR_EMASK_BIT(P4_EVENT_BSQ_CACHE_REFERENCE, RD_3rdL_HITE)	|
			P4_ESCR_EMASK_BIT(P4_EVENT_BSQ_CACHE_REFERENCE, RD_3rdL_HITM)	|
			P4_ESCR_EMASK_BIT(P4_EVENT_BSQ_CACHE_REFERENCE, RD_2ndL_MISS)	|
			P4_ESCR_EMASK_BIT(P4_EVENT_BSQ_CACHE_REFERENCE, RD_3rdL_MISS)	|
			P4_ESCR_EMASK_BIT(P4_EVENT_BSQ_CACHE_REFERENCE, WR_2ndL_MISS),
		.cntr		= { {0, -1, -1}, {2, -1, -1} },
	},
	[P4_EVENT_IOQ_ALLOCATION] = {
		.opcode		= P4_OPCODE(P4_EVENT_IOQ_ALLOCATION),
		.escr_msr	= { MSR_P4_FSB_ESCR0, MSR_P4_FSB_ESCR1 },
		.escr_emask	=
			P4_ESCR_EMASK_BIT(P4_EVENT_IOQ_ALLOCATION, DEFAULT)		|
			P4_ESCR_EMASK_BIT(P4_EVENT_IOQ_ALLOCATION, ALL_READ)		|
			P4_ESCR_EMASK_BIT(P4_EVENT_IOQ_ALLOCATION, ALL_WRITE)		|
			P4_ESCR_EMASK_BIT(P4_EVENT_IOQ_ALLOCATION, MEM_UC)		|
			P4_ESCR_EMASK_BIT(P4_EVENT_IOQ_ALLOCATION, MEM_WC)		|
			P4_ESCR_EMASK_BIT(P4_EVENT_IOQ_ALLOCATION, MEM_WT)		|
			P4_ESCR_EMASK_BIT(P4_EVENT_IOQ_ALLOCATION, MEM_WP)		|
			P4_ESCR_EMASK_BIT(P4_EVENT_IOQ_ALLOCATION, MEM_WB)		|
			P4_ESCR_EMASK_BIT(P4_EVENT_IOQ_ALLOCATION, OWN)			|
			P4_ESCR_EMASK_BIT(P4_EVENT_IOQ_ALLOCATION, OTHER)		|
			P4_ESCR_EMASK_BIT(P4_EVENT_IOQ_ALLOCATION, PREFETCH),
		.cntr		= { {0, -1, -1}, {2, -1, -1} },
	},
	[P4_EVENT_IOQ_ACTIVE_ENTRIES] = {	/* shared ESCR */
		.opcode		= P4_OPCODE(P4_EVENT_IOQ_ACTIVE_ENTRIES),
		.escr_msr	= { MSR_P4_FSB_ESCR1,  MSR_P4_FSB_ESCR1 },
		.escr_emask	=
			P4_ESCR_EMASK_BIT(P4_EVENT_IOQ_ACTIVE_ENTRIES, DEFAULT)		|
			P4_ESCR_EMASK_BIT(P4_EVENT_IOQ_ACTIVE_ENTRIES, ALL_READ)	|
			P4_ESCR_EMASK_BIT(P4_EVENT_IOQ_ACTIVE_ENTRIES, ALL_WRITE)	|
			P4_ESCR_EMASK_BIT(P4_EVENT_IOQ_ACTIVE_ENTRIES, MEM_UC)		|
			P4_ESCR_EMASK_BIT(P4_EVENT_IOQ_ACTIVE_ENTRIES, MEM_WC)		|
			P4_ESCR_EMASK_BIT(P4_EVENT_IOQ_ACTIVE_ENTRIES, MEM_WT)		|
			P4_ESCR_EMASK_BIT(P4_EVENT_IOQ_ACTIVE_ENTRIES, MEM_WP)		|
			P4_ESCR_EMASK_BIT(P4_EVENT_IOQ_ACTIVE_ENTRIES, MEM_WB)		|
			P4_ESCR_EMASK_BIT(P4_EVENT_IOQ_ACTIVE_ENTRIES, OWN)		|
			P4_ESCR_EMASK_BIT(P4_EVENT_IOQ_ACTIVE_ENTRIES, OTHER)		|
			P4_ESCR_EMASK_BIT(P4_EVENT_IOQ_ACTIVE_ENTRIES, PREFETCH),
		.cntr		= { {2, -1, -1}, {3, -1, -1} },
	},
	[P4_EVENT_FSB_DATA_ACTIVITY] = {
		.opcode		= P4_OPCODE(P4_EVENT_FSB_DATA_ACTIVITY),
		.escr_msr	= { MSR_P4_FSB_ESCR0, MSR_P4_FSB_ESCR1 },
		.escr_emask	=
			P4_ESCR_EMASK_BIT(P4_EVENT_FSB_DATA_ACTIVITY, DRDY_DRV)		|
			P4_ESCR_EMASK_BIT(P4_EVENT_FSB_DATA_ACTIVITY, DRDY_OWN)		|
			P4_ESCR_EMASK_BIT(P4_EVENT_FSB_DATA_ACTIVITY, DRDY_OTHER)	|
			P4_ESCR_EMASK_BIT(P4_EVENT_FSB_DATA_ACTIVITY, DBSY_DRV)		|
			P4_ESCR_EMASK_BIT(P4_EVENT_FSB_DATA_ACTIVITY, DBSY_OWN)		|
			P4_ESCR_EMASK_BIT(P4_EVENT_FSB_DATA_ACTIVITY, DBSY_OTHER),
		.shared		= 1,
		.cntr		= { {0, -1, -1}, {2, -1, -1} },
	},
	[P4_EVENT_BSQ_ALLOCATION] = {		/* shared ESCR, broken CCCR1 */
		.opcode		= P4_OPCODE(P4_EVENT_BSQ_ALLOCATION),
		.escr_msr	= { MSR_P4_BSU_ESCR0, MSR_P4_BSU_ESCR0 },
		.escr_emask	=
			P4_ESCR_EMASK_BIT(P4_EVENT_BSQ_ALLOCATION, REQ_TYPE0)		|
			P4_ESCR_EMASK_BIT(P4_EVENT_BSQ_ALLOCATION, REQ_TYPE1)		|
			P4_ESCR_EMASK_BIT(P4_EVENT_BSQ_ALLOCATION, REQ_LEN0)		|
			P4_ESCR_EMASK_BIT(P4_EVENT_BSQ_ALLOCATION, REQ_LEN1)		|
			P4_ESCR_EMASK_BIT(P4_EVENT_BSQ_ALLOCATION, REQ_IO_TYPE)		|
			P4_ESCR_EMASK_BIT(P4_EVENT_BSQ_ALLOCATION, REQ_LOCK_TYPE)	|
			P4_ESCR_EMASK_BIT(P4_EVENT_BSQ_ALLOCATION, REQ_CACHE_TYPE)	|
			P4_ESCR_EMASK_BIT(P4_EVENT_BSQ_ALLOCATION, REQ_SPLIT_TYPE)	|
			P4_ESCR_EMASK_BIT(P4_EVENT_BSQ_ALLOCATION, REQ_DEM_TYPE)	|
			P4_ESCR_EMASK_BIT(P4_EVENT_BSQ_ALLOCATION, REQ_ORD_TYPE)	|
			P4_ESCR_EMASK_BIT(P4_EVENT_BSQ_ALLOCATION, MEM_TYPE0)		|
			P4_ESCR_EMASK_BIT(P4_EVENT_BSQ_ALLOCATION, MEM_TYPE1)		|
			P4_ESCR_EMASK_BIT(P4_EVENT_BSQ_ALLOCATION, MEM_TYPE2),
		.cntr		= { {0, -1, -1}, {1, -1, -1} },
	},
	[P4_EVENT_BSQ_ACTIVE_ENTRIES] = {	/* shared ESCR */
		.opcode		= P4_OPCODE(P4_EVENT_BSQ_ACTIVE_ENTRIES),
		.escr_msr	= { MSR_P4_BSU_ESCR1 , MSR_P4_BSU_ESCR1 },
		.escr_emask	=
			P4_ESCR_EMASK_BIT(P4_EVENT_BSQ_ACTIVE_ENTRIES, REQ_TYPE0)	|
			P4_ESCR_EMASK_BIT(P4_EVENT_BSQ_ACTIVE_ENTRIES, REQ_TYPE1)	|
			P4_ESCR_EMASK_BIT(P4_EVENT_BSQ_ACTIVE_ENTRIES, REQ_LEN0)	|
			P4_ESCR_EMASK_BIT(P4_EVENT_BSQ_ACTIVE_ENTRIES, REQ_LEN1)	|
			P4_ESCR_EMASK_BIT(P4_EVENT_BSQ_ACTIVE_ENTRIES, REQ_IO_TYPE)	|
			P4_ESCR_EMASK_BIT(P4_EVENT_BSQ_ACTIVE_ENTRIES, REQ_LOCK_TYPE)	|
			P4_ESCR_EMASK_BIT(P4_EVENT_BSQ_ACTIVE_ENTRIES, REQ_CACHE_TYPE)	|
			P4_ESCR_EMASK_BIT(P4_EVENT_BSQ_ACTIVE_ENTRIES, REQ_SPLIT_TYPE)	|
			P4_ESCR_EMASK_BIT(P4_EVENT_BSQ_ACTIVE_ENTRIES, REQ_DEM_TYPE)	|
			P4_ESCR_EMASK_BIT(P4_EVENT_BSQ_ACTIVE_ENTRIES, REQ_ORD_TYPE)	|
			P4_ESCR_EMASK_BIT(P4_EVENT_BSQ_ACTIVE_ENTRIES, MEM_TYPE0)	|
			P4_ESCR_EMASK_BIT(P4_EVENT_BSQ_ACTIVE_ENTRIES, MEM_TYPE1)	|
			P4_ESCR_EMASK_BIT(P4_EVENT_BSQ_ACTIVE_ENTRIES, MEM_TYPE2),
		.cntr		= { {2, -1, -1}, {3, -1, -1} },
	},
	[P4_EVENT_SSE_INPUT_ASSIST] = {
		.opcode		= P4_OPCODE(P4_EVENT_SSE_INPUT_ASSIST),
		.escr_msr	= { MSR_P4_FIRM_ESCR0, MSR_P4_FIRM_ESCR1 },
		.escr_emask	=
			P4_ESCR_EMASK_BIT(P4_EVENT_SSE_INPUT_ASSIST, ALL),
		.shared		= 1,
		.cntr		= { {8, 9, -1}, {10, 11, -1} },
	},
	[P4_EVENT_PACKED_SP_UOP] = {
		.opcode		= P4_OPCODE(P4_EVENT_PACKED_SP_UOP),
		.escr_msr	= { MSR_P4_FIRM_ESCR0, MSR_P4_FIRM_ESCR1 },
		.escr_emask	=
			P4_ESCR_EMASK_BIT(P4_EVENT_PACKED_SP_UOP, ALL),
		.shared		= 1,
		.cntr		= { {8, 9, -1}, {10, 11, -1} },
	},
	[P4_EVENT_PACKED_DP_UOP] = {
		.opcode		= P4_OPCODE(P4_EVENT_PACKED_DP_UOP),
		.escr_msr	= { MSR_P4_FIRM_ESCR0, MSR_P4_FIRM_ESCR1 },
		.escr_emask	=
			P4_ESCR_EMASK_BIT(P4_EVENT_PACKED_DP_UOP, ALL),
		.shared		= 1,
		.cntr		= { {8, 9, -1}, {10, 11, -1} },
	},
	[P4_EVENT_SCALAR_SP_UOP] = {
		.opcode		= P4_OPCODE(P4_EVENT_SCALAR_SP_UOP),
		.escr_msr	= { MSR_P4_FIRM_ESCR0, MSR_P4_FIRM_ESCR1 },
		.escr_emask	=
			P4_ESCR_EMASK_BIT(P4_EVENT_SCALAR_SP_UOP, ALL),
		.shared		= 1,
		.cntr		= { {8, 9, -1}, {10, 11, -1} },
	},
	[P4_EVENT_SCALAR_DP_UOP] = {
		.opcode		= P4_OPCODE(P4_EVENT_SCALAR_DP_UOP),
		.escr_msr	= { MSR_P4_FIRM_ESCR0, MSR_P4_FIRM_ESCR1 },
		.escr_emask	=
			P4_ESCR_EMASK_BIT(P4_EVENT_SCALAR_DP_UOP, ALL),
		.shared		= 1,
		.cntr		= { {8, 9, -1}, {10, 11, -1} },
	},
	[P4_EVENT_64BIT_MMX_UOP] = {
		.opcode		= P4_OPCODE(P4_EVENT_64BIT_MMX_UOP),
		.escr_msr	= { MSR_P4_FIRM_ESCR0, MSR_P4_FIRM_ESCR1 },
		.escr_emask	=
			P4_ESCR_EMASK_BIT(P4_EVENT_64BIT_MMX_UOP, ALL),
		.shared		= 1,
		.cntr		= { {8, 9, -1}, {10, 11, -1} },
	},
	[P4_EVENT_128BIT_MMX_UOP] = {
		.opcode		= P4_OPCODE(P4_EVENT_128BIT_MMX_UOP),
		.escr_msr	= { MSR_P4_FIRM_ESCR0, MSR_P4_FIRM_ESCR1 },
		.escr_emask	=
			P4_ESCR_EMASK_BIT(P4_EVENT_128BIT_MMX_UOP, ALL),
		.shared		= 1,
		.cntr		= { {8, 9, -1}, {10, 11, -1} },
	},
	[P4_EVENT_X87_FP_UOP] = {
		.opcode		= P4_OPCODE(P4_EVENT_X87_FP_UOP),
		.escr_msr	= { MSR_P4_FIRM_ESCR0, MSR_P4_FIRM_ESCR1 },
		.escr_emask	=
			P4_ESCR_EMASK_BIT(P4_EVENT_X87_FP_UOP, ALL),
		.shared		= 1,
		.cntr		= { {8, 9, -1}, {10, 11, -1} },
	},
	[P4_EVENT_TC_MISC] = {
		.opcode		= P4_OPCODE(P4_EVENT_TC_MISC),
		.escr_msr	= { MSR_P4_TC_ESCR0, MSR_P4_TC_ESCR1 },
		.escr_emask	=
			P4_ESCR_EMASK_BIT(P4_EVENT_TC_MISC, FLUSH),
		.cntr		= { {4, 5, -1}, {6, 7, -1} },
	},
	[P4_EVENT_GLOBAL_POWER_EVENTS] = {
		.opcode		= P4_OPCODE(P4_EVENT_GLOBAL_POWER_EVENTS),
		.escr_msr	= { MSR_P4_FSB_ESCR0, MSR_P4_FSB_ESCR1 },
		.escr_emask	=
			P4_ESCR_EMASK_BIT(P4_EVENT_GLOBAL_POWER_EVENTS, RUNNING),
		.cntr		= { {0, -1, -1}, {2, -1, -1} },
	},
	[P4_EVENT_TC_MS_XFER] = {
		.opcode		= P4_OPCODE(P4_EVENT_TC_MS_XFER),
		.escr_msr	= { MSR_P4_MS_ESCR0, MSR_P4_MS_ESCR1 },
		.escr_emask	=
			P4_ESCR_EMASK_BIT(P4_EVENT_TC_MS_XFER, CISC),
		.cntr		= { {4, 5, -1}, {6, 7, -1} },
	},
	[P4_EVENT_UOP_QUEUE_WRITES] = {
		.opcode		= P4_OPCODE(P4_EVENT_UOP_QUEUE_WRITES),
		.escr_msr	= { MSR_P4_MS_ESCR0, MSR_P4_MS_ESCR1 },
		.escr_emask	=
			P4_ESCR_EMASK_BIT(P4_EVENT_UOP_QUEUE_WRITES, FROM_TC_BUILD)	|
			P4_ESCR_EMASK_BIT(P4_EVENT_UOP_QUEUE_WRITES, FROM_TC_DELIVER)	|
			P4_ESCR_EMASK_BIT(P4_EVENT_UOP_QUEUE_WRITES, FROM_ROM),
		.cntr		= { {4, 5, -1}, {6, 7, -1} },
	},
	[P4_EVENT_RETIRED_MISPRED_BRANCH_TYPE] = {
		.opcode		= P4_OPCODE(P4_EVENT_RETIRED_MISPRED_BRANCH_TYPE),
		.escr_msr	= { MSR_P4_TBPU_ESCR0 , MSR_P4_TBPU_ESCR0 },
		.escr_emask	=
			P4_ESCR_EMASK_BIT(P4_EVENT_RETIRED_MISPRED_BRANCH_TYPE, CONDITIONAL)	|
			P4_ESCR_EMASK_BIT(P4_EVENT_RETIRED_MISPRED_BRANCH_TYPE, CALL)		|
			P4_ESCR_EMASK_BIT(P4_EVENT_RETIRED_MISPRED_BRANCH_TYPE, RETURN)		|
			P4_ESCR_EMASK_BIT(P4_EVENT_RETIRED_MISPRED_BRANCH_TYPE, INDIRECT),
		.cntr		= { {4, 5, -1}, {6, 7, -1} },
	},
	[P4_EVENT_RETIRED_BRANCH_TYPE] = {
		.opcode		= P4_OPCODE(P4_EVENT_RETIRED_BRANCH_TYPE),
		.escr_msr	= { MSR_P4_TBPU_ESCR0 , MSR_P4_TBPU_ESCR1 },
		.escr_emask	=
			P4_ESCR_EMASK_BIT(P4_EVENT_RETIRED_BRANCH_TYPE, CONDITIONAL)	|
			P4_ESCR_EMASK_BIT(P4_EVENT_RETIRED_BRANCH_TYPE, CALL)		|
			P4_ESCR_EMASK_BIT(P4_EVENT_RETIRED_BRANCH_TYPE, RETURN)		|
			P4_ESCR_EMASK_BIT(P4_EVENT_RETIRED_BRANCH_TYPE, INDIRECT),
		.cntr		= { {4, 5, -1}, {6, 7, -1} },
	},
	[P4_EVENT_RESOURCE_STALL] = {
		.opcode		= P4_OPCODE(P4_EVENT_RESOURCE_STALL),
		.escr_msr	= { MSR_P4_ALF_ESCR0, MSR_P4_ALF_ESCR1 },
		.escr_emask	=
			P4_ESCR_EMASK_BIT(P4_EVENT_RESOURCE_STALL, SBFULL),
		.cntr		= { {12, 13, 16}, {14, 15, 17} },
	},
	[P4_EVENT_WC_BUFFER] = {
		.opcode		= P4_OPCODE(P4_EVENT_WC_BUFFER),
		.escr_msr	= { MSR_P4_DAC_ESCR0, MSR_P4_DAC_ESCR1 },
		.escr_emask	=
			P4_ESCR_EMASK_BIT(P4_EVENT_WC_BUFFER, WCB_EVICTS)		|
			P4_ESCR_EMASK_BIT(P4_EVENT_WC_BUFFER, WCB_FULL_EVICTS),
		.shared		= 1,
		.cntr		= { {8, 9, -1}, {10, 11, -1} },
	},
	[P4_EVENT_B2B_CYCLES] = {
		.opcode		= P4_OPCODE(P4_EVENT_B2B_CYCLES),
		.escr_msr	= { MSR_P4_FSB_ESCR0, MSR_P4_FSB_ESCR1 },
		.escr_emask	= 0,
		.cntr		= { {0, -1, -1}, {2, -1, -1} },
	},
	[P4_EVENT_BNR] = {
		.opcode		= P4_OPCODE(P4_EVENT_BNR),
		.escr_msr	= { MSR_P4_FSB_ESCR0, MSR_P4_FSB_ESCR1 },
		.escr_emask	= 0,
		.cntr		= { {0, -1, -1}, {2, -1, -1} },
	},
	[P4_EVENT_SNOOP] = {
		.opcode		= P4_OPCODE(P4_EVENT_SNOOP),
		.escr_msr	= { MSR_P4_FSB_ESCR0, MSR_P4_FSB_ESCR1 },
		.escr_emask	= 0,
		.cntr		= { {0, -1, -1}, {2, -1, -1} },
	},
	[P4_EVENT_RESPONSE] = {
		.opcode		= P4_OPCODE(P4_EVENT_RESPONSE),
		.escr_msr	= { MSR_P4_FSB_ESCR0, MSR_P4_FSB_ESCR1 },
		.escr_emask	= 0,
		.cntr		= { {0, -1, -1}, {2, -1, -1} },
	},
	[P4_EVENT_FRONT_END_EVENT] = {
		.opcode		= P4_OPCODE(P4_EVENT_FRONT_END_EVENT),
		.escr_msr	= { MSR_P4_CRU_ESCR2, MSR_P4_CRU_ESCR3 },
		.escr_emask	=
			P4_ESCR_EMASK_BIT(P4_EVENT_FRONT_END_EVENT, NBOGUS)		|
			P4_ESCR_EMASK_BIT(P4_EVENT_FRONT_END_EVENT, BOGUS),
		.cntr		= { {12, 13, 16}, {14, 15, 17} },
	},
	[P4_EVENT_EXECUTION_EVENT] = {
		.opcode		= P4_OPCODE(P4_EVENT_EXECUTION_EVENT),
		.escr_msr	= { MSR_P4_CRU_ESCR2, MSR_P4_CRU_ESCR3 },
		.escr_emask	=
			P4_ESCR_EMASK_BIT(P4_EVENT_EXECUTION_EVENT, NBOGUS0)		|
			P4_ESCR_EMASK_BIT(P4_EVENT_EXECUTION_EVENT, NBOGUS1)		|
			P4_ESCR_EMASK_BIT(P4_EVENT_EXECUTION_EVENT, NBOGUS2)		|
			P4_ESCR_EMASK_BIT(P4_EVENT_EXECUTION_EVENT, NBOGUS3)		|
			P4_ESCR_EMASK_BIT(P4_EVENT_EXECUTION_EVENT, BOGUS0)		|
			P4_ESCR_EMASK_BIT(P4_EVENT_EXECUTION_EVENT, BOGUS1)		|
			P4_ESCR_EMASK_BIT(P4_EVENT_EXECUTION_EVENT, BOGUS2)		|
			P4_ESCR_EMASK_BIT(P4_EVENT_EXECUTION_EVENT, BOGUS3),
		.cntr		= { {12, 13, 16}, {14, 15, 17} },
	},
	[P4_EVENT_REPLAY_EVENT] = {
		.opcode		= P4_OPCODE(P4_EVENT_REPLAY_EVENT),
		.escr_msr	= { MSR_P4_CRU_ESCR2, MSR_P4_CRU_ESCR3 },
		.escr_emask	=
			P4_ESCR_EMASK_BIT(P4_EVENT_REPLAY_EVENT, NBOGUS)		|
			P4_ESCR_EMASK_BIT(P4_EVENT_REPLAY_EVENT, BOGUS),
		.cntr		= { {12, 13, 16}, {14, 15, 17} },
	},
	[P4_EVENT_INSTR_RETIRED] = {
		.opcode		= P4_OPCODE(P4_EVENT_INSTR_RETIRED),
		.escr_msr	= { MSR_P4_CRU_ESCR0, MSR_P4_CRU_ESCR1 },
		.escr_emask	=
			P4_ESCR_EMASK_BIT(P4_EVENT_INSTR_RETIRED, NBOGUSNTAG)		|
			P4_ESCR_EMASK_BIT(P4_EVENT_INSTR_RETIRED, NBOGUSTAG)		|
			P4_ESCR_EMASK_BIT(P4_EVENT_INSTR_RETIRED, BOGUSNTAG)		|
			P4_ESCR_EMASK_BIT(P4_EVENT_INSTR_RETIRED, BOGUSTAG),
		.cntr		= { {12, 13, 16}, {14, 15, 17} },
	},
	[P4_EVENT_UOPS_RETIRED] = {
		.opcode		= P4_OPCODE(P4_EVENT_UOPS_RETIRED),
		.escr_msr	= { MSR_P4_CRU_ESCR0, MSR_P4_CRU_ESCR1 },
		.escr_emask	=
			P4_ESCR_EMASK_BIT(P4_EVENT_UOPS_RETIRED, NBOGUS)		|
			P4_ESCR_EMASK_BIT(P4_EVENT_UOPS_RETIRED, BOGUS),
		.cntr		= { {12, 13, 16}, {14, 15, 17} },
	},
	[P4_EVENT_UOP_TYPE] = {
		.opcode		= P4_OPCODE(P4_EVENT_UOP_TYPE),
		.escr_msr	= { MSR_P4_RAT_ESCR0, MSR_P4_RAT_ESCR1 },
		.escr_emask	=
			P4_ESCR_EMASK_BIT(P4_EVENT_UOP_TYPE, TAGLOADS)			|
			P4_ESCR_EMASK_BIT(P4_EVENT_UOP_TYPE, TAGSTORES),
		.cntr		= { {12, 13, 16}, {14, 15, 17} },
	},
	[P4_EVENT_BRANCH_RETIRED] = {
		.opcode		= P4_OPCODE(P4_EVENT_BRANCH_RETIRED),
		.escr_msr	= { MSR_P4_CRU_ESCR2, MSR_P4_CRU_ESCR3 },
		.escr_emask	=
			P4_ESCR_EMASK_BIT(P4_EVENT_BRANCH_RETIRED, MMNP)		|
			P4_ESCR_EMASK_BIT(P4_EVENT_BRANCH_RETIRED, MMNM)		|
			P4_ESCR_EMASK_BIT(P4_EVENT_BRANCH_RETIRED, MMTP)		|
			P4_ESCR_EMASK_BIT(P4_EVENT_BRANCH_RETIRED, MMTM),
		.cntr		= { {12, 13, 16}, {14, 15, 17} },
	},
	[P4_EVENT_MISPRED_BRANCH_RETIRED] = {
		.opcode		= P4_OPCODE(P4_EVENT_MISPRED_BRANCH_RETIRED),
		.escr_msr	= { MSR_P4_CRU_ESCR0, MSR_P4_CRU_ESCR1 },
		.escr_emask	=
		P4_ESCR_EMASK_BIT(P4_EVENT_MISPRED_BRANCH_RETIRED, NBOGUS),
		.cntr		= { {12, 13, 16}, {14, 15, 17} },
	},
	[P4_EVENT_X87_ASSIST] = {
		.opcode		= P4_OPCODE(P4_EVENT_X87_ASSIST),
		.escr_msr	= { MSR_P4_CRU_ESCR2, MSR_P4_CRU_ESCR3 },
		.escr_emask	=
			P4_ESCR_EMASK_BIT(P4_EVENT_X87_ASSIST, FPSU)			|
			P4_ESCR_EMASK_BIT(P4_EVENT_X87_ASSIST, FPSO)			|
			P4_ESCR_EMASK_BIT(P4_EVENT_X87_ASSIST, POAO)			|
			P4_ESCR_EMASK_BIT(P4_EVENT_X87_ASSIST, POAU)			|
			P4_ESCR_EMASK_BIT(P4_EVENT_X87_ASSIST, PREA),
		.cntr		= { {12, 13, 16}, {14, 15, 17} },
	},
	[P4_EVENT_MACHINE_CLEAR] = {
		.opcode		= P4_OPCODE(P4_EVENT_MACHINE_CLEAR),
		.escr_msr	= { MSR_P4_CRU_ESCR2, MSR_P4_CRU_ESCR3 },
		.escr_emask	=
			P4_ESCR_EMASK_BIT(P4_EVENT_MACHINE_CLEAR, CLEAR)		|
			P4_ESCR_EMASK_BIT(P4_EVENT_MACHINE_CLEAR, MOCLEAR)		|
			P4_ESCR_EMASK_BIT(P4_EVENT_MACHINE_CLEAR, SMCLEAR),
		.cntr		= { {12, 13, 16}, {14, 15, 17} },
	},
	[P4_EVENT_INSTR_COMPLETED] = {
		.opcode		= P4_OPCODE(P4_EVENT_INSTR_COMPLETED),
		.escr_msr	= { MSR_P4_CRU_ESCR0, MSR_P4_CRU_ESCR1 },
		.escr_emask	=
			P4_ESCR_EMASK_BIT(P4_EVENT_INSTR_COMPLETED, NBOGUS)		|
			P4_ESCR_EMASK_BIT(P4_EVENT_INSTR_COMPLETED, BOGUS),
		.cntr		= { {12, 13, 16}, {14, 15, 17} },
	},
};

#define P4_GEN_CACHE_EVENT(event, bit, metric)				  \
	p4_config_pack_escr(P4_ESCR_EVENT(event)			| \
			    P4_ESCR_EMASK_BIT(event, bit))		| \
	p4_config_pack_cccr(metric					| \
			    P4_CCCR_ESEL(P4_OPCODE_ESEL(P4_OPCODE(event))))

static __initconst const u64 p4_hw_cache_event_ids
				[PERF_COUNT_HW_CACHE_MAX]
				[PERF_COUNT_HW_CACHE_OP_MAX]
				[PERF_COUNT_HW_CACHE_RESULT_MAX] =
{
 [ C(L1D ) ] = {
	[ C(OP_READ) ] = {
		[ C(RESULT_ACCESS) ] = 0x0,
		[ C(RESULT_MISS)   ] = P4_GEN_CACHE_EVENT(P4_EVENT_REPLAY_EVENT, NBOGUS,
						P4_PEBS_METRIC__1stl_cache_load_miss_retired),
	},
 },
 [ C(LL  ) ] = {
	[ C(OP_READ) ] = {
		[ C(RESULT_ACCESS) ] = 0x0,
		[ C(RESULT_MISS)   ] = P4_GEN_CACHE_EVENT(P4_EVENT_REPLAY_EVENT, NBOGUS,
						P4_PEBS_METRIC__2ndl_cache_load_miss_retired),
	},
},
 [ C(DTLB) ] = {
	[ C(OP_READ) ] = {
		[ C(RESULT_ACCESS) ] = 0x0,
		[ C(RESULT_MISS)   ] = P4_GEN_CACHE_EVENT(P4_EVENT_REPLAY_EVENT, NBOGUS,
						P4_PEBS_METRIC__dtlb_load_miss_retired),
	},
	[ C(OP_WRITE) ] = {
		[ C(RESULT_ACCESS) ] = 0x0,
		[ C(RESULT_MISS)   ] = P4_GEN_CACHE_EVENT(P4_EVENT_REPLAY_EVENT, NBOGUS,
						P4_PEBS_METRIC__dtlb_store_miss_retired),
	},
 },
 [ C(ITLB) ] = {
	[ C(OP_READ) ] = {
		[ C(RESULT_ACCESS) ] = P4_GEN_CACHE_EVENT(P4_EVENT_ITLB_REFERENCE, HIT,
						P4_PEBS_METRIC__none),
		[ C(RESULT_MISS)   ] = P4_GEN_CACHE_EVENT(P4_EVENT_ITLB_REFERENCE, MISS,
						P4_PEBS_METRIC__none),
	},
	[ C(OP_WRITE) ] = {
		[ C(RESULT_ACCESS) ] = -1,
		[ C(RESULT_MISS)   ] = -1,
	},
	[ C(OP_PREFETCH) ] = {
		[ C(RESULT_ACCESS) ] = -1,
		[ C(RESULT_MISS)   ] = -1,
	},
 },
};

static u64 p4_general_events[PERF_COUNT_HW_MAX] = {
  /* non-halted CPU clocks */
  [PERF_COUNT_HW_CPU_CYCLES] =
	p4_config_pack_escr(P4_ESCR_EVENT(P4_EVENT_GLOBAL_POWER_EVENTS)		|
		P4_ESCR_EMASK_BIT(P4_EVENT_GLOBAL_POWER_EVENTS, RUNNING)),

  /*
   * retired instructions
   * in a sake of simplicity we don't use the FSB tagging
   */
  [PERF_COUNT_HW_INSTRUCTIONS] =
	p4_config_pack_escr(P4_ESCR_EVENT(P4_EVENT_INSTR_RETIRED)		|
		P4_ESCR_EMASK_BIT(P4_EVENT_INSTR_RETIRED, NBOGUSNTAG)		|
		P4_ESCR_EMASK_BIT(P4_EVENT_INSTR_RETIRED, BOGUSNTAG)),

  /* cache hits */
  [PERF_COUNT_HW_CACHE_REFERENCES] =
	p4_config_pack_escr(P4_ESCR_EVENT(P4_EVENT_BSQ_CACHE_REFERENCE)		|
		P4_ESCR_EMASK_BIT(P4_EVENT_BSQ_CACHE_REFERENCE, RD_2ndL_HITS)	|
		P4_ESCR_EMASK_BIT(P4_EVENT_BSQ_CACHE_REFERENCE, RD_2ndL_HITE)	|
		P4_ESCR_EMASK_BIT(P4_EVENT_BSQ_CACHE_REFERENCE, RD_2ndL_HITM)	|
		P4_ESCR_EMASK_BIT(P4_EVENT_BSQ_CACHE_REFERENCE, RD_3rdL_HITS)	|
		P4_ESCR_EMASK_BIT(P4_EVENT_BSQ_CACHE_REFERENCE, RD_3rdL_HITE)	|
		P4_ESCR_EMASK_BIT(P4_EVENT_BSQ_CACHE_REFERENCE, RD_3rdL_HITM)),

  /* cache misses */
  [PERF_COUNT_HW_CACHE_MISSES] =
	p4_config_pack_escr(P4_ESCR_EVENT(P4_EVENT_BSQ_CACHE_REFERENCE)		|
		P4_ESCR_EMASK_BIT(P4_EVENT_BSQ_CACHE_REFERENCE, RD_2ndL_MISS)	|
		P4_ESCR_EMASK_BIT(P4_EVENT_BSQ_CACHE_REFERENCE, RD_3rdL_MISS)	|
		P4_ESCR_EMASK_BIT(P4_EVENT_BSQ_CACHE_REFERENCE, WR_2ndL_MISS)),

  /* branch instructions retired */
  [PERF_COUNT_HW_BRANCH_INSTRUCTIONS] =
	p4_config_pack_escr(P4_ESCR_EVENT(P4_EVENT_RETIRED_BRANCH_TYPE)		|
		P4_ESCR_EMASK_BIT(P4_EVENT_RETIRED_BRANCH_TYPE, CONDITIONAL)	|
		P4_ESCR_EMASK_BIT(P4_EVENT_RETIRED_BRANCH_TYPE, CALL)		|
		P4_ESCR_EMASK_BIT(P4_EVENT_RETIRED_BRANCH_TYPE, RETURN)		|
		P4_ESCR_EMASK_BIT(P4_EVENT_RETIRED_BRANCH_TYPE, INDIRECT)),

  /* mispredicted branches retired */
  [PERF_COUNT_HW_BRANCH_MISSES]	=
	p4_config_pack_escr(P4_ESCR_EVENT(P4_EVENT_MISPRED_BRANCH_RETIRED)	|
		P4_ESCR_EMASK_BIT(P4_EVENT_MISPRED_BRANCH_RETIRED, NBOGUS)),

  /* bus ready clocks (cpu is driving #DRDY_DRV\#DRDY_OWN):  */
  [PERF_COUNT_HW_BUS_CYCLES] =
	p4_config_pack_escr(P4_ESCR_EVENT(P4_EVENT_FSB_DATA_ACTIVITY)		|
		P4_ESCR_EMASK_BIT(P4_EVENT_FSB_DATA_ACTIVITY, DRDY_DRV)		|
		P4_ESCR_EMASK_BIT(P4_EVENT_FSB_DATA_ACTIVITY, DRDY_OWN))	|
	p4_config_pack_cccr(P4_CCCR_EDGE | P4_CCCR_COMPARE),
};

static struct p4_event_bind *p4_config_get_bind(u64 config)
{
	unsigned int evnt = p4_config_unpack_event(config);
	struct p4_event_bind *bind = NULL;

	if (evnt < ARRAY_SIZE(p4_event_bind_map))
		bind = &p4_event_bind_map[evnt];

	return bind;
}

static u64 p4_pmu_event_map(int hw_event)
{
	struct p4_event_bind *bind;
	unsigned int esel;
	u64 config;

	config = p4_general_events[hw_event];
	bind = p4_config_get_bind(config);
	esel = P4_OPCODE_ESEL(bind->opcode);
	config |= p4_config_pack_cccr(P4_CCCR_ESEL(esel));

	return config;
}

<<<<<<< HEAD
static int p4_validate_raw_event(struct perf_event *event)
{
	unsigned int v;

	/* user data may have out-of-bound event index */
	v = p4_config_unpack_event(event->attr.config);
	if (v >= ARRAY_SIZE(p4_event_bind_map)) {
		pr_warning("P4 PMU: Unknown event code: %d\n", v);
		return -EINVAL;
	}

	/*
	 * it may have some screwed PEBS bits
	 */
	if (p4_config_pebs_has(event->attr.config, P4_PEBS_CONFIG_ENABLE)) {
		pr_warning("P4 PMU: PEBS are not supported yet\n");
		return -EINVAL;
	}
	v = p4_config_unpack_metric(event->attr.config);
	if (v >= ARRAY_SIZE(p4_pebs_bind_map)) {
		pr_warning("P4 PMU: Unknown metric code: %d\n", v);
		return -EINVAL;
	}
=======
/* check cpu model specifics */
static bool p4_event_match_cpu_model(unsigned int event_idx)
{
	/* INSTR_COMPLETED event only exist for model 3, 4, 6 (Prescott) */
	if (event_idx == P4_EVENT_INSTR_COMPLETED) {
		if (boot_cpu_data.x86_model != 3 &&
			boot_cpu_data.x86_model != 4 &&
			boot_cpu_data.x86_model != 6)
			return false;
	}

	/*
	 * For info
	 * - IQ_ESCR0, IQ_ESCR1 only for models 1 and 2
	 */

	return true;
}

static int p4_validate_raw_event(struct perf_event *event)
{
	unsigned int v, emask;

	/* User data may have out-of-bound event index */
	v = p4_config_unpack_event(event->attr.config);
	if (v >= ARRAY_SIZE(p4_event_bind_map))
		return -EINVAL;

	/* It may be unsupported: */
	if (!p4_event_match_cpu_model(v))
		return -EINVAL;

	/*
	 * NOTE: P4_CCCR_THREAD_ANY has not the same meaning as
	 * in Architectural Performance Monitoring, it means not
	 * on _which_ logical cpu to count but rather _when_, ie it
	 * depends on logical cpu state -- count event if one cpu active,
	 * none, both or any, so we just allow user to pass any value
	 * desired.
	 *
	 * In turn we always set Tx_OS/Tx_USR bits bound to logical
	 * cpu without their propagation to another cpu
	 */

	/*
	 * if an event is shared accross the logical threads
	 * the user needs special permissions to be able to use it
	 */
	if (p4_event_bind_map[v].shared) {
		if (perf_paranoid_cpu() && !capable(CAP_SYS_ADMIN))
			return -EACCES;
	}

	/* ESCR EventMask bits may be invalid */
	emask = p4_config_unpack_escr(event->attr.config) & P4_ESCR_EVENTMASK_MASK;
	if (emask & ~p4_event_bind_map[v].escr_emask)
		return -EINVAL;

	/*
	 * it may have some invalid PEBS bits
	 */
	if (p4_config_pebs_has(event->attr.config, P4_PEBS_CONFIG_ENABLE))
		return -EINVAL;

	v = p4_config_unpack_metric(event->attr.config);
	if (v >= ARRAY_SIZE(p4_pebs_bind_map))
		return -EINVAL;
>>>>>>> 45f53cc9

	return 0;
}

static int p4_hw_config(struct perf_event *event)
{
	int cpu = get_cpu();
	int rc = 0;
	u32 escr, cccr;

	/*
	 * the reason we use cpu that early is that: if we get scheduled
	 * first time on the same cpu -- we will not need swap thread
	 * specific flags in config (and will save some cpu cycles)
	 */

	cccr = p4_default_cccr_conf(cpu);
	escr = p4_default_escr_conf(cpu, event->attr.exclude_kernel,
					 event->attr.exclude_user);
	event->hw.config = p4_config_pack_escr(escr) |
			   p4_config_pack_cccr(cccr);

	if (p4_ht_active() && p4_ht_thread(cpu))
		event->hw.config = p4_set_ht_bit(event->hw.config);

	if (event->attr.type == PERF_TYPE_RAW) {

<<<<<<< HEAD
=======
		/*
		 * Clear bits we reserve to be managed by kernel itself
		 * and never allowed from a user space
		 */
		 event->attr.config &= P4_CONFIG_MASK;

>>>>>>> 45f53cc9
		rc = p4_validate_raw_event(event);
		if (rc)
			goto out;

		/*
<<<<<<< HEAD
		 * We don't control raw events so it's up to the caller
		 * to pass sane values (and we don't count the thread number
		 * on HT machine but allow HT-compatible specifics to be
		 * passed on)
		 *
		 * Note that for RAW events we allow user to use P4_CCCR_RESERVED
		 * bits since we keep additional info here (for cache events and etc)
		 *
		 * XXX: HT wide things should check perf_paranoid_cpu() &&
		 *      CAP_SYS_ADMIN
		 */
		event->hw.config |= event->attr.config &
			(p4_config_pack_escr(P4_ESCR_MASK_HT) |
			 p4_config_pack_cccr(P4_CCCR_MASK_HT | P4_CCCR_RESERVED));

		event->hw.config &= ~P4_CCCR_FORCE_OVF;
=======
		 * Note that for RAW events we allow user to use P4_CCCR_RESERVED
		 * bits since we keep additional info here (for cache events and etc)
		 */
		event->hw.config |= event->attr.config;
>>>>>>> 45f53cc9
	}

	rc = x86_setup_perfctr(event);
out:
	put_cpu();
	return rc;
}

static inline int p4_pmu_clear_cccr_ovf(struct hw_perf_event *hwc)
{
	int overflow = 0;
	u32 low, high;

	rdmsr(hwc->config_base + hwc->idx, low, high);

	/* we need to check high bit for unflagged overflows */
	if ((low & P4_CCCR_OVF) || !(high & (1 << 31))) {
		overflow = 1;
		(void)checking_wrmsrl(hwc->config_base + hwc->idx,
			((u64)low) & ~P4_CCCR_OVF);
	}

	return overflow;
}

static void p4_pmu_disable_pebs(void)
{
	/*
	 * FIXME
	 *
	 * It's still allowed that two threads setup same cache
	 * events so we can't simply clear metrics until we knew
	 * noone is depending on us, so we need kind of counter
	 * for "ReplayEvent" users.
	 *
	 * What is more complex -- RAW events, if user (for some
	 * reason) will pass some cache event metric with improper
	 * event opcode -- it's fine from hardware point of view
	 * but completely nonsence from "meaning" of such action.
	 *
	 * So at moment let leave metrics turned on forever -- it's
	 * ok for now but need to be revisited!
	 *
	 * (void)checking_wrmsrl(MSR_IA32_PEBS_ENABLE, (u64)0);
	 * (void)checking_wrmsrl(MSR_P4_PEBS_MATRIX_VERT, (u64)0);
	 */
}

static inline void p4_pmu_disable_event(struct perf_event *event)
{
	struct hw_perf_event *hwc = &event->hw;

	/*
	 * If event gets disabled while counter is in overflowed
	 * state we need to clear P4_CCCR_OVF, otherwise interrupt get
	 * asserted again and again
	 */
	(void)checking_wrmsrl(hwc->config_base + hwc->idx,
		(u64)(p4_config_unpack_cccr(hwc->config)) &
			~P4_CCCR_ENABLE & ~P4_CCCR_OVF & ~P4_CCCR_RESERVED);
}

static void p4_pmu_disable_all(void)
{
	struct cpu_hw_events *cpuc = &__get_cpu_var(cpu_hw_events);
	int idx;

	for (idx = 0; idx < x86_pmu.num_counters; idx++) {
		struct perf_event *event = cpuc->events[idx];
		if (!test_bit(idx, cpuc->active_mask))
			continue;
		p4_pmu_disable_event(event);
	}

	p4_pmu_disable_pebs();
}

/* configuration must be valid */
static void p4_pmu_enable_pebs(u64 config)
{
	struct p4_pebs_bind *bind;
	unsigned int idx;

	BUILD_BUG_ON(P4_PEBS_METRIC__max > P4_PEBS_CONFIG_METRIC_MASK);

	idx = p4_config_unpack_metric(config);
	if (idx == P4_PEBS_METRIC__none)
		return;

	bind = &p4_pebs_bind_map[idx];

	(void)checking_wrmsrl(MSR_IA32_PEBS_ENABLE,	(u64)bind->metric_pebs);
	(void)checking_wrmsrl(MSR_P4_PEBS_MATRIX_VERT,	(u64)bind->metric_vert);
}

static void p4_pmu_enable_event(struct perf_event *event)
{
	struct hw_perf_event *hwc = &event->hw;
	int thread = p4_ht_config_thread(hwc->config);
	u64 escr_conf = p4_config_unpack_escr(p4_clear_ht_bit(hwc->config));
	unsigned int idx = p4_config_unpack_event(hwc->config);
	struct p4_event_bind *bind;
	u64 escr_addr, cccr;

	bind = &p4_event_bind_map[idx];
	escr_addr = (u64)bind->escr_msr[thread];

	/*
	 * - we dont support cascaded counters yet
	 * - and counter 1 is broken (erratum)
	 */
	WARN_ON_ONCE(p4_is_event_cascaded(hwc->config));
	WARN_ON_ONCE(hwc->idx == 1);

	/* we need a real Event value */
	escr_conf &= ~P4_ESCR_EVENT_MASK;
	escr_conf |= P4_ESCR_EVENT(P4_OPCODE_EVNT(bind->opcode));

	cccr = p4_config_unpack_cccr(hwc->config);

	/*
	 * it could be Cache event so we need to write metrics
	 * into additional MSRs
	 */
	p4_pmu_enable_pebs(hwc->config);

	(void)checking_wrmsrl(escr_addr, escr_conf);
	(void)checking_wrmsrl(hwc->config_base + hwc->idx,
				(cccr & ~P4_CCCR_RESERVED) | P4_CCCR_ENABLE);
}

static void p4_pmu_enable_all(int added)
{
	struct cpu_hw_events *cpuc = &__get_cpu_var(cpu_hw_events);
	int idx;

	for (idx = 0; idx < x86_pmu.num_counters; idx++) {
		struct perf_event *event = cpuc->events[idx];
		if (!test_bit(idx, cpuc->active_mask))
			continue;
		p4_pmu_enable_event(event);
	}
}

static int p4_pmu_handle_irq(struct pt_regs *regs)
{
	struct perf_sample_data data;
	struct cpu_hw_events *cpuc;
	struct perf_event *event;
	struct hw_perf_event *hwc;
	int idx, handled = 0;
	u64 val;

	data.addr = 0;
	data.raw = NULL;

	cpuc = &__get_cpu_var(cpu_hw_events);

	for (idx = 0; idx < x86_pmu.num_counters; idx++) {
		int overflow;

		if (!test_bit(idx, cpuc->active_mask)) {
			/* catch in-flight IRQs */
			if (__test_and_clear_bit(idx, cpuc->running))
				handled++;
			continue;
		}

		event = cpuc->events[idx];
		hwc = &event->hw;

		WARN_ON_ONCE(hwc->idx != idx);

		/* it might be unflagged overflow */
		overflow = p4_pmu_clear_cccr_ovf(hwc);

		val = x86_perf_event_update(event);
		if (!overflow && (val & (1ULL << (x86_pmu.cntval_bits - 1))))
			continue;

		handled += overflow;

		/* event overflow for sure */
		data.period = event->hw.last_period;

		if (!x86_perf_event_set_period(event))
			continue;
		if (perf_event_overflow(event, 1, &data, regs))
			p4_pmu_disable_event(event);
	}

	if (handled) {
		/* p4 quirk: unmask it again */
		apic_write(APIC_LVTPC, apic_read(APIC_LVTPC) & ~APIC_LVT_MASKED);
		inc_irq_stat(apic_perf_irqs);
	}

	return handled;
}

/*
 * swap thread specific fields according to a thread
 * we are going to run on
 */
static void p4_pmu_swap_config_ts(struct hw_perf_event *hwc, int cpu)
{
	u32 escr, cccr;

	/*
	 * we either lucky and continue on same cpu or no HT support
	 */
	if (!p4_should_swap_ts(hwc->config, cpu))
		return;

	/*
	 * the event is migrated from an another logical
	 * cpu, so we need to swap thread specific flags
	 */

	escr = p4_config_unpack_escr(hwc->config);
	cccr = p4_config_unpack_cccr(hwc->config);

	if (p4_ht_thread(cpu)) {
		cccr &= ~P4_CCCR_OVF_PMI_T0;
		cccr |= P4_CCCR_OVF_PMI_T1;
		if (escr & P4_ESCR_T0_OS) {
			escr &= ~P4_ESCR_T0_OS;
			escr |= P4_ESCR_T1_OS;
		}
		if (escr & P4_ESCR_T0_USR) {
			escr &= ~P4_ESCR_T0_USR;
			escr |= P4_ESCR_T1_USR;
		}
		hwc->config  = p4_config_pack_escr(escr);
		hwc->config |= p4_config_pack_cccr(cccr);
		hwc->config |= P4_CONFIG_HT;
	} else {
		cccr &= ~P4_CCCR_OVF_PMI_T1;
		cccr |= P4_CCCR_OVF_PMI_T0;
		if (escr & P4_ESCR_T1_OS) {
			escr &= ~P4_ESCR_T1_OS;
			escr |= P4_ESCR_T0_OS;
		}
		if (escr & P4_ESCR_T1_USR) {
			escr &= ~P4_ESCR_T1_USR;
			escr |= P4_ESCR_T0_USR;
		}
		hwc->config  = p4_config_pack_escr(escr);
		hwc->config |= p4_config_pack_cccr(cccr);
		hwc->config &= ~P4_CONFIG_HT;
	}
}

/*
 * ESCR address hashing is tricky, ESCRs are not sequential
 * in memory but all starts from MSR_P4_BSU_ESCR0 (0x03a0) and
 * the metric between any ESCRs is laid in range [0xa0,0xe1]
 *
 * so we make ~70% filled hashtable
 */

#define P4_ESCR_MSR_BASE		0x000003a0
#define P4_ESCR_MSR_MAX			0x000003e1
#define P4_ESCR_MSR_TABLE_SIZE		(P4_ESCR_MSR_MAX - P4_ESCR_MSR_BASE + 1)
#define P4_ESCR_MSR_IDX(msr)		(msr - P4_ESCR_MSR_BASE)
#define P4_ESCR_MSR_TABLE_ENTRY(msr)	[P4_ESCR_MSR_IDX(msr)] = msr

static const unsigned int p4_escr_table[P4_ESCR_MSR_TABLE_SIZE] = {
	P4_ESCR_MSR_TABLE_ENTRY(MSR_P4_ALF_ESCR0),
	P4_ESCR_MSR_TABLE_ENTRY(MSR_P4_ALF_ESCR1),
	P4_ESCR_MSR_TABLE_ENTRY(MSR_P4_BPU_ESCR0),
	P4_ESCR_MSR_TABLE_ENTRY(MSR_P4_BPU_ESCR1),
	P4_ESCR_MSR_TABLE_ENTRY(MSR_P4_BSU_ESCR0),
	P4_ESCR_MSR_TABLE_ENTRY(MSR_P4_BSU_ESCR1),
	P4_ESCR_MSR_TABLE_ENTRY(MSR_P4_CRU_ESCR0),
	P4_ESCR_MSR_TABLE_ENTRY(MSR_P4_CRU_ESCR1),
	P4_ESCR_MSR_TABLE_ENTRY(MSR_P4_CRU_ESCR2),
	P4_ESCR_MSR_TABLE_ENTRY(MSR_P4_CRU_ESCR3),
	P4_ESCR_MSR_TABLE_ENTRY(MSR_P4_CRU_ESCR4),
	P4_ESCR_MSR_TABLE_ENTRY(MSR_P4_CRU_ESCR5),
	P4_ESCR_MSR_TABLE_ENTRY(MSR_P4_DAC_ESCR0),
	P4_ESCR_MSR_TABLE_ENTRY(MSR_P4_DAC_ESCR1),
	P4_ESCR_MSR_TABLE_ENTRY(MSR_P4_FIRM_ESCR0),
	P4_ESCR_MSR_TABLE_ENTRY(MSR_P4_FIRM_ESCR1),
	P4_ESCR_MSR_TABLE_ENTRY(MSR_P4_FLAME_ESCR0),
	P4_ESCR_MSR_TABLE_ENTRY(MSR_P4_FLAME_ESCR1),
	P4_ESCR_MSR_TABLE_ENTRY(MSR_P4_FSB_ESCR0),
	P4_ESCR_MSR_TABLE_ENTRY(MSR_P4_FSB_ESCR1),
	P4_ESCR_MSR_TABLE_ENTRY(MSR_P4_IQ_ESCR0),
	P4_ESCR_MSR_TABLE_ENTRY(MSR_P4_IQ_ESCR1),
	P4_ESCR_MSR_TABLE_ENTRY(MSR_P4_IS_ESCR0),
	P4_ESCR_MSR_TABLE_ENTRY(MSR_P4_IS_ESCR1),
	P4_ESCR_MSR_TABLE_ENTRY(MSR_P4_ITLB_ESCR0),
	P4_ESCR_MSR_TABLE_ENTRY(MSR_P4_ITLB_ESCR1),
	P4_ESCR_MSR_TABLE_ENTRY(MSR_P4_IX_ESCR0),
	P4_ESCR_MSR_TABLE_ENTRY(MSR_P4_IX_ESCR1),
	P4_ESCR_MSR_TABLE_ENTRY(MSR_P4_MOB_ESCR0),
	P4_ESCR_MSR_TABLE_ENTRY(MSR_P4_MOB_ESCR1),
	P4_ESCR_MSR_TABLE_ENTRY(MSR_P4_MS_ESCR0),
	P4_ESCR_MSR_TABLE_ENTRY(MSR_P4_MS_ESCR1),
	P4_ESCR_MSR_TABLE_ENTRY(MSR_P4_PMH_ESCR0),
	P4_ESCR_MSR_TABLE_ENTRY(MSR_P4_PMH_ESCR1),
	P4_ESCR_MSR_TABLE_ENTRY(MSR_P4_RAT_ESCR0),
	P4_ESCR_MSR_TABLE_ENTRY(MSR_P4_RAT_ESCR1),
	P4_ESCR_MSR_TABLE_ENTRY(MSR_P4_SAAT_ESCR0),
	P4_ESCR_MSR_TABLE_ENTRY(MSR_P4_SAAT_ESCR1),
	P4_ESCR_MSR_TABLE_ENTRY(MSR_P4_SSU_ESCR0),
	P4_ESCR_MSR_TABLE_ENTRY(MSR_P4_SSU_ESCR1),
	P4_ESCR_MSR_TABLE_ENTRY(MSR_P4_TBPU_ESCR0),
	P4_ESCR_MSR_TABLE_ENTRY(MSR_P4_TBPU_ESCR1),
	P4_ESCR_MSR_TABLE_ENTRY(MSR_P4_TC_ESCR0),
	P4_ESCR_MSR_TABLE_ENTRY(MSR_P4_TC_ESCR1),
	P4_ESCR_MSR_TABLE_ENTRY(MSR_P4_U2L_ESCR0),
	P4_ESCR_MSR_TABLE_ENTRY(MSR_P4_U2L_ESCR1),
};

static int p4_get_escr_idx(unsigned int addr)
{
	unsigned int idx = P4_ESCR_MSR_IDX(addr);

	if (unlikely(idx >= P4_ESCR_MSR_TABLE_SIZE	||
			!p4_escr_table[idx]		||
			p4_escr_table[idx] != addr)) {
		WARN_ONCE(1, "P4 PMU: Wrong address passed: %x\n", addr);
		return -1;
	}

	return idx;
}

static int p4_next_cntr(int thread, unsigned long *used_mask,
			struct p4_event_bind *bind)
{
	int i, j;

	for (i = 0; i < P4_CNTR_LIMIT; i++) {
		j = bind->cntr[thread][i];
		if (j != -1 && !test_bit(j, used_mask))
			return j;
	}

	return -1;
}

static int p4_pmu_schedule_events(struct cpu_hw_events *cpuc, int n, int *assign)
{
	unsigned long used_mask[BITS_TO_LONGS(X86_PMC_IDX_MAX)];
	unsigned long escr_mask[BITS_TO_LONGS(P4_ESCR_MSR_TABLE_SIZE)];
	int cpu = smp_processor_id();
	struct hw_perf_event *hwc;
	struct p4_event_bind *bind;
	unsigned int i, thread, num;
	int cntr_idx, escr_idx;

	bitmap_zero(used_mask, X86_PMC_IDX_MAX);
	bitmap_zero(escr_mask, P4_ESCR_MSR_TABLE_SIZE);

	for (i = 0, num = n; i < n; i++, num--) {

		hwc = &cpuc->event_list[i]->hw;
		thread = p4_ht_thread(cpu);
		bind = p4_config_get_bind(hwc->config);
		escr_idx = p4_get_escr_idx(bind->escr_msr[thread]);
		if (unlikely(escr_idx == -1))
			goto done;

		if (hwc->idx != -1 && !p4_should_swap_ts(hwc->config, cpu)) {
			cntr_idx = hwc->idx;
			if (assign)
				assign[i] = hwc->idx;
			goto reserve;
		}

		cntr_idx = p4_next_cntr(thread, used_mask, bind);
		if (cntr_idx == -1 || test_bit(escr_idx, escr_mask))
			goto done;

		p4_pmu_swap_config_ts(hwc, cpu);
		if (assign)
			assign[i] = cntr_idx;
reserve:
		set_bit(cntr_idx, used_mask);
		set_bit(escr_idx, escr_mask);
	}

done:
	return num ? -ENOSPC : 0;
}

static __initconst const struct x86_pmu p4_pmu = {
	.name			= "Netburst P4/Xeon",
	.handle_irq		= p4_pmu_handle_irq,
	.disable_all		= p4_pmu_disable_all,
	.enable_all		= p4_pmu_enable_all,
	.enable			= p4_pmu_enable_event,
	.disable		= p4_pmu_disable_event,
	.eventsel		= MSR_P4_BPU_CCCR0,
	.perfctr		= MSR_P4_BPU_PERFCTR0,
	.event_map		= p4_pmu_event_map,
	.max_events		= ARRAY_SIZE(p4_general_events),
	.get_event_constraints	= x86_get_event_constraints,
	/*
	 * IF HT disabled we may need to use all
	 * ARCH_P4_MAX_CCCR counters simulaneously
	 * though leave it restricted at moment assuming
	 * HT is on
	 */
	.num_counters		= ARCH_P4_MAX_CCCR,
	.apic			= 1,
	.cntval_bits		= 40,
	.cntval_mask		= (1ULL << 40) - 1,
	.max_period		= (1ULL << 39) - 1,
	.hw_config		= p4_hw_config,
	.schedule_events	= p4_pmu_schedule_events,
	/*
	 * This handles erratum N15 in intel doc 249199-029,
	 * the counter may not be updated correctly on write
	 * so we need a second write operation to do the trick
	 * (the official workaround didn't work)
	 *
	 * the former idea is taken from OProfile code
	 */
	.perfctr_second_write	= 1,
};

static __init int p4_pmu_init(void)
{
	unsigned int low, high;

	/* If we get stripped -- indexig fails */
	BUILD_BUG_ON(ARCH_P4_MAX_CCCR > X86_PMC_MAX_GENERIC);

	rdmsr(MSR_IA32_MISC_ENABLE, low, high);
	if (!(low & (1 << 7))) {
		pr_cont("unsupported Netburst CPU model %d ",
			boot_cpu_data.x86_model);
		return -ENODEV;
	}

	memcpy(hw_cache_event_ids, p4_hw_cache_event_ids,
		sizeof(hw_cache_event_ids));

	pr_cont("Netburst events, ");

	x86_pmu = p4_pmu;

	return 0;
}

#endif /* CONFIG_CPU_SUP_INTEL */<|MERGE_RESOLUTION|>--- conflicted
+++ resolved
@@ -634,31 +634,6 @@
 	return config;
 }
 
-<<<<<<< HEAD
-static int p4_validate_raw_event(struct perf_event *event)
-{
-	unsigned int v;
-
-	/* user data may have out-of-bound event index */
-	v = p4_config_unpack_event(event->attr.config);
-	if (v >= ARRAY_SIZE(p4_event_bind_map)) {
-		pr_warning("P4 PMU: Unknown event code: %d\n", v);
-		return -EINVAL;
-	}
-
-	/*
-	 * it may have some screwed PEBS bits
-	 */
-	if (p4_config_pebs_has(event->attr.config, P4_PEBS_CONFIG_ENABLE)) {
-		pr_warning("P4 PMU: PEBS are not supported yet\n");
-		return -EINVAL;
-	}
-	v = p4_config_unpack_metric(event->attr.config);
-	if (v >= ARRAY_SIZE(p4_pebs_bind_map)) {
-		pr_warning("P4 PMU: Unknown metric code: %d\n", v);
-		return -EINVAL;
-	}
-=======
 /* check cpu model specifics */
 static bool p4_event_match_cpu_model(unsigned int event_idx)
 {
@@ -726,7 +701,6 @@
 	v = p4_config_unpack_metric(event->attr.config);
 	if (v >= ARRAY_SIZE(p4_pebs_bind_map))
 		return -EINVAL;
->>>>>>> 45f53cc9
 
 	return 0;
 }
@@ -754,43 +728,21 @@
 
 	if (event->attr.type == PERF_TYPE_RAW) {
 
-<<<<<<< HEAD
-=======
 		/*
 		 * Clear bits we reserve to be managed by kernel itself
 		 * and never allowed from a user space
 		 */
 		 event->attr.config &= P4_CONFIG_MASK;
 
->>>>>>> 45f53cc9
 		rc = p4_validate_raw_event(event);
 		if (rc)
 			goto out;
 
 		/*
-<<<<<<< HEAD
-		 * We don't control raw events so it's up to the caller
-		 * to pass sane values (and we don't count the thread number
-		 * on HT machine but allow HT-compatible specifics to be
-		 * passed on)
-		 *
-		 * Note that for RAW events we allow user to use P4_CCCR_RESERVED
-		 * bits since we keep additional info here (for cache events and etc)
-		 *
-		 * XXX: HT wide things should check perf_paranoid_cpu() &&
-		 *      CAP_SYS_ADMIN
-		 */
-		event->hw.config |= event->attr.config &
-			(p4_config_pack_escr(P4_ESCR_MASK_HT) |
-			 p4_config_pack_cccr(P4_CCCR_MASK_HT | P4_CCCR_RESERVED));
-
-		event->hw.config &= ~P4_CCCR_FORCE_OVF;
-=======
 		 * Note that for RAW events we allow user to use P4_CCCR_RESERVED
 		 * bits since we keep additional info here (for cache events and etc)
 		 */
 		event->hw.config |= event->attr.config;
->>>>>>> 45f53cc9
 	}
 
 	rc = x86_setup_perfctr(event);
