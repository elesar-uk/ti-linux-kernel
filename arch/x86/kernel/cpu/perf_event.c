/*
 * Performance events x86 architecture code
 *
 *  Copyright (C) 2008 Thomas Gleixner <tglx@linutronix.de>
 *  Copyright (C) 2008-2009 Red Hat, Inc., Ingo Molnar
 *  Copyright (C) 2009 Jaswinder Singh Rajput
 *  Copyright (C) 2009 Advanced Micro Devices, Inc., Robert Richter
 *  Copyright (C) 2008-2009 Red Hat, Inc., Peter Zijlstra <pzijlstr@redhat.com>
 *  Copyright (C) 2009 Intel Corporation, <markus.t.metzger@intel.com>
 *  Copyright (C) 2009 Google, Inc., Stephane Eranian
 *
 *  For licencing details see kernel-base/COPYING
 */

#include <linux/perf_event.h>
#include <linux/capability.h>
#include <linux/notifier.h>
#include <linux/hardirq.h>
#include <linux/kprobes.h>
#include <linux/module.h>
#include <linux/kdebug.h>
#include <linux/sched.h>
#include <linux/uaccess.h>
#include <linux/slab.h>
#include <linux/highmem.h>
#include <linux/cpu.h>
#include <linux/bitops.h>

#include <asm/apic.h>
#include <asm/stacktrace.h>
#include <asm/nmi.h>
#include <asm/compat.h>

#if 0
#undef wrmsrl
#define wrmsrl(msr, val) 					\
do {								\
	trace_printk("wrmsrl(%lx, %lx)\n", (unsigned long)(msr),\
			(unsigned long)(val));			\
	native_write_msr((msr), (u32)((u64)(val)), 		\
			(u32)((u64)(val) >> 32));		\
} while (0)
#endif

/*
 * best effort, GUP based copy_from_user() that assumes IRQ or NMI context
 */
static unsigned long
copy_from_user_nmi(void *to, const void __user *from, unsigned long n)
{
	unsigned long offset, addr = (unsigned long)from;
	unsigned long size, len = 0;
	struct page *page;
	void *map;
	int ret;

	do {
		ret = __get_user_pages_fast(addr, 1, 0, &page);
		if (!ret)
			break;

		offset = addr & (PAGE_SIZE - 1);
		size = min(PAGE_SIZE - offset, n - len);

		map = kmap_atomic(page);
		memcpy(to, map+offset, size);
		kunmap_atomic(map);
		put_page(page);

		len  += size;
		to   += size;
		addr += size;

	} while (len < n);

	return len;
}

struct event_constraint {
	union {
		unsigned long	idxmsk[BITS_TO_LONGS(X86_PMC_IDX_MAX)];
		u64		idxmsk64;
	};
	u64	code;
	u64	cmask;
	int	weight;
};

struct amd_nb {
	int nb_id;  /* NorthBridge id */
	int refcnt; /* reference count */
	struct perf_event *owners[X86_PMC_IDX_MAX];
	struct event_constraint event_constraints[X86_PMC_IDX_MAX];
};

#define MAX_LBR_ENTRIES		16

struct cpu_hw_events {
	/*
	 * Generic x86 PMC bits
	 */
	struct perf_event	*events[X86_PMC_IDX_MAX]; /* in counter order */
	unsigned long		active_mask[BITS_TO_LONGS(X86_PMC_IDX_MAX)];
	unsigned long		running[BITS_TO_LONGS(X86_PMC_IDX_MAX)];
	int			enabled;

	int			n_events;
	int			n_added;
	int			n_txn;
	int			assign[X86_PMC_IDX_MAX]; /* event to counter assignment */
	u64			tags[X86_PMC_IDX_MAX];
	struct perf_event	*event_list[X86_PMC_IDX_MAX]; /* in enabled order */

	unsigned int		group_flag;

	/*
	 * Intel DebugStore bits
	 */
	struct debug_store	*ds;
	u64			pebs_enabled;

	/*
	 * Intel LBR bits
	 */
	int				lbr_users;
	void				*lbr_context;
	struct perf_branch_stack	lbr_stack;
	struct perf_branch_entry	lbr_entries[MAX_LBR_ENTRIES];

	/*
	 * AMD specific bits
	 */
	struct amd_nb		*amd_nb;
};

#define __EVENT_CONSTRAINT(c, n, m, w) {\
	{ .idxmsk64 = (n) },		\
	.code = (c),			\
	.cmask = (m),			\
	.weight = (w),			\
}

#define EVENT_CONSTRAINT(c, n, m)	\
	__EVENT_CONSTRAINT(c, n, m, HWEIGHT(n))

/*
 * Constraint on the Event code.
 */
#define INTEL_EVENT_CONSTRAINT(c, n)	\
	EVENT_CONSTRAINT(c, n, ARCH_PERFMON_EVENTSEL_EVENT)

/*
 * Constraint on the Event code + UMask + fixed-mask
 *
 * filter mask to validate fixed counter events.
 * the following filters disqualify for fixed counters:
 *  - inv
 *  - edge
 *  - cnt-mask
 *  The other filters are supported by fixed counters.
 *  The any-thread option is supported starting with v3.
 */
#define FIXED_EVENT_CONSTRAINT(c, n)	\
	EVENT_CONSTRAINT(c, (1ULL << (32+n)), X86_RAW_EVENT_MASK)

/*
 * Constraint on the Event code + UMask
 */
#define PEBS_EVENT_CONSTRAINT(c, n)	\
	EVENT_CONSTRAINT(c, n, INTEL_ARCH_EVENT_MASK)

#define EVENT_CONSTRAINT_END		\
	EVENT_CONSTRAINT(0, 0, 0)

#define for_each_event_constraint(e, c)	\
	for ((e) = (c); (e)->weight; (e)++)

union perf_capabilities {
	struct {
		u64	lbr_format    : 6;
		u64	pebs_trap     : 1;
		u64	pebs_arch_reg : 1;
		u64	pebs_format   : 4;
		u64	smm_freeze    : 1;
	};
	u64	capabilities;
};

/*
 * struct x86_pmu - generic x86 pmu
 */
struct x86_pmu {
	/*
	 * Generic x86 PMC bits
	 */
	const char	*name;
	int		version;
	int		(*handle_irq)(struct pt_regs *);
	void		(*disable_all)(void);
	void		(*enable_all)(int added);
	void		(*enable)(struct perf_event *);
	void		(*disable)(struct perf_event *);
	int		(*hw_config)(struct perf_event *event);
	int		(*schedule_events)(struct cpu_hw_events *cpuc, int n, int *assign);
	unsigned	eventsel;
	unsigned	perfctr;
	u64		(*event_map)(int);
	int		max_events;
	int		num_counters;
	int		num_counters_fixed;
	int		cntval_bits;
	u64		cntval_mask;
	int		apic;
	u64		max_period;
	struct event_constraint *
			(*get_event_constraints)(struct cpu_hw_events *cpuc,
						 struct perf_event *event);

	void		(*put_event_constraints)(struct cpu_hw_events *cpuc,
						 struct perf_event *event);
	struct event_constraint *event_constraints;
	void		(*quirks)(void);
	int		perfctr_second_write;

	int		(*cpu_prepare)(int cpu);
	void		(*cpu_starting)(int cpu);
	void		(*cpu_dying)(int cpu);
	void		(*cpu_dead)(int cpu);

	/*
	 * Intel Arch Perfmon v2+
	 */
	u64			intel_ctrl;
	union perf_capabilities intel_cap;

	/*
	 * Intel DebugStore bits
	 */
	int		bts, pebs;
	int		bts_active, pebs_active;
	int		pebs_record_size;
	void		(*drain_pebs)(struct pt_regs *regs);
	struct event_constraint *pebs_constraints;

	/*
	 * Intel LBR
	 */
	unsigned long	lbr_tos, lbr_from, lbr_to; /* MSR base regs       */
	int		lbr_nr;			   /* hardware stack size */
};

static struct x86_pmu x86_pmu __read_mostly;

static DEFINE_PER_CPU(struct cpu_hw_events, cpu_hw_events) = {
	.enabled = 1,
};

static int x86_perf_event_set_period(struct perf_event *event);

/*
 * Generalized hw caching related hw_event table, filled
 * in on a per model basis. A value of 0 means
 * 'not supported', -1 means 'hw_event makes no sense on
 * this CPU', any other value means the raw hw_event
 * ID.
 */

#define C(x) PERF_COUNT_HW_CACHE_##x

static u64 __read_mostly hw_cache_event_ids
				[PERF_COUNT_HW_CACHE_MAX]
				[PERF_COUNT_HW_CACHE_OP_MAX]
				[PERF_COUNT_HW_CACHE_RESULT_MAX];

/*
 * Propagate event elapsed time into the generic event.
 * Can only be executed on the CPU where the event is active.
 * Returns the delta events processed.
 */
static u64
x86_perf_event_update(struct perf_event *event)
{
	struct hw_perf_event *hwc = &event->hw;
	int shift = 64 - x86_pmu.cntval_bits;
	u64 prev_raw_count, new_raw_count;
	int idx = hwc->idx;
	s64 delta;

	if (idx == X86_PMC_IDX_FIXED_BTS)
		return 0;

	/*
	 * Careful: an NMI might modify the previous event value.
	 *
	 * Our tactic to handle this is to first atomically read and
	 * exchange a new raw count - then add that new-prev delta
	 * count to the generic event atomically:
	 */
again:
	prev_raw_count = local64_read(&hwc->prev_count);
	rdmsrl(hwc->event_base + idx, new_raw_count);

	if (local64_cmpxchg(&hwc->prev_count, prev_raw_count,
					new_raw_count) != prev_raw_count)
		goto again;

	/*
	 * Now we have the new raw value and have updated the prev
	 * timestamp already. We can now calculate the elapsed delta
	 * (event-)time and add that to the generic event.
	 *
	 * Careful, not all hw sign-extends above the physical width
	 * of the count.
	 */
	delta = (new_raw_count << shift) - (prev_raw_count << shift);
	delta >>= shift;

	local64_add(delta, &event->count);
	local64_sub(delta, &hwc->period_left);

	return new_raw_count;
}

static atomic_t active_events;
static DEFINE_MUTEX(pmc_reserve_mutex);

#ifdef CONFIG_X86_LOCAL_APIC

static bool reserve_pmc_hardware(void)
{
	int i;

	if (nmi_watchdog == NMI_LOCAL_APIC)
		disable_lapic_nmi_watchdog();

	for (i = 0; i < x86_pmu.num_counters; i++) {
		if (!reserve_perfctr_nmi(x86_pmu.perfctr + i))
			goto perfctr_fail;
	}

	for (i = 0; i < x86_pmu.num_counters; i++) {
		if (!reserve_evntsel_nmi(x86_pmu.eventsel + i))
			goto eventsel_fail;
	}

	return true;

eventsel_fail:
	for (i--; i >= 0; i--)
		release_evntsel_nmi(x86_pmu.eventsel + i);

	i = x86_pmu.num_counters;

perfctr_fail:
	for (i--; i >= 0; i--)
		release_perfctr_nmi(x86_pmu.perfctr + i);

	if (nmi_watchdog == NMI_LOCAL_APIC)
		enable_lapic_nmi_watchdog();

	return false;
}

static void release_pmc_hardware(void)
{
	int i;

	for (i = 0; i < x86_pmu.num_counters; i++) {
		release_perfctr_nmi(x86_pmu.perfctr + i);
		release_evntsel_nmi(x86_pmu.eventsel + i);
	}

	if (nmi_watchdog == NMI_LOCAL_APIC)
		enable_lapic_nmi_watchdog();
}

#else

static bool reserve_pmc_hardware(void) { return true; }
static void release_pmc_hardware(void) {}

#endif

static void reserve_ds_buffers(void);
static void release_ds_buffers(void);

static void hw_perf_event_destroy(struct perf_event *event)
{
	if (atomic_dec_and_mutex_lock(&active_events, &pmc_reserve_mutex)) {
		release_pmc_hardware();
		release_ds_buffers();
		mutex_unlock(&pmc_reserve_mutex);
	}
}

static inline int x86_pmu_initialized(void)
{
	return x86_pmu.handle_irq != NULL;
}

static inline int
set_ext_hw_attr(struct hw_perf_event *hwc, struct perf_event_attr *attr)
{
	unsigned int cache_type, cache_op, cache_result;
	u64 config, val;

	config = attr->config;

	cache_type = (config >>  0) & 0xff;
	if (cache_type >= PERF_COUNT_HW_CACHE_MAX)
		return -EINVAL;

	cache_op = (config >>  8) & 0xff;
	if (cache_op >= PERF_COUNT_HW_CACHE_OP_MAX)
		return -EINVAL;

	cache_result = (config >> 16) & 0xff;
	if (cache_result >= PERF_COUNT_HW_CACHE_RESULT_MAX)
		return -EINVAL;

	val = hw_cache_event_ids[cache_type][cache_op][cache_result];

	if (val == 0)
		return -ENOENT;

	if (val == -1)
		return -EINVAL;

	hwc->config |= val;

	return 0;
}

static int x86_setup_perfctr(struct perf_event *event)
{
	struct perf_event_attr *attr = &event->attr;
	struct hw_perf_event *hwc = &event->hw;
	u64 config;

	if (!hwc->sample_period) {
		hwc->sample_period = x86_pmu.max_period;
		hwc->last_period = hwc->sample_period;
		local64_set(&hwc->period_left, hwc->sample_period);
	} else {
		/*
		 * If we have a PMU initialized but no APIC
		 * interrupts, we cannot sample hardware
		 * events (user-space has to fall back and
		 * sample via a hrtimer based software event):
		 */
		if (!x86_pmu.apic)
			return -EOPNOTSUPP;
	}

	if (attr->type == PERF_TYPE_RAW)
		return 0;

	if (attr->type == PERF_TYPE_HW_CACHE)
		return set_ext_hw_attr(hwc, attr);

	if (attr->config >= x86_pmu.max_events)
		return -EINVAL;

	/*
	 * The generic map:
	 */
	config = x86_pmu.event_map(attr->config);

	if (config == 0)
		return -ENOENT;

	if (config == -1LL)
		return -EINVAL;

	/*
	 * Branch tracing:
	 */
	if ((attr->config == PERF_COUNT_HW_BRANCH_INSTRUCTIONS) &&
	    (hwc->sample_period == 1)) {
		/* BTS is not supported by this architecture. */
		if (!x86_pmu.bts_active)
			return -EOPNOTSUPP;

		/* BTS is currently only allowed for user-mode. */
		if (!attr->exclude_kernel)
			return -EOPNOTSUPP;
	}

	hwc->config |= config;

	return 0;
}

static int x86_pmu_hw_config(struct perf_event *event)
{
	if (event->attr.precise_ip) {
		int precise = 0;

		/* Support for constant skid */
		if (x86_pmu.pebs_active) {
			precise++;

			/* Support for IP fixup */
			if (x86_pmu.lbr_nr)
				precise++;
		}

		if (event->attr.precise_ip > precise)
			return -EOPNOTSUPP;
	}

	/*
	 * Generate PMC IRQs:
	 * (keep 'enabled' bit clear for now)
	 */
	event->hw.config = ARCH_PERFMON_EVENTSEL_INT;

	/*
	 * Count user and OS events unless requested not to
	 */
	if (!event->attr.exclude_user)
		event->hw.config |= ARCH_PERFMON_EVENTSEL_USR;
	if (!event->attr.exclude_kernel)
		event->hw.config |= ARCH_PERFMON_EVENTSEL_OS;

	if (event->attr.type == PERF_TYPE_RAW)
		event->hw.config |= event->attr.config & X86_RAW_EVENT_MASK;

	return x86_setup_perfctr(event);
}

/*
 * Setup the hardware configuration for a given attr_type
 */
static int __x86_pmu_event_init(struct perf_event *event)
{
	int err;

	if (!x86_pmu_initialized())
		return -ENODEV;

	err = 0;
	if (!atomic_inc_not_zero(&active_events)) {
		mutex_lock(&pmc_reserve_mutex);
		if (atomic_read(&active_events) == 0) {
			if (!reserve_pmc_hardware())
				err = -EBUSY;
			else
				reserve_ds_buffers();
		}
		if (!err)
			atomic_inc(&active_events);
		mutex_unlock(&pmc_reserve_mutex);
	}
	if (err)
		return err;

	event->destroy = hw_perf_event_destroy;

	event->hw.idx = -1;
	event->hw.last_cpu = -1;
	event->hw.last_tag = ~0ULL;

	return x86_pmu.hw_config(event);
}

static void x86_pmu_disable_all(void)
{
	struct cpu_hw_events *cpuc = &__get_cpu_var(cpu_hw_events);
	int idx;

	for (idx = 0; idx < x86_pmu.num_counters; idx++) {
		u64 val;

		if (!test_bit(idx, cpuc->active_mask))
			continue;
		rdmsrl(x86_pmu.eventsel + idx, val);
		if (!(val & ARCH_PERFMON_EVENTSEL_ENABLE))
			continue;
		val &= ~ARCH_PERFMON_EVENTSEL_ENABLE;
		wrmsrl(x86_pmu.eventsel + idx, val);
	}
}

static void x86_pmu_disable(struct pmu *pmu)
{
	struct cpu_hw_events *cpuc = &__get_cpu_var(cpu_hw_events);

	if (!x86_pmu_initialized())
		return;

	if (!cpuc->enabled)
		return;

	cpuc->n_added = 0;
	cpuc->enabled = 0;
	barrier();

	x86_pmu.disable_all();
}

static void x86_pmu_enable_all(int added)
{
	struct cpu_hw_events *cpuc = &__get_cpu_var(cpu_hw_events);
	int idx;

	for (idx = 0; idx < x86_pmu.num_counters; idx++) {
		struct perf_event *event = cpuc->events[idx];
		u64 val;

		if (!test_bit(idx, cpuc->active_mask))
			continue;

		val = event->hw.config;
		val |= ARCH_PERFMON_EVENTSEL_ENABLE;
		wrmsrl(x86_pmu.eventsel + idx, val);
	}
}

static struct pmu pmu;

static inline int is_x86_event(struct perf_event *event)
{
	return event->pmu == &pmu;
}

static int x86_schedule_events(struct cpu_hw_events *cpuc, int n, int *assign)
{
	struct event_constraint *c, *constraints[X86_PMC_IDX_MAX];
	unsigned long used_mask[BITS_TO_LONGS(X86_PMC_IDX_MAX)];
	int i, j, w, wmax, num = 0;
	struct hw_perf_event *hwc;

	bitmap_zero(used_mask, X86_PMC_IDX_MAX);

	for (i = 0; i < n; i++) {
		c = x86_pmu.get_event_constraints(cpuc, cpuc->event_list[i]);
		constraints[i] = c;
	}

	/*
	 * fastpath, try to reuse previous register
	 */
	for (i = 0; i < n; i++) {
		hwc = &cpuc->event_list[i]->hw;
		c = constraints[i];

		/* never assigned */
		if (hwc->idx == -1)
			break;

		/* constraint still honored */
		if (!test_bit(hwc->idx, c->idxmsk))
			break;

		/* not already used */
		if (test_bit(hwc->idx, used_mask))
			break;

		__set_bit(hwc->idx, used_mask);
		if (assign)
			assign[i] = hwc->idx;
	}
	if (i == n)
		goto done;

	/*
	 * begin slow path
	 */

	bitmap_zero(used_mask, X86_PMC_IDX_MAX);

	/*
	 * weight = number of possible counters
	 *
	 * 1    = most constrained, only works on one counter
	 * wmax = least constrained, works on any counter
	 *
	 * assign events to counters starting with most
	 * constrained events.
	 */
	wmax = x86_pmu.num_counters;

	/*
	 * when fixed event counters are present,
	 * wmax is incremented by 1 to account
	 * for one more choice
	 */
	if (x86_pmu.num_counters_fixed)
		wmax++;

	for (w = 1, num = n; num && w <= wmax; w++) {
		/* for each event */
		for (i = 0; num && i < n; i++) {
			c = constraints[i];
			hwc = &cpuc->event_list[i]->hw;

			if (c->weight != w)
				continue;

			for_each_set_bit(j, c->idxmsk, X86_PMC_IDX_MAX) {
				if (!test_bit(j, used_mask))
					break;
			}

			if (j == X86_PMC_IDX_MAX)
				break;

			__set_bit(j, used_mask);

			if (assign)
				assign[i] = j;
			num--;
		}
	}
done:
	/*
	 * scheduling failed or is just a simulation,
	 * free resources if necessary
	 */
	if (!assign || num) {
		for (i = 0; i < n; i++) {
			if (x86_pmu.put_event_constraints)
				x86_pmu.put_event_constraints(cpuc, cpuc->event_list[i]);
		}
	}
	return num ? -ENOSPC : 0;
}

/*
 * dogrp: true if must collect siblings events (group)
 * returns total number of events and error code
 */
static int collect_events(struct cpu_hw_events *cpuc, struct perf_event *leader, bool dogrp)
{
	struct perf_event *event;
	int n, max_count;

	max_count = x86_pmu.num_counters + x86_pmu.num_counters_fixed;

	/* current number of events already accepted */
	n = cpuc->n_events;

	if (is_x86_event(leader)) {
		if (n >= max_count)
			return -ENOSPC;
		cpuc->event_list[n] = leader;
		n++;
	}
	if (!dogrp)
		return n;

	list_for_each_entry(event, &leader->sibling_list, group_entry) {
		if (!is_x86_event(event) ||
		    event->state <= PERF_EVENT_STATE_OFF)
			continue;

		if (n >= max_count)
			return -ENOSPC;

		cpuc->event_list[n] = event;
		n++;
	}
	return n;
}

static inline void x86_assign_hw_event(struct perf_event *event,
				struct cpu_hw_events *cpuc, int i)
{
	struct hw_perf_event *hwc = &event->hw;

	hwc->idx = cpuc->assign[i];
	hwc->last_cpu = smp_processor_id();
	hwc->last_tag = ++cpuc->tags[i];

	if (hwc->idx == X86_PMC_IDX_FIXED_BTS) {
		hwc->config_base = 0;
		hwc->event_base	= 0;
	} else if (hwc->idx >= X86_PMC_IDX_FIXED) {
		hwc->config_base = MSR_ARCH_PERFMON_FIXED_CTR_CTRL;
		/*
		 * We set it so that event_base + idx in wrmsr/rdmsr maps to
		 * MSR_ARCH_PERFMON_FIXED_CTR0 ... CTR2:
		 */
		hwc->event_base =
			MSR_ARCH_PERFMON_FIXED_CTR0 - X86_PMC_IDX_FIXED;
	} else {
		hwc->config_base = x86_pmu.eventsel;
		hwc->event_base  = x86_pmu.perfctr;
	}
}

static inline int match_prev_assignment(struct hw_perf_event *hwc,
					struct cpu_hw_events *cpuc,
					int i)
{
	return hwc->idx == cpuc->assign[i] &&
		hwc->last_cpu == smp_processor_id() &&
		hwc->last_tag == cpuc->tags[i];
}

static void x86_pmu_start(struct perf_event *event, int flags);
static void x86_pmu_stop(struct perf_event *event, int flags);

static void x86_pmu_enable(struct pmu *pmu)
{
	struct cpu_hw_events *cpuc = &__get_cpu_var(cpu_hw_events);
	struct perf_event *event;
	struct hw_perf_event *hwc;
	int i, added = cpuc->n_added;

	if (!x86_pmu_initialized())
		return;

	if (cpuc->enabled)
		return;

	if (cpuc->n_added) {
		int n_running = cpuc->n_events - cpuc->n_added;
		/*
		 * apply assignment obtained either from
		 * hw_perf_group_sched_in() or x86_pmu_enable()
		 *
		 * step1: save events moving to new counters
		 * step2: reprogram moved events into new counters
		 */
		for (i = 0; i < n_running; i++) {
			event = cpuc->event_list[i];
			hwc = &event->hw;

			/*
			 * we can avoid reprogramming counter if:
			 * - assigned same counter as last time
			 * - running on same CPU as last time
			 * - no other event has used the counter since
			 */
			if (hwc->idx == -1 ||
			    match_prev_assignment(hwc, cpuc, i))
				continue;

			/*
			 * Ensure we don't accidentally enable a stopped
			 * counter simply because we rescheduled.
			 */
			if (hwc->state & PERF_HES_STOPPED)
				hwc->state |= PERF_HES_ARCH;

			x86_pmu_stop(event, PERF_EF_UPDATE);
		}

		for (i = 0; i < cpuc->n_events; i++) {
			event = cpuc->event_list[i];
			hwc = &event->hw;

			if (!match_prev_assignment(hwc, cpuc, i))
				x86_assign_hw_event(event, cpuc, i);
			else if (i < n_running)
				continue;

			if (hwc->state & PERF_HES_ARCH)
				continue;

			x86_pmu_start(event, PERF_EF_RELOAD);
		}
		cpuc->n_added = 0;
		perf_events_lapic_init();
	}

	cpuc->enabled = 1;
	barrier();

	x86_pmu.enable_all(added);
}

static inline void __x86_pmu_enable_event(struct hw_perf_event *hwc,
					  u64 enable_mask)
{
	wrmsrl(hwc->config_base + hwc->idx, hwc->config | enable_mask);
}

static inline void x86_pmu_disable_event(struct perf_event *event)
{
	struct hw_perf_event *hwc = &event->hw;

	wrmsrl(hwc->config_base + hwc->idx, hwc->config);
}

static DEFINE_PER_CPU(u64 [X86_PMC_IDX_MAX], pmc_prev_left);

/*
 * Set the next IRQ period, based on the hwc->period_left value.
 * To be called with the event disabled in hw:
 */
static int
x86_perf_event_set_period(struct perf_event *event)
{
	struct hw_perf_event *hwc = &event->hw;
	s64 left = local64_read(&hwc->period_left);
	s64 period = hwc->sample_period;
	int ret = 0, idx = hwc->idx;

	if (idx == X86_PMC_IDX_FIXED_BTS)
		return 0;

	/*
	 * If we are way outside a reasonable range then just skip forward:
	 */
	if (unlikely(left <= -period)) {
		left = period;
		local64_set(&hwc->period_left, left);
		hwc->last_period = period;
		ret = 1;
	}

	if (unlikely(left <= 0)) {
		left += period;
		local64_set(&hwc->period_left, left);
		hwc->last_period = period;
		ret = 1;
	}
	/*
	 * Quirk: certain CPUs dont like it if just 1 hw_event is left:
	 */
	if (unlikely(left < 2))
		left = 2;

	if (left > x86_pmu.max_period)
		left = x86_pmu.max_period;

	per_cpu(pmc_prev_left[idx], smp_processor_id()) = left;

	/*
	 * The hw event starts counting from this event offset,
	 * mark it to be able to extra future deltas:
	 */
	local64_set(&hwc->prev_count, (u64)-left);

	wrmsrl(hwc->event_base + idx, (u64)(-left) & x86_pmu.cntval_mask);

	/*
	 * Due to erratum on certan cpu we need
	 * a second write to be sure the register
	 * is updated properly
	 */
	if (x86_pmu.perfctr_second_write) {
		wrmsrl(hwc->event_base + idx,
			(u64)(-left) & x86_pmu.cntval_mask);
	}

	perf_event_update_userpage(event);

	return ret;
}

static void x86_pmu_enable_event(struct perf_event *event)
{
	struct cpu_hw_events *cpuc = &__get_cpu_var(cpu_hw_events);
	if (cpuc->enabled)
		__x86_pmu_enable_event(&event->hw,
				       ARCH_PERFMON_EVENTSEL_ENABLE);
}

/*
 * Add a single event to the PMU.
 *
 * The event is added to the group of enabled events
 * but only if it can be scehduled with existing events.
 */
static int x86_pmu_add(struct perf_event *event, int flags)
{
	struct cpu_hw_events *cpuc = &__get_cpu_var(cpu_hw_events);
	struct hw_perf_event *hwc;
	int assign[X86_PMC_IDX_MAX];
	int n, n0, ret;

	hwc = &event->hw;

	perf_pmu_disable(event->pmu);
	n0 = cpuc->n_events;
	ret = n = collect_events(cpuc, event, false);
	if (ret < 0)
		goto out;

	hwc->state = PERF_HES_UPTODATE | PERF_HES_STOPPED;
	if (!(flags & PERF_EF_START))
		hwc->state |= PERF_HES_ARCH;

	/*
	 * If group events scheduling transaction was started,
	 * skip the schedulability test here, it will be peformed
	 * at commit time (->commit_txn) as a whole
	 */
	if (cpuc->group_flag & PERF_EVENT_TXN)
<<<<<<< HEAD
		goto out;
=======
		goto done_collect;
>>>>>>> 45f53cc9

	ret = x86_pmu.schedule_events(cpuc, n, assign);
	if (ret)
		goto out;
	/*
	 * copy new assignment, now we know it is possible
	 * will be used by hw_perf_enable()
	 */
	memcpy(cpuc->assign, assign, n*sizeof(int));

done_collect:
	cpuc->n_events = n;
	cpuc->n_added += n - n0;
	cpuc->n_txn += n - n0;

	ret = 0;
out:
	perf_pmu_enable(event->pmu);
	return ret;
}

static void x86_pmu_start(struct perf_event *event, int flags)
{
	struct cpu_hw_events *cpuc = &__get_cpu_var(cpu_hw_events);
	int idx = event->hw.idx;

	if (WARN_ON_ONCE(!(event->hw.state & PERF_HES_STOPPED)))
		return;

	if (WARN_ON_ONCE(idx == -1))
		return;

	if (flags & PERF_EF_RELOAD) {
		WARN_ON_ONCE(!(event->hw.state & PERF_HES_UPTODATE));
		x86_perf_event_set_period(event);
	}

	event->hw.state = 0;

	cpuc->events[idx] = event;
	__set_bit(idx, cpuc->active_mask);
	__set_bit(idx, cpuc->running);
	x86_pmu.enable(event);
	perf_event_update_userpage(event);
}

void perf_event_print_debug(void)
{
	u64 ctrl, status, overflow, pmc_ctrl, pmc_count, prev_left, fixed;
	u64 pebs;
	struct cpu_hw_events *cpuc;
	unsigned long flags;
	int cpu, idx;

	if (!x86_pmu.num_counters)
		return;

	local_irq_save(flags);

	cpu = smp_processor_id();
	cpuc = &per_cpu(cpu_hw_events, cpu);

	if (x86_pmu.version >= 2) {
		rdmsrl(MSR_CORE_PERF_GLOBAL_CTRL, ctrl);
		rdmsrl(MSR_CORE_PERF_GLOBAL_STATUS, status);
		rdmsrl(MSR_CORE_PERF_GLOBAL_OVF_CTRL, overflow);
		rdmsrl(MSR_ARCH_PERFMON_FIXED_CTR_CTRL, fixed);
		rdmsrl(MSR_IA32_PEBS_ENABLE, pebs);

		pr_info("\n");
		pr_info("CPU#%d: ctrl:       %016llx\n", cpu, ctrl);
		pr_info("CPU#%d: status:     %016llx\n", cpu, status);
		pr_info("CPU#%d: overflow:   %016llx\n", cpu, overflow);
		pr_info("CPU#%d: fixed:      %016llx\n", cpu, fixed);
		pr_info("CPU#%d: pebs:       %016llx\n", cpu, pebs);
	}
	pr_info("CPU#%d: active:     %016llx\n", cpu, *(u64 *)cpuc->active_mask);

	for (idx = 0; idx < x86_pmu.num_counters; idx++) {
		rdmsrl(x86_pmu.eventsel + idx, pmc_ctrl);
		rdmsrl(x86_pmu.perfctr  + idx, pmc_count);

		prev_left = per_cpu(pmc_prev_left[idx], cpu);

		pr_info("CPU#%d:   gen-PMC%d ctrl:  %016llx\n",
			cpu, idx, pmc_ctrl);
		pr_info("CPU#%d:   gen-PMC%d count: %016llx\n",
			cpu, idx, pmc_count);
		pr_info("CPU#%d:   gen-PMC%d left:  %016llx\n",
			cpu, idx, prev_left);
	}
	for (idx = 0; idx < x86_pmu.num_counters_fixed; idx++) {
		rdmsrl(MSR_ARCH_PERFMON_FIXED_CTR0 + idx, pmc_count);

		pr_info("CPU#%d: fixed-PMC%d count: %016llx\n",
			cpu, idx, pmc_count);
	}
	local_irq_restore(flags);
}

static void x86_pmu_stop(struct perf_event *event, int flags)
{
	struct cpu_hw_events *cpuc = &__get_cpu_var(cpu_hw_events);
	struct hw_perf_event *hwc = &event->hw;

	if (__test_and_clear_bit(hwc->idx, cpuc->active_mask)) {
		x86_pmu.disable(event);
		cpuc->events[hwc->idx] = NULL;
		WARN_ON_ONCE(hwc->state & PERF_HES_STOPPED);
		hwc->state |= PERF_HES_STOPPED;
	}

	if ((flags & PERF_EF_UPDATE) && !(hwc->state & PERF_HES_UPTODATE)) {
		/*
		 * Drain the remaining delta count out of a event
		 * that we are disabling:
		 */
		x86_perf_event_update(event);
		hwc->state |= PERF_HES_UPTODATE;
	}
}

static void x86_pmu_del(struct perf_event *event, int flags)
{
	struct cpu_hw_events *cpuc = &__get_cpu_var(cpu_hw_events);
	int i;

	/*
	 * If we're called during a txn, we don't need to do anything.
	 * The events never got scheduled and ->cancel_txn will truncate
	 * the event_list.
	 */
	if (cpuc->group_flag & PERF_EVENT_TXN)
		return;

	x86_pmu_stop(event, PERF_EF_UPDATE);

	for (i = 0; i < cpuc->n_events; i++) {
		if (event == cpuc->event_list[i]) {

			if (x86_pmu.put_event_constraints)
				x86_pmu.put_event_constraints(cpuc, event);

			while (++i < cpuc->n_events)
				cpuc->event_list[i-1] = cpuc->event_list[i];

			--cpuc->n_events;
			break;
		}
	}
	perf_event_update_userpage(event);
}

static int x86_pmu_handle_irq(struct pt_regs *regs)
{
	struct perf_sample_data data;
	struct cpu_hw_events *cpuc;
	struct perf_event *event;
	int idx, handled = 0;
	u64 val;

	perf_sample_data_init(&data, 0);

	cpuc = &__get_cpu_var(cpu_hw_events);

	for (idx = 0; idx < x86_pmu.num_counters; idx++) {
		if (!test_bit(idx, cpuc->active_mask)) {
			/*
			 * Though we deactivated the counter some cpus
			 * might still deliver spurious interrupts still
			 * in flight. Catch them:
			 */
			if (__test_and_clear_bit(idx, cpuc->running))
				handled++;
			continue;
		}

		event = cpuc->events[idx];

		val = x86_perf_event_update(event);
		if (val & (1ULL << (x86_pmu.cntval_bits - 1)))
			continue;

		/*
		 * event overflow
		 */
		handled++;
		data.period	= event->hw.last_period;

		if (!x86_perf_event_set_period(event))
			continue;

		if (perf_event_overflow(event, 1, &data, regs))
			x86_pmu_stop(event, 0);
	}

	if (handled)
		inc_irq_stat(apic_perf_irqs);

	return handled;
}

void perf_events_lapic_init(void)
{
	if (!x86_pmu.apic || !x86_pmu_initialized())
		return;

	/*
	 * Always use NMI for PMU
	 */
	apic_write(APIC_LVTPC, APIC_DM_NMI);
}

struct pmu_nmi_state {
	unsigned int	marked;
	int		handled;
};

static DEFINE_PER_CPU(struct pmu_nmi_state, pmu_nmi);

static int __kprobes
perf_event_nmi_handler(struct notifier_block *self,
			 unsigned long cmd, void *__args)
{
	struct die_args *args = __args;
	unsigned int this_nmi;
	int handled;

	if (!atomic_read(&active_events))
		return NOTIFY_DONE;

	switch (cmd) {
	case DIE_NMI:
	case DIE_NMI_IPI:
		break;
	case DIE_NMIUNKNOWN:
		this_nmi = percpu_read(irq_stat.__nmi_count);
		if (this_nmi != __get_cpu_var(pmu_nmi).marked)
			/* let the kernel handle the unknown nmi */
			return NOTIFY_DONE;
		/*
		 * This one is a PMU back-to-back nmi. Two events
		 * trigger 'simultaneously' raising two back-to-back
		 * NMIs. If the first NMI handles both, the latter
		 * will be empty and daze the CPU. So, we drop it to
		 * avoid false-positive 'unknown nmi' messages.
		 */
		return NOTIFY_STOP;
	default:
		return NOTIFY_DONE;
	}

	apic_write(APIC_LVTPC, APIC_DM_NMI);

	handled = x86_pmu.handle_irq(args->regs);
	if (!handled)
		return NOTIFY_DONE;

	this_nmi = percpu_read(irq_stat.__nmi_count);
	if ((handled > 1) ||
		/* the next nmi could be a back-to-back nmi */
	    ((__get_cpu_var(pmu_nmi).marked == this_nmi) &&
	     (__get_cpu_var(pmu_nmi).handled > 1))) {
		/*
		 * We could have two subsequent back-to-back nmis: The
		 * first handles more than one counter, the 2nd
		 * handles only one counter and the 3rd handles no
		 * counter.
		 *
		 * This is the 2nd nmi because the previous was
		 * handling more than one counter. We will mark the
		 * next (3rd) and then drop it if unhandled.
		 */
		__get_cpu_var(pmu_nmi).marked	= this_nmi + 1;
		__get_cpu_var(pmu_nmi).handled	= handled;
	}

	return NOTIFY_STOP;
}

static __read_mostly struct notifier_block perf_event_nmi_notifier = {
	.notifier_call		= perf_event_nmi_handler,
	.next			= NULL,
	.priority		= 1
};

static struct event_constraint unconstrained;
static struct event_constraint emptyconstraint;

static struct event_constraint *
x86_get_event_constraints(struct cpu_hw_events *cpuc, struct perf_event *event)
{
	struct event_constraint *c;

	if (x86_pmu.event_constraints) {
		for_each_event_constraint(c, x86_pmu.event_constraints) {
			if ((event->hw.config & c->cmask) == c->code)
				return c;
		}
	}

	return &unconstrained;
}

#include "perf_event_amd.c"
#include "perf_event_p6.c"
#include "perf_event_p4.c"
#include "perf_event_intel_lbr.c"
#include "perf_event_intel_ds.c"
#include "perf_event_intel.c"

static int __cpuinit
x86_pmu_notifier(struct notifier_block *self, unsigned long action, void *hcpu)
{
	unsigned int cpu = (long)hcpu;
	int ret = NOTIFY_OK;

	switch (action & ~CPU_TASKS_FROZEN) {
	case CPU_UP_PREPARE:
		if (x86_pmu.cpu_prepare)
			ret = x86_pmu.cpu_prepare(cpu);
		break;

	case CPU_STARTING:
		if (x86_pmu.cpu_starting)
			x86_pmu.cpu_starting(cpu);
		break;

	case CPU_DYING:
		if (x86_pmu.cpu_dying)
			x86_pmu.cpu_dying(cpu);
		break;

	case CPU_UP_CANCELED:
	case CPU_DEAD:
		if (x86_pmu.cpu_dead)
			x86_pmu.cpu_dead(cpu);
		break;

	default:
		break;
	}

	return ret;
}

static void __init pmu_check_apic(void)
{
	if (cpu_has_apic)
		return;

	x86_pmu.apic = 0;
	pr_info("no APIC, boot with the \"lapic\" boot parameter to force-enable it.\n");
	pr_info("no hardware sampling interrupt available.\n");
}

void __init init_hw_perf_events(void)
{
	struct event_constraint *c;
	int err;

	pr_info("Performance Events: ");

	switch (boot_cpu_data.x86_vendor) {
	case X86_VENDOR_INTEL:
		err = intel_pmu_init();
		break;
	case X86_VENDOR_AMD:
		err = amd_pmu_init();
		break;
	default:
		return;
	}
	if (err != 0) {
		pr_cont("no PMU driver, software events only.\n");
		return;
	}

	pmu_check_apic();

	pr_cont("%s PMU driver.\n", x86_pmu.name);

	if (x86_pmu.quirks)
		x86_pmu.quirks();

	if (x86_pmu.num_counters > X86_PMC_MAX_GENERIC) {
		WARN(1, KERN_ERR "hw perf events %d > max(%d), clipping!",
		     x86_pmu.num_counters, X86_PMC_MAX_GENERIC);
		x86_pmu.num_counters = X86_PMC_MAX_GENERIC;
	}
	x86_pmu.intel_ctrl = (1 << x86_pmu.num_counters) - 1;

	if (x86_pmu.num_counters_fixed > X86_PMC_MAX_FIXED) {
		WARN(1, KERN_ERR "hw perf events fixed %d > max(%d), clipping!",
		     x86_pmu.num_counters_fixed, X86_PMC_MAX_FIXED);
		x86_pmu.num_counters_fixed = X86_PMC_MAX_FIXED;
	}

	x86_pmu.intel_ctrl |=
		((1LL << x86_pmu.num_counters_fixed)-1) << X86_PMC_IDX_FIXED;

	perf_events_lapic_init();
	register_die_notifier(&perf_event_nmi_notifier);

	unconstrained = (struct event_constraint)
		__EVENT_CONSTRAINT(0, (1ULL << x86_pmu.num_counters) - 1,
				   0, x86_pmu.num_counters);

	if (x86_pmu.event_constraints) {
		for_each_event_constraint(c, x86_pmu.event_constraints) {
			if (c->cmask != X86_RAW_EVENT_MASK)
				continue;

			c->idxmsk64 |= (1ULL << x86_pmu.num_counters) - 1;
			c->weight += x86_pmu.num_counters;
		}
	}

	pr_info("... version:                %d\n",     x86_pmu.version);
	pr_info("... bit width:              %d\n",     x86_pmu.cntval_bits);
	pr_info("... generic registers:      %d\n",     x86_pmu.num_counters);
	pr_info("... value mask:             %016Lx\n", x86_pmu.cntval_mask);
	pr_info("... max period:             %016Lx\n", x86_pmu.max_period);
	pr_info("... fixed-purpose events:   %d\n",     x86_pmu.num_counters_fixed);
	pr_info("... event mask:             %016Lx\n", x86_pmu.intel_ctrl);

	perf_pmu_register(&pmu);
	perf_cpu_notifier(x86_pmu_notifier);
}

static inline void x86_pmu_read(struct perf_event *event)
{
	x86_perf_event_update(event);
}

/*
 * Start group events scheduling transaction
 * Set the flag to make pmu::enable() not perform the
 * schedulability test, it will be performed at commit time
 */
static void x86_pmu_start_txn(struct pmu *pmu)
{
	struct cpu_hw_events *cpuc = &__get_cpu_var(cpu_hw_events);

<<<<<<< HEAD
=======
	perf_pmu_disable(pmu);
>>>>>>> 45f53cc9
	cpuc->group_flag |= PERF_EVENT_TXN;
	cpuc->n_txn = 0;
}

/*
 * Stop group events scheduling transaction
 * Clear the flag and pmu::enable() will perform the
 * schedulability test.
 */
static void x86_pmu_cancel_txn(struct pmu *pmu)
{
	struct cpu_hw_events *cpuc = &__get_cpu_var(cpu_hw_events);

	cpuc->group_flag &= ~PERF_EVENT_TXN;
	/*
	 * Truncate the collected events.
	 */
	cpuc->n_added -= cpuc->n_txn;
	cpuc->n_events -= cpuc->n_txn;
	perf_pmu_enable(pmu);
}

/*
 * Commit group events scheduling transaction
 * Perform the group schedulability test as a whole
 * Return 0 if success
 */
static int x86_pmu_commit_txn(struct pmu *pmu)
{
	struct cpu_hw_events *cpuc = &__get_cpu_var(cpu_hw_events);
	int assign[X86_PMC_IDX_MAX];
	int n, ret;

	n = cpuc->n_events;

	if (!x86_pmu_initialized())
		return -EAGAIN;

	ret = x86_pmu.schedule_events(cpuc, n, assign);
	if (ret)
		return ret;

	/*
	 * copy new assignment, now we know it is possible
	 * will be used by hw_perf_enable()
	 */
	memcpy(cpuc->assign, assign, n*sizeof(int));

	cpuc->group_flag &= ~PERF_EVENT_TXN;
<<<<<<< HEAD

=======
	perf_pmu_enable(pmu);
>>>>>>> 45f53cc9
	return 0;
}

/*
 * validate that we can schedule this event
 */
static int validate_event(struct perf_event *event)
{
	struct cpu_hw_events *fake_cpuc;
	struct event_constraint *c;
	int ret = 0;

	fake_cpuc = kmalloc(sizeof(*fake_cpuc), GFP_KERNEL | __GFP_ZERO);
	if (!fake_cpuc)
		return -ENOMEM;

	c = x86_pmu.get_event_constraints(fake_cpuc, event);

	if (!c || !c->weight)
		ret = -ENOSPC;

	if (x86_pmu.put_event_constraints)
		x86_pmu.put_event_constraints(fake_cpuc, event);

	kfree(fake_cpuc);

	return ret;
}

/*
 * validate a single event group
 *
 * validation include:
 *	- check events are compatible which each other
 *	- events do not compete for the same counter
 *	- number of events <= number of counters
 *
 * validation ensures the group can be loaded onto the
 * PMU if it was the only group available.
 */
static int validate_group(struct perf_event *event)
{
	struct perf_event *leader = event->group_leader;
	struct cpu_hw_events *fake_cpuc;
	int ret, n;

	ret = -ENOMEM;
	fake_cpuc = kmalloc(sizeof(*fake_cpuc), GFP_KERNEL | __GFP_ZERO);
	if (!fake_cpuc)
		goto out;

	/*
	 * the event is not yet connected with its
	 * siblings therefore we must first collect
	 * existing siblings, then add the new event
	 * before we can simulate the scheduling
	 */
	ret = -ENOSPC;
	n = collect_events(fake_cpuc, leader, true);
	if (n < 0)
		goto out_free;

	fake_cpuc->n_events = n;
	n = collect_events(fake_cpuc, event, false);
	if (n < 0)
		goto out_free;

	fake_cpuc->n_events = n;

	ret = x86_pmu.schedule_events(fake_cpuc, n, NULL);

out_free:
	kfree(fake_cpuc);
out:
	return ret;
}

int x86_pmu_event_init(struct perf_event *event)
{
	struct pmu *tmp;
	int err;

	switch (event->attr.type) {
	case PERF_TYPE_RAW:
	case PERF_TYPE_HARDWARE:
	case PERF_TYPE_HW_CACHE:
		break;

	default:
		return -ENOENT;
	}

	err = __x86_pmu_event_init(event);
	if (!err) {
		/*
		 * we temporarily connect event to its pmu
		 * such that validate_group() can classify
		 * it as an x86 event using is_x86_event()
		 */
		tmp = event->pmu;
		event->pmu = &pmu;

		if (event->group_leader != event)
			err = validate_group(event);
		else
			err = validate_event(event);

		event->pmu = tmp;
	}
	if (err) {
		if (event->destroy)
			event->destroy(event);
	}

	return err;
}

static struct pmu pmu = {
	.pmu_enable	= x86_pmu_enable,
	.pmu_disable	= x86_pmu_disable,

	.event_init	= x86_pmu_event_init,

	.add		= x86_pmu_add,
	.del		= x86_pmu_del,
	.start		= x86_pmu_start,
	.stop		= x86_pmu_stop,
	.read		= x86_pmu_read,

	.start_txn	= x86_pmu_start_txn,
	.cancel_txn	= x86_pmu_cancel_txn,
	.commit_txn	= x86_pmu_commit_txn,
};

/*
 * callchain support
 */

static void
backtrace_warning_symbol(void *data, char *msg, unsigned long symbol)
{
	/* Ignore warnings */
}

static void backtrace_warning(void *data, char *msg)
{
	/* Ignore warnings */
}

static int backtrace_stack(void *data, char *name)
{
	return 0;
}

static void backtrace_address(void *data, unsigned long addr, int reliable)
{
	struct perf_callchain_entry *entry = data;

	perf_callchain_store(entry, addr);
}

static const struct stacktrace_ops backtrace_ops = {
	.warning		= backtrace_warning,
	.warning_symbol		= backtrace_warning_symbol,
	.stack			= backtrace_stack,
	.address		= backtrace_address,
	.walk_stack		= print_context_stack_bp,
};

<<<<<<< HEAD
static void
perf_callchain_kernel(struct pt_regs *regs, struct perf_callchain_entry *entry)
=======
void
perf_callchain_kernel(struct perf_callchain_entry *entry, struct pt_regs *regs)
>>>>>>> 45f53cc9
{
	if (perf_guest_cbs && perf_guest_cbs->is_in_guest()) {
		/* TODO: We don't support guest os callchain now */
		return;
	}

	perf_callchain_store(entry, regs->ip);

	dump_trace(NULL, regs, NULL, regs->bp, &backtrace_ops, entry);
}

#ifdef CONFIG_COMPAT
static inline int
perf_callchain_user32(struct pt_regs *regs, struct perf_callchain_entry *entry)
{
	/* 32-bit process in 64-bit kernel. */
	struct stack_frame_ia32 frame;
	const void __user *fp;

	if (!test_thread_flag(TIF_IA32))
		return 0;

	fp = compat_ptr(regs->bp);
	while (entry->nr < PERF_MAX_STACK_DEPTH) {
		unsigned long bytes;
		frame.next_frame     = 0;
		frame.return_address = 0;

		bytes = copy_from_user_nmi(&frame, fp, sizeof(frame));
		if (bytes != sizeof(frame))
			break;

		if (fp < compat_ptr(regs->sp))
			break;

		perf_callchain_store(entry, frame.return_address);
		fp = compat_ptr(frame.next_frame);
	}
	return 1;
}
#else
static inline int
perf_callchain_user32(struct pt_regs *regs, struct perf_callchain_entry *entry)
{
    return 0;
}
#endif

void
perf_callchain_user(struct perf_callchain_entry *entry, struct pt_regs *regs)
{
	struct stack_frame frame;
	const void __user *fp;

	if (perf_guest_cbs && perf_guest_cbs->is_in_guest()) {
		/* TODO: We don't support guest os callchain now */
		return;
	}

	fp = (void __user *)regs->bp;

	perf_callchain_store(entry, regs->ip);

	if (perf_callchain_user32(regs, entry))
		return;

	while (entry->nr < PERF_MAX_STACK_DEPTH) {
		unsigned long bytes;
		frame.next_frame	     = NULL;
		frame.return_address = 0;

		bytes = copy_from_user_nmi(&frame, fp, sizeof(frame));
		if (bytes != sizeof(frame))
			break;

		if ((unsigned long)fp < regs->sp)
			break;

		perf_callchain_store(entry, frame.return_address);
		fp = frame.next_frame;
	}
}

<<<<<<< HEAD
static void
perf_do_callchain(struct pt_regs *regs, struct perf_callchain_entry *entry)
{
	int is_user;

	if (!regs)
		return;

	is_user = user_mode(regs);

	if (is_user && current->state != TASK_RUNNING)
		return;

	if (!is_user)
		perf_callchain_kernel(regs, entry);

	if (current->mm)
		perf_callchain_user(regs, entry);
}

struct perf_callchain_entry *perf_callchain(struct pt_regs *regs)
{
	struct perf_callchain_entry *entry;

	if (perf_guest_cbs && perf_guest_cbs->is_in_guest()) {
		/* TODO: We don't support guest os callchain now */
		return NULL;
	}

	if (in_nmi())
		entry = &__get_cpu_var(pmc_nmi_entry);
	else
		entry = &__get_cpu_var(pmc_irq_entry);

	entry->nr = 0;

	perf_do_callchain(regs, entry);

	return entry;
}

=======
>>>>>>> 45f53cc9
unsigned long perf_instruction_pointer(struct pt_regs *regs)
{
	unsigned long ip;

	if (perf_guest_cbs && perf_guest_cbs->is_in_guest())
		ip = perf_guest_cbs->get_guest_ip();
	else
		ip = instruction_pointer(regs);

	return ip;
}

unsigned long perf_misc_flags(struct pt_regs *regs)
{
	int misc = 0;

	if (perf_guest_cbs && perf_guest_cbs->is_in_guest()) {
		if (perf_guest_cbs->is_user_mode())
			misc |= PERF_RECORD_MISC_GUEST_USER;
		else
			misc |= PERF_RECORD_MISC_GUEST_KERNEL;
	} else {
		if (user_mode(regs))
			misc |= PERF_RECORD_MISC_USER;
		else
			misc |= PERF_RECORD_MISC_KERNEL;
	}

	if (regs->flags & PERF_EFLAGS_EXACT)
		misc |= PERF_RECORD_MISC_EXACT_IP;

	return misc;
}<|MERGE_RESOLUTION|>--- conflicted
+++ resolved
@@ -991,11 +991,7 @@
 	 * at commit time (->commit_txn) as a whole
 	 */
 	if (cpuc->group_flag & PERF_EVENT_TXN)
-<<<<<<< HEAD
-		goto out;
-=======
 		goto done_collect;
->>>>>>> 45f53cc9
 
 	ret = x86_pmu.schedule_events(cpuc, n, assign);
 	if (ret)
@@ -1440,10 +1436,7 @@
 {
 	struct cpu_hw_events *cpuc = &__get_cpu_var(cpu_hw_events);
 
-<<<<<<< HEAD
-=======
 	perf_pmu_disable(pmu);
->>>>>>> 45f53cc9
 	cpuc->group_flag |= PERF_EVENT_TXN;
 	cpuc->n_txn = 0;
 }
@@ -1493,11 +1486,7 @@
 	memcpy(cpuc->assign, assign, n*sizeof(int));
 
 	cpuc->group_flag &= ~PERF_EVENT_TXN;
-<<<<<<< HEAD
-
-=======
 	perf_pmu_enable(pmu);
->>>>>>> 45f53cc9
 	return 0;
 }
 
@@ -1667,13 +1656,8 @@
 	.walk_stack		= print_context_stack_bp,
 };
 
-<<<<<<< HEAD
-static void
-perf_callchain_kernel(struct pt_regs *regs, struct perf_callchain_entry *entry)
-=======
 void
 perf_callchain_kernel(struct perf_callchain_entry *entry, struct pt_regs *regs)
->>>>>>> 45f53cc9
 {
 	if (perf_guest_cbs && perf_guest_cbs->is_in_guest()) {
 		/* TODO: We don't support guest os callchain now */
@@ -1757,50 +1741,6 @@
 	}
 }
 
-<<<<<<< HEAD
-static void
-perf_do_callchain(struct pt_regs *regs, struct perf_callchain_entry *entry)
-{
-	int is_user;
-
-	if (!regs)
-		return;
-
-	is_user = user_mode(regs);
-
-	if (is_user && current->state != TASK_RUNNING)
-		return;
-
-	if (!is_user)
-		perf_callchain_kernel(regs, entry);
-
-	if (current->mm)
-		perf_callchain_user(regs, entry);
-}
-
-struct perf_callchain_entry *perf_callchain(struct pt_regs *regs)
-{
-	struct perf_callchain_entry *entry;
-
-	if (perf_guest_cbs && perf_guest_cbs->is_in_guest()) {
-		/* TODO: We don't support guest os callchain now */
-		return NULL;
-	}
-
-	if (in_nmi())
-		entry = &__get_cpu_var(pmc_nmi_entry);
-	else
-		entry = &__get_cpu_var(pmc_irq_entry);
-
-	entry->nr = 0;
-
-	perf_do_callchain(regs, entry);
-
-	return entry;
-}
-
-=======
->>>>>>> 45f53cc9
 unsigned long perf_instruction_pointer(struct pt_regs *regs)
 {
 	unsigned long ip;
