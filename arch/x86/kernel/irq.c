/*
 * Common interrupt code for 32 and 64 bit
 */
#include <linux/cpu.h>
#include <linux/interrupt.h>
#include <linux/kernel_stat.h>
#include <linux/of.h>
#include <linux/seq_file.h>
#include <linux/smp.h>
#include <linux/ftrace.h>
#include <linux/delay.h>
#include <linux/export.h>

#include <asm/apic.h>
#include <asm/io_apic.h>
#include <asm/irq.h>
#include <asm/idle.h>
#include <asm/mce.h>
#include <asm/hw_irq.h>
#include <asm/desc.h>

#define CREATE_TRACE_POINTS
#include <asm/trace/irq_vectors.h>

DEFINE_PER_CPU_SHARED_ALIGNED(irq_cpustat_t, irq_stat);
EXPORT_PER_CPU_SYMBOL(irq_stat);

DEFINE_PER_CPU(struct pt_regs *, irq_regs);
EXPORT_PER_CPU_SYMBOL(irq_regs);

atomic_t irq_err_count;

/* Function pointer for generic interrupt vector handling */
void (*x86_platform_ipi_callback)(void) = NULL;

/*
 * 'what should we do if we get a hw irq event on an illegal vector'.
 * each architecture has to answer this themselves.
 */
void ack_bad_irq(unsigned int irq)
{
	if (printk_ratelimit())
		pr_err("unexpected IRQ trap at vector %02x\n", irq);

	/*
	 * Currently unexpected vectors happen only on SMP and APIC.
	 * We _must_ ack these because every local APIC has only N
	 * irq slots per priority level, and a 'hanging, unacked' IRQ
	 * holds up an irq slot - in excessive cases (when multiple
	 * unexpected vectors occur) that might lock up the APIC
	 * completely.
	 * But only ack when the APIC is enabled -AK
	 */
	ack_APIC_irq();
}

#define irq_stats(x)		(&per_cpu(irq_stat, x))
/*
 * /proc/interrupts printing for arch specific interrupts
 */
int arch_show_interrupts(struct seq_file *p, int prec)
{
	int j;

	seq_printf(p, "%*s: ", prec, "NMI");
	for_each_online_cpu(j)
		seq_printf(p, "%10u ", irq_stats(j)->__nmi_count);
	seq_puts(p, "  Non-maskable interrupts\n");
#ifdef CONFIG_X86_LOCAL_APIC
	seq_printf(p, "%*s: ", prec, "LOC");
	for_each_online_cpu(j)
		seq_printf(p, "%10u ", irq_stats(j)->apic_timer_irqs);
	seq_puts(p, "  Local timer interrupts\n");

	seq_printf(p, "%*s: ", prec, "SPU");
	for_each_online_cpu(j)
		seq_printf(p, "%10u ", irq_stats(j)->irq_spurious_count);
	seq_puts(p, "  Spurious interrupts\n");
	seq_printf(p, "%*s: ", prec, "PMI");
	for_each_online_cpu(j)
		seq_printf(p, "%10u ", irq_stats(j)->apic_perf_irqs);
	seq_puts(p, "  Performance monitoring interrupts\n");
	seq_printf(p, "%*s: ", prec, "IWI");
	for_each_online_cpu(j)
		seq_printf(p, "%10u ", irq_stats(j)->apic_irq_work_irqs);
	seq_puts(p, "  IRQ work interrupts\n");
	seq_printf(p, "%*s: ", prec, "RTR");
	for_each_online_cpu(j)
		seq_printf(p, "%10u ", irq_stats(j)->icr_read_retry_count);
	seq_puts(p, "  APIC ICR read retries\n");
#endif
	if (x86_platform_ipi_callback) {
		seq_printf(p, "%*s: ", prec, "PLT");
		for_each_online_cpu(j)
			seq_printf(p, "%10u ", irq_stats(j)->x86_platform_ipis);
		seq_puts(p, "  Platform interrupts\n");
	}
#ifdef CONFIG_SMP
	seq_printf(p, "%*s: ", prec, "RES");
	for_each_online_cpu(j)
		seq_printf(p, "%10u ", irq_stats(j)->irq_resched_count);
	seq_puts(p, "  Rescheduling interrupts\n");
	seq_printf(p, "%*s: ", prec, "CAL");
	for_each_online_cpu(j)
		seq_printf(p, "%10u ", irq_stats(j)->irq_call_count -
					irq_stats(j)->irq_tlb_count);
	seq_puts(p, "  Function call interrupts\n");
	seq_printf(p, "%*s: ", prec, "TLB");
	for_each_online_cpu(j)
		seq_printf(p, "%10u ", irq_stats(j)->irq_tlb_count);
	seq_puts(p, "  TLB shootdowns\n");
#endif
#ifdef CONFIG_X86_THERMAL_VECTOR
	seq_printf(p, "%*s: ", prec, "TRM");
	for_each_online_cpu(j)
		seq_printf(p, "%10u ", irq_stats(j)->irq_thermal_count);
	seq_puts(p, "  Thermal event interrupts\n");
#endif
#ifdef CONFIG_X86_MCE_THRESHOLD
	seq_printf(p, "%*s: ", prec, "THR");
	for_each_online_cpu(j)
		seq_printf(p, "%10u ", irq_stats(j)->irq_threshold_count);
	seq_puts(p, "  Threshold APIC interrupts\n");
#endif
#ifdef CONFIG_X86_MCE_AMD
	seq_printf(p, "%*s: ", prec, "DFR");
	for_each_online_cpu(j)
		seq_printf(p, "%10u ", irq_stats(j)->irq_deferred_error_count);
	seq_puts(p, "  Deferred Error APIC interrupts\n");
#endif
#ifdef CONFIG_X86_MCE
	seq_printf(p, "%*s: ", prec, "MCE");
	for_each_online_cpu(j)
		seq_printf(p, "%10u ", per_cpu(mce_exception_count, j));
	seq_puts(p, "  Machine check exceptions\n");
	seq_printf(p, "%*s: ", prec, "MCP");
	for_each_online_cpu(j)
		seq_printf(p, "%10u ", per_cpu(mce_poll_count, j));
	seq_puts(p, "  Machine check polls\n");
#endif
#if IS_ENABLED(CONFIG_HYPERV) || defined(CONFIG_XEN)
	if (test_bit(HYPERVISOR_CALLBACK_VECTOR, used_vectors)) {
		seq_printf(p, "%*s: ", prec, "HYP");
		for_each_online_cpu(j)
			seq_printf(p, "%10u ",
				   irq_stats(j)->irq_hv_callback_count);
		seq_puts(p, "  Hypervisor callback interrupts\n");
	}
#endif
	seq_printf(p, "%*s: %10u\n", prec, "ERR", atomic_read(&irq_err_count));
#if defined(CONFIG_X86_IO_APIC)
	seq_printf(p, "%*s: %10u\n", prec, "MIS", atomic_read(&irq_mis_count));
#endif
#ifdef CONFIG_HAVE_KVM
	seq_printf(p, "%*s: ", prec, "PIN");
	for_each_online_cpu(j)
		seq_printf(p, "%10u ", irq_stats(j)->kvm_posted_intr_ipis);
	seq_puts(p, "  Posted-interrupt notification event\n");

	seq_printf(p, "%*s: ", prec, "PIW");
	for_each_online_cpu(j)
		seq_printf(p, "%10u ",
			   irq_stats(j)->kvm_posted_intr_wakeup_ipis);
	seq_puts(p, "  Posted-interrupt wakeup event\n");
#endif
	return 0;
}

/*
 * /proc/stat helpers
 */
u64 arch_irq_stat_cpu(unsigned int cpu)
{
	u64 sum = irq_stats(cpu)->__nmi_count;

#ifdef CONFIG_X86_LOCAL_APIC
	sum += irq_stats(cpu)->apic_timer_irqs;
	sum += irq_stats(cpu)->irq_spurious_count;
	sum += irq_stats(cpu)->apic_perf_irqs;
	sum += irq_stats(cpu)->apic_irq_work_irqs;
	sum += irq_stats(cpu)->icr_read_retry_count;
#endif
	if (x86_platform_ipi_callback)
		sum += irq_stats(cpu)->x86_platform_ipis;
#ifdef CONFIG_SMP
	sum += irq_stats(cpu)->irq_resched_count;
	sum += irq_stats(cpu)->irq_call_count;
#endif
#ifdef CONFIG_X86_THERMAL_VECTOR
	sum += irq_stats(cpu)->irq_thermal_count;
#endif
#ifdef CONFIG_X86_MCE_THRESHOLD
	sum += irq_stats(cpu)->irq_threshold_count;
#endif
#ifdef CONFIG_X86_MCE
	sum += per_cpu(mce_exception_count, cpu);
	sum += per_cpu(mce_poll_count, cpu);
#endif
	return sum;
}

u64 arch_irq_stat(void)
{
	u64 sum = atomic_read(&irq_err_count);
	return sum;
}


/*
 * do_IRQ handles all normal device IRQ's (the special
 * SMP cross-CPU interrupts have their own specific
 * handlers).
 */
__visible unsigned int __irq_entry do_IRQ(struct pt_regs *regs)
{
	struct pt_regs *old_regs = set_irq_regs(regs);
	struct irq_desc * desc;
	/* high bit used in ret_from_ code  */
	unsigned vector = ~regs->orig_ax;

	/*
	 * NB: Unlike exception entries, IRQ entries do not reliably
	 * handle context tracking in the low-level entry code.  This is
	 * because syscall entries execute briefly with IRQs on before
	 * updating context tracking state, so we can take an IRQ from
	 * kernel mode with CONTEXT_USER.  The low-level entry code only
	 * updates the context if we came from user mode, so we won't
	 * switch to CONTEXT_KERNEL.  We'll fix that once the syscall
	 * code is cleaned up enough that we can cleanly defer enabling
	 * IRQs.
	 */

	/*
	 * NB: Unlike exception entries, IRQ entries do not reliably
	 * handle context tracking in the low-level entry code.  This is
	 * because syscall entries execute briefly with IRQs on before
	 * updating context tracking state, so we can take an IRQ from
	 * kernel mode with CONTEXT_USER.  The low-level entry code only
	 * updates the context if we came from user mode, so we won't
	 * switch to CONTEXT_KERNEL.  We'll fix that once the syscall
	 * code is cleaned up enough that we can cleanly defer enabling
	 * IRQs.
	 */

	entering_irq();

	/* entering_irq() tells RCU that we're not quiescent.  Check it. */
	RCU_LOCKDEP_WARN(!rcu_is_watching(), "IRQ failed to wake up RCU");

<<<<<<< HEAD
	irq = __this_cpu_read(vector_irq[vector]);
=======
	desc = __this_cpu_read(vector_irq[vector]);
>>>>>>> 1e2d24a4

	if (!handle_irq(desc, regs)) {
		ack_APIC_irq();

		if (desc != VECTOR_RETRIGGERED) {
			pr_emerg_ratelimited("%s: %d.%d No irq handler for vector\n",
					     __func__, smp_processor_id(),
					     vector);
		} else {
			__this_cpu_write(vector_irq[vector], VECTOR_UNUSED);
		}
	}

	exiting_irq();

	set_irq_regs(old_regs);
	return 1;
}

/*
 * Handler for X86_PLATFORM_IPI_VECTOR.
 */
void __smp_x86_platform_ipi(void)
{
	inc_irq_stat(x86_platform_ipis);

	if (x86_platform_ipi_callback)
		x86_platform_ipi_callback();
}

__visible void smp_x86_platform_ipi(struct pt_regs *regs)
{
	struct pt_regs *old_regs = set_irq_regs(regs);

	entering_ack_irq();
	__smp_x86_platform_ipi();
	exiting_irq();
	set_irq_regs(old_regs);
}

#ifdef CONFIG_HAVE_KVM
static void dummy_handler(void) {}
static void (*kvm_posted_intr_wakeup_handler)(void) = dummy_handler;

void kvm_set_posted_intr_wakeup_handler(void (*handler)(void))
{
	if (handler)
		kvm_posted_intr_wakeup_handler = handler;
	else
		kvm_posted_intr_wakeup_handler = dummy_handler;
}
EXPORT_SYMBOL_GPL(kvm_set_posted_intr_wakeup_handler);

/*
 * Handler for POSTED_INTERRUPT_VECTOR.
 */
__visible void smp_kvm_posted_intr_ipi(struct pt_regs *regs)
{
	struct pt_regs *old_regs = set_irq_regs(regs);

	entering_ack_irq();
	inc_irq_stat(kvm_posted_intr_ipis);
	exiting_irq();
	set_irq_regs(old_regs);
}

/*
 * Handler for POSTED_INTERRUPT_WAKEUP_VECTOR.
 */
__visible void smp_kvm_posted_intr_wakeup_ipi(struct pt_regs *regs)
{
	struct pt_regs *old_regs = set_irq_regs(regs);

	entering_ack_irq();
	inc_irq_stat(kvm_posted_intr_wakeup_ipis);
	kvm_posted_intr_wakeup_handler();
	exiting_irq();
	set_irq_regs(old_regs);
}
#endif

__visible void smp_trace_x86_platform_ipi(struct pt_regs *regs)
{
	struct pt_regs *old_regs = set_irq_regs(regs);

	entering_ack_irq();
	trace_x86_platform_ipi_entry(X86_PLATFORM_IPI_VECTOR);
	__smp_x86_platform_ipi();
	trace_x86_platform_ipi_exit(X86_PLATFORM_IPI_VECTOR);
	exiting_irq();
	set_irq_regs(old_regs);
}

EXPORT_SYMBOL_GPL(vector_used_by_percpu_irq);

#ifdef CONFIG_HOTPLUG_CPU

/* These two declarations are only used in check_irq_vectors_for_cpu_disable()
 * below, which is protected by stop_machine().  Putting them on the stack
 * results in a stack frame overflow.  Dynamically allocating could result in a
 * failure so declare these two cpumasks as global.
 */
static struct cpumask affinity_new, online_new;

/*
 * This cpu is going to be removed and its vectors migrated to the remaining
 * online cpus.  Check to see if there are enough vectors in the remaining cpus.
 * This function is protected by stop_machine().
 */
int check_irq_vectors_for_cpu_disable(void)
{
	unsigned int this_cpu, vector, this_count, count;
	struct irq_desc *desc;
	struct irq_data *data;
	int cpu;

	this_cpu = smp_processor_id();
	cpumask_copy(&online_new, cpu_online_mask);
	cpumask_clear_cpu(this_cpu, &online_new);

	this_count = 0;
	for (vector = FIRST_EXTERNAL_VECTOR; vector < NR_VECTORS; vector++) {
		desc = __this_cpu_read(vector_irq[vector]);
		if (IS_ERR_OR_NULL(desc))
			continue;
		/*
		 * Protect against concurrent action removal, affinity
		 * changes etc.
		 */
		raw_spin_lock(&desc->lock);
		data = irq_desc_get_irq_data(desc);
		cpumask_copy(&affinity_new,
			     irq_data_get_affinity_mask(data));
		cpumask_clear_cpu(this_cpu, &affinity_new);

		/* Do not count inactive or per-cpu irqs. */
		if (!irq_desc_has_action(desc) || irqd_is_per_cpu(data)) {
			raw_spin_unlock(&desc->lock);
			continue;
		}

		raw_spin_unlock(&desc->lock);
		/*
		 * A single irq may be mapped to multiple cpu's
		 * vector_irq[] (for example IOAPIC cluster mode).  In
		 * this case we have two possibilities:
		 *
		 * 1) the resulting affinity mask is empty; that is
		 * this the down'd cpu is the last cpu in the irq's
		 * affinity mask, or
		 *
		 * 2) the resulting affinity mask is no longer a
		 * subset of the online cpus but the affinity mask is
		 * not zero; that is the down'd cpu is the last online
		 * cpu in a user set affinity mask.
		 */
		if (cpumask_empty(&affinity_new) ||
		    !cpumask_subset(&affinity_new, &online_new))
			this_count++;
	}

	count = 0;
	for_each_online_cpu(cpu) {
		if (cpu == this_cpu)
			continue;
		/*
		 * We scan from FIRST_EXTERNAL_VECTOR to first system
		 * vector. If the vector is marked in the used vectors
		 * bitmap or an irq is assigned to it, we don't count
		 * it as available.
		 *
		 * As this is an inaccurate snapshot anyway, we can do
		 * this w/o holding vector_lock.
		 */
		for (vector = FIRST_EXTERNAL_VECTOR;
		     vector < first_system_vector; vector++) {
			if (!test_bit(vector, used_vectors) &&
			    IS_ERR_OR_NULL(per_cpu(vector_irq, cpu)[vector]))
			    count++;
		}
	}

	if (count < this_count) {
		pr_warn("CPU %d disable failed: CPU has %u vectors assigned and there are only %u available.\n",
			this_cpu, this_count, count);
		return -ERANGE;
	}
	return 0;
}

/* A cpu has been removed from cpu_online_mask.  Reset irq affinities. */
void fixup_irqs(void)
{
	unsigned int irq, vector;
	static int warned;
	struct irq_desc *desc;
	struct irq_data *data;
	struct irq_chip *chip;
	int ret;

	for_each_irq_desc(irq, desc) {
		int break_affinity = 0;
		int set_affinity = 1;
		const struct cpumask *affinity;

		if (!desc)
			continue;
		if (irq == 2)
			continue;

		/* interrupt's are disabled at this point */
		raw_spin_lock(&desc->lock);

		data = irq_desc_get_irq_data(desc);
		affinity = irq_data_get_affinity_mask(data);
		if (!irq_has_action(irq) || irqd_is_per_cpu(data) ||
		    cpumask_subset(affinity, cpu_online_mask)) {
			raw_spin_unlock(&desc->lock);
			continue;
		}

		/*
		 * Complete the irq move. This cpu is going down and for
		 * non intr-remapping case, we can't wait till this interrupt
		 * arrives at this cpu before completing the irq move.
		 */
		irq_force_complete_move(irq);

		if (cpumask_any_and(affinity, cpu_online_mask) >= nr_cpu_ids) {
			break_affinity = 1;
			affinity = cpu_online_mask;
		}

		chip = irq_data_get_irq_chip(data);
		if (!irqd_can_move_in_process_context(data) && chip->irq_mask)
			chip->irq_mask(data);

		if (chip->irq_set_affinity) {
			ret = chip->irq_set_affinity(data, affinity, true);
			if (ret == -ENOSPC)
				pr_crit("IRQ %d set affinity failed because there are no available vectors.  The device assigned to this IRQ is unstable.\n", irq);
		} else {
			if (!(warned++))
				set_affinity = 0;
		}

		/*
		 * We unmask if the irq was not marked masked by the
		 * core code. That respects the lazy irq disable
		 * behaviour.
		 */
		if (!irqd_can_move_in_process_context(data) &&
		    !irqd_irq_masked(data) && chip->irq_unmask)
			chip->irq_unmask(data);

		raw_spin_unlock(&desc->lock);

		if (break_affinity && set_affinity)
			pr_notice("Broke affinity for irq %i\n", irq);
		else if (!set_affinity)
			pr_notice("Cannot set affinity for irq %i\n", irq);
	}

	/*
	 * We can remove mdelay() and then send spuriuous interrupts to
	 * new cpu targets for all the irqs that were handled previously by
	 * this cpu. While it works, I have seen spurious interrupt messages
	 * (nothing wrong but still...).
	 *
	 * So for now, retain mdelay(1) and check the IRR and then send those
	 * interrupts to new targets as this cpu is already offlined...
	 */
	mdelay(1);

	/*
	 * We can walk the vector array of this cpu without holding
	 * vector_lock because the cpu is already marked !online, so
	 * nothing else will touch it.
	 */
	for (vector = FIRST_EXTERNAL_VECTOR; vector < NR_VECTORS; vector++) {
		unsigned int irr;

		if (IS_ERR_OR_NULL(__this_cpu_read(vector_irq[vector])))
			continue;

		irr = apic_read(APIC_IRR + (vector / 32 * 0x10));
		if (irr  & (1 << (vector % 32))) {
			desc = __this_cpu_read(vector_irq[vector]);

			raw_spin_lock(&desc->lock);
			data = irq_desc_get_irq_data(desc);
			chip = irq_data_get_irq_chip(data);
			if (chip->irq_retrigger) {
				chip->irq_retrigger(data);
				__this_cpu_write(vector_irq[vector], VECTOR_RETRIGGERED);
			}
			raw_spin_unlock(&desc->lock);
		}
		if (__this_cpu_read(vector_irq[vector]) != VECTOR_RETRIGGERED)
			__this_cpu_write(vector_irq[vector], VECTOR_UNUSED);
	}
}
#endif<|MERGE_RESOLUTION|>--- conflicted
+++ resolved
@@ -230,28 +230,12 @@
 	 * IRQs.
 	 */
 
-	/*
-	 * NB: Unlike exception entries, IRQ entries do not reliably
-	 * handle context tracking in the low-level entry code.  This is
-	 * because syscall entries execute briefly with IRQs on before
-	 * updating context tracking state, so we can take an IRQ from
-	 * kernel mode with CONTEXT_USER.  The low-level entry code only
-	 * updates the context if we came from user mode, so we won't
-	 * switch to CONTEXT_KERNEL.  We'll fix that once the syscall
-	 * code is cleaned up enough that we can cleanly defer enabling
-	 * IRQs.
-	 */
-
 	entering_irq();
 
 	/* entering_irq() tells RCU that we're not quiescent.  Check it. */
 	RCU_LOCKDEP_WARN(!rcu_is_watching(), "IRQ failed to wake up RCU");
 
-<<<<<<< HEAD
-	irq = __this_cpu_read(vector_irq[vector]);
-=======
 	desc = __this_cpu_read(vector_irq[vector]);
->>>>>>> 1e2d24a4
 
 	if (!handle_irq(desc, regs)) {
 		ack_APIC_irq();
