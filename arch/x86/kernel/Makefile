#
# Makefile for the linux kernel.
#

extra-y                := head_$(BITS).o head$(BITS).o head.o init_task.o vmlinux.lds

CPPFLAGS_vmlinux.lds += -U$(UTS_MACHINE)

ifdef CONFIG_FUNCTION_TRACER
# Do not profile debug and lowlevel utilities
CFLAGS_REMOVE_tsc.o = -pg
CFLAGS_REMOVE_rtc.o = -pg
CFLAGS_REMOVE_paravirt-spinlocks.o = -pg
CFLAGS_REMOVE_pvclock.o = -pg
CFLAGS_REMOVE_kvmclock.o = -pg
CFLAGS_REMOVE_ftrace.o = -pg
CFLAGS_REMOVE_early_printk.o = -pg
endif

#
# vsyscalls (which work on the user stack) should have
# no stack-protector checks:
#
nostackp := $(call cc-option, -fno-stack-protector)
CFLAGS_vsyscall_64.o	:= $(PROFILING) -g0 $(nostackp)
CFLAGS_hpet.o		:= $(nostackp)
CFLAGS_tsc.o		:= $(nostackp)
CFLAGS_paravirt.o	:= $(nostackp)
GCOV_PROFILE_vsyscall_64.o	:= n
GCOV_PROFILE_hpet.o		:= n
GCOV_PROFILE_tsc.o		:= n
GCOV_PROFILE_paravirt.o		:= n

obj-y			:= process_$(BITS).o signal.o entry_$(BITS).o
obj-y			+= traps.o irq.o irq_$(BITS).o dumpstack_$(BITS).o
obj-y			+= time.o ioport.o ldt.o dumpstack.o
obj-y			+= setup.o x86_init.o i8259.o irqinit.o jump_label.o
obj-$(CONFIG_IRQ_WORK)  += irq_work.o
obj-$(CONFIG_X86_32)	+= probe_roms_32.o
obj-$(CONFIG_X86_32)	+= sys_i386_32.o i386_ksyms_32.o
obj-$(CONFIG_X86_64)	+= sys_x86_64.o x8664_ksyms_64.o
obj-$(CONFIG_X86_64)	+= syscall_64.o vsyscall_64.o
obj-y			+= bootflag.o e820.o
obj-y			+= pci-dma.o quirks.o i8237.o topology.o kdebugfs.o
obj-y			+= alternative.o i8253.o pci-nommu.o hw_breakpoint.o
obj-y			+= tsc.o io_delay.o rtc.o
obj-y			+= pci-iommu_table.o

obj-$(CONFIG_X86_TRAMPOLINE)	+= trampoline.o
obj-y				+= process.o
obj-y				+= i387.o xsave.o
obj-y				+= ptrace.o
obj-$(CONFIG_X86_32)		+= tls.o
obj-$(CONFIG_IA32_EMULATION)	+= tls.o
obj-y				+= step.o
obj-$(CONFIG_INTEL_TXT)		+= tboot.o
obj-$(CONFIG_STACKTRACE)	+= stacktrace.o
obj-y				+= cpu/
obj-y				+= acpi/
obj-y				+= reboot.o
obj-$(CONFIG_MCA)		+= mca_32.o
obj-$(CONFIG_X86_MSR)		+= msr.o
obj-$(CONFIG_X86_CPUID)		+= cpuid.o
obj-$(CONFIG_PCI)		+= early-quirks.o
apm-y				:= apm_32.o
obj-$(CONFIG_APM)		+= apm.o
obj-$(CONFIG_SMP)		+= smp.o
obj-$(CONFIG_SMP)		+= smpboot.o tsc_sync.o
obj-$(CONFIG_SMP)		+= setup_percpu.o
obj-$(CONFIG_X86_64_SMP)	+= tsc_sync.o
obj-$(CONFIG_X86_TRAMPOLINE)	+= trampoline_$(BITS).o
obj-$(CONFIG_X86_MPPARSE)	+= mpparse.o
obj-y				+= apic/
obj-$(CONFIG_X86_REBOOTFIXUPS)	+= reboot_fixups_32.o
obj-$(CONFIG_DYNAMIC_FTRACE)	+= ftrace.o
obj-$(CONFIG_FUNCTION_GRAPH_TRACER) += ftrace.o
obj-$(CONFIG_FTRACE_SYSCALLS)	+= ftrace.o
obj-$(CONFIG_KEXEC)		+= machine_kexec_$(BITS).o
obj-$(CONFIG_KEXEC)		+= relocate_kernel_$(BITS).o crash.o
obj-$(CONFIG_CRASH_DUMP)	+= crash_dump_$(BITS).o
obj-$(CONFIG_KPROBES)		+= kprobes.o
obj-$(CONFIG_MODULES)		+= module.o
obj-$(CONFIG_DOUBLEFAULT) 	+= doublefault_32.o
obj-$(CONFIG_KGDB)		+= kgdb.o
obj-$(CONFIG_VM86)		+= vm86_32.o
obj-$(CONFIG_EARLY_PRINTK)	+= early_printk.o
obj-$(CONFIG_EARLY_PRINTK_MRST)	+= early_printk_mrst.o

obj-$(CONFIG_HPET_TIMER) 	+= hpet.o
obj-$(CONFIG_APB_TIMER)		+= apb_timer.o

obj-$(CONFIG_AMD_NB)		+= amd_nb.o
obj-$(CONFIG_DEBUG_RODATA_TEST)	+= test_rodata.o
obj-$(CONFIG_DEBUG_NX_TEST)	+= test_nx.o

obj-$(CONFIG_KVM_GUEST)		+= kvm.o
obj-$(CONFIG_KVM_CLOCK)		+= kvmclock.o
obj-$(CONFIG_PARAVIRT)		+= paravirt.o paravirt_patch_$(BITS).o
obj-$(CONFIG_PARAVIRT_SPINLOCKS)+= paravirt-spinlocks.o
obj-$(CONFIG_PARAVIRT_CLOCK)	+= pvclock.o

obj-$(CONFIG_PCSPKR_PLATFORM)	+= pcspeaker.o

<<<<<<< HEAD
obj-$(CONFIG_SCx200)		+= scx200.o
scx200-y			+= scx200_32.o

obj-$(CONFIG_OLPC)		+= olpc.o
obj-$(CONFIG_OLPC_OPENFIRMWARE)	+= olpc_ofw.o
obj-$(CONFIG_X86_MRST)		+= mrst.o

=======
>>>>>>> 45f53cc9
microcode-y				:= microcode_core.o
microcode-$(CONFIG_MICROCODE_INTEL)	+= microcode_intel.o
microcode-$(CONFIG_MICROCODE_AMD)	+= microcode_amd.o
obj-$(CONFIG_MICROCODE)			+= microcode.o

obj-$(CONFIG_X86_CHECK_BIOS_CORRUPTION) += check.o

obj-$(CONFIG_SWIOTLB)			+= pci-swiotlb.o

###
# 64 bit specific files
ifeq ($(CONFIG_X86_64),y)
	obj-$(CONFIG_AUDIT)		+= audit_64.o

	obj-$(CONFIG_GART_IOMMU)	+= pci-gart_64.o aperture_64.o
	obj-$(CONFIG_CALGARY_IOMMU)	+= pci-calgary_64.o tce_64.o
	obj-$(CONFIG_AMD_IOMMU)		+= amd_iommu_init.o amd_iommu.o

	obj-$(CONFIG_PCI_MMCONFIG)	+= mmconf-fam10h_64.o
	obj-y				+= vsmp_64.o
endif<|MERGE_RESOLUTION|>--- conflicted
+++ resolved
@@ -101,16 +101,6 @@
 
 obj-$(CONFIG_PCSPKR_PLATFORM)	+= pcspeaker.o
 
-<<<<<<< HEAD
-obj-$(CONFIG_SCx200)		+= scx200.o
-scx200-y			+= scx200_32.o
-
-obj-$(CONFIG_OLPC)		+= olpc.o
-obj-$(CONFIG_OLPC_OPENFIRMWARE)	+= olpc_ofw.o
-obj-$(CONFIG_X86_MRST)		+= mrst.o
-
-=======
->>>>>>> 45f53cc9
 microcode-y				:= microcode_core.o
 microcode-$(CONFIG_MICROCODE_INTEL)	+= microcode_intel.o
 microcode-$(CONFIG_MICROCODE_AMD)	+= microcode_amd.o
