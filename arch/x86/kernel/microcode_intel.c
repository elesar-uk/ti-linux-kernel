--- conflicted
+++ resolved
@@ -364,12 +364,7 @@
 
 		/* For performance reasons, reuse mc area when possible */
 		if (!mc || mc_size > curr_mc_size) {
-<<<<<<< HEAD
-			if (mc)
-				vfree(mc);
-=======
 			vfree(mc);
->>>>>>> 3cbea436
 			mc = vmalloc(mc_size);
 			if (!mc)
 				break;
@@ -392,12 +387,7 @@
 		leftover  -= mc_size;
 	}
 
-<<<<<<< HEAD
-	if (mc)
-		vfree(mc);
-=======
 	vfree(mc);
->>>>>>> 3cbea436
 
 	if (leftover) {
 		vfree(new_mc);
