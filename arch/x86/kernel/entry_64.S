--- conflicted
+++ resolved
@@ -205,55 +205,11 @@
 /*
  * 64bit SYSCALL instruction entry. Up to 6 arguments in registers.
  *
-<<<<<<< HEAD
- * rdi: prev task we switched from
- */
-ENTRY(ret_from_fork)
-	DEFAULT_FRAME
-
-	LOCK ; btr $TIF_FORK,TI_flags(%r8)
-
-	pushq_cfi $0x0002
-	popfq_cfi				# reset kernel eflags
-
-	call schedule_tail			# rdi: 'prev' task parameter
-
-	GET_THREAD_INFO(%rcx)
-
-	RESTORE_REST
-
-	testl $3, CS-ARGOFFSET(%rsp)		# from kernel_thread?
-	jz   1f
-
-	/*
-	 * By the time we get here, we have no idea whether our pt_regs,
-	 * ti flags, and ti status came from the 64-bit SYSCALL fast path,
-	 * the slow path, or one of the ia32entry paths.
-	 * Use int_ret_from_sys_call to return, since it can safely handle
-	 * all of the above.
-	 */
-	jmp  int_ret_from_sys_call
-
-1:
-	subq $REST_SKIP, %rsp	# leave space for volatiles
-	CFI_ADJUST_CFA_OFFSET	REST_SKIP
-	movq %rbp, %rdi
-	call *%rbx
-	movl $0, RAX(%rsp)
-	RESTORE_REST
-	jmp int_ret_from_sys_call
-	CFI_ENDPROC
-END(ret_from_fork)
-
-/*
- * System call entry. Up to 6 arguments in registers are supported.
-=======
  * 64bit SYSCALL saves rip to rcx, clears rflags.RF, then saves rflags to r11,
  * then loads new ss, cs, and rip from previously programmed MSRs.
  * rflags gets masked by a value from another MSR (so CLD and CLAC
  * are not needed). SYSCALL does not save anything on the stack
  * and does not change rsp.
->>>>>>> 3e1aa7cb
  *
  * Registers on entry:
  * rax  system call number
