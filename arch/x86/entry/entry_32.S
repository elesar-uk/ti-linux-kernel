/*
 *  Copyright (C) 1991,1992  Linus Torvalds
 *
 * entry_32.S contains the system-call and low-level fault and trap handling routines.
 *
 * Stack layout in 'syscall_exit':
 *	ptrace needs to have all registers on the stack.
 *	If the order here is changed, it needs to be
 *	updated in fork.c:copy_process(), signal.c:do_signal(),
 *	ptrace.c and ptrace.h
 *
 *	 0(%esp) - %ebx
 *	 4(%esp) - %ecx
 *	 8(%esp) - %edx
 *	 C(%esp) - %esi
 *	10(%esp) - %edi
 *	14(%esp) - %ebp
 *	18(%esp) - %eax
 *	1C(%esp) - %ds
 *	20(%esp) - %es
 *	24(%esp) - %fs
 *	28(%esp) - %gs		saved iff !CONFIG_X86_32_LAZY_GS
 *	2C(%esp) - orig_eax
 *	30(%esp) - %eip
 *	34(%esp) - %cs
 *	38(%esp) - %eflags
 *	3C(%esp) - %oldesp
 *	40(%esp) - %oldss
 */

#include <linux/linkage.h>
#include <linux/err.h>
#include <asm/thread_info.h>
#include <asm/irqflags.h>
#include <asm/errno.h>
#include <asm/segment.h>
#include <asm/smp.h>
#include <asm/page_types.h>
#include <asm/percpu.h>
#include <asm/processor-flags.h>
#include <asm/ftrace.h>
#include <asm/irq_vectors.h>
#include <asm/cpufeature.h>
#include <asm/alternative-asm.h>
#include <asm/asm.h>
#include <asm/smap.h>

	.section .entry.text, "ax"

/*
 * We use macros for low-level operations which need to be overridden
 * for paravirtualization.  The following will never clobber any registers:
 *   INTERRUPT_RETURN (aka. "iret")
 *   GET_CR0_INTO_EAX (aka. "movl %cr0, %eax")
 *   ENABLE_INTERRUPTS_SYSEXIT (aka "sti; sysexit").
 *
 * For DISABLE_INTERRUPTS/ENABLE_INTERRUPTS (aka "cli"/"sti"), you must
 * specify what registers can be overwritten (CLBR_NONE, CLBR_EAX/EDX/ECX/ANY).
 * Allowing a register to be clobbered can shrink the paravirt replacement
 * enough to patch inline, increasing performance.
 */

#ifdef CONFIG_PREEMPT
# define preempt_stop(clobbers)	DISABLE_INTERRUPTS(clobbers); TRACE_IRQS_OFF
#else
# define preempt_stop(clobbers)
# define resume_kernel		restore_all
#endif

.macro TRACE_IRQS_IRET
#ifdef CONFIG_TRACE_IRQFLAGS
	testl	$X86_EFLAGS_IF, PT_EFLAGS(%esp)     # interrupts off?
	jz	1f
	TRACE_IRQS_ON
1:
#endif
.endm

/*
 * User gs save/restore
 *
 * %gs is used for userland TLS and kernel only uses it for stack
 * canary which is required to be at %gs:20 by gcc.  Read the comment
 * at the top of stackprotector.h for more info.
 *
 * Local labels 98 and 99 are used.
 */
#ifdef CONFIG_X86_32_LAZY_GS

 /* unfortunately push/pop can't be no-op */
.macro PUSH_GS
	pushl	$0
.endm
.macro POP_GS pop=0
	addl	$(4 + \pop), %esp
.endm
.macro POP_GS_EX
.endm

 /* all the rest are no-op */
.macro PTGS_TO_GS
.endm
.macro PTGS_TO_GS_EX
.endm
.macro GS_TO_REG reg
.endm
.macro REG_TO_PTGS reg
.endm
.macro SET_KERNEL_GS reg
.endm

#else	/* CONFIG_X86_32_LAZY_GS */

.macro PUSH_GS
	pushl	%gs
.endm

.macro POP_GS pop=0
98:	popl	%gs
  .if \pop <> 0
	add	$\pop, %esp
  .endif
.endm
.macro POP_GS_EX
.pushsection .fixup, "ax"
99:	movl	$0, (%esp)
	jmp	98b
.popsection
	_ASM_EXTABLE(98b, 99b)
.endm

.macro PTGS_TO_GS
98:	mov	PT_GS(%esp), %gs
.endm
.macro PTGS_TO_GS_EX
.pushsection .fixup, "ax"
99:	movl	$0, PT_GS(%esp)
	jmp	98b
.popsection
	_ASM_EXTABLE(98b, 99b)
.endm

.macro GS_TO_REG reg
	movl	%gs, \reg
.endm
.macro REG_TO_PTGS reg
	movl	\reg, PT_GS(%esp)
.endm
.macro SET_KERNEL_GS reg
	movl	$(__KERNEL_STACK_CANARY), \reg
	movl	\reg, %gs
.endm

#endif /* CONFIG_X86_32_LAZY_GS */

.macro SAVE_ALL
	cld
	PUSH_GS
	pushl	%fs
	pushl	%es
	pushl	%ds
	pushl	%eax
	pushl	%ebp
	pushl	%edi
	pushl	%esi
	pushl	%edx
	pushl	%ecx
	pushl	%ebx
	movl	$(__USER_DS), %edx
	movl	%edx, %ds
	movl	%edx, %es
	movl	$(__KERNEL_PERCPU), %edx
	movl	%edx, %fs
	SET_KERNEL_GS %edx
.endm

.macro RESTORE_INT_REGS
	popl	%ebx
	popl	%ecx
	popl	%edx
	popl	%esi
	popl	%edi
	popl	%ebp
	popl	%eax
.endm

.macro RESTORE_REGS pop=0
	RESTORE_INT_REGS
1:	popl	%ds
2:	popl	%es
3:	popl	%fs
	POP_GS \pop
.pushsection .fixup, "ax"
4:	movl	$0, (%esp)
	jmp	1b
5:	movl	$0, (%esp)
	jmp	2b
6:	movl	$0, (%esp)
	jmp	3b
.popsection
	_ASM_EXTABLE(1b, 4b)
	_ASM_EXTABLE(2b, 5b)
	_ASM_EXTABLE(3b, 6b)
	POP_GS_EX
.endm

ENTRY(ret_from_fork)
	pushl	%eax
	call	schedule_tail
	GET_THREAD_INFO(%ebp)
	popl	%eax
	pushl	$0x0202				# Reset kernel eflags
	popfl
	jmp	syscall_exit
END(ret_from_fork)

ENTRY(ret_from_kernel_thread)
	pushl	%eax
	call	schedule_tail
	GET_THREAD_INFO(%ebp)
	popl	%eax
	pushl	$0x0202				# Reset kernel eflags
	popfl
	movl	PT_EBP(%esp), %eax
	call	*PT_EBX(%esp)
	movl	$0, PT_EAX(%esp)
	jmp	syscall_exit
ENDPROC(ret_from_kernel_thread)

/*
 * Return to user mode is not as complex as all this looks,
 * but we want the default path for a system call return to
 * go as quickly as possible which is why some of this is
 * less clear than it otherwise should be.
 */

	# userspace resumption stub bypassing syscall exit tracing
	ALIGN
ret_from_exception:
	preempt_stop(CLBR_ANY)
ret_from_intr:
	GET_THREAD_INFO(%ebp)
#ifdef CONFIG_VM86
	movl	PT_EFLAGS(%esp), %eax		# mix EFLAGS and CS
	movb	PT_CS(%esp), %al
	andl	$(X86_EFLAGS_VM | SEGMENT_RPL_MASK), %eax
#else
	/*
	 * We can be coming here from child spawned by kernel_thread().
	 */
	movl	PT_CS(%esp), %eax
	andl	$SEGMENT_RPL_MASK, %eax
#endif
	cmpl	$USER_RPL, %eax
	jb	resume_kernel			# not returning to v8086 or userspace

ENTRY(resume_userspace)
	LOCKDEP_SYS_EXIT
	DISABLE_INTERRUPTS(CLBR_ANY)
	TRACE_IRQS_OFF
	movl	%esp, %eax
	call	prepare_exit_to_usermode
	jmp	restore_all
END(ret_from_exception)

#ifdef CONFIG_PREEMPT
ENTRY(resume_kernel)
	DISABLE_INTERRUPTS(CLBR_ANY)
need_resched:
	cmpl	$0, PER_CPU_VAR(__preempt_count)
	jnz	restore_all
	testl	$X86_EFLAGS_IF, PT_EFLAGS(%esp)	# interrupts off (exception path) ?
	jz	restore_all
	call	preempt_schedule_irq
	jmp	need_resched
END(resume_kernel)
#endif

/*
 * SYSENTER_RETURN points to after the SYSENTER instruction
 * in the vsyscall page.  See vsyscall-sysentry.S, which defines
 * the symbol.
 */

	# SYSENTER  call handler stub
ENTRY(entry_SYSENTER_32)
	movl	TSS_sysenter_sp0(%esp), %esp
sysenter_past_esp:
	/*
	 * Interrupts are disabled here, but we can't trace it until
	 * enough kernel state to call TRACE_IRQS_OFF can be called - but
	 * we immediately enable interrupts at that point anyway.
	 */
	pushl	$__USER_DS
	pushl	%ebp
	pushfl
	orl	$X86_EFLAGS_IF, (%esp)
	pushl	$__USER_CS
	/*
	 * Push current_thread_info()->sysenter_return to the stack.
	 * A tiny bit of offset fixup is necessary: TI_sysenter_return
	 * is relative to thread_info, which is at the bottom of the
	 * kernel stack page.  4*4 means the 4 words pushed above;
	 * TOP_OF_KERNEL_STACK_PADDING takes us to the top of the stack;
	 * and THREAD_SIZE takes us to the bottom.
	 */
	pushl	((TI_sysenter_return) - THREAD_SIZE + TOP_OF_KERNEL_STACK_PADDING + 4*4)(%esp)

	pushl	%eax
	SAVE_ALL
	ENABLE_INTERRUPTS(CLBR_NONE)

/*
 * Load the potential sixth argument from user stack.
 * Careful about security.
 */
	cmpl	$__PAGE_OFFSET-3, %ebp
	jae	syscall_fault
	ASM_STAC
1:	movl	(%ebp), %ebp
	ASM_CLAC
	movl	%ebp, PT_EBP(%esp)
	_ASM_EXTABLE(1b, syscall_fault)

	GET_THREAD_INFO(%ebp)

	testl	$_TIF_WORK_SYSCALL_ENTRY, TI_flags(%ebp)
	jnz	syscall_trace_entry
sysenter_do_call:
	cmpl	$(NR_syscalls), %eax
	jae	sysenter_badsys
	call	*sys_call_table(, %eax, 4)
sysenter_after_call:
	movl	%eax, PT_EAX(%esp)
	LOCKDEP_SYS_EXIT
	DISABLE_INTERRUPTS(CLBR_ANY)
	TRACE_IRQS_OFF
	movl	TI_flags(%ebp), %ecx
	testl	$_TIF_ALLWORK_MASK, %ecx
	jnz	syscall_exit_work_irqs_off
sysenter_exit:
/* if something modifies registers it must also disable sysexit */
	movl	PT_EIP(%esp), %edx
	movl	PT_OLDESP(%esp), %ecx
	xorl	%ebp, %ebp
	TRACE_IRQS_ON
1:	mov	PT_FS(%esp), %fs
	PTGS_TO_GS
	ENABLE_INTERRUPTS_SYSEXIT

.pushsection .fixup, "ax"
2:	movl	$0, PT_FS(%esp)
	jmp	1b
.popsection
	_ASM_EXTABLE(1b, 2b)
	PTGS_TO_GS_EX
ENDPROC(entry_SYSENTER_32)

	# system call handler stub
ENTRY(entry_INT80_32)
	ASM_CLAC
	pushl	%eax				# save orig_eax
	SAVE_ALL
	GET_THREAD_INFO(%ebp)
						# system call tracing in operation / emulation
	testl	$_TIF_WORK_SYSCALL_ENTRY, TI_flags(%ebp)
	jnz	syscall_trace_entry
	cmpl	$(NR_syscalls), %eax
	jae	syscall_badsys
syscall_call:
	call	*sys_call_table(, %eax, 4)
syscall_after_call:
	movl	%eax, PT_EAX(%esp)		# store the return value
syscall_exit:
	LOCKDEP_SYS_EXIT
	jmp	syscall_exit_work

restore_all:
	TRACE_IRQS_IRET
restore_all_notrace:
#ifdef CONFIG_X86_ESPFIX32
	movl	PT_EFLAGS(%esp), %eax		# mix EFLAGS, SS and CS
	/*
	 * Warning: PT_OLDSS(%esp) contains the wrong/random values if we
	 * are returning to the kernel.
	 * See comments in process.c:copy_thread() for details.
	 */
	movb	PT_OLDSS(%esp), %ah
	movb	PT_CS(%esp), %al
	andl	$(X86_EFLAGS_VM | (SEGMENT_TI_MASK << 8) | SEGMENT_RPL_MASK), %eax
	cmpl	$((SEGMENT_LDT << 8) | USER_RPL), %eax
	je ldt_ss				# returning to user-space with LDT SS
#endif
restore_nocheck:
	RESTORE_REGS 4				# skip orig_eax/error_code
irq_return:
	INTERRUPT_RETURN
.section .fixup, "ax"
ENTRY(iret_exc	)
	pushl	$0				# no error code
	pushl	$do_iret_error
	jmp	error_code
.previous
	_ASM_EXTABLE(irq_return, iret_exc)

#ifdef CONFIG_X86_ESPFIX32
ldt_ss:
#ifdef CONFIG_PARAVIRT
	/*
	 * The kernel can't run on a non-flat stack if paravirt mode
	 * is active.  Rather than try to fixup the high bits of
	 * ESP, bypass this code entirely.  This may break DOSemu
	 * and/or Wine support in a paravirt VM, although the option
	 * is still available to implement the setting of the high
	 * 16-bits in the INTERRUPT_RETURN paravirt-op.
	 */
	cmpl	$0, pv_info+PARAVIRT_enabled
	jne	restore_nocheck
#endif

/*
 * Setup and switch to ESPFIX stack
 *
 * We're returning to userspace with a 16 bit stack. The CPU will not
 * restore the high word of ESP for us on executing iret... This is an
 * "official" bug of all the x86-compatible CPUs, which we can work
 * around to make dosemu and wine happy. We do this by preloading the
 * high word of ESP with the high word of the userspace ESP while
 * compensating for the offset by changing to the ESPFIX segment with
 * a base address that matches for the difference.
 */
#define GDT_ESPFIX_SS PER_CPU_VAR(gdt_page) + (GDT_ENTRY_ESPFIX_SS * 8)
	mov	%esp, %edx			/* load kernel esp */
	mov	PT_OLDESP(%esp), %eax		/* load userspace esp */
	mov	%dx, %ax			/* eax: new kernel esp */
	sub	%eax, %edx			/* offset (low word is 0) */
	shr	$16, %edx
	mov	%dl, GDT_ESPFIX_SS + 4		/* bits 16..23 */
	mov	%dh, GDT_ESPFIX_SS + 7		/* bits 24..31 */
	pushl	$__ESPFIX_SS
	pushl	%eax				/* new kernel esp */
	/*
	 * Disable interrupts, but do not irqtrace this section: we
	 * will soon execute iret and the tracer was already set to
	 * the irqstate after the IRET:
	 */
	DISABLE_INTERRUPTS(CLBR_EAX)
	lss	(%esp), %esp			/* switch to espfix segment */
	jmp	restore_nocheck
#endif
ENDPROC(entry_INT80_32)

<<<<<<< HEAD
	# perform work that needs to be done immediately before resumption
	ALIGN
work_pending:
	testb	$_TIF_NEED_RESCHED, %cl
	jz	work_notifysig
work_resched:
	call	schedule
	LOCKDEP_SYS_EXIT
	DISABLE_INTERRUPTS(CLBR_ANY)		# make sure we don't miss an interrupt
						# setting need_resched or sigpending
						# between sampling and the iret
	TRACE_IRQS_OFF
	movl	TI_flags(%ebp), %ecx
	andl	$_TIF_WORK_MASK, %ecx		# is there any work to be done other
						# than syscall tracing?
	jz	restore_all
	testb	$_TIF_NEED_RESCHED, %cl
	jnz	work_resched

work_notifysig:					# deal with pending signals and
						# notify-resume requests
	TRACE_IRQS_ON
	ENABLE_INTERRUPTS(CLBR_NONE)
	movl	%esp, %eax
	xorl	%edx, %edx
	call	do_notify_resume
	jmp	resume_userspace
END(work_pending)

=======
>>>>>>> a9c909ce
	# perform syscall exit tracing
	ALIGN
syscall_trace_entry:
	movl	$-ENOSYS, PT_EAX(%esp)
	movl	%esp, %eax
	call	syscall_trace_enter
	/* What it returned is what we'll actually use.  */
	cmpl	$(NR_syscalls), %eax
	jnae	syscall_call
	jmp	syscall_exit
END(syscall_trace_entry)

	# perform syscall exit tracing
	ALIGN
syscall_exit_work_irqs_off:
	TRACE_IRQS_ON
	ENABLE_INTERRUPTS(CLBR_ANY)

syscall_exit_work:
	movl	%esp, %eax
	call	syscall_return_slowpath
	jmp	restore_all
END(syscall_exit_work)

syscall_fault:
	ASM_CLAC
	GET_THREAD_INFO(%ebp)
	movl	$-EFAULT, PT_EAX(%esp)
	jmp	resume_userspace
END(syscall_fault)

syscall_badsys:
	movl	$-ENOSYS, %eax
	jmp	syscall_after_call
END(syscall_badsys)

sysenter_badsys:
	movl	$-ENOSYS, %eax
	jmp	sysenter_after_call
END(sysenter_badsys)

.macro FIXUP_ESPFIX_STACK
/*
 * Switch back for ESPFIX stack to the normal zerobased stack
 *
 * We can't call C functions using the ESPFIX stack. This code reads
 * the high word of the segment base from the GDT and swiches to the
 * normal stack and adjusts ESP with the matching offset.
 */
#ifdef CONFIG_X86_ESPFIX32
	/* fixup the stack */
	mov	GDT_ESPFIX_SS + 4, %al /* bits 16..23 */
	mov	GDT_ESPFIX_SS + 7, %ah /* bits 24..31 */
	shl	$16, %eax
	addl	%esp, %eax			/* the adjusted stack pointer */
	pushl	$__KERNEL_DS
	pushl	%eax
	lss	(%esp), %esp			/* switch to the normal stack segment */
#endif
.endm
.macro UNWIND_ESPFIX_STACK
#ifdef CONFIG_X86_ESPFIX32
	movl	%ss, %eax
	/* see if on espfix stack */
	cmpw	$__ESPFIX_SS, %ax
	jne	27f
	movl	$__KERNEL_DS, %eax
	movl	%eax, %ds
	movl	%eax, %es
	/* switch to normal stack */
	FIXUP_ESPFIX_STACK
27:
#endif
.endm

/*
 * Build the entry stubs with some assembler magic.
 * We pack 1 stub into every 8-byte block.
 */
	.align 8
ENTRY(irq_entries_start)
    vector=FIRST_EXTERNAL_VECTOR
    .rept (FIRST_SYSTEM_VECTOR - FIRST_EXTERNAL_VECTOR)
	pushl	$(~vector+0x80)			/* Note: always in signed byte range */
    vector=vector+1
	jmp	common_interrupt
	.align	8
    .endr
END(irq_entries_start)

/*
 * the CPU automatically disables interrupts when executing an IRQ vector,
 * so IRQ-flags tracing has to follow that:
 */
	.p2align CONFIG_X86_L1_CACHE_SHIFT
common_interrupt:
	ASM_CLAC
	addl	$-0x80, (%esp)			/* Adjust vector into the [-256, -1] range */
	SAVE_ALL
	TRACE_IRQS_OFF
	movl	%esp, %eax
	call	do_IRQ
	jmp	ret_from_intr
ENDPROC(common_interrupt)

#define BUILD_INTERRUPT3(name, nr, fn)	\
ENTRY(name)				\
	ASM_CLAC;			\
	pushl	$~(nr);			\
	SAVE_ALL;			\
	TRACE_IRQS_OFF			\
	movl	%esp, %eax;		\
	call	fn;			\
	jmp	ret_from_intr;		\
ENDPROC(name)


#ifdef CONFIG_TRACING
# define TRACE_BUILD_INTERRUPT(name, nr)	BUILD_INTERRUPT3(trace_##name, nr, smp_trace_##name)
#else
# define TRACE_BUILD_INTERRUPT(name, nr)
#endif

#define BUILD_INTERRUPT(name, nr)		\
	BUILD_INTERRUPT3(name, nr, smp_##name);	\
	TRACE_BUILD_INTERRUPT(name, nr)

/* The include is where all of the SMP etc. interrupts come from */
#include <asm/entry_arch.h>

ENTRY(coprocessor_error)
	ASM_CLAC
	pushl	$0
	pushl	$do_coprocessor_error
	jmp	error_code
END(coprocessor_error)

ENTRY(simd_coprocessor_error)
	ASM_CLAC
	pushl	$0
#ifdef CONFIG_X86_INVD_BUG
	/* AMD 486 bug: invd from userspace calls exception 19 instead of #GP */
	ALTERNATIVE "pushl	$do_general_protection",	\
		    "pushl	$do_simd_coprocessor_error",	\
		    X86_FEATURE_XMM
#else
	pushl	$do_simd_coprocessor_error
#endif
	jmp	error_code
END(simd_coprocessor_error)

ENTRY(device_not_available)
	ASM_CLAC
	pushl	$-1				# mark this as an int
	pushl	$do_device_not_available
	jmp	error_code
END(device_not_available)

#ifdef CONFIG_PARAVIRT
ENTRY(native_iret)
	iret
	_ASM_EXTABLE(native_iret, iret_exc)
END(native_iret)

ENTRY(native_irq_enable_sysexit)
	sti
	sysexit
END(native_irq_enable_sysexit)
#endif

ENTRY(overflow)
	ASM_CLAC
	pushl	$0
	pushl	$do_overflow
	jmp	error_code
END(overflow)

ENTRY(bounds)
	ASM_CLAC
	pushl	$0
	pushl	$do_bounds
	jmp	error_code
END(bounds)

ENTRY(invalid_op)
	ASM_CLAC
	pushl	$0
	pushl	$do_invalid_op
	jmp	error_code
END(invalid_op)

ENTRY(coprocessor_segment_overrun)
	ASM_CLAC
	pushl	$0
	pushl	$do_coprocessor_segment_overrun
	jmp	error_code
END(coprocessor_segment_overrun)

ENTRY(invalid_TSS)
	ASM_CLAC
	pushl	$do_invalid_TSS
	jmp	error_code
END(invalid_TSS)

ENTRY(segment_not_present)
	ASM_CLAC
	pushl	$do_segment_not_present
	jmp	error_code
END(segment_not_present)

ENTRY(stack_segment)
	ASM_CLAC
	pushl	$do_stack_segment
	jmp	error_code
END(stack_segment)

ENTRY(alignment_check)
	ASM_CLAC
	pushl	$do_alignment_check
	jmp	error_code
END(alignment_check)

ENTRY(divide_error)
	ASM_CLAC
	pushl	$0				# no error code
	pushl	$do_divide_error
	jmp	error_code
END(divide_error)

#ifdef CONFIG_X86_MCE
ENTRY(machine_check)
	ASM_CLAC
	pushl	$0
	pushl	machine_check_vector
	jmp	error_code
END(machine_check)
#endif

ENTRY(spurious_interrupt_bug)
	ASM_CLAC
	pushl	$0
	pushl	$do_spurious_interrupt_bug
	jmp	error_code
END(spurious_interrupt_bug)

#ifdef CONFIG_XEN
/*
 * Xen doesn't set %esp to be precisely what the normal SYSENTER
 * entry point expects, so fix it up before using the normal path.
 */
ENTRY(xen_sysenter_target)
	addl	$5*4, %esp			/* remove xen-provided frame */
	jmp	sysenter_past_esp

ENTRY(xen_hypervisor_callback)
	pushl	$-1				/* orig_ax = -1 => not a system call */
	SAVE_ALL
	TRACE_IRQS_OFF

	/*
	 * Check to see if we got the event in the critical
	 * region in xen_iret_direct, after we've reenabled
	 * events and checked for pending events.  This simulates
	 * iret instruction's behaviour where it delivers a
	 * pending interrupt when enabling interrupts:
	 */
	movl	PT_EIP(%esp), %eax
	cmpl	$xen_iret_start_crit, %eax
	jb	1f
	cmpl	$xen_iret_end_crit, %eax
	jae	1f

	jmp	xen_iret_crit_fixup

ENTRY(xen_do_upcall)
1:	mov	%esp, %eax
	call	xen_evtchn_do_upcall
#ifndef CONFIG_PREEMPT
	call	xen_maybe_preempt_hcall
#endif
	jmp	ret_from_intr
ENDPROC(xen_hypervisor_callback)

/*
 * Hypervisor uses this for application faults while it executes.
 * We get here for two reasons:
 *  1. Fault while reloading DS, ES, FS or GS
 *  2. Fault while executing IRET
 * Category 1 we fix up by reattempting the load, and zeroing the segment
 * register if the load fails.
 * Category 2 we fix up by jumping to do_iret_error. We cannot use the
 * normal Linux return path in this case because if we use the IRET hypercall
 * to pop the stack frame we end up in an infinite loop of failsafe callbacks.
 * We distinguish between categories by maintaining a status value in EAX.
 */
ENTRY(xen_failsafe_callback)
	pushl	%eax
	movl	$1, %eax
1:	mov	4(%esp), %ds
2:	mov	8(%esp), %es
3:	mov	12(%esp), %fs
4:	mov	16(%esp), %gs
	/* EAX == 0 => Category 1 (Bad segment)
	   EAX != 0 => Category 2 (Bad IRET) */
	testl	%eax, %eax
	popl	%eax
	lea	16(%esp), %esp
	jz	5f
	jmp	iret_exc
5:	pushl	$-1				/* orig_ax = -1 => not a system call */
	SAVE_ALL
	jmp	ret_from_exception

.section .fixup, "ax"
6:	xorl	%eax, %eax
	movl	%eax, 4(%esp)
	jmp	1b
7:	xorl	%eax, %eax
	movl	%eax, 8(%esp)
	jmp	2b
8:	xorl	%eax, %eax
	movl	%eax, 12(%esp)
	jmp	3b
9:	xorl	%eax, %eax
	movl	%eax, 16(%esp)
	jmp	4b
.previous
	_ASM_EXTABLE(1b, 6b)
	_ASM_EXTABLE(2b, 7b)
	_ASM_EXTABLE(3b, 8b)
	_ASM_EXTABLE(4b, 9b)
ENDPROC(xen_failsafe_callback)

BUILD_INTERRUPT3(xen_hvm_callback_vector, HYPERVISOR_CALLBACK_VECTOR,
		xen_evtchn_do_upcall)

#endif /* CONFIG_XEN */

#if IS_ENABLED(CONFIG_HYPERV)

BUILD_INTERRUPT3(hyperv_callback_vector, HYPERVISOR_CALLBACK_VECTOR,
	hyperv_vector_handler)

#endif /* CONFIG_HYPERV */

#ifdef CONFIG_FUNCTION_TRACER
#ifdef CONFIG_DYNAMIC_FTRACE

ENTRY(mcount)
	ret
END(mcount)

ENTRY(ftrace_caller)
	pushl	%eax
	pushl	%ecx
	pushl	%edx
	pushl	$0				/* Pass NULL as regs pointer */
	movl	4*4(%esp), %eax
	movl	0x4(%ebp), %edx
	movl	function_trace_op, %ecx
	subl	$MCOUNT_INSN_SIZE, %eax

.globl ftrace_call
ftrace_call:
	call	ftrace_stub

	addl	$4, %esp			/* skip NULL pointer */
	popl	%edx
	popl	%ecx
	popl	%eax
ftrace_ret:
#ifdef CONFIG_FUNCTION_GRAPH_TRACER
.globl ftrace_graph_call
ftrace_graph_call:
	jmp	ftrace_stub
#endif

.globl ftrace_stub
ftrace_stub:
	ret
END(ftrace_caller)

ENTRY(ftrace_regs_caller)
	pushf	/* push flags before compare (in cs location) */

	/*
	 * i386 does not save SS and ESP when coming from kernel.
	 * Instead, to get sp, &regs->sp is used (see ptrace.h).
	 * Unfortunately, that means eflags must be at the same location
	 * as the current return ip is. We move the return ip into the
	 * ip location, and move flags into the return ip location.
	 */
	pushl	4(%esp)				/* save return ip into ip slot */

	pushl	$0				/* Load 0 into orig_ax */
	pushl	%gs
	pushl	%fs
	pushl	%es
	pushl	%ds
	pushl	%eax
	pushl	%ebp
	pushl	%edi
	pushl	%esi
	pushl	%edx
	pushl	%ecx
	pushl	%ebx

	movl	13*4(%esp), %eax		/* Get the saved flags */
	movl	%eax, 14*4(%esp)		/* Move saved flags into regs->flags location */
						/* clobbering return ip */
	movl	$__KERNEL_CS, 13*4(%esp)

	movl	12*4(%esp), %eax		/* Load ip (1st parameter) */
	subl	$MCOUNT_INSN_SIZE, %eax		/* Adjust ip */
	movl	0x4(%ebp), %edx			/* Load parent ip (2nd parameter) */
	movl	function_trace_op, %ecx		/* Save ftrace_pos in 3rd parameter */
	pushl	%esp				/* Save pt_regs as 4th parameter */

GLOBAL(ftrace_regs_call)
	call	ftrace_stub

	addl	$4, %esp			/* Skip pt_regs */
	movl	14*4(%esp), %eax		/* Move flags back into cs */
	movl	%eax, 13*4(%esp)		/* Needed to keep addl	from modifying flags */
	movl	12*4(%esp), %eax		/* Get return ip from regs->ip */
	movl	%eax, 14*4(%esp)		/* Put return ip back for ret */

	popl	%ebx
	popl	%ecx
	popl	%edx
	popl	%esi
	popl	%edi
	popl	%ebp
	popl	%eax
	popl	%ds
	popl	%es
	popl	%fs
	popl	%gs
	addl	$8, %esp			/* Skip orig_ax and ip */
	popf					/* Pop flags at end (no addl to corrupt flags) */
	jmp	ftrace_ret

	popf
	jmp	ftrace_stub
#else /* ! CONFIG_DYNAMIC_FTRACE */

ENTRY(mcount)
	cmpl	$__PAGE_OFFSET, %esp
	jb	ftrace_stub			/* Paging not enabled yet? */

	cmpl	$ftrace_stub, ftrace_trace_function
	jnz	trace
#ifdef CONFIG_FUNCTION_GRAPH_TRACER
	cmpl	$ftrace_stub, ftrace_graph_return
	jnz	ftrace_graph_caller

	cmpl	$ftrace_graph_entry_stub, ftrace_graph_entry
	jnz	ftrace_graph_caller
#endif
.globl ftrace_stub
ftrace_stub:
	ret

	/* taken from glibc */
trace:
	pushl	%eax
	pushl	%ecx
	pushl	%edx
	movl	0xc(%esp), %eax
	movl	0x4(%ebp), %edx
	subl	$MCOUNT_INSN_SIZE, %eax

	call	*ftrace_trace_function

	popl	%edx
	popl	%ecx
	popl	%eax
	jmp	ftrace_stub
END(mcount)
#endif /* CONFIG_DYNAMIC_FTRACE */
#endif /* CONFIG_FUNCTION_TRACER */

#ifdef CONFIG_FUNCTION_GRAPH_TRACER
ENTRY(ftrace_graph_caller)
	pushl	%eax
	pushl	%ecx
	pushl	%edx
	movl	0xc(%esp), %eax
	lea	0x4(%ebp), %edx
	movl	(%ebp), %ecx
	subl	$MCOUNT_INSN_SIZE, %eax
	call	prepare_ftrace_return
	popl	%edx
	popl	%ecx
	popl	%eax
	ret
END(ftrace_graph_caller)

.globl return_to_handler
return_to_handler:
	pushl	%eax
	pushl	%edx
	movl	%ebp, %eax
	call	ftrace_return_to_handler
	movl	%eax, %ecx
	popl	%edx
	popl	%eax
	jmp	*%ecx
#endif

#ifdef CONFIG_TRACING
ENTRY(trace_page_fault)
	ASM_CLAC
	pushl	$trace_do_page_fault
	jmp	error_code
END(trace_page_fault)
#endif

ENTRY(page_fault)
	ASM_CLAC
	pushl	$do_page_fault
	ALIGN
error_code:
	/* the function address is in %gs's slot on the stack */
	pushl	%fs
	pushl	%es
	pushl	%ds
	pushl	%eax
	pushl	%ebp
	pushl	%edi
	pushl	%esi
	pushl	%edx
	pushl	%ecx
	pushl	%ebx
	cld
	movl	$(__KERNEL_PERCPU), %ecx
	movl	%ecx, %fs
	UNWIND_ESPFIX_STACK
	GS_TO_REG %ecx
	movl	PT_GS(%esp), %edi		# get the function address
	movl	PT_ORIG_EAX(%esp), %edx		# get the error code
	movl	$-1, PT_ORIG_EAX(%esp)		# no syscall to restart
	REG_TO_PTGS %ecx
	SET_KERNEL_GS %ecx
	movl	$(__USER_DS), %ecx
	movl	%ecx, %ds
	movl	%ecx, %es
	TRACE_IRQS_OFF
	movl	%esp, %eax			# pt_regs pointer
	call	*%edi
	jmp	ret_from_exception
END(page_fault)

/*
 * Debug traps and NMI can happen at the one SYSENTER instruction
 * that sets up the real kernel stack. Check here, since we can't
 * allow the wrong stack to be used.
 *
 * "TSS_sysenter_sp0+12" is because the NMI/debug handler will have
 * already pushed 3 words if it hits on the sysenter instruction:
 * eflags, cs and eip.
 *
 * We just load the right stack, and push the three (known) values
 * by hand onto the new stack - while updating the return eip past
 * the instruction that would have done it for sysenter.
 */
.macro FIX_STACK offset ok label
	cmpw	$__KERNEL_CS, 4(%esp)
	jne	\ok
\label:
	movl	TSS_sysenter_sp0 + \offset(%esp), %esp
	pushfl
	pushl	$__KERNEL_CS
	pushl	$sysenter_past_esp
.endm

ENTRY(debug)
	ASM_CLAC
	cmpl	$entry_SYSENTER_32, (%esp)
	jne	debug_stack_correct
	FIX_STACK 12, debug_stack_correct, debug_esp_fix_insn
debug_stack_correct:
	pushl	$-1				# mark this as an int
	SAVE_ALL
	TRACE_IRQS_OFF
	xorl	%edx, %edx			# error code 0
	movl	%esp, %eax			# pt_regs pointer
	call	do_debug
	jmp	ret_from_exception
END(debug)

/*
 * NMI is doubly nasty. It can happen _while_ we're handling
 * a debug fault, and the debug fault hasn't yet been able to
 * clear up the stack. So we first check whether we got  an
 * NMI on the sysenter entry path, but after that we need to
 * check whether we got an NMI on the debug path where the debug
 * fault happened on the sysenter path.
 */
ENTRY(nmi)
	ASM_CLAC
#ifdef CONFIG_X86_ESPFIX32
	pushl	%eax
	movl	%ss, %eax
	cmpw	$__ESPFIX_SS, %ax
	popl	%eax
	je	nmi_espfix_stack
#endif
	cmpl	$entry_SYSENTER_32, (%esp)
	je	nmi_stack_fixup
	pushl	%eax
	movl	%esp, %eax
	/*
	 * Do not access memory above the end of our stack page,
	 * it might not exist.
	 */
	andl	$(THREAD_SIZE-1), %eax
	cmpl	$(THREAD_SIZE-20), %eax
	popl	%eax
	jae	nmi_stack_correct
	cmpl	$entry_SYSENTER_32, 12(%esp)
	je	nmi_debug_stack_check
nmi_stack_correct:
	pushl	%eax
	SAVE_ALL
	xorl	%edx, %edx			# zero error code
	movl	%esp, %eax			# pt_regs pointer
	call	do_nmi
	jmp	restore_all_notrace

nmi_stack_fixup:
	FIX_STACK 12, nmi_stack_correct, 1
	jmp	nmi_stack_correct

nmi_debug_stack_check:
	cmpw	$__KERNEL_CS, 16(%esp)
	jne	nmi_stack_correct
	cmpl	$debug, (%esp)
	jb	nmi_stack_correct
	cmpl	$debug_esp_fix_insn, (%esp)
	ja	nmi_stack_correct
	FIX_STACK 24, nmi_stack_correct, 1
	jmp	nmi_stack_correct

#ifdef CONFIG_X86_ESPFIX32
nmi_espfix_stack:
	/*
	 * create the pointer to lss back
	 */
	pushl	%ss
	pushl	%esp
	addl	$4, (%esp)
	/* copy the iret frame of 12 bytes */
	.rept 3
	pushl	16(%esp)
	.endr
	pushl	%eax
	SAVE_ALL
	FIXUP_ESPFIX_STACK			# %eax == %esp
	xorl	%edx, %edx			# zero error code
	call	do_nmi
	RESTORE_REGS
	lss	12+4(%esp), %esp		# back to espfix stack
	jmp	irq_return
#endif
END(nmi)

ENTRY(int3)
	ASM_CLAC
	pushl	$-1				# mark this as an int
	SAVE_ALL
	TRACE_IRQS_OFF
	xorl	%edx, %edx			# zero error code
	movl	%esp, %eax			# pt_regs pointer
	call	do_int3
	jmp	ret_from_exception
END(int3)

ENTRY(general_protection)
	pushl	$do_general_protection
	jmp	error_code
END(general_protection)

#ifdef CONFIG_KVM_GUEST
ENTRY(async_page_fault)
	ASM_CLAC
	pushl	$do_async_page_fault
	jmp	error_code
END(async_page_fault)
#endif<|MERGE_RESOLUTION|>--- conflicted
+++ resolved
@@ -450,38 +450,6 @@
 #endif
 ENDPROC(entry_INT80_32)
 
-<<<<<<< HEAD
-	# perform work that needs to be done immediately before resumption
-	ALIGN
-work_pending:
-	testb	$_TIF_NEED_RESCHED, %cl
-	jz	work_notifysig
-work_resched:
-	call	schedule
-	LOCKDEP_SYS_EXIT
-	DISABLE_INTERRUPTS(CLBR_ANY)		# make sure we don't miss an interrupt
-						# setting need_resched or sigpending
-						# between sampling and the iret
-	TRACE_IRQS_OFF
-	movl	TI_flags(%ebp), %ecx
-	andl	$_TIF_WORK_MASK, %ecx		# is there any work to be done other
-						# than syscall tracing?
-	jz	restore_all
-	testb	$_TIF_NEED_RESCHED, %cl
-	jnz	work_resched
-
-work_notifysig:					# deal with pending signals and
-						# notify-resume requests
-	TRACE_IRQS_ON
-	ENABLE_INTERRUPTS(CLBR_NONE)
-	movl	%esp, %eax
-	xorl	%edx, %edx
-	call	do_notify_resume
-	jmp	resume_userspace
-END(work_pending)
-
-=======
->>>>>>> a9c909ce
 	# perform syscall exit tracing
 	ALIGN
 syscall_trace_entry:
