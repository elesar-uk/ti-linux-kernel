--- conflicted
+++ resolved
@@ -955,7 +955,6 @@
 	.long sys_process_vm_writev
 	.long sys_kcmp			/* 350 */
 	.long sys_finit_module
-<<<<<<< HEAD
 	.long sys_sched_setattr
 	.long sys_sched_getattr
 	.long sys_renameat2
@@ -964,11 +963,9 @@
 	.long sys_memfd_create
 	.long sys_bpf
 	.long sys_execveat
-=======
-	.long sys_mlock2
+	.long sys_mlock2		/* 360 */
 	.long sys_munlock2
 	.long sys_munlockall2
->>>>>>> efe815ab
 
         /*
          * NOTE!! This doesn't have to be exact - we just have
