--- conflicted
+++ resolved
@@ -7,11 +7,8 @@
 	bool
 	default y
 	select HAVE_GENERIC_HARDIRQS
-<<<<<<< HEAD
-=======
 	select GENERIC_HARDIRQS_NO_DEPRECATED
 	select GENERIC_IRQ_SHOW
->>>>>>> 0ce790e7
 
 config MMU
 	bool
