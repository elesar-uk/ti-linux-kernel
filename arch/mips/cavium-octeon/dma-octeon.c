/*
 * This file is subject to the terms and conditions of the GNU General Public
 * License.  See the file "COPYING" in the main directory of this archive
 * for more details.
 *
 * Copyright (C) 2000  Ani Joshi <ajoshi@unixbox.com>
 * Copyright (C) 2000, 2001  Ralf Baechle <ralf@gnu.org>
 * Copyright (C) 2005 Ilya A. Volynets-Evenbakh <ilya@total-knowledge.com>
 * swiped from i386, and cloned for MIPS by Geert, polished by Ralf.
 * IP32 changes by Ilya.
 * Copyright (C) 2010 Cavium Networks, Inc.
 */
#include <linux/dma-mapping.h>
#include <linux/scatterlist.h>
#include <linux/bootmem.h>
#include <linux/swiotlb.h>
#include <linux/types.h>
#include <linux/init.h>
#include <linux/mm.h>

#include <asm/bootinfo.h>

#include <asm/octeon/octeon.h>

#ifdef CONFIG_PCI
#include <asm/octeon/pci-octeon.h>
#include <asm/octeon/cvmx-npi-defs.h>
#include <asm/octeon/cvmx-pci-defs.h>

static dma_addr_t octeon_hole_phys_to_dma(phys_addr_t paddr)
{
	if (paddr >= CVMX_PCIE_BAR1_PHYS_BASE && paddr < (CVMX_PCIE_BAR1_PHYS_BASE + CVMX_PCIE_BAR1_PHYS_SIZE))
		return paddr - CVMX_PCIE_BAR1_PHYS_BASE + CVMX_PCIE_BAR1_RC_BASE;
	else
		return paddr;
}

static phys_addr_t octeon_hole_dma_to_phys(dma_addr_t daddr)
{
	if (daddr >= CVMX_PCIE_BAR1_RC_BASE)
		return daddr + CVMX_PCIE_BAR1_PHYS_BASE - CVMX_PCIE_BAR1_RC_BASE;
	else
		return daddr;
}

static dma_addr_t octeon_gen1_phys_to_dma(struct device *dev, phys_addr_t paddr)
{
	if (paddr >= 0x410000000ull && paddr < 0x420000000ull)
		paddr -= 0x400000000ull;
	return octeon_hole_phys_to_dma(paddr);
}

static phys_addr_t octeon_gen1_dma_to_phys(struct device *dev, dma_addr_t daddr)
{
	daddr = octeon_hole_dma_to_phys(daddr);

	if (daddr >= 0x10000000ull && daddr < 0x20000000ull)
		daddr += 0x400000000ull;

	return daddr;
}

static dma_addr_t octeon_big_phys_to_dma(struct device *dev, phys_addr_t paddr)
{
	if (paddr >= 0x410000000ull && paddr < 0x420000000ull)
		paddr -= 0x400000000ull;

	/* Anything in the BAR1 hole or above goes via BAR2 */
	if (paddr >= 0xf0000000ull)
		paddr = OCTEON_BAR2_PCI_ADDRESS + paddr;

	return paddr;
}

static phys_addr_t octeon_big_dma_to_phys(struct device *dev, dma_addr_t daddr)
{
	if (daddr >= OCTEON_BAR2_PCI_ADDRESS)
		daddr -= OCTEON_BAR2_PCI_ADDRESS;

	if (daddr >= 0x10000000ull && daddr < 0x20000000ull)
		daddr += 0x400000000ull;
	return daddr;
}

static dma_addr_t octeon_small_phys_to_dma(struct device *dev,
					   phys_addr_t paddr)
{
	if (paddr >= 0x410000000ull && paddr < 0x420000000ull)
		paddr -= 0x400000000ull;

	/* Anything not in the BAR1 range goes via BAR2 */
	if (paddr >= octeon_bar1_pci_phys && paddr < octeon_bar1_pci_phys + 0x8000000ull)
		paddr = paddr - octeon_bar1_pci_phys;
	else
		paddr = OCTEON_BAR2_PCI_ADDRESS + paddr;

	return paddr;
}

static phys_addr_t octeon_small_dma_to_phys(struct device *dev,
					    dma_addr_t daddr)
{
	if (daddr >= OCTEON_BAR2_PCI_ADDRESS)
		daddr -= OCTEON_BAR2_PCI_ADDRESS;
	else
		daddr += octeon_bar1_pci_phys;

	if (daddr >= 0x10000000ull && daddr < 0x20000000ull)
		daddr += 0x400000000ull;
	return daddr;
}

#endif /* CONFIG_PCI */

static dma_addr_t octeon_dma_map_page(struct device *dev, struct page *page,
	unsigned long offset, size_t size, enum dma_data_direction direction,
	struct dma_attrs *attrs)
{
	dma_addr_t daddr = swiotlb_map_page(dev, page, offset, size,
					    direction, attrs);
	mb();

	return daddr;
}

static int octeon_dma_map_sg(struct device *dev, struct scatterlist *sg,
	int nents, enum dma_data_direction direction, struct dma_attrs *attrs)
{
	int r = swiotlb_map_sg_attrs(dev, sg, nents, direction, attrs);
	mb();
	return r;
}

static void octeon_dma_sync_single_for_device(struct device *dev,
	dma_addr_t dma_handle, size_t size, enum dma_data_direction direction)
{
	swiotlb_sync_single_for_device(dev, dma_handle, size, direction);
	mb();
}

<<<<<<< HEAD
	switch (octeon_dma_bar_type) {
	case OCTEON_DMA_BAR_TYPE_PCIE:
		if (unlikely(physical < (16ul << 10)))
			panic("dma_map_single: Not allowed to map first 16KB."
			      " It interferes with BAR0 special area\n");
		else if ((physical + size >= (256ul << 20)) &&
			 (physical < (512ul << 20)))
			panic("dma_map_single: Not allowed to map bootbus\n");
		else if ((physical + size >= 0x400000000ull) &&
			 physical < 0x410000000ull)
			panic("dma_map_single: "
			      "Attempt to map illegal memory address 0x%llx\n",
			      physical);
		else if (physical >= 0x420000000ull)
			panic("dma_map_single: "
			      "Attempt to map illegal memory address 0x%llx\n",
			      physical);
		else if (physical >= CVMX_PCIE_BAR1_PHYS_BASE &&
			 physical + size < (CVMX_PCIE_BAR1_PHYS_BASE + CVMX_PCIE_BAR1_PHYS_SIZE)) {
			result = physical - CVMX_PCIE_BAR1_PHYS_BASE + CVMX_PCIE_BAR1_RC_BASE;

			if (((result+size-1) & dma_mask) != result+size-1)
				panic("dma_map_single: Attempt to map address 0x%llx-0x%llx, which can't be accessed according to the dma mask 0x%llx\n",
				      physical, physical+size-1, dma_mask);
			goto done;
		}

		/* The 2nd 256MB is mapped at 256<<20 instead of 0x410000000 */
		if ((physical >= 0x410000000ull) && physical < 0x420000000ull)
			result = physical - 0x400000000ull;
		else
			result = physical;
		if (((result+size-1) & dma_mask) != result+size-1)
			panic("dma_map_single: Attempt to map address "
			      "0x%llx-0x%llx, which can't be accessed "
			      "according to the dma mask 0x%llx\n",
			      physical, physical+size-1, dma_mask);
		goto done;
=======
static void octeon_dma_sync_sg_for_device(struct device *dev,
	struct scatterlist *sg, int nelems, enum dma_data_direction direction)
{
	swiotlb_sync_sg_for_device(dev, sg, nelems, direction);
	mb();
}
>>>>>>> 45f53cc9

static void *octeon_dma_alloc_coherent(struct device *dev, size_t size,
	dma_addr_t *dma_handle, gfp_t gfp)
{
	void *ret;

	if (dma_alloc_from_coherent(dev, size, dma_handle, &ret))
		return ret;

	/* ignore region specifiers */
	gfp &= ~(__GFP_DMA | __GFP_DMA32 | __GFP_HIGHMEM);

#ifdef CONFIG_ZONE_DMA
	if (dev == NULL)
		gfp |= __GFP_DMA;
	else if (dev->coherent_dma_mask <= DMA_BIT_MASK(24))
		gfp |= __GFP_DMA;
	else
#endif
#ifdef CONFIG_ZONE_DMA32
	     if (dev->coherent_dma_mask <= DMA_BIT_MASK(32))
		gfp |= __GFP_DMA32;
	else
#endif
		;

	/* Don't invoke OOM killer */
	gfp |= __GFP_NORETRY;

	ret = swiotlb_alloc_coherent(dev, size, dma_handle, gfp);

	mb();

	return ret;
}

static void octeon_dma_free_coherent(struct device *dev, size_t size,
	void *vaddr, dma_addr_t dma_handle)
{
	int order = get_order(size);

	if (dma_release_from_coherent(dev, order, vaddr))
		return;

	swiotlb_free_coherent(dev, size, vaddr, dma_handle);
}

static dma_addr_t octeon_unity_phys_to_dma(struct device *dev, phys_addr_t paddr)
{
	return paddr;
}

static phys_addr_t octeon_unity_dma_to_phys(struct device *dev, dma_addr_t daddr)
{
	return daddr;
}

struct octeon_dma_map_ops {
	struct dma_map_ops dma_map_ops;
	dma_addr_t (*phys_to_dma)(struct device *dev, phys_addr_t paddr);
	phys_addr_t (*dma_to_phys)(struct device *dev, dma_addr_t daddr);
};

dma_addr_t phys_to_dma(struct device *dev, phys_addr_t paddr)
{
	struct octeon_dma_map_ops *ops = container_of(get_dma_ops(dev),
						      struct octeon_dma_map_ops,
						      dma_map_ops);

	return ops->phys_to_dma(dev, paddr);
}
EXPORT_SYMBOL(phys_to_dma);

phys_addr_t dma_to_phys(struct device *dev, dma_addr_t daddr)
{
	struct octeon_dma_map_ops *ops = container_of(get_dma_ops(dev),
						      struct octeon_dma_map_ops,
						      dma_map_ops);

	return ops->dma_to_phys(dev, daddr);
}
EXPORT_SYMBOL(dma_to_phys);

static struct octeon_dma_map_ops octeon_linear_dma_map_ops = {
	.dma_map_ops = {
		.alloc_coherent = octeon_dma_alloc_coherent,
		.free_coherent = octeon_dma_free_coherent,
		.map_page = octeon_dma_map_page,
		.unmap_page = swiotlb_unmap_page,
		.map_sg = octeon_dma_map_sg,
		.unmap_sg = swiotlb_unmap_sg_attrs,
		.sync_single_for_cpu = swiotlb_sync_single_for_cpu,
		.sync_single_for_device = octeon_dma_sync_single_for_device,
		.sync_sg_for_cpu = swiotlb_sync_sg_for_cpu,
		.sync_sg_for_device = octeon_dma_sync_sg_for_device,
		.mapping_error = swiotlb_dma_mapping_error,
		.dma_supported = swiotlb_dma_supported
	},
	.phys_to_dma = octeon_unity_phys_to_dma,
	.dma_to_phys = octeon_unity_dma_to_phys
};

char *octeon_swiotlb;

void __init plat_swiotlb_setup(void)
{
	int i;
	phys_t max_addr;
	phys_t addr_size;
	size_t swiotlbsize;
	unsigned long swiotlb_nslabs;

	max_addr = 0;
	addr_size = 0;

	for (i = 0 ; i < boot_mem_map.nr_map; i++) {
		struct boot_mem_map_entry *e = &boot_mem_map.map[i];
		if (e->type != BOOT_MEM_RAM)
			continue;

		/* These addresses map low for PCI. */
		if (e->addr > 0x410000000ull)
			continue;

		addr_size += e->size;

		if (max_addr < e->addr + e->size)
			max_addr = e->addr + e->size;

	}

	swiotlbsize = PAGE_SIZE;

#ifdef CONFIG_PCI
	/*
	 * For OCTEON_DMA_BAR_TYPE_SMALL, size the iotlb at 1/4 memory
	 * size to a maximum of 64MB
	 */
	if (OCTEON_IS_MODEL(OCTEON_CN31XX)
	    || OCTEON_IS_MODEL(OCTEON_CN38XX_PASS2)) {
		swiotlbsize = addr_size / 4;
		if (swiotlbsize > 64 * (1<<20))
			swiotlbsize = 64 * (1<<20);
	} else if (max_addr > 0xf0000000ul) {
		/*
		 * Otherwise only allocate a big iotlb if there is
		 * memory past the BAR1 hole.
		 */
		swiotlbsize = 64 * (1<<20);
	}
#endif
	swiotlb_nslabs = swiotlbsize >> IO_TLB_SHIFT;
	swiotlb_nslabs = ALIGN(swiotlb_nslabs, IO_TLB_SEGSIZE);
	swiotlbsize = swiotlb_nslabs << IO_TLB_SHIFT;

	octeon_swiotlb = alloc_bootmem_low_pages(swiotlbsize);

	swiotlb_init_with_tbl(octeon_swiotlb, swiotlb_nslabs, 1);

	mips_dma_map_ops = &octeon_linear_dma_map_ops.dma_map_ops;
}

#ifdef CONFIG_PCI
static struct octeon_dma_map_ops _octeon_pci_dma_map_ops = {
	.dma_map_ops = {
		.alloc_coherent = octeon_dma_alloc_coherent,
		.free_coherent = octeon_dma_free_coherent,
		.map_page = octeon_dma_map_page,
		.unmap_page = swiotlb_unmap_page,
		.map_sg = octeon_dma_map_sg,
		.unmap_sg = swiotlb_unmap_sg_attrs,
		.sync_single_for_cpu = swiotlb_sync_single_for_cpu,
		.sync_single_for_device = octeon_dma_sync_single_for_device,
		.sync_sg_for_cpu = swiotlb_sync_sg_for_cpu,
		.sync_sg_for_device = octeon_dma_sync_sg_for_device,
		.mapping_error = swiotlb_dma_mapping_error,
		.dma_supported = swiotlb_dma_supported
	},
};

struct dma_map_ops *octeon_pci_dma_map_ops;

void __init octeon_pci_dma_init(void)
{
	switch (octeon_dma_bar_type) {
	case OCTEON_DMA_BAR_TYPE_PCIE:
		_octeon_pci_dma_map_ops.phys_to_dma = octeon_gen1_phys_to_dma;
		_octeon_pci_dma_map_ops.dma_to_phys = octeon_gen1_dma_to_phys;
		break;
	case OCTEON_DMA_BAR_TYPE_BIG:
		_octeon_pci_dma_map_ops.phys_to_dma = octeon_big_phys_to_dma;
		_octeon_pci_dma_map_ops.dma_to_phys = octeon_big_dma_to_phys;
		break;
	case OCTEON_DMA_BAR_TYPE_SMALL:
		_octeon_pci_dma_map_ops.phys_to_dma = octeon_small_phys_to_dma;
		_octeon_pci_dma_map_ops.dma_to_phys = octeon_small_dma_to_phys;
		break;
	default:
		BUG();
	}
	octeon_pci_dma_map_ops = &_octeon_pci_dma_map_ops.dma_map_ops;
}
#endif /* CONFIG_PCI */<|MERGE_RESOLUTION|>--- conflicted
+++ resolved
@@ -138,53 +138,12 @@
 	mb();
 }
 
-<<<<<<< HEAD
-	switch (octeon_dma_bar_type) {
-	case OCTEON_DMA_BAR_TYPE_PCIE:
-		if (unlikely(physical < (16ul << 10)))
-			panic("dma_map_single: Not allowed to map first 16KB."
-			      " It interferes with BAR0 special area\n");
-		else if ((physical + size >= (256ul << 20)) &&
-			 (physical < (512ul << 20)))
-			panic("dma_map_single: Not allowed to map bootbus\n");
-		else if ((physical + size >= 0x400000000ull) &&
-			 physical < 0x410000000ull)
-			panic("dma_map_single: "
-			      "Attempt to map illegal memory address 0x%llx\n",
-			      physical);
-		else if (physical >= 0x420000000ull)
-			panic("dma_map_single: "
-			      "Attempt to map illegal memory address 0x%llx\n",
-			      physical);
-		else if (physical >= CVMX_PCIE_BAR1_PHYS_BASE &&
-			 physical + size < (CVMX_PCIE_BAR1_PHYS_BASE + CVMX_PCIE_BAR1_PHYS_SIZE)) {
-			result = physical - CVMX_PCIE_BAR1_PHYS_BASE + CVMX_PCIE_BAR1_RC_BASE;
-
-			if (((result+size-1) & dma_mask) != result+size-1)
-				panic("dma_map_single: Attempt to map address 0x%llx-0x%llx, which can't be accessed according to the dma mask 0x%llx\n",
-				      physical, physical+size-1, dma_mask);
-			goto done;
-		}
-
-		/* The 2nd 256MB is mapped at 256<<20 instead of 0x410000000 */
-		if ((physical >= 0x410000000ull) && physical < 0x420000000ull)
-			result = physical - 0x400000000ull;
-		else
-			result = physical;
-		if (((result+size-1) & dma_mask) != result+size-1)
-			panic("dma_map_single: Attempt to map address "
-			      "0x%llx-0x%llx, which can't be accessed "
-			      "according to the dma mask 0x%llx\n",
-			      physical, physical+size-1, dma_mask);
-		goto done;
-=======
 static void octeon_dma_sync_sg_for_device(struct device *dev,
 	struct scatterlist *sg, int nelems, enum dma_data_direction direction)
 {
 	swiotlb_sync_sg_for_device(dev, sg, nelems, direction);
 	mb();
 }
->>>>>>> 45f53cc9
 
 static void *octeon_dma_alloc_coherent(struct device *dev, size_t size,
 	dma_addr_t *dma_handle, gfp_t gfp)
