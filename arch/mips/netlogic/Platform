--- conflicted
+++ resolved
@@ -6,14 +6,6 @@
 
 #
 # use mips64 if xlr is not available
-<<<<<<< HEAD
-#
-cflags-$(CONFIG_NLM_XLR)	+= $(call cc-option,-march=xlr,-march=mips64)
-
-#
-# NETLOGIC XLR/XLS SoC, Simulator and boards
-=======
->>>>>>> dcd6c922
 #
 cflags-$(CONFIG_CPU_XLR)	+= $(call cc-option,-march=xlr,-march=mips64)
 cflags-$(CONFIG_CPU_XLP)	+= $(call cc-option,-march=xlp,-march=mips64r2)
