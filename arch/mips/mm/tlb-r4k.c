--- conflicted
+++ resolved
@@ -485,17 +485,14 @@
 		 * Enable the no read, no exec bits, and enable large virtual
 		 * address.
 		 */
-#ifdef CONFIG_64BIT
-		set_c0_pagegrain(PG_RIE | PG_XIE | PG_ELPA);
-#else
-		set_c0_pagegrain(PG_RIE | PG_XIE);
-#endif
-<<<<<<< HEAD
+		u32 pg = PG_RIE | PG_XIE;
+
 		if (cpu_has_rixiex)
 			pg |= PG_IEC;
-		write_c0_pagegrain(pg);
-=======
->>>>>>> 64b139f9
+#ifdef CONFIG_64BIT
+		pg |= PG_ELPA;
+#endif
+		set_c0_pagegrain(pg);
 	}
 
 	temp_tlb_entry = current_cpu_data.tlbsize - 1;
