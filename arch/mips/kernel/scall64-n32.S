--- conflicted
+++ resolved
@@ -420,10 +420,7 @@
 	PTR	sys_memfd_create
 	PTR	sys_bpf
 	PTR	compat_sys_execveat		/* 6320 */
-<<<<<<< HEAD
 	PTR	sys_userfaultfd
 	PTR	sys_membarrier
-=======
 	PTR	sys_mlock2
->>>>>>> 1c6c4fb5
 	.size	sysn32_call_table,.-sysn32_call_table