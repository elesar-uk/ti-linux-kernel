/*
 * This file is subject to the terms and conditions of the GNU General Public
 * License.  See the file "COPYING" in the main directory of this archive
 * for more details.
 *
 * Copyright (C) 1991, 1992  Linus Torvalds
 * Copyright (C) 1994 - 2000, 2006  Ralf Baechle
 * Copyright (C) 1999, 2000 Silicon Graphics, Inc.
 */
#include <linux/cache.h>
#include <linux/compat.h>
#include <linux/sched.h>
#include <linux/mm.h>
#include <linux/smp.h>
#include <linux/kernel.h>
#include <linux/signal.h>
#include <linux/syscalls.h>
#include <linux/errno.h>
#include <linux/wait.h>
#include <linux/ptrace.h>
#include <linux/suspend.h>
#include <linux/compiler.h>
#include <linux/uaccess.h>

#include <asm/abi.h>
#include <asm/asm.h>
#include <asm/compat-signal.h>
#include <linux/bitops.h>
#include <asm/cacheflush.h>
#include <asm/sim.h>
#include <asm/ucontext.h>
#include <asm/fpu.h>
#include <asm/war.h>
#include <asm/vdso.h>
#include <asm/dsp.h>

#include "signal-common.h"

static int (*save_fp_context32)(struct sigcontext32 __user *sc);
static int (*restore_fp_context32)(struct sigcontext32 __user *sc);

extern asmlinkage int _save_fp_context32(struct sigcontext32 __user *sc);
extern asmlinkage int _restore_fp_context32(struct sigcontext32 __user *sc);

extern asmlinkage int fpu_emulator_save_context32(struct sigcontext32 __user *sc);
extern asmlinkage int fpu_emulator_restore_context32(struct sigcontext32 __user *sc);

/*
 * Including <asm/unistd.h> would give use the 64-bit syscall numbers ...
 */
#define __NR_O32_restart_syscall        4253

/* 32-bit compatibility types */

typedef unsigned int __sighandler32_t;
typedef void (*vfptr_t)(void);

struct sigaction32 {
	unsigned int		sa_flags;
	__sighandler32_t	sa_handler;
	compat_sigset_t		sa_mask;
};

/* IRIX compatible stack_t  */
typedef struct sigaltstack32 {
	s32 ss_sp;
	compat_size_t ss_size;
	int ss_flags;
} stack32_t;

struct ucontext32 {
	u32                 uc_flags;
	s32                 uc_link;
	stack32_t           uc_stack;
	struct sigcontext32 uc_mcontext;
	compat_sigset_t     uc_sigmask;   /* mask last for extensibility */
};

struct sigframe32 {
	u32 sf_ass[4];		/* argument save space for o32 */
	u32 sf_pad[2];		/* Was: signal trampoline */
	struct sigcontext32 sf_sc;
	compat_sigset_t sf_mask;
};

struct rt_sigframe32 {
	u32 rs_ass[4];			/* argument save space for o32 */
	u32 rs_pad[2];			/* Was: signal trampoline */
	compat_siginfo_t rs_info;
	struct ucontext32 rs_uc;
};

/*
 * sigcontext handlers
 */
static int protected_save_fp_context32(struct sigcontext32 __user *sc)
{
	int err;
	while (1) {
		lock_fpu_owner();
		own_fpu_inatomic(1);
		err = save_fp_context32(sc); /* this might fail */
		unlock_fpu_owner();
		if (likely(!err))
			break;
		/* touch the sigcontext and try again */
		err = __put_user(0, &sc->sc_fpregs[0]) |
			__put_user(0, &sc->sc_fpregs[31]) |
			__put_user(0, &sc->sc_fpc_csr);
		if (err)
			break;	/* really bad sigcontext */
	}
	return err;
}

static int protected_restore_fp_context32(struct sigcontext32 __user *sc)
{
	int err, tmp __maybe_unused;
	while (1) {
		lock_fpu_owner();
		own_fpu_inatomic(0);
		err = restore_fp_context32(sc); /* this might fail */
		unlock_fpu_owner();
		if (likely(!err))
			break;
		/* touch the sigcontext and try again */
		err = __get_user(tmp, &sc->sc_fpregs[0]) |
			__get_user(tmp, &sc->sc_fpregs[31]) |
			__get_user(tmp, &sc->sc_fpc_csr);
		if (err)
			break;	/* really bad sigcontext */
	}
	return err;
}

static int setup_sigcontext32(struct pt_regs *regs,
			      struct sigcontext32 __user *sc)
{
	int err = 0;
	int i;
	u32 used_math;

	err |= __put_user(regs->cp0_epc, &sc->sc_pc);

	err |= __put_user(0, &sc->sc_regs[0]);
	for (i = 1; i < 32; i++)
		err |= __put_user(regs->regs[i], &sc->sc_regs[i]);

	err |= __put_user(regs->hi, &sc->sc_mdhi);
	err |= __put_user(regs->lo, &sc->sc_mdlo);
	if (cpu_has_dsp) {
		err |= __put_user(rddsp(DSP_MASK), &sc->sc_dsp);
		err |= __put_user(mfhi1(), &sc->sc_hi1);
		err |= __put_user(mflo1(), &sc->sc_lo1);
		err |= __put_user(mfhi2(), &sc->sc_hi2);
		err |= __put_user(mflo2(), &sc->sc_lo2);
		err |= __put_user(mfhi3(), &sc->sc_hi3);
		err |= __put_user(mflo3(), &sc->sc_lo3);
	}

	used_math = !!used_math();
	err |= __put_user(used_math, &sc->sc_used_math);

	if (used_math) {
		/*
		 * Save FPU state to signal context.  Signal handler
		 * will "inherit" current FPU state.
		 */
		err |= protected_save_fp_context32(sc);
	}
	return err;
}

static int
check_and_restore_fp_context32(struct sigcontext32 __user *sc)
{
	int err, sig;

	err = sig = fpcsr_pending(&sc->sc_fpc_csr);
	if (err > 0)
		err = 0;
	err |= protected_restore_fp_context32(sc);
	return err ?: sig;
}

static int restore_sigcontext32(struct pt_regs *regs,
				struct sigcontext32 __user *sc)
{
	u32 used_math;
	int err = 0;
	s32 treg;
	int i;

	/* Always make any pending restarted system calls return -EINTR */
	current_thread_info()->restart_block.fn = do_no_restart_syscall;

	err |= __get_user(regs->cp0_epc, &sc->sc_pc);
	err |= __get_user(regs->hi, &sc->sc_mdhi);
	err |= __get_user(regs->lo, &sc->sc_mdlo);
	if (cpu_has_dsp) {
		err |= __get_user(treg, &sc->sc_hi1); mthi1(treg);
		err |= __get_user(treg, &sc->sc_lo1); mtlo1(treg);
		err |= __get_user(treg, &sc->sc_hi2); mthi2(treg);
		err |= __get_user(treg, &sc->sc_lo2); mtlo2(treg);
		err |= __get_user(treg, &sc->sc_hi3); mthi3(treg);
		err |= __get_user(treg, &sc->sc_lo3); mtlo3(treg);
		err |= __get_user(treg, &sc->sc_dsp); wrdsp(treg, DSP_MASK);
	}

	for (i = 1; i < 32; i++)
		err |= __get_user(regs->regs[i], &sc->sc_regs[i]);

	err |= __get_user(used_math, &sc->sc_used_math);
	conditional_used_math(used_math);

	if (used_math) {
		/* restore fpu context if we have used it before */
		if (!err)
			err = check_and_restore_fp_context32(sc);
	} else {
		/* signal handler may have used FPU.  Give it up. */
		lose_fpu(0);
	}

	return err;
}

/*
 *
 */
extern void __put_sigset_unknown_nsig(void);
extern void __get_sigset_unknown_nsig(void);

static inline int put_sigset(const sigset_t *kbuf, compat_sigset_t __user *ubuf)
{
	int err = 0;

	if (!access_ok(VERIFY_WRITE, ubuf, sizeof(*ubuf)))
		return -EFAULT;

	switch (_NSIG_WORDS) {
	default:
		__put_sigset_unknown_nsig();
	case 2:
		err |= __put_user(kbuf->sig[1] >> 32, &ubuf->sig[3]);
		err |= __put_user(kbuf->sig[1] & 0xffffffff, &ubuf->sig[2]);
	case 1:
		err |= __put_user(kbuf->sig[0] >> 32, &ubuf->sig[1]);
		err |= __put_user(kbuf->sig[0] & 0xffffffff, &ubuf->sig[0]);
	}

	return err;
}

static inline int get_sigset(sigset_t *kbuf, const compat_sigset_t __user *ubuf)
{
	int err = 0;
	unsigned long sig[4];

	if (!access_ok(VERIFY_READ, ubuf, sizeof(*ubuf)))
		return -EFAULT;

	switch (_NSIG_WORDS) {
	default:
		__get_sigset_unknown_nsig();
	case 2:
		err |= __get_user(sig[3], &ubuf->sig[3]);
		err |= __get_user(sig[2], &ubuf->sig[2]);
		kbuf->sig[1] = sig[2] | (sig[3] << 32);
	case 1:
		err |= __get_user(sig[1], &ubuf->sig[1]);
		err |= __get_user(sig[0], &ubuf->sig[0]);
		kbuf->sig[0] = sig[0] | (sig[1] << 32);
	}

	return err;
}

/*
 * Atomically swap in the new signal mask, and wait for a signal.
 */

asmlinkage int sys32_sigsuspend(nabi_no_regargs struct pt_regs regs)
{
	compat_sigset_t __user *uset;
	sigset_t newset;

	uset = (compat_sigset_t __user *) regs.regs[4];
	if (get_sigset(&newset, uset))
		return -EFAULT;
<<<<<<< HEAD
	sigdelsetmask(&newset, ~_BLOCKABLE);

	current->saved_sigmask = current->blocked;
	set_current_blocked(&newset);

	current->state = TASK_INTERRUPTIBLE;
	schedule();
	set_thread_flag(TIF_RESTORE_SIGMASK);
	return -ERESTARTNOHAND;
=======
	return sigsuspend(&newset);
>>>>>>> cfaf0251
}

asmlinkage int sys32_rt_sigsuspend(nabi_no_regargs struct pt_regs regs)
{
	compat_sigset_t __user *uset;
	sigset_t newset;
	size_t sigsetsize;

	/* XXX Don't preclude handling different sized sigset_t's.  */
	sigsetsize = regs.regs[5];
	if (sigsetsize != sizeof(compat_sigset_t))
		return -EINVAL;

	uset = (compat_sigset_t __user *) regs.regs[4];
	if (get_sigset(&newset, uset))
		return -EFAULT;
<<<<<<< HEAD
	sigdelsetmask(&newset, ~_BLOCKABLE);

	current->saved_sigmask = current->blocked;
	set_current_blocked(&newset);

	current->state = TASK_INTERRUPTIBLE;
	schedule();
	set_thread_flag(TIF_RESTORE_SIGMASK);
	return -ERESTARTNOHAND;
=======
	return sigsuspend(&newset);
>>>>>>> cfaf0251
}

SYSCALL_DEFINE3(32_sigaction, long, sig, const struct sigaction32 __user *, act,
	struct sigaction32 __user *, oact)
{
	struct k_sigaction new_ka, old_ka;
	int ret;
	int err = 0;

	if (act) {
		old_sigset_t mask;
		s32 handler;

		if (!access_ok(VERIFY_READ, act, sizeof(*act)))
			return -EFAULT;
		err |= __get_user(handler, &act->sa_handler);
		new_ka.sa.sa_handler = (void __user *)(s64)handler;
		err |= __get_user(new_ka.sa.sa_flags, &act->sa_flags);
		err |= __get_user(mask, &act->sa_mask.sig[0]);
		if (err)
			return -EFAULT;

		siginitset(&new_ka.sa.sa_mask, mask);
	}

	ret = do_sigaction(sig, act ? &new_ka : NULL, oact ? &old_ka : NULL);

	if (!ret && oact) {
		if (!access_ok(VERIFY_WRITE, oact, sizeof(*oact)))
			return -EFAULT;
		err |= __put_user(old_ka.sa.sa_flags, &oact->sa_flags);
		err |= __put_user((u32)(u64)old_ka.sa.sa_handler,
		                  &oact->sa_handler);
		err |= __put_user(old_ka.sa.sa_mask.sig[0], oact->sa_mask.sig);
		err |= __put_user(0, &oact->sa_mask.sig[1]);
		err |= __put_user(0, &oact->sa_mask.sig[2]);
		err |= __put_user(0, &oact->sa_mask.sig[3]);
		if (err)
			return -EFAULT;
	}

	return ret;
}

asmlinkage int sys32_sigaltstack(nabi_no_regargs struct pt_regs regs)
{
	const stack32_t __user *uss = (const stack32_t __user *) regs.regs[4];
	stack32_t __user *uoss = (stack32_t __user *) regs.regs[5];
	unsigned long usp = regs.regs[29];
	stack_t kss, koss;
	int ret, err = 0;
	mm_segment_t old_fs = get_fs();
	s32 sp;

	if (uss) {
		if (!access_ok(VERIFY_READ, uss, sizeof(*uss)))
			return -EFAULT;
		err |= __get_user(sp, &uss->ss_sp);
		kss.ss_sp = (void __user *) (long) sp;
		err |= __get_user(kss.ss_size, &uss->ss_size);
		err |= __get_user(kss.ss_flags, &uss->ss_flags);
		if (err)
			return -EFAULT;
	}

	set_fs(KERNEL_DS);
	ret = do_sigaltstack(uss ? (stack_t __user *)&kss : NULL,
			     uoss ? (stack_t __user *)&koss : NULL, usp);
	set_fs(old_fs);

	if (!ret && uoss) {
		if (!access_ok(VERIFY_WRITE, uoss, sizeof(*uoss)))
			return -EFAULT;
		sp = (int) (unsigned long) koss.ss_sp;
		err |= __put_user(sp, &uoss->ss_sp);
		err |= __put_user(koss.ss_size, &uoss->ss_size);
		err |= __put_user(koss.ss_flags, &uoss->ss_flags);
		if (err)
			return -EFAULT;
	}
	return ret;
}

int copy_siginfo_to_user32(compat_siginfo_t __user *to, siginfo_t *from)
{
	int err;

	if (!access_ok (VERIFY_WRITE, to, sizeof(compat_siginfo_t)))
		return -EFAULT;

	/* If you change siginfo_t structure, please be sure
	   this code is fixed accordingly.
	   It should never copy any pad contained in the structure
	   to avoid security leaks, but must copy the generic
	   3 ints plus the relevant union member.
	   This routine must convert siginfo from 64bit to 32bit as well
	   at the same time.  */
	err = __put_user(from->si_signo, &to->si_signo);
	err |= __put_user(from->si_errno, &to->si_errno);
	err |= __put_user((short)from->si_code, &to->si_code);
	if (from->si_code < 0)
		err |= __copy_to_user(&to->_sifields._pad, &from->_sifields._pad, SI_PAD_SIZE);
	else {
		switch (from->si_code >> 16) {
		case __SI_TIMER >> 16:
			err |= __put_user(from->si_tid, &to->si_tid);
			err |= __put_user(from->si_overrun, &to->si_overrun);
			err |= __put_user(from->si_int, &to->si_int);
			break;
		case __SI_CHLD >> 16:
			err |= __put_user(from->si_utime, &to->si_utime);
			err |= __put_user(from->si_stime, &to->si_stime);
			err |= __put_user(from->si_status, &to->si_status);
		default:
			err |= __put_user(from->si_pid, &to->si_pid);
			err |= __put_user(from->si_uid, &to->si_uid);
			break;
		case __SI_FAULT >> 16:
			err |= __put_user((unsigned long)from->si_addr, &to->si_addr);
			break;
		case __SI_POLL >> 16:
			err |= __put_user(from->si_band, &to->si_band);
			err |= __put_user(from->si_fd, &to->si_fd);
			break;
		case __SI_RT >> 16: /* This is not generated by the kernel as of now.  */
		case __SI_MESGQ >> 16:
			err |= __put_user(from->si_pid, &to->si_pid);
			err |= __put_user(from->si_uid, &to->si_uid);
			err |= __put_user(from->si_int, &to->si_int);
			break;
		}
	}
	return err;
}

int copy_siginfo_from_user32(siginfo_t *to, compat_siginfo_t __user *from)
{
	memset(to, 0, sizeof *to);

	if (copy_from_user(to, from, 3*sizeof(int)) ||
	    copy_from_user(to->_sifields._pad,
			   from->_sifields._pad, SI_PAD_SIZE32))
		return -EFAULT;

	return 0;
}

asmlinkage void sys32_sigreturn(nabi_no_regargs struct pt_regs regs)
{
	struct sigframe32 __user *frame;
	sigset_t blocked;
	int sig;

	frame = (struct sigframe32 __user *) regs.regs[29];
	if (!access_ok(VERIFY_READ, frame, sizeof(*frame)))
		goto badframe;
	if (__copy_conv_sigset_from_user(&blocked, &frame->sf_mask))
		goto badframe;

<<<<<<< HEAD
	sigdelsetmask(&blocked, ~_BLOCKABLE);
=======
>>>>>>> cfaf0251
	set_current_blocked(&blocked);

	sig = restore_sigcontext32(&regs, &frame->sf_sc);
	if (sig < 0)
		goto badframe;
	else if (sig)
		force_sig(sig, current);

	/*
	 * Don't let your children do this ...
	 */
	__asm__ __volatile__(
		"move\t$29, %0\n\t"
		"j\tsyscall_exit"
		:/* no outputs */
		:"r" (&regs));
	/* Unreached */

badframe:
	force_sig(SIGSEGV, current);
}

asmlinkage void sys32_rt_sigreturn(nabi_no_regargs struct pt_regs regs)
{
	struct rt_sigframe32 __user *frame;
	mm_segment_t old_fs;
	sigset_t set;
	stack_t st;
	s32 sp;
	int sig;

	frame = (struct rt_sigframe32 __user *) regs.regs[29];
	if (!access_ok(VERIFY_READ, frame, sizeof(*frame)))
		goto badframe;
	if (__copy_conv_sigset_from_user(&set, &frame->rs_uc.uc_sigmask))
		goto badframe;

<<<<<<< HEAD
	sigdelsetmask(&set, ~_BLOCKABLE);
=======
>>>>>>> cfaf0251
	set_current_blocked(&set);

	sig = restore_sigcontext32(&regs, &frame->rs_uc.uc_mcontext);
	if (sig < 0)
		goto badframe;
	else if (sig)
		force_sig(sig, current);

	/* The ucontext contains a stack32_t, so we must convert!  */
	if (__get_user(sp, &frame->rs_uc.uc_stack.ss_sp))
		goto badframe;
	st.ss_sp = (void __user *)(long) sp;
	if (__get_user(st.ss_size, &frame->rs_uc.uc_stack.ss_size))
		goto badframe;
	if (__get_user(st.ss_flags, &frame->rs_uc.uc_stack.ss_flags))
		goto badframe;

	/* It is more difficult to avoid calling this function than to
	   call it and ignore errors.  */
	old_fs = get_fs();
	set_fs(KERNEL_DS);
	do_sigaltstack((stack_t __user *)&st, NULL, regs.regs[29]);
	set_fs(old_fs);

	/*
	 * Don't let your children do this ...
	 */
	__asm__ __volatile__(
		"move\t$29, %0\n\t"
		"j\tsyscall_exit"
		:/* no outputs */
		:"r" (&regs));
	/* Unreached */

badframe:
	force_sig(SIGSEGV, current);
}

static int setup_frame_32(void *sig_return, struct k_sigaction *ka,
			  struct pt_regs *regs, int signr, sigset_t *set)
{
	struct sigframe32 __user *frame;
	int err = 0;

	frame = get_sigframe(ka, regs, sizeof(*frame));
	if (!access_ok(VERIFY_WRITE, frame, sizeof (*frame)))
		goto give_sigsegv;

	err |= setup_sigcontext32(regs, &frame->sf_sc);
	err |= __copy_conv_sigset_to_user(&frame->sf_mask, set);

	if (err)
		goto give_sigsegv;

	/*
	 * Arguments to signal handler:
	 *
	 *   a0 = signal number
	 *   a1 = 0 (should be cause)
	 *   a2 = pointer to struct sigcontext
	 *
	 * $25 and c0_epc point to the signal handler, $29 points to the
	 * struct sigframe.
	 */
	regs->regs[ 4] = signr;
	regs->regs[ 5] = 0;
	regs->regs[ 6] = (unsigned long) &frame->sf_sc;
	regs->regs[29] = (unsigned long) frame;
	regs->regs[31] = (unsigned long) sig_return;
	regs->cp0_epc = regs->regs[25] = (unsigned long) ka->sa.sa_handler;

	DEBUGP("SIG deliver (%s:%d): sp=0x%p pc=0x%lx ra=0x%lx\n",
	       current->comm, current->pid,
	       frame, regs->cp0_epc, regs->regs[31]);

	return 0;

give_sigsegv:
	force_sigsegv(signr, current);
	return -EFAULT;
}

static int setup_rt_frame_32(void *sig_return, struct k_sigaction *ka,
			     struct pt_regs *regs, int signr, sigset_t *set,
			     siginfo_t *info)
{
	struct rt_sigframe32 __user *frame;
	int err = 0;
	s32 sp;

	frame = get_sigframe(ka, regs, sizeof(*frame));
	if (!access_ok(VERIFY_WRITE, frame, sizeof (*frame)))
		goto give_sigsegv;

	/* Convert (siginfo_t -> compat_siginfo_t) and copy to user. */
	err |= copy_siginfo_to_user32(&frame->rs_info, info);

	/* Create the ucontext.  */
	err |= __put_user(0, &frame->rs_uc.uc_flags);
	err |= __put_user(0, &frame->rs_uc.uc_link);
	sp = (int) (long) current->sas_ss_sp;
	err |= __put_user(sp,
	                  &frame->rs_uc.uc_stack.ss_sp);
	err |= __put_user(sas_ss_flags(regs->regs[29]),
	                  &frame->rs_uc.uc_stack.ss_flags);
	err |= __put_user(current->sas_ss_size,
	                  &frame->rs_uc.uc_stack.ss_size);
	err |= setup_sigcontext32(regs, &frame->rs_uc.uc_mcontext);
	err |= __copy_conv_sigset_to_user(&frame->rs_uc.uc_sigmask, set);

	if (err)
		goto give_sigsegv;

	/*
	 * Arguments to signal handler:
	 *
	 *   a0 = signal number
	 *   a1 = 0 (should be cause)
	 *   a2 = pointer to ucontext
	 *
	 * $25 and c0_epc point to the signal handler, $29 points to
	 * the struct rt_sigframe32.
	 */
	regs->regs[ 4] = signr;
	regs->regs[ 5] = (unsigned long) &frame->rs_info;
	regs->regs[ 6] = (unsigned long) &frame->rs_uc;
	regs->regs[29] = (unsigned long) frame;
	regs->regs[31] = (unsigned long) sig_return;
	regs->cp0_epc = regs->regs[25] = (unsigned long) ka->sa.sa_handler;

	DEBUGP("SIG deliver (%s:%d): sp=0x%p pc=0x%lx ra=0x%lx\n",
	       current->comm, current->pid,
	       frame, regs->cp0_epc, regs->regs[31]);

	return 0;

give_sigsegv:
	force_sigsegv(signr, current);
	return -EFAULT;
}

/*
 * o32 compatibility on 64-bit kernels, without DSP ASE
 */
struct mips_abi mips_abi_32 = {
	.setup_frame	= setup_frame_32,
	.signal_return_offset =
		offsetof(struct mips_vdso, o32_signal_trampoline),
	.setup_rt_frame	= setup_rt_frame_32,
	.rt_signal_return_offset =
		offsetof(struct mips_vdso, o32_rt_signal_trampoline),
	.restart	= __NR_O32_restart_syscall
};

SYSCALL_DEFINE4(32_rt_sigaction, int, sig,
	const struct sigaction32 __user *, act,
	struct sigaction32 __user *, oact, unsigned int, sigsetsize)
{
	struct k_sigaction new_sa, old_sa;
	int ret = -EINVAL;

	/* XXX: Don't preclude handling different sized sigset_t's.  */
	if (sigsetsize != sizeof(sigset_t))
		goto out;

	if (act) {
		s32 handler;
		int err = 0;

		if (!access_ok(VERIFY_READ, act, sizeof(*act)))
			return -EFAULT;
		err |= __get_user(handler, &act->sa_handler);
		new_sa.sa.sa_handler = (void __user *)(s64)handler;
		err |= __get_user(new_sa.sa.sa_flags, &act->sa_flags);
		err |= get_sigset(&new_sa.sa.sa_mask, &act->sa_mask);
		if (err)
			return -EFAULT;
	}

	ret = do_sigaction(sig, act ? &new_sa : NULL, oact ? &old_sa : NULL);

	if (!ret && oact) {
		int err = 0;

		if (!access_ok(VERIFY_WRITE, oact, sizeof(*oact)))
			return -EFAULT;

		err |= __put_user((u32)(u64)old_sa.sa.sa_handler,
		                   &oact->sa_handler);
		err |= __put_user(old_sa.sa.sa_flags, &oact->sa_flags);
		err |= put_sigset(&old_sa.sa.sa_mask, &oact->sa_mask);
		if (err)
			return -EFAULT;
	}
out:
	return ret;
}

SYSCALL_DEFINE4(32_rt_sigprocmask, int, how, compat_sigset_t __user *, set,
	compat_sigset_t __user *, oset, unsigned int, sigsetsize)
{
	sigset_t old_set, new_set;
	int ret;
	mm_segment_t old_fs = get_fs();

	if (set && get_sigset(&new_set, set))
		return -EFAULT;

	set_fs(KERNEL_DS);
	ret = sys_rt_sigprocmask(how, set ? (sigset_t __user *)&new_set : NULL,
				 oset ? (sigset_t __user *)&old_set : NULL,
				 sigsetsize);
	set_fs(old_fs);

	if (!ret && oset && put_sigset(&old_set, oset))
		return -EFAULT;

	return ret;
}

SYSCALL_DEFINE2(32_rt_sigpending, compat_sigset_t __user *, uset,
	unsigned int, sigsetsize)
{
	int ret;
	sigset_t set;
	mm_segment_t old_fs = get_fs();

	set_fs(KERNEL_DS);
	ret = sys_rt_sigpending((sigset_t __user *)&set, sigsetsize);
	set_fs(old_fs);

	if (!ret && put_sigset(&set, uset))
		return -EFAULT;

	return ret;
}

SYSCALL_DEFINE3(32_rt_sigqueueinfo, int, pid, int, sig,
	compat_siginfo_t __user *, uinfo)
{
	siginfo_t info;
	int ret;
	mm_segment_t old_fs = get_fs();

	if (copy_from_user(&info, uinfo, 3*sizeof(int)) ||
	    copy_from_user(info._sifields._pad, uinfo->_sifields._pad, SI_PAD_SIZE))
		return -EFAULT;
	set_fs(KERNEL_DS);
	ret = sys_rt_sigqueueinfo(pid, sig, (siginfo_t __user *)&info);
	set_fs(old_fs);
	return ret;
}

SYSCALL_DEFINE5(32_waitid, int, which, compat_pid_t, pid,
	     compat_siginfo_t __user *, uinfo, int, options,
	     struct compat_rusage __user *, uru)
{
	siginfo_t info;
	struct rusage ru;
	long ret;
	mm_segment_t old_fs = get_fs();

	info.si_signo = 0;
	set_fs(KERNEL_DS);
	ret = sys_waitid(which, pid, (siginfo_t __user *) &info, options,
			 uru ? (struct rusage __user *) &ru : NULL);
	set_fs(old_fs);

	if (ret < 0 || info.si_signo == 0)
		return ret;

	if (uru && (ret = put_compat_rusage(&ru, uru)))
		return ret;

	BUG_ON(info.si_code & __SI_MASK);
	info.si_code |= __SI_CHLD;
	return copy_siginfo_to_user32(uinfo, &info);
}

static int signal32_init(void)
{
	if (cpu_has_fpu) {
		save_fp_context32 = _save_fp_context32;
		restore_fp_context32 = _restore_fp_context32;
	} else {
		save_fp_context32 = fpu_emulator_save_context32;
		restore_fp_context32 = fpu_emulator_restore_context32;
	}

	return 0;
}

arch_initcall(signal32_init);<|MERGE_RESOLUTION|>--- conflicted
+++ resolved
@@ -288,19 +288,7 @@
 	uset = (compat_sigset_t __user *) regs.regs[4];
 	if (get_sigset(&newset, uset))
 		return -EFAULT;
-<<<<<<< HEAD
-	sigdelsetmask(&newset, ~_BLOCKABLE);
-
-	current->saved_sigmask = current->blocked;
-	set_current_blocked(&newset);
-
-	current->state = TASK_INTERRUPTIBLE;
-	schedule();
-	set_thread_flag(TIF_RESTORE_SIGMASK);
-	return -ERESTARTNOHAND;
-=======
 	return sigsuspend(&newset);
->>>>>>> cfaf0251
 }
 
 asmlinkage int sys32_rt_sigsuspend(nabi_no_regargs struct pt_regs regs)
@@ -317,19 +305,7 @@
 	uset = (compat_sigset_t __user *) regs.regs[4];
 	if (get_sigset(&newset, uset))
 		return -EFAULT;
-<<<<<<< HEAD
-	sigdelsetmask(&newset, ~_BLOCKABLE);
-
-	current->saved_sigmask = current->blocked;
-	set_current_blocked(&newset);
-
-	current->state = TASK_INTERRUPTIBLE;
-	schedule();
-	set_thread_flag(TIF_RESTORE_SIGMASK);
-	return -ERESTARTNOHAND;
-=======
 	return sigsuspend(&newset);
->>>>>>> cfaf0251
 }
 
 SYSCALL_DEFINE3(32_sigaction, long, sig, const struct sigaction32 __user *, act,
@@ -489,10 +465,6 @@
 	if (__copy_conv_sigset_from_user(&blocked, &frame->sf_mask))
 		goto badframe;
 
-<<<<<<< HEAD
-	sigdelsetmask(&blocked, ~_BLOCKABLE);
-=======
->>>>>>> cfaf0251
 	set_current_blocked(&blocked);
 
 	sig = restore_sigcontext32(&regs, &frame->sf_sc);
@@ -530,10 +502,6 @@
 	if (__copy_conv_sigset_from_user(&set, &frame->rs_uc.uc_sigmask))
 		goto badframe;
 
-<<<<<<< HEAD
-	sigdelsetmask(&set, ~_BLOCKABLE);
-=======
->>>>>>> cfaf0251
 	set_current_blocked(&set);
 
 	sig = restore_sigcontext32(&regs, &frame->rs_uc.uc_mcontext);
