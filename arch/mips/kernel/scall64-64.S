--- conflicted
+++ resolved
@@ -430,10 +430,7 @@
 	PTR	sys_memfd_create
 	PTR	sys_bpf				/* 5315 */
 	PTR	sys_execveat
-<<<<<<< HEAD
 	PTR	sys_userfaultfd
 	PTR	sys_membarrier
-=======
 	PTR	sys_mlock2
->>>>>>> 1c6c4fb5
 	.size	sys_call_table,.-sys_call_table