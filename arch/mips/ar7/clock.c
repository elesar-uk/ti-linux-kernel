--- conflicted
+++ resolved
@@ -456,11 +456,7 @@
 }
 EXPORT_SYMBOL(clk_put);
 
-<<<<<<< HEAD
-int __init ar7_init_clocks(void)
-=======
 void __init ar7_init_clocks(void)
->>>>>>> 3cbea436
 {
 	switch (ar7_chip_id()) {
 	case AR7_CHIP_7100:
@@ -476,11 +472,4 @@
 	}
 	/* adjust vbus clock rate */
 	vbus_clk.rate = bus_clk.rate / 2;
-<<<<<<< HEAD
-
-	return 0;
-}
-arch_initcall(ar7_init_clocks);
-=======
-}
->>>>>>> 3cbea436
+}