--- conflicted
+++ resolved
@@ -12,11 +12,6 @@
 	select ARCH_HAVE_NMI_SAFE_CMPXCHG
 	select GENERIC_CPU_DEVICES
 	select ARCH_WANT_IPC_PARSE_VERSION
-<<<<<<< HEAD
-	select GENERIC_KERNEL_THREAD
-	select GENERIC_KERNEL_EXECVE
-=======
->>>>>>> 9931faca
 
 config ZONE_DMA
 	bool
