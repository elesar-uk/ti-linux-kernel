--- conflicted
+++ resolved
@@ -322,8 +322,6 @@
 config HAVE_ARCH_TRANSPARENT_HUGEPAGE
 	bool
 
-<<<<<<< HEAD
-=======
 config HAVE_MOD_ARCH_SPECIFIC
 	bool
 	help
@@ -343,5 +341,4 @@
 	  Modules only use ELF REL relocations.  Modules with ELF RELA
 	  relocations will give an error.
 
->>>>>>> ddffeb8c
 source "kernel/gcov/Kconfig"