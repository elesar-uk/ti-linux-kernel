--- conflicted
+++ resolved
@@ -2,10 +2,6 @@
 
 generic-y += clkdev.h
 generic-y += exec.h
-<<<<<<< HEAD
 generic-y += mmu.h
 generic-y += module.h
-=======
-generic-y += module.h
-generic-y += trace_clock.h
->>>>>>> a59cbaf3
+generic-y += trace_clock.h