--- conflicted
+++ resolved
@@ -114,12 +114,8 @@
 	int ret;
 	const char *name = (irq == IRQ_SUPPLE_0) ? supple0 : supple1;
 
-<<<<<<< HEAD
-	ret = request_irq(irq, handler, IRQF_PERCPU, name, handler);
-=======
 	ret = request_irq(irq, handler, IRQF_PERCPU | IRQF_NO_SUSPEND |
 			IRQF_FORCE_RESUME, name, handler);
->>>>>>> dcd6c922
 	if (ret)
 		panic("Cannot request %s for IPI service", name);
 }
