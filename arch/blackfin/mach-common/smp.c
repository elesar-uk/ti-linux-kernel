/*
 * IPI management based on arch/arm/kernel/smp.c (Copyright 2002 ARM Limited)
 *
 * Copyright 2007-2009 Analog Devices Inc.
 *                         Philippe Gerum <rpm@xenomai.org>
 *
 * Licensed under the GPL-2.
 */

#include <linux/module.h>
#include <linux/delay.h>
#include <linux/init.h>
#include <linux/spinlock.h>
#include <linux/sched.h>
#include <linux/interrupt.h>
#include <linux/cache.h>
#include <linux/clockchips.h>
#include <linux/profile.h>
#include <linux/errno.h>
#include <linux/mm.h>
#include <linux/cpu.h>
#include <linux/smp.h>
#include <linux/cpumask.h>
#include <linux/seq_file.h>
#include <linux/irq.h>
#include <linux/slab.h>
#include <linux/atomic.h>
#include <asm/cacheflush.h>
#include <asm/irq_handler.h>
#include <asm/mmu_context.h>
#include <asm/pgtable.h>
#include <asm/pgalloc.h>
#include <asm/processor.h>
#include <asm/ptrace.h>
#include <asm/cpu.h>
#include <asm/time.h>
#include <linux/err.h>

/*
 * Anomaly notes:
 * 05000120 - we always define corelock as 32-bit integer in L2
 */
struct corelock_slot corelock __attribute__ ((__section__(".l2.bss")));

#ifdef CONFIG_ICACHE_FLUSH_L1
unsigned long blackfin_iflush_l1_entry[NR_CPUS];
#endif

struct blackfin_initial_pda __cpuinitdata initial_pda_coreb;

#define BFIN_IPI_TIMER	      0
#define BFIN_IPI_RESCHEDULE   1
#define BFIN_IPI_CALL_FUNC    2
#define BFIN_IPI_CPU_STOP     3

struct blackfin_flush_data {
	unsigned long start;
	unsigned long end;
};

void *secondary_stack;


struct smp_call_struct {
	void (*func)(void *info);
	void *info;
	int wait;
	cpumask_t *waitmask;
};

static struct blackfin_flush_data smp_flush_data;

static DEFINE_SPINLOCK(stop_lock);

struct ipi_message {
	unsigned long type;
	struct smp_call_struct call_struct;
};

/* A magic number - stress test shows this is safe for common cases */
#define BFIN_IPI_MSGQ_LEN 5

/* Simple FIFO buffer, overflow leads to panic */
struct ipi_message_queue {
	spinlock_t lock;
	unsigned long count;
	unsigned long head; /* head of the queue */
	struct ipi_message ipi_message[BFIN_IPI_MSGQ_LEN];
};

static DEFINE_PER_CPU(struct ipi_message_queue, ipi_msg_queue);

static void ipi_cpu_stop(unsigned int cpu)
{
	spin_lock(&stop_lock);
	printk(KERN_CRIT "CPU%u: stopping\n", cpu);
	dump_stack();
	spin_unlock(&stop_lock);

	set_cpu_online(cpu, false);

	local_irq_disable();

	while (1)
		SSYNC();
}

static void ipi_flush_icache(void *info)
{
	struct blackfin_flush_data *fdata = info;

	/* Invalidate the memory holding the bounds of the flushed region. */
	blackfin_dcache_invalidate_range((unsigned long)fdata,
					 (unsigned long)fdata + sizeof(*fdata));

	/* Make sure all write buffers in the data side of the core
	 * are flushed before trying to invalidate the icache.  This
	 * needs to be after the data flush and before the icache
	 * flush so that the SSYNC does the right thing in preventing
	 * the instruction prefetcher from hitting things in cached
	 * memory at the wrong time -- it runs much further ahead than
	 * the pipeline.
	 */
	SSYNC();

	/* ipi_flaush_icache is invoked by generic flush_icache_range,
	 * so call blackfin arch icache flush directly here.
	 */
	blackfin_icache_flush_range(fdata->start, fdata->end);
}

static void ipi_call_function(unsigned int cpu, struct ipi_message *msg)
{
	int wait;
	void (*func)(void *info);
	void *info;
	func = msg->call_struct.func;
	info = msg->call_struct.info;
	wait = msg->call_struct.wait;
	func(info);
	if (wait) {
#ifdef __ARCH_SYNC_CORE_DCACHE
		/*
		 * 'wait' usually means synchronization between CPUs.
		 * Invalidate D cache in case shared data was changed
		 * by func() to ensure cache coherence.
		 */
		resync_core_dcache();
#endif
		cpumask_clear_cpu(cpu, msg->call_struct.waitmask);
	}
}

/* Use IRQ_SUPPLE_0 to request reschedule.
 * When returning from interrupt to user space,
 * there is chance to reschedule */
static irqreturn_t ipi_handler_int0(int irq, void *dev_instance)
{
	unsigned int cpu = smp_processor_id();

	platform_clear_ipi(cpu, IRQ_SUPPLE_0);
	return IRQ_HANDLED;
}

DECLARE_PER_CPU(struct clock_event_device, coretmr_events);
void ipi_timer(void)
{
	int cpu = smp_processor_id();
	struct clock_event_device *evt = &per_cpu(coretmr_events, cpu);
	evt->event_handler(evt);
}

static irqreturn_t ipi_handler_int1(int irq, void *dev_instance)
{
	struct ipi_message *msg;
	struct ipi_message_queue *msg_queue;
	unsigned int cpu = smp_processor_id();
	unsigned long flags;

	platform_clear_ipi(cpu, IRQ_SUPPLE_1);

	msg_queue = &__get_cpu_var(ipi_msg_queue);

	spin_lock_irqsave(&msg_queue->lock, flags);

	while (msg_queue->count) {
		msg = &msg_queue->ipi_message[msg_queue->head];
		switch (msg->type) {
		case BFIN_IPI_TIMER:
			ipi_timer();
			break;
		case BFIN_IPI_RESCHEDULE:
			scheduler_ipi();
			break;
		case BFIN_IPI_CALL_FUNC:
			ipi_call_function(cpu, msg);
			break;
		case BFIN_IPI_CPU_STOP:
			ipi_cpu_stop(cpu);
			break;
		default:
			printk(KERN_CRIT "CPU%u: Unknown IPI message 0x%lx\n",
			       cpu, msg->type);
			break;
		}
		msg_queue->head++;
		msg_queue->head %= BFIN_IPI_MSGQ_LEN;
		msg_queue->count--;
	}
	spin_unlock_irqrestore(&msg_queue->lock, flags);
	return IRQ_HANDLED;
}

static void ipi_queue_init(void)
{
	unsigned int cpu;
	struct ipi_message_queue *msg_queue;
	for_each_possible_cpu(cpu) {
		msg_queue = &per_cpu(ipi_msg_queue, cpu);
		spin_lock_init(&msg_queue->lock);
		msg_queue->count = 0;
		msg_queue->head = 0;
	}
}

static inline void smp_send_message(cpumask_t callmap, unsigned long type,
					void (*func) (void *info), void *info, int wait)
{
	unsigned int cpu;
	struct ipi_message_queue *msg_queue;
	struct ipi_message *msg;
	unsigned long flags, next_msg;
	cpumask_t waitmask; /* waitmask is shared by all cpus */

	cpumask_copy(&waitmask, &callmap);
	for_each_cpu(cpu, &callmap) {
		msg_queue = &per_cpu(ipi_msg_queue, cpu);
		spin_lock_irqsave(&msg_queue->lock, flags);
		if (msg_queue->count < BFIN_IPI_MSGQ_LEN) {
			next_msg = (msg_queue->head + msg_queue->count)
					% BFIN_IPI_MSGQ_LEN;
			msg = &msg_queue->ipi_message[next_msg];
			msg->type = type;
			if (type == BFIN_IPI_CALL_FUNC) {
				msg->call_struct.func = func;
				msg->call_struct.info = info;
				msg->call_struct.wait = wait;
				msg->call_struct.waitmask = &waitmask;
			}
			msg_queue->count++;
		} else
			panic("IPI message queue overflow\n");
		spin_unlock_irqrestore(&msg_queue->lock, flags);
		platform_send_ipi_cpu(cpu, IRQ_SUPPLE_1);
	}

	if (wait) {
		while (!cpumask_empty(&waitmask))
			blackfin_dcache_invalidate_range(
				(unsigned long)(&waitmask),
				(unsigned long)(&waitmask));
#ifdef __ARCH_SYNC_CORE_DCACHE
		/*
		 * Invalidate D cache in case shared data was changed by
		 * other processors to ensure cache coherence.
		 */
		resync_core_dcache();
#endif
	}
}

int smp_call_function(void (*func)(void *info), void *info, int wait)
{
	cpumask_t callmap;

	preempt_disable();
	cpumask_copy(&callmap, cpu_online_mask);
	cpumask_clear_cpu(smp_processor_id(), &callmap);
	if (!cpumask_empty(&callmap))
		smp_send_message(callmap, BFIN_IPI_CALL_FUNC, func, info, wait);

	preempt_enable();

	return 0;
}
EXPORT_SYMBOL_GPL(smp_call_function);

int smp_call_function_single(int cpuid, void (*func) (void *info), void *info,
				int wait)
{
	unsigned int cpu = cpuid;
	cpumask_t callmap;

	if (cpu_is_offline(cpu))
		return 0;
	cpumask_clear(&callmap);
	cpumask_set_cpu(cpu, &callmap);

	smp_send_message(callmap, BFIN_IPI_CALL_FUNC, func, info, wait);

	return 0;
}
EXPORT_SYMBOL_GPL(smp_call_function_single);

void smp_send_reschedule(int cpu)
{
	cpumask_t callmap;
	/* simply trigger an ipi */
<<<<<<< HEAD
	if (cpu_is_offline(cpu))
		return;
=======
>>>>>>> dcd6c922

	cpumask_clear(&callmap);
	cpumask_set_cpu(cpu, &callmap);

	smp_send_message(callmap, BFIN_IPI_RESCHEDULE, NULL, NULL, 0);

	return;
}

void smp_send_msg(const struct cpumask *mask, unsigned long type)
{
	smp_send_message(*mask, type, NULL, NULL, 0);
}

void smp_timer_broadcast(const struct cpumask *mask)
{
	smp_send_msg(mask, BFIN_IPI_TIMER);
}

void smp_send_stop(void)
{
	cpumask_t callmap;

	preempt_disable();
	cpumask_copy(&callmap, cpu_online_mask);
	cpumask_clear_cpu(smp_processor_id(), &callmap);
	if (!cpumask_empty(&callmap))
		smp_send_message(callmap, BFIN_IPI_CPU_STOP, NULL, NULL, 0);

	preempt_enable();

	return;
}

int __cpuinit __cpu_up(unsigned int cpu)
{
	int ret;
	struct blackfin_cpudata *ci = &per_cpu(cpu_data, cpu);
	struct task_struct *idle = ci->idle;

	if (idle) {
		free_task(idle);
		idle = NULL;
	}

	if (!idle) {
		idle = fork_idle(cpu);
		if (IS_ERR(idle)) {
			printk(KERN_ERR "CPU%u: fork() failed\n", cpu);
			return PTR_ERR(idle);
		}
		ci->idle = idle;
	} else {
		init_idle(idle, cpu);
	}
	secondary_stack = task_stack_page(idle) + THREAD_SIZE;

	ret = platform_boot_secondary(cpu, idle);

	secondary_stack = NULL;

	return ret;
}

static void __cpuinit setup_secondary(unsigned int cpu)
{
	unsigned long ilat;

	bfin_write_IMASK(0);
	CSYNC();
	ilat = bfin_read_ILAT();
	CSYNC();
	bfin_write_ILAT(ilat);
	CSYNC();

	/* Enable interrupt levels IVG7-15. IARs have been already
	 * programmed by the boot CPU.  */
	bfin_irq_flags |= IMASK_IVG15 |
	    IMASK_IVG14 | IMASK_IVG13 | IMASK_IVG12 | IMASK_IVG11 |
	    IMASK_IVG10 | IMASK_IVG9 | IMASK_IVG8 | IMASK_IVG7 | IMASK_IVGHW;
}

void __cpuinit secondary_start_kernel(void)
{
	unsigned int cpu = smp_processor_id();
	struct mm_struct *mm = &init_mm;

	if (_bfin_swrst & SWRST_DBL_FAULT_B) {
		printk(KERN_EMERG "CoreB Recovering from DOUBLE FAULT event\n");
#ifdef CONFIG_DEBUG_DOUBLEFAULT
		printk(KERN_EMERG " While handling exception (EXCAUSE = %#x) at %pF\n",
			initial_pda_coreb.seqstat_doublefault & SEQSTAT_EXCAUSE,
			initial_pda_coreb.retx_doublefault);
		printk(KERN_NOTICE "   DCPLB_FAULT_ADDR: %pF\n",
			initial_pda_coreb.dcplb_doublefault_addr);
		printk(KERN_NOTICE "   ICPLB_FAULT_ADDR: %pF\n",
			initial_pda_coreb.icplb_doublefault_addr);
#endif
		printk(KERN_NOTICE " The instruction at %pF caused a double exception\n",
			initial_pda_coreb.retx);
	}

	/*
	 * We want the D-cache to be enabled early, in case the atomic
	 * support code emulates cache coherence (see
	 * __ARCH_SYNC_CORE_DCACHE).
	 */
	init_exception_vectors();

	local_irq_disable();

	/* Attach the new idle task to the global mm. */
	atomic_inc(&mm->mm_users);
	atomic_inc(&mm->mm_count);
	current->active_mm = mm;

	preempt_disable();

	setup_secondary(cpu);

	platform_secondary_init(cpu);

	/* setup local core timer */
	bfin_local_timer_setup();

	local_irq_enable();

	bfin_setup_caches(cpu);

	notify_cpu_starting(cpu);
	/*
	 * Calibrate loops per jiffy value.
	 * IRQs need to be enabled here - D-cache can be invalidated
	 * in timer irq handler, so core B can read correct jiffies.
	 */
	calibrate_delay();

	cpu_idle();
}

void __init smp_prepare_boot_cpu(void)
{
}

void __init smp_prepare_cpus(unsigned int max_cpus)
{
	platform_prepare_cpus(max_cpus);
	ipi_queue_init();
	platform_request_ipi(IRQ_SUPPLE_0, ipi_handler_int0);
	platform_request_ipi(IRQ_SUPPLE_1, ipi_handler_int1);
}

void __init smp_cpus_done(unsigned int max_cpus)
{
	unsigned long bogosum = 0;
	unsigned int cpu;

	for_each_online_cpu(cpu)
		bogosum += loops_per_jiffy;

	printk(KERN_INFO "SMP: Total of %d processors activated "
	       "(%lu.%02lu BogoMIPS).\n",
	       num_online_cpus(),
	       bogosum / (500000/HZ),
	       (bogosum / (5000/HZ)) % 100);
}

void smp_icache_flush_range_others(unsigned long start, unsigned long end)
{
	smp_flush_data.start = start;
	smp_flush_data.end = end;

	preempt_disable();
	if (smp_call_function(&ipi_flush_icache, &smp_flush_data, 1))
		printk(KERN_WARNING "SMP: failed to run I-cache flush request on other CPUs\n");
	preempt_enable();
}
EXPORT_SYMBOL_GPL(smp_icache_flush_range_others);

#ifdef __ARCH_SYNC_CORE_ICACHE
unsigned long icache_invld_count[NR_CPUS];
void resync_core_icache(void)
{
	unsigned int cpu = get_cpu();
	blackfin_invalidate_entire_icache();
	icache_invld_count[cpu]++;
	put_cpu();
}
EXPORT_SYMBOL(resync_core_icache);
#endif

#ifdef __ARCH_SYNC_CORE_DCACHE
unsigned long dcache_invld_count[NR_CPUS];
unsigned long barrier_mask __attribute__ ((__section__(".l2.bss")));

void resync_core_dcache(void)
{
	unsigned int cpu = get_cpu();
	blackfin_invalidate_entire_dcache();
	dcache_invld_count[cpu]++;
	put_cpu();
}
EXPORT_SYMBOL(resync_core_dcache);
#endif

#ifdef CONFIG_HOTPLUG_CPU
int __cpuexit __cpu_disable(void)
{
	unsigned int cpu = smp_processor_id();

	if (cpu == 0)
		return -EPERM;

	set_cpu_online(cpu, false);
	return 0;
}

static DECLARE_COMPLETION(cpu_killed);

int __cpuexit __cpu_die(unsigned int cpu)
{
	return wait_for_completion_timeout(&cpu_killed, 5000);
}

void cpu_die(void)
{
	complete(&cpu_killed);

	atomic_dec(&init_mm.mm_users);
	atomic_dec(&init_mm.mm_count);

	local_irq_disable();
	platform_cpu_die();
}
#endif<|MERGE_RESOLUTION|>--- conflicted
+++ resolved
@@ -306,11 +306,6 @@
 {
 	cpumask_t callmap;
 	/* simply trigger an ipi */
-<<<<<<< HEAD
-	if (cpu_is_offline(cpu))
-		return;
-=======
->>>>>>> dcd6c922
 
 	cpumask_clear(&callmap);
 	cpumask_set_cpu(cpu, &callmap);
