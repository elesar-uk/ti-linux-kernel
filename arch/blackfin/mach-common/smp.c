/*
 * IPI management based on arch/arm/kernel/smp.c (Copyright 2002 ARM Limited)
 *
 * Copyright 2007-2009 Analog Devices Inc.
 *                         Philippe Gerum <rpm@xenomai.org>
 *
 * Licensed under the GPL-2.
 */

#include <linux/module.h>
#include <linux/delay.h>
#include <linux/init.h>
#include <linux/spinlock.h>
#include <linux/sched.h>
#include <linux/interrupt.h>
#include <linux/cache.h>
#include <linux/profile.h>
#include <linux/errno.h>
#include <linux/mm.h>
#include <linux/cpu.h>
#include <linux/smp.h>
#include <linux/cpumask.h>
#include <linux/seq_file.h>
#include <linux/irq.h>
#include <linux/slab.h>
#include <asm/atomic.h>
#include <asm/cacheflush.h>
#include <asm/mmu_context.h>
#include <asm/pgtable.h>
#include <asm/pgalloc.h>
#include <asm/processor.h>
#include <asm/ptrace.h>
#include <asm/cpu.h>
#include <asm/time.h>
#include <linux/err.h>

/*
 * Anomaly notes:
 * 05000120 - we always define corelock as 32-bit integer in L2
 */
struct corelock_slot corelock __attribute__ ((__section__(".l2.bss")));

#ifdef CONFIG_ICACHE_FLUSH_L1
unsigned long blackfin_iflush_l1_entry[NR_CPUS];
#endif

void __cpuinitdata *init_retx_coreb, *init_saved_retx_coreb,
	*init_saved_seqstat_coreb, *init_saved_icplb_fault_addr_coreb,
	*init_saved_dcplb_fault_addr_coreb;

#define BFIN_IPI_RESCHEDULE   0
#define BFIN_IPI_CALL_FUNC    1
#define BFIN_IPI_CPU_STOP     2

struct blackfin_flush_data {
	unsigned long start;
	unsigned long end;
};

void *secondary_stack;


struct smp_call_struct {
	void (*func)(void *info);
	void *info;
	int wait;
	cpumask_t *waitmask;
};

static struct blackfin_flush_data smp_flush_data;

static DEFINE_SPINLOCK(stop_lock);

struct ipi_message {
	unsigned long type;
	struct smp_call_struct call_struct;
};

/* A magic number - stress test shows this is safe for common cases */
#define BFIN_IPI_MSGQ_LEN 5

/* Simple FIFO buffer, overflow leads to panic */
struct ipi_message_queue {
	spinlock_t lock;
	unsigned long count;
	unsigned long head; /* head of the queue */
	struct ipi_message ipi_message[BFIN_IPI_MSGQ_LEN];
};

static DEFINE_PER_CPU(struct ipi_message_queue, ipi_msg_queue);

static void ipi_cpu_stop(unsigned int cpu)
{
	spin_lock(&stop_lock);
	printk(KERN_CRIT "CPU%u: stopping\n", cpu);
	dump_stack();
	spin_unlock(&stop_lock);

	cpu_clear(cpu, cpu_online_map);

	local_irq_disable();

	while (1)
		SSYNC();
}

static void ipi_flush_icache(void *info)
{
	struct blackfin_flush_data *fdata = info;

	/* Invalidate the memory holding the bounds of the flushed region. */
	blackfin_dcache_invalidate_range((unsigned long)fdata,
					 (unsigned long)fdata + sizeof(*fdata));

	/* Make sure all write buffers in the data side of the core
	 * are flushed before trying to invalidate the icache.  This
	 * needs to be after the data flush and before the icache
	 * flush so that the SSYNC does the right thing in preventing
	 * the instruction prefetcher from hitting things in cached
	 * memory at the wrong time -- it runs much further ahead than
	 * the pipeline.
	 */
	SSYNC();

	/* ipi_flaush_icache is invoked by generic flush_icache_range,
	 * so call blackfin arch icache flush directly here.
	 */
	blackfin_icache_flush_range(fdata->start, fdata->end);
}

static void ipi_call_function(unsigned int cpu, struct ipi_message *msg)
{
	int wait;
	void (*func)(void *info);
	void *info;
	func = msg->call_struct.func;
	info = msg->call_struct.info;
	wait = msg->call_struct.wait;
	func(info);
	if (wait) {
#ifdef __ARCH_SYNC_CORE_DCACHE
		/*
		 * 'wait' usually means synchronization between CPUs.
		 * Invalidate D cache in case shared data was changed
		 * by func() to ensure cache coherence.
		 */
		resync_core_dcache();
#endif
		cpu_clear(cpu, *msg->call_struct.waitmask);
	}
}

/* Use IRQ_SUPPLE_0 to request reschedule.
 * When returning from interrupt to user space,
 * there is chance to reschedule */
static irqreturn_t ipi_handler_int0(int irq, void *dev_instance)
{
	unsigned int cpu = smp_processor_id();

	platform_clear_ipi(cpu, IRQ_SUPPLE_0);
	return IRQ_HANDLED;
}

static irqreturn_t ipi_handler_int1(int irq, void *dev_instance)
{
	struct ipi_message *msg;
	struct ipi_message_queue *msg_queue;
	unsigned int cpu = smp_processor_id();
	unsigned long flags;

	platform_clear_ipi(cpu, IRQ_SUPPLE_1);

	msg_queue = &__get_cpu_var(ipi_msg_queue);

	spin_lock_irqsave(&msg_queue->lock, flags);

	while (msg_queue->count) {
		msg = &msg_queue->ipi_message[msg_queue->head];
		switch (msg->type) {
		case BFIN_IPI_CALL_FUNC:
			spin_unlock_irqrestore(&msg_queue->lock, flags);
			ipi_call_function(cpu, msg);
			spin_lock_irqsave(&msg_queue->lock, flags);
			break;
		case BFIN_IPI_CPU_STOP:
			spin_unlock_irqrestore(&msg_queue->lock, flags);
			ipi_cpu_stop(cpu);
			spin_lock_irqsave(&msg_queue->lock, flags);
			break;
		default:
			printk(KERN_CRIT "CPU%u: Unknown IPI message 0x%lx\n",
			       cpu, msg->type);
			break;
		}
		msg_queue->head++;
		msg_queue->head %= BFIN_IPI_MSGQ_LEN;
		msg_queue->count--;
	}
	spin_unlock_irqrestore(&msg_queue->lock, flags);
	return IRQ_HANDLED;
}

static void ipi_queue_init(void)
{
	unsigned int cpu;
	struct ipi_message_queue *msg_queue;
	for_each_possible_cpu(cpu) {
		msg_queue = &per_cpu(ipi_msg_queue, cpu);
		spin_lock_init(&msg_queue->lock);
		msg_queue->count = 0;
		msg_queue->head = 0;
	}
}

static inline void smp_send_message(cpumask_t callmap, unsigned long type,
					void (*func) (void *info), void *info, int wait)
{
	unsigned int cpu;
	struct ipi_message_queue *msg_queue;
	struct ipi_message *msg;
	unsigned long flags, next_msg;
	cpumask_t waitmask = callmap; /* waitmask is shared by all cpus */

	for_each_cpu_mask(cpu, callmap) {
		msg_queue = &per_cpu(ipi_msg_queue, cpu);
		spin_lock_irqsave(&msg_queue->lock, flags);
		if (msg_queue->count < BFIN_IPI_MSGQ_LEN) {
			next_msg = (msg_queue->head + msg_queue->count)
					% BFIN_IPI_MSGQ_LEN;
			msg = &msg_queue->ipi_message[next_msg];
			msg->type = type;
			if (type == BFIN_IPI_CALL_FUNC) {
				msg->call_struct.func = func;
				msg->call_struct.info = info;
				msg->call_struct.wait = wait;
				msg->call_struct.waitmask = &waitmask;
			}
			msg_queue->count++;
		} else
			panic("IPI message queue overflow\n");
		spin_unlock_irqrestore(&msg_queue->lock, flags);
		platform_send_ipi_cpu(cpu, IRQ_SUPPLE_1);
	}

	if (wait) {
		while (!cpus_empty(waitmask))
			blackfin_dcache_invalidate_range(
				(unsigned long)(&waitmask),
				(unsigned long)(&waitmask));
#ifdef __ARCH_SYNC_CORE_DCACHE
		/*
		 * Invalidate D cache in case shared data was changed by
		 * other processors to ensure cache coherence.
		 */
		resync_core_dcache();
#endif
	}
}

int smp_call_function(void (*func)(void *info), void *info, int wait)
{
	cpumask_t callmap;

<<<<<<< HEAD
	callmap = cpu_online_map;
	cpu_clear(smp_processor_id(), callmap);
	if (cpus_empty(callmap))
		return 0;

	smp_send_message(callmap, BFIN_IPI_CALL_FUNC, func, info, wait);
=======
	preempt_disable();
	callmap = cpu_online_map;
	cpu_clear(smp_processor_id(), callmap);
	if (!cpus_empty(callmap))
		smp_send_message(callmap, BFIN_IPI_CALL_FUNC, func, info, wait);

	preempt_enable();
>>>>>>> 105e53f8

	return 0;
}
EXPORT_SYMBOL_GPL(smp_call_function);

int smp_call_function_single(int cpuid, void (*func) (void *info), void *info,
				int wait)
{
	unsigned int cpu = cpuid;
	cpumask_t callmap;

	if (cpu_is_offline(cpu))
		return 0;
	cpus_clear(callmap);
	cpu_set(cpu, callmap);

	smp_send_message(callmap, BFIN_IPI_CALL_FUNC, func, info, wait);

	return 0;
}
EXPORT_SYMBOL_GPL(smp_call_function_single);

void smp_send_reschedule(int cpu)
{
	/* simply trigger an ipi */
	if (cpu_is_offline(cpu))
		return;
	platform_send_ipi_cpu(cpu, IRQ_SUPPLE_0);

	return;
}

void smp_send_stop(void)
{
	cpumask_t callmap;

	preempt_disable();
	callmap = cpu_online_map;
	cpu_clear(smp_processor_id(), callmap);
	if (!cpus_empty(callmap))
		smp_send_message(callmap, BFIN_IPI_CPU_STOP, NULL, NULL, 0);

<<<<<<< HEAD
	smp_send_message(callmap, BFIN_IPI_CPU_STOP, NULL, NULL, 0);
=======
	preempt_enable();
>>>>>>> 105e53f8

	return;
}

int __cpuinit __cpu_up(unsigned int cpu)
{
	int ret;
	static struct task_struct *idle;

	if (idle)
		free_task(idle);

	idle = fork_idle(cpu);
	if (IS_ERR(idle)) {
		printk(KERN_ERR "CPU%u: fork() failed\n", cpu);
		return PTR_ERR(idle);
	}

	secondary_stack = task_stack_page(idle) + THREAD_SIZE;

	ret = platform_boot_secondary(cpu, idle);

	secondary_stack = NULL;

	return ret;
}

static void __cpuinit setup_secondary(unsigned int cpu)
{
	unsigned long ilat;

	bfin_write_IMASK(0);
	CSYNC();
	ilat = bfin_read_ILAT();
	CSYNC();
	bfin_write_ILAT(ilat);
	CSYNC();

	/* Enable interrupt levels IVG7-15. IARs have been already
	 * programmed by the boot CPU.  */
	bfin_irq_flags |= IMASK_IVG15 |
	    IMASK_IVG14 | IMASK_IVG13 | IMASK_IVG12 | IMASK_IVG11 |
	    IMASK_IVG10 | IMASK_IVG9 | IMASK_IVG8 | IMASK_IVG7 | IMASK_IVGHW;
}

void __cpuinit secondary_start_kernel(void)
{
	unsigned int cpu = smp_processor_id();
	struct mm_struct *mm = &init_mm;

	if (_bfin_swrst & SWRST_DBL_FAULT_B) {
		printk(KERN_EMERG "CoreB Recovering from DOUBLE FAULT event\n");
#ifdef CONFIG_DEBUG_DOUBLEFAULT
		printk(KERN_EMERG " While handling exception (EXCAUSE = 0x%x) at %pF\n",
			(int)init_saved_seqstat_coreb & SEQSTAT_EXCAUSE, init_saved_retx_coreb);
		printk(KERN_NOTICE "   DCPLB_FAULT_ADDR: %pF\n", init_saved_dcplb_fault_addr_coreb);
		printk(KERN_NOTICE "   ICPLB_FAULT_ADDR: %pF\n", init_saved_icplb_fault_addr_coreb);
#endif
		printk(KERN_NOTICE " The instruction at %pF caused a double exception\n",
			init_retx_coreb);
	}

	/*
	 * We want the D-cache to be enabled early, in case the atomic
	 * support code emulates cache coherence (see
	 * __ARCH_SYNC_CORE_DCACHE).
	 */
	init_exception_vectors();

	local_irq_disable();

	/* Attach the new idle task to the global mm. */
	atomic_inc(&mm->mm_users);
	atomic_inc(&mm->mm_count);
	current->active_mm = mm;

	preempt_disable();

	setup_secondary(cpu);

	platform_secondary_init(cpu);

	/* setup local core timer */
	bfin_local_timer_setup();

	local_irq_enable();

	bfin_setup_caches(cpu);

	/*
	 * Calibrate loops per jiffy value.
	 * IRQs need to be enabled here - D-cache can be invalidated
	 * in timer irq handler, so core B can read correct jiffies.
	 */
	calibrate_delay();

	cpu_idle();
}

void __init smp_prepare_boot_cpu(void)
{
}

void __init smp_prepare_cpus(unsigned int max_cpus)
{
	platform_prepare_cpus(max_cpus);
	ipi_queue_init();
	platform_request_ipi(IRQ_SUPPLE_0, ipi_handler_int0);
	platform_request_ipi(IRQ_SUPPLE_1, ipi_handler_int1);
}

void __init smp_cpus_done(unsigned int max_cpus)
{
	unsigned long bogosum = 0;
	unsigned int cpu;

	for_each_online_cpu(cpu)
		bogosum += loops_per_jiffy;

	printk(KERN_INFO "SMP: Total of %d processors activated "
	       "(%lu.%02lu BogoMIPS).\n",
	       num_online_cpus(),
	       bogosum / (500000/HZ),
	       (bogosum / (5000/HZ)) % 100);
}

void smp_icache_flush_range_others(unsigned long start, unsigned long end)
{
	smp_flush_data.start = start;
	smp_flush_data.end = end;

	if (smp_call_function(&ipi_flush_icache, &smp_flush_data, 0))
		printk(KERN_WARNING "SMP: failed to run I-cache flush request on other CPUs\n");
}
EXPORT_SYMBOL_GPL(smp_icache_flush_range_others);

#ifdef __ARCH_SYNC_CORE_ICACHE
unsigned long icache_invld_count[NR_CPUS];
void resync_core_icache(void)
{
	unsigned int cpu = get_cpu();
	blackfin_invalidate_entire_icache();
	icache_invld_count[cpu]++;
	put_cpu();
}
EXPORT_SYMBOL(resync_core_icache);
#endif

#ifdef __ARCH_SYNC_CORE_DCACHE
unsigned long dcache_invld_count[NR_CPUS];
unsigned long barrier_mask __attribute__ ((__section__(".l2.bss")));

void resync_core_dcache(void)
{
	unsigned int cpu = get_cpu();
	blackfin_invalidate_entire_dcache();
	dcache_invld_count[cpu]++;
	put_cpu();
}
EXPORT_SYMBOL(resync_core_dcache);
#endif

#ifdef CONFIG_HOTPLUG_CPU
int __cpuexit __cpu_disable(void)
{
	unsigned int cpu = smp_processor_id();

	if (cpu == 0)
		return -EPERM;

	set_cpu_online(cpu, false);
	return 0;
}

static DECLARE_COMPLETION(cpu_killed);

int __cpuexit __cpu_die(unsigned int cpu)
{
	return wait_for_completion_timeout(&cpu_killed, 5000);
}

void cpu_die(void)
{
	complete(&cpu_killed);

	atomic_dec(&init_mm.mm_users);
	atomic_dec(&init_mm.mm_count);

	local_irq_disable();
	platform_cpu_die();
}
#endif<|MERGE_RESOLUTION|>--- conflicted
+++ resolved
@@ -261,14 +261,6 @@
 {
 	cpumask_t callmap;
 
-<<<<<<< HEAD
-	callmap = cpu_online_map;
-	cpu_clear(smp_processor_id(), callmap);
-	if (cpus_empty(callmap))
-		return 0;
-
-	smp_send_message(callmap, BFIN_IPI_CALL_FUNC, func, info, wait);
-=======
 	preempt_disable();
 	callmap = cpu_online_map;
 	cpu_clear(smp_processor_id(), callmap);
@@ -276,7 +268,6 @@
 		smp_send_message(callmap, BFIN_IPI_CALL_FUNC, func, info, wait);
 
 	preempt_enable();
->>>>>>> 105e53f8
 
 	return 0;
 }
@@ -319,11 +310,7 @@
 	if (!cpus_empty(callmap))
 		smp_send_message(callmap, BFIN_IPI_CPU_STOP, NULL, NULL, 0);
 
-<<<<<<< HEAD
-	smp_send_message(callmap, BFIN_IPI_CPU_STOP, NULL, NULL, 0);
-=======
 	preempt_enable();
->>>>>>> 105e53f8
 
 	return;
 }
