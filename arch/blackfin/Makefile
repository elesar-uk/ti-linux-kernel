--- conflicted
+++ resolved
@@ -19,11 +19,7 @@
 endif
 KBUILD_AFLAGS           += $(call cc-option,-mno-fdpic)
 KBUILD_CFLAGS_MODULE    += -mlong-calls
-<<<<<<< HEAD
-KBUILD_LDFLAGS_MODULE   += -m elf32bfin
-=======
 LDFLAGS                 += -m elf32bfin
->>>>>>> 3cbea436
 KALLSYMS         += --symbol-prefix=_
 
 KBUILD_DEFCONFIG := BF537-STAMP_defconfig
