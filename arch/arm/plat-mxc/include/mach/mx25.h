#ifndef __MACH_MX25_H__
#define __MACH_MX25_H__

#define MX25_AIPS1_BASE_ADDR		0x43f00000
#define MX25_AIPS1_BASE_ADDR_VIRT	0xfc000000
#define MX25_AIPS1_SIZE			SZ_1M
#define MX25_AIPS2_BASE_ADDR		0x53f00000
#define MX25_AIPS2_BASE_ADDR_VIRT	0xfc200000
#define MX25_AIPS2_SIZE			SZ_1M
#define MX25_AVIC_BASE_ADDR		0x68000000
#define MX25_AVIC_BASE_ADDR_VIRT	0xfc400000
#define MX25_AVIC_SIZE			SZ_1M

#define MX25_I2C1_BASE_ADDR		(MX25_AIPS1_BASE_ADDR + 0x80000)
#define MX25_I2C3_BASE_ADDR		(MX25_AIPS1_BASE_ADDR + 0x84000)
#define MX25_CAN1_BASE_ADDR		(MX25_AIPS1_BASE_ADDR + 0x88000)
#define MX25_CAN2_BASE_ADDR		(MX25_AIPS1_BASE_ADDR + 0x8c000)
#define MX25_I2C2_BASE_ADDR		(MX25_AIPS1_BASE_ADDR + 0x98000)
#define MX25_CSPI1_BASE_ADDR		(MX25_AIPS1_BASE_ADDR + 0xa4000)
#define MX25_IOMUXC_BASE_ADDR		(MX25_AIPS1_BASE_ADDR + 0xac000)

#define MX25_CRM_BASE_ADDR		(MX25_AIPS2_BASE_ADDR + 0x80000)
#define MX25_GPT1_BASE_ADDR		(MX25_AIPS2_BASE_ADDR + 0x90000)
#define MX25_WDOG_BASE_ADDR		(MX25_AIPS2_BASE_ADDR + 0xdc000)

#define MX25_GPIO1_BASE_ADDR_VIRT	(MX25_AIPS2_BASE_ADDR_VIRT + 0xcc000)
#define MX25_GPIO2_BASE_ADDR_VIRT	(MX25_AIPS2_BASE_ADDR_VIRT + 0xd0000)
#define MX25_GPIO3_BASE_ADDR_VIRT	(MX25_AIPS2_BASE_ADDR_VIRT + 0xa4000)
#define MX25_GPIO4_BASE_ADDR_VIRT	(MX25_AIPS2_BASE_ADDR_VIRT + 0x9c000)

#define MX25_IO_ADDRESS(x) (					\
	IMX_IO_ADDRESS(x, MX25_AIPS1) ?:			\
	IMX_IO_ADDRESS(x, MX25_AIPS2) ?:			\
	IMX_IO_ADDRESS(x, MX25_AVIC))

#define MX25_AIPS1_IO_ADDRESS(x) \
	(((x) - MX25_AIPS1_BASE_ADDR) + MX25_AIPS1_BASE_ADDR_VIRT)

#define MX25_UART1_BASE_ADDR		0x43f90000
#define MX25_UART2_BASE_ADDR		0x43f94000
#define MX25_AUDMUX_BASE_ADDR		0x43fb0000
#define MX25_UART3_BASE_ADDR		0x5000c000
#define MX25_UART4_BASE_ADDR		0x50008000
#define MX25_UART5_BASE_ADDR		0x5002c000

#define MX25_CSPI3_BASE_ADDR		0x50004000
#define MX25_CSPI2_BASE_ADDR		0x50010000
#define MX25_FEC_BASE_ADDR		0x50038000
#define MX25_SSI2_BASE_ADDR		0x50014000
#define MX25_SSI1_BASE_ADDR		0x50034000
#define MX25_NFC_BASE_ADDR		0xbb000000
#define MX25_DRYICE_BASE_ADDR		0x53ffc000
#define MX25_ESDHC1_BASE_ADDR		0x53fb4000
#define MX25_ESDHC2_BASE_ADDR		0x53fb8000
#define MX25_LCDC_BASE_ADDR		0x53fbc000
#define MX25_KPP_BASE_ADDR		0x43fa8000
<<<<<<< HEAD
=======
#define MX25_SDMA_BASE_ADDR		0x53fd4000
>>>>>>> 45f53cc9
#define MX25_OTG_BASE_ADDR		0x53ff4000
#define MX25_CSI_BASE_ADDR		0x53ff8000

#define MX25_INT_CSPI3		0
#define MX25_INT_I2C1		3
#define MX25_INT_I2C2		4
#define MX25_INT_UART4		5
<<<<<<< HEAD
=======
#define MX25_INT_ESDHC2		8
#define MX25_INT_ESDHC1		9
>>>>>>> 45f53cc9
#define MX25_INT_I2C3		10
#define MX25_INT_SSI2		11
#define MX25_INT_SSI1		12
#define MX25_INT_CSPI2		13
#define MX25_INT_CSPI1		14
#define MX25_INT_CSI		17
#define MX25_INT_UART3		18
#define MX25_INT_KPP		24
#define MX25_INT_DRYICE		25
#define MX25_INT_UART2		32
<<<<<<< HEAD
#define MX25_INT_NANDFC		33
=======
#define MX25_INT_NFC		33
#define MX25_INT_SDMA		34
>>>>>>> 45f53cc9
#define MX25_INT_LCDC		39
#define MX25_INT_UART5		40
#define MX25_INT_CAN1		43
#define MX25_INT_CAN2		44
#define MX25_INT_UART1		45
#define MX25_INT_FEC		57
<<<<<<< HEAD
=======

#define MX25_DMA_REQ_SSI2_RX1	22
#define MX25_DMA_REQ_SSI2_TX1	23
#define MX25_DMA_REQ_SSI2_RX0	24
#define MX25_DMA_REQ_SSI2_TX0	25
#define MX25_DMA_REQ_SSI1_RX1	26
#define MX25_DMA_REQ_SSI1_TX1	27
#define MX25_DMA_REQ_SSI1_RX0	28
#define MX25_DMA_REQ_SSI1_TX0	29
>>>>>>> 45f53cc9

#endif /* ifndef __MACH_MX25_H__ */<|MERGE_RESOLUTION|>--- conflicted
+++ resolved
@@ -54,10 +54,7 @@
 #define MX25_ESDHC2_BASE_ADDR		0x53fb8000
 #define MX25_LCDC_BASE_ADDR		0x53fbc000
 #define MX25_KPP_BASE_ADDR		0x43fa8000
-<<<<<<< HEAD
-=======
 #define MX25_SDMA_BASE_ADDR		0x53fd4000
->>>>>>> 45f53cc9
 #define MX25_OTG_BASE_ADDR		0x53ff4000
 #define MX25_CSI_BASE_ADDR		0x53ff8000
 
@@ -65,11 +62,8 @@
 #define MX25_INT_I2C1		3
 #define MX25_INT_I2C2		4
 #define MX25_INT_UART4		5
-<<<<<<< HEAD
-=======
 #define MX25_INT_ESDHC2		8
 #define MX25_INT_ESDHC1		9
->>>>>>> 45f53cc9
 #define MX25_INT_I2C3		10
 #define MX25_INT_SSI2		11
 #define MX25_INT_SSI1		12
@@ -80,20 +74,14 @@
 #define MX25_INT_KPP		24
 #define MX25_INT_DRYICE		25
 #define MX25_INT_UART2		32
-<<<<<<< HEAD
-#define MX25_INT_NANDFC		33
-=======
 #define MX25_INT_NFC		33
 #define MX25_INT_SDMA		34
->>>>>>> 45f53cc9
 #define MX25_INT_LCDC		39
 #define MX25_INT_UART5		40
 #define MX25_INT_CAN1		43
 #define MX25_INT_CAN2		44
 #define MX25_INT_UART1		45
 #define MX25_INT_FEC		57
-<<<<<<< HEAD
-=======
 
 #define MX25_DMA_REQ_SSI2_RX1	22
 #define MX25_DMA_REQ_SSI2_TX1	23
@@ -103,6 +91,5 @@
 #define MX25_DMA_REQ_SSI1_TX1	27
 #define MX25_DMA_REQ_SSI1_RX0	28
 #define MX25_DMA_REQ_SSI1_TX0	29
->>>>>>> 45f53cc9
 
 #endif /* ifndef __MACH_MX25_H__ */