/*
 * linux/arch/arm/mach-omap2/hsmmc.c
 *
 * Copyright (C) 2007-2008 Texas Instruments
 * Copyright (C) 2008 Nokia Corporation
 * Author: Texas Instruments
 *
 * This program is free software; you can redistribute it and/or modify
 * it under the terms of the GNU General Public License version 2 as
 * published by the Free Software Foundation.
 */
#include <linux/kernel.h>
#include <linux/slab.h>
#include <linux/string.h>
#include <linux/delay.h>
#include <linux/gpio.h>
#include <mach/hardware.h>
#include <plat/mmc.h>
#include <plat/omap-pm.h>
#include <plat/mux.h>
#include <plat/omap_device.h>

#include "mux.h"
#include "hsmmc.h"
#include "control.h"

#if defined(CONFIG_MMC_OMAP_HS) || defined(CONFIG_MMC_OMAP_HS_MODULE)

static u16 control_pbias_offset;
static u16 control_devconf1_offset;
static u16 control_mmc1;

#define HSMMC_NAME_LEN	9

#if defined(CONFIG_ARCH_OMAP3) && defined(CONFIG_PM)

static int hsmmc_get_context_loss(struct device *dev)
{
	return omap_pm_get_dev_context_loss_count(dev);
}

#else
#define hsmmc_get_context_loss NULL
#endif

static void omap_hsmmc1_before_set_reg(struct device *dev, int slot,
				  int power_on, int vdd)
{
	u32 reg, prog_io;
	struct omap_mmc_platform_data *mmc = dev->platform_data;

	if (mmc->slots[0].remux)
		mmc->slots[0].remux(dev, slot, power_on);

	/*
	 * Assume we power both OMAP VMMC1 (for CMD, CLK, DAT0..3) and the
	 * card with Vcc regulator (from twl4030 or whatever).  OMAP has both
	 * 1.8V and 3.0V modes, controlled by the PBIAS register.
	 *
	 * In 8-bit modes, OMAP VMMC1A (for DAT4..7) needs a supply, which
	 * is most naturally TWL VSIM; those pins also use PBIAS.
	 *
	 * FIXME handle VMMC1A as needed ...
	 */
	if (power_on) {
		if (cpu_is_omap2430()) {
			reg = omap_ctrl_readl(OMAP243X_CONTROL_DEVCONF1);
			if ((1 << vdd) >= MMC_VDD_30_31)
				reg |= OMAP243X_MMC1_ACTIVE_OVERWRITE;
			else
				reg &= ~OMAP243X_MMC1_ACTIVE_OVERWRITE;
			omap_ctrl_writel(reg, OMAP243X_CONTROL_DEVCONF1);
		}

		if (mmc->slots[0].internal_clock) {
			reg = omap_ctrl_readl(OMAP2_CONTROL_DEVCONF0);
			reg |= OMAP2_MMCSDIO1ADPCLKISEL;
			omap_ctrl_writel(reg, OMAP2_CONTROL_DEVCONF0);
		}

		reg = omap_ctrl_readl(control_pbias_offset);
		if (cpu_is_omap3630()) {
			/* Set MMC I/O to 52Mhz */
			prog_io = omap_ctrl_readl(OMAP343X_CONTROL_PROG_IO1);
			prog_io |= OMAP3630_PRG_SDMMC1_SPEEDCTRL;
			omap_ctrl_writel(prog_io, OMAP343X_CONTROL_PROG_IO1);
		} else {
			reg |= OMAP2_PBIASSPEEDCTRL0;
		}
		reg &= ~OMAP2_PBIASLITEPWRDNZ0;
		omap_ctrl_writel(reg, control_pbias_offset);
	} else {
		reg = omap_ctrl_readl(control_pbias_offset);
		reg &= ~OMAP2_PBIASLITEPWRDNZ0;
		omap_ctrl_writel(reg, control_pbias_offset);
	}
}

static void omap_hsmmc1_after_set_reg(struct device *dev, int slot,
				 int power_on, int vdd)
{
	u32 reg;

	/* 100ms delay required for PBIAS configuration */
	msleep(100);

	if (power_on) {
		reg = omap_ctrl_readl(control_pbias_offset);
		reg |= (OMAP2_PBIASLITEPWRDNZ0 | OMAP2_PBIASSPEEDCTRL0);
		if ((1 << vdd) <= MMC_VDD_165_195)
			reg &= ~OMAP2_PBIASLITEVMODE0;
		else
			reg |= OMAP2_PBIASLITEVMODE0;
		omap_ctrl_writel(reg, control_pbias_offset);
	} else {
		reg = omap_ctrl_readl(control_pbias_offset);
		reg |= (OMAP2_PBIASSPEEDCTRL0 | OMAP2_PBIASLITEPWRDNZ0 |
			OMAP2_PBIASLITEVMODE0);
		omap_ctrl_writel(reg, control_pbias_offset);
	}
}

static void omap4_hsmmc1_before_set_reg(struct device *dev, int slot,
				  int power_on, int vdd)
{
	u32 reg;

	/*
	 * Assume we power both OMAP VMMC1 (for CMD, CLK, DAT0..3) and the
	 * card with Vcc regulator (from twl4030 or whatever).  OMAP has both
	 * 1.8V and 3.0V modes, controlled by the PBIAS register.
	 */
	reg = omap4_ctrl_pad_readl(control_pbias_offset);
	reg &= ~(OMAP4_MMC1_PBIASLITE_PWRDNZ_MASK |
		OMAP4_MMC1_PWRDNZ_MASK |
		OMAP4_MMC1_PBIASLITE_VMODE_MASK);
	omap4_ctrl_pad_writel(reg, control_pbias_offset);
}

static void omap4_hsmmc1_after_set_reg(struct device *dev, int slot,
				 int power_on, int vdd)
{
	u32 reg;
	unsigned long timeout;

	if (power_on) {
		reg = omap4_ctrl_pad_readl(control_pbias_offset);
		reg |= OMAP4_MMC1_PBIASLITE_PWRDNZ_MASK;
		if ((1 << vdd) <= MMC_VDD_165_195)
			reg &= ~OMAP4_MMC1_PBIASLITE_VMODE_MASK;
		else
			reg |= OMAP4_MMC1_PBIASLITE_VMODE_MASK;
		reg |= (OMAP4_MMC1_PBIASLITE_PWRDNZ_MASK |
			OMAP4_MMC1_PWRDNZ_MASK);
		omap4_ctrl_pad_writel(reg, control_pbias_offset);

		timeout = jiffies + msecs_to_jiffies(5);
		do {
			reg = omap4_ctrl_pad_readl(control_pbias_offset);
			if (!(reg & OMAP4_MMC1_PBIASLITE_VMODE_ERROR_MASK))
				break;
			usleep_range(100, 200);
		} while (!time_after(jiffies, timeout));

		if (reg & OMAP4_MMC1_PBIASLITE_VMODE_ERROR_MASK) {
			pr_err("Pbias Voltage is not same as LDO\n");
			/* Caution : On VMODE_ERROR Power Down MMC IO */
			reg &= ~(OMAP4_MMC1_PWRDNZ_MASK);
			omap4_ctrl_pad_writel(reg, control_pbias_offset);
		}
	}
}

static void hsmmc2_select_input_clk_src(struct omap_mmc_platform_data *mmc)
{
	u32 reg;

	reg = omap_ctrl_readl(control_devconf1_offset);
	if (mmc->slots[0].internal_clock)
		reg |= OMAP2_MMCSDIO2ADPCLKISEL;
	else
		reg &= ~OMAP2_MMCSDIO2ADPCLKISEL;
	omap_ctrl_writel(reg, control_devconf1_offset);
}

static void hsmmc2_before_set_reg(struct device *dev, int slot,
				   int power_on, int vdd)
{
	struct omap_mmc_platform_data *mmc = dev->platform_data;

	if (mmc->slots[0].remux)
		mmc->slots[0].remux(dev, slot, power_on);

	if (power_on)
		hsmmc2_select_input_clk_src(mmc);
}

static int am35x_hsmmc2_set_power(struct device *dev, int slot,
				  int power_on, int vdd)
{
	struct omap_mmc_platform_data *mmc = dev->platform_data;

	if (power_on)
		hsmmc2_select_input_clk_src(mmc);

	return 0;
}

static int nop_mmc_set_power(struct device *dev, int slot, int power_on,
							int vdd)
{
	return 0;
}

static inline void omap_hsmmc_mux(struct omap_mmc_platform_data *mmc_controller,
			int controller_nr)
{
	if (gpio_is_valid(mmc_controller->slots[0].switch_pin) &&
		(mmc_controller->slots[0].switch_pin < OMAP_MAX_GPIO_LINES))
		omap_mux_init_gpio(mmc_controller->slots[0].switch_pin,
					OMAP_PIN_INPUT_PULLUP);
	if (gpio_is_valid(mmc_controller->slots[0].gpio_wp) &&
		(mmc_controller->slots[0].gpio_wp < OMAP_MAX_GPIO_LINES))
		omap_mux_init_gpio(mmc_controller->slots[0].gpio_wp,
					OMAP_PIN_INPUT_PULLUP);
	if (cpu_is_omap34xx()) {
		if (controller_nr == 0) {
			omap_mux_init_signal("sdmmc1_clk",
				OMAP_PIN_INPUT_PULLUP);
			omap_mux_init_signal("sdmmc1_cmd",
				OMAP_PIN_INPUT_PULLUP);
			omap_mux_init_signal("sdmmc1_dat0",
				OMAP_PIN_INPUT_PULLUP);
			if (mmc_controller->slots[0].caps &
				(MMC_CAP_4_BIT_DATA | MMC_CAP_8_BIT_DATA)) {
				omap_mux_init_signal("sdmmc1_dat1",
					OMAP_PIN_INPUT_PULLUP);
				omap_mux_init_signal("sdmmc1_dat2",
					OMAP_PIN_INPUT_PULLUP);
				omap_mux_init_signal("sdmmc1_dat3",
					OMAP_PIN_INPUT_PULLUP);
			}
			if (mmc_controller->slots[0].caps &
						MMC_CAP_8_BIT_DATA) {
				omap_mux_init_signal("sdmmc1_dat4",
					OMAP_PIN_INPUT_PULLUP);
				omap_mux_init_signal("sdmmc1_dat5",
					OMAP_PIN_INPUT_PULLUP);
				omap_mux_init_signal("sdmmc1_dat6",
					OMAP_PIN_INPUT_PULLUP);
				omap_mux_init_signal("sdmmc1_dat7",
					OMAP_PIN_INPUT_PULLUP);
			}
		}
		if (controller_nr == 1) {
			/* MMC2 */
			omap_mux_init_signal("sdmmc2_clk",
				OMAP_PIN_INPUT_PULLUP);
			omap_mux_init_signal("sdmmc2_cmd",
				OMAP_PIN_INPUT_PULLUP);
			omap_mux_init_signal("sdmmc2_dat0",
				OMAP_PIN_INPUT_PULLUP);

			/*
			 * For 8 wire configurations, Lines DAT4, 5, 6 and 7
			 * need to be muxed in the board-*.c files
			 */
			if (mmc_controller->slots[0].caps &
				(MMC_CAP_4_BIT_DATA | MMC_CAP_8_BIT_DATA)) {
				omap_mux_init_signal("sdmmc2_dat1",
					OMAP_PIN_INPUT_PULLUP);
				omap_mux_init_signal("sdmmc2_dat2",
					OMAP_PIN_INPUT_PULLUP);
				omap_mux_init_signal("sdmmc2_dat3",
					OMAP_PIN_INPUT_PULLUP);
			}
			if (mmc_controller->slots[0].caps &
							MMC_CAP_8_BIT_DATA) {
				omap_mux_init_signal("sdmmc2_dat4.sdmmc2_dat4",
					OMAP_PIN_INPUT_PULLUP);
				omap_mux_init_signal("sdmmc2_dat5.sdmmc2_dat5",
					OMAP_PIN_INPUT_PULLUP);
				omap_mux_init_signal("sdmmc2_dat6.sdmmc2_dat6",
					OMAP_PIN_INPUT_PULLUP);
				omap_mux_init_signal("sdmmc2_dat7.sdmmc2_dat7",
					OMAP_PIN_INPUT_PULLUP);
			}
		}

		/*
		 * For MMC3 the pins need to be muxed in the board-*.c files
		 */
	}
}

static int __init omap_hsmmc_pdata_init(struct omap2_hsmmc_info *c,
					struct omap_mmc_platform_data *mmc)
{
	char *hc_name;

	hc_name = kzalloc(sizeof(char) * (HSMMC_NAME_LEN + 1), GFP_KERNEL);
	if (!hc_name) {
		pr_err("Cannot allocate memory for controller slot name\n");
		kfree(hc_name);
		return -ENOMEM;
	}

	if (c->name)
		strncpy(hc_name, c->name, HSMMC_NAME_LEN);
	else
		snprintf(hc_name, (HSMMC_NAME_LEN + 1), "mmc%islot%i",
								c->mmc, 1);
	mmc->slots[0].name = hc_name;
	mmc->nr_slots = 1;
	mmc->slots[0].caps = c->caps;
	mmc->slots[0].pm_caps = c->pm_caps;
	mmc->slots[0].internal_clock = !c->ext_clock;
	mmc->dma_mask = 0xffffffff;
	if (cpu_is_omap44xx())
		mmc->reg_offset = OMAP4_MMC_REG_OFFSET;
	else
		mmc->reg_offset = 0;

	mmc->get_context_loss_count = hsmmc_get_context_loss;

	mmc->slots[0].switch_pin = c->gpio_cd;
	mmc->slots[0].gpio_wp = c->gpio_wp;

	mmc->slots[0].remux = c->remux;
	mmc->slots[0].init_card = c->init_card;

	if (c->cover_only)
		mmc->slots[0].cover = 1;

	if (c->nonremovable)
		mmc->slots[0].nonremovable = 1;

	if (c->power_saving)
		mmc->slots[0].power_saving = 1;

	if (c->no_off)
		mmc->slots[0].no_off = 1;

	if (c->no_off_init)
		mmc->slots[0].no_regulator_off_init = c->no_off_init;

	if (c->vcc_aux_disable_is_sleep)
		mmc->slots[0].vcc_aux_disable_is_sleep = 1;

	/*
	 * NOTE:  MMC slots should have a Vcc regulator set up.
	 * This may be from a TWL4030-family chip, another
	 * controllable regulator, or a fixed supply.
	 *
	 * temporary HACK: ocr_mask instead of fixed supply
	 */
	if (cpu_is_omap3505() || cpu_is_omap3517())
		mmc->slots[0].ocr_mask = MMC_VDD_165_195 |
					 MMC_VDD_26_27 |
					 MMC_VDD_27_28 |
					 MMC_VDD_29_30 |
					 MMC_VDD_30_31 |
					 MMC_VDD_31_32;
	else
		mmc->slots[0].ocr_mask = c->ocr_mask;

	if (!cpu_is_omap3517() && !cpu_is_omap3505())
		mmc->slots[0].features |= HSMMC_HAS_PBIAS;

	if (cpu_is_omap44xx() && (omap_rev() > OMAP4430_REV_ES1_0))
		mmc->slots[0].features |= HSMMC_HAS_UPDATED_RESET;

	switch (c->mmc) {
	case 1:
		if (mmc->slots[0].features & HSMMC_HAS_PBIAS) {
			/* on-chip level shifting via PBIAS0/PBIAS1 */
			if (cpu_is_omap44xx()) {
				mmc->slots[0].before_set_reg =
						omap4_hsmmc1_before_set_reg;
				mmc->slots[0].after_set_reg =
						omap4_hsmmc1_after_set_reg;
			} else {
				mmc->slots[0].before_set_reg =
						omap_hsmmc1_before_set_reg;
				mmc->slots[0].after_set_reg =
						omap_hsmmc1_after_set_reg;
			}
		}

		if (cpu_is_omap3517() || cpu_is_omap3505())
			mmc->slots[0].set_power = nop_mmc_set_power;

		/* OMAP3630 HSMMC1 supports only 4-bit */
		if (cpu_is_omap3630() &&
				(c->caps & MMC_CAP_8_BIT_DATA)) {
			c->caps &= ~MMC_CAP_8_BIT_DATA;
			c->caps |= MMC_CAP_4_BIT_DATA;
			mmc->slots[0].caps = c->caps;
		}
		break;
	case 2:
		if (cpu_is_omap3517() || cpu_is_omap3505())
			mmc->slots[0].set_power = am35x_hsmmc2_set_power;

		if (c->ext_clock)
			c->transceiver = 1;
		if (c->transceiver && (c->caps & MMC_CAP_8_BIT_DATA)) {
			c->caps &= ~MMC_CAP_8_BIT_DATA;
			c->caps |= MMC_CAP_4_BIT_DATA;
		}
		if (mmc->slots[0].features & HSMMC_HAS_PBIAS) {
			/* off-chip level shifting, or none */
			mmc->slots[0].before_set_reg = hsmmc2_before_set_reg;
			mmc->slots[0].after_set_reg = NULL;
		}
		break;
	case 3:
	case 4:
	case 5:
		mmc->slots[0].before_set_reg = NULL;
		mmc->slots[0].after_set_reg = NULL;
		break;
	default:
		pr_err("MMC%d configuration not supported!\n", c->mmc);
		kfree(hc_name);
		return -ENODEV;
	}
	return 0;
}

static int omap_hsmmc_done;
<<<<<<< HEAD
=======

void omap_hsmmc_late_init(struct omap2_hsmmc_info *c)
{
	struct platform_device *pdev;
	struct omap_mmc_platform_data *mmc_pdata;
	int res;

	if (omap_hsmmc_done != 1)
		return;

	omap_hsmmc_done++;

	for (; c->mmc; c++) {
		if (!c->deferred)
			continue;

		pdev = c->pdev;
		if (!pdev)
			continue;

		mmc_pdata = pdev->dev.platform_data;
		if (!mmc_pdata)
			continue;

		mmc_pdata->slots[0].switch_pin = c->gpio_cd;
		mmc_pdata->slots[0].gpio_wp = c->gpio_wp;

		res = omap_device_register(pdev);
		if (res)
			pr_err("Could not late init MMC %s\n",
			       c->name);
	}
}

>>>>>>> f558b275
#define MAX_OMAP_MMC_HWMOD_NAME_LEN		16

static void omap_hsmmc_init_one(struct omap2_hsmmc_info *hsmmcinfo,
					int ctrl_nr)
{
	struct omap_hwmod *oh;
	struct omap_hwmod *ohs[1];
	struct omap_device *od;
	struct platform_device *pdev;
	char oh_name[MAX_OMAP_MMC_HWMOD_NAME_LEN];
	struct omap_mmc_platform_data *mmc_data;
	struct omap_mmc_dev_attr *mmc_dev_attr;
	char *name;
	int res;

	mmc_data = kzalloc(sizeof(struct omap_mmc_platform_data), GFP_KERNEL);
	if (!mmc_data) {
		pr_err("Cannot allocate memory for mmc device!\n");
		return;
	}

	res = omap_hsmmc_pdata_init(hsmmcinfo, mmc_data);
	if (res < 0)
		goto free_mmc;

	omap_hsmmc_mux(mmc_data, (ctrl_nr - 1));

	name = "omap_hsmmc";
	res = snprintf(oh_name, MAX_OMAP_MMC_HWMOD_NAME_LEN,
		     "mmc%d", ctrl_nr);
	WARN(res >= MAX_OMAP_MMC_HWMOD_NAME_LEN,
	     "String buffer overflow in MMC%d device setup\n", ctrl_nr);

	oh = omap_hwmod_lookup(oh_name);
	if (!oh) {
		pr_err("Could not look up %s\n", oh_name);
		goto free_name;
	}
	ohs[0] = oh;
	if (oh->dev_attr != NULL) {
		mmc_dev_attr = oh->dev_attr;
		mmc_data->controller_flags = mmc_dev_attr->flags;
	}

	pdev = platform_device_alloc(name, ctrl_nr - 1);
	if (!pdev) {
		pr_err("Could not allocate pdev for %s\n", name);
		goto free_name;
	}
	dev_set_name(&pdev->dev, "%s.%d", pdev->name, pdev->id);

	od = omap_device_alloc(pdev, ohs, 1, NULL, 0);
	if (!od) {
		pr_err("Could not allocate od for %s\n", name);
		goto put_pdev;
	}

	res = platform_device_add_data(pdev, mmc_data,
			      sizeof(struct omap_mmc_platform_data));
	if (res) {
		pr_err("Could not add pdata for %s\n", name);
		goto put_pdev;
	}

	hsmmcinfo->pdev = pdev;

	if (hsmmcinfo->deferred)
		goto free_mmc;

	res = omap_device_register(pdev);
	if (res) {
		pr_err("Could not register od for %s\n", name);
		goto free_od;
	}

	goto free_mmc;

free_od:
	omap_device_delete(od);

put_pdev:
	platform_device_put(pdev);

free_name:
	kfree(mmc_data->slots[0].name);

free_mmc:
	kfree(mmc_data);
}

void __init omap_hsmmc_init(struct omap2_hsmmc_info *controllers)
{
	u32 reg;

	if (omap_hsmmc_done)
		return;

	omap_hsmmc_done = 1;

	if (!cpu_is_omap44xx()) {
		if (cpu_is_omap2430()) {
			control_pbias_offset = OMAP243X_CONTROL_PBIAS_LITE;
			control_devconf1_offset = OMAP243X_CONTROL_DEVCONF1;
		} else {
			control_pbias_offset = OMAP343X_CONTROL_PBIAS_LITE;
			control_devconf1_offset = OMAP343X_CONTROL_DEVCONF1;
		}
	} else {
		control_pbias_offset =
			OMAP4_CTRL_MODULE_PAD_CORE_CONTROL_PBIASLITE;
		control_mmc1 = OMAP4_CTRL_MODULE_PAD_CORE_CONTROL_MMC1;
		reg = omap4_ctrl_pad_readl(control_mmc1);
		reg |= (OMAP4_SDMMC1_PUSTRENGTH_GRP0_MASK |
			OMAP4_SDMMC1_PUSTRENGTH_GRP1_MASK);
		reg &= ~(OMAP4_SDMMC1_PUSTRENGTH_GRP2_MASK |
			OMAP4_SDMMC1_PUSTRENGTH_GRP3_MASK);
		reg |= (OMAP4_SDMMC1_DR0_SPEEDCTRL_MASK |
			OMAP4_SDMMC1_DR1_SPEEDCTRL_MASK |
			OMAP4_SDMMC1_DR2_SPEEDCTRL_MASK);
		omap4_ctrl_pad_writel(reg, control_mmc1);
	}

	for (; controllers->mmc; controllers++)
		omap_hsmmc_init_one(controllers, controllers->mmc);

}

#endif<|MERGE_RESOLUTION|>--- conflicted
+++ resolved
@@ -429,8 +429,6 @@
 }
 
 static int omap_hsmmc_done;
-<<<<<<< HEAD
-=======
 
 void omap_hsmmc_late_init(struct omap2_hsmmc_info *c)
 {
@@ -465,7 +463,6 @@
 	}
 }
 
->>>>>>> f558b275
 #define MAX_OMAP_MMC_HWMOD_NAME_LEN		16
 
 static void omap_hsmmc_init_one(struct omap2_hsmmc_info *hsmmcinfo,
