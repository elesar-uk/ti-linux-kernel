/*
 * OMAP Power Management debug routines
 *
 * Copyright (C) 2005 Texas Instruments, Inc.
 * Copyright (C) 2006-2008 Nokia Corporation
 *
 * Written by:
 * Richard Woodruff <r-woodruff2@ti.com>
 * Tony Lindgren
 * Juha Yrjola
 * Amit Kucheria <amit.kucheria@nokia.com>
 * Igor Stoppa <igor.stoppa@nokia.com>
 * Jouni Hogander
 *
 * Based on pm.c for omap2
 *
 * This program is free software; you can redistribute it and/or modify
 * it under the terms of the GNU General Public License version 2 as
 * published by the Free Software Foundation.
 */

#include <linux/kernel.h>
#include <linux/sched.h>
#include <linux/clk.h>
#include <linux/err.h>
#include <linux/io.h>
#include <linux/module.h>

#include <mach/clock.h>
#include <mach/board.h>
#include <mach/powerdomain.h>
#include <mach/clockdomain.h>

#include "prm.h"
#include "cm.h"
#include "pm.h"

int omap2_pm_debug;

#define DUMP_PRM_MOD_REG(mod, reg)    \
	regs[reg_count].name = #mod "." #reg; \
	regs[reg_count++].val = prm_read_mod_reg(mod, reg)
#define DUMP_CM_MOD_REG(mod, reg)     \
	regs[reg_count].name = #mod "." #reg; \
	regs[reg_count++].val = cm_read_mod_reg(mod, reg)
#define DUMP_PRM_REG(reg) \
	regs[reg_count].name = #reg; \
	regs[reg_count++].val = __raw_readl(reg)
#define DUMP_CM_REG(reg) \
	regs[reg_count].name = #reg; \
	regs[reg_count++].val = __raw_readl(reg)
#define DUMP_INTC_REG(reg, off) \
	regs[reg_count].name = #reg; \
	regs[reg_count++].val = __raw_readl(OMAP2_IO_ADDRESS(0x480fe000 + (off)))
<<<<<<< HEAD
=======

static int __init pm_dbg_init(void);
>>>>>>> 1f685b36

void omap2_pm_dump(int mode, int resume, unsigned int us)
{
	struct reg {
		const char *name;
		u32 val;
	} regs[32];
	int reg_count = 0, i;
	const char *s1 = NULL, *s2 = NULL;

	if (!resume) {
#if 0
		/* MPU */
		DUMP_PRM_MOD_REG(OCP_MOD, OMAP2_PRM_IRQENABLE_MPU_OFFSET);
		DUMP_CM_MOD_REG(MPU_MOD, CM_CLKSTCTRL);
		DUMP_PRM_MOD_REG(MPU_MOD, PM_PWSTCTRL);
		DUMP_PRM_MOD_REG(MPU_MOD, PM_PWSTST);
		DUMP_PRM_MOD_REG(MPU_MOD, PM_WKDEP);
#endif
#if 0
		/* INTC */
		DUMP_INTC_REG(INTC_MIR0, 0x0084);
		DUMP_INTC_REG(INTC_MIR1, 0x00a4);
		DUMP_INTC_REG(INTC_MIR2, 0x00c4);
#endif
#if 0
		DUMP_CM_MOD_REG(CORE_MOD, CM_FCLKEN1);
		if (cpu_is_omap24xx()) {
			DUMP_CM_MOD_REG(CORE_MOD, OMAP24XX_CM_FCLKEN2);
			DUMP_PRM_MOD_REG(OMAP24XX_GR_MOD,
					OMAP2_PRCM_CLKEMUL_CTRL_OFFSET);
			DUMP_PRM_MOD_REG(OMAP24XX_GR_MOD,
					OMAP2_PRCM_CLKSRC_CTRL_OFFSET);
		}
		DUMP_CM_MOD_REG(WKUP_MOD, CM_FCLKEN);
		DUMP_CM_MOD_REG(CORE_MOD, CM_ICLKEN1);
		DUMP_CM_MOD_REG(CORE_MOD, CM_ICLKEN2);
		DUMP_CM_MOD_REG(WKUP_MOD, CM_ICLKEN);
		DUMP_CM_MOD_REG(PLL_MOD, CM_CLKEN);
		DUMP_CM_MOD_REG(PLL_MOD, CM_AUTOIDLE);
		DUMP_PRM_MOD_REG(CORE_MOD, PM_PWSTST);
#endif
#if 0
		/* DSP */
		if (cpu_is_omap24xx()) {
			DUMP_CM_MOD_REG(OMAP24XX_DSP_MOD, CM_FCLKEN);
			DUMP_CM_MOD_REG(OMAP24XX_DSP_MOD, CM_ICLKEN);
			DUMP_CM_MOD_REG(OMAP24XX_DSP_MOD, CM_IDLEST);
			DUMP_CM_MOD_REG(OMAP24XX_DSP_MOD, CM_AUTOIDLE);
			DUMP_CM_MOD_REG(OMAP24XX_DSP_MOD, CM_CLKSEL);
			DUMP_CM_MOD_REG(OMAP24XX_DSP_MOD, CM_CLKSTCTRL);
			DUMP_PRM_MOD_REG(OMAP24XX_DSP_MOD, RM_RSTCTRL);
			DUMP_PRM_MOD_REG(OMAP24XX_DSP_MOD, RM_RSTST);
			DUMP_PRM_MOD_REG(OMAP24XX_DSP_MOD, PM_PWSTCTRL);
			DUMP_PRM_MOD_REG(OMAP24XX_DSP_MOD, PM_PWSTST);
		}
#endif
	} else {
		DUMP_PRM_MOD_REG(CORE_MOD, PM_WKST1);
		if (cpu_is_omap24xx())
			DUMP_PRM_MOD_REG(CORE_MOD, OMAP24XX_PM_WKST2);
		DUMP_PRM_MOD_REG(WKUP_MOD, PM_WKST);
		DUMP_PRM_MOD_REG(OCP_MOD, OMAP2_PRCM_IRQSTATUS_MPU_OFFSET);
#if 1
		DUMP_INTC_REG(INTC_PENDING_IRQ0, 0x0098);
		DUMP_INTC_REG(INTC_PENDING_IRQ1, 0x00b8);
		DUMP_INTC_REG(INTC_PENDING_IRQ2, 0x00d8);
#endif
	}

	switch (mode) {
	case 0:
		s1 = "full";
		s2 = "retention";
		break;
	case 1:
		s1 = "MPU";
		s2 = "retention";
		break;
	case 2:
		s1 = "MPU";
		s2 = "idle";
		break;
	}

	if (!resume)
#ifdef CONFIG_NO_HZ
		printk(KERN_INFO
		       "--- Going to %s %s (next timer after %u ms)\n", s1, s2,
		       jiffies_to_msecs(get_next_timer_interrupt(jiffies) -
					jiffies));
#else
		printk(KERN_INFO "--- Going to %s %s\n", s1, s2);
#endif
	else
		printk(KERN_INFO "--- Woke up (slept for %u.%03u ms)\n",
			us / 1000, us % 1000);

	for (i = 0; i < reg_count; i++)
		printk(KERN_INFO "%-20s: 0x%08x\n", regs[i].name, regs[i].val);
}

#ifdef CONFIG_DEBUG_FS
#include <linux/debugfs.h>
#include <linux/seq_file.h>

static void pm_dbg_regset_store(u32 *ptr);

struct dentry *pm_dbg_dir;

static int pm_dbg_init_done;

enum {
	DEBUG_FILE_COUNTERS = 0,
	DEBUG_FILE_TIMERS,
};

struct pm_module_def {
	char name[8]; /* Name of the module */
	short type; /* CM or PRM */
	unsigned short offset;
	int low; /* First register address on this module */
	int high; /* Last register address on this module */
};

#define MOD_CM 0
#define MOD_PRM 1

static const struct pm_module_def *pm_dbg_reg_modules;
static const struct pm_module_def omap3_pm_reg_modules[] = {
	{ "IVA2", MOD_CM, OMAP3430_IVA2_MOD, 0, 0x4c },
	{ "OCP", MOD_CM, OCP_MOD, 0, 0x10 },
	{ "MPU", MOD_CM, MPU_MOD, 4, 0x4c },
	{ "CORE", MOD_CM, CORE_MOD, 0, 0x4c },
	{ "SGX", MOD_CM, OMAP3430ES2_SGX_MOD, 0, 0x4c },
	{ "WKUP", MOD_CM, WKUP_MOD, 0, 0x40 },
	{ "CCR", MOD_CM, PLL_MOD, 0, 0x70 },
	{ "DSS", MOD_CM, OMAP3430_DSS_MOD, 0, 0x4c },
	{ "CAM", MOD_CM, OMAP3430_CAM_MOD, 0, 0x4c },
	{ "PER", MOD_CM, OMAP3430_PER_MOD, 0, 0x4c },
	{ "EMU", MOD_CM, OMAP3430_EMU_MOD, 0x40, 0x54 },
	{ "NEON", MOD_CM, OMAP3430_NEON_MOD, 0x20, 0x48 },
	{ "USB", MOD_CM, OMAP3430ES2_USBHOST_MOD, 0, 0x4c },

	{ "IVA2", MOD_PRM, OMAP3430_IVA2_MOD, 0x50, 0xfc },
	{ "OCP", MOD_PRM, OCP_MOD, 4, 0x1c },
	{ "MPU", MOD_PRM, MPU_MOD, 0x58, 0xe8 },
	{ "CORE", MOD_PRM, CORE_MOD, 0x58, 0xf8 },
	{ "SGX", MOD_PRM, OMAP3430ES2_SGX_MOD, 0x58, 0xe8 },
	{ "WKUP", MOD_PRM, WKUP_MOD, 0xa0, 0xb0 },
	{ "CCR", MOD_PRM, PLL_MOD, 0x40, 0x70 },
	{ "DSS", MOD_PRM, OMAP3430_DSS_MOD, 0x58, 0xe8 },
	{ "CAM", MOD_PRM, OMAP3430_CAM_MOD, 0x58, 0xe8 },
	{ "PER", MOD_PRM, OMAP3430_PER_MOD, 0x58, 0xe8 },
	{ "EMU", MOD_PRM, OMAP3430_EMU_MOD, 0x58, 0xe4 },
	{ "GLBL", MOD_PRM, OMAP3430_GR_MOD, 0x20, 0xe4 },
	{ "NEON", MOD_PRM, OMAP3430_NEON_MOD, 0x58, 0xe8 },
	{ "USB", MOD_PRM, OMAP3430ES2_USBHOST_MOD, 0x58, 0xe8 },
	{ "", 0, 0, 0, 0 },
};

#define PM_DBG_MAX_REG_SETS 4

static void *pm_dbg_reg_set[PM_DBG_MAX_REG_SETS];

static int pm_dbg_get_regset_size(void)
{
	static int regset_size;

	if (regset_size == 0) {
		int i = 0;

		while (pm_dbg_reg_modules[i].name[0] != 0) {
			regset_size += pm_dbg_reg_modules[i].high +
				4 - pm_dbg_reg_modules[i].low;
			i++;
		}
	}
	return regset_size;
}

static int pm_dbg_show_regs(struct seq_file *s, void *unused)
{
	int i, j;
	unsigned long val;
	int reg_set = (int)s->private;
	u32 *ptr;
	void *store = NULL;
	int regs;
	int linefeed;

	if (reg_set == 0) {
		store = kmalloc(pm_dbg_get_regset_size(), GFP_KERNEL);
		ptr = store;
		pm_dbg_regset_store(ptr);
	} else {
		ptr = pm_dbg_reg_set[reg_set - 1];
	}

	i = 0;

	while (pm_dbg_reg_modules[i].name[0] != 0) {
		regs = 0;
		linefeed = 0;
		if (pm_dbg_reg_modules[i].type == MOD_CM)
			seq_printf(s, "MOD: CM_%s (%08x)\n",
				pm_dbg_reg_modules[i].name,
				(u32)(OMAP3430_CM_BASE +
				pm_dbg_reg_modules[i].offset));
		else
			seq_printf(s, "MOD: PRM_%s (%08x)\n",
				pm_dbg_reg_modules[i].name,
				(u32)(OMAP3430_PRM_BASE +
				pm_dbg_reg_modules[i].offset));

		for (j = pm_dbg_reg_modules[i].low;
			j <= pm_dbg_reg_modules[i].high; j += 4) {
			val = *(ptr++);
			if (val != 0) {
				regs++;
				if (linefeed) {
					seq_printf(s, "\n");
					linefeed = 0;
				}
				seq_printf(s, "  %02x => %08lx", j, val);
				if (regs % 4 == 0)
					linefeed = 1;
			}
		}
		seq_printf(s, "\n");
		i++;
	}

	if (store != NULL)
		kfree(store);

	return 0;
}

static void pm_dbg_regset_store(u32 *ptr)
{
	int i, j;
	u32 val;

	i = 0;

	while (pm_dbg_reg_modules[i].name[0] != 0) {
		for (j = pm_dbg_reg_modules[i].low;
			j <= pm_dbg_reg_modules[i].high; j += 4) {
			if (pm_dbg_reg_modules[i].type == MOD_CM)
				val = cm_read_mod_reg(
					pm_dbg_reg_modules[i].offset, j);
			else
				val = prm_read_mod_reg(
					pm_dbg_reg_modules[i].offset, j);
			*(ptr++) = val;
		}
		i++;
	}
}

int pm_dbg_regset_save(int reg_set)
{
	if (pm_dbg_reg_set[reg_set-1] == NULL)
		return -EINVAL;

	pm_dbg_regset_store(pm_dbg_reg_set[reg_set-1]);

	return 0;
}

static const char pwrdm_state_names[][4] = {
	"OFF",
	"RET",
	"INA",
	"ON"
};

void pm_dbg_update_time(struct powerdomain *pwrdm, int prev)
{
	s64 t;

	if (!pm_dbg_init_done)
		return ;

	/* Update timer for previous state */
	t = sched_clock();

	pwrdm->state_timer[prev] += t - pwrdm->timer;

	pwrdm->timer = t;
}

static int clkdm_dbg_show_counter(struct clockdomain *clkdm, void *user)
{
	struct seq_file *s = (struct seq_file *)user;

	if (strcmp(clkdm->name, "emu_clkdm") == 0 ||
		strcmp(clkdm->name, "wkup_clkdm") == 0 ||
		strncmp(clkdm->name, "dpll", 4) == 0)
		return 0;

	seq_printf(s, "%s->%s (%d)", clkdm->name,
			clkdm->pwrdm.ptr->name,
			atomic_read(&clkdm->usecount));
	seq_printf(s, "\n");

	return 0;
}

static int pwrdm_dbg_show_counter(struct powerdomain *pwrdm, void *user)
{
	struct seq_file *s = (struct seq_file *)user;
	int i;

	if (strcmp(pwrdm->name, "emu_pwrdm") == 0 ||
		strcmp(pwrdm->name, "wkup_pwrdm") == 0 ||
		strncmp(pwrdm->name, "dpll", 4) == 0)
		return 0;

	if (pwrdm->state != pwrdm_read_pwrst(pwrdm))
		printk(KERN_ERR "pwrdm state mismatch(%s) %d != %d\n",
			pwrdm->name, pwrdm->state, pwrdm_read_pwrst(pwrdm));

	seq_printf(s, "%s (%s)", pwrdm->name,
			pwrdm_state_names[pwrdm->state]);
	for (i = 0; i < 4; i++)
		seq_printf(s, ",%s:%d", pwrdm_state_names[i],
			pwrdm->state_counter[i]);

	seq_printf(s, "\n");

	return 0;
}

static int pwrdm_dbg_show_timer(struct powerdomain *pwrdm, void *user)
{
	struct seq_file *s = (struct seq_file *)user;
	int i;

	if (strcmp(pwrdm->name, "emu_pwrdm") == 0 ||
		strcmp(pwrdm->name, "wkup_pwrdm") == 0 ||
		strncmp(pwrdm->name, "dpll", 4) == 0)
		return 0;

	pwrdm_state_switch(pwrdm);

	seq_printf(s, "%s (%s)", pwrdm->name,
		pwrdm_state_names[pwrdm->state]);

	for (i = 0; i < 4; i++)
		seq_printf(s, ",%s:%lld", pwrdm_state_names[i],
			pwrdm->state_timer[i]);

	seq_printf(s, "\n");
	return 0;
}

static int pm_dbg_show_counters(struct seq_file *s, void *unused)
{
	pwrdm_for_each(pwrdm_dbg_show_counter, s);
	clkdm_for_each(clkdm_dbg_show_counter, s);

	return 0;
}

static int pm_dbg_show_timers(struct seq_file *s, void *unused)
{
	pwrdm_for_each(pwrdm_dbg_show_timer, s);
	return 0;
}

static int pm_dbg_open(struct inode *inode, struct file *file)
{
	switch ((int)inode->i_private) {
	case DEBUG_FILE_COUNTERS:
		return single_open(file, pm_dbg_show_counters,
			&inode->i_private);
	case DEBUG_FILE_TIMERS:
	default:
		return single_open(file, pm_dbg_show_timers,
			&inode->i_private);
	};
}

static int pm_dbg_reg_open(struct inode *inode, struct file *file)
{
	return single_open(file, pm_dbg_show_regs, inode->i_private);
}

static const struct file_operations debug_fops = {
	.open           = pm_dbg_open,
	.read           = seq_read,
	.llseek         = seq_lseek,
	.release        = single_release,
};

static const struct file_operations debug_reg_fops = {
	.open           = pm_dbg_reg_open,
	.read           = seq_read,
	.llseek         = seq_lseek,
	.release        = single_release,
};

int pm_dbg_regset_init(int reg_set)
{
	char name[2];

	if (!pm_dbg_init_done)
		pm_dbg_init();

	if (reg_set < 1 || reg_set > PM_DBG_MAX_REG_SETS ||
		pm_dbg_reg_set[reg_set-1] != NULL)
		return -EINVAL;

	pm_dbg_reg_set[reg_set-1] =
		kmalloc(pm_dbg_get_regset_size(), GFP_KERNEL);

	if (pm_dbg_reg_set[reg_set-1] == NULL)
		return -ENOMEM;

	if (pm_dbg_dir != NULL) {
		sprintf(name, "%d", reg_set);

		(void) debugfs_create_file(name, S_IRUGO,
			pm_dbg_dir, (void *)reg_set, &debug_reg_fops);
	}

	return 0;
}

static int pwrdm_suspend_get(void *data, u64 *val)
{
	*val = omap3_pm_get_suspend_state((struct powerdomain *)data);

	if (*val >= 0)
		return 0;
	return *val;
}

static int pwrdm_suspend_set(void *data, u64 val)
{
	return omap3_pm_set_suspend_state((struct powerdomain *)data, (int)val);
}

DEFINE_SIMPLE_ATTRIBUTE(pwrdm_suspend_fops, pwrdm_suspend_get,
			pwrdm_suspend_set, "%llu\n");

static int __init pwrdms_setup(struct powerdomain *pwrdm, void *dir)
{
	int i;
	s64 t;
	struct dentry *d;

	t = sched_clock();

	for (i = 0; i < 4; i++)
		pwrdm->state_timer[i] = 0;

	pwrdm->timer = t;

	if (strncmp(pwrdm->name, "dpll", 4) == 0)
		return 0;

	d = debugfs_create_dir(pwrdm->name, (struct dentry *)dir);

	(void) debugfs_create_file("suspend", S_IRUGO|S_IWUSR, d,
			(void *)pwrdm, &pwrdm_suspend_fops);

	return 0;
}

static int __init pm_dbg_init(void)
{
	int i;
	struct dentry *d;
	char name[2];

	if (pm_dbg_init_done)
		return 0;

	if (cpu_is_omap34xx())
		pm_dbg_reg_modules = omap3_pm_reg_modules;
	else {
		printk(KERN_ERR "%s: only OMAP3 supported\n", __func__);
		return -ENODEV;
	}
		
	d = debugfs_create_dir("pm_debug", NULL);
	if (IS_ERR(d))
		return PTR_ERR(d);

	(void) debugfs_create_file("count", S_IRUGO,
		d, (void *)DEBUG_FILE_COUNTERS, &debug_fops);
	(void) debugfs_create_file("time", S_IRUGO,
		d, (void *)DEBUG_FILE_TIMERS, &debug_fops);

	pwrdm_for_each(pwrdms_setup, (void *)d);

	pm_dbg_dir = debugfs_create_dir("registers", d);
	if (IS_ERR(pm_dbg_dir))
		return PTR_ERR(pm_dbg_dir);

	(void) debugfs_create_file("current", S_IRUGO,
		pm_dbg_dir, (void *)0, &debug_reg_fops);

	for (i = 0; i < PM_DBG_MAX_REG_SETS; i++)
		if (pm_dbg_reg_set[i] != NULL) {
			sprintf(name, "%d", i+1);
			(void) debugfs_create_file(name, S_IRUGO,
				pm_dbg_dir, (void *)(i+1), &debug_reg_fops);

		}

	pm_dbg_init_done = 1;

	return 0;
}
arch_initcall(pm_dbg_init);

#else
void pm_dbg_update_time(struct powerdomain *pwrdm, int prev) {}
#endif<|MERGE_RESOLUTION|>--- conflicted
+++ resolved
@@ -52,11 +52,8 @@
 #define DUMP_INTC_REG(reg, off) \
 	regs[reg_count].name = #reg; \
 	regs[reg_count++].val = __raw_readl(OMAP2_IO_ADDRESS(0x480fe000 + (off)))
-<<<<<<< HEAD
-=======
 
 static int __init pm_dbg_init(void);
->>>>>>> 1f685b36
 
 void omap2_pm_dump(int mode, int resume, unsigned int us)
 {
