/*
 * AM33XX CM functions
 *
 * Copyright (C) 2011-2012 Texas Instruments Incorporated - http://www.ti.com/
 * Vaibhav Hiremath <hvaibhav@ti.com>
 *
 * Reference taken from from OMAP4 cminst44xx.c
 *
 * This program is free software; you can redistribute it and/or
 * modify it under the terms of the GNU General Public License as
 * published by the Free Software Foundation version 2.
 *
 * This program is distributed "as is" WITHOUT ANY WARRANTY of any
 * kind, whether express or implied; without even the implied warranty
 * of MERCHANTABILITY or FITNESS FOR A PARTICULAR PURPOSE.  See the
 * GNU General Public License for more details.
 */

#include <linux/kernel.h>
#include <linux/types.h>
#include <linux/errno.h>
#include <linux/err.h>
#include <linux/io.h>

<<<<<<< HEAD
#include "../plat-omap/common.h"

=======
>>>>>>> 8a6ff8a0
#include "clockdomain.h"
#include "cm.h"
#include "cm33xx.h"
#include "cm-regbits-34xx.h"
#include "cm-regbits-33xx.h"
#include "prm33xx.h"

/*
 * CLKCTRL_IDLEST_*: possible values for the CM_*_CLKCTRL.IDLEST bitfield:
 *
 *   0x0 func:     Module is fully functional, including OCP
 *   0x1 trans:    Module is performing transition: wakeup, or sleep, or sleep
 *                 abortion
 *   0x2 idle:     Module is in Idle mode (only OCP part). It is functional if
 *                 using separate functional clock
 *   0x3 disabled: Module is disabled and cannot be accessed
 *
 */
#define CLKCTRL_IDLEST_FUNCTIONAL		0x0
#define CLKCTRL_IDLEST_INTRANSITION		0x1
#define CLKCTRL_IDLEST_INTERFACE_IDLE		0x2
#define CLKCTRL_IDLEST_DISABLED			0x3

/* Private functions */

/* Read a register in a CM instance */
static inline u32 am33xx_cm_read_reg(s16 inst, u16 idx)
{
	return __raw_readl(cm_base + inst + idx);
}

/* Write into a register in a CM */
static inline void am33xx_cm_write_reg(u32 val, s16 inst, u16 idx)
{
	__raw_writel(val, cm_base + inst + idx);
}

/* Read-modify-write a register in CM */
static inline u32 am33xx_cm_rmw_reg_bits(u32 mask, u32 bits, s16 inst, s16 idx)
{
	u32 v;

	v = am33xx_cm_read_reg(inst, idx);
	v &= ~mask;
	v |= bits;
	am33xx_cm_write_reg(v, inst, idx);

	return v;
}

static inline u32 am33xx_cm_set_reg_bits(u32 bits, s16 inst, s16 idx)
{
	return am33xx_cm_rmw_reg_bits(bits, bits, inst, idx);
}

static inline u32 am33xx_cm_clear_reg_bits(u32 bits, s16 inst, s16 idx)
{
	return am33xx_cm_rmw_reg_bits(bits, 0x0, inst, idx);
}

static inline u32 am33xx_cm_read_reg_bits(u16 inst, s16 idx, u32 mask)
{
	u32 v;

	v = am33xx_cm_read_reg(inst, idx);
	v &= mask;
	v >>= __ffs(mask);

	return v;
}

/**
 * _clkctrl_idlest - read a CM_*_CLKCTRL register; mask & shift IDLEST bitfield
 * @inst: CM instance register offset (*_INST macro)
 * @cdoffs: Clockdomain register offset (*_CDOFFS macro)
 * @clkctrl_offs: Module clock control register offset (*_CLKCTRL macro)
 *
 * Return the IDLEST bitfield of a CM_*_CLKCTRL register, shifted down to
 * bit 0.
 */
static u32 _clkctrl_idlest(u16 inst, s16 cdoffs, u16 clkctrl_offs)
{
	u32 v = am33xx_cm_read_reg(inst, clkctrl_offs);
	v &= AM33XX_IDLEST_MASK;
	v >>= AM33XX_IDLEST_SHIFT;
	return v;
}

/**
 * _is_module_ready - can module registers be accessed without causing an abort?
 * @inst: CM instance register offset (*_INST macro)
 * @cdoffs: Clockdomain register offset (*_CDOFFS macro)
 * @clkctrl_offs: Module clock control register offset (*_CLKCTRL macro)
 *
 * Returns true if the module's CM_*_CLKCTRL.IDLEST bitfield is either
 * *FUNCTIONAL or *INTERFACE_IDLE; false otherwise.
 */
static bool _is_module_ready(u16 inst, s16 cdoffs, u16 clkctrl_offs)
{
	u32 v;

	v = _clkctrl_idlest(inst, cdoffs, clkctrl_offs);

	return (v == CLKCTRL_IDLEST_FUNCTIONAL ||
		v == CLKCTRL_IDLEST_INTERFACE_IDLE) ? true : false;
}

/**
 * _clktrctrl_write - write @c to a CM_CLKSTCTRL.CLKTRCTRL register bitfield
 * @c: CLKTRCTRL register bitfield (LSB = bit 0, i.e., unshifted)
 * @inst: CM instance register offset (*_INST macro)
 * @cdoffs: Clockdomain register offset (*_CDOFFS macro)
 *
 * @c must be the unshifted value for CLKTRCTRL - i.e., this function
 * will handle the shift itself.
 */
static void _clktrctrl_write(u8 c, s16 inst, u16 cdoffs)
{
	u32 v;

	v = am33xx_cm_read_reg(inst, cdoffs);
	v &= ~AM33XX_CLKTRCTRL_MASK;
	v |= c << AM33XX_CLKTRCTRL_SHIFT;
	am33xx_cm_write_reg(v, inst, cdoffs);
}

/* Public functions */

/**
 * am33xx_cm_is_clkdm_in_hwsup - is a clockdomain in hwsup idle mode?
 * @inst: CM instance register offset (*_INST macro)
 * @cdoffs: Clockdomain register offset (*_CDOFFS macro)
 *
 * Returns true if the clockdomain referred to by (@inst, @cdoffs)
 * is in hardware-supervised idle mode, or 0 otherwise.
 */
bool am33xx_cm_is_clkdm_in_hwsup(s16 inst, u16 cdoffs)
{
	u32 v;

	v = am33xx_cm_read_reg(inst, cdoffs);
	v &= AM33XX_CLKTRCTRL_MASK;
	v >>= AM33XX_CLKTRCTRL_SHIFT;

	return (v == OMAP34XX_CLKSTCTRL_ENABLE_AUTO) ? true : false;
}

/**
 * am33xx_cm_clkdm_enable_hwsup - put a clockdomain in hwsup-idle mode
 * @inst: CM instance register offset (*_INST macro)
 * @cdoffs: Clockdomain register offset (*_CDOFFS macro)
 *
 * Put a clockdomain referred to by (@inst, @cdoffs) into
 * hardware-supervised idle mode.  No return value.
 */
void am33xx_cm_clkdm_enable_hwsup(s16 inst, u16 cdoffs)
{
	_clktrctrl_write(OMAP34XX_CLKSTCTRL_ENABLE_AUTO, inst, cdoffs);
}

/**
 * am33xx_cm_clkdm_disable_hwsup - put a clockdomain in swsup-idle mode
 * @inst: CM instance register offset (*_INST macro)
 * @cdoffs: Clockdomain register offset (*_CDOFFS macro)
 *
 * Put a clockdomain referred to by (@inst, @cdoffs) into
 * software-supervised idle mode, i.e., controlled manually by the
 * Linux OMAP clockdomain code.  No return value.
 */
void am33xx_cm_clkdm_disable_hwsup(s16 inst, u16 cdoffs)
{
	_clktrctrl_write(OMAP34XX_CLKSTCTRL_DISABLE_AUTO, inst, cdoffs);
}

/**
 * am33xx_cm_clkdm_force_sleep - try to put a clockdomain into idle
 * @inst: CM instance register offset (*_INST macro)
 * @cdoffs: Clockdomain register offset (*_CDOFFS macro)
 *
 * Put a clockdomain referred to by (@inst, @cdoffs) into idle
 * No return value.
 */
void am33xx_cm_clkdm_force_sleep(s16 inst, u16 cdoffs)
{
	_clktrctrl_write(OMAP34XX_CLKSTCTRL_FORCE_SLEEP, inst, cdoffs);
}

/**
 * am33xx_cm_clkdm_force_wakeup - try to take a clockdomain out of idle
 * @inst: CM instance register offset (*_INST macro)
 * @cdoffs: Clockdomain register offset (*_CDOFFS macro)
 *
 * Take a clockdomain referred to by (@inst, @cdoffs) out of idle,
 * waking it up.  No return value.
 */
void am33xx_cm_clkdm_force_wakeup(s16 inst, u16 cdoffs)
{
	_clktrctrl_write(OMAP34XX_CLKSTCTRL_FORCE_WAKEUP, inst, cdoffs);
}

/*
 *
 */

/**
 * am33xx_cm_wait_module_ready - wait for a module to be in 'func' state
 * @inst: CM instance register offset (*_INST macro)
 * @cdoffs: Clockdomain register offset (*_CDOFFS macro)
 * @clkctrl_offs: Module clock control register offset (*_CLKCTRL macro)
 *
 * Wait for the module IDLEST to be functional. If the idle state is in any
 * the non functional state (trans, idle or disabled), module and thus the
 * sysconfig cannot be accessed and will probably lead to an "imprecise
 * external abort"
 */
int am33xx_cm_wait_module_ready(u16 inst, s16 cdoffs, u16 clkctrl_offs)
{
	int i = 0;

	if (!clkctrl_offs)
		return 0;

	omap_test_timeout(_is_module_ready(inst, cdoffs, clkctrl_offs),
			  MAX_MODULE_READY_TIME, i);

	return (i < MAX_MODULE_READY_TIME) ? 0 : -EBUSY;
}

/**
 * am33xx_cm_wait_module_idle - wait for a module to be in 'disabled'
 * state
 * @inst: CM instance register offset (*_INST macro)
 * @cdoffs: Clockdomain register offset (*_CDOFFS macro)
 * @clkctrl_offs: Module clock control register offset (*_CLKCTRL macro)
 *
 * Wait for the module IDLEST to be disabled. Some PRCM transition,
 * like reset assertion or parent clock de-activation must wait the
 * module to be fully disabled.
 */
int am33xx_cm_wait_module_idle(u16 inst, s16 cdoffs, u16 clkctrl_offs)
{
	int i = 0;

	if (!clkctrl_offs)
		return 0;

	omap_test_timeout((_clkctrl_idlest(inst, cdoffs, clkctrl_offs) ==
				CLKCTRL_IDLEST_DISABLED),
				MAX_MODULE_READY_TIME, i);

	return (i < MAX_MODULE_READY_TIME) ? 0 : -EBUSY;
}

/**
 * am33xx_cm_module_enable - Enable the modulemode inside CLKCTRL
 * @mode: Module mode (SW or HW)
 * @inst: CM instance register offset (*_INST macro)
 * @cdoffs: Clockdomain register offset (*_CDOFFS macro)
 * @clkctrl_offs: Module clock control register offset (*_CLKCTRL macro)
 *
 * No return value.
 */
void am33xx_cm_module_enable(u8 mode, u16 inst, s16 cdoffs, u16 clkctrl_offs)
{
	u32 v;

	v = am33xx_cm_read_reg(inst, clkctrl_offs);
	v &= ~AM33XX_MODULEMODE_MASK;
	v |= mode << AM33XX_MODULEMODE_SHIFT;
	am33xx_cm_write_reg(v, inst, clkctrl_offs);
}

/**
 * am33xx_cm_module_disable - Disable the module inside CLKCTRL
 * @inst: CM instance register offset (*_INST macro)
 * @cdoffs: Clockdomain register offset (*_CDOFFS macro)
 * @clkctrl_offs: Module clock control register offset (*_CLKCTRL macro)
 *
 * No return value.
 */
void am33xx_cm_module_disable(u16 inst, s16 cdoffs, u16 clkctrl_offs)
{
	u32 v;

	v = am33xx_cm_read_reg(inst, clkctrl_offs);
	v &= ~AM33XX_MODULEMODE_MASK;
	am33xx_cm_write_reg(v, inst, clkctrl_offs);
}

/*
 * Clockdomain low-level functions
 */

static int am33xx_clkdm_sleep(struct clockdomain *clkdm)
{
	am33xx_cm_clkdm_force_sleep(clkdm->cm_inst, clkdm->clkdm_offs);
	return 0;
}

static int am33xx_clkdm_wakeup(struct clockdomain *clkdm)
{
	am33xx_cm_clkdm_force_wakeup(clkdm->cm_inst, clkdm->clkdm_offs);
	return 0;
}

static void am33xx_clkdm_allow_idle(struct clockdomain *clkdm)
{
	am33xx_cm_clkdm_enable_hwsup(clkdm->cm_inst, clkdm->clkdm_offs);
}

static void am33xx_clkdm_deny_idle(struct clockdomain *clkdm)
{
	am33xx_cm_clkdm_disable_hwsup(clkdm->cm_inst, clkdm->clkdm_offs);
}

static int am33xx_clkdm_clk_enable(struct clockdomain *clkdm)
{
	if (clkdm->flags & CLKDM_CAN_FORCE_WAKEUP)
		return am33xx_clkdm_wakeup(clkdm);

	return 0;
}

static int am33xx_clkdm_clk_disable(struct clockdomain *clkdm)
{
	bool hwsup = false;

	hwsup = am33xx_cm_is_clkdm_in_hwsup(clkdm->cm_inst, clkdm->clkdm_offs);

	if (!hwsup && (clkdm->flags & CLKDM_CAN_FORCE_SLEEP))
		am33xx_clkdm_sleep(clkdm);

	return 0;
}

struct clkdm_ops am33xx_clkdm_operations = {
	.clkdm_sleep		= am33xx_clkdm_sleep,
	.clkdm_wakeup		= am33xx_clkdm_wakeup,
	.clkdm_allow_idle	= am33xx_clkdm_allow_idle,
	.clkdm_deny_idle	= am33xx_clkdm_deny_idle,
	.clkdm_clk_enable	= am33xx_clkdm_clk_enable,
	.clkdm_clk_disable	= am33xx_clkdm_clk_disable,
};<|MERGE_RESOLUTION|>--- conflicted
+++ resolved
@@ -22,11 +22,6 @@
 #include <linux/err.h>
 #include <linux/io.h>
 
-<<<<<<< HEAD
-#include "../plat-omap/common.h"
-
-=======
->>>>>>> 8a6ff8a0
 #include "clockdomain.h"
 #include "cm.h"
 #include "cm33xx.h"
