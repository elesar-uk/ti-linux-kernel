--- conflicted
+++ resolved
@@ -248,17 +248,6 @@
 	clk_put(gpmc_fck);
 }
 
-<<<<<<< HEAD
-static void __init omap_apollon_init_irq(void)
-{
-	omap2_init_common_hw(NULL, NULL);
-	omap_init_irq();
-	omap_gpio_init();
-	apollon_init_smc91x();
-}
-
-=======
->>>>>>> 1f685b36
 static struct omap_usb_config apollon_usb_config __initdata = {
 	.register_dev	= 1,
 	.hmc_mode	= 0x14,	/* 0:dev 1:host1 2:disable */
