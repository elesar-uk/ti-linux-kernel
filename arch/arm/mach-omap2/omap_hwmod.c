/*
 * omap_hwmod implementation for OMAP2/3/4
 *
 * Copyright (C) 2009-2011 Nokia Corporation
 * Copyright (C) 2011-2012 Texas Instruments, Inc.
 *
 * Paul Walmsley, Benoît Cousson, Kevin Hilman
 *
 * Created in collaboration with (alphabetical order): Thara Gopinath,
 * Tony Lindgren, Rajendra Nayak, Vikram Pandita, Sakari Poussa, Anand
 * Sawant, Santosh Shilimkar, Richard Woodruff
 *
 * This program is free software; you can redistribute it and/or modify
 * it under the terms of the GNU General Public License version 2 as
 * published by the Free Software Foundation.
 *
 * Introduction
 * ------------
 * One way to view an OMAP SoC is as a collection of largely unrelated
 * IP blocks connected by interconnects.  The IP blocks include
 * devices such as ARM processors, audio serial interfaces, UARTs,
 * etc.  Some of these devices, like the DSP, are created by TI;
 * others, like the SGX, largely originate from external vendors.  In
 * TI's documentation, on-chip devices are referred to as "OMAP
 * modules."  Some of these IP blocks are identical across several
 * OMAP versions.  Others are revised frequently.
 *
 * These OMAP modules are tied together by various interconnects.
 * Most of the address and data flow between modules is via OCP-based
 * interconnects such as the L3 and L4 buses; but there are other
 * interconnects that distribute the hardware clock tree, handle idle
 * and reset signaling, supply power, and connect the modules to
 * various pads or balls on the OMAP package.
 *
 * OMAP hwmod provides a consistent way to describe the on-chip
 * hardware blocks and their integration into the rest of the chip.
 * This description can be automatically generated from the TI
 * hardware database.  OMAP hwmod provides a standard, consistent API
 * to reset, enable, idle, and disable these hardware blocks.  And
 * hwmod provides a way for other core code, such as the Linux device
 * code or the OMAP power management and address space mapping code,
 * to query the hardware database.
 *
 * Using hwmod
 * -----------
 * Drivers won't call hwmod functions directly.  That is done by the
 * omap_device code, and in rare occasions, by custom integration code
 * in arch/arm/ *omap*.  The omap_device code includes functions to
 * build a struct platform_device using omap_hwmod data, and that is
 * currently how hwmod data is communicated to drivers and to the
 * Linux driver model.  Most drivers will call omap_hwmod functions only
 * indirectly, via pm_runtime*() functions.
 *
 * From a layering perspective, here is where the OMAP hwmod code
 * fits into the kernel software stack:
 *
 *            +-------------------------------+
 *            |      Device driver code       |
 *            |      (e.g., drivers/)         |
 *            +-------------------------------+
 *            |      Linux driver model       |
 *            |     (platform_device /        |
 *            |  platform_driver data/code)   |
 *            +-------------------------------+
 *            | OMAP core-driver integration  |
 *            |(arch/arm/mach-omap2/devices.c)|
 *            +-------------------------------+
 *            |      omap_device code         |
 *            | (../plat-omap/omap_device.c)  |
 *            +-------------------------------+
 *   ---->    |    omap_hwmod code/data       |    <-----
 *            | (../mach-omap2/omap_hwmod*)   |
 *            +-------------------------------+
 *            | OMAP clock/PRCM/register fns  |
 *            | (__raw_{read,write}l, clk*)   |
 *            +-------------------------------+
 *
 * Device drivers should not contain any OMAP-specific code or data in
 * them.  They should only contain code to operate the IP block that
 * the driver is responsible for.  This is because these IP blocks can
 * also appear in other SoCs, either from TI (such as DaVinci) or from
 * other manufacturers; and drivers should be reusable across other
 * platforms.
 *
 * The OMAP hwmod code also will attempt to reset and idle all on-chip
 * devices upon boot.  The goal here is for the kernel to be
 * completely self-reliant and independent from bootloaders.  This is
 * to ensure a repeatable configuration, both to ensure consistent
 * runtime behavior, and to make it easier for others to reproduce
 * bugs.
 *
 * OMAP module activity states
 * ---------------------------
 * The hwmod code considers modules to be in one of several activity
 * states.  IP blocks start out in an UNKNOWN state, then once they
 * are registered via the hwmod code, proceed to the REGISTERED state.
 * Once their clock names are resolved to clock pointers, the module
 * enters the CLKS_INITED state; and finally, once the module has been
 * reset and the integration registers programmed, the INITIALIZED state
 * is entered.  The hwmod code will then place the module into either
 * the IDLE state to save power, or in the case of a critical system
 * module, the ENABLED state.
 *
 * OMAP core integration code can then call omap_hwmod*() functions
 * directly to move the module between the IDLE, ENABLED, and DISABLED
 * states, as needed.  This is done during both the PM idle loop, and
 * in the OMAP core integration code's implementation of the PM runtime
 * functions.
 *
 * References
 * ----------
 * This is a partial list.
 * - OMAP2420 Multimedia Processor Silicon Revision 2.1.1, 2.2 (SWPU064)
 * - OMAP2430 Multimedia Device POP Silicon Revision 2.1 (SWPU090)
 * - OMAP34xx Multimedia Device Silicon Revision 3.1 (SWPU108)
 * - OMAP4430 Multimedia Device Silicon Revision 1.0 (SWPU140)
 * - Open Core Protocol Specification 2.2
 *
 * To do:
 * - handle IO mapping
 * - bus throughput & module latency measurement code
 *
 * XXX add tests at the beginning of each function to ensure the hwmod is
 * in the appropriate state
 * XXX error return values should be checked to ensure that they are
 * appropriate
 */
#undef DEBUG

#include <linux/kernel.h>
#include <linux/errno.h>
#include <linux/io.h>
#include <linux/clk-provider.h>
#include <linux/delay.h>
#include <linux/err.h>
#include <linux/list.h>
#include <linux/mutex.h>
#include <linux/spinlock.h>
#include <linux/slab.h>
#include <linux/bootmem.h>
#include <linux/cpu.h>
#include <linux/of.h>
#include <linux/of_address.h>
#include <linux/suspend.h>

#include <asm/system_misc.h>

#include "clock.h"
#include "omap_hwmod.h"

#include "soc.h"
#include "common.h"
#include "clockdomain.h"
#include "powerdomain.h"
#include "cm2xxx.h"
#include "cm3xxx.h"
#include "cminst44xx.h"
#include "cm33xx.h"
#include "prm.h"
#include "prm3xxx.h"
#include "prm44xx.h"
#include "prm33xx.h"
#include "prminst44xx.h"
#include "mux.h"
#include "pm.h"

/* Name of the OMAP hwmod for the MPU */
#define MPU_INITIATOR_NAME		"mpu"

/*
 * Number of struct omap_hwmod_link records per struct
 * omap_hwmod_ocp_if record (master->slave and slave->master)
 */
#define LINKS_PER_OCP_IF		2

/**
 * struct omap_hwmod_soc_ops - fn ptrs for some SoC-specific operations
 * @enable_module: function to enable a module (via MODULEMODE)
 * @disable_module: function to disable a module (via MODULEMODE)
 *
 * XXX Eventually this functionality will be hidden inside the PRM/CM
 * device drivers.  Until then, this should avoid huge blocks of cpu_is_*()
 * conditionals in this code.
 */
struct omap_hwmod_soc_ops {
	void (*enable_module)(struct omap_hwmod *oh);
	int (*disable_module)(struct omap_hwmod *oh);
	int (*wait_target_ready)(struct omap_hwmod *oh);
	int (*assert_hardreset)(struct omap_hwmod *oh,
				struct omap_hwmod_rst_info *ohri);
	int (*deassert_hardreset)(struct omap_hwmod *oh,
				  struct omap_hwmod_rst_info *ohri);
	int (*is_hardreset_asserted)(struct omap_hwmod *oh,
				     struct omap_hwmod_rst_info *ohri);
	int (*init_clkdm)(struct omap_hwmod *oh);
	void (*update_context_lost)(struct omap_hwmod *oh);
	int (*get_context_lost)(struct omap_hwmod *oh);
};

/* soc_ops: adapts the omap_hwmod code to the currently-booted SoC */
static struct omap_hwmod_soc_ops soc_ops;

/* omap_hwmod_list contains all registered struct omap_hwmods */
static LIST_HEAD(omap_hwmod_list);

/* oh_reidle_list contains all omap_hwmods with HWMOD_NEEDS_REIDLE set */
LIST_HEAD(oh_reidle_list);

/* mpu_oh: used to add/remove MPU initiator from sleepdep list */
static struct omap_hwmod *mpu_oh;

/* io_chain_lock: used to serialize reconfigurations of the I/O chain */
static DEFINE_SPINLOCK(io_chain_lock);

/*
 * linkspace: ptr to a buffer that struct omap_hwmod_link records are
 * allocated from - used to reduce the number of small memory
 * allocations, which has a significant impact on performance
 */
static struct omap_hwmod_link *linkspace;

/*
 * free_ls, max_ls: array indexes into linkspace; representing the
 * next free struct omap_hwmod_link index, and the maximum number of
 * struct omap_hwmod_link records allocated (respectively)
 */
static unsigned short free_ls, max_ls, ls_supp;

/* inited: set to true once the hwmod code is initialized */
static bool inited;

/* Private functions */

/**
 * _fetch_next_ocp_if - return the next OCP interface in a list
 * @p: ptr to a ptr to the list_head inside the ocp_if to return
 * @i: pointer to the index of the element pointed to by @p in the list
 *
 * Return a pointer to the struct omap_hwmod_ocp_if record
 * containing the struct list_head pointed to by @p, and increment
 * @p such that a future call to this routine will return the next
 * record.
 */
static struct omap_hwmod_ocp_if *_fetch_next_ocp_if(struct list_head **p,
						    int *i)
{
	struct omap_hwmod_ocp_if *oi;

	oi = list_entry(*p, struct omap_hwmod_link, node)->ocp_if;
	*p = (*p)->next;

	*i = *i + 1;

	return oi;
}

/**
 * _update_sysc_cache - return the module OCP_SYSCONFIG register, keep copy
 * @oh: struct omap_hwmod *
 *
 * Load the current value of the hwmod OCP_SYSCONFIG register into the
 * struct omap_hwmod for later use.  Returns -EINVAL if the hwmod has no
 * OCP_SYSCONFIG register or 0 upon success.
 */
static int _update_sysc_cache(struct omap_hwmod *oh)
{
	if (!oh->class->sysc) {
		WARN(1, "omap_hwmod: %s: cannot read OCP_SYSCONFIG: not defined on hwmod's class\n", oh->name);
		return -EINVAL;
	}

	/* XXX ensure module interface clock is up */

	oh->_sysc_cache = omap_hwmod_read(oh, oh->class->sysc->sysc_offs);

	if (!(oh->class->sysc->sysc_flags & SYSC_NO_CACHE))
		oh->_int_flags |= _HWMOD_SYSCONFIG_LOADED;

	return 0;
}

/**
 * _write_sysconfig - write a value to the module's OCP_SYSCONFIG register
 * @v: OCP_SYSCONFIG value to write
 * @oh: struct omap_hwmod *
 *
 * Write @v into the module class' OCP_SYSCONFIG register, if it has
 * one.  No return value.
 */
static void _write_sysconfig(u32 v, struct omap_hwmod *oh)
{
	if (!oh->class->sysc) {
		WARN(1, "omap_hwmod: %s: cannot write OCP_SYSCONFIG: not defined on hwmod's class\n", oh->name);
		return;
	}

	/* XXX ensure module interface clock is up */

	/* Module might have lost context, always update cache and register */
	oh->_sysc_cache = v;
	omap_hwmod_write(v, oh, oh->class->sysc->sysc_offs);
}

/**
 * _set_master_standbymode: set the OCP_SYSCONFIG MIDLEMODE field in @v
 * @oh: struct omap_hwmod *
 * @standbymode: MIDLEMODE field bits
 * @v: pointer to register contents to modify
 *
 * Update the master standby mode bits in @v to be @standbymode for
 * the @oh hwmod.  Does not write to the hardware.  Returns -EINVAL
 * upon error or 0 upon success.
 */
static int _set_master_standbymode(struct omap_hwmod *oh, u8 standbymode,
				   u32 *v)
{
	u32 mstandby_mask;
	u8 mstandby_shift;

	if (!oh->class->sysc ||
	    !(oh->class->sysc->sysc_flags & SYSC_HAS_MIDLEMODE))
		return -EINVAL;

	if (!oh->class->sysc->sysc_fields) {
		WARN(1, "omap_hwmod: %s: offset struct for sysconfig not provided in class\n", oh->name);
		return -EINVAL;
	}

	mstandby_shift = oh->class->sysc->sysc_fields->midle_shift;
	mstandby_mask = (0x3 << mstandby_shift);

	*v &= ~mstandby_mask;
	*v |= __ffs(standbymode) << mstandby_shift;

	return 0;
}

/**
 * _set_slave_idlemode: set the OCP_SYSCONFIG SIDLEMODE field in @v
 * @oh: struct omap_hwmod *
 * @idlemode: SIDLEMODE field bits
 * @v: pointer to register contents to modify
 *
 * Update the slave idle mode bits in @v to be @idlemode for the @oh
 * hwmod.  Does not write to the hardware.  Returns -EINVAL upon error
 * or 0 upon success.
 */
static int _set_slave_idlemode(struct omap_hwmod *oh, u8 idlemode, u32 *v)
{
	u32 sidle_mask;
	u8 sidle_shift;

	if (!oh->class->sysc ||
	    !(oh->class->sysc->sysc_flags & SYSC_HAS_SIDLEMODE))
		return -EINVAL;

	if (!oh->class->sysc->sysc_fields) {
		WARN(1, "omap_hwmod: %s: offset struct for sysconfig not provided in class\n", oh->name);
		return -EINVAL;
	}

	sidle_shift = oh->class->sysc->sysc_fields->sidle_shift;
	sidle_mask = (0x3 << sidle_shift);

	*v &= ~sidle_mask;
	*v |= __ffs(idlemode) << sidle_shift;

	return 0;
}

/**
 * _set_clockactivity: set OCP_SYSCONFIG.CLOCKACTIVITY bits in @v
 * @oh: struct omap_hwmod *
 * @clockact: CLOCKACTIVITY field bits
 * @v: pointer to register contents to modify
 *
 * Update the clockactivity mode bits in @v to be @clockact for the
 * @oh hwmod.  Used for additional powersaving on some modules.  Does
 * not write to the hardware.  Returns -EINVAL upon error or 0 upon
 * success.
 */
static int _set_clockactivity(struct omap_hwmod *oh, u8 clockact, u32 *v)
{
	u32 clkact_mask;
	u8  clkact_shift;

	if (!oh->class->sysc ||
	    !(oh->class->sysc->sysc_flags & SYSC_HAS_CLOCKACTIVITY))
		return -EINVAL;

	if (!oh->class->sysc->sysc_fields) {
		WARN(1, "omap_hwmod: %s: offset struct for sysconfig not provided in class\n", oh->name);
		return -EINVAL;
	}

	clkact_shift = oh->class->sysc->sysc_fields->clkact_shift;
	clkact_mask = (0x3 << clkact_shift);

	*v &= ~clkact_mask;
	*v |= clockact << clkact_shift;

	return 0;
}

/**
 * _set_softreset: set OCP_SYSCONFIG.SOFTRESET bit in @v
 * @oh: struct omap_hwmod *
 * @v: pointer to register contents to modify
 *
 * Set the SOFTRESET bit in @v for hwmod @oh.  Returns -EINVAL upon
 * error or 0 upon success.
 */
static int _set_softreset(struct omap_hwmod *oh, u32 *v)
{
	u32 softrst_mask;

	if (!oh->class->sysc ||
	    !(oh->class->sysc->sysc_flags & SYSC_HAS_SOFTRESET))
		return -EINVAL;

	if (!oh->class->sysc->sysc_fields) {
		WARN(1, "omap_hwmod: %s: offset struct for sysconfig not provided in class\n", oh->name);
		return -EINVAL;
	}

	softrst_mask = (0x1 << oh->class->sysc->sysc_fields->srst_shift);

	*v |= softrst_mask;

	return 0;
}

/**
 * _clear_softreset: clear OCP_SYSCONFIG.SOFTRESET bit in @v
 * @oh: struct omap_hwmod *
 * @v: pointer to register contents to modify
 *
 * Clear the SOFTRESET bit in @v for hwmod @oh.  Returns -EINVAL upon
 * error or 0 upon success.
 */
static int _clear_softreset(struct omap_hwmod *oh, u32 *v)
{
	u32 softrst_mask;

	if (!oh->class->sysc ||
	    !(oh->class->sysc->sysc_flags & SYSC_HAS_SOFTRESET))
		return -EINVAL;

	if (!oh->class->sysc->sysc_fields) {
		WARN(1,
		     "omap_hwmod: %s: sysc_fields absent for sysconfig class\n",
		     oh->name);
		return -EINVAL;
	}

	softrst_mask = (0x1 << oh->class->sysc->sysc_fields->srst_shift);

	*v &= ~softrst_mask;

	return 0;
}

/**
 * _wait_softreset_complete - wait for an OCP softreset to complete
 * @oh: struct omap_hwmod * to wait on
 *
 * Wait until the IP block represented by @oh reports that its OCP
 * softreset is complete.  This can be triggered by software (see
 * _ocp_softreset()) or by hardware upon returning from off-mode (one
 * example is HSMMC).  Waits for up to MAX_MODULE_SOFTRESET_WAIT
 * microseconds.  Returns the number of microseconds waited.
 */
static int _wait_softreset_complete(struct omap_hwmod *oh)
{
	struct omap_hwmod_class_sysconfig *sysc;
	u32 softrst_mask;
	int c = 0;

	sysc = oh->class->sysc;

	if (sysc->sysc_flags & SYSS_HAS_RESET_STATUS)
		omap_test_timeout((omap_hwmod_read(oh, sysc->syss_offs)
				   & SYSS_RESETDONE_MASK),
				  MAX_MODULE_SOFTRESET_WAIT, c);
	else if (sysc->sysc_flags & SYSC_HAS_RESET_STATUS) {
		softrst_mask = (0x1 << sysc->sysc_fields->srst_shift);
		omap_test_timeout(!(omap_hwmod_read(oh, sysc->sysc_offs)
				    & softrst_mask),
				  MAX_MODULE_SOFTRESET_WAIT, c);
	}

	return c;
}

/**
 * _set_dmadisable: set OCP_SYSCONFIG.DMADISABLE bit in @v
 * @oh: struct omap_hwmod *
 *
 * The DMADISABLE bit is a semi-automatic bit present in sysconfig register
 * of some modules. When the DMA must perform read/write accesses, the
 * DMADISABLE bit is cleared by the hardware. But when the DMA must stop
 * for power management, software must set the DMADISABLE bit back to 1.
 *
 * Set the DMADISABLE bit in @v for hwmod @oh.  Returns -EINVAL upon
 * error or 0 upon success.
 */
static int _set_dmadisable(struct omap_hwmod *oh)
{
	u32 v;
	u32 dmadisable_mask;

	if (!oh->class->sysc ||
	    !(oh->class->sysc->sysc_flags & SYSC_HAS_DMADISABLE))
		return -EINVAL;

	if (!oh->class->sysc->sysc_fields) {
		WARN(1, "omap_hwmod: %s: offset struct for sysconfig not provided in class\n", oh->name);
		return -EINVAL;
	}

	/* clocks must be on for this operation */
	if (oh->_state != _HWMOD_STATE_ENABLED) {
		pr_warn("omap_hwmod: %s: dma can be disabled only from enabled state\n", oh->name);
		return -EINVAL;
	}

	pr_debug("omap_hwmod: %s: setting DMADISABLE\n", oh->name);

	v = oh->_sysc_cache;
	dmadisable_mask =
		(0x1 << oh->class->sysc->sysc_fields->dmadisable_shift);
	v |= dmadisable_mask;
	_write_sysconfig(v, oh);

	return 0;
}

/**
 * _set_module_autoidle: set the OCP_SYSCONFIG AUTOIDLE field in @v
 * @oh: struct omap_hwmod *
 * @autoidle: desired AUTOIDLE bitfield value (0 or 1)
 * @v: pointer to register contents to modify
 *
 * Update the module autoidle bit in @v to be @autoidle for the @oh
 * hwmod.  The autoidle bit controls whether the module can gate
 * internal clocks automatically when it isn't doing anything; the
 * exact function of this bit varies on a per-module basis.  This
 * function does not write to the hardware.  Returns -EINVAL upon
 * error or 0 upon success.
 */
static int _set_module_autoidle(struct omap_hwmod *oh, u8 autoidle,
				u32 *v)
{
	u32 autoidle_mask;
	u8 autoidle_shift;

	if (!oh->class->sysc ||
	    !(oh->class->sysc->sysc_flags & SYSC_HAS_AUTOIDLE))
		return -EINVAL;

	if (!oh->class->sysc->sysc_fields) {
		WARN(1, "omap_hwmod: %s: offset struct for sysconfig not provided in class\n", oh->name);
		return -EINVAL;
	}

	autoidle_shift = oh->class->sysc->sysc_fields->autoidle_shift;
	autoidle_mask = (0x1 << autoidle_shift);

	*v &= ~autoidle_mask;
	*v |= autoidle << autoidle_shift;

	return 0;
}

/**
 * _set_idle_ioring_wakeup - enable/disable IO pad wakeup on hwmod idle for mux
 * @oh: struct omap_hwmod *
 * @set_wake: bool value indicating to set (true) or clear (false) wakeup enable
 *
 * Set or clear the I/O pad wakeup flag in the mux entries for the
 * hwmod @oh.  This function changes the @oh->mux->pads_dynamic array
 * in memory.  If the hwmod is currently idled, and the new idle
 * values don't match the previous ones, this function will also
 * update the SCM PADCTRL registers.  Otherwise, if the hwmod is not
 * currently idled, this function won't touch the hardware: the new
 * mux settings are written to the SCM PADCTRL registers when the
 * hwmod is idled.  No return value.
 */
static void _set_idle_ioring_wakeup(struct omap_hwmod *oh, bool set_wake)
{
	struct omap_device_pad *pad;
	bool change = false;
	u16 prev_idle;
	int j;

	if (!oh->mux || !oh->mux->enabled)
		return;

	for (j = 0; j < oh->mux->nr_pads_dynamic; j++) {
		pad = oh->mux->pads_dynamic[j];

		if (!(pad->flags & OMAP_DEVICE_PAD_WAKEUP))
			continue;

		prev_idle = pad->idle;

		if (set_wake)
			pad->idle |= OMAP_WAKEUP_EN;
		else
			pad->idle &= ~OMAP_WAKEUP_EN;

		if (prev_idle != pad->idle)
			change = true;
	}

	if (change && oh->_state == _HWMOD_STATE_IDLE)
		omap_hwmod_mux(oh->mux, _HWMOD_STATE_IDLE);
}

/**
 * _enable_wakeup: set OCP_SYSCONFIG.ENAWAKEUP bit in the hardware
 * @oh: struct omap_hwmod *
 *
 * Allow the hardware module @oh to send wakeups.  Returns -EINVAL
 * upon error or 0 upon success.
 */
static int _enable_wakeup(struct omap_hwmod *oh, u32 *v)
{
	if (!oh->class->sysc ||
	    !((oh->class->sysc->sysc_flags & SYSC_HAS_ENAWAKEUP) ||
	      (oh->class->sysc->idlemodes & SIDLE_SMART_WKUP) ||
	      (oh->class->sysc->idlemodes & MSTANDBY_SMART_WKUP)))
		return -EINVAL;

	if (!oh->class->sysc->sysc_fields) {
		WARN(1, "omap_hwmod: %s: offset struct for sysconfig not provided in class\n", oh->name);
		return -EINVAL;
	}

	if (oh->class->sysc->sysc_flags & SYSC_HAS_ENAWAKEUP)
		*v |= 0x1 << oh->class->sysc->sysc_fields->enwkup_shift;

	if (oh->class->sysc->idlemodes & SIDLE_SMART_WKUP)
		_set_slave_idlemode(oh, HWMOD_IDLEMODE_SMART_WKUP, v);
	if (oh->class->sysc->idlemodes & MSTANDBY_SMART_WKUP)
		_set_master_standbymode(oh, HWMOD_IDLEMODE_SMART_WKUP, v);

	/* XXX test pwrdm_get_wken for this hwmod's subsystem */

	return 0;
}

/**
 * _disable_wakeup: clear OCP_SYSCONFIG.ENAWAKEUP bit in the hardware
 * @oh: struct omap_hwmod *
 *
 * Prevent the hardware module @oh to send wakeups.  Returns -EINVAL
 * upon error or 0 upon success.
 */
static int _disable_wakeup(struct omap_hwmod *oh, u32 *v)
{
	if (!oh->class->sysc ||
	    !((oh->class->sysc->sysc_flags & SYSC_HAS_ENAWAKEUP) ||
	      (oh->class->sysc->idlemodes & SIDLE_SMART_WKUP) ||
	      (oh->class->sysc->idlemodes & MSTANDBY_SMART_WKUP)))
		return -EINVAL;

	if (!oh->class->sysc->sysc_fields) {
		WARN(1, "omap_hwmod: %s: offset struct for sysconfig not provided in class\n", oh->name);
		return -EINVAL;
	}

	if (oh->class->sysc->sysc_flags & SYSC_HAS_ENAWAKEUP)
		*v &= ~(0x1 << oh->class->sysc->sysc_fields->enwkup_shift);

	if (oh->class->sysc->idlemodes & SIDLE_SMART_WKUP)
		_set_slave_idlemode(oh, HWMOD_IDLEMODE_SMART, v);
	if (oh->class->sysc->idlemodes & MSTANDBY_SMART_WKUP)
		_set_master_standbymode(oh, HWMOD_IDLEMODE_SMART, v);

	/* XXX test pwrdm_get_wken for this hwmod's subsystem */

	return 0;
}

static struct clockdomain *_get_clkdm(struct omap_hwmod *oh)
{
	struct clk_hw_omap *clk;

	if (oh->clkdm) {
		return oh->clkdm;
	} else if (oh->_clk) {
		if (__clk_get_flags(oh->_clk) & CLK_IS_BASIC)
			return NULL;
		clk = to_clk_hw_omap(__clk_get_hw(oh->_clk));
		return  clk->clkdm;
	}
	return NULL;
}

/**
 * _add_initiator_dep: prevent @oh from smart-idling while @init_oh is active
 * @oh: struct omap_hwmod *
 *
 * Prevent the hardware module @oh from entering idle while the
 * hardare module initiator @init_oh is active.  Useful when a module
 * will be accessed by a particular initiator (e.g., if a module will
 * be accessed by the IVA, there should be a sleepdep between the IVA
 * initiator and the module).  Only applies to modules in smart-idle
 * mode.  If the clockdomain is marked as not needing autodeps, return
 * 0 without doing anything.  Otherwise, returns -EINVAL upon error or
 * passes along clkdm_add_sleepdep() value upon success.
 */
static int _add_initiator_dep(struct omap_hwmod *oh, struct omap_hwmod *init_oh)
{
	struct clockdomain *clkdm, *init_clkdm;

	clkdm = _get_clkdm(oh);
	init_clkdm = _get_clkdm(init_oh);

	if (!clkdm || !init_clkdm)
		return -EINVAL;

	if (clkdm && clkdm->flags & CLKDM_NO_AUTODEPS)
		return 0;

	return clkdm_add_sleepdep(clkdm, init_clkdm);
}

/**
 * _del_initiator_dep: allow @oh to smart-idle even if @init_oh is active
 * @oh: struct omap_hwmod *
 *
 * Allow the hardware module @oh to enter idle while the hardare
 * module initiator @init_oh is active.  Useful when a module will not
 * be accessed by a particular initiator (e.g., if a module will not
 * be accessed by the IVA, there should be no sleepdep between the IVA
 * initiator and the module).  Only applies to modules in smart-idle
 * mode.  If the clockdomain is marked as not needing autodeps, return
 * 0 without doing anything.  Returns -EINVAL upon error or passes
 * along clkdm_del_sleepdep() value upon success.
 */
static int _del_initiator_dep(struct omap_hwmod *oh, struct omap_hwmod *init_oh)
{
	struct clockdomain *clkdm, *init_clkdm;

	clkdm = _get_clkdm(oh);
	init_clkdm = _get_clkdm(init_oh);

	if (!clkdm || !init_clkdm)
		return -EINVAL;

	if (clkdm && clkdm->flags & CLKDM_NO_AUTODEPS)
		return 0;

	return clkdm_del_sleepdep(clkdm, init_clkdm);
}

/**
 * _init_main_clk - get a struct clk * for the the hwmod's main functional clk
 * @oh: struct omap_hwmod *
 *
 * Called from _init_clocks().  Populates the @oh _clk (main
 * functional clock pointer) if a main_clk is present.  Returns 0 on
 * success or -EINVAL on error.
 */
static int _init_main_clk(struct omap_hwmod *oh)
{
	int ret = 0;

	if (!oh->main_clk)
		return 0;

	oh->_clk = clk_get(NULL, oh->main_clk);
	if (IS_ERR(oh->_clk)) {
		pr_warning("omap_hwmod: %s: cannot clk_get main_clk %s\n",
			   oh->name, oh->main_clk);
		return -EINVAL;
	}
	/*
	 * HACK: This needs a re-visit once clk_prepare() is implemented
	 * to do something meaningful. Today its just a no-op.
	 * If clk_prepare() is used at some point to do things like
	 * voltage scaling etc, then this would have to be moved to
	 * some point where subsystems like i2c and pmic become
	 * available.
	 */
	clk_prepare(oh->_clk);

	if (!_get_clkdm(oh))
		pr_debug("omap_hwmod: %s: missing clockdomain for %s.\n",
			   oh->name, oh->main_clk);

	return ret;
}

/**
 * _init_interface_clks - get a struct clk * for the the hwmod's interface clks
 * @oh: struct omap_hwmod *
 *
 * Called from _init_clocks().  Populates the @oh OCP slave interface
 * clock pointers.  Returns 0 on success or -EINVAL on error.
 */
static int _init_interface_clks(struct omap_hwmod *oh)
{
	struct omap_hwmod_ocp_if *os;
	struct list_head *p;
	struct clk *c;
	int i = 0;
	int ret = 0;

	p = oh->slave_ports.next;

	while (i < oh->slaves_cnt) {
		os = _fetch_next_ocp_if(&p, &i);
		if (!os->clk)
			continue;

		c = clk_get(NULL, os->clk);
		if (IS_ERR(c)) {
			pr_warning("omap_hwmod: %s: cannot clk_get interface_clk %s\n",
				   oh->name, os->clk);
			ret = -EINVAL;
			continue;
		}
		os->_clk = c;
		/*
		 * HACK: This needs a re-visit once clk_prepare() is implemented
		 * to do something meaningful. Today its just a no-op.
		 * If clk_prepare() is used at some point to do things like
		 * voltage scaling etc, then this would have to be moved to
		 * some point where subsystems like i2c and pmic become
		 * available.
		 */
		clk_prepare(os->_clk);
	}

	return ret;
}

/**
 * _init_opt_clk - get a struct clk * for the the hwmod's optional clocks
 * @oh: struct omap_hwmod *
 *
 * Called from _init_clocks().  Populates the @oh omap_hwmod_opt_clk
 * clock pointers.  Returns 0 on success or -EINVAL on error.
 */
static int _init_opt_clks(struct omap_hwmod *oh)
{
	struct omap_hwmod_opt_clk *oc;
	struct clk *c;
	int i;
	int ret = 0;

	for (i = oh->opt_clks_cnt, oc = oh->opt_clks; i > 0; i--, oc++) {
		c = clk_get(NULL, oc->clk);
		if (IS_ERR(c)) {
			pr_warning("omap_hwmod: %s: cannot clk_get opt_clk %s\n",
				   oh->name, oc->clk);
			ret = -EINVAL;
			continue;
		}
		oc->_clk = c;
		/*
		 * HACK: This needs a re-visit once clk_prepare() is implemented
		 * to do something meaningful. Today its just a no-op.
		 * If clk_prepare() is used at some point to do things like
		 * voltage scaling etc, then this would have to be moved to
		 * some point where subsystems like i2c and pmic become
		 * available.
		 */
		clk_prepare(oc->_clk);
	}

	return ret;
}

/**
 * _enable_clocks - enable hwmod main clock and interface clocks
 * @oh: struct omap_hwmod *
 *
 * Enables all clocks necessary for register reads and writes to succeed
 * on the hwmod @oh.  Returns 0.
 */
static int _enable_clocks(struct omap_hwmod *oh)
{
	struct omap_hwmod_ocp_if *os;
	struct list_head *p;
	int i = 0;

	pr_debug("omap_hwmod: %s: enabling clocks\n", oh->name);

	if (oh->_clk)
		clk_enable(oh->_clk);

	p = oh->slave_ports.next;

	while (i < oh->slaves_cnt) {
		os = _fetch_next_ocp_if(&p, &i);

		if (os->_clk && (os->flags & OCPIF_SWSUP_IDLE))
			clk_enable(os->_clk);
	}

	/* The opt clocks are controlled by the device driver. */

	return 0;
}

/**
 * _disable_clocks - disable hwmod main clock and interface clocks
 * @oh: struct omap_hwmod *
 *
 * Disables the hwmod @oh main functional and interface clocks.  Returns 0.
 */
static int _disable_clocks(struct omap_hwmod *oh)
{
	struct omap_hwmod_ocp_if *os;
	struct list_head *p;
	int i = 0;

	pr_debug("omap_hwmod: %s: disabling clocks\n", oh->name);

	if (oh->_clk)
		clk_disable(oh->_clk);

	p = oh->slave_ports.next;

	while (i < oh->slaves_cnt) {
		os = _fetch_next_ocp_if(&p, &i);

		if (os->_clk && (os->flags & OCPIF_SWSUP_IDLE))
			clk_disable(os->_clk);
	}

	/* The opt clocks are controlled by the device driver. */

	return 0;
}

static void _enable_optional_clocks(struct omap_hwmod *oh)
{
	struct omap_hwmod_opt_clk *oc;
	int i;

	pr_debug("omap_hwmod: %s: enabling optional clocks\n", oh->name);

	for (i = oh->opt_clks_cnt, oc = oh->opt_clks; i > 0; i--, oc++)
		if (oc->_clk) {
			pr_debug("omap_hwmod: enable %s:%s\n", oc->role,
				 __clk_get_name(oc->_clk));
			clk_enable(oc->_clk);
		}
}

static void _disable_optional_clocks(struct omap_hwmod *oh)
{
	struct omap_hwmod_opt_clk *oc;
	int i;

	pr_debug("omap_hwmod: %s: disabling optional clocks\n", oh->name);

	for (i = oh->opt_clks_cnt, oc = oh->opt_clks; i > 0; i--, oc++)
		if (oc->_clk) {
			pr_debug("omap_hwmod: disable %s:%s\n", oc->role,
				 __clk_get_name(oc->_clk));
			clk_disable(oc->_clk);
		}
}

/**
 * _omap4_enable_module - enable CLKCTRL modulemode on OMAP4
 * @oh: struct omap_hwmod *
 *
 * Enables the PRCM module mode related to the hwmod @oh.
 * No return value.
 */
static void _omap4_enable_module(struct omap_hwmod *oh)
{
	if (!oh->clkdm || !oh->prcm.omap4.modulemode)
		return;

	pr_debug("omap_hwmod: %s: %s: %d\n",
		 oh->name, __func__, oh->prcm.omap4.modulemode);

	omap4_cminst_module_enable(oh->prcm.omap4.modulemode,
				   oh->clkdm->prcm_partition,
				   oh->clkdm->cm_inst,
				   oh->clkdm->clkdm_offs,
				   oh->prcm.omap4.clkctrl_offs);
}

/**
 * _am33xx_enable_module - enable CLKCTRL modulemode on AM33XX
 * @oh: struct omap_hwmod *
 *
 * Enables the PRCM module mode related to the hwmod @oh.
 * No return value.
 */
static void _am33xx_enable_module(struct omap_hwmod *oh)
{
	if (!oh->clkdm || !oh->prcm.omap4.modulemode)
		return;

	pr_debug("omap_hwmod: %s: %s: %d\n",
		 oh->name, __func__, oh->prcm.omap4.modulemode);

	am33xx_cm_module_enable(oh->prcm.omap4.modulemode, oh->clkdm->cm_inst,
				oh->clkdm->clkdm_offs,
				oh->prcm.omap4.clkctrl_offs);
}

/**
 * _omap4_wait_target_disable - wait for a module to be disabled on OMAP4
 * @oh: struct omap_hwmod *
 *
 * Wait for a module @oh to enter slave idle.  Returns 0 if the module
 * does not have an IDLEST bit or if the module successfully enters
 * slave idle; otherwise, pass along the return value of the
 * appropriate *_cm*_wait_module_idle() function.
 */
static int _omap4_wait_target_disable(struct omap_hwmod *oh)
{
	if (!oh)
		return -EINVAL;

	if (oh->_int_flags & _HWMOD_NO_MPU_PORT || !oh->clkdm)
		return 0;

	if (oh->flags & HWMOD_NO_IDLEST)
		return 0;

	return omap4_cminst_wait_module_idle(oh->clkdm->prcm_partition,
					     oh->clkdm->cm_inst,
					     oh->clkdm->clkdm_offs,
					     oh->prcm.omap4.clkctrl_offs);
}

/**
 * _am33xx_wait_target_disable - wait for a module to be disabled on AM33XX
 * @oh: struct omap_hwmod *
 *
 * Wait for a module @oh to enter slave idle.  Returns 0 if the module
 * does not have an IDLEST bit or if the module successfully enters
 * slave idle; otherwise, pass along the return value of the
 * appropriate *_cm*_wait_module_idle() function.
 */
static int _am33xx_wait_target_disable(struct omap_hwmod *oh)
{
	if (!oh)
		return -EINVAL;

	if (oh->_int_flags & _HWMOD_NO_MPU_PORT)
		return 0;

	if (oh->flags & HWMOD_NO_IDLEST)
		return 0;

	return am33xx_cm_wait_module_idle(oh->clkdm->cm_inst,
					     oh->clkdm->clkdm_offs,
					     oh->prcm.omap4.clkctrl_offs);
}

/**
 * _count_mpu_irqs - count the number of MPU IRQ lines associated with @oh
 * @oh: struct omap_hwmod *oh
 *
 * Count and return the number of MPU IRQs associated with the hwmod
 * @oh.  Used to allocate struct resource data.  Returns 0 if @oh is
 * NULL.
 */
static int _count_mpu_irqs(struct omap_hwmod *oh)
{
	struct omap_hwmod_irq_info *ohii;
	int i = 0;

	if (!oh || !oh->mpu_irqs)
		return 0;

	do {
		ohii = &oh->mpu_irqs[i++];
	} while (ohii->irq != -1);

	return i-1;
}

/**
 * _count_sdma_reqs - count the number of SDMA request lines associated with @oh
 * @oh: struct omap_hwmod *oh
 *
 * Count and return the number of SDMA request lines associated with
 * the hwmod @oh.  Used to allocate struct resource data.  Returns 0
 * if @oh is NULL.
 */
static int _count_sdma_reqs(struct omap_hwmod *oh)
{
	struct omap_hwmod_dma_info *ohdi;
	int i = 0;

	if (!oh || !oh->sdma_reqs)
		return 0;

	do {
		ohdi = &oh->sdma_reqs[i++];
	} while (ohdi->dma_req != -1);

	return i-1;
}

/**
 * _count_ocp_if_addr_spaces - count the number of address space entries for @oh
 * @oh: struct omap_hwmod *oh
 *
 * Count and return the number of address space ranges associated with
 * the hwmod @oh.  Used to allocate struct resource data.  Returns 0
 * if @oh is NULL.
 */
static int _count_ocp_if_addr_spaces(struct omap_hwmod_ocp_if *os)
{
	struct omap_hwmod_addr_space *mem;
	int i = 0;

	if (!os || !os->addr)
		return 0;

	do {
		mem = &os->addr[i++];
	} while (mem->pa_start != mem->pa_end);

	return i-1;
}

/**
 * _get_mpu_irq_by_name - fetch MPU interrupt line number by name
 * @oh: struct omap_hwmod * to operate on
 * @name: pointer to the name of the MPU interrupt number to fetch (optional)
 * @irq: pointer to an unsigned int to store the MPU IRQ number to
 *
 * Retrieve a MPU hardware IRQ line number named by @name associated
 * with the IP block pointed to by @oh.  The IRQ number will be filled
 * into the address pointed to by @dma.  When @name is non-null, the
 * IRQ line number associated with the named entry will be returned.
 * If @name is null, the first matching entry will be returned.  Data
 * order is not meaningful in hwmod data, so callers are strongly
 * encouraged to use a non-null @name whenever possible to avoid
 * unpredictable effects if hwmod data is later added that causes data
 * ordering to change.  Returns 0 upon success or a negative error
 * code upon error.
 */
static int _get_mpu_irq_by_name(struct omap_hwmod *oh, const char *name,
				unsigned int *irq)
{
	int i;
	bool found = false;

	if (!oh->mpu_irqs)
		return -ENOENT;

	i = 0;
	while (oh->mpu_irqs[i].irq != -1) {
		if (name == oh->mpu_irqs[i].name ||
		    !strcmp(name, oh->mpu_irqs[i].name)) {
			found = true;
			break;
		}
		i++;
	}

	if (!found)
		return -ENOENT;

	*irq = oh->mpu_irqs[i].irq;

	return 0;
}

/**
 * _get_sdma_req_by_name - fetch SDMA request line ID by name
 * @oh: struct omap_hwmod * to operate on
 * @name: pointer to the name of the SDMA request line to fetch (optional)
 * @dma: pointer to an unsigned int to store the request line ID to
 *
 * Retrieve an SDMA request line ID named by @name on the IP block
 * pointed to by @oh.  The ID will be filled into the address pointed
 * to by @dma.  When @name is non-null, the request line ID associated
 * with the named entry will be returned.  If @name is null, the first
 * matching entry will be returned.  Data order is not meaningful in
 * hwmod data, so callers are strongly encouraged to use a non-null
 * @name whenever possible to avoid unpredictable effects if hwmod
 * data is later added that causes data ordering to change.  Returns 0
 * upon success or a negative error code upon error.
 */
static int _get_sdma_req_by_name(struct omap_hwmod *oh, const char *name,
				 unsigned int *dma)
{
	int i;
	bool found = false;

	if (!oh->sdma_reqs)
		return -ENOENT;

	i = 0;
	while (oh->sdma_reqs[i].dma_req != -1) {
		if (name == oh->sdma_reqs[i].name ||
		    !strcmp(name, oh->sdma_reqs[i].name)) {
			found = true;
			break;
		}
		i++;
	}

	if (!found)
		return -ENOENT;

	*dma = oh->sdma_reqs[i].dma_req;

	return 0;
}

/**
 * _get_addr_space_by_name - fetch address space start & end by name
 * @oh: struct omap_hwmod * to operate on
 * @name: pointer to the name of the address space to fetch (optional)
 * @pa_start: pointer to a u32 to store the starting address to
 * @pa_end: pointer to a u32 to store the ending address to
 *
 * Retrieve address space start and end addresses for the IP block
 * pointed to by @oh.  The data will be filled into the addresses
 * pointed to by @pa_start and @pa_end.  When @name is non-null, the
 * address space data associated with the named entry will be
 * returned.  If @name is null, the first matching entry will be
 * returned.  Data order is not meaningful in hwmod data, so callers
 * are strongly encouraged to use a non-null @name whenever possible
 * to avoid unpredictable effects if hwmod data is later added that
 * causes data ordering to change.  Returns 0 upon success or a
 * negative error code upon error.
 */
static int _get_addr_space_by_name(struct omap_hwmod *oh, const char *name,
				   u32 *pa_start, u32 *pa_end)
{
	int i, j;
	struct omap_hwmod_ocp_if *os;
	struct list_head *p = NULL;
	bool found = false;

	p = oh->slave_ports.next;

	i = 0;
	while (i < oh->slaves_cnt) {
		os = _fetch_next_ocp_if(&p, &i);

		if (!os->addr)
			return -ENOENT;

		j = 0;
		while (os->addr[j].pa_start != os->addr[j].pa_end) {
			if (name == os->addr[j].name ||
			    !strcmp(name, os->addr[j].name)) {
				found = true;
				break;
			}
			j++;
		}

		if (found)
			break;
	}

	if (!found)
		return -ENOENT;

	*pa_start = os->addr[j].pa_start;
	*pa_end = os->addr[j].pa_end;

	return 0;
}

/**
 * _save_mpu_port_index - find and save the index to @oh's MPU port
 * @oh: struct omap_hwmod *
 *
 * Determines the array index of the OCP slave port that the MPU uses
 * to address the device, and saves it into the struct omap_hwmod.
 * Intended to be called during hwmod registration only. No return
 * value.
 */
static void __init _save_mpu_port_index(struct omap_hwmod *oh)
{
	struct omap_hwmod_ocp_if *os = NULL;
	struct list_head *p;
	int i = 0;

	if (!oh)
		return;

	oh->_int_flags |= _HWMOD_NO_MPU_PORT;

	p = oh->slave_ports.next;

	while (i < oh->slaves_cnt) {
		os = _fetch_next_ocp_if(&p, &i);
		if (os->user & OCP_USER_MPU) {
			oh->_mpu_port = os;
			oh->_int_flags &= ~_HWMOD_NO_MPU_PORT;
			break;
		}
	}

	return;
}

/**
 * _find_mpu_rt_port - return omap_hwmod_ocp_if accessible by the MPU
 * @oh: struct omap_hwmod *
 *
 * Given a pointer to a struct omap_hwmod record @oh, return a pointer
 * to the struct omap_hwmod_ocp_if record that is used by the MPU to
 * communicate with the IP block.  This interface need not be directly
 * connected to the MPU (and almost certainly is not), but is directly
 * connected to the IP block represented by @oh.  Returns a pointer
 * to the struct omap_hwmod_ocp_if * upon success, or returns NULL upon
 * error or if there does not appear to be a path from the MPU to this
 * IP block.
 */
static struct omap_hwmod_ocp_if *_find_mpu_rt_port(struct omap_hwmod *oh)
{
	if (!oh || oh->_int_flags & _HWMOD_NO_MPU_PORT || oh->slaves_cnt == 0)
		return NULL;

	return oh->_mpu_port;
};

/**
 * _find_mpu_rt_addr_space - return MPU register target address space for @oh
 * @oh: struct omap_hwmod *
 *
 * Returns a pointer to the struct omap_hwmod_addr_space record representing
 * the register target MPU address space; or returns NULL upon error.
 */
static struct omap_hwmod_addr_space * __init _find_mpu_rt_addr_space(struct omap_hwmod *oh)
{
	struct omap_hwmod_ocp_if *os;
	struct omap_hwmod_addr_space *mem;
	int found = 0, i = 0;

	os = _find_mpu_rt_port(oh);
	if (!os || !os->addr)
		return NULL;

	do {
		mem = &os->addr[i++];
		if (mem->flags & ADDR_TYPE_RT)
			found = 1;
	} while (!found && mem->pa_start != mem->pa_end);

	return (found) ? mem : NULL;
}

/**
 * _enable_sysc - try to bring a module out of idle via OCP_SYSCONFIG
 * @oh: struct omap_hwmod *
 *
 * Ensure that the OCP_SYSCONFIG register for the IP block represented
 * by @oh is set to indicate to the PRCM that the IP block is active.
 * Usually this means placing the module into smart-idle mode and
 * smart-standby, but if there is a bug in the automatic idle handling
 * for the IP block, it may need to be placed into the force-idle or
 * no-idle variants of these modes.  No return value.
 */
static void _enable_sysc(struct omap_hwmod *oh)
{
	u8 idlemode, sf;
	u32 v;
	bool clkdm_act;
	struct clockdomain *clkdm;

	if (!oh->class->sysc)
		return;

	/*
	 * Wait until reset has completed, this is needed as the IP
	 * block is reset automatically by hardware in some cases
	 * (off-mode for example), and the drivers require the
	 * IP to be ready when they access it
	 */
	if (oh->flags & HWMOD_CONTROL_OPT_CLKS_IN_RESET)
		_enable_optional_clocks(oh);
	_wait_softreset_complete(oh);
	if (oh->flags & HWMOD_CONTROL_OPT_CLKS_IN_RESET)
		_disable_optional_clocks(oh);

	v = oh->_sysc_cache;
	sf = oh->class->sysc->sysc_flags;

	clkdm = _get_clkdm(oh);
	if (sf & SYSC_HAS_SIDLEMODE) {
		if (oh->flags & HWMOD_SWSUP_SIDLE ||
		    oh->flags & HWMOD_SWSUP_SIDLE_ACT) {
			idlemode = HWMOD_IDLEMODE_NO;
		} else {
			if (sf & SYSC_HAS_ENAWAKEUP)
				_enable_wakeup(oh, &v);
			if (oh->class->sysc->idlemodes & SIDLE_SMART_WKUP)
				idlemode = HWMOD_IDLEMODE_SMART_WKUP;
			else
				idlemode = HWMOD_IDLEMODE_SMART;
		}

		/*
		 * This is special handling for some IPs like
		 * 32k sync timer. Force them to idle!
		 */
		clkdm_act = (clkdm && clkdm->flags & CLKDM_ACTIVE_WITH_MPU);
		if (clkdm_act && !(oh->class->sysc->idlemodes &
				   (SIDLE_SMART | SIDLE_SMART_WKUP)))
			idlemode = HWMOD_IDLEMODE_FORCE;

		_set_slave_idlemode(oh, idlemode, &v);
	}

	if (sf & SYSC_HAS_MIDLEMODE) {
		if (oh->flags & HWMOD_FORCE_MSTANDBY) {
			idlemode = HWMOD_IDLEMODE_FORCE;
		} else if (oh->flags & HWMOD_SWSUP_MSTANDBY) {
			idlemode = HWMOD_IDLEMODE_NO;
		} else {
			if (sf & SYSC_HAS_ENAWAKEUP)
				_enable_wakeup(oh, &v);
			if (oh->class->sysc->idlemodes & MSTANDBY_SMART_WKUP)
				idlemode = HWMOD_IDLEMODE_SMART_WKUP;
			else
				idlemode = HWMOD_IDLEMODE_SMART;
		}
		_set_master_standbymode(oh, idlemode, &v);
	}

	/*
	 * XXX The clock framework should handle this, by
	 * calling into this code.  But this must wait until the
	 * clock structures are tagged with omap_hwmod entries
	 */
	if ((oh->flags & HWMOD_SET_DEFAULT_CLOCKACT) &&
	    (sf & SYSC_HAS_CLOCKACTIVITY))
		_set_clockactivity(oh, oh->class->sysc->clockact, &v);

	/* If the cached value is the same as the new value, skip the write */
	if (oh->_sysc_cache != v)
		_write_sysconfig(v, oh);

	/*
	 * Set the autoidle bit only after setting the smartidle bit
	 * Setting this will not have any impact on the other modules.
	 */
	if (sf & SYSC_HAS_AUTOIDLE) {
		idlemode = (oh->flags & HWMOD_NO_OCP_AUTOIDLE) ?
			0 : 1;
		_set_module_autoidle(oh, idlemode, &v);
		_write_sysconfig(v, oh);
	}
}

/**
 * _idle_sysc - try to put a module into idle via OCP_SYSCONFIG
 * @oh: struct omap_hwmod *
 *
 * If module is marked as SWSUP_SIDLE, force the module into slave
 * idle; otherwise, configure it for smart-idle.  If module is marked
 * as SWSUP_MSUSPEND, force the module into master standby; otherwise,
 * configure it for smart-standby.  No return value.
 */
static void _idle_sysc(struct omap_hwmod *oh)
{
	u8 idlemode, sf;
	u32 v;

	if (!oh->class->sysc)
		return;

	v = oh->_sysc_cache;
	sf = oh->class->sysc->sysc_flags;

	if (sf & SYSC_HAS_SIDLEMODE) {
		if (oh->flags & HWMOD_SWSUP_SIDLE) {
			idlemode = HWMOD_IDLEMODE_FORCE;
		} else {
			if (sf & SYSC_HAS_ENAWAKEUP)
				_enable_wakeup(oh, &v);
			if (oh->class->sysc->idlemodes & SIDLE_SMART_WKUP)
				idlemode = HWMOD_IDLEMODE_SMART_WKUP;
			else
				idlemode = HWMOD_IDLEMODE_SMART;
		}
		_set_slave_idlemode(oh, idlemode, &v);
	}

	if (sf & SYSC_HAS_MIDLEMODE) {
		if ((oh->flags & HWMOD_SWSUP_MSTANDBY) ||
		    (oh->flags & HWMOD_FORCE_MSTANDBY)) {
			idlemode = HWMOD_IDLEMODE_FORCE;
		} else {
			if (sf & SYSC_HAS_ENAWAKEUP)
				_enable_wakeup(oh, &v);
			if (oh->class->sysc->idlemodes & MSTANDBY_SMART_WKUP)
				idlemode = HWMOD_IDLEMODE_SMART_WKUP;
			else
				idlemode = HWMOD_IDLEMODE_SMART;
		}
		_set_master_standbymode(oh, idlemode, &v);
	}

	_write_sysconfig(v, oh);
}

/**
 * _shutdown_sysc - force a module into idle via OCP_SYSCONFIG
 * @oh: struct omap_hwmod *
 *
 * Force the module into slave idle and master suspend. No return
 * value.
 */
static void _shutdown_sysc(struct omap_hwmod *oh)
{
	u32 v;
	u8 sf;

	if (!oh->class->sysc)
		return;

	v = oh->_sysc_cache;
	sf = oh->class->sysc->sysc_flags;

	if (sf & SYSC_HAS_SIDLEMODE)
		_set_slave_idlemode(oh, HWMOD_IDLEMODE_FORCE, &v);

	if (sf & SYSC_HAS_MIDLEMODE)
		_set_master_standbymode(oh, HWMOD_IDLEMODE_FORCE, &v);

	if (sf & SYSC_HAS_AUTOIDLE)
		_set_module_autoidle(oh, 1, &v);

	_write_sysconfig(v, oh);
}

/**
 * _lookup - find an omap_hwmod by name
 * @name: find an omap_hwmod by name
 *
 * Return a pointer to an omap_hwmod by name, or NULL if not found.
 */
static struct omap_hwmod *_lookup(const char *name)
{
	struct omap_hwmod *oh, *temp_oh;

	oh = NULL;

	list_for_each_entry(temp_oh, &omap_hwmod_list, node) {
		if (!strcmp(name, temp_oh->name)) {
			oh = temp_oh;
			break;
		}
	}

	return oh;
}

/**
 * _init_clkdm - look up a clockdomain name, store pointer in omap_hwmod
 * @oh: struct omap_hwmod *
 *
 * Convert a clockdomain name stored in a struct omap_hwmod into a
 * clockdomain pointer, and save it into the struct omap_hwmod.
 * Return -EINVAL if the clkdm_name lookup failed.
 */
static int _init_clkdm(struct omap_hwmod *oh)
{
	if (!oh->clkdm_name) {
		pr_debug("omap_hwmod: %s: missing clockdomain\n", oh->name);
		return 0;
	}

	oh->clkdm = clkdm_lookup(oh->clkdm_name);
	if (!oh->clkdm) {
		pr_warning("omap_hwmod: %s: could not associate to clkdm %s\n",
			oh->name, oh->clkdm_name);
		return 0;
	}

	pr_debug("omap_hwmod: %s: associated to clkdm %s\n",
		oh->name, oh->clkdm_name);

	return 0;
}

/**
 * _init_clocks - clk_get() all clocks associated with this hwmod. Retrieve as
 * well the clockdomain.
 * @oh: struct omap_hwmod *
 * @data: not used; pass NULL
 *
 * Called by omap_hwmod_setup_*() (after omap2_clk_init()).
 * Resolves all clock names embedded in the hwmod.  Returns 0 on
 * success, or a negative error code on failure.
 */
static int _init_clocks(struct omap_hwmod *oh, void *data)
{
	int ret = 0;

	if (oh->_state != _HWMOD_STATE_REGISTERED)
		return 0;

	pr_debug("omap_hwmod: %s: looking up clocks\n", oh->name);

	if (soc_ops.init_clkdm)
		ret |= soc_ops.init_clkdm(oh);

	ret |= _init_main_clk(oh);
	ret |= _init_interface_clks(oh);
	ret |= _init_opt_clks(oh);

	if (!ret)
		oh->_state = _HWMOD_STATE_CLKS_INITED;
	else
		pr_warning("omap_hwmod: %s: cannot _init_clocks\n", oh->name);

	return ret;
}

/**
 * _lookup_hardreset - fill register bit info for this hwmod/reset line
 * @oh: struct omap_hwmod *
 * @name: name of the reset line in the context of this hwmod
 * @ohri: struct omap_hwmod_rst_info * that this function will fill in
 *
 * Return the bit position of the reset line that match the
 * input name. Return -ENOENT if not found.
 */
static int _lookup_hardreset(struct omap_hwmod *oh, const char *name,
			     struct omap_hwmod_rst_info *ohri)
{
	int i;

	for (i = 0; i < oh->rst_lines_cnt; i++) {
		const char *rst_line = oh->rst_lines[i].name;
		if (!strcmp(rst_line, name)) {
			ohri->rst_shift = oh->rst_lines[i].rst_shift;
			ohri->st_shift = oh->rst_lines[i].st_shift;
			pr_debug("omap_hwmod: %s: %s: %s: rst %d st %d\n",
				 oh->name, __func__, rst_line, ohri->rst_shift,
				 ohri->st_shift);

			return 0;
		}
	}

	return -ENOENT;
}

/**
 * _assert_hardreset - assert the HW reset line of submodules
 * contained in the hwmod module.
 * @oh: struct omap_hwmod *
 * @name: name of the reset line to lookup and assert
 *
 * Some IP like dsp, ipu or iva contain processor that require an HW
 * reset line to be assert / deassert in order to enable fully the IP.
 * Returns -EINVAL if @oh is null, -ENOSYS if we have no way of
 * asserting the hardreset line on the currently-booted SoC, or passes
 * along the return value from _lookup_hardreset() or the SoC's
 * assert_hardreset code.
 */
static int _assert_hardreset(struct omap_hwmod *oh, const char *name)
{
	struct omap_hwmod_rst_info ohri;
	int ret = -EINVAL;

	if (!oh)
		return -EINVAL;

	if (!soc_ops.assert_hardreset)
		return -ENOSYS;

	ret = _lookup_hardreset(oh, name, &ohri);
	if (ret < 0)
		return ret;

	ret = soc_ops.assert_hardreset(oh, &ohri);

	return ret;
}

/**
 * _deassert_hardreset - deassert the HW reset line of submodules contained
 * in the hwmod module.
 * @oh: struct omap_hwmod *
 * @name: name of the reset line to look up and deassert
 *
 * Some IP like dsp, ipu or iva contain processor that require an HW
 * reset line to be assert / deassert in order to enable fully the IP.
 * Returns -EINVAL if @oh is null, -ENOSYS if we have no way of
 * deasserting the hardreset line on the currently-booted SoC, or passes
 * along the return value from _lookup_hardreset() or the SoC's
 * deassert_hardreset code.
 */
static int _deassert_hardreset(struct omap_hwmod *oh, const char *name)
{
	struct omap_hwmod_rst_info ohri;
	int ret = -EINVAL;
	int hwsup = 0;

	if (!oh)
		return -EINVAL;

	if (!soc_ops.deassert_hardreset)
		return -ENOSYS;

	ret = _lookup_hardreset(oh, name, &ohri);
	if (ret < 0)
		return ret;

	if (oh->clkdm) {
		/*
		 * A clockdomain must be in SW_SUP otherwise reset
		 * might not be completed. The clockdomain can be set
		 * in HW_AUTO only when the module become ready.
		 */
		hwsup = clkdm_in_hwsup(oh->clkdm);
		ret = clkdm_hwmod_enable(oh->clkdm, oh);
		if (ret) {
			WARN(1, "omap_hwmod: %s: could not enable clockdomain %s: %d\n",
			     oh->name, oh->clkdm->name, ret);
			return ret;
		}
	}

	_enable_clocks(oh);
	if (soc_ops.enable_module)
		soc_ops.enable_module(oh);

	ret = soc_ops.deassert_hardreset(oh, &ohri);

	if (soc_ops.disable_module)
		soc_ops.disable_module(oh);
	_disable_clocks(oh);

	if (ret == -EBUSY)
		pr_warning("omap_hwmod: %s: failed to hardreset\n", oh->name);

	if (!ret) {
		/*
		 * Set the clockdomain to HW_AUTO, assuming that the
		 * previous state was HW_AUTO.
		 */
		if (oh->clkdm && hwsup)
			clkdm_allow_idle(oh->clkdm);
	} else {
		if (oh->clkdm)
			clkdm_hwmod_disable(oh->clkdm, oh);
	}

	return ret;
}

/**
 * _read_hardreset - read the HW reset line state of submodules
 * contained in the hwmod module
 * @oh: struct omap_hwmod *
 * @name: name of the reset line to look up and read
 *
 * Return the state of the reset line.  Returns -EINVAL if @oh is
 * null, -ENOSYS if we have no way of reading the hardreset line
 * status on the currently-booted SoC, or passes along the return
 * value from _lookup_hardreset() or the SoC's is_hardreset_asserted
 * code.
 */
static int _read_hardreset(struct omap_hwmod *oh, const char *name)
{
	struct omap_hwmod_rst_info ohri;
	int ret = -EINVAL;

	if (!oh)
		return -EINVAL;

	if (!soc_ops.is_hardreset_asserted)
		return -ENOSYS;

	ret = _lookup_hardreset(oh, name, &ohri);
	if (ret < 0)
		return ret;

	return soc_ops.is_hardreset_asserted(oh, &ohri);
}

/**
 * _are_all_hardreset_lines_asserted - return true if the @oh is hard-reset
 * @oh: struct omap_hwmod *
 *
 * If all hardreset lines associated with @oh are asserted, then return true.
 * Otherwise, if part of @oh is out hardreset or if no hardreset lines
 * associated with @oh are asserted, then return false.
 * This function is used to avoid executing some parts of the IP block
 * enable/disable sequence if its hardreset line is set.
 */
static bool _are_all_hardreset_lines_asserted(struct omap_hwmod *oh)
{
	int i, rst_cnt = 0;

	if (oh->rst_lines_cnt == 0)
		return false;

	for (i = 0; i < oh->rst_lines_cnt; i++)
		if (_read_hardreset(oh, oh->rst_lines[i].name) > 0)
			rst_cnt++;

	if (oh->rst_lines_cnt == rst_cnt)
		return true;

	return false;
}

/**
 * _are_any_hardreset_lines_asserted - return true if any part of @oh is
 * hard-reset
 * @oh: struct omap_hwmod *
 *
 * If any hardreset lines associated with @oh are asserted, then
 * return true.  Otherwise, if no hardreset lines associated with @oh
 * are asserted, or if @oh has no hardreset lines, then return false.
 * This function is used to avoid executing some parts of the IP block
 * enable/disable sequence if any hardreset line is set.
 */
static bool _are_any_hardreset_lines_asserted(struct omap_hwmod *oh)
{
	int rst_cnt = 0;
	int i;

	for (i = 0; i < oh->rst_lines_cnt && rst_cnt == 0; i++)
		if (_read_hardreset(oh, oh->rst_lines[i].name) > 0)
			rst_cnt++;

	return (rst_cnt) ? true : false;
}

/**
 * _omap4_disable_module - enable CLKCTRL modulemode on OMAP4
 * @oh: struct omap_hwmod *
 *
 * Disable the PRCM module mode related to the hwmod @oh.
 * Return EINVAL if the modulemode is not supported and 0 in case of success.
 */
static int _omap4_disable_module(struct omap_hwmod *oh)
{
	int v;

	if (!oh->clkdm || !oh->prcm.omap4.modulemode)
		return -EINVAL;

	/*
	 * Since integration code might still be doing something, only
	 * disable if all lines are under hardreset.
	 */
	if (_are_any_hardreset_lines_asserted(oh))
		return 0;

	pr_debug("omap_hwmod: %s: %s\n", oh->name, __func__);

	omap4_cminst_module_disable(oh->clkdm->prcm_partition,
				    oh->clkdm->cm_inst,
				    oh->clkdm->clkdm_offs,
				    oh->prcm.omap4.clkctrl_offs);

	v = _omap4_wait_target_disable(oh);
	if (v)
		pr_warn("omap_hwmod: %s: _wait_target_disable failed\n",
			oh->name);

	return 0;
}

/**
 * _am33xx_disable_module - enable CLKCTRL modulemode on AM33XX
 * @oh: struct omap_hwmod *
 *
 * Disable the PRCM module mode related to the hwmod @oh.
 * Return EINVAL if the modulemode is not supported and 0 in case of success.
 */
static int _am33xx_disable_module(struct omap_hwmod *oh)
{
	int v;

	if (!oh->clkdm || !oh->prcm.omap4.modulemode)
		return -EINVAL;

	pr_debug("omap_hwmod: %s: %s\n", oh->name, __func__);

	if (_are_any_hardreset_lines_asserted(oh))
		return 0;

	am33xx_cm_module_disable(oh->clkdm->cm_inst, oh->clkdm->clkdm_offs,
				 oh->prcm.omap4.clkctrl_offs);

	v = _am33xx_wait_target_disable(oh);
	if (v)
		pr_warn("omap_hwmod: %s: _wait_target_disable failed\n",
			oh->name);

	return 0;
}

/**
 * _ocp_softreset - reset an omap_hwmod via the OCP_SYSCONFIG bit
 * @oh: struct omap_hwmod *
 *
 * Resets an omap_hwmod @oh via the OCP_SYSCONFIG bit.  hwmod must be
 * enabled for this to work.  Returns -ENOENT if the hwmod cannot be
 * reset this way, -EINVAL if the hwmod is in the wrong state,
 * -ETIMEDOUT if the module did not reset in time, or 0 upon success.
 *
 * In OMAP3 a specific SYSSTATUS register is used to get the reset status.
 * Starting in OMAP4, some IPs do not have SYSSTATUS registers and instead
 * use the SYSCONFIG softreset bit to provide the status.
 *
 * Note that some IP like McBSP do have reset control but don't have
 * reset status.
 */
static int _ocp_softreset(struct omap_hwmod *oh)
{
	u32 v;
	int c = 0;
	int ret = 0;

	if (!oh->class->sysc ||
	    !(oh->class->sysc->sysc_flags & SYSC_HAS_SOFTRESET))
		return -ENOENT;

	/* clocks must be on for this operation */
	if (oh->_state != _HWMOD_STATE_ENABLED) {
		pr_warn("omap_hwmod: %s: reset can only be entered from enabled state\n",
			oh->name);
		return -EINVAL;
	}

	/* For some modules, all optionnal clocks need to be enabled as well */
	if (oh->flags & HWMOD_CONTROL_OPT_CLKS_IN_RESET)
		_enable_optional_clocks(oh);

	pr_debug("omap_hwmod: %s: resetting via OCP SOFTRESET\n", oh->name);

	v = oh->_sysc_cache;
	ret = _set_softreset(oh, &v);
	if (ret)
		goto dis_opt_clks;

	_write_sysconfig(v, oh);

	if (oh->class->sysc->srst_udelay)
		udelay(oh->class->sysc->srst_udelay);

	c = _wait_softreset_complete(oh);
	if (c == MAX_MODULE_SOFTRESET_WAIT) {
		pr_warning("omap_hwmod: %s: softreset failed (waited %d usec)\n",
			   oh->name, MAX_MODULE_SOFTRESET_WAIT);
		ret = -ETIMEDOUT;
		goto dis_opt_clks;
	} else {
		pr_debug("omap_hwmod: %s: softreset in %d usec\n", oh->name, c);
	}

	ret = _clear_softreset(oh, &v);
	if (ret)
		goto dis_opt_clks;

	_write_sysconfig(v, oh);

	/*
	 * XXX add _HWMOD_STATE_WEDGED for modules that don't come back from
	 * _wait_target_ready() or _reset()
	 */

dis_opt_clks:
	if (oh->flags & HWMOD_CONTROL_OPT_CLKS_IN_RESET)
		_disable_optional_clocks(oh);

	return ret;
}

/**
 * _reset - reset an omap_hwmod
 * @oh: struct omap_hwmod *
 *
 * Resets an omap_hwmod @oh.  If the module has a custom reset
 * function pointer defined, then call it to reset the IP block, and
 * pass along its return value to the caller.  Otherwise, if the IP
 * block has an OCP_SYSCONFIG register with a SOFTRESET bitfield
 * associated with it, call a function to reset the IP block via that
 * method, and pass along the return value to the caller.  Finally, if
 * the IP block has some hardreset lines associated with it, assert
 * all of those, but do _not_ deassert them. (This is because driver
 * authors have expressed an apparent requirement to control the
 * deassertion of the hardreset lines themselves.)
 *
 * The default software reset mechanism for most OMAP IP blocks is
 * triggered via the OCP_SYSCONFIG.SOFTRESET bit.  However, some
 * hwmods cannot be reset via this method.  Some are not targets and
 * therefore have no OCP header registers to access.  Others (like the
 * IVA) have idiosyncratic reset sequences.  So for these relatively
 * rare cases, custom reset code can be supplied in the struct
 * omap_hwmod_class .reset function pointer.
 *
 * _set_dmadisable() is called to set the DMADISABLE bit so that it
 * does not prevent idling of the system. This is necessary for cases
 * where ROMCODE/BOOTLOADER uses dma and transfers control to the
 * kernel without disabling dma.
 *
 * Passes along the return value from either _ocp_softreset() or the
 * custom reset function - these must return -EINVAL if the hwmod
 * cannot be reset this way or if the hwmod is in the wrong state,
 * -ETIMEDOUT if the module did not reset in time, or 0 upon success.
 */
static int _reset(struct omap_hwmod *oh)
{
	int i, r;

	pr_debug("omap_hwmod: %s: resetting\n", oh->name);

	if (oh->class->reset) {
		r = oh->class->reset(oh);
	} else {
		if (oh->rst_lines_cnt > 0) {
			for (i = 0; i < oh->rst_lines_cnt; i++)
				_assert_hardreset(oh, oh->rst_lines[i].name);
			return 0;
		} else {
			r = _ocp_softreset(oh);
			if (r == -ENOENT)
				r = 0;
		}
	}

	_set_dmadisable(oh);

	/*
	 * OCP_SYSCONFIG bits need to be reprogrammed after a
	 * softreset.  The _enable() function should be split to avoid
	 * the rewrite of the OCP_SYSCONFIG register.
	 */
	if (oh->class->sysc) {
		_update_sysc_cache(oh);
		_enable_sysc(oh);
	}

	return r;
}

/**
 * _reconfigure_io_chain - clear any I/O chain wakeups and reconfigure chain
 *
 * Call the appropriate PRM function to clear any logged I/O chain
 * wakeups and to reconfigure the chain.  This apparently needs to be
 * done upon every mux change.  Since hwmods can be concurrently
 * enabled and idled, hold a spinlock around the I/O chain
 * reconfiguration sequence.  No return value.
 *
 * XXX When the PRM code is moved to drivers, this function can be removed,
 * as the PRM infrastructure should abstract this.
 */
static void _reconfigure_io_chain(void)
{
	unsigned long flags;

	spin_lock_irqsave(&io_chain_lock, flags);

	if (cpu_is_omap34xx() && omap3_has_io_chain_ctrl())
		omap3xxx_prm_reconfigure_io_chain();
	else if (cpu_is_omap44xx())
		omap44xx_prm_reconfigure_io_chain();

	spin_unlock_irqrestore(&io_chain_lock, flags);
}

/**
 * _omap4_update_context_lost - increment hwmod context loss counter if
 * hwmod context was lost, and clear hardware context loss reg
 * @oh: hwmod to check for context loss
 *
 * If the PRCM indicates that the hwmod @oh lost context, increment
 * our in-memory context loss counter, and clear the RM_*_CONTEXT
 * bits. No return value.
 */
static void _omap4_update_context_lost(struct omap_hwmod *oh)
{
	if (oh->prcm.omap4.flags & HWMOD_OMAP4_NO_CONTEXT_LOSS_BIT)
		return;

	if (!prm_was_any_context_lost_old(oh->clkdm->pwrdm.ptr->prcm_partition,
					  oh->clkdm->pwrdm.ptr->prcm_offs,
					  oh->prcm.omap4.context_offs))
		return;

	oh->prcm.omap4.context_lost_counter++;
	prm_clear_context_loss_flags_old(oh->clkdm->pwrdm.ptr->prcm_partition,
					 oh->clkdm->pwrdm.ptr->prcm_offs,
					 oh->prcm.omap4.context_offs);
}

/**
 * _omap4_get_context_lost - get context loss counter for a hwmod
 * @oh: hwmod to get context loss counter for
 *
 * Returns the in-memory context loss counter for a hwmod.
 */
static int _omap4_get_context_lost(struct omap_hwmod *oh)
{
	return oh->prcm.omap4.context_lost_counter;
}

/**
 * _enable_preprogram - Pre-program an IP block during the _enable() process
 * @oh: struct omap_hwmod *
 *
 * Some IP blocks (such as AESS) require some additional programming
 * after enable before they can enter idle.  If a function pointer to
 * do so is present in the hwmod data, then call it and pass along the
 * return value; otherwise, return 0.
 */
static int _enable_preprogram(struct omap_hwmod *oh)
{
	if (!oh->class->enable_preprogram)
		return 0;

	return oh->class->enable_preprogram(oh);
}

/**
 * _enable - enable an omap_hwmod
 * @oh: struct omap_hwmod *
 *
 * Enables an omap_hwmod @oh such that the MPU can access the hwmod's
 * register target.  Returns -EINVAL if the hwmod is in the wrong
 * state or passes along the return value of _wait_target_ready().
 */
static int _enable(struct omap_hwmod *oh)
{
	int r;
	int hwsup = 0;

	pr_debug("omap_hwmod: %s: enabling\n", oh->name);

	/*
	 * hwmods with HWMOD_INIT_NO_IDLE flag set are left in enabled
	 * state at init.  Now that someone is really trying to enable
	 * them, just ensure that the hwmod mux is set.
	 */
	if (oh->_int_flags & _HWMOD_SKIP_ENABLE) {
		/*
		 * If the caller has mux data populated, do the mux'ing
		 * which wouldn't have been done as part of the _enable()
		 * done during setup.
		 */
		if (oh->mux)
			omap_hwmod_mux(oh->mux, _HWMOD_STATE_ENABLED);

		oh->_int_flags &= ~_HWMOD_SKIP_ENABLE;
		return 0;
	}

	if (oh->_state != _HWMOD_STATE_INITIALIZED &&
	    oh->_state != _HWMOD_STATE_IDLE &&
	    oh->_state != _HWMOD_STATE_DISABLED) {
		WARN(1, "omap_hwmod: %s: enabled state can only be entered from initialized, idle, or disabled state\n",
			oh->name);
		return -EINVAL;
	}

	/*
	 * If an IP block contains HW reset lines and all of them are
	 * asserted, we let integration code associated with that
	 * block handle the enable.  We've received very little
	 * information on what those driver authors need, and until
	 * detailed information is provided and the driver code is
	 * posted to the public lists, this is probably the best we
	 * can do.
	 */
	if (_are_all_hardreset_lines_asserted(oh))
		return 0;

	/* Mux pins for device runtime if populated */
	if (oh->mux && (!oh->mux->enabled ||
			((oh->_state == _HWMOD_STATE_IDLE) &&
			 oh->mux->pads_dynamic))) {
		omap_hwmod_mux(oh->mux, _HWMOD_STATE_ENABLED);
		_reconfigure_io_chain();
	} else if (oh->flags & HWMOD_FORCE_MSTANDBY) {
		_reconfigure_io_chain();
	}

	_add_initiator_dep(oh, mpu_oh);

	if (oh->clkdm) {
		/*
		 * A clockdomain must be in SW_SUP before enabling
		 * completely the module. The clockdomain can be set
		 * in HW_AUTO only when the module become ready.
		 */
		hwsup = clkdm_in_hwsup(oh->clkdm) &&
			!clkdm_missing_idle_reporting(oh->clkdm);
		r = clkdm_hwmod_enable(oh->clkdm, oh);
		if (r) {
			WARN(1, "omap_hwmod: %s: could not enable clockdomain %s: %d\n",
			     oh->name, oh->clkdm->name, r);
			return r;
		}
	}

	_enable_clocks(oh);
	if (soc_ops.enable_module)
		soc_ops.enable_module(oh);
	if (oh->flags & HWMOD_BLOCK_WFI)
		cpu_idle_poll_ctrl(true);

	if (soc_ops.update_context_lost)
		soc_ops.update_context_lost(oh);

	r = (soc_ops.wait_target_ready) ? soc_ops.wait_target_ready(oh) :
		-EINVAL;
	if (!r) {
		/*
		 * Set the clockdomain to HW_AUTO only if the target is ready,
		 * assuming that the previous state was HW_AUTO
		 */
		if (oh->clkdm && hwsup)
			clkdm_allow_idle(oh->clkdm);

		oh->_state = _HWMOD_STATE_ENABLED;

		/* Access the sysconfig only if the target is ready */
		if (oh->class->sysc) {
			if (!(oh->_int_flags & _HWMOD_SYSCONFIG_LOADED))
				_update_sysc_cache(oh);
			_enable_sysc(oh);
		}
		r = _enable_preprogram(oh);
	} else {
		if (soc_ops.disable_module)
			soc_ops.disable_module(oh);
		_disable_clocks(oh);
		pr_debug("omap_hwmod: %s: _wait_target_ready: %d\n",
			 oh->name, r);

		if (oh->clkdm)
			clkdm_hwmod_disable(oh->clkdm, oh);
	}

	return r;
}

/**
 * _idle - idle an omap_hwmod
 * @oh: struct omap_hwmod *
 *
 * Idles an omap_hwmod @oh.  This should be called once the hwmod has
 * no further work.  Returns -EINVAL if the hwmod is in the wrong
 * state or returns 0.
 */
static int _idle(struct omap_hwmod *oh)
{
	pr_debug("omap_hwmod: %s: idling\n", oh->name);

	if (oh->_state != _HWMOD_STATE_ENABLED) {
		WARN(1, "omap_hwmod: %s: idle state can only be entered from enabled state\n",
			oh->name);
		return -EINVAL;
	}

	if (_are_all_hardreset_lines_asserted(oh))
		return 0;

	if (oh->class->sysc)
		_idle_sysc(oh);
	_del_initiator_dep(oh, mpu_oh);

	if (oh->flags & HWMOD_BLOCK_WFI)
		cpu_idle_poll_ctrl(false);
	if (soc_ops.disable_module)
		soc_ops.disable_module(oh);

	/*
	 * The module must be in idle mode before disabling any parents
	 * clocks. Otherwise, the parent clock might be disabled before
	 * the module transition is done, and thus will prevent the
	 * transition to complete properly.
	 */
	_disable_clocks(oh);
	if (oh->clkdm)
		clkdm_hwmod_disable(oh->clkdm, oh);

	/* Mux pins for device idle if populated */
	if (oh->mux && oh->mux->pads_dynamic) {
		omap_hwmod_mux(oh->mux, _HWMOD_STATE_IDLE);
		_reconfigure_io_chain();
	} else if (oh->flags & HWMOD_FORCE_MSTANDBY) {
		_reconfigure_io_chain();
	}

	oh->_state = _HWMOD_STATE_IDLE;

	return 0;
}

/**
 * _shutdown - shutdown an omap_hwmod
 * @oh: struct omap_hwmod *
 *
 * Shut down an omap_hwmod @oh.  This should be called when the driver
 * used for the hwmod is removed or unloaded or if the driver is not
 * used by the system.  Returns -EINVAL if the hwmod is in the wrong
 * state or returns 0.
 */
static int _shutdown(struct omap_hwmod *oh)
{
	int ret, i;
	u8 prev_state;

	if (oh->_state != _HWMOD_STATE_IDLE &&
	    oh->_state != _HWMOD_STATE_ENABLED) {
		WARN(1, "omap_hwmod: %s: disabled state can only be entered from idle, or enabled state\n",
			oh->name);
		return -EINVAL;
	}

	if (_are_all_hardreset_lines_asserted(oh))
		return 0;

	pr_debug("omap_hwmod: %s: disabling\n", oh->name);

	if (oh->class->pre_shutdown) {
		prev_state = oh->_state;
		if (oh->_state == _HWMOD_STATE_IDLE)
			_enable(oh);
		ret = oh->class->pre_shutdown(oh);
		if (ret) {
			if (prev_state == _HWMOD_STATE_IDLE)
				_idle(oh);
			return ret;
		}
	}

	if (oh->class->sysc) {
		if (oh->_state == _HWMOD_STATE_IDLE)
			_enable(oh);
		_shutdown_sysc(oh);
	}

	/* clocks and deps are already disabled in idle */
	if (oh->_state == _HWMOD_STATE_ENABLED) {
		_del_initiator_dep(oh, mpu_oh);
		/* XXX what about the other system initiators here? dma, dsp */
		if (oh->flags & HWMOD_BLOCK_WFI)
			cpu_idle_poll_ctrl(false);
		if (soc_ops.disable_module)
			soc_ops.disable_module(oh);
		_disable_clocks(oh);
		if (oh->clkdm)
			clkdm_hwmod_disable(oh->clkdm, oh);
	}
	/* XXX Should this code also force-disable the optional clocks? */

	for (i = 0; i < oh->rst_lines_cnt; i++)
		_assert_hardreset(oh, oh->rst_lines[i].name);

	/* Mux pins to safe mode or use populated off mode values */
	if (oh->mux)
		omap_hwmod_mux(oh->mux, _HWMOD_STATE_DISABLED);

	oh->_state = _HWMOD_STATE_DISABLED;

	return 0;
}

static int of_dev_find_hwmod(struct device_node *np,
			     struct omap_hwmod *oh)
{
	int count, i, res;
	const char *p;

	count = of_property_count_strings(np, "ti,hwmods");
	if (count < 1)
		return -ENODEV;

	for (i = 0; i < count; i++) {
		res = of_property_read_string_index(np, "ti,hwmods",
						    i, &p);
		if (res)
			continue;
		if (!strcmp(p, oh->name)) {
			pr_debug("omap_hwmod: dt %s[%i] uses hwmod %s\n",
				 np->name, i, oh->name);
			return i;
		}
	}

	return -ENODEV;
}

/**
 * of_dev_hwmod_lookup - look up needed hwmod from dt blob
 * @np: struct device_node *
 * @oh: struct omap_hwmod *
 * @index: index of the entry found
 * @found: struct device_node * found or NULL
 *
 * Parse the dt blob and find out needed hwmod. Recursive function is
 * implemented to take care hierarchical dt blob parsing.
 * Return: Returns 0 on success, -ENODEV when not found.
 */
static int of_dev_hwmod_lookup(struct device_node *np,
			       struct omap_hwmod *oh,
			       int *index,
			       struct device_node **found)
{
	struct device_node *np0 = NULL;
	int res;

	res = of_dev_find_hwmod(np, oh);
	if (res >= 0) {
		*found = np;
		*index = res;
		return 0;
	}

	for_each_child_of_node(np, np0) {
		struct device_node *fc;
		int i;

		res = of_dev_hwmod_lookup(np0, oh, &i, &fc);
		if (res == 0) {
			*found = fc;
			*index = i;
			return 0;
		}
	}

	*found = NULL;
	*index = 0;

	return -ENODEV;
}

/**
 * _setup_reidle- check hwmod @oh and add to reidle list
 * @oh: struct omap_hwmod *
 * @n: (unused)
 *
 * Check hwmod for HWMOD_NEEDS_REIDLE flag and add to list if
 * necessary. Return 0 on success.
 */
static int _setup_reidle(struct omap_hwmod *oh, void *data)
{
	int ret;

	if (oh->flags & HWMOD_NEEDS_REIDLE) {
		ret = omap_hwmod_enable_reidle(oh);

		if (!ret)
			return ret;
	}

	return 0;
}

/**
 * _init_mpu_rt_base - populate the virtual address for a hwmod
 * @oh: struct omap_hwmod * to locate the virtual address
 * @data: (unused, caller should pass NULL)
 * @index: index of the reg entry iospace in device tree
 * @np: struct device_node * of the IP block's device node in the DT data
 *
 * Cache the virtual address used by the MPU to access this IP block's
 * registers.  This address is needed early so the OCP registers that
 * are part of the device's address space can be ioremapped properly.
 *
 * Returns 0 on success, -EINVAL if an invalid hwmod is passed, and
 * -ENXIO on absent or invalid register target address space.
 */
static int __init _init_mpu_rt_base(struct omap_hwmod *oh, void *data,
				    int index, struct device_node *np)
{
	struct omap_hwmod_addr_space *mem;
	void __iomem *va_start = NULL;

	if (!oh)
		return -EINVAL;

	_save_mpu_port_index(oh);

	if (oh->_int_flags & _HWMOD_NO_MPU_PORT)
		return -ENXIO;

	mem = _find_mpu_rt_addr_space(oh);
	if (!mem) {
		pr_debug("omap_hwmod: %s: no MPU register target found\n",
			 oh->name);

		/* Extract the IO space from device tree blob */
		if (!np)
			return -ENXIO;

		va_start = of_iomap(np, index + oh->mpu_rt_idx);
	} else {
		va_start = ioremap(mem->pa_start, mem->pa_end - mem->pa_start);
	}

	if (!va_start) {
		if (mem)
			pr_err("omap_hwmod: %s: Could not ioremap\n", oh->name);
		else
			pr_err("omap_hwmod: %s: Missing dt reg%i for %s\n",
			       oh->name, index, np->full_name);
		return -ENXIO;
	}

	pr_debug("omap_hwmod: %s: MPU register target at va %p\n",
		 oh->name, va_start);

	oh->_mpu_rt_va = va_start;
	return 0;
}

/**
 * _init - initialize internal data for the hwmod @oh
 * @oh: struct omap_hwmod *
 * @n: (unused)
 *
 * Look up the clocks and the address space used by the MPU to access
 * registers belonging to the hwmod @oh.  @oh must already be
 * registered at this point.  This is the first of two phases for
 * hwmod initialization.  Code called here does not touch any hardware
 * registers, it simply prepares internal data structures.  Returns 0
 * upon success or if the hwmod isn't registered or if the hwmod's
 * address space is not defined, or -EINVAL upon failure.
 */
static int __init _init(struct omap_hwmod *oh, void *data)
{
	int r, index;
	struct device_node *np = NULL;

	if (oh->_state != _HWMOD_STATE_REGISTERED)
		return 0;

	if (of_have_populated_dt()) {
		struct device_node *bus;

		bus = of_find_node_by_name(NULL, "ocp");
		if (!bus)
			return -ENODEV;

		r = of_dev_hwmod_lookup(bus, oh, &index, &np);
		if (r)
			pr_debug("omap_hwmod: %s missing dt data\n", oh->name);
		else if (np && index)
			pr_warn("omap_hwmod: %s using broken dt data from %s\n",
				oh->name, np->name);
	}

	if (oh->class->sysc) {
		r = _init_mpu_rt_base(oh, NULL, index, np);
		if (r < 0) {
			WARN(1, "omap_hwmod: %s: doesn't have mpu register target base\n",
			     oh->name);
			return 0;
		}
	}

	r = _init_clocks(oh, NULL);
	if (r < 0) {
		WARN(1, "omap_hwmod: %s: couldn't init clocks\n", oh->name);
		return -EINVAL;
	}

	if (np) {
		if (of_find_property(np, "ti,no-reset-on-init", NULL))
			oh->flags |= HWMOD_INIT_NO_RESET;
		if (of_find_property(np, "ti,no-idle-on-init", NULL))
			oh->flags |= HWMOD_INIT_NO_IDLE;
		if (of_find_property(np, "ti,no-init", NULL))
			oh->flags |= HWMOD_NO_INIT;
	}
	if (oh->flags & HWMOD_NO_INIT)
		oh->_state = _HWMOD_STATE_DISABLED;
	else
		oh->_state = _HWMOD_STATE_INITIALIZED;

	return 0;
}

/**
 * _setup_iclk_autoidle - configure an IP block's interface clocks
 * @oh: struct omap_hwmod *
 *
 * Set up the module's interface clocks.  XXX This function is still mostly
 * a stub; implementing this properly requires iclk autoidle usecounting in
 * the clock code.   No return value.
 */
static void __init _setup_iclk_autoidle(struct omap_hwmod *oh)
{
	struct omap_hwmod_ocp_if *os;
	struct list_head *p;
	int i = 0;
	if (oh->_state != _HWMOD_STATE_INITIALIZED)
		return;

	p = oh->slave_ports.next;

	while (i < oh->slaves_cnt) {
		os = _fetch_next_ocp_if(&p, &i);
		if (!os->_clk)
			continue;

		if (os->flags & OCPIF_SWSUP_IDLE) {
			/* XXX omap_iclk_deny_idle(c); */
		} else {
			/* XXX omap_iclk_allow_idle(c); */
			clk_enable(os->_clk);
		}
	}

	return;
}

/**
 * _setup_reset - reset an IP block during the setup process
 * @oh: struct omap_hwmod *
 *
 * Reset the IP block corresponding to the hwmod @oh during the setup
 * process.  The IP block is first enabled so it can be successfully
 * reset.  Returns 0 upon success or a negative error code upon
 * failure.
 */
static int __init _setup_reset(struct omap_hwmod *oh)
{
	int r;

	if (oh->_state != _HWMOD_STATE_INITIALIZED)
		return -EINVAL;

	if (oh->flags & HWMOD_EXT_OPT_MAIN_CLK)
		return -EPERM;

	if (oh->rst_lines_cnt == 0) {
		r = _enable(oh);
		if (r) {
			pr_warning("omap_hwmod: %s: cannot be enabled for reset (%d)\n",
				   oh->name, oh->_state);
			return -EINVAL;
		}
	}

	if (!(oh->flags & HWMOD_INIT_NO_RESET))
		r = _reset(oh);

	return r;
}

/**
 * _setup_postsetup - transition to the appropriate state after _setup
 * @oh: struct omap_hwmod *
 *
 * Place an IP block represented by @oh into a "post-setup" state --
 * either IDLE, ENABLED, or DISABLED.  ("post-setup" simply means that
 * this function is called at the end of _setup().)  The postsetup
 * state for an IP block can be changed by calling
 * omap_hwmod_enter_postsetup_state() early in the boot process,
 * before one of the omap_hwmod_setup*() functions are called for the
 * IP block.
 *
 * The IP block stays in this state until a PM runtime-based driver is
 * loaded for that IP block.  A post-setup state of IDLE is
 * appropriate for almost all IP blocks with runtime PM-enabled
 * drivers, since those drivers are able to enable the IP block.  A
 * post-setup state of ENABLED is appropriate for kernels with PM
 * runtime disabled.  The DISABLED state is appropriate for unusual IP
 * blocks such as the MPU WDTIMER on kernels without WDTIMER drivers
 * included, since the WDTIMER starts running on reset and will reset
 * the MPU if left active.
 *
 * This post-setup mechanism is deprecated.  Once all of the OMAP
 * drivers have been converted to use PM runtime, and all of the IP
 * block data and interconnect data is available to the hwmod code, it
 * should be possible to replace this mechanism with a "lazy reset"
 * arrangement.  In a "lazy reset" setup, each IP block is enabled
 * when the driver first probes, then all remaining IP blocks without
 * drivers are either shut down or enabled after the drivers have
 * loaded.  However, this cannot take place until the above
 * preconditions have been met, since otherwise the late reset code
 * has no way of knowing which IP blocks are in use by drivers, and
 * which ones are unused.
 *
 * No return value.
 */
static void __init _setup_postsetup(struct omap_hwmod *oh)
{
	u8 postsetup_state;

	if (oh->rst_lines_cnt > 0)
		return;

	postsetup_state = oh->_postsetup_state;
	if (postsetup_state == _HWMOD_STATE_UNKNOWN)
		postsetup_state = _HWMOD_STATE_ENABLED;

	/*
	 * XXX HWMOD_INIT_NO_IDLE does not belong in hwmod data -
	 * it should be set by the core code as a runtime flag during startup
	 */
	if ((oh->flags & HWMOD_INIT_NO_IDLE) &&
	    (postsetup_state == _HWMOD_STATE_IDLE)) {
		oh->_int_flags |= _HWMOD_SKIP_ENABLE;
		postsetup_state = _HWMOD_STATE_ENABLED;
	}

	if (postsetup_state == _HWMOD_STATE_IDLE)
		_idle(oh);
	else if (postsetup_state == _HWMOD_STATE_DISABLED)
		_shutdown(oh);
	else if (postsetup_state != _HWMOD_STATE_ENABLED)
		WARN(1, "hwmod: %s: unknown postsetup state %d! defaulting to enabled\n",
		     oh->name, postsetup_state);

	return;
}

/**
 * _setup - prepare IP block hardware for use
 * @oh: struct omap_hwmod *
 * @n: (unused, pass NULL)
 *
 * Configure the IP block represented by @oh.  This may include
 * enabling the IP block, resetting it, and placing it into a
 * post-setup state, depending on the type of IP block and applicable
 * flags.  IP blocks are reset to prevent any previous configuration
 * by the bootloader or previous operating system from interfering
 * with power management or other parts of the system.  The reset can
 * be avoided; see omap_hwmod_no_setup_reset().  This is the second of
 * two phases for hwmod initialization.  Code called here generally
 * affects the IP block hardware, or system integration hardware
 * associated with the IP block.  Returns 0.
 */
static int __init _setup(struct omap_hwmod *oh, void *data)
{
	if (oh->_state != _HWMOD_STATE_INITIALIZED)
		return 0;

	_setup_iclk_autoidle(oh);

	if (!_setup_reset(oh))
		_setup_postsetup(oh);

	return 0;
}

/**
 * _register - register a struct omap_hwmod
 * @oh: struct omap_hwmod *
 *
 * Registers the omap_hwmod @oh.  Returns -EEXIST if an omap_hwmod
 * already has been registered by the same name; -EINVAL if the
 * omap_hwmod is in the wrong state, if @oh is NULL, if the
 * omap_hwmod's class field is NULL; if the omap_hwmod is missing a
 * name, or if the omap_hwmod's class is missing a name; or 0 upon
 * success.
 *
 * XXX The data should be copied into bootmem, so the original data
 * should be marked __initdata and freed after init.  This would allow
 * unneeded omap_hwmods to be freed on multi-OMAP configurations.  Note
 * that the copy process would be relatively complex due to the large number
 * of substructures.
 */
static int __init _register(struct omap_hwmod *oh)
{
	if (!oh || !oh->name || !oh->class || !oh->class->name ||
	    (oh->_state != _HWMOD_STATE_UNKNOWN))
		return -EINVAL;

	pr_debug("omap_hwmod: %s: registering\n", oh->name);

	if (_lookup(oh->name))
		return -EEXIST;

	list_add_tail(&oh->node, &omap_hwmod_list);

	INIT_LIST_HEAD(&oh->master_ports);
	INIT_LIST_HEAD(&oh->slave_ports);
	spin_lock_init(&oh->_lock);

	oh->_state = _HWMOD_STATE_REGISTERED;

	/*
	 * XXX Rather than doing a strcmp(), this should test a flag
	 * set in the hwmod data, inserted by the autogenerator code.
	 */
	if (!strcmp(oh->name, MPU_INITIATOR_NAME))
		mpu_oh = oh;

	return 0;
}

/**
 * _alloc_links - return allocated memory for hwmod links
 * @ml: pointer to a struct omap_hwmod_link * for the master link
 * @sl: pointer to a struct omap_hwmod_link * for the slave link
 *
 * Return pointers to two struct omap_hwmod_link records, via the
 * addresses pointed to by @ml and @sl.  Will first attempt to return
 * memory allocated as part of a large initial block, but if that has
 * been exhausted, will allocate memory itself.  Since ideally this
 * second allocation path will never occur, the number of these
 * 'supplemental' allocations will be logged when debugging is
 * enabled.  Returns 0.
 */
static int __init _alloc_links(struct omap_hwmod_link **ml,
			       struct omap_hwmod_link **sl)
{
	unsigned int sz;

	if ((free_ls + LINKS_PER_OCP_IF) <= max_ls) {
		*ml = &linkspace[free_ls++];
		*sl = &linkspace[free_ls++];
		return 0;
	}

	sz = sizeof(struct omap_hwmod_link) * LINKS_PER_OCP_IF;

	*sl = NULL;
	*ml = memblock_virt_alloc(sz, 0);

	*sl = (void *)(*ml) + sizeof(struct omap_hwmod_link);

	ls_supp++;
	pr_debug("omap_hwmod: supplemental link allocations needed: %d\n",
		 ls_supp * LINKS_PER_OCP_IF);

	return 0;
};

/**
 * _add_link - add an interconnect between two IP blocks
 * @oi: pointer to a struct omap_hwmod_ocp_if record
 *
 * Add struct omap_hwmod_link records connecting the master IP block
 * specified in @oi->master to @oi, and connecting the slave IP block
 * specified in @oi->slave to @oi.  This code is assumed to run before
 * preemption or SMP has been enabled, thus avoiding the need for
 * locking in this code.  Changes to this assumption will require
 * additional locking.  Returns 0.
 */
static int __init _add_link(struct omap_hwmod_ocp_if *oi)
{
	struct omap_hwmod_link *ml, *sl;

	pr_debug("omap_hwmod: %s -> %s: adding link\n", oi->master->name,
		 oi->slave->name);

	_alloc_links(&ml, &sl);

	ml->ocp_if = oi;
	INIT_LIST_HEAD(&ml->node);
	list_add(&ml->node, &oi->master->master_ports);
	oi->master->masters_cnt++;

	sl->ocp_if = oi;
	INIT_LIST_HEAD(&sl->node);
	list_add(&sl->node, &oi->slave->slave_ports);
	oi->slave->slaves_cnt++;

	return 0;
}

/**
 * _register_link - register a struct omap_hwmod_ocp_if
 * @oi: struct omap_hwmod_ocp_if *
 *
 * Registers the omap_hwmod_ocp_if record @oi.  Returns -EEXIST if it
 * has already been registered; -EINVAL if @oi is NULL or if the
 * record pointed to by @oi is missing required fields; or 0 upon
 * success.
 *
 * XXX The data should be copied into bootmem, so the original data
 * should be marked __initdata and freed after init.  This would allow
 * unneeded omap_hwmods to be freed on multi-OMAP configurations.
 */
static int __init _register_link(struct omap_hwmod_ocp_if *oi)
{
	if (!oi || !oi->master || !oi->slave || !oi->user)
		return -EINVAL;

	if (oi->_int_flags & _OCPIF_INT_FLAGS_REGISTERED)
		return -EEXIST;

	pr_debug("omap_hwmod: registering link from %s to %s\n",
		 oi->master->name, oi->slave->name);

	/*
	 * Register the connected hwmods, if they haven't been
	 * registered already
	 */
	if (oi->master->_state != _HWMOD_STATE_REGISTERED)
		_register(oi->master);

	if (oi->slave->_state != _HWMOD_STATE_REGISTERED)
		_register(oi->slave);

	_add_link(oi);

	oi->_int_flags |= _OCPIF_INT_FLAGS_REGISTERED;

	return 0;
}

/**
 * _alloc_linkspace - allocate large block of hwmod links
 * @ois: pointer to an array of struct omap_hwmod_ocp_if records to count
 *
 * Allocate a large block of struct omap_hwmod_link records.  This
 * improves boot time significantly by avoiding the need to allocate
 * individual records one by one.  If the number of records to
 * allocate in the block hasn't been manually specified, this function
 * will count the number of struct omap_hwmod_ocp_if records in @ois
 * and use that to determine the allocation size.  For SoC families
 * that require multiple list registrations, such as OMAP3xxx, this
 * estimation process isn't optimal, so manual estimation is advised
 * in those cases.  Returns -EEXIST if the allocation has already occurred
 * or 0 upon success.
 */
static int __init _alloc_linkspace(struct omap_hwmod_ocp_if **ois)
{
	unsigned int i = 0;
	unsigned int sz;

	if (linkspace) {
		WARN(1, "linkspace already allocated\n");
		return -EEXIST;
	}

	if (max_ls == 0)
		while (ois[i++])
			max_ls += LINKS_PER_OCP_IF;

	sz = sizeof(struct omap_hwmod_link) * max_ls;

	pr_debug("omap_hwmod: %s: allocating %d byte linkspace (%d links)\n",
		 __func__, sz, max_ls);

	linkspace = memblock_virt_alloc(sz, 0);

	return 0;
}

/* Static functions intended only for use in soc_ops field function pointers */

/**
 * _omap2xxx_wait_target_ready - wait for a module to leave slave idle
 * @oh: struct omap_hwmod *
 *
 * Wait for a module @oh to leave slave idle.  Returns 0 if the module
 * does not have an IDLEST bit or if the module successfully leaves
 * slave idle; otherwise, pass along the return value of the
 * appropriate *_cm*_wait_module_ready() function.
 */
static int _omap2xxx_wait_target_ready(struct omap_hwmod *oh)
{
	if (!oh)
		return -EINVAL;

	if (oh->flags & HWMOD_NO_IDLEST)
		return 0;

	if (!_find_mpu_rt_port(oh))
		return 0;

	/* XXX check module SIDLEMODE, hardreset status, enabled clocks */

	return omap2xxx_cm_wait_module_ready(oh->prcm.omap2.module_offs,
					     oh->prcm.omap2.idlest_reg_id,
					     oh->prcm.omap2.idlest_idle_bit);
}

/**
 * _omap3xxx_wait_target_ready - wait for a module to leave slave idle
 * @oh: struct omap_hwmod *
 *
 * Wait for a module @oh to leave slave idle.  Returns 0 if the module
 * does not have an IDLEST bit or if the module successfully leaves
 * slave idle; otherwise, pass along the return value of the
 * appropriate *_cm*_wait_module_ready() function.
 */
static int _omap3xxx_wait_target_ready(struct omap_hwmod *oh)
{
	if (!oh)
		return -EINVAL;

	if (oh->flags & HWMOD_NO_IDLEST)
		return 0;

	if (!_find_mpu_rt_port(oh))
		return 0;

	/* XXX check module SIDLEMODE, hardreset status, enabled clocks */

	return omap3xxx_cm_wait_module_ready(oh->prcm.omap2.module_offs,
					     oh->prcm.omap2.idlest_reg_id,
					     oh->prcm.omap2.idlest_idle_bit);
}

/**
 * _omap4_wait_target_ready - wait for a module to leave slave idle
 * @oh: struct omap_hwmod *
 *
 * Wait for a module @oh to leave slave idle.  Returns 0 if the module
 * does not have an IDLEST bit or if the module successfully leaves
 * slave idle; otherwise, pass along the return value of the
 * appropriate *_cm*_wait_module_ready() function.
 */
static int _omap4_wait_target_ready(struct omap_hwmod *oh)
{
	if (!oh)
		return -EINVAL;

	if (oh->flags & HWMOD_NO_IDLEST || !oh->clkdm)
		return 0;

	if (!_find_mpu_rt_port(oh))
		return 0;

	/* XXX check module SIDLEMODE, hardreset status */

	return omap4_cminst_wait_module_ready(oh->clkdm->prcm_partition,
					      oh->clkdm->cm_inst,
					      oh->clkdm->clkdm_offs,
					      oh->prcm.omap4.clkctrl_offs);
}

/**
 * _am33xx_wait_target_ready - wait for a module to leave slave idle
 * @oh: struct omap_hwmod *
 *
 * Wait for a module @oh to leave slave idle.  Returns 0 if the module
 * does not have an IDLEST bit or if the module successfully leaves
 * slave idle; otherwise, pass along the return value of the
 * appropriate *_cm*_wait_module_ready() function.
 */
static int _am33xx_wait_target_ready(struct omap_hwmod *oh)
{
	if (!oh || !oh->clkdm)
		return -EINVAL;

	if (oh->flags & HWMOD_NO_IDLEST)
		return 0;

	if (!_find_mpu_rt_port(oh))
		return 0;

	/* XXX check module SIDLEMODE, hardreset status */

	return am33xx_cm_wait_module_ready(oh->clkdm->cm_inst,
					      oh->clkdm->clkdm_offs,
					      oh->prcm.omap4.clkctrl_offs);
}

/**
 * _omap2_assert_hardreset - call OMAP2 PRM hardreset fn with hwmod args
 * @oh: struct omap_hwmod * to assert hardreset
 * @ohri: hardreset line data
 *
 * Call omap2_prm_assert_hardreset() with parameters extracted from
 * the hwmod @oh and the hardreset line data @ohri.  Only intended for
 * use as an soc_ops function pointer.  Passes along the return value
 * from omap2_prm_assert_hardreset().  XXX This function is scheduled
 * for removal when the PRM code is moved into drivers/.
 */
static int _omap2_assert_hardreset(struct omap_hwmod *oh,
				   struct omap_hwmod_rst_info *ohri)
{
	return omap2_prm_assert_hardreset(oh->prcm.omap2.module_offs,
					  ohri->rst_shift);
}

/**
 * _omap2_deassert_hardreset - call OMAP2 PRM hardreset fn with hwmod args
 * @oh: struct omap_hwmod * to deassert hardreset
 * @ohri: hardreset line data
 *
 * Call omap2_prm_deassert_hardreset() with parameters extracted from
 * the hwmod @oh and the hardreset line data @ohri.  Only intended for
 * use as an soc_ops function pointer.  Passes along the return value
 * from omap2_prm_deassert_hardreset().  XXX This function is
 * scheduled for removal when the PRM code is moved into drivers/.
 */
static int _omap2_deassert_hardreset(struct omap_hwmod *oh,
				     struct omap_hwmod_rst_info *ohri)
{
	return omap2_prm_deassert_hardreset(oh->prcm.omap2.module_offs,
					    ohri->rst_shift,
					    ohri->st_shift);
}

/**
 * _omap2_is_hardreset_asserted - call OMAP2 PRM hardreset fn with hwmod args
 * @oh: struct omap_hwmod * to test hardreset
 * @ohri: hardreset line data
 *
 * Call omap2_prm_is_hardreset_asserted() with parameters extracted
 * from the hwmod @oh and the hardreset line data @ohri.  Only
 * intended for use as an soc_ops function pointer.  Passes along the
 * return value from omap2_prm_is_hardreset_asserted().  XXX This
 * function is scheduled for removal when the PRM code is moved into
 * drivers/.
 */
static int _omap2_is_hardreset_asserted(struct omap_hwmod *oh,
					struct omap_hwmod_rst_info *ohri)
{
	return omap2_prm_is_hardreset_asserted(oh->prcm.omap2.module_offs,
					       ohri->st_shift);
}

/**
 * _omap4_assert_hardreset - call OMAP4 PRM hardreset fn with hwmod args
 * @oh: struct omap_hwmod * to assert hardreset
 * @ohri: hardreset line data
 *
 * Call omap4_prminst_assert_hardreset() with parameters extracted
 * from the hwmod @oh and the hardreset line data @ohri.  Only
 * intended for use as an soc_ops function pointer.  Passes along the
 * return value from omap4_prminst_assert_hardreset().  XXX This
 * function is scheduled for removal when the PRM code is moved into
 * drivers/.
 */
static int _omap4_assert_hardreset(struct omap_hwmod *oh,
				   struct omap_hwmod_rst_info *ohri)
{
	if (!oh->clkdm)
		return -EINVAL;

	return omap4_prminst_assert_hardreset(ohri->rst_shift,
				oh->clkdm->pwrdm.ptr->prcm_partition,
				oh->clkdm->pwrdm.ptr->prcm_offs,
				oh->prcm.omap4.rstctrl_offs);
}

/**
 * _omap4_deassert_hardreset - call OMAP4 PRM hardreset fn with hwmod args
 * @oh: struct omap_hwmod * to deassert hardreset
 * @ohri: hardreset line data
 *
 * Call omap4_prminst_deassert_hardreset() with parameters extracted
 * from the hwmod @oh and the hardreset line data @ohri.  Only
 * intended for use as an soc_ops function pointer.  Passes along the
 * return value from omap4_prminst_deassert_hardreset().  XXX This
 * function is scheduled for removal when the PRM code is moved into
 * drivers/.
 */
static int _omap4_deassert_hardreset(struct omap_hwmod *oh,
				     struct omap_hwmod_rst_info *ohri)
{
	if (!oh->clkdm)
		return -EINVAL;

	if (ohri->st_shift)
		pr_err("omap_hwmod: %s: %s: hwmod data error: OMAP4 does not support st_shift\n",
		       oh->name, ohri->name);
	return omap4_prminst_deassert_hardreset(ohri->rst_shift,
				oh->clkdm->pwrdm.ptr->prcm_partition,
				oh->clkdm->pwrdm.ptr->prcm_offs,
				oh->prcm.omap4.rstctrl_offs);
}

/**
 * _omap4_is_hardreset_asserted - call OMAP4 PRM hardreset fn with hwmod args
 * @oh: struct omap_hwmod * to test hardreset
 * @ohri: hardreset line data
 *
 * Call omap4_prminst_is_hardreset_asserted() with parameters
 * extracted from the hwmod @oh and the hardreset line data @ohri.
 * Only intended for use as an soc_ops function pointer.  Passes along
 * the return value from omap4_prminst_is_hardreset_asserted().  XXX
 * This function is scheduled for removal when the PRM code is moved
 * into drivers/.
 */
static int _omap4_is_hardreset_asserted(struct omap_hwmod *oh,
					struct omap_hwmod_rst_info *ohri)
{
	if (!oh->clkdm)
		return -EINVAL;

	return omap4_prminst_is_hardreset_asserted(ohri->rst_shift,
				oh->clkdm->pwrdm.ptr->prcm_partition,
				oh->clkdm->pwrdm.ptr->prcm_offs,
				oh->prcm.omap4.rstctrl_offs);
}

/**
 * _am33xx_assert_hardreset - call AM33XX PRM hardreset fn with hwmod args
 * @oh: struct omap_hwmod * to assert hardreset
 * @ohri: hardreset line data
 *
 * Call am33xx_prminst_assert_hardreset() with parameters extracted
 * from the hwmod @oh and the hardreset line data @ohri.  Only
 * intended for use as an soc_ops function pointer.  Passes along the
 * return value from am33xx_prminst_assert_hardreset().  XXX This
 * function is scheduled for removal when the PRM code is moved into
 * drivers/.
 */
static int _am33xx_assert_hardreset(struct omap_hwmod *oh,
				   struct omap_hwmod_rst_info *ohri)

{
	return am33xx_prm_assert_hardreset(ohri->rst_shift,
				oh->clkdm->pwrdm.ptr->prcm_offs,
				oh->prcm.omap4.rstctrl_offs);
}

/**
 * _am33xx_deassert_hardreset - call AM33XX PRM hardreset fn with hwmod args
 * @oh: struct omap_hwmod * to deassert hardreset
 * @ohri: hardreset line data
 *
 * Call am33xx_prminst_deassert_hardreset() with parameters extracted
 * from the hwmod @oh and the hardreset line data @ohri.  Only
 * intended for use as an soc_ops function pointer.  Passes along the
 * return value from am33xx_prminst_deassert_hardreset().  XXX This
 * function is scheduled for removal when the PRM code is moved into
 * drivers/.
 */
static int _am33xx_deassert_hardreset(struct omap_hwmod *oh,
				     struct omap_hwmod_rst_info *ohri)
{
	return am33xx_prm_deassert_hardreset(ohri->rst_shift,
				ohri->st_shift,
				oh->clkdm->pwrdm.ptr->prcm_offs,
				oh->prcm.omap4.rstctrl_offs,
				oh->prcm.omap4.rstst_offs);
}

/**
 * _am33xx_is_hardreset_asserted - call AM33XX PRM hardreset fn with hwmod args
 * @oh: struct omap_hwmod * to test hardreset
 * @ohri: hardreset line data
 *
 * Call am33xx_prminst_is_hardreset_asserted() with parameters
 * extracted from the hwmod @oh and the hardreset line data @ohri.
 * Only intended for use as an soc_ops function pointer.  Passes along
 * the return value from am33xx_prminst_is_hardreset_asserted().  XXX
 * This function is scheduled for removal when the PRM code is moved
 * into drivers/.
 */
static int _am33xx_is_hardreset_asserted(struct omap_hwmod *oh,
					struct omap_hwmod_rst_info *ohri)
{
	return am33xx_prm_is_hardreset_asserted(ohri->rst_shift,
				oh->clkdm->pwrdm.ptr->prcm_offs,
				oh->prcm.omap4.rstctrl_offs);
}

/**
 * _reidle_all - enable then idle all hwmods in oh_reidle_list
 *
 * Called by pm_notifier to make sure flagged modules do not block suspend
 * after context loss.
 */
static int _reidle_all(void)
{
	struct omap_hwmod_list *oh_list_item = NULL;

	list_for_each_entry(oh_list_item, &oh_reidle_list, oh_list) {
		omap_hwmod_enable(oh_list_item->oh);
		omap_hwmod_idle(oh_list_item->oh);
	}

	return 0;
}

static int _omap_device_pm_notifier(struct notifier_block *self,
				    unsigned long action, void *dev)
{
	switch (action) {
	case PM_POST_SUSPEND:
		_reidle_all();
	}

	return NOTIFY_DONE;
}

struct notifier_block pm_nb = {
	.notifier_call = _omap_device_pm_notifier,
};

/* Public functions */

u32 omap_hwmod_read(struct omap_hwmod *oh, u16 reg_offs)
{
	if (oh->flags & HWMOD_16BIT_REG)
		return __raw_readw(oh->_mpu_rt_va + reg_offs);
	else
		return __raw_readl(oh->_mpu_rt_va + reg_offs);
}

void omap_hwmod_write(u32 v, struct omap_hwmod *oh, u16 reg_offs)
{
	if (oh->flags & HWMOD_16BIT_REG)
		__raw_writew(v, oh->_mpu_rt_va + reg_offs);
	else
		__raw_writel(v, oh->_mpu_rt_va + reg_offs);
}

/**
 * omap_hwmod_softreset - reset a module via SYSCONFIG.SOFTRESET bit
 * @oh: struct omap_hwmod *
 *
 * This is a public function exposed to drivers. Some drivers may need to do
 * some settings before and after resetting the device.  Those drivers after
 * doing the necessary settings could use this function to start a reset by
 * setting the SYSCONFIG.SOFTRESET bit.
 */
int omap_hwmod_softreset(struct omap_hwmod *oh)
{
	u32 v;
	int ret;

	if (!oh || !(oh->_sysc_cache))
		return -EINVAL;

	v = oh->_sysc_cache;
	ret = _set_softreset(oh, &v);
	if (ret)
		goto error;
	_write_sysconfig(v, oh);

	ret = _clear_softreset(oh, &v);
	if (ret)
		goto error;
	_write_sysconfig(v, oh);

error:
	return ret;
}

/**
 * omap_hwmod_lookup - look up a registered omap_hwmod by name
 * @name: name of the omap_hwmod to look up
 *
 * Given a @name of an omap_hwmod, return a pointer to the registered
 * struct omap_hwmod *, or NULL upon error.
 */
struct omap_hwmod *omap_hwmod_lookup(const char *name)
{
	struct omap_hwmod *oh;

	if (!name)
		return NULL;

	oh = _lookup(name);

	return oh;
}

/**
 * omap_hwmod_for_each - call function for each registered omap_hwmod
 * @fn: pointer to a callback function
 * @data: void * data to pass to callback function
 *
 * Call @fn for each registered omap_hwmod, passing @data to each
 * function.  @fn must return 0 for success or any other value for
 * failure.  If @fn returns non-zero, the iteration across omap_hwmods
 * will stop and the non-zero return value will be passed to the
 * caller of omap_hwmod_for_each().  @fn is called with
 * omap_hwmod_for_each() held.
 */
int omap_hwmod_for_each(int (*fn)(struct omap_hwmod *oh, void *data),
			void *data)
{
	struct omap_hwmod *temp_oh;
	int ret = 0;

	if (!fn)
		return -EINVAL;

	list_for_each_entry(temp_oh, &omap_hwmod_list, node) {
		ret = (*fn)(temp_oh, data);
		if (ret)
			break;
	}

	return ret;
}

/**
 * omap_hwmod_register_links - register an array of hwmod links
 * @ois: pointer to an array of omap_hwmod_ocp_if to register
 *
 * Intended to be called early in boot before the clock framework is
 * initialized.  If @ois is not null, will register all omap_hwmods
 * listed in @ois that are valid for this chip.  Returns -EINVAL if
 * omap_hwmod_init() hasn't been called before calling this function,
 * -ENOMEM if the link memory area can't be allocated, or 0 upon
 * success.
 */
int __init omap_hwmod_register_links(struct omap_hwmod_ocp_if **ois)
{
	int r, i;

	if (!inited)
		return -EINVAL;

	if (!ois)
		return 0;

<<<<<<< HEAD
	if (ois[0] == NULL) /*empty list*/
=======
	if (ois[0] == NULL) /* Empty list */
>>>>>>> d7892a4c
		return 0;

	if (!linkspace) {
		if (_alloc_linkspace(ois)) {
			pr_err("omap_hwmod: could not allocate link space\n");
			return -ENOMEM;
		}
	}

	i = 0;
	do {
		r = _register_link(ois[i]);
		WARN(r && r != -EEXIST,
		     "omap_hwmod: _register_link(%s -> %s) returned %d\n",
		     ois[i]->master->name, ois[i]->slave->name, r);
	} while (ois[++i]);

	return 0;
}

/**
 * _ensure_mpu_hwmod_is_setup - ensure the MPU SS hwmod is init'ed and set up
 * @oh: pointer to the hwmod currently being set up (usually not the MPU)
 *
 * If the hwmod data corresponding to the MPU subsystem IP block
 * hasn't been initialized and set up yet, do so now.  This must be
 * done first since sleep dependencies may be added from other hwmods
 * to the MPU.  Intended to be called only by omap_hwmod_setup*().  No
 * return value.
 */
static void __init _ensure_mpu_hwmod_is_setup(struct omap_hwmod *oh)
{
	if (!mpu_oh || mpu_oh->_state == _HWMOD_STATE_UNKNOWN)
		pr_err("omap_hwmod: %s: MPU initiator hwmod %s not yet registered\n",
		       __func__, MPU_INITIATOR_NAME);
	else if (mpu_oh->_state == _HWMOD_STATE_REGISTERED && oh != mpu_oh)
		omap_hwmod_setup_one(MPU_INITIATOR_NAME);
}

/**
 * omap_hwmod_setup_one - set up a single hwmod
 * @oh_name: const char * name of the already-registered hwmod to set up
 *
 * Initialize and set up a single hwmod.  Intended to be used for a
 * small number of early devices, such as the timer IP blocks used for
 * the scheduler clock.  Must be called after omap2_clk_init().
 * Resolves the struct clk names to struct clk pointers for each
 * registered omap_hwmod.  Also calls _setup() on each hwmod.  Returns
 * -EINVAL upon error or 0 upon success.
 */
int __init omap_hwmod_setup_one(const char *oh_name)
{
	struct omap_hwmod *oh;

	pr_debug("omap_hwmod: %s: %s\n", oh_name, __func__);

	oh = _lookup(oh_name);
	if (!oh) {
		WARN(1, "omap_hwmod: %s: hwmod not yet registered\n", oh_name);
		return -EINVAL;
	}

	_ensure_mpu_hwmod_is_setup(oh);

	_init(oh, NULL);
	_setup(oh, NULL);

	return 0;
}

/**
 * omap_hwmod_setup_all - set up all registered IP blocks
 *
 * Initialize and set up all IP blocks registered with the hwmod code.
 * Must be called after omap2_clk_init().  Resolves the struct clk
 * names to struct clk pointers for each registered omap_hwmod.  Also
 * calls _setup() on each hwmod.  Returns 0 upon success.
 */
static int __init omap_hwmod_setup_all(void)
{
	_ensure_mpu_hwmod_is_setup(NULL);

	omap_hwmod_for_each(_init, NULL);
	omap_hwmod_for_each(_setup, NULL);

	return 0;
}
omap_core_initcall(omap_hwmod_setup_all);

/**
 * omap_hwmod_enable_reidle - add an omap_hwmod to reidle list
 * @oh: struct omap_hwmod *
 *
 * Adds the omap_hwmod to the oh_reidle_list so it will gets enabled then idled
 * after each suspend cycle. Returns 0 on success.
 */
int omap_hwmod_enable_reidle(struct omap_hwmod *oh)
{
	struct omap_hwmod_list *oh_list_item = NULL;

	oh_list_item = kzalloc(sizeof(*oh_list_item), GFP_KERNEL);

	if (!oh_list_item)
		return -ENOMEM;

	oh_list_item->oh = oh;
	list_add(&oh_list_item->oh_list, &oh_reidle_list);

	pr_debug("omap_hwmod: %s: added to reidle list\n", oh->name);

	return 0;
}

/**
 * omap_hwmod_disable_reidle - remove an omap_hwmod from reidle list
 * @oh: struct omap_hwmod *
 *
 * Remove the omap_hwmod from the oh_reidle_list. Returns 0 on success.
 */
int omap_hwmod_disable_reidle(struct omap_hwmod *oh)
{
	struct omap_hwmod_list *li, *oh_list_item = NULL;

	list_for_each_entry_safe(oh_list_item, li, &oh_reidle_list, oh_list) {
		if (oh_list_item->oh == oh) {
			list_del(&oh_list_item->oh_list);
			pr_debug("omap_hwmod: %s: removed from reidle list\n",
				 oh->name);
			kfree(oh_list_item);
		}
	}

	return 0;
}

/**
 * omap_hwmod_enable - enable an omap_hwmod
 * @oh: struct omap_hwmod *
 *
 * Enable an omap_hwmod @oh.  Intended to be called by omap_device_enable().
 * Returns -EINVAL on error or passes along the return value from _enable().
 */
int omap_hwmod_enable(struct omap_hwmod *oh)
{
	int r;
	unsigned long flags;

	if (!oh)
		return -EINVAL;

	spin_lock_irqsave(&oh->_lock, flags);
	r = _enable(oh);
	spin_unlock_irqrestore(&oh->_lock, flags);

	return r;
}

/**
 * omap_hwmod_idle - idle an omap_hwmod
 * @oh: struct omap_hwmod *
 *
 * Idle an omap_hwmod @oh.  Intended to be called by omap_device_idle().
 * Returns -EINVAL on error or passes along the return value from _idle().
 */
int omap_hwmod_idle(struct omap_hwmod *oh)
{
	unsigned long flags;

	if (!oh)
		return -EINVAL;

	spin_lock_irqsave(&oh->_lock, flags);
	_idle(oh);
	spin_unlock_irqrestore(&oh->_lock, flags);

	return 0;
}

/**
 * omap_hwmod_shutdown - shutdown an omap_hwmod
 * @oh: struct omap_hwmod *
 *
 * Shutdown an omap_hwmod @oh.  Intended to be called by
 * omap_device_shutdown().  Returns -EINVAL on error or passes along
 * the return value from _shutdown().
 */
int omap_hwmod_shutdown(struct omap_hwmod *oh)
{
	unsigned long flags;

	if (!oh)
		return -EINVAL;

	spin_lock_irqsave(&oh->_lock, flags);
	_shutdown(oh);
	spin_unlock_irqrestore(&oh->_lock, flags);

	return 0;
}

/**
 * omap_hwmod_enable_clocks - enable main_clk, all interface clocks
 * @oh: struct omap_hwmod *oh
 *
 * Intended to be called by the omap_device code.
 */
int omap_hwmod_enable_clocks(struct omap_hwmod *oh)
{
	unsigned long flags;

	spin_lock_irqsave(&oh->_lock, flags);
	_enable_clocks(oh);
	spin_unlock_irqrestore(&oh->_lock, flags);

	return 0;
}

/**
 * omap_hwmod_disable_clocks - disable main_clk, all interface clocks
 * @oh: struct omap_hwmod *oh
 *
 * Intended to be called by the omap_device code.
 */
int omap_hwmod_disable_clocks(struct omap_hwmod *oh)
{
	unsigned long flags;

	spin_lock_irqsave(&oh->_lock, flags);
	_disable_clocks(oh);
	spin_unlock_irqrestore(&oh->_lock, flags);

	return 0;
}

/**
 * omap_hwmod_ocp_barrier - wait for posted writes against the hwmod to complete
 * @oh: struct omap_hwmod *oh
 *
 * Intended to be called by drivers and core code when all posted
 * writes to a device must complete before continuing further
 * execution (for example, after clearing some device IRQSTATUS
 * register bits)
 *
 * XXX what about targets with multiple OCP threads?
 */
void omap_hwmod_ocp_barrier(struct omap_hwmod *oh)
{
	BUG_ON(!oh);

	if (!oh->class->sysc || !oh->class->sysc->sysc_flags) {
		WARN(1, "omap_device: %s: OCP barrier impossible due to device configuration\n",
			oh->name);
		return;
	}

	/*
	 * Forces posted writes to complete on the OCP thread handling
	 * register writes
	 */
	omap_hwmod_read(oh, oh->class->sysc->sysc_offs);
}

/**
 * omap_hwmod_reset - reset the hwmod
 * @oh: struct omap_hwmod *
 *
 * Under some conditions, a driver may wish to reset the entire device.
 * Called from omap_device code.  Returns -EINVAL on error or passes along
 * the return value from _reset().
 */
int omap_hwmod_reset(struct omap_hwmod *oh)
{
	int r;
	unsigned long flags;

	if (!oh)
		return -EINVAL;

	spin_lock_irqsave(&oh->_lock, flags);
	r = _reset(oh);
	spin_unlock_irqrestore(&oh->_lock, flags);

	return r;
}

/*
 * IP block data retrieval functions
 */

/**
 * omap_hwmod_count_resources - count number of struct resources needed by hwmod
 * @oh: struct omap_hwmod *
 * @flags: Type of resources to include when counting (IRQ/DMA/MEM)
 *
 * Count the number of struct resource array elements necessary to
 * contain omap_hwmod @oh resources.  Intended to be called by code
 * that registers omap_devices.  Intended to be used to determine the
 * size of a dynamically-allocated struct resource array, before
 * calling omap_hwmod_fill_resources().  Returns the number of struct
 * resource array elements needed.
 *
 * XXX This code is not optimized.  It could attempt to merge adjacent
 * resource IDs.
 *
 */
int omap_hwmod_count_resources(struct omap_hwmod *oh, unsigned long flags)
{
	int ret = 0;

	if (flags & IORESOURCE_IRQ)
		ret += _count_mpu_irqs(oh);

	if (flags & IORESOURCE_DMA)
		ret += _count_sdma_reqs(oh);

	if (flags & IORESOURCE_MEM) {
		int i = 0;
		struct omap_hwmod_ocp_if *os;
		struct list_head *p = oh->slave_ports.next;

		while (i < oh->slaves_cnt) {
			os = _fetch_next_ocp_if(&p, &i);
			ret += _count_ocp_if_addr_spaces(os);
		}
	}

	return ret;
}

/**
 * omap_hwmod_fill_resources - fill struct resource array with hwmod data
 * @oh: struct omap_hwmod *
 * @res: pointer to the first element of an array of struct resource to fill
 *
 * Fill the struct resource array @res with resource data from the
 * omap_hwmod @oh.  Intended to be called by code that registers
 * omap_devices.  See also omap_hwmod_count_resources().  Returns the
 * number of array elements filled.
 */
int omap_hwmod_fill_resources(struct omap_hwmod *oh, struct resource *res)
{
	struct omap_hwmod_ocp_if *os;
	struct list_head *p;
	int i, j, mpu_irqs_cnt, sdma_reqs_cnt, addr_cnt;
	int r = 0;

	/* For each IRQ, DMA, memory area, fill in array.*/

	mpu_irqs_cnt = _count_mpu_irqs(oh);
	for (i = 0; i < mpu_irqs_cnt; i++) {
		(res + r)->name = (oh->mpu_irqs + i)->name;
		(res + r)->start = (oh->mpu_irqs + i)->irq;
		(res + r)->end = (oh->mpu_irqs + i)->irq;
		(res + r)->flags = IORESOURCE_IRQ;
		r++;
	}

	sdma_reqs_cnt = _count_sdma_reqs(oh);
	for (i = 0; i < sdma_reqs_cnt; i++) {
		(res + r)->name = (oh->sdma_reqs + i)->name;
		(res + r)->start = (oh->sdma_reqs + i)->dma_req;
		(res + r)->end = (oh->sdma_reqs + i)->dma_req;
		(res + r)->flags = IORESOURCE_DMA;
		r++;
	}

	p = oh->slave_ports.next;

	i = 0;
	while (i < oh->slaves_cnt) {
		os = _fetch_next_ocp_if(&p, &i);
		addr_cnt = _count_ocp_if_addr_spaces(os);

		for (j = 0; j < addr_cnt; j++) {
			(res + r)->name = (os->addr + j)->name;
			(res + r)->start = (os->addr + j)->pa_start;
			(res + r)->end = (os->addr + j)->pa_end;
			(res + r)->flags = IORESOURCE_MEM;
			r++;
		}
	}

	return r;
}

/**
 * omap_hwmod_fill_dma_resources - fill struct resource array with dma data
 * @oh: struct omap_hwmod *
 * @res: pointer to the array of struct resource to fill
 *
 * Fill the struct resource array @res with dma resource data from the
 * omap_hwmod @oh.  Intended to be called by code that registers
 * omap_devices.  See also omap_hwmod_count_resources().  Returns the
 * number of array elements filled.
 */
int omap_hwmod_fill_dma_resources(struct omap_hwmod *oh, struct resource *res)
{
	int i, sdma_reqs_cnt;
	int r = 0;

	sdma_reqs_cnt = _count_sdma_reqs(oh);
	for (i = 0; i < sdma_reqs_cnt; i++) {
		(res + r)->name = (oh->sdma_reqs + i)->name;
		(res + r)->start = (oh->sdma_reqs + i)->dma_req;
		(res + r)->end = (oh->sdma_reqs + i)->dma_req;
		(res + r)->flags = IORESOURCE_DMA;
		r++;
	}

	return r;
}

/**
 * omap_hwmod_get_resource_byname - fetch IP block integration data by name
 * @oh: struct omap_hwmod * to operate on
 * @type: one of the IORESOURCE_* constants from include/linux/ioport.h
 * @name: pointer to the name of the data to fetch (optional)
 * @rsrc: pointer to a struct resource, allocated by the caller
 *
 * Retrieve MPU IRQ, SDMA request line, or address space start/end
 * data for the IP block pointed to by @oh.  The data will be filled
 * into a struct resource record pointed to by @rsrc.  The struct
 * resource must be allocated by the caller.  When @name is non-null,
 * the data associated with the matching entry in the IRQ/SDMA/address
 * space hwmod data arrays will be returned.  If @name is null, the
 * first array entry will be returned.  Data order is not meaningful
 * in hwmod data, so callers are strongly encouraged to use a non-null
 * @name whenever possible to avoid unpredictable effects if hwmod
 * data is later added that causes data ordering to change.  This
 * function is only intended for use by OMAP core code.  Device
 * drivers should not call this function - the appropriate bus-related
 * data accessor functions should be used instead.  Returns 0 upon
 * success or a negative error code upon error.
 */
int omap_hwmod_get_resource_byname(struct omap_hwmod *oh, unsigned int type,
				   const char *name, struct resource *rsrc)
{
	int r;
	unsigned int irq, dma;
	u32 pa_start, pa_end;

	if (!oh || !rsrc)
		return -EINVAL;

	if (type == IORESOURCE_IRQ) {
		r = _get_mpu_irq_by_name(oh, name, &irq);
		if (r)
			return r;

		rsrc->start = irq;
		rsrc->end = irq;
	} else if (type == IORESOURCE_DMA) {
		r = _get_sdma_req_by_name(oh, name, &dma);
		if (r)
			return r;

		rsrc->start = dma;
		rsrc->end = dma;
	} else if (type == IORESOURCE_MEM) {
		r = _get_addr_space_by_name(oh, name, &pa_start, &pa_end);
		if (r)
			return r;

		rsrc->start = pa_start;
		rsrc->end = pa_end;
	} else {
		return -EINVAL;
	}

	rsrc->flags = type;
	rsrc->name = name;

	return 0;
}

/**
 * omap_hwmod_get_pwrdm - return pointer to this module's main powerdomain
 * @oh: struct omap_hwmod *
 *
 * Return the powerdomain pointer associated with the OMAP module
 * @oh's main clock.  If @oh does not have a main clk, return the
 * powerdomain associated with the interface clock associated with the
 * module's MPU port. (XXX Perhaps this should use the SDMA port
 * instead?)  Returns NULL on error, or a struct powerdomain * on
 * success.
 */
struct powerdomain *omap_hwmod_get_pwrdm(struct omap_hwmod *oh)
{
	struct clk *c;
	struct omap_hwmod_ocp_if *oi;
	struct clockdomain *clkdm;
	struct clk_hw_omap *clk;

	if (!oh)
		return NULL;

	if (oh->clkdm)
		return oh->clkdm->pwrdm.ptr;

	if (oh->_clk) {
		c = oh->_clk;
	} else {
		oi = _find_mpu_rt_port(oh);
		if (!oi)
			return NULL;
		c = oi->_clk;
	}

	clk = to_clk_hw_omap(__clk_get_hw(c));
	clkdm = clk->clkdm;
	if (!clkdm)
		return NULL;

	return clkdm->pwrdm.ptr;
}

/**
 * omap_hwmod_get_mpu_rt_va - return the module's base address (for the MPU)
 * @oh: struct omap_hwmod *
 *
 * Returns the virtual address corresponding to the beginning of the
 * module's register target, in the address range that is intended to
 * be used by the MPU.  Returns the virtual address upon success or NULL
 * upon error.
 */
void __iomem *omap_hwmod_get_mpu_rt_va(struct omap_hwmod *oh)
{
	if (!oh)
		return NULL;

	if (oh->_int_flags & _HWMOD_NO_MPU_PORT)
		return NULL;

	if (oh->_state == _HWMOD_STATE_UNKNOWN)
		return NULL;

	return oh->_mpu_rt_va;
}

/**
 * omap_hwmod_add_initiator_dep - add sleepdep from @init_oh to @oh
 * @oh: struct omap_hwmod *
 * @init_oh: struct omap_hwmod * (initiator)
 *
 * Add a sleep dependency between the initiator @init_oh and @oh.
 * Intended to be called by DSP/Bridge code via platform_data for the
 * DSP case; and by the DMA code in the sDMA case.  DMA code, *Bridge
 * code needs to add/del initiator dependencies dynamically
 * before/after accessing a device.  Returns the return value from
 * _add_initiator_dep().
 *
 * XXX Keep a usecount in the clockdomain code
 */
int omap_hwmod_add_initiator_dep(struct omap_hwmod *oh,
				 struct omap_hwmod *init_oh)
{
	return _add_initiator_dep(oh, init_oh);
}

/*
 * XXX what about functions for drivers to save/restore ocp_sysconfig
 * for context save/restore operations?
 */

/**
 * omap_hwmod_del_initiator_dep - remove sleepdep from @init_oh to @oh
 * @oh: struct omap_hwmod *
 * @init_oh: struct omap_hwmod * (initiator)
 *
 * Remove a sleep dependency between the initiator @init_oh and @oh.
 * Intended to be called by DSP/Bridge code via platform_data for the
 * DSP case; and by the DMA code in the sDMA case.  DMA code, *Bridge
 * code needs to add/del initiator dependencies dynamically
 * before/after accessing a device.  Returns the return value from
 * _del_initiator_dep().
 *
 * XXX Keep a usecount in the clockdomain code
 */
int omap_hwmod_del_initiator_dep(struct omap_hwmod *oh,
				 struct omap_hwmod *init_oh)
{
	return _del_initiator_dep(oh, init_oh);
}

/**
 * omap_hwmod_enable_wakeup - allow device to wake up the system
 * @oh: struct omap_hwmod *
 *
 * Sets the module OCP socket ENAWAKEUP bit to allow the module to
 * send wakeups to the PRCM, and enable I/O ring wakeup events for
 * this IP block if it has dynamic mux entries.  Eventually this
 * should set PRCM wakeup registers to cause the PRCM to receive
 * wakeup events from the module.  Does not set any wakeup routing
 * registers beyond this point - if the module is to wake up any other
 * module or subsystem, that must be set separately.  Called by
 * omap_device code.  Returns -EINVAL on error or 0 upon success.
 */
int omap_hwmod_enable_wakeup(struct omap_hwmod *oh)
{
	unsigned long flags;
	u32 v;

	spin_lock_irqsave(&oh->_lock, flags);

	if (oh->class->sysc &&
	    (oh->class->sysc->sysc_flags & SYSC_HAS_ENAWAKEUP)) {
		v = oh->_sysc_cache;
		_enable_wakeup(oh, &v);
		_write_sysconfig(v, oh);
	}

	_set_idle_ioring_wakeup(oh, true);
	spin_unlock_irqrestore(&oh->_lock, flags);

	return 0;
}

/**
 * omap_hwmod_disable_wakeup - prevent device from waking the system
 * @oh: struct omap_hwmod *
 *
 * Clears the module OCP socket ENAWAKEUP bit to prevent the module
 * from sending wakeups to the PRCM, and disable I/O ring wakeup
 * events for this IP block if it has dynamic mux entries.  Eventually
 * this should clear PRCM wakeup registers to cause the PRCM to ignore
 * wakeup events from the module.  Does not set any wakeup routing
 * registers beyond this point - if the module is to wake up any other
 * module or subsystem, that must be set separately.  Called by
 * omap_device code.  Returns -EINVAL on error or 0 upon success.
 */
int omap_hwmod_disable_wakeup(struct omap_hwmod *oh)
{
	unsigned long flags;
	u32 v;

	spin_lock_irqsave(&oh->_lock, flags);

	if (oh->class->sysc &&
	    (oh->class->sysc->sysc_flags & SYSC_HAS_ENAWAKEUP)) {
		v = oh->_sysc_cache;
		_disable_wakeup(oh, &v);
		_write_sysconfig(v, oh);
	}

	_set_idle_ioring_wakeup(oh, false);
	spin_unlock_irqrestore(&oh->_lock, flags);

	return 0;
}

/**
 * omap_hwmod_assert_hardreset - assert the HW reset line of submodules
 * contained in the hwmod module.
 * @oh: struct omap_hwmod *
 * @name: name of the reset line to lookup and assert
 *
 * Some IP like dsp, ipu or iva contain processor that require
 * an HW reset line to be assert / deassert in order to enable fully
 * the IP.  Returns -EINVAL if @oh is null or if the operation is not
 * yet supported on this OMAP; otherwise, passes along the return value
 * from _assert_hardreset().
 */
int omap_hwmod_assert_hardreset(struct omap_hwmod *oh, const char *name)
{
	int ret;
	unsigned long flags;

	if (!oh)
		return -EINVAL;

	spin_lock_irqsave(&oh->_lock, flags);
	ret = _assert_hardreset(oh, name);
	spin_unlock_irqrestore(&oh->_lock, flags);

	return ret;
}

/**
 * omap_hwmod_deassert_hardreset - deassert the HW reset line of submodules
 * contained in the hwmod module.
 * @oh: struct omap_hwmod *
 * @name: name of the reset line to look up and deassert
 *
 * Some IP like dsp, ipu or iva contain processor that require
 * an HW reset line to be assert / deassert in order to enable fully
 * the IP.  Returns -EINVAL if @oh is null or if the operation is not
 * yet supported on this OMAP; otherwise, passes along the return value
 * from _deassert_hardreset().
 */
int omap_hwmod_deassert_hardreset(struct omap_hwmod *oh, const char *name)
{
	int ret;
	unsigned long flags;

	if (!oh)
		return -EINVAL;

	spin_lock_irqsave(&oh->_lock, flags);
	ret = _deassert_hardreset(oh, name);
	spin_unlock_irqrestore(&oh->_lock, flags);

	return ret;
}

/**
 * omap_hwmod_read_hardreset - read the HW reset line state of submodules
 * contained in the hwmod module
 * @oh: struct omap_hwmod *
 * @name: name of the reset line to look up and read
 *
 * Return the current state of the hwmod @oh's reset line named @name:
 * returns -EINVAL upon parameter error or if this operation
 * is unsupported on the current OMAP; otherwise, passes along the return
 * value from _read_hardreset().
 */
int omap_hwmod_read_hardreset(struct omap_hwmod *oh, const char *name)
{
	int ret;
	unsigned long flags;

	if (!oh)
		return -EINVAL;

	spin_lock_irqsave(&oh->_lock, flags);
	ret = _read_hardreset(oh, name);
	spin_unlock_irqrestore(&oh->_lock, flags);

	return ret;
}


/**
 * omap_hwmod_for_each_by_class - call @fn for each hwmod of class @classname
 * @classname: struct omap_hwmod_class name to search for
 * @fn: callback function pointer to call for each hwmod in class @classname
 * @user: arbitrary context data to pass to the callback function
 *
 * For each omap_hwmod of class @classname, call @fn.
 * If the callback function returns something other than
 * zero, the iterator is terminated, and the callback function's return
 * value is passed back to the caller.  Returns 0 upon success, -EINVAL
 * if @classname or @fn are NULL, or passes back the error code from @fn.
 */
int omap_hwmod_for_each_by_class(const char *classname,
				 int (*fn)(struct omap_hwmod *oh,
					   void *user),
				 void *user)
{
	struct omap_hwmod *temp_oh;
	int ret = 0;

	if (!classname || !fn)
		return -EINVAL;

	pr_debug("omap_hwmod: %s: looking for modules of class %s\n",
		 __func__, classname);

	list_for_each_entry(temp_oh, &omap_hwmod_list, node) {
		if (!strcmp(temp_oh->class->name, classname)) {
			pr_debug("omap_hwmod: %s: %s: calling callback fn\n",
				 __func__, temp_oh->name);
			ret = (*fn)(temp_oh, user);
			if (ret)
				break;
		}
	}

	if (ret)
		pr_debug("omap_hwmod: %s: iterator terminated early: %d\n",
			 __func__, ret);

	return ret;
}

/**
 * omap_hwmod_set_postsetup_state - set the post-_setup() state for this hwmod
 * @oh: struct omap_hwmod *
 * @state: state that _setup() should leave the hwmod in
 *
 * Sets the hwmod state that @oh will enter at the end of _setup()
 * (called by omap_hwmod_setup_*()).  See also the documentation
 * for _setup_postsetup(), above.  Returns 0 upon success or
 * -EINVAL if there is a problem with the arguments or if the hwmod is
 * in the wrong state.
 */
int omap_hwmod_set_postsetup_state(struct omap_hwmod *oh, u8 state)
{
	int ret;
	unsigned long flags;

	if (!oh)
		return -EINVAL;

	if (state != _HWMOD_STATE_DISABLED &&
	    state != _HWMOD_STATE_ENABLED &&
	    state != _HWMOD_STATE_IDLE)
		return -EINVAL;

	spin_lock_irqsave(&oh->_lock, flags);

	if (oh->_state != _HWMOD_STATE_REGISTERED) {
		ret = -EINVAL;
		goto ohsps_unlock;
	}

	oh->_postsetup_state = state;
	ret = 0;

ohsps_unlock:
	spin_unlock_irqrestore(&oh->_lock, flags);

	return ret;
}

/**
 * omap_hwmod_get_context_loss_count - get lost context count
 * @oh: struct omap_hwmod *
 *
 * Returns the context loss count of associated @oh
 * upon success, or zero if no context loss data is available.
 *
 * On OMAP4, this queries the per-hwmod context loss register,
 * assuming one exists.  If not, or on OMAP2/3, this queries the
 * enclosing powerdomain context loss count.
 */
int omap_hwmod_get_context_loss_count(struct omap_hwmod *oh)
{
	struct powerdomain *pwrdm;
	int ret = 0;

	if (soc_ops.get_context_lost)
		return soc_ops.get_context_lost(oh);

	pwrdm = omap_hwmod_get_pwrdm(oh);
	if (pwrdm)
		ret = pwrdm_get_context_loss_count(pwrdm);

	return ret;
}

/**
 * omap_hwmod_no_setup_reset - prevent a hwmod from being reset upon setup
 * @oh: struct omap_hwmod *
 *
 * Prevent the hwmod @oh from being reset during the setup process.
 * Intended for use by board-*.c files on boards with devices that
 * cannot tolerate being reset.  Must be called before the hwmod has
 * been set up.  Returns 0 upon success or negative error code upon
 * failure.
 */
int omap_hwmod_no_setup_reset(struct omap_hwmod *oh)
{
	if (!oh)
		return -EINVAL;

	if (oh->_state != _HWMOD_STATE_REGISTERED) {
		pr_err("omap_hwmod: %s: cannot prevent setup reset; in wrong state\n",
			oh->name);
		return -EINVAL;
	}

	oh->flags |= HWMOD_INIT_NO_RESET;

	return 0;
}

/**
 * omap_hwmod_pad_route_irq - route an I/O pad wakeup to a particular MPU IRQ
 * @oh: struct omap_hwmod * containing hwmod mux entries
 * @pad_idx: array index in oh->mux of the hwmod mux entry to route wakeup
 * @irq_idx: the hwmod mpu_irqs array index of the IRQ to trigger on wakeup
 *
 * When an I/O pad wakeup arrives for the dynamic or wakeup hwmod mux
 * entry number @pad_idx for the hwmod @oh, trigger the interrupt
 * service routine for the hwmod's mpu_irqs array index @irq_idx.  If
 * this function is not called for a given pad_idx, then the ISR
 * associated with @oh's first MPU IRQ will be triggered when an I/O
 * pad wakeup occurs on that pad.  Note that @pad_idx is the index of
 * the _dynamic or wakeup_ entry: if there are other entries not
 * marked with OMAP_DEVICE_PAD_WAKEUP or OMAP_DEVICE_PAD_REMUX, these
 * entries are NOT COUNTED in the dynamic pad index.  This function
 * must be called separately for each pad that requires its interrupt
 * to be re-routed this way.  Returns -EINVAL if there is an argument
 * problem or if @oh does not have hwmod mux entries or MPU IRQs;
 * returns -ENOMEM if memory cannot be allocated; or 0 upon success.
 *
 * XXX This function interface is fragile.  Rather than using array
 * indexes, which are subject to unpredictable change, it should be
 * using hwmod IRQ names, and some other stable key for the hwmod mux
 * pad records.
 */
int omap_hwmod_pad_route_irq(struct omap_hwmod *oh, int pad_idx, int irq_idx)
{
	int nr_irqs;

	might_sleep();

	if (!oh || !oh->mux || !oh->mpu_irqs || pad_idx < 0 ||
	    pad_idx >= oh->mux->nr_pads_dynamic)
		return -EINVAL;

	/* Check the number of available mpu_irqs */
	for (nr_irqs = 0; oh->mpu_irqs[nr_irqs].irq >= 0; nr_irqs++)
		;

	if (irq_idx >= nr_irqs)
		return -EINVAL;

	if (!oh->mux->irqs) {
		/* XXX What frees this? */
		oh->mux->irqs = kzalloc(sizeof(int) * oh->mux->nr_pads_dynamic,
			GFP_KERNEL);
		if (!oh->mux->irqs)
			return -ENOMEM;
	}
	oh->mux->irqs[pad_idx] = irq_idx;

	return 0;
}

/**
 * omap_hwmod_init - initialize the hwmod code
 *
 * Sets up some function pointers needed by the hwmod code to operate on the
 * currently-booted SoC.  Intended to be called once during kernel init
 * before any hwmods are registered.  No return value.
 */
void __init omap_hwmod_init(void)
{
	if (cpu_is_omap24xx()) {
		soc_ops.wait_target_ready = _omap2xxx_wait_target_ready;
		soc_ops.assert_hardreset = _omap2_assert_hardreset;
		soc_ops.deassert_hardreset = _omap2_deassert_hardreset;
		soc_ops.is_hardreset_asserted = _omap2_is_hardreset_asserted;
	} else if (cpu_is_omap34xx()) {
		soc_ops.wait_target_ready = _omap3xxx_wait_target_ready;
		soc_ops.assert_hardreset = _omap2_assert_hardreset;
		soc_ops.deassert_hardreset = _omap2_deassert_hardreset;
		soc_ops.is_hardreset_asserted = _omap2_is_hardreset_asserted;
		soc_ops.init_clkdm = _init_clkdm;
	} else if (cpu_is_omap44xx() || soc_is_omap54xx() || soc_is_dra7xx()) {
		soc_ops.enable_module = _omap4_enable_module;
		soc_ops.disable_module = _omap4_disable_module;
		soc_ops.wait_target_ready = _omap4_wait_target_ready;
		soc_ops.assert_hardreset = _omap4_assert_hardreset;
		soc_ops.deassert_hardreset = _omap4_deassert_hardreset;
		soc_ops.is_hardreset_asserted = _omap4_is_hardreset_asserted;
		soc_ops.init_clkdm = _init_clkdm;
		soc_ops.update_context_lost = _omap4_update_context_lost;
		soc_ops.get_context_lost = _omap4_get_context_lost;
	} else if (soc_is_am43xx()) {
		soc_ops.enable_module = _omap4_enable_module;
		soc_ops.disable_module = _omap4_disable_module;
		soc_ops.wait_target_ready = _omap4_wait_target_ready;
		soc_ops.assert_hardreset = _am33xx_assert_hardreset;
		soc_ops.deassert_hardreset = _am33xx_deassert_hardreset;
		soc_ops.is_hardreset_asserted = _am33xx_is_hardreset_asserted;
		soc_ops.init_clkdm = _init_clkdm;
	} else if (soc_is_am33xx()) {
		soc_ops.enable_module = _am33xx_enable_module;
		soc_ops.disable_module = _am33xx_disable_module;
		soc_ops.wait_target_ready = _am33xx_wait_target_ready;
		soc_ops.assert_hardreset = _am33xx_assert_hardreset;
		soc_ops.deassert_hardreset = _am33xx_deassert_hardreset;
		soc_ops.is_hardreset_asserted = _am33xx_is_hardreset_asserted;
		soc_ops.init_clkdm = _init_clkdm;
	} else {
		WARN(1, "omap_hwmod: unknown SoC type\n");
	}

	inited = true;
}

/**
 * omap_hwmod_setup_reidle - add hwmods to reidle list and register notifier
 *
 * Returns 0 on success.
 */
int omap_hwmod_setup_reidle(void)
{
	omap_hwmod_for_each(_setup_reidle, NULL);

	if (!list_empty(&oh_reidle_list))
		register_pm_notifier(&pm_nb);

	return 0;
}

/**
 * omap_hwmod_get_main_clk - get pointer to main clock name
 * @oh: struct omap_hwmod *
 *
 * Returns the main clock name assocated with @oh upon success,
 * or NULL if @oh is NULL.
 */
const char *omap_hwmod_get_main_clk(struct omap_hwmod *oh)
{
	if (!oh)
		return NULL;

	return oh->main_clk;
}

static int omap_hwmod_save_context(struct omap_hwmod *oh, void *unused)
{
	int i;
	for (i = 0; i < oh->rst_lines_cnt; i++)
		oh->rst_lines[i].context =
				_read_hardreset(oh, oh->rst_lines[i].name);
	return 0;
}

static int omap_hwmod_restore_context(struct omap_hwmod *oh, void *unused)
{
	int i;
	for (i = 0; i < oh->rst_lines_cnt; i++)
		if (oh->rst_lines[i].context)
			_assert_hardreset(oh, oh->rst_lines[i].name);
		else if (oh->_state == _HWMOD_STATE_ENABLED)
			_deassert_hardreset(oh, oh->rst_lines[i].name);

	if (oh->_state == _HWMOD_STATE_ENABLED) {
		if (soc_ops.enable_module)
			soc_ops.enable_module(oh);
	} else {
		if (soc_ops.disable_module)
			soc_ops.disable_module(oh);
	}

	return 0;
}

void omap_hwmods_save_context(void)
{
	omap_hwmod_for_each(omap_hwmod_save_context, NULL);
}

void omap_hwmods_restore_context(void)
{
	omap_hwmod_for_each(omap_hwmod_restore_context, NULL);
}<|MERGE_RESOLUTION|>--- conflicted
+++ resolved
@@ -3412,11 +3412,7 @@
 	if (!ois)
 		return 0;
 
-<<<<<<< HEAD
-	if (ois[0] == NULL) /*empty list*/
-=======
 	if (ois[0] == NULL) /* Empty list */
->>>>>>> d7892a4c
 		return 0;
 
 	if (!linkspace) {
