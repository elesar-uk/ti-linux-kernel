--- conflicted
+++ resolved
@@ -73,12 +73,9 @@
 	select MAILBOX if PM
 	select MULTI_IRQ_HANDLER
 	select ARCH_HAS_RESET_CONTROLLER
-<<<<<<< HEAD
 	select OMAP_MBOX_FWK if PM
 	select OMAP2PLUS_MBOX if PM
-=======
 	select RESET_TI
->>>>>>> f8f9a8c3
 
 config SOC_AM43XX
 	bool "TI AM43x"
