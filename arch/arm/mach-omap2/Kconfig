menu "TI OMAP/AM/DM/DRA Family"
	depends on ARCH_MULTI_V6 || ARCH_MULTI_V7

config ARCH_OMAP2
	bool "TI OMAP2"
	depends on ARCH_MULTI_V6
	select ARCH_OMAP2PLUS
	select CPU_V6
	select SOC_HAS_OMAP2_SDRC

config ARCH_OMAP3
	bool "TI OMAP3"
	depends on ARCH_MULTI_V7
	select ARCH_OMAP2PLUS
	select ARM_CPU_SUSPEND if PM
	select OMAP_INTERCONNECT
	select PM_OPP if PM
	select PM if CPU_IDLE
	select SOC_HAS_OMAP2_SDRC
	select ARM_ERRATA_430973

config ARCH_OMAP4
	bool "TI OMAP4"
	depends on ARCH_MULTI_V7
	select ARCH_OMAP2PLUS
	select ARCH_NEEDS_CPU_IDLE_COUPLED if SMP
	select ARM_CPU_SUSPEND if PM
	select ARM_ERRATA_720789
	select ARM_GIC
	select HAVE_ARM_SCU if SMP
	select HAVE_ARM_TWD if SMP
	select OMAP_INTERCONNECT
	select OMAP_INTERCONNECT_BARRIER
	select PL310_ERRATA_588369 if CACHE_L2X0
	select PL310_ERRATA_727915 if CACHE_L2X0
	select PM_OPP if PM
	select PM if CPU_IDLE
	select ARM_ERRATA_754322
	select ARM_ERRATA_775420
	select OMAP_INTERCONNECT

config SOC_OMAP5
	bool "TI OMAP5"
	depends on ARCH_MULTI_V7
	select ARCH_OMAP2PLUS
	select ARM_CPU_SUSPEND if PM
	select ARM_GIC
	select HAVE_ARM_SCU if SMP
	select HAVE_ARM_ARCH_TIMER
	select ARM_ERRATA_798181 if SMP
	select OMAP_INTERCONNECT
	select OMAP_INTERCONNECT_BARRIER
	select PM_OPP if PM
	select ZONE_DMA if ARM_LPAE

config SOC_AM33XX
	bool "TI AM33XX"
	depends on ARCH_MULTI_V7
	select ARCH_OMAP2PLUS
	select ARM_CPU_SUSPEND if PM

config SOC_AM43XX
	bool "TI AM43x"
	depends on ARCH_MULTI_V7
	select ARCH_OMAP2PLUS
	select ARM_GIC
	select MACH_OMAP_GENERIC
	select MIGHT_HAVE_CACHE_L2X0
	select HAVE_ARM_SCU
	select GENERIC_CLOCKEVENTS_BROADCAST
	select HAVE_ARM_TWD
	select ARM_ERRATA_754322
	select ARM_ERRATA_775420
<<<<<<< HEAD
	select ARM_CPU_SUSPEND if PM
=======
	select OMAP_INTERCONNECT
>>>>>>> 71d8539c

config SOC_DRA7XX
	bool "TI DRA7XX"
	depends on ARCH_MULTI_V7
	select ARCH_OMAP2PLUS
	select ARM_CPU_SUSPEND if PM
	select ARM_GIC
	select HAVE_ARM_SCU if SMP
	select HAVE_ARM_ARCH_TIMER
	select IRQ_CROSSBAR
	select ARM_ERRATA_798181 if SMP
	select OMAP_INTERCONNECT
	select OMAP_INTERCONNECT_BARRIER
	select PM_OPP if PM
	select ZONE_DMA if ARM_LPAE

config ARCH_OMAP2PLUS
	bool
	select ARCH_HAS_BANDGAP
	select ARCH_HAS_HOLES_MEMORYMODEL
	select ARCH_OMAP
	select CLKSRC_MMIO
	select GENERIC_IRQ_CHIP
	select GPIOLIB
	select MACH_OMAP_GENERIC
	select MEMORY
	select MFD_SYSCON
	select OMAP_DM_TIMER
	select OMAP_GPMC
	select PINCTRL
	select SOC_BUS
	select OMAP_IRQCHIP
	select CLKSRC_TI_32K
	help
	  Systems based on OMAP2, OMAP3, OMAP4 or OMAP5

config OMAP_INTERCONNECT_BARRIER
	bool
	select ARM_HEAVY_MB
	

if ARCH_OMAP2PLUS

menu "TI OMAP2/3/4 Specific Features"

config ARCH_OMAP2PLUS_TYPICAL
	bool "Typical OMAP configuration"
	default y
	select AEABI
	select HIGHMEM
	select I2C
	select I2C_OMAP
	select MENELAUS if ARCH_OMAP2
	select NEON if CPU_V7
	select PM
	select REGULATOR
	select REGULATOR_FIXED_VOLTAGE
	select TWL4030_CORE if ARCH_OMAP3 || ARCH_OMAP4
	select TWL4030_POWER if ARCH_OMAP3 || ARCH_OMAP4
	select VFP
	help
	  Compile a kernel suitable for booting most boards

config SOC_HAS_OMAP2_SDRC
	bool "OMAP2 SDRAM Controller support"

config SOC_HAS_REALTIME_COUNTER
	bool "Real time free running counter"
	depends on SOC_OMAP5 || SOC_DRA7XX
	default y

comment "OMAP Core Type"
	depends on ARCH_OMAP2

config SOC_OMAP2420
	bool "OMAP2420 support"
	depends on ARCH_OMAP2
	default y
	select OMAP_DM_TIMER
	select SOC_HAS_OMAP2_SDRC

config SOC_OMAP2430
	bool "OMAP2430 support"
	depends on ARCH_OMAP2
	default y
	select SOC_HAS_OMAP2_SDRC

config SOC_OMAP3430
	bool "OMAP3430 support"
	depends on ARCH_OMAP3
	default y
	select SOC_HAS_OMAP2_SDRC

config SOC_TI81XX
	bool "TI81XX support"
	depends on ARCH_OMAP3
	default y

config OMAP_PACKAGE_CBC
       bool

config OMAP_PACKAGE_CBB
       bool

config OMAP_PACKAGE_CUS
       bool

config OMAP_PACKAGE_CBP
       bool

comment "OMAP Legacy Platform Data Board Type"
	depends on ARCH_OMAP2PLUS

config MACH_OMAP_GENERIC
	bool

config MACH_OMAP2_TUSB6010
	bool
	depends on ARCH_OMAP2 && SOC_OMAP2420
	default y if MACH_NOKIA_N8X0

config MACH_OMAP3517EVM
	bool "OMAP3517/ AM3517 EVM board"
	depends on ARCH_OMAP3
	default y

config MACH_OMAP3_PANDORA
	bool "OMAP3 Pandora"
	depends on ARCH_OMAP3
	default y
	select OMAP_PACKAGE_CBB

config MACH_NOKIA_N810
       bool

config MACH_NOKIA_N810_WIMAX
       bool

config MACH_NOKIA_N8X0
	bool "Nokia N800/N810"
	depends on SOC_OMAP2420
	default y
	select MACH_NOKIA_N810
	select MACH_NOKIA_N810_WIMAX

config OMAP3_SDRC_AC_TIMING
	bool "Enable SDRC AC timing register changes"
	depends on ARCH_OMAP3
	default n
	help
	  If you know that none of your system initiators will attempt to
	  access SDRAM during CORE DVFS, select Y here.  This should boost
	  SDRAM performance at lower CORE OPPs.  There are relatively few
	  users who will wish to say yes at this point - almost everyone will
	  wish to say no.  Selecting yes without understanding what is
	  going on could result in system crashes;

endmenu

endif

config OMAP5_ERRATA_801819
	bool "Errata 801819: An eviction from L1 data cache might stall indefinitely"
	depends on SOC_OMAP5 || SOC_DRA7XX
	help
	  A livelock can occur in the L2 cache arbitration that might prevent
	  a snoop from completing. Under certain conditions this can cause the
	  system to deadlock.

endmenu<|MERGE_RESOLUTION|>--- conflicted
+++ resolved
@@ -71,11 +71,8 @@
 	select HAVE_ARM_TWD
 	select ARM_ERRATA_754322
 	select ARM_ERRATA_775420
-<<<<<<< HEAD
-	select ARM_CPU_SUSPEND if PM
-=======
-	select OMAP_INTERCONNECT
->>>>>>> 71d8539c
+	select ARM_CPU_SUSPEND if PM
+	select OMAP_INTERCONNECT
 
 config SOC_DRA7XX
 	bool "TI DRA7XX"
