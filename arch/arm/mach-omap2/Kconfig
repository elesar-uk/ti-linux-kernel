menu "TI OMAP/AM/DM/DRA Family"
	depends on ARCH_MULTI_V6 || ARCH_MULTI_V7

config ARCH_OMAP2
	bool "TI OMAP2"
	depends on ARCH_MULTI_V6
	select ARCH_OMAP2PLUS
	select CPU_V6
	select SOC_HAS_OMAP2_SDRC

config ARCH_OMAP3
	bool "TI OMAP3"
	depends on ARCH_MULTI_V7
	select ARCH_OMAP2PLUS
	select ARM_CPU_SUSPEND if PM
	select OMAP_INTERCONNECT
	select PM_OPP if PM
	select PM if CPU_IDLE
	select SOC_HAS_OMAP2_SDRC
	select ARM_ERRATA_430973

config ARCH_OMAP4
	bool "TI OMAP4"
	depends on ARCH_MULTI_V7
	select ARCH_OMAP2PLUS
	select ARCH_NEEDS_CPU_IDLE_COUPLED if SMP
	select ARM_CPU_SUSPEND if PM
	select ARM_ERRATA_720789
	select ARM_GIC
	select HAVE_ARM_SCU if SMP
	select HAVE_ARM_TWD if SMP
	select OMAP_INTERCONNECT
	select OMAP_INTERCONNECT_BARRIER
	select PL310_ERRATA_588369 if CACHE_L2X0
	select PL310_ERRATA_727915 if CACHE_L2X0
	select PM_OPP if PM
	select PM if CPU_IDLE
	select ARM_ERRATA_754322
	select ARM_ERRATA_775420
	select OMAP_INTERCONNECT

config SOC_OMAP5
	bool "TI OMAP5"
	depends on ARCH_MULTI_V7
	select ARCH_OMAP2PLUS
	select ARM_CPU_SUSPEND if PM
	select ARM_GIC
	select HAVE_ARM_SCU if SMP
	select HAVE_ARM_ARCH_TIMER
	select ARM_ERRATA_798181 if SMP
	select OMAP_INTERCONNECT
	select OMAP_INTERCONNECT_BARRIER
	select PM_OPP if PM
	select ZONE_DMA if ARM_LPAE

config SOC_AM33XX
	bool "TI AM33XX"
	depends on ARCH_MULTI_V7
	select ARCH_OMAP2PLUS
	select ARM_CPU_SUSPEND if PM

config SOC_AM43XX
	bool "TI AM43x"
	depends on ARCH_MULTI_V7
	select ARCH_OMAP2PLUS
	select ARM_GIC
	select MACH_OMAP_GENERIC
	select MIGHT_HAVE_CACHE_L2X0
	select HAVE_ARM_SCU
	select GENERIC_CLOCKEVENTS_BROADCAST
	select HAVE_ARM_TWD
	select ARM_ERRATA_754322
	select ARM_ERRATA_775420
<<<<<<< HEAD
=======
	select ARM_CPU_SUSPEND if PM
>>>>>>> dc4e8fff
	select OMAP_INTERCONNECT

config SOC_DRA7XX
	bool "TI DRA7XX"
	depends on ARCH_MULTI_V7
	select ARCH_OMAP2PLUS
	select ARM_CPU_SUSPEND if PM
	select ARM_GIC
	select HAVE_ARM_SCU if SMP
	select HAVE_ARM_ARCH_TIMER
	select IRQ_CROSSBAR
	select ARM_ERRATA_798181 if SMP
	select OMAP_INTERCONNECT
	select OMAP_INTERCONNECT_BARRIER
	select PM_OPP if PM
	select ZONE_DMA if ARM_LPAE

config ARCH_OMAP2PLUS
	bool
	select ARCH_HAS_BANDGAP
	select ARCH_HAS_HOLES_MEMORYMODEL
	select ARCH_OMAP
	select CLKSRC_MMIO
	select GENERIC_IRQ_CHIP
	select GPIOLIB
	select MACH_OMAP_GENERIC
	select MEMORY
	select MFD_SYSCON
	select OMAP_DM_TIMER
	select OMAP_GPMC
	select PINCTRL
	select SOC_BUS
	select OMAP_IRQCHIP
	select CLKSRC_TI_32K
	help
	  Systems based on OMAP2, OMAP3, OMAP4 or OMAP5

config OMAP_INTERCONNECT_BARRIER
	bool
	select ARM_HEAVY_MB
	

if ARCH_OMAP2PLUS

menu "TI OMAP2/3/4 Specific Features"

config ARCH_OMAP2PLUS_TYPICAL
	bool "Typical OMAP configuration"
	default y
	select AEABI
	select HIGHMEM
	select I2C
	select I2C_OMAP
	select MENELAUS if ARCH_OMAP2
	select NEON if CPU_V7
	select PM
	select REGULATOR
	select REGULATOR_FIXED_VOLTAGE
	select TWL4030_CORE if ARCH_OMAP3 || ARCH_OMAP4
	select TWL4030_POWER if ARCH_OMAP3 || ARCH_OMAP4
	select VFP
	help
	  Compile a kernel suitable for booting most boards

config SOC_HAS_OMAP2_SDRC
	bool "OMAP2 SDRAM Controller support"

config SOC_HAS_REALTIME_COUNTER
	bool "Real time free running counter"
	depends on SOC_OMAP5 || SOC_DRA7XX
	default y

comment "OMAP Core Type"
	depends on ARCH_OMAP2

config SOC_OMAP2420
	bool "OMAP2420 support"
	depends on ARCH_OMAP2
	default y
	select OMAP_DM_TIMER
	select SOC_HAS_OMAP2_SDRC

config SOC_OMAP2430
	bool "OMAP2430 support"
	depends on ARCH_OMAP2
	default y
	select SOC_HAS_OMAP2_SDRC

config SOC_OMAP3430
	bool "OMAP3430 support"
	depends on ARCH_OMAP3
	default y
	select SOC_HAS_OMAP2_SDRC

config SOC_TI81XX
	bool "TI81XX support"
	depends on ARCH_OMAP3
	default y

config OMAP_PACKAGE_CBC
       bool

config OMAP_PACKAGE_CBB
       bool

config OMAP_PACKAGE_CUS
       bool

config OMAP_PACKAGE_CBP
       bool

comment "OMAP Legacy Platform Data Board Type"
	depends on ARCH_OMAP2PLUS

config MACH_OMAP_GENERIC
	bool

config MACH_OMAP2_TUSB6010
	bool
	depends on ARCH_OMAP2 && SOC_OMAP2420
	default y if MACH_NOKIA_N8X0

config MACH_OMAP3517EVM
	bool "OMAP3517/ AM3517 EVM board"
	depends on ARCH_OMAP3
	default y

config MACH_OMAP3_PANDORA
	bool "OMAP3 Pandora"
	depends on ARCH_OMAP3
	default y
	select OMAP_PACKAGE_CBB

config MACH_NOKIA_N810
       bool

config MACH_NOKIA_N810_WIMAX
       bool

config MACH_NOKIA_N8X0
	bool "Nokia N800/N810"
	depends on SOC_OMAP2420
	default y
	select MACH_NOKIA_N810
	select MACH_NOKIA_N810_WIMAX

config OMAP3_SDRC_AC_TIMING
	bool "Enable SDRC AC timing register changes"
	depends on ARCH_OMAP3
	default n
	help
	  If you know that none of your system initiators will attempt to
	  access SDRAM during CORE DVFS, select Y here.  This should boost
	  SDRAM performance at lower CORE OPPs.  There are relatively few
	  users who will wish to say yes at this point - almost everyone will
	  wish to say no.  Selecting yes without understanding what is
	  going on could result in system crashes;

endmenu

endif

config OMAP5_ERRATA_801819
	bool "Errata 801819: An eviction from L1 data cache might stall indefinitely"
	depends on SOC_OMAP5 || SOC_DRA7XX
	help
	  A livelock can occur in the L2 cache arbitration that might prevent
	  a snoop from completing. Under certain conditions this can cause the
	  system to deadlock.

endmenu<|MERGE_RESOLUTION|>--- conflicted
+++ resolved
@@ -71,10 +71,7 @@
 	select HAVE_ARM_TWD
 	select ARM_ERRATA_754322
 	select ARM_ERRATA_775420
-<<<<<<< HEAD
-=======
-	select ARM_CPU_SUSPEND if PM
->>>>>>> dc4e8fff
+	select ARM_CPU_SUSPEND if PM
 	select OMAP_INTERCONNECT
 
 config SOC_DRA7XX
