if ARCH_OMAP2PLUS

menu "TI OMAP2/3/4 Specific Features"

config ARCH_OMAP2PLUS_TYPICAL
	bool "Typical OMAP configuration"
	default y
	select AEABI
	select REGULATOR
	select PM_RUNTIME
	select VFP
	select NEON if ARCH_OMAP3 || ARCH_OMAP4
	select SERIAL_OMAP
	select SERIAL_OMAP_CONSOLE
	select I2C
	select I2C_OMAP
	select MENELAUS if ARCH_OMAP2
	select TWL4030_CORE if ARCH_OMAP3 || ARCH_OMAP4
	select TWL4030_POWER if ARCH_OMAP3 || ARCH_OMAP4
	help
	  Compile a kernel suitable for booting most boards

config ARCH_OMAP2
	bool
	select CPU_V6
	select MULTI_IRQ_HANDLER

config ARCH_OMAP3
	bool
	select CPU_V7
	select USB_ARCH_HAS_EHCI if USB_SUPPORT
	select ARCH_HAS_OPP
	select PM_OPP if PM
	select ARM_CPU_SUSPEND if PM
	select MULTI_IRQ_HANDLER

config ARCH_OMAP4
	bool
	select CACHE_L2X0
	select CPU_V7
	select ARM_GIC
	select HAVE_SMP
	select LOCAL_TIMERS if SMP
	select PL310_ERRATA_588369
	select PL310_ERRATA_727915
	select ARM_ERRATA_720789
	select ARCH_HAS_OPP
	select PM_OPP if PM
	select USB_ARCH_HAS_EHCI if USB_SUPPORT
	select ARM_CPU_SUSPEND if PM

comment "OMAP Core Type"

config SOC_OMAP
	bool

config SOC_OMAP2420
	bool "OMAP2420 support"
	default y
	select SOC_OMAP
	select ARCH_OMAP2
	select OMAP_DM_TIMER
	select ARCH_OMAP_OTG

config SOC_OMAP2430
	bool "OMAP2430 support"
	default y
	select SOC_OMAP
	select ARCH_OMAP2
	select ARCH_OMAP_OTG

config SOC_OMAP3430
	bool "OMAP3430 support"
	default y
	select SOC_OMAP
	select ARCH_OMAP3
	select ARCH_OMAP_OTG

config SOC_OMAPTI81XX
	bool "TI81XX support"
	default y
	select SOC_OMAP
	select ARCH_OMAP3

config SOC_OMAPAM33XX
	bool "AM33XX support"
	default y
	select SOC_OMAP
	select ARCH_OMAP3

config SOC_OMAP44XX
	bool "OMAP44XX support"
	default y
	select SOC_OMAP
	select ARCH_OMAP4

config SOC_OMAP_NOOP
	bool
	depends on !SOC_OMAP
	default y
	select ARCH_OMAP2
	select ARCH_OMAP3
	select ARCH_OMAP4
	select MACH_OMAP_GENERIC

config OMAP_PACKAGE_ZAF
       bool

config OMAP_PACKAGE_ZAC
       bool

config OMAP_PACKAGE_CBC
       bool

config OMAP_PACKAGE_CBB
       bool

config OMAP_PACKAGE_CUS
       bool

config OMAP_PACKAGE_CBP
       bool

config OMAP_PACKAGE_CBL
       bool

config OMAP_PACKAGE_CBS
       bool

comment "OMAP Board Type"

config MACH_OMAP_GENERIC
	bool "Generic OMAP2+ board"
<<<<<<< HEAD
	depends on ARCH_OMAP2PLUS
=======
	select USE_OF
>>>>>>> 824e2dbb
	default y
	help
	  Support for generic TI OMAP2+ boards using Flattened Device Tree.
	  More information at Documentation/devicetree

if SOC_OMAP

config MACH_OMAP2_TUSB6010
	bool
	depends on ARCH_OMAP2 && SOC_OMAP2420
	default y if MACH_NOKIA_N8X0

config MACH_OMAP_H4
	bool "OMAP 2420 H4 board"
	depends on SOC_OMAP2420
	default y
	select OMAP_PACKAGE_ZAF
	select OMAP_DEBUG_DEVICES

config MACH_OMAP_APOLLON
	bool "OMAP 2420 Apollon board"
	depends on SOC_OMAP2420
	default y
	select OMAP_PACKAGE_ZAC

config MACH_OMAP_2430SDP
	bool "OMAP 2430 SDP board"
	depends on SOC_OMAP2430
	default y
	select OMAP_PACKAGE_ZAC

config MACH_OMAP3_BEAGLE
	bool "OMAP3 BEAGLE board"
	depends on ARCH_OMAP3
	default y
	select OMAP_PACKAGE_CBB

config MACH_DEVKIT8000
	bool "DEVKIT8000 board"
	depends on ARCH_OMAP3
	default y
	select OMAP_PACKAGE_CUS

config MACH_OMAP_LDP
	bool "OMAP3 LDP board"
	depends on ARCH_OMAP3
	default y
	select OMAP_PACKAGE_CBB

config MACH_OMAP3530_LV_SOM
	bool "OMAP3 Logic 3530 LV SOM board"
	depends on ARCH_OMAP3
	select OMAP_PACKAGE_CBB
	default y
	help
	 Support for the LogicPD OMAP3530 SOM Development kit
	 for full description please see the products webpage at
	 http://www.logicpd.com/products/development-kits/texas-instruments-zoom%E2%84%A2-omap35x-development-kit

config MACH_OMAP3_TORPEDO
	bool "OMAP3 Logic 35x Torpedo board"
	depends on ARCH_OMAP3
	select OMAP_PACKAGE_CBB
	default y
	help
	 Support for the LogicPD OMAP35x Torpedo Development kit
	 for full description please see the products webpage at
	 http://www.logicpd.com/products/development-kits/zoom-omap35x-torpedo-development-kit

config MACH_OVERO
	bool "Gumstix Overo board"
	depends on ARCH_OMAP3
	default y
	select OMAP_PACKAGE_CBB

config MACH_OMAP3EVM
	bool "OMAP 3530 EVM board"
	depends on ARCH_OMAP3
	default y
	select OMAP_PACKAGE_CBB

config MACH_OMAP3517EVM
	bool "OMAP3517/ AM3517 EVM board"
	depends on ARCH_OMAP3
	default y
	select OMAP_PACKAGE_CBB

config MACH_CRANEBOARD
	bool "AM3517/05 CRANE board"
	depends on ARCH_OMAP3
	select OMAP_PACKAGE_CBB

config MACH_OMAP3_PANDORA
	bool "OMAP3 Pandora"
	depends on ARCH_OMAP3
	default y
	select OMAP_PACKAGE_CBB
	select REGULATOR_FIXED_VOLTAGE if REGULATOR

config MACH_OMAP3_TOUCHBOOK
	bool "OMAP3 Touch Book"
	depends on ARCH_OMAP3
	default y

config MACH_OMAP_3430SDP
	bool "OMAP 3430 SDP board"
	depends on ARCH_OMAP3
	default y
	select OMAP_PACKAGE_CBB

config MACH_NOKIA_N800
       bool

config MACH_NOKIA_N810
       bool

config MACH_NOKIA_N810_WIMAX
       bool

config MACH_NOKIA_N8X0
	bool "Nokia N800/N810"
	depends on SOC_OMAP2420
	default y
	select OMAP_PACKAGE_ZAC
	select MACH_NOKIA_N800
	select MACH_NOKIA_N810
	select MACH_NOKIA_N810_WIMAX

config MACH_NOKIA_RM680
	bool "Nokia RM-680 board"
	depends on ARCH_OMAP3
	default y
	select OMAP_PACKAGE_CBB

config MACH_NOKIA_RX51
	bool "Nokia RX-51 board"
	depends on ARCH_OMAP3
	default y
	select OMAP_PACKAGE_CBB

config MACH_OMAP_ZOOM2
	bool "OMAP3 Zoom2 board"
	depends on ARCH_OMAP3
	default y
	select OMAP_PACKAGE_CBB
	select SERIAL_8250
	select SERIAL_CORE_CONSOLE
	select SERIAL_8250_CONSOLE
	select REGULATOR_FIXED_VOLTAGE if REGULATOR

config MACH_OMAP_ZOOM3
	bool "OMAP3630 Zoom3 board"
	depends on ARCH_OMAP3
	default y
	select OMAP_PACKAGE_CBP
	select SERIAL_8250
	select SERIAL_CORE_CONSOLE
	select SERIAL_8250_CONSOLE
	select REGULATOR_FIXED_VOLTAGE if REGULATOR

config MACH_CM_T35
	bool "CompuLab CM-T35/CM-T3730 modules"
	depends on ARCH_OMAP3
	default y
	select MACH_CM_T3730
	select OMAP_PACKAGE_CUS

config MACH_CM_T3517
	bool "CompuLab CM-T3517 module"
	depends on ARCH_OMAP3
	default y
	select OMAP_PACKAGE_CBB

config MACH_CM_T3730
       bool

config MACH_IGEP0020
	bool "IGEP v2 board"
	depends on ARCH_OMAP3
	default y
	select OMAP_PACKAGE_CBB

config MACH_IGEP0030
	bool "IGEP OMAP3 module"
	depends on ARCH_OMAP3
	default y
	select OMAP_PACKAGE_CBB
	select MACH_IGEP0020

config MACH_SBC3530
	bool "OMAP3 SBC STALKER board"
	depends on ARCH_OMAP3
	default y
	select OMAP_PACKAGE_CUS

config MACH_OMAP_3630SDP
	bool "OMAP3630 SDP board"
	depends on ARCH_OMAP3
	default y
	select OMAP_PACKAGE_CBP

config MACH_TI8168EVM
	bool "TI8168 Evaluation Module"
	depends on SOC_OMAPTI81XX
	default y

config MACH_TI8148EVM
	bool "TI8148 Evaluation Module"
	depends on SOC_OMAPTI81XX
	default y

config MACH_OMAP_4430SDP
	bool "OMAP 4430 SDP board"
	default y
	depends on ARCH_OMAP4
	select OMAP_PACKAGE_CBL
	select OMAP_PACKAGE_CBS
	select REGULATOR_FIXED_VOLTAGE if REGULATOR

config MACH_OMAP4_PANDA
	bool "OMAP4 Panda Board"
	default y
	depends on ARCH_OMAP4
	select OMAP_PACKAGE_CBL
	select OMAP_PACKAGE_CBS
	select REGULATOR_FIXED_VOLTAGE if REGULATOR

endif
config OMAP3_EMU
	bool "OMAP3 debugging peripherals"
	depends on ARCH_OMAP3
	select ARM_AMBA
	select OC_ETM
	help
	  Say Y here to enable debugging hardware of omap3

config OMAP3_SDRC_AC_TIMING
	bool "Enable SDRC AC timing register changes"
	depends on ARCH_OMAP3
	default n
	help
	  If you know that none of your system initiators will attempt to
	  access SDRAM during CORE DVFS, select Y here.  This should boost
	  SDRAM performance at lower CORE OPPs.  There are relatively few
	  users who will wish to say yes at this point - almost everyone will
	  wish to say no.  Selecting yes without understanding what is
	  going on could result in system crashes;

config OMAP4_ERRATA_I688
	bool "OMAP4 errata: Async Bridge Corruption (BROKEN)"
	depends on ARCH_OMAP4 && BROKEN
	select ARCH_HAS_BARRIERS
	help
	  If a data is stalled inside asynchronous bridge because of back
	  pressure, it may be accepted multiple times, creating pointer
	  misalignment that will corrupt next transfers on that data path
	  until next reset of the system (No recovery procedure once the
	  issue is hit, the path remains consistently broken). Async bridge
	  can be found on path between MPU to EMIF and MPU to L3 interconnect.
	  This situation can happen only when the idle is initiated by a
	  Master Request Disconnection (which is trigged by software when
	  executing WFI on CPU).
	  The work-around for this errata needs all the initiators connected
	  through async bridge must ensure that data path is properly drained
	  before issuing WFI. This condition will be met if one Strongly ordered
	  access is performed to the target right before executing the WFI.
	  In MPU case, L3 T2ASYNC FIFO and DDR T2ASYNC FIFO needs to be drained.
	  IO barrier ensure that there is no synchronisation loss on initiators
	  operating on both interconnect port simultaneously.
endmenu

endif<|MERGE_RESOLUTION|>--- conflicted
+++ resolved
@@ -131,11 +131,7 @@
 
 config MACH_OMAP_GENERIC
 	bool "Generic OMAP2+ board"
-<<<<<<< HEAD
-	depends on ARCH_OMAP2PLUS
-=======
-	select USE_OF
->>>>>>> 824e2dbb
+
 	default y
 	help
 	  Support for generic TI OMAP2+ boards using Flattened Device Tree.
