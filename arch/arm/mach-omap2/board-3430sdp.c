/*
 * linux/arch/arm/mach-omap2/board-3430sdp.c
 *
 * Copyright (C) 2007 Texas Instruments
 *
 * Modified from mach-omap2/board-generic.c
 *
 * Initial code: Syed Mohammed Khasim
 *
 * This program is free software; you can redistribute it and/or modify
 * it under the terms of the GNU General Public License version 2 as
 * published by the Free Software Foundation.
 */

#include <linux/kernel.h>
#include <linux/init.h>
#include <linux/platform_device.h>
#include <linux/delay.h>
#include <linux/input.h>
#include <linux/spi/spi.h>
#include <linux/spi/ads7846.h>
#include <linux/i2c/twl4030.h>
#include <linux/regulator/machine.h>
#include <linux/io.h>
#include <linux/gpio.h>

#include <mach/hardware.h>
#include <asm/mach-types.h>
#include <asm/mach/arch.h>
#include <asm/mach/map.h>

#include <mach/mcspi.h>
#include <mach/mux.h>
#include <mach/board.h>
#include <mach/usb.h>
#include <mach/common.h>
#include <mach/dma.h>
#include <mach/gpmc.h>

#include <mach/control.h>
#include <mach/keypad.h>
#include <mach/gpmc-smc91x.h>

#include "sdram-qimonda-hyb18m512160af-6.h"
#include "mmc-twl4030.h"

#define CONFIG_DISABLE_HFCLK 1

#define SDP3430_TS_GPIO_IRQ_SDPV1	3
#define SDP3430_TS_GPIO_IRQ_SDPV2	2

#define ENABLE_VAUX3_DEDICATED	0x03
#define ENABLE_VAUX3_DEV_GRP	0x20

#define TWL4030_MSECURE_GPIO 22

static int sdp3430_keymap[] = {
	KEY(0, 0, KEY_LEFT),
	KEY(0, 1, KEY_RIGHT),
	KEY(0, 2, KEY_A),
	KEY(0, 3, KEY_B),
	KEY(0, 4, KEY_C),
	KEY(1, 0, KEY_DOWN),
	KEY(1, 1, KEY_UP),
	KEY(1, 2, KEY_E),
	KEY(1, 3, KEY_F),
	KEY(1, 4, KEY_G),
	KEY(2, 0, KEY_ENTER),
	KEY(2, 1, KEY_I),
	KEY(2, 2, KEY_J),
	KEY(2, 3, KEY_K),
	KEY(2, 4, KEY_3),
	KEY(3, 0, KEY_M),
	KEY(3, 1, KEY_N),
	KEY(3, 2, KEY_O),
	KEY(3, 3, KEY_P),
	KEY(3, 4, KEY_Q),
	KEY(4, 0, KEY_R),
	KEY(4, 1, KEY_4),
	KEY(4, 2, KEY_T),
	KEY(4, 3, KEY_U),
	KEY(4, 4, KEY_D),
	KEY(5, 0, KEY_V),
	KEY(5, 1, KEY_W),
	KEY(5, 2, KEY_L),
	KEY(5, 3, KEY_S),
	KEY(5, 4, KEY_H),
	0
};

static struct twl4030_keypad_data sdp3430_kp_data = {
	.rows		= 5,
	.cols		= 6,
	.keymap		= sdp3430_keymap,
	.keymapsize	= ARRAY_SIZE(sdp3430_keymap),
	.rep		= 1,
};

static int ts_gpio;	/* Needed for ads7846_get_pendown_state */

/**
 * @brief ads7846_dev_init : Requests & sets GPIO line for pen-irq
 *
 * @return - void. If request gpio fails then Flag KERN_ERR.
 */
static void ads7846_dev_init(void)
{
	if (gpio_request(ts_gpio, "ADS7846 pendown") < 0) {
		printk(KERN_ERR "can't get ads746 pen down GPIO\n");
		return;
	}

	gpio_direction_input(ts_gpio);

	omap_set_gpio_debounce(ts_gpio, 1);
	omap_set_gpio_debounce_time(ts_gpio, 0xa);
}

static int ads7846_get_pendown_state(void)
{
	return !gpio_get_value(ts_gpio);
}

static struct ads7846_platform_data tsc2046_config __initdata = {
	.get_pendown_state	= ads7846_get_pendown_state,
	.keep_vref_on		= 1,
};


static struct omap2_mcspi_device_config tsc2046_mcspi_config = {
	.turbo_mode	= 0,
	.single_channel	= 1,	/* 0: slave, 1: master */
};

static struct spi_board_info sdp3430_spi_board_info[] __initdata = {
	[0] = {
		/*
		 * TSC2046 operates at a max freqency of 2MHz, so
		 * operate slightly below at 1.5MHz
		 */
		.modalias		= "ads7846",
		.bus_num		= 1,
		.chip_select		= 0,
		.max_speed_hz		= 1500000,
		.controller_data	= &tsc2046_mcspi_config,
		.irq			= 0,
		.platform_data		= &tsc2046_config,
	},
};

static struct platform_device sdp3430_lcd_device = {
	.name		= "sdp2430_lcd",
	.id		= -1,
};

static struct regulator_consumer_supply sdp3430_vdac_supply = {
	.supply		= "vdac",
	.dev		= &sdp3430_lcd_device.dev,
};

static struct regulator_consumer_supply sdp3430_vdvi_supply = {
	.supply		= "vdvi",
	.dev		= &sdp3430_lcd_device.dev,
};

static struct platform_device *sdp3430_devices[] __initdata = {
	&sdp3430_lcd_device,
};

<<<<<<< HEAD
static void __init omap_3430sdp_init_irq(void)
{
	omap2_init_common_hw(hyb18m512160af6_sdrc_params, NULL);
	omap_init_irq();
	omap_gpio_init();
}

=======
>>>>>>> 1f685b36
static struct omap_lcd_config sdp3430_lcd_config __initdata = {
	.ctrl_name	= "internal",
};

static struct omap_board_config_kernel sdp3430_config[] __initdata = {
	{ OMAP_TAG_LCD,		&sdp3430_lcd_config },
};

static void __init omap_3430sdp_init_irq(void)
{
	omap_board_config = sdp3430_config;
	omap_board_config_size = ARRAY_SIZE(sdp3430_config);
	omap2_init_common_hw(hyb18m512160af6_sdrc_params, NULL);
	omap_init_irq();
	omap_gpio_init();
}

static int sdp3430_batt_table[] = {
/* 0 C*/
30800, 29500, 28300, 27100,
26000, 24900, 23900, 22900, 22000, 21100, 20300, 19400, 18700, 17900,
17200, 16500, 15900, 15300, 14700, 14100, 13600, 13100, 12600, 12100,
11600, 11200, 10800, 10400, 10000, 9630,   9280,   8950,   8620,   8310,
8020,   7730,   7460,   7200,   6950,   6710,   6470,   6250,   6040,   5830,
5640,   5450,   5260,   5090,   4920,   4760,   4600,   4450,   4310,   4170,
4040,   3910,   3790,   3670,   3550
};

static struct twl4030_bci_platform_data sdp3430_bci_data = {
	.battery_tmp_tbl	= sdp3430_batt_table,
	.tblsize		= ARRAY_SIZE(sdp3430_batt_table),
};

static struct twl4030_hsmmc_info mmc[] = {
	{
		.mmc		= 1,
		/* 8 bits (default) requires S6.3 == ON,
		 * so the SIM card isn't used; else 4 bits.
		 */
		.wires		= 8,
		.gpio_wp	= 4,
	},
	{
		.mmc		= 2,
		.wires		= 8,
		.gpio_wp	= 7,
	},
	{}	/* Terminator */
};

static struct regulator_consumer_supply sdp3430_vmmc1_supply = {
	.supply			= "vmmc",
};

static struct regulator_consumer_supply sdp3430_vsim_supply = {
	.supply			= "vmmc_aux",
};

static struct regulator_consumer_supply sdp3430_vmmc2_supply = {
	.supply			= "vmmc",
};

static int sdp3430_twl_gpio_setup(struct device *dev,
		unsigned gpio, unsigned ngpio)
{
	/* gpio + 0 is "mmc0_cd" (input/IRQ),
	 * gpio + 1 is "mmc1_cd" (input/IRQ)
	 */
	mmc[0].gpio_cd = gpio + 0;
	mmc[1].gpio_cd = gpio + 1;
	twl4030_mmc_init(mmc);

	/* link regulators to MMC adapters ... we "know" the
	 * regulators will be set up only *after* we return.
	 */
	sdp3430_vmmc1_supply.dev = mmc[0].dev;
	sdp3430_vsim_supply.dev = mmc[0].dev;
	sdp3430_vmmc2_supply.dev = mmc[1].dev;

	/* gpio + 7 is "sub_lcd_en_bkl" (output/PWM1) */
	gpio_request(gpio + 7, "sub_lcd_en_bkl");
	gpio_direction_output(gpio + 7, 0);

	/* gpio + 15 is "sub_lcd_nRST" (output) */
	gpio_request(gpio + 15, "sub_lcd_nRST");
	gpio_direction_output(gpio + 15, 0);

	return 0;
}

static struct twl4030_gpio_platform_data sdp3430_gpio_data = {
	.gpio_base	= OMAP_MAX_GPIO_LINES,
	.irq_base	= TWL4030_GPIO_IRQ_BASE,
	.irq_end	= TWL4030_GPIO_IRQ_END,
	.pulldowns	= BIT(2) | BIT(6) | BIT(8) | BIT(13)
				| BIT(16) | BIT(17),
	.setup		= sdp3430_twl_gpio_setup,
};

static struct twl4030_usb_data sdp3430_usb_data = {
	.usb_mode	= T2_USB_MODE_ULPI,
};

static struct twl4030_madc_platform_data sdp3430_madc_data = {
	.irq_line	= 1,
};

/*
 * Apply all the fixed voltages since most versions of U-Boot
 * don't bother with that initialization.
 */

/* VAUX1 for mainboard (irda and sub-lcd) */
static struct regulator_init_data sdp3430_vaux1 = {
	.constraints = {
		.min_uV			= 2800000,
		.max_uV			= 2800000,
		.apply_uV		= true,
		.valid_modes_mask	= REGULATOR_MODE_NORMAL
					| REGULATOR_MODE_STANDBY,
		.valid_ops_mask		= REGULATOR_CHANGE_MODE
					| REGULATOR_CHANGE_STATUS,
	},
};

/* VAUX2 for camera module */
static struct regulator_init_data sdp3430_vaux2 = {
	.constraints = {
		.min_uV			= 2800000,
		.max_uV			= 2800000,
		.apply_uV		= true,
		.valid_modes_mask	= REGULATOR_MODE_NORMAL
					| REGULATOR_MODE_STANDBY,
		.valid_ops_mask		= REGULATOR_CHANGE_MODE
					| REGULATOR_CHANGE_STATUS,
	},
};

/* VAUX3 for LCD board */
static struct regulator_init_data sdp3430_vaux3 = {
	.constraints = {
		.min_uV			= 2800000,
		.max_uV			= 2800000,
		.apply_uV		= true,
		.valid_modes_mask	= REGULATOR_MODE_NORMAL
					| REGULATOR_MODE_STANDBY,
		.valid_ops_mask		= REGULATOR_CHANGE_MODE
					| REGULATOR_CHANGE_STATUS,
	},
};

/* VAUX4 for OMAP VDD_CSI2 (camera) */
static struct regulator_init_data sdp3430_vaux4 = {
	.constraints = {
		.min_uV			= 1800000,
		.max_uV			= 1800000,
		.apply_uV		= true,
		.valid_modes_mask	= REGULATOR_MODE_NORMAL
					| REGULATOR_MODE_STANDBY,
		.valid_ops_mask		= REGULATOR_CHANGE_MODE
					| REGULATOR_CHANGE_STATUS,
	},
};

/* VMMC1 for OMAP VDD_MMC1 (i/o) and MMC1 card */
static struct regulator_init_data sdp3430_vmmc1 = {
	.constraints = {
		.min_uV			= 1850000,
		.max_uV			= 3150000,
		.valid_modes_mask	= REGULATOR_MODE_NORMAL
					| REGULATOR_MODE_STANDBY,
		.valid_ops_mask		= REGULATOR_CHANGE_VOLTAGE
					| REGULATOR_CHANGE_MODE
					| REGULATOR_CHANGE_STATUS,
	},
	.num_consumer_supplies	= 1,
	.consumer_supplies	= &sdp3430_vmmc1_supply,
};

/* VMMC2 for MMC2 card */
static struct regulator_init_data sdp3430_vmmc2 = {
	.constraints = {
		.min_uV			= 1850000,
		.max_uV			= 1850000,
		.apply_uV		= true,
		.valid_modes_mask	= REGULATOR_MODE_NORMAL
					| REGULATOR_MODE_STANDBY,
		.valid_ops_mask		= REGULATOR_CHANGE_MODE
					| REGULATOR_CHANGE_STATUS,
	},
	.num_consumer_supplies	= 1,
	.consumer_supplies	= &sdp3430_vmmc2_supply,
};

/* VSIM for OMAP VDD_MMC1A (i/o for DAT4..DAT7) */
static struct regulator_init_data sdp3430_vsim = {
	.constraints = {
		.min_uV			= 1800000,
		.max_uV			= 3000000,
		.valid_modes_mask	= REGULATOR_MODE_NORMAL
					| REGULATOR_MODE_STANDBY,
		.valid_ops_mask		= REGULATOR_CHANGE_VOLTAGE
					| REGULATOR_CHANGE_MODE
					| REGULATOR_CHANGE_STATUS,
	},
	.num_consumer_supplies	= 1,
	.consumer_supplies	= &sdp3430_vsim_supply,
};

/* VDAC for DSS driving S-Video */
static struct regulator_init_data sdp3430_vdac = {
	.constraints = {
		.min_uV			= 1800000,
		.max_uV			= 1800000,
		.apply_uV		= true,
		.valid_modes_mask	= REGULATOR_MODE_NORMAL
					| REGULATOR_MODE_STANDBY,
		.valid_ops_mask		= REGULATOR_CHANGE_MODE
					| REGULATOR_CHANGE_STATUS,
	},
	.num_consumer_supplies	= 1,
	.consumer_supplies	= &sdp3430_vdac_supply,
};

/* VPLL2 for digital video outputs */
static struct regulator_init_data sdp3430_vpll2 = {
	.constraints = {
		.name			= "VDVI",
		.min_uV			= 1800000,
		.max_uV			= 1800000,
		.valid_modes_mask	= REGULATOR_MODE_NORMAL
					| REGULATOR_MODE_STANDBY,
		.valid_ops_mask		= REGULATOR_CHANGE_MODE
					| REGULATOR_CHANGE_STATUS,
	},
	.num_consumer_supplies	= 1,
	.consumer_supplies	= &sdp3430_vdvi_supply,
};

static struct twl4030_platform_data sdp3430_twldata = {
	.irq_base	= TWL4030_IRQ_BASE,
	.irq_end	= TWL4030_IRQ_END,

	/* platform_data for children goes here */
	.bci		= &sdp3430_bci_data,
	.gpio		= &sdp3430_gpio_data,
	.madc		= &sdp3430_madc_data,
	.keypad		= &sdp3430_kp_data,
	.usb		= &sdp3430_usb_data,

	.vaux1		= &sdp3430_vaux1,
	.vaux2		= &sdp3430_vaux2,
	.vaux3		= &sdp3430_vaux3,
	.vaux4		= &sdp3430_vaux4,
	.vmmc1		= &sdp3430_vmmc1,
	.vmmc2		= &sdp3430_vmmc2,
	.vsim		= &sdp3430_vsim,
	.vdac		= &sdp3430_vdac,
	.vpll2		= &sdp3430_vpll2,
};

static struct i2c_board_info __initdata sdp3430_i2c_boardinfo[] = {
	{
		I2C_BOARD_INFO("twl4030", 0x48),
		.flags = I2C_CLIENT_WAKE,
		.irq = INT_34XX_SYS_NIRQ,
		.platform_data = &sdp3430_twldata,
	},
};

static int __init omap3430_i2c_init(void)
{
	/* i2c1 for PMIC only */
	omap_register_i2c_bus(1, 2600, sdp3430_i2c_boardinfo,
			ARRAY_SIZE(sdp3430_i2c_boardinfo));
	/* i2c2 on camera connector (for sensor control) and optional isp1301 */
	omap_register_i2c_bus(2, 400, NULL, 0);
	/* i2c3 on display connector (for DVI, tfp410) */
	omap_register_i2c_bus(3, 400, NULL, 0);
	return 0;
}

#if defined(CONFIG_SMC91X) || defined(CONFIG_SMC91X_MODULE)

static struct omap_smc91x_platform_data board_smc91x_data = {
	.cs		= 3,
	.flags		= GPMC_MUX_ADD_DATA | GPMC_TIMINGS_SMC91C96 |
				IORESOURCE_IRQ_LOWLEVEL,
};

static void __init board_smc91x_init(void)
{
	if (omap_rev() > OMAP3430_REV_ES1_0)
		board_smc91x_data.gpio_irq = 6;
	else
		board_smc91x_data.gpio_irq = 29;

	gpmc_smc91x_init(&board_smc91x_data);
}

#else

static inline void board_smc91x_init(void)
{
}

#endif

static void enable_board_wakeup_source(void)
{
	omap_cfg_reg(AF26_34XX_SYS_NIRQ); /* T2 interrupt line (keypad) */
}

static void __init omap_3430sdp_init(void)
{
	omap3430_i2c_init();
	platform_add_devices(sdp3430_devices, ARRAY_SIZE(sdp3430_devices));
	if (omap_rev() > OMAP3430_REV_ES1_0)
		ts_gpio = SDP3430_TS_GPIO_IRQ_SDPV2;
	else
		ts_gpio = SDP3430_TS_GPIO_IRQ_SDPV1;
	sdp3430_spi_board_info[0].irq = gpio_to_irq(ts_gpio);
	spi_register_board_info(sdp3430_spi_board_info,
				ARRAY_SIZE(sdp3430_spi_board_info));
	ads7846_dev_init();
	omap_serial_init();
	usb_musb_init();
	board_smc91x_init();
<<<<<<< HEAD
	usb_ehci_init(EHCI_HCD_OMAP_MODE_PHY, true, true, 57, 61);
=======
	enable_board_wakeup_source();
>>>>>>> 1f685b36
}

static void __init omap_3430sdp_map_io(void)
{
	omap2_set_globals_343x();
	omap2_map_common_io();
}

MACHINE_START(OMAP_3430SDP, "OMAP3430 3430SDP board")
	/* Maintainer: Syed Khasim - Texas Instruments Inc */
	.phys_io	= 0x48000000,
	.io_pg_offst	= ((0xd8000000) >> 18) & 0xfffc,
	.boot_params	= 0x80000100,
	.map_io		= omap_3430sdp_map_io,
	.init_irq	= omap_3430sdp_init_irq,
	.init_machine	= omap_3430sdp_init,
	.timer		= &omap_timer,
MACHINE_END<|MERGE_RESOLUTION|>--- conflicted
+++ resolved
@@ -167,16 +167,6 @@
 	&sdp3430_lcd_device,
 };
 
-<<<<<<< HEAD
-static void __init omap_3430sdp_init_irq(void)
-{
-	omap2_init_common_hw(hyb18m512160af6_sdrc_params, NULL);
-	omap_init_irq();
-	omap_gpio_init();
-}
-
-=======
->>>>>>> 1f685b36
 static struct omap_lcd_config sdp3430_lcd_config __initdata = {
 	.ctrl_name	= "internal",
 };
@@ -505,11 +495,8 @@
 	omap_serial_init();
 	usb_musb_init();
 	board_smc91x_init();
-<<<<<<< HEAD
 	usb_ehci_init(EHCI_HCD_OMAP_MODE_PHY, true, true, 57, 61);
-=======
 	enable_board_wakeup_source();
->>>>>>> 1f685b36
 }
 
 static void __init omap_3430sdp_map_io(void)
