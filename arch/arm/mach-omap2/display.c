--- conflicted
+++ resolved
@@ -271,15 +271,9 @@
 		goto err;
 	}
 
-<<<<<<< HEAD
-	r = omap_device_register(pdev);
-	if (r) {
-		pr_err("Could not register omap_device for %s\n", pdev_name);
-=======
 	r = platform_device_add(pdev);
 	if (r) {
 		pr_err("Could not register platform_device for %s\n", pdev_name);
->>>>>>> bd0a521e
 		goto err;
 	}
 
