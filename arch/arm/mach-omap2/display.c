--- conflicted
+++ resolved
@@ -30,10 +30,7 @@
 #include <plat/omap-pm.h>
 #include "common.h"
 
-<<<<<<< HEAD
-=======
 #include "iomap.h"
->>>>>>> e816b57a
 #include "mux.h"
 #include "control.h"
 #include "display.h"
@@ -102,11 +99,7 @@
 	{ "dss_hdmi", "omapdss_hdmi", -1 },
 };
 
-<<<<<<< HEAD
-static void omap4_hdmi_mux_pads(enum omap_hdmi_flags flags)
-=======
 static void __init omap4_hdmi_mux_pads(enum omap_hdmi_flags flags)
->>>>>>> e816b57a
 {
 	u32 reg;
 	u16 control_i2c_1;
@@ -165,11 +158,7 @@
 	return 0;
 }
 
-<<<<<<< HEAD
-int omap_hdmi_init(enum omap_hdmi_flags flags)
-=======
 int __init omap_hdmi_init(enum omap_hdmi_flags flags)
->>>>>>> e816b57a
 {
 	if (cpu_is_omap44xx())
 		omap4_hdmi_mux_pads(flags);
