/*
 * OMAP4PLUS Power Management Routines
 *
 * Copyright (C) 2010-2013 Texas Instruments, Inc.
 * Rajendra Nayak <rnayak@ti.com>
 * Santosh Shilimkar <santosh.shilimkar@ti.com>
 *
 * This program is free software; you can redistribute it and/or modify
 * it under the terms of the GNU General Public License version 2 as
 * published by the Free Software Foundation.
 */

#include <linux/pm.h>
#include <linux/suspend.h>
#include <linux/module.h>
#include <linux/list.h>
#include <linux/err.h>
#include <linux/slab.h>
#include <asm/system_misc.h>

#include "soc.h"
#include "common.h"
#include "clockdomain.h"
#include "powerdomain.h"
#include "pm.h"

struct power_state {
	struct powerdomain *pwrdm;
	u8 next_fpwrst;
#ifdef CONFIG_SUSPEND
	u8 saved_fpwrst;
#endif
	struct list_head node;
};

static LIST_HEAD(pwrst_list);
u32 cpu_suspend_state;
u32 pwrdm_next_state;

#ifdef CONFIG_SUSPEND
static int omap4_pm_suspend(void)
{
	struct power_state *pwrst;
	int prev_fpwrst;
	int ret = 0;
	u32 cpu_id = smp_processor_id();

	/* XXX Seems like these two loops could be combined into one loop? */

	/* Save current powerdomain state */
	list_for_each_entry(pwrst, &pwrst_list, node)
		pwrst->saved_fpwrst = pwrdm_read_next_fpwrst(pwrst->pwrdm);

	/* Set targeted power domain states by suspend */
	list_for_each_entry(pwrst, &pwrst_list, node)
		WARN_ON(pwrdm_set_fpwrst(pwrst->pwrdm, pwrst->next_fpwrst));

	/*
	 * For MPUSS to hit power domain retention(CSWR or OSWR),
	 * CPU0 and CPU1 power domains need to be in OFF or DORMANT state,
	 * since CPU power domain CSWR is not supported by hardware
	 * Only master CPU follows suspend path. All other CPUs follow
	 * CPU hotplug path in system wide suspend. On OMAP4, CPU power
	 * domain CSWR is not supported by hardware.
	 * More details can be found in OMAP4430 TRM section 4.3.4.2.
	 */
<<<<<<< HEAD
	omap4_mpuss_enter_lowpower(cpu_id, PWRDM_FUNC_PWRST_OFF);
=======
	omap4_mpuss_enter_lowpower(cpu_id, cpu_suspend_state);
>>>>>>> 1215e6de

	/* Restore next powerdomain state */
	list_for_each_entry(pwrst, &pwrst_list, node) {
		prev_fpwrst = pwrdm_read_prev_fpwrst(pwrst->pwrdm);
		if (prev_fpwrst != pwrst->next_fpwrst) {
			pr_info("Powerdomain (%s) didn't enter target state %s - entered state %s instead\n",
				pwrst->pwrdm->name,
				pwrdm_convert_fpwrst_to_name(pwrst->next_fpwrst),
				pwrdm_convert_fpwrst_to_name(prev_fpwrst));
			ret = -1;
		}
		WARN_ON(pwrdm_set_fpwrst(pwrst->pwrdm, pwrst->saved_fpwrst));
	}
	if (ret)
		pr_crit("Could not enter target state in pm_suspend\n");
	else
		pr_info("Successfully put all powerdomains to target state\n");

	return 0;
}
#endif /* CONFIG_SUSPEND */

static int __init pwrdms_setup(struct powerdomain *pwrdm, void *unused)
{
	struct power_state *pwrst;

	if (!pwrdm->pwrsts)
		return 0;

	/*
	 * Skip CPU0 and CPU1 power domains. CPU1 is programmed
	 * through hotplug path and CPU0 explicitly programmed
	 * further down in the code path
	 */
	if (!strncmp(pwrdm->name, "cpu", 3))
		return 0;

	pwrst = kmalloc(sizeof(struct power_state), GFP_ATOMIC);
	if (!pwrst)
		return -ENOMEM;

	pwrst->pwrdm = pwrdm;
	/*
	 * XXX This should be replaced by explicit lists of
	 * powerdomains with specific powerstates to set
	 */
<<<<<<< HEAD
	pwrst->next_fpwrst = PWRDM_FUNC_PWRST_CSWR;
=======
	pwrst->next_fpwrst = pwrdm_next_state;
>>>>>>> 1215e6de
	if (!pwrdm_supports_fpwrst(pwrdm, pwrst->next_fpwrst))
		pwrst->next_fpwrst = PWRDM_FUNC_PWRST_ON;
	list_add(&pwrst->node, &pwrst_list);

	return WARN_ON(pwrdm_set_fpwrst(pwrst->pwrdm, pwrst->next_fpwrst));
}

/**
 * omap_default_idle - OMAP4 default ilde routine.'
 *
 * Implements OMAP4 memory, IO ordering requirements which can't be addressed
 * with default cpu_do_idle() hook. Used by all CPUs with !CONFIG_CPUIDLE and
 * by secondary CPU with CONFIG_CPUIDLE.
 */
static void omap_default_idle(void)
{
	omap_do_wfi();
}

/**
 * omap4_init_static_deps - Init static clkdm dependencies on OMAP4
 *
 * The dynamic dependency between MPUSS -> MEMIF and
 * MPUSS -> L4_PER/L3_* and DUCATI -> L3_* doesn't work as
 * expected. The hardware recommendation is to enable static
 * dependencies for these to avoid system lock ups or random crashes.
 * The L4 wakeup depedency is added to workaround the OCP sync hardware
 * BUG with 32K synctimer which lead to incorrect timer value read
 * from the 32K counter. The BUG applies for GPTIMER1 and WDT2 which
 * are part of L4 wakeup clockdomain.
 */
static inline int omap4_init_static_deps(void)
{
	int ret;
	struct clockdomain *emif_clkdm, *mpuss_clkdm, *l3_1_clkdm, *l4wkup;
	struct clockdomain *ducati_clkdm, *l3_2_clkdm, *l4_per_clkdm;

	mpuss_clkdm = clkdm_lookup("mpuss_clkdm");
	emif_clkdm = clkdm_lookup("l3_emif_clkdm");
	l3_1_clkdm = clkdm_lookup("l3_1_clkdm");
	l3_2_clkdm = clkdm_lookup("l3_2_clkdm");
	l4_per_clkdm = clkdm_lookup("l4_per_clkdm");
	l4wkup = clkdm_lookup("l4_wkup_clkdm");
	ducati_clkdm = clkdm_lookup("ducati_clkdm");
	if ((!mpuss_clkdm) || (!emif_clkdm) || (!l3_1_clkdm) || (!l4wkup) ||
		(!l3_2_clkdm) || (!ducati_clkdm) || (!l4_per_clkdm))
		return -EINVAL;

	ret = clkdm_add_wkdep(mpuss_clkdm, emif_clkdm);
	ret |= clkdm_add_wkdep(mpuss_clkdm, l3_1_clkdm);
	ret |= clkdm_add_wkdep(mpuss_clkdm, l3_2_clkdm);
	ret |= clkdm_add_wkdep(mpuss_clkdm, l4_per_clkdm);
	ret |= clkdm_add_wkdep(mpuss_clkdm, l4wkup);
	ret |= clkdm_add_wkdep(ducati_clkdm, l3_1_clkdm);
	ret |= clkdm_add_wkdep(ducati_clkdm, l3_2_clkdm);
	if (ret) {
		pr_err("Failed to add MPUSS -> L3/EMIF/L4PER, DUCATI -> L3 wakeup dependency\n");
	}

	return ret;
}

/**
 * omap5_init_static_deps - Init static clkdm dependencies on OMAP5
 *
 * The dynamic dependency between MPUSS -> EMIF is broken and has
 * not worked as expected. The hardware recommendation is to
 * enable static dependencies for these to avoid system
 * lock ups or random crashes.
 */
static inline int omap5_init_static_deps(void)
{
	struct clockdomain *mpuss_clkdm, *emif_clkdm;
	int ret;

	mpuss_clkdm = clkdm_lookup("mpu_clkdm");
	emif_clkdm = clkdm_lookup("emif_clkdm");
	if (!mpuss_clkdm || !emif_clkdm)
		return -EINVAL;

	ret = clkdm_add_wkdep(mpuss_clkdm, emif_clkdm);
	if (ret)
		pr_err("Failed to add MPUSS -> EMIF wakeup dependency\n");

	return ret;
}


/**
 * omap4_pm_init - Init routine for OMAP4+ devices
 *
 * Initializes all powerdomain and clockdomain target states
 * and all PRCM settings.
 */
int __init omap4_pm_init(void)
{
	int ret;

	if (omap_rev() == OMAP4430_REV_ES1_0) {
		WARN(1, "Power Management not supported on OMAP4430 ES1.0\n");
		return -ENODEV;
	}

	pr_info("Power Management for TI OMAP4PLUS devices.\n");

	ret = pwrdm_for_each(pwrdms_setup, NULL);
	if (ret) {
		pr_err("Failed to setup powerdomains.\n");
		goto err2;
	}

	if (cpu_is_omap44xx())
		ret = omap4_init_static_deps();
	else if (soc_is_omap54xx() || soc_is_dra7xx())
		ret = omap5_init_static_deps();

	if (ret) {
		pr_err("Failed to initialise static dependencies.\n");
		goto err2;
	}

	ret = omap4_mpuss_init();
	if (ret) {
		pr_err("Failed to initialise OMAP4 MPUSS\n");
		goto err2;
	}

	(void) clkdm_for_each(omap_pm_clkdms_setup, NULL);

#ifdef CONFIG_SUSPEND
	omap_pm_suspend = omap4_pm_suspend;
#endif

	/* Overwrite the default arch_idle() */
	arm_pm_idle = omap_default_idle;

	if (cpu_is_omap44xx() || soc_is_omap54xx())
		omap4_idle_init();

	if (soc_is_dra7xx()) {
		cpu_suspend_state = PWRDM_FUNC_PWRST_ON;
		pwrdm_next_state = PWRDM_FUNC_PWRST_ON;
	} else {
		cpu_suspend_state = PWRDM_FUNC_PWRST_OFF;
		pwrdm_next_state = PWRDM_FUNC_PWRST_CSWR;
	}

err2:
	return ret;
}<|MERGE_RESOLUTION|>--- conflicted
+++ resolved
@@ -64,11 +64,7 @@
 	 * domain CSWR is not supported by hardware.
 	 * More details can be found in OMAP4430 TRM section 4.3.4.2.
 	 */
-<<<<<<< HEAD
-	omap4_mpuss_enter_lowpower(cpu_id, PWRDM_FUNC_PWRST_OFF);
-=======
 	omap4_mpuss_enter_lowpower(cpu_id, cpu_suspend_state);
->>>>>>> 1215e6de
 
 	/* Restore next powerdomain state */
 	list_for_each_entry(pwrst, &pwrst_list, node) {
@@ -115,11 +111,7 @@
 	 * XXX This should be replaced by explicit lists of
 	 * powerdomains with specific powerstates to set
 	 */
-<<<<<<< HEAD
-	pwrst->next_fpwrst = PWRDM_FUNC_PWRST_CSWR;
-=======
 	pwrst->next_fpwrst = pwrdm_next_state;
->>>>>>> 1215e6de
 	if (!pwrdm_supports_fpwrst(pwrdm, pwrst->next_fpwrst))
 		pwrst->next_fpwrst = PWRDM_FUNC_PWRST_ON;
 	list_add(&pwrst->node, &pwrst_list);
