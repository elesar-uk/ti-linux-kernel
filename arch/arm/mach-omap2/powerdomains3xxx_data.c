--- conflicted
+++ resolved
@@ -580,13 +580,9 @@
 	if (!cpu_is_omap34xx() && !cpu_is_ti81xx())
 		return;
 
-<<<<<<< HEAD
-	pwrdm_register_platform_funcs(&ti81xx_pwrdm_operations);
-=======
 	/* Only 81xx needs custom pwrdm_operations */
 	if (!cpu_is_ti81xx())
 		pwrdm_register_platform_funcs(&omap3_pwrdm_operations);;
->>>>>>> b2a88202
 
 	rev = omap_rev();
 
@@ -594,17 +590,11 @@
 		pwrdm_register_pwrdms(powerdomains_am35x);
 	} else if (rev == TI8148_REV_ES1_0 || rev == TI8148_REV_ES2_0 ||
 		   rev == TI8148_REV_ES2_1) {
-<<<<<<< HEAD
-		pwrdm_register_pwrdms(powerdomains_ti814x);
-	} else if (rev == TI8168_REV_ES1_0 || rev == TI8168_REV_ES1_1
-			|| rev == TI8168_REV_ES2_0 || rev == TI8168_REV_ES2_1) {
-=======
 		pwrdm_register_platform_funcs(&ti81xx_pwrdm_operations);
 		pwrdm_register_pwrdms(powerdomains_ti814x);
 	} else if (rev == TI8168_REV_ES1_0 || rev == TI8168_REV_ES1_1
 			|| rev == TI8168_REV_ES2_0 || rev == TI8168_REV_ES2_1) {
 		pwrdm_register_platform_funcs(&ti81xx_pwrdm_operations);
->>>>>>> b2a88202
 		pwrdm_register_pwrdms(powerdomains_ti816x);
 	} else {
 		pwrdm_register_pwrdms(powerdomains_omap3430_common);
