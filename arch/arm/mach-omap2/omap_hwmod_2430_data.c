/*
 * omap_hwmod_2430_data.c - hardware modules present on the OMAP2430 chips
 *
 * Copyright (C) 2009-2011 Nokia Corporation
 * Paul Walmsley
 *
 * This program is free software; you can redistribute it and/or modify
 * it under the terms of the GNU General Public License version 2 as
 * published by the Free Software Foundation.
 *
 * XXX handle crossbar/shared link difference for L3?
 * XXX these should be marked initdata for multi-OMAP kernels
 */
#include <plat/omap_hwmod.h>
#include <mach/irqs.h>
#include <plat/cpu.h>
#include <plat/dma.h>
#include <plat/serial.h>
#include <plat/i2c.h>
#include <plat/gpio.h>
#include <plat/mcbsp.h>
#include <plat/mcspi.h>
#include <plat/dmtimer.h>
#include <plat/mmc.h>
#include <plat/l3_2xxx.h>

#include "omap_hwmod_common_data.h"

#include "prm-regbits-24xx.h"
#include "cm-regbits-24xx.h"
#include "wd_timer.h"

/*
 * OMAP2430 hardware module integration data
 *
 * ALl of the data in this section should be autogeneratable from the
 * TI hardware database or other technical documentation.  Data that
 * is driver-specific or driver-kernel integration-specific belongs
 * elsewhere.
 */

static struct omap_hwmod omap2430_mpu_hwmod;
static struct omap_hwmod omap2430_iva_hwmod;
static struct omap_hwmod omap2430_l3_main_hwmod;
static struct omap_hwmod omap2430_l4_core_hwmod;
static struct omap_hwmod omap2430_dss_core_hwmod;
static struct omap_hwmod omap2430_dss_dispc_hwmod;
static struct omap_hwmod omap2430_dss_rfbi_hwmod;
static struct omap_hwmod omap2430_dss_venc_hwmod;
static struct omap_hwmod omap2430_wd_timer2_hwmod;
static struct omap_hwmod omap2430_gpio1_hwmod;
static struct omap_hwmod omap2430_gpio2_hwmod;
static struct omap_hwmod omap2430_gpio3_hwmod;
static struct omap_hwmod omap2430_gpio4_hwmod;
static struct omap_hwmod omap2430_gpio5_hwmod;
static struct omap_hwmod omap2430_dma_system_hwmod;
static struct omap_hwmod omap2430_mcbsp1_hwmod;
static struct omap_hwmod omap2430_mcbsp2_hwmod;
static struct omap_hwmod omap2430_mcbsp3_hwmod;
static struct omap_hwmod omap2430_mcbsp4_hwmod;
static struct omap_hwmod omap2430_mcbsp5_hwmod;
static struct omap_hwmod omap2430_mcspi1_hwmod;
static struct omap_hwmod omap2430_mcspi2_hwmod;
static struct omap_hwmod omap2430_mcspi3_hwmod;
static struct omap_hwmod omap2430_mmc1_hwmod;
static struct omap_hwmod omap2430_mmc2_hwmod;

/* L3 -> L4_CORE interface */
static struct omap_hwmod_ocp_if omap2430_l3_main__l4_core = {
	.master	= &omap2430_l3_main_hwmod,
	.slave	= &omap2430_l4_core_hwmod,
	.user	= OCP_USER_MPU | OCP_USER_SDMA,
};

/* MPU -> L3 interface */
static struct omap_hwmod_ocp_if omap2430_mpu__l3_main = {
	.master = &omap2430_mpu_hwmod,
	.slave	= &omap2430_l3_main_hwmod,
	.user	= OCP_USER_MPU,
};

/* Slave interfaces on the L3 interconnect */
static struct omap_hwmod_ocp_if *omap2430_l3_main_slaves[] = {
	&omap2430_mpu__l3_main,
};

/* DSS -> l3 */
static struct omap_hwmod_ocp_if omap2430_dss__l3 = {
	.master		= &omap2430_dss_core_hwmod,
	.slave		= &omap2430_l3_main_hwmod,
	.fw = {
		.omap2 = {
			.l3_perm_bit  = OMAP2_L3_CORE_FW_CONNID_DSS,
			.flags	= OMAP_FIREWALL_L3,
		}
	},
	.user		= OCP_USER_MPU | OCP_USER_SDMA,
};

/* Master interfaces on the L3 interconnect */
static struct omap_hwmod_ocp_if *omap2430_l3_main_masters[] = {
	&omap2430_l3_main__l4_core,
};

/* L3 */
static struct omap_hwmod omap2430_l3_main_hwmod = {
	.name		= "l3_main",
	.class		= &l3_hwmod_class,
	.masters	= omap2430_l3_main_masters,
	.masters_cnt	= ARRAY_SIZE(omap2430_l3_main_masters),
	.slaves		= omap2430_l3_main_slaves,
	.slaves_cnt	= ARRAY_SIZE(omap2430_l3_main_slaves),
	.flags		= HWMOD_NO_IDLEST,
};

static struct omap_hwmod omap2430_l4_wkup_hwmod;
static struct omap_hwmod omap2430_uart1_hwmod;
static struct omap_hwmod omap2430_uart2_hwmod;
static struct omap_hwmod omap2430_uart3_hwmod;
static struct omap_hwmod omap2430_i2c1_hwmod;
static struct omap_hwmod omap2430_i2c2_hwmod;

static struct omap_hwmod omap2430_usbhsotg_hwmod;

/* l3_core -> usbhsotg  interface */
static struct omap_hwmod_ocp_if omap2430_usbhsotg__l3 = {
	.master		= &omap2430_usbhsotg_hwmod,
	.slave		= &omap2430_l3_main_hwmod,
	.clk		= "core_l3_ck",
	.user		= OCP_USER_MPU,
};

/* L4 CORE -> I2C1 interface */
static struct omap_hwmod_ocp_if omap2430_l4_core__i2c1 = {
	.master		= &omap2430_l4_core_hwmod,
	.slave		= &omap2430_i2c1_hwmod,
	.clk		= "i2c1_ick",
	.addr		= omap2_i2c1_addr_space,
	.user		= OCP_USER_MPU | OCP_USER_SDMA,
};

/* L4 CORE -> I2C2 interface */
static struct omap_hwmod_ocp_if omap2430_l4_core__i2c2 = {
	.master		= &omap2430_l4_core_hwmod,
	.slave		= &omap2430_i2c2_hwmod,
	.clk		= "i2c2_ick",
	.addr		= omap2_i2c2_addr_space,
	.user		= OCP_USER_MPU | OCP_USER_SDMA,
};

/* L4_CORE -> L4_WKUP interface */
static struct omap_hwmod_ocp_if omap2430_l4_core__l4_wkup = {
	.master	= &omap2430_l4_core_hwmod,
	.slave	= &omap2430_l4_wkup_hwmod,
	.user	= OCP_USER_MPU | OCP_USER_SDMA,
};

/* L4 CORE -> UART1 interface */
static struct omap_hwmod_ocp_if omap2_l4_core__uart1 = {
	.master		= &omap2430_l4_core_hwmod,
	.slave		= &omap2430_uart1_hwmod,
	.clk		= "uart1_ick",
	.addr		= omap2xxx_uart1_addr_space,
	.user		= OCP_USER_MPU | OCP_USER_SDMA,
};

/* L4 CORE -> UART2 interface */
static struct omap_hwmod_ocp_if omap2_l4_core__uart2 = {
	.master		= &omap2430_l4_core_hwmod,
	.slave		= &omap2430_uart2_hwmod,
	.clk		= "uart2_ick",
	.addr		= omap2xxx_uart2_addr_space,
	.user		= OCP_USER_MPU | OCP_USER_SDMA,
};

/* L4 PER -> UART3 interface */
static struct omap_hwmod_ocp_if omap2_l4_core__uart3 = {
	.master		= &omap2430_l4_core_hwmod,
	.slave		= &omap2430_uart3_hwmod,
	.clk		= "uart3_ick",
	.addr		= omap2xxx_uart3_addr_space,
	.user		= OCP_USER_MPU | OCP_USER_SDMA,
};

/*
* usbhsotg interface data
*/
static struct omap_hwmod_addr_space omap2430_usbhsotg_addrs[] = {
	{
		.pa_start	= OMAP243X_HS_BASE,
		.pa_end		= OMAP243X_HS_BASE + SZ_4K - 1,
		.flags		= ADDR_TYPE_RT
	},
	{ }
};

/*  l4_core ->usbhsotg  interface */
static struct omap_hwmod_ocp_if omap2430_l4_core__usbhsotg = {
	.master		= &omap2430_l4_core_hwmod,
	.slave		= &omap2430_usbhsotg_hwmod,
	.clk		= "usb_l4_ick",
	.addr		= omap2430_usbhsotg_addrs,
	.user		= OCP_USER_MPU,
};

static struct omap_hwmod_ocp_if *omap2430_usbhsotg_masters[] = {
	&omap2430_usbhsotg__l3,
};

static struct omap_hwmod_ocp_if *omap2430_usbhsotg_slaves[] = {
	&omap2430_l4_core__usbhsotg,
};

/* L4 CORE -> MMC1 interface */
static struct omap_hwmod_ocp_if omap2430_l4_core__mmc1 = {
	.master		= &omap2430_l4_core_hwmod,
	.slave		= &omap2430_mmc1_hwmod,
	.clk		= "mmchs1_ick",
	.addr		= omap2430_mmc1_addr_space,
	.user		= OCP_USER_MPU | OCP_USER_SDMA,
};

/* L4 CORE -> MMC2 interface */
static struct omap_hwmod_ocp_if omap2430_l4_core__mmc2 = {
	.master		= &omap2430_l4_core_hwmod,
	.slave		= &omap2430_mmc2_hwmod,
	.clk		= "mmchs2_ick",
	.addr		= omap2430_mmc2_addr_space,
	.user		= OCP_USER_MPU | OCP_USER_SDMA,
};

/* Slave interfaces on the L4_CORE interconnect */
static struct omap_hwmod_ocp_if *omap2430_l4_core_slaves[] = {
	&omap2430_l3_main__l4_core,
};

/* Master interfaces on the L4_CORE interconnect */
static struct omap_hwmod_ocp_if *omap2430_l4_core_masters[] = {
	&omap2430_l4_core__l4_wkup,
	&omap2430_l4_core__mmc1,
	&omap2430_l4_core__mmc2,
};

/* L4 CORE */
static struct omap_hwmod omap2430_l4_core_hwmod = {
	.name		= "l4_core",
	.class		= &l4_hwmod_class,
	.masters	= omap2430_l4_core_masters,
	.masters_cnt	= ARRAY_SIZE(omap2430_l4_core_masters),
	.slaves		= omap2430_l4_core_slaves,
	.slaves_cnt	= ARRAY_SIZE(omap2430_l4_core_slaves),
	.flags		= HWMOD_NO_IDLEST,
};

/* Slave interfaces on the L4_WKUP interconnect */
static struct omap_hwmod_ocp_if *omap2430_l4_wkup_slaves[] = {
	&omap2430_l4_core__l4_wkup,
	&omap2_l4_core__uart1,
	&omap2_l4_core__uart2,
	&omap2_l4_core__uart3,
};

/* Master interfaces on the L4_WKUP interconnect */
static struct omap_hwmod_ocp_if *omap2430_l4_wkup_masters[] = {
};

/* l4 core -> mcspi1 interface */
static struct omap_hwmod_ocp_if omap2430_l4_core__mcspi1 = {
	.master		= &omap2430_l4_core_hwmod,
	.slave		= &omap2430_mcspi1_hwmod,
	.clk		= "mcspi1_ick",
	.addr		= omap2_mcspi1_addr_space,
	.user		= OCP_USER_MPU | OCP_USER_SDMA,
};

/* l4 core -> mcspi2 interface */
static struct omap_hwmod_ocp_if omap2430_l4_core__mcspi2 = {
	.master		= &omap2430_l4_core_hwmod,
	.slave		= &omap2430_mcspi2_hwmod,
	.clk		= "mcspi2_ick",
	.addr		= omap2_mcspi2_addr_space,
	.user		= OCP_USER_MPU | OCP_USER_SDMA,
};

/* l4 core -> mcspi3 interface */
static struct omap_hwmod_ocp_if omap2430_l4_core__mcspi3 = {
	.master		= &omap2430_l4_core_hwmod,
	.slave		= &omap2430_mcspi3_hwmod,
	.clk		= "mcspi3_ick",
	.addr		= omap2430_mcspi3_addr_space,
	.user		= OCP_USER_MPU | OCP_USER_SDMA,
};

/* L4 WKUP */
static struct omap_hwmod omap2430_l4_wkup_hwmod = {
	.name		= "l4_wkup",
	.class		= &l4_hwmod_class,
	.masters	= omap2430_l4_wkup_masters,
	.masters_cnt	= ARRAY_SIZE(omap2430_l4_wkup_masters),
	.slaves		= omap2430_l4_wkup_slaves,
	.slaves_cnt	= ARRAY_SIZE(omap2430_l4_wkup_slaves),
	.flags		= HWMOD_NO_IDLEST,
};

/* Master interfaces on the MPU device */
static struct omap_hwmod_ocp_if *omap2430_mpu_masters[] = {
	&omap2430_mpu__l3_main,
};

/* MPU */
static struct omap_hwmod omap2430_mpu_hwmod = {
	.name		= "mpu",
	.class		= &mpu_hwmod_class,
	.main_clk	= "mpu_ck",
	.masters	= omap2430_mpu_masters,
	.masters_cnt	= ARRAY_SIZE(omap2430_mpu_masters),
};

/*
 * IVA2_1 interface data
 */

/* IVA2 <- L3 interface */
static struct omap_hwmod_ocp_if omap2430_l3__iva = {
	.master		= &omap2430_l3_main_hwmod,
	.slave		= &omap2430_iva_hwmod,
	.clk		= "dsp_fck",
	.user		= OCP_USER_MPU | OCP_USER_SDMA,
};

static struct omap_hwmod_ocp_if *omap2430_iva_masters[] = {
	&omap2430_l3__iva,
};

/*
 * IVA2 (IVA2)
 */

static struct omap_hwmod omap2430_iva_hwmod = {
	.name		= "iva",
	.class		= &iva_hwmod_class,
	.masters	= omap2430_iva_masters,
	.masters_cnt	= ARRAY_SIZE(omap2430_iva_masters),
};

/* always-on timers dev attribute */
static struct omap_timer_capability_dev_attr capability_alwon_dev_attr = {
	.timer_capability       = OMAP_TIMER_ALWON,
};

/* pwm timers dev attribute */
static struct omap_timer_capability_dev_attr capability_pwm_dev_attr = {
	.timer_capability       = OMAP_TIMER_HAS_PWM,
};

/* timer1 */
static struct omap_hwmod omap2430_timer1_hwmod;

static struct omap_hwmod_addr_space omap2430_timer1_addrs[] = {
	{
		.pa_start	= 0x49018000,
		.pa_end		= 0x49018000 + SZ_1K - 1,
		.flags		= ADDR_TYPE_RT
	},
	{ }
};

/* l4_wkup -> timer1 */
static struct omap_hwmod_ocp_if omap2430_l4_wkup__timer1 = {
	.master		= &omap2430_l4_wkup_hwmod,
	.slave		= &omap2430_timer1_hwmod,
	.clk		= "gpt1_ick",
	.addr		= omap2430_timer1_addrs,
	.user		= OCP_USER_MPU | OCP_USER_SDMA,
};

/* timer1 slave port */
static struct omap_hwmod_ocp_if *omap2430_timer1_slaves[] = {
	&omap2430_l4_wkup__timer1,
};

/* timer1 hwmod */
static struct omap_hwmod omap2430_timer1_hwmod = {
	.name		= "timer1",
	.mpu_irqs	= omap2_timer1_mpu_irqs,
	.main_clk	= "gpt1_fck",
	.prcm		= {
		.omap2 = {
			.prcm_reg_id = 1,
			.module_bit = OMAP24XX_EN_GPT1_SHIFT,
			.module_offs = WKUP_MOD,
			.idlest_reg_id = 1,
			.idlest_idle_bit = OMAP24XX_ST_GPT1_SHIFT,
		},
	},
	.dev_attr	= &capability_alwon_dev_attr,
	.slaves		= omap2430_timer1_slaves,
	.slaves_cnt	= ARRAY_SIZE(omap2430_timer1_slaves),
	.class		= &omap2xxx_timer_hwmod_class,
};

/* timer2 */
static struct omap_hwmod omap2430_timer2_hwmod;

/* l4_core -> timer2 */
static struct omap_hwmod_ocp_if omap2430_l4_core__timer2 = {
	.master		= &omap2430_l4_core_hwmod,
	.slave		= &omap2430_timer2_hwmod,
	.clk		= "gpt2_ick",
	.addr		= omap2xxx_timer2_addrs,
	.user		= OCP_USER_MPU | OCP_USER_SDMA,
};

/* timer2 slave port */
static struct omap_hwmod_ocp_if *omap2430_timer2_slaves[] = {
	&omap2430_l4_core__timer2,
};

/* timer2 hwmod */
static struct omap_hwmod omap2430_timer2_hwmod = {
	.name		= "timer2",
	.mpu_irqs	= omap2_timer2_mpu_irqs,
	.main_clk	= "gpt2_fck",
	.prcm		= {
		.omap2 = {
			.prcm_reg_id = 1,
			.module_bit = OMAP24XX_EN_GPT2_SHIFT,
			.module_offs = CORE_MOD,
			.idlest_reg_id = 1,
			.idlest_idle_bit = OMAP24XX_ST_GPT2_SHIFT,
		},
	},
	.dev_attr	= &capability_alwon_dev_attr,
	.slaves		= omap2430_timer2_slaves,
	.slaves_cnt	= ARRAY_SIZE(omap2430_timer2_slaves),
	.class		= &omap2xxx_timer_hwmod_class,
};

/* timer3 */
static struct omap_hwmod omap2430_timer3_hwmod;

/* l4_core -> timer3 */
static struct omap_hwmod_ocp_if omap2430_l4_core__timer3 = {
	.master		= &omap2430_l4_core_hwmod,
	.slave		= &omap2430_timer3_hwmod,
	.clk		= "gpt3_ick",
	.addr		= omap2xxx_timer3_addrs,
	.user		= OCP_USER_MPU | OCP_USER_SDMA,
};

/* timer3 slave port */
static struct omap_hwmod_ocp_if *omap2430_timer3_slaves[] = {
	&omap2430_l4_core__timer3,
};

/* timer3 hwmod */
static struct omap_hwmod omap2430_timer3_hwmod = {
	.name		= "timer3",
	.mpu_irqs	= omap2_timer3_mpu_irqs,
	.main_clk	= "gpt3_fck",
	.prcm		= {
		.omap2 = {
			.prcm_reg_id = 1,
			.module_bit = OMAP24XX_EN_GPT3_SHIFT,
			.module_offs = CORE_MOD,
			.idlest_reg_id = 1,
			.idlest_idle_bit = OMAP24XX_ST_GPT3_SHIFT,
		},
	},
	.dev_attr	= &capability_alwon_dev_attr,
	.slaves		= omap2430_timer3_slaves,
	.slaves_cnt	= ARRAY_SIZE(omap2430_timer3_slaves),
	.class		= &omap2xxx_timer_hwmod_class,
};

/* timer4 */
static struct omap_hwmod omap2430_timer4_hwmod;

/* l4_core -> timer4 */
static struct omap_hwmod_ocp_if omap2430_l4_core__timer4 = {
	.master		= &omap2430_l4_core_hwmod,
	.slave		= &omap2430_timer4_hwmod,
	.clk		= "gpt4_ick",
	.addr		= omap2xxx_timer4_addrs,
	.user		= OCP_USER_MPU | OCP_USER_SDMA,
};

/* timer4 slave port */
static struct omap_hwmod_ocp_if *omap2430_timer4_slaves[] = {
	&omap2430_l4_core__timer4,
};

/* timer4 hwmod */
static struct omap_hwmod omap2430_timer4_hwmod = {
	.name		= "timer4",
	.mpu_irqs	= omap2_timer4_mpu_irqs,
	.main_clk	= "gpt4_fck",
	.prcm		= {
		.omap2 = {
			.prcm_reg_id = 1,
			.module_bit = OMAP24XX_EN_GPT4_SHIFT,
			.module_offs = CORE_MOD,
			.idlest_reg_id = 1,
			.idlest_idle_bit = OMAP24XX_ST_GPT4_SHIFT,
		},
	},
	.dev_attr	= &capability_alwon_dev_attr,
	.slaves		= omap2430_timer4_slaves,
	.slaves_cnt	= ARRAY_SIZE(omap2430_timer4_slaves),
	.class		= &omap2xxx_timer_hwmod_class,
};

/* timer5 */
static struct omap_hwmod omap2430_timer5_hwmod;

/* l4_core -> timer5 */
static struct omap_hwmod_ocp_if omap2430_l4_core__timer5 = {
	.master		= &omap2430_l4_core_hwmod,
	.slave		= &omap2430_timer5_hwmod,
	.clk		= "gpt5_ick",
	.addr		= omap2xxx_timer5_addrs,
	.user		= OCP_USER_MPU | OCP_USER_SDMA,
};

/* timer5 slave port */
static struct omap_hwmod_ocp_if *omap2430_timer5_slaves[] = {
	&omap2430_l4_core__timer5,
};

/* timer5 hwmod */
static struct omap_hwmod omap2430_timer5_hwmod = {
	.name		= "timer5",
	.mpu_irqs	= omap2_timer5_mpu_irqs,
	.main_clk	= "gpt5_fck",
	.prcm		= {
		.omap2 = {
			.prcm_reg_id = 1,
			.module_bit = OMAP24XX_EN_GPT5_SHIFT,
			.module_offs = CORE_MOD,
			.idlest_reg_id = 1,
			.idlest_idle_bit = OMAP24XX_ST_GPT5_SHIFT,
		},
	},
	.dev_attr	= &capability_alwon_dev_attr,
	.slaves		= omap2430_timer5_slaves,
	.slaves_cnt	= ARRAY_SIZE(omap2430_timer5_slaves),
	.class		= &omap2xxx_timer_hwmod_class,
};

/* timer6 */
static struct omap_hwmod omap2430_timer6_hwmod;

/* l4_core -> timer6 */
static struct omap_hwmod_ocp_if omap2430_l4_core__timer6 = {
	.master		= &omap2430_l4_core_hwmod,
	.slave		= &omap2430_timer6_hwmod,
	.clk		= "gpt6_ick",
	.addr		= omap2xxx_timer6_addrs,
	.user		= OCP_USER_MPU | OCP_USER_SDMA,
};

/* timer6 slave port */
static struct omap_hwmod_ocp_if *omap2430_timer6_slaves[] = {
	&omap2430_l4_core__timer6,
};

/* timer6 hwmod */
static struct omap_hwmod omap2430_timer6_hwmod = {
	.name		= "timer6",
	.mpu_irqs	= omap2_timer6_mpu_irqs,
	.main_clk	= "gpt6_fck",
	.prcm		= {
		.omap2 = {
			.prcm_reg_id = 1,
			.module_bit = OMAP24XX_EN_GPT6_SHIFT,
			.module_offs = CORE_MOD,
			.idlest_reg_id = 1,
			.idlest_idle_bit = OMAP24XX_ST_GPT6_SHIFT,
		},
	},
	.dev_attr	= &capability_alwon_dev_attr,
	.slaves		= omap2430_timer6_slaves,
	.slaves_cnt	= ARRAY_SIZE(omap2430_timer6_slaves),
	.class		= &omap2xxx_timer_hwmod_class,
};

/* timer7 */
static struct omap_hwmod omap2430_timer7_hwmod;

/* l4_core -> timer7 */
static struct omap_hwmod_ocp_if omap2430_l4_core__timer7 = {
	.master		= &omap2430_l4_core_hwmod,
	.slave		= &omap2430_timer7_hwmod,
	.clk		= "gpt7_ick",
	.addr		= omap2xxx_timer7_addrs,
	.user		= OCP_USER_MPU | OCP_USER_SDMA,
};

/* timer7 slave port */
static struct omap_hwmod_ocp_if *omap2430_timer7_slaves[] = {
	&omap2430_l4_core__timer7,
};

/* timer7 hwmod */
static struct omap_hwmod omap2430_timer7_hwmod = {
	.name		= "timer7",
	.mpu_irqs	= omap2_timer7_mpu_irqs,
	.main_clk	= "gpt7_fck",
	.prcm		= {
		.omap2 = {
			.prcm_reg_id = 1,
			.module_bit = OMAP24XX_EN_GPT7_SHIFT,
			.module_offs = CORE_MOD,
			.idlest_reg_id = 1,
			.idlest_idle_bit = OMAP24XX_ST_GPT7_SHIFT,
		},
	},
	.dev_attr	= &capability_alwon_dev_attr,
	.slaves		= omap2430_timer7_slaves,
	.slaves_cnt	= ARRAY_SIZE(omap2430_timer7_slaves),
	.class		= &omap2xxx_timer_hwmod_class,
};

/* timer8 */
static struct omap_hwmod omap2430_timer8_hwmod;

/* l4_core -> timer8 */
static struct omap_hwmod_ocp_if omap2430_l4_core__timer8 = {
	.master		= &omap2430_l4_core_hwmod,
	.slave		= &omap2430_timer8_hwmod,
	.clk		= "gpt8_ick",
	.addr		= omap2xxx_timer8_addrs,
	.user		= OCP_USER_MPU | OCP_USER_SDMA,
};

/* timer8 slave port */
static struct omap_hwmod_ocp_if *omap2430_timer8_slaves[] = {
	&omap2430_l4_core__timer8,
};

/* timer8 hwmod */
static struct omap_hwmod omap2430_timer8_hwmod = {
	.name		= "timer8",
	.mpu_irqs	= omap2_timer8_mpu_irqs,
	.main_clk	= "gpt8_fck",
	.prcm		= {
		.omap2 = {
			.prcm_reg_id = 1,
			.module_bit = OMAP24XX_EN_GPT8_SHIFT,
			.module_offs = CORE_MOD,
			.idlest_reg_id = 1,
			.idlest_idle_bit = OMAP24XX_ST_GPT8_SHIFT,
		},
	},
	.dev_attr	= &capability_alwon_dev_attr,
	.slaves		= omap2430_timer8_slaves,
	.slaves_cnt	= ARRAY_SIZE(omap2430_timer8_slaves),
	.class		= &omap2xxx_timer_hwmod_class,
};

/* timer9 */
static struct omap_hwmod omap2430_timer9_hwmod;

/* l4_core -> timer9 */
static struct omap_hwmod_ocp_if omap2430_l4_core__timer9 = {
	.master		= &omap2430_l4_core_hwmod,
	.slave		= &omap2430_timer9_hwmod,
	.clk		= "gpt9_ick",
	.addr		= omap2xxx_timer9_addrs,
	.user		= OCP_USER_MPU | OCP_USER_SDMA,
};

/* timer9 slave port */
static struct omap_hwmod_ocp_if *omap2430_timer9_slaves[] = {
	&omap2430_l4_core__timer9,
};

/* timer9 hwmod */
static struct omap_hwmod omap2430_timer9_hwmod = {
	.name		= "timer9",
	.mpu_irqs	= omap2_timer9_mpu_irqs,
	.main_clk	= "gpt9_fck",
	.prcm		= {
		.omap2 = {
			.prcm_reg_id = 1,
			.module_bit = OMAP24XX_EN_GPT9_SHIFT,
			.module_offs = CORE_MOD,
			.idlest_reg_id = 1,
			.idlest_idle_bit = OMAP24XX_ST_GPT9_SHIFT,
		},
	},
	.dev_attr	= &capability_pwm_dev_attr,
	.slaves		= omap2430_timer9_slaves,
	.slaves_cnt	= ARRAY_SIZE(omap2430_timer9_slaves),
	.class		= &omap2xxx_timer_hwmod_class,
};

/* timer10 */
static struct omap_hwmod omap2430_timer10_hwmod;

/* l4_core -> timer10 */
static struct omap_hwmod_ocp_if omap2430_l4_core__timer10 = {
	.master		= &omap2430_l4_core_hwmod,
	.slave		= &omap2430_timer10_hwmod,
	.clk		= "gpt10_ick",
	.addr		= omap2_timer10_addrs,
	.user		= OCP_USER_MPU | OCP_USER_SDMA,
};

/* timer10 slave port */
static struct omap_hwmod_ocp_if *omap2430_timer10_slaves[] = {
	&omap2430_l4_core__timer10,
};

/* timer10 hwmod */
static struct omap_hwmod omap2430_timer10_hwmod = {
	.name		= "timer10",
	.mpu_irqs	= omap2_timer10_mpu_irqs,
	.main_clk	= "gpt10_fck",
	.prcm		= {
		.omap2 = {
			.prcm_reg_id = 1,
			.module_bit = OMAP24XX_EN_GPT10_SHIFT,
			.module_offs = CORE_MOD,
			.idlest_reg_id = 1,
			.idlest_idle_bit = OMAP24XX_ST_GPT10_SHIFT,
		},
	},
	.dev_attr	= &capability_pwm_dev_attr,
	.slaves		= omap2430_timer10_slaves,
	.slaves_cnt	= ARRAY_SIZE(omap2430_timer10_slaves),
	.class		= &omap2xxx_timer_hwmod_class,
};

/* timer11 */
static struct omap_hwmod omap2430_timer11_hwmod;

/* l4_core -> timer11 */
static struct omap_hwmod_ocp_if omap2430_l4_core__timer11 = {
	.master		= &omap2430_l4_core_hwmod,
	.slave		= &omap2430_timer11_hwmod,
	.clk		= "gpt11_ick",
	.addr		= omap2_timer11_addrs,
	.user		= OCP_USER_MPU | OCP_USER_SDMA,
};

/* timer11 slave port */
static struct omap_hwmod_ocp_if *omap2430_timer11_slaves[] = {
	&omap2430_l4_core__timer11,
};

/* timer11 hwmod */
static struct omap_hwmod omap2430_timer11_hwmod = {
	.name		= "timer11",
	.mpu_irqs	= omap2_timer11_mpu_irqs,
	.main_clk	= "gpt11_fck",
	.prcm		= {
		.omap2 = {
			.prcm_reg_id = 1,
			.module_bit = OMAP24XX_EN_GPT11_SHIFT,
			.module_offs = CORE_MOD,
			.idlest_reg_id = 1,
			.idlest_idle_bit = OMAP24XX_ST_GPT11_SHIFT,
		},
	},
	.dev_attr	= &capability_pwm_dev_attr,
	.slaves		= omap2430_timer11_slaves,
	.slaves_cnt	= ARRAY_SIZE(omap2430_timer11_slaves),
	.class		= &omap2xxx_timer_hwmod_class,
};

/* timer12 */
static struct omap_hwmod omap2430_timer12_hwmod;

/* l4_core -> timer12 */
static struct omap_hwmod_ocp_if omap2430_l4_core__timer12 = {
	.master		= &omap2430_l4_core_hwmod,
	.slave		= &omap2430_timer12_hwmod,
	.clk		= "gpt12_ick",
	.addr		= omap2xxx_timer12_addrs,
	.user		= OCP_USER_MPU | OCP_USER_SDMA,
};

/* timer12 slave port */
static struct omap_hwmod_ocp_if *omap2430_timer12_slaves[] = {
	&omap2430_l4_core__timer12,
};

/* timer12 hwmod */
static struct omap_hwmod omap2430_timer12_hwmod = {
	.name		= "timer12",
	.mpu_irqs	= omap2xxx_timer12_mpu_irqs,
	.main_clk	= "gpt12_fck",
	.prcm		= {
		.omap2 = {
			.prcm_reg_id = 1,
			.module_bit = OMAP24XX_EN_GPT12_SHIFT,
			.module_offs = CORE_MOD,
			.idlest_reg_id = 1,
			.idlest_idle_bit = OMAP24XX_ST_GPT12_SHIFT,
		},
	},
	.dev_attr	= &capability_pwm_dev_attr,
	.slaves		= omap2430_timer12_slaves,
	.slaves_cnt	= ARRAY_SIZE(omap2430_timer12_slaves),
	.class		= &omap2xxx_timer_hwmod_class,
};

/* l4_wkup -> wd_timer2 */
static struct omap_hwmod_addr_space omap2430_wd_timer2_addrs[] = {
	{
		.pa_start	= 0x49016000,
		.pa_end		= 0x4901607f,
		.flags		= ADDR_TYPE_RT
	},
	{ }
};

static struct omap_hwmod_ocp_if omap2430_l4_wkup__wd_timer2 = {
	.master		= &omap2430_l4_wkup_hwmod,
	.slave		= &omap2430_wd_timer2_hwmod,
	.clk		= "mpu_wdt_ick",
	.addr		= omap2430_wd_timer2_addrs,
	.user		= OCP_USER_MPU | OCP_USER_SDMA,
};

/* wd_timer2 */
static struct omap_hwmod_ocp_if *omap2430_wd_timer2_slaves[] = {
	&omap2430_l4_wkup__wd_timer2,
};

static struct omap_hwmod omap2430_wd_timer2_hwmod = {
	.name		= "wd_timer2",
	.class		= &omap2xxx_wd_timer_hwmod_class,
	.main_clk	= "mpu_wdt_fck",
	.prcm		= {
		.omap2 = {
			.prcm_reg_id = 1,
			.module_bit = OMAP24XX_EN_MPU_WDT_SHIFT,
			.module_offs = WKUP_MOD,
			.idlest_reg_id = 1,
			.idlest_idle_bit = OMAP24XX_ST_MPU_WDT_SHIFT,
		},
	},
	.slaves		= omap2430_wd_timer2_slaves,
	.slaves_cnt	= ARRAY_SIZE(omap2430_wd_timer2_slaves),
};

/* UART1 */

static struct omap_hwmod_ocp_if *omap2430_uart1_slaves[] = {
	&omap2_l4_core__uart1,
};

static struct omap_hwmod omap2430_uart1_hwmod = {
	.name		= "uart1",
	.mpu_irqs	= omap2_uart1_mpu_irqs,
	.sdma_reqs	= omap2_uart1_sdma_reqs,
	.main_clk	= "uart1_fck",
	.prcm		= {
		.omap2 = {
			.module_offs = CORE_MOD,
			.prcm_reg_id = 1,
			.module_bit = OMAP24XX_EN_UART1_SHIFT,
			.idlest_reg_id = 1,
			.idlest_idle_bit = OMAP24XX_EN_UART1_SHIFT,
		},
	},
	.slaves		= omap2430_uart1_slaves,
	.slaves_cnt	= ARRAY_SIZE(omap2430_uart1_slaves),
	.class		= &omap2_uart_class,
};

/* UART2 */

static struct omap_hwmod_ocp_if *omap2430_uart2_slaves[] = {
	&omap2_l4_core__uart2,
};

static struct omap_hwmod omap2430_uart2_hwmod = {
	.name		= "uart2",
	.mpu_irqs	= omap2_uart2_mpu_irqs,
	.sdma_reqs	= omap2_uart2_sdma_reqs,
	.main_clk	= "uart2_fck",
	.prcm		= {
		.omap2 = {
			.module_offs = CORE_MOD,
			.prcm_reg_id = 1,
			.module_bit = OMAP24XX_EN_UART2_SHIFT,
			.idlest_reg_id = 1,
			.idlest_idle_bit = OMAP24XX_EN_UART2_SHIFT,
		},
	},
	.slaves		= omap2430_uart2_slaves,
	.slaves_cnt	= ARRAY_SIZE(omap2430_uart2_slaves),
	.class		= &omap2_uart_class,
};

/* UART3 */

static struct omap_hwmod_ocp_if *omap2430_uart3_slaves[] = {
	&omap2_l4_core__uart3,
};

static struct omap_hwmod omap2430_uart3_hwmod = {
	.name		= "uart3",
	.mpu_irqs	= omap2_uart3_mpu_irqs,
	.sdma_reqs	= omap2_uart3_sdma_reqs,
	.main_clk	= "uart3_fck",
	.prcm		= {
		.omap2 = {
			.module_offs = CORE_MOD,
			.prcm_reg_id = 2,
			.module_bit = OMAP24XX_EN_UART3_SHIFT,
			.idlest_reg_id = 2,
			.idlest_idle_bit = OMAP24XX_EN_UART3_SHIFT,
		},
	},
	.slaves		= omap2430_uart3_slaves,
	.slaves_cnt	= ARRAY_SIZE(omap2430_uart3_slaves),
	.class		= &omap2_uart_class,
};

/* dss */
/* dss master ports */
static struct omap_hwmod_ocp_if *omap2430_dss_masters[] = {
	&omap2430_dss__l3,
};

/* l4_core -> dss */
static struct omap_hwmod_ocp_if omap2430_l4_core__dss = {
	.master		= &omap2430_l4_core_hwmod,
	.slave		= &omap2430_dss_core_hwmod,
	.clk		= "dss_ick",
	.addr		= omap2_dss_addrs,
	.user		= OCP_USER_MPU | OCP_USER_SDMA,
};

/* dss slave ports */
static struct omap_hwmod_ocp_if *omap2430_dss_slaves[] = {
	&omap2430_l4_core__dss,
};

static struct omap_hwmod_opt_clk dss_opt_clks[] = {
	/*
	 * The DSS HW needs all DSS clocks enabled during reset. The dss_core
	 * driver does not use these clocks.
	 */
	{ .role = "tv_clk", .clk = "dss_54m_fck" },
	{ .role = "sys_clk", .clk = "dss2_fck" },
};

static struct omap_hwmod omap2430_dss_core_hwmod = {
	.name		= "dss_core",
	.class		= &omap2_dss_hwmod_class,
	.main_clk	= "dss1_fck", /* instead of dss_fck */
	.sdma_reqs	= omap2xxx_dss_sdma_chs,
	.prcm		= {
		.omap2 = {
			.prcm_reg_id = 1,
			.module_bit = OMAP24XX_EN_DSS1_SHIFT,
			.module_offs = CORE_MOD,
			.idlest_reg_id = 1,
			.idlest_stdby_bit = OMAP24XX_ST_DSS_SHIFT,
		},
	},
	.opt_clks	= dss_opt_clks,
	.opt_clks_cnt = ARRAY_SIZE(dss_opt_clks),
	.slaves		= omap2430_dss_slaves,
	.slaves_cnt	= ARRAY_SIZE(omap2430_dss_slaves),
	.masters	= omap2430_dss_masters,
	.masters_cnt	= ARRAY_SIZE(omap2430_dss_masters),
<<<<<<< HEAD
	.flags		= HWMOD_NO_IDLEST,
=======
	.flags		= HWMOD_NO_IDLEST | HWMOD_CONTROL_OPT_CLKS_IN_RESET,
>>>>>>> dcd6c922
};

/* l4_core -> dss_dispc */
static struct omap_hwmod_ocp_if omap2430_l4_core__dss_dispc = {
	.master		= &omap2430_l4_core_hwmod,
	.slave		= &omap2430_dss_dispc_hwmod,
	.clk		= "dss_ick",
	.addr		= omap2_dss_dispc_addrs,
	.user		= OCP_USER_MPU | OCP_USER_SDMA,
};

/* dss_dispc slave ports */
static struct omap_hwmod_ocp_if *omap2430_dss_dispc_slaves[] = {
	&omap2430_l4_core__dss_dispc,
};

static struct omap_hwmod omap2430_dss_dispc_hwmod = {
	.name		= "dss_dispc",
	.class		= &omap2_dispc_hwmod_class,
	.mpu_irqs	= omap2_dispc_irqs,
	.main_clk	= "dss1_fck",
	.prcm		= {
		.omap2 = {
			.prcm_reg_id = 1,
			.module_bit = OMAP24XX_EN_DSS1_SHIFT,
			.module_offs = CORE_MOD,
			.idlest_reg_id = 1,
			.idlest_stdby_bit = OMAP24XX_ST_DSS_SHIFT,
		},
	},
	.slaves		= omap2430_dss_dispc_slaves,
	.slaves_cnt	= ARRAY_SIZE(omap2430_dss_dispc_slaves),
	.flags		= HWMOD_NO_IDLEST,
	.dev_attr	= &omap2_3_dss_dispc_dev_attr
};

/* l4_core -> dss_rfbi */
static struct omap_hwmod_ocp_if omap2430_l4_core__dss_rfbi = {
	.master		= &omap2430_l4_core_hwmod,
	.slave		= &omap2430_dss_rfbi_hwmod,
	.clk		= "dss_ick",
	.addr		= omap2_dss_rfbi_addrs,
	.user		= OCP_USER_MPU | OCP_USER_SDMA,
};

/* dss_rfbi slave ports */
static struct omap_hwmod_ocp_if *omap2430_dss_rfbi_slaves[] = {
	&omap2430_l4_core__dss_rfbi,
};

static struct omap_hwmod_opt_clk dss_rfbi_opt_clks[] = {
	{ .role = "ick", .clk = "dss_ick" },
};

static struct omap_hwmod omap2430_dss_rfbi_hwmod = {
	.name		= "dss_rfbi",
	.class		= &omap2_rfbi_hwmod_class,
	.main_clk	= "dss1_fck",
	.prcm		= {
		.omap2 = {
			.prcm_reg_id = 1,
			.module_bit = OMAP24XX_EN_DSS1_SHIFT,
			.module_offs = CORE_MOD,
		},
	},
	.opt_clks	= dss_rfbi_opt_clks,
	.opt_clks_cnt	= ARRAY_SIZE(dss_rfbi_opt_clks),
	.slaves		= omap2430_dss_rfbi_slaves,
	.slaves_cnt	= ARRAY_SIZE(omap2430_dss_rfbi_slaves),
	.flags		= HWMOD_NO_IDLEST,
};

/* l4_core -> dss_venc */
static struct omap_hwmod_ocp_if omap2430_l4_core__dss_venc = {
	.master		= &omap2430_l4_core_hwmod,
	.slave		= &omap2430_dss_venc_hwmod,
	.clk		= "dss_ick",
	.addr		= omap2_dss_venc_addrs,
	.flags		= OCPIF_SWSUP_IDLE,
	.user		= OCP_USER_MPU | OCP_USER_SDMA,
};

/* dss_venc slave ports */
static struct omap_hwmod_ocp_if *omap2430_dss_venc_slaves[] = {
	&omap2430_l4_core__dss_venc,
};

static struct omap_hwmod omap2430_dss_venc_hwmod = {
	.name		= "dss_venc",
	.class		= &omap2_venc_hwmod_class,
	.main_clk	= "dss_54m_fck",
	.prcm		= {
		.omap2 = {
			.prcm_reg_id = 1,
			.module_bit = OMAP24XX_EN_DSS1_SHIFT,
			.module_offs = CORE_MOD,
		},
	},
	.slaves		= omap2430_dss_venc_slaves,
	.slaves_cnt	= ARRAY_SIZE(omap2430_dss_venc_slaves),
	.flags		= HWMOD_NO_IDLEST,
};

/* I2C common */
static struct omap_hwmod_class_sysconfig i2c_sysc = {
	.rev_offs	= 0x00,
	.sysc_offs	= 0x20,
	.syss_offs	= 0x10,
	.sysc_flags	= (SYSC_HAS_SOFTRESET | SYSC_HAS_AUTOIDLE |
			   SYSS_HAS_RESET_STATUS),
	.sysc_fields	= &omap_hwmod_sysc_type1,
};

static struct omap_hwmod_class i2c_class = {
	.name		= "i2c",
	.sysc		= &i2c_sysc,
	.rev		= OMAP_I2C_IP_VERSION_1,
	.reset		= &omap_i2c_reset,
};

static struct omap_i2c_dev_attr i2c_dev_attr = {
	.fifo_depth	= 8, /* bytes */
	.flags		= OMAP_I2C_FLAG_APPLY_ERRATA_I207 |
			  OMAP_I2C_FLAG_BUS_SHIFT_2 |
			  OMAP_I2C_FLAG_FORCE_19200_INT_CLK,
};

/* I2C1 */

static struct omap_hwmod_ocp_if *omap2430_i2c1_slaves[] = {
	&omap2430_l4_core__i2c1,
};

static struct omap_hwmod omap2430_i2c1_hwmod = {
	.name		= "i2c1",
	.flags		= HWMOD_16BIT_REG,
	.mpu_irqs	= omap2_i2c1_mpu_irqs,
	.sdma_reqs	= omap2_i2c1_sdma_reqs,
	.main_clk	= "i2chs1_fck",
	.prcm		= {
		.omap2 = {
			/*
			 * NOTE: The CM_FCLKEN* and CM_ICLKEN* for
			 * I2CHS IP's do not follow the usual pattern.
			 * prcm_reg_id alone cannot be used to program
			 * the iclk and fclk. Needs to be handled using
			 * additional flags when clk handling is moved
			 * to hwmod framework.
			 */
			.module_offs = CORE_MOD,
			.prcm_reg_id = 1,
			.module_bit = OMAP2430_EN_I2CHS1_SHIFT,
			.idlest_reg_id = 1,
			.idlest_idle_bit = OMAP2430_ST_I2CHS1_SHIFT,
		},
	},
	.slaves		= omap2430_i2c1_slaves,
	.slaves_cnt	= ARRAY_SIZE(omap2430_i2c1_slaves),
	.class		= &i2c_class,
	.dev_attr	= &i2c_dev_attr,
};

/* I2C2 */

static struct omap_hwmod_ocp_if *omap2430_i2c2_slaves[] = {
	&omap2430_l4_core__i2c2,
};

static struct omap_hwmod omap2430_i2c2_hwmod = {
	.name		= "i2c2",
	.flags		= HWMOD_16BIT_REG,
	.mpu_irqs	= omap2_i2c2_mpu_irqs,
	.sdma_reqs	= omap2_i2c2_sdma_reqs,
	.main_clk	= "i2chs2_fck",
	.prcm		= {
		.omap2 = {
			.module_offs = CORE_MOD,
			.prcm_reg_id = 1,
			.module_bit = OMAP2430_EN_I2CHS2_SHIFT,
			.idlest_reg_id = 1,
			.idlest_idle_bit = OMAP2430_ST_I2CHS2_SHIFT,
		},
	},
	.slaves		= omap2430_i2c2_slaves,
	.slaves_cnt	= ARRAY_SIZE(omap2430_i2c2_slaves),
	.class		= &i2c_class,
	.dev_attr	= &i2c_dev_attr,
};

/* l4_wkup -> gpio1 */
static struct omap_hwmod_addr_space omap2430_gpio1_addr_space[] = {
	{
		.pa_start	= 0x4900C000,
		.pa_end		= 0x4900C1ff,
		.flags		= ADDR_TYPE_RT
	},
	{ }
};

static struct omap_hwmod_ocp_if omap2430_l4_wkup__gpio1 = {
	.master		= &omap2430_l4_wkup_hwmod,
	.slave		= &omap2430_gpio1_hwmod,
	.clk		= "gpios_ick",
	.addr		= omap2430_gpio1_addr_space,
	.user		= OCP_USER_MPU | OCP_USER_SDMA,
};

/* l4_wkup -> gpio2 */
static struct omap_hwmod_addr_space omap2430_gpio2_addr_space[] = {
	{
		.pa_start	= 0x4900E000,
		.pa_end		= 0x4900E1ff,
		.flags		= ADDR_TYPE_RT
	},
	{ }
};

static struct omap_hwmod_ocp_if omap2430_l4_wkup__gpio2 = {
	.master		= &omap2430_l4_wkup_hwmod,
	.slave		= &omap2430_gpio2_hwmod,
	.clk		= "gpios_ick",
	.addr		= omap2430_gpio2_addr_space,
	.user		= OCP_USER_MPU | OCP_USER_SDMA,
};

/* l4_wkup -> gpio3 */
static struct omap_hwmod_addr_space omap2430_gpio3_addr_space[] = {
	{
		.pa_start	= 0x49010000,
		.pa_end		= 0x490101ff,
		.flags		= ADDR_TYPE_RT
	},
	{ }
};

static struct omap_hwmod_ocp_if omap2430_l4_wkup__gpio3 = {
	.master		= &omap2430_l4_wkup_hwmod,
	.slave		= &omap2430_gpio3_hwmod,
	.clk		= "gpios_ick",
	.addr		= omap2430_gpio3_addr_space,
	.user		= OCP_USER_MPU | OCP_USER_SDMA,
};

/* l4_wkup -> gpio4 */
static struct omap_hwmod_addr_space omap2430_gpio4_addr_space[] = {
	{
		.pa_start	= 0x49012000,
		.pa_end		= 0x490121ff,
		.flags		= ADDR_TYPE_RT
	},
	{ }
};

static struct omap_hwmod_ocp_if omap2430_l4_wkup__gpio4 = {
	.master		= &omap2430_l4_wkup_hwmod,
	.slave		= &omap2430_gpio4_hwmod,
	.clk		= "gpios_ick",
	.addr		= omap2430_gpio4_addr_space,
	.user		= OCP_USER_MPU | OCP_USER_SDMA,
};

/* l4_core -> gpio5 */
static struct omap_hwmod_addr_space omap2430_gpio5_addr_space[] = {
	{
		.pa_start	= 0x480B6000,
		.pa_end		= 0x480B61ff,
		.flags		= ADDR_TYPE_RT
	},
	{ }
};

static struct omap_hwmod_ocp_if omap2430_l4_core__gpio5 = {
	.master		= &omap2430_l4_core_hwmod,
	.slave		= &omap2430_gpio5_hwmod,
	.clk		= "gpio5_ick",
	.addr		= omap2430_gpio5_addr_space,
	.user		= OCP_USER_MPU | OCP_USER_SDMA,
};

/* gpio dev_attr */
static struct omap_gpio_dev_attr gpio_dev_attr = {
	.bank_width = 32,
	.dbck_flag = false,
};

/* gpio1 */
static struct omap_hwmod_ocp_if *omap2430_gpio1_slaves[] = {
	&omap2430_l4_wkup__gpio1,
};

static struct omap_hwmod omap2430_gpio1_hwmod = {
	.name		= "gpio1",
	.flags		= HWMOD_CONTROL_OPT_CLKS_IN_RESET,
	.mpu_irqs	= omap2_gpio1_irqs,
	.main_clk	= "gpios_fck",
	.prcm		= {
		.omap2 = {
			.prcm_reg_id = 1,
			.module_bit = OMAP24XX_EN_GPIOS_SHIFT,
			.module_offs = WKUP_MOD,
			.idlest_reg_id = 1,
			.idlest_idle_bit = OMAP24XX_EN_GPIOS_SHIFT,
		},
	},
	.slaves		= omap2430_gpio1_slaves,
	.slaves_cnt	= ARRAY_SIZE(omap2430_gpio1_slaves),
	.class		= &omap2xxx_gpio_hwmod_class,
	.dev_attr	= &gpio_dev_attr,
};

/* gpio2 */
static struct omap_hwmod_ocp_if *omap2430_gpio2_slaves[] = {
	&omap2430_l4_wkup__gpio2,
};

static struct omap_hwmod omap2430_gpio2_hwmod = {
	.name		= "gpio2",
	.flags		= HWMOD_CONTROL_OPT_CLKS_IN_RESET,
	.mpu_irqs	= omap2_gpio2_irqs,
	.main_clk	= "gpios_fck",
	.prcm		= {
		.omap2 = {
			.prcm_reg_id = 1,
			.module_bit = OMAP24XX_EN_GPIOS_SHIFT,
			.module_offs = WKUP_MOD,
			.idlest_reg_id = 1,
			.idlest_idle_bit = OMAP24XX_ST_GPIOS_SHIFT,
		},
	},
	.slaves		= omap2430_gpio2_slaves,
	.slaves_cnt	= ARRAY_SIZE(omap2430_gpio2_slaves),
	.class		= &omap2xxx_gpio_hwmod_class,
	.dev_attr	= &gpio_dev_attr,
};

/* gpio3 */
static struct omap_hwmod_ocp_if *omap2430_gpio3_slaves[] = {
	&omap2430_l4_wkup__gpio3,
};

static struct omap_hwmod omap2430_gpio3_hwmod = {
	.name		= "gpio3",
	.flags		= HWMOD_CONTROL_OPT_CLKS_IN_RESET,
	.mpu_irqs	= omap2_gpio3_irqs,
	.main_clk	= "gpios_fck",
	.prcm		= {
		.omap2 = {
			.prcm_reg_id = 1,
			.module_bit = OMAP24XX_EN_GPIOS_SHIFT,
			.module_offs = WKUP_MOD,
			.idlest_reg_id = 1,
			.idlest_idle_bit = OMAP24XX_ST_GPIOS_SHIFT,
		},
	},
	.slaves		= omap2430_gpio3_slaves,
	.slaves_cnt	= ARRAY_SIZE(omap2430_gpio3_slaves),
	.class		= &omap2xxx_gpio_hwmod_class,
	.dev_attr	= &gpio_dev_attr,
};

/* gpio4 */
static struct omap_hwmod_ocp_if *omap2430_gpio4_slaves[] = {
	&omap2430_l4_wkup__gpio4,
};

static struct omap_hwmod omap2430_gpio4_hwmod = {
	.name		= "gpio4",
	.flags		= HWMOD_CONTROL_OPT_CLKS_IN_RESET,
	.mpu_irqs	= omap2_gpio4_irqs,
	.main_clk	= "gpios_fck",
	.prcm		= {
		.omap2 = {
			.prcm_reg_id = 1,
			.module_bit = OMAP24XX_EN_GPIOS_SHIFT,
			.module_offs = WKUP_MOD,
			.idlest_reg_id = 1,
			.idlest_idle_bit = OMAP24XX_ST_GPIOS_SHIFT,
		},
	},
	.slaves		= omap2430_gpio4_slaves,
	.slaves_cnt	= ARRAY_SIZE(omap2430_gpio4_slaves),
	.class		= &omap2xxx_gpio_hwmod_class,
	.dev_attr	= &gpio_dev_attr,
};

/* gpio5 */
static struct omap_hwmod_irq_info omap243x_gpio5_irqs[] = {
	{ .irq = 33 }, /* INT_24XX_GPIO_BANK5 */
	{ .irq = -1 }
};

static struct omap_hwmod_ocp_if *omap2430_gpio5_slaves[] = {
	&omap2430_l4_core__gpio5,
};

static struct omap_hwmod omap2430_gpio5_hwmod = {
	.name		= "gpio5",
	.flags		= HWMOD_CONTROL_OPT_CLKS_IN_RESET,
	.mpu_irqs	= omap243x_gpio5_irqs,
	.main_clk	= "gpio5_fck",
	.prcm		= {
		.omap2 = {
			.prcm_reg_id = 2,
			.module_bit = OMAP2430_EN_GPIO5_SHIFT,
			.module_offs = CORE_MOD,
			.idlest_reg_id = 2,
			.idlest_idle_bit = OMAP2430_ST_GPIO5_SHIFT,
		},
	},
	.slaves		= omap2430_gpio5_slaves,
	.slaves_cnt	= ARRAY_SIZE(omap2430_gpio5_slaves),
	.class		= &omap2xxx_gpio_hwmod_class,
	.dev_attr	= &gpio_dev_attr,
};

/* dma attributes */
static struct omap_dma_dev_attr dma_dev_attr = {
	.dev_caps  = RESERVE_CHANNEL | DMA_LINKED_LCH | GLOBAL_PRIORITY |
				IS_CSSA_32 | IS_CDSA_32 | IS_RW_PRIORITY,
	.lch_count = 32,
};

/* dma_system -> L3 */
static struct omap_hwmod_ocp_if omap2430_dma_system__l3 = {
	.master		= &omap2430_dma_system_hwmod,
	.slave		= &omap2430_l3_main_hwmod,
	.clk		= "core_l3_ck",
	.user		= OCP_USER_MPU | OCP_USER_SDMA,
};

/* dma_system master ports */
static struct omap_hwmod_ocp_if *omap2430_dma_system_masters[] = {
	&omap2430_dma_system__l3,
};

/* l4_core -> dma_system */
static struct omap_hwmod_ocp_if omap2430_l4_core__dma_system = {
	.master		= &omap2430_l4_core_hwmod,
	.slave		= &omap2430_dma_system_hwmod,
	.clk		= "sdma_ick",
	.addr		= omap2_dma_system_addrs,
	.user		= OCP_USER_MPU | OCP_USER_SDMA,
};

/* dma_system slave ports */
static struct omap_hwmod_ocp_if *omap2430_dma_system_slaves[] = {
	&omap2430_l4_core__dma_system,
};

static struct omap_hwmod omap2430_dma_system_hwmod = {
	.name		= "dma",
	.class		= &omap2xxx_dma_hwmod_class,
	.mpu_irqs	= omap2_dma_system_irqs,
	.main_clk	= "core_l3_ck",
	.slaves		= omap2430_dma_system_slaves,
	.slaves_cnt	= ARRAY_SIZE(omap2430_dma_system_slaves),
	.masters	= omap2430_dma_system_masters,
	.masters_cnt	= ARRAY_SIZE(omap2430_dma_system_masters),
	.dev_attr	= &dma_dev_attr,
	.flags		= HWMOD_NO_IDLEST,
};

/* mailbox */
static struct omap_hwmod omap2430_mailbox_hwmod;
static struct omap_hwmod_irq_info omap2430_mailbox_irqs[] = {
	{ .irq = 26 },
	{ .irq = -1 }
};

/* l4_core -> mailbox */
static struct omap_hwmod_ocp_if omap2430_l4_core__mailbox = {
	.master		= &omap2430_l4_core_hwmod,
	.slave		= &omap2430_mailbox_hwmod,
	.addr		= omap2_mailbox_addrs,
	.user		= OCP_USER_MPU | OCP_USER_SDMA,
};

/* mailbox slave ports */
static struct omap_hwmod_ocp_if *omap2430_mailbox_slaves[] = {
	&omap2430_l4_core__mailbox,
};

static struct omap_hwmod omap2430_mailbox_hwmod = {
	.name		= "mailbox",
	.class		= &omap2xxx_mailbox_hwmod_class,
	.mpu_irqs	= omap2430_mailbox_irqs,
	.main_clk	= "mailboxes_ick",
	.prcm		= {
		.omap2 = {
			.prcm_reg_id = 1,
			.module_bit = OMAP24XX_EN_MAILBOXES_SHIFT,
			.module_offs = CORE_MOD,
			.idlest_reg_id = 1,
			.idlest_idle_bit = OMAP24XX_ST_MAILBOXES_SHIFT,
		},
	},
	.slaves		= omap2430_mailbox_slaves,
	.slaves_cnt	= ARRAY_SIZE(omap2430_mailbox_slaves),
};

/* mcspi1 */
static struct omap_hwmod_ocp_if *omap2430_mcspi1_slaves[] = {
	&omap2430_l4_core__mcspi1,
};

static struct omap2_mcspi_dev_attr omap_mcspi1_dev_attr = {
	.num_chipselect = 4,
};

static struct omap_hwmod omap2430_mcspi1_hwmod = {
	.name		= "mcspi1_hwmod",
	.mpu_irqs	= omap2_mcspi1_mpu_irqs,
	.sdma_reqs	= omap2_mcspi1_sdma_reqs,
	.main_clk	= "mcspi1_fck",
	.prcm		= {
		.omap2 = {
			.module_offs = CORE_MOD,
			.prcm_reg_id = 1,
			.module_bit = OMAP24XX_EN_MCSPI1_SHIFT,
			.idlest_reg_id = 1,
			.idlest_idle_bit = OMAP24XX_ST_MCSPI1_SHIFT,
		},
	},
	.slaves		= omap2430_mcspi1_slaves,
	.slaves_cnt	= ARRAY_SIZE(omap2430_mcspi1_slaves),
	.class		= &omap2xxx_mcspi_class,
	.dev_attr	= &omap_mcspi1_dev_attr,
};

/* mcspi2 */
static struct omap_hwmod_ocp_if *omap2430_mcspi2_slaves[] = {
	&omap2430_l4_core__mcspi2,
};

static struct omap2_mcspi_dev_attr omap_mcspi2_dev_attr = {
	.num_chipselect = 2,
};

static struct omap_hwmod omap2430_mcspi2_hwmod = {
	.name		= "mcspi2_hwmod",
	.mpu_irqs	= omap2_mcspi2_mpu_irqs,
	.sdma_reqs	= omap2_mcspi2_sdma_reqs,
	.main_clk	= "mcspi2_fck",
	.prcm		= {
		.omap2 = {
			.module_offs = CORE_MOD,
			.prcm_reg_id = 1,
			.module_bit = OMAP24XX_EN_MCSPI2_SHIFT,
			.idlest_reg_id = 1,
			.idlest_idle_bit = OMAP24XX_ST_MCSPI2_SHIFT,
		},
	},
	.slaves		= omap2430_mcspi2_slaves,
	.slaves_cnt	= ARRAY_SIZE(omap2430_mcspi2_slaves),
	.class		= &omap2xxx_mcspi_class,
	.dev_attr	= &omap_mcspi2_dev_attr,
};

/* mcspi3 */
static struct omap_hwmod_irq_info omap2430_mcspi3_mpu_irqs[] = {
	{ .irq = 91 },
	{ .irq = -1 }
};

static struct omap_hwmod_dma_info omap2430_mcspi3_sdma_reqs[] = {
	{ .name = "tx0", .dma_req = 15 }, /* DMA_SPI3_TX0 */
	{ .name = "rx0", .dma_req = 16 }, /* DMA_SPI3_RX0 */
	{ .name = "tx1", .dma_req = 23 }, /* DMA_SPI3_TX1 */
	{ .name = "rx1", .dma_req = 24 }, /* DMA_SPI3_RX1 */
	{ .dma_req = -1 }
};

static struct omap_hwmod_ocp_if *omap2430_mcspi3_slaves[] = {
	&omap2430_l4_core__mcspi3,
};

static struct omap2_mcspi_dev_attr omap_mcspi3_dev_attr = {
	.num_chipselect = 2,
};

static struct omap_hwmod omap2430_mcspi3_hwmod = {
	.name		= "mcspi3_hwmod",
	.mpu_irqs	= omap2430_mcspi3_mpu_irqs,
	.sdma_reqs	= omap2430_mcspi3_sdma_reqs,
	.main_clk	= "mcspi3_fck",
	.prcm		= {
		.omap2 = {
			.module_offs = CORE_MOD,
			.prcm_reg_id = 2,
			.module_bit = OMAP2430_EN_MCSPI3_SHIFT,
			.idlest_reg_id = 2,
			.idlest_idle_bit = OMAP2430_ST_MCSPI3_SHIFT,
		},
	},
	.slaves		= omap2430_mcspi3_slaves,
	.slaves_cnt	= ARRAY_SIZE(omap2430_mcspi3_slaves),
	.class		= &omap2xxx_mcspi_class,
	.dev_attr	= &omap_mcspi3_dev_attr,
};

/*
 * usbhsotg
 */
static struct omap_hwmod_class_sysconfig omap2430_usbhsotg_sysc = {
	.rev_offs	= 0x0400,
	.sysc_offs	= 0x0404,
	.syss_offs	= 0x0408,
	.sysc_flags	= (SYSC_HAS_SIDLEMODE | SYSC_HAS_MIDLEMODE|
			  SYSC_HAS_ENAWAKEUP | SYSC_HAS_SOFTRESET |
			  SYSC_HAS_AUTOIDLE),
	.idlemodes	= (SIDLE_FORCE | SIDLE_NO | SIDLE_SMART |
			  MSTANDBY_FORCE | MSTANDBY_NO | MSTANDBY_SMART),
	.sysc_fields	= &omap_hwmod_sysc_type1,
};

static struct omap_hwmod_class usbotg_class = {
	.name = "usbotg",
	.sysc = &omap2430_usbhsotg_sysc,
};

/* usb_otg_hs */
static struct omap_hwmod_irq_info omap2430_usbhsotg_mpu_irqs[] = {

	{ .name = "mc", .irq = 92 },
	{ .name = "dma", .irq = 93 },
	{ .irq = -1 }
};

static struct omap_hwmod omap2430_usbhsotg_hwmod = {
	.name		= "usb_otg_hs",
	.mpu_irqs	= omap2430_usbhsotg_mpu_irqs,
	.main_clk	= "usbhs_ick",
	.prcm		= {
		.omap2 = {
			.prcm_reg_id = 1,
			.module_bit = OMAP2430_EN_USBHS_MASK,
			.module_offs = CORE_MOD,
			.idlest_reg_id = 1,
			.idlest_idle_bit = OMAP2430_ST_USBHS_SHIFT,
		},
	},
	.masters	= omap2430_usbhsotg_masters,
	.masters_cnt	= ARRAY_SIZE(omap2430_usbhsotg_masters),
	.slaves		= omap2430_usbhsotg_slaves,
	.slaves_cnt	= ARRAY_SIZE(omap2430_usbhsotg_slaves),
	.class		= &usbotg_class,
	/*
	 * Erratum ID: i479  idle_req / idle_ack mechanism potentially
	 * broken when autoidle is enabled
	 * workaround is to disable the autoidle bit at module level.
	 */
	.flags		= HWMOD_NO_OCP_AUTOIDLE | HWMOD_SWSUP_SIDLE
				| HWMOD_SWSUP_MSTANDBY,
};

/*
 * 'mcbsp' class
 * multi channel buffered serial port controller
 */

static struct omap_hwmod_class_sysconfig omap2430_mcbsp_sysc = {
	.rev_offs	= 0x007C,
	.sysc_offs	= 0x008C,
	.sysc_flags	= (SYSC_HAS_SOFTRESET),
	.sysc_fields    = &omap_hwmod_sysc_type1,
};

static struct omap_hwmod_class omap2430_mcbsp_hwmod_class = {
	.name = "mcbsp",
	.sysc = &omap2430_mcbsp_sysc,
	.rev  = MCBSP_CONFIG_TYPE2,
};

/* mcbsp1 */
static struct omap_hwmod_irq_info omap2430_mcbsp1_irqs[] = {
	{ .name = "tx",		.irq = 59 },
	{ .name = "rx",		.irq = 60 },
	{ .name = "ovr",	.irq = 61 },
	{ .name = "common",	.irq = 64 },
	{ .irq = -1 }
};

/* l4_core -> mcbsp1 */
static struct omap_hwmod_ocp_if omap2430_l4_core__mcbsp1 = {
	.master		= &omap2430_l4_core_hwmod,
	.slave		= &omap2430_mcbsp1_hwmod,
	.clk		= "mcbsp1_ick",
	.addr		= omap2_mcbsp1_addrs,
	.user		= OCP_USER_MPU | OCP_USER_SDMA,
};

/* mcbsp1 slave ports */
static struct omap_hwmod_ocp_if *omap2430_mcbsp1_slaves[] = {
	&omap2430_l4_core__mcbsp1,
};

static struct omap_hwmod omap2430_mcbsp1_hwmod = {
	.name		= "mcbsp1",
	.class		= &omap2430_mcbsp_hwmod_class,
	.mpu_irqs	= omap2430_mcbsp1_irqs,
	.sdma_reqs	= omap2_mcbsp1_sdma_reqs,
	.main_clk	= "mcbsp1_fck",
	.prcm		= {
		.omap2 = {
			.prcm_reg_id = 1,
			.module_bit = OMAP24XX_EN_MCBSP1_SHIFT,
			.module_offs = CORE_MOD,
			.idlest_reg_id = 1,
			.idlest_idle_bit = OMAP24XX_ST_MCBSP1_SHIFT,
		},
	},
	.slaves		= omap2430_mcbsp1_slaves,
	.slaves_cnt	= ARRAY_SIZE(omap2430_mcbsp1_slaves),
};

/* mcbsp2 */
static struct omap_hwmod_irq_info omap2430_mcbsp2_irqs[] = {
	{ .name = "tx",		.irq = 62 },
	{ .name = "rx",		.irq = 63 },
	{ .name = "common",	.irq = 16 },
	{ .irq = -1 }
};

/* l4_core -> mcbsp2 */
static struct omap_hwmod_ocp_if omap2430_l4_core__mcbsp2 = {
	.master		= &omap2430_l4_core_hwmod,
	.slave		= &omap2430_mcbsp2_hwmod,
	.clk		= "mcbsp2_ick",
	.addr		= omap2xxx_mcbsp2_addrs,
	.user		= OCP_USER_MPU | OCP_USER_SDMA,
};

/* mcbsp2 slave ports */
static struct omap_hwmod_ocp_if *omap2430_mcbsp2_slaves[] = {
	&omap2430_l4_core__mcbsp2,
};

static struct omap_hwmod omap2430_mcbsp2_hwmod = {
	.name		= "mcbsp2",
	.class		= &omap2430_mcbsp_hwmod_class,
	.mpu_irqs	= omap2430_mcbsp2_irqs,
	.sdma_reqs	= omap2_mcbsp2_sdma_reqs,
	.main_clk	= "mcbsp2_fck",
	.prcm		= {
		.omap2 = {
			.prcm_reg_id = 1,
			.module_bit = OMAP24XX_EN_MCBSP2_SHIFT,
			.module_offs = CORE_MOD,
			.idlest_reg_id = 1,
			.idlest_idle_bit = OMAP24XX_ST_MCBSP2_SHIFT,
		},
	},
	.slaves		= omap2430_mcbsp2_slaves,
	.slaves_cnt	= ARRAY_SIZE(omap2430_mcbsp2_slaves),
};

/* mcbsp3 */
static struct omap_hwmod_irq_info omap2430_mcbsp3_irqs[] = {
	{ .name = "tx",		.irq = 89 },
	{ .name = "rx",		.irq = 90 },
	{ .name = "common",	.irq = 17 },
	{ .irq = -1 }
};

static struct omap_hwmod_addr_space omap2430_mcbsp3_addrs[] = {
	{
		.name		= "mpu",
		.pa_start	= 0x4808C000,
		.pa_end		= 0x4808C0ff,
		.flags		= ADDR_TYPE_RT
	},
	{ }
};

/* l4_core -> mcbsp3 */
static struct omap_hwmod_ocp_if omap2430_l4_core__mcbsp3 = {
	.master		= &omap2430_l4_core_hwmod,
	.slave		= &omap2430_mcbsp3_hwmod,
	.clk		= "mcbsp3_ick",
	.addr		= omap2430_mcbsp3_addrs,
	.user		= OCP_USER_MPU | OCP_USER_SDMA,
};

/* mcbsp3 slave ports */
static struct omap_hwmod_ocp_if *omap2430_mcbsp3_slaves[] = {
	&omap2430_l4_core__mcbsp3,
};

static struct omap_hwmod omap2430_mcbsp3_hwmod = {
	.name		= "mcbsp3",
	.class		= &omap2430_mcbsp_hwmod_class,
	.mpu_irqs	= omap2430_mcbsp3_irqs,
	.sdma_reqs	= omap2_mcbsp3_sdma_reqs,
	.main_clk	= "mcbsp3_fck",
	.prcm		= {
		.omap2 = {
			.prcm_reg_id = 1,
			.module_bit = OMAP2430_EN_MCBSP3_SHIFT,
			.module_offs = CORE_MOD,
			.idlest_reg_id = 2,
			.idlest_idle_bit = OMAP2430_ST_MCBSP3_SHIFT,
		},
	},
	.slaves		= omap2430_mcbsp3_slaves,
	.slaves_cnt	= ARRAY_SIZE(omap2430_mcbsp3_slaves),
};

/* mcbsp4 */
static struct omap_hwmod_irq_info omap2430_mcbsp4_irqs[] = {
	{ .name = "tx",		.irq = 54 },
	{ .name = "rx",		.irq = 55 },
	{ .name = "common",	.irq = 18 },
	{ .irq = -1 }
};

static struct omap_hwmod_dma_info omap2430_mcbsp4_sdma_chs[] = {
	{ .name = "rx", .dma_req = 20 },
	{ .name = "tx", .dma_req = 19 },
	{ .dma_req = -1 }
};

static struct omap_hwmod_addr_space omap2430_mcbsp4_addrs[] = {
	{
		.name		= "mpu",
		.pa_start	= 0x4808E000,
		.pa_end		= 0x4808E0ff,
		.flags		= ADDR_TYPE_RT
	},
	{ }
};

/* l4_core -> mcbsp4 */
static struct omap_hwmod_ocp_if omap2430_l4_core__mcbsp4 = {
	.master		= &omap2430_l4_core_hwmod,
	.slave		= &omap2430_mcbsp4_hwmod,
	.clk		= "mcbsp4_ick",
	.addr		= omap2430_mcbsp4_addrs,
	.user		= OCP_USER_MPU | OCP_USER_SDMA,
};

/* mcbsp4 slave ports */
static struct omap_hwmod_ocp_if *omap2430_mcbsp4_slaves[] = {
	&omap2430_l4_core__mcbsp4,
};

static struct omap_hwmod omap2430_mcbsp4_hwmod = {
	.name		= "mcbsp4",
	.class		= &omap2430_mcbsp_hwmod_class,
	.mpu_irqs	= omap2430_mcbsp4_irqs,
	.sdma_reqs	= omap2430_mcbsp4_sdma_chs,
	.main_clk	= "mcbsp4_fck",
	.prcm		= {
		.omap2 = {
			.prcm_reg_id = 1,
			.module_bit = OMAP2430_EN_MCBSP4_SHIFT,
			.module_offs = CORE_MOD,
			.idlest_reg_id = 2,
			.idlest_idle_bit = OMAP2430_ST_MCBSP4_SHIFT,
		},
	},
	.slaves		= omap2430_mcbsp4_slaves,
	.slaves_cnt	= ARRAY_SIZE(omap2430_mcbsp4_slaves),
};

/* mcbsp5 */
static struct omap_hwmod_irq_info omap2430_mcbsp5_irqs[] = {
	{ .name = "tx",		.irq = 81 },
	{ .name = "rx",		.irq = 82 },
	{ .name = "common",	.irq = 19 },
	{ .irq = -1 }
};

static struct omap_hwmod_dma_info omap2430_mcbsp5_sdma_chs[] = {
	{ .name = "rx", .dma_req = 22 },
	{ .name = "tx", .dma_req = 21 },
	{ .dma_req = -1 }
};

static struct omap_hwmod_addr_space omap2430_mcbsp5_addrs[] = {
	{
		.name		= "mpu",
		.pa_start	= 0x48096000,
		.pa_end		= 0x480960ff,
		.flags		= ADDR_TYPE_RT
	},
	{ }
};

/* l4_core -> mcbsp5 */
static struct omap_hwmod_ocp_if omap2430_l4_core__mcbsp5 = {
	.master		= &omap2430_l4_core_hwmod,
	.slave		= &omap2430_mcbsp5_hwmod,
	.clk		= "mcbsp5_ick",
	.addr		= omap2430_mcbsp5_addrs,
	.user		= OCP_USER_MPU | OCP_USER_SDMA,
};

/* mcbsp5 slave ports */
static struct omap_hwmod_ocp_if *omap2430_mcbsp5_slaves[] = {
	&omap2430_l4_core__mcbsp5,
};

static struct omap_hwmod omap2430_mcbsp5_hwmod = {
	.name		= "mcbsp5",
	.class		= &omap2430_mcbsp_hwmod_class,
	.mpu_irqs	= omap2430_mcbsp5_irqs,
	.sdma_reqs	= omap2430_mcbsp5_sdma_chs,
	.main_clk	= "mcbsp5_fck",
	.prcm		= {
		.omap2 = {
			.prcm_reg_id = 1,
			.module_bit = OMAP2430_EN_MCBSP5_SHIFT,
			.module_offs = CORE_MOD,
			.idlest_reg_id = 2,
			.idlest_idle_bit = OMAP2430_ST_MCBSP5_SHIFT,
		},
	},
	.slaves		= omap2430_mcbsp5_slaves,
	.slaves_cnt	= ARRAY_SIZE(omap2430_mcbsp5_slaves),
};

/* MMC/SD/SDIO common */

static struct omap_hwmod_class_sysconfig omap2430_mmc_sysc = {
	.rev_offs	= 0x1fc,
	.sysc_offs	= 0x10,
	.syss_offs	= 0x14,
	.sysc_flags	= (SYSC_HAS_CLOCKACTIVITY | SYSC_HAS_SIDLEMODE |
			   SYSC_HAS_ENAWAKEUP | SYSC_HAS_SOFTRESET |
			   SYSC_HAS_AUTOIDLE | SYSS_HAS_RESET_STATUS),
	.idlemodes	= (SIDLE_FORCE | SIDLE_NO | SIDLE_SMART),
	.sysc_fields    = &omap_hwmod_sysc_type1,
};

static struct omap_hwmod_class omap2430_mmc_class = {
	.name = "mmc",
	.sysc = &omap2430_mmc_sysc,
};

/* MMC/SD/SDIO1 */

static struct omap_hwmod_irq_info omap2430_mmc1_mpu_irqs[] = {
	{ .irq = 83 },
	{ .irq = -1 }
};

static struct omap_hwmod_dma_info omap2430_mmc1_sdma_reqs[] = {
	{ .name = "tx",	.dma_req = 61 }, /* DMA_MMC1_TX */
	{ .name = "rx",	.dma_req = 62 }, /* DMA_MMC1_RX */
	{ .dma_req = -1 }
};

static struct omap_hwmod_opt_clk omap2430_mmc1_opt_clks[] = {
	{ .role = "dbck", .clk = "mmchsdb1_fck" },
};

static struct omap_hwmod_ocp_if *omap2430_mmc1_slaves[] = {
	&omap2430_l4_core__mmc1,
};

static struct omap_mmc_dev_attr mmc1_dev_attr = {
	.flags = OMAP_HSMMC_SUPPORTS_DUAL_VOLT,
};

static struct omap_hwmod omap2430_mmc1_hwmod = {
	.name		= "mmc1",
	.flags		= HWMOD_CONTROL_OPT_CLKS_IN_RESET,
	.mpu_irqs	= omap2430_mmc1_mpu_irqs,
	.sdma_reqs	= omap2430_mmc1_sdma_reqs,
	.opt_clks	= omap2430_mmc1_opt_clks,
	.opt_clks_cnt	= ARRAY_SIZE(omap2430_mmc1_opt_clks),
	.main_clk	= "mmchs1_fck",
	.prcm		= {
		.omap2 = {
			.module_offs = CORE_MOD,
			.prcm_reg_id = 2,
			.module_bit  = OMAP2430_EN_MMCHS1_SHIFT,
			.idlest_reg_id = 2,
			.idlest_idle_bit = OMAP2430_ST_MMCHS1_SHIFT,
		},
	},
	.dev_attr	= &mmc1_dev_attr,
	.slaves		= omap2430_mmc1_slaves,
	.slaves_cnt	= ARRAY_SIZE(omap2430_mmc1_slaves),
	.class		= &omap2430_mmc_class,
};

/* MMC/SD/SDIO2 */

static struct omap_hwmod_irq_info omap2430_mmc2_mpu_irqs[] = {
	{ .irq = 86 },
	{ .irq = -1 }
};

static struct omap_hwmod_dma_info omap2430_mmc2_sdma_reqs[] = {
	{ .name = "tx",	.dma_req = 47 }, /* DMA_MMC2_TX */
	{ .name = "rx",	.dma_req = 48 }, /* DMA_MMC2_RX */
	{ .dma_req = -1 }
};

static struct omap_hwmod_opt_clk omap2430_mmc2_opt_clks[] = {
	{ .role = "dbck", .clk = "mmchsdb2_fck" },
};

static struct omap_hwmod_ocp_if *omap2430_mmc2_slaves[] = {
	&omap2430_l4_core__mmc2,
};

static struct omap_hwmod omap2430_mmc2_hwmod = {
	.name		= "mmc2",
	.flags		= HWMOD_CONTROL_OPT_CLKS_IN_RESET,
	.mpu_irqs	= omap2430_mmc2_mpu_irqs,
	.sdma_reqs	= omap2430_mmc2_sdma_reqs,
	.opt_clks	= omap2430_mmc2_opt_clks,
	.opt_clks_cnt	= ARRAY_SIZE(omap2430_mmc2_opt_clks),
	.main_clk	= "mmchs2_fck",
	.prcm		= {
		.omap2 = {
			.module_offs = CORE_MOD,
			.prcm_reg_id = 2,
			.module_bit  = OMAP2430_EN_MMCHS2_SHIFT,
			.idlest_reg_id = 2,
			.idlest_idle_bit = OMAP2430_ST_MMCHS2_SHIFT,
		},
	},
	.slaves		= omap2430_mmc2_slaves,
	.slaves_cnt	= ARRAY_SIZE(omap2430_mmc2_slaves),
	.class		= &omap2430_mmc_class,
};

static __initdata struct omap_hwmod *omap2430_hwmods[] = {
	&omap2430_l3_main_hwmod,
	&omap2430_l4_core_hwmod,
	&omap2430_l4_wkup_hwmod,
	&omap2430_mpu_hwmod,
	&omap2430_iva_hwmod,

	&omap2430_timer1_hwmod,
	&omap2430_timer2_hwmod,
	&omap2430_timer3_hwmod,
	&omap2430_timer4_hwmod,
	&omap2430_timer5_hwmod,
	&omap2430_timer6_hwmod,
	&omap2430_timer7_hwmod,
	&omap2430_timer8_hwmod,
	&omap2430_timer9_hwmod,
	&omap2430_timer10_hwmod,
	&omap2430_timer11_hwmod,
	&omap2430_timer12_hwmod,

	&omap2430_wd_timer2_hwmod,
	&omap2430_uart1_hwmod,
	&omap2430_uart2_hwmod,
	&omap2430_uart3_hwmod,
	/* dss class */
	&omap2430_dss_core_hwmod,
	&omap2430_dss_dispc_hwmod,
	&omap2430_dss_rfbi_hwmod,
	&omap2430_dss_venc_hwmod,
	/* i2c class */
	&omap2430_i2c1_hwmod,
	&omap2430_i2c2_hwmod,
	&omap2430_mmc1_hwmod,
	&omap2430_mmc2_hwmod,

	/* gpio class */
	&omap2430_gpio1_hwmod,
	&omap2430_gpio2_hwmod,
	&omap2430_gpio3_hwmod,
	&omap2430_gpio4_hwmod,
	&omap2430_gpio5_hwmod,

	/* dma_system class*/
	&omap2430_dma_system_hwmod,

	/* mcbsp class */
	&omap2430_mcbsp1_hwmod,
	&omap2430_mcbsp2_hwmod,
	&omap2430_mcbsp3_hwmod,
	&omap2430_mcbsp4_hwmod,
	&omap2430_mcbsp5_hwmod,

	/* mailbox class */
	&omap2430_mailbox_hwmod,

	/* mcspi class */
	&omap2430_mcspi1_hwmod,
	&omap2430_mcspi2_hwmod,
	&omap2430_mcspi3_hwmod,

	/* usbotg class*/
	&omap2430_usbhsotg_hwmod,

	NULL,
};

int __init omap2430_hwmod_init(void)
{
	return omap_hwmod_register(omap2430_hwmods);
}<|MERGE_RESOLUTION|>--- conflicted
+++ resolved
@@ -970,11 +970,7 @@
 	.slaves_cnt	= ARRAY_SIZE(omap2430_dss_slaves),
 	.masters	= omap2430_dss_masters,
 	.masters_cnt	= ARRAY_SIZE(omap2430_dss_masters),
-<<<<<<< HEAD
-	.flags		= HWMOD_NO_IDLEST,
-=======
 	.flags		= HWMOD_NO_IDLEST | HWMOD_CONTROL_OPT_CLKS_IN_RESET,
->>>>>>> dcd6c922
 };
 
 /* l4_core -> dss_dispc */
