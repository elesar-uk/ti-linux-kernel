--- conflicted
+++ resolved
@@ -514,22 +514,6 @@
 #define omap3_sham_resources		NULL
 #define omap3_sham_resources_sz		0
 #endif
-<<<<<<< HEAD
-
-static struct platform_device sham_device = {
-	.name		= "omap-sham",
-	.id		= -1,
-};
-
-static void omap_init_sham(void)
-{
-	if (cpu_is_omap24xx()) {
-		sham_device.resource = omap2_sham_resources;
-		sham_device.num_resources = omap2_sham_resources_sz;
-	} else if (cpu_is_omap34xx()) {
-		sham_device.resource = omap3_sham_resources;
-		sham_device.num_resources = omap3_sham_resources_sz;
-=======
 
 static struct platform_device sham_device = {
 	.name		= "omap-sham",
@@ -613,92 +597,14 @@
 	} else if (cpu_is_omap34xx()) {
 		aes_device.resource = omap3_aes_resources;
 		aes_device.num_resources = omap3_aes_resources_sz;
->>>>>>> 3cbea436
 	} else {
 		pr_err("%s: platform not supported\n", __func__);
 		return;
 	}
-<<<<<<< HEAD
-	platform_device_register(&sham_device);
-=======
 	platform_device_register(&aes_device);
->>>>>>> 3cbea436
-}
-
-#else
-<<<<<<< HEAD
-static inline void omap_init_sham(void) { }
-#endif
-
-#if defined(CONFIG_CRYPTO_DEV_OMAP_AES) || defined(CONFIG_CRYPTO_DEV_OMAP_AES_MODULE)
-
-#ifdef CONFIG_ARCH_OMAP2
-static struct resource omap2_aes_resources[] = {
-	{
-		.start	= OMAP24XX_SEC_AES_BASE,
-		.end	= OMAP24XX_SEC_AES_BASE + 0x4C,
-		.flags	= IORESOURCE_MEM,
-	},
-	{
-		.start	= OMAP24XX_DMA_AES_TX,
-		.flags	= IORESOURCE_DMA,
-	},
-	{
-		.start	= OMAP24XX_DMA_AES_RX,
-		.flags	= IORESOURCE_DMA,
-	}
-};
-static int omap2_aes_resources_sz = ARRAY_SIZE(omap2_aes_resources);
-#else
-#define omap2_aes_resources		NULL
-#define omap2_aes_resources_sz		0
-#endif
-
-#ifdef CONFIG_ARCH_OMAP3
-static struct resource omap3_aes_resources[] = {
-	{
-		.start	= OMAP34XX_SEC_AES_BASE,
-		.end	= OMAP34XX_SEC_AES_BASE + 0x4C,
-		.flags	= IORESOURCE_MEM,
-	},
-	{
-		.start	= OMAP34XX_DMA_AES2_TX,
-		.flags	= IORESOURCE_DMA,
-	},
-	{
-		.start	= OMAP34XX_DMA_AES2_RX,
-		.flags	= IORESOURCE_DMA,
-	}
-};
-static int omap3_aes_resources_sz = ARRAY_SIZE(omap3_aes_resources);
-#else
-#define omap3_aes_resources		NULL
-#define omap3_aes_resources_sz		0
-#endif
-
-static struct platform_device aes_device = {
-	.name		= "omap-aes",
-	.id		= -1,
-};
-
-static void omap_init_aes(void)
-{
-	if (cpu_is_omap24xx()) {
-		aes_device.resource = omap2_aes_resources;
-		aes_device.num_resources = omap2_aes_resources_sz;
-	} else if (cpu_is_omap34xx()) {
-		aes_device.resource = omap3_aes_resources;
-		aes_device.num_resources = omap3_aes_resources_sz;
-	} else {
-		pr_err("%s: platform not supported\n", __func__);
-		return;
-	}
-	platform_device_register(&aes_device);
-}
-
-#else
-=======
->>>>>>> 3cbea436
+}
+
+#else
 static inline void omap_init_aes(void) { }
 #endif
 
@@ -732,10 +638,7 @@
 static void __init omap_hsmmc_reset(void)
 {
 	u32 i, nr_controllers;
-<<<<<<< HEAD
-=======
 	struct clk *iclk, *fclk;
->>>>>>> 3cbea436
 
 	if (cpu_is_omap242x())
 		return;
@@ -1052,73 +955,12 @@
 
 /*-------------------------------------------------------------------------*/
 
-/*
- * Inorder to avoid any assumptions from bootloader regarding WDT
- * settings, WDT module is reset during init. This enables the watchdog
- * timer. Hence it is required to disable the watchdog after the WDT reset
- * during init. Otherwise the system would reboot as per the default
- * watchdog timer registers settings.
- */
-#define OMAP_WDT_WPS	(0x34)
-#define OMAP_WDT_SPR	(0x48)
-
-static int omap2_disable_wdt(struct omap_hwmod *oh, void *unused)
-{
-	void __iomem *base;
-	int ret;
-
-	if (!oh) {
-		pr_err("%s: Could not look up wdtimer_hwmod\n", __func__);
-		return -EINVAL;
-	}
-
-	base = omap_hwmod_get_mpu_rt_va(oh);
-	if (!base) {
-		pr_err("%s: Could not get the base address for %s\n",
-				oh->name, __func__);
-		return -EINVAL;
-	}
-
-	/* Enable the clocks before accessing the WDT registers */
-	ret = omap_hwmod_enable(oh);
-	if (ret) {
-		pr_err("%s: Could not enable clocks for %s\n",
-				oh->name, __func__);
-		return ret;
-	}
-
-	/* sequence required to disable watchdog */
-	__raw_writel(0xAAAA, base + OMAP_WDT_SPR);
-	while (__raw_readl(base + OMAP_WDT_WPS) & 0x10)
-		cpu_relax();
-
-	__raw_writel(0x5555, base + OMAP_WDT_SPR);
-	while (__raw_readl(base + OMAP_WDT_WPS) & 0x10)
-		cpu_relax();
-
-	ret = omap_hwmod_idle(oh);
-	if (ret)
-		pr_err("%s: Could not disable clocks for %s\n",
-				oh->name, __func__);
-
-	return ret;
-}
-
-static void __init omap_disable_wdt(void)
-{
-	if (cpu_class_is_omap2())
-		omap_hwmod_for_each_by_class("wd_timer",
-						omap2_disable_wdt, NULL);
-	return;
-}
-
 static int __init omap2_init_devices(void)
 {
 	/*
 	 * please keep these calls, and their implementations above,
 	 * in alphabetical order so they're easier to sort through.
 	 */
-	omap_disable_wdt();
 	omap_hsmmc_reset();
 	omap_init_audio();
 	omap_init_camera();
@@ -1136,11 +978,7 @@
 arch_initcall(omap2_init_devices);
 
 #if defined(CONFIG_OMAP_WATCHDOG) || defined(CONFIG_OMAP_WATCHDOG_MODULE)
-<<<<<<< HEAD
-struct omap_device_pm_latency omap_wdt_latency[] = {
-=======
 static struct omap_device_pm_latency omap_wdt_latency[] = {
->>>>>>> 3cbea436
 	[0] = {
 		.deactivate_func = omap_device_idle_hwmods,
 		.activate_func   = omap_device_enable_hwmods,
