--- conflicted
+++ resolved
@@ -690,12 +690,8 @@
 		omap_init_dmic();
 		omap_init_mcpdm();
 		omap_init_mcspi();
-<<<<<<< HEAD
-=======
-		omap_init_mcasp();
 		omap_init_sham();
 		omap_init_aes();
->>>>>>> d9586d6e
 	}
 	omap_init_sti();
 	omap_init_rng();
