--- conflicted
+++ resolved
@@ -35,39 +35,21 @@
 
 #include <asm/system.h>
 
-<<<<<<< HEAD
-=======
 #include <plat/omap_hwmod.h>
 
->>>>>>> 3cbea436
 #include "control.h"
 #include "mux.h"
 
 #define OMAP_MUX_BASE_OFFSET		0x30	/* Offset from CTRL_BASE */
 #define OMAP_MUX_BASE_SZ		0x5ca
-#define MUXABLE_GPIO_MODE3		BIT(0)
 
 struct omap_mux_entry {
 	struct omap_mux		mux;
 	struct list_head	node;
 };
 
-<<<<<<< HEAD
-static unsigned long mux_phys;
-static void __iomem *mux_base;
-static u8 omap_mux_flags;
-
-u16 omap_mux_read(u16 reg)
-{
-	if (cpu_is_omap24xx())
-		return __raw_readb(mux_base + reg);
-	else
-		return __raw_readw(mux_base + reg);
-}
-=======
 static LIST_HEAD(mux_partitions);
 static DEFINE_MUTEX(muxmode_mutex);
->>>>>>> 3cbea436
 
 struct omap_mux_partition *omap_mux_get(const char *name)
 {
@@ -77,12 +59,6 @@
 		if (!strcmp(name, partition->name))
 			return partition;
 	}
-<<<<<<< HEAD
-}
-
-static LIST_HEAD(muxmodes);
-static DEFINE_MUTEX(muxmode_mutex);
-=======
 
 	return NULL;
 }
@@ -113,7 +89,6 @@
 		board_mux++;
 	}
 }
->>>>>>> 3cbea436
 
 #ifdef CONFIG_OMAP_MUX
 
@@ -141,31 +116,11 @@
 	}
 
 	if (found == 0) {
-<<<<<<< HEAD
-		printk(KERN_ERR "mux: Could not set gpio%i\n", gpio);
-=======
 		pr_err("%s: Could not set gpio%i\n", __func__, gpio);
->>>>>>> 3cbea436
 		return -ENODEV;
 	}
 
 	if (found > 1) {
-<<<<<<< HEAD
-		printk(KERN_INFO "mux: Multiple gpio paths (%d) for gpio%i\n",
-				found, gpio);
-		return -EINVAL;
-	}
-
-	old_mode = omap_mux_read(gpio_mux->reg_offset);
-	mux_mode = val & ~(OMAP_MUX_NR_MODES - 1);
-	if (omap_mux_flags & MUXABLE_GPIO_MODE3)
-		mux_mode |= OMAP_MUX_MODE3;
-	else
-		mux_mode |= OMAP_MUX_MODE4;
-	printk(KERN_DEBUG "mux: Setting signal %s.gpio%i 0x%04x -> 0x%04x\n",
-			gpio_mux->muxnames[0], gpio, old_mode, mux_mode);
-	omap_mux_write(mux_mode, gpio_mux->reg_offset);
-=======
 		pr_info("%s: Multiple gpio paths (%d) for gpio%i\n", __func__,
 			found, gpio);
 		return -EINVAL;
@@ -194,28 +149,19 @@
 		if (!ret)
 			return ret;
 	}
->>>>>>> 3cbea436
-
-	return 0;
-}
-
-<<<<<<< HEAD
-int __init omap_mux_init_signal(const char *muxname, int val)
-=======
+
+	return -ENODEV;
+}
+
 static int __init _omap_mux_get_by_name(struct omap_mux_partition *partition,
 					const char *muxname,
 					struct omap_mux **found_mux)
->>>>>>> 3cbea436
 {
 	struct omap_mux *mux = NULL;
 	struct omap_mux_entry *e;
 	const char *mode_name;
-<<<<<<< HEAD
-	int found = 0, mode0_len = 0;
-=======
 	int found = 0, found_mode, mode0_len = 0;
 	struct list_head *muxmodes = &partition->muxmodes;
->>>>>>> 3cbea436
 
 	mode_name = strchr(muxname, '.');
 	if (mode_name) {
@@ -229,12 +175,9 @@
 		char *m0_entry;
 		int i;
 
-<<<<<<< HEAD
-=======
 		mux = &e->mux;
 		m0_entry = mux->muxnames[0];
 
->>>>>>> 3cbea436
 		/* First check for full name in mode0.muxmode format */
 		if (mode0_len && strncmp(muxname, m0_entry, mode0_len))
 			continue;
@@ -1012,18 +955,11 @@
 		omap_mux_package_init_balls(package_balls, superset);
 }
 
-<<<<<<< HEAD
-static void omap_mux_init_signals(struct omap_board_mux *board_mux)
-{
-	omap_mux_set_cmdline_signals();
-	omap_mux_write_array(board_mux);
-=======
 static void omap_mux_init_signals(struct omap_mux_partition *partition,
 				  struct omap_board_mux *board_mux)
 {
 	omap_mux_set_cmdline_signals();
 	omap_mux_write_array(partition, board_mux);
->>>>>>> 3cbea436
 }
 
 #else
@@ -1034,42 +970,12 @@
 {
 }
 
-<<<<<<< HEAD
-static void omap_mux_init_signals(struct omap_board_mux *board_mux)
-=======
 static void omap_mux_init_signals(struct omap_mux_partition *partition,
 				  struct omap_board_mux *board_mux)
->>>>>>> 3cbea436
 {
 }
 
 #endif
-<<<<<<< HEAD
-
-int __init omap_mux_init(u32 mux_pbase, u32 mux_size,
-				struct omap_mux *superset,
-				struct omap_mux *package_subset,
-				struct omap_board_mux *board_mux,
-				struct omap_ball *package_balls)
-{
-	if (mux_base)
-		return -EBUSY;
-
-	mux_phys = mux_pbase;
-	mux_base = ioremap(mux_pbase, mux_size);
-	if (!mux_base) {
-		printk(KERN_ERR "mux: Could not ioremap\n");
-		return -ENODEV;
-	}
-
-	if (cpu_is_omap24xx())
-		omap_mux_flags = MUXABLE_GPIO_MODE3;
-
-	omap_mux_init_package(superset, package_subset, package_balls);
-	omap_mux_init_list(superset);
-	omap_mux_init_signals(board_mux);
-=======
->>>>>>> 3cbea436
 
 static u32 mux_partitions_cnt;
 
