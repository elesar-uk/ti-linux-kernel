--- conflicted
+++ resolved
@@ -486,7 +486,13 @@
 		OMAP34XX_MUX_MODE4 | OMAP34XX_PIN_OUTPUT)
 MUX_CFG_34XX("J25_34XX_GPIO170", 0x1c6,
 		OMAP34XX_MUX_MODE4 | OMAP34XX_PIN_INPUT)
-<<<<<<< HEAD
+
+/* OMAP3 SDRC CKE signals to SDR/DDR ram chips */
+MUX_CFG_34XX("H16_34XX_SDRC_CKE0", 0x262,
+		OMAP34XX_MUX_MODE0 | OMAP34XX_PIN_OUTPUT)
+MUX_CFG_34XX("H17_34XX_SDRC_CKE1", 0x264,
+		OMAP34XX_MUX_MODE0 | OMAP34XX_PIN_OUTPUT)
+
 /* MMC1 */
 MUX_CFG_34XX("N28_3430_MMC1_CLK", 0x144,
 		OMAP34XX_MUX_MODE0 | OMAP34XX_PIN_INPUT_PULLUP)
@@ -536,14 +542,6 @@
 		OMAP34XX_MUX_MODE2 | OMAP34XX_PIN_INPUT_PULLUP)
 MUX_CFG_34XX("AF13_3430_MMC3_DAT3", 0x5e2,
 		OMAP34XX_MUX_MODE2 | OMAP34XX_PIN_INPUT_PULLUP)
-=======
-
-/* OMAP3 SDRC CKE signals to SDR/DDR ram chips */
-MUX_CFG_34XX("H16_34XX_SDRC_CKE0", 0x262,
-		OMAP34XX_MUX_MODE0 | OMAP34XX_PIN_OUTPUT)
-MUX_CFG_34XX("H17_34XX_SDRC_CKE1", 0x264,
-		OMAP34XX_MUX_MODE0 | OMAP34XX_PIN_OUTPUT)
->>>>>>> 3c82e229
 };
 
 #define OMAP34XX_PINS_SZ	ARRAY_SIZE(omap34xx_pins)
