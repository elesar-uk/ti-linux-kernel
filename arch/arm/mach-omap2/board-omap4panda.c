/*
 * Board support file for OMAP4430 based PandaBoard.
 *
 * Copyright (C) 2010 Texas Instruments
 *
 * Author: David Anders <x0132446@ti.com>
 *
 * Based on mach-omap2/board-4430sdp.c
 *
 * Author: Santosh Shilimkar <santosh.shilimkar@ti.com>
 *
 * Based on mach-omap2/board-3430sdp.c
 *
 * This program is free software; you can redistribute it and/or modify
 * it under the terms of the GNU General Public License version 2 as
 * published by the Free Software Foundation.
 */

#include <linux/kernel.h>
#include <linux/init.h>
#include <linux/platform_device.h>
#include <linux/clk.h>
#include <linux/io.h>
#include <linux/leds.h>
#include <linux/gpio.h>
#include <linux/usb/otg.h>
#include <linux/i2c/twl.h>
#include <linux/mfd/twl6040.h>
#include <linux/regulator/machine.h>
#include <linux/regulator/fixed.h>
#include <linux/ti_wilink_st.h>
#include <linux/wl12xx.h>
#include <linux/platform_data/omap-abe-twl6040.h>

#include <mach/hardware.h>
#include <asm/hardware/gic.h>
#include <asm/mach-types.h>
#include <asm/mach/arch.h>
#include <asm/mach/map.h>
#include <video/omapdss.h>

#include <plat/board.h>
#include "common.h"
#include <plat/usb.h>
#include <plat/mmc.h>
#include <video/omap-panel-tfp410.h>

#include "hsmmc.h"
#include "control.h"
#include "mux.h"
#include "common-board-devices.h"

#define GPIO_HUB_POWER		1
#define GPIO_HUB_NRESET		62
#define GPIO_WIFI_PMENA		43
#define GPIO_WIFI_IRQ		53
#define HDMI_GPIO_CT_CP_HPD 60 /* HPD mode enable/disable */
#define HDMI_GPIO_LS_OE 41 /* Level shifter for HDMI */
#define HDMI_GPIO_HPD  63 /* Hotplug detect */

/* wl127x BT, FM, GPS connectivity chip */
static struct ti_st_plat_data wilink_platform_data = {
	.nshutdown_gpio	= 46,
	.dev_name	= "/dev/ttyO1",
	.flow_cntrl	= 1,
	.baud_rate	= 3000000,
	.chip_enable	= NULL,
	.suspend	= NULL,
	.resume		= NULL,
};

static struct platform_device wl1271_device = {
	.name	= "kim",
	.id	= -1,
	.dev	= {
		.platform_data	= &wilink_platform_data,
	},
};

static struct gpio_led gpio_leds[] = {
	{
		.name			= "pandaboard::status1",
		.default_trigger	= "heartbeat",
		.gpio			= 7,
	},
	{
		.name			= "pandaboard::status2",
		.default_trigger	= "mmc0",
		.gpio			= 8,
	},
};

static struct gpio_led_platform_data gpio_led_info = {
	.leds		= gpio_leds,
	.num_leds	= ARRAY_SIZE(gpio_leds),
};

static struct platform_device leds_gpio = {
	.name	= "leds-gpio",
	.id	= -1,
	.dev	= {
		.platform_data	= &gpio_led_info,
	},
};

static struct omap_abe_twl6040_data panda_abe_audio_data = {
	/* Audio out */
	.has_hs		= ABE_TWL6040_LEFT | ABE_TWL6040_RIGHT,
	/* HandsFree through expasion connector */
	.has_hf		= ABE_TWL6040_LEFT | ABE_TWL6040_RIGHT,
	/* PandaBoard: FM TX, PandaBoardES: can be connected to audio out */
	.has_aux	= ABE_TWL6040_LEFT | ABE_TWL6040_RIGHT,
	/* PandaBoard: FM RX, PandaBoardES: audio in */
	.has_afm	= ABE_TWL6040_LEFT | ABE_TWL6040_RIGHT,
	/* No jack detection. */
	.jack_detection	= 0,
	/* MCLK input is 38.4MHz */
	.mclk_freq	= 38400000,

};

static struct platform_device panda_abe_audio = {
	.name		= "omap-abe-twl6040",
	.id		= -1,
	.dev = {
		.platform_data = &panda_abe_audio_data,
	},
};

static struct platform_device panda_hdmi_audio_codec = {
	.name	= "hdmi-audio-codec",
	.id	= -1,
};

static struct platform_device btwilink_device = {
	.name	= "btwilink",
	.id	= -1,
};

static struct platform_device *panda_devices[] __initdata = {
	&leds_gpio,
	&wl1271_device,
	&panda_abe_audio,
	&panda_hdmi_audio_codec,
	&btwilink_device,
};

static const struct usbhs_omap_board_data usbhs_bdata __initconst = {
	.port_mode[0] = OMAP_EHCI_PORT_MODE_PHY,
	.port_mode[1] = OMAP_USBHS_PORT_MODE_UNUSED,
	.port_mode[2] = OMAP_USBHS_PORT_MODE_UNUSED,
	.phy_reset  = false,
	.reset_gpio_port[0]  = -EINVAL,
	.reset_gpio_port[1]  = -EINVAL,
	.reset_gpio_port[2]  = -EINVAL
};

static struct gpio panda_ehci_gpios[] __initdata = {
	{ GPIO_HUB_POWER,	GPIOF_OUT_INIT_LOW,  "hub_power"  },
	{ GPIO_HUB_NRESET,	GPIOF_OUT_INIT_LOW,  "hub_nreset" },
};

static void __init omap4_ehci_init(void)
{
	int ret;
	struct clk *phy_ref_clk;

	/* FREF_CLK3 provides the 19.2 MHz reference clock to the PHY */
	phy_ref_clk = clk_get(NULL, "auxclk3_ck");
	if (IS_ERR(phy_ref_clk)) {
		pr_err("Cannot request auxclk3\n");
		return;
	}
	clk_set_rate(phy_ref_clk, 19200000);
	clk_enable(phy_ref_clk);

	/* disable the power to the usb hub prior to init and reset phy+hub */
	ret = gpio_request_array(panda_ehci_gpios,
				 ARRAY_SIZE(panda_ehci_gpios));
	if (ret) {
		pr_err("Unable to initialize EHCI power/reset\n");
		return;
	}

	gpio_export(GPIO_HUB_POWER, 0);
	gpio_export(GPIO_HUB_NRESET, 0);
	gpio_set_value(GPIO_HUB_NRESET, 1);

	usbhs_init(&usbhs_bdata);

	/* enable power to hub */
	gpio_set_value(GPIO_HUB_POWER, 1);
}

static struct omap_musb_board_data musb_board_data = {
	.interface_type		= MUSB_INTERFACE_UTMI,
	.mode			= MUSB_OTG,
	.power			= 100,
};

static struct omap2_hsmmc_info mmc[] = {
	{
		.mmc		= 1,
		.caps		= MMC_CAP_4_BIT_DATA | MMC_CAP_8_BIT_DATA,
		.gpio_wp	= -EINVAL,
		.gpio_cd	= -EINVAL,
	},
	{
		.name		= "wl1271",
		.mmc		= 5,
		.caps		= MMC_CAP_4_BIT_DATA | MMC_CAP_POWER_OFF_CARD,
		.gpio_wp	= -EINVAL,
		.gpio_cd	= -EINVAL,
		.ocr_mask	= MMC_VDD_165_195,
		.nonremovable	= true,
	},
	{}	/* Terminator */
};

static struct regulator_consumer_supply omap4_panda_vmmc5_supply[] = {
	REGULATOR_SUPPLY("vmmc", "omap_hsmmc.4"),
};

static struct regulator_init_data panda_vmmc5 = {
	.constraints = {
		.valid_ops_mask = REGULATOR_CHANGE_STATUS,
	},
	.num_consumer_supplies = ARRAY_SIZE(omap4_panda_vmmc5_supply),
	.consumer_supplies = omap4_panda_vmmc5_supply,
};

static struct fixed_voltage_config panda_vwlan = {
	.supply_name = "vwl1271",
	.microvolts = 1800000, /* 1.8V */
	.gpio = GPIO_WIFI_PMENA,
	.startup_delay = 70000, /* 70msec */
	.enable_high = 1,
	.enabled_at_boot = 0,
	.init_data = &panda_vmmc5,
};

static struct platform_device omap_vwlan_device = {
	.name		= "reg-fixed-voltage",
	.id		= 1,
	.dev = {
		.platform_data = &panda_vwlan,
	},
};

static struct wl12xx_platform_data omap_panda_wlan_data  __initdata = {
	/* PANDA ref clock is 38.4 MHz */
	.board_ref_clock = 2,
};

static struct twl6040_codec_data twl6040_codec = {
	/* single-step ramp for headset and handsfree */
	.hs_left_step	= 0x0f,
	.hs_right_step	= 0x0f,
	.hf_left_step	= 0x1d,
	.hf_right_step	= 0x1d,
};

static struct twl6040_platform_data twl6040_data = {
	.codec		= &twl6040_codec,
	.audpwron_gpio	= 127,
	.irq_base	= TWL6040_CODEC_IRQ_BASE,
};

/* Panda board uses the common PMIC configuration */
static struct twl4030_platform_data omap4_panda_twldata;

/*
 * Display monitor features are burnt in their EEPROM as EDID data. The EEPROM
 * is connected as I2C slave device, and can be accessed at address 0x50
 */
static struct i2c_board_info __initdata panda_i2c_eeprom[] = {
	{
		I2C_BOARD_INFO("eeprom", 0x50),
	},
};

static int __init omap4_panda_i2c_init(void)
{
	omap4_pmic_get_config(&omap4_panda_twldata, TWL_COMMON_PDATA_USB,
			TWL_COMMON_REGULATOR_VDAC |
			TWL_COMMON_REGULATOR_VAUX2 |
			TWL_COMMON_REGULATOR_VAUX3 |
			TWL_COMMON_REGULATOR_VMMC |
			TWL_COMMON_REGULATOR_VPP |
			TWL_COMMON_REGULATOR_VANA |
			TWL_COMMON_REGULATOR_VCXIO |
			TWL_COMMON_REGULATOR_VUSB |
			TWL_COMMON_REGULATOR_CLK32KG |
			TWL_COMMON_REGULATOR_V1V8 |
			TWL_COMMON_REGULATOR_V2V1);
	omap4_pmic_init("twl6030", &omap4_panda_twldata,
			&twl6040_data, OMAP44XX_IRQ_SYS_2N);
	omap_register_i2c_bus(2, 400, NULL, 0);
	/*
	 * Bus 3 is attached to the DVI port where devices like the pico DLP
	 * projector don't work reliably with 400kHz
	 */
	omap_register_i2c_bus(3, 100, panda_i2c_eeprom,
					ARRAY_SIZE(panda_i2c_eeprom));
	omap_register_i2c_bus(4, 400, NULL, 0);
	return 0;
}

#ifdef CONFIG_OMAP_MUX
static struct omap_board_mux board_mux[] __initdata = {
	/* WLAN IRQ - GPIO 53 */
	OMAP4_MUX(GPMC_NCS3, OMAP_MUX_MODE3 | OMAP_PIN_INPUT),
	/* WLAN POWER ENABLE - GPIO 43 */
	OMAP4_MUX(GPMC_A19, OMAP_MUX_MODE3 | OMAP_PIN_OUTPUT),
	/* WLAN SDIO: MMC5 CMD */
	OMAP4_MUX(SDMMC5_CMD, OMAP_MUX_MODE0 | OMAP_PIN_INPUT_PULLUP),
	/* WLAN SDIO: MMC5 CLK */
	OMAP4_MUX(SDMMC5_CLK, OMAP_MUX_MODE0 | OMAP_PIN_INPUT_PULLUP),
	/* WLAN SDIO: MMC5 DAT[0-3] */
	OMAP4_MUX(SDMMC5_DAT0, OMAP_MUX_MODE0 | OMAP_PIN_INPUT_PULLUP),
	OMAP4_MUX(SDMMC5_DAT1, OMAP_MUX_MODE0 | OMAP_PIN_INPUT_PULLUP),
	OMAP4_MUX(SDMMC5_DAT2, OMAP_MUX_MODE0 | OMAP_PIN_INPUT_PULLUP),
	OMAP4_MUX(SDMMC5_DAT3, OMAP_MUX_MODE0 | OMAP_PIN_INPUT_PULLUP),
	/* gpio 0 - TFP410 PD */
	OMAP4_MUX(KPD_COL1, OMAP_PIN_OUTPUT | OMAP_MUX_MODE3),
	/* dispc2_data23 */
	OMAP4_MUX(USBB2_ULPITLL_STP, OMAP_PIN_OUTPUT | OMAP_MUX_MODE5),
	/* dispc2_data22 */
	OMAP4_MUX(USBB2_ULPITLL_DIR, OMAP_PIN_OUTPUT | OMAP_MUX_MODE5),
	/* dispc2_data21 */
	OMAP4_MUX(USBB2_ULPITLL_NXT, OMAP_PIN_OUTPUT | OMAP_MUX_MODE5),
	/* dispc2_data20 */
	OMAP4_MUX(USBB2_ULPITLL_DAT0, OMAP_PIN_OUTPUT | OMAP_MUX_MODE5),
	/* dispc2_data19 */
	OMAP4_MUX(USBB2_ULPITLL_DAT1, OMAP_PIN_OUTPUT | OMAP_MUX_MODE5),
	/* dispc2_data18 */
	OMAP4_MUX(USBB2_ULPITLL_DAT2, OMAP_PIN_OUTPUT | OMAP_MUX_MODE5),
	/* dispc2_data15 */
	OMAP4_MUX(USBB2_ULPITLL_DAT3, OMAP_PIN_OUTPUT | OMAP_MUX_MODE5),
	/* dispc2_data14 */
	OMAP4_MUX(USBB2_ULPITLL_DAT4, OMAP_PIN_OUTPUT | OMAP_MUX_MODE5),
	/* dispc2_data13 */
	OMAP4_MUX(USBB2_ULPITLL_DAT5, OMAP_PIN_OUTPUT | OMAP_MUX_MODE5),
	/* dispc2_data12 */
	OMAP4_MUX(USBB2_ULPITLL_DAT6, OMAP_PIN_OUTPUT | OMAP_MUX_MODE5),
	/* dispc2_data11 */
	OMAP4_MUX(USBB2_ULPITLL_DAT7, OMAP_PIN_OUTPUT | OMAP_MUX_MODE5),
	/* dispc2_data10 */
	OMAP4_MUX(DPM_EMU3, OMAP_PIN_OUTPUT | OMAP_MUX_MODE5),
	/* dispc2_data9 */
	OMAP4_MUX(DPM_EMU4, OMAP_PIN_OUTPUT | OMAP_MUX_MODE5),
	/* dispc2_data16 */
	OMAP4_MUX(DPM_EMU5, OMAP_PIN_OUTPUT | OMAP_MUX_MODE5),
	/* dispc2_data17 */
	OMAP4_MUX(DPM_EMU6, OMAP_PIN_OUTPUT | OMAP_MUX_MODE5),
	/* dispc2_hsync */
	OMAP4_MUX(DPM_EMU7, OMAP_PIN_OUTPUT | OMAP_MUX_MODE5),
	/* dispc2_pclk */
	OMAP4_MUX(DPM_EMU8, OMAP_PIN_OUTPUT | OMAP_MUX_MODE5),
	/* dispc2_vsync */
	OMAP4_MUX(DPM_EMU9, OMAP_PIN_OUTPUT | OMAP_MUX_MODE5),
	/* dispc2_de */
	OMAP4_MUX(DPM_EMU10, OMAP_PIN_OUTPUT | OMAP_MUX_MODE5),
	/* dispc2_data8 */
	OMAP4_MUX(DPM_EMU11, OMAP_PIN_OUTPUT | OMAP_MUX_MODE5),
	/* dispc2_data7 */
	OMAP4_MUX(DPM_EMU12, OMAP_PIN_OUTPUT | OMAP_MUX_MODE5),
	/* dispc2_data6 */
	OMAP4_MUX(DPM_EMU13, OMAP_PIN_OUTPUT | OMAP_MUX_MODE5),
	/* dispc2_data5 */
	OMAP4_MUX(DPM_EMU14, OMAP_PIN_OUTPUT | OMAP_MUX_MODE5),
	/* dispc2_data4 */
	OMAP4_MUX(DPM_EMU15, OMAP_PIN_OUTPUT | OMAP_MUX_MODE5),
	/* dispc2_data3 */
	OMAP4_MUX(DPM_EMU16, OMAP_PIN_OUTPUT | OMAP_MUX_MODE5),
	/* dispc2_data2 */
	OMAP4_MUX(DPM_EMU17, OMAP_PIN_OUTPUT | OMAP_MUX_MODE5),
	/* dispc2_data1 */
	OMAP4_MUX(DPM_EMU18, OMAP_PIN_OUTPUT | OMAP_MUX_MODE5),
	/* dispc2_data0 */
	OMAP4_MUX(DPM_EMU19, OMAP_PIN_OUTPUT | OMAP_MUX_MODE5),
	{ .reg_offset = OMAP_MUX_TERMINATOR },
};

#else
#define board_mux	NULL
#endif

/* Display DVI */
#define PANDA_DVI_TFP410_POWER_DOWN_GPIO	0

/* Using generic display panel */
static struct tfp410_platform_data omap4_dvi_panel = {
	.i2c_bus_num		= 3,
	.power_down_gpio	= PANDA_DVI_TFP410_POWER_DOWN_GPIO,
};

static struct omap_dss_device omap4_panda_dvi_device = {
	.type			= OMAP_DISPLAY_TYPE_DPI,
	.name			= "dvi",
	.driver_name		= "tfp410",
	.data			= &omap4_dvi_panel,
	.phy.dpi.data_lines	= 24,
	.reset_gpio		= PANDA_DVI_TFP410_POWER_DOWN_GPIO,
	.channel		= OMAP_DSS_CHANNEL_LCD2,
};

<<<<<<< HEAD
static int __init omap4_panda_dvi_init(void)
{
	int r;

	/* Requesting TFP410 DVI GPIO and disabling it, at bootup */
	r = gpio_request_one(omap4_panda_dvi_device.reset_gpio,
				GPIOF_OUT_INIT_LOW, "DVI PD");
	if (r)
		pr_err("Failed to get DVI powerdown GPIO\n");

	return r;
}
=======
>>>>>>> 21f787b3

static struct gpio panda_hdmi_gpios[] = {
	{ HDMI_GPIO_CT_CP_HPD, GPIOF_OUT_INIT_HIGH, "hdmi_gpio_ct_cp_hpd" },
	{ HDMI_GPIO_LS_OE,	GPIOF_OUT_INIT_HIGH, "hdmi_gpio_ls_oe" },
	{ HDMI_GPIO_HPD, GPIOF_DIR_IN, "hdmi_gpio_hpd" },
};

static int omap4_panda_panel_enable_hdmi(struct omap_dss_device *dssdev)
{
	int status;

	status = gpio_request_array(panda_hdmi_gpios,
				    ARRAY_SIZE(panda_hdmi_gpios));
	if (status)
		pr_err("Cannot request HDMI GPIOs\n");

	return status;
}

static void omap4_panda_panel_disable_hdmi(struct omap_dss_device *dssdev)
{
	gpio_free_array(panda_hdmi_gpios, ARRAY_SIZE(panda_hdmi_gpios));
}

static struct omap_dss_hdmi_data omap4_panda_hdmi_data = {
	.hpd_gpio = HDMI_GPIO_HPD,
};

static struct omap_dss_device  omap4_panda_hdmi_device = {
	.name = "hdmi",
	.driver_name = "hdmi_panel",
	.type = OMAP_DISPLAY_TYPE_HDMI,
	.platform_enable = omap4_panda_panel_enable_hdmi,
	.platform_disable = omap4_panda_panel_disable_hdmi,
	.channel = OMAP_DSS_CHANNEL_DIGIT,
	.data = &omap4_panda_hdmi_data,
};

static struct omap_dss_device *omap4_panda_dss_devices[] = {
	&omap4_panda_dvi_device,
	&omap4_panda_hdmi_device,
};

static struct omap_dss_board_info omap4_panda_dss_data = {
	.num_devices	= ARRAY_SIZE(omap4_panda_dss_devices),
	.devices	= omap4_panda_dss_devices,
	.default_device	= &omap4_panda_dvi_device,
};

static void __init omap4_panda_display_init(void)
{

	omap_display_init(&omap4_panda_dss_data);

	/*
	 * OMAP4460SDP/Blaze and OMAP4430 ES2.3 SDP/Blaze boards and
	 * later have external pull up on the HDMI I2C lines
	 */
	if (cpu_is_omap446x() || omap_rev() > OMAP4430_REV_ES2_2)
		omap_hdmi_init(OMAP_HDMI_SDA_SCL_EXTERNAL_PULLUP);
	else
		omap_hdmi_init(0);

	omap_mux_init_gpio(HDMI_GPIO_LS_OE, OMAP_PIN_OUTPUT);
	omap_mux_init_gpio(HDMI_GPIO_CT_CP_HPD, OMAP_PIN_OUTPUT);
	omap_mux_init_gpio(HDMI_GPIO_HPD, OMAP_PIN_INPUT_PULLDOWN);
}

static void omap4_panda_init_rev(void)
{
	if (cpu_is_omap443x()) {
		/* PandaBoard 4430 */
		/* ASoC audio configuration */
		panda_abe_audio_data.card_name = "PandaBoard";
		panda_abe_audio_data.has_hsmic = 1;
	} else {
		/* PandaBoard ES */
		/* ASoC audio configuration */
		panda_abe_audio_data.card_name = "PandaBoardES";
	}
}

static void __init omap4_panda_init(void)
{
	int package = OMAP_PACKAGE_CBS;
	int ret;

	if (omap_rev() == OMAP4430_REV_ES1_0)
		package = OMAP_PACKAGE_CBL;
	omap4_mux_init(board_mux, NULL, package);

	omap_panda_wlan_data.irq = gpio_to_irq(GPIO_WIFI_IRQ);
	ret = wl12xx_set_platform_data(&omap_panda_wlan_data);
	if (ret)
		pr_err("error setting wl12xx data: %d\n", ret);

	omap4_panda_init_rev();
	omap4_panda_i2c_init();
	platform_add_devices(panda_devices, ARRAY_SIZE(panda_devices));
	platform_device_register(&omap_vwlan_device);
	omap_serial_init();
	omap_sdrc_init(NULL, NULL);
	omap4_twl6030_hsmmc_init(mmc);
	omap4_ehci_init();
	usb_musb_init(&musb_board_data);
	omap4_panda_display_init();
}

MACHINE_START(OMAP4_PANDA, "OMAP4 Panda board")
	/* Maintainer: David Anders - Texas Instruments Inc */
	.atag_offset	= 0x100,
	.reserve	= omap_reserve,
	.map_io		= omap4_map_io,
	.init_early	= omap4430_init_early,
	.init_irq	= gic_init_irq,
	.handle_irq	= gic_handle_irq,
	.init_machine	= omap4_panda_init,
	.timer		= &omap4_timer,
	.restart	= omap_prcm_restart,
MACHINE_END<|MERGE_RESOLUTION|>--- conflicted
+++ resolved
@@ -28,7 +28,6 @@
 #include <linux/mfd/twl6040.h>
 #include <linux/regulator/machine.h>
 #include <linux/regulator/fixed.h>
-#include <linux/ti_wilink_st.h>
 #include <linux/wl12xx.h>
 #include <linux/platform_data/omap-abe-twl6040.h>
 
@@ -59,21 +58,12 @@
 #define HDMI_GPIO_HPD  63 /* Hotplug detect */
 
 /* wl127x BT, FM, GPS connectivity chip */
-static struct ti_st_plat_data wilink_platform_data = {
-	.nshutdown_gpio	= 46,
-	.dev_name	= "/dev/ttyO1",
-	.flow_cntrl	= 1,
-	.baud_rate	= 3000000,
-	.chip_enable	= NULL,
-	.suspend	= NULL,
-	.resume		= NULL,
-};
-
+static int wl1271_gpios[] = {46, -1, -1};
 static struct platform_device wl1271_device = {
 	.name	= "kim",
 	.id	= -1,
 	.dev	= {
-		.platform_data	= &wilink_platform_data,
+		.platform_data	= &wl1271_gpios,
 	},
 };
 
@@ -127,11 +117,6 @@
 	},
 };
 
-static struct platform_device panda_hdmi_audio_codec = {
-	.name	= "hdmi-audio-codec",
-	.id	= -1,
-};
-
 static struct platform_device btwilink_device = {
 	.name	= "btwilink",
 	.id	= -1,
@@ -141,7 +126,6 @@
 	&leds_gpio,
 	&wl1271_device,
 	&panda_abe_audio,
-	&panda_hdmi_audio_codec,
 	&btwilink_device,
 };
 
@@ -405,21 +389,6 @@
 	.channel		= OMAP_DSS_CHANNEL_LCD2,
 };
 
-<<<<<<< HEAD
-static int __init omap4_panda_dvi_init(void)
-{
-	int r;
-
-	/* Requesting TFP410 DVI GPIO and disabling it, at bootup */
-	r = gpio_request_one(omap4_panda_dvi_device.reset_gpio,
-				GPIOF_OUT_INIT_LOW, "DVI PD");
-	if (r)
-		pr_err("Failed to get DVI powerdown GPIO\n");
-
-	return r;
-}
-=======
->>>>>>> 21f787b3
 
 static struct gpio panda_hdmi_gpios[] = {
 	{ HDMI_GPIO_CT_CP_HPD, GPIOF_OUT_INIT_HIGH, "hdmi_gpio_ct_cp_hpd" },
