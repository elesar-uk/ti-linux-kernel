--- conflicted
+++ resolved
@@ -25,11 +25,7 @@
 
 #include "clock.h"
 #include "clock34xx.h"
-<<<<<<< HEAD
-#include "cm.h"
-=======
 #include "cm2xxx_3xxx.h"
->>>>>>> 3cbea436
 #include "cm-regbits-34xx.h"
 
 /**
