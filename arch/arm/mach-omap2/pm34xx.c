/*
 * OMAP3 Power Management Routines
 *
 * Copyright (C) 2006-2008 Nokia Corporation
 * Tony Lindgren <tony@atomide.com>
 * Jouni Hogander
 *
 * Copyright (C) 2007 Texas Instruments, Inc.
 * Rajendra Nayak <rnayak@ti.com>
 *
 * Copyright (C) 2005 Texas Instruments, Inc.
 * Richard Woodruff <r-woodruff2@ti.com>
 *
 * Based on pm.c for omap1
 *
 * This program is free software; you can redistribute it and/or modify
 * it under the terms of the GNU General Public License version 2 as
 * published by the Free Software Foundation.
 */

#include <linux/pm.h>
#include <linux/suspend.h>
#include <linux/interrupt.h>
#include <linux/module.h>
#include <linux/list.h>
#include <linux/err.h>
#include <linux/gpio.h>
#include <linux/clk.h>
#include <linux/delay.h>
#include <linux/slab.h>
<<<<<<< HEAD

#include <plat/sram.h>
#include <plat/clockdomain.h>
#include <plat/powerdomain.h>
=======
#include <linux/console.h>

#include <plat/sram.h>
#include "clockdomain.h"
#include "powerdomain.h"
>>>>>>> 3cbea436
#include <plat/serial.h>
#include <plat/sdrc.h>
#include <plat/prcm.h>
#include <plat/gpmc.h>
#include <plat/dma.h>

#include <asm/tlbflush.h>

#include "cm2xxx_3xxx.h"
#include "cm-regbits-34xx.h"
#include "prm-regbits-34xx.h"

#include "prm2xxx_3xxx.h"
#include "pm.h"
#include "sdrc.h"
#include "control.h"
<<<<<<< HEAD
=======

#ifdef CONFIG_SUSPEND
static suspend_state_t suspend_state = PM_SUSPEND_ON;
static inline bool is_suspending(void)
{
	return (suspend_state != PM_SUSPEND_ON);
}
#else
static inline bool is_suspending(void)
{
	return false;
}
#endif
>>>>>>> 3cbea436

/* Scratchpad offsets */
#define OMAP343X_TABLE_ADDRESS_OFFSET	   0xc4
#define OMAP343X_TABLE_VALUE_OFFSET	   0xc0
#define OMAP343X_CONTROL_REG_VALUE_OFFSET  0xc8
<<<<<<< HEAD
=======

/* pm34xx errata defined in pm.h */
u16 pm34xx_errata;
>>>>>>> 3cbea436

struct power_state {
	struct powerdomain *pwrdm;
	u32 next_state;
#ifdef CONFIG_SUSPEND
	u32 saved_state;
#endif
	struct list_head node;
};

static LIST_HEAD(pwrst_list);

static void (*_omap_sram_idle)(u32 *addr, int save_state);

static int (*_omap_save_secure_sram)(u32 *addr);

static struct powerdomain *mpu_pwrdm, *neon_pwrdm;
static struct powerdomain *core_pwrdm, *per_pwrdm;
static struct powerdomain *cam_pwrdm;

static inline void omap3_per_save_context(void)
{
	omap_gpio_save_context();
}

static inline void omap3_per_restore_context(void)
{
	omap_gpio_restore_context();
}

static void omap3_enable_io_chain(void)
{
	int timeout = 0;

	if (omap_rev() >= OMAP3430_REV_ES3_1) {
<<<<<<< HEAD
		prm_set_mod_reg_bits(OMAP3430_EN_IO_CHAIN_MASK, WKUP_MOD,
=======
		omap2_prm_set_mod_reg_bits(OMAP3430_EN_IO_CHAIN_MASK, WKUP_MOD,
>>>>>>> 3cbea436
				     PM_WKEN);
		/* Do a readback to assure write has been done */
		omap2_prm_read_mod_reg(WKUP_MOD, PM_WKEN);

<<<<<<< HEAD
		while (!(prm_read_mod_reg(WKUP_MOD, PM_WKEN) &
=======
		while (!(omap2_prm_read_mod_reg(WKUP_MOD, PM_WKEN) &
>>>>>>> 3cbea436
			 OMAP3430_ST_IO_CHAIN_MASK)) {
			timeout++;
			if (timeout > 1000) {
				printk(KERN_ERR "Wake up daisy chain "
				       "activation failed.\n");
				return;
			}
<<<<<<< HEAD
			prm_set_mod_reg_bits(OMAP3430_ST_IO_CHAIN_MASK,
=======
			omap2_prm_set_mod_reg_bits(OMAP3430_ST_IO_CHAIN_MASK,
>>>>>>> 3cbea436
					     WKUP_MOD, PM_WKEN);
		}
	}
}

static void omap3_disable_io_chain(void)
{
	if (omap_rev() >= OMAP3430_REV_ES3_1)
<<<<<<< HEAD
		prm_clear_mod_reg_bits(OMAP3430_EN_IO_CHAIN_MASK, WKUP_MOD,
=======
		omap2_prm_clear_mod_reg_bits(OMAP3430_EN_IO_CHAIN_MASK, WKUP_MOD,
>>>>>>> 3cbea436
				       PM_WKEN);
}

static void omap3_core_save_context(void)
{
	omap3_ctrl_save_padconf();

	/*
	 * Force write last pad into memory, as this can fail in some
	 * cases according to errata 1.157, 1.185
	 */
	omap_ctrl_writel(omap_ctrl_readl(OMAP343X_PADCONF_ETK_D14),
		OMAP343X_CONTROL_MEM_WKUP + 0x2a0);

	/* Save the Interrupt controller context */
	omap_intc_save_context();
	/* Save the GPMC context */
	omap3_gpmc_save_context();
	/* Save the system control module context, padconf already save above*/
	omap3_control_save_context();
	omap_dma_global_context_save();
}

static void omap3_core_restore_context(void)
{
	/* Restore the control module context, padconf restored by h/w */
	omap3_control_restore_context();
	/* Restore the GPMC context */
	omap3_gpmc_restore_context();
	/* Restore the interrupt controller context */
	omap_intc_restore_context();
	omap_dma_global_context_restore();
}

/*
 * FIXME: This function should be called before entering off-mode after
 * OMAP3 secure services have been accessed. Currently it is only called
 * once during boot sequence, but this works as we are not using secure
 * services.
 */
static void omap3_save_secure_ram_context(u32 target_mpu_state)
{
	u32 ret;

	if (omap_type() != OMAP2_DEVICE_TYPE_GP) {
		/*
		 * MPU next state must be set to POWER_ON temporarily,
		 * otherwise the WFI executed inside the ROM code
		 * will hang the system.
		 */
		pwrdm_set_next_pwrst(mpu_pwrdm, PWRDM_POWER_ON);
		ret = _omap_save_secure_sram((u32 *)
				__pa(omap3_secure_ram_storage));
		pwrdm_set_next_pwrst(mpu_pwrdm, target_mpu_state);
		/* Following is for error tracking, it should not happen */
		if (ret) {
			printk(KERN_ERR "save_secure_sram() returns %08x\n",
				ret);
			while (1)
				;
		}
	}
}

/*
 * PRCM Interrupt Handler Helper Function
 *
 * The purpose of this function is to clear any wake-up events latched
 * in the PRCM PM_WKST_x registers. It is possible that a wake-up event
 * may occur whilst attempting to clear a PM_WKST_x register and thus
 * set another bit in this register. A while loop is used to ensure
 * that any peripheral wake-up events occurring while attempting to
 * clear the PM_WKST_x are detected and cleared.
 */
static int prcm_clear_mod_irqs(s16 module, u8 regs)
{
	u32 wkst, fclk, iclk, clken;
	u16 wkst_off = (regs == 3) ? OMAP3430ES2_PM_WKST3 : PM_WKST1;
	u16 fclk_off = (regs == 3) ? OMAP3430ES2_CM_FCLKEN3 : CM_FCLKEN1;
	u16 iclk_off = (regs == 3) ? CM_ICLKEN3 : CM_ICLKEN1;
	u16 grpsel_off = (regs == 3) ?
		OMAP3430ES2_PM_MPUGRPSEL3 : OMAP3430_PM_MPUGRPSEL;
	int c = 0;

	wkst = omap2_prm_read_mod_reg(module, wkst_off);
	wkst &= omap2_prm_read_mod_reg(module, grpsel_off);
	if (wkst) {
		iclk = omap2_cm_read_mod_reg(module, iclk_off);
		fclk = omap2_cm_read_mod_reg(module, fclk_off);
		while (wkst) {
			clken = wkst;
			omap2_cm_set_mod_reg_bits(clken, module, iclk_off);
			/*
			 * For USBHOST, we don't know whether HOST1 or
			 * HOST2 woke us up, so enable both f-clocks
			 */
			if (module == OMAP3430ES2_USBHOST_MOD)
				clken |= 1 << OMAP3430ES2_EN_USBHOST2_SHIFT;
			omap2_cm_set_mod_reg_bits(clken, module, fclk_off);
			omap2_prm_write_mod_reg(wkst, module, wkst_off);
			wkst = omap2_prm_read_mod_reg(module, wkst_off);
			c++;
		}
		omap2_cm_write_mod_reg(iclk, module, iclk_off);
		omap2_cm_write_mod_reg(fclk, module, fclk_off);
	}

	return c;
}

static int _prcm_int_handle_wakeup(void)
{
	int c;

	c = prcm_clear_mod_irqs(WKUP_MOD, 1);
	c += prcm_clear_mod_irqs(CORE_MOD, 1);
	c += prcm_clear_mod_irqs(OMAP3430_PER_MOD, 1);
	if (omap_rev() > OMAP3430_REV_ES1_0) {
		c += prcm_clear_mod_irqs(CORE_MOD, 3);
		c += prcm_clear_mod_irqs(OMAP3430ES2_USBHOST_MOD, 1);
	}

	return c;
}

/*
 * PRCM Interrupt Handler
 *
 * The PRM_IRQSTATUS_MPU register indicates if there are any pending
 * interrupts from the PRCM for the MPU. These bits must be cleared in
 * order to clear the PRCM interrupt. The PRCM interrupt handler is
 * implemented to simply clear the PRM_IRQSTATUS_MPU in order to clear
 * the PRCM interrupt. Please note that bit 0 of the PRM_IRQSTATUS_MPU
 * register indicates that a wake-up event is pending for the MPU and
 * this bit can only be cleared if the all the wake-up events latched
 * in the various PM_WKST_x registers have been cleared. The interrupt
 * handler is implemented using a do-while loop so that if a wake-up
 * event occurred during the processing of the prcm interrupt handler
 * (setting a bit in the corresponding PM_WKST_x register and thus
 * preventing us from clearing bit 0 of the PRM_IRQSTATUS_MPU register)
 * this would be handled.
 */
static irqreturn_t prcm_interrupt_handler (int irq, void *dev_id)
{
	u32 irqenable_mpu, irqstatus_mpu;
	int c = 0;

<<<<<<< HEAD
	irqenable_mpu = prm_read_mod_reg(OCP_MOD,
					 OMAP3_PRM_IRQENABLE_MPU_OFFSET);
	irqstatus_mpu = prm_read_mod_reg(OCP_MOD,
=======
	irqenable_mpu = omap2_prm_read_mod_reg(OCP_MOD,
					 OMAP3_PRM_IRQENABLE_MPU_OFFSET);
	irqstatus_mpu = omap2_prm_read_mod_reg(OCP_MOD,
>>>>>>> 3cbea436
					 OMAP3_PRM_IRQSTATUS_MPU_OFFSET);
	irqstatus_mpu &= irqenable_mpu;

	do {
		if (irqstatus_mpu & (OMAP3430_WKUP_ST_MASK |
				     OMAP3430_IO_ST_MASK)) {
			c = _prcm_int_handle_wakeup();

			/*
			 * Is the MPU PRCM interrupt handler racing with the
			 * IVA2 PRCM interrupt handler ?
			 */
			WARN(c == 0, "prcm: WARNING: PRCM indicated MPU wakeup "
			     "but no wakeup sources are marked\n");
		} else {
			/* XXX we need to expand our PRCM interrupt handler */
			WARN(1, "prcm: WARNING: PRCM interrupt received, but "
			     "no code to handle it (%08x)\n", irqstatus_mpu);
		}

		omap2_prm_write_mod_reg(irqstatus_mpu, OCP_MOD,
					OMAP3_PRM_IRQSTATUS_MPU_OFFSET);

		irqstatus_mpu = omap2_prm_read_mod_reg(OCP_MOD,
					OMAP3_PRM_IRQSTATUS_MPU_OFFSET);
		irqstatus_mpu &= irqenable_mpu;

<<<<<<< HEAD
		irqstatus_mpu = prm_read_mod_reg(OCP_MOD,
					OMAP3_PRM_IRQSTATUS_MPU_OFFSET);
		irqstatus_mpu &= irqenable_mpu;

=======
>>>>>>> 3cbea436
	} while (irqstatus_mpu);

	return IRQ_HANDLED;
}

static void restore_control_register(u32 val)
{
	__asm__ __volatile__ ("mcr p15, 0, %0, c1, c0, 0" : : "r" (val));
}

/* Function to restore the table entry that was modified for enabling MMU */
static void restore_table_entry(void)
{
	void __iomem *scratchpad_address;
	u32 previous_value, control_reg_value;
	u32 *address;

	scratchpad_address = OMAP2_L4_IO_ADDRESS(OMAP343X_SCRATCHPAD);

	/* Get address of entry that was modified */
	address = (u32 *)__raw_readl(scratchpad_address +
				     OMAP343X_TABLE_ADDRESS_OFFSET);
	/* Get the previous value which needs to be restored */
	previous_value = __raw_readl(scratchpad_address +
				     OMAP343X_TABLE_VALUE_OFFSET);
	address = __va(address);
	*address = previous_value;
	flush_tlb_all();
	control_reg_value = __raw_readl(scratchpad_address
					+ OMAP343X_CONTROL_REG_VALUE_OFFSET);
	/* This will enable caches and prediction */
	restore_control_register(control_reg_value);
}

void omap_sram_idle(void)
{
	/* Variable to tell what needs to be saved and restored
	 * in omap_sram_idle*/
	/* save_state = 0 => Nothing to save and restored */
	/* save_state = 1 => Only L1 and logic lost */
	/* save_state = 2 => Only L2 lost */
	/* save_state = 3 => L1, L2 and logic lost */
	int save_state = 0;
	int mpu_next_state = PWRDM_POWER_ON;
	int per_next_state = PWRDM_POWER_ON;
	int core_next_state = PWRDM_POWER_ON;
	int per_going_off;
	int core_prev_state, per_prev_state;
	u32 sdrc_pwr = 0;

	if (!_omap_sram_idle)
		return;

	pwrdm_clear_all_prev_pwrst(mpu_pwrdm);
	pwrdm_clear_all_prev_pwrst(neon_pwrdm);
	pwrdm_clear_all_prev_pwrst(core_pwrdm);
	pwrdm_clear_all_prev_pwrst(per_pwrdm);

	mpu_next_state = pwrdm_read_next_pwrst(mpu_pwrdm);
	switch (mpu_next_state) {
	case PWRDM_POWER_ON:
	case PWRDM_POWER_RET:
		/* No need to save context */
		save_state = 0;
		break;
	case PWRDM_POWER_OFF:
		save_state = 3;
		break;
	default:
		/* Invalid state */
		printk(KERN_ERR "Invalid mpu state in sram_idle\n");
		return;
	}
	pwrdm_pre_transition();

	/* NEON control */
	if (pwrdm_read_pwrst(neon_pwrdm) == PWRDM_POWER_ON)
		pwrdm_set_next_pwrst(neon_pwrdm, mpu_next_state);

	/* Enable IO-PAD and IO-CHAIN wakeups */
	per_next_state = pwrdm_read_next_pwrst(per_pwrdm);
	core_next_state = pwrdm_read_next_pwrst(core_pwrdm);
	if (omap3_has_io_wakeup() &&
	    (per_next_state < PWRDM_POWER_ON ||
	     core_next_state < PWRDM_POWER_ON)) {
<<<<<<< HEAD
		prm_set_mod_reg_bits(OMAP3430_EN_IO_MASK, WKUP_MOD, PM_WKEN);
		omap3_enable_io_chain();
	}

=======
		omap2_prm_set_mod_reg_bits(OMAP3430_EN_IO_MASK, WKUP_MOD, PM_WKEN);
		omap3_enable_io_chain();
	}

	/* Block console output in case it is on one of the OMAP UARTs */
	if (!is_suspending())
		if (per_next_state < PWRDM_POWER_ON ||
		    core_next_state < PWRDM_POWER_ON)
			if (try_acquire_console_sem())
				goto console_still_active;

>>>>>>> 3cbea436
	/* PER */
	if (per_next_state < PWRDM_POWER_ON) {
		per_going_off = (per_next_state == PWRDM_POWER_OFF) ? 1 : 0;
		omap_uart_prepare_idle(2);
		omap_uart_prepare_idle(3);
<<<<<<< HEAD
		omap2_gpio_prepare_for_idle(per_next_state);
=======
		omap2_gpio_prepare_for_idle(per_going_off);
>>>>>>> 3cbea436
		if (per_next_state == PWRDM_POWER_OFF)
				omap3_per_save_context();
	}

	/* CORE */
	if (core_next_state < PWRDM_POWER_ON) {
		omap_uart_prepare_idle(0);
		omap_uart_prepare_idle(1);
		if (core_next_state == PWRDM_POWER_OFF) {
			omap3_core_save_context();
			omap3_cm_save_context();
		}
	}

	omap3_intc_prepare_idle();

	/*
	* On EMU/HS devices ROM code restores a SRDC value
	* from scratchpad which has automatic self refresh on timeout
	* of AUTO_CNT = 1 enabled. This takes care of erratum ID i443.
	* Hence store/restore the SDRC_POWER register here.
	*/
	if (omap_rev() >= OMAP3430_REV_ES3_0 &&
	    omap_type() != OMAP2_DEVICE_TYPE_GP &&
	    core_next_state == PWRDM_POWER_OFF)
		sdrc_pwr = sdrc_read_reg(SDRC_POWER);

	/*
	 * omap3_arm_context is the location where ARM registers
	 * get saved. The restore path then reads from this
	 * location and restores them back.
	 */
	_omap_sram_idle(omap3_arm_context, save_state);
	cpu_init();

	/* Restore normal SDRC POWER settings */
	if (omap_rev() >= OMAP3430_REV_ES3_0 &&
	    omap_type() != OMAP2_DEVICE_TYPE_GP &&
	    core_next_state == PWRDM_POWER_OFF)
		sdrc_write_reg(sdrc_pwr, SDRC_POWER);

	/* Restore table entry modified during MMU restoration */
	if (pwrdm_read_prev_pwrst(mpu_pwrdm) == PWRDM_POWER_OFF)
		restore_table_entry();

	/* CORE */
	if (core_next_state < PWRDM_POWER_ON) {
		core_prev_state = pwrdm_read_prev_pwrst(core_pwrdm);
		if (core_prev_state == PWRDM_POWER_OFF) {
			omap3_core_restore_context();
			omap3_cm_restore_context();
			omap3_sram_restore_context();
			omap2_sms_restore_context();
		}
		omap_uart_resume_idle(0);
		omap_uart_resume_idle(1);
		if (core_next_state == PWRDM_POWER_OFF)
<<<<<<< HEAD
			prm_clear_mod_reg_bits(OMAP3430_AUTO_OFF_MASK,
=======
			omap2_prm_clear_mod_reg_bits(OMAP3430_AUTO_OFF_MASK,
>>>>>>> 3cbea436
					       OMAP3430_GR_MOD,
					       OMAP3_PRM_VOLTCTRL_OFFSET);
	}
	omap3_intc_resume_idle();

	/* PER */
	if (per_next_state < PWRDM_POWER_ON) {
		per_prev_state = pwrdm_read_prev_pwrst(per_pwrdm);
		omap2_gpio_resume_after_idle();
		if (per_prev_state == PWRDM_POWER_OFF)
			omap3_per_restore_context();
		omap_uart_resume_idle(2);
		omap_uart_resume_idle(3);
	}

	if (!is_suspending())
		release_console_sem();

console_still_active:
	/* Disable IO-PAD and IO-CHAIN wakeup */
	if (omap3_has_io_wakeup() &&
	    (per_next_state < PWRDM_POWER_ON ||
	     core_next_state < PWRDM_POWER_ON)) {
<<<<<<< HEAD
		prm_clear_mod_reg_bits(OMAP3430_EN_IO_MASK, WKUP_MOD, PM_WKEN);
=======
		omap2_prm_clear_mod_reg_bits(OMAP3430_EN_IO_MASK, WKUP_MOD,
					     PM_WKEN);
>>>>>>> 3cbea436
		omap3_disable_io_chain();
	}

	pwrdm_post_transition();

	omap2_clkdm_allow_idle(mpu_pwrdm->pwrdm_clkdms[0]);
}

int omap3_can_sleep(void)
{
	if (!sleep_while_idle)
		return 0;
	if (!omap_uart_can_sleep())
		return 0;
	return 1;
}

static void omap3_pm_idle(void)
{
	local_irq_disable();
	local_fiq_disable();

	if (!omap3_can_sleep())
		goto out;

	if (omap_irq_pending() || need_resched())
		goto out;

	omap_sram_idle();

out:
	local_fiq_enable();
	local_irq_enable();
}

#ifdef CONFIG_SUSPEND
<<<<<<< HEAD
static suspend_state_t suspend_state;

static int omap3_pm_prepare(void)
{
	disable_hlt();
	return 0;
}

=======
>>>>>>> 3cbea436
static int omap3_pm_suspend(void)
{
	struct power_state *pwrst;
	int state, ret = 0;

	if (wakeup_timer_seconds || wakeup_timer_milliseconds)
		omap2_pm_wakeup_on_timer(wakeup_timer_seconds,
					 wakeup_timer_milliseconds);

	/* Read current next_pwrsts */
	list_for_each_entry(pwrst, &pwrst_list, node)
		pwrst->saved_state = pwrdm_read_next_pwrst(pwrst->pwrdm);
	/* Set ones wanted by suspend */
	list_for_each_entry(pwrst, &pwrst_list, node) {
		if (omap_set_pwrdm_state(pwrst->pwrdm, pwrst->next_state))
			goto restore;
		if (pwrdm_clear_all_prev_pwrst(pwrst->pwrdm))
			goto restore;
	}

	omap_uart_prepare_suspend();
	omap3_intc_suspend();

	omap_sram_idle();

restore:
	/* Restore next_pwrsts */
	list_for_each_entry(pwrst, &pwrst_list, node) {
		state = pwrdm_read_prev_pwrst(pwrst->pwrdm);
		if (state > pwrst->next_state) {
			printk(KERN_INFO "Powerdomain (%s) didn't enter "
			       "target state %d\n",
			       pwrst->pwrdm->name, pwrst->next_state);
			ret = -1;
		}
		omap_set_pwrdm_state(pwrst->pwrdm, pwrst->saved_state);
	}
	if (ret)
		printk(KERN_ERR "Could not enter target state in pm_suspend\n");
	else
		printk(KERN_INFO "Successfully put all powerdomains "
		       "to target state\n");

	return ret;
}

static int omap3_pm_enter(suspend_state_t unused)
{
	int ret = 0;

	switch (suspend_state) {
	case PM_SUSPEND_STANDBY:
	case PM_SUSPEND_MEM:
		ret = omap3_pm_suspend();
		break;
	default:
		ret = -EINVAL;
	}

	return ret;
}

/* Hooks to enable / disable UART interrupts during suspend */
static int omap3_pm_begin(suspend_state_t state)
{
	disable_hlt();
	suspend_state = state;
	omap_uart_enable_irqs(0);
	return 0;
}

static void omap3_pm_end(void)
{
	suspend_state = PM_SUSPEND_ON;
	omap_uart_enable_irqs(1);
	enable_hlt();
	return;
}

static const struct platform_suspend_ops omap_pm_ops = {
	.begin		= omap3_pm_begin,
	.end		= omap3_pm_end,
	.enter		= omap3_pm_enter,
	.valid		= suspend_valid_only_mem,
};
#endif /* CONFIG_SUSPEND */


/**
 * omap3_iva_idle(): ensure IVA is in idle so it can be put into
 *                   retention
 *
 * In cases where IVA2 is activated by bootcode, it may prevent
 * full-chip retention or off-mode because it is not idle.  This
 * function forces the IVA2 into idle state so it can go
 * into retention/off and thus allow full-chip retention/off.
 *
 **/
static void __init omap3_iva_idle(void)
{
	/* ensure IVA2 clock is disabled */
	omap2_cm_write_mod_reg(0, OMAP3430_IVA2_MOD, CM_FCLKEN);

	/* if no clock activity, nothing else to do */
	if (!(omap2_cm_read_mod_reg(OMAP3430_IVA2_MOD, OMAP3430_CM_CLKSTST) &
	      OMAP3430_CLKACTIVITY_IVA2_MASK))
		return;

	/* Reset IVA2 */
<<<<<<< HEAD
	prm_write_mod_reg(OMAP3430_RST1_IVA2_MASK |
=======
	omap2_prm_write_mod_reg(OMAP3430_RST1_IVA2_MASK |
>>>>>>> 3cbea436
			  OMAP3430_RST2_IVA2_MASK |
			  OMAP3430_RST3_IVA2_MASK,
			  OMAP3430_IVA2_MOD, OMAP2_RM_RSTCTRL);

	/* Enable IVA2 clock */
<<<<<<< HEAD
	cm_write_mod_reg(OMAP3430_CM_FCLKEN_IVA2_EN_IVA2_MASK,
=======
	omap2_cm_write_mod_reg(OMAP3430_CM_FCLKEN_IVA2_EN_IVA2_MASK,
>>>>>>> 3cbea436
			 OMAP3430_IVA2_MOD, CM_FCLKEN);

	/* Set IVA2 boot mode to 'idle' */
	omap_ctrl_writel(OMAP3_IVA2_BOOTMOD_IDLE,
			 OMAP343X_CONTROL_IVA2_BOOTMOD);

	/* Un-reset IVA2 */
<<<<<<< HEAD
	prm_write_mod_reg(0, OMAP3430_IVA2_MOD, OMAP2_RM_RSTCTRL);
=======
	omap2_prm_write_mod_reg(0, OMAP3430_IVA2_MOD, OMAP2_RM_RSTCTRL);
>>>>>>> 3cbea436

	/* Disable IVA2 clock */
	omap2_cm_write_mod_reg(0, OMAP3430_IVA2_MOD, CM_FCLKEN);

	/* Reset IVA2 */
<<<<<<< HEAD
	prm_write_mod_reg(OMAP3430_RST1_IVA2_MASK |
=======
	omap2_prm_write_mod_reg(OMAP3430_RST1_IVA2_MASK |
>>>>>>> 3cbea436
			  OMAP3430_RST2_IVA2_MASK |
			  OMAP3430_RST3_IVA2_MASK,
			  OMAP3430_IVA2_MOD, OMAP2_RM_RSTCTRL);
}

static void __init omap3_d2d_idle(void)
{
	u16 mask, padconf;

	/* In a stand alone OMAP3430 where there is not a stacked
	 * modem for the D2D Idle Ack and D2D MStandby must be pulled
	 * high. S CONTROL_PADCONF_SAD2D_IDLEACK and
	 * CONTROL_PADCONF_SAD2D_MSTDBY to have a pull up. */
	mask = (1 << 4) | (1 << 3); /* pull-up, enabled */
	padconf = omap_ctrl_readw(OMAP3_PADCONF_SAD2D_MSTANDBY);
	padconf |= mask;
	omap_ctrl_writew(padconf, OMAP3_PADCONF_SAD2D_MSTANDBY);

	padconf = omap_ctrl_readw(OMAP3_PADCONF_SAD2D_IDLEACK);
	padconf |= mask;
	omap_ctrl_writew(padconf, OMAP3_PADCONF_SAD2D_IDLEACK);

	/* reset modem */
<<<<<<< HEAD
	prm_write_mod_reg(OMAP3430_RM_RSTCTRL_CORE_MODEM_SW_RSTPWRON_MASK |
			  OMAP3430_RM_RSTCTRL_CORE_MODEM_SW_RST_MASK,
			  CORE_MOD, OMAP2_RM_RSTCTRL);
	prm_write_mod_reg(0, CORE_MOD, OMAP2_RM_RSTCTRL);
=======
	omap2_prm_write_mod_reg(OMAP3430_RM_RSTCTRL_CORE_MODEM_SW_RSTPWRON_MASK |
			  OMAP3430_RM_RSTCTRL_CORE_MODEM_SW_RST_MASK,
			  CORE_MOD, OMAP2_RM_RSTCTRL);
	omap2_prm_write_mod_reg(0, CORE_MOD, OMAP2_RM_RSTCTRL);
>>>>>>> 3cbea436
}

static void __init prcm_setup_regs(void)
{
	u32 omap3630_auto_uart4_mask = cpu_is_omap3630() ?
					OMAP3630_AUTO_UART4_MASK : 0;
	u32 omap3630_en_uart4_mask = cpu_is_omap3630() ?
					OMAP3630_EN_UART4_MASK : 0;
	u32 omap3630_grpsel_uart4_mask = cpu_is_omap3630() ?
					OMAP3630_GRPSEL_UART4_MASK : 0;


	/* XXX Reset all wkdeps. This should be done when initializing
	 * powerdomains */
	omap2_prm_write_mod_reg(0, OMAP3430_IVA2_MOD, PM_WKDEP);
	omap2_prm_write_mod_reg(0, MPU_MOD, PM_WKDEP);
	omap2_prm_write_mod_reg(0, OMAP3430_DSS_MOD, PM_WKDEP);
	omap2_prm_write_mod_reg(0, OMAP3430_NEON_MOD, PM_WKDEP);
	omap2_prm_write_mod_reg(0, OMAP3430_CAM_MOD, PM_WKDEP);
	omap2_prm_write_mod_reg(0, OMAP3430_PER_MOD, PM_WKDEP);
	if (omap_rev() > OMAP3430_REV_ES1_0) {
		omap2_prm_write_mod_reg(0, OMAP3430ES2_SGX_MOD, PM_WKDEP);
		omap2_prm_write_mod_reg(0, OMAP3430ES2_USBHOST_MOD, PM_WKDEP);
	} else
		omap2_prm_write_mod_reg(0, GFX_MOD, PM_WKDEP);

	/*
	 * Enable interface clock autoidle for all modules.
	 * Note that in the long run this should be done by clockfw
	 */
<<<<<<< HEAD
	cm_write_mod_reg(
=======
	omap2_cm_write_mod_reg(
>>>>>>> 3cbea436
		OMAP3430_AUTO_MODEM_MASK |
		OMAP3430ES2_AUTO_MMC3_MASK |
		OMAP3430ES2_AUTO_ICR_MASK |
		OMAP3430_AUTO_AES2_MASK |
		OMAP3430_AUTO_SHA12_MASK |
		OMAP3430_AUTO_DES2_MASK |
		OMAP3430_AUTO_MMC2_MASK |
		OMAP3430_AUTO_MMC1_MASK |
		OMAP3430_AUTO_MSPRO_MASK |
		OMAP3430_AUTO_HDQ_MASK |
		OMAP3430_AUTO_MCSPI4_MASK |
		OMAP3430_AUTO_MCSPI3_MASK |
		OMAP3430_AUTO_MCSPI2_MASK |
		OMAP3430_AUTO_MCSPI1_MASK |
		OMAP3430_AUTO_I2C3_MASK |
		OMAP3430_AUTO_I2C2_MASK |
		OMAP3430_AUTO_I2C1_MASK |
		OMAP3430_AUTO_UART2_MASK |
		OMAP3430_AUTO_UART1_MASK |
		OMAP3430_AUTO_GPT11_MASK |
		OMAP3430_AUTO_GPT10_MASK |
		OMAP3430_AUTO_MCBSP5_MASK |
		OMAP3430_AUTO_MCBSP1_MASK |
		OMAP3430ES1_AUTO_FAC_MASK | /* This is es1 only */
		OMAP3430_AUTO_MAILBOXES_MASK |
		OMAP3430_AUTO_OMAPCTRL_MASK |
		OMAP3430ES1_AUTO_FSHOSTUSB_MASK |
		OMAP3430_AUTO_HSOTGUSB_MASK |
		OMAP3430_AUTO_SAD2D_MASK |
		OMAP3430_AUTO_SSI_MASK,
		CORE_MOD, CM_AUTOIDLE1);

<<<<<<< HEAD
	cm_write_mod_reg(
=======
	omap2_cm_write_mod_reg(
>>>>>>> 3cbea436
		OMAP3430_AUTO_PKA_MASK |
		OMAP3430_AUTO_AES1_MASK |
		OMAP3430_AUTO_RNG_MASK |
		OMAP3430_AUTO_SHA11_MASK |
		OMAP3430_AUTO_DES1_MASK,
		CORE_MOD, CM_AUTOIDLE2);

	if (omap_rev() > OMAP3430_REV_ES1_0) {
<<<<<<< HEAD
		cm_write_mod_reg(
=======
		omap2_cm_write_mod_reg(
>>>>>>> 3cbea436
			OMAP3430_AUTO_MAD2D_MASK |
			OMAP3430ES2_AUTO_USBTLL_MASK,
			CORE_MOD, CM_AUTOIDLE3);
	}

<<<<<<< HEAD
	cm_write_mod_reg(
=======
	omap2_cm_write_mod_reg(
>>>>>>> 3cbea436
		OMAP3430_AUTO_WDT2_MASK |
		OMAP3430_AUTO_WDT1_MASK |
		OMAP3430_AUTO_GPIO1_MASK |
		OMAP3430_AUTO_32KSYNC_MASK |
		OMAP3430_AUTO_GPT12_MASK |
		OMAP3430_AUTO_GPT1_MASK,
		WKUP_MOD, CM_AUTOIDLE);

<<<<<<< HEAD
	cm_write_mod_reg(
=======
	omap2_cm_write_mod_reg(
>>>>>>> 3cbea436
		OMAP3430_AUTO_DSS_MASK,
		OMAP3430_DSS_MOD,
		CM_AUTOIDLE);

<<<<<<< HEAD
	cm_write_mod_reg(
=======
	omap2_cm_write_mod_reg(
>>>>>>> 3cbea436
		OMAP3430_AUTO_CAM_MASK,
		OMAP3430_CAM_MOD,
		CM_AUTOIDLE);

<<<<<<< HEAD
	cm_write_mod_reg(
=======
	omap2_cm_write_mod_reg(
>>>>>>> 3cbea436
		omap3630_auto_uart4_mask |
		OMAP3430_AUTO_GPIO6_MASK |
		OMAP3430_AUTO_GPIO5_MASK |
		OMAP3430_AUTO_GPIO4_MASK |
		OMAP3430_AUTO_GPIO3_MASK |
		OMAP3430_AUTO_GPIO2_MASK |
		OMAP3430_AUTO_WDT3_MASK |
		OMAP3430_AUTO_UART3_MASK |
		OMAP3430_AUTO_GPT9_MASK |
		OMAP3430_AUTO_GPT8_MASK |
		OMAP3430_AUTO_GPT7_MASK |
		OMAP3430_AUTO_GPT6_MASK |
		OMAP3430_AUTO_GPT5_MASK |
		OMAP3430_AUTO_GPT4_MASK |
		OMAP3430_AUTO_GPT3_MASK |
		OMAP3430_AUTO_GPT2_MASK |
		OMAP3430_AUTO_MCBSP4_MASK |
		OMAP3430_AUTO_MCBSP3_MASK |
		OMAP3430_AUTO_MCBSP2_MASK,
		OMAP3430_PER_MOD,
		CM_AUTOIDLE);

	if (omap_rev() > OMAP3430_REV_ES1_0) {
<<<<<<< HEAD
		cm_write_mod_reg(
=======
		omap2_cm_write_mod_reg(
>>>>>>> 3cbea436
			OMAP3430ES2_AUTO_USBHOST_MASK,
			OMAP3430ES2_USBHOST_MOD,
			CM_AUTOIDLE);
	}

	omap_ctrl_writel(OMAP3430_AUTOIDLE_MASK, OMAP2_CONTROL_SYSCONFIG);

	/*
	 * Set all plls to autoidle. This is needed until autoidle is
	 * enabled by clockfw
	 */
	omap2_cm_write_mod_reg(1 << OMAP3430_AUTO_IVA2_DPLL_SHIFT,
			 OMAP3430_IVA2_MOD, CM_AUTOIDLE2);
	omap2_cm_write_mod_reg(1 << OMAP3430_AUTO_MPU_DPLL_SHIFT,
			 MPU_MOD,
			 CM_AUTOIDLE2);
	omap2_cm_write_mod_reg((1 << OMAP3430_AUTO_PERIPH_DPLL_SHIFT) |
			 (1 << OMAP3430_AUTO_CORE_DPLL_SHIFT),
			 PLL_MOD,
			 CM_AUTOIDLE);
	omap2_cm_write_mod_reg(1 << OMAP3430ES2_AUTO_PERIPH2_DPLL_SHIFT,
			 PLL_MOD,
			 CM_AUTOIDLE2);

	/*
	 * Enable control of expternal oscillator through
	 * sys_clkreq. In the long run clock framework should
	 * take care of this.
	 */
	omap2_prm_rmw_mod_reg_bits(OMAP_AUTOEXTCLKMODE_MASK,
			     1 << OMAP_AUTOEXTCLKMODE_SHIFT,
			     OMAP3430_GR_MOD,
			     OMAP3_PRM_CLKSRC_CTRL_OFFSET);

	/* setup wakup source */
<<<<<<< HEAD
	prm_write_mod_reg(OMAP3430_EN_IO_MASK | OMAP3430_EN_GPIO1_MASK |
			  OMAP3430_EN_GPT1_MASK | OMAP3430_EN_GPT12_MASK,
			  WKUP_MOD, PM_WKEN);
	/* No need to write EN_IO, that is always enabled */
	prm_write_mod_reg(OMAP3430_GRPSEL_GPIO1_MASK |
=======
	omap2_prm_write_mod_reg(OMAP3430_EN_IO_MASK | OMAP3430_EN_GPIO1_MASK |
			  OMAP3430_EN_GPT1_MASK | OMAP3430_EN_GPT12_MASK,
			  WKUP_MOD, PM_WKEN);
	/* No need to write EN_IO, that is always enabled */
	omap2_prm_write_mod_reg(OMAP3430_GRPSEL_GPIO1_MASK |
>>>>>>> 3cbea436
			  OMAP3430_GRPSEL_GPT1_MASK |
			  OMAP3430_GRPSEL_GPT12_MASK,
			  WKUP_MOD, OMAP3430_PM_MPUGRPSEL);
	/* For some reason IO doesn't generate wakeup event even if
	 * it is selected to mpu wakeup goup */
<<<<<<< HEAD
	prm_write_mod_reg(OMAP3430_IO_EN_MASK | OMAP3430_WKUP_EN_MASK,
			  OCP_MOD, OMAP3_PRM_IRQENABLE_MPU_OFFSET);

	/* Enable PM_WKEN to support DSS LPR */
	prm_write_mod_reg(OMAP3430_PM_WKEN_DSS_EN_DSS_MASK,
				OMAP3430_DSS_MOD, PM_WKEN);

	/* Enable wakeups in PER */
	prm_write_mod_reg(omap3630_en_uart4_mask |
=======
	omap2_prm_write_mod_reg(OMAP3430_IO_EN_MASK | OMAP3430_WKUP_EN_MASK,
			  OCP_MOD, OMAP3_PRM_IRQENABLE_MPU_OFFSET);

	/* Enable PM_WKEN to support DSS LPR */
	omap2_prm_write_mod_reg(OMAP3430_PM_WKEN_DSS_EN_DSS_MASK,
				OMAP3430_DSS_MOD, PM_WKEN);

	/* Enable wakeups in PER */
	omap2_prm_write_mod_reg(omap3630_en_uart4_mask |
>>>>>>> 3cbea436
			  OMAP3430_EN_GPIO2_MASK | OMAP3430_EN_GPIO3_MASK |
			  OMAP3430_EN_GPIO4_MASK | OMAP3430_EN_GPIO5_MASK |
			  OMAP3430_EN_GPIO6_MASK | OMAP3430_EN_UART3_MASK |
			  OMAP3430_EN_MCBSP2_MASK | OMAP3430_EN_MCBSP3_MASK |
			  OMAP3430_EN_MCBSP4_MASK,
			  OMAP3430_PER_MOD, PM_WKEN);
	/* and allow them to wake up MPU */
<<<<<<< HEAD
	prm_write_mod_reg(omap3630_grpsel_uart4_mask |
=======
	omap2_prm_write_mod_reg(omap3630_grpsel_uart4_mask |
>>>>>>> 3cbea436
			  OMAP3430_GRPSEL_GPIO2_MASK |
			  OMAP3430_GRPSEL_GPIO3_MASK |
			  OMAP3430_GRPSEL_GPIO4_MASK |
			  OMAP3430_GRPSEL_GPIO5_MASK |
			  OMAP3430_GRPSEL_GPIO6_MASK |
			  OMAP3430_GRPSEL_UART3_MASK |
			  OMAP3430_GRPSEL_MCBSP2_MASK |
			  OMAP3430_GRPSEL_MCBSP3_MASK |
			  OMAP3430_GRPSEL_MCBSP4_MASK,
			  OMAP3430_PER_MOD, OMAP3430_PM_MPUGRPSEL);

	/* Don't attach IVA interrupts */
	omap2_prm_write_mod_reg(0, WKUP_MOD, OMAP3430_PM_IVAGRPSEL);
	omap2_prm_write_mod_reg(0, CORE_MOD, OMAP3430_PM_IVAGRPSEL1);
	omap2_prm_write_mod_reg(0, CORE_MOD, OMAP3430ES2_PM_IVAGRPSEL3);
	omap2_prm_write_mod_reg(0, OMAP3430_PER_MOD, OMAP3430_PM_IVAGRPSEL);

	/* Clear any pending 'reset' flags */
<<<<<<< HEAD
	prm_write_mod_reg(0xffffffff, MPU_MOD, OMAP2_RM_RSTST);
	prm_write_mod_reg(0xffffffff, CORE_MOD, OMAP2_RM_RSTST);
	prm_write_mod_reg(0xffffffff, OMAP3430_PER_MOD, OMAP2_RM_RSTST);
	prm_write_mod_reg(0xffffffff, OMAP3430_EMU_MOD, OMAP2_RM_RSTST);
	prm_write_mod_reg(0xffffffff, OMAP3430_NEON_MOD, OMAP2_RM_RSTST);
	prm_write_mod_reg(0xffffffff, OMAP3430_DSS_MOD, OMAP2_RM_RSTST);
	prm_write_mod_reg(0xffffffff, OMAP3430ES2_USBHOST_MOD, OMAP2_RM_RSTST);
=======
	omap2_prm_write_mod_reg(0xffffffff, MPU_MOD, OMAP2_RM_RSTST);
	omap2_prm_write_mod_reg(0xffffffff, CORE_MOD, OMAP2_RM_RSTST);
	omap2_prm_write_mod_reg(0xffffffff, OMAP3430_PER_MOD, OMAP2_RM_RSTST);
	omap2_prm_write_mod_reg(0xffffffff, OMAP3430_EMU_MOD, OMAP2_RM_RSTST);
	omap2_prm_write_mod_reg(0xffffffff, OMAP3430_NEON_MOD, OMAP2_RM_RSTST);
	omap2_prm_write_mod_reg(0xffffffff, OMAP3430_DSS_MOD, OMAP2_RM_RSTST);
	omap2_prm_write_mod_reg(0xffffffff, OMAP3430ES2_USBHOST_MOD, OMAP2_RM_RSTST);
>>>>>>> 3cbea436

	/* Clear any pending PRCM interrupts */
	omap2_prm_write_mod_reg(0, OCP_MOD, OMAP3_PRM_IRQSTATUS_MPU_OFFSET);

	omap3_iva_idle();
	omap3_d2d_idle();
}

void omap3_pm_off_mode_enable(int enable)
{
	struct power_state *pwrst;
	u32 state;

	if (enable)
		state = PWRDM_POWER_OFF;
	else
		state = PWRDM_POWER_RET;

#ifdef CONFIG_CPU_IDLE
<<<<<<< HEAD
	omap3_cpuidle_update_states();
#endif

	list_for_each_entry(pwrst, &pwrst_list, node) {
		pwrst->next_state = state;
		omap_set_pwrdm_state(pwrst->pwrdm, state);
=======
	/*
	 * Erratum i583: implementation for ES rev < Es1.2 on 3630. We cannot
	 * enable OFF mode in a stable form for previous revisions, restrict
	 * instead to RET
	 */
	if (IS_PM34XX_ERRATUM(PM_SDRC_WAKEUP_ERRATUM_i583))
		omap3_cpuidle_update_states(state, PWRDM_POWER_RET);
	else
		omap3_cpuidle_update_states(state, state);
#endif

	list_for_each_entry(pwrst, &pwrst_list, node) {
		if (IS_PM34XX_ERRATUM(PM_SDRC_WAKEUP_ERRATUM_i583) &&
				pwrst->pwrdm == core_pwrdm &&
				state == PWRDM_POWER_OFF) {
			pwrst->next_state = PWRDM_POWER_RET;
			WARN_ONCE(1,
				"%s: Core OFF disabled due to errata i583\n",
				__func__);
		} else {
			pwrst->next_state = state;
		}
		omap_set_pwrdm_state(pwrst->pwrdm, pwrst->next_state);
>>>>>>> 3cbea436
	}
}

int omap3_pm_get_suspend_state(struct powerdomain *pwrdm)
{
	struct power_state *pwrst;

	list_for_each_entry(pwrst, &pwrst_list, node) {
		if (pwrst->pwrdm == pwrdm)
			return pwrst->next_state;
	}
	return -EINVAL;
}

int omap3_pm_set_suspend_state(struct powerdomain *pwrdm, int state)
{
	struct power_state *pwrst;

	list_for_each_entry(pwrst, &pwrst_list, node) {
		if (pwrst->pwrdm == pwrdm) {
			pwrst->next_state = state;
			return 0;
		}
	}
	return -EINVAL;
}

static int __init pwrdms_setup(struct powerdomain *pwrdm, void *unused)
{
	struct power_state *pwrst;

	if (!pwrdm->pwrsts)
		return 0;

	pwrst = kmalloc(sizeof(struct power_state), GFP_ATOMIC);
	if (!pwrst)
		return -ENOMEM;
	pwrst->pwrdm = pwrdm;
	pwrst->next_state = PWRDM_POWER_RET;
	list_add(&pwrst->node, &pwrst_list);

	if (pwrdm_has_hdwr_sar(pwrdm))
		pwrdm_enable_hdwr_sar(pwrdm);

	return omap_set_pwrdm_state(pwrst->pwrdm, pwrst->next_state);
}

/*
 * Enable hw supervised mode for all clockdomains if it's
 * supported. Initiate sleep transition for other clockdomains, if
 * they are not used
 */
static int __init clkdms_setup(struct clockdomain *clkdm, void *unused)
{
	if (clkdm->flags & CLKDM_CAN_ENABLE_AUTO)
		omap2_clkdm_allow_idle(clkdm);
	else if (clkdm->flags & CLKDM_CAN_FORCE_SLEEP &&
		 atomic_read(&clkdm->usecount) == 0)
		omap2_clkdm_sleep(clkdm);
	return 0;
}

void omap_push_sram_idle(void)
{
	_omap_sram_idle = omap_sram_push(omap34xx_cpu_suspend,
					omap34xx_cpu_suspend_sz);
	if (omap_type() != OMAP2_DEVICE_TYPE_GP)
		_omap_save_secure_sram = omap_sram_push(save_secure_ram_context,
				save_secure_ram_context_sz);
}

static void __init pm_errata_configure(void)
{
	if (cpu_is_omap3630()) {
		pm34xx_errata |= PM_RTA_ERRATUM_i608;
		/* Enable the l2 cache toggling in sleep logic */
		enable_omap3630_toggle_l2_on_restore();
		if (omap_rev() < OMAP3630_REV_ES1_2)
			pm34xx_errata |= PM_SDRC_WAKEUP_ERRATUM_i583;
	}
}

static int __init omap3_pm_init(void)
{
	struct power_state *pwrst, *tmp;
	struct clockdomain *neon_clkdm, *per_clkdm, *mpu_clkdm, *core_clkdm;
	int ret;

	if (!cpu_is_omap34xx())
		return -ENODEV;

	pm_errata_configure();

	printk(KERN_ERR "Power Management for TI OMAP3.\n");

	/* XXX prcm_setup_regs needs to be before enabling hw
	 * supervised mode for powerdomains */
	prcm_setup_regs();

	ret = request_irq(INT_34XX_PRCM_MPU_IRQ,
			  (irq_handler_t)prcm_interrupt_handler,
			  IRQF_DISABLED, "prcm", NULL);
	if (ret) {
		printk(KERN_ERR "request_irq failed to register for 0x%x\n",
		       INT_34XX_PRCM_MPU_IRQ);
		goto err1;
	}

	ret = pwrdm_for_each(pwrdms_setup, NULL);
	if (ret) {
		printk(KERN_ERR "Failed to setup powerdomains\n");
		goto err2;
	}

	(void) clkdm_for_each(clkdms_setup, NULL);

	mpu_pwrdm = pwrdm_lookup("mpu_pwrdm");
	if (mpu_pwrdm == NULL) {
		printk(KERN_ERR "Failed to get mpu_pwrdm\n");
		goto err2;
	}

	neon_pwrdm = pwrdm_lookup("neon_pwrdm");
	per_pwrdm = pwrdm_lookup("per_pwrdm");
	core_pwrdm = pwrdm_lookup("core_pwrdm");
	cam_pwrdm = pwrdm_lookup("cam_pwrdm");

	neon_clkdm = clkdm_lookup("neon_clkdm");
	mpu_clkdm = clkdm_lookup("mpu_clkdm");
	per_clkdm = clkdm_lookup("per_clkdm");
	core_clkdm = clkdm_lookup("core_clkdm");

	omap_push_sram_idle();
#ifdef CONFIG_SUSPEND
	suspend_set_ops(&omap_pm_ops);
#endif /* CONFIG_SUSPEND */

	pm_idle = omap3_pm_idle;
	omap3_idle_init();

<<<<<<< HEAD
=======
	/*
	 * RTA is disabled during initialization as per erratum i608
	 * it is safer to disable RTA by the bootloader, but we would like
	 * to be doubly sure here and prevent any mishaps.
	 */
	if (IS_PM34XX_ERRATUM(PM_RTA_ERRATUM_i608))
		omap3630_ctrl_disable_rta();

>>>>>>> 3cbea436
	clkdm_add_wkdep(neon_clkdm, mpu_clkdm);
	if (omap_type() != OMAP2_DEVICE_TYPE_GP) {
		omap3_secure_ram_storage =
			kmalloc(0x803F, GFP_KERNEL);
		if (!omap3_secure_ram_storage)
			printk(KERN_ERR "Memory allocation failed when"
					"allocating for secure sram context\n");

		local_irq_disable();
		local_fiq_disable();

		omap_dma_global_context_save();
		omap3_save_secure_ram_context(PWRDM_POWER_ON);
		omap_dma_global_context_restore();

		local_irq_enable();
		local_fiq_enable();
	}

	omap3_save_scratchpad_contents();
err1:
	return ret;
err2:
	free_irq(INT_34XX_PRCM_MPU_IRQ, NULL);
	list_for_each_entry_safe(pwrst, tmp, &pwrst_list, node) {
		list_del(&pwrst->node);
		kfree(pwrst);
	}
	return ret;
}

late_initcall(omap3_pm_init);<|MERGE_RESOLUTION|>--- conflicted
+++ resolved
@@ -28,18 +28,11 @@
 #include <linux/clk.h>
 #include <linux/delay.h>
 #include <linux/slab.h>
-<<<<<<< HEAD
-
-#include <plat/sram.h>
-#include <plat/clockdomain.h>
-#include <plat/powerdomain.h>
-=======
 #include <linux/console.h>
 
 #include <plat/sram.h>
 #include "clockdomain.h"
 #include "powerdomain.h"
->>>>>>> 3cbea436
 #include <plat/serial.h>
 #include <plat/sdrc.h>
 #include <plat/prcm.h>
@@ -56,8 +49,6 @@
 #include "pm.h"
 #include "sdrc.h"
 #include "control.h"
-<<<<<<< HEAD
-=======
 
 #ifdef CONFIG_SUSPEND
 static suspend_state_t suspend_state = PM_SUSPEND_ON;
@@ -71,18 +62,14 @@
 	return false;
 }
 #endif
->>>>>>> 3cbea436
 
 /* Scratchpad offsets */
 #define OMAP343X_TABLE_ADDRESS_OFFSET	   0xc4
 #define OMAP343X_TABLE_VALUE_OFFSET	   0xc0
 #define OMAP343X_CONTROL_REG_VALUE_OFFSET  0xc8
-<<<<<<< HEAD
-=======
 
 /* pm34xx errata defined in pm.h */
 u16 pm34xx_errata;
->>>>>>> 3cbea436
 
 struct power_state {
 	struct powerdomain *pwrdm;
@@ -118,20 +105,12 @@
 	int timeout = 0;
 
 	if (omap_rev() >= OMAP3430_REV_ES3_1) {
-<<<<<<< HEAD
-		prm_set_mod_reg_bits(OMAP3430_EN_IO_CHAIN_MASK, WKUP_MOD,
-=======
 		omap2_prm_set_mod_reg_bits(OMAP3430_EN_IO_CHAIN_MASK, WKUP_MOD,
->>>>>>> 3cbea436
 				     PM_WKEN);
 		/* Do a readback to assure write has been done */
 		omap2_prm_read_mod_reg(WKUP_MOD, PM_WKEN);
 
-<<<<<<< HEAD
-		while (!(prm_read_mod_reg(WKUP_MOD, PM_WKEN) &
-=======
 		while (!(omap2_prm_read_mod_reg(WKUP_MOD, PM_WKEN) &
->>>>>>> 3cbea436
 			 OMAP3430_ST_IO_CHAIN_MASK)) {
 			timeout++;
 			if (timeout > 1000) {
@@ -139,11 +118,7 @@
 				       "activation failed.\n");
 				return;
 			}
-<<<<<<< HEAD
-			prm_set_mod_reg_bits(OMAP3430_ST_IO_CHAIN_MASK,
-=======
 			omap2_prm_set_mod_reg_bits(OMAP3430_ST_IO_CHAIN_MASK,
->>>>>>> 3cbea436
 					     WKUP_MOD, PM_WKEN);
 		}
 	}
@@ -152,11 +127,7 @@
 static void omap3_disable_io_chain(void)
 {
 	if (omap_rev() >= OMAP3430_REV_ES3_1)
-<<<<<<< HEAD
-		prm_clear_mod_reg_bits(OMAP3430_EN_IO_CHAIN_MASK, WKUP_MOD,
-=======
 		omap2_prm_clear_mod_reg_bits(OMAP3430_EN_IO_CHAIN_MASK, WKUP_MOD,
->>>>>>> 3cbea436
 				       PM_WKEN);
 }
 
@@ -304,15 +275,9 @@
 	u32 irqenable_mpu, irqstatus_mpu;
 	int c = 0;
 
-<<<<<<< HEAD
-	irqenable_mpu = prm_read_mod_reg(OCP_MOD,
-					 OMAP3_PRM_IRQENABLE_MPU_OFFSET);
-	irqstatus_mpu = prm_read_mod_reg(OCP_MOD,
-=======
 	irqenable_mpu = omap2_prm_read_mod_reg(OCP_MOD,
 					 OMAP3_PRM_IRQENABLE_MPU_OFFSET);
 	irqstatus_mpu = omap2_prm_read_mod_reg(OCP_MOD,
->>>>>>> 3cbea436
 					 OMAP3_PRM_IRQSTATUS_MPU_OFFSET);
 	irqstatus_mpu &= irqenable_mpu;
 
@@ -340,13 +305,6 @@
 					OMAP3_PRM_IRQSTATUS_MPU_OFFSET);
 		irqstatus_mpu &= irqenable_mpu;
 
-<<<<<<< HEAD
-		irqstatus_mpu = prm_read_mod_reg(OCP_MOD,
-					OMAP3_PRM_IRQSTATUS_MPU_OFFSET);
-		irqstatus_mpu &= irqenable_mpu;
-
-=======
->>>>>>> 3cbea436
 	} while (irqstatus_mpu);
 
 	return IRQ_HANDLED;
@@ -432,12 +390,6 @@
 	if (omap3_has_io_wakeup() &&
 	    (per_next_state < PWRDM_POWER_ON ||
 	     core_next_state < PWRDM_POWER_ON)) {
-<<<<<<< HEAD
-		prm_set_mod_reg_bits(OMAP3430_EN_IO_MASK, WKUP_MOD, PM_WKEN);
-		omap3_enable_io_chain();
-	}
-
-=======
 		omap2_prm_set_mod_reg_bits(OMAP3430_EN_IO_MASK, WKUP_MOD, PM_WKEN);
 		omap3_enable_io_chain();
 	}
@@ -449,17 +401,12 @@
 			if (try_acquire_console_sem())
 				goto console_still_active;
 
->>>>>>> 3cbea436
 	/* PER */
 	if (per_next_state < PWRDM_POWER_ON) {
 		per_going_off = (per_next_state == PWRDM_POWER_OFF) ? 1 : 0;
 		omap_uart_prepare_idle(2);
 		omap_uart_prepare_idle(3);
-<<<<<<< HEAD
-		omap2_gpio_prepare_for_idle(per_next_state);
-=======
 		omap2_gpio_prepare_for_idle(per_going_off);
->>>>>>> 3cbea436
 		if (per_next_state == PWRDM_POWER_OFF)
 				omap3_per_save_context();
 	}
@@ -517,11 +464,7 @@
 		omap_uart_resume_idle(0);
 		omap_uart_resume_idle(1);
 		if (core_next_state == PWRDM_POWER_OFF)
-<<<<<<< HEAD
-			prm_clear_mod_reg_bits(OMAP3430_AUTO_OFF_MASK,
-=======
 			omap2_prm_clear_mod_reg_bits(OMAP3430_AUTO_OFF_MASK,
->>>>>>> 3cbea436
 					       OMAP3430_GR_MOD,
 					       OMAP3_PRM_VOLTCTRL_OFFSET);
 	}
@@ -545,12 +488,8 @@
 	if (omap3_has_io_wakeup() &&
 	    (per_next_state < PWRDM_POWER_ON ||
 	     core_next_state < PWRDM_POWER_ON)) {
-<<<<<<< HEAD
-		prm_clear_mod_reg_bits(OMAP3430_EN_IO_MASK, WKUP_MOD, PM_WKEN);
-=======
 		omap2_prm_clear_mod_reg_bits(OMAP3430_EN_IO_MASK, WKUP_MOD,
 					     PM_WKEN);
->>>>>>> 3cbea436
 		omap3_disable_io_chain();
 	}
 
@@ -587,17 +526,6 @@
 }
 
 #ifdef CONFIG_SUSPEND
-<<<<<<< HEAD
-static suspend_state_t suspend_state;
-
-static int omap3_pm_prepare(void)
-{
-	disable_hlt();
-	return 0;
-}
-
-=======
->>>>>>> 3cbea436
 static int omap3_pm_suspend(void)
 {
 	struct power_state *pwrst;
@@ -707,21 +635,13 @@
 		return;
 
 	/* Reset IVA2 */
-<<<<<<< HEAD
-	prm_write_mod_reg(OMAP3430_RST1_IVA2_MASK |
-=======
 	omap2_prm_write_mod_reg(OMAP3430_RST1_IVA2_MASK |
->>>>>>> 3cbea436
 			  OMAP3430_RST2_IVA2_MASK |
 			  OMAP3430_RST3_IVA2_MASK,
 			  OMAP3430_IVA2_MOD, OMAP2_RM_RSTCTRL);
 
 	/* Enable IVA2 clock */
-<<<<<<< HEAD
-	cm_write_mod_reg(OMAP3430_CM_FCLKEN_IVA2_EN_IVA2_MASK,
-=======
 	omap2_cm_write_mod_reg(OMAP3430_CM_FCLKEN_IVA2_EN_IVA2_MASK,
->>>>>>> 3cbea436
 			 OMAP3430_IVA2_MOD, CM_FCLKEN);
 
 	/* Set IVA2 boot mode to 'idle' */
@@ -729,21 +649,13 @@
 			 OMAP343X_CONTROL_IVA2_BOOTMOD);
 
 	/* Un-reset IVA2 */
-<<<<<<< HEAD
-	prm_write_mod_reg(0, OMAP3430_IVA2_MOD, OMAP2_RM_RSTCTRL);
-=======
 	omap2_prm_write_mod_reg(0, OMAP3430_IVA2_MOD, OMAP2_RM_RSTCTRL);
->>>>>>> 3cbea436
 
 	/* Disable IVA2 clock */
 	omap2_cm_write_mod_reg(0, OMAP3430_IVA2_MOD, CM_FCLKEN);
 
 	/* Reset IVA2 */
-<<<<<<< HEAD
-	prm_write_mod_reg(OMAP3430_RST1_IVA2_MASK |
-=======
 	omap2_prm_write_mod_reg(OMAP3430_RST1_IVA2_MASK |
->>>>>>> 3cbea436
 			  OMAP3430_RST2_IVA2_MASK |
 			  OMAP3430_RST3_IVA2_MASK,
 			  OMAP3430_IVA2_MOD, OMAP2_RM_RSTCTRL);
@@ -767,17 +679,10 @@
 	omap_ctrl_writew(padconf, OMAP3_PADCONF_SAD2D_IDLEACK);
 
 	/* reset modem */
-<<<<<<< HEAD
-	prm_write_mod_reg(OMAP3430_RM_RSTCTRL_CORE_MODEM_SW_RSTPWRON_MASK |
-			  OMAP3430_RM_RSTCTRL_CORE_MODEM_SW_RST_MASK,
-			  CORE_MOD, OMAP2_RM_RSTCTRL);
-	prm_write_mod_reg(0, CORE_MOD, OMAP2_RM_RSTCTRL);
-=======
 	omap2_prm_write_mod_reg(OMAP3430_RM_RSTCTRL_CORE_MODEM_SW_RSTPWRON_MASK |
 			  OMAP3430_RM_RSTCTRL_CORE_MODEM_SW_RST_MASK,
 			  CORE_MOD, OMAP2_RM_RSTCTRL);
 	omap2_prm_write_mod_reg(0, CORE_MOD, OMAP2_RM_RSTCTRL);
->>>>>>> 3cbea436
 }
 
 static void __init prcm_setup_regs(void)
@@ -808,11 +713,7 @@
 	 * Enable interface clock autoidle for all modules.
 	 * Note that in the long run this should be done by clockfw
 	 */
-<<<<<<< HEAD
-	cm_write_mod_reg(
-=======
 	omap2_cm_write_mod_reg(
->>>>>>> 3cbea436
 		OMAP3430_AUTO_MODEM_MASK |
 		OMAP3430ES2_AUTO_MMC3_MASK |
 		OMAP3430ES2_AUTO_ICR_MASK |
@@ -845,11 +746,7 @@
 		OMAP3430_AUTO_SSI_MASK,
 		CORE_MOD, CM_AUTOIDLE1);
 
-<<<<<<< HEAD
-	cm_write_mod_reg(
-=======
 	omap2_cm_write_mod_reg(
->>>>>>> 3cbea436
 		OMAP3430_AUTO_PKA_MASK |
 		OMAP3430_AUTO_AES1_MASK |
 		OMAP3430_AUTO_RNG_MASK |
@@ -858,21 +755,13 @@
 		CORE_MOD, CM_AUTOIDLE2);
 
 	if (omap_rev() > OMAP3430_REV_ES1_0) {
-<<<<<<< HEAD
-		cm_write_mod_reg(
-=======
 		omap2_cm_write_mod_reg(
->>>>>>> 3cbea436
 			OMAP3430_AUTO_MAD2D_MASK |
 			OMAP3430ES2_AUTO_USBTLL_MASK,
 			CORE_MOD, CM_AUTOIDLE3);
 	}
 
-<<<<<<< HEAD
-	cm_write_mod_reg(
-=======
 	omap2_cm_write_mod_reg(
->>>>>>> 3cbea436
 		OMAP3430_AUTO_WDT2_MASK |
 		OMAP3430_AUTO_WDT1_MASK |
 		OMAP3430_AUTO_GPIO1_MASK |
@@ -881,29 +770,17 @@
 		OMAP3430_AUTO_GPT1_MASK,
 		WKUP_MOD, CM_AUTOIDLE);
 
-<<<<<<< HEAD
-	cm_write_mod_reg(
-=======
 	omap2_cm_write_mod_reg(
->>>>>>> 3cbea436
 		OMAP3430_AUTO_DSS_MASK,
 		OMAP3430_DSS_MOD,
 		CM_AUTOIDLE);
 
-<<<<<<< HEAD
-	cm_write_mod_reg(
-=======
 	omap2_cm_write_mod_reg(
->>>>>>> 3cbea436
 		OMAP3430_AUTO_CAM_MASK,
 		OMAP3430_CAM_MOD,
 		CM_AUTOIDLE);
 
-<<<<<<< HEAD
-	cm_write_mod_reg(
-=======
 	omap2_cm_write_mod_reg(
->>>>>>> 3cbea436
 		omap3630_auto_uart4_mask |
 		OMAP3430_AUTO_GPIO6_MASK |
 		OMAP3430_AUTO_GPIO5_MASK |
@@ -927,11 +804,7 @@
 		CM_AUTOIDLE);
 
 	if (omap_rev() > OMAP3430_REV_ES1_0) {
-<<<<<<< HEAD
-		cm_write_mod_reg(
-=======
 		omap2_cm_write_mod_reg(
->>>>>>> 3cbea436
 			OMAP3430ES2_AUTO_USBHOST_MASK,
 			OMAP3430ES2_USBHOST_MOD,
 			CM_AUTOIDLE);
@@ -967,35 +840,16 @@
 			     OMAP3_PRM_CLKSRC_CTRL_OFFSET);
 
 	/* setup wakup source */
-<<<<<<< HEAD
-	prm_write_mod_reg(OMAP3430_EN_IO_MASK | OMAP3430_EN_GPIO1_MASK |
-			  OMAP3430_EN_GPT1_MASK | OMAP3430_EN_GPT12_MASK,
-			  WKUP_MOD, PM_WKEN);
-	/* No need to write EN_IO, that is always enabled */
-	prm_write_mod_reg(OMAP3430_GRPSEL_GPIO1_MASK |
-=======
 	omap2_prm_write_mod_reg(OMAP3430_EN_IO_MASK | OMAP3430_EN_GPIO1_MASK |
 			  OMAP3430_EN_GPT1_MASK | OMAP3430_EN_GPT12_MASK,
 			  WKUP_MOD, PM_WKEN);
 	/* No need to write EN_IO, that is always enabled */
 	omap2_prm_write_mod_reg(OMAP3430_GRPSEL_GPIO1_MASK |
->>>>>>> 3cbea436
 			  OMAP3430_GRPSEL_GPT1_MASK |
 			  OMAP3430_GRPSEL_GPT12_MASK,
 			  WKUP_MOD, OMAP3430_PM_MPUGRPSEL);
 	/* For some reason IO doesn't generate wakeup event even if
 	 * it is selected to mpu wakeup goup */
-<<<<<<< HEAD
-	prm_write_mod_reg(OMAP3430_IO_EN_MASK | OMAP3430_WKUP_EN_MASK,
-			  OCP_MOD, OMAP3_PRM_IRQENABLE_MPU_OFFSET);
-
-	/* Enable PM_WKEN to support DSS LPR */
-	prm_write_mod_reg(OMAP3430_PM_WKEN_DSS_EN_DSS_MASK,
-				OMAP3430_DSS_MOD, PM_WKEN);
-
-	/* Enable wakeups in PER */
-	prm_write_mod_reg(omap3630_en_uart4_mask |
-=======
 	omap2_prm_write_mod_reg(OMAP3430_IO_EN_MASK | OMAP3430_WKUP_EN_MASK,
 			  OCP_MOD, OMAP3_PRM_IRQENABLE_MPU_OFFSET);
 
@@ -1005,7 +859,6 @@
 
 	/* Enable wakeups in PER */
 	omap2_prm_write_mod_reg(omap3630_en_uart4_mask |
->>>>>>> 3cbea436
 			  OMAP3430_EN_GPIO2_MASK | OMAP3430_EN_GPIO3_MASK |
 			  OMAP3430_EN_GPIO4_MASK | OMAP3430_EN_GPIO5_MASK |
 			  OMAP3430_EN_GPIO6_MASK | OMAP3430_EN_UART3_MASK |
@@ -1013,11 +866,7 @@
 			  OMAP3430_EN_MCBSP4_MASK,
 			  OMAP3430_PER_MOD, PM_WKEN);
 	/* and allow them to wake up MPU */
-<<<<<<< HEAD
-	prm_write_mod_reg(omap3630_grpsel_uart4_mask |
-=======
 	omap2_prm_write_mod_reg(omap3630_grpsel_uart4_mask |
->>>>>>> 3cbea436
 			  OMAP3430_GRPSEL_GPIO2_MASK |
 			  OMAP3430_GRPSEL_GPIO3_MASK |
 			  OMAP3430_GRPSEL_GPIO4_MASK |
@@ -1036,15 +885,6 @@
 	omap2_prm_write_mod_reg(0, OMAP3430_PER_MOD, OMAP3430_PM_IVAGRPSEL);
 
 	/* Clear any pending 'reset' flags */
-<<<<<<< HEAD
-	prm_write_mod_reg(0xffffffff, MPU_MOD, OMAP2_RM_RSTST);
-	prm_write_mod_reg(0xffffffff, CORE_MOD, OMAP2_RM_RSTST);
-	prm_write_mod_reg(0xffffffff, OMAP3430_PER_MOD, OMAP2_RM_RSTST);
-	prm_write_mod_reg(0xffffffff, OMAP3430_EMU_MOD, OMAP2_RM_RSTST);
-	prm_write_mod_reg(0xffffffff, OMAP3430_NEON_MOD, OMAP2_RM_RSTST);
-	prm_write_mod_reg(0xffffffff, OMAP3430_DSS_MOD, OMAP2_RM_RSTST);
-	prm_write_mod_reg(0xffffffff, OMAP3430ES2_USBHOST_MOD, OMAP2_RM_RSTST);
-=======
 	omap2_prm_write_mod_reg(0xffffffff, MPU_MOD, OMAP2_RM_RSTST);
 	omap2_prm_write_mod_reg(0xffffffff, CORE_MOD, OMAP2_RM_RSTST);
 	omap2_prm_write_mod_reg(0xffffffff, OMAP3430_PER_MOD, OMAP2_RM_RSTST);
@@ -1052,7 +892,6 @@
 	omap2_prm_write_mod_reg(0xffffffff, OMAP3430_NEON_MOD, OMAP2_RM_RSTST);
 	omap2_prm_write_mod_reg(0xffffffff, OMAP3430_DSS_MOD, OMAP2_RM_RSTST);
 	omap2_prm_write_mod_reg(0xffffffff, OMAP3430ES2_USBHOST_MOD, OMAP2_RM_RSTST);
->>>>>>> 3cbea436
 
 	/* Clear any pending PRCM interrupts */
 	omap2_prm_write_mod_reg(0, OCP_MOD, OMAP3_PRM_IRQSTATUS_MPU_OFFSET);
@@ -1072,14 +911,6 @@
 		state = PWRDM_POWER_RET;
 
 #ifdef CONFIG_CPU_IDLE
-<<<<<<< HEAD
-	omap3_cpuidle_update_states();
-#endif
-
-	list_for_each_entry(pwrst, &pwrst_list, node) {
-		pwrst->next_state = state;
-		omap_set_pwrdm_state(pwrst->pwrdm, state);
-=======
 	/*
 	 * Erratum i583: implementation for ES rev < Es1.2 on 3630. We cannot
 	 * enable OFF mode in a stable form for previous revisions, restrict
@@ -1103,7 +934,6 @@
 			pwrst->next_state = state;
 		}
 		omap_set_pwrdm_state(pwrst->pwrdm, pwrst->next_state);
->>>>>>> 3cbea436
 	}
 }
 
@@ -1244,8 +1074,6 @@
 	pm_idle = omap3_pm_idle;
 	omap3_idle_init();
 
-<<<<<<< HEAD
-=======
 	/*
 	 * RTA is disabled during initialization as per erratum i608
 	 * it is safer to disable RTA by the bootloader, but we would like
@@ -1254,7 +1082,6 @@
 	if (IS_PM34XX_ERRATUM(PM_RTA_ERRATUM_i608))
 		omap3630_ctrl_disable_rta();
 
->>>>>>> 3cbea436
 	clkdm_add_wkdep(neon_clkdm, mpu_clkdm);
 	if (omap_type() != OMAP2_DEVICE_TYPE_GP) {
 		omap3_secure_ram_storage =
