#
# Makefile for the linux kernel.
#

ccflags-$(CONFIG_ARCH_MULTIPLATFORM) := -I$(srctree)/$(src)/include \
	-I$(srctree)/arch/arm/plat-omap/include

# Common support
obj-y := id.o io.o control.o mux.o devices.o fb.o serial.o gpmc.o timer.o pm.o \
	 common.o gpio.o dma.o wd_timer.o display.o i2c.o hdq1w.o omap_hwmod.o \
	 omap_device.o sram.o drm.o

omap-2-3-common				= irq.o
hwmod-common				= omap_hwmod.o omap_hwmod_reset.o \
					  omap_hwmod_common_data.o
clock-common				= clock.o clock_common_data.o \
					  clkt_dpll.o clkt_clksel.o
secure-common				= omap-smc.o omap-secure.o

obj-$(CONFIG_ARCH_OMAP2) += $(omap-2-3-common) $(hwmod-common)
obj-$(CONFIG_ARCH_OMAP3) += $(omap-2-3-common) $(hwmod-common) $(secure-common)
obj-$(CONFIG_ARCH_OMAP4) += $(hwmod-common) $(secure-common)
obj-$(CONFIG_SOC_AM33XX) += irq.o $(hwmod-common)
obj-$(CONFIG_SOC_OMAP5)	 += $(hwmod-common) $(secure-common)
obj-$(CONFIG_SOC_AM43XX) += $(hwmod-common) $(secure-common)
obj-$(CONFIG_SOC_DRA7XX) += $(hwmod-common) $(secure-common)

ifneq ($(CONFIG_SND_OMAP_SOC_MCBSP),)
obj-y += mcbsp.o
endif

obj-$(CONFIG_TWL4030_CORE) += omap_twl.o
obj-$(CONFIG_SOC_HAS_OMAP2_SDRC)	+= sdrc.o

# SMP support ONLY available for OMAP4

smp-$(CONFIG_SMP)			+= omap-smp.o omap-headsmp.o
smp-$(CONFIG_HOTPLUG_CPU)		+= omap-hotplug.o
omap-4-5-common				=  omap4-common.o omap-wakeupgen.o
obj-$(CONFIG_ARCH_OMAP4)		+= $(omap-4-5-common) $(smp-y) sleep44xx.o
obj-$(CONFIG_SOC_OMAP5)			+= $(omap-4-5-common) $(smp-y) sleep44xx.o
obj-$(CONFIG_SOC_AM43XX)		+= $(omap-4-5-common)
obj-$(CONFIG_SOC_DRA7XX)		+= $(omap-4-5-common) $(smp-y) sleep44xx.o

plus_sec := $(call as-instr,.arch_extension sec,+sec)
AFLAGS_omap-headsmp.o			:=-Wa,-march=armv7-a$(plus_sec)
AFLAGS_omap-smc.o			:=-Wa,-march=armv7-a$(plus_sec)
AFLAGS_sleep44xx.o			:=-Wa,-march=armv7-a$(plus_sec)

# Functions loaded to SRAM
obj-$(CONFIG_SOC_OMAP2420)		+= sram242x.o
obj-$(CONFIG_SOC_OMAP2430)		+= sram243x.o
obj-$(CONFIG_ARCH_OMAP3)		+= sram34xx.o

AFLAGS_sram242x.o			:=-Wa,-march=armv6
AFLAGS_sram243x.o			:=-Wa,-march=armv6
AFLAGS_sram34xx.o			:=-Wa,-march=armv7-a

# Restart code (OMAP4/5 currently in omap4-common.c)
obj-$(CONFIG_SOC_OMAP2420)		+= omap2-restart.o
obj-$(CONFIG_SOC_OMAP2430)		+= omap2-restart.o
obj-$(CONFIG_SOC_AM33XX)		+= am33xx-restart.o
obj-$(CONFIG_SOC_AM43XX)		+= omap4-restart.o
obj-$(CONFIG_ARCH_OMAP3)		+= omap3-restart.o
obj-$(CONFIG_ARCH_OMAP4)		+= omap4-restart.o
obj-$(CONFIG_SOC_OMAP5)			+= omap4-restart.o
obj-$(CONFIG_SOC_DRA7XX)		+= omap4-restart.o

# Pin multiplexing
obj-$(CONFIG_ARCH_OMAP3)		+= mux34xx.o

# SMS/SDRC
obj-$(CONFIG_ARCH_OMAP2)		+= sdrc2xxx.o
# obj-$(CONFIG_ARCH_OMAP3)		+= sdrc3xxx.o

# OPP table initialization
ifeq ($(CONFIG_PM_OPP),y)
obj-y					+= opp.o
obj-$(CONFIG_ARCH_OMAP3)		+= opp3xxx_data.o
obj-$(CONFIG_SOC_AM33XX)		+= opp33xx_data.o
obj-$(CONFIG_SOC_AM43XX)		+= opp43xx_data.o
obj-$(CONFIG_ARCH_OMAP4)		+= opp4xxx_data.o
obj-$(CONFIG_SOC_DRA7XX)		+= opp7xx_data.o
endif

# Power Management
obj-$(CONFIG_OMAP_PM_NOOP)		+= omap-pm-noop.o

ifeq ($(CONFIG_PM),y)
obj-$(CONFIG_ARCH_OMAP2)		+= pm24xx.o
obj-$(CONFIG_ARCH_OMAP2)		+= sleep24xx.o
obj-$(CONFIG_ARCH_OMAP3)		+= pm34xx.o sleep34xx.o
<<<<<<< HEAD
omap-4-5-pm-common				=  pm44xx.o omap-mpuss-lowpower.o
=======
omap-4-5-pm-common			=  pm44xx.o omap-mpuss-lowpower.o
>>>>>>> 539ca546
obj-$(CONFIG_ARCH_OMAP4)		+= $(omap-4-5-pm-common)
obj-$(CONFIG_SOC_OMAP5)			+= $(omap-4-5-pm-common)
obj-$(CONFIG_SOC_DRA7XX)		+= $(omap-4-5-pm-common)
obj-$(CONFIG_SOC_AM33XX)		+= pm33xx.o sleep33xx.o
obj-$(CONFIG_SOC_AM43XX)		+= pm33xx.o sleep43xx.o
obj-$(CONFIG_PM_DEBUG)			+= pm-debug.o

obj-$(CONFIG_POWER_AVS_OMAP)		+= sr_device.o
obj-$(CONFIG_POWER_AVS_OMAP_CLASS3)    += smartreflex-class3.o

AFLAGS_sleep24xx.o			:=-Wa,-march=armv6
AFLAGS_sleep34xx.o			:=-Wa,-march=armv7-a$(plus_sec)
AFLAGS_sleep33xx.o			:=-Wa,-march=armv7-a$(plus_sec)
AFLAGS_sleep43xx.o			:=-Wa,-march=armv7-a$(plus_sec)

endif

ifeq ($(CONFIG_CPU_IDLE),y)
obj-$(CONFIG_SOC_AM33XX)                += cpuidle33xx.o
obj-$(CONFIG_SOC_AM43XX)                += cpuidle43xx.o
obj-$(CONFIG_ARCH_OMAP3)                += cpuidle34xx.o
omap-4-5-idle-common			=  cpuidle44xx.o
obj-$(CONFIG_ARCH_OMAP4)		+= $(omap-4-5-idle-common)
obj-$(CONFIG_SOC_OMAP5)			+= $(omap-4-5-idle-common)
obj-$(CONFIG_SOC_DRA7XX)		+= $(omap-4-5-idle-common)
endif

# PRCM
obj-y					+= prm_common.o cm_common.o
obj-$(CONFIG_ARCH_OMAP2)		+= prm2xxx_3xxx.o prm2xxx.o cm2xxx.o
obj-$(CONFIG_ARCH_OMAP3)		+= prm2xxx_3xxx.o prm3xxx.o cm3xxx.o
obj-$(CONFIG_ARCH_OMAP3)		+= vc3xxx_data.o vp3xxx_data.o
omap-prcm-4-5-common			=  cminst44xx.o cm44xx.o prm44xx.o \
					   prcm_mpu44xx.o prminst44xx.o \
					   vc44xx_data.o vp44xx_data.o
obj-$(CONFIG_ARCH_OMAP4)		+= $(omap-prcm-4-5-common)
obj-$(CONFIG_SOC_OMAP5)			+= $(omap-prcm-4-5-common)
obj-$(CONFIG_SOC_DRA7XX)		+= $(omap-prcm-4-5-common)
am33xx-43xx-prcm-common			+= prm33xx.o
obj-$(CONFIG_SOC_AM33XX)		+= $(am33xx-43xx-prcm-common) cm33xx.o
obj-$(CONFIG_SOC_AM43XX)		+= $(omap-prcm-4-5-common) \
					   $(am33xx-43xx-prcm-common)

# OMAP voltage domains
voltagedomain-common			:= voltage.o vc.o vp.o
obj-$(CONFIG_ARCH_OMAP2)		+= $(voltagedomain-common)
obj-$(CONFIG_ARCH_OMAP2)		+= voltagedomains2xxx_data.o
obj-$(CONFIG_ARCH_OMAP3)		+= $(voltagedomain-common)
obj-$(CONFIG_ARCH_OMAP3)		+= voltagedomains3xxx_data.o
obj-$(CONFIG_ARCH_OMAP4)		+= $(voltagedomain-common)
obj-$(CONFIG_ARCH_OMAP4)		+= voltagedomains44xx_data.o
obj-$(CONFIG_SOC_AM33XX)		+= $(voltagedomain-common)
obj-$(CONFIG_SOC_AM43XX)		+= $(voltagedomain-common)
obj-$(CONFIG_SOC_OMAP5)			+= $(voltagedomain-common)
obj-$(CONFIG_SOC_OMAP5)                += voltagedomains54xx_data.o
obj-$(CONFIG_SOC_DRA7XX)		+= $(voltagedomain-common)

# OMAP powerdomain framework
powerdomain-common			+= powerdomain.o powerdomain-common.o
obj-$(CONFIG_ARCH_OMAP2)		+= $(powerdomain-common)
obj-$(CONFIG_ARCH_OMAP2)		+= powerdomains2xxx_data.o
obj-$(CONFIG_ARCH_OMAP2)		+= powerdomains2xxx_3xxx_data.o
obj-$(CONFIG_ARCH_OMAP3)		+= $(powerdomain-common)
obj-$(CONFIG_ARCH_OMAP3)		+= powerdomains3xxx_data.o
obj-$(CONFIG_ARCH_OMAP3)		+= powerdomains2xxx_3xxx_data.o
obj-$(CONFIG_ARCH_OMAP4)		+= $(powerdomain-common)
obj-$(CONFIG_ARCH_OMAP4)		+= powerdomains44xx_data.o
obj-$(CONFIG_SOC_AM33XX)		+= $(powerdomain-common)
obj-$(CONFIG_SOC_AM33XX)		+= powerdomains33xx_data.o
obj-$(CONFIG_SOC_AM43XX)		+= $(powerdomain-common)
obj-$(CONFIG_SOC_AM43XX)		+= powerdomains43xx_data.o
obj-$(CONFIG_SOC_OMAP5)			+= $(powerdomain-common)
obj-$(CONFIG_SOC_OMAP5)			+= powerdomains54xx_data.o
obj-$(CONFIG_SOC_DRA7XX)		+= $(powerdomain-common)
obj-$(CONFIG_SOC_DRA7XX)		+= powerdomains7xx_data.o

# PRCM clockdomain control
clockdomain-common			+= clockdomain.o
obj-$(CONFIG_ARCH_OMAP2)		+= $(clockdomain-common)
obj-$(CONFIG_ARCH_OMAP2)		+= clockdomains2xxx_3xxx_data.o
obj-$(CONFIG_SOC_OMAP2420)		+= clockdomains2420_data.o
obj-$(CONFIG_SOC_OMAP2430)		+= clockdomains2430_data.o
obj-$(CONFIG_ARCH_OMAP3)		+= $(clockdomain-common)
obj-$(CONFIG_ARCH_OMAP3)		+= clockdomains2xxx_3xxx_data.o
obj-$(CONFIG_ARCH_OMAP3)		+= clockdomains3xxx_data.o
obj-$(CONFIG_ARCH_OMAP4)		+= $(clockdomain-common)
obj-$(CONFIG_ARCH_OMAP4)		+= clockdomains44xx_data.o
obj-$(CONFIG_SOC_AM33XX)		+= $(clockdomain-common)
obj-$(CONFIG_SOC_AM33XX)		+= clockdomains33xx_data.o
obj-$(CONFIG_SOC_AM43XX)		+= $(clockdomain-common)
obj-$(CONFIG_SOC_AM43XX)		+= clockdomains43xx_data.o
obj-$(CONFIG_SOC_OMAP5)			+= $(clockdomain-common)
obj-$(CONFIG_SOC_OMAP5)			+= clockdomains54xx_data.o
obj-$(CONFIG_SOC_DRA7XX)		+= $(clockdomain-common)
obj-$(CONFIG_SOC_DRA7XX)		+= clockdomains7xx_data.o

# Clock framework
obj-$(CONFIG_ARCH_OMAP2)		+= $(clock-common) clock2xxx.o
obj-$(CONFIG_ARCH_OMAP2)		+= clkt2xxx_sys.o
obj-$(CONFIG_ARCH_OMAP2)		+= clkt2xxx_dpllcore.o
obj-$(CONFIG_ARCH_OMAP2)		+= clkt2xxx_virt_prcm_set.o
obj-$(CONFIG_ARCH_OMAP2)		+= clkt2xxx_apll.o clkt2xxx_osc.o
obj-$(CONFIG_ARCH_OMAP2)		+= clkt2xxx_dpll.o clkt_iclk.o
obj-$(CONFIG_SOC_OMAP2420)		+= cclock2420_data.o
obj-$(CONFIG_SOC_OMAP2430)		+= clock2430.o cclock2430_data.o
obj-$(CONFIG_ARCH_OMAP3)		+= $(clock-common) clock3xxx.o
obj-$(CONFIG_ARCH_OMAP3)		+= clock34xx.o clkt34xx_dpll3m2.o
obj-$(CONFIG_ARCH_OMAP3)		+= clock3517.o clock36xx.o
obj-$(CONFIG_ARCH_OMAP3)		+= dpll3xxx.o cclock3xxx_data.o
obj-$(CONFIG_ARCH_OMAP3)		+= clkt_iclk.o
obj-$(CONFIG_ARCH_OMAP4)		+= $(clock-common)
obj-$(CONFIG_ARCH_OMAP4)		+= dpll3xxx.o dpll44xx.o
obj-$(CONFIG_SOC_AM33XX)		+= $(clock-common) dpll3xxx.o
obj-$(CONFIG_SOC_OMAP5)			+= $(clock-common)
obj-$(CONFIG_SOC_OMAP5)			+= dpll3xxx.o dpll44xx.o
obj-$(CONFIG_SOC_DRA7XX)		+= $(clock-common)
obj-$(CONFIG_SOC_DRA7XX)		+= dpll3xxx.o dpll44xx.o
obj-$(CONFIG_SOC_AM43XX)		+= $(clock-common) dpll3xxx.o

# OMAP2 clock rate set data (old "OPP" data)
obj-$(CONFIG_SOC_OMAP2420)		+= opp2420_data.o
obj-$(CONFIG_SOC_OMAP2430)		+= opp2430_data.o

# hwmod data
obj-$(CONFIG_SOC_OMAP2420)		+= omap_hwmod_2xxx_ipblock_data.o
obj-$(CONFIG_SOC_OMAP2420)		+= omap_hwmod_2xxx_3xxx_ipblock_data.o
obj-$(CONFIG_SOC_OMAP2420)		+= omap_hwmod_2xxx_interconnect_data.o
obj-$(CONFIG_SOC_OMAP2420)		+= omap_hwmod_2xxx_3xxx_interconnect_data.o
obj-$(CONFIG_SOC_OMAP2420)		+= omap_hwmod_2420_data.o
obj-$(CONFIG_SOC_OMAP2430)		+= omap_hwmod_2xxx_ipblock_data.o
obj-$(CONFIG_SOC_OMAP2430)		+= omap_hwmod_2xxx_3xxx_ipblock_data.o
obj-$(CONFIG_SOC_OMAP2430)		+= omap_hwmod_2xxx_interconnect_data.o
obj-$(CONFIG_SOC_OMAP2430)		+= omap_hwmod_2xxx_3xxx_interconnect_data.o
obj-$(CONFIG_SOC_OMAP2430)		+= omap_hwmod_2430_data.o
obj-$(CONFIG_ARCH_OMAP3)		+= omap_hwmod_2xxx_3xxx_ipblock_data.o
obj-$(CONFIG_ARCH_OMAP3)		+= omap_hwmod_2xxx_3xxx_interconnect_data.o
obj-$(CONFIG_ARCH_OMAP3)		+= omap_hwmod_3xxx_data.o
obj-$(CONFIG_SOC_AM33XX)		+= omap_hwmod_33xx_data.o
obj-$(CONFIG_SOC_AM33XX)		+= omap_hwmod_33xx_43xx_interconnect_data.o
obj-$(CONFIG_SOC_AM33XX)		+= omap_hwmod_33xx_43xx_ipblock_data.o
obj-$(CONFIG_SOC_AM43XX)		+= omap_hwmod_43xx_data.o
obj-$(CONFIG_SOC_AM43XX)		+= omap_hwmod_33xx_43xx_interconnect_data.o
obj-$(CONFIG_SOC_AM43XX)		+= omap_hwmod_2xxx_3xxx_ipblock_data.o
obj-$(CONFIG_SOC_AM43XX)		+= omap_hwmod_33xx_43xx_ipblock_data.o
obj-$(CONFIG_ARCH_OMAP4)		+= omap_hwmod_44xx_data.o
obj-$(CONFIG_SOC_OMAP5)			+= omap_hwmod_54xx_data.o
obj-$(CONFIG_SOC_DRA7XX)		+= omap_hwmod_7xx_data.o

# EMU peripherals
obj-$(CONFIG_OMAP3_EMU)			+= emu.o
obj-$(CONFIG_HW_PERF_EVENTS)		+= pmu.o

iommu-$(CONFIG_OMAP_IOMMU)		:= omap-iommu.o
obj-y					+= $(iommu-m) $(iommu-y)

ifneq ($(CONFIG_TIDSPBRIDGE),)
obj-y					+= dsp.o
endif

# OMAP2420 MSDI controller integration support ("MMC")
obj-$(CONFIG_SOC_OMAP2420)		+= msdi.o

# Specific board support
obj-$(CONFIG_MACH_OMAP_GENERIC)		+= board-generic.o pdata-quirks.o
obj-$(CONFIG_MACH_OMAP3_BEAGLE)		+= board-omap3beagle.o
obj-$(CONFIG_MACH_DEVKIT8000)     	+= board-devkit8000.o
obj-$(CONFIG_MACH_OMAP_LDP)		+= board-ldp.o
obj-$(CONFIG_MACH_OMAP3530_LV_SOM)      += board-omap3logic.o
obj-$(CONFIG_MACH_OMAP3_TORPEDO)        += board-omap3logic.o
obj-$(CONFIG_MACH_OVERO)		+= board-overo.o
obj-$(CONFIG_MACH_OMAP3_PANDORA)	+= board-omap3pandora.o
obj-$(CONFIG_MACH_OMAP_3430SDP)		+= board-3430sdp.o
obj-$(CONFIG_MACH_NOKIA_N8X0)		+= board-n8x0.o
obj-$(CONFIG_MACH_NOKIA_RX51)		+= board-rx51.o sdram-nokia.o
obj-$(CONFIG_MACH_NOKIA_RX51)		+= board-rx51-peripherals.o
obj-$(CONFIG_MACH_NOKIA_RX51)		+= board-rx51-video.o
obj-$(CONFIG_MACH_CM_T35)		+= board-cm-t35.o
obj-$(CONFIG_MACH_CM_T3517)		+= board-cm-t3517.o
obj-$(CONFIG_MACH_TOUCHBOOK)		+= board-omap3touchbook.o

obj-$(CONFIG_MACH_OMAP3517EVM)		+= board-am3517evm.o

obj-$(CONFIG_MACH_CRANEBOARD)		+= board-am3517crane.o

obj-$(CONFIG_MACH_SBC3530)		+= board-omap3stalker.o
obj-$(CONFIG_MACH_TI8168EVM)		+= board-ti8168evm.o
obj-$(CONFIG_MACH_TI8148EVM)		+= board-ti8168evm.o

# Platform specific device init code

omap-flash-$(CONFIG_MTD_NAND_OMAP2)	:= board-flash.o
omap-flash-$(CONFIG_MTD_ONENAND_OMAP2)	:= board-flash.o
obj-y					+= $(omap-flash-y) $(omap-flash-m)

omap-hsmmc-$(CONFIG_MMC_OMAP_HS)	:= hsmmc.o
obj-y					+= $(omap-hsmmc-m) $(omap-hsmmc-y)

obj-y					+= usb-musb.o
obj-y					+= omap_phy_internal.o

obj-$(CONFIG_MACH_OMAP2_TUSB6010)	+= usb-tusb6010.o
obj-y					+= usb-host.o

onenand-$(CONFIG_MTD_ONENAND_OMAP2)	:= gpmc-onenand.o
obj-y					+= $(onenand-m) $(onenand-y)

nand-$(CONFIG_MTD_NAND_OMAP2)		:= gpmc-nand.o
obj-y					+= $(nand-m) $(nand-y)

smc91x-$(CONFIG_SMC91X)			:= gpmc-smc91x.o
obj-y					+= $(smc91x-m) $(smc91x-y)

smsc911x-$(CONFIG_SMSC911X)		:= gpmc-smsc911x.o
obj-y					+= $(smsc911x-m) $(smsc911x-y)

emac-$(CONFIG_TI_DAVINCI_EMAC)		:= am35xx-emac.o
obj-y					+= $(emac-m) $(emac-y)

obj-y					+= common-board-devices.o twl-common.o dss-common.o

ifneq ($(CONFIG_OMAP_REMOTEPROC),)
obj-y					+= remoteproc.o
endif<|MERGE_RESOLUTION|>--- conflicted
+++ resolved
@@ -90,11 +90,7 @@
 obj-$(CONFIG_ARCH_OMAP2)		+= pm24xx.o
 obj-$(CONFIG_ARCH_OMAP2)		+= sleep24xx.o
 obj-$(CONFIG_ARCH_OMAP3)		+= pm34xx.o sleep34xx.o
-<<<<<<< HEAD
-omap-4-5-pm-common				=  pm44xx.o omap-mpuss-lowpower.o
-=======
 omap-4-5-pm-common			=  pm44xx.o omap-mpuss-lowpower.o
->>>>>>> 539ca546
 obj-$(CONFIG_ARCH_OMAP4)		+= $(omap-4-5-pm-common)
 obj-$(CONFIG_SOC_OMAP5)			+= $(omap-4-5-pm-common)
 obj-$(CONFIG_SOC_DRA7XX)		+= $(omap-4-5-pm-common)
