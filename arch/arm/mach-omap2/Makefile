--- conflicted
+++ resolved
@@ -269,11 +269,8 @@
 ifneq ($(CONFIG_HWSPINLOCK_OMAP),)
 obj-y					+= hwspinlock.o
 endif
-<<<<<<< HEAD
-=======
 
 emac-$(CONFIG_TI_DAVINCI_EMAC)		:= am35xx-emac.o
 obj-y					+= $(emac-m) $(emac-y)
->>>>>>> 942d34bd
 
 obj-y					+= common-board-devices.o twl-common.o