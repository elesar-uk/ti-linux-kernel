--- conflicted
+++ resolved
@@ -83,10 +83,7 @@
 obj-$(CONFIG_ARCH_OMAP3)		+= pm34xx.o sleep34xx.o
 obj-$(CONFIG_ARCH_OMAP4)		+= $(omap4plus-common-pm)
 obj-$(CONFIG_SOC_OMAP5)			+= $(omap4plus-common-pm)
-<<<<<<< HEAD
-=======
 obj-$(CONFIG_SOC_AM33XX)		+= pm33xx.o sleep33xx.o
->>>>>>> 044b13bb
 obj-$(CONFIG_PM_DEBUG)			+= pm-debug.o
 
 obj-$(CONFIG_POWER_AVS_OMAP)		+= sr_device.o
