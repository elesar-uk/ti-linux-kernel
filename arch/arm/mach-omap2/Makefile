--- conflicted
+++ resolved
@@ -237,10 +237,7 @@
 
 obj-$(CONFIG_MACH_SBC3530)		+= board-omap3stalker.o
 obj-$(CONFIG_MACH_TI8168EVM)		+= board-ti8168evm.o
-<<<<<<< HEAD
-=======
 obj-$(CONFIG_MACH_TI8148EVM)		+= board-ti8168evm.o
->>>>>>> dcd6c922
 
 # Platform specific device init code
 
