/*
 * GPMC support functions
 *
 * Copyright (C) 2005-2006 Nokia Corporation
 *
 * Author: Juha Yrjola
 *
 * Copyright (C) 2009 Texas Instruments
 * Added OMAP4 support - Santosh Shilimkar <santosh.shilimkar@ti.com>
 *
 * This program is free software; you can redistribute it and/or modify
 * it under the terms of the GNU General Public License version 2 as
 * published by the Free Software Foundation.
 */
#undef DEBUG

#include <linux/irq.h>
#include <linux/kernel.h>
#include <linux/init.h>
#include <linux/err.h>
#include <linux/clk.h>
#include <linux/ioport.h>
#include <linux/spinlock.h>
#include <linux/io.h>
#include <linux/module.h>
#include <linux/interrupt.h>
#include <linux/platform_device.h>

#include <asm/mach-types.h>
#include <plat/gpmc.h>

#include <plat/cpu.h>
#include <plat/gpmc.h>
#include <plat/sdrc.h>
#include <plat/omap_device.h>

#include "soc.h"
#include "common.h"

#define	DEVICE_NAME		"omap-gpmc"

/* GPMC register offsets */
#define GPMC_REVISION		0x00
#define GPMC_SYSCONFIG		0x10
#define GPMC_SYSSTATUS		0x14
#define GPMC_IRQSTATUS		0x18
#define GPMC_IRQENABLE		0x1c
#define GPMC_TIMEOUT_CONTROL	0x40
#define GPMC_ERR_ADDRESS	0x44
#define GPMC_ERR_TYPE		0x48
#define GPMC_CONFIG		0x50
#define GPMC_STATUS		0x54
#define GPMC_PREFETCH_CONFIG1	0x1e0
#define GPMC_PREFETCH_CONFIG2	0x1e4
#define GPMC_PREFETCH_CONTROL	0x1ec
#define GPMC_PREFETCH_STATUS	0x1f0
#define GPMC_ECC_CONFIG		0x1f4
#define GPMC_ECC_CONTROL	0x1f8
#define GPMC_ECC_SIZE_CONFIG	0x1fc
#define GPMC_ECC1_RESULT        0x200
#define GPMC_ECC_BCH_RESULT_0   0x240   /* not available on OMAP2 */

/* GPMC ECC control settings */
#define GPMC_ECC_CTRL_ECCCLEAR		0x100
#define GPMC_ECC_CTRL_ECCDISABLE	0x000
#define GPMC_ECC_CTRL_ECCREG1		0x001
#define GPMC_ECC_CTRL_ECCREG2		0x002
#define GPMC_ECC_CTRL_ECCREG3		0x003
#define GPMC_ECC_CTRL_ECCREG4		0x004
#define GPMC_ECC_CTRL_ECCREG5		0x005
#define GPMC_ECC_CTRL_ECCREG6		0x006
#define GPMC_ECC_CTRL_ECCREG7		0x007
#define GPMC_ECC_CTRL_ECCREG8		0x008
#define GPMC_ECC_CTRL_ECCREG9		0x009

#define GPMC_CS0_OFFSET		0x60
#define GPMC_CS_SIZE		0x30

#define GPMC_MEM_START		0x00000000
#define GPMC_MEM_END		0x3FFFFFFF
#define BOOT_ROM_SPACE		0x100000	/* 1MB */

#define GPMC_CHUNK_SHIFT	24		/* 16 MB */
#define GPMC_SECTION_SHIFT	28		/* 128 MB */

#define CS_NUM_SHIFT		24
#define ENABLE_PREFETCH		(0x1 << 7)
#define DMA_MPU_MODE		2

#define	GPMC_REVISION_MAJOR(l)		((l >> 4) & 0xf)
#define	GPMC_REVISION_MINOR(l)		(l & 0xf)

#define	GPMC_HAS_WR_ACCESS		0x1
#define	GPMC_HAS_WR_DATA_MUX_BUS	0x2

/* XXX: Only NAND irq has been considered,currently these are the only ones used
 */
#define	GPMC_NR_IRQ		2

struct gpmc_client_irq	{
	unsigned		irq;
	u32			bitmask;
};

/* Structure to save gpmc cs context */
struct gpmc_cs_config {
	u32 config1;
	u32 config2;
	u32 config3;
	u32 config4;
	u32 config5;
	u32 config6;
	u32 config7;
	int is_valid;
};

/*
 * Structure to save/restore gpmc context
 * to support core off on OMAP3
 */
struct omap3_gpmc_regs {
	u32 sysconfig;
	u32 irqenable;
	u32 timeout_ctrl;
	u32 config;
	u32 prefetch_config1;
	u32 prefetch_config2;
	u32 prefetch_control;
	struct gpmc_cs_config cs_context[GPMC_CS_NUM];
};

static struct gpmc_client_irq gpmc_client_irq[GPMC_NR_IRQ];
static struct irq_chip gpmc_irq_chip;
static unsigned gpmc_irq_start;

static struct resource	gpmc_mem_root;
static struct resource	gpmc_cs_mem[GPMC_CS_NUM];
static DEFINE_SPINLOCK(gpmc_mem_lock);
static unsigned int gpmc_cs_map;	/* flag for cs which are initialized */
static int gpmc_ecc_used = -EINVAL;	/* cs using ecc engine */
static struct device *gpmc_dev;
static int gpmc_irq;
static resource_size_t phys_base, mem_size;
static unsigned gpmc_capability;
static void __iomem *gpmc_base;

static struct clk *gpmc_l3_clk;

static irqreturn_t gpmc_handle_irq(int irq, void *dev);

static void gpmc_write_reg(int idx, u32 val)
{
	__raw_writel(val, gpmc_base + idx);
}

static u32 gpmc_read_reg(int idx)
{
	return __raw_readl(gpmc_base + idx);
}

static void gpmc_cs_write_byte(int cs, int idx, u8 val)
{
	void __iomem *reg_addr;

	reg_addr = gpmc_base + GPMC_CS0_OFFSET + (cs * GPMC_CS_SIZE) + idx;
	__raw_writeb(val, reg_addr);
}

static u8 gpmc_cs_read_byte(int cs, int idx)
{
	void __iomem *reg_addr;

	reg_addr = gpmc_base + GPMC_CS0_OFFSET + (cs * GPMC_CS_SIZE) + idx;
	return __raw_readb(reg_addr);
}

void gpmc_cs_write_reg(int cs, int idx, u32 val)
{
	void __iomem *reg_addr;

	reg_addr = gpmc_base + GPMC_CS0_OFFSET + (cs * GPMC_CS_SIZE) + idx;
	__raw_writel(val, reg_addr);
}

u32 gpmc_cs_read_reg(int cs, int idx)
{
	void __iomem *reg_addr;

	reg_addr = gpmc_base + GPMC_CS0_OFFSET + (cs * GPMC_CS_SIZE) + idx;
	return __raw_readl(reg_addr);
}

/* TODO: Add support for gpmc_fck to clock framework and use it */
unsigned long gpmc_get_fclk_period(void)
{
	unsigned long rate = clk_get_rate(gpmc_l3_clk);

	if (rate == 0) {
		printk(KERN_WARNING "gpmc_l3_clk not enabled\n");
		return 0;
	}

	rate /= 1000;
	rate = 1000000000 / rate;	/* In picoseconds */

	return rate;
}

unsigned int gpmc_ns_to_ticks(unsigned int time_ns)
{
	unsigned long tick_ps;

	/* Calculate in picosecs to yield more exact results */
	tick_ps = gpmc_get_fclk_period();

	return (time_ns * 1000 + tick_ps - 1) / tick_ps;
}

unsigned int gpmc_ps_to_ticks(unsigned int time_ps)
{
	unsigned long tick_ps;

	/* Calculate in picosecs to yield more exact results */
	tick_ps = gpmc_get_fclk_period();

	return (time_ps + tick_ps - 1) / tick_ps;
}

unsigned int gpmc_ticks_to_ns(unsigned int ticks)
{
	return ticks * gpmc_get_fclk_period() / 1000;
}

unsigned int gpmc_round_ns_to_ticks(unsigned int time_ns)
{
	unsigned long ticks = gpmc_ns_to_ticks(time_ns);

	return ticks * gpmc_get_fclk_period() / 1000;
}

#ifdef DEBUG
static int set_gpmc_timing_reg(int cs, int reg, int st_bit, int end_bit,
			       int time, const char *name)
#else
static int set_gpmc_timing_reg(int cs, int reg, int st_bit, int end_bit,
			       int time)
#endif
{
	u32 l;
	int ticks, mask, nr_bits;

	if (time == 0)
		ticks = 0;
	else
		ticks = gpmc_ns_to_ticks(time);
	nr_bits = end_bit - st_bit + 1;
	if (ticks >= 1 << nr_bits) {
#ifdef DEBUG
		printk(KERN_INFO "GPMC CS%d: %-10s* %3d ns, %3d ticks >= %d\n",
				cs, name, time, ticks, 1 << nr_bits);
#endif
		return -1;
	}

	mask = (1 << nr_bits) - 1;
	l = gpmc_cs_read_reg(cs, reg);
#ifdef DEBUG
	printk(KERN_INFO
		"GPMC CS%d: %-10s: %3d ticks, %3lu ns (was %3i ticks) %3d ns\n",
	       cs, name, ticks, gpmc_get_fclk_period() * ticks / 1000,
			(l >> st_bit) & mask, time);
#endif
	l &= ~(mask << st_bit);
	l |= ticks << st_bit;
	gpmc_cs_write_reg(cs, reg, l);

	return 0;
}

#ifdef DEBUG
#define GPMC_SET_ONE(reg, st, end, field) \
	if (set_gpmc_timing_reg(cs, (reg), (st), (end),		\
			t->field, #field) < 0)			\
		return -1
#else
#define GPMC_SET_ONE(reg, st, end, field) \
	if (set_gpmc_timing_reg(cs, (reg), (st), (end), t->field) < 0) \
		return -1
#endif

int gpmc_cs_calc_divider(int cs, unsigned int sync_clk)
{
	int div;
	u32 l;

	l = sync_clk + (gpmc_get_fclk_period() - 1);
	div = l / gpmc_get_fclk_period();
	if (div > 4)
		return -1;
	if (div <= 0)
		div = 1;

	return div;
}

int gpmc_cs_set_timings(int cs, const struct gpmc_timings *t)
{
	int div;
	u32 l;

	div = gpmc_cs_calc_divider(cs, t->sync_clk);
	if (div < 0)
		return div;

	GPMC_SET_ONE(GPMC_CS_CONFIG2,  0,  3, cs_on);
	GPMC_SET_ONE(GPMC_CS_CONFIG2,  8, 12, cs_rd_off);
	GPMC_SET_ONE(GPMC_CS_CONFIG2, 16, 20, cs_wr_off);

	GPMC_SET_ONE(GPMC_CS_CONFIG3,  0,  3, adv_on);
	GPMC_SET_ONE(GPMC_CS_CONFIG3,  8, 12, adv_rd_off);
	GPMC_SET_ONE(GPMC_CS_CONFIG3, 16, 20, adv_wr_off);

	GPMC_SET_ONE(GPMC_CS_CONFIG4,  0,  3, oe_on);
	GPMC_SET_ONE(GPMC_CS_CONFIG4,  8, 12, oe_off);
	GPMC_SET_ONE(GPMC_CS_CONFIG4, 16, 19, we_on);
	GPMC_SET_ONE(GPMC_CS_CONFIG4, 24, 28, we_off);

	GPMC_SET_ONE(GPMC_CS_CONFIG5,  0,  4, rd_cycle);
	GPMC_SET_ONE(GPMC_CS_CONFIG5,  8, 12, wr_cycle);
	GPMC_SET_ONE(GPMC_CS_CONFIG5, 16, 20, access);

	GPMC_SET_ONE(GPMC_CS_CONFIG5, 24, 27, page_burst_access);

	if (gpmc_capability & GPMC_HAS_WR_DATA_MUX_BUS)
		GPMC_SET_ONE(GPMC_CS_CONFIG6, 16, 19, wr_data_mux_bus);
	if (gpmc_capability & GPMC_HAS_WR_ACCESS)
		GPMC_SET_ONE(GPMC_CS_CONFIG6, 24, 28, wr_access);

	/* caller is expected to have initialized CONFIG1 to cover
	 * at least sync vs async
	 */
	l = gpmc_cs_read_reg(cs, GPMC_CS_CONFIG1);
	if (l & (GPMC_CONFIG1_READTYPE_SYNC | GPMC_CONFIG1_WRITETYPE_SYNC)) {
#ifdef DEBUG
		printk(KERN_INFO "GPMC CS%d CLK period is %lu ns (div %d)\n",
				cs, (div * gpmc_get_fclk_period()) / 1000, div);
#endif
		l &= ~0x03;
		l |= (div - 1);
		gpmc_cs_write_reg(cs, GPMC_CS_CONFIG1, l);
	}

	return 0;
}

static void gpmc_cs_enable_mem(int cs, u32 base, u32 size)
{
	u32 l;
	u32 mask;

	mask = (1 << GPMC_SECTION_SHIFT) - size;
	l = gpmc_cs_read_reg(cs, GPMC_CS_CONFIG7);
	l &= ~0x3f;
	l = (base >> GPMC_CHUNK_SHIFT) & 0x3f;
	l &= ~(0x0f << 8);
	l |= ((mask >> GPMC_CHUNK_SHIFT) & 0x0f) << 8;
	l |= GPMC_CONFIG7_CSVALID;
	gpmc_cs_write_reg(cs, GPMC_CS_CONFIG7, l);
}

static void gpmc_cs_disable_mem(int cs)
{
	u32 l;

	l = gpmc_cs_read_reg(cs, GPMC_CS_CONFIG7);
	l &= ~GPMC_CONFIG7_CSVALID;
	gpmc_cs_write_reg(cs, GPMC_CS_CONFIG7, l);
}

static void gpmc_cs_get_memconf(int cs, u32 *base, u32 *size)
{
	u32 l;
	u32 mask;

	l = gpmc_cs_read_reg(cs, GPMC_CS_CONFIG7);
	*base = (l & 0x3f) << GPMC_CHUNK_SHIFT;
	mask = (l >> 8) & 0x0f;
	*size = (1 << GPMC_SECTION_SHIFT) - (mask << GPMC_CHUNK_SHIFT);
}

static int gpmc_cs_mem_enabled(int cs)
{
	u32 l;

	l = gpmc_cs_read_reg(cs, GPMC_CS_CONFIG7);
	return l & GPMC_CONFIG7_CSVALID;
}

int gpmc_cs_set_reserved(int cs, int reserved)
{
	if (cs > GPMC_CS_NUM)
		return -ENODEV;

	gpmc_cs_map &= ~(1 << cs);
	gpmc_cs_map |= (reserved ? 1 : 0) << cs;

	return 0;
}

int gpmc_cs_reserved(int cs)
{
	if (cs > GPMC_CS_NUM)
		return -ENODEV;

	return gpmc_cs_map & (1 << cs);
}

static unsigned long gpmc_mem_align(unsigned long size)
{
	int order;

	size = (size - 1) >> (GPMC_CHUNK_SHIFT - 1);
	order = GPMC_CHUNK_SHIFT - 1;
	do {
		size >>= 1;
		order++;
	} while (size);
	size = 1 << order;
	return size;
}

static int gpmc_cs_insert_mem(int cs, unsigned long base, unsigned long size)
{
	struct resource	*res = &gpmc_cs_mem[cs];
	int r;

	size = gpmc_mem_align(size);
	spin_lock(&gpmc_mem_lock);
	res->start = base;
	res->end = base + size - 1;
	r = request_resource(&gpmc_mem_root, res);
	spin_unlock(&gpmc_mem_lock);

	return r;
}

static int gpmc_cs_delete_mem(int cs)
{
	struct resource	*res = &gpmc_cs_mem[cs];
	int r;

	spin_lock(&gpmc_mem_lock);
	r = release_resource(&gpmc_cs_mem[cs]);
	res->start = 0;
	res->end = 0;
	spin_unlock(&gpmc_mem_lock);

	return r;
}

int gpmc_cs_request(int cs, unsigned long size, unsigned long *base)
{
	struct resource *res = &gpmc_cs_mem[cs];
	int r = -1;

	if (cs > GPMC_CS_NUM)
		return -ENODEV;

	size = gpmc_mem_align(size);
	if (size > (1 << GPMC_SECTION_SHIFT))
		return -ENOMEM;

	spin_lock(&gpmc_mem_lock);
	if (gpmc_cs_reserved(cs)) {
		r = -EBUSY;
		goto out;
	}
	if (gpmc_cs_mem_enabled(cs))
		r = adjust_resource(res, res->start & ~(size - 1), size);
	if (r < 0)
		r = allocate_resource(&gpmc_mem_root, res, size, 0, ~0,
				      size, NULL, NULL);
	if (r < 0)
		goto out;

	gpmc_cs_enable_mem(cs, res->start, resource_size(res));
	*base = res->start;
	gpmc_cs_set_reserved(cs, 1);
out:
	spin_unlock(&gpmc_mem_lock);
	return r;
}
EXPORT_SYMBOL(gpmc_cs_request);

void gpmc_cs_free(int cs)
{
	spin_lock(&gpmc_mem_lock);
	if (cs >= GPMC_CS_NUM || cs < 0 || !gpmc_cs_reserved(cs)) {
		printk(KERN_ERR "Trying to free non-reserved GPMC CS%d\n", cs);
		BUG();
		spin_unlock(&gpmc_mem_lock);
		return;
	}
	gpmc_cs_disable_mem(cs);
	release_resource(&gpmc_cs_mem[cs]);
	gpmc_cs_set_reserved(cs, 0);
	spin_unlock(&gpmc_mem_lock);
}
EXPORT_SYMBOL(gpmc_cs_free);

/**
 * gpmc_read_status - read access request to get the different gpmc status
 * @cmd: command type
 * @return status
 */
int gpmc_read_status(int cmd)
{
	int	status = -EINVAL;
	u32	regval = 0;

	switch (cmd) {
	case GPMC_GET_IRQ_STATUS:
		status = gpmc_read_reg(GPMC_IRQSTATUS);
		break;

	case GPMC_PREFETCH_FIFO_CNT:
		regval = gpmc_read_reg(GPMC_PREFETCH_STATUS);
		status = GPMC_PREFETCH_STATUS_FIFO_CNT(regval);
		break;

	case GPMC_PREFETCH_COUNT:
		regval = gpmc_read_reg(GPMC_PREFETCH_STATUS);
		status = GPMC_PREFETCH_STATUS_COUNT(regval);
		break;

	case GPMC_STATUS_BUFFER:
		regval = gpmc_read_reg(GPMC_STATUS);
		/* 1 : buffer is available to write */
		status = regval & GPMC_STATUS_BUFF_EMPTY;
		break;

	default:
		printk(KERN_ERR "gpmc_read_status: Not supported\n");
	}
	return status;
}
EXPORT_SYMBOL(gpmc_read_status);

/**
 * gpmc_cs_configure - write request to configure gpmc
 * @cs: chip select number
 * @cmd: command type
 * @wval: value to write
 * @return status of the operation
 */
int gpmc_cs_configure(int cs, int cmd, int wval)
{
	int err = 0;
	u32 regval = 0;

	switch (cmd) {
	case GPMC_ENABLE_IRQ:
		gpmc_write_reg(GPMC_IRQENABLE, wval);
		break;

	case GPMC_SET_IRQ_STATUS:
		gpmc_write_reg(GPMC_IRQSTATUS, wval);
		break;

	case GPMC_CONFIG_WP:
		regval = gpmc_read_reg(GPMC_CONFIG);
		if (wval)
			regval &= ~GPMC_CONFIG_WRITEPROTECT; /* WP is ON */
		else
			regval |= GPMC_CONFIG_WRITEPROTECT;  /* WP is OFF */
		gpmc_write_reg(GPMC_CONFIG, regval);
		break;

	case GPMC_CONFIG_RDY_BSY:
		regval  = gpmc_cs_read_reg(cs, GPMC_CS_CONFIG1);
		if (wval)
			regval |= WR_RD_PIN_MONITORING;
		else
			regval &= ~WR_RD_PIN_MONITORING;
		gpmc_cs_write_reg(cs, GPMC_CS_CONFIG1, regval);
		break;

	case GPMC_CONFIG_DEV_SIZE:
		regval  = gpmc_cs_read_reg(cs, GPMC_CS_CONFIG1);

		/* clear 2 target bits */
		regval &= ~GPMC_CONFIG1_DEVICESIZE(3);

		/* set the proper value */
		regval |= GPMC_CONFIG1_DEVICESIZE(wval);

		gpmc_cs_write_reg(cs, GPMC_CS_CONFIG1, regval);
		break;

	case GPMC_CONFIG_DEV_TYPE:
		regval  = gpmc_cs_read_reg(cs, GPMC_CS_CONFIG1);
		regval |= GPMC_CONFIG1_DEVICETYPE(wval);
		if (wval == GPMC_DEVICETYPE_NOR)
			regval |= GPMC_CONFIG1_MUXADDDATA;
		gpmc_cs_write_reg(cs, GPMC_CS_CONFIG1, regval);
		break;

	default:
		printk(KERN_ERR "gpmc_configure_cs: Not supported\n");
		err = -EINVAL;
	}

	return err;
}
EXPORT_SYMBOL(gpmc_cs_configure);

/**
 * gpmc_nand_read - nand specific read access request
 * @cs: chip select number
 * @cmd: command type
 */
int gpmc_nand_read(int cs, int cmd)
{
	int rval = -EINVAL;

	switch (cmd) {
	case GPMC_NAND_DATA:
		rval = gpmc_cs_read_byte(cs, GPMC_CS_NAND_DATA);
		break;

	default:
		printk(KERN_ERR "gpmc_read_nand_ctrl: Not supported\n");
	}
	return rval;
}
EXPORT_SYMBOL(gpmc_nand_read);

/**
 * gpmc_nand_write - nand specific write request
 * @cs: chip select number
 * @cmd: command type
 * @wval: value to write
 */
int gpmc_nand_write(int cs, int cmd, int wval)
{
	int err = 0;

	switch (cmd) {
	case GPMC_NAND_COMMAND:
		gpmc_cs_write_byte(cs, GPMC_CS_NAND_COMMAND, wval);
		break;

	case GPMC_NAND_ADDRESS:
		gpmc_cs_write_byte(cs, GPMC_CS_NAND_ADDRESS, wval);
		break;

	case GPMC_NAND_DATA:
		gpmc_cs_write_byte(cs, GPMC_CS_NAND_DATA, wval);

	default:
		printk(KERN_ERR "gpmc_write_nand_ctrl: Not supported\n");
		err = -EINVAL;
	}
	return err;
}
EXPORT_SYMBOL(gpmc_nand_write);



/**
 * gpmc_prefetch_enable - configures and starts prefetch transfer
 * @cs: cs (chip select) number
 * @fifo_th: fifo threshold to be used for read/ write
 * @dma_mode: dma mode enable (1) or disable (0)
 * @u32_count: number of bytes to be transferred
 * @is_write: prefetch read(0) or write post(1) mode
 */
int gpmc_prefetch_enable(int cs, int fifo_th, int dma_mode,
				unsigned int u32_count, int is_write)
{

	if (fifo_th > PREFETCH_FIFOTHRESHOLD_MAX) {
		pr_err("gpmc: fifo threshold is not supported\n");
		return -1;
	} else if (!(gpmc_read_reg(GPMC_PREFETCH_CONTROL))) {
		/* Set the amount of bytes to be prefetched */
		gpmc_write_reg(GPMC_PREFETCH_CONFIG2, u32_count);

		/* Set dma/mpu mode, the prefetch read / post write and
		 * enable the engine. Set which cs is has requested for.
		 */
		gpmc_write_reg(GPMC_PREFETCH_CONFIG1, ((cs << CS_NUM_SHIFT) |
					PREFETCH_FIFOTHRESHOLD(fifo_th) |
					ENABLE_PREFETCH |
					(dma_mode << DMA_MPU_MODE) |
					(0x1 & is_write)));

		/*  Start the prefetch engine */
		gpmc_write_reg(GPMC_PREFETCH_CONTROL, 0x1);
	} else {
		return -EBUSY;
	}

	return 0;
}
EXPORT_SYMBOL(gpmc_prefetch_enable);

/**
 * gpmc_prefetch_reset - disables and stops the prefetch engine
 */
int gpmc_prefetch_reset(int cs)
{
	u32 config1;

	/* check if the same module/cs is trying to reset */
	config1 = gpmc_read_reg(GPMC_PREFETCH_CONFIG1);
	if (((config1 >> CS_NUM_SHIFT) & 0x7) != cs)
		return -EINVAL;

	/* Stop the PFPW engine */
	gpmc_write_reg(GPMC_PREFETCH_CONTROL, 0x0);

	/* Reset/disable the PFPW engine */
	gpmc_write_reg(GPMC_PREFETCH_CONFIG1, 0x0);

	return 0;
}
EXPORT_SYMBOL(gpmc_prefetch_reset);

void gpmc_update_nand_reg(struct gpmc_nand_regs *reg, int cs)
{
	reg->gpmc_status = gpmc_base + GPMC_STATUS;
	reg->gpmc_nand_command = gpmc_base + GPMC_CS0_OFFSET +
				GPMC_CS_NAND_COMMAND + GPMC_CS_SIZE * cs;
	reg->gpmc_nand_address = gpmc_base + GPMC_CS0_OFFSET +
				GPMC_CS_NAND_ADDRESS + GPMC_CS_SIZE * cs;
	reg->gpmc_nand_data = gpmc_base + GPMC_CS0_OFFSET +
				GPMC_CS_NAND_DATA + GPMC_CS_SIZE * cs;
	reg->gpmc_prefetch_config1 = gpmc_base + GPMC_PREFETCH_CONFIG1;
	reg->gpmc_prefetch_config2 = gpmc_base + GPMC_PREFETCH_CONFIG2;
	reg->gpmc_prefetch_control = gpmc_base + GPMC_PREFETCH_CONTROL;
	reg->gpmc_prefetch_status = gpmc_base + GPMC_PREFETCH_STATUS;
	reg->gpmc_ecc_config = gpmc_base + GPMC_ECC_CONFIG;
	reg->gpmc_ecc_control = gpmc_base + GPMC_ECC_CONTROL;
	reg->gpmc_ecc_size_config = gpmc_base + GPMC_ECC_SIZE_CONFIG;
	reg->gpmc_ecc1_result = gpmc_base + GPMC_ECC1_RESULT;
	reg->gpmc_bch_result0 = gpmc_base + GPMC_ECC_BCH_RESULT_0;
}

int gpmc_get_client_irq(unsigned irq_config)
{
	int i;

	if (hweight32(irq_config) > 1)
		return 0;

	for (i = 0; i < GPMC_NR_IRQ; i++)
		if (gpmc_client_irq[i].bitmask & irq_config)
			return gpmc_client_irq[i].irq;

	return 0;
}

static int gpmc_irq_endis(unsigned irq, bool endis)
{
	int i;
	u32 regval;

	for (i = 0; i < GPMC_NR_IRQ; i++)
		if (irq == gpmc_client_irq[i].irq) {
			regval = gpmc_read_reg(GPMC_IRQENABLE);
			if (endis)
				regval |= gpmc_client_irq[i].bitmask;
			else
				regval &= ~gpmc_client_irq[i].bitmask;
			gpmc_write_reg(GPMC_IRQENABLE, regval);
			break;
		}

	return 0;
}

static void gpmc_irq_disable(struct irq_data *p)
{
	gpmc_irq_endis(p->irq, false);
}

static void gpmc_irq_enable(struct irq_data *p)
{
	gpmc_irq_endis(p->irq, true);
}

static void gpmc_irq_noop(struct irq_data *data) { }

static unsigned int gpmc_irq_noop_ret(struct irq_data *data) { return 0; }

static int gpmc_setup_irq(void)
{
	int i;
	u32 regval;

	if (!gpmc_irq)
		return -EINVAL;

	gpmc_irq_start = irq_alloc_descs(-1, 0, GPMC_NR_IRQ, 0);
	if (IS_ERR_VALUE(gpmc_irq_start)) {
		pr_err("irq_alloc_descs failed\n");
		return gpmc_irq_start;
	}

	gpmc_irq_chip.name = "gpmc";
	gpmc_irq_chip.irq_startup = gpmc_irq_noop_ret;
	gpmc_irq_chip.irq_enable = gpmc_irq_enable;
	gpmc_irq_chip.irq_disable = gpmc_irq_disable;
	gpmc_irq_chip.irq_shutdown = gpmc_irq_noop;
	gpmc_irq_chip.irq_ack = gpmc_irq_noop;
	gpmc_irq_chip.irq_mask = gpmc_irq_noop;
	gpmc_irq_chip.irq_unmask = gpmc_irq_noop;

	gpmc_client_irq[0].bitmask = GPMC_IRQ_FIFOEVENTENABLE;
	gpmc_client_irq[1].bitmask = GPMC_IRQ_COUNT_EVENT;

	for (i = 0; i < GPMC_NR_IRQ; i++) {
		gpmc_client_irq[i].irq = gpmc_irq_start + i;
		irq_set_chip_and_handler(gpmc_client_irq[i].irq,
					&gpmc_irq_chip, handle_simple_irq);
		set_irq_flags(gpmc_client_irq[i].irq,
				IRQF_VALID | IRQF_NOAUTOEN);
	}

	/* Disable interrupts */
	gpmc_write_reg(GPMC_IRQENABLE, 0);

	/* clear interrupts */
	regval = gpmc_read_reg(GPMC_IRQSTATUS);
	gpmc_write_reg(GPMC_IRQSTATUS, regval);

	return request_irq(gpmc_irq, gpmc_handle_irq, 0, "gpmc", NULL);
}

<<<<<<< HEAD
static __exit int gpmc_free_irq(void)
=======
static __devexit int gpmc_free_irq(void)
>>>>>>> ddffeb8c
{
	int i;

	if (gpmc_irq)
		free_irq(gpmc_irq, NULL);

	for (i = 0; i < GPMC_NR_IRQ; i++) {
		irq_set_handler(gpmc_client_irq[i].irq, NULL);
		irq_set_chip(gpmc_client_irq[i].irq, &no_irq_chip);
		irq_modify_status(gpmc_client_irq[i].irq, 0, 0);
	}

	irq_free_descs(gpmc_irq_start, GPMC_NR_IRQ);

	return 0;
}

static void __devexit gpmc_mem_exit(void)
{
	int cs;

	for (cs = 0; cs < GPMC_CS_NUM; cs++) {
		if (!gpmc_cs_mem_enabled(cs))
			continue;
		gpmc_cs_delete_mem(cs);
	}

}

static void __devinit gpmc_mem_init(void)
{
	int cs;
	unsigned long boot_rom_space = 0;

	/* never allocate the first page, to facilitate bug detection;
	 * even if we didn't boot from ROM.
	 */
	boot_rom_space = BOOT_ROM_SPACE;
	/* In apollon the CS0 is mapped as 0x0000 0000 */
	if (machine_is_omap_apollon())
		boot_rom_space = 0;
	gpmc_mem_root.start = GPMC_MEM_START + boot_rom_space;
	gpmc_mem_root.end = GPMC_MEM_END;

	/* Reserve all regions that has been set up by bootloader */
	for (cs = 0; cs < GPMC_CS_NUM; cs++) {
		u32 base, size;

		if (!gpmc_cs_mem_enabled(cs))
			continue;
		gpmc_cs_get_memconf(cs, &base, &size);
		if (gpmc_cs_insert_mem(cs, base, size) < 0)
			BUG();
	}
}

static __devinit int gpmc_probe(struct platform_device *pdev)
{
	u32 l;
	struct resource *res;

	res = platform_get_resource(pdev, IORESOURCE_MEM, 0);
	if (res == NULL)
		return -ENOENT;

	phys_base = res->start;
	mem_size = resource_size(res);

	gpmc_base = devm_request_and_ioremap(&pdev->dev, res);
	if (!gpmc_base) {
		dev_err(&pdev->dev, "error: request memory / ioremap\n");
		return -EADDRNOTAVAIL;
	}

	res = platform_get_resource(pdev, IORESOURCE_IRQ, 0);
	if (res == NULL)
		dev_warn(&pdev->dev, "Failed to get resource: irq\n");
	else
		gpmc_irq = res->start;

	gpmc_l3_clk = clk_get(&pdev->dev, "fck");
	if (IS_ERR(gpmc_l3_clk)) {
		dev_err(&pdev->dev, "error: clk_get\n");
		gpmc_irq = 0;
		return PTR_ERR(gpmc_l3_clk);
	}

	clk_prepare_enable(gpmc_l3_clk);

	gpmc_dev = &pdev->dev;

	l = gpmc_read_reg(GPMC_REVISION);
	if (GPMC_REVISION_MAJOR(l) > 0x4)
		gpmc_capability = GPMC_HAS_WR_ACCESS | GPMC_HAS_WR_DATA_MUX_BUS;
	dev_info(gpmc_dev, "GPMC revision %d.%d\n", GPMC_REVISION_MAJOR(l),
		 GPMC_REVISION_MINOR(l));

	gpmc_mem_init();

	if (IS_ERR_VALUE(gpmc_setup_irq()))
		dev_warn(gpmc_dev, "gpmc_setup_irq failed\n");

	return 0;
}

<<<<<<< HEAD
static __exit int gpmc_remove(struct platform_device *pdev)
=======
static __devexit int gpmc_remove(struct platform_device *pdev)
>>>>>>> ddffeb8c
{
	gpmc_free_irq();
	gpmc_mem_exit();
	gpmc_dev = NULL;
	return 0;
}

static struct platform_driver gpmc_driver = {
	.probe		= gpmc_probe,
	.remove		= __devexit_p(gpmc_remove),
	.driver		= {
		.name	= DEVICE_NAME,
		.owner	= THIS_MODULE,
	},
};

static __init int gpmc_init(void)
{
	return platform_driver_register(&gpmc_driver);
}

static __exit void gpmc_exit(void)
{
	platform_driver_unregister(&gpmc_driver);

}

postcore_initcall(gpmc_init);
module_exit(gpmc_exit);

static int __init omap_gpmc_init(void)
{
	struct omap_hwmod *oh;
	struct platform_device *pdev;
	char *oh_name = "gpmc";

	oh = omap_hwmod_lookup(oh_name);
	if (!oh) {
		pr_err("Could not look up %s\n", oh_name);
		return -ENODEV;
	}

	pdev = omap_device_build(DEVICE_NAME, -1, oh, NULL, 0, NULL, 0, 0);
	WARN(IS_ERR(pdev), "could not build omap_device for %s\n", oh_name);

	return IS_ERR(pdev) ? PTR_ERR(pdev) : 0;
}
postcore_initcall(omap_gpmc_init);

static irqreturn_t gpmc_handle_irq(int irq, void *dev)
{
	int i;
	u32 regval;

	regval = gpmc_read_reg(GPMC_IRQSTATUS);

	if (!regval)
		return IRQ_NONE;

	for (i = 0; i < GPMC_NR_IRQ; i++)
		if (regval & gpmc_client_irq[i].bitmask)
			generic_handle_irq(gpmc_client_irq[i].irq);

	gpmc_write_reg(GPMC_IRQSTATUS, regval);

	return IRQ_HANDLED;
}

#ifdef CONFIG_ARCH_OMAP3
static struct omap3_gpmc_regs gpmc_context;

void omap3_gpmc_save_context(void)
{
	int i;

	gpmc_context.sysconfig = gpmc_read_reg(GPMC_SYSCONFIG);
	gpmc_context.irqenable = gpmc_read_reg(GPMC_IRQENABLE);
	gpmc_context.timeout_ctrl = gpmc_read_reg(GPMC_TIMEOUT_CONTROL);
	gpmc_context.config = gpmc_read_reg(GPMC_CONFIG);
	gpmc_context.prefetch_config1 = gpmc_read_reg(GPMC_PREFETCH_CONFIG1);
	gpmc_context.prefetch_config2 = gpmc_read_reg(GPMC_PREFETCH_CONFIG2);
	gpmc_context.prefetch_control = gpmc_read_reg(GPMC_PREFETCH_CONTROL);
	for (i = 0; i < GPMC_CS_NUM; i++) {
		gpmc_context.cs_context[i].is_valid = gpmc_cs_mem_enabled(i);
		if (gpmc_context.cs_context[i].is_valid) {
			gpmc_context.cs_context[i].config1 =
				gpmc_cs_read_reg(i, GPMC_CS_CONFIG1);
			gpmc_context.cs_context[i].config2 =
				gpmc_cs_read_reg(i, GPMC_CS_CONFIG2);
			gpmc_context.cs_context[i].config3 =
				gpmc_cs_read_reg(i, GPMC_CS_CONFIG3);
			gpmc_context.cs_context[i].config4 =
				gpmc_cs_read_reg(i, GPMC_CS_CONFIG4);
			gpmc_context.cs_context[i].config5 =
				gpmc_cs_read_reg(i, GPMC_CS_CONFIG5);
			gpmc_context.cs_context[i].config6 =
				gpmc_cs_read_reg(i, GPMC_CS_CONFIG6);
			gpmc_context.cs_context[i].config7 =
				gpmc_cs_read_reg(i, GPMC_CS_CONFIG7);
		}
	}
}

void omap3_gpmc_restore_context(void)
{
	int i;

	gpmc_write_reg(GPMC_SYSCONFIG, gpmc_context.sysconfig);
	gpmc_write_reg(GPMC_IRQENABLE, gpmc_context.irqenable);
	gpmc_write_reg(GPMC_TIMEOUT_CONTROL, gpmc_context.timeout_ctrl);
	gpmc_write_reg(GPMC_CONFIG, gpmc_context.config);
	gpmc_write_reg(GPMC_PREFETCH_CONFIG1, gpmc_context.prefetch_config1);
	gpmc_write_reg(GPMC_PREFETCH_CONFIG2, gpmc_context.prefetch_config2);
	gpmc_write_reg(GPMC_PREFETCH_CONTROL, gpmc_context.prefetch_control);
	for (i = 0; i < GPMC_CS_NUM; i++) {
		if (gpmc_context.cs_context[i].is_valid) {
			gpmc_cs_write_reg(i, GPMC_CS_CONFIG1,
				gpmc_context.cs_context[i].config1);
			gpmc_cs_write_reg(i, GPMC_CS_CONFIG2,
				gpmc_context.cs_context[i].config2);
			gpmc_cs_write_reg(i, GPMC_CS_CONFIG3,
				gpmc_context.cs_context[i].config3);
			gpmc_cs_write_reg(i, GPMC_CS_CONFIG4,
				gpmc_context.cs_context[i].config4);
			gpmc_cs_write_reg(i, GPMC_CS_CONFIG5,
				gpmc_context.cs_context[i].config5);
			gpmc_cs_write_reg(i, GPMC_CS_CONFIG6,
				gpmc_context.cs_context[i].config6);
			gpmc_cs_write_reg(i, GPMC_CS_CONFIG7,
				gpmc_context.cs_context[i].config7);
		}
	}
}
#endif /* CONFIG_ARCH_OMAP3 */

/**
 * gpmc_enable_hwecc - enable hardware ecc functionality
 * @cs: chip select number
 * @mode: read/write mode
 * @dev_width: device bus width(1 for x16, 0 for x8)
 * @ecc_size: bytes for which ECC will be generated
 */
int gpmc_enable_hwecc(int cs, int mode, int dev_width, int ecc_size)
{
	unsigned int val;

	/* check if ecc module is in used */
	if (gpmc_ecc_used != -EINVAL)
		return -EINVAL;

	gpmc_ecc_used = cs;

	/* clear ecc and enable bits */
	gpmc_write_reg(GPMC_ECC_CONTROL,
			GPMC_ECC_CTRL_ECCCLEAR |
			GPMC_ECC_CTRL_ECCREG1);

	/* program ecc and result sizes */
	val = ((((ecc_size >> 1) - 1) << 22) | (0x0000000F));
	gpmc_write_reg(GPMC_ECC_SIZE_CONFIG, val);

	switch (mode) {
	case GPMC_ECC_READ:
	case GPMC_ECC_WRITE:
		gpmc_write_reg(GPMC_ECC_CONTROL,
				GPMC_ECC_CTRL_ECCCLEAR |
				GPMC_ECC_CTRL_ECCREG1);
		break;
	case GPMC_ECC_READSYN:
		gpmc_write_reg(GPMC_ECC_CONTROL,
				GPMC_ECC_CTRL_ECCCLEAR |
				GPMC_ECC_CTRL_ECCDISABLE);
		break;
	default:
		printk(KERN_INFO "Error: Unrecognized Mode[%d]!\n", mode);
		break;
	}

	/* (ECC 16 or 8 bit col) | ( CS  )  | ECC Enable */
	val = (dev_width << 7) | (cs << 1) | (0x1);
	gpmc_write_reg(GPMC_ECC_CONFIG, val);
	return 0;
}
EXPORT_SYMBOL_GPL(gpmc_enable_hwecc);

/**
 * gpmc_calculate_ecc - generate non-inverted ecc bytes
 * @cs: chip select number
 * @dat: data pointer over which ecc is computed
 * @ecc_code: ecc code buffer
 *
 * Using non-inverted ECC is considered ugly since writing a blank
 * page (padding) will clear the ECC bytes. This is not a problem as long
 * no one is trying to write data on the seemingly unused page. Reading
 * an erased page will produce an ECC mismatch between generated and read
 * ECC bytes that has to be dealt with separately.
 */
int gpmc_calculate_ecc(int cs, const u_char *dat, u_char *ecc_code)
{
	unsigned int val = 0x0;

	if (gpmc_ecc_used != cs)
		return -EINVAL;

	/* read ecc result */
	val = gpmc_read_reg(GPMC_ECC1_RESULT);
	*ecc_code++ = val;          /* P128e, ..., P1e */
	*ecc_code++ = val >> 16;    /* P128o, ..., P1o */
	/* P2048o, P1024o, P512o, P256o, P2048e, P1024e, P512e, P256e */
	*ecc_code++ = ((val >> 8) & 0x0f) | ((val >> 20) & 0xf0);

	gpmc_ecc_used = -EINVAL;
	return 0;
}
EXPORT_SYMBOL_GPL(gpmc_calculate_ecc);

#ifdef CONFIG_ARCH_OMAP3

/**
 * gpmc_init_hwecc_bch - initialize hardware BCH ecc functionality
 * @cs: chip select number
 * @nsectors: how many 512-byte sectors to process
 * @nerrors: how many errors to correct per sector (4 or 8)
 *
 * This function must be executed before any call to gpmc_enable_hwecc_bch.
 */
int gpmc_init_hwecc_bch(int cs, int nsectors, int nerrors)
{
	/* check if ecc module is in use */
	if (gpmc_ecc_used != -EINVAL)
		return -EINVAL;

	/* support only OMAP3 class */
	if (!cpu_is_omap34xx()) {
		printk(KERN_ERR "BCH ecc is not supported on this CPU\n");
		return -EINVAL;
	}

	/*
	 * For now, assume 4-bit mode is only supported on OMAP3630 ES1.x, x>=1.
	 * Other chips may be added if confirmed to work.
	 */
	if ((nerrors == 4) &&
	    (!cpu_is_omap3630() || (GET_OMAP_REVISION() == 0))) {
		printk(KERN_ERR "BCH 4-bit mode is not supported on this CPU\n");
		return -EINVAL;
	}

	/* sanity check */
	if (nsectors > 8) {
		printk(KERN_ERR "BCH cannot process %d sectors (max is 8)\n",
		       nsectors);
		return -EINVAL;
	}

	return 0;
}
EXPORT_SYMBOL_GPL(gpmc_init_hwecc_bch);

/**
 * gpmc_enable_hwecc_bch - enable hardware BCH ecc functionality
 * @cs: chip select number
 * @mode: read/write mode
 * @dev_width: device bus width(1 for x16, 0 for x8)
 * @nsectors: how many 512-byte sectors to process
 * @nerrors: how many errors to correct per sector (4 or 8)
 */
int gpmc_enable_hwecc_bch(int cs, int mode, int dev_width, int nsectors,
			  int nerrors)
{
	unsigned int val;

	/* check if ecc module is in use */
	if (gpmc_ecc_used != -EINVAL)
		return -EINVAL;

	gpmc_ecc_used = cs;

	/* clear ecc and enable bits */
	gpmc_write_reg(GPMC_ECC_CONTROL, 0x1);

	/*
	 * When using BCH, sector size is hardcoded to 512 bytes.
	 * Here we are using wrapping mode 6 both for reading and writing, with:
	 *  size0 = 0  (no additional protected byte in spare area)
	 *  size1 = 32 (skip 32 nibbles = 16 bytes per sector in spare area)
	 */
	gpmc_write_reg(GPMC_ECC_SIZE_CONFIG, (32 << 22) | (0 << 12));

	/* BCH configuration */
	val = ((1                        << 16) | /* enable BCH */
	       (((nerrors == 8) ? 1 : 0) << 12) | /* 8 or 4 bits */
	       (0x06                     <<  8) | /* wrap mode = 6 */
	       (dev_width                <<  7) | /* bus width */
	       (((nsectors-1) & 0x7)     <<  4) | /* number of sectors */
	       (cs                       <<  1) | /* ECC CS */
	       (0x1));                            /* enable ECC */

	gpmc_write_reg(GPMC_ECC_CONFIG, val);
	gpmc_write_reg(GPMC_ECC_CONTROL, 0x101);
	return 0;
}
EXPORT_SYMBOL_GPL(gpmc_enable_hwecc_bch);

/**
 * gpmc_calculate_ecc_bch4 - Generate 7 ecc bytes per sector of 512 data bytes
 * @cs:  chip select number
 * @dat: The pointer to data on which ecc is computed
 * @ecc: The ecc output buffer
 */
int gpmc_calculate_ecc_bch4(int cs, const u_char *dat, u_char *ecc)
{
	int i;
	unsigned long nsectors, reg, val1, val2;

	if (gpmc_ecc_used != cs)
		return -EINVAL;

	nsectors = ((gpmc_read_reg(GPMC_ECC_CONFIG) >> 4) & 0x7) + 1;

	for (i = 0; i < nsectors; i++) {

		reg = GPMC_ECC_BCH_RESULT_0 + 16*i;

		/* Read hw-computed remainder */
		val1 = gpmc_read_reg(reg + 0);
		val2 = gpmc_read_reg(reg + 4);

		/*
		 * Add constant polynomial to remainder, in order to get an ecc
		 * sequence of 0xFFs for a buffer filled with 0xFFs; and
		 * left-justify the resulting polynomial.
		 */
		*ecc++ = 0x28 ^ ((val2 >> 12) & 0xFF);
		*ecc++ = 0x13 ^ ((val2 >>  4) & 0xFF);
		*ecc++ = 0xcc ^ (((val2 & 0xF) << 4)|((val1 >> 28) & 0xF));
		*ecc++ = 0x39 ^ ((val1 >> 20) & 0xFF);
		*ecc++ = 0x96 ^ ((val1 >> 12) & 0xFF);
		*ecc++ = 0xac ^ ((val1 >> 4) & 0xFF);
		*ecc++ = 0x7f ^ ((val1 & 0xF) << 4);
	}

	gpmc_ecc_used = -EINVAL;
	return 0;
}
EXPORT_SYMBOL_GPL(gpmc_calculate_ecc_bch4);

/**
 * gpmc_calculate_ecc_bch8 - Generate 13 ecc bytes per block of 512 data bytes
 * @cs:  chip select number
 * @dat: The pointer to data on which ecc is computed
 * @ecc: The ecc output buffer
 */
int gpmc_calculate_ecc_bch8(int cs, const u_char *dat, u_char *ecc)
{
	int i;
	unsigned long nsectors, reg, val1, val2, val3, val4;

	if (gpmc_ecc_used != cs)
		return -EINVAL;

	nsectors = ((gpmc_read_reg(GPMC_ECC_CONFIG) >> 4) & 0x7) + 1;

	for (i = 0; i < nsectors; i++) {

		reg = GPMC_ECC_BCH_RESULT_0 + 16*i;

		/* Read hw-computed remainder */
		val1 = gpmc_read_reg(reg + 0);
		val2 = gpmc_read_reg(reg + 4);
		val3 = gpmc_read_reg(reg + 8);
		val4 = gpmc_read_reg(reg + 12);

		/*
		 * Add constant polynomial to remainder, in order to get an ecc
		 * sequence of 0xFFs for a buffer filled with 0xFFs.
		 */
		*ecc++ = 0xef ^ (val4 & 0xFF);
		*ecc++ = 0x51 ^ ((val3 >> 24) & 0xFF);
		*ecc++ = 0x2e ^ ((val3 >> 16) & 0xFF);
		*ecc++ = 0x09 ^ ((val3 >> 8) & 0xFF);
		*ecc++ = 0xed ^ (val3 & 0xFF);
		*ecc++ = 0x93 ^ ((val2 >> 24) & 0xFF);
		*ecc++ = 0x9a ^ ((val2 >> 16) & 0xFF);
		*ecc++ = 0xc2 ^ ((val2 >> 8) & 0xFF);
		*ecc++ = 0x97 ^ (val2 & 0xFF);
		*ecc++ = 0x79 ^ ((val1 >> 24) & 0xFF);
		*ecc++ = 0xe5 ^ ((val1 >> 16) & 0xFF);
		*ecc++ = 0x24 ^ ((val1 >> 8) & 0xFF);
		*ecc++ = 0xb5 ^ (val1 & 0xFF);
	}

	gpmc_ecc_used = -EINVAL;
	return 0;
}
EXPORT_SYMBOL_GPL(gpmc_calculate_ecc_bch8);

#endif /* CONFIG_ARCH_OMAP3 */<|MERGE_RESOLUTION|>--- conflicted
+++ resolved
@@ -838,11 +838,7 @@
 	return request_irq(gpmc_irq, gpmc_handle_irq, 0, "gpmc", NULL);
 }
 
-<<<<<<< HEAD
-static __exit int gpmc_free_irq(void)
-=======
 static __devexit int gpmc_free_irq(void)
->>>>>>> ddffeb8c
 {
 	int i;
 
@@ -948,11 +944,7 @@
 	return 0;
 }
 
-<<<<<<< HEAD
-static __exit int gpmc_remove(struct platform_device *pdev)
-=======
 static __devexit int gpmc_remove(struct platform_device *pdev)
->>>>>>> ddffeb8c
 {
 	gpmc_free_irq();
 	gpmc_mem_exit();
