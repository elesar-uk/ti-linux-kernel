--- conflicted
+++ resolved
@@ -31,13 +31,6 @@
  * VDD data
  */
 
-<<<<<<< HEAD
-static const struct omap_vfsm_instance omap3_vdd1_vfsm = {
-	.voltsetup_reg = OMAP3_PRM_VOLTSETUP1_OFFSET,
-	.voltsetup_mask = OMAP3430_SETUP_TIME1_MASK,
-};
-
-=======
 /* OMAP3-common voltagedomain data */
 
 static struct voltagedomain omap3_voltdm_wkup = {
@@ -51,7 +44,6 @@
 	.voltsetup_mask = OMAP3430_SETUP_TIME1_MASK,
 };
 
->>>>>>> dcd6c922
 static const struct omap_vfsm_instance omap3_vdd2_vfsm = {
 	.voltsetup_reg = OMAP3_PRM_VOLTSETUP1_OFFSET,
 	.voltsetup_mask = OMAP3430_SETUP_TIME2_MASK,
@@ -79,27 +71,12 @@
 	.vp = &omap3_vp_core,
 };
 
-<<<<<<< HEAD
-static struct voltagedomain omap3_voltdm_wkup = {
-	.name = "wakeup",
-};
-
-=======
->>>>>>> dcd6c922
 static struct voltagedomain *voltagedomains_omap3[] __initdata = {
 	&omap3_voltdm_mpu,
 	&omap3_voltdm_core,
 	&omap3_voltdm_wkup,
 	NULL,
 };
-<<<<<<< HEAD
-
-static const char *sys_clk_name __initdata = "sys_ck";
-
-void __init omap3xxx_voltagedomains_init(void)
-{
-	struct voltagedomain *voltdm;
-=======
 
 /* AM35xx voltagedomain data */
 
@@ -125,7 +102,6 @@
 {
 	struct voltagedomain *voltdm;
 	struct voltagedomain **voltdms;
->>>>>>> dcd6c922
 	int i;
 
 	/*
@@ -140,12 +116,6 @@
 		omap3_voltdm_core.volt_data = omap34xx_vddcore_volt_data;
 	}
 
-<<<<<<< HEAD
-	for (i = 0; voltdm = voltagedomains_omap3[i], voltdm; i++)
-		voltdm->sys_clk.name = sys_clk_name;
-
-	voltdm_init(voltagedomains_omap3);
-=======
 	if (cpu_is_omap3517() || cpu_is_omap3505())
 		voltdms = voltagedomains_am35xx;
 	else
@@ -155,5 +125,4 @@
 		voltdm->sys_clk.name = sys_clk_name;
 
 	voltdm_init(voltdms);
->>>>>>> dcd6c922
 };