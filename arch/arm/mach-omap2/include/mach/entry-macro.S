--- conflicted
+++ resolved
@@ -208,12 +208,7 @@
 		streq	\irqstat, [\base, #GIC_CPU_EOI]
 		cmp	\tmp, #0
 		.endm
-<<<<<<< HEAD
-#endif
-#endif	/* MULTI_OMAP2 */
-=======
 #endif	/* CONFIG_SMP */
->>>>>>> 062c1825
 
 		.macro	irq_prio_table
 		.endm