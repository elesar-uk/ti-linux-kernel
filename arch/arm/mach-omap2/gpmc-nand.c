/*
 * gpmc-nand.c
 *
 * Copyright (C) 2009 Texas Instruments
 * Vimal Singh <vimalsingh@ti.com>
 *
 * This program is free software; you can redistribute it and/or modify
 * it under the terms of the GNU General Public License version 2 as
 * published by the Free Software Foundation.
 */

#include <linux/kernel.h>
#include <linux/platform_device.h>
#include <linux/io.h>
#include <linux/mtd/nand.h>
#include <linux/platform_data/mtd-nand-omap2.h>

#include <asm/mach/flash.h>

#include "gpmc.h"
#include "soc.h"
#include "gpmc-nand.h"

/* minimum size for IO mapping */
#define	NAND_IO_SIZE	4

static struct resource gpmc_nand_resource[] = {
	{
		.flags		= IORESOURCE_MEM,
	},
	{
		.flags		= IORESOURCE_IRQ,
	},
	{
		.flags		= IORESOURCE_IRQ,
	},
};

static struct platform_device gpmc_nand_device = {
	.name		= "omap2-nand",
	.id		= 0,
	.num_resources	= ARRAY_SIZE(gpmc_nand_resource),
	.resource	= gpmc_nand_resource,
};

static int omap2_nand_gpmc_retime(
				struct omap_nand_platform_data *gpmc_nand_data,
				struct gpmc_timings *gpmc_t)
{
	struct gpmc_timings t;
	int err;

	memset(&t, 0, sizeof(t));
	t.sync_clk = gpmc_t->sync_clk;
<<<<<<< HEAD
	t.cs_on = gpmc_round_ns_to_ticks(gpmc_t->cs_on);
	t.adv_on = gpmc_round_ns_to_ticks(gpmc_t->adv_on);

	/* Read */
	t.adv_rd_off = gpmc_round_ns_to_ticks(gpmc_t->adv_rd_off);
	t.oe_on  = t.adv_on;
	t.access = gpmc_round_ns_to_ticks(gpmc_t->access);
	t.oe_off = gpmc_round_ns_to_ticks(gpmc_t->oe_off);
	t.cs_rd_off = gpmc_round_ns_to_ticks(gpmc_t->cs_rd_off);
	t.rd_cycle  = gpmc_round_ns_to_ticks(gpmc_t->rd_cycle);

	/* Write */
	t.adv_wr_off = gpmc_round_ns_to_ticks(gpmc_t->adv_wr_off);
	t.we_on  = t.oe_on;
	if (cpu_is_omap34xx()) {
	    t.wr_data_mux_bus =	gpmc_round_ns_to_ticks(gpmc_t->wr_data_mux_bus);
	    t.wr_access = gpmc_round_ns_to_ticks(gpmc_t->wr_access);
	}
	t.we_off = gpmc_round_ns_to_ticks(gpmc_t->we_off);
	t.cs_wr_off = gpmc_round_ns_to_ticks(gpmc_t->cs_wr_off);
	t.wr_cycle  = gpmc_round_ns_to_ticks(gpmc_t->wr_cycle);
=======
	t.cs_on = gpmc_t->cs_on;
	t.adv_on = gpmc_t->adv_on;

	/* Read */
	t.adv_rd_off = gpmc_t->adv_rd_off;
	t.oe_on  = t.adv_on;
	t.access = gpmc_t->access;
	t.oe_off = gpmc_t->oe_off;
	t.cs_rd_off = gpmc_t->cs_rd_off;
	t.rd_cycle = gpmc_t->rd_cycle;

	/* Write */
	t.adv_wr_off = gpmc_t->adv_wr_off;
	t.we_on  = t.oe_on;
	if (cpu_is_omap34xx()) {
		t.wr_data_mux_bus = gpmc_t->wr_data_mux_bus;
		t.wr_access = gpmc_t->wr_access;
	}
	t.we_off = gpmc_t->we_off;
	t.cs_wr_off = gpmc_t->cs_wr_off;
	t.wr_cycle = gpmc_t->wr_cycle;
>>>>>>> b770ea52

	/* Configure GPMC */
	if (gpmc_nand_data->devsize == NAND_BUSWIDTH_16)
		gpmc_cs_configure(gpmc_nand_data->cs, GPMC_CONFIG_DEV_SIZE, 1);
	else
		gpmc_cs_configure(gpmc_nand_data->cs, GPMC_CONFIG_DEV_SIZE, 0);
	gpmc_cs_configure(gpmc_nand_data->cs,
			GPMC_CONFIG_DEV_TYPE, GPMC_DEVICETYPE_NAND);
	gpmc_cs_configure(gpmc_nand_data->cs, GPMC_CONFIG_WP, 0);
	err = gpmc_cs_set_timings(gpmc_nand_data->cs, &t);
	if (err)
		return err;

	return 0;
}

static bool __init gpmc_hwecc_bch_capable(enum omap_ecc ecc_opt)
{
	/* support only OMAP3 class */
	if (!cpu_is_omap34xx()) {
		pr_err("BCH ecc is not supported on this CPU\n");
		return 0;
	}

	/*
	 * For now, assume 4-bit mode is only supported on OMAP3630 ES1.x, x>=1.
	 * Other chips may be added if confirmed to work.
	 */
	if ((ecc_opt == OMAP_ECC_BCH4_CODE_HW) &&
	    (!cpu_is_omap3630() || (GET_OMAP_REVISION() == 0))) {
		pr_err("BCH 4-bit mode is not supported on this CPU\n");
		return 0;
	}

	return 1;
}

int __init gpmc_nand_init(struct omap_nand_platform_data *gpmc_nand_data,
			  struct gpmc_timings *gpmc_t)
{
	int err	= 0;
	struct device *dev = &gpmc_nand_device.dev;

	gpmc_nand_device.dev.platform_data = gpmc_nand_data;

	err = gpmc_cs_request(gpmc_nand_data->cs, NAND_IO_SIZE,
				(unsigned long *)&gpmc_nand_resource[0].start);
	if (err < 0) {
		dev_err(dev, "Cannot request GPMC CS\n");
		return err;
	}

	gpmc_nand_resource[0].end = gpmc_nand_resource[0].start +
							NAND_IO_SIZE - 1;

	gpmc_nand_resource[1].start =
				gpmc_get_client_irq(GPMC_IRQ_FIFOEVENTENABLE);
	gpmc_nand_resource[2].start =
				gpmc_get_client_irq(GPMC_IRQ_COUNT_EVENT);

	if (gpmc_t) {
		err = omap2_nand_gpmc_retime(gpmc_nand_data, gpmc_t);
		if (err < 0) {
			dev_err(dev, "Unable to set gpmc timings: %d\n", err);
			return err;
		}
	}

	/* Enable RD PIN Monitoring Reg */
	if (gpmc_nand_data->dev_ready) {
		gpmc_cs_configure(gpmc_nand_data->cs, GPMC_CONFIG_RDY_BSY, 1);
	}

	gpmc_update_nand_reg(&gpmc_nand_data->reg, gpmc_nand_data->cs);

	if (!gpmc_hwecc_bch_capable(gpmc_nand_data->ecc_opt))
		return -EINVAL;

	err = platform_device_register(&gpmc_nand_device);
	if (err < 0) {
		dev_err(dev, "Unable to register NAND device\n");
		goto out_free_cs;
	}

	return 0;

out_free_cs:
	gpmc_cs_free(gpmc_nand_data->cs);

	return err;
}<|MERGE_RESOLUTION|>--- conflicted
+++ resolved
@@ -52,29 +52,6 @@
 
 	memset(&t, 0, sizeof(t));
 	t.sync_clk = gpmc_t->sync_clk;
-<<<<<<< HEAD
-	t.cs_on = gpmc_round_ns_to_ticks(gpmc_t->cs_on);
-	t.adv_on = gpmc_round_ns_to_ticks(gpmc_t->adv_on);
-
-	/* Read */
-	t.adv_rd_off = gpmc_round_ns_to_ticks(gpmc_t->adv_rd_off);
-	t.oe_on  = t.adv_on;
-	t.access = gpmc_round_ns_to_ticks(gpmc_t->access);
-	t.oe_off = gpmc_round_ns_to_ticks(gpmc_t->oe_off);
-	t.cs_rd_off = gpmc_round_ns_to_ticks(gpmc_t->cs_rd_off);
-	t.rd_cycle  = gpmc_round_ns_to_ticks(gpmc_t->rd_cycle);
-
-	/* Write */
-	t.adv_wr_off = gpmc_round_ns_to_ticks(gpmc_t->adv_wr_off);
-	t.we_on  = t.oe_on;
-	if (cpu_is_omap34xx()) {
-	    t.wr_data_mux_bus =	gpmc_round_ns_to_ticks(gpmc_t->wr_data_mux_bus);
-	    t.wr_access = gpmc_round_ns_to_ticks(gpmc_t->wr_access);
-	}
-	t.we_off = gpmc_round_ns_to_ticks(gpmc_t->we_off);
-	t.cs_wr_off = gpmc_round_ns_to_ticks(gpmc_t->cs_wr_off);
-	t.wr_cycle  = gpmc_round_ns_to_ticks(gpmc_t->wr_cycle);
-=======
 	t.cs_on = gpmc_t->cs_on;
 	t.adv_on = gpmc_t->adv_on;
 
@@ -96,7 +73,6 @@
 	t.we_off = gpmc_t->we_off;
 	t.cs_wr_off = gpmc_t->cs_wr_off;
 	t.wr_cycle = gpmc_t->wr_cycle;
->>>>>>> b770ea52
 
 	/* Configure GPMC */
 	if (gpmc_nand_data->devsize == NAND_BUSWIDTH_16)
