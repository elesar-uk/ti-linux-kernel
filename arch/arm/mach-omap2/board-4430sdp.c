/*
 * Board support file for OMAP4430 SDP.
 *
 * Copyright (C) 2009 Texas Instruments
 *
 * Author: Santosh Shilimkar <santosh.shilimkar@ti.com>
 *
 * Based on mach-omap2/board-3430sdp.c
 *
 * This program is free software; you can redistribute it and/or modify
 * it under the terms of the GNU General Public License version 2 as
 * published by the Free Software Foundation.
 */

#include <linux/kernel.h>
#include <linux/init.h>
#include <linux/platform_device.h>
#include <linux/io.h>
#include <linux/gpio.h>
#include <linux/usb/otg.h>
#include <linux/spi/spi.h>
#include <linux/i2c/twl.h>
#include <linux/gpio_keys.h>
#include <linux/regulator/machine.h>
#include <linux/leds.h>
<<<<<<< HEAD
=======
#include <linux/leds_pwm.h>
>>>>>>> 3cbea436

#include <mach/hardware.h>
#include <mach/omap4-common.h>
#include <asm/mach-types.h>
#include <asm/mach/arch.h>
#include <asm/mach/map.h>

#include <plat/board.h>
#include <plat/common.h>
#include <plat/usb.h>
#include <plat/mmc.h>

<<<<<<< HEAD
=======
#include "mux.h"
>>>>>>> 3cbea436
#include "hsmmc.h"
#include "timer-gp.h"
#include "control.h"

#define ETH_KS8851_IRQ			34
#define ETH_KS8851_POWER_ON		48
#define ETH_KS8851_QUART		138
<<<<<<< HEAD
=======
#define OMAP4SDP_MDM_PWR_EN_GPIO	157
>>>>>>> 3cbea436
#define OMAP4_SFH7741_SENSOR_OUTPUT_GPIO	184
#define OMAP4_SFH7741_ENABLE_GPIO		188

static struct gpio_led sdp4430_gpio_leds[] = {
	{
		.name	= "omap4:green:debug0",
		.gpio	= 61,
	},
	{
		.name	= "omap4:green:debug1",
		.gpio	= 30,
	},
	{
		.name	= "omap4:green:debug2",
		.gpio	= 7,
	},
	{
		.name	= "omap4:green:debug3",
		.gpio	= 8,
	},
	{
		.name	= "omap4:green:debug4",
		.gpio	= 50,
	},
	{
		.name	= "omap4:blue:user",
		.gpio	= 169,
	},
	{
		.name	= "omap4:red:user",
		.gpio	= 170,
	},
	{
		.name	= "omap4:green:user",
		.gpio	= 139,
	},

};

static struct gpio_keys_button sdp4430_gpio_keys[] = {
	{
		.desc			= "Proximity Sensor",
		.type			= EV_SW,
		.code			= SW_FRONT_PROXIMITY,
		.gpio			= OMAP4_SFH7741_SENSOR_OUTPUT_GPIO,
		.active_low		= 0,
	}
};

static struct gpio_led_platform_data sdp4430_led_data = {
	.leds	= sdp4430_gpio_leds,
	.num_leds	= ARRAY_SIZE(sdp4430_gpio_leds),
};

<<<<<<< HEAD
=======
static struct led_pwm sdp4430_pwm_leds[] = {
	{
		.name		= "omap4:green:chrg",
		.pwm_id		= 1,
		.max_brightness	= 255,
		.pwm_period_ns	= 7812500,
	},
};

static struct led_pwm_platform_data sdp4430_pwm_data = {
	.num_leds	= ARRAY_SIZE(sdp4430_pwm_leds),
	.leds		= sdp4430_pwm_leds,
};

static struct platform_device sdp4430_leds_pwm = {
	.name	= "leds_pwm",
	.id	= -1,
	.dev	= {
		.platform_data = &sdp4430_pwm_data,
	},
};

>>>>>>> 3cbea436
static int omap_prox_activate(struct device *dev)
{
	gpio_set_value(OMAP4_SFH7741_ENABLE_GPIO , 1);
	return 0;
}

static void omap_prox_deactivate(struct device *dev)
{
	gpio_set_value(OMAP4_SFH7741_ENABLE_GPIO , 0);
}

static struct gpio_keys_platform_data sdp4430_gpio_keys_data = {
	.buttons	= sdp4430_gpio_keys,
	.nbuttons	= ARRAY_SIZE(sdp4430_gpio_keys),
	.enable		= omap_prox_activate,
	.disable	= omap_prox_deactivate,
};

static struct platform_device sdp4430_gpio_keys_device = {
	.name	= "gpio-keys",
	.id	= -1,
	.dev	= {
		.platform_data	= &sdp4430_gpio_keys_data,
	},
};

static struct platform_device sdp4430_leds_gpio = {
	.name	= "leds-gpio",
	.id	= -1,
	.dev	= {
		.platform_data = &sdp4430_led_data,
	},
};
static struct spi_board_info sdp4430_spi_board_info[] __initdata = {
	{
		.modalias               = "ks8851",
		.bus_num                = 1,
		.chip_select            = 0,
		.max_speed_hz           = 24000000,
		.irq                    = ETH_KS8851_IRQ,
	},
};

static int omap_ethernet_init(void)
{
	int status;

	/* Request of GPIO lines */

	status = gpio_request(ETH_KS8851_POWER_ON, "eth_power");
	if (status) {
		pr_err("Cannot request GPIO %d\n", ETH_KS8851_POWER_ON);
		return status;
	}

	status = gpio_request(ETH_KS8851_QUART, "quart");
	if (status) {
		pr_err("Cannot request GPIO %d\n", ETH_KS8851_QUART);
		goto error1;
	}

	status = gpio_request(ETH_KS8851_IRQ, "eth_irq");
	if (status) {
		pr_err("Cannot request GPIO %d\n", ETH_KS8851_IRQ);
		goto error2;
	}

	/* Configuration of requested GPIO lines */

	status = gpio_direction_output(ETH_KS8851_POWER_ON, 1);
	if (status) {
		pr_err("Cannot set output GPIO %d\n", ETH_KS8851_IRQ);
		goto error3;
	}

	status = gpio_direction_output(ETH_KS8851_QUART, 1);
	if (status) {
		pr_err("Cannot set output GPIO %d\n", ETH_KS8851_QUART);
		goto error3;
	}

	status = gpio_direction_input(ETH_KS8851_IRQ);
	if (status) {
		pr_err("Cannot set input GPIO %d\n", ETH_KS8851_IRQ);
		goto error3;
	}

	return 0;

error3:
	gpio_free(ETH_KS8851_IRQ);
error2:
	gpio_free(ETH_KS8851_QUART);
error1:
	gpio_free(ETH_KS8851_POWER_ON);
	return status;
}

static struct platform_device sdp4430_lcd_device = {
	.name		= "sdp4430_lcd",
	.id		= -1,
};

static struct platform_device *sdp4430_devices[] __initdata = {
	&sdp4430_lcd_device,
	&sdp4430_gpio_keys_device,
	&sdp4430_leds_gpio,
<<<<<<< HEAD
=======
	&sdp4430_leds_pwm,
>>>>>>> 3cbea436
};

static struct omap_lcd_config sdp4430_lcd_config __initdata = {
	.ctrl_name	= "internal",
};

static struct omap_board_config_kernel sdp4430_config[] __initdata = {
	{ OMAP_TAG_LCD,		&sdp4430_lcd_config },
};

static void __init omap_4430sdp_init_irq(void)
{
	omap_board_config = sdp4430_config;
	omap_board_config_size = ARRAY_SIZE(sdp4430_config);
	omap2_init_common_infrastructure();
	omap2_init_common_devices(NULL, NULL);
#ifdef CONFIG_OMAP_32K_TIMER
	omap2_gp_clockevent_set_gptimer(1);
#endif
	gic_init_irq();
}

<<<<<<< HEAD
static struct omap_musb_board_data musb_board_data = {
	.interface_type		= MUSB_INTERFACE_UTMI,
	.mode			= MUSB_PERIPHERAL,
	.power			= 100,
};

=======
static const struct ehci_hcd_omap_platform_data ehci_pdata __initconst = {
	.port_mode[0]	= EHCI_HCD_OMAP_MODE_PHY,
	.port_mode[1]	= EHCI_HCD_OMAP_MODE_UNKNOWN,
	.port_mode[2]	= EHCI_HCD_OMAP_MODE_UNKNOWN,
	.phy_reset	= false,
	.reset_gpio_port[0]  = -EINVAL,
	.reset_gpio_port[1]  = -EINVAL,
	.reset_gpio_port[2]  = -EINVAL,
};

static struct omap_musb_board_data musb_board_data = {
	.interface_type		= MUSB_INTERFACE_UTMI,
	.mode			= MUSB_OTG,
	.power			= 100,
};

static struct twl4030_usb_data omap4_usbphy_data = {
	.phy_init	= omap4430_phy_init,
	.phy_exit	= omap4430_phy_exit,
	.phy_power	= omap4430_phy_power,
	.phy_set_clock	= omap4430_phy_set_clk,
};

>>>>>>> 3cbea436
static struct omap2_hsmmc_info mmc[] = {
	{
		.mmc		= 1,
		.caps		= MMC_CAP_4_BIT_DATA | MMC_CAP_8_BIT_DATA,
		.gpio_wp	= -EINVAL,
	},
	{
		.mmc		= 2,
		.caps		=  MMC_CAP_4_BIT_DATA | MMC_CAP_8_BIT_DATA,
		.gpio_cd	= -EINVAL,
		.gpio_wp	= -EINVAL,
		.nonremovable   = true,
		.ocr_mask	= MMC_VDD_29_30,
	},
	{}	/* Terminator */
};

static struct regulator_consumer_supply sdp4430_vaux_supply[] = {
	{
		.supply = "vmmc",
		.dev_name = "mmci-omap-hs.1",
	},
};
static struct regulator_consumer_supply sdp4430_vmmc_supply[] = {
	{
		.supply = "vmmc",
		.dev_name = "mmci-omap-hs.0",
	},
};

static int omap4_twl6030_hsmmc_late_init(struct device *dev)
{
	int ret = 0;
	struct platform_device *pdev = container_of(dev,
				struct platform_device, dev);
	struct omap_mmc_platform_data *pdata = dev->platform_data;

	/* Setting MMC1 Card detect Irq */
	if (pdev->id == 0) {
		ret = twl6030_mmc_card_detect_config();
		if (ret)
			pr_err("Failed configuring MMC1 card detect\n");
		pdata->slots[0].card_detect_irq = TWL6030_IRQ_BASE +
						MMCDETECT_INTR_OFFSET;
		pdata->slots[0].card_detect = twl6030_mmc_card_detect;
	}
	return ret;
}

static __init void omap4_twl6030_hsmmc_set_late_init(struct device *dev)
{
	struct omap_mmc_platform_data *pdata;

	/* dev can be null if CONFIG_MMC_OMAP_HS is not set */
	if (!dev) {
		pr_err("Failed %s\n", __func__);
		return;
	}
	pdata = dev->platform_data;
	pdata->init =	omap4_twl6030_hsmmc_late_init;
}

static int __init omap4_twl6030_hsmmc_init(struct omap2_hsmmc_info *controllers)
{
	struct omap2_hsmmc_info *c;

	omap2_hsmmc_init(controllers);
	for (c = controllers; c->mmc; c++)
		omap4_twl6030_hsmmc_set_late_init(c->dev);

	return 0;
}

static struct regulator_init_data sdp4430_vaux1 = {
	.constraints = {
		.min_uV			= 1000000,
		.max_uV			= 3000000,
		.apply_uV		= true,
		.valid_modes_mask	= REGULATOR_MODE_NORMAL
					| REGULATOR_MODE_STANDBY,
		.valid_ops_mask	 = REGULATOR_CHANGE_VOLTAGE
					| REGULATOR_CHANGE_MODE
					| REGULATOR_CHANGE_STATUS,
	},
	.num_consumer_supplies  = 1,
	.consumer_supplies      = sdp4430_vaux_supply,
};

static struct regulator_init_data sdp4430_vaux2 = {
	.constraints = {
		.min_uV			= 1200000,
		.max_uV			= 2800000,
		.apply_uV		= true,
		.valid_modes_mask	= REGULATOR_MODE_NORMAL
					| REGULATOR_MODE_STANDBY,
		.valid_ops_mask	 = REGULATOR_CHANGE_VOLTAGE
					| REGULATOR_CHANGE_MODE
					| REGULATOR_CHANGE_STATUS,
	},
};

static struct regulator_init_data sdp4430_vaux3 = {
	.constraints = {
		.min_uV			= 1000000,
		.max_uV			= 3000000,
		.apply_uV		= true,
		.valid_modes_mask	= REGULATOR_MODE_NORMAL
					| REGULATOR_MODE_STANDBY,
		.valid_ops_mask	 = REGULATOR_CHANGE_VOLTAGE
					| REGULATOR_CHANGE_MODE
					| REGULATOR_CHANGE_STATUS,
	},
};

/* VMMC1 for MMC1 card */
static struct regulator_init_data sdp4430_vmmc = {
	.constraints = {
		.min_uV			= 1200000,
		.max_uV			= 3000000,
		.apply_uV		= true,
		.valid_modes_mask	= REGULATOR_MODE_NORMAL
					| REGULATOR_MODE_STANDBY,
		.valid_ops_mask	 = REGULATOR_CHANGE_VOLTAGE
					| REGULATOR_CHANGE_MODE
					| REGULATOR_CHANGE_STATUS,
	},
	.num_consumer_supplies  = 1,
	.consumer_supplies      = sdp4430_vmmc_supply,
};

static struct regulator_init_data sdp4430_vpp = {
	.constraints = {
		.min_uV			= 1800000,
		.max_uV			= 2500000,
		.apply_uV		= true,
		.valid_modes_mask	= REGULATOR_MODE_NORMAL
					| REGULATOR_MODE_STANDBY,
		.valid_ops_mask	 = REGULATOR_CHANGE_VOLTAGE
					| REGULATOR_CHANGE_MODE
					| REGULATOR_CHANGE_STATUS,
	},
};

static struct regulator_init_data sdp4430_vusim = {
	.constraints = {
		.min_uV			= 1200000,
		.max_uV			= 2900000,
		.apply_uV		= true,
		.valid_modes_mask	= REGULATOR_MODE_NORMAL
					| REGULATOR_MODE_STANDBY,
		.valid_ops_mask	 = REGULATOR_CHANGE_VOLTAGE
					| REGULATOR_CHANGE_MODE
					| REGULATOR_CHANGE_STATUS,
	},
};

static struct regulator_init_data sdp4430_vana = {
	.constraints = {
		.min_uV			= 2100000,
		.max_uV			= 2100000,
		.apply_uV		= true,
		.valid_modes_mask	= REGULATOR_MODE_NORMAL
					| REGULATOR_MODE_STANDBY,
		.valid_ops_mask	 = REGULATOR_CHANGE_MODE
					| REGULATOR_CHANGE_STATUS,
	},
};

static struct regulator_init_data sdp4430_vcxio = {
	.constraints = {
		.min_uV			= 1800000,
		.max_uV			= 1800000,
		.apply_uV		= true,
		.valid_modes_mask	= REGULATOR_MODE_NORMAL
					| REGULATOR_MODE_STANDBY,
		.valid_ops_mask	 = REGULATOR_CHANGE_MODE
					| REGULATOR_CHANGE_STATUS,
	},
};

static struct regulator_init_data sdp4430_vdac = {
	.constraints = {
		.min_uV			= 1800000,
		.max_uV			= 1800000,
		.apply_uV		= true,
		.valid_modes_mask	= REGULATOR_MODE_NORMAL
					| REGULATOR_MODE_STANDBY,
		.valid_ops_mask	 = REGULATOR_CHANGE_MODE
					| REGULATOR_CHANGE_STATUS,
	},
};

static struct regulator_init_data sdp4430_vusb = {
	.constraints = {
		.min_uV			= 3300000,
		.max_uV			= 3300000,
		.apply_uV		= true,
		.valid_modes_mask	= REGULATOR_MODE_NORMAL
					| REGULATOR_MODE_STANDBY,
		.valid_ops_mask	 =	REGULATOR_CHANGE_MODE
					| REGULATOR_CHANGE_STATUS,
	},
};

static struct twl4030_platform_data sdp4430_twldata = {
	.irq_base	= TWL6030_IRQ_BASE,
	.irq_end	= TWL6030_IRQ_END,

	/* Regulators */
	.vmmc		= &sdp4430_vmmc,
	.vpp		= &sdp4430_vpp,
	.vusim		= &sdp4430_vusim,
	.vana		= &sdp4430_vana,
	.vcxio		= &sdp4430_vcxio,
	.vdac		= &sdp4430_vdac,
	.vusb		= &sdp4430_vusb,
	.vaux1		= &sdp4430_vaux1,
	.vaux2		= &sdp4430_vaux2,
	.vaux3		= &sdp4430_vaux3,
<<<<<<< HEAD
=======
	.usb		= &omap4_usbphy_data
>>>>>>> 3cbea436
};

static struct i2c_board_info __initdata sdp4430_i2c_boardinfo[] = {
	{
		I2C_BOARD_INFO("twl6030", 0x48),
		.flags = I2C_CLIENT_WAKE,
		.irq = OMAP44XX_IRQ_SYS_1N,
		.platform_data = &sdp4430_twldata,
	},
};
static struct i2c_board_info __initdata sdp4430_i2c_3_boardinfo[] = {
	{
		I2C_BOARD_INFO("tmp105", 0x48),
	},
<<<<<<< HEAD
=======
	{
		I2C_BOARD_INFO("bh1780", 0x29),
	},
>>>>>>> 3cbea436
};
static struct i2c_board_info __initdata sdp4430_i2c_4_boardinfo[] = {
	{
		I2C_BOARD_INFO("hmc5843", 0x1e),
	},
};
static int __init omap4_i2c_init(void)
{
	/*
	 * Phoenix Audio IC needs I2C1 to
	 * start with 400 KHz or less
	 */
	omap_register_i2c_bus(1, 400, sdp4430_i2c_boardinfo,
			ARRAY_SIZE(sdp4430_i2c_boardinfo));
	omap_register_i2c_bus(2, 400, NULL, 0);
	omap_register_i2c_bus(3, 400, sdp4430_i2c_3_boardinfo,
				ARRAY_SIZE(sdp4430_i2c_3_boardinfo));
	omap_register_i2c_bus(4, 400, sdp4430_i2c_4_boardinfo,
				ARRAY_SIZE(sdp4430_i2c_4_boardinfo));
	return 0;
}

static void __init omap_sfh7741prox_init(void)
{
	int  error;

	error = gpio_request(OMAP4_SFH7741_ENABLE_GPIO, "sfh7741");
	if (error < 0) {
		pr_err("%s:failed to request GPIO %d, error %d\n",
			__func__, OMAP4_SFH7741_ENABLE_GPIO, error);
		return;
	}

	error = gpio_direction_output(OMAP4_SFH7741_ENABLE_GPIO , 0);
	if (error < 0) {
		pr_err("%s: GPIO configuration failed: GPIO %d,error %d\n",
			 __func__, OMAP4_SFH7741_ENABLE_GPIO, error);
		gpio_free(OMAP4_SFH7741_ENABLE_GPIO);
	}
}
<<<<<<< HEAD
=======

#ifdef CONFIG_OMAP_MUX
static struct omap_board_mux board_mux[] __initdata = {
	OMAP4_MUX(USBB2_ULPITLL_CLK, OMAP_MUX_MODE4 | OMAP_PIN_OUTPUT),
	{ .reg_offset = OMAP_MUX_TERMINATOR },
};
#else
#define board_mux	NULL
#endif
>>>>>>> 3cbea436

static void __init omap_4430sdp_init(void)
{
	int status;
<<<<<<< HEAD
=======
	int package = OMAP_PACKAGE_CBS;

	if (omap_rev() == OMAP4430_REV_ES1_0)
		package = OMAP_PACKAGE_CBL;
	omap4_mux_init(board_mux, package);
>>>>>>> 3cbea436

	omap4_i2c_init();
	omap_sfh7741prox_init();
	platform_add_devices(sdp4430_devices, ARRAY_SIZE(sdp4430_devices));
	omap_serial_init();
	omap4_twl6030_hsmmc_init(mmc);
<<<<<<< HEAD
	/* OMAP4 SDP uses internal transceiver so register nop transceiver */
	usb_nop_xceiv_register();
	/* FIXME: allow multi-omap to boot until musb is updated for omap4 */
	if (!cpu_is_omap44xx())
		usb_musb_init(&musb_board_data);
=======

	/* Power on the ULPI PHY */
	status = gpio_request(OMAP4SDP_MDM_PWR_EN_GPIO, "USBB1 PHY VMDM_3V3");
	if (status)
		pr_err("%s: Could not get USBB1 PHY GPIO\n", __func__);
	else
		gpio_direction_output(OMAP4SDP_MDM_PWR_EN_GPIO, 1);

	usb_ehci_init(&ehci_pdata);
	usb_musb_init(&musb_board_data);
>>>>>>> 3cbea436

	status = omap_ethernet_init();
	if (status) {
		pr_err("Ethernet initialization failed: %d\n", status);
	} else {
		sdp4430_spi_board_info[0].irq = gpio_to_irq(ETH_KS8851_IRQ);
		spi_register_board_info(sdp4430_spi_board_info,
				ARRAY_SIZE(sdp4430_spi_board_info));
	}
}

static void __init omap_4430sdp_map_io(void)
{
	omap2_set_globals_443x();
	omap44xx_map_common_io();
}

MACHINE_START(OMAP_4430SDP, "OMAP4430 4430SDP board")
	/* Maintainer: Santosh Shilimkar - Texas Instruments Inc */
	.boot_params	= 0x80000100,
	.map_io		= omap_4430sdp_map_io,
	.reserve	= omap_reserve,
	.init_irq	= omap_4430sdp_init_irq,
	.init_machine	= omap_4430sdp_init,
	.timer		= &omap_timer,
MACHINE_END<|MERGE_RESOLUTION|>--- conflicted
+++ resolved
@@ -23,10 +23,7 @@
 #include <linux/gpio_keys.h>
 #include <linux/regulator/machine.h>
 #include <linux/leds.h>
-<<<<<<< HEAD
-=======
 #include <linux/leds_pwm.h>
->>>>>>> 3cbea436
 
 #include <mach/hardware.h>
 #include <mach/omap4-common.h>
@@ -39,10 +36,7 @@
 #include <plat/usb.h>
 #include <plat/mmc.h>
 
-<<<<<<< HEAD
-=======
 #include "mux.h"
->>>>>>> 3cbea436
 #include "hsmmc.h"
 #include "timer-gp.h"
 #include "control.h"
@@ -50,10 +44,7 @@
 #define ETH_KS8851_IRQ			34
 #define ETH_KS8851_POWER_ON		48
 #define ETH_KS8851_QUART		138
-<<<<<<< HEAD
-=======
 #define OMAP4SDP_MDM_PWR_EN_GPIO	157
->>>>>>> 3cbea436
 #define OMAP4_SFH7741_SENSOR_OUTPUT_GPIO	184
 #define OMAP4_SFH7741_ENABLE_GPIO		188
 
@@ -108,8 +99,6 @@
 	.num_leds	= ARRAY_SIZE(sdp4430_gpio_leds),
 };
 
-<<<<<<< HEAD
-=======
 static struct led_pwm sdp4430_pwm_leds[] = {
 	{
 		.name		= "omap4:green:chrg",
@@ -132,7 +121,6 @@
 	},
 };
 
->>>>>>> 3cbea436
 static int omap_prox_activate(struct device *dev)
 {
 	gpio_set_value(OMAP4_SFH7741_ENABLE_GPIO , 1);
@@ -240,10 +228,7 @@
 	&sdp4430_lcd_device,
 	&sdp4430_gpio_keys_device,
 	&sdp4430_leds_gpio,
-<<<<<<< HEAD
-=======
 	&sdp4430_leds_pwm,
->>>>>>> 3cbea436
 };
 
 static struct omap_lcd_config sdp4430_lcd_config __initdata = {
@@ -266,14 +251,6 @@
 	gic_init_irq();
 }
 
-<<<<<<< HEAD
-static struct omap_musb_board_data musb_board_data = {
-	.interface_type		= MUSB_INTERFACE_UTMI,
-	.mode			= MUSB_PERIPHERAL,
-	.power			= 100,
-};
-
-=======
 static const struct ehci_hcd_omap_platform_data ehci_pdata __initconst = {
 	.port_mode[0]	= EHCI_HCD_OMAP_MODE_PHY,
 	.port_mode[1]	= EHCI_HCD_OMAP_MODE_UNKNOWN,
@@ -297,7 +274,6 @@
 	.phy_set_clock	= omap4430_phy_set_clk,
 };
 
->>>>>>> 3cbea436
 static struct omap2_hsmmc_info mmc[] = {
 	{
 		.mmc		= 1,
@@ -517,10 +493,7 @@
 	.vaux1		= &sdp4430_vaux1,
 	.vaux2		= &sdp4430_vaux2,
 	.vaux3		= &sdp4430_vaux3,
-<<<<<<< HEAD
-=======
 	.usb		= &omap4_usbphy_data
->>>>>>> 3cbea436
 };
 
 static struct i2c_board_info __initdata sdp4430_i2c_boardinfo[] = {
@@ -535,12 +508,9 @@
 	{
 		I2C_BOARD_INFO("tmp105", 0x48),
 	},
-<<<<<<< HEAD
-=======
 	{
 		I2C_BOARD_INFO("bh1780", 0x29),
 	},
->>>>>>> 3cbea436
 };
 static struct i2c_board_info __initdata sdp4430_i2c_4_boardinfo[] = {
 	{
@@ -581,8 +551,6 @@
 		gpio_free(OMAP4_SFH7741_ENABLE_GPIO);
 	}
 }
-<<<<<<< HEAD
-=======
 
 #ifdef CONFIG_OMAP_MUX
 static struct omap_board_mux board_mux[] __initdata = {
@@ -592,32 +560,21 @@
 #else
 #define board_mux	NULL
 #endif
->>>>>>> 3cbea436
 
 static void __init omap_4430sdp_init(void)
 {
 	int status;
-<<<<<<< HEAD
-=======
 	int package = OMAP_PACKAGE_CBS;
 
 	if (omap_rev() == OMAP4430_REV_ES1_0)
 		package = OMAP_PACKAGE_CBL;
 	omap4_mux_init(board_mux, package);
->>>>>>> 3cbea436
 
 	omap4_i2c_init();
 	omap_sfh7741prox_init();
 	platform_add_devices(sdp4430_devices, ARRAY_SIZE(sdp4430_devices));
 	omap_serial_init();
 	omap4_twl6030_hsmmc_init(mmc);
-<<<<<<< HEAD
-	/* OMAP4 SDP uses internal transceiver so register nop transceiver */
-	usb_nop_xceiv_register();
-	/* FIXME: allow multi-omap to boot until musb is updated for omap4 */
-	if (!cpu_is_omap44xx())
-		usb_musb_init(&musb_board_data);
-=======
 
 	/* Power on the ULPI PHY */
 	status = gpio_request(OMAP4SDP_MDM_PWR_EN_GPIO, "USBB1 PHY VMDM_3V3");
@@ -628,7 +585,6 @@
 
 	usb_ehci_init(&ehci_pdata);
 	usb_musb_init(&musb_board_data);
->>>>>>> 3cbea436
 
 	status = omap_ethernet_init();
 	if (status) {
