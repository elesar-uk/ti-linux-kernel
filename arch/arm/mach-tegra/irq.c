/*
 * Copyright (C) 2011 Google, Inc.
 *
 * Author:
 *	Colin Cross <ccross@android.com>
 *
 * Copyright (C) 2010,2013, NVIDIA Corporation
 *
 * This software is licensed under the terms of the GNU General Public
 * License version 2, as published by the Free Software Foundation, and
 * may be copied, distributed, and modified under those terms.
 *
 * This program is distributed in the hope that it will be useful,
 * but WITHOUT ANY WARRANTY; without even the implied warranty of
 * MERCHANTABILITY or FITNESS FOR A PARTICULAR PURPOSE.  See the
 * GNU General Public License for more details.
 *
 */

#include <linux/cpu_pm.h>
#include <linux/interrupt.h>
#include <linux/io.h>
#include <linux/irqchip/arm-gic.h>
#include <linux/irq.h>
#include <linux/kernel.h>
#include <linux/of_address.h>
#include <linux/of.h>
#include <linux/syscore_ops.h>

#include "board.h"
#include "iomap.h"

#define SGI_MASK 0xFFFF

#ifdef CONFIG_PM_SLEEP
static void __iomem *tegra_gic_cpu_base;
#endif

bool tegra_pending_sgi(void)
{
	u32 pending_set;
	void __iomem *distbase = IO_ADDRESS(TEGRA_ARM_INT_DIST_BASE);

	pending_set = readl_relaxed(distbase + GIC_DIST_PENDING_SET);

	if (pending_set & SGI_MASK)
		return true;

	return false;
}

<<<<<<< HEAD
static inline void tegra_irq_write_mask(unsigned int irq, unsigned long reg)
{
	void __iomem *base;
	u32 mask;

	BUG_ON(irq < FIRST_LEGACY_IRQ ||
		irq >= FIRST_LEGACY_IRQ + num_ictlrs * 32);

	base = ictlr_reg_base[(irq - FIRST_LEGACY_IRQ) / 32];
	mask = BIT((irq - FIRST_LEGACY_IRQ) % 32);

	writel_relaxed(mask, base + reg);
}

static void tegra_mask(struct irq_data *d)
{
	if (d->hwirq < FIRST_LEGACY_IRQ)
		return;

	tegra_irq_write_mask(d->hwirq, ICTLR_CPU_IER_CLR);
}

static void tegra_unmask(struct irq_data *d)
{
	if (d->hwirq < FIRST_LEGACY_IRQ)
		return;

	tegra_irq_write_mask(d->hwirq, ICTLR_CPU_IER_SET);
}

static void tegra_ack(struct irq_data *d)
{
	if (d->hwirq < FIRST_LEGACY_IRQ)
		return;

	tegra_irq_write_mask(d->hwirq, ICTLR_CPU_IEP_FIR_CLR);
}

static void tegra_eoi(struct irq_data *d)
{
	if (d->hwirq < FIRST_LEGACY_IRQ)
		return;

	tegra_irq_write_mask(d->hwirq, ICTLR_CPU_IEP_FIR_CLR);
}

static int tegra_retrigger(struct irq_data *d)
{
	if (d->hwirq < FIRST_LEGACY_IRQ)
		return 0;

	tegra_irq_write_mask(d->hwirq, ICTLR_CPU_IEP_FIR_SET);

	return 1;
}

=======
>>>>>>> 960f889b
#ifdef CONFIG_PM_SLEEP
static int tegra_gic_notifier(struct notifier_block *self,
			      unsigned long cmd, void *v)
{
	switch (cmd) {
	case CPU_PM_ENTER:
		writel_relaxed(0x1E0, tegra_gic_cpu_base + GIC_CPU_CTRL);
		break;
	}

	return NOTIFY_OK;
}

static struct notifier_block tegra_gic_notifier_block = {
	.notifier_call = tegra_gic_notifier,
};

static const struct of_device_id tegra114_dt_gic_match[] __initconst = {
	{ .compatible = "arm,cortex-a15-gic" },
	{ }
};

static void tegra114_gic_cpu_pm_registration(void)
{
	struct device_node *dn;

	dn = of_find_matching_node(NULL, tegra114_dt_gic_match);
	if (!dn)
		return;

	tegra_gic_cpu_base = of_iomap(dn, 1);

	cpu_pm_register_notifier(&tegra_gic_notifier_block);
}
#else
static void tegra114_gic_cpu_pm_registration(void) { }
#endif

static const struct of_device_id tegra_ictlr_match[] __initconst = {
	{ .compatible = "nvidia,tegra20-ictlr" },
	{ .compatible = "nvidia,tegra30-ictlr" },
	{ }
};

void __init tegra_init_irq(void)
{
	if (WARN_ON(!of_find_matching_node(NULL, tegra_ictlr_match)))
		pr_warn("Outdated DT detected, suspend/resume will NOT work\n");

	tegra114_gic_cpu_pm_registration();
}<|MERGE_RESOLUTION|>--- conflicted
+++ resolved
@@ -49,65 +49,6 @@
 	return false;
 }
 
-<<<<<<< HEAD
-static inline void tegra_irq_write_mask(unsigned int irq, unsigned long reg)
-{
-	void __iomem *base;
-	u32 mask;
-
-	BUG_ON(irq < FIRST_LEGACY_IRQ ||
-		irq >= FIRST_LEGACY_IRQ + num_ictlrs * 32);
-
-	base = ictlr_reg_base[(irq - FIRST_LEGACY_IRQ) / 32];
-	mask = BIT((irq - FIRST_LEGACY_IRQ) % 32);
-
-	writel_relaxed(mask, base + reg);
-}
-
-static void tegra_mask(struct irq_data *d)
-{
-	if (d->hwirq < FIRST_LEGACY_IRQ)
-		return;
-
-	tegra_irq_write_mask(d->hwirq, ICTLR_CPU_IER_CLR);
-}
-
-static void tegra_unmask(struct irq_data *d)
-{
-	if (d->hwirq < FIRST_LEGACY_IRQ)
-		return;
-
-	tegra_irq_write_mask(d->hwirq, ICTLR_CPU_IER_SET);
-}
-
-static void tegra_ack(struct irq_data *d)
-{
-	if (d->hwirq < FIRST_LEGACY_IRQ)
-		return;
-
-	tegra_irq_write_mask(d->hwirq, ICTLR_CPU_IEP_FIR_CLR);
-}
-
-static void tegra_eoi(struct irq_data *d)
-{
-	if (d->hwirq < FIRST_LEGACY_IRQ)
-		return;
-
-	tegra_irq_write_mask(d->hwirq, ICTLR_CPU_IEP_FIR_CLR);
-}
-
-static int tegra_retrigger(struct irq_data *d)
-{
-	if (d->hwirq < FIRST_LEGACY_IRQ)
-		return 0;
-
-	tegra_irq_write_mask(d->hwirq, ICTLR_CPU_IEP_FIR_SET);
-
-	return 1;
-}
-
-=======
->>>>>>> 960f889b
 #ifdef CONFIG_PM_SLEEP
 static int tegra_gic_notifier(struct notifier_block *self,
 			      unsigned long cmd, void *v)
