--- conflicted
+++ resolved
@@ -354,21 +354,19 @@
 		  Say Y here if you want kernel low-level debugging support
 		  on SOCFPGA based platforms.
 
-<<<<<<< HEAD
+	config DEBUG_SUNXI_UART1
+		bool "Kernel low-level debugging messages via sunXi UART1"
+		depends on ARCH_SUNXI
+		help
+		  Say Y here if you want kernel low-level debugging support
+		  on Allwinner A1X based platforms on the UART1.
+
 	config DEBUG_TEGRA_UART
 		depends on ARCH_TEGRA
 		bool "Use Tegra UART for low-level debug"
 		help
 		  Say Y here if you want kernel low-level debugging support
 		  on Tegra based platforms.
-=======
-	config DEBUG_SUNXI_UART1
-		bool "Kernel low-level debugging messages via sunXi UART1"
-		depends on ARCH_SUNXI
-		help
-		  Say Y here if you want kernel low-level debugging support
-		  on Allwinner A1X based platforms on the UART1.
->>>>>>> c3e5dba4
 
 	config DEBUG_VEXPRESS_UART0_DETECT
 		bool "Autodetect UART0 on Versatile Express Cortex-A core tiles"
