--- conflicted
+++ resolved
@@ -371,11 +371,7 @@
 config ARCH_CLPS711X
 	bool "Cirrus Logic CLPS711x/EP721x/EP731x-based"
 	select ARCH_REQUIRE_GPIOLIB
-<<<<<<< HEAD
-	select ARCH_USES_GETTIMEOFFSET
-=======
 	select AUTO_ZRELADDR
->>>>>>> 9931faca
 	select CLKDEV_LOOKUP
 	select COMMON_CLK
 	select CPU_ARM720T
@@ -552,11 +548,8 @@
 	select GENERIC_CLOCKEVENTS
 	select PCI
 	select PCI_QUIRKS
-<<<<<<< HEAD
-=======
 	select PINCTRL
 	select PINCTRL_KIRKWOOD
->>>>>>> 9931faca
 	select PLAT_ORION_LEGACY
 	help
 	  Support for the following Marvell Kirkwood series SoCs:
