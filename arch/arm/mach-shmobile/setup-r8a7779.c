--- conflicted
+++ resolved
@@ -388,9 +388,6 @@
 	 * As a final step pass earlyprint=sh-sci.2,115200 on the kernel
 	 * command line in case of the marzen board.
 	 */
-<<<<<<< HEAD
-}
-=======
 }
 
 #ifdef CONFIG_USE_OF
@@ -435,5 +432,4 @@
 	.init_time	= shmobile_timer_init,
 	.dt_compat	= r8a7779_compat_dt,
 MACHINE_END
-#endif /* CONFIG_USE_OF */
->>>>>>> ae48ed8c
+#endif /* CONFIG_USE_OF */