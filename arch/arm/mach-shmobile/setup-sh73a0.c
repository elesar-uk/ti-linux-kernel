/*
 * sh73a0 processor support
 *
 * Copyright (C) 2010  Takashi Yoshii
 * Copyright (C) 2010  Magnus Damm
 * Copyright (C) 2008  Yoshihiro Shimoda
 *
 * This program is free software; you can redistribute it and/or modify
 * it under the terms of the GNU General Public License as published by
 * the Free Software Foundation; version 2 of the License.
 *
 * This program is distributed in the hope that it will be useful,
 * but WITHOUT ANY WARRANTY; without even the implied warranty of
 * MERCHANTABILITY or FITNESS FOR A PARTICULAR PURPOSE.  See the
 * GNU General Public License for more details.
 */
#include <linux/kernel.h>
#include <linux/init.h>
#include <linux/interrupt.h>
#include <linux/irq.h>
#include <linux/platform_device.h>
#include <linux/of_platform.h>
#include <linux/delay.h>
#include <linux/input.h>
#include <linux/i2c/i2c-sh_mobile.h>
#include <linux/io.h>
#include <linux/serial_sci.h>
#include <linux/sh_dma.h>
#include <linux/sh_timer.h>
#include <linux/platform_data/sh_ipmmu.h>
#include <linux/platform_data/irq-renesas-intc-irqpin.h>

#include <asm/hardware/cache-l2x0.h>
#include <asm/mach-types.h>
#include <asm/mach/map.h>
#include <asm/mach/arch.h>
#include <asm/mach/time.h>

#include "common.h"
#include "dma-register.h"
#include "intc.h"
#include "irqs.h"
#include "sh73a0.h"

static struct map_desc sh73a0_io_desc[] __initdata = {
	/* create a 1:1 identity mapping for 0xe6xxxxxx
	 * used by CPGA, INTC and PFC.
	 */
	{
		.virtual	= 0xe6000000,
		.pfn		= __phys_to_pfn(0xe6000000),
		.length		= 256 << 20,
		.type		= MT_DEVICE_NONSHARED
	},
};

void __init sh73a0_map_io(void)
{
	debug_ll_io_init();
	iotable_init(sh73a0_io_desc, ARRAY_SIZE(sh73a0_io_desc));
}

/* PFC */
static struct resource pfc_resources[] __initdata = {
	DEFINE_RES_MEM(0xe6050000, 0x8000),
	DEFINE_RES_MEM(0xe605801c, 0x000c),
};

void __init sh73a0_pinmux_init(void)
{
	platform_device_register_simple("pfc-sh73a0", -1, pfc_resources,
					ARRAY_SIZE(pfc_resources));
}

/* SCIF */
#define SH73A0_SCIF(scif_type, index, baseaddr, irq)		\
static struct plat_sci_port scif##index##_platform_data = {	\
	.type		= scif_type,				\
	.flags		= UPF_BOOT_AUTOCONF,			\
	.scscr		= SCSCR_RE | SCSCR_TE,			\
};								\
								\
static struct resource scif##index##_resources[] = {		\
	DEFINE_RES_MEM(baseaddr, 0x100),			\
	DEFINE_RES_IRQ(irq),					\
};								\
								\
static struct platform_device scif##index##_device = {		\
	.name		= "sh-sci",				\
	.id		= index,				\
	.resource	= scif##index##_resources,		\
	.num_resources	= ARRAY_SIZE(scif##index##_resources),	\
	.dev		= {					\
		.platform_data	= &scif##index##_platform_data,	\
	},							\
}

SH73A0_SCIF(PORT_SCIFA, 0, 0xe6c40000, gic_spi(72));
SH73A0_SCIF(PORT_SCIFA, 1, 0xe6c50000, gic_spi(73));
SH73A0_SCIF(PORT_SCIFA, 2, 0xe6c60000, gic_spi(74));
SH73A0_SCIF(PORT_SCIFA, 3, 0xe6c70000, gic_spi(75));
SH73A0_SCIF(PORT_SCIFA, 4, 0xe6c80000, gic_spi(78));
SH73A0_SCIF(PORT_SCIFA, 5, 0xe6cb0000, gic_spi(79));
SH73A0_SCIF(PORT_SCIFA, 6, 0xe6cc0000, gic_spi(156));
SH73A0_SCIF(PORT_SCIFA, 7, 0xe6cd0000, gic_spi(143));
SH73A0_SCIF(PORT_SCIFB, 8, 0xe6c30000, gic_spi(80));

static struct sh_timer_config cmt1_platform_data = {
	.channels_mask = 0x3f,
};

static struct resource cmt1_resources[] = {
	DEFINE_RES_MEM(0xe6138000, 0x200),
	DEFINE_RES_IRQ(gic_spi(65)),
};

static struct platform_device cmt1_device = {
	.name		= "sh-cmt-48",
	.id		= 1,
	.dev = {
		.platform_data	= &cmt1_platform_data,
	},
	.resource	= cmt1_resources,
	.num_resources	= ARRAY_SIZE(cmt1_resources),
};

/* TMU */
static struct sh_timer_config tmu0_platform_data = {
	.channels_mask = 7,
};

static struct resource tmu0_resources[] = {
	DEFINE_RES_MEM(0xfff60000, 0x2c),
	DEFINE_RES_IRQ(intcs_evt2irq(0xe80)),
	DEFINE_RES_IRQ(intcs_evt2irq(0xea0)),
	DEFINE_RES_IRQ(intcs_evt2irq(0xec0)),
};

static struct platform_device tmu0_device = {
	.name		= "sh-tmu",
	.id		= 0,
	.dev = {
		.platform_data	= &tmu0_platform_data,
	},
	.resource	= tmu0_resources,
	.num_resources	= ARRAY_SIZE(tmu0_resources),
};

static struct resource i2c0_resources[] = {
	[0] = DEFINE_RES_MEM(0xe6820000, 0x426),
	[1] = {
		.start	= gic_spi(167),
		.end	= gic_spi(170),
		.flags	= IORESOURCE_IRQ,
	},
};

static struct resource i2c1_resources[] = {
	[0] = DEFINE_RES_MEM(0xe6822000, 0x426),
	[1] = {
		.start	= gic_spi(51),
		.end	= gic_spi(54),
		.flags	= IORESOURCE_IRQ,
	},
};

static struct resource i2c2_resources[] = {
	[0] = DEFINE_RES_MEM(0xe6824000, 0x426),
	[1] = {
		.start	= gic_spi(171),
		.end	= gic_spi(174),
		.flags	= IORESOURCE_IRQ,
	},
};

static struct resource i2c3_resources[] = {
	[0] = DEFINE_RES_MEM(0xe6826000, 0x426),
	[1] = {
		.start	= gic_spi(183),
		.end	= gic_spi(186),
		.flags	= IORESOURCE_IRQ,
	},
};

static struct resource i2c4_resources[] = {
	[0] = DEFINE_RES_MEM(0xe6828000, 0x426),
	[1] = {
		.start	= gic_spi(187),
		.end	= gic_spi(190),
		.flags	= IORESOURCE_IRQ,
	},
};

static struct i2c_sh_mobile_platform_data i2c_platform_data = {
	.clks_per_count	= 2,
};

static struct platform_device i2c0_device = {
	.name		= "i2c-sh_mobile",
	.id		= 0,
	.resource	= i2c0_resources,
	.num_resources	= ARRAY_SIZE(i2c0_resources),
	.dev		= {
		.platform_data	= &i2c_platform_data,
	},
};

static struct platform_device i2c1_device = {
	.name		= "i2c-sh_mobile",
	.id		= 1,
	.resource	= i2c1_resources,
	.num_resources	= ARRAY_SIZE(i2c1_resources),
	.dev		= {
		.platform_data	= &i2c_platform_data,
	},
};

static struct platform_device i2c2_device = {
	.name		= "i2c-sh_mobile",
	.id		= 2,
	.resource	= i2c2_resources,
	.num_resources	= ARRAY_SIZE(i2c2_resources),
	.dev		= {
		.platform_data	= &i2c_platform_data,
	},
};

static struct platform_device i2c3_device = {
	.name		= "i2c-sh_mobile",
	.id		= 3,
	.resource	= i2c3_resources,
	.num_resources	= ARRAY_SIZE(i2c3_resources),
	.dev		= {
		.platform_data	= &i2c_platform_data,
	},
};

static struct platform_device i2c4_device = {
	.name		= "i2c-sh_mobile",
	.id		= 4,
	.resource	= i2c4_resources,
	.num_resources	= ARRAY_SIZE(i2c4_resources),
	.dev		= {
		.platform_data	= &i2c_platform_data,
	},
};

static const struct sh_dmae_slave_config sh73a0_dmae_slaves[] = {
	{
		.slave_id	= SHDMA_SLAVE_SCIF0_TX,
		.addr		= 0xe6c40020,
		.chcr		= CHCR_TX(XMIT_SZ_8BIT),
		.mid_rid	= 0x21,
	}, {
		.slave_id	= SHDMA_SLAVE_SCIF0_RX,
		.addr		= 0xe6c40024,
		.chcr		= CHCR_RX(XMIT_SZ_8BIT),
		.mid_rid	= 0x22,
	}, {
		.slave_id	= SHDMA_SLAVE_SCIF1_TX,
		.addr		= 0xe6c50020,
		.chcr		= CHCR_TX(XMIT_SZ_8BIT),
		.mid_rid	= 0x25,
	}, {
		.slave_id	= SHDMA_SLAVE_SCIF1_RX,
		.addr		= 0xe6c50024,
		.chcr		= CHCR_RX(XMIT_SZ_8BIT),
		.mid_rid	= 0x26,
	}, {
		.slave_id	= SHDMA_SLAVE_SCIF2_TX,
		.addr		= 0xe6c60020,
		.chcr		= CHCR_TX(XMIT_SZ_8BIT),
		.mid_rid	= 0x29,
	}, {
		.slave_id	= SHDMA_SLAVE_SCIF2_RX,
		.addr		= 0xe6c60024,
		.chcr		= CHCR_RX(XMIT_SZ_8BIT),
		.mid_rid	= 0x2a,
	}, {
		.slave_id	= SHDMA_SLAVE_SCIF3_TX,
		.addr		= 0xe6c70020,
		.chcr		= CHCR_TX(XMIT_SZ_8BIT),
		.mid_rid	= 0x2d,
	}, {
		.slave_id	= SHDMA_SLAVE_SCIF3_RX,
		.addr		= 0xe6c70024,
		.chcr		= CHCR_RX(XMIT_SZ_8BIT),
		.mid_rid	= 0x2e,
	}, {
		.slave_id	= SHDMA_SLAVE_SCIF4_TX,
		.addr		= 0xe6c80020,
		.chcr		= CHCR_TX(XMIT_SZ_8BIT),
		.mid_rid	= 0x39,
	}, {
		.slave_id	= SHDMA_SLAVE_SCIF4_RX,
		.addr		= 0xe6c80024,
		.chcr		= CHCR_RX(XMIT_SZ_8BIT),
		.mid_rid	= 0x3a,
	}, {
		.slave_id	= SHDMA_SLAVE_SCIF5_TX,
		.addr		= 0xe6cb0020,
		.chcr		= CHCR_TX(XMIT_SZ_8BIT),
		.mid_rid	= 0x35,
	}, {
		.slave_id	= SHDMA_SLAVE_SCIF5_RX,
		.addr		= 0xe6cb0024,
		.chcr		= CHCR_RX(XMIT_SZ_8BIT),
		.mid_rid	= 0x36,
	}, {
		.slave_id	= SHDMA_SLAVE_SCIF6_TX,
		.addr		= 0xe6cc0020,
		.chcr		= CHCR_TX(XMIT_SZ_8BIT),
		.mid_rid	= 0x1d,
	}, {
		.slave_id	= SHDMA_SLAVE_SCIF6_RX,
		.addr		= 0xe6cc0024,
		.chcr		= CHCR_RX(XMIT_SZ_8BIT),
		.mid_rid	= 0x1e,
	}, {
		.slave_id	= SHDMA_SLAVE_SCIF7_TX,
		.addr		= 0xe6cd0020,
		.chcr		= CHCR_TX(XMIT_SZ_8BIT),
		.mid_rid	= 0x19,
	}, {
		.slave_id	= SHDMA_SLAVE_SCIF7_RX,
		.addr		= 0xe6cd0024,
		.chcr		= CHCR_RX(XMIT_SZ_8BIT),
		.mid_rid	= 0x1a,
	}, {
		.slave_id	= SHDMA_SLAVE_SCIF8_TX,
		.addr		= 0xe6c30040,
		.chcr		= CHCR_TX(XMIT_SZ_8BIT),
		.mid_rid	= 0x3d,
	}, {
		.slave_id	= SHDMA_SLAVE_SCIF8_RX,
		.addr		= 0xe6c30060,
		.chcr		= CHCR_RX(XMIT_SZ_8BIT),
		.mid_rid	= 0x3e,
	}, {
		.slave_id	= SHDMA_SLAVE_SDHI0_TX,
		.addr		= 0xee100030,
		.chcr		= CHCR_TX(XMIT_SZ_16BIT),
		.mid_rid	= 0xc1,
	}, {
		.slave_id	= SHDMA_SLAVE_SDHI0_RX,
		.addr		= 0xee100030,
		.chcr		= CHCR_RX(XMIT_SZ_16BIT),
		.mid_rid	= 0xc2,
	}, {
		.slave_id	= SHDMA_SLAVE_SDHI1_TX,
		.addr		= 0xee120030,
		.chcr		= CHCR_TX(XMIT_SZ_16BIT),
		.mid_rid	= 0xc9,
	}, {
		.slave_id	= SHDMA_SLAVE_SDHI1_RX,
		.addr		= 0xee120030,
		.chcr		= CHCR_RX(XMIT_SZ_16BIT),
		.mid_rid	= 0xca,
	}, {
		.slave_id	= SHDMA_SLAVE_SDHI2_TX,
		.addr		= 0xee140030,
		.chcr		= CHCR_TX(XMIT_SZ_16BIT),
		.mid_rid	= 0xcd,
	}, {
		.slave_id	= SHDMA_SLAVE_SDHI2_RX,
		.addr		= 0xee140030,
		.chcr		= CHCR_RX(XMIT_SZ_16BIT),
		.mid_rid	= 0xce,
	}, {
		.slave_id	= SHDMA_SLAVE_MMCIF_TX,
		.addr		= 0xe6bd0034,
		.chcr		= CHCR_TX(XMIT_SZ_32BIT),
		.mid_rid	= 0xd1,
	}, {
		.slave_id	= SHDMA_SLAVE_MMCIF_RX,
		.addr		= 0xe6bd0034,
		.chcr		= CHCR_RX(XMIT_SZ_32BIT),
		.mid_rid	= 0xd2,
	},
};

#define DMAE_CHANNEL(_offset)					\
	{							\
		.offset         = _offset - 0x20,		\
		.dmars          = _offset - 0x20 + 0x40,	\
	}

static const struct sh_dmae_channel sh73a0_dmae_channels[] = {
	DMAE_CHANNEL(0x8000),
	DMAE_CHANNEL(0x8080),
	DMAE_CHANNEL(0x8100),
	DMAE_CHANNEL(0x8180),
	DMAE_CHANNEL(0x8200),
	DMAE_CHANNEL(0x8280),
	DMAE_CHANNEL(0x8300),
	DMAE_CHANNEL(0x8380),
	DMAE_CHANNEL(0x8400),
	DMAE_CHANNEL(0x8480),
	DMAE_CHANNEL(0x8500),
	DMAE_CHANNEL(0x8580),
	DMAE_CHANNEL(0x8600),
	DMAE_CHANNEL(0x8680),
	DMAE_CHANNEL(0x8700),
	DMAE_CHANNEL(0x8780),
	DMAE_CHANNEL(0x8800),
	DMAE_CHANNEL(0x8880),
	DMAE_CHANNEL(0x8900),
	DMAE_CHANNEL(0x8980),
};

static struct sh_dmae_pdata sh73a0_dmae_platform_data = {
	.slave          = sh73a0_dmae_slaves,
	.slave_num      = ARRAY_SIZE(sh73a0_dmae_slaves),
	.channel        = sh73a0_dmae_channels,
	.channel_num    = ARRAY_SIZE(sh73a0_dmae_channels),
	.ts_low_shift   = TS_LOW_SHIFT,
	.ts_low_mask    = TS_LOW_BIT << TS_LOW_SHIFT,
	.ts_high_shift  = TS_HI_SHIFT,
	.ts_high_mask   = TS_HI_BIT << TS_HI_SHIFT,
	.ts_shift       = dma_ts_shift,
	.ts_shift_num   = ARRAY_SIZE(dma_ts_shift),
	.dmaor_init     = DMAOR_DME,
};

static struct resource sh73a0_dmae_resources[] = {
	DEFINE_RES_MEM(0xfe000020, 0x89e0),
	{
		.name	= "error_irq",
		.start  = gic_spi(129),
		.end    = gic_spi(129),
		.flags  = IORESOURCE_IRQ,
	},
	{
		/* IRQ for channels 0-19 */
		.start  = gic_spi(109),
		.end    = gic_spi(128),
		.flags  = IORESOURCE_IRQ,
	},
};

static struct platform_device dma0_device = {
	.name		= "sh-dma-engine",
	.id		= 0,
	.resource	= sh73a0_dmae_resources,
	.num_resources	= ARRAY_SIZE(sh73a0_dmae_resources),
	.dev		= {
		.platform_data	= &sh73a0_dmae_platform_data,
	},
};

/* MPDMAC */
static const struct sh_dmae_slave_config sh73a0_mpdma_slaves[] = {
	{
		.slave_id	= SHDMA_SLAVE_FSI2A_RX,
		.addr		= 0xec230020,
		.chcr		= CHCR_RX(XMIT_SZ_32BIT),
		.mid_rid	= 0xd6, /* CHECK ME */
	}, {
		.slave_id	= SHDMA_SLAVE_FSI2A_TX,
		.addr		= 0xec230024,
		.chcr		= CHCR_TX(XMIT_SZ_32BIT),
		.mid_rid	= 0xd5, /* CHECK ME */
	}, {
		.slave_id	= SHDMA_SLAVE_FSI2C_RX,
		.addr		= 0xec230060,
		.chcr		= CHCR_RX(XMIT_SZ_32BIT),
		.mid_rid	= 0xda, /* CHECK ME */
	}, {
		.slave_id	= SHDMA_SLAVE_FSI2C_TX,
		.addr		= 0xec230064,
		.chcr		= CHCR_TX(XMIT_SZ_32BIT),
		.mid_rid	= 0xd9, /* CHECK ME */
	}, {
		.slave_id	= SHDMA_SLAVE_FSI2B_RX,
		.addr		= 0xec240020,
		.chcr		= CHCR_RX(XMIT_SZ_32BIT),
		.mid_rid	= 0x8e, /* CHECK ME */
	}, {
		.slave_id	= SHDMA_SLAVE_FSI2B_TX,
		.addr		= 0xec240024,
		.chcr		= CHCR_RX(XMIT_SZ_32BIT),
		.mid_rid	= 0x8d, /* CHECK ME */
	}, {
		.slave_id	= SHDMA_SLAVE_FSI2D_RX,
		.addr		=  0xec240060,
		.chcr		= CHCR_RX(XMIT_SZ_32BIT),
		.mid_rid	= 0x9a, /* CHECK ME */
	},
};

#define MPDMA_CHANNEL(a, b, c)			\
{						\
	.offset		= a,			\
	.dmars		= b,			\
	.dmars_bit	= c,			\
	.chclr_offset	= (0x220 - 0x20) + a	\
}

static const struct sh_dmae_channel sh73a0_mpdma_channels[] = {
	MPDMA_CHANNEL(0x00, 0, 0),
	MPDMA_CHANNEL(0x10, 0, 8),
	MPDMA_CHANNEL(0x20, 4, 0),
	MPDMA_CHANNEL(0x30, 4, 8),
	MPDMA_CHANNEL(0x50, 8, 0),
	MPDMA_CHANNEL(0x70, 8, 8),
};

static struct sh_dmae_pdata sh73a0_mpdma_platform_data = {
	.slave		= sh73a0_mpdma_slaves,
	.slave_num	= ARRAY_SIZE(sh73a0_mpdma_slaves),
	.channel	= sh73a0_mpdma_channels,
	.channel_num	= ARRAY_SIZE(sh73a0_mpdma_channels),
	.ts_low_shift	= TS_LOW_SHIFT,
	.ts_low_mask	= TS_LOW_BIT << TS_LOW_SHIFT,
	.ts_high_shift	= TS_HI_SHIFT,
	.ts_high_mask	= TS_HI_BIT << TS_HI_SHIFT,
	.ts_shift	= dma_ts_shift,
	.ts_shift_num	= ARRAY_SIZE(dma_ts_shift),
	.dmaor_init	= DMAOR_DME,
	.chclr_present	= 1,
};

/* Resource order important! */
static struct resource sh73a0_mpdma_resources[] = {
	/* Channel registers and DMAOR */
	DEFINE_RES_MEM(0xec618020, 0x270),
	/* DMARSx */
	DEFINE_RES_MEM(0xec619000, 0xc),
	{
		.name	= "error_irq",
		.start	= gic_spi(181),
		.end	= gic_spi(181),
		.flags	= IORESOURCE_IRQ,
	},
	{
		/* IRQ for channels 0-5 */
		.start	= gic_spi(175),
		.end	= gic_spi(180),
		.flags	= IORESOURCE_IRQ,
	},
};

static struct platform_device mpdma0_device = {
	.name		= "sh-dma-engine",
	.id		= 1,
	.resource	= sh73a0_mpdma_resources,
	.num_resources	= ARRAY_SIZE(sh73a0_mpdma_resources),
	.dev		= {
		.platform_data	= &sh73a0_mpdma_platform_data,
	},
};

static struct resource pmu_resources[] = {
	[0] = {
		.start	= gic_spi(55),
		.end	= gic_spi(55),
		.flags	= IORESOURCE_IRQ,
	},
	[1] = {
		.start	= gic_spi(56),
		.end	= gic_spi(56),
		.flags	= IORESOURCE_IRQ,
	},
};

static struct platform_device pmu_device = {
	.name		= "arm-pmu",
	.id		= -1,
	.num_resources	= ARRAY_SIZE(pmu_resources),
	.resource	= pmu_resources,
};

/* an IPMMU module for ICB */
static struct resource ipmmu_resources[] = {
	DEFINE_RES_MEM(0xfe951000, 0x100),
};

static const char * const ipmmu_dev_names[] = {
	"sh_mobile_lcdc_fb.0",
};

static struct shmobile_ipmmu_platform_data ipmmu_platform_data = {
	.dev_names = ipmmu_dev_names,
	.num_dev_names = ARRAY_SIZE(ipmmu_dev_names),
};

static struct platform_device ipmmu_device = {
	.name           = "ipmmu",
	.id             = -1,
	.dev = {
		.platform_data = &ipmmu_platform_data,
	},
	.resource       = ipmmu_resources,
	.num_resources  = ARRAY_SIZE(ipmmu_resources),
};

static struct renesas_intc_irqpin_config irqpin0_platform_data = {
	.irq_base = irq_pin(0), /* IRQ0 -> IRQ7 */
	.control_parent = true,
};

static struct resource irqpin0_resources[] = {
	DEFINE_RES_MEM(0xe6900000, 4), /* ICR1A */
	DEFINE_RES_MEM(0xe6900010, 4), /* INTPRI00A */
	DEFINE_RES_MEM(0xe6900020, 1), /* INTREQ00A */
	DEFINE_RES_MEM(0xe6900040, 1), /* INTMSK00A */
	DEFINE_RES_MEM(0xe6900060, 1), /* INTMSKCLR00A */
	DEFINE_RES_IRQ(gic_spi(1)), /* IRQ0 */
	DEFINE_RES_IRQ(gic_spi(2)), /* IRQ1 */
	DEFINE_RES_IRQ(gic_spi(3)), /* IRQ2 */
	DEFINE_RES_IRQ(gic_spi(4)), /* IRQ3 */
	DEFINE_RES_IRQ(gic_spi(5)), /* IRQ4 */
	DEFINE_RES_IRQ(gic_spi(6)), /* IRQ5 */
	DEFINE_RES_IRQ(gic_spi(7)), /* IRQ6 */
	DEFINE_RES_IRQ(gic_spi(8)), /* IRQ7 */
};

static struct platform_device irqpin0_device = {
	.name		= "renesas_intc_irqpin",
	.id		= 0,
	.resource	= irqpin0_resources,
	.num_resources	= ARRAY_SIZE(irqpin0_resources),
	.dev		= {
		.platform_data	= &irqpin0_platform_data,
	},
};

static struct renesas_intc_irqpin_config irqpin1_platform_data = {
	.irq_base = irq_pin(8), /* IRQ8 -> IRQ15 */
	.control_parent = true, /* Disable spurious IRQ10 */
};

static struct resource irqpin1_resources[] = {
	DEFINE_RES_MEM(0xe6900004, 4), /* ICR2A */
	DEFINE_RES_MEM(0xe6900014, 4), /* INTPRI10A */
	DEFINE_RES_MEM(0xe6900024, 1), /* INTREQ10A */
	DEFINE_RES_MEM(0xe6900044, 1), /* INTMSK10A */
	DEFINE_RES_MEM(0xe6900064, 1), /* INTMSKCLR10A */
	DEFINE_RES_IRQ(gic_spi(9)), /* IRQ8 */
	DEFINE_RES_IRQ(gic_spi(10)), /* IRQ9 */
	DEFINE_RES_IRQ(gic_spi(11)), /* IRQ10 */
	DEFINE_RES_IRQ(gic_spi(12)), /* IRQ11 */
	DEFINE_RES_IRQ(gic_spi(13)), /* IRQ12 */
	DEFINE_RES_IRQ(gic_spi(14)), /* IRQ13 */
	DEFINE_RES_IRQ(gic_spi(15)), /* IRQ14 */
	DEFINE_RES_IRQ(gic_spi(16)), /* IRQ15 */
};

static struct platform_device irqpin1_device = {
	.name		= "renesas_intc_irqpin",
	.id		= 1,
	.resource	= irqpin1_resources,
	.num_resources	= ARRAY_SIZE(irqpin1_resources),
	.dev		= {
		.platform_data	= &irqpin1_platform_data,
	},
};

static struct renesas_intc_irqpin_config irqpin2_platform_data = {
	.irq_base = irq_pin(16), /* IRQ16 -> IRQ23 */
	.control_parent = true,
};

static struct resource irqpin2_resources[] = {
	DEFINE_RES_MEM(0xe6900008, 4), /* ICR3A */
	DEFINE_RES_MEM(0xe6900018, 4), /* INTPRI20A */
	DEFINE_RES_MEM(0xe6900028, 1), /* INTREQ20A */
	DEFINE_RES_MEM(0xe6900048, 1), /* INTMSK20A */
	DEFINE_RES_MEM(0xe6900068, 1), /* INTMSKCLR20A */
	DEFINE_RES_IRQ(gic_spi(17)), /* IRQ16 */
	DEFINE_RES_IRQ(gic_spi(18)), /* IRQ17 */
	DEFINE_RES_IRQ(gic_spi(19)), /* IRQ18 */
	DEFINE_RES_IRQ(gic_spi(20)), /* IRQ19 */
	DEFINE_RES_IRQ(gic_spi(21)), /* IRQ20 */
	DEFINE_RES_IRQ(gic_spi(22)), /* IRQ21 */
	DEFINE_RES_IRQ(gic_spi(23)), /* IRQ22 */
	DEFINE_RES_IRQ(gic_spi(24)), /* IRQ23 */
};

static struct platform_device irqpin2_device = {
	.name		= "renesas_intc_irqpin",
	.id		= 2,
	.resource	= irqpin2_resources,
	.num_resources	= ARRAY_SIZE(irqpin2_resources),
	.dev		= {
		.platform_data	= &irqpin2_platform_data,
	},
};

static struct renesas_intc_irqpin_config irqpin3_platform_data = {
	.irq_base = irq_pin(24), /* IRQ24 -> IRQ31 */
	.control_parent = true,
};

static struct resource irqpin3_resources[] = {
	DEFINE_RES_MEM(0xe690000c, 4), /* ICR4A */
	DEFINE_RES_MEM(0xe690001c, 4), /* INTPRI30A */
	DEFINE_RES_MEM(0xe690002c, 1), /* INTREQ30A */
	DEFINE_RES_MEM(0xe690004c, 1), /* INTMSK30A */
	DEFINE_RES_MEM(0xe690006c, 1), /* INTMSKCLR30A */
	DEFINE_RES_IRQ(gic_spi(25)), /* IRQ24 */
	DEFINE_RES_IRQ(gic_spi(26)), /* IRQ25 */
	DEFINE_RES_IRQ(gic_spi(27)), /* IRQ26 */
	DEFINE_RES_IRQ(gic_spi(28)), /* IRQ27 */
	DEFINE_RES_IRQ(gic_spi(29)), /* IRQ28 */
	DEFINE_RES_IRQ(gic_spi(30)), /* IRQ29 */
	DEFINE_RES_IRQ(gic_spi(31)), /* IRQ30 */
	DEFINE_RES_IRQ(gic_spi(32)), /* IRQ31 */
};

static struct platform_device irqpin3_device = {
	.name		= "renesas_intc_irqpin",
	.id		= 3,
	.resource	= irqpin3_resources,
	.num_resources	= ARRAY_SIZE(irqpin3_resources),
	.dev		= {
		.platform_data	= &irqpin3_platform_data,
	},
};

static struct platform_device *sh73a0_early_devices[] __initdata = {
	&scif0_device,
	&scif1_device,
	&scif2_device,
	&scif3_device,
	&scif4_device,
	&scif5_device,
	&scif6_device,
	&scif7_device,
	&scif8_device,
	&tmu0_device,
	&ipmmu_device,
	&cmt1_device,
};

static struct platform_device *sh73a0_late_devices[] __initdata = {
	&i2c0_device,
	&i2c1_device,
	&i2c2_device,
	&i2c3_device,
	&i2c4_device,
	&dma0_device,
	&mpdma0_device,
	&pmu_device,
	&irqpin0_device,
	&irqpin1_device,
	&irqpin2_device,
	&irqpin3_device,
};

#define SRCR2          IOMEM(0xe61580b0)

void __init sh73a0_add_standard_devices(void)
{
	/* Clear software reset bit on SY-DMAC module */
	__raw_writel(__raw_readl(SRCR2) & ~(1 << 18), SRCR2);

	platform_add_devices(sh73a0_early_devices,
			    ARRAY_SIZE(sh73a0_early_devices));
	platform_add_devices(sh73a0_late_devices,
			    ARRAY_SIZE(sh73a0_late_devices));
}

/* do nothing for !CONFIG_SMP or !CONFIG_HAVE_TWD */
void __init __weak sh73a0_register_twd(void) { }

void __init sh73a0_earlytimer_init(void)
{
	shmobile_init_delay();
#ifndef CONFIG_COMMON_CLK
	sh73a0_clock_init();
#endif
	shmobile_earlytimer_init();
	sh73a0_register_twd();
}

void __init sh73a0_add_early_devices(void)
{
	early_platform_add_devices(sh73a0_early_devices,
				   ARRAY_SIZE(sh73a0_early_devices));

	/* setup early console here as well */
	shmobile_setup_console();
}

void __init sh73a0_add_standard_devices_dt(void)
{
	/* clocks are setup late during boot in the case of DT */
#ifndef CONFIG_COMMON_CLK
	sh73a0_clock_init();
#endif
	of_platform_populate(NULL, of_default_bus_match_table, NULL, NULL);
}

#define RESCNT2 IOMEM(0xe6188020)
static void sh73a0_restart(enum reboot_mode mode, const char *cmd)
{
	/* Do soft power on reset */
	writel((1 << 31), RESCNT2);
}

#ifdef CONFIG_USE_OF

static void __init sh73a0_generic_init(void)
{
#ifdef CONFIG_CACHE_L2X0
	/* Shared attribute override enable, 64K*8way */
	l2x0_init(IOMEM(0xf0100000), 0x00400000, 0xc20f0fff);
#endif
	of_platform_populate(NULL, of_default_bus_match_table, NULL, NULL);
}

static const char *sh73a0_boards_compat_dt[] __initdata = {
	"renesas,sh73a0",
	NULL,
};

DT_MACHINE_START(SH73A0_DT, "Generic SH73A0 (Flattened Device Tree)")
	.smp		= smp_ops(sh73a0_smp_ops),
	.map_io		= sh73a0_map_io,
	.init_early	= shmobile_init_delay,
<<<<<<< HEAD
	.init_machine	= sh73a0_add_standard_devices_dt,
=======
	.init_machine	= sh73a0_generic_init,
>>>>>>> 11b0c0e3
	.init_late	= shmobile_init_late,
	.restart	= sh73a0_restart,
	.dt_compat	= sh73a0_boards_compat_dt,
MACHINE_END
#endif /* CONFIG_USE_OF */<|MERGE_RESOLUTION|>--- conflicted
+++ resolved
@@ -819,11 +819,7 @@
 	.smp		= smp_ops(sh73a0_smp_ops),
 	.map_io		= sh73a0_map_io,
 	.init_early	= shmobile_init_delay,
-<<<<<<< HEAD
-	.init_machine	= sh73a0_add_standard_devices_dt,
-=======
 	.init_machine	= sh73a0_generic_init,
->>>>>>> 11b0c0e3
 	.init_late	= shmobile_init_late,
 	.restart	= sh73a0_restart,
 	.dt_compat	= sh73a0_boards_compat_dt,
