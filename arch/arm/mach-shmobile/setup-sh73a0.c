--- conflicted
+++ resolved
@@ -782,7 +782,6 @@
 	.resource	= pmu_resources,
 };
 
-<<<<<<< HEAD
 /* an IPMMU module for ICB */
 static struct resource ipmmu_resources[] = {
 	[0] = {
@@ -812,10 +811,7 @@
 	.num_resources  = ARRAY_SIZE(ipmmu_resources),
 };
 
-static struct platform_device *sh73a0_early_devices_dt[] __initdata = {
-=======
 static struct platform_device *sh73a0_devices_dt[] __initdata = {
->>>>>>> 1b8b1c3f
 	&scif0_device,
 	&scif1_device,
 	&scif2_device,
