/*
 * sh73a0 processor support
 *
 * Copyright (C) 2010  Takashi Yoshii
 * Copyright (C) 2010  Magnus Damm
 * Copyright (C) 2008  Yoshihiro Shimoda
 *
 * This program is free software; you can redistribute it and/or modify
 * it under the terms of the GNU General Public License as published by
 * the Free Software Foundation; version 2 of the License.
 *
 * This program is distributed in the hope that it will be useful,
 * but WITHOUT ANY WARRANTY; without even the implied warranty of
 * MERCHANTABILITY or FITNESS FOR A PARTICULAR PURPOSE.  See the
 * GNU General Public License for more details.
 *
 * You should have received a copy of the GNU General Public License
 * along with this program; if not, write to the Free Software
 * Foundation, Inc., 51 Franklin St, Fifth Floor, Boston, MA  02110-1301  USA
 */
#include <linux/kernel.h>
#include <linux/init.h>
#include <linux/interrupt.h>
#include <linux/irq.h>
#include <linux/platform_device.h>
#include <linux/of_platform.h>
#include <linux/delay.h>
#include <linux/input.h>
#include <linux/io.h>
#include <linux/serial_sci.h>
#include <linux/sh_dma.h>
#include <linux/sh_intc.h>
#include <linux/sh_timer.h>
#include <linux/platform_data/sh_ipmmu.h>
#include <mach/dma-register.h>
#include <mach/hardware.h>
#include <mach/irqs.h>
#include <mach/sh73a0.h>
#include <mach/common.h>
#include <asm/mach-types.h>
#include <asm/mach/map.h>
#include <asm/mach/arch.h>
#include <asm/mach/time.h>

static struct map_desc sh73a0_io_desc[] __initdata = {
	/* create a 1:1 entity map for 0xe6xxxxxx
	 * used by CPGA, INTC and PFC.
	 */
	{
		.virtual	= 0xe6000000,
		.pfn		= __phys_to_pfn(0xe6000000),
		.length		= 256 << 20,
		.type		= MT_DEVICE_NONSHARED
	},
};

void __init sh73a0_map_io(void)
{
	iotable_init(sh73a0_io_desc, ARRAY_SIZE(sh73a0_io_desc));
}

static struct resource sh73a0_pfc_resources[] = {
	[0] = {
		.start	= 0xe6050000,
		.end	= 0xe6057fff,
		.flags	= IORESOURCE_MEM,
	},
	[1] = {
		.start	= 0xe605801c,
		.end	= 0xe6058027,
		.flags	= IORESOURCE_MEM,
	}
};

static struct platform_device sh73a0_pfc_device = {
	.name		= "pfc-sh73a0",
	.id		= -1,
	.resource	= sh73a0_pfc_resources,
	.num_resources	= ARRAY_SIZE(sh73a0_pfc_resources),
};

void __init sh73a0_pinmux_init(void)
{
	platform_device_register(&sh73a0_pfc_device);
}

static struct plat_sci_port scif0_platform_data = {
	.mapbase	= 0xe6c40000,
	.flags		= UPF_BOOT_AUTOCONF,
	.scscr		= SCSCR_RE | SCSCR_TE,
	.scbrr_algo_id	= SCBRR_ALGO_4,
	.type		= PORT_SCIFA,
	.irqs		= { gic_spi(72), gic_spi(72),
			    gic_spi(72), gic_spi(72) },
};

static struct platform_device scif0_device = {
	.name		= "sh-sci",
	.id		= 0,
	.dev		= {
		.platform_data	= &scif0_platform_data,
	},
};

static struct plat_sci_port scif1_platform_data = {
	.mapbase	= 0xe6c50000,
	.flags		= UPF_BOOT_AUTOCONF,
	.scscr		= SCSCR_RE | SCSCR_TE,
	.scbrr_algo_id	= SCBRR_ALGO_4,
	.type		= PORT_SCIFA,
	.irqs		= { gic_spi(73), gic_spi(73),
			    gic_spi(73), gic_spi(73) },
};

static struct platform_device scif1_device = {
	.name		= "sh-sci",
	.id		= 1,
	.dev		= {
		.platform_data	= &scif1_platform_data,
	},
};

static struct plat_sci_port scif2_platform_data = {
	.mapbase	= 0xe6c60000,
	.flags		= UPF_BOOT_AUTOCONF,
	.scscr		= SCSCR_RE | SCSCR_TE,
	.scbrr_algo_id	= SCBRR_ALGO_4,
	.type		= PORT_SCIFA,
	.irqs		= { gic_spi(74), gic_spi(74),
			    gic_spi(74), gic_spi(74) },
};

static struct platform_device scif2_device = {
	.name		= "sh-sci",
	.id		= 2,
	.dev		= {
		.platform_data	= &scif2_platform_data,
	},
};

static struct plat_sci_port scif3_platform_data = {
	.mapbase	= 0xe6c70000,
	.flags		= UPF_BOOT_AUTOCONF,
	.scscr		= SCSCR_RE | SCSCR_TE,
	.scbrr_algo_id	= SCBRR_ALGO_4,
	.type		= PORT_SCIFA,
	.irqs		= { gic_spi(75), gic_spi(75),
			    gic_spi(75), gic_spi(75) },
};

static struct platform_device scif3_device = {
	.name		= "sh-sci",
	.id		= 3,
	.dev		= {
		.platform_data	= &scif3_platform_data,
	},
};

static struct plat_sci_port scif4_platform_data = {
	.mapbase	= 0xe6c80000,
	.flags		= UPF_BOOT_AUTOCONF,
	.scscr		= SCSCR_RE | SCSCR_TE,
	.scbrr_algo_id	= SCBRR_ALGO_4,
	.type		= PORT_SCIFA,
	.irqs		= { gic_spi(78), gic_spi(78),
			    gic_spi(78), gic_spi(78) },
};

static struct platform_device scif4_device = {
	.name		= "sh-sci",
	.id		= 4,
	.dev		= {
		.platform_data	= &scif4_platform_data,
	},
};

static struct plat_sci_port scif5_platform_data = {
	.mapbase	= 0xe6cb0000,
	.flags		= UPF_BOOT_AUTOCONF,
	.scscr		= SCSCR_RE | SCSCR_TE,
	.scbrr_algo_id	= SCBRR_ALGO_4,
	.type		= PORT_SCIFA,
	.irqs		= { gic_spi(79), gic_spi(79),
			    gic_spi(79), gic_spi(79) },
};

static struct platform_device scif5_device = {
	.name		= "sh-sci",
	.id		= 5,
	.dev		= {
		.platform_data	= &scif5_platform_data,
	},
};

static struct plat_sci_port scif6_platform_data = {
	.mapbase	= 0xe6cc0000,
	.flags		= UPF_BOOT_AUTOCONF,
	.scscr		= SCSCR_RE | SCSCR_TE,
	.scbrr_algo_id	= SCBRR_ALGO_4,
	.type		= PORT_SCIFA,
	.irqs		= { gic_spi(156), gic_spi(156),
			    gic_spi(156), gic_spi(156) },
};

static struct platform_device scif6_device = {
	.name		= "sh-sci",
	.id		= 6,
	.dev		= {
		.platform_data	= &scif6_platform_data,
	},
};

static struct plat_sci_port scif7_platform_data = {
	.mapbase	= 0xe6cd0000,
	.flags		= UPF_BOOT_AUTOCONF,
	.scscr		= SCSCR_RE | SCSCR_TE,
	.scbrr_algo_id	= SCBRR_ALGO_4,
	.type		= PORT_SCIFA,
	.irqs		= { gic_spi(143), gic_spi(143),
			    gic_spi(143), gic_spi(143) },
};

static struct platform_device scif7_device = {
	.name		= "sh-sci",
	.id		= 7,
	.dev		= {
		.platform_data	= &scif7_platform_data,
	},
};

static struct plat_sci_port scif8_platform_data = {
	.mapbase	= 0xe6c30000,
	.flags		= UPF_BOOT_AUTOCONF,
	.scscr		= SCSCR_RE | SCSCR_TE,
	.scbrr_algo_id	= SCBRR_ALGO_4,
	.type		= PORT_SCIFB,
	.irqs		= { gic_spi(80), gic_spi(80),
			    gic_spi(80), gic_spi(80) },
};

static struct platform_device scif8_device = {
	.name		= "sh-sci",
	.id		= 8,
	.dev		= {
		.platform_data	= &scif8_platform_data,
	},
};

static struct sh_timer_config cmt10_platform_data = {
	.name = "CMT10",
	.channel_offset = 0x10,
	.timer_bit = 0,
	.clockevent_rating = 125,
	.clocksource_rating = 125,
};

static struct resource cmt10_resources[] = {
	[0] = {
		.name	= "CMT10",
		.start	= 0xe6138010,
		.end	= 0xe613801b,
		.flags	= IORESOURCE_MEM,
	},
	[1] = {
		.start	= gic_spi(65),
		.flags	= IORESOURCE_IRQ,
	},
};

static struct platform_device cmt10_device = {
	.name		= "sh_cmt",
	.id		= 10,
	.dev = {
		.platform_data	= &cmt10_platform_data,
	},
	.resource	= cmt10_resources,
	.num_resources	= ARRAY_SIZE(cmt10_resources),
};

/* TMU */
static struct sh_timer_config tmu00_platform_data = {
	.name = "TMU00",
	.channel_offset = 0x4,
	.timer_bit = 0,
	.clockevent_rating = 200,
};

static struct resource tmu00_resources[] = {
	[0] = {
		.name	= "TMU00",
		.start	= 0xfff60008,
		.end	= 0xfff60013,
		.flags	= IORESOURCE_MEM,
	},
	[1] = {
		.start	= intcs_evt2irq(0x0e80), /* TMU0_TUNI00 */
		.flags	= IORESOURCE_IRQ,
	},
};

static struct platform_device tmu00_device = {
	.name		= "sh_tmu",
	.id		= 0,
	.dev = {
		.platform_data	= &tmu00_platform_data,
	},
	.resource	= tmu00_resources,
	.num_resources	= ARRAY_SIZE(tmu00_resources),
};

static struct sh_timer_config tmu01_platform_data = {
	.name = "TMU01",
	.channel_offset = 0x10,
	.timer_bit = 1,
	.clocksource_rating = 200,
};

static struct resource tmu01_resources[] = {
	[0] = {
		.name	= "TMU01",
		.start	= 0xfff60014,
		.end	= 0xfff6001f,
		.flags	= IORESOURCE_MEM,
	},
	[1] = {
		.start	= intcs_evt2irq(0x0ea0), /* TMU0_TUNI01 */
		.flags	= IORESOURCE_IRQ,
	},
};

static struct platform_device tmu01_device = {
	.name		= "sh_tmu",
	.id		= 1,
	.dev = {
		.platform_data	= &tmu01_platform_data,
	},
	.resource	= tmu01_resources,
	.num_resources	= ARRAY_SIZE(tmu01_resources),
};

static struct resource i2c0_resources[] = {
	[0] = {
		.name	= "IIC0",
		.start	= 0xe6820000,
		.end	= 0xe6820425 - 1,
		.flags	= IORESOURCE_MEM,
	},
	[1] = {
		.start	= gic_spi(167),
		.end	= gic_spi(170),
		.flags	= IORESOURCE_IRQ,
	},
};

static struct resource i2c1_resources[] = {
	[0] = {
		.name	= "IIC1",
		.start	= 0xe6822000,
		.end	= 0xe6822425 - 1,
		.flags	= IORESOURCE_MEM,
	},
	[1] = {
		.start	= gic_spi(51),
		.end	= gic_spi(54),
		.flags	= IORESOURCE_IRQ,
	},
};

static struct resource i2c2_resources[] = {
	[0] = {
		.name	= "IIC2",
		.start	= 0xe6824000,
		.end	= 0xe6824425 - 1,
		.flags	= IORESOURCE_MEM,
	},
	[1] = {
		.start	= gic_spi(171),
		.end	= gic_spi(174),
		.flags	= IORESOURCE_IRQ,
	},
};

static struct resource i2c3_resources[] = {
	[0] = {
		.name	= "IIC3",
		.start	= 0xe6826000,
		.end	= 0xe6826425 - 1,
		.flags	= IORESOURCE_MEM,
	},
	[1] = {
		.start	= gic_spi(183),
		.end	= gic_spi(186),
		.flags	= IORESOURCE_IRQ,
	},
};

static struct resource i2c4_resources[] = {
	[0] = {
		.name	= "IIC4",
		.start	= 0xe6828000,
		.end	= 0xe6828425 - 1,
		.flags	= IORESOURCE_MEM,
	},
	[1] = {
		.start	= gic_spi(187),
		.end	= gic_spi(190),
		.flags	= IORESOURCE_IRQ,
	},
};

static struct platform_device i2c0_device = {
	.name		= "i2c-sh_mobile",
	.id		= 0,
	.resource	= i2c0_resources,
	.num_resources	= ARRAY_SIZE(i2c0_resources),
};

static struct platform_device i2c1_device = {
	.name		= "i2c-sh_mobile",
	.id		= 1,
	.resource	= i2c1_resources,
	.num_resources	= ARRAY_SIZE(i2c1_resources),
};

static struct platform_device i2c2_device = {
	.name		= "i2c-sh_mobile",
	.id		= 2,
	.resource	= i2c2_resources,
	.num_resources	= ARRAY_SIZE(i2c2_resources),
};

static struct platform_device i2c3_device = {
	.name		= "i2c-sh_mobile",
	.id		= 3,
	.resource	= i2c3_resources,
	.num_resources	= ARRAY_SIZE(i2c3_resources),
};

static struct platform_device i2c4_device = {
	.name		= "i2c-sh_mobile",
	.id		= 4,
	.resource	= i2c4_resources,
	.num_resources	= ARRAY_SIZE(i2c4_resources),
};

static const struct sh_dmae_slave_config sh73a0_dmae_slaves[] = {
	{
		.slave_id	= SHDMA_SLAVE_SCIF0_TX,
		.addr		= 0xe6c40020,
		.chcr		= CHCR_TX(XMIT_SZ_8BIT),
		.mid_rid	= 0x21,
	}, {
		.slave_id	= SHDMA_SLAVE_SCIF0_RX,
		.addr		= 0xe6c40024,
		.chcr		= CHCR_RX(XMIT_SZ_8BIT),
		.mid_rid	= 0x22,
	}, {
		.slave_id	= SHDMA_SLAVE_SCIF1_TX,
		.addr		= 0xe6c50020,
		.chcr		= CHCR_TX(XMIT_SZ_8BIT),
		.mid_rid	= 0x25,
	}, {
		.slave_id	= SHDMA_SLAVE_SCIF1_RX,
		.addr		= 0xe6c50024,
		.chcr		= CHCR_RX(XMIT_SZ_8BIT),
		.mid_rid	= 0x26,
	}, {
		.slave_id	= SHDMA_SLAVE_SCIF2_TX,
		.addr		= 0xe6c60020,
		.chcr		= CHCR_TX(XMIT_SZ_8BIT),
		.mid_rid	= 0x29,
	}, {
		.slave_id	= SHDMA_SLAVE_SCIF2_RX,
		.addr		= 0xe6c60024,
		.chcr		= CHCR_RX(XMIT_SZ_8BIT),
		.mid_rid	= 0x2a,
	}, {
		.slave_id	= SHDMA_SLAVE_SCIF3_TX,
		.addr		= 0xe6c70020,
		.chcr		= CHCR_TX(XMIT_SZ_8BIT),
		.mid_rid	= 0x2d,
	}, {
		.slave_id	= SHDMA_SLAVE_SCIF3_RX,
		.addr		= 0xe6c70024,
		.chcr		= CHCR_RX(XMIT_SZ_8BIT),
		.mid_rid	= 0x2e,
	}, {
		.slave_id	= SHDMA_SLAVE_SCIF4_TX,
		.addr		= 0xe6c80020,
		.chcr		= CHCR_TX(XMIT_SZ_8BIT),
		.mid_rid	= 0x39,
	}, {
		.slave_id	= SHDMA_SLAVE_SCIF4_RX,
		.addr		= 0xe6c80024,
		.chcr		= CHCR_RX(XMIT_SZ_8BIT),
		.mid_rid	= 0x3a,
	}, {
		.slave_id	= SHDMA_SLAVE_SCIF5_TX,
		.addr		= 0xe6cb0020,
		.chcr		= CHCR_TX(XMIT_SZ_8BIT),
		.mid_rid	= 0x35,
	}, {
		.slave_id	= SHDMA_SLAVE_SCIF5_RX,
		.addr		= 0xe6cb0024,
		.chcr		= CHCR_RX(XMIT_SZ_8BIT),
		.mid_rid	= 0x36,
	}, {
		.slave_id	= SHDMA_SLAVE_SCIF6_TX,
		.addr		= 0xe6cc0020,
		.chcr		= CHCR_TX(XMIT_SZ_8BIT),
		.mid_rid	= 0x1d,
	}, {
		.slave_id	= SHDMA_SLAVE_SCIF6_RX,
		.addr		= 0xe6cc0024,
		.chcr		= CHCR_RX(XMIT_SZ_8BIT),
		.mid_rid	= 0x1e,
	}, {
		.slave_id	= SHDMA_SLAVE_SCIF7_TX,
		.addr		= 0xe6cd0020,
		.chcr		= CHCR_TX(XMIT_SZ_8BIT),
		.mid_rid	= 0x19,
	}, {
		.slave_id	= SHDMA_SLAVE_SCIF7_RX,
		.addr		= 0xe6cd0024,
		.chcr		= CHCR_RX(XMIT_SZ_8BIT),
		.mid_rid	= 0x1a,
	}, {
		.slave_id	= SHDMA_SLAVE_SCIF8_TX,
		.addr		= 0xe6c30040,
		.chcr		= CHCR_TX(XMIT_SZ_8BIT),
		.mid_rid	= 0x3d,
	}, {
		.slave_id	= SHDMA_SLAVE_SCIF8_RX,
		.addr		= 0xe6c30060,
		.chcr		= CHCR_RX(XMIT_SZ_8BIT),
		.mid_rid	= 0x3e,
	}, {
		.slave_id	= SHDMA_SLAVE_SDHI0_TX,
		.addr		= 0xee100030,
		.chcr		= CHCR_TX(XMIT_SZ_16BIT),
		.mid_rid	= 0xc1,
	}, {
		.slave_id	= SHDMA_SLAVE_SDHI0_RX,
		.addr		= 0xee100030,
		.chcr		= CHCR_RX(XMIT_SZ_16BIT),
		.mid_rid	= 0xc2,
	}, {
		.slave_id	= SHDMA_SLAVE_SDHI1_TX,
		.addr		= 0xee120030,
		.chcr		= CHCR_TX(XMIT_SZ_16BIT),
		.mid_rid	= 0xc9,
	}, {
		.slave_id	= SHDMA_SLAVE_SDHI1_RX,
		.addr		= 0xee120030,
		.chcr		= CHCR_RX(XMIT_SZ_16BIT),
		.mid_rid	= 0xca,
	}, {
		.slave_id	= SHDMA_SLAVE_SDHI2_TX,
		.addr		= 0xee140030,
		.chcr		= CHCR_TX(XMIT_SZ_16BIT),
		.mid_rid	= 0xcd,
	}, {
		.slave_id	= SHDMA_SLAVE_SDHI2_RX,
		.addr		= 0xee140030,
		.chcr		= CHCR_RX(XMIT_SZ_16BIT),
		.mid_rid	= 0xce,
	}, {
		.slave_id	= SHDMA_SLAVE_MMCIF_TX,
		.addr		= 0xe6bd0034,
		.chcr		= CHCR_TX(XMIT_SZ_32BIT),
		.mid_rid	= 0xd1,
	}, {
		.slave_id	= SHDMA_SLAVE_MMCIF_RX,
		.addr		= 0xe6bd0034,
		.chcr		= CHCR_RX(XMIT_SZ_32BIT),
		.mid_rid	= 0xd2,
	},
};

#define DMAE_CHANNEL(_offset)					\
	{							\
		.offset         = _offset - 0x20,		\
		.dmars          = _offset - 0x20 + 0x40,	\
	}

static const struct sh_dmae_channel sh73a0_dmae_channels[] = {
	DMAE_CHANNEL(0x8000),
	DMAE_CHANNEL(0x8080),
	DMAE_CHANNEL(0x8100),
	DMAE_CHANNEL(0x8180),
	DMAE_CHANNEL(0x8200),
	DMAE_CHANNEL(0x8280),
	DMAE_CHANNEL(0x8300),
	DMAE_CHANNEL(0x8380),
	DMAE_CHANNEL(0x8400),
	DMAE_CHANNEL(0x8480),
	DMAE_CHANNEL(0x8500),
	DMAE_CHANNEL(0x8580),
	DMAE_CHANNEL(0x8600),
	DMAE_CHANNEL(0x8680),
	DMAE_CHANNEL(0x8700),
	DMAE_CHANNEL(0x8780),
	DMAE_CHANNEL(0x8800),
	DMAE_CHANNEL(0x8880),
	DMAE_CHANNEL(0x8900),
	DMAE_CHANNEL(0x8980),
};

static struct sh_dmae_pdata sh73a0_dmae_platform_data = {
	.slave          = sh73a0_dmae_slaves,
	.slave_num      = ARRAY_SIZE(sh73a0_dmae_slaves),
	.channel        = sh73a0_dmae_channels,
	.channel_num    = ARRAY_SIZE(sh73a0_dmae_channels),
	.ts_low_shift   = TS_LOW_SHIFT,
	.ts_low_mask    = TS_LOW_BIT << TS_LOW_SHIFT,
	.ts_high_shift  = TS_HI_SHIFT,
	.ts_high_mask   = TS_HI_BIT << TS_HI_SHIFT,
	.ts_shift       = dma_ts_shift,
	.ts_shift_num   = ARRAY_SIZE(dma_ts_shift),
	.dmaor_init     = DMAOR_DME,
};

static struct resource sh73a0_dmae_resources[] = {
	{
		/* Registers including DMAOR and channels including DMARSx */
		.start  = 0xfe000020,
		.end    = 0xfe008a00 - 1,
		.flags  = IORESOURCE_MEM,
	},
	{
		.name	= "error_irq",
		.start  = gic_spi(129),
		.end    = gic_spi(129),
		.flags  = IORESOURCE_IRQ,
	},
	{
		/* IRQ for channels 0-19 */
		.start  = gic_spi(109),
		.end    = gic_spi(128),
		.flags  = IORESOURCE_IRQ,
	},
};

static struct platform_device dma0_device = {
	.name		= "sh-dma-engine",
	.id		= 0,
	.resource	= sh73a0_dmae_resources,
	.num_resources	= ARRAY_SIZE(sh73a0_dmae_resources),
	.dev		= {
		.platform_data	= &sh73a0_dmae_platform_data,
	},
};

/* MPDMAC */
static const struct sh_dmae_slave_config sh73a0_mpdma_slaves[] = {
	{
		.slave_id	= SHDMA_SLAVE_FSI2A_RX,
		.addr		= 0xec230020,
		.chcr		= CHCR_RX(XMIT_SZ_32BIT),
		.mid_rid	= 0xd6, /* CHECK ME */
	}, {
		.slave_id	= SHDMA_SLAVE_FSI2A_TX,
		.addr		= 0xec230024,
		.chcr		= CHCR_TX(XMIT_SZ_32BIT),
		.mid_rid	= 0xd5, /* CHECK ME */
	}, {
		.slave_id	= SHDMA_SLAVE_FSI2C_RX,
		.addr		= 0xec230060,
		.chcr		= CHCR_RX(XMIT_SZ_32BIT),
		.mid_rid	= 0xda, /* CHECK ME */
	}, {
		.slave_id	= SHDMA_SLAVE_FSI2C_TX,
		.addr		= 0xec230064,
		.chcr		= CHCR_TX(XMIT_SZ_32BIT),
		.mid_rid	= 0xd9, /* CHECK ME */
	}, {
		.slave_id	= SHDMA_SLAVE_FSI2B_RX,
		.addr		= 0xec240020,
		.chcr		= CHCR_RX(XMIT_SZ_32BIT),
		.mid_rid	= 0x8e, /* CHECK ME */
	}, {
		.slave_id	= SHDMA_SLAVE_FSI2B_TX,
		.addr		= 0xec240024,
		.chcr		= CHCR_RX(XMIT_SZ_32BIT),
		.mid_rid	= 0x8d, /* CHECK ME */
	}, {
		.slave_id	= SHDMA_SLAVE_FSI2D_RX,
		.addr		=  0xec240060,
		.chcr		= CHCR_RX(XMIT_SZ_32BIT),
		.mid_rid	= 0x9a, /* CHECK ME */
	},
};

#define MPDMA_CHANNEL(a, b, c)			\
{						\
	.offset		= a,			\
	.dmars		= b,			\
	.dmars_bit	= c,			\
	.chclr_offset	= (0x220 - 0x20) + a	\
}

static const struct sh_dmae_channel sh73a0_mpdma_channels[] = {
	MPDMA_CHANNEL(0x00, 0, 0),
	MPDMA_CHANNEL(0x10, 0, 8),
	MPDMA_CHANNEL(0x20, 4, 0),
	MPDMA_CHANNEL(0x30, 4, 8),
	MPDMA_CHANNEL(0x50, 8, 0),
	MPDMA_CHANNEL(0x70, 8, 8),
};

static struct sh_dmae_pdata sh73a0_mpdma_platform_data = {
	.slave		= sh73a0_mpdma_slaves,
	.slave_num	= ARRAY_SIZE(sh73a0_mpdma_slaves),
	.channel	= sh73a0_mpdma_channels,
	.channel_num	= ARRAY_SIZE(sh73a0_mpdma_channels),
	.ts_low_shift	= TS_LOW_SHIFT,
	.ts_low_mask	= TS_LOW_BIT << TS_LOW_SHIFT,
	.ts_high_shift	= TS_HI_SHIFT,
	.ts_high_mask	= TS_HI_BIT << TS_HI_SHIFT,
	.ts_shift	= dma_ts_shift,
	.ts_shift_num	= ARRAY_SIZE(dma_ts_shift),
	.dmaor_init	= DMAOR_DME,
	.chclr_present	= 1,
};

/* Resource order important! */
static struct resource sh73a0_mpdma_resources[] = {
	{
		/* Channel registers and DMAOR */
		.start	= 0xec618020,
		.end	= 0xec61828f,
		.flags	= IORESOURCE_MEM,
	},
	{
		/* DMARSx */
		.start	= 0xec619000,
		.end	= 0xec61900b,
		.flags	= IORESOURCE_MEM,
	},
	{
		.name	= "error_irq",
		.start	= gic_spi(181),
		.end	= gic_spi(181),
		.flags	= IORESOURCE_IRQ,
	},
	{
		/* IRQ for channels 0-5 */
		.start	= gic_spi(175),
		.end	= gic_spi(180),
		.flags	= IORESOURCE_IRQ,
	},
};

static struct platform_device mpdma0_device = {
	.name		= "sh-dma-engine",
	.id		= 1,
	.resource	= sh73a0_mpdma_resources,
	.num_resources	= ARRAY_SIZE(sh73a0_mpdma_resources),
	.dev		= {
		.platform_data	= &sh73a0_mpdma_platform_data,
	},
};

static struct resource pmu_resources[] = {
	[0] = {
		.start	= gic_spi(55),
		.end	= gic_spi(55),
		.flags	= IORESOURCE_IRQ,
	},
	[1] = {
		.start	= gic_spi(56),
		.end	= gic_spi(56),
		.flags	= IORESOURCE_IRQ,
	},
};

static struct platform_device pmu_device = {
	.name		= "arm-pmu",
	.id		= -1,
	.num_resources	= ARRAY_SIZE(pmu_resources),
	.resource	= pmu_resources,
};

<<<<<<< HEAD
/* an IPMMU module for ICB */
static struct resource ipmmu_resources[] = {
	[0] = {
		.name	= "IPMMU",
		.start	= 0xfe951000,
		.end	= 0xfe9510ff,
		.flags	= IORESOURCE_MEM,
	},
};

static const char * const ipmmu_dev_names[] = {
	"sh_mobile_lcdc_fb.0",
};

static struct shmobile_ipmmu_platform_data ipmmu_platform_data = {
	.dev_names = ipmmu_dev_names,
	.num_dev_names = ARRAY_SIZE(ipmmu_dev_names),
};

static struct platform_device ipmmu_device = {
	.name           = "ipmmu",
	.id             = -1,
	.dev = {
		.platform_data = &ipmmu_platform_data,
	},
	.resource       = ipmmu_resources,
	.num_resources  = ARRAY_SIZE(ipmmu_resources),
};

static struct platform_device *sh73a0_early_devices[] __initdata = {
=======
static struct platform_device *sh73a0_early_devices_dt[] __initdata = {
>>>>>>> 84f4327a
	&scif0_device,
	&scif1_device,
	&scif2_device,
	&scif3_device,
	&scif4_device,
	&scif5_device,
	&scif6_device,
	&scif7_device,
	&scif8_device,
	&cmt10_device,
};

static struct platform_device *sh73a0_early_devices[] __initdata = {
	&tmu00_device,
	&tmu01_device,
	&ipmmu_device,
};

static struct platform_device *sh73a0_late_devices[] __initdata = {
	&i2c0_device,
	&i2c1_device,
	&i2c2_device,
	&i2c3_device,
	&i2c4_device,
	&dma0_device,
	&mpdma0_device,
	&pmu_device,
};

#define SRCR2          IOMEM(0xe61580b0)

void __init sh73a0_add_standard_devices(void)
{
	/* Clear software reset bit on SY-DMAC module */
	__raw_writel(__raw_readl(SRCR2) & ~(1 << 18), SRCR2);

	platform_add_devices(sh73a0_early_devices_dt,
			    ARRAY_SIZE(sh73a0_early_devices_dt));
	platform_add_devices(sh73a0_early_devices,
			    ARRAY_SIZE(sh73a0_early_devices));
	platform_add_devices(sh73a0_late_devices,
			    ARRAY_SIZE(sh73a0_late_devices));
}

/* do nothing for !CONFIG_SMP or !CONFIG_HAVE_TWD */
void __init __weak sh73a0_register_twd(void) { }

void __init sh73a0_earlytimer_init(void)
{
	sh73a0_clock_init();
	shmobile_earlytimer_init();
	sh73a0_register_twd();
}

void __init sh73a0_add_early_devices(void)
{
	early_platform_add_devices(sh73a0_early_devices_dt,
				   ARRAY_SIZE(sh73a0_early_devices_dt));
	early_platform_add_devices(sh73a0_early_devices,
				   ARRAY_SIZE(sh73a0_early_devices));

	/* setup early console here as well */
	shmobile_setup_console();
}

#ifdef CONFIG_USE_OF

/* Please note that the clock initialisation shcheme used in
 * sh73a0_add_early_devices_dt() and sh73a0_add_standard_devices_dt()
 * does not work with SMP as there is a yet to be resolved lock-up in
 * workqueue initialisation.
 *
 * CONFIG_SMP should be disabled when using this code.
 */

void __init sh73a0_add_early_devices_dt(void)
{
	shmobile_setup_delay(1196, 44, 46); /* Cortex-A9 @ 1196MHz */

	early_platform_add_devices(sh73a0_early_devices_dt,
				   ARRAY_SIZE(sh73a0_early_devices_dt));

	/* setup early console here as well */
	shmobile_setup_console();
}

static const struct of_dev_auxdata sh73a0_auxdata_lookup[] __initconst = {
	{},
};

void __init sh73a0_add_standard_devices_dt(void)
{
	/* clocks are setup late during boot in the case of DT */
	sh73a0_clock_init();

	platform_add_devices(sh73a0_early_devices_dt,
			     ARRAY_SIZE(sh73a0_early_devices_dt));
	of_platform_populate(NULL, of_default_bus_match_table,
			     sh73a0_auxdata_lookup, NULL);
}

static const char *sh73a0_boards_compat_dt[] __initdata = {
	"renesas,sh73a0",
	NULL,
};

DT_MACHINE_START(SH73A0_DT, "Generic SH73A0 (Flattened Device Tree)")
	.map_io		= sh73a0_map_io,
	.init_early	= sh73a0_add_early_devices_dt,
	.nr_irqs	= NR_IRQS_LEGACY,
	.init_irq	= sh73a0_init_irq_dt,
	.init_machine	= sh73a0_add_standard_devices_dt,
	.init_time	= shmobile_timer_init,
	.dt_compat	= sh73a0_boards_compat_dt,
MACHINE_END
#endif /* CONFIG_USE_OF */<|MERGE_RESOLUTION|>--- conflicted
+++ resolved
@@ -781,7 +781,6 @@
 	.resource	= pmu_resources,
 };
 
-<<<<<<< HEAD
 /* an IPMMU module for ICB */
 static struct resource ipmmu_resources[] = {
 	[0] = {
@@ -811,10 +810,7 @@
 	.num_resources  = ARRAY_SIZE(ipmmu_resources),
 };
 
-static struct platform_device *sh73a0_early_devices[] __initdata = {
-=======
 static struct platform_device *sh73a0_early_devices_dt[] __initdata = {
->>>>>>> 84f4327a
 	&scif0_device,
 	&scif1_device,
 	&scif2_device,
