/*
 * sh7372 Power management support
 *
 *  Copyright (C) 2011 Magnus Damm
 *
 * This file is subject to the terms and conditions of the GNU General Public
 * License.  See the file "COPYING" in the main directory of this archive
 * for more details.
 */

#include <linux/pm.h>
#include <linux/suspend.h>
#include <linux/cpuidle.h>
#include <linux/module.h>
#include <linux/list.h>
#include <linux/err.h>
#include <linux/slab.h>
#include <linux/pm_clock.h>
#include <linux/platform_device.h>
#include <linux/delay.h>
#include <linux/irq.h>
#include <linux/bitrev.h>
<<<<<<< HEAD
=======
#include <linux/console.h>
>>>>>>> dcd6c922
#include <asm/system.h>
#include <asm/io.h>
#include <asm/tlbflush.h>
#include <asm/suspend.h>
#include <mach/common.h>
#include <mach/sh7372.h>

/* DBG */
#define DBGREG1 0xe6100020
#define DBGREG9 0xe6100040

/* CPGA */
#define SYSTBCR 0xe6150024
#define MSTPSR0 0xe6150030
#define MSTPSR1 0xe6150038
#define MSTPSR2 0xe6150040
#define MSTPSR3 0xe6150048
#define MSTPSR4 0xe615004c
#define PLLC01STPCR 0xe61500c8

/* SYSC */
#define SPDCR 0xe6180008
#define SWUCR 0xe6180014
#define SBAR 0xe6180020
#define WUPRMSK 0xe6180028
#define WUPSMSK 0xe618002c
#define WUPSMSK2 0xe6180048
#define PSTR 0xe6180080
#define WUPSFAC 0xe6180098
#define IRQCR 0xe618022c
#define IRQCR2 0xe6180238
#define IRQCR3 0xe6180244
#define IRQCR4 0xe6180248
#define PDNSEL 0xe6180254

/* INTC */
#define ICR1A 0xe6900000
#define ICR2A 0xe6900004
#define ICR3A 0xe6900008
#define ICR4A 0xe690000c
#define INTMSK00A 0xe6900040
#define INTMSK10A 0xe6900044
#define INTMSK20A 0xe6900048
#define INTMSK30A 0xe690004c

/* MFIS */
#define SMFRAM 0xe6a70000

/* AP-System Core */
#define APARMBAREA 0xe6f10020

#define PSTR_RETRIES 100
#define PSTR_DELAY_US 10

#ifdef CONFIG_PM

static int pd_power_down(struct generic_pm_domain *genpd)
{
	struct sh7372_pm_domain *sh7372_pd = to_sh7372_pd(genpd);
	unsigned int mask = 1 << sh7372_pd->bit_shift;

<<<<<<< HEAD
	if (sh7372_pd->suspend)
		sh7372_pd->suspend();

	if (sh7372_pd->stay_on)
		return 0;
=======
	if (sh7372_pd->suspend) {
		int ret = sh7372_pd->suspend();

		if (ret)
			return ret;
	}
>>>>>>> dcd6c922

	if (__raw_readl(PSTR) & mask) {
		unsigned int retry_count;

		__raw_writel(mask, SPDCR);

		for (retry_count = PSTR_RETRIES; retry_count; retry_count--) {
			if (!(__raw_readl(SPDCR) & mask))
				break;
			cpu_relax();
		}
	}

	if (!sh7372_pd->no_debug)
<<<<<<< HEAD
		pr_debug("sh7372 power domain down 0x%08x -> PSTR = 0x%08x\n",
			 mask, __raw_readl(PSTR));
=======
		pr_debug("%s: Power off, 0x%08x -> PSTR = 0x%08x\n",
			 genpd->name, mask, __raw_readl(PSTR));
>>>>>>> dcd6c922

	return 0;
}

static int __pd_power_up(struct sh7372_pm_domain *sh7372_pd, bool do_resume)
{
	unsigned int mask = 1 << sh7372_pd->bit_shift;
	unsigned int retry_count;
	int ret = 0;

	if (sh7372_pd->stay_on)
		goto out;

	if (__raw_readl(PSTR) & mask)
		goto out;

	__raw_writel(mask, SWUCR);

	for (retry_count = 2 * PSTR_RETRIES; retry_count; retry_count--) {
		if (!(__raw_readl(SWUCR) & mask))
			break;
		if (retry_count > PSTR_RETRIES)
			udelay(PSTR_DELAY_US);
		else
			cpu_relax();
	}
	if (!retry_count)
		ret = -EIO;

	if (!sh7372_pd->no_debug)
<<<<<<< HEAD
		pr_debug("sh7372 power domain up 0x%08x -> PSTR = 0x%08x\n",
			 mask, __raw_readl(PSTR));

 out:
	if (ret == 0 && sh7372_pd->resume)
=======
		pr_debug("%s: Power on, 0x%08x -> PSTR = 0x%08x\n",
			 sh7372_pd->genpd.name, mask, __raw_readl(PSTR));

 out:
	if (ret == 0 && sh7372_pd->resume && do_resume)
>>>>>>> dcd6c922
		sh7372_pd->resume();

	return ret;
}

<<<<<<< HEAD
static void sh7372_a4r_suspend(void)
{
	sh7372_intcs_suspend();
	__raw_writel(0x300fffff, WUPRMSK); /* avoid wakeup */
}

static bool pd_active_wakeup(struct device *dev)
{
	return true;
}

static bool sh7372_power_down_forbidden(struct dev_pm_domain *domain)
{
	return false;
}

struct dev_power_governor sh7372_always_on_gov = {
	.power_down_ok = sh7372_power_down_forbidden,
};
=======
static int pd_power_up(struct generic_pm_domain *genpd)
{
	 return __pd_power_up(to_sh7372_pd(genpd), true);
}

static int sh7372_a4r_suspend(void)
{
	sh7372_intcs_suspend();
	__raw_writel(0x300fffff, WUPRMSK); /* avoid wakeup */
	return 0;
}

static bool pd_active_wakeup(struct device *dev)
{
	bool (*active_wakeup)(struct device *dev);

	active_wakeup = dev_gpd_data(dev)->ops.active_wakeup;
	return active_wakeup ? active_wakeup(dev) : true;
}

static int sh7372_stop_dev(struct device *dev)
{
	int (*stop)(struct device *dev);

	stop = dev_gpd_data(dev)->ops.stop;
	if (stop) {
		int ret = stop(dev);
		if (ret)
			return ret;
	}
	return pm_clk_suspend(dev);
}

static int sh7372_start_dev(struct device *dev)
{
	int (*start)(struct device *dev);
	int ret;

	ret = pm_clk_resume(dev);
	if (ret)
		return ret;

	start = dev_gpd_data(dev)->ops.start;
	if (start)
		ret = start(dev);

	return ret;
}
>>>>>>> dcd6c922

void sh7372_init_pm_domain(struct sh7372_pm_domain *sh7372_pd)
{
	struct generic_pm_domain *genpd = &sh7372_pd->genpd;
<<<<<<< HEAD

	pm_genpd_init(genpd, sh7372_pd->gov, false);
	genpd->stop_device = pm_clk_suspend;
	genpd->start_device = pm_clk_resume;
	genpd->dev_irq_safe = true;
	genpd->active_wakeup = pd_active_wakeup;
	genpd->power_off = pd_power_down;
	genpd->power_on = pd_power_up;
	genpd->power_on(&sh7372_pd->genpd);
=======
	struct dev_power_governor *gov = sh7372_pd->gov;

	pm_genpd_init(genpd, gov ? : &simple_qos_governor, false);
	genpd->dev_ops.stop = sh7372_stop_dev;
	genpd->dev_ops.start = sh7372_start_dev;
	genpd->dev_ops.active_wakeup = pd_active_wakeup;
	genpd->dev_irq_safe = true;
	genpd->power_off = pd_power_down;
	genpd->power_on = pd_power_up;
	__pd_power_up(sh7372_pd, false);
>>>>>>> dcd6c922
}

void sh7372_add_device_to_domain(struct sh7372_pm_domain *sh7372_pd,
				 struct platform_device *pdev)
{
	struct device *dev = &pdev->dev;

	pm_genpd_add_device(&sh7372_pd->genpd, dev);
	if (pm_clk_no_clocks(dev))
		pm_clk_add(dev, NULL);
}

void sh7372_pm_add_subdomain(struct sh7372_pm_domain *sh7372_pd,
			     struct sh7372_pm_domain *sh7372_sd)
{
	pm_genpd_add_subdomain(&sh7372_pd->genpd, &sh7372_sd->genpd);
}

struct sh7372_pm_domain sh7372_a4lc = {
	.genpd.name = "A4LC",
	.bit_shift = 1,
};

struct sh7372_pm_domain sh7372_a4mp = {
	.genpd.name = "A4MP",
	.bit_shift = 2,
};

struct sh7372_pm_domain sh7372_d4 = {
	.genpd.name = "D4",
	.bit_shift = 3,
};

struct sh7372_pm_domain sh7372_a4r = {
<<<<<<< HEAD
	.bit_shift = 5,
	.gov = &sh7372_always_on_gov,
	.suspend = sh7372_a4r_suspend,
	.resume = sh7372_intcs_resume,
	.stay_on = true,
=======
	.genpd.name = "A4R",
	.bit_shift = 5,
	.suspend = sh7372_a4r_suspend,
	.resume = sh7372_intcs_resume,
>>>>>>> dcd6c922
};

struct sh7372_pm_domain sh7372_a3rv = {
	.genpd.name = "A3RV",
	.bit_shift = 6,
};

struct sh7372_pm_domain sh7372_a3ri = {
	.genpd.name = "A3RI",
	.bit_shift = 8,
};

<<<<<<< HEAD
struct sh7372_pm_domain sh7372_a3sp = {
	.bit_shift = 11,
	.gov = &sh7372_always_on_gov,
	.no_debug = true,
=======
static int sh7372_a4s_suspend(void)
{
	/*
	 * The A4S domain contains the CPU core and therefore it should
	 * only be turned off if the CPU is in use.
	 */
	return -EBUSY;
}

struct sh7372_pm_domain sh7372_a4s = {
	.genpd.name = "A4S",
	.bit_shift = 10,
	.gov = &pm_domain_always_on_gov,
	.no_debug = true,
	.suspend = sh7372_a4s_suspend,
};

static int sh7372_a3sp_suspend(void)
{
	/*
	 * Serial consoles make use of SCIF hardware located in A3SP,
	 * keep such power domain on if "no_console_suspend" is set.
	 */
	return console_suspend_enabled ? 0 : -EBUSY;
}

struct sh7372_pm_domain sh7372_a3sp = {
	.genpd.name = "A3SP",
	.bit_shift = 11,
	.gov = &pm_domain_always_on_gov,
	.no_debug = true,
	.suspend = sh7372_a3sp_suspend,
>>>>>>> dcd6c922
};

struct sh7372_pm_domain sh7372_a3sg = {
	.genpd.name = "A3SG",
	.bit_shift = 13,
};

#else /* !CONFIG_PM */

static inline void sh7372_a3sp_init(void) {}

#endif /* !CONFIG_PM */

#if defined(CONFIG_SUSPEND) || defined(CONFIG_CPU_IDLE)
static int sh7372_do_idle_core_standby(unsigned long unused)
{
	cpu_do_idle(); /* WFI when SYSTBCR == 0x10 -> Core Standby */
	return 0;
}

static void sh7372_set_reset_vector(unsigned long address)
{
	/* set reset vector, translate 4k */
	__raw_writel(address, SBAR);
	__raw_writel(0, APARMBAREA);
}

#if defined(CONFIG_SUSPEND) || defined(CONFIG_CPU_IDLE)
static int sh7372_do_idle_core_standby(unsigned long unused)
{
	cpu_do_idle(); /* WFI when SYSTBCR == 0x10 -> Core Standby */
	return 0;
}

static void sh7372_enter_core_standby(void)
{
<<<<<<< HEAD
	/* set reset vector, translate 4k */
	__raw_writel(__pa(sh7372_resume_core_standby_a3sm), SBAR);
	__raw_writel(0, APARMBAREA);

	/* enter sleep mode with SYSTBCR to 0x10 */
	__raw_writel(0x10, SYSTBCR);
	cpu_suspend(0, sh7372_do_idle_core_standby);
	__raw_writel(0, SYSTBCR);

	 /* disable reset vector translation */
	__raw_writel(0, SBAR);
}
#endif

#ifdef CONFIG_SUSPEND
static void sh7372_enter_a3sm_common(int pllc0_on)
{
	/* set reset vector, translate 4k */
	__raw_writel(__pa(sh7372_resume_core_standby_a3sm), SBAR);
	__raw_writel(0, APARMBAREA);

	if (pllc0_on)
		__raw_writel(0, PLLC01STPCR);
	else
		__raw_writel(1 << 28, PLLC01STPCR);

	__raw_writel(0, PDNSEL); /* power-down A3SM only, not A4S */
	__raw_readl(WUPSFAC); /* read wakeup int. factor before sleep */
	cpu_suspend(0, sh7372_do_idle_a3sm);
	__raw_readl(WUPSFAC); /* read wakeup int. factor after wakeup */

	 /* disable reset vector translation */
	__raw_writel(0, SBAR);
}

static int sh7372_a3sm_valid(unsigned long *mskp, unsigned long *msk2p)
{
	unsigned long mstpsr0, mstpsr1, mstpsr2, mstpsr3, mstpsr4;
	unsigned long msk, msk2;

	/* check active clocks to determine potential wakeup sources */

	mstpsr0 = __raw_readl(MSTPSR0);
	if ((mstpsr0 & 0x00000003) != 0x00000003) {
		pr_debug("sh7372 mstpsr0 0x%08lx\n", mstpsr0);
		return 0;
	}

	mstpsr1 = __raw_readl(MSTPSR1);
	if ((mstpsr1 & 0xff079b7f) != 0xff079b7f) {
		pr_debug("sh7372 mstpsr1 0x%08lx\n", mstpsr1);
		return 0;
	}

	mstpsr2 = __raw_readl(MSTPSR2);
	if ((mstpsr2 & 0x000741ff) != 0x000741ff) {
		pr_debug("sh7372 mstpsr2 0x%08lx\n", mstpsr2);
		return 0;
	}

	mstpsr3 = __raw_readl(MSTPSR3);
	if ((mstpsr3 & 0x1a60f010) != 0x1a60f010) {
		pr_debug("sh7372 mstpsr3 0x%08lx\n", mstpsr3);
		return 0;
	}

	mstpsr4 = __raw_readl(MSTPSR4);
	if ((mstpsr4 & 0x00008cf0) != 0x00008cf0) {
		pr_debug("sh7372 mstpsr4 0x%08lx\n", mstpsr4);
		return 0;
	}

	msk = 0;
	msk2 = 0;

	/* make bitmaps of limited number of wakeup sources */

	if ((mstpsr2 & (1 << 23)) == 0) /* SPU2 */
		msk |= 1 << 31;

	if ((mstpsr2 & (1 << 12)) == 0) /* MFI_MFIM */
		msk |= 1 << 21;

	if ((mstpsr4 & (1 << 3)) == 0) /* KEYSC */
		msk |= 1 << 2;

	if ((mstpsr1 & (1 << 24)) == 0) /* CMT0 */
		msk |= 1 << 1;

	if ((mstpsr3 & (1 << 29)) == 0) /* CMT1 */
		msk |= 1 << 1;

	if ((mstpsr4 & (1 << 0)) == 0) /* CMT2 */
		msk |= 1 << 1;

	if ((mstpsr2 & (1 << 13)) == 0) /* MFI_MFIS */
		msk2 |= 1 << 17;

	*mskp = msk;
	*msk2p = msk2;

	return 1;
}

static void sh7372_icr_to_irqcr(unsigned long icr, u16 *irqcr1p, u16 *irqcr2p)
{
	u16 tmp, irqcr1, irqcr2;
	int k;

	irqcr1 = 0;
	irqcr2 = 0;

	/* convert INTCA ICR register layout to SYSC IRQCR+IRQCR2 */
	for (k = 0; k <= 7; k++) {
		tmp = (icr >> ((7 - k) * 4)) & 0xf;
		irqcr1 |= (tmp & 0x03) << (k * 2);
		irqcr2 |= (tmp >> 2) << (k * 2);
	}

=======
	sh7372_set_reset_vector(__pa(sh7372_resume_core_standby_sysc));

	/* enter sleep mode with SYSTBCR to 0x10 */
	__raw_writel(0x10, SYSTBCR);
	cpu_suspend(0, sh7372_do_idle_core_standby);
	__raw_writel(0, SYSTBCR);

	 /* disable reset vector translation */
	__raw_writel(0, SBAR);
}
#endif

#ifdef CONFIG_SUSPEND
static void sh7372_enter_sysc(int pllc0_on, unsigned long sleep_mode)
{
	if (pllc0_on)
		__raw_writel(0, PLLC01STPCR);
	else
		__raw_writel(1 << 28, PLLC01STPCR);

	__raw_readl(WUPSFAC); /* read wakeup int. factor before sleep */
	cpu_suspend(sleep_mode, sh7372_do_idle_sysc);
	__raw_readl(WUPSFAC); /* read wakeup int. factor after wakeup */

	 /* disable reset vector translation */
	__raw_writel(0, SBAR);
}

static int sh7372_sysc_valid(unsigned long *mskp, unsigned long *msk2p)
{
	unsigned long mstpsr0, mstpsr1, mstpsr2, mstpsr3, mstpsr4;
	unsigned long msk, msk2;

	/* check active clocks to determine potential wakeup sources */

	mstpsr0 = __raw_readl(MSTPSR0);
	if ((mstpsr0 & 0x00000003) != 0x00000003) {
		pr_debug("sh7372 mstpsr0 0x%08lx\n", mstpsr0);
		return 0;
	}

	mstpsr1 = __raw_readl(MSTPSR1);
	if ((mstpsr1 & 0xff079b7f) != 0xff079b7f) {
		pr_debug("sh7372 mstpsr1 0x%08lx\n", mstpsr1);
		return 0;
	}

	mstpsr2 = __raw_readl(MSTPSR2);
	if ((mstpsr2 & 0x000741ff) != 0x000741ff) {
		pr_debug("sh7372 mstpsr2 0x%08lx\n", mstpsr2);
		return 0;
	}

	mstpsr3 = __raw_readl(MSTPSR3);
	if ((mstpsr3 & 0x1a60f010) != 0x1a60f010) {
		pr_debug("sh7372 mstpsr3 0x%08lx\n", mstpsr3);
		return 0;
	}

	mstpsr4 = __raw_readl(MSTPSR4);
	if ((mstpsr4 & 0x00008cf0) != 0x00008cf0) {
		pr_debug("sh7372 mstpsr4 0x%08lx\n", mstpsr4);
		return 0;
	}

	msk = 0;
	msk2 = 0;

	/* make bitmaps of limited number of wakeup sources */

	if ((mstpsr2 & (1 << 23)) == 0) /* SPU2 */
		msk |= 1 << 31;

	if ((mstpsr2 & (1 << 12)) == 0) /* MFI_MFIM */
		msk |= 1 << 21;

	if ((mstpsr4 & (1 << 3)) == 0) /* KEYSC */
		msk |= 1 << 2;

	if ((mstpsr1 & (1 << 24)) == 0) /* CMT0 */
		msk |= 1 << 1;

	if ((mstpsr3 & (1 << 29)) == 0) /* CMT1 */
		msk |= 1 << 1;

	if ((mstpsr4 & (1 << 0)) == 0) /* CMT2 */
		msk |= 1 << 1;

	if ((mstpsr2 & (1 << 13)) == 0) /* MFI_MFIS */
		msk2 |= 1 << 17;

	*mskp = msk;
	*msk2p = msk2;

	return 1;
}

static void sh7372_icr_to_irqcr(unsigned long icr, u16 *irqcr1p, u16 *irqcr2p)
{
	u16 tmp, irqcr1, irqcr2;
	int k;

	irqcr1 = 0;
	irqcr2 = 0;

	/* convert INTCA ICR register layout to SYSC IRQCR+IRQCR2 */
	for (k = 0; k <= 7; k++) {
		tmp = (icr >> ((7 - k) * 4)) & 0xf;
		irqcr1 |= (tmp & 0x03) << (k * 2);
		irqcr2 |= (tmp >> 2) << (k * 2);
	}

>>>>>>> dcd6c922
	*irqcr1p = irqcr1;
	*irqcr2p = irqcr2;
}

<<<<<<< HEAD
static void sh7372_setup_a3sm(unsigned long msk, unsigned long msk2)
=======
static void sh7372_setup_sysc(unsigned long msk, unsigned long msk2)
>>>>>>> dcd6c922
{
	u16 irqcrx_low, irqcrx_high, irqcry_low, irqcry_high;
	unsigned long tmp;

	/* read IRQ0A -> IRQ15A mask */
	tmp = bitrev8(__raw_readb(INTMSK00A));
	tmp |= bitrev8(__raw_readb(INTMSK10A)) << 8;

	/* setup WUPSMSK from clocks and external IRQ mask */
	msk = (~msk & 0xc030000f) | (tmp << 4);
	__raw_writel(msk, WUPSMSK);

	/* propage level/edge trigger for external IRQ 0->15 */
	sh7372_icr_to_irqcr(__raw_readl(ICR1A), &irqcrx_low, &irqcry_low);
	sh7372_icr_to_irqcr(__raw_readl(ICR2A), &irqcrx_high, &irqcry_high);
	__raw_writel((irqcrx_high << 16) | irqcrx_low, IRQCR);
	__raw_writel((irqcry_high << 16) | irqcry_low, IRQCR2);

	/* read IRQ16A -> IRQ31A mask */
	tmp = bitrev8(__raw_readb(INTMSK20A));
	tmp |= bitrev8(__raw_readb(INTMSK30A)) << 8;

	/* setup WUPSMSK2 from clocks and external IRQ mask */
	msk2 = (~msk2 & 0x00030000) | tmp;
	__raw_writel(msk2, WUPSMSK2);

	/* propage level/edge trigger for external IRQ 16->31 */
	sh7372_icr_to_irqcr(__raw_readl(ICR3A), &irqcrx_low, &irqcry_low);
	sh7372_icr_to_irqcr(__raw_readl(ICR4A), &irqcrx_high, &irqcry_high);
	__raw_writel((irqcrx_high << 16) | irqcrx_low, IRQCR3);
	__raw_writel((irqcry_high << 16) | irqcry_low, IRQCR4);
<<<<<<< HEAD
=======
}

static void sh7372_enter_a3sm_common(int pllc0_on)
{
	sh7372_set_reset_vector(__pa(sh7372_resume_core_standby_sysc));
	sh7372_enter_sysc(pllc0_on, 1 << 12);
}

static void sh7372_enter_a4s_common(int pllc0_on)
{
	sh7372_intca_suspend();
	memcpy((void *)SMFRAM, sh7372_resume_core_standby_sysc, 0x100);
	sh7372_set_reset_vector(SMFRAM);
	sh7372_enter_sysc(pllc0_on, 1 << 10);
	sh7372_intca_resume();
>>>>>>> dcd6c922
}
#endif

#endif

#ifdef CONFIG_CPU_IDLE

<<<<<<< HEAD
static void sh7372_cpuidle_setup(struct cpuidle_device *dev)
=======
static void sh7372_cpuidle_setup(struct cpuidle_driver *drv)
>>>>>>> dcd6c922
{
	struct cpuidle_state *state = &drv->states[drv->state_count];

	snprintf(state->name, CPUIDLE_NAME_LEN, "C2");
	strncpy(state->desc, "Core Standby Mode", CPUIDLE_DESC_LEN);
	state->exit_latency = 10;
	state->target_residency = 20 + 10;
	state->flags = CPUIDLE_FLAG_TIME_VALID;
	shmobile_cpuidle_modes[drv->state_count] = sh7372_enter_core_standby;

	drv->state_count++;
}

static void sh7372_cpuidle_init(void)
{
	shmobile_cpuidle_setup = sh7372_cpuidle_setup;
}
#else
static void sh7372_cpuidle_init(void) {}
#endif

#ifdef CONFIG_SUSPEND

static int sh7372_enter_suspend(suspend_state_t suspend_state)
{
	unsigned long msk, msk2;

	/* check active clocks to determine potential wakeup sources */
<<<<<<< HEAD
	if (sh7372_a3sm_valid(&msk, &msk2)) {

		/* convert INTC mask and sense to SYSC mask and sense */
		sh7372_setup_a3sm(msk, msk2);

		/* enter A3SM sleep with PLLC0 off */
		pr_debug("entering A3SM\n");
		sh7372_enter_a3sm_common(0);
=======
	if (sh7372_sysc_valid(&msk, &msk2)) {
		/* convert INTC mask and sense to SYSC mask and sense */
		sh7372_setup_sysc(msk, msk2);

		if (!console_suspend_enabled &&
		    sh7372_a4s.genpd.status == GPD_STATE_POWER_OFF) {
			/* enter A4S sleep with PLLC0 off */
			pr_debug("entering A4S\n");
			sh7372_enter_a4s_common(0);
		} else {
			/* enter A3SM sleep with PLLC0 off */
			pr_debug("entering A3SM\n");
			sh7372_enter_a3sm_common(0);
		}
>>>>>>> dcd6c922
	} else {
		/* default to Core Standby that supports all wakeup sources */
		pr_debug("entering Core Standby\n");
		sh7372_enter_core_standby();
	}
	return 0;
}

/**
 * sh7372_pm_notifier_fn - SH7372 PM notifier routine.
 * @notifier: Unused.
 * @pm_event: Event being handled.
 * @unused: Unused.
 */
static int sh7372_pm_notifier_fn(struct notifier_block *notifier,
				 unsigned long pm_event, void *unused)
{
	switch (pm_event) {
	case PM_SUSPEND_PREPARE:
		/*
		 * This is necessary, because the A4R domain has to be "on"
		 * when suspend_device_irqs() and resume_device_irqs() are
		 * executed during system suspend and resume, respectively, so
		 * that those functions don't crash while accessing the INTCS.
		 */
		pm_genpd_poweron(&sh7372_a4r.genpd);
		break;
	case PM_POST_SUSPEND:
		pm_genpd_poweroff_unused();
		break;
	}

	return NOTIFY_DONE;
}

static void sh7372_suspend_init(void)
{
	shmobile_suspend_ops.enter = sh7372_enter_suspend;
	pm_notifier(sh7372_pm_notifier_fn, 0);
}
#else
static void sh7372_suspend_init(void) {}
#endif

void __init sh7372_pm_init(void)
{
	/* enable DBG hardware block to kick SYSC */
	__raw_writel(0x0000a500, DBGREG9);
	__raw_writel(0x0000a501, DBGREG9);
	__raw_writel(0x00000000, DBGREG1);

	/* do not convert A3SM, A3SP, A3SG, A4R power down into A4S */
	__raw_writel(0, PDNSEL);

	sh7372_suspend_init();
	sh7372_cpuidle_init();
}<|MERGE_RESOLUTION|>--- conflicted
+++ resolved
@@ -20,10 +20,7 @@
 #include <linux/delay.h>
 #include <linux/irq.h>
 #include <linux/bitrev.h>
-<<<<<<< HEAD
-=======
 #include <linux/console.h>
->>>>>>> dcd6c922
 #include <asm/system.h>
 #include <asm/io.h>
 #include <asm/tlbflush.h>
@@ -85,20 +82,12 @@
 	struct sh7372_pm_domain *sh7372_pd = to_sh7372_pd(genpd);
 	unsigned int mask = 1 << sh7372_pd->bit_shift;
 
-<<<<<<< HEAD
-	if (sh7372_pd->suspend)
-		sh7372_pd->suspend();
-
-	if (sh7372_pd->stay_on)
-		return 0;
-=======
 	if (sh7372_pd->suspend) {
 		int ret = sh7372_pd->suspend();
 
 		if (ret)
 			return ret;
 	}
->>>>>>> dcd6c922
 
 	if (__raw_readl(PSTR) & mask) {
 		unsigned int retry_count;
@@ -113,13 +102,8 @@
 	}
 
 	if (!sh7372_pd->no_debug)
-<<<<<<< HEAD
-		pr_debug("sh7372 power domain down 0x%08x -> PSTR = 0x%08x\n",
-			 mask, __raw_readl(PSTR));
-=======
 		pr_debug("%s: Power off, 0x%08x -> PSTR = 0x%08x\n",
 			 genpd->name, mask, __raw_readl(PSTR));
->>>>>>> dcd6c922
 
 	return 0;
 }
@@ -129,9 +113,6 @@
 	unsigned int mask = 1 << sh7372_pd->bit_shift;
 	unsigned int retry_count;
 	int ret = 0;
-
-	if (sh7372_pd->stay_on)
-		goto out;
 
 	if (__raw_readl(PSTR) & mask)
 		goto out;
@@ -150,45 +131,16 @@
 		ret = -EIO;
 
 	if (!sh7372_pd->no_debug)
-<<<<<<< HEAD
-		pr_debug("sh7372 power domain up 0x%08x -> PSTR = 0x%08x\n",
-			 mask, __raw_readl(PSTR));
-
- out:
-	if (ret == 0 && sh7372_pd->resume)
-=======
 		pr_debug("%s: Power on, 0x%08x -> PSTR = 0x%08x\n",
 			 sh7372_pd->genpd.name, mask, __raw_readl(PSTR));
 
  out:
 	if (ret == 0 && sh7372_pd->resume && do_resume)
->>>>>>> dcd6c922
 		sh7372_pd->resume();
 
 	return ret;
 }
 
-<<<<<<< HEAD
-static void sh7372_a4r_suspend(void)
-{
-	sh7372_intcs_suspend();
-	__raw_writel(0x300fffff, WUPRMSK); /* avoid wakeup */
-}
-
-static bool pd_active_wakeup(struct device *dev)
-{
-	return true;
-}
-
-static bool sh7372_power_down_forbidden(struct dev_pm_domain *domain)
-{
-	return false;
-}
-
-struct dev_power_governor sh7372_always_on_gov = {
-	.power_down_ok = sh7372_power_down_forbidden,
-};
-=======
 static int pd_power_up(struct generic_pm_domain *genpd)
 {
 	 return __pd_power_up(to_sh7372_pd(genpd), true);
@@ -237,22 +189,10 @@
 
 	return ret;
 }
->>>>>>> dcd6c922
 
 void sh7372_init_pm_domain(struct sh7372_pm_domain *sh7372_pd)
 {
 	struct generic_pm_domain *genpd = &sh7372_pd->genpd;
-<<<<<<< HEAD
-
-	pm_genpd_init(genpd, sh7372_pd->gov, false);
-	genpd->stop_device = pm_clk_suspend;
-	genpd->start_device = pm_clk_resume;
-	genpd->dev_irq_safe = true;
-	genpd->active_wakeup = pd_active_wakeup;
-	genpd->power_off = pd_power_down;
-	genpd->power_on = pd_power_up;
-	genpd->power_on(&sh7372_pd->genpd);
-=======
 	struct dev_power_governor *gov = sh7372_pd->gov;
 
 	pm_genpd_init(genpd, gov ? : &simple_qos_governor, false);
@@ -263,7 +203,6 @@
 	genpd->power_off = pd_power_down;
 	genpd->power_on = pd_power_up;
 	__pd_power_up(sh7372_pd, false);
->>>>>>> dcd6c922
 }
 
 void sh7372_add_device_to_domain(struct sh7372_pm_domain *sh7372_pd,
@@ -298,18 +237,10 @@
 };
 
 struct sh7372_pm_domain sh7372_a4r = {
-<<<<<<< HEAD
-	.bit_shift = 5,
-	.gov = &sh7372_always_on_gov,
-	.suspend = sh7372_a4r_suspend,
-	.resume = sh7372_intcs_resume,
-	.stay_on = true,
-=======
 	.genpd.name = "A4R",
 	.bit_shift = 5,
 	.suspend = sh7372_a4r_suspend,
 	.resume = sh7372_intcs_resume,
->>>>>>> dcd6c922
 };
 
 struct sh7372_pm_domain sh7372_a3rv = {
@@ -322,12 +253,6 @@
 	.bit_shift = 8,
 };
 
-<<<<<<< HEAD
-struct sh7372_pm_domain sh7372_a3sp = {
-	.bit_shift = 11,
-	.gov = &sh7372_always_on_gov,
-	.no_debug = true,
-=======
 static int sh7372_a4s_suspend(void)
 {
 	/*
@@ -360,7 +285,6 @@
 	.gov = &pm_domain_always_on_gov,
 	.no_debug = true,
 	.suspend = sh7372_a3sp_suspend,
->>>>>>> dcd6c922
 };
 
 struct sh7372_pm_domain sh7372_a3sg = {
@@ -388,19 +312,9 @@
 	__raw_writel(0, APARMBAREA);
 }
 
-#if defined(CONFIG_SUSPEND) || defined(CONFIG_CPU_IDLE)
-static int sh7372_do_idle_core_standby(unsigned long unused)
-{
-	cpu_do_idle(); /* WFI when SYSTBCR == 0x10 -> Core Standby */
-	return 0;
-}
-
 static void sh7372_enter_core_standby(void)
 {
-<<<<<<< HEAD
-	/* set reset vector, translate 4k */
-	__raw_writel(__pa(sh7372_resume_core_standby_a3sm), SBAR);
-	__raw_writel(0, APARMBAREA);
+	sh7372_set_reset_vector(__pa(sh7372_resume_core_standby_sysc));
 
 	/* enter sleep mode with SYSTBCR to 0x10 */
 	__raw_writel(0x10, SYSTBCR);
@@ -413,27 +327,22 @@
 #endif
 
 #ifdef CONFIG_SUSPEND
-static void sh7372_enter_a3sm_common(int pllc0_on)
-{
-	/* set reset vector, translate 4k */
-	__raw_writel(__pa(sh7372_resume_core_standby_a3sm), SBAR);
-	__raw_writel(0, APARMBAREA);
-
+static void sh7372_enter_sysc(int pllc0_on, unsigned long sleep_mode)
+{
 	if (pllc0_on)
 		__raw_writel(0, PLLC01STPCR);
 	else
 		__raw_writel(1 << 28, PLLC01STPCR);
 
-	__raw_writel(0, PDNSEL); /* power-down A3SM only, not A4S */
 	__raw_readl(WUPSFAC); /* read wakeup int. factor before sleep */
-	cpu_suspend(0, sh7372_do_idle_a3sm);
+	cpu_suspend(sleep_mode, sh7372_do_idle_sysc);
 	__raw_readl(WUPSFAC); /* read wakeup int. factor after wakeup */
 
 	 /* disable reset vector translation */
 	__raw_writel(0, SBAR);
 }
 
-static int sh7372_a3sm_valid(unsigned long *mskp, unsigned long *msk2p)
+static int sh7372_sysc_valid(unsigned long *mskp, unsigned long *msk2p)
 {
 	unsigned long mstpsr0, mstpsr1, mstpsr2, mstpsr3, mstpsr4;
 	unsigned long msk, msk2;
@@ -517,129 +426,11 @@
 		irqcr2 |= (tmp >> 2) << (k * 2);
 	}
 
-=======
-	sh7372_set_reset_vector(__pa(sh7372_resume_core_standby_sysc));
-
-	/* enter sleep mode with SYSTBCR to 0x10 */
-	__raw_writel(0x10, SYSTBCR);
-	cpu_suspend(0, sh7372_do_idle_core_standby);
-	__raw_writel(0, SYSTBCR);
-
-	 /* disable reset vector translation */
-	__raw_writel(0, SBAR);
-}
-#endif
-
-#ifdef CONFIG_SUSPEND
-static void sh7372_enter_sysc(int pllc0_on, unsigned long sleep_mode)
-{
-	if (pllc0_on)
-		__raw_writel(0, PLLC01STPCR);
-	else
-		__raw_writel(1 << 28, PLLC01STPCR);
-
-	__raw_readl(WUPSFAC); /* read wakeup int. factor before sleep */
-	cpu_suspend(sleep_mode, sh7372_do_idle_sysc);
-	__raw_readl(WUPSFAC); /* read wakeup int. factor after wakeup */
-
-	 /* disable reset vector translation */
-	__raw_writel(0, SBAR);
-}
-
-static int sh7372_sysc_valid(unsigned long *mskp, unsigned long *msk2p)
-{
-	unsigned long mstpsr0, mstpsr1, mstpsr2, mstpsr3, mstpsr4;
-	unsigned long msk, msk2;
-
-	/* check active clocks to determine potential wakeup sources */
-
-	mstpsr0 = __raw_readl(MSTPSR0);
-	if ((mstpsr0 & 0x00000003) != 0x00000003) {
-		pr_debug("sh7372 mstpsr0 0x%08lx\n", mstpsr0);
-		return 0;
-	}
-
-	mstpsr1 = __raw_readl(MSTPSR1);
-	if ((mstpsr1 & 0xff079b7f) != 0xff079b7f) {
-		pr_debug("sh7372 mstpsr1 0x%08lx\n", mstpsr1);
-		return 0;
-	}
-
-	mstpsr2 = __raw_readl(MSTPSR2);
-	if ((mstpsr2 & 0x000741ff) != 0x000741ff) {
-		pr_debug("sh7372 mstpsr2 0x%08lx\n", mstpsr2);
-		return 0;
-	}
-
-	mstpsr3 = __raw_readl(MSTPSR3);
-	if ((mstpsr3 & 0x1a60f010) != 0x1a60f010) {
-		pr_debug("sh7372 mstpsr3 0x%08lx\n", mstpsr3);
-		return 0;
-	}
-
-	mstpsr4 = __raw_readl(MSTPSR4);
-	if ((mstpsr4 & 0x00008cf0) != 0x00008cf0) {
-		pr_debug("sh7372 mstpsr4 0x%08lx\n", mstpsr4);
-		return 0;
-	}
-
-	msk = 0;
-	msk2 = 0;
-
-	/* make bitmaps of limited number of wakeup sources */
-
-	if ((mstpsr2 & (1 << 23)) == 0) /* SPU2 */
-		msk |= 1 << 31;
-
-	if ((mstpsr2 & (1 << 12)) == 0) /* MFI_MFIM */
-		msk |= 1 << 21;
-
-	if ((mstpsr4 & (1 << 3)) == 0) /* KEYSC */
-		msk |= 1 << 2;
-
-	if ((mstpsr1 & (1 << 24)) == 0) /* CMT0 */
-		msk |= 1 << 1;
-
-	if ((mstpsr3 & (1 << 29)) == 0) /* CMT1 */
-		msk |= 1 << 1;
-
-	if ((mstpsr4 & (1 << 0)) == 0) /* CMT2 */
-		msk |= 1 << 1;
-
-	if ((mstpsr2 & (1 << 13)) == 0) /* MFI_MFIS */
-		msk2 |= 1 << 17;
-
-	*mskp = msk;
-	*msk2p = msk2;
-
-	return 1;
-}
-
-static void sh7372_icr_to_irqcr(unsigned long icr, u16 *irqcr1p, u16 *irqcr2p)
-{
-	u16 tmp, irqcr1, irqcr2;
-	int k;
-
-	irqcr1 = 0;
-	irqcr2 = 0;
-
-	/* convert INTCA ICR register layout to SYSC IRQCR+IRQCR2 */
-	for (k = 0; k <= 7; k++) {
-		tmp = (icr >> ((7 - k) * 4)) & 0xf;
-		irqcr1 |= (tmp & 0x03) << (k * 2);
-		irqcr2 |= (tmp >> 2) << (k * 2);
-	}
-
->>>>>>> dcd6c922
 	*irqcr1p = irqcr1;
 	*irqcr2p = irqcr2;
 }
 
-<<<<<<< HEAD
-static void sh7372_setup_a3sm(unsigned long msk, unsigned long msk2)
-=======
 static void sh7372_setup_sysc(unsigned long msk, unsigned long msk2)
->>>>>>> dcd6c922
 {
 	u16 irqcrx_low, irqcrx_high, irqcry_low, irqcry_high;
 	unsigned long tmp;
@@ -671,8 +462,6 @@
 	sh7372_icr_to_irqcr(__raw_readl(ICR4A), &irqcrx_high, &irqcry_high);
 	__raw_writel((irqcrx_high << 16) | irqcrx_low, IRQCR3);
 	__raw_writel((irqcry_high << 16) | irqcry_low, IRQCR4);
-<<<<<<< HEAD
-=======
 }
 
 static void sh7372_enter_a3sm_common(int pllc0_on)
@@ -688,19 +477,13 @@
 	sh7372_set_reset_vector(SMFRAM);
 	sh7372_enter_sysc(pllc0_on, 1 << 10);
 	sh7372_intca_resume();
->>>>>>> dcd6c922
-}
+}
+
 #endif
 
-#endif
-
 #ifdef CONFIG_CPU_IDLE
 
-<<<<<<< HEAD
-static void sh7372_cpuidle_setup(struct cpuidle_device *dev)
-=======
 static void sh7372_cpuidle_setup(struct cpuidle_driver *drv)
->>>>>>> dcd6c922
 {
 	struct cpuidle_state *state = &drv->states[drv->state_count];
 
@@ -729,16 +512,6 @@
 	unsigned long msk, msk2;
 
 	/* check active clocks to determine potential wakeup sources */
-<<<<<<< HEAD
-	if (sh7372_a3sm_valid(&msk, &msk2)) {
-
-		/* convert INTC mask and sense to SYSC mask and sense */
-		sh7372_setup_a3sm(msk, msk2);
-
-		/* enter A3SM sleep with PLLC0 off */
-		pr_debug("entering A3SM\n");
-		sh7372_enter_a3sm_common(0);
-=======
 	if (sh7372_sysc_valid(&msk, &msk2)) {
 		/* convert INTC mask and sense to SYSC mask and sense */
 		sh7372_setup_sysc(msk, msk2);
@@ -753,7 +526,6 @@
 			pr_debug("entering A3SM\n");
 			sh7372_enter_a3sm_common(0);
 		}
->>>>>>> dcd6c922
 	} else {
 		/* default to Core Standby that supports all wakeup sources */
 		pr_debug("entering Core Standby\n");
