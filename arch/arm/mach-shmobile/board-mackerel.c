/*
 * mackerel board support
 *
 * Copyright (C) 2010 Renesas Solutions Corp.
 * Kuninori Morimoto <kuninori.morimoto.gx@renesas.com>
 *
 * based on ap4evb
 * Copyright (C) 2010  Magnus Damm
 * Copyright (C) 2008  Yoshihiro Shimoda
 *
 * This program is free software; you can redistribute it and/or modify
 * it under the terms of the GNU General Public License as published by
 * the Free Software Foundation; version 2 of the License.
 *
 * This program is distributed in the hope that it will be useful,
 * but WITHOUT ANY WARRANTY; without even the implied warranty of
 * MERCHANTABILITY or FITNESS FOR A PARTICULAR PURPOSE.  See the
 * GNU General Public License for more details.
 *
 * You should have received a copy of the GNU General Public License
 * along with this program; if not, write to the Free Software
 * Foundation, Inc., 51 Franklin St, Fifth Floor, Boston, MA  02110-1301  USA
 */
#include <linux/delay.h>
#include <linux/kernel.h>
#include <linux/init.h>
#include <linux/interrupt.h>
#include <linux/irq.h>
#include <linux/platform_device.h>
#include <linux/gpio.h>
#include <linux/input.h>
#include <linux/io.h>
#include <linux/i2c.h>
#include <linux/leds.h>
#include <linux/mfd/tmio.h>
#include <linux/mmc/host.h>
#include <linux/mmc/sh_mmcif.h>
#include <linux/mmc/sh_mobile_sdhi.h>
#include <linux/mtd/mtd.h>
#include <linux/mtd/partitions.h>
#include <linux/mtd/physmap.h>
#include <linux/mtd/sh_flctl.h>
#include <linux/pm_clock.h>
#include <linux/regulator/fixed.h>
#include <linux/regulator/machine.h>
#include <linux/smsc911x.h>
#include <linux/sh_intc.h>
#include <linux/tca6416_keypad.h>
#include <linux/usb/renesas_usbhs.h>
#include <linux/dma-mapping.h>

#include <video/sh_mobile_hdmi.h>
#include <video/sh_mobile_lcdc.h>
#include <media/sh_mobile_ceu.h>
#include <media/soc_camera.h>
#include <media/soc_camera_platform.h>
#include <sound/sh_fsi.h>
#include <sound/simple_card.h>

#include <mach/common.h>
#include <mach/irqs.h>
#include <mach/sh7372.h>

#include <asm/mach/arch.h>
#include <asm/mach-types.h>

#include "sh-gpio.h"

/*
 * Address	Interface		BusWidth	note
 * ------------------------------------------------------------------
 * 0x0000_0000	NOR Flash ROM (MCP)	16bit		SW7 : bit1 = ON
 * 0x0800_0000	user area		-
 * 0x1000_0000	NOR Flash ROM (MCP)	16bit		SW7 : bit1 = OFF
 * 0x1400_0000	Ether (LAN9220)		16bit
 * 0x1600_0000	user area		-		cannot use with NAND
 * 0x1800_0000	user area		-
 * 0x1A00_0000	-
 * 0x4000_0000	LPDDR2-SDRAM (POP)	32bit
 */

/*
 * CPU mode
 *
 * SW4                                     | Boot Area| Master   | Remarks
 *  1  | 2   | 3   | 4   | 5   | 6   | 8   |          | Processor|
 * ----+-----+-----+-----+-----+-----+-----+----------+----------+--------------
 * ON  | ON  | OFF | ON  | ON  | OFF | OFF | External | System   | External ROM
 * ON  | ON  | ON  | ON  | ON  | OFF | OFF | External | System   | ROM Debug
 * ON  | ON  | X   | ON  | OFF | OFF | OFF | Built-in | System   | ROM Debug
 * X   | OFF | X   | X   | X   | X   | OFF | Built-in | System   | MaskROM
 * OFF | X   | X   | X   | X   | X   | OFF | Built-in | System   | MaskROM
 * X   | X   | X   | OFF | X   | X   | OFF | Built-in | System   | MaskROM
 * OFF | ON  | OFF | X   | X   | OFF | ON  | External | System   | Standalone
 * ON  | OFF | OFF | X   | X   | OFF | ON  | External | Realtime | Standalone
*/

/*
 * NOR Flash ROM
 *
 *  SW1  |     SW2    | SW7  | NOR Flash ROM
 *  bit1 | bit1  bit2 | bit1 | Memory allocation
 * ------+------------+------+------------------
 *  OFF  | ON     OFF | ON   |    Area 0
 *  OFF  | ON     OFF | OFF  |    Area 4
 */

/*
 * SMSC 9220
 *
 *  SW1		SMSC 9220
 * -----------------------
 *  ON		access disable
 *  OFF		access enable
 */

/*
 * NAND Flash ROM
 *
 *  SW1  |     SW2    | SW7  | NAND Flash ROM
 *  bit1 | bit1  bit2 | bit2 | Memory allocation
 * ------+------------+------+------------------
 *  OFF  | ON     OFF | ON   |    FCE 0
 *  OFF  | ON     OFF | OFF  |    FCE 1
 */

/*
 * External interrupt pin settings
 *
 * IRQX  | pin setting        | device             | level
 * ------+--------------------+--------------------+-------
 * IRQ0  | ICR1A.IRQ0SA=0010  | SDHI2 card detect  | Low
 * IRQ6  | ICR1A.IRQ6SA=0011  | Ether(LAN9220)     | High
 * IRQ7  | ICR1A.IRQ7SA=0010  | LCD Touch Panel    | Low
 * IRQ8  | ICR2A.IRQ8SA=0010  | MMC/SD card detect | Low
 * IRQ9  | ICR2A.IRQ9SA=0010  | KEY(TCA6408)       | Low
 * IRQ21 | ICR4A.IRQ21SA=0011 | Sensor(ADXL345)    | High
 * IRQ22 | ICR4A.IRQ22SA=0011 | Sensor(AK8975)     | High
 */

/*
 * USB
 *
 * USB0 : CN22 : Function
 * USB1 : CN31 : Function/Host *1
 *
 * J30 (for CN31) *1
 * ----------+---------------+-------------
 * 1-2 short | VBUS 5V       | Host
 * open      | external VBUS | Function
 *
 * CAUTION
 *
 * renesas_usbhs driver can use external interrupt mode
 * (which come from USB-PHY) or autonomy mode (it use own interrupt)
 * for detecting connection/disconnection when Function.
 * USB will be power OFF while it has been disconnecting
 * if external interrupt mode, and it is always power ON if autonomy mode,
 *
 * mackerel can not use external interrupt (IRQ7-PORT167) mode on "USB0",
 * because Touchscreen is using IRQ7-PORT40.
 * It is impossible to use IRQ7 demux on this board.
 */

/*
 * SDHI0 (CN12)
 *
 * SW56 : OFF
 *
 */

/* MMC /SDHI1 (CN7)
 *
 * I/O voltage : 1.8v
 *
 * Power voltage : 1.8v or 3.3v
 *  J22 : select power voltage *1
 *	1-2 pin : 1.8v
 *	2-3 pin : 3.3v
 *
 * *1
 * Please change J22 depends the card to be used.
 * MMC's OCR field set to support either voltage for the card inserted.
 *
 *	SW1	|	SW33
 *		| bit1 | bit2 | bit3 | bit4
 * -------------+------+------+------+-------
 * MMC0   OFF	|  OFF |   X  |  ON  |  X       (Use MMCIF)
 * SDHI1  OFF	|  ON  |   X  |  OFF |  X       (Use MFD_SH_MOBILE_SDHI)
 *
 */

/*
 * SDHI2 (CN23)
 *
 * microSD card sloct
 *
 */

/*
 * FSI - AK4642
 *
 * it needs amixer settings for playing
 *
 * amixer set "Headphone Enable" on
 */

/* Fixed 3.3V and 1.8V regulators to be used by multiple devices */
static struct regulator_consumer_supply fixed1v8_power_consumers[] =
{
	/*
	 * J22 on mackerel switches mmcif.0 and sdhi.1 between 1.8V and 3.3V
	 * Since we cannot support both voltages, we support the default 1.8V
	 */
	REGULATOR_SUPPLY("vmmc", "sh_mobile_sdhi.1"),
	REGULATOR_SUPPLY("vqmmc", "sh_mobile_sdhi.1"),
	REGULATOR_SUPPLY("vmmc", "sh_mmcif.0"),
	REGULATOR_SUPPLY("vqmmc", "sh_mmcif.0"),
};

static struct regulator_consumer_supply fixed3v3_power_consumers[] =
{
	REGULATOR_SUPPLY("vmmc", "sh_mobile_sdhi.0"),
	REGULATOR_SUPPLY("vqmmc", "sh_mobile_sdhi.0"),
	REGULATOR_SUPPLY("vmmc", "sh_mobile_sdhi.2"),
	REGULATOR_SUPPLY("vqmmc", "sh_mobile_sdhi.2"),
};

/* Dummy supplies, where voltage doesn't matter */
static struct regulator_consumer_supply dummy_supplies[] = {
	REGULATOR_SUPPLY("vddvario", "smsc911x"),
	REGULATOR_SUPPLY("vdd33a", "smsc911x"),
};

/* MTD */
static struct mtd_partition nor_flash_partitions[] = {
	{
		.name		= "loader",
		.offset		= 0x00000000,
		.size		= 512 * 1024,
		.mask_flags	= MTD_WRITEABLE,
	},
	{
		.name		= "bootenv",
		.offset		= MTDPART_OFS_APPEND,
		.size		= 512 * 1024,
		.mask_flags	= MTD_WRITEABLE,
	},
	{
		.name		= "kernel_ro",
		.offset		= MTDPART_OFS_APPEND,
		.size		= 8 * 1024 * 1024,
		.mask_flags	= MTD_WRITEABLE,
	},
	{
		.name		= "kernel",
		.offset		= MTDPART_OFS_APPEND,
		.size		= 8 * 1024 * 1024,
	},
	{
		.name		= "data",
		.offset		= MTDPART_OFS_APPEND,
		.size		= MTDPART_SIZ_FULL,
	},
};

static struct physmap_flash_data nor_flash_data = {
	.width		= 2,
	.parts		= nor_flash_partitions,
	.nr_parts	= ARRAY_SIZE(nor_flash_partitions),
};

static struct resource nor_flash_resources[] = {
	[0]	= {
		.start	= 0x20000000, /* CS0 shadow instead of regular CS0 */
		.end	= 0x28000000 - 1, /* needed by USB MASK ROM boot */
		.flags	= IORESOURCE_MEM,
	}
};

static struct platform_device nor_flash_device = {
	.name		= "physmap-flash",
	.dev		= {
		.platform_data	= &nor_flash_data,
	},
	.num_resources	= ARRAY_SIZE(nor_flash_resources),
	.resource	= nor_flash_resources,
};

/* SMSC */
static struct resource smc911x_resources[] = {
	{
		.start	= 0x14000000,
		.end	= 0x16000000 - 1,
		.flags	= IORESOURCE_MEM,
	}, {
		.start	= evt2irq(0x02c0) /* IRQ6A */,
		.flags	= IORESOURCE_IRQ | IORESOURCE_IRQ_LOWLEVEL,
	},
};

static struct smsc911x_platform_config smsc911x_info = {
	.flags		= SMSC911X_USE_16BIT | SMSC911X_SAVE_MAC_ADDRESS,
	.irq_polarity   = SMSC911X_IRQ_POLARITY_ACTIVE_LOW,
	.irq_type       = SMSC911X_IRQ_TYPE_PUSH_PULL,
};

static struct platform_device smc911x_device = {
	.name           = "smsc911x",
	.id             = -1,
	.num_resources  = ARRAY_SIZE(smc911x_resources),
	.resource       = smc911x_resources,
	.dev            = {
		.platform_data = &smsc911x_info,
	},
};

/* MERAM */
static struct sh_mobile_meram_info mackerel_meram_info = {
	.addr_mode	= SH_MOBILE_MERAM_MODE1,
};

static struct resource meram_resources[] = {
	[0] = {
		.name	= "regs",
		.start	= 0xe8000000,
		.end	= 0xe807ffff,
		.flags	= IORESOURCE_MEM,
	},
	[1] = {
		.name	= "meram",
		.start	= 0xe8080000,
		.end	= 0xe81fffff,
		.flags	= IORESOURCE_MEM,
	},
};

static struct platform_device meram_device = {
	.name		= "sh_mobile_meram",
	.id		= 0,
	.num_resources	= ARRAY_SIZE(meram_resources),
	.resource	= meram_resources,
	.dev		= {
		.platform_data = &mackerel_meram_info,
	},
};

/* LCDC */
static struct fb_videomode mackerel_lcdc_modes[] = {
	{
		.name		= "WVGA Panel",
		.xres		= 800,
		.yres		= 480,
		.left_margin	= 220,
		.right_margin	= 110,
		.hsync_len	= 70,
		.upper_margin	= 20,
		.lower_margin	= 5,
		.vsync_len	= 5,
		.sync		= 0,
	},
};

static int mackerel_set_brightness(int brightness)
{
	gpio_set_value(GPIO_PORT31, brightness);

	return 0;
}

static const struct sh_mobile_meram_cfg lcd_meram_cfg = {
	.icb[0] = {
		.meram_size     = 0x40,
	},
	.icb[1] = {
		.meram_size     = 0x40,
	},
};

static struct sh_mobile_lcdc_info lcdc_info = {
	.meram_dev = &mackerel_meram_info,
	.clock_source = LCDC_CLK_BUS,
	.ch[0] = {
		.chan = LCDC_CHAN_MAINLCD,
		.fourcc = V4L2_PIX_FMT_RGB565,
		.lcd_modes = mackerel_lcdc_modes,
		.num_modes = ARRAY_SIZE(mackerel_lcdc_modes),
		.interface_type		= RGB24,
		.clock_divider		= 3,
		.flags			= 0,
		.panel_cfg = {
			.width		= 152,
			.height		= 91,
		},
		.bl_info = {
			.name = "sh_mobile_lcdc_bl",
			.max_brightness = 1,
			.set_brightness = mackerel_set_brightness,
		},
		.meram_cfg = &lcd_meram_cfg,
	}
};

static struct resource lcdc_resources[] = {
	[0] = {
		.name	= "LCDC",
		.start	= 0xfe940000,
		.end	= 0xfe943fff,
		.flags	= IORESOURCE_MEM,
	},
	[1] = {
		.start	= intcs_evt2irq(0x580),
		.flags	= IORESOURCE_IRQ,
	},
};

static struct platform_device lcdc_device = {
	.name		= "sh_mobile_lcdc_fb",
	.num_resources	= ARRAY_SIZE(lcdc_resources),
	.resource	= lcdc_resources,
	.dev	= {
		.platform_data	= &lcdc_info,
		.coherent_dma_mask = ~0,
	},
};

/* HDMI */
static struct sh_mobile_hdmi_info hdmi_info = {
	.flags		= HDMI_SND_SRC_SPDIF,
};

static struct resource hdmi_resources[] = {
	[0] = {
		.name	= "HDMI",
		.start	= 0xe6be0000,
		.end	= 0xe6be00ff,
		.flags	= IORESOURCE_MEM,
	},
	[1] = {
		/* There's also an HDMI interrupt on INTCS @ 0x18e0 */
		.start	= evt2irq(0x17e0),
		.flags	= IORESOURCE_IRQ,
	},
};

static struct platform_device hdmi_device = {
	.name		= "sh-mobile-hdmi",
	.num_resources	= ARRAY_SIZE(hdmi_resources),
	.resource	= hdmi_resources,
	.id             = -1,
	.dev	= {
		.platform_data	= &hdmi_info,
	},
};

static const struct sh_mobile_meram_cfg hdmi_meram_cfg = {
	.icb[0] = {
		.meram_size     = 0x100,
	},
	.icb[1] = {
		.meram_size     = 0x100,
	},
};

static struct sh_mobile_lcdc_info hdmi_lcdc_info = {
	.meram_dev = &mackerel_meram_info,
	.clock_source = LCDC_CLK_EXTERNAL,
	.ch[0] = {
		.chan = LCDC_CHAN_MAINLCD,
		.fourcc = V4L2_PIX_FMT_RGB565,
		.interface_type = RGB24,
		.clock_divider = 1,
		.flags = LCDC_FLAGS_DWPOL,
		.meram_cfg = &hdmi_meram_cfg,
		.tx_dev = &hdmi_device,
	}
};

static struct resource hdmi_lcdc_resources[] = {
	[0] = {
		.name	= "LCDC1",
		.start	= 0xfe944000,
		.end	= 0xfe947fff,
		.flags	= IORESOURCE_MEM,
	},
	[1] = {
		.start	= intcs_evt2irq(0x1780),
		.flags	= IORESOURCE_IRQ,
	},
};

static struct platform_device hdmi_lcdc_device = {
	.name		= "sh_mobile_lcdc_fb",
	.num_resources	= ARRAY_SIZE(hdmi_lcdc_resources),
	.resource	= hdmi_lcdc_resources,
	.id		= 1,
	.dev	= {
		.platform_data	= &hdmi_lcdc_info,
		.coherent_dma_mask = ~0,
	},
};

static struct asoc_simple_card_info fsi2_hdmi_info = {
	.name		= "HDMI",
	.card		= "FSI2B-HDMI",
	.codec		= "sh-mobile-hdmi",
	.platform	= "sh_fsi2",
	.cpu_dai = {
		.name	= "fsib-dai",
		.fmt	= SND_SOC_DAIFMT_CBM_CFM | SND_SOC_DAIFMT_IB_NF,
	},
	.codec_dai = {
		.name	= "sh_mobile_hdmi-hifi",
	},
};

static struct platform_device fsi_hdmi_device = {
	.name	= "asoc-simple-card",
	.id	= 1,
	.dev	= {
		.platform_data	= &fsi2_hdmi_info,
	},
};

static void __init hdmi_init_pm_clock(void)
{
	struct clk *hdmi_ick = clk_get(&hdmi_device.dev, "ick");
	int ret;
	long rate;

	if (IS_ERR(hdmi_ick)) {
		ret = PTR_ERR(hdmi_ick);
		pr_err("Cannot get HDMI ICK: %d\n", ret);
		goto out;
	}

	ret = clk_set_parent(&sh7372_pllc2_clk, &sh7372_dv_clki_div2_clk);
	if (ret < 0) {
		pr_err("Cannot set PLLC2 parent: %d, %d users\n",
		       ret, sh7372_pllc2_clk.usecount);
		goto out;
	}

	pr_debug("PLLC2 initial frequency %lu\n",
		 clk_get_rate(&sh7372_pllc2_clk));

	rate = clk_round_rate(&sh7372_pllc2_clk, 594000000);
	if (rate < 0) {
		pr_err("Cannot get suitable rate: %ld\n", rate);
		ret = rate;
		goto out;
	}

	ret = clk_set_rate(&sh7372_pllc2_clk, rate);
	if (ret < 0) {
		pr_err("Cannot set rate %ld: %d\n", rate, ret);
		goto out;
	}

	pr_debug("PLLC2 set frequency %lu\n", rate);

	ret = clk_set_parent(hdmi_ick, &sh7372_pllc2_clk);
	if (ret < 0)
		pr_err("Cannot set HDMI parent: %d\n", ret);

out:
	if (!IS_ERR(hdmi_ick))
		clk_put(hdmi_ick);
}

/* USBHS0 is connected to CN22 which takes a USB Mini-B plug
 *
 * The sh7372 SoC has IRQ7 set aside for USBHS0 hotplug,
 * but on this particular board IRQ7 is already used by
 * the touch screen. This leaves us with software polling.
 */
#define USBHS0_POLL_INTERVAL (HZ * 5)

struct usbhs_private {
	void __iomem *usbphyaddr;
	void __iomem *usbcrcaddr;
	struct renesas_usbhs_platform_info info;
	struct delayed_work work;
	struct platform_device *pdev;
};

#define usbhs_get_priv(pdev)				\
	container_of(renesas_usbhs_get_info(pdev),	\
		     struct usbhs_private, info)

#define usbhs_is_connected(priv)			\
	(!((1 << 7) & __raw_readw(priv->usbcrcaddr)))

static int usbhs_get_vbus(struct platform_device *pdev)
{
	return usbhs_is_connected(usbhs_get_priv(pdev));
}

static void usbhs_phy_reset(struct platform_device *pdev)
{
	struct usbhs_private *priv = usbhs_get_priv(pdev);

	/* init phy */
	__raw_writew(0x8a0a, priv->usbcrcaddr);
}

static int usbhs0_get_id(struct platform_device *pdev)
{
	return USBHS_GADGET;
}

static void usbhs0_work_function(struct work_struct *work)
{
	struct usbhs_private *priv = container_of(work, struct usbhs_private,
						  work.work);

	renesas_usbhs_call_notify_hotplug(priv->pdev);
	schedule_delayed_work(&priv->work, USBHS0_POLL_INTERVAL);
}

static int usbhs0_hardware_init(struct platform_device *pdev)
{
	struct usbhs_private *priv = usbhs_get_priv(pdev);

	priv->pdev = pdev;
	INIT_DELAYED_WORK(&priv->work, usbhs0_work_function);
	schedule_delayed_work(&priv->work, USBHS0_POLL_INTERVAL);
	return 0;
}

static void usbhs0_hardware_exit(struct platform_device *pdev)
{
	struct usbhs_private *priv = usbhs_get_priv(pdev);

	cancel_delayed_work_sync(&priv->work);
}

static struct usbhs_private usbhs0_private = {
	.usbcrcaddr	= IOMEM(0xe605810c),		/* USBCR2 */
	.info = {
		.platform_callback = {
			.hardware_init	= usbhs0_hardware_init,
			.hardware_exit	= usbhs0_hardware_exit,
			.phy_reset	= usbhs_phy_reset,
			.get_id		= usbhs0_get_id,
			.get_vbus	= usbhs_get_vbus,
		},
		.driver_param = {
			.buswait_bwait	= 4,
			.d0_tx_id	= SHDMA_SLAVE_USB0_TX,
			.d1_rx_id	= SHDMA_SLAVE_USB0_RX,
		},
	},
};

static struct resource usbhs0_resources[] = {
	[0] = {
		.name	= "USBHS0",
		.start	= 0xe6890000,
		.end	= 0xe68900e6 - 1,
		.flags	= IORESOURCE_MEM,
	},
	[1] = {
		.start	= evt2irq(0x1ca0) /* USB0_USB0I0 */,
		.flags	= IORESOURCE_IRQ,
	},
};

static struct platform_device usbhs0_device = {
	.name	= "renesas_usbhs",
	.id	= 0,
	.dev = {
		.platform_data		= &usbhs0_private.info,
	},
	.num_resources	= ARRAY_SIZE(usbhs0_resources),
	.resource	= usbhs0_resources,
};

/* USBHS1 is connected to CN31 which takes a USB Mini-AB plug
 *
 * Use J30 to select between Host and Function. This setting
 * can however not be detected by software. Hotplug of USBHS1
 * is provided via IRQ8.
 *
 * Current USB1 works as "USB Host".
 *  - set J30 "short"
 *
 * If you want to use it as "USB gadget",
 *  - J30 "open"
 *  - modify usbhs1_get_id() USBHS_HOST -> USBHS_GADGET
 *  - add .get_vbus = usbhs_get_vbus in usbhs1_private
 *  - check usbhs0_device(pio)/usbhs1_device(irq) order in mackerel_devices.
 */
#define IRQ8 evt2irq(0x0300)
#define USB_PHY_MODE		(1 << 4)
#define USB_PHY_INT_EN		((1 << 3) | (1 << 2))
#define USB_PHY_ON		(1 << 1)
#define USB_PHY_OFF		(1 << 0)
#define USB_PHY_INT_CLR		(USB_PHY_ON | USB_PHY_OFF)

static irqreturn_t usbhs1_interrupt(int irq, void *data)
{
	struct platform_device *pdev = data;
	struct usbhs_private *priv = usbhs_get_priv(pdev);

	dev_dbg(&pdev->dev, "%s\n", __func__);

	renesas_usbhs_call_notify_hotplug(pdev);

	/* clear status */
	__raw_writew(__raw_readw(priv->usbphyaddr) | USB_PHY_INT_CLR,
		     priv->usbphyaddr);

	return IRQ_HANDLED;
}

static int usbhs1_hardware_init(struct platform_device *pdev)
{
	struct usbhs_private *priv = usbhs_get_priv(pdev);
	int ret;

	/* clear interrupt status */
	__raw_writew(USB_PHY_MODE | USB_PHY_INT_CLR, priv->usbphyaddr);

	ret = request_irq(IRQ8, usbhs1_interrupt, IRQF_TRIGGER_HIGH,
			  dev_name(&pdev->dev), pdev);
	if (ret) {
		dev_err(&pdev->dev, "request_irq err\n");
		return ret;
	}

	/* enable USB phy interrupt */
	__raw_writew(USB_PHY_MODE | USB_PHY_INT_EN, priv->usbphyaddr);

	return 0;
}

static void usbhs1_hardware_exit(struct platform_device *pdev)
{
	struct usbhs_private *priv = usbhs_get_priv(pdev);

	/* clear interrupt status */
	__raw_writew(USB_PHY_MODE | USB_PHY_INT_CLR, priv->usbphyaddr);

	free_irq(IRQ8, pdev);
}

static int usbhs1_get_id(struct platform_device *pdev)
{
	return USBHS_HOST;
}

static u32 usbhs1_pipe_cfg[] = {
	USB_ENDPOINT_XFER_CONTROL,
	USB_ENDPOINT_XFER_ISOC,
	USB_ENDPOINT_XFER_ISOC,
	USB_ENDPOINT_XFER_BULK,
	USB_ENDPOINT_XFER_BULK,
	USB_ENDPOINT_XFER_BULK,
	USB_ENDPOINT_XFER_INT,
	USB_ENDPOINT_XFER_INT,
	USB_ENDPOINT_XFER_INT,
	USB_ENDPOINT_XFER_BULK,
	USB_ENDPOINT_XFER_BULK,
	USB_ENDPOINT_XFER_BULK,
	USB_ENDPOINT_XFER_BULK,
	USB_ENDPOINT_XFER_BULK,
	USB_ENDPOINT_XFER_BULK,
	USB_ENDPOINT_XFER_BULK,
};

static struct usbhs_private usbhs1_private = {
	.usbphyaddr	= IOMEM(0xe60581e2),	/* USBPHY1INTAP */
	.usbcrcaddr	= IOMEM(0xe6058130),	/* USBCR4 */
	.info = {
		.platform_callback = {
			.hardware_init	= usbhs1_hardware_init,
			.hardware_exit	= usbhs1_hardware_exit,
			.get_id		= usbhs1_get_id,
			.phy_reset	= usbhs_phy_reset,
		},
		.driver_param = {
			.buswait_bwait	= 4,
			.has_otg	= 1,
			.pipe_type	= usbhs1_pipe_cfg,
			.pipe_size	= ARRAY_SIZE(usbhs1_pipe_cfg),
			.d0_tx_id	= SHDMA_SLAVE_USB1_TX,
			.d1_rx_id	= SHDMA_SLAVE_USB1_RX,
		},
	},
};

static struct resource usbhs1_resources[] = {
	[0] = {
		.name	= "USBHS1",
		.start	= 0xe68b0000,
		.end	= 0xe68b00e6 - 1,
		.flags	= IORESOURCE_MEM,
	},
	[1] = {
		.start	= evt2irq(0x1ce0) /* USB1_USB1I0 */,
		.flags	= IORESOURCE_IRQ,
	},
};

static struct platform_device usbhs1_device = {
	.name	= "renesas_usbhs",
	.id	= 1,
	.dev = {
		.platform_data		= &usbhs1_private.info,
		.dma_mask		= &usbhs1_device.dev.coherent_dma_mask,
		.coherent_dma_mask	= DMA_BIT_MASK(32),
	},
	.num_resources	= ARRAY_SIZE(usbhs1_resources),
	.resource	= usbhs1_resources,
};

/* LED */
static struct gpio_led mackerel_leds[] = {
	{
		.name		= "led0",
		.gpio		= GPIO_PORT0,
		.default_state	= LEDS_GPIO_DEFSTATE_ON,
	},
	{
		.name		= "led1",
		.gpio		= GPIO_PORT1,
		.default_state	= LEDS_GPIO_DEFSTATE_ON,
	},
	{
		.name		= "led2",
		.gpio		= GPIO_PORT2,
		.default_state	= LEDS_GPIO_DEFSTATE_ON,
	},
	{
		.name		= "led3",
		.gpio		= GPIO_PORT159,
		.default_state	= LEDS_GPIO_DEFSTATE_ON,
	}
};

static struct gpio_led_platform_data mackerel_leds_pdata = {
	.leds = mackerel_leds,
	.num_leds = ARRAY_SIZE(mackerel_leds),
};

static struct platform_device leds_device = {
	.name = "leds-gpio",
	.id = 0,
	.dev = {
		.platform_data  = &mackerel_leds_pdata,
	},
};

/* FSI */
#define IRQ_FSI evt2irq(0x1840)
static struct sh_fsi_platform_info fsi_info = {
	.port_a = {
		.tx_id = SHDMA_SLAVE_FSIA_TX,
		.rx_id = SHDMA_SLAVE_FSIA_RX,
	},
	.port_b = {
		.flags = SH_FSI_CLK_CPG	|
			 SH_FSI_FMT_SPDIF,
	}
};

static struct resource fsi_resources[] = {
	[0] = {
		/* we need 0xFE1F0000 to access DMA
		 * instead of 0xFE3C0000 */
		.name	= "FSI",
		.start  = 0xFE1F0000,
		.end    = 0xFE1F0400 - 1,
		.flags	= IORESOURCE_MEM,
	},
	[1] = {
		.start  = IRQ_FSI,
		.flags  = IORESOURCE_IRQ,
	},
};

static struct platform_device fsi_device = {
	.name		= "sh_fsi2",
	.id		= -1,
	.num_resources	= ARRAY_SIZE(fsi_resources),
	.resource	= fsi_resources,
	.dev	= {
		.platform_data	= &fsi_info,
	},
};

static struct asoc_simple_card_info fsi2_ak4643_info = {
	.name		= "AK4643",
	.card		= "FSI2A-AK4643",
	.codec		= "ak4642-codec.0-0013",
	.platform	= "sh_fsi2",
	.daifmt		= SND_SOC_DAIFMT_LEFT_J,
	.cpu_dai = {
		.name	= "fsia-dai",
		.fmt	= SND_SOC_DAIFMT_CBS_CFS,
	},
	.codec_dai = {
		.name	= "ak4642-hifi",
		.fmt	= SND_SOC_DAIFMT_CBM_CFM,
		.sysclk	= 11289600,
	},
};

static struct platform_device fsi_ak4643_device = {
	.name	= "asoc-simple-card",
	.dev	= {
		.platform_data	= &fsi2_ak4643_info,
	},
};

/* FLCTL */
static struct mtd_partition nand_partition_info[] = {
	{
		.name	= "system",
		.offset	= 0,
		.size	= 128 * 1024 * 1024,
	},
	{
		.name	= "userdata",
		.offset	= MTDPART_OFS_APPEND,
		.size	= 256 * 1024 * 1024,
	},
	{
		.name	= "cache",
		.offset	= MTDPART_OFS_APPEND,
		.size	= 128 * 1024 * 1024,
	},
};

static struct resource nand_flash_resources[] = {
	[0] = {
		.start	= 0xe6a30000,
		.end	= 0xe6a3009b,
		.flags	= IORESOURCE_MEM,
	},
	[1] = {
		.start	= evt2irq(0x0d80), /* flstei: status error irq */
		.flags	= IORESOURCE_IRQ,
	},
};

static struct sh_flctl_platform_data nand_flash_data = {
	.parts		= nand_partition_info,
	.nr_parts	= ARRAY_SIZE(nand_partition_info),
	.flcmncr_val	= CLK_16B_12L_4H | TYPESEL_SET
			| SHBUSSEL | SEL_16BIT | SNAND_E,
	.use_holden	= 1,
};

static struct platform_device nand_flash_device = {
	.name		= "sh_flctl",
	.resource	= nand_flash_resources,
	.num_resources	= ARRAY_SIZE(nand_flash_resources),
	.dev		= {
		.platform_data = &nand_flash_data,
	},
};

/* SDHI0 */
static struct sh_mobile_sdhi_info sdhi0_info = {
	.dma_slave_tx	= SHDMA_SLAVE_SDHI0_TX,
	.dma_slave_rx	= SHDMA_SLAVE_SDHI0_RX,
	.tmio_flags	= TMIO_MMC_USE_GPIO_CD,
	.tmio_caps	= MMC_CAP_SD_HIGHSPEED | MMC_CAP_SDIO_IRQ,
	.cd_gpio	= GPIO_PORT172,
};

static struct resource sdhi0_resources[] = {
	{
		.name	= "SDHI0",
		.start	= 0xe6850000,
		.end	= 0xe68500ff,
		.flags	= IORESOURCE_MEM,
	}, {
		.name	= SH_MOBILE_SDHI_IRQ_CARD_DETECT,
		.start	= evt2irq(0x0e00) /* SDHI0_SDHI0I0 */,
		.flags	= IORESOURCE_IRQ,
	}, {
		.name	= SH_MOBILE_SDHI_IRQ_SDCARD,
		.start	= evt2irq(0x0e20) /* SDHI0_SDHI0I1 */,
		.flags	= IORESOURCE_IRQ,
	}, {
		.name	= SH_MOBILE_SDHI_IRQ_SDIO,
		.start	= evt2irq(0x0e40) /* SDHI0_SDHI0I2 */,
		.flags	= IORESOURCE_IRQ,
	},
};

static struct platform_device sdhi0_device = {
	.name		= "sh_mobile_sdhi",
	.num_resources	= ARRAY_SIZE(sdhi0_resources),
	.resource	= sdhi0_resources,
	.id		= 0,
	.dev	= {
		.platform_data	= &sdhi0_info,
	},
};

#if !defined(CONFIG_MMC_SH_MMCIF) && !defined(CONFIG_MMC_SH_MMCIF_MODULE)
/* SDHI1 */

/* GPIO_PORT41 can trigger IRQ8, but it is used by USBHS1, we have to poll */
static struct sh_mobile_sdhi_info sdhi1_info = {
	.dma_slave_tx	= SHDMA_SLAVE_SDHI1_TX,
	.dma_slave_rx	= SHDMA_SLAVE_SDHI1_RX,
	.tmio_flags	= TMIO_MMC_WRPROTECT_DISABLE | TMIO_MMC_USE_GPIO_CD,
	.tmio_caps	= MMC_CAP_SD_HIGHSPEED | MMC_CAP_SDIO_IRQ |
			  MMC_CAP_NEEDS_POLL,
	.cd_gpio	= GPIO_PORT41,
};

static struct resource sdhi1_resources[] = {
	{
		.name	= "SDHI1",
		.start	= 0xe6860000,
		.end	= 0xe68600ff,
		.flags	= IORESOURCE_MEM,
	}, {
		.name	= SH_MOBILE_SDHI_IRQ_SDCARD,
		.start	= evt2irq(0x0ea0), /* SDHI1_SDHI1I1 */
		.flags	= IORESOURCE_IRQ,
	}, {
		.name	= SH_MOBILE_SDHI_IRQ_SDIO,
		.start	= evt2irq(0x0ec0), /* SDHI1_SDHI1I2 */
		.flags	= IORESOURCE_IRQ,
	},
};

static struct platform_device sdhi1_device = {
	.name		= "sh_mobile_sdhi",
	.num_resources	= ARRAY_SIZE(sdhi1_resources),
	.resource	= sdhi1_resources,
	.id		= 1,
	.dev	= {
		.platform_data	= &sdhi1_info,
	},
};
#endif

/* SDHI2 */

/*
 * The card detect pin of the top SD/MMC slot (CN23) is active low and is
 * connected to GPIO SCIFB_SCK of SH7372 (GPIO_PORT162).
 */
static struct sh_mobile_sdhi_info sdhi2_info = {
	.dma_slave_tx	= SHDMA_SLAVE_SDHI2_TX,
	.dma_slave_rx	= SHDMA_SLAVE_SDHI2_RX,
	.tmio_flags	= TMIO_MMC_WRPROTECT_DISABLE | TMIO_MMC_USE_GPIO_CD,
	.tmio_caps	= MMC_CAP_SD_HIGHSPEED | MMC_CAP_SDIO_IRQ |
			  MMC_CAP_NEEDS_POLL,
	.cd_gpio	= GPIO_PORT162,
};

static struct resource sdhi2_resources[] = {
	{
		.name	= "SDHI2",
		.start	= 0xe6870000,
		.end	= 0xe68700ff,
		.flags	= IORESOURCE_MEM,
	}, {
		.name	= SH_MOBILE_SDHI_IRQ_SDCARD,
		.start	= evt2irq(0x1220), /* SDHI2_SDHI2I1 */
		.flags	= IORESOURCE_IRQ,
	}, {
		.name	= SH_MOBILE_SDHI_IRQ_SDIO,
		.start	= evt2irq(0x1240), /* SDHI2_SDHI2I2 */
		.flags	= IORESOURCE_IRQ,
	},
};

static struct platform_device sdhi2_device = {
	.name	= "sh_mobile_sdhi",
	.num_resources	= ARRAY_SIZE(sdhi2_resources),
	.resource	= sdhi2_resources,
	.id		= 2,
	.dev	= {
		.platform_data	= &sdhi2_info,
	},
};

/* SH_MMCIF */
static struct resource sh_mmcif_resources[] = {
	[0] = {
		.name	= "MMCIF",
		.start	= 0xE6BD0000,
		.end	= 0xE6BD00FF,
		.flags	= IORESOURCE_MEM,
	},
	[1] = {
		/* MMC ERR */
		.start	= evt2irq(0x1ac0),
		.flags	= IORESOURCE_IRQ,
	},
	[2] = {
		/* MMC NOR */
		.start	= evt2irq(0x1ae0),
		.flags	= IORESOURCE_IRQ,
	},
};

static struct sh_mmcif_plat_data sh_mmcif_plat = {
	.sup_pclk	= 0,
	.caps		= MMC_CAP_4_BIT_DATA |
			  MMC_CAP_8_BIT_DATA |
			  MMC_CAP_NEEDS_POLL,
	.use_cd_gpio	= true,
	/* card detect pin for SD/MMC slot (CN7) */
	.cd_gpio	= GPIO_PORT41,
	.slave_id_tx	= SHDMA_SLAVE_MMCIF_TX,
	.slave_id_rx	= SHDMA_SLAVE_MMCIF_RX,
};

static struct platform_device sh_mmcif_device __maybe_unused = {
	.name		= "sh_mmcif",
	.id		= 0,
	.dev		= {
		.dma_mask		= NULL,
		.coherent_dma_mask	= 0xffffffff,
		.platform_data		= &sh_mmcif_plat,
	},
	.num_resources	= ARRAY_SIZE(sh_mmcif_resources),
	.resource	= sh_mmcif_resources,
};


static int mackerel_camera_add(struct soc_camera_device *icd);
static void mackerel_camera_del(struct soc_camera_device *icd);

static int camera_set_capture(struct soc_camera_platform_info *info,
			      int enable)
{
	return 0; /* camera sensor always enabled */
}

static struct soc_camera_platform_info camera_info = {
	.format_name = "UYVY",
	.format_depth = 16,
	.format = {
		.code = V4L2_MBUS_FMT_UYVY8_2X8,
		.colorspace = V4L2_COLORSPACE_SMPTE170M,
		.field = V4L2_FIELD_NONE,
		.width = 640,
		.height = 480,
	},
	.mbus_param = V4L2_MBUS_PCLK_SAMPLE_RISING | V4L2_MBUS_MASTER |
	V4L2_MBUS_VSYNC_ACTIVE_HIGH | V4L2_MBUS_HSYNC_ACTIVE_HIGH |
	V4L2_MBUS_DATA_ACTIVE_HIGH,
	.mbus_type = V4L2_MBUS_PARALLEL,
	.set_capture = camera_set_capture,
};

static struct soc_camera_link camera_link = {
	.bus_id		= 0,
	.add_device	= mackerel_camera_add,
	.del_device	= mackerel_camera_del,
	.module_name	= "soc_camera_platform",
	.priv		= &camera_info,
};

static struct platform_device *camera_device;

static void mackerel_camera_release(struct device *dev)
{
	soc_camera_platform_release(&camera_device);
}

static int mackerel_camera_add(struct soc_camera_device *icd)
{
	return soc_camera_platform_add(icd, &camera_device, &camera_link,
				       mackerel_camera_release, 0);
}

static void mackerel_camera_del(struct soc_camera_device *icd)
{
	soc_camera_platform_del(icd, camera_device, &camera_link);
}

static struct sh_mobile_ceu_info sh_mobile_ceu_info = {
	.flags = SH_CEU_FLAG_USE_8BIT_BUS,
	.max_width = 8188,
	.max_height = 8188,
};

static struct resource ceu_resources[] = {
	[0] = {
		.name	= "CEU",
		.start	= 0xfe910000,
		.end	= 0xfe91009f,
		.flags	= IORESOURCE_MEM,
	},
	[1] = {
		.start  = intcs_evt2irq(0x880),
		.flags  = IORESOURCE_IRQ,
	},
	[2] = {
		/* place holder for contiguous memory */
	},
};

static struct platform_device ceu_device = {
	.name		= "sh_mobile_ceu",
	.id             = 0, /* "ceu0" clock */
	.num_resources	= ARRAY_SIZE(ceu_resources),
	.resource	= ceu_resources,
	.dev		= {
		.platform_data		= &sh_mobile_ceu_info,
		.coherent_dma_mask	= 0xffffffff,
	},
};

static struct platform_device mackerel_camera = {
	.name	= "soc-camera-pdrv",
	.id	= 0,
	.dev	= {
		.platform_data = &camera_link,
	},
};

static struct platform_device *mackerel_devices[] __initdata = {
	&nor_flash_device,
	&smc911x_device,
	&lcdc_device,
	&usbhs0_device,
	&usbhs1_device,
	&leds_device,
	&fsi_device,
	&fsi_ak4643_device,
	&fsi_hdmi_device,
	&nand_flash_device,
	&sdhi0_device,
#if !defined(CONFIG_MMC_SH_MMCIF) && !defined(CONFIG_MMC_SH_MMCIF_MODULE)
	&sdhi1_device,
#else
	&sh_mmcif_device,
#endif
	&sdhi2_device,
	&ceu_device,
	&mackerel_camera,
	&hdmi_device,
	&hdmi_lcdc_device,
	&meram_device,
};

/* Keypad Initialization */
#define KEYPAD_BUTTON(ev_type, ev_code, act_low) \
{								\
	.type		= ev_type,				\
	.code		= ev_code,				\
	.active_low	= act_low,				\
}

#define KEYPAD_BUTTON_LOW(event_code) KEYPAD_BUTTON(EV_KEY, event_code, 1)

static struct tca6416_button mackerel_gpio_keys[] = {
	KEYPAD_BUTTON_LOW(KEY_HOME),
	KEYPAD_BUTTON_LOW(KEY_MENU),
	KEYPAD_BUTTON_LOW(KEY_BACK),
	KEYPAD_BUTTON_LOW(KEY_POWER),
};

static struct tca6416_keys_platform_data mackerel_tca6416_keys_info = {
	.buttons	= mackerel_gpio_keys,
	.nbuttons	= ARRAY_SIZE(mackerel_gpio_keys),
	.rep		= 1,
	.use_polling	= 0,
	.pinmask	= 0x000F,
};

/* I2C */
#define IRQ7 evt2irq(0x02e0)
#define IRQ9 evt2irq(0x0320)

static struct i2c_board_info i2c0_devices[] = {
	{
		I2C_BOARD_INFO("ak4643", 0x13),
	},
	/* Keypad */
	{
		I2C_BOARD_INFO("tca6408-keys", 0x20),
		.platform_data = &mackerel_tca6416_keys_info,
		.irq = IRQ9,
	},
	/* Touchscreen */
	{
		I2C_BOARD_INFO("st1232-ts", 0x55),
		.irq = IRQ7,
	},
};

#define IRQ21 evt2irq(0x32a0)

static struct i2c_board_info i2c1_devices[] = {
	/* Accelerometer */
	{
		I2C_BOARD_INFO("adxl34x", 0x53),
		.irq = IRQ21,
	},
};

#define GPIO_PORT9CR	IOMEM(0xE6051009)
#define GPIO_PORT10CR	IOMEM(0xE605100A)
#define GPIO_PORT167CR	IOMEM(0xE60520A7)
#define GPIO_PORT168CR	IOMEM(0xE60520A8)
#define SRCR4		IOMEM(0xe61580bc)
#define USCCR1		IOMEM(0xE6058144)
static void __init mackerel_init(void)
{
	struct pm_domain_device domain_devices[] = {
		{ "A4LC", &lcdc_device, },
		{ "A4LC", &hdmi_lcdc_device, },
		{ "A4LC", &meram_device, },
		{ "A4MP", &fsi_device, },
		{ "A3SP", &usbhs0_device, },
		{ "A3SP", &usbhs1_device, },
		{ "A3SP", &nand_flash_device, },
		{ "A3SP", &sdhi0_device, },
#if !defined(CONFIG_MMC_SH_MMCIF) && !defined(CONFIG_MMC_SH_MMCIF_MODULE)
		{ "A3SP", &sdhi1_device, },
#else
		{ "A3SP", &sh_mmcif_device, },
#endif
		{ "A3SP", &sdhi2_device, },
		{ "A4R", &ceu_device, },
	};
	u32 srcr4;
	struct clk *clk;

	regulator_register_always_on(0, "fixed-1.8V", fixed1v8_power_consumers,
				     ARRAY_SIZE(fixed1v8_power_consumers), 1800000);
	regulator_register_always_on(1, "fixed-3.3V", fixed3v3_power_consumers,
				     ARRAY_SIZE(fixed3v3_power_consumers), 3300000);
	regulator_register_fixed(2, dummy_supplies, ARRAY_SIZE(dummy_supplies));

	/* External clock source */
	clk_set_rate(&sh7372_dv_clki_clk, 27000000);

	sh7372_pinmux_init();

	/* enable SCIFA0 */
	gpio_request(GPIO_FN_SCIFA0_TXD, NULL);
	gpio_request(GPIO_FN_SCIFA0_RXD, NULL);

	/* enable SMSC911X */
	gpio_request(GPIO_FN_CS5A,	NULL);
	gpio_request(GPIO_FN_IRQ6_39,	NULL);

	/* LCDC */
	gpio_request(GPIO_FN_LCDD23,   NULL);
	gpio_request(GPIO_FN_LCDD22,   NULL);
	gpio_request(GPIO_FN_LCDD21,   NULL);
	gpio_request(GPIO_FN_LCDD20,   NULL);
	gpio_request(GPIO_FN_LCDD19,   NULL);
	gpio_request(GPIO_FN_LCDD18,   NULL);
	gpio_request(GPIO_FN_LCDD17,   NULL);
	gpio_request(GPIO_FN_LCDD16,   NULL);
	gpio_request(GPIO_FN_LCDD15,   NULL);
	gpio_request(GPIO_FN_LCDD14,   NULL);
	gpio_request(GPIO_FN_LCDD13,   NULL);
	gpio_request(GPIO_FN_LCDD12,   NULL);
	gpio_request(GPIO_FN_LCDD11,   NULL);
	gpio_request(GPIO_FN_LCDD10,   NULL);
	gpio_request(GPIO_FN_LCDD9,    NULL);
	gpio_request(GPIO_FN_LCDD8,    NULL);
	gpio_request(GPIO_FN_LCDD7,    NULL);
	gpio_request(GPIO_FN_LCDD6,    NULL);
	gpio_request(GPIO_FN_LCDD5,    NULL);
	gpio_request(GPIO_FN_LCDD4,    NULL);
	gpio_request(GPIO_FN_LCDD3,    NULL);
	gpio_request(GPIO_FN_LCDD2,    NULL);
	gpio_request(GPIO_FN_LCDD1,    NULL);
	gpio_request(GPIO_FN_LCDD0,    NULL);
	gpio_request(GPIO_FN_LCDDISP,  NULL);
	gpio_request(GPIO_FN_LCDDCK,   NULL);

	/* backlight, off by default */
	gpio_request_one(GPIO_PORT31, GPIOF_OUT_INIT_LOW, NULL);

	gpio_request_one(GPIO_PORT151, GPIOF_OUT_INIT_HIGH, NULL); /* LCDDON */

	/* USBHS0 */
	gpio_request(GPIO_FN_VBUS0_0, NULL);
	gpio_request_pulldown(GPIO_PORT168CR); /* VBUS0_0 pull down */

	/* USBHS1 */
	gpio_request(GPIO_FN_VBUS0_1, NULL);
	gpio_request_pulldown(GPIO_PORT167CR); /* VBUS0_1 pull down */
	gpio_request(GPIO_FN_IDIN_1_113, NULL);

	/* enable FSI2 port A (ak4643) */
	gpio_request(GPIO_FN_FSIAIBT,	NULL);
	gpio_request(GPIO_FN_FSIAILR,	NULL);
	gpio_request(GPIO_FN_FSIAISLD,	NULL);
	gpio_request(GPIO_FN_FSIAOSLD,	NULL);
	gpio_request_one(GPIO_PORT161, GPIOF_OUT_INIT_LOW, NULL); /* slave */

	gpio_request(GPIO_PORT9,  NULL);
	gpio_request(GPIO_PORT10, NULL);
	gpio_direction_none(GPIO_PORT9CR);  /* FSIAOBT needs no direction */
	gpio_direction_none(GPIO_PORT10CR); /* FSIAOLR needs no direction */

	intc_set_priority(IRQ_FSI, 3); /* irq priority FSI(3) > SMSC911X(2) */

	/* setup FSI2 port B (HDMI) */
	gpio_request(GPIO_FN_FSIBCK, NULL);
	__raw_writew(__raw_readw(USCCR1) & ~(1 << 6), USCCR1); /* use SPDIF */

	/* set SPU2 clock to 119.6 MHz */
	clk = clk_get(NULL, "spu_clk");
	if (!IS_ERR(clk)) {
		clk_set_rate(clk, clk_round_rate(clk, 119600000));
		clk_put(clk);
	}

	/* enable Keypad */
	gpio_request(GPIO_FN_IRQ9_42,	NULL);
	irq_set_irq_type(IRQ9, IRQ_TYPE_LEVEL_HIGH);

	/* enable Touchscreen */
	gpio_request(GPIO_FN_IRQ7_40,	NULL);
	irq_set_irq_type(IRQ7, IRQ_TYPE_LEVEL_LOW);

	/* enable Accelerometer */
	gpio_request(GPIO_FN_IRQ21,	NULL);
	irq_set_irq_type(IRQ21, IRQ_TYPE_LEVEL_HIGH);

	/* enable SDHI0 */
	gpio_request(GPIO_FN_SDHIWP0, NULL);
	gpio_request(GPIO_FN_SDHICMD0, NULL);
	gpio_request(GPIO_FN_SDHICLK0, NULL);
	gpio_request(GPIO_FN_SDHID0_3, NULL);
	gpio_request(GPIO_FN_SDHID0_2, NULL);
	gpio_request(GPIO_FN_SDHID0_1, NULL);
	gpio_request(GPIO_FN_SDHID0_0, NULL);

	/* SDHI0 PORT172 card-detect IRQ26 */
	gpio_request(GPIO_FN_IRQ26_172, NULL);

#if !defined(CONFIG_MMC_SH_MMCIF) && !defined(CONFIG_MMC_SH_MMCIF_MODULE)
	/* enable SDHI1 */
	gpio_request(GPIO_FN_SDHICMD1, NULL);
	gpio_request(GPIO_FN_SDHICLK1, NULL);
	gpio_request(GPIO_FN_SDHID1_3, NULL);
	gpio_request(GPIO_FN_SDHID1_2, NULL);
	gpio_request(GPIO_FN_SDHID1_1, NULL);
	gpio_request(GPIO_FN_SDHID1_0, NULL);
<<<<<<< HEAD
#endif
	/* card detect pin for MMC slot (CN7) */
	gpio_request_one(GPIO_PORT41, GPIOF_IN, NULL);

	/* enable SDHI2 */
	gpio_request(GPIO_FN_SDHICMD2, NULL);
	gpio_request(GPIO_FN_SDHICLK2, NULL);
	gpio_request(GPIO_FN_SDHID2_3, NULL);
	gpio_request(GPIO_FN_SDHID2_2, NULL);
	gpio_request(GPIO_FN_SDHID2_1, NULL);
	gpio_request(GPIO_FN_SDHID2_0, NULL);

	/* card detect pin for microSD slot (CN23) */
	gpio_request_one(GPIO_PORT162, GPIOF_IN, NULL);

=======
#else
>>>>>>> 8f2468b0
	/* MMCIF */
	gpio_request(GPIO_FN_MMCD0_0, NULL);
	gpio_request(GPIO_FN_MMCD0_1, NULL);
	gpio_request(GPIO_FN_MMCD0_2, NULL);
	gpio_request(GPIO_FN_MMCD0_3, NULL);
	gpio_request(GPIO_FN_MMCD0_4, NULL);
	gpio_request(GPIO_FN_MMCD0_5, NULL);
	gpio_request(GPIO_FN_MMCD0_6, NULL);
	gpio_request(GPIO_FN_MMCD0_7, NULL);
	gpio_request(GPIO_FN_MMCCMD0, NULL);
	gpio_request(GPIO_FN_MMCCLK0, NULL);
#endif

	/* enable SDHI2 */
	gpio_request(GPIO_FN_SDHICMD2, NULL);
	gpio_request(GPIO_FN_SDHICLK2, NULL);
	gpio_request(GPIO_FN_SDHID2_3, NULL);
	gpio_request(GPIO_FN_SDHID2_2, NULL);
	gpio_request(GPIO_FN_SDHID2_1, NULL);
	gpio_request(GPIO_FN_SDHID2_0, NULL);

	/* FLCTL */
	gpio_request(GPIO_FN_D0_NAF0, NULL);
	gpio_request(GPIO_FN_D1_NAF1, NULL);
	gpio_request(GPIO_FN_D2_NAF2, NULL);
	gpio_request(GPIO_FN_D3_NAF3, NULL);
	gpio_request(GPIO_FN_D4_NAF4, NULL);
	gpio_request(GPIO_FN_D5_NAF5, NULL);
	gpio_request(GPIO_FN_D6_NAF6, NULL);
	gpio_request(GPIO_FN_D7_NAF7, NULL);
	gpio_request(GPIO_FN_D8_NAF8, NULL);
	gpio_request(GPIO_FN_D9_NAF9, NULL);
	gpio_request(GPIO_FN_D10_NAF10, NULL);
	gpio_request(GPIO_FN_D11_NAF11, NULL);
	gpio_request(GPIO_FN_D12_NAF12, NULL);
	gpio_request(GPIO_FN_D13_NAF13, NULL);
	gpio_request(GPIO_FN_D14_NAF14, NULL);
	gpio_request(GPIO_FN_D15_NAF15, NULL);
	gpio_request(GPIO_FN_FCE0, NULL);
	gpio_request(GPIO_FN_WE0_FWE, NULL);
	gpio_request(GPIO_FN_FRB, NULL);
	gpio_request(GPIO_FN_A4_FOE, NULL);
	gpio_request(GPIO_FN_A5_FCDE, NULL);
	gpio_request(GPIO_FN_RD_FSC, NULL);

	/* enable GPS module (GT-720F) */
	gpio_request(GPIO_FN_SCIFA2_TXD1, NULL);
	gpio_request(GPIO_FN_SCIFA2_RXD1, NULL);

	/* CEU */
	gpio_request(GPIO_FN_VIO_CLK, NULL);
	gpio_request(GPIO_FN_VIO_VD, NULL);
	gpio_request(GPIO_FN_VIO_HD, NULL);
	gpio_request(GPIO_FN_VIO_FIELD, NULL);
	gpio_request(GPIO_FN_VIO_CKO, NULL);
	gpio_request(GPIO_FN_VIO_D7, NULL);
	gpio_request(GPIO_FN_VIO_D6, NULL);
	gpio_request(GPIO_FN_VIO_D5, NULL);
	gpio_request(GPIO_FN_VIO_D4, NULL);
	gpio_request(GPIO_FN_VIO_D3, NULL);
	gpio_request(GPIO_FN_VIO_D2, NULL);
	gpio_request(GPIO_FN_VIO_D1, NULL);
	gpio_request(GPIO_FN_VIO_D0, NULL);

	/* HDMI */
	gpio_request(GPIO_FN_HDMI_HPD, NULL);
	gpio_request(GPIO_FN_HDMI_CEC, NULL);

	/* Reset HDMI, must be held at least one EXTALR (32768Hz) period */
	srcr4 = __raw_readl(SRCR4);
	__raw_writel(srcr4 | (1 << 13), SRCR4);
	udelay(50);
	__raw_writel(srcr4 & ~(1 << 13), SRCR4);

	i2c_register_board_info(0, i2c0_devices,
				ARRAY_SIZE(i2c0_devices));
	i2c_register_board_info(1, i2c1_devices,
				ARRAY_SIZE(i2c1_devices));

	sh7372_add_standard_devices();

	platform_add_devices(mackerel_devices, ARRAY_SIZE(mackerel_devices));

	rmobile_add_devices_to_domains(domain_devices,
				       ARRAY_SIZE(domain_devices));

	hdmi_init_pm_clock();
	sh7372_pm_init();
	pm_clk_add(&fsi_device.dev, "spu2");
	pm_clk_add(&hdmi_lcdc_device.dev, "hdmi");
}

static const char *mackerel_boards_compat_dt[] __initdata = {
	"renesas,mackerel",
	NULL,
};

DT_MACHINE_START(MACKEREL_DT, "mackerel")
	.map_io		= sh7372_map_io,
	.init_early	= sh7372_add_early_devices,
	.init_irq	= sh7372_init_irq,
	.handle_irq	= shmobile_handle_irq_intc,
	.init_machine	= mackerel_init,
	.init_late	= sh7372_pm_init_late,
	.init_time	= sh7372_earlytimer_init,
	.dt_compat  = mackerel_boards_compat_dt,
MACHINE_END<|MERGE_RESOLUTION|>--- conflicted
+++ resolved
@@ -1450,25 +1450,7 @@
 	gpio_request(GPIO_FN_SDHID1_2, NULL);
 	gpio_request(GPIO_FN_SDHID1_1, NULL);
 	gpio_request(GPIO_FN_SDHID1_0, NULL);
-<<<<<<< HEAD
-#endif
-	/* card detect pin for MMC slot (CN7) */
-	gpio_request_one(GPIO_PORT41, GPIOF_IN, NULL);
-
-	/* enable SDHI2 */
-	gpio_request(GPIO_FN_SDHICMD2, NULL);
-	gpio_request(GPIO_FN_SDHICLK2, NULL);
-	gpio_request(GPIO_FN_SDHID2_3, NULL);
-	gpio_request(GPIO_FN_SDHID2_2, NULL);
-	gpio_request(GPIO_FN_SDHID2_1, NULL);
-	gpio_request(GPIO_FN_SDHID2_0, NULL);
-
-	/* card detect pin for microSD slot (CN23) */
-	gpio_request_one(GPIO_PORT162, GPIOF_IN, NULL);
-
-=======
 #else
->>>>>>> 8f2468b0
 	/* MMCIF */
 	gpio_request(GPIO_FN_MMCD0_0, NULL);
 	gpio_request(GPIO_FN_MMCD0_1, NULL);
