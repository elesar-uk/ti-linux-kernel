--- conflicted
+++ resolved
@@ -1512,12 +1512,9 @@
 	gpio_request(GPIO_FN_SDHID0_1, NULL);
 	gpio_request(GPIO_FN_SDHID0_0, NULL);
 
-<<<<<<< HEAD
-=======
 	/* SDHI0 PORT172 card-detect IRQ26 */
 	gpio_request(GPIO_FN_IRQ26_172, NULL);
 
->>>>>>> bd0a521e
 #if !defined(CONFIG_MMC_SH_MMCIF) && !defined(CONFIG_MMC_SH_MMCIF_MODULE)
 	/* enable SDHI1 */
 	gpio_request(GPIO_FN_SDHICMD1, NULL);
