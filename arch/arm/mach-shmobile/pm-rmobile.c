--- conflicted
+++ resolved
@@ -38,17 +38,10 @@
 {
 	struct rmobile_pm_domain *rmobile_pd = to_rmobile_pd(genpd);
 	unsigned int mask;
-<<<<<<< HEAD
 
 	if (rmobile_pd->bit_shift == ~0)
 		return -EBUSY;
 
-=======
-
-	if (rmobile_pd->bit_shift == ~0)
-		return -EBUSY;
-
->>>>>>> 61837def
 	mask = 1 << rmobile_pd->bit_shift;
 	if (rmobile_pd->suspend) {
 		int ret = rmobile_pd->suspend();
@@ -207,18 +200,10 @@
 
 #else /* !CONFIG_ARCH_SHMOBILE_LEGACY */
 
-<<<<<<< HEAD
-static int rmobile_pd_suspend_cpu(void)
-{
-	/*
-	 * This domain contains the CPU core and therefore it should
-	 * only be turned off if the CPU is not in use.
-=======
 static int rmobile_pd_suspend_busy(void)
 {
 	/*
 	 * This domain should not be turned off.
->>>>>>> 61837def
 	 */
 	return -EBUSY;
 }
@@ -232,64 +217,6 @@
 	return console_suspend_enabled ? 0 : -EBUSY;
 }
 
-<<<<<<< HEAD
-static int rmobile_pd_suspend_debug(void)
-{
-	/*
-	 * This domain contains the Coresight-ETM hardware block and
-	 * therefore it should only be turned off if the debug module is
-	 * not in use.
-	 */
-	return -EBUSY;
-}
-
-#define MAX_NUM_CPU_PDS		8
-
-static unsigned int num_cpu_pds __initdata;
-static struct device_node *cpu_pds[MAX_NUM_CPU_PDS] __initdata;
-static struct device_node *console_pd __initdata;
-static struct device_node *debug_pd __initdata;
-
-static void __init get_special_pds(void)
-{
-	struct device_node *np, *pd;
-	unsigned int i;
-
-	/* PM domains containing CPUs */
-	for_each_node_by_type(np, "cpu") {
-		pd = of_parse_phandle(np, "power-domains", 0);
-		if (!pd)
-			continue;
-
-		for (i = 0; i < num_cpu_pds; i++)
-			if (pd == cpu_pds[i])
-				break;
-
-		if (i < num_cpu_pds) {
-			of_node_put(pd);
-			continue;
-		}
-
-		if (num_cpu_pds == MAX_NUM_CPU_PDS) {
-			pr_warn("Too many CPU PM domains\n");
-			of_node_put(pd);
-			continue;
-		}
-
-		cpu_pds[num_cpu_pds++] = pd;
-	}
-
-	/* PM domain containing console */
-	if (of_stdout)
-		console_pd = of_parse_phandle(of_stdout, "power-domains", 0);
-
-	/* PM domain containing Coresight-ETM */
-	np = of_find_compatible_node(NULL, NULL, "arm,coresight-etm3x");
-	if (np) {
-		debug_pd = of_parse_phandle(np, "power-domains", 0);
-		of_node_put(np);
-	}
-=======
 enum pd_types {
 	PD_NORMAL,
 	PD_CPU,
@@ -360,30 +287,12 @@
 	/* PM domains containing other special devices */
 	for_each_matching_node_and_match(np, special_ids, &id)
 		add_special_pd(np, (enum pd_types)id->data);
->>>>>>> 61837def
 }
 
 static void __init put_special_pds(void)
 {
 	unsigned int i;
 
-<<<<<<< HEAD
-	for (i = 0; i < num_cpu_pds; i++)
-		of_node_put(cpu_pds[i]);
-	of_node_put(console_pd);
-	of_node_put(debug_pd);
-}
-
-static bool __init pd_contains_cpu(const struct device_node *pd)
-{
-	unsigned int i;
-
-	for (i = 0; i < num_cpu_pds; i++)
-		if (pd == cpu_pds[i])
-			return true;
-
-	return false;
-=======
 	for (i = 0; i < num_special_pds; i++)
 		of_node_put(special_pds[i].pd);
 }
@@ -397,7 +306,6 @@
 			return special_pds[i].type;
 
 	return PD_NORMAL;
->>>>>>> 61837def
 }
 
 static void __init rmobile_setup_pm_domain(struct device_node *np,
@@ -405,20 +313,6 @@
 {
 	const char *name = pd->genpd.name;
 
-<<<<<<< HEAD
-	if (pd_contains_cpu(np)) {
-		pr_debug("PM domain %s contains CPU\n", name);
-		pd->gov = &pm_domain_always_on_gov;
-		pd->suspend = rmobile_pd_suspend_cpu;
-	} else if (np == console_pd) {
-		pr_debug("PM domain %s contains serial console\n", name);
-		pd->gov = &pm_domain_always_on_gov;
-		pd->suspend = rmobile_pd_suspend_console;
-	} else if (np == debug_pd) {
-		pr_debug("PM domain %s contains Coresight-ETM\n", name);
-		pd->gov = &pm_domain_always_on_gov;
-		pd->suspend = rmobile_pd_suspend_debug;
-=======
 	switch (pd_type(np)) {
 	case PD_CPU:
 		/*
@@ -459,7 +353,6 @@
 
 	case PD_NORMAL:
 		break;
->>>>>>> 61837def
 	}
 
 	rmobile_init_pm_domain(pd);
