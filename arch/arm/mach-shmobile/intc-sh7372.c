--- conflicted
+++ resolved
@@ -611,8 +611,6 @@
 
 	for (k = 0x80; k <= 0x9c; k += 4)
 		__raw_writeb(ffd5[k], intcs_ffd5 + k);
-<<<<<<< HEAD
-=======
 }
 
 static unsigned short e694[0x200];
@@ -662,5 +660,4 @@
 
 	for (k = 0x180; k <= 0x1a8; k += 4)
 		__raw_writeb(e695[k], 0xe6950000 + k);
->>>>>>> dcd6c922
 }