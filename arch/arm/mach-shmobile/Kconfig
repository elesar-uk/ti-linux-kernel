config ARCH_SHMOBILE
	bool
	select ZONE_DMA if ARM_LPAE

config PM_RCAR
	bool

config PM_RMOBILE
	bool
	select PM_GENERIC_DOMAINS

config ARCH_RCAR_GEN1
	bool
	select PM_RCAR if PM || SMP
	select RENESAS_INTC_IRQPIN
	select SYS_SUPPORTS_SH_TMU

config ARCH_RCAR_GEN2
	bool
	select PM_RCAR if PM || SMP
	select RENESAS_IRQC
	select SYS_SUPPORTS_SH_CMT
	select PCI_DOMAINS if PCI

config ARCH_RMOBILE
	bool
	select PM_RMOBILE if PM
	select SYS_SUPPORTS_SH_CMT
	select SYS_SUPPORTS_SH_TMU

menuconfig ARCH_SHMOBILE_MULTI
	bool "Renesas ARM SoCs" if ARCH_MULTI_V7
	depends on MMU
	select ARCH_SHMOBILE
	select HAVE_ARM_SCU if SMP
	select HAVE_ARM_TWD if SMP
	select ARM_GIC
	select ARCH_DMA_ADDR_T_64BIT if ARM_LPAE
	select NO_IOPORT_MAP
	select PINCTRL
	select ARCH_REQUIRE_GPIOLIB

if ARCH_SHMOBILE_MULTI

#comment "Renesas ARM SoCs System Type"

config ARCH_EMEV2
	bool "Emma Mobile EV2"
	select SYS_SUPPORTS_EM_STI

config ARCH_R7S72100
	bool "RZ/A1H (R7S72100)"
	select SYS_SUPPORTS_SH_MTU2

config ARCH_R8A73A4
	bool "R-Mobile APE6 (R8A73A40)"
	select ARCH_RMOBILE
	select RENESAS_IRQC

config ARCH_R8A7740
	bool "R-Mobile A1 (R8A77400)"
	select ARCH_RMOBILE
	select RENESAS_INTC_IRQPIN

config ARCH_R8A7778
	bool "R-Car M1A (R8A77781)"
	select ARCH_RCAR_GEN1

config ARCH_R8A7779
	bool "R-Car H1 (R8A77790)"
	select ARCH_RCAR_GEN1

config ARCH_R8A7790
	bool "R-Car H2 (R8A77900)"
	select ARCH_RCAR_GEN2
	select I2C

config ARCH_R8A7791
	bool "R-Car M2-W (R8A77910)"
	select ARCH_RCAR_GEN2
	select I2C

config ARCH_R8A7793
	bool "R-Car M2-N (R8A7793)"
	select ARCH_RCAR_GEN2
	select I2C

config ARCH_R8A7794
	bool "R-Car E2 (R8A77940)"
	select ARCH_RCAR_GEN2

config ARCH_SH73A0
	bool "SH-Mobile AG5 (R8A73A00)"
	select ARCH_RMOBILE
	select RENESAS_INTC_IRQPIN

comment "Renesas ARM SoCs System Configuration"
endif

if ARCH_SHMOBILE_LEGACY

comment "Renesas ARM SoCs System Type"

config ARCH_R8A7778
	bool "R-Car M1A (R8A77781)"
	select ARCH_RCAR_GEN1
	select ARCH_WANT_OPTIONAL_GPIOLIB
	select ARM_GIC

config ARCH_R8A7779
	bool "R-Car H1 (R8A77790)"
	select ARCH_RCAR_GEN1
	select ARCH_WANT_OPTIONAL_GPIOLIB
	select ARM_GIC

comment "Renesas ARM SoCs Board Type"

config MACH_BOCKW
	bool "BOCK-W platform"
	depends on ARCH_R8A7778
	select ARCH_REQUIRE_GPIOLIB
	select REGULATOR_FIXED_VOLTAGE if REGULATOR
	select SND_SOC_AK4554 if SND_SIMPLE_CARD
	select SND_SOC_AK4642 if SND_SIMPLE_CARD && I2C
	select USE_OF

config MACH_BOCKW_REFERENCE
	bool "BOCK-W  - Reference Device Tree Implementation"
	depends on ARCH_R8A7778
	select ARCH_REQUIRE_GPIOLIB
	select REGULATOR_FIXED_VOLTAGE if REGULATOR
	select USE_OF
	---help---
	   Use reference implementation of BockW board support
	   which makes use of device tree at the expense
	   of not supporting a number of devices.

	   This is intended to aid developers

<<<<<<< HEAD
config MACH_MARZEN
	bool "MARZEN board"
	depends on ARCH_R8A7779
	select ARCH_REQUIRE_GPIOLIB
	select REGULATOR_FIXED_VOLTAGE if REGULATOR
	select USE_OF

=======
>>>>>>> 65b8b8bb
comment "Renesas ARM SoCs System Configuration"

config CPU_HAS_INTEVT
        bool
	default y

config SH_CLK_CPG
	bool

source "drivers/sh/Kconfig"

endif

if ARCH_SHMOBILE

menu "Timer and clock configuration"

config SHMOBILE_TIMER_HZ
	int "Kernel HZ (jiffies per second)"
	range 32 1024
	default "128"
	help
	  Allows the configuration of the timer frequency. It is customary
	  to have the timer interrupt run at 1000 Hz or 100 Hz, but in the
	  case of low timer frequencies other values may be more suitable.
	  Renesas ARM SoC systems using a 32768 Hz RCLK for clock events may
	  want to select a HZ value such as 128 that can evenly divide RCLK.
	  A HZ value that does not divide evenly may cause timer drift.

endmenu

endif<|MERGE_RESOLUTION|>--- conflicted
+++ resolved
@@ -137,16 +137,6 @@
 
 	   This is intended to aid developers
 
-<<<<<<< HEAD
-config MACH_MARZEN
-	bool "MARZEN board"
-	depends on ARCH_R8A7779
-	select ARCH_REQUIRE_GPIOLIB
-	select REGULATOR_FIXED_VOLTAGE if REGULATOR
-	select USE_OF
-
-=======
->>>>>>> 65b8b8bb
 comment "Renesas ARM SoCs System Configuration"
 
 config CPU_HAS_INTEVT
