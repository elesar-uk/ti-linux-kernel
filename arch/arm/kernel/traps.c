--- conflicted
+++ resolved
@@ -711,29 +711,17 @@
 
 void __pte_error(const char *file, int line, pte_t pte)
 {
-<<<<<<< HEAD
-	printk("%s:%d: bad pte %08lx.\n", file, line, pte_val(pte));
-=======
 	printk("%s:%d: bad pte %08llx.\n", file, line, (long long)pte_val(pte));
->>>>>>> 105e53f8
 }
 
 void __pmd_error(const char *file, int line, pmd_t pmd)
 {
-<<<<<<< HEAD
-	printk("%s:%d: bad pmd %08lx.\n", file, line, pmd_val(pmd));
-=======
 	printk("%s:%d: bad pmd %08llx.\n", file, line, (long long)pmd_val(pmd));
->>>>>>> 105e53f8
 }
 
 void __pgd_error(const char *file, int line, pgd_t pgd)
 {
-<<<<<<< HEAD
-	printk("%s:%d: bad pgd %08lx.\n", file, line, pgd_val(pgd));
-=======
 	printk("%s:%d: bad pgd %08llx.\n", file, line, (long long)pgd_val(pgd));
->>>>>>> 105e53f8
 }
 
 asmlinkage void __div0(void)
