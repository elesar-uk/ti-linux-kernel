--- conflicted
+++ resolved
@@ -78,14 +78,10 @@
 	local_fiq_disable();
 	setup_mm_for_reboot(0); /* mode is not used, so just pass 0*/
 	flush_cache_all();
-<<<<<<< HEAD
-	cpu_proc_fin();
-=======
 	outer_flush_all();
 	outer_disable();
 	cpu_proc_fin();
 	outer_inv_all();
->>>>>>> 45f53cc9
 	flush_cache_all();
 	cpu_reset(reboot_code_buffer_phys);
 }