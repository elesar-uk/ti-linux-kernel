--- conflicted
+++ resolved
@@ -25,10 +25,6 @@
 #include <linux/regset.h>
 #include <linux/audit.h>
 #include <linux/tracehook.h>
-<<<<<<< HEAD
-#include <linux/unistd.h>
-=======
->>>>>>> bd0a521e
 
 #include <asm/pgtable.h>
 #include <asm/traps.h>
@@ -921,8 +917,6 @@
 		audit_syscall_entry(AUDIT_ARCH_ARM, scno, regs->ARM_r0,
 				    regs->ARM_r1, regs->ARM_r2, regs->ARM_r3);
 
-	if (why == 0 && test_and_clear_thread_flag(TIF_SYSCALL_RESTARTSYS))
-		scno = __NR_restart_syscall - __NR_SYSCALL_BASE;
 	if (!test_thread_flag(TIF_SYSCALL_TRACE))
 		return scno;
 
