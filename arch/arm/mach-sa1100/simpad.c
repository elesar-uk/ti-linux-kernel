--- conflicted
+++ resolved
@@ -14,10 +14,7 @@
 #include <linux/mtd/partitions.h>
 #include <linux/io.h>
 #include <linux/gpio.h>
-<<<<<<< HEAD
-=======
 #include <linux/mfd/ucb1x00.h>
->>>>>>> dcd6c922
 
 #include <asm/irq.h>
 #include <mach/hardware.h>
@@ -86,7 +83,6 @@
 	spin_unlock_irqrestore(&cs3_lock, flags);
 }
 EXPORT_SYMBOL(simpad_clear_cs3_bit);
-<<<<<<< HEAD
 
 static void cs3_gpio_set(struct gpio_chip *chip, unsigned offset, int value)
 {
@@ -112,33 +108,6 @@
 	return -EINVAL;
 };
 
-=======
-
-static void cs3_gpio_set(struct gpio_chip *chip, unsigned offset, int value)
-{
-	if (offset > 15)
-		return;
-	if (value)
-		simpad_set_cs3_bit(1 << offset);
-	else
-		simpad_clear_cs3_bit(1 << offset);
-};
-
-static int cs3_gpio_get(struct gpio_chip *chip, unsigned offset)
-{
-	if (offset > 15)
-		return simpad_get_cs3_ro() & (1 << (offset - 16));
-	return simpad_get_cs3_shadow() & (1 << offset);
-};
-
-static int cs3_gpio_direction_input(struct gpio_chip *chip, unsigned offset)
-{
-	if (offset > 15)
-		return 0;
-	return -EINVAL;
-};
-
->>>>>>> dcd6c922
 static int cs3_gpio_direction_output(struct gpio_chip *chip, unsigned offset,
 	int value)
 {
@@ -226,12 +195,8 @@
 static struct mcp_plat_data simpad_mcp_data = {
 	.mccr0		= MCCR0_ADM,
 	.sclk_rate	= 11981000,
-<<<<<<< HEAD
-	.gpio_base	= SIMPAD_UCB1X00_GPIO_BASE,
-=======
 	.codec		= "ucb1300",
 	.codec_pdata	= &simpad_ucb1x00_data,
->>>>>>> dcd6c922
 };
 
 
