--- conflicted
+++ resolved
@@ -388,13 +388,9 @@
 	/*
 	 * Set all global interrupts to this CPU only.
 	 */
-<<<<<<< HEAD
-	cpumask = readl_relaxed(base + GIC_DIST_TARGET + 0);
-=======
 	cpumask = gic_get_cpumask(gic);
 	cpumask |= cpumask << 8;
 	cpumask |= cpumask << 16;
->>>>>>> 836dc9e3
 	for (i = 32; i < gic_irqs; i += 4)
 		writel_relaxed(cpumask, base + GIC_DIST_TARGET + i * 4 / 4);
 
@@ -425,11 +421,7 @@
 	 * Get what the GIC says our CPU mask is.
 	 */
 	BUG_ON(cpu >= NR_GIC_CPU_IF);
-<<<<<<< HEAD
-	cpu_mask = readl_relaxed(dist_base + GIC_DIST_TARGET + 0);
-=======
 	cpu_mask = gic_get_cpumask(gic);
->>>>>>> 836dc9e3
 	gic_cpu_map[cpu] = cpu_mask;
 
 	/*
