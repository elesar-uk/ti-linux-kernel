--- conflicted
+++ resolved
@@ -1794,8 +1794,6 @@
 	return 0;
 }
 
-<<<<<<< HEAD
-=======
 static int edma_pm_suspend(struct device *dev)
 {
 	int j, r;
@@ -1879,12 +1877,6 @@
 	.resume_early = edma_pm_resume,
 };
 
-static const struct of_device_id edma_of_ids[] = {
-	{ .compatible = "ti,edma3", },
-	{}
-};
-
->>>>>>> f8f9a8c3
 static struct platform_driver edma_driver = {
 	.driver = {
 		.name	= "edma",
