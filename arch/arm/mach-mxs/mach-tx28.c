--- conflicted
+++ resolved
@@ -178,8 +178,5 @@
 	.init_irq = mx28_init_irq,
 	.timer = &tx28_timer,
 	.init_machine = tx28_stk5v3_init,
-<<<<<<< HEAD
-=======
 	.restart	= mxs_restart,
->>>>>>> dcd6c922
 MACHINE_END