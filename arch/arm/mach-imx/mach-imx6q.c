--- conflicted
+++ resolved
@@ -12,11 +12,7 @@
 
 #include <linux/clk.h>
 #include <linux/clkdev.h>
-<<<<<<< HEAD
-=======
 #include <linux/cpu.h>
-#include <linux/cpuidle.h>
->>>>>>> 7839c281
 #include <linux/delay.h>
 #include <linux/export.h>
 #include <linux/init.h>
@@ -206,7 +202,64 @@
 	imx6q_1588_init();
 }
 
-<<<<<<< HEAD
+#define OCOTP_CFG3			0x440
+#define OCOTP_CFG3_SPEED_SHIFT		16
+#define OCOTP_CFG3_SPEED_1P2GHZ		0x3
+
+static void __init imx6q_opp_check_1p2ghz(struct device *cpu_dev)
+{
+	struct device_node *np;
+	void __iomem *base;
+	u32 val;
+
+	np = of_find_compatible_node(NULL, NULL, "fsl,imx6q-ocotp");
+	if (!np) {
+		pr_warn("failed to find ocotp node\n");
+		return;
+	}
+
+	base = of_iomap(np, 0);
+	if (!base) {
+		pr_warn("failed to map ocotp\n");
+		goto put_node;
+	}
+
+	val = readl_relaxed(base + OCOTP_CFG3);
+	val >>= OCOTP_CFG3_SPEED_SHIFT;
+	if ((val & 0x3) != OCOTP_CFG3_SPEED_1P2GHZ)
+		if (opp_disable(cpu_dev, 1200000000))
+			pr_warn("failed to disable 1.2 GHz OPP\n");
+
+put_node:
+	of_node_put(np);
+}
+
+static void __init imx6q_opp_init(struct device *cpu_dev)
+{
+	struct device_node *np;
+
+	np = of_find_node_by_path("/cpus/cpu@0");
+	if (!np) {
+		pr_warn("failed to find cpu0 node\n");
+		return;
+	}
+
+	cpu_dev->of_node = np;
+	if (of_init_opp_table(cpu_dev)) {
+		pr_warn("failed to init OPP table\n");
+		goto put_node;
+	}
+
+	imx6q_opp_check_1p2ghz(cpu_dev);
+
+put_node:
+	of_node_put(np);
+}
+
+struct platform_device imx6q_cpufreq_pdev = {
+	.name = "imx6q-cpufreq",
+};
+
 static void __init imx6q_init_late(void)
 {
 	/*
@@ -215,82 +268,11 @@
 	 */
 	if (imx6q_revision() > IMX_CHIP_REVISION_1_1)
 		imx6q_cpuidle_init();
-=======
-static struct cpuidle_driver imx6q_cpuidle_driver = {
-	.name			= "imx6q_cpuidle",
-	.owner			= THIS_MODULE,
-	.en_core_tk_irqen	= 1,
-	.states[0]		= ARM_CPUIDLE_WFI_STATE,
-	.state_count		= 1,
-};
-
-#define OCOTP_CFG3			0x440
-#define OCOTP_CFG3_SPEED_SHIFT		16
-#define OCOTP_CFG3_SPEED_1P2GHZ		0x3
-
-static void __init imx6q_opp_check_1p2ghz(struct device *cpu_dev)
-{
-	struct device_node *np;
-	void __iomem *base;
-	u32 val;
-
-	np = of_find_compatible_node(NULL, NULL, "fsl,imx6q-ocotp");
-	if (!np) {
-		pr_warn("failed to find ocotp node\n");
-		return;
-	}
-
-	base = of_iomap(np, 0);
-	if (!base) {
-		pr_warn("failed to map ocotp\n");
-		goto put_node;
-	}
-
-	val = readl_relaxed(base + OCOTP_CFG3);
-	val >>= OCOTP_CFG3_SPEED_SHIFT;
-	if ((val & 0x3) != OCOTP_CFG3_SPEED_1P2GHZ)
-		if (opp_disable(cpu_dev, 1200000000))
-			pr_warn("failed to disable 1.2 GHz OPP\n");
-
-put_node:
-	of_node_put(np);
-}
-
-static void __init imx6q_opp_init(struct device *cpu_dev)
-{
-	struct device_node *np;
-
-	np = of_find_node_by_path("/cpus/cpu@0");
-	if (!np) {
-		pr_warn("failed to find cpu0 node\n");
-		return;
-	}
-
-	cpu_dev->of_node = np;
-	if (of_init_opp_table(cpu_dev)) {
-		pr_warn("failed to init OPP table\n");
-		goto put_node;
-	}
-
-	imx6q_opp_check_1p2ghz(cpu_dev);
-
-put_node:
-	of_node_put(np);
-}
-
-struct platform_device imx6q_cpufreq_pdev = {
-	.name = "imx6q-cpufreq",
-};
-
-static void __init imx6q_init_late(void)
-{
-	imx_cpuidle_init(&imx6q_cpuidle_driver);
 
 	if (IS_ENABLED(CONFIG_ARM_IMX6Q_CPUFREQ)) {
 		imx6q_opp_init(&imx6q_cpufreq_pdev.dev);
 		platform_device_register(&imx6q_cpufreq_pdev);
 	}
->>>>>>> 7839c281
 }
 
 static void __init imx6q_map_io(void)
