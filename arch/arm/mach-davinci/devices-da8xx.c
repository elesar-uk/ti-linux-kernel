--- conflicted
+++ resolved
@@ -520,8 +520,6 @@
 	}
 }
 
-<<<<<<< HEAD
-=======
 static struct resource da8xx_pruss_resources[] = {
 	{
 		.start	= DA8XX_PRUSS_MEM_BASE,
@@ -591,14 +589,6 @@
 	return platform_device_register(&da8xx_uio_pruss_dev);
 }
 
-static const struct display_panel disp_panel = {
-	QVGA,
-	16,
-	16,
-	COLOR_ACTIVE,
-};
-
->>>>>>> 47f46768
 static struct lcd_ctrl_config lcd_cfg = {
 	.panel_shade		= COLOR_ACTIVE,
 	.bpp			= 16,
