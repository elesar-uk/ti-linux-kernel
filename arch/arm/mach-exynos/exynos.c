--- conflicted
+++ resolved
@@ -227,11 +227,8 @@
 static const struct of_device_id exynos_cpufreq_matches[] = {
 	{ .compatible = "samsung,exynos3250", .data = "cpufreq-dt" },
 	{ .compatible = "samsung,exynos4210", .data = "cpufreq-dt" },
-<<<<<<< HEAD
-=======
 	{ .compatible = "samsung,exynos4212", .data = "cpufreq-dt" },
 	{ .compatible = "samsung,exynos4412", .data = "cpufreq-dt" },
->>>>>>> 987eca12
 	{ .compatible = "samsung,exynos5250", .data = "cpufreq-dt" },
 	{ /* sentinel */ }
 };
