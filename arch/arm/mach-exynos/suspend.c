/*
 * Copyright (c) 2011-2014 Samsung Electronics Co., Ltd.
 *		http://www.samsung.com
 *
 * EXYNOS - Suspend support
 *
 * Based on arch/arm/mach-s3c2410/pm.c
 * Copyright (c) 2006 Simtec Electronics
 *	Ben Dooks <ben@simtec.co.uk>
 *
 * This program is free software; you can redistribute it and/or modify
 * it under the terms of the GNU General Public License version 2 as
 * published by the Free Software Foundation.
 */

#include <linux/init.h>
#include <linux/suspend.h>
#include <linux/syscore_ops.h>
#include <linux/cpu_pm.h>
#include <linux/io.h>
#include <linux/irq.h>
#include <linux/irqdomain.h>
#include <linux/of_address.h>
#include <linux/err.h>
#include <linux/regulator/machine.h>

#include <asm/cacheflush.h>
#include <asm/hardware/cache-l2x0.h>
#include <asm/firmware.h>
#include <asm/mcpm.h>
#include <asm/smp_scu.h>
#include <asm/suspend.h>

#include <plat/pm-common.h>
#include <plat/regs-srom.h>

#include "common.h"
#include "regs-pmu.h"
#include "exynos-pmu.h"

#define S5P_CHECK_SLEEP 0x00000BAD

#define REG_TABLE_END (-1U)

#define EXYNOS5420_CPU_STATE	0x28

/**
 * struct exynos_wkup_irq - PMU IRQ to mask mapping
 * @hwirq: Hardware IRQ signal of the PMU
 * @mask: Mask in PMU wake-up mask register
 */
struct exynos_wkup_irq {
	unsigned int hwirq;
	u32 mask;
};

static struct sleep_save exynos_core_save[] = {
	/* SROM side */
	SAVE_ITEM(S5P_SROM_BW),
	SAVE_ITEM(S5P_SROM_BC0),
	SAVE_ITEM(S5P_SROM_BC1),
	SAVE_ITEM(S5P_SROM_BC2),
	SAVE_ITEM(S5P_SROM_BC3),
};

struct exynos_pm_data {
	const struct exynos_wkup_irq *wkup_irq;
	struct sleep_save *extra_save;
	int num_extra_save;
	unsigned int wake_disable_mask;
	unsigned int *release_ret_regs;

	void (*pm_prepare)(void);
	void (*pm_resume_prepare)(void);
	void (*pm_resume)(void);
	int (*pm_suspend)(void);
	int (*cpu_suspend)(unsigned long);
};

struct exynos_pm_data *pm_data;

static int exynos5420_cpu_state;
static unsigned int exynos_pmu_spare3;

/*
 * GIC wake-up support
 */

static u32 exynos_irqwake_intmask = 0xffffffff;

static const struct exynos_wkup_irq exynos3250_wkup_irq[] = {
<<<<<<< HEAD
	{ 105, BIT(1) }, /* RTC alarm */
	{ 106, BIT(2) }, /* RTC tick */
=======
	{ 41, BIT(1) }, /* RTC alarm */
	{ 42, BIT(2) }, /* RTC tick */
>>>>>>> 0dee4f8e
	{ /* sentinel */ },
};

static const struct exynos_wkup_irq exynos4_wkup_irq[] = {
	{ 44, BIT(1) }, /* RTC alarm */
	{ 45, BIT(2) }, /* RTC tick */
	{ /* sentinel */ },
};

static const struct exynos_wkup_irq exynos5250_wkup_irq[] = {
	{ 43, BIT(1) }, /* RTC alarm */
	{ 44, BIT(2) }, /* RTC tick */
	{ /* sentinel */ },
};

unsigned int exynos_release_ret_regs[] = {
	S5P_PAD_RET_MAUDIO_OPTION,
	S5P_PAD_RET_GPIO_OPTION,
	S5P_PAD_RET_UART_OPTION,
	S5P_PAD_RET_MMCA_OPTION,
	S5P_PAD_RET_MMCB_OPTION,
	S5P_PAD_RET_EBIA_OPTION,
	S5P_PAD_RET_EBIB_OPTION,
	REG_TABLE_END,
};

unsigned int exynos3250_release_ret_regs[] = {
	S5P_PAD_RET_MAUDIO_OPTION,
	S5P_PAD_RET_GPIO_OPTION,
	S5P_PAD_RET_UART_OPTION,
	S5P_PAD_RET_MMCA_OPTION,
	S5P_PAD_RET_MMCB_OPTION,
	S5P_PAD_RET_EBIA_OPTION,
	S5P_PAD_RET_EBIB_OPTION,
	S5P_PAD_RET_MMC2_OPTION,
	S5P_PAD_RET_SPI_OPTION,
	REG_TABLE_END,
};

unsigned int exynos5420_release_ret_regs[] = {
	EXYNOS_PAD_RET_DRAM_OPTION,
	EXYNOS_PAD_RET_MAUDIO_OPTION,
	EXYNOS_PAD_RET_JTAG_OPTION,
	EXYNOS5420_PAD_RET_GPIO_OPTION,
	EXYNOS5420_PAD_RET_UART_OPTION,
	EXYNOS5420_PAD_RET_MMCA_OPTION,
	EXYNOS5420_PAD_RET_MMCB_OPTION,
	EXYNOS5420_PAD_RET_MMCC_OPTION,
	EXYNOS5420_PAD_RET_HSI_OPTION,
	EXYNOS_PAD_RET_EBIA_OPTION,
	EXYNOS_PAD_RET_EBIB_OPTION,
	EXYNOS5420_PAD_RET_SPI_OPTION,
	EXYNOS5420_PAD_RET_DRAM_COREBLK_OPTION,
	REG_TABLE_END,
};

static int exynos_irq_set_wake(struct irq_data *data, unsigned int state)
{
	const struct exynos_wkup_irq *wkup_irq;

	if (!pm_data->wkup_irq)
		return -ENOENT;
	wkup_irq = pm_data->wkup_irq;

	while (wkup_irq->mask) {
		if (wkup_irq->hwirq == data->hwirq) {
			if (!state)
				exynos_irqwake_intmask |= wkup_irq->mask;
			else
				exynos_irqwake_intmask &= ~wkup_irq->mask;
			return 0;
		}
		++wkup_irq;
	}

	return -ENOENT;
}

static struct irq_chip exynos_pmu_chip = {
	.name			= "PMU",
	.irq_eoi		= irq_chip_eoi_parent,
	.irq_mask		= irq_chip_mask_parent,
	.irq_unmask		= irq_chip_unmask_parent,
	.irq_retrigger		= irq_chip_retrigger_hierarchy,
	.irq_set_wake		= exynos_irq_set_wake,
#ifdef CONFIG_SMP
	.irq_set_affinity	= irq_chip_set_affinity_parent,
#endif
};

static int exynos_pmu_domain_xlate(struct irq_domain *domain,
				   struct device_node *controller,
				   const u32 *intspec,
				   unsigned int intsize,
				   unsigned long *out_hwirq,
				   unsigned int *out_type)
{
	if (domain->of_node != controller)
		return -EINVAL;	/* Shouldn't happen, really... */
	if (intsize != 3)
		return -EINVAL;	/* Not GIC compliant */
	if (intspec[0] != 0)
		return -EINVAL;	/* No PPI should point to this domain */

	*out_hwirq = intspec[1];
	*out_type = intspec[2];
	return 0;
}

static int exynos_pmu_domain_alloc(struct irq_domain *domain,
				   unsigned int virq,
				   unsigned int nr_irqs, void *data)
{
	struct of_phandle_args *args = data;
	struct of_phandle_args parent_args;
	irq_hw_number_t hwirq;
	int i;

	if (args->args_count != 3)
		return -EINVAL;	/* Not GIC compliant */
	if (args->args[0] != 0)
		return -EINVAL;	/* No PPI should point to this domain */

	hwirq = args->args[1];

	for (i = 0; i < nr_irqs; i++)
		irq_domain_set_hwirq_and_chip(domain, virq + i, hwirq + i,
					      &exynos_pmu_chip, NULL);

	parent_args = *args;
	parent_args.np = domain->parent->of_node;
	return irq_domain_alloc_irqs_parent(domain, virq, nr_irqs, &parent_args);
}

static struct irq_domain_ops exynos_pmu_domain_ops = {
	.xlate	= exynos_pmu_domain_xlate,
	.alloc	= exynos_pmu_domain_alloc,
	.free	= irq_domain_free_irqs_common,
};

static int __init exynos_pmu_irq_init(struct device_node *node,
				      struct device_node *parent)
{
	struct irq_domain *parent_domain, *domain;

	if (!parent) {
		pr_err("%s: no parent, giving up\n", node->full_name);
		return -ENODEV;
	}

	parent_domain = irq_find_host(parent);
	if (!parent_domain) {
		pr_err("%s: unable to obtain parent domain\n", node->full_name);
		return -ENXIO;
	}

	pmu_base_addr = of_iomap(node, 0);

	if (!pmu_base_addr) {
		pr_err("%s: failed to find exynos pmu register\n",
		       node->full_name);
		return -ENOMEM;
	}

	domain = irq_domain_add_hierarchy(parent_domain, 0, 0,
					  node, &exynos_pmu_domain_ops,
					  NULL);
	if (!domain) {
		iounmap(pmu_base_addr);
		return -ENOMEM;
	}

	return 0;
}

#define EXYNOS_PMU_IRQ(symbol, name)	OF_DECLARE_2(irqchip, symbol, name, exynos_pmu_irq_init)

EXYNOS_PMU_IRQ(exynos3250_pmu_irq, "samsung,exynos3250-pmu");
EXYNOS_PMU_IRQ(exynos4210_pmu_irq, "samsung,exynos4210-pmu");
EXYNOS_PMU_IRQ(exynos4212_pmu_irq, "samsung,exynos4212-pmu");
EXYNOS_PMU_IRQ(exynos4412_pmu_irq, "samsung,exynos4412-pmu");
EXYNOS_PMU_IRQ(exynos4415_pmu_irq, "samsung,exynos4415-pmu");
EXYNOS_PMU_IRQ(exynos5250_pmu_irq, "samsung,exynos5250-pmu");
EXYNOS_PMU_IRQ(exynos5420_pmu_irq, "samsung,exynos5420-pmu");

static int exynos_cpu_do_idle(void)
{
	/* issue the standby signal into the pm unit. */
	cpu_do_idle();

	pr_info("Failed to suspend the system\n");
	return 1; /* Aborting suspend */
}
static void exynos_flush_cache_all(void)
{
	flush_cache_all();
	outer_flush_all();
}

static int exynos_cpu_suspend(unsigned long arg)
{
	exynos_flush_cache_all();
	return exynos_cpu_do_idle();
}

static int exynos3250_cpu_suspend(unsigned long arg)
{
	flush_cache_all();
	return exynos_cpu_do_idle();
}

static int exynos5420_cpu_suspend(unsigned long arg)
{
	/* MCPM works with HW CPU identifiers */
	unsigned int mpidr = read_cpuid_mpidr();
	unsigned int cluster = MPIDR_AFFINITY_LEVEL(mpidr, 1);
	unsigned int cpu = MPIDR_AFFINITY_LEVEL(mpidr, 0);

	__raw_writel(0x0, sysram_base_addr + EXYNOS5420_CPU_STATE);

	if (IS_ENABLED(CONFIG_EXYNOS5420_MCPM)) {
		mcpm_set_entry_vector(cpu, cluster, exynos_cpu_resume);

		/*
		 * Residency value passed to mcpm_cpu_suspend back-end
		 * has to be given clear semantics. Set to 0 as a
		 * temporary value.
		 */
		mcpm_cpu_suspend(0);
	}

	pr_info("Failed to suspend the system\n");

	/* return value != 0 means failure */
	return 1;
}

static void exynos_pm_set_wakeup_mask(void)
{
	/* Set wake-up mask registers */
	pmu_raw_writel(exynos_get_eint_wake_mask(), S5P_EINT_WAKEUP_MASK);
	pmu_raw_writel(exynos_irqwake_intmask & ~(1 << 31), S5P_WAKEUP_MASK);
}

static void exynos_pm_enter_sleep_mode(void)
{
	/* Set value of power down register for sleep mode */
	exynos_sys_powerdown_conf(SYS_SLEEP);
	pmu_raw_writel(S5P_CHECK_SLEEP, S5P_INFORM1);
}

static void exynos_pm_prepare(void)
{
	/* Set wake-up mask registers */
	exynos_pm_set_wakeup_mask();

	s3c_pm_do_save(exynos_core_save, ARRAY_SIZE(exynos_core_save));

	 if (pm_data->extra_save)
		s3c_pm_do_save(pm_data->extra_save,
				pm_data->num_extra_save);

	exynos_pm_enter_sleep_mode();

	/* ensure at least INFORM0 has the resume address */
	pmu_raw_writel(virt_to_phys(exynos_cpu_resume), S5P_INFORM0);
}

static void exynos3250_pm_prepare(void)
{
	unsigned int tmp;

	/* Set wake-up mask registers */
	exynos_pm_set_wakeup_mask();

	tmp = pmu_raw_readl(EXYNOS3_ARM_L2_OPTION);
	tmp &= ~EXYNOS5_OPTION_USE_RETENTION;
	pmu_raw_writel(tmp, EXYNOS3_ARM_L2_OPTION);

	exynos_pm_enter_sleep_mode();

	/* ensure at least INFORM0 has the resume address */
	pmu_raw_writel(virt_to_phys(exynos_cpu_resume), S5P_INFORM0);
}

static void exynos5420_pm_prepare(void)
{
	unsigned int tmp;

	/* Set wake-up mask registers */
	exynos_pm_set_wakeup_mask();

	s3c_pm_do_save(exynos_core_save, ARRAY_SIZE(exynos_core_save));

	exynos_pmu_spare3 = pmu_raw_readl(S5P_PMU_SPARE3);
	/*
	 * The cpu state needs to be saved and restored so that the
	 * secondary CPUs will enter low power start. Though the U-Boot
	 * is setting the cpu state with low power flag, the kernel
	 * needs to restore it back in case, the primary cpu fails to
	 * suspend for any reason.
	 */
	exynos5420_cpu_state = __raw_readl(sysram_base_addr +
						EXYNOS5420_CPU_STATE);

	exynos_pm_enter_sleep_mode();

	/* ensure at least INFORM0 has the resume address */
	if (IS_ENABLED(CONFIG_EXYNOS5420_MCPM))
		pmu_raw_writel(virt_to_phys(mcpm_entry_point), S5P_INFORM0);

	tmp = pmu_raw_readl(EXYNOS5_ARM_L2_OPTION);
	tmp &= ~EXYNOS5_USE_RETENTION;
	pmu_raw_writel(tmp, EXYNOS5_ARM_L2_OPTION);

	tmp = pmu_raw_readl(EXYNOS5420_SFR_AXI_CGDIS1);
	tmp |= EXYNOS5420_UFS;
	pmu_raw_writel(tmp, EXYNOS5420_SFR_AXI_CGDIS1);

	tmp = pmu_raw_readl(EXYNOS5420_ARM_COMMON_OPTION);
	tmp &= ~EXYNOS5420_L2RSTDISABLE_VALUE;
	pmu_raw_writel(tmp, EXYNOS5420_ARM_COMMON_OPTION);

	tmp = pmu_raw_readl(EXYNOS5420_FSYS2_OPTION);
	tmp |= EXYNOS5420_EMULATION;
	pmu_raw_writel(tmp, EXYNOS5420_FSYS2_OPTION);

	tmp = pmu_raw_readl(EXYNOS5420_PSGEN_OPTION);
	tmp |= EXYNOS5420_EMULATION;
	pmu_raw_writel(tmp, EXYNOS5420_PSGEN_OPTION);
}


static int exynos_pm_suspend(void)
{
	exynos_pm_central_suspend();

	/* Setting SEQ_OPTION register */
	pmu_raw_writel(S5P_USE_STANDBY_WFI0 | S5P_USE_STANDBY_WFE0,
		       S5P_CENTRAL_SEQ_OPTION);

	if (read_cpuid_part() == ARM_CPU_PART_CORTEX_A9)
		exynos_cpu_save_register();

	return 0;
}

static int exynos5420_pm_suspend(void)
{
	u32 this_cluster;

	exynos_pm_central_suspend();

	/* Setting SEQ_OPTION register */

	this_cluster = MPIDR_AFFINITY_LEVEL(read_cpuid_mpidr(), 1);
	if (!this_cluster)
		pmu_raw_writel(EXYNOS5420_ARM_USE_STANDBY_WFI0,
				S5P_CENTRAL_SEQ_OPTION);
	else
		pmu_raw_writel(EXYNOS5420_KFC_USE_STANDBY_WFI0,
				S5P_CENTRAL_SEQ_OPTION);
	return 0;
}

static void exynos_pm_release_retention(void)
{
	unsigned int i;

	for (i = 0; (pm_data->release_ret_regs[i] != REG_TABLE_END); i++)
		pmu_raw_writel(EXYNOS_WAKEUP_FROM_LOWPWR,
				pm_data->release_ret_regs[i]);
}

static void exynos_pm_resume(void)
{
	u32 cpuid = read_cpuid_part();

	if (exynos_pm_central_resume())
		goto early_wakeup;

	/* For release retention */
	exynos_pm_release_retention();

	if (pm_data->extra_save)
		s3c_pm_do_restore_core(pm_data->extra_save,
					pm_data->num_extra_save);

	s3c_pm_do_restore_core(exynos_core_save, ARRAY_SIZE(exynos_core_save));

	if (cpuid == ARM_CPU_PART_CORTEX_A9)
		scu_enable(S5P_VA_SCU);

	if (call_firmware_op(resume) == -ENOSYS
	    && cpuid == ARM_CPU_PART_CORTEX_A9)
		exynos_cpu_restore_register();

early_wakeup:

	/* Clear SLEEP mode set in INFORM1 */
	pmu_raw_writel(0x0, S5P_INFORM1);
}

static void exynos3250_pm_resume(void)
{
	u32 cpuid = read_cpuid_part();

	if (exynos_pm_central_resume())
		goto early_wakeup;

	/* For release retention */
	exynos_pm_release_retention();

	pmu_raw_writel(S5P_USE_STANDBY_WFI_ALL, S5P_CENTRAL_SEQ_OPTION);

	if (call_firmware_op(resume) == -ENOSYS
	    && cpuid == ARM_CPU_PART_CORTEX_A9)
		exynos_cpu_restore_register();

early_wakeup:

	/* Clear SLEEP mode set in INFORM1 */
	pmu_raw_writel(0x0, S5P_INFORM1);
}

static void exynos5420_prepare_pm_resume(void)
{
	if (IS_ENABLED(CONFIG_EXYNOS5420_MCPM))
		WARN_ON(mcpm_cpu_powered_up());
}

static void exynos5420_pm_resume(void)
{
	unsigned long tmp;

	/* Restore the CPU0 low power state register */
	tmp = pmu_raw_readl(EXYNOS5_ARM_CORE0_SYS_PWR_REG);
	pmu_raw_writel(tmp | S5P_CORE_LOCAL_PWR_EN,
		EXYNOS5_ARM_CORE0_SYS_PWR_REG);

	/* Restore the sysram cpu state register */
	__raw_writel(exynos5420_cpu_state,
		sysram_base_addr + EXYNOS5420_CPU_STATE);

	pmu_raw_writel(EXYNOS5420_USE_STANDBY_WFI_ALL,
			S5P_CENTRAL_SEQ_OPTION);

	if (exynos_pm_central_resume())
		goto early_wakeup;

	/* For release retention */
	exynos_pm_release_retention();

	pmu_raw_writel(exynos_pmu_spare3, S5P_PMU_SPARE3);

	s3c_pm_do_restore_core(exynos_core_save, ARRAY_SIZE(exynos_core_save));

early_wakeup:

	tmp = pmu_raw_readl(EXYNOS5420_SFR_AXI_CGDIS1);
	tmp &= ~EXYNOS5420_UFS;
	pmu_raw_writel(tmp, EXYNOS5420_SFR_AXI_CGDIS1);

	tmp = pmu_raw_readl(EXYNOS5420_FSYS2_OPTION);
	tmp &= ~EXYNOS5420_EMULATION;
	pmu_raw_writel(tmp, EXYNOS5420_FSYS2_OPTION);

	tmp = pmu_raw_readl(EXYNOS5420_PSGEN_OPTION);
	tmp &= ~EXYNOS5420_EMULATION;
	pmu_raw_writel(tmp, EXYNOS5420_PSGEN_OPTION);

	/* Clear SLEEP mode set in INFORM1 */
	pmu_raw_writel(0x0, S5P_INFORM1);
}

/*
 * Suspend Ops
 */

static int exynos_suspend_enter(suspend_state_t state)
{
	int ret;

	s3c_pm_debug_init();

	S3C_PMDBG("%s: suspending the system...\n", __func__);

	S3C_PMDBG("%s: wakeup masks: %08x,%08x\n", __func__,
			exynos_irqwake_intmask, exynos_get_eint_wake_mask());

	if (exynos_irqwake_intmask == -1U
	    && exynos_get_eint_wake_mask() == -1U) {
		pr_err("%s: No wake-up sources!\n", __func__);
		pr_err("%s: Aborting sleep\n", __func__);
		return -EINVAL;
	}

	s3c_pm_save_uarts();
	if (pm_data->pm_prepare)
		pm_data->pm_prepare();
	flush_cache_all();
	s3c_pm_check_store();

	ret = call_firmware_op(suspend);
	if (ret == -ENOSYS)
		ret = cpu_suspend(0, pm_data->cpu_suspend);
	if (ret)
		return ret;

	if (pm_data->pm_resume_prepare)
		pm_data->pm_resume_prepare();
	s3c_pm_restore_uarts();

	S3C_PMDBG("%s: wakeup stat: %08x\n", __func__,
			pmu_raw_readl(S5P_WAKEUP_STAT));

	s3c_pm_check_restore();

	S3C_PMDBG("%s: resuming the system...\n", __func__);

	return 0;
}

static int exynos_suspend_prepare(void)
{
	int ret;

	/*
	 * REVISIT: It would be better if struct platform_suspend_ops
	 * .prepare handler get the suspend_state_t as a parameter to
	 * avoid hard-coding the suspend to mem state. It's safe to do
	 * it now only because the suspend_valid_only_mem function is
	 * used as the .valid callback used to check if a given state
	 * is supported by the platform anyways.
	 */
	ret = regulator_suspend_prepare(PM_SUSPEND_MEM);
	if (ret) {
		pr_err("Failed to prepare regulators for suspend (%d)\n", ret);
		return ret;
	}

	s3c_pm_check_prepare();

	return 0;
}

static void exynos_suspend_finish(void)
{
	int ret;

	s3c_pm_check_cleanup();

	ret = regulator_suspend_finish();
	if (ret)
		pr_warn("Failed to resume regulators from suspend (%d)\n", ret);
}

static const struct platform_suspend_ops exynos_suspend_ops = {
	.enter		= exynos_suspend_enter,
	.prepare	= exynos_suspend_prepare,
	.finish		= exynos_suspend_finish,
	.valid		= suspend_valid_only_mem,
};

static const struct exynos_pm_data exynos3250_pm_data = {
	.wkup_irq	= exynos3250_wkup_irq,
	.wake_disable_mask = ((0xFF << 8) | (0x1F << 1)),
	.release_ret_regs = exynos3250_release_ret_regs,
	.pm_suspend	= exynos_pm_suspend,
	.pm_resume	= exynos3250_pm_resume,
	.pm_prepare	= exynos3250_pm_prepare,
	.cpu_suspend	= exynos3250_cpu_suspend,
};

static const struct exynos_pm_data exynos4_pm_data = {
	.wkup_irq	= exynos4_wkup_irq,
	.wake_disable_mask = ((0xFF << 8) | (0x1F << 1)),
	.release_ret_regs = exynos_release_ret_regs,
	.pm_suspend	= exynos_pm_suspend,
	.pm_resume	= exynos_pm_resume,
	.pm_prepare	= exynos_pm_prepare,
	.cpu_suspend	= exynos_cpu_suspend,
};

static const struct exynos_pm_data exynos5250_pm_data = {
	.wkup_irq	= exynos5250_wkup_irq,
	.wake_disable_mask = ((0xFF << 8) | (0x1F << 1)),
	.release_ret_regs = exynos_release_ret_regs,
	.pm_suspend	= exynos_pm_suspend,
	.pm_resume	= exynos_pm_resume,
	.pm_prepare	= exynos_pm_prepare,
	.cpu_suspend	= exynos_cpu_suspend,
};

static struct exynos_pm_data exynos5420_pm_data = {
	.wkup_irq	= exynos5250_wkup_irq,
	.wake_disable_mask = (0x7F << 7) | (0x1F << 1),
	.release_ret_regs = exynos5420_release_ret_regs,
	.pm_resume_prepare = exynos5420_prepare_pm_resume,
	.pm_resume	= exynos5420_pm_resume,
	.pm_suspend	= exynos5420_pm_suspend,
	.pm_prepare	= exynos5420_pm_prepare,
	.cpu_suspend	= exynos5420_cpu_suspend,
};

static const struct of_device_id exynos_pmu_of_device_ids[] __initconst = {
	{
		.compatible = "samsung,exynos3250-pmu",
		.data = &exynos3250_pm_data,
	}, {
		.compatible = "samsung,exynos4210-pmu",
		.data = &exynos4_pm_data,
	}, {
		.compatible = "samsung,exynos4212-pmu",
		.data = &exynos4_pm_data,
	}, {
		.compatible = "samsung,exynos4412-pmu",
		.data = &exynos4_pm_data,
	}, {
		.compatible = "samsung,exynos5250-pmu",
		.data = &exynos5250_pm_data,
	}, {
		.compatible = "samsung,exynos5420-pmu",
		.data = &exynos5420_pm_data,
	},
	{ /*sentinel*/ },
};

static struct syscore_ops exynos_pm_syscore_ops;

void __init exynos_pm_init(void)
{
	const struct of_device_id *match;
	struct device_node *np;
	u32 tmp;

	np = of_find_matching_node_and_match(NULL, exynos_pmu_of_device_ids, &match);
	if (!np) {
		pr_err("Failed to find PMU node\n");
		return;
	}

	if (WARN_ON(!of_find_property(np, "interrupt-controller", NULL)))
		pr_warn("Outdated DT detected, suspend/resume will NOT work\n");

	pm_data = (struct exynos_pm_data *) match->data;

	/* All wakeup disable */
	tmp = pmu_raw_readl(S5P_WAKEUP_MASK);
	tmp |= pm_data->wake_disable_mask;
	pmu_raw_writel(tmp, S5P_WAKEUP_MASK);

	exynos_pm_syscore_ops.suspend	= pm_data->pm_suspend;
	exynos_pm_syscore_ops.resume	= pm_data->pm_resume;

	register_syscore_ops(&exynos_pm_syscore_ops);
	suspend_set_ops(&exynos_suspend_ops);
}<|MERGE_RESOLUTION|>--- conflicted
+++ resolved
@@ -89,13 +89,8 @@
 static u32 exynos_irqwake_intmask = 0xffffffff;
 
 static const struct exynos_wkup_irq exynos3250_wkup_irq[] = {
-<<<<<<< HEAD
-	{ 105, BIT(1) }, /* RTC alarm */
-	{ 106, BIT(2) }, /* RTC tick */
-=======
 	{ 41, BIT(1) }, /* RTC alarm */
 	{ 42, BIT(2) }, /* RTC tick */
->>>>>>> 0dee4f8e
 	{ /* sentinel */ },
 };
 
