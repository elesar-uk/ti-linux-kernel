/*
 *  arch/arm/include/asm/io.h
 *
 *  Copyright (C) 1996-2000 Russell King
 *
 * This program is free software; you can redistribute it and/or modify
 * it under the terms of the GNU General Public License version 2 as
 * published by the Free Software Foundation.
 *
 * Modifications:
 *  16-Sep-1996	RMK	Inlined the inx/outx functions & optimised for both
 *			constant addresses and variable addresses.
 *  04-Dec-1997	RMK	Moved a lot of this stuff to the new architecture
 *			specific IO header files.
 *  27-Mar-1999	PJB	Second parameter of memcpy_toio is const..
 *  04-Apr-1999	PJB	Added check_signature.
 *  12-Dec-1999	RMK	More cleanups
 *  18-Jun-2000 RMK	Removed virt_to_* and friends definitions
 *  05-Oct-2004 BJD     Moved memory string functions to use void __iomem
 */
#ifndef __ASM_ARM_IO_H
#define __ASM_ARM_IO_H

#ifdef __KERNEL__

#include <linux/string.h>
#include <linux/types.h>
#include <linux/blk_types.h>
#include <asm/byteorder.h>
#include <asm/memory.h>
#include <asm-generic/pci_iomap.h>
#include <xen/xen.h>

/*
 * ISA I/O bus memory addresses are 1:1 with the physical address.
 */
#define isa_virt_to_bus virt_to_phys
#define isa_page_to_bus page_to_phys
#define isa_bus_to_virt phys_to_virt

/*
 * Atomic MMIO-wide IO modify
 */
extern void atomic_io_modify(void __iomem *reg, u32 mask, u32 set);
extern void atomic_io_modify_relaxed(void __iomem *reg, u32 mask, u32 set);

/*
 * Generic IO read/write.  These perform native-endian accesses.  Note
 * that some architectures will want to re-define __raw_{read,write}w.
 */
void __raw_writesb(volatile void __iomem *addr, const void *data, int bytelen);
void __raw_writesw(volatile void __iomem *addr, const void *data, int wordlen);
void __raw_writesl(volatile void __iomem *addr, const void *data, int longlen);

void __raw_readsb(const volatile void __iomem *addr, void *data, int bytelen);
void __raw_readsw(const volatile void __iomem *addr, void *data, int wordlen);
void __raw_readsl(const volatile void __iomem *addr, void *data, int longlen);

#if __LINUX_ARM_ARCH__ < 6
/*
 * Half-word accesses are problematic with RiscPC due to limitations of
 * the bus. Rather than special-case the machine, just let the compiler
 * generate the access for CPUs prior to ARMv6.
 */
#define __raw_readw(a)         (__chk_io_ptr(a), *(volatile unsigned short __force *)(a))
#define __raw_writew(v,a)      ((void)(__chk_io_ptr(a), *(volatile unsigned short __force *)(a) = (v)))
#else
/*
 * When running under a hypervisor, we want to avoid I/O accesses with
 * writeback addressing modes as these incur a significant performance
 * overhead (the address generation must be emulated in software).
 */
#define __raw_writew __raw_writew
static inline void __raw_writew(u16 val, volatile void __iomem *addr)
{
	asm volatile("strh %1, %0"
		     : : "Q" (*(volatile u16 __force *)addr), "r" (val));
}

#define __raw_readw __raw_readw
static inline u16 __raw_readw(const volatile void __iomem *addr)
{
	u16 val;
	asm volatile("ldrh %0, %1"
		     : "=r" (val)
		     : "Q" (*(volatile u16 __force *)addr));
	return val;
}
#endif

#define __raw_writeb __raw_writeb
static inline void __raw_writeb(u8 val, volatile void __iomem *addr)
{
	asm volatile("strb %1, %0"
		     : : "Qo" (*(volatile u8 __force *)addr), "r" (val));
}

#define __raw_writel __raw_writel
static inline void __raw_writel(u32 val, volatile void __iomem *addr)
{
	asm volatile("str %1, %0"
		     : : "Qo" (*(volatile u32 __force *)addr), "r" (val));
}

#define __raw_readb __raw_readb
static inline u8 __raw_readb(const volatile void __iomem *addr)
{
	u8 val;
	asm volatile("ldrb %0, %1"
		     : "=r" (val)
		     : "Qo" (*(volatile u8 __force *)addr));
	return val;
}

#define __raw_readl __raw_readl
static inline u32 __raw_readl(const volatile void __iomem *addr)
{
	u32 val;
	asm volatile("ldr %0, %1"
		     : "=r" (val)
		     : "Qo" (*(volatile u32 __force *)addr));
	return val;
}

/*
 * Architecture ioremap implementation.
 */
#define MT_DEVICE		0
#define MT_DEVICE_NONSHARED	1
#define MT_DEVICE_CACHED	2
#define MT_DEVICE_WC		3
/*
 * types 4 onwards can be found in asm/mach/map.h and are undefined
 * for ioremap
 */

/*
 * __arm_ioremap takes CPU physical address.
 * __arm_ioremap_pfn takes a Page Frame Number and an offset into that page
 * The _caller variety takes a __builtin_return_address(0) value for
 * /proc/vmalloc to use - and should only be used in non-inline functions.
 */
extern void __iomem *__arm_ioremap_caller(phys_addr_t, size_t, unsigned int,
	void *);
extern void __iomem *__arm_ioremap_pfn(unsigned long, unsigned long, size_t, unsigned int);
extern void __iomem *__arm_ioremap_exec(phys_addr_t, size_t, bool cached);
extern void __iounmap(volatile void __iomem *addr);

extern void __iomem * (*arch_ioremap_caller)(phys_addr_t, size_t,
	unsigned int, void *);
extern void (*arch_iounmap)(volatile void __iomem *);

/*
 * Bad read/write accesses...
 */
extern void __readwrite_bug(const char *fn);

/*
 * A typesafe __io() helper
 */
static inline void __iomem *__typesafe_io(unsigned long addr)
{
	return (void __iomem *)addr;
}

#define IOMEM(x)	((void __force __iomem *)(x))

/* IO barriers */
#ifdef CONFIG_ARM_DMA_MEM_BUFFERABLE
#include <asm/barrier.h>
#define __iormb()		rmb()
#define __iowmb()		wmb()
#else
#define __iormb()		do { } while (0)
#define __iowmb()		do { } while (0)
#endif

/* PCI fixed i/o mapping */
#define PCI_IO_VIRT_BASE	0xfee00000
#define PCI_IOBASE		((void __iomem *)PCI_IO_VIRT_BASE)

#if defined(CONFIG_PCI)
void pci_ioremap_set_mem_type(int mem_type);
#else
static inline void pci_ioremap_set_mem_type(int mem_type) {}
#endif

extern int pci_ioremap_io(unsigned int offset, phys_addr_t phys_addr);

/*
 * Now, pick up the machine-defined IO definitions
 */
#ifdef CONFIG_NEED_MACH_IO_H
#include <mach/io.h>
#elif defined(CONFIG_PCI)
#define IO_SPACE_LIMIT	((resource_size_t)0xfffff)
#define __io(a)		__typesafe_io(PCI_IO_VIRT_BASE + ((a) & IO_SPACE_LIMIT))
#else
#define __io(a)		__typesafe_io((a) & IO_SPACE_LIMIT)
#endif

/*
 * This is the limit of PC card/PCI/ISA IO space, which is by default
 * 64K if we have PC card, PCI or ISA support.  Otherwise, default to
 * zero to prevent ISA/PCI drivers claiming IO space (and potentially
 * oopsing.)
 *
 * Only set this larger if you really need inb() et.al. to operate over
 * a larger address space.  Note that SOC_COMMON ioremaps each sockets
 * IO space area, and so inb() et.al. must be defined to operate as per
 * readb() et.al. on such platforms.
 */
#ifndef IO_SPACE_LIMIT
#if defined(CONFIG_PCMCIA_SOC_COMMON) || defined(CONFIG_PCMCIA_SOC_COMMON_MODULE)
#define IO_SPACE_LIMIT ((resource_size_t)0xffffffff)
#elif defined(CONFIG_PCI) || defined(CONFIG_ISA) || defined(CONFIG_PCCARD)
#define IO_SPACE_LIMIT ((resource_size_t)0xffff)
#else
#define IO_SPACE_LIMIT ((resource_size_t)0)
#endif
#endif

/*
 *  IO port access primitives
 *  -------------------------
 *
 * The ARM doesn't have special IO access instructions; all IO is memory
 * mapped.  Note that these are defined to perform little endian accesses
 * only.  Their primary purpose is to access PCI and ISA peripherals.
 *
 * Note that for a big endian machine, this implies that the following
 * big endian mode connectivity is in place, as described by numerous
 * ARM documents:
 *
 *    PCI:  D0-D7   D8-D15 D16-D23 D24-D31
 *    ARM: D24-D31 D16-D23  D8-D15  D0-D7
 *
 * The machine specific io.h include defines __io to translate an "IO"
 * address to a memory address.
 *
 * Note that we prevent GCC re-ordering or caching values in expressions
 * by introducing sequence points into the in*() definitions.  Note that
 * __raw_* do not guarantee this behaviour.
 *
 * The {in,out}[bwl] macros are for emulating x86-style PCI/ISA IO space.
 */
#ifdef __io
#define outb(v,p)	({ __iowmb(); __raw_writeb(v,__io(p)); })
#define outw(v,p)	({ __iowmb(); __raw_writew((__force __u16) \
					cpu_to_le16(v),__io(p)); })
#define outl(v,p)	({ __iowmb(); __raw_writel((__force __u32) \
					cpu_to_le32(v),__io(p)); })

#define inb(p)	({ __u8 __v = __raw_readb(__io(p)); __iormb(); __v; })
#define inw(p)	({ __u16 __v = le16_to_cpu((__force __le16) \
			__raw_readw(__io(p))); __iormb(); __v; })
#define inl(p)	({ __u32 __v = le32_to_cpu((__force __le32) \
			__raw_readl(__io(p))); __iormb(); __v; })

#define outsb(p,d,l)		__raw_writesb(__io(p),d,l)
#define outsw(p,d,l)		__raw_writesw(__io(p),d,l)
#define outsl(p,d,l)		__raw_writesl(__io(p),d,l)

#define insb(p,d,l)		__raw_readsb(__io(p),d,l)
#define insw(p,d,l)		__raw_readsw(__io(p),d,l)
#define insl(p,d,l)		__raw_readsl(__io(p),d,l)
#endif

/*
 * String version of IO memory access ops:
 */
extern void _memcpy_fromio(void *, const volatile void __iomem *, size_t);
extern void _memcpy_toio(volatile void __iomem *, const void *, size_t);
extern void _memset_io(volatile void __iomem *, int, size_t);

#define mmiowb()

/*
 *  Memory access primitives
 *  ------------------------
 *
 * These perform PCI memory accesses via an ioremap region.  They don't
 * take an address as such, but a cookie.
 *
 * Again, this are defined to perform little endian accesses.  See the
 * IO port primitives for more information.
 */
#ifndef readl
#define readb_relaxed(c) ({ u8  __r = __raw_readb(c); __r; })
#define readw_relaxed(c) ({ u16 __r = le16_to_cpu((__force __le16) \
					__raw_readw(c)); __r; })
#define readl_relaxed(c) ({ u32 __r = le32_to_cpu((__force __le32) \
					__raw_readl(c)); __r; })

#define writeb_relaxed(v,c)	__raw_writeb(v,c)
#define writew_relaxed(v,c)	__raw_writew((__force u16) cpu_to_le16(v),c)
#define writel_relaxed(v,c)	__raw_writel((__force u32) cpu_to_le32(v),c)

#define readb(c)		({ u8  __v = readb_relaxed(c); __iormb(); __v; })
#define readw(c)		({ u16 __v = readw_relaxed(c); __iormb(); __v; })
#define readl(c)		({ u32 __v = readl_relaxed(c); __iormb(); __v; })

#define writeb(v,c)		({ __iowmb(); writeb_relaxed(v,c); })
#define writew(v,c)		({ __iowmb(); writew_relaxed(v,c); })
#define writel(v,c)		({ __iowmb(); writel_relaxed(v,c); })

#define readsb(p,d,l)		__raw_readsb(p,d,l)
#define readsw(p,d,l)		__raw_readsw(p,d,l)
#define readsl(p,d,l)		__raw_readsl(p,d,l)

#define writesb(p,d,l)		__raw_writesb(p,d,l)
#define writesw(p,d,l)		__raw_writesw(p,d,l)
#define writesl(p,d,l)		__raw_writesl(p,d,l)

#ifndef __ARMBE__
static inline void memset_io(volatile void __iomem *dst, unsigned c,
	size_t count)
{
<<<<<<< HEAD
	memset((void __force *)dst, c, count);
=======
	extern void mmioset(void *, unsigned int, size_t);
	mmioset((void __force *)dst, c, count);
>>>>>>> 820098ed
}
#define memset_io(dst,c,count) memset_io(dst,c,count)

static inline void memcpy_fromio(void *to, const volatile void __iomem *from,
	size_t count)
{
<<<<<<< HEAD
	memcpy(to, (const void __force *)from, count);
=======
	extern void mmiocpy(void *, const void *, size_t);
	mmiocpy(to, (const void __force *)from, count);
>>>>>>> 820098ed
}
#define memcpy_fromio(to,from,count) memcpy_fromio(to,from,count)

static inline void memcpy_toio(volatile void __iomem *to, const void *from,
	size_t count)
{
<<<<<<< HEAD
	memcpy((void __force *)to, from, count);
=======
	extern void mmiocpy(void *, const void *, size_t);
	mmiocpy((void __force *)to, from, count);
>>>>>>> 820098ed
}
#define memcpy_toio(to,from,count) memcpy_toio(to,from,count)

#else
#define memset_io(c,v,l)	_memset_io(c,(v),(l))
#define memcpy_fromio(a,c,l)	_memcpy_fromio((a),c,(l))
#define memcpy_toio(c,a,l)	_memcpy_toio(c,(a),(l))
#endif

#endif	/* readl */

/*
 * ioremap() and friends.
 *
 * ioremap() takes a resource address, and size.  Due to the ARM memory
 * types, it is important to use the correct ioremap() function as each
 * mapping has specific properties.
 *
 * Function		Memory type	Cacheability	Cache hint
 * ioremap()		Device		n/a		n/a
 * ioremap_nocache()	Device		n/a		n/a
 * ioremap_cache()	Normal		Writeback	Read allocate
 * ioremap_wc()		Normal		Non-cacheable	n/a
 * ioremap_wt()		Normal		Non-cacheable	n/a
 *
 * All device mappings have the following properties:
 * - no access speculation
 * - no repetition (eg, on return from an exception)
 * - number, order and size of accesses are maintained
 * - unaligned accesses are "unpredictable"
 * - writes may be delayed before they hit the endpoint device
 *
 * ioremap_nocache() is the same as ioremap() as there are too many device
 * drivers using this for device registers, and documentation which tells
 * people to use it for such for this to be any different.  This is not a
 * safe fallback for memory-like mappings, or memory regions where the
 * compiler may generate unaligned accesses - eg, via inlining its own
 * memcpy.
 *
 * All normal memory mappings have the following properties:
 * - reads can be repeated with no side effects
 * - repeated reads return the last value written
 * - reads can fetch additional locations without side effects
 * - writes can be repeated (in certain cases) with no side effects
 * - writes can be merged before accessing the target
 * - unaligned accesses can be supported
 * - ordering is not guaranteed without explicit dependencies or barrier
 *   instructions
 * - writes may be delayed before they hit the endpoint memory
 *
 * The cache hint is only a performance hint: CPUs may alias these hints.
 * Eg, a CPU not implementing read allocate but implementing write allocate
 * will provide a write allocate mapping instead.
 */
<<<<<<< HEAD
#define ioremap(cookie,size)		__arm_ioremap((cookie), (size), MT_DEVICE)
#define ioremap_nocache(cookie,size)	__arm_ioremap((cookie), (size), MT_DEVICE)
#define ioremap_cache(cookie,size)	__arm_ioremap((cookie), (size), MT_DEVICE_CACHED)
#define ioremap_wc(cookie,size)		__arm_ioremap((cookie), (size), MT_DEVICE_WC)
#define ioremap_wt(cookie,size)		__arm_ioremap((cookie), (size), MT_DEVICE)
#define iounmap				__arm_iounmap
=======
void __iomem *ioremap(resource_size_t res_cookie, size_t size);
#define ioremap ioremap
#define ioremap_nocache ioremap

void __iomem *ioremap_cache(resource_size_t res_cookie, size_t size);
#define ioremap_cache ioremap_cache

void __iomem *ioremap_wc(resource_size_t res_cookie, size_t size);
#define ioremap_wc ioremap_wc
#define ioremap_wt ioremap_wc

void iounmap(volatile void __iomem *iomem_cookie);
#define iounmap iounmap
>>>>>>> 820098ed

/*
 * io{read,write}{16,32}be() macros
 */
#define ioread16be(p)		({ __u16 __v = be16_to_cpu((__force __be16)__raw_readw(p)); __iormb(); __v; })
#define ioread32be(p)		({ __u32 __v = be32_to_cpu((__force __be32)__raw_readl(p)); __iormb(); __v; })

#define iowrite16be(v,p)	({ __iowmb(); __raw_writew((__force __u16)cpu_to_be16(v), p); })
#define iowrite32be(v,p)	({ __iowmb(); __raw_writel((__force __u32)cpu_to_be32(v), p); })

#ifndef ioport_map
#define ioport_map ioport_map
extern void __iomem *ioport_map(unsigned long port, unsigned int nr);
#endif
#ifndef ioport_unmap
#define ioport_unmap ioport_unmap
extern void ioport_unmap(void __iomem *addr);
#endif

struct pci_dev;

#define pci_iounmap pci_iounmap
extern void pci_iounmap(struct pci_dev *dev, void __iomem *addr);

/*
 * Convert a physical pointer to a virtual kernel pointer for /dev/mem
 * access
 */
#define xlate_dev_mem_ptr(p)	__va(p)

/*
 * Convert a virtual cached pointer to an uncached pointer
 */
#define xlate_dev_kmem_ptr(p)	p

#include <asm-generic/io.h>

/*
 * can the hardware map this into one segment or not, given no other
 * constraints.
 */
#define BIOVEC_MERGEABLE(vec1, vec2)	\
	((bvec_to_phys((vec1)) + (vec1)->bv_len) == bvec_to_phys((vec2)))

struct bio_vec;
extern bool xen_biovec_phys_mergeable(const struct bio_vec *vec1,
				      const struct bio_vec *vec2);
#define BIOVEC_PHYS_MERGEABLE(vec1, vec2)				\
	(__BIOVEC_PHYS_MERGEABLE(vec1, vec2) &&				\
	 (!xen_domain() || xen_biovec_phys_mergeable(vec1, vec2)))

#ifdef CONFIG_MMU
#define ARCH_HAS_VALID_PHYS_ADDR_RANGE
extern int valid_phys_addr_range(phys_addr_t addr, size_t size);
extern int valid_mmap_phys_addr_range(unsigned long pfn, size_t size);
extern int devmem_is_allowed(unsigned long pfn);
#endif

/*
 * Register ISA memory and port locations for glibc iopl/inb/outb
 * emulation.
 */
extern void register_isa_ports(unsigned int mmio, unsigned int io,
			       unsigned int io_shift);

#endif	/* __KERNEL__ */
#endif	/* __ASM_ARM_IO_H */<|MERGE_RESOLUTION|>--- conflicted
+++ resolved
@@ -316,36 +316,24 @@
 static inline void memset_io(volatile void __iomem *dst, unsigned c,
 	size_t count)
 {
-<<<<<<< HEAD
-	memset((void __force *)dst, c, count);
-=======
 	extern void mmioset(void *, unsigned int, size_t);
 	mmioset((void __force *)dst, c, count);
->>>>>>> 820098ed
 }
 #define memset_io(dst,c,count) memset_io(dst,c,count)
 
 static inline void memcpy_fromio(void *to, const volatile void __iomem *from,
 	size_t count)
 {
-<<<<<<< HEAD
-	memcpy(to, (const void __force *)from, count);
-=======
 	extern void mmiocpy(void *, const void *, size_t);
 	mmiocpy(to, (const void __force *)from, count);
->>>>>>> 820098ed
 }
 #define memcpy_fromio(to,from,count) memcpy_fromio(to,from,count)
 
 static inline void memcpy_toio(volatile void __iomem *to, const void *from,
 	size_t count)
 {
-<<<<<<< HEAD
-	memcpy((void __force *)to, from, count);
-=======
 	extern void mmiocpy(void *, const void *, size_t);
 	mmiocpy((void __force *)to, from, count);
->>>>>>> 820098ed
 }
 #define memcpy_toio(to,from,count) memcpy_toio(to,from,count)
 
@@ -400,14 +388,6 @@
  * Eg, a CPU not implementing read allocate but implementing write allocate
  * will provide a write allocate mapping instead.
  */
-<<<<<<< HEAD
-#define ioremap(cookie,size)		__arm_ioremap((cookie), (size), MT_DEVICE)
-#define ioremap_nocache(cookie,size)	__arm_ioremap((cookie), (size), MT_DEVICE)
-#define ioremap_cache(cookie,size)	__arm_ioremap((cookie), (size), MT_DEVICE_CACHED)
-#define ioremap_wc(cookie,size)		__arm_ioremap((cookie), (size), MT_DEVICE_WC)
-#define ioremap_wt(cookie,size)		__arm_ioremap((cookie), (size), MT_DEVICE)
-#define iounmap				__arm_iounmap
-=======
 void __iomem *ioremap(resource_size_t res_cookie, size_t size);
 #define ioremap ioremap
 #define ioremap_nocache ioremap
@@ -421,7 +401,6 @@
 
 void iounmap(volatile void __iomem *iomem_cookie);
 #define iounmap iounmap
->>>>>>> 820098ed
 
 /*
  * io{read,write}{16,32}be() macros
