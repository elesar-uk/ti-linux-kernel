/*
 * linux/arch/arm/plat-omap/dmtimer.c
 *
 * OMAP Dual-Mode Timers
 *
 * Copyright (C) 2010 Texas Instruments Incorporated - http://www.ti.com/
 * Tarun Kanti DebBarma <tarun.kanti@ti.com>
 * Thara Gopinath <thara@ti.com>
 *
 * dmtimer adaptation to platform_driver.
 *
 * Copyright (C) 2005 Nokia Corporation
 * OMAP2 support by Juha Yrjola
 * API improvements and OMAP2 clock framework support by Timo Teras
 *
 * Copyright (C) 2009 Texas Instruments
 * Added OMAP4 support - Santosh Shilimkar <santosh.shilimkar@ti.com>
 *
 * This program is free software; you can redistribute it and/or modify it
 * under the terms of the GNU General Public License as published by the
 * Free Software Foundation; either version 2 of the License, or (at your
 * option) any later version.
 *
 * THIS SOFTWARE IS PROVIDED ``AS IS'' AND ANY EXPRESS OR IMPLIED
 * WARRANTIES, INCLUDING, BUT NOT LIMITED TO, THE IMPLIED WARRANTIES OF
 * MERCHANTABILITY AND FITNESS FOR A PARTICULAR PURPOSE ARE DISCLAIMED. IN
 * NO EVENT SHALL THE AUTHOR BE LIABLE FOR ANY DIRECT, INDIRECT,
 * INCIDENTAL, SPECIAL, EXEMPLARY, OR CONSEQUENTIAL DAMAGES (INCLUDING, BUT
 * ANY THEORY OF LIABILITY, WHETHER IN CONTRACT, STRICT LIABILITY, OR TORT
 * (INCLUDING NEGLIGENCE OR OTHERWISE) ARISING IN ANY WAY OUT OF THE USE OF
 * THIS SOFTWARE, EVEN IF ADVISED OF THE POSSIBILITY OF SUCH DAMAGE.
 *
 * You should have received a copy of the  GNU General Public License along
 * with this program; if not, write  to the Free Software Foundation, Inc.,
 * 675 Mass Ave, Cambridge, MA 02139, USA.
 */

#include <linux/clk.h>
#include <linux/module.h>
#include <linux/io.h>
#include <linux/device.h>
#include <linux/err.h>
#include <linux/pm_runtime.h>
#include <linux/of.h>
#include <linux/of_device.h>

#include <plat/dmtimer.h>

static u32 omap_reserved_systimers;
static LIST_HEAD(omap_timer_list);
static DEFINE_SPINLOCK(dm_timer_lock);

/**
 * omap_dm_timer_read_reg - read timer registers in posted and non-posted mode
 * @timer:      timer pointer over which read operation to perform
 * @reg:        lowest byte holds the register offset
 *
 * The posted mode bit is encoded in reg. Note that in posted mode write
 * pending bit must be checked. Otherwise a read of a non completed write
 * will produce an error.
 */
static inline u32 omap_dm_timer_read_reg(struct omap_dm_timer *timer, u32 reg)
{
	WARN_ON((reg & 0xff) < _OMAP_TIMER_WAKEUP_EN_OFFSET);
	return __omap_dm_timer_read(timer, reg, timer->posted);
}

/**
 * omap_dm_timer_write_reg - write timer registers in posted and non-posted mode
 * @timer:      timer pointer over which write operation is to perform
 * @reg:        lowest byte holds the register offset
 * @value:      data to write into the register
 *
 * The posted mode bit is encoded in reg. Note that in posted mode the write
 * pending bit must be checked. Otherwise a write on a register which has a
 * pending write will be lost.
 */
static void omap_dm_timer_write_reg(struct omap_dm_timer *timer, u32 reg,
						u32 value)
{
	WARN_ON((reg & 0xff) < _OMAP_TIMER_WAKEUP_EN_OFFSET);
	__omap_dm_timer_write(timer, reg, value, timer->posted);
}

static void omap_timer_restore_context(struct omap_dm_timer *timer)
{
	omap_dm_timer_write_reg(timer, OMAP_TIMER_WAKEUP_EN_REG,
				timer->context.twer);
	omap_dm_timer_write_reg(timer, OMAP_TIMER_COUNTER_REG,
				timer->context.tcrr);
	omap_dm_timer_write_reg(timer, OMAP_TIMER_LOAD_REG,
				timer->context.tldr);
	omap_dm_timer_write_reg(timer, OMAP_TIMER_MATCH_REG,
				timer->context.tmar);
	omap_dm_timer_write_reg(timer, OMAP_TIMER_IF_CTRL_REG,
				timer->context.tsicr);
	__raw_writel(timer->context.tier, timer->irq_ena);
	omap_dm_timer_write_reg(timer, OMAP_TIMER_CTRL_REG,
				timer->context.tclr);
}

static void omap_dm_timer_wait_for_reset(struct omap_dm_timer *timer)
{
	int c;

	if (!timer->sys_stat)
		return;

	c = 0;
	while (!(__raw_readl(timer->sys_stat) & 1)) {
		c++;
		if (c > 100000) {
			printk(KERN_ERR "Timer failed to reset\n");
			return;
		}
	}
}

static void omap_dm_timer_reset(struct omap_dm_timer *timer)
{
	omap_dm_timer_write_reg(timer, OMAP_TIMER_IF_CTRL_REG, 0x06);
	omap_dm_timer_wait_for_reset(timer);
	__omap_dm_timer_reset(timer, 0, 0);
}

int omap_dm_timer_prepare(struct omap_dm_timer *timer)
{
	/*
	 * FIXME: OMAP1 devices do not use the clock framework for dmtimers so
	 * do not call clk_get() for these devices.
	 */
	if (!(timer->capability & OMAP_TIMER_NEEDS_RESET)) {
		timer->fclk = clk_get(&timer->pdev->dev, "fck");
		if (WARN_ON_ONCE(IS_ERR_OR_NULL(timer->fclk))) {
			timer->fclk = NULL;
			dev_err(&timer->pdev->dev, ": No fclk handle.\n");
			return -EINVAL;
		}
	}

	omap_dm_timer_enable(timer);

	if (timer->capability & OMAP_TIMER_NEEDS_RESET)
		omap_dm_timer_reset(timer);

	__omap_dm_timer_enable_posted(timer);
	omap_dm_timer_disable(timer);

	return omap_dm_timer_set_source(timer, OMAP_TIMER_SRC_32_KHZ);
}

static inline u32 omap_dm_timer_reserved_systimer(int id)
{
	return (omap_reserved_systimers & (1 << (id - 1))) ? 1 : 0;
}

int omap_dm_timer_reserve_systimer(int id)
{
	if (omap_dm_timer_reserved_systimer(id))
		return -ENODEV;

	omap_reserved_systimers |= (1 << (id - 1));

	return 0;
}

struct omap_dm_timer *omap_dm_timer_request(void)
{
	struct omap_dm_timer *timer = NULL, *t;
	unsigned long flags;
	int ret = 0;

	spin_lock_irqsave(&dm_timer_lock, flags);
	list_for_each_entry(t, &omap_timer_list, node) {
		if (t->reserved)
			continue;

		timer = t;
		timer->reserved = 1;
		break;
	}
	spin_unlock_irqrestore(&dm_timer_lock, flags);

	if (timer) {
		ret = omap_dm_timer_prepare(timer);
		if (ret) {
			timer->reserved = 0;
			timer = NULL;
		}
	}

	if (!timer)
		pr_debug("%s: timer request failed!\n", __func__);

	return timer;
}
EXPORT_SYMBOL_GPL(omap_dm_timer_request);

struct omap_dm_timer *omap_dm_timer_request_specific(int id)
{
	struct omap_dm_timer *timer = NULL, *t;
	unsigned long flags;
	int ret = 0;

	/* Requesting timer by ID is not supported when device tree is used */
	if (of_have_populated_dt()) {
		pr_warn("%s: Please use omap_dm_timer_request_by_cap()\n",
			__func__);
		return NULL;
	}

	spin_lock_irqsave(&dm_timer_lock, flags);
	list_for_each_entry(t, &omap_timer_list, node) {
		if (t->pdev->id == id && !t->reserved) {
			timer = t;
			timer->reserved = 1;
			break;
		}
	}
	spin_unlock_irqrestore(&dm_timer_lock, flags);

	if (timer) {
		ret = omap_dm_timer_prepare(timer);
		if (ret) {
			timer->reserved = 0;
			timer = NULL;
		}
	}

	if (!timer)
		pr_debug("%s: timer%d request failed!\n", __func__, id);

	return timer;
}
EXPORT_SYMBOL_GPL(omap_dm_timer_request_specific);

/**
 * omap_dm_timer_request_by_cap - Request a timer by capability
 * @cap:	Bit mask of capabilities to match
 *
 * Find a timer based upon capabilities bit mask. Callers of this function
 * should use the definitions found in the plat/dmtimer.h file under the
 * comment "timer capabilities used in hwmod database". Returns pointer to
 * timer handle on success and a NULL pointer on failure.
 */
struct omap_dm_timer *omap_dm_timer_request_by_cap(u32 cap)
{
	struct omap_dm_timer *timer = NULL, *t;
	unsigned long flags;

	if (!cap)
		return NULL;

	spin_lock_irqsave(&dm_timer_lock, flags);
	list_for_each_entry(t, &omap_timer_list, node) {
		if ((!t->reserved) && ((t->capability & cap) == cap)) {
			/*
			 * If timer is not NULL, we have already found one timer
			 * but it was not an exact match because it had more
			 * capabilites that what was required. Therefore,
			 * unreserve the last timer found and see if this one
			 * is a better match.
			 */
			if (timer)
				timer->reserved = 0;

			timer = t;
			timer->reserved = 1;

			/* Exit loop early if we find an exact match */
			if (t->capability == cap)
				break;
		}
	}
	spin_unlock_irqrestore(&dm_timer_lock, flags);

	if (timer && omap_dm_timer_prepare(timer)) {
		timer->reserved = 0;
		timer = NULL;
	}

	if (!timer)
		pr_debug("%s: timer request failed!\n", __func__);

	return timer;
}
EXPORT_SYMBOL_GPL(omap_dm_timer_request_by_cap);

int omap_dm_timer_free(struct omap_dm_timer *timer)
{
	if (unlikely(!timer))
		return -EINVAL;

	clk_put(timer->fclk);

	WARN_ON(!timer->reserved);
	timer->reserved = 0;
	return 0;
}
EXPORT_SYMBOL_GPL(omap_dm_timer_free);

void omap_dm_timer_enable(struct omap_dm_timer *timer)
{
	pm_runtime_get_sync(&timer->pdev->dev);
}
EXPORT_SYMBOL_GPL(omap_dm_timer_enable);

void omap_dm_timer_disable(struct omap_dm_timer *timer)
{
	pm_runtime_put_sync(&timer->pdev->dev);
}
EXPORT_SYMBOL_GPL(omap_dm_timer_disable);

int omap_dm_timer_get_irq(struct omap_dm_timer *timer)
{
	if (timer)
		return timer->irq;
	return -EINVAL;
}
EXPORT_SYMBOL_GPL(omap_dm_timer_get_irq);

#if defined(CONFIG_ARCH_OMAP1)
#include <mach/hardware.h>
/**
 * omap_dm_timer_modify_idlect_mask - Check if any running timers use ARMXOR
 * @inputmask: current value of idlect mask
 */
__u32 omap_dm_timer_modify_idlect_mask(__u32 inputmask)
{
	int i = 0;
	struct omap_dm_timer *timer = NULL;
	unsigned long flags;

	/* If ARMXOR cannot be idled this function call is unnecessary */
	if (!(inputmask & (1 << 1)))
		return inputmask;

	/* If any active timer is using ARMXOR return modified mask */
	spin_lock_irqsave(&dm_timer_lock, flags);
	list_for_each_entry(timer, &omap_timer_list, node) {
		u32 l;

		l = omap_dm_timer_read_reg(timer, OMAP_TIMER_CTRL_REG);
		if (l & OMAP_TIMER_CTRL_ST) {
			if (((omap_readl(MOD_CONF_CTRL_1) >> (i * 2)) & 0x03) == 0)
				inputmask &= ~(1 << 1);
			else
				inputmask &= ~(1 << 2);
		}
		i++;
	}
	spin_unlock_irqrestore(&dm_timer_lock, flags);

	return inputmask;
}
EXPORT_SYMBOL_GPL(omap_dm_timer_modify_idlect_mask);

#else

struct clk *omap_dm_timer_get_fclk(struct omap_dm_timer *timer)
{
	if (timer)
		return timer->fclk;
	return NULL;
}
EXPORT_SYMBOL_GPL(omap_dm_timer_get_fclk);

__u32 omap_dm_timer_modify_idlect_mask(__u32 inputmask)
{
	BUG();

	return 0;
}
EXPORT_SYMBOL_GPL(omap_dm_timer_modify_idlect_mask);

#endif

int omap_dm_timer_trigger(struct omap_dm_timer *timer)
{
	if (unlikely(!timer || pm_runtime_suspended(&timer->pdev->dev))) {
		pr_err("%s: timer not available or enabled.\n", __func__);
		return -EINVAL;
	}

	omap_dm_timer_write_reg(timer, OMAP_TIMER_TRIGGER_REG, 0);
	return 0;
}
EXPORT_SYMBOL_GPL(omap_dm_timer_trigger);

int omap_dm_timer_start(struct omap_dm_timer *timer)
{
	u32 l;

	if (unlikely(!timer))
		return -EINVAL;

	omap_dm_timer_enable(timer);

	if (!(timer->capability & OMAP_TIMER_ALWON)) {
		if (timer->get_context_loss_count &&
			timer->get_context_loss_count(&timer->pdev->dev) !=
				timer->ctx_loss_count)
			omap_timer_restore_context(timer);
	}

	l = omap_dm_timer_read_reg(timer, OMAP_TIMER_CTRL_REG);
	if (!(l & OMAP_TIMER_CTRL_ST)) {
		l |= OMAP_TIMER_CTRL_ST;
		omap_dm_timer_write_reg(timer, OMAP_TIMER_CTRL_REG, l);
	}

	/* Save the context */
	timer->context.tclr = l;
	return 0;
}
EXPORT_SYMBOL_GPL(omap_dm_timer_start);

int omap_dm_timer_stop(struct omap_dm_timer *timer)
{
	unsigned long rate = 0;

	if (unlikely(!timer))
		return -EINVAL;

	if (!(timer->capability & OMAP_TIMER_NEEDS_RESET))
		rate = clk_get_rate(timer->fclk);

	__omap_dm_timer_stop(timer, timer->posted, rate);

	if (!(timer->capability & OMAP_TIMER_ALWON)) {
		if (timer->get_context_loss_count)
			timer->ctx_loss_count =
				timer->get_context_loss_count(&timer->pdev->dev);
	}

	/*
	 * Since the register values are computed and written within
	 * __omap_dm_timer_stop, we need to use read to retrieve the
	 * context.
	 */
	timer->context.tclr =
			omap_dm_timer_read_reg(timer, OMAP_TIMER_CTRL_REG);
	omap_dm_timer_disable(timer);
	return 0;
}
EXPORT_SYMBOL_GPL(omap_dm_timer_stop);

int omap_dm_timer_set_source(struct omap_dm_timer *timer, int source)
{
	int ret;
	char *parent_name = NULL;
	struct clk *parent;
	struct dmtimer_platform_data *pdata;

	if (unlikely(!timer))
		return -EINVAL;

	pdata = timer->pdev->dev.platform_data;

	if (source < 0 || source >= 3)
		return -EINVAL;

	/*
	 * FIXME: Used for OMAP1 devices only because they do not currently
	 * use the clock framework to set the parent clock. To be removed
	 * once OMAP1 migrated to using clock framework for dmtimers
	 */
	if (pdata && pdata->set_timer_src)
		return pdata->set_timer_src(timer->pdev, source);

	if (!timer->fclk)
		return -EINVAL;

	switch (source) {
	case OMAP_TIMER_SRC_SYS_CLK:
		parent_name = "timer_sys_ck";
		break;

	case OMAP_TIMER_SRC_32_KHZ:
		parent_name = "timer_32k_ck";
		break;

	case OMAP_TIMER_SRC_EXT_CLK:
		parent_name = "timer_ext_ck";
		break;
	}

	parent = clk_get(&timer->pdev->dev, parent_name);
	if (IS_ERR_OR_NULL(parent)) {
		pr_err("%s: %s not found\n", __func__, parent_name);
		return -EINVAL;
	}

	ret = clk_set_parent(timer->fclk, parent);
	if (IS_ERR_VALUE(ret))
		pr_err("%s: failed to set %s as parent\n", __func__,
			parent_name);

	clk_put(parent);

	return ret;
}
EXPORT_SYMBOL_GPL(omap_dm_timer_set_source);

int omap_dm_timer_set_load(struct omap_dm_timer *timer, int autoreload,
			    unsigned int load)
{
	u32 l;

	if (unlikely(!timer))
		return -EINVAL;

	omap_dm_timer_enable(timer);
	l = omap_dm_timer_read_reg(timer, OMAP_TIMER_CTRL_REG);
	if (autoreload)
		l |= OMAP_TIMER_CTRL_AR;
	else
		l &= ~OMAP_TIMER_CTRL_AR;
	omap_dm_timer_write_reg(timer, OMAP_TIMER_CTRL_REG, l);
	omap_dm_timer_write_reg(timer, OMAP_TIMER_LOAD_REG, load);

	omap_dm_timer_write_reg(timer, OMAP_TIMER_TRIGGER_REG, 0);
	/* Save the context */
	timer->context.tclr = l;
	timer->context.tldr = load;
	omap_dm_timer_disable(timer);
	return 0;
}
EXPORT_SYMBOL_GPL(omap_dm_timer_set_load);

/* Optimized set_load which removes costly spin wait in timer_start */
int omap_dm_timer_set_load_start(struct omap_dm_timer *timer, int autoreload,
                            unsigned int load)
{
	u32 l;

	if (unlikely(!timer))
		return -EINVAL;

	omap_dm_timer_enable(timer);

	if (!(timer->capability & OMAP_TIMER_ALWON)) {
		if (timer->get_context_loss_count &&
			timer->get_context_loss_count(&timer->pdev->dev) !=
				timer->ctx_loss_count)
			omap_timer_restore_context(timer);
	}

	l = omap_dm_timer_read_reg(timer, OMAP_TIMER_CTRL_REG);
	if (autoreload) {
		l |= OMAP_TIMER_CTRL_AR;
		omap_dm_timer_write_reg(timer, OMAP_TIMER_LOAD_REG, load);
	} else {
		l &= ~OMAP_TIMER_CTRL_AR;
	}
	l |= OMAP_TIMER_CTRL_ST;

	__omap_dm_timer_load_start(timer, l, load, timer->posted);

	/* Save the context */
	timer->context.tclr = l;
	timer->context.tldr = load;
	timer->context.tcrr = load;
	return 0;
}
EXPORT_SYMBOL_GPL(omap_dm_timer_set_load_start);

int omap_dm_timer_set_match(struct omap_dm_timer *timer, int enable,
			     unsigned int match)
{
	u32 l;

	if (unlikely(!timer))
		return -EINVAL;

	omap_dm_timer_enable(timer);
	l = omap_dm_timer_read_reg(timer, OMAP_TIMER_CTRL_REG);
	if (enable)
		l |= OMAP_TIMER_CTRL_CE;
	else
		l &= ~OMAP_TIMER_CTRL_CE;
	omap_dm_timer_write_reg(timer, OMAP_TIMER_MATCH_REG, match);
	omap_dm_timer_write_reg(timer, OMAP_TIMER_CTRL_REG, l);

	/* Save the context */
	timer->context.tclr = l;
	timer->context.tmar = match;
	omap_dm_timer_disable(timer);
	return 0;
}
EXPORT_SYMBOL_GPL(omap_dm_timer_set_match);

int omap_dm_timer_set_pwm(struct omap_dm_timer *timer, int def_on,
			   int toggle, int trigger)
{
	u32 l;

	if (unlikely(!timer))
		return -EINVAL;

	omap_dm_timer_enable(timer);
	l = omap_dm_timer_read_reg(timer, OMAP_TIMER_CTRL_REG);
	l &= ~(OMAP_TIMER_CTRL_GPOCFG | OMAP_TIMER_CTRL_SCPWM |
	       OMAP_TIMER_CTRL_PT | (0x03 << 10));
	if (def_on)
		l |= OMAP_TIMER_CTRL_SCPWM;
	if (toggle)
		l |= OMAP_TIMER_CTRL_PT;
	l |= trigger << 10;
	omap_dm_timer_write_reg(timer, OMAP_TIMER_CTRL_REG, l);

	/* Save the context */
	timer->context.tclr = l;
	omap_dm_timer_disable(timer);
	return 0;
}
EXPORT_SYMBOL_GPL(omap_dm_timer_set_pwm);

int omap_dm_timer_set_prescaler(struct omap_dm_timer *timer, int prescaler)
{
	u32 l;

	if (unlikely(!timer))
		return -EINVAL;

	omap_dm_timer_enable(timer);
	l = omap_dm_timer_read_reg(timer, OMAP_TIMER_CTRL_REG);
	l &= ~(OMAP_TIMER_CTRL_PRE | (0x07 << 2));
	if (prescaler >= 0x00 && prescaler <= 0x07) {
		l |= OMAP_TIMER_CTRL_PRE;
		l |= prescaler << 2;
	}
	omap_dm_timer_write_reg(timer, OMAP_TIMER_CTRL_REG, l);

	/* Save the context */
	timer->context.tclr = l;
	omap_dm_timer_disable(timer);
	return 0;
}
EXPORT_SYMBOL_GPL(omap_dm_timer_set_prescaler);

int omap_dm_timer_set_int_enable(struct omap_dm_timer *timer,
				  unsigned int value)
{
	if (unlikely(!timer))
		return -EINVAL;

	omap_dm_timer_enable(timer);
	__omap_dm_timer_int_enable(timer, value);

	/* Save the context */
	timer->context.tier = value;
	timer->context.twer = value;
	omap_dm_timer_disable(timer);
	return 0;
}
EXPORT_SYMBOL_GPL(omap_dm_timer_set_int_enable);

/**
 * omap_dm_timer_set_int_disable - disable timer interrupts
 * @timer:	pointer to timer handle
 * @mask:	bit mask of interrupts to be disabled
 *
 * Disables the specified timer interrupts for a timer.
 */
int omap_dm_timer_set_int_disable(struct omap_dm_timer *timer, u32 mask)
{
	u32 l = mask;

	if (unlikely(!timer))
		return -EINVAL;

	omap_dm_timer_enable(timer);

	if (timer->revision == 1)
		l = __raw_readl(timer->irq_ena) & ~mask;

	__raw_writel(l, timer->irq_dis);
	l = omap_dm_timer_read_reg(timer, OMAP_TIMER_WAKEUP_EN_REG) & ~mask;
	omap_dm_timer_write_reg(timer, OMAP_TIMER_WAKEUP_EN_REG, l);

	/* Save the context */
	timer->context.tier &= ~mask;
	timer->context.twer &= ~mask;
	omap_dm_timer_disable(timer);
	return 0;
}
EXPORT_SYMBOL_GPL(omap_dm_timer_set_int_disable);

unsigned int omap_dm_timer_read_status(struct omap_dm_timer *timer)
{
	unsigned int l;

	if (unlikely(!timer || pm_runtime_suspended(&timer->pdev->dev))) {
		pr_err("%s: timer not available or enabled.\n", __func__);
		return 0;
	}

	l = __raw_readl(timer->irq_stat);

	return l;
}
EXPORT_SYMBOL_GPL(omap_dm_timer_read_status);

int omap_dm_timer_write_status(struct omap_dm_timer *timer, unsigned int value)
{
	if (unlikely(!timer || pm_runtime_suspended(&timer->pdev->dev)))
		return -EINVAL;

	__omap_dm_timer_write_status(timer, value);

	return 0;
}
EXPORT_SYMBOL_GPL(omap_dm_timer_write_status);

unsigned int omap_dm_timer_read_counter(struct omap_dm_timer *timer)
{
	if (unlikely(!timer || pm_runtime_suspended(&timer->pdev->dev))) {
		pr_err("%s: timer not iavailable or enabled.\n", __func__);
		return 0;
	}

	return __omap_dm_timer_read_counter(timer, timer->posted);
}
EXPORT_SYMBOL_GPL(omap_dm_timer_read_counter);

int omap_dm_timer_write_counter(struct omap_dm_timer *timer, unsigned int value)
{
	if (unlikely(!timer || pm_runtime_suspended(&timer->pdev->dev))) {
		pr_err("%s: timer not available or enabled.\n", __func__);
		return -EINVAL;
	}

	omap_dm_timer_write_reg(timer, OMAP_TIMER_COUNTER_REG, value);

	/* Save the context */
	timer->context.tcrr = value;
	return 0;
}
EXPORT_SYMBOL_GPL(omap_dm_timer_write_counter);

int omap_dm_timers_active(void)
{
	struct omap_dm_timer *timer;

	list_for_each_entry(timer, &omap_timer_list, node) {
		if (!timer->reserved)
			continue;

		if (omap_dm_timer_read_reg(timer, OMAP_TIMER_CTRL_REG) &
		    OMAP_TIMER_CTRL_ST) {
			return 1;
		}
	}
	return 0;
}
EXPORT_SYMBOL_GPL(omap_dm_timers_active);

/**
 * omap_dm_timer_probe - probe function called for every registered device
 * @pdev:	pointer to current timer platform device
 *
 * Called by driver framework at the end of device registration for all
 * timer devices.
 */
static int __devinit omap_dm_timer_probe(struct platform_device *pdev)
{
	unsigned long flags;
	struct omap_dm_timer *timer;
	struct resource *mem, *irq;
	struct device *dev = &pdev->dev;
	struct dmtimer_platform_data *pdata = pdev->dev.platform_data;

	if (!pdata && !dev->of_node) {
		dev_err(dev, "%s: no platform data.\n", __func__);
		return -ENODEV;
	}

	irq = platform_get_resource(pdev, IORESOURCE_IRQ, 0);
	if (unlikely(!irq)) {
		dev_err(dev, "%s: no IRQ resource.\n", __func__);
		return -ENODEV;
	}

	mem = platform_get_resource(pdev, IORESOURCE_MEM, 0);
	if (unlikely(!mem)) {
		dev_err(dev, "%s: no memory resource.\n", __func__);
		return -ENODEV;
	}

	timer = devm_kzalloc(dev, sizeof(struct omap_dm_timer), GFP_KERNEL);
	if (!timer) {
		dev_err(dev, "%s: memory alloc failed!\n", __func__);
		return  -ENOMEM;
	}

	timer->io_base = devm_request_and_ioremap(dev, mem);
	if (!timer->io_base) {
		dev_err(dev, "%s: region already claimed.\n", __func__);
		return -ENOMEM;
	}

	if (dev->of_node) {
		if (of_find_property(dev->of_node, "ti,timer-alwon", NULL))
			timer->capability |= OMAP_TIMER_ALWON;
		if (of_find_property(dev->of_node, "ti,timer-dsp", NULL))
			timer->capability |= OMAP_TIMER_HAS_DSP_IRQ;
		if (of_find_property(dev->of_node, "ti,timer-pwm", NULL))
			timer->capability |= OMAP_TIMER_HAS_PWM;
		if (of_find_property(dev->of_node, "ti,timer-secure", NULL))
			timer->capability |= OMAP_TIMER_SECURE;
	} else {
		timer->id = pdev->id;
<<<<<<< HEAD
=======
		timer->errata = pdata->timer_errata;
>>>>>>> a19e2337
		timer->capability = pdata->timer_capability;
		timer->reserved = omap_dm_timer_reserved_systimer(timer->id);
		timer->get_context_loss_count = pdata->get_context_loss_count;
	}

	timer->irq = irq->start;
	timer->pdev = pdev;

	/* Skip pm_runtime_enable for OMAP1 */
	if (!(timer->capability & OMAP_TIMER_NEEDS_RESET)) {
		pm_runtime_enable(dev);
		pm_runtime_irq_safe(dev);
	}

	if (!timer->reserved) {
		pm_runtime_get_sync(dev);
		__omap_dm_timer_init_regs(timer);
		pm_runtime_put(dev);
	}

	/* add the timer element to the list */
	spin_lock_irqsave(&dm_timer_lock, flags);
	list_add_tail(&timer->node, &omap_timer_list);
	spin_unlock_irqrestore(&dm_timer_lock, flags);

	dev_dbg(dev, "Device Probed.\n");

	return 0;
}

/**
 * omap_dm_timer_remove - cleanup a registered timer device
 * @pdev:	pointer to current timer platform device
 *
 * Called by driver framework whenever a timer device is unregistered.
 * In addition to freeing platform resources it also deletes the timer
 * entry from the local list.
 */
static int __devexit omap_dm_timer_remove(struct platform_device *pdev)
{
	struct omap_dm_timer *timer;
	unsigned long flags;
	int ret = -EINVAL;

	spin_lock_irqsave(&dm_timer_lock, flags);
	list_for_each_entry(timer, &omap_timer_list, node)
		if (!strcmp(dev_name(&timer->pdev->dev),
			    dev_name(&pdev->dev))) {
			list_del(&timer->node);
			ret = 0;
			break;
		}
	spin_unlock_irqrestore(&dm_timer_lock, flags);

	return ret;
}

static const struct of_device_id omap_timer_match[] = {
	{ .compatible = "ti,omap2-timer", },
	{},
};
MODULE_DEVICE_TABLE(of, omap_timer_match);

static struct platform_driver omap_dm_timer_driver = {
	.probe  = omap_dm_timer_probe,
	.remove = __devexit_p(omap_dm_timer_remove),
	.driver = {
		.name   = "omap_timer",
		.of_match_table = of_match_ptr(omap_timer_match),
	},
};

static int __init omap_dm_timer_driver_init(void)
{
	return platform_driver_register(&omap_dm_timer_driver);
}

static void __exit omap_dm_timer_driver_exit(void)
{
	platform_driver_unregister(&omap_dm_timer_driver);
}

early_platform_init("earlytimer", &omap_dm_timer_driver);
module_init(omap_dm_timer_driver_init);
module_exit(omap_dm_timer_driver_exit);

MODULE_DESCRIPTION("OMAP Dual-Mode Timer Driver");
MODULE_LICENSE("GPL");
MODULE_ALIAS("platform:" DRIVER_NAME);
MODULE_AUTHOR("Texas Instruments Inc");<|MERGE_RESOLUTION|>--- conflicted
+++ resolved
@@ -811,10 +811,7 @@
 			timer->capability |= OMAP_TIMER_SECURE;
 	} else {
 		timer->id = pdev->id;
-<<<<<<< HEAD
-=======
 		timer->errata = pdata->timer_errata;
->>>>>>> a19e2337
 		timer->capability = pdata->timer_capability;
 		timer->reserved = omap_dm_timer_reserved_systimer(timer->id);
 		timer->get_context_loss_count = pdata->get_context_loss_count;
