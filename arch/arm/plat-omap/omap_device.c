--- conflicted
+++ resolved
@@ -1180,18 +1180,10 @@
 	return 0;
 }
 
-<<<<<<< HEAD
-=======
-struct device omap_device_parent = {
-	.init_name	= "omap",
-	.parent         = &platform_bus,
-};
-
 static struct notifier_block omap_device_pm_qos_nb = {
 	.notifier_call	= _omap_device_pm_qos_handler,
 };
 
->>>>>>> 4e6062ce
 static struct notifier_block platform_nb = {
 	.notifier_call = _omap_device_notifier_call,
 };
@@ -1201,15 +1193,10 @@
 	int ret;
 
 	bus_register_notifier(&platform_bus_type, &platform_nb);
-<<<<<<< HEAD
-	return 0;
-=======
 
 	ret = dev_pm_qos_add_global_notifier(&omap_device_pm_qos_nb);
 	if (!ret)
 		pr_err("omap_device: cannot add global notifier for dev PM QoS\n");
 
-	return device_register(&omap_device_parent);
->>>>>>> 4e6062ce
 }
 core_initcall(omap_device_init);