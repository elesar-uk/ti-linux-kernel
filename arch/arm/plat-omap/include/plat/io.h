--- conflicted
+++ resolved
@@ -259,8 +259,6 @@
  * NOTE: Please use ioremap + __raw_read/write where possible instead of these
  */
 
-void omap_ioremap_init(void);
-
 extern u8 omap_readb(u32 pa);
 extern u16 omap_readw(u32 pa);
 extern u32 omap_readl(u32 pa);
@@ -269,84 +267,11 @@
 extern void omap_writel(u32 v, u32 pa);
 
 struct omap_sdrc_params;
-<<<<<<< HEAD
-
-#if defined(CONFIG_ARCH_OMAP730) || defined(CONFIG_ARCH_OMAP850)
-void omap7xx_map_io(void);
-#else
-static inline void omap_map_io(void)
-{
-}
-#endif
-
-#ifdef CONFIG_ARCH_OMAP15XX
-void omap15xx_map_io(void);
-#else
-static inline void omap15xx_map_io(void)
-{
-}
-#endif
-
-#ifdef CONFIG_ARCH_OMAP16XX
-void omap16xx_map_io(void);
-#else
-static inline void omap16xx_map_io(void)
-{
-}
-#endif
-
-void omap1_init_early(void);
-
-#ifdef CONFIG_SOC_OMAP2420
-extern void omap242x_map_common_io(void);
-#else
-static inline void omap242x_map_common_io(void)
-{
-}
-#endif
-
-#ifdef CONFIG_SOC_OMAP2430
-extern void omap243x_map_common_io(void);
-#else
-static inline void omap243x_map_common_io(void)
-{
-}
-#endif
-
-#ifdef CONFIG_ARCH_OMAP3
-extern void omap34xx_map_common_io(void);
-#else
-static inline void omap34xx_map_common_io(void)
-{
-}
-#endif
-
-#ifdef CONFIG_SOC_OMAPTI816X
-extern void omapti816x_map_common_io(void);
-#else
-static inline void omapti816x_map_common_io(void)
-{
-}
-#endif
-
-#ifdef CONFIG_ARCH_OMAP4
-extern void omap44xx_map_common_io(void);
-#else
-static inline void omap44xx_map_common_io(void)
-{
-}
-#endif
-
-extern void omap2_init_common_infrastructure(void);
-=======
->>>>>>> dcd6c922
 extern void omap_sdrc_init(struct omap_sdrc_params *sdrc_cs0,
 				      struct omap_sdrc_params *sdrc_cs1);
 
 extern void __init omap_init_consistent_dma_size(void);
 
-extern void __init omap_init_consistent_dma_size(void);
-
 #endif
 
 #endif