--- conflicted
+++ resolved
@@ -115,21 +115,12 @@
 	}
 
 	if (level_triggered) {
-<<<<<<< HEAD
-		set_irq_chip(d->irq, &ks8695_irq_level_chip);
-		set_irq_handler(d->irq, handle_level_irq);
-	}
-	else {
-		set_irq_chip(d->irq, &ks8695_irq_edge_chip);
-		set_irq_handler(d->irq, handle_edge_irq);
-=======
 		irq_set_chip_and_handler(d->irq, &ks8695_irq_level_chip,
 					 handle_level_irq);
 	}
 	else {
 		irq_set_chip_and_handler(d->irq, &ks8695_irq_edge_chip,
 					 handle_edge_irq);
->>>>>>> 105e53f8
 	}
 
 	__raw_writel(ctrl, KS8695_GPIO_VA + KS8695_IOPC);
@@ -176,14 +167,9 @@
 			default:
 				/* clear pending bit */
 				ks8695_irq_ack(irq_get_irq_data(irq));
-<<<<<<< HEAD
-				set_irq_chip(irq, &ks8695_irq_edge_chip);
-				set_irq_handler(irq, handle_edge_irq);
-=======
 				irq_set_chip_and_handler(irq,
 							 &ks8695_irq_edge_chip,
 							 handle_edge_irq);
->>>>>>> 105e53f8
 		}
 
 		set_irq_flags(irq, IRQF_VALID);
