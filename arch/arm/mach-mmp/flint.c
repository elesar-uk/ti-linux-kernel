/*
 *  linux/arch/arm/mach-mmp/flint.c
 *
 *  Support for the Marvell Flint Development Platform.
 *
 *  Copyright (C) 2009 Marvell International Ltd.
 *
 *  This program is free software; you can redistribute it and/or modify
 *  it under the terms of the GNU General Public License version 2 as
 *  publishhed by the Free Software Foundation.
 */

#include <linux/init.h>
#include <linux/kernel.h>
#include <linux/platform_device.h>
#include <linux/smc91x.h>
#include <linux/io.h>
#include <linux/gpio.h>
#include <linux/interrupt.h>

#include <asm/mach-types.h>
#include <asm/mach/arch.h>
#include <mach/addr-map.h>
#include <mach/mfp-mmp2.h>
#include <mach/mmp2.h>

#include "common.h"

#define FLINT_NR_IRQS	(IRQ_BOARD_START + 48)

static unsigned long flint_pin_config[] __initdata = {
	/* UART1 */
	GPIO45_UART1_RXD,
	GPIO46_UART1_TXD,

	/* UART2 */
	GPIO47_UART2_RXD,
	GPIO48_UART2_TXD,

	/* SMC */
	GPIO151_SMC_SCLK,
	GPIO145_SMC_nCS0,
	GPIO146_SMC_nCS1,
	GPIO152_SMC_BE0,
	GPIO153_SMC_BE1,
	GPIO154_SMC_IRQ,
	GPIO113_SMC_RDY,

	/*Ethernet*/
	GPIO155_GPIO155,

	/* DFI */
	GPIO168_DFI_D0,
	GPIO167_DFI_D1,
	GPIO166_DFI_D2,
	GPIO165_DFI_D3,
	GPIO107_DFI_D4,
	GPIO106_DFI_D5,
	GPIO105_DFI_D6,
	GPIO104_DFI_D7,
	GPIO111_DFI_D8,
	GPIO164_DFI_D9,
	GPIO163_DFI_D10,
	GPIO162_DFI_D11,
	GPIO161_DFI_D12,
	GPIO110_DFI_D13,
	GPIO109_DFI_D14,
	GPIO108_DFI_D15,
	GPIO143_ND_nCS0,
	GPIO144_ND_nCS1,
	GPIO147_ND_nWE,
	GPIO148_ND_nRE,
	GPIO150_ND_ALE,
	GPIO149_ND_CLE,
	GPIO112_ND_RDY0,
	GPIO160_ND_RDY1,
};

static struct smc91x_platdata flint_smc91x_info = {
	.flags  = SMC91X_USE_16BIT | SMC91X_NOWAIT,
};

static struct resource smc91x_resources[] = {
	[0] = {
		.start  = SMC_CS1_PHYS_BASE + 0x300,
		.end    = SMC_CS1_PHYS_BASE + 0xfffff,
		.flags  = IORESOURCE_MEM,
	},
	[1] = {
		.start  = gpio_to_irq(155),
		.end    = gpio_to_irq(155),
		.flags  = IORESOURCE_IRQ | IORESOURCE_IRQ_HIGHEDGE,
	}
};

static struct platform_device smc91x_device = {
	.name           = "smc91x",
	.id             = 0,
	.dev            = {
		.platform_data = &flint_smc91x_info,
	},
	.num_resources  = ARRAY_SIZE(smc91x_resources),
	.resource       = smc91x_resources,
};

static void __init flint_init(void)
{
	mfp_config(ARRAY_AND_SIZE(flint_pin_config));

	/* on-chip devices */
	mmp2_add_uart(1);
	mmp2_add_uart(2);

	/* off-chip devices */
	platform_device_register(&smc91x_device);
}

MACHINE_START(FLINT, "Flint Development Platform")
<<<<<<< HEAD
	.phys_io        = APB_PHYS_BASE,
	.io_pg_offst    = (APB_VIRT_BASE >> 18) & 0xfffc,
	.map_io		= mmp_map_io,
=======
	.map_io		= mmp_map_io,
	.nr_irqs	= FLINT_NR_IRQS,
>>>>>>> 45f53cc9
	.init_irq       = mmp2_init_irq,
	.timer          = &mmp2_timer,
	.init_machine   = flint_init,
MACHINE_END<|MERGE_RESOLUTION|>--- conflicted
+++ resolved
@@ -116,14 +116,8 @@
 }
 
 MACHINE_START(FLINT, "Flint Development Platform")
-<<<<<<< HEAD
-	.phys_io        = APB_PHYS_BASE,
-	.io_pg_offst    = (APB_VIRT_BASE >> 18) & 0xfffc,
-	.map_io		= mmp_map_io,
-=======
 	.map_io		= mmp_map_io,
 	.nr_irqs	= FLINT_NR_IRQS,
->>>>>>> 45f53cc9
 	.init_irq       = mmp2_init_irq,
 	.timer          = &mmp2_timer,
 	.init_machine   = flint_init,
