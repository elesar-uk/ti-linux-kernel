/*
 * Copyright (C) ST-Ericsson SA 2007-2010
 * Author: Per Forlin <per.forlin@stericsson.com> for ST-Ericsson
 * Author: Jonas Aaberg <jonas.aberg@stericsson.com> for ST-Ericsson
 * License terms: GNU General Public License (GPL) version 2
 */


#ifndef STE_DMA40_H
#define STE_DMA40_H

#include <linux/dmaengine.h>
#include <linux/workqueue.h>
#include <linux/interrupt.h>

/* dev types for memcpy */
#define STEDMA40_DEV_DST_MEMORY (-1)
#define	STEDMA40_DEV_SRC_MEMORY (-1)

enum stedma40_mode {
	STEDMA40_MODE_LOGICAL = 0,
	STEDMA40_MODE_PHYSICAL,
	STEDMA40_MODE_OPERATION,
};

enum stedma40_mode_opt {
	STEDMA40_PCHAN_BASIC_MODE = 0,
	STEDMA40_LCHAN_SRC_LOG_DST_LOG = 0,
	STEDMA40_PCHAN_MODULO_MODE,
	STEDMA40_PCHAN_DOUBLE_DST_MODE,
	STEDMA40_LCHAN_SRC_PHY_DST_LOG,
	STEDMA40_LCHAN_SRC_LOG_DST_PHY,
};

#define STEDMA40_ESIZE_8_BIT  0x0
#define STEDMA40_ESIZE_16_BIT 0x1
#define STEDMA40_ESIZE_32_BIT 0x2
#define STEDMA40_ESIZE_64_BIT 0x3

/* The value 4 indicates that PEN-reg shall be set to 0 */
#define STEDMA40_PSIZE_PHY_1  0x4
#define STEDMA40_PSIZE_PHY_2  0x0
#define STEDMA40_PSIZE_PHY_4  0x1
#define STEDMA40_PSIZE_PHY_8  0x2
#define STEDMA40_PSIZE_PHY_16 0x3

/*
 * The number of elements differ in logical and
 * physical mode
 */
#define STEDMA40_PSIZE_LOG_1  STEDMA40_PSIZE_PHY_2
#define STEDMA40_PSIZE_LOG_4  STEDMA40_PSIZE_PHY_4
#define STEDMA40_PSIZE_LOG_8  STEDMA40_PSIZE_PHY_8
#define STEDMA40_PSIZE_LOG_16 STEDMA40_PSIZE_PHY_16

/* Maximum number of possible physical channels */
#define STEDMA40_MAX_PHYS 32

enum stedma40_flow_ctrl {
	STEDMA40_NO_FLOW_CTRL,
	STEDMA40_FLOW_CTRL,
};

enum stedma40_periph_data_width {
	STEDMA40_BYTE_WIDTH = STEDMA40_ESIZE_8_BIT,
	STEDMA40_HALFWORD_WIDTH = STEDMA40_ESIZE_16_BIT,
	STEDMA40_WORD_WIDTH = STEDMA40_ESIZE_32_BIT,
	STEDMA40_DOUBLEWORD_WIDTH = STEDMA40_ESIZE_64_BIT
};

enum stedma40_xfer_dir {
	STEDMA40_MEM_TO_MEM = 1,
	STEDMA40_MEM_TO_PERIPH,
	STEDMA40_PERIPH_TO_MEM,
	STEDMA40_PERIPH_TO_PERIPH
};


/**
 * struct stedma40_chan_cfg - dst/src channel configuration
 *
 * @big_endian: true if the src/dst should be read as big endian
 * @data_width: Data width of the src/dst hardware
 * @p_size: Burst size
 * @flow_ctrl: Flow control on/off.
 */
struct stedma40_half_channel_info {
	bool big_endian;
	enum stedma40_periph_data_width data_width;
	int psize;
	enum stedma40_flow_ctrl flow_ctrl;
};

/**
 * struct stedma40_chan_cfg - Structure to be filled by client drivers.
 *
 * @dir: MEM 2 MEM, PERIPH 2 MEM , MEM 2 PERIPH, PERIPH 2 PERIPH
 * @high_priority: true if high-priority
 * @mode: channel mode: physical, logical, or operation
 * @mode_opt: options for the chosen channel mode
 * @src_dev_type: Src device type
 * @dst_dev_type: Dst device type
 * @src_info: Parameters for dst half channel
 * @dst_info: Parameters for dst half channel
 *
 *
 * This structure has to be filled by the client drivers.
 * It is recommended to do all dma configurations for clients in the machine.
 *
 */
struct stedma40_chan_cfg {
	enum stedma40_xfer_dir			 dir;
	bool					 high_priority;
	enum stedma40_mode			 mode;
	enum stedma40_mode_opt			 mode_opt;
	int					 src_dev_type;
	int					 dst_dev_type;
	struct stedma40_half_channel_info	 src_info;
	struct stedma40_half_channel_info	 dst_info;
};

/**
 * struct stedma40_platform_data - Configuration struct for the dma device.
 *
 * @dev_len: length of dev_tx and dev_rx
 * @dev_tx: mapping between destination event line and io address
 * @dev_rx: mapping between source event line and io address
 * @memcpy: list of memcpy event lines
 * @memcpy_len: length of memcpy
 * @memcpy_conf_phy: default configuration of physical channel memcpy
 * @memcpy_conf_log: default configuration of logical channel memcpy
<<<<<<< HEAD
 * @llis_per_log: number of max linked list items per logical channel
=======
>>>>>>> 45f53cc9
 * @disabled_channels: A vector, ending with -1, that marks physical channels
 * that are for different reasons not available for the driver.
 */
struct stedma40_platform_data {
	u32				 dev_len;
	const dma_addr_t		*dev_tx;
	const dma_addr_t		*dev_rx;
	int				*memcpy;
	u32				 memcpy_len;
	struct stedma40_chan_cfg	*memcpy_conf_phy;
	struct stedma40_chan_cfg	*memcpy_conf_log;
<<<<<<< HEAD
	unsigned int			 llis_per_log;
	int				 disabled_channels[8];
=======
	int				 disabled_channels[STEDMA40_MAX_PHYS];
>>>>>>> 45f53cc9
};

#ifdef CONFIG_STE_DMA40

/**
 * stedma40_filter() - Provides stedma40_chan_cfg to the
 * ste_dma40 dma driver via the dmaengine framework.
 * does some checking of what's provided.
 *
 * Never directly called by client. It used by dmaengine.
 * @chan: dmaengine handle.
 * @data: Must be of type: struct stedma40_chan_cfg and is
 * the configuration of the framework.
 *
 *
 */

bool stedma40_filter(struct dma_chan *chan, void *data);

/**
 * stedma40_memcpy_sg() - extension of the dma framework, memcpy to/from
 * scattergatter lists.
 *
 * @chan: dmaengine handle
 * @sgl_dst: Destination scatter list
 * @sgl_src: Source scatter list
 * @sgl_len: The length of each scatterlist. Both lists must be of equal length
 * and each element must match the corresponding element in the other scatter
 * list.
 * @flags: is actually enum dma_ctrl_flags. See dmaengine.h
 */

struct dma_async_tx_descriptor *stedma40_memcpy_sg(struct dma_chan *chan,
						   struct scatterlist *sgl_dst,
						   struct scatterlist *sgl_src,
						   unsigned int sgl_len,
						   unsigned long flags);

/**
 * stedma40_slave_mem() - Transfers a raw data buffer to or from a slave
 * (=device)
 *
 * @chan: dmaengine handle
 * @addr: source or destination physicall address.
 * @size: bytes to transfer
 * @direction: direction of transfer
 * @flags: is actually enum dma_ctrl_flags. See dmaengine.h
 */

static inline struct
dma_async_tx_descriptor *stedma40_slave_mem(struct dma_chan *chan,
					    dma_addr_t addr,
					    unsigned int size,
					    enum dma_data_direction direction,
					    unsigned long flags)
{
	struct scatterlist sg;
	sg_init_table(&sg, 1);
	sg.dma_address = addr;
	sg.length = size;

	return chan->device->device_prep_slave_sg(chan, &sg, 1,
						  direction, flags);
}

#else
static inline bool stedma40_filter(struct dma_chan *chan, void *data)
{
	return false;
}

static inline struct
dma_async_tx_descriptor *stedma40_slave_mem(struct dma_chan *chan,
					    dma_addr_t addr,
					    unsigned int size,
					    enum dma_data_direction direction,
					    unsigned long flags)
{
	return NULL;
}
#endif

#endif<|MERGE_RESOLUTION|>--- conflicted
+++ resolved
@@ -129,10 +129,6 @@
  * @memcpy_len: length of memcpy
  * @memcpy_conf_phy: default configuration of physical channel memcpy
  * @memcpy_conf_log: default configuration of logical channel memcpy
-<<<<<<< HEAD
- * @llis_per_log: number of max linked list items per logical channel
-=======
->>>>>>> 45f53cc9
  * @disabled_channels: A vector, ending with -1, that marks physical channels
  * that are for different reasons not available for the driver.
  */
@@ -144,12 +140,7 @@
 	u32				 memcpy_len;
 	struct stedma40_chan_cfg	*memcpy_conf_phy;
 	struct stedma40_chan_cfg	*memcpy_conf_log;
-<<<<<<< HEAD
-	unsigned int			 llis_per_log;
-	int				 disabled_channels[8];
-=======
 	int				 disabled_channels[STEDMA40_MAX_PHYS];
->>>>>>> 45f53cc9
 };
 
 #ifdef CONFIG_STE_DMA40
