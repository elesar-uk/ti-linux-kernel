/* linux/arch/arm/mach-s3c2410/pm.c
 *
 * Copyright (c) 2006 Simtec Electronics
 *	Ben Dooks <ben@simtec.co.uk>
 *
 * S3C2410 (and compatible) Power Manager (Suspend-To-RAM) support
 *
 * This program is free software; you can redistribute it and/or modify
 * it under the terms of the GNU General Public License as published by
 * the Free Software Foundation; either version 2 of the License, or
 * (at your option) any later version.
 *
 * This program is distributed in the hope that it will be useful,
 * but WITHOUT ANY WARRANTY; without even the implied warranty of
 * MERCHANTABILITY or FITNESS FOR A PARTICULAR PURPOSE.  See the
 * GNU General Public License for more details.
 *
 * You should have received a copy of the GNU General Public License
 * along with this program; if not, write to the Free Software
 * Foundation, Inc., 59 Temple Place, Suite 330, Boston, MA  02111-1307  USA
*/

#include <linux/init.h>
#include <linux/suspend.h>
#include <linux/errno.h>
#include <linux/time.h>
#include <linux/device.h>
#include <linux/syscore_ops.h>
#include <linux/gpio.h>
#include <linux/io.h>

#include <mach/hardware.h>

#include <asm/mach-types.h>

#include <mach/regs-gpio.h>
#include <mach/h1940.h>

#include <plat/cpu.h>
#include <plat/pm.h>

static void s3c2410_pm_prepare(void)
{
	/* ensure at least GSTATUS3 has the resume address */

	__raw_writel(virt_to_phys(s3c_cpu_resume), S3C2410_GSTATUS3);

	S3C_PMDBG("GSTATUS3 0x%08x\n", __raw_readl(S3C2410_GSTATUS3));
	S3C_PMDBG("GSTATUS4 0x%08x\n", __raw_readl(S3C2410_GSTATUS4));

	if (machine_is_h1940()) {
		void *base = phys_to_virt(H1940_SUSPEND_CHECK);
		unsigned long ptr;
		unsigned long calc = 0;

		/* generate check for the bootloader to check on resume */

		for (ptr = 0; ptr < 0x40000; ptr += 0x400)
			calc += __raw_readl(base+ptr);

		__raw_writel(calc, phys_to_virt(H1940_SUSPEND_CHECKSUM));
	}

	/* RX3715 and RX1950 use similar to H1940 code and the
	 * same offsets for resume and checksum pointers */

	if (machine_is_rx3715() || machine_is_rx1950()) {
		void *base = phys_to_virt(H1940_SUSPEND_CHECK);
		unsigned long ptr;
		unsigned long calc = 0;

		/* generate check for the bootloader to check on resume */

		for (ptr = 0; ptr < 0x40000; ptr += 0x4)
			calc += __raw_readl(base+ptr);

		__raw_writel(calc, phys_to_virt(H1940_SUSPEND_CHECKSUM));
	}

	if ( machine_is_aml_m5900() )
		s3c2410_gpio_setpin(S3C2410_GPF(2), 1);

	if (machine_is_rx1950()) {
		/* According to S3C2442 user's manual, page 7-17,
		 * when the system is operating in NAND boot mode,
		 * the hardware pin configuration - EINT[23:21] –
		 * must be set as input for starting up after
		 * wakeup from sleep mode
		 */
		s3c_gpio_cfgpin(S3C2410_GPG(13), S3C2410_GPIO_INPUT);
		s3c_gpio_cfgpin(S3C2410_GPG(14), S3C2410_GPIO_INPUT);
		s3c_gpio_cfgpin(S3C2410_GPG(15), S3C2410_GPIO_INPUT);
	}
}

static void s3c2410_pm_resume(void)
{
	unsigned long tmp;

	/* unset the return-from-sleep flag, to ensure reset */

	tmp = __raw_readl(S3C2410_GSTATUS2);
	tmp &= S3C2410_GSTATUS2_OFFRESET;
	__raw_writel(tmp, S3C2410_GSTATUS2);

	if ( machine_is_aml_m5900() )
		s3c2410_gpio_setpin(S3C2410_GPF(2), 0);
}

struct syscore_ops s3c2410_pm_syscore_ops = {
	.resume		= s3c2410_pm_resume,
};

<<<<<<< HEAD
static int s3c2410_pm_add(struct device *dev)
=======
static int s3c2410_pm_add(struct device *dev, struct subsys_interface *sif)
>>>>>>> e2920638
{
	pm_cpu_prep = s3c2410_pm_prepare;
	pm_cpu_sleep = s3c2410_cpu_suspend;

	return 0;
}

#if defined(CONFIG_CPU_S3C2410)
static struct subsys_interface s3c2410_pm_interface = {
	.name		= "s3c2410_pm",
	.subsys		= &s3c2410_subsys,
	.add_dev	= s3c2410_pm_add,
};

/* register ourselves */

static int __init s3c2410_pm_drvinit(void)
{
	return subsys_interface_register(&s3c2410_pm_interface);
}

arch_initcall(s3c2410_pm_drvinit);

static struct subsys_interface s3c2410a_pm_interface = {
	.name		= "s3c2410a_pm",
	.subsys		= &s3c2410a_subsys,
	.add_dev	= s3c2410_pm_add,
};

static int __init s3c2410a_pm_drvinit(void)
{
	return subsys_interface_register(&s3c2410a_pm_interface);
}

arch_initcall(s3c2410a_pm_drvinit);
#endif

#if defined(CONFIG_CPU_S3C2440)
static struct subsys_interface s3c2440_pm_interface = {
	.name		= "s3c2440_pm",
	.subsys		= &s3c2440_subsys,
	.add_dev	= s3c2410_pm_add,
};

static int __init s3c2440_pm_drvinit(void)
{
	return subsys_interface_register(&s3c2440_pm_interface);
}

arch_initcall(s3c2440_pm_drvinit);
#endif

#if defined(CONFIG_CPU_S3C2442)
static struct subsys_interface s3c2442_pm_interface = {
	.name		= "s3c2442_pm",
	.subsys		= &s3c2442_subsys,
	.add_dev	= s3c2410_pm_add,
};

static int __init s3c2442_pm_drvinit(void)
{
	return subsys_interface_register(&s3c2442_pm_interface);
}

arch_initcall(s3c2442_pm_drvinit);
#endif<|MERGE_RESOLUTION|>--- conflicted
+++ resolved
@@ -111,11 +111,7 @@
 	.resume		= s3c2410_pm_resume,
 };
 
-<<<<<<< HEAD
-static int s3c2410_pm_add(struct device *dev)
-=======
 static int s3c2410_pm_add(struct device *dev, struct subsys_interface *sif)
->>>>>>> e2920638
 {
 	pm_cpu_prep = s3c2410_pm_prepare;
 	pm_cpu_sleep = s3c2410_cpu_suspend;
