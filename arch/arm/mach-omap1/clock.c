/*
 *  linux/arch/arm/mach-omap1/clock.c
 *
 *  Copyright (C) 2004 - 2005, 2009-2010 Nokia Corporation
 *  Written by Tuukka Tikkanen <tuukka.tikkanen@elektrobit.com>
 *
 *  Modified to use omap shared clock framework by
 *  Tony Lindgren <tony@atomide.com>
 *
 * This program is free software; you can redistribute it and/or modify
 * it under the terms of the GNU General Public License version 2 as
 * published by the Free Software Foundation.
 */
#include <linux/kernel.h>
#include <linux/export.h>
#include <linux/list.h>
#include <linux/errno.h>
#include <linux/err.h>
#include <linux/io.h>
#include <linux/clk.h>
#include <linux/clkdev.h>

#include <asm/mach-types.h>

#include <mach/hardware.h>

<<<<<<< HEAD
#include "../plat-omap/sram.h"

=======
>>>>>>> 8a6ff8a0
#include "soc.h"
#include "iomap.h"
#include "clock.h"
#include "opp.h"
#include "sram.h"

__u32 arm_idlect1_mask;
struct clk *api_ck_p, *ck_dpll1_p, *ck_ref_p;

static LIST_HEAD(clocks);
static DEFINE_MUTEX(clocks_mutex);
static DEFINE_SPINLOCK(clockfw_lock);

/*
 * Omap1 specific clock functions
 */

unsigned long omap1_uart_recalc(struct clk *clk)
{
	unsigned int val = __raw_readl(clk->enable_reg);
	return val & clk->enable_bit ? 48000000 : 12000000;
}

unsigned long omap1_sossi_recalc(struct clk *clk)
{
	u32 div = omap_readl(MOD_CONF_CTRL_1);

	div = (div >> 17) & 0x7;
	div++;

	return clk->parent->rate / div;
}

static void omap1_clk_allow_idle(struct clk *clk)
{
	struct arm_idlect1_clk * iclk = (struct arm_idlect1_clk *)clk;

	if (!(clk->flags & CLOCK_IDLE_CONTROL))
		return;

	if (iclk->no_idle_count > 0 && !(--iclk->no_idle_count))
		arm_idlect1_mask |= 1 << iclk->idlect_shift;
}

static void omap1_clk_deny_idle(struct clk *clk)
{
	struct arm_idlect1_clk * iclk = (struct arm_idlect1_clk *)clk;

	if (!(clk->flags & CLOCK_IDLE_CONTROL))
		return;

	if (iclk->no_idle_count++ == 0)
		arm_idlect1_mask &= ~(1 << iclk->idlect_shift);
}

static __u16 verify_ckctl_value(__u16 newval)
{
	/* This function checks for following limitations set
	 * by the hardware (all conditions must be true):
	 * DSPMMU_CK == DSP_CK  or  DSPMMU_CK == DSP_CK/2
	 * ARM_CK >= TC_CK
	 * DSP_CK >= TC_CK
	 * DSPMMU_CK >= TC_CK
	 *
	 * In addition following rules are enforced:
	 * LCD_CK <= TC_CK
	 * ARMPER_CK <= TC_CK
	 *
	 * However, maximum frequencies are not checked for!
	 */
	__u8 per_exp;
	__u8 lcd_exp;
	__u8 arm_exp;
	__u8 dsp_exp;
	__u8 tc_exp;
	__u8 dspmmu_exp;

	per_exp = (newval >> CKCTL_PERDIV_OFFSET) & 3;
	lcd_exp = (newval >> CKCTL_LCDDIV_OFFSET) & 3;
	arm_exp = (newval >> CKCTL_ARMDIV_OFFSET) & 3;
	dsp_exp = (newval >> CKCTL_DSPDIV_OFFSET) & 3;
	tc_exp = (newval >> CKCTL_TCDIV_OFFSET) & 3;
	dspmmu_exp = (newval >> CKCTL_DSPMMUDIV_OFFSET) & 3;

	if (dspmmu_exp < dsp_exp)
		dspmmu_exp = dsp_exp;
	if (dspmmu_exp > dsp_exp+1)
		dspmmu_exp = dsp_exp+1;
	if (tc_exp < arm_exp)
		tc_exp = arm_exp;
	if (tc_exp < dspmmu_exp)
		tc_exp = dspmmu_exp;
	if (tc_exp > lcd_exp)
		lcd_exp = tc_exp;
	if (tc_exp > per_exp)
		per_exp = tc_exp;

	newval &= 0xf000;
	newval |= per_exp << CKCTL_PERDIV_OFFSET;
	newval |= lcd_exp << CKCTL_LCDDIV_OFFSET;
	newval |= arm_exp << CKCTL_ARMDIV_OFFSET;
	newval |= dsp_exp << CKCTL_DSPDIV_OFFSET;
	newval |= tc_exp << CKCTL_TCDIV_OFFSET;
	newval |= dspmmu_exp << CKCTL_DSPMMUDIV_OFFSET;

	return newval;
}

static int calc_dsor_exp(struct clk *clk, unsigned long rate)
{
	/* Note: If target frequency is too low, this function will return 4,
	 * which is invalid value. Caller must check for this value and act
	 * accordingly.
	 *
	 * Note: This function does not check for following limitations set
	 * by the hardware (all conditions must be true):
	 * DSPMMU_CK == DSP_CK  or  DSPMMU_CK == DSP_CK/2
	 * ARM_CK >= TC_CK
	 * DSP_CK >= TC_CK
	 * DSPMMU_CK >= TC_CK
	 */
	unsigned long realrate;
	struct clk * parent;
	unsigned  dsor_exp;

	parent = clk->parent;
	if (unlikely(parent == NULL))
		return -EIO;

	realrate = parent->rate;
	for (dsor_exp=0; dsor_exp<4; dsor_exp++) {
		if (realrate <= rate)
			break;

		realrate /= 2;
	}

	return dsor_exp;
}

unsigned long omap1_ckctl_recalc(struct clk *clk)
{
	/* Calculate divisor encoded as 2-bit exponent */
	int dsor = 1 << (3 & (omap_readw(ARM_CKCTL) >> clk->rate_offset));

	return clk->parent->rate / dsor;
}

unsigned long omap1_ckctl_recalc_dsp_domain(struct clk *clk)
{
	int dsor;

	/* Calculate divisor encoded as 2-bit exponent
	 *
	 * The clock control bits are in DSP domain,
	 * so api_ck is needed for access.
	 * Note that DSP_CKCTL virt addr = phys addr, so
	 * we must use __raw_readw() instead of omap_readw().
	 */
	omap1_clk_enable(api_ck_p);
	dsor = 1 << (3 & (__raw_readw(DSP_CKCTL) >> clk->rate_offset));
	omap1_clk_disable(api_ck_p);

	return clk->parent->rate / dsor;
}

/* MPU virtual clock functions */
int omap1_select_table_rate(struct clk *clk, unsigned long rate)
{
	/* Find the highest supported frequency <= rate and switch to it */
	struct mpu_rate * ptr;
	unsigned long ref_rate;

	ref_rate = ck_ref_p->rate;

	for (ptr = omap1_rate_table; ptr->rate; ptr++) {
		if (!(ptr->flags & cpu_mask))
			continue;

		if (ptr->xtal != ref_rate)
			continue;

		/* Can check only after xtal frequency check */
		if (ptr->rate <= rate)
			break;
	}

	if (!ptr->rate)
		return -EINVAL;

	/*
	 * In most cases we should not need to reprogram DPLL.
	 * Reprogramming the DPLL is tricky, it must be done from SRAM.
	 */
	omap_sram_reprogram_clock(ptr->dpllctl_val, ptr->ckctl_val);

	/* XXX Do we need to recalculate the tree below DPLL1 at this point? */
	ck_dpll1_p->rate = ptr->pll_rate;

	return 0;
}

int omap1_clk_set_rate_dsp_domain(struct clk *clk, unsigned long rate)
{
	int dsor_exp;
	u16 regval;

	dsor_exp = calc_dsor_exp(clk, rate);
	if (dsor_exp > 3)
		dsor_exp = -EINVAL;
	if (dsor_exp < 0)
		return dsor_exp;

	regval = __raw_readw(DSP_CKCTL);
	regval &= ~(3 << clk->rate_offset);
	regval |= dsor_exp << clk->rate_offset;
	__raw_writew(regval, DSP_CKCTL);
	clk->rate = clk->parent->rate / (1 << dsor_exp);

	return 0;
}

long omap1_clk_round_rate_ckctl_arm(struct clk *clk, unsigned long rate)
{
	int dsor_exp = calc_dsor_exp(clk, rate);
	if (dsor_exp < 0)
		return dsor_exp;
	if (dsor_exp > 3)
		dsor_exp = 3;
	return clk->parent->rate / (1 << dsor_exp);
}

int omap1_clk_set_rate_ckctl_arm(struct clk *clk, unsigned long rate)
{
	int dsor_exp;
	u16 regval;

	dsor_exp = calc_dsor_exp(clk, rate);
	if (dsor_exp > 3)
		dsor_exp = -EINVAL;
	if (dsor_exp < 0)
		return dsor_exp;

	regval = omap_readw(ARM_CKCTL);
	regval &= ~(3 << clk->rate_offset);
	regval |= dsor_exp << clk->rate_offset;
	regval = verify_ckctl_value(regval);
	omap_writew(regval, ARM_CKCTL);
	clk->rate = clk->parent->rate / (1 << dsor_exp);
	return 0;
}

long omap1_round_to_table_rate(struct clk *clk, unsigned long rate)
{
	/* Find the highest supported frequency <= rate */
	struct mpu_rate * ptr;
	long highest_rate;
	unsigned long ref_rate;

	ref_rate = ck_ref_p->rate;

	highest_rate = -EINVAL;

	for (ptr = omap1_rate_table; ptr->rate; ptr++) {
		if (!(ptr->flags & cpu_mask))
			continue;

		if (ptr->xtal != ref_rate)
			continue;

		highest_rate = ptr->rate;

		/* Can check only after xtal frequency check */
		if (ptr->rate <= rate)
			break;
	}

	return highest_rate;
}

static unsigned calc_ext_dsor(unsigned long rate)
{
	unsigned dsor;

	/* MCLK and BCLK divisor selection is not linear:
	 * freq = 96MHz / dsor
	 *
	 * RATIO_SEL range: dsor <-> RATIO_SEL
	 * 0..6: (RATIO_SEL+2) <-> (dsor-2)
	 * 6..48:  (8+(RATIO_SEL-6)*2) <-> ((dsor-8)/2+6)
	 * Minimum dsor is 2 and maximum is 96. Odd divisors starting from 9
	 * can not be used.
	 */
	for (dsor = 2; dsor < 96; ++dsor) {
		if ((dsor & 1) && dsor > 8)
			continue;
		if (rate >= 96000000 / dsor)
			break;
	}
	return dsor;
}

/* XXX Only needed on 1510 */
int omap1_set_uart_rate(struct clk *clk, unsigned long rate)
{
	unsigned int val;

	val = __raw_readl(clk->enable_reg);
	if (rate == 12000000)
		val &= ~(1 << clk->enable_bit);
	else if (rate == 48000000)
		val |= (1 << clk->enable_bit);
	else
		return -EINVAL;
	__raw_writel(val, clk->enable_reg);
	clk->rate = rate;

	return 0;
}

/* External clock (MCLK & BCLK) functions */
int omap1_set_ext_clk_rate(struct clk *clk, unsigned long rate)
{
	unsigned dsor;
	__u16 ratio_bits;

	dsor = calc_ext_dsor(rate);
	clk->rate = 96000000 / dsor;
	if (dsor > 8)
		ratio_bits = ((dsor - 8) / 2 + 6) << 2;
	else
		ratio_bits = (dsor - 2) << 2;

	ratio_bits |= __raw_readw(clk->enable_reg) & ~0xfd;
	__raw_writew(ratio_bits, clk->enable_reg);

	return 0;
}

int omap1_set_sossi_rate(struct clk *clk, unsigned long rate)
{
	u32 l;
	int div;
	unsigned long p_rate;

	p_rate = clk->parent->rate;
	/* Round towards slower frequency */
	div = (p_rate + rate - 1) / rate;
	div--;
	if (div < 0 || div > 7)
		return -EINVAL;

	l = omap_readl(MOD_CONF_CTRL_1);
	l &= ~(7 << 17);
	l |= div << 17;
	omap_writel(l, MOD_CONF_CTRL_1);

	clk->rate = p_rate / (div + 1);

	return 0;
}

long omap1_round_ext_clk_rate(struct clk *clk, unsigned long rate)
{
	return 96000000 / calc_ext_dsor(rate);
}

void omap1_init_ext_clk(struct clk *clk)
{
	unsigned dsor;
	__u16 ratio_bits;

	/* Determine current rate and ensure clock is based on 96MHz APLL */
	ratio_bits = __raw_readw(clk->enable_reg) & ~1;
	__raw_writew(ratio_bits, clk->enable_reg);

	ratio_bits = (ratio_bits & 0xfc) >> 2;
	if (ratio_bits > 6)
		dsor = (ratio_bits - 6) * 2 + 8;
	else
		dsor = ratio_bits + 2;

	clk-> rate = 96000000 / dsor;
}

int omap1_clk_enable(struct clk *clk)
{
	int ret = 0;

	if (clk->usecount++ == 0) {
		if (clk->parent) {
			ret = omap1_clk_enable(clk->parent);
			if (ret)
				goto err;

			if (clk->flags & CLOCK_NO_IDLE_PARENT)
				omap1_clk_deny_idle(clk->parent);
		}

		ret = clk->ops->enable(clk);
		if (ret) {
			if (clk->parent)
				omap1_clk_disable(clk->parent);
			goto err;
		}
	}
	return ret;

err:
	clk->usecount--;
	return ret;
}

void omap1_clk_disable(struct clk *clk)
{
	if (clk->usecount > 0 && !(--clk->usecount)) {
		clk->ops->disable(clk);
		if (likely(clk->parent)) {
			omap1_clk_disable(clk->parent);
			if (clk->flags & CLOCK_NO_IDLE_PARENT)
				omap1_clk_allow_idle(clk->parent);
		}
	}
}

static int omap1_clk_enable_generic(struct clk *clk)
{
	__u16 regval16;
	__u32 regval32;

	if (unlikely(clk->enable_reg == NULL)) {
		printk(KERN_ERR "clock.c: Enable for %s without enable code\n",
		       clk->name);
		return -EINVAL;
	}

	if (clk->flags & ENABLE_REG_32BIT) {
		regval32 = __raw_readl(clk->enable_reg);
		regval32 |= (1 << clk->enable_bit);
		__raw_writel(regval32, clk->enable_reg);
	} else {
		regval16 = __raw_readw(clk->enable_reg);
		regval16 |= (1 << clk->enable_bit);
		__raw_writew(regval16, clk->enable_reg);
	}

	return 0;
}

static void omap1_clk_disable_generic(struct clk *clk)
{
	__u16 regval16;
	__u32 regval32;

	if (clk->enable_reg == NULL)
		return;

	if (clk->flags & ENABLE_REG_32BIT) {
		regval32 = __raw_readl(clk->enable_reg);
		regval32 &= ~(1 << clk->enable_bit);
		__raw_writel(regval32, clk->enable_reg);
	} else {
		regval16 = __raw_readw(clk->enable_reg);
		regval16 &= ~(1 << clk->enable_bit);
		__raw_writew(regval16, clk->enable_reg);
	}
}

const struct clkops clkops_generic = {
	.enable		= omap1_clk_enable_generic,
	.disable	= omap1_clk_disable_generic,
};

static int omap1_clk_enable_dsp_domain(struct clk *clk)
{
	int retval;

	retval = omap1_clk_enable(api_ck_p);
	if (!retval) {
		retval = omap1_clk_enable_generic(clk);
		omap1_clk_disable(api_ck_p);
	}

	return retval;
}

static void omap1_clk_disable_dsp_domain(struct clk *clk)
{
	if (omap1_clk_enable(api_ck_p) == 0) {
		omap1_clk_disable_generic(clk);
		omap1_clk_disable(api_ck_p);
	}
}

const struct clkops clkops_dspck = {
	.enable		= omap1_clk_enable_dsp_domain,
	.disable	= omap1_clk_disable_dsp_domain,
};

/* XXX SYSC register handling does not belong in the clock framework */
static int omap1_clk_enable_uart_functional_16xx(struct clk *clk)
{
	int ret;
	struct uart_clk *uclk;

	ret = omap1_clk_enable_generic(clk);
	if (ret == 0) {
		/* Set smart idle acknowledgement mode */
		uclk = (struct uart_clk *)clk;
		omap_writeb((omap_readb(uclk->sysc_addr) & ~0x10) | 8,
			    uclk->sysc_addr);
	}

	return ret;
}

/* XXX SYSC register handling does not belong in the clock framework */
static void omap1_clk_disable_uart_functional_16xx(struct clk *clk)
{
	struct uart_clk *uclk;

	/* Set force idle acknowledgement mode */
	uclk = (struct uart_clk *)clk;
	omap_writeb((omap_readb(uclk->sysc_addr) & ~0x18), uclk->sysc_addr);

	omap1_clk_disable_generic(clk);
}

/* XXX SYSC register handling does not belong in the clock framework */
const struct clkops clkops_uart_16xx = {
	.enable		= omap1_clk_enable_uart_functional_16xx,
	.disable	= omap1_clk_disable_uart_functional_16xx,
};

long omap1_clk_round_rate(struct clk *clk, unsigned long rate)
{
	if (clk->round_rate != NULL)
		return clk->round_rate(clk, rate);

	return clk->rate;
}

int omap1_clk_set_rate(struct clk *clk, unsigned long rate)
{
	int  ret = -EINVAL;

	if (clk->set_rate)
		ret = clk->set_rate(clk, rate);
	return ret;
}

/*
 * Omap1 clock reset and init functions
 */

#ifdef CONFIG_OMAP_RESET_CLOCKS

void omap1_clk_disable_unused(struct clk *clk)
{
	__u32 regval32;

	/* Clocks in the DSP domain need api_ck. Just assume bootloader
	 * has not enabled any DSP clocks */
	if (clk->enable_reg == DSP_IDLECT2) {
		pr_info("Skipping reset check for DSP domain clock \"%s\"\n",
			clk->name);
		return;
	}

	/* Is the clock already disabled? */
	if (clk->flags & ENABLE_REG_32BIT)
		regval32 = __raw_readl(clk->enable_reg);
	else
		regval32 = __raw_readw(clk->enable_reg);

	if ((regval32 & (1 << clk->enable_bit)) == 0)
		return;

	printk(KERN_INFO "Disabling unused clock \"%s\"... ", clk->name);
	clk->ops->disable(clk);
	printk(" done\n");
}

#endif


int clk_enable(struct clk *clk)
{
	unsigned long flags;
	int ret;

	if (clk == NULL || IS_ERR(clk))
		return -EINVAL;

	spin_lock_irqsave(&clockfw_lock, flags);
	ret = omap1_clk_enable(clk);
	spin_unlock_irqrestore(&clockfw_lock, flags);

	return ret;
}
EXPORT_SYMBOL(clk_enable);

void clk_disable(struct clk *clk)
{
	unsigned long flags;

	if (clk == NULL || IS_ERR(clk))
		return;

	spin_lock_irqsave(&clockfw_lock, flags);
	if (clk->usecount == 0) {
		pr_err("Trying disable clock %s with 0 usecount\n",
		       clk->name);
		WARN_ON(1);
		goto out;
	}

	omap1_clk_disable(clk);

out:
	spin_unlock_irqrestore(&clockfw_lock, flags);
}
EXPORT_SYMBOL(clk_disable);

unsigned long clk_get_rate(struct clk *clk)
{
	unsigned long flags;
	unsigned long ret;

	if (clk == NULL || IS_ERR(clk))
		return 0;

	spin_lock_irqsave(&clockfw_lock, flags);
	ret = clk->rate;
	spin_unlock_irqrestore(&clockfw_lock, flags);

	return ret;
}
EXPORT_SYMBOL(clk_get_rate);

/*
 * Optional clock functions defined in include/linux/clk.h
 */

long clk_round_rate(struct clk *clk, unsigned long rate)
{
	unsigned long flags;
	long ret;

	if (clk == NULL || IS_ERR(clk))
		return 0;

	spin_lock_irqsave(&clockfw_lock, flags);
	ret = omap1_clk_round_rate(clk, rate);
	spin_unlock_irqrestore(&clockfw_lock, flags);

	return ret;
}
EXPORT_SYMBOL(clk_round_rate);

int clk_set_rate(struct clk *clk, unsigned long rate)
{
	unsigned long flags;
	int ret = -EINVAL;

	if (clk == NULL || IS_ERR(clk))
		return ret;

	spin_lock_irqsave(&clockfw_lock, flags);
	ret = omap1_clk_set_rate(clk, rate);
	if (ret == 0)
		propagate_rate(clk);
	spin_unlock_irqrestore(&clockfw_lock, flags);

	return ret;
}
EXPORT_SYMBOL(clk_set_rate);

int clk_set_parent(struct clk *clk, struct clk *parent)
{
	WARN_ONCE(1, "clk_set_parent() not implemented for OMAP1\n");

	return -EINVAL;
}
EXPORT_SYMBOL(clk_set_parent);

struct clk *clk_get_parent(struct clk *clk)
{
	return clk->parent;
}
EXPORT_SYMBOL(clk_get_parent);

/*
 * OMAP specific clock functions shared between omap1 and omap2
 */

int __initdata mpurate;

/*
 * By default we use the rate set by the bootloader.
 * You can override this with mpurate= cmdline option.
 */
static int __init omap_clk_setup(char *str)
{
	get_option(&str, &mpurate);

	if (!mpurate)
		return 1;

	if (mpurate < 1000)
		mpurate *= 1000000;

	return 1;
}
__setup("mpurate=", omap_clk_setup);

/* Used for clocks that always have same value as the parent clock */
unsigned long followparent_recalc(struct clk *clk)
{
	return clk->parent->rate;
}

/*
 * Used for clocks that have the same value as the parent clock,
 * divided by some factor
 */
unsigned long omap_fixed_divisor_recalc(struct clk *clk)
{
	WARN_ON(!clk->fixed_div);

	return clk->parent->rate / clk->fixed_div;
}

void clk_reparent(struct clk *child, struct clk *parent)
{
	list_del_init(&child->sibling);
	if (parent)
		list_add(&child->sibling, &parent->children);
	child->parent = parent;

	/* now do the debugfs renaming to reattach the child
	   to the proper parent */
}

/* Propagate rate to children */
void propagate_rate(struct clk *tclk)
{
	struct clk *clkp;

	list_for_each_entry(clkp, &tclk->children, sibling) {
		if (clkp->recalc)
			clkp->rate = clkp->recalc(clkp);
		propagate_rate(clkp);
	}
}

static LIST_HEAD(root_clks);

/**
 * recalculate_root_clocks - recalculate and propagate all root clocks
 *
 * Recalculates all root clocks (clocks with no parent), which if the
 * clock's .recalc is set correctly, should also propagate their rates.
 * Called at init.
 */
void recalculate_root_clocks(void)
{
	struct clk *clkp;

	list_for_each_entry(clkp, &root_clks, sibling) {
		if (clkp->recalc)
			clkp->rate = clkp->recalc(clkp);
		propagate_rate(clkp);
	}
}

/**
 * clk_preinit - initialize any fields in the struct clk before clk init
 * @clk: struct clk * to initialize
 *
 * Initialize any struct clk fields needed before normal clk initialization
 * can run.  No return value.
 */
void clk_preinit(struct clk *clk)
{
	INIT_LIST_HEAD(&clk->children);
}

int clk_register(struct clk *clk)
{
	if (clk == NULL || IS_ERR(clk))
		return -EINVAL;

	/*
	 * trap out already registered clocks
	 */
	if (clk->node.next || clk->node.prev)
		return 0;

	mutex_lock(&clocks_mutex);
	if (clk->parent)
		list_add(&clk->sibling, &clk->parent->children);
	else
		list_add(&clk->sibling, &root_clks);

	list_add(&clk->node, &clocks);
	if (clk->init)
		clk->init(clk);
	mutex_unlock(&clocks_mutex);

	return 0;
}
EXPORT_SYMBOL(clk_register);

void clk_unregister(struct clk *clk)
{
	if (clk == NULL || IS_ERR(clk))
		return;

	mutex_lock(&clocks_mutex);
	list_del(&clk->sibling);
	list_del(&clk->node);
	mutex_unlock(&clocks_mutex);
}
EXPORT_SYMBOL(clk_unregister);

void clk_enable_init_clocks(void)
{
	struct clk *clkp;

	list_for_each_entry(clkp, &clocks, node)
		if (clkp->flags & ENABLE_ON_INIT)
			clk_enable(clkp);
}

/**
 * omap_clk_get_by_name - locate OMAP struct clk by its name
 * @name: name of the struct clk to locate
 *
 * Locate an OMAP struct clk by its name.  Assumes that struct clk
 * names are unique.  Returns NULL if not found or a pointer to the
 * struct clk if found.
 */
struct clk *omap_clk_get_by_name(const char *name)
{
	struct clk *c;
	struct clk *ret = NULL;

	mutex_lock(&clocks_mutex);

	list_for_each_entry(c, &clocks, node) {
		if (!strcmp(c->name, name)) {
			ret = c;
			break;
		}
	}

	mutex_unlock(&clocks_mutex);

	return ret;
}

int omap_clk_enable_autoidle_all(void)
{
	struct clk *c;
	unsigned long flags;

	spin_lock_irqsave(&clockfw_lock, flags);

	list_for_each_entry(c, &clocks, node)
		if (c->ops->allow_idle)
			c->ops->allow_idle(c);

	spin_unlock_irqrestore(&clockfw_lock, flags);

	return 0;
}

int omap_clk_disable_autoidle_all(void)
{
	struct clk *c;
	unsigned long flags;

	spin_lock_irqsave(&clockfw_lock, flags);

	list_for_each_entry(c, &clocks, node)
		if (c->ops->deny_idle)
			c->ops->deny_idle(c);

	spin_unlock_irqrestore(&clockfw_lock, flags);

	return 0;
}

/*
 * Low level helpers
 */
static int clkll_enable_null(struct clk *clk)
{
	return 0;
}

static void clkll_disable_null(struct clk *clk)
{
}

const struct clkops clkops_null = {
	.enable		= clkll_enable_null,
	.disable	= clkll_disable_null,
};

/*
 * Dummy clock
 *
 * Used for clock aliases that are needed on some OMAPs, but not others
 */
struct clk dummy_ck = {
	.name	= "dummy",
	.ops	= &clkops_null,
};

/*
 *
 */

#ifdef CONFIG_OMAP_RESET_CLOCKS
/*
 * Disable any unused clocks left on by the bootloader
 */
static int __init clk_disable_unused(void)
{
	struct clk *ck;
	unsigned long flags;

	pr_info("clock: disabling unused clocks to save power\n");

	spin_lock_irqsave(&clockfw_lock, flags);
	list_for_each_entry(ck, &clocks, node) {
		if (ck->ops == &clkops_null)
			continue;

		if (ck->usecount > 0 || !ck->enable_reg)
			continue;

		omap1_clk_disable_unused(ck);
	}
	spin_unlock_irqrestore(&clockfw_lock, flags);

	return 0;
}
late_initcall(clk_disable_unused);
late_initcall(omap_clk_enable_autoidle_all);
#endif

#if defined(CONFIG_PM_DEBUG) && defined(CONFIG_DEBUG_FS)
/*
 *	debugfs support to trace clock tree hierarchy and attributes
 */

#include <linux/debugfs.h>
#include <linux/seq_file.h>

static struct dentry *clk_debugfs_root;

static int clk_dbg_show_summary(struct seq_file *s, void *unused)
{
	struct clk *c;
	struct clk *pa;

	mutex_lock(&clocks_mutex);
	seq_printf(s, "%-30s %-30s %-10s %s\n",
		   "clock-name", "parent-name", "rate", "use-count");

	list_for_each_entry(c, &clocks, node) {
		pa = c->parent;
		seq_printf(s, "%-30s %-30s %-10lu %d\n",
			   c->name, pa ? pa->name : "none", c->rate,
			   c->usecount);
	}
	mutex_unlock(&clocks_mutex);

	return 0;
}

static int clk_dbg_open(struct inode *inode, struct file *file)
{
	return single_open(file, clk_dbg_show_summary, inode->i_private);
}

static const struct file_operations debug_clock_fops = {
	.open           = clk_dbg_open,
	.read           = seq_read,
	.llseek         = seq_lseek,
	.release        = single_release,
};

static int clk_debugfs_register_one(struct clk *c)
{
	int err;
	struct dentry *d;
	struct clk *pa = c->parent;

	d = debugfs_create_dir(c->name, pa ? pa->dent : clk_debugfs_root);
	if (!d)
		return -ENOMEM;
	c->dent = d;

	d = debugfs_create_u8("usecount", S_IRUGO, c->dent, (u8 *)&c->usecount);
	if (!d) {
		err = -ENOMEM;
		goto err_out;
	}
	d = debugfs_create_u32("rate", S_IRUGO, c->dent, (u32 *)&c->rate);
	if (!d) {
		err = -ENOMEM;
		goto err_out;
	}
	d = debugfs_create_x32("flags", S_IRUGO, c->dent, (u32 *)&c->flags);
	if (!d) {
		err = -ENOMEM;
		goto err_out;
	}
	return 0;

err_out:
	debugfs_remove_recursive(c->dent);
	return err;
}

static int clk_debugfs_register(struct clk *c)
{
	int err;
	struct clk *pa = c->parent;

	if (pa && !pa->dent) {
		err = clk_debugfs_register(pa);
		if (err)
			return err;
	}

	if (!c->dent) {
		err = clk_debugfs_register_one(c);
		if (err)
			return err;
	}
	return 0;
}

static int __init clk_debugfs_init(void)
{
	struct clk *c;
	struct dentry *d;
	int err;

	d = debugfs_create_dir("clock", NULL);
	if (!d)
		return -ENOMEM;
	clk_debugfs_root = d;

	list_for_each_entry(c, &clocks, node) {
		err = clk_debugfs_register(c);
		if (err)
			goto err_out;
	}

	d = debugfs_create_file("summary", S_IRUGO,
		d, NULL, &debug_clock_fops);
	if (!d)
		return -ENOMEM;

	return 0;
err_out:
	debugfs_remove_recursive(clk_debugfs_root);
	return err;
}
late_initcall(clk_debugfs_init);

#endif /* defined(CONFIG_PM_DEBUG) && defined(CONFIG_DEBUG_FS) */<|MERGE_RESOLUTION|>--- conflicted
+++ resolved
@@ -24,11 +24,6 @@
 
 #include <mach/hardware.h>
 
-<<<<<<< HEAD
-#include "../plat-omap/sram.h"
-
-=======
->>>>>>> 8a6ff8a0
 #include "soc.h"
 #include "iomap.h"
 #include "clock.h"
