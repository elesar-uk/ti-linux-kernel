--- conflicted
+++ resolved
@@ -806,18 +806,12 @@
 {
 	spitz_ficp_platform_data.gpio_pwdown = SPITZ_GPIO_IR_ON;
 
-<<<<<<< HEAD
-=======
 #ifdef CONFIG_MACH_BORZOI
->>>>>>> a9e06057
 	if (machine_is_borzoi()) {
 		sharpsl_nand_platform_data.badblock_pattern = &sharpsl_akita_bbt;
 		sharpsl_nand_platform_data.ecc_layout = &akita_oobinfo;
 	}
-<<<<<<< HEAD
-=======
 #endif
->>>>>>> a9e06057
 
 	platform_scoop_config = &spitz_pcmcia_config;
 
