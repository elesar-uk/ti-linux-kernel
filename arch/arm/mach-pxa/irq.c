/*
 *  linux/arch/arm/mach-pxa/irq.c
 *
 *  Generic PXA IRQ handling
 *
 *  Author:	Nicolas Pitre
 *  Created:	Jun 15, 2001
 *  Copyright:	MontaVista Software Inc.
 *
 *  This program is free software; you can redistribute it and/or modify
 *  it under the terms of the GNU General Public License version 2 as
 *  published by the Free Software Foundation.
 */
#include <linux/init.h>
#include <linux/module.h>
#include <linux/interrupt.h>
#include <linux/syscore_ops.h>
#include <linux/io.h>
#include <linux/irq.h>

#include <asm/exception.h>

#include <mach/hardware.h>
#include <mach/irqs.h>
<<<<<<< HEAD
#include <mach/gpio-pxa.h>
=======
>>>>>>> dcd6c922

#include "generic.h"

#define IRQ_BASE		io_p2v(0x40d00000)

#define ICIP			(0x000)
#define ICMR			(0x004)
#define ICLR			(0x008)
#define ICFR			(0x00c)
#define ICPR			(0x010)
#define ICCR			(0x014)
#define ICHP			(0x018)
#define IPR(i)			(((i) < 32) ? (0x01c + ((i) << 2)) :		\
				((i) < 64) ? (0x0b0 + (((i) - 32) << 2)) :	\
				      (0x144 + (((i) - 64) << 2)))
#define ICHP_VAL_IRQ		(1 << 31)
#define ICHP_IRQ(i)		(((i) >> 16) & 0x7fff)
#define IPR_VALID		(1 << 31)
#define IRQ_BIT(n)		(((n) - PXA_IRQ(0)) & 0x1f)

#define MAX_INTERNAL_IRQS	128

/*
 * This is for peripheral IRQs internal to the PXA chip.
 */

static int pxa_internal_irq_nr;

static inline int cpu_has_ipr(void)
{
	return !cpu_is_pxa25x();
}

static inline void __iomem *irq_base(int i)
{
	static unsigned long phys_base[] = {
		0x40d00000,
		0x40d0009c,
		0x40d00130,
	};

	return io_p2v(phys_base[i]);
}

void pxa_mask_irq(struct irq_data *d)
{
	void __iomem *base = irq_data_get_irq_chip_data(d);
	uint32_t icmr = __raw_readl(base + ICMR);

	icmr &= ~(1 << IRQ_BIT(d->irq));
	__raw_writel(icmr, base + ICMR);
}

void pxa_unmask_irq(struct irq_data *d)
{
	void __iomem *base = irq_data_get_irq_chip_data(d);
	uint32_t icmr = __raw_readl(base + ICMR);

	icmr |= 1 << IRQ_BIT(d->irq);
	__raw_writel(icmr, base + ICMR);
}

static struct irq_chip pxa_internal_irq_chip = {
	.name		= "SC",
	.irq_ack	= pxa_mask_irq,
	.irq_mask	= pxa_mask_irq,
	.irq_unmask	= pxa_unmask_irq,
};

asmlinkage void __exception_irq_entry icip_handle_irq(struct pt_regs *regs)
{
	uint32_t icip, icmr, mask;

	do {
		icip = __raw_readl(IRQ_BASE + ICIP);
		icmr = __raw_readl(IRQ_BASE + ICMR);
		mask = icip & icmr;

		if (mask == 0)
			break;

		handle_IRQ(PXA_IRQ(fls(mask) - 1), regs);
	} while (1);
}

asmlinkage void __exception_irq_entry ichp_handle_irq(struct pt_regs *regs)
{
	uint32_t ichp;

	do {
		__asm__ __volatile__("mrc p6, 0, %0, c5, c0, 0\n": "=r"(ichp));

		if ((ichp & ICHP_VAL_IRQ) == 0)
			break;

		handle_IRQ(PXA_IRQ(ICHP_IRQ(ichp)), regs);
	} while (1);
}

void __init pxa_init_irq(int irq_nr, int (*fn)(struct irq_data *, unsigned int))
{
	int irq, i, n;

	BUG_ON(irq_nr > MAX_INTERNAL_IRQS);

	pxa_internal_irq_nr = irq_nr;

	for (n = 0; n < irq_nr; n += 32) {
		void __iomem *base = irq_base(n >> 5);

		__raw_writel(0, base + ICMR);	/* disable all IRQs */
		__raw_writel(0, base + ICLR);	/* all IRQs are IRQ, not FIQ */
		for (i = n; (i < (n + 32)) && (i < irq_nr); i++) {
			/* initialize interrupt priority */
			if (cpu_has_ipr())
				__raw_writel(i | IPR_VALID, IRQ_BASE + IPR(i));

			irq = PXA_IRQ(i);
			irq_set_chip_and_handler(irq, &pxa_internal_irq_chip,
						 handle_level_irq);
			irq_set_chip_data(irq, base);
			set_irq_flags(irq, IRQF_VALID);
		}
	}

	/* only unmasked interrupts kick us out of idle */
	__raw_writel(1, irq_base(0) + ICCR);

	pxa_internal_irq_chip.irq_set_wake = fn;
}

#ifdef CONFIG_PM
static unsigned long saved_icmr[MAX_INTERNAL_IRQS/32];
static unsigned long saved_ipr[MAX_INTERNAL_IRQS];

static int pxa_irq_suspend(void)
{
	int i;

	for (i = 0; i < pxa_internal_irq_nr / 32; i++) {
		void __iomem *base = irq_base(i);

		saved_icmr[i] = __raw_readl(base + ICMR);
		__raw_writel(0, base + ICMR);
	}

	if (cpu_has_ipr()) {
		for (i = 0; i < pxa_internal_irq_nr; i++)
			saved_ipr[i] = __raw_readl(IRQ_BASE + IPR(i));
	}

	return 0;
}

static void pxa_irq_resume(void)
{
	int i;

	for (i = 0; i < pxa_internal_irq_nr / 32; i++) {
		void __iomem *base = irq_base(i);

		__raw_writel(saved_icmr[i], base + ICMR);
		__raw_writel(0, base + ICLR);
	}

	if (cpu_has_ipr())
		for (i = 0; i < pxa_internal_irq_nr; i++)
			__raw_writel(saved_ipr[i], IRQ_BASE + IPR(i));

	__raw_writel(1, IRQ_BASE + ICCR);
}
#else
#define pxa_irq_suspend		NULL
#define pxa_irq_resume		NULL
#endif

struct syscore_ops pxa_irq_syscore_ops = {
	.suspend	= pxa_irq_suspend,
	.resume		= pxa_irq_resume,
};<|MERGE_RESOLUTION|>--- conflicted
+++ resolved
@@ -22,10 +22,6 @@
 
 #include <mach/hardware.h>
 #include <mach/irqs.h>
-<<<<<<< HEAD
-#include <mach/gpio-pxa.h>
-=======
->>>>>>> dcd6c922
 
 #include "generic.h"
 
