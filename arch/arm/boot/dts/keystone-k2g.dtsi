--- conflicted
+++ resolved
@@ -459,9 +459,6 @@
 			gpio,syscon-dev = <&devctrl 0x240>;
 		};
 
-<<<<<<< HEAD
-		#include "keystone-k2g-netcp.dtsi"
-=======
 		prussgpio0: keystone_dsp_gpio@0262026c {
 			compatible = "ti,keystone-dsp-gpio";
 			gpio-controller;
@@ -489,7 +486,6 @@
 			#gpio-cells = <2>;
 			gpio,syscon-dev = <&devctrl 0x278>;
 		};
->>>>>>> 18a0c2a1
 
 		dsp0: dsp0 {
 			compatible = "ti,k2g-dsp";
@@ -507,7 +503,124 @@
 			kick-gpio = <&dspgpio0 27 0>;
 		};
 
-<<<<<<< HEAD
+		pruss0: pruss@20a80000 {
+			compatible = "ti,k2g-pruss";
+			reg = <0x20a80000 0x2000>,
+			      <0x20a82000 0x2000>,
+			      <0x20a90000 0x10000>,
+			      <0x20aa6000 0x2000>,
+			      <0x20aae000 0x31c>,
+			      <0x20ab2000 0x70>;
+			reg-names = "dram0", "dram1", "shrdram2", "cfg",
+				    "iep", "mii_rt";
+			power-domains = <&k2g_pds K2G_DEV_ICSS0>;
+			#address-cells = <1>;
+			#size-cells = <1>;
+			ranges;
+			dma-coherent;
+			dma-ranges;
+
+			pruss0_intc: intc@20aa0000 {
+				compatible = "ti,k2g-pruss-intc";
+				reg = <0x20aa0000 0x2000>;
+				reg-names = "intc";
+				interrupts = <GIC_SPI 224 IRQ_TYPE_EDGE_RISING>,
+					     <GIC_SPI 225 IRQ_TYPE_EDGE_RISING>,
+					     <GIC_SPI 226 IRQ_TYPE_EDGE_RISING>,
+					     <GIC_SPI 227 IRQ_TYPE_EDGE_RISING>,
+					     <GIC_SPI 228 IRQ_TYPE_EDGE_RISING>,
+					     <GIC_SPI 230 IRQ_TYPE_EDGE_RISING>,
+					     <GIC_SPI 231 IRQ_TYPE_EDGE_RISING>;
+				interrupt-names = "host2", "host3", "host4",
+						  "host5", "host6", "host8",
+						  "host9";
+				interrupt-controller;
+				#interrupt-cells = <1>;
+			};
+
+			pru0_0: pru0@20ab4000 {
+				compatible = "ti,k2g-pru";
+				reg = <0x20ab4000 0x3000>,
+				      <0x20aa2000 0x400>,
+				      <0x20aa2400 0x100>;
+				reg-names = "iram", "control", "debug";
+				interrupt-parent = <&pruss0_intc>;
+				interrupts = <16>, <17>;
+				interrupt-names = "vring", "kick";
+			};
+
+			pru0_1: pru1@20ab8000 {
+				compatible = "ti,k2g-pru";
+				reg = <0x20ab8000 0x3000>,
+				      <0x20aa4000 0x400>,
+				      <0x20aa4400 0x100>;
+				reg-names = "iram", "control", "debug";
+				interrupt-parent = <&pruss0_intc>;
+				interrupts = <18>, <19>;
+				interrupt-names = "vring", "kick";
+			};
+		};
+
+		pruss1: pruss@20ac0000 {
+			compatible = "ti,k2g-pruss";
+			reg = <0x20ac0000 0x2000>,
+			      <0x20ac2000 0x2000>,
+			      <0x20ad0000 0x10000>,
+			      <0x20ae6000 0x2000>,
+			      <0x20aee000 0x31c>,
+			      <0x20af2000 0x70>;
+			reg-names = "dram0", "dram1", "shrdram2", "cfg",
+				    "iep", "mii_rt";
+			power-domains = <&k2g_pds K2G_DEV_ICSS1>;
+			#address-cells = <1>;
+			#size-cells = <1>;
+			ranges;
+			dma-coherent;
+			dma-ranges;
+
+			pruss1_intc: intc@20ae0000 {
+				compatible = "ti,k2g-pruss-intc";
+				reg = <0x20ae0000 0x2000>;
+				reg-names = "intc";
+				interrupts = <GIC_SPI 232 IRQ_TYPE_EDGE_RISING>,
+					     <GIC_SPI 233 IRQ_TYPE_EDGE_RISING>,
+					     <GIC_SPI 234 IRQ_TYPE_EDGE_RISING>,
+					     <GIC_SPI 235 IRQ_TYPE_EDGE_RISING>,
+					     <GIC_SPI 236 IRQ_TYPE_EDGE_RISING>,
+					     <GIC_SPI 238 IRQ_TYPE_EDGE_RISING>,
+					     <GIC_SPI 239 IRQ_TYPE_EDGE_RISING>;
+				interrupt-names = "host2", "host3", "host4",
+						  "host5", "host6", "host8",
+						  "host9";
+				interrupt-controller;
+				#interrupt-cells = <1>;
+			};
+
+			pru1_0: pru0@20af4000 {
+				compatible = "ti,k2g-pru";
+				reg = <0x20af4000 0x3000>,
+				      <0x20ae2000 0x400>,
+				      <0x20ae2400 0x100>;
+				reg-names = "iram", "control", "debug";
+				interrupt-parent = <&pruss1_intc>;
+				interrupts = <16>, <17>;
+				interrupt-names = "vring", "kick";
+			};
+
+			pru1_1: pru1@20af8000 {
+				compatible = "ti,k2g-pru";
+				reg = <0x20af8000 0x3000>,
+				      <0x20ae4000 0x400>,
+				      <0x20ae4400 0x100>;
+				reg-names = "iram", "control", "debug";
+				interrupt-parent = <&pruss1_intc>;
+				interrupts = <18>, <19>;
+				interrupt-names = "vring", "kick";
+			};
+		};
+
+		#include "keystone-k2g-netcp.dtsi"
+
 		mdio: mdio@4200f00 {
 			compatible = "ti,keystone_mdio", "ti,davinci_mdio";
 			#address-cells = <1>;
@@ -791,121 +904,6 @@
 					<GIC_SPI 49 IRQ_TYPE_EDGE_RISING>,
 					<GIC_SPI 50 IRQ_TYPE_EDGE_RISING>,
 					<GIC_SPI 51 IRQ_TYPE_EDGE_RISING>;
-=======
-		pruss0: pruss@20a80000 {
-			compatible = "ti,k2g-pruss";
-			reg = <0x20a80000 0x2000>,
-			      <0x20a82000 0x2000>,
-			      <0x20a90000 0x10000>,
-			      <0x20aa6000 0x2000>,
-			      <0x20aae000 0x31c>,
-			      <0x20ab2000 0x70>;
-			reg-names = "dram0", "dram1", "shrdram2", "cfg",
-				    "iep", "mii_rt";
-			power-domains = <&k2g_pds K2G_DEV_ICSS0>;
-			#address-cells = <1>;
-			#size-cells = <1>;
-			ranges;
-			dma-coherent;
-			dma-ranges;
-
-			pruss0_intc: intc@20aa0000 {
-				compatible = "ti,k2g-pruss-intc";
-				reg = <0x20aa0000 0x2000>;
-				reg-names = "intc";
-				interrupts = <GIC_SPI 224 IRQ_TYPE_EDGE_RISING>,
-					     <GIC_SPI 225 IRQ_TYPE_EDGE_RISING>,
-					     <GIC_SPI 226 IRQ_TYPE_EDGE_RISING>,
-					     <GIC_SPI 227 IRQ_TYPE_EDGE_RISING>,
-					     <GIC_SPI 228 IRQ_TYPE_EDGE_RISING>,
-					     <GIC_SPI 230 IRQ_TYPE_EDGE_RISING>,
-					     <GIC_SPI 231 IRQ_TYPE_EDGE_RISING>;
-				interrupt-names = "host2", "host3", "host4",
-						  "host5", "host6", "host8",
-						  "host9";
-				interrupt-controller;
-				#interrupt-cells = <1>;
-			};
-
-			pru0_0: pru0@20ab4000 {
-				compatible = "ti,k2g-pru";
-				reg = <0x20ab4000 0x3000>,
-				      <0x20aa2000 0x400>,
-				      <0x20aa2400 0x100>;
-				reg-names = "iram", "control", "debug";
-				interrupt-parent = <&pruss0_intc>;
-				interrupts = <16>, <17>;
-				interrupt-names = "vring", "kick";
-			};
-
-			pru0_1: pru1@20ab8000 {
-				compatible = "ti,k2g-pru";
-				reg = <0x20ab8000 0x3000>,
-				      <0x20aa4000 0x400>,
-				      <0x20aa4400 0x100>;
-				reg-names = "iram", "control", "debug";
-				interrupt-parent = <&pruss0_intc>;
-				interrupts = <18>, <19>;
-				interrupt-names = "vring", "kick";
-			};
-		};
-
-		pruss1: pruss@20ac0000 {
-			compatible = "ti,k2g-pruss";
-			reg = <0x20ac0000 0x2000>,
-			      <0x20ac2000 0x2000>,
-			      <0x20ad0000 0x10000>,
-			      <0x20ae6000 0x2000>,
-			      <0x20aee000 0x31c>,
-			      <0x20af2000 0x70>;
-			reg-names = "dram0", "dram1", "shrdram2", "cfg",
-				    "iep", "mii_rt";
-			power-domains = <&k2g_pds K2G_DEV_ICSS1>;
-			#address-cells = <1>;
-			#size-cells = <1>;
-			ranges;
-			dma-coherent;
-			dma-ranges;
-
-			pruss1_intc: intc@20ae0000 {
-				compatible = "ti,k2g-pruss-intc";
-				reg = <0x20ae0000 0x2000>;
-				reg-names = "intc";
-				interrupts = <GIC_SPI 232 IRQ_TYPE_EDGE_RISING>,
-					     <GIC_SPI 233 IRQ_TYPE_EDGE_RISING>,
-					     <GIC_SPI 234 IRQ_TYPE_EDGE_RISING>,
-					     <GIC_SPI 235 IRQ_TYPE_EDGE_RISING>,
-					     <GIC_SPI 236 IRQ_TYPE_EDGE_RISING>,
-					     <GIC_SPI 238 IRQ_TYPE_EDGE_RISING>,
-					     <GIC_SPI 239 IRQ_TYPE_EDGE_RISING>;
-				interrupt-names = "host2", "host3", "host4",
-						  "host5", "host6", "host8",
-						  "host9";
-				interrupt-controller;
-				#interrupt-cells = <1>;
-			};
-
-			pru1_0: pru0@20af4000 {
-				compatible = "ti,k2g-pru";
-				reg = <0x20af4000 0x3000>,
-				      <0x20ae2000 0x400>,
-				      <0x20ae2400 0x100>;
-				reg-names = "iram", "control", "debug";
-				interrupt-parent = <&pruss1_intc>;
-				interrupts = <16>, <17>;
-				interrupt-names = "vring", "kick";
-			};
-
-			pru1_1: pru1@20af8000 {
-				compatible = "ti,k2g-pru";
-				reg = <0x20af8000 0x3000>,
-				      <0x20ae4000 0x400>,
-				      <0x20ae4400 0x100>;
-				reg-names = "iram", "control", "debug";
-				interrupt-parent = <&pruss1_intc>;
-				interrupts = <18>, <19>;
-				interrupt-names = "vring", "kick";
->>>>>>> 18a0c2a1
 			};
 		};
 	};
