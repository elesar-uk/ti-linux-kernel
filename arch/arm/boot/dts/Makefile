ifeq ($(CONFIG_OF),y)

# Keep at91 dtb files sorted alphabetically for each SoC
# rm9200
dtb-$(CONFIG_ARCH_AT91) += at91rm9200ek.dtb
dtb-$(CONFIG_ARCH_AT91) += mpa1600.dtb
# sam9260
dtb-$(CONFIG_ARCH_AT91) += animeo_ip.dtb
dtb-$(CONFIG_ARCH_AT91) += at91-qil_a9260.dtb
dtb-$(CONFIG_ARCH_AT91) += aks-cdu.dtb
dtb-$(CONFIG_ARCH_AT91) += ethernut5.dtb
dtb-$(CONFIG_ARCH_AT91) += evk-pro3.dtb
dtb-$(CONFIG_ARCH_AT91) += tny_a9260.dtb
dtb-$(CONFIG_ARCH_AT91) += usb_a9260.dtb
# sam9261
dtb-$(CONFIG_ARCH_AT91) += at91sam9261ek.dtb
# sam9263
dtb-$(CONFIG_ARCH_AT91) += at91sam9263ek.dtb
dtb-$(CONFIG_ARCH_AT91) += tny_a9263.dtb
dtb-$(CONFIG_ARCH_AT91) += usb_a9263.dtb
# sam9g20
dtb-$(CONFIG_ARCH_AT91) += at91-foxg20.dtb
dtb-$(CONFIG_ARCH_AT91) += at91sam9g20ek.dtb
dtb-$(CONFIG_ARCH_AT91) += at91sam9g20ek_2mmc.dtb
dtb-$(CONFIG_ARCH_AT91) += kizbox.dtb
dtb-$(CONFIG_ARCH_AT91) += tny_a9g20.dtb
dtb-$(CONFIG_ARCH_AT91) += usb_a9g20.dtb
dtb-$(CONFIG_ARCH_AT91) += usb_a9g20_lpw.dtb
# sam9g45
dtb-$(CONFIG_ARCH_AT91) += at91sam9m10g45ek.dtb
dtb-$(CONFIG_ARCH_AT91) += pm9g45.dtb
# sam9n12
dtb-$(CONFIG_ARCH_AT91) += at91sam9n12ek.dtb
# sam9rl
dtb-$(CONFIG_ARCH_AT91) += at91sam9rlek.dtb
# sam9x5
dtb-$(CONFIG_ARCH_AT91) += at91-ariag25.dtb
dtb-$(CONFIG_ARCH_AT91) += at91-cosino_mega2560.dtb
dtb-$(CONFIG_ARCH_AT91) += at91sam9g15ek.dtb
dtb-$(CONFIG_ARCH_AT91) += at91sam9g25ek.dtb
dtb-$(CONFIG_ARCH_AT91) += at91sam9g35ek.dtb
dtb-$(CONFIG_ARCH_AT91) += at91sam9x25ek.dtb
dtb-$(CONFIG_ARCH_AT91) += at91sam9x35ek.dtb
# sama5d3
dtb-$(CONFIG_ARCH_AT91)	+= at91-sama5d3_xplained.dtb
dtb-$(CONFIG_ARCH_AT91)	+= sama5d31ek.dtb
dtb-$(CONFIG_ARCH_AT91)	+= sama5d33ek.dtb
dtb-$(CONFIG_ARCH_AT91)	+= sama5d34ek.dtb
dtb-$(CONFIG_ARCH_AT91)	+= sama5d35ek.dtb
dtb-$(CONFIG_ARCH_AT91)	+= sama5d36ek.dtb
# sama5d4
dtb-$(CONFIG_ARCH_AT91)	+= at91-sama5d4ek.dtb

<<<<<<< HEAD
dtb-$(CONFIG_ARCH_ATLAS6) += \
	atlas6-evb.dtb
dtb-$(CONFIG_ARCH_ATLAS7) += \
	atlas7-evb.dtb
dtb-$(CONFIG_ARCH_AXXIA) += \
	axm5516-amarillo.dtb
dtb-$(CONFIG_ARCH_BCM2835) += \
	bcm2835-rpi-b.dtb \
	bcm2835-rpi-b-plus.dtb
=======
dtb-$(CONFIG_ARCH_ATLAS6) += atlas6-evb.dtb
dtb-$(CONFIG_ARCH_AXXIA) += axm5516-amarillo.dtb
dtb-$(CONFIG_ARCH_BCM2835) += bcm2835-rpi-b.dtb
dtb-$(CONFIG_ARCH_BCM2835) += bcm2835-rpi-b-plus.dtb
>>>>>>> c20c776c
dtb-$(CONFIG_ARCH_BCM_5301X) += \
	bcm4708-buffalo-wzr-1750dhp.dtb \
	bcm4708-netgear-r6250.dtb \
	bcm4708-netgear-r6300-v2.dtb \
	bcm47081-asus-rt-n18u.dtb \
	bcm47081-buffalo-wzr-600dhp2.dtb
<<<<<<< HEAD
dtb-$(CONFIG_ARCH_BCM_63XX) += \
	bcm963138dvt.dtb
dtb-$(CONFIG_ARCH_BCM_CYGNUS) += \
	bcm911360_entphn.dtb \
	bcm911360k.dtb \
	bcm958300k.dtb
dtb-$(CONFIG_ARCH_BCM_MOBILE) += \
	bcm28155-ap.dtb \
=======
dtb-$(CONFIG_ARCH_BCM_63XX) += bcm963138dvt.dtb
dtb-$(CONFIG_ARCH_BCM_CYGNUS) += bcm911360_entphn.dtb \
	bcm911360k.dtb \
	bcm958300k.dtb
dtb-$(CONFIG_ARCH_BCM_MOBILE) += bcm28155-ap.dtb \
>>>>>>> c20c776c
	bcm21664-garnet.dtb
dtb-$(CONFIG_ARCH_BERLIN) += \
	berlin2-sony-nsz-gs7.dtb \
	berlin2cd-google-chromecast.dtb \
	berlin2q-marvell-dmp.dtb
dtb-$(CONFIG_ARCH_BRCMSTB) += \
	bcm7445-bcm97445svmb.dtb
dtb-$(CONFIG_ARCH_DAVINCI) += \
	da850-enbw-cmc.dtb \
	da850-evm.dtb
<<<<<<< HEAD
dtb-$(CONFIG_ARCH_EFM32) += \
	efm32gg-dk3750.dtb
dtb-$(CONFIG_ARCH_EXYNOS3) += \
	exynos3250-monk.dtb \
	exynos3250-rinato.dtb
dtb-$(CONFIG_ARCH_EXYNOS4) += \
=======
dtb-$(CONFIG_ARCH_EFM32) += efm32gg-dk3750.dtb
dtb-$(CONFIG_ARCH_EXYNOS) += exynos3250-monk.dtb \
	exynos3250-rinato.dtb \
>>>>>>> c20c776c
	exynos4210-origen.dtb \
	exynos4210-smdkv310.dtb \
	exynos4210-trats.dtb \
	exynos4210-universal_c210.dtb \
	exynos4412-odroidu3.dtb \
	exynos4412-odroidx.dtb \
	exynos4412-odroidx2.dtb \
	exynos4412-origen.dtb \
	exynos4412-smdk4412.dtb \
	exynos4412-tiny4412.dtb \
	exynos4412-trats2.dtb
dtb-$(CONFIG_ARCH_EXYNOS5) += \
	exynos5250-arndale.dtb \
	exynos5250-smdk5250.dtb \
	exynos5250-snow.dtb \
	exynos5250-spring.dtb \
	exynos5260-xyref5260.dtb \
	exynos5410-smdk5410.dtb \
	exynos5420-arndale-octa.dtb \
	exynos5420-peach-pit.dtb \
	exynos5420-smdk5420.dtb \
	exynos5440-sd5v1.dtb \
	exynos5440-ssdk5440.dtb \
	exynos5800-peach-pi.dtb
dtb-$(CONFIG_ARCH_HI3xxx) += \
	hi3620-hi4511.dtb
dtb-$(CONFIG_ARCH_HIX5HD2) += \
	hisi-x5hd2-dkb.dtb
dtb-$(CONFIG_ARCH_HIGHBANK) += \
	highbank.dtb \
	ecx-2000.dtb
dtb-$(CONFIG_ARCH_HIP04) += \
	hip04-d01.dtb
dtb-$(CONFIG_ARCH_INTEGRATOR) += \
	integratorap.dtb \
	integratorcp.dtb
dtb-$(CONFIG_ARCH_KEYSTONE) += \
	k2hk-evm.dtb \
	k2l-evm.dtb \
	k2e-evm.dtb
dtb-$(CONFIG_MACH_KIRKWOOD) += \
	kirkwood-b3.dtb \
	kirkwood-blackarmor-nas220.dtb \
	kirkwood-cloudbox.dtb \
	kirkwood-d2net.dtb \
	kirkwood-db-88f6281.dtb \
	kirkwood-db-88f6282.dtb \
	kirkwood-dir665.dtb \
	kirkwood-dns320.dtb \
	kirkwood-dns325.dtb \
	kirkwood-dockstar.dtb \
	kirkwood-dreamplug.dtb \
	kirkwood-ds109.dtb \
	kirkwood-ds110jv10.dtb \
	kirkwood-ds111.dtb \
	kirkwood-ds209.dtb \
	kirkwood-ds210.dtb \
	kirkwood-ds212.dtb \
	kirkwood-ds212j.dtb \
	kirkwood-ds409.dtb \
	kirkwood-ds409slim.dtb \
	kirkwood-ds411.dtb \
	kirkwood-ds411j.dtb \
	kirkwood-ds411slim.dtb \
	kirkwood-goflexnet.dtb \
	kirkwood-guruplug-server-plus.dtb \
	kirkwood-ib62x0.dtb \
	kirkwood-iconnect.dtb \
	kirkwood-iomega_ix2_200.dtb \
	kirkwood-is2.dtb \
	kirkwood-km_kirkwood.dtb \
	kirkwood-laplug.dtb \
	kirkwood-lschlv2.dtb \
	kirkwood-lsxhl.dtb \
	kirkwood-mplcec4.dtb \
	kirkwood-mv88f6281gtw-ge.dtb \
	kirkwood-net2big.dtb \
	kirkwood-net5big.dtb \
	kirkwood-netgear_readynas_duo_v2.dtb \
	kirkwood-netgear_readynas_nv+_v2.dtb \
	kirkwood-ns2.dtb \
	kirkwood-ns2lite.dtb \
	kirkwood-ns2max.dtb \
	kirkwood-ns2mini.dtb \
	kirkwood-nsa310.dtb \
	kirkwood-nsa310a.dtb \
	kirkwood-openblocks_a6.dtb \
	kirkwood-openblocks_a7.dtb \
	kirkwood-openrd-base.dtb \
	kirkwood-openrd-client.dtb \
	kirkwood-openrd-ultimate.dtb \
	kirkwood-pogo_e02.dtb \
	kirkwood-rd88f6192.dtb \
	kirkwood-rd88f6281-z0.dtb \
	kirkwood-rd88f6281-a.dtb \
	kirkwood-rs212.dtb \
	kirkwood-rs409.dtb \
	kirkwood-rs411.dtb \
	kirkwood-sheevaplug.dtb \
	kirkwood-sheevaplug-esata.dtb \
	kirkwood-t5325.dtb \
	kirkwood-topkick.dtb \
	kirkwood-ts219-6281.dtb \
	kirkwood-ts219-6282.dtb \
	kirkwood-ts419-6281.dtb \
	kirkwood-ts419-6282.dtb
<<<<<<< HEAD
dtb-$(CONFIG_ARCH_LPC32XX) += \
	ea3250.dtb phy3250.dtb
dtb-$(CONFIG_MACH_MESON6) += \
	meson6-atv1200.dtb
dtb-$(CONFIG_ARCH_MMP) += \
	pxa168-aspenite.dtb \
	pxa910-dkb.dtb \
	mmp2-brownstone.dtb
dtb-$(CONFIG_ARCH_MOXART) += \
	moxart-uc7112lx.dtb
dtb-$(CONFIG_SOC_IMX1) += \
=======
dtb-$(CONFIG_ARCH_LPC32XX) += ea3250.dtb phy3250.dtb
dtb-$(CONFIG_ARCH_MARCO) += marco-evb.dtb
dtb-$(CONFIG_MACH_MESON6) += meson6-atv1200.dtb
dtb-$(CONFIG_ARCH_MMP) += pxa168-aspenite.dtb \
	pxa910-dkb.dtb \
	mmp2-brownstone.dtb
dtb-$(CONFIG_ARCH_MOXART) += moxart-uc7112lx.dtb
dtb-$(CONFIG_ARCH_MXC) += \
>>>>>>> c20c776c
	imx1-ads.dtb \
	imx1-apf9328.dtb
dtb-$(CONFIG_SOC_IMX25) += \
	imx25-eukrea-mbimxsd25-baseboard.dtb \
	imx25-eukrea-mbimxsd25-baseboard-cmo-qvga.dtb \
	imx25-eukrea-mbimxsd25-baseboard-dvi-svga.dtb \
	imx25-eukrea-mbimxsd25-baseboard-dvi-vga.dtb \
	imx25-karo-tx25.dtb \
	imx25-pdk.dtb
dtb-$(CONFIG_SOC_IMX31) += \
	imx27-apf27.dtb \
	imx27-apf27dev.dtb \
	imx27-eukrea-mbimxsd27-baseboard.dtb \
	imx27-pdk.dtb \
	imx27-phytec-phycore-rdk.dtb \
	imx27-phytec-phycard-s-rdk.dtb
dtb-$(CONFIG_SOC_IMX31) += \
	imx31-bug.dtb
dtb-$(CONFIG_SOC_IMX35) += \
	imx35-eukrea-mbimxsd35-baseboard.dtb \
	imx35-pdk.dtb
dtb-$(CONFIG_SOC_IMX50) += \
	imx50-evk.dtb
dtb-$(CONFIG_SOC_IMX51) += \
	imx51-apf51.dtb \
	imx51-apf51dev.dtb \
	imx51-babbage.dtb \
	imx51-digi-connectcore-jsk.dtb \
	imx51-eukrea-mbimxsd51-baseboard.dtb
dtb-$(CONFIG_SOC_IMX53) += \
	imx53-ard.dtb \
	imx53-m53evk.dtb \
	imx53-mba53.dtb \
	imx53-qsb.dtb \
	imx53-qsrb.dtb \
	imx53-smd.dtb \
	imx53-tx53-x03x.dtb \
	imx53-tx53-x13x.dtb \
	imx53-voipac-bsb.dtb
dtb-$(CONFIG_SOC_IMX6Q) += \
	imx6dl-aristainetos_4.dtb \
	imx6dl-aristainetos_7.dtb \
	imx6dl-cubox-i.dtb \
	imx6dl-dfi-fs700-m60.dtb \
	imx6dl-gw51xx.dtb \
	imx6dl-gw52xx.dtb \
	imx6dl-gw53xx.dtb \
	imx6dl-gw54xx.dtb \
	imx6dl-gw552x.dtb \
	imx6dl-hummingboard.dtb \
	imx6dl-nitrogen6x.dtb \
	imx6dl-phytec-pbab01.dtb \
	imx6dl-rex-basic.dtb \
	imx6dl-riotboard.dtb \
	imx6dl-sabreauto.dtb \
	imx6dl-sabrelite.dtb \
	imx6dl-sabresd.dtb \
	imx6dl-tx6dl-comtft.dtb \
	imx6dl-tx6u-801x.dtb \
	imx6dl-tx6u-811x.dtb \
	imx6dl-udoo.dtb \
	imx6dl-wandboard.dtb \
	imx6dl-wandboard-revb1.dtb \
	imx6q-arm2.dtb \
	imx6q-cm-fx6.dtb \
	imx6q-cubox-i.dtb \
	imx6q-dfi-fs700-m60.dtb \
	imx6q-dmo-edmqmx6.dtb \
	imx6q-gk802.dtb \
	imx6q-gw51xx.dtb \
	imx6q-gw52xx.dtb \
	imx6q-gw53xx.dtb \
	imx6q-gw5400-a.dtb \
	imx6q-gw54xx.dtb \
	imx6q-gw552x.dtb \
	imx6q-hummingboard.dtb \
	imx6q-nitrogen6x.dtb \
	imx6q-phytec-pbab01.dtb \
	imx6q-rex-pro.dtb \
	imx6q-sabreauto.dtb \
	imx6q-sabrelite.dtb \
	imx6q-sabresd.dtb \
	imx6q-sbc6x.dtb \
	imx6q-tbs2910.dtb \
	imx6q-udoo.dtb \
	imx6q-wandboard.dtb \
	imx6q-wandboard-revb1.dtb \
	imx6q-tx6q-1010.dtb \
	imx6q-tx6q-1010-comtft.dtb \
	imx6q-tx6q-1020.dtb \
	imx6q-tx6q-1020-comtft.dtb \
<<<<<<< HEAD
	imx6q-tx6q-1110.dtb
dtb-$(CONFIG_SOC_IMX6SL) += \
	imx6sl-evk.dtb
dtb-$(CONFIG_SOC_IMX6SX) += \
	imx6sx-sabreauto.dtb \
	imx6sx-sdb.dtb
dtb-$(CONFIG_SOC_LS1021A) += \
	ls1021a-qds.dtb \
	ls1021a-twr.dtb
dtb-$(CONFIG_SOC_VF610) += \
=======
	imx6q-tx6q-1110.dtb \
	imx6sl-evk.dtb \
	imx6sx-sdb.dtb \
	ls1021a-qds.dtb \
	ls1021a-twr.dtb \
>>>>>>> c20c776c
	vf500-colibri-eval-v3.dtb \
	vf610-colibri-eval-v3.dtb \
	vf610-cosmic.dtb \
	vf610-twr.dtb
dtb-$(CONFIG_ARCH_MXS) += \
	imx23-evk.dtb \
	imx23-olinuxino.dtb \
	imx23-stmp378x_devb.dtb \
	imx28-apf28.dtb \
	imx28-apf28dev.dtb \
	imx28-apx4devkit.dtb \
	imx28-cfa10036.dtb \
	imx28-cfa10037.dtb \
	imx28-cfa10049.dtb \
	imx28-cfa10055.dtb \
	imx28-cfa10056.dtb \
	imx28-cfa10057.dtb \
	imx28-cfa10058.dtb \
	imx28-duckbill.dtb \
	imx28-eukrea-mbmx283lc.dtb \
	imx28-eukrea-mbmx287lc.dtb \
	imx28-evk.dtb \
	imx28-m28cu3.dtb \
	imx28-m28evk.dtb \
	imx28-sps1.dtb \
	imx28-tx28.dtb
<<<<<<< HEAD
dtb-$(CONFIG_ARCH_NOMADIK) += \
	ste-nomadik-s8815.dtb \
	ste-nomadik-nhk15.dtb
dtb-$(CONFIG_ARCH_NSPIRE) += \
	nspire-cx.dtb \
=======
dtb-$(CONFIG_ARCH_NOMADIK) += ste-nomadik-s8815.dtb \
	ste-nomadik-nhk15.dtb
dtb-$(CONFIG_ARCH_NSPIRE) += nspire-cx.dtb \
>>>>>>> c20c776c
	nspire-tp.dtb \
	nspire-clp.dtb
dtb-$(CONFIG_ARCH_OMAP2) += \
	omap2420-h4.dtb \
	omap2420-n800.dtb \
	omap2420-n810.dtb \
	omap2420-n810-wimax.dtb \
	omap2430-sdp.dtb
dtb-$(CONFIG_ARCH_OMAP3) += \
	am3517-craneboard.dtb \
	am3517-evm.dtb \
	am3517_mt_ventoux.dtb \
	omap3430-sdp.dtb \
	omap3-beagle.dtb \
	omap3-beagle-xm.dtb \
	omap3-beagle-xm-ab.dtb \
	omap3-cm-t3517.dtb \
	omap3-cm-t3530.dtb \
	omap3-cm-t3730.dtb \
	omap3-devkit8000.dtb \
	omap3-evm.dtb \
	omap3-evm-37xx.dtb \
	omap3-gta04a3.dtb \
	omap3-gta04a4.dtb \
	omap3-gta04a5.dtb \
	omap3-ha.dtb \
	omap3-ha-lcd.dtb \
	omap3-igep0020.dtb \
	omap3-igep0020-rev-f.dtb \
	omap3-igep0030.dtb \
	omap3-igep0030-rev-g.dtb \
	omap3-ldp.dtb \
	omap3-lilly-dbb056.dtb \
	omap3-n900.dtb \
	omap3-n9.dtb \
	omap3-n950.dtb \
	omap3-overo-alto35.dtb \
	omap3-overo-chestnut43.dtb \
	omap3-overo-gallop43.dtb \
	omap3-overo-palo43.dtb \
	omap3-overo-storm-alto35.dtb \
	omap3-overo-storm-chestnut43.dtb \
	omap3-overo-storm-gallop43.dtb \
	omap3-overo-storm-palo43.dtb \
	omap3-overo-storm-summit.dtb \
	omap3-overo-storm-tobi.dtb \
	omap3-overo-summit.dtb \
	omap3-overo-tobi.dtb \
	omap3-sbc-t3517.dtb \
	omap3-sbc-t3530.dtb \
	omap3-sbc-t3730.dtb \
	omap3-thunder.dtb \
	omap3-zoom3.dtb
dtb-$(CONFIG_SOC_TI81XX) += dm8168-evm.dtb
dtb-$(CONFIG_SOC_AM33XX) += \
	am335x-base0033.dtb \
	am335x-bone.dtb \
	am335x-boneblack.dtb \
	am335x-evm.dtb \
	am335x-evmsk.dtb \
	am335x-nano.dtb \
	am335x-pepper.dtb \
	am335x-lxm.dtb
<<<<<<< HEAD
dtb-$(CONFIG_ARCH_OMAP4) += \
	omap4-duovero-parlor.dtb \
=======
dtb-$(CONFIG_ARCH_OMAP4) += omap4-duovero-parlor.dtb \
>>>>>>> c20c776c
	omap4-panda.dtb \
	omap4-panda-a4.dtb \
	omap4-panda-es.dtb \
	omap4-sdp.dtb \
	omap4-sdp-es23plus.dtb \
	omap4-var-dvk-om44.dtb \
	omap4-var-stk-om44.dtb
dtb-$(CONFIG_SOC_AM43XX) += \
	am43x-epos-evm.dtb \
	am437x-sk-evm.dtb \
	am437x-idk-evm.dtb \
	am437x-gp-evm.dtb
dtb-$(CONFIG_SOC_OMAP5) += \
	omap5-cm-t54.dtb \
	omap5-sbc-t54.dtb \
	omap5-uevm.dtb
<<<<<<< HEAD
dtb-$(CONFIG_SOC_DRA7XX) += \
	dra7-evm.dtb \
=======
dtb-$(CONFIG_SOC_DRA7XX) += dra7-evm.dtb \
>>>>>>> c20c776c
	am57xx-beagle-x15.dtb \
	dra72-evm.dtb
dtb-$(CONFIG_ARCH_ORION5X) += \
	orion5x-lacie-d2-network.dtb \
	orion5x-lacie-ethernet-disk-mini-v2.dtb \
	orion5x-maxtor-shared-storage-2.dtb \
	orion5x-rd88f5182-nas.dtb
dtb-$(CONFIG_ARCH_PRIMA2) += \
	prima2-evb.dtb
dtb-$(CONFIG_ARCH_QCOM) += \
	qcom-apq8064-cm-qs600.dtb \
	qcom-apq8064-ifc6410.dtb \
	qcom-apq8074-dragonboard.dtb \
	qcom-apq8084-ifc6540.dtb \
	qcom-apq8084-mtp.dtb \
	qcom-ipq8064-ap148.dtb \
	qcom-msm8660-surf.dtb \
	qcom-msm8960-cdp.dtb \
	qcom-msm8974-sony-xperia-honami.dtb
<<<<<<< HEAD
dtb-$(CONFIG_ARCH_REALVIEW) += \
	arm-realview-pb1176.dtb
=======
dtb-$(CONFIG_ARCH_REALVIEW) += arm-realview-pb1176.dtb
>>>>>>> c20c776c
dtb-$(CONFIG_ARCH_ROCKCHIP) += \
	rk3066a-bqcurie2.dtb \
	rk3066a-marsboard.dtb \
	rk3188-radxarock.dtb \
	rk3288-evb-act8846.dtb \
	rk3288-evb-rk808.dtb
dtb-$(CONFIG_ARCH_S3C24XX) += \
	s3c2416-smdk2416.dtb
dtb-$(CONFIG_ARCH_S3C64XX) += \
	s3c6410-mini6410.dtb \
	s3c6410-smdk6410.dtb
dtb-$(CONFIG_ARCH_S5PV210) += \
	s5pv210-aquila.dtb \
	s5pv210-goni.dtb \
	s5pv210-smdkc110.dtb \
	s5pv210-smdkv210.dtb \
	s5pv210-torbreck.dtb
dtb-$(CONFIG_ARCH_SHMOBILE_LEGACY) += \
	r8a73a4-ape6evm.dtb \
	r8a73a4-ape6evm-reference.dtb \
	r8a7740-armadillo800eva.dtb \
	r8a7778-bockw.dtb \
	r8a7778-bockw-reference.dtb \
	r8a7779-marzen.dtb \
	sh7372-mackerel.dtb \
<<<<<<< HEAD
	sh73a0-kzm9g.dtb \
	sh73a0-kzm9g-reference.dtb
dtb-$(CONFIG_ARCH_SHMOBILE_MULTI) += \
	emev2-kzm9d.dtb \
=======
	sh73a0-kzm9g.dtb
dtb-$(CONFIG_ARCH_SHMOBILE_MULTI) += emev2-kzm9d.dtb \
>>>>>>> c20c776c
	r7s72100-genmai.dtb \
	r8a73a4-ape6evm.dtb \
	r8a7740-armadillo800eva.dtb \
	r8a7779-marzen.dtb \
	r8a7790-lager.dtb \
	r8a7791-henninger.dtb \
	r8a7791-koelsch.dtb \
<<<<<<< HEAD
	r8a7794-alt.dtb
dtb-$(CONFIG_ARCH_SOCFPGA) += \
	socfpga_arria5_socdk.dtb \
=======
	r8a7794-alt.dtb \
	sh73a0-kzm9g.dtb
dtb-$(CONFIG_ARCH_SOCFPGA) += socfpga_arria5_socdk.dtb \
>>>>>>> c20c776c
	socfpga_arria10_socdk.dtb \
	socfpga_cyclone5_socdk.dtb \
	socfpga_cyclone5_sockit.dtb \
	socfpga_cyclone5_socrates.dtb \
	socfpga_vt.dtb
dtb-$(CONFIG_ARCH_SPEAR13XX) += \
	spear1310-evb.dtb \
	spear1340-evb.dtb
dtb-$(CONFIG_ARCH_SPEAR3XX) += \
	spear300-evb.dtb \
	spear310-evb.dtb \
	spear320-evb.dtb \
	spear320-hmi.dtb
<<<<<<< HEAD
dtb-$(CONFIG_ARCH_SPEAR6XX) += \
	spear600-evb.dtb
dtb-$(CONFIG_ARCH_STI) += \
	stih407-b2120.dtb \
=======
dtb-$(CONFIG_ARCH_SPEAR6XX)+= spear600-evb.dtb
dtb-$(CONFIG_ARCH_STI)+= stih407-b2120.dtb \
>>>>>>> c20c776c
	stih410-b2120.dtb \
	stih415-b2000.dtb \
	stih415-b2020.dtb \
	stih416-b2000.dtb \
	stih416-b2020.dtb \
	stih416-b2020e.dtb
dtb-$(CONFIG_MACH_SUN4I) += \
	sun4i-a10-a1000.dtb \
	sun4i-a10-ba10-tvbox.dtb \
	sun4i-a10-cubieboard.dtb \
	sun4i-a10-mini-xplus.dtb \
	sun4i-a10-hackberry.dtb \
	sun4i-a10-inet97fv2.dtb \
	sun4i-a10-olinuxino-lime.dtb \
	sun4i-a10-pcduino.dtb
dtb-$(CONFIG_MACH_SUN5I) += \
	sun5i-a10s-olinuxino-micro.dtb \
	sun5i-a10s-r7-tv-dongle.dtb \
	sun5i-a13-hsg-h702.dtb \
	sun5i-a13-olinuxino.dtb \
	sun5i-a13-olinuxino-micro.dtb
dtb-$(CONFIG_MACH_SUN6I) += \
	sun6i-a31-app4-evb1.dtb \
	sun6i-a31-colombus.dtb \
	sun6i-a31-hummingbird.dtb \
	sun6i-a31-m9.dtb
dtb-$(CONFIG_MACH_SUN7I) += \
	sun7i-a20-bananapi.dtb \
	sun7i-a20-cubieboard2.dtb \
	sun7i-a20-cubietruck.dtb \
	sun7i-a20-hummingbird.dtb \
	sun7i-a20-i12-tvbox.dtb \
	sun7i-a20-m3.dtb \
	sun7i-a20-olinuxino-lime.dtb \
	sun7i-a20-olinuxino-lime2.dtb \
	sun7i-a20-olinuxino-micro.dtb \
	sun7i-a20-pcduino3.dtb
dtb-$(CONFIG_MACH_SUN8I) += \
	sun8i-a23-ippo-q8h-v5.dtb
dtb-$(CONFIG_MACH_SUN9I) += \
	sun9i-a80-optimus.dtb
<<<<<<< HEAD
dtb-$(CONFIG_ARCH_TEGRA_2x_SOC) += \
	tegra20-harmony.dtb \
=======
dtb-$(CONFIG_ARCH_TEGRA) += tegra20-harmony.dtb \
>>>>>>> c20c776c
	tegra20-iris-512.dtb \
	tegra20-medcom-wide.dtb \
	tegra20-paz00.dtb \
	tegra20-plutux.dtb \
	tegra20-seaboard.dtb \
	tegra20-tec.dtb \
	tegra20-trimslice.dtb \
	tegra20-ventana.dtb \
	tegra20-whistler.dtb
dtb-$(CONFIG_ARCH_TEGRA_3x_SOC) += \
	tegra30-apalis-eval.dtb \
	tegra30-beaver.dtb \
	tegra30-cardhu-a02.dtb \
	tegra30-cardhu-a04.dtb \
	tegra30-colibri-eval-v3.dtb
dtb-$(CONFIG_ARCH_TEGRA_114_SOC) += \
	tegra114-dalmore.dtb \
	tegra114-roth.dtb \
	tegra114-tn7.dtb
dtb-$(CONFIG_ARCH_TEGRA_124_SOC) += \
	tegra124-jetson-tk1.dtb \
	tegra124-nyan-big.dtb \
	tegra124-venice2.dtb
dtb-$(CONFIG_ARCH_U300) += \
	ste-u300.dtb
dtb-$(CONFIG_ARCH_U8500) += \
	ste-snowball.dtb \
	ste-hrefprev60-stuib.dtb \
	ste-hrefprev60-tvk.dtb \
	ste-hrefv60plus-stuib.dtb \
	ste-hrefv60plus-tvk.dtb \
	ste-ccu8540.dtb \
	ste-ccu9540.dtb
dtb-$(CONFIG_ARCH_VERSATILE) += \
	versatile-ab.dtb \
	versatile-pb.dtb
dtb-$(CONFIG_ARCH_VEXPRESS) += \
	vexpress-v2p-ca5s.dtb \
	vexpress-v2p-ca9.dtb \
	vexpress-v2p-ca15-tc1.dtb \
	vexpress-v2p-ca15_a7.dtb
dtb-$(CONFIG_ARCH_VIRT) += \
	xenvm-4.2.dtb
dtb-$(CONFIG_ARCH_VT8500) += \
	vt8500-bv07.dtb \
	wm8505-ref.dtb \
	wm8650-mid.dtb \
	wm8750-apc8750.dtb \
	wm8850-w70v2.dtb
dtb-$(CONFIG_ARCH_ZYNQ) += \
	zynq-parallella.dtb \
	zynq-zc702.dtb \
	zynq-zc706.dtb \
	zynq-zed.dtb \
	zynq-zybo.dtb
dtb-$(CONFIG_MACH_ARMADA_370) += \
	armada-370-db.dtb \
	armada-370-mirabox.dtb \
	armada-370-netgear-rn102.dtb \
	armada-370-netgear-rn104.dtb \
	armada-370-rd.dtb \
	armada-370-synology-ds213j.dtb
dtb-$(CONFIG_MACH_ARMADA_375) += \
	armada-375-db.dtb
dtb-$(CONFIG_MACH_ARMADA_38X) += \
	armada-385-db-ap.dtb \
	armada-388-db.dtb \
	armada-388-gp.dtb \
	armada-388-rd.dtb
dtb-$(CONFIG_MACH_ARMADA_XP) += \
	armada-xp-axpwifiap.dtb \
	armada-xp-db.dtb \
	armada-xp-gp.dtb \
	armada-xp-lenovo-ix4-300d.dtb \
	armada-xp-matrix.dtb \
	armada-xp-netgear-rn2120.dtb \
	armada-xp-openblocks-ax3-4.dtb \
	armada-xp-synology-ds414.dtb
<<<<<<< HEAD
dtb-$(CONFIG_MACH_DOVE) += \
	dove-cm-a510.dtb \
=======
dtb-$(CONFIG_MACH_DOVE) += dove-cm-a510.dtb \
>>>>>>> c20c776c
	dove-cubox.dtb \
	dove-cubox-es.dtb \
	dove-d2plug.dtb \
	dove-d3plug.dtb \
	dove-dove-db.dtb
<<<<<<< HEAD
dtb-$(CONFIG_ARCH_MEDIATEK) += \
	mt6589-aquaris5.dtb \
=======
dtb-$(CONFIG_ARCH_MEDIATEK) += mt6589-aquaris5.dtb \
>>>>>>> c20c776c
	mt6592-evb.dtb \
	mt8127-moose.dtb \
	mt8135-evbp1.dtb

endif

always		:= $(dtb-y)
clean-files	:= *.dtb<|MERGE_RESOLUTION|>--- conflicted
+++ resolved
@@ -51,7 +51,6 @@
 # sama5d4
 dtb-$(CONFIG_ARCH_AT91)	+= at91-sama5d4ek.dtb
 
-<<<<<<< HEAD
 dtb-$(CONFIG_ARCH_ATLAS6) += \
 	atlas6-evb.dtb
 dtb-$(CONFIG_ARCH_ATLAS7) += \
@@ -61,19 +60,12 @@
 dtb-$(CONFIG_ARCH_BCM2835) += \
 	bcm2835-rpi-b.dtb \
 	bcm2835-rpi-b-plus.dtb
-=======
-dtb-$(CONFIG_ARCH_ATLAS6) += atlas6-evb.dtb
-dtb-$(CONFIG_ARCH_AXXIA) += axm5516-amarillo.dtb
-dtb-$(CONFIG_ARCH_BCM2835) += bcm2835-rpi-b.dtb
-dtb-$(CONFIG_ARCH_BCM2835) += bcm2835-rpi-b-plus.dtb
->>>>>>> c20c776c
 dtb-$(CONFIG_ARCH_BCM_5301X) += \
 	bcm4708-buffalo-wzr-1750dhp.dtb \
 	bcm4708-netgear-r6250.dtb \
 	bcm4708-netgear-r6300-v2.dtb \
 	bcm47081-asus-rt-n18u.dtb \
 	bcm47081-buffalo-wzr-600dhp2.dtb
-<<<<<<< HEAD
 dtb-$(CONFIG_ARCH_BCM_63XX) += \
 	bcm963138dvt.dtb
 dtb-$(CONFIG_ARCH_BCM_CYGNUS) += \
@@ -82,13 +74,6 @@
 	bcm958300k.dtb
 dtb-$(CONFIG_ARCH_BCM_MOBILE) += \
 	bcm28155-ap.dtb \
-=======
-dtb-$(CONFIG_ARCH_BCM_63XX) += bcm963138dvt.dtb
-dtb-$(CONFIG_ARCH_BCM_CYGNUS) += bcm911360_entphn.dtb \
-	bcm911360k.dtb \
-	bcm958300k.dtb
-dtb-$(CONFIG_ARCH_BCM_MOBILE) += bcm28155-ap.dtb \
->>>>>>> c20c776c
 	bcm21664-garnet.dtb
 dtb-$(CONFIG_ARCH_BERLIN) += \
 	berlin2-sony-nsz-gs7.dtb \
@@ -99,18 +84,12 @@
 dtb-$(CONFIG_ARCH_DAVINCI) += \
 	da850-enbw-cmc.dtb \
 	da850-evm.dtb
-<<<<<<< HEAD
 dtb-$(CONFIG_ARCH_EFM32) += \
 	efm32gg-dk3750.dtb
 dtb-$(CONFIG_ARCH_EXYNOS3) += \
 	exynos3250-monk.dtb \
 	exynos3250-rinato.dtb
 dtb-$(CONFIG_ARCH_EXYNOS4) += \
-=======
-dtb-$(CONFIG_ARCH_EFM32) += efm32gg-dk3750.dtb
-dtb-$(CONFIG_ARCH_EXYNOS) += exynos3250-monk.dtb \
-	exynos3250-rinato.dtb \
->>>>>>> c20c776c
 	exynos4210-origen.dtb \
 	exynos4210-smdkv310.dtb \
 	exynos4210-trats.dtb \
@@ -217,7 +196,6 @@
 	kirkwood-ts219-6282.dtb \
 	kirkwood-ts419-6281.dtb \
 	kirkwood-ts419-6282.dtb
-<<<<<<< HEAD
 dtb-$(CONFIG_ARCH_LPC32XX) += \
 	ea3250.dtb phy3250.dtb
 dtb-$(CONFIG_MACH_MESON6) += \
@@ -229,16 +207,6 @@
 dtb-$(CONFIG_ARCH_MOXART) += \
 	moxart-uc7112lx.dtb
 dtb-$(CONFIG_SOC_IMX1) += \
-=======
-dtb-$(CONFIG_ARCH_LPC32XX) += ea3250.dtb phy3250.dtb
-dtb-$(CONFIG_ARCH_MARCO) += marco-evb.dtb
-dtb-$(CONFIG_MACH_MESON6) += meson6-atv1200.dtb
-dtb-$(CONFIG_ARCH_MMP) += pxa168-aspenite.dtb \
-	pxa910-dkb.dtb \
-	mmp2-brownstone.dtb
-dtb-$(CONFIG_ARCH_MOXART) += moxart-uc7112lx.dtb
-dtb-$(CONFIG_ARCH_MXC) += \
->>>>>>> c20c776c
 	imx1-ads.dtb \
 	imx1-apf9328.dtb
 dtb-$(CONFIG_SOC_IMX25) += \
@@ -330,7 +298,6 @@
 	imx6q-tx6q-1010-comtft.dtb \
 	imx6q-tx6q-1020.dtb \
 	imx6q-tx6q-1020-comtft.dtb \
-<<<<<<< HEAD
 	imx6q-tx6q-1110.dtb
 dtb-$(CONFIG_SOC_IMX6SL) += \
 	imx6sl-evk.dtb
@@ -341,13 +308,6 @@
 	ls1021a-qds.dtb \
 	ls1021a-twr.dtb
 dtb-$(CONFIG_SOC_VF610) += \
-=======
-	imx6q-tx6q-1110.dtb \
-	imx6sl-evk.dtb \
-	imx6sx-sdb.dtb \
-	ls1021a-qds.dtb \
-	ls1021a-twr.dtb \
->>>>>>> c20c776c
 	vf500-colibri-eval-v3.dtb \
 	vf610-colibri-eval-v3.dtb \
 	vf610-cosmic.dtb \
@@ -374,17 +334,11 @@
 	imx28-m28evk.dtb \
 	imx28-sps1.dtb \
 	imx28-tx28.dtb
-<<<<<<< HEAD
 dtb-$(CONFIG_ARCH_NOMADIK) += \
 	ste-nomadik-s8815.dtb \
 	ste-nomadik-nhk15.dtb
 dtb-$(CONFIG_ARCH_NSPIRE) += \
 	nspire-cx.dtb \
-=======
-dtb-$(CONFIG_ARCH_NOMADIK) += ste-nomadik-s8815.dtb \
-	ste-nomadik-nhk15.dtb
-dtb-$(CONFIG_ARCH_NSPIRE) += nspire-cx.dtb \
->>>>>>> c20c776c
 	nspire-tp.dtb \
 	nspire-clp.dtb
 dtb-$(CONFIG_ARCH_OMAP2) += \
@@ -448,12 +402,8 @@
 	am335x-nano.dtb \
 	am335x-pepper.dtb \
 	am335x-lxm.dtb
-<<<<<<< HEAD
 dtb-$(CONFIG_ARCH_OMAP4) += \
 	omap4-duovero-parlor.dtb \
-=======
-dtb-$(CONFIG_ARCH_OMAP4) += omap4-duovero-parlor.dtb \
->>>>>>> c20c776c
 	omap4-panda.dtb \
 	omap4-panda-a4.dtb \
 	omap4-panda-es.dtb \
@@ -470,12 +420,8 @@
 	omap5-cm-t54.dtb \
 	omap5-sbc-t54.dtb \
 	omap5-uevm.dtb
-<<<<<<< HEAD
 dtb-$(CONFIG_SOC_DRA7XX) += \
 	dra7-evm.dtb \
-=======
-dtb-$(CONFIG_SOC_DRA7XX) += dra7-evm.dtb \
->>>>>>> c20c776c
 	am57xx-beagle-x15.dtb \
 	dra72-evm.dtb
 dtb-$(CONFIG_ARCH_ORION5X) += \
@@ -495,12 +441,8 @@
 	qcom-msm8660-surf.dtb \
 	qcom-msm8960-cdp.dtb \
 	qcom-msm8974-sony-xperia-honami.dtb
-<<<<<<< HEAD
 dtb-$(CONFIG_ARCH_REALVIEW) += \
 	arm-realview-pb1176.dtb
-=======
-dtb-$(CONFIG_ARCH_REALVIEW) += arm-realview-pb1176.dtb
->>>>>>> c20c776c
 dtb-$(CONFIG_ARCH_ROCKCHIP) += \
 	rk3066a-bqcurie2.dtb \
 	rk3066a-marsboard.dtb \
@@ -526,15 +468,9 @@
 	r8a7778-bockw-reference.dtb \
 	r8a7779-marzen.dtb \
 	sh7372-mackerel.dtb \
-<<<<<<< HEAD
-	sh73a0-kzm9g.dtb \
-	sh73a0-kzm9g-reference.dtb
+	sh73a0-kzm9g.dtb
 dtb-$(CONFIG_ARCH_SHMOBILE_MULTI) += \
 	emev2-kzm9d.dtb \
-=======
-	sh73a0-kzm9g.dtb
-dtb-$(CONFIG_ARCH_SHMOBILE_MULTI) += emev2-kzm9d.dtb \
->>>>>>> c20c776c
 	r7s72100-genmai.dtb \
 	r8a73a4-ape6evm.dtb \
 	r8a7740-armadillo800eva.dtb \
@@ -542,15 +478,10 @@
 	r8a7790-lager.dtb \
 	r8a7791-henninger.dtb \
 	r8a7791-koelsch.dtb \
-<<<<<<< HEAD
-	r8a7794-alt.dtb
+	r8a7794-alt.dtb \
+	sh73a0-kzm9g.dtb
 dtb-$(CONFIG_ARCH_SOCFPGA) += \
 	socfpga_arria5_socdk.dtb \
-=======
-	r8a7794-alt.dtb \
-	sh73a0-kzm9g.dtb
-dtb-$(CONFIG_ARCH_SOCFPGA) += socfpga_arria5_socdk.dtb \
->>>>>>> c20c776c
 	socfpga_arria10_socdk.dtb \
 	socfpga_cyclone5_socdk.dtb \
 	socfpga_cyclone5_sockit.dtb \
@@ -564,15 +495,10 @@
 	spear310-evb.dtb \
 	spear320-evb.dtb \
 	spear320-hmi.dtb
-<<<<<<< HEAD
 dtb-$(CONFIG_ARCH_SPEAR6XX) += \
 	spear600-evb.dtb
 dtb-$(CONFIG_ARCH_STI) += \
 	stih407-b2120.dtb \
-=======
-dtb-$(CONFIG_ARCH_SPEAR6XX)+= spear600-evb.dtb
-dtb-$(CONFIG_ARCH_STI)+= stih407-b2120.dtb \
->>>>>>> c20c776c
 	stih410-b2120.dtb \
 	stih415-b2000.dtb \
 	stih415-b2020.dtb \
@@ -614,12 +540,8 @@
 	sun8i-a23-ippo-q8h-v5.dtb
 dtb-$(CONFIG_MACH_SUN9I) += \
 	sun9i-a80-optimus.dtb
-<<<<<<< HEAD
 dtb-$(CONFIG_ARCH_TEGRA_2x_SOC) += \
 	tegra20-harmony.dtb \
-=======
-dtb-$(CONFIG_ARCH_TEGRA) += tegra20-harmony.dtb \
->>>>>>> c20c776c
 	tegra20-iris-512.dtb \
 	tegra20-medcom-wide.dtb \
 	tegra20-paz00.dtb \
@@ -698,23 +620,15 @@
 	armada-xp-netgear-rn2120.dtb \
 	armada-xp-openblocks-ax3-4.dtb \
 	armada-xp-synology-ds414.dtb
-<<<<<<< HEAD
 dtb-$(CONFIG_MACH_DOVE) += \
 	dove-cm-a510.dtb \
-=======
-dtb-$(CONFIG_MACH_DOVE) += dove-cm-a510.dtb \
->>>>>>> c20c776c
 	dove-cubox.dtb \
 	dove-cubox-es.dtb \
 	dove-d2plug.dtb \
 	dove-d3plug.dtb \
 	dove-dove-db.dtb
-<<<<<<< HEAD
 dtb-$(CONFIG_ARCH_MEDIATEK) += \
 	mt6589-aquaris5.dtb \
-=======
-dtb-$(CONFIG_ARCH_MEDIATEK) += mt6589-aquaris5.dtb \
->>>>>>> c20c776c
 	mt6592-evb.dtb \
 	mt8127-moose.dtb \
 	mt8135-evbp1.dtb
