/*
 * Copyright (c) 2014 MediaTek Inc.
 * Author: Joe.C <yingjoe.chen@mediatek.com>
 *
 * This program is free software; you can redistribute it and/or modify
 * it under the terms of the GNU General Public License version 2 as
 * published by the Free Software Foundation.
 *
 * This program is distributed in the hope that it will be useful,
 * but WITHOUT ANY WARRANTY; without even the implied warranty of
 * MERCHANTABILITY or FITNESS FOR A PARTICULAR PURPOSE.  See the
 * GNU General Public License for more details.
 */

#include <dt-bindings/clock/mt8135-clk.h>
#include <dt-bindings/interrupt-controller/irq.h>
#include <dt-bindings/interrupt-controller/arm-gic.h>
#include <dt-bindings/reset-controller/mt8135-resets.h>
#include "skeleton64.dtsi"
#include "mt8135-pinfunc.h"

/ {
	compatible = "mediatek,mt8135";
	interrupt-parent = <&sysirq>;

	cpu-map {
		cluster0 {
			core0 {
				cpu = <&cpu0>;
			};
			core1 {
				cpu = <&cpu1>;
			};
		};

		cluster1 {
			core0 {
				cpu = <&cpu2>;
			};
			core1 {
				cpu = <&cpu3>;
			};
		};
	};

	cpus {
		#address-cells = <1>;
		#size-cells = <0>;

		cpu0: cpu@0 {
			device_type = "cpu";
			compatible = "arm,cortex-a7";
			reg = <0x000>;
		};

		cpu1: cpu@1 {
			device_type = "cpu";
			compatible = "arm,cortex-a7";
			reg = <0x001>;
		};

		cpu2: cpu@100 {
			device_type = "cpu";
			compatible = "arm,cortex-a15";
			reg = <0x100>;
		};

		cpu3: cpu@101 {
			device_type = "cpu";
			compatible = "arm,cortex-a15";
			reg = <0x101>;
		};
	};

	clocks {
		#address-cells = <2>;
		#size-cells = <2>;
		compatible = "simple-bus";
		ranges;

		system_clk: dummy13m {
			compatible = "fixed-clock";
			clock-frequency = <13000000>;
			#clock-cells = <0>;
		};

		rtc_clk: dummy32k {
			compatible = "fixed-clock";
			clock-frequency = <32000>;
			#clock-cells = <0>;
		};

		clk26m: clk26m {
			compatible = "fixed-clock";
			#clock-cells = <0>;
			clock-frequency = <26000000>;
		};
	};

	soc {
		#address-cells = <2>;
		#size-cells = <2>;
		compatible = "simple-bus";
		ranges;

<<<<<<< HEAD
=======
		topckgen: topckgen@10000000 {
			compatible = "mediatek,mt8135-topckgen";
			reg = <0 0x10000000 0 0x1000>;
			#clock-cells = <1>;
		};

		infracfg: infracfg@10001000 {
			#reset-cells = <1>;
			#clock-cells = <1>;
			compatible = "mediatek,mt8135-infracfg", "syscon";
			reg = <0 0x10001000 0 0x1000>;
		};

		pericfg: pericfg@10003000 {
			#reset-cells = <1>;
			#clock-cells = <1>;
			compatible = "mediatek,mt8135-pericfg", "syscon";
			reg = <0 0x10003000 0 0x1000>;
		};

>>>>>>> 9fe8ecca
		/*
		 * Pinctrl access register at 0x10005000 and 0x1020c000 through
		 * regmap. Register 0x1000b000 is used by EINT.
		 */
		pio: pinctrl@10005000 {
			compatible = "mediatek,mt8135-pinctrl";
			reg = <0 0x1000b000 0 0x1000>;
			mediatek,pctl-regmap = <&syscfg_pctl_a &syscfg_pctl_b>;
			pins-are-numbered;
			gpio-controller;
			#gpio-cells = <2>;
			interrupt-controller;
			#interrupt-cells = <2>;
			interrupts = <GIC_SPI 116 IRQ_TYPE_LEVEL_HIGH>,
				     <GIC_SPI 117 IRQ_TYPE_LEVEL_HIGH>,
				     <GIC_SPI 118 IRQ_TYPE_LEVEL_HIGH>;
		};

		syscfg_pctl_a: syscfg_pctl_a@10005000 {
			compatible = "mediatek,mt8135-pctl-a-syscfg", "syscon";
			reg = <0 0x10005000 0 0x1000>;
		};

		timer: timer@10008000 {
			compatible = "mediatek,mt8135-timer",
					"mediatek,mt6577-timer";
			reg = <0 0x10008000 0 0x80>;
			interrupts = <GIC_SPI 113 IRQ_TYPE_LEVEL_LOW>;
			clocks = <&system_clk>, <&rtc_clk>;
			clock-names = "system-clk", "rtc-clk";
		};

		pwrap: pwrap@1000f000 {
			compatible = "mediatek,mt8135-pwrap";
			reg = <0 0x1000f000 0 0x1000>,
				<0 0x11017000 0 0x1000>;
			reg-names = "pwrap", "pwrap-bridge";
			interrupts = <GIC_SPI 128 IRQ_TYPE_LEVEL_HIGH>;
			resets = <&infracfg MT8135_INFRA_PMIC_WRAP_RST>,
					<&pericfg MT8135_PERI_PWRAP_BRIDGE_SW_RST>;
			reset-names = "pwrap", "pwrap-bridge";
			clocks = <&clk26m>, <&clk26m>;
			clock-names = "spi", "wrap";
		};

		sysirq: interrupt-controller@10200030 {
			compatible = "mediatek,mt8135-sysirq",
				     "mediatek,mt6577-sysirq";
			interrupt-controller;
			#interrupt-cells = <3>;
			interrupt-parent = <&gic>;
			reg = <0 0x10200030 0 0x1c>;
		};

<<<<<<< HEAD
=======
		apmixedsys: apmixedsys@10209000 {
			compatible = "mediatek,mt8135-apmixedsys";
			reg = <0 0x10209000 0 0x1000>;
			#clock-cells = <1>;
		};

>>>>>>> 9fe8ecca
		syscfg_pctl_b: syscfg_pctl_b@1020c000 {
			compatible = "mediatek,mt8135-pctl-b-syscfg", "syscon";
			reg = <0 0x1020c000 0 0x1000>;
		};

		gic: interrupt-controller@10211000 {
			compatible = "arm,cortex-a15-gic";
			interrupt-controller;
			#interrupt-cells = <3>;
			interrupt-parent = <&gic>;
			reg = <0 0x10211000 0 0x1000>,
			      <0 0x10212000 0 0x1000>,
			      <0 0x10214000 0 0x2000>,
			      <0 0x10216000 0 0x2000>;
		};

		uart0: serial@11006000 {
			compatible = "mediatek,mt8135-uart","mediatek,mt6577-uart";
			reg = <0 0x11006000 0 0x400>;
			interrupts = <GIC_SPI 51 IRQ_TYPE_LEVEL_LOW>;
			clocks = <&pericfg CLK_PERI_UART0_SEL>, <&pericfg CLK_PERI_UART0>;
			clock-names = "baud", "bus";
			status = "disabled";
		};

		uart1: serial@11007000 {
			compatible = "mediatek,mt8135-uart","mediatek,mt6577-uart";
			reg = <0 0x11007000 0 0x400>;
			interrupts = <GIC_SPI 52 IRQ_TYPE_LEVEL_LOW>;
			clocks = <&pericfg CLK_PERI_UART1_SEL>, <&pericfg CLK_PERI_UART1>;
			clock-names = "baud", "bus";
			status = "disabled";
		};

		uart2: serial@11008000 {
			compatible = "mediatek,mt8135-uart","mediatek,mt6577-uart";
			reg = <0 0x11008000 0 0x400>;
			interrupts = <GIC_SPI 53 IRQ_TYPE_LEVEL_LOW>;
			clocks = <&pericfg CLK_PERI_UART2_SEL>, <&pericfg CLK_PERI_UART2>;
			clock-names = "baud", "bus";
			status = "disabled";
		};

		uart3: serial@11009000 {
			compatible = "mediatek,mt8135-uart","mediatek,mt6577-uart";
			reg = <0 0x11009000 0 0x400>;
			interrupts = <GIC_SPI 54 IRQ_TYPE_LEVEL_LOW>;
			clocks = <&pericfg CLK_PERI_UART3_SEL>, <&pericfg CLK_PERI_UART3>;
			clock-names = "baud", "bus";
			status = "disabled";
		};

	};
};<|MERGE_RESOLUTION|>--- conflicted
+++ resolved
@@ -103,8 +103,6 @@
 		compatible = "simple-bus";
 		ranges;
 
-<<<<<<< HEAD
-=======
 		topckgen: topckgen@10000000 {
 			compatible = "mediatek,mt8135-topckgen";
 			reg = <0 0x10000000 0 0x1000>;
@@ -125,7 +123,6 @@
 			reg = <0 0x10003000 0 0x1000>;
 		};
 
->>>>>>> 9fe8ecca
 		/*
 		 * Pinctrl access register at 0x10005000 and 0x1020c000 through
 		 * regmap. Register 0x1000b000 is used by EINT.
@@ -180,15 +177,12 @@
 			reg = <0 0x10200030 0 0x1c>;
 		};
 
-<<<<<<< HEAD
-=======
 		apmixedsys: apmixedsys@10209000 {
 			compatible = "mediatek,mt8135-apmixedsys";
 			reg = <0 0x10209000 0 0x1000>;
 			#clock-cells = <1>;
 		};
 
->>>>>>> 9fe8ecca
 		syscfg_pctl_b: syscfg_pctl_b@1020c000 {
 			compatible = "mediatek,mt8135-pctl-b-syscfg", "syscon";
 			reg = <0 0x1020c000 0 0x1000>;
