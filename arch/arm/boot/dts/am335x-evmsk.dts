/*
 * Copyright (C) 2012 Texas Instruments Incorporated - http://www.ti.com/
 *
 * This program is free software; you can redistribute it and/or modify
 * it under the terms of the GNU General Public License version 2 as
 * published by the Free Software Foundation.
 */

/*
 * AM335x Starter Kit
 * http://www.ti.com/tool/tmdssk3358
 */

/dts-v1/;

/include/ "am33xx.dtsi"

/ {
	model = "TI AM335x EVM-SK";
	compatible = "ti,am335x-evmsk", "ti,am33xx";

	cpus {
		cpu@0 {
			cpu0-supply = <&vdd1_reg>;
		};
	};

	memory {
		device_type = "memory";
		reg = <0x80000000 0x10000000>; /* 256 MB */
	};

	am33xx_pinmux: pinmux@44e10800 {
		pinctrl-names = "default";
		pinctrl-0 = <&user_leds_s0 &gpio_keys_s0>;

		user_leds_s0: user_leds_s0 {
			pinctrl-single,pins = <
				0x10 0x7	/* gpmc_ad4.gpio1_4, OUTPUT | MODE7 */
				0x14 0x7	/* gpmc_ad5.gpio1_5, OUTPUT | MODE7 */
				0x18 0x7	/* gpmc_ad6.gpio1_6, OUTPUT | MODE7 */
				0x1c 0x7	/* gpmc_ad7.gpio1_7, OUTPUT | MODE7 */
			>;
		};

		gpio_keys_s0: gpio_keys_s0 {
			pinctrl-single,pins = <
				0x94 0x27	/* gpmc_oen_ren.gpio2_3, INPUT | MODE7 */
				0x90 0x27	/* gpmc_advn_ale.gpio2_2, INPUT | MODE7 */
				0x70 0x27	/* gpmc_wait0.gpio0_30, INPUT | MODE7 */
				0x9c 0x27	/* gpmc_ben0_cle.gpio2_5, INPUT | MODE7 */
			>;
		};
	};

	ocp {
		uart1: serial@44e09000 {
			status = "okay";
		};

		i2c1: i2c@44e0b000 {
			status = "okay";
			clock-frequency = <400000>;

			tps: tps@2d {
				reg = <0x2d>;
			};

			lis331dlh: lis331dlh@18 {
				compatible = "st,lis331dlh", "st,lis3lv02d";
				reg = <0x18>;
				Vdd-supply = <&lis3_reg>;
				Vdd_IO-supply = <&lis3_reg>;

				st,click-single-x;
				st,click-single-y;
				st,click-single-z;
				st,click-thresh-x = <10>;
				st,click-thresh-y = <10>;
				st,click-thresh-z = <10>;
				st,irq1-click;
				st,irq2-click;
				st,wakeup-x-lo;
				st,wakeup-x-hi;
				st,wakeup-y-lo;
				st,wakeup-y-hi;
				st,wakeup-z-lo;
				st,wakeup-z-hi;
				st,min-limit-x = <120>;
				st,min-limit-y = <120>;
				st,min-limit-z = <140>;
				st,max-limit-x = <550>;
				st,max-limit-y = <550>;
				st,max-limit-z = <750>;
			};
		};
	};

	vbat: fixedregulator@0 {
		compatible = "regulator-fixed";
		regulator-name = "vbat";
		regulator-min-microvolt = <5000000>;
		regulator-max-microvolt = <5000000>;
		regulator-boot-on;
	};

	lis3_reg: fixedregulator@1 {
		compatible = "regulator-fixed";
		regulator-name = "lis3_reg";
		regulator-boot-on;
	};

	leds {
		compatible = "gpio-leds";

		led@1 {
			label = "evmsk:green:usr0";
			gpios = <&gpio2 4 0>;
			default-state = "off";
		};

		led@2 {
			label = "evmsk:green:usr1";
			gpios = <&gpio2 5 0>;
			default-state = "off";
		};

		led@3 {
			label = "evmsk:green:mmc0";
			gpios = <&gpio2 6 0>;
			linux,default-trigger = "mmc0";
			default-state = "off";
		};

		led@4 {
			label = "evmsk:green:heartbeat";
			gpios = <&gpio2 7 0>;
			linux,default-trigger = "heartbeat";
			default-state = "off";
		};
	};

	gpio_buttons: gpio_buttons@0 {
		compatible = "gpio-keys";
		#address-cells = <1>;
		#size-cells = <0>;

		switch@1 {
			label = "button0";
			linux,code = <0x100>;
			gpios = <&gpio3 3 0>;
		};

		switch@2 {
			label = "button1";
			linux,code = <0x101>;
			gpios = <&gpio3 2 0>;
		};

		switch@3 {
			label = "button2";
			linux,code = <0x102>;
			gpios = <&gpio1 30 0>;
			gpio-key,wakeup;
		};

		switch@4 {
			label = "button3";
			linux,code = <0x103>;
			gpios = <&gpio3 5 0>;
		};
	};
};

/include/ "tps65910.dtsi"

&tps {
	vcc1-supply = <&vbat>;
	vcc2-supply = <&vbat>;
	vcc3-supply = <&vbat>;
	vcc4-supply = <&vbat>;
	vcc5-supply = <&vbat>;
	vcc6-supply = <&vbat>;
	vcc7-supply = <&vbat>;
	vccio-supply = <&vbat>;

	regulators {
		vrtc_reg: regulator@0 {
			regulator-always-on;
		};

		vio_reg: regulator@1 {
			regulator-always-on;
		};

		vdd1_reg: regulator@2 {
			/* VDD_MPU voltage limits 0.95V - 1.26V with +/-4% tolerance */
			regulator-name = "vdd_mpu";
			regulator-min-microvolt = <912500>;
			regulator-max-microvolt = <1312500>;
			regulator-boot-on;
			regulator-always-on;
		};

		vdd2_reg: regulator@3 {
			/* VDD_CORE voltage limits 0.95V - 1.1V with +/-4% tolerance */
			regulator-name = "vdd_core";
			regulator-min-microvolt = <912500>;
			regulator-max-microvolt = <1150000>;
			regulator-boot-on;
			regulator-always-on;
		};

		vdd3_reg: regulator@4 {
			regulator-always-on;
		};

		vdig1_reg: regulator@5 {
			regulator-always-on;
		};

		vdig2_reg: regulator@6 {
			regulator-always-on;
		};

		vpll_reg: regulator@7 {
			regulator-always-on;
		};

		vdac_reg: regulator@8 {
			regulator-always-on;
		};

		vaux1_reg: regulator@9 {
			regulator-always-on;
		};

		vaux2_reg: regulator@10 {
			regulator-always-on;
		};

		vaux33_reg: regulator@11 {
			regulator-always-on;
		};

		vmmc_reg: regulator@12 {
			regulator-min-microvolt = <1800000>;
			regulator-max-microvolt = <3300000>;
			regulator-always-on;
		};
	};
};

<<<<<<< HEAD
&mmc1 {
	status = "okay";
	vmmc-supply = <&vmmc_reg>;
=======
&sham {
	status = "okay";
};

&aes {
	status = "okay";
>>>>>>> da1de287
};<|MERGE_RESOLUTION|>--- conflicted
+++ resolved
@@ -251,16 +251,16 @@
 	};
 };
 
-<<<<<<< HEAD
 &mmc1 {
 	status = "okay";
 	vmmc-supply = <&vmmc_reg>;
-=======
+};
+
 &sham {
 	status = "okay";
 };
 
 &aes {
 	status = "okay";
->>>>>>> da1de287
+
 };