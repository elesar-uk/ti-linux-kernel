/*
 * Device Tree Source for the r8a7790 SoC
 *
 * Copyright (C) 2015 Renesas Electronics Corporation
 * Copyright (C) 2013-2014 Renesas Solutions Corp.
 * Copyright (C) 2014 Cogent Embedded Inc.
 *
 * This file is licensed under the terms of the GNU General Public License
 * version 2.  This program is licensed "as is" without any warranty of any
 * kind, whether express or implied.
 */

#include <dt-bindings/clock/r8a7790-clock.h>
#include <dt-bindings/interrupt-controller/arm-gic.h>
#include <dt-bindings/interrupt-controller/irq.h>

/ {
	compatible = "renesas,r8a7790";
	interrupt-parent = <&gic>;
	#address-cells = <2>;
	#size-cells = <2>;

	aliases {
		i2c0 = &i2c0;
		i2c1 = &i2c1;
		i2c2 = &i2c2;
		i2c3 = &i2c3;
		i2c4 = &iic0;
		i2c5 = &iic1;
		i2c6 = &iic2;
		i2c7 = &iic3;
		spi0 = &qspi;
		spi1 = &msiof0;
		spi2 = &msiof1;
		spi3 = &msiof2;
		spi4 = &msiof3;
		vin0 = &vin0;
		vin1 = &vin1;
		vin2 = &vin2;
		vin3 = &vin3;
	};

	cpus {
		#address-cells = <1>;
		#size-cells = <0>;

		cpu0: cpu@0 {
			device_type = "cpu";
			compatible = "arm,cortex-a15";
			reg = <0>;
			clock-frequency = <1300000000>;
			voltage-tolerance = <1>; /* 1% */
			clocks = <&cpg_clocks R8A7790_CLK_Z>;
			clock-latency = <300000>; /* 300 us */

			/* kHz - uV - OPPs unknown yet */
			operating-points = <1400000 1000000>,
					   <1225000 1000000>,
					   <1050000 1000000>,
					   < 875000 1000000>,
					   < 700000 1000000>,
					   < 350000 1000000>;
		};

		cpu1: cpu@1 {
			device_type = "cpu";
			compatible = "arm,cortex-a15";
			reg = <1>;
			clock-frequency = <1300000000>;
		};

		cpu2: cpu@2 {
			device_type = "cpu";
			compatible = "arm,cortex-a15";
			reg = <2>;
			clock-frequency = <1300000000>;
		};

		cpu3: cpu@3 {
			device_type = "cpu";
			compatible = "arm,cortex-a15";
			reg = <3>;
			clock-frequency = <1300000000>;
		};

		cpu4: cpu@4 {
			device_type = "cpu";
			compatible = "arm,cortex-a7";
			reg = <0x100>;
			clock-frequency = <780000000>;
		};

		cpu5: cpu@5 {
			device_type = "cpu";
			compatible = "arm,cortex-a7";
			reg = <0x101>;
			clock-frequency = <780000000>;
		};

		cpu6: cpu@6 {
			device_type = "cpu";
			compatible = "arm,cortex-a7";
			reg = <0x102>;
			clock-frequency = <780000000>;
		};

		cpu7: cpu@7 {
			device_type = "cpu";
			compatible = "arm,cortex-a7";
			reg = <0x103>;
			clock-frequency = <780000000>;
		};
	};

	gic: interrupt-controller@f1001000 {
		compatible = "arm,gic-400";
		#interrupt-cells = <3>;
		#address-cells = <0>;
		interrupt-controller;
		reg = <0 0xf1001000 0 0x1000>,
			<0 0xf1002000 0 0x1000>,
			<0 0xf1004000 0 0x2000>,
			<0 0xf1006000 0 0x2000>;
		interrupts = <1 9 (GIC_CPU_MASK_SIMPLE(4) | IRQ_TYPE_LEVEL_HIGH)>;
	};

	gpio0: gpio@e6050000 {
		compatible = "renesas,gpio-r8a7790", "renesas,gpio-rcar";
		reg = <0 0xe6050000 0 0x50>;
		interrupts = <0 4 IRQ_TYPE_LEVEL_HIGH>;
		#gpio-cells = <2>;
		gpio-controller;
		gpio-ranges = <&pfc 0 0 32>;
		#interrupt-cells = <2>;
		interrupt-controller;
		clocks = <&mstp9_clks R8A7790_CLK_GPIO0>;
		power-domains = <&cpg_clocks>;
	};

	gpio1: gpio@e6051000 {
		compatible = "renesas,gpio-r8a7790", "renesas,gpio-rcar";
		reg = <0 0xe6051000 0 0x50>;
		interrupts = <0 5 IRQ_TYPE_LEVEL_HIGH>;
		#gpio-cells = <2>;
		gpio-controller;
		gpio-ranges = <&pfc 0 32 32>;
		#interrupt-cells = <2>;
		interrupt-controller;
		clocks = <&mstp9_clks R8A7790_CLK_GPIO1>;
		power-domains = <&cpg_clocks>;
	};

	gpio2: gpio@e6052000 {
		compatible = "renesas,gpio-r8a7790", "renesas,gpio-rcar";
		reg = <0 0xe6052000 0 0x50>;
		interrupts = <0 6 IRQ_TYPE_LEVEL_HIGH>;
		#gpio-cells = <2>;
		gpio-controller;
		gpio-ranges = <&pfc 0 64 32>;
		#interrupt-cells = <2>;
		interrupt-controller;
		clocks = <&mstp9_clks R8A7790_CLK_GPIO2>;
		power-domains = <&cpg_clocks>;
	};

	gpio3: gpio@e6053000 {
		compatible = "renesas,gpio-r8a7790", "renesas,gpio-rcar";
		reg = <0 0xe6053000 0 0x50>;
		interrupts = <0 7 IRQ_TYPE_LEVEL_HIGH>;
		#gpio-cells = <2>;
		gpio-controller;
		gpio-ranges = <&pfc 0 96 32>;
		#interrupt-cells = <2>;
		interrupt-controller;
		clocks = <&mstp9_clks R8A7790_CLK_GPIO3>;
		power-domains = <&cpg_clocks>;
	};

	gpio4: gpio@e6054000 {
		compatible = "renesas,gpio-r8a7790", "renesas,gpio-rcar";
		reg = <0 0xe6054000 0 0x50>;
		interrupts = <0 8 IRQ_TYPE_LEVEL_HIGH>;
		#gpio-cells = <2>;
		gpio-controller;
		gpio-ranges = <&pfc 0 128 32>;
		#interrupt-cells = <2>;
		interrupt-controller;
		clocks = <&mstp9_clks R8A7790_CLK_GPIO4>;
		power-domains = <&cpg_clocks>;
	};

	gpio5: gpio@e6055000 {
		compatible = "renesas,gpio-r8a7790", "renesas,gpio-rcar";
		reg = <0 0xe6055000 0 0x50>;
		interrupts = <0 9 IRQ_TYPE_LEVEL_HIGH>;
		#gpio-cells = <2>;
		gpio-controller;
		gpio-ranges = <&pfc 0 160 32>;
		#interrupt-cells = <2>;
		interrupt-controller;
		clocks = <&mstp9_clks R8A7790_CLK_GPIO5>;
		power-domains = <&cpg_clocks>;
	};

	thermal@e61f0000 {
		compatible = "renesas,thermal-r8a7790", "renesas,rcar-thermal";
		reg = <0 0xe61f0000 0 0x14>, <0 0xe61f0100 0 0x38>;
		interrupts = <0 69 IRQ_TYPE_LEVEL_HIGH>;
		clocks = <&mstp5_clks R8A7790_CLK_THERMAL>;
		power-domains = <&cpg_clocks>;
	};

	timer {
		compatible = "arm,armv7-timer";
		interrupts = <1 13 (GIC_CPU_MASK_SIMPLE(4) | IRQ_TYPE_LEVEL_LOW)>,
			     <1 14 (GIC_CPU_MASK_SIMPLE(4) | IRQ_TYPE_LEVEL_LOW)>,
			     <1 11 (GIC_CPU_MASK_SIMPLE(4) | IRQ_TYPE_LEVEL_LOW)>,
			     <1 10 (GIC_CPU_MASK_SIMPLE(4) | IRQ_TYPE_LEVEL_LOW)>;
	};

	cmt0: timer@ffca0000 {
		compatible = "renesas,cmt-48-r8a7790", "renesas,cmt-48-gen2";
		reg = <0 0xffca0000 0 0x1004>;
		interrupts = <0 142 IRQ_TYPE_LEVEL_HIGH>,
			     <0 143 IRQ_TYPE_LEVEL_HIGH>;
		clocks = <&mstp1_clks R8A7790_CLK_CMT0>;
		clock-names = "fck";
		power-domains = <&cpg_clocks>;

		renesas,channels-mask = <0x60>;

		status = "disabled";
	};

	cmt1: timer@e6130000 {
		compatible = "renesas,cmt-48-r8a7790", "renesas,cmt-48-gen2";
		reg = <0 0xe6130000 0 0x1004>;
		interrupts = <0 120 IRQ_TYPE_LEVEL_HIGH>,
			     <0 121 IRQ_TYPE_LEVEL_HIGH>,
			     <0 122 IRQ_TYPE_LEVEL_HIGH>,
			     <0 123 IRQ_TYPE_LEVEL_HIGH>,
			     <0 124 IRQ_TYPE_LEVEL_HIGH>,
			     <0 125 IRQ_TYPE_LEVEL_HIGH>,
			     <0 126 IRQ_TYPE_LEVEL_HIGH>,
			     <0 127 IRQ_TYPE_LEVEL_HIGH>;
		clocks = <&mstp3_clks R8A7790_CLK_CMT1>;
		clock-names = "fck";
		power-domains = <&cpg_clocks>;

		renesas,channels-mask = <0xff>;

		status = "disabled";
	};

	irqc0: interrupt-controller@e61c0000 {
		compatible = "renesas,irqc-r8a7790", "renesas,irqc";
		#interrupt-cells = <2>;
		interrupt-controller;
		reg = <0 0xe61c0000 0 0x200>;
		interrupts = <0 0 IRQ_TYPE_LEVEL_HIGH>,
			     <0 1 IRQ_TYPE_LEVEL_HIGH>,
			     <0 2 IRQ_TYPE_LEVEL_HIGH>,
			     <0 3 IRQ_TYPE_LEVEL_HIGH>;
		clocks = <&mstp4_clks R8A7790_CLK_IRQC>;
		power-domains = <&cpg_clocks>;
	};

	dmac0: dma-controller@e6700000 {
		compatible = "renesas,rcar-dmac";
		reg = <0 0xe6700000 0 0x20000>;
		interrupts = <0 197 IRQ_TYPE_LEVEL_HIGH
			      0 200 IRQ_TYPE_LEVEL_HIGH
			      0 201 IRQ_TYPE_LEVEL_HIGH
			      0 202 IRQ_TYPE_LEVEL_HIGH
			      0 203 IRQ_TYPE_LEVEL_HIGH
			      0 204 IRQ_TYPE_LEVEL_HIGH
			      0 205 IRQ_TYPE_LEVEL_HIGH
			      0 206 IRQ_TYPE_LEVEL_HIGH
			      0 207 IRQ_TYPE_LEVEL_HIGH
			      0 208 IRQ_TYPE_LEVEL_HIGH
			      0 209 IRQ_TYPE_LEVEL_HIGH
			      0 210 IRQ_TYPE_LEVEL_HIGH
			      0 211 IRQ_TYPE_LEVEL_HIGH
			      0 212 IRQ_TYPE_LEVEL_HIGH
			      0 213 IRQ_TYPE_LEVEL_HIGH
			      0 214 IRQ_TYPE_LEVEL_HIGH>;
		interrupt-names = "error",
				"ch0", "ch1", "ch2", "ch3",
				"ch4", "ch5", "ch6", "ch7",
				"ch8", "ch9", "ch10", "ch11",
				"ch12", "ch13", "ch14";
		clocks = <&mstp2_clks R8A7790_CLK_SYS_DMAC0>;
		clock-names = "fck";
		power-domains = <&cpg_clocks>;
		#dma-cells = <1>;
		dma-channels = <15>;
	};

	dmac1: dma-controller@e6720000 {
		compatible = "renesas,rcar-dmac";
		reg = <0 0xe6720000 0 0x20000>;
		interrupts = <0 220 IRQ_TYPE_LEVEL_HIGH
			      0 216 IRQ_TYPE_LEVEL_HIGH
			      0 217 IRQ_TYPE_LEVEL_HIGH
			      0 218 IRQ_TYPE_LEVEL_HIGH
			      0 219 IRQ_TYPE_LEVEL_HIGH
			      0 308 IRQ_TYPE_LEVEL_HIGH
			      0 309 IRQ_TYPE_LEVEL_HIGH
			      0 310 IRQ_TYPE_LEVEL_HIGH
			      0 311 IRQ_TYPE_LEVEL_HIGH
			      0 312 IRQ_TYPE_LEVEL_HIGH
			      0 313 IRQ_TYPE_LEVEL_HIGH
			      0 314 IRQ_TYPE_LEVEL_HIGH
			      0 315 IRQ_TYPE_LEVEL_HIGH
			      0 316 IRQ_TYPE_LEVEL_HIGH
			      0 317 IRQ_TYPE_LEVEL_HIGH
			      0 318 IRQ_TYPE_LEVEL_HIGH>;
		interrupt-names = "error",
				"ch0", "ch1", "ch2", "ch3",
				"ch4", "ch5", "ch6", "ch7",
				"ch8", "ch9", "ch10", "ch11",
				"ch12", "ch13", "ch14";
		clocks = <&mstp2_clks R8A7790_CLK_SYS_DMAC1>;
		clock-names = "fck";
		power-domains = <&cpg_clocks>;
		#dma-cells = <1>;
		dma-channels = <15>;
	};

	audma0: dma-controller@ec700000 {
		compatible = "renesas,rcar-dmac";
		reg = <0 0xec700000 0 0x10000>;
		interrupts =	<0 346 IRQ_TYPE_LEVEL_HIGH
				 0 320 IRQ_TYPE_LEVEL_HIGH
				 0 321 IRQ_TYPE_LEVEL_HIGH
				 0 322 IRQ_TYPE_LEVEL_HIGH
				 0 323 IRQ_TYPE_LEVEL_HIGH
				 0 324 IRQ_TYPE_LEVEL_HIGH
				 0 325 IRQ_TYPE_LEVEL_HIGH
				 0 326 IRQ_TYPE_LEVEL_HIGH
				 0 327 IRQ_TYPE_LEVEL_HIGH
				 0 328 IRQ_TYPE_LEVEL_HIGH
				 0 329 IRQ_TYPE_LEVEL_HIGH
				 0 330 IRQ_TYPE_LEVEL_HIGH
				 0 331 IRQ_TYPE_LEVEL_HIGH
				 0 332 IRQ_TYPE_LEVEL_HIGH>;
		interrupt-names = "error",
				"ch0", "ch1", "ch2", "ch3",
				"ch4", "ch5", "ch6", "ch7",
				"ch8", "ch9", "ch10", "ch11",
				"ch12";
		clocks = <&mstp5_clks R8A7790_CLK_AUDIO_DMAC0>;
		clock-names = "fck";
		power-domains = <&cpg_clocks>;
		#dma-cells = <1>;
		dma-channels = <13>;
	};

	audma1: dma-controller@ec720000 {
		compatible = "renesas,rcar-dmac";
		reg = <0 0xec720000 0 0x10000>;
		interrupts =	<0 347 IRQ_TYPE_LEVEL_HIGH
				 0 333 IRQ_TYPE_LEVEL_HIGH
				 0 334 IRQ_TYPE_LEVEL_HIGH
				 0 335 IRQ_TYPE_LEVEL_HIGH
				 0 336 IRQ_TYPE_LEVEL_HIGH
				 0 337 IRQ_TYPE_LEVEL_HIGH
				 0 338 IRQ_TYPE_LEVEL_HIGH
				 0 339 IRQ_TYPE_LEVEL_HIGH
				 0 340 IRQ_TYPE_LEVEL_HIGH
				 0 341 IRQ_TYPE_LEVEL_HIGH
				 0 342 IRQ_TYPE_LEVEL_HIGH
				 0 343 IRQ_TYPE_LEVEL_HIGH
				 0 344 IRQ_TYPE_LEVEL_HIGH
				 0 345 IRQ_TYPE_LEVEL_HIGH>;
		interrupt-names = "error",
				"ch0", "ch1", "ch2", "ch3",
				"ch4", "ch5", "ch6", "ch7",
				"ch8", "ch9", "ch10", "ch11",
				"ch12";
		clocks = <&mstp5_clks R8A7790_CLK_AUDIO_DMAC1>;
		clock-names = "fck";
		power-domains = <&cpg_clocks>;
		#dma-cells = <1>;
		dma-channels = <13>;
	};

	usb_dmac0: dma-controller@e65a0000 {
		compatible = "renesas,usb-dmac";
		reg = <0 0xe65a0000 0 0x100>;
		interrupts = <0 109 IRQ_TYPE_LEVEL_HIGH
			      0 109 IRQ_TYPE_LEVEL_HIGH>;
		interrupt-names = "ch0", "ch1";
		clocks = <&mstp3_clks R8A7790_CLK_USBDMAC0>;
		power-domains = <&cpg_clocks>;
		#dma-cells = <1>;
		dma-channels = <2>;
	};

	usb_dmac1: dma-controller@e65b0000 {
		compatible = "renesas,usb-dmac";
		reg = <0 0xe65b0000 0 0x100>;
		interrupts = <0 110 IRQ_TYPE_LEVEL_HIGH
			      0 110 IRQ_TYPE_LEVEL_HIGH>;
		interrupt-names = "ch0", "ch1";
		clocks = <&mstp3_clks R8A7790_CLK_USBDMAC1>;
		power-domains = <&cpg_clocks>;
		#dma-cells = <1>;
		dma-channels = <2>;
	};

	i2c0: i2c@e6508000 {
		#address-cells = <1>;
		#size-cells = <0>;
		compatible = "renesas,i2c-r8a7790";
		reg = <0 0xe6508000 0 0x40>;
		interrupts = <0 287 IRQ_TYPE_LEVEL_HIGH>;
		clocks = <&mstp9_clks R8A7790_CLK_I2C0>;
		power-domains = <&cpg_clocks>;
		status = "disabled";
	};

	i2c1: i2c@e6518000 {
		#address-cells = <1>;
		#size-cells = <0>;
		compatible = "renesas,i2c-r8a7790";
		reg = <0 0xe6518000 0 0x40>;
		interrupts = <0 288 IRQ_TYPE_LEVEL_HIGH>;
		clocks = <&mstp9_clks R8A7790_CLK_I2C1>;
		power-domains = <&cpg_clocks>;
		status = "disabled";
	};

	i2c2: i2c@e6530000 {
		#address-cells = <1>;
		#size-cells = <0>;
		compatible = "renesas,i2c-r8a7790";
		reg = <0 0xe6530000 0 0x40>;
		interrupts = <0 286 IRQ_TYPE_LEVEL_HIGH>;
		clocks = <&mstp9_clks R8A7790_CLK_I2C2>;
		power-domains = <&cpg_clocks>;
		status = "disabled";
	};

	i2c3: i2c@e6540000 {
		#address-cells = <1>;
		#size-cells = <0>;
		compatible = "renesas,i2c-r8a7790";
		reg = <0 0xe6540000 0 0x40>;
		interrupts = <0 290 IRQ_TYPE_LEVEL_HIGH>;
		clocks = <&mstp9_clks R8A7790_CLK_I2C3>;
		power-domains = <&cpg_clocks>;
		status = "disabled";
	};

	iic0: i2c@e6500000 {
		#address-cells = <1>;
		#size-cells = <0>;
		compatible = "renesas,iic-r8a7790", "renesas,rmobile-iic";
		reg = <0 0xe6500000 0 0x425>;
		interrupts = <0 174 IRQ_TYPE_LEVEL_HIGH>;
		clocks = <&mstp3_clks R8A7790_CLK_IIC0>;
		dmas = <&dmac0 0x61>, <&dmac0 0x62>;
		dma-names = "tx", "rx";
		power-domains = <&cpg_clocks>;
		status = "disabled";
	};

	iic1: i2c@e6510000 {
		#address-cells = <1>;
		#size-cells = <0>;
		compatible = "renesas,iic-r8a7790", "renesas,rmobile-iic";
		reg = <0 0xe6510000 0 0x425>;
		interrupts = <0 175 IRQ_TYPE_LEVEL_HIGH>;
		clocks = <&mstp3_clks R8A7790_CLK_IIC1>;
		dmas = <&dmac0 0x65>, <&dmac0 0x66>;
		dma-names = "tx", "rx";
		power-domains = <&cpg_clocks>;
		status = "disabled";
	};

	iic2: i2c@e6520000 {
		#address-cells = <1>;
		#size-cells = <0>;
		compatible = "renesas,iic-r8a7790", "renesas,rmobile-iic";
		reg = <0 0xe6520000 0 0x425>;
		interrupts = <0 176 IRQ_TYPE_LEVEL_HIGH>;
		clocks = <&mstp3_clks R8A7790_CLK_IIC2>;
		dmas = <&dmac0 0x69>, <&dmac0 0x6a>;
		dma-names = "tx", "rx";
		power-domains = <&cpg_clocks>;
		status = "disabled";
	};

	iic3: i2c@e60b0000 {
		#address-cells = <1>;
		#size-cells = <0>;
		compatible = "renesas,iic-r8a7790", "renesas,rmobile-iic";
		reg = <0 0xe60b0000 0 0x425>;
		interrupts = <0 173 IRQ_TYPE_LEVEL_HIGH>;
		clocks = <&mstp9_clks R8A7790_CLK_IICDVFS>;
		dmas = <&dmac0 0x77>, <&dmac0 0x78>;
		dma-names = "tx", "rx";
		power-domains = <&cpg_clocks>;
		status = "disabled";
	};

	mmcif0: mmc@ee200000 {
		compatible = "renesas,mmcif-r8a7790", "renesas,sh-mmcif";
		reg = <0 0xee200000 0 0x80>;
		interrupts = <0 169 IRQ_TYPE_LEVEL_HIGH>;
		clocks = <&mstp3_clks R8A7790_CLK_MMCIF0>;
		dmas = <&dmac0 0xd1>, <&dmac0 0xd2>;
		dma-names = "tx", "rx";
		power-domains = <&cpg_clocks>;
		reg-io-width = <4>;
		status = "disabled";
		max-frequency = <97500000>;
	};

	mmcif1: mmc@ee220000 {
		compatible = "renesas,mmcif-r8a7790", "renesas,sh-mmcif";
		reg = <0 0xee220000 0 0x80>;
		interrupts = <0 170 IRQ_TYPE_LEVEL_HIGH>;
		clocks = <&mstp3_clks R8A7790_CLK_MMCIF1>;
		dmas = <&dmac0 0xe1>, <&dmac0 0xe2>;
		dma-names = "tx", "rx";
		power-domains = <&cpg_clocks>;
		reg-io-width = <4>;
		status = "disabled";
		max-frequency = <97500000>;
	};

	pfc: pfc@e6060000 {
		compatible = "renesas,pfc-r8a7790";
		reg = <0 0xe6060000 0 0x250>;
	};

	sdhi0: sd@ee100000 {
		compatible = "renesas,sdhi-r8a7790";
		reg = <0 0xee100000 0 0x328>;
		interrupts = <0 165 IRQ_TYPE_LEVEL_HIGH>;
		clocks = <&mstp3_clks R8A7790_CLK_SDHI0>;
		dmas = <&dmac1 0xcd>, <&dmac1 0xce>;
		dma-names = "tx", "rx";
		power-domains = <&cpg_clocks>;
		status = "disabled";
	};

	sdhi1: sd@ee120000 {
		compatible = "renesas,sdhi-r8a7790";
		reg = <0 0xee120000 0 0x328>;
		interrupts = <0 166 IRQ_TYPE_LEVEL_HIGH>;
		clocks = <&mstp3_clks R8A7790_CLK_SDHI1>;
		dmas = <&dmac1 0xc9>, <&dmac1 0xca>;
		dma-names = "tx", "rx";
		power-domains = <&cpg_clocks>;
		status = "disabled";
	};

	sdhi2: sd@ee140000 {
		compatible = "renesas,sdhi-r8a7790";
		reg = <0 0xee140000 0 0x100>;
		interrupts = <0 167 IRQ_TYPE_LEVEL_HIGH>;
		clocks = <&mstp3_clks R8A7790_CLK_SDHI2>;
		dmas = <&dmac1 0xc1>, <&dmac1 0xc2>;
		dma-names = "tx", "rx";
		power-domains = <&cpg_clocks>;
		status = "disabled";
	};

	sdhi3: sd@ee160000 {
		compatible = "renesas,sdhi-r8a7790";
		reg = <0 0xee160000 0 0x100>;
		interrupts = <0 168 IRQ_TYPE_LEVEL_HIGH>;
		clocks = <&mstp3_clks R8A7790_CLK_SDHI3>;
		dmas = <&dmac1 0xd3>, <&dmac1 0xd4>;
		dma-names = "tx", "rx";
		power-domains = <&cpg_clocks>;
		status = "disabled";
	};

	scifa0: serial@e6c40000 {
		compatible = "renesas,scifa-r8a7790", "renesas,scifa";
		reg = <0 0xe6c40000 0 64>;
		interrupts = <0 144 IRQ_TYPE_LEVEL_HIGH>;
		clocks = <&mstp2_clks R8A7790_CLK_SCIFA0>;
		clock-names = "sci_ick";
		dmas = <&dmac0 0x21>, <&dmac0 0x22>;
		dma-names = "tx", "rx";
		power-domains = <&cpg_clocks>;
		status = "disabled";
	};

	scifa1: serial@e6c50000 {
		compatible = "renesas,scifa-r8a7790", "renesas,scifa";
		reg = <0 0xe6c50000 0 64>;
		interrupts = <0 145 IRQ_TYPE_LEVEL_HIGH>;
		clocks = <&mstp2_clks R8A7790_CLK_SCIFA1>;
		clock-names = "sci_ick";
		dmas = <&dmac0 0x25>, <&dmac0 0x26>;
		dma-names = "tx", "rx";
		power-domains = <&cpg_clocks>;
		status = "disabled";
	};

	scifa2: serial@e6c60000 {
		compatible = "renesas,scifa-r8a7790", "renesas,scifa";
		reg = <0 0xe6c60000 0 64>;
		interrupts = <0 151 IRQ_TYPE_LEVEL_HIGH>;
		clocks = <&mstp2_clks R8A7790_CLK_SCIFA2>;
		clock-names = "sci_ick";
		dmas = <&dmac0 0x27>, <&dmac0 0x28>;
		dma-names = "tx", "rx";
		power-domains = <&cpg_clocks>;
		status = "disabled";
	};

	scifb0: serial@e6c20000 {
		compatible = "renesas,scifb-r8a7790", "renesas,scifb";
		reg = <0 0xe6c20000 0 64>;
		interrupts = <0 148 IRQ_TYPE_LEVEL_HIGH>;
		clocks = <&mstp2_clks R8A7790_CLK_SCIFB0>;
		clock-names = "sci_ick";
		dmas = <&dmac0 0x3d>, <&dmac0 0x3e>;
		dma-names = "tx", "rx";
		power-domains = <&cpg_clocks>;
		status = "disabled";
	};

	scifb1: serial@e6c30000 {
		compatible = "renesas,scifb-r8a7790", "renesas,scifb";
		reg = <0 0xe6c30000 0 64>;
		interrupts = <0 149 IRQ_TYPE_LEVEL_HIGH>;
		clocks = <&mstp2_clks R8A7790_CLK_SCIFB1>;
		clock-names = "sci_ick";
		dmas = <&dmac0 0x19>, <&dmac0 0x1a>;
		dma-names = "tx", "rx";
		power-domains = <&cpg_clocks>;
		status = "disabled";
	};

	scifb2: serial@e6ce0000 {
		compatible = "renesas,scifb-r8a7790", "renesas,scifb";
		reg = <0 0xe6ce0000 0 64>;
		interrupts = <0 150 IRQ_TYPE_LEVEL_HIGH>;
		clocks = <&mstp2_clks R8A7790_CLK_SCIFB2>;
		clock-names = "sci_ick";
		dmas = <&dmac0 0x1d>, <&dmac0 0x1e>;
		dma-names = "tx", "rx";
		power-domains = <&cpg_clocks>;
		status = "disabled";
	};

	scif0: serial@e6e60000 {
		compatible = "renesas,scif-r8a7790", "renesas,scif";
		reg = <0 0xe6e60000 0 64>;
		interrupts = <0 152 IRQ_TYPE_LEVEL_HIGH>;
		clocks = <&mstp7_clks R8A7790_CLK_SCIF0>;
		clock-names = "sci_ick";
		dmas = <&dmac0 0x29>, <&dmac0 0x2a>;
		dma-names = "tx", "rx";
		power-domains = <&cpg_clocks>;
		status = "disabled";
	};

	scif1: serial@e6e68000 {
		compatible = "renesas,scif-r8a7790", "renesas,scif";
		reg = <0 0xe6e68000 0 64>;
		interrupts = <0 153 IRQ_TYPE_LEVEL_HIGH>;
		clocks = <&mstp7_clks R8A7790_CLK_SCIF1>;
		clock-names = "sci_ick";
		dmas = <&dmac0 0x2d>, <&dmac0 0x2e>;
		dma-names = "tx", "rx";
		power-domains = <&cpg_clocks>;
		status = "disabled";
	};

	hscif0: serial@e62c0000 {
		compatible = "renesas,hscif-r8a7790", "renesas,hscif";
		reg = <0 0xe62c0000 0 96>;
		interrupts = <0 154 IRQ_TYPE_LEVEL_HIGH>;
		clocks = <&mstp7_clks R8A7790_CLK_HSCIF0>;
		clock-names = "sci_ick";
		dmas = <&dmac0 0x39>, <&dmac0 0x3a>;
		dma-names = "tx", "rx";
		power-domains = <&cpg_clocks>;
		status = "disabled";
	};

	hscif1: serial@e62c8000 {
		compatible = "renesas,hscif-r8a7790", "renesas,hscif";
		reg = <0 0xe62c8000 0 96>;
		interrupts = <0 155 IRQ_TYPE_LEVEL_HIGH>;
		clocks = <&mstp7_clks R8A7790_CLK_HSCIF1>;
		clock-names = "sci_ick";
		dmas = <&dmac0 0x4d>, <&dmac0 0x4e>;
		dma-names = "tx", "rx";
		power-domains = <&cpg_clocks>;
		status = "disabled";
	};

	ether: ethernet@ee700000 {
		compatible = "renesas,ether-r8a7790";
		reg = <0 0xee700000 0 0x400>;
		interrupts = <0 162 IRQ_TYPE_LEVEL_HIGH>;
		clocks = <&mstp8_clks R8A7790_CLK_ETHER>;
		power-domains = <&cpg_clocks>;
		phy-mode = "rmii";
		#address-cells = <1>;
		#size-cells = <0>;
		status = "disabled";
	};

	avb: ethernet@e6800000 {
		compatible = "renesas,etheravb-r8a7790";
		reg = <0 0xe6800000 0 0x800>, <0 0xee0e8000 0 0x4000>;
		interrupts = <0 163 IRQ_TYPE_LEVEL_HIGH>;
		clocks = <&mstp8_clks R8A7790_CLK_ETHERAVB>;
<<<<<<< HEAD
=======
		power-domains = <&cpg_clocks>;
>>>>>>> aa5920f2
		#address-cells = <1>;
		#size-cells = <0>;
		status = "disabled";
	};

	sata0: sata@ee300000 {
		compatible = "renesas,sata-r8a7790";
		reg = <0 0xee300000 0 0x2000>;
		interrupts = <0 105 IRQ_TYPE_LEVEL_HIGH>;
		clocks = <&mstp8_clks R8A7790_CLK_SATA0>;
		power-domains = <&cpg_clocks>;
		status = "disabled";
	};

	sata1: sata@ee500000 {
		compatible = "renesas,sata-r8a7790";
		reg = <0 0xee500000 0 0x2000>;
		interrupts = <0 106 IRQ_TYPE_LEVEL_HIGH>;
		clocks = <&mstp8_clks R8A7790_CLK_SATA1>;
		power-domains = <&cpg_clocks>;
		status = "disabled";
	};

	hsusb: usb@e6590000 {
		compatible = "renesas,usbhs-r8a7790";
		reg = <0 0xe6590000 0 0x100>;
		interrupts = <0 107 IRQ_TYPE_LEVEL_HIGH>;
		clocks = <&mstp7_clks R8A7790_CLK_HSUSB>;
		dmas = <&usb_dmac0 0>, <&usb_dmac0 1>,
		       <&usb_dmac1 0>, <&usb_dmac1 1>;
		dma-names = "ch0", "ch1", "ch2", "ch3";
		power-domains = <&cpg_clocks>;
		renesas,buswait = <4>;
		phys = <&usb0 1>;
		phy-names = "usb";
		status = "disabled";
	};

	usbphy: usb-phy@e6590100 {
		compatible = "renesas,usb-phy-r8a7790";
		reg = <0 0xe6590100 0 0x100>;
		#address-cells = <1>;
		#size-cells = <0>;
		clocks = <&mstp7_clks R8A7790_CLK_HSUSB>;
		clock-names = "usbhs";
		power-domains = <&cpg_clocks>;
		status = "disabled";

		usb0: usb-channel@0 {
			reg = <0>;
			#phy-cells = <1>;
		};
		usb2: usb-channel@2 {
			reg = <2>;
			#phy-cells = <1>;
		};
	};

	vin0: video@e6ef0000 {
		compatible = "renesas,vin-r8a7790";
		reg = <0 0xe6ef0000 0 0x1000>;
		interrupts = <0 188 IRQ_TYPE_LEVEL_HIGH>;
		clocks = <&mstp8_clks R8A7790_CLK_VIN0>;
		power-domains = <&cpg_clocks>;
		status = "disabled";
	};

	vin1: video@e6ef1000 {
		compatible = "renesas,vin-r8a7790";
		reg = <0 0xe6ef1000 0 0x1000>;
		interrupts = <0 189 IRQ_TYPE_LEVEL_HIGH>;
		clocks = <&mstp8_clks R8A7790_CLK_VIN1>;
		power-domains = <&cpg_clocks>;
		status = "disabled";
	};

	vin2: video@e6ef2000 {
		compatible = "renesas,vin-r8a7790";
		reg = <0 0xe6ef2000 0 0x1000>;
		interrupts = <0 190 IRQ_TYPE_LEVEL_HIGH>;
		clocks = <&mstp8_clks R8A7790_CLK_VIN2>;
		power-domains = <&cpg_clocks>;
		status = "disabled";
	};

	vin3: video@e6ef3000 {
		compatible = "renesas,vin-r8a7790";
		reg = <0 0xe6ef3000 0 0x1000>;
		interrupts = <0 191 IRQ_TYPE_LEVEL_HIGH>;
		clocks = <&mstp8_clks R8A7790_CLK_VIN3>;
		power-domains = <&cpg_clocks>;
		status = "disabled";
	};

	vsp1@fe920000 {
		compatible = "renesas,vsp1";
		reg = <0 0xfe920000 0 0x8000>;
		interrupts = <0 266 IRQ_TYPE_LEVEL_HIGH>;
		clocks = <&mstp1_clks R8A7790_CLK_VSP1_R>;
		power-domains = <&cpg_clocks>;

		renesas,has-sru;
		renesas,#rpf = <5>;
		renesas,#uds = <1>;
		renesas,#wpf = <4>;
	};

	vsp1@fe928000 {
		compatible = "renesas,vsp1";
		reg = <0 0xfe928000 0 0x8000>;
		interrupts = <0 267 IRQ_TYPE_LEVEL_HIGH>;
		clocks = <&mstp1_clks R8A7790_CLK_VSP1_S>;
		power-domains = <&cpg_clocks>;

		renesas,has-lut;
		renesas,has-sru;
		renesas,#rpf = <5>;
		renesas,#uds = <3>;
		renesas,#wpf = <4>;
	};

	vsp1@fe930000 {
		compatible = "renesas,vsp1";
		reg = <0 0xfe930000 0 0x8000>;
		interrupts = <0 246 IRQ_TYPE_LEVEL_HIGH>;
		clocks = <&mstp1_clks R8A7790_CLK_VSP1_DU0>;
		power-domains = <&cpg_clocks>;

		renesas,has-lif;
		renesas,has-lut;
		renesas,#rpf = <4>;
		renesas,#uds = <1>;
		renesas,#wpf = <4>;
	};

	vsp1@fe938000 {
		compatible = "renesas,vsp1";
		reg = <0 0xfe938000 0 0x8000>;
		interrupts = <0 247 IRQ_TYPE_LEVEL_HIGH>;
		clocks = <&mstp1_clks R8A7790_CLK_VSP1_DU1>;
		power-domains = <&cpg_clocks>;

		renesas,has-lif;
		renesas,has-lut;
		renesas,#rpf = <4>;
		renesas,#uds = <1>;
		renesas,#wpf = <4>;
	};

	du: display@feb00000 {
		compatible = "renesas,du-r8a7790";
		reg = <0 0xfeb00000 0 0x70000>,
		      <0 0xfeb90000 0 0x1c>,
		      <0 0xfeb94000 0 0x1c>;
		reg-names = "du", "lvds.0", "lvds.1";
		interrupts = <0 256 IRQ_TYPE_LEVEL_HIGH>,
			     <0 268 IRQ_TYPE_LEVEL_HIGH>,
			     <0 269 IRQ_TYPE_LEVEL_HIGH>;
		clocks = <&mstp7_clks R8A7790_CLK_DU0>,
			 <&mstp7_clks R8A7790_CLK_DU1>,
			 <&mstp7_clks R8A7790_CLK_DU2>,
			 <&mstp7_clks R8A7790_CLK_LVDS0>,
			 <&mstp7_clks R8A7790_CLK_LVDS1>;
		clock-names = "du.0", "du.1", "du.2", "lvds.0", "lvds.1";
		status = "disabled";

		ports {
			#address-cells = <1>;
			#size-cells = <0>;

			port@0 {
				reg = <0>;
				du_out_rgb: endpoint {
				};
			};
			port@1 {
				reg = <1>;
				du_out_lvds0: endpoint {
				};
			};
			port@2 {
				reg = <2>;
				du_out_lvds1: endpoint {
				};
			};
		};
	};

	can0: can@e6e80000 {
		compatible = "renesas,can-r8a7790";
		reg = <0 0xe6e80000 0 0x1000>;
		interrupts = <0 186 IRQ_TYPE_LEVEL_HIGH>;
		clocks = <&mstp9_clks R8A7790_CLK_RCAN0>,
			 <&cpg_clocks R8A7790_CLK_RCAN>, <&can_clk>;
		clock-names = "clkp1", "clkp2", "can_clk";
		power-domains = <&cpg_clocks>;
		status = "disabled";
	};

	can1: can@e6e88000 {
		compatible = "renesas,can-r8a7790";
		reg = <0 0xe6e88000 0 0x1000>;
		interrupts = <0 187 IRQ_TYPE_LEVEL_HIGH>;
		clocks = <&mstp9_clks R8A7790_CLK_RCAN1>,
			 <&cpg_clocks R8A7790_CLK_RCAN>, <&can_clk>;
		clock-names = "clkp1", "clkp2", "can_clk";
		power-domains = <&cpg_clocks>;
		status = "disabled";
	};

	jpu: jpeg-codec@fe980000 {
		compatible = "renesas,jpu-r8a7790";
		reg = <0 0xfe980000 0 0x10300>;
		interrupts = <0 272 IRQ_TYPE_LEVEL_HIGH>;
		clocks = <&mstp1_clks R8A7790_CLK_JPU>;
		power-domains = <&cpg_clocks>;
	};

	clocks {
		#address-cells = <2>;
		#size-cells = <2>;
		ranges;

		/* External root clock */
		extal_clk: extal_clk {
			compatible = "fixed-clock";
			#clock-cells = <0>;
			/* This value must be overriden by the board. */
			clock-frequency = <0>;
			clock-output-names = "extal";
		};

		/* External PCIe clock - can be overridden by the board */
		pcie_bus_clk: pcie_bus_clk {
			compatible = "fixed-clock";
			#clock-cells = <0>;
			clock-frequency = <100000000>;
			clock-output-names = "pcie_bus";
			status = "disabled";
		};

		/*
		 * The external audio clocks are configured as 0 Hz fixed frequency clocks by
		 * default. Boards that provide audio clocks should override them.
		 */
		audio_clk_a: audio_clk_a {
			compatible = "fixed-clock";
			#clock-cells = <0>;
			clock-frequency = <0>;
			clock-output-names = "audio_clk_a";
		};
		audio_clk_b: audio_clk_b {
			compatible = "fixed-clock";
			#clock-cells = <0>;
			clock-frequency = <0>;
			clock-output-names = "audio_clk_b";
		};
		audio_clk_c: audio_clk_c {
			compatible = "fixed-clock";
			#clock-cells = <0>;
			clock-frequency = <0>;
			clock-output-names = "audio_clk_c";
		};

		/* External USB clock - can be overridden by the board */
		usb_extal_clk: usb_extal_clk {
			compatible = "fixed-clock";
			#clock-cells = <0>;
			clock-frequency = <48000000>;
			clock-output-names = "usb_extal";
		};

		/* External CAN clock */
		can_clk: can_clk {
			compatible = "fixed-clock";
			#clock-cells = <0>;
			/* This value must be overridden by the board. */
			clock-frequency = <0>;
			clock-output-names = "can_clk";
			status = "disabled";
		};

		/* Special CPG clocks */
		cpg_clocks: cpg_clocks@e6150000 {
			compatible = "renesas,r8a7790-cpg-clocks",
				     "renesas,rcar-gen2-cpg-clocks";
			reg = <0 0xe6150000 0 0x1000>;
			clocks = <&extal_clk &usb_extal_clk>;
			#clock-cells = <1>;
			clock-output-names = "main", "pll0", "pll1", "pll3",
					     "lb", "qspi", "sdh", "sd0", "sd1",
					     "z", "rcan", "adsp";
			#power-domain-cells = <0>;
		};

		/* Variable factor clocks */
		sd2_clk: sd2_clk@e6150078 {
			compatible = "renesas,r8a7790-div6-clock", "renesas,cpg-div6-clock";
			reg = <0 0xe6150078 0 4>;
			clocks = <&pll1_div2_clk>;
			#clock-cells = <0>;
			clock-output-names = "sd2";
		};
		sd3_clk: sd3_clk@e615026c {
			compatible = "renesas,r8a7790-div6-clock", "renesas,cpg-div6-clock";
			reg = <0 0xe615026c 0 4>;
			clocks = <&pll1_div2_clk>;
			#clock-cells = <0>;
			clock-output-names = "sd3";
		};
		mmc0_clk: mmc0_clk@e6150240 {
			compatible = "renesas,r8a7790-div6-clock", "renesas,cpg-div6-clock";
			reg = <0 0xe6150240 0 4>;
			clocks = <&pll1_div2_clk>;
			#clock-cells = <0>;
			clock-output-names = "mmc0";
		};
		mmc1_clk: mmc1_clk@e6150244 {
			compatible = "renesas,r8a7790-div6-clock", "renesas,cpg-div6-clock";
			reg = <0 0xe6150244 0 4>;
			clocks = <&pll1_div2_clk>;
			#clock-cells = <0>;
			clock-output-names = "mmc1";
		};
		ssp_clk: ssp_clk@e6150248 {
			compatible = "renesas,r8a7790-div6-clock", "renesas,cpg-div6-clock";
			reg = <0 0xe6150248 0 4>;
			clocks = <&pll1_div2_clk>;
			#clock-cells = <0>;
			clock-output-names = "ssp";
		};
		ssprs_clk: ssprs_clk@e615024c {
			compatible = "renesas,r8a7790-div6-clock", "renesas,cpg-div6-clock";
			reg = <0 0xe615024c 0 4>;
			clocks = <&pll1_div2_clk>;
			#clock-cells = <0>;
			clock-output-names = "ssprs";
		};

		/* Fixed factor clocks */
		pll1_div2_clk: pll1_div2_clk {
			compatible = "fixed-factor-clock";
			clocks = <&cpg_clocks R8A7790_CLK_PLL1>;
			#clock-cells = <0>;
			clock-div = <2>;
			clock-mult = <1>;
			clock-output-names = "pll1_div2";
		};
		z2_clk: z2_clk {
			compatible = "fixed-factor-clock";
			clocks = <&cpg_clocks R8A7790_CLK_PLL1>;
			#clock-cells = <0>;
			clock-div = <2>;
			clock-mult = <1>;
			clock-output-names = "z2";
		};
		zg_clk: zg_clk {
			compatible = "fixed-factor-clock";
			clocks = <&cpg_clocks R8A7790_CLK_PLL1>;
			#clock-cells = <0>;
			clock-div = <3>;
			clock-mult = <1>;
			clock-output-names = "zg";
		};
		zx_clk: zx_clk {
			compatible = "fixed-factor-clock";
			clocks = <&cpg_clocks R8A7790_CLK_PLL1>;
			#clock-cells = <0>;
			clock-div = <3>;
			clock-mult = <1>;
			clock-output-names = "zx";
		};
		zs_clk: zs_clk {
			compatible = "fixed-factor-clock";
			clocks = <&cpg_clocks R8A7790_CLK_PLL1>;
			#clock-cells = <0>;
			clock-div = <6>;
			clock-mult = <1>;
			clock-output-names = "zs";
		};
		hp_clk: hp_clk {
			compatible = "fixed-factor-clock";
			clocks = <&cpg_clocks R8A7790_CLK_PLL1>;
			#clock-cells = <0>;
			clock-div = <12>;
			clock-mult = <1>;
			clock-output-names = "hp";
		};
		i_clk: i_clk {
			compatible = "fixed-factor-clock";
			clocks = <&cpg_clocks R8A7790_CLK_PLL1>;
			#clock-cells = <0>;
			clock-div = <2>;
			clock-mult = <1>;
			clock-output-names = "i";
		};
		b_clk: b_clk {
			compatible = "fixed-factor-clock";
			clocks = <&cpg_clocks R8A7790_CLK_PLL1>;
			#clock-cells = <0>;
			clock-div = <12>;
			clock-mult = <1>;
			clock-output-names = "b";
		};
		p_clk: p_clk {
			compatible = "fixed-factor-clock";
			clocks = <&cpg_clocks R8A7790_CLK_PLL1>;
			#clock-cells = <0>;
			clock-div = <24>;
			clock-mult = <1>;
			clock-output-names = "p";
		};
		cl_clk: cl_clk {
			compatible = "fixed-factor-clock";
			clocks = <&cpg_clocks R8A7790_CLK_PLL1>;
			#clock-cells = <0>;
			clock-div = <48>;
			clock-mult = <1>;
			clock-output-names = "cl";
		};
		m2_clk: m2_clk {
			compatible = "fixed-factor-clock";
			clocks = <&cpg_clocks R8A7790_CLK_PLL1>;
			#clock-cells = <0>;
			clock-div = <8>;
			clock-mult = <1>;
			clock-output-names = "m2";
		};
		imp_clk: imp_clk {
			compatible = "fixed-factor-clock";
			clocks = <&cpg_clocks R8A7790_CLK_PLL1>;
			#clock-cells = <0>;
			clock-div = <4>;
			clock-mult = <1>;
			clock-output-names = "imp";
		};
		rclk_clk: rclk_clk {
			compatible = "fixed-factor-clock";
			clocks = <&cpg_clocks R8A7790_CLK_PLL1>;
			#clock-cells = <0>;
			clock-div = <(48 * 1024)>;
			clock-mult = <1>;
			clock-output-names = "rclk";
		};
		oscclk_clk: oscclk_clk {
			compatible = "fixed-factor-clock";
			clocks = <&cpg_clocks R8A7790_CLK_PLL1>;
			#clock-cells = <0>;
			clock-div = <(12 * 1024)>;
			clock-mult = <1>;
			clock-output-names = "oscclk";
		};
		zb3_clk: zb3_clk {
			compatible = "fixed-factor-clock";
			clocks = <&cpg_clocks R8A7790_CLK_PLL3>;
			#clock-cells = <0>;
			clock-div = <4>;
			clock-mult = <1>;
			clock-output-names = "zb3";
		};
		zb3d2_clk: zb3d2_clk {
			compatible = "fixed-factor-clock";
			clocks = <&cpg_clocks R8A7790_CLK_PLL3>;
			#clock-cells = <0>;
			clock-div = <8>;
			clock-mult = <1>;
			clock-output-names = "zb3d2";
		};
		ddr_clk: ddr_clk {
			compatible = "fixed-factor-clock";
			clocks = <&cpg_clocks R8A7790_CLK_PLL3>;
			#clock-cells = <0>;
			clock-div = <8>;
			clock-mult = <1>;
			clock-output-names = "ddr";
		};
		mp_clk: mp_clk {
			compatible = "fixed-factor-clock";
			clocks = <&pll1_div2_clk>;
			#clock-cells = <0>;
			clock-div = <15>;
			clock-mult = <1>;
			clock-output-names = "mp";
		};
		cp_clk: cp_clk {
			compatible = "fixed-factor-clock";
			clocks = <&extal_clk>;
			#clock-cells = <0>;
			clock-div = <2>;
			clock-mult = <1>;
			clock-output-names = "cp";
		};

		/* Gate clocks */
		mstp0_clks: mstp0_clks@e6150130 {
			compatible = "renesas,r8a7790-mstp-clocks", "renesas,cpg-mstp-clocks";
			reg = <0 0xe6150130 0 4>, <0 0xe6150030 0 4>;
			clocks = <&mp_clk>;
			#clock-cells = <1>;
			clock-indices = <R8A7790_CLK_MSIOF0>;
			clock-output-names = "msiof0";
		};
		mstp1_clks: mstp1_clks@e6150134 {
			compatible = "renesas,r8a7790-mstp-clocks", "renesas,cpg-mstp-clocks";
			reg = <0 0xe6150134 0 4>, <0 0xe6150038 0 4>;
			clocks = <&zs_clk>, <&zs_clk>, <&zs_clk>, <&zs_clk>, <&m2_clk>,
				 <&zs_clk>, <&p_clk>, <&zg_clk>, <&zs_clk>, <&zs_clk>,
				 <&zs_clk>, <&zs_clk>, <&p_clk>, <&p_clk>, <&rclk_clk>,
				 <&cp_clk>, <&zs_clk>, <&zs_clk>, <&zs_clk>, <&zs_clk>;
			#clock-cells = <1>;
			clock-indices = <
				R8A7790_CLK_VCP1 R8A7790_CLK_VCP0 R8A7790_CLK_VPC1
				R8A7790_CLK_VPC0 R8A7790_CLK_JPU R8A7790_CLK_SSP1
				R8A7790_CLK_TMU1 R8A7790_CLK_3DG R8A7790_CLK_2DDMAC
				R8A7790_CLK_FDP1_2 R8A7790_CLK_FDP1_1 R8A7790_CLK_FDP1_0
				R8A7790_CLK_TMU3 R8A7790_CLK_TMU2 R8A7790_CLK_CMT0
				R8A7790_CLK_TMU0 R8A7790_CLK_VSP1_DU1 R8A7790_CLK_VSP1_DU0
				R8A7790_CLK_VSP1_R R8A7790_CLK_VSP1_S
			>;
			clock-output-names =
				"vcp1", "vcp0", "vpc1", "vpc0", "jpu", "ssp1",
				"tmu1", "3dg", "2ddmac", "fdp1-2", "fdp1-1",
				"fdp1-0", "tmu3", "tmu2", "cmt0", "tmu0",
				"vsp1-du1", "vsp1-du0", "vsp1-rt", "vsp1-sy";
		};
		mstp2_clks: mstp2_clks@e6150138 {
			compatible = "renesas,r8a7790-mstp-clocks", "renesas,cpg-mstp-clocks";
			reg = <0 0xe6150138 0 4>, <0 0xe6150040 0 4>;
			clocks = <&mp_clk>, <&mp_clk>, <&mp_clk>, <&mp_clk>, <&mp_clk>,
				 <&mp_clk>, <&mp_clk>, <&mp_clk>, <&mp_clk>, <&zs_clk>,
				 <&zs_clk>;
			#clock-cells = <1>;
			clock-indices = <
				R8A7790_CLK_SCIFA2 R8A7790_CLK_SCIFA1 R8A7790_CLK_SCIFA0
				R8A7790_CLK_MSIOF2 R8A7790_CLK_SCIFB0 R8A7790_CLK_SCIFB1
				R8A7790_CLK_MSIOF1 R8A7790_CLK_MSIOF3 R8A7790_CLK_SCIFB2
				R8A7790_CLK_SYS_DMAC1 R8A7790_CLK_SYS_DMAC0
			>;
			clock-output-names =
				"scifa2", "scifa1", "scifa0", "msiof2", "scifb0",
				"scifb1", "msiof1", "msiof3", "scifb2",
				"sys-dmac1", "sys-dmac0";
		};
		mstp3_clks: mstp3_clks@e615013c {
			compatible = "renesas,r8a7790-mstp-clocks", "renesas,cpg-mstp-clocks";
			reg = <0 0xe615013c 0 4>, <0 0xe6150048 0 4>;
			clocks = <&hp_clk>, <&cp_clk>, <&mmc1_clk>, <&sd3_clk>,
				 <&sd2_clk>, <&cpg_clocks R8A7790_CLK_SD1>, <&cpg_clocks R8A7790_CLK_SD0>, <&mmc0_clk>,
				 <&hp_clk>, <&mp_clk>, <&hp_clk>, <&mp_clk>, <&rclk_clk>,
				 <&hp_clk>, <&hp_clk>;
			#clock-cells = <1>;
			clock-indices = <
				R8A7790_CLK_IIC2 R8A7790_CLK_TPU0 R8A7790_CLK_MMCIF1 R8A7790_CLK_SDHI3
				R8A7790_CLK_SDHI2 R8A7790_CLK_SDHI1 R8A7790_CLK_SDHI0 R8A7790_CLK_MMCIF0
				R8A7790_CLK_IIC0 R8A7790_CLK_PCIEC R8A7790_CLK_IIC1 R8A7790_CLK_SSUSB R8A7790_CLK_CMT1
				R8A7790_CLK_USBDMAC0 R8A7790_CLK_USBDMAC1
			>;
			clock-output-names =
				"iic2", "tpu0", "mmcif1", "sdhi3",
				"sdhi2", "sdhi1", "sdhi0", "mmcif0",
				"iic0", "pciec", "iic1", "ssusb", "cmt1",
				"usbdmac0", "usbdmac1";
		};
		mstp4_clks: mstp4_clks@e6150140 {
			compatible = "renesas,r8a7790-mstp-clocks", "renesas,cpg-mstp-clocks";
			reg = <0 0xe6150140 0 4>, <0 0xe615004c 0 4>;
			clocks = <&cp_clk>;
			#clock-cells = <1>;
			clock-indices = <R8A7790_CLK_IRQC>;
			clock-output-names = "irqc";
		};
		mstp5_clks: mstp5_clks@e6150144 {
			compatible = "renesas,r8a7790-mstp-clocks", "renesas,cpg-mstp-clocks";
			reg = <0 0xe6150144 0 4>, <0 0xe615003c 0 4>;
			clocks = <&hp_clk>, <&hp_clk>, <&cpg_clocks R8A7790_CLK_ADSP>,
				 <&extal_clk>, <&p_clk>;
			#clock-cells = <1>;
			clock-indices = <
				R8A7790_CLK_AUDIO_DMAC0 R8A7790_CLK_AUDIO_DMAC1
				R8A7790_CLK_ADSP_MOD R8A7790_CLK_THERMAL
				R8A7790_CLK_PWM
			>;
			clock-output-names = "audmac0", "audmac1", "adsp_mod",
					     "thermal", "pwm";
		};
		mstp7_clks: mstp7_clks@e615014c {
			compatible = "renesas,r8a7790-mstp-clocks", "renesas,cpg-mstp-clocks";
			reg = <0 0xe615014c 0 4>, <0 0xe61501c4 0 4>;
			clocks = <&mp_clk>, <&hp_clk>, <&zs_clk>, <&zs_clk>, <&p_clk>,
				 <&p_clk>, <&zx_clk>, <&zx_clk>, <&zx_clk>, <&zx_clk>,
				 <&zx_clk>;
			#clock-cells = <1>;
			clock-indices = <
				R8A7790_CLK_EHCI R8A7790_CLK_HSUSB R8A7790_CLK_HSCIF1
				R8A7790_CLK_HSCIF0 R8A7790_CLK_SCIF1 R8A7790_CLK_SCIF0
				R8A7790_CLK_DU2 R8A7790_CLK_DU1 R8A7790_CLK_DU0
				R8A7790_CLK_LVDS1 R8A7790_CLK_LVDS0
			>;
			clock-output-names =
				"ehci", "hsusb", "hscif1", "hscif0", "scif1",
				"scif0", "du2", "du1", "du0", "lvds1", "lvds0";
		};
		mstp8_clks: mstp8_clks@e6150990 {
			compatible = "renesas,r8a7790-mstp-clocks", "renesas,cpg-mstp-clocks";
			reg = <0 0xe6150990 0 4>, <0 0xe61509a0 0 4>;
			clocks = <&hp_clk>, <&zg_clk>, <&zg_clk>, <&zg_clk>,
			         <&zg_clk>, <&hp_clk>, <&p_clk>, <&zs_clk>,
				 <&zs_clk>;
			#clock-cells = <1>;
			clock-indices = <
				R8A7790_CLK_MLB R8A7790_CLK_VIN3 R8A7790_CLK_VIN2
				R8A7790_CLK_VIN1 R8A7790_CLK_VIN0
				R8A7790_CLK_ETHERAVB R8A7790_CLK_ETHER
				R8A7790_CLK_SATA1 R8A7790_CLK_SATA0
			>;
			clock-output-names =
				"mlb", "vin3", "vin2", "vin1", "vin0",
				"etheravb", "ether", "sata1", "sata0";
		};
		mstp9_clks: mstp9_clks@e6150994 {
			compatible = "renesas,r8a7790-mstp-clocks", "renesas,cpg-mstp-clocks";
			reg = <0 0xe6150994 0 4>, <0 0xe61509a4 0 4>;
			clocks = <&cp_clk>, <&cp_clk>, <&cp_clk>,
				 <&cp_clk>, <&cp_clk>, <&cp_clk>,
				 <&p_clk>, <&p_clk>, <&cpg_clocks R8A7790_CLK_QSPI>, <&cp_clk>,
				 <&hp_clk>, <&hp_clk>, <&hp_clk>, <&hp_clk>;
			#clock-cells = <1>;
			clock-indices = <
				R8A7790_CLK_GPIO5 R8A7790_CLK_GPIO4 R8A7790_CLK_GPIO3
				R8A7790_CLK_GPIO2 R8A7790_CLK_GPIO1 R8A7790_CLK_GPIO0
				R8A7790_CLK_RCAN1 R8A7790_CLK_RCAN0 R8A7790_CLK_QSPI_MOD R8A7790_CLK_IICDVFS
				R8A7790_CLK_I2C3 R8A7790_CLK_I2C2 R8A7790_CLK_I2C1 R8A7790_CLK_I2C0
			>;
			clock-output-names =
				"gpio5", "gpio4", "gpio3", "gpio2", "gpio1", "gpio0",
				"rcan1", "rcan0", "qspi_mod", "iic3",
				"i2c3", "i2c2", "i2c1", "i2c0";
		};
		mstp10_clks: mstp10_clks@e6150998 {
			compatible = "renesas,r8a7790-mstp-clocks", "renesas,cpg-mstp-clocks";
			reg = <0 0xe6150998 0 4>, <0 0xe61509a8 0 4>;
			clocks = <&p_clk>,
				<&p_clk>, <&p_clk>, <&p_clk>, <&p_clk>, <&p_clk>,
				<&p_clk>, <&p_clk>, <&p_clk>, <&p_clk>, <&p_clk>,
				<&p_clk>,
				<&mstp10_clks R8A7790_CLK_SCU_ALL>, <&mstp10_clks R8A7790_CLK_SCU_ALL>,
				<&mstp10_clks R8A7790_CLK_SCU_ALL>, <&mstp10_clks R8A7790_CLK_SCU_ALL>,
				<&mstp10_clks R8A7790_CLK_SCU_ALL>, <&mstp10_clks R8A7790_CLK_SCU_ALL>,
				<&mstp10_clks R8A7790_CLK_SCU_ALL>, <&mstp10_clks R8A7790_CLK_SCU_ALL>,
				<&mstp10_clks R8A7790_CLK_SCU_ALL>, <&mstp10_clks R8A7790_CLK_SCU_ALL>,
				<&mstp10_clks R8A7790_CLK_SCU_ALL>, <&mstp10_clks R8A7790_CLK_SCU_ALL>,
				<&mstp10_clks R8A7790_CLK_SCU_ALL>, <&mstp10_clks R8A7790_CLK_SCU_ALL>;

			#clock-cells = <1>;
			clock-indices = <
				R8A7790_CLK_SSI_ALL
				R8A7790_CLK_SSI9 R8A7790_CLK_SSI8 R8A7790_CLK_SSI7 R8A7790_CLK_SSI6 R8A7790_CLK_SSI5
				R8A7790_CLK_SSI4 R8A7790_CLK_SSI3 R8A7790_CLK_SSI2 R8A7790_CLK_SSI1 R8A7790_CLK_SSI0
				R8A7790_CLK_SCU_ALL
				R8A7790_CLK_SCU_DVC1 R8A7790_CLK_SCU_DVC0
				R8A7790_CLK_SCU_CTU1_MIX1 R8A7790_CLK_SCU_CTU0_MIX0
				R8A7790_CLK_SCU_SRC9 R8A7790_CLK_SCU_SRC8 R8A7790_CLK_SCU_SRC7 R8A7790_CLK_SCU_SRC6 R8A7790_CLK_SCU_SRC5
				R8A7790_CLK_SCU_SRC4 R8A7790_CLK_SCU_SRC3 R8A7790_CLK_SCU_SRC2 R8A7790_CLK_SCU_SRC1 R8A7790_CLK_SCU_SRC0
			>;
			clock-output-names =
				"ssi-all",
				"ssi9", "ssi8", "ssi7", "ssi6", "ssi5",
				"ssi4", "ssi3", "ssi2", "ssi1", "ssi0",
				"scu-all",
				"scu-dvc1", "scu-dvc0",
				"scu-ctu1-mix1", "scu-ctu0-mix0",
				"scu-src9", "scu-src8", "scu-src7", "scu-src6", "scu-src5",
				"scu-src4", "scu-src3", "scu-src2", "scu-src1", "scu-src0";
		};
	};

	qspi: spi@e6b10000 {
		compatible = "renesas,qspi-r8a7790", "renesas,qspi";
		reg = <0 0xe6b10000 0 0x2c>;
		interrupts = <0 184 IRQ_TYPE_LEVEL_HIGH>;
		clocks = <&mstp9_clks R8A7790_CLK_QSPI_MOD>;
		dmas = <&dmac0 0x17>, <&dmac0 0x18>;
		dma-names = "tx", "rx";
		power-domains = <&cpg_clocks>;
		num-cs = <1>;
		#address-cells = <1>;
		#size-cells = <0>;
		status = "disabled";
	};

	msiof0: spi@e6e20000 {
		compatible = "renesas,msiof-r8a7790";
		reg = <0 0xe6e20000 0 0x0064>;
		interrupts = <0 156 IRQ_TYPE_LEVEL_HIGH>;
		clocks = <&mstp0_clks R8A7790_CLK_MSIOF0>;
		dmas = <&dmac0 0x51>, <&dmac0 0x52>;
		dma-names = "tx", "rx";
		power-domains = <&cpg_clocks>;
		#address-cells = <1>;
		#size-cells = <0>;
		status = "disabled";
	};

	msiof1: spi@e6e10000 {
		compatible = "renesas,msiof-r8a7790";
		reg = <0 0xe6e10000 0 0x0064>;
		interrupts = <0 157 IRQ_TYPE_LEVEL_HIGH>;
		clocks = <&mstp2_clks R8A7790_CLK_MSIOF1>;
		dmas = <&dmac0 0x55>, <&dmac0 0x56>;
		dma-names = "tx", "rx";
		power-domains = <&cpg_clocks>;
		#address-cells = <1>;
		#size-cells = <0>;
		status = "disabled";
	};

	msiof2: spi@e6e00000 {
		compatible = "renesas,msiof-r8a7790";
		reg = <0 0xe6e00000 0 0x0064>;
		interrupts = <0 158 IRQ_TYPE_LEVEL_HIGH>;
		clocks = <&mstp2_clks R8A7790_CLK_MSIOF2>;
		dmas = <&dmac0 0x41>, <&dmac0 0x42>;
		dma-names = "tx", "rx";
		power-domains = <&cpg_clocks>;
		#address-cells = <1>;
		#size-cells = <0>;
		status = "disabled";
	};

	msiof3: spi@e6c90000 {
		compatible = "renesas,msiof-r8a7790";
		reg = <0 0xe6c90000 0 0x0064>;
		interrupts = <0 159 IRQ_TYPE_LEVEL_HIGH>;
		clocks = <&mstp2_clks R8A7790_CLK_MSIOF3>;
		dmas = <&dmac0 0x45>, <&dmac0 0x46>;
		dma-names = "tx", "rx";
		power-domains = <&cpg_clocks>;
		#address-cells = <1>;
		#size-cells = <0>;
		status = "disabled";
	};

	xhci: usb@ee000000 {
		compatible = "renesas,xhci-r8a7790";
		reg = <0 0xee000000 0 0xc00>;
		interrupts = <0 101 IRQ_TYPE_LEVEL_HIGH>;
		clocks = <&mstp3_clks R8A7790_CLK_SSUSB>;
		power-domains = <&cpg_clocks>;
		phys = <&usb2 1>;
		phy-names = "usb";
		status = "disabled";
	};

	pci0: pci@ee090000 {
		compatible = "renesas,pci-r8a7790";
		device_type = "pci";
		reg = <0 0xee090000 0 0xc00>,
		      <0 0xee080000 0 0x1100>;
		interrupts = <0 108 IRQ_TYPE_LEVEL_HIGH>;
		clocks = <&mstp7_clks R8A7790_CLK_EHCI>;
		power-domains = <&cpg_clocks>;
		status = "disabled";

		bus-range = <0 0>;
		#address-cells = <3>;
		#size-cells = <2>;
		#interrupt-cells = <1>;
		ranges = <0x02000000 0 0xee080000 0 0xee080000 0 0x00010000>;
		interrupt-map-mask = <0xff00 0 0 0x7>;
		interrupt-map = <0x0000 0 0 1 &gic 0 108 IRQ_TYPE_LEVEL_HIGH
				 0x0800 0 0 1 &gic 0 108 IRQ_TYPE_LEVEL_HIGH
				 0x1000 0 0 2 &gic 0 108 IRQ_TYPE_LEVEL_HIGH>;

		usb@0,1 {
			reg = <0x800 0 0 0 0>;
			device_type = "pci";
			phys = <&usb0 0>;
			phy-names = "usb";
		};

		usb@0,2 {
			reg = <0x1000 0 0 0 0>;
			device_type = "pci";
			phys = <&usb0 0>;
			phy-names = "usb";
		};
	};

	pci1: pci@ee0b0000 {
		compatible = "renesas,pci-r8a7790";
		device_type = "pci";
		reg = <0 0xee0b0000 0 0xc00>,
		      <0 0xee0a0000 0 0x1100>;
		interrupts = <0 112 IRQ_TYPE_LEVEL_HIGH>;
		clocks = <&mstp7_clks R8A7790_CLK_EHCI>;
		power-domains = <&cpg_clocks>;
		status = "disabled";

		bus-range = <1 1>;
		#address-cells = <3>;
		#size-cells = <2>;
		#interrupt-cells = <1>;
		ranges = <0x02000000 0 0xee0a0000 0 0xee0a0000 0 0x00010000>;
		interrupt-map-mask = <0xff00 0 0 0x7>;
		interrupt-map = <0x0000 0 0 1 &gic 0 112 IRQ_TYPE_LEVEL_HIGH
				 0x0800 0 0 1 &gic 0 112 IRQ_TYPE_LEVEL_HIGH
				 0x1000 0 0 2 &gic 0 112 IRQ_TYPE_LEVEL_HIGH>;
	};

	pci2: pci@ee0d0000 {
		compatible = "renesas,pci-r8a7790";
		device_type = "pci";
		clocks = <&mstp7_clks R8A7790_CLK_EHCI>;
		power-domains = <&cpg_clocks>;
		reg = <0 0xee0d0000 0 0xc00>,
		      <0 0xee0c0000 0 0x1100>;
		interrupts = <0 113 IRQ_TYPE_LEVEL_HIGH>;
		status = "disabled";

		bus-range = <2 2>;
		#address-cells = <3>;
		#size-cells = <2>;
		#interrupt-cells = <1>;
		ranges = <0x02000000 0 0xee0c0000 0 0xee0c0000 0 0x00010000>;
		interrupt-map-mask = <0xff00 0 0 0x7>;
		interrupt-map = <0x0000 0 0 1 &gic 0 113 IRQ_TYPE_LEVEL_HIGH
				 0x0800 0 0 1 &gic 0 113 IRQ_TYPE_LEVEL_HIGH
				 0x1000 0 0 2 &gic 0 113 IRQ_TYPE_LEVEL_HIGH>;

		usb@0,1 {
			reg = <0x800 0 0 0 0>;
			device_type = "pci";
			phys = <&usb2 0>;
			phy-names = "usb";
		};

		usb@0,2 {
			reg = <0x1000 0 0 0 0>;
			device_type = "pci";
			phys = <&usb2 0>;
			phy-names = "usb";
		};
	};

	pciec: pcie@fe000000 {
		compatible = "renesas,pcie-r8a7790";
		reg = <0 0xfe000000 0 0x80000>;
		#address-cells = <3>;
		#size-cells = <2>;
		bus-range = <0x00 0xff>;
		device_type = "pci";
		ranges = <0x01000000 0 0x00000000 0 0xfe100000 0 0x00100000
			  0x02000000 0 0xfe200000 0 0xfe200000 0 0x00200000
			  0x02000000 0 0x30000000 0 0x30000000 0 0x08000000
			  0x42000000 0 0x38000000 0 0x38000000 0 0x08000000>;
		/* Map all possible DDR as inbound ranges */
		dma-ranges = <0x42000000 0 0x40000000 0 0x40000000 0 0x80000000
			      0x43000000 1 0x80000000 1 0x80000000 0 0x80000000>;
		interrupts = <0 116 IRQ_TYPE_LEVEL_HIGH>,
			     <0 117 IRQ_TYPE_LEVEL_HIGH>,
			     <0 118 IRQ_TYPE_LEVEL_HIGH>;
		#interrupt-cells = <1>;
		interrupt-map-mask = <0 0 0 0>;
		interrupt-map = <0 0 0 0 &gic 0 116 IRQ_TYPE_LEVEL_HIGH>;
		clocks = <&mstp3_clks R8A7790_CLK_PCIEC>, <&pcie_bus_clk>;
		clock-names = "pcie", "pcie_bus";
		power-domains = <&cpg_clocks>;
		status = "disabled";
	};

	rcar_sound: sound@ec500000 {
		/*
		 * #sound-dai-cells is required
		 *
		 * Single DAI : #sound-dai-cells = <0>;         <&rcar_sound>;
		 * Multi  DAI : #sound-dai-cells = <1>;         <&rcar_sound N>;
		 */
		compatible =  "renesas,rcar_sound-r8a7790", "renesas,rcar_sound-gen2";
		reg =	<0 0xec500000 0 0x1000>, /* SCU */
			<0 0xec5a0000 0 0x100>,  /* ADG */
			<0 0xec540000 0 0x1000>, /* SSIU */
			<0 0xec541000 0 0x1280>, /* SSI */
			<0 0xec740000 0 0x200>;  /* Audio DMAC peri peri*/
		reg-names = "scu", "adg", "ssiu", "ssi", "audmapp";

		clocks = <&mstp10_clks R8A7790_CLK_SSI_ALL>,
			<&mstp10_clks R8A7790_CLK_SSI9>, <&mstp10_clks R8A7790_CLK_SSI8>,
			<&mstp10_clks R8A7790_CLK_SSI7>, <&mstp10_clks R8A7790_CLK_SSI6>,
			<&mstp10_clks R8A7790_CLK_SSI5>, <&mstp10_clks R8A7790_CLK_SSI4>,
			<&mstp10_clks R8A7790_CLK_SSI3>, <&mstp10_clks R8A7790_CLK_SSI2>,
			<&mstp10_clks R8A7790_CLK_SSI1>, <&mstp10_clks R8A7790_CLK_SSI0>,
			<&mstp10_clks R8A7790_CLK_SCU_SRC9>, <&mstp10_clks R8A7790_CLK_SCU_SRC8>,
			<&mstp10_clks R8A7790_CLK_SCU_SRC7>, <&mstp10_clks R8A7790_CLK_SCU_SRC6>,
			<&mstp10_clks R8A7790_CLK_SCU_SRC5>, <&mstp10_clks R8A7790_CLK_SCU_SRC4>,
			<&mstp10_clks R8A7790_CLK_SCU_SRC3>, <&mstp10_clks R8A7790_CLK_SCU_SRC2>,
			<&mstp10_clks R8A7790_CLK_SCU_SRC1>, <&mstp10_clks R8A7790_CLK_SCU_SRC0>,
			<&mstp10_clks R8A7790_CLK_SCU_CTU0_MIX0>, <&mstp10_clks R8A7790_CLK_SCU_CTU1_MIX1>,
			<&mstp10_clks R8A7790_CLK_SCU_CTU0_MIX0>, <&mstp10_clks R8A7790_CLK_SCU_CTU1_MIX1>,
			<&mstp10_clks R8A7790_CLK_SCU_DVC0>, <&mstp10_clks R8A7790_CLK_SCU_DVC1>,
			<&audio_clk_a>, <&audio_clk_b>, <&audio_clk_c>, <&m2_clk>;
		clock-names = "ssi-all",
				"ssi.9", "ssi.8", "ssi.7", "ssi.6", "ssi.5",
				"ssi.4", "ssi.3", "ssi.2", "ssi.1", "ssi.0",
				"src.9", "src.8", "src.7", "src.6", "src.5",
				"src.4", "src.3", "src.2", "src.1", "src.0",
				"ctu.0", "ctu.1",
				"mix.0", "mix.1",
				"dvc.0", "dvc.1",
				"clk_a", "clk_b", "clk_c", "clk_i";

		status = "disabled";

		rcar_sound,dvc {
			dvc0: dvc@0 {
				dmas = <&audma0 0xbc>;
				dma-names = "tx";
			};
			dvc1: dvc@1 {
				dmas = <&audma0 0xbe>;
				dma-names = "tx";
			};
		};

		rcar_sound,mix {
			mix0: mix@0 { };
			mix1: mix@1 { };
		};

		rcar_sound,ctu {
			ctu00: ctu@0 { };
			ctu01: ctu@1 { };
			ctu02: ctu@2 { };
			ctu03: ctu@3 { };
			ctu10: ctu@4 { };
			ctu11: ctu@5 { };
			ctu12: ctu@6 { };
			ctu13: ctu@7 { };
		};

		rcar_sound,src {
			src0: src@0 {
				interrupts = <0 352 IRQ_TYPE_LEVEL_HIGH>;
				dmas = <&audma0 0x85>, <&audma1 0x9a>;
				dma-names = "rx", "tx";
			};
			src1: src@1 {
				interrupts = <0 353 IRQ_TYPE_LEVEL_HIGH>;
				dmas = <&audma0 0x87>, <&audma1 0x9c>;
				dma-names = "rx", "tx";
			};
			src2: src@2 {
				interrupts = <0 354 IRQ_TYPE_LEVEL_HIGH>;
				dmas = <&audma0 0x89>, <&audma1 0x9e>;
				dma-names = "rx", "tx";
			};
			src3: src@3 {
				interrupts = <0 355 IRQ_TYPE_LEVEL_HIGH>;
				dmas = <&audma0 0x8b>, <&audma1 0xa0>;
				dma-names = "rx", "tx";
			};
			src4: src@4 {
				interrupts = <0 356 IRQ_TYPE_LEVEL_HIGH>;
				dmas = <&audma0 0x8d>, <&audma1 0xb0>;
				dma-names = "rx", "tx";
			};
			src5: src@5 {
				interrupts = <0 357 IRQ_TYPE_LEVEL_HIGH>;
				dmas = <&audma0 0x8f>, <&audma1 0xb2>;
				dma-names = "rx", "tx";
			};
			src6: src@6 {
				interrupts = <0 358 IRQ_TYPE_LEVEL_HIGH>;
				dmas = <&audma0 0x91>, <&audma1 0xb4>;
				dma-names = "rx", "tx";
			};
			src7: src@7 {
				interrupts = <0 359 IRQ_TYPE_LEVEL_HIGH>;
				dmas = <&audma0 0x93>, <&audma1 0xb6>;
				dma-names = "rx", "tx";
			};
			src8: src@8 {
				interrupts = <0 360 IRQ_TYPE_LEVEL_HIGH>;
				dmas = <&audma0 0x95>, <&audma1 0xb8>;
				dma-names = "rx", "tx";
			};
			src9: src@9 {
				interrupts = <0 361 IRQ_TYPE_LEVEL_HIGH>;
				dmas = <&audma0 0x97>, <&audma1 0xba>;
				dma-names = "rx", "tx";
			};
		};

		rcar_sound,ssi {
			ssi0: ssi@0 {
				interrupts = <0 370 IRQ_TYPE_LEVEL_HIGH>;
				dmas = <&audma0 0x01>, <&audma1 0x02>, <&audma0 0x15>, <&audma1 0x16>;
				dma-names = "rx", "tx", "rxu", "txu";
			};
			ssi1: ssi@1 {
				 interrupts = <0 371 IRQ_TYPE_LEVEL_HIGH>;
				dmas = <&audma0 0x03>, <&audma1 0x04>, <&audma0 0x49>, <&audma1 0x4a>;
				dma-names = "rx", "tx", "rxu", "txu";
			};
			ssi2: ssi@2 {
				interrupts = <0 372 IRQ_TYPE_LEVEL_HIGH>;
				dmas = <&audma0 0x05>, <&audma1 0x06>, <&audma0 0x63>, <&audma1 0x64>;
				dma-names = "rx", "tx", "rxu", "txu";
			};
			ssi3: ssi@3 {
				interrupts = <0 373 IRQ_TYPE_LEVEL_HIGH>;
				dmas = <&audma0 0x07>, <&audma1 0x08>, <&audma0 0x6f>, <&audma1 0x70>;
				dma-names = "rx", "tx", "rxu", "txu";
			};
			ssi4: ssi@4 {
				interrupts = <0 374 IRQ_TYPE_LEVEL_HIGH>;
				dmas = <&audma0 0x09>, <&audma1 0x0a>, <&audma0 0x71>, <&audma1 0x72>;
				dma-names = "rx", "tx", "rxu", "txu";
			};
			ssi5: ssi@5 {
				interrupts = <0 375 IRQ_TYPE_LEVEL_HIGH>;
				dmas = <&audma0 0x0b>, <&audma1 0x0c>, <&audma0 0x73>, <&audma1 0x74>;
				dma-names = "rx", "tx", "rxu", "txu";
			};
			ssi6: ssi@6 {
				interrupts = <0 376 IRQ_TYPE_LEVEL_HIGH>;
				dmas = <&audma0 0x0d>, <&audma1 0x0e>, <&audma0 0x75>, <&audma1 0x76>;
				dma-names = "rx", "tx", "rxu", "txu";
			};
			ssi7: ssi@7 {
				interrupts = <0 377 IRQ_TYPE_LEVEL_HIGH>;
				dmas = <&audma0 0x0f>, <&audma1 0x10>, <&audma0 0x79>, <&audma1 0x7a>;
				dma-names = "rx", "tx", "rxu", "txu";
			};
			ssi8: ssi@8 {
				interrupts = <0 378 IRQ_TYPE_LEVEL_HIGH>;
				dmas = <&audma0 0x11>, <&audma1 0x12>, <&audma0 0x7b>, <&audma1 0x7c>;
				dma-names = "rx", "tx", "rxu", "txu";
			};
			ssi9: ssi@9 {
				interrupts = <0 379 IRQ_TYPE_LEVEL_HIGH>;
				dmas = <&audma0 0x13>, <&audma1 0x14>, <&audma0 0x7d>, <&audma1 0x7e>;
				dma-names = "rx", "tx", "rxu", "txu";
			};
		};
	};

	ipmmu_sy0: mmu@e6280000 {
		compatible = "renesas,ipmmu-vmsa";
		reg = <0 0xe6280000 0 0x1000>;
		interrupts = <0 223 IRQ_TYPE_LEVEL_HIGH>,
			     <0 224 IRQ_TYPE_LEVEL_HIGH>;
		#iommu-cells = <1>;
		status = "disabled";
	};

	ipmmu_sy1: mmu@e6290000 {
		compatible = "renesas,ipmmu-vmsa";
		reg = <0 0xe6290000 0 0x1000>;
		interrupts = <0 225 IRQ_TYPE_LEVEL_HIGH>;
		#iommu-cells = <1>;
		status = "disabled";
	};

	ipmmu_ds: mmu@e6740000 {
		compatible = "renesas,ipmmu-vmsa";
		reg = <0 0xe6740000 0 0x1000>;
		interrupts = <0 198 IRQ_TYPE_LEVEL_HIGH>,
			     <0 199 IRQ_TYPE_LEVEL_HIGH>;
		#iommu-cells = <1>;
		status = "disabled";
	};

	ipmmu_mp: mmu@ec680000 {
		compatible = "renesas,ipmmu-vmsa";
		reg = <0 0xec680000 0 0x1000>;
		interrupts = <0 226 IRQ_TYPE_LEVEL_HIGH>;
		#iommu-cells = <1>;
		status = "disabled";
	};

	ipmmu_mx: mmu@fe951000 {
		compatible = "renesas,ipmmu-vmsa";
		reg = <0 0xfe951000 0 0x1000>;
		interrupts = <0 222 IRQ_TYPE_LEVEL_HIGH>,
			     <0 221 IRQ_TYPE_LEVEL_HIGH>;
		#iommu-cells = <1>;
		status = "disabled";
	};

	ipmmu_rt: mmu@ffc80000 {
		compatible = "renesas,ipmmu-vmsa";
		reg = <0 0xffc80000 0 0x1000>;
		interrupts = <0 307 IRQ_TYPE_LEVEL_HIGH>;
		#iommu-cells = <1>;
		status = "disabled";
	};
};<|MERGE_RESOLUTION|>--- conflicted
+++ resolved
@@ -717,10 +717,7 @@
 		reg = <0 0xe6800000 0 0x800>, <0 0xee0e8000 0 0x4000>;
 		interrupts = <0 163 IRQ_TYPE_LEVEL_HIGH>;
 		clocks = <&mstp8_clks R8A7790_CLK_ETHERAVB>;
-<<<<<<< HEAD
-=======
-		power-domains = <&cpg_clocks>;
->>>>>>> aa5920f2
+		power-domains = <&cpg_clocks>;
 		#address-cells = <1>;
 		#size-cells = <0>;
 		status = "disabled";
