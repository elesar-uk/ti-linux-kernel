--- conflicted
+++ resolved
@@ -411,10 +411,7 @@
 			"mac_clk_rx", "mac_clk_tx",
 			"clk_mac_ref", "clk_mac_refout",
 			"aclk_mac", "pclk_mac";
-<<<<<<< HEAD
-=======
-		status = "disabled";
->>>>>>> 007760cf
+		status = "disabled";
 	};
 
 	usb_host0_ehci: usb@ff500000 {
