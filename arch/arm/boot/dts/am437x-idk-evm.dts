--- conflicted
+++ resolved
@@ -534,10 +534,10 @@
 	};
 };
 
-<<<<<<< HEAD
 &sgx {
 	status = "okay";
-=======
+};
+
 &pruss_soc_bus {
 	status = "okay";
 
@@ -548,5 +548,4 @@
 	pruss0: pruss@54440000 {
 		status = "okay";
 	};
->>>>>>> a7dcc229
 };