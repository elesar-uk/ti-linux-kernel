--- conflicted
+++ resolved
@@ -23,8 +23,6 @@
 		reg = <0x0 0x80000000 0x0 0x80000000>;
 	};
 
-<<<<<<< HEAD
-=======
 	reserved-memory {
 		#address-cells = <2>;
 		#size-cells = <2>;
@@ -59,12 +57,6 @@
 		};
 	};
 
-	extcon_usb2: extcon_usb2 {
-		compatible = "linux,extcon-usb-gpio";
-		id-gpio = <&gpio3 16 GPIO_ACTIVE_HIGH>;
-	};
-
->>>>>>> 07efcb34
 	status-leds {
 		compatible = "gpio-leds";
 		cpu0-led {
@@ -348,7 +340,6 @@
 
 &vin4b {
 	status = "okay";
-<<<<<<< HEAD
 
 	endpoint@3 {
 		slave-mode;
@@ -367,19 +358,6 @@
 
 &pcie1_ep {
 	gpios = <&gpio3 23 GPIO_ACTIVE_HIGH>;
-=======
-	vmmc-supply = <&v3_3d>;
-	vmmc_aux-supply = <&ldo1_reg>;
-	bus-width = <4>;
-	cd-gpios = <&gpio6 27 0>; /* gpio 219 */
-};
-
-&sn65hvs882 {
-	load-gpios = <&gpio3 19 GPIO_ACTIVE_LOW>;
-};
-
-&cpu0 {
-	vdd-supply = <&smps12_reg>;
 };
 
 &mailbox5 {
@@ -455,5 +433,4 @@
 	memory-region = <&dsp2_cma_pool>;
 	mboxes = <&mailbox6 &mbox_dsp2_ipc3x>;
 	timers = <&timer6>;
->>>>>>> 07efcb34
 };