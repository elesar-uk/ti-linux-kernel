--- conflicted
+++ resolved
@@ -781,10 +781,7 @@
 		ocmcram: ocmcram@40300000 {
 			compatible = "mmio-sram";
 			reg = <0x40300000 0x10000>; /* 64k */
-<<<<<<< HEAD
-=======
 			map-exec;
->>>>>>> dca67a84
 		};
 
 		elm: elm@48080000 {
