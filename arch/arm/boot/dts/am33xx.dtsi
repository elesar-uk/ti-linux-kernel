/*
 * Device Tree Source for AM33XX SoC
 *
 * Copyright (C) 2012 Texas Instruments Incorporated - http://www.ti.com/
 *
 * This file is licensed under the terms of the GNU General Public License
 * version 2.  This program is licensed "as is" without any warranty of any
 * kind, whether express or implied.
 */

#include <dt-bindings/gpio/gpio.h>
#include <dt-bindings/pinctrl/am33xx.h>

#include "skeleton.dtsi"

/ {
	compatible = "ti,am33xx";
	interrupt-parent = <&intc>;

	aliases {
		i2c0 = &i2c0;
		i2c1 = &i2c1;
		i2c2 = &i2c2;
		serial0 = &uart0;
		serial1 = &uart1;
		serial2 = &uart2;
		serial3 = &uart3;
		serial4 = &uart4;
		serial5 = &uart5;
		d_can0 = &dcan0;
		d_can1 = &dcan1;
		usb0 = &usb0;
		usb1 = &usb1;
		phy0 = &usb0_phy;
		phy1 = &usb1_phy;
	};

	cpus {
		#address-cells = <1>;
		#size-cells = <0>;
		cpu@0 {
			compatible = "arm,cortex-a8";
			device_type = "cpu";
			reg = <0>;

			/*
			 * To consider voltage drop between PMIC and SoC,
			 * tolerance value is reduced to 2% from 4% and
			 * voltage value is increased as a precaution.
			 */
			operating-points = <
				/* kHz    uV */
				720000  1285000
				600000  1225000
				500000  1125000
				275000  1125000
			>;
			voltage-tolerance = <2>; /* 2 percentage */
			clock-latency = <300000>; /* From omap-cpufreq driver */
		};
	};

	/*
	 * The soc node represents the soc top level view. It is uses for IPs
	 * that are not memory mapped in the MPU view or for the MPU itself.
	 */
	soc {
		compatible = "ti,omap-infra";
		mpu {
			compatible = "ti,omap3-mpu";
			ti,hwmods = "mpu";
		};
	};

	am33xx_pinmux: pinmux@44e10800 {
		compatible = "pinctrl-single";
		reg = <0x44e10800 0x0238>;
		#address-cells = <1>;
		#size-cells = <0>;
		pinctrl-single,register-width = <32>;
		pinctrl-single,function-mask = <0x7f>;
	};

	/*
	 * XXX: Use a flat representation of the AM33XX interconnect.
	 * The real AM33XX interconnect network is quite complex.Since
	 * that will not bring real advantage to represent that in DT
	 * for the moment, just use a fake OCP bus entry to represent
	 * the whole bus hierarchy.
	 */
	ocp {
		compatible = "simple-bus";
		#address-cells = <1>;
		#size-cells = <1>;
		ranges;
		ti,hwmods = "l3_main";
		clocks = <&l3_gclk>;
		clock-names = "fck";

		intc: interrupt-controller@48200000 {
			compatible = "ti,omap2-intc";
			interrupt-controller;
			#interrupt-cells = <1>;
			ti,intc-size = <128>;
			reg = <0x48200000 0x1000>;
		};

		edma: edma@49000000 {
			compatible = "ti,edma3";
			ti,hwmods = "tpcc", "tptc0", "tptc1", "tptc2";
			reg =	<0x49000000 0x10000>,
				<0x44e10f90 0x10>;
			interrupts = <12 13 14>;
			#dma-cells = <1>;
			dma-channels = <64>;
			ti,edma-regions = <4>;
			ti,edma-slots = <256>;
		};

		gpio0: gpio@44e07000 {
			compatible = "ti,omap4-gpio";
			ti,hwmods = "gpio1";
			clocks = <&dpll_core_m4_div2_ck>, <&gpio0_dbclk>;
			clock-names = "fck", "dbclk";
			gpio-controller;
			#gpio-cells = <2>;
			interrupt-controller;
			#interrupt-cells = <1>;
			reg = <0x44e07000 0x1000>;
			interrupts = <96>;
		};

		gpio1: gpio@4804c000 {
			compatible = "ti,omap4-gpio";
			ti,hwmods = "gpio2";
			clocks = <&l4ls_gclk>, <&gpio1_dbclk>;
			clock-names = "fck", "dbclk";
			gpio-controller;
			#gpio-cells = <2>;
			interrupt-controller;
			#interrupt-cells = <1>;
			reg = <0x4804c000 0x1000>;
			interrupts = <98>;
		};

		gpio2: gpio@481ac000 {
			compatible = "ti,omap4-gpio";
			ti,hwmods = "gpio3";
			clocks = <&l4ls_gclk>, <&gpio2_dbclk>;
			clock-names = "fck", "dbclk";
			gpio-controller;
			#gpio-cells = <2>;
			interrupt-controller;
			#interrupt-cells = <1>;
			reg = <0x481ac000 0x1000>;
			interrupts = <32>;
		};

		gpio3: gpio@481ae000 {
			compatible = "ti,omap4-gpio";
			ti,hwmods = "gpio4";
			clocks = <&l4ls_gclk>, <&gpio3_dbclk>;
			clock-names = "fck", "dbclk";
			gpio-controller;
			#gpio-cells = <2>;
			interrupt-controller;
			#interrupt-cells = <1>;
			reg = <0x481ae000 0x1000>;
			interrupts = <62>;
		};

		uart0: serial@44e09000 {
			compatible = "ti,omap3-uart";
			ti,hwmods = "uart1";
			clocks = <&dpll_per_m2_div4_wkupdm_ck>;
			clock-names = "fck";
			clock-frequency = <48000000>;
			reg = <0x44e09000 0x2000>;
			interrupts = <72>;
			status = "disabled";
		};

		uart1: serial@48022000 {
			compatible = "ti,omap3-uart";
			ti,hwmods = "uart2";
			clocks = <&dpll_per_m2_div4_ck>;
			clock-names = "fck";
			clock-frequency = <48000000>;
			reg = <0x48022000 0x2000>;
			interrupts = <73>;
			status = "disabled";
		};

		uart2: serial@48024000 {
			compatible = "ti,omap3-uart";
			ti,hwmods = "uart3";
			clocks = <&dpll_per_m2_div4_ck>;
			clock-names = "fck";
			clock-frequency = <48000000>;
			reg = <0x48024000 0x2000>;
			interrupts = <74>;
			status = "disabled";
		};

		uart3: serial@481a6000 {
			compatible = "ti,omap3-uart";
			ti,hwmods = "uart4";
			clocks = <&dpll_per_m2_div4_ck>;
			clock-names = "fck";
			clock-frequency = <48000000>;
			reg = <0x481a6000 0x2000>;
			interrupts = <44>;
			status = "disabled";
		};

		uart4: serial@481a8000 {
			compatible = "ti,omap3-uart";
			ti,hwmods = "uart5";
			clocks = <&dpll_per_m2_div4_ck>;
			clock-names = "fck";
			clock-frequency = <48000000>;
			reg = <0x481a8000 0x2000>;
			interrupts = <45>;
			status = "disabled";
		};

		uart5: serial@481aa000 {
			compatible = "ti,omap3-uart";
			ti,hwmods = "uart6";
			clocks = <&dpll_per_m2_div4_ck>;
			clock-names = "fck";
			clock-frequency = <48000000>;
			reg = <0x481aa000 0x2000>;
			interrupts = <46>;
			status = "disabled";
		};

		i2c0: i2c@44e0b000 {
			compatible = "ti,omap4-i2c";
			#address-cells = <1>;
			#size-cells = <0>;
			ti,hwmods = "i2c1";
			clocks = <&dpll_per_m2_div4_wkupdm_ck>;
			clock-names = "fck";
			reg = <0x44e0b000 0x1000>;
			interrupts = <70>;
			status = "disabled";
		};

		i2c1: i2c@4802a000 {
			compatible = "ti,omap4-i2c";
			#address-cells = <1>;
			#size-cells = <0>;
			ti,hwmods = "i2c2";
			clocks = <&dpll_per_m2_div4_ck>;
			clock-names = "fck";
			reg = <0x4802a000 0x1000>;
			interrupts = <71>;
			status = "disabled";
		};

		i2c2: i2c@4819c000 {
			compatible = "ti,omap4-i2c";
			#address-cells = <1>;
			#size-cells = <0>;
			ti,hwmods = "i2c3";
			clocks = <&dpll_per_m2_div4_ck>;
			clock-names = "fck";
			reg = <0x4819c000 0x1000>;
			interrupts = <30>;
			status = "disabled";
		};

<<<<<<< HEAD
		hwspinlock: spinlock@480ca000 {
			compatible = "ti,omap4-hwspinlock";
			reg = <0x480ca000 0x1000>;
			ti,hwmods = "spinlock";
=======
		mmc1: mmc@48060000 {
			compatible = "ti,omap4-hsmmc";
			ti,hwmods = "mmc1";
			ti,dual-volt;
			ti,needs-special-reset;
			ti,needs-special-hs-handling;
			dmas = <&edma 24
				&edma 25>;
			dma-names = "tx", "rx";
			interrupts = <64>;
			interrupt-parent = <&intc>;
			reg = <0x48060000 0x1000>;
			status = "disabled";
		};

		mmc2: mmc@481d8000 {
			compatible = "ti,omap4-hsmmc";
			ti,hwmods = "mmc2";
			ti,needs-special-reset;
			dmas = <&edma 2
				&edma 3>;
			dma-names = "tx", "rx";
			interrupts = <28>;
			interrupt-parent = <&intc>;
			reg = <0x481d8000 0x1000>;
			status = "disabled";
		};

		mmc3: mmc@47810000 {
			compatible = "ti,omap4-hsmmc";
			ti,hwmods = "mmc3";
			ti,needs-special-reset;
			interrupts = <29>;
			interrupt-parent = <&intc>;
			reg = <0x47810000 0x1000>;
			status = "disabled";
>>>>>>> f8f9a8c3
		};

		wdt2: wdt@44e35000 {
			compatible = "ti,omap3-wdt";
			ti,hwmods = "wd_timer2";
			clocks = <&wdt1_fck>;
			clock-names = "fck";
			reg = <0x44e35000 0x1000>;
			interrupts = <91>;
		};

		dcan0: d_can@481cc000 {
			compatible = "bosch,d_can";
			ti,hwmods = "d_can0";
			clocks = <&dcan0_fck>;
			clock-names = "fck";
			reg = <0x481cc000 0x2000
				0x44e10644 0x4>;
			interrupts = <52>;
			status = "disabled";
		};

		dcan1: d_can@481d0000 {
			compatible = "bosch,d_can";
			ti,hwmods = "d_can1";
			clocks = <&dcan1_fck>;
			clock-names = "fck";
			reg = <0x481d0000 0x2000
				0x44e10644 0x4>;
			interrupts = <55>;
			status = "disabled";
		};

		timer1: timer@44e31000 {
			compatible = "ti,am335x-timer-1ms";
			reg = <0x44e31000 0x400>;
			interrupts = <67>;
			ti,hwmods = "timer1";
			clocks = <&timer1_fck>;
			clock-names = "fck";
			ti,timer-alwon;
		};

		timer2: timer@48040000 {
			compatible = "ti,am335x-timer";
			reg = <0x48040000 0x400>;
			interrupts = <68>;
			ti,hwmods = "timer2";
			clocks = <&timer2_fck>;
			clock-names = "fck";
		};

		timer3: timer@48042000 {
			compatible = "ti,am335x-timer";
			reg = <0x48042000 0x400>;
			interrupts = <69>;
			ti,hwmods = "timer3";
			clocks = <&timer3_fck>;
			clock-names = "fck";
		};

		timer4: timer@48044000 {
			compatible = "ti,am335x-timer";
			reg = <0x48044000 0x400>;
			interrupts = <92>;
			ti,hwmods = "timer4";
			clocks = <&timer4_fck>;
			clock-names = "fck";
			ti,timer-pwm;
		};

		timer5: timer@48046000 {
			compatible = "ti,am335x-timer";
			reg = <0x48046000 0x400>;
			interrupts = <93>;
			ti,hwmods = "timer5";
			clocks = <&timer5_fck>;
			clock-names = "fck";
			ti,timer-pwm;
		};

		timer6: timer@48048000 {
			compatible = "ti,am335x-timer";
			reg = <0x48048000 0x400>;
			interrupts = <94>;
			ti,hwmods = "timer6";
			clocks = <&timer6_fck>;
			clock-names = "fck";
			ti,timer-pwm;
		};

		timer7: timer@4804a000 {
			compatible = "ti,am335x-timer";
			reg = <0x4804a000 0x400>;
			interrupts = <95>;
			ti,hwmods = "timer7";
			clocks = <&timer7_fck>;
			clock-names = "fck";
			ti,timer-pwm;
		};

		rtc@44e3e000 {
			compatible = "ti,da830-rtc";
			reg = <0x44e3e000 0x1000>;
			interrupts = <75
				      76>;
			ti,hwmods = "rtc";
			clocks = <&clk_32768_ck>;
			clock-names = "fck";
		};

		spi0: spi@48030000 {
			compatible = "ti,omap4-mcspi";
			#address-cells = <1>;
			#size-cells = <0>;
			reg = <0x48030000 0x400>;
			interrupts = <65>;
			ti,spi-num-cs = <2>;
			ti,hwmods = "spi0";
			clocks = <&dpll_per_m2_div4_ck>;
			clock-names = "fck";
			dmas = <&edma 16
				&edma 17
				&edma 18
				&edma 19>;
			dma-names = "tx0", "rx0", "tx1", "rx1";
			status = "disabled";
		};

		spi1: spi@481a0000 {
			compatible = "ti,omap4-mcspi";
			#address-cells = <1>;
			#size-cells = <0>;
			reg = <0x481a0000 0x400>;
			interrupts = <125>;
			ti,spi-num-cs = <2>;
			ti,hwmods = "spi1";
			clocks = <&dpll_per_m2_div4_ck>;
			clock-names = "fck";
			dmas = <&edma 42
				&edma 43
				&edma 44
				&edma 45>;
			dma-names = "tx0", "rx0", "tx1", "rx1";
			status = "disabled";
		};

		usb: usb@47400000 {
			compatible = "ti,am33xx-usb";
			reg = <0x47400000 0x1000>;
			ranges;
			#address-cells = <1>;
			#size-cells = <1>;
			ti,hwmods = "usb_otg_hs";
			status = "disabled";
			clocks = <&usbotg_fck>;
			clock-names = "fck";

			ctrl_mod: control@44e10000 {
				compatible = "ti,am335x-usb-ctrl-module";
				reg = <0x44e10620 0x10
					0x44e10648 0x4>;
				reg-names = "phy_ctrl", "wakeup";
				status = "disabled";
			};

			usb0_phy: usb-phy@47401300 {
				compatible = "ti,am335x-usb-phy";
				reg = <0x47401300 0x100>;
				reg-names = "phy";
				status = "disabled";
				ti,ctrl_mod = <&ctrl_mod>;
			};

			usb0: usb@47401000 {
				compatible = "ti,musb-am33xx";
				status = "disabled";
				reg = <0x47401400 0x400
					0x47401000 0x200>;
				reg-names = "mc", "control";

				interrupts = <18>;
				interrupt-names = "mc";
				dr_mode = "otg";
				mentor,multipoint = <1>;
				mentor,num-eps = <16>;
				mentor,ram-bits = <12>;
				mentor,power = <500>;
				phys = <&usb0_phy>;

				dmas = <&cppi41dma  0 0 &cppi41dma  1 0
					&cppi41dma  2 0 &cppi41dma  3 0
					&cppi41dma  4 0 &cppi41dma  5 0
					&cppi41dma  6 0 &cppi41dma  7 0
					&cppi41dma  8 0 &cppi41dma  9 0
					&cppi41dma 10 0 &cppi41dma 11 0
					&cppi41dma 12 0 &cppi41dma 13 0
					&cppi41dma 14 0 &cppi41dma  0 1
					&cppi41dma  1 1 &cppi41dma  2 1
					&cppi41dma  3 1 &cppi41dma  4 1
					&cppi41dma  5 1 &cppi41dma  6 1
					&cppi41dma  7 1 &cppi41dma  8 1
					&cppi41dma  9 1 &cppi41dma 10 1
					&cppi41dma 11 1 &cppi41dma 12 1
					&cppi41dma 13 1 &cppi41dma 14 1>;
				dma-names =
					"rx1", "rx2", "rx3", "rx4", "rx5", "rx6", "rx7",
					"rx8", "rx9", "rx10", "rx11", "rx12", "rx13",
					"rx14", "rx15",
					"tx1", "tx2", "tx3", "tx4", "tx5", "tx6", "tx7",
					"tx8", "tx9", "tx10", "tx11", "tx12", "tx13",
					"tx14", "tx15";
			};

			usb1_phy: usb-phy@47401b00 {
				compatible = "ti,am335x-usb-phy";
				reg = <0x47401b00 0x100>;
				reg-names = "phy";
				status = "disabled";
				ti,ctrl_mod = <&ctrl_mod>;
			};

			usb1: usb@47401800 {
				compatible = "ti,musb-am33xx";
				status = "disabled";
				reg = <0x47401c00 0x400
					0x47401800 0x200>;
				reg-names = "mc", "control";
				interrupts = <19>;
				interrupt-names = "mc";
				dr_mode = "otg";
				mentor,multipoint = <1>;
				mentor,num-eps = <16>;
				mentor,ram-bits = <12>;
				mentor,power = <500>;
				phys = <&usb1_phy>;

				dmas = <&cppi41dma 15 0 &cppi41dma 16 0
					&cppi41dma 17 0 &cppi41dma 18 0
					&cppi41dma 19 0 &cppi41dma 20 0
					&cppi41dma 21 0 &cppi41dma 22 0
					&cppi41dma 23 0 &cppi41dma 24 0
					&cppi41dma 25 0 &cppi41dma 26 0
					&cppi41dma 27 0 &cppi41dma 28 0
					&cppi41dma 29 0 &cppi41dma 15 1
					&cppi41dma 16 1 &cppi41dma 17 1
					&cppi41dma 18 1 &cppi41dma 19 1
					&cppi41dma 20 1 &cppi41dma 21 1
					&cppi41dma 22 1 &cppi41dma 23 1
					&cppi41dma 24 1 &cppi41dma 25 1
					&cppi41dma 26 1 &cppi41dma 27 1
					&cppi41dma 28 1 &cppi41dma 29 1>;
				dma-names =
					"rx1", "rx2", "rx3", "rx4", "rx5", "rx6", "rx7",
					"rx8", "rx9", "rx10", "rx11", "rx12", "rx13",
					"rx14", "rx15",
					"tx1", "tx2", "tx3", "tx4", "tx5", "tx6", "tx7",
					"tx8", "tx9", "tx10", "tx11", "tx12", "tx13",
					"tx14", "tx15";
			};

			cppi41dma: dma-controller@07402000 {
				compatible = "ti,am3359-cppi41";
				reg =  <0x47400000 0x1000
					0x47402000 0x1000
					0x47403000 0x1000
					0x47404000 0x4000>;
				reg-names = "glue", "controller", "scheduler", "queuemgr";
				interrupts = <17>;
				interrupt-names = "glue";
				#dma-cells = <2>;
				#dma-channels = <30>;
				#dma-requests = <256>;
				status = "disabled";
			};
		};

		epwmss0: epwmss@48300000 {
			compatible = "ti,am33xx-pwmss";
			reg = <0x48300000 0x10>;
			ti,hwmods = "epwmss0";
			clocks = <&l4ls_gclk>;
			clock-names = "fck";
			#address-cells = <1>;
			#size-cells = <1>;
			status = "disabled";
			ranges = <0x48300100 0x48300100 0x80   /* ECAP */
				  0x48300180 0x48300180 0x80   /* EQEP */
				  0x48300200 0x48300200 0x80>; /* EHRPWM */

			ecap0: ecap@48300100 {
				compatible = "ti,am33xx-ecap";
				#pwm-cells = <3>;
				reg = <0x48300100 0x80>;
				ti,hwmods = "ecap0";
			clocks = <&l4ls_gclk>;
			clock-names = "fck";
				status = "disabled";
			};

			ehrpwm0: ehrpwm@48300200 {
				compatible = "ti,am33xx-ehrpwm";
				#pwm-cells = <3>;
				reg = <0x48300200 0x80>;
				ti,hwmods = "ehrpwm0";
			clocks = <&l4ls_gclk>;
			clock-names = "fck";
				status = "disabled";
			};
		};

		epwmss1: epwmss@48302000 {
			compatible = "ti,am33xx-pwmss";
			reg = <0x48302000 0x10>;
			ti,hwmods = "epwmss1";
			clocks = <&l4ls_gclk>;
			clock-names = "fck";
			#address-cells = <1>;
			#size-cells = <1>;
			status = "disabled";
			ranges = <0x48302100 0x48302100 0x80   /* ECAP */
				  0x48302180 0x48302180 0x80   /* EQEP */
				  0x48302200 0x48302200 0x80>; /* EHRPWM */

			ecap1: ecap@48302100 {
				compatible = "ti,am33xx-ecap";
				#pwm-cells = <3>;
				reg = <0x48302100 0x80>;
				ti,hwmods = "ecap1";
			clocks = <&l4ls_gclk>;
			clock-names = "fck";
				status = "disabled";
			};

			ehrpwm1: ehrpwm@48302200 {
				compatible = "ti,am33xx-ehrpwm";
				#pwm-cells = <3>;
				reg = <0x48302200 0x80>;
				ti,hwmods = "ehrpwm1";
			clocks = <&l4ls_gclk>;
			clock-names = "fck";
				status = "disabled";
			};
		};

		epwmss2: epwmss@48304000 {
			compatible = "ti,am33xx-pwmss";
			reg = <0x48304000 0x10>;
			ti,hwmods = "epwmss2";
			clocks = <&l4ls_gclk>;
			clock-names = "fck";
			#address-cells = <1>;
			#size-cells = <1>;
			status = "disabled";
			ranges = <0x48304100 0x48304100 0x80   /* ECAP */
				  0x48304180 0x48304180 0x80   /* EQEP */
				  0x48304200 0x48304200 0x80>; /* EHRPWM */

			ecap2: ecap@48304100 {
				compatible = "ti,am33xx-ecap";
				#pwm-cells = <3>;
				reg = <0x48304100 0x80>;
				ti,hwmods = "ecap2";
			clocks = <&l4ls_gclk>;
			clock-names = "fck";
				status = "disabled";
			};

			ehrpwm2: ehrpwm@48304200 {
				compatible = "ti,am33xx-ehrpwm";
				#pwm-cells = <3>;
				reg = <0x48304200 0x80>;
				ti,hwmods = "ehrpwm2";
			clocks = <&l4ls_gclk>;
			clock-names = "fck";
				status = "disabled";
			};
		};

		mac: ethernet@4a100000 {
			compatible = "ti,cpsw";
			ti,hwmods = "cpgmac0";
			clocks = <&cpsw_125mhz_gclk>;
			clock-names = "fck";
			cpdma_channels = <8>;
			ale_entries = <1024>;
			bd_ram_size = <0x2000>;
			no_bd_ram = <0>;
			rx_descs = <64>;
			mac_control = <0x20>;
			slaves = <2>;
			active_slave = <0>;
			cpts_clock_mult = <0x80000000>;
			cpts_clock_shift = <29>;
			reg = <0x4a100000 0x800
			       0x4a101200 0x100>;
			#address-cells = <1>;
			#size-cells = <1>;
			interrupt-parent = <&intc>;
			/*
			 * c0_rx_thresh_pend
			 * c0_rx_pend
			 * c0_tx_pend
			 * c0_misc_pend
			 */
			interrupts = <40 41 42 43>;
			ranges;

			davinci_mdio: mdio@4a101000 {
				compatible = "ti,davinci_mdio";
				#address-cells = <1>;
				#size-cells = <0>;
				ti,hwmods = "davinci_mdio";
			clocks = <&cpsw_125mhz_gclk>;
			clock-names = "fck";
				bus_freq = <1000000>;
				reg = <0x4a101000 0x100>;
			};

			cpsw_emac0: slave@4a100200 {
				/* Filled in by U-Boot */
				mac-address = [ 00 00 00 00 00 00 ];
			};

			cpsw_emac1: slave@4a100300 {
				/* Filled in by U-Boot */
				mac-address = [ 00 00 00 00 00 00 ];
			};
		};

		ocmcram: ocmcram@40300000 {
			compatible = "ti,am3352-ocmcram";
			reg = <0x40300000 0x10000>;
			ti,hwmods = "ocmcram";
			clocks = <&l3_gclk>;
			clock-names = "fck";
		};

		wkup_m3: wkup_m3@44d00000 {
			compatible = "ti,am3353-wkup-m3";
			reg = <0x44d00000 0x4000	/* M3 UMEM */
			       0x44d80000 0x2000>;	/* M3 DMEM */
			ti,hwmods = "wkup_m3";
			ti,no-reset;
			clocks = <&dpll_core_m4_div2_ck>;
			clock-names = "fck";
		};

		elm: elm@48080000 {
			compatible = "ti,am3352-elm";
			reg = <0x48080000 0x2000>;
			interrupts = <4>;
			ti,hwmods = "elm";
			clocks = <&l4ls_gclk>;
			clock-names = "fck";
			status = "disabled";
		};

		tscadc: tscadc@44e0d000 {
			compatible = "ti,am3359-tscadc";
			reg = <0x44e0d000 0x1000>;
			interrupt-parent = <&intc>;
			interrupts = <16>;
			ti,hwmods = "adc_tsc";
			clocks = <&adc_tsc_fck>;
			clock-names = "fck";
			status = "disabled";

			tsc {
				compatible = "ti,am3359-tsc";
			};
			am335x_adc: adc {
				#io-channel-cells = <1>;
				compatible = "ti,am3359-adc";
			};
		};

		gpmc: gpmc@50000000 {
			compatible = "ti,am3352-gpmc";
			ti,hwmods = "gpmc";
			ti,no-idle;
			clocks = <&l3s_gclk>;
			clock-names = "fck";
			reg = <0x50000000 0x2000>;
			interrupts = <100>;
			gpmc,num-cs = <7>;
			gpmc,num-waitpins = <2>;
			#address-cells = <2>;
			#size-cells = <1>;
			status = "disabled";
		};

		prcm: prcm@44e00000 {
			compatible = "ti,am3352-prcm";
			reg = <0x44e00000 0x1300>;
			#reset-cells = <1>;
		};

		sham: sham@53100000 {
			compatible = "ti,omap4-sham";
			ti,hwmods = "sham";
			#address-cells = <1>;
			#size-cells = <0>;
			reg = <0x53100000 0x200>;
			interrupt-parent = <&intc>;
			interrupts = <109>;
			dmas = <&edma 36>;
			dma-names = "rx";
			clocks = <&l3_gclk>;
			clock-names = "fck";
		};

		aes: aes@53500000 {
			compatible = "ti,omap4-aes";
			ti,hwmods = "aes";
			#address-cells = <1>;
			#size-cells = <0>;
			reg = <0x53500000 0xa0>;
			interrupt-parent = <&intc>;
			interrupts = <103>;
			dmas = <&edma 6
				&edma 5>;
			dma-names = "tx", "rx";
			clocks = <&aes0_fck>;
			clock-names = "fck";
		};

		rng: rng@48310000 {
			compatible = "ti,omap4-rng";
			ti,hwmods = "rng";
			reg = <0x48310000 0x2000>;
			interrupts = <111>;
			clocks = <&rng_fck>;
			clock-names = "fck";
		};
	};

	clocks {
		#address-cells = <1>;
		#size-cells = <1>;
		ranges;
		/include/ "am33xx-clocks.dtsi"
	};

       clockdomains {
               clk_24mhz_clkdm: clk_24mhz_clkdm {
                       compatible = "ti,clockdomain";
                       clocks = <&clkdiv32k_ick>;
               };
       };
};<|MERGE_RESOLUTION|>--- conflicted
+++ resolved
@@ -271,12 +271,12 @@
 			status = "disabled";
 		};
 
-<<<<<<< HEAD
 		hwspinlock: spinlock@480ca000 {
 			compatible = "ti,omap4-hwspinlock";
 			reg = <0x480ca000 0x1000>;
 			ti,hwmods = "spinlock";
-=======
+		};
+
 		mmc1: mmc@48060000 {
 			compatible = "ti,omap4-hsmmc";
 			ti,hwmods = "mmc1";
@@ -313,7 +313,6 @@
 			interrupt-parent = <&intc>;
 			reg = <0x47810000 0x1000>;
 			status = "disabled";
->>>>>>> f8f9a8c3
 		};
 
 		wdt2: wdt@44e35000 {
