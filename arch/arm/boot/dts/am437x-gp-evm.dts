--- conflicted
+++ resolved
@@ -159,20 +159,15 @@
 };
 
 &am43xx_pinmux {
-<<<<<<< HEAD
 	pinctrl-names = "default", "sleep";
-	pinctrl-0 = <&wlan_pins_default>;
+	pinctrl-0 = <&wlan_pins_default &ddr3_vtt_toggle_default>;
 	pinctrl-1 = <&wlan_pins_sleep>;
-=======
-	pinctrl-names = "default";
-	pinctrl-0 = <&ddr3_vtt_toggle_default>;
 
 	ddr3_vtt_toggle_default: ddr_vtt_toggle_default {
 		pinctrl-single,pins = <
 			0x25C (DS0_PULL_UP_DOWN_EN | PIN_OUTPUT_PULLUP | DS0_FORCE_OFF_MODE | MUX_MODE7) /* spi0_cs0.gpio5_7 */
 		>;
 	};
->>>>>>> 9a1567cb
 
 	i2c0_pins: i2c0_pins {
 		pinctrl-single,pins = <
