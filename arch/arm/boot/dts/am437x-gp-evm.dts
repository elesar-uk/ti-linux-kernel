/*
 * Copyright (C) 2013 Texas Instruments Incorporated - http://www.ti.com/
 *
 * This program is free software; you can redistribute it and/or modify
 * it under the terms of the GNU General Public License version 2 as
 * published by the Free Software Foundation.
 */

/* AM437x GP EVM */

/dts-v1/;

#include "am4372.dtsi"
#include <dt-bindings/pinctrl/am43xx.h>
#include <dt-bindings/pwm/pwm.h>
#include <dt-bindings/gpio/gpio.h>

/ {
	model = "TI AM437x GP EVM";
	compatible = "ti,am437x-gp-evm","ti,am4372","ti,am43";

	aliases {
		display0 = &lcd0;
	};

	chosen {
		stdout-path = &uart0;
	};

	evm_v3_3d: fixedregulator-v3_3d {
		compatible = "regulator-fixed";
		regulator-name = "evm_v3_3d";
		regulator-min-microvolt = <3300000>;
		regulator-max-microvolt = <3300000>;
		enable-active-high;
	};

	vtt_fixed: fixedregulator-vtt {
		compatible = "regulator-fixed";
		regulator-name = "vtt_fixed";
		regulator-min-microvolt = <1500000>;
		regulator-max-microvolt = <1500000>;
		regulator-always-on;
		regulator-boot-on;
		enable-active-high;
		gpio = <&gpio5 7 GPIO_ACTIVE_HIGH>;
	};

	vmmcwl_fixed: fixedregulator-mmcwl {
		compatible = "regulator-fixed";
		regulator-name = "vmmcwl_fixed";
		regulator-min-microvolt = <1800000>;
		regulator-max-microvolt = <1800000>;
		gpio = <&gpio1 20 GPIO_ACTIVE_HIGH>;
		enable-active-high;
	};

	backlight {
		compatible = "pwm-backlight";
		pwms = <&ecap0 0 50000 PWM_POLARITY_INVERTED>;
		brightness-levels = <0 51 53 56 62 75 101 152 255>;
		default-brightness-level = <8>;
	};

	matrix_keypad: matrix_keypad0 {
		compatible = "gpio-matrix-keypad";
		debounce-delay-ms = <5>;
		col-scan-delay-us = <2>;

		row-gpios = <&gpio3 21 GPIO_ACTIVE_HIGH /* Bank3, pin21 */
				&gpio4 3 GPIO_ACTIVE_HIGH /* Bank4, pin3 */
				&gpio4 2 GPIO_ACTIVE_HIGH>; /* Bank4, pin2 */

		col-gpios = <&gpio3 19 GPIO_ACTIVE_HIGH /* Bank3, pin19 */
				&gpio3 20 GPIO_ACTIVE_HIGH>; /* Bank3, pin20 */

		linux,keymap = <0x00000201      /* P1 */
				0x00010202      /* P2 */
				0x01000067      /* UP */
				0x0101006a      /* RIGHT */
				0x02000069      /* LEFT */
				0x0201006c>;      /* DOWN */
		};

	lcd0: display {
		compatible = "osddisplays,osd057T0559-34ts", "panel-dpi";
		label = "lcd";

		panel-timing {
			clock-frequency = <33000000>;
			hactive = <800>;
			vactive = <480>;
			hfront-porch = <210>;
			hback-porch = <16>;
			hsync-len = <30>;
			vback-porch = <10>;
			vfront-porch = <22>;
			vsync-len = <13>;
			hsync-active = <0>;
			vsync-active = <0>;
			de-active = <1>;
			pixelclk-active = <1>;
		};

		port {
			lcd_in: endpoint {
				remote-endpoint = <&dpi_out>;
			};
		};
	};

	/* fixed 12MHz oscillator */
	refclk: oscillator {
		#clock-cells = <0>;
		compatible = "fixed-clock";
		clock-frequency = <12000000>;
	};

	/* fixed 32k external oscillator clock */
	clk_32k_rtc: clk_32k_rtc {
		#clock-cells = <0>;
		compatible = "fixed-clock";
		clock-frequency = <32768>;
	};

	sound0: sound0 {
		compatible = "simple-audio-card";
		simple-audio-card,name = "AM437x-GP-EVM";
		simple-audio-card,widgets =
			"Headphone", "Headphone Jack",
			"Line", "Line In";
		simple-audio-card,routing =
			"Headphone Jack",	"HPLOUT",
			"Headphone Jack",	"HPROUT",
			"LINE1L",		"Line In",
			"LINE1R",		"Line In";
		simple-audio-card,format = "dsp_b";
		simple-audio-card,bitclock-master = <&sound0_master>;
		simple-audio-card,frame-master = <&sound0_master>;
		simple-audio-card,bitclock-inversion;

		simple-audio-card,cpu {
			sound-dai = <&mcasp1>;
			system-clock-frequency = <12000000>;
		};

		sound0_master: simple-audio-card,codec {
			sound-dai = <&tlv320aic3106>;
			system-clock-frequency = <12000000>;
		};
	};
};

&am43xx_pinmux {
	pinctrl-names = "default", "sleep";
	pinctrl-0 = <&wlan_pins_default &ddr3_vtt_toggle_default &unused_pins &debugss_pins>;
	pinctrl-1 = <&wlan_pins_sleep>;

	ddr3_vtt_toggle_default: ddr_vtt_toggle_default {
		pinctrl-single,pins = <
			0x25C (DS0_PULL_UP_DOWN_EN | PIN_OUTPUT_PULLUP | DS0_FORCE_OFF_MODE | MUX_MODE7) /* spi0_cs0.gpio5_7 */
		>;
	};

	i2c0_pins: i2c0_pins {
		pinctrl-single,pins = <
			AM4372_IOPAD(0x988, PIN_INPUT_PULLUP | SLEWCTRL_FAST | MUX_MODE0)  /* i2c0_sda.i2c0_sda */
			AM4372_IOPAD(0x98c, PIN_INPUT_PULLUP | SLEWCTRL_FAST | MUX_MODE0)  /* i2c0_scl.i2c0_scl */
		>;
	};

	i2c1_pins: i2c1_pins {
		pinctrl-single,pins = <
			AM4372_IOPAD(0x95c, PIN_INPUT_PULLUP | SLEWCTRL_FAST | MUX_MODE2)  /* spi0_cs0.i2c1_scl */
			AM4372_IOPAD(0x958, PIN_INPUT_PULLUP | SLEWCTRL_FAST | MUX_MODE2)  /* spi0_d1.i2c1_sda  */
		>;
	};

	mmc1_pins: pinmux_mmc1_pins {
		pinctrl-single,pins = <
			AM4372_IOPAD(0x960, PIN_INPUT | MUX_MODE7) /* spi0_cs1.gpio0_6 */
		>;
	};

	ecap0_pins: backlight_pins {
		pinctrl-single,pins = <
			AM4372_IOPAD(0x964, MUX_MODE0)       /* eCAP0_in_PWM0_out.eCAP0_in_PWM0_out MODE0 */
		>;
	};

	pixcir_ts_pins: pixcir_ts_pins {
		pinctrl-single,pins = <
			AM4372_IOPAD(0xa64, PIN_INPUT_PULLUP | MUX_MODE7)  /* spi2_d0.gpio3_22 */
		>;
	};

	cpsw_default: cpsw_default {
		pinctrl-single,pins = <
			/* Slave 1 */
			AM4372_IOPAD(0x914, PIN_OUTPUT_PULLDOWN | MUX_MODE2)	/* mii1_txen.rgmii1_txen */
			AM4372_IOPAD(0x918, PIN_INPUT_PULLDOWN | MUX_MODE2)	/* mii1_rxdv.rgmii1_rxctl */
			AM4372_IOPAD(0x91c, PIN_OUTPUT_PULLDOWN | MUX_MODE2)	/* mii1_txd1.rgmii1_txd3 */
			AM4372_IOPAD(0x920, PIN_OUTPUT_PULLDOWN | MUX_MODE2)	/* mii1_txd0.rgmii1_txd2 */
			AM4372_IOPAD(0x924, PIN_OUTPUT_PULLDOWN | MUX_MODE2)	/* mii1_txd1.rgmii1_txd1 */
			AM4372_IOPAD(0x928, PIN_OUTPUT_PULLDOWN | MUX_MODE2)	/* mii1_txd0.rgmii1_txd0 */
			AM4372_IOPAD(0x92c, PIN_OUTPUT_PULLDOWN | MUX_MODE2)	/* mii1_txclk.rmii1_tclk */
			AM4372_IOPAD(0x930, PIN_INPUT_PULLDOWN | MUX_MODE2)	/* mii1_rxclk.rmii1_rclk */
			AM4372_IOPAD(0x934, PIN_INPUT_PULLDOWN | MUX_MODE2)	/* mii1_rxd1.rgmii1_rxd3 */
			AM4372_IOPAD(0x938, PIN_INPUT_PULLDOWN | MUX_MODE2)	/* mii1_rxd0.rgmii1_rxd2 */
			AM4372_IOPAD(0x93c, PIN_INPUT_PULLDOWN | MUX_MODE2)	/* mii1_rxd1.rgmii1_rxd1 */
			AM4372_IOPAD(0x940, PIN_INPUT_PULLDOWN | MUX_MODE2)	/* mii1_rxd0.rgmii1_rxd0 */
		>;
	};

	cpsw_sleep: cpsw_sleep {
		pinctrl-single,pins = <
			/* Slave 1 reset value */
			AM4372_IOPAD(0x914, PIN_INPUT_PULLDOWN | MUX_MODE7)
			AM4372_IOPAD(0x918, PIN_INPUT_PULLDOWN | MUX_MODE7)
			AM4372_IOPAD(0x91c, PIN_INPUT_PULLDOWN | MUX_MODE7)
			AM4372_IOPAD(0x920, PIN_INPUT_PULLDOWN | MUX_MODE7)
			AM4372_IOPAD(0x924, PIN_INPUT_PULLDOWN | MUX_MODE7)
			AM4372_IOPAD(0x928, PIN_INPUT_PULLDOWN | MUX_MODE7)
			AM4372_IOPAD(0x92c, PIN_INPUT_PULLDOWN | MUX_MODE7)
			AM4372_IOPAD(0x930, PIN_INPUT_PULLDOWN | MUX_MODE7)
			AM4372_IOPAD(0x934, PIN_INPUT_PULLDOWN | MUX_MODE7)
			AM4372_IOPAD(0x938, PIN_INPUT_PULLDOWN | MUX_MODE7)
			AM4372_IOPAD(0x93c, PIN_INPUT_PULLDOWN | MUX_MODE7)
			AM4372_IOPAD(0x940, PIN_INPUT_PULLDOWN | MUX_MODE7)
		>;
	};

	davinci_mdio_default: davinci_mdio_default {
		pinctrl-single,pins = <
			/* MDIO */
			AM4372_IOPAD(0x948, PIN_INPUT_PULLUP | SLEWCTRL_FAST | MUX_MODE0)	/* mdio_data.mdio_data */
			AM4372_IOPAD(0x94c, PIN_OUTPUT_PULLUP | MUX_MODE0)			/* mdio_clk.mdio_clk */
		>;
	};

	davinci_mdio_sleep: davinci_mdio_sleep {
		pinctrl-single,pins = <
			/* MDIO reset value */
			AM4372_IOPAD(0x948, PIN_INPUT_PULLDOWN | MUX_MODE7)
			AM4372_IOPAD(0x94c, PIN_INPUT_PULLDOWN | MUX_MODE7)
		>;
	};

	nand_flash_x8: nand_flash_x8 {
		pinctrl-single,pins = <
			AM4372_IOPAD(0x800, PIN_INPUT  | MUX_MODE0)	/* gpmc_ad0.gpmc_ad0 */
			AM4372_IOPAD(0x804, PIN_INPUT  | MUX_MODE0)	/* gpmc_ad1.gpmc_ad1 */
			AM4372_IOPAD(0x808, PIN_INPUT  | MUX_MODE0)	/* gpmc_ad2.gpmc_ad2 */
			AM4372_IOPAD(0x80c, PIN_INPUT  | MUX_MODE0)	/* gpmc_ad3.gpmc_ad3 */
			AM4372_IOPAD(0x810, PIN_INPUT  | MUX_MODE0)	/* gpmc_ad4.gpmc_ad4 */
			AM4372_IOPAD(0x814, PIN_INPUT  | MUX_MODE0)	/* gpmc_ad5.gpmc_ad5 */
			AM4372_IOPAD(0x818, PIN_INPUT  | MUX_MODE0)	/* gpmc_ad6.gpmc_ad6 */
			AM4372_IOPAD(0x81c, PIN_INPUT  | MUX_MODE0)	/* gpmc_ad7.gpmc_ad7 */
			AM4372_IOPAD(0x870, PIN_INPUT_PULLUP | MUX_MODE0)	/* gpmc_wait0.gpmc_wait0 */
			AM4372_IOPAD(0x874, PIN_OUTPUT_PULLUP | MUX_MODE7)	/* gpmc_wpn.gpmc_wpn */
			AM4372_IOPAD(0x87c, PIN_OUTPUT | MUX_MODE0)		/* gpmc_csn0.gpmc_csn0  */
			AM4372_IOPAD(0x890, PIN_OUTPUT | MUX_MODE0)		/* gpmc_advn_ale.gpmc_advn_ale */
			AM4372_IOPAD(0x894, PIN_OUTPUT | MUX_MODE0)		/* gpmc_oen_ren.gpmc_oen_ren */
			AM4372_IOPAD(0x898, PIN_OUTPUT | MUX_MODE0)		/* gpmc_wen.gpmc_wen */
			AM4372_IOPAD(0x89c, PIN_OUTPUT | MUX_MODE0)		/* gpmc_be0n_cle.gpmc_be0n_cle */
		>;
	};

	dss_pins: dss_pins {
		pinctrl-single,pins = <
			AM4372_IOPAD(0x820, PIN_OUTPUT_PULLUP | MUX_MODE1) /*gpmc ad 8 -> DSS DATA 23 */
			AM4372_IOPAD(0x824, PIN_OUTPUT_PULLUP | MUX_MODE1)
			AM4372_IOPAD(0x828, PIN_OUTPUT_PULLUP | MUX_MODE1)
			AM4372_IOPAD(0x82c, PIN_OUTPUT_PULLUP | MUX_MODE1)
			AM4372_IOPAD(0x830, PIN_OUTPUT_PULLUP | MUX_MODE1)
			AM4372_IOPAD(0x834, PIN_OUTPUT_PULLUP | MUX_MODE1)
			AM4372_IOPAD(0x838, PIN_OUTPUT_PULLUP | MUX_MODE1)
			AM4372_IOPAD(0x83c, PIN_OUTPUT_PULLUP | MUX_MODE1) /*gpmc ad 15 -> DSS DATA 16 */
			AM4372_IOPAD(0x8a0, PIN_OUTPUT_PULLUP | MUX_MODE0) /* DSS DATA 0 */
			AM4372_IOPAD(0x8a4, PIN_OUTPUT_PULLUP | MUX_MODE0)
			AM4372_IOPAD(0x8a8, PIN_OUTPUT_PULLUP | MUX_MODE0)
			AM4372_IOPAD(0x8ac, PIN_OUTPUT_PULLUP | MUX_MODE0)
			AM4372_IOPAD(0x8b0, PIN_OUTPUT_PULLUP | MUX_MODE0)
			AM4372_IOPAD(0x8b4, PIN_OUTPUT_PULLUP | MUX_MODE0)
			AM4372_IOPAD(0x8b8, PIN_OUTPUT_PULLUP | MUX_MODE0)
			AM4372_IOPAD(0x8bc, PIN_OUTPUT_PULLUP | MUX_MODE0)
			AM4372_IOPAD(0x8c0, PIN_OUTPUT_PULLUP | MUX_MODE0)
			AM4372_IOPAD(0x8c4, PIN_OUTPUT_PULLUP | MUX_MODE0)
			AM4372_IOPAD(0x8c8, PIN_OUTPUT_PULLUP | MUX_MODE0)
			AM4372_IOPAD(0x8cc, PIN_OUTPUT_PULLUP | MUX_MODE0)
			AM4372_IOPAD(0x8d0, PIN_OUTPUT_PULLUP | MUX_MODE0)
			AM4372_IOPAD(0x8d4, PIN_OUTPUT_PULLUP | MUX_MODE0)
			AM4372_IOPAD(0x8d8, PIN_OUTPUT_PULLUP | MUX_MODE0)
			AM4372_IOPAD(0x8dc, PIN_OUTPUT_PULLUP | MUX_MODE0) /* DSS DATA 15 */
			AM4372_IOPAD(0x8e0, PIN_OUTPUT_PULLUP | MUX_MODE0) /* DSS VSYNC */
			AM4372_IOPAD(0x8e4, PIN_OUTPUT_PULLUP | MUX_MODE0) /* DSS HSYNC */
			AM4372_IOPAD(0x8e8, PIN_OUTPUT_PULLUP | MUX_MODE0) /* DSS PCLK */
			AM4372_IOPAD(0x8ec, PIN_OUTPUT_PULLUP | MUX_MODE0) /* DSS AC BIAS EN */

		>;
	};

	display_mux_pins: display_mux_pins {
		pinctrl-single,pins = <
			/* GPIO 5_8 to select LCD / HDMI */
			AM4372_IOPAD(0xa38, PIN_OUTPUT_PULLUP | MUX_MODE7)
		>;
	};

	dcan0_default: dcan0_default_pins {
		pinctrl-single,pins = <
			AM4372_IOPAD(0x978, PIN_OUTPUT | MUX_MODE2)		/* uart1_ctsn.d_can0_tx */
			AM4372_IOPAD(0x97c, PIN_INPUT_PULLUP | MUX_MODE2)	/* uart1_rtsn.d_can0_rx */
		>;
	};

	dcan0_sleep: dcan0_sleep_pins {
		pinctrl-single,pins = <
			AM4372_IOPAD(0x978, PIN_INPUT_PULLUP | MUX_MODE7)	/* uart1_ctsn.gpio0_12 */
			AM4372_IOPAD(0x97c, PIN_INPUT_PULLUP | MUX_MODE7)	/* uart1_rtsn.gpio0_13 */
		>;
	};

	dcan1_default: dcan1_default_pins {
		pinctrl-single,pins = <
			AM4372_IOPAD(0x980, PIN_OUTPUT | MUX_MODE2)		/* uart1_rxd.d_can1_tx */
			AM4372_IOPAD(0x984, PIN_INPUT_PULLUP | MUX_MODE2)	/* uart1_txd.d_can1_rx */
		>;
	};

	dcan1_sleep: dcan1_sleep_pins {
		pinctrl-single,pins = <
			AM4372_IOPAD(0x980, PIN_INPUT_PULLUP | MUX_MODE7)	/* uart1_rxd.gpio0_14 */
			AM4372_IOPAD(0x984, PIN_INPUT_PULLUP | MUX_MODE7)	/* uart1_txd.gpio0_15 */
		>;
	};

	vpfe0_pins_default: vpfe0_pins_default {
		pinctrl-single,pins = <
			AM4372_IOPAD(0x9b0, PIN_INPUT_PULLUP | MUX_MODE0)  /* cam0_hd mode 0*/
			AM4372_IOPAD(0x9b4, PIN_INPUT_PULLUP | MUX_MODE0)  /* cam0_vd mode 0*/
			AM4372_IOPAD(0x9c0, PIN_INPUT_PULLUP | MUX_MODE0)  /* cam0_pclk mode 0*/
			AM4372_IOPAD(0x9c4, PIN_INPUT_PULLUP | MUX_MODE0)  /* cam0_data8 mode 0*/
			AM4372_IOPAD(0x9c8, PIN_INPUT_PULLUP | MUX_MODE0)  /* cam0_data9 mode 0*/
			AM4372_IOPAD(0xa08, PIN_INPUT_PULLUP | MUX_MODE0)  /* cam0_data0 mode 0*/
			AM4372_IOPAD(0xa0c, PIN_INPUT_PULLUP | MUX_MODE0)  /* cam0_data1 mode 0*/
			AM4372_IOPAD(0xa10, PIN_INPUT_PULLUP | MUX_MODE0)  /* cam0_data2 mode 0*/
			AM4372_IOPAD(0xa14, PIN_INPUT_PULLUP | MUX_MODE0)  /* cam0_data3 mode 0*/
			AM4372_IOPAD(0xa18, PIN_INPUT_PULLUP | MUX_MODE0)  /* cam0_data4 mode 0*/
			AM4372_IOPAD(0xa1c, PIN_INPUT_PULLUP | MUX_MODE0)  /* cam0_data5 mode 0*/
			AM4372_IOPAD(0xa20, PIN_INPUT_PULLUP | MUX_MODE0)  /* cam0_data6 mode 0*/
			AM4372_IOPAD(0xa24, PIN_INPUT_PULLUP | MUX_MODE0)  /* cam0_data7 mode 0*/
		>;
	};

	vpfe0_pins_sleep: vpfe0_pins_sleep {
		pinctrl-single,pins = <
			AM4372_IOPAD(0x9b0, DS0_PULL_UP_DOWN_EN | INPUT_EN | MUX_MODE7)  /* cam0_hd mode 0*/
			AM4372_IOPAD(0x9b4, DS0_PULL_UP_DOWN_EN | INPUT_EN | MUX_MODE7)  /* cam0_vd mode 0*/
			AM4372_IOPAD(0x9c0, DS0_PULL_UP_DOWN_EN | INPUT_EN | MUX_MODE7)  /* cam0_pclk mode 0*/
			AM4372_IOPAD(0x9c4, DS0_PULL_UP_DOWN_EN | INPUT_EN | MUX_MODE7)  /* cam0_data8 mode 0*/
			AM4372_IOPAD(0x9c8, DS0_PULL_UP_DOWN_EN | INPUT_EN | MUX_MODE7)  /* cam0_data9 mode 0*/
			AM4372_IOPAD(0xa08, DS0_PULL_UP_DOWN_EN | INPUT_EN | MUX_MODE7)  /* cam0_data0 mode 0*/
			AM4372_IOPAD(0xa0c, DS0_PULL_UP_DOWN_EN | INPUT_EN | MUX_MODE7)  /* cam0_data1 mode 0*/
			AM4372_IOPAD(0xa10, DS0_PULL_UP_DOWN_EN | INPUT_EN | MUX_MODE7)  /* cam0_data2 mode 0*/
			AM4372_IOPAD(0xa14, DS0_PULL_UP_DOWN_EN | INPUT_EN | MUX_MODE7)  /* cam0_data3 mode 0*/
			AM4372_IOPAD(0xa18, DS0_PULL_UP_DOWN_EN | INPUT_EN | MUX_MODE7)  /* cam0_data4 mode 0*/
			AM4372_IOPAD(0xa1c, DS0_PULL_UP_DOWN_EN | INPUT_EN | MUX_MODE7)  /* cam0_data5 mode 0*/
			AM4372_IOPAD(0xa20, DS0_PULL_UP_DOWN_EN | INPUT_EN | MUX_MODE7)  /* cam0_data6 mode 0*/
			AM4372_IOPAD(0xa24, DS0_PULL_UP_DOWN_EN | INPUT_EN | MUX_MODE7)  /* cam0_data7 mode 0*/
		>;
	};

	vpfe1_pins_default: vpfe1_pins_default {
		pinctrl-single,pins = <
			AM4372_IOPAD(0x9cc, PIN_INPUT_PULLUP | MUX_MODE0)  /* cam1_data9 mode 0*/
			AM4372_IOPAD(0x9d0, PIN_INPUT_PULLUP | MUX_MODE0)  /* cam1_data8 mode 0*/
			AM4372_IOPAD(0x9d4, PIN_INPUT_PULLUP | MUX_MODE0)  /* cam1_hd mode 0*/
			AM4372_IOPAD(0x9d8, PIN_INPUT_PULLUP | MUX_MODE0)  /* cam1_vd mode 0*/
			AM4372_IOPAD(0x9dC, PIN_INPUT_PULLUP | MUX_MODE0)  /* cam1_pclk mode 0*/
			AM4372_IOPAD(0x9e8, PIN_INPUT_PULLUP | MUX_MODE0)  /* cam1_data0 mode 0*/
			AM4372_IOPAD(0x9ec, PIN_INPUT_PULLUP | MUX_MODE0)  /* cam1_data1 mode 0*/
			AM4372_IOPAD(0x9f0, PIN_INPUT_PULLUP | MUX_MODE0)  /* cam1_data2 mode 0*/
			AM4372_IOPAD(0x9f4, PIN_INPUT_PULLUP | MUX_MODE0)  /* cam1_data3 mode 0*/
			AM4372_IOPAD(0x9f8, PIN_INPUT_PULLUP | MUX_MODE0)  /* cam1_data4 mode 0*/
			AM4372_IOPAD(0x9fc, PIN_INPUT_PULLUP | MUX_MODE0)  /* cam1_data5 mode 0*/
			AM4372_IOPAD(0xa00, PIN_INPUT_PULLUP | MUX_MODE0)  /* cam1_data6 mode 0*/
			AM4372_IOPAD(0xa04, PIN_INPUT_PULLUP | MUX_MODE0)  /* cam1_data7 mode 0*/
		>;
	};

	vpfe1_pins_sleep: vpfe1_pins_sleep {
		pinctrl-single,pins = <
			AM4372_IOPAD(0x9cc, DS0_PULL_UP_DOWN_EN | INPUT_EN | MUX_MODE7)  /* cam1_data9 mode 0*/
			AM4372_IOPAD(0x9d0, DS0_PULL_UP_DOWN_EN | INPUT_EN | MUX_MODE7)  /* cam1_data8 mode 0*/
			AM4372_IOPAD(0x9d4, DS0_PULL_UP_DOWN_EN | INPUT_EN | MUX_MODE7)  /* cam1_hd mode 0*/
			AM4372_IOPAD(0x9d8, DS0_PULL_UP_DOWN_EN | INPUT_EN | MUX_MODE7)  /* cam1_vd mode 0*/
			AM4372_IOPAD(0x9dc, DS0_PULL_UP_DOWN_EN | INPUT_EN | MUX_MODE7)  /* cam1_pclk mode 0*/
			AM4372_IOPAD(0x9e8, DS0_PULL_UP_DOWN_EN | INPUT_EN | MUX_MODE7)  /* cam1_data0 mode 0*/
			AM4372_IOPAD(0x9ec, DS0_PULL_UP_DOWN_EN | INPUT_EN | MUX_MODE7)  /* cam1_data1 mode 0*/
			AM4372_IOPAD(0x9f0, DS0_PULL_UP_DOWN_EN | INPUT_EN | MUX_MODE7)  /* cam1_data2 mode 0*/
			AM4372_IOPAD(0x9f4, DS0_PULL_UP_DOWN_EN | INPUT_EN | MUX_MODE7)  /* cam1_data3 mode 0*/
			AM4372_IOPAD(0x9f8, DS0_PULL_UP_DOWN_EN | INPUT_EN | MUX_MODE7)  /* cam1_data4 mode 0*/
			AM4372_IOPAD(0x9fc, DS0_PULL_UP_DOWN_EN | INPUT_EN | MUX_MODE7)  /* cam1_data5 mode 0*/
			AM4372_IOPAD(0xa00, DS0_PULL_UP_DOWN_EN | INPUT_EN | MUX_MODE7)  /* cam1_data6 mode 0*/
			AM4372_IOPAD(0xa04, DS0_PULL_UP_DOWN_EN | INPUT_EN | MUX_MODE7)  /* cam1_data7 mode 0*/
		>;
	};

	mmc3_pins_default: pinmux_mmc3_pins_default {
		pinctrl-single,pins = <
			AM4372_IOPAD(0x88c, PIN_INPUT_PULLUP | MUX_MODE3)      /* gpmc_clk.mmc2_clk */
			AM4372_IOPAD(0x888, PIN_INPUT_PULLUP | MUX_MODE3)      /* gpmc_csn3.mmc2_cmd */
			AM4372_IOPAD(0x844, PIN_INPUT_PULLUP | MUX_MODE3)      /* gpmc_a1.mmc2_dat0 */
			AM4372_IOPAD(0x848, PIN_INPUT_PULLUP | MUX_MODE3)      /* gpmc_a2.mmc2_dat1 */
			AM4372_IOPAD(0x84c, PIN_INPUT_PULLUP | MUX_MODE3)      /* gpmc_a3.mmc2_dat2 */
			AM4372_IOPAD(0x878, PIN_INPUT_PULLUP | MUX_MODE3)      /* gpmc_be1n.mmc2_dat3 */
		>;
	};

	mmc3_pins_sleep: pinmux_mmc3_pins_sleep {
		pinctrl-single,pins = <
			AM4372_IOPAD(0x88c, PIN_INPUT_PULLDOWN | MUX_MODE7)	/* gpmc_clk.mmc2_clk */
			AM4372_IOPAD(0x888, PIN_INPUT_PULLDOWN | MUX_MODE7)	/* gpmc_csn3.mmc2_cmd */
			AM4372_IOPAD(0x844, PIN_INPUT_PULLDOWN | MUX_MODE7)	/* gpmc_a1.mmc2_dat0 */
			AM4372_IOPAD(0x848, PIN_INPUT_PULLDOWN | MUX_MODE7)	/* gpmc_a2.mmc2_dat1 */
			AM4372_IOPAD(0x84c, PIN_INPUT_PULLDOWN | MUX_MODE7)	/* gpmc_a3.mmc2_dat2 */
			AM4372_IOPAD(0x878, PIN_INPUT_PULLDOWN | MUX_MODE7)	/* gpmc_be1n.mmc2_dat3 */
		>;
	};

	wlan_pins_default: pinmux_wlan_pins_default {
		pinctrl-single,pins = <
			AM4372_IOPAD(0x850, PIN_OUTPUT_PULLDOWN | MUX_MODE7)		/* gpmc_a4.gpio1_20 WL_EN */
			AM4372_IOPAD(0x85c, PIN_INPUT | WAKEUP_ENABLE | MUX_MODE7)	/* gpmc_a7.gpio1_23 WL_IRQ*/
			AM4372_IOPAD(0x840, PIN_OUTPUT_PULLDOWN | MUX_MODE7)		/* gpmc_a0.gpio1_16 BT_EN*/
		>;
	};

	wlan_pins_sleep: pinmux_wlan_pins_sleep {
		pinctrl-single,pins = <
			AM4372_IOPAD(0x850, PIN_OUTPUT_PULLDOWN | MUX_MODE7)		/* gpmc_a4.gpio1_20 WL_EN */
			AM4372_IOPAD(0x85c, PIN_INPUT | WAKEUP_ENABLE | MUX_MODE7)	/* gpmc_a7.gpio1_23 WL_IRQ*/
			AM4372_IOPAD(0x840, PIN_OUTPUT_PULLUP | MUX_MODE7)		/* gpmc_a0.gpio1_16 BT_EN*/
		>;
	};

	uart3_pins: uart3_pins {
		pinctrl-single,pins = <
			AM4372_IOPAD(0xa28, PIN_INPUT | MUX_MODE0)		/* uart3_rxd.uart3_rxd */
			AM4372_IOPAD(0xa2c, PIN_OUTPUT_PULLDOWN | MUX_MODE0) /* uart3_txd.uart3_txd */
			AM4372_IOPAD(0xa30, PIN_INPUT_PULLUP | MUX_MODE0)	/* uart3_ctsn.uart3_ctsn */
			AM4372_IOPAD(0xa34, PIN_OUTPUT_PULLDOWN | MUX_MODE0) /* uart3_rtsn.uart3_rtsn */
		>;
	};

	mcasp1_pins: mcasp1_pins {
		pinctrl-single,pins = <
			AM4372_IOPAD(0x908, PIN_OUTPUT_PULLDOWN | MUX_MODE4)	/* mii1_col.mcasp1_axr2 */
			AM4372_IOPAD(0x90c, PIN_INPUT_PULLDOWN | MUX_MODE4)	/* mii1_crs.mcasp1_aclkx */
			AM4372_IOPAD(0x910, PIN_INPUT_PULLDOWN | MUX_MODE4)	/* mii1_rxerr.mcasp1_fsx */
			AM4372_IOPAD(0x944, PIN_INPUT_PULLDOWN | MUX_MODE4)	/* rmii1_ref_clk.mcasp1_axr3 */
		>;
	};

	mcasp1_sleep_pins: mcasp1_sleep_pins {
		pinctrl-single,pins = <
			AM4372_IOPAD(0x908, PIN_INPUT_PULLDOWN | MUX_MODE7)
			AM4372_IOPAD(0x90c, PIN_INPUT_PULLDOWN | MUX_MODE7)
			AM4372_IOPAD(0x910, PIN_INPUT_PULLDOWN | MUX_MODE7)
			AM4372_IOPAD(0x944, PIN_INPUT_PULLDOWN | MUX_MODE7)
		>;
	};

	gpio0_pins: gpio0_pins {
		pinctrl-single,pins = <
			AM4372_IOPAD(0xa6c, PIN_OUTPUT | MUX_MODE9) /* spi2_cs0.gpio0_23 SEL_eMMCorNANDn */
		>;
	};

	emmc_pins_default: emmc_pins_default {
		pinctrl-single,pins = <
			AM4372_IOPAD(0x800, PIN_INPUT_PULLUP | MUX_MODE1) /* gpmc_ad0.mmc1_dat0 */
			AM4372_IOPAD(0x804, PIN_INPUT_PULLUP | MUX_MODE1) /* gpmc_ad1.mmc1_dat1 */
			AM4372_IOPAD(0x808, PIN_INPUT_PULLUP | MUX_MODE1) /* gpmc_ad2.mmc1_dat2 */
			AM4372_IOPAD(0x80c, PIN_INPUT_PULLUP | MUX_MODE1) /* gpmc_ad3.mmc1_dat3 */
			AM4372_IOPAD(0x810, PIN_INPUT_PULLUP | MUX_MODE1) /* gpmc_ad4.mmc1_dat4 */
			AM4372_IOPAD(0x814, PIN_INPUT_PULLUP | MUX_MODE1) /* gpmc_ad5.mmc1_dat5 */
			AM4372_IOPAD(0x818, PIN_INPUT_PULLUP | MUX_MODE1) /* gpmc_ad6.mmc1_dat6 */
			AM4372_IOPAD(0x81c, PIN_INPUT_PULLUP | MUX_MODE1) /* gpmc_ad7.mmc1_dat7 */
			AM4372_IOPAD(0x880, PIN_INPUT_PULLUP | MUX_MODE2) /* gpmc_csn1.mmc1_clk */
			AM4372_IOPAD(0x884, PIN_INPUT_PULLUP | MUX_MODE2) /* gpmc_csn2.mmc1_cmd */
		>;
	};

	emmc_pins_sleep: emmc_pins_sleep {
		pinctrl-single,pins = <
			AM4372_IOPAD(0x800, PIN_INPUT_PULLDOWN | MUX_MODE7) /* gpmc_ad0.gpio1_0 */
			AM4372_IOPAD(0x804, PIN_INPUT_PULLDOWN | MUX_MODE7) /* gpmc_ad1.gpio1_1 */
			AM4372_IOPAD(0x808, PIN_INPUT_PULLDOWN | MUX_MODE7) /* gpmc_ad2.gpio1_2 */
			AM4372_IOPAD(0x80c, PIN_INPUT_PULLDOWN | MUX_MODE7) /* gpmc_ad3.gpio1_3 */
			AM4372_IOPAD(0x810, PIN_INPUT_PULLDOWN | MUX_MODE7) /* gpmc_ad4.gpio1_4 */
			AM4372_IOPAD(0x814, PIN_INPUT_PULLDOWN | MUX_MODE7) /* gpmc_ad5.gpio1_5 */
			AM4372_IOPAD(0x818, PIN_INPUT_PULLDOWN | MUX_MODE7) /* gpmc_ad6.gpio1_6 */
			AM4372_IOPAD(0x81c, PIN_INPUT_PULLDOWN | MUX_MODE7) /* gpmc_ad7.gpio1_7 */
			AM4372_IOPAD(0x880, PIN_INPUT_PULLDOWN | MUX_MODE7) /* gpmc_csn1.gpio1_30 */
			AM4372_IOPAD(0x884, PIN_INPUT_PULLDOWN | MUX_MODE7) /* gpmc_csn2.gpio1_31 */
		>;
	};

	unused_pins: unused_pins {
		pinctrl-single,pins = <
			0x54	(PIN_INPUT_PULLDOWN | MUX_MODE7)
			0x58	(PIN_INPUT_PULLDOWN | MUX_MODE7)
			0x60	(PIN_INPUT_PULLDOWN | MUX_MODE7)
			0x64	(PIN_INPUT_PULLDOWN | MUX_MODE7)
			0x68	(PIN_INPUT_PULLDOWN | MUX_MODE7)
			0x6C	(PIN_INPUT_PULLDOWN | MUX_MODE7)
			0x80	(PIN_INPUT_PULLDOWN | MUX_MODE7) /* gpmc_csn1.mmc1_clk */
			0x84	(PIN_INPUT | PULL_DISABLE | MUX_MODE7) /* gpmc_csn2.mmc1_cmd */
			0x150	(PIN_INPUT_PULLDOWN | MUX_MODE7)
			0x190	(PIN_INPUT_PULLDOWN | MUX_MODE7)
			0x194	(PIN_INPUT_PULLDOWN | MUX_MODE7)
			0x198	(PIN_INPUT_PULLDOWN | MUX_MODE7)
			0x19C	(PIN_INPUT_PULLDOWN | MUX_MODE7)
			0x1A0	(PIN_INPUT_PULLDOWN | MUX_MODE7)
			0x23C	(PIN_INPUT | PULL_DISABLE | MUX_MODE7)
			0x240	(PIN_INPUT_PULLDOWN | MUX_MODE7)
			0x244	(PIN_INPUT_PULLDOWN | MUX_MODE7)
			0x248	(PIN_INPUT_PULLDOWN | MUX_MODE7)
			0x24C	(PIN_INPUT_PULLDOWN | MUX_MODE7)
			0x250	(PIN_INPUT_PULLDOWN | MUX_MODE7)
			0x254	(PIN_INPUT | PULL_DISABLE | MUX_MODE7)
			0x258	(PIN_INPUT_PULLDOWN | MUX_MODE7)
			0x260	(PIN_INPUT | PULL_DISABLE | MUX_MODE7)
			0x268	(PIN_INPUT_PULLDOWN | MUX_MODE7)
			0x270	(PIN_INPUT_PULLDOWN | MUX_MODE7)
			0x278	(PIN_INPUT_PULLDOWN | MUX_MODE7)
			0x27C	(PIN_INPUT | PULL_DISABLE)
			0x2C8	(PIN_INPUT_PULLDOWN)
			0x2D4	(PIN_INPUT_PULLDOWN)
			0x2D8	(PIN_INPUT_PULLDOWN | MUX_MODE7)
			0x2DC	(PIN_INPUT_PULLDOWN | MUX_MODE7)
			0x2E0	(PIN_INPUT_PULLDOWN | MUX_MODE7)
			0x2E4	(PIN_INPUT_PULLDOWN | MUX_MODE7)
			0x2E8	(PIN_INPUT_PULLDOWN | MUX_MODE7)
			0x2EC	(PIN_INPUT_PULLDOWN | MUX_MODE7)
			0x2F0	(PIN_INPUT_PULLDOWN | MUX_MODE7)
			0x2F4	(PIN_INPUT_PULLDOWN | MUX_MODE7)
			0x2F8	(PIN_INPUT_PULLDOWN | MUX_MODE7)
			0x2FC	(PIN_INPUT_PULLDOWN | MUX_MODE7)
			0x300	(PIN_INPUT_PULLDOWN | MUX_MODE7)
			0x304	(PIN_INPUT_PULLDOWN | MUX_MODE7)
			0x308	(PIN_INPUT_PULLDOWN | MUX_MODE7)
			0x30C	(PIN_INPUT_PULLDOWN | MUX_MODE7)
			0x310	(PIN_INPUT_PULLDOWN | MUX_MODE7)
			0x314	(PIN_INPUT_PULLDOWN | MUX_MODE7)
			0x318	(PIN_INPUT_PULLDOWN | MUX_MODE7)
		>;
	};

	debugss_pins: pinmux_debugss_pins {
		pinctrl-single,pins = <
			0x290 (PIN_INPUT_PULLDOWN)
			0x294 (PIN_INPUT_PULLDOWN)
			0x298 (PIN_INPUT_PULLDOWN)
			0x29C (PIN_INPUT_PULLDOWN)
			0x2A0 (PIN_INPUT_PULLDOWN)
			0x2A4 (PIN_INPUT_PULLDOWN)
			0x2A8 (PIN_INPUT_PULLDOWN)
		>;
	};
};

&i2c0 {
	status = "okay";
	pinctrl-names = "default";
	pinctrl-0 = <&i2c0_pins>;
	clock-frequency = <100000>;

	tps65218: tps65218@24 {
		reg = <0x24>;
		compatible = "ti,tps65218";
		interrupts = <GIC_SPI 7 IRQ_TYPE_NONE>; /* NMIn */
		interrupt-controller;
		#interrupt-cells = <2>;

		dcdc1: regulator-dcdc1 {
			regulator-name = "vdd_core";
			regulator-min-microvolt = <912000>;
			regulator-max-microvolt = <1144000>;
			regulator-boot-on;
			regulator-always-on;
		};

		dcdc2: regulator-dcdc2 {
			regulator-name = "vdd_mpu";
			regulator-min-microvolt = <912000>;
			regulator-max-microvolt = <1378000>;
			regulator-boot-on;
			regulator-always-on;
		};

		dcdc3: regulator-dcdc3 {
			regulator-name = "vdcdc3";
			regulator-min-microvolt = <1500000>;
			regulator-max-microvolt = <1500000>;
			regulator-boot-on;
			regulator-always-on;
			regulator-state-mem {
				regulator-on-in-suspend;
			};
			regulator-state-disk {
				regulator-off-in-suspend;
			};
		};

		dcdc5: regulator-dcdc5 {
			regulator-name = "v1_0bat";
			regulator-min-microvolt = <1000000>;
			regulator-max-microvolt = <1000000>;
			regulator-boot-on;
			regulator-always-on;
			regulator-state-mem {
				regulator-on-in-suspend;
			};
		};

		dcdc6: regulator-dcdc6 {
			regulator-name = "v1_8bat";
			regulator-min-microvolt = <1800000>;
			regulator-max-microvolt = <1800000>;
			regulator-boot-on;
			regulator-always-on;
			regulator-state-mem {
				regulator-on-in-suspend;
			};
		};

		ldo1: regulator-ldo1 {
			regulator-min-microvolt = <1800000>;
			regulator-max-microvolt = <1800000>;
			regulator-boot-on;
			regulator-always-on;
		};
	};

	ov2659@30 {
		compatible = "ovti,ov2659";
		reg = <0x30>;

		clocks = <&refclk 0>;
		clock-names = "xvclk";

		port {
			ov2659_0: endpoint {
				remote-endpoint = <&vpfe1_ep>;
				link-frequencies = /bits/ 64 <70000000>;
			};
		};
	};
};

&i2c1 {
	status = "okay";
	pinctrl-names = "default";
	pinctrl-0 = <&i2c1_pins>;
	pixcir_ts@5c {
		compatible = "pixcir,pixcir_tangoc";
		pinctrl-names = "default";
		pinctrl-0 = <&pixcir_ts_pins>;
		reg = <0x5c>;

		attb-gpio = <&gpio3 22 GPIO_ACTIVE_HIGH>;

		/*
		 * 0x264 represents the offset of padconf register of
		 * gpio3_22 from am43xx_pinmux base.
		 */
		interrupts-extended = <&gpio3 22 IRQ_TYPE_EDGE_FALLING>,
				      <&am43xx_pinmux 0x264>;
		interrupt-names = "tsc", "wakeup";

		touchscreen-size-x = <1024>;
		touchscreen-size-y = <600>;
		wakeup-source;
	};

	ov2659@30 {
		compatible = "ovti,ov2659";
		reg = <0x30>;

		clocks = <&refclk 0>;
		clock-names = "xvclk";

		port {
			ov2659_1: endpoint {
				remote-endpoint = <&vpfe0_ep>;
				link-frequencies = /bits/ 64 <70000000>;
			};
		};
	};

	tlv320aic3106: tlv320aic3106@1b {
		#sound-dai-cells = <0>;
		compatible = "ti,tlv320aic3106";
		reg = <0x1b>;
		status = "okay";

		/* Regulators */
		IOVDD-supply = <&evm_v3_3d>; /* V3_3D -> <tps63031> EN: V1_8D -> VBAT */
		AVDD-supply = <&evm_v3_3d>; /* v3_3AUD -> V3_3D -> ... */
		DRVDD-supply = <&evm_v3_3d>; /* v3_3AUD -> V3_3D -> ... */
		DVDD-supply = <&ldo1>; /* V1_8D -> LDO1 */
	};
};

&epwmss0 {
	status = "okay";
};

&tscadc {
	status = "okay";

	adc {
		ti,adc-channels = <0 1 2 3 4 5 6 7>;
	};
};

&ecap0 {
	status = "okay";
	pinctrl-names = "default";
	pinctrl-0 = <&ecap0_pins>;
};

&gpio0 {
	pinctrl-names = "default";
	pinctrl-0 = <&gpio0_pins>;
	status = "okay";

	p23 {
		gpio-hog;
		gpios = <23 GPIO_ACTIVE_HIGH>;
		/* SelEMMCorNAND selects between eMMC and NAND:
		 * Low: NAND
		 * High: eMMC
		 * When changing this line make sure the newly
		 * selected device node is enabled and the previously
		 * selected device node is disabled.
		 */
		output-low;
		line-name = "SelEMMCorNAND";
	};
};

&gpio1 {
	status = "okay";
};

&gpio3 {
	status = "okay";
};

&gpio4 {
	status = "okay";
};

&gpio5 {
	pinctrl-names = "default";
	pinctrl-0 = <&display_mux_pins>;
	status = "okay";
	ti,no-reset-on-init;

	p8 {
		/*
		 * SelLCDorHDMI selects between display and audio paths:
		 * Low: HDMI display with audio via HDMI
		 * High: LCD display with analog audio via aic3111 codec
		 */
		gpio-hog;
		gpios = <8 GPIO_ACTIVE_HIGH>;
		output-high;
		line-name = "SelLCDorHDMI";
	};
};

&mmc1 {
	status = "okay";
	vmmc-supply = <&evm_v3_3d>;
	bus-width = <4>;
	pinctrl-names = "default";
	pinctrl-0 = <&mmc1_pins>;
	cd-gpios = <&gpio0 6 GPIO_ACTIVE_LOW>;
};

/* eMMC sits on mmc2 */
&mmc2 {
	/*
	 * When enabling eMMC, disable GPMC/NAND and set
	 * SelEMMCorNAND to output-high
	 */
	status = "disabled";
	vmmc-supply = <&evm_v3_3d>;
	bus-width = <8>;
	pinctrl-names = "default", "sleep";
	pinctrl-0 = <&emmc_pins_default>;
	pinctrl-1 = <&emmc_pins_sleep>;
	ti,non-removable;
};

&mmc3 {
	status = "okay";
	/* these are on the crossbar and are outlined in the
	   xbar-event-map element */
	dmas = <&edma_xbar 30 0 1>,
		<&edma_xbar 31 0 2>;
	dma-names = "tx", "rx";
	vmmc-supply = <&vmmcwl_fixed>;
	bus-width = <4>;
	pinctrl-names = "default", "sleep";
	pinctrl-0 = <&mmc3_pins_default>;
	pinctrl-1 = <&mmc3_pins_sleep>;
	cap-power-off-card;
	keep-power-in-suspend;
	ti,non-removable;

	#address-cells = <1>;
	#size-cells = <0>;
	wlcore: wlcore@0 {
		compatible = "ti,wl1835";
		reg = <2>;
		interrupt-parent = <&gpio1>;
		interrupts = <23 IRQ_TYPE_LEVEL_HIGH>;
	};
};

&uart3 {
	status = "okay";
	pinctrl-names = "default";
	pinctrl-0 = <&uart3_pins>;
};

&usb2_phy1 {
	status = "okay";
};

&usb1 {
	dr_mode = "peripheral";
	status = "okay";
};

&usb2_phy2 {
	status = "okay";
};

&usb2 {
	dr_mode = "host";
	status = "okay";
};

&mac {
	slaves = <1>;
	pinctrl-names = "default", "sleep";
	pinctrl-0 = <&cpsw_default>;
	pinctrl-1 = <&cpsw_sleep>;
	status = "okay";
};

&davinci_mdio {
	pinctrl-names = "default", "sleep";
	pinctrl-0 = <&davinci_mdio_default>;
	pinctrl-1 = <&davinci_mdio_sleep>;
	status = "okay";
};

&cpsw_emac0 {
	phy_id = <&davinci_mdio>, <0>;
	phy-mode = "rgmii";
};

&elm {
	status = "okay";
};

&gpmc {
	/*
	 * When enabling GPMC, disable eMMC and set
	 * SelEMMCorNAND to output-low
	 */
	status = "okay";
	pinctrl-names = "default";
	pinctrl-0 = <&nand_flash_x8>;
	ranges = <0 0 0x08000000 0x01000000>;	/* CS0 space. Min partition = 16MB */
	nand@0,0 {
		compatible = "ti,omap2-nand";
		reg = <0 0 4>;		/* device IO registers */
		interrupt-parent = <&gpmc>;
		interrupts = <0 IRQ_TYPE_NONE>, /* fifoevent */
			     <1 IRQ_TYPE_NONE>;	/* termcount */
		rb-gpios = <&gpmc 0 GPIO_ACTIVE_HIGH>;	/* gpmc_wait0 */
		ti,nand-ecc-opt = "bch16";
		ti,elm-id = <&elm>;
		nand-bus-width = <8>;
		gpmc,device-width = <1>;
		gpmc,sync-clk-ps = <0>;
		gpmc,cs-on-ns = <0>;
		gpmc,cs-rd-off-ns = <40>;
		gpmc,cs-wr-off-ns = <40>;
		gpmc,adv-on-ns = <0>;
		gpmc,adv-rd-off-ns = <25>;
		gpmc,adv-wr-off-ns = <25>;
		gpmc,we-on-ns = <0>;
		gpmc,we-off-ns = <20>;
		gpmc,oe-on-ns = <3>;
		gpmc,oe-off-ns = <30>;
		gpmc,access-ns = <30>;
		gpmc,rd-cycle-ns = <40>;
		gpmc,wr-cycle-ns = <40>;
		gpmc,bus-turnaround-ns = <0>;
		gpmc,cycle2cycle-delay-ns = <0>;
		gpmc,clk-activation-ns = <0>;
		gpmc,wr-access-ns = <40>;
		gpmc,wr-data-mux-bus-ns = <0>;
		/* MTD partition table */
		/* All SPL-* partitions are sized to minimal length
		 * which can be independently programmable. For
		 * NAND flash this is equal to size of erase-block */
		#address-cells = <1>;
		#size-cells = <1>;
		partition@0 {
			label = "NAND.SPL";
			reg = <0x00000000 0x00040000>;
		};
		partition@1 {
			label = "NAND.SPL.backup1";
			reg = <0x00040000 0x00040000>;
		};
		partition@2 {
			label = "NAND.SPL.backup2";
			reg = <0x00080000 0x00040000>;
		};
		partition@3 {
			label = "NAND.SPL.backup3";
			reg = <0x000c0000 0x00040000>;
		};
		partition@4 {
			label = "NAND.u-boot-spl-os";
			reg = <0x00100000 0x00080000>;
		};
		partition@5 {
			label = "NAND.u-boot";
			reg = <0x00180000 0x00100000>;
		};
		partition@6 {
			label = "NAND.u-boot-env";
			reg = <0x00280000 0x00040000>;
		};
		partition@7 {
			label = "NAND.u-boot-env.backup1";
			reg = <0x002c0000 0x00040000>;
		};
		partition@8 {
			label = "NAND.kernel";
			reg = <0x00300000 0x00700000>;
		};
		partition@9 {
			label = "NAND.file-system";
			reg = <0x00a00000 0x1f600000>;
		};
	};
};

&dss {
	status = "ok";

	pinctrl-names = "default";
	pinctrl-0 = <&dss_pins>;

	port {
		dpi_out: endpoint {
			remote-endpoint = <&lcd_in>;
			data-lines = <24>;
		};
	};
};

&dcan0 {
	pinctrl-names = "default", "sleep";
	pinctrl-0 = <&dcan0_default>;
	pinctrl-1 = <&dcan0_sleep>;
	status = "okay";
};

&dcan1 {
	pinctrl-names = "default", "sleep";
	pinctrl-0 = <&dcan1_default>;
	pinctrl-1 = <&dcan1_sleep>;
	status = "okay";
};

&vpfe0 {
	status = "okay";
	pinctrl-names = "default", "sleep";
	pinctrl-0 = <&vpfe0_pins_default>;
	pinctrl-1 = <&vpfe0_pins_sleep>;

	port {
		vpfe0_ep: endpoint {
			remote-endpoint = <&ov2659_1>;
			ti,am437x-vpfe-interface = <0>;
			bus-width = <8>;
			hsync-active = <0>;
			vsync-active = <0>;
		};
	};
};

&vpfe1 {
	status = "okay";
	pinctrl-names = "default", "sleep";
	pinctrl-0 = <&vpfe1_pins_default>;
	pinctrl-1 = <&vpfe1_pins_sleep>;

	port {
		vpfe1_ep: endpoint {
			remote-endpoint = <&ov2659_0>;
			ti,am437x-vpfe-interface = <0>;
			bus-width = <8>;
			hsync-active = <0>;
			vsync-active = <0>;
		};
	};
};

&mcasp1 {
	#sound-dai-cells = <0>;
	pinctrl-names = "default", "sleep";
	pinctrl-0 = <&mcasp1_pins>;
	pinctrl-1 = <&mcasp1_sleep_pins>;

	status = "okay";

	op-mode = <0>; /* MCASP_IIS_MODE */
	tdm-slots = <2>;
	/* 4 serializers */
	serial-dir = <  /* 0: INACTIVE, 1: TX, 2: RX */
		0 0 1 2
	>;
	tx-num-evt = <32>;
	rx-num-evt = <32>;
};

&rtc {
	clocks = <&clk_32k_rtc>, <&clk_32768_ck>;
	clock-names = "ext-clk", "int-clk";
	status = "okay";
};

&cpu {
	cpu0-supply = <&dcdc2>;
};

<<<<<<< HEAD
&pruss_soc_bus {
	status = "okay";

	pruss1: pruss@54400000 {
		status = "okay";

		pru1_0: pru@54434000 {
			status = "okay";
		};

		pru1_1: pru@54438000 {
			status = "okay";
		};
	};

	pruss0: pruss@54440000 {
		status = "okay";

		pru0_0: pru@54474000 {
			status = "okay";
		};

		pru0_1: pru@54478000 {
			status = "okay";
		};
	};
=======
&wkup_m3_ipc {
	ti,set-io-isolation;
	ti,scale-data-fw = "am43x-evm-scale-data.bin";
>>>>>>> b82663b6
};<|MERGE_RESOLUTION|>--- conflicted
+++ resolved
@@ -1060,36 +1060,35 @@
 	cpu0-supply = <&dcdc2>;
 };
 
-<<<<<<< HEAD
-&pruss_soc_bus {
-	status = "okay";
-
-	pruss1: pruss@54400000 {
-		status = "okay";
-
-		pru1_0: pru@54434000 {
-			status = "okay";
-		};
-
-		pru1_1: pru@54438000 {
-			status = "okay";
-		};
-	};
-
-	pruss0: pruss@54440000 {
-		status = "okay";
-
-		pru0_0: pru@54474000 {
-			status = "okay";
-		};
-
-		pru0_1: pru@54478000 {
-			status = "okay";
-		};
-	};
-=======
 &wkup_m3_ipc {
 	ti,set-io-isolation;
 	ti,scale-data-fw = "am43x-evm-scale-data.bin";
->>>>>>> b82663b6
+};
+
+&pruss_soc_bus {
+	status = "okay";
+
+	pruss1: pruss@54400000 {
+		status = "okay";
+
+		pru1_0: pru@54434000 {
+			status = "okay";
+		};
+
+		pru1_1: pru@54438000 {
+			status = "okay";
+		};
+	};
+
+	pruss0: pruss@54440000 {
+		status = "okay";
+
+		pru0_0: pru@54474000 {
+			status = "okay";
+		};
+
+		pru0_1: pru@54478000 {
+			status = "okay";
+		};
+	};
 };