--- conflicted
+++ resolved
@@ -112,7 +112,6 @@
 		clock-frequency = <12000000>;
 	};
 
-<<<<<<< HEAD
 	sound0: sound@0 {
 		compatible = "simple-audio-card";
 		simple-audio-card,name = "AM437x-GP-EVM";
@@ -138,13 +137,13 @@
 			sound-dai = <&tlv320aic3106>;
 			system-clock-frequency = <12000000>;
 		};
-=======
+	};
+
 	/* fixed 32k external oscillator clock */
 	clk_32k_rtc: clk_32k_rtc {
 		#clock-cells = <0>;
 		compatible = "fixed-clock";
 		clock-frequency = <32768>;
->>>>>>> a5910085
 	};
 };
 
@@ -932,7 +931,6 @@
 	};
 };
 
-<<<<<<< HEAD
 &mcasp1 {
 	#sound-dai-cells = <0>;
 	pinctrl-names = "default", "sleep";
@@ -949,10 +947,10 @@
 	>;
 	tx-num-evt = <32>;
 	rx-num-evt = <32>;
-=======
+};
+
 &rtc {
 	clocks = <&clk_32k_rtc>, <&clk_32768_ck>;
 	clock-names = "ext-clk", "int-clk";
 	status = "okay";
->>>>>>> a5910085
 };