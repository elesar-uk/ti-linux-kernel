/*
 * Copyright (C) 2013 Texas Instruments Incorporated - http://www.ti.com/
 *
 * This program is free software; you can redistribute it and/or modify
 * it under the terms of the GNU General Public License version 2 as
 * published by the Free Software Foundation.
 */

/* AM437x GP EVM */

/dts-v1/;

#include "am43x-common-evm.dtsi"
#include <dt-bindings/pinctrl/am43xx.h>
#include <dt-bindings/pwm/pwm.h>

/ {
	model = "TI AM437x gp EVM";
	compatible = "ti,am437x-gp-evm","ti,am4372","ti,am43";

	vmmcsd_fixed: fixedregulator-sd {
		compatible = "regulator-fixed";
		regulator-name = "vmmcsd_fixed";
		regulator-min-microvolt = <3300000>;
		regulator-max-microvolt = <3300000>;
		enable-active-high;
	};

	evm_v3p3: tps63031 {
		compatible = "regulator-fixed";
		regulator-name = "evm_v3p3";
		regulator-min-microvolt = <3300000>;
		regulator-max-microvolt = <3300000>;
	};

	aliases {
		display0 = &lcd0;
		display1 = &hdmi0;
	};

	lcd0: display@0 {
		compatible = "osddisplays,osd057T0559-34ts", "panel-dpi";
		video-source = <&dpi>;
		data-lines = <24>;
		panel-timing {
			clock-frequency = <33000000>;
			hactive = <800>;
			vactive = <480>;
			hfront-porch = <210>;
			hback-porch = <16>;
			hsync-len = <30>;
			vback-porch = <10>;
			vfront-porch = <22>;
			vsync-len = <13>;
			hsync-active = <0>;
			vsync-active = <0>;
			de-active = <1>;
			pixelclk-active = <1>;
		};
	};

	hdmi0: connector@1 {
		compatible = "ti,hdmi_connector";
		video-source = <&sii9022>;
	};

	sound {
		compatible = "ti,da830-evm-audio";
		ti,model = "AM437x-GP-EVM";
		ti,audio-codec = <&tlv320aic3106>;
		ti,mcasp-controller = <&mcasp1>;
		ti,codec-clock-rate = <12000000>;
		ti,audio-routing =
			"Headphone Jack",       "HPLOUT",
			"Headphone Jack",       "HPROUT",
			"LINE1L",               "Line In",
			"LINE1R",               "Line In";
	};

	matrix_keypad: matrix_keypad@0 {
		compatible = "gpio-matrix-keypad";
		debounce-delay-ms = <5>;
		col-scan-delay-us = <2>;

		row-gpios = <&gpio3 21 GPIO_ACTIVE_HIGH /* Bank3, pin21 */
				&gpio4 3 GPIO_ACTIVE_HIGH /* Bank4, pin3 */
				&gpio4 2 GPIO_ACTIVE_HIGH>; /* Bank4, pin2 */

		col-gpios = <&gpio3 19 GPIO_ACTIVE_HIGH /* Bank3, pin19 */
				&gpio3 20 GPIO_ACTIVE_HIGH>; /* Bank3, pin20 */

		linux,keymap = <0x00000201      /* P1 */
				0x00010202      /* P2 */
				0x01000067      /* UP */
				0x0101006a      /* RIGHT */
				0x02000069	/* LEFT */
				0x0201006c>;      /* DOWN */
	};

	backlight {
		compatible = "pwm-backlight";
		pwms = <&ecap0 0 50000 PWM_POLARITY_INVERTED>;
		brightness-levels = <0 51 53 56 62 75 101 152 255>;
		default-brightness-level = <8>;
	};

	cpus {
		cpu@0 {
			cpu0-supply = <&dcdc2>;
		};
	};
};

&am43xx_pinmux {
	pinctrl-names = "default";
<<<<<<< HEAD
	pinctrl-0 = <&dss_pinctrl &clkout2_pin>;
	cpsw_default: cpsw_default {
		pinctrl-single,pins = <
			/* Slave 1 */
			0x114 (PIN_OUTPUT_PULLDOWN | MUX_MODE2)	/* mii1_txen.rgmii1_txen */
			0x118 (PIN_INPUT_PULLDOWN | MUX_MODE2)	/* mii1_rxdv.rgmii1_rxctl */
			0x11c (PIN_OUTPUT_PULLDOWN | MUX_MODE2)	/* mii1_txd1.rgmii1_txd3 */
			0x120 (PIN_OUTPUT_PULLDOWN | MUX_MODE2)	/* mii1_txd0.rgmii1_txd2 */
			0x124 (PIN_OUTPUT_PULLDOWN | MUX_MODE2)	/* mii1_txd1.rgmii1_txd1 */
			0x128 (PIN_OUTPUT_PULLDOWN | MUX_MODE2)	/* mii1_txd0.rgmii1_txd0 */
			0x12c (PIN_OUTPUT_PULLDOWN | MUX_MODE2)	/* mii1_txclk.rmii1_tclk */
			0x130 (PIN_INPUT_PULLDOWN | MUX_MODE2)	/* mii1_rxclk.rmii1_rclk */
			0x134 (PIN_INPUT_PULLDOWN | MUX_MODE2)	/* mii1_rxd1.rgmii1_rxd3 */
			0x138 (PIN_INPUT_PULLDOWN | MUX_MODE2)	/* mii1_rxd0.rgmii1_rxd2 */
			0x13c (PIN_INPUT_PULLDOWN | MUX_MODE2)	/* mii1_rxd1.rgmii1_rxd1 */
			0x140 (PIN_INPUT_PULLDOWN | MUX_MODE2)	/* mii1_rxd0.rgmii1_rxd0 */
		>;
	};

	cpsw_sleep: cpsw_sleep {
		pinctrl-single,pins = <
			/* Slave 1 reset value */
			0x114 (PIN_INPUT_PULLDOWN | MUX_MODE7)
			0x118 (PIN_INPUT_PULLDOWN | MUX_MODE7)
			0x11c (PIN_INPUT_PULLDOWN | MUX_MODE7)
			0x120 (PIN_INPUT_PULLDOWN | MUX_MODE7)
			0x124 (PIN_INPUT_PULLDOWN | MUX_MODE7)
			0x128 (PIN_INPUT_PULLDOWN | MUX_MODE7)
			0x12c (PIN_INPUT_PULLDOWN | MUX_MODE7)
			0x130 (PIN_INPUT_PULLDOWN | MUX_MODE7)
			0x134 (PIN_INPUT_PULLDOWN | MUX_MODE7)
			0x138 (PIN_INPUT_PULLDOWN | MUX_MODE7)
			0x13c (PIN_INPUT_PULLDOWN | MUX_MODE7)
			0x140 (PIN_INPUT_PULLDOWN | MUX_MODE7)
		>;
	};

	davinci_mdio_default: davinci_mdio_default {
		pinctrl-single,pins = <
			/* MDIO */
			0x148 (PIN_INPUT_PULLUP | SLEWCTRL_FAST | MUX_MODE0)	/* mdio_data.mdio_data */
			0x14c (PIN_OUTPUT_PULLUP | MUX_MODE0)			/* mdio_clk.mdio_clk */
		>;
	};

	davinci_mdio_sleep: davinci_mdio_sleep {
		pinctrl-single,pins = <
			/* MDIO reset value */
			0x148 (PIN_INPUT_PULLDOWN | MUX_MODE7)
			0x14c (PIN_INPUT_PULLDOWN | MUX_MODE7)
		>;
	};

	mmc1_pins: pinmux_mmc1_pins {
		pinctrl-single,pins = <
			0x100 (PIN_INPUT_PULLUP | MUX_MODE0) /* mmc0_clk.mmc0_clk */
			0x104 (PIN_INPUT_PULLUP | MUX_MODE0) /* mmc0_cmd.mmc0_cmd */
			0x0f0 (PIN_INPUT_PULLUP | MUX_MODE0) /* mmc0_dat0.mmc0_dat0 */
			0x0f4 (PIN_INPUT_PULLUP | MUX_MODE0) /* mmc0_dat1.mmc0_dat1 */
			0x0f8 (PIN_INPUT_PULLUP | MUX_MODE0) /* mmc0_dat2.mmc0_dat2 */
			0x0fc (PIN_INPUT_PULLUP | MUX_MODE0) /* mmc0_dat3.mmc0_dat3 */
			0x160 (PIN_INPUT | MUX_MODE7) /* spi0_cs1.gpio0_6 */
		>;
	};

	mmc1_sleep_pins: pinmux_mmc1_sleep_pins {
		pinctrl-single,pins = <
			0x100 (PIN_INPUT | MUX_MODE0) /* mmc0_clk.mmc0_clk */
			0x104 (PIN_INPUT | MUX_MODE0) /* mmc0_cmd.mmc0_cmd */
			0x0f0 (PIN_INPUT | MUX_MODE0) /* mmc0_dat0.mmc0_dat0 */
			0x0f4 (PIN_INPUT | MUX_MODE0) /* mmc0_dat1.mmc0_dat1 */
			0x0f8 (PIN_INPUT | MUX_MODE0) /* mmc0_dat2.mmc0_dat2 */
			0x0fc (PIN_INPUT | MUX_MODE0) /* mmc0_dat3.mmc0_dat3 */
		>;
	};

	emmc_pins: pinmux_emmc_pins {
		pinctrl-single,pins = <
			0x80 (PIN_INPUT_PULLUP | MUX_MODE2) /* gpmc_csn1.mmc1_clk */
			0x84 (PIN_INPUT_PULLUP | MUX_MODE2) /* gpmc_csn2.mmc1_cmd */
			0x00 (PIN_INPUT_PULLUP | MUX_MODE1) /* gpmc_ad0.mmc1_dat0 */
			0x04 (PIN_INPUT_PULLUP | MUX_MODE1) /* gpmc_ad1.mmc1_dat1 */
			0x08 (PIN_INPUT_PULLUP | MUX_MODE1) /* gpmc_ad2.mmc1_dat2 */
			0x0c (PIN_INPUT_PULLUP | MUX_MODE1) /* gpmc_ad3.mmc1_dat3 */
			0x10 (PIN_INPUT_PULLUP | MUX_MODE1) /* gpmc_ad4.mmc1_dat4 */
			0x14 (PIN_INPUT_PULLUP | MUX_MODE1) /* gpmc_ad5.mmc1_dat5 */
			0x18 (PIN_INPUT_PULLUP | MUX_MODE1) /* gpmc_ad6.mmc1_dat6 */
			0x1c (PIN_INPUT_PULLUP | MUX_MODE1) /* gpmc_ad7.mmc1_dat7 */
=======
	pinctrl-0 = <&ddr3_vtt_toggle_default>;

	ddr3_vtt_toggle_default: ddr_vtt_toggle_default {
		pinctrl-single,pins = <
			0x25C (DS0_PULL_UP_DOWN_EN | PIN_OUTPUT_PULLUP | DS0_FORCE_OFF_MODE | MUX_MODE7) /* spi0_cs0.gpio5_7 */
>>>>>>> 71648f23
		>;
	};

	i2c0_pins: pinmux_i2c0_pins {
		pinctrl-single,pins = <
			0x188 (PIN_INPUT_PULLUP | SLEWCTRL_FAST | MUX_MODE0)    /* i2c0_sda.i2c0_sda */
			0x18c (PIN_INPUT_PULLUP | SLEWCTRL_FAST | MUX_MODE0)    /* i2c0_scl.i2c0_scl */
		>;
	};

	i2c1_pins: i2c1_pins {
		pinctrl-single,pins = <
			0x15c   (PIN_INPUT_PULLUP | SLEWCTRL_FAST | MUX_MODE2)  /* spi0_cs0.i2c1_scl */
			0x158   (PIN_INPUT_PULLUP | SLEWCTRL_FAST | MUX_MODE2)  /* spi0_d1.i2c1_sda */
		>;
	};

	dss_pinctrl: dss_pinctrl {
		pinctrl-single,pins = <
			0x020 (PIN_OUTPUT_PULLUP | MUX_MODE1) /*gpmc ad 8 -> DSS DATA 23 */
			0x024 (PIN_OUTPUT_PULLUP | MUX_MODE1)
			0x028 (PIN_OUTPUT_PULLUP | MUX_MODE1)
			0x02C (PIN_OUTPUT_PULLUP | MUX_MODE1)
			0x030 (PIN_OUTPUT_PULLUP | MUX_MODE1)
			0x034 (PIN_OUTPUT_PULLUP | MUX_MODE1)
			0x038 (PIN_OUTPUT_PULLUP | MUX_MODE1)
			0x03C (PIN_OUTPUT_PULLUP | MUX_MODE1) /*gpmc ad 15 -> DSS DATA 16 */
			0x0A0 (PIN_OUTPUT_PULLUP | MUX_MODE0) /* DSS DATA 0 */
			0x0A4 (PIN_OUTPUT_PULLUP | MUX_MODE0)
			0x0A8 (PIN_OUTPUT_PULLUP | MUX_MODE0)
			0x0AC (PIN_OUTPUT_PULLUP | MUX_MODE0)
			0x0B0 (PIN_OUTPUT_PULLUP | MUX_MODE0)
			0x0B4 (PIN_OUTPUT_PULLUP | MUX_MODE0)
			0x0B8 (PIN_OUTPUT_PULLUP | MUX_MODE0)
			0x0BC (PIN_OUTPUT_PULLUP | MUX_MODE0)
			0x0C0 (PIN_OUTPUT_PULLUP | MUX_MODE0)
			0x0C4 (PIN_OUTPUT_PULLUP | MUX_MODE0)
			0x0C8 (PIN_OUTPUT_PULLUP | MUX_MODE0)
			0x0CC (PIN_OUTPUT_PULLUP | MUX_MODE0)
			0x0D0 (PIN_OUTPUT_PULLUP | MUX_MODE0)
			0x0D4 (PIN_OUTPUT_PULLUP | MUX_MODE0)
			0x0D8 (PIN_OUTPUT_PULLUP | MUX_MODE0)
			0x0DC (PIN_OUTPUT_PULLUP | MUX_MODE0) /* DSS DATA 15 */
			0x0E0 (PIN_OUTPUT_PULLUP | MUX_MODE0) /* DSS VSYNC */
			0x0E4 (PIN_OUTPUT_PULLUP | MUX_MODE0) /* DSS HSYNC */
			0x0E8 (PIN_OUTPUT_PULLUP | MUX_MODE0) /* DSS PCLK */
			0x0EC (PIN_OUTPUT_PULLUP | MUX_MODE0) /* DSS AC BIAS EN */
			0x238 (PIN_OUTPUT_PULLUP | MUX_MODE7) /* GPIO 5_8 to select LCD / HDMI */
		>;
	};

	ecap0_pins: backlight_pins {
		pinctrl-single,pins = <
			0x164 0x0       /* eCAP0_in_PWM0_out.eCAP0_in_PWM0_out MODE0 */
		>;
	};

	pixcir_ts_pins: pixcir_ts_pins {
		pinctrl-single,pins = <
			0x264 (PIN_INPUT_PULLUP | MUX_MODE7)  /* spi2_d0.gpio3_22 */
		>;
	};

	clkout2_pin: clkout2_pin {
		pinctrl-single,pins = <
			0x274 (PIN_OUTPUT_PULLUP | MUX_MODE3)
		>;
	};

	dcan0_default: dcan0_default_pins {
		pinctrl-single,pins = <
			0x178 (PIN_OUTPUT_PULLDOWN | MUX_MODE2) /* uart1_ctsn.d_can0_tx */
			0x17c (PIN_INPUT_PULLUP | MUX_MODE2) /* uart1_rtsn.d_can0_rx */
		>;
	};

	dcan1_default: dcan1_default_pins {
		pinctrl-single,pins = <
			0x180 (PIN_OUTPUT_PULLDOWN | MUX_MODE2) /* uart1_rxd.d_can1_tx */
			0x184 (PIN_INPUT_PULLUP | MUX_MODE2) /* uart1_txd.d_can1_rx */
		>;
	};

	mcasp1_pins: mcasp1_pins {
		pinctrl-single,pins = <
			0x108 (PIN_OUTPUT_PULLDOWN | MUX_MODE4)	/* mii1_col.mcasp1_axr2 */
			0x10c (PIN_INPUT_PULLDOWN | MUX_MODE4)	/* mii1_crs.mcasp1_aclkx */
			0x110 (PIN_INPUT_PULLDOWN | MUX_MODE4)	/* mii1_rxerr.mcasp1_fsx */
			0x144 (PIN_INPUT_PULLDOWN | MUX_MODE4)	/* rmii1_ref_clk.mcasp1_axr3 */
		>;
	};

	mcasp1_sleep_pins: mcasp1_sleep_pins {
		pinctrl-single,pins = <
			0x108 (PIN_INPUT_PULLDOWN | MUX_MODE7)
			0x10c (PIN_INPUT_PULLDOWN | MUX_MODE7)
			0x110 (PIN_INPUT_PULLDOWN | MUX_MODE7)
			0x144 (PIN_INPUT_PULLDOWN | MUX_MODE7)
		>;
	};

	nand_flash_x8: nand_flash_x8 {
		pinctrl-single,pins = <
			0x26C(PIN_OUTPUT_PULLDOWN | MUX_MODE7)	/* spi2_cs0.gpio/eMMCorNANDsel */
			0x0  (PIN_INPUT_PULLDOWN | MUX_MODE0)	/* gpmc_ad0.gpmc_ad0 */
			0x4  (PIN_INPUT_PULLDOWN | MUX_MODE0)	/* gpmc_ad1.gpmc_ad1 */
			0x8  (PIN_INPUT_PULLDOWN | MUX_MODE0)	/* gpmc_ad2.gpmc_ad2 */
			0xc  (PIN_INPUT_PULLDOWN | MUX_MODE0)	/* gpmc_ad3.gpmc_ad3 */
			0x10 (PIN_INPUT_PULLDOWN | MUX_MODE0)	/* gpmc_ad4.gpmc_ad4 */
			0x14 (PIN_INPUT_PULLDOWN | MUX_MODE0)	/* gpmc_ad5.gpmc_ad5 */
			0x18 (PIN_INPUT_PULLDOWN | MUX_MODE0)	/* gpmc_ad6.gpmc_ad6 */
			0x1c (PIN_INPUT_PULLDOWN | MUX_MODE0)	/* gpmc_ad7.gpmc_ad7 */
			0x70 (PIN_INPUT_PULLUP | MUX_MODE0)	/* gpmc_wait0.gpmc_wait0 */
			0x74 (PIN_OUTPUT_PULLUP | MUX_MODE7)	/* gpmc_wpn.gpmc_wpn */
			0x7c (PIN_OUTPUT | MUX_MODE0)		/* gpmc_csn0.gpmc_csn0  */
			0x90 (PIN_OUTPUT | MUX_MODE0)		/* gpmc_advn_ale.gpmc_advn_ale */
			0x94 (PIN_OUTPUT | MUX_MODE0)		/* gpmc_oen_ren.gpmc_oen_ren */
			0x98 (PIN_OUTPUT | MUX_MODE0)		/* gpmc_wen.gpmc_wen */
			0x9c (PIN_OUTPUT | MUX_MODE0)		/* gpmc_be0n_cle.gpmc_be0n_cle */
		>;
	};

	uart0_pins: uart0_pins {
		pinctrl-single,pins = <
			0x170 (PIN_INPUT_PULLUP | SLEWCTRL_FAST | DS0_PULL_UP_DOWN_EN | MUX_MODE0) /* uart0_rxd.uart0_rxd */
			0x174 (PIN_INPUT_PULLUP | SLEWCTRL_FAST | DS0_PULL_UP_DOWN_EN | MUX_MODE0) /* uart0_txd.uart0_txd */
		>;
	};

	tsl2550: tsl2550@39 {
		compatible = "taos,tsl2550";
		reg = <0x39>;
	};

	tmp275: tmp275@48 {
		compatible = "ti,tmp275";
		reg = <0x48>;
	};

	vpfe0_pins: vpfe0_pins {
		pinctrl-single,pins = <
			/*0x270 (PIN_OUTPUT_PULLUP | MUX_MODE3) */  /* xdma_event_intr0.clkout1 mode 3*/
			0x1B0 (PIN_INPUT_PULLUP | MUX_MODE0)  /* cam0_hd mode 0*/
			0x1B4 (PIN_INPUT_PULLUP | MUX_MODE0)  /* cam0_vd mode 0*/
			0x1B8 (PIN_INPUT_PULLUP | MUX_MODE0)  /* cam0_field mode 0*/
			0x1BC (PIN_INPUT_PULLUP | MUX_MODE0)  /* cam0_wen mode 0*/
			0x1C0 (PIN_INPUT_PULLUP | MUX_MODE0)  /* cam0_pclk mode 0*/
			0x1C4 (PIN_INPUT_PULLUP | MUX_MODE0)  /* cam0_data8 mode 0*/
			0x1C8 (PIN_INPUT_PULLUP | MUX_MODE0)  /* cam0_data9 mode 0*/
			0x208 (PIN_INPUT_PULLUP | MUX_MODE0)  /* cam0_data0 mode 0*/
			0x20C (PIN_INPUT_PULLUP | MUX_MODE0)  /* cam0_data1 mode 0*/
			0x210 (PIN_INPUT_PULLUP | MUX_MODE0)  /* cam0_data2 mode 0*/
			0x214 (PIN_INPUT_PULLUP | MUX_MODE0)  /* cam0_data3 mode 0*/
			0x218 (PIN_INPUT_PULLUP | MUX_MODE0)  /* cam0_data4 mode 0*/
			0x21C (PIN_INPUT_PULLUP | MUX_MODE0)  /* cam0_data5 mode 0*/
			0x220 (PIN_INPUT_PULLUP | MUX_MODE0)  /* cam0_data6 mode 0*/
			0x224 (PIN_INPUT_PULLUP | MUX_MODE0)  /* cam0_data7 mode 0*/
		>;
	};

	vpfe1_pins: vpfe1_pins {
		pinctrl-single,pins = <
			/* 0x270 (PIN_OUTPUT_PULLUP | MUX_MODE3) */ /* xdma_event_intr0.clkout1 mode 3*/
			0x1CC (PIN_INPUT_PULLUP | MUX_MODE0)  /* cam1_data9 mode 0*/
			0x1D0 (PIN_INPUT_PULLUP | MUX_MODE0)  /* cam1_data8 mode 0*/
			0x1D4 (PIN_INPUT_PULLUP | MUX_MODE0)  /* cam1_hd mode 0*/
			0x1D8 (PIN_INPUT_PULLUP | MUX_MODE0)  /* cam1_vd mode 0*/
			0x1DC (PIN_INPUT_PULLUP | MUX_MODE0)  /* cam1_pclk mode 0*/
			0x1E0 (PIN_INPUT_PULLUP | MUX_MODE0)  /* cam1_field mode 0*/
			0x1E4 (PIN_INPUT_PULLUP | MUX_MODE0)  /* cam1_wen mode 0*/
			0x1E8 (PIN_INPUT_PULLUP | MUX_MODE0)  /* cam1_data0 mode 0*/
			0x1EC (PIN_INPUT_PULLUP | MUX_MODE0)  /* cam1_data1 mode 0*/
			0x1F0 (PIN_INPUT_PULLUP | MUX_MODE0)  /* cam1_data2 mode 0*/
			0x1F4 (PIN_INPUT_PULLUP | MUX_MODE0)  /* cam1_data3 mode 0*/
			0x1F8 (PIN_INPUT_PULLUP | MUX_MODE0)  /* cam1_data4 mode 0*/
			0x1FC (PIN_INPUT_PULLUP | MUX_MODE0)  /* cam1_data5 mode 0*/
			0x200 (PIN_INPUT_PULLUP | MUX_MODE0)  /* cam1_data6 mode 0*/
			0x204 (PIN_INPUT_PULLUP | MUX_MODE0)  /* cam1_data7 mode 0*/
		>;
	};
};

&i2c0 {
        status = "okay";
        pinctrl-names = "default";
        pinctrl-0 = <&i2c0_pins>;
	clock-frequency = <100000>;

	tps65218: tps65218@24 {
		reg = <0x24>;
		compatible = "ti,tps65218";
		interrupts = <GIC_SPI 7 IRQ_TYPE_NONE>; /* NMIn */
		interrupt-parent = <&gic>;
		interrupt-controller;
		#interrupt-cells = <2>;

		dcdc1: regulator-dcdc1 {
			compatible = "ti,tps65218-dcdc1";
			/* VDD_CORE voltage limits min of OPP50 and max of OPP100 */
			regulator-name = "vdd_core";
			regulator-min-microvolt = <912000>;
			regulator-max-microvolt = <1144000>;
			regulator-boot-on;
			regulator-always-on;
		};

		dcdc2: regulator-dcdc2 {
			compatible = "ti,tps65218-dcdc2";
			/* VDD_MPU voltage limits min of OPP50 and max of OPP_NITRO */
			regulator-name = "vdd_mpu";
			regulator-min-microvolt = <912000>;
			regulator-max-microvolt = <1378000>;
			regulator-boot-on;
			regulator-always-on;
		};

		dcdc3: regulator-dcdc3 {
			compatible = "ti,tps65218-dcdc3";
		};

		ldo1: regulator-ldo1 {
			compatible = "ti,tps65218-ldo1";
			regulator-min-microvolt = <1800000>;
			regulator-max-microvolt = <1800000>;
			regulator-boot-on;
			regulator-always-on;
		};
	};
};

&rtc {
	status = "okay";
};

&gpio0 {
	status = "okay";
};

&gpio3 {
	status = "okay";
};

&gpio4 {
	status = "okay";
};

&gpio5 {
	status = "okay";
	ti,no-reset;
};

<<<<<<< HEAD
&dpi {
	pinctrl-names = "default";
	pinctrl-0 = <&dss_pinctrl>;
};

&mac {
	slaves = <1>;
	pinctrl-names = "default", "sleep";
	pinctrl-0 = <&cpsw_default>;
	pinctrl-1 = <&cpsw_sleep>;
	status = "okay";
};

&davinci_mdio {
	pinctrl-names = "default", "sleep";
	pinctrl-0 = <&davinci_mdio_default>;
	pinctrl-1 = <&davinci_mdio_sleep>;
	status = "okay";
};

&cpsw_emac0 {
	phy_id = <&davinci_mdio>, <0>;
	phy-mode = "rgmii";
};

&mmc1 {
	status = "okay";
	vmmc-supply = <&vmmcsd_fixed>;
	bus-width = <4>;
	pinctrl-names = "default", "sleep";
	pinctrl-0 = <&mmc1_pins>;
	pinctrl-1 = <&mmc1_sleep_pins>;
	cd-gpios = <&gpio0 6 GPIO_ACTIVE_HIGH>;
};

&mmc2 {
	vmmc-supply = <&vmmcsd_fixed>;
	bus-width = <8>;
	ti,non-removable;
	pinctrl-names = "default";
	pinctrl-0 = <&emmc_pins>;
};

&i2c0 {
        status = "okay";
        pinctrl-names = "default";
        pinctrl-0 = <&i2c0_pins>;

        ov2659@30 {
		compatible = "ti,ov2659";
		reg = <0x30>;

		port {
			ov2659_0: endpoint {
				remote-endpoint = <&vpfe1_ep>;
				mclk-frequency = <12000000>;
			};
		};
	};
};

&i2c1 {
        status = "okay";
        pinctrl-names = "default";
        pinctrl-0 = <&i2c1_pins>;

	sii9022: sii9022@3b {
		compatible = "sii,sii9022";
		reg = <0x3b>;
		reset-gpio = <&gpio5 8 GPIO_ACTIVE_LOW>;/* 'SelLCDorHDMI' Gpio, LOW to select HDMI */
		video-source = <&dpi>;
		data-lines = <24>;
	};

	pixcir_ts@5c {
		compatible = "pixcir,pixcir_tangoc";
		pinctrl-names = "default";
		pinctrl-0 = <&pixcir_ts_pins>;
		reg = <0x5c>;
		interrupt-parent = <&gpio3>;
		interrupts = <22 0>;

		attb-gpio = <&gpio3 22 GPIO_ACTIVE_HIGH>;

		x-size = <1024>;
		y-size = <600>;
	};

	tlv320aic3106: tlv320aic3106@1b {
		compatible = "ti,tlv320aic3106";
		reg = <0x1b>;
		status = "okay";

		/* Regulators */
		AVDD-supply = <&evm_v3p3>;
		IOVDD-supply = <&evm_v3p3>;
		DRVDD-supply = <&evm_v3p3>;
		DVDD-supply = <&ldo1>;

	};

	ov2659@30 {
		compatible = "ti,ov2659";
		reg = <0x30>;

		port {
			ov2659_1: endpoint {
				remote-endpoint = <&vpfe0_ep>;
				mclk-frequency = <12000000>;
			};
		};
	};
};

&tscadc {
	status = "okay";

	adc {
		ti,adc-channels = <0 1 2 3 4 5 6 7>;
	};
};

&ecap0 {
	status = "okay";
	pinctrl-names = "default";
	pinctrl-0 = <&ecap0_pins>;
};

&epwmss0 {
	status = "okay";
};

&dcan0 {
	pinctrl-names = "default";
	pinctrl-0 = <&dcan0_default>;
	status = "okay";
};

&dcan1 {
	pinctrl-names = "default";
	pinctrl-0 = <&dcan1_default>;
	status = "okay";
};

&mcasp1 {
	pinctrl-names = "default", "sleep";
	pinctrl-0 = <&mcasp1_pins>;
	pinctrl-1 = <&mcasp1_sleep_pins>;

	status = "okay";

	op-mode = <0>; /* MCASP_IIS_MODE */
	tdm-slots = <2>;
	/* 4 serializers */
	serial-dir = <  /* 0: INACTIVE, 1: TX, 2: RX */
		0 0 1 2
	>;
	tx-num-evt = <1>;
	rx-num-evt = <1>;
};

&elm {
	status = "okay";
};

&gpmc {
	status = "okay";
	pinctrl-names = "default";
	pinctrl-0 = <&nand_flash_x8>;
	ranges = <0 0 0x08000000 0x10000000>;	/* CS0: NAND */
	nand@0,0 {
		reg = <0 0 0>; /* CS0, offset 0 */
		nand-bus-width = <8>;
		gpmc,device-width = <1>;
		gpmc,sync-clk-ps = <0>;
		gpmc,cs-on-ns = <0>;
		gpmc,cs-rd-off-ns = <40>;
		gpmc,cs-wr-off-ns = <40>;
		gpmc,adv-on-ns = <0>;
		gpmc,adv-rd-off-ns = <25>;
		gpmc,adv-wr-off-ns = <25>;
		gpmc,we-on-ns = <0>;
		gpmc,we-off-ns = <20>;
		gpmc,oe-on-ns = <3>;
		gpmc,oe-off-ns = <30>;
		gpmc,access-ns = <30>;
		gpmc,rd-cycle-ns = <40>;
		gpmc,wr-cycle-ns = <40>;
		gpmc,wait-on-read = "true";
		gpmc,wait-on-write = "true";
		gpmc,bus-turnaround-ns = <0>;
		gpmc,cycle2cycle-delay-ns = <0>;
		gpmc,clk-activation-ns = <0>;
		gpmc,wait-monitoring-ns = <0>;
		gpmc,wr-access-ns = <40>;
		gpmc,wr-data-mux-bus-ns = <0>;
		ti,nand-ecc-opt = "bch16";
		ti,elm-id = <&elm>;
		/* MTD partition table */
		/* All SPL-* partitions are sized to minimal length
		 * which can be independently programmable. For
		 * NAND flash this is equal to size of erase-block */
		#address-cells = <1>;
		#size-cells = <1>;
		partition@0 {
			label = "NAND.SPL";
			reg = <0x00000000 0x00040000>;
		};
		partition@1 {
			label = "NAND.SPL.backup1";
			reg = <0x00040000 0x00040000>;
		};
		partition@2 {
			label = "NAND.SPL.backup2";
			reg = <0x00080000 0x00040000>;
		};
		partition@3 {
			label = "NAND.SPL.backup3";
			reg = <0x000C0000 0x00040000>;
		};
		partition@4 {
			label = "NAND.u-boot-spl-os";
			reg = <0x00100000 0x00080000>;
		};
		partition@5 {
			label = "NAND.u-boot";
			reg = <0x00180000 0x00100000>;
		};
		partition@6 {
			label = "NAND.u-boot-env";
			reg = <0x00280000 0x00040000>;
		};
		partition@7 {
			label = "NAND.u-boot-env.backup1";
			reg = <0x002C0000 0x00040000>;
		};
		partition@8 {
			label = "NAND.kernel";
			reg = <0x00300000 0x00700000>;
		};
		partition@9 {
			label = "NAND.file-system";
			reg = <0x00A00000 0x0F600000>;
		};
	};
};

&uart0 {
	status = "okay";
	pinctrl-names = "default";
	pinctrl-0 = <&uart0_pins>;
};

&vpfe1 {
	status = "okay";
	pinctrl-names = "default";
	pinctrl-0 = <&vpfe1_pins>;

	/* Camera port */
	port {
		vpfe1_ep: endpoint {
			remote-endpoint = <&ov2659_0>;
			if_type = <2>;
			bus_width = <8>;
			hdpol = <0>;
			vdpol = <0>;
		};
	};
};

&vpfe0 {
	status = "okay";
	pinctrl-names = "default";
	pinctrl-0 = <&vpfe0_pins>;

	/* Camera port */
	port {
		vpfe0_ep: endpoint {
			remote-endpoint = <&ov2659_1>;
			if_type = <2>;
			bus_width = <8>;
			hdpol = <0>;
			vdpol = <0>;
		};
	};
};

&clkout_32k_mux_ck {
	clock-default = <&clk_32768_ck>;
=======
&wkup_m3 {
	ti,set-io-isolation;
>>>>>>> 71648f23
};<|MERGE_RESOLUTION|>--- conflicted
+++ resolved
@@ -113,8 +113,8 @@
 
 &am43xx_pinmux {
 	pinctrl-names = "default";
-<<<<<<< HEAD
-	pinctrl-0 = <&dss_pinctrl &clkout2_pin>;
+	pinctrl-0 = <&dss_pinctrl &clkout2_pin &ddr3_vtt_toggle_default>;
+
 	cpsw_default: cpsw_default {
 		pinctrl-single,pins = <
 			/* Slave 1 */
@@ -202,13 +202,12 @@
 			0x14 (PIN_INPUT_PULLUP | MUX_MODE1) /* gpmc_ad5.mmc1_dat5 */
 			0x18 (PIN_INPUT_PULLUP | MUX_MODE1) /* gpmc_ad6.mmc1_dat6 */
 			0x1c (PIN_INPUT_PULLUP | MUX_MODE1) /* gpmc_ad7.mmc1_dat7 */
-=======
-	pinctrl-0 = <&ddr3_vtt_toggle_default>;
+		>;
+	};
 
 	ddr3_vtt_toggle_default: ddr_vtt_toggle_default {
 		pinctrl-single,pins = <
 			0x25C (DS0_PULL_UP_DOWN_EN | PIN_OUTPUT_PULLUP | DS0_FORCE_OFF_MODE | MUX_MODE7) /* spi0_cs0.gpio5_7 */
->>>>>>> 71648f23
 		>;
 	};
 
@@ -460,7 +459,6 @@
 	ti,no-reset;
 };
 
-<<<<<<< HEAD
 &dpi {
 	pinctrl-names = "default";
 	pinctrl-0 = <&dss_pinctrl>;
@@ -750,8 +748,8 @@
 
 &clkout_32k_mux_ck {
 	clock-default = <&clk_32768_ck>;
-=======
+};
+
 &wkup_m3 {
 	ti,set-io-isolation;
->>>>>>> 71648f23
 };