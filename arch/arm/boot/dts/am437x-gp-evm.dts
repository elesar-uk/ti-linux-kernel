--- conflicted
+++ resolved
@@ -241,7 +241,6 @@
 		>;
 	};
 
-<<<<<<< HEAD
 	dss_pins: dss_pins {
 		pinctrl-single,pins = <
 			0x020 (PIN_OUTPUT_PULLUP | MUX_MODE1) /*gpmc ad 8 -> DSS DATA 23 */
@@ -327,7 +326,9 @@
 			0x22c (PIN_OUTPUT_PULLDOWN | MUX_MODE0) /* uart3_txd.uart3_txd */
 			0x230 (PIN_INPUT_PULLUP | MUX_MODE0) 	/* uart3_ctsn.uart3_ctsn */
 			0x234 (PIN_OUTPUT_PULLDOWN | MUX_MODE0) /* uart3_rtsn.uart3_rtsn */
-=======
+		>;
+	};
+
 	dcan0_default: dcan0_default_pins {
 		pinctrl-single,pins = <
 			0x178 (PIN_OUTPUT_PULLDOWN | MUX_MODE2) /* uart1_ctsn.d_can0_tx */
@@ -339,7 +340,6 @@
 		pinctrl-single,pins = <
 			0x180 (PIN_OUTPUT_PULLDOWN | MUX_MODE2) /* uart1_rxd.d_can1_tx */
 			0x184 (PIN_INPUT_PULLUP | MUX_MODE2) /* uart1_txd.d_can1_rx */
->>>>>>> db021b35
 		>;
 	};
 };
@@ -629,7 +629,6 @@
 	};
 };
 
-<<<<<<< HEAD
 &dss {
 	status = "ok";
 
@@ -642,7 +641,8 @@
 			data-lines = <24>;
 		};
 	};
-=======
+};
+
 &dcan0 {
 	pinctrl-names = "default";
 	pinctrl-0 = <&dcan0_default>;
@@ -653,5 +653,4 @@
 	pinctrl-names = "default";
 	pinctrl-0 = <&dcan1_default>;
 	status = "okay";
->>>>>>> db021b35
 };