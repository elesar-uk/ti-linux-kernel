--- conflicted
+++ resolved
@@ -113,7 +113,6 @@
 			gpio,syscon-dev = <&devctrl 0x25c>;
 		};
 
-<<<<<<< HEAD
 		mdio: mdio@02090300 {
 			compatible	= "ti,keystone_mdio", "ti,davinci_mdio";
 			#address-cells = <1>;
@@ -125,7 +124,7 @@
 			bus_freq	= <2500000>;
 		};
 		/include/ "k2hk-netcp.dtsi"
-=======
+
 		dsp0: dsp0 {
 			compatible = "ti,k2hk-dsp";
 			reg = <0x10800000 0x00100000>,
@@ -245,6 +244,5 @@
 			interrupt-names = "vring", "exception";
 			kick-gpio = <&dspgpio7 27 0>;
 		};
->>>>>>> f89ec44e
 	};
 };