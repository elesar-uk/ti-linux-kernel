--- conflicted
+++ resolved
@@ -109,7 +109,6 @@
 		>;
 	};
 
-<<<<<<< HEAD
 	qspi1_pins: pinmux_qspi1_pins {
 		pinctrl-single,pins = <
 			0x4c 0x40001  /* gpmc_a3.qspi1_cs2 */
@@ -136,7 +135,7 @@
 			0x284	0xc0000 /* usb2_drvvbus, SLOW_SLEW | PULLUPEN | MODE0 */
                 >;
         };
-=======
+
 	vout1_pins: pinmux_vout1_pins {
 		pinctrl-single,pins = <
 			0x1C8	0x0	/* vout1_clk OUTPUT | MODE0 */
@@ -170,7 +169,6 @@
 			0x238	0x0	/* vout1_d23 OUTPUT | MODE0 */
 		>;
 	};
->>>>>>> 255d239d
 };
 
 &i2c1 {
@@ -292,7 +290,6 @@
 			};
 		};
 
-<<<<<<< HEAD
 	gpio20: gpio@20 {
 		compatible = "ti,pcf8575";
 		reg = <0x20>;
@@ -316,23 +313,22 @@
 		interrupt-controller;
 		#interrupt-cells = <2>;
 	};
-=======
-		pcf_lcd: gpio@20 {
-			compatible = "nxp,pcf8575";
-			reg = <0x20>;
-			gpio-controller;
-			#gpio-cells = <2>;
-		};
-
-		/* TLC chip for LCD panel power and backlight */
-		tlc59108: tlc59108@40 {
-			compatible = "ti,tlc59108";
-			reg = <0x40>;
-			gpios = <&pcf_lcd 13 0>; /* P15, CON_LCD_PWR_DN */
-			video-source = <&dpi1>;
-			data-lines = <24>;
-		};
->>>>>>> 255d239d
+
+	pcf_lcd: gpio@20 {
+		compatible = "nxp,pcf8575";
+		reg = <0x20>;
+		gpio-controller;
+		#gpio-cells = <2>;
+	};
+
+	/* TLC chip for LCD panel power and backlight */
+	tlc59108: tlc59108@40 {
+		compatible = "ti,tlc59108";
+		reg = <0x40>;
+		gpios = <&pcf_lcd 13 0>; /* P15, CON_LCD_PWR_DN */
+		video-source = <&dpi1>;
+		data-lines = <24>;
+	};
 };
 
 &i2c2 {
@@ -386,7 +382,6 @@
         pinctrl-0 = <&uart3_pins>;
 };
 
-<<<<<<< HEAD
 &qspi {
 	status = "okay";
 	pinctrl-names = "default";
@@ -435,7 +430,8 @@
 	vmmc-supply = <&mmc2_3v3>;
 	bus-width = <8>;
 	ti,non-removable;
-=======
+};
+
 &dss {
 	vdda_video-supply = <&ldoln_reg>;
 };
@@ -466,5 +462,4 @@
 		video-source = <&tpd12s015>;
 	};
 
->>>>>>> 255d239d
 };