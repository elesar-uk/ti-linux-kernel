--- conflicted
+++ resolved
@@ -21,10 +21,6 @@
 		reg = <0x0 0x80000000 0x0 0x60000000>; /* 1536 MB */
 	};
 
-<<<<<<< HEAD
-	aliases {
-		display0 = &hdmi0;
-=======
 	reserved-memory {
 		#address-cells = <2>;
 		#size-cells = <2>;
@@ -57,7 +53,10 @@
 			reusable;
 			status = "okay";
 		};
->>>>>>> 20d862bf
+	};
+
+	aliases {
+		display0 = &hdmi0;
 	};
 
 	evm_3v3_sd: fixedregulator-sd {
@@ -809,35 +808,6 @@
 	};
 };
 
-<<<<<<< HEAD
-&dss {
-	status = "ok";
-
-	vdda_video-supply = <&ldoln_reg>;
-};
-
-&hdmi {
-	status = "ok";
-	vdda-supply = <&ldo3_reg>;
-
-	port {
-		hdmi_out: endpoint {
-			remote-endpoint = <&tpd12s015_in>;
-		};
-	};
-};
-
-&vip1 {
-	status = "okay";
-};
-
-&vin1a {
-	status = "okay";
-	endpoint@0 {
-		slave-mode;
-		remote-endpoint = <&onboardLI>;
-	};
-=======
 &mmu0_dsp1 {
 	status = "okay";
 };
@@ -889,5 +859,33 @@
 	memory-region = <&dsp2_cma_pool>;
 	mboxes = <&mailbox6 &mbox_dsp2_ipc3x>;
 	timers = <&timer6>;
->>>>>>> 20d862bf
+};
+
+&dss {
+	status = "ok";
+
+	vdda_video-supply = <&ldoln_reg>;
+};
+
+&hdmi {
+	status = "ok";
+	vdda-supply = <&ldo3_reg>;
+
+	port {
+		hdmi_out: endpoint {
+			remote-endpoint = <&tpd12s015_in>;
+		};
+	};
+};
+
+&vip1 {
+	status = "okay";
+};
+
+&vin1a {
+	status = "okay";
+	endpoint@0 {
+		slave-mode;
+		remote-endpoint = <&onboardLI>;
+	};
 };