/*
 * Device Tree Source for K2G EVM
 *
 * Copyright (C) 2015 Texas Instruments Incorporated - http://www.ti.com/
 *
 * This program is free software; you can redistribute it and/or modify
 * it under the terms of the GNU General Public License version 2 as
 * published by the Free Software Foundation.
 *
 * This program is distributed "as is" WITHOUT ANY WARRANTY of any
 * kind, whether express or implied; without even the implied warranty
 * of MERCHANTABILITY or FITNESS FOR A PARTICULAR PURPOSE.  See the
 * GNU General Public License for more details.
 */
/dts-v1/;

#include "k2g.dtsi"

/ {
	compatible =  "ti,k2g-evm", "ti,k2g", "ti,keystone";
	model = "Texas Instruments K2G General Purpose EVM";

	memory {
		device_type = "memory";
		reg = <0x00000008 0x00000000 0x00000000 0x80000000>;
	};

	reserved-memory {
		#address-cells = <2>;
		#size-cells = <2>;
		ranges;

		dsp_common_cma_pool: dsp_common_cma_pool {
			compatible = "shared-dma-pool";
			reg = <0x00000008 0x1f800000 0x00000000 0x800000>;
			reusable;
		};

		dsp_common_mpm_area: dsp_reserved_mpm_area {
			compatible = "shared-dma-pool";
			reg = <0x00000008 0x20000000 0x00000000 0x20000000>;
			no-map;
			status = "okay";
		};
	};

	mmc0_reg: fixedregulator-mmc0 {
		compatible = "regulator-fixed";
		regulator-name = "mmc0_fixed";
		regulator-min-microvolt = <3300000>;
		regulator-max-microvolt = <3300000>;
		regulator-always-on;
	};

	mmc1_reg: fixedregulator-mmc1 {
		compatible = "regulator-fixed";
		regulator-name = "mmc1_fixed";
		regulator-min-microvolt = <1800000>;
		regulator-max-microvolt = <1800000>;
		regulator-always-on;
	};

	soc {
		mpm_mem: dspmem {
			compatible = "ti,keystone-dsp-mem";
			reg = <0x0c000000 0x00100000>,
			      <0xa0000000 0x20000000>;
		};
	};
};

&k2g_pinctrl {
	uart0_pins: pinmux_uart0_pins {
		pinctrl-single,pins = <
			K2G_CORE_IOPAD(0x11cc) (BUFFER_CLASS_B | PULL_DISABLE | MUX_MODE0)	/* uart0_rxd.uart0_rxd */
			K2G_CORE_IOPAD(0x11d0) (BUFFER_CLASS_B | PIN_PULLDOWN | MUX_MODE0)	/* uart0_txd.uart0_txd */
		>;
	};

	i2c0_pins: pinmux_i2c0_pins {
		pinctrl-single,pins = <
			K2G_CORE_IOPAD(0x137c) (BUFFER_CLASS_B | PIN_PULLUP | MUX_MODE0)	/* i2c0_scl.i2c0_scl */
			K2G_CORE_IOPAD(0x1380) (BUFFER_CLASS_B | PIN_PULLUP | MUX_MODE0)	/* i2c0_sda.i2c0_sda */
		>;
	};

	mmc0_pins: pinmux_mmc0_pins {
		pinctrl-single,pins = <
			K2G_CORE_IOPAD(0x1300) (BUFFER_CLASS_B | PIN_PULLUP | MUX_MODE2)	/* mmc0_dat3.mmc0_dat3 */
			K2G_CORE_IOPAD(0x1304) (BUFFER_CLASS_B | PIN_PULLUP | MUX_MODE2)	/* mmc0_dat2.mmc0_dat2 */
			K2G_CORE_IOPAD(0x1308) (BUFFER_CLASS_B | PIN_PULLUP | MUX_MODE2)	/* mmc0_dat1.mmc0_dat1 */
			K2G_CORE_IOPAD(0x130c) (BUFFER_CLASS_B | PIN_PULLUP | MUX_MODE2)	/* mmc0_dat0.mmc0_dat0 */
			K2G_CORE_IOPAD(0x1310) (BUFFER_CLASS_B | PIN_PULLUP | MUX_MODE2)	/* mmc0_clk.mmc0_clk */
			K2G_CORE_IOPAD(0x1314) (BUFFER_CLASS_B | PIN_PULLUP | MUX_MODE2)	/* mmc0_cmd.mmc0_cmd */
			K2G_CORE_IOPAD(0x12ec) (BUFFER_CLASS_B | PIN_PULLUP | MUX_MODE2)	/* mmc0_sdcd.mmc0_sdcd */
		>;
	};

	mmc1_pins: pinmux_mmc1_pins {
		pinctrl-single,pins = <
			K2G_CORE_IOPAD(0x10ec) (BUFFER_CLASS_B | PIN_PULLUP | MUX_MODE0)	/* mmc1_dat7.mmc1_dat7 */
			K2G_CORE_IOPAD(0x10f0) (BUFFER_CLASS_B | PIN_PULLUP | MUX_MODE0)	/* mmc1_dat6.mmc1_dat6 */
			K2G_CORE_IOPAD(0x10f4) (BUFFER_CLASS_B | PIN_PULLUP | MUX_MODE0)	/* mmc1_dat5.mmc1_dat5 */
			K2G_CORE_IOPAD(0x10f8) (BUFFER_CLASS_B | PIN_PULLUP | MUX_MODE0)	/* mmc1_dat4.mmc1_dat4 */
			K2G_CORE_IOPAD(0x10fc) (BUFFER_CLASS_B | PIN_PULLUP | MUX_MODE0)	/* mmc1_dat3.mmc1_dat3 */
			K2G_CORE_IOPAD(0x1100) (BUFFER_CLASS_B | PIN_PULLUP | MUX_MODE0)	/* mmc1_dat2.mmc1_dat2 */
			K2G_CORE_IOPAD(0x1104) (BUFFER_CLASS_B | PIN_PULLUP | MUX_MODE0)	/* mmc1_dat1.mmc1_dat1 */
			K2G_CORE_IOPAD(0x1108) (BUFFER_CLASS_B | PIN_PULLUP | MUX_MODE0)	/* mmc1_dat0.mmc1_dat0 */
			K2G_CORE_IOPAD(0x110c) (BUFFER_CLASS_B | PIN_PULLUP | MUX_MODE0)	/* mmc1_clk.mmc1_clk */
			K2G_CORE_IOPAD(0x1110) (BUFFER_CLASS_B | PIN_PULLUP | MUX_MODE0)	/* mmc1_cmd.mmc1_cmd */
		>;
	};

	spi1_pins: pinmux_spi1_pins {
		pinctrl-single,pins = <
			K2G_CORE_IOPAD(0x11a4) (BUFFER_CLASS_B | PULL_DISABLE | MUX_MODE0)	/* spi1_scs0.spi1_scs0 */
			K2G_CORE_IOPAD(0x11ac) (BUFFER_CLASS_B | PULL_DISABLE | MUX_MODE0)	/* spi1_clk.spi1_clk */
			K2G_CORE_IOPAD(0x11b0) (BUFFER_CLASS_B | PULL_DISABLE | MUX_MODE0)	/* spi1_miso.spi1_miso */
			K2G_CORE_IOPAD(0x11b4) (BUFFER_CLASS_B | PULL_DISABLE | MUX_MODE0)	/* spi1_mosi.spi1_mosi */
		>;
	};

	dcan0_pins: pinmux_dcan0_pins {
		pinctrl-single,pins = <
			K2G_CORE_IOPAD(0x11fc) (BUFFER_CLASS_B | PULL_DISABLE  | MUX_MODE0) /* dcan0tx.dcan0tx */
			K2G_CORE_IOPAD(0x1200) (BUFFER_CLASS_B | PIN_PULLDOWN  | MUX_MODE0) /* dcan0rx.dcan0rx */
		>;
	};

	dcan1_pins: pinmux_dcan1_pins {
		pinctrl-single,pins = <
			K2G_CORE_IOPAD(0x1224) (BUFFER_CLASS_B | PULL_DISABLE  | MUX_MODE1) /* qspicsn2.dcan1tx */
			K2G_CORE_IOPAD(0x1228) (BUFFER_CLASS_B | PIN_PULLDOWN  | MUX_MODE1) /* qspicsn3.dcan1rx */
		>;
	};

	nand_pins: pinmux_nand_pins {
		pinctrl-single,pins = <
			K2G_CORE_IOPAD(0x1000) (BUFFER_CLASS_B | PULL_DISABLE | MUX_MODE0)	/* gpmc_ad0.gpmc_ad0 */
			K2G_CORE_IOPAD(0x1004) (BUFFER_CLASS_B | PULL_DISABLE | MUX_MODE0)	/* gpmc_ad1.gpmc_ad1 */
			K2G_CORE_IOPAD(0x1008) (BUFFER_CLASS_B | PULL_DISABLE | MUX_MODE0)	/* gpmc_ad2.gpmc_ad2 */
			K2G_CORE_IOPAD(0x100c) (BUFFER_CLASS_B | PULL_DISABLE | MUX_MODE0)	/* gpmc_ad3.gpmc_ad3 */
			K2G_CORE_IOPAD(0x1010) (BUFFER_CLASS_B | PULL_DISABLE | MUX_MODE0)	/* gpmc_ad4.gpmc_ad4 */
			K2G_CORE_IOPAD(0x1014) (BUFFER_CLASS_B | PULL_DISABLE | MUX_MODE0)	/* gpmc_ad5.gpmc_ad5 */
			K2G_CORE_IOPAD(0x1018) (BUFFER_CLASS_B | PULL_DISABLE | MUX_MODE0)	/* gpmc_ad6.gpmc_ad6 */
			K2G_CORE_IOPAD(0x101c) (BUFFER_CLASS_B | PULL_DISABLE | MUX_MODE0)	/* gpmc_ad7.gpmc_ad7 */
			K2G_CORE_IOPAD(0x1020) (BUFFER_CLASS_B | PULL_DISABLE | MUX_MODE0)	/* gpmc_ad8.gpmc_ad8 */
			K2G_CORE_IOPAD(0x1024) (BUFFER_CLASS_B | PULL_DISABLE | MUX_MODE0)	/* gpmc_ad9.gpmc_ad9 */
			K2G_CORE_IOPAD(0x1028) (BUFFER_CLASS_B | PULL_DISABLE | MUX_MODE0)	/* gpmc_ad10.gpmc_ad10 */
			K2G_CORE_IOPAD(0x102c) (BUFFER_CLASS_B | PULL_DISABLE | MUX_MODE0)	/* gpmc_ad11.gpmc_ad11 */
			K2G_CORE_IOPAD(0x1030) (BUFFER_CLASS_B | PULL_DISABLE | MUX_MODE0)	/* gpmc_ad12.gpmc_ad12 */
			K2G_CORE_IOPAD(0x1034) (BUFFER_CLASS_B | PULL_DISABLE | MUX_MODE0)	/* gpmc_ad13.gpmc_ad13 */
			K2G_CORE_IOPAD(0x1038) (BUFFER_CLASS_B | PULL_DISABLE | MUX_MODE0)	/* gpmc_ad14.gpmc_ad14 */
			K2G_CORE_IOPAD(0x103c) (BUFFER_CLASS_B | PULL_DISABLE | MUX_MODE0)	/* gpmc_ad15.gpmc_ad15 */
			K2G_CORE_IOPAD(0x1044) (BUFFER_CLASS_B | PULL_DISABLE | MUX_MODE0)	/* gpmc_advnale.gpmc_advnale */
			K2G_CORE_IOPAD(0x1048) (BUFFER_CLASS_B | PULL_DISABLE | MUX_MODE0)	/* gpmc_oenren.gpmc_oenren */
			K2G_CORE_IOPAD(0x104c) (BUFFER_CLASS_B | PULL_DISABLE | MUX_MODE0)	/* gpmc_wen.gpmc_wen */
			K2G_CORE_IOPAD(0x1050) (BUFFER_CLASS_B | PULL_DISABLE | MUX_MODE0)	/* gpmc_beoncle.gpmc_beoncle */
			K2G_CORE_IOPAD(0x1058) (BUFFER_CLASS_B | PIN_PULLUP   | MUX_MODE0)	/* gpmc_wait0.gpmc_wait0 */
			K2G_CORE_IOPAD(0x1060) (BUFFER_CLASS_B | PIN_PULLUP   | MUX_MODE0)	/* gpmc_wpn.gpmc_wpn */
			K2G_CORE_IOPAD(0x1068) (BUFFER_CLASS_B | PULL_DISABLE | MUX_MODE0)	/* gpmc_csn0.gpmc_csn0 */
		>;
	};
};

&elm {
	status = "okay";
};

&gpmc {
	pinctrl-names = "default";
	pinctrl-0 = <&nand_pins>;
	status = "okay";
	ranges = <0 0 0x30000000 0x01000000>;	/* CS0 space. Min partition = 16MB */
	nand@0,0 {
		compatible = "ti,omap2-nand";
		reg = <0 0 4>;			/* CS0, I/O window 4 bytes */
		interrupts = <GIC_SPI 196 IRQ_TYPE_EDGE_RISING>;
		ti,nand-ecc-opt = "bch16";
		ti,elm-id = <&elm>;
		nand-bus-width = <16>;
		gpmc,device-width = <2>;
		gpmc,sync-clk-ps = <0>;
		gpmc,cs-on-ns = <0>;
		gpmc,cs-rd-off-ns = <40>;
		gpmc,cs-wr-off-ns = <40>;
		gpmc,adv-on-ns = <0>;
		gpmc,adv-rd-off-ns = <25>;
		gpmc,adv-wr-off-ns = <25>;
		gpmc,we-on-ns = <0>;
		gpmc,we-off-ns = <20>;
		gpmc,oe-on-ns = <3>;
		gpmc,oe-off-ns = <30>;
		gpmc,access-ns = <30>;
		gpmc,rd-cycle-ns = <40>;
		gpmc,wr-cycle-ns = <40>;
		gpmc,wait-pin = <0>;
		gpmc,bus-turnaround-ns = <0>;
		gpmc,cycle2cycle-delay-ns = <0>;
		gpmc,clk-activation-ns = <0>;
		gpmc,wait-monitoring-ns = <0>;
		gpmc,wr-access-ns = <40>;
		gpmc,wr-data-mux-bus-ns = <0>;
		/* MTD partition table */
		/* All SPL-* partitions are sized to minimal length
		 * which can be independently programmable. For
		 * NAND flash this is equal to size of erase-block
		 */
		#address-cells = <1>;
		#size-cells = <1>;

		nand-on-flash-bbt;
		/* MT29F2G16ABAFAWP - 256MB */
		partition@0 {
			label = "u-boot";
			reg = <0x0 0x100000>;
			read-only;
		};

		partition@100000 {
			label = "params";
			reg = <0x100000 0x80000>;
		};

		partition@180000 {
			label = "ubifs";
			reg = <0x180000 0xfe80000>;
		};
	};
};

&uart0 {
	pinctrl-names = "default";
	pinctrl-0 = <&uart0_pins>;
	status = "okay";
};

&dcan0 {
	pinctrl-names = "default";
	pinctrl-0 = <&dcan0_pins>;
	status = "okay";
};

&dcan1 {
	pinctrl-names = "default";
	pinctrl-0 = <&dcan1_pins>;
	status = "okay";
};

&i2c0 {
	pinctrl-names = "default";
	pinctrl-0 = <&i2c0_pins>;
	status = "okay";

	eeprom@50 {
		compatible = "at,24c1024";
		reg = <0x50>;
	};
};

&mmc0 {
	pinctrl-names = "default";
	pinctrl-0 = <&mmc0_pins>;
	vmmc-supply = <&mmc0_reg>;
	status = "okay";
};

&mmc1 {
	pinctrl-names = "default";
	pinctrl-0 = <&mmc1_pins>;
	vmmc-supply = <&mmc1_reg>;
	status = "okay";
};

&spi1 {
	pinctrl-names = "default";
	pinctrl-0 = <&spi1_pins>;
	status = "okay";

	spi_nor: flash@0 {
		#address-cells = <1>;
		#size-cells = <1>;
		compatible = "jedec,spi-nor";
		spi-max-frequency = <5000000>;
		m25p,fast-read;
		reg = <0>;

		partition@0 {
			label = "u-boot-spl";
			reg = <0x0 0x80000>;
			read-only;
		};

		partition@1 {
			label = "misc";
			reg = <0x80000 0xf80000>;
		};
	};
};

&keystone_usb0 {
	status = "okay";
};

&usb0_phy {
	status = "okay";
};

&usb0 {
	dr_mode = "host";
	status = "okay";
};

<<<<<<< HEAD
&mdio {
	status = "okay";
	ethphy0: ethernet-phy@0 {
		reg = <0>;
		phy-mode = "rgmii-id";
	};
};

&gbe0 {
	phy-handle = <&ethphy0>;
=======
&dsp0 {
	memory-region = <&dsp_common_cma_pool>;
>>>>>>> 2e3152d0
};<|MERGE_RESOLUTION|>--- conflicted
+++ resolved
@@ -311,7 +311,6 @@
 	status = "okay";
 };
 
-<<<<<<< HEAD
 &mdio {
 	status = "okay";
 	ethphy0: ethernet-phy@0 {
@@ -322,8 +321,8 @@
 
 &gbe0 {
 	phy-handle = <&ethphy0>;
-=======
+};
+
 &dsp0 {
 	memory-region = <&dsp_common_cma_pool>;
->>>>>>> 2e3152d0
-};+};
