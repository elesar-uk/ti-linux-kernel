/*
 * sama5d2.dtsi - Device Tree Include file for SAMA5D2 family SoC
 *
 *  Copyright (C) 2015 Atmel,
 *                2015 Ludovic Desroches <ludovic.desroches@atmel.com>
 *
 * This file is dual-licensed: you can use it either under the terms
 * of the GPL or the X11 license, at your option. Note that this dual
 * licensing only applies to this file, and not this project as a
 * whole.
 *
 *  a) This file is free software; you can redistribute it and/or
 *     modify it under the terms of the GNU General Public License as
 *     published by the Free Software Foundation; either version 2 of the
 *     License, or (at your option) any later version.
 *
 *     This file is distributed in the hope that it will be useful,
 *     but WITHOUT ANY WARRANTY; without even the implied warranty of
 *     MERCHANTABILITY or FITNESS FOR A PARTICULAR PURPOSE.  See the
 *     GNU General Public License for more details.
 *
 * Or, alternatively,
 *
 *  b) Permission is hereby granted, free of charge, to any person
 *     obtaining a copy of this software and associated documentation
 *     files (the "Software"), to deal in the Software without
 *     restriction, including without limitation the rights to use,
 *     copy, modify, merge, publish, distribute, sublicense, and/or
 *     sell copies of the Software, and to permit persons to whom the
 *     Software is furnished to do so, subject to the following
 *     conditions:
 *
 *     The above copyright notice and this permission notice shall be
 *     included in all copies or substantial portions of the Software.
 *
 *     THE SOFTWARE IS PROVIDED "AS IS", WITHOUT WARRANTY OF ANY KIND,
 *     EXPRESS OR IMPLIED, INCLUDING BUT NOT LIMITED TO THE WARRANTIES
 *     OF MERCHANTABILITY, FITNESS FOR A PARTICULAR PURPOSE AND
 *     NONINFRINGEMENT. IN NO EVENT SHALL THE AUTHORS OR COPYRIGHT
 *     HOLDERS BE LIABLE FOR ANY CLAIM, DAMAGES OR OTHER LIABILITY,
 *     WHETHER IN AN ACTION OF CONTRACT, TORT OR OTHERWISE, ARISING
 *     FROM, OUT OF OR IN CONNECTION WITH THE SOFTWARE OR THE USE OR
 *     OTHER DEALINGS IN THE SOFTWARE.
 */

#include "skeleton.dtsi"
#include <dt-bindings/dma/at91.h>
#include <dt-bindings/interrupt-controller/irq.h>
#include <dt-bindings/clock/at91.h>

/ {
	model = "Atmel SAMA5D2 family SoC";
	compatible = "atmel,sama5d2";
	interrupt-parent = <&aic>;

	aliases {
		serial0 = &uart1;
		serial1 = &uart3;
		tcb0 = &tcb0;
		tcb1 = &tcb1;
	};

	cpus {
		#address-cells = <1>;
		#size-cells = <0>;

		cpu@0 {
			device_type = "cpu";
			compatible = "arm,cortex-a5";
			reg = <0>;
			next-level-cache = <&L2>;
		};
	};

	memory {
		reg = <0x20000000 0x20000000>;
	};

	clocks {
		slow_xtal: slow_xtal {
			compatible = "fixed-clock";
			#clock-cells = <0>;
			clock-frequency = <0>;
		};

		main_xtal: main_xtal {
			compatible = "fixed-clock";
			#clock-cells = <0>;
			clock-frequency = <0>;
		};

		adc_op_clk: adc_op_clk{
			compatible = "fixed-clock";
			#clock-cells = <0>;
			clock-frequency = <1000000>;
		};
	};

	ns_sram: sram@00200000 {
		compatible = "mmio-sram";
		reg = <0x00200000 0x20000>;
	};

	ahb {
		compatible = "simple-bus";
		#address-cells = <1>;
		#size-cells = <1>;
		ranges;

		usb0: gadget@00300000 {
			#address-cells = <1>;
			#size-cells = <0>;
			compatible = "atmel,sama5d3-udc";
			reg = <0x00300000 0x100000
			       0xfc02c000 0x400>;
			interrupts = <42 IRQ_TYPE_LEVEL_HIGH 2>;
			clocks = <&udphs_clk>, <&utmi>;
			clock-names = "pclk", "hclk";
			status = "disabled";

			ep0 {
				reg = <0>;
				atmel,fifo-size = <64>;
				atmel,nb-banks = <1>;
			};

			ep1 {
				reg = <1>;
				atmel,fifo-size = <1024>;
				atmel,nb-banks = <3>;
				atmel,can-dma;
				atmel,can-isoc;
			};

			ep2 {
				reg = <2>;
				atmel,fifo-size = <1024>;
				atmel,nb-banks = <3>;
				atmel,can-dma;
				atmel,can-isoc;
			};

			ep3 {
				reg = <3>;
				atmel,fifo-size = <1024>;
				atmel,nb-banks = <2>;
				atmel,can-dma;
				atmel,can-isoc;
			};

			ep4 {
				reg = <4>;
				atmel,fifo-size = <1024>;
				atmel,nb-banks = <2>;
				atmel,can-dma;
				atmel,can-isoc;
			};

			ep5 {
				reg = <5>;
				atmel,fifo-size = <1024>;
				atmel,nb-banks = <2>;
				atmel,can-dma;
				atmel,can-isoc;
			};

			ep6 {
				reg = <6>;
				atmel,fifo-size = <1024>;
				atmel,nb-banks = <2>;
				atmel,can-dma;
				atmel,can-isoc;
			};

			ep7 {
				reg = <7>;
				atmel,fifo-size = <1024>;
				atmel,nb-banks = <2>;
				atmel,can-dma;
				atmel,can-isoc;
			};

			ep8 {
				reg = <8>;
				atmel,fifo-size = <1024>;
				atmel,nb-banks = <2>;
				atmel,can-isoc;
			};

			ep9 {
				reg = <9>;
				atmel,fifo-size = <1024>;
				atmel,nb-banks = <2>;
				atmel,can-isoc;
			};

			ep10 {
				reg = <10>;
				atmel,fifo-size = <1024>;
				atmel,nb-banks = <2>;
				atmel,can-isoc;
			};

			ep11 {
				reg = <11>;
				atmel,fifo-size = <1024>;
				atmel,nb-banks = <2>;
				atmel,can-isoc;
			};

			ep12 {
				reg = <12>;
				atmel,fifo-size = <1024>;
				atmel,nb-banks = <2>;
				atmel,can-isoc;
			};

			ep13 {
				reg = <13>;
				atmel,fifo-size = <1024>;
				atmel,nb-banks = <2>;
				atmel,can-isoc;
			};

			ep14 {
				reg = <14>;
				atmel,fifo-size = <1024>;
				atmel,nb-banks = <2>;
				atmel,can-isoc;
			};

			ep15 {
				reg = <15>;
				atmel,fifo-size = <1024>;
				atmel,nb-banks = <2>;
				atmel,can-isoc;
			};
		};

		usb1: ohci@00400000 {
			compatible = "atmel,at91rm9200-ohci", "usb-ohci";
			reg = <0x00400000 0x100000>;
			interrupts = <41 IRQ_TYPE_LEVEL_HIGH 2>;
			clocks = <&uhphs_clk>, <&uhphs_clk>, <&uhpck>;
			clock-names = "ohci_clk", "hclk", "uhpck";
			status = "disabled";
		};

		usb2: ehci@00500000 {
			compatible = "atmel,at91sam9g45-ehci", "usb-ehci";
			reg = <0x00500000 0x100000>;
			interrupts = <41 IRQ_TYPE_LEVEL_HIGH 2>;
			clocks = <&utmi>, <&uhphs_clk>;
			clock-names = "usb_clk", "ehci_clk";
			status = "disabled";
		};

		L2: cache-controller@00a00000 {
			compatible = "arm,pl310-cache";
			reg = <0x00a00000 0x1000>;
			interrupts = <63 IRQ_TYPE_LEVEL_HIGH 4>;
			cache-unified;
			cache-level = <2>;
		};

		sdmmc0: sdio-host@a0000000 {
			compatible = "atmel,sama5d2-sdhci";
			reg = <0xa0000000 0x300>;
			interrupts = <31 IRQ_TYPE_LEVEL_HIGH 0>;
			clocks = <&sdmmc0_hclk>, <&sdmmc0_gclk>, <&main>;
			clock-names = "hclock", "multclk", "baseclk";
			status = "disabled";
		};

		sdmmc1: sdio-host@b0000000 {
			compatible = "atmel,sama5d2-sdhci";
			reg = <0xb0000000 0x300>;
			interrupts = <32 IRQ_TYPE_LEVEL_HIGH 0>;
			clocks = <&sdmmc1_hclk>, <&sdmmc1_gclk>, <&main>;
			clock-names = "hclock", "multclk", "baseclk";
			status = "disabled";
		};

		apb {
			compatible = "simple-bus";
			#address-cells = <1>;
			#size-cells = <1>;
			ranges;

			ramc0: ramc@f000c000 {
				compatible = "atmel,sama5d3-ddramc";
				reg = <0xf000c000 0x200>;
				clocks = <&ddrck>, <&mpddr_clk>;
				clock-names = "ddrck", "mpddr";
			};

			dma0: dma-controller@f0010000 {
				compatible = "atmel,sama5d4-dma";
				reg = <0xf0010000 0x1000>;
				interrupts = <6 IRQ_TYPE_LEVEL_HIGH 0>;
				#dma-cells = <1>;
				clocks = <&dma0_clk>;
				clock-names = "dma_clk";
			};

			pmc: pmc@f0014000 {
				compatible = "atmel,sama5d2-pmc", "syscon";
				reg = <0xf0014000 0x160>;
				interrupts = <74 IRQ_TYPE_LEVEL_HIGH 7>;
				interrupt-controller;
				#address-cells = <1>;
				#size-cells = <0>;
				#interrupt-cells = <1>;

				main_rc_osc: main_rc_osc {
					compatible = "atmel,at91sam9x5-clk-main-rc-osc";
					#clock-cells = <0>;
					interrupt-parent = <&pmc>;
					interrupts = <AT91_PMC_MOSCRCS>;
					clock-frequency = <12000000>;
					clock-accuracy = <100000000>;
				};

				main_osc: main_osc {
					compatible = "atmel,at91rm9200-clk-main-osc";
					#clock-cells = <0>;
					interrupt-parent = <&pmc>;
					interrupts = <AT91_PMC_MOSCS>;
					clocks = <&main_xtal>;
				};

				main: mainck {
					compatible = "atmel,at91sam9x5-clk-main";
					#clock-cells = <0>;
					interrupt-parent = <&pmc>;
					interrupts = <AT91_PMC_MOSCSELS>;
					clocks = <&main_rc_osc &main_osc>;
				};

				plla: pllack {
					compatible = "atmel,sama5d3-clk-pll";
					#clock-cells = <0>;
					interrupt-parent = <&pmc>;
					interrupts = <AT91_PMC_LOCKA>;
					clocks = <&main>;
					reg = <0>;
					atmel,clk-input-range = <12000000 12000000>;
					#atmel,pll-clk-output-range-cells = <4>;
					atmel,pll-clk-output-ranges = <600000000 1200000000 0 0>;
				};

				plladiv: plladivck {
					compatible = "atmel,at91sam9x5-clk-plldiv";
					#clock-cells = <0>;
					clocks = <&plla>;
				};

				utmi: utmick {
					compatible = "atmel,at91sam9x5-clk-utmi";
					#clock-cells = <0>;
					interrupt-parent = <&pmc>;
					interrupts = <AT91_PMC_LOCKU>;
					clocks = <&main>;
				};

				mck: masterck {
					compatible = "atmel,at91sam9x5-clk-master";
					#clock-cells = <0>;
					interrupt-parent = <&pmc>;
					interrupts = <AT91_PMC_MCKRDY>;
					clocks = <&clk32k>, <&main>, <&plladiv>, <&utmi>;
					atmel,clk-output-range = <124000000 166000000>;
					atmel,clk-divisors = <1 2 4 3>;
				};

				h32ck: h32mxck {
					#clock-cells = <0>;
					compatible = "atmel,sama5d4-clk-h32mx";
					clocks = <&mck>;
				};

				usb: usbck {
					compatible = "atmel,at91sam9x5-clk-usb";
					#clock-cells = <0>;
					clocks = <&plladiv>, <&utmi>;
				};

				prog: progck {
					compatible = "atmel,at91sam9x5-clk-programmable";
					#address-cells = <1>;
					#size-cells = <0>;
					interrupt-parent = <&pmc>;
					clocks = <&clk32k>, <&main>, <&plladiv>, <&utmi>, <&mck>;

					prog0: prog0 {
						#clock-cells = <0>;
						reg = <0>;
						interrupts = <AT91_PMC_PCKRDY(0)>;
					};

					prog1: prog1 {
						#clock-cells = <0>;
						reg = <1>;
						interrupts = <AT91_PMC_PCKRDY(1)>;
					};

					prog2: prog2 {
						#clock-cells = <0>;
						reg = <2>;
						interrupts = <AT91_PMC_PCKRDY(2)>;
					};
				};

				systemck {
					compatible = "atmel,at91rm9200-clk-system";
					#address-cells = <1>;
					#size-cells = <0>;

					ddrck: ddrck {
						#clock-cells = <0>;
						reg = <2>;
						clocks = <&mck>;
					};

					lcdck: lcdck {
						#clock-cells = <0>;
						reg = <3>;
						clocks = <&mck>;
					};

					uhpck: uhpck {
						#clock-cells = <0>;
						reg = <6>;
						clocks = <&usb>;
					};

					udpck: udpck {
						#clock-cells = <0>;
						reg = <7>;
						clocks = <&usb>;
					};

					pck0: pck0 {
						#clock-cells = <0>;
						reg = <8>;
						clocks = <&prog0>;
					};

					pck1: pck1 {
						#clock-cells = <0>;
						reg = <9>;
						clocks = <&prog1>;
					};

					pck2: pck2 {
						#clock-cells = <0>;
						reg = <10>;
						clocks = <&prog2>;
					};

					iscck: iscck {
						#clock-cells = <0>;
						reg = <18>;
						clocks = <&mck>;
					};
				};

				periph32ck {
					compatible = "atmel,at91sam9x5-clk-peripheral";
					#address-cells = <1>;
					#size-cells = <0>;
					clocks = <&h32ck>;

					macb0_clk: macb0_clk {
						#clock-cells = <0>;
						reg = <5>;
						atmel,clk-output-range = <0 83000000>;
					};

					tdes_clk: tdes_clk {
						#clock-cells = <0>;
						reg = <11>;
						atmel,clk-output-range = <0 83000000>;
					};

					matrix1_clk: matrix1_clk {
						#clock-cells = <0>;
						reg = <14>;
					};

					hsmc_clk: hsmc_clk {
						#clock-cells = <0>;
						reg = <17>;
					};

					pioA_clk: pioA_clk {
						#clock-cells = <0>;
						reg = <18>;
						atmel,clk-output-range = <0 83000000>;
					};

					flx0_clk: flx0_clk {
						#clock-cells = <0>;
						reg = <19>;
						atmel,clk-output-range = <0 83000000>;
					};

					flx1_clk: flx1_clk {
						#clock-cells = <0>;
						reg = <20>;
						atmel,clk-output-range = <0 83000000>;
					};

					flx2_clk: flx2_clk {
						#clock-cells = <0>;
						reg = <21>;
						atmel,clk-output-range = <0 83000000>;
					};

					flx3_clk: flx3_clk {
						#clock-cells = <0>;
						reg = <22>;
						atmel,clk-output-range = <0 83000000>;
					};

					flx4_clk: flx4_clk {
						#clock-cells = <0>;
						reg = <23>;
						atmel,clk-output-range = <0 83000000>;
					};

					uart0_clk: uart0_clk {
						#clock-cells = <0>;
						reg = <24>;
						atmel,clk-output-range = <0 83000000>;
					};

					uart1_clk: uart1_clk {
						#clock-cells = <0>;
						reg = <25>;
						atmel,clk-output-range = <0 83000000>;
					};

					uart2_clk: uart2_clk {
						#clock-cells = <0>;
						reg = <26>;
						atmel,clk-output-range = <0 83000000>;
					};

					uart3_clk: uart3_clk {
						#clock-cells = <0>;
						reg = <27>;
						atmel,clk-output-range = <0 83000000>;
					};

					uart4_clk: uart4_clk {
						#clock-cells = <0>;
						reg = <28>;
						atmel,clk-output-range = <0 83000000>;
					};

					twi0_clk: twi0_clk {
						reg = <29>;
						#clock-cells = <0>;
						atmel,clk-output-range = <0 83000000>;
					};

					twi1_clk: twi1_clk {
						#clock-cells = <0>;
						reg = <30>;
						atmel,clk-output-range = <0 83000000>;
					};

					spi0_clk: spi0_clk {
						#clock-cells = <0>;
						reg = <33>;
						atmel,clk-output-range = <0 83000000>;
					};

					spi1_clk: spi1_clk {
						#clock-cells = <0>;
						reg = <34>;
						atmel,clk-output-range = <0 83000000>;
					};

					tcb0_clk: tcb0_clk {
						#clock-cells = <0>;
						reg = <35>;
						atmel,clk-output-range = <0 83000000>;
					};

					tcb1_clk: tcb1_clk {
						#clock-cells = <0>;
						reg = <36>;
						atmel,clk-output-range = <0 83000000>;
					};

					pwm_clk: pwm_clk {
						#clock-cells = <0>;
						reg = <38>;
						atmel,clk-output-range = <0 83000000>;
					};

					adc_clk: adc_clk {
						#clock-cells = <0>;
						reg = <40>;
						atmel,clk-output-range = <0 83000000>;
					};

					uhphs_clk: uhphs_clk {
						#clock-cells = <0>;
						reg = <41>;
						atmel,clk-output-range = <0 83000000>;
					};

					udphs_clk: udphs_clk {
						#clock-cells = <0>;
						reg = <42>;
						atmel,clk-output-range = <0 83000000>;
					};

					ssc0_clk: ssc0_clk {
						#clock-cells = <0>;
						reg = <43>;
						atmel,clk-output-range = <0 83000000>;
					};

					ssc1_clk: ssc1_clk {
						#clock-cells = <0>;
						reg = <44>;
						atmel,clk-output-range = <0 83000000>;
					};

					trng_clk: trng_clk {
						#clock-cells = <0>;
						reg = <47>;
						atmel,clk-output-range = <0 83000000>;
					};

					i2s0_clk: i2s0_clk {
						#clock-cells = <0>;
						reg = <54>;
						atmel,clk-output-range = <0 83000000>;
					};

					i2s1_clk: i2s1_clk {
						#clock-cells = <0>;
						reg = <55>;
						atmel,clk-output-range = <0 83000000>;
					};

					classd_clk: classd_clk {
						#clock-cells = <0>;
						reg = <59>;
						atmel,clk-output-range = <0 83000000>;
					};
				};

				periph64ck {
					compatible = "atmel,at91sam9x5-clk-peripheral";
					#address-cells = <1>;
					#size-cells = <0>;
					clocks = <&mck>;

					dma0_clk: dma0_clk {
						#clock-cells = <0>;
						reg = <6>;
					};

					dma1_clk: dma1_clk {
						#clock-cells = <0>;
						reg = <7>;
					};

					aes_clk: aes_clk {
						#clock-cells = <0>;
						reg = <9>;
					};

					aesb_clk: aesb_clk {
						#clock-cells = <0>;
						reg = <10>;
					};

					sha_clk: sha_clk {
						#clock-cells = <0>;
						reg = <12>;
					};

					mpddr_clk: mpddr_clk {
						#clock-cells = <0>;
						reg = <13>;
					};

					matrix0_clk: matrix0_clk {
						#clock-cells = <0>;
						reg = <15>;
					};

					sdmmc0_hclk: sdmmc0_hclk {
						#clock-cells = <0>;
						reg = <31>;
					};

					sdmmc1_hclk: sdmmc1_hclk {
						#clock-cells = <0>;
						reg = <32>;
					};

					lcdc_clk: lcdc_clk {
						#clock-cells = <0>;
						reg = <45>;
					};

					isc_clk: isc_clk {
						#clock-cells = <0>;
						reg = <46>;
					};

					qspi0_clk: qspi0_clk {
						#clock-cells = <0>;
						reg = <52>;
					};

					qspi1_clk: qspi1_clk {
						#clock-cells = <0>;
						reg = <53>;
					};
				};

				gck {
					compatible = "atmel,sama5d2-clk-generated";
					#address-cells = <1>;
					#size-cells = <0>;
					interrupt-parent = <&pmc>;
					clocks = <&clk32k>, <&main>, <&plladiv>, <&utmi>, <&mck>;

					sdmmc0_gclk: sdmmc0_gclk {
						#clock-cells = <0>;
						reg = <31>;
					};

					sdmmc1_gclk: sdmmc1_gclk {
						#clock-cells = <0>;
						reg = <32>;
					};

					tcb0_gclk: tcb0_gclk {
						#clock-cells = <0>;
						reg = <35>;
						atmel,clk-output-range = <0 83000000>;
					};

					tcb1_gclk: tcb1_gclk {
						#clock-cells = <0>;
						reg = <36>;
						atmel,clk-output-range = <0 83000000>;
					};

					pwm_gclk: pwm_gclk {
						#clock-cells = <0>;
						reg = <38>;
						atmel,clk-output-range = <0 83000000>;
					};

					i2s0_gclk: i2s0_gclk {
						#clock-cells = <0>;
						reg = <54>;
					};

					i2s1_gclk: i2s1_gclk {
						#clock-cells = <0>;
						reg = <55>;
					};
				};
			};

			sha@f0028000 {
				compatible = "atmel,at91sam9g46-sha";
				reg = <0xf0028000 0x100>;
				interrupts = <12 IRQ_TYPE_LEVEL_HIGH 0>;
				dmas = <&dma0
					(AT91_XDMAC_DT_MEM_IF(0) | AT91_XDMAC_DT_PER_IF(1) |
					 AT91_XDMAC_DT_PERID(30))>;
				dma-names = "tx";
				clocks = <&sha_clk>;
				clock-names = "sha_clk";
				status = "okay";
			};

			aes@f002c000 {
				compatible = "atmel,at91sam9g46-aes";
				reg = <0xf002c000 0x100>;
				interrupts = <9 IRQ_TYPE_LEVEL_HIGH 0>;
				dmas = <&dma0
					(AT91_XDMAC_DT_MEM_IF(0) | AT91_XDMAC_DT_PER_IF(1) |
					 AT91_XDMAC_DT_PERID(26))>,
				       <&dma0
					(AT91_XDMAC_DT_MEM_IF(0) | AT91_XDMAC_DT_PER_IF(1) |
					 AT91_XDMAC_DT_PERID(27))>;
				dma-names = "tx", "rx";
				clocks = <&aes_clk>;
				clock-names = "aes_clk";
				status = "okay";
			};

			spi0: spi@f8000000 {
				compatible = "atmel,at91rm9200-spi";
				reg = <0xf8000000 0x100>;
				interrupts = <33 IRQ_TYPE_LEVEL_HIGH 7>;
				dmas = <&dma0
					(AT91_XDMAC_DT_MEM_IF(0) | AT91_XDMAC_DT_PER_IF(1) |
					 AT91_XDMAC_DT_PERID(6))>,
				       <&dma0
					(AT91_XDMAC_DT_MEM_IF(0) | AT91_XDMAC_DT_PER_IF(1) |
					 AT91_XDMAC_DT_PERID(7))>;
				dma-names = "tx", "rx";
				clocks = <&spi0_clk>;
				clock-names = "spi_clk";
				atmel,fifo-size = <16>;
				#address-cells = <1>;
				#size-cells = <0>;
				status = "disabled";
			};

			macb0: ethernet@f8008000 {
				compatible = "atmel,sama5d2-gem";
				reg = <0xf8008000 0x1000>;
				interrupts = <5  IRQ_TYPE_LEVEL_HIGH 3		/* Queue 0 */
					      66 IRQ_TYPE_LEVEL_HIGH 3          /* Queue 1 */
					      67 IRQ_TYPE_LEVEL_HIGH 3>;        /* Queue 2 */
				#address-cells = <1>;
				#size-cells = <0>;
				clocks = <&macb0_clk>, <&macb0_clk>;
				clock-names = "hclk", "pclk";
				status = "disabled";
			};

			tcb0: timer@f800c000 {
				compatible = "atmel,at91sam9x5-tcb";
				reg = <0xf800c000 0x100>;
				interrupts = <35 IRQ_TYPE_LEVEL_HIGH 0>;
				clocks = <&tcb0_clk>, <&clk32k>;
				clock-names = "t0_clk", "slow_clk";
			};

			tcb1: timer@f8010000 {
				compatible = "atmel,at91sam9x5-tcb";
				reg = <0xf8010000 0x100>;
				interrupts = <36 IRQ_TYPE_LEVEL_HIGH 0>;
				clocks = <&tcb1_clk>, <&clk32k>;
				clock-names = "t0_clk", "slow_clk";
			};

			uart0: serial@f801c000 {
				compatible = "atmel,at91sam9260-usart";
				reg = <0xf801c000 0x100>;
				interrupts = <24 IRQ_TYPE_LEVEL_HIGH 7>;
				clocks = <&uart0_clk>;
				clock-names = "usart";
				status = "disabled";
			};

			uart1: serial@f8020000 {
				compatible = "atmel,at91sam9260-usart";
				reg = <0xf8020000 0x100>;
				interrupts = <25 IRQ_TYPE_LEVEL_HIGH 7>;
				clocks = <&uart1_clk>;
				clock-names = "usart";
				status = "disabled";
			};

			uart2: serial@f8024000 {
				compatible = "atmel,at91sam9260-usart";
				reg = <0xf8024000 0x100>;
				interrupts = <26 IRQ_TYPE_LEVEL_HIGH 7>;
				clocks = <&uart2_clk>;
				clock-names = "usart";
				status = "disabled";
			};

			i2c0: i2c@f8028000 {
				compatible = "atmel,sama5d2-i2c";
				reg = <0xf8028000 0x100>;
				interrupts = <29 IRQ_TYPE_LEVEL_HIGH 7>;
				dmas = <&dma0
					(AT91_XDMAC_DT_MEM_IF(0) | AT91_XDMAC_DT_PER_IF(1) |
					 AT91_XDMAC_DT_PERID(0))>,
				       <&dma0
					(AT91_XDMAC_DT_MEM_IF(0) | AT91_XDMAC_DT_PER_IF(1) |
					 AT91_XDMAC_DT_PERID(1))>;
				dma-names = "tx", "rx";
				#address-cells = <1>;
				#size-cells = <0>;
				clocks = <&twi0_clk>;
				status = "disabled";
			};

			flx0: flexcom@f8034000 {
				compatible = "atmel,sama5d2-flexcom";
				reg = <0xf8034000 0x200>;
				clocks = <&flx0_clk>;
				#address-cells = <1>;
				#size-cells = <1>;
				ranges = <0x0 0xf8034000 0x800>;
				status = "disabled";
			};

			flx1: flexcom@f8038000 {
				compatible = "atmel,sama5d2-flexcom";
				reg = <0xf8038000 0x200>;
				clocks = <&flx1_clk>;
				#address-cells = <1>;
				#size-cells = <1>;
				ranges = <0x0 0xf8038000 0x800>;
				status = "disabled";
			};

			rstc@f8048000 {
				compatible = "atmel,sama5d3-rstc";
				reg = <0xf8048000 0x10>;
				clocks = <&clk32k>;
			};

			pit: timer@f8048030 {
				compatible = "atmel,at91sam9260-pit";
				reg = <0xf8048030 0x10>;
				interrupts = <3 IRQ_TYPE_LEVEL_HIGH 5>;
				clocks = <&h32ck>;
			};

			sckc@f8048050 {
				compatible = "atmel,at91sam9x5-sckc";
				reg = <0xf8048050 0x4>;

				slow_rc_osc: slow_rc_osc {
					compatible = "atmel,at91sam9x5-clk-slow-rc-osc";
					#clock-cells = <0>;
					clock-frequency = <32768>;
					clock-accuracy = <250000000>;
					atmel,startup-time-usec = <75>;
				};

				slow_osc: slow_osc {
					compatible = "atmel,at91sam9x5-clk-slow-osc";
					#clock-cells = <0>;
					clocks = <&slow_xtal>;
					atmel,startup-time-usec = <1200000>;
				};

				clk32k: slowck {
					compatible = "atmel,at91sam9x5-clk-slow";
					#clock-cells = <0>;
					clocks = <&slow_rc_osc &slow_osc>;
				};
			};

			rtc@f80480b0 {
				compatible = "atmel,at91rm9200-rtc";
				reg = <0xf80480b0 0x30>;
				interrupts = <74 IRQ_TYPE_LEVEL_HIGH 7>;
				clocks = <&clk32k>;
			};

			spi1: spi@fc000000 {
				compatible = "atmel,at91rm9200-spi";
				reg = <0xfc000000 0x100>;
				interrupts = <34 IRQ_TYPE_LEVEL_HIGH 7>;
				dmas = <&dma0
					(AT91_XDMAC_DT_MEM_IF(0) | AT91_XDMAC_DT_PER_IF(1) |
					 AT91_XDMAC_DT_PERID(8))>,
				       <&dma0
					(AT91_XDMAC_DT_MEM_IF(0) | AT91_XDMAC_DT_PER_IF(1) |
					 AT91_XDMAC_DT_PERID(9))>;
				dma-names = "tx", "rx";
				clocks = <&spi1_clk>;
				clock-names = "spi_clk";
				atmel,fifo-size = <16>;
				#address-cells = <1>;
				#size-cells = <0>;
				status = "disabled";
			};

			uart3: serial@fc008000 {
				compatible = "atmel,at91sam9260-usart";
				reg = <0xfc008000 0x100>;
				interrupts = <27 IRQ_TYPE_LEVEL_HIGH 7>;
				clocks = <&uart3_clk>;
				clock-names = "usart";
				status = "disabled";
			};

			uart4: serial@fc00c000 {
				compatible = "atmel,at91sam9260-usart";
				reg = <0xfc00c000 0x100>;
				interrupts = <28 IRQ_TYPE_LEVEL_HIGH 7>;
				clocks = <&uart4_clk>;
				clock-names = "usart";
				status = "disabled";
			};

			flx2: flexcom@fc010000 {
				compatible = "atmel,sama5d2-flexcom";
				reg = <0xfc010000 0x200>;
				clocks = <&flx2_clk>;
				#address-cells = <1>;
				#size-cells = <1>;
				ranges = <0x0 0xfc010000 0x800>;
				status = "disabled";
			};

			flx3: flexcom@fc014000 {
				compatible = "atmel,sama5d2-flexcom";
				reg = <0xfc014000 0x200>;
				clocks = <&flx3_clk>;
				#address-cells = <1>;
				#size-cells = <1>;
				ranges = <0x0 0xfc014000 0x800>;
				status = "disabled";
			};

			flx4: flexcom@fc018000 {
				compatible = "atmel,sama5d2-flexcom";
				reg = <0xfc018000 0x200>;
				clocks = <&flx4_clk>;
				#address-cells = <1>;
				#size-cells = <1>;
				ranges = <0x0 0xfc018000 0x800>;
				status = "disabled";
			};

			aic: interrupt-controller@fc020000 {
				#interrupt-cells = <3>;
				compatible = "atmel,sama5d2-aic";
				interrupt-controller;
				reg = <0xfc020000 0x200>;
				atmel,external-irqs = <49>;
			};

			i2c1: i2c@fc028000 {
				compatible = "atmel,sama5d2-i2c";
				reg = <0xfc028000 0x100>;
				interrupts = <30 IRQ_TYPE_LEVEL_HIGH 7>;
				dmas = <&dma0
					(AT91_XDMAC_DT_MEM_IF(0) | AT91_XDMAC_DT_PER_IF(1) |
					 AT91_XDMAC_DT_PERID(2))>,
				       <&dma0
					(AT91_XDMAC_DT_MEM_IF(0) | AT91_XDMAC_DT_PER_IF(1) |
					 AT91_XDMAC_DT_PERID(3))>;
				dma-names = "tx", "rx";
				#address-cells = <1>;
				#size-cells = <0>;
				clocks = <&twi1_clk>;
				status = "disabled";
			};

<<<<<<< HEAD
			tdes@fc044000 {
				compatible = "atmel,at91sam9g46-tdes";
				reg = <0xfc044000 0x100>;
				interrupts = <11 IRQ_TYPE_LEVEL_HIGH 0>;
				dmas = <&dma0
					(AT91_XDMAC_DT_MEM_IF(0) | AT91_XDMAC_DT_PER_IF(1) |
					 AT91_XDMAC_DT_PERID(28))>,
				       <&dma0
					(AT91_XDMAC_DT_MEM_IF(0) | AT91_XDMAC_DT_PER_IF(1) |
					 AT91_XDMAC_DT_PERID(29))>;
				dma-names = "tx", "rx";
				clocks = <&tdes_clk>;
				clock-names = "tdes_clk";
				status = "okay";
=======
			pioA: pinctrl@fc038000 {
				compatible = "atmel,sama5d2-pinctrl";
				reg = <0xfc038000 0x600>;
				interrupts = <18 IRQ_TYPE_LEVEL_HIGH 7>,
					     <68 IRQ_TYPE_LEVEL_HIGH 7>,
					     <69 IRQ_TYPE_LEVEL_HIGH 7>,
					     <70 IRQ_TYPE_LEVEL_HIGH 7>;
				interrupt-controller;
				#interrupt-cells = <2>;
				gpio-controller;
				#gpio-cells = <2>;
				clocks = <&pioA_clk>;
>>>>>>> d99c8053
			};
		};
	};
};<|MERGE_RESOLUTION|>--- conflicted
+++ resolved
@@ -1054,7 +1054,6 @@
 				status = "disabled";
 			};
 
-<<<<<<< HEAD
 			tdes@fc044000 {
 				compatible = "atmel,at91sam9g46-tdes";
 				reg = <0xfc044000 0x100>;
@@ -1069,7 +1068,8 @@
 				clocks = <&tdes_clk>;
 				clock-names = "tdes_clk";
 				status = "okay";
-=======
+			};
+
 			pioA: pinctrl@fc038000 {
 				compatible = "atmel,sama5d2-pinctrl";
 				reg = <0xfc038000 0x600>;
@@ -1082,7 +1082,6 @@
 				gpio-controller;
 				#gpio-cells = <2>;
 				clocks = <&pioA_clk>;
->>>>>>> d99c8053
 			};
 		};
 	};
