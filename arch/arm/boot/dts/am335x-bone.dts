/*
 * Copyright (C) 2012 Texas Instruments Incorporated - http://www.ti.com/
 *
 * This program is free software; you can redistribute it and/or modify
 * it under the terms of the GNU General Public License version 2 as
 * published by the Free Software Foundation.
 */
/dts-v1/;

/include/ "am33xx.dtsi"

/ {
	model = "TI AM335x BeagleBone";
	compatible = "ti,am335x-bone", "ti,am33xx";

	cpus {
		cpu@0 {
			cpu0-supply = <&dcdc2_reg>;
		};
	};

	memory {
		device_type = "memory";
		reg = <0x80000000 0x10000000>; /* 256 MB */
	};

	am33xx_pinmux: pinmux@44e10800 {
		pinctrl-names = "default";
		pinctrl-0 = <&user_leds_s0>;

		user_leds_s0: user_leds_s0 {
			pinctrl-single,pins = <
				0x54 0x7	/* gpmc_a5.gpio1_21, OUTPUT | MODE7 */
				0x58 0x17	/* gpmc_a6.gpio1_22, OUTPUT_PULLUP | MODE7 */
				0x5c 0x7	/* gpmc_a7.gpio1_23, OUTPUT | MODE7 */
				0x60 0x17	/* gpmc_a8.gpio1_24, OUTPUT_PULLUP | MODE7 */
			>;
		};
	};

	ocp {
		uart1: serial@44e09000 {
			status = "okay";
		};

		i2c1: i2c@44e0b000 {
			status = "okay";
			clock-frequency = <400000>;

			tps: tps@24 {
				reg = <0x24>;
			};

		};
	};

	leds {
		compatible = "gpio-leds";

		led@2 {
			label = "beaglebone:green:heartbeat";
			gpios = <&gpio2 21 0>;
			linux,default-trigger = "heartbeat";
			default-state = "off";
		};

		led@3 {
			label = "beaglebone:green:mmc0";
			gpios = <&gpio2 22 0>;
			linux,default-trigger = "mmc0";
			default-state = "off";
		};

		led@4 {
			label = "beaglebone:green:usr2";
			gpios = <&gpio2 23 0>;
			default-state = "off";
		};

		led@5 {
			label = "beaglebone:green:usr3";
			gpios = <&gpio2 24 0>;
			default-state = "off";
		};
	};
};

/include/ "tps65217.dtsi"

&tps {
	regulators {
		dcdc1_reg: regulator@0 {
			regulator-always-on;
		};

		dcdc2_reg: regulator@1 {
			/* VDD_MPU voltage limits 0.95V - 1.26V with +/-4% tolerance */
			regulator-name = "vdd_mpu";
			regulator-min-microvolt = <925000>;
			regulator-max-microvolt = <1325000>;
			regulator-boot-on;
			regulator-always-on;
		};

		dcdc3_reg: regulator@2 {
			/* VDD_CORE voltage limits 0.95V - 1.1V with +/-4% tolerance */
			regulator-name = "vdd_core";
			regulator-min-microvolt = <925000>;
			regulator-max-microvolt = <1150000>;
			regulator-boot-on;
			regulator-always-on;
		};

		ldo1_reg: regulator@3 {
			regulator-always-on;
		};

		ldo2_reg: regulator@4 {
			regulator-always-on;
		};

		ldo3_reg: regulator@5 {
			regulator-min-microvolt = <1800000>;
			regulator-max-microvolt = <3300000>;
			regulator-always-on;
		};

		ldo4_reg: regulator@6 {
			regulator-always-on;
		};
	};
};

&cpsw_emac0 {
	phy_id = <&davinci_mdio>, <0>;
};

&cpsw_emac1 {
	phy_id = <&davinci_mdio>, <1>;
};

<<<<<<< HEAD
&mmc1 {
	status = "okay";
	vmmc-supply = <&ldo3_reg>;
=======
&mmc2 {
	status = "okay";
	vmmc-supply = <&ldo3_reg>;
};

&edma {
	ti,edma-xbar-event-map = <32 12>;
};

&sham {
	status = "okay";
};

&aes {
	status = "okay";
>>>>>>> da1de287
};<|MERGE_RESOLUTION|>--- conflicted
+++ resolved
@@ -139,11 +139,11 @@
 	phy_id = <&davinci_mdio>, <1>;
 };
 
-<<<<<<< HEAD
 &mmc1 {
 	status = "okay";
 	vmmc-supply = <&ldo3_reg>;
-=======
+};
+
 &mmc2 {
 	status = "okay";
 	vmmc-supply = <&ldo3_reg>;
@@ -159,5 +159,4 @@
 
 &aes {
 	status = "okay";
->>>>>>> da1de287
 };