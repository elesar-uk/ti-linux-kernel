--- conflicted
+++ resolved
@@ -816,11 +816,10 @@
 	clock-names = "ext-clk", "int-clk";
 };
 
-<<<<<<< HEAD
 &wkup_m3_ipc {
 	ti,scale-data-fw = "am335x-evm-scale-data.bin";
-=======
+};
+
 &pruss_tm {
 	status = "okay";
->>>>>>> 0f6c3b74
 };