/*
 * Copyright (C) 2012 Texas Instruments Incorporated - http://www.ti.com/
 *
 * This program is free software; you can redistribute it and/or modify
 * it under the terms of the GNU General Public License version 2 as
 * published by the Free Software Foundation.
 * Based on "omap4.dtsi"
 */

/*
 * Carveout for multimedia usecases
 * It should be the last 48MB of the first 512MB memory part
 * In theory, it should not even exist. That zone should be reserved
 * dynamically during the .reserve callback.
 */
/memreserve/ 0x9d000000 0x03000000;

/include/ "skeleton.dtsi"

/ {
	#address-cells = <1>;
	#size-cells = <1>;

	compatible = "ti,omap5";
	interrupt-parent = <&gic>;

	aliases {
		serial0 = &uart1;
		serial1 = &uart2;
		serial2 = &uart3;
		serial3 = &uart4;
		serial4 = &uart5;
		serial5 = &uart6;
	};

	cpus {
		cpu@0 {
			compatible = "arm,cortex-a15";
			operating-points = <
				/* kHz    uV */
				/* Only for Nominal Samples */
				500000	880000
				1000000	1060000
				1500000	1250000
			>;
			clocks = <&dpll_mpu>;
			clock-names = "cpu";
			clock-latency = <300000>; /* From omap-cpufreq driver */
		};
		cpu@1 {
			compatible = "arm,cortex-a15";
		};
	};

	timer {
		compatible = "arm,armv7-timer";
		/* PPI secure/nonsecure IRQ, active low level-sensitive */
		interrupts = <1 13 0x308>,
			     <1 14 0x308>,
			     <1 11 0x308>,
			     <1 10 0x308>;
		clock-frequency = <6144000>;
	};

	gic: interrupt-controller@48211000 {
		compatible = "arm,cortex-a15-gic";
		interrupt-controller;
		#interrupt-cells = <3>;
		reg = <0x48211000 0x1000>,
		      <0x48212000 0x1000>,
		      <0x48214000 0x2000>,
		      <0x48216000 0x2000>;
	};

	/*
	 * The soc node represents the soc top level view. It is uses for IPs
	 * that are not memory mapped in the MPU view or for the MPU itself.
	 */
	soc {
		compatible = "ti,omap-infra";
		mpu {
			compatible = "ti,omap5-mpu";
			ti,hwmods = "mpu";
		};
	};

	/*
	 * XXX: Use a flat representation of the OMAP3 interconnect.
	 * The real OMAP interconnect network is quite complex.
	 * Since that will not bring real advantage to represent that in DT for
	 * the moment, just use a fake OCP bus entry to represent the whole bus
	 * hierarchy.
	 */
	ocp {
		compatible = "ti,omap4-l3-noc", "simple-bus";
		#address-cells = <1>;
		#size-cells = <1>;
		ranges;
		ti,hwmods = "l3_main_1", "l3_main_2", "l3_main_3";

		counter32k: counter@4ae04000 {
			compatible = "ti,omap-counter32k";
			reg = <0x4ae04000 0x40>;
			ti,hwmods = "counter_32k";
		};

		dpll_mpu: dpll_mpu {
			#clock-cells = <0>;
			compatible = "ti,omap-clock";
		};

		omap5_pmx_core: pinmux@4a002840 {
			compatible = "ti,omap4-padconf", "pinctrl-single";
			reg = <0x4a002840 0x01b6>;
			#address-cells = <1>;
			#size-cells = <0>;
			pinctrl-single,register-width = <16>;
			pinctrl-single,function-mask = <0x7fff>;
		};
		omap5_pmx_wkup: pinmux@4ae0c840 {
			compatible = "ti,omap4-padconf", "pinctrl-single";
			reg = <0x4ae0c840 0x0038>;
			#address-cells = <1>;
			#size-cells = <0>;
			pinctrl-single,register-width = <16>;
			pinctrl-single,function-mask = <0x7fff>;
		};

		sdma: dma-controller@4a056000 {
			compatible = "ti,omap4430-sdma";
			reg = <0x4a056000 0x1000>;
			interrupts = <0 12 0x4>,
				     <0 13 0x4>,
				     <0 14 0x4>,
				     <0 15 0x4>;
			#dma-cells = <1>;
			#dma-channels = <32>;
			#dma-requests = <127>;
		};

		gpio1: gpio@4ae10000 {
			compatible = "ti,omap4-gpio";
			reg = <0x4ae10000 0x200>;
			interrupts = <0 29 0x4>;
			ti,hwmods = "gpio1";
			ti,gpio-always-on;
			gpio-controller;
			#gpio-cells = <2>;
			interrupt-controller;
			#interrupt-cells = <2>;
		};

		gpio2: gpio@48055000 {
			compatible = "ti,omap4-gpio";
			reg = <0x48055000 0x200>;
			interrupts = <0 30 0x4>;
			ti,hwmods = "gpio2";
			gpio-controller;
			#gpio-cells = <2>;
			interrupt-controller;
			#interrupt-cells = <2>;
		};

		gpio3: gpio@48057000 {
			compatible = "ti,omap4-gpio";
			reg = <0x48057000 0x200>;
			interrupts = <0 31 0x4>;
			ti,hwmods = "gpio3";
			gpio-controller;
			#gpio-cells = <2>;
			interrupt-controller;
			#interrupt-cells = <2>;
		};

		gpio4: gpio@48059000 {
			compatible = "ti,omap4-gpio";
			reg = <0x48059000 0x200>;
			interrupts = <0 32 0x4>;
			ti,hwmods = "gpio4";
			gpio-controller;
			#gpio-cells = <2>;
			interrupt-controller;
			#interrupt-cells = <2>;
		};

		gpio5: gpio@4805b000 {
			compatible = "ti,omap4-gpio";
			reg = <0x4805b000 0x200>;
			interrupts = <0 33 0x4>;
			ti,hwmods = "gpio5";
			gpio-controller;
			#gpio-cells = <2>;
			interrupt-controller;
			#interrupt-cells = <2>;
		};

		gpio6: gpio@4805d000 {
			compatible = "ti,omap4-gpio";
			reg = <0x4805d000 0x200>;
			interrupts = <0 34 0x4>;
			ti,hwmods = "gpio6";
			gpio-controller;
			#gpio-cells = <2>;
			interrupt-controller;
			#interrupt-cells = <2>;
		};

		gpio7: gpio@48051000 {
			compatible = "ti,omap4-gpio";
			reg = <0x48051000 0x200>;
			interrupts = <0 35 0x4>;
			ti,hwmods = "gpio7";
			gpio-controller;
			#gpio-cells = <2>;
			interrupt-controller;
			#interrupt-cells = <2>;
		};

		gpio8: gpio@48053000 {
			compatible = "ti,omap4-gpio";
			reg = <0x48053000 0x200>;
			interrupts = <0 121 0x4>;
			ti,hwmods = "gpio8";
			gpio-controller;
			#gpio-cells = <2>;
			interrupt-controller;
			#interrupt-cells = <2>;
		};

		gpmc: gpmc@50000000 {
			compatible = "ti,omap4430-gpmc";
			reg = <0x50000000 0x1000>;
			#address-cells = <2>;
			#size-cells = <1>;
			interrupts = <0 20 0x4>;
			gpmc,num-cs = <8>;
			gpmc,num-waitpins = <4>;
			ti,hwmods = "gpmc";
		};

		i2c1: i2c@48070000 {
			compatible = "ti,omap4-i2c";
			reg = <0x48070000 0x100>;
			interrupts = <0 56 0x4>;
			#address-cells = <1>;
			#size-cells = <0>;
			ti,hwmods = "i2c1";
		};

		i2c2: i2c@48072000 {
			compatible = "ti,omap4-i2c";
			reg = <0x48072000 0x100>;
			interrupts = <0 57 0x4>;
			#address-cells = <1>;
			#size-cells = <0>;
			ti,hwmods = "i2c2";
		};

		i2c3: i2c@48060000 {
			compatible = "ti,omap4-i2c";
			reg = <0x48060000 0x100>;
			interrupts = <0 61 0x4>;
			#address-cells = <1>;
			#size-cells = <0>;
			ti,hwmods = "i2c3";
		};

		i2c4: i2c@4807a000 {
			compatible = "ti,omap4-i2c";
			reg = <0x4807a000 0x100>;
			interrupts = <0 62 0x4>;
			#address-cells = <1>;
			#size-cells = <0>;
			ti,hwmods = "i2c4";
		};

		i2c5: i2c@4807c000 {
			compatible = "ti,omap4-i2c";
			reg = <0x4807c000 0x100>;
			interrupts = <0 60 0x4>;
			#address-cells = <1>;
			#size-cells = <0>;
			ti,hwmods = "i2c5";
		};

		mcspi1: spi@48098000 {
			compatible = "ti,omap4-mcspi";
			reg = <0x48098000 0x200>;
			interrupts = <0 65 0x4>;
			#address-cells = <1>;
			#size-cells = <0>;
			ti,hwmods = "mcspi1";
			ti,spi-num-cs = <4>;
			dmas = <&sdma 35>,
			       <&sdma 36>,
			       <&sdma 37>,
			       <&sdma 38>,
			       <&sdma 39>,
			       <&sdma 40>,
			       <&sdma 41>,
			       <&sdma 42>;
			dma-names = "tx0", "rx0", "tx1", "rx1",
				    "tx2", "rx2", "tx3", "rx3";
		};

		mcspi2: spi@4809a000 {
			compatible = "ti,omap4-mcspi";
			reg = <0x4809a000 0x200>;
			interrupts = <0 66 0x4>;
			#address-cells = <1>;
			#size-cells = <0>;
			ti,hwmods = "mcspi2";
			ti,spi-num-cs = <2>;
			dmas = <&sdma 43>,
			       <&sdma 44>,
			       <&sdma 45>,
			       <&sdma 46>;
			dma-names = "tx0", "rx0", "tx1", "rx1";
		};

		mcspi3: spi@480b8000 {
			compatible = "ti,omap4-mcspi";
			reg = <0x480b8000 0x200>;
			interrupts = <0 91 0x4>;
			#address-cells = <1>;
			#size-cells = <0>;
			ti,hwmods = "mcspi3";
			ti,spi-num-cs = <2>;
			dmas = <&sdma 15>, <&sdma 16>;
			dma-names = "tx0", "rx0";
		};

		mcspi4: spi@480ba000 {
			compatible = "ti,omap4-mcspi";
			reg = <0x480ba000 0x200>;
			interrupts = <0 48 0x4>;
			#address-cells = <1>;
			#size-cells = <0>;
			ti,hwmods = "mcspi4";
			ti,spi-num-cs = <1>;
			dmas = <&sdma 70>, <&sdma 71>;
			dma-names = "tx0", "rx0";
		};

		uart1: serial@4806a000 {
			compatible = "ti,omap4-uart";
			reg = <0x4806a000 0x100>;
			interrupts = <0 72 0x4>;
			ti,hwmods = "uart1";
			clock-frequency = <48000000>;
		};

		uart2: serial@4806c000 {
			compatible = "ti,omap4-uart";
			reg = <0x4806c000 0x100>;
			interrupts = <0 73 0x4>;
			ti,hwmods = "uart2";
			clock-frequency = <48000000>;
		};

		uart3: serial@48020000 {
			compatible = "ti,omap4-uart";
			reg = <0x48020000 0x100>;
			interrupts = <0 74 0x4>;
			ti,hwmods = "uart3";
			clock-frequency = <48000000>;
		};

		uart4: serial@4806e000 {
			compatible = "ti,omap4-uart";
			reg = <0x4806e000 0x100>;
			interrupts = <0 70 0x4>;
			ti,hwmods = "uart4";
			clock-frequency = <48000000>;
		};

		uart5: serial@48066000 {
			compatible = "ti,omap4-uart";
			reg = <0x48066000 0x100>;
			interrupts = <0 105 0x4>;
			ti,hwmods = "uart5";
			clock-frequency = <48000000>;
		};

		uart6: serial@48068000 {
			compatible = "ti,omap4-uart";
			reg = <0x48068000 0x100>;
			interrupts = <0 106 0x4>;
			ti,hwmods = "uart6";
			clock-frequency = <48000000>;
		};

		mmc1: mmc@4809c000 {
			compatible = "ti,omap4-hsmmc";
			reg = <0x4809c000 0x400>;
			interrupts = <0 83 0x4>;
			ti,hwmods = "mmc1";
			ti,dual-volt;
			ti,needs-special-reset;
			dmas = <&sdma 61>, <&sdma 62>;
			dma-names = "tx", "rx";
		};

		mmc2: mmc@480b4000 {
			compatible = "ti,omap4-hsmmc";
			reg = <0x480b4000 0x400>;
			interrupts = <0 86 0x4>;
			ti,hwmods = "mmc2";
			ti,needs-special-reset;
			dmas = <&sdma 47>, <&sdma 48>;
			dma-names = "tx", "rx";
		};

		mmc3: mmc@480ad000 {
			compatible = "ti,omap4-hsmmc";
			reg = <0x480ad000 0x400>;
			interrupts = <0 94 0x4>;
			ti,hwmods = "mmc3";
			ti,needs-special-reset;
			dmas = <&sdma 77>, <&sdma 78>;
			dma-names = "tx", "rx";
		};

		mmc4: mmc@480d1000 {
			compatible = "ti,omap4-hsmmc";
			reg = <0x480d1000 0x400>;
			interrupts = <0 96 0x4>;
			ti,hwmods = "mmc4";
			ti,needs-special-reset;
			dmas = <&sdma 57>, <&sdma 58>;
			dma-names = "tx", "rx";
		};

		mmc5: mmc@480d5000 {
			compatible = "ti,omap4-hsmmc";
			reg = <0x480d5000 0x400>;
			interrupts = <0 59 0x4>;
			ti,hwmods = "mmc5";
			ti,needs-special-reset;
			dmas = <&sdma 59>, <&sdma 60>;
			dma-names = "tx", "rx";
		};

		keypad: keypad@4ae1c000 {
			compatible = "ti,omap4-keypad";
			reg = <0x4ae1c000 0x400>;
			ti,hwmods = "kbd";
		};

		aess: aess@0x401f1000 {
			compatible = "ti,omap4-aess";
			reg = <0x401f1000 0x3ff>, /* MPU private access */
			      <0x40180000 0xffff>, /* DMEM - MPU */
			      <0x401a0000 0x1fff>, /* CMEM - MPU */
			      <0x401c0000 0x5fff>, /* SMEM - MPU */
			      <0x401e0000 0x1fff>, /* PMEM - MPU */
			      <0x4901f000 0x3ff>, /* L3 Interconnect */
			      <0x49080000 0xffff>, /* DMEM - MPU */
			      <0x490a0000 0x1fff>, /* CMEM - MPU */
			      <0x490ce000 0x5fff>, /* SMEM - MPU */
			      <0x490e0000 0x1fff>; /* PMEM - MPU */
			reg-names = "mpu", "dmem", "cmem", "smem", "pmem",
				"dma","dmem_dma", "cmem_dma", "smem_dma", "pmem_dma";
			interrupts = <0 99 0x4>;
			ti,hwmods = "aess";
		};

		mcpdm: mcpdm@40132000 {
			compatible = "ti,omap4-mcpdm";
			reg = <0x40132000 0x7f>, /* MPU private access */
			      <0x49032000 0x7f>; /* L3 Interconnect */
			reg-names = "mpu", "dma";
			interrupts = <0 112 0x4>;
			ti,hwmods = "mcpdm";
		};

		dmic: dmic@4012e000 {
			compatible = "ti,omap4-dmic";
			reg = <0x4012e000 0x7f>, /* MPU private access */
			      <0x4902e000 0x7f>; /* L3 Interconnect */
			reg-names = "mpu", "dma";
			interrupts = <0 114 0x4>;
			ti,hwmods = "dmic";
		};

		mcasp: mcasp@40128000 {
			compatible = "ti,omap4-mcasp";
			reg = <0x40128000 0x7f>, /* MPU private access */
			      <0x49028000 0x7f>; /* L3 Interconnect */
			reg-names = "mpu", "dma";
			interrupts = <0 109 0x4>;
			ti,hwmods = "mcasp";
		};

		mcbsp1: mcbsp@40122000 {
			compatible = "ti,omap4-mcbsp";
			reg = <0x40122000 0xff>, /* MPU private access */
			      <0x49022000 0xff>; /* L3 Interconnect */
			reg-names = "mpu", "dma";
			interrupts = <0 17 0x4>;
			interrupt-names = "common";
			ti,buffer-size = <128>;
			ti,hwmods = "mcbsp1";
		};

		mcbsp2: mcbsp@40124000 {
			compatible = "ti,omap4-mcbsp";
			reg = <0x40124000 0xff>, /* MPU private access */
			      <0x49024000 0xff>; /* L3 Interconnect */
			reg-names = "mpu", "dma";
			interrupts = <0 22 0x4>;
			interrupt-names = "common";
			ti,buffer-size = <128>;
			ti,hwmods = "mcbsp2";
		};

		mcbsp3: mcbsp@40126000 {
			compatible = "ti,omap4-mcbsp";
			reg = <0x40126000 0xff>, /* MPU private access */
			      <0x49026000 0xff>; /* L3 Interconnect */
			reg-names = "mpu", "dma";
			interrupts = <0 23 0x4>;
			interrupt-names = "common";
			ti,buffer-size = <128>;
			ti,hwmods = "mcbsp3";
		};

		timer1: timer@4ae18000 {
			compatible = "ti,omap2-timer";
			reg = <0x4ae18000 0x80>;
			interrupts = <0 37 0x4>;
			ti,hwmods = "timer1";
			ti,timer-alwon;
		};

		timer2: timer@48032000 {
			compatible = "ti,omap2-timer";
			reg = <0x48032000 0x80>;
			interrupts = <0 38 0x4>;
			ti,hwmods = "timer2";
		};

		timer3: timer@48034000 {
			compatible = "ti,omap2-timer";
			reg = <0x48034000 0x80>;
			interrupts = <0 39 0x4>;
			ti,hwmods = "timer3";
		};

		timer4: timer@48036000 {
			compatible = "ti,omap2-timer";
			reg = <0x48036000 0x80>;
			interrupts = <0 40 0x4>;
			ti,hwmods = "timer4";
		};

		timer5: timer@40138000 {
			compatible = "ti,omap2-timer";
			reg = <0x40138000 0x80>,
			      <0x49038000 0x80>;
			interrupts = <0 41 0x4>;
			ti,hwmods = "timer5";
			ti,timer-dsp;
		};

		timer6: timer@4013a000 {
			compatible = "ti,omap2-timer";
			reg = <0x4013a000 0x80>,
			      <0x4903a000 0x80>;
			interrupts = <0 42 0x4>;
			ti,hwmods = "timer6";
			ti,timer-dsp;
			ti,timer-pwm;
		};

		timer7: timer@4013c000 {
			compatible = "ti,omap2-timer";
			reg = <0x4013c000 0x80>,
			      <0x4903c000 0x80>;
			interrupts = <0 43 0x4>;
			ti,hwmods = "timer7";
			ti,timer-dsp;
		};

		timer8: timer@4013e000 {
			compatible = "ti,omap2-timer";
			reg = <0x4013e000 0x80>,
			      <0x4903e000 0x80>;
			interrupts = <0 44 0x4>;
			ti,hwmods = "timer8";
			ti,timer-dsp;
			ti,timer-pwm;
		};

		timer9: timer@4803e000 {
			compatible = "ti,omap2-timer";
			reg = <0x4803e000 0x80>;
			interrupts = <0 45 0x4>;
			ti,hwmods = "timer9";
		};

		timer10: timer@48086000 {
			compatible = "ti,omap2-timer";
			reg = <0x48086000 0x80>;
			interrupts = <0 46 0x4>;
			ti,hwmods = "timer10";
		};

		timer11: timer@48088000 {
			compatible = "ti,omap2-timer";
			reg = <0x48088000 0x80>;
			interrupts = <0 47 0x4>;
			ti,hwmods = "timer11";
			ti,timer-pwm;
		};

		dmm: dmm@4e000000 {
			compatible = "ti,omap5-dmm";
			reg = <0x4e000000 0x800>;
			interrupts = <0 113 0x4>;
			ti,hwmods = "dmm";
		};

		emif1: emif@0x4c000000 {
			compatible	= "ti,emif-4d5";
			ti,hwmods	= "emif1";
			phy-type	= <2>; /* DDR PHY type: Intelli PHY */
			reg = <0x4c000000 0x400>;
			interrupts = <0 110 0x4>;
			hw-caps-read-idle-ctrl;
			hw-caps-ll-interface;
			hw-caps-temp-alert;
		};

		emif2: emif@0x4d000000 {
			compatible	= "ti,emif-4d5";
			ti,hwmods	= "emif2";
			phy-type	= <2>; /* DDR PHY type: Intelli PHY */
			reg = <0x4d000000 0x400>;
			interrupts = <0 111 0x4>;
			hw-caps-read-idle-ctrl;
			hw-caps-ll-interface;
			hw-caps-temp-alert;
		};

		wdt2: wdt@4ae14000 {
			compatible = "ti,omap5-wdt", "ti,omap4-wdt";
			reg = <0x4ae14000 0x80>;
			interrupts = <0 80 0x4>;
			ti,hwmods = "wd_timer2";
		};
<<<<<<< HEAD
		bandgap {
			reg = <0x4a0021e0 0xc
				0x4a00232c 0xc
				0x4a002380 0x2c
				0x4a0023C0 0x3c>;
				interrupts = <0 126 4>; /* talert */
			compatible = "ti,omap5430-bandgap";
=======

		dss {
			compatible = "ti,omap4-dss";
			ti,hwmods = "dss_core";
			#address-cells = <1>;
			#size-cells = <0>;

			dispc {
				compatible = "ti,omap4-dispc";
				ti,hwmods = "dss_dispc";
			};

			dpi: dpi {
				compatible = "ti,omap4-dpi";
				video-source = <2>;
			};

			dsi1: dsi@1 {
				compatible = "ti,omap4-dsi";
				ti,hwmods = "dss_dsi1_a";
				reg = <0>;
				vdds_dsi-supply = <&ldo7_reg>;
				video-source = <0>;
			};

			dsi2: dsi@2 {
				compatible = "ti,omap4-dsi";
				ti,hwmods = "dss_dsi1_c";
				reg = <1>;
				vdds_dsi-supply = <&ldo7_reg>;
				video-source = <2>;
			};

			hdmi: hdmi {
				compatible = "ti,omap4-hdmi", "simple-bus";
				ti,hwmods = "dss_hdmi";
				vdda_hdmi_dac-supply = <&ldo7_reg>;
				video-source = <1>;
			};
>>>>>>> 3c79a859
		};
	};
};<|MERGE_RESOLUTION|>--- conflicted
+++ resolved
@@ -649,7 +649,7 @@
 			interrupts = <0 80 0x4>;
 			ti,hwmods = "wd_timer2";
 		};
-<<<<<<< HEAD
+
 		bandgap {
 			reg = <0x4a0021e0 0xc
 				0x4a00232c 0xc
@@ -657,7 +657,7 @@
 				0x4a0023C0 0x3c>;
 				interrupts = <0 126 4>; /* talert */
 			compatible = "ti,omap5430-bandgap";
-=======
+		};
 
 		dss {
 			compatible = "ti,omap4-dss";
@@ -697,7 +697,6 @@
 				vdda_hdmi_dac-supply = <&ldo7_reg>;
 				video-source = <1>;
 			};
->>>>>>> 3c79a859
 		};
 	};
 };