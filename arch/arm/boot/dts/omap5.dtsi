/*
 * Copyright (C) 2012 Texas Instruments Incorporated - http://www.ti.com/
 *
 * This program is free software; you can redistribute it and/or modify
 * it under the terms of the GNU General Public License version 2 as
 * published by the Free Software Foundation.
 * Based on "omap4.dtsi"
 */

/*
 * Carveout for multimedia usecases
 * It should be the last 48MB of the first 512MB memory part
 * In theory, it should not even exist. That zone should be reserved
 * dynamically during the .reserve callback.
 */
/memreserve/ 0x9d000000 0x03000000;

/include/ "skeleton.dtsi"

/ {
	#address-cells = <1>;
	#size-cells = <1>;

	compatible = "ti,omap5";
	interrupt-parent = <&gic>;

	aliases {
		serial0 = &uart1;
		serial1 = &uart2;
		serial2 = &uart3;
		serial3 = &uart4;
		serial4 = &uart5;
		serial5 = &uart6;
	};

	cpus {
		cpu@0 {
			compatible = "arm,cortex-a15";
		};
		cpu@1 {
			compatible = "arm,cortex-a15";
		};
	};

	timer {
		compatible = "arm,armv7-timer";
		/* PPI secure/nonsecure IRQ, active low level-sensitive */
		interrupts = <1 13 0x308>,
			     <1 14 0x308>,
			     <1 11 0x308>,
			     <1 10 0x308>;
		clock-frequency = <6144000>;
	};

	gic: interrupt-controller@48211000 {
		compatible = "arm,cortex-a15-gic";
		interrupt-controller;
		#interrupt-cells = <3>;
		reg = <0x48211000 0x1000>,
		      <0x48212000 0x1000>,
		      <0x48214000 0x2000>,
		      <0x48216000 0x2000>;
	};

	/*
	 * The soc node represents the soc top level view. It is uses for IPs
	 * that are not memory mapped in the MPU view or for the MPU itself.
	 */
	soc {
		compatible = "ti,omap-infra";
		mpu {
			compatible = "ti,omap5-mpu";
			ti,hwmods = "mpu";
		};
	};

	/*
	 * XXX: Use a flat representation of the OMAP3 interconnect.
	 * The real OMAP interconnect network is quite complex.
	 * Since that will not bring real advantage to represent that in DT for
	 * the moment, just use a fake OCP bus entry to represent the whole bus
	 * hierarchy.
	 */
	ocp {
		compatible = "ti,omap4-l3-noc", "simple-bus";
		#address-cells = <1>;
		#size-cells = <1>;
		ranges;
		ti,hwmods = "l3_main_1", "l3_main_2", "l3_main_3";

		counter32k: counter@4ae04000 {
			compatible = "ti,omap-counter32k";
			reg = <0x4ae04000 0x40>;
			ti,hwmods = "counter_32k";
		};

		omap5_pmx_core: pinmux@4a002840 {
			compatible = "ti,omap4-padconf", "pinctrl-single";
			reg = <0x4a002840 0x01b6>;
			#address-cells = <1>;
			#size-cells = <0>;
			pinctrl-single,register-width = <16>;
			pinctrl-single,function-mask = <0x7fff>;
		};
		omap5_pmx_wkup: pinmux@4ae0c840 {
			compatible = "ti,omap4-padconf", "pinctrl-single";
			reg = <0x4ae0c840 0x0038>;
			#address-cells = <1>;
			#size-cells = <0>;
			pinctrl-single,register-width = <16>;
			pinctrl-single,function-mask = <0x7fff>;
		};

		gpio1: gpio@4ae10000 {
			compatible = "ti,omap4-gpio";
			reg = <0x4ae10000 0x200>;
			interrupts = <0 29 0x4>;
			ti,hwmods = "gpio1";
			gpio-controller;
			#gpio-cells = <2>;
			interrupt-controller;
			#interrupt-cells = <1>;
		};

		gpio2: gpio@48055000 {
			compatible = "ti,omap4-gpio";
			reg = <0x48055000 0x200>;
			interrupts = <0 30 0x4>;
			ti,hwmods = "gpio2";
			gpio-controller;
			#gpio-cells = <2>;
			interrupt-controller;
			#interrupt-cells = <1>;
		};

		gpio3: gpio@48057000 {
			compatible = "ti,omap4-gpio";
			reg = <0x48057000 0x200>;
			interrupts = <0 31 0x4>;
			ti,hwmods = "gpio3";
			gpio-controller;
			#gpio-cells = <2>;
			interrupt-controller;
			#interrupt-cells = <1>;
		};

		gpio4: gpio@48059000 {
			compatible = "ti,omap4-gpio";
			reg = <0x48059000 0x200>;
			interrupts = <0 32 0x4>;
			ti,hwmods = "gpio4";
			gpio-controller;
			#gpio-cells = <2>;
			interrupt-controller;
			#interrupt-cells = <1>;
		};

		gpio5: gpio@4805b000 {
			compatible = "ti,omap4-gpio";
			reg = <0x4805b000 0x200>;
			interrupts = <0 33 0x4>;
			ti,hwmods = "gpio5";
			gpio-controller;
			#gpio-cells = <2>;
			interrupt-controller;
			#interrupt-cells = <1>;
		};

		gpio6: gpio@4805d000 {
			compatible = "ti,omap4-gpio";
			reg = <0x4805d000 0x200>;
			interrupts = <0 34 0x4>;
			ti,hwmods = "gpio6";
			gpio-controller;
			#gpio-cells = <2>;
			interrupt-controller;
			#interrupt-cells = <1>;
		};

		gpio7: gpio@48051000 {
			compatible = "ti,omap4-gpio";
			reg = <0x48051000 0x200>;
			interrupts = <0 35 0x4>;
			ti,hwmods = "gpio7";
			gpio-controller;
			#gpio-cells = <2>;
			interrupt-controller;
			#interrupt-cells = <1>;
		};

		gpio8: gpio@48053000 {
			compatible = "ti,omap4-gpio";
			reg = <0x48053000 0x200>;
			interrupts = <0 121 0x4>;
			ti,hwmods = "gpio8";
			gpio-controller;
			#gpio-cells = <2>;
			interrupt-controller;
			#interrupt-cells = <1>;
		};

		i2c1: i2c@48070000 {
			compatible = "ti,omap4-i2c";
			reg = <0x48070000 0x100>;
			interrupts = <0 56 0x4>;
			#address-cells = <1>;
			#size-cells = <0>;
			ti,hwmods = "i2c1";
		};

		i2c2: i2c@48072000 {
			compatible = "ti,omap4-i2c";
			reg = <0x48072000 0x100>;
			interrupts = <0 57 0x4>;
			#address-cells = <1>;
			#size-cells = <0>;
			ti,hwmods = "i2c2";
		};

		i2c3: i2c@48060000 {
			compatible = "ti,omap4-i2c";
			reg = <0x48060000 0x100>;
			interrupts = <0 61 0x4>;
			#address-cells = <1>;
			#size-cells = <0>;
			ti,hwmods = "i2c3";
		};

		i2c4: i2c@4807a000 {
			compatible = "ti,omap4-i2c";
			reg = <0x4807a000 0x100>;
			interrupts = <0 62 0x4>;
			#address-cells = <1>;
			#size-cells = <0>;
			ti,hwmods = "i2c4";
		};

		i2c5: i2c@4807c000 {
			compatible = "ti,omap4-i2c";
			reg = <0x4807c000 0x100>;
			interrupts = <0 60 0x4>;
			#address-cells = <1>;
			#size-cells = <0>;
			ti,hwmods = "i2c5";
		};

		uart1: serial@4806a000 {
			compatible = "ti,omap4-uart";
			reg = <0x4806a000 0x100>;
			interrupts = <0 72 0x4>;
			ti,hwmods = "uart1";
			clock-frequency = <48000000>;
		};

		uart2: serial@4806c000 {
			compatible = "ti,omap4-uart";
			reg = <0x4806c000 0x100>;
			interrupts = <0 73 0x4>;
			ti,hwmods = "uart2";
			clock-frequency = <48000000>;
		};

		uart3: serial@48020000 {
			compatible = "ti,omap4-uart";
			reg = <0x48020000 0x100>;
			interrupts = <0 74 0x4>;
			ti,hwmods = "uart3";
			clock-frequency = <48000000>;
		};

		uart4: serial@4806e000 {
			compatible = "ti,omap4-uart";
			reg = <0x4806e000 0x100>;
			interrupts = <0 70 0x4>;
			ti,hwmods = "uart4";
			clock-frequency = <48000000>;
		};

		uart5: serial@48066000 {
			compatible = "ti,omap4-uart";
			reg = <0x48066000 0x100>;
			interrupts = <0 105 0x4>;
			ti,hwmods = "uart5";
			clock-frequency = <48000000>;
		};

		uart6: serial@48068000 {
			compatible = "ti,omap4-uart";
			reg = <0x48068000 0x100>;
			interrupts = <0 106 0x4>;
			ti,hwmods = "uart6";
			clock-frequency = <48000000>;
		};

		mmc1: mmc@4809c000 {
			compatible = "ti,omap4-hsmmc";
			reg = <0x4809c000 0x400>;
			interrupts = <0 83 0x4>;
			ti,hwmods = "mmc1";
			ti,dual-volt;
			ti,needs-special-reset;
		};

		mmc2: mmc@480b4000 {
			compatible = "ti,omap4-hsmmc";
			reg = <0x480b4000 0x400>;
			interrupts = <0 86 0x4>;
			ti,hwmods = "mmc2";
			ti,needs-special-reset;
		};

		mmc3: mmc@480ad000 {
			compatible = "ti,omap4-hsmmc";
			reg = <0x480ad000 0x400>;
			interrupts = <0 94 0x4>;
			ti,hwmods = "mmc3";
			ti,needs-special-reset;
		};

		mmc4: mmc@480d1000 {
			compatible = "ti,omap4-hsmmc";
			reg = <0x480d1000 0x400>;
			interrupts = <0 96 0x4>;
			ti,hwmods = "mmc4";
			ti,needs-special-reset;
		};

		mmc5: mmc@480d5000 {
			compatible = "ti,omap4-hsmmc";
			reg = <0x480d5000 0x400>;
			interrupts = <0 59 0x4>;
			ti,hwmods = "mmc5";
			ti,needs-special-reset;
		};

		keypad: keypad@4ae1c000 {
			compatible = "ti,omap4-keypad";
			reg = <0x4ae1c000 0x400>;
			ti,hwmods = "kbd";
		};

		mcpdm: mcpdm@40132000 {
			compatible = "ti,omap4-mcpdm";
			reg = <0x40132000 0x7f>, /* MPU private access */
			      <0x49032000 0x7f>; /* L3 Interconnect */
			reg-names = "mpu", "dma";
			interrupts = <0 112 0x4>;
			ti,hwmods = "mcpdm";
		};

		dmic: dmic@4012e000 {
			compatible = "ti,omap4-dmic";
			reg = <0x4012e000 0x7f>, /* MPU private access */
			      <0x4902e000 0x7f>; /* L3 Interconnect */
			reg-names = "mpu", "dma";
			interrupts = <0 114 0x4>;
			ti,hwmods = "dmic";
		};

		mcbsp1: mcbsp@40122000 {
			compatible = "ti,omap4-mcbsp";
			reg = <0x40122000 0xff>, /* MPU private access */
			      <0x49022000 0xff>; /* L3 Interconnect */
			reg-names = "mpu", "dma";
			interrupts = <0 17 0x4>;
			interrupt-names = "common";
			ti,buffer-size = <128>;
			ti,hwmods = "mcbsp1";
		};

		mcbsp2: mcbsp@40124000 {
			compatible = "ti,omap4-mcbsp";
			reg = <0x40124000 0xff>, /* MPU private access */
			      <0x49024000 0xff>; /* L3 Interconnect */
			reg-names = "mpu", "dma";
			interrupts = <0 22 0x4>;
			interrupt-names = "common";
			ti,buffer-size = <128>;
			ti,hwmods = "mcbsp2";
		};

		mcbsp3: mcbsp@40126000 {
			compatible = "ti,omap4-mcbsp";
			reg = <0x40126000 0xff>, /* MPU private access */
			      <0x49026000 0xff>; /* L3 Interconnect */
			reg-names = "mpu", "dma";
			interrupts = <0 23 0x4>;
			interrupt-names = "common";
			ti,buffer-size = <128>;
			ti,hwmods = "mcbsp3";
		};

		timer1: timer@4ae18000 {
			compatible = "ti,omap2-timer";
			reg = <0x4ae18000 0x80>;
			interrupts = <0 37 0x4>;
			ti,hwmods = "timer1";
			ti,timer-alwon;
		};

		timer2: timer@48032000 {
			compatible = "ti,omap2-timer";
			reg = <0x48032000 0x80>;
			interrupts = <0 38 0x4>;
			ti,hwmods = "timer2";
		};

		timer3: timer@48034000 {
			compatible = "ti,omap2-timer";
			reg = <0x48034000 0x80>;
			interrupts = <0 39 0x4>;
			ti,hwmods = "timer3";
		};

		timer4: timer@48036000 {
			compatible = "ti,omap2-timer";
			reg = <0x48036000 0x80>;
			interrupts = <0 40 0x4>;
			ti,hwmods = "timer4";
		};

		timer5: timer@40138000 {
			compatible = "ti,omap2-timer";
			reg = <0x40138000 0x80>,
			      <0x49038000 0x80>;
			interrupts = <0 41 0x4>;
			ti,hwmods = "timer5";
			ti,timer-dsp;
		};

		timer6: timer@4013a000 {
			compatible = "ti,omap2-timer";
			reg = <0x4013a000 0x80>,
			      <0x4903a000 0x80>;
			interrupts = <0 42 0x4>;
			ti,hwmods = "timer6";
			ti,timer-dsp;
			ti,timer-pwm;
		};

		timer7: timer@4013c000 {
			compatible = "ti,omap2-timer";
			reg = <0x4013c000 0x80>,
			      <0x4903c000 0x80>;
			interrupts = <0 43 0x4>;
			ti,hwmods = "timer7";
			ti,timer-dsp;
		};

		timer8: timer@4013e000 {
			compatible = "ti,omap2-timer";
			reg = <0x4013e000 0x80>,
			      <0x4903e000 0x80>;
			interrupts = <0 44 0x4>;
			ti,hwmods = "timer8";
			ti,timer-dsp;
			ti,timer-pwm;
		};

		timer9: timer@4803e000 {
			compatible = "ti,omap2-timer";
			reg = <0x4803e000 0x80>;
			interrupts = <0 45 0x4>;
			ti,hwmods = "timer9";
		};

		timer10: timer@48086000 {
			compatible = "ti,omap2-timer";
			reg = <0x48086000 0x80>;
			interrupts = <0 46 0x4>;
			ti,hwmods = "timer10";
		};

		timer11: timer@48088000 {
			compatible = "ti,omap2-timer";
			reg = <0x48088000 0x80>;
			interrupts = <0 47 0x4>;
			ti,hwmods = "timer11";
			ti,timer-pwm;
		};

		emif1: emif@0x4c000000 {
			compatible	= "ti,emif-4d5";
			ti,hwmods	= "emif1";
			phy-type	= <2>; /* DDR PHY type: Intelli PHY */
			reg = <0x4c000000 0x400>;
			interrupts = <0 110 0x4>;
			hw-caps-read-idle-ctrl;
			hw-caps-ll-interface;
			hw-caps-temp-alert;
		};

		emif2: emif@0x4d000000 {
			compatible	= "ti,emif-4d5";
			ti,hwmods	= "emif2";
			phy-type	= <2>; /* DDR PHY type: Intelli PHY */
			reg = <0x4d000000 0x400>;
			interrupts = <0 111 0x4>;
			hw-caps-read-idle-ctrl;
			hw-caps-ll-interface;
			hw-caps-temp-alert;
		};

<<<<<<< HEAD
		omap_control_usb: omap-control-usb@4a002300 {
			compatible = "ti,omap-control-usb";
			reg = <0x4a002300 0x4>,
			      <0x4a002370 0x4>;
			reg-names = "control_dev_conf", "phy_power_usb";
			ti,type = <2>;
		};

		omap_dwc3@4a020000 {
			compatible = "ti,dwc3";
			ti,hwmods = "usb_otg_ss";
			reg = <0x4a020000 0x1ff>;
			interrupts = <0 93 4>;
			#address-cells = <1>;
			#size-cells = <1>;
			utmi-mode = <2>;
			ranges;
			dwc3@4a030000 {
				compatible = "synopsys,dwc3";
				reg = <0x4a030000 0xcfff>;
				interrupts = <0 92 4>;
				usb-phy = <&usb2_phy>, <&usb3_phy>;
				tx-fifo-resize;
			};
		};

		ocp2scp {
			compatible = "ti,omap-ocp2scp";
			#address-cells = <1>;
			#size-cells = <1>;
			ranges;
			ti,hwmods = "ocp2scp1";
			usb2_phy: usb2phy@4a084000 {
				compatible = "ti,omap-usb2";
				reg = <0x4a084000 0x7c>;
				ctrl-module = <&omap_control_usb>;
			};

			usb3_phy: usb3phy@4a084400 {
				compatible = "ti,omap-usb3";
				reg = <0x4a084400 0x80>,
				      <0x4a084800 0x64>,
				      <0x4a084c00 0x40>;
				reg-names = "phy_rx", "phy_tx", "pll_ctrl";
				ctrl-module = <&omap_control_usb>;
			};
		};

		usbhstll: usbhstll@4a062000 {
			compatible = "ti,usbhs-tll";
			reg = <0x4a062000 0x1000>;
			interrupts = <0 78 0x4>;
			ti,hwmods = "usb_tll_hs";
		};

		usbhshost: usbhshost@4a064000 {
			compatible = "ti,usbhs-host";
			reg = <0x4a064000 0x800>;
			ti,hwmods = "usb_host_hs";
			#address-cells = <1>;
			#size-cells = <1>;
			ranges;

			usbhsohci: ohci@4a064800 {
				compatible = "ti,ohci-omap3", "usb-ohci";
				reg = <0x4a064800 0x400>;
				interrupt-parent = <&gic>;
				interrupts = <0 76 0x4>;
			};

			usbhsehci: ehci@4a064c00 {
				compatible = "ti,ehci-omap", "usb-ehci";
				reg = <0x4a064c00 0x400>;
				interrupt-parent = <&gic>;
				interrupts = <0 77 0x4>;
			};
=======
		wdt2: wdt@4ae14000 {
			compatible = "ti,omap5-wdt", "ti,omap4-wdt";
			reg = <0x4ae14000 0x80>;
			interrupts = <0 80 0x4>;
			ti,hwmods = "wd_timer2";
>>>>>>> 0adf881c
		};
	};
};<|MERGE_RESOLUTION|>--- conflicted
+++ resolved
@@ -501,7 +501,6 @@
 			hw-caps-temp-alert;
 		};
 
-<<<<<<< HEAD
 		omap_control_usb: omap-control-usb@4a002300 {
 			compatible = "ti,omap-control-usb";
 			reg = <0x4a002300 0x4>,
@@ -578,13 +577,11 @@
 				interrupt-parent = <&gic>;
 				interrupts = <0 77 0x4>;
 			};
-=======
 		wdt2: wdt@4ae14000 {
 			compatible = "ti,omap5-wdt", "ti,omap4-wdt";
 			reg = <0x4ae14000 0x80>;
 			interrupts = <0 80 0x4>;
 			ti,hwmods = "wd_timer2";
->>>>>>> 0adf881c
 		};
 	};
 };