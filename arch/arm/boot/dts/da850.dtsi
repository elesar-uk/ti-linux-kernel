--- conflicted
+++ resolved
@@ -273,21 +273,13 @@
 			dma-names = "rx", "tx";
 			status = "disabled";
 		};
-<<<<<<< HEAD
-		ehrpwm0: pwm@01f00000 {
-=======
 		ehrpwm0: pwm@300000 {
->>>>>>> d75c99eb
 			compatible = "ti,da850-ehrpwm", "ti,am33xx-ehrpwm";
 			#pwm-cells = <3>;
 			reg = <0x300000 0x2000>;
 			status = "disabled";
 		};
-<<<<<<< HEAD
-		ehrpwm1: pwm@01f02000 {
-=======
 		ehrpwm1: pwm@302000 {
->>>>>>> d75c99eb
 			compatible = "ti,da850-ehrpwm", "ti,am33xx-ehrpwm";
 			#pwm-cells = <3>;
 			reg = <0x302000 0x2000>;
