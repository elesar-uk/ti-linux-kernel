--- conflicted
+++ resolved
@@ -10,12 +10,9 @@
 
 /dts-v1/;
 #include <dt-bindings/gpio/gpio.h>
-<<<<<<< HEAD
-=======
 #include <dt-bindings/clock/maxim,max77686.h>
 #include <dt-bindings/interrupt-controller/irq.h>
 #include <dt-bindings/input/input.h>
->>>>>>> e529fea9
 #include "exynos5250.dtsi"
 
 / {
@@ -28,16 +25,6 @@
 
 	memory {
 		reg = <0x40000000 0x80000000>;
-<<<<<<< HEAD
-	};
-
-	chosen {
-	};
-
-	rtc@101E0000 {
-		status = "okay";
-=======
->>>>>>> e529fea9
 	};
 
 	chosen {
@@ -49,13 +36,8 @@
 
 		power {
 			label = "Power";
-<<<<<<< HEAD
-			gpios = <&gpx1 3 1>;
-			linux,code = <116>; /* KEY_POWER */
-=======
 			gpios = <&gpx1 3 GPIO_ACTIVE_LOW>;
 			linux,code = <KEY_POWER>;
->>>>>>> e529fea9
 			gpio-key,wakeup;
 		};
 
@@ -201,15 +183,6 @@
 			edid-emulation = <5>;
 			panel = <&panel>;
 		};
-
-		ptn3460: lvds-bridge@20 {
-			compatible = "nxp,ptn3460";
-			reg = <0x20>;
-			powerdown-gpios = <&gpy2 5 GPIO_ACTIVE_HIGH>;
-			reset-gpios = <&gpx1 5 GPIO_ACTIVE_HIGH>;
-			edid-emulation = <5>;
-			panel = <&panel>;
-		};
 	};
 
 	sound {
@@ -238,21 +211,6 @@
 		};
 	};
 
-<<<<<<< HEAD
-	hdmi {
-		hpd-gpio = <&gpx3 7 0>;
-		pinctrl-names = "default";
-		pinctrl-0 = <&hdmi_hpd_irq>;
-		phy = <&hdmiphy>;
-		ddc = <&i2c_2>;
-		hdmi-en-supply = <&tps65090_fet7>;
-		vdd-supply = <&ldo8_reg>;
-		vdd_osc-supply = <&ldo10_reg>;
-		vdd_pll-supply = <&ldo8_reg>;
-	};
-
-=======
->>>>>>> e529fea9
 	backlight: backlight {
 		compatible = "pwm-backlight";
 		pwms = <&pwm 0 1000000 0>;
@@ -271,27 +229,6 @@
 	};
 };
 
-<<<<<<< HEAD
-	panel: panel {
-		compatible = "auo,b116xw03";
-		power-supply = <&fet6>;
-		backlight = <&backlight>;
-	};
-
-	dp-controller@145B0000 {
-		status = "okay";
-		pinctrl-names = "default";
-		pinctrl-0 = <&dp_hpd>;
-		samsung,color-space = <0>;
-		samsung,dynamic-range = <0>;
-		samsung,ycbcr-coeff = <0>;
-		samsung,color-depth = <1>;
-		samsung,link-rate = <0x0a>;
-		samsung,lane-count = <2>;
-		samsung,hpd-gpio = <&gpx0 7 0>;
-		bridge = <&ptn3460>;
-	};
-=======
 &dp {
 	status = "okay";
 	pinctrl-names = "default";
@@ -325,7 +262,6 @@
 	vdd-supply = <&ldo8_reg>;
 	vdd_osc-supply = <&ldo10_reg>;
 	vdd_pll-supply = <&ldo8_reg>;
->>>>>>> e529fea9
 };
 
 &i2c_0 {
@@ -333,11 +269,7 @@
 	samsung,i2c-sda-delay = <100>;
 	samsung,i2c-max-bus-freq = <378000>;
 
-<<<<<<< HEAD
-	max77686@09 {
-=======
 	max77686: max77686@09 {
->>>>>>> e529fea9
 		compatible = "maxim,max77686";
 		interrupt-parent = <&gpx3>;
 		interrupts = <2 IRQ_TYPE_NONE>;
@@ -537,8 +469,6 @@
 	status = "okay";
 	samsung,i2c-sda-delay = <100>;
 	samsung,i2c-max-bus-freq = <66000>;
-<<<<<<< HEAD
-=======
 
 	max98095: codec@11 {
 		compatible = "maxim,max98095";
@@ -546,7 +476,6 @@
 		pinctrl-0 = <&max98095_en>;
 		pinctrl-names = "default";
 	};
->>>>>>> e529fea9
 };
 
 &i2c_8 {
@@ -560,13 +489,10 @@
 	};
 };
 
-<<<<<<< HEAD
-=======
 &i2s0 {
 	status = "okay";
 };
 
->>>>>>> e529fea9
 &mmc_0 {
 	status = "okay";
 	num-slots = <1>;
@@ -591,11 +517,7 @@
 	pinctrl-names = "default";
 	pinctrl-0 = <&sd2_clk &sd2_cmd &sd2_cd &sd2_bus4>;
 	bus-width = <4>;
-<<<<<<< HEAD
-	wp-gpios = <&gpc2 1 0>;
-=======
 	wp-gpios = <&gpc2 1 GPIO_ACTIVE_HIGH>;
->>>>>>> e529fea9
 	cap-sd-highspeed;
 };
 
@@ -710,10 +632,4 @@
 	vbus-supply = <&usb3_vbus_reg>;
 };
 
-&spi_1 {
-	status = "okay";
-	samsung,spi-src-clk = <0>;
-	num-cs = <1>;
-};
-
 #include "cros-ec-keyboard.dtsi"