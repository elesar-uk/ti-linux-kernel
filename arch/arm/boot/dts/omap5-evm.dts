--- conflicted
+++ resolved
@@ -231,7 +231,6 @@
 	device-handle = <&samsung_K3PE0E000B>;
 };
 
-<<<<<<< HEAD
 &usbhshost {
 	port2-mode = "ehci-hsic";
 	port3-mode = "ehci-hsic";
@@ -240,7 +239,7 @@
 &usbhsehci {
 	phys = <0 &hsusb2_phy &hsusb3_phy>;
 };
-=======
+
 &i2c1 {
 	clock-frequency = <400000>;
 
@@ -253,5 +252,4 @@
 
 };
 
-/include/ "palmas.dtsi"
->>>>>>> f4470af9
+/include/ "palmas.dtsi"