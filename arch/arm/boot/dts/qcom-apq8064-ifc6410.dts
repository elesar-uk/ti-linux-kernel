#include "qcom-apq8064-v2.0.dtsi"
#include <dt-bindings/gpio/gpio.h>
#include <dt-bindings/pinctrl/qcom,pmic-gpio.h>

/ {
	model = "Qualcomm APQ8064/IFC6410";
	compatible = "qcom,apq8064-ifc6410", "qcom,apq8064";

	aliases {
		serial0 = &gsbi7_serial;
		serial1 = &gsbi6_serial;
	};

	soc {
		pinctrl@800000 {
			card_detect: card_detect {
				mux {
					pins = "gpio26";
					function = "gpio";
					bias-disable;
				};
			};
		};

		rpm@108000 {
			regulators {
				vin_lvs1_3_6-supply = <&pm8921_s4>;
				vin_lvs2-supply = <&pm8921_s1>;
				vin_lvs4_5_7-supply = <&pm8921_s4>;

				vdd_l1_l2_l12_l18-supply = <&pm8921_s4>;
				vdd_l24-supply = <&pm8921_s1>;
				vdd_l25-supply = <&pm8921_s1>;
				vdd_l26-supply = <&pm8921_s7>;
				vdd_l27-supply = <&pm8921_s7>;
				vdd_l28-supply = <&pm8921_s7>;


				/* Buck SMPS */
				pm8921_s1: s1 {
					regulator-always-on;
					regulator-min-microvolt = <1225000>;
					regulator-max-microvolt = <1225000>;
					qcom,switch-mode-frequency = <3200000>;
					bias-pull-down;
				};

				pm8921_s3: s3 {
					regulator-min-microvolt = <1000000>;
					regulator-max-microvolt = <1400000>;
					qcom,switch-mode-frequency = <4800000>;
				};

				pm8921_s4: s4 {
					regulator-min-microvolt	= <1800000>;
					regulator-max-microvolt	= <1800000>;
					qcom,switch-mode-frequency = <3200000>;
				};

				pm8921_s7: s7 {
					regulator-min-microvolt = <1300000>;
					regulator-max-microvolt = <1300000>;
					qcom,switch-mode-frequency = <3200000>;
				};

				pm8921_l2: l2 {
					regulator-min-microvolt = <1200000>;
					regulator-max-microvolt = <1200000>;
					bias-pull-down;
				};

				pm8921_l3: l3 {
					regulator-min-microvolt = <3050000>;
					regulator-max-microvolt = <3300000>;
					bias-pull-down;
				};

				pm8921_l4: l4 {
					regulator-min-microvolt = <1000000>;
					regulator-max-microvolt = <1800000>;
					bias-pull-down;
				};

				pm8921_l5: l5 {
					regulator-min-microvolt = <2750000>;
					regulator-max-microvolt = <3000000>;
					bias-pull-down;
				};

				pm8921_l6: l6 {
					regulator-min-microvolt = <2950000>;
					regulator-max-microvolt = <2950000>;
					bias-pull-down;
				};

				pm8921_l23: l23 {
					regulator-min-microvolt = <1700000>;
					regulator-max-microvolt = <1900000>;
					bias-pull-down;
				};

				pm8921_lvs1: lvs1 {
					bias-pull-down;
				};
<<<<<<< HEAD
=======

				pm8921_lvs7: lvs7 {
					bias-pull-down;
				};
>>>>>>> 4ae93a64
			};
		};

		ext_3p3v: regulator-fixed@1 {
			compatible = "regulator-fixed";
			regulator-min-microvolt = <3300000>;
			regulator-max-microvolt = <3300000>;
			regulator-name = "ext_3p3v";
			regulator-type = "voltage";
			startup-delay-us = <0>;
			gpio = <&tlmm_pinmux 77 GPIO_ACTIVE_HIGH>;
			enable-active-high;
			regulator-boot-on;
		};

<<<<<<< HEAD
=======
		hdmi: qcom,hdmi-tx@4a00000 {
			status = "okay";
			core-vdda-supply = <&pm8921_hdmi_switch>;
			hdmi-mux-supply = <&ext_3p3v>;
		};

		mdp: qcom,mdp@5100000 {
			status = "okay";
			qcom,lvds-panel = <&panel>;
			lvds-vccs-3p3v-supply = <&ext_3p3v>;
			lvds-pll-vdda-supply = <&pm8921_l2>;
			lvds-vdda-supply = <&pm8921_lvs7>;
		};

		panel_3p3v: panel_3p3v {
			compatible = "regulator-fixed";
			pinctrl-0 = <&disp_en_gpios>;
			pinctrl-names = "default";
			regulator-min-microvolt = <3300000>;
			regulator-max-microvolt = <3300000>;
			regulator-name = "panel_en_3p3v";
			regulator-type = "voltage";
			startup-delay-us = <0>;
			gpio = <&pm8921_gpio 36 GPIO_ACTIVE_HIGH>;
			enable-active-high;
			regulator-boot-on;
		};

		backlight: backlight{
			pinctrl-0 = <&pwm_bl_gpios>;
			pinctrl-names = "default";
			compatible = "gpio-backlight";
			gpios = <&pm8921_gpio 26 GPIO_ACTIVE_HIGH>;
			default-on;
		};

		panel: auo,b101xtn01 {
			status = "okay";
			compatible = "auo,b101xtn01";

			ddc-i2c-bus = <&i2c3>;
			backlight = <&backlight>;
			power-supply = <&panel_3p3v>;
		};

>>>>>>> 4ae93a64
		gsbi3: gsbi@16200000 {
			status = "okay";
			qcom,mode = <GSBI_PROT_I2C>;
			i2c3: i2c@16280000 {
				status = "okay";
				pinctrl-0 = <&i2c3_pins>;
				pinctrl-names = "default";
			};
		};

		gsbi@12440000 {
			status = "okay";
			qcom,mode = <GSBI_PROT_I2C>;

			i2c@12460000 {
				status = "okay";
				clock-frequency = <200000>;
				pinctrl-0 = <&i2c1_pins>;
				pinctrl-names = "default";

				eeprom: eeprom@52 {
					compatible = "atmel,24c128";
					reg = <0x52>;
					pagesize = <32>;
				};
			};
		};

		gsbi@16500000 {
			status = "ok";
			qcom,mode = <GSBI_PROT_I2C_UART>;

			serial@16540000 {
				status = "ok";

				pinctrl-names = "default";
				pinctrl-0 = <&uart_pins>;
			};
		};

		gsbi@16600000 {
			status = "ok";
			qcom,mode = <GSBI_PROT_I2C_UART>;
			serial@16640000 {
				status = "ok";
			};
		};

		sata_phy0: phy@1b400000 {
			status = "okay";
		};

		sata0: sata@29000000 {
			status		= "okay";
			target-supply	= <&pm8921_s4>;
		};

		/* OTG */
		usb1_phy: phy@12500000 {
			status		= "okay";
			vddcx-supply	= <&pm8921_s3>;
			v3p3-supply	= <&pm8921_l3>;
			v1p8-supply	= <&pm8921_l4>;
		};

		usb3_phy: phy@12520000 {
			status		= "okay";
			vddcx-supply	= <&pm8921_s3>;
			v3p3-supply	= <&pm8921_l3>;
			v1p8-supply	= <&pm8921_l23>;
		};

		usb4_phy: phy@12530000 {
			status		= "okay";
			vddcx-supply	= <&pm8921_s3>;
			v3p3-supply	= <&pm8921_l3>;
			v1p8-supply	= <&pm8921_l23>;
		};

		gadget1: gadget@12500000 {
			status = "okay";
		};

		/* OTG */
		usb1: usb@12500000 {
			status = "okay";
		};

		usb3: usb@12520000 {
			status = "okay";
		};

		usb4: usb@12530000 {
			status = "okay";
		};

		leds {
			compatible = "gpio-leds";
			pinctrl-names = "default";
			pinctrl-0 = <&notify_led>;

			led@1 {
				label = "apq8064:green:user1";
				gpios = <&pm8921_gpio 18 GPIO_ACTIVE_HIGH>;
				linux,default-trigger = "heartbeat";
				default-state = "on";
			};
		};

		qcom,ssbi@500000 {
			pmicintc: pmic@0 {
				pm8921_gpio: gpio@150 {
					pinctrl-names = "default";
					pinctrl-0 = <&wlan_default_gpios>;

					pwm_bl_gpios: pwm-bl-gpios {
						pios {
							pins = "gpio26";
							bias-disable;
							function = "normal";
							qcom,drive-strength = <PMIC_GPIO_STRENGTH_HIGH>;
							power-source = <PM8921_GPIO_S4>;
						};
					};

					disp_en_gpios: disp-en-gpios {
						pios {
							pins = "gpio36";
							bias-disable;
							function = "normal";
							qcom,drive-strength = <PMIC_GPIO_STRENGTH_HIGH>;
							power-source = <PM8921_GPIO_S4>;
						};
					};

					wlan_default_gpios: wlan-gpios {
						pios {
							pins = "gpio43";
							function = "normal";
							bias-disable;
							power-source = <PM8921_GPIO_S4>;
						};
					};

					notify_led: nled {
						pios {
							pins = "gpio18";
							function = "normal";
							bias-disable;
							power-source = <PM8921_GPIO_S4>;
						};
					};
				};
			};
		};

		sdcc4_pwrseq:pwrseq {
			compatible = "mmc-pwrseq-simple";
			reset-gpios = <&pm8921_gpio 43 GPIO_ACTIVE_LOW>;
		};

		amba {
			/* eMMC */
			sdcc1: sdcc@12400000 {
				status = "okay";
				vmmc-supply = <&pm8921_l5>;
				vqmmc-supply = <&pm8921_s4>;
			};

			/* External micro SD card */
			sdcc3: sdcc@12180000 {
				status = "okay";
				vmmc-supply = <&pm8921_l6>;
				pinctrl-names	= "default";
				pinctrl-0	= <&card_detect>;
				cd-gpios	= <&tlmm_pinmux 26 GPIO_ACTIVE_LOW>;
			};
			/* WLAN */
			sdcc4: sdcc@121c0000 {
				status = "okay";
				vmmc-supply = <&ext_3p3v>;
				vqmmc-supply = <&pm8921_lvs1>;
<<<<<<< HEAD
=======
				mmc-pwrseq = <&sdcc4_pwrseq>;
>>>>>>> 4ae93a64
			};
		};
	};
};<|MERGE_RESOLUTION|>--- conflicted
+++ resolved
@@ -102,13 +102,10 @@
 				pm8921_lvs1: lvs1 {
 					bias-pull-down;
 				};
-<<<<<<< HEAD
-=======
 
 				pm8921_lvs7: lvs7 {
 					bias-pull-down;
 				};
->>>>>>> 4ae93a64
 			};
 		};
 
@@ -124,8 +121,6 @@
 			regulator-boot-on;
 		};
 
-<<<<<<< HEAD
-=======
 		hdmi: qcom,hdmi-tx@4a00000 {
 			status = "okay";
 			core-vdda-supply = <&pm8921_hdmi_switch>;
@@ -171,7 +166,6 @@
 			power-supply = <&panel_3p3v>;
 		};
 
->>>>>>> 4ae93a64
 		gsbi3: gsbi@16200000 {
 			status = "okay";
 			qcom,mode = <GSBI_PROT_I2C>;
@@ -354,10 +348,7 @@
 				status = "okay";
 				vmmc-supply = <&ext_3p3v>;
 				vqmmc-supply = <&pm8921_lvs1>;
-<<<<<<< HEAD
-=======
 				mmc-pwrseq = <&sdcc4_pwrseq>;
->>>>>>> 4ae93a64
 			};
 		};
 	};
