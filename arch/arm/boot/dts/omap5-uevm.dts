/*
 * Copyright (C) 2012 Texas Instruments Incorporated - http://www.ti.com/
 *
 * This program is free software; you can redistribute it and/or modify
 * it under the terms of the GNU General Public License version 2 as
 * published by the Free Software Foundation.
 */
/dts-v1/;

/include/ "omap5.dtsi"
/include/ "samsung_k3pe0e000b.dtsi"

/ {
	model = "TI OMAP5 uEVM board";
	compatible = "ti,omap5-uevm", "ti,omap5";

	memory {
		device_type = "memory";
		reg = <0x80000000 0x7F000000>; /* 2032 MB */
	};

	vmmcsd_fixed: fixedregulator-mmcsd {
		compatible = "regulator-fixed";
		regulator-name = "vmmcsd_fixed";
		regulator-min-microvolt = <3000000>;
		regulator-max-microvolt = <3000000>;
	};

	/* HS USB Port 2 RESET */
	hsusb2_reset: hsusb2_reset_reg {
		compatible = "regulator-fixed";
		regulator-name = "hsusb2_reset";
		regulator-min-microvolt = <3300000>;
		regulator-max-microvolt = <3300000>;
		gpio = <&gpio3 16 0>;	/* gpio3_80 HUB_NRESET */
		startup-delay-us = <70000>;
		enable-active-high;
	};

	/* HS USB Host PHY on PORT 2 */
	hsusb2_phy: hsusb2_phy {
		compatible = "usb-nop-xceiv";
		reset-supply = <&hsusb2_reset>;
	};

	/* HS USB Port 3 RESET */
	hsusb3_reset: hsusb3_reset_reg {
		compatible = "regulator-fixed";
		regulator-name = "hsusb3_reset";
		regulator-min-microvolt = <3300000>;
		regulator-max-microvolt = <3300000>;
		gpio = <&gpio3 15 0>;	/* gpio3_79 ETH_NRESET */
		startup-delay-us = <70000>;
		enable-active-high;
	};

	/* HS USB Host PHY on PORT 3 */
	hsusb3_phy: hsusb3_phy {
		compatible = "usb-nop-xceiv";
		reset-supply = <&hsusb3_reset>;
	};

	/* hsusb2_phy is clocked by FREF_CLK1 i.e. auxclk1 */
	clock_alias {
		clock-name = "auxclk1_ck";
		clock-alias = "main_clk";
		device = <&hsusb2_phy>;
		clock-frequency = <19200000>; /* 19.2 MHz */
	};

	sound {
		compatible = "ti,abe-twl6040";
		ti,model = "PandaBoard5";

		ti,jack-detection = <1>;
		ti,mclk-freq = <19200000>;

		ti,mcpdm = <&mcpdm>;
		ti,mcbsp1 = <&mcbsp1>;
		ti,mcbsp2 = <&mcbsp2>;
		ti,aess = <&aess>;

		ti,twl6040 = <&twl6040>;

		/* Audio routing */
		ti,audio-routing =
			"Headset Stereophone", "HSOL",
			"Headset Stereophone", "HSOR",
			"Line Out", "AUXL",
			"Line Out", "AUXR",
			"HSMIC", "Headset Mic",
			"Headset Mic", "Headset Mic Bias",
			"AFML", "Line In",
			"AFMR", "Line In",
			"Headset Playback", "PDM_DL1",
			"PDM_UL1", "Capture",
			"40122000.mcbsp Playback", "BT_VX_DL",
			"BT_VX_UL", "40122000.mcbsp Capture",
			"40124000.mcbsp Playback", "MM_EXT_DL",
			"MM_EXT_UL", "40124000.mcbsp Capture";
	};

	sound_hdmi {
		compatible = "ti,omap-hdmi-tpd12s015-audio";
		ti,model = "OMAP5HDMI";

		ti,hdmi_audio = <&hdmi>;
		ti,level_shifter = <&tpd12s015>;
	};
};

&omap5_pmx_core {
	pinctrl-names = "default";
	pinctrl-0 = <
			&twl6040_pins
			&mcpdm_pins
			&dmic_pins
			&mcbsp1_pins
			&mcbsp2_pins
			&usbhost_pins
			&dss_hdmi_pins
			&tpd12s015_pins
			&tca6424a_pins
	>;

	twl6040_pins: pinmux_twl6040_pins {
		pinctrl-single,pins = <
			0x17e 0x6	/* mcspi1_somi.gpio5_141 OUTPUT | MODE6 */
			0x18a 0x6	/* perslimbus2_clock.gpio5_145 OUTPUT | MODE6 */
		>;
	};

	mcpdm_pins: pinmux_mcpdm_pins {
		pinctrl-single,pins = <
			0x142 0x108	/* abe_clks.abe_clks INPUT PULLDOWN | MODE0 */
			0x15c 0x108	/* abemcpdm_ul_data.abemcpdm_ul_data INPUT PULLDOWN | MODE0 */
			0x15e 0x108	/* abemcpdm_dl_data.abemcpdm_dl_data INPUT PULLDOWN | MODE0 */
			0x160 0x118	/* abemcpdm_frame.abemcpdm_frame INPUT PULLUP | MODE0 */
			0x162 0x108	/* abemcpdm_lb_clk.abemcpdm_lb_clk INPUT PULLDOWN | MODE0 */
		>;
	};

	dmic_pins: pinmux_dmic_pins {
		pinctrl-single,pins = <
			0x144 0x100	/* abedmic_din1.abedmic_din1 INPUT | MODE0 */
			0x146 0x100	/* abedmic_din2.abedmic_din2 INPUT | MODE0 */
			0x148 0x100	/* abedmic_din3.abedmic_din3 INPUT | MODE0 */
			0x14a 0		/* abedmic_clk1.abedmic_clk1 OUTPUT | MODE0 */
		>;
	};

	mcbsp1_pins: pinmux_mcbsp1_pins {
		pinctrl-single,pins = <
			0x14c 0x101	/* abedmic_clk2.abemcbsp1_fsx INPUT | MODE1 */
			0x14e 0x9	/* abedmic_clk3.abemcbsp1_dx OUTPUT PULLDOWN | MODE1 */
			0x150 0x101	/* abeslimbus1_clock.abemcbsp1_clkx INPUT | MODE0 */
			0x152 0x109	/* abeslimbus1_data.abemcbsp1_dr INPUT PULLDOWN | MODE1 */
		>;
	};

	mcbsp2_pins: pinmux_mcbsp2_pins {
		pinctrl-single,pins = <
			0x154 0x108	/* abemcbsp2_dr.abemcbsp2_dr INPUT PULLDOWN | MODE0 */
			0x156 0x8	/* abemcbsp2_dx.abemcbsp2_dx OUTPUT PULLDOWN | MODE0 */
			0x158 0x100	/* abemcbsp2_fsx.abemcbsp2_fsx INPUT | MODE0 */
			0x15a 0x100	/* abemcbsp2_clkx.abemcbsp2_clkx INPUT | MODE0 */
		>;
	};

	usbhost_pins: pinmux_usbhost_pins {
		pinctrl-single,pins = <
			0x84 0x100	/* usbb2_hsic_strobe INPUT | MODE 0 */
			0x86 0x100	/* usbb2_hsic_data INPUT | MODE 0 */

			0x19e 0x100	/* usbb3_hsic_strobe INPUT | MODE 0 */
			0x1a0 0x100	/* usbb3_hsic_data INPUT | MODE 0 */

			0x70 0x6	/* gpio3_80 OUTPUT | MODE 6 HUB_NRESET */
			0x6e 0x6	/* gpio3_79 OUTPUT | MODE 6 ETH_NRESET */
		>;
	};

<<<<<<< HEAD
	dss_hdmi_pins: pinmux_dss_hdmi_pins {
		pinctrl-single,pins = <
			0x0fc 0x118	/* hdmi_cec.hdmi_cec INPUT PULLUP | MODE 0 */
			0x100 0x100	/* hdmi_scl.hdmi_scl INPUT | MODE 0 */
			0x102 0x100	/* hdmi_sda.hdmi_sda INPUT | MODE 0 */
		>;
	};

	tpd12s015_pins: pinmux_tpd12s015_pins {
		pinctrl-single,pins = <
			0x0fe 0x116	/* hdmi_hpd.gpio7_193 INPUT PULLDOWN | MODE6 */
		>;
	};

	tca6424a_pins: pinmux_tca6424a_pins {
		pinctrl-single,pins = <
			0x186 0x100	/* i2c5_scl.i2c5_scl INPUT | MODE0 */
			0x188 0x100	/* i2c5_sda.i2c5_sda INPUT | MODE0 */
=======
	uart1_pins: pinmux_uart1_pins {
		pinctrl-single,pins = <
			0x60 0x0	/* uart1_tx.uart1_cts MODE0 */
			0x62 0x118	/* uart1_tx.uart1_cts INPUT | PULLUP | MODE0 */
			0x64 0x118	/* uart1_rx.uart1_rts INPUT | PULLUP | MODE0 */
			0x66 0		/* uart1_rx.uart1_rts MODE0 */
		>;
	};

	uart3_pins: pinmux_uart3_pins {
		pinctrl-single,pins = <
			0x19a 0x0	/* uart3_rts_irsd.uart3_tx_irtx MODE0 */
			0x19c 0x118	/* uart3_rx_irrx.uart3_usbb3_hsic INPUT | PULLUP | MODE0 */
		>;
	};

	uart5_pins: pinmux_uart5_pins {
		pinctrl-single,pins = <
			0x170 0x118	/* uart5_rx.uart5_rx INPUT | PULLUP | MODE0 */
			0x172 0x0	/* uart5_tx.uart5_tx MODE0 */
			0x174 0x118	/* uart5_cts.uart5_rts INPUT | PULLUP | MODE0 */
			0x176 0x0	/* uart5_cts.uart5_rts MODE0 */
>>>>>>> dfee60b6
		>;
	};
};

&omap5_pmx_wkup {
	pinctrl-names = "default";
	pinctrl-0 = <
			&usbhost_wkup_pins
	>;

	usbhost_wkup_pins: pinmux_usbhost_wkup_pins {
		pinctrl-single,pins = <
			0x1A 0x0	/* fref_clk1_out OUTPUT | MODE 7 for USB hub clk */
		>;
	};

};

&mmc1 {
	vmmc-supply = <&vmmcsd_fixed>;
	bus-width = <4>;
};

&mmc2 {
	vmmc-supply = <&vmmcsd_fixed>;
	bus-width = <8>;
	ti,non-removable;
};

&mmc3 {
	bus-width = <4>;
	ti,non-removable;
};

&mmc4 {
	status = "disabled";
};

&mmc5 {
	status = "disabled";
};

&i2c2 {
	clock-frequency = <400000>;

	/* Pressure Sensor */
	bmp085@77 {
		compatible = "bosch,bmp085";
		reg = <0x77>;
	};
};

&i2c4 {
	clock-frequency = <400000>;

	/* Temperature Sensor */
	tmp102@48{
		compatible = "ti,tmp102";
		reg = <0x48>;
	};
};

&i2c5 {
	tca6424a: tca6424a@22 {
		compatible = "ti,tca6424a";
		reg = <0x22>;
		gpio-controller;
		#gpio-cells = <2>;
	};
};

&mcbsp3 {
	status = "disabled";
};

&emif1 {
	cs1-used;
	device-handle = <&samsung_K3PE0E000B>;
};

&emif2 {
	cs1-used;
	device-handle = <&samsung_K3PE0E000B>;
};

&i2c1 {
	clock-frequency = <400000>;

	palmas: palmas@48 {
		reg = <0x48>;
		/* SPI = 0, IRQ# = 7, 4 = active high level-sensitive */
		interrupts = <0 7 4>; /* IRQ_SYS_1N cascaded to gic */
		interrupt-parent = <&gic>;
	};

	twl6040: twl@4b {
		compatible = "ti,twl6040";

		interrupts = <0 119 4>; /* IRQ_SYS_2N cascaded to gic */
		interrupt-parent = <&gic>;
		ti,audpwron-gpio = <&gpio5 13 0>;  /* gpio line 141 */

		vio-supply = <&smps7_reg>;
		v2v1-supply = <&smps9_reg>;
		enable-active-high;
	};
};

&usbhshost {
	port2-mode = "ehci-hsic";
	port3-mode = "ehci-hsic";
};

&usbhsehci {
	phys = <0 &hsusb2_phy &hsusb3_phy>;
};

<<<<<<< HEAD
/include/ "palmas.dtsi"
/include/ "twl6040.dtsi"

&hdmi {
	tpd12s015: tpd12s015 {
		compatible = "ti,tpd12s015";

		gpios = <&tca6424a 0 0>,	/* TCA6424A P01, CT_CP_HDP */
			<&tca6424a 1 0>,	/* TCA6424A P00, LS_OE*/
			<&gpio7 1 0>;		/* 193, HPD */

		hdmi-monitor {
			compatible = "ti,hdmi_panel";
		};

	};
=======
&uart1 {
        pinctrl-names = "default";
        pinctrl-0 = <&uart1_pins>;
};

&uart3 {
        pinctrl-names = "default";
        pinctrl-0 = <&uart3_pins>;
};

&uart5 {
        pinctrl-names = "default";
        pinctrl-0 = <&uart5_pins>;
>>>>>>> dfee60b6
};<|MERGE_RESOLUTION|>--- conflicted
+++ resolved
@@ -180,7 +180,6 @@
 		>;
 	};
 
-<<<<<<< HEAD
 	dss_hdmi_pins: pinmux_dss_hdmi_pins {
 		pinctrl-single,pins = <
 			0x0fc 0x118	/* hdmi_cec.hdmi_cec INPUT PULLUP | MODE 0 */
@@ -199,7 +198,9 @@
 		pinctrl-single,pins = <
 			0x186 0x100	/* i2c5_scl.i2c5_scl INPUT | MODE0 */
 			0x188 0x100	/* i2c5_sda.i2c5_sda INPUT | MODE0 */
-=======
+		>;
+	};
+
 	uart1_pins: pinmux_uart1_pins {
 		pinctrl-single,pins = <
 			0x60 0x0	/* uart1_tx.uart1_cts MODE0 */
@@ -222,7 +223,6 @@
 			0x172 0x0	/* uart5_tx.uart5_tx MODE0 */
 			0x174 0x118	/* uart5_cts.uart5_rts INPUT | PULLUP | MODE0 */
 			0x176 0x0	/* uart5_cts.uart5_rts MODE0 */
->>>>>>> dfee60b6
 		>;
 	};
 };
@@ -340,7 +340,6 @@
 	phys = <0 &hsusb2_phy &hsusb3_phy>;
 };
 
-<<<<<<< HEAD
 /include/ "palmas.dtsi"
 /include/ "twl6040.dtsi"
 
@@ -357,7 +356,8 @@
 		};
 
 	};
-=======
+};
+
 &uart1 {
         pinctrl-names = "default";
         pinctrl-0 = <&uart1_pins>;
@@ -371,5 +371,4 @@
 &uart5 {
         pinctrl-names = "default";
         pinctrl-0 = <&uart5_pins>;
->>>>>>> dfee60b6
 };