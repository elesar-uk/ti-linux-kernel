--- conflicted
+++ resolved
@@ -32,7 +32,6 @@
 		regulator-max-microvolt = <3000000>;
 	};
 
-<<<<<<< HEAD
 	/* HS USB Port 2 RESET */
 	hsusb2_reset: hsusb2_reset_reg {
 		compatible = "regulator-fixed";
@@ -75,8 +74,6 @@
 		clock-frequency = <19200000>; /* 19.2 MHz */
 	};
 
-=======
->>>>>>> 3c79a859
 	sound {
 		compatible = "ti,abe-twl6040";
 		ti,model = "PandaBoard5";
@@ -126,17 +123,11 @@
 			&dmic_pins
 			&mcbsp1_pins
 			&mcbsp2_pins
-<<<<<<< HEAD
 			&usbhost_pins
 			&dss_hdmi_pins
 			&tpd12s015_pins
 			&tca6424a_pins
 			&palmas_pins
-=======
-			&dss_hdmi_pins
-			&tpd12s015_pins
-			&tca6424a_pins
->>>>>>> 3c79a859
 	>;
 
 	twl6040_pins: pinmux_twl6040_pins {
@@ -183,7 +174,6 @@
 		>;
 	};
 
-<<<<<<< HEAD
 	usbhost_pins: pinmux_usbhost_pins {
 		pinctrl-single,pins = <
 			0x84 0x100	/* usbb2_hsic_strobe INPUT | MODE 0 */
@@ -197,18 +187,11 @@
 		>;
 	};
 
-	dss_hdmi_pins: pinmux_dss_hdmi_pins {
-		pinctrl-single,pins = <
-			0x0fc 0x118	/* hdmi_cec.hdmi_cec INPUT PULLUP | MODE 0 */
-			0x100 0x100	/* hdmi_scl.hdmi_scl INPUT | MODE 0 */
-			0x102 0x100	/* hdmi_sda.hdmi_sda INPUT | MODE 0 */
-=======
 	dss_hdmi_pins: pinmux_dss_hdmi_pins {
 		pinctrl-single,pins = <
 			0x0fc 0x118	/* hdmi_cec.hdmi_cec INPUT PULLUP | MODE 0 */
 			0x100 0x106	/* GPIO7_194, DDC-SCL */
 			0x102 0x106	/* GPIO7_195, DDC-SDA */
->>>>>>> 3c79a859
 		>;
 	};
 
@@ -224,7 +207,6 @@
 			0x188 0x100	/* i2c5_sda.i2c5_sda INPUT | MODE0 */
 		>;
 	};
-<<<<<<< HEAD
 
 	uart1_pins: pinmux_uart1_pins {
 		pinctrl-single,pins = <
@@ -296,8 +278,6 @@
 			0x1A 0x0	/* fref_clk1_out OUTPUT | MODE 7 for USB hub clk */
 		>;
 	};
-=======
->>>>>>> 3c79a859
 };
 
 &mmc1 {
@@ -371,7 +351,6 @@
 	};
 };
 
-<<<<<<< HEAD
 &usbhshost {
 	port2-mode = "ehci-hsic";
 	port3-mode = "ehci-hsic";
@@ -381,8 +360,6 @@
 	phys = <0 &hsusb2_phy &hsusb3_phy>;
 };
 
-=======
->>>>>>> 3c79a859
 /include/ "palmas.dtsi"
 /include/ "twl6040.dtsi"
 
@@ -392,21 +369,16 @@
 
 		gpios = <&tca6424a 0 0>,	/* TCA6424A P01, CT_CP_HDP */
 			<&tca6424a 1 0>,	/* TCA6424A P00, LS_OE*/
-<<<<<<< HEAD
-			<&gpio7 1 0>;		/* 193, HPD */
-=======
 			<&gpio7 1 0>,		/* 193, HPD */
 			<&gpio7 2 0>,		/* 194, SCL */
 			<&gpio7 3 0>;		/* 195, SDA */
 
->>>>>>> 3c79a859
 
 		hdmi-monitor {
 			compatible = "ti,hdmi_panel";
 		};
 
 	};
-<<<<<<< HEAD
 };
 
 &uart1 {
@@ -437,6 +409,4 @@
 &mcspi4 {
         pinctrl-names = "default";
         pinctrl-0 = <&mcspi4_pins>;
-=======
->>>>>>> 3c79a859
 };