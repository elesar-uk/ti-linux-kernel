--- conflicted
+++ resolved
@@ -26,7 +26,6 @@
 		regulator-max-microvolt = <3000000>;
 	};
 
-<<<<<<< HEAD
 	/* HS USB Port 2 RESET */
 	hsusb2_reset: hsusb2_reset_reg {
 		compatible = "regulator-fixed";
@@ -67,7 +66,8 @@
 		clock-alias = "main_clk";
 		device = <&hsusb2_phy>;
 		clock-frequency = <19200000>; /* 19.2 MHz */
-=======
+	};
+
 	sound {
 		compatible = "ti,abe-twl6040";
 		ti,model = "PandaBoard5";
@@ -106,7 +106,6 @@
 
 		ti,hdmi_audio = <&hdmi>;
 		ti,level_shifter = <&tpd12s015>;
->>>>>>> 7d53f38f
 	};
 };
 
@@ -118,13 +117,10 @@
 			&dmic_pins
 			&mcbsp1_pins
 			&mcbsp2_pins
-<<<<<<< HEAD
 			&usbhost_pins
-=======
 			&dss_hdmi_pins
 			&tpd12s015_pins
 			&tca6424a_pins
->>>>>>> 7d53f38f
 	>;
 
 	twl6040_pins: pinmux_twl6040_pins {
@@ -171,7 +167,6 @@
 		>;
 	};
 
-<<<<<<< HEAD
 	usbhost_pins: pinmux_usbhost_pins {
 		pinctrl-single,pins = <
 			0x84 0x100	/* usbb2_hsic_strobe INPUT | MODE 0 */
@@ -195,7 +190,9 @@
 	usbhost_wkup_pins: pinmux_usbhost_wkup_pins {
 		pinctrl-single,pins = <
 			0x1A 0x0	/* fref_clk1_out OUTPUT | MODE 7 for USB hub clk */
-=======
+		>;
+	};
+
 	dss_hdmi_pins: pinmux_dss_hdmi_pins {
 		pinctrl-single,pins = <
 			0x0fc 0x118	/* hdmi_cec.hdmi_cec INPUT PULLUP | MODE 0 */
@@ -214,7 +211,6 @@
 		pinctrl-single,pins = <
 			0x186 0x100	/* i2c5_scl.i2c5_scl INPUT | MODE0 */
 			0x188 0x100	/* i2c5_sda.i2c5_sda INPUT | MODE0 */
->>>>>>> 7d53f38f
 		>;
 	};
 };
@@ -309,7 +305,6 @@
 	};
 };
 
-<<<<<<< HEAD
 &usbhshost {
 	port2-mode = "ehci-hsic";
 	port3-mode = "ehci-hsic";
@@ -320,8 +315,6 @@
 };
 
 /include/ "palmas.dtsi"
-=======
-/include/ "palmas.dtsi"
 /include/ "twl6040.dtsi"
 
 &hdmi {
@@ -337,5 +330,4 @@
 		};
 
 	};
-};
->>>>>>> 7d53f38f
+};