/*
 * Copyright 2013-2014 Texas Instruments, Inc.
 *
 * Keystone 2 Edison EVM device tree
 *
 * This program is free software; you can redistribute it and/or modify
 * it under the terms of the GNU General Public License version 2 as
 * published by the Free Software Foundation.
 */
/dts-v1/;

#include "keystone.dtsi"
#include "keystone-k2e.dtsi"

/ {
	compatible = "ti,k2e-evm", "ti,k2e", "ti,keystone";
	model = "Texas Instruments Keystone 2 Edison EVM";

	reserved-memory {
		#address-cells = <2>;
		#size-cells = <2>;
		ranges;

		dsp_common_cma_pool: dsp_common_cma_pool@81f800000 {
			compatible = "shared-dma-pool";
			reg = <0x00000008 0x1f800000 0x00000000 0x800000>;
			reusable;
			status = "okay";
		};

		dsp_common_mpm_pool: dsp_common_mpm_pool@820000000 {
			compatible = "shared-dma-pool";
			reg = <0x00000008 0x20000000 0x00000000 0x10000000>;
			no-map;
			status = "okay";
		};
	};

	soc {

		clocks {
			refclksys: refclksys {
				#clock-cells = <0>;
				compatible = "fixed-clock";
				clock-frequency = <100000000>;
				clock-output-names = "refclk-sys";
			};

			refclkpass: refclkpass {
				#clock-cells = <0>;
				compatible = "fixed-clock";
				clock-frequency = <100000000>;
				clock-output-names = "refclk-pass";
			};

			refclkddr3a: refclkddr3a {
				#clock-cells = <0>;
				compatible = "fixed-clock";
				clock-frequency = <100000000>;
				clock-output-names = "refclk-ddr3a";
			};
		};

		ddr3edac: edac@21010000 {
			status = "ok";
		};

		mpm_mem: dspmem@a0000000 {
			compatible = "ti,keystone-dsp-mem";
			reg = <0xa0000000 0x10000000>;
		};
	};
};

&usb_phy {
	status = "okay";
};

&keystone_usb0 {
	status = "okay";
};

&usb0 {
	dr_mode = "host";
};

&usb1_phy {
	status = "okay";
};

&keystone_usb1 {
	status = "okay";
};

&usb1 {
	dr_mode = "peripheral";
};

&i2c0 {
	dtt@50 {
		compatible = "at,24c1024";
		reg = <0x50>;
	};
};

&aemif {
	cs0 {
		#address-cells = <2>;
		#size-cells = <1>;
		clock-ranges;
		ranges;

		ti,cs-chipselect = <0>;
		/* all timings in nanoseconds */
		ti,cs-min-turnaround-ns = <12>;
		ti,cs-read-hold-ns = <6>;
		ti,cs-read-strobe-ns = <23>;
		ti,cs-read-setup-ns = <9>;
		ti,cs-write-hold-ns = <8>;
		ti,cs-write-strobe-ns = <23>;
		ti,cs-write-setup-ns = <8>;

		nand@0,0 {
			compatible = "ti,keystone-nand","ti,davinci-nand";
			#address-cells = <1>;
			#size-cells = <1>;
			reg = <0 0 0x4000000
			       1 0 0x0000100>;

			ti,davinci-chipselect = <0>;
			ti,davinci-mask-ale = <0x2000>;
			ti,davinci-mask-cle = <0x4000>;
			ti,davinci-mask-chipsel = <0>;
			nand-ecc-mode = "hw";
			ti,davinci-ecc-bits = <4>;
			nand-on-flash-bbt;

			partition@0 {
				label = "u-boot";
				reg = <0x0 0x100000>;
				read-only;
			};

			partition@100000 {
				label = "params";
				reg = <0x100000 0x80000>;
				read-only;
			};

			partition@180000 {
				label = "ubifs";
				reg = <0x180000 0x1FE80000>;
			};
		};
	};
};

&spi0 {
	nor_flash: n25q128a11@0 {
		#address-cells = <1>;
		#size-cells = <1>;
		compatible = "Micron,n25q128a11";
		spi-max-frequency = <54000000>;
		m25p,fast-read;
		reg = <0>;

		partition@0 {
			label = "u-boot-spl";
			reg = <0x0 0x80000>;
			read-only;
		};

		partition@1 {
			label = "misc";
			reg = <0x80000 0xf80000>;
		};
	};
};

&mdio {
	status = "ok";
	ethphy0: ethernet-phy@0 {
		compatible = "marvell,88E1514", "marvell,88E1510", "ethernet-phy-ieee802.3-c22";
		reg = <0>;
	};

	ethphy1: ethernet-phy@1 {
		compatible = "marvell,88E1514", "marvell,88E1510", "ethernet-phy-ieee802.3-c22";
		reg = <1>;
	};
};

<<<<<<< HEAD
&gbe_serdes0 {
	status = "okay";
};

&pcie1_phy {
	status = "okay";
};

&pcie1 {
	status = "okay";
=======
&dsp0 {
	memory-region = <&dsp_common_cma_pool>;
>>>>>>> 629da405
};<|MERGE_RESOLUTION|>--- conflicted
+++ resolved
@@ -190,7 +190,6 @@
 	};
 };
 
-<<<<<<< HEAD
 &gbe_serdes0 {
 	status = "okay";
 };
@@ -201,8 +200,8 @@
 
 &pcie1 {
 	status = "okay";
-=======
+};
+
 &dsp0 {
 	memory-region = <&dsp_common_cma_pool>;
->>>>>>> 629da405
 };