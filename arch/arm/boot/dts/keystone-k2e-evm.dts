/*
 * Copyright 2013-2014 Texas Instruments, Inc.
 *
 * Keystone 2 Edison EVM device tree
 *
 * This program is free software; you can redistribute it and/or modify
 * it under the terms of the GNU General Public License version 2 as
 * published by the Free Software Foundation.
 */
/dts-v1/;

#include "keystone.dtsi"
#include "keystone-k2e.dtsi"

/ {
	compatible = "ti,k2e-evm", "ti,k2e", "ti,keystone";
	model = "Texas Instruments Keystone 2 Edison EVM";

	reserved-memory {
		#address-cells = <2>;
		#size-cells = <2>;
		ranges;

		dsp_common_cma_pool: dsp_common_cma_pool {
			compatible = "shared-dma-pool";
			reg = <0x00000008 0x1f800000 0x00000000 0x800000>;
			reusable;
		};

		dsp_common_mpm_area: dsp_reserved_mpm_area {
			compatible = "shared-dma-pool";
			reg = <0x00000008 0x20000000 0x00000000 0x20000000>;
			no-map;
			status = "okay";
		};
	};

	soc {

		clocks {
			refclksys: refclksys {
				#clock-cells = <0>;
				compatible = "fixed-clock";
				clock-frequency = <100000000>;
				clock-output-names = "refclk-sys";
			};

			refclkpass: refclkpass {
				#clock-cells = <0>;
				compatible = "fixed-clock";
				clock-frequency = <100000000>;
				clock-output-names = "refclk-pass";
			};

			refclkddr3a: refclkddr3a {
				#clock-cells = <0>;
				compatible = "fixed-clock";
				clock-frequency = <100000000>;
				clock-output-names = "refclk-ddr3a";
			};
		};

<<<<<<< HEAD
		ddr3edac: edac@21010000 {
			status = "ok";
		};

		mpm_mem: dspmem {
=======
		mpm_mem: dspmem@a0000000 {
>>>>>>> 3fa8b386
			compatible = "ti,keystone-dsp-mem";
			reg = <0xa0000000 0x20000000>;
		};
	};
};

&usb_phy {
	status = "okay";
};

&usb {
	status = "okay";
};

&dwc0 {
	dr_mode = "host";
};

&usb1_phy {
	status = "okay";
};

&usb1 {
	status = "okay";
};

&dwc1 {
	dr_mode = "peripheral";
};

&i2c0 {
	dtt@50 {
		compatible = "at,24c1024";
		reg = <0x50>;
	};
};

&aemif {
	cs0 {
		#address-cells = <2>;
		#size-cells = <1>;
		clock-ranges;
		ranges;

		ti,cs-chipselect = <0>;
		/* all timings in nanoseconds */
		ti,cs-min-turnaround-ns = <12>;
		ti,cs-read-hold-ns = <6>;
		ti,cs-read-strobe-ns = <23>;
		ti,cs-read-setup-ns = <9>;
		ti,cs-write-hold-ns = <8>;
		ti,cs-write-strobe-ns = <23>;
		ti,cs-write-setup-ns = <8>;

		nand@0,0 {
			compatible = "ti,keystone-nand","ti,davinci-nand";
			#address-cells = <1>;
			#size-cells = <1>;
			reg = <0 0 0x4000000
			       1 0 0x0000100>;

			ti,davinci-chipselect = <0>;
			ti,davinci-mask-ale = <0x2000>;
			ti,davinci-mask-cle = <0x4000>;
			ti,davinci-mask-chipsel = <0>;
			nand-ecc-mode = "hw";
			ti,davinci-ecc-bits = <4>;
			nand-on-flash-bbt;

			partition@0 {
				label = "u-boot";
				reg = <0x0 0x100000>;
				read-only;
			};

			partition@100000 {
				label = "params";
				reg = <0x100000 0x80000>;
				read-only;
			};

			partition@180000 {
				label = "ubifs";
				reg = <0x180000 0x1FE80000>;
			};
		};
	};
};

&spi0 {
	nor_flash: n25q128a11@0 {
		#address-cells = <1>;
		#size-cells = <1>;
		compatible = "Micron,n25q128a11";
		spi-max-frequency = <54000000>;
		m25p,fast-read;
		reg = <0>;

		partition@0 {
			label = "u-boot-spl";
			reg = <0x0 0x100000>;
			read-only;
		};

		partition@1 {
			label = "misc";
			reg = <0x100000 0xf00000>;
		};
	};
};

&mdio {
	status = "ok";
	ethphy0: ethernet-phy@0 {
		compatible = "marvell,88E1514", "marvell,88E1510", "ethernet-phy-ieee802.3-c22";
		reg = <0>;
	};

	ethphy1: ethernet-phy@1 {
		compatible = "marvell,88E1514", "marvell,88E1510", "ethernet-phy-ieee802.3-c22";
		reg = <1>;
	};
};

&gbe_serdes0 {
	status = "okay";
};

&pcie1_phy {
	status = "okay";
};

&pcie1 {
	status = "okay";
};

&dsp0 {
	memory-region = <&dsp_common_cma_pool>;
};<|MERGE_RESOLUTION|>--- conflicted
+++ resolved
@@ -60,15 +60,11 @@
 			};
 		};
 
-<<<<<<< HEAD
 		ddr3edac: edac@21010000 {
 			status = "ok";
 		};
 
-		mpm_mem: dspmem {
-=======
 		mpm_mem: dspmem@a0000000 {
->>>>>>> 3fa8b386
 			compatible = "ti,keystone-dsp-mem";
 			reg = <0xa0000000 0x20000000>;
 		};
