--- conflicted
+++ resolved
@@ -693,18 +693,6 @@
 	};
 };
 
-<<<<<<< HEAD
-&vip1 {
-	status = "okay";
-};
-
-&vin2a {
-	status = "okay";
-	endpoint@0 {
-		slave-mode;
-		remote-endpoint = <&onboardLI>;
-	};
-=======
 &mmu0_dsp1 {
 	status = "okay";
 };
@@ -741,5 +729,16 @@
 	memory-region = <&dsp1_cma_pool>;
 	mboxes = <&mailbox5 &mbox_dsp1_ipc3x>;
 	timers = <&timer5>;
->>>>>>> 20d862bf
+};
+
+&vip1 {
+	status = "okay";
+};
+
+&vin2a {
+	status = "okay";
+	endpoint@0 {
+		slave-mode;
+		remote-endpoint = <&onboardLI>;
+	};
 };