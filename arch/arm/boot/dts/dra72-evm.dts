--- conflicted
+++ resolved
@@ -18,7 +18,6 @@
 		reg = <0x80000000 0x40000000>; /* 1024 MB */
 	};
 
-<<<<<<< HEAD
 	reserved-memory {
 		#address-cells = <1>;
 		#size-cells = <1>;
@@ -46,10 +45,7 @@
 		};
 	};
 
-	mmc2_3v3: fixedregulator-mmc2 {
-=======
 	evm_3v3: fixedregulator-evm_3v3 {
->>>>>>> 0a1589a2
 		compatible = "regulator-fixed";
 		regulator-name = "evm_3v3";
 		regulator-min-microvolt = <3300000>;
@@ -225,7 +221,6 @@
 	mbox_ipu2_legacy: mbox_ipu2_legacy {
 		status = "okay";
 	};
-<<<<<<< HEAD
 };
 
 &mmu0_dsp1 {
@@ -264,6 +259,4 @@
 	memory-region = <&dsp1_cma_pool>;
 	mboxes = <&mailbox5 &mbox_dsp1_legacy>;
 	timers = <&timer5>;
-=======
->>>>>>> 0a1589a2
 };