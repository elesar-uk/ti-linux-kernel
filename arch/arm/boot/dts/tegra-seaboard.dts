/dts-v1/;

/include/ "tegra20.dtsi"

/ {
	model = "NVIDIA Seaboard";
	compatible = "nvidia,seaboard", "nvidia,tegra20";

	memory {
		device_type = "memory";
		reg = < 0x00000000 0x40000000 >;
	};

	i2c@7000c000 {
		clock-frequency = <400000>;
	};

	i2c@7000c400 {
		clock-frequency = <400000>;
	};

	i2c@7000c500 {
		clock-frequency = <400000>;
	};

	i2c@7000d000 {
		clock-frequency = <400000>;

		adt7461@4c {
			compatible = "adt7461";
			reg = <0x4c>;
		};
	};

	serial@70006000 {
		status = "disable";
	};

	serial@70006040 {
		status = "disable";
	};

	serial@70006200 {
		status = "disable";
	};

	serial@70006300 {
		clock-frequency = < 216000000 >;
	};

	serial@70006400 {
		status = "disable";
	};

	sdhci@c8000000 {
		status = "disable";
	};

	sdhci@c8000200 {
		status = "disable";
	};

	sdhci@c8000400 {
		cd-gpios = <&gpio 69 0>; /* gpio PI5 */
		wp-gpios = <&gpio 57 0>; /* gpio PH1 */
		power-gpios = <&gpio 70 0>; /* gpio PI6 */
	};

	sdhci@c8000600 {
		support-8bit;
<<<<<<< HEAD
=======
	};

	usb@c5000000 {
		nvidia,vbus-gpio = <&gpio 24 0>; /* PD0 */
	};

	gpio-keys {
		compatible = "gpio-keys";

		power {
			label = "Power";
			gpios = <&gpio 170 1>; /* gpio PV2, active low */
			linux,code = <116>; /* KEY_POWER */
			gpio-key,wakeup;
		};

		lid {
			label = "Lid";
			gpios = <&gpio 23 0>; /* gpio PC7 */
			linux,input-type = <5>; /* EV_SW */
			linux,code = <0>; /* SW_LID */
			debounce-interval = <1>;
			gpio-key,wakeup;
		};
>>>>>>> dcd6c922
	};
};<|MERGE_RESOLUTION|>--- conflicted
+++ resolved
@@ -68,8 +68,6 @@
 
 	sdhci@c8000600 {
 		support-8bit;
-<<<<<<< HEAD
-=======
 	};
 
 	usb@c5000000 {
@@ -94,6 +92,5 @@
 			debounce-interval = <1>;
 			gpio-key,wakeup;
 		};
->>>>>>> dcd6c922
 	};
 };