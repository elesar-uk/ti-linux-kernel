--- conflicted
+++ resolved
@@ -417,13 +417,9 @@
 &usdhc3 {
 	pinctrl-names = "default", "state_100mhz", "state_200mhz";
 	pinctrl-0 = <&pinctrl_usdhc3>;
-<<<<<<< HEAD
 	pinctrl-1 = <&pinctrl_usdhc3_100mhz>;
 	pinctrl-2 = <&pinctrl_usdhc3_200mhz>;
-	cd-gpios = <&gpio7 0 GPIO_ACTIVE_HIGH>;
-=======
 	cd-gpios = <&gpio7 0 GPIO_ACTIVE_LOW>;
->>>>>>> 77a5f675
 	vmmc-supply = <&reg_3p3v>;
 	no-1-8-v; /* firmware will remove if board revision supports */
 	status = "okay";
