--- conflicted
+++ resolved
@@ -376,18 +376,10 @@
 };
 
 &ssi1 {
-<<<<<<< HEAD
-	fsl,mode = "i2s-slave";
-=======
->>>>>>> e529fea9
 	status = "okay";
 };
 
 &ssi2 {
-<<<<<<< HEAD
-	fsl,mode = "i2s-slave";
-=======
->>>>>>> e529fea9
 	status = "okay";
 };
 
