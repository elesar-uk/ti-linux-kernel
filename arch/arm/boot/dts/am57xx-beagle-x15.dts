/*
 * Copyright (C) 2014-2016 Texas Instruments Incorporated - http://www.ti.com/
 *
 * This program is free software; you can redistribute it and/or modify
 * it under the terms of the GNU General Public License version 2 as
 * published by the Free Software Foundation.
 */
#include "am57xx-beagle-x15-common.dtsi"

/ {
	model = "TI AM5728 BeagleBoard-X15";
<<<<<<< HEAD
	compatible = "ti,am572x-beagle-x15", "ti,am5728", "ti,dra742", "ti,dra74", "ti,dra7";

	aliases {
		rtc0 = &mcp_rtc;
		rtc1 = &tps659038_rtc;
		rtc2 = &rtc;
		display0 = &hdmi0;
	};

	memory {
		device_type = "memory";
		reg = <0x0 0x80000000 0x0 0x80000000>;
	};

	reserved-memory {
		#address-cells = <2>;
		#size-cells = <2>;
		ranges;

		ipu2_cma_pool: ipu2_cma@95800000 {
			compatible = "shared-dma-pool";
			reg = <0x0 0x95800000 0x0 0x3800000>;
			reusable;
			status = "okay";
		};

		dsp1_cma_pool: dsp1_cma@99000000 {
			compatible = "shared-dma-pool";
			reg = <0x0 0x99000000 0x0 0x4000000>;
			reusable;
			status = "okay";
		};

		ipu1_cma_pool: ipu1_cma@9d000000 {
			compatible = "shared-dma-pool";
			reg = <0x0 0x9d000000 0x0 0x2000000>;
			reusable;
			status = "okay";
		};

		dsp2_cma_pool: dsp2_cma@9f000000 {
			compatible = "shared-dma-pool";
			reg = <0x0 0x9f000000 0x0 0x800000>;
			reusable;
			status = "okay";
		};
	};

	vdd_3v3: fixedregulator-vdd_3v3 {
		compatible = "regulator-fixed";
		regulator-name = "vdd_3v3";
		vin-supply = <&regen1>;
		regulator-min-microvolt = <3300000>;
		regulator-max-microvolt = <3300000>;
	};

	aic_dvdd: fixedregulator-aic_dvdd {
		compatible = "regulator-fixed";
		regulator-name = "aic_dvdd_fixed";
		vin-supply = <&vdd_3v3>;
		regulator-min-microvolt = <1800000>;
		regulator-max-microvolt = <1800000>;
	};

	vtt_fixed: fixedregulator-vtt {
		/* TPS51200 */
		compatible = "regulator-fixed";
		regulator-name = "vtt_fixed";
		vin-supply = <&smps3_reg>;
		regulator-min-microvolt = <3300000>;
		regulator-max-microvolt = <3300000>;
		regulator-always-on;
		regulator-boot-on;
		enable-active-high;
		gpio = <&gpio7 11 GPIO_ACTIVE_HIGH>;
	};

	leds {
		compatible = "gpio-leds";
		led@0 {
			label = "beagle-x15:usr0";
			gpios = <&gpio7 9 GPIO_ACTIVE_HIGH>;
			linux,default-trigger = "heartbeat";
			default-state = "off";
		};

		led@1 {
			label = "beagle-x15:usr1";
			gpios = <&gpio7 8 GPIO_ACTIVE_HIGH>;
			linux,default-trigger = "cpu0";
			default-state = "off";
		};

		led@2 {
			label = "beagle-x15:usr2";
			gpios = <&gpio7 14 GPIO_ACTIVE_HIGH>;
			linux,default-trigger = "mmc0";
			default-state = "off";
		};

		led@3 {
			label = "beagle-x15:usr3";
			gpios = <&gpio7 15 GPIO_ACTIVE_HIGH>;
			linux,default-trigger = "ide-disk";
			default-state = "off";
		};
	};

	gpio_fan: gpio_fan {
		/* Based on 5v 500mA AFB02505HHB */
		compatible = "gpio-fan";
		gpios =  <&tps659038_gpio 2 GPIO_ACTIVE_HIGH>;
		gpio-fan,speed-map = <0     0>,
				     <13000 1>;
		#cooling-cells = <2>;
	};

	extcon_usb1: extcon_usb1 {
		compatible = "linux,extcon-usb-gpio";
		id-gpio = <&gpio7 25 GPIO_ACTIVE_HIGH>;
	};

	hdmi0: connector {
		compatible = "hdmi-connector";
		label = "hdmi";

		type = "a";

		port {
			hdmi_connector_in: endpoint {
				remote-endpoint = <&tpd12s015_out>;
			};
		};
	};

	tpd12s015: encoder {
		compatible = "ti,tpd12s015";

		gpios = <&gpio7 10 GPIO_ACTIVE_HIGH>,	/* gpio7_10, CT CP HPD */
			<&gpio6 28 GPIO_ACTIVE_HIGH>,	/* gpio6_28, LS OE */
			<&gpio7 12 GPIO_ACTIVE_HIGH>;	/* gpio7_12/sp1_cs2, HPD */

		ports {
			#address-cells = <1>;
			#size-cells = <0>;

			port@0 {
				reg = <0>;

				tpd12s015_in: endpoint {
					remote-endpoint = <&hdmi_out>;
				};
			};

			port@1 {
				reg = <1>;

				tpd12s015_out: endpoint {
					remote-endpoint = <&hdmi_connector_in>;
				};
			};
		};
	};

	sound0: sound@0 {
		compatible = "simple-audio-card";
		simple-audio-card,name = "BeagleBoard-X15";
		simple-audio-card,widgets =
			"Line", "Line Out",
			"Line", "Line In";
		simple-audio-card,routing =
			"Line Out",	"LLOUT",
			"Line Out",	"RLOUT",
			"MIC2L",	"Line In",
			"MIC2R",	"Line In";
		simple-audio-card,format = "dsp_b";
		simple-audio-card,bitclock-master = <&sound0_master>;
		simple-audio-card,frame-master = <&sound0_master>;
		simple-audio-card,bitclock-inversion;

		simple-audio-card,cpu {
			sound-dai = <&mcasp3>;
		};

		sound0_master: simple-audio-card,codec {
			sound-dai = <&tlv320aic3104>;
			clocks = <&clkout2_clk>;
		};
	};
=======
>>>>>>> d3e4a613
};

&tpd12s015 {
	gpios = <&gpio7 10 GPIO_ACTIVE_HIGH>,	/* gpio7_10, CT CP HPD */
		<&gpio6 28 GPIO_ACTIVE_HIGH>,	/* gpio6_28, LS OE */
		<&gpio7 12 GPIO_ACTIVE_HIGH>;	/* gpio7_12/sp1_cs2, HPD */
};

&mmc1 {
	vmmc-supply = <&ldo1_reg>;
<<<<<<< HEAD
	bus-width = <4>;
	cd-gpios = <&gpio6 27 GPIO_ACTIVE_LOW>; /* gpio 219 */
};

&mmc2 {
	status = "okay";

	vmmc-supply = <&vdd_3v3>;
	bus-width = <8>;
	ti,non-removable;
	cap-mmc-dual-data-rate;
};

&sata {
	status = "okay";
};

&usb2_phy1 {
	phy-supply = <&ldousb_reg>;
};

&usb2_phy2 {
	phy-supply = <&ldousb_reg>;
};

&usb1 {
	dr_mode = "host";
};

&omap_dwc3_1 {
	extcon = <&extcon_usb1>;
};

&omap_dwc3_2 {
	extcon = <&extcon_usb2>;
};

&usb2 {
	/*
	 * Stand alone usage is peripheral only.
	 * However, with some resistor modifications
	 * this port can be used via expansion connectors
	 * as "host" or "dual-role". If so, provide
	 * the necessary dr_mode override in the expansion
	 * board's DT.
	 */
	dr_mode = "peripheral";
};

&cpu_trips {
	cpu_alert1: cpu_alert1 {
		temperature = <50000>; /* millicelsius */
		hysteresis = <2000>; /* millicelsius */
		type = "active";
	};
};

&cpu_cooling_maps {
	map1 {
		trip = <&cpu_alert1>;
		cooling-device = <&gpio_fan THERMAL_NO_LIMIT THERMAL_NO_LIMIT>;
	};
};

&thermal_zones {
	board_thermal: board_thermal {
		polling-delay-passive = <1250>; /* milliseconds */
		polling-delay = <1500>; /* milliseconds */

				/* sensor       ID */
		thermal-sensors = <&tmp102     0>;

		board_trips: trips {
			board_alert0: board_alert {
				temperature = <40000>; /* millicelsius */
				hysteresis = <2000>; /* millicelsius */
				type = "active";
			};

			board_crit: board_crit {
				temperature = <105000>; /* millicelsius */
				hysteresis = <0>; /* millicelsius */
				type = "critical";
			};
		};

		board_cooling_maps: cooling-maps {
			map0 {
				trip = <&board_alert0>;
				cooling-device =
				  <&gpio_fan THERMAL_NO_LIMIT THERMAL_NO_LIMIT>;
			};
		};
       };
};

&dss {
	status = "ok";

	vdda_video-supply = <&ldoln_reg>;
};

&hdmi {
	status = "ok";
	vdda-supply = <&ldo4_reg>;

	port {
		hdmi_out: endpoint {
			remote-endpoint = <&tpd12s015_in>;
		};
	};
};

&pcie1 {
	gpios = <&gpio2 8 GPIO_ACTIVE_LOW>;
};

&mcasp3 {
	#sound-dai-cells = <0>;
	assigned-clocks = <&mcasp3_ahclkx_mux>;
	assigned-clock-parents = <&sys_clkin2>;
	status = "okay";

	op-mode = <0>;	/* MCASP_IIS_MODE */
	tdm-slots = <2>;
	/* 4 serializers */
	serial-dir = <	/* 0: INACTIVE, 1: TX, 2: RX */
		1 2 0 0
	>;
	tx-num-evt = <32>;
	rx-num-evt = <32>;
};

&mailbox5 {
	status = "okay";
	mbox_ipu1_ipc3x: mbox_ipu1_ipc3x {
		status = "okay";
	};
	mbox_dsp1_ipc3x: mbox_dsp1_ipc3x {
		status = "okay";
	};
};

&mailbox6 {
	status = "okay";
	mbox_ipu2_ipc3x: mbox_ipu2_ipc3x {
		status = "okay";
	};
	mbox_dsp2_ipc3x: mbox_dsp2_ipc3x {
		status = "okay";
	};
};

&mmu0_dsp1 {
	status = "okay";
};

&mmu1_dsp1 {
	status = "okay";
};

&mmu0_dsp2 {
	status = "okay";
};

&mmu1_dsp2 {
	status = "okay";
};

&mmu_ipu1 {
	status = "okay";
};

&mmu_ipu2 {
	status = "okay";
};

&ipu2 {
	status = "okay";
	memory-region = <&ipu2_cma_pool>;
	mboxes = <&mailbox6 &mbox_ipu2_ipc3x>;
	timers = <&timer3>;
	watchdog-timers = <&timer4>, <&timer9>;
};

&ipu1 {
	status = "okay";
	memory-region = <&ipu1_cma_pool>;
	mboxes = <&mailbox5 &mbox_ipu1_ipc3x>;
	timers = <&timer11>;
};

&dsp1 {
	status = "okay";
	memory-region = <&dsp1_cma_pool>;
	mboxes = <&mailbox5 &mbox_dsp1_ipc3x>;
	timers = <&timer5>;
};

&dsp2 {
	status = "okay";
	memory-region = <&dsp2_cma_pool>;
	mboxes = <&mailbox6 &mbox_dsp2_ipc3x>;
	timers = <&timer6>;
=======
>>>>>>> d3e4a613
};<|MERGE_RESOLUTION|>--- conflicted
+++ resolved
@@ -9,198 +9,6 @@
 
 / {
 	model = "TI AM5728 BeagleBoard-X15";
-<<<<<<< HEAD
-	compatible = "ti,am572x-beagle-x15", "ti,am5728", "ti,dra742", "ti,dra74", "ti,dra7";
-
-	aliases {
-		rtc0 = &mcp_rtc;
-		rtc1 = &tps659038_rtc;
-		rtc2 = &rtc;
-		display0 = &hdmi0;
-	};
-
-	memory {
-		device_type = "memory";
-		reg = <0x0 0x80000000 0x0 0x80000000>;
-	};
-
-	reserved-memory {
-		#address-cells = <2>;
-		#size-cells = <2>;
-		ranges;
-
-		ipu2_cma_pool: ipu2_cma@95800000 {
-			compatible = "shared-dma-pool";
-			reg = <0x0 0x95800000 0x0 0x3800000>;
-			reusable;
-			status = "okay";
-		};
-
-		dsp1_cma_pool: dsp1_cma@99000000 {
-			compatible = "shared-dma-pool";
-			reg = <0x0 0x99000000 0x0 0x4000000>;
-			reusable;
-			status = "okay";
-		};
-
-		ipu1_cma_pool: ipu1_cma@9d000000 {
-			compatible = "shared-dma-pool";
-			reg = <0x0 0x9d000000 0x0 0x2000000>;
-			reusable;
-			status = "okay";
-		};
-
-		dsp2_cma_pool: dsp2_cma@9f000000 {
-			compatible = "shared-dma-pool";
-			reg = <0x0 0x9f000000 0x0 0x800000>;
-			reusable;
-			status = "okay";
-		};
-	};
-
-	vdd_3v3: fixedregulator-vdd_3v3 {
-		compatible = "regulator-fixed";
-		regulator-name = "vdd_3v3";
-		vin-supply = <&regen1>;
-		regulator-min-microvolt = <3300000>;
-		regulator-max-microvolt = <3300000>;
-	};
-
-	aic_dvdd: fixedregulator-aic_dvdd {
-		compatible = "regulator-fixed";
-		regulator-name = "aic_dvdd_fixed";
-		vin-supply = <&vdd_3v3>;
-		regulator-min-microvolt = <1800000>;
-		regulator-max-microvolt = <1800000>;
-	};
-
-	vtt_fixed: fixedregulator-vtt {
-		/* TPS51200 */
-		compatible = "regulator-fixed";
-		regulator-name = "vtt_fixed";
-		vin-supply = <&smps3_reg>;
-		regulator-min-microvolt = <3300000>;
-		regulator-max-microvolt = <3300000>;
-		regulator-always-on;
-		regulator-boot-on;
-		enable-active-high;
-		gpio = <&gpio7 11 GPIO_ACTIVE_HIGH>;
-	};
-
-	leds {
-		compatible = "gpio-leds";
-		led@0 {
-			label = "beagle-x15:usr0";
-			gpios = <&gpio7 9 GPIO_ACTIVE_HIGH>;
-			linux,default-trigger = "heartbeat";
-			default-state = "off";
-		};
-
-		led@1 {
-			label = "beagle-x15:usr1";
-			gpios = <&gpio7 8 GPIO_ACTIVE_HIGH>;
-			linux,default-trigger = "cpu0";
-			default-state = "off";
-		};
-
-		led@2 {
-			label = "beagle-x15:usr2";
-			gpios = <&gpio7 14 GPIO_ACTIVE_HIGH>;
-			linux,default-trigger = "mmc0";
-			default-state = "off";
-		};
-
-		led@3 {
-			label = "beagle-x15:usr3";
-			gpios = <&gpio7 15 GPIO_ACTIVE_HIGH>;
-			linux,default-trigger = "ide-disk";
-			default-state = "off";
-		};
-	};
-
-	gpio_fan: gpio_fan {
-		/* Based on 5v 500mA AFB02505HHB */
-		compatible = "gpio-fan";
-		gpios =  <&tps659038_gpio 2 GPIO_ACTIVE_HIGH>;
-		gpio-fan,speed-map = <0     0>,
-				     <13000 1>;
-		#cooling-cells = <2>;
-	};
-
-	extcon_usb1: extcon_usb1 {
-		compatible = "linux,extcon-usb-gpio";
-		id-gpio = <&gpio7 25 GPIO_ACTIVE_HIGH>;
-	};
-
-	hdmi0: connector {
-		compatible = "hdmi-connector";
-		label = "hdmi";
-
-		type = "a";
-
-		port {
-			hdmi_connector_in: endpoint {
-				remote-endpoint = <&tpd12s015_out>;
-			};
-		};
-	};
-
-	tpd12s015: encoder {
-		compatible = "ti,tpd12s015";
-
-		gpios = <&gpio7 10 GPIO_ACTIVE_HIGH>,	/* gpio7_10, CT CP HPD */
-			<&gpio6 28 GPIO_ACTIVE_HIGH>,	/* gpio6_28, LS OE */
-			<&gpio7 12 GPIO_ACTIVE_HIGH>;	/* gpio7_12/sp1_cs2, HPD */
-
-		ports {
-			#address-cells = <1>;
-			#size-cells = <0>;
-
-			port@0 {
-				reg = <0>;
-
-				tpd12s015_in: endpoint {
-					remote-endpoint = <&hdmi_out>;
-				};
-			};
-
-			port@1 {
-				reg = <1>;
-
-				tpd12s015_out: endpoint {
-					remote-endpoint = <&hdmi_connector_in>;
-				};
-			};
-		};
-	};
-
-	sound0: sound@0 {
-		compatible = "simple-audio-card";
-		simple-audio-card,name = "BeagleBoard-X15";
-		simple-audio-card,widgets =
-			"Line", "Line Out",
-			"Line", "Line In";
-		simple-audio-card,routing =
-			"Line Out",	"LLOUT",
-			"Line Out",	"RLOUT",
-			"MIC2L",	"Line In",
-			"MIC2R",	"Line In";
-		simple-audio-card,format = "dsp_b";
-		simple-audio-card,bitclock-master = <&sound0_master>;
-		simple-audio-card,frame-master = <&sound0_master>;
-		simple-audio-card,bitclock-inversion;
-
-		simple-audio-card,cpu {
-			sound-dai = <&mcasp3>;
-		};
-
-		sound0_master: simple-audio-card,codec {
-			sound-dai = <&tlv320aic3104>;
-			clocks = <&clkout2_clk>;
-		};
-	};
-=======
->>>>>>> d3e4a613
 };
 
 &tpd12s015 {
@@ -211,211 +19,4 @@
 
 &mmc1 {
 	vmmc-supply = <&ldo1_reg>;
-<<<<<<< HEAD
-	bus-width = <4>;
-	cd-gpios = <&gpio6 27 GPIO_ACTIVE_LOW>; /* gpio 219 */
-};
-
-&mmc2 {
-	status = "okay";
-
-	vmmc-supply = <&vdd_3v3>;
-	bus-width = <8>;
-	ti,non-removable;
-	cap-mmc-dual-data-rate;
-};
-
-&sata {
-	status = "okay";
-};
-
-&usb2_phy1 {
-	phy-supply = <&ldousb_reg>;
-};
-
-&usb2_phy2 {
-	phy-supply = <&ldousb_reg>;
-};
-
-&usb1 {
-	dr_mode = "host";
-};
-
-&omap_dwc3_1 {
-	extcon = <&extcon_usb1>;
-};
-
-&omap_dwc3_2 {
-	extcon = <&extcon_usb2>;
-};
-
-&usb2 {
-	/*
-	 * Stand alone usage is peripheral only.
-	 * However, with some resistor modifications
-	 * this port can be used via expansion connectors
-	 * as "host" or "dual-role". If so, provide
-	 * the necessary dr_mode override in the expansion
-	 * board's DT.
-	 */
-	dr_mode = "peripheral";
-};
-
-&cpu_trips {
-	cpu_alert1: cpu_alert1 {
-		temperature = <50000>; /* millicelsius */
-		hysteresis = <2000>; /* millicelsius */
-		type = "active";
-	};
-};
-
-&cpu_cooling_maps {
-	map1 {
-		trip = <&cpu_alert1>;
-		cooling-device = <&gpio_fan THERMAL_NO_LIMIT THERMAL_NO_LIMIT>;
-	};
-};
-
-&thermal_zones {
-	board_thermal: board_thermal {
-		polling-delay-passive = <1250>; /* milliseconds */
-		polling-delay = <1500>; /* milliseconds */
-
-				/* sensor       ID */
-		thermal-sensors = <&tmp102     0>;
-
-		board_trips: trips {
-			board_alert0: board_alert {
-				temperature = <40000>; /* millicelsius */
-				hysteresis = <2000>; /* millicelsius */
-				type = "active";
-			};
-
-			board_crit: board_crit {
-				temperature = <105000>; /* millicelsius */
-				hysteresis = <0>; /* millicelsius */
-				type = "critical";
-			};
-		};
-
-		board_cooling_maps: cooling-maps {
-			map0 {
-				trip = <&board_alert0>;
-				cooling-device =
-				  <&gpio_fan THERMAL_NO_LIMIT THERMAL_NO_LIMIT>;
-			};
-		};
-       };
-};
-
-&dss {
-	status = "ok";
-
-	vdda_video-supply = <&ldoln_reg>;
-};
-
-&hdmi {
-	status = "ok";
-	vdda-supply = <&ldo4_reg>;
-
-	port {
-		hdmi_out: endpoint {
-			remote-endpoint = <&tpd12s015_in>;
-		};
-	};
-};
-
-&pcie1 {
-	gpios = <&gpio2 8 GPIO_ACTIVE_LOW>;
-};
-
-&mcasp3 {
-	#sound-dai-cells = <0>;
-	assigned-clocks = <&mcasp3_ahclkx_mux>;
-	assigned-clock-parents = <&sys_clkin2>;
-	status = "okay";
-
-	op-mode = <0>;	/* MCASP_IIS_MODE */
-	tdm-slots = <2>;
-	/* 4 serializers */
-	serial-dir = <	/* 0: INACTIVE, 1: TX, 2: RX */
-		1 2 0 0
-	>;
-	tx-num-evt = <32>;
-	rx-num-evt = <32>;
-};
-
-&mailbox5 {
-	status = "okay";
-	mbox_ipu1_ipc3x: mbox_ipu1_ipc3x {
-		status = "okay";
-	};
-	mbox_dsp1_ipc3x: mbox_dsp1_ipc3x {
-		status = "okay";
-	};
-};
-
-&mailbox6 {
-	status = "okay";
-	mbox_ipu2_ipc3x: mbox_ipu2_ipc3x {
-		status = "okay";
-	};
-	mbox_dsp2_ipc3x: mbox_dsp2_ipc3x {
-		status = "okay";
-	};
-};
-
-&mmu0_dsp1 {
-	status = "okay";
-};
-
-&mmu1_dsp1 {
-	status = "okay";
-};
-
-&mmu0_dsp2 {
-	status = "okay";
-};
-
-&mmu1_dsp2 {
-	status = "okay";
-};
-
-&mmu_ipu1 {
-	status = "okay";
-};
-
-&mmu_ipu2 {
-	status = "okay";
-};
-
-&ipu2 {
-	status = "okay";
-	memory-region = <&ipu2_cma_pool>;
-	mboxes = <&mailbox6 &mbox_ipu2_ipc3x>;
-	timers = <&timer3>;
-	watchdog-timers = <&timer4>, <&timer9>;
-};
-
-&ipu1 {
-	status = "okay";
-	memory-region = <&ipu1_cma_pool>;
-	mboxes = <&mailbox5 &mbox_ipu1_ipc3x>;
-	timers = <&timer11>;
-};
-
-&dsp1 {
-	status = "okay";
-	memory-region = <&dsp1_cma_pool>;
-	mboxes = <&mailbox5 &mbox_dsp1_ipc3x>;
-	timers = <&timer5>;
-};
-
-&dsp2 {
-	status = "okay";
-	memory-region = <&dsp2_cma_pool>;
-	mboxes = <&mailbox6 &mbox_dsp2_ipc3x>;
-	timers = <&timer6>;
-=======
->>>>>>> d3e4a613
 };