/*
 * Copyright (C) 2013 Texas Instruments Incorporated - http://www.ti.com/
 *
 * This program is free software; you can redistribute it and/or modify
 * it under the terms of the GNU General Public License version 2 as
 * published by the Free Software Foundation.
 * Based on "omap4.dtsi"
 */

#include <dt-bindings/interrupt-controller/arm-gic.h>
#include <dt-bindings/pinctrl/dra.h>

#include "skeleton.dtsi"

#define MAX_SOURCES 400
#define DIRECT_IRQ(irq) (MAX_SOURCES + irq)

/ {
	#address-cells = <1>;
	#size-cells = <1>;

	compatible = "ti,dra7xx";
	interrupt-parent = <&gic>;

	aliases {
		i2c0 = &i2c1;
		i2c1 = &i2c2;
		i2c2 = &i2c3;
		i2c3 = &i2c4;
		i2c4 = &i2c5;
		serial0 = &uart1;
		serial1 = &uart2;
		serial2 = &uart3;
		serial3 = &uart4;
		serial4 = &uart5;
		serial5 = &uart6;
		ethernet0 = &cpsw_emac0;
		ethernet1 = &cpsw_emac1;
	};

	timer {
		compatible = "arm,armv7-timer";
		interrupts = <GIC_PPI 13 (GIC_CPU_MASK_SIMPLE(2) | IRQ_TYPE_LEVEL_LOW)>,
			     <GIC_PPI 14 (GIC_CPU_MASK_SIMPLE(2) | IRQ_TYPE_LEVEL_LOW)>,
			     <GIC_PPI 11 (GIC_CPU_MASK_SIMPLE(2) | IRQ_TYPE_LEVEL_LOW)>,
			     <GIC_PPI 10 (GIC_CPU_MASK_SIMPLE(2) | IRQ_TYPE_LEVEL_LOW)>;
	};

	gic: interrupt-controller@48211000 {
		compatible = "arm,cortex-a15-gic";
		interrupt-controller;
		#interrupt-cells = <3>;
		arm,routable-irqs = <192>;
		reg = <0x48211000 0x1000>,
		      <0x48212000 0x1000>,
		      <0x48214000 0x2000>,
		      <0x48216000 0x2000>;
		interrupts = <GIC_PPI 9 (GIC_CPU_MASK_SIMPLE(2) | IRQ_TYPE_LEVEL_HIGH)>;
	};

	/*
	 * The soc node represents the soc top level view. It is uses for IPs
	 * that are not memory mapped in the MPU view or for the MPU itself.
	 */
	soc {
		compatible = "ti,omap-infra";
		mpu {
			compatible = "ti,omap5-mpu";
			ti,hwmods = "mpu";
		};
	};

	/*
	 * XXX: Use a flat representation of the SOC interconnect.
	 * The real OMAP interconnect network is quite complex.
	 * Since that will not bring real advantage to represent that in DT for
	 * the moment, just use a fake OCP bus entry to represent the whole bus
	 * hierarchy.
	 */
	ocp {
		compatible = "ti,dra7-l3-noc", "simple-bus";
		#address-cells = <1>;
		#size-cells = <1>;
		ranges;
		ti,hwmods = "l3_main_1", "l3_main_2";
		reg = <0x44000000 0x1000000>,
		      <0x45000000 0x1000>;
		interrupts = <GIC_SPI 4 IRQ_TYPE_LEVEL_HIGH>,
			     <GIC_SPI DIRECT_IRQ(10) IRQ_TYPE_LEVEL_HIGH>;

		prm: prm@4ae06000 {
			compatible = "ti,dra7-prm";
			reg = <0x4ae06000 0x3000>;

			prm_clocks: clocks {
				#address-cells = <1>;
				#size-cells = <0>;
			};

			prm_clockdomains: clockdomains {
			};
		};

		axi@0 {
			compatible = "simple-bus";
			#size-cells = <1>;
			#address-cells = <1>;
			ranges = <0x51000000 0x51000000 0x3000
				  0x0	     0x20000000 0x10000000>;
			pcie@51000000 {
				compatible = "ti,dra7-pcie";
				reg = <0x51000000 0x2000>, <0x51002000 0x14c>, <0x1000 0x2000>;
				reg-names = "rc_dbics", "ti_conf", "config";
				interrupts = <0 232 0x4>, <0 233 0x4>;
				#address-cells = <3>;
				#size-cells = <2>;
				device_type = "pci";
				ranges = <0x81000000 0 0          0x03000 0 0x00010000
					  0x82000000 0 0x20013000 0x13000 0 0xffed000>;
				#interrupt-cells = <1>;
				num-lanes = <1>;
				ti,hwmods = "pcie1";
				phys = <&pcie1_phy>;
				phy-names = "pcie-phy0";
				interrupt-map-mask = <0 0 0 7>;
				interrupt-map = <0 0 0 1 &pcie1_intc 1>,
						<0 0 0 2 &pcie1_intc 2>,
						<0 0 0 3 &pcie1_intc 3>,
						<0 0 0 4 &pcie1_intc 4>;
				pcie1_intc: interrupt-controller {
					interrupt-controller;
					#address-cells = <0>;
					#interrupt-cells = <1>;
				};
			};
		};

		axi@1 {
			compatible = "simple-bus";
			#size-cells = <1>;
			#address-cells = <1>;
			ranges = <0x51800000 0x51800000 0x3000
				  0x0	     0x30000000 0x10000000>;
			status = "disabled";
			pcie@51000000 {
				compatible = "ti,dra7-pcie";
				reg = <0x51800000 0x2000>, <0x51802000 0x14c>, <0x1000 0x2000>;
				reg-names = "rc_dbics", "ti_conf", "config";
				interrupts = <0 355 0x4>, <0 356 0x4>;
				#address-cells = <3>;
				#size-cells = <2>;
				device_type = "pci";
				ranges = <0x81000000 0 0          0x03000 0 0x00010000
					  0x82000000 0 0x30013000 0x13000 0 0xffed000>;
				#interrupt-cells = <1>;
				num-lanes = <1>;
				ti,hwmods = "pcie2";
				phys = <&pcie2_phy>;
				phy-names = "pcie-phy0";
				interrupt-map-mask = <0 0 0 7>;
				interrupt-map = <0 0 0 1 &pcie2_intc 1>,
						<0 0 0 2 &pcie2_intc 2>,
						<0 0 0 3 &pcie2_intc 3>,
						<0 0 0 4 &pcie2_intc 4>;
				pcie2_intc: interrupt-controller {
					interrupt-controller;
					#address-cells = <0>;
					#interrupt-cells = <1>;
				};
			};
		};

		cm_core_aon: cm_core_aon@4a005000 {
			compatible = "ti,dra7-cm-core-aon";
			reg = <0x4a005000 0x2000>;

			cm_core_aon_clocks: clocks {
				#address-cells = <1>;
				#size-cells = <0>;
			};

			cm_core_aon_clockdomains: clockdomains {
			};
		};

		cm_core: cm_core@4a008000 {
			compatible = "ti,dra7-cm-core";
			reg = <0x4a008000 0x3000>;

			cm_core_clocks: clocks {
				#address-cells = <1>;
				#size-cells = <0>;
			};

			cm_core_clockdomains: clockdomains {
			};
		};

		counter32k: counter@4ae04000 {
			compatible = "ti,omap-counter32k";
			reg = <0x4ae04000 0x40>;
			ti,hwmods = "counter_32k";
		};

		dra7_ctrl_general: tisyscon@4a002e00 {
			compatible = "syscon";
			reg = <0x4a002e00 0x7c>;
		};

		pbias_regulator: pbias_regulator {
			compatible = "ti,pbias-omap";
			reg = <0 0x4>;
			syscon = <&dra7_ctrl_general>;
			pbias_mmc_reg: pbias_mmc_omap5 {
				regulator-name = "pbias_mmc_omap5";
				regulator-min-microvolt = <1800000>;
				regulator-max-microvolt = <3000000>;
			};
		};

		dra7_pmx_core: pinmux@4a003400 {
			compatible = "pinctrl-single";
			reg = <0x4a003400 0x0464>;
			#address-cells = <1>;
			#size-cells = <0>;
			pinctrl-single,register-width = <32>;
			pinctrl-single,function-mask = <0x3fffffff>;
		};

		sdma: dma-controller@4a056000 {
			compatible = "ti,omap4430-sdma";
			reg = <0x4a056000 0x1000>;
			interrupts = <GIC_SPI 7 IRQ_TYPE_LEVEL_HIGH>,
				     <GIC_SPI 8 IRQ_TYPE_LEVEL_HIGH>,
				     <GIC_SPI 9 IRQ_TYPE_LEVEL_HIGH>,
				     <GIC_SPI 10 IRQ_TYPE_LEVEL_HIGH>;
			#dma-cells = <1>;
			#dma-channels = <32>;
			#dma-requests = <127>;
		};

		gpio1: gpio@4ae10000 {
			compatible = "ti,omap4-gpio";
			reg = <0x4ae10000 0x200>;
			interrupts = <GIC_SPI 24 IRQ_TYPE_LEVEL_HIGH>;
			ti,hwmods = "gpio1";
			gpio-controller;
			#gpio-cells = <2>;
			interrupt-controller;
			#interrupt-cells = <1>;
		};

		gpio2: gpio@48055000 {
			compatible = "ti,omap4-gpio";
			reg = <0x48055000 0x200>;
			interrupts = <GIC_SPI 25 IRQ_TYPE_LEVEL_HIGH>;
			ti,hwmods = "gpio2";
			gpio-controller;
			#gpio-cells = <2>;
			interrupt-controller;
			#interrupt-cells = <1>;
		};

		gpio3: gpio@48057000 {
			compatible = "ti,omap4-gpio";
			reg = <0x48057000 0x200>;
			interrupts = <GIC_SPI 26 IRQ_TYPE_LEVEL_HIGH>;
			ti,hwmods = "gpio3";
			gpio-controller;
			#gpio-cells = <2>;
			interrupt-controller;
			#interrupt-cells = <1>;
		};

		gpio4: gpio@48059000 {
			compatible = "ti,omap4-gpio";
			reg = <0x48059000 0x200>;
			interrupts = <GIC_SPI 27 IRQ_TYPE_LEVEL_HIGH>;
			ti,hwmods = "gpio4";
			gpio-controller;
			#gpio-cells = <2>;
			interrupt-controller;
			#interrupt-cells = <1>;
		};

		gpio5: gpio@4805b000 {
			compatible = "ti,omap4-gpio";
			reg = <0x4805b000 0x200>;
			interrupts = <GIC_SPI 28 IRQ_TYPE_LEVEL_HIGH>;
			ti,hwmods = "gpio5";
			gpio-controller;
			#gpio-cells = <2>;
			interrupt-controller;
			#interrupt-cells = <1>;
		};

		gpio6: gpio@4805d000 {
			compatible = "ti,omap4-gpio";
			reg = <0x4805d000 0x200>;
			interrupts = <GIC_SPI 29 IRQ_TYPE_LEVEL_HIGH>;
			ti,hwmods = "gpio6";
			gpio-controller;
			#gpio-cells = <2>;
			interrupt-controller;
			#interrupt-cells = <1>;
		};

		gpio7: gpio@48051000 {
			compatible = "ti,omap4-gpio";
			reg = <0x48051000 0x200>;
			interrupts = <GIC_SPI 30 IRQ_TYPE_LEVEL_HIGH>;
			ti,hwmods = "gpio7";
			gpio-controller;
			#gpio-cells = <2>;
			interrupt-controller;
			#interrupt-cells = <1>;
		};

		gpio8: gpio@48053000 {
			compatible = "ti,omap4-gpio";
			reg = <0x48053000 0x200>;
			interrupts = <GIC_SPI 116 IRQ_TYPE_LEVEL_HIGH>;
			ti,hwmods = "gpio8";
			gpio-controller;
			#gpio-cells = <2>;
			interrupt-controller;
			#interrupt-cells = <1>;
		};

		uart1: serial@4806a000 {
			compatible = "ti,omap4-uart";
			reg = <0x4806a000 0x100>;
			interrupts = <GIC_SPI 67 IRQ_TYPE_LEVEL_HIGH>;
			ti,hwmods = "uart1";
			clock-frequency = <48000000>;
			status = "disabled";
		};

		uart2: serial@4806c000 {
			compatible = "ti,omap4-uart";
			reg = <0x4806c000 0x100>;
			interrupts = <GIC_SPI 68 IRQ_TYPE_LEVEL_HIGH>;
			ti,hwmods = "uart2";
			clock-frequency = <48000000>;
			status = "disabled";
		};

		uart3: serial@48020000 {
			compatible = "ti,omap4-uart";
			reg = <0x48020000 0x100>;
			interrupts = <GIC_SPI 69 IRQ_TYPE_LEVEL_HIGH>;
			ti,hwmods = "uart3";
			clock-frequency = <48000000>;
			status = "disabled";
		};

		uart4: serial@4806e000 {
			compatible = "ti,omap4-uart";
			reg = <0x4806e000 0x100>;
			interrupts = <GIC_SPI 65 IRQ_TYPE_LEVEL_HIGH>;
			ti,hwmods = "uart4";
			clock-frequency = <48000000>;
                        status = "disabled";
		};

		uart5: serial@48066000 {
			compatible = "ti,omap4-uart";
			reg = <0x48066000 0x100>;
			interrupts = <GIC_SPI 100 IRQ_TYPE_LEVEL_HIGH>;
			ti,hwmods = "uart5";
			clock-frequency = <48000000>;
			status = "disabled";
		};

		uart6: serial@48068000 {
			compatible = "ti,omap4-uart";
			reg = <0x48068000 0x100>;
			interrupts = <GIC_SPI 101 IRQ_TYPE_LEVEL_HIGH>;
			ti,hwmods = "uart6";
			clock-frequency = <48000000>;
			status = "disabled";
		};

		uart7: serial@48420000 {
			compatible = "ti,omap4-uart";
			reg = <0x48420000 0x100>;
			interrupts = <GIC_SPI 218 IRQ_TYPE_LEVEL_HIGH>;
			ti,hwmods = "uart7";
			clock-frequency = <48000000>;
			status = "disabled";
		};

		uart8: serial@48422000 {
			compatible = "ti,omap4-uart";
			reg = <0x48422000 0x100>;
			interrupts = <GIC_SPI 219 IRQ_TYPE_LEVEL_HIGH>;
			ti,hwmods = "uart8";
			clock-frequency = <48000000>;
			status = "disabled";
		};

		uart9: serial@48424000 {
			compatible = "ti,omap4-uart";
			reg = <0x48424000 0x100>;
			interrupts = <GIC_SPI 220 IRQ_TYPE_LEVEL_HIGH>;
			ti,hwmods = "uart9";
			clock-frequency = <48000000>;
			status = "disabled";
		};

		uart10: serial@4ae2b000 {
			compatible = "ti,omap4-uart";
			reg = <0x4ae2b000 0x100>;
			interrupts = <GIC_SPI 221 IRQ_TYPE_LEVEL_HIGH>;
			ti,hwmods = "uart10";
			clock-frequency = <48000000>;
			status = "disabled";
		};

		timer1: timer@4ae18000 {
			compatible = "ti,omap5430-timer";
			reg = <0x4ae18000 0x80>;
			interrupts = <GIC_SPI 32 IRQ_TYPE_LEVEL_HIGH>;
			ti,hwmods = "timer1";
			ti,timer-alwon;
		};

		timer2: timer@48032000 {
			compatible = "ti,omap5430-timer";
			reg = <0x48032000 0x80>;
			interrupts = <GIC_SPI 33 IRQ_TYPE_LEVEL_HIGH>;
			ti,hwmods = "timer2";
		};

		timer3: timer@48034000 {
			compatible = "ti,omap5430-timer";
			reg = <0x48034000 0x80>;
			interrupts = <GIC_SPI 34 IRQ_TYPE_LEVEL_HIGH>;
			ti,hwmods = "timer3";
		};

		timer4: timer@48036000 {
			compatible = "ti,omap5430-timer";
			reg = <0x48036000 0x80>;
			interrupts = <GIC_SPI 35 IRQ_TYPE_LEVEL_HIGH>;
			ti,hwmods = "timer4";
		};

		timer5: timer@48820000 {
			compatible = "ti,omap5430-timer";
			reg = <0x48820000 0x80>;
			interrupts = <GIC_SPI 36 IRQ_TYPE_LEVEL_HIGH>;
			ti,hwmods = "timer5";
			ti,timer-dsp;
		};

		timer6: timer@48822000 {
			compatible = "ti,omap5430-timer";
			reg = <0x48822000 0x80>;
			interrupts = <GIC_SPI 37 IRQ_TYPE_LEVEL_HIGH>;
			ti,hwmods = "timer6";
			ti,timer-dsp;
			ti,timer-pwm;
		};

		timer7: timer@48824000 {
			compatible = "ti,omap5430-timer";
			reg = <0x48824000 0x80>;
			interrupts = <GIC_SPI 38 IRQ_TYPE_LEVEL_HIGH>;
			ti,hwmods = "timer7";
			ti,timer-dsp;
		};

		timer8: timer@48826000 {
			compatible = "ti,omap5430-timer";
			reg = <0x48826000 0x80>;
			interrupts = <GIC_SPI 39 IRQ_TYPE_LEVEL_HIGH>;
			ti,hwmods = "timer8";
			ti,timer-dsp;
			ti,timer-pwm;
		};

		timer9: timer@4803e000 {
			compatible = "ti,omap5430-timer";
			reg = <0x4803e000 0x80>;
			interrupts = <GIC_SPI 40 IRQ_TYPE_LEVEL_HIGH>;
			ti,hwmods = "timer9";
		};

		timer10: timer@48086000 {
			compatible = "ti,omap5430-timer";
			reg = <0x48086000 0x80>;
			interrupts = <GIC_SPI 41 IRQ_TYPE_LEVEL_HIGH>;
			ti,hwmods = "timer10";
		};

		timer11: timer@48088000 {
			compatible = "ti,omap5430-timer";
			reg = <0x48088000 0x80>;
			interrupts = <GIC_SPI 42 IRQ_TYPE_LEVEL_HIGH>;
			ti,hwmods = "timer11";
			ti,timer-pwm;
		};

		timer13: timer@48828000 {
			compatible = "ti,omap5430-timer";
			reg = <0x48828000 0x80>;
			interrupts = <GIC_SPI 339 IRQ_TYPE_LEVEL_HIGH>;
			ti,hwmods = "timer13";
			status = "disabled";
		};

		timer14: timer@4882a000 {
			compatible = "ti,omap5430-timer";
			reg = <0x4882a000 0x80>;
			interrupts = <GIC_SPI 340 IRQ_TYPE_LEVEL_HIGH>;
			ti,hwmods = "timer14";
			status = "disabled";
		};

		timer15: timer@4882c000 {
			compatible = "ti,omap5430-timer";
			reg = <0x4882c000 0x80>;
			interrupts = <GIC_SPI 341 IRQ_TYPE_LEVEL_HIGH>;
			ti,hwmods = "timer15";
			status = "disabled";
		};

		timer16: timer@4882e000 {
			compatible = "ti,omap5430-timer";
			reg = <0x4882e000 0x80>;
			interrupts = <GIC_SPI 342 IRQ_TYPE_LEVEL_HIGH>;
			ti,hwmods = "timer16";
			status = "disabled";
		};

		wdt2: wdt@4ae14000 {
			compatible = "ti,omap3-wdt";
			reg = <0x4ae14000 0x80>;
			interrupts = <GIC_SPI 75 IRQ_TYPE_LEVEL_HIGH>;
			ti,hwmods = "wd_timer2";
		};

		hwspinlock: spinlock@4a0f6000 {
			compatible = "ti,omap4-hwspinlock";
			reg = <0x4a0f6000 0x1000>;
			interrupts = <GIC_SPI 108 IRQ_TYPE_LEVEL_HIGH>;
			ti,hwmods = "spinlock";
			#hwlock-cells = <1>;
		};

		dmm@4e000000 {
			compatible = "ti,omap5-dmm";
			reg = <0x4e000000 0x800>;
			interrupts = <0 113 0x4>;
			ti,hwmods = "dmm";
		};

		i2c1: i2c@48070000 {
			compatible = "ti,omap4-i2c";
			reg = <0x48070000 0x100>;
			interrupts = <GIC_SPI 51 IRQ_TYPE_LEVEL_HIGH>;
			#address-cells = <1>;
			#size-cells = <0>;
			ti,hwmods = "i2c1";
			status = "disabled";
		};

		i2c2: i2c@48072000 {
			compatible = "ti,omap4-i2c";
			reg = <0x48072000 0x100>;
			interrupts = <GIC_SPI 52 IRQ_TYPE_LEVEL_HIGH>;
			#address-cells = <1>;
			#size-cells = <0>;
			ti,hwmods = "i2c2";
			status = "disabled";
		};

		i2c3: i2c@48060000 {
			compatible = "ti,omap4-i2c";
			reg = <0x48060000 0x100>;
			interrupts = <GIC_SPI 56 IRQ_TYPE_LEVEL_HIGH>;
			#address-cells = <1>;
			#size-cells = <0>;
			ti,hwmods = "i2c3";
			status = "disabled";
		};

		i2c4: i2c@4807a000 {
			compatible = "ti,omap4-i2c";
			reg = <0x4807a000 0x100>;
			interrupts = <GIC_SPI 57 IRQ_TYPE_LEVEL_HIGH>;
			#address-cells = <1>;
			#size-cells = <0>;
			ti,hwmods = "i2c4";
			status = "disabled";
		};

		i2c5: i2c@4807c000 {
			compatible = "ti,omap4-i2c";
			reg = <0x4807c000 0x100>;
			interrupts = <GIC_SPI 55 IRQ_TYPE_LEVEL_HIGH>;
			#address-cells = <1>;
			#size-cells = <0>;
			ti,hwmods = "i2c5";
			status = "disabled";
		};

		mmc1: mmc@4809c000 {
			compatible = "ti,omap4-hsmmc";
			reg = <0x4809c000 0x400>;
			interrupts = <GIC_SPI 78 IRQ_TYPE_LEVEL_HIGH>;
			ti,hwmods = "mmc1";
			ti,dual-volt;
			ti,needs-special-reset;
			dmas = <&sdma 61>, <&sdma 62>;
			dma-names = "tx", "rx";
			status = "disabled";
			pbias-supply = <&pbias_mmc_reg>;
		};

		mmc2: mmc@480b4000 {
			compatible = "ti,omap4-hsmmc";
			reg = <0x480b4000 0x400>;
			interrupts = <GIC_SPI 81 IRQ_TYPE_LEVEL_HIGH>;
			ti,hwmods = "mmc2";
			ti,needs-special-reset;
			dmas = <&sdma 47>, <&sdma 48>;
			dma-names = "tx", "rx";
			status = "disabled";
		};

		mmc3: mmc@480ad000 {
			compatible = "ti,omap4-hsmmc";
			reg = <0x480ad000 0x400>;
			interrupts = <GIC_SPI 89 IRQ_TYPE_LEVEL_HIGH>;
			ti,hwmods = "mmc3";
			ti,needs-special-reset;
			dmas = <&sdma 77>, <&sdma 78>;
			dma-names = "tx", "rx";
			status = "disabled";
		};

		mmc4: mmc@480d1000 {
			compatible = "ti,omap4-hsmmc";
			reg = <0x480d1000 0x400>;
			interrupts = <GIC_SPI 91 IRQ_TYPE_LEVEL_HIGH>;
			ti,hwmods = "mmc4";
			ti,needs-special-reset;
			dmas = <&sdma 57>, <&sdma 58>;
			dma-names = "tx", "rx";
			status = "disabled";
		};

		abb_mpu: regulator-abb-mpu {
			compatible = "ti,abb-v3";
			regulator-name = "abb_mpu";
			#address-cells = <0>;
			#size-cells = <0>;
			clocks = <&sys_clkin1>;
			ti,settling-time = <50>;
			ti,clock-cycles = <16>;

			reg = <0x4ae07ddc 0x4>, <0x4ae07de0 0x4>,
			      <0x4ae06014 0x4>, <0x4a003b20 0x8>,
			      <0x4ae0c158 0x4>;
			reg-names = "setup-address", "control-address",
				    "int-address", "efuse-address",
				    "ldo-address";
			ti,tranxdone-status-mask = <0x80>;
			/* LDOVBBMPU_FBB_MUX_CTRL */
			ti,ldovbb-override-mask = <0x400>;
			/* LDOVBBMPU_FBB_VSET_OUT */
			ti,ldovbb-vset-mask = <0x1F>;

			/*
			 * NOTE: only FBB mode used but actual vset will
			 * determine final biasing
			 */
			ti,abb_info = <
			/*uV		ABB	efuse	rbb_m fbb_m	vset_m*/
			1060000		0	0x0	0 0x02000000 0x01F00000
			1160000		0	0x4	0 0x02000000 0x01F00000
			1210000		0	0x8	0 0x02000000 0x01F00000
			>;
		};

		abb_ivahd: regulator-abb-ivahd {
			compatible = "ti,abb-v3";
			regulator-name = "abb_ivahd";
			#address-cells = <0>;
			#size-cells = <0>;
			clocks = <&sys_clkin1>;
			ti,settling-time = <50>;
			ti,clock-cycles = <16>;

			reg = <0x4ae07e34 0x4>, <0x4ae07e24 0x4>,
			      <0x4ae06010 0x4>, <0x4a0025cc 0x8>,
			      <0x4a002470 0x4>;
			reg-names = "setup-address", "control-address",
				    "int-address", "efuse-address",
				    "ldo-address";
			ti,tranxdone-status-mask = <0x40000000>;
			/* LDOVBBIVA_FBB_MUX_CTRL */
			ti,ldovbb-override-mask = <0x400>;
			/* LDOVBBIVA_FBB_VSET_OUT */
			ti,ldovbb-vset-mask = <0x1F>;

			/*
			 * NOTE: only FBB mode used but actual vset will
			 * determine final biasing
			 */
			ti,abb_info = <
			/*uV		ABB	efuse	rbb_m fbb_m	vset_m*/
			1055000		0	0x0	0 0x02000000 0x01F00000
			1150000		0	0x4	0 0x02000000 0x01F00000
			1250000		0	0x8	0 0x02000000 0x01F00000
			>;
		};

		abb_dspeve: regulator-abb-dspeve {
			compatible = "ti,abb-v3";
			regulator-name = "abb_dspeve";
			#address-cells = <0>;
			#size-cells = <0>;
			clocks = <&sys_clkin1>;
			ti,settling-time = <50>;
			ti,clock-cycles = <16>;

			reg = <0x4ae07e30 0x4>, <0x4ae07e20 0x4>,
			      <0x4ae06010 0x4>, <0x4a0025e0 0x8>,
			      <0x4a00246c 0x4>;
			reg-names = "setup-address", "control-address",
				    "int-address", "efuse-address",
				    "ldo-address";
			ti,tranxdone-status-mask = <0x20000000>;
			/* LDOVBBDSPEVE_FBB_MUX_CTRL */
			ti,ldovbb-override-mask = <0x400>;
			/* LDOVBBDSPEVE_FBB_VSET_OUT */
			ti,ldovbb-vset-mask = <0x1F>;

			/*
			 * NOTE: only FBB mode used but actual vset will
			 * determine final biasing
			 */
			ti,abb_info = <
			/*uV		ABB	efuse	rbb_m fbb_m	vset_m*/
			1055000		0	0x0	0 0x02000000 0x01F00000
			1150000		0	0x4	0 0x02000000 0x01F00000
			1250000		0	0x8	0 0x02000000 0x01F00000
			>;
		};

		abb_gpu: regulator-abb-gpu {
			compatible = "ti,abb-v3";
			regulator-name = "abb_gpu";
			#address-cells = <0>;
			#size-cells = <0>;
			clocks = <&sys_clkin1>;
			ti,settling-time = <50>;
			ti,clock-cycles = <16>;

			reg = <0x4ae07de4 0x4>, <0x4ae07de8 0x4>,
			      <0x4ae06010 0x4>, <0x4a003b08 0x8>,
			      <0x4ae0c154 0x4>;
			reg-names = "setup-address", "control-address",
				    "int-address", "efuse-address",
				    "ldo-address";
			ti,tranxdone-status-mask = <0x10000000>;
			/* LDOVBBGPU_FBB_MUX_CTRL */
			ti,ldovbb-override-mask = <0x400>;
			/* LDOVBBGPU_FBB_VSET_OUT */
			ti,ldovbb-vset-mask = <0x1F>;

			/*
			 * NOTE: only FBB mode used but actual vset will
			 * determine final biasing
			 */
			ti,abb_info = <
			/*uV		ABB	efuse	rbb_m fbb_m	vset_m*/
			1090000		0	0x0	0 0x02000000 0x01F00000
			1210000		0	0x4	0 0x02000000 0x01F00000
			1280000		0	0x8	0 0x02000000 0x01F00000
			>;
		};

		voltdm_mpu: voltdm@4a003b20 {
			compatible = "ti,omap5-voltdm";
			#voltdm-cells = <0>;
			vbb-supply = <&abb_mpu>;
			reg = <0x4a003b20 0x8>;
			ti,efuse-settings = <
			/* uV   offset */
			1060000 0x0
			1160000 0x4
			1210000 0x8
			>;
		};

		voltdm_ivahd: voltdm@4a0025cc {
			compatible = "ti,omap5-voltdm";
			#voltdm-cells = <0>;
			vbb-supply = <&abb_ivahd>;
			reg = <0x4a0025cc 0x8>;
			ti,efuse-settings = <
			/* uV   offset */
			1055000 0x0
			1150000 0x4
			1250000 0x8
			>;
		};

		voltdm_dspeve: voltdm@4a0025e0 {
			compatible = "ti,omap5-voltdm";
			#voltdm-cells = <0>;
			vbb-supply = <&abb_dspeve>;
			reg = <0x4a0025e0 0x8>;
			ti,efuse-settings = <
			/* uV   offset */
			1055000 0x0
			1150000 0x4
			1250000 0x8
			>;
		};

		voltdm_gpu: voltdm@4a003b08 {
			compatible = "ti,omap5-voltdm";
			#voltdm-cells = <0>;
			vbb-supply = <&abb_gpu>;
			reg = <0x4a003b08 0x8>;
			ti,efuse-settings = <
			/* uV   offset */
			1090000 0x0
			1210000 0x4
			1280000 0x8
			>;
		};

		voltdm_core: voltdm@4a0025f4 {
			compatible = "ti,omap5-core-voltdm";
			#voltdm-cells = <0>;
			reg = <0x4a0025f4 0x4>;
			ti,efuse-settings = <
			/* uV   offset */
			1090000 0x0
			>;
		};

		mcspi1: spi@48098000 {
			compatible = "ti,omap4-mcspi";
			reg = <0x48098000 0x200>;
			interrupts = <GIC_SPI 60 IRQ_TYPE_LEVEL_HIGH>;
			#address-cells = <1>;
			#size-cells = <0>;
			ti,hwmods = "mcspi1";
			ti,spi-num-cs = <4>;
			dmas = <&sdma 35>,
			       <&sdma 36>,
			       <&sdma 37>,
			       <&sdma 38>,
			       <&sdma 39>,
			       <&sdma 40>,
			       <&sdma 41>,
			       <&sdma 42>;
			dma-names = "tx0", "rx0", "tx1", "rx1",
				    "tx2", "rx2", "tx3", "rx3";
			status = "disabled";
		};

		mcspi2: spi@4809a000 {
			compatible = "ti,omap4-mcspi";
			reg = <0x4809a000 0x200>;
			interrupts = <GIC_SPI 61 IRQ_TYPE_LEVEL_HIGH>;
			#address-cells = <1>;
			#size-cells = <0>;
			ti,hwmods = "mcspi2";
			ti,spi-num-cs = <2>;
			dmas = <&sdma 43>,
			       <&sdma 44>,
			       <&sdma 45>,
			       <&sdma 46>;
			dma-names = "tx0", "rx0", "tx1", "rx1";
			status = "disabled";
		};

		mcspi3: spi@480b8000 {
			compatible = "ti,omap4-mcspi";
			reg = <0x480b8000 0x200>;
			interrupts = <GIC_SPI 86 IRQ_TYPE_LEVEL_HIGH>;
			#address-cells = <1>;
			#size-cells = <0>;
			ti,hwmods = "mcspi3";
			ti,spi-num-cs = <2>;
			dmas = <&sdma 15>, <&sdma 16>;
			dma-names = "tx0", "rx0";
			status = "disabled";
		};

		mcspi4: spi@480ba000 {
			compatible = "ti,omap4-mcspi";
			reg = <0x480ba000 0x200>;
			interrupts = <GIC_SPI 43 IRQ_TYPE_LEVEL_HIGH>;
			#address-cells = <1>;
			#size-cells = <0>;
			ti,hwmods = "mcspi4";
			ti,spi-num-cs = <1>;
			dmas = <&sdma 70>, <&sdma 71>;
			dma-names = "tx0", "rx0";
			status = "disabled";
		};

		qspi: qspi@4b300000 {
			compatible = "ti,dra7xxx-qspi";
			reg = <0x4b300000 0x100>, <0x4a002558 0x4>,
				<0x5c000000 0x3ffffff>;
			reg-names = "qspi_base",
				"qspi_ctrlmod",
				"qspi_mmap";
			#address-cells = <1>;
			#size-cells = <0>;
			ti,hwmods = "qspi";
			clocks = <&qspi_gfclk_div>;
			clock-names = "fck";
			num-cs = <4>;
			interrupts = <GIC_SPI 343 IRQ_TYPE_LEVEL_HIGH>;
			status = "disabled";
		};

		omap_control_sata: control-phy@4a002374 {
			compatible = "ti,control-phy-pipe3";
			reg = <0x4a002374 0x4>;
			reg-names = "power";
			clocks = <&sys_clkin1>;
			clock-names = "sysclk";
		};

		/* OCP2SCP3 */
		ocp2scp@4a090000 {
			compatible = "ti,omap-ocp2scp";
			#address-cells = <1>;
			#size-cells = <1>;
			ranges;
			reg = <0x4a090000 0x20>;
			ti,hwmods = "ocp2scp3";
			sata_phy: phy@4A096000 {
				compatible = "ti,phy-pipe3-sata";
				reg = <0x4A096000 0x80>, /* phy_rx */
				      <0x4A096400 0x64>, /* phy_tx */
				      <0x4A096800 0x40>; /* pll_ctrl */
				reg-names = "phy_rx", "phy_tx", "pll_ctrl";
				ctrl-module = <&omap_control_sata>;
				clocks = <&sys_clkin1>;
				clock-names = "sysclk";
				#phy-cells = <0>;
			};

			pcie1_phy: pciephy@4a094000 {
				compatible = "ti,phy-pipe3-pcie";
				reg = <0x4a094000 0x80>, /* phy_rx */
				      <0x4a094400 0x64>; /* phy_tx */
				reg-names = "phy_rx", "phy_tx";
				ctrl-module = <&omap_control_pcie1phy>;
				clocks = <&dpll_pcie_ref_ck>,
					 <&dpll_pcie_ref_m2ldo_ck>,
					 <&optfclk_pciephy1_32khz>,
					 <&optfclk_pciephy1_clk>,
					 <&optfclk_pciephy1_div_clk>,
					 <&optfclk_pciephy_div>;
				clock-names = "dpll_ref", "dpll_ref_m2",
					      "wkupclk", "refclk",
					      "div-clk", "phy-div";
				#phy-cells = <0>;
				id = <1>;
				ti,hwmods = "pcie1-phy";
			};

			pcie2_phy: pciephy@4a095000 {
				compatible = "ti,phy-pipe3-pcie";
				reg = <0x4a095000 0x80>, /* phy_rx */
				      <0x4a095400 0x64>; /* phy_tx */
				reg-names = "phy_rx", "phy_tx";
				ctrl-module = <&omap_control_pcie2phy>;
				clocks = <&dpll_pcie_ref_ck>,
					 <&dpll_pcie_ref_m2ldo_ck>,
					 <&optfclk_pciephy2_32khz>,
					 <&optfclk_pciephy2_clk>,
					 <&optfclk_pciephy2_div_clk>,
					 <&optfclk_pciephy_div>;
				clock-names = "dpll_ref", "dpll_ref_m2",
					      "wkupclk", "refclk",
					      "div-clk", "phy-div";
				#phy-cells = <0>;
				ti,hwmods = "pcie2-phy";
				id = <2>;
				status = "disabled";
			};
		};

		sata: sata@4a141100 {
			compatible = "snps,dwc-ahci";
			reg = <0x4a140000 0x1100>, <0x4a141100 0x7>;
			interrupts = <GIC_SPI 49 IRQ_TYPE_LEVEL_HIGH>;
			phys = <&sata_phy>;
			phy-names = "sata-phy";
			clocks = <&sata_ref_clk>;
			ti,hwmods = "sata";
		};

<<<<<<< HEAD
		omap_control_pcie1phy: control-phy@0x4a003c40 {
			compatible = "ti,control-phy-pcie";
			reg = <0x4a003c40 0x4>, <0x4a003c14 0x4>, <0x4a003c34 0x4>;
			reg-names = "power", "control_sma", "pcie_pcs";
			clocks = <&sys_clkin1>;
			clock-names = "sysclk";
		};

		omap_control_pcie2phy: control-pcie@0x4a003c44 {
			compatible = "ti,control-phy-pcie";
			reg = <0x4a003c44 0x4>, <0x4a003c14 0x4>, <0x4a003c34 0x4>;
			reg-names = "power", "control_sma", "pcie_pcs";
			clocks = <&sys_clkin1>;
			clock-names = "sysclk";
			status = "disabled";
=======
		rtc: rtcss@48838000 {
			compatible = "ti,am3352-rtc";
			reg = <0x48838000 0x100>;
			interrupts = <GIC_SPI 217 IRQ_TYPE_LEVEL_HIGH>,
				     <GIC_SPI 217 IRQ_TYPE_LEVEL_HIGH>;
			ti,hwmods = "rtcss";
			clocks = <&sys_32k_ck>;
>>>>>>> 7bb2f776
		};

		omap_control_usb2phy1: control-phy@4a002300 {
			compatible = "ti,control-phy-usb2";
			reg = <0x4a002300 0x4>;
			reg-names = "power";
		};

		omap_control_usb3phy1: control-phy@4a002370 {
			compatible = "ti,control-phy-pipe3";
			reg = <0x4a002370 0x4>;
			reg-names = "power";
		};

		omap_control_usb2phy2: control-phy@0x4a002e74 {
			compatible = "ti,control-phy-usb2-dra7";
			reg = <0x4a002e74 0x4>;
			reg-names = "power";
		};

		/* OCP2SCP1 */
		ocp2scp@4a080000 {
			compatible = "ti,omap-ocp2scp";
			#address-cells = <1>;
			#size-cells = <1>;
			ranges;
			reg = <0x4a080000 0x20>;
			ti,hwmods = "ocp2scp1";

			usb2_phy1: phy@4a084000 {
				compatible = "ti,omap-usb2";
				reg = <0x4a084000 0x400>;
				ctrl-module = <&omap_control_usb2phy1>;
				clocks = <&usb_phy1_always_on_clk32k>,
					 <&usb_otg_ss1_refclk960m>;
				clock-names =	"wkupclk",
						"refclk";
				#phy-cells = <0>;
			};

			usb2_phy2: phy@4a085000 {
				compatible = "ti,omap-usb2";
				reg = <0x4a085000 0x400>;
				ctrl-module = <&omap_control_usb2phy2>;
				clocks = <&usb_phy2_always_on_clk32k>,
					 <&usb_otg_ss2_refclk960m>;
				clock-names =	"wkupclk",
						"refclk";
				#phy-cells = <0>;
			};

			usb3_phy1: phy@4a084400 {
				compatible = "ti,omap-usb3";
				reg = <0x4a084400 0x80>,
				      <0x4a084800 0x64>,
				      <0x4a084c00 0x40>;
				reg-names = "phy_rx", "phy_tx", "pll_ctrl";
				ctrl-module = <&omap_control_usb3phy1>;
				clocks = <&usb_phy3_always_on_clk32k>,
					 <&sys_clkin1>,
					 <&usb_otg_ss1_refclk960m>;
				clock-names =	"wkupclk",
						"sysclk",
						"refclk";
				#phy-cells = <0>;
			};
		};

		omap_dwc3_1@48880000 {
			compatible = "ti,dwc3";
			ti,hwmods = "usb_otg_ss1";
			reg = <0x48880000 0x10000>;
			interrupts = <GIC_SPI 72 IRQ_TYPE_LEVEL_HIGH>;
			#address-cells = <1>;
			#size-cells = <1>;
			utmi-mode = <2>;
			ranges;
			usb1: usb@48890000 {
				compatible = "snps,dwc3";
				reg = <0x48890000 0x17000>;
				interrupts = <GIC_SPI 71 IRQ_TYPE_LEVEL_HIGH>;
				phys = <&usb2_phy1>, <&usb3_phy1>;
				phy-names = "usb2-phy", "usb3-phy";
				tx-fifo-resize;
				maximum-speed = "super-speed";
				dr_mode = "otg";
			};
		};

		omap_dwc3_2@488c0000 {
			compatible = "ti,dwc3";
			ti,hwmods = "usb_otg_ss2";
			reg = <0x488c0000 0x10000>;
			interrupts = <GIC_SPI 87 IRQ_TYPE_LEVEL_HIGH>;
			#address-cells = <1>;
			#size-cells = <1>;
			utmi-mode = <2>;
			ranges;
			usb2: usb@488d0000 {
				compatible = "snps,dwc3";
				reg = <0x488d0000 0x17000>;
				interrupts = <GIC_SPI 73 IRQ_TYPE_LEVEL_HIGH>;
				phys = <&usb2_phy2>;
				phy-names = "usb2-phy";
				tx-fifo-resize;
				maximum-speed = "high-speed";
				dr_mode = "otg";
			};
		};

		/* IRQ for DWC3_3 and DWC3_4 need IRQ crossbar */
		omap_dwc3_3@48900000 {
			compatible = "ti,dwc3";
			ti,hwmods = "usb_otg_ss3";
			reg = <0x48900000 0x10000>;
			interrupts = <GIC_SPI 344 IRQ_TYPE_LEVEL_HIGH>;
			#address-cells = <1>;
			#size-cells = <1>;
			utmi-mode = <2>;
			ranges;
			status = "disabled";
			usb3: usb@48910000 {
				compatible = "snps,dwc3";
				reg = <0x48910000 0x17000>;
				interrupts = <GIC_SPI 88 IRQ_TYPE_LEVEL_HIGH>;
				tx-fifo-resize;
				maximum-speed = "high-speed";
				dr_mode = "otg";
			};
		};

		omap_dwc3_4@48940000 {
			compatible = "ti,dwc3";
			ti,hwmods = "usb_otg_ss4";
			reg = <0x48940000 0x10000>;
			interrupts = <GIC_SPI 346 IRQ_TYPE_LEVEL_HIGH>;
			#address-cells = <1>;
			#size-cells = <1>;
			utmi-mode = <2>;
			ranges;
			status = "disabled";
			usb4: usb@48950000 {
				compatible = "snps,dwc3";
				reg = <0x48950000 0x17000>;
				interrupts = <GIC_SPI 345 IRQ_TYPE_LEVEL_HIGH>;
				tx-fifo-resize;
				maximum-speed = "high-speed";
				dr_mode = "otg";
			};
		};

		atl: atl@4843c000 {
			compatible = "ti,dra7-atl";
			reg = <0x4843c000 0x3ff>;
			ti,hwmods = "atl";
			ti,provided-clocks = <&atl_clkin0_ck>, <&atl_clkin1_ck>,
					     <&atl_clkin2_ck>, <&atl_clkin3_ck>;
			clocks = <&atl_gfclk_mux>;
			clock-names = "fck";
			status = "disabled";
		};

		crossbar_mpu: crossbar@4a020000 {
			compatible = "ti,irq-crossbar";
			reg = <0x4a002a48 0x130>;
			ti,max-irqs = <160>;
			ti,max-crossbar-sources = <MAX_SOURCES>;
			ti,reg-size = <2>;
			ti,irqs-reserved = <0 1 2 3 5 6 131 132>;
			ti,irqs-skip = <10 133 139 140>;
			ti,irqs-safe-map = <0>;
		};

		mac: ethernet@4a100000 {
			compatible = "ti,cpsw";
			ti,hwmods = "gmac";
			cpdma_channels = <8>;
			ale_entries = <1024>;
			bd_ram_size = <0x2000>;
			no_bd_ram = <0>;
			rx_descs = <64>;
			mac_control = <0x20>;
			slaves = <2>;
			active_slave = <0>;
			cpts_clock_mult = <0x80000000>;
			cpts_clock_shift = <29>;
			reg = <0x48484000 0x1000
			       0x48485200 0xE00>;
			#address-cells = <1>;
			#size-cells = <1>;
			/*
			 * rx_thresh_pend
			 * rx_pend
			 * tx_pend
			 * misc_pend
			 */
			interrupts = <GIC_SPI 334 IRQ_TYPE_LEVEL_HIGH>,
				     <GIC_SPI 335 IRQ_TYPE_LEVEL_HIGH>,
				     <GIC_SPI 336 IRQ_TYPE_LEVEL_HIGH>,
				     <GIC_SPI 337 IRQ_TYPE_LEVEL_HIGH>;
			ranges;
			status = "disabled";

			davinci_mdio: mdio@48485000 {
				compatible = "ti,davinci_mdio";
				#address-cells = <1>;
				#size-cells = <0>;
				ti,hwmods = "davinci_mdio";
				bus_freq = <1000000>;
				reg = <0x48485000 0x100>;
			};

			cpsw_emac0: slave@48480200 {
				/* Filled in by U-Boot */
				mac-address = [ 00 00 00 00 00 00 ];
			};

			cpsw_emac1: slave@48480300 {
				/* Filled in by U-Boot */
				mac-address = [ 00 00 00 00 00 00 ];
			};

			phy_sel: cpsw-phy-sel@4a002554 {
				compatible = "ti,dra7xx-cpsw-phy-sel";
				reg= <0x4a002554 0x4>;
				reg-names = "gmii-sel";
			};
		};

		vpe {
			compatible = "ti,vpe";
			ti,hwmods = "vpe";
			clocks = <&dpll_core_h23x2_ck>;
			clock-names = "fck";
			reg = <0x489d0000 0x120>,
			      <0x489d0300 0x20>,
			      <0x489d0400 0x20>,
			      <0x489d0500 0x20>,
			      <0x489d0600 0x3c>,
			      <0x489d0700 0x80>,
			      <0x489d5700 0x18>,
			      <0x489dd000 0x400>;
			reg-names = "vpe_top",
				    "vpe_chr_us0",
				    "vpe_chr_us1",
				    "vpe_chr_us2",
				    "vpe_dei",
				    "sc",
				    "csc",
				    "vpdma";
			interrupts = <GIC_SPI 354 IRQ_TYPE_LEVEL_HIGH>;
			#address-cells = <1>;
			#size-cells = <0>;
		};

		elm: elm@48078000 {
			compatible = "ti,am3352-elm";
			reg = <0x48078000 0xfc0>;      /* device IO registers */
			interrupts = <GIC_SPI 4 IRQ_TYPE_LEVEL_HIGH>;
			ti,hwmods = "elm";
			status = "disabled";
		};

		gpmc: gpmc@50000000 {
			compatible = "ti,am3352-gpmc";
			ti,hwmods = "gpmc";
			reg = <0x50000000 0x37c>;      /* device IO registers */
			interrupts = <GIC_SPI 20 IRQ_TYPE_LEVEL_HIGH>;
			gpmc,num-cs = <8>;
			gpmc,num-waitpins = <2>;
			#address-cells = <2>;
			#size-cells = <1>;
			status = "disabled";
		};
	};
};

/include/ "dra7xx-clocks.dtsi"<|MERGE_RESOLUTION|>--- conflicted
+++ resolved
@@ -1006,7 +1006,6 @@
 			ti,hwmods = "sata";
 		};
 
-<<<<<<< HEAD
 		omap_control_pcie1phy: control-phy@0x4a003c40 {
 			compatible = "ti,control-phy-pcie";
 			reg = <0x4a003c40 0x4>, <0x4a003c14 0x4>, <0x4a003c34 0x4>;
@@ -1022,7 +1021,8 @@
 			clocks = <&sys_clkin1>;
 			clock-names = "sysclk";
 			status = "disabled";
-=======
+		};
+
 		rtc: rtcss@48838000 {
 			compatible = "ti,am3352-rtc";
 			reg = <0x48838000 0x100>;
@@ -1030,7 +1030,6 @@
 				     <GIC_SPI 217 IRQ_TYPE_LEVEL_HIGH>;
 			ti,hwmods = "rtcss";
 			clocks = <&sys_32k_ck>;
->>>>>>> 7bb2f776
 		};
 
 		omap_control_usb2phy1: control-phy@4a002300 {
