--- conflicted
+++ resolved
@@ -150,7 +150,6 @@
 					pinctrl-single,function-mask = <0x3fffffff>;
 				};
 
-<<<<<<< HEAD
 				scm_conf1: scm_conf@1c04 {
 					compatible = "syscon";
 					reg = <0x1c04 0x0020>;
@@ -159,7 +158,8 @@
 				scm_conf_pcie: tisyscon@1c24 {
 					compatible = "syscon";
 					reg = <0x1c24 0x0024>;
-=======
+				};
+
 				sdma_xbar: dma-router@b78 {
 					compatible = "ti,dra7-dma-crossbar";
 					reg = <0xb78 0xfc>;
@@ -176,7 +176,6 @@
 					dma-requests = <204>;
 					ti,dma-safe-map = <0>;
 					dma-masters = <&edma>;
->>>>>>> ca48289f
 				};
 			};
 
@@ -1679,11 +1678,7 @@
 			ti,hwmods = "gpmc";
 			reg = <0x50000000 0x37c>;      /* device IO registers */
 			interrupts = <GIC_SPI 15 IRQ_TYPE_LEVEL_HIGH>;
-<<<<<<< HEAD
-			dmas = <&edma_xbar 4>;
-=======
 			dmas = <&edma_xbar 4 0>;
->>>>>>> ca48289f
 			dma-names = "rxtx";
 			gpmc,num-cs = <8>;
 			gpmc,num-waitpins = <2>;
