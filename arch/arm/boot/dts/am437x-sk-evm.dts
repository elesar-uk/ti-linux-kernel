--- conflicted
+++ resolved
@@ -881,7 +881,10 @@
 	};
 };
 
-<<<<<<< HEAD
+&wkup_m3_ipc {
+	ti,scale-data-fw = "am43x-evm-scale-data.bin";
+};
+
 &pruss_soc_bus {
 	status = "okay";
 
@@ -892,8 +895,4 @@
 	pruss0: pruss@54440000 {
 		status = "okay";
 	};
-=======
-&wkup_m3_ipc {
-	ti,scale-data-fw = "am43x-evm-scale-data.bin";
->>>>>>> 0f513d8c
 };