--- conflicted
+++ resolved
@@ -406,7 +406,30 @@
 	ext-clk-src;
 };
 
-<<<<<<< HEAD
+&cpu_alert0 {
+	temperature = <90000>; /* milliCelsius */
+};
+
+&cpu_crit {
+	temperature = <105000>; /* milliCelsius */
+};
+
+&gpu_crit {
+	temperature = <105000>; /* milliCelsius */
+};
+
+&core_crit {
+	temperature = <105000>; /* milliCelsius */
+};
+
+&dspeve_crit {
+	temperature = <105000>; /* milliCelsius */
+};
+
+&iva_crit {
+	temperature = <105000>; /* milliCelsius */
+};
+
 &mac {
 	status = "okay";
 	dual_emac;
@@ -541,28 +564,4 @@
 			};
 		};
 	};
-=======
-&cpu_alert0 {
-	temperature = <90000>; /* milliCelsius */
-};
-
-&cpu_crit {
-	temperature = <105000>; /* milliCelsius */
-};
-
-&gpu_crit {
-	temperature = <105000>; /* milliCelsius */
-};
-
-&core_crit {
-	temperature = <105000>; /* milliCelsius */
-};
-
-&dspeve_crit {
-	temperature = <105000>; /* milliCelsius */
-};
-
-&iva_crit {
-	temperature = <105000>; /* milliCelsius */
->>>>>>> 5b24f3f6
 };