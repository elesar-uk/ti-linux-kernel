--- conflicted
+++ resolved
@@ -11,10 +11,7 @@
 /include/ "skeleton.dtsi"
 
 #include <dt-bindings/clock/sh73a0-clock.h>
-<<<<<<< HEAD
-=======
 #include <dt-bindings/interrupt-controller/arm-gic.h>
->>>>>>> c20c776c
 #include <dt-bindings/interrupt-controller/irq.h>
 
 / {
@@ -90,8 +87,6 @@
 
 		renesas,channels-mask = <0x3f>;
 
-		clocks = <&mstp3_clks SH73A0_CLK_CMT1>;
-		clock-names = "fck";
 		status = "disabled";
 	};
 
@@ -193,10 +188,7 @@
 			      0 169 IRQ_TYPE_LEVEL_HIGH
 			      0 170 IRQ_TYPE_LEVEL_HIGH>;
 		clocks = <&mstp1_clks SH73A0_CLK_IIC0>;
-<<<<<<< HEAD
-=======
-		power-domains = <&pd_a3sp>;
->>>>>>> c20c776c
+		power-domains = <&pd_a3sp>;
 		status = "disabled";
 	};
 
@@ -210,10 +202,7 @@
 			      0 53 IRQ_TYPE_LEVEL_HIGH
 			      0 54 IRQ_TYPE_LEVEL_HIGH>;
 		clocks = <&mstp3_clks SH73A0_CLK_IIC1>;
-<<<<<<< HEAD
-=======
-		power-domains = <&pd_a3sp>;
->>>>>>> c20c776c
+		power-domains = <&pd_a3sp>;
 		status = "disabled";
 	};
 
@@ -227,10 +216,7 @@
 			      0 173 IRQ_TYPE_LEVEL_HIGH
 			      0 174 IRQ_TYPE_LEVEL_HIGH>;
 		clocks = <&mstp0_clks SH73A0_CLK_IIC2>;
-<<<<<<< HEAD
-=======
-		power-domains = <&pd_a3sp>;
->>>>>>> c20c776c
+		power-domains = <&pd_a3sp>;
 		status = "disabled";
 	};
 
@@ -244,10 +230,7 @@
 			      0 185 IRQ_TYPE_LEVEL_HIGH
 			      0 186 IRQ_TYPE_LEVEL_HIGH>;
 		clocks = <&mstp4_clks SH73A0_CLK_IIC3>;
-<<<<<<< HEAD
-=======
-		power-domains = <&pd_a3sp>;
->>>>>>> c20c776c
+		power-domains = <&pd_a3sp>;
 		status = "disabled";
 	};
 
@@ -261,10 +244,7 @@
 			      0 189 IRQ_TYPE_LEVEL_HIGH
 			      0 190 IRQ_TYPE_LEVEL_HIGH>;
 		clocks = <&mstp4_clks SH73A0_CLK_IIC4>;
-<<<<<<< HEAD
-=======
 		power-domains = <&pd_c5>;
->>>>>>> c20c776c
 		status = "disabled";
 	};
 
@@ -274,10 +254,7 @@
 		interrupts = <0 140 IRQ_TYPE_LEVEL_HIGH
 			      0 141 IRQ_TYPE_LEVEL_HIGH>;
 		clocks = <&mstp3_clks SH73A0_CLK_MMCIF0>;
-<<<<<<< HEAD
-=======
-		power-domains = <&pd_a3sp>;
->>>>>>> c20c776c
+		power-domains = <&pd_a3sp>;
 		reg-io-width = <4>;
 		status = "disabled";
 	};
@@ -289,10 +266,7 @@
 			      0 84 IRQ_TYPE_LEVEL_HIGH
 			      0 85 IRQ_TYPE_LEVEL_HIGH>;
 		clocks = <&mstp3_clks SH73A0_CLK_SDHI0>;
-<<<<<<< HEAD
-=======
-		power-domains = <&pd_a3sp>;
->>>>>>> c20c776c
+		power-domains = <&pd_a3sp>;
 		cap-sd-highspeed;
 		status = "disabled";
 	};
@@ -304,10 +278,7 @@
 		interrupts = <0 88 IRQ_TYPE_LEVEL_HIGH
 			      0 89 IRQ_TYPE_LEVEL_HIGH>;
 		clocks = <&mstp3_clks SH73A0_CLK_SDHI1>;
-<<<<<<< HEAD
-=======
-		power-domains = <&pd_a3sp>;
->>>>>>> c20c776c
+		power-domains = <&pd_a3sp>;
 		toshiba,mmc-wrprotect-disable;
 		cap-sd-highspeed;
 		status = "disabled";
@@ -319,10 +290,7 @@
 		interrupts = <0 104 IRQ_TYPE_LEVEL_HIGH
 			      0 105 IRQ_TYPE_LEVEL_HIGH>;
 		clocks = <&mstp3_clks SH73A0_CLK_SDHI2>;
-<<<<<<< HEAD
-=======
-		power-domains = <&pd_a3sp>;
->>>>>>> c20c776c
+		power-domains = <&pd_a3sp>;
 		toshiba,mmc-wrprotect-disable;
 		cap-sd-highspeed;
 		status = "disabled";
@@ -334,10 +302,7 @@
 		interrupts = <0 72 IRQ_TYPE_LEVEL_HIGH>;
 		clocks = <&mstp2_clks SH73A0_CLK_SCIFA0>;
 		clock-names = "sci_ick";
-<<<<<<< HEAD
-=======
-		power-domains = <&pd_a3sp>;
->>>>>>> c20c776c
+		power-domains = <&pd_a3sp>;
 		status = "disabled";
 	};
 
@@ -347,10 +312,7 @@
 		interrupts = <0 73 IRQ_TYPE_LEVEL_HIGH>;
 		clocks = <&mstp2_clks SH73A0_CLK_SCIFA1>;
 		clock-names = "sci_ick";
-<<<<<<< HEAD
-=======
-		power-domains = <&pd_a3sp>;
->>>>>>> c20c776c
+		power-domains = <&pd_a3sp>;
 		status = "disabled";
 	};
 
@@ -360,10 +322,7 @@
 		interrupts = <0 74 IRQ_TYPE_LEVEL_HIGH>;
 		clocks = <&mstp2_clks SH73A0_CLK_SCIFA2>;
 		clock-names = "sci_ick";
-<<<<<<< HEAD
-=======
-		power-domains = <&pd_a3sp>;
->>>>>>> c20c776c
+		power-domains = <&pd_a3sp>;
 		status = "disabled";
 	};
 
@@ -373,10 +332,7 @@
 		interrupts = <0 75 IRQ_TYPE_LEVEL_HIGH>;
 		clocks = <&mstp2_clks SH73A0_CLK_SCIFA3>;
 		clock-names = "sci_ick";
-<<<<<<< HEAD
-=======
-		power-domains = <&pd_a3sp>;
->>>>>>> c20c776c
+		power-domains = <&pd_a3sp>;
 		status = "disabled";
 	};
 
@@ -386,10 +342,7 @@
 		interrupts = <0 78 IRQ_TYPE_LEVEL_HIGH>;
 		clocks = <&mstp2_clks SH73A0_CLK_SCIFA4>;
 		clock-names = "sci_ick";
-<<<<<<< HEAD
-=======
-		power-domains = <&pd_a3sp>;
->>>>>>> c20c776c
+		power-domains = <&pd_a3sp>;
 		status = "disabled";
 	};
 
@@ -399,10 +352,7 @@
 		interrupts = <0 79 IRQ_TYPE_LEVEL_HIGH>;
 		clocks = <&mstp2_clks SH73A0_CLK_SCIFA5>;
 		clock-names = "sci_ick";
-<<<<<<< HEAD
-=======
-		power-domains = <&pd_a3sp>;
->>>>>>> c20c776c
+		power-domains = <&pd_a3sp>;
 		status = "disabled";
 	};
 
@@ -412,10 +362,7 @@
 		interrupts = <0 156 IRQ_TYPE_LEVEL_HIGH>;
 		clocks = <&mstp3_clks SH73A0_CLK_SCIFA6>;
 		clock-names = "sci_ick";
-<<<<<<< HEAD
-=======
-		power-domains = <&pd_a3sp>;
->>>>>>> c20c776c
+		power-domains = <&pd_a3sp>;
 		status = "disabled";
 	};
 
@@ -425,10 +372,7 @@
 		interrupts = <0 143 IRQ_TYPE_LEVEL_HIGH>;
 		clocks = <&mstp2_clks SH73A0_CLK_SCIFA7>;
 		clock-names = "sci_ick";
-<<<<<<< HEAD
-=======
-		power-domains = <&pd_a3sp>;
->>>>>>> c20c776c
+		power-domains = <&pd_a3sp>;
 		status = "disabled";
 	};
 
@@ -438,10 +382,7 @@
 		interrupts = <0 80 IRQ_TYPE_LEVEL_HIGH>;
 		clocks = <&mstp2_clks SH73A0_CLK_SCIFB>;
 		clock-names = "sci_ick";
-<<<<<<< HEAD
-=======
-		power-domains = <&pd_a3sp>;
->>>>>>> c20c776c
+		power-domains = <&pd_a3sp>;
 		status = "disabled";
 	};
 
@@ -582,8 +523,6 @@
 		status = "disabled";
 	};
 
-<<<<<<< HEAD
-=======
 	bsc: bus@fec10000 {
 		compatible = "renesas,bsc-sh73a0", "renesas,bsc", "simple-bus";
 		#address-cells = <1>;
@@ -595,7 +534,6 @@
 		power-domains = <&pd_a4s>;
 	};
 
->>>>>>> c20c776c
 	clocks {
 		#address-cells = <1>;
 		#size-cells = <1>;
@@ -653,235 +591,159 @@
 		vclk1_clk: vclk1_clk@e6150008 {
 			compatible = "renesas,sh73a0-div6-clock", "renesas,cpg-div6-clock";
 			reg = <0xe6150008 4>;
-<<<<<<< HEAD
-			clocks = <&pll1_div2_clk>;
-=======
 			clocks = <&pll1_div2_clk>, <&cpg_clocks SH73A0_CLK_PLL2>,
 				 <&extcki_clk>, <&extal2_clk>, <&main_div2_clk>,
 				 <&extalr_clk>, <&cpg_clocks SH73A0_CLK_MAIN>,
 				 <0>;
->>>>>>> c20c776c
 			#clock-cells = <0>;
 			clock-output-names = "vclk1";
 		};
 		vclk2_clk: vclk2_clk@e615000c {
 			compatible = "renesas,sh73a0-div6-clock", "renesas,cpg-div6-clock";
 			reg = <0xe615000c 4>;
-<<<<<<< HEAD
-			clocks = <&pll1_div2_clk>;
-=======
 			clocks = <&pll1_div2_clk>, <&cpg_clocks SH73A0_CLK_PLL2>,
 				 <&extcki_clk>, <&extal2_clk>, <&main_div2_clk>,
 				 <&extalr_clk>, <&cpg_clocks SH73A0_CLK_MAIN>,
 				 <0>;
->>>>>>> c20c776c
 			#clock-cells = <0>;
 			clock-output-names = "vclk2";
 		};
 		vclk3_clk: vclk3_clk@e615001c {
 			compatible = "renesas,sh73a0-div6-clock", "renesas,cpg-div6-clock";
 			reg = <0xe615001c 4>;
-<<<<<<< HEAD
-			clocks = <&pll1_div2_clk>;
-=======
 			clocks = <&pll1_div2_clk>, <&cpg_clocks SH73A0_CLK_PLL2>,
 				 <&extcki_clk>, <&extal2_clk>, <&main_div2_clk>,
 				 <&extalr_clk>, <&cpg_clocks SH73A0_CLK_MAIN>,
 				 <0>;
->>>>>>> c20c776c
 			#clock-cells = <0>;
 			clock-output-names = "vclk3";
 		};
 		zb_clk: zb_clk@e6150010 {
 			compatible = "renesas,sh73a0-div6-clock", "renesas,cpg-div6-clock";
 			reg = <0xe6150010 4>;
-<<<<<<< HEAD
-			clocks = <&pll1_div2_clk>;
-=======
 			clocks = <&pll1_div2_clk>, <0>,
 				 <&cpg_clocks SH73A0_CLK_PLL2>, <0>;
->>>>>>> c20c776c
 			#clock-cells = <0>;
 			clock-output-names = "zb";
 		};
 		flctl_clk: flctl_clk@e6150014 {
 			compatible = "renesas,sh73a0-div6-clock", "renesas,cpg-div6-clock";
 			reg = <0xe6150014 4>;
-<<<<<<< HEAD
-			clocks = <&pll1_div2_clk>;
-=======
 			clocks = <&pll1_div2_clk>, <0>,
 				 <&cpg_clocks SH73A0_CLK_PLL2>, <0>;
->>>>>>> c20c776c
 			#clock-cells = <0>;
 			clock-output-names = "flctlck";
 		};
 		sdhi0_clk: sdhi0_clk@e6150074 {
 			compatible = "renesas,sh73a0-div6-clock", "renesas,cpg-div6-clock";
 			reg = <0xe6150074 4>;
-<<<<<<< HEAD
-			clocks = <&pll1_div2_clk>;
-=======
 			clocks = <&pll1_div2_clk>, <&cpg_clocks SH73A0_CLK_PLL2>,
 				 <&pll1_div13_clk>, <0>;
->>>>>>> c20c776c
 			#clock-cells = <0>;
 			clock-output-names = "sdhi0ck";
 		};
 		sdhi1_clk: sdhi1_clk@e6150078 {
 			compatible = "renesas,sh73a0-div6-clock", "renesas,cpg-div6-clock";
 			reg = <0xe6150078 4>;
-<<<<<<< HEAD
-			clocks = <&pll1_div2_clk>;
-=======
 			clocks = <&pll1_div2_clk>, <&cpg_clocks SH73A0_CLK_PLL2>,
 				 <&pll1_div13_clk>, <0>;
->>>>>>> c20c776c
 			#clock-cells = <0>;
 			clock-output-names = "sdhi1ck";
 		};
 		sdhi2_clk: sdhi2_clk@e615007c {
 			compatible = "renesas,sh73a0-div6-clock", "renesas,cpg-div6-clock";
 			reg = <0xe615007c 4>;
-<<<<<<< HEAD
-			clocks = <&pll1_div2_clk>;
-=======
 			clocks = <&pll1_div2_clk>, <&cpg_clocks SH73A0_CLK_PLL2>,
 				 <&pll1_div13_clk>, <0>;
->>>>>>> c20c776c
 			#clock-cells = <0>;
 			clock-output-names = "sdhi2ck";
 		};
 		fsia_clk: fsia_clk@e6150018 {
 			compatible = "renesas,sh73a0-div6-clock", "renesas,cpg-div6-clock";
 			reg = <0xe6150018 4>;
-<<<<<<< HEAD
-			clocks = <&pll1_div2_clk>;
-=======
 			clocks = <&pll1_div2_clk>, <&cpg_clocks SH73A0_CLK_PLL2>,
 				 <&fsiack_clk>, <&fsiack_clk>;
->>>>>>> c20c776c
 			#clock-cells = <0>;
 			clock-output-names = "fsia";
 		};
 		fsib_clk: fsib_clk@e6150090 {
 			compatible = "renesas,sh73a0-div6-clock", "renesas,cpg-div6-clock";
 			reg = <0xe6150090 4>;
-<<<<<<< HEAD
-			clocks = <&pll1_div2_clk>;
-=======
 			clocks = <&pll1_div2_clk>, <&cpg_clocks SH73A0_CLK_PLL2>,
 				 <&fsibck_clk>, <&fsibck_clk>;
->>>>>>> c20c776c
 			#clock-cells = <0>;
 			clock-output-names = "fsib";
 		};
 		sub_clk: sub_clk@e6150080 {
 			compatible = "renesas,sh73a0-div6-clock", "renesas,cpg-div6-clock";
 			reg = <0xe6150080 4>;
-<<<<<<< HEAD
-			clocks = <&extal2_clk>;
-=======
 			clocks = <&pll1_div2_clk>, <&cpg_clocks SH73A0_CLK_PLL2>,
 				 <&extal2_clk>, <&extal2_clk>;
->>>>>>> c20c776c
 			#clock-cells = <0>;
 			clock-output-names = "sub";
 		};
 		spua_clk: spua_clk@e6150084 {
 			compatible = "renesas,sh73a0-div6-clock", "renesas,cpg-div6-clock";
 			reg = <0xe6150084 4>;
-<<<<<<< HEAD
-			clocks = <&pll1_div2_clk>;
-=======
 			clocks = <&pll1_div2_clk>, <&cpg_clocks SH73A0_CLK_PLL2>,
 				 <&extal2_clk>, <&extal2_clk>;
->>>>>>> c20c776c
 			#clock-cells = <0>;
 			clock-output-names = "spua";
 		};
 		spuv_clk: spuv_clk@e6150094 {
 			compatible = "renesas,sh73a0-div6-clock", "renesas,cpg-div6-clock";
 			reg = <0xe6150094 4>;
-<<<<<<< HEAD
-			clocks = <&pll1_div2_clk>;
-=======
 			clocks = <&pll1_div2_clk>, <&cpg_clocks SH73A0_CLK_PLL2>,
 				 <&extal2_clk>, <&extal2_clk>;
->>>>>>> c20c776c
 			#clock-cells = <0>;
 			clock-output-names = "spuv";
 		};
 		msu_clk: msu_clk@e6150088 {
 			compatible = "renesas,sh73a0-div6-clock", "renesas,cpg-div6-clock";
 			reg = <0xe6150088 4>;
-<<<<<<< HEAD
-			clocks = <&pll1_div2_clk>;
-=======
 			clocks = <&pll1_div2_clk>, <0>,
 				 <&cpg_clocks SH73A0_CLK_PLL2>, <0>;
->>>>>>> c20c776c
 			#clock-cells = <0>;
 			clock-output-names = "msu";
 		};
 		hsi_clk: hsi_clk@e615008c {
 			compatible = "renesas,sh73a0-div6-clock", "renesas,cpg-div6-clock";
 			reg = <0xe615008c 4>;
-<<<<<<< HEAD
-			clocks = <&pll1_div2_clk>;
-=======
 			clocks = <&pll1_div2_clk>, <&cpg_clocks SH73A0_CLK_PLL2>,
 				 <&pll1_div7_clk>, <0>;
->>>>>>> c20c776c
 			#clock-cells = <0>;
 			clock-output-names = "hsi";
 		};
 		mfg1_clk: mfg1_clk@e6150098 {
 			compatible = "renesas,sh73a0-div6-clock", "renesas,cpg-div6-clock";
 			reg = <0xe6150098 4>;
-<<<<<<< HEAD
-			clocks = <&pll1_div2_clk>;
-=======
 			clocks = <&pll1_div2_clk>, <0>,
 				 <&cpg_clocks SH73A0_CLK_PLL2>, <0>;
->>>>>>> c20c776c
 			#clock-cells = <0>;
 			clock-output-names = "mfg1";
 		};
 		mfg2_clk: mfg2_clk@e615009c {
 			compatible = "renesas,sh73a0-div6-clock", "renesas,cpg-div6-clock";
 			reg = <0xe615009c 4>;
-<<<<<<< HEAD
-			clocks = <&pll1_div2_clk>;
-=======
 			clocks = <&pll1_div2_clk>, <0>,
 				 <&cpg_clocks SH73A0_CLK_PLL2>, <0>;
->>>>>>> c20c776c
 			#clock-cells = <0>;
 			clock-output-names = "mfg2";
 		};
 		dsit_clk: dsit_clk@e6150060 {
 			compatible = "renesas,sh73a0-div6-clock", "renesas,cpg-div6-clock";
 			reg = <0xe6150060 4>;
-<<<<<<< HEAD
-			clocks = <&pll1_div2_clk>;
-=======
 			clocks = <&pll1_div2_clk>, <0>,
 				 <&cpg_clocks SH73A0_CLK_PLL2>, <0>;
->>>>>>> c20c776c
 			#clock-cells = <0>;
 			clock-output-names = "dsit";
 		};
 		dsi0p_clk: dsi0p_clk@e6150064 {
 			compatible = "renesas,sh73a0-div6-clock", "renesas,cpg-div6-clock";
 			reg = <0xe6150064 4>;
-<<<<<<< HEAD
-			clocks = <&pll1_div2_clk>;
-=======
 			clocks = <&pll1_div2_clk>, <&cpg_clocks SH73A0_CLK_PLL2>,
 				 <&cpg_clocks SH73A0_CLK_MAIN>, <&extal2_clk>,
 				 <&extcki_clk>, <0>, <0>, <0>;
->>>>>>> c20c776c
 			#clock-cells = <0>;
 			clock-output-names = "dsi0pck";
 		};
@@ -1024,8 +886,6 @@
 			clock-output-names =
 				"iic3", "iic4", "keysc";
 		};
-<<<<<<< HEAD
-=======
 		mstp5_clks: mstp5_clks@e6150144 {
 			compatible = "renesas,sh73a0-mstp-clocks", "renesas,cpg-mstp-clocks";
 			reg = <0xe6150144 4>, <0xe615003c 4>;
@@ -1037,6 +897,5 @@
 			clock-output-names =
 				"intca0";
 		};
->>>>>>> c20c776c
 	};
 };