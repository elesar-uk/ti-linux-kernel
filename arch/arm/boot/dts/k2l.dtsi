/*
 * Copyright 2014 Texas Instruments, Inc.
 *
 * Keystone 2 Lamarr SoC specific device tree
 *
 * This program is free software; you can redistribute it and/or modify
 * it under the terms of the GNU General Public License version 2 as
 * published by the Free Software Foundation.
 */

/ {
	compatible = "ti,k2l", "ti,keystone";
	model = "Texas Instruments Keystone 2 Lamarr SoC";

	cpus {
		#address-cells = <1>;
		#size-cells = <0>;

		interrupt-parent = <&gic>;

		cpu@0 {
			compatible = "arm,cortex-a15";
			device_type = "cpu";
			reg = <0>;
		};

		cpu@1 {
			compatible = "arm,cortex-a15";
			device_type = "cpu";
			reg = <1>;
		};
	};

	aliases {
		rproc0 = &dsp0;
		rproc1 = &dsp1;
		rproc2 = &dsp2;
		rproc3 = &dsp3;
	};

	soc {
		/include/ "k2l-clocks.dtsi"

		uart2: serial@02348400 {
			compatible = "ns16550a";
			current-speed = <115200>;
			reg-shift = <2>;
			reg-io-width = <4>;
			reg = <0x02348400 0x100>;
			clocks	= <&clkuart2>;
			interrupts = <GIC_SPI 432 IRQ_TYPE_EDGE_RISING>;
		};

		uart3:	serial@02348800 {
			compatible = "ns16550a";
			current-speed = <115200>;
			reg-shift = <2>;
			reg-io-width = <4>;
			reg = <0x02348800 0x100>;
			clocks	= <&clkuart3>;
			interrupts = <GIC_SPI 435 IRQ_TYPE_EDGE_RISING>;
		};

		dspgpio0: keystone_dsp_gpio@02620240 {
			compatible = "ti,keystone-dsp-gpio";
			gpio-controller;
			#gpio-cells = <2>;
			gpio,syscon-dev = <&devctrl 0x240>;
		};

		dspgpio1: keystone_dsp_gpio@2620244 {
			compatible = "ti,keystone-dsp-gpio";
			gpio-controller;
			#gpio-cells = <2>;
			gpio,syscon-dev = <&devctrl 0x244>;
		};

		dspgpio2: keystone_dsp_gpio@2620248 {
			compatible = "ti,keystone-dsp-gpio";
			gpio-controller;
			#gpio-cells = <2>;
			gpio,syscon-dev = <&devctrl 0x248>;
		};

		dspgpio3: keystone_dsp_gpio@262024c {
			compatible = "ti,keystone-dsp-gpio";
			gpio-controller;
			#gpio-cells = <2>;
			gpio,syscon-dev = <&devctrl 0x24c>;
		};

<<<<<<< HEAD
		mdio: mdio@26200f00 {
			compatible	= "ti,keystone_mdio", "ti,davinci_mdio";
			#address-cells = <1>;
			#size-cells = <0>;
			reg = <0x26200f00 0x100>;
			status = "disabled";
			clocks = <&clkcpgmac>;
			clock-names = "fck";
			bus_freq	= <2500000>;
		};
		/include/ "k2l-netcp.dtsi"
=======
		dsp0: dsp0 {
			compatible = "ti,k2l-dsp";
			reg = <0x10800000 0x00100000>,
			      <0x10e00000 0x00008000>,
			      <0x10f00000 0x00008000>;
			reg-names = "l2sram", "l1pram", "l1dram";
			clocks = <&clkgem0>;
			ti,syscon-dev = <&devctrl 0x844>;
			ti,syscon-psc = <&psc 0xa3c 0x83c>;
			interrupt-parent = <&kirq0>;
			interrupts = <0 8>;
			interrupt-names = "vring", "exception";
			kick-gpio = <&dspgpio0 27 0>;
		};

		dsp1: dsp1 {
			compatible = "ti,k2l-dsp";
			reg = <0x11800000 0x00100000>,
			      <0x11e00000 0x00008000>,
			      <0x11f00000 0x00008000>;
			reg-names = "l2sram", "l1pram", "l1dram";
			clocks = <&clkgem1>;
			ti,syscon-dev = <&devctrl 0x848>;
			ti,syscon-psc = <&psc 0xa40 0x840>;
			interrupt-parent = <&kirq0>;
			interrupts = <1 9>;
			interrupt-names = "vring", "exception";
			kick-gpio = <&dspgpio1 27 0>;
		};

		dsp2: dsp2 {
			compatible = "ti,k2l-dsp";
			reg = <0x12800000 0x00100000>,
			      <0x12e00000 0x00008000>,
			      <0x12f00000 0x00008000>;
			reg-names = "l2sram", "l1pram", "l1dram";
			clocks = <&clkgem2>;
			ti,syscon-dev = <&devctrl 0x84c>;
			ti,syscon-psc = <&psc 0xa44 0x844>;
			interrupt-parent = <&kirq0>;
			interrupts = <2 10>;
			interrupt-names = "vring", "exception";
			kick-gpio = <&dspgpio2 27 0>;
		};

		dsp3: dsp3 {
			compatible = "ti,k2l-dsp";
			reg = <0x13800000 0x00100000>,
			      <0x13e00000 0x00008000>,
			      <0x13f00000 0x00008000>;
			reg-names = "l2sram", "l1pram", "l1dram";
			clocks = <&clkgem3>;
			ti,syscon-dev = <&devctrl 0x850>;
			ti,syscon-psc = <&psc 0xa48 0x848>;
			interrupt-parent = <&kirq0>;
			interrupts = <3 11>;
			interrupt-names = "vring", "exception";
			kick-gpio = <&dspgpio3 27 0>;
		};
>>>>>>> f89ec44e
	};
};

&spi0 {
       ti,davinci-spi-num-cs = <5>;
};

&spi1 {
       ti,davinci-spi-num-cs = <3>;
};

&spi2 {
       ti,davinci-spi-num-cs = <5>;
       /* Pin muxed. Enabled and configured by Bootloader */
       status = "disabled";
};<|MERGE_RESOLUTION|>--- conflicted
+++ resolved
@@ -89,7 +89,6 @@
 			gpio,syscon-dev = <&devctrl 0x24c>;
 		};
 
-<<<<<<< HEAD
 		mdio: mdio@26200f00 {
 			compatible	= "ti,keystone_mdio", "ti,davinci_mdio";
 			#address-cells = <1>;
@@ -101,7 +100,7 @@
 			bus_freq	= <2500000>;
 		};
 		/include/ "k2l-netcp.dtsi"
-=======
+
 		dsp0: dsp0 {
 			compatible = "ti,k2l-dsp";
 			reg = <0x10800000 0x00100000>,
@@ -161,7 +160,6 @@
 			interrupt-names = "vring", "exception";
 			kick-gpio = <&dspgpio3 27 0>;
 		};
->>>>>>> f89ec44e
 	};
 };
 
