/*
 * Device Tree Source for the Lager board
 *
 * Copyright (C) 2013-2014 Renesas Solutions Corp.
 * Copyright (C) 2014 Cogent Embedded, Inc.
 *
 * This file is licensed under the terms of the GNU General Public License
 * version 2.  This program is licensed "as is" without any warranty of any
 * kind, whether express or implied.
 */

/*
 * SSI-AK4643
 *
 * SW1: 1: AK4643
 *      2: CN22
 *      3: ADV7511
 *
 * This command is required when Playback/Capture
 *
 *	amixer set "LINEOUT Mixer DACL" on
 *	amixer set "DVC Out" 100%
 *	amixer set "DVC In" 100%
 *
 * You can use Mute
 *
 *	amixer set "DVC Out Mute" on
 *	amixer set "DVC In Mute" on
 *
 * You can use Volume Ramp
 *
 *	amixer set "DVC Out Ramp Up Rate"   "0.125 dB/64 steps"
 *	amixer set "DVC Out Ramp Down Rate" "0.125 dB/512 steps"
 *	amixer set "DVC Out Ramp" on
 *	aplay xxx.wav &
 *	amixer set "DVC Out"  80%  // Volume Down
 *	amixer set "DVC Out" 100%  // Volume Up
 */

/dts-v1/;
#include "r8a7790.dtsi"
#include <dt-bindings/gpio/gpio.h>
#include <dt-bindings/input/input.h>

/ {
	model = "Lager";
	compatible = "renesas,lager", "renesas,r8a7790";

	aliases {
		serial0 = &scif0;
		serial1 = &scifa1;
	};

	chosen {
		bootargs = "ignore_loglevel rw root=/dev/nfs ip=dhcp";
<<<<<<< HEAD
		stdout-path = &scif0;
=======
		stdout-path = "serial0:115200n8";
>>>>>>> 7b772335
	};

	memory@40000000 {
		device_type = "memory";
		reg = <0 0x40000000 0 0x40000000>;
	};

	memory@140000000 {
		device_type = "memory";
		reg = <1 0x40000000 0 0xc0000000>;
	};

	lbsc {
		#address-cells = <1>;
		#size-cells = <1>;
	};

	keyboard {
		compatible = "gpio-keys";

		button@1 {
			linux,code = <KEY_1>;
			label = "SW2-1";
			wakeup-source;
			debounce-interval = <20>;
			gpios = <&gpio1 14 GPIO_ACTIVE_LOW>;
		};
		button@2 {
			linux,code = <KEY_2>;
			label = "SW2-2";
			wakeup-source;
			debounce-interval = <20>;
			gpios = <&gpio1 24 GPIO_ACTIVE_LOW>;
		};
		button@3 {
			linux,code = <KEY_3>;
			label = "SW2-3";
			wakeup-source;
			debounce-interval = <20>;
			gpios = <&gpio1 26 GPIO_ACTIVE_LOW>;
		};
		button@4 {
			linux,code = <KEY_4>;
			label = "SW2-4";
			wakeup-source;
			debounce-interval = <20>;
			gpios = <&gpio1 28 GPIO_ACTIVE_LOW>;
		};
	};

	leds {
		compatible = "gpio-leds";
		led6 {
			gpios = <&gpio4 22 GPIO_ACTIVE_HIGH>;
		};
		led7 {
			gpios = <&gpio4 23 GPIO_ACTIVE_HIGH>;
		};
		led8 {
			gpios = <&gpio5 17 GPIO_ACTIVE_HIGH>;
		};
	};

	fixedregulator3v3: fixedregulator@0 {
		compatible = "regulator-fixed";
		regulator-name = "fixed-3.3V";
		regulator-min-microvolt = <3300000>;
		regulator-max-microvolt = <3300000>;
		regulator-boot-on;
		regulator-always-on;
	};

	vcc_sdhi0: regulator@1 {
		compatible = "regulator-fixed";

		regulator-name = "SDHI0 Vcc";
		regulator-min-microvolt = <3300000>;
		regulator-max-microvolt = <3300000>;

		gpio = <&gpio5 24 GPIO_ACTIVE_HIGH>;
		enable-active-high;
	};

	vccq_sdhi0: regulator@2 {
		compatible = "regulator-gpio";

		regulator-name = "SDHI0 VccQ";
		regulator-min-microvolt = <1800000>;
		regulator-max-microvolt = <3300000>;

		gpios = <&gpio5 29 GPIO_ACTIVE_HIGH>;
		gpios-states = <1>;
		states = <3300000 1
			  1800000 0>;
	};

	vcc_sdhi2: regulator@3 {
		compatible = "regulator-fixed";

		regulator-name = "SDHI2 Vcc";
		regulator-min-microvolt = <3300000>;
		regulator-max-microvolt = <3300000>;

		gpio = <&gpio5 25 GPIO_ACTIVE_HIGH>;
		enable-active-high;
	};

	vccq_sdhi2: regulator@4 {
		compatible = "regulator-gpio";

		regulator-name = "SDHI2 VccQ";
		regulator-min-microvolt = <1800000>;
		regulator-max-microvolt = <3300000>;

		gpios = <&gpio5 30 GPIO_ACTIVE_HIGH>;
		gpios-states = <1>;
		states = <3300000 1
			  1800000 0>;
	};

	audio_clock: clock {
		compatible = "fixed-clock";
		#clock-cells = <0>;
		clock-frequency = <11289600>;
		clock-output-names = "audio_clock";
	};

	rsnd_ak4643: sound {
		compatible = "simple-audio-card";

		simple-audio-card,format = "left_j";
		simple-audio-card,bitclock-master = <&sndcodec>;
		simple-audio-card,frame-master = <&sndcodec>;

		sndcpu: simple-audio-card,cpu {
			sound-dai = <&rcar_sound>;
		};

		sndcodec: simple-audio-card,codec {
			sound-dai = <&ak4643>;
			clocks = <&audio_clock>;
		};
	};

	vga-encoder {
		compatible = "adi,adv7123";

		ports {
			#address-cells = <1>;
			#size-cells = <0>;

			port@0 {
				reg = <0>;
				adv7123_in: endpoint {
					remote-endpoint = <&du_out_rgb>;
				};
			};
			port@1 {
				reg = <1>;
				adv7123_out: endpoint {
					remote-endpoint = <&vga_in>;
				};
			};
		};
	};

	vga {
		compatible = "vga-connector";

		port {
			vga_in: endpoint {
				remote-endpoint = <&adv7123_out>;
			};
		};
	};

	hdmi-out {
		compatible = "hdmi-connector";
		type = "a";

		port {
			hdmi_con: endpoint {
				remote-endpoint = <&adv7511_out>;
			};
		};
	};

	x2_clk: x2-clock {
		compatible = "fixed-clock";
		#clock-cells = <0>;
		clock-frequency = <148500000>;
	};

	x13_clk: x13-clock {
		compatible = "fixed-clock";
		#clock-cells = <0>;
		clock-frequency = <148500000>;
	};
};

&du {
	pinctrl-0 = <&du_pins>;
	pinctrl-names = "default";
	status = "okay";

	clocks = <&mstp7_clks R8A7790_CLK_DU0>,
		 <&mstp7_clks R8A7790_CLK_DU1>,
		 <&mstp7_clks R8A7790_CLK_DU2>,
		 <&mstp7_clks R8A7790_CLK_LVDS0>,
		 <&mstp7_clks R8A7790_CLK_LVDS1>,
		 <&x13_clk>, <&x2_clk>;
	clock-names = "du.0", "du.1", "du.2", "lvds.0", "lvds.1",
		      "dclkin.0", "dclkin.1";

	ports {
		port@0 {
			endpoint {
				remote-endpoint = <&adv7123_in>;
			};
		};
		port@1 {
			endpoint {
				remote-endpoint = <&adv7511_in>;
			};
		};
		port@2 {
			lvds_connector: endpoint {
			};
		};
	};
};

&extal_clk {
	clock-frequency = <20000000>;
};

&pfc {
	du_pins: du {
		renesas,groups = "du_rgb666", "du_sync_1", "du_clk_out_0";
		renesas,function = "du";
	};

	scif0_pins: serial0 {
		renesas,groups = "scif0_data";
		renesas,function = "scif0";
	};

	ether_pins: ether {
		renesas,groups = "eth_link", "eth_mdio", "eth_rmii";
		renesas,function = "eth";
	};

	phy1_pins: phy1 {
		renesas,groups = "intc_irq0";
		renesas,function = "intc";
	};

	scifa1_pins: serial1 {
		renesas,groups = "scifa1_data";
		renesas,function = "scifa1";
	};

	sdhi0_pins: sd0 {
		renesas,groups = "sdhi0_data4", "sdhi0_ctrl";
		renesas,function = "sdhi0";
	};

	sdhi2_pins: sd2 {
		renesas,groups = "sdhi2_data4", "sdhi2_ctrl";
		renesas,function = "sdhi2";
	};

	mmc1_pins: mmc1 {
		renesas,groups = "mmc1_data8", "mmc1_ctrl";
		renesas,function = "mmc1";
	};

	qspi_pins: spi0 {
		renesas,groups = "qspi_ctrl", "qspi_data4";
		renesas,function = "qspi";
	};

	msiof1_pins: spi2 {
		renesas,groups = "msiof1_clk", "msiof1_sync", "msiof1_rx",
				 "msiof1_tx";
		renesas,function = "msiof1";
	};

	iic0_pins: iic0 {
		renesas,groups = "iic0";
		renesas,function = "iic0";
	};

	iic1_pins: iic1 {
		renesas,groups = "iic1";
		renesas,function = "iic1";
	};

	iic2_pins: iic2 {
		renesas,groups = "iic2";
		renesas,function = "iic2";
	};

	iic3_pins: iic3 {
		renesas,groups = "iic3";
		renesas,function = "iic3";
	};

	hsusb_pins: hsusb {
		renesas,groups = "usb0_ovc_vbus";
		renesas,function = "usb0";
	};

	usb0_pins: usb0 {
		renesas,groups = "usb0";
		renesas,function = "usb0";
	};

	usb1_pins: usb1 {
		renesas,groups = "usb1";
		renesas,function = "usb1";
	};

	usb2_pins: usb2 {
		renesas,groups = "usb2";
		renesas,function = "usb2";
	};

	vin1_pins: vin {
		renesas,groups = "vin1_data8", "vin1_clk";
		renesas,function = "vin1";
	};

	sound_pins: sound {
		renesas,groups = "ssi0129_ctrl", "ssi0_data", "ssi1_data";
		renesas,function = "ssi";
	};

	sound_clk_pins: sound_clk {
		renesas,groups = "audio_clk_a";
		renesas,function = "audio_clk";
	};
};

&ether {
	pinctrl-0 = <&ether_pins &phy1_pins>;
	pinctrl-names = "default";

	phy-handle = <&phy1>;
	renesas,ether-link-active-low;
	status = "okay";

	phy1: ethernet-phy@1 {
		reg = <1>;
		interrupt-parent = <&irqc0>;
		interrupts = <0 IRQ_TYPE_LEVEL_LOW>;
		micrel,led-mode = <1>;
	};
};

&cmt0 {
	status = "okay";
};

&mmcif1 {
	pinctrl-0 = <&mmc1_pins>;
	pinctrl-names = "default";

	vmmc-supply = <&fixedregulator3v3>;
	bus-width = <8>;
	non-removable;
	status = "okay";
};

&sata1 {
	status = "okay";
};

&qspi {
	pinctrl-0 = <&qspi_pins>;
	pinctrl-names = "default";

	status = "okay";

	flash: flash@0 {
		compatible = "spansion,s25fl512s", "jedec,spi-nor";
		reg = <0>;
		spi-max-frequency = <30000000>;
		spi-tx-bus-width = <4>;
		spi-rx-bus-width = <4>;
		spi-cpha;
		spi-cpol;
		m25p,fast-read;

		partitions {
			#address-cells = <1>;
			#size-cells = <1>;

			partition@0 {
				label = "loader";
				reg = <0x00000000 0x00040000>;
				read-only;
			};
			partition@40000 {
				label = "user";
				reg = <0x00040000 0x00400000>;
				read-only;
			};
			partition@440000 {
				label = "flash";
				reg = <0x00440000 0x03bc0000>;
			};
		};
	};
};

&scif0 {
	pinctrl-0 = <&scif0_pins>;
	pinctrl-names = "default";

	status = "okay";
};

&scifa1 {
	pinctrl-0 = <&scifa1_pins>;
	pinctrl-names = "default";

	status = "okay";
};

&msiof1 {
	pinctrl-0 = <&msiof1_pins>;
	pinctrl-names = "default";

	status = "okay";

	pmic: pmic@0 {
		compatible = "renesas,r2a11302ft";
		reg = <0>;
		spi-max-frequency = <6000000>;
		spi-cpol;
		spi-cpha;
	};
};

&sdhi0 {
	pinctrl-0 = <&sdhi0_pins>;
	pinctrl-names = "default";

	vmmc-supply = <&vcc_sdhi0>;
	vqmmc-supply = <&vccq_sdhi0>;
	cd-gpios = <&gpio3 6 GPIO_ACTIVE_LOW>;
	status = "okay";
};

&sdhi2 {
	pinctrl-0 = <&sdhi2_pins>;
	pinctrl-names = "default";

	vmmc-supply = <&vcc_sdhi2>;
	vqmmc-supply = <&vccq_sdhi2>;
	cd-gpios = <&gpio3 22 GPIO_ACTIVE_LOW>;
	status = "okay";
};

&cpu0 {
	cpu0-supply = <&vdd_dvfs>;
};

&iic0	{
	status = "okay";
	pinctrl-0 = <&iic0_pins>;
	pinctrl-names = "default";
};

&iic1	{
	status = "okay";
	pinctrl-0 = <&iic1_pins>;
	pinctrl-names = "default";
};

&iic2	{
	status = "okay";
	pinctrl-0 = <&iic2_pins>;
	pinctrl-names = "default";

	clock-frequency = <100000>;

	ak4643: codec@12 {
		compatible = "asahi-kasei,ak4643";
		#sound-dai-cells = <0>;
		reg = <0x12>;
	};

	composite-in@20 {
		compatible = "adi,adv7180";
		reg = <0x20>;
		remote = <&vin1>;

		port {
			adv7180: endpoint {
				bus-width = <8>;
				remote-endpoint = <&vin1ep0>;
			};
		};
	};

	hdmi@39 {
		compatible = "adi,adv7511w";
		reg = <0x39>;
		interrupt-parent = <&gpio1>;
		interrupts = <15 IRQ_TYPE_LEVEL_LOW>;

		adi,input-depth = <8>;
		adi,input-colorspace = "rgb";
		adi,input-clock = "1x";
		adi,input-style = <1>;
		adi,input-justification = "evenly";

		ports {
			#address-cells = <1>;
			#size-cells = <0>;

			port@0 {
				reg = <0>;
				adv7511_in: endpoint {
					remote-endpoint = <&du_out_lvds0>;
				};
			};

			port@1 {
				reg = <1>;
				adv7511_out: endpoint {
					remote-endpoint = <&hdmi_con>;
				};
			};
		};
	};
};

&iic3 {
	pinctrl-names = "default";
	pinctrl-0 = <&iic3_pins>;
	status = "okay";

	pmic@58 {
		compatible = "dlg,da9063";
		reg = <0x58>;
		interrupt-parent = <&irqc0>;
		interrupts = <2 IRQ_TYPE_LEVEL_LOW>;
		interrupt-controller;

		rtc {
			compatible = "dlg,da9063-rtc";
		};

		wdt {
			compatible = "dlg,da9063-watchdog";
		};
	};

	vdd_dvfs: regulator@68 {
		compatible = "dlg,da9210";
		reg = <0x68>;
		interrupt-parent = <&irqc0>;
		interrupts = <2 IRQ_TYPE_LEVEL_LOW>;

		regulator-min-microvolt = <1000000>;
		regulator-max-microvolt = <1000000>;
		regulator-boot-on;
		regulator-always-on;
	};
};

&pci0 {
	status = "okay";
	pinctrl-0 = <&usb0_pins>;
	pinctrl-names = "default";
};

&pci1 {
	status = "okay";
	pinctrl-0 = <&usb1_pins>;
	pinctrl-names = "default";
};

&xhci {
	status = "okay";
	pinctrl-0 = <&usb2_pins>;
	pinctrl-names = "default";
};

&pci2 {
	status = "okay";
	pinctrl-0 = <&usb2_pins>;
	pinctrl-names = "default";
};

&hsusb {
	status = "okay";
	pinctrl-0 = <&hsusb_pins>;
	pinctrl-names = "default";
	renesas,enable-gpio = <&gpio5 18 GPIO_ACTIVE_HIGH>;
};

&usbphy {
	status = "okay";
};

/* composite video input */
&vin1 {
	pinctrl-0 = <&vin1_pins>;
	pinctrl-names = "default";

	status = "okay";

	port {
		#address-cells = <1>;
		#size-cells = <0>;

		vin1ep0: endpoint {
			remote-endpoint = <&adv7180>;
			bus-width = <8>;
		};
	};
};

&rcar_sound {
	pinctrl-0 = <&sound_pins &sound_clk_pins>;
	pinctrl-names = "default";

	/* Single DAI */
	#sound-dai-cells = <0>;

	status = "okay";

	rcar_sound,dai {
		dai0 {
			playback = <&ssi0 &src2 &dvc0>;
			capture  = <&ssi1 &src3 &dvc1>;
		};
	};
};

&ssi1 {
	shared-pin;
};<|MERGE_RESOLUTION|>--- conflicted
+++ resolved
@@ -53,11 +53,7 @@
 
 	chosen {
 		bootargs = "ignore_loglevel rw root=/dev/nfs ip=dhcp";
-<<<<<<< HEAD
-		stdout-path = &scif0;
-=======
 		stdout-path = "serial0:115200n8";
->>>>>>> 7b772335
 	};
 
 	memory@40000000 {
