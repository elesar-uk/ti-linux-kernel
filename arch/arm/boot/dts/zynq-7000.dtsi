--- conflicted
+++ resolved
@@ -193,11 +193,7 @@
 		};
 
 		gem0: ethernet@e000b000 {
-<<<<<<< HEAD
-			compatible = "cdns,zynq-gem";
-=======
 			compatible = "cdns,zynq-gem", "cdns,gem";
->>>>>>> 1f697b6b
 			reg = <0xe000b000 0x1000>;
 			status = "disabled";
 			interrupts = <0 22 4>;
@@ -208,11 +204,7 @@
 		};
 
 		gem1: ethernet@e000c000 {
-<<<<<<< HEAD
-			compatible = "cdns,zynq-gem";
-=======
 			compatible = "cdns,zynq-gem", "cdns,gem";
->>>>>>> 1f697b6b
 			reg = <0xe000c000 0x1000>;
 			status = "disabled";
 			interrupts = <0 45 4>;
