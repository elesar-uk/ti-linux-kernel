--- conflicted
+++ resolved
@@ -28,11 +28,7 @@
 		mcr	p14, 0, \ch, c0, c5, 0
 		.endm
 #elif defined(CONFIG_CPU_V7)
-<<<<<<< HEAD
-		.macro	loadsp, rb
-=======
 		.macro	loadsp, rb, tmp
->>>>>>> 55c63bd2
 		.endm
 		.macro	writeb, ch, rb
 wait:		mrc	p14, 0, pc, c0, c1, 0
