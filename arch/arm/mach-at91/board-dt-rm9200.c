--- conflicted
+++ resolved
@@ -49,9 +49,6 @@
 	.init_time      = at91rm9200_dt_timer_init,
 	.map_io		= at91_map_io,
 	.init_early	= at91_dt_initialize,
-<<<<<<< HEAD
-=======
 	.init_machine	= rm9200_dt_device_init,
->>>>>>> 7f09a46f
 	.dt_compat	= at91rm9200_dt_board_compat,
 MACHINE_END