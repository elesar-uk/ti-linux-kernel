--- conflicted
+++ resolved
@@ -9,27 +9,12 @@
  * more details.
  */
 
-<<<<<<< HEAD
-#include <linux/module.h>
-#include <linux/platform_device.h>
-#include <linux/clk/at91_pmc.h>
-
-#include <asm/proc-fns.h>
-#include <asm/irq.h>
-#include <asm/mach/arch.h>
-#include <asm/mach/map.h>
-=======
->>>>>>> e529fea9
 #include <asm/system_misc.h>
 #include <asm/irq.h>
 #include <mach/cpu.h>
 #include <mach/at91_dbgu.h>
 #include <mach/hardware.h>
 
-<<<<<<< HEAD
-#include "at91_aic.h"
-=======
->>>>>>> e529fea9
 #include "soc.h"
 #include "generic.h"
 
@@ -54,18 +39,6 @@
 	at91_init_sram(0, AT91SAM9RL_SRAM_BASE, sram_size);
 }
 
-<<<<<<< HEAD
-static void __init at91sam9rl_ioremap_registers(void)
-{
-	at91_ioremap_ramc(0, AT91SAM9RL_BASE_SDRAMC, 512);
-	at91sam926x_ioremap_pit(AT91SAM9RL_BASE_PIT);
-	at91sam9_ioremap_smc(0, AT91SAM9RL_BASE_SMC);
-	at91_ioremap_matrix(AT91SAM9RL_BASE_MATRIX);
-	at91_pm_set_standby(at91sam9_sdram_standby);
-}
-
-=======
->>>>>>> e529fea9
 static void __init at91sam9rl_initialize(void)
 {
 	arm_pm_idle = at91sam9_idle;
@@ -74,106 +47,7 @@
 	at91_sysirq_mask_rtt(AT91SAM9RL_BASE_RTT);
 }
 
-<<<<<<< HEAD
-static struct resource rstc_resources[] = {
-	[0] = {
-		.start  = AT91SAM9RL_BASE_RSTC,
-		.end    = AT91SAM9RL_BASE_RSTC + SZ_16 - 1,
-		.flags  = IORESOURCE_MEM,
-	},
-	[1] = {
-		.start  = AT91SAM9RL_BASE_SDRAMC,
-		.end    = AT91SAM9RL_BASE_SDRAMC + SZ_512 - 1,
-		.flags  = IORESOURCE_MEM,
-	},
-};
-
-static struct platform_device rstc_device = {
-	.name           = "at91-sam9260-reset",
-	.resource       = rstc_resources,
-	.num_resources  = ARRAY_SIZE(rstc_resources),
-};
-
-static struct resource shdwc_resources[] = {
-	[0] = {
-		.start  = AT91SAM9RL_BASE_SHDWC,
-		.end    = AT91SAM9RL_BASE_SHDWC + SZ_16 - 1,
-		.flags  = IORESOURCE_MEM,
-	},
-};
-
-static struct platform_device shdwc_device = {
-	.name           = "at91-poweroff",
-	.resource       = shdwc_resources,
-	.num_resources  = ARRAY_SIZE(shdwc_resources),
-};
-
-static void __init at91sam9rl_register_devices(void)
-{
-	platform_device_register(&rstc_device);
-	platform_device_register(&shdwc_device);
-}
-
-/* --------------------------------------------------------------------
- *  Interrupt initialization
- * -------------------------------------------------------------------- */
-
-/*
- * The default interrupt priority levels (0 = lowest, 7 = highest).
- */
-static unsigned int at91sam9rl_default_irq_priority[NR_AIC_IRQS] __initdata = {
-	7,	/* Advanced Interrupt Controller */
-	7,	/* System Peripherals */
-	1,	/* Parallel IO Controller A */
-	1,	/* Parallel IO Controller B */
-	1,	/* Parallel IO Controller C */
-	1,	/* Parallel IO Controller D */
-	5,	/* USART 0 */
-	5,	/* USART 1 */
-	5,	/* USART 2 */
-	5,	/* USART 3 */
-	0,	/* Multimedia Card Interface */
-	6,	/* Two-Wire Interface 0 */
-	6,	/* Two-Wire Interface 1 */
-	5,	/* Serial Peripheral Interface */
-	4,	/* Serial Synchronous Controller 0 */
-	4,	/* Serial Synchronous Controller 1 */
-	0,	/* Timer Counter 0 */
-	0,	/* Timer Counter 1 */
-	0,	/* Timer Counter 2 */
-	0,
-	0,	/* Touch Screen Controller */
-	0,	/* DMA Controller */
-	2,	/* USB Device High speed port */
-	2,	/* LCD Controller */
-	6,	/* AC97 Controller */
-	0,
-	0,
-	0,
-	0,
-	0,
-	0,
-	0,	/* Advanced Interrupt Controller */
-};
-
-static void __init at91sam9rl_init_time(void)
-{
-	at91sam926x_pit_init(NR_IRQS_LEGACY + AT91_ID_SYS);
-}
-
 AT91_SOC_START(at91sam9rl)
 	.map_io = at91sam9rl_map_io,
-	.default_irq_priority = at91sam9rl_default_irq_priority,
-	.extern_irq = (1 << AT91SAM9RL_ID_IRQ0),
-	.ioremap_registers = at91sam9rl_ioremap_registers,
-#if defined(CONFIG_OLD_CLK_AT91)
-	.register_clocks = at91sam9rl_register_clocks,
-#endif
-	.register_devices = at91sam9rl_register_devices,
-=======
-AT91_SOC_START(at91sam9rl)
-	.map_io = at91sam9rl_map_io,
->>>>>>> e529fea9
 	.init = at91sam9rl_initialize,
-	.init_time = at91sam9rl_init_time,
 AT91_SOC_END