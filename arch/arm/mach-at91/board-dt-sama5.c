--- conflicted
+++ resolved
@@ -40,16 +40,12 @@
 
 static void __init sama5_dt_device_init(void)
 {
-<<<<<<< HEAD
 	if (of_machine_is_compatible("atmel,sama5d4ek") &&
 	   IS_ENABLED(CONFIG_PHYLIB)) {
 		phy_register_fixup_for_id("fc028000.etherne:00",
 						ksz8081_phy_fixup);
 	}
 
-	at91_sam9260_pm_init();
-=======
->>>>>>> ed1bd46b
 	of_platform_populate(NULL, of_default_bus_match_table, NULL, NULL);
 	at91_sam9x5_pm_init();
 }
