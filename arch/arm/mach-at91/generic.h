/*
 * linux/arch/arm/mach-at91/generic.h
 *
 *  Copyright (C) 2005 David Brownell
 *
 * This program is free software; you can redistribute it and/or modify
 * it under the terms of the GNU General Public License version 2 as
 * published by the Free Software Foundation.
 */

#ifndef _AT91_GENERIC_H
#define _AT91_GENERIC_H

<<<<<<< HEAD
#include <linux/clkdev.h>
=======
>>>>>>> e529fea9
#include <linux/of.h>
#include <linux/reboot.h>

 /* Map io */
extern void __init at91_map_io(void);
extern void __init at91_alt_map_io(void);
extern void __init at91_init_sram(int bank, unsigned long base,
				  unsigned int length);

 /* Processors */
extern void __init at91rm9200_set_type(int type);
extern void __init at91rm9200_dt_initialize(void);
extern void __init at91_dt_initialize(void);

 /* Interrupts */
extern void __init at91_sysirq_mask_rtc(u32 rtc_base);
extern void __init at91_sysirq_mask_rtt(u32 rtt_base);

<<<<<<< HEAD
 /* Devices */
extern void __init at91_register_devices(void);

 /* Timer */
extern void __init at91_init_time(void);
extern void at91rm9200_ioremap_st(u32 addr);
extern void at91rm9200_timer_init(void);
extern void at91sam926x_ioremap_pit(u32 addr);
extern void at91sam926x_pit_init(int irq);
extern void at91x40_timer_init(void);

 /* Clocks */
#ifdef CONFIG_OLD_CLK_AT91
extern int __init at91_clock_init(unsigned long main_clock);
extern int __init at91_dt_clock_init(void);
#else
static int inline at91_clock_init(unsigned long main_clock) { return 0; }
static int inline at91_dt_clock_init(void) { return 0; }
#endif
struct device;

 /* Power Management */
extern void at91_irq_suspend(void);
extern void at91_irq_resume(void);
=======
 /* Timer */
extern void at91rm9200_timer_init(void);
>>>>>>> e529fea9

/* idle */
extern void at91sam9_idle(void);

/* Matrix */
extern void at91_ioremap_matrix(u32 base_addr);
<<<<<<< HEAD

/* Ram Controler */
extern void at91_ioremap_ramc(int id, u32 addr, u32 size);

 /* GPIO */
#define AT91RM9200_PQFP		3	/* AT91RM9200 PQFP package has 3 banks */
#define AT91RM9200_BGA		4	/* AT91RM9200 BGA package has 4 banks */

struct at91_gpio_bank {
	unsigned short id;		/* peripheral ID */
	unsigned long regbase;		/* offset from system peripheral base */
};
extern void __init at91_gpio_init(struct at91_gpio_bank *, int nr_banks);
extern void __init at91_gpio_irq_setup(void);
extern int  __init at91_gpio_of_irq_setup(struct device_node *node,
					  struct device_node *parent);

extern u32 at91_get_extern_irq(void);

=======
>>>>>>> e529fea9
#endif /* _AT91_GENERIC_H */<|MERGE_RESOLUTION|>--- conflicted
+++ resolved
@@ -11,10 +11,6 @@
 #ifndef _AT91_GENERIC_H
 #define _AT91_GENERIC_H
 
-<<<<<<< HEAD
-#include <linux/clkdev.h>
-=======
->>>>>>> e529fea9
 #include <linux/of.h>
 #include <linux/reboot.h>
 
@@ -33,61 +29,12 @@
 extern void __init at91_sysirq_mask_rtc(u32 rtc_base);
 extern void __init at91_sysirq_mask_rtt(u32 rtt_base);
 
-<<<<<<< HEAD
- /* Devices */
-extern void __init at91_register_devices(void);
-
- /* Timer */
-extern void __init at91_init_time(void);
-extern void at91rm9200_ioremap_st(u32 addr);
-extern void at91rm9200_timer_init(void);
-extern void at91sam926x_ioremap_pit(u32 addr);
-extern void at91sam926x_pit_init(int irq);
-extern void at91x40_timer_init(void);
-
- /* Clocks */
-#ifdef CONFIG_OLD_CLK_AT91
-extern int __init at91_clock_init(unsigned long main_clock);
-extern int __init at91_dt_clock_init(void);
-#else
-static int inline at91_clock_init(unsigned long main_clock) { return 0; }
-static int inline at91_dt_clock_init(void) { return 0; }
-#endif
-struct device;
-
- /* Power Management */
-extern void at91_irq_suspend(void);
-extern void at91_irq_resume(void);
-=======
  /* Timer */
 extern void at91rm9200_timer_init(void);
->>>>>>> e529fea9
 
 /* idle */
 extern void at91sam9_idle(void);
 
 /* Matrix */
 extern void at91_ioremap_matrix(u32 base_addr);
-<<<<<<< HEAD
-
-/* Ram Controler */
-extern void at91_ioremap_ramc(int id, u32 addr, u32 size);
-
- /* GPIO */
-#define AT91RM9200_PQFP		3	/* AT91RM9200 PQFP package has 3 banks */
-#define AT91RM9200_BGA		4	/* AT91RM9200 BGA package has 4 banks */
-
-struct at91_gpio_bank {
-	unsigned short id;		/* peripheral ID */
-	unsigned long regbase;		/* offset from system peripheral base */
-};
-extern void __init at91_gpio_init(struct at91_gpio_bank *, int nr_banks);
-extern void __init at91_gpio_irq_setup(void);
-extern int  __init at91_gpio_of_irq_setup(struct device_node *node,
-					  struct device_node *parent);
-
-extern u32 at91_get_extern_irq(void);
-
-=======
->>>>>>> e529fea9
 #endif /* _AT91_GENERIC_H */