/*
 * arch/arm/mach-at91/at91sam9261.c
 *
 *  Copyright (C) 2005 SAN People
 *
 * This program is free software; you can redistribute it and/or modify
 * it under the terms of the GNU General Public License as published by
 * the Free Software Foundation; either version 2 of the License, or
 * (at your option) any later version.
 *
 */

<<<<<<< HEAD
#include <linux/module.h>
#include <linux/platform_device.h>
#include <linux/clk/at91_pmc.h>

#include <asm/proc-fns.h>
#include <asm/irq.h>
#include <asm/mach/arch.h>
#include <asm/mach/map.h>
=======
>>>>>>> e529fea9
#include <asm/system_misc.h>
#include <mach/cpu.h>
#include <mach/hardware.h>

<<<<<<< HEAD
#include "at91_aic.h"
=======
>>>>>>> e529fea9
#include "soc.h"
#include "generic.h"

/* --------------------------------------------------------------------
 *  AT91SAM9261 processor initialization
 * -------------------------------------------------------------------- */

static void __init at91sam9261_map_io(void)
{
	if (cpu_is_at91sam9g10())
		at91_init_sram(0, AT91SAM9G10_SRAM_BASE, AT91SAM9G10_SRAM_SIZE);
	else
		at91_init_sram(0, AT91SAM9261_SRAM_BASE, AT91SAM9261_SRAM_SIZE);
}

<<<<<<< HEAD
static void __init at91sam9261_ioremap_registers(void)
{
	at91_ioremap_ramc(0, AT91SAM9261_BASE_SDRAMC, 512);
	at91sam926x_ioremap_pit(AT91SAM9261_BASE_PIT);
	at91sam9_ioremap_smc(0, AT91SAM9261_BASE_SMC);
	at91_ioremap_matrix(AT91SAM9261_BASE_MATRIX);
	at91_pm_set_standby(at91sam9_sdram_standby);
}

=======
>>>>>>> e529fea9
static void __init at91sam9261_initialize(void)
{
	arm_pm_idle = at91sam9_idle;

	at91_sysirq_mask_rtt(AT91SAM9261_BASE_RTT);
}

<<<<<<< HEAD
static struct resource rstc_resources[] = {
	[0] = {
		.start  = AT91SAM9261_BASE_RSTC,
		.end    = AT91SAM9261_BASE_RSTC + SZ_16 - 1,
		.flags  = IORESOURCE_MEM,
	},
	[1] = {
		.start  = AT91SAM9261_BASE_SDRAMC,
		.end    = AT91SAM9261_BASE_SDRAMC + SZ_512 - 1,
		.flags  = IORESOURCE_MEM,
	},
};

static struct platform_device rstc_device = {
	.name           = "at91-sam9260-reset",
	.resource       = rstc_resources,
	.num_resources  = ARRAY_SIZE(rstc_resources),
};

static struct resource shdwc_resources[] = {
	[0] = {
		.start  = AT91SAM9261_BASE_SHDWC,
		.end    = AT91SAM9261_BASE_SHDWC + SZ_16 - 1,
		.flags  = IORESOURCE_MEM,
	},
};

static struct platform_device shdwc_device = {
	.name           = "at91-poweroff",
	.resource       = shdwc_resources,
	.num_resources  = ARRAY_SIZE(shdwc_resources),
};

static void __init at91sam9261_register_devices(void)
{
	platform_device_register(&rstc_device);
	platform_device_register(&shdwc_device);
}

/* --------------------------------------------------------------------
 *  Interrupt initialization
 * -------------------------------------------------------------------- */

/*
 * The default interrupt priority levels (0 = lowest, 7 = highest).
 */
static unsigned int at91sam9261_default_irq_priority[NR_AIC_IRQS] __initdata = {
	7,	/* Advanced Interrupt Controller */
	7,	/* System Peripherals */
	1,	/* Parallel IO Controller A */
	1,	/* Parallel IO Controller B */
	1,	/* Parallel IO Controller C */
	0,
	5,	/* USART 0 */
	5,	/* USART 1 */
	5,	/* USART 2 */
	0,	/* Multimedia Card Interface */
	2,	/* USB Device Port */
	6,	/* Two-Wire Interface */
	5,	/* Serial Peripheral Interface 0 */
	5,	/* Serial Peripheral Interface 1 */
	4,	/* Serial Synchronous Controller 0 */
	4,	/* Serial Synchronous Controller 1 */
	4,	/* Serial Synchronous Controller 2 */
	0,	/* Timer Counter 0 */
	0,	/* Timer Counter 1 */
	0,	/* Timer Counter 2 */
	2,	/* USB Host port */
	3,	/* LCD Controller */
	0,
	0,
	0,
	0,
	0,
	0,
	0,
	0,	/* Advanced Interrupt Controller */
	0,	/* Advanced Interrupt Controller */
	0,	/* Advanced Interrupt Controller */
};

static void __init at91sam9261_init_time(void)
{
	at91sam926x_pit_init(NR_IRQS_LEGACY + AT91_ID_SYS);
}

AT91_SOC_START(at91sam9261)
	.map_io = at91sam9261_map_io,
	.default_irq_priority = at91sam9261_default_irq_priority,
	.extern_irq = (1 << AT91SAM9261_ID_IRQ0) | (1 << AT91SAM9261_ID_IRQ1)
		    | (1 << AT91SAM9261_ID_IRQ2),
	.ioremap_registers = at91sam9261_ioremap_registers,
	.register_clocks = at91sam9261_register_clocks,
	.register_devices = at91sam9261_register_devices,
=======
AT91_SOC_START(at91sam9261)
	.map_io = at91sam9261_map_io,
>>>>>>> e529fea9
	.init = at91sam9261_initialize,
	.init_time = at91sam9261_init_time,
AT91_SOC_END<|MERGE_RESOLUTION|>--- conflicted
+++ resolved
@@ -10,25 +10,10 @@
  *
  */
 
-<<<<<<< HEAD
-#include <linux/module.h>
-#include <linux/platform_device.h>
-#include <linux/clk/at91_pmc.h>
-
-#include <asm/proc-fns.h>
-#include <asm/irq.h>
-#include <asm/mach/arch.h>
-#include <asm/mach/map.h>
-=======
->>>>>>> e529fea9
 #include <asm/system_misc.h>
 #include <mach/cpu.h>
 #include <mach/hardware.h>
 
-<<<<<<< HEAD
-#include "at91_aic.h"
-=======
->>>>>>> e529fea9
 #include "soc.h"
 #include "generic.h"
 
@@ -44,18 +29,6 @@
 		at91_init_sram(0, AT91SAM9261_SRAM_BASE, AT91SAM9261_SRAM_SIZE);
 }
 
-<<<<<<< HEAD
-static void __init at91sam9261_ioremap_registers(void)
-{
-	at91_ioremap_ramc(0, AT91SAM9261_BASE_SDRAMC, 512);
-	at91sam926x_ioremap_pit(AT91SAM9261_BASE_PIT);
-	at91sam9_ioremap_smc(0, AT91SAM9261_BASE_SMC);
-	at91_ioremap_matrix(AT91SAM9261_BASE_MATRIX);
-	at91_pm_set_standby(at91sam9_sdram_standby);
-}
-
-=======
->>>>>>> e529fea9
 static void __init at91sam9261_initialize(void)
 {
 	arm_pm_idle = at91sam9_idle;
@@ -63,105 +36,7 @@
 	at91_sysirq_mask_rtt(AT91SAM9261_BASE_RTT);
 }
 
-<<<<<<< HEAD
-static struct resource rstc_resources[] = {
-	[0] = {
-		.start  = AT91SAM9261_BASE_RSTC,
-		.end    = AT91SAM9261_BASE_RSTC + SZ_16 - 1,
-		.flags  = IORESOURCE_MEM,
-	},
-	[1] = {
-		.start  = AT91SAM9261_BASE_SDRAMC,
-		.end    = AT91SAM9261_BASE_SDRAMC + SZ_512 - 1,
-		.flags  = IORESOURCE_MEM,
-	},
-};
-
-static struct platform_device rstc_device = {
-	.name           = "at91-sam9260-reset",
-	.resource       = rstc_resources,
-	.num_resources  = ARRAY_SIZE(rstc_resources),
-};
-
-static struct resource shdwc_resources[] = {
-	[0] = {
-		.start  = AT91SAM9261_BASE_SHDWC,
-		.end    = AT91SAM9261_BASE_SHDWC + SZ_16 - 1,
-		.flags  = IORESOURCE_MEM,
-	},
-};
-
-static struct platform_device shdwc_device = {
-	.name           = "at91-poweroff",
-	.resource       = shdwc_resources,
-	.num_resources  = ARRAY_SIZE(shdwc_resources),
-};
-
-static void __init at91sam9261_register_devices(void)
-{
-	platform_device_register(&rstc_device);
-	platform_device_register(&shdwc_device);
-}
-
-/* --------------------------------------------------------------------
- *  Interrupt initialization
- * -------------------------------------------------------------------- */
-
-/*
- * The default interrupt priority levels (0 = lowest, 7 = highest).
- */
-static unsigned int at91sam9261_default_irq_priority[NR_AIC_IRQS] __initdata = {
-	7,	/* Advanced Interrupt Controller */
-	7,	/* System Peripherals */
-	1,	/* Parallel IO Controller A */
-	1,	/* Parallel IO Controller B */
-	1,	/* Parallel IO Controller C */
-	0,
-	5,	/* USART 0 */
-	5,	/* USART 1 */
-	5,	/* USART 2 */
-	0,	/* Multimedia Card Interface */
-	2,	/* USB Device Port */
-	6,	/* Two-Wire Interface */
-	5,	/* Serial Peripheral Interface 0 */
-	5,	/* Serial Peripheral Interface 1 */
-	4,	/* Serial Synchronous Controller 0 */
-	4,	/* Serial Synchronous Controller 1 */
-	4,	/* Serial Synchronous Controller 2 */
-	0,	/* Timer Counter 0 */
-	0,	/* Timer Counter 1 */
-	0,	/* Timer Counter 2 */
-	2,	/* USB Host port */
-	3,	/* LCD Controller */
-	0,
-	0,
-	0,
-	0,
-	0,
-	0,
-	0,
-	0,	/* Advanced Interrupt Controller */
-	0,	/* Advanced Interrupt Controller */
-	0,	/* Advanced Interrupt Controller */
-};
-
-static void __init at91sam9261_init_time(void)
-{
-	at91sam926x_pit_init(NR_IRQS_LEGACY + AT91_ID_SYS);
-}
-
 AT91_SOC_START(at91sam9261)
 	.map_io = at91sam9261_map_io,
-	.default_irq_priority = at91sam9261_default_irq_priority,
-	.extern_irq = (1 << AT91SAM9261_ID_IRQ0) | (1 << AT91SAM9261_ID_IRQ1)
-		    | (1 << AT91SAM9261_ID_IRQ2),
-	.ioremap_registers = at91sam9261_ioremap_registers,
-	.register_clocks = at91sam9261_register_clocks,
-	.register_devices = at91sam9261_register_devices,
-=======
-AT91_SOC_START(at91sam9261)
-	.map_io = at91sam9261_map_io,
->>>>>>> e529fea9
 	.init = at91sam9261_initialize,
-	.init_time = at91sam9261_init_time,
 AT91_SOC_END