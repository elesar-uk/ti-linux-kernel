--- conflicted
+++ resolved
@@ -29,104 +29,6 @@
 
 #include "devices.h"
 
-<<<<<<< HEAD
-/* GPIO port description */
-static struct mxc_gpio_port imx_gpio_ports[] = {
-	{
-		.chip.label = "gpio-0",
-		.base = IO_ADDRESS(GPIO1_BASE_ADDR),
-		.irq = MXC_INT_GPIO1,
-		.virtual_irq_start = MXC_GPIO_IRQ_START,
-	}, {
-		.chip.label = "gpio-1",
-		.base = IO_ADDRESS(GPIO2_BASE_ADDR),
-		.irq = MXC_INT_GPIO2,
-		.virtual_irq_start = MXC_GPIO_IRQ_START + 32,
-	}, {
-		.chip.label = "gpio-2",
-		.base = IO_ADDRESS(GPIO3_BASE_ADDR),
-		.irq = MXC_INT_GPIO3,
-		.virtual_irq_start = MXC_GPIO_IRQ_START + 64,
-	}
-};
-
-int __init imx3x_register_gpios(void)
-{
-	return mxc_gpio_init(imx_gpio_ports, ARRAY_SIZE(imx_gpio_ports));
-}
-
-static struct resource mxc_w1_master_resources[] = {
-	{
-		.start = OWIRE_BASE_ADDR,
-		.end   = OWIRE_BASE_ADDR + SZ_4K - 1,
-		.flags = IORESOURCE_MEM,
-	},
-};
-
-struct platform_device mxc_w1_master_device = {
-	.name = "mxc_w1",
-	.id = 0,
-	.num_resources = ARRAY_SIZE(mxc_w1_master_resources),
-	.resource = mxc_w1_master_resources,
-};
-
-#ifdef CONFIG_ARCH_MX31
-static struct resource mxcsdhc0_resources[] = {
-	{
-		.start = MX31_MMC_SDHC1_BASE_ADDR,
-		.end = MX31_MMC_SDHC1_BASE_ADDR + SZ_16K - 1,
-		.flags = IORESOURCE_MEM,
-	}, {
-		.start = MX31_INT_MMC_SDHC1,
-		.end = MX31_INT_MMC_SDHC1,
-		.flags = IORESOURCE_IRQ,
-	},
-};
-
-static struct resource mxcsdhc1_resources[] = {
-	{
-		.start = MX31_MMC_SDHC2_BASE_ADDR,
-		.end = MX31_MMC_SDHC2_BASE_ADDR + SZ_16K - 1,
-		.flags = IORESOURCE_MEM,
-	}, {
-		.start = MX31_INT_MMC_SDHC2,
-		.end = MX31_INT_MMC_SDHC2,
-		.flags = IORESOURCE_IRQ,
-	},
-};
-
-struct platform_device mxcsdhc_device0 = {
-	.name = "mxc-mmc",
-	.id = 0,
-	.num_resources = ARRAY_SIZE(mxcsdhc0_resources),
-	.resource = mxcsdhc0_resources,
-};
-
-struct platform_device mxcsdhc_device1 = {
-	.name = "mxc-mmc",
-	.id = 1,
-	.num_resources = ARRAY_SIZE(mxcsdhc1_resources),
-	.resource = mxcsdhc1_resources,
-};
-
-static struct resource rnga_resources[] = {
-	{
-		.start = RNGA_BASE_ADDR,
-		.end = RNGA_BASE_ADDR + 0x28,
-		.flags = IORESOURCE_MEM,
-	},
-};
-
-struct platform_device mxc_rnga_device = {
-	.name = "mxc_rnga",
-	.id = -1,
-	.num_resources = 1,
-	.resource = rnga_resources,
-};
-#endif /* CONFIG_ARCH_MX31 */
-
-=======
->>>>>>> 3cbea436
 /* i.MX31 Image Processing Unit */
 
 /* The resource order is important! */
@@ -205,115 +107,9 @@
 	},
 };
 
-<<<<<<< HEAD
-/* USB host 2 */
-static u64 usbh2_dmamask = ~(u32)0;
-
-static struct resource mxc_usbh2_resources[] = {
-	{
-		.start = MX31_OTG_BASE_ADDR + 0x400,
-		.end = MX31_OTG_BASE_ADDR + 0x5ff,
-		.flags = IORESOURCE_MEM,
-	}, {
-		.start = MXC_INT_USB2,
-		.end = MXC_INT_USB2,
-		.flags = IORESOURCE_IRQ,
-	},
-};
-
-struct platform_device mxc_usbh2 = {
-	.name = "mxc-ehci",
-	.id = 2,
-	.dev = {
-		.coherent_dma_mask = 0xffffffff,
-		.dma_mask = &usbh2_dmamask,
-	},
-	.resource = mxc_usbh2_resources,
-	.num_resources = ARRAY_SIZE(mxc_usbh2_resources),
-};
-
-static struct resource imx_wdt_resources[] = {
-	{
-		.flags = IORESOURCE_MEM,
-	},
-};
-
-struct platform_device imx_wdt_device0 = {
-	.name           = "imx2-wdt",
-	.id             = 0,
-	.num_resources  = ARRAY_SIZE(imx_wdt_resources),
-	.resource       = imx_wdt_resources,
-};
-
-static struct resource imx_rtc_resources[] = {
-	{
-		.start  = MX31_RTC_BASE_ADDR,
-		.end    = MX31_RTC_BASE_ADDR + 0x3fff,
-		.flags  = IORESOURCE_MEM,
-	},
-	{
-		.start  = MX31_INT_RTC,
-		.flags  = IORESOURCE_IRQ,
-	},
-};
-
-=======
->>>>>>> 3cbea436
 struct platform_device imx_rtc_device0 = {
 	.name           = "mxc_rtc",
 	.id             = -1,
 	.num_resources  = ARRAY_SIZE(imx_rtc_resources),
 	.resource       = imx_rtc_resources,
-<<<<<<< HEAD
-};
-
-static struct resource imx_kpp_resources[] = {
-	{
-		.start	= MX3x_KPP_BASE_ADDR,
-		.end	= MX3x_KPP_BASE_ADDR + 0xf,
-		.flags	= IORESOURCE_MEM
-	}, {
-		.start	= MX3x_INT_KPP,
-		.end	= MX3x_INT_KPP,
-		.flags	= IORESOURCE_IRQ,
-	},
-};
-
-struct platform_device imx_kpp_device = {
-	.name = "imx-keypad",
-	.id = -1,
-	.num_resources = ARRAY_SIZE(imx_kpp_resources),
-	.resource = imx_kpp_resources,
-};
-
-static int __init mx3_devices_init(void)
-{
-#if defined(CONFIG_ARCH_MX31)
-	if (cpu_is_mx31()) {
-		imx_wdt_resources[0].start = MX31_WDOG_BASE_ADDR;
-		imx_wdt_resources[0].end = MX31_WDOG_BASE_ADDR + 0x3fff;
-		mxc_register_device(&mxc_rnga_device, NULL);
-	}
-#endif
-#if defined(CONFIG_ARCH_MX35)
-	if (cpu_is_mx35()) {
-		otg_resources[0].start = MX35_OTG_BASE_ADDR;
-		otg_resources[0].end = MX35_OTG_BASE_ADDR + 0x1ff;
-		otg_resources[1].start = MXC_INT_USBOTG;
-		otg_resources[1].end = MXC_INT_USBOTG;
-		mxc_usbh1_resources[0].start = MX35_OTG_BASE_ADDR + 0x400;
-		mxc_usbh1_resources[0].end = MX35_OTG_BASE_ADDR + 0x5ff;
-		mxc_usbh1_resources[1].start = MXC_INT_USBHS;
-		mxc_usbh1_resources[1].end = MXC_INT_USBHS;
-		imx_wdt_resources[0].start = MX35_WDOG_BASE_ADDR;
-		imx_wdt_resources[0].end = MX35_WDOG_BASE_ADDR + 0x3fff;
-	}
-#endif
-
-	return 0;
-}
-
-subsys_initcall(mx3_devices_init);
-=======
-};
->>>>>>> 3cbea436
+};