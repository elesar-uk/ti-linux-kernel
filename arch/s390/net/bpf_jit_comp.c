--- conflicted
+++ resolved
@@ -457,16 +457,6 @@
 			/* lghi %bx,0 */
 			EMIT4_IMM(0xa7090000, BPF_REG_X, 0);
 	}
-<<<<<<< HEAD
-	/* BPF compatibility: clear A (%b0) and X (%b7) registers */
-	if (REG_SEEN(BPF_REG_A))
-		/* lghi %ba,0 */
-		EMIT4_IMM(0xa7090000, BPF_REG_A, 0);
-	if (REG_SEEN(BPF_REG_X))
-		/* lghi %bx,0 */
-		EMIT4_IMM(0xa7090000, BPF_REG_X, 0);
-=======
->>>>>>> 951debb9
 }
 
 /*
