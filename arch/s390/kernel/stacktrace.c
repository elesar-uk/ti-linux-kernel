--- conflicted
+++ resolved
@@ -14,50 +14,11 @@
 {
 	struct stack_trace *trace = data;
 
-<<<<<<< HEAD
-	while(1) {
-		if (sp < low || sp > high)
-			return sp;
-		sf = (struct stack_frame *)sp;
-		while(1) {
-			addr = sf->gprs[8];
-			if (!trace->skip)
-				trace->entries[trace->nr_entries++] = addr;
-			else
-				trace->skip--;
-			if (trace->nr_entries >= trace->max_entries)
-				return sp;
-			low = sp;
-			sp = sf->back_chain;
-			if (!sp)
-				break;
-			if (sp <= low || sp > high - sizeof(*sf))
-				return sp;
-			sf = (struct stack_frame *)sp;
-		}
-		/* Zero backchain detected, check for interrupt frame. */
-		sp = (unsigned long)(sf + 1);
-		if (sp <= low || sp > high - sizeof(*regs))
-			return sp;
-		regs = (struct pt_regs *)sp;
-		addr = regs->psw.addr;
-		if (savesched || !in_sched_functions(addr)) {
-			if (!trace->skip)
-				trace->entries[trace->nr_entries++] = addr;
-			else
-				trace->skip--;
-		}
-		if (trace->nr_entries >= trace->max_entries)
-			return sp;
-		low = sp;
-		sp = regs->gprs[15];
-=======
 	if (nosched && in_sched_functions(address))
 		return 0;
 	if (trace->skip > 0) {
 		trace->skip--;
 		return 0;
->>>>>>> 6f40fed1
 	}
 	if (trace->nr_entries < trace->max_entries) {
 		trace->entries[trace->nr_entries++] = address;
@@ -80,27 +41,10 @@
 {
 	unsigned long sp;
 
-<<<<<<< HEAD
-	orig_sp = sp;
-	new_sp = save_context_stack(trace, orig_sp,
-				    S390_lowcore.panic_stack - PAGE_SIZE,
-				    S390_lowcore.panic_stack, 1);
-	if (new_sp != orig_sp)
-		return;
-	new_sp = save_context_stack(trace, new_sp,
-				    S390_lowcore.async_stack - ASYNC_SIZE,
-				    S390_lowcore.async_stack, 1);
-	if (new_sp != orig_sp)
-		return;
-	save_context_stack(trace, new_sp,
-			   S390_lowcore.thread_info,
-			   S390_lowcore.thread_info + THREAD_SIZE, 1);
-=======
 	sp = current_stack_pointer();
 	dump_trace(save_address, trace, NULL, sp);
 	if (trace->nr_entries < trace->max_entries)
 		trace->entries[trace->nr_entries++] = ULONG_MAX;
->>>>>>> 6f40fed1
 }
 EXPORT_SYMBOL_GPL(save_stack_trace);
 
@@ -121,15 +65,8 @@
 {
 	unsigned long sp;
 
-<<<<<<< HEAD
-	sp = tsk->thread.ksp;
-	low = (unsigned long) task_stack_page(tsk);
-	high = (unsigned long) task_pt_regs(tsk);
-	save_context_stack(trace, sp, low, high, 0);
-=======
 	sp = kernel_stack_pointer(regs);
 	dump_trace(save_address, trace, NULL, sp);
->>>>>>> 6f40fed1
 	if (trace->nr_entries < trace->max_entries)
 		trace->entries[trace->nr_entries++] = ULONG_MAX;
 }
