/*
 *  S390 version
 *    Copyright IBM Corp. 1999, 2000
 *    Author(s): Denis Joseph Barrow (djbarrow@de.ibm.com,barrow_dj@yahoo.com)
 */
#ifndef _S390_PTRACE_H
#define _S390_PTRACE_H

#include <uapi/asm/ptrace.h>

#ifndef __ASSEMBLY__
#ifndef __s390x__
<<<<<<< HEAD

#define PSW_MASK_PER		0x40000000UL
#define PSW_MASK_DAT		0x04000000UL
#define PSW_MASK_IO		0x02000000UL
#define PSW_MASK_EXT		0x01000000UL
#define PSW_MASK_KEY		0x00F00000UL
#define PSW_MASK_BASE		0x00080000UL	/* always one */
#define PSW_MASK_MCHECK		0x00040000UL
#define PSW_MASK_WAIT		0x00020000UL
#define PSW_MASK_PSTATE		0x00010000UL
#define PSW_MASK_ASC		0x0000C000UL
#define PSW_MASK_CC		0x00003000UL
#define PSW_MASK_PM		0x00000F00UL
#define PSW_MASK_RI		0x00000000UL
#define PSW_MASK_EA		0x00000000UL
#define PSW_MASK_BA		0x00000000UL

#define PSW_MASK_USER		0x00003F00UL

#define PSW_ADDR_AMODE		0x80000000UL
#define PSW_ADDR_INSN		0x7FFFFFFFUL

#define PSW_DEFAULT_KEY		(((unsigned long) PAGE_DEFAULT_ACC) << 20)

#define PSW_ASC_PRIMARY		0x00000000UL
#define PSW_ASC_ACCREG		0x00004000UL
#define PSW_ASC_SECONDARY	0x00008000UL
#define PSW_ASC_HOME		0x0000C000UL

#else /* __s390x__ */

#define PSW_MASK_PER		0x4000000000000000UL
#define PSW_MASK_DAT		0x0400000000000000UL
#define PSW_MASK_IO		0x0200000000000000UL
#define PSW_MASK_EXT		0x0100000000000000UL
#define PSW_MASK_BASE		0x0000000000000000UL
#define PSW_MASK_KEY		0x00F0000000000000UL
#define PSW_MASK_MCHECK		0x0004000000000000UL
#define PSW_MASK_WAIT		0x0002000000000000UL
#define PSW_MASK_PSTATE		0x0001000000000000UL
#define PSW_MASK_ASC		0x0000C00000000000UL
#define PSW_MASK_CC		0x0000300000000000UL
#define PSW_MASK_PM		0x00000F0000000000UL
#define PSW_MASK_RI		0x0000008000000000UL
#define PSW_MASK_EA		0x0000000100000000UL
#define PSW_MASK_BA		0x0000000080000000UL

#define PSW_MASK_USER		0x00003F8180000000UL

#define PSW_ADDR_AMODE		0x0000000000000000UL
#define PSW_ADDR_INSN		0xFFFFFFFFFFFFFFFFUL

#define PSW_DEFAULT_KEY		(((unsigned long) PAGE_DEFAULT_ACC) << 52)

#define PSW_ASC_PRIMARY		0x0000000000000000UL
#define PSW_ASC_ACCREG		0x0000400000000000UL
#define PSW_ASC_SECONDARY	0x0000800000000000UL
#define PSW_ASC_HOME		0x0000C00000000000UL

=======
#else /* __s390x__ */
>>>>>>> ddffeb8c
#endif /* __s390x__ */
extern long psw_kernel_bits;
extern long psw_user_bits;

/*
 * The pt_regs struct defines the way the registers are stored on
 * the stack during a system call.
 */
struct pt_regs 
{
	unsigned long args[1];
	psw_t psw;
	unsigned long gprs[NUM_GPRS];
	unsigned long orig_gpr2;
	unsigned int int_code;
	unsigned long int_parm_long;
};

/*
 * Program event recording (PER) register set.
 */
struct per_regs {
	unsigned long control;		/* PER control bits */
	unsigned long start;		/* PER starting address */
	unsigned long end;		/* PER ending address */
};

/*
 * PER event contains information about the cause of the last PER exception.
 */
struct per_event {
	unsigned short cause;		/* PER code, ATMID and AI */
	unsigned long address;		/* PER address */
	unsigned char paid;		/* PER access identification */
};

/*
 * Simplified per_info structure used to decode the ptrace user space ABI.
 */
struct per_struct_kernel {
	unsigned long cr9;		/* PER control bits */
	unsigned long cr10;		/* PER starting address */
	unsigned long cr11;		/* PER ending address */
	unsigned long bits;		/* Obsolete software bits */
	unsigned long starting_addr;	/* User specified start address */
	unsigned long ending_addr;	/* User specified end address */
	unsigned short perc_atmid;	/* PER trap ATMID */
	unsigned long address;		/* PER trap instruction address */
	unsigned char access_id;	/* PER trap access identification */
};

#define PER_EVENT_MASK			0xEB000000UL

#define PER_EVENT_BRANCH		0x80000000UL
#define PER_EVENT_IFETCH		0x40000000UL
#define PER_EVENT_STORE			0x20000000UL
#define PER_EVENT_STORE_REAL		0x08000000UL
#define PER_EVENT_TRANSACTION_END	0x02000000UL
#define PER_EVENT_NULLIFICATION		0x01000000UL

#define PER_CONTROL_MASK		0x00e00000UL

#define PER_CONTROL_BRANCH_ADDRESS	0x00800000UL
#define PER_CONTROL_SUSPENSION		0x00400000UL
#define PER_CONTROL_ALTERATION		0x00200000UL

#ifdef __s390x__
#endif /* __s390x__ */
<<<<<<< HEAD
	unsigned em_branching          : 1;
	unsigned em_instruction_fetch  : 1;
	/*
	 * Switching on storage alteration automatically fixes
	 * the storage alteration event bit in the users std.
	 */
	unsigned em_storage_alteration : 1;
	unsigned em_gpr_alt_unused     : 1;
	unsigned em_store_real_address : 1;
	unsigned                       : 3;
	unsigned branch_addr_ctl       : 1;
	unsigned                       : 1;
	unsigned storage_alt_space_ctl : 1;
	unsigned                       : 21;
	unsigned long starting_addr;
	unsigned long ending_addr;
} per_cr_bits;

typedef struct
{
	unsigned short perc_atmid;
	unsigned long address;
	unsigned char access_id;
} per_lowcore_words;

typedef struct
{
	unsigned perc_branching          : 1;
	unsigned perc_instruction_fetch  : 1;
	unsigned perc_storage_alteration : 1;
	unsigned perc_gpr_alt_unused     : 1;
	unsigned perc_store_real_address : 1;
	unsigned                         : 3;
	unsigned atmid_psw_bit_31        : 1;
	unsigned atmid_validity_bit      : 1;
	unsigned atmid_psw_bit_32        : 1;
	unsigned atmid_psw_bit_5         : 1;
	unsigned atmid_psw_bit_16        : 1;
	unsigned atmid_psw_bit_17        : 1;
	unsigned si                      : 2;
	unsigned long address;
	unsigned                         : 4;
	unsigned access_id               : 4;
} per_lowcore_bits;

typedef struct
{
	union {
		per_cr_words   words;
		per_cr_bits    bits;
	} control_regs;
	/*
	 * Use these flags instead of setting em_instruction_fetch
	 * directly they are used so that single stepping can be
	 * switched on & off while not affecting other tracing
	 */
	unsigned  single_step       : 1;
	unsigned  instruction_fetch : 1;
	unsigned                    : 30;
	/*
	 * These addresses are copied into cr10 & cr11 if single
	 * stepping is switched off
	 */
	unsigned long starting_addr;
	unsigned long ending_addr;
	union {
		per_lowcore_words words;
		per_lowcore_bits  bits;
	} lowcore; 
} per_struct;

typedef struct
{
	unsigned int  len;
	unsigned long kernel_addr;
	unsigned long process_addr;
} ptrace_area;

/*
 * S/390 specific non posix ptrace requests. I chose unusual values so
 * they are unlikely to clash with future ptrace definitions.
 */
#define PTRACE_PEEKUSR_AREA           0x5000
#define PTRACE_POKEUSR_AREA           0x5001
#define PTRACE_PEEKTEXT_AREA	      0x5002
#define PTRACE_PEEKDATA_AREA	      0x5003
#define PTRACE_POKETEXT_AREA	      0x5004
#define PTRACE_POKEDATA_AREA 	      0x5005
#define PTRACE_GET_LAST_BREAK	      0x5006
#define PTRACE_PEEK_SYSTEM_CALL       0x5007
#define PTRACE_POKE_SYSTEM_CALL	      0x5008
#define PTRACE_ENABLE_TE	      0x5009
#define PTRACE_DISABLE_TE	      0x5010

/*
 * PT_PROT definition is loosely based on hppa bsd definition in
 * gdb/hppab-nat.c
 */
#define PTRACE_PROT                       21

typedef enum
{
	ptprot_set_access_watchpoint,
	ptprot_set_write_watchpoint,
	ptprot_disable_watchpoint
} ptprot_flags;

typedef struct
{
	unsigned long lowaddr;
	unsigned long hiaddr;
	ptprot_flags prot;
} ptprot_area;                     

/* Sequence of bytes for breakpoint illegal instruction.  */
#define S390_BREAKPOINT     {0x0,0x1}
#define S390_BREAKPOINT_U16 ((__u16)0x0001)
#define S390_SYSCALL_OPCODE ((__u16)0x0a00)
#define S390_SYSCALL_SIZE   2

/*
 * The user_regs_struct defines the way the user registers are
 * store on the stack for signal handling.
 */
struct user_regs_struct
{
	psw_t psw;
	unsigned long gprs[NUM_GPRS];
	unsigned int  acrs[NUM_ACRS];
	unsigned long orig_gpr2;
	s390_fp_regs fp_regs;
	/*
	 * These per registers are in here so that gdb can modify them
	 * itself as there is no "official" ptrace interface for hardware
	 * watchpoints. This is the way intel does it.
	 */
	per_struct per_info;
	unsigned long ieee_instruction_pointer;	/* obsolete, always 0 */
};

#ifdef __KERNEL__
=======
>>>>>>> ddffeb8c
/*
 * These are defined as per linux/ptrace.h, which see.
 */
#define arch_has_single_step()	(1)

#define user_mode(regs) (((regs)->psw.mask & PSW_MASK_PSTATE) != 0)
#define instruction_pointer(regs) ((regs)->psw.addr & PSW_ADDR_INSN)
#define user_stack_pointer(regs)((regs)->gprs[15])
#define profile_pc(regs) instruction_pointer(regs)

static inline long regs_return_value(struct pt_regs *regs)
{
	return regs->gprs[2];
}

int regs_query_register_offset(const char *name);
const char *regs_query_register_name(unsigned int offset);
unsigned long regs_get_register(struct pt_regs *regs, unsigned int offset);
unsigned long regs_get_kernel_stack_nth(struct pt_regs *regs, unsigned int n);

static inline unsigned long kernel_stack_pointer(struct pt_regs *regs)
{
	return regs->gprs[15] & PSW_ADDR_INSN;
}

#endif /* __ASSEMBLY__ */
#endif /* _S390_PTRACE_H */<|MERGE_RESOLUTION|>--- conflicted
+++ resolved
@@ -10,69 +10,7 @@
 
 #ifndef __ASSEMBLY__
 #ifndef __s390x__
-<<<<<<< HEAD
-
-#define PSW_MASK_PER		0x40000000UL
-#define PSW_MASK_DAT		0x04000000UL
-#define PSW_MASK_IO		0x02000000UL
-#define PSW_MASK_EXT		0x01000000UL
-#define PSW_MASK_KEY		0x00F00000UL
-#define PSW_MASK_BASE		0x00080000UL	/* always one */
-#define PSW_MASK_MCHECK		0x00040000UL
-#define PSW_MASK_WAIT		0x00020000UL
-#define PSW_MASK_PSTATE		0x00010000UL
-#define PSW_MASK_ASC		0x0000C000UL
-#define PSW_MASK_CC		0x00003000UL
-#define PSW_MASK_PM		0x00000F00UL
-#define PSW_MASK_RI		0x00000000UL
-#define PSW_MASK_EA		0x00000000UL
-#define PSW_MASK_BA		0x00000000UL
-
-#define PSW_MASK_USER		0x00003F00UL
-
-#define PSW_ADDR_AMODE		0x80000000UL
-#define PSW_ADDR_INSN		0x7FFFFFFFUL
-
-#define PSW_DEFAULT_KEY		(((unsigned long) PAGE_DEFAULT_ACC) << 20)
-
-#define PSW_ASC_PRIMARY		0x00000000UL
-#define PSW_ASC_ACCREG		0x00004000UL
-#define PSW_ASC_SECONDARY	0x00008000UL
-#define PSW_ASC_HOME		0x0000C000UL
-
 #else /* __s390x__ */
-
-#define PSW_MASK_PER		0x4000000000000000UL
-#define PSW_MASK_DAT		0x0400000000000000UL
-#define PSW_MASK_IO		0x0200000000000000UL
-#define PSW_MASK_EXT		0x0100000000000000UL
-#define PSW_MASK_BASE		0x0000000000000000UL
-#define PSW_MASK_KEY		0x00F0000000000000UL
-#define PSW_MASK_MCHECK		0x0004000000000000UL
-#define PSW_MASK_WAIT		0x0002000000000000UL
-#define PSW_MASK_PSTATE		0x0001000000000000UL
-#define PSW_MASK_ASC		0x0000C00000000000UL
-#define PSW_MASK_CC		0x0000300000000000UL
-#define PSW_MASK_PM		0x00000F0000000000UL
-#define PSW_MASK_RI		0x0000008000000000UL
-#define PSW_MASK_EA		0x0000000100000000UL
-#define PSW_MASK_BA		0x0000000080000000UL
-
-#define PSW_MASK_USER		0x00003F8180000000UL
-
-#define PSW_ADDR_AMODE		0x0000000000000000UL
-#define PSW_ADDR_INSN		0xFFFFFFFFFFFFFFFFUL
-
-#define PSW_DEFAULT_KEY		(((unsigned long) PAGE_DEFAULT_ACC) << 52)
-
-#define PSW_ASC_PRIMARY		0x0000000000000000UL
-#define PSW_ASC_ACCREG		0x0000400000000000UL
-#define PSW_ASC_SECONDARY	0x0000800000000000UL
-#define PSW_ASC_HOME		0x0000C00000000000UL
-
-=======
-#else /* __s390x__ */
->>>>>>> ddffeb8c
 #endif /* __s390x__ */
 extern long psw_kernel_bits;
 extern long psw_user_bits;
@@ -141,150 +79,6 @@
 
 #ifdef __s390x__
 #endif /* __s390x__ */
-<<<<<<< HEAD
-	unsigned em_branching          : 1;
-	unsigned em_instruction_fetch  : 1;
-	/*
-	 * Switching on storage alteration automatically fixes
-	 * the storage alteration event bit in the users std.
-	 */
-	unsigned em_storage_alteration : 1;
-	unsigned em_gpr_alt_unused     : 1;
-	unsigned em_store_real_address : 1;
-	unsigned                       : 3;
-	unsigned branch_addr_ctl       : 1;
-	unsigned                       : 1;
-	unsigned storage_alt_space_ctl : 1;
-	unsigned                       : 21;
-	unsigned long starting_addr;
-	unsigned long ending_addr;
-} per_cr_bits;
-
-typedef struct
-{
-	unsigned short perc_atmid;
-	unsigned long address;
-	unsigned char access_id;
-} per_lowcore_words;
-
-typedef struct
-{
-	unsigned perc_branching          : 1;
-	unsigned perc_instruction_fetch  : 1;
-	unsigned perc_storage_alteration : 1;
-	unsigned perc_gpr_alt_unused     : 1;
-	unsigned perc_store_real_address : 1;
-	unsigned                         : 3;
-	unsigned atmid_psw_bit_31        : 1;
-	unsigned atmid_validity_bit      : 1;
-	unsigned atmid_psw_bit_32        : 1;
-	unsigned atmid_psw_bit_5         : 1;
-	unsigned atmid_psw_bit_16        : 1;
-	unsigned atmid_psw_bit_17        : 1;
-	unsigned si                      : 2;
-	unsigned long address;
-	unsigned                         : 4;
-	unsigned access_id               : 4;
-} per_lowcore_bits;
-
-typedef struct
-{
-	union {
-		per_cr_words   words;
-		per_cr_bits    bits;
-	} control_regs;
-	/*
-	 * Use these flags instead of setting em_instruction_fetch
-	 * directly they are used so that single stepping can be
-	 * switched on & off while not affecting other tracing
-	 */
-	unsigned  single_step       : 1;
-	unsigned  instruction_fetch : 1;
-	unsigned                    : 30;
-	/*
-	 * These addresses are copied into cr10 & cr11 if single
-	 * stepping is switched off
-	 */
-	unsigned long starting_addr;
-	unsigned long ending_addr;
-	union {
-		per_lowcore_words words;
-		per_lowcore_bits  bits;
-	} lowcore; 
-} per_struct;
-
-typedef struct
-{
-	unsigned int  len;
-	unsigned long kernel_addr;
-	unsigned long process_addr;
-} ptrace_area;
-
-/*
- * S/390 specific non posix ptrace requests. I chose unusual values so
- * they are unlikely to clash with future ptrace definitions.
- */
-#define PTRACE_PEEKUSR_AREA           0x5000
-#define PTRACE_POKEUSR_AREA           0x5001
-#define PTRACE_PEEKTEXT_AREA	      0x5002
-#define PTRACE_PEEKDATA_AREA	      0x5003
-#define PTRACE_POKETEXT_AREA	      0x5004
-#define PTRACE_POKEDATA_AREA 	      0x5005
-#define PTRACE_GET_LAST_BREAK	      0x5006
-#define PTRACE_PEEK_SYSTEM_CALL       0x5007
-#define PTRACE_POKE_SYSTEM_CALL	      0x5008
-#define PTRACE_ENABLE_TE	      0x5009
-#define PTRACE_DISABLE_TE	      0x5010
-
-/*
- * PT_PROT definition is loosely based on hppa bsd definition in
- * gdb/hppab-nat.c
- */
-#define PTRACE_PROT                       21
-
-typedef enum
-{
-	ptprot_set_access_watchpoint,
-	ptprot_set_write_watchpoint,
-	ptprot_disable_watchpoint
-} ptprot_flags;
-
-typedef struct
-{
-	unsigned long lowaddr;
-	unsigned long hiaddr;
-	ptprot_flags prot;
-} ptprot_area;                     
-
-/* Sequence of bytes for breakpoint illegal instruction.  */
-#define S390_BREAKPOINT     {0x0,0x1}
-#define S390_BREAKPOINT_U16 ((__u16)0x0001)
-#define S390_SYSCALL_OPCODE ((__u16)0x0a00)
-#define S390_SYSCALL_SIZE   2
-
-/*
- * The user_regs_struct defines the way the user registers are
- * store on the stack for signal handling.
- */
-struct user_regs_struct
-{
-	psw_t psw;
-	unsigned long gprs[NUM_GPRS];
-	unsigned int  acrs[NUM_ACRS];
-	unsigned long orig_gpr2;
-	s390_fp_regs fp_regs;
-	/*
-	 * These per registers are in here so that gdb can modify them
-	 * itself as there is no "official" ptrace interface for hardware
-	 * watchpoints. This is the way intel does it.
-	 */
-	per_struct per_info;
-	unsigned long ieee_instruction_pointer;	/* obsolete, always 0 */
-};
-
-#ifdef __KERNEL__
-=======
->>>>>>> ddffeb8c
 /*
  * These are defined as per linux/ptrace.h, which see.
  */
