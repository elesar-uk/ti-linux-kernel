/*
 * Support for the MicroBlaze PVR (Processor Version Register)
 *
 * Copyright (C) 2009 - 2011 Michal Simek <monstr@monstr.eu>
 * Copyright (C) 2007 John Williams <john.williams@petalogix.com>
 * Copyright (C) 2007 - 2011 PetaLogix
 *
 * This file is subject to the terms and conditions of the GNU General
 * Public License. See the file COPYING in the main directory of this
 * archive for more details.
 */

#ifndef _ASM_MICROBLAZE_PVR_H
#define _ASM_MICROBLAZE_PVR_H

#define PVR_MSR_BIT 0x400

struct pvr_s {
	unsigned pvr[12];
};

/* The following taken from Xilinx's standalone BSP pvr.h */

/* Basic PVR mask */
#define PVR0_PVR_FULL_MASK		0x80000000
#define PVR0_USE_BARREL_MASK		0x40000000
#define PVR0_USE_DIV_MASK		0x20000000
#define PVR0_USE_HW_MUL_MASK		0x10000000
#define PVR0_USE_FPU_MASK		0x08000000
#define PVR0_USE_EXC_MASK		0x04000000
#define PVR0_USE_ICACHE_MASK		0x02000000
#define PVR0_USE_DCACHE_MASK		0x01000000
#define PVR0_USE_MMU			0x00800000
#define PVR0_USE_BTC			0x00400000
#define PVR0_ENDI			0x00200000
#define PVR0_VERSION_MASK		0x0000FF00
#define PVR0_USER1_MASK			0x000000FF

/* User 2 PVR mask */
#define PVR1_USER2_MASK			0xFFFFFFFF

/* Configuration PVR masks */
#define PVR2_D_OPB_MASK			0x80000000 /* or AXI */
#define PVR2_D_LMB_MASK			0x40000000
#define PVR2_I_OPB_MASK			0x20000000 /* or AXI */
#define PVR2_I_LMB_MASK			0x10000000
#define PVR2_INTERRUPT_IS_EDGE_MASK	0x08000000
#define PVR2_EDGE_IS_POSITIVE_MASK	0x04000000
#define PVR2_D_PLB_MASK			0x02000000 /* new */
#define PVR2_I_PLB_MASK			0x01000000 /* new */
#define PVR2_INTERCONNECT		0x00800000 /* new */
#define PVR2_USE_EXTEND_FSL		0x00080000 /* new */
#define PVR2_USE_FSL_EXC		0x00040000 /* new */
#define PVR2_USE_MSR_INSTR		0x00020000
#define PVR2_USE_PCMP_INSTR		0x00010000
#define PVR2_AREA_OPTIMISED		0x00008000
#define PVR2_USE_BARREL_MASK		0x00004000
#define PVR2_USE_DIV_MASK		0x00002000
#define PVR2_USE_HW_MUL_MASK		0x00001000
#define PVR2_USE_FPU_MASK		0x00000800
#define PVR2_USE_MUL64_MASK		0x00000400
#define PVR2_USE_FPU2_MASK		0x00000200 /* new */
#define PVR2_USE_IPLBEXC 		0x00000100
#define PVR2_USE_DPLBEXC		0x00000080
#define PVR2_OPCODE_0x0_ILL_MASK	0x00000040
#define PVR2_UNALIGNED_EXC_MASK		0x00000020
#define PVR2_ILL_OPCODE_EXC_MASK	0x00000010
#define PVR2_IOPB_BUS_EXC_MASK		0x00000008 /* or AXI */
#define PVR2_DOPB_BUS_EXC_MASK		0x00000004 /* or AXI */
#define PVR2_DIV_ZERO_EXC_MASK		0x00000002
#define PVR2_FPU_EXC_MASK		0x00000001

/* Debug and exception PVR masks */
#define PVR3_DEBUG_ENABLED_MASK		0x80000000
#define PVR3_NUMBER_OF_PC_BRK_MASK	0x1E000000
#define PVR3_NUMBER_OF_RD_ADDR_BRK_MASK	0x00380000
#define PVR3_NUMBER_OF_WR_ADDR_BRK_MASK	0x0000E000
#define PVR3_FSL_LINKS_MASK		0x00000380

/* ICache config PVR masks */
#define PVR4_USE_ICACHE_MASK		0x80000000 /* ICU */
#define PVR4_ICACHE_ADDR_TAG_BITS_MASK	0x7C000000 /* ICTS */
#define PVR4_ICACHE_ALLOW_WR_MASK	0x01000000 /* ICW */
#define PVR4_ICACHE_LINE_LEN_MASK	0x00E00000 /* ICLL */
#define PVR4_ICACHE_BYTE_SIZE_MASK	0x001F0000 /* ICBS */
#define PVR4_ICACHE_ALWAYS_USED		0x00008000 /* IAU */
#define PVR4_ICACHE_INTERFACE		0x00002000 /* ICI */

/* DCache config PVR masks */
#define PVR5_USE_DCACHE_MASK		0x80000000 /* DCU */
#define PVR5_DCACHE_ADDR_TAG_BITS_MASK	0x7C000000 /* DCTS */
#define PVR5_DCACHE_ALLOW_WR_MASK	0x01000000 /* DCW */
#define PVR5_DCACHE_LINE_LEN_MASK	0x00E00000 /* DCLL */
#define PVR5_DCACHE_BYTE_SIZE_MASK	0x001F0000 /* DCBS */
#define PVR5_DCACHE_ALWAYS_USED		0x00008000 /* DAU */
#define PVR5_DCACHE_USE_WRITEBACK	0x00004000 /* DWB */
#define PVR5_DCACHE_INTERFACE		0x00002000 /* DCI */

/* ICache base address PVR mask */
#define PVR6_ICACHE_BASEADDR_MASK	0xFFFFFFFF

/* ICache high address PVR mask */
#define PVR7_ICACHE_HIGHADDR_MASK	0xFFFFFFFF

/* DCache base address PVR mask */
#define PVR8_DCACHE_BASEADDR_MASK	0xFFFFFFFF

/* DCache high address PVR mask */
#define PVR9_DCACHE_HIGHADDR_MASK	0xFFFFFFFF

/* Target family PVR mask */
#define PVR10_TARGET_FAMILY_MASK	0xFF000000

/* MMU descrtiption */
#define PVR11_USE_MMU			0xC0000000
#define PVR11_MMU_ITLB_SIZE		0x38000000
#define PVR11_MMU_DTLB_SIZE		0x07000000
#define PVR11_MMU_TLB_ACCESS		0x00C00000
#define PVR11_MMU_ZONES			0x003C0000
/* MSR Reset value PVR mask */
#define PVR11_MSR_RESET_VALUE_MASK	0x000007FF


/* PVR access macros */
#define PVR_IS_FULL(_pvr)	(_pvr.pvr[0] & PVR0_PVR_FULL_MASK)
#define PVR_USE_BARREL(_pvr)	(_pvr.pvr[0] & PVR0_USE_BARREL_MASK)
#define PVR_USE_DIV(_pvr)	(_pvr.pvr[0] & PVR0_USE_DIV_MASK)
#define PVR_USE_HW_MUL(_pvr)	(_pvr.pvr[0] & PVR0_USE_HW_MUL_MASK)
#define PVR_USE_FPU(_pvr)	(_pvr.pvr[0] & PVR0_USE_FPU_MASK)
#define PVR_USE_FPU2(_pvr)	(_pvr.pvr[2] & PVR2_USE_FPU2_MASK)
#define PVR_USE_ICACHE(_pvr)	(_pvr.pvr[0] & PVR0_USE_ICACHE_MASK)
#define PVR_USE_DCACHE(_pvr)	(_pvr.pvr[0] & PVR0_USE_DCACHE_MASK)
#define PVR_VERSION(_pvr)	((_pvr.pvr[0] & PVR0_VERSION_MASK) >> 8)
#define PVR_USER1(_pvr)		(_pvr.pvr[0] & PVR0_USER1_MASK)
#define PVR_USER2(_pvr)		(_pvr.pvr[1] & PVR1_USER2_MASK)

#define PVR_D_OPB(_pvr)		(_pvr.pvr[2] & PVR2_D_OPB_MASK)
#define PVR_D_LMB(_pvr)		(_pvr.pvr[2] & PVR2_D_LMB_MASK)
#define PVR_I_OPB(_pvr)		(_pvr.pvr[2] & PVR2_I_OPB_MASK)
#define PVR_I_LMB(_pvr)		(_pvr.pvr[2] & PVR2_I_LMB_MASK)
#define PVR_INTERRUPT_IS_EDGE(_pvr) \
			(_pvr.pvr[2] & PVR2_INTERRUPT_IS_EDGE_MASK)
#define PVR_EDGE_IS_POSITIVE(_pvr) \
			(_pvr.pvr[2] & PVR2_EDGE_IS_POSITIVE_MASK)
#define PVR_USE_MSR_INSTR(_pvr)		(_pvr.pvr[2] & PVR2_USE_MSR_INSTR)
#define PVR_USE_PCMP_INSTR(_pvr)	(_pvr.pvr[2] & PVR2_USE_PCMP_INSTR)
#define PVR_AREA_OPTIMISED(_pvr)	(_pvr.pvr[2] & PVR2_AREA_OPTIMISED)
#define PVR_USE_MUL64(_pvr)		(_pvr.pvr[2] & PVR2_USE_MUL64_MASK)
#define PVR_OPCODE_0x0_ILLEGAL(_pvr) \
			(_pvr.pvr[2] & PVR2_OPCODE_0x0_ILL_MASK)
#define PVR_UNALIGNED_EXCEPTION(_pvr) \
			(_pvr.pvr[2] & PVR2_UNALIGNED_EXC_MASK)
#define PVR_ILL_OPCODE_EXCEPTION(_pvr) \
			(_pvr.pvr[2] & PVR2_ILL_OPCODE_EXC_MASK)
#define PVR_IOPB_BUS_EXCEPTION(_pvr) \
			(_pvr.pvr[2] & PVR2_IOPB_BUS_EXC_MASK)
#define PVR_DOPB_BUS_EXCEPTION(_pvr) \
			(_pvr.pvr[2] & PVR2_DOPB_BUS_EXC_MASK)
#define PVR_DIV_ZERO_EXCEPTION(_pvr) \
			(_pvr.pvr[2] & PVR2_DIV_ZERO_EXC_MASK)
#define PVR_FPU_EXCEPTION(_pvr)		(_pvr.pvr[2] & PVR2_FPU_EXC_MASK)
#define PVR_FSL_EXCEPTION(_pvr)		(_pvr.pvr[2] & PVR2_USE_EXTEND_FSL)

#define PVR_DEBUG_ENABLED(_pvr)		(_pvr.pvr[3] & PVR3_DEBUG_ENABLED_MASK)
#define PVR_NUMBER_OF_PC_BRK(_pvr) \
			((_pvr.pvr[3] & PVR3_NUMBER_OF_PC_BRK_MASK) >> 25)
#define PVR_NUMBER_OF_RD_ADDR_BRK(_pvr) \
			((_pvr.pvr[3] & PVR3_NUMBER_OF_RD_ADDR_BRK_MASK) >> 19)
#define PVR_NUMBER_OF_WR_ADDR_BRK(_pvr) \
			((_pvr.pvr[3] & PVR3_NUMBER_OF_WR_ADDR_BRK_MASK) >> 13)
#define PVR_FSL_LINKS(_pvr)	((_pvr.pvr[3] & PVR3_FSL_LINKS_MASK) >> 7)

#define PVR_ICACHE_ADDR_TAG_BITS(_pvr) \
		((_pvr.pvr[4] & PVR4_ICACHE_ADDR_TAG_BITS_MASK) >> 26)
#define PVR_ICACHE_USE_FSL(_pvr) \
		(_pvr.pvr[4] & PVR4_ICACHE_USE_FSL_MASK)
#define PVR_ICACHE_ALLOW_WR(_pvr) \
		(_pvr.pvr[4] & PVR4_ICACHE_ALLOW_WR_MASK)
#define PVR_ICACHE_LINE_LEN(_pvr) \
		(1 << ((_pvr.pvr[4] & PVR4_ICACHE_LINE_LEN_MASK) >> 21))
#define PVR_ICACHE_BYTE_SIZE(_pvr) \
		(1 << ((_pvr.pvr[4] & PVR4_ICACHE_BYTE_SIZE_MASK) >> 16))

#define PVR_DCACHE_ADDR_TAG_BITS(_pvr) \
			((_pvr.pvr[5] & PVR5_DCACHE_ADDR_TAG_BITS_MASK) >> 26)
#define PVR_DCACHE_USE_FSL(_pvr)	(_pvr.pvr[5] & PVR5_DCACHE_USE_FSL_MASK)
#define PVR_DCACHE_ALLOW_WR(_pvr) \
			(_pvr.pvr[5] & PVR5_DCACHE_ALLOW_WR_MASK)
/* FIXME two shifts on one line needs any comment */
#define PVR_DCACHE_LINE_LEN(_pvr) \
		(1 << ((_pvr.pvr[5] & PVR5_DCACHE_LINE_LEN_MASK) >> 21))
#define PVR_DCACHE_BYTE_SIZE(_pvr) \
		(1 << ((_pvr.pvr[5] & PVR5_DCACHE_BYTE_SIZE_MASK) >> 16))

#define PVR_DCACHE_USE_WRITEBACK(_pvr) \
			((_pvr.pvr[5] & PVR5_DCACHE_USE_WRITEBACK) >> 14)

#define PVR_ICACHE_BASEADDR(_pvr) \
			(_pvr.pvr[6] & PVR6_ICACHE_BASEADDR_MASK)
#define PVR_ICACHE_HIGHADDR(_pvr) \
			(_pvr.pvr[7] & PVR7_ICACHE_HIGHADDR_MASK)
#define PVR_DCACHE_BASEADDR(_pvr) \
			(_pvr.pvr[8] & PVR8_DCACHE_BASEADDR_MASK)
#define PVR_DCACHE_HIGHADDR(_pvr) \
			(_pvr.pvr[9] & PVR9_DCACHE_HIGHADDR_MASK)

#define PVR_TARGET_FAMILY(_pvr) \
			((_pvr.pvr[10] & PVR10_TARGET_FAMILY_MASK) >> 24)

#define PVR_MSR_RESET_VALUE(_pvr) \
			(_pvr.pvr[11] & PVR11_MSR_RESET_VALUE_MASK)

/* mmu */
<<<<<<< HEAD
#define PVR_USE_MMU(pvr)	((pvr.pvr[11] & PVR11_USE_MMU) >> 30)
#define PVR_MMU_ITLB_SIZE(pvr)	(pvr.pvr[11] & PVR11_MMU_ITLB_SIZE)
#define PVR_MMU_DTLB_SIZE(pvr)	(pvr.pvr[11] & PVR11_MMU_DTLB_SIZE)
#define PVR_MMU_TLB_ACCESS(pvr)	(pvr.pvr[11] & PVR11_MMU_TLB_ACCESS)
#define PVR_MMU_ZONES(pvr)	(pvr.pvr[11] & PVR11_MMU_ZONES)

/* endian */
#define PVR_ENDIAN(pvr)	(pvr.pvr[0] & PVR0_ENDI)
=======
#define PVR_USE_MMU(_pvr)		((_pvr.pvr[11] & PVR11_USE_MMU) >> 30)
#define PVR_MMU_ITLB_SIZE(_pvr)		(_pvr.pvr[11] & PVR11_MMU_ITLB_SIZE)
#define PVR_MMU_DTLB_SIZE(_pvr)		(_pvr.pvr[11] & PVR11_MMU_DTLB_SIZE)
#define PVR_MMU_TLB_ACCESS(_pvr)	(_pvr.pvr[11] & PVR11_MMU_TLB_ACCESS)
#define PVR_MMU_ZONES(_pvr)		(_pvr.pvr[11] & PVR11_MMU_ZONES)

/* endian */
#define PVR_ENDIAN(_pvr)	(_pvr.pvr[0] & PVR0_ENDI)
>>>>>>> 3cbea436

int cpu_has_pvr(void);
void get_pvr(struct pvr_s *pvr);

#endif /* _ASM_MICROBLAZE_PVR_H */<|MERGE_RESOLUTION|>--- conflicted
+++ resolved
@@ -211,16 +211,6 @@
 			(_pvr.pvr[11] & PVR11_MSR_RESET_VALUE_MASK)
 
 /* mmu */
-<<<<<<< HEAD
-#define PVR_USE_MMU(pvr)	((pvr.pvr[11] & PVR11_USE_MMU) >> 30)
-#define PVR_MMU_ITLB_SIZE(pvr)	(pvr.pvr[11] & PVR11_MMU_ITLB_SIZE)
-#define PVR_MMU_DTLB_SIZE(pvr)	(pvr.pvr[11] & PVR11_MMU_DTLB_SIZE)
-#define PVR_MMU_TLB_ACCESS(pvr)	(pvr.pvr[11] & PVR11_MMU_TLB_ACCESS)
-#define PVR_MMU_ZONES(pvr)	(pvr.pvr[11] & PVR11_MMU_ZONES)
-
-/* endian */
-#define PVR_ENDIAN(pvr)	(pvr.pvr[0] & PVR0_ENDI)
-=======
 #define PVR_USE_MMU(_pvr)		((_pvr.pvr[11] & PVR11_USE_MMU) >> 30)
 #define PVR_MMU_ITLB_SIZE(_pvr)		(_pvr.pvr[11] & PVR11_MMU_ITLB_SIZE)
 #define PVR_MMU_DTLB_SIZE(_pvr)		(_pvr.pvr[11] & PVR11_MMU_DTLB_SIZE)
@@ -229,7 +219,6 @@
 
 /* endian */
 #define PVR_ENDIAN(_pvr)	(_pvr.pvr[0] & PVR0_ENDI)
->>>>>>> 3cbea436
 
 int cpu_has_pvr(void);
 void get_pvr(struct pvr_s *pvr);
