/*
 * Low-level system-call handling, trap handlers and context-switching
 *
 * Copyright (C) 2008-2009 Michal Simek <monstr@monstr.eu>
 * Copyright (C) 2008-2009 PetaLogix
 * Copyright (C) 2003		John Williams <jwilliams@itee.uq.edu.au>
 * Copyright (C) 2001,2002	NEC Corporation
 * Copyright (C) 2001,2002	Miles Bader <miles@gnu.org>
 *
 * This file is subject to the terms and conditions of the GNU General
 * Public License. See the file COPYING in the main directory of this
 * archive for more details.
 *
 * Written by Miles Bader <miles@gnu.org>
 * Heavily modified by John Williams for Microblaze
 */

#include <linux/sys.h>
#include <linux/linkage.h>

#include <asm/entry.h>
#include <asm/current.h>
#include <asm/processor.h>
#include <asm/exceptions.h>
#include <asm/asm-offsets.h>
#include <asm/thread_info.h>

#include <asm/page.h>
#include <asm/unistd.h>

#include <linux/errno.h>
#include <asm/signal.h>

#undef DEBUG

/* The size of a state save frame. */
#define STATE_SAVE_SIZE		(PT_SIZE + STATE_SAVE_ARG_SPACE)

/* The offset of the struct pt_regs in a `state save frame' on the stack. */
#define PTO	STATE_SAVE_ARG_SPACE /* 24 the space for args */

#define C_ENTRY(name)	.globl name; .align 4; name

/*
 * Various ways of setting and clearing BIP in flags reg.
 * This is mucky, but necessary using microblaze version that
 * allows msr ops to write to BIP
 */
#if CONFIG_XILINX_MICROBLAZE0_USE_MSR_INSTR
	.macro	clear_bip
	msrclr	r0, MSR_BIP
	.endm

	.macro	set_bip
	msrset	r0, MSR_BIP
	.endm

	.macro	clear_eip
	msrclr	r0, MSR_EIP
	.endm

	.macro	set_ee
	msrset	r0, MSR_EE
	.endm

	.macro	disable_irq
	msrclr	r0, MSR_IE
	.endm

	.macro	enable_irq
	msrset	r0, MSR_IE
	.endm

	.macro	set_ums
	msrset	r0, MSR_UMS
	msrclr	r0, MSR_VMS
	.endm

	.macro	set_vms
	msrclr	r0, MSR_UMS
	msrset	r0, MSR_VMS
	.endm

	.macro	clear_ums
	msrclr	r0, MSR_UMS
	.endm

	.macro	clear_vms_ums
	msrclr	r0, MSR_VMS | MSR_UMS
	.endm
#else
	.macro	clear_bip
	mfs	r11, rmsr
	andi	r11, r11, ~MSR_BIP
	mts	rmsr, r11
	.endm

	.macro	set_bip
	mfs	r11, rmsr
	ori	r11, r11, MSR_BIP
	mts	rmsr, r11
	.endm

	.macro	clear_eip
	mfs	r11, rmsr
	andi	r11, r11, ~MSR_EIP
	mts	rmsr, r11
	.endm

	.macro	set_ee
	mfs	r11, rmsr
	ori	r11, r11, MSR_EE
	mts	rmsr, r11
	.endm

	.macro	disable_irq
	mfs	r11, rmsr
	andi	r11, r11, ~MSR_IE
	mts	rmsr, r11
	.endm

	.macro	enable_irq
	mfs	r11, rmsr
	ori	r11, r11, MSR_IE
	mts	rmsr, r11
	.endm

	.macro set_ums
	mfs	r11, rmsr
	ori	r11, r11, MSR_VMS
	andni	r11, r11, MSR_UMS
	mts	rmsr, r11
	.endm

	.macro	set_vms
	mfs	r11, rmsr
	ori	r11, r11, MSR_VMS
	andni	r11, r11, MSR_UMS
	mts	rmsr, r11
	.endm

	.macro	clear_ums
	mfs	r11, rmsr
	andni	r11, r11, MSR_UMS
	mts	rmsr,r11
	.endm

	.macro	clear_vms_ums
	mfs	r11, rmsr
	andni	r11, r11, (MSR_VMS|MSR_UMS)
	mts	rmsr,r11
	.endm
#endif

/* Define how to call high-level functions. With MMU, virtual mode must be
 * enabled when calling the high-level function. Clobbers R11.
 * VM_ON, VM_OFF, DO_JUMP_BIPCLR, DO_CALL
 */

/* turn on virtual protected mode save */
#define VM_ON		\
	set_ums;	\
	rted	r0, 2f;	\
	nop; \
2:

/* turn off virtual protected mode save and user mode save*/
#define VM_OFF			\
	clear_vms_ums;		\
	rted	r0, TOPHYS(1f);	\
	nop; \
1:

#define SAVE_REGS \
	swi	r2, r1, PTO+PT_R2;	/* Save SDA */			\
	swi	r3, r1, PTO+PT_R3;					\
	swi	r4, r1, PTO+PT_R4;					\
	swi	r5, r1, PTO+PT_R5;					\
	swi	r6, r1, PTO+PT_R6;					\
	swi	r7, r1, PTO+PT_R7;					\
	swi	r8, r1, PTO+PT_R8;					\
	swi	r9, r1, PTO+PT_R9;					\
	swi	r10, r1, PTO+PT_R10;					\
	swi	r11, r1, PTO+PT_R11;	/* save clobbered regs after rval */\
	swi	r12, r1, PTO+PT_R12;					\
	swi	r13, r1, PTO+PT_R13;	/* Save SDA2 */			\
	swi	r14, r1, PTO+PT_PC;	/* PC, before IRQ/trap */	\
	swi	r15, r1, PTO+PT_R15;	/* Save LP */			\
	swi	r16, r1, PTO+PT_R16;					\
	swi	r17, r1, PTO+PT_R17;					\
	swi	r18, r1, PTO+PT_R18;	/* Save asm scratch reg */	\
	swi	r19, r1, PTO+PT_R19;					\
	swi	r20, r1, PTO+PT_R20;					\
	swi	r21, r1, PTO+PT_R21;					\
	swi	r22, r1, PTO+PT_R22;					\
	swi	r23, r1, PTO+PT_R23;					\
	swi	r24, r1, PTO+PT_R24;					\
	swi	r25, r1, PTO+PT_R25;					\
	swi	r26, r1, PTO+PT_R26;					\
	swi	r27, r1, PTO+PT_R27;					\
	swi	r28, r1, PTO+PT_R28;					\
	swi	r29, r1, PTO+PT_R29;					\
	swi	r30, r1, PTO+PT_R30;					\
	swi	r31, r1, PTO+PT_R31;	/* Save current task reg */	\
	mfs	r11, rmsr;		/* save MSR */			\
	swi	r11, r1, PTO+PT_MSR;

#define RESTORE_REGS \
	lwi	r11, r1, PTO+PT_MSR;					\
	mts	rmsr , r11;						\
	lwi	r2, r1, PTO+PT_R2;	/* restore SDA */		\
	lwi	r3, r1, PTO+PT_R3;					\
	lwi	r4, r1, PTO+PT_R4;					\
	lwi	r5, r1, PTO+PT_R5;					\
	lwi	r6, r1, PTO+PT_R6;					\
	lwi	r7, r1, PTO+PT_R7;					\
	lwi	r8, r1, PTO+PT_R8;					\
	lwi	r9, r1, PTO+PT_R9;					\
	lwi	r10, r1, PTO+PT_R10;					\
	lwi	r11, r1, PTO+PT_R11;	/* restore clobbered regs after rval */\
	lwi	r12, r1, PTO+PT_R12;					\
	lwi	r13, r1, PTO+PT_R13;	/* restore SDA2 */		\
	lwi	r14, r1, PTO+PT_PC;	/* RESTORE_LINK PC, before IRQ/trap */\
	lwi	r15, r1, PTO+PT_R15;	/* restore LP */		\
	lwi	r16, r1, PTO+PT_R16;					\
	lwi	r17, r1, PTO+PT_R17;					\
	lwi	r18, r1, PTO+PT_R18;	/* restore asm scratch reg */	\
	lwi	r19, r1, PTO+PT_R19;					\
	lwi	r20, r1, PTO+PT_R20;					\
	lwi	r21, r1, PTO+PT_R21;					\
	lwi	r22, r1, PTO+PT_R22;					\
	lwi	r23, r1, PTO+PT_R23;					\
	lwi	r24, r1, PTO+PT_R24;					\
	lwi	r25, r1, PTO+PT_R25;					\
	lwi	r26, r1, PTO+PT_R26;					\
	lwi	r27, r1, PTO+PT_R27;					\
	lwi	r28, r1, PTO+PT_R28;					\
	lwi	r29, r1, PTO+PT_R29;					\
	lwi	r30, r1, PTO+PT_R30;					\
	lwi	r31, r1, PTO+PT_R31;	/* Restore cur task reg */

#define SAVE_STATE	\
	swi	r1, r0, TOPHYS(PER_CPU(ENTRY_SP)); /* save stack */	\
	/* See if already in kernel mode.*/				\
	mfs	r1, rmsr;						\
	andi	r1, r1, MSR_UMS;					\
	bnei	r1, 1f;						\
	/* Kernel-mode state save.  */					\
	/* Reload kernel stack-ptr. */					\
	lwi	r1, r0, TOPHYS(PER_CPU(ENTRY_SP));			\
	/* FIXME: I can add these two lines to one */			\
	/* tophys(r1,r1); */						\
	/* addik	r1, r1, -STATE_SAVE_SIZE; */			\
	addik	r1, r1, CONFIG_KERNEL_BASE_ADDR - CONFIG_KERNEL_START - STATE_SAVE_SIZE; \
	SAVE_REGS							\
	brid	2f;							\
	swi	r1, r1, PTO+PT_MODE; 	 				\
1:	/* User-mode state save.  */					\
	lwi	r1, r0, TOPHYS(PER_CPU(CURRENT_SAVE)); /* get saved current */\
	tophys(r1,r1);							\
	lwi	r1, r1, TS_THREAD_INFO;	/* get the thread info */	\
	/* MS these three instructions can be added to one */		\
	/* addik	r1, r1, THREAD_SIZE; */				\
	/* tophys(r1,r1); */						\
	/* addik	r1, r1, -STATE_SAVE_SIZE; */			\
	addik r1, r1, THREAD_SIZE + CONFIG_KERNEL_BASE_ADDR - CONFIG_KERNEL_START - STATE_SAVE_SIZE; \
	SAVE_REGS							\
	lwi	r11, r0, TOPHYS(PER_CPU(ENTRY_SP));			\
	swi	r11, r1, PTO+PT_R1; /* Store user SP.  */		\
	swi	r0, r1, PTO + PT_MODE; /* Was in user-mode.  */		\
	/* MS: I am clearing UMS even in case when I come from kernel space */ \
	clear_ums; 							\
2:	lwi	CURRENT_TASK, r0, TOPHYS(PER_CPU(CURRENT_SAVE));

.text

/*
 * User trap.
 *
 * System calls are handled here.
 *
 * Syscall protocol:
 * Syscall number in r12, args in r5-r10
 * Return value in r3
 *
 * Trap entered via brki instruction, so BIP bit is set, and interrupts
 * are masked. This is nice, means we don't have to CLI before state save
 */
C_ENTRY(_user_exception):
	addi	r14, r14, 4	/* return address is 4 byte after call */
<<<<<<< HEAD
	swi	r1, r0, TOPHYS(PER_CPU(ENTRY_SP)) /* save stack */

=======

	mfs	r1, rmsr
	nop
	andi	r1, r1, MSR_UMS
	bnei	r1, 1f

/* Kernel-mode state save - kernel execve */
	lwi	r1, r0, TOPHYS(PER_CPU(ENTRY_SP)); /* Reload kernel stack-ptr*/
	tophys(r1,r1);

	addik	r1, r1, -STATE_SAVE_SIZE; /* Make room on the stack. */
	SAVE_REGS

	swi	r1, r1, PTO + PT_MODE; /* pt_regs -> kernel mode */
	brid	2f;
	nop;				/* Fill delay slot */

/* User-mode state save.  */
1:
>>>>>>> 3cbea436
	lwi	r1, r0, TOPHYS(PER_CPU(CURRENT_SAVE)); /* get saved current */
	tophys(r1,r1);
	lwi	r1, r1, TS_THREAD_INFO;	/* get stack from task_struct */
	/* MS these three instructions can be added to one */
	/* addik	r1, r1, THREAD_SIZE; */
	/* tophys(r1,r1); */
	/* addik	r1, r1, -STATE_SAVE_SIZE; */
	addik r1, r1, THREAD_SIZE + CONFIG_KERNEL_BASE_ADDR - CONFIG_KERNEL_START - STATE_SAVE_SIZE;
	SAVE_REGS
	swi	r0, r1, PTO + PT_R3
	swi	r0, r1, PTO + PT_R4

<<<<<<< HEAD
	lwi	r11, r0, TOPHYS(PER_CPU(ENTRY_SP));
	swi	r11, r1, PTO+PT_R1;		/* Store user SP.  */
	clear_ums;
	lwi	CURRENT_TASK, r0, TOPHYS(PER_CPU(CURRENT_SAVE));
=======
	swi	r0, r1, PTO + PT_MODE;			/* Was in user-mode. */
	lwi	r11, r0, TOPHYS(PER_CPU(ENTRY_SP));
	swi	r11, r1, PTO+PT_R1;		/* Store user SP.  */
	clear_ums;
2:	lwi	CURRENT_TASK, r0, TOPHYS(PER_CPU(CURRENT_SAVE));
>>>>>>> 3cbea436
	/* Save away the syscall number.  */
	swi	r12, r1, PTO+PT_R0;
	tovirt(r1,r1)

/* where the trap should return need -8 to adjust for rtsd r15, 8*/
/* Jump to the appropriate function for the system call number in r12
 * (r12 is not preserved), or return an error if r12 is not valid. The LP
 * register should point to the location where
 * the called function should return.  [note that MAKE_SYS_CALL uses label 1] */

	/* Step into virtual mode */
	rtbd	r0, 3f
	nop
3:
	lwi	r11, CURRENT_TASK, TS_THREAD_INFO /* get thread info */
	lwi	r11, r11, TI_FLAGS	 /* get flags in thread info */
	andi	r11, r11, _TIF_WORK_SYSCALL_MASK
	beqi	r11, 4f

	addik	r3, r0, -ENOSYS
	swi	r3, r1, PTO + PT_R3
	brlid	r15, do_syscall_trace_enter
	addik	r5, r1, PTO + PT_R0

	# do_syscall_trace_enter returns the new syscall nr.
	addk	r12, r0, r3
	lwi	r5, r1, PTO+PT_R5;
	lwi	r6, r1, PTO+PT_R6;
	lwi	r7, r1, PTO+PT_R7;
	lwi	r8, r1, PTO+PT_R8;
	lwi	r9, r1, PTO+PT_R9;
	lwi	r10, r1, PTO+PT_R10;
4:
/* Jump to the appropriate function for the system call number in r12
 * (r12 is not preserved), or return an error if r12 is not valid.
 * The LP register should point to the location where the called function
 * should return.  [note that MAKE_SYS_CALL uses label 1] */
	/* See if the system call number is valid */
	addi	r11, r12, -__NR_syscalls;
	bgei	r11,5f;
	/* Figure out which function to use for this system call.  */
	/* Note Microblaze barrel shift is optional, so don't rely on it */
	add	r12, r12, r12;			/* convert num -> ptr */
	add	r12, r12, r12;

#ifdef DEBUG
	/* Trac syscalls and stored them to r0_ram */
	lwi	r3, r12, 0x400 + r0_ram
	addi	r3, r3, 1
	swi	r3, r12, 0x400 + r0_ram
#endif

	# Find and jump into the syscall handler.
	lwi	r12, r12, sys_call_table
	/* where the trap should return need -8 to adjust for rtsd r15, 8 */
	addi	r15, r0, ret_from_trap-8
	bra	r12

	/* The syscall number is invalid, return an error.  */
5:
	rtsd	r15, 8;		/* looks like a normal subroutine return */
	addi	r3, r0, -ENOSYS;

/* Entry point used to return from a syscall/trap */
/* We re-enable BIP bit before state restore */
C_ENTRY(ret_from_trap):
	swi	r3, r1, PTO + PT_R3
	swi	r4, r1, PTO + PT_R4

<<<<<<< HEAD
=======
	lwi	r11, r1, PTO + PT_MODE;
/* See if returning to kernel mode, if so, skip resched &c.  */
	bnei	r11, 2f;
>>>>>>> 3cbea436
	/* We're returning to user mode, so check for various conditions that
	 * trigger rescheduling. */
	/* FIXME: Restructure all these flag checks. */
	lwi	r11, CURRENT_TASK, TS_THREAD_INFO;	/* get thread info */
	lwi	r11, r11, TI_FLAGS;		/* get flags in thread info */
	andi	r11, r11, _TIF_WORK_SYSCALL_MASK
	beqi	r11, 1f

	brlid	r15, do_syscall_trace_leave
	addik	r5, r1, PTO + PT_R0
1:
	/* We're returning to user mode, so check for various conditions that
	 * trigger rescheduling. */
	/* get thread info from current task */
	lwi	r11, CURRENT_TASK, TS_THREAD_INFO;
	lwi	r11, r11, TI_FLAGS;		/* get flags in thread info */
	andi	r11, r11, _TIF_NEED_RESCHED;
	beqi	r11, 5f;

	bralid	r15, schedule;	/* Call scheduler */
	nop;				/* delay slot */

	/* Maybe handle a signal */
5:	/* get thread info from current task*/
	lwi	r11, CURRENT_TASK, TS_THREAD_INFO;
	lwi	r11, r11, TI_FLAGS;	/* get flags in thread info */
	andi	r11, r11, _TIF_SIGPENDING;
	beqi	r11, 1f;		/* Signals to handle, handle them */

	addik	r5, r1, PTO;		/* Arg 1: struct pt_regs *regs */
	addi	r7, r0, 1;		/* Arg 3: int in_syscall */
	bralid	r15, do_signal;	/* Handle any signals */
	add	r6, r0, r0;		/* Arg 2: sigset_t *oldset */

/* Finally, return to user state.  */
1:	set_bip;			/*  Ints masked for state restore */
	swi	CURRENT_TASK, r0, PER_CPU(CURRENT_SAVE); /* save current */
	VM_OFF;
	tophys(r1,r1);
	RESTORE_REGS;
	addik	r1, r1, STATE_SAVE_SIZE		/* Clean up stack space.  */
	lwi	r1, r1, PT_R1 - PT_SIZE;/* Restore user stack pointer. */
<<<<<<< HEAD
=======
	bri	6f;

/* Return to kernel state.  */
2:	set_bip;			/*  Ints masked for state restore */
	VM_OFF;
	tophys(r1,r1);
	RESTORE_REGS;
	addik	r1, r1, STATE_SAVE_SIZE		/* Clean up stack space.  */
	tovirt(r1,r1);
6:
>>>>>>> 3cbea436
TRAP_return:		/* Make global symbol for debugging */
	rtbd	r14, 0;	/* Instructions to return from an IRQ */
	nop;


/* These syscalls need access to the struct pt_regs on the stack, so we
   implement them in assembly (they're basically all wrappers anyway).  */

C_ENTRY(sys_fork_wrapper):
	addi	r5, r0, SIGCHLD			/* Arg 0: flags */
	lwi	r6, r1, PTO+PT_R1	/* Arg 1: child SP (use parent's) */
	addik	r7, r1, PTO			/* Arg 2: parent context */
	add	r8. r0, r0			/* Arg 3: (unused) */
	add	r9, r0, r0;			/* Arg 4: (unused) */
	brid	do_fork		/* Do real work (tail-call) */
	add	r10, r0, r0;			/* Arg 5: (unused) */

/* This the initial entry point for a new child thread, with an appropriate
   stack in place that makes it look the the child is in the middle of an
   syscall.  This function is actually `returned to' from switch_thread
   (copy_thread makes ret_from_fork the return address in each new thread's
   saved context).  */
C_ENTRY(ret_from_fork):
	bralid	r15, schedule_tail; /* ...which is schedule_tail's arg */
	add	r3, r5, r0;	/* switch_thread returns the prev task */
				/* ( in the delay slot ) */
	brid	ret_from_trap;	/* Do normal trap return */
	add	r3, r0, r0;	/* Child's fork call should return 0. */

C_ENTRY(sys_vfork):
	brid	microblaze_vfork	/* Do real work (tail-call) */
	addik	r5, r1, PTO

C_ENTRY(sys_clone):
	bnei	r6, 1f;			/* See if child SP arg (arg 1) is 0. */
	lwi	r6, r1, PTO + PT_R1;	/* If so, use paret's stack ptr */
1:	addik	r7, r1, PTO;			/* Arg 2: parent context */
	add	r8, r0, r0;			/* Arg 3: (unused) */
	add	r9, r0, r0;			/* Arg 4: (unused) */
	brid	do_fork		/* Do real work (tail-call) */
	add	r10, r0, r0;			/* Arg 5: (unused) */

C_ENTRY(sys_execve):
	brid	microblaze_execve;	/* Do real work (tail-call).*/
	addik	r8, r1, PTO;		/* add user context as 4th arg */

C_ENTRY(sys_rt_sigreturn_wrapper):
	brid	sys_rt_sigreturn	/* Do real work */
	addik	r5, r1, PTO;		/* add user context as 1st arg */

/*
 * HW EXCEPTION rutine start
 */
C_ENTRY(full_exception_trap):
	/* adjust exception address for privileged instruction
	 * for finding where is it */
	addik	r17, r17, -4
	SAVE_STATE /* Save registers */
	/* PC, before IRQ/trap - this is one instruction above */
	swi	r17, r1, PTO+PT_PC;
	tovirt(r1,r1)
	/* FIXME this can be store directly in PT_ESR reg.
	 * I tested it but there is a fault */
	/* where the trap should return need -8 to adjust for rtsd r15, 8 */
	addik	r15, r0, ret_from_exc - 8
	mfs	r6, resr
	mfs	r7, rfsr;		/* save FSR */
	mts	rfsr, r0;	/* Clear sticky fsr */
	rted	r0, full_exception
	addik	r5, r1, PTO		 /* parameter struct pt_regs * regs */

/*
 * Unaligned data trap.
 *
 * Unaligned data trap last on 4k page is handled here.
 *
 * Trap entered via exception, so EE bit is set, and interrupts
 * are masked.  This is nice, means we don't have to CLI before state save
 *
 * The assembler routine is in "arch/microblaze/kernel/hw_exception_handler.S"
 */
C_ENTRY(unaligned_data_trap):
	/* MS: I have to save r11 value and then restore it because
	 * set_bit, clear_eip, set_ee use r11 as temp register if MSR
	 * instructions are not used. We don't need to do if MSR instructions
	 * are used and they use r0 instead of r11.
	 * I am using ENTRY_SP which should be primary used only for stack
	 * pointer saving. */
	swi	r11, r0, TOPHYS(PER_CPU(ENTRY_SP));
	set_bip;        /* equalize initial state for all possible entries */
	clear_eip;
	set_ee;
	lwi	r11, r0, TOPHYS(PER_CPU(ENTRY_SP));
	SAVE_STATE		/* Save registers.*/
	/* PC, before IRQ/trap - this is one instruction above */
	swi	r17, r1, PTO+PT_PC;
	tovirt(r1,r1)
	/* where the trap should return need -8 to adjust for rtsd r15, 8 */
	addik	r15, r0, ret_from_exc-8
	mfs	r3, resr		/* ESR */
	mfs	r4, rear		/* EAR */
	rtbd	r0, _unaligned_data_exception
	addik	r7, r1, PTO		/* parameter struct pt_regs * regs */

/*
 * Page fault traps.
 *
 * If the real exception handler (from hw_exception_handler.S) didn't find
 * the mapping for the process, then we're thrown here to handle such situation.
 *
 * Trap entered via exceptions, so EE bit is set, and interrupts
 * are masked.  This is nice, means we don't have to CLI before state save
 *
 * Build a standard exception frame for TLB Access errors.  All TLB exceptions
 * will bail out to this point if they can't resolve the lightweight TLB fault.
 *
 * The C function called is in "arch/microblaze/mm/fault.c", declared as:
 * void do_page_fault(struct pt_regs *regs,
 *				unsigned long address,
 *				unsigned long error_code)
 */
/* data and intruction trap - which is choose is resolved int fault.c */
C_ENTRY(page_fault_data_trap):
	SAVE_STATE		/* Save registers.*/
	/* PC, before IRQ/trap - this is one instruction above */
	swi	r17, r1, PTO+PT_PC;
	tovirt(r1,r1)
	/* where the trap should return need -8 to adjust for rtsd r15, 8 */
	addik	r15, r0, ret_from_exc-8
	mfs	r6, rear		/* parameter unsigned long address */
	mfs	r7, resr		/* parameter unsigned long error_code */
	rted	r0, do_page_fault
	addik	r5, r1, PTO		/* parameter struct pt_regs * regs */

C_ENTRY(page_fault_instr_trap):
	SAVE_STATE		/* Save registers.*/
	/* PC, before IRQ/trap - this is one instruction above */
	swi	r17, r1, PTO+PT_PC;
	tovirt(r1,r1)
	/* where the trap should return need -8 to adjust for rtsd r15, 8 */
	addik	r15, r0, ret_from_exc-8
	mfs	r6, rear		/* parameter unsigned long address */
	ori	r7, r0, 0		/* parameter unsigned long error_code */
	rted	r0, do_page_fault
	addik	r5, r1, PTO		/* parameter struct pt_regs * regs */

/* Entry point used to return from an exception.  */
C_ENTRY(ret_from_exc):
	lwi	r11, r1, PTO + PT_MODE;
	bnei	r11, 2f;		/* See if returning to kernel mode, */
					/* ... if so, skip resched &c.  */

	/* We're returning to user mode, so check for various conditions that
	   trigger rescheduling. */
	lwi	r11, CURRENT_TASK, TS_THREAD_INFO;	/* get thread info */
	lwi	r11, r11, TI_FLAGS;	/* get flags in thread info */
	andi	r11, r11, _TIF_NEED_RESCHED;
	beqi	r11, 5f;

/* Call the scheduler before returning from a syscall/trap. */
	bralid	r15, schedule;	/* Call scheduler */
	nop;				/* delay slot */

	/* Maybe handle a signal */
5:	lwi	r11, CURRENT_TASK, TS_THREAD_INFO;	/* get thread info */
	lwi	r11, r11, TI_FLAGS;	/* get flags in thread info */
	andi	r11, r11, _TIF_SIGPENDING;
	beqi	r11, 1f;		/* Signals to handle, handle them */

	/*
	 * Handle a signal return; Pending signals should be in r18.
	 *
	 * Not all registers are saved by the normal trap/interrupt entry
	 * points (for instance, call-saved registers (because the normal
	 * C-compiler calling sequence in the kernel makes sure they're
	 * preserved), and call-clobbered registers in the case of
	 * traps), but signal handlers may want to examine or change the
	 * complete register state.  Here we save anything not saved by
	 * the normal entry sequence, so that it may be safely restored
	 * (in a possibly modified form) after do_signal returns. */
	addik	r5, r1, PTO;		/* Arg 1: struct pt_regs *regs */
	addi	r7, r0, 0;		/* Arg 3: int in_syscall */
	bralid	r15, do_signal;	/* Handle any signals */
	add	r6, r0, r0;		/* Arg 2: sigset_t *oldset */

/* Finally, return to user state.  */
1:	set_bip;			/* Ints masked for state restore */
	swi	CURRENT_TASK, r0, PER_CPU(CURRENT_SAVE); /* save current */
	VM_OFF;
	tophys(r1,r1);

	RESTORE_REGS;
	addik	r1, r1, STATE_SAVE_SIZE		/* Clean up stack space.  */

	lwi	r1, r1, PT_R1 - PT_SIZE; /* Restore user stack pointer. */
	bri	6f;
/* Return to kernel state.  */
2:	set_bip;			/* Ints masked for state restore */
	VM_OFF;
	tophys(r1,r1);
	RESTORE_REGS;
	addik	r1, r1, STATE_SAVE_SIZE		/* Clean up stack space.  */

	tovirt(r1,r1);
6:
EXC_return:		/* Make global symbol for debugging */
	rtbd	r14, 0;	/* Instructions to return from an IRQ */
	nop;

/*
 * HW EXCEPTION rutine end
 */

/*
 * Hardware maskable interrupts.
 *
 * The stack-pointer (r1) should have already been saved to the memory
 * location PER_CPU(ENTRY_SP).
 */
C_ENTRY(_interrupt):
/* MS: we are in physical address */
/* Save registers, switch to proper stack, convert SP to virtual.*/
	swi	r1, r0, TOPHYS(PER_CPU(ENTRY_SP))
	/* MS: See if already in kernel mode. */
	mfs	r1, rmsr
	nop
	andi	r1, r1, MSR_UMS
	bnei	r1, 1f

/* Kernel-mode state save. */
	lwi	r1, r0, TOPHYS(PER_CPU(ENTRY_SP))
	tophys(r1,r1); /* MS: I have in r1 physical address where stack is */
	/* save registers */
/* MS: Make room on the stack -> activation record */
	addik	r1, r1, -STATE_SAVE_SIZE;
	SAVE_REGS
	brid	2f;
	swi	r1, r1, PTO + PT_MODE; /* 0 - user mode, 1 - kernel mode */
1:
/* User-mode state save. */
 /* MS: get the saved current */
	lwi	r1, r0, TOPHYS(PER_CPU(CURRENT_SAVE));
	tophys(r1,r1);
	lwi	r1, r1, TS_THREAD_INFO;
	addik	r1, r1, THREAD_SIZE;
	tophys(r1,r1);
	/* save registers */
	addik	r1, r1, -STATE_SAVE_SIZE;
	SAVE_REGS
	/* calculate mode */
	swi	r0, r1, PTO + PT_MODE;
	lwi	r11, r0, TOPHYS(PER_CPU(ENTRY_SP));
	swi	r11, r1, PTO+PT_R1;
	clear_ums;
2:
	lwi	CURRENT_TASK, r0, TOPHYS(PER_CPU(CURRENT_SAVE));
	tovirt(r1,r1)
	addik	r15, r0, irq_call;
irq_call:rtbd	r0, do_IRQ;
	addik	r5, r1, PTO;

/* MS: we are in virtual mode */
ret_from_irq:
	lwi	r11, r1, PTO + PT_MODE;
	bnei	r11, 2f;

	lwi	r11, CURRENT_TASK, TS_THREAD_INFO;
	lwi	r11, r11, TI_FLAGS; /* MS: get flags from thread info */
	andi	r11, r11, _TIF_NEED_RESCHED;
	beqi	r11, 5f
	bralid	r15, schedule;
	nop; /* delay slot */

    /* Maybe handle a signal */
5:	lwi	r11, CURRENT_TASK, TS_THREAD_INFO; /* MS: get thread info */
	lwi	r11, r11, TI_FLAGS; /* get flags in thread info */
	andi	r11, r11, _TIF_SIGPENDING;
	beqid	r11, no_intr_resched
/* Handle a signal return; Pending signals should be in r18. */
	addi	r7, r0, 0; /* Arg 3: int in_syscall */
	addik	r5, r1, PTO; /* Arg 1: struct pt_regs *regs */
	bralid	r15, do_signal;	/* Handle any signals */
	add	r6, r0, r0; /* Arg 2: sigset_t *oldset */

/* Finally, return to user state. */
no_intr_resched:
    /* Disable interrupts, we are now committed to the state restore */
	disable_irq
	swi	CURRENT_TASK, r0, PER_CPU(CURRENT_SAVE);
	VM_OFF;
	tophys(r1,r1);
	RESTORE_REGS
	addik	r1, r1, STATE_SAVE_SIZE /* MS: Clean up stack space. */
	lwi	r1, r1, PT_R1 - PT_SIZE;
	bri	6f;
/* MS: Return to kernel state. */
2:
#ifdef CONFIG_PREEMPT
	lwi	r11, CURRENT_TASK, TS_THREAD_INFO;
	/* MS: get preempt_count from thread info */
	lwi	r5, r11, TI_PREEMPT_COUNT;
	bgti	r5, restore;

	lwi	r5, r11, TI_FLAGS;		/* get flags in thread info */
	andi	r5, r5, _TIF_NEED_RESCHED;
	beqi	r5, restore /* if zero jump over */

preempt:
	/* interrupts are off that's why I am calling preempt_chedule_irq */
	bralid	r15, preempt_schedule_irq
	nop
	lwi	r11, CURRENT_TASK, TS_THREAD_INFO;	/* get thread info */
	lwi	r5, r11, TI_FLAGS;		/* get flags in thread info */
	andi	r5, r5, _TIF_NEED_RESCHED;
	bnei	r5, preempt /* if non zero jump to resched */
restore:
#endif
	VM_OFF /* MS: turn off MMU */
	tophys(r1,r1)
	RESTORE_REGS
	addik	r1, r1, STATE_SAVE_SIZE	/* MS: Clean up stack space. */
	tovirt(r1,r1);
6:
IRQ_return: /* MS: Make global symbol for debugging */
	rtid	r14, 0
	nop

/*
 * Debug trap for KGDB. Enter to _debug_exception by brki r16, 0x18
 * and call handling function with saved pt_regs
 */
C_ENTRY(_debug_exception):
	/* BIP bit is set on entry, no interrupts can occur */
	swi	r1, r0, TOPHYS(PER_CPU(ENTRY_SP))

	mfs	r1, rmsr
	nop
	andi	r1, r1, MSR_UMS
	bnei	r1, 1f
/* MS: Kernel-mode state save - kgdb */
	lwi	r1, r0, TOPHYS(PER_CPU(ENTRY_SP)); /* Reload kernel stack-ptr*/

	/* BIP bit is set on entry, no interrupts can occur */
	addik   r1, r1, CONFIG_KERNEL_BASE_ADDR - CONFIG_KERNEL_START - STATE_SAVE_SIZE;
	SAVE_REGS;
	/* save all regs to pt_reg structure */
	swi	r0, r1, PTO+PT_R0;	/* R0 must be saved too */
	swi	r14, r1, PTO+PT_R14	/* rewrite saved R14 value */
	swi	r16, r1, PTO+PT_PC; /* PC and r16 are the same */
	/* save special purpose registers to pt_regs */
	mfs	r11, rear;
	swi	r11, r1, PTO+PT_EAR;
	mfs	r11, resr;
	swi	r11, r1, PTO+PT_ESR;
	mfs	r11, rfsr;
	swi	r11, r1, PTO+PT_FSR;

	/* stack pointer is in physical address at it is decrease
	 * by STATE_SAVE_SIZE but we need to get correct R1 value */
	addik   r11, r1, CONFIG_KERNEL_START - CONFIG_KERNEL_BASE_ADDR + STATE_SAVE_SIZE;
	swi	r11, r1, PTO+PT_R1
	/* MS: r31 - current pointer isn't changed */
	tovirt(r1,r1)
#ifdef CONFIG_KGDB
	addi	r5, r1, PTO /* pass pt_reg address as the first arg */
	la	r15, r0, dbtrap_call; /* return address */
	rtbd	r0, microblaze_kgdb_break
	nop;
#endif
	/* MS: Place handler for brki from kernel space if KGDB is OFF.
	 * It is very unlikely that another brki instruction is called. */
	bri 0

/* MS: User-mode state save - gdb */
1:	lwi	r1, r0, TOPHYS(PER_CPU(CURRENT_SAVE)); /* get saved current */
	tophys(r1,r1);
	lwi	r1, r1, TS_THREAD_INFO;	/* get the thread info */
	addik	r1, r1, THREAD_SIZE;	/* calculate kernel stack pointer */
	tophys(r1,r1);

	addik	r1, r1, -STATE_SAVE_SIZE; /* Make room on the stack.  */
	SAVE_REGS;
	swi	r16, r1, PTO+PT_PC;	/* Save LP */
	swi	r0, r1, PTO + PT_MODE; /* Was in user-mode.  */
	lwi	r11, r0, TOPHYS(PER_CPU(ENTRY_SP));
	swi	r11, r1, PTO+PT_R1; /* Store user SP.  */
	lwi	CURRENT_TASK, r0, TOPHYS(PER_CPU(CURRENT_SAVE));
	tovirt(r1,r1)
	set_vms;
	addik	r5, r1, PTO;
	addik	r15, r0, dbtrap_call;
dbtrap_call: /* Return point for kernel/user entry + 8 because of rtsd r15, 8 */
	rtbd	r0, sw_exception
	nop

	/* MS: The first instruction for the second part of the gdb/kgdb */
	set_bip; /* Ints masked for state restore */
	lwi	r11, r1, PTO + PT_MODE;
	bnei	r11, 2f;
/* MS: Return to user space - gdb */
	/* Get current task ptr into r11 */
	lwi	r11, CURRENT_TASK, TS_THREAD_INFO;	/* get thread info */
	lwi	r11, r11, TI_FLAGS;	/* get flags in thread info */
	andi	r11, r11, _TIF_NEED_RESCHED;
	beqi	r11, 5f;

	/* Call the scheduler before returning from a syscall/trap. */
	bralid	r15, schedule;	/* Call scheduler */
	nop;				/* delay slot */

	/* Maybe handle a signal */
5:	lwi	r11, CURRENT_TASK, TS_THREAD_INFO;	/* get thread info */
	lwi	r11, r11, TI_FLAGS;	/* get flags in thread info */
	andi	r11, r11, _TIF_SIGPENDING;
	beqi	r11, 1f;		/* Signals to handle, handle them */

	addik	r5, r1, PTO;		/* Arg 1: struct pt_regs *regs */
	addi  r7, r0, 0;	/* Arg 3: int in_syscall */
	bralid	r15, do_signal;	/* Handle any signals */
	add	r6, r0, r0;		/* Arg 2: sigset_t *oldset */

/* Finally, return to user state.  */
1:	swi	CURRENT_TASK, r0, PER_CPU(CURRENT_SAVE); /* save current */
	VM_OFF;
	tophys(r1,r1);
	/* MS: Restore all regs */
	RESTORE_REGS
	addik	r1, r1, STATE_SAVE_SIZE	 /* Clean up stack space */
	lwi	r1, r1, PT_R1 - PT_SIZE; /* Restore user stack pointer */
DBTRAP_return_user: /* MS: Make global symbol for debugging */
	rtbd	r16, 0; /* MS: Instructions to return from a debug trap */
	nop;

/* MS: Return to kernel state - kgdb */
2:	VM_OFF;
	tophys(r1,r1);
	/* MS: Restore all regs */
	RESTORE_REGS
	lwi	r14, r1, PTO+PT_R14;
	lwi	r16, r1, PTO+PT_PC;
	addik	r1, r1, STATE_SAVE_SIZE; /* MS: Clean up stack space */
	tovirt(r1,r1);
DBTRAP_return_kernel: /* MS: Make global symbol for debugging */
	rtbd	r16, 0; /* MS: Instructions to return from a debug trap */
	nop;


ENTRY(_switch_to)
	/* prepare return value */
	addk	r3, r0, CURRENT_TASK

	/* save registers in cpu_context */
	/* use r11 and r12, volatile registers, as temp register */
	/* give start of cpu_context for previous process */
	addik	r11, r5, TI_CPU_CONTEXT
	swi	r1, r11, CC_R1
	swi	r2, r11, CC_R2
	/* skip volatile registers.
	 * they are saved on stack when we jumped to _switch_to() */
	/* dedicated registers */
	swi	r13, r11, CC_R13
	swi	r14, r11, CC_R14
	swi	r15, r11, CC_R15
	swi	r16, r11, CC_R16
	swi	r17, r11, CC_R17
	swi	r18, r11, CC_R18
	/* save non-volatile registers */
	swi	r19, r11, CC_R19
	swi	r20, r11, CC_R20
	swi	r21, r11, CC_R21
	swi	r22, r11, CC_R22
	swi	r23, r11, CC_R23
	swi	r24, r11, CC_R24
	swi	r25, r11, CC_R25
	swi	r26, r11, CC_R26
	swi	r27, r11, CC_R27
	swi	r28, r11, CC_R28
	swi	r29, r11, CC_R29
	swi	r30, r11, CC_R30
	/* special purpose registers */
	mfs	r12, rmsr
	swi	r12, r11, CC_MSR
	mfs	r12, rear
	swi	r12, r11, CC_EAR
	mfs	r12, resr
	swi	r12, r11, CC_ESR
	mfs	r12, rfsr
	swi	r12, r11, CC_FSR

	/* update r31, the current-give me pointer to task which will be next */
	lwi	CURRENT_TASK, r6, TI_TASK
	/* stored it to current_save too */
	swi	CURRENT_TASK, r0, PER_CPU(CURRENT_SAVE)

	/* get new process' cpu context and restore */
	/* give me start where start context of next task */
	addik	r11, r6, TI_CPU_CONTEXT

	/* non-volatile registers */
	lwi	r30, r11, CC_R30
	lwi	r29, r11, CC_R29
	lwi	r28, r11, CC_R28
	lwi	r27, r11, CC_R27
	lwi	r26, r11, CC_R26
	lwi	r25, r11, CC_R25
	lwi	r24, r11, CC_R24
	lwi	r23, r11, CC_R23
	lwi	r22, r11, CC_R22
	lwi	r21, r11, CC_R21
	lwi	r20, r11, CC_R20
	lwi	r19, r11, CC_R19
	/* dedicated registers */
	lwi	r18, r11, CC_R18
	lwi	r17, r11, CC_R17
	lwi	r16, r11, CC_R16
	lwi	r15, r11, CC_R15
	lwi	r14, r11, CC_R14
	lwi	r13, r11, CC_R13
	/* skip volatile registers */
	lwi	r2, r11, CC_R2
	lwi	r1, r11, CC_R1

	/* special purpose registers */
	lwi	r12, r11, CC_FSR
	mts	rfsr, r12
	lwi	r12, r11, CC_MSR
	mts	rmsr, r12

	rtsd	r15, 8
	nop

ENTRY(_reset)
	brai	0x70; /* Jump back to FS-boot */

	/* These are compiled and loaded into high memory, then
	 * copied into place in mach_early_setup */
	.section	.init.ivt, "ax"
	.org	0x0
	/* this is very important - here is the reset vector */
	/* in current MMU branch you don't care what is here - it is
	 * used from bootloader site - but this is correct for FS-BOOT */
	brai	0x70
	nop
	brai	TOPHYS(_user_exception); /* syscall handler */
	brai	TOPHYS(_interrupt);	/* Interrupt handler */
	brai	TOPHYS(_debug_exception);	/* debug trap handler */
	brai	TOPHYS(_hw_exception_handler);	/* HW exception handler */

.section .rodata,"a"
#include "syscall_table.S"

syscall_table_size=(.-sys_call_table)

type_SYSCALL:
	.ascii "SYSCALL\0"
type_IRQ:
	.ascii "IRQ\0"
type_IRQ_PREEMPT:
	.ascii "IRQ (PREEMPTED)\0"
type_SYSCALL_PREEMPT:
	.ascii " SYSCALL (PREEMPTED)\0"

	/*
	 * Trap decoding for stack unwinder
	 * Tuples are (start addr, end addr, string)
	 * If return address lies on [start addr, end addr],
	 * unwinder displays 'string'
	 */

	.align 4
.global microblaze_trap_handlers
microblaze_trap_handlers:
	/* Exact matches come first */
	.word ret_from_trap; .word ret_from_trap   ; .word type_SYSCALL
	.word ret_from_irq ; .word ret_from_irq    ; .word type_IRQ
	/* Fuzzy matches go here */
	.word ret_from_irq ; .word no_intr_resched ; .word type_IRQ_PREEMPT
	.word ret_from_trap; .word TRAP_return     ; .word type_SYSCALL_PREEMPT
	/* End of table */
	.word 0               ; .word 0               ; .word 0<|MERGE_RESOLUTION|>--- conflicted
+++ resolved
@@ -287,11 +287,8 @@
  * are masked. This is nice, means we don't have to CLI before state save
  */
 C_ENTRY(_user_exception):
+	swi	r1, r0, TOPHYS(PER_CPU(ENTRY_SP)) /* save stack */
 	addi	r14, r14, 4	/* return address is 4 byte after call */
-<<<<<<< HEAD
-	swi	r1, r0, TOPHYS(PER_CPU(ENTRY_SP)) /* save stack */
-
-=======
 
 	mfs	r1, rmsr
 	nop
@@ -311,31 +308,23 @@
 
 /* User-mode state save.  */
 1:
->>>>>>> 3cbea436
 	lwi	r1, r0, TOPHYS(PER_CPU(CURRENT_SAVE)); /* get saved current */
 	tophys(r1,r1);
 	lwi	r1, r1, TS_THREAD_INFO;	/* get stack from task_struct */
-	/* MS these three instructions can be added to one */
-	/* addik	r1, r1, THREAD_SIZE; */
-	/* tophys(r1,r1); */
-	/* addik	r1, r1, -STATE_SAVE_SIZE; */
-	addik r1, r1, THREAD_SIZE + CONFIG_KERNEL_BASE_ADDR - CONFIG_KERNEL_START - STATE_SAVE_SIZE;
+/* calculate kernel stack pointer from task struct 8k */
+	addik	r1, r1, THREAD_SIZE;
+	tophys(r1,r1);
+
+	addik	r1, r1, -STATE_SAVE_SIZE; /* Make room on the stack.  */
 	SAVE_REGS
 	swi	r0, r1, PTO + PT_R3
 	swi	r0, r1, PTO + PT_R4
 
-<<<<<<< HEAD
-	lwi	r11, r0, TOPHYS(PER_CPU(ENTRY_SP));
-	swi	r11, r1, PTO+PT_R1;		/* Store user SP.  */
-	clear_ums;
-	lwi	CURRENT_TASK, r0, TOPHYS(PER_CPU(CURRENT_SAVE));
-=======
 	swi	r0, r1, PTO + PT_MODE;			/* Was in user-mode. */
 	lwi	r11, r0, TOPHYS(PER_CPU(ENTRY_SP));
 	swi	r11, r1, PTO+PT_R1;		/* Store user SP.  */
 	clear_ums;
 2:	lwi	CURRENT_TASK, r0, TOPHYS(PER_CPU(CURRENT_SAVE));
->>>>>>> 3cbea436
 	/* Save away the syscall number.  */
 	swi	r12, r1, PTO+PT_R0;
 	tovirt(r1,r1)
@@ -405,12 +394,9 @@
 	swi	r3, r1, PTO + PT_R3
 	swi	r4, r1, PTO + PT_R4
 
-<<<<<<< HEAD
-=======
 	lwi	r11, r1, PTO + PT_MODE;
 /* See if returning to kernel mode, if so, skip resched &c.  */
 	bnei	r11, 2f;
->>>>>>> 3cbea436
 	/* We're returning to user mode, so check for various conditions that
 	 * trigger rescheduling. */
 	/* FIXME: Restructure all these flag checks. */
@@ -453,8 +439,6 @@
 	RESTORE_REGS;
 	addik	r1, r1, STATE_SAVE_SIZE		/* Clean up stack space.  */
 	lwi	r1, r1, PT_R1 - PT_SIZE;/* Restore user stack pointer. */
-<<<<<<< HEAD
-=======
 	bri	6f;
 
 /* Return to kernel state.  */
@@ -465,7 +449,6 @@
 	addik	r1, r1, STATE_SAVE_SIZE		/* Clean up stack space.  */
 	tovirt(r1,r1);
 6:
->>>>>>> 3cbea436
 TRAP_return:		/* Make global symbol for debugging */
 	rtbd	r14, 0;	/* Instructions to return from an IRQ */
 	nop;
