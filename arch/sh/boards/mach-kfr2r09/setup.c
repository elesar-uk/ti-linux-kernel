--- conflicted
+++ resolved
@@ -201,13 +201,8 @@
 		.flags	= IORESOURCE_MEM,
 	},
 	[1] = {
-<<<<<<< HEAD
-		.start	= evtirq(0xa20),
-		.end	= evtirq(0xa20),
-=======
 		.start	= evt2irq(0xa20),
 		.end	= evt2irq(0xa20),
->>>>>>> bd0a521e
 		.flags	= IORESOURCE_IRQ | IRQF_TRIGGER_LOW,
 	},
 };
