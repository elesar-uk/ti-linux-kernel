/*
 * SH7750/SH7751 Setup
 *
 *  Copyright (C) 2006  Paul Mundt
 *  Copyright (C) 2006  Jamie Lenehan
 *
 * This file is subject to the terms and conditions of the GNU General Public
 * License.  See the file "COPYING" in the main directory of this archive
 * for more details.
 */
#include <linux/platform_device.h>
#include <linux/init.h>
#include <linux/serial.h>
#include <linux/io.h>
#include <linux/sh_timer.h>
#include <linux/serial_sci.h>
<<<<<<< HEAD
#include <asm/machtypes.h>
=======
#include <generated/machtypes.h>
>>>>>>> 105e53f8

static struct resource rtc_resources[] = {
	[0] = {
		.start	= 0xffc80000,
		.end	= 0xffc80000 + 0x58 - 1,
		.flags	= IORESOURCE_IO,
	},
	[1] = {
		/* Shared Period/Carry/Alarm IRQ */
		.start	= 20,
		.flags	= IORESOURCE_IRQ,
	},
};

static struct platform_device rtc_device = {
	.name		= "sh-rtc",
	.id		= -1,
	.num_resources	= ARRAY_SIZE(rtc_resources),
	.resource	= rtc_resources,
};

static struct plat_sci_port sci_platform_data = {
	.mapbase	= 0xffe00000,
	.flags		= UPF_BOOT_AUTOCONF,
	.scscr		= SCSCR_TE | SCSCR_RE,
	.scbrr_algo_id	= SCBRR_ALGO_2,
	.type		= PORT_SCI,
	.irqs		= { 23, 23, 23, 0 },
};

static struct platform_device sci_device = {
	.name		= "sh-sci",
	.id		= 0,
	.dev		= {
		.platform_data	= &sci_platform_data,
	},
};

static struct plat_sci_port scif_platform_data = {
	.mapbase	= 0xffe80000,
	.flags		= UPF_BOOT_AUTOCONF,
	.scscr		= SCSCR_TE | SCSCR_RE | SCSCR_REIE,
	.scbrr_algo_id	= SCBRR_ALGO_2,
	.type		= PORT_SCIF,
	.irqs		= { 40, 40, 40, 40 },
};

static struct platform_device scif_device = {
	.name		= "sh-sci",
	.id		= 1,
	.dev		= {
		.platform_data	= &scif_platform_data,
	},
};

static struct sh_timer_config tmu0_platform_data = {
	.channel_offset = 0x04,
	.timer_bit = 0,
	.clockevent_rating = 200,
};

static struct resource tmu0_resources[] = {
	[0] = {
		.start	= 0xffd80008,
		.end	= 0xffd80013,
		.flags	= IORESOURCE_MEM,
	},
	[1] = {
		.start	= 16,
		.flags	= IORESOURCE_IRQ,
	},
};

static struct platform_device tmu0_device = {
	.name		= "sh_tmu",
	.id		= 0,
	.dev = {
		.platform_data	= &tmu0_platform_data,
	},
	.resource	= tmu0_resources,
	.num_resources	= ARRAY_SIZE(tmu0_resources),
};

static struct sh_timer_config tmu1_platform_data = {
	.channel_offset = 0x10,
	.timer_bit = 1,
	.clocksource_rating = 200,
};

static struct resource tmu1_resources[] = {
	[0] = {
		.start	= 0xffd80014,
		.end	= 0xffd8001f,
		.flags	= IORESOURCE_MEM,
	},
	[1] = {
		.start	= 17,
		.flags	= IORESOURCE_IRQ,
	},
};

static struct platform_device tmu1_device = {
	.name		= "sh_tmu",
	.id		= 1,
	.dev = {
		.platform_data	= &tmu1_platform_data,
	},
	.resource	= tmu1_resources,
	.num_resources	= ARRAY_SIZE(tmu1_resources),
};

static struct sh_timer_config tmu2_platform_data = {
	.channel_offset = 0x1c,
	.timer_bit = 2,
};

static struct resource tmu2_resources[] = {
	[0] = {
		.start	= 0xffd80020,
		.end	= 0xffd8002f,
		.flags	= IORESOURCE_MEM,
	},
	[1] = {
		.start	= 18,
		.flags	= IORESOURCE_IRQ,
	},
};

static struct platform_device tmu2_device = {
	.name		= "sh_tmu",
	.id		= 2,
	.dev = {
		.platform_data	= &tmu2_platform_data,
	},
	.resource	= tmu2_resources,
	.num_resources	= ARRAY_SIZE(tmu2_resources),
};

/* SH7750R, SH7751 and SH7751R all have two extra timer channels */
#if defined(CONFIG_CPU_SUBTYPE_SH7750R) || \
	defined(CONFIG_CPU_SUBTYPE_SH7751) || \
	defined(CONFIG_CPU_SUBTYPE_SH7751R)

static struct sh_timer_config tmu3_platform_data = {
	.channel_offset = 0x04,
	.timer_bit = 0,
};

static struct resource tmu3_resources[] = {
	[0] = {
		.start	= 0xfe100008,
		.end	= 0xfe100013,
		.flags	= IORESOURCE_MEM,
	},
	[1] = {
		.start	= 72,
		.flags	= IORESOURCE_IRQ,
	},
};

static struct platform_device tmu3_device = {
	.name		= "sh_tmu",
	.id		= 3,
	.dev = {
		.platform_data	= &tmu3_platform_data,
	},
	.resource	= tmu3_resources,
	.num_resources	= ARRAY_SIZE(tmu3_resources),
};

static struct sh_timer_config tmu4_platform_data = {
	.channel_offset = 0x10,
	.timer_bit = 1,
};

static struct resource tmu4_resources[] = {
	[0] = {
		.start	= 0xfe100014,
		.end	= 0xfe10001f,
		.flags	= IORESOURCE_MEM,
	},
	[1] = {
		.start	= 76,
		.flags	= IORESOURCE_IRQ,
	},
};

static struct platform_device tmu4_device = {
	.name		= "sh_tmu",
	.id		= 4,
	.dev = {
		.platform_data	= &tmu4_platform_data,
	},
	.resource	= tmu4_resources,
	.num_resources	= ARRAY_SIZE(tmu4_resources),
};

#endif

static struct platform_device *sh7750_devices[] __initdata = {
	&rtc_device,
	&tmu0_device,
	&tmu1_device,
	&tmu2_device,
#if defined(CONFIG_CPU_SUBTYPE_SH7750R) || \
	defined(CONFIG_CPU_SUBTYPE_SH7751) || \
	defined(CONFIG_CPU_SUBTYPE_SH7751R)
	&tmu3_device,
	&tmu4_device,
#endif
};

static int __init sh7750_devices_setup(void)
{
	if (mach_is_rts7751r2d()) {
<<<<<<< HEAD
		platform_register_device(&scif_device);
	} else {
		platform_register_device(&sci_device);
		platform_register_device(&scif_device);
=======
		platform_device_register(&scif_device);
	} else {
		platform_device_register(&sci_device);
		platform_device_register(&scif_device);
>>>>>>> 105e53f8
	}

	return platform_add_devices(sh7750_devices,
				    ARRAY_SIZE(sh7750_devices));
}
arch_initcall(sh7750_devices_setup);

static struct platform_device *sh7750_early_devices[] __initdata = {
	&tmu0_device,
	&tmu1_device,
	&tmu2_device,
#if defined(CONFIG_CPU_SUBTYPE_SH7750R) || \
	defined(CONFIG_CPU_SUBTYPE_SH7751) || \
	defined(CONFIG_CPU_SUBTYPE_SH7751R)
	&tmu3_device,
	&tmu4_device,
#endif
};

void __init plat_early_device_setup(void)
{
<<<<<<< HEAD
	if (mach_is_rts7751r2d()) {
		scif_platform_data.scscr |= SCSCR_CKE1;
		early_platform_add_devices(&scif_device, 1);
	} else {
		early_platform_add_devices(&sci_device, 1);
		early_platform_add_devices(&scif_device, 1);
=======
	struct platform_device *dev[1];

	if (mach_is_rts7751r2d()) {
		scif_platform_data.scscr |= SCSCR_CKE1;
		dev[0] = &scif_device;
		early_platform_add_devices(dev, 1);
	} else {
		dev[0] = &sci_device;
		early_platform_add_devices(dev, 1);
		dev[0] = &scif_device;
		early_platform_add_devices(dev, 1);
>>>>>>> 105e53f8
	}

	early_platform_add_devices(sh7750_early_devices,
				   ARRAY_SIZE(sh7750_early_devices));
}

enum {
	UNUSED = 0,

	/* interrupt sources */
	IRL0, IRL1, IRL2, IRL3, /* only IRLM mode supported */
	HUDI, GPIOI, DMAC,
	PCIC0_PCISERR, PCIC1_PCIERR, PCIC1_PCIPWDWN, PCIC1_PCIPWON,
	PCIC1_PCIDMA0, PCIC1_PCIDMA1, PCIC1_PCIDMA2, PCIC1_PCIDMA3,
	TMU3, TMU4, TMU0, TMU1, TMU2, RTC, SCI1, SCIF, WDT, REF,

	/* interrupt groups */
	PCIC1,
};

static struct intc_vect vectors[] __initdata = {
	INTC_VECT(HUDI, 0x600), INTC_VECT(GPIOI, 0x620),
	INTC_VECT(TMU0, 0x400), INTC_VECT(TMU1, 0x420),
	INTC_VECT(TMU2, 0x440), INTC_VECT(TMU2, 0x460),
	INTC_VECT(RTC, 0x480), INTC_VECT(RTC, 0x4a0),
	INTC_VECT(RTC, 0x4c0),
	INTC_VECT(SCI1, 0x4e0), INTC_VECT(SCI1, 0x500),
	INTC_VECT(SCI1, 0x520), INTC_VECT(SCI1, 0x540),
	INTC_VECT(SCIF, 0x700), INTC_VECT(SCIF, 0x720),
	INTC_VECT(SCIF, 0x740), INTC_VECT(SCIF, 0x760),
	INTC_VECT(WDT, 0x560),
	INTC_VECT(REF, 0x580), INTC_VECT(REF, 0x5a0),
};

static struct intc_prio_reg prio_registers[] __initdata = {
	{ 0xffd00004, 0, 16, 4, /* IPRA */ { TMU0, TMU1, TMU2, RTC } },
	{ 0xffd00008, 0, 16, 4, /* IPRB */ { WDT, REF, SCI1, 0 } },
	{ 0xffd0000c, 0, 16, 4, /* IPRC */ { GPIOI, DMAC, SCIF, HUDI } },
	{ 0xffd00010, 0, 16, 4, /* IPRD */ { IRL0, IRL1, IRL2, IRL3 } },
	{ 0xfe080000, 0, 32, 4, /* INTPRI00 */ { 0, 0, 0, 0,
						 TMU4, TMU3,
						 PCIC1, PCIC0_PCISERR } },
};

static DECLARE_INTC_DESC(intc_desc, "sh7750", vectors, NULL,
			 NULL, prio_registers, NULL);

/* SH7750, SH7750S, SH7751 and SH7091 all have 4-channel DMA controllers */
#if defined(CONFIG_CPU_SUBTYPE_SH7750) || \
	defined(CONFIG_CPU_SUBTYPE_SH7750S) || \
	defined(CONFIG_CPU_SUBTYPE_SH7751) || \
	defined(CONFIG_CPU_SUBTYPE_SH7091)
static struct intc_vect vectors_dma4[] __initdata = {
	INTC_VECT(DMAC, 0x640), INTC_VECT(DMAC, 0x660),
	INTC_VECT(DMAC, 0x680), INTC_VECT(DMAC, 0x6a0),
	INTC_VECT(DMAC, 0x6c0),
};

static DECLARE_INTC_DESC(intc_desc_dma4, "sh7750_dma4",
			 vectors_dma4, NULL,
			 NULL, prio_registers, NULL);
#endif

/* SH7750R and SH7751R both have 8-channel DMA controllers */
#if defined(CONFIG_CPU_SUBTYPE_SH7750R) || defined(CONFIG_CPU_SUBTYPE_SH7751R)
static struct intc_vect vectors_dma8[] __initdata = {
	INTC_VECT(DMAC, 0x640), INTC_VECT(DMAC, 0x660),
	INTC_VECT(DMAC, 0x680), INTC_VECT(DMAC, 0x6a0),
	INTC_VECT(DMAC, 0x780), INTC_VECT(DMAC, 0x7a0),
	INTC_VECT(DMAC, 0x7c0), INTC_VECT(DMAC, 0x7e0),
	INTC_VECT(DMAC, 0x6c0),
};

static DECLARE_INTC_DESC(intc_desc_dma8, "sh7750_dma8",
			 vectors_dma8, NULL,
			 NULL, prio_registers, NULL);
#endif

/* SH7750R, SH7751 and SH7751R all have two extra timer channels */
#if defined(CONFIG_CPU_SUBTYPE_SH7750R) || \
	defined(CONFIG_CPU_SUBTYPE_SH7751) || \
	defined(CONFIG_CPU_SUBTYPE_SH7751R)
static struct intc_vect vectors_tmu34[] __initdata = {
	INTC_VECT(TMU3, 0xb00), INTC_VECT(TMU4, 0xb80),
};

static struct intc_mask_reg mask_registers[] __initdata = {
	{ 0xfe080040, 0xfe080060, 32, /* INTMSK00 / INTMSKCLR00 */
	  { 0, 0, 0, 0, 0, 0, 0, 0, 0, 0, 0, 0, 0, 0, 0, 0,
	    0, 0, 0, 0, 0, 0, TMU4, TMU3,
	    PCIC1_PCIERR, PCIC1_PCIPWDWN, PCIC1_PCIPWON,
	    PCIC1_PCIDMA0, PCIC1_PCIDMA1, PCIC1_PCIDMA2,
	    PCIC1_PCIDMA3, PCIC0_PCISERR } },
};

static DECLARE_INTC_DESC(intc_desc_tmu34, "sh7750_tmu34",
			 vectors_tmu34, NULL,
			 mask_registers, prio_registers, NULL);
#endif

/* SH7750S, SH7750R, SH7751 and SH7751R all have IRLM priority registers */
static struct intc_vect vectors_irlm[] __initdata = {
	INTC_VECT(IRL0, 0x240), INTC_VECT(IRL1, 0x2a0),
	INTC_VECT(IRL2, 0x300), INTC_VECT(IRL3, 0x360),
};

static DECLARE_INTC_DESC(intc_desc_irlm, "sh7750_irlm", vectors_irlm, NULL,
			 NULL, prio_registers, NULL);

/* SH7751 and SH7751R both have PCI */
#if defined(CONFIG_CPU_SUBTYPE_SH7751) || defined(CONFIG_CPU_SUBTYPE_SH7751R)
static struct intc_vect vectors_pci[] __initdata = {
	INTC_VECT(PCIC0_PCISERR, 0xa00), INTC_VECT(PCIC1_PCIERR, 0xae0),
	INTC_VECT(PCIC1_PCIPWDWN, 0xac0), INTC_VECT(PCIC1_PCIPWON, 0xaa0),
	INTC_VECT(PCIC1_PCIDMA0, 0xa80), INTC_VECT(PCIC1_PCIDMA1, 0xa60),
	INTC_VECT(PCIC1_PCIDMA2, 0xa40), INTC_VECT(PCIC1_PCIDMA3, 0xa20),
};

static struct intc_group groups_pci[] __initdata = {
	INTC_GROUP(PCIC1, PCIC1_PCIERR, PCIC1_PCIPWDWN, PCIC1_PCIPWON,
		   PCIC1_PCIDMA0, PCIC1_PCIDMA1, PCIC1_PCIDMA2, PCIC1_PCIDMA3),
};

static DECLARE_INTC_DESC(intc_desc_pci, "sh7750_pci", vectors_pci, groups_pci,
			 mask_registers, prio_registers, NULL);
#endif

#if defined(CONFIG_CPU_SUBTYPE_SH7750) || \
	defined(CONFIG_CPU_SUBTYPE_SH7750S) || \
	defined(CONFIG_CPU_SUBTYPE_SH7091)
void __init plat_irq_setup(void)
{
	/*
	 * same vectors for SH7750, SH7750S and SH7091 except for IRLM,
	 * see below..
	 */
	register_intc_controller(&intc_desc);
	register_intc_controller(&intc_desc_dma4);
}
#endif

#if defined(CONFIG_CPU_SUBTYPE_SH7750R)
void __init plat_irq_setup(void)
{
	register_intc_controller(&intc_desc);
	register_intc_controller(&intc_desc_dma8);
	register_intc_controller(&intc_desc_tmu34);
}
#endif

#if defined(CONFIG_CPU_SUBTYPE_SH7751)
void __init plat_irq_setup(void)
{
	register_intc_controller(&intc_desc);
	register_intc_controller(&intc_desc_dma4);
	register_intc_controller(&intc_desc_tmu34);
	register_intc_controller(&intc_desc_pci);
}
#endif

#if defined(CONFIG_CPU_SUBTYPE_SH7751R)
void __init plat_irq_setup(void)
{
	register_intc_controller(&intc_desc);
	register_intc_controller(&intc_desc_dma8);
	register_intc_controller(&intc_desc_tmu34);
	register_intc_controller(&intc_desc_pci);
}
#endif

#define INTC_ICR	0xffd00000UL
#define INTC_ICR_IRLM   (1<<7)

void __init plat_irq_setup_pins(int mode)
{
#if defined(CONFIG_CPU_SUBTYPE_SH7750) || defined(CONFIG_CPU_SUBTYPE_SH7091)
	BUG(); /* impossible to mask interrupts on SH7750 and SH7091 */
	return;
#endif

	switch (mode) {
	case IRQ_MODE_IRQ: /* individual interrupt mode for IRL3-0 */
		__raw_writew(__raw_readw(INTC_ICR) | INTC_ICR_IRLM, INTC_ICR);
		register_intc_controller(&intc_desc_irlm);
		break;
	default:
		BUG();
	}
}<|MERGE_RESOLUTION|>--- conflicted
+++ resolved
@@ -14,11 +14,7 @@
 #include <linux/io.h>
 #include <linux/sh_timer.h>
 #include <linux/serial_sci.h>
-<<<<<<< HEAD
-#include <asm/machtypes.h>
-=======
 #include <generated/machtypes.h>
->>>>>>> 105e53f8
 
 static struct resource rtc_resources[] = {
 	[0] = {
@@ -234,17 +230,10 @@
 static int __init sh7750_devices_setup(void)
 {
 	if (mach_is_rts7751r2d()) {
-<<<<<<< HEAD
-		platform_register_device(&scif_device);
-	} else {
-		platform_register_device(&sci_device);
-		platform_register_device(&scif_device);
-=======
 		platform_device_register(&scif_device);
 	} else {
 		platform_device_register(&sci_device);
 		platform_device_register(&scif_device);
->>>>>>> 105e53f8
 	}
 
 	return platform_add_devices(sh7750_devices,
@@ -266,14 +255,6 @@
 
 void __init plat_early_device_setup(void)
 {
-<<<<<<< HEAD
-	if (mach_is_rts7751r2d()) {
-		scif_platform_data.scscr |= SCSCR_CKE1;
-		early_platform_add_devices(&scif_device, 1);
-	} else {
-		early_platform_add_devices(&sci_device, 1);
-		early_platform_add_devices(&scif_device, 1);
-=======
 	struct platform_device *dev[1];
 
 	if (mach_is_rts7751r2d()) {
@@ -285,7 +266,6 @@
 		early_platform_add_devices(dev, 1);
 		dev[0] = &scif_device;
 		early_platform_add_devices(dev, 1);
->>>>>>> 105e53f8
 	}
 
 	early_platform_add_devices(sh7750_early_devices,
