VERSION = 4
PATCHLEVEL = 2
SUBLEVEL = 0
<<<<<<< HEAD
EXTRAVERSION = -rc3
=======
EXTRAVERSION = -rc6
>>>>>>> 3cb5ff02
NAME = Hurr durr I'ma sheep

# *DOCUMENTATION*
# To see a list of typical targets execute "make help"
# More info can be located in ./README
# Comments in this file are targeted only to the developer, do not
# expect to learn how to build the kernel reading this file.

# o Do not use make's built-in rules and variables
#   (this increases performance and avoids hard-to-debug behaviour);
# o Look for make include files relative to root of kernel src
MAKEFLAGS += -rR --include-dir=$(CURDIR)

# Avoid funny character set dependencies
unexport LC_ALL
LC_COLLATE=C
LC_NUMERIC=C
export LC_COLLATE LC_NUMERIC

# Avoid interference with shell env settings
unexport GREP_OPTIONS

# We are using a recursive build, so we need to do a little thinking
# to get the ordering right.
#
# Most importantly: sub-Makefiles should only ever modify files in
# their own directory. If in some directory we have a dependency on
# a file in another dir (which doesn't happen often, but it's often
# unavoidable when linking the built-in.o targets which finally
# turn into vmlinux), we will call a sub make in that other dir, and
# after that we are sure that everything which is in that other dir
# is now up to date.
#
# The only cases where we need to modify files which have global
# effects are thus separated out and done before the recursive
# descending is started. They are now explicitly listed as the
# prepare rule.

# Beautify output
# ---------------------------------------------------------------------------
#
# Normally, we echo the whole command before executing it. By making
# that echo $($(quiet)$(cmd)), we now have the possibility to set
# $(quiet) to choose other forms of output instead, e.g.
#
#         quiet_cmd_cc_o_c = Compiling $(RELDIR)/$@
#         cmd_cc_o_c       = $(CC) $(c_flags) -c -o $@ $<
#
# If $(quiet) is empty, the whole command will be printed.
# If it is set to "quiet_", only the short version will be printed.
# If it is set to "silent_", nothing will be printed at all, since
# the variable $(silent_cmd_cc_o_c) doesn't exist.
#
# A simple variant is to prefix commands with $(Q) - that's useful
# for commands that shall be hidden in non-verbose mode.
#
#	$(Q)ln $@ :<
#
# If KBUILD_VERBOSE equals 0 then the above command will be hidden.
# If KBUILD_VERBOSE equals 1 then the above command is displayed.
#
# To put more focus on warnings, be less verbose as default
# Use 'make V=1' to see the full commands

ifeq ("$(origin V)", "command line")
  KBUILD_VERBOSE = $(V)
endif
ifndef KBUILD_VERBOSE
  KBUILD_VERBOSE = 0
endif

ifeq ($(KBUILD_VERBOSE),1)
  quiet =
  Q =
else
  quiet=quiet_
  Q = @
endif

# If the user is running make -s (silent mode), suppress echoing of
# commands

ifneq ($(filter 4.%,$(MAKE_VERSION)),)	# make-4
ifneq ($(filter %s ,$(firstword x$(MAKEFLAGS))),)
  quiet=silent_
endif
else					# make-3.8x
ifneq ($(filter s% -s%,$(MAKEFLAGS)),)
  quiet=silent_
endif
endif

export quiet Q KBUILD_VERBOSE

# kbuild supports saving output files in a separate directory.
# To locate output files in a separate directory two syntaxes are supported.
# In both cases the working directory must be the root of the kernel src.
# 1) O=
# Use "make O=dir/to/store/output/files/"
#
# 2) Set KBUILD_OUTPUT
# Set the environment variable KBUILD_OUTPUT to point to the directory
# where the output files shall be placed.
# export KBUILD_OUTPUT=dir/to/store/output/files/
# make
#
# The O= assignment takes precedence over the KBUILD_OUTPUT environment
# variable.

# KBUILD_SRC is set on invocation of make in OBJ directory
# KBUILD_SRC is not intended to be used by the regular user (for now)
ifeq ($(KBUILD_SRC),)

# OK, Make called in directory where kernel src resides
# Do we want to locate output files in a separate directory?
ifeq ("$(origin O)", "command line")
  KBUILD_OUTPUT := $(O)
endif

# That's our default target when none is given on the command line
PHONY := _all
_all:

# Cancel implicit rules on top Makefile
$(CURDIR)/Makefile Makefile: ;

ifneq ($(KBUILD_OUTPUT),)
# Invoke a second make in the output directory, passing relevant variables
# check that the output directory actually exists
saved-output := $(KBUILD_OUTPUT)
KBUILD_OUTPUT := $(shell mkdir -p $(KBUILD_OUTPUT) && cd $(KBUILD_OUTPUT) \
								&& /bin/pwd)
$(if $(KBUILD_OUTPUT),, \
     $(error failed to create output directory "$(saved-output)"))

PHONY += $(MAKECMDGOALS) sub-make

$(filter-out _all sub-make $(CURDIR)/Makefile, $(MAKECMDGOALS)) _all: sub-make
	@:

sub-make: FORCE
	$(Q)$(MAKE) -C $(KBUILD_OUTPUT) KBUILD_SRC=$(CURDIR) \
	-f $(CURDIR)/Makefile $(filter-out _all sub-make,$(MAKECMDGOALS))

# Leave processing to above invocation of make
skip-makefile := 1
endif # ifneq ($(KBUILD_OUTPUT),)
endif # ifeq ($(KBUILD_SRC),)

# We process the rest of the Makefile if this is the final invocation of make
ifeq ($(skip-makefile),)

# Do not print "Entering directory ...",
# but we want to display it when entering to the output directory
# so that IDEs/editors are able to understand relative filenames.
MAKEFLAGS += --no-print-directory

# Call a source code checker (by default, "sparse") as part of the
# C compilation.
#
# Use 'make C=1' to enable checking of only re-compiled files.
# Use 'make C=2' to enable checking of *all* source files, regardless
# of whether they are re-compiled or not.
#
# See the file "Documentation/sparse.txt" for more details, including
# where to get the "sparse" utility.

ifeq ("$(origin C)", "command line")
  KBUILD_CHECKSRC = $(C)
endif
ifndef KBUILD_CHECKSRC
  KBUILD_CHECKSRC = 0
endif

# Use make M=dir to specify directory of external module to build
# Old syntax make ... SUBDIRS=$PWD is still supported
# Setting the environment variable KBUILD_EXTMOD take precedence
ifdef SUBDIRS
  KBUILD_EXTMOD ?= $(SUBDIRS)
endif

ifeq ("$(origin M)", "command line")
  KBUILD_EXTMOD := $(M)
endif

# If building an external module we do not care about the all: rule
# but instead _all depend on modules
PHONY += all
ifeq ($(KBUILD_EXTMOD),)
_all: all
else
_all: modules
endif

ifeq ($(KBUILD_SRC),)
        # building in the source tree
        srctree := .
else
        ifeq ($(KBUILD_SRC)/,$(dir $(CURDIR)))
                # building in a subdirectory of the source tree
                srctree := ..
        else
                srctree := $(KBUILD_SRC)
        endif
endif
objtree		:= .
src		:= $(srctree)
obj		:= $(objtree)

VPATH		:= $(srctree)$(if $(KBUILD_EXTMOD),:$(KBUILD_EXTMOD))

export srctree objtree VPATH

# SUBARCH tells the usermode build what the underlying arch is.  That is set
# first, and if a usermode build is happening, the "ARCH=um" on the command
# line overrides the setting of ARCH below.  If a native build is happening,
# then ARCH is assigned, getting whatever value it gets normally, and
# SUBARCH is subsequently ignored.

SUBARCH := $(shell uname -m | sed -e s/i.86/x86/ -e s/x86_64/x86/ \
				  -e s/sun4u/sparc64/ \
				  -e s/arm.*/arm/ -e s/sa110/arm/ \
				  -e s/s390x/s390/ -e s/parisc64/parisc/ \
				  -e s/ppc.*/powerpc/ -e s/mips.*/mips/ \
				  -e s/sh[234].*/sh/ -e s/aarch64.*/arm64/ )

# Cross compiling and selecting different set of gcc/bin-utils
# ---------------------------------------------------------------------------
#
# When performing cross compilation for other architectures ARCH shall be set
# to the target architecture. (See arch/* for the possibilities).
# ARCH can be set during invocation of make:
# make ARCH=ia64
# Another way is to have ARCH set in the environment.
# The default ARCH is the host where make is executed.

# CROSS_COMPILE specify the prefix used for all executables used
# during compilation. Only gcc and related bin-utils executables
# are prefixed with $(CROSS_COMPILE).
# CROSS_COMPILE can be set on the command line
# make CROSS_COMPILE=ia64-linux-
# Alternatively CROSS_COMPILE can be set in the environment.
# A third alternative is to store a setting in .config so that plain
# "make" in the configured kernel build directory always uses that.
# Default value for CROSS_COMPILE is not to prefix executables
# Note: Some architectures assign CROSS_COMPILE in their arch/*/Makefile
ARCH		?= $(SUBARCH)
CROSS_COMPILE	?= $(CONFIG_CROSS_COMPILE:"%"=%)

# Architecture as present in compile.h
UTS_MACHINE 	:= $(ARCH)
SRCARCH 	:= $(ARCH)

# Additional ARCH settings for x86
ifeq ($(ARCH),i386)
        SRCARCH := x86
endif
ifeq ($(ARCH),x86_64)
        SRCARCH := x86
endif

# Additional ARCH settings for sparc
ifeq ($(ARCH),sparc32)
       SRCARCH := sparc
endif
ifeq ($(ARCH),sparc64)
       SRCARCH := sparc
endif

# Additional ARCH settings for sh
ifeq ($(ARCH),sh64)
       SRCARCH := sh
endif

# Additional ARCH settings for tile
ifeq ($(ARCH),tilepro)
       SRCARCH := tile
endif
ifeq ($(ARCH),tilegx)
       SRCARCH := tile
endif

# Where to locate arch specific headers
hdr-arch  := $(SRCARCH)

KCONFIG_CONFIG	?= .config
export KCONFIG_CONFIG

# SHELL used by kbuild
CONFIG_SHELL := $(shell if [ -x "$$BASH" ]; then echo $$BASH; \
	  else if [ -x /bin/bash ]; then echo /bin/bash; \
	  else echo sh; fi ; fi)

HOSTCC       = gcc
HOSTCXX      = g++
HOSTCFLAGS   = -Wall -Wmissing-prototypes -Wstrict-prototypes -O2 -fomit-frame-pointer -std=gnu89
HOSTCXXFLAGS = -O2

ifeq ($(shell $(HOSTCC) -v 2>&1 | grep -c "clang version"), 1)
HOSTCFLAGS  += -Wno-unused-value -Wno-unused-parameter \
		-Wno-missing-field-initializers -fno-delete-null-pointer-checks
endif

# Decide whether to build built-in, modular, or both.
# Normally, just do built-in.

KBUILD_MODULES :=
KBUILD_BUILTIN := 1

# If we have only "make modules", don't compile built-in objects.
# When we're building modules with modversions, we need to consider
# the built-in objects during the descend as well, in order to
# make sure the checksums are up to date before we record them.

ifeq ($(MAKECMDGOALS),modules)
  KBUILD_BUILTIN := $(if $(CONFIG_MODVERSIONS),1)
endif

# If we have "make <whatever> modules", compile modules
# in addition to whatever we do anyway.
# Just "make" or "make all" shall build modules as well

ifneq ($(filter all _all modules,$(MAKECMDGOALS)),)
  KBUILD_MODULES := 1
endif

ifeq ($(MAKECMDGOALS),)
  KBUILD_MODULES := 1
endif

export KBUILD_MODULES KBUILD_BUILTIN
export KBUILD_CHECKSRC KBUILD_SRC KBUILD_EXTMOD

# We need some generic definitions (do not try to remake the file).
scripts/Kbuild.include: ;
include scripts/Kbuild.include

# Make variables (CC, etc...)
AS		= $(CROSS_COMPILE)as
LD		= $(CROSS_COMPILE)ld
CC		= $(CROSS_COMPILE)gcc
CPP		= $(CC) -E
AR		= $(CROSS_COMPILE)ar
NM		= $(CROSS_COMPILE)nm
STRIP		= $(CROSS_COMPILE)strip
OBJCOPY		= $(CROSS_COMPILE)objcopy
OBJDUMP		= $(CROSS_COMPILE)objdump
AWK		= awk
GENKSYMS	= scripts/genksyms/genksyms
INSTALLKERNEL  := installkernel
DEPMOD		= /sbin/depmod
PERL		= perl
PYTHON		= python
CHECK		= sparse

CHECKFLAGS     := -D__linux__ -Dlinux -D__STDC__ -Dunix -D__unix__ \
		  -Wbitwise -Wno-return-void $(CF)
CFLAGS_MODULE   =
AFLAGS_MODULE   =
LDFLAGS_MODULE  =
CFLAGS_KERNEL	=
AFLAGS_KERNEL	=
CFLAGS_GCOV	= -fprofile-arcs -ftest-coverage


# Use USERINCLUDE when you must reference the UAPI directories only.
USERINCLUDE    := \
		-I$(srctree)/arch/$(hdr-arch)/include/uapi \
		-Iarch/$(hdr-arch)/include/generated/uapi \
		-I$(srctree)/include/uapi \
		-Iinclude/generated/uapi \
                -include $(srctree)/include/linux/kconfig.h

# Use LINUXINCLUDE when you must reference the include/ directory.
# Needed to be compatible with the O= option
LINUXINCLUDE    := \
		-I$(srctree)/arch/$(hdr-arch)/include \
		-Iarch/$(hdr-arch)/include/generated/uapi \
		-Iarch/$(hdr-arch)/include/generated \
		$(if $(KBUILD_SRC), -I$(srctree)/include) \
		-Iinclude \
		$(USERINCLUDE)

KBUILD_CPPFLAGS := -D__KERNEL__

KBUILD_CFLAGS   := -Wall -Wundef -Wstrict-prototypes -Wno-trigraphs \
		   -fno-strict-aliasing -fno-common \
		   -Werror-implicit-function-declaration \
		   -Wno-format-security \
		   -std=gnu89

KBUILD_AFLAGS_KERNEL :=
KBUILD_CFLAGS_KERNEL :=
KBUILD_AFLAGS   := -D__ASSEMBLY__
KBUILD_AFLAGS_MODULE  := -DMODULE
KBUILD_CFLAGS_MODULE  := -DMODULE
KBUILD_LDFLAGS_MODULE := -T $(srctree)/scripts/module-common.lds

# Read KERNELRELEASE from include/config/kernel.release (if it exists)
KERNELRELEASE = $(shell cat include/config/kernel.release 2> /dev/null)
KERNELVERSION = $(VERSION)$(if $(PATCHLEVEL),.$(PATCHLEVEL)$(if $(SUBLEVEL),.$(SUBLEVEL)))$(EXTRAVERSION)

export VERSION PATCHLEVEL SUBLEVEL KERNELRELEASE KERNELVERSION
export ARCH SRCARCH CONFIG_SHELL HOSTCC HOSTCFLAGS CROSS_COMPILE AS LD CC
export CPP AR NM STRIP OBJCOPY OBJDUMP
export MAKE AWK GENKSYMS INSTALLKERNEL PERL PYTHON UTS_MACHINE
export HOSTCXX HOSTCXXFLAGS LDFLAGS_MODULE CHECK CHECKFLAGS

export KBUILD_CPPFLAGS NOSTDINC_FLAGS LINUXINCLUDE OBJCOPYFLAGS LDFLAGS
export KBUILD_CFLAGS CFLAGS_KERNEL CFLAGS_MODULE CFLAGS_GCOV CFLAGS_KASAN
export KBUILD_AFLAGS AFLAGS_KERNEL AFLAGS_MODULE
export KBUILD_AFLAGS_MODULE KBUILD_CFLAGS_MODULE KBUILD_LDFLAGS_MODULE
export KBUILD_AFLAGS_KERNEL KBUILD_CFLAGS_KERNEL
export KBUILD_ARFLAGS

# When compiling out-of-tree modules, put MODVERDIR in the module
# tree rather than in the kernel tree. The kernel tree might
# even be read-only.
export MODVERDIR := $(if $(KBUILD_EXTMOD),$(firstword $(KBUILD_EXTMOD))/).tmp_versions

# Files to ignore in find ... statements

export RCS_FIND_IGNORE := \( -name SCCS -o -name BitKeeper -o -name .svn -o    \
			  -name CVS -o -name .pc -o -name .hg -o -name .git \) \
			  -prune -o
export RCS_TAR_IGNORE := --exclude SCCS --exclude BitKeeper --exclude .svn \
			 --exclude CVS --exclude .pc --exclude .hg --exclude .git

# ===========================================================================
# Rules shared between *config targets and build targets

# Basic helpers built in scripts/
PHONY += scripts_basic
scripts_basic:
	$(Q)$(MAKE) $(build)=scripts/basic
	$(Q)rm -f .tmp_quiet_recordmcount

# To avoid any implicit rule to kick in, define an empty command.
scripts/basic/%: scripts_basic ;

PHONY += outputmakefile
# outputmakefile generates a Makefile in the output directory, if using a
# separate output directory. This allows convenient use of make in the
# output directory.
outputmakefile:
ifneq ($(KBUILD_SRC),)
	$(Q)ln -fsn $(srctree) source
	$(Q)$(CONFIG_SHELL) $(srctree)/scripts/mkmakefile \
	    $(srctree) $(objtree) $(VERSION) $(PATCHLEVEL)
endif

# Support for using generic headers in asm-generic
PHONY += asm-generic
asm-generic:
	$(Q)$(MAKE) -f $(srctree)/scripts/Makefile.asm-generic \
	            src=asm obj=arch/$(SRCARCH)/include/generated/asm
	$(Q)$(MAKE) -f $(srctree)/scripts/Makefile.asm-generic \
	            src=uapi/asm obj=arch/$(SRCARCH)/include/generated/uapi/asm

# To make sure we do not include .config for any of the *config targets
# catch them early, and hand them over to scripts/kconfig/Makefile
# It is allowed to specify more targets when calling make, including
# mixing *config targets and build targets.
# For example 'make oldconfig all'.
# Detect when mixed targets is specified, and make a second invocation
# of make so .config is not included in this case either (for *config).

version_h := include/generated/uapi/linux/version.h
old_version_h := include/linux/version.h

no-dot-config-targets := clean mrproper distclean \
			 cscope gtags TAGS tags help% %docs check% coccicheck \
			 $(version_h) headers_% archheaders archscripts \
			 kernelversion %src-pkg

config-targets := 0
mixed-targets  := 0
dot-config     := 1

ifneq ($(filter $(no-dot-config-targets), $(MAKECMDGOALS)),)
	ifeq ($(filter-out $(no-dot-config-targets), $(MAKECMDGOALS)),)
		dot-config := 0
	endif
endif

ifeq ($(KBUILD_EXTMOD),)
        ifneq ($(filter config %config,$(MAKECMDGOALS)),)
                config-targets := 1
                ifneq ($(words $(MAKECMDGOALS)),1)
                        mixed-targets := 1
                endif
        endif
endif

ifeq ($(mixed-targets),1)
# ===========================================================================
# We're called with mixed targets (*config and build targets).
# Handle them one by one.

PHONY += $(MAKECMDGOALS) __build_one_by_one

$(filter-out __build_one_by_one, $(MAKECMDGOALS)): __build_one_by_one
	@:

__build_one_by_one:
	$(Q)set -e; \
	for i in $(MAKECMDGOALS); do \
		$(MAKE) -f $(srctree)/Makefile $$i; \
	done

else
ifeq ($(config-targets),1)
# ===========================================================================
# *config targets only - make sure prerequisites are updated, and descend
# in scripts/kconfig to make the *config target

# Read arch specific Makefile to set KBUILD_DEFCONFIG as needed.
# KBUILD_DEFCONFIG may point out an alternative default configuration
# used for 'make defconfig'
include arch/$(SRCARCH)/Makefile
export KBUILD_DEFCONFIG KBUILD_KCONFIG

config: scripts_basic outputmakefile FORCE
	$(Q)$(MAKE) $(build)=scripts/kconfig $@

%config: scripts_basic outputmakefile FORCE
	$(Q)$(MAKE) $(build)=scripts/kconfig $@

else
# ===========================================================================
# Build targets only - this includes vmlinux, arch specific targets, clean
# targets and others. In general all targets except *config targets.

ifeq ($(KBUILD_EXTMOD),)
# Additional helpers built in scripts/
# Carefully list dependencies so we do not try to build scripts twice
# in parallel
PHONY += scripts
scripts: scripts_basic include/config/auto.conf include/config/tristate.conf \
	 asm-generic
	$(Q)$(MAKE) $(build)=$(@)

# Objects we will link into vmlinux / subdirs we need to visit
init-y		:= init/
drivers-y	:= drivers/ sound/ firmware/
net-y		:= net/
libs-y		:= lib/
core-y		:= usr/
endif # KBUILD_EXTMOD

ifeq ($(dot-config),1)
# Read in config
-include include/config/auto.conf

ifeq ($(KBUILD_EXTMOD),)
# Read in dependencies to all Kconfig* files, make sure to run
# oldconfig if changes are detected.
-include include/config/auto.conf.cmd

# To avoid any implicit rule to kick in, define an empty command
$(KCONFIG_CONFIG) include/config/auto.conf.cmd: ;

# If .config is newer than include/config/auto.conf, someone tinkered
# with it and forgot to run make oldconfig.
# if auto.conf.cmd is missing then we are probably in a cleaned tree so
# we execute the config step to be sure to catch updated Kconfig files
include/config/%.conf: $(KCONFIG_CONFIG) include/config/auto.conf.cmd
	$(Q)$(MAKE) -f $(srctree)/Makefile silentoldconfig
else
# external modules needs include/generated/autoconf.h and include/config/auto.conf
# but do not care if they are up-to-date. Use auto.conf to trigger the test
PHONY += include/config/auto.conf

include/config/auto.conf:
	$(Q)test -e include/generated/autoconf.h -a -e $@ || (		\
	echo >&2;							\
	echo >&2 "  ERROR: Kernel configuration is invalid.";		\
	echo >&2 "         include/generated/autoconf.h or $@ are missing.";\
	echo >&2 "         Run 'make oldconfig && make prepare' on kernel src to fix it.";	\
	echo >&2 ;							\
	/bin/false)

endif # KBUILD_EXTMOD

else
# Dummy target needed, because used as prerequisite
include/config/auto.conf: ;
endif # $(dot-config)

# The all: target is the default when no target is given on the
# command line.
# This allow a user to issue only 'make' to build a kernel including modules
# Defaults to vmlinux, but the arch makefile usually adds further targets
all: vmlinux

# The arch Makefile can set ARCH_{CPP,A,C}FLAGS to override the default
# values of the respective KBUILD_* variables
ARCH_CPPFLAGS :=
ARCH_AFLAGS :=
ARCH_CFLAGS :=
include arch/$(SRCARCH)/Makefile

KBUILD_CFLAGS	+= $(call cc-option,-fno-delete-null-pointer-checks,)

ifdef CONFIG_CC_OPTIMIZE_FOR_SIZE
KBUILD_CFLAGS	+= -Os $(call cc-disable-warning,maybe-uninitialized,)
else
KBUILD_CFLAGS	+= -O2
endif

# Tell gcc to never replace conditional load with a non-conditional one
KBUILD_CFLAGS	+= $(call cc-option,--param=allow-store-data-races=0)

ifdef CONFIG_READABLE_ASM
# Disable optimizations that make assembler listings hard to read.
# reorder blocks reorders the control in the function
# ipa clone creates specialized cloned functions
# partial inlining inlines only parts of functions
KBUILD_CFLAGS += $(call cc-option,-fno-reorder-blocks,) \
                 $(call cc-option,-fno-ipa-cp-clone,) \
                 $(call cc-option,-fno-partial-inlining)
endif

ifneq ($(CONFIG_FRAME_WARN),0)
KBUILD_CFLAGS += $(call cc-option,-Wframe-larger-than=${CONFIG_FRAME_WARN})
endif

# Handle stack protector mode.
#
# Since kbuild can potentially perform two passes (first with the old
# .config values and then with updated .config values), we cannot error out
# if a desired compiler option is unsupported. If we were to error, kbuild
# could never get to the second pass and actually notice that we changed
# the option to something that was supported.
#
# Additionally, we don't want to fallback and/or silently change which compiler
# flags will be used, since that leads to producing kernels with different
# security feature characteristics depending on the compiler used. ("But I
# selected CC_STACKPROTECTOR_STRONG! Why did it build with _REGULAR?!")
#
# The middle ground is to warn here so that the failed option is obvious, but
# to let the build fail with bad compiler flags so that we can't produce a
# kernel when there is a CONFIG and compiler mismatch.
#
ifdef CONFIG_CC_STACKPROTECTOR_REGULAR
  stackp-flag := -fstack-protector
  ifeq ($(call cc-option, $(stackp-flag)),)
    $(warning Cannot use CONFIG_CC_STACKPROTECTOR_REGULAR: \
             -fstack-protector not supported by compiler)
  endif
else
ifdef CONFIG_CC_STACKPROTECTOR_STRONG
  stackp-flag := -fstack-protector-strong
  ifeq ($(call cc-option, $(stackp-flag)),)
    $(warning Cannot use CONFIG_CC_STACKPROTECTOR_STRONG: \
	      -fstack-protector-strong not supported by compiler)
  endif
else
  # Force off for distro compilers that enable stack protector by default.
  stackp-flag := $(call cc-option, -fno-stack-protector)
endif
endif
KBUILD_CFLAGS += $(stackp-flag)

ifeq ($(shell $(CC) -v 2>&1 | grep -c "clang version"), 1)
COMPILER := clang
else
COMPILER := gcc
endif
export COMPILER

ifeq ($(COMPILER),clang)
KBUILD_CPPFLAGS += $(call cc-option,-Qunused-arguments,)
KBUILD_CPPFLAGS += $(call cc-option,-Wno-unknown-warning-option,)
KBUILD_CFLAGS += $(call cc-disable-warning, unused-variable)
KBUILD_CFLAGS += $(call cc-disable-warning, format-invalid-specifier)
KBUILD_CFLAGS += $(call cc-disable-warning, gnu)
# Quiet clang warning: comparison of unsigned expression < 0 is always false
KBUILD_CFLAGS += $(call cc-disable-warning, tautological-compare)
# CLANG uses a _MergedGlobals as optimization, but this breaks modpost, as the
# source of a reference will be _MergedGlobals and not on of the whitelisted names.
# See modpost pattern 2
KBUILD_CFLAGS += $(call cc-option, -mno-global-merge,)
KBUILD_CFLAGS += $(call cc-option, -fcatch-undefined-behavior)
else

# This warning generated too much noise in a regular build.
# Use make W=1 to enable this warning (see scripts/Makefile.build)
KBUILD_CFLAGS += $(call cc-disable-warning, unused-but-set-variable)
endif

ifdef CONFIG_FRAME_POINTER
KBUILD_CFLAGS	+= -fno-omit-frame-pointer -fno-optimize-sibling-calls
else
# Some targets (ARM with Thumb2, for example), can't be built with frame
# pointers.  For those, we don't have FUNCTION_TRACER automatically
# select FRAME_POINTER.  However, FUNCTION_TRACER adds -pg, and this is
# incompatible with -fomit-frame-pointer with current GCC, so we don't use
# -fomit-frame-pointer with FUNCTION_TRACER.
ifndef CONFIG_FUNCTION_TRACER
KBUILD_CFLAGS	+= -fomit-frame-pointer
endif
endif

KBUILD_CFLAGS   += $(call cc-option, -fno-var-tracking-assignments)

ifdef CONFIG_DEBUG_INFO
ifdef CONFIG_DEBUG_INFO_SPLIT
KBUILD_CFLAGS   += $(call cc-option, -gsplit-dwarf, -g)
else
KBUILD_CFLAGS	+= -g
endif
KBUILD_AFLAGS	+= -Wa,-gdwarf-2
endif
ifdef CONFIG_DEBUG_INFO_DWARF4
KBUILD_CFLAGS	+= $(call cc-option, -gdwarf-4,)
endif

ifdef CONFIG_DEBUG_INFO_REDUCED
KBUILD_CFLAGS 	+= $(call cc-option, -femit-struct-debug-baseonly) \
		   $(call cc-option,-fno-var-tracking)
endif

ifdef CONFIG_FUNCTION_TRACER
ifndef CC_FLAGS_FTRACE
CC_FLAGS_FTRACE := -pg
endif
export CC_FLAGS_FTRACE
ifdef CONFIG_HAVE_FENTRY
CC_USING_FENTRY	:= $(call cc-option, -mfentry -DCC_USING_FENTRY)
endif
KBUILD_CFLAGS	+= $(CC_FLAGS_FTRACE) $(CC_USING_FENTRY)
KBUILD_AFLAGS	+= $(CC_USING_FENTRY)
ifdef CONFIG_DYNAMIC_FTRACE
	ifdef CONFIG_HAVE_C_RECORDMCOUNT
		BUILD_C_RECORDMCOUNT := y
		export BUILD_C_RECORDMCOUNT
	endif
endif
endif

# We trigger additional mismatches with less inlining
ifdef CONFIG_DEBUG_SECTION_MISMATCH
KBUILD_CFLAGS += $(call cc-option, -fno-inline-functions-called-once)
endif

# arch Makefile may override CC so keep this after arch Makefile is included
NOSTDINC_FLAGS += -nostdinc -isystem $(shell $(CC) -print-file-name=include)
CHECKFLAGS     += $(NOSTDINC_FLAGS)

# warn about C99 declaration after statement
KBUILD_CFLAGS += $(call cc-option,-Wdeclaration-after-statement,)

# disable pointer signed / unsigned warnings in gcc 4.0
KBUILD_CFLAGS += $(call cc-disable-warning, pointer-sign)

# disable invalid "can't wrap" optimizations for signed / pointers
KBUILD_CFLAGS	+= $(call cc-option,-fno-strict-overflow)

# conserve stack if available
KBUILD_CFLAGS   += $(call cc-option,-fconserve-stack)

# disallow errors like 'EXPORT_GPL(foo);' with missing header
KBUILD_CFLAGS   += $(call cc-option,-Werror=implicit-int)

# require functions to have arguments in prototypes, not empty 'int foo()'
KBUILD_CFLAGS   += $(call cc-option,-Werror=strict-prototypes)

# Prohibit date/time macros, which would make the build non-deterministic
KBUILD_CFLAGS   += $(call cc-option,-Werror=date-time)

# use the deterministic mode of AR if available
KBUILD_ARFLAGS := $(call ar-option,D)

# check for 'asm goto'
ifeq ($(shell $(CONFIG_SHELL) $(srctree)/scripts/gcc-goto.sh $(CC)), y)
	KBUILD_CFLAGS += -DCC_HAVE_ASM_GOTO
	KBUILD_AFLAGS += -DCC_HAVE_ASM_GOTO
endif

include scripts/Makefile.kasan
include scripts/Makefile.extrawarn

# Add any arch overrides and user supplied CPPFLAGS, AFLAGS and CFLAGS as the
# last assignments
KBUILD_CPPFLAGS += $(ARCH_CPPFLAGS) $(KCPPFLAGS)
KBUILD_AFLAGS   += $(ARCH_AFLAGS)   $(KAFLAGS)
KBUILD_CFLAGS   += $(ARCH_CFLAGS)   $(KCFLAGS)

# Use --build-id when available.
LDFLAGS_BUILD_ID = $(patsubst -Wl$(comma)%,%,\
			      $(call cc-ldoption, -Wl$(comma)--build-id,))
KBUILD_LDFLAGS_MODULE += $(LDFLAGS_BUILD_ID)
LDFLAGS_vmlinux += $(LDFLAGS_BUILD_ID)

ifeq ($(CONFIG_STRIP_ASM_SYMS),y)
LDFLAGS_vmlinux	+= $(call ld-option, -X,)
endif

# Default kernel image to build when no specific target is given.
# KBUILD_IMAGE may be overruled on the command line or
# set in the environment
# Also any assignments in arch/$(ARCH)/Makefile take precedence over
# this default value
export KBUILD_IMAGE ?= vmlinux

#
# INSTALL_PATH specifies where to place the updated kernel and system map
# images. Default is /boot, but you can set it to other values
export	INSTALL_PATH ?= /boot

#
# INSTALL_DTBS_PATH specifies a prefix for relocations required by build roots.
# Like INSTALL_MOD_PATH, it isn't defined in the Makefile, but can be passed as
# an argument if needed. Otherwise it defaults to the kernel install path
#
export INSTALL_DTBS_PATH ?= $(INSTALL_PATH)/dtbs/$(KERNELRELEASE)

#
# INSTALL_MOD_PATH specifies a prefix to MODLIB for module directory
# relocations required by build roots.  This is not defined in the
# makefile but the argument can be passed to make if needed.
#

MODLIB	= $(INSTALL_MOD_PATH)/lib/modules/$(KERNELRELEASE)
export MODLIB

#
# INSTALL_MOD_STRIP, if defined, will cause modules to be
# stripped after they are installed.  If INSTALL_MOD_STRIP is '1', then
# the default option --strip-debug will be used.  Otherwise,
# INSTALL_MOD_STRIP value will be used as the options to the strip command.

ifdef INSTALL_MOD_STRIP
ifeq ($(INSTALL_MOD_STRIP),1)
mod_strip_cmd = $(STRIP) --strip-debug
else
mod_strip_cmd = $(STRIP) $(INSTALL_MOD_STRIP)
endif # INSTALL_MOD_STRIP=1
else
mod_strip_cmd = true
endif # INSTALL_MOD_STRIP
export mod_strip_cmd

# CONFIG_MODULE_COMPRESS, if defined, will cause module to be compressed
# after they are installed in agreement with CONFIG_MODULE_COMPRESS_GZIP
# or CONFIG_MODULE_COMPRESS_XZ.

mod_compress_cmd = true
ifdef CONFIG_MODULE_COMPRESS
  ifdef CONFIG_MODULE_COMPRESS_GZIP
    mod_compress_cmd = gzip -n -f
  endif # CONFIG_MODULE_COMPRESS_GZIP
  ifdef CONFIG_MODULE_COMPRESS_XZ
    mod_compress_cmd = xz -f
  endif # CONFIG_MODULE_COMPRESS_XZ
endif # CONFIG_MODULE_COMPRESS
export mod_compress_cmd

# Select initial ramdisk compression format, default is gzip(1).
# This shall be used by the dracut(8) tool while creating an initramfs image.
#
INITRD_COMPRESS-y                  := gzip
INITRD_COMPRESS-$(CONFIG_RD_BZIP2) := bzip2
INITRD_COMPRESS-$(CONFIG_RD_LZMA)  := lzma
INITRD_COMPRESS-$(CONFIG_RD_XZ)    := xz
INITRD_COMPRESS-$(CONFIG_RD_LZO)   := lzo
INITRD_COMPRESS-$(CONFIG_RD_LZ4)   := lz4
# do not export INITRD_COMPRESS, since we didn't actually
# choose a sane default compression above.
# export INITRD_COMPRESS := $(INITRD_COMPRESS-y)

ifdef CONFIG_MODULE_SIG_ALL
MODSECKEY = ./signing_key.priv
MODPUBKEY = ./signing_key.x509
export MODPUBKEY
mod_sign_cmd = perl $(srctree)/scripts/sign-file $(CONFIG_MODULE_SIG_HASH) $(MODSECKEY) $(MODPUBKEY)
else
mod_sign_cmd = true
endif
export mod_sign_cmd


ifeq ($(KBUILD_EXTMOD),)
core-y		+= kernel/ mm/ fs/ ipc/ security/ crypto/ block/

vmlinux-dirs	:= $(patsubst %/,%,$(filter %/, $(init-y) $(init-m) \
		     $(core-y) $(core-m) $(drivers-y) $(drivers-m) \
		     $(net-y) $(net-m) $(libs-y) $(libs-m)))

vmlinux-alldirs	:= $(sort $(vmlinux-dirs) $(patsubst %/,%,$(filter %/, \
		     $(init-) $(core-) $(drivers-) $(net-) $(libs-))))

init-y		:= $(patsubst %/, %/built-in.o, $(init-y))
core-y		:= $(patsubst %/, %/built-in.o, $(core-y))
drivers-y	:= $(patsubst %/, %/built-in.o, $(drivers-y))
net-y		:= $(patsubst %/, %/built-in.o, $(net-y))
libs-y1		:= $(patsubst %/, %/lib.a, $(libs-y))
libs-y2		:= $(patsubst %/, %/built-in.o, $(libs-y))
libs-y		:= $(libs-y1) $(libs-y2)

# Externally visible symbols (used by link-vmlinux.sh)
export KBUILD_VMLINUX_INIT := $(head-y) $(init-y)
export KBUILD_VMLINUX_MAIN := $(core-y) $(libs-y) $(drivers-y) $(net-y)
export KBUILD_LDS          := arch/$(SRCARCH)/kernel/vmlinux.lds
export LDFLAGS_vmlinux
# used by scripts/pacmage/Makefile
export KBUILD_ALLDIRS := $(sort $(filter-out arch/%,$(vmlinux-alldirs)) arch Documentation include samples scripts tools virt)

vmlinux-deps := $(KBUILD_LDS) $(KBUILD_VMLINUX_INIT) $(KBUILD_VMLINUX_MAIN)

# Final link of vmlinux
      cmd_link-vmlinux = $(CONFIG_SHELL) $< $(LD) $(LDFLAGS) $(LDFLAGS_vmlinux)
quiet_cmd_link-vmlinux = LINK    $@

# Include targets which we want to
# execute if the rest of the kernel build went well.
vmlinux: scripts/link-vmlinux.sh $(vmlinux-deps) FORCE
ifdef CONFIG_HEADERS_CHECK
	$(Q)$(MAKE) -f $(srctree)/Makefile headers_check
endif
ifdef CONFIG_SAMPLES
	$(Q)$(MAKE) $(build)=samples
endif
ifdef CONFIG_BUILD_DOCSRC
	$(Q)$(MAKE) $(build)=Documentation
endif
ifdef CONFIG_GDB_SCRIPTS
	$(Q)ln -fsn `cd $(srctree) && /bin/pwd`/scripts/gdb/vmlinux-gdb.py
endif
	+$(call if_changed,link-vmlinux)

# The actual objects are generated when descending,
# make sure no implicit rule kicks in
$(sort $(vmlinux-deps)): $(vmlinux-dirs) ;

# Handle descending into subdirectories listed in $(vmlinux-dirs)
# Preset locale variables to speed up the build process. Limit locale
# tweaks to this spot to avoid wrong language settings when running
# make menuconfig etc.
# Error messages still appears in the original language

PHONY += $(vmlinux-dirs)
$(vmlinux-dirs): prepare scripts
	$(Q)$(MAKE) $(build)=$@

define filechk_kernel.release
	echo "$(KERNELVERSION)$$($(CONFIG_SHELL) $(srctree)/scripts/setlocalversion $(srctree))"
endef

# Store (new) KERNELRELEASE string in include/config/kernel.release
include/config/kernel.release: include/config/auto.conf FORCE
	$(call filechk,kernel.release)


# Things we need to do before we recursively start building the kernel
# or the modules are listed in "prepare".
# A multi level approach is used. prepareN is processed before prepareN-1.
# archprepare is used in arch Makefiles and when processed asm symlink,
# version.h and scripts_basic is processed / created.

# Listed in dependency order
PHONY += prepare archprepare prepare0 prepare1 prepare2 prepare3

# prepare3 is used to check if we are building in a separate output directory,
# and if so do:
# 1) Check that make has not been executed in the kernel src $(srctree)
prepare3: include/config/kernel.release
ifneq ($(KBUILD_SRC),)
	@$(kecho) '  Using $(srctree) as source for kernel'
	$(Q)if [ -f $(srctree)/.config -o -d $(srctree)/include/config ]; then \
		echo >&2 "  $(srctree) is not clean, please run 'make mrproper'"; \
		echo >&2 "  in the '$(srctree)' directory.";\
		/bin/false; \
	fi;
endif

# prepare2 creates a makefile if using a separate output directory
prepare2: prepare3 outputmakefile asm-generic

prepare1: prepare2 $(version_h) include/generated/utsrelease.h \
                   include/config/auto.conf
	$(cmd_crmodverdir)

archprepare: archheaders archscripts prepare1 scripts_basic

prepare0: archprepare FORCE
	$(Q)$(MAKE) $(build)=.

# All the preparing..
prepare: prepare0

# Generate some files
# ---------------------------------------------------------------------------

# KERNELRELEASE can change from a few different places, meaning version.h
# needs to be updated, so this check is forced on all builds

uts_len := 64
define filechk_utsrelease.h
	if [ `echo -n "$(KERNELRELEASE)" | wc -c ` -gt $(uts_len) ]; then \
	  echo '"$(KERNELRELEASE)" exceeds $(uts_len) characters' >&2;    \
	  exit 1;                                                         \
	fi;                                                               \
	(echo \#define UTS_RELEASE \"$(KERNELRELEASE)\";)
endef

define filechk_version.h
	(echo \#define LINUX_VERSION_CODE $(shell                         \
	expr $(VERSION) \* 65536 + 0$(PATCHLEVEL) \* 256 + 0$(SUBLEVEL)); \
	echo '#define KERNEL_VERSION(a,b,c) (((a) << 16) + ((b) << 8) + (c))';)
endef

$(version_h): $(srctree)/Makefile FORCE
	$(call filechk,version.h)
	$(Q)rm -f $(old_version_h)

include/generated/utsrelease.h: include/config/kernel.release FORCE
	$(call filechk,utsrelease.h)

PHONY += headerdep
headerdep:
	$(Q)find $(srctree)/include/ -name '*.h' | xargs --max-args 1 \
	$(srctree)/scripts/headerdep.pl -I$(srctree)/include

# ---------------------------------------------------------------------------
# Firmware install
INSTALL_FW_PATH=$(INSTALL_MOD_PATH)/lib/firmware
export INSTALL_FW_PATH

PHONY += firmware_install
firmware_install: FORCE
	@mkdir -p $(objtree)/firmware
	$(Q)$(MAKE) -f $(srctree)/scripts/Makefile.fwinst obj=firmware __fw_install

# ---------------------------------------------------------------------------
# Kernel headers

#Default location for installed headers
export INSTALL_HDR_PATH = $(objtree)/usr

# If we do an all arch process set dst to asm-$(hdr-arch)
hdr-dst = $(if $(KBUILD_HEADERS), dst=include/asm-$(hdr-arch), dst=include/asm)

PHONY += archheaders
archheaders:

PHONY += archscripts
archscripts:

PHONY += __headers
__headers: $(version_h) scripts_basic asm-generic archheaders archscripts FORCE
	$(Q)$(MAKE) $(build)=scripts build_unifdef

PHONY += headers_install_all
headers_install_all:
	$(Q)$(CONFIG_SHELL) $(srctree)/scripts/headers.sh install

PHONY += headers_install
headers_install: __headers
	$(if $(wildcard $(srctree)/arch/$(hdr-arch)/include/uapi/asm/Kbuild),, \
	  $(error Headers not exportable for the $(SRCARCH) architecture))
	$(Q)$(MAKE) $(hdr-inst)=include/uapi
	$(Q)$(MAKE) $(hdr-inst)=arch/$(hdr-arch)/include/uapi/asm $(hdr-dst)

PHONY += headers_check_all
headers_check_all: headers_install_all
	$(Q)$(CONFIG_SHELL) $(srctree)/scripts/headers.sh check

PHONY += headers_check
headers_check: headers_install
	$(Q)$(MAKE) $(hdr-inst)=include/uapi HDRCHECK=1
	$(Q)$(MAKE) $(hdr-inst)=arch/$(hdr-arch)/include/uapi/asm $(hdr-dst) HDRCHECK=1

# ---------------------------------------------------------------------------
# Kernel selftest

PHONY += kselftest
kselftest:
	$(Q)$(MAKE) -C tools/testing/selftests run_tests

# ---------------------------------------------------------------------------
# Modules

ifdef CONFIG_MODULES

# By default, build modules as well

all: modules

# Build modules
#
# A module can be listed more than once in obj-m resulting in
# duplicate lines in modules.order files.  Those are removed
# using awk while concatenating to the final file.

PHONY += modules
modules: $(vmlinux-dirs) $(if $(KBUILD_BUILTIN),vmlinux) modules.builtin
	$(Q)$(AWK) '!x[$$0]++' $(vmlinux-dirs:%=$(objtree)/%/modules.order) > $(objtree)/modules.order
	@$(kecho) '  Building modules, stage 2.';
	$(Q)$(MAKE) -f $(srctree)/scripts/Makefile.modpost
	$(Q)$(MAKE) -f $(srctree)/scripts/Makefile.fwinst obj=firmware __fw_modbuild

modules.builtin: $(vmlinux-dirs:%=%/modules.builtin)
	$(Q)$(AWK) '!x[$$0]++' $^ > $(objtree)/modules.builtin

%/modules.builtin: include/config/auto.conf
	$(Q)$(MAKE) $(modbuiltin)=$*


# Target to prepare building external modules
PHONY += modules_prepare
modules_prepare: prepare scripts

# Target to install modules
PHONY += modules_install
modules_install: _modinst_ _modinst_post

PHONY += _modinst_
_modinst_:
	@rm -rf $(MODLIB)/kernel
	@rm -f $(MODLIB)/source
	@mkdir -p $(MODLIB)/kernel
	@ln -s `cd $(srctree) && /bin/pwd` $(MODLIB)/source
	@if [ ! $(objtree) -ef  $(MODLIB)/build ]; then \
		rm -f $(MODLIB)/build ; \
		ln -s $(CURDIR) $(MODLIB)/build ; \
	fi
	@cp -f $(objtree)/modules.order $(MODLIB)/
	@cp -f $(objtree)/modules.builtin $(MODLIB)/
	$(Q)$(MAKE) -f $(srctree)/scripts/Makefile.modinst

# This depmod is only for convenience to give the initial
# boot a modules.dep even before / is mounted read-write.  However the
# boot script depmod is the master version.
PHONY += _modinst_post
_modinst_post: _modinst_
	$(Q)$(MAKE) -f $(srctree)/scripts/Makefile.fwinst obj=firmware __fw_modinst
	$(call cmd,depmod)

ifeq ($(CONFIG_MODULE_SIG), y)
PHONY += modules_sign
modules_sign:
	$(Q)$(MAKE) -f $(srctree)/scripts/Makefile.modsign
endif

else # CONFIG_MODULES

# Modules not configured
# ---------------------------------------------------------------------------

modules modules_install: FORCE
	@echo >&2
	@echo >&2 "The present kernel configuration has modules disabled."
	@echo >&2 "Type 'make config' and enable loadable module support."
	@echo >&2 "Then build a kernel with module support enabled."
	@echo >&2
	@exit 1

endif # CONFIG_MODULES

###
# Cleaning is done on three levels.
# make clean     Delete most generated files
#                Leave enough to build external modules
# make mrproper  Delete the current configuration, and all generated files
# make distclean Remove editor backup files, patch leftover files and the like

# Directories & files removed with 'make clean'
CLEAN_DIRS  += $(MODVERDIR)

# Directories & files removed with 'make mrproper'
MRPROPER_DIRS  += include/config usr/include include/generated          \
		  arch/*/include/generated .tmp_objdiff
MRPROPER_FILES += .config .config.old .version .old_version \
		  Module.symvers tags TAGS cscope* GPATH GTAGS GRTAGS GSYMS \
		  signing_key.priv signing_key.x509 x509.genkey		\
		  extra_certificates signing_key.x509.keyid		\
		  signing_key.x509.signer vmlinux-gdb.py

# clean - Delete most, but leave enough to build external modules
#
clean: rm-dirs  := $(CLEAN_DIRS)
clean: rm-files := $(CLEAN_FILES)
clean-dirs      := $(addprefix _clean_, . $(vmlinux-alldirs) Documentation samples)

PHONY += $(clean-dirs) clean archclean vmlinuxclean
$(clean-dirs):
	$(Q)$(MAKE) $(clean)=$(patsubst _clean_%,%,$@)

vmlinuxclean:
	$(Q)$(CONFIG_SHELL) $(srctree)/scripts/link-vmlinux.sh clean

clean: archclean vmlinuxclean

# mrproper - Delete all generated files, including .config
#
mrproper: rm-dirs  := $(wildcard $(MRPROPER_DIRS))
mrproper: rm-files := $(wildcard $(MRPROPER_FILES))
mrproper-dirs      := $(addprefix _mrproper_,Documentation/DocBook scripts)

PHONY += $(mrproper-dirs) mrproper archmrproper
$(mrproper-dirs):
	$(Q)$(MAKE) $(clean)=$(patsubst _mrproper_%,%,$@)

mrproper: clean archmrproper $(mrproper-dirs)
	$(call cmd,rmdirs)
	$(call cmd,rmfiles)

# distclean
#
PHONY += distclean

distclean: mrproper
	@find $(srctree) $(RCS_FIND_IGNORE) \
		\( -name '*.orig' -o -name '*.rej' -o -name '*~' \
		-o -name '*.bak' -o -name '#*#' -o -name '.*.orig' \
		-o -name '.*.rej' -o -name '*%'  -o -name 'core' \) \
		-type f -print | xargs rm -f


# Packaging of the kernel to various formats
# ---------------------------------------------------------------------------
# rpm target kept for backward compatibility
package-dir	:= scripts/package

%src-pkg: FORCE
	$(Q)$(MAKE) $(build)=$(package-dir) $@
%pkg: include/config/kernel.release FORCE
	$(Q)$(MAKE) $(build)=$(package-dir) $@
rpm: include/config/kernel.release FORCE
	$(Q)$(MAKE) $(build)=$(package-dir) $@


# Brief documentation of the typical targets used
# ---------------------------------------------------------------------------

boards := $(wildcard $(srctree)/arch/$(SRCARCH)/configs/*_defconfig)
boards := $(sort $(notdir $(boards)))
board-dirs := $(dir $(wildcard $(srctree)/arch/$(SRCARCH)/configs/*/*_defconfig))
board-dirs := $(sort $(notdir $(board-dirs:/=)))

help:
	@echo  'Cleaning targets:'
	@echo  '  clean		  - Remove most generated files but keep the config and'
	@echo  '                    enough build support to build external modules'
	@echo  '  mrproper	  - Remove all generated files + config + various backup files'
	@echo  '  distclean	  - mrproper + remove editor backup and patch files'
	@echo  ''
	@echo  'Configuration targets:'
	@$(MAKE) -f $(srctree)/scripts/kconfig/Makefile help
	@echo  ''
	@echo  'Other generic targets:'
	@echo  '  all		  - Build all targets marked with [*]'
	@echo  '* vmlinux	  - Build the bare kernel'
	@echo  '* modules	  - Build all modules'
	@echo  '  modules_install - Install all modules to INSTALL_MOD_PATH (default: /)'
	@echo  '  firmware_install- Install all firmware to INSTALL_FW_PATH'
	@echo  '                    (default: $$(INSTALL_MOD_PATH)/lib/firmware)'
	@echo  '  dir/            - Build all files in dir and below'
	@echo  '  dir/file.[oisS] - Build specified target only'
	@echo  '  dir/file.lst    - Build specified mixed source/assembly target only'
	@echo  '                    (requires a recent binutils and recent build (System.map))'
	@echo  '  dir/file.ko     - Build module including final link'
	@echo  '  modules_prepare - Set up for building external modules'
	@echo  '  tags/TAGS	  - Generate tags file for editors'
	@echo  '  cscope	  - Generate cscope index'
	@echo  '  gtags           - Generate GNU GLOBAL index'
	@echo  '  kernelrelease	  - Output the release version string (use with make -s)'
	@echo  '  kernelversion	  - Output the version stored in Makefile (use with make -s)'
	@echo  '  image_name	  - Output the image name (use with make -s)'
	@echo  '  headers_install - Install sanitised kernel headers to INSTALL_HDR_PATH'; \
	 echo  '                    (default: $(INSTALL_HDR_PATH))'; \
	 echo  ''
	@echo  'Static analysers'
	@echo  '  checkstack      - Generate a list of stack hogs'
	@echo  '  namespacecheck  - Name space analysis on compiled kernel'
	@echo  '  versioncheck    - Sanity check on version.h usage'
	@echo  '  includecheck    - Check for duplicate included header files'
	@echo  '  export_report   - List the usages of all exported symbols'
	@echo  '  headers_check   - Sanity check on exported headers'
	@echo  '  headerdep       - Detect inclusion cycles in headers'
	@$(MAKE) -f $(srctree)/scripts/Makefile.help checker-help
	@echo  ''
	@echo  'Kernel selftest'
	@echo  '  kselftest       - Build and run kernel selftest (run as root)'
	@echo  '                    Build, install, and boot kernel before'
	@echo  '                    running kselftest on it'
	@echo  ''
	@echo  'Kernel packaging:'
	@$(MAKE) $(build)=$(package-dir) help
	@echo  ''
	@echo  'Documentation targets:'
	@$(MAKE) -f $(srctree)/Documentation/DocBook/Makefile dochelp
	@echo  ''
	@echo  'Architecture specific targets ($(SRCARCH)):'
	@$(if $(archhelp),$(archhelp),\
		echo '  No architecture specific help defined for $(SRCARCH)')
	@echo  ''
	@$(if $(boards), \
		$(foreach b, $(boards), \
		printf "  %-24s - Build for %s\\n" $(b) $(subst _defconfig,,$(b));) \
		echo '')
	@$(if $(board-dirs), \
		$(foreach b, $(board-dirs), \
		printf "  %-16s - Show %s-specific targets\\n" help-$(b) $(b);) \
		printf "  %-16s - Show all of the above\\n" help-boards; \
		echo '')

	@echo  '  make V=0|1 [targets] 0 => quiet build (default), 1 => verbose build'
	@echo  '  make V=2   [targets] 2 => give reason for rebuild of target'
	@echo  '  make O=dir [targets] Locate all output files in "dir", including .config'
	@echo  '  make C=1   [targets] Check all c source with $$CHECK (sparse by default)'
	@echo  '  make C=2   [targets] Force check of all c source with $$CHECK'
	@echo  '  make RECORDMCOUNT_WARN=1 [targets] Warn about ignored mcount sections'
	@echo  '  make W=n   [targets] Enable extra gcc checks, n=1,2,3 where'
	@echo  '		1: warnings which may be relevant and do not occur too often'
	@echo  '		2: warnings which occur quite often but may still be relevant'
	@echo  '		3: more obscure warnings, can most likely be ignored'
	@echo  '		Multiple levels can be combined with W=12 or W=123'
	@echo  ''
	@echo  'Execute "make" or "make all" to build all targets marked with [*] '
	@echo  'For further info see the ./README file'


help-board-dirs := $(addprefix help-,$(board-dirs))

help-boards: $(help-board-dirs)

boards-per-dir = $(sort $(notdir $(wildcard $(srctree)/arch/$(SRCARCH)/configs/$*/*_defconfig)))

$(help-board-dirs): help-%:
	@echo  'Architecture specific targets ($(SRCARCH) $*):'
	@$(if $(boards-per-dir), \
		$(foreach b, $(boards-per-dir), \
		printf "  %-24s - Build for %s\\n" $*/$(b) $(subst _defconfig,,$(b));) \
		echo '')


# Documentation targets
# ---------------------------------------------------------------------------
%docs: scripts_basic FORCE
	$(Q)$(MAKE) $(build)=scripts build_docproc
	$(Q)$(MAKE) $(build)=Documentation/DocBook $@

else # KBUILD_EXTMOD

###
# External module support.
# When building external modules the kernel used as basis is considered
# read-only, and no consistency checks are made and the make
# system is not used on the basis kernel. If updates are required
# in the basis kernel ordinary make commands (without M=...) must
# be used.
#
# The following are the only valid targets when building external
# modules.
# make M=dir clean     Delete all automatically generated files
# make M=dir modules   Make all modules in specified dir
# make M=dir	       Same as 'make M=dir modules'
# make M=dir modules_install
#                      Install the modules built in the module directory
#                      Assumes install directory is already created

# We are always building modules
KBUILD_MODULES := 1
PHONY += crmodverdir
crmodverdir:
	$(cmd_crmodverdir)

PHONY += $(objtree)/Module.symvers
$(objtree)/Module.symvers:
	@test -e $(objtree)/Module.symvers || ( \
	echo; \
	echo "  WARNING: Symbol version dump $(objtree)/Module.symvers"; \
	echo "           is missing; modules will have no dependencies and modversions."; \
	echo )

module-dirs := $(addprefix _module_,$(KBUILD_EXTMOD))
PHONY += $(module-dirs) modules
$(module-dirs): crmodverdir $(objtree)/Module.symvers
	$(Q)$(MAKE) $(build)=$(patsubst _module_%,%,$@)

modules: $(module-dirs)
	@$(kecho) '  Building modules, stage 2.';
	$(Q)$(MAKE) -f $(srctree)/scripts/Makefile.modpost

PHONY += modules_install
modules_install: _emodinst_ _emodinst_post

install-dir := $(if $(INSTALL_MOD_DIR),$(INSTALL_MOD_DIR),extra)
PHONY += _emodinst_
_emodinst_:
	$(Q)mkdir -p $(MODLIB)/$(install-dir)
	$(Q)$(MAKE) -f $(srctree)/scripts/Makefile.modinst

PHONY += _emodinst_post
_emodinst_post: _emodinst_
	$(call cmd,depmod)

clean-dirs := $(addprefix _clean_,$(KBUILD_EXTMOD))

PHONY += $(clean-dirs) clean
$(clean-dirs):
	$(Q)$(MAKE) $(clean)=$(patsubst _clean_%,%,$@)

clean:	rm-dirs := $(MODVERDIR)
clean: rm-files := $(KBUILD_EXTMOD)/Module.symvers

help:
	@echo  '  Building external modules.'
	@echo  '  Syntax: make -C path/to/kernel/src M=$$PWD target'
	@echo  ''
	@echo  '  modules         - default target, build the module(s)'
	@echo  '  modules_install - install the module'
	@echo  '  clean           - remove generated files in module directory only'
	@echo  ''

# Dummies...
PHONY += prepare scripts
prepare: ;
scripts: ;
endif # KBUILD_EXTMOD

clean: $(clean-dirs)
	$(call cmd,rmdirs)
	$(call cmd,rmfiles)
	@find $(if $(KBUILD_EXTMOD), $(KBUILD_EXTMOD), .) $(RCS_FIND_IGNORE) \
		\( -name '*.[oas]' -o -name '*.ko' -o -name '.*.cmd' \
		-o -name '*.ko.*' \
		-o -name '*.dwo'  \
		-o -name '.*.d' -o -name '.*.tmp' -o -name '*.mod.c' \
		-o -name '*.symtypes' -o -name 'modules.order' \
		-o -name modules.builtin -o -name '.tmp_*.o.*' \
		-o -name '*.gcno' \) -type f -print | xargs rm -f

# Generate tags for editors
# ---------------------------------------------------------------------------
quiet_cmd_tags = GEN     $@
      cmd_tags = $(CONFIG_SHELL) $(srctree)/scripts/tags.sh $@

tags TAGS cscope gtags: FORCE
	$(call cmd,tags)

# Scripts to check various things for consistency
# ---------------------------------------------------------------------------

PHONY += includecheck versioncheck coccicheck namespacecheck export_report

includecheck:
	find $(srctree)/* $(RCS_FIND_IGNORE) \
		-name '*.[hcS]' -type f -print | sort \
		| xargs $(PERL) -w $(srctree)/scripts/checkincludes.pl

versioncheck:
	find $(srctree)/* $(RCS_FIND_IGNORE) \
		-name '*.[hcS]' -type f -print | sort \
		| xargs $(PERL) -w $(srctree)/scripts/checkversion.pl

coccicheck:
	$(Q)$(CONFIG_SHELL) $(srctree)/scripts/$@

namespacecheck:
	$(PERL) $(srctree)/scripts/namespace.pl

export_report:
	$(PERL) $(srctree)/scripts/export_report.pl

endif #ifeq ($(config-targets),1)
endif #ifeq ($(mixed-targets),1)

PHONY += checkstack kernelrelease kernelversion image_name

# UML needs a little special treatment here.  It wants to use the host
# toolchain, so needs $(SUBARCH) passed to checkstack.pl.  Everyone
# else wants $(ARCH), including people doing cross-builds, which means
# that $(SUBARCH) doesn't work here.
ifeq ($(ARCH), um)
CHECKSTACK_ARCH := $(SUBARCH)
else
CHECKSTACK_ARCH := $(ARCH)
endif
checkstack:
	$(OBJDUMP) -d vmlinux $$(find . -name '*.ko') | \
	$(PERL) $(src)/scripts/checkstack.pl $(CHECKSTACK_ARCH)

kernelrelease:
	@echo "$(KERNELVERSION)$$($(CONFIG_SHELL) $(srctree)/scripts/setlocalversion $(srctree))"

kernelversion:
	@echo $(KERNELVERSION)

image_name:
	@echo $(KBUILD_IMAGE)

# Clear a bunch of variables before executing the submake
tools/: FORCE
	$(Q)mkdir -p $(objtree)/tools
	$(Q)$(MAKE) LDFLAGS= MAKEFLAGS="$(filter --j% -j,$(MAKEFLAGS))" O=$(O) subdir=tools -C $(src)/tools/

tools/%: FORCE
	$(Q)mkdir -p $(objtree)/tools
	$(Q)$(MAKE) LDFLAGS= MAKEFLAGS="$(filter --j% -j,$(MAKEFLAGS))" O=$(O) subdir=tools -C $(src)/tools/ $*

# Single targets
# ---------------------------------------------------------------------------
# Single targets are compatible with:
# - build with mixed source and output
# - build with separate output dir 'make O=...'
# - external modules
#
#  target-dir => where to store outputfile
#  build-dir  => directory in kernel source tree to use

ifeq ($(KBUILD_EXTMOD),)
        build-dir  = $(patsubst %/,%,$(dir $@))
        target-dir = $(dir $@)
else
        zap-slash=$(filter-out .,$(patsubst %/,%,$(dir $@)))
        build-dir  = $(KBUILD_EXTMOD)$(if $(zap-slash),/$(zap-slash))
        target-dir = $(if $(KBUILD_EXTMOD),$(dir $<),$(dir $@))
endif

%.s: %.c prepare scripts FORCE
	$(Q)$(MAKE) $(build)=$(build-dir) $(target-dir)$(notdir $@)
%.i: %.c prepare scripts FORCE
	$(Q)$(MAKE) $(build)=$(build-dir) $(target-dir)$(notdir $@)
%.o: %.c prepare scripts FORCE
	$(Q)$(MAKE) $(build)=$(build-dir) $(target-dir)$(notdir $@)
%.lst: %.c prepare scripts FORCE
	$(Q)$(MAKE) $(build)=$(build-dir) $(target-dir)$(notdir $@)
%.s: %.S prepare scripts FORCE
	$(Q)$(MAKE) $(build)=$(build-dir) $(target-dir)$(notdir $@)
%.o: %.S prepare scripts FORCE
	$(Q)$(MAKE) $(build)=$(build-dir) $(target-dir)$(notdir $@)
%.symtypes: %.c prepare scripts FORCE
	$(Q)$(MAKE) $(build)=$(build-dir) $(target-dir)$(notdir $@)

# Modules
/: prepare scripts FORCE
	$(cmd_crmodverdir)
	$(Q)$(MAKE) KBUILD_MODULES=$(if $(CONFIG_MODULES),1) \
	$(build)=$(build-dir)
# Make sure the latest headers are built for Documentation
Documentation/: headers_install
%/: prepare scripts FORCE
	$(cmd_crmodverdir)
	$(Q)$(MAKE) KBUILD_MODULES=$(if $(CONFIG_MODULES),1) \
	$(build)=$(build-dir)
%.ko: prepare scripts FORCE
	$(cmd_crmodverdir)
	$(Q)$(MAKE) KBUILD_MODULES=$(if $(CONFIG_MODULES),1)   \
	$(build)=$(build-dir) $(@:.ko=.o)
	$(Q)$(MAKE) -f $(srctree)/scripts/Makefile.modpost

# FIXME Should go into a make.lib or something
# ===========================================================================

quiet_cmd_rmdirs = $(if $(wildcard $(rm-dirs)),CLEAN   $(wildcard $(rm-dirs)))
      cmd_rmdirs = rm -rf $(rm-dirs)

quiet_cmd_rmfiles = $(if $(wildcard $(rm-files)),CLEAN   $(wildcard $(rm-files)))
      cmd_rmfiles = rm -f $(rm-files)

# Run depmod only if we have System.map and depmod is executable
quiet_cmd_depmod = DEPMOD  $(KERNELRELEASE)
      cmd_depmod = $(CONFIG_SHELL) $(srctree)/scripts/depmod.sh $(DEPMOD) \
                   $(KERNELRELEASE) "$(patsubst y,_,$(CONFIG_HAVE_UNDERSCORE_SYMBOL_PREFIX))"

# Create temporary dir for module support files
# clean it up only when building all modules
cmd_crmodverdir = $(Q)mkdir -p $(MODVERDIR) \
                  $(if $(KBUILD_MODULES),; rm -f $(MODVERDIR)/*)

# read all saved command lines

targets := $(wildcard $(sort $(targets)))
cmd_files := $(wildcard .*.cmd $(foreach f,$(targets),$(dir $(f)).$(notdir $(f)).cmd))

ifneq ($(cmd_files),)
  $(cmd_files): ;	# Do not try to update included dependency files
  include $(cmd_files)
endif

endif	# skip-makefile

PHONY += FORCE
FORCE:

# Declare the contents of the .PHONY variable as phony.  We keep that
# information in a variable so we can use it in if_changed and friends.
.PHONY: $(PHONY)<|MERGE_RESOLUTION|>--- conflicted
+++ resolved
@@ -1,11 +1,7 @@
 VERSION = 4
 PATCHLEVEL = 2
 SUBLEVEL = 0
-<<<<<<< HEAD
-EXTRAVERSION = -rc3
-=======
 EXTRAVERSION = -rc6
->>>>>>> 3cb5ff02
 NAME = Hurr durr I'ma sheep
 
 # *DOCUMENTATION*
