--- conflicted
+++ resolved
@@ -1,10 +1,7 @@
 VERSION = 3
 PATCHLEVEL = 14
-<<<<<<< HEAD
 SUBLEVEL = 26
-=======
 SUBLEVEL = 28
->>>>>>> 7368857a
 EXTRAVERSION =
 NAME = Remembering Coco
 
