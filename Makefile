VERSION = 3
PATCHLEVEL = 18
SUBLEVEL = 0
<<<<<<< HEAD
EXTRAVERSION = -rc7
=======
EXTRAVERSION =
>>>>>>> dec6c26b
NAME = Diseased Newt

# *DOCUMENTATION*
# To see a list of typical targets execute "make help"
# More info can be located in ./README
# Comments in this file are targeted only to the developer, do not
# expect to learn how to build the kernel reading this file.

# Do not use make's built-in rules and variables
# (this increases performance and avoids hard-to-debug behaviour);
MAKEFLAGS += -rR

# Avoid funny character set dependencies
unexport LC_ALL
LC_COLLATE=C
LC_NUMERIC=C
export LC_COLLATE LC_NUMERIC

# Avoid interference with shell env settings
unexport GREP_OPTIONS

# We are using a recursive build, so we need to do a little thinking
# to get the ordering right.
#
# Most importantly: sub-Makefiles should only ever modify files in
# their own directory. If in some directory we have a dependency on
# a file in another dir (which doesn't happen often, but it's often
# unavoidable when linking the built-in.o targets which finally
# turn into vmlinux), we will call a sub make in that other dir, and
# after that we are sure that everything which is in that other dir
# is now up to date.
#
# The only cases where we need to modify files which have global
# effects are thus separated out and done before the recursive
# descending is started. They are now explicitly listed as the
# prepare rule.

# Beautify output
# ---------------------------------------------------------------------------
#
# Normally, we echo the whole command before executing it. By making
# that echo $($(quiet)$(cmd)), we now have the possibility to set
# $(quiet) to choose other forms of output instead, e.g.
#
#         quiet_cmd_cc_o_c = Compiling $(RELDIR)/$@
#         cmd_cc_o_c       = $(CC) $(c_flags) -c -o $@ $<
#
# If $(quiet) is empty, the whole command will be printed.
# If it is set to "quiet_", only the short version will be printed.
# If it is set to "silent_", nothing will be printed at all, since
# the variable $(silent_cmd_cc_o_c) doesn't exist.
#
# A simple variant is to prefix commands with $(Q) - that's useful
# for commands that shall be hidden in non-verbose mode.
#
#	$(Q)ln $@ :<
#
# If KBUILD_VERBOSE equals 0 then the above command will be hidden.
# If KBUILD_VERBOSE equals 1 then the above command is displayed.
#
# To put more focus on warnings, be less verbose as default
# Use 'make V=1' to see the full commands

ifeq ("$(origin V)", "command line")
  KBUILD_VERBOSE = $(V)
endif
ifndef KBUILD_VERBOSE
  KBUILD_VERBOSE = 0
endif

ifeq ($(KBUILD_VERBOSE),1)
  quiet =
  Q =
else
  quiet=quiet_
  Q = @
endif

# If the user is running make -s (silent mode), suppress echoing of
# commands

ifneq ($(filter 4.%,$(MAKE_VERSION)),)	# make-4
ifneq ($(filter %s ,$(firstword x$(MAKEFLAGS))),)
  quiet=silent_
endif
else					# make-3.8x
ifneq ($(filter s% -s%,$(MAKEFLAGS)),)
  quiet=silent_
endif
endif

export quiet Q KBUILD_VERBOSE

# kbuild supports saving output files in a separate directory.
# To locate output files in a separate directory two syntaxes are supported.
# In both cases the working directory must be the root of the kernel src.
# 1) O=
# Use "make O=dir/to/store/output/files/"
#
# 2) Set KBUILD_OUTPUT
# Set the environment variable KBUILD_OUTPUT to point to the directory
# where the output files shall be placed.
# export KBUILD_OUTPUT=dir/to/store/output/files/
# make
#
# The O= assignment takes precedence over the KBUILD_OUTPUT environment
# variable.

# KBUILD_SRC is set on invocation of make in OBJ directory
# KBUILD_SRC is not intended to be used by the regular user (for now)
ifeq ($(KBUILD_SRC),)

# OK, Make called in directory where kernel src resides
# Do we want to locate output files in a separate directory?
ifeq ("$(origin O)", "command line")
  KBUILD_OUTPUT := $(O)
endif

# That's our default target when none is given on the command line
PHONY := _all
_all:

# Cancel implicit rules on top Makefile
$(CURDIR)/Makefile Makefile: ;

ifneq ($(KBUILD_OUTPUT),)
# Invoke a second make in the output directory, passing relevant variables
# check that the output directory actually exists
saved-output := $(KBUILD_OUTPUT)
KBUILD_OUTPUT := $(shell mkdir -p $(KBUILD_OUTPUT) && cd $(KBUILD_OUTPUT) \
								&& /bin/pwd)
$(if $(KBUILD_OUTPUT),, \
     $(error failed to create output directory "$(saved-output)"))

PHONY += $(MAKECMDGOALS) sub-make

$(filter-out _all sub-make $(CURDIR)/Makefile, $(MAKECMDGOALS)) _all: sub-make
	@:

sub-make: FORCE
	$(Q)$(MAKE) -C $(KBUILD_OUTPUT) KBUILD_SRC=$(CURDIR) \
	-f $(CURDIR)/Makefile $(filter-out _all sub-make,$(MAKECMDGOALS))

# Leave processing to above invocation of make
skip-makefile := 1
endif # ifneq ($(KBUILD_OUTPUT),)
endif # ifeq ($(KBUILD_SRC),)

# We process the rest of the Makefile if this is the final invocation of make
ifeq ($(skip-makefile),)

# Do not print "Entering directory ...",
# but we want to display it when entering to the output directory
# so that IDEs/editors are able to understand relative filenames.
MAKEFLAGS += --no-print-directory

# Call a source code checker (by default, "sparse") as part of the
# C compilation.
#
# Use 'make C=1' to enable checking of only re-compiled files.
# Use 'make C=2' to enable checking of *all* source files, regardless
# of whether they are re-compiled or not.
#
# See the file "Documentation/sparse.txt" for more details, including
# where to get the "sparse" utility.

ifeq ("$(origin C)", "command line")
  KBUILD_CHECKSRC = $(C)
endif
ifndef KBUILD_CHECKSRC
  KBUILD_CHECKSRC = 0
endif

# Use make M=dir to specify directory of external module to build
# Old syntax make ... SUBDIRS=$PWD is still supported
# Setting the environment variable KBUILD_EXTMOD take precedence
ifdef SUBDIRS
  KBUILD_EXTMOD ?= $(SUBDIRS)
endif

ifeq ("$(origin M)", "command line")
  KBUILD_EXTMOD := $(M)
endif

# If building an external module we do not care about the all: rule
# but instead _all depend on modules
PHONY += all
ifeq ($(KBUILD_EXTMOD),)
_all: all
else
_all: modules
endif

ifeq ($(KBUILD_SRC),)
        # building in the source tree
        srctree := .
else
        ifeq ($(KBUILD_SRC)/,$(dir $(CURDIR)))
                # building in a subdirectory of the source tree
                srctree := ..
        else
                srctree := $(KBUILD_SRC)
        endif
endif
objtree		:= .
src		:= $(srctree)
obj		:= $(objtree)

VPATH		:= $(srctree)$(if $(KBUILD_EXTMOD),:$(KBUILD_EXTMOD))

export srctree objtree VPATH


# SUBARCH tells the usermode build what the underlying arch is.  That is set
# first, and if a usermode build is happening, the "ARCH=um" on the command
# line overrides the setting of ARCH below.  If a native build is happening,
# then ARCH is assigned, getting whatever value it gets normally, and
# SUBARCH is subsequently ignored.

SUBARCH := $(shell uname -m | sed -e s/i.86/x86/ -e s/x86_64/x86/ \
				  -e s/sun4u/sparc64/ \
				  -e s/arm.*/arm/ -e s/sa110/arm/ \
				  -e s/s390x/s390/ -e s/parisc64/parisc/ \
				  -e s/ppc.*/powerpc/ -e s/mips.*/mips/ \
				  -e s/sh[234].*/sh/ -e s/aarch64.*/arm64/ )

# Cross compiling and selecting different set of gcc/bin-utils
# ---------------------------------------------------------------------------
#
# When performing cross compilation for other architectures ARCH shall be set
# to the target architecture. (See arch/* for the possibilities).
# ARCH can be set during invocation of make:
# make ARCH=ia64
# Another way is to have ARCH set in the environment.
# The default ARCH is the host where make is executed.

# CROSS_COMPILE specify the prefix used for all executables used
# during compilation. Only gcc and related bin-utils executables
# are prefixed with $(CROSS_COMPILE).
# CROSS_COMPILE can be set on the command line
# make CROSS_COMPILE=ia64-linux-
# Alternatively CROSS_COMPILE can be set in the environment.
# A third alternative is to store a setting in .config so that plain
# "make" in the configured kernel build directory always uses that.
# Default value for CROSS_COMPILE is not to prefix executables
# Note: Some architectures assign CROSS_COMPILE in their arch/*/Makefile
ARCH		?= $(SUBARCH)
CROSS_COMPILE	?= $(CONFIG_CROSS_COMPILE:"%"=%)

# Architecture as present in compile.h
UTS_MACHINE 	:= $(ARCH)
SRCARCH 	:= $(ARCH)

# Additional ARCH settings for x86
ifeq ($(ARCH),i386)
        SRCARCH := x86
endif
ifeq ($(ARCH),x86_64)
        SRCARCH := x86
endif

# Additional ARCH settings for sparc
ifeq ($(ARCH),sparc32)
       SRCARCH := sparc
endif
ifeq ($(ARCH),sparc64)
       SRCARCH := sparc
endif

# Additional ARCH settings for sh
ifeq ($(ARCH),sh64)
       SRCARCH := sh
endif

# Additional ARCH settings for tile
ifeq ($(ARCH),tilepro)
       SRCARCH := tile
endif
ifeq ($(ARCH),tilegx)
       SRCARCH := tile
endif

# Where to locate arch specific headers
hdr-arch  := $(SRCARCH)

KCONFIG_CONFIG	?= .config
export KCONFIG_CONFIG

# SHELL used by kbuild
CONFIG_SHELL := $(shell if [ -x "$$BASH" ]; then echo $$BASH; \
	  else if [ -x /bin/bash ]; then echo /bin/bash; \
	  else echo sh; fi ; fi)

HOSTCC       = gcc
HOSTCXX      = g++
HOSTCFLAGS   = -Wall -Wmissing-prototypes -Wstrict-prototypes -O2 -fomit-frame-pointer -std=gnu89
HOSTCXXFLAGS = -O2

ifeq ($(shell $(HOSTCC) -v 2>&1 | grep -c "clang version"), 1)
HOSTCFLAGS  += -Wno-unused-value -Wno-unused-parameter \
		-Wno-missing-field-initializers -fno-delete-null-pointer-checks
endif

# Decide whether to build built-in, modular, or both.
# Normally, just do built-in.

KBUILD_MODULES :=
KBUILD_BUILTIN := 1

# If we have only "make modules", don't compile built-in objects.
# When we're building modules with modversions, we need to consider
# the built-in objects during the descend as well, in order to
# make sure the checksums are up to date before we record them.

ifeq ($(MAKECMDGOALS),modules)
  KBUILD_BUILTIN := $(if $(CONFIG_MODVERSIONS),1)
endif

# If we have "make <whatever> modules", compile modules
# in addition to whatever we do anyway.
# Just "make" or "make all" shall build modules as well

ifneq ($(filter all _all modules,$(MAKECMDGOALS)),)
  KBUILD_MODULES := 1
endif

ifeq ($(MAKECMDGOALS),)
  KBUILD_MODULES := 1
endif

export KBUILD_MODULES KBUILD_BUILTIN
export KBUILD_CHECKSRC KBUILD_SRC KBUILD_EXTMOD

ifneq ($(CC),)
ifeq ($(shell $(CC) -v 2>&1 | grep -c "clang version"), 1)
COMPILER := clang
else
COMPILER := gcc
endif
export COMPILER
endif

# Look for make include files relative to root of kernel src
MAKEFLAGS += --include-dir=$(srctree)

# We need some generic definitions (do not try to remake the file).
$(srctree)/scripts/Kbuild.include: ;
include $(srctree)/scripts/Kbuild.include

# Make variables (CC, etc...)
AS		= $(CROSS_COMPILE)as
LD		= $(CROSS_COMPILE)ld
CC		= $(CROSS_COMPILE)gcc
CPP		= $(CC) -E
AR		= $(CROSS_COMPILE)ar
NM		= $(CROSS_COMPILE)nm
STRIP		= $(CROSS_COMPILE)strip
OBJCOPY		= $(CROSS_COMPILE)objcopy
OBJDUMP		= $(CROSS_COMPILE)objdump
AWK		= awk
GENKSYMS	= scripts/genksyms/genksyms
INSTALLKERNEL  := installkernel
DEPMOD		= /sbin/depmod
PERL		= perl
PYTHON		= python
CHECK		= sparse

CHECKFLAGS     := -D__linux__ -Dlinux -D__STDC__ -Dunix -D__unix__ \
		  -Wbitwise -Wno-return-void $(CF)
CFLAGS_MODULE   =
AFLAGS_MODULE   =
LDFLAGS_MODULE  =
CFLAGS_KERNEL	=
AFLAGS_KERNEL	=
CFLAGS_GCOV	= -fprofile-arcs -ftest-coverage


# Use USERINCLUDE when you must reference the UAPI directories only.
USERINCLUDE    := \
		-I$(srctree)/arch/$(hdr-arch)/include/uapi \
		-Iarch/$(hdr-arch)/include/generated/uapi \
		-I$(srctree)/include/uapi \
		-Iinclude/generated/uapi \
                -include $(srctree)/include/linux/kconfig.h

# Use LINUXINCLUDE when you must reference the include/ directory.
# Needed to be compatible with the O= option
LINUXINCLUDE    := \
		-I$(srctree)/arch/$(hdr-arch)/include \
		-Iarch/$(hdr-arch)/include/generated \
		$(if $(KBUILD_SRC), -I$(srctree)/include) \
		-Iinclude \
		$(USERINCLUDE)

KBUILD_CPPFLAGS := -D__KERNEL__

KBUILD_CFLAGS   := -Wall -Wundef -Wstrict-prototypes -Wno-trigraphs \
		   -fno-strict-aliasing -fno-common \
		   -Werror-implicit-function-declaration \
		   -Wno-format-security \
		   -std=gnu89

KBUILD_AFLAGS_KERNEL :=
KBUILD_CFLAGS_KERNEL :=
KBUILD_AFLAGS   := -D__ASSEMBLY__
KBUILD_AFLAGS_MODULE  := -DMODULE
KBUILD_CFLAGS_MODULE  := -DMODULE
KBUILD_LDFLAGS_MODULE := -T $(srctree)/scripts/module-common.lds

# Read KERNELRELEASE from include/config/kernel.release (if it exists)
KERNELRELEASE = $(shell cat include/config/kernel.release 2> /dev/null)
KERNELVERSION = $(VERSION)$(if $(PATCHLEVEL),.$(PATCHLEVEL)$(if $(SUBLEVEL),.$(SUBLEVEL)))$(EXTRAVERSION)

export VERSION PATCHLEVEL SUBLEVEL KERNELRELEASE KERNELVERSION
export ARCH SRCARCH CONFIG_SHELL HOSTCC HOSTCFLAGS CROSS_COMPILE AS LD CC
export CPP AR NM STRIP OBJCOPY OBJDUMP
export MAKE AWK GENKSYMS INSTALLKERNEL PERL PYTHON UTS_MACHINE
export HOSTCXX HOSTCXXFLAGS LDFLAGS_MODULE CHECK CHECKFLAGS

export KBUILD_CPPFLAGS NOSTDINC_FLAGS LINUXINCLUDE OBJCOPYFLAGS LDFLAGS
export KBUILD_CFLAGS CFLAGS_KERNEL CFLAGS_MODULE CFLAGS_GCOV
export KBUILD_AFLAGS AFLAGS_KERNEL AFLAGS_MODULE
export KBUILD_AFLAGS_MODULE KBUILD_CFLAGS_MODULE KBUILD_LDFLAGS_MODULE
export KBUILD_AFLAGS_KERNEL KBUILD_CFLAGS_KERNEL
export KBUILD_ARFLAGS

# When compiling out-of-tree modules, put MODVERDIR in the module
# tree rather than in the kernel tree. The kernel tree might
# even be read-only.
export MODVERDIR := $(if $(KBUILD_EXTMOD),$(firstword $(KBUILD_EXTMOD))/).tmp_versions

# Files to ignore in find ... statements

export RCS_FIND_IGNORE := \( -name SCCS -o -name BitKeeper -o -name .svn -o    \
			  -name CVS -o -name .pc -o -name .hg -o -name .git \) \
			  -prune -o
export RCS_TAR_IGNORE := --exclude SCCS --exclude BitKeeper --exclude .svn \
			 --exclude CVS --exclude .pc --exclude .hg --exclude .git

# ===========================================================================
# Rules shared between *config targets and build targets

# Basic helpers built in scripts/
PHONY += scripts_basic
scripts_basic:
	$(Q)$(MAKE) $(build)=scripts/basic
	$(Q)rm -f .tmp_quiet_recordmcount

# To avoid any implicit rule to kick in, define an empty command.
scripts/basic/%: scripts_basic ;

PHONY += outputmakefile
# outputmakefile generates a Makefile in the output directory, if using a
# separate output directory. This allows convenient use of make in the
# output directory.
outputmakefile:
ifneq ($(KBUILD_SRC),)
	$(Q)ln -fsn $(srctree) source
	$(Q)$(CONFIG_SHELL) $(srctree)/scripts/mkmakefile \
	    $(srctree) $(objtree) $(VERSION) $(PATCHLEVEL)
endif

# Support for using generic headers in asm-generic
PHONY += asm-generic
asm-generic:
	$(Q)$(MAKE) -f $(srctree)/scripts/Makefile.asm-generic \
	            src=asm obj=arch/$(SRCARCH)/include/generated/asm
	$(Q)$(MAKE) -f $(srctree)/scripts/Makefile.asm-generic \
	            src=uapi/asm obj=arch/$(SRCARCH)/include/generated/uapi/asm

# To make sure we do not include .config for any of the *config targets
# catch them early, and hand them over to scripts/kconfig/Makefile
# It is allowed to specify more targets when calling make, including
# mixing *config targets and build targets.
# For example 'make oldconfig all'.
# Detect when mixed targets is specified, and make a second invocation
# of make so .config is not included in this case either (for *config).

version_h := include/generated/uapi/linux/version.h

no-dot-config-targets := clean mrproper distclean \
			 cscope gtags TAGS tags help %docs check% coccicheck \
			 $(version_h) headers_% archheaders archscripts \
			 kernelversion %src-pkg

config-targets := 0
mixed-targets  := 0
dot-config     := 1

ifneq ($(filter $(no-dot-config-targets), $(MAKECMDGOALS)),)
	ifeq ($(filter-out $(no-dot-config-targets), $(MAKECMDGOALS)),)
		dot-config := 0
	endif
endif

ifeq ($(KBUILD_EXTMOD),)
        ifneq ($(filter config %config,$(MAKECMDGOALS)),)
                config-targets := 1
                ifneq ($(filter-out config %config,$(MAKECMDGOALS)),)
                        mixed-targets := 1
                endif
        endif
endif

ifeq ($(mixed-targets),1)
# ===========================================================================
# We're called with mixed targets (*config and build targets).
# Handle them one by one.

PHONY += $(MAKECMDGOALS) __build_one_by_one

$(filter-out __build_one_by_one, $(MAKECMDGOALS)): __build_one_by_one
	@:

__build_one_by_one:
	$(Q)set -e; \
	for i in $(MAKECMDGOALS); do \
		$(MAKE) -f $(srctree)/Makefile $$i; \
	done

else
ifeq ($(config-targets),1)
# ===========================================================================
# *config targets only - make sure prerequisites are updated, and descend
# in scripts/kconfig to make the *config target

# Read arch specific Makefile to set KBUILD_DEFCONFIG as needed.
# KBUILD_DEFCONFIG may point out an alternative default configuration
# used for 'make defconfig'
include $(srctree)/arch/$(SRCARCH)/Makefile
export KBUILD_DEFCONFIG KBUILD_KCONFIG

config: scripts_basic outputmakefile FORCE
	$(Q)$(MAKE) $(build)=scripts/kconfig $@

%config: scripts_basic outputmakefile FORCE
	$(Q)$(MAKE) $(build)=scripts/kconfig $@

else
# ===========================================================================
# Build targets only - this includes vmlinux, arch specific targets, clean
# targets and others. In general all targets except *config targets.

ifeq ($(KBUILD_EXTMOD),)
# Additional helpers built in scripts/
# Carefully list dependencies so we do not try to build scripts twice
# in parallel
PHONY += scripts
scripts: scripts_basic include/config/auto.conf include/config/tristate.conf \
	 asm-generic
	$(Q)$(MAKE) $(build)=$(@)

# Objects we will link into vmlinux / subdirs we need to visit
init-y		:= init/
drivers-y	:= drivers/ sound/ firmware/
net-y		:= net/
libs-y		:= lib/
core-y		:= usr/
endif # KBUILD_EXTMOD

ifeq ($(dot-config),1)
# Read in config
-include include/config/auto.conf

ifeq ($(KBUILD_EXTMOD),)
# Read in dependencies to all Kconfig* files, make sure to run
# oldconfig if changes are detected.
-include include/config/auto.conf.cmd

# To avoid any implicit rule to kick in, define an empty command
$(KCONFIG_CONFIG) include/config/auto.conf.cmd: ;

# If .config is newer than include/config/auto.conf, someone tinkered
# with it and forgot to run make oldconfig.
# if auto.conf.cmd is missing then we are probably in a cleaned tree so
# we execute the config step to be sure to catch updated Kconfig files
include/config/%.conf: $(KCONFIG_CONFIG) include/config/auto.conf.cmd
	$(Q)$(MAKE) -f $(srctree)/Makefile silentoldconfig
else
# external modules needs include/generated/autoconf.h and include/config/auto.conf
# but do not care if they are up-to-date. Use auto.conf to trigger the test
PHONY += include/config/auto.conf

include/config/auto.conf:
	$(Q)test -e include/generated/autoconf.h -a -e $@ || (		\
	echo >&2;							\
	echo >&2 "  ERROR: Kernel configuration is invalid.";		\
	echo >&2 "         include/generated/autoconf.h or $@ are missing.";\
	echo >&2 "         Run 'make oldconfig && make prepare' on kernel src to fix it.";	\
	echo >&2 ;							\
	/bin/false)

endif # KBUILD_EXTMOD

else
# Dummy target needed, because used as prerequisite
include/config/auto.conf: ;
endif # $(dot-config)

# The all: target is the default when no target is given on the
# command line.
# This allow a user to issue only 'make' to build a kernel including modules
# Defaults to vmlinux, but the arch makefile usually adds further targets
all: vmlinux

include $(srctree)/arch/$(SRCARCH)/Makefile

KBUILD_CFLAGS	+= $(call cc-option,-fno-delete-null-pointer-checks,)

ifdef CONFIG_CC_OPTIMIZE_FOR_SIZE
KBUILD_CFLAGS	+= -Os $(call cc-disable-warning,maybe-uninitialized,)
else
KBUILD_CFLAGS	+= -O2
endif

# Tell gcc to never replace conditional load with a non-conditional one
KBUILD_CFLAGS	+= $(call cc-option,--param=allow-store-data-races=0)

ifdef CONFIG_READABLE_ASM
# Disable optimizations that make assembler listings hard to read.
# reorder blocks reorders the control in the function
# ipa clone creates specialized cloned functions
# partial inlining inlines only parts of functions
KBUILD_CFLAGS += $(call cc-option,-fno-reorder-blocks,) \
                 $(call cc-option,-fno-ipa-cp-clone,) \
                 $(call cc-option,-fno-partial-inlining)
endif

ifneq ($(CONFIG_FRAME_WARN),0)
KBUILD_CFLAGS += $(call cc-option,-Wframe-larger-than=${CONFIG_FRAME_WARN})
endif

# Handle stack protector mode.
#
# Since kbuild can potentially perform two passes (first with the old
# .config values and then with updated .config values), we cannot error out
# if a desired compiler option is unsupported. If we were to error, kbuild
# could never get to the second pass and actually notice that we changed
# the option to something that was supported.
#
# Additionally, we don't want to fallback and/or silently change which compiler
# flags will be used, since that leads to producing kernels with different
# security feature characteristics depending on the compiler used. ("But I
# selected CC_STACKPROTECTOR_STRONG! Why did it build with _REGULAR?!")
#
# The middle ground is to warn here so that the failed option is obvious, but
# to let the build fail with bad compiler flags so that we can't produce a
# kernel when there is a CONFIG and compiler mismatch.
#
ifdef CONFIG_CC_STACKPROTECTOR_REGULAR
  stackp-flag := -fstack-protector
  ifeq ($(call cc-option, $(stackp-flag)),)
    $(warning Cannot use CONFIG_CC_STACKPROTECTOR_REGULAR: \
             -fstack-protector not supported by compiler)
  endif
else
ifdef CONFIG_CC_STACKPROTECTOR_STRONG
  stackp-flag := -fstack-protector-strong
  ifeq ($(call cc-option, $(stackp-flag)),)
    $(warning Cannot use CONFIG_CC_STACKPROTECTOR_STRONG: \
	      -fstack-protector-strong not supported by compiler)
  endif
else
  # Force off for distro compilers that enable stack protector by default.
  stackp-flag := $(call cc-option, -fno-stack-protector)
endif
endif
KBUILD_CFLAGS += $(stackp-flag)

ifeq ($(COMPILER),clang)
KBUILD_CPPFLAGS += $(call cc-option,-Qunused-arguments,)
KBUILD_CPPFLAGS += $(call cc-option,-Wno-unknown-warning-option,)
KBUILD_CFLAGS += $(call cc-disable-warning, unused-variable)
KBUILD_CFLAGS += $(call cc-disable-warning, format-invalid-specifier)
KBUILD_CFLAGS += $(call cc-disable-warning, gnu)
# Quiet clang warning: comparison of unsigned expression < 0 is always false
KBUILD_CFLAGS += $(call cc-disable-warning, tautological-compare)
# CLANG uses a _MergedGlobals as optimization, but this breaks modpost, as the
# source of a reference will be _MergedGlobals and not on of the whitelisted names.
# See modpost pattern 2
KBUILD_CFLAGS += $(call cc-option, -mno-global-merge,)
KBUILD_CFLAGS += $(call cc-option, -fcatch-undefined-behavior)
else

# This warning generated too much noise in a regular build.
# Use make W=1 to enable this warning (see scripts/Makefile.build)
KBUILD_CFLAGS += $(call cc-disable-warning, unused-but-set-variable)
endif

ifdef CONFIG_FRAME_POINTER
KBUILD_CFLAGS	+= -fno-omit-frame-pointer -fno-optimize-sibling-calls
else
# Some targets (ARM with Thumb2, for example), can't be built with frame
# pointers.  For those, we don't have FUNCTION_TRACER automatically
# select FRAME_POINTER.  However, FUNCTION_TRACER adds -pg, and this is
# incompatible with -fomit-frame-pointer with current GCC, so we don't use
# -fomit-frame-pointer with FUNCTION_TRACER.
ifndef CONFIG_FUNCTION_TRACER
KBUILD_CFLAGS	+= -fomit-frame-pointer
endif
endif

KBUILD_CFLAGS   += $(call cc-option, -fno-var-tracking-assignments)

ifdef CONFIG_DEBUG_INFO
ifdef CONFIG_DEBUG_INFO_SPLIT
KBUILD_CFLAGS   += $(call cc-option, -gsplit-dwarf, -g)
else
KBUILD_CFLAGS	+= -g
endif
KBUILD_AFLAGS	+= -Wa,-gdwarf-2
endif
ifdef CONFIG_DEBUG_INFO_DWARF4
KBUILD_CFLAGS	+= $(call cc-option, -gdwarf-4,)
endif

ifdef CONFIG_DEBUG_INFO_REDUCED
KBUILD_CFLAGS 	+= $(call cc-option, -femit-struct-debug-baseonly) \
		   $(call cc-option,-fno-var-tracking)
endif

ifdef CONFIG_FUNCTION_TRACER
ifdef CONFIG_HAVE_FENTRY
CC_USING_FENTRY	:= $(call cc-option, -mfentry -DCC_USING_FENTRY)
endif
KBUILD_CFLAGS	+= -pg $(CC_USING_FENTRY)
KBUILD_AFLAGS	+= $(CC_USING_FENTRY)
ifdef CONFIG_DYNAMIC_FTRACE
	ifdef CONFIG_HAVE_C_RECORDMCOUNT
		BUILD_C_RECORDMCOUNT := y
		export BUILD_C_RECORDMCOUNT
	endif
endif
endif

# We trigger additional mismatches with less inlining
ifdef CONFIG_DEBUG_SECTION_MISMATCH
KBUILD_CFLAGS += $(call cc-option, -fno-inline-functions-called-once)
endif

# arch Makefile may override CC so keep this after arch Makefile is included
NOSTDINC_FLAGS += -nostdinc -isystem $(shell $(CC) -print-file-name=include)
CHECKFLAGS     += $(NOSTDINC_FLAGS)

# warn about C99 declaration after statement
KBUILD_CFLAGS += $(call cc-option,-Wdeclaration-after-statement,)

# disable pointer signed / unsigned warnings in gcc 4.0
KBUILD_CFLAGS += $(call cc-disable-warning, pointer-sign)

# disable invalid "can't wrap" optimizations for signed / pointers
KBUILD_CFLAGS	+= $(call cc-option,-fno-strict-overflow)

# conserve stack if available
KBUILD_CFLAGS   += $(call cc-option,-fconserve-stack)

# disallow errors like 'EXPORT_GPL(foo);' with missing header
KBUILD_CFLAGS   += $(call cc-option,-Werror=implicit-int)

# require functions to have arguments in prototypes, not empty 'int foo()'
KBUILD_CFLAGS   += $(call cc-option,-Werror=strict-prototypes)

# Prohibit date/time macros, which would make the build non-deterministic
KBUILD_CFLAGS   += $(call cc-option,-Werror=date-time)

# use the deterministic mode of AR if available
KBUILD_ARFLAGS := $(call ar-option,D)

# check for 'asm goto'
ifeq ($(shell $(CONFIG_SHELL) $(srctree)/scripts/gcc-goto.sh $(CC)), y)
	KBUILD_CFLAGS += -DCC_HAVE_ASM_GOTO
endif

include $(srctree)/scripts/Makefile.extrawarn

# Add user supplied CPPFLAGS, AFLAGS and CFLAGS as the last assignments
KBUILD_CPPFLAGS += $(KCPPFLAGS)
KBUILD_AFLAGS += $(KAFLAGS)
KBUILD_CFLAGS += $(KCFLAGS)

# Use --build-id when available.
LDFLAGS_BUILD_ID = $(patsubst -Wl$(comma)%,%,\
			      $(call cc-ldoption, -Wl$(comma)--build-id,))
KBUILD_LDFLAGS_MODULE += $(LDFLAGS_BUILD_ID)
LDFLAGS_vmlinux += $(LDFLAGS_BUILD_ID)

ifeq ($(CONFIG_STRIP_ASM_SYMS),y)
LDFLAGS_vmlinux	+= $(call ld-option, -X,)
endif

# Default kernel image to build when no specific target is given.
# KBUILD_IMAGE may be overruled on the command line or
# set in the environment
# Also any assignments in arch/$(ARCH)/Makefile take precedence over
# this default value
export KBUILD_IMAGE ?= vmlinux

#
# INSTALL_PATH specifies where to place the updated kernel and system map
# images. Default is /boot, but you can set it to other values
export	INSTALL_PATH ?= /boot

#
# INSTALL_DTBS_PATH specifies a prefix for relocations required by build roots.
# Like INSTALL_MOD_PATH, it isn't defined in the Makefile, but can be passed as
# an argument if needed. Otherwise it defaults to the kernel install path
#
export INSTALL_DTBS_PATH ?= $(INSTALL_PATH)/dtbs/$(KERNELRELEASE)

#
# INSTALL_MOD_PATH specifies a prefix to MODLIB for module directory
# relocations required by build roots.  This is not defined in the
# makefile but the argument can be passed to make if needed.
#

MODLIB	= $(INSTALL_MOD_PATH)/lib/modules/$(KERNELRELEASE)
export MODLIB

#
# INSTALL_MOD_STRIP, if defined, will cause modules to be
# stripped after they are installed.  If INSTALL_MOD_STRIP is '1', then
# the default option --strip-debug will be used.  Otherwise,
# INSTALL_MOD_STRIP value will be used as the options to the strip command.

ifdef INSTALL_MOD_STRIP
ifeq ($(INSTALL_MOD_STRIP),1)
mod_strip_cmd = $(STRIP) --strip-debug
else
mod_strip_cmd = $(STRIP) $(INSTALL_MOD_STRIP)
endif # INSTALL_MOD_STRIP=1
else
mod_strip_cmd = true
endif # INSTALL_MOD_STRIP
export mod_strip_cmd

# CONFIG_MODULE_COMPRESS, if defined, will cause module to be compressed
# after they are installed in agreement with CONFIG_MODULE_COMPRESS_GZIP
# or CONFIG_MODULE_COMPRESS_XZ.

mod_compress_cmd = true
ifdef CONFIG_MODULE_COMPRESS
  ifdef CONFIG_MODULE_COMPRESS_GZIP
    mod_compress_cmd = gzip -n
  endif # CONFIG_MODULE_COMPRESS_GZIP
  ifdef CONFIG_MODULE_COMPRESS_XZ
    mod_compress_cmd = xz
  endif # CONFIG_MODULE_COMPRESS_XZ
endif # CONFIG_MODULE_COMPRESS
export mod_compress_cmd

# Select initial ramdisk compression format, default is gzip(1).
# This shall be used by the dracut(8) tool while creating an initramfs image.
#
INITRD_COMPRESS-y                  := gzip
INITRD_COMPRESS-$(CONFIG_RD_BZIP2) := bzip2
INITRD_COMPRESS-$(CONFIG_RD_LZMA)  := lzma
INITRD_COMPRESS-$(CONFIG_RD_XZ)    := xz
INITRD_COMPRESS-$(CONFIG_RD_LZO)   := lzo
INITRD_COMPRESS-$(CONFIG_RD_LZ4)   := lz4
# do not export INITRD_COMPRESS, since we didn't actually
# choose a sane default compression above.
# export INITRD_COMPRESS := $(INITRD_COMPRESS-y)

ifdef CONFIG_MODULE_SIG_ALL
MODSECKEY = ./signing_key.priv
MODPUBKEY = ./signing_key.x509
export MODPUBKEY
mod_sign_cmd = perl $(srctree)/scripts/sign-file $(CONFIG_MODULE_SIG_HASH) $(MODSECKEY) $(MODPUBKEY)
else
mod_sign_cmd = true
endif
export mod_sign_cmd


ifeq ($(KBUILD_EXTMOD),)
core-y		+= kernel/ mm/ fs/ ipc/ security/ crypto/ block/

vmlinux-dirs	:= $(patsubst %/,%,$(filter %/, $(init-y) $(init-m) \
		     $(core-y) $(core-m) $(drivers-y) $(drivers-m) \
		     $(net-y) $(net-m) $(libs-y) $(libs-m)))

vmlinux-alldirs	:= $(sort $(vmlinux-dirs) $(patsubst %/,%,$(filter %/, \
		     $(init-) $(core-) $(drivers-) $(net-) $(libs-))))

init-y		:= $(patsubst %/, %/built-in.o, $(init-y))
core-y		:= $(patsubst %/, %/built-in.o, $(core-y))
drivers-y	:= $(patsubst %/, %/built-in.o, $(drivers-y))
net-y		:= $(patsubst %/, %/built-in.o, $(net-y))
libs-y1		:= $(patsubst %/, %/lib.a, $(libs-y))
libs-y2		:= $(patsubst %/, %/built-in.o, $(libs-y))
libs-y		:= $(libs-y1) $(libs-y2)

# Externally visible symbols (used by link-vmlinux.sh)
export KBUILD_VMLINUX_INIT := $(head-y) $(init-y)
export KBUILD_VMLINUX_MAIN := $(core-y) $(libs-y) $(drivers-y) $(net-y)
export KBUILD_LDS          := arch/$(SRCARCH)/kernel/vmlinux.lds
export LDFLAGS_vmlinux
# used by scripts/pacmage/Makefile
export KBUILD_ALLDIRS := $(sort $(filter-out arch/%,$(vmlinux-alldirs)) arch Documentation include samples scripts tools virt)

vmlinux-deps := $(KBUILD_LDS) $(KBUILD_VMLINUX_INIT) $(KBUILD_VMLINUX_MAIN)

# Final link of vmlinux
      cmd_link-vmlinux = $(CONFIG_SHELL) $< $(LD) $(LDFLAGS) $(LDFLAGS_vmlinux)
quiet_cmd_link-vmlinux = LINK    $@

# Include targets which we want to
# execute if the rest of the kernel build went well.
vmlinux: scripts/link-vmlinux.sh $(vmlinux-deps) FORCE
ifdef CONFIG_HEADERS_CHECK
	$(Q)$(MAKE) -f $(srctree)/Makefile headers_check
endif
ifdef CONFIG_SAMPLES
	$(Q)$(MAKE) $(build)=samples
endif
ifdef CONFIG_BUILD_DOCSRC
	$(Q)$(MAKE) $(build)=Documentation
endif
	+$(call if_changed,link-vmlinux)

# The actual objects are generated when descending,
# make sure no implicit rule kicks in
$(sort $(vmlinux-deps)): $(vmlinux-dirs) ;

# Handle descending into subdirectories listed in $(vmlinux-dirs)
# Preset locale variables to speed up the build process. Limit locale
# tweaks to this spot to avoid wrong language settings when running
# make menuconfig etc.
# Error messages still appears in the original language

PHONY += $(vmlinux-dirs)
$(vmlinux-dirs): prepare scripts
	$(Q)$(MAKE) $(build)=$@

define filechk_kernel.release
	echo "$(KERNELVERSION)$$($(CONFIG_SHELL) $(srctree)/scripts/setlocalversion $(srctree))"
endef

# Store (new) KERNELRELEASE string in include/config/kernel.release
include/config/kernel.release: include/config/auto.conf FORCE
	$(call filechk,kernel.release)


# Things we need to do before we recursively start building the kernel
# or the modules are listed in "prepare".
# A multi level approach is used. prepareN is processed before prepareN-1.
# archprepare is used in arch Makefiles and when processed asm symlink,
# version.h and scripts_basic is processed / created.

# Listed in dependency order
PHONY += prepare archprepare prepare0 prepare1 prepare2 prepare3

# prepare3 is used to check if we are building in a separate output directory,
# and if so do:
# 1) Check that make has not been executed in the kernel src $(srctree)
prepare3: include/config/kernel.release
ifneq ($(KBUILD_SRC),)
	@$(kecho) '  Using $(srctree) as source for kernel'
	$(Q)if [ -f $(srctree)/.config -o -d $(srctree)/include/config ]; then \
		echo >&2 "  $(srctree) is not clean, please run 'make mrproper'"; \
		echo >&2 "  in the '$(srctree)' directory.";\
		/bin/false; \
	fi;
endif

# prepare2 creates a makefile if using a separate output directory
prepare2: prepare3 outputmakefile asm-generic

prepare1: prepare2 $(version_h) include/generated/utsrelease.h \
                   include/config/auto.conf
	$(cmd_crmodverdir)

archprepare: archheaders archscripts prepare1 scripts_basic

prepare0: archprepare FORCE
	$(Q)$(MAKE) $(build)=.

# All the preparing..
prepare: prepare0

# Generate some files
# ---------------------------------------------------------------------------

# KERNELRELEASE can change from a few different places, meaning version.h
# needs to be updated, so this check is forced on all builds

uts_len := 64
define filechk_utsrelease.h
	if [ `echo -n "$(KERNELRELEASE)" | wc -c ` -gt $(uts_len) ]; then \
	  echo '"$(KERNELRELEASE)" exceeds $(uts_len) characters' >&2;    \
	  exit 1;                                                         \
	fi;                                                               \
	(echo \#define UTS_RELEASE \"$(KERNELRELEASE)\";)
endef

define filechk_version.h
	(echo \#define LINUX_VERSION_CODE $(shell                         \
	expr $(VERSION) \* 65536 + 0$(PATCHLEVEL) \* 256 + 0$(SUBLEVEL)); \
	echo '#define KERNEL_VERSION(a,b,c) (((a) << 16) + ((b) << 8) + (c))';)
endef

$(version_h): $(srctree)/Makefile FORCE
	$(call filechk,version.h)

include/generated/utsrelease.h: include/config/kernel.release FORCE
	$(call filechk,utsrelease.h)

PHONY += headerdep
headerdep:
	$(Q)find $(srctree)/include/ -name '*.h' | xargs --max-args 1 \
	$(srctree)/scripts/headerdep.pl -I$(srctree)/include

# ---------------------------------------------------------------------------

PHONY += depend dep
depend dep:
	@echo '*** Warning: make $@ is unnecessary now.'

# ---------------------------------------------------------------------------
# Firmware install
INSTALL_FW_PATH=$(INSTALL_MOD_PATH)/lib/firmware
export INSTALL_FW_PATH

PHONY += firmware_install
firmware_install: FORCE
	@mkdir -p $(objtree)/firmware
	$(Q)$(MAKE) -f $(srctree)/scripts/Makefile.fwinst obj=firmware __fw_install

# ---------------------------------------------------------------------------
# Kernel headers

#Default location for installed headers
export INSTALL_HDR_PATH = $(objtree)/usr

hdr-inst := -rR -f $(srctree)/scripts/Makefile.headersinst obj

# If we do an all arch process set dst to asm-$(hdr-arch)
hdr-dst = $(if $(KBUILD_HEADERS), dst=include/asm-$(hdr-arch), dst=include/asm)

PHONY += archheaders
archheaders:

PHONY += archscripts
archscripts:

PHONY += __headers
__headers: $(version_h) scripts_basic asm-generic archheaders archscripts FORCE
	$(Q)$(MAKE) $(build)=scripts build_unifdef

PHONY += headers_install_all
headers_install_all:
	$(Q)$(CONFIG_SHELL) $(srctree)/scripts/headers.sh install

PHONY += headers_install
headers_install: __headers
	$(if $(wildcard $(srctree)/arch/$(hdr-arch)/include/uapi/asm/Kbuild),, \
	  $(error Headers not exportable for the $(SRCARCH) architecture))
	$(Q)$(MAKE) $(hdr-inst)=include/uapi
	$(Q)$(MAKE) $(hdr-inst)=arch/$(hdr-arch)/include/uapi/asm $(hdr-dst)

PHONY += headers_check_all
headers_check_all: headers_install_all
	$(Q)$(CONFIG_SHELL) $(srctree)/scripts/headers.sh check

PHONY += headers_check
headers_check: headers_install
	$(Q)$(MAKE) $(hdr-inst)=include/uapi HDRCHECK=1
	$(Q)$(MAKE) $(hdr-inst)=arch/$(hdr-arch)/include/uapi/asm $(hdr-dst) HDRCHECK=1

# ---------------------------------------------------------------------------
# Kernel selftest

PHONY += kselftest
kselftest:
	$(Q)$(MAKE) -C tools/testing/selftests run_tests

# ---------------------------------------------------------------------------
# Modules

ifdef CONFIG_MODULES

# By default, build modules as well

all: modules

# Build modules
#
# A module can be listed more than once in obj-m resulting in
# duplicate lines in modules.order files.  Those are removed
# using awk while concatenating to the final file.

PHONY += modules
modules: $(vmlinux-dirs) $(if $(KBUILD_BUILTIN),vmlinux) modules.builtin
	$(Q)$(AWK) '!x[$$0]++' $(vmlinux-dirs:%=$(objtree)/%/modules.order) > $(objtree)/modules.order
	@$(kecho) '  Building modules, stage 2.';
	$(Q)$(MAKE) -f $(srctree)/scripts/Makefile.modpost
	$(Q)$(MAKE) -f $(srctree)/scripts/Makefile.fwinst obj=firmware __fw_modbuild

modules.builtin: $(vmlinux-dirs:%=%/modules.builtin)
	$(Q)$(AWK) '!x[$$0]++' $^ > $(objtree)/modules.builtin

%/modules.builtin: include/config/auto.conf
	$(Q)$(MAKE) $(modbuiltin)=$*


# Target to prepare building external modules
PHONY += modules_prepare
modules_prepare: prepare scripts

# Target to install modules
PHONY += modules_install
modules_install: _modinst_ _modinst_post

PHONY += _modinst_
_modinst_:
	@rm -rf $(MODLIB)/kernel
	@rm -f $(MODLIB)/source
	@mkdir -p $(MODLIB)/kernel
	@ln -s `cd $(srctree) && /bin/pwd` $(MODLIB)/source
	@if [ ! $(objtree) -ef  $(MODLIB)/build ]; then \
		rm -f $(MODLIB)/build ; \
		ln -s $(CURDIR) $(MODLIB)/build ; \
	fi
	@cp -f $(objtree)/modules.order $(MODLIB)/
	@cp -f $(objtree)/modules.builtin $(MODLIB)/
	$(Q)$(MAKE) -f $(srctree)/scripts/Makefile.modinst

# This depmod is only for convenience to give the initial
# boot a modules.dep even before / is mounted read-write.  However the
# boot script depmod is the master version.
PHONY += _modinst_post
_modinst_post: _modinst_
	$(Q)$(MAKE) -f $(srctree)/scripts/Makefile.fwinst obj=firmware __fw_modinst
	$(call cmd,depmod)

ifeq ($(CONFIG_MODULE_SIG), y)
PHONY += modules_sign
modules_sign:
	$(Q)$(MAKE) -f $(srctree)/scripts/Makefile.modsign
endif

else # CONFIG_MODULES

# Modules not configured
# ---------------------------------------------------------------------------

modules modules_install: FORCE
	@echo >&2
	@echo >&2 "The present kernel configuration has modules disabled."
	@echo >&2 "Type 'make config' and enable loadable module support."
	@echo >&2 "Then build a kernel with module support enabled."
	@echo >&2
	@exit 1

endif # CONFIG_MODULES

###
# Cleaning is done on three levels.
# make clean     Delete most generated files
#                Leave enough to build external modules
# make mrproper  Delete the current configuration, and all generated files
# make distclean Remove editor backup files, patch leftover files and the like

# Directories & files removed with 'make clean'
CLEAN_DIRS  += $(MODVERDIR)

# Directories & files removed with 'make mrproper'
MRPROPER_DIRS  += include/config usr/include include/generated          \
		  arch/*/include/generated .tmp_objdiff
MRPROPER_FILES += .config .config.old .version .old_version $(version_h) \
		  Module.symvers tags TAGS cscope* GPATH GTAGS GRTAGS GSYMS \
		  signing_key.priv signing_key.x509 x509.genkey		\
		  extra_certificates signing_key.x509.keyid		\
		  signing_key.x509.signer include/linux/version.h

# clean - Delete most, but leave enough to build external modules
#
clean: rm-dirs  := $(CLEAN_DIRS)
clean: rm-files := $(CLEAN_FILES)
clean-dirs      := $(addprefix _clean_, . $(vmlinux-alldirs) Documentation samples)

PHONY += $(clean-dirs) clean archclean vmlinuxclean
$(clean-dirs):
	$(Q)$(MAKE) $(clean)=$(patsubst _clean_%,%,$@)

vmlinuxclean:
	$(Q)$(CONFIG_SHELL) $(srctree)/scripts/link-vmlinux.sh clean

clean: archclean vmlinuxclean

# mrproper - Delete all generated files, including .config
#
mrproper: rm-dirs  := $(wildcard $(MRPROPER_DIRS))
mrproper: rm-files := $(wildcard $(MRPROPER_FILES))
mrproper-dirs      := $(addprefix _mrproper_,Documentation/DocBook scripts)

PHONY += $(mrproper-dirs) mrproper archmrproper
$(mrproper-dirs):
	$(Q)$(MAKE) $(clean)=$(patsubst _mrproper_%,%,$@)

mrproper: clean archmrproper $(mrproper-dirs)
	$(call cmd,rmdirs)
	$(call cmd,rmfiles)

# distclean
#
PHONY += distclean

distclean: mrproper
	@find $(srctree) $(RCS_FIND_IGNORE) \
		\( -name '*.orig' -o -name '*.rej' -o -name '*~' \
		-o -name '*.bak' -o -name '#*#' -o -name '.*.orig' \
		-o -name '.*.rej' -o -name '*%'  -o -name 'core' \) \
		-type f -print | xargs rm -f


# Packaging of the kernel to various formats
# ---------------------------------------------------------------------------
# rpm target kept for backward compatibility
package-dir	:= scripts/package

%src-pkg: FORCE
	$(Q)$(MAKE) $(build)=$(package-dir) $@
%pkg: include/config/kernel.release FORCE
	$(Q)$(MAKE) $(build)=$(package-dir) $@
rpm: include/config/kernel.release FORCE
	$(Q)$(MAKE) $(build)=$(package-dir) $@


# Brief documentation of the typical targets used
# ---------------------------------------------------------------------------

boards := $(wildcard $(srctree)/arch/$(SRCARCH)/configs/*_defconfig)
boards := $(notdir $(boards))
board-dirs := $(dir $(wildcard $(srctree)/arch/$(SRCARCH)/configs/*/*_defconfig))
board-dirs := $(sort $(notdir $(board-dirs:/=)))

help:
	@echo  'Cleaning targets:'
	@echo  '  clean		  - Remove most generated files but keep the config and'
	@echo  '                    enough build support to build external modules'
	@echo  '  mrproper	  - Remove all generated files + config + various backup files'
	@echo  '  distclean	  - mrproper + remove editor backup and patch files'
	@echo  ''
	@echo  'Configuration targets:'
	@$(MAKE) -f $(srctree)/scripts/kconfig/Makefile help
	@echo  ''
	@echo  'Other generic targets:'
	@echo  '  all		  - Build all targets marked with [*]'
	@echo  '* vmlinux	  - Build the bare kernel'
	@echo  '* modules	  - Build all modules'
	@echo  '  modules_install - Install all modules to INSTALL_MOD_PATH (default: /)'
	@echo  '  firmware_install- Install all firmware to INSTALL_FW_PATH'
	@echo  '                    (default: $$(INSTALL_MOD_PATH)/lib/firmware)'
	@echo  '  dir/            - Build all files in dir and below'
	@echo  '  dir/file.[oisS] - Build specified target only'
	@echo  '  dir/file.lst    - Build specified mixed source/assembly target only'
	@echo  '                    (requires a recent binutils and recent build (System.map))'
	@echo  '  dir/file.ko     - Build module including final link'
	@echo  '  modules_prepare - Set up for building external modules'
	@echo  '  tags/TAGS	  - Generate tags file for editors'
	@echo  '  cscope	  - Generate cscope index'
	@echo  '  gtags           - Generate GNU GLOBAL index'
	@echo  '  kernelrelease	  - Output the release version string (use with make -s)'
	@echo  '  kernelversion	  - Output the version stored in Makefile (use with make -s)'
	@echo  '  image_name	  - Output the image name (use with make -s)'
	@echo  '  headers_install - Install sanitised kernel headers to INSTALL_HDR_PATH'; \
	 echo  '                    (default: $(INSTALL_HDR_PATH))'; \
	 echo  ''
	@echo  'Static analysers'
	@echo  '  checkstack      - Generate a list of stack hogs'
	@echo  '  namespacecheck  - Name space analysis on compiled kernel'
	@echo  '  versioncheck    - Sanity check on version.h usage'
	@echo  '  includecheck    - Check for duplicate included header files'
	@echo  '  export_report   - List the usages of all exported symbols'
	@echo  '  headers_check   - Sanity check on exported headers'
	@echo  '  headerdep       - Detect inclusion cycles in headers'
	@$(MAKE) -f $(srctree)/scripts/Makefile.help checker-help
	@echo  ''
	@echo  'Kernel selftest'
	@echo  '  kselftest       - Build and run kernel selftest (run as root)'
	@echo  '                    Build, install, and boot kernel before'
	@echo  '                    running kselftest on it'
	@echo  ''
	@echo  'Kernel packaging:'
	@$(MAKE) $(build)=$(package-dir) help
	@echo  ''
	@echo  'Documentation targets:'
	@$(MAKE) -f $(srctree)/Documentation/DocBook/Makefile dochelp
	@echo  ''
	@echo  'Architecture specific targets ($(SRCARCH)):'
	@$(if $(archhelp),$(archhelp),\
		echo '  No architecture specific help defined for $(SRCARCH)')
	@echo  ''
	@$(if $(boards), \
		$(foreach b, $(boards), \
		printf "  %-24s - Build for %s\\n" $(b) $(subst _defconfig,,$(b));) \
		echo '')
	@$(if $(board-dirs), \
		$(foreach b, $(board-dirs), \
		printf "  %-16s - Show %s-specific targets\\n" help-$(b) $(b);) \
		printf "  %-16s - Show all of the above\\n" help-boards; \
		echo '')

	@echo  '  make V=0|1 [targets] 0 => quiet build (default), 1 => verbose build'
	@echo  '  make V=2   [targets] 2 => give reason for rebuild of target'
	@echo  '  make O=dir [targets] Locate all output files in "dir", including .config'
	@echo  '  make C=1   [targets] Check all c source with $$CHECK (sparse by default)'
	@echo  '  make C=2   [targets] Force check of all c source with $$CHECK'
	@echo  '  make RECORDMCOUNT_WARN=1 [targets] Warn about ignored mcount sections'
	@echo  '  make W=n   [targets] Enable extra gcc checks, n=1,2,3 where'
	@echo  '		1: warnings which may be relevant and do not occur too often'
	@echo  '		2: warnings which occur quite often but may still be relevant'
	@echo  '		3: more obscure warnings, can most likely be ignored'
	@echo  '		Multiple levels can be combined with W=12 or W=123'
	@echo  ''
	@echo  'Execute "make" or "make all" to build all targets marked with [*] '
	@echo  'For further info see the ./README file'


help-board-dirs := $(addprefix help-,$(board-dirs))

help-boards: $(help-board-dirs)

boards-per-dir = $(notdir $(wildcard $(srctree)/arch/$(SRCARCH)/configs/$*/*_defconfig))

$(help-board-dirs): help-%:
	@echo  'Architecture specific targets ($(SRCARCH) $*):'
	@$(if $(boards-per-dir), \
		$(foreach b, $(boards-per-dir), \
		printf "  %-24s - Build for %s\\n" $*/$(b) $(subst _defconfig,,$(b));) \
		echo '')


# Documentation targets
# ---------------------------------------------------------------------------
%docs: scripts_basic FORCE
	$(Q)$(MAKE) $(build)=scripts build_docproc
	$(Q)$(MAKE) $(build)=Documentation/DocBook $@

else # KBUILD_EXTMOD

###
# External module support.
# When building external modules the kernel used as basis is considered
# read-only, and no consistency checks are made and the make
# system is not used on the basis kernel. If updates are required
# in the basis kernel ordinary make commands (without M=...) must
# be used.
#
# The following are the only valid targets when building external
# modules.
# make M=dir clean     Delete all automatically generated files
# make M=dir modules   Make all modules in specified dir
# make M=dir	       Same as 'make M=dir modules'
# make M=dir modules_install
#                      Install the modules built in the module directory
#                      Assumes install directory is already created

# We are always building modules
KBUILD_MODULES := 1
PHONY += crmodverdir
crmodverdir:
	$(cmd_crmodverdir)

PHONY += $(objtree)/Module.symvers
$(objtree)/Module.symvers:
	@test -e $(objtree)/Module.symvers || ( \
	echo; \
	echo "  WARNING: Symbol version dump $(objtree)/Module.symvers"; \
	echo "           is missing; modules will have no dependencies and modversions."; \
	echo )

module-dirs := $(addprefix _module_,$(KBUILD_EXTMOD))
PHONY += $(module-dirs) modules
$(module-dirs): crmodverdir $(objtree)/Module.symvers
	$(Q)$(MAKE) $(build)=$(patsubst _module_%,%,$@)

modules: $(module-dirs)
	@$(kecho) '  Building modules, stage 2.';
	$(Q)$(MAKE) -f $(srctree)/scripts/Makefile.modpost

PHONY += modules_install
modules_install: _emodinst_ _emodinst_post

install-dir := $(if $(INSTALL_MOD_DIR),$(INSTALL_MOD_DIR),extra)
PHONY += _emodinst_
_emodinst_:
	$(Q)mkdir -p $(MODLIB)/$(install-dir)
	$(Q)$(MAKE) -f $(srctree)/scripts/Makefile.modinst

PHONY += _emodinst_post
_emodinst_post: _emodinst_
	$(call cmd,depmod)

clean-dirs := $(addprefix _clean_,$(KBUILD_EXTMOD))

PHONY += $(clean-dirs) clean
$(clean-dirs):
	$(Q)$(MAKE) $(clean)=$(patsubst _clean_%,%,$@)

clean:	rm-dirs := $(MODVERDIR)
clean: rm-files := $(KBUILD_EXTMOD)/Module.symvers

help:
	@echo  '  Building external modules.'
	@echo  '  Syntax: make -C path/to/kernel/src M=$$PWD target'
	@echo  ''
	@echo  '  modules         - default target, build the module(s)'
	@echo  '  modules_install - install the module'
	@echo  '  clean           - remove generated files in module directory only'
	@echo  ''

# Dummies...
PHONY += prepare scripts
prepare: ;
scripts: ;
endif # KBUILD_EXTMOD

clean: $(clean-dirs)
	$(call cmd,rmdirs)
	$(call cmd,rmfiles)
	@find $(if $(KBUILD_EXTMOD), $(KBUILD_EXTMOD), .) $(RCS_FIND_IGNORE) \
		\( -name '*.[oas]' -o -name '*.ko' -o -name '.*.cmd' \
		-o -name '*.ko.*' \
		-o -name '*.dwo'  \
		-o -name '.*.d' -o -name '.*.tmp' -o -name '*.mod.c' \
		-o -name '*.symtypes' -o -name 'modules.order' \
		-o -name modules.builtin -o -name '.tmp_*.o.*' \
		-o -name '*.gcno' \) -type f -print | xargs rm -f

# Generate tags for editors
# ---------------------------------------------------------------------------
quiet_cmd_tags = GEN     $@
      cmd_tags = $(CONFIG_SHELL) $(srctree)/scripts/tags.sh $@

tags TAGS cscope gtags: FORCE
	$(call cmd,tags)

# Scripts to check various things for consistency
# ---------------------------------------------------------------------------

PHONY += includecheck versioncheck coccicheck namespacecheck export_report

includecheck:
	find $(srctree)/* $(RCS_FIND_IGNORE) \
		-name '*.[hcS]' -type f -print | sort \
		| xargs $(PERL) -w $(srctree)/scripts/checkincludes.pl

versioncheck:
	find $(srctree)/* $(RCS_FIND_IGNORE) \
		-name '*.[hcS]' -type f -print | sort \
		| xargs $(PERL) -w $(srctree)/scripts/checkversion.pl

coccicheck:
	$(Q)$(CONFIG_SHELL) $(srctree)/scripts/$@

namespacecheck:
	$(PERL) $(srctree)/scripts/namespace.pl

export_report:
	$(PERL) $(srctree)/scripts/export_report.pl

endif #ifeq ($(config-targets),1)
endif #ifeq ($(mixed-targets),1)

PHONY += checkstack kernelrelease kernelversion image_name

# UML needs a little special treatment here.  It wants to use the host
# toolchain, so needs $(SUBARCH) passed to checkstack.pl.  Everyone
# else wants $(ARCH), including people doing cross-builds, which means
# that $(SUBARCH) doesn't work here.
ifeq ($(ARCH), um)
CHECKSTACK_ARCH := $(SUBARCH)
else
CHECKSTACK_ARCH := $(ARCH)
endif
checkstack:
	$(OBJDUMP) -d vmlinux $$(find . -name '*.ko') | \
	$(PERL) $(src)/scripts/checkstack.pl $(CHECKSTACK_ARCH)

kernelrelease:
	@echo "$(KERNELVERSION)$$($(CONFIG_SHELL) $(srctree)/scripts/setlocalversion $(srctree))"

kernelversion:
	@echo $(KERNELVERSION)

image_name:
	@echo $(KBUILD_IMAGE)

# Clear a bunch of variables before executing the submake
tools/: FORCE
	$(Q)mkdir -p $(objtree)/tools
	$(Q)$(MAKE) LDFLAGS= MAKEFLAGS="$(filter --j% -j,$(MAKEFLAGS))" O=$(objtree) subdir=tools -C $(src)/tools/

tools/%: FORCE
	$(Q)mkdir -p $(objtree)/tools
	$(Q)$(MAKE) LDFLAGS= MAKEFLAGS="$(filter --j% -j,$(MAKEFLAGS))" O=$(objtree) subdir=tools -C $(src)/tools/ $*

# Single targets
# ---------------------------------------------------------------------------
# Single targets are compatible with:
# - build with mixed source and output
# - build with separate output dir 'make O=...'
# - external modules
#
#  target-dir => where to store outputfile
#  build-dir  => directory in kernel source tree to use

ifeq ($(KBUILD_EXTMOD),)
        build-dir  = $(patsubst %/,%,$(dir $@))
        target-dir = $(dir $@)
else
        zap-slash=$(filter-out .,$(patsubst %/,%,$(dir $@)))
        build-dir  = $(KBUILD_EXTMOD)$(if $(zap-slash),/$(zap-slash))
        target-dir = $(if $(KBUILD_EXTMOD),$(dir $<),$(dir $@))
endif

%.s: %.c prepare scripts FORCE
	$(Q)$(MAKE) $(build)=$(build-dir) $(target-dir)$(notdir $@)
%.i: %.c prepare scripts FORCE
	$(Q)$(MAKE) $(build)=$(build-dir) $(target-dir)$(notdir $@)
%.o: %.c prepare scripts FORCE
	$(Q)$(MAKE) $(build)=$(build-dir) $(target-dir)$(notdir $@)
%.lst: %.c prepare scripts FORCE
	$(Q)$(MAKE) $(build)=$(build-dir) $(target-dir)$(notdir $@)
%.s: %.S prepare scripts FORCE
	$(Q)$(MAKE) $(build)=$(build-dir) $(target-dir)$(notdir $@)
%.o: %.S prepare scripts FORCE
	$(Q)$(MAKE) $(build)=$(build-dir) $(target-dir)$(notdir $@)
%.symtypes: %.c prepare scripts FORCE
	$(Q)$(MAKE) $(build)=$(build-dir) $(target-dir)$(notdir $@)

# Modules
/: prepare scripts FORCE
	$(cmd_crmodverdir)
	$(Q)$(MAKE) KBUILD_MODULES=$(if $(CONFIG_MODULES),1) \
	$(build)=$(build-dir)
# Make sure the latest headers are built for Documentation
Documentation/: headers_install
%/: prepare scripts FORCE
	$(cmd_crmodverdir)
	$(Q)$(MAKE) KBUILD_MODULES=$(if $(CONFIG_MODULES),1) \
	$(build)=$(build-dir)
%.ko: prepare scripts FORCE
	$(cmd_crmodverdir)
	$(Q)$(MAKE) KBUILD_MODULES=$(if $(CONFIG_MODULES),1)   \
	$(build)=$(build-dir) $(@:.ko=.o)
	$(Q)$(MAKE) -f $(srctree)/scripts/Makefile.modpost

# FIXME Should go into a make.lib or something
# ===========================================================================

quiet_cmd_rmdirs = $(if $(wildcard $(rm-dirs)),CLEAN   $(wildcard $(rm-dirs)))
      cmd_rmdirs = rm -rf $(rm-dirs)

quiet_cmd_rmfiles = $(if $(wildcard $(rm-files)),CLEAN   $(wildcard $(rm-files)))
      cmd_rmfiles = rm -f $(rm-files)

# Run depmod only if we have System.map and depmod is executable
quiet_cmd_depmod = DEPMOD  $(KERNELRELEASE)
      cmd_depmod = $(CONFIG_SHELL) $(srctree)/scripts/depmod.sh $(DEPMOD) \
                   $(KERNELRELEASE) "$(patsubst y,_,$(CONFIG_HAVE_UNDERSCORE_SYMBOL_PREFIX))"

# Create temporary dir for module support files
# clean it up only when building all modules
cmd_crmodverdir = $(Q)mkdir -p $(MODVERDIR) \
                  $(if $(KBUILD_MODULES),; rm -f $(MODVERDIR)/*)

# read all saved command lines

targets := $(wildcard $(sort $(targets)))
cmd_files := $(wildcard .*.cmd $(foreach f,$(targets),$(dir $(f)).$(notdir $(f)).cmd))

ifneq ($(cmd_files),)
  $(cmd_files): ;	# Do not try to update included dependency files
  include $(cmd_files)
endif

# Shorthand for $(Q)$(MAKE) -f scripts/Makefile.clean obj=dir
# Usage:
# $(Q)$(MAKE) $(clean)=dir
clean := -f $(srctree)/scripts/Makefile.clean obj

endif	# skip-makefile

PHONY += FORCE
FORCE:

# Declare the contents of the .PHONY variable as phony.  We keep that
# information in a variable so we can use it in if_changed and friends.
.PHONY: $(PHONY)<|MERGE_RESOLUTION|>--- conflicted
+++ resolved
@@ -1,11 +1,7 @@
 VERSION = 3
 PATCHLEVEL = 18
 SUBLEVEL = 0
-<<<<<<< HEAD
-EXTRAVERSION = -rc7
-=======
 EXTRAVERSION =
->>>>>>> dec6c26b
 NAME = Diseased Newt
 
 # *DOCUMENTATION*
