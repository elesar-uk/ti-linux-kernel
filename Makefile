VERSION = 4
PATCHLEVEL = 0
SUBLEVEL = 0
EXTRAVERSION =
NAME = Hurr durr I'ma sheep

# *DOCUMENTATION*
# To see a list of typical targets execute "make help"
# More info can be located in ./README
# Comments in this file are targeted only to the developer, do not
# expect to learn how to build the kernel reading this file.

# o Do not use make's built-in rules and variables
#   (this increases performance and avoids hard-to-debug behaviour);
# o Look for make include files relative to root of kernel src
MAKEFLAGS += -rR --include-dir=$(CURDIR)

# Avoid funny character set dependencies
unexport LC_ALL
LC_COLLATE=C
LC_NUMERIC=C
export LC_COLLATE LC_NUMERIC

# Avoid interference with shell env settings
unexport GREP_OPTIONS

# We are using a recursive build, so we need to do a little thinking
# to get the ordering right.
#
# Most importantly: sub-Makefiles should only ever modify files in
# their own directory. If in some directory we have a dependency on
# a file in another dir (which doesn't happen often, but it's often
# unavoidable when linking the built-in.o targets which finally
# turn into vmlinux), we will call a sub make in that other dir, and
# after that we are sure that everything which is in that other dir
# is now up to date.
#
# The only cases where we need to modify files which have global
# effects are thus separated out and done before the recursive
# descending is started. They are now explicitly listed as the
# prepare rule.

# Beautify output
# ---------------------------------------------------------------------------
#
# Normally, we echo the whole command before executing it. By making
# that echo $($(quiet)$(cmd)), we now have the possibility to set
# $(quiet) to choose other forms of output instead, e.g.
#
#         quiet_cmd_cc_o_c = Compiling $(RELDIR)/$@
#         cmd_cc_o_c       = $(CC) $(c_flags) -c -o $@ $<
#
# If $(quiet) is empty, the whole command will be printed.
# If it is set to "quiet_", only the short version will be printed.
# If it is set to "silent_", nothing will be printed at all, since
# the variable $(silent_cmd_cc_o_c) doesn't exist.
#
# A simple variant is to prefix commands with $(Q) - that's useful
# for commands that shall be hidden in non-verbose mode.
#
#	$(Q)ln $@ :<
#
# If KBUILD_VERBOSE equals 0 then the above command will be hidden.
# If KBUILD_VERBOSE equals 1 then the above command is displayed.
#
# To put more focus on warnings, be less verbose as default
# Use 'make V=1' to see the full commands

ifeq ("$(origin V)", "command line")
  KBUILD_VERBOSE = $(V)
endif
ifndef KBUILD_VERBOSE
  KBUILD_VERBOSE = 0
endif

ifeq ($(KBUILD_VERBOSE),1)
  quiet =
  Q =
else
  quiet=quiet_
  Q = @
endif

# If the user is running make -s (silent mode), suppress echoing of
# commands

ifneq ($(filter 4.%,$(MAKE_VERSION)),)	# make-4
ifneq ($(filter %s ,$(firstword x$(MAKEFLAGS))),)
  quiet=silent_
endif
else					# make-3.8x
ifneq ($(filter s% -s%,$(MAKEFLAGS)),)
  quiet=silent_
endif
endif

export quiet Q KBUILD_VERBOSE

# kbuild supports saving output files in a separate directory.
# To locate output files in a separate directory two syntaxes are supported.
# In both cases the working directory must be the root of the kernel src.
# 1) O=
# Use "make O=dir/to/store/output/files/"
#
# 2) Set KBUILD_OUTPUT
# Set the environment variable KBUILD_OUTPUT to point to the directory
# where the output files shall be placed.
# export KBUILD_OUTPUT=dir/to/store/output/files/
# make
#
# The O= assignment takes precedence over the KBUILD_OUTPUT environment
# variable.

# KBUILD_SRC is set on invocation of make in OBJ directory
# KBUILD_SRC is not intended to be used by the regular user (for now)
ifeq ($(KBUILD_SRC),)

# OK, Make called in directory where kernel src resides
# Do we want to locate output files in a separate directory?
ifeq ("$(origin O)", "command line")
  KBUILD_OUTPUT := $(O)
endif

# That's our default target when none is given on the command line
PHONY := _all
_all:

# Cancel implicit rules on top Makefile
$(CURDIR)/Makefile Makefile: ;

ifneq ($(KBUILD_OUTPUT),)
# Invoke a second make in the output directory, passing relevant variables
# check that the output directory actually exists
saved-output := $(KBUILD_OUTPUT)
KBUILD_OUTPUT := $(shell mkdir -p $(KBUILD_OUTPUT) && cd $(KBUILD_OUTPUT) \
								&& /bin/pwd)
$(if $(KBUILD_OUTPUT),, \
     $(error failed to create output directory "$(saved-output)"))

PHONY += $(MAKECMDGOALS) sub-make

$(filter-out _all sub-make $(CURDIR)/Makefile, $(MAKECMDGOALS)) _all: sub-make
	@:

sub-make: FORCE
	$(Q)$(MAKE) -C $(KBUILD_OUTPUT) KBUILD_SRC=$(CURDIR) \
	-f $(CURDIR)/Makefile $(filter-out _all sub-make,$(MAKECMDGOALS))

# Leave processing to above invocation of make
skip-makefile := 1
endif # ifneq ($(KBUILD_OUTPUT),)
endif # ifeq ($(KBUILD_SRC),)

# We process the rest of the Makefile if this is the final invocation of make
ifeq ($(skip-makefile),)

# Do not print "Entering directory ...",
# but we want to display it when entering to the output directory
# so that IDEs/editors are able to understand relative filenames.
MAKEFLAGS += --no-print-directory

# Call a source code checker (by default, "sparse") as part of the
# C compilation.
#
# Use 'make C=1' to enable checking of only re-compiled files.
# Use 'make C=2' to enable checking of *all* source files, regardless
# of whether they are re-compiled or not.
#
# See the file "Documentation/sparse.txt" for more details, including
# where to get the "sparse" utility.

ifeq ("$(origin C)", "command line")
  KBUILD_CHECKSRC = $(C)
endif
ifndef KBUILD_CHECKSRC
  KBUILD_CHECKSRC = 0
endif

# Use make M=dir to specify directory of external module to build
# Old syntax make ... SUBDIRS=$PWD is still supported
# Setting the environment variable KBUILD_EXTMOD take precedence
ifdef SUBDIRS
  KBUILD_EXTMOD ?= $(SUBDIRS)
endif

ifeq ("$(origin M)", "command line")
  KBUILD_EXTMOD := $(M)
endif

# If building an external module we do not care about the all: rule
# but instead _all depend on modules
PHONY += all
ifeq ($(KBUILD_EXTMOD),)
_all: all
else
_all: modules
endif

ifeq ($(KBUILD_SRC),)
        # building in the source tree
        srctree := .
else
        ifeq ($(KBUILD_SRC)/,$(dir $(CURDIR)))
                # building in a subdirectory of the source tree
                srctree := ..
        else
                srctree := $(KBUILD_SRC)
        endif
endif
objtree		:= .
src		:= $(srctree)
obj		:= $(objtree)

VPATH		:= $(srctree)$(if $(KBUILD_EXTMOD),:$(KBUILD_EXTMOD))

export srctree objtree VPATH


# SUBARCH tells the usermode build what the underlying arch is.  That is set
# first, and if a usermode build is happening, the "ARCH=um" on the command
# line overrides the setting of ARCH below.  If a native build is happening,
# then ARCH is assigned, getting whatever value it gets normally, and
# SUBARCH is subsequently ignored.

SUBARCH := $(shell uname -m | sed -e s/i.86/x86/ -e s/x86_64/x86/ \
				  -e s/sun4u/sparc64/ \
				  -e s/arm.*/arm/ -e s/sa110/arm/ \
				  -e s/s390x/s390/ -e s/parisc64/parisc/ \
				  -e s/ppc.*/powerpc/ -e s/mips.*/mips/ \
				  -e s/sh[234].*/sh/ -e s/aarch64.*/arm64/ )

# Cross compiling and selecting different set of gcc/bin-utils
# ---------------------------------------------------------------------------
#
# When performing cross compilation for other architectures ARCH shall be set
# to the target architecture. (See arch/* for the possibilities).
# ARCH can be set during invocation of make:
# make ARCH=ia64
# Another way is to have ARCH set in the environment.
# The default ARCH is the host where make is executed.

# CROSS_COMPILE specify the prefix used for all executables used
# during compilation. Only gcc and related bin-utils executables
# are prefixed with $(CROSS_COMPILE).
# CROSS_COMPILE can be set on the command line
# make CROSS_COMPILE=ia64-linux-
# Alternatively CROSS_COMPILE can be set in the environment.
# A third alternative is to store a setting in .config so that plain
# "make" in the configured kernel build directory always uses that.
# Default value for CROSS_COMPILE is not to prefix executables
# Note: Some architectures assign CROSS_COMPILE in their arch/*/Makefile
ARCH		?= $(SUBARCH)
CROSS_COMPILE	?= $(CONFIG_CROSS_COMPILE:"%"=%)

# Architecture as present in compile.h
UTS_MACHINE 	:= $(ARCH)
SRCARCH 	:= $(ARCH)

# Additional ARCH settings for x86
ifeq ($(ARCH),i386)
        SRCARCH := x86
endif
ifeq ($(ARCH),x86_64)
        SRCARCH := x86
endif

# Additional ARCH settings for sparc
ifeq ($(ARCH),sparc32)
       SRCARCH := sparc
endif
ifeq ($(ARCH),sparc64)
       SRCARCH := sparc
endif

# Additional ARCH settings for sh
ifeq ($(ARCH),sh64)
       SRCARCH := sh
endif

# Additional ARCH settings for tile
ifeq ($(ARCH),tilepro)
       SRCARCH := tile
endif
ifeq ($(ARCH),tilegx)
       SRCARCH := tile
endif

# Where to locate arch specific headers
hdr-arch  := $(SRCARCH)

KCONFIG_CONFIG	?= .config
export KCONFIG_CONFIG

# SHELL used by kbuild
CONFIG_SHELL := $(shell if [ -x "$$BASH" ]; then echo $$BASH; \
	  else if [ -x /bin/bash ]; then echo /bin/bash; \
	  else echo sh; fi ; fi)

HOSTCC       = gcc
HOSTCXX      = g++
HOSTCFLAGS   = -Wall -Wmissing-prototypes -Wstrict-prototypes -O2 -fomit-frame-pointer -std=gnu89
HOSTCXXFLAGS = -O2

ifeq ($(shell $(HOSTCC) -v 2>&1 | grep -c "clang version"), 1)
HOSTCFLAGS  += -Wno-unused-value -Wno-unused-parameter \
		-Wno-missing-field-initializers -fno-delete-null-pointer-checks
endif

# Decide whether to build built-in, modular, or both.
# Normally, just do built-in.

KBUILD_MODULES :=
KBUILD_BUILTIN := 1

# If we have only "make modules", don't compile built-in objects.
# When we're building modules with modversions, we need to consider
# the built-in objects during the descend as well, in order to
# make sure the checksums are up to date before we record them.

ifeq ($(MAKECMDGOALS),modules)
  KBUILD_BUILTIN := $(if $(CONFIG_MODVERSIONS),1)
endif

# If we have "make <whatever> modules", compile modules
# in addition to whatever we do anyway.
# Just "make" or "make all" shall build modules as well

ifneq ($(filter all _all modules,$(MAKECMDGOALS)),)
  KBUILD_MODULES := 1
endif

ifeq ($(MAKECMDGOALS),)
  KBUILD_MODULES := 1
endif

export KBUILD_MODULES KBUILD_BUILTIN
export KBUILD_CHECKSRC KBUILD_SRC KBUILD_EXTMOD

ifneq ($(CC),)
ifeq ($(shell $(CC) -v 2>&1 | grep -c "clang version"), 1)
COMPILER := clang
else
COMPILER := gcc
endif
export COMPILER
endif

# We need some generic definitions (do not try to remake the file).
scripts/Kbuild.include: ;
include scripts/Kbuild.include

# Make variables (CC, etc...)
AS		= $(CROSS_COMPILE)as
LD		= $(CROSS_COMPILE)ld
LDFINAL	= $(LD)
CC		= $(CROSS_COMPILE)gcc
CPP		= $(CC) -E
ifdef CONFIG_LTO
AR		= $(CROSS_COMPILE)gcc-ar
else
AR		= $(CROSS_COMPILE)ar
endif
NM		= $(CROSS_COMPILE)nm
STRIP		= $(CROSS_COMPILE)strip
OBJCOPY		= $(CROSS_COMPILE)objcopy
OBJDUMP		= $(CROSS_COMPILE)objdump
AWK		= awk
GENKSYMS	= scripts/genksyms/genksyms
INSTALLKERNEL  := installkernel
DEPMOD		= /sbin/depmod
PERL		= perl
PYTHON		= python
CHECK		= sparse

CHECKFLAGS     := -D__linux__ -Dlinux -D__STDC__ -Dunix -D__unix__ \
		  -Wbitwise -Wno-return-void $(CF)
CFLAGS_MODULE   =
AFLAGS_MODULE   =
LDFLAGS_MODULE  =
CFLAGS_KERNEL	=
AFLAGS_KERNEL	=
CFLAGS_GCOV	= -fprofile-arcs -ftest-coverage


# Use USERINCLUDE when you must reference the UAPI directories only.
USERINCLUDE    := \
		-I$(srctree)/arch/$(hdr-arch)/include/uapi \
		-Iarch/$(hdr-arch)/include/generated/uapi \
		-I$(srctree)/include/uapi \
		-Iinclude/generated/uapi \
                -include $(srctree)/include/linux/kconfig.h

# Use LINUXINCLUDE when you must reference the include/ directory.
# Needed to be compatible with the O= option
LINUXINCLUDE    := \
		-I$(srctree)/arch/$(hdr-arch)/include \
		-Iarch/$(hdr-arch)/include/generated/uapi \
		-Iarch/$(hdr-arch)/include/generated \
		$(if $(KBUILD_SRC), -I$(srctree)/include) \
		-Iinclude \
		$(USERINCLUDE)

KBUILD_CPPFLAGS := -D__KERNEL__

KBUILD_CFLAGS   := -Wall -Wundef -Wstrict-prototypes -Wno-trigraphs \
		   -fno-strict-aliasing -fno-common \
		   -Werror-implicit-function-declaration \
		   -Wno-format-security \
		   -std=gnu89

KBUILD_AFLAGS_KERNEL :=
KBUILD_CFLAGS_KERNEL :=
KBUILD_AFLAGS   := -D__ASSEMBLY__
KBUILD_AFLAGS_MODULE  := -DMODULE
KBUILD_CFLAGS_MODULE  := -DMODULE
KBUILD_LDFLAGS_MODULE := -T $(srctree)/scripts/module-common.lds

# Read KERNELRELEASE from include/config/kernel.release (if it exists)
KERNELRELEASE = $(shell cat include/config/kernel.release 2> /dev/null)
KERNELVERSION = $(VERSION)$(if $(PATCHLEVEL),.$(PATCHLEVEL)$(if $(SUBLEVEL),.$(SUBLEVEL)))$(EXTRAVERSION)

export VERSION PATCHLEVEL SUBLEVEL KERNELRELEASE KERNELVERSION
export ARCH SRCARCH CONFIG_SHELL HOSTCC HOSTCFLAGS CROSS_COMPILE AS LD CC
export CPP AR NM STRIP OBJCOPY OBJDUMP LDFINAL
export MAKE AWK GENKSYMS INSTALLKERNEL PERL PYTHON UTS_MACHINE
export HOSTCXX HOSTCXXFLAGS LDFLAGS_MODULE CHECK CHECKFLAGS

export KBUILD_CPPFLAGS NOSTDINC_FLAGS LINUXINCLUDE OBJCOPYFLAGS LDFLAGS
export KBUILD_CFLAGS CFLAGS_KERNEL CFLAGS_MODULE CFLAGS_GCOV CFLAGS_KASAN
export KBUILD_AFLAGS AFLAGS_KERNEL AFLAGS_MODULE
export KBUILD_AFLAGS_MODULE KBUILD_CFLAGS_MODULE KBUILD_LDFLAGS_MODULE
export KBUILD_AFLAGS_KERNEL KBUILD_CFLAGS_KERNEL
export KBUILD_ARFLAGS

ifdef CONFIG_LTO
# LTO gcc creates a lot of files in TMPDIR, and with /tmp as tmpfs
# it's easy to drive the machine OOM. Use the object directory
# instead.
ifndef TMPDIR
TMPDIR ?= $(objtree)
export TMPDIR
$(info setting TMPDIR=$(objtree) for LTO build)
endif
endif

# When compiling out-of-tree modules, put MODVERDIR in the module
# tree rather than in the kernel tree. The kernel tree might
# even be read-only.
export MODVERDIR := $(if $(KBUILD_EXTMOD),$(firstword $(KBUILD_EXTMOD))/).tmp_versions

# Files to ignore in find ... statements

export RCS_FIND_IGNORE := \( -name SCCS -o -name BitKeeper -o -name .svn -o    \
			  -name CVS -o -name .pc -o -name .hg -o -name .git \) \
			  -prune -o
export RCS_TAR_IGNORE := --exclude SCCS --exclude BitKeeper --exclude .svn \
			 --exclude CVS --exclude .pc --exclude .hg --exclude .git

# ===========================================================================
# Rules shared between *config targets and build targets

# Basic helpers built in scripts/
PHONY += scripts_basic
scripts_basic:
	$(Q)$(MAKE) $(build)=scripts/basic
	$(Q)rm -f .tmp_quiet_recordmcount

# To avoid any implicit rule to kick in, define an empty command.
scripts/basic/%: scripts_basic ;

PHONY += outputmakefile
# outputmakefile generates a Makefile in the output directory, if using a
# separate output directory. This allows convenient use of make in the
# output directory.
outputmakefile:
ifneq ($(KBUILD_SRC),)
	$(Q)ln -fsn $(srctree) source
	$(Q)$(CONFIG_SHELL) $(srctree)/scripts/mkmakefile \
	    $(srctree) $(objtree) $(VERSION) $(PATCHLEVEL)
endif

# Support for using generic headers in asm-generic
PHONY += asm-generic
asm-generic:
	$(Q)$(MAKE) -f $(srctree)/scripts/Makefile.asm-generic \
	            src=asm obj=arch/$(SRCARCH)/include/generated/asm
	$(Q)$(MAKE) -f $(srctree)/scripts/Makefile.asm-generic \
	            src=uapi/asm obj=arch/$(SRCARCH)/include/generated/uapi/asm

# To make sure we do not include .config for any of the *config targets
# catch them early, and hand them over to scripts/kconfig/Makefile
# It is allowed to specify more targets when calling make, including
# mixing *config targets and build targets.
# For example 'make oldconfig all'.
# Detect when mixed targets is specified, and make a second invocation
# of make so .config is not included in this case either (for *config).

version_h := include/generated/uapi/linux/version.h
old_version_h := include/linux/version.h

no-dot-config-targets := clean mrproper distclean \
			 cscope gtags TAGS tags help% %docs check% coccicheck \
			 $(version_h) headers_% archheaders archscripts \
			 kernelversion %src-pkg

config-targets := 0
mixed-targets  := 0
dot-config     := 1

ifneq ($(filter $(no-dot-config-targets), $(MAKECMDGOALS)),)
	ifeq ($(filter-out $(no-dot-config-targets), $(MAKECMDGOALS)),)
		dot-config := 0
	endif
endif

ifeq ($(KBUILD_EXTMOD),)
        ifneq ($(filter config %config,$(MAKECMDGOALS)),)
                config-targets := 1
                ifneq ($(words $(MAKECMDGOALS)),1)
                        mixed-targets := 1
                endif
        endif
endif

ifeq ($(mixed-targets),1)
# ===========================================================================
# We're called with mixed targets (*config and build targets).
# Handle them one by one.

PHONY += $(MAKECMDGOALS) __build_one_by_one

$(filter-out __build_one_by_one, $(MAKECMDGOALS)): __build_one_by_one
	@:

__build_one_by_one:
	$(Q)set -e; \
	for i in $(MAKECMDGOALS); do \
		$(MAKE) -f $(srctree)/Makefile $$i; \
	done

else
ifeq ($(config-targets),1)
# ===========================================================================
# *config targets only - make sure prerequisites are updated, and descend
# in scripts/kconfig to make the *config target

# Read arch specific Makefile to set KBUILD_DEFCONFIG as needed.
# KBUILD_DEFCONFIG may point out an alternative default configuration
# used for 'make defconfig'
include arch/$(SRCARCH)/Makefile
export KBUILD_DEFCONFIG KBUILD_KCONFIG

config: scripts_basic outputmakefile FORCE
	$(Q)$(MAKE) $(build)=scripts/kconfig $@

%config: scripts_basic outputmakefile FORCE
	$(Q)$(MAKE) $(build)=scripts/kconfig $@

else
# ===========================================================================
# Build targets only - this includes vmlinux, arch specific targets, clean
# targets and others. In general all targets except *config targets.

ifeq ($(KBUILD_EXTMOD),)
# Additional helpers built in scripts/
# Carefully list dependencies so we do not try to build scripts twice
# in parallel
PHONY += scripts
scripts: scripts_basic include/config/auto.conf include/config/tristate.conf \
	 asm-generic
	$(Q)$(MAKE) $(build)=$(@)

# Objects we will link into vmlinux / subdirs we need to visit
init-y		:= init/
drivers-y	:= drivers/ sound/ firmware/
net-y		:= net/
libs-y		:= lib/
core-y		:= usr/
endif # KBUILD_EXTMOD

ifeq ($(dot-config),1)
# Read in config
-include include/config/auto.conf

ifeq ($(KBUILD_EXTMOD),)
# Read in dependencies to all Kconfig* files, make sure to run
# oldconfig if changes are detected.
-include include/config/auto.conf.cmd

# To avoid any implicit rule to kick in, define an empty command
$(KCONFIG_CONFIG) include/config/auto.conf.cmd: ;

# If .config is newer than include/config/auto.conf, someone tinkered
# with it and forgot to run make oldconfig.
# if auto.conf.cmd is missing then we are probably in a cleaned tree so
# we execute the config step to be sure to catch updated Kconfig files
include/config/%.conf: $(KCONFIG_CONFIG) include/config/auto.conf.cmd
	$(Q)$(MAKE) -f $(srctree)/Makefile silentoldconfig
else
# external modules needs include/generated/autoconf.h and include/config/auto.conf
# but do not care if they are up-to-date. Use auto.conf to trigger the test
PHONY += include/config/auto.conf

include/config/auto.conf:
	$(Q)test -e include/generated/autoconf.h -a -e $@ || (		\
	echo >&2;							\
	echo >&2 "  ERROR: Kernel configuration is invalid.";		\
	echo >&2 "         include/generated/autoconf.h or $@ are missing.";\
	echo >&2 "         Run 'make oldconfig && make prepare' on kernel src to fix it.";	\
	echo >&2 ;							\
	/bin/false)

endif # KBUILD_EXTMOD

else
# Dummy target needed, because used as prerequisite
include/config/auto.conf: ;
endif # $(dot-config)

# The all: target is the default when no target is given on the
# command line.
# This allow a user to issue only 'make' to build a kernel including modules
# Defaults to vmlinux, but the arch makefile usually adds further targets
all: vmlinux

include arch/$(SRCARCH)/Makefile

KBUILD_CFLAGS	+= $(call cc-option,-fno-delete-null-pointer-checks,)

ifdef CONFIG_CC_OPTIMIZE_FOR_SIZE
KBUILD_CFLAGS	+= -Os $(call cc-disable-warning,maybe-uninitialized,)
else
KBUILD_CFLAGS	+= -O2
endif

# Tell gcc to never replace conditional load with a non-conditional one
KBUILD_CFLAGS	+= $(call cc-option,--param=allow-store-data-races=0)

ifdef CONFIG_READABLE_ASM
# Disable optimizations that make assembler listings hard to read.
# reorder blocks reorders the control in the function
# ipa clone creates specialized cloned functions
# partial inlining inlines only parts of functions
KBUILD_CFLAGS += $(call cc-option,-fno-reorder-blocks,) \
                 $(call cc-option,-fno-ipa-cp-clone,) \
                 $(call cc-option,-fno-partial-inlining)
endif

ifneq ($(CONFIG_FRAME_WARN),0)
KBUILD_CFLAGS += $(call cc-option,-Wframe-larger-than=${CONFIG_FRAME_WARN})
endif

# Handle stack protector mode.
#
# Since kbuild can potentially perform two passes (first with the old
# .config values and then with updated .config values), we cannot error out
# if a desired compiler option is unsupported. If we were to error, kbuild
# could never get to the second pass and actually notice that we changed
# the option to something that was supported.
#
# Additionally, we don't want to fallback and/or silently change which compiler
# flags will be used, since that leads to producing kernels with different
# security feature characteristics depending on the compiler used. ("But I
# selected CC_STACKPROTECTOR_STRONG! Why did it build with _REGULAR?!")
#
# The middle ground is to warn here so that the failed option is obvious, but
# to let the build fail with bad compiler flags so that we can't produce a
# kernel when there is a CONFIG and compiler mismatch.
#
ifdef CONFIG_CC_STACKPROTECTOR_REGULAR
  stackp-flag := -fstack-protector
  ifeq ($(call cc-option, $(stackp-flag)),)
    $(warning Cannot use CONFIG_CC_STACKPROTECTOR_REGULAR: \
             -fstack-protector not supported by compiler)
  endif
else
ifdef CONFIG_CC_STACKPROTECTOR_STRONG
  stackp-flag := -fstack-protector-strong
  ifeq ($(call cc-option, $(stackp-flag)),)
    $(warning Cannot use CONFIG_CC_STACKPROTECTOR_STRONG: \
	      -fstack-protector-strong not supported by compiler)
  endif
else
  # Force off for distro compilers that enable stack protector by default.
  stackp-flag := $(call cc-option, -fno-stack-protector)
endif
endif
KBUILD_CFLAGS += $(stackp-flag)

ifeq ($(COMPILER),clang)
KBUILD_CPPFLAGS += $(call cc-option,-Qunused-arguments,)
KBUILD_CPPFLAGS += $(call cc-option,-Wno-unknown-warning-option,)
KBUILD_CFLAGS += $(call cc-disable-warning, unused-variable)
KBUILD_CFLAGS += $(call cc-disable-warning, format-invalid-specifier)
KBUILD_CFLAGS += $(call cc-disable-warning, gnu)
# Quiet clang warning: comparison of unsigned expression < 0 is always false
KBUILD_CFLAGS += $(call cc-disable-warning, tautological-compare)
# CLANG uses a _MergedGlobals as optimization, but this breaks modpost, as the
# source of a reference will be _MergedGlobals and not on of the whitelisted names.
# See modpost pattern 2
KBUILD_CFLAGS += $(call cc-option, -mno-global-merge,)
KBUILD_CFLAGS += $(call cc-option, -fcatch-undefined-behavior)
else

# This warning generated too much noise in a regular build.
# Use make W=1 to enable this warning (see scripts/Makefile.build)
KBUILD_CFLAGS += $(call cc-disable-warning, unused-but-set-variable)
endif

ifdef CONFIG_FRAME_POINTER
KBUILD_CFLAGS	+= -fno-omit-frame-pointer -fno-optimize-sibling-calls
else
# Some targets (ARM with Thumb2, for example), can't be built with frame
# pointers.  For those, we don't have FUNCTION_TRACER automatically
# select FRAME_POINTER.  However, FUNCTION_TRACER adds -pg, and this is
# incompatible with -fomit-frame-pointer with current GCC, so we don't use
# -fomit-frame-pointer with FUNCTION_TRACER.
ifndef CONFIG_FUNCTION_TRACER
KBUILD_CFLAGS	+= -fomit-frame-pointer
endif
endif

KBUILD_CFLAGS   += $(call cc-option, -fno-var-tracking-assignments)

ifdef CONFIG_DEBUG_INFO
ifdef CONFIG_DEBUG_INFO_SPLIT
KBUILD_CFLAGS   += $(call cc-option, -gsplit-dwarf, -g)
else
KBUILD_CFLAGS	+= -g
endif
KBUILD_AFLAGS	+= -Wa,-gdwarf-2
endif
ifdef CONFIG_DEBUG_INFO_DWARF4
KBUILD_CFLAGS	+= $(call cc-option, -gdwarf-4,)
endif

ifdef CONFIG_DEBUG_INFO_REDUCED
KBUILD_CFLAGS 	+= $(call cc-option, -femit-struct-debug-baseonly) \
		   $(call cc-option,-fno-var-tracking)
endif

ifdef CONFIG_FUNCTION_TRACER
ifndef CC_FLAGS_FTRACE
CC_FLAGS_FTRACE := -pg
endif
export CC_FLAGS_FTRACE
ifdef CONFIG_HAVE_FENTRY
CC_USING_FENTRY	:= $(call cc-option, -mfentry -DCC_USING_FENTRY)
endif
KBUILD_CFLAGS	+= $(CC_FLAGS_FTRACE) $(CC_USING_FENTRY)
KBUILD_AFLAGS	+= $(CC_USING_FENTRY)
ifdef CONFIG_DYNAMIC_FTRACE
	ifdef CONFIG_HAVE_C_RECORDMCOUNT
		BUILD_C_RECORDMCOUNT := y
		export BUILD_C_RECORDMCOUNT
	endif
endif
endif

# We trigger additional mismatches with less inlining
ifdef CONFIG_DEBUG_SECTION_MISMATCH
KBUILD_CFLAGS += $(call cc-option, -fno-inline-functions-called-once)
endif

# arch Makefile may override CC so keep this after arch Makefile is included
NOSTDINC_FLAGS += -nostdinc -isystem $(shell $(CC) -print-file-name=include)
CHECKFLAGS     += $(NOSTDINC_FLAGS)

# warn about C99 declaration after statement
KBUILD_CFLAGS += $(call cc-option,-Wdeclaration-after-statement,)

# disable pointer signed / unsigned warnings in gcc 4.0
KBUILD_CFLAGS += $(call cc-disable-warning, pointer-sign)

# disable invalid "can't wrap" optimizations for signed / pointers
KBUILD_CFLAGS	+= $(call cc-option,-fno-strict-overflow)

# conserve stack if available
KBUILD_CFLAGS   += $(call cc-option,-fconserve-stack)

# disallow errors like 'EXPORT_GPL(foo);' with missing header
KBUILD_CFLAGS   += $(call cc-option,-Werror=implicit-int)

# require functions to have arguments in prototypes, not empty 'int foo()'
KBUILD_CFLAGS   += $(call cc-option,-Werror=strict-prototypes)

# Prohibit date/time macros, which would make the build non-deterministic
KBUILD_CFLAGS   += $(call cc-option,-Werror=date-time)

# use the deterministic mode of AR if available
KBUILD_ARFLAGS := $(call ar-option,D)

# check for 'asm goto'
ifeq ($(shell $(CONFIG_SHELL) $(srctree)/scripts/gcc-goto.sh $(CC)), y)
	KBUILD_CFLAGS += -DCC_HAVE_ASM_GOTO
	KBUILD_AFLAGS += -DCC_HAVE_ASM_GOTO
endif

include scripts/Makefile.kasan
include scripts/Makefile.extrawarn
<<<<<<< HEAD
=======
include scripts/Makefile.lto
>>>>>>> 1be735fc

# Add user supplied CPPFLAGS, AFLAGS and CFLAGS as the last assignments
KBUILD_CPPFLAGS += $(KCPPFLAGS)
KBUILD_AFLAGS += $(KAFLAGS)
KBUILD_CFLAGS += $(KCFLAGS)

# Use --build-id when available.
LDFLAGS_BUILD_ID = $(patsubst -Wl$(comma)%,%,\
			      $(call cc-ldoption, -Wl$(comma)--build-id,))
KBUILD_LDFLAGS_MODULE += $(LDFLAGS_BUILD_ID)
LDFLAGS_vmlinux += $(LDFLAGS_BUILD_ID)

ifeq ($(CONFIG_STRIP_ASM_SYMS),y)
LDFLAGS_vmlinux	+= $(call ld-option, -X,)
endif

# Default kernel image to build when no specific target is given.
# KBUILD_IMAGE may be overruled on the command line or
# set in the environment
# Also any assignments in arch/$(ARCH)/Makefile take precedence over
# this default value
export KBUILD_IMAGE ?= vmlinux

#
# INSTALL_PATH specifies where to place the updated kernel and system map
# images. Default is /boot, but you can set it to other values
export	INSTALL_PATH ?= /boot

#
# INSTALL_DTBS_PATH specifies a prefix for relocations required by build roots.
# Like INSTALL_MOD_PATH, it isn't defined in the Makefile, but can be passed as
# an argument if needed. Otherwise it defaults to the kernel install path
#
export INSTALL_DTBS_PATH ?= $(INSTALL_PATH)/dtbs/$(KERNELRELEASE)

#
# INSTALL_MOD_PATH specifies a prefix to MODLIB for module directory
# relocations required by build roots.  This is not defined in the
# makefile but the argument can be passed to make if needed.
#

MODLIB	= $(INSTALL_MOD_PATH)/lib/modules/$(KERNELRELEASE)
export MODLIB

#
# INSTALL_MOD_STRIP, if defined, will cause modules to be
# stripped after they are installed.  If INSTALL_MOD_STRIP is '1', then
# the default option --strip-debug will be used.  Otherwise,
# INSTALL_MOD_STRIP value will be used as the options to the strip command.

ifdef INSTALL_MOD_STRIP
ifeq ($(INSTALL_MOD_STRIP),1)
mod_strip_cmd = $(STRIP) --strip-debug
else
mod_strip_cmd = $(STRIP) $(INSTALL_MOD_STRIP)
endif # INSTALL_MOD_STRIP=1
else
mod_strip_cmd = true
endif # INSTALL_MOD_STRIP
export mod_strip_cmd

# CONFIG_MODULE_COMPRESS, if defined, will cause module to be compressed
# after they are installed in agreement with CONFIG_MODULE_COMPRESS_GZIP
# or CONFIG_MODULE_COMPRESS_XZ.

mod_compress_cmd = true
ifdef CONFIG_MODULE_COMPRESS
  ifdef CONFIG_MODULE_COMPRESS_GZIP
    mod_compress_cmd = gzip -n
  endif # CONFIG_MODULE_COMPRESS_GZIP
  ifdef CONFIG_MODULE_COMPRESS_XZ
    mod_compress_cmd = xz
  endif # CONFIG_MODULE_COMPRESS_XZ
endif # CONFIG_MODULE_COMPRESS
export mod_compress_cmd

# Select initial ramdisk compression format, default is gzip(1).
# This shall be used by the dracut(8) tool while creating an initramfs image.
#
INITRD_COMPRESS-y                  := gzip
INITRD_COMPRESS-$(CONFIG_RD_BZIP2) := bzip2
INITRD_COMPRESS-$(CONFIG_RD_LZMA)  := lzma
INITRD_COMPRESS-$(CONFIG_RD_XZ)    := xz
INITRD_COMPRESS-$(CONFIG_RD_LZO)   := lzo
INITRD_COMPRESS-$(CONFIG_RD_LZ4)   := lz4
# do not export INITRD_COMPRESS, since we didn't actually
# choose a sane default compression above.
# export INITRD_COMPRESS := $(INITRD_COMPRESS-y)

ifdef CONFIG_MODULE_SIG_ALL
MODSECKEY = ./signing_key.priv
MODPUBKEY = ./signing_key.x509
export MODPUBKEY
mod_sign_cmd = perl $(srctree)/scripts/sign-file $(CONFIG_MODULE_SIG_HASH) $(MODSECKEY) $(MODPUBKEY)
else
mod_sign_cmd = true
endif
export mod_sign_cmd


ifeq ($(KBUILD_EXTMOD),)
core-y		+= kernel/ mm/ fs/ ipc/ security/ crypto/ block/

vmlinux-dirs	:= $(patsubst %/,%,$(filter %/, $(init-y) $(init-m) \
		     $(core-y) $(core-m) $(drivers-y) $(drivers-m) \
		     $(net-y) $(net-m) $(libs-y) $(libs-m)))

vmlinux-alldirs	:= $(sort $(vmlinux-dirs) $(patsubst %/,%,$(filter %/, \
		     $(init-) $(core-) $(drivers-) $(net-) $(libs-))))

init-y		:= $(patsubst %/, %/built-in.o, $(init-y))
core-y		:= $(patsubst %/, %/built-in.o, $(core-y))
drivers-y	:= $(patsubst %/, %/built-in.o, $(drivers-y))
net-y		:= $(patsubst %/, %/built-in.o, $(net-y))
libs-y1		:= $(patsubst %/, %/lib.a, $(libs-y))
libs-y2		:= $(patsubst %/, %/built-in.o, $(libs-y))
libs-y		:= $(libs-y1) $(libs-y2)

# Externally visible symbols (used by link-vmlinux.sh)
export KBUILD_VMLINUX_INIT := $(head-y) $(init-y)
export KBUILD_VMLINUX_MAIN := $(core-y) $(libs-y) $(drivers-y) $(net-y)
export KBUILD_LDS          := arch/$(SRCARCH)/kernel/vmlinux.lds
export LDFLAGS_vmlinux
# used by scripts/pacmage/Makefile
export KBUILD_ALLDIRS := $(sort $(filter-out arch/%,$(vmlinux-alldirs)) arch Documentation include samples scripts tools virt)

vmlinux-deps := $(KBUILD_LDS) $(KBUILD_VMLINUX_INIT) $(KBUILD_VMLINUX_MAIN)

# Final link of vmlinux
      cmd_link-vmlinux = $(CONFIG_SHELL) $< $(LD) $(LDFLAGS) $(LDFLAGS_vmlinux)
quiet_cmd_link-vmlinux = LINK    $@

# Include targets which we want to
# execute if the rest of the kernel build went well.
vmlinux: scripts/link-vmlinux.sh $(vmlinux-deps) FORCE
ifdef CONFIG_HEADERS_CHECK
	$(Q)$(MAKE) -f $(srctree)/Makefile headers_check
endif
ifdef CONFIG_SAMPLES
	$(Q)$(MAKE) $(build)=samples
endif
ifdef CONFIG_BUILD_DOCSRC
	$(Q)$(MAKE) $(build)=Documentation
endif
ifdef CONFIG_GDB_SCRIPTS
	$(Q)ln -fsn `cd $(srctree) && /bin/pwd`/scripts/gdb/vmlinux-gdb.py
endif
	+$(call if_changed,link-vmlinux)

# The actual objects are generated when descending,
# make sure no implicit rule kicks in
$(sort $(vmlinux-deps)): $(vmlinux-dirs) ;

# Handle descending into subdirectories listed in $(vmlinux-dirs)
# Preset locale variables to speed up the build process. Limit locale
# tweaks to this spot to avoid wrong language settings when running
# make menuconfig etc.
# Error messages still appears in the original language

PHONY += $(vmlinux-dirs)
$(vmlinux-dirs): prepare scripts
	$(Q)$(MAKE) $(build)=$@

define filechk_kernel.release
	echo "$(KERNELVERSION)$$($(CONFIG_SHELL) $(srctree)/scripts/setlocalversion $(srctree))"
endef

# Store (new) KERNELRELEASE string in include/config/kernel.release
include/config/kernel.release: include/config/auto.conf FORCE
	$(call filechk,kernel.release)


# Things we need to do before we recursively start building the kernel
# or the modules are listed in "prepare".
# A multi level approach is used. prepareN is processed before prepareN-1.
# archprepare is used in arch Makefiles and when processed asm symlink,
# version.h and scripts_basic is processed / created.

# Listed in dependency order
PHONY += prepare archprepare prepare0 prepare1 prepare2 prepare3

# prepare3 is used to check if we are building in a separate output directory,
# and if so do:
# 1) Check that make has not been executed in the kernel src $(srctree)
prepare3: include/config/kernel.release
ifneq ($(KBUILD_SRC),)
	@$(kecho) '  Using $(srctree) as source for kernel'
	$(Q)if [ -f $(srctree)/.config -o -d $(srctree)/include/config ]; then \
		echo >&2 "  $(srctree) is not clean, please run 'make mrproper'"; \
		echo >&2 "  in the '$(srctree)' directory.";\
		/bin/false; \
	fi;
endif

# prepare2 creates a makefile if using a separate output directory
prepare2: prepare3 outputmakefile asm-generic

prepare1: prepare2 $(version_h) include/generated/utsrelease.h \
                   include/config/auto.conf
	$(cmd_crmodverdir)

archprepare: archheaders archscripts prepare1 scripts_basic

prepare0: archprepare FORCE
	$(Q)$(MAKE) $(build)=.

# All the preparing..
prepare: prepare0

# Generate some files
# ---------------------------------------------------------------------------

# KERNELRELEASE can change from a few different places, meaning version.h
# needs to be updated, so this check is forced on all builds

uts_len := 64
define filechk_utsrelease.h
	if [ `echo -n "$(KERNELRELEASE)" | wc -c ` -gt $(uts_len) ]; then \
	  echo '"$(KERNELRELEASE)" exceeds $(uts_len) characters' >&2;    \
	  exit 1;                                                         \
	fi;                                                               \
	(echo \#define UTS_RELEASE \"$(KERNELRELEASE)\";)
endef

define filechk_version.h
	(echo \#define LINUX_VERSION_CODE $(shell                         \
	expr $(VERSION) \* 65536 + 0$(PATCHLEVEL) \* 256 + 0$(SUBLEVEL)); \
	echo '#define KERNEL_VERSION(a,b,c) (((a) << 16) + ((b) << 8) + (c))';)
endef

$(version_h): $(srctree)/Makefile FORCE
	$(call filechk,version.h)
	$(Q)rm -f $(old_version_h)

include/generated/utsrelease.h: include/config/kernel.release FORCE
	$(call filechk,utsrelease.h)

PHONY += headerdep
headerdep:
	$(Q)find $(srctree)/include/ -name '*.h' | xargs --max-args 1 \
	$(srctree)/scripts/headerdep.pl -I$(srctree)/include

# ---------------------------------------------------------------------------
# Firmware install
INSTALL_FW_PATH=$(INSTALL_MOD_PATH)/lib/firmware
export INSTALL_FW_PATH

PHONY += firmware_install
firmware_install: FORCE
	@mkdir -p $(objtree)/firmware
	$(Q)$(MAKE) -f $(srctree)/scripts/Makefile.fwinst obj=firmware __fw_install

# ---------------------------------------------------------------------------
# Kernel headers

#Default location for installed headers
export INSTALL_HDR_PATH = $(objtree)/usr

# If we do an all arch process set dst to asm-$(hdr-arch)
hdr-dst = $(if $(KBUILD_HEADERS), dst=include/asm-$(hdr-arch), dst=include/asm)

PHONY += archheaders
archheaders:

PHONY += archscripts
archscripts:

PHONY += __headers
__headers: $(version_h) scripts_basic asm-generic archheaders archscripts FORCE
	$(Q)$(MAKE) $(build)=scripts build_unifdef

PHONY += headers_install_all
headers_install_all:
	$(Q)$(CONFIG_SHELL) $(srctree)/scripts/headers.sh install

PHONY += headers_install
headers_install: __headers
	$(if $(wildcard $(srctree)/arch/$(hdr-arch)/include/uapi/asm/Kbuild),, \
	  $(error Headers not exportable for the $(SRCARCH) architecture))
	$(Q)$(MAKE) $(hdr-inst)=include/uapi
	$(Q)$(MAKE) $(hdr-inst)=arch/$(hdr-arch)/include/uapi/asm $(hdr-dst)

PHONY += headers_check_all
headers_check_all: headers_install_all
	$(Q)$(CONFIG_SHELL) $(srctree)/scripts/headers.sh check

PHONY += headers_check
headers_check: headers_install
	$(Q)$(MAKE) $(hdr-inst)=include/uapi HDRCHECK=1
	$(Q)$(MAKE) $(hdr-inst)=arch/$(hdr-arch)/include/uapi/asm $(hdr-dst) HDRCHECK=1

# ---------------------------------------------------------------------------
# Kernel selftest

PHONY += kselftest
kselftest:
	$(Q)$(MAKE) -C tools/testing/selftests run_tests

# ---------------------------------------------------------------------------
# Modules

ifdef CONFIG_MODULES

# By default, build modules as well

all: modules

# Build modules
#
# A module can be listed more than once in obj-m resulting in
# duplicate lines in modules.order files.  Those are removed
# using awk while concatenating to the final file.

PHONY += modules
modules: $(vmlinux-dirs) $(if $(KBUILD_BUILTIN),vmlinux) modules.builtin
	$(Q)$(AWK) '!x[$$0]++' $(vmlinux-dirs:%=$(objtree)/%/modules.order) > $(objtree)/modules.order
	@$(kecho) '  Building modules, stage 2.';
	$(Q)$(MAKE) -f $(srctree)/scripts/Makefile.modpost
	$(Q)$(MAKE) -f $(srctree)/scripts/Makefile.fwinst obj=firmware __fw_modbuild

modules.builtin: $(vmlinux-dirs:%=%/modules.builtin)
	$(Q)$(AWK) '!x[$$0]++' $^ > $(objtree)/modules.builtin

%/modules.builtin: include/config/auto.conf
	$(Q)$(MAKE) $(modbuiltin)=$*


# Target to prepare building external modules
PHONY += modules_prepare
modules_prepare: prepare scripts

# Target to install modules
PHONY += modules_install
modules_install: _modinst_ _modinst_post

PHONY += _modinst_
_modinst_:
	@rm -rf $(MODLIB)/kernel
	@rm -f $(MODLIB)/source
	@mkdir -p $(MODLIB)/kernel
	@ln -s `cd $(srctree) && /bin/pwd` $(MODLIB)/source
	@if [ ! $(objtree) -ef  $(MODLIB)/build ]; then \
		rm -f $(MODLIB)/build ; \
		ln -s $(CURDIR) $(MODLIB)/build ; \
	fi
	@cp -f $(objtree)/modules.order $(MODLIB)/
	@cp -f $(objtree)/modules.builtin $(MODLIB)/
	$(Q)$(MAKE) -f $(srctree)/scripts/Makefile.modinst

# This depmod is only for convenience to give the initial
# boot a modules.dep even before / is mounted read-write.  However the
# boot script depmod is the master version.
PHONY += _modinst_post
_modinst_post: _modinst_
	$(Q)$(MAKE) -f $(srctree)/scripts/Makefile.fwinst obj=firmware __fw_modinst
	$(call cmd,depmod)

ifeq ($(CONFIG_MODULE_SIG), y)
PHONY += modules_sign
modules_sign:
	$(Q)$(MAKE) -f $(srctree)/scripts/Makefile.modsign
endif

else # CONFIG_MODULES

# Modules not configured
# ---------------------------------------------------------------------------

modules modules_install: FORCE
	@echo >&2
	@echo >&2 "The present kernel configuration has modules disabled."
	@echo >&2 "Type 'make config' and enable loadable module support."
	@echo >&2 "Then build a kernel with module support enabled."
	@echo >&2
	@exit 1

endif # CONFIG_MODULES

###
# Cleaning is done on three levels.
# make clean     Delete most generated files
#                Leave enough to build external modules
# make mrproper  Delete the current configuration, and all generated files
# make distclean Remove editor backup files, patch leftover files and the like

# Directories & files removed with 'make clean'
CLEAN_DIRS  += $(MODVERDIR)

# Directories & files removed with 'make mrproper'
MRPROPER_DIRS  += include/config usr/include include/generated          \
		  arch/*/include/generated .tmp_objdiff
MRPROPER_FILES += .config .config.old .version .old_version \
		  Module.symvers tags TAGS cscope* GPATH GTAGS GRTAGS GSYMS \
		  signing_key.priv signing_key.x509 x509.genkey		\
		  extra_certificates signing_key.x509.keyid		\
		  signing_key.x509.signer vmlinux-gdb.py

# clean - Delete most, but leave enough to build external modules
#
clean: rm-dirs  := $(CLEAN_DIRS)
clean: rm-files := $(CLEAN_FILES)
clean-dirs      := $(addprefix _clean_, . $(vmlinux-alldirs) Documentation samples)

PHONY += $(clean-dirs) clean archclean vmlinuxclean
$(clean-dirs):
	$(Q)$(MAKE) $(clean)=$(patsubst _clean_%,%,$@)

vmlinuxclean:
	$(Q)$(CONFIG_SHELL) $(srctree)/scripts/link-vmlinux.sh clean

clean: archclean vmlinuxclean

# mrproper - Delete all generated files, including .config
#
mrproper: rm-dirs  := $(wildcard $(MRPROPER_DIRS))
mrproper: rm-files := $(wildcard $(MRPROPER_FILES))
mrproper-dirs      := $(addprefix _mrproper_,Documentation/DocBook scripts)

PHONY += $(mrproper-dirs) mrproper archmrproper
$(mrproper-dirs):
	$(Q)$(MAKE) $(clean)=$(patsubst _mrproper_%,%,$@)

mrproper: clean archmrproper $(mrproper-dirs)
	$(call cmd,rmdirs)
	$(call cmd,rmfiles)

# distclean
#
PHONY += distclean

distclean: mrproper
	@find $(srctree) $(RCS_FIND_IGNORE) \
		\( -name '*.orig' -o -name '*.rej' -o -name '*~' \
		-o -name '*.bak' -o -name '#*#' -o -name '.*.orig' \
		-o -name '.*.rej' -o -name '*%'  -o -name 'core' \) \
		-type f -print | xargs rm -f


# Packaging of the kernel to various formats
# ---------------------------------------------------------------------------
# rpm target kept for backward compatibility
package-dir	:= scripts/package

%src-pkg: FORCE
	$(Q)$(MAKE) $(build)=$(package-dir) $@
%pkg: include/config/kernel.release FORCE
	$(Q)$(MAKE) $(build)=$(package-dir) $@
rpm: include/config/kernel.release FORCE
	$(Q)$(MAKE) $(build)=$(package-dir) $@


# Brief documentation of the typical targets used
# ---------------------------------------------------------------------------

boards := $(wildcard $(srctree)/arch/$(SRCARCH)/configs/*_defconfig)
boards := $(sort $(notdir $(boards)))
board-dirs := $(dir $(wildcard $(srctree)/arch/$(SRCARCH)/configs/*/*_defconfig))
board-dirs := $(sort $(notdir $(board-dirs:/=)))

help:
	@echo  'Cleaning targets:'
	@echo  '  clean		  - Remove most generated files but keep the config and'
	@echo  '                    enough build support to build external modules'
	@echo  '  mrproper	  - Remove all generated files + config + various backup files'
	@echo  '  distclean	  - mrproper + remove editor backup and patch files'
	@echo  ''
	@echo  'Configuration targets:'
	@$(MAKE) -f $(srctree)/scripts/kconfig/Makefile help
	@echo  ''
	@echo  'Other generic targets:'
	@echo  '  all		  - Build all targets marked with [*]'
	@echo  '* vmlinux	  - Build the bare kernel'
	@echo  '* modules	  - Build all modules'
	@echo  '  modules_install - Install all modules to INSTALL_MOD_PATH (default: /)'
	@echo  '  firmware_install- Install all firmware to INSTALL_FW_PATH'
	@echo  '                    (default: $$(INSTALL_MOD_PATH)/lib/firmware)'
	@echo  '  dir/            - Build all files in dir and below'
	@echo  '  dir/file.[oisS] - Build specified target only'
	@echo  '  dir/file.lst    - Build specified mixed source/assembly target only'
	@echo  '                    (requires a recent binutils and recent build (System.map))'
	@echo  '  dir/file.ko     - Build module including final link'
	@echo  '  modules_prepare - Set up for building external modules'
	@echo  '  tags/TAGS	  - Generate tags file for editors'
	@echo  '  cscope	  - Generate cscope index'
	@echo  '  gtags           - Generate GNU GLOBAL index'
	@echo  '  kernelrelease	  - Output the release version string (use with make -s)'
	@echo  '  kernelversion	  - Output the version stored in Makefile (use with make -s)'
	@echo  '  image_name	  - Output the image name (use with make -s)'
	@echo  '  headers_install - Install sanitised kernel headers to INSTALL_HDR_PATH'; \
	 echo  '                    (default: $(INSTALL_HDR_PATH))'; \
	 echo  ''
	@echo  'Static analysers'
	@echo  '  checkstack      - Generate a list of stack hogs'
	@echo  '  namespacecheck  - Name space analysis on compiled kernel'
	@echo  '  versioncheck    - Sanity check on version.h usage'
	@echo  '  includecheck    - Check for duplicate included header files'
	@echo  '  export_report   - List the usages of all exported symbols'
	@echo  '  headers_check   - Sanity check on exported headers'
	@echo  '  headerdep       - Detect inclusion cycles in headers'
	@$(MAKE) -f $(srctree)/scripts/Makefile.help checker-help
	@echo  ''
	@echo  'Kernel selftest'
	@echo  '  kselftest       - Build and run kernel selftest (run as root)'
	@echo  '                    Build, install, and boot kernel before'
	@echo  '                    running kselftest on it'
	@echo  ''
	@echo  'Kernel packaging:'
	@$(MAKE) $(build)=$(package-dir) help
	@echo  ''
	@echo  'Documentation targets:'
	@$(MAKE) -f $(srctree)/Documentation/DocBook/Makefile dochelp
	@echo  ''
	@echo  'Architecture specific targets ($(SRCARCH)):'
	@$(if $(archhelp),$(archhelp),\
		echo '  No architecture specific help defined for $(SRCARCH)')
	@echo  ''
	@$(if $(boards), \
		$(foreach b, $(boards), \
		printf "  %-24s - Build for %s\\n" $(b) $(subst _defconfig,,$(b));) \
		echo '')
	@$(if $(board-dirs), \
		$(foreach b, $(board-dirs), \
		printf "  %-16s - Show %s-specific targets\\n" help-$(b) $(b);) \
		printf "  %-16s - Show all of the above\\n" help-boards; \
		echo '')

	@echo  '  make V=0|1 [targets] 0 => quiet build (default), 1 => verbose build'
	@echo  '  make V=2   [targets] 2 => give reason for rebuild of target'
	@echo  '  make O=dir [targets] Locate all output files in "dir", including .config'
	@echo  '  make C=1   [targets] Check all c source with $$CHECK (sparse by default)'
	@echo  '  make C=2   [targets] Force check of all c source with $$CHECK'
	@echo  '  make RECORDMCOUNT_WARN=1 [targets] Warn about ignored mcount sections'
	@echo  '  make W=n   [targets] Enable extra gcc checks, n=1,2,3 where'
	@echo  '		1: warnings which may be relevant and do not occur too often'
	@echo  '		2: warnings which occur quite often but may still be relevant'
	@echo  '		3: more obscure warnings, can most likely be ignored'
	@echo  '		Multiple levels can be combined with W=12 or W=123'
	@echo  ''
	@echo  'Execute "make" or "make all" to build all targets marked with [*] '
	@echo  'For further info see the ./README file'


help-board-dirs := $(addprefix help-,$(board-dirs))

help-boards: $(help-board-dirs)

boards-per-dir = $(sort $(notdir $(wildcard $(srctree)/arch/$(SRCARCH)/configs/$*/*_defconfig)))

$(help-board-dirs): help-%:
	@echo  'Architecture specific targets ($(SRCARCH) $*):'
	@$(if $(boards-per-dir), \
		$(foreach b, $(boards-per-dir), \
		printf "  %-24s - Build for %s\\n" $*/$(b) $(subst _defconfig,,$(b));) \
		echo '')


# Documentation targets
# ---------------------------------------------------------------------------
%docs: scripts_basic FORCE
	$(Q)$(MAKE) $(build)=scripts build_docproc
	$(Q)$(MAKE) $(build)=Documentation/DocBook $@

else # KBUILD_EXTMOD

###
# External module support.
# When building external modules the kernel used as basis is considered
# read-only, and no consistency checks are made and the make
# system is not used on the basis kernel. If updates are required
# in the basis kernel ordinary make commands (without M=...) must
# be used.
#
# The following are the only valid targets when building external
# modules.
# make M=dir clean     Delete all automatically generated files
# make M=dir modules   Make all modules in specified dir
# make M=dir	       Same as 'make M=dir modules'
# make M=dir modules_install
#                      Install the modules built in the module directory
#                      Assumes install directory is already created

# We are always building modules
KBUILD_MODULES := 1
PHONY += crmodverdir
crmodverdir:
	$(cmd_crmodverdir)

PHONY += $(objtree)/Module.symvers
$(objtree)/Module.symvers:
	@test -e $(objtree)/Module.symvers || ( \
	echo; \
	echo "  WARNING: Symbol version dump $(objtree)/Module.symvers"; \
	echo "           is missing; modules will have no dependencies and modversions."; \
	echo )

module-dirs := $(addprefix _module_,$(KBUILD_EXTMOD))
PHONY += $(module-dirs) modules
$(module-dirs): crmodverdir $(objtree)/Module.symvers
	$(Q)$(MAKE) $(build)=$(patsubst _module_%,%,$@)

modules: $(module-dirs)
	@$(kecho) '  Building modules, stage 2.';
	$(Q)$(MAKE) -f $(srctree)/scripts/Makefile.modpost

PHONY += modules_install
modules_install: _emodinst_ _emodinst_post

install-dir := $(if $(INSTALL_MOD_DIR),$(INSTALL_MOD_DIR),extra)
PHONY += _emodinst_
_emodinst_:
	$(Q)mkdir -p $(MODLIB)/$(install-dir)
	$(Q)$(MAKE) -f $(srctree)/scripts/Makefile.modinst

PHONY += _emodinst_post
_emodinst_post: _emodinst_
	$(call cmd,depmod)

clean-dirs := $(addprefix _clean_,$(KBUILD_EXTMOD))

PHONY += $(clean-dirs) clean
$(clean-dirs):
	$(Q)$(MAKE) $(clean)=$(patsubst _clean_%,%,$@)

clean:	rm-dirs := $(MODVERDIR)
clean: rm-files := $(KBUILD_EXTMOD)/Module.symvers

help:
	@echo  '  Building external modules.'
	@echo  '  Syntax: make -C path/to/kernel/src M=$$PWD target'
	@echo  ''
	@echo  '  modules         - default target, build the module(s)'
	@echo  '  modules_install - install the module'
	@echo  '  clean           - remove generated files in module directory only'
	@echo  ''

# Dummies...
PHONY += prepare scripts
prepare: ;
scripts: ;
endif # KBUILD_EXTMOD

clean: $(clean-dirs)
	$(call cmd,rmdirs)
	$(call cmd,rmfiles)
	@find $(if $(KBUILD_EXTMOD), $(KBUILD_EXTMOD), .) $(RCS_FIND_IGNORE) \
		\( -name '*.[oas]' -o -name '*.ko' -o -name '.*.cmd' \
		-o -name '*.ko.*' \
		-o -name '*.dwo'  \
		-o -name '.*.d' -o -name '.*.tmp' -o -name '*.mod.c' \
		-o -name '*.symtypes' -o -name 'modules.order' \
		-o -name modules.builtin -o -name '.tmp_*.o.*' \
		-o -name '*.gcno' \) -type f -print | xargs rm -f

# Generate tags for editors
# ---------------------------------------------------------------------------
quiet_cmd_tags = GEN     $@
      cmd_tags = $(CONFIG_SHELL) $(srctree)/scripts/tags.sh $@

tags TAGS cscope gtags: FORCE
	$(call cmd,tags)

# Scripts to check various things for consistency
# ---------------------------------------------------------------------------

PHONY += includecheck versioncheck coccicheck namespacecheck export_report

includecheck:
	find $(srctree)/* $(RCS_FIND_IGNORE) \
		-name '*.[hcS]' -type f -print | sort \
		| xargs $(PERL) -w $(srctree)/scripts/checkincludes.pl

versioncheck:
	find $(srctree)/* $(RCS_FIND_IGNORE) \
		-name '*.[hcS]' -type f -print | sort \
		| xargs $(PERL) -w $(srctree)/scripts/checkversion.pl

coccicheck:
	$(Q)$(CONFIG_SHELL) $(srctree)/scripts/$@

namespacecheck:
	$(PERL) $(srctree)/scripts/namespace.pl

export_report:
	$(PERL) $(srctree)/scripts/export_report.pl

endif #ifeq ($(config-targets),1)
endif #ifeq ($(mixed-targets),1)

PHONY += checkstack kernelrelease kernelversion image_name

# UML needs a little special treatment here.  It wants to use the host
# toolchain, so needs $(SUBARCH) passed to checkstack.pl.  Everyone
# else wants $(ARCH), including people doing cross-builds, which means
# that $(SUBARCH) doesn't work here.
ifeq ($(ARCH), um)
CHECKSTACK_ARCH := $(SUBARCH)
else
CHECKSTACK_ARCH := $(ARCH)
endif
checkstack:
	$(OBJDUMP) -d vmlinux $$(find . -name '*.ko') | \
	$(PERL) $(src)/scripts/checkstack.pl $(CHECKSTACK_ARCH)

kernelrelease:
	@echo "$(KERNELVERSION)$$($(CONFIG_SHELL) $(srctree)/scripts/setlocalversion $(srctree))"

kernelversion:
	@echo $(KERNELVERSION)

image_name:
	@echo $(KBUILD_IMAGE)

# Clear a bunch of variables before executing the submake
tools/: FORCE
	$(Q)mkdir -p $(objtree)/tools
	$(Q)$(MAKE) LDFLAGS= MAKEFLAGS="$(filter --j% -j,$(MAKEFLAGS))" O=$(objtree) subdir=tools -C $(src)/tools/

tools/%: FORCE
	$(Q)mkdir -p $(objtree)/tools
	$(Q)$(MAKE) LDFLAGS= MAKEFLAGS="$(filter --j% -j,$(MAKEFLAGS))" O=$(objtree) subdir=tools -C $(src)/tools/ $*

# Single targets
# ---------------------------------------------------------------------------
# Single targets are compatible with:
# - build with mixed source and output
# - build with separate output dir 'make O=...'
# - external modules
#
#  target-dir => where to store outputfile
#  build-dir  => directory in kernel source tree to use

ifeq ($(KBUILD_EXTMOD),)
        build-dir  = $(patsubst %/,%,$(dir $@))
        target-dir = $(dir $@)
else
        zap-slash=$(filter-out .,$(patsubst %/,%,$(dir $@)))
        build-dir  = $(KBUILD_EXTMOD)$(if $(zap-slash),/$(zap-slash))
        target-dir = $(if $(KBUILD_EXTMOD),$(dir $<),$(dir $@))
endif

%.s: %.c prepare scripts FORCE
	$(Q)$(MAKE) $(build)=$(build-dir) $(target-dir)$(notdir $@)
%.i: %.c prepare scripts FORCE
	$(Q)$(MAKE) $(build)=$(build-dir) $(target-dir)$(notdir $@)
%.o: %.c prepare scripts FORCE
	$(Q)$(MAKE) $(build)=$(build-dir) $(target-dir)$(notdir $@)
%.lst: %.c prepare scripts FORCE
	$(Q)$(MAKE) $(build)=$(build-dir) $(target-dir)$(notdir $@)
%.s: %.S prepare scripts FORCE
	$(Q)$(MAKE) $(build)=$(build-dir) $(target-dir)$(notdir $@)
%.o: %.S prepare scripts FORCE
	$(Q)$(MAKE) $(build)=$(build-dir) $(target-dir)$(notdir $@)
%.symtypes: %.c prepare scripts FORCE
	$(Q)$(MAKE) $(build)=$(build-dir) $(target-dir)$(notdir $@)

# Modules
/: prepare scripts FORCE
	$(cmd_crmodverdir)
	$(Q)$(MAKE) KBUILD_MODULES=$(if $(CONFIG_MODULES),1) \
	$(build)=$(build-dir)
# Make sure the latest headers are built for Documentation
Documentation/: headers_install
%/: prepare scripts FORCE
	$(cmd_crmodverdir)
	$(Q)$(MAKE) KBUILD_MODULES=$(if $(CONFIG_MODULES),1) \
	$(build)=$(build-dir)
%.ko: prepare scripts FORCE
	$(cmd_crmodverdir)
	$(Q)$(MAKE) KBUILD_MODULES=$(if $(CONFIG_MODULES),1)   \
	$(build)=$(build-dir) $(@:.ko=.o)
	$(Q)$(MAKE) -f $(srctree)/scripts/Makefile.modpost

# FIXME Should go into a make.lib or something
# ===========================================================================

quiet_cmd_rmdirs = $(if $(wildcard $(rm-dirs)),CLEAN   $(wildcard $(rm-dirs)))
      cmd_rmdirs = rm -rf $(rm-dirs)

quiet_cmd_rmfiles = $(if $(wildcard $(rm-files)),CLEAN   $(wildcard $(rm-files)))
      cmd_rmfiles = rm -f $(rm-files)

# Run depmod only if we have System.map and depmod is executable
quiet_cmd_depmod = DEPMOD  $(KERNELRELEASE)
      cmd_depmod = $(CONFIG_SHELL) $(srctree)/scripts/depmod.sh $(DEPMOD) \
                   $(KERNELRELEASE) "$(patsubst y,_,$(CONFIG_HAVE_UNDERSCORE_SYMBOL_PREFIX))"

# Create temporary dir for module support files
# clean it up only when building all modules
cmd_crmodverdir = $(Q)mkdir -p $(MODVERDIR) \
                  $(if $(KBUILD_MODULES),; rm -f $(MODVERDIR)/*)

# read all saved command lines

targets := $(wildcard $(sort $(targets)))
cmd_files := $(wildcard .*.cmd $(foreach f,$(targets),$(dir $(f)).$(notdir $(f)).cmd))

ifneq ($(cmd_files),)
  $(cmd_files): ;	# Do not try to update included dependency files
  include $(cmd_files)
endif

endif	# skip-makefile

PHONY += FORCE
FORCE:

# Declare the contents of the .PHONY variable as phony.  We keep that
# information in a variable so we can use it in if_changed and friends.
.PHONY: $(PHONY)<|MERGE_RESOLUTION|>--- conflicted
+++ resolved
@@ -798,10 +798,7 @@
 
 include scripts/Makefile.kasan
 include scripts/Makefile.extrawarn
-<<<<<<< HEAD
-=======
 include scripts/Makefile.lto
->>>>>>> 1be735fc
 
 # Add user supplied CPPFLAGS, AFLAGS and CFLAGS as the last assignments
 KBUILD_CPPFLAGS += $(KCPPFLAGS)
