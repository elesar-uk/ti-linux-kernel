--- conflicted
+++ resolved
@@ -74,11 +74,6 @@
 static DEFINE_IDR(cpufreq_idr);
 static DEFINE_MUTEX(cooling_cpufreq_lock);
 
-<<<<<<< HEAD
-static unsigned int cpufreq_dev_count;
-
-=======
->>>>>>> d60e6bb4
 static LIST_HEAD(cpufreq_dev_list);
 
 /**
@@ -155,73 +150,7 @@
  */
 unsigned long cpufreq_cooling_get_level(unsigned int cpu, unsigned int freq)
 {
-<<<<<<< HEAD
-	unsigned int val;
-
-	if (get_property(cpu, (unsigned long)freq, &val, GET_LEVEL))
-		return THERMAL_CSTATE_INVALID;
-
-	return (unsigned long)val;
-}
-EXPORT_SYMBOL_GPL(cpufreq_cooling_get_level);
-
-/**
- * get_cpu_frequency - get the absolute value of frequency from level.
- * @cpu: cpu for which frequency is fetched.
- * @level: cooling level
- *
- * This function matches cooling level with frequency. Based on a cooling level
- * of frequency, equals cooling state of cpu cooling device, it will return
- * the corresponding frequency.
- *	e.g level=0 --> 1st MAX FREQ, level=1 ---> 2nd MAX FREQ, .... etc
- *
- * Return: 0 on error, the corresponding frequency otherwise.
- */
-static unsigned int get_cpu_frequency(unsigned int cpu, unsigned long level)
-{
-	int ret = 0;
-	unsigned int freq;
-
-	ret = get_property(cpu, level, &freq, GET_FREQ);
-	if (ret)
-		return 0;
-
-	return freq;
-}
-
-/**
- * cpufreq_apply_cooling - function to apply frequency clipping.
- * @cpufreq_device: cpufreq_cooling_device pointer containing frequency
- *	clipping data.
- * @cooling_state: value of the cooling state.
- *
- * Function used to make sure the cpufreq layer is aware of current thermal
- * limits. The limits are applied by updating the cpufreq policy.
- *
- * Return: 0 on success, an error code otherwise (-EINVAL in case wrong
- * cooling state).
- */
-static int cpufreq_apply_cooling(struct cpufreq_cooling_device *cpufreq_device,
-				 unsigned long cooling_state)
-{
-	unsigned int cpuid, clip_freq;
-	struct cpumask *mask = &cpufreq_device->allowed_cpus;
-	unsigned int cpu = cpumask_any(mask);
-
-
-	/* Check if the old cooling action is same as new cooling action */
-	if (cpufreq_device->cpufreq_state == cooling_state)
-		return 0;
-
-	clip_freq = get_cpu_frequency(cpu, cooling_state);
-	if (!clip_freq)
-		return -EINVAL;
-
-	cpufreq_device->cpufreq_state = cooling_state;
-	cpufreq_device->cpufreq_val = clip_freq;
-=======
 	struct cpufreq_cooling_device *cpufreq_dev;
->>>>>>> d60e6bb4
 
 	mutex_lock(&cooling_cpufreq_lock);
 	list_for_each_entry(cpufreq_dev, &cpufreq_dev_list, node) {
@@ -232,12 +161,8 @@
 	}
 	mutex_unlock(&cooling_cpufreq_lock);
 
-<<<<<<< HEAD
-	return 0;
-=======
 	pr_err("%s: cpu:%d not part of any cooling device\n", __func__, cpu);
 	return THERMAL_CSTATE_INVALID;
->>>>>>> d60e6bb4
 }
 EXPORT_SYMBOL_GPL(cpufreq_cooling_get_level);
 
@@ -268,14 +193,6 @@
 		if (!cpumask_test_cpu(policy->cpu,
 					&cpufreq_dev->allowed_cpus))
 			continue;
-<<<<<<< HEAD
-
-		if (!cpufreq_dev->cpufreq_val)
-			cpufreq_dev->cpufreq_val = get_cpu_frequency(
-					cpumask_any(&cpufreq_dev->allowed_cpus),
-					cpufreq_dev->cpufreq_state);
-=======
->>>>>>> d60e6bb4
 
 		max_freq = cpufreq_dev->cpufreq_val;
 
@@ -475,10 +392,6 @@
 	if (list_empty(&cpufreq_dev_list))
 		cpufreq_register_notifier(&thermal_cpufreq_notifier_block,
 					  CPUFREQ_POLICY_NOTIFIER);
-<<<<<<< HEAD
-	cpufreq_dev_count++;
-=======
->>>>>>> d60e6bb4
 	list_add(&cpufreq_dev->node, &cpufreq_dev_list);
 
 	mutex_unlock(&cooling_cpufreq_lock);
@@ -553,10 +466,6 @@
 	cpufreq_dev = cdev->devdata;
 	mutex_lock(&cooling_cpufreq_lock);
 	list_del(&cpufreq_dev->node);
-<<<<<<< HEAD
-	cpufreq_dev_count--;
-=======
->>>>>>> d60e6bb4
 
 	/* Unregister the notifier for the last cpufreq cooling device */
 	if (list_empty(&cpufreq_dev_list))
