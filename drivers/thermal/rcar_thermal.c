/*
 *  R-Car THS/TSC thermal sensor driver
 *
 * Copyright (C) 2012 Renesas Solutions Corp.
 * Kuninori Morimoto <kuninori.morimoto.gx@renesas.com>
 *
 *  This program is free software; you can redistribute it and/or modify
 *  it under the terms of the GNU General Public License as published by
 *  the Free Software Foundation; version 2 of the License.
 *
 *  This program is distributed in the hope that it will be useful, but
 *  WITHOUT ANY WARRANTY; without even the implied warranty of
 *  MERCHANTABILITY or FITNESS FOR A PARTICULAR PURPOSE.  See the GNU
 *  General Public License for more details.
 *
 *  You should have received a copy of the GNU General Public License along
 *  with this program; if not, write to the Free Software Foundation, Inc.,
 *  59 Temple Place, Suite 330, Boston, MA 02111-1307 USA.
 */
#include <linux/delay.h>
#include <linux/err.h>
#include <linux/io.h>
#include <linux/module.h>
#include <linux/platform_device.h>
#include <linux/slab.h>
#include <linux/spinlock.h>
#include <linux/thermal.h>

#define THSCR	0x2c
#define THSSR	0x30

/* THSCR */
#define CPTAP	0xf

/* THSSR */
#define CTEMP	0x3f


struct rcar_thermal_priv {
	void __iomem *base;
	struct device *dev;
	spinlock_t lock;
	u32 comp;
};

#define MCELSIUS(temp)			((temp) * 1000)
#define rcar_zone_to_priv(zone)		(zone->devdata)

/*
 *		basic functions
 */
static u32 rcar_thermal_read(struct rcar_thermal_priv *priv, u32 reg)
{
	unsigned long flags;
	u32 ret;

	spin_lock_irqsave(&priv->lock, flags);

	ret = ioread32(priv->base + reg);

	spin_unlock_irqrestore(&priv->lock, flags);

	return ret;
}

#if 0 /* no user at this point */
static void rcar_thermal_write(struct rcar_thermal_priv *priv,
			       u32 reg, u32 data)
{
	unsigned long flags;

	spin_lock_irqsave(&priv->lock, flags);

	iowrite32(data, priv->base + reg);

	spin_unlock_irqrestore(&priv->lock, flags);
}
#endif

static void rcar_thermal_bset(struct rcar_thermal_priv *priv, u32 reg,
			      u32 mask, u32 data)
{
	unsigned long flags;
	u32 val;

	spin_lock_irqsave(&priv->lock, flags);

	val = ioread32(priv->base + reg);
	val &= ~mask;
	val |= (data & mask);
	iowrite32(val, priv->base + reg);

	spin_unlock_irqrestore(&priv->lock, flags);
}

/*
 *		zone device functions
 */
static int rcar_thermal_get_temp(struct thermal_zone_device *zone,
			   unsigned long *temp)
{
	struct rcar_thermal_priv *priv = rcar_zone_to_priv(zone);
	int val, min, max, tmp;

	tmp = -200; /* default */
	while (1) {
		if (priv->comp < 1 || priv->comp > 12) {
			dev_err(priv->dev,
				"THSSR invalid data (%d)\n", priv->comp);
			priv->comp = 4; /* for next thermal */
			return -EINVAL;
		}

		/*
		 * THS comparator offset and the reference temperature
		 *
		 * Comparator	| reference	| Temperature field
		 * offset	| temperature	| measurement
		 *		| (degrees C)	| (degrees C)
		 * -------------+---------------+-------------------
		 *  1		|  -45		|  -45 to  -30
		 *  2		|  -30		|  -30 to  -15
		 *  3		|  -15		|  -15 to    0
		 *  4		|    0		|    0 to  +15
		 *  5		|  +15		|  +15 to  +30
		 *  6		|  +30		|  +30 to  +45
		 *  7		|  +45		|  +45 to  +60
		 *  8		|  +60		|  +60 to  +75
		 *  9		|  +75		|  +75 to  +90
		 * 10		|  +90		|  +90 to +105
		 * 11		| +105		| +105 to +120
		 * 12		| +120		| +120 to +135
		 */

		/* calculate thermal limitation */
		min = (priv->comp * 15) - 60;
		max = min + 15;

		/*
		 * we need to wait 300us after changing comparator offset
		 * to get stable temperature.
		 * see "Usage Notes" on datasheet
		 */
		rcar_thermal_bset(priv, THSCR, CPTAP, priv->comp);
		udelay(300);

		/* calculate current temperature */
		val = rcar_thermal_read(priv, THSSR) & CTEMP;
		val = (val * 5) - 65;

		dev_dbg(priv->dev, "comp/min/max/val = %d/%d/%d/%d\n",
			priv->comp, min, max, val);

		/*
		 * If val is same as min/max, then,
		 * it should try again on next comparator.
		 * But the val might be correct temperature.
		 * Keep it on "tmp" and compare with next val.
		 */
		if (tmp == val)
			break;

		if (val <= min) {
			tmp = min;
			priv->comp--; /* try again */
		} else if (val >= max) {
			tmp = max;
			priv->comp++; /* try again */
		} else {
			tmp = val;
			break;
		}
	}

	*temp = MCELSIUS(tmp);
	return 0;
}

static struct thermal_zone_device_ops rcar_thermal_zone_ops = {
	.get_temp = rcar_thermal_get_temp,
};

/*
 *		platform functions
 */
static int rcar_thermal_probe(struct platform_device *pdev)
{
	struct thermal_zone_device *zone;
	struct rcar_thermal_priv *priv;
	struct resource *res;

	res = platform_get_resource(pdev, IORESOURCE_MEM, 0);
	if (!res) {
		dev_err(&pdev->dev, "Could not get platform resource\n");
		return -ENODEV;
	}

	priv = devm_kzalloc(&pdev->dev, sizeof(*priv), GFP_KERNEL);
	if (!priv) {
		dev_err(&pdev->dev, "Could not allocate priv\n");
		return -ENOMEM;
	}

	priv->comp = 4; /* basic setup */
	priv->dev = &pdev->dev;
	spin_lock_init(&priv->lock);
	priv->base = devm_ioremap_nocache(&pdev->dev,
					  res->start, resource_size(res));
	if (!priv->base) {
		dev_err(&pdev->dev, "Unable to ioremap thermal register\n");
		return -ENOMEM;
	}

	zone = thermal_zone_device_register("rcar_thermal", 0, 0, priv,
<<<<<<< HEAD
					    &rcar_thermal_zone_ops, 0, 0);
=======
				    &rcar_thermal_zone_ops, NULL, 0, 0);
>>>>>>> 9931faca
	if (IS_ERR(zone)) {
		dev_err(&pdev->dev, "thermal zone device is NULL\n");
		return PTR_ERR(zone);
	}

	platform_set_drvdata(pdev, zone);

	dev_info(&pdev->dev, "proved\n");

	return 0;
}

static int rcar_thermal_remove(struct platform_device *pdev)
{
	struct thermal_zone_device *zone = platform_get_drvdata(pdev);

	thermal_zone_device_unregister(zone);
	platform_set_drvdata(pdev, NULL);

	return 0;
}

static struct platform_driver rcar_thermal_driver = {
	.driver	= {
		.name	= "rcar_thermal",
	},
	.probe		= rcar_thermal_probe,
	.remove		= rcar_thermal_remove,
};
module_platform_driver(rcar_thermal_driver);

MODULE_LICENSE("GPL");
MODULE_DESCRIPTION("R-Car THS/TSC thermal sensor driver");
MODULE_AUTHOR("Kuninori Morimoto <kuninori.morimoto.gx@renesas.com>");<|MERGE_RESOLUTION|>--- conflicted
+++ resolved
@@ -212,11 +212,7 @@
 	}
 
 	zone = thermal_zone_device_register("rcar_thermal", 0, 0, priv,
-<<<<<<< HEAD
-					    &rcar_thermal_zone_ops, 0, 0);
-=======
 				    &rcar_thermal_zone_ops, NULL, 0, 0);
->>>>>>> 9931faca
 	if (IS_ERR(zone)) {
 		dev_err(&pdev->dev, "thermal zone device is NULL\n");
 		return PTR_ERR(zone);
