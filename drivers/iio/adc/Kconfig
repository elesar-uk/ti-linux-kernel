--- conflicted
+++ resolved
@@ -85,7 +85,6 @@
 	help
 	  Say yes here to build support for TI LP8788 ADC.
 
-<<<<<<< HEAD
 config TI_AM335X_ADC
 	tristate "TI's ADC driver"
 	depends on MFD_TI_AM335X_TSCADC
@@ -99,7 +98,7 @@
 	help
 	  Say yes here to access the ADC part of the Nano River
 	  Technologies Viperboard.
-=======
+
 config MAX1363
 	tristate "Maxim max1363 ADC driver"
 	depends on I2C
@@ -117,6 +116,5 @@
 	  max11614, max11615, max11616, max11617, max11644, max11645,
 	  max11646, max11647) Provides direct access via sysfs and buffered
 	  data via the iio dev interface.
->>>>>>> e143ef8f
 
 endmenu