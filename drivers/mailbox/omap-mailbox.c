--- conflicted
+++ resolved
@@ -560,8 +560,6 @@
 	return 0;
 }
 
-<<<<<<< HEAD
-=======
 static int omap_mbox_chan_startup(struct mbox_chan *chan)
 {
 	struct omap_mbox *mbox = mbox_chan_to_omap_mbox(chan);
@@ -612,7 +610,6 @@
 	.shutdown       = omap_mbox_chan_shutdown,
 };
 
->>>>>>> e529fea9
 static const struct of_device_id omap_mailbox_of_match[] = {
 	{
 		.compatible	= "ti,omap2-mailbox",
@@ -632,8 +629,6 @@
 };
 MODULE_DEVICE_TABLE(of, omap_mailbox_of_match);
 
-<<<<<<< HEAD
-=======
 static struct mbox_chan *omap_mbox_of_xlate(struct mbox_controller *controller,
 					    const struct of_phandle_args *sp)
 {
@@ -658,7 +653,6 @@
 	return mbox ? mbox->chan : NULL;
 }
 
->>>>>>> e529fea9
 static int omap_mbox_probe(struct platform_device *pdev)
 {
 	struct resource *mem;
@@ -768,14 +762,11 @@
 	if (!list)
 		return -ENOMEM;
 
-<<<<<<< HEAD
-=======
 	chnls = devm_kzalloc(&pdev->dev, (info_count + 1) * sizeof(*chnls),
 			     GFP_KERNEL);
 	if (!chnls)
 		return -ENOMEM;
 
->>>>>>> e529fea9
 	mboxblk = devm_kzalloc(&pdev->dev, info_count * sizeof(*mbox),
 			       GFP_KERNEL);
 	if (!mboxblk)
