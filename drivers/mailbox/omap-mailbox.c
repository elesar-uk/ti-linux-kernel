--- conflicted
+++ resolved
@@ -625,7 +625,6 @@
 	return ret;
 }
 
-<<<<<<< HEAD
 static int omap_mbox_chan_send_data(struct mbox_chan *chan, void *data)
 {
 	struct omap_mbox *mbox = mbox_chan_to_omap_mbox(chan);
@@ -642,10 +641,7 @@
 	return ret;
 }
 
-static struct mbox_chan_ops omap_mbox_chan_ops = {
-=======
 static const struct mbox_chan_ops omap_mbox_chan_ops = {
->>>>>>> 89e9c346
 	.startup        = omap_mbox_chan_startup,
 	.send_data      = omap_mbox_chan_send_data,
 	.shutdown       = omap_mbox_chan_shutdown,
