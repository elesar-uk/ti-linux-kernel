--- conflicted
+++ resolved
@@ -5,11 +5,7 @@
 #include <linux/kernel.h>
 #include <linux/ide.h>
 #include <linux/cdrom.h>
-<<<<<<< HEAD
-#include <linux/smp_lock.h>
-=======
 #include <linux/mutex.h>
->>>>>>> 45f53cc9
 
 #include <asm/unaligned.h>
 
@@ -281,11 +277,7 @@
 	void __user *argp = (void __user *)arg;
 	int err;
 
-<<<<<<< HEAD
-	lock_kernel();
-=======
 	mutex_lock(&ide_floppy_ioctl_mutex);
->>>>>>> 45f53cc9
 	if (cmd == CDROMEJECT || cmd == CDROM_LOCKDOOR) {
 		err = ide_floppy_lockdoor(drive, &pc, arg, cmd);
 		goto out;
@@ -307,10 +299,6 @@
 		err = generic_ide_ioctl(drive, bdev, cmd, arg);
 
 out:
-<<<<<<< HEAD
-	unlock_kernel();
-=======
 	mutex_unlock(&ide_floppy_ioctl_mutex);
->>>>>>> 45f53cc9
 	return err;
 }