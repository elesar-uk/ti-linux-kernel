--- conflicted
+++ resolved
@@ -31,11 +31,8 @@
 obj-y				+= serial/
 obj-$(CONFIG_PARPORT)		+= parport/
 obj-y				+= base/ block/ misc/ mfd/ net/ media/ cbus/
-<<<<<<< HEAD
 obj-$(CONFIG_I2C)		+= i2c/
 obj-y				+= cbus/
-=======
->>>>>>> d5030af1
 obj-$(CONFIG_NUBUS)		+= nubus/
 obj-$(CONFIG_ATM)		+= atm/
 obj-y				+= macintosh/
