--- conflicted
+++ resolved
@@ -154,11 +154,6 @@
 obj-$(CONFIG_IPACK_BUS)		+= ipack/
 obj-$(CONFIG_NTB)		+= ntb/
 obj-$(CONFIG_FMC)		+= fmc/
-<<<<<<< HEAD
 obj-$(CONFIG_POWERCAP)		+= powercap/
-=======
-obj-$(CONFIG_POWERCAP)		+= powercap/
-
 obj-$(CONFIG_GATOR)		+= gator/
-obj-$(CONFIG_CORESIGHT)		+= coresight/
->>>>>>> 7368857a
+obj-$(CONFIG_CORESIGHT)		+= coresight/