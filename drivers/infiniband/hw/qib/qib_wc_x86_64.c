/*
 * Copyright (c) 2012 Intel Corporation. All rights reserved.
 * Copyright (c) 2006 - 2012 QLogic Corporation. All rights reserved.
 * Copyright (c) 2003, 2004, 2005, 2006 PathScale, Inc. All rights reserved.
 *
 * This software is available to you under a choice of one of two
 * licenses.  You may choose to be licensed under the terms of the GNU
 * General Public License (GPL) Version 2, available from the file
 * COPYING in the main directory of this source tree, or the
 * OpenIB.org BSD license below:
 *
 *     Redistribution and use in source and binary forms, with or
 *     without modification, are permitted provided that the following
 *     conditions are met:
 *
 *      - Redistributions of source code must retain the above
 *        copyright notice, this list of conditions and the following
 *        disclaimer.
 *
 *      - Redistributions in binary form must reproduce the above
 *        copyright notice, this list of conditions and the following
 *        disclaimer in the documentation and/or other materials
 *        provided with the distribution.
 *
 * THE SOFTWARE IS PROVIDED "AS IS", WITHOUT WARRANTY OF ANY KIND,
 * EXPRESS OR IMPLIED, INCLUDING BUT NOT LIMITED TO THE WARRANTIES OF
 * MERCHANTABILITY, FITNESS FOR A PARTICULAR PURPOSE AND
 * NONINFRINGEMENT. IN NO EVENT SHALL THE AUTHORS OR COPYRIGHT HOLDERS
 * BE LIABLE FOR ANY CLAIM, DAMAGES OR OTHER LIABILITY, WHETHER IN AN
 * ACTION OF CONTRACT, TORT OR OTHERWISE, ARISING FROM, OUT OF OR IN
 * CONNECTION WITH THE SOFTWARE OR THE USE OR OTHER DEALINGS IN THE
 * SOFTWARE.
 */

/*
 * This file is conditionally built on x86_64 only.  Otherwise weak symbol
 * versions of the functions exported from here are used.
 */

#include <linux/pci.h>
#include <asm/mtrr.h>
#include <asm/processor.h>

#include "qib.h"

/**
 * qib_enable_wc - enable write combining for MMIO writes to the device
 * @dd: qlogic_ib device
 *
 * This routine is x86_64-specific; it twiddles the CPU's MTRRs to enable
 * write combining.
 */
int qib_enable_wc(struct qib_devdata *dd)
{
	int ret = 0;
	u64 pioaddr, piolen;
	unsigned bits;
	const unsigned long addr = pci_resource_start(dd->pcidev, 0);
	const size_t len = pci_resource_len(dd->pcidev, 0);

	/*
	 * Set the PIO buffers to be WCCOMB, so we get HT bursts to the
	 * chip.  Linux (possibly the hardware) requires it to be on a power
	 * of 2 address matching the length (which has to be a power of 2).
	 * For rev1, that means the base address, for rev2, it will be just
	 * the PIO buffers themselves.
	 * For chips with two sets of buffers, the calculations are
	 * somewhat more complicated; we need to sum, and the piobufbase
	 * register has both offsets, 2K in low 32 bits, 4K in high 32 bits.
	 * The buffers are still packed, so a single range covers both.
	 */
	if (dd->piobcnt2k && dd->piobcnt4k) {
		/* 2 sizes for chip */
		unsigned long pio2kbase, pio4kbase;

		pio2kbase = dd->piobufbase & 0xffffffffUL;
		pio4kbase = (dd->piobufbase >> 32) & 0xffffffffUL;
		if (pio2kbase < pio4kbase) {
			/* all current chips */
			pioaddr = addr + pio2kbase;
			piolen = pio4kbase - pio2kbase +
				dd->piobcnt4k * dd->align4k;
		} else {
			pioaddr = addr + pio4kbase;
			piolen = pio2kbase - pio4kbase +
				dd->piobcnt2k * dd->palign;
		}
	} else {  /* single buffer size (2K, currently) */
		pioaddr = addr + dd->piobufbase;
		piolen = dd->piobcnt2k * dd->palign +
			dd->piobcnt4k * dd->align4k;
	}

	for (bits = 0; !(piolen & (1ULL << bits)); bits++)
		; /* do nothing */

	if (piolen != (1ULL << bits)) {
		piolen >>= bits;
		while (piolen >>= 1)
			bits++;
		piolen = 1ULL << (bits + 1);
	}
	if (pioaddr & (piolen - 1)) {
		u64 atmp = pioaddr & ~(piolen - 1);

		if (atmp < addr || (atmp + piolen) > (addr + len)) {
			qib_dev_err(dd,
				"No way to align address/size (%llx/%llx), no WC mtrr\n",
				(unsigned long long) atmp,
				(unsigned long long) piolen << 1);
			ret = -ENODEV;
		} else {
			pioaddr = atmp;
			piolen <<= 1;
		}
	}

	if (!ret) {
		dd->wc_cookie = arch_phys_wc_add(pioaddr, piolen);
		if (dd->wc_cookie < 0)
<<<<<<< HEAD
			ret = -EINVAL;
=======
			/* use error from routine */
			ret = dd->wc_cookie;
>>>>>>> b7004516
	}

	return ret;
}

/**
 * qib_disable_wc - disable write combining for MMIO writes to the device
 * @dd: qlogic_ib device
 */
void qib_disable_wc(struct qib_devdata *dd)
{
	arch_phys_wc_del(dd->wc_cookie);
}

/**
 * qib_unordered_wc - indicate whether write combining is ordered
 *
 * Because our performance depends on our ability to do write combining mmio
 * writes in the most efficient way, we need to know if we are on an Intel
 * or AMD x86_64 processor.  AMD x86_64 processors flush WC buffers out in
 * the order completed, and so no special flushing is required to get
 * correct ordering.  Intel processors, however, will flush write buffers
 * out in "random" orders, and so explicit ordering is needed at times.
 */
int qib_unordered_wc(void)
{
	return boot_cpu_data.x86_vendor != X86_VENDOR_AMD;
}<|MERGE_RESOLUTION|>--- conflicted
+++ resolved
@@ -118,12 +118,8 @@
 	if (!ret) {
 		dd->wc_cookie = arch_phys_wc_add(pioaddr, piolen);
 		if (dd->wc_cookie < 0)
-<<<<<<< HEAD
-			ret = -EINVAL;
-=======
 			/* use error from routine */
 			ret = dd->wc_cookie;
->>>>>>> b7004516
 	}
 
 	return ret;
