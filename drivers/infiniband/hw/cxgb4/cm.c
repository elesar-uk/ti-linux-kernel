--- conflicted
+++ resolved
@@ -762,11 +762,7 @@
 			t5_req6->peer_ip_lo = *((__be64 *)
 						(ra6->sin6_addr.s6_addr + 8));
 			t5_req6->opt0 = cpu_to_be64(opt0);
-<<<<<<< HEAD
-			t5_req6->params = cpu_to_be64(V_FILTER_TUPLE(
-=======
 			t5_req6->params = cpu_to_be64(FILTER_TUPLE_V(
->>>>>>> e529fea9
 							cxgb4_select_ntuple(
 						ep->com.dev->rdev.lldi.ports[0],
 						ep->l2t)));
