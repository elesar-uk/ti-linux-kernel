/*
 * Copyright (c) 2004, 2005 Topspin Communications.  All rights reserved.
 * Copyright (c) 2005 Sun Microsystems, Inc. All rights reserved.
 * Copyright (c) 2004 Voltaire, Inc. All rights reserved.
 *
 * This software is available to you under a choice of one of two
 * licenses.  You may choose to be licensed under the terms of the GNU
 * General Public License (GPL) Version 2, available from the file
 * COPYING in the main directory of this source tree, or the
 * OpenIB.org BSD license below:
 *
 *     Redistribution and use in source and binary forms, with or
 *     without modification, are permitted provided that the following
 *     conditions are met:
 *
 *      - Redistributions of source code must retain the above
 *        copyright notice, this list of conditions and the following
 *        disclaimer.
 *
 *      - Redistributions in binary form must reproduce the above
 *        copyright notice, this list of conditions and the following
 *        disclaimer in the documentation and/or other materials
 *        provided with the distribution.
 *
 * THE SOFTWARE IS PROVIDED "AS IS", WITHOUT WARRANTY OF ANY KIND,
 * EXPRESS OR IMPLIED, INCLUDING BUT NOT LIMITED TO THE WARRANTIES OF
 * MERCHANTABILITY, FITNESS FOR A PARTICULAR PURPOSE AND
 * NONINFRINGEMENT. IN NO EVENT SHALL THE AUTHORS OR COPYRIGHT HOLDERS
 * BE LIABLE FOR ANY CLAIM, DAMAGES OR OTHER LIABILITY, WHETHER IN AN
 * ACTION OF CONTRACT, TORT OR OTHERWISE, ARISING FROM, OUT OF OR IN
 * CONNECTION WITH THE SOFTWARE OR THE USE OR OTHER DEALINGS IN THE
 * SOFTWARE.
 */

#include <linux/skbuff.h>
#include <linux/rtnetlink.h>
#include <linux/moduleparam.h>
#include <linux/ip.h>
#include <linux/in.h>
#include <linux/igmp.h>
#include <linux/inetdevice.h>
#include <linux/delay.h>
#include <linux/completion.h>
#include <linux/slab.h>

#include <net/dst.h>

#include "ipoib.h"

#ifdef CONFIG_INFINIBAND_IPOIB_DEBUG
static int mcast_debug_level;

module_param(mcast_debug_level, int, 0644);
MODULE_PARM_DESC(mcast_debug_level,
		 "Enable multicast debug tracing if > 0");
#endif

struct ipoib_mcast_iter {
	struct net_device *dev;
	union ib_gid       mgid;
	unsigned long      created;
	unsigned int       queuelen;
	unsigned int       complete;
	unsigned int       send_only;
};

/* join state that allows creating mcg with sendonly member request */
#define SENDONLY_FULLMEMBER_JOIN	8

/*
 * This should be called with the priv->lock held
 */
static void __ipoib_mcast_schedule_join_thread(struct ipoib_dev_priv *priv,
					       struct ipoib_mcast *mcast,
					       bool delay)
{
	if (!test_bit(IPOIB_FLAG_OPER_UP, &priv->flags))
		return;

	/*
	 * We will be scheduling *something*, so cancel whatever is
	 * currently scheduled first
	 */
	cancel_delayed_work(&priv->mcast_task);
	if (mcast && delay) {
		/*
		 * We had a failure and want to schedule a retry later
		 */
		mcast->backoff *= 2;
		if (mcast->backoff > IPOIB_MAX_BACKOFF_SECONDS)
			mcast->backoff = IPOIB_MAX_BACKOFF_SECONDS;
		mcast->delay_until = jiffies + (mcast->backoff * HZ);
		/*
		 * Mark this mcast for its delay, but restart the
		 * task immediately.  The join task will make sure to
		 * clear out all entries without delays, and then
		 * schedule itself to run again when the earliest
		 * delay expires
		 */
		queue_delayed_work(priv->wq, &priv->mcast_task, 0);
	} else if (delay) {
		/*
		 * Special case of retrying after a failure to
		 * allocate the broadcast multicast group, wait
		 * 1 second and try again
		 */
		queue_delayed_work(priv->wq, &priv->mcast_task, HZ);
	} else
		queue_delayed_work(priv->wq, &priv->mcast_task, 0);
}

static void ipoib_mcast_free(struct ipoib_mcast *mcast)
{
	struct net_device *dev = mcast->dev;
	int tx_dropped = 0;

	ipoib_dbg_mcast(netdev_priv(dev), "deleting multicast group %pI6\n",
			mcast->mcmember.mgid.raw);

	/* remove all neigh connected to this mcast */
	ipoib_del_neighs_by_gid(dev, mcast->mcmember.mgid.raw);

	if (mcast->ah)
		ipoib_put_ah(mcast->ah);

	while (!skb_queue_empty(&mcast->pkt_queue)) {
		++tx_dropped;
		dev_kfree_skb_any(skb_dequeue(&mcast->pkt_queue));
	}

	netif_tx_lock_bh(dev);
	dev->stats.tx_dropped += tx_dropped;
	netif_tx_unlock_bh(dev);

	kfree(mcast);
}

static struct ipoib_mcast *ipoib_mcast_alloc(struct net_device *dev,
					     int can_sleep)
{
	struct ipoib_mcast *mcast;

	mcast = kzalloc(sizeof *mcast, can_sleep ? GFP_KERNEL : GFP_ATOMIC);
	if (!mcast)
		return NULL;

	mcast->dev = dev;
	mcast->created = jiffies;
	mcast->delay_until = jiffies;
	mcast->backoff = 1;

	INIT_LIST_HEAD(&mcast->list);
	INIT_LIST_HEAD(&mcast->neigh_list);
	skb_queue_head_init(&mcast->pkt_queue);

	return mcast;
}

static struct ipoib_mcast *__ipoib_mcast_find(struct net_device *dev, void *mgid)
{
	struct ipoib_dev_priv *priv = netdev_priv(dev);
	struct rb_node *n = priv->multicast_tree.rb_node;

	while (n) {
		struct ipoib_mcast *mcast;
		int ret;

		mcast = rb_entry(n, struct ipoib_mcast, rb_node);

		ret = memcmp(mgid, mcast->mcmember.mgid.raw,
			     sizeof (union ib_gid));
		if (ret < 0)
			n = n->rb_left;
		else if (ret > 0)
			n = n->rb_right;
		else
			return mcast;
	}

	return NULL;
}

static int __ipoib_mcast_add(struct net_device *dev, struct ipoib_mcast *mcast)
{
	struct ipoib_dev_priv *priv = netdev_priv(dev);
	struct rb_node **n = &priv->multicast_tree.rb_node, *pn = NULL;

	while (*n) {
		struct ipoib_mcast *tmcast;
		int ret;

		pn = *n;
		tmcast = rb_entry(pn, struct ipoib_mcast, rb_node);

		ret = memcmp(mcast->mcmember.mgid.raw, tmcast->mcmember.mgid.raw,
			     sizeof (union ib_gid));
		if (ret < 0)
			n = &pn->rb_left;
		else if (ret > 0)
			n = &pn->rb_right;
		else
			return -EEXIST;
	}

	rb_link_node(&mcast->rb_node, pn, n);
	rb_insert_color(&mcast->rb_node, &priv->multicast_tree);

	return 0;
}

static int ipoib_mcast_join_finish(struct ipoib_mcast *mcast,
				   struct ib_sa_mcmember_rec *mcmember)
{
	struct net_device *dev = mcast->dev;
	struct ipoib_dev_priv *priv = netdev_priv(dev);
	struct ipoib_ah *ah;
	int ret;
	int set_qkey = 0;

	mcast->mcmember = *mcmember;

	/* Set the multicast MTU and cached Q_Key before we attach if it's
	 * the broadcast group.
	 */
	if (!memcmp(mcast->mcmember.mgid.raw, priv->dev->broadcast + 4,
		    sizeof (union ib_gid))) {
		spin_lock_irq(&priv->lock);
		if (!priv->broadcast) {
			spin_unlock_irq(&priv->lock);
			return -EAGAIN;
		}
		/*update priv member according to the new mcast*/
		priv->broadcast->mcmember.qkey = mcmember->qkey;
		priv->broadcast->mcmember.mtu = mcmember->mtu;
		priv->broadcast->mcmember.traffic_class = mcmember->traffic_class;
		priv->broadcast->mcmember.rate = mcmember->rate;
		priv->broadcast->mcmember.sl = mcmember->sl;
		priv->broadcast->mcmember.flow_label = mcmember->flow_label;
		priv->broadcast->mcmember.hop_limit = mcmember->hop_limit;
		/* assume if the admin and the mcast are the same both can be changed */
		if (priv->mcast_mtu == priv->admin_mtu)
			priv->admin_mtu =
			priv->mcast_mtu =
			IPOIB_UD_MTU(ib_mtu_enum_to_int(priv->broadcast->mcmember.mtu));
		else
			priv->mcast_mtu =
			IPOIB_UD_MTU(ib_mtu_enum_to_int(priv->broadcast->mcmember.mtu));

		priv->qkey = be32_to_cpu(priv->broadcast->mcmember.qkey);
		spin_unlock_irq(&priv->lock);
		priv->tx_wr.remote_qkey = priv->qkey;
		set_qkey = 1;
	}

	if (!test_bit(IPOIB_MCAST_FLAG_SENDONLY, &mcast->flags)) {
		if (test_and_set_bit(IPOIB_MCAST_FLAG_ATTACHED, &mcast->flags)) {
			ipoib_warn(priv, "multicast group %pI6 already attached\n",
				   mcast->mcmember.mgid.raw);

			return 0;
		}

		ret = ipoib_mcast_attach(dev, be16_to_cpu(mcast->mcmember.mlid),
					 &mcast->mcmember.mgid, set_qkey);
		if (ret < 0) {
			ipoib_warn(priv, "couldn't attach QP to multicast group %pI6\n",
				   mcast->mcmember.mgid.raw);

			clear_bit(IPOIB_MCAST_FLAG_ATTACHED, &mcast->flags);
			return ret;
		}
	}

	{
		struct ib_ah_attr av = {
			.dlid	       = be16_to_cpu(mcast->mcmember.mlid),
			.port_num      = priv->port,
			.sl	       = mcast->mcmember.sl,
			.ah_flags      = IB_AH_GRH,
			.static_rate   = mcast->mcmember.rate,
			.grh	       = {
				.flow_label    = be32_to_cpu(mcast->mcmember.flow_label),
				.hop_limit     = mcast->mcmember.hop_limit,
				.sgid_index    = 0,
				.traffic_class = mcast->mcmember.traffic_class
			}
		};
		av.grh.dgid = mcast->mcmember.mgid;

		ah = ipoib_create_ah(dev, priv->pd, &av);
		if (IS_ERR(ah)) {
			ipoib_warn(priv, "ib_address_create failed %ld\n",
				-PTR_ERR(ah));
			/* use original error */
			return PTR_ERR(ah);
		} else {
			spin_lock_irq(&priv->lock);
			mcast->ah = ah;
			spin_unlock_irq(&priv->lock);

			ipoib_dbg_mcast(priv, "MGID %pI6 AV %p, LID 0x%04x, SL %d\n",
					mcast->mcmember.mgid.raw,
					mcast->ah->ah,
					be16_to_cpu(mcast->mcmember.mlid),
					mcast->mcmember.sl);
		}
	}

	/* actually send any queued packets */
	netif_tx_lock_bh(dev);
	while (!skb_queue_empty(&mcast->pkt_queue)) {
		struct sk_buff *skb = skb_dequeue(&mcast->pkt_queue);

		netif_tx_unlock_bh(dev);

		skb->dev = dev;
		if (dev_queue_xmit(skb))
			ipoib_warn(priv, "dev_queue_xmit failed to requeue packet\n");

		netif_tx_lock_bh(dev);
	}
	netif_tx_unlock_bh(dev);

	return 0;
}

void ipoib_mcast_carrier_on_task(struct work_struct *work)
{
	struct ipoib_dev_priv *priv = container_of(work, struct ipoib_dev_priv,
						   carrier_on_task);
	struct ib_port_attr attr;
	int ret;

	if (ib_query_port(priv->ca, priv->port, &attr) ||
	    attr.state != IB_PORT_ACTIVE) {
		ipoib_dbg(priv, "Keeping carrier off until IB port is active\n");
		return;
	}
	/*
	 * Check if can send sendonly MCG's with sendonly-fullmember join state.
	 * It done here after the successfully join to the broadcast group,
	 * because the broadcast group must always be joined first and is always
	 * re-joined if the SM changes substantially.
	 */
	ret = ipoib_check_sm_sendonly_fullmember_support(priv);
	if (ret < 0)
		pr_debug("%s failed query sm support for sendonly-fullmember (ret: %d)\n",
			 priv->dev->name, ret);

	/*
	 * Take rtnl_lock to avoid racing with ipoib_stop() and
	 * turning the carrier back on while a device is being
	 * removed.  However, ipoib_stop() will attempt to flush
	 * the workqueue while holding the rtnl lock, so loop
	 * on trylock until either we get the lock or we see
	 * FLAG_OPER_UP go away as that signals that we are bailing
	 * and can safely ignore the carrier on work.
	 */
	while (!rtnl_trylock()) {
		if (!test_bit(IPOIB_FLAG_OPER_UP, &priv->flags))
			return;
		else
			msleep(20);
	}
	if (!ipoib_cm_admin_enabled(priv->dev))
		dev_set_mtu(priv->dev, min(priv->mcast_mtu, priv->admin_mtu));
	netif_carrier_on(priv->dev);
	rtnl_unlock();
}

static int ipoib_mcast_join_complete(int status,
				     struct ib_sa_multicast *multicast)
{
	struct ipoib_mcast *mcast = multicast->context;
	struct net_device *dev = mcast->dev;
	struct ipoib_dev_priv *priv = netdev_priv(dev);

	ipoib_dbg_mcast(priv, "%sjoin completion for %pI6 (status %d)\n",
			test_bit(IPOIB_MCAST_FLAG_SENDONLY, &mcast->flags) ?
			"sendonly " : "",
			mcast->mcmember.mgid.raw, status);

	/* We trap for port events ourselves. */
	if (status == -ENETRESET) {
		status = 0;
		goto out;
	}

	if (!status)
		status = ipoib_mcast_join_finish(mcast, &multicast->rec);

	if (!status) {
		mcast->backoff = 1;
		mcast->delay_until = jiffies;

		/*
		 * Defer carrier on work to priv->wq to avoid a
		 * deadlock on rtnl_lock here.  Requeue our multicast
		 * work too, which will end up happening right after
		 * our carrier on task work and will allow us to
		 * send out all of the non-broadcast joins
		 */
		if (mcast == priv->broadcast) {
			spin_lock_irq(&priv->lock);
			queue_work(priv->wq, &priv->carrier_on_task);
			__ipoib_mcast_schedule_join_thread(priv, NULL, 0);
			goto out_locked;
		}
	} else {
		bool silent_fail =
		    test_bit(IPOIB_MCAST_FLAG_SENDONLY, &mcast->flags) &&
		    status == -EINVAL;

		if (mcast->logcount < 20) {
			if (status == -ETIMEDOUT || status == -EAGAIN ||
			    silent_fail) {
				ipoib_dbg_mcast(priv, "%smulticast join failed for %pI6, status %d\n",
						test_bit(IPOIB_MCAST_FLAG_SENDONLY, &mcast->flags) ? "sendonly " : "",
						mcast->mcmember.mgid.raw, status);
			} else {
				ipoib_warn(priv, "%smulticast join failed for %pI6, status %d\n",
						test_bit(IPOIB_MCAST_FLAG_SENDONLY, &mcast->flags) ? "sendonly " : "",
					   mcast->mcmember.mgid.raw, status);
			}

			if (!silent_fail)
				mcast->logcount++;
		}

		if (test_bit(IPOIB_MCAST_FLAG_SENDONLY, &mcast->flags) &&
		    mcast->backoff >= 2) {
			/*
			 * We only retry sendonly joins once before we drop
			 * the packet and quit trying to deal with the
			 * group.  However, we leave the group in the
			 * mcast list as an unjoined group.  If we want to
			 * try joining again, we simply queue up a packet
			 * and restart the join thread.  The empty queue
			 * is why the join thread ignores this group.
			 */
			mcast->backoff = 1;
			netif_tx_lock_bh(dev);
			while (!skb_queue_empty(&mcast->pkt_queue)) {
				++dev->stats.tx_dropped;
				dev_kfree_skb_any(skb_dequeue(&mcast->pkt_queue));
			}
			netif_tx_unlock_bh(dev);
		} else {
			spin_lock_irq(&priv->lock);
			/* Requeue this join task with a backoff delay */
			__ipoib_mcast_schedule_join_thread(priv, mcast, 1);
			goto out_locked;
		}
	}
out:
	spin_lock_irq(&priv->lock);
out_locked:
	/*
	 * Make sure to set mcast->mc before we clear the busy flag to avoid
	 * racing with code that checks for BUSY before checking mcast->mc
	 */
	if (status)
		mcast->mc = NULL;
	else
		mcast->mc = multicast;
	clear_bit(IPOIB_MCAST_FLAG_BUSY, &mcast->flags);
	spin_unlock_irq(&priv->lock);
	complete(&mcast->done);

	return status;
}

/*
 * Caller must hold 'priv->lock'
 */
static int ipoib_mcast_join(struct net_device *dev, struct ipoib_mcast *mcast)
{
	struct ipoib_dev_priv *priv = netdev_priv(dev);
	struct ib_sa_multicast *multicast;
	struct ib_sa_mcmember_rec rec = {
		.join_state = 1
	};
	ib_sa_comp_mask comp_mask;
	int ret = 0;

	if (!priv->broadcast ||
	    !test_bit(IPOIB_FLAG_OPER_UP, &priv->flags))
		return -EINVAL;

	ipoib_dbg_mcast(priv, "joining MGID %pI6\n", mcast->mcmember.mgid.raw);

	rec.mgid     = mcast->mcmember.mgid;
	rec.port_gid = priv->local_gid;
	rec.pkey     = cpu_to_be16(priv->pkey);

	comp_mask =
		IB_SA_MCMEMBER_REC_MGID		|
		IB_SA_MCMEMBER_REC_PORT_GID	|
		IB_SA_MCMEMBER_REC_PKEY		|
		IB_SA_MCMEMBER_REC_JOIN_STATE;

	if (mcast != priv->broadcast) {
		/*
		 * RFC 4391:
		 *  The MGID MUST use the same P_Key, Q_Key, SL, MTU,
		 *  and HopLimit as those used in the broadcast-GID.  The rest
		 *  of attributes SHOULD follow the values used in the
		 *  broadcast-GID as well.
		 */
		comp_mask |=
			IB_SA_MCMEMBER_REC_QKEY			|
			IB_SA_MCMEMBER_REC_MTU_SELECTOR		|
			IB_SA_MCMEMBER_REC_MTU			|
			IB_SA_MCMEMBER_REC_TRAFFIC_CLASS	|
			IB_SA_MCMEMBER_REC_RATE_SELECTOR	|
			IB_SA_MCMEMBER_REC_RATE			|
			IB_SA_MCMEMBER_REC_SL			|
			IB_SA_MCMEMBER_REC_FLOW_LABEL		|
			IB_SA_MCMEMBER_REC_HOP_LIMIT;

		rec.qkey	  = priv->broadcast->mcmember.qkey;
		rec.mtu_selector  = IB_SA_EQ;
		rec.mtu		  = priv->broadcast->mcmember.mtu;
		rec.traffic_class = priv->broadcast->mcmember.traffic_class;
		rec.rate_selector = IB_SA_EQ;
		rec.rate	  = priv->broadcast->mcmember.rate;
		rec.sl		  = priv->broadcast->mcmember.sl;
		rec.flow_label	  = priv->broadcast->mcmember.flow_label;
		rec.hop_limit	  = priv->broadcast->mcmember.hop_limit;

		/*
		 * Send-only IB Multicast joins work at the core IB layer but
		 * require specific SM support.
		 * We can use such joins here only if the current SM supports that feature.
		 * However, if not, we emulate an Ethernet multicast send,
		 * which does not require a multicast subscription and will
		 * still send properly. The most appropriate thing to
		 * do is to create the group if it doesn't exist as that
		 * most closely emulates the behavior, from a user space
		 * application perspective, of Ethernet multicast operation.
		 */
		if (test_bit(IPOIB_MCAST_FLAG_SENDONLY, &mcast->flags) &&
		    priv->sm_fullmember_sendonly_support)
			/* SM supports sendonly-fullmember, otherwise fallback to full-member */
			rec.join_state = SENDONLY_FULLMEMBER_JOIN;
	}
	spin_unlock_irq(&priv->lock);

	multicast = ib_sa_join_multicast(&ipoib_sa_client, priv->ca, priv->port,
					 &rec, comp_mask, GFP_KERNEL,
					 ipoib_mcast_join_complete, mcast);
	spin_lock_irq(&priv->lock);
	if (IS_ERR(multicast)) {
		ret = PTR_ERR(multicast);
		ipoib_warn(priv, "ib_sa_join_multicast failed, status %d\n", ret);
		/* Requeue this join task with a backoff delay */
		__ipoib_mcast_schedule_join_thread(priv, mcast, 1);
		clear_bit(IPOIB_MCAST_FLAG_BUSY, &mcast->flags);
		spin_unlock_irq(&priv->lock);
		complete(&mcast->done);
		spin_lock_irq(&priv->lock);
	}
	return 0;
}

void ipoib_mcast_join_task(struct work_struct *work)
{
	struct ipoib_dev_priv *priv =
		container_of(work, struct ipoib_dev_priv, mcast_task.work);
	struct net_device *dev = priv->dev;
	struct ib_port_attr port_attr;
	unsigned long delay_until = 0;
	struct ipoib_mcast *mcast = NULL;

	if (!test_bit(IPOIB_FLAG_OPER_UP, &priv->flags))
		return;

	if (ib_query_port(priv->ca, priv->port, &port_attr) ||
	    port_attr.state != IB_PORT_ACTIVE) {
		ipoib_dbg(priv, "port state is not ACTIVE (state = %d) suspending join task\n",
			  port_attr.state);
		return;
	}
	priv->local_lid = port_attr.lid;
<<<<<<< HEAD
	netif_addr_lock(dev);

	if (!test_bit(IPOIB_FLAG_DEV_ADDR_SET, &priv->flags)) {
		netif_addr_unlock(dev);
		return;
	}
	netif_addr_unlock(dev);
=======
	netif_addr_lock_bh(dev);

	if (!test_bit(IPOIB_FLAG_DEV_ADDR_SET, &priv->flags)) {
		netif_addr_unlock_bh(dev);
		return;
	}
	netif_addr_unlock_bh(dev);
>>>>>>> 33688abb

	spin_lock_irq(&priv->lock);
	if (!test_bit(IPOIB_FLAG_OPER_UP, &priv->flags))
		goto out;

	if (!priv->broadcast) {
		struct ipoib_mcast *broadcast;

		broadcast = ipoib_mcast_alloc(dev, 0);
		if (!broadcast) {
			ipoib_warn(priv, "failed to allocate broadcast group\n");
			/*
			 * Restart us after a 1 second delay to retry
			 * creating our broadcast group and attaching to
			 * it.  Until this succeeds, this ipoib dev is
			 * completely stalled (multicast wise).
			 */
			__ipoib_mcast_schedule_join_thread(priv, NULL, 1);
			goto out;
		}

		memcpy(broadcast->mcmember.mgid.raw, priv->dev->broadcast + 4,
		       sizeof (union ib_gid));
		priv->broadcast = broadcast;

		__ipoib_mcast_add(dev, priv->broadcast);
	}

	if (!test_bit(IPOIB_MCAST_FLAG_ATTACHED, &priv->broadcast->flags)) {
		if (IS_ERR_OR_NULL(priv->broadcast->mc) &&
		    !test_bit(IPOIB_MCAST_FLAG_BUSY, &priv->broadcast->flags)) {
			mcast = priv->broadcast;
			if (mcast->backoff > 1 &&
			    time_before(jiffies, mcast->delay_until)) {
				delay_until = mcast->delay_until;
				mcast = NULL;
			}
		}
		goto out;
	}

	/*
	 * We'll never get here until the broadcast group is both allocated
	 * and attached
	 */
	list_for_each_entry(mcast, &priv->multicast_list, list) {
		if (IS_ERR_OR_NULL(mcast->mc) &&
		    !test_bit(IPOIB_MCAST_FLAG_BUSY, &mcast->flags) &&
		    (!test_bit(IPOIB_MCAST_FLAG_SENDONLY, &mcast->flags) ||
		     !skb_queue_empty(&mcast->pkt_queue))) {
			if (mcast->backoff == 1 ||
			    time_after_eq(jiffies, mcast->delay_until)) {
				/* Found the next unjoined group */
				init_completion(&mcast->done);
				set_bit(IPOIB_MCAST_FLAG_BUSY, &mcast->flags);
				if (ipoib_mcast_join(dev, mcast)) {
					spin_unlock_irq(&priv->lock);
					return;
				}
			} else if (!delay_until ||
				 time_before(mcast->delay_until, delay_until))
				delay_until = mcast->delay_until;
		}
	}

	mcast = NULL;
	ipoib_dbg_mcast(priv, "successfully started all multicast joins\n");

out:
	if (delay_until) {
		cancel_delayed_work(&priv->mcast_task);
		queue_delayed_work(priv->wq, &priv->mcast_task,
				   delay_until - jiffies);
	}
	if (mcast) {
		init_completion(&mcast->done);
		set_bit(IPOIB_MCAST_FLAG_BUSY, &mcast->flags);
		ipoib_mcast_join(dev, mcast);
	}
	spin_unlock_irq(&priv->lock);
}

int ipoib_mcast_start_thread(struct net_device *dev)
{
	struct ipoib_dev_priv *priv = netdev_priv(dev);
	unsigned long flags;

	ipoib_dbg_mcast(priv, "starting multicast thread\n");

	spin_lock_irqsave(&priv->lock, flags);
	__ipoib_mcast_schedule_join_thread(priv, NULL, 0);
	spin_unlock_irqrestore(&priv->lock, flags);

	return 0;
}

int ipoib_mcast_stop_thread(struct net_device *dev)
{
	struct ipoib_dev_priv *priv = netdev_priv(dev);
	unsigned long flags;

	ipoib_dbg_mcast(priv, "stopping multicast thread\n");

	spin_lock_irqsave(&priv->lock, flags);
	cancel_delayed_work(&priv->mcast_task);
	spin_unlock_irqrestore(&priv->lock, flags);

	flush_workqueue(priv->wq);

	return 0;
}

static int ipoib_mcast_leave(struct net_device *dev, struct ipoib_mcast *mcast)
{
	struct ipoib_dev_priv *priv = netdev_priv(dev);
	int ret = 0;

	if (test_and_clear_bit(IPOIB_MCAST_FLAG_BUSY, &mcast->flags))
		ipoib_warn(priv, "ipoib_mcast_leave on an in-flight join\n");

	if (!IS_ERR_OR_NULL(mcast->mc))
		ib_sa_free_multicast(mcast->mc);

	if (test_and_clear_bit(IPOIB_MCAST_FLAG_ATTACHED, &mcast->flags)) {
		ipoib_dbg_mcast(priv, "leaving MGID %pI6\n",
				mcast->mcmember.mgid.raw);

		/* Remove ourselves from the multicast group */
		ret = ib_detach_mcast(priv->qp, &mcast->mcmember.mgid,
				      be16_to_cpu(mcast->mcmember.mlid));
		if (ret)
			ipoib_warn(priv, "ib_detach_mcast failed (result = %d)\n", ret);
	} else if (!test_bit(IPOIB_MCAST_FLAG_SENDONLY, &mcast->flags))
		ipoib_dbg(priv, "leaving with no mcmember but not a "
			  "SENDONLY join\n");

	return 0;
}

/*
 * Check if the multicast group is sendonly. If so remove it from the maps
 * and add to the remove list
 */
void ipoib_check_and_add_mcast_sendonly(struct ipoib_dev_priv *priv, u8 *mgid,
				struct list_head *remove_list)
{
	/* Is this multicast ? */
	if (*mgid == 0xff) {
		struct ipoib_mcast *mcast = __ipoib_mcast_find(priv->dev, mgid);

		if (mcast && test_bit(IPOIB_MCAST_FLAG_SENDONLY, &mcast->flags)) {
			list_del(&mcast->list);
			rb_erase(&mcast->rb_node, &priv->multicast_tree);
			list_add_tail(&mcast->list, remove_list);
		}
	}
}

void ipoib_mcast_remove_list(struct list_head *remove_list)
{
	struct ipoib_mcast *mcast, *tmcast;

	list_for_each_entry_safe(mcast, tmcast, remove_list, list) {
		ipoib_mcast_leave(mcast->dev, mcast);
		ipoib_mcast_free(mcast);
	}
}

void ipoib_mcast_send(struct net_device *dev, u8 *daddr, struct sk_buff *skb)
{
	struct ipoib_dev_priv *priv = netdev_priv(dev);
	struct ipoib_mcast *mcast;
	unsigned long flags;
	void *mgid = daddr + 4;

	spin_lock_irqsave(&priv->lock, flags);

	if (!test_bit(IPOIB_FLAG_OPER_UP, &priv->flags)		||
	    !priv->broadcast					||
	    !test_bit(IPOIB_MCAST_FLAG_ATTACHED, &priv->broadcast->flags)) {
		++dev->stats.tx_dropped;
		dev_kfree_skb_any(skb);
		goto unlock;
	}

	mcast = __ipoib_mcast_find(dev, mgid);
	if (!mcast || !mcast->ah) {
		if (!mcast) {
			/* Let's create a new send only group now */
			ipoib_dbg_mcast(priv, "setting up send only multicast group for %pI6\n",
					mgid);

			mcast = ipoib_mcast_alloc(dev, 0);
			if (!mcast) {
				ipoib_warn(priv, "unable to allocate memory "
					   "for multicast structure\n");
				++dev->stats.tx_dropped;
				dev_kfree_skb_any(skb);
				goto unlock;
			}

			set_bit(IPOIB_MCAST_FLAG_SENDONLY, &mcast->flags);
			memcpy(mcast->mcmember.mgid.raw, mgid,
			       sizeof (union ib_gid));
			__ipoib_mcast_add(dev, mcast);
			list_add_tail(&mcast->list, &priv->multicast_list);
		}
		if (skb_queue_len(&mcast->pkt_queue) < IPOIB_MAX_MCAST_QUEUE)
			skb_queue_tail(&mcast->pkt_queue, skb);
		else {
			++dev->stats.tx_dropped;
			dev_kfree_skb_any(skb);
		}
		if (!test_bit(IPOIB_MCAST_FLAG_BUSY, &mcast->flags)) {
			__ipoib_mcast_schedule_join_thread(priv, NULL, 0);
		}
	} else {
		struct ipoib_neigh *neigh;

		spin_unlock_irqrestore(&priv->lock, flags);
		neigh = ipoib_neigh_get(dev, daddr);
		spin_lock_irqsave(&priv->lock, flags);
		if (!neigh) {
			neigh = ipoib_neigh_alloc(daddr, dev);
			if (neigh) {
				kref_get(&mcast->ah->ref);
				neigh->ah	= mcast->ah;
				list_add_tail(&neigh->list, &mcast->neigh_list);
			}
		}
		spin_unlock_irqrestore(&priv->lock, flags);
		ipoib_send(dev, skb, mcast->ah, IB_MULTICAST_QPN);
		if (neigh)
			ipoib_neigh_put(neigh);
		return;
	}

unlock:
	spin_unlock_irqrestore(&priv->lock, flags);
}

void ipoib_mcast_dev_flush(struct net_device *dev)
{
	struct ipoib_dev_priv *priv = netdev_priv(dev);
	LIST_HEAD(remove_list);
	struct ipoib_mcast *mcast, *tmcast;
	unsigned long flags;

	ipoib_dbg_mcast(priv, "flushing multicast list\n");

	spin_lock_irqsave(&priv->lock, flags);

	list_for_each_entry_safe(mcast, tmcast, &priv->multicast_list, list) {
		list_del(&mcast->list);
		rb_erase(&mcast->rb_node, &priv->multicast_tree);
		list_add_tail(&mcast->list, &remove_list);
	}

	if (priv->broadcast) {
		rb_erase(&priv->broadcast->rb_node, &priv->multicast_tree);
		list_add_tail(&priv->broadcast->list, &remove_list);
		priv->broadcast = NULL;
	}

	spin_unlock_irqrestore(&priv->lock, flags);

	/*
	 * make sure the in-flight joins have finished before we attempt
	 * to leave
	 */
	list_for_each_entry_safe(mcast, tmcast, &remove_list, list)
		if (test_bit(IPOIB_MCAST_FLAG_BUSY, &mcast->flags))
			wait_for_completion(&mcast->done);

	ipoib_mcast_remove_list(&remove_list);
}

static int ipoib_mcast_addr_is_valid(const u8 *addr, const u8 *broadcast)
{
	/* reserved QPN, prefix, scope */
	if (memcmp(addr, broadcast, 6))
		return 0;
	/* signature lower, pkey */
	if (memcmp(addr + 7, broadcast + 7, 3))
		return 0;
	return 1;
}

void ipoib_mcast_restart_task(struct work_struct *work)
{
	struct ipoib_dev_priv *priv =
		container_of(work, struct ipoib_dev_priv, restart_task);
	struct net_device *dev = priv->dev;
	struct netdev_hw_addr *ha;
	struct ipoib_mcast *mcast, *tmcast;
	LIST_HEAD(remove_list);
	unsigned long flags;
	struct ib_sa_mcmember_rec rec;

	if (!test_bit(IPOIB_FLAG_OPER_UP, &priv->flags))
		/*
		 * shortcut...on shutdown flush is called next, just
		 * let it do all the work
		 */
		return;

	ipoib_dbg_mcast(priv, "restarting multicast task\n");

	local_irq_save(flags);
	netif_addr_lock(dev);
	spin_lock(&priv->lock);

	/*
	 * Unfortunately, the networking core only gives us a list of all of
	 * the multicast hardware addresses. We need to figure out which ones
	 * are new and which ones have been removed
	 */

	/* Clear out the found flag */
	list_for_each_entry(mcast, &priv->multicast_list, list)
		clear_bit(IPOIB_MCAST_FLAG_FOUND, &mcast->flags);

	/* Mark all of the entries that are found or don't exist */
	netdev_for_each_mc_addr(ha, dev) {
		union ib_gid mgid;

		if (!ipoib_mcast_addr_is_valid(ha->addr, dev->broadcast))
			continue;

		memcpy(mgid.raw, ha->addr + 4, sizeof mgid);

		mcast = __ipoib_mcast_find(dev, &mgid);
		if (!mcast || test_bit(IPOIB_MCAST_FLAG_SENDONLY, &mcast->flags)) {
			struct ipoib_mcast *nmcast;

			/* ignore group which is directly joined by userspace */
			if (test_bit(IPOIB_FLAG_UMCAST, &priv->flags) &&
			    !ib_sa_get_mcmember_rec(priv->ca, priv->port, &mgid, &rec)) {
				ipoib_dbg_mcast(priv, "ignoring multicast entry for mgid %pI6\n",
						mgid.raw);
				continue;
			}

			/* Not found or send-only group, let's add a new entry */
			ipoib_dbg_mcast(priv, "adding multicast entry for mgid %pI6\n",
					mgid.raw);

			nmcast = ipoib_mcast_alloc(dev, 0);
			if (!nmcast) {
				ipoib_warn(priv, "unable to allocate memory for multicast structure\n");
				continue;
			}

			set_bit(IPOIB_MCAST_FLAG_FOUND, &nmcast->flags);

			nmcast->mcmember.mgid = mgid;

			if (mcast) {
				/* Destroy the send only entry */
				list_move_tail(&mcast->list, &remove_list);

				rb_replace_node(&mcast->rb_node,
						&nmcast->rb_node,
						&priv->multicast_tree);
			} else
				__ipoib_mcast_add(dev, nmcast);

			list_add_tail(&nmcast->list, &priv->multicast_list);
		}

		if (mcast)
			set_bit(IPOIB_MCAST_FLAG_FOUND, &mcast->flags);
	}

	/* Remove all of the entries don't exist anymore */
	list_for_each_entry_safe(mcast, tmcast, &priv->multicast_list, list) {
		if (!test_bit(IPOIB_MCAST_FLAG_FOUND, &mcast->flags) &&
		    !test_bit(IPOIB_MCAST_FLAG_SENDONLY, &mcast->flags)) {
			ipoib_dbg_mcast(priv, "deleting multicast group %pI6\n",
					mcast->mcmember.mgid.raw);

			rb_erase(&mcast->rb_node, &priv->multicast_tree);

			/* Move to the remove list */
			list_move_tail(&mcast->list, &remove_list);
		}
	}

	spin_unlock(&priv->lock);
	netif_addr_unlock(dev);
	local_irq_restore(flags);

	/*
	 * make sure the in-flight joins have finished before we attempt
	 * to leave
	 */
	list_for_each_entry_safe(mcast, tmcast, &remove_list, list)
		if (test_bit(IPOIB_MCAST_FLAG_BUSY, &mcast->flags))
			wait_for_completion(&mcast->done);

	ipoib_mcast_remove_list(&remove_list);

	/*
	 * Double check that we are still up
	 */
	if (test_bit(IPOIB_FLAG_OPER_UP, &priv->flags)) {
		spin_lock_irqsave(&priv->lock, flags);
		__ipoib_mcast_schedule_join_thread(priv, NULL, 0);
		spin_unlock_irqrestore(&priv->lock, flags);
	}
}

#ifdef CONFIG_INFINIBAND_IPOIB_DEBUG

struct ipoib_mcast_iter *ipoib_mcast_iter_init(struct net_device *dev)
{
	struct ipoib_mcast_iter *iter;

	iter = kmalloc(sizeof *iter, GFP_KERNEL);
	if (!iter)
		return NULL;

	iter->dev = dev;
	memset(iter->mgid.raw, 0, 16);

	if (ipoib_mcast_iter_next(iter)) {
		kfree(iter);
		return NULL;
	}

	return iter;
}

int ipoib_mcast_iter_next(struct ipoib_mcast_iter *iter)
{
	struct ipoib_dev_priv *priv = netdev_priv(iter->dev);
	struct rb_node *n;
	struct ipoib_mcast *mcast;
	int ret = 1;

	spin_lock_irq(&priv->lock);

	n = rb_first(&priv->multicast_tree);

	while (n) {
		mcast = rb_entry(n, struct ipoib_mcast, rb_node);

		if (memcmp(iter->mgid.raw, mcast->mcmember.mgid.raw,
			   sizeof (union ib_gid)) < 0) {
			iter->mgid      = mcast->mcmember.mgid;
			iter->created   = mcast->created;
			iter->queuelen  = skb_queue_len(&mcast->pkt_queue);
			iter->complete  = !!mcast->ah;
			iter->send_only = !!(mcast->flags & (1 << IPOIB_MCAST_FLAG_SENDONLY));

			ret = 0;

			break;
		}

		n = rb_next(n);
	}

	spin_unlock_irq(&priv->lock);

	return ret;
}

void ipoib_mcast_iter_read(struct ipoib_mcast_iter *iter,
			   union ib_gid *mgid,
			   unsigned long *created,
			   unsigned int *queuelen,
			   unsigned int *complete,
			   unsigned int *send_only)
{
	*mgid      = iter->mgid;
	*created   = iter->created;
	*queuelen  = iter->queuelen;
	*complete  = iter->complete;
	*send_only = iter->send_only;
}

#endif /* CONFIG_INFINIBAND_IPOIB_DEBUG */<|MERGE_RESOLUTION|>--- conflicted
+++ resolved
@@ -582,15 +582,6 @@
 		return;
 	}
 	priv->local_lid = port_attr.lid;
-<<<<<<< HEAD
-	netif_addr_lock(dev);
-
-	if (!test_bit(IPOIB_FLAG_DEV_ADDR_SET, &priv->flags)) {
-		netif_addr_unlock(dev);
-		return;
-	}
-	netif_addr_unlock(dev);
-=======
 	netif_addr_lock_bh(dev);
 
 	if (!test_bit(IPOIB_FLAG_DEV_ADDR_SET, &priv->flags)) {
@@ -598,7 +589,6 @@
 		return;
 	}
 	netif_addr_unlock_bh(dev);
->>>>>>> 33688abb
 
 	spin_lock_irq(&priv->lock);
 	if (!test_bit(IPOIB_FLAG_OPER_UP, &priv->flags))
