--- conflicted
+++ resolved
@@ -116,15 +116,11 @@
 	struct list_head	list;
 	struct scsi_cmnd       *scmnd;
 	struct srp_iu	       *cmd;
-<<<<<<< HEAD
-	struct ib_pool_fmr     *fmr;
-=======
 	struct ib_pool_fmr    **fmr_list;
 	u64		       *map_page;
 	struct srp_direct_buf  *indirect_desc;
 	dma_addr_t		indirect_dma_addr;
 	short			nfmr;
->>>>>>> 105e53f8
 	short			index;
 };
 
@@ -142,13 +138,10 @@
 	u32			lkey;
 	u32			rkey;
 	enum srp_target_state	state;
-<<<<<<< HEAD
-=======
 	unsigned int		max_iu_len;
 	unsigned int		cmd_sg_cnt;
 	unsigned int		indirect_size;
 	bool			allow_ext_sg;
->>>>>>> 105e53f8
 
 	/* Everything above this point is used in the hot path of
 	 * command processing. Try to keep them packed into cachelines.
@@ -197,8 +190,6 @@
 	void		       *buf;
 	size_t			size;
 	enum dma_data_direction	direction;
-<<<<<<< HEAD
-=======
 };
 
 struct srp_map_state {
@@ -214,7 +205,6 @@
 	struct scatterlist     *unmapped_sg;
 	int			unmapped_index;
 	dma_addr_t		unmapped_addr;
->>>>>>> 105e53f8
 };
 
 #endif /* IB_SRP_H */