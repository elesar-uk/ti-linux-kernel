/*
 * Freescale MPC85xx Memory Controller kenel module
 *
 * Author: Dave Jiang <djiang@mvista.com>
 *
 * 2006-2007 (c) MontaVista Software, Inc. This file is licensed under
 * the terms of the GNU General Public License version 2. This program
 * is licensed "as is" without any warranty of any kind, whether express
 * or implied.
 *
 */
#include <linux/module.h>
#include <linux/init.h>
#include <linux/interrupt.h>
#include <linux/ctype.h>
#include <linux/io.h>
#include <linux/mod_devicetable.h>
#include <linux/edac.h>
#include <linux/smp.h>
#include <linux/gfp.h>

#include <linux/of_platform.h>
#include <linux/of_device.h>
#include "edac_module.h"
#include "edac_core.h"
#include "mpc85xx_edac.h"

static int edac_dev_idx;
#ifdef CONFIG_PCI
static int edac_pci_idx;
#endif
static int edac_mc_idx;

static u32 orig_ddr_err_disable;
static u32 orig_ddr_err_sbe;

/*
 * PCI Err defines
 */
#ifdef CONFIG_PCI
static u32 orig_pci_err_cap_dr;
static u32 orig_pci_err_en;
#endif

static u32 orig_l2_err_disable;
#ifdef CONFIG_FSL_SOC_BOOKE
static u32 orig_hid1[2];
#endif

/************************ MC SYSFS parts ***********************************/

static ssize_t mpc85xx_mc_inject_data_hi_show(struct mem_ctl_info *mci,
					      char *data)
{
	struct mpc85xx_mc_pdata *pdata = mci->pvt_info;
	return sprintf(data, "0x%08x",
		       in_be32(pdata->mc_vbase +
			       MPC85XX_MC_DATA_ERR_INJECT_HI));
}

static ssize_t mpc85xx_mc_inject_data_lo_show(struct mem_ctl_info *mci,
					      char *data)
{
	struct mpc85xx_mc_pdata *pdata = mci->pvt_info;
	return sprintf(data, "0x%08x",
		       in_be32(pdata->mc_vbase +
			       MPC85XX_MC_DATA_ERR_INJECT_LO));
}

static ssize_t mpc85xx_mc_inject_ctrl_show(struct mem_ctl_info *mci, char *data)
{
	struct mpc85xx_mc_pdata *pdata = mci->pvt_info;
	return sprintf(data, "0x%08x",
		       in_be32(pdata->mc_vbase + MPC85XX_MC_ECC_ERR_INJECT));
}

static ssize_t mpc85xx_mc_inject_data_hi_store(struct mem_ctl_info *mci,
					       const char *data, size_t count)
{
	struct mpc85xx_mc_pdata *pdata = mci->pvt_info;
	if (isdigit(*data)) {
		out_be32(pdata->mc_vbase + MPC85XX_MC_DATA_ERR_INJECT_HI,
			 simple_strtoul(data, NULL, 0));
		return count;
	}
	return 0;
}

static ssize_t mpc85xx_mc_inject_data_lo_store(struct mem_ctl_info *mci,
					       const char *data, size_t count)
{
	struct mpc85xx_mc_pdata *pdata = mci->pvt_info;
	if (isdigit(*data)) {
		out_be32(pdata->mc_vbase + MPC85XX_MC_DATA_ERR_INJECT_LO,
			 simple_strtoul(data, NULL, 0));
		return count;
	}
	return 0;
}

static ssize_t mpc85xx_mc_inject_ctrl_store(struct mem_ctl_info *mci,
					    const char *data, size_t count)
{
	struct mpc85xx_mc_pdata *pdata = mci->pvt_info;
	if (isdigit(*data)) {
		out_be32(pdata->mc_vbase + MPC85XX_MC_ECC_ERR_INJECT,
			 simple_strtoul(data, NULL, 0));
		return count;
	}
	return 0;
}

static struct mcidev_sysfs_attribute mpc85xx_mc_sysfs_attributes[] = {
	{
	 .attr = {
		  .name = "inject_data_hi",
		  .mode = (S_IRUGO | S_IWUSR)
		  },
	 .show = mpc85xx_mc_inject_data_hi_show,
	 .store = mpc85xx_mc_inject_data_hi_store},
	{
	 .attr = {
		  .name = "inject_data_lo",
		  .mode = (S_IRUGO | S_IWUSR)
		  },
	 .show = mpc85xx_mc_inject_data_lo_show,
	 .store = mpc85xx_mc_inject_data_lo_store},
	{
	 .attr = {
		  .name = "inject_ctrl",
		  .mode = (S_IRUGO | S_IWUSR)
		  },
	 .show = mpc85xx_mc_inject_ctrl_show,
	 .store = mpc85xx_mc_inject_ctrl_store},

	/* End of list */
	{
	 .attr = {.name = NULL}
	 }
};

static void mpc85xx_set_mc_sysfs_attributes(struct mem_ctl_info *mci)
{
	mci->mc_driver_sysfs_attributes = mpc85xx_mc_sysfs_attributes;
}

/**************************** PCI Err device ***************************/
#ifdef CONFIG_PCI

static void mpc85xx_pci_check(struct edac_pci_ctl_info *pci)
{
	struct mpc85xx_pci_pdata *pdata = pci->pvt_info;
	u32 err_detect;

	err_detect = in_be32(pdata->pci_vbase + MPC85XX_PCI_ERR_DR);

	/* master aborts can happen during PCI config cycles */
	if (!(err_detect & ~(PCI_EDE_MULTI_ERR | PCI_EDE_MST_ABRT))) {
		out_be32(pdata->pci_vbase + MPC85XX_PCI_ERR_DR, err_detect);
		return;
	}

	printk(KERN_ERR "PCI error(s) detected\n");
	printk(KERN_ERR "PCI/X ERR_DR register: %#08x\n", err_detect);

	printk(KERN_ERR "PCI/X ERR_ATTRIB register: %#08x\n",
	       in_be32(pdata->pci_vbase + MPC85XX_PCI_ERR_ATTRIB));
	printk(KERN_ERR "PCI/X ERR_ADDR register: %#08x\n",
	       in_be32(pdata->pci_vbase + MPC85XX_PCI_ERR_ADDR));
	printk(KERN_ERR "PCI/X ERR_EXT_ADDR register: %#08x\n",
	       in_be32(pdata->pci_vbase + MPC85XX_PCI_ERR_EXT_ADDR));
	printk(KERN_ERR "PCI/X ERR_DL register: %#08x\n",
	       in_be32(pdata->pci_vbase + MPC85XX_PCI_ERR_DL));
	printk(KERN_ERR "PCI/X ERR_DH register: %#08x\n",
	       in_be32(pdata->pci_vbase + MPC85XX_PCI_ERR_DH));

	/* clear error bits */
	out_be32(pdata->pci_vbase + MPC85XX_PCI_ERR_DR, err_detect);

	if (err_detect & PCI_EDE_PERR_MASK)
		edac_pci_handle_pe(pci, pci->ctl_name);

	if ((err_detect & ~PCI_EDE_MULTI_ERR) & ~PCI_EDE_PERR_MASK)
		edac_pci_handle_npe(pci, pci->ctl_name);
}

static irqreturn_t mpc85xx_pci_isr(int irq, void *dev_id)
{
	struct edac_pci_ctl_info *pci = dev_id;
	struct mpc85xx_pci_pdata *pdata = pci->pvt_info;
	u32 err_detect;

	err_detect = in_be32(pdata->pci_vbase + MPC85XX_PCI_ERR_DR);

	if (!err_detect)
		return IRQ_NONE;

	mpc85xx_pci_check(pci);

	return IRQ_HANDLED;
}

static int __devinit mpc85xx_pci_err_probe(struct platform_device *op)
{
	struct edac_pci_ctl_info *pci;
	struct mpc85xx_pci_pdata *pdata;
	struct resource r;
	int res = 0;

	if (!devres_open_group(&op->dev, mpc85xx_pci_err_probe, GFP_KERNEL))
		return -ENOMEM;

	pci = edac_pci_alloc_ctl_info(sizeof(*pdata), "mpc85xx_pci_err");
	if (!pci)
		return -ENOMEM;

	pdata = pci->pvt_info;
	pdata->name = "mpc85xx_pci_err";
	pdata->irq = NO_IRQ;
	dev_set_drvdata(&op->dev, pci);
	pci->dev = &op->dev;
	pci->mod_name = EDAC_MOD_STR;
	pci->ctl_name = pdata->name;
	pci->dev_name = dev_name(&op->dev);

	if (edac_op_state == EDAC_OPSTATE_POLL)
		pci->edac_check = mpc85xx_pci_check;

	pdata->edac_idx = edac_pci_idx++;

	res = of_address_to_resource(op->dev.of_node, 0, &r);
	if (res) {
		printk(KERN_ERR "%s: Unable to get resource for "
		       "PCI err regs\n", __func__);
		goto err;
	}

	/* we only need the error registers */
	r.start += 0xe00;

	if (!devm_request_mem_region(&op->dev, r.start, resource_size(&r),
					pdata->name)) {
		printk(KERN_ERR "%s: Error while requesting mem region\n",
		       __func__);
		res = -EBUSY;
		goto err;
	}

	pdata->pci_vbase = devm_ioremap(&op->dev, r.start, resource_size(&r));
	if (!pdata->pci_vbase) {
		printk(KERN_ERR "%s: Unable to setup PCI err regs\n", __func__);
		res = -ENOMEM;
		goto err;
	}

	orig_pci_err_cap_dr =
	    in_be32(pdata->pci_vbase + MPC85XX_PCI_ERR_CAP_DR);

	/* PCI master abort is expected during config cycles */
	out_be32(pdata->pci_vbase + MPC85XX_PCI_ERR_CAP_DR, 0x40);

	orig_pci_err_en = in_be32(pdata->pci_vbase + MPC85XX_PCI_ERR_EN);

	/* disable master abort reporting */
	out_be32(pdata->pci_vbase + MPC85XX_PCI_ERR_EN, ~0x40);

	/* clear error bits */
	out_be32(pdata->pci_vbase + MPC85XX_PCI_ERR_DR, ~0);

	if (edac_pci_add_device(pci, pdata->edac_idx) > 0) {
		debugf3("%s(): failed edac_pci_add_device()\n", __func__);
		goto err;
	}

	if (edac_op_state == EDAC_OPSTATE_INT) {
		pdata->irq = irq_of_parse_and_map(op->dev.of_node, 0);
		res = devm_request_irq(&op->dev, pdata->irq,
				       mpc85xx_pci_isr, IRQF_DISABLED,
				       "[EDAC] PCI err", pci);
		if (res < 0) {
			printk(KERN_ERR
			       "%s: Unable to requiest irq %d for "
			       "MPC85xx PCI err\n", __func__, pdata->irq);
			irq_dispose_mapping(pdata->irq);
			res = -ENODEV;
			goto err2;
		}

		printk(KERN_INFO EDAC_MOD_STR " acquired irq %d for PCI Err\n",
		       pdata->irq);
	}

	devres_remove_group(&op->dev, mpc85xx_pci_err_probe);
	debugf3("%s(): success\n", __func__);
	printk(KERN_INFO EDAC_MOD_STR " PCI err registered\n");

	return 0;

err2:
	edac_pci_del_device(&op->dev);
err:
	edac_pci_free_ctl_info(pci);
	devres_release_group(&op->dev, mpc85xx_pci_err_probe);
	return res;
}

static int mpc85xx_pci_err_remove(struct platform_device *op)
{
	struct edac_pci_ctl_info *pci = dev_get_drvdata(&op->dev);
	struct mpc85xx_pci_pdata *pdata = pci->pvt_info;

	debugf0("%s()\n", __func__);

	out_be32(pdata->pci_vbase + MPC85XX_PCI_ERR_CAP_DR,
		 orig_pci_err_cap_dr);

	out_be32(pdata->pci_vbase + MPC85XX_PCI_ERR_EN, orig_pci_err_en);

	edac_pci_del_device(pci->dev);

	if (edac_op_state == EDAC_OPSTATE_INT)
		irq_dispose_mapping(pdata->irq);

	edac_pci_free_ctl_info(pci);

	return 0;
}

static struct of_device_id mpc85xx_pci_err_of_match[] = {
	{
	 .compatible = "fsl,mpc8540-pcix",
	 },
	{
	 .compatible = "fsl,mpc8540-pci",
	},
	{},
};
MODULE_DEVICE_TABLE(of, mpc85xx_pci_err_of_match);

static struct platform_driver mpc85xx_pci_err_driver = {
	.probe = mpc85xx_pci_err_probe,
	.remove = __devexit_p(mpc85xx_pci_err_remove),
	.driver = {
		.name = "mpc85xx_pci_err",
		.owner = THIS_MODULE,
		.of_match_table = mpc85xx_pci_err_of_match,
	},
};

#endif				/* CONFIG_PCI */

/**************************** L2 Err device ***************************/

/************************ L2 SYSFS parts ***********************************/

static ssize_t mpc85xx_l2_inject_data_hi_show(struct edac_device_ctl_info
					      *edac_dev, char *data)
{
	struct mpc85xx_l2_pdata *pdata = edac_dev->pvt_info;
	return sprintf(data, "0x%08x",
		       in_be32(pdata->l2_vbase + MPC85XX_L2_ERRINJHI));
}

static ssize_t mpc85xx_l2_inject_data_lo_show(struct edac_device_ctl_info
					      *edac_dev, char *data)
{
	struct mpc85xx_l2_pdata *pdata = edac_dev->pvt_info;
	return sprintf(data, "0x%08x",
		       in_be32(pdata->l2_vbase + MPC85XX_L2_ERRINJLO));
}

static ssize_t mpc85xx_l2_inject_ctrl_show(struct edac_device_ctl_info
					   *edac_dev, char *data)
{
	struct mpc85xx_l2_pdata *pdata = edac_dev->pvt_info;
	return sprintf(data, "0x%08x",
		       in_be32(pdata->l2_vbase + MPC85XX_L2_ERRINJCTL));
}

static ssize_t mpc85xx_l2_inject_data_hi_store(struct edac_device_ctl_info
					       *edac_dev, const char *data,
					       size_t count)
{
	struct mpc85xx_l2_pdata *pdata = edac_dev->pvt_info;
	if (isdigit(*data)) {
		out_be32(pdata->l2_vbase + MPC85XX_L2_ERRINJHI,
			 simple_strtoul(data, NULL, 0));
		return count;
	}
	return 0;
}

static ssize_t mpc85xx_l2_inject_data_lo_store(struct edac_device_ctl_info
					       *edac_dev, const char *data,
					       size_t count)
{
	struct mpc85xx_l2_pdata *pdata = edac_dev->pvt_info;
	if (isdigit(*data)) {
		out_be32(pdata->l2_vbase + MPC85XX_L2_ERRINJLO,
			 simple_strtoul(data, NULL, 0));
		return count;
	}
	return 0;
}

static ssize_t mpc85xx_l2_inject_ctrl_store(struct edac_device_ctl_info
					    *edac_dev, const char *data,
					    size_t count)
{
	struct mpc85xx_l2_pdata *pdata = edac_dev->pvt_info;
	if (isdigit(*data)) {
		out_be32(pdata->l2_vbase + MPC85XX_L2_ERRINJCTL,
			 simple_strtoul(data, NULL, 0));
		return count;
	}
	return 0;
}

static struct edac_dev_sysfs_attribute mpc85xx_l2_sysfs_attributes[] = {
	{
	 .attr = {
		  .name = "inject_data_hi",
		  .mode = (S_IRUGO | S_IWUSR)
		  },
	 .show = mpc85xx_l2_inject_data_hi_show,
	 .store = mpc85xx_l2_inject_data_hi_store},
	{
	 .attr = {
		  .name = "inject_data_lo",
		  .mode = (S_IRUGO | S_IWUSR)
		  },
	 .show = mpc85xx_l2_inject_data_lo_show,
	 .store = mpc85xx_l2_inject_data_lo_store},
	{
	 .attr = {
		  .name = "inject_ctrl",
		  .mode = (S_IRUGO | S_IWUSR)
		  },
	 .show = mpc85xx_l2_inject_ctrl_show,
	 .store = mpc85xx_l2_inject_ctrl_store},

	/* End of list */
	{
	 .attr = {.name = NULL}
	 }
};

static void mpc85xx_set_l2_sysfs_attributes(struct edac_device_ctl_info
					    *edac_dev)
{
	edac_dev->sysfs_attributes = mpc85xx_l2_sysfs_attributes;
}

/***************************** L2 ops ***********************************/

static void mpc85xx_l2_check(struct edac_device_ctl_info *edac_dev)
{
	struct mpc85xx_l2_pdata *pdata = edac_dev->pvt_info;
	u32 err_detect;

	err_detect = in_be32(pdata->l2_vbase + MPC85XX_L2_ERRDET);

	if (!(err_detect & L2_EDE_MASK))
		return;

	printk(KERN_ERR "ECC Error in CPU L2 cache\n");
	printk(KERN_ERR "L2 Error Detect Register: 0x%08x\n", err_detect);
	printk(KERN_ERR "L2 Error Capture Data High Register: 0x%08x\n",
	       in_be32(pdata->l2_vbase + MPC85XX_L2_CAPTDATAHI));
	printk(KERN_ERR "L2 Error Capture Data Lo Register: 0x%08x\n",
	       in_be32(pdata->l2_vbase + MPC85XX_L2_CAPTDATALO));
	printk(KERN_ERR "L2 Error Syndrome Register: 0x%08x\n",
	       in_be32(pdata->l2_vbase + MPC85XX_L2_CAPTECC));
	printk(KERN_ERR "L2 Error Attributes Capture Register: 0x%08x\n",
	       in_be32(pdata->l2_vbase + MPC85XX_L2_ERRATTR));
	printk(KERN_ERR "L2 Error Address Capture Register: 0x%08x\n",
	       in_be32(pdata->l2_vbase + MPC85XX_L2_ERRADDR));

	/* clear error detect register */
	out_be32(pdata->l2_vbase + MPC85XX_L2_ERRDET, err_detect);

	if (err_detect & L2_EDE_CE_MASK)
		edac_device_handle_ce(edac_dev, 0, 0, edac_dev->ctl_name);

	if (err_detect & L2_EDE_UE_MASK)
		edac_device_handle_ue(edac_dev, 0, 0, edac_dev->ctl_name);
}

static irqreturn_t mpc85xx_l2_isr(int irq, void *dev_id)
{
	struct edac_device_ctl_info *edac_dev = dev_id;
	struct mpc85xx_l2_pdata *pdata = edac_dev->pvt_info;
	u32 err_detect;

	err_detect = in_be32(pdata->l2_vbase + MPC85XX_L2_ERRDET);

	if (!(err_detect & L2_EDE_MASK))
		return IRQ_NONE;

	mpc85xx_l2_check(edac_dev);

	return IRQ_HANDLED;
}

static int __devinit mpc85xx_l2_err_probe(struct platform_device *op)
{
	struct edac_device_ctl_info *edac_dev;
	struct mpc85xx_l2_pdata *pdata;
	struct resource r;
	int res;

	if (!devres_open_group(&op->dev, mpc85xx_l2_err_probe, GFP_KERNEL))
		return -ENOMEM;

	edac_dev = edac_device_alloc_ctl_info(sizeof(*pdata),
					      "cpu", 1, "L", 1, 2, NULL, 0,
					      edac_dev_idx);
	if (!edac_dev) {
		devres_release_group(&op->dev, mpc85xx_l2_err_probe);
		return -ENOMEM;
	}

	pdata = edac_dev->pvt_info;
	pdata->name = "mpc85xx_l2_err";
	pdata->irq = NO_IRQ;
	edac_dev->dev = &op->dev;
	dev_set_drvdata(edac_dev->dev, edac_dev);
	edac_dev->ctl_name = pdata->name;
	edac_dev->dev_name = pdata->name;

	res = of_address_to_resource(op->dev.of_node, 0, &r);
	if (res) {
		printk(KERN_ERR "%s: Unable to get resource for "
		       "L2 err regs\n", __func__);
		goto err;
	}

	/* we only need the error registers */
	r.start += 0xe00;

	if (!devm_request_mem_region(&op->dev, r.start, resource_size(&r),
				     pdata->name)) {
		printk(KERN_ERR "%s: Error while requesting mem region\n",
		       __func__);
		res = -EBUSY;
		goto err;
	}

	pdata->l2_vbase = devm_ioremap(&op->dev, r.start, resource_size(&r));
	if (!pdata->l2_vbase) {
		printk(KERN_ERR "%s: Unable to setup L2 err regs\n", __func__);
		res = -ENOMEM;
		goto err;
	}

	out_be32(pdata->l2_vbase + MPC85XX_L2_ERRDET, ~0);

	orig_l2_err_disable = in_be32(pdata->l2_vbase + MPC85XX_L2_ERRDIS);

	/* clear the err_dis */
	out_be32(pdata->l2_vbase + MPC85XX_L2_ERRDIS, 0);

	edac_dev->mod_name = EDAC_MOD_STR;

	if (edac_op_state == EDAC_OPSTATE_POLL)
		edac_dev->edac_check = mpc85xx_l2_check;

	mpc85xx_set_l2_sysfs_attributes(edac_dev);

	pdata->edac_idx = edac_dev_idx++;

	if (edac_device_add_device(edac_dev) > 0) {
		debugf3("%s(): failed edac_device_add_device()\n", __func__);
		goto err;
	}

	if (edac_op_state == EDAC_OPSTATE_INT) {
		pdata->irq = irq_of_parse_and_map(op->dev.of_node, 0);
		res = devm_request_irq(&op->dev, pdata->irq,
				       mpc85xx_l2_isr, IRQF_DISABLED,
				       "[EDAC] L2 err", edac_dev);
		if (res < 0) {
			printk(KERN_ERR
			       "%s: Unable to requiest irq %d for "
			       "MPC85xx L2 err\n", __func__, pdata->irq);
			irq_dispose_mapping(pdata->irq);
			res = -ENODEV;
			goto err2;
		}

		printk(KERN_INFO EDAC_MOD_STR " acquired irq %d for L2 Err\n",
		       pdata->irq);

		edac_dev->op_state = OP_RUNNING_INTERRUPT;

		out_be32(pdata->l2_vbase + MPC85XX_L2_ERRINTEN, L2_EIE_MASK);
	}

	devres_remove_group(&op->dev, mpc85xx_l2_err_probe);

	debugf3("%s(): success\n", __func__);
	printk(KERN_INFO EDAC_MOD_STR " L2 err registered\n");

	return 0;

err2:
	edac_device_del_device(&op->dev);
err:
	devres_release_group(&op->dev, mpc85xx_l2_err_probe);
	edac_device_free_ctl_info(edac_dev);
	return res;
}

static int mpc85xx_l2_err_remove(struct platform_device *op)
{
	struct edac_device_ctl_info *edac_dev = dev_get_drvdata(&op->dev);
	struct mpc85xx_l2_pdata *pdata = edac_dev->pvt_info;

	debugf0("%s()\n", __func__);

	if (edac_op_state == EDAC_OPSTATE_INT) {
		out_be32(pdata->l2_vbase + MPC85XX_L2_ERRINTEN, 0);
		irq_dispose_mapping(pdata->irq);
	}

	out_be32(pdata->l2_vbase + MPC85XX_L2_ERRDIS, orig_l2_err_disable);
	edac_device_del_device(&op->dev);
	edac_device_free_ctl_info(edac_dev);
	return 0;
}

static struct of_device_id mpc85xx_l2_err_of_match[] = {
/* deprecate the fsl,85.. forms in the future, 2.6.30? */
	{ .compatible = "fsl,8540-l2-cache-controller", },
	{ .compatible = "fsl,8541-l2-cache-controller", },
	{ .compatible = "fsl,8544-l2-cache-controller", },
	{ .compatible = "fsl,8548-l2-cache-controller", },
	{ .compatible = "fsl,8555-l2-cache-controller", },
	{ .compatible = "fsl,8568-l2-cache-controller", },
	{ .compatible = "fsl,mpc8536-l2-cache-controller", },
	{ .compatible = "fsl,mpc8540-l2-cache-controller", },
	{ .compatible = "fsl,mpc8541-l2-cache-controller", },
	{ .compatible = "fsl,mpc8544-l2-cache-controller", },
	{ .compatible = "fsl,mpc8548-l2-cache-controller", },
	{ .compatible = "fsl,mpc8555-l2-cache-controller", },
	{ .compatible = "fsl,mpc8560-l2-cache-controller", },
	{ .compatible = "fsl,mpc8568-l2-cache-controller", },
	{ .compatible = "fsl,mpc8569-l2-cache-controller", },
	{ .compatible = "fsl,mpc8572-l2-cache-controller", },
	{ .compatible = "fsl,p1020-l2-cache-controller", },
	{ .compatible = "fsl,p1021-l2-cache-controller", },
	{ .compatible = "fsl,p2020-l2-cache-controller", },
	{},
};
MODULE_DEVICE_TABLE(of, mpc85xx_l2_err_of_match);

static struct platform_driver mpc85xx_l2_err_driver = {
	.probe = mpc85xx_l2_err_probe,
	.remove = mpc85xx_l2_err_remove,
	.driver = {
		.name = "mpc85xx_l2_err",
		.owner = THIS_MODULE,
		.of_match_table = mpc85xx_l2_err_of_match,
	},
};

/**************************** MC Err device ***************************/

/*
 * Taken from table 8-55 in the MPC8641 User's Manual and/or 9-61 in the
 * MPC8572 User's Manual.  Each line represents a syndrome bit column as a
 * 64-bit value, but split into an upper and lower 32-bit chunk.  The labels
 * below correspond to Freescale's manuals.
 */
static unsigned int ecc_table[16] = {
	/* MSB           LSB */
	/* [0:31]    [32:63] */
	0xf00fe11e, 0xc33c0ff7,	/* Syndrome bit 7 */
	0x00ff00ff, 0x00fff0ff,
	0x0f0f0f0f, 0x0f0fff00,
	0x11113333, 0x7777000f,
	0x22224444, 0x8888222f,
	0x44448888, 0xffff4441,
	0x8888ffff, 0x11118882,
	0xffff1111, 0x22221114,	/* Syndrome bit 0 */
};

/*
 * Calculate the correct ECC value for a 64-bit value specified by high:low
 */
static u8 calculate_ecc(u32 high, u32 low)
{
	u32 mask_low;
	u32 mask_high;
	int bit_cnt;
	u8 ecc = 0;
	int i;
	int j;

	for (i = 0; i < 8; i++) {
		mask_high = ecc_table[i * 2];
		mask_low = ecc_table[i * 2 + 1];
		bit_cnt = 0;

		for (j = 0; j < 32; j++) {
			if ((mask_high >> j) & 1)
				bit_cnt ^= (high >> j) & 1;
			if ((mask_low >> j) & 1)
				bit_cnt ^= (low >> j) & 1;
		}

		ecc |= bit_cnt << i;
	}

	return ecc;
}

/*
 * Create the syndrome code which is generated if the data line specified by
 * 'bit' failed.  Eg generate an 8-bit codes seen in Table 8-55 in the MPC8641
 * User's Manual and 9-61 in the MPC8572 User's Manual.
 */
static u8 syndrome_from_bit(unsigned int bit) {
	int i;
	u8 syndrome = 0;

	/*
	 * Cycle through the upper or lower 32-bit portion of each value in
	 * ecc_table depending on if 'bit' is in the upper or lower half of
	 * 64-bit data.
	 */
	for (i = bit < 32; i < 16; i += 2)
		syndrome |= ((ecc_table[i] >> (bit % 32)) & 1) << (i / 2);

	return syndrome;
}

/*
 * Decode data and ecc syndrome to determine what went wrong
 * Note: This can only decode single-bit errors
 */
static void sbe_ecc_decode(u32 cap_high, u32 cap_low, u32 cap_ecc,
		       int *bad_data_bit, int *bad_ecc_bit)
{
	int i;
	u8 syndrome;

	*bad_data_bit = -1;
	*bad_ecc_bit = -1;

	/*
	 * Calculate the ECC of the captured data and XOR it with the captured
	 * ECC to find an ECC syndrome value we can search for
	 */
	syndrome = calculate_ecc(cap_high, cap_low) ^ cap_ecc;

	/* Check if a data line is stuck... */
	for (i = 0; i < 64; i++) {
		if (syndrome == syndrome_from_bit(i)) {
			*bad_data_bit = i;
			return;
		}
	}

	/* If data is correct, check ECC bits for errors... */
	for (i = 0; i < 8; i++) {
		if ((syndrome >> i) & 0x1) {
			*bad_ecc_bit = i;
			return;
		}
	}
}

static void mpc85xx_mc_check(struct mem_ctl_info *mci)
{
	struct mpc85xx_mc_pdata *pdata = mci->pvt_info;
	struct csrow_info *csrow;
	u32 bus_width;
	u32 err_detect;
	u32 syndrome;
	u32 err_addr;
	u32 pfn;
	int row_index;
	u32 cap_high;
	u32 cap_low;
	int bad_data_bit;
	int bad_ecc_bit;

	err_detect = in_be32(pdata->mc_vbase + MPC85XX_MC_ERR_DETECT);
	if (!err_detect)
		return;

	mpc85xx_mc_printk(mci, KERN_ERR, "Err Detect Register: %#8.8x\n",
			  err_detect);

	/* no more processing if not ECC bit errors */
	if (!(err_detect & (DDR_EDE_SBE | DDR_EDE_MBE))) {
		out_be32(pdata->mc_vbase + MPC85XX_MC_ERR_DETECT, err_detect);
		return;
	}

	syndrome = in_be32(pdata->mc_vbase + MPC85XX_MC_CAPTURE_ECC);

	/* Mask off appropriate bits of syndrome based on bus width */
	bus_width = (in_be32(pdata->mc_vbase + MPC85XX_MC_DDR_SDRAM_CFG) &
			DSC_DBW_MASK) ? 32 : 64;
	if (bus_width == 64)
		syndrome &= 0xff;
	else
		syndrome &= 0xffff;

	err_addr = in_be32(pdata->mc_vbase + MPC85XX_MC_CAPTURE_ADDRESS);
	pfn = err_addr >> PAGE_SHIFT;

	for (row_index = 0; row_index < mci->nr_csrows; row_index++) {
		csrow = &mci->csrows[row_index];
		if ((pfn >= csrow->first_page) && (pfn <= csrow->last_page))
			break;
	}

	cap_high = in_be32(pdata->mc_vbase + MPC85XX_MC_CAPTURE_DATA_HI);
	cap_low = in_be32(pdata->mc_vbase + MPC85XX_MC_CAPTURE_DATA_LO);

	/*
	 * Analyze single-bit errors on 64-bit wide buses
	 * TODO: Add support for 32-bit wide buses
	 */
	if ((err_detect & DDR_EDE_SBE) && (bus_width == 64)) {
		sbe_ecc_decode(cap_high, cap_low, syndrome,
				&bad_data_bit, &bad_ecc_bit);

		if (bad_data_bit != -1)
			mpc85xx_mc_printk(mci, KERN_ERR,
				"Faulty Data bit: %d\n", bad_data_bit);
		if (bad_ecc_bit != -1)
			mpc85xx_mc_printk(mci, KERN_ERR,
				"Faulty ECC bit: %d\n", bad_ecc_bit);

		mpc85xx_mc_printk(mci, KERN_ERR,
			"Expected Data / ECC:\t%#8.8x_%08x / %#2.2x\n",
			cap_high ^ (1 << (bad_data_bit - 32)),
			cap_low ^ (1 << bad_data_bit),
			syndrome ^ (1 << bad_ecc_bit));
	}

	mpc85xx_mc_printk(mci, KERN_ERR,
			"Captured Data / ECC:\t%#8.8x_%08x / %#2.2x\n",
			cap_high, cap_low, syndrome);
	mpc85xx_mc_printk(mci, KERN_ERR, "Err addr: %#8.8x\n", err_addr);
	mpc85xx_mc_printk(mci, KERN_ERR, "PFN: %#8.8x\n", pfn);

	/* we are out of range */
	if (row_index == mci->nr_csrows)
		mpc85xx_mc_printk(mci, KERN_ERR, "PFN out of range!\n");

	if (err_detect & DDR_EDE_SBE)
		edac_mc_handle_error(HW_EVENT_ERR_CORRECTED, mci,
				     pfn, err_addr & ~PAGE_MASK, syndrome,
				     row_index, 0, -1,
				     mci->ctl_name, "", NULL);

	if (err_detect & DDR_EDE_MBE)
		edac_mc_handle_error(HW_EVENT_ERR_UNCORRECTED, mci,
				     pfn, err_addr & ~PAGE_MASK, syndrome,
				     row_index, 0, -1,
				     mci->ctl_name, "", NULL);

	out_be32(pdata->mc_vbase + MPC85XX_MC_ERR_DETECT, err_detect);
}

static irqreturn_t mpc85xx_mc_isr(int irq, void *dev_id)
{
	struct mem_ctl_info *mci = dev_id;
	struct mpc85xx_mc_pdata *pdata = mci->pvt_info;
	u32 err_detect;

	err_detect = in_be32(pdata->mc_vbase + MPC85XX_MC_ERR_DETECT);
	if (!err_detect)
		return IRQ_NONE;

	mpc85xx_mc_check(mci);

	return IRQ_HANDLED;
}

static void __devinit mpc85xx_init_csrows(struct mem_ctl_info *mci)
{
	struct mpc85xx_mc_pdata *pdata = mci->pvt_info;
	struct csrow_info *csrow;
	struct dimm_info *dimm;
	u32 sdram_ctl;
	u32 sdtype;
	enum mem_type mtype;
	u32 cs_bnds;
	int index;

	sdram_ctl = in_be32(pdata->mc_vbase + MPC85XX_MC_DDR_SDRAM_CFG);

	sdtype = sdram_ctl & DSC_SDTYPE_MASK;
	if (sdram_ctl & DSC_RD_EN) {
		switch (sdtype) {
		case DSC_SDTYPE_DDR:
			mtype = MEM_RDDR;
			break;
		case DSC_SDTYPE_DDR2:
			mtype = MEM_RDDR2;
			break;
		case DSC_SDTYPE_DDR3:
			mtype = MEM_RDDR3;
			break;
		default:
			mtype = MEM_UNKNOWN;
			break;
		}
	} else {
		switch (sdtype) {
		case DSC_SDTYPE_DDR:
			mtype = MEM_DDR;
			break;
		case DSC_SDTYPE_DDR2:
			mtype = MEM_DDR2;
			break;
		case DSC_SDTYPE_DDR3:
			mtype = MEM_DDR3;
			break;
		default:
			mtype = MEM_UNKNOWN;
			break;
		}
	}

	for (index = 0; index < mci->nr_csrows; index++) {
		u32 start;
		u32 end;

		csrow = &mci->csrows[index];
		dimm = csrow->channels[0].dimm;

		cs_bnds = in_be32(pdata->mc_vbase + MPC85XX_MC_CS_BNDS_0 +
				  (index * MPC85XX_MC_CS_BNDS_OFS));

		start = (cs_bnds & 0xffff0000) >> 16;
		end   = (cs_bnds & 0x0000ffff);

		if (start == end)
			continue;	/* not populated */

		start <<= (24 - PAGE_SHIFT);
		end   <<= (24 - PAGE_SHIFT);
		end    |= (1 << (24 - PAGE_SHIFT)) - 1;

		csrow->first_page = start;
		csrow->last_page = end;

		dimm->nr_pages = end + 1 - start;
		dimm->grain = 8;
		dimm->mtype = mtype;
		dimm->dtype = DEV_UNKNOWN;
		if (sdram_ctl & DSC_X32_EN)
			dimm->dtype = DEV_X32;
		dimm->edac_mode = EDAC_SECDED;
	}
}

static int __devinit mpc85xx_mc_err_probe(struct platform_device *op)
{
	struct mem_ctl_info *mci;
	struct edac_mc_layer layers[2];
	struct mpc85xx_mc_pdata *pdata;
	struct resource r;
	u32 sdram_ctl;
	int res;

	if (!devres_open_group(&op->dev, mpc85xx_mc_err_probe, GFP_KERNEL))
		return -ENOMEM;

	layers[0].type = EDAC_MC_LAYER_CHIP_SELECT;
	layers[0].size = 4;
	layers[0].is_virt_csrow = true;
	layers[1].type = EDAC_MC_LAYER_CHANNEL;
	layers[1].size = 1;
	layers[1].is_virt_csrow = false;
<<<<<<< HEAD
	mci = edac_mc_alloc(edac_mc_idx, ARRAY_SIZE(layers), sizeof(*pdata));
=======
	mci = edac_mc_alloc(edac_mc_idx, ARRAY_SIZE(layers), layers,
			    sizeof(*pdata));
>>>>>>> bd0a521e
	if (!mci) {
		devres_release_group(&op->dev, mpc85xx_mc_err_probe);
		return -ENOMEM;
	}

	pdata = mci->pvt_info;
	pdata->name = "mpc85xx_mc_err";
	pdata->irq = NO_IRQ;
	mci->dev = &op->dev;
	pdata->edac_idx = edac_mc_idx++;
	dev_set_drvdata(mci->dev, mci);
	mci->ctl_name = pdata->name;
	mci->dev_name = pdata->name;

	res = of_address_to_resource(op->dev.of_node, 0, &r);
	if (res) {
		printk(KERN_ERR "%s: Unable to get resource for MC err regs\n",
		       __func__);
		goto err;
	}

	if (!devm_request_mem_region(&op->dev, r.start, resource_size(&r),
				     pdata->name)) {
		printk(KERN_ERR "%s: Error while requesting mem region\n",
		       __func__);
		res = -EBUSY;
		goto err;
	}

	pdata->mc_vbase = devm_ioremap(&op->dev, r.start, resource_size(&r));
	if (!pdata->mc_vbase) {
		printk(KERN_ERR "%s: Unable to setup MC err regs\n", __func__);
		res = -ENOMEM;
		goto err;
	}

	sdram_ctl = in_be32(pdata->mc_vbase + MPC85XX_MC_DDR_SDRAM_CFG);
	if (!(sdram_ctl & DSC_ECC_EN)) {
		/* no ECC */
		printk(KERN_WARNING "%s: No ECC DIMMs discovered\n", __func__);
		res = -ENODEV;
		goto err;
	}

	debugf3("%s(): init mci\n", __func__);
	mci->mtype_cap = MEM_FLAG_RDDR | MEM_FLAG_RDDR2 |
	    MEM_FLAG_DDR | MEM_FLAG_DDR2;
	mci->edac_ctl_cap = EDAC_FLAG_NONE | EDAC_FLAG_SECDED;
	mci->edac_cap = EDAC_FLAG_SECDED;
	mci->mod_name = EDAC_MOD_STR;
	mci->mod_ver = MPC85XX_REVISION;

	if (edac_op_state == EDAC_OPSTATE_POLL)
		mci->edac_check = mpc85xx_mc_check;

	mci->ctl_page_to_phys = NULL;

	mci->scrub_mode = SCRUB_SW_SRC;

	mpc85xx_set_mc_sysfs_attributes(mci);

	mpc85xx_init_csrows(mci);

	/* store the original error disable bits */
	orig_ddr_err_disable =
	    in_be32(pdata->mc_vbase + MPC85XX_MC_ERR_DISABLE);
	out_be32(pdata->mc_vbase + MPC85XX_MC_ERR_DISABLE, 0);

	/* clear all error bits */
	out_be32(pdata->mc_vbase + MPC85XX_MC_ERR_DETECT, ~0);

	if (edac_mc_add_mc(mci)) {
		debugf3("%s(): failed edac_mc_add_mc()\n", __func__);
		goto err;
	}

	if (edac_op_state == EDAC_OPSTATE_INT) {
		out_be32(pdata->mc_vbase + MPC85XX_MC_ERR_INT_EN,
			 DDR_EIE_MBEE | DDR_EIE_SBEE);

		/* store the original error management threshold */
		orig_ddr_err_sbe = in_be32(pdata->mc_vbase +
					   MPC85XX_MC_ERR_SBE) & 0xff0000;

		/* set threshold to 1 error per interrupt */
		out_be32(pdata->mc_vbase + MPC85XX_MC_ERR_SBE, 0x10000);

		/* register interrupts */
		pdata->irq = irq_of_parse_and_map(op->dev.of_node, 0);
		res = devm_request_irq(&op->dev, pdata->irq,
				       mpc85xx_mc_isr,
					IRQF_DISABLED | IRQF_SHARED,
				       "[EDAC] MC err", mci);
		if (res < 0) {
			printk(KERN_ERR "%s: Unable to request irq %d for "
			       "MPC85xx DRAM ERR\n", __func__, pdata->irq);
			irq_dispose_mapping(pdata->irq);
			res = -ENODEV;
			goto err2;
		}

		printk(KERN_INFO EDAC_MOD_STR " acquired irq %d for MC\n",
		       pdata->irq);
	}

	devres_remove_group(&op->dev, mpc85xx_mc_err_probe);
	debugf3("%s(): success\n", __func__);
	printk(KERN_INFO EDAC_MOD_STR " MC err registered\n");

	return 0;

err2:
	edac_mc_del_mc(&op->dev);
err:
	devres_release_group(&op->dev, mpc85xx_mc_err_probe);
	edac_mc_free(mci);
	return res;
}

static int mpc85xx_mc_err_remove(struct platform_device *op)
{
	struct mem_ctl_info *mci = dev_get_drvdata(&op->dev);
	struct mpc85xx_mc_pdata *pdata = mci->pvt_info;

	debugf0("%s()\n", __func__);

	if (edac_op_state == EDAC_OPSTATE_INT) {
		out_be32(pdata->mc_vbase + MPC85XX_MC_ERR_INT_EN, 0);
		irq_dispose_mapping(pdata->irq);
	}

	out_be32(pdata->mc_vbase + MPC85XX_MC_ERR_DISABLE,
		 orig_ddr_err_disable);
	out_be32(pdata->mc_vbase + MPC85XX_MC_ERR_SBE, orig_ddr_err_sbe);

	edac_mc_del_mc(&op->dev);
	edac_mc_free(mci);
	return 0;
}

static struct of_device_id mpc85xx_mc_err_of_match[] = {
/* deprecate the fsl,85.. forms in the future, 2.6.30? */
	{ .compatible = "fsl,8540-memory-controller", },
	{ .compatible = "fsl,8541-memory-controller", },
	{ .compatible = "fsl,8544-memory-controller", },
	{ .compatible = "fsl,8548-memory-controller", },
	{ .compatible = "fsl,8555-memory-controller", },
	{ .compatible = "fsl,8568-memory-controller", },
	{ .compatible = "fsl,mpc8536-memory-controller", },
	{ .compatible = "fsl,mpc8540-memory-controller", },
	{ .compatible = "fsl,mpc8541-memory-controller", },
	{ .compatible = "fsl,mpc8544-memory-controller", },
	{ .compatible = "fsl,mpc8548-memory-controller", },
	{ .compatible = "fsl,mpc8555-memory-controller", },
	{ .compatible = "fsl,mpc8560-memory-controller", },
	{ .compatible = "fsl,mpc8568-memory-controller", },
	{ .compatible = "fsl,mpc8569-memory-controller", },
	{ .compatible = "fsl,mpc8572-memory-controller", },
	{ .compatible = "fsl,mpc8349-memory-controller", },
	{ .compatible = "fsl,p1020-memory-controller", },
	{ .compatible = "fsl,p1021-memory-controller", },
	{ .compatible = "fsl,p2020-memory-controller", },
	{ .compatible = "fsl,qoriq-memory-controller", },
	{},
};
MODULE_DEVICE_TABLE(of, mpc85xx_mc_err_of_match);

static struct platform_driver mpc85xx_mc_err_driver = {
	.probe = mpc85xx_mc_err_probe,
	.remove = mpc85xx_mc_err_remove,
	.driver = {
		.name = "mpc85xx_mc_err",
		.owner = THIS_MODULE,
		.of_match_table = mpc85xx_mc_err_of_match,
	},
};

#ifdef CONFIG_FSL_SOC_BOOKE
static void __init mpc85xx_mc_clear_rfxe(void *data)
{
	orig_hid1[smp_processor_id()] = mfspr(SPRN_HID1);
	mtspr(SPRN_HID1, (orig_hid1[smp_processor_id()] & ~HID1_RFXE));
}
#endif

static int __init mpc85xx_mc_init(void)
{
	int res = 0;
	u32 pvr = 0;

	printk(KERN_INFO "Freescale(R) MPC85xx EDAC driver, "
	       "(C) 2006 Montavista Software\n");

	/* make sure error reporting method is sane */
	switch (edac_op_state) {
	case EDAC_OPSTATE_POLL:
	case EDAC_OPSTATE_INT:
		break;
	default:
		edac_op_state = EDAC_OPSTATE_INT;
		break;
	}

	res = platform_driver_register(&mpc85xx_mc_err_driver);
	if (res)
		printk(KERN_WARNING EDAC_MOD_STR "MC fails to register\n");

	res = platform_driver_register(&mpc85xx_l2_err_driver);
	if (res)
		printk(KERN_WARNING EDAC_MOD_STR "L2 fails to register\n");

#ifdef CONFIG_PCI
	res = platform_driver_register(&mpc85xx_pci_err_driver);
	if (res)
		printk(KERN_WARNING EDAC_MOD_STR "PCI fails to register\n");
#endif

#ifdef CONFIG_FSL_SOC_BOOKE
	pvr = mfspr(SPRN_PVR);

	if ((PVR_VER(pvr) == PVR_VER_E500V1) ||
	    (PVR_VER(pvr) == PVR_VER_E500V2)) {
		/*
		 * need to clear HID1[RFXE] to disable machine check int
		 * so we can catch it
		 */
		if (edac_op_state == EDAC_OPSTATE_INT)
			on_each_cpu(mpc85xx_mc_clear_rfxe, NULL, 0);
	}
#endif

	return 0;
}

module_init(mpc85xx_mc_init);

#ifdef CONFIG_FSL_SOC_BOOKE
static void __exit mpc85xx_mc_restore_hid1(void *data)
{
	mtspr(SPRN_HID1, orig_hid1[smp_processor_id()]);
}
#endif

static void __exit mpc85xx_mc_exit(void)
{
#ifdef CONFIG_FSL_SOC_BOOKE
	u32 pvr = mfspr(SPRN_PVR);

	if ((PVR_VER(pvr) == PVR_VER_E500V1) ||
	    (PVR_VER(pvr) == PVR_VER_E500V2)) {
		on_each_cpu(mpc85xx_mc_restore_hid1, NULL, 0);
	}
#endif
#ifdef CONFIG_PCI
	platform_driver_unregister(&mpc85xx_pci_err_driver);
#endif
	platform_driver_unregister(&mpc85xx_l2_err_driver);
	platform_driver_unregister(&mpc85xx_mc_err_driver);
}

module_exit(mpc85xx_mc_exit);

MODULE_LICENSE("GPL");
MODULE_AUTHOR("Montavista Software, Inc.");
module_param(edac_op_state, int, 0444);
MODULE_PARM_DESC(edac_op_state,
		 "EDAC Error Reporting state: 0=Poll, 2=Interrupt");<|MERGE_RESOLUTION|>--- conflicted
+++ resolved
@@ -980,12 +980,8 @@
 	layers[1].type = EDAC_MC_LAYER_CHANNEL;
 	layers[1].size = 1;
 	layers[1].is_virt_csrow = false;
-<<<<<<< HEAD
-	mci = edac_mc_alloc(edac_mc_idx, ARRAY_SIZE(layers), sizeof(*pdata));
-=======
 	mci = edac_mc_alloc(edac_mc_idx, ARRAY_SIZE(layers), layers,
 			    sizeof(*pdata));
->>>>>>> bd0a521e
 	if (!mci) {
 		devres_release_group(&op->dev, mpc85xx_mc_err_probe);
 		return -ENOMEM;
