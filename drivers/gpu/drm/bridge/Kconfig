config DRM_PTN3460
	tristate "PTN3460 DP/LVDS bridge"
	depends on DRM
	depends on OF
	select DRM_KMS_HELPER
<<<<<<< HEAD
	---help---

config DRM_DW_HDMI
	tristate
	depends on DRM
	select DRM_KMS_HELPER
=======
	select DRM_PANEL
	---help---
	  ptn3460 eDP-LVDS bridge chip driver.
>>>>>>> c618c446
<|MERGE_RESOLUTION|>--- conflicted
+++ resolved
@@ -3,15 +3,11 @@
 	depends on DRM
 	depends on OF
 	select DRM_KMS_HELPER
-<<<<<<< HEAD
+	select DRM_PANEL
 	---help---
+	  ptn3460 eDP-LVDS bridge chip driver.
 
 config DRM_DW_HDMI
 	tristate
 	depends on DRM
-	select DRM_KMS_HELPER
-=======
-	select DRM_PANEL
-	---help---
-	  ptn3460 eDP-LVDS bridge chip driver.
->>>>>>> c618c446
+	select DRM_KMS_HELPER