/* sis.c -- sis driver -*- linux-c -*-
 *
 * Copyright 1999 Precision Insight, Inc., Cedar Park, Texas.
 * Copyright 2000 VA Linux Systems, Inc., Sunnyvale, California.
 * All Rights Reserved.
 *
 * Permission is hereby granted, free of charge, to any person obtaining a
 * copy of this software and associated documentation files (the "Software"),
 * to deal in the Software without restriction, including without limitation
 * the rights to use, copy, modify, merge, publish, distribute, sublicense,
 * and/or sell copies of the Software, and to permit persons to whom the
 * Software is furnished to do so, subject to the following conditions:
 *
 * The above copyright notice and this permission notice (including the next
 * paragraph) shall be included in all copies or substantial portions of the
 * Software.
 *
 * THE SOFTWARE IS PROVIDED "AS IS", WITHOUT WARRANTY OF ANY KIND, EXPRESS OR
 * IMPLIED, INCLUDING BUT NOT LIMITED TO THE WARRANTIES OF MERCHANTABILITY,
 * FITNESS FOR A PARTICULAR PURPOSE AND NONINFRINGEMENT.  IN NO EVENT SHALL
 * PRECISION INSIGHT AND/OR ITS SUPPLIERS BE LIABLE FOR ANY CLAIM, DAMAGES OR
 * OTHER LIABILITY, WHETHER IN AN ACTION OF CONTRACT, TORT OR OTHERWISE,
 * ARISING FROM, OUT OF OR IN CONNECTION WITH THE SOFTWARE OR THE USE OR OTHER
 * DEALINGS IN THE SOFTWARE.
 *
 */

#include <linux/module.h>

#include "drmP.h"
#include "sis_drm.h"
#include "sis_drv.h"

#include "drm_pciids.h"

static struct pci_device_id pciidlist[] = {
	sisdrv_PCI_IDS
};

static int sis_driver_load(struct drm_device *dev, unsigned long chipset)
{
	drm_sis_private_t *dev_priv;
<<<<<<< HEAD
=======

	pci_set_master(dev->pdev);
>>>>>>> e816b57a

	dev_priv = kzalloc(sizeof(drm_sis_private_t), GFP_KERNEL);
	if (dev_priv == NULL)
		return -ENOMEM;

	dev->dev_private = (void *)dev_priv;
	dev_priv->chipset = chipset;
	idr_init(&dev->object_name_idr);

	return 0;
}

static int sis_driver_unload(struct drm_device *dev)
{
	drm_sis_private_t *dev_priv = dev->dev_private;

	idr_remove_all(&dev_priv->object_idr);
	idr_destroy(&dev_priv->object_idr);

	kfree(dev_priv);

	return 0;
}

static const struct file_operations sis_driver_fops = {
	.owner = THIS_MODULE,
	.open = drm_open,
	.release = drm_release,
	.unlocked_ioctl = drm_ioctl,
	.mmap = drm_mmap,
	.poll = drm_poll,
	.fasync = drm_fasync,
	.llseek = noop_llseek,
};

static int sis_driver_open(struct drm_device *dev, struct drm_file *file)
{
	struct sis_file_private *file_priv;

	DRM_DEBUG_DRIVER("\n");
	file_priv = kmalloc(sizeof(*file_priv), GFP_KERNEL);
	if (!file_priv)
		return -ENOMEM;

	file->driver_priv = file_priv;

	INIT_LIST_HEAD(&file_priv->obj_list);

	return 0;
}

void sis_driver_postclose(struct drm_device *dev, struct drm_file *file)
{
	struct sis_file_private *file_priv = file->driver_priv;

	kfree(file_priv);
}

static struct drm_driver driver = {
	.driver_features = DRIVER_USE_AGP | DRIVER_USE_MTRR,
	.load = sis_driver_load,
	.unload = sis_driver_unload,
	.open = sis_driver_open,
	.postclose = sis_driver_postclose,
	.dma_quiescent = sis_idle,
	.reclaim_buffers = NULL,
	.reclaim_buffers_idlelocked = sis_reclaim_buffers_locked,
	.lastclose = sis_lastclose,
	.ioctls = sis_ioctls,
	.fops = &sis_driver_fops,
	.name = DRIVER_NAME,
	.desc = DRIVER_DESC,
	.date = DRIVER_DATE,
	.major = DRIVER_MAJOR,
	.minor = DRIVER_MINOR,
	.patchlevel = DRIVER_PATCHLEVEL,
};

static struct pci_driver sis_pci_driver = {
	.name = DRIVER_NAME,
	.id_table = pciidlist,
};

static int __init sis_init(void)
{
	driver.num_ioctls = sis_max_ioctl;
	return drm_pci_init(&driver, &sis_pci_driver);
}

static void __exit sis_exit(void)
{
	drm_pci_exit(&driver, &sis_pci_driver);
}

module_init(sis_init);
module_exit(sis_exit);

MODULE_AUTHOR(DRIVER_AUTHOR);
MODULE_DESCRIPTION(DRIVER_DESC);
MODULE_LICENSE("GPL and additional rights");<|MERGE_RESOLUTION|>--- conflicted
+++ resolved
@@ -40,11 +40,8 @@
 static int sis_driver_load(struct drm_device *dev, unsigned long chipset)
 {
 	drm_sis_private_t *dev_priv;
-<<<<<<< HEAD
-=======
 
 	pci_set_master(dev->pdev);
->>>>>>> e816b57a
 
 	dev_priv = kzalloc(sizeof(drm_sis_private_t), GFP_KERNEL);
 	if (dev_priv == NULL)
