/*
 * Copyright (C) 2008 Maarten Maathuis.
 * All Rights Reserved.
 *
 * Permission is hereby granted, free of charge, to any person obtaining
 * a copy of this software and associated documentation files (the
 * "Software"), to deal in the Software without restriction, including
 * without limitation the rights to use, copy, modify, merge, publish,
 * distribute, sublicense, and/or sell copies of the Software, and to
 * permit persons to whom the Software is furnished to do so, subject to
 * the following conditions:
 *
 * The above copyright notice and this permission notice (including the
 * next paragraph) shall be included in all copies or substantial
 * portions of the Software.
 *
 * THE SOFTWARE IS PROVIDED "AS IS", WITHOUT WARRANTY OF ANY KIND,
 * EXPRESS OR IMPLIED, INCLUDING BUT NOT LIMITED TO THE WARRANTIES OF
 * MERCHANTABILITY, FITNESS FOR A PARTICULAR PURPOSE AND NONINFRINGEMENT.
 * IN NO EVENT SHALL THE COPYRIGHT OWNER(S) AND/OR ITS SUPPLIERS BE
 * LIABLE FOR ANY CLAIM, DAMAGES OR OTHER LIABILITY, WHETHER IN AN ACTION
 * OF CONTRACT, TORT OR OTHERWISE, ARISING FROM, OUT OF OR IN CONNECTION
 * WITH THE SOFTWARE OR THE USE OR OTHER DEALINGS IN THE SOFTWARE.
 *
 */

#include <drm/drmP.h>
#include <drm/drm_crtc_helper.h>

#include "nouveau_fbcon.h"
#include "nouveau_hw.h"
#include "nouveau_crtc.h"
#include "nouveau_dma.h"
#include "nouveau_gem.h"
#include "nouveau_connector.h"
#include "nv50_display.h"

#include "nouveau_fence.h"

#include <subdev/bios/gpio.h>
#include <subdev/gpio.h>
#include <engine/disp.h>

static void
nouveau_user_framebuffer_destroy(struct drm_framebuffer *drm_fb)
{
	struct nouveau_framebuffer *fb = nouveau_framebuffer(drm_fb);

	if (fb->nvbo)
		drm_gem_object_unreference_unlocked(fb->nvbo->gem);

	drm_framebuffer_cleanup(drm_fb);
	kfree(fb);
}

static int
nouveau_user_framebuffer_create_handle(struct drm_framebuffer *drm_fb,
				       struct drm_file *file_priv,
				       unsigned int *handle)
{
	struct nouveau_framebuffer *fb = nouveau_framebuffer(drm_fb);

	return drm_gem_handle_create(file_priv, fb->nvbo->gem, handle);
}

static const struct drm_framebuffer_funcs nouveau_framebuffer_funcs = {
	.destroy = nouveau_user_framebuffer_destroy,
	.create_handle = nouveau_user_framebuffer_create_handle,
};

int
nouveau_framebuffer_init(struct drm_device *dev,
			 struct nouveau_framebuffer *nv_fb,
			 struct drm_mode_fb_cmd2 *mode_cmd,
			 struct nouveau_bo *nvbo)
{
	struct nouveau_drm *drm = nouveau_drm(dev);
	struct drm_framebuffer *fb = &nv_fb->base;
	int ret;

	ret = drm_framebuffer_init(dev, fb, &nouveau_framebuffer_funcs);
	if (ret) {
		return ret;
	}

	drm_helper_mode_fill_fb_struct(fb, mode_cmd);
	nv_fb->nvbo = nvbo;

	if (nv_device(drm->device)->card_type >= NV_50) {
		u32 tile_flags = nouveau_bo_tile_layout(nvbo);
		if (tile_flags == 0x7a00 ||
		    tile_flags == 0xfe00)
			nv_fb->r_dma = NvEvoFB32;
		else
		if (tile_flags == 0x7000)
			nv_fb->r_dma = NvEvoFB16;
		else
			nv_fb->r_dma = NvEvoVRAM_LP;

		switch (fb->depth) {
		case  8: nv_fb->r_format = 0x1e00; break;
		case 15: nv_fb->r_format = 0xe900; break;
		case 16: nv_fb->r_format = 0xe800; break;
		case 24:
		case 32: nv_fb->r_format = 0xcf00; break;
		case 30: nv_fb->r_format = 0xd100; break;
		default:
			 NV_ERROR(drm, "unknown depth %d\n", fb->depth);
			 return -EINVAL;
		}

		if (nv_device(drm->device)->chipset == 0x50)
			nv_fb->r_format |= (tile_flags << 8);

		if (!tile_flags) {
			if (nv_device(drm->device)->card_type < NV_D0)
				nv_fb->r_pitch = 0x00100000 | fb->pitches[0];
			else
				nv_fb->r_pitch = 0x01000000 | fb->pitches[0];
		} else {
			u32 mode = nvbo->tile_mode;
			if (nv_device(drm->device)->card_type >= NV_C0)
				mode >>= 4;
			nv_fb->r_pitch = ((fb->pitches[0] / 4) << 4) | mode;
		}
	}

	return 0;
}

static struct drm_framebuffer *
nouveau_user_framebuffer_create(struct drm_device *dev,
				struct drm_file *file_priv,
				struct drm_mode_fb_cmd2 *mode_cmd)
{
	struct nouveau_framebuffer *nouveau_fb;
	struct drm_gem_object *gem;
	int ret;

	gem = drm_gem_object_lookup(dev, file_priv, mode_cmd->handles[0]);
	if (!gem)
		return ERR_PTR(-ENOENT);

	nouveau_fb = kzalloc(sizeof(struct nouveau_framebuffer), GFP_KERNEL);
	if (!nouveau_fb)
		return ERR_PTR(-ENOMEM);

	ret = nouveau_framebuffer_init(dev, nouveau_fb, mode_cmd, nouveau_gem_object(gem));
	if (ret) {
		drm_gem_object_unreference(gem);
		return ERR_PTR(ret);
	}

	return &nouveau_fb->base;
}

static const struct drm_mode_config_funcs nouveau_mode_config_funcs = {
	.fb_create = nouveau_user_framebuffer_create,
	.output_poll_changed = nouveau_fbcon_output_poll_changed,
};


struct nouveau_drm_prop_enum_list {
	u8 gen_mask;
	int type;
	char *name;
};

static struct nouveau_drm_prop_enum_list underscan[] = {
	{ 6, UNDERSCAN_AUTO, "auto" },
	{ 6, UNDERSCAN_OFF, "off" },
	{ 6, UNDERSCAN_ON, "on" },
	{}
};

static struct nouveau_drm_prop_enum_list dither_mode[] = {
	{ 7, DITHERING_MODE_AUTO, "auto" },
	{ 7, DITHERING_MODE_OFF, "off" },
	{ 1, DITHERING_MODE_ON, "on" },
	{ 6, DITHERING_MODE_STATIC2X2, "static 2x2" },
	{ 6, DITHERING_MODE_DYNAMIC2X2, "dynamic 2x2" },
	{ 4, DITHERING_MODE_TEMPORAL, "temporal" },
	{}
};

static struct nouveau_drm_prop_enum_list dither_depth[] = {
	{ 6, DITHERING_DEPTH_AUTO, "auto" },
	{ 6, DITHERING_DEPTH_6BPC, "6 bpc" },
	{ 6, DITHERING_DEPTH_8BPC, "8 bpc" },
	{}
};

#define PROP_ENUM(p,gen,n,list) do {                                           \
	struct nouveau_drm_prop_enum_list *l = (list);                         \
	int c = 0;                                                             \
	while (l->gen_mask) {                                                  \
		if (l->gen_mask & (1 << (gen)))                                \
			c++;                                                   \
		l++;                                                           \
	}                                                                      \
	if (c) {                                                               \
		p = drm_property_create(dev, DRM_MODE_PROP_ENUM, n, c);        \
		l = (list);                                                    \
		c = 0;                                                         \
		while (p && l->gen_mask) {                                     \
			if (l->gen_mask & (1 << (gen))) {                      \
				drm_property_add_enum(p, c, l->type, l->name); \
				c++;                                           \
			}                                                      \
			l++;                                                   \
		}                                                              \
	}                                                                      \
} while(0)

int
nouveau_display_init(struct drm_device *dev)
{
	struct nouveau_drm *drm = nouveau_drm(dev);
	struct nouveau_display *disp = nouveau_display(dev);
	struct nouveau_gpio *gpio = nouveau_gpio(drm->device);
	struct drm_connector *connector;
	int ret;

	ret = disp->init(dev);
	if (ret)
		return ret;

	/* power on internal panel if it's not already.  the init tables of
	 * some vbios default this to off for some reason, causing the
	 * panel to not work after resume
	 */
	if (gpio && gpio->get(gpio, 0, DCB_GPIO_PANEL_POWER, 0xff) == 0) {
		gpio->set(gpio, 0, DCB_GPIO_PANEL_POWER, 0xff, 1);
		msleep(300);
	}

	/* enable polling for external displays */
	drm_kms_helper_poll_enable(dev);

	/* enable hotplug interrupts */
	list_for_each_entry(connector, &dev->mode_config.connector_list, head) {
		struct nouveau_connector *conn = nouveau_connector(connector);
		if (gpio)
			gpio->irq(gpio, 0, conn->hpd, 0xff, true);
	}

	return ret;
}

void
nouveau_display_fini(struct drm_device *dev)
{
	struct nouveau_drm *drm = nouveau_drm(dev);
	struct nouveau_display *disp = nouveau_display(dev);
	struct nouveau_gpio *gpio = nouveau_gpio(drm->device);
	struct drm_connector *connector;

	/* disable hotplug interrupts */
	list_for_each_entry(connector, &dev->mode_config.connector_list, head) {
		struct nouveau_connector *conn = nouveau_connector(connector);
		if (gpio)
			gpio->irq(gpio, 0, conn->hpd, 0xff, false);
	}

	drm_kms_helper_poll_disable(dev);
	disp->fini(dev);
}

static void
nouveau_display_vblank_notify(void *data, int crtc)
{
	drm_handle_vblank(data, crtc);
}

static void
nouveau_display_vblank_get(void *data, int crtc)
{
	drm_vblank_get(data, crtc);
}

static void
nouveau_display_vblank_put(void *data, int crtc)
{
	drm_vblank_put(data, crtc);
}

int
nouveau_display_create(struct drm_device *dev)
{
	struct nouveau_drm *drm = nouveau_drm(dev);
	struct nouveau_disp *pdisp = nouveau_disp(drm->device);
	struct nouveau_display *disp;
	u32 pclass = dev->pdev->class >> 8;
	int ret, gen;

	disp = drm->display = kzalloc(sizeof(*disp), GFP_KERNEL);
	if (!disp)
		return -ENOMEM;

	pdisp->vblank.data = dev;
	pdisp->vblank.notify = nouveau_display_vblank_notify;
	pdisp->vblank.get = nouveau_display_vblank_get;
	pdisp->vblank.put = nouveau_display_vblank_put;

	drm_mode_config_init(dev);
	drm_mode_create_scaling_mode_property(dev);
	drm_mode_create_dvi_i_properties(dev);

	if (nv_device(drm->device)->card_type < NV_50)
		gen = 0;
	else
	if (nv_device(drm->device)->card_type < NV_D0)
		gen = 1;
	else
		gen = 2;

	PROP_ENUM(disp->dithering_mode, gen, "dithering mode", dither_mode);
	PROP_ENUM(disp->dithering_depth, gen, "dithering depth", dither_depth);
	PROP_ENUM(disp->underscan_property, gen, "underscan", underscan);

	disp->underscan_hborder_property =
		drm_property_create_range(dev, 0, "underscan hborder", 0, 128);

	disp->underscan_vborder_property =
		drm_property_create_range(dev, 0, "underscan vborder", 0, 128);

	if (gen >= 1) {
		disp->vibrant_hue_property =
			drm_property_create(dev, DRM_MODE_PROP_RANGE,
					    "vibrant hue", 2);
		disp->vibrant_hue_property->values[0] = 0;
		disp->vibrant_hue_property->values[1] = 180; /* -90..+90 */

		disp->color_vibrance_property =
			drm_property_create(dev, DRM_MODE_PROP_RANGE,
					    "color vibrance", 2);
		disp->color_vibrance_property->values[0] = 0;
		disp->color_vibrance_property->values[1] = 200; /* -100..+100 */
	}

	dev->mode_config.funcs = &nouveau_mode_config_funcs;
	dev->mode_config.fb_base = pci_resource_start(dev->pdev, 1);

	dev->mode_config.min_width = 0;
	dev->mode_config.min_height = 0;
	if (nv_device(drm->device)->card_type < NV_10) {
		dev->mode_config.max_width = 2048;
		dev->mode_config.max_height = 2048;
	} else
	if (nv_device(drm->device)->card_type < NV_50) {
		dev->mode_config.max_width = 4096;
		dev->mode_config.max_height = 4096;
	} else {
		dev->mode_config.max_width = 8192;
		dev->mode_config.max_height = 8192;
	}

	dev->mode_config.preferred_depth = 24;
	dev->mode_config.prefer_shadow = 1;

	drm_kms_helper_poll_init(dev);
	drm_kms_helper_poll_disable(dev);

	if (nouveau_modeset == 1 ||
	    (nouveau_modeset < 0 && pclass == PCI_CLASS_DISPLAY_VGA)) {
		if (nv_device(drm->device)->card_type < NV_50)
			ret = nv04_display_create(dev);
		else
<<<<<<< HEAD
		if (nv_device(drm->device)->card_type < NV_D0)
			ret = nv50_display_create(dev);
		else
			ret = nvd0_display_create(dev);
=======
			ret = nv50_display_create(dev);
>>>>>>> 9931faca
		if (ret)
			goto disp_create_err;

		if (dev->mode_config.num_crtc) {
			ret = drm_vblank_init(dev, dev->mode_config.num_crtc);
			if (ret)
				goto vblank_err;
		}

		nouveau_backlight_init(dev);
	}

	return 0;

vblank_err:
	disp->dtor(dev);
disp_create_err:
	drm_kms_helper_poll_fini(dev);
	drm_mode_config_cleanup(dev);
	return ret;
}

void
nouveau_display_destroy(struct drm_device *dev)
{
	struct nouveau_display *disp = nouveau_display(dev);

	nouveau_backlight_exit(dev);
	drm_vblank_cleanup(dev);

<<<<<<< HEAD
	if (disp->dtor)
		disp->dtor(dev);

=======
>>>>>>> 9931faca
	drm_kms_helper_poll_fini(dev);
	drm_mode_config_cleanup(dev);

	if (disp->dtor)
		disp->dtor(dev);

	nouveau_drm(dev)->display = NULL;
	kfree(disp);
}

int
nouveau_display_suspend(struct drm_device *dev)
{
	struct nouveau_drm *drm = nouveau_drm(dev);
	struct drm_crtc *crtc;

	nouveau_display_fini(dev);

	NV_INFO(drm, "unpinning framebuffer(s)...\n");
	list_for_each_entry(crtc, &dev->mode_config.crtc_list, head) {
		struct nouveau_framebuffer *nouveau_fb;

		nouveau_fb = nouveau_framebuffer(crtc->fb);
		if (!nouveau_fb || !nouveau_fb->nvbo)
			continue;

		nouveau_bo_unpin(nouveau_fb->nvbo);
	}

	list_for_each_entry(crtc, &dev->mode_config.crtc_list, head) {
		struct nouveau_crtc *nv_crtc = nouveau_crtc(crtc);

		nouveau_bo_unmap(nv_crtc->cursor.nvbo);
		nouveau_bo_unpin(nv_crtc->cursor.nvbo);
	}

	return 0;
}

void
nouveau_display_resume(struct drm_device *dev)
{
	struct nouveau_drm *drm = nouveau_drm(dev);
	struct drm_crtc *crtc;
	int ret;

	list_for_each_entry(crtc, &dev->mode_config.crtc_list, head) {
		struct nouveau_framebuffer *nouveau_fb;

		nouveau_fb = nouveau_framebuffer(crtc->fb);
		if (!nouveau_fb || !nouveau_fb->nvbo)
			continue;

		nouveau_bo_pin(nouveau_fb->nvbo, TTM_PL_FLAG_VRAM);
	}

	list_for_each_entry(crtc, &dev->mode_config.crtc_list, head) {
		struct nouveau_crtc *nv_crtc = nouveau_crtc(crtc);

		ret = nouveau_bo_pin(nv_crtc->cursor.nvbo, TTM_PL_FLAG_VRAM);
		if (!ret)
			ret = nouveau_bo_map(nv_crtc->cursor.nvbo);
		if (ret)
			NV_ERROR(drm, "Could not pin/map cursor.\n");
	}

	nouveau_fbcon_set_suspend(dev, 0);
	nouveau_fbcon_zfill_all(dev);

	nouveau_display_init(dev);

	/* Force CLUT to get re-loaded during modeset */
	list_for_each_entry(crtc, &dev->mode_config.crtc_list, head) {
		struct nouveau_crtc *nv_crtc = nouveau_crtc(crtc);

		nv_crtc->lut.depth = 0;
	}

	drm_helper_resume_force_mode(dev);

	list_for_each_entry(crtc, &dev->mode_config.crtc_list, head) {
		struct nouveau_crtc *nv_crtc = nouveau_crtc(crtc);
		u32 offset = nv_crtc->cursor.nvbo->bo.offset;

		nv_crtc->cursor.set_offset(nv_crtc, offset);
		nv_crtc->cursor.set_pos(nv_crtc, nv_crtc->cursor_saved_x,
						 nv_crtc->cursor_saved_y);
	}
}

int
nouveau_vblank_enable(struct drm_device *dev, int crtc)
{
	struct nouveau_device *device = nouveau_dev(dev);

	if (device->card_type >= NV_D0)
		nv_mask(device, 0x6100c0 + (crtc * 0x800), 1, 1);
	else
	if (device->card_type >= NV_50)
		nv_mask(device, NV50_PDISPLAY_INTR_EN_1, 0,
			NV50_PDISPLAY_INTR_EN_1_VBLANK_CRTC_(crtc));
	else
		NVWriteCRTC(dev, crtc, NV_PCRTC_INTR_EN_0,
			    NV_PCRTC_INTR_0_VBLANK);

	return 0;
}

void
nouveau_vblank_disable(struct drm_device *dev, int crtc)
{
	struct nouveau_device *device = nouveau_dev(dev);

	if (device->card_type >= NV_D0)
		nv_mask(device, 0x6100c0 + (crtc * 0x800), 1, 0);
	else
	if (device->card_type >= NV_50)
		nv_mask(device, NV50_PDISPLAY_INTR_EN_1,
			NV50_PDISPLAY_INTR_EN_1_VBLANK_CRTC_(crtc), 0);
	else
		NVWriteCRTC(dev, crtc, NV_PCRTC_INTR_EN_0, 0);
}

static int
nouveau_page_flip_reserve(struct nouveau_bo *old_bo,
			  struct nouveau_bo *new_bo)
{
	int ret;

	ret = nouveau_bo_pin(new_bo, TTM_PL_FLAG_VRAM);
	if (ret)
		return ret;

	ret = ttm_bo_reserve(&new_bo->bo, false, false, false, 0);
	if (ret)
		goto fail;

	if (likely(old_bo != new_bo)) {
		ret = ttm_bo_reserve(&old_bo->bo, false, false, false, 0);
		if (ret)
			goto fail_unreserve;
	}

	return 0;

fail_unreserve:
	ttm_bo_unreserve(&new_bo->bo);
fail:
	nouveau_bo_unpin(new_bo);
	return ret;
}

static void
nouveau_page_flip_unreserve(struct nouveau_bo *old_bo,
			    struct nouveau_bo *new_bo,
			    struct nouveau_fence *fence)
{
	nouveau_bo_fence(new_bo, fence);
	ttm_bo_unreserve(&new_bo->bo);

	if (likely(old_bo != new_bo)) {
		nouveau_bo_fence(old_bo, fence);
		ttm_bo_unreserve(&old_bo->bo);
	}

	nouveau_bo_unpin(old_bo);
}

static int
nouveau_page_flip_emit(struct nouveau_channel *chan,
		       struct nouveau_bo *old_bo,
		       struct nouveau_bo *new_bo,
		       struct nouveau_page_flip_state *s,
		       struct nouveau_fence **pfence)
{
	struct nouveau_fence_chan *fctx = chan->fence;
	struct nouveau_drm *drm = chan->drm;
	struct drm_device *dev = drm->dev;
	unsigned long flags;
	int ret;

	/* Queue it to the pending list */
	spin_lock_irqsave(&dev->event_lock, flags);
	list_add_tail(&s->head, &fctx->flip);
	spin_unlock_irqrestore(&dev->event_lock, flags);

	/* Synchronize with the old framebuffer */
	ret = nouveau_fence_sync(old_bo->bo.sync_obj, chan);
	if (ret)
		goto fail;

	/* Emit the pageflip */
	ret = RING_SPACE(chan, 3);
	if (ret)
		goto fail;

	if (nv_device(drm->device)->card_type < NV_C0) {
		BEGIN_NV04(chan, NvSubSw, NV_SW_PAGE_FLIP, 1);
		OUT_RING  (chan, 0x00000000);
		OUT_RING  (chan, 0x00000000);
	} else {
		BEGIN_NVC0(chan, 0, NV10_SUBCHAN_REF_CNT, 1);
		OUT_RING  (chan, 0);
		BEGIN_IMC0(chan, 0, NVSW_SUBCHAN_PAGE_FLIP, 0x0000);
	}
	FIRE_RING (chan);

	ret = nouveau_fence_new(chan, pfence);
	if (ret)
		goto fail;

	return 0;
fail:
	spin_lock_irqsave(&dev->event_lock, flags);
	list_del(&s->head);
	spin_unlock_irqrestore(&dev->event_lock, flags);
	return ret;
}

int
nouveau_crtc_page_flip(struct drm_crtc *crtc, struct drm_framebuffer *fb,
		       struct drm_pending_vblank_event *event)
{
	struct drm_device *dev = crtc->dev;
	struct nouveau_drm *drm = nouveau_drm(dev);
	struct nouveau_bo *old_bo = nouveau_framebuffer(crtc->fb)->nvbo;
	struct nouveau_bo *new_bo = nouveau_framebuffer(fb)->nvbo;
	struct nouveau_page_flip_state *s;
	struct nouveau_channel *chan = NULL;
	struct nouveau_fence *fence;
	int ret;

	if (!drm->channel)
		return -ENODEV;

	s = kzalloc(sizeof(*s), GFP_KERNEL);
	if (!s)
		return -ENOMEM;

	/* Don't let the buffers go away while we flip */
	ret = nouveau_page_flip_reserve(old_bo, new_bo);
	if (ret)
		goto fail_free;

	/* Initialize a page flip struct */
	*s = (struct nouveau_page_flip_state)
		{ { }, event, nouveau_crtc(crtc)->index,
		  fb->bits_per_pixel, fb->pitches[0], crtc->x, crtc->y,
		  new_bo->bo.offset };

	/* Choose the channel the flip will be handled in */
	fence = new_bo->bo.sync_obj;
	if (fence)
		chan = fence->channel;
	if (!chan)
		chan = drm->channel;
	mutex_lock(&chan->cli->mutex);

	/* Emit a page flip */
	if (nv_device(drm->device)->card_type >= NV_50) {
		ret = nv50_display_flip_next(crtc, fb, chan, 0);
		if (ret) {
			mutex_unlock(&chan->cli->mutex);
			goto fail_unreserve;
		}
	}

	ret = nouveau_page_flip_emit(chan, old_bo, new_bo, s, &fence);
	mutex_unlock(&chan->cli->mutex);
	if (ret)
		goto fail_unreserve;

	/* Update the crtc struct and cleanup */
	crtc->fb = fb;

	nouveau_page_flip_unreserve(old_bo, new_bo, fence);
	nouveau_fence_unref(&fence);
	return 0;

fail_unreserve:
	nouveau_page_flip_unreserve(old_bo, new_bo, NULL);
fail_free:
	kfree(s);
	return ret;
}

int
nouveau_finish_page_flip(struct nouveau_channel *chan,
			 struct nouveau_page_flip_state *ps)
{
	struct nouveau_fence_chan *fctx = chan->fence;
	struct nouveau_drm *drm = chan->drm;
	struct drm_device *dev = drm->dev;
	struct nouveau_page_flip_state *s;
	unsigned long flags;

	spin_lock_irqsave(&dev->event_lock, flags);

	if (list_empty(&fctx->flip)) {
		NV_ERROR(drm, "unexpected pageflip\n");
		spin_unlock_irqrestore(&dev->event_lock, flags);
		return -EINVAL;
	}

	s = list_first_entry(&fctx->flip, struct nouveau_page_flip_state, head);
	if (s->event) {
		struct drm_pending_vblank_event *e = s->event;
		struct timeval now;

		do_gettimeofday(&now);
		e->event.sequence = 0;
		e->event.tv_sec = now.tv_sec;
		e->event.tv_usec = now.tv_usec;
		list_add_tail(&e->base.link, &e->base.file_priv->event_list);
		wake_up_interruptible(&e->base.file_priv->event_wait);
	}

	list_del(&s->head);
	if (ps)
		*ps = *s;
	kfree(s);

	spin_unlock_irqrestore(&dev->event_lock, flags);
	return 0;
}

int
nouveau_flip_complete(void *data)
{
	struct nouveau_channel *chan = data;
	struct nouveau_drm *drm = chan->drm;
	struct nouveau_page_flip_state state;

	if (!nouveau_finish_page_flip(chan, &state)) {
		if (nv_device(drm->device)->card_type < NV_50) {
			nv_set_crtc_base(drm->dev, state.crtc, state.offset +
					 state.y * state.pitch +
					 state.x * state.bpp / 8);
		}
	}

	return 0;
}

int
nouveau_display_dumb_create(struct drm_file *file_priv, struct drm_device *dev,
			    struct drm_mode_create_dumb *args)
{
	struct nouveau_bo *bo;
	int ret;

	args->pitch = roundup(args->width * (args->bpp / 8), 256);
	args->size = args->pitch * args->height;
	args->size = roundup(args->size, PAGE_SIZE);

	ret = nouveau_gem_new(dev, args->size, 0, NOUVEAU_GEM_DOMAIN_VRAM, 0, 0, &bo);
	if (ret)
		return ret;

	ret = drm_gem_handle_create(file_priv, bo->gem, &args->handle);
	drm_gem_object_unreference_unlocked(bo->gem);
	return ret;
}

int
nouveau_display_dumb_destroy(struct drm_file *file_priv, struct drm_device *dev,
			     uint32_t handle)
{
	return drm_gem_handle_delete(file_priv, handle);
}

int
nouveau_display_dumb_map_offset(struct drm_file *file_priv,
				struct drm_device *dev,
				uint32_t handle, uint64_t *poffset)
{
	struct drm_gem_object *gem;

	gem = drm_gem_object_lookup(dev, file_priv, handle);
	if (gem) {
		struct nouveau_bo *bo = gem->driver_private;
		*poffset = bo->bo.addr_space_offset;
		drm_gem_object_unreference_unlocked(gem);
		return 0;
	}

	return -ENOENT;
}<|MERGE_RESOLUTION|>--- conflicted
+++ resolved
@@ -366,14 +366,7 @@
 		if (nv_device(drm->device)->card_type < NV_50)
 			ret = nv04_display_create(dev);
 		else
-<<<<<<< HEAD
-		if (nv_device(drm->device)->card_type < NV_D0)
 			ret = nv50_display_create(dev);
-		else
-			ret = nvd0_display_create(dev);
-=======
-			ret = nv50_display_create(dev);
->>>>>>> 9931faca
 		if (ret)
 			goto disp_create_err;
 
@@ -404,12 +397,6 @@
 	nouveau_backlight_exit(dev);
 	drm_vblank_cleanup(dev);
 
-<<<<<<< HEAD
-	if (disp->dtor)
-		disp->dtor(dev);
-
-=======
->>>>>>> 9931faca
 	drm_kms_helper_poll_fini(dev);
 	drm_mode_config_cleanup(dev);
 
