/*
 * Copyright 2012 Red Hat Inc.
 *
 * Permission is hereby granted, free of charge, to any person obtaining a
 * copy of this software and associated documentation files (the "Software"),
 * to deal in the Software without restriction, including without limitation
 * the rights to use, copy, modify, merge, publish, distribute, sublicense,
 * and/or sell copies of the Software, and to permit persons to whom the
 * Software is furnished to do so, subject to the following conditions:
 *
 * The above copyright notice and this permission notice shall be included in
 * all copies or substantial portions of the Software.
 *
 * THE SOFTWARE IS PROVIDED "AS IS", WITHOUT WARRANTY OF ANY KIND, EXPRESS OR
 * IMPLIED, INCLUDING BUT NOT LIMITED TO THE WARRANTIES OF MERCHANTABILITY,
 * FITNESS FOR A PARTICULAR PURPOSE AND NONINFRINGEMENT.  IN NO EVENT SHALL
 * THE COPYRIGHT HOLDER(S) OR AUTHOR(S) BE LIABLE FOR ANY CLAIM, DAMAGES OR
 * OTHER LIABILITY, WHETHER IN AN ACTION OF CONTRACT, TORT OR OTHERWISE,
 * ARISING FROM, OUT OF OR IN CONNECTION WITH THE SOFTWARE OR THE USE OR
 * OTHER DEALINGS IN THE SOFTWARE.
 *
 * Authors: Ben Skeggs
 */

#include <core/object.h>
#include <core/device.h>
#include <core/subdev.h>
#include <core/option.h>

#include <subdev/bios.h>
#include <subdev/bios/bmp.h>
#include <subdev/bios/bit.h>

u8
nvbios_checksum(const u8 *data, int size)
{
	u8 sum = 0;
	while (size--)
		sum += *data++;
	return sum;
}

u16
nvbios_findstr(const u8 *data, int size, const char *str, int len)
{
	int i, j;

	for (i = 0; i <= (size - len); i++) {
		for (j = 0; j < len; j++)
			if ((char)data[i + j] != str[j])
				break;
		if (j == len)
			return i;
	}

	return 0;
}

#if defined(__powerpc__)
static void
nouveau_bios_shadow_of(struct nouveau_bios *bios)
{
	struct pci_dev *pdev = nv_device(bios)->pdev;
	struct device_node *dn;
	const u32 *data;
	int size;

	dn = pci_device_to_OF_node(pdev);
	if (!dn) {
		nv_info(bios, "Unable to get the OF node\n");
		return;
	}

	data = of_get_property(dn, "NVDA,BMP", &size);
	if (data && size) {
		bios->size = size;
		bios->data = kmalloc(bios->size, GFP_KERNEL);
		if (bios->data)
			memcpy(bios->data, data, size);
	}
}
#endif

static void
nouveau_bios_shadow_pramin(struct nouveau_bios *bios)
{
	struct nouveau_device *device = nv_device(bios);
	u64 addr = 0;
	u32 bar0 = 0;
	int i;

	if (device->card_type >= NV_50) {
		if (device->card_type >= NV_C0 && device->card_type < GM100) {
			if (nv_rd32(bios, 0x022500) & 0x00000001)
				return;
		} else
		if (device->card_type >= GM100) {
			if (nv_rd32(bios, 0x021c04) & 0x00000001)
				return;
		}

		addr = nv_rd32(bios, 0x619f04);
		if (!(addr & 0x00000008)) {
			nv_debug(bios, "... not enabled\n");
			return;
		}
		if ( (addr & 0x00000003) != 1) {
			nv_debug(bios, "... not in vram\n");
			return;
		}

<<<<<<< HEAD
		addr = (u64)(addr >> 8) << 8;
=======
		addr = (addr & 0xffffff00) << 8;
>>>>>>> f58b8487
		if (!addr) {
			addr  = (u64)nv_rd32(bios, 0x001700) << 16;
			addr += 0xf0000;
		}

		bar0 = nv_mask(bios, 0x001700, 0xffffffff, addr >> 16);
	}

	/* bail if no rom signature */
	if (nv_rd08(bios, 0x700000) != 0x55 ||
	    nv_rd08(bios, 0x700001) != 0xaa)
		goto out;

	bios->size = nv_rd08(bios, 0x700002) * 512;
	if (!bios->size)
		goto out;

	bios->data = kmalloc(bios->size, GFP_KERNEL);
	if (bios->data) {
		for (i = 0; i < bios->size; i++)
			nv_wo08(bios, i, nv_rd08(bios, 0x700000 + i));
	}

out:
	if (device->card_type >= NV_50)
		nv_wr32(bios, 0x001700, bar0);
}

static void
nouveau_bios_shadow_prom(struct nouveau_bios *bios)
{
	struct nouveau_device *device = nv_device(bios);
	u32 pcireg, access;
	u16 pcir;
	int i;

	/* there is no prom on nv4x IGP's */
	if (device->card_type == NV_40 && device->chipset >= 0x4c)
		return;

	/* enable access to rom */
	if (device->card_type >= NV_50)
		pcireg = 0x088050;
	else
		pcireg = 0x001850;
	access = nv_mask(bios, pcireg, 0x00000001, 0x00000000);

	/* WARNING: PROM accesses should always be 32-bits aligned. Other
	 * accesses work on most chipset but do not on Kepler chipsets
	 */

	/* bail if no rom signature, with a workaround for a PROM reading
	 * issue on some chipsets.  the first read after a period of
	 * inactivity returns the wrong result, so retry the first header
	 * byte a few times before giving up as a workaround
	 */
	i = 16;
	do {
<<<<<<< HEAD
		if ((nv_rd32(bios, 0x300000) & 0xffff) == 0xaa55)
=======
		u32 data = le32_to_cpu(nv_rd32(bios, 0x300000)) & 0xffff;
		if (data == 0xaa55)
>>>>>>> f58b8487
			break;
	} while (i--);

	if (!i)
		goto out;

	/* read entire bios image to system memory */
<<<<<<< HEAD
	bios->size = ((nv_rd32(bios, 0x300000) >> 16) & 0xff) * 512;
=======
	bios->size = (le32_to_cpu(nv_rd32(bios, 0x300000)) >> 16) & 0xff;
	bios->size = bios->size * 512;
>>>>>>> f58b8487
	if (!bios->size)
		goto out;

	bios->data = kmalloc(bios->size, GFP_KERNEL);
	if (bios->data) {
<<<<<<< HEAD
		for (i = 0; i < bios->size; i+=4)
			nv_wo32(bios, i, nv_rd32(bios, 0x300000 + i));
=======
		for (i = 0; i < bios->size; i += 4)
			((u32 *)bios->data)[i/4] = nv_rd32(bios, 0x300000 + i);
>>>>>>> f58b8487
	}

	/* check the PCI record header */
	pcir = nv_ro16(bios, 0x0018);
	if (bios->data[pcir + 0] != 'P' ||
	    bios->data[pcir + 1] != 'C' ||
	    bios->data[pcir + 2] != 'I' ||
	    bios->data[pcir + 3] != 'R') {
		bios->size = 0;
		kfree(bios->data);
	}

out:
	/* disable access to rom */
	nv_wr32(bios, pcireg, access);
}

#if defined(CONFIG_ACPI) && defined(CONFIG_X86)
int nouveau_acpi_get_bios_chunk(uint8_t *bios, int offset, int len);
bool nouveau_acpi_rom_supported(struct pci_dev *pdev);
#else
static inline bool
nouveau_acpi_rom_supported(struct pci_dev *pdev) {
	return false;
}

static inline int
nouveau_acpi_get_bios_chunk(uint8_t *bios, int offset, int len) {
	return -EINVAL;
}
#endif

static void
nouveau_bios_shadow_acpi(struct nouveau_bios *bios)
{
	struct pci_dev *pdev = nv_device(bios)->pdev;
	int ret, cnt, i;

	if (!nouveau_acpi_rom_supported(pdev)) {
		bios->data = NULL;
		return;
	}

	bios->size = 0;
	bios->data = kmalloc(4096, GFP_KERNEL);
	if (bios->data) {
		if (nouveau_acpi_get_bios_chunk(bios->data, 0, 4096) == 4096)
			bios->size = bios->data[2] * 512;
		kfree(bios->data);
	}

	if (!bios->size)
		return;

	bios->data = kmalloc(bios->size, GFP_KERNEL);
	if (bios->data) {
		/* disobey the acpi spec - much faster on at least w530 ... */
		ret = nouveau_acpi_get_bios_chunk(bios->data, 0, bios->size);
		if (ret != bios->size ||
		    nvbios_checksum(bios->data, bios->size)) {
			/* ... that didn't work, ok, i'll be good now */
			for (i = 0; i < bios->size; i += cnt) {
				cnt = min((bios->size - i), (u32)4096);
				ret = nouveau_acpi_get_bios_chunk(bios->data, i, cnt);
				if (ret != cnt)
					break;
			}
		}
	}
}

static void
nouveau_bios_shadow_pci(struct nouveau_bios *bios)
{
	struct pci_dev *pdev = nv_device(bios)->pdev;
	size_t size;

	if (!pci_enable_rom(pdev)) {
		void __iomem *rom = pci_map_rom(pdev, &size);
		if (rom && size) {
			bios->data = kmalloc(size, GFP_KERNEL);
			if (bios->data) {
				memcpy_fromio(bios->data, rom, size);
				bios->size = size;
			}
		}
		if (rom)
			pci_unmap_rom(pdev, rom);

		pci_disable_rom(pdev);
	}
}

static void
nouveau_bios_shadow_platform(struct nouveau_bios *bios)
{
	struct pci_dev *pdev = nv_device(bios)->pdev;
	size_t size;

	void __iomem *rom = pci_platform_rom(pdev, &size);
	if (rom && size) {
		bios->data = kmalloc(size, GFP_KERNEL);
		if (bios->data) {
			memcpy_fromio(bios->data, rom, size);
			bios->size = size;
		}
	}
}

static int
nouveau_bios_score(struct nouveau_bios *bios, const bool writeable)
{
	if (bios->size < 3 || !bios->data || bios->data[0] != 0x55 ||
			bios->data[1] != 0xAA) {
		nv_info(bios, "... signature not found\n");
		return 0;
	}

	if (nvbios_checksum(bios->data,
			min_t(u32, bios->data[2] * 512, bios->size))) {
		nv_info(bios, "... checksum invalid\n");
		/* if a ro image is somewhat bad, it's probably all rubbish */
		return writeable ? 2 : 1;
	}

	nv_info(bios, "... appears to be valid\n");
	return 3;
}

struct methods {
	const char desc[16];
	void (*shadow)(struct nouveau_bios *);
	const bool rw;
	int score;
	u32 size;
	u8 *data;
};

static int
nouveau_bios_shadow(struct nouveau_bios *bios)
{
	struct methods shadow_methods[] = {
#if defined(__powerpc__)
		{ "OpenFirmware", nouveau_bios_shadow_of, true, 0, 0, NULL },
#endif
		{ "PRAMIN", nouveau_bios_shadow_pramin, true, 0, 0, NULL },
		{ "PROM", nouveau_bios_shadow_prom, false, 0, 0, NULL },
		{ "ACPI", nouveau_bios_shadow_acpi, true, 0, 0, NULL },
		{ "PCIROM", nouveau_bios_shadow_pci, true, 0, 0, NULL },
		{ "PLATFORM", nouveau_bios_shadow_platform, true, 0, 0, NULL },
		{}
	};
	struct methods *mthd, *best;
	const struct firmware *fw;
	const char *optarg;
	int optlen, ret;
	char *source;

	optarg = nouveau_stropt(nv_device(bios)->cfgopt, "NvBios", &optlen);
	source = optarg ? kstrndup(optarg, optlen, GFP_KERNEL) : NULL;
	if (source) {
		/* try to match one of the built-in methods */
		mthd = shadow_methods;
		do {
			if (strcasecmp(source, mthd->desc))
				continue;
			nv_info(bios, "source: %s\n", mthd->desc);

			mthd->shadow(bios);
			mthd->score = nouveau_bios_score(bios, mthd->rw);
			if (mthd->score) {
				kfree(source);
				return 0;
			}
		} while ((++mthd)->shadow);

		/* attempt to load firmware image */
		ret = request_firmware(&fw, source, &nv_device(bios)->pdev->dev);
		if (ret == 0) {
			bios->size = fw->size;
			bios->data = kmemdup(fw->data, fw->size, GFP_KERNEL);
			release_firmware(fw);

			nv_info(bios, "image: %s\n", source);
			if (nouveau_bios_score(bios, 1)) {
				kfree(source);
				return 0;
			}

			kfree(bios->data);
			bios->data = NULL;
		}

		nv_error(bios, "source \'%s\' invalid\n", source);
		kfree(source);
	}

	mthd = shadow_methods;
	do {
		nv_info(bios, "checking %s for image...\n", mthd->desc);
		mthd->shadow(bios);
		mthd->score = nouveau_bios_score(bios, mthd->rw);
		mthd->size = bios->size;
		mthd->data = bios->data;
		bios->data = NULL;
	} while (mthd->score != 3 && (++mthd)->shadow);

	mthd = shadow_methods;
	best = mthd;
	do {
		if (mthd->score > best->score) {
			kfree(best->data);
			best = mthd;
		}
	} while ((++mthd)->shadow);

	if (best->score) {
		nv_info(bios, "using image from %s\n", best->desc);
		bios->size = best->size;
		bios->data = best->data;
		return 0;
	}

	nv_error(bios, "unable to locate usable image\n");
	return -EINVAL;
}

static u8
nouveau_bios_rd08(struct nouveau_object *object, u64 addr)
{
	struct nouveau_bios *bios = (void *)object;
	return bios->data[addr];
}

static u16
nouveau_bios_rd16(struct nouveau_object *object, u64 addr)
{
	struct nouveau_bios *bios = (void *)object;
	return get_unaligned_le16(&bios->data[addr]);
}

static u32
nouveau_bios_rd32(struct nouveau_object *object, u64 addr)
{
	struct nouveau_bios *bios = (void *)object;
	return get_unaligned_le32(&bios->data[addr]);
}

static void
nouveau_bios_wr08(struct nouveau_object *object, u64 addr, u8 data)
{
	struct nouveau_bios *bios = (void *)object;
	bios->data[addr] = data;
}

static void
nouveau_bios_wr16(struct nouveau_object *object, u64 addr, u16 data)
{
	struct nouveau_bios *bios = (void *)object;
	put_unaligned_le16(data, &bios->data[addr]);
}

static void
nouveau_bios_wr32(struct nouveau_object *object, u64 addr, u32 data)
{
	struct nouveau_bios *bios = (void *)object;
	put_unaligned_le32(data, &bios->data[addr]);
}

static int
nouveau_bios_ctor(struct nouveau_object *parent,
		  struct nouveau_object *engine,
		  struct nouveau_oclass *oclass, void *data, u32 size,
		  struct nouveau_object **pobject)
{
	struct nouveau_bios *bios;
	struct bit_entry bit_i;
	int ret;

	ret = nouveau_subdev_create(parent, engine, oclass, 0,
				    "VBIOS", "bios", &bios);
	*pobject = nv_object(bios);
	if (ret)
		return ret;

	ret = nouveau_bios_shadow(bios);
	if (ret)
		return ret;

	/* detect type of vbios we're dealing with */
	bios->bmp_offset = nvbios_findstr(bios->data, bios->size,
					  "\xff\x7f""NV\0", 5);
	if (bios->bmp_offset) {
		nv_info(bios, "BMP version %x.%x\n",
			bmp_version(bios) >> 8,
			bmp_version(bios) & 0xff);
	}

	bios->bit_offset = nvbios_findstr(bios->data, bios->size,
					  "\xff\xb8""BIT", 5);
	if (bios->bit_offset)
		nv_info(bios, "BIT signature found\n");

	/* determine the vbios version number */
	if (!bit_entry(bios, 'i', &bit_i) && bit_i.length >= 4) {
		bios->version.major = nv_ro08(bios, bit_i.offset + 3);
		bios->version.chip  = nv_ro08(bios, bit_i.offset + 2);
		bios->version.minor = nv_ro08(bios, bit_i.offset + 1);
		bios->version.micro = nv_ro08(bios, bit_i.offset + 0);
		bios->version.patch = nv_ro08(bios, bit_i.offset + 4);
	} else
	if (bmp_version(bios)) {
		bios->version.major = nv_ro08(bios, bios->bmp_offset + 13);
		bios->version.chip  = nv_ro08(bios, bios->bmp_offset + 12);
		bios->version.minor = nv_ro08(bios, bios->bmp_offset + 11);
		bios->version.micro = nv_ro08(bios, bios->bmp_offset + 10);
	}

	nv_info(bios, "version %02x.%02x.%02x.%02x.%02x\n",
		bios->version.major, bios->version.chip,
		bios->version.minor, bios->version.micro, bios->version.patch);

	return 0;
}

static void
nouveau_bios_dtor(struct nouveau_object *object)
{
	struct nouveau_bios *bios = (void *)object;
	kfree(bios->data);
	nouveau_subdev_destroy(&bios->base);
}

static int
nouveau_bios_init(struct nouveau_object *object)
{
	struct nouveau_bios *bios = (void *)object;
	return nouveau_subdev_init(&bios->base);
}

static int
nouveau_bios_fini(struct nouveau_object *object, bool suspend)
{
	struct nouveau_bios *bios = (void *)object;
	return nouveau_subdev_fini(&bios->base, suspend);
}

struct nouveau_oclass
nouveau_bios_oclass = {
	.handle = NV_SUBDEV(VBIOS, 0x00),
	.ofuncs = &(struct nouveau_ofuncs) {
		.ctor = nouveau_bios_ctor,
		.dtor = nouveau_bios_dtor,
		.init = nouveau_bios_init,
		.fini = nouveau_bios_fini,
		.rd08 = nouveau_bios_rd08,
		.rd16 = nouveau_bios_rd16,
		.rd32 = nouveau_bios_rd32,
		.wr08 = nouveau_bios_wr08,
		.wr16 = nouveau_bios_wr16,
		.wr32 = nouveau_bios_wr32,
	},
};<|MERGE_RESOLUTION|>--- conflicted
+++ resolved
@@ -109,11 +109,7 @@
 			return;
 		}
 
-<<<<<<< HEAD
-		addr = (u64)(addr >> 8) << 8;
-=======
 		addr = (addr & 0xffffff00) << 8;
->>>>>>> f58b8487
 		if (!addr) {
 			addr  = (u64)nv_rd32(bios, 0x001700) << 16;
 			addr += 0xf0000;
@@ -172,12 +168,8 @@
 	 */
 	i = 16;
 	do {
-<<<<<<< HEAD
-		if ((nv_rd32(bios, 0x300000) & 0xffff) == 0xaa55)
-=======
 		u32 data = le32_to_cpu(nv_rd32(bios, 0x300000)) & 0xffff;
 		if (data == 0xaa55)
->>>>>>> f58b8487
 			break;
 	} while (i--);
 
@@ -185,24 +177,15 @@
 		goto out;
 
 	/* read entire bios image to system memory */
-<<<<<<< HEAD
-	bios->size = ((nv_rd32(bios, 0x300000) >> 16) & 0xff) * 512;
-=======
 	bios->size = (le32_to_cpu(nv_rd32(bios, 0x300000)) >> 16) & 0xff;
 	bios->size = bios->size * 512;
->>>>>>> f58b8487
 	if (!bios->size)
 		goto out;
 
 	bios->data = kmalloc(bios->size, GFP_KERNEL);
 	if (bios->data) {
-<<<<<<< HEAD
-		for (i = 0; i < bios->size; i+=4)
-			nv_wo32(bios, i, nv_rd32(bios, 0x300000 + i));
-=======
 		for (i = 0; i < bios->size; i += 4)
 			((u32 *)bios->data)[i/4] = nv_rd32(bios, 0x300000 + i);
->>>>>>> f58b8487
 	}
 
 	/* check the PCI record header */
