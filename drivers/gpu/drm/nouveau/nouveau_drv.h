/*
 * Copyright 2005 Stephane Marchesin.
 * All Rights Reserved.
 *
 * Permission is hereby granted, free of charge, to any person obtaining a
 * copy of this software and associated documentation files (the "Software"),
 * to deal in the Software without restriction, including without limitation
 * the rights to use, copy, modify, merge, publish, distribute, sublicense,
 * and/or sell copies of the Software, and to permit persons to whom the
 * Software is furnished to do so, subject to the following conditions:
 *
 * The above copyright notice and this permission notice (including the next
 * paragraph) shall be included in all copies or substantial portions of the
 * Software.
 *
 * THE SOFTWARE IS PROVIDED "AS IS", WITHOUT WARRANTY OF ANY KIND, EXPRESS OR
 * IMPLIED, INCLUDING BUT NOT LIMITED TO THE WARRANTIES OF MERCHANTABILITY,
 * FITNESS FOR A PARTICULAR PURPOSE AND NONINFRINGEMENT.  IN NO EVENT SHALL
 * VA LINUX SYSTEMS AND/OR ITS SUPPLIERS BE LIABLE FOR ANY CLAIM, DAMAGES OR
 * OTHER LIABILITY, WHETHER IN AN ACTION OF CONTRACT, TORT OR OTHERWISE,
 * ARISING FROM, OUT OF OR IN CONNECTION WITH THE SOFTWARE OR THE USE OR
 * OTHER DEALINGS IN THE SOFTWARE.
 */

#ifndef __NOUVEAU_DRV_H__
#define __NOUVEAU_DRV_H__

#define DRIVER_AUTHOR		"Stephane Marchesin"
#define DRIVER_EMAIL		"dri-devel@lists.sourceforge.net"

#define DRIVER_NAME		"nouveau"
#define DRIVER_DESC		"nVidia Riva/TNT/GeForce"
#define DRIVER_DATE		"20090420"

#define DRIVER_MAJOR		0
#define DRIVER_MINOR		0
#define DRIVER_PATCHLEVEL	15

#define NOUVEAU_FAMILY   0x0000FFFF
#define NOUVEAU_FLAGS    0xFFFF0000

#include "ttm/ttm_bo_api.h"
#include "ttm/ttm_bo_driver.h"
#include "ttm/ttm_placement.h"
#include "ttm/ttm_memory.h"
#include "ttm/ttm_module.h"

struct nouveau_fpriv {
	struct ttm_object_file *tfile;
};

#define DRM_FILE_PAGE_OFFSET (0x100000000ULL >> PAGE_SHIFT)

#include "nouveau_drm.h"
#include "nouveau_reg.h"
#include "nouveau_bios.h"
struct nouveau_grctx;

#define MAX_NUM_DCB_ENTRIES 16

#define NOUVEAU_MAX_CHANNEL_NR 128
#define NOUVEAU_MAX_TILE_NR 15

#define NV50_VM_MAX_VRAM (2*1024*1024*1024ULL)
#define NV50_VM_BLOCK    (512*1024*1024ULL)
#define NV50_VM_VRAM_NR  (NV50_VM_MAX_VRAM / NV50_VM_BLOCK)

struct nouveau_tile_reg {
	struct nouveau_fence *fence;
	uint32_t addr;
	uint32_t size;
	bool used;
};

struct nouveau_bo {
	struct ttm_buffer_object bo;
	struct ttm_placement placement;
	u32 placements[3];
	struct ttm_bo_kmap_obj kmap;
	struct list_head head;

	/* protected by ttm_bo_reserve() */
	struct drm_file *reserved_by;
	struct list_head entry;
	int pbbo_index;

	struct nouveau_channel *channel;

	bool mappable;
	bool no_vm;

	uint32_t tile_mode;
	uint32_t tile_flags;
	struct nouveau_tile_reg *tile;

	struct drm_gem_object *gem;
	struct drm_file *cpu_filp;
	int pin_refcnt;
};

static inline struct nouveau_bo *
nouveau_bo(struct ttm_buffer_object *bo)
{
	return container_of(bo, struct nouveau_bo, bo);
}

static inline struct nouveau_bo *
nouveau_gem_object(struct drm_gem_object *gem)
{
	return gem ? gem->driver_private : NULL;
}

/* TODO: submit equivalent to TTM generic API upstream? */
static inline void __iomem *
nvbo_kmap_obj_iovirtual(struct nouveau_bo *nvbo)
{
	bool is_iomem;
	void __iomem *ioptr = (void __force __iomem *)ttm_kmap_obj_virtual(
						&nvbo->kmap, &is_iomem);
	WARN_ON_ONCE(ioptr && !is_iomem);
	return ioptr;
}

struct mem_block {
	struct mem_block *next;
	struct mem_block *prev;
	uint64_t start;
	uint64_t size;
	struct drm_file *file_priv; /* NULL: free, -1: heap, other: real files */
};

enum nouveau_flags {
	NV_NFORCE   = 0x10000000,
	NV_NFORCE2  = 0x20000000
};

#define NVOBJ_ENGINE_SW		0
#define NVOBJ_ENGINE_GR		1
#define NVOBJ_ENGINE_DISPLAY	2
#define NVOBJ_ENGINE_INT	0xdeadbeef

#define NVOBJ_FLAG_ALLOW_NO_REFS	(1 << 0)
#define NVOBJ_FLAG_ZERO_ALLOC		(1 << 1)
#define NVOBJ_FLAG_ZERO_FREE		(1 << 2)
#define NVOBJ_FLAG_FAKE			(1 << 3)
struct nouveau_gpuobj {
	struct list_head list;

	struct nouveau_channel *im_channel;
	struct mem_block *im_pramin;
	struct nouveau_bo *im_backing;
	uint32_t im_backing_start;
	uint32_t *im_backing_suspend;
	int im_bound;

	uint32_t flags;
	int refcount;

	uint32_t engine;
	uint32_t class;

	void (*dtor)(struct drm_device *, struct nouveau_gpuobj *);
	void *priv;
};

struct nouveau_gpuobj_ref {
	struct list_head list;

	struct nouveau_gpuobj *gpuobj;
	uint32_t instance;

	struct nouveau_channel *channel;
	int handle;
};

struct nouveau_channel {
	struct drm_device *dev;
	int id;

	/* owner of this fifo */
	struct drm_file *file_priv;
	/* mapping of the fifo itself */
	struct drm_local_map *map;

	/* mapping of the regs controling the fifo */
	void __iomem *user;
	uint32_t user_get;
	uint32_t user_put;

	/* Fencing */
	struct {
		/* lock protects the pending list only */
		spinlock_t lock;
		struct list_head pending;
		uint32_t sequence;
		uint32_t sequence_ack;
		uint32_t last_sequence_irq;
	} fence;

	/* DMA push buffer */
	struct nouveau_gpuobj_ref *pushbuf;
	struct nouveau_bo         *pushbuf_bo;
	uint32_t                   pushbuf_base;

	/* Notifier memory */
	struct nouveau_bo *notifier_bo;
	struct mem_block *notifier_heap;

	/* PFIFO context */
	struct nouveau_gpuobj_ref *ramfc;
	struct nouveau_gpuobj_ref *cache;

	/* PGRAPH context */
	/* XXX may be merge 2 pointers as private data ??? */
	struct nouveau_gpuobj_ref *ramin_grctx;
	void *pgraph_ctx;

	/* NV50 VM */
	struct nouveau_gpuobj     *vm_pd;
	struct nouveau_gpuobj_ref *vm_gart_pt;
	struct nouveau_gpuobj_ref *vm_vram_pt[NV50_VM_VRAM_NR];

	/* Objects */
	struct nouveau_gpuobj_ref *ramin; /* Private instmem */
	struct mem_block          *ramin_heap; /* Private PRAMIN heap */
	struct nouveau_gpuobj_ref *ramht; /* Hash table */
	struct list_head           ramht_refs; /* Objects referenced by RAMHT */

	/* GPU object info for stuff used in-kernel (mm_enabled) */
	uint32_t m2mf_ntfy;
	uint32_t vram_handle;
	uint32_t gart_handle;
	bool accel_done;

	/* Push buffer state (only for drm's channel on !mm_enabled) */
	struct {
		int max;
		int free;
		int cur;
		int put;
		/* access via pushbuf_bo */
	} dma;

	uint32_t sw_subchannel[8];

	struct {
		struct nouveau_gpuobj *vblsem;
		uint32_t vblsem_offset;
		uint32_t vblsem_rval;
		struct list_head vbl_wait;
	} nvsw;

	struct {
		bool active;
		char name[32];
		struct drm_info_list info;
	} debugfs;
};

struct nouveau_instmem_engine {
	void	*priv;

	int	(*init)(struct drm_device *dev);
	void	(*takedown)(struct drm_device *dev);
	int	(*suspend)(struct drm_device *dev);
	void	(*resume)(struct drm_device *dev);

	int	(*populate)(struct drm_device *, struct nouveau_gpuobj *,
			    uint32_t *size);
	void	(*clear)(struct drm_device *, struct nouveau_gpuobj *);
	int	(*bind)(struct drm_device *, struct nouveau_gpuobj *);
	int	(*unbind)(struct drm_device *, struct nouveau_gpuobj *);
	void	(*prepare_access)(struct drm_device *, bool write);
	void	(*finish_access)(struct drm_device *);
};

struct nouveau_mc_engine {
	int  (*init)(struct drm_device *dev);
	void (*takedown)(struct drm_device *dev);
};

struct nouveau_timer_engine {
	int      (*init)(struct drm_device *dev);
	void     (*takedown)(struct drm_device *dev);
	uint64_t (*read)(struct drm_device *dev);
};

struct nouveau_fb_engine {
	int num_tiles;

	int  (*init)(struct drm_device *dev);
	void (*takedown)(struct drm_device *dev);

	void (*set_region_tiling)(struct drm_device *dev, int i, uint32_t addr,
				 uint32_t size, uint32_t pitch);
};

struct nouveau_fifo_engine {
	void *priv;

	int  channels;

	int  (*init)(struct drm_device *);
	void (*takedown)(struct drm_device *);

	void (*disable)(struct drm_device *);
	void (*enable)(struct drm_device *);
	bool (*reassign)(struct drm_device *, bool enable);
	bool (*cache_flush)(struct drm_device *dev);
	bool (*cache_pull)(struct drm_device *dev, bool enable);

	int  (*channel_id)(struct drm_device *);

	int  (*create_context)(struct nouveau_channel *);
	void (*destroy_context)(struct nouveau_channel *);
	int  (*load_context)(struct nouveau_channel *);
	int  (*unload_context)(struct drm_device *);
};

struct nouveau_pgraph_object_method {
	int id;
	int (*exec)(struct nouveau_channel *chan, int grclass, int mthd,
		      uint32_t data);
};

struct nouveau_pgraph_object_class {
	int id;
	bool software;
	struct nouveau_pgraph_object_method *methods;
};

struct nouveau_pgraph_engine {
	struct nouveau_pgraph_object_class *grclass;
	bool accel_blocked;
	void *ctxprog;
	void *ctxvals;
	int grctx_size;

	int  (*init)(struct drm_device *);
	void (*takedown)(struct drm_device *);

	void (*fifo_access)(struct drm_device *, bool);

	struct nouveau_channel *(*channel)(struct drm_device *);
	int  (*create_context)(struct nouveau_channel *);
	void (*destroy_context)(struct nouveau_channel *);
	int  (*load_context)(struct nouveau_channel *);
	int  (*unload_context)(struct drm_device *);

	void (*set_region_tiling)(struct drm_device *dev, int i, uint32_t addr,
				  uint32_t size, uint32_t pitch);
};

struct nouveau_engine {
	struct nouveau_instmem_engine instmem;
	struct nouveau_mc_engine      mc;
	struct nouveau_timer_engine   timer;
	struct nouveau_fb_engine      fb;
	struct nouveau_pgraph_engine  graph;
	struct nouveau_fifo_engine    fifo;
};

struct nouveau_pll_vals {
	union {
		struct {
#ifdef __BIG_ENDIAN
			uint8_t N1, M1, N2, M2;
#else
			uint8_t M1, N1, M2, N2;
#endif
		};
		struct {
			uint16_t NM1, NM2;
		} __attribute__((packed));
	};
	int log2P;

	int refclk;
};

enum nv04_fp_display_regs {
	FP_DISPLAY_END,
	FP_TOTAL,
	FP_CRTC,
	FP_SYNC_START,
	FP_SYNC_END,
	FP_VALID_START,
	FP_VALID_END
};

struct nv04_crtc_reg {
	unsigned char MiscOutReg;     /* */
	uint8_t CRTC[0x9f];
	uint8_t CR58[0x10];
	uint8_t Sequencer[5];
	uint8_t Graphics[9];
	uint8_t Attribute[21];
	unsigned char DAC[768];       /* Internal Colorlookuptable */

	/* PCRTC regs */
	uint32_t fb_start;
	uint32_t crtc_cfg;
	uint32_t cursor_cfg;
	uint32_t gpio_ext;
	uint32_t crtc_830;
	uint32_t crtc_834;
	uint32_t crtc_850;
	uint32_t crtc_eng_ctrl;

	/* PRAMDAC regs */
	uint32_t nv10_cursync;
	struct nouveau_pll_vals pllvals;
	uint32_t ramdac_gen_ctrl;
	uint32_t ramdac_630;
	uint32_t ramdac_634;
	uint32_t tv_setup;
	uint32_t tv_vtotal;
	uint32_t tv_vskew;
	uint32_t tv_vsync_delay;
	uint32_t tv_htotal;
	uint32_t tv_hskew;
	uint32_t tv_hsync_delay;
	uint32_t tv_hsync_delay2;
	uint32_t fp_horiz_regs[7];
	uint32_t fp_vert_regs[7];
	uint32_t dither;
	uint32_t fp_control;
	uint32_t dither_regs[6];
	uint32_t fp_debug_0;
	uint32_t fp_debug_1;
	uint32_t fp_debug_2;
	uint32_t fp_margin_color;
	uint32_t ramdac_8c0;
	uint32_t ramdac_a20;
	uint32_t ramdac_a24;
	uint32_t ramdac_a34;
	uint32_t ctv_regs[38];
};

struct nv04_output_reg {
	uint32_t output;
	int head;
};

struct nv04_mode_state {
	uint32_t bpp;
	uint32_t width;
	uint32_t height;
	uint32_t interlace;
	uint32_t repaint0;
	uint32_t repaint1;
	uint32_t screen;
	uint32_t scale;
	uint32_t dither;
	uint32_t extra;
	uint32_t fifo;
	uint32_t pixel;
	uint32_t horiz;
	int arbitration0;
	int arbitration1;
	uint32_t pll;
	uint32_t pllB;
	uint32_t vpll;
	uint32_t vpll2;
	uint32_t vpllB;
	uint32_t vpll2B;
	uint32_t pllsel;
	uint32_t sel_clk;
	uint32_t general;
	uint32_t crtcOwner;
	uint32_t head;
	uint32_t head2;
	uint32_t cursorConfig;
	uint32_t cursor0;
	uint32_t cursor1;
	uint32_t cursor2;
	uint32_t timingH;
	uint32_t timingV;
	uint32_t displayV;
	uint32_t crtcSync;

	struct nv04_crtc_reg crtc_reg[2];
};

enum nouveau_card_type {
	NV_04      = 0x00,
	NV_10      = 0x10,
	NV_20      = 0x20,
	NV_30      = 0x30,
	NV_40      = 0x40,
	NV_50      = 0x50,
};

struct drm_nouveau_private {
	struct drm_device *dev;
	enum {
		NOUVEAU_CARD_INIT_DOWN,
		NOUVEAU_CARD_INIT_DONE,
		NOUVEAU_CARD_INIT_FAILED
	} init_state;

	/* the card type, takes NV_* as values */
	enum nouveau_card_type card_type;
	/* exact chipset, derived from NV_PMC_BOOT_0 */
	int chipset;
	int flags;

	void __iomem *mmio;
	void __iomem *ramin;
	uint32_t ramin_size;

	struct nouveau_bo *vga_ram;

	struct workqueue_struct *wq;
	struct work_struct irq_work;

	struct list_head vbl_waiting;

	struct {
		struct ttm_global_reference mem_global_ref;
		struct ttm_bo_global_ref bo_global_ref;
		struct ttm_bo_device bdev;
		spinlock_t bo_list_lock;
		struct list_head bo_list;
		atomic_t validate_sequence;
	} ttm;

	struct fb_info *fbdev_info;

	int fifo_alloc_count;
	struct nouveau_channel *fifos[NOUVEAU_MAX_CHANNEL_NR];

	struct nouveau_engine engine;
	struct nouveau_channel *channel;

	/* RAMIN configuration, RAMFC, RAMHT and RAMRO offsets */
	struct nouveau_gpuobj *ramht;
	uint32_t ramin_rsvd_vram;
	uint32_t ramht_offset;
	uint32_t ramht_size;
	uint32_t ramht_bits;
	uint32_t ramfc_offset;
	uint32_t ramfc_size;
	uint32_t ramro_offset;
	uint32_t ramro_size;

	/* base physical adresses */
	uint64_t fb_phys;
	uint64_t fb_available_size;
	uint64_t fb_mappable_pages;
	uint64_t fb_aper_free;

	struct {
		enum {
			NOUVEAU_GART_NONE = 0,
			NOUVEAU_GART_AGP,
			NOUVEAU_GART_SGDMA
		} type;
		uint64_t aper_base;
		uint64_t aper_size;
		uint64_t aper_free;

		struct nouveau_gpuobj *sg_ctxdma;
		struct page *sg_dummy_page;
		dma_addr_t sg_dummy_bus;

		/* nottm hack */
		struct drm_ttm_backend *sg_be;
		unsigned long sg_handle;
	} gart_info;

	/* nv10-nv40 tiling regions */
	struct {
		struct nouveau_tile_reg reg[NOUVEAU_MAX_TILE_NR];
		spinlock_t lock;
	} tile;

	/* G8x/G9x virtual address space */
	uint64_t vm_gart_base;
	uint64_t vm_gart_size;
	uint64_t vm_vram_base;
	uint64_t vm_vram_size;
	uint64_t vm_end;
	struct nouveau_gpuobj *vm_vram_pt[NV50_VM_VRAM_NR];
	int vm_vram_pt_nr;

	/* the mtrr covering the FB */
	int fb_mtrr;

	struct mem_block *ramin_heap;

	/* context table pointed to be NV_PGRAPH_CHANNEL_CTX_TABLE (0x400780) */
	uint32_t ctx_table_size;
	struct nouveau_gpuobj_ref *ctx_table;

	struct list_head gpuobj_list;

	struct nvbios VBIOS;
	struct nouveau_bios_info *vbios;

	struct nv04_mode_state mode_reg;
	struct nv04_mode_state saved_reg;
	uint32_t saved_vga_font[4][16384];
	uint32_t crtc_owner;
	uint32_t dac_users[4];

	struct nouveau_suspend_resume {
		uint32_t fifo_mode;
		uint32_t graph_ctx_control;
		uint32_t graph_state;
		uint32_t *ramin_copy;
		uint64_t ramin_size;
	} susres;

	struct backlight_device *backlight;
	bool acpi_dsm;

	struct nouveau_channel *evo;

	struct {
		struct dentry *channel_root;
	} debugfs;
};

static inline struct drm_nouveau_private *
nouveau_bdev(struct ttm_bo_device *bd)
{
	return container_of(bd, struct drm_nouveau_private, ttm.bdev);
}

static inline int
nouveau_bo_ref(struct nouveau_bo *ref, struct nouveau_bo **pnvbo)
{
	struct nouveau_bo *prev;

	if (!pnvbo)
		return -EINVAL;
	prev = *pnvbo;

	*pnvbo = ref ? nouveau_bo(ttm_bo_reference(&ref->bo)) : NULL;
	if (prev) {
		struct ttm_buffer_object *bo = &prev->bo;

		ttm_bo_unref(&bo);
	}

	return 0;
}

#define NOUVEAU_CHECK_INITIALISED_WITH_RETURN do {            \
	struct drm_nouveau_private *nv = dev->dev_private;    \
	if (nv->init_state != NOUVEAU_CARD_INIT_DONE) {       \
		NV_ERROR(dev, "called without init\n");       \
		return -EINVAL;                               \
	}                                                     \
} while (0)

#define NOUVEAU_GET_USER_CHANNEL_WITH_RETURN(id, cl, ch) do {    \
	struct drm_nouveau_private *nv = dev->dev_private;       \
	if (!nouveau_channel_owner(dev, (cl), (id))) {           \
		NV_ERROR(dev, "pid %d doesn't own channel %d\n", \
			 DRM_CURRENTPID, (id));                  \
		return -EPERM;                                   \
	}                                                        \
	(ch) = nv->fifos[(id)];                                  \
} while (0)

/* nouveau_drv.c */
extern int nouveau_noagp;
extern int nouveau_duallink;
extern int nouveau_uscript_lvds;
extern int nouveau_uscript_tmds;
extern int nouveau_vram_pushbuf;
extern int nouveau_vram_notify;
extern int nouveau_fbpercrtc;
extern char *nouveau_tv_norm;
extern int nouveau_reg_debug;
extern char *nouveau_vbios;
extern int nouveau_ctxfw;
extern int nouveau_ignorelid;
<<<<<<< HEAD
=======
extern int nouveau_nofbaccel;
extern int nouveau_noaccel;
>>>>>>> 9d3415a8

/* nouveau_state.c */
extern void nouveau_preclose(struct drm_device *dev, struct drm_file *);
extern int  nouveau_load(struct drm_device *, unsigned long flags);
extern int  nouveau_firstopen(struct drm_device *);
extern void nouveau_lastclose(struct drm_device *);
extern int  nouveau_unload(struct drm_device *);
extern int  nouveau_ioctl_getparam(struct drm_device *, void *data,
				   struct drm_file *);
extern int  nouveau_ioctl_setparam(struct drm_device *, void *data,
				   struct drm_file *);
extern bool nouveau_wait_until(struct drm_device *, uint64_t timeout,
			       uint32_t reg, uint32_t mask, uint32_t val);
extern bool nouveau_wait_for_idle(struct drm_device *);
extern int  nouveau_card_init(struct drm_device *);
extern int  nouveau_ioctl_card_init(struct drm_device *, void *data,
				    struct drm_file *);
extern int  nouveau_ioctl_suspend(struct drm_device *, void *data,
				  struct drm_file *);
extern int  nouveau_ioctl_resume(struct drm_device *, void *data,
				 struct drm_file *);

/* nouveau_mem.c */
extern int  nouveau_mem_init_heap(struct mem_block **, uint64_t start,
				 uint64_t size);
extern struct mem_block *nouveau_mem_alloc_block(struct mem_block *,
						 uint64_t size, int align2,
						 struct drm_file *, int tail);
extern void nouveau_mem_takedown(struct mem_block **heap);
extern void nouveau_mem_free_block(struct mem_block *);
extern uint64_t nouveau_mem_fb_amount(struct drm_device *);
extern void nouveau_mem_release(struct drm_file *, struct mem_block *heap);
extern int  nouveau_mem_init(struct drm_device *);
extern int  nouveau_mem_init_agp(struct drm_device *);
extern void nouveau_mem_close(struct drm_device *);
extern struct nouveau_tile_reg *nv10_mem_set_tiling(struct drm_device *dev,
						    uint32_t addr,
						    uint32_t size,
						    uint32_t pitch);
extern void nv10_mem_expire_tiling(struct drm_device *dev,
				   struct nouveau_tile_reg *tile,
				   struct nouveau_fence *fence);
extern int  nv50_mem_vm_bind_linear(struct drm_device *, uint64_t virt,
				    uint32_t size, uint32_t flags,
				    uint64_t phys);
extern void nv50_mem_vm_unbind(struct drm_device *, uint64_t virt,
			       uint32_t size);

/* nouveau_notifier.c */
extern int  nouveau_notifier_init_channel(struct nouveau_channel *);
extern void nouveau_notifier_takedown_channel(struct nouveau_channel *);
extern int  nouveau_notifier_alloc(struct nouveau_channel *, uint32_t handle,
				   int cout, uint32_t *offset);
extern int  nouveau_notifier_offset(struct nouveau_gpuobj *, uint32_t *);
extern int  nouveau_ioctl_notifier_alloc(struct drm_device *, void *data,
					 struct drm_file *);
extern int  nouveau_ioctl_notifier_free(struct drm_device *, void *data,
					struct drm_file *);

/* nouveau_channel.c */
extern struct drm_ioctl_desc nouveau_ioctls[];
extern int nouveau_max_ioctl;
extern void nouveau_channel_cleanup(struct drm_device *, struct drm_file *);
extern int  nouveau_channel_owner(struct drm_device *, struct drm_file *,
				  int channel);
extern int  nouveau_channel_alloc(struct drm_device *dev,
				  struct nouveau_channel **chan,
				  struct drm_file *file_priv,
				  uint32_t fb_ctxdma, uint32_t tt_ctxdma);
extern void nouveau_channel_free(struct nouveau_channel *);

/* nouveau_object.c */
extern int  nouveau_gpuobj_early_init(struct drm_device *);
extern int  nouveau_gpuobj_init(struct drm_device *);
extern void nouveau_gpuobj_takedown(struct drm_device *);
extern void nouveau_gpuobj_late_takedown(struct drm_device *);
extern int  nouveau_gpuobj_suspend(struct drm_device *dev);
extern void nouveau_gpuobj_suspend_cleanup(struct drm_device *dev);
extern void nouveau_gpuobj_resume(struct drm_device *dev);
extern int nouveau_gpuobj_channel_init(struct nouveau_channel *,
				       uint32_t vram_h, uint32_t tt_h);
extern void nouveau_gpuobj_channel_takedown(struct nouveau_channel *);
extern int nouveau_gpuobj_new(struct drm_device *, struct nouveau_channel *,
			      uint32_t size, int align, uint32_t flags,
			      struct nouveau_gpuobj **);
extern int nouveau_gpuobj_del(struct drm_device *, struct nouveau_gpuobj **);
extern int nouveau_gpuobj_ref_add(struct drm_device *, struct nouveau_channel *,
				  uint32_t handle, struct nouveau_gpuobj *,
				  struct nouveau_gpuobj_ref **);
extern int nouveau_gpuobj_ref_del(struct drm_device *,
				  struct nouveau_gpuobj_ref **);
extern int nouveau_gpuobj_ref_find(struct nouveau_channel *, uint32_t handle,
				   struct nouveau_gpuobj_ref **ref_ret);
extern int nouveau_gpuobj_new_ref(struct drm_device *,
				  struct nouveau_channel *alloc_chan,
				  struct nouveau_channel *ref_chan,
				  uint32_t handle, uint32_t size, int align,
				  uint32_t flags, struct nouveau_gpuobj_ref **);
extern int nouveau_gpuobj_new_fake(struct drm_device *,
				   uint32_t p_offset, uint32_t b_offset,
				   uint32_t size, uint32_t flags,
				   struct nouveau_gpuobj **,
				   struct nouveau_gpuobj_ref**);
extern int nouveau_gpuobj_dma_new(struct nouveau_channel *, int class,
				  uint64_t offset, uint64_t size, int access,
				  int target, struct nouveau_gpuobj **);
extern int nouveau_gpuobj_gart_dma_new(struct nouveau_channel *,
				       uint64_t offset, uint64_t size,
				       int access, struct nouveau_gpuobj **,
				       uint32_t *o_ret);
extern int nouveau_gpuobj_gr_new(struct nouveau_channel *, int class,
				 struct nouveau_gpuobj **);
extern int nouveau_gpuobj_sw_new(struct nouveau_channel *, int class,
				 struct nouveau_gpuobj **);
extern int nouveau_ioctl_grobj_alloc(struct drm_device *, void *data,
				     struct drm_file *);
extern int nouveau_ioctl_gpuobj_free(struct drm_device *, void *data,
				     struct drm_file *);

/* nouveau_irq.c */
extern irqreturn_t nouveau_irq_handler(DRM_IRQ_ARGS);
extern void        nouveau_irq_preinstall(struct drm_device *);
extern int         nouveau_irq_postinstall(struct drm_device *);
extern void        nouveau_irq_uninstall(struct drm_device *);

/* nouveau_sgdma.c */
extern int nouveau_sgdma_init(struct drm_device *);
extern void nouveau_sgdma_takedown(struct drm_device *);
extern int nouveau_sgdma_get_page(struct drm_device *, uint32_t offset,
				  uint32_t *page);
extern struct ttm_backend *nouveau_sgdma_init_ttm(struct drm_device *);

/* nouveau_debugfs.c */
#if defined(CONFIG_DRM_NOUVEAU_DEBUG)
extern int  nouveau_debugfs_init(struct drm_minor *);
extern void nouveau_debugfs_takedown(struct drm_minor *);
extern int  nouveau_debugfs_channel_init(struct nouveau_channel *);
extern void nouveau_debugfs_channel_fini(struct nouveau_channel *);
#else
static inline int
nouveau_debugfs_init(struct drm_minor *minor)
{
	return 0;
}

static inline void nouveau_debugfs_takedown(struct drm_minor *minor)
{
}

static inline int
nouveau_debugfs_channel_init(struct nouveau_channel *chan)
{
	return 0;
}

static inline void
nouveau_debugfs_channel_fini(struct nouveau_channel *chan)
{
}
#endif

/* nouveau_dma.c */
extern void nouveau_dma_pre_init(struct nouveau_channel *);
extern int  nouveau_dma_init(struct nouveau_channel *);
extern int  nouveau_dma_wait(struct nouveau_channel *, int size);

/* nouveau_acpi.c */
#ifdef CONFIG_ACPI
extern int nouveau_hybrid_setup(struct drm_device *dev);
extern bool nouveau_dsm_probe(struct drm_device *dev);
#else
static inline int nouveau_hybrid_setup(struct drm_device *dev)
{
	return 0;
}
static inline bool nouveau_dsm_probe(struct drm_device *dev)
{
	return false;
}
#endif

/* nouveau_backlight.c */
#ifdef CONFIG_DRM_NOUVEAU_BACKLIGHT
extern int nouveau_backlight_init(struct drm_device *);
extern void nouveau_backlight_exit(struct drm_device *);
#else
static inline int nouveau_backlight_init(struct drm_device *dev)
{
	return 0;
}

static inline void nouveau_backlight_exit(struct drm_device *dev) { }
#endif

/* nouveau_bios.c */
extern int nouveau_bios_init(struct drm_device *);
extern void nouveau_bios_takedown(struct drm_device *dev);
extern int nouveau_run_vbios_init(struct drm_device *);
extern void nouveau_bios_run_init_table(struct drm_device *, uint16_t table,
					struct dcb_entry *);
extern struct dcb_gpio_entry *nouveau_bios_gpio_entry(struct drm_device *,
						      enum dcb_gpio_tag);
extern struct dcb_connector_table_entry *
nouveau_bios_connector_entry(struct drm_device *, int index);
extern int get_pll_limits(struct drm_device *, uint32_t limit_match,
			  struct pll_lims *);
extern int nouveau_bios_run_display_table(struct drm_device *,
					  struct dcb_entry *,
					  uint32_t script, int pxclk);
extern void *nouveau_bios_dp_table(struct drm_device *, struct dcb_entry *,
				   int *length);
extern bool nouveau_bios_fp_mode(struct drm_device *, struct drm_display_mode *);
extern uint8_t *nouveau_bios_embedded_edid(struct drm_device *);
extern int nouveau_bios_parse_lvds_table(struct drm_device *, int pxclk,
					 bool *dl, bool *if_is_24bit);
extern int run_tmds_table(struct drm_device *, struct dcb_entry *,
			  int head, int pxclk);
extern int call_lvds_script(struct drm_device *, struct dcb_entry *, int head,
			    enum LVDS_script, int pxclk);

/* nouveau_ttm.c */
int nouveau_ttm_global_init(struct drm_nouveau_private *);
void nouveau_ttm_global_release(struct drm_nouveau_private *);
int nouveau_ttm_mmap(struct file *, struct vm_area_struct *);

/* nouveau_dp.c */
int nouveau_dp_auxch(struct nouveau_i2c_chan *auxch, int cmd, int addr,
		     uint8_t *data, int data_nr);
bool nouveau_dp_detect(struct drm_encoder *);
bool nouveau_dp_link_train(struct drm_encoder *);

/* nv04_fb.c */
extern int  nv04_fb_init(struct drm_device *);
extern void nv04_fb_takedown(struct drm_device *);

/* nv10_fb.c */
extern int  nv10_fb_init(struct drm_device *);
extern void nv10_fb_takedown(struct drm_device *);
extern void nv10_fb_set_region_tiling(struct drm_device *, int, uint32_t,
				      uint32_t, uint32_t);

/* nv40_fb.c */
extern int  nv40_fb_init(struct drm_device *);
extern void nv40_fb_takedown(struct drm_device *);
extern void nv40_fb_set_region_tiling(struct drm_device *, int, uint32_t,
				      uint32_t, uint32_t);

/* nv04_fifo.c */
extern int  nv04_fifo_init(struct drm_device *);
extern void nv04_fifo_disable(struct drm_device *);
extern void nv04_fifo_enable(struct drm_device *);
extern bool nv04_fifo_reassign(struct drm_device *, bool);
extern bool nv04_fifo_cache_flush(struct drm_device *);
extern bool nv04_fifo_cache_pull(struct drm_device *, bool);
extern int  nv04_fifo_channel_id(struct drm_device *);
extern int  nv04_fifo_create_context(struct nouveau_channel *);
extern void nv04_fifo_destroy_context(struct nouveau_channel *);
extern int  nv04_fifo_load_context(struct nouveau_channel *);
extern int  nv04_fifo_unload_context(struct drm_device *);

/* nv10_fifo.c */
extern int  nv10_fifo_init(struct drm_device *);
extern int  nv10_fifo_channel_id(struct drm_device *);
extern int  nv10_fifo_create_context(struct nouveau_channel *);
extern void nv10_fifo_destroy_context(struct nouveau_channel *);
extern int  nv10_fifo_load_context(struct nouveau_channel *);
extern int  nv10_fifo_unload_context(struct drm_device *);

/* nv40_fifo.c */
extern int  nv40_fifo_init(struct drm_device *);
extern int  nv40_fifo_create_context(struct nouveau_channel *);
extern void nv40_fifo_destroy_context(struct nouveau_channel *);
extern int  nv40_fifo_load_context(struct nouveau_channel *);
extern int  nv40_fifo_unload_context(struct drm_device *);

/* nv50_fifo.c */
extern int  nv50_fifo_init(struct drm_device *);
extern void nv50_fifo_takedown(struct drm_device *);
extern int  nv50_fifo_channel_id(struct drm_device *);
extern int  nv50_fifo_create_context(struct nouveau_channel *);
extern void nv50_fifo_destroy_context(struct nouveau_channel *);
extern int  nv50_fifo_load_context(struct nouveau_channel *);
extern int  nv50_fifo_unload_context(struct drm_device *);

/* nv04_graph.c */
extern struct nouveau_pgraph_object_class nv04_graph_grclass[];
extern int  nv04_graph_init(struct drm_device *);
extern void nv04_graph_takedown(struct drm_device *);
extern void nv04_graph_fifo_access(struct drm_device *, bool);
extern struct nouveau_channel *nv04_graph_channel(struct drm_device *);
extern int  nv04_graph_create_context(struct nouveau_channel *);
extern void nv04_graph_destroy_context(struct nouveau_channel *);
extern int  nv04_graph_load_context(struct nouveau_channel *);
extern int  nv04_graph_unload_context(struct drm_device *);
extern void nv04_graph_context_switch(struct drm_device *);

/* nv10_graph.c */
extern struct nouveau_pgraph_object_class nv10_graph_grclass[];
extern int  nv10_graph_init(struct drm_device *);
extern void nv10_graph_takedown(struct drm_device *);
extern struct nouveau_channel *nv10_graph_channel(struct drm_device *);
extern int  nv10_graph_create_context(struct nouveau_channel *);
extern void nv10_graph_destroy_context(struct nouveau_channel *);
extern int  nv10_graph_load_context(struct nouveau_channel *);
extern int  nv10_graph_unload_context(struct drm_device *);
extern void nv10_graph_context_switch(struct drm_device *);
extern void nv10_graph_set_region_tiling(struct drm_device *, int, uint32_t,
					 uint32_t, uint32_t);

/* nv20_graph.c */
extern struct nouveau_pgraph_object_class nv20_graph_grclass[];
extern struct nouveau_pgraph_object_class nv30_graph_grclass[];
extern int  nv20_graph_create_context(struct nouveau_channel *);
extern void nv20_graph_destroy_context(struct nouveau_channel *);
extern int  nv20_graph_load_context(struct nouveau_channel *);
extern int  nv20_graph_unload_context(struct drm_device *);
extern int  nv20_graph_init(struct drm_device *);
extern void nv20_graph_takedown(struct drm_device *);
extern int  nv30_graph_init(struct drm_device *);
extern void nv20_graph_set_region_tiling(struct drm_device *, int, uint32_t,
					 uint32_t, uint32_t);

/* nv40_graph.c */
extern struct nouveau_pgraph_object_class nv40_graph_grclass[];
extern int  nv40_graph_init(struct drm_device *);
extern void nv40_graph_takedown(struct drm_device *);
extern struct nouveau_channel *nv40_graph_channel(struct drm_device *);
extern int  nv40_graph_create_context(struct nouveau_channel *);
extern void nv40_graph_destroy_context(struct nouveau_channel *);
extern int  nv40_graph_load_context(struct nouveau_channel *);
extern int  nv40_graph_unload_context(struct drm_device *);
extern void nv40_grctx_init(struct nouveau_grctx *);
extern void nv40_graph_set_region_tiling(struct drm_device *, int, uint32_t,
					 uint32_t, uint32_t);

/* nv50_graph.c */
extern struct nouveau_pgraph_object_class nv50_graph_grclass[];
extern int  nv50_graph_init(struct drm_device *);
extern void nv50_graph_takedown(struct drm_device *);
extern void nv50_graph_fifo_access(struct drm_device *, bool);
extern struct nouveau_channel *nv50_graph_channel(struct drm_device *);
extern int  nv50_graph_create_context(struct nouveau_channel *);
extern void nv50_graph_destroy_context(struct nouveau_channel *);
extern int  nv50_graph_load_context(struct nouveau_channel *);
extern int  nv50_graph_unload_context(struct drm_device *);
extern void nv50_graph_context_switch(struct drm_device *);

/* nouveau_grctx.c */
extern int  nouveau_grctx_prog_load(struct drm_device *);
extern void nouveau_grctx_vals_load(struct drm_device *,
				    struct nouveau_gpuobj *);
extern void nouveau_grctx_fini(struct drm_device *);

/* nv04_instmem.c */
extern int  nv04_instmem_init(struct drm_device *);
extern void nv04_instmem_takedown(struct drm_device *);
extern int  nv04_instmem_suspend(struct drm_device *);
extern void nv04_instmem_resume(struct drm_device *);
extern int  nv04_instmem_populate(struct drm_device *, struct nouveau_gpuobj *,
				  uint32_t *size);
extern void nv04_instmem_clear(struct drm_device *, struct nouveau_gpuobj *);
extern int  nv04_instmem_bind(struct drm_device *, struct nouveau_gpuobj *);
extern int  nv04_instmem_unbind(struct drm_device *, struct nouveau_gpuobj *);
extern void nv04_instmem_prepare_access(struct drm_device *, bool write);
extern void nv04_instmem_finish_access(struct drm_device *);

/* nv50_instmem.c */
extern int  nv50_instmem_init(struct drm_device *);
extern void nv50_instmem_takedown(struct drm_device *);
extern int  nv50_instmem_suspend(struct drm_device *);
extern void nv50_instmem_resume(struct drm_device *);
extern int  nv50_instmem_populate(struct drm_device *, struct nouveau_gpuobj *,
				  uint32_t *size);
extern void nv50_instmem_clear(struct drm_device *, struct nouveau_gpuobj *);
extern int  nv50_instmem_bind(struct drm_device *, struct nouveau_gpuobj *);
extern int  nv50_instmem_unbind(struct drm_device *, struct nouveau_gpuobj *);
extern void nv50_instmem_prepare_access(struct drm_device *, bool write);
extern void nv50_instmem_finish_access(struct drm_device *);

/* nv04_mc.c */
extern int  nv04_mc_init(struct drm_device *);
extern void nv04_mc_takedown(struct drm_device *);

/* nv40_mc.c */
extern int  nv40_mc_init(struct drm_device *);
extern void nv40_mc_takedown(struct drm_device *);

/* nv50_mc.c */
extern int  nv50_mc_init(struct drm_device *);
extern void nv50_mc_takedown(struct drm_device *);

/* nv04_timer.c */
extern int  nv04_timer_init(struct drm_device *);
extern uint64_t nv04_timer_read(struct drm_device *);
extern void nv04_timer_takedown(struct drm_device *);

extern long nouveau_compat_ioctl(struct file *file, unsigned int cmd,
				 unsigned long arg);

/* nv04_dac.c */
extern int nv04_dac_create(struct drm_device *dev, struct dcb_entry *entry);
extern uint32_t nv17_dac_sample_load(struct drm_encoder *encoder);
extern int nv04_dac_output_offset(struct drm_encoder *encoder);
extern void nv04_dac_update_dacclk(struct drm_encoder *encoder, bool enable);

/* nv04_dfp.c */
extern int nv04_dfp_create(struct drm_device *dev, struct dcb_entry *entry);
extern int nv04_dfp_get_bound_head(struct drm_device *dev, struct dcb_entry *dcbent);
extern void nv04_dfp_bind_head(struct drm_device *dev, struct dcb_entry *dcbent,
			       int head, bool dl);
extern void nv04_dfp_disable(struct drm_device *dev, int head);
extern void nv04_dfp_update_fp_control(struct drm_encoder *encoder, int mode);

/* nv04_tv.c */
extern int nv04_tv_identify(struct drm_device *dev, int i2c_index);
extern int nv04_tv_create(struct drm_device *dev, struct dcb_entry *entry);

/* nv17_tv.c */
extern int nv17_tv_create(struct drm_device *dev, struct dcb_entry *entry);

/* nv04_display.c */
extern int nv04_display_create(struct drm_device *);
extern void nv04_display_destroy(struct drm_device *);
extern void nv04_display_restore(struct drm_device *);

/* nv04_crtc.c */
extern int nv04_crtc_create(struct drm_device *, int index);

/* nouveau_bo.c */
extern struct ttm_bo_driver nouveau_bo_driver;
extern int nouveau_bo_new(struct drm_device *, struct nouveau_channel *,
			  int size, int align, uint32_t flags,
			  uint32_t tile_mode, uint32_t tile_flags,
			  bool no_vm, bool mappable, struct nouveau_bo **);
extern int nouveau_bo_pin(struct nouveau_bo *, uint32_t flags);
extern int nouveau_bo_unpin(struct nouveau_bo *);
extern int nouveau_bo_map(struct nouveau_bo *);
extern void nouveau_bo_unmap(struct nouveau_bo *);
extern void nouveau_bo_placement_set(struct nouveau_bo *, uint32_t memtype);
extern u16 nouveau_bo_rd16(struct nouveau_bo *nvbo, unsigned index);
extern void nouveau_bo_wr16(struct nouveau_bo *nvbo, unsigned index, u16 val);
extern u32 nouveau_bo_rd32(struct nouveau_bo *nvbo, unsigned index);
extern void nouveau_bo_wr32(struct nouveau_bo *nvbo, unsigned index, u32 val);

/* nouveau_fence.c */
struct nouveau_fence;
extern int nouveau_fence_init(struct nouveau_channel *);
extern void nouveau_fence_fini(struct nouveau_channel *);
extern void nouveau_fence_update(struct nouveau_channel *);
extern int nouveau_fence_new(struct nouveau_channel *, struct nouveau_fence **,
			     bool emit);
extern int nouveau_fence_emit(struct nouveau_fence *);
struct nouveau_channel *nouveau_fence_channel(struct nouveau_fence *);
extern bool nouveau_fence_signalled(void *obj, void *arg);
extern int nouveau_fence_wait(void *obj, void *arg, bool lazy, bool intr);
extern int nouveau_fence_flush(void *obj, void *arg);
extern void nouveau_fence_unref(void **obj);
extern void *nouveau_fence_ref(void *obj);
extern void nouveau_fence_handler(struct drm_device *dev, int channel);

/* nouveau_gem.c */
extern int nouveau_gem_new(struct drm_device *, struct nouveau_channel *,
			   int size, int align, uint32_t flags,
			   uint32_t tile_mode, uint32_t tile_flags,
			   bool no_vm, bool mappable, struct nouveau_bo **);
extern int nouveau_gem_object_new(struct drm_gem_object *);
extern void nouveau_gem_object_del(struct drm_gem_object *);
extern int nouveau_gem_ioctl_new(struct drm_device *, void *,
				 struct drm_file *);
extern int nouveau_gem_ioctl_pushbuf(struct drm_device *, void *,
				     struct drm_file *);
extern int nouveau_gem_ioctl_pushbuf_call(struct drm_device *, void *,
					  struct drm_file *);
extern int nouveau_gem_ioctl_pushbuf_call2(struct drm_device *, void *,
					   struct drm_file *);
extern int nouveau_gem_ioctl_pin(struct drm_device *, void *,
				 struct drm_file *);
extern int nouveau_gem_ioctl_unpin(struct drm_device *, void *,
				   struct drm_file *);
extern int nouveau_gem_ioctl_tile(struct drm_device *, void *,
				  struct drm_file *);
extern int nouveau_gem_ioctl_cpu_prep(struct drm_device *, void *,
				      struct drm_file *);
extern int nouveau_gem_ioctl_cpu_fini(struct drm_device *, void *,
				      struct drm_file *);
extern int nouveau_gem_ioctl_info(struct drm_device *, void *,
				  struct drm_file *);

/* nv17_gpio.c */
int nv17_gpio_get(struct drm_device *dev, enum dcb_gpio_tag tag);
int nv17_gpio_set(struct drm_device *dev, enum dcb_gpio_tag tag, int state);

#ifndef ioread32_native
#ifdef __BIG_ENDIAN
#define ioread16_native ioread16be
#define iowrite16_native iowrite16be
#define ioread32_native  ioread32be
#define iowrite32_native iowrite32be
#else /* def __BIG_ENDIAN */
#define ioread16_native ioread16
#define iowrite16_native iowrite16
#define ioread32_native  ioread32
#define iowrite32_native iowrite32
#endif /* def __BIG_ENDIAN else */
#endif /* !ioread32_native */

/* channel control reg access */
static inline u32 nvchan_rd32(struct nouveau_channel *chan, unsigned reg)
{
	return ioread32_native(chan->user + reg);
}

static inline void nvchan_wr32(struct nouveau_channel *chan,
							unsigned reg, u32 val)
{
	iowrite32_native(val, chan->user + reg);
}

/* register access */
static inline u32 nv_rd32(struct drm_device *dev, unsigned reg)
{
	struct drm_nouveau_private *dev_priv = dev->dev_private;
	return ioread32_native(dev_priv->mmio + reg);
}

static inline void nv_wr32(struct drm_device *dev, unsigned reg, u32 val)
{
	struct drm_nouveau_private *dev_priv = dev->dev_private;
	iowrite32_native(val, dev_priv->mmio + reg);
}

static inline u8 nv_rd08(struct drm_device *dev, unsigned reg)
{
	struct drm_nouveau_private *dev_priv = dev->dev_private;
	return ioread8(dev_priv->mmio + reg);
}

static inline void nv_wr08(struct drm_device *dev, unsigned reg, u8 val)
{
	struct drm_nouveau_private *dev_priv = dev->dev_private;
	iowrite8(val, dev_priv->mmio + reg);
}

#define nv_wait(reg, mask, val) \
	nouveau_wait_until(dev, 2000000000ULL, (reg), (mask), (val))

/* PRAMIN access */
static inline u32 nv_ri32(struct drm_device *dev, unsigned offset)
{
	struct drm_nouveau_private *dev_priv = dev->dev_private;
	return ioread32_native(dev_priv->ramin + offset);
}

static inline void nv_wi32(struct drm_device *dev, unsigned offset, u32 val)
{
	struct drm_nouveau_private *dev_priv = dev->dev_private;
	iowrite32_native(val, dev_priv->ramin + offset);
}

/* object access */
static inline u32 nv_ro32(struct drm_device *dev, struct nouveau_gpuobj *obj,
				unsigned index)
{
	return nv_ri32(dev, obj->im_pramin->start + index * 4);
}

static inline void nv_wo32(struct drm_device *dev, struct nouveau_gpuobj *obj,
				unsigned index, u32 val)
{
	nv_wi32(dev, obj->im_pramin->start + index * 4, val);
}

/*
 * Logging
 * Argument d is (struct drm_device *).
 */
#define NV_PRINTK(level, d, fmt, arg...) \
	printk(level "[" DRM_NAME "] " DRIVER_NAME " %s: " fmt, \
					pci_name(d->pdev), ##arg)
#ifndef NV_DEBUG_NOTRACE
#define NV_DEBUG(d, fmt, arg...) do {                                          \
	if (drm_debug & DRM_UT_DRIVER) {                                       \
		NV_PRINTK(KERN_DEBUG, d, "%s:%d - " fmt, __func__,             \
			  __LINE__, ##arg);                                    \
	}                                                                      \
} while (0)
#define NV_DEBUG_KMS(d, fmt, arg...) do {                                      \
	if (drm_debug & DRM_UT_KMS) {                                          \
		NV_PRINTK(KERN_DEBUG, d, "%s:%d - " fmt, __func__,             \
			  __LINE__, ##arg);                                    \
	}                                                                      \
} while (0)
#else
#define NV_DEBUG(d, fmt, arg...) do {                                          \
	if (drm_debug & DRM_UT_DRIVER)                                         \
		NV_PRINTK(KERN_DEBUG, d, fmt, ##arg);                          \
} while (0)
#define NV_DEBUG_KMS(d, fmt, arg...) do {                                      \
	if (drm_debug & DRM_UT_KMS)                                            \
		NV_PRINTK(KERN_DEBUG, d, fmt, ##arg);                          \
} while (0)
#endif
#define NV_ERROR(d, fmt, arg...) NV_PRINTK(KERN_ERR, d, fmt, ##arg)
#define NV_INFO(d, fmt, arg...) NV_PRINTK(KERN_INFO, d, fmt, ##arg)
#define NV_TRACEWARN(d, fmt, arg...) NV_PRINTK(KERN_NOTICE, d, fmt, ##arg)
#define NV_TRACE(d, fmt, arg...) NV_PRINTK(KERN_INFO, d, fmt, ##arg)
#define NV_WARN(d, fmt, arg...) NV_PRINTK(KERN_WARNING, d, fmt, ##arg)

/* nouveau_reg_debug bitmask */
enum {
	NOUVEAU_REG_DEBUG_MC             = 0x1,
	NOUVEAU_REG_DEBUG_VIDEO          = 0x2,
	NOUVEAU_REG_DEBUG_FB             = 0x4,
	NOUVEAU_REG_DEBUG_EXTDEV         = 0x8,
	NOUVEAU_REG_DEBUG_CRTC           = 0x10,
	NOUVEAU_REG_DEBUG_RAMDAC         = 0x20,
	NOUVEAU_REG_DEBUG_VGACRTC        = 0x40,
	NOUVEAU_REG_DEBUG_RMVIO          = 0x80,
	NOUVEAU_REG_DEBUG_VGAATTR        = 0x100,
	NOUVEAU_REG_DEBUG_EVO            = 0x200,
};

#define NV_REG_DEBUG(type, dev, fmt, arg...) do { \
	if (nouveau_reg_debug & NOUVEAU_REG_DEBUG_##type) \
		NV_PRINTK(KERN_DEBUG, dev, "%s: " fmt, __func__, ##arg); \
} while (0)

static inline bool
nv_two_heads(struct drm_device *dev)
{
	struct drm_nouveau_private *dev_priv = dev->dev_private;
	const int impl = dev->pci_device & 0x0ff0;

	if (dev_priv->card_type >= NV_10 && impl != 0x0100 &&
	    impl != 0x0150 && impl != 0x01a0 && impl != 0x0200)
		return true;

	return false;
}

static inline bool
nv_gf4_disp_arch(struct drm_device *dev)
{
	return nv_two_heads(dev) && (dev->pci_device & 0x0ff0) != 0x0110;
}

static inline bool
nv_two_reg_pll(struct drm_device *dev)
{
	struct drm_nouveau_private *dev_priv = dev->dev_private;
	const int impl = dev->pci_device & 0x0ff0;

	if (impl == 0x0310 || impl == 0x0340 || dev_priv->card_type >= NV_40)
		return true;
	return false;
}

#define NV_SW                                                        0x0000506e
#define NV_SW_DMA_SEMAPHORE                                          0x00000060
#define NV_SW_SEMAPHORE_OFFSET                                       0x00000064
#define NV_SW_SEMAPHORE_ACQUIRE                                      0x00000068
#define NV_SW_SEMAPHORE_RELEASE                                      0x0000006c
#define NV_SW_DMA_VBLSEM                                             0x0000018c
#define NV_SW_VBLSEM_OFFSET                                          0x00000400
#define NV_SW_VBLSEM_RELEASE_VALUE                                   0x00000404
#define NV_SW_VBLSEM_RELEASE                                         0x00000408

#endif /* __NOUVEAU_DRV_H__ */<|MERGE_RESOLUTION|>--- conflicted
+++ resolved
@@ -678,11 +678,8 @@
 extern char *nouveau_vbios;
 extern int nouveau_ctxfw;
 extern int nouveau_ignorelid;
-<<<<<<< HEAD
-=======
 extern int nouveau_nofbaccel;
 extern int nouveau_noaccel;
->>>>>>> 9d3415a8
 
 /* nouveau_state.c */
 extern void nouveau_preclose(struct drm_device *dev, struct drm_file *);
