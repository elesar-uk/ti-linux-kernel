--- conflicted
+++ resolved
@@ -115,15 +115,8 @@
 	struct amdgpu_vm *vm = &fpriv->vm;
 	struct amdgpu_bo_va *bo_va;
 	int r;
-<<<<<<< HEAD
-	mutex_lock(&vm->mutex);
 	r = amdgpu_bo_reserve(rbo, false);
-	if (r) {
-		mutex_unlock(&vm->mutex);
-=======
-	r = amdgpu_bo_reserve(rbo, false);
-	if (r)
->>>>>>> 64bebefc
+	if (r)
 		return r;
 
 	bo_va = amdgpu_vm_bo_find(vm, rbo);
@@ -133,10 +126,6 @@
 		++bo_va->ref_count;
 	}
 	amdgpu_bo_unreserve(rbo);
-<<<<<<< HEAD
-	mutex_unlock(&vm->mutex);
-=======
->>>>>>> 64bebefc
 	return 0;
 }
 
@@ -149,13 +138,8 @@
 	struct amdgpu_vm *vm = &fpriv->vm;
 	struct amdgpu_bo_va *bo_va;
 	int r;
-<<<<<<< HEAD
-	mutex_lock(&vm->mutex);
-=======
->>>>>>> 64bebefc
 	r = amdgpu_bo_reserve(rbo, true);
 	if (r) {
-		mutex_unlock(&vm->mutex);
 		dev_err(adev->dev, "leaking bo va because "
 			"we fail to reserve bo (%d)\n", r);
 		return;
@@ -167,7 +151,6 @@
 		}
 	}
 	amdgpu_bo_unreserve(rbo);
-	mutex_unlock(&vm->mutex);
 }
 
 static int amdgpu_gem_handle_lockup(struct amdgpu_device *adev, int r)
@@ -563,10 +546,6 @@
 	gobj = drm_gem_object_lookup(dev, filp, args->handle);
 	if (gobj == NULL)
 		return -ENOENT;
-<<<<<<< HEAD
-	mutex_lock(&fpriv->vm.mutex);
-=======
->>>>>>> 64bebefc
 	rbo = gem_to_amdgpu_bo(gobj);
 	INIT_LIST_HEAD(&list);
 	INIT_LIST_HEAD(&duplicates);
@@ -581,20 +560,14 @@
 	}
 	r = ttm_eu_reserve_buffers(&ticket, &list, true, &duplicates);
 	if (r) {
-		mutex_unlock(&fpriv->vm.mutex);
 		drm_gem_object_unreference_unlocked(gobj);
 		return r;
 	}
 
 	bo_va = amdgpu_vm_bo_find(&fpriv->vm, rbo);
 	if (!bo_va) {
-<<<<<<< HEAD
-		amdgpu_bo_unreserve(rbo);
-		mutex_unlock(&fpriv->vm.mutex);
-=======
 		ttm_eu_backoff_reservation(&ticket, &list);
 		drm_gem_object_unreference_unlocked(gobj);
->>>>>>> 64bebefc
 		return -ENOENT;
 	}
 
@@ -619,7 +592,7 @@
 	ttm_eu_backoff_reservation(&ticket, &list);
 	if (!r && !(args->flags & AMDGPU_VM_DELAY_UPDATE))
 		amdgpu_gem_va_update_vm(adev, bo_va, args->operation);
-	mutex_unlock(&fpriv->vm.mutex);
+
 	drm_gem_object_unreference_unlocked(gobj);
 	return r;
 }
