--- conflicted
+++ resolved
@@ -202,24 +202,6 @@
 		return 0;
 	else
 		return RREG32(mmCRTC_STATUS_FRAME_COUNT + crtc_offsets[crtc]);
-}
-
-static void dce_v8_0_pageflip_interrupt_init(struct amdgpu_device *adev)
-{
-	unsigned i;
-
-	/* Enable pflip interrupts */
-	for (i = 0; i < adev->mode_info.num_crtc; i++)
-		amdgpu_irq_get(adev, &adev->pageflip_irq, i);
-}
-
-static void dce_v8_0_pageflip_interrupt_fini(struct amdgpu_device *adev)
-{
-	unsigned i;
-
-	/* Disable pflip interrupts */
-	for (i = 0; i < adev->mode_info.num_crtc; i++)
-		amdgpu_irq_put(adev, &adev->pageflip_irq, i);
 }
 
 /**
@@ -2630,10 +2612,9 @@
 		dce_v8_0_vga_enable(crtc, true);
 		amdgpu_atombios_crtc_blank(crtc, ATOM_DISABLE);
 		dce_v8_0_vga_enable(crtc, false);
-		/* Make sure VBLANK and PFLIP interrupts are still enabled */
+		/* Make sure VBLANK interrupt is still enabled */
 		type = amdgpu_crtc_idx_to_irq_type(adev, amdgpu_crtc->crtc_id);
 		amdgpu_irq_update(adev, &adev->crtc_irq, type);
-		amdgpu_irq_update(adev, &adev->pageflip_irq, type);
 		drm_vblank_post_modeset(dev, amdgpu_crtc->crtc_id);
 		dce_v8_0_crtc_load_lut(crtc);
 		break;
@@ -2990,8 +2971,6 @@
 		dce_v8_0_audio_enable(adev, &adev->mode_info.audio.pin[i], false);
 	}
 
-	dce_v8_0_pageflip_interrupt_init(adev);
-
 	return 0;
 }
 
@@ -3006,8 +2985,6 @@
 		dce_v8_0_audio_enable(adev, &adev->mode_info.audio.pin[i], false);
 	}
 
-	dce_v8_0_pageflip_interrupt_fini(adev);
-
 	return 0;
 }
 
@@ -3017,15 +2994,7 @@
 
 	amdgpu_atombios_scratch_regs_save(adev);
 
-<<<<<<< HEAD
-	dce_v8_0_hpd_fini(adev);
-
-	dce_v8_0_pageflip_interrupt_fini(adev);
-
-	return 0;
-=======
 	return dce_v8_0_hw_fini(handle);
->>>>>>> bf248ca1
 }
 
 static int dce_v8_0_resume(void *handle)
@@ -3045,16 +3014,7 @@
 						    bl_level);
 	}
 
-<<<<<<< HEAD
-	/* initialize hpd */
-	dce_v8_0_hpd_init(adev);
-
-	dce_v8_0_pageflip_interrupt_init(adev);
-
-	return 0;
-=======
 	return ret;
->>>>>>> bf248ca1
 }
 
 static bool dce_v8_0_is_idle(void *handle)
@@ -3413,6 +3373,7 @@
 	spin_unlock_irqrestore(&adev->ddev->event_lock, flags);
 
 	drm_vblank_put(adev->ddev, amdgpu_crtc->crtc_id);
+	amdgpu_irq_put(adev, &adev->pageflip_irq, crtc_id);
 	queue_work(amdgpu_crtc->pflip_queue, &works->unpin_work);
 
 	return 0;
