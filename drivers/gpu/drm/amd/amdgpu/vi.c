/*
 * Copyright 2014 Advanced Micro Devices, Inc.
 *
 * Permission is hereby granted, free of charge, to any person obtaining a
 * copy of this software and associated documentation files (the "Software"),
 * to deal in the Software without restriction, including without limitation
 * the rights to use, copy, modify, merge, publish, distribute, sublicense,
 * and/or sell copies of the Software, and to permit persons to whom the
 * Software is furnished to do so, subject to the following conditions:
 *
 * The above copyright notice and this permission notice shall be included in
 * all copies or substantial portions of the Software.
 *
 * THE SOFTWARE IS PROVIDED "AS IS", WITHOUT WARRANTY OF ANY KIND, EXPRESS OR
 * IMPLIED, INCLUDING BUT NOT LIMITED TO THE WARRANTIES OF MERCHANTABILITY,
 * FITNESS FOR A PARTICULAR PURPOSE AND NONINFRINGEMENT.  IN NO EVENT SHALL
 * THE COPYRIGHT HOLDER(S) OR AUTHOR(S) BE LIABLE FOR ANY CLAIM, DAMAGES OR
 * OTHER LIABILITY, WHETHER IN AN ACTION OF CONTRACT, TORT OR OTHERWISE,
 * ARISING FROM, OUT OF OR IN CONNECTION WITH THE SOFTWARE OR THE USE OR
 * OTHER DEALINGS IN THE SOFTWARE.
 *
 */
#include <linux/firmware.h>
#include <linux/slab.h>
#include <linux/module.h>
#include "drmP.h"
#include "amdgpu.h"
#include "amdgpu_atombios.h"
#include "amdgpu_ih.h"
#include "amdgpu_uvd.h"
#include "amdgpu_vce.h"
#include "amdgpu_ucode.h"
#include "atom.h"
#include "amd_pcie.h"

#include "gmc/gmc_8_1_d.h"
#include "gmc/gmc_8_1_sh_mask.h"

#include "oss/oss_3_0_d.h"
#include "oss/oss_3_0_sh_mask.h"

#include "bif/bif_5_0_d.h"
#include "bif/bif_5_0_sh_mask.h"

#include "gca/gfx_8_0_d.h"
#include "gca/gfx_8_0_sh_mask.h"

#include "smu/smu_7_1_1_d.h"
#include "smu/smu_7_1_1_sh_mask.h"

#include "uvd/uvd_5_0_d.h"
#include "uvd/uvd_5_0_sh_mask.h"

#include "vce/vce_3_0_d.h"
#include "vce/vce_3_0_sh_mask.h"

#include "dce/dce_10_0_d.h"
#include "dce/dce_10_0_sh_mask.h"

#include "vid.h"
#include "vi.h"
#include "vi_dpm.h"
#include "gmc_v8_0.h"
#include "gmc_v7_0.h"
#include "gfx_v8_0.h"
#include "sdma_v2_4.h"
#include "sdma_v3_0.h"
#include "dce_v10_0.h"
#include "dce_v11_0.h"
#include "iceland_ih.h"
#include "tonga_ih.h"
#include "cz_ih.h"
#include "uvd_v5_0.h"
#include "uvd_v6_0.h"
#include "vce_v3_0.h"
#include "amdgpu_powerplay.h"
#if defined(CONFIG_DRM_AMD_ACP)
#include "amdgpu_acp.h"
#endif

MODULE_FIRMWARE("amdgpu/polaris10_smc.bin");
MODULE_FIRMWARE("amdgpu/polaris10_smc_sk.bin");
MODULE_FIRMWARE("amdgpu/polaris11_smc.bin");
MODULE_FIRMWARE("amdgpu/polaris11_smc_sk.bin");

/*
 * Indirect registers accessor
 */
static u32 vi_pcie_rreg(struct amdgpu_device *adev, u32 reg)
{
	unsigned long flags;
	u32 r;

	spin_lock_irqsave(&adev->pcie_idx_lock, flags);
	WREG32(mmPCIE_INDEX, reg);
	(void)RREG32(mmPCIE_INDEX);
	r = RREG32(mmPCIE_DATA);
	spin_unlock_irqrestore(&adev->pcie_idx_lock, flags);
	return r;
}

static void vi_pcie_wreg(struct amdgpu_device *adev, u32 reg, u32 v)
{
	unsigned long flags;

	spin_lock_irqsave(&adev->pcie_idx_lock, flags);
	WREG32(mmPCIE_INDEX, reg);
	(void)RREG32(mmPCIE_INDEX);
	WREG32(mmPCIE_DATA, v);
	(void)RREG32(mmPCIE_DATA);
	spin_unlock_irqrestore(&adev->pcie_idx_lock, flags);
}

static u32 vi_smc_rreg(struct amdgpu_device *adev, u32 reg)
{
	unsigned long flags;
	u32 r;

	spin_lock_irqsave(&adev->smc_idx_lock, flags);
	WREG32(mmSMC_IND_INDEX_0, (reg));
	r = RREG32(mmSMC_IND_DATA_0);
	spin_unlock_irqrestore(&adev->smc_idx_lock, flags);
	return r;
}

static void vi_smc_wreg(struct amdgpu_device *adev, u32 reg, u32 v)
{
	unsigned long flags;

	spin_lock_irqsave(&adev->smc_idx_lock, flags);
	WREG32(mmSMC_IND_INDEX_0, (reg));
	WREG32(mmSMC_IND_DATA_0, (v));
	spin_unlock_irqrestore(&adev->smc_idx_lock, flags);
}

/* smu_8_0_d.h */
#define mmMP0PUB_IND_INDEX                                                      0x180
#define mmMP0PUB_IND_DATA                                                       0x181

static u32 cz_smc_rreg(struct amdgpu_device *adev, u32 reg)
{
	unsigned long flags;
	u32 r;

	spin_lock_irqsave(&adev->smc_idx_lock, flags);
	WREG32(mmMP0PUB_IND_INDEX, (reg));
	r = RREG32(mmMP0PUB_IND_DATA);
	spin_unlock_irqrestore(&adev->smc_idx_lock, flags);
	return r;
}

static void cz_smc_wreg(struct amdgpu_device *adev, u32 reg, u32 v)
{
	unsigned long flags;

	spin_lock_irqsave(&adev->smc_idx_lock, flags);
	WREG32(mmMP0PUB_IND_INDEX, (reg));
	WREG32(mmMP0PUB_IND_DATA, (v));
	spin_unlock_irqrestore(&adev->smc_idx_lock, flags);
}

static u32 vi_uvd_ctx_rreg(struct amdgpu_device *adev, u32 reg)
{
	unsigned long flags;
	u32 r;

	spin_lock_irqsave(&adev->uvd_ctx_idx_lock, flags);
	WREG32(mmUVD_CTX_INDEX, ((reg) & 0x1ff));
	r = RREG32(mmUVD_CTX_DATA);
	spin_unlock_irqrestore(&adev->uvd_ctx_idx_lock, flags);
	return r;
}

static void vi_uvd_ctx_wreg(struct amdgpu_device *adev, u32 reg, u32 v)
{
	unsigned long flags;

	spin_lock_irqsave(&adev->uvd_ctx_idx_lock, flags);
	WREG32(mmUVD_CTX_INDEX, ((reg) & 0x1ff));
	WREG32(mmUVD_CTX_DATA, (v));
	spin_unlock_irqrestore(&adev->uvd_ctx_idx_lock, flags);
}

static u32 vi_didt_rreg(struct amdgpu_device *adev, u32 reg)
{
	unsigned long flags;
	u32 r;

	spin_lock_irqsave(&adev->didt_idx_lock, flags);
	WREG32(mmDIDT_IND_INDEX, (reg));
	r = RREG32(mmDIDT_IND_DATA);
	spin_unlock_irqrestore(&adev->didt_idx_lock, flags);
	return r;
}

static void vi_didt_wreg(struct amdgpu_device *adev, u32 reg, u32 v)
{
	unsigned long flags;

	spin_lock_irqsave(&adev->didt_idx_lock, flags);
	WREG32(mmDIDT_IND_INDEX, (reg));
	WREG32(mmDIDT_IND_DATA, (v));
	spin_unlock_irqrestore(&adev->didt_idx_lock, flags);
}

static const u32 tonga_mgcg_cgcg_init[] =
{
	mmCGTT_DRM_CLK_CTRL0, 0xffffffff, 0x00600100,
	mmPCIE_INDEX, 0xffffffff, 0x0140001c,
	mmPCIE_DATA, 0x000f0000, 0x00000000,
	mmSMC_IND_INDEX_4, 0xffffffff, 0xC060000C,
	mmSMC_IND_DATA_4, 0xc0000fff, 0x00000100,
	mmCGTT_DRM_CLK_CTRL0, 0xff000fff, 0x00000100,
	mmHDP_XDP_CGTT_BLK_CTRL, 0xc0000fff, 0x00000104,
};

static const u32 fiji_mgcg_cgcg_init[] =
{
	mmCGTT_DRM_CLK_CTRL0, 0xffffffff, 0x00600100,
	mmPCIE_INDEX, 0xffffffff, 0x0140001c,
	mmPCIE_DATA, 0x000f0000, 0x00000000,
	mmSMC_IND_INDEX_4, 0xffffffff, 0xC060000C,
	mmSMC_IND_DATA_4, 0xc0000fff, 0x00000100,
	mmCGTT_DRM_CLK_CTRL0, 0xff000fff, 0x00000100,
	mmHDP_XDP_CGTT_BLK_CTRL, 0xc0000fff, 0x00000104,
};

static const u32 iceland_mgcg_cgcg_init[] =
{
	mmPCIE_INDEX, 0xffffffff, ixPCIE_CNTL2,
	mmPCIE_DATA, 0x000f0000, 0x00000000,
	mmSMC_IND_INDEX_4, 0xffffffff, ixCGTT_ROM_CLK_CTRL0,
	mmSMC_IND_DATA_4, 0xc0000fff, 0x00000100,
	mmHDP_XDP_CGTT_BLK_CTRL, 0xc0000fff, 0x00000104,
};

static const u32 cz_mgcg_cgcg_init[] =
{
	mmCGTT_DRM_CLK_CTRL0, 0xffffffff, 0x00600100,
	mmPCIE_INDEX, 0xffffffff, 0x0140001c,
	mmPCIE_DATA, 0x000f0000, 0x00000000,
	mmCGTT_DRM_CLK_CTRL0, 0xff000fff, 0x00000100,
	mmHDP_XDP_CGTT_BLK_CTRL, 0xc0000fff, 0x00000104,
};

static const u32 stoney_mgcg_cgcg_init[] =
{
	mmCGTT_DRM_CLK_CTRL0, 0xffffffff, 0x00000100,
	mmHDP_XDP_CGTT_BLK_CTRL, 0xffffffff, 0x00000104,
	mmHDP_HOST_PATH_CNTL, 0xffffffff, 0x0f000027,
};

static void vi_init_golden_registers(struct amdgpu_device *adev)
{
	/* Some of the registers might be dependent on GRBM_GFX_INDEX */
	mutex_lock(&adev->grbm_idx_mutex);

	switch (adev->asic_type) {
	case CHIP_TOPAZ:
		amdgpu_program_register_sequence(adev,
						 iceland_mgcg_cgcg_init,
						 (const u32)ARRAY_SIZE(iceland_mgcg_cgcg_init));
		break;
	case CHIP_FIJI:
		amdgpu_program_register_sequence(adev,
						 fiji_mgcg_cgcg_init,
						 (const u32)ARRAY_SIZE(fiji_mgcg_cgcg_init));
		break;
	case CHIP_TONGA:
		amdgpu_program_register_sequence(adev,
						 tonga_mgcg_cgcg_init,
						 (const u32)ARRAY_SIZE(tonga_mgcg_cgcg_init));
		break;
	case CHIP_CARRIZO:
		amdgpu_program_register_sequence(adev,
						 cz_mgcg_cgcg_init,
						 (const u32)ARRAY_SIZE(cz_mgcg_cgcg_init));
		break;
	case CHIP_STONEY:
		amdgpu_program_register_sequence(adev,
						 stoney_mgcg_cgcg_init,
						 (const u32)ARRAY_SIZE(stoney_mgcg_cgcg_init));
		break;
	case CHIP_POLARIS11:
	case CHIP_POLARIS10:
	default:
		break;
	}
	mutex_unlock(&adev->grbm_idx_mutex);
}

/**
 * vi_get_xclk - get the xclk
 *
 * @adev: amdgpu_device pointer
 *
 * Returns the reference clock used by the gfx engine
 * (VI).
 */
static u32 vi_get_xclk(struct amdgpu_device *adev)
{
	u32 reference_clock = adev->clock.spll.reference_freq;
	u32 tmp;

	if (adev->flags & AMD_IS_APU)
		return reference_clock;

	tmp = RREG32_SMC(ixCG_CLKPIN_CNTL_2);
	if (REG_GET_FIELD(tmp, CG_CLKPIN_CNTL_2, MUX_TCLK_TO_XCLK))
		return 1000;

	tmp = RREG32_SMC(ixCG_CLKPIN_CNTL);
	if (REG_GET_FIELD(tmp, CG_CLKPIN_CNTL, XTALIN_DIVIDE))
		return reference_clock / 4;

	return reference_clock;
}

/**
 * vi_srbm_select - select specific register instances
 *
 * @adev: amdgpu_device pointer
 * @me: selected ME (micro engine)
 * @pipe: pipe
 * @queue: queue
 * @vmid: VMID
 *
 * Switches the currently active registers instances.  Some
 * registers are instanced per VMID, others are instanced per
 * me/pipe/queue combination.
 */
void vi_srbm_select(struct amdgpu_device *adev,
		     u32 me, u32 pipe, u32 queue, u32 vmid)
{
	u32 srbm_gfx_cntl = 0;
	srbm_gfx_cntl = REG_SET_FIELD(srbm_gfx_cntl, SRBM_GFX_CNTL, PIPEID, pipe);
	srbm_gfx_cntl = REG_SET_FIELD(srbm_gfx_cntl, SRBM_GFX_CNTL, MEID, me);
	srbm_gfx_cntl = REG_SET_FIELD(srbm_gfx_cntl, SRBM_GFX_CNTL, VMID, vmid);
	srbm_gfx_cntl = REG_SET_FIELD(srbm_gfx_cntl, SRBM_GFX_CNTL, QUEUEID, queue);
	WREG32(mmSRBM_GFX_CNTL, srbm_gfx_cntl);
}

static void vi_vga_set_state(struct amdgpu_device *adev, bool state)
{
	/* todo */
}

static bool vi_read_disabled_bios(struct amdgpu_device *adev)
{
	u32 bus_cntl;
	u32 d1vga_control = 0;
	u32 d2vga_control = 0;
	u32 vga_render_control = 0;
	u32 rom_cntl;
	bool r;

	bus_cntl = RREG32(mmBUS_CNTL);
	if (adev->mode_info.num_crtc) {
		d1vga_control = RREG32(mmD1VGA_CONTROL);
		d2vga_control = RREG32(mmD2VGA_CONTROL);
		vga_render_control = RREG32(mmVGA_RENDER_CONTROL);
	}
	rom_cntl = RREG32_SMC(ixROM_CNTL);

	/* enable the rom */
	WREG32(mmBUS_CNTL, (bus_cntl & ~BUS_CNTL__BIOS_ROM_DIS_MASK));
	if (adev->mode_info.num_crtc) {
		/* Disable VGA mode */
		WREG32(mmD1VGA_CONTROL,
		       (d1vga_control & ~(D1VGA_CONTROL__D1VGA_MODE_ENABLE_MASK |
					  D1VGA_CONTROL__D1VGA_TIMING_SELECT_MASK)));
		WREG32(mmD2VGA_CONTROL,
		       (d2vga_control & ~(D2VGA_CONTROL__D2VGA_MODE_ENABLE_MASK |
					  D2VGA_CONTROL__D2VGA_TIMING_SELECT_MASK)));
		WREG32(mmVGA_RENDER_CONTROL,
		       (vga_render_control & ~VGA_RENDER_CONTROL__VGA_VSTATUS_CNTL_MASK));
	}
	WREG32_SMC(ixROM_CNTL, rom_cntl | ROM_CNTL__SCK_OVERWRITE_MASK);

	r = amdgpu_read_bios(adev);

	/* restore regs */
	WREG32(mmBUS_CNTL, bus_cntl);
	if (adev->mode_info.num_crtc) {
		WREG32(mmD1VGA_CONTROL, d1vga_control);
		WREG32(mmD2VGA_CONTROL, d2vga_control);
		WREG32(mmVGA_RENDER_CONTROL, vga_render_control);
	}
	WREG32_SMC(ixROM_CNTL, rom_cntl);
	return r;
}

static bool vi_read_bios_from_rom(struct amdgpu_device *adev,
				  u8 *bios, u32 length_bytes)
{
	u32 *dw_ptr;
	unsigned long flags;
	u32 i, length_dw;

	if (bios == NULL)
		return false;
	if (length_bytes == 0)
		return false;
	/* APU vbios image is part of sbios image */
	if (adev->flags & AMD_IS_APU)
		return false;

	dw_ptr = (u32 *)bios;
	length_dw = ALIGN(length_bytes, 4) / 4;
	/* take the smc lock since we are using the smc index */
	spin_lock_irqsave(&adev->smc_idx_lock, flags);
	/* set rom index to 0 */
	WREG32(mmSMC_IND_INDEX_0, ixROM_INDEX);
	WREG32(mmSMC_IND_DATA_0, 0);
	/* set index to data for continous read */
	WREG32(mmSMC_IND_INDEX_0, ixROM_DATA);
	for (i = 0; i < length_dw; i++)
		dw_ptr[i] = RREG32(mmSMC_IND_DATA_0);
	spin_unlock_irqrestore(&adev->smc_idx_lock, flags);

	return true;
}

<<<<<<< HEAD
=======
static u32 vi_get_virtual_caps(struct amdgpu_device *adev)
{
	u32 caps = 0;
	u32 reg = RREG32(mmBIF_IOV_FUNC_IDENTIFIER);

	if (REG_GET_FIELD(reg, BIF_IOV_FUNC_IDENTIFIER, IOV_ENABLE))
		caps |= AMDGPU_VIRT_CAPS_SRIOV_EN;

	if (REG_GET_FIELD(reg, BIF_IOV_FUNC_IDENTIFIER, FUNC_IDENTIFIER))
		caps |= AMDGPU_VIRT_CAPS_IS_VF;

	return caps;
}

>>>>>>> 33688abb
static const struct amdgpu_allowed_register_entry tonga_allowed_read_registers[] = {
	{mmGB_MACROTILE_MODE7, true},
};

static const struct amdgpu_allowed_register_entry cz_allowed_read_registers[] = {
	{mmGB_TILE_MODE7, true},
	{mmGB_TILE_MODE12, true},
	{mmGB_TILE_MODE17, true},
	{mmGB_TILE_MODE23, true},
	{mmGB_MACROTILE_MODE7, true},
};

static const struct amdgpu_allowed_register_entry vi_allowed_read_registers[] = {
	{mmGRBM_STATUS, false},
	{mmGRBM_STATUS2, false},
	{mmGRBM_STATUS_SE0, false},
	{mmGRBM_STATUS_SE1, false},
	{mmGRBM_STATUS_SE2, false},
	{mmGRBM_STATUS_SE3, false},
	{mmSRBM_STATUS, false},
	{mmSRBM_STATUS2, false},
	{mmSRBM_STATUS3, false},
	{mmSDMA0_STATUS_REG + SDMA0_REGISTER_OFFSET, false},
	{mmSDMA0_STATUS_REG + SDMA1_REGISTER_OFFSET, false},
	{mmCP_STAT, false},
	{mmCP_STALLED_STAT1, false},
	{mmCP_STALLED_STAT2, false},
	{mmCP_STALLED_STAT3, false},
	{mmCP_CPF_BUSY_STAT, false},
	{mmCP_CPF_STALLED_STAT1, false},
	{mmCP_CPF_STATUS, false},
	{mmCP_CPC_BUSY_STAT, false},
	{mmCP_CPC_STALLED_STAT1, false},
	{mmCP_CPC_STATUS, false},
	{mmGB_ADDR_CONFIG, false},
	{mmMC_ARB_RAMCFG, false},
	{mmGB_TILE_MODE0, false},
	{mmGB_TILE_MODE1, false},
	{mmGB_TILE_MODE2, false},
	{mmGB_TILE_MODE3, false},
	{mmGB_TILE_MODE4, false},
	{mmGB_TILE_MODE5, false},
	{mmGB_TILE_MODE6, false},
	{mmGB_TILE_MODE7, false},
	{mmGB_TILE_MODE8, false},
	{mmGB_TILE_MODE9, false},
	{mmGB_TILE_MODE10, false},
	{mmGB_TILE_MODE11, false},
	{mmGB_TILE_MODE12, false},
	{mmGB_TILE_MODE13, false},
	{mmGB_TILE_MODE14, false},
	{mmGB_TILE_MODE15, false},
	{mmGB_TILE_MODE16, false},
	{mmGB_TILE_MODE17, false},
	{mmGB_TILE_MODE18, false},
	{mmGB_TILE_MODE19, false},
	{mmGB_TILE_MODE20, false},
	{mmGB_TILE_MODE21, false},
	{mmGB_TILE_MODE22, false},
	{mmGB_TILE_MODE23, false},
	{mmGB_TILE_MODE24, false},
	{mmGB_TILE_MODE25, false},
	{mmGB_TILE_MODE26, false},
	{mmGB_TILE_MODE27, false},
	{mmGB_TILE_MODE28, false},
	{mmGB_TILE_MODE29, false},
	{mmGB_TILE_MODE30, false},
	{mmGB_TILE_MODE31, false},
	{mmGB_MACROTILE_MODE0, false},
	{mmGB_MACROTILE_MODE1, false},
	{mmGB_MACROTILE_MODE2, false},
	{mmGB_MACROTILE_MODE3, false},
	{mmGB_MACROTILE_MODE4, false},
	{mmGB_MACROTILE_MODE5, false},
	{mmGB_MACROTILE_MODE6, false},
	{mmGB_MACROTILE_MODE7, false},
	{mmGB_MACROTILE_MODE8, false},
	{mmGB_MACROTILE_MODE9, false},
	{mmGB_MACROTILE_MODE10, false},
	{mmGB_MACROTILE_MODE11, false},
	{mmGB_MACROTILE_MODE12, false},
	{mmGB_MACROTILE_MODE13, false},
	{mmGB_MACROTILE_MODE14, false},
	{mmGB_MACROTILE_MODE15, false},
	{mmCC_RB_BACKEND_DISABLE, false, true},
	{mmGC_USER_RB_BACKEND_DISABLE, false, true},
	{mmGB_BACKEND_MAP, false, false},
	{mmPA_SC_RASTER_CONFIG, false, true},
	{mmPA_SC_RASTER_CONFIG_1, false, true},
};

static uint32_t vi_read_indexed_register(struct amdgpu_device *adev, u32 se_num,
					 u32 sh_num, u32 reg_offset)
{
	uint32_t val;

	mutex_lock(&adev->grbm_idx_mutex);
	if (se_num != 0xffffffff || sh_num != 0xffffffff)
		gfx_v8_0_select_se_sh(adev, se_num, sh_num);

	val = RREG32(reg_offset);

	if (se_num != 0xffffffff || sh_num != 0xffffffff)
		gfx_v8_0_select_se_sh(adev, 0xffffffff, 0xffffffff);
	mutex_unlock(&adev->grbm_idx_mutex);
	return val;
}

static int vi_read_register(struct amdgpu_device *adev, u32 se_num,
			    u32 sh_num, u32 reg_offset, u32 *value)
{
	const struct amdgpu_allowed_register_entry *asic_register_table = NULL;
	const struct amdgpu_allowed_register_entry *asic_register_entry;
	uint32_t size, i;

	*value = 0;
	switch (adev->asic_type) {
	case CHIP_TOPAZ:
		asic_register_table = tonga_allowed_read_registers;
		size = ARRAY_SIZE(tonga_allowed_read_registers);
		break;
	case CHIP_FIJI:
	case CHIP_TONGA:
	case CHIP_POLARIS11:
	case CHIP_POLARIS10:
	case CHIP_CARRIZO:
	case CHIP_STONEY:
		asic_register_table = cz_allowed_read_registers;
		size = ARRAY_SIZE(cz_allowed_read_registers);
		break;
	default:
		return -EINVAL;
	}

	if (asic_register_table) {
		for (i = 0; i < size; i++) {
			asic_register_entry = asic_register_table + i;
			if (reg_offset != asic_register_entry->reg_offset)
				continue;
			if (!asic_register_entry->untouched)
				*value = asic_register_entry->grbm_indexed ?
					vi_read_indexed_register(adev, se_num,
								 sh_num, reg_offset) :
					RREG32(reg_offset);
			return 0;
		}
	}

	for (i = 0; i < ARRAY_SIZE(vi_allowed_read_registers); i++) {
		if (reg_offset != vi_allowed_read_registers[i].reg_offset)
			continue;

		if (!vi_allowed_read_registers[i].untouched)
			*value = vi_allowed_read_registers[i].grbm_indexed ?
				vi_read_indexed_register(adev, se_num,
							 sh_num, reg_offset) :
				RREG32(reg_offset);
		return 0;
	}
	return -EINVAL;
}

static void vi_gpu_pci_config_reset(struct amdgpu_device *adev)
{
	u32 i;

	dev_info(adev->dev, "GPU pci config reset\n");

	/* disable BM */
	pci_clear_master(adev->pdev);
	/* reset */
	amdgpu_pci_config_reset(adev);

	udelay(100);

	/* wait for asic to come out of reset */
	for (i = 0; i < adev->usec_timeout; i++) {
		if (RREG32(mmCONFIG_MEMSIZE) != 0xffffffff)
			break;
		udelay(1);
	}

}

static void vi_set_bios_scratch_engine_hung(struct amdgpu_device *adev, bool hung)
{
	u32 tmp = RREG32(mmBIOS_SCRATCH_3);

	if (hung)
		tmp |= ATOM_S3_ASIC_GUI_ENGINE_HUNG;
	else
		tmp &= ~ATOM_S3_ASIC_GUI_ENGINE_HUNG;

	WREG32(mmBIOS_SCRATCH_3, tmp);
}

/**
 * vi_asic_reset - soft reset GPU
 *
 * @adev: amdgpu_device pointer
 *
 * Look up which blocks are hung and attempt
 * to reset them.
 * Returns 0 for success.
 */
static int vi_asic_reset(struct amdgpu_device *adev)
{
	vi_set_bios_scratch_engine_hung(adev, true);

	vi_gpu_pci_config_reset(adev);

	vi_set_bios_scratch_engine_hung(adev, false);

	return 0;
}

static int vi_set_uvd_clock(struct amdgpu_device *adev, u32 clock,
			u32 cntl_reg, u32 status_reg)
{
	int r, i;
	struct atom_clock_dividers dividers;
	uint32_t tmp;

	r = amdgpu_atombios_get_clock_dividers(adev,
					       COMPUTE_GPUCLK_INPUT_FLAG_DEFAULT_GPUCLK,
					       clock, false, &dividers);
	if (r)
		return r;

	tmp = RREG32_SMC(cntl_reg);
	tmp &= ~(CG_DCLK_CNTL__DCLK_DIR_CNTL_EN_MASK |
		CG_DCLK_CNTL__DCLK_DIVIDER_MASK);
	tmp |= dividers.post_divider;
	WREG32_SMC(cntl_reg, tmp);

	for (i = 0; i < 100; i++) {
		if (RREG32_SMC(status_reg) & CG_DCLK_STATUS__DCLK_STATUS_MASK)
			break;
		mdelay(10);
	}
	if (i == 100)
		return -ETIMEDOUT;

	return 0;
}

static int vi_set_uvd_clocks(struct amdgpu_device *adev, u32 vclk, u32 dclk)
{
	int r;

	r = vi_set_uvd_clock(adev, vclk, ixCG_VCLK_CNTL, ixCG_VCLK_STATUS);
	if (r)
		return r;

	r = vi_set_uvd_clock(adev, dclk, ixCG_DCLK_CNTL, ixCG_DCLK_STATUS);

	return 0;
}

static int vi_set_vce_clocks(struct amdgpu_device *adev, u32 evclk, u32 ecclk)
{
	/* todo */

	return 0;
}

static void vi_pcie_gen3_enable(struct amdgpu_device *adev)
{
	if (pci_is_root_bus(adev->pdev->bus))
		return;

	if (amdgpu_pcie_gen2 == 0)
		return;

	if (adev->flags & AMD_IS_APU)
		return;

	if (!(adev->pm.pcie_gen_mask & (CAIL_PCIE_LINK_SPEED_SUPPORT_GEN2 |
					CAIL_PCIE_LINK_SPEED_SUPPORT_GEN3)))
		return;

	/* todo */
}

static void vi_program_aspm(struct amdgpu_device *adev)
{

	if (amdgpu_aspm == 0)
		return;

	/* todo */
}

static void vi_enable_doorbell_aperture(struct amdgpu_device *adev,
					bool enable)
{
	u32 tmp;

	/* not necessary on CZ */
	if (adev->flags & AMD_IS_APU)
		return;

	tmp = RREG32(mmBIF_DOORBELL_APER_EN);
	if (enable)
		tmp = REG_SET_FIELD(tmp, BIF_DOORBELL_APER_EN, BIF_DOORBELL_APER_EN, 1);
	else
		tmp = REG_SET_FIELD(tmp, BIF_DOORBELL_APER_EN, BIF_DOORBELL_APER_EN, 0);

	WREG32(mmBIF_DOORBELL_APER_EN, tmp);
}

/* topaz has no DCE, UVD, VCE */
static const struct amdgpu_ip_block_version topaz_ip_blocks[] =
{
	/* ORDER MATTERS! */
	{
		.type = AMD_IP_BLOCK_TYPE_COMMON,
		.major = 2,
		.minor = 0,
		.rev = 0,
		.funcs = &vi_common_ip_funcs,
	},
	{
		.type = AMD_IP_BLOCK_TYPE_GMC,
		.major = 7,
		.minor = 4,
		.rev = 0,
		.funcs = &gmc_v7_0_ip_funcs,
	},
	{
		.type = AMD_IP_BLOCK_TYPE_IH,
		.major = 2,
		.minor = 4,
		.rev = 0,
		.funcs = &iceland_ih_ip_funcs,
	},
	{
		.type = AMD_IP_BLOCK_TYPE_SMC,
		.major = 7,
		.minor = 1,
		.rev = 0,
		.funcs = &amdgpu_pp_ip_funcs,
	},
	{
		.type = AMD_IP_BLOCK_TYPE_GFX,
		.major = 8,
		.minor = 0,
		.rev = 0,
		.funcs = &gfx_v8_0_ip_funcs,
	},
	{
		.type = AMD_IP_BLOCK_TYPE_SDMA,
		.major = 2,
		.minor = 4,
		.rev = 0,
		.funcs = &sdma_v2_4_ip_funcs,
	},
};

static const struct amdgpu_ip_block_version tonga_ip_blocks[] =
{
	/* ORDER MATTERS! */
	{
		.type = AMD_IP_BLOCK_TYPE_COMMON,
		.major = 2,
		.minor = 0,
		.rev = 0,
		.funcs = &vi_common_ip_funcs,
	},
	{
		.type = AMD_IP_BLOCK_TYPE_GMC,
		.major = 8,
		.minor = 0,
		.rev = 0,
		.funcs = &gmc_v8_0_ip_funcs,
	},
	{
		.type = AMD_IP_BLOCK_TYPE_IH,
		.major = 3,
		.minor = 0,
		.rev = 0,
		.funcs = &tonga_ih_ip_funcs,
	},
	{
		.type = AMD_IP_BLOCK_TYPE_SMC,
		.major = 7,
		.minor = 1,
		.rev = 0,
		.funcs = &amdgpu_pp_ip_funcs,
	},
	{
		.type = AMD_IP_BLOCK_TYPE_DCE,
		.major = 10,
		.minor = 0,
		.rev = 0,
		.funcs = &dce_v10_0_ip_funcs,
	},
	{
		.type = AMD_IP_BLOCK_TYPE_GFX,
		.major = 8,
		.minor = 0,
		.rev = 0,
		.funcs = &gfx_v8_0_ip_funcs,
	},
	{
		.type = AMD_IP_BLOCK_TYPE_SDMA,
		.major = 3,
		.minor = 0,
		.rev = 0,
		.funcs = &sdma_v3_0_ip_funcs,
	},
	{
		.type = AMD_IP_BLOCK_TYPE_UVD,
		.major = 5,
		.minor = 0,
		.rev = 0,
		.funcs = &uvd_v5_0_ip_funcs,
	},
	{
		.type = AMD_IP_BLOCK_TYPE_VCE,
		.major = 3,
		.minor = 0,
		.rev = 0,
		.funcs = &vce_v3_0_ip_funcs,
	},
};

static const struct amdgpu_ip_block_version fiji_ip_blocks[] =
{
	/* ORDER MATTERS! */
	{
		.type = AMD_IP_BLOCK_TYPE_COMMON,
		.major = 2,
		.minor = 0,
		.rev = 0,
		.funcs = &vi_common_ip_funcs,
	},
	{
		.type = AMD_IP_BLOCK_TYPE_GMC,
		.major = 8,
		.minor = 5,
		.rev = 0,
		.funcs = &gmc_v8_0_ip_funcs,
	},
	{
		.type = AMD_IP_BLOCK_TYPE_IH,
		.major = 3,
		.minor = 0,
		.rev = 0,
		.funcs = &tonga_ih_ip_funcs,
	},
	{
		.type = AMD_IP_BLOCK_TYPE_SMC,
		.major = 7,
		.minor = 1,
		.rev = 0,
		.funcs = &amdgpu_pp_ip_funcs,
	},
	{
		.type = AMD_IP_BLOCK_TYPE_DCE,
		.major = 10,
		.minor = 1,
		.rev = 0,
		.funcs = &dce_v10_0_ip_funcs,
	},
	{
		.type = AMD_IP_BLOCK_TYPE_GFX,
		.major = 8,
		.minor = 0,
		.rev = 0,
		.funcs = &gfx_v8_0_ip_funcs,
	},
	{
		.type = AMD_IP_BLOCK_TYPE_SDMA,
		.major = 3,
		.minor = 0,
		.rev = 0,
		.funcs = &sdma_v3_0_ip_funcs,
	},
	{
		.type = AMD_IP_BLOCK_TYPE_UVD,
		.major = 6,
		.minor = 0,
		.rev = 0,
		.funcs = &uvd_v6_0_ip_funcs,
	},
	{
		.type = AMD_IP_BLOCK_TYPE_VCE,
		.major = 3,
		.minor = 0,
		.rev = 0,
		.funcs = &vce_v3_0_ip_funcs,
	},
};

static const struct amdgpu_ip_block_version polaris11_ip_blocks[] =
{
	/* ORDER MATTERS! */
	{
		.type = AMD_IP_BLOCK_TYPE_COMMON,
		.major = 2,
		.minor = 0,
		.rev = 0,
		.funcs = &vi_common_ip_funcs,
	},
	{
		.type = AMD_IP_BLOCK_TYPE_GMC,
		.major = 8,
		.minor = 1,
		.rev = 0,
		.funcs = &gmc_v8_0_ip_funcs,
	},
	{
		.type = AMD_IP_BLOCK_TYPE_IH,
		.major = 3,
		.minor = 1,
		.rev = 0,
		.funcs = &tonga_ih_ip_funcs,
	},
	{
		.type = AMD_IP_BLOCK_TYPE_SMC,
		.major = 7,
		.minor = 2,
		.rev = 0,
		.funcs = &amdgpu_pp_ip_funcs,
	},
	{
		.type = AMD_IP_BLOCK_TYPE_DCE,
		.major = 11,
		.minor = 2,
		.rev = 0,
		.funcs = &dce_v11_0_ip_funcs,
	},
	{
		.type = AMD_IP_BLOCK_TYPE_GFX,
		.major = 8,
		.minor = 0,
		.rev = 0,
		.funcs = &gfx_v8_0_ip_funcs,
	},
	{
		.type = AMD_IP_BLOCK_TYPE_SDMA,
		.major = 3,
		.minor = 1,
		.rev = 0,
		.funcs = &sdma_v3_0_ip_funcs,
	},
	{
		.type = AMD_IP_BLOCK_TYPE_UVD,
		.major = 6,
		.minor = 3,
		.rev = 0,
		.funcs = &uvd_v6_0_ip_funcs,
	},
	{
		.type = AMD_IP_BLOCK_TYPE_VCE,
		.major = 3,
		.minor = 4,
		.rev = 0,
		.funcs = &vce_v3_0_ip_funcs,
	},
};

static const struct amdgpu_ip_block_version cz_ip_blocks[] =
{
	/* ORDER MATTERS! */
	{
		.type = AMD_IP_BLOCK_TYPE_COMMON,
		.major = 2,
		.minor = 0,
		.rev = 0,
		.funcs = &vi_common_ip_funcs,
	},
	{
		.type = AMD_IP_BLOCK_TYPE_GMC,
		.major = 8,
		.minor = 0,
		.rev = 0,
		.funcs = &gmc_v8_0_ip_funcs,
	},
	{
		.type = AMD_IP_BLOCK_TYPE_IH,
		.major = 3,
		.minor = 0,
		.rev = 0,
		.funcs = &cz_ih_ip_funcs,
	},
	{
		.type = AMD_IP_BLOCK_TYPE_SMC,
		.major = 8,
		.minor = 0,
		.rev = 0,
		.funcs = &amdgpu_pp_ip_funcs
	},
	{
		.type = AMD_IP_BLOCK_TYPE_DCE,
		.major = 11,
		.minor = 0,
		.rev = 0,
		.funcs = &dce_v11_0_ip_funcs,
	},
	{
		.type = AMD_IP_BLOCK_TYPE_GFX,
		.major = 8,
		.minor = 0,
		.rev = 0,
		.funcs = &gfx_v8_0_ip_funcs,
	},
	{
		.type = AMD_IP_BLOCK_TYPE_SDMA,
		.major = 3,
		.minor = 0,
		.rev = 0,
		.funcs = &sdma_v3_0_ip_funcs,
	},
	{
		.type = AMD_IP_BLOCK_TYPE_UVD,
		.major = 6,
		.minor = 0,
		.rev = 0,
		.funcs = &uvd_v6_0_ip_funcs,
	},
	{
		.type = AMD_IP_BLOCK_TYPE_VCE,
		.major = 3,
		.minor = 0,
		.rev = 0,
		.funcs = &vce_v3_0_ip_funcs,
	},
#if defined(CONFIG_DRM_AMD_ACP)
	{
		.type = AMD_IP_BLOCK_TYPE_ACP,
		.major = 2,
		.minor = 2,
		.rev = 0,
		.funcs = &acp_ip_funcs,
	},
#endif
};

int vi_set_ip_blocks(struct amdgpu_device *adev)
{
	switch (adev->asic_type) {
	case CHIP_TOPAZ:
		adev->ip_blocks = topaz_ip_blocks;
		adev->num_ip_blocks = ARRAY_SIZE(topaz_ip_blocks);
		break;
	case CHIP_FIJI:
		adev->ip_blocks = fiji_ip_blocks;
		adev->num_ip_blocks = ARRAY_SIZE(fiji_ip_blocks);
		break;
	case CHIP_TONGA:
		adev->ip_blocks = tonga_ip_blocks;
		adev->num_ip_blocks = ARRAY_SIZE(tonga_ip_blocks);
		break;
	case CHIP_POLARIS11:
	case CHIP_POLARIS10:
		adev->ip_blocks = polaris11_ip_blocks;
		adev->num_ip_blocks = ARRAY_SIZE(polaris11_ip_blocks);
		break;
	case CHIP_CARRIZO:
	case CHIP_STONEY:
		adev->ip_blocks = cz_ip_blocks;
		adev->num_ip_blocks = ARRAY_SIZE(cz_ip_blocks);
		break;
	default:
		/* FIXME: not supported yet */
		return -EINVAL;
	}

	return 0;
}

#define ATI_REV_ID_FUSE_MACRO__ADDRESS      0xC0014044
#define ATI_REV_ID_FUSE_MACRO__SHIFT        9
#define ATI_REV_ID_FUSE_MACRO__MASK         0x00001E00

static uint32_t vi_get_rev_id(struct amdgpu_device *adev)
{
	if (adev->flags & AMD_IS_APU)
		return (RREG32_SMC(ATI_REV_ID_FUSE_MACRO__ADDRESS) & ATI_REV_ID_FUSE_MACRO__MASK)
			>> ATI_REV_ID_FUSE_MACRO__SHIFT;
	else
		return (RREG32(mmPCIE_EFUSE4) & PCIE_EFUSE4__STRAP_BIF_ATI_REV_ID_MASK)
			>> PCIE_EFUSE4__STRAP_BIF_ATI_REV_ID__SHIFT;
}

static const struct amdgpu_asic_funcs vi_asic_funcs =
{
	.read_disabled_bios = &vi_read_disabled_bios,
	.read_bios_from_rom = &vi_read_bios_from_rom,
	.read_register = &vi_read_register,
	.reset = &vi_asic_reset,
	.set_vga_state = &vi_vga_set_state,
	.get_xclk = &vi_get_xclk,
	.set_uvd_clocks = &vi_set_uvd_clocks,
	.set_vce_clocks = &vi_set_vce_clocks,
<<<<<<< HEAD
=======
	.get_virtual_caps = &vi_get_virtual_caps,
>>>>>>> 33688abb
	/* these should be moved to their own ip modules */
	.get_gpu_clock_counter = &gfx_v8_0_get_gpu_clock_counter,
	.wait_for_mc_idle = &gmc_v8_0_mc_wait_for_idle,
};

static int vi_common_early_init(void *handle)
{
	bool smc_enabled = false;
	struct amdgpu_device *adev = (struct amdgpu_device *)handle;

	if (adev->flags & AMD_IS_APU) {
		adev->smc_rreg = &cz_smc_rreg;
		adev->smc_wreg = &cz_smc_wreg;
	} else {
		adev->smc_rreg = &vi_smc_rreg;
		adev->smc_wreg = &vi_smc_wreg;
	}
	adev->pcie_rreg = &vi_pcie_rreg;
	adev->pcie_wreg = &vi_pcie_wreg;
	adev->uvd_ctx_rreg = &vi_uvd_ctx_rreg;
	adev->uvd_ctx_wreg = &vi_uvd_ctx_wreg;
	adev->didt_rreg = &vi_didt_rreg;
	adev->didt_wreg = &vi_didt_wreg;

	adev->asic_funcs = &vi_asic_funcs;

	if (amdgpu_get_ip_block(adev, AMD_IP_BLOCK_TYPE_SMC) &&
		(amdgpu_ip_block_mask & (1 << AMD_IP_BLOCK_TYPE_SMC)))
		smc_enabled = true;

	adev->rev_id = vi_get_rev_id(adev);
	adev->external_rev_id = 0xFF;
	switch (adev->asic_type) {
	case CHIP_TOPAZ:
		adev->cg_flags = 0;
		adev->pg_flags = 0;
		adev->external_rev_id = 0x1;
		break;
	case CHIP_FIJI:
		adev->cg_flags = AMD_CG_SUPPORT_GFX_MGCG |
			AMD_CG_SUPPORT_GFX_MGLS |
			AMD_CG_SUPPORT_GFX_RLC_LS |
			AMD_CG_SUPPORT_GFX_CP_LS |
			AMD_CG_SUPPORT_GFX_CGTS |
			AMD_CG_SUPPORT_GFX_CGTS_LS |
			AMD_CG_SUPPORT_GFX_CGCG |
			AMD_CG_SUPPORT_GFX_CGLS |
			AMD_CG_SUPPORT_SDMA_MGCG |
			AMD_CG_SUPPORT_SDMA_LS |
			AMD_CG_SUPPORT_BIF_LS |
			AMD_CG_SUPPORT_HDP_MGCG |
			AMD_CG_SUPPORT_HDP_LS |
			AMD_CG_SUPPORT_ROM_MGCG |
			AMD_CG_SUPPORT_MC_MGCG |
			AMD_CG_SUPPORT_MC_LS;
		adev->pg_flags = 0;
		adev->external_rev_id = adev->rev_id + 0x3c;
		break;
	case CHIP_TONGA:
		adev->cg_flags = AMD_CG_SUPPORT_UVD_MGCG;
		adev->pg_flags = 0;
		adev->external_rev_id = adev->rev_id + 0x14;
		break;
	case CHIP_POLARIS11:
		adev->cg_flags = 0;
		adev->pg_flags = 0;
		adev->external_rev_id = adev->rev_id + 0x5A;
		break;
	case CHIP_POLARIS10:
		adev->cg_flags = 0;
		adev->pg_flags = 0;
		adev->external_rev_id = adev->rev_id + 0x50;
		break;
	case CHIP_CARRIZO:
		adev->cg_flags = AMD_CG_SUPPORT_UVD_MGCG |
			AMD_CG_SUPPORT_GFX_MGCG |
			AMD_CG_SUPPORT_GFX_MGLS |
			AMD_CG_SUPPORT_GFX_RLC_LS |
			AMD_CG_SUPPORT_GFX_CP_LS |
			AMD_CG_SUPPORT_GFX_CGTS |
			AMD_CG_SUPPORT_GFX_MGLS |
			AMD_CG_SUPPORT_GFX_CGTS_LS |
			AMD_CG_SUPPORT_GFX_CGCG |
			AMD_CG_SUPPORT_GFX_CGLS |
			AMD_CG_SUPPORT_BIF_LS |
			AMD_CG_SUPPORT_HDP_MGCG |
			AMD_CG_SUPPORT_HDP_LS |
			AMD_CG_SUPPORT_SDMA_MGCG |
			AMD_CG_SUPPORT_SDMA_LS;
		adev->pg_flags = 0;
		adev->external_rev_id = adev->rev_id + 0x1;
		break;
	case CHIP_STONEY:
		adev->cg_flags = AMD_CG_SUPPORT_UVD_MGCG |
			AMD_CG_SUPPORT_GFX_MGCG |
			AMD_CG_SUPPORT_GFX_MGLS |
			AMD_CG_SUPPORT_BIF_LS |
			AMD_CG_SUPPORT_HDP_MGCG |
			AMD_CG_SUPPORT_HDP_LS |
			AMD_CG_SUPPORT_SDMA_MGCG |
			AMD_CG_SUPPORT_SDMA_LS;
		adev->pg_flags = 0;
		adev->external_rev_id = adev->rev_id + 0x1;
		break;
	default:
		/* FIXME: not supported yet */
		return -EINVAL;
	}

	if (amdgpu_smc_load_fw && smc_enabled)
		adev->firmware.smu_load = true;

	amdgpu_get_pcie_info(adev);

	return 0;
}

static int vi_common_sw_init(void *handle)
{
	return 0;
}

static int vi_common_sw_fini(void *handle)
{
	return 0;
}

static int vi_common_hw_init(void *handle)
{
	struct amdgpu_device *adev = (struct amdgpu_device *)handle;

	/* move the golden regs per IP block */
	vi_init_golden_registers(adev);
	/* enable pcie gen2/3 link */
	vi_pcie_gen3_enable(adev);
	/* enable aspm */
	vi_program_aspm(adev);
	/* enable the doorbell aperture */
	vi_enable_doorbell_aperture(adev, true);

	return 0;
}

static int vi_common_hw_fini(void *handle)
{
	struct amdgpu_device *adev = (struct amdgpu_device *)handle;

	/* enable the doorbell aperture */
	vi_enable_doorbell_aperture(adev, false);

	return 0;
}

static int vi_common_suspend(void *handle)
{
	struct amdgpu_device *adev = (struct amdgpu_device *)handle;

	return vi_common_hw_fini(adev);
}

static int vi_common_resume(void *handle)
{
	struct amdgpu_device *adev = (struct amdgpu_device *)handle;

	return vi_common_hw_init(adev);
}

static bool vi_common_is_idle(void *handle)
{
	return true;
}

static int vi_common_wait_for_idle(void *handle)
{
	return 0;
}

static int vi_common_soft_reset(void *handle)
{
	return 0;
}

static void vi_update_bif_medium_grain_light_sleep(struct amdgpu_device *adev,
						   bool enable)
{
	uint32_t temp, data;

	temp = data = RREG32_PCIE(ixPCIE_CNTL2);

	if (enable && (adev->cg_flags & AMD_CG_SUPPORT_BIF_LS))
		data |= PCIE_CNTL2__SLV_MEM_LS_EN_MASK |
				PCIE_CNTL2__MST_MEM_LS_EN_MASK |
				PCIE_CNTL2__REPLAY_MEM_LS_EN_MASK;
	else
		data &= ~(PCIE_CNTL2__SLV_MEM_LS_EN_MASK |
				PCIE_CNTL2__MST_MEM_LS_EN_MASK |
				PCIE_CNTL2__REPLAY_MEM_LS_EN_MASK);

	if (temp != data)
		WREG32_PCIE(ixPCIE_CNTL2, data);
}

static void vi_update_hdp_medium_grain_clock_gating(struct amdgpu_device *adev,
						    bool enable)
{
	uint32_t temp, data;

	temp = data = RREG32(mmHDP_HOST_PATH_CNTL);

	if (enable && (adev->cg_flags & AMD_CG_SUPPORT_HDP_MGCG))
		data &= ~HDP_HOST_PATH_CNTL__CLOCK_GATING_DIS_MASK;
	else
		data |= HDP_HOST_PATH_CNTL__CLOCK_GATING_DIS_MASK;

	if (temp != data)
		WREG32(mmHDP_HOST_PATH_CNTL, data);
}

static void vi_update_hdp_light_sleep(struct amdgpu_device *adev,
				      bool enable)
{
	uint32_t temp, data;

	temp = data = RREG32(mmHDP_MEM_POWER_LS);

	if (enable && (adev->cg_flags & AMD_CG_SUPPORT_HDP_LS))
		data |= HDP_MEM_POWER_LS__LS_ENABLE_MASK;
	else
		data &= ~HDP_MEM_POWER_LS__LS_ENABLE_MASK;

	if (temp != data)
		WREG32(mmHDP_MEM_POWER_LS, data);
}

static void vi_update_rom_medium_grain_clock_gating(struct amdgpu_device *adev,
						    bool enable)
{
	uint32_t temp, data;

	temp = data = RREG32_SMC(ixCGTT_ROM_CLK_CTRL0);

	if (enable && (adev->cg_flags & AMD_CG_SUPPORT_ROM_MGCG))
		data &= ~(CGTT_ROM_CLK_CTRL0__SOFT_OVERRIDE0_MASK |
				CGTT_ROM_CLK_CTRL0__SOFT_OVERRIDE1_MASK);
	else
		data |= CGTT_ROM_CLK_CTRL0__SOFT_OVERRIDE0_MASK |
				CGTT_ROM_CLK_CTRL0__SOFT_OVERRIDE1_MASK;

	if (temp != data)
		WREG32_SMC(ixCGTT_ROM_CLK_CTRL0, data);
}

static int vi_common_set_clockgating_state(void *handle,
					   enum amd_clockgating_state state)
{
	struct amdgpu_device *adev = (struct amdgpu_device *)handle;

	switch (adev->asic_type) {
	case CHIP_FIJI:
		vi_update_bif_medium_grain_light_sleep(adev,
<<<<<<< HEAD
				state == AMD_CG_STATE_GATE ? true : false);
		vi_update_hdp_medium_grain_clock_gating(adev,
				state == AMD_CG_STATE_GATE ? true : false);
=======
				state == AMD_CG_STATE_GATE ? true : false);
		vi_update_hdp_medium_grain_clock_gating(adev,
				state == AMD_CG_STATE_GATE ? true : false);
>>>>>>> 33688abb
		vi_update_hdp_light_sleep(adev,
				state == AMD_CG_STATE_GATE ? true : false);
		vi_update_rom_medium_grain_clock_gating(adev,
				state == AMD_CG_STATE_GATE ? true : false);
		break;
	case CHIP_CARRIZO:
	case CHIP_STONEY:
		vi_update_bif_medium_grain_light_sleep(adev,
				state == AMD_CG_STATE_GATE ? true : false);
		vi_update_hdp_medium_grain_clock_gating(adev,
				state == AMD_CG_STATE_GATE ? true : false);
		vi_update_hdp_light_sleep(adev,
				state == AMD_CG_STATE_GATE ? true : false);
		break;
	default:
		break;
	}
	return 0;
}

static int vi_common_set_powergating_state(void *handle,
					    enum amd_powergating_state state)
{
	return 0;
}

const struct amd_ip_funcs vi_common_ip_funcs = {
	.name = "vi_common",
	.early_init = vi_common_early_init,
	.late_init = NULL,
	.sw_init = vi_common_sw_init,
	.sw_fini = vi_common_sw_fini,
	.hw_init = vi_common_hw_init,
	.hw_fini = vi_common_hw_fini,
	.suspend = vi_common_suspend,
	.resume = vi_common_resume,
	.is_idle = vi_common_is_idle,
	.wait_for_idle = vi_common_wait_for_idle,
	.soft_reset = vi_common_soft_reset,
	.set_clockgating_state = vi_common_set_clockgating_state,
	.set_powergating_state = vi_common_set_powergating_state,
};
<|MERGE_RESOLUTION|>--- conflicted
+++ resolved
@@ -421,8 +421,6 @@
 	return true;
 }
 
-<<<<<<< HEAD
-=======
 static u32 vi_get_virtual_caps(struct amdgpu_device *adev)
 {
 	u32 caps = 0;
@@ -437,7 +435,6 @@
 	return caps;
 }
 
->>>>>>> 33688abb
 static const struct amdgpu_allowed_register_entry tonga_allowed_read_registers[] = {
 	{mmGB_MACROTILE_MODE7, true},
 };
@@ -1135,10 +1132,7 @@
 	.get_xclk = &vi_get_xclk,
 	.set_uvd_clocks = &vi_set_uvd_clocks,
 	.set_vce_clocks = &vi_set_vce_clocks,
-<<<<<<< HEAD
-=======
 	.get_virtual_caps = &vi_get_virtual_caps,
->>>>>>> 33688abb
 	/* these should be moved to their own ip modules */
 	.get_gpu_clock_counter = &gfx_v8_0_get_gpu_clock_counter,
 	.wait_for_mc_idle = &gmc_v8_0_mc_wait_for_idle,
@@ -1399,15 +1393,9 @@
 	switch (adev->asic_type) {
 	case CHIP_FIJI:
 		vi_update_bif_medium_grain_light_sleep(adev,
-<<<<<<< HEAD
 				state == AMD_CG_STATE_GATE ? true : false);
 		vi_update_hdp_medium_grain_clock_gating(adev,
 				state == AMD_CG_STATE_GATE ? true : false);
-=======
-				state == AMD_CG_STATE_GATE ? true : false);
-		vi_update_hdp_medium_grain_clock_gating(adev,
-				state == AMD_CG_STATE_GATE ? true : false);
->>>>>>> 33688abb
 		vi_update_hdp_light_sleep(adev,
 				state == AMD_CG_STATE_GATE ? true : false);
 		vi_update_rom_medium_grain_clock_gating(adev,
