/*
 * Copyright 2015 Advanced Micro Devices, Inc.
 *
 * Permission is hereby granted, free of charge, to any person obtaining a
 * copy of this software and associated documentation files (the "Software"),
 * to deal in the Software without restriction, including without limitation
 * the rights to use, copy, modify, merge, publish, distribute, sublicense,
 * and/or sell copies of the Software, and to permit persons to whom the
 * Software is furnished to do so, subject to the following conditions:
 *
 * The above copyright notice and this permission notice shall be included in
 * all copies or substantial portions of the Software.
 *
 * THE SOFTWARE IS PROVIDED "AS IS", WITHOUT WARRANTY OF ANY KIND, EXPRESS OR
 * IMPLIED, INCLUDING BUT NOT LIMITED TO THE WARRANTIES OF MERCHANTABILITY,
 * FITNESS FOR A PARTICULAR PURPOSE AND NONINFRINGEMENT.  IN NO EVENT SHALL
 * THE COPYRIGHT HOLDER(S) OR AUTHOR(S) BE LIABLE FOR ANY CLAIM, DAMAGES OR
 * OTHER LIABILITY, WHETHER IN AN ACTION OF CONTRACT, TORT OR OTHERWISE,
 * ARISING FROM, OUT OF OR IN CONNECTION WITH THE SOFTWARE OR THE USE OR
 * OTHER DEALINGS IN THE SOFTWARE.
 *
 *
 */
#include <linux/kthread.h>
#include <linux/wait.h>
#include <linux/sched.h>
#include <drm/drmP.h>
#include "gpu_scheduler.h"

#define CREATE_TRACE_POINTS
#include "gpu_sched_trace.h"

static bool amd_sched_entity_is_ready(struct amd_sched_entity *entity);
static void amd_sched_wakeup(struct amd_gpu_scheduler *sched);

struct kmem_cache *sched_fence_slab;
atomic_t sched_fence_slab_ref = ATOMIC_INIT(0);

/* Initialize a given run queue struct */
static void amd_sched_rq_init(struct amd_sched_rq *rq)
{
	spin_lock_init(&rq->lock);
	INIT_LIST_HEAD(&rq->entities);
	rq->current_entity = NULL;
}

static void amd_sched_rq_add_entity(struct amd_sched_rq *rq,
				    struct amd_sched_entity *entity)
{
	spin_lock(&rq->lock);
	list_add_tail(&entity->list, &rq->entities);
	spin_unlock(&rq->lock);
}

static void amd_sched_rq_remove_entity(struct amd_sched_rq *rq,
				       struct amd_sched_entity *entity)
{
	spin_lock(&rq->lock);
	list_del_init(&entity->list);
	if (rq->current_entity == entity)
		rq->current_entity = NULL;
	spin_unlock(&rq->lock);
}

/**
 * Select an entity which could provide a job to run
 *
 * @rq		The run queue to check.
 *
 * Try to find a ready entity, returns NULL if none found.
 */
static struct amd_sched_entity *
amd_sched_rq_select_entity(struct amd_sched_rq *rq)
{
	struct amd_sched_entity *entity;

	spin_lock(&rq->lock);

	entity = rq->current_entity;
	if (entity) {
		list_for_each_entry_continue(entity, &rq->entities, list) {
			if (amd_sched_entity_is_ready(entity)) {
				rq->current_entity = entity;
				spin_unlock(&rq->lock);
				return entity;
			}
		}
	}

	list_for_each_entry(entity, &rq->entities, list) {

		if (amd_sched_entity_is_ready(entity)) {
			rq->current_entity = entity;
			spin_unlock(&rq->lock);
			return entity;
		}

		if (entity == rq->current_entity)
			break;
	}

	spin_unlock(&rq->lock);

	return NULL;
}

/**
 * Init a context entity used by scheduler when submit to HW ring.
 *
 * @sched	The pointer to the scheduler
 * @entity	The pointer to a valid amd_sched_entity
 * @rq		The run queue this entity belongs
 * @kernel	If this is an entity for the kernel
 * @jobs	The max number of jobs in the job queue
 *
 * return 0 if succeed. negative error code on failure
*/
int amd_sched_entity_init(struct amd_gpu_scheduler *sched,
			  struct amd_sched_entity *entity,
			  struct amd_sched_rq *rq,
			  uint32_t jobs)
{
	int r;

	if (!(sched && entity && rq))
		return -EINVAL;

	memset(entity, 0, sizeof(struct amd_sched_entity));
	INIT_LIST_HEAD(&entity->list);
	entity->rq = rq;
	entity->sched = sched;

	spin_lock_init(&entity->queue_lock);
	r = kfifo_alloc(&entity->job_queue, jobs * sizeof(void *), GFP_KERNEL);
	if (r)
		return r;

	atomic_set(&entity->fence_seq, 0);
	entity->fence_context = fence_context_alloc(1);

	/* Add the entity to the run queue */
	amd_sched_rq_add_entity(rq, entity);

	return 0;
}

/**
 * Query if entity is initialized
 *
 * @sched       Pointer to scheduler instance
 * @entity	The pointer to a valid scheduler entity
 *
 * return true if entity is initialized, false otherwise
*/
static bool amd_sched_entity_is_initialized(struct amd_gpu_scheduler *sched,
					    struct amd_sched_entity *entity)
{
	return entity->sched == sched &&
		entity->rq != NULL;
}

/**
 * Check if entity is idle
 *
 * @entity	The pointer to a valid scheduler entity
 *
 * Return true if entity don't has any unscheduled jobs.
 */
static bool amd_sched_entity_is_idle(struct amd_sched_entity *entity)
{
	rmb();
	if (kfifo_is_empty(&entity->job_queue))
		return true;

	return false;
}

/**
 * Check if entity is ready
 *
 * @entity	The pointer to a valid scheduler entity
 *
 * Return true if entity could provide a job.
 */
static bool amd_sched_entity_is_ready(struct amd_sched_entity *entity)
{
	if (kfifo_is_empty(&entity->job_queue))
		return false;

	if (ACCESS_ONCE(entity->dependency))
		return false;

	return true;
}

/**
 * Destroy a context entity
 *
 * @sched       Pointer to scheduler instance
 * @entity	The pointer to a valid scheduler entity
 *
 * Cleanup and free the allocated resources.
 */
void amd_sched_entity_fini(struct amd_gpu_scheduler *sched,
			   struct amd_sched_entity *entity)
{
	struct amd_sched_rq *rq = entity->rq;

	if (!amd_sched_entity_is_initialized(sched, entity))
		return;

	/**
	 * The client will not queue more IBs during this fini, consume existing
	 * queued IBs
	*/
	wait_event(sched->job_scheduled, amd_sched_entity_is_idle(entity));

	amd_sched_rq_remove_entity(rq, entity);
	kfifo_free(&entity->job_queue);
}

static void amd_sched_entity_wakeup(struct fence *f, struct fence_cb *cb)
{
	struct amd_sched_entity *entity =
		container_of(cb, struct amd_sched_entity, cb);
	entity->dependency = NULL;
	fence_put(f);
	amd_sched_wakeup(entity->sched);
}

static bool amd_sched_entity_add_dependency_cb(struct amd_sched_entity *entity)
{
	struct amd_gpu_scheduler *sched = entity->sched;
	struct fence * fence = entity->dependency;
	struct amd_sched_fence *s_fence;

	if (fence->context == entity->fence_context) {
		/* We can ignore fences from ourself */
		fence_put(entity->dependency);
		return false;
	}

	s_fence = to_amd_sched_fence(fence);
	if (s_fence && s_fence->sched == sched) {
		/* Fence is from the same scheduler */
		if (test_bit(AMD_SCHED_FENCE_SCHEDULED_BIT, &fence->flags)) {
			/* Ignore it when it is already scheduled */
			fence_put(entity->dependency);
			return false;
		}

		/* Wait for fence to be scheduled */
		entity->cb.func = amd_sched_entity_wakeup;
		list_add_tail(&entity->cb.node, &s_fence->scheduled_cb);
		return true;
	}

	if (!fence_add_callback(entity->dependency, &entity->cb,
				amd_sched_entity_wakeup))
		return true;

	fence_put(entity->dependency);
	return false;
}

static struct amd_sched_job *
amd_sched_entity_pop_job(struct amd_sched_entity *entity)
{
	struct amd_gpu_scheduler *sched = entity->sched;
	struct amd_sched_job *sched_job;

	if (!kfifo_out_peek(&entity->job_queue, &sched_job, sizeof(sched_job)))
		return NULL;

<<<<<<< HEAD
	while ((entity->dependency = sched->ops->dependency(sched_job))) {

		if (entity->dependency->context == entity->fence_context) {
			/* We can ignore fences from ourself */
			fence_put(entity->dependency);
			continue;
		}

		if (fence_add_callback(entity->dependency, &entity->cb,
				       amd_sched_entity_wakeup))
			fence_put(entity->dependency);
		else
=======
	while ((entity->dependency = sched->ops->dependency(sched_job)))
		if (amd_sched_entity_add_dependency_cb(entity))
>>>>>>> 64bebefc
			return NULL;

	return sched_job;
}

/**
 * Helper to submit a job to the job queue
 *
 * @sched_job		The pointer to job required to submit
 *
 * Returns true if we could submit the job.
 */
static bool amd_sched_entity_in(struct amd_sched_job *sched_job)
{
	struct amd_sched_entity *entity = sched_job->s_entity;
	bool added, first = false;

	spin_lock(&entity->queue_lock);
	added = kfifo_in(&entity->job_queue, &sched_job,
			sizeof(sched_job)) == sizeof(sched_job);

	if (added && kfifo_len(&entity->job_queue) == sizeof(sched_job))
		first = true;

	spin_unlock(&entity->queue_lock);

	/* first job wakes up scheduler */
	if (first)
		amd_sched_wakeup(sched_job->sched);

	return added;
}

/**
 * Submit a job to the job queue
 *
 * @sched_job		The pointer to job required to submit
 *
 * Returns 0 for success, negative error code otherwise.
 */
void amd_sched_entity_push_job(struct amd_sched_job *sched_job)
{
	struct amd_sched_entity *entity = sched_job->s_entity;

	wait_event(entity->sched->job_scheduled,
		   amd_sched_entity_in(sched_job));
	trace_amd_sched_job(sched_job);
}

/**
 * Return ture if we can push more jobs to the hw.
 */
static bool amd_sched_ready(struct amd_gpu_scheduler *sched)
{
	return atomic_read(&sched->hw_rq_count) <
		sched->hw_submission_limit;
}

/**
 * Wake up the scheduler when it is ready
 */
static void amd_sched_wakeup(struct amd_gpu_scheduler *sched)
{
	if (amd_sched_ready(sched))
		wake_up_interruptible(&sched->wake_up_worker);
}

/**
 * Select next entity to process
*/
static struct amd_sched_entity *
amd_sched_select_entity(struct amd_gpu_scheduler *sched)
{
	struct amd_sched_entity *entity;

	if (!amd_sched_ready(sched))
		return NULL;

	/* Kernel run queue has higher priority than normal run queue*/
	entity = amd_sched_rq_select_entity(&sched->kernel_rq);
	if (entity == NULL)
		entity = amd_sched_rq_select_entity(&sched->sched_rq);

	return entity;
}

static void amd_sched_process_job(struct fence *f, struct fence_cb *cb)
{
	struct amd_sched_fence *s_fence =
		container_of(cb, struct amd_sched_fence, cb);
	struct amd_gpu_scheduler *sched = s_fence->sched;
	unsigned long flags;

	atomic_dec(&sched->hw_rq_count);
	amd_sched_fence_signal(s_fence);
	if (sched->timeout != MAX_SCHEDULE_TIMEOUT) {
		cancel_delayed_work(&s_fence->dwork);
		spin_lock_irqsave(&sched->fence_list_lock, flags);
		list_del_init(&s_fence->list);
		spin_unlock_irqrestore(&sched->fence_list_lock, flags);
	}
<<<<<<< HEAD
=======
	trace_amd_sched_process_job(s_fence);
>>>>>>> 64bebefc
	fence_put(&s_fence->base);
	wake_up_interruptible(&sched->wake_up_worker);
}

static void amd_sched_fence_work_func(struct work_struct *work)
{
	struct amd_sched_fence *s_fence =
		container_of(work, struct amd_sched_fence, dwork.work);
	struct amd_gpu_scheduler *sched = s_fence->sched;
	struct amd_sched_fence *entity, *tmp;
	unsigned long flags;

	DRM_ERROR("[%s] scheduler is timeout!\n", sched->name);

	/* Clean all pending fences */
	spin_lock_irqsave(&sched->fence_list_lock, flags);
	list_for_each_entry_safe(entity, tmp, &sched->fence_list, list) {
		DRM_ERROR("  fence no %d\n", entity->base.seqno);
		cancel_delayed_work(&entity->dwork);
		list_del_init(&entity->list);
		fence_put(&entity->base);
	}
	spin_unlock_irqrestore(&sched->fence_list_lock, flags);
}

static int amd_sched_main(void *param)
{
	struct sched_param sparam = {.sched_priority = 1};
	struct amd_gpu_scheduler *sched = (struct amd_gpu_scheduler *)param;
	int r, count;

	spin_lock_init(&sched->fence_list_lock);
	INIT_LIST_HEAD(&sched->fence_list);
	sched_setscheduler(current, SCHED_FIFO, &sparam);

	while (!kthread_should_stop()) {
		struct amd_sched_entity *entity;
		struct amd_sched_fence *s_fence;
		struct amd_sched_job *sched_job;
		struct fence *fence;
		unsigned long flags;

		wait_event_interruptible(sched->wake_up_worker,
			(entity = amd_sched_select_entity(sched)) ||
			kthread_should_stop());

		if (!entity)
			continue;

		sched_job = amd_sched_entity_pop_job(entity);
		if (!sched_job)
			continue;

		s_fence = sched_job->s_fence;

		if (sched->timeout != MAX_SCHEDULE_TIMEOUT) {
			INIT_DELAYED_WORK(&s_fence->dwork, amd_sched_fence_work_func);
			schedule_delayed_work(&s_fence->dwork, sched->timeout);
			spin_lock_irqsave(&sched->fence_list_lock, flags);
			list_add_tail(&s_fence->list, &sched->fence_list);
			spin_unlock_irqrestore(&sched->fence_list_lock, flags);
		}

		atomic_inc(&sched->hw_rq_count);
		fence = sched->ops->run_job(sched_job);
		amd_sched_fence_scheduled(s_fence);
		if (fence) {
			r = fence_add_callback(fence, &s_fence->cb,
					       amd_sched_process_job);
			if (r == -ENOENT)
				amd_sched_process_job(fence, &s_fence->cb);
			else if (r)
				DRM_ERROR("fence add callback failed (%d)\n", r);
			fence_put(fence);
		} else {
			DRM_ERROR("Failed to run job!\n");
			amd_sched_process_job(NULL, &s_fence->cb);
		}

		count = kfifo_out(&entity->job_queue, &sched_job,
				sizeof(sched_job));
		WARN_ON(count != sizeof(sched_job));
		wake_up(&sched->job_scheduled);
	}
	return 0;
}

/**
 * Init a gpu scheduler instance
 *
 * @sched		The pointer to the scheduler
 * @ops			The backend operations for this scheduler.
 * @hw_submissions	Number of hw submissions to do.
 * @name		Name used for debugging
 *
 * Return 0 on success, otherwise error code.
*/
int amd_sched_init(struct amd_gpu_scheduler *sched,
		   struct amd_sched_backend_ops *ops,
		   unsigned hw_submission, long timeout, const char *name)
{
	sched->ops = ops;
	sched->hw_submission_limit = hw_submission;
	sched->name = name;
	sched->timeout = timeout;
	amd_sched_rq_init(&sched->sched_rq);
	amd_sched_rq_init(&sched->kernel_rq);

	init_waitqueue_head(&sched->wake_up_worker);
	init_waitqueue_head(&sched->job_scheduled);
	atomic_set(&sched->hw_rq_count, 0);
	if (atomic_inc_return(&sched_fence_slab_ref) == 1) {
		sched_fence_slab = kmem_cache_create(
			"amd_sched_fence", sizeof(struct amd_sched_fence), 0,
			SLAB_HWCACHE_ALIGN, NULL);
		if (!sched_fence_slab)
			return -ENOMEM;
	}

	/* Each scheduler will run on a seperate kernel thread */
	sched->thread = kthread_run(amd_sched_main, sched, sched->name);
	if (IS_ERR(sched->thread)) {
		DRM_ERROR("Failed to create scheduler for %s.\n", name);
		return PTR_ERR(sched->thread);
	}

	return 0;
}

/**
 * Destroy a gpu scheduler
 *
 * @sched	The pointer to the scheduler
 */
void amd_sched_fini(struct amd_gpu_scheduler *sched)
{
	if (sched->thread)
		kthread_stop(sched->thread);
<<<<<<< HEAD
=======
	if (atomic_dec_and_test(&sched_fence_slab_ref))
		kmem_cache_destroy(sched_fence_slab);
>>>>>>> 64bebefc
}<|MERGE_RESOLUTION|>--- conflicted
+++ resolved
@@ -272,23 +272,8 @@
 	if (!kfifo_out_peek(&entity->job_queue, &sched_job, sizeof(sched_job)))
 		return NULL;
 
-<<<<<<< HEAD
-	while ((entity->dependency = sched->ops->dependency(sched_job))) {
-
-		if (entity->dependency->context == entity->fence_context) {
-			/* We can ignore fences from ourself */
-			fence_put(entity->dependency);
-			continue;
-		}
-
-		if (fence_add_callback(entity->dependency, &entity->cb,
-				       amd_sched_entity_wakeup))
-			fence_put(entity->dependency);
-		else
-=======
 	while ((entity->dependency = sched->ops->dependency(sched_job)))
 		if (amd_sched_entity_add_dependency_cb(entity))
->>>>>>> 64bebefc
 			return NULL;
 
 	return sched_job;
@@ -390,10 +375,7 @@
 		list_del_init(&s_fence->list);
 		spin_unlock_irqrestore(&sched->fence_list_lock, flags);
 	}
-<<<<<<< HEAD
-=======
 	trace_amd_sched_process_job(s_fence);
->>>>>>> 64bebefc
 	fence_put(&s_fence->base);
 	wake_up_interruptible(&sched->wake_up_worker);
 }
@@ -532,9 +514,6 @@
 {
 	if (sched->thread)
 		kthread_stop(sched->thread);
-<<<<<<< HEAD
-=======
 	if (atomic_dec_and_test(&sched_fence_slab_ref))
 		kmem_cache_destroy(sched_fence_slab);
->>>>>>> 64bebefc
 }