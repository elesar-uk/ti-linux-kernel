/*
 * Copyright 2012-15 Advanced Micro Devices, Inc.
 *
 * Permission is hereby granted, free of charge, to any person obtaining a
 * copy of this software and associated documentation files (the "Software"),
 * to deal in the Software without restriction, including without limitation
 * the rights to use, copy, modify, merge, publish, distribute, sublicense,
 * and/or sell copies of the Software, and to permit persons to whom the
 * Software is furnished to do so, subject to the following conditions:
 *
 * The above copyright notice and this permission notice shall be included in
 * all copies or substantial portions of the Software.
 *
 * THE SOFTWARE IS PROVIDED "AS IS", WITHOUT WARRANTY OF ANY KIND, EXPRESS OR
 * IMPLIED, INCLUDING BUT NOT LIMITED TO THE WARRANTIES OF MERCHANTABILITY,
 * FITNESS FOR A PARTICULAR PURPOSE AND NONINFRINGEMENT.  IN NO EVENT SHALL
 * THE COPYRIGHT HOLDER(S) OR AUTHOR(S) BE LIABLE FOR ANY CLAIM, DAMAGES OR
 * OTHER LIABILITY, WHETHER IN AN ACTION OF CONTRACT, TORT OR OTHERWISE,
 * ARISING FROM, OUT OF OR IN CONNECTION WITH THE SOFTWARE OR THE USE OR
 * OTHER DEALINGS IN THE SOFTWARE.
 *
 * Authors: AMD
 *
 */

#include "dm_services.h"


#include "dc_types.h"
#include "core_types.h"

#include "include/grph_object_id.h"
#include "include/logger_interface.h"

#include "dce_clock_source.h"

#include "reg_helper.h"

#define REG(reg)\
	(clk_src->regs->reg)

#define CTX \
	clk_src->base.ctx

#define DC_LOGGER_INIT()

#undef FN
#define FN(reg_name, field_name) \
	clk_src->cs_shift->field_name, clk_src->cs_mask->field_name

#define FRACT_FB_DIVIDER_DEC_POINTS_MAX_NUM 6
#define CALC_PLL_CLK_SRC_ERR_TOLERANCE 1
#define MAX_PLL_CALC_ERROR 0xFFFFFFFF

static const struct spread_spectrum_data *get_ss_data_entry(
		struct dce110_clk_src *clk_src,
		enum signal_type signal,
		uint32_t pix_clk_khz)
{

	uint32_t entrys_num;
	uint32_t i;
	struct spread_spectrum_data *ss_parm = NULL;
	struct spread_spectrum_data *ret = NULL;

	switch (signal) {
	case SIGNAL_TYPE_DVI_SINGLE_LINK:
	case SIGNAL_TYPE_DVI_DUAL_LINK:
		ss_parm = clk_src->dvi_ss_params;
		entrys_num = clk_src->dvi_ss_params_cnt;
		break;

	case SIGNAL_TYPE_HDMI_TYPE_A:
		ss_parm = clk_src->hdmi_ss_params;
		entrys_num = clk_src->hdmi_ss_params_cnt;
		break;

	case SIGNAL_TYPE_LVDS:
		ss_parm = clk_src->lvds_ss_params;
		entrys_num = clk_src->lvds_ss_params_cnt;
		break;

	case SIGNAL_TYPE_DISPLAY_PORT:
	case SIGNAL_TYPE_DISPLAY_PORT_MST:
	case SIGNAL_TYPE_EDP:
	case SIGNAL_TYPE_VIRTUAL:
		ss_parm = clk_src->dp_ss_params;
		entrys_num = clk_src->dp_ss_params_cnt;
		break;

	default:
		ss_parm = NULL;
		entrys_num = 0;
		break;
	}

	if (ss_parm == NULL)
		return ret;

	for (i = 0; i < entrys_num; ++i, ++ss_parm) {
		if (ss_parm->freq_range_khz >= pix_clk_khz) {
			ret = ss_parm;
			break;
		}
	}

	return ret;
}

/**
 * Function: calculate_fb_and_fractional_fb_divider
 *
 * * DESCRIPTION: Calculates feedback and fractional feedback dividers values
 *
 *PARAMETERS:
 * targetPixelClock             Desired frequency in 100 Hz
 * ref_divider                  Reference divider (already known)
 * postDivider                  Post Divider (already known)
 * feedback_divider_param       Pointer where to store
 *					calculated feedback divider value
 * fract_feedback_divider_param Pointer where to store
 *					calculated fract feedback divider value
 *
 *RETURNS:
 * It fills the locations pointed by feedback_divider_param
 *					and fract_feedback_divider_param
 * It returns	- true if feedback divider not 0
 *		- false should never happen)
 */
static bool calculate_fb_and_fractional_fb_divider(
		struct calc_pll_clock_source *calc_pll_cs,
		uint32_t target_pix_clk_100hz,
		uint32_t ref_divider,
		uint32_t post_divider,
		uint32_t *feedback_divider_param,
		uint32_t *fract_feedback_divider_param)
{
	uint64_t feedback_divider;

	feedback_divider =
		(uint64_t)target_pix_clk_100hz * ref_divider * post_divider;
	feedback_divider *= 10;
	/* additional factor, since we divide by 10 afterwards */
	feedback_divider *= (uint64_t)(calc_pll_cs->fract_fb_divider_factor);
	feedback_divider = div_u64(feedback_divider, calc_pll_cs->ref_freq_khz * 10ull);

/*Round to the number of precision
 * The following code replace the old code (ullfeedbackDivider + 5)/10
 * for example if the difference between the number
 * of fractional feedback decimal point and the fractional FB Divider precision
 * is 2 then the equation becomes (ullfeedbackDivider + 5*100) / (10*100))*/

	feedback_divider += 5ULL *
			    calc_pll_cs->fract_fb_divider_precision_factor;
	feedback_divider =
		div_u64(feedback_divider,
			calc_pll_cs->fract_fb_divider_precision_factor * 10);
	feedback_divider *= (uint64_t)
			(calc_pll_cs->fract_fb_divider_precision_factor);

	*feedback_divider_param =
		div_u64_rem(
			feedback_divider,
			calc_pll_cs->fract_fb_divider_factor,
			fract_feedback_divider_param);

	if (*feedback_divider_param != 0)
		return true;
	return false;
}

/**
*calc_fb_divider_checking_tolerance
*
*DESCRIPTION: Calculates Feedback and Fractional Feedback divider values
*		for passed Reference and Post divider, checking for tolerance.
*PARAMETERS:
* pll_settings		Pointer to structure
* ref_divider		Reference divider (already known)
* postDivider		Post Divider (already known)
* tolerance		Tolerance for Calculated Pixel Clock to be within
*
*RETURNS:
* It fills the PLLSettings structure with PLL Dividers values
* if calculated values are within required tolerance
* It returns	- true if eror is within tolerance
*		- false if eror is not within tolerance
*/
static bool calc_fb_divider_checking_tolerance(
		struct calc_pll_clock_source *calc_pll_cs,
		struct pll_settings *pll_settings,
		uint32_t ref_divider,
		uint32_t post_divider,
		uint32_t tolerance)
{
	uint32_t feedback_divider;
	uint32_t fract_feedback_divider;
	uint32_t actual_calculated_clock_100hz;
	uint32_t abs_err;
	uint64_t actual_calc_clk_100hz;

	calculate_fb_and_fractional_fb_divider(
			calc_pll_cs,
			pll_settings->adjusted_pix_clk_100hz,
			ref_divider,
			post_divider,
			&feedback_divider,
			&fract_feedback_divider);

	/*Actual calculated value*/
	actual_calc_clk_100hz = (uint64_t)feedback_divider *
					calc_pll_cs->fract_fb_divider_factor +
							fract_feedback_divider;
	actual_calc_clk_100hz *= calc_pll_cs->ref_freq_khz * 10;
	actual_calc_clk_100hz =
		div_u64(actual_calc_clk_100hz,
			ref_divider * post_divider *
				calc_pll_cs->fract_fb_divider_factor);

	actual_calculated_clock_100hz = (uint32_t)(actual_calc_clk_100hz);

	abs_err = (actual_calculated_clock_100hz >
					pll_settings->adjusted_pix_clk_100hz)
			? actual_calculated_clock_100hz -
					pll_settings->adjusted_pix_clk_100hz
			: pll_settings->adjusted_pix_clk_100hz -
						actual_calculated_clock_100hz;

	if (abs_err <= tolerance) {
		/*found good values*/
		pll_settings->reference_freq = calc_pll_cs->ref_freq_khz;
		pll_settings->reference_divider = ref_divider;
		pll_settings->feedback_divider = feedback_divider;
		pll_settings->fract_feedback_divider = fract_feedback_divider;
		pll_settings->pix_clk_post_divider = post_divider;
		pll_settings->calculated_pix_clk_100hz =
			actual_calculated_clock_100hz;
		pll_settings->vco_freq =
			actual_calculated_clock_100hz * post_divider / 10;
		return true;
	}
	return false;
}

static bool calc_pll_dividers_in_range(
		struct calc_pll_clock_source *calc_pll_cs,
		struct pll_settings *pll_settings,
		uint32_t min_ref_divider,
		uint32_t max_ref_divider,
		uint32_t min_post_divider,
		uint32_t max_post_divider,
		uint32_t err_tolerance)
{
	uint32_t ref_divider;
	uint32_t post_divider;
	uint32_t tolerance;

/* This is err_tolerance / 10000 = 0.0025 - acceptable error of 0.25%
 * This is errorTolerance / 10000 = 0.0001 - acceptable error of 0.01%*/
	tolerance = (pll_settings->adjusted_pix_clk_100hz * err_tolerance) /
									100000;
	if (tolerance < CALC_PLL_CLK_SRC_ERR_TOLERANCE)
		tolerance = CALC_PLL_CLK_SRC_ERR_TOLERANCE;

	for (
			post_divider = max_post_divider;
			post_divider >= min_post_divider;
			--post_divider) {
		for (
				ref_divider = min_ref_divider;
				ref_divider <= max_ref_divider;
				++ref_divider) {
			if (calc_fb_divider_checking_tolerance(
					calc_pll_cs,
					pll_settings,
					ref_divider,
					post_divider,
					tolerance)) {
				return true;
			}
		}
	}

	return false;
}

static uint32_t calculate_pixel_clock_pll_dividers(
		struct calc_pll_clock_source *calc_pll_cs,
		struct pll_settings *pll_settings)
{
	uint32_t err_tolerance;
	uint32_t min_post_divider;
	uint32_t max_post_divider;
	uint32_t min_ref_divider;
	uint32_t max_ref_divider;

	if (pll_settings->adjusted_pix_clk_100hz == 0) {
		DC_LOG_ERROR(
			"%s Bad requested pixel clock", __func__);
		return MAX_PLL_CALC_ERROR;
	}

/* 1) Find Post divider ranges */
	if (pll_settings->pix_clk_post_divider) {
		min_post_divider = pll_settings->pix_clk_post_divider;
		max_post_divider = pll_settings->pix_clk_post_divider;
	} else {
		min_post_divider = calc_pll_cs->min_pix_clock_pll_post_divider;
		if (min_post_divider * pll_settings->adjusted_pix_clk_100hz <
						calc_pll_cs->min_vco_khz * 10) {
			min_post_divider = calc_pll_cs->min_vco_khz * 10 /
					pll_settings->adjusted_pix_clk_100hz;
			if ((min_post_divider *
					pll_settings->adjusted_pix_clk_100hz) <
						calc_pll_cs->min_vco_khz * 10)
				min_post_divider++;
		}

		max_post_divider = calc_pll_cs->max_pix_clock_pll_post_divider;
		if (max_post_divider * pll_settings->adjusted_pix_clk_100hz
				> calc_pll_cs->max_vco_khz * 10)
			max_post_divider = calc_pll_cs->max_vco_khz * 10 /
					pll_settings->adjusted_pix_clk_100hz;
	}

/* 2) Find Reference divider ranges
 * When SS is enabled, or for Display Port even without SS,
 * pll_settings->referenceDivider is not zero.
 * So calculate PPLL FB and fractional FB divider
 * using the passed reference divider*/

	if (pll_settings->reference_divider) {
		min_ref_divider = pll_settings->reference_divider;
		max_ref_divider = pll_settings->reference_divider;
	} else {
		min_ref_divider = ((calc_pll_cs->ref_freq_khz
				/ calc_pll_cs->max_pll_input_freq_khz)
				> calc_pll_cs->min_pll_ref_divider)
			? calc_pll_cs->ref_freq_khz
					/ calc_pll_cs->max_pll_input_freq_khz
			: calc_pll_cs->min_pll_ref_divider;

		max_ref_divider = ((calc_pll_cs->ref_freq_khz
				/ calc_pll_cs->min_pll_input_freq_khz)
				< calc_pll_cs->max_pll_ref_divider)
			? calc_pll_cs->ref_freq_khz /
					calc_pll_cs->min_pll_input_freq_khz
			: calc_pll_cs->max_pll_ref_divider;
	}

/* If some parameters are invalid we could have scenario when  "min">"max"
 * which produced endless loop later.
 * We should investigate why we get the wrong parameters.
 * But to follow the similar logic when "adjustedPixelClock" is set to be 0
 * it is better to return here than cause system hang/watchdog timeout later.
 *  ## SVS Wed 15 Jul 2009 */

	if (min_post_divider > max_post_divider) {
		DC_LOG_ERROR(
			"%s Post divider range is invalid", __func__);
		return MAX_PLL_CALC_ERROR;
	}

	if (min_ref_divider > max_ref_divider) {
		DC_LOG_ERROR(
			"%s Reference divider range is invalid", __func__);
		return MAX_PLL_CALC_ERROR;
	}

/* 3) Try to find PLL dividers given ranges
 * starting with minimal error tolerance.
 * Increase error tolerance until PLL dividers found*/
	err_tolerance = MAX_PLL_CALC_ERROR;

	while (!calc_pll_dividers_in_range(
			calc_pll_cs,
			pll_settings,
			min_ref_divider,
			max_ref_divider,
			min_post_divider,
			max_post_divider,
			err_tolerance))
		err_tolerance += (err_tolerance > 10)
				? (err_tolerance / 10)
				: 1;

	return err_tolerance;
}

static bool pll_adjust_pix_clk(
		struct dce110_clk_src *clk_src,
		struct pixel_clk_params *pix_clk_params,
		struct pll_settings *pll_settings)
{
	uint32_t actual_pix_clk_100hz = 0;
	uint32_t requested_clk_100hz = 0;
	struct bp_adjust_pixel_clock_parameters bp_adjust_pixel_clock_params = {
							0 };
	enum bp_result bp_result;
	switch (pix_clk_params->signal_type) {
	case SIGNAL_TYPE_HDMI_TYPE_A: {
		requested_clk_100hz = pix_clk_params->requested_pix_clk_100hz;
		if (pix_clk_params->pixel_encoding != PIXEL_ENCODING_YCBCR422) {
			switch (pix_clk_params->color_depth) {
			case COLOR_DEPTH_101010:
				requested_clk_100hz = (requested_clk_100hz * 5) >> 2;
				break; /* x1.25*/
			case COLOR_DEPTH_121212:
				requested_clk_100hz = (requested_clk_100hz * 6) >> 2;
				break; /* x1.5*/
			case COLOR_DEPTH_161616:
				requested_clk_100hz = requested_clk_100hz * 2;
				break; /* x2.0*/
			default:
				break;
			}
		}
		actual_pix_clk_100hz = requested_clk_100hz;
	}
		break;

	case SIGNAL_TYPE_DISPLAY_PORT:
	case SIGNAL_TYPE_DISPLAY_PORT_MST:
	case SIGNAL_TYPE_EDP:
		requested_clk_100hz = pix_clk_params->requested_sym_clk * 10;
		actual_pix_clk_100hz = pix_clk_params->requested_pix_clk_100hz;
		break;

	default:
		requested_clk_100hz = pix_clk_params->requested_pix_clk_100hz;
		actual_pix_clk_100hz = pix_clk_params->requested_pix_clk_100hz;
		break;
	}

	bp_adjust_pixel_clock_params.pixel_clock = requested_clk_100hz / 10;
	bp_adjust_pixel_clock_params.
		encoder_object_id = pix_clk_params->encoder_object_id;
	bp_adjust_pixel_clock_params.signal_type = pix_clk_params->signal_type;
	bp_adjust_pixel_clock_params.
		ss_enable = pix_clk_params->flags.ENABLE_SS;
	bp_result = clk_src->bios->funcs->adjust_pixel_clock(
			clk_src->bios, &bp_adjust_pixel_clock_params);
	if (bp_result == BP_RESULT_OK) {
		pll_settings->actual_pix_clk_100hz = actual_pix_clk_100hz;
		pll_settings->adjusted_pix_clk_100hz =
			bp_adjust_pixel_clock_params.adjusted_pixel_clock * 10;
		pll_settings->reference_divider =
			bp_adjust_pixel_clock_params.reference_divider;
		pll_settings->pix_clk_post_divider =
			bp_adjust_pixel_clock_params.pixel_clock_post_divider;

		return true;
	}

	return false;
}

/**
 * Calculate PLL Dividers for given Clock Value.
 * First will call VBIOS Adjust Exec table to check if requested Pixel clock
 * will be Adjusted based on usage.
 * Then it will calculate PLL Dividers for this Adjusted clock using preferred
 * method (Maximum VCO frequency).
 *
 * \return
 *     Calculation error in units of 0.01%
 */

static uint32_t dce110_get_pix_clk_dividers_helper (
		struct dce110_clk_src *clk_src,
		struct pll_settings *pll_settings,
		struct pixel_clk_params *pix_clk_params)
{
	uint32_t field = 0;
	uint32_t pll_calc_error = MAX_PLL_CALC_ERROR;
	DC_LOGGER_INIT();
	/* Check if reference clock is external (not pcie/xtalin)
	* HW Dce80 spec:
	* 00 - PCIE_REFCLK, 01 - XTALIN,    02 - GENERICA,    03 - GENERICB
	* 04 - HSYNCA,      05 - GENLK_CLK, 06 - PCIE_REFCLK, 07 - DVOCLK0 */
	REG_GET(PLL_CNTL, PLL_REF_DIV_SRC, &field);
	pll_settings->use_external_clk = (field > 1);

	/* VBIOS by default enables DP SS (spread on IDCLK) for DCE 8.0 always
	 * (we do not care any more from SI for some older DP Sink which
	 * does not report SS support, no known issues) */
	if ((pix_clk_params->flags.ENABLE_SS) ||
			(dc_is_dp_signal(pix_clk_params->signal_type))) {

		const struct spread_spectrum_data *ss_data = get_ss_data_entry(
					clk_src,
					pix_clk_params->signal_type,
					pll_settings->adjusted_pix_clk_100hz / 10);

		if (NULL != ss_data)
			pll_settings->ss_percentage = ss_data->percentage;
	}

	/* Check VBIOS AdjustPixelClock Exec table */
	if (!pll_adjust_pix_clk(clk_src, pix_clk_params, pll_settings)) {
		/* Should never happen, ASSERT and fill up values to be able
		 * to continue. */
		DC_LOG_ERROR(
			"%s: Failed to adjust pixel clock!!", __func__);
		pll_settings->actual_pix_clk_100hz =
				pix_clk_params->requested_pix_clk_100hz;
		pll_settings->adjusted_pix_clk_100hz =
				pix_clk_params->requested_pix_clk_100hz;

		if (dc_is_dp_signal(pix_clk_params->signal_type))
			pll_settings->adjusted_pix_clk_100hz = 1000000;
	}

	/* Calculate Dividers */
	if (pix_clk_params->signal_type == SIGNAL_TYPE_HDMI_TYPE_A)
		/*Calculate Dividers by HDMI object, no SS case or SS case */
		pll_calc_error =
			calculate_pixel_clock_pll_dividers(
					&clk_src->calc_pll_hdmi,
					pll_settings);
	else
		/*Calculate Dividers by default object, no SS case or SS case */
		pll_calc_error =
			calculate_pixel_clock_pll_dividers(
					&clk_src->calc_pll,
					pll_settings);

	return pll_calc_error;
}

static void dce112_get_pix_clk_dividers_helper (
		struct dce110_clk_src *clk_src,
		struct pll_settings *pll_settings,
		struct pixel_clk_params *pix_clk_params)
{
	uint32_t actual_pixel_clock_100hz;

	actual_pixel_clock_100hz = pix_clk_params->requested_pix_clk_100hz;
	/* Calculate Dividers */
	if (pix_clk_params->signal_type == SIGNAL_TYPE_HDMI_TYPE_A) {
		switch (pix_clk_params->color_depth) {
		case COLOR_DEPTH_101010:
			actual_pixel_clock_100hz = (actual_pixel_clock_100hz * 5) >> 2;
			break;
		case COLOR_DEPTH_121212:
			actual_pixel_clock_100hz = (actual_pixel_clock_100hz * 6) >> 2;
			break;
		case COLOR_DEPTH_161616:
			actual_pixel_clock_100hz = actual_pixel_clock_100hz * 2;
			break;
		default:
			break;
		}
	}
	pll_settings->actual_pix_clk_100hz = actual_pixel_clock_100hz;
	pll_settings->adjusted_pix_clk_100hz = actual_pixel_clock_100hz;
	pll_settings->calculated_pix_clk_100hz = pix_clk_params->requested_pix_clk_100hz;
}

static uint32_t dce110_get_pix_clk_dividers(
		struct clock_source *cs,
		struct pixel_clk_params *pix_clk_params,
		struct pll_settings *pll_settings)
{
	struct dce110_clk_src *clk_src = TO_DCE110_CLK_SRC(cs);
	uint32_t pll_calc_error = MAX_PLL_CALC_ERROR;
	DC_LOGGER_INIT();

	if (pix_clk_params == NULL || pll_settings == NULL
			|| pix_clk_params->requested_pix_clk_100hz == 0) {
		DC_LOG_ERROR(
			"%s: Invalid parameters!!\n", __func__);
		return pll_calc_error;
	}

	memset(pll_settings, 0, sizeof(*pll_settings));

	if (cs->id == CLOCK_SOURCE_ID_DP_DTO ||
			cs->id == CLOCK_SOURCE_ID_EXTERNAL) {
		pll_settings->adjusted_pix_clk_100hz = clk_src->ext_clk_khz * 10;
		pll_settings->calculated_pix_clk_100hz = clk_src->ext_clk_khz * 10;
		pll_settings->actual_pix_clk_100hz =
					pix_clk_params->requested_pix_clk_100hz;
		return 0;
	}

	pll_calc_error = dce110_get_pix_clk_dividers_helper(clk_src,
			pll_settings, pix_clk_params);

	return pll_calc_error;
}

static uint32_t dce112_get_pix_clk_dividers(
		struct clock_source *cs,
		struct pixel_clk_params *pix_clk_params,
		struct pll_settings *pll_settings)
{
	struct dce110_clk_src *clk_src = TO_DCE110_CLK_SRC(cs);
	DC_LOGGER_INIT();

	if (pix_clk_params == NULL || pll_settings == NULL
			|| pix_clk_params->requested_pix_clk_100hz == 0) {
		DC_LOG_ERROR(
			"%s: Invalid parameters!!\n", __func__);
		return -1;
	}

	memset(pll_settings, 0, sizeof(*pll_settings));

	if (cs->id == CLOCK_SOURCE_ID_DP_DTO ||
			cs->id == CLOCK_SOURCE_ID_EXTERNAL) {
		pll_settings->adjusted_pix_clk_100hz = clk_src->ext_clk_khz * 10;
		pll_settings->calculated_pix_clk_100hz = clk_src->ext_clk_khz * 10;
		pll_settings->actual_pix_clk_100hz =
					pix_clk_params->requested_pix_clk_100hz;
		return -1;
	}

	dce112_get_pix_clk_dividers_helper(clk_src,
			pll_settings, pix_clk_params);

	return 0;
}

static bool disable_spread_spectrum(struct dce110_clk_src *clk_src)
{
	enum bp_result result;
	struct bp_spread_spectrum_parameters bp_ss_params = {0};

	bp_ss_params.pll_id = clk_src->base.id;

	/*Call ASICControl to process ATOMBIOS Exec table*/
	result = clk_src->bios->funcs->enable_spread_spectrum_on_ppll(
			clk_src->bios,
			&bp_ss_params,
			false);

	return result == BP_RESULT_OK;
}

static bool calculate_ss(
		const struct pll_settings *pll_settings,
		const struct spread_spectrum_data *ss_data,
		struct delta_sigma_data *ds_data)
{
	struct fixed31_32 fb_div;
	struct fixed31_32 ss_amount;
	struct fixed31_32 ss_nslip_amount;
	struct fixed31_32 ss_ds_frac_amount;
	struct fixed31_32 ss_step_size;
	struct fixed31_32 modulation_time;

	if (ds_data == NULL)
		return false;
	if (ss_data == NULL)
		return false;
	if (ss_data->percentage == 0)
		return false;
	if (pll_settings == NULL)
		return false;

	memset(ds_data, 0, sizeof(struct delta_sigma_data));

	/* compute SS_AMOUNT_FBDIV & SS_AMOUNT_NFRAC_SLIP & SS_AMOUNT_DSFRAC*/
	/* 6 decimal point support in fractional feedback divider */
	fb_div  = dc_fixpt_from_fraction(
		pll_settings->fract_feedback_divider, 1000000);
	fb_div = dc_fixpt_add_int(fb_div, pll_settings->feedback_divider);

	ds_data->ds_frac_amount = 0;
	/*spreadSpectrumPercentage is in the unit of .01%,
	 * so have to divided by 100 * 100*/
	ss_amount = dc_fixpt_mul(
		fb_div, dc_fixpt_from_fraction(ss_data->percentage,
					100 * ss_data->percentage_divider));
	ds_data->feedback_amount = dc_fixpt_floor(ss_amount);

	ss_nslip_amount = dc_fixpt_sub(ss_amount,
		dc_fixpt_from_int(ds_data->feedback_amount));
	ss_nslip_amount = dc_fixpt_mul_int(ss_nslip_amount, 10);
	ds_data->nfrac_amount = dc_fixpt_floor(ss_nslip_amount);

	ss_ds_frac_amount = dc_fixpt_sub(ss_nslip_amount,
		dc_fixpt_from_int(ds_data->nfrac_amount));
	ss_ds_frac_amount = dc_fixpt_mul_int(ss_ds_frac_amount, 65536);
	ds_data->ds_frac_amount = dc_fixpt_floor(ss_ds_frac_amount);

	/* compute SS_STEP_SIZE_DSFRAC */
	modulation_time = dc_fixpt_from_fraction(
		pll_settings->reference_freq * 1000,
		pll_settings->reference_divider * ss_data->modulation_freq_hz);

	if (ss_data->flags.CENTER_SPREAD)
		modulation_time = dc_fixpt_div_int(modulation_time, 4);
	else
		modulation_time = dc_fixpt_div_int(modulation_time, 2);

	ss_step_size = dc_fixpt_div(ss_amount, modulation_time);
	/* SS_STEP_SIZE_DSFRAC_DEC = Int(SS_STEP_SIZE * 2 ^ 16 * 10)*/
	ss_step_size = dc_fixpt_mul_int(ss_step_size, 65536 * 10);
	ds_data->ds_frac_size =  dc_fixpt_floor(ss_step_size);

	return true;
}

static bool enable_spread_spectrum(
		struct dce110_clk_src *clk_src,
		enum signal_type signal, struct pll_settings *pll_settings)
{
	struct bp_spread_spectrum_parameters bp_params = {0};
	struct delta_sigma_data d_s_data;
	const struct spread_spectrum_data *ss_data = NULL;

	ss_data = get_ss_data_entry(
			clk_src,
			signal,
			pll_settings->calculated_pix_clk_100hz / 10);

/* Pixel clock PLL has been programmed to generate desired pixel clock,
 * now enable SS on pixel clock */
/* TODO is it OK to return true not doing anything ??*/
	if (ss_data != NULL && pll_settings->ss_percentage != 0) {
		if (calculate_ss(pll_settings, ss_data, &d_s_data)) {
			bp_params.ds.feedback_amount =
					d_s_data.feedback_amount;
			bp_params.ds.nfrac_amount =
					d_s_data.nfrac_amount;
			bp_params.ds.ds_frac_size = d_s_data.ds_frac_size;
			bp_params.ds_frac_amount =
					d_s_data.ds_frac_amount;
			bp_params.flags.DS_TYPE = 1;
			bp_params.pll_id = clk_src->base.id;
			bp_params.percentage = ss_data->percentage;
			if (ss_data->flags.CENTER_SPREAD)
				bp_params.flags.CENTER_SPREAD = 1;
			if (ss_data->flags.EXTERNAL_SS)
				bp_params.flags.EXTERNAL_SS = 1;

			if (BP_RESULT_OK !=
				clk_src->bios->funcs->
					enable_spread_spectrum_on_ppll(
							clk_src->bios,
							&bp_params,
							true))
				return false;
		} else
			return false;
	}
	return true;
}

static void dce110_program_pixel_clk_resync(
		struct dce110_clk_src *clk_src,
		enum signal_type signal_type,
		enum dc_color_depth colordepth)
{
	REG_UPDATE(RESYNC_CNTL,
			DCCG_DEEP_COLOR_CNTL1, 0);
	/*
	 24 bit mode: TMDS clock = 1.0 x pixel clock  (1:1)
	 30 bit mode: TMDS clock = 1.25 x pixel clock (5:4)
	 36 bit mode: TMDS clock = 1.5 x pixel clock  (3:2)
	 48 bit mode: TMDS clock = 2 x pixel clock    (2:1)
	 */
	if (signal_type != SIGNAL_TYPE_HDMI_TYPE_A)
		return;

	switch (colordepth) {
	case COLOR_DEPTH_888:
		REG_UPDATE(RESYNC_CNTL,
				DCCG_DEEP_COLOR_CNTL1, 0);
		break;
	case COLOR_DEPTH_101010:
		REG_UPDATE(RESYNC_CNTL,
				DCCG_DEEP_COLOR_CNTL1, 1);
		break;
	case COLOR_DEPTH_121212:
		REG_UPDATE(RESYNC_CNTL,
				DCCG_DEEP_COLOR_CNTL1, 2);
		break;
	case COLOR_DEPTH_161616:
		REG_UPDATE(RESYNC_CNTL,
				DCCG_DEEP_COLOR_CNTL1, 3);
		break;
	default:
		break;
	}
}

static void dce112_program_pixel_clk_resync(
		struct dce110_clk_src *clk_src,
		enum signal_type signal_type,
		enum dc_color_depth colordepth,
		bool enable_ycbcr420)
{
	uint32_t deep_color_cntl = 0;
	uint32_t double_rate_enable = 0;

	/*
	 24 bit mode: TMDS clock = 1.0 x pixel clock  (1:1)
	 30 bit mode: TMDS clock = 1.25 x pixel clock (5:4)
	 36 bit mode: TMDS clock = 1.5 x pixel clock  (3:2)
	 48 bit mode: TMDS clock = 2 x pixel clock    (2:1)
	 */
	if (signal_type == SIGNAL_TYPE_HDMI_TYPE_A) {
		double_rate_enable = enable_ycbcr420 ? 1 : 0;

		switch (colordepth) {
		case COLOR_DEPTH_888:
			deep_color_cntl = 0;
			break;
		case COLOR_DEPTH_101010:
			deep_color_cntl = 1;
			break;
		case COLOR_DEPTH_121212:
			deep_color_cntl = 2;
			break;
		case COLOR_DEPTH_161616:
			deep_color_cntl = 3;
			break;
		default:
			break;
		}
	}

	if (clk_src->cs_mask->PHYPLLA_PIXCLK_DOUBLE_RATE_ENABLE)
		REG_UPDATE_2(PIXCLK_RESYNC_CNTL,
				PHYPLLA_DCCG_DEEP_COLOR_CNTL, deep_color_cntl,
				PHYPLLA_PIXCLK_DOUBLE_RATE_ENABLE, double_rate_enable);
	else
		REG_UPDATE(PIXCLK_RESYNC_CNTL,
				PHYPLLA_DCCG_DEEP_COLOR_CNTL, deep_color_cntl);

}

static bool dce110_program_pix_clk(
		struct clock_source *clock_source,
		struct pixel_clk_params *pix_clk_params,
		struct pll_settings *pll_settings)
{
	struct dce110_clk_src *clk_src = TO_DCE110_CLK_SRC(clock_source);
	struct bp_pixel_clock_parameters bp_pc_params = {0};

	/* First disable SS
	 * ATOMBIOS will enable by default SS on PLL for DP,
	 * do not disable it here
	 */
	if (clock_source->id != CLOCK_SOURCE_ID_EXTERNAL &&
			!dc_is_dp_signal(pix_clk_params->signal_type) &&
			clock_source->ctx->dce_version <= DCE_VERSION_11_0)
		disable_spread_spectrum(clk_src);

	/*ATOMBIOS expects pixel rate adjusted by deep color ratio)*/
	bp_pc_params.controller_id = pix_clk_params->controller_id;
	bp_pc_params.pll_id = clock_source->id;
	bp_pc_params.target_pixel_clock_100hz = pll_settings->actual_pix_clk_100hz;
	bp_pc_params.encoder_object_id = pix_clk_params->encoder_object_id;
	bp_pc_params.signal_type = pix_clk_params->signal_type;

	bp_pc_params.reference_divider = pll_settings->reference_divider;
	bp_pc_params.feedback_divider = pll_settings->feedback_divider;
	bp_pc_params.fractional_feedback_divider =
			pll_settings->fract_feedback_divider;
	bp_pc_params.pixel_clock_post_divider =
			pll_settings->pix_clk_post_divider;
	bp_pc_params.flags.SET_EXTERNAL_REF_DIV_SRC =
					pll_settings->use_external_clk;

	if (clk_src->bios->funcs->set_pixel_clock(
			clk_src->bios, &bp_pc_params) != BP_RESULT_OK)
		return false;
	/* Enable SS
	 * ATOMBIOS will enable by default SS for DP on PLL ( DP ID clock),
	 * based on HW display PLL team, SS control settings should be programmed
	 * during PLL Reset, but they do not have effect
	 * until SS_EN is asserted.*/
	if (clock_source->id != CLOCK_SOURCE_ID_EXTERNAL
			&& !dc_is_dp_signal(pix_clk_params->signal_type)) {

		if (pix_clk_params->flags.ENABLE_SS)
			if (!enable_spread_spectrum(clk_src,
							pix_clk_params->signal_type,
							pll_settings))
				return false;

		/* Resync deep color DTO */
		dce110_program_pixel_clk_resync(clk_src,
					pix_clk_params->signal_type,
					pix_clk_params->color_depth);
	}

	return true;
}

static bool dce112_program_pix_clk(
		struct clock_source *clock_source,
		struct pixel_clk_params *pix_clk_params,
		struct pll_settings *pll_settings)
{
	struct dce110_clk_src *clk_src = TO_DCE110_CLK_SRC(clock_source);
	struct bp_pixel_clock_parameters bp_pc_params = {0};

#if defined(CONFIG_DRM_AMD_DC_DCN1_0)
	if (IS_FPGA_MAXIMUS_DC(clock_source->ctx->dce_environment)) {
		unsigned int inst = pix_clk_params->controller_id - CONTROLLER_ID_D0;
		unsigned dp_dto_ref_100hz = 7000000;
		unsigned clock_100hz = pll_settings->actual_pix_clk_100hz;

		/* Set DTO values: phase = target clock, modulo = reference clock */
		REG_WRITE(PHASE[inst], clock_100hz);
		REG_WRITE(MODULO[inst], dp_dto_ref_100hz);

		/* Enable DTO */
		REG_UPDATE(PIXEL_RATE_CNTL[inst], DP_DTO0_ENABLE, 1);
		return true;
	}
#endif
	/* First disable SS
	 * ATOMBIOS will enable by default SS on PLL for DP,
	 * do not disable it here
	 */
	if (clock_source->id != CLOCK_SOURCE_ID_EXTERNAL &&
			!dc_is_dp_signal(pix_clk_params->signal_type) &&
			clock_source->ctx->dce_version <= DCE_VERSION_11_0)
		disable_spread_spectrum(clk_src);

	/*ATOMBIOS expects pixel rate adjusted by deep color ratio)*/
	bp_pc_params.controller_id = pix_clk_params->controller_id;
	bp_pc_params.pll_id = clock_source->id;
	bp_pc_params.target_pixel_clock_100hz = pll_settings->actual_pix_clk_100hz;
	bp_pc_params.encoder_object_id = pix_clk_params->encoder_object_id;
	bp_pc_params.signal_type = pix_clk_params->signal_type;

	if (clock_source->id != CLOCK_SOURCE_ID_DP_DTO) {
		bp_pc_params.flags.SET_GENLOCK_REF_DIV_SRC =
						pll_settings->use_external_clk;
		bp_pc_params.flags.SET_XTALIN_REF_SRC =
						!pll_settings->use_external_clk;
		if (pix_clk_params->flags.SUPPORT_YCBCR420) {
			bp_pc_params.flags.SUPPORT_YUV_420 = 1;
		}
	}
	if (clk_src->bios->funcs->set_pixel_clock(
			clk_src->bios, &bp_pc_params) != BP_RESULT_OK)
		return false;
	/* Resync deep color DTO */
	if (clock_source->id != CLOCK_SOURCE_ID_DP_DTO)
		dce112_program_pixel_clk_resync(clk_src,
					pix_clk_params->signal_type,
					pix_clk_params->color_depth,
					pix_clk_params->flags.SUPPORT_YCBCR420);

	return true;
}


static bool dce110_clock_source_power_down(
		struct clock_source *clk_src)
{
	struct dce110_clk_src *dce110_clk_src = TO_DCE110_CLK_SRC(clk_src);
	enum bp_result bp_result;
	struct bp_pixel_clock_parameters bp_pixel_clock_params = {0};

	if (clk_src->dp_clk_src)
		return true;

	/* If Pixel Clock is 0 it means Power Down Pll*/
	bp_pixel_clock_params.controller_id = CONTROLLER_ID_UNDEFINED;
	bp_pixel_clock_params.pll_id = clk_src->id;
	bp_pixel_clock_params.flags.FORCE_PROGRAMMING_OF_PLL = 1;

	/*Call ASICControl to process ATOMBIOS Exec table*/
	bp_result = dce110_clk_src->bios->funcs->set_pixel_clock(
			dce110_clk_src->bios,
			&bp_pixel_clock_params);

	return bp_result == BP_RESULT_OK;
}

static bool get_pixel_clk_frequency_100hz(
<<<<<<< HEAD
		struct clock_source *clock_source,
=======
		const struct clock_source *clock_source,
>>>>>>> 0ecfebd2
		unsigned int inst,
		unsigned int *pixel_clk_khz)
{
	struct dce110_clk_src *clk_src = TO_DCE110_CLK_SRC(clock_source);
	unsigned int clock_hz = 0;

	if (clock_source->id == CLOCK_SOURCE_ID_DP_DTO) {
		clock_hz = REG_READ(PHASE[inst]);

		/* NOTE: There is agreement with VBIOS here that MODULO is
		 * programmed equal to DPREFCLK, in which case PHASE will be
		 * equivalent to pixel clock.
		 */
		*pixel_clk_khz = clock_hz / 100;
		return true;
	}

	return false;
}

/*****************************************/
/* Constructor                           */
/*****************************************/

static const struct clock_source_funcs dce112_clk_src_funcs = {
	.cs_power_down = dce110_clock_source_power_down,
	.program_pix_clk = dce112_program_pix_clk,
	.get_pix_clk_dividers = dce112_get_pix_clk_dividers,
	.get_pixel_clk_frequency_100hz = get_pixel_clk_frequency_100hz
};
static const struct clock_source_funcs dce110_clk_src_funcs = {
	.cs_power_down = dce110_clock_source_power_down,
	.program_pix_clk = dce110_program_pix_clk,
	.get_pix_clk_dividers = dce110_get_pix_clk_dividers,
	.get_pixel_clk_frequency_100hz = get_pixel_clk_frequency_100hz
};


static void get_ss_info_from_atombios(
		struct dce110_clk_src *clk_src,
		enum as_signal_type as_signal,
		struct spread_spectrum_data *spread_spectrum_data[],
		uint32_t *ss_entries_num)
{
	enum bp_result bp_result = BP_RESULT_FAILURE;
	struct spread_spectrum_info *ss_info;
	struct spread_spectrum_data *ss_data;
	struct spread_spectrum_info *ss_info_cur;
	struct spread_spectrum_data *ss_data_cur;
	uint32_t i;
	DC_LOGGER_INIT();
	if (ss_entries_num == NULL) {
		DC_LOG_SYNC(
			"Invalid entry !!!\n");
		return;
	}
	if (spread_spectrum_data == NULL) {
		DC_LOG_SYNC(
			"Invalid array pointer!!!\n");
		return;
	}

	spread_spectrum_data[0] = NULL;
	*ss_entries_num = 0;

	*ss_entries_num = clk_src->bios->funcs->get_ss_entry_number(
			clk_src->bios,
			as_signal);

	if (*ss_entries_num == 0)
		return;

	ss_info = kcalloc(*ss_entries_num,
			  sizeof(struct spread_spectrum_info),
			  GFP_KERNEL);
	ss_info_cur = ss_info;
	if (ss_info == NULL)
		return;

	ss_data = kcalloc(*ss_entries_num,
			  sizeof(struct spread_spectrum_data),
			  GFP_KERNEL);
	if (ss_data == NULL)
		goto out_free_info;

	for (i = 0, ss_info_cur = ss_info;
		i < (*ss_entries_num);
		++i, ++ss_info_cur) {

		bp_result = clk_src->bios->funcs->get_spread_spectrum_info(
				clk_src->bios,
				as_signal,
				i,
				ss_info_cur);

		if (bp_result != BP_RESULT_OK)
			goto out_free_data;
	}

	for (i = 0, ss_info_cur = ss_info, ss_data_cur = ss_data;
		i < (*ss_entries_num);
		++i, ++ss_info_cur, ++ss_data_cur) {

		if (ss_info_cur->type.STEP_AND_DELAY_INFO != false) {
			DC_LOG_SYNC(
				"Invalid ATOMBIOS SS Table!!!\n");
			goto out_free_data;
		}

		/* for HDMI check SS percentage,
		 * if it is > 6 (0.06%), the ATOMBIOS table info is invalid*/
		if (as_signal == AS_SIGNAL_TYPE_HDMI
				&& ss_info_cur->spread_spectrum_percentage > 6){
			/* invalid input, do nothing */
			DC_LOG_SYNC(
				"Invalid SS percentage ");
			DC_LOG_SYNC(
				"for HDMI in ATOMBIOS info Table!!!\n");
			continue;
		}
		if (ss_info_cur->spread_percentage_divider == 1000) {
			/* Keep previous precision from ATOMBIOS for these
			* in case new precision set by ATOMBIOS for these
			* (otherwise all code in DCE specific classes
			* for all previous ASICs would need
			* to be updated for SS calculations,
			* Audio SS compensation and DP DTO SS compensation
			* which assumes fixed SS percentage Divider = 100)*/
			ss_info_cur->spread_spectrum_percentage /= 10;
			ss_info_cur->spread_percentage_divider = 100;
		}

		ss_data_cur->freq_range_khz = ss_info_cur->target_clock_range;
		ss_data_cur->percentage =
				ss_info_cur->spread_spectrum_percentage;
		ss_data_cur->percentage_divider =
				ss_info_cur->spread_percentage_divider;
		ss_data_cur->modulation_freq_hz =
				ss_info_cur->spread_spectrum_range;

		if (ss_info_cur->type.CENTER_MODE)
			ss_data_cur->flags.CENTER_SPREAD = 1;

		if (ss_info_cur->type.EXTERNAL)
			ss_data_cur->flags.EXTERNAL_SS = 1;

	}

	*spread_spectrum_data = ss_data;
	kfree(ss_info);
	return;

out_free_data:
	kfree(ss_data);
	*ss_entries_num = 0;
out_free_info:
	kfree(ss_info);
}

static void ss_info_from_atombios_create(
	struct dce110_clk_src *clk_src)
{
	get_ss_info_from_atombios(
		clk_src,
		AS_SIGNAL_TYPE_DISPLAY_PORT,
		&clk_src->dp_ss_params,
		&clk_src->dp_ss_params_cnt);
	get_ss_info_from_atombios(
		clk_src,
		AS_SIGNAL_TYPE_HDMI,
		&clk_src->hdmi_ss_params,
		&clk_src->hdmi_ss_params_cnt);
	get_ss_info_from_atombios(
		clk_src,
		AS_SIGNAL_TYPE_DVI,
		&clk_src->dvi_ss_params,
		&clk_src->dvi_ss_params_cnt);
	get_ss_info_from_atombios(
		clk_src,
		AS_SIGNAL_TYPE_LVDS,
		&clk_src->lvds_ss_params,
		&clk_src->lvds_ss_params_cnt);
}

static bool calc_pll_max_vco_construct(
			struct calc_pll_clock_source *calc_pll_cs,
			struct calc_pll_clock_source_init_data *init_data)
{
	uint32_t i;
	struct dc_firmware_info fw_info = { { 0 } };
	if (calc_pll_cs == NULL ||
			init_data == NULL ||
			init_data->bp == NULL)
		return false;

	if (init_data->bp->funcs->get_firmware_info(
				init_data->bp,
				&fw_info) != BP_RESULT_OK)
		return false;

	calc_pll_cs->ctx = init_data->ctx;
	calc_pll_cs->ref_freq_khz = fw_info.pll_info.crystal_frequency;
	calc_pll_cs->min_vco_khz =
			fw_info.pll_info.min_output_pxl_clk_pll_frequency;
	calc_pll_cs->max_vco_khz =
			fw_info.pll_info.max_output_pxl_clk_pll_frequency;

	if (init_data->max_override_input_pxl_clk_pll_freq_khz != 0)
		calc_pll_cs->max_pll_input_freq_khz =
			init_data->max_override_input_pxl_clk_pll_freq_khz;
	else
		calc_pll_cs->max_pll_input_freq_khz =
			fw_info.pll_info.max_input_pxl_clk_pll_frequency;

	if (init_data->min_override_input_pxl_clk_pll_freq_khz != 0)
		calc_pll_cs->min_pll_input_freq_khz =
			init_data->min_override_input_pxl_clk_pll_freq_khz;
	else
		calc_pll_cs->min_pll_input_freq_khz =
			fw_info.pll_info.min_input_pxl_clk_pll_frequency;

	calc_pll_cs->min_pix_clock_pll_post_divider =
			init_data->min_pix_clk_pll_post_divider;
	calc_pll_cs->max_pix_clock_pll_post_divider =
			init_data->max_pix_clk_pll_post_divider;
	calc_pll_cs->min_pll_ref_divider =
			init_data->min_pll_ref_divider;
	calc_pll_cs->max_pll_ref_divider =
			init_data->max_pll_ref_divider;

	if (init_data->num_fract_fb_divider_decimal_point == 0 ||
		init_data->num_fract_fb_divider_decimal_point_precision >
				init_data->num_fract_fb_divider_decimal_point) {
		DC_LOG_ERROR(
			"The dec point num or precision is incorrect!");
		return false;
	}
	if (init_data->num_fract_fb_divider_decimal_point_precision == 0) {
		DC_LOG_ERROR(
			"Incorrect fract feedback divider precision num!");
		return false;
	}

	calc_pll_cs->fract_fb_divider_decimal_points_num =
				init_data->num_fract_fb_divider_decimal_point;
	calc_pll_cs->fract_fb_divider_precision =
			init_data->num_fract_fb_divider_decimal_point_precision;
	calc_pll_cs->fract_fb_divider_factor = 1;
	for (i = 0; i < calc_pll_cs->fract_fb_divider_decimal_points_num; ++i)
		calc_pll_cs->fract_fb_divider_factor *= 10;

	calc_pll_cs->fract_fb_divider_precision_factor = 1;
	for (
		i = 0;
		i < (calc_pll_cs->fract_fb_divider_decimal_points_num -
				calc_pll_cs->fract_fb_divider_precision);
		++i)
		calc_pll_cs->fract_fb_divider_precision_factor *= 10;

	return true;
}

bool dce110_clk_src_construct(
	struct dce110_clk_src *clk_src,
	struct dc_context *ctx,
	struct dc_bios *bios,
	enum clock_source_id id,
	const struct dce110_clk_src_regs *regs,
	const struct dce110_clk_src_shift *cs_shift,
	const struct dce110_clk_src_mask *cs_mask)
{
	struct dc_firmware_info fw_info = { { 0 } };
	struct calc_pll_clock_source_init_data calc_pll_cs_init_data_hdmi;
	struct calc_pll_clock_source_init_data calc_pll_cs_init_data;

	clk_src->base.ctx = ctx;
	clk_src->bios = bios;
	clk_src->base.id = id;
	clk_src->base.funcs = &dce110_clk_src_funcs;

	clk_src->regs = regs;
	clk_src->cs_shift = cs_shift;
	clk_src->cs_mask = cs_mask;

	if (clk_src->bios->funcs->get_firmware_info(
			clk_src->bios, &fw_info) != BP_RESULT_OK) {
		ASSERT_CRITICAL(false);
		goto unexpected_failure;
	}

	clk_src->ext_clk_khz =
			fw_info.external_clock_source_frequency_for_dp;

	/* structure normally used with PLL ranges from ATOMBIOS; DS on by default */
	calc_pll_cs_init_data.bp = bios;
	calc_pll_cs_init_data.min_pix_clk_pll_post_divider = 1;
	calc_pll_cs_init_data.max_pix_clk_pll_post_divider =
			clk_src->cs_mask->PLL_POST_DIV_PIXCLK;
	calc_pll_cs_init_data.min_pll_ref_divider =	1;
	calc_pll_cs_init_data.max_pll_ref_divider =	clk_src->cs_mask->PLL_REF_DIV;
	/* when 0 use minInputPxlClkPLLFrequencyInKHz from firmwareInfo*/
	calc_pll_cs_init_data.min_override_input_pxl_clk_pll_freq_khz =	0;
	/* when 0 use maxInputPxlClkPLLFrequencyInKHz from firmwareInfo*/
	calc_pll_cs_init_data.max_override_input_pxl_clk_pll_freq_khz =	0;
	/*numberOfFractFBDividerDecimalPoints*/
	calc_pll_cs_init_data.num_fract_fb_divider_decimal_point =
			FRACT_FB_DIVIDER_DEC_POINTS_MAX_NUM;
	/*number of decimal point to round off for fractional feedback divider value*/
	calc_pll_cs_init_data.num_fract_fb_divider_decimal_point_precision =
			FRACT_FB_DIVIDER_DEC_POINTS_MAX_NUM;
	calc_pll_cs_init_data.ctx =	ctx;

	/*structure for HDMI, no SS or SS% <= 0.06% for 27 MHz Ref clock */
	calc_pll_cs_init_data_hdmi.bp = bios;
	calc_pll_cs_init_data_hdmi.min_pix_clk_pll_post_divider = 1;
	calc_pll_cs_init_data_hdmi.max_pix_clk_pll_post_divider =
			clk_src->cs_mask->PLL_POST_DIV_PIXCLK;
	calc_pll_cs_init_data_hdmi.min_pll_ref_divider = 1;
	calc_pll_cs_init_data_hdmi.max_pll_ref_divider = clk_src->cs_mask->PLL_REF_DIV;
	/* when 0 use minInputPxlClkPLLFrequencyInKHz from firmwareInfo*/
	calc_pll_cs_init_data_hdmi.min_override_input_pxl_clk_pll_freq_khz = 13500;
	/* when 0 use maxInputPxlClkPLLFrequencyInKHz from firmwareInfo*/
	calc_pll_cs_init_data_hdmi.max_override_input_pxl_clk_pll_freq_khz = 27000;
	/*numberOfFractFBDividerDecimalPoints*/
	calc_pll_cs_init_data_hdmi.num_fract_fb_divider_decimal_point =
			FRACT_FB_DIVIDER_DEC_POINTS_MAX_NUM;
	/*number of decimal point to round off for fractional feedback divider value*/
	calc_pll_cs_init_data_hdmi.num_fract_fb_divider_decimal_point_precision =
			FRACT_FB_DIVIDER_DEC_POINTS_MAX_NUM;
	calc_pll_cs_init_data_hdmi.ctx = ctx;

	clk_src->ref_freq_khz = fw_info.pll_info.crystal_frequency;

	if (clk_src->base.id == CLOCK_SOURCE_ID_EXTERNAL)
		return true;

	/* PLL only from here on */
	ss_info_from_atombios_create(clk_src);

	if (!calc_pll_max_vco_construct(
			&clk_src->calc_pll,
			&calc_pll_cs_init_data)) {
		ASSERT_CRITICAL(false);
		goto unexpected_failure;
	}


	calc_pll_cs_init_data_hdmi.
			min_override_input_pxl_clk_pll_freq_khz = clk_src->ref_freq_khz/2;
	calc_pll_cs_init_data_hdmi.
			max_override_input_pxl_clk_pll_freq_khz = clk_src->ref_freq_khz;


	if (!calc_pll_max_vco_construct(
			&clk_src->calc_pll_hdmi, &calc_pll_cs_init_data_hdmi)) {
		ASSERT_CRITICAL(false);
		goto unexpected_failure;
	}

	return true;

unexpected_failure:
	return false;
}

bool dce112_clk_src_construct(
	struct dce110_clk_src *clk_src,
	struct dc_context *ctx,
	struct dc_bios *bios,
	enum clock_source_id id,
	const struct dce110_clk_src_regs *regs,
	const struct dce110_clk_src_shift *cs_shift,
	const struct dce110_clk_src_mask *cs_mask)
{
	struct dc_firmware_info fw_info = { { 0 } };

	clk_src->base.ctx = ctx;
	clk_src->bios = bios;
	clk_src->base.id = id;
	clk_src->base.funcs = &dce112_clk_src_funcs;

	clk_src->regs = regs;
	clk_src->cs_shift = cs_shift;
	clk_src->cs_mask = cs_mask;

	if (clk_src->bios->funcs->get_firmware_info(
			clk_src->bios, &fw_info) != BP_RESULT_OK) {
		ASSERT_CRITICAL(false);
		return false;
	}

	clk_src->ext_clk_khz = fw_info.external_clock_source_frequency_for_dp;

	return true;
}
<|MERGE_RESOLUTION|>--- conflicted
+++ resolved
@@ -978,11 +978,7 @@
 }
 
 static bool get_pixel_clk_frequency_100hz(
-<<<<<<< HEAD
-		struct clock_source *clock_source,
-=======
 		const struct clock_source *clock_source,
->>>>>>> 0ecfebd2
 		unsigned int inst,
 		unsigned int *pixel_clk_khz)
 {
