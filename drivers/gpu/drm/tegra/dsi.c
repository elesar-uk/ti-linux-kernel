/*
 * Copyright (C) 2013 NVIDIA Corporation
 *
 * This program is free software; you can redistribute it and/or modify
 * it under the terms of the GNU General Public License version 2 as
 * published by the Free Software Foundation.
 */

#include <linux/clk.h>
#include <linux/debugfs.h>
#include <linux/host1x.h>
#include <linux/module.h>
#include <linux/of.h>
#include <linux/of_platform.h>
#include <linux/platform_device.h>
#include <linux/reset.h>

#include <linux/regulator/consumer.h>

#include <drm/drm_atomic_helper.h>
#include <drm/drm_mipi_dsi.h>
#include <drm/drm_panel.h>

#include <video/mipi_display.h>

#include "dc.h"
#include "drm.h"
#include "dsi.h"
#include "mipi-phy.h"

struct tegra_dsi_state {
	struct drm_connector_state base;

	struct mipi_dphy_timing timing;
	unsigned long period;

	unsigned int vrefresh;
	unsigned int lanes;
	unsigned long pclk;
	unsigned long bclk;

	enum tegra_dsi_format format;
	unsigned int mul;
	unsigned int div;
};

static inline struct tegra_dsi_state *
to_dsi_state(struct drm_connector_state *state)
{
	return container_of(state, struct tegra_dsi_state, base);
}

struct tegra_dsi {
	struct host1x_client client;
	struct tegra_output output;
	struct device *dev;

	void __iomem *regs;

	struct reset_control *rst;
	struct clk *clk_parent;
	struct clk *clk_lp;
	struct clk *clk;

	struct drm_info_list *debugfs_files;
	struct drm_minor *minor;
	struct dentry *debugfs;

	unsigned long flags;
	enum mipi_dsi_pixel_format format;
	unsigned int lanes;

	struct tegra_mipi_device *mipi;
	struct mipi_dsi_host host;

	struct regulator *vdd;

	unsigned int video_fifo_depth;
	unsigned int host_fifo_depth;

	/* for ganged-mode support */
	struct tegra_dsi *master;
	struct tegra_dsi *slave;
};

static inline struct tegra_dsi *
host1x_client_to_dsi(struct host1x_client *client)
{
	return container_of(client, struct tegra_dsi, client);
}

static inline struct tegra_dsi *host_to_tegra(struct mipi_dsi_host *host)
{
	return container_of(host, struct tegra_dsi, host);
}

static inline struct tegra_dsi *to_dsi(struct tegra_output *output)
{
	return container_of(output, struct tegra_dsi, output);
}

static struct tegra_dsi_state *tegra_dsi_get_state(struct tegra_dsi *dsi)
{
	return to_dsi_state(dsi->output.connector.state);
}

static inline u32 tegra_dsi_readl(struct tegra_dsi *dsi, unsigned long reg)
{
	return readl(dsi->regs + (reg << 2));
}

static inline void tegra_dsi_writel(struct tegra_dsi *dsi, u32 value,
				    unsigned long reg)
{
	writel(value, dsi->regs + (reg << 2));
}

static int tegra_dsi_show_regs(struct seq_file *s, void *data)
{
	struct drm_info_node *node = s->private;
	struct tegra_dsi *dsi = node->info_ent->data;
	struct drm_crtc *crtc = dsi->output.encoder.crtc;
	struct drm_device *drm = node->minor->dev;
	int err = 0;

	drm_modeset_lock_all(drm);

	if (!crtc || !crtc->state->active) {
		err = -EBUSY;
		goto unlock;
	}

#define DUMP_REG(name)						\
	seq_printf(s, "%-32s %#05x %08x\n", #name, name,	\
		   tegra_dsi_readl(dsi, name))

	DUMP_REG(DSI_INCR_SYNCPT);
	DUMP_REG(DSI_INCR_SYNCPT_CONTROL);
	DUMP_REG(DSI_INCR_SYNCPT_ERROR);
	DUMP_REG(DSI_CTXSW);
	DUMP_REG(DSI_RD_DATA);
	DUMP_REG(DSI_WR_DATA);
	DUMP_REG(DSI_POWER_CONTROL);
	DUMP_REG(DSI_INT_ENABLE);
	DUMP_REG(DSI_INT_STATUS);
	DUMP_REG(DSI_INT_MASK);
	DUMP_REG(DSI_HOST_CONTROL);
	DUMP_REG(DSI_CONTROL);
	DUMP_REG(DSI_SOL_DELAY);
	DUMP_REG(DSI_MAX_THRESHOLD);
	DUMP_REG(DSI_TRIGGER);
	DUMP_REG(DSI_TX_CRC);
	DUMP_REG(DSI_STATUS);

	DUMP_REG(DSI_INIT_SEQ_CONTROL);
	DUMP_REG(DSI_INIT_SEQ_DATA_0);
	DUMP_REG(DSI_INIT_SEQ_DATA_1);
	DUMP_REG(DSI_INIT_SEQ_DATA_2);
	DUMP_REG(DSI_INIT_SEQ_DATA_3);
	DUMP_REG(DSI_INIT_SEQ_DATA_4);
	DUMP_REG(DSI_INIT_SEQ_DATA_5);
	DUMP_REG(DSI_INIT_SEQ_DATA_6);
	DUMP_REG(DSI_INIT_SEQ_DATA_7);

	DUMP_REG(DSI_PKT_SEQ_0_LO);
	DUMP_REG(DSI_PKT_SEQ_0_HI);
	DUMP_REG(DSI_PKT_SEQ_1_LO);
	DUMP_REG(DSI_PKT_SEQ_1_HI);
	DUMP_REG(DSI_PKT_SEQ_2_LO);
	DUMP_REG(DSI_PKT_SEQ_2_HI);
	DUMP_REG(DSI_PKT_SEQ_3_LO);
	DUMP_REG(DSI_PKT_SEQ_3_HI);
	DUMP_REG(DSI_PKT_SEQ_4_LO);
	DUMP_REG(DSI_PKT_SEQ_4_HI);
	DUMP_REG(DSI_PKT_SEQ_5_LO);
	DUMP_REG(DSI_PKT_SEQ_5_HI);

	DUMP_REG(DSI_DCS_CMDS);

	DUMP_REG(DSI_PKT_LEN_0_1);
	DUMP_REG(DSI_PKT_LEN_2_3);
	DUMP_REG(DSI_PKT_LEN_4_5);
	DUMP_REG(DSI_PKT_LEN_6_7);

	DUMP_REG(DSI_PHY_TIMING_0);
	DUMP_REG(DSI_PHY_TIMING_1);
	DUMP_REG(DSI_PHY_TIMING_2);
	DUMP_REG(DSI_BTA_TIMING);

	DUMP_REG(DSI_TIMEOUT_0);
	DUMP_REG(DSI_TIMEOUT_1);
	DUMP_REG(DSI_TO_TALLY);

	DUMP_REG(DSI_PAD_CONTROL_0);
	DUMP_REG(DSI_PAD_CONTROL_CD);
	DUMP_REG(DSI_PAD_CD_STATUS);
	DUMP_REG(DSI_VIDEO_MODE_CONTROL);
	DUMP_REG(DSI_PAD_CONTROL_1);
	DUMP_REG(DSI_PAD_CONTROL_2);
	DUMP_REG(DSI_PAD_CONTROL_3);
	DUMP_REG(DSI_PAD_CONTROL_4);

	DUMP_REG(DSI_GANGED_MODE_CONTROL);
	DUMP_REG(DSI_GANGED_MODE_START);
	DUMP_REG(DSI_GANGED_MODE_SIZE);

	DUMP_REG(DSI_RAW_DATA_BYTE_COUNT);
	DUMP_REG(DSI_ULTRA_LOW_POWER_CONTROL);

	DUMP_REG(DSI_INIT_SEQ_DATA_8);
	DUMP_REG(DSI_INIT_SEQ_DATA_9);
	DUMP_REG(DSI_INIT_SEQ_DATA_10);
	DUMP_REG(DSI_INIT_SEQ_DATA_11);
	DUMP_REG(DSI_INIT_SEQ_DATA_12);
	DUMP_REG(DSI_INIT_SEQ_DATA_13);
	DUMP_REG(DSI_INIT_SEQ_DATA_14);
	DUMP_REG(DSI_INIT_SEQ_DATA_15);

#undef DUMP_REG

unlock:
	drm_modeset_unlock_all(drm);
	return err;
}

static struct drm_info_list debugfs_files[] = {
	{ "regs", tegra_dsi_show_regs, 0, NULL },
};

static int tegra_dsi_debugfs_init(struct tegra_dsi *dsi,
				  struct drm_minor *minor)
{
	const char *name = dev_name(dsi->dev);
	unsigned int i;
	int err;

	dsi->debugfs = debugfs_create_dir(name, minor->debugfs_root);
	if (!dsi->debugfs)
		return -ENOMEM;

	dsi->debugfs_files = kmemdup(debugfs_files, sizeof(debugfs_files),
				     GFP_KERNEL);
	if (!dsi->debugfs_files) {
		err = -ENOMEM;
		goto remove;
	}

	for (i = 0; i < ARRAY_SIZE(debugfs_files); i++)
		dsi->debugfs_files[i].data = dsi;

	err = drm_debugfs_create_files(dsi->debugfs_files,
				       ARRAY_SIZE(debugfs_files),
				       dsi->debugfs, minor);
	if (err < 0)
		goto free;

	dsi->minor = minor;

	return 0;

free:
	kfree(dsi->debugfs_files);
	dsi->debugfs_files = NULL;
remove:
	debugfs_remove(dsi->debugfs);
	dsi->debugfs = NULL;

	return err;
}

static void tegra_dsi_debugfs_exit(struct tegra_dsi *dsi)
{
	drm_debugfs_remove_files(dsi->debugfs_files, ARRAY_SIZE(debugfs_files),
				 dsi->minor);
	dsi->minor = NULL;

	kfree(dsi->debugfs_files);
	dsi->debugfs_files = NULL;

	debugfs_remove(dsi->debugfs);
	dsi->debugfs = NULL;
}

#define PKT_ID0(id)	((((id) & 0x3f) <<  3) | (1 <<  9))
#define PKT_LEN0(len)	(((len) & 0x07) <<  0)
#define PKT_ID1(id)	((((id) & 0x3f) << 13) | (1 << 19))
#define PKT_LEN1(len)	(((len) & 0x07) << 10)
#define PKT_ID2(id)	((((id) & 0x3f) << 23) | (1 << 29))
#define PKT_LEN2(len)	(((len) & 0x07) << 20)

#define PKT_LP		(1 << 30)
#define NUM_PKT_SEQ	12

/*
 * non-burst mode with sync pulses
 */
static const u32 pkt_seq_video_non_burst_sync_pulses[NUM_PKT_SEQ] = {
	[ 0] = PKT_ID0(MIPI_DSI_V_SYNC_START) | PKT_LEN0(0) |
	       PKT_ID1(MIPI_DSI_BLANKING_PACKET) | PKT_LEN1(1) |
	       PKT_ID2(MIPI_DSI_H_SYNC_END) | PKT_LEN2(0) |
	       PKT_LP,
	[ 1] = 0,
	[ 2] = PKT_ID0(MIPI_DSI_V_SYNC_END) | PKT_LEN0(0) |
	       PKT_ID1(MIPI_DSI_BLANKING_PACKET) | PKT_LEN1(1) |
	       PKT_ID2(MIPI_DSI_H_SYNC_END) | PKT_LEN2(0) |
	       PKT_LP,
	[ 3] = 0,
	[ 4] = PKT_ID0(MIPI_DSI_H_SYNC_START) | PKT_LEN0(0) |
	       PKT_ID1(MIPI_DSI_BLANKING_PACKET) | PKT_LEN1(1) |
	       PKT_ID2(MIPI_DSI_H_SYNC_END) | PKT_LEN2(0) |
	       PKT_LP,
	[ 5] = 0,
	[ 6] = PKT_ID0(MIPI_DSI_H_SYNC_START) | PKT_LEN0(0) |
	       PKT_ID1(MIPI_DSI_BLANKING_PACKET) | PKT_LEN1(1) |
	       PKT_ID2(MIPI_DSI_H_SYNC_END) | PKT_LEN2(0),
	[ 7] = PKT_ID0(MIPI_DSI_BLANKING_PACKET) | PKT_LEN0(2) |
	       PKT_ID1(MIPI_DSI_PACKED_PIXEL_STREAM_24) | PKT_LEN1(3) |
	       PKT_ID2(MIPI_DSI_BLANKING_PACKET) | PKT_LEN2(4),
	[ 8] = PKT_ID0(MIPI_DSI_H_SYNC_START) | PKT_LEN0(0) |
	       PKT_ID1(MIPI_DSI_BLANKING_PACKET) | PKT_LEN1(1) |
	       PKT_ID2(MIPI_DSI_H_SYNC_END) | PKT_LEN2(0) |
	       PKT_LP,
	[ 9] = 0,
	[10] = PKT_ID0(MIPI_DSI_H_SYNC_START) | PKT_LEN0(0) |
	       PKT_ID1(MIPI_DSI_BLANKING_PACKET) | PKT_LEN1(1) |
	       PKT_ID2(MIPI_DSI_H_SYNC_END) | PKT_LEN2(0),
	[11] = PKT_ID0(MIPI_DSI_BLANKING_PACKET) | PKT_LEN0(2) |
	       PKT_ID1(MIPI_DSI_PACKED_PIXEL_STREAM_24) | PKT_LEN1(3) |
	       PKT_ID2(MIPI_DSI_BLANKING_PACKET) | PKT_LEN2(4),
};

/*
 * non-burst mode with sync events
 */
static const u32 pkt_seq_video_non_burst_sync_events[NUM_PKT_SEQ] = {
	[ 0] = PKT_ID0(MIPI_DSI_V_SYNC_START) | PKT_LEN0(0) |
	       PKT_ID1(MIPI_DSI_END_OF_TRANSMISSION) | PKT_LEN1(7) |
	       PKT_LP,
	[ 1] = 0,
	[ 2] = PKT_ID0(MIPI_DSI_H_SYNC_START) | PKT_LEN0(0) |
	       PKT_ID1(MIPI_DSI_END_OF_TRANSMISSION) | PKT_LEN1(7) |
	       PKT_LP,
	[ 3] = 0,
	[ 4] = PKT_ID0(MIPI_DSI_H_SYNC_START) | PKT_LEN0(0) |
	       PKT_ID1(MIPI_DSI_END_OF_TRANSMISSION) | PKT_LEN1(7) |
	       PKT_LP,
	[ 5] = 0,
	[ 6] = PKT_ID0(MIPI_DSI_H_SYNC_START) | PKT_LEN0(0) |
	       PKT_ID1(MIPI_DSI_BLANKING_PACKET) | PKT_LEN1(2) |
	       PKT_ID2(MIPI_DSI_PACKED_PIXEL_STREAM_24) | PKT_LEN2(3),
	[ 7] = PKT_ID0(MIPI_DSI_BLANKING_PACKET) | PKT_LEN0(4),
	[ 8] = PKT_ID0(MIPI_DSI_H_SYNC_START) | PKT_LEN0(0) |
	       PKT_ID1(MIPI_DSI_END_OF_TRANSMISSION) | PKT_LEN1(7) |
	       PKT_LP,
	[ 9] = 0,
	[10] = PKT_ID0(MIPI_DSI_H_SYNC_START) | PKT_LEN0(0) |
	       PKT_ID1(MIPI_DSI_BLANKING_PACKET) | PKT_LEN1(2) |
	       PKT_ID2(MIPI_DSI_PACKED_PIXEL_STREAM_24) | PKT_LEN2(3),
	[11] = PKT_ID0(MIPI_DSI_BLANKING_PACKET) | PKT_LEN0(4),
};

static const u32 pkt_seq_command_mode[NUM_PKT_SEQ] = {
	[ 0] = 0,
	[ 1] = 0,
	[ 2] = 0,
	[ 3] = 0,
	[ 4] = 0,
	[ 5] = 0,
	[ 6] = PKT_ID0(MIPI_DSI_DCS_LONG_WRITE) | PKT_LEN0(3) | PKT_LP,
	[ 7] = 0,
	[ 8] = 0,
	[ 9] = 0,
	[10] = PKT_ID0(MIPI_DSI_DCS_LONG_WRITE) | PKT_LEN0(5) | PKT_LP,
	[11] = 0,
};

static void tegra_dsi_set_phy_timing(struct tegra_dsi *dsi,
				     unsigned long period,
				     const struct mipi_dphy_timing *timing)
{
	u32 value;

	value = DSI_TIMING_FIELD(timing->hsexit, period, 1) << 24 |
		DSI_TIMING_FIELD(timing->hstrail, period, 0) << 16 |
		DSI_TIMING_FIELD(timing->hszero, period, 3) << 8 |
		DSI_TIMING_FIELD(timing->hsprepare, period, 1);
	tegra_dsi_writel(dsi, value, DSI_PHY_TIMING_0);

	value = DSI_TIMING_FIELD(timing->clktrail, period, 1) << 24 |
		DSI_TIMING_FIELD(timing->clkpost, period, 1) << 16 |
		DSI_TIMING_FIELD(timing->clkzero, period, 1) << 8 |
		DSI_TIMING_FIELD(timing->lpx, period, 1);
	tegra_dsi_writel(dsi, value, DSI_PHY_TIMING_1);

	value = DSI_TIMING_FIELD(timing->clkprepare, period, 1) << 16 |
		DSI_TIMING_FIELD(timing->clkpre, period, 1) << 8 |
		DSI_TIMING_FIELD(0xff * period, period, 0) << 0;
	tegra_dsi_writel(dsi, value, DSI_PHY_TIMING_2);

	value = DSI_TIMING_FIELD(timing->taget, period, 1) << 16 |
		DSI_TIMING_FIELD(timing->tasure, period, 1) << 8 |
		DSI_TIMING_FIELD(timing->tago, period, 1);
	tegra_dsi_writel(dsi, value, DSI_BTA_TIMING);

	if (dsi->slave)
		tegra_dsi_set_phy_timing(dsi->slave, period, timing);
}

static int tegra_dsi_get_muldiv(enum mipi_dsi_pixel_format format,
				unsigned int *mulp, unsigned int *divp)
{
	switch (format) {
	case MIPI_DSI_FMT_RGB666_PACKED:
	case MIPI_DSI_FMT_RGB888:
		*mulp = 3;
		*divp = 1;
		break;

	case MIPI_DSI_FMT_RGB565:
		*mulp = 2;
		*divp = 1;
		break;

	case MIPI_DSI_FMT_RGB666:
		*mulp = 9;
		*divp = 4;
		break;

	default:
		return -EINVAL;
	}

	return 0;
}

static int tegra_dsi_get_format(enum mipi_dsi_pixel_format format,
				enum tegra_dsi_format *fmt)
{
	switch (format) {
	case MIPI_DSI_FMT_RGB888:
		*fmt = TEGRA_DSI_FORMAT_24P;
		break;

	case MIPI_DSI_FMT_RGB666:
		*fmt = TEGRA_DSI_FORMAT_18NP;
		break;

	case MIPI_DSI_FMT_RGB666_PACKED:
		*fmt = TEGRA_DSI_FORMAT_18P;
		break;

	case MIPI_DSI_FMT_RGB565:
		*fmt = TEGRA_DSI_FORMAT_16P;
		break;

	default:
		return -EINVAL;
	}

	return 0;
}

static void tegra_dsi_ganged_enable(struct tegra_dsi *dsi, unsigned int start,
				    unsigned int size)
{
	u32 value;

	tegra_dsi_writel(dsi, start, DSI_GANGED_MODE_START);
	tegra_dsi_writel(dsi, size << 16 | size, DSI_GANGED_MODE_SIZE);

	value = DSI_GANGED_MODE_CONTROL_ENABLE;
	tegra_dsi_writel(dsi, value, DSI_GANGED_MODE_CONTROL);
}

static void tegra_dsi_enable(struct tegra_dsi *dsi)
{
	u32 value;

	value = tegra_dsi_readl(dsi, DSI_POWER_CONTROL);
	value |= DSI_POWER_CONTROL_ENABLE;
	tegra_dsi_writel(dsi, value, DSI_POWER_CONTROL);

	if (dsi->slave)
		tegra_dsi_enable(dsi->slave);
}

static unsigned int tegra_dsi_get_lanes(struct tegra_dsi *dsi)
{
	if (dsi->master)
		return dsi->master->lanes + dsi->lanes;

	if (dsi->slave)
		return dsi->lanes + dsi->slave->lanes;

	return dsi->lanes;
}

static void tegra_dsi_configure(struct tegra_dsi *dsi, unsigned int pipe,
				const struct drm_display_mode *mode)
{
	unsigned int hact, hsw, hbp, hfp, i, mul, div;
	struct tegra_dsi_state *state;
	const u32 *pkt_seq;
	u32 value;

	/* XXX: pass in state into this function? */
	if (dsi->master)
		state = tegra_dsi_get_state(dsi->master);
	else
		state = tegra_dsi_get_state(dsi);

	mul = state->mul;
	div = state->div;

	if (dsi->flags & MIPI_DSI_MODE_VIDEO_SYNC_PULSE) {
		DRM_DEBUG_KMS("Non-burst video mode with sync pulses\n");
		pkt_seq = pkt_seq_video_non_burst_sync_pulses;
	} else if (dsi->flags & MIPI_DSI_MODE_VIDEO) {
		DRM_DEBUG_KMS("Non-burst video mode with sync events\n");
		pkt_seq = pkt_seq_video_non_burst_sync_events;
	} else {
		DRM_DEBUG_KMS("Command mode\n");
		pkt_seq = pkt_seq_command_mode;
	}

	value = DSI_CONTROL_CHANNEL(0) |
		DSI_CONTROL_FORMAT(state->format) |
		DSI_CONTROL_LANES(dsi->lanes - 1) |
		DSI_CONTROL_SOURCE(pipe);
	tegra_dsi_writel(dsi, value, DSI_CONTROL);

	tegra_dsi_writel(dsi, dsi->video_fifo_depth, DSI_MAX_THRESHOLD);

	value = DSI_HOST_CONTROL_HS;
	tegra_dsi_writel(dsi, value, DSI_HOST_CONTROL);

	value = tegra_dsi_readl(dsi, DSI_CONTROL);

	if (dsi->flags & MIPI_DSI_CLOCK_NON_CONTINUOUS)
		value |= DSI_CONTROL_HS_CLK_CTRL;

	value &= ~DSI_CONTROL_TX_TRIG(3);

	/* enable DCS commands for command mode */
	if (dsi->flags & MIPI_DSI_MODE_VIDEO)
		value &= ~DSI_CONTROL_DCS_ENABLE;
	else
		value |= DSI_CONTROL_DCS_ENABLE;

	value |= DSI_CONTROL_VIDEO_ENABLE;
	value &= ~DSI_CONTROL_HOST_ENABLE;
	tegra_dsi_writel(dsi, value, DSI_CONTROL);

	for (i = 0; i < NUM_PKT_SEQ; i++)
		tegra_dsi_writel(dsi, pkt_seq[i], DSI_PKT_SEQ_0_LO + i);

	if (dsi->flags & MIPI_DSI_MODE_VIDEO) {
		/* horizontal active pixels */
		hact = mode->hdisplay * mul / div;

		/* horizontal sync width */
		hsw = (mode->hsync_end - mode->hsync_start) * mul / div;

		/* horizontal back porch */
		hbp = (mode->htotal - mode->hsync_end) * mul / div;

		if ((dsi->flags & MIPI_DSI_MODE_VIDEO_SYNC_PULSE) == 0)
			hbp += hsw;

		/* horizontal front porch */
		hfp = (mode->hsync_start - mode->hdisplay) * mul / div;

		/* subtract packet overhead */
		hsw -= 10;
		hbp -= 14;
		hfp -= 8;

		tegra_dsi_writel(dsi, hsw << 16 | 0, DSI_PKT_LEN_0_1);
		tegra_dsi_writel(dsi, hact << 16 | hbp, DSI_PKT_LEN_2_3);
		tegra_dsi_writel(dsi, hfp, DSI_PKT_LEN_4_5);
		tegra_dsi_writel(dsi, 0x0f0f << 16, DSI_PKT_LEN_6_7);

		/* set SOL delay (for non-burst mode only) */
		tegra_dsi_writel(dsi, 8 * mul / div, DSI_SOL_DELAY);

		/* TODO: implement ganged mode */
	} else {
		u16 bytes;

		if (dsi->master || dsi->slave) {
			/*
			 * For ganged mode, assume symmetric left-right mode.
			 */
			bytes = 1 + (mode->hdisplay / 2) * mul / div;
		} else {
			/* 1 byte (DCS command) + pixel data */
			bytes = 1 + mode->hdisplay * mul / div;
		}

		tegra_dsi_writel(dsi, 0, DSI_PKT_LEN_0_1);
		tegra_dsi_writel(dsi, bytes << 16, DSI_PKT_LEN_2_3);
		tegra_dsi_writel(dsi, bytes << 16, DSI_PKT_LEN_4_5);
		tegra_dsi_writel(dsi, 0, DSI_PKT_LEN_6_7);

		value = MIPI_DCS_WRITE_MEMORY_START << 8 |
			MIPI_DCS_WRITE_MEMORY_CONTINUE;
		tegra_dsi_writel(dsi, value, DSI_DCS_CMDS);

		/* set SOL delay */
		if (dsi->master || dsi->slave) {
			unsigned long delay, bclk, bclk_ganged;
			unsigned int lanes = state->lanes;

			/* SOL to valid, valid to FIFO and FIFO write delay */
			delay = 4 + 4 + 2;
			delay = DIV_ROUND_UP(delay * mul, div * lanes);
			/* FIFO read delay */
			delay = delay + 6;

			bclk = DIV_ROUND_UP(mode->htotal * mul, div * lanes);
			bclk_ganged = DIV_ROUND_UP(bclk * lanes / 2, lanes);
			value = bclk - bclk_ganged + delay + 20;
		} else {
			/* TODO: revisit for non-ganged mode */
			value = 8 * mul / div;
		}

		tegra_dsi_writel(dsi, value, DSI_SOL_DELAY);
	}

	if (dsi->slave) {
		tegra_dsi_configure(dsi->slave, pipe, mode);

		/*
		 * TODO: Support modes other than symmetrical left-right
		 * split.
		 */
		tegra_dsi_ganged_enable(dsi, 0, mode->hdisplay / 2);
		tegra_dsi_ganged_enable(dsi->slave, mode->hdisplay / 2,
					mode->hdisplay / 2);
	}
}

static int tegra_dsi_wait_idle(struct tegra_dsi *dsi, unsigned long timeout)
{
	u32 value;

	timeout = jiffies + msecs_to_jiffies(timeout);

	while (time_before(jiffies, timeout)) {
		value = tegra_dsi_readl(dsi, DSI_STATUS);
		if (value & DSI_STATUS_IDLE)
			return 0;

		usleep_range(1000, 2000);
	}

	return -ETIMEDOUT;
}

static void tegra_dsi_video_disable(struct tegra_dsi *dsi)
{
	u32 value;

	value = tegra_dsi_readl(dsi, DSI_CONTROL);
	value &= ~DSI_CONTROL_VIDEO_ENABLE;
	tegra_dsi_writel(dsi, value, DSI_CONTROL);

	if (dsi->slave)
		tegra_dsi_video_disable(dsi->slave);
}

static void tegra_dsi_ganged_disable(struct tegra_dsi *dsi)
{
	tegra_dsi_writel(dsi, 0, DSI_GANGED_MODE_START);
	tegra_dsi_writel(dsi, 0, DSI_GANGED_MODE_SIZE);
	tegra_dsi_writel(dsi, 0, DSI_GANGED_MODE_CONTROL);
}

static void tegra_dsi_set_timeout(struct tegra_dsi *dsi, unsigned long bclk,
				  unsigned int vrefresh)
{
	unsigned int timeout;
	u32 value;

	/* one frame high-speed transmission timeout */
	timeout = (bclk / vrefresh) / 512;
	value = DSI_TIMEOUT_LRX(0x2000) | DSI_TIMEOUT_HTX(timeout);
	tegra_dsi_writel(dsi, value, DSI_TIMEOUT_0);

	/* 2 ms peripheral timeout for panel */
	timeout = 2 * bclk / 512 * 1000;
	value = DSI_TIMEOUT_PR(timeout) | DSI_TIMEOUT_TA(0x2000);
	tegra_dsi_writel(dsi, value, DSI_TIMEOUT_1);

	value = DSI_TALLY_TA(0) | DSI_TALLY_LRX(0) | DSI_TALLY_HTX(0);
	tegra_dsi_writel(dsi, value, DSI_TO_TALLY);

	if (dsi->slave)
		tegra_dsi_set_timeout(dsi->slave, bclk, vrefresh);
}

static void tegra_dsi_disable(struct tegra_dsi *dsi)
{
	u32 value;

	if (dsi->slave) {
		tegra_dsi_ganged_disable(dsi->slave);
		tegra_dsi_ganged_disable(dsi);
	}

	value = tegra_dsi_readl(dsi, DSI_POWER_CONTROL);
	value &= ~DSI_POWER_CONTROL_ENABLE;
	tegra_dsi_writel(dsi, value, DSI_POWER_CONTROL);

	if (dsi->slave)
		tegra_dsi_disable(dsi->slave);

	usleep_range(5000, 10000);
}

static void tegra_dsi_soft_reset(struct tegra_dsi *dsi)
{
	u32 value;

	value = tegra_dsi_readl(dsi, DSI_POWER_CONTROL);
	value &= ~DSI_POWER_CONTROL_ENABLE;
	tegra_dsi_writel(dsi, value, DSI_POWER_CONTROL);

	usleep_range(300, 1000);

	value = tegra_dsi_readl(dsi, DSI_POWER_CONTROL);
	value |= DSI_POWER_CONTROL_ENABLE;
	tegra_dsi_writel(dsi, value, DSI_POWER_CONTROL);

	usleep_range(300, 1000);

	value = tegra_dsi_readl(dsi, DSI_TRIGGER);
	if (value)
		tegra_dsi_writel(dsi, 0, DSI_TRIGGER);

	if (dsi->slave)
		tegra_dsi_soft_reset(dsi->slave);
}

<<<<<<< HEAD
static int tegra_dsi_connector_dpms(struct drm_connector *connector, int mode)
{
	return 0;
}

=======
>>>>>>> 459cc2c6
static void tegra_dsi_connector_reset(struct drm_connector *connector)
{
	struct tegra_dsi_state *state;

	kfree(connector->state);
	connector->state = NULL;

	state = kzalloc(sizeof(*state), GFP_KERNEL);
	if (state)
		connector->state = &state->base;
}

static struct drm_connector_state *
tegra_dsi_connector_duplicate_state(struct drm_connector *connector)
{
	struct tegra_dsi_state *state = to_dsi_state(connector->state);
	struct tegra_dsi_state *copy;

	copy = kmemdup(state, sizeof(*state), GFP_KERNEL);
	if (!copy)
		return NULL;

	return &copy->base;
}

static const struct drm_connector_funcs tegra_dsi_connector_funcs = {
	.dpms = drm_atomic_helper_connector_dpms,
	.reset = tegra_dsi_connector_reset,
	.detect = tegra_output_connector_detect,
	.fill_modes = drm_helper_probe_single_connector_modes,
	.destroy = tegra_output_connector_destroy,
	.atomic_duplicate_state = tegra_dsi_connector_duplicate_state,
	.atomic_destroy_state = drm_atomic_helper_connector_destroy_state,
};

static enum drm_mode_status
tegra_dsi_connector_mode_valid(struct drm_connector *connector,
			       struct drm_display_mode *mode)
{
	return MODE_OK;
}

static const struct drm_connector_helper_funcs tegra_dsi_connector_helper_funcs = {
	.get_modes = tegra_output_connector_get_modes,
	.mode_valid = tegra_dsi_connector_mode_valid,
	.best_encoder = tegra_output_connector_best_encoder,
};

static const struct drm_encoder_funcs tegra_dsi_encoder_funcs = {
	.destroy = tegra_output_encoder_destroy,
};

static void tegra_dsi_encoder_disable(struct drm_encoder *encoder)
{
	struct tegra_output *output = encoder_to_output(encoder);
	struct tegra_dc *dc = to_tegra_dc(encoder->crtc);
	struct tegra_dsi *dsi = to_dsi(output);
	u32 value;
	int err;

	if (output->panel)
		drm_panel_disable(output->panel);

	tegra_dsi_video_disable(dsi);

	/*
	 * The following accesses registers of the display controller, so make
	 * sure it's only executed when the output is attached to one.
	 */
	if (dc) {
		value = tegra_dc_readl(dc, DC_DISP_DISP_WIN_OPTIONS);
		value &= ~DSI_ENABLE;
		tegra_dc_writel(dc, value, DC_DISP_DISP_WIN_OPTIONS);

		tegra_dc_commit(dc);
	}

	err = tegra_dsi_wait_idle(dsi, 100);
	if (err < 0)
		dev_dbg(dsi->dev, "failed to idle DSI: %d\n", err);

	tegra_dsi_soft_reset(dsi);

	if (output->panel)
		drm_panel_unprepare(output->panel);

	tegra_dsi_disable(dsi);

	return;
}

static void tegra_dsi_encoder_enable(struct drm_encoder *encoder)
{
	struct drm_display_mode *mode = &encoder->crtc->state->adjusted_mode;
	struct tegra_output *output = encoder_to_output(encoder);
	struct tegra_dc *dc = to_tegra_dc(encoder->crtc);
	struct tegra_dsi *dsi = to_dsi(output);
	struct tegra_dsi_state *state;
	u32 value;

	state = tegra_dsi_get_state(dsi);

	tegra_dsi_set_timeout(dsi, state->bclk, state->vrefresh);

	/*
	 * The D-PHY timing fields are expressed in byte-clock cycles, so
	 * multiply the period by 8.
	 */
	tegra_dsi_set_phy_timing(dsi, state->period * 8, &state->timing);

	if (output->panel)
		drm_panel_prepare(output->panel);

	tegra_dsi_configure(dsi, dc->pipe, mode);

	/* enable display controller */
	value = tegra_dc_readl(dc, DC_DISP_DISP_WIN_OPTIONS);
	value |= DSI_ENABLE;
	tegra_dc_writel(dc, value, DC_DISP_DISP_WIN_OPTIONS);

	tegra_dc_commit(dc);

	/* enable DSI controller */
	tegra_dsi_enable(dsi);

	if (output->panel)
		drm_panel_enable(output->panel);

	return;
}

static int
tegra_dsi_encoder_atomic_check(struct drm_encoder *encoder,
			       struct drm_crtc_state *crtc_state,
			       struct drm_connector_state *conn_state)
{
	struct tegra_output *output = encoder_to_output(encoder);
	struct tegra_dsi_state *state = to_dsi_state(conn_state);
	struct tegra_dc *dc = to_tegra_dc(conn_state->crtc);
	struct tegra_dsi *dsi = to_dsi(output);
	unsigned int scdiv;
	unsigned long plld;
	int err;

	state->pclk = crtc_state->mode.clock * 1000;

	err = tegra_dsi_get_muldiv(dsi->format, &state->mul, &state->div);
	if (err < 0)
		return err;

	state->lanes = tegra_dsi_get_lanes(dsi);

	err = tegra_dsi_get_format(dsi->format, &state->format);
	if (err < 0)
		return err;

	state->vrefresh = drm_mode_vrefresh(&crtc_state->mode);

	/* compute byte clock */
	state->bclk = (state->pclk * state->mul) / (state->div * state->lanes);

	DRM_DEBUG_KMS("mul: %u, div: %u, lanes: %u\n", state->mul, state->div,
		      state->lanes);
	DRM_DEBUG_KMS("format: %u, vrefresh: %u\n", state->format,
		      state->vrefresh);
	DRM_DEBUG_KMS("bclk: %lu\n", state->bclk);

	/*
	 * Compute bit clock and round up to the next MHz.
	 */
	plld = DIV_ROUND_UP(state->bclk * 8, USEC_PER_SEC) * USEC_PER_SEC;
	state->period = DIV_ROUND_CLOSEST(NSEC_PER_SEC, plld);

	err = mipi_dphy_timing_get_default(&state->timing, state->period);
	if (err < 0)
		return err;

	err = mipi_dphy_timing_validate(&state->timing, state->period);
	if (err < 0) {
		dev_err(dsi->dev, "failed to validate D-PHY timing: %d\n", err);
		return err;
	}

	/*
	 * We divide the frequency by two here, but we make up for that by
	 * setting the shift clock divider (further below) to half of the
	 * correct value.
	 */
	plld /= 2;

	/*
	 * Derive pixel clock from bit clock using the shift clock divider.
	 * Note that this is only half of what we would expect, but we need
	 * that to make up for the fact that we divided the bit clock by a
	 * factor of two above.
	 *
	 * It's not clear exactly why this is necessary, but the display is
	 * not working properly otherwise. Perhaps the PLLs cannot generate
	 * frequencies sufficiently high.
	 */
	scdiv = ((8 * state->mul) / (state->div * state->lanes)) - 2;

	err = tegra_dc_state_setup_clock(dc, crtc_state, dsi->clk_parent,
					 plld, scdiv);
	if (err < 0) {
		dev_err(output->dev, "failed to setup CRTC state: %d\n", err);
		return err;
	}

	return err;
}

static const struct drm_encoder_helper_funcs tegra_dsi_encoder_helper_funcs = {
	.disable = tegra_dsi_encoder_disable,
	.enable = tegra_dsi_encoder_enable,
	.atomic_check = tegra_dsi_encoder_atomic_check,
};

static int tegra_dsi_pad_enable(struct tegra_dsi *dsi)
{
	u32 value;

	value = DSI_PAD_CONTROL_VS1_PULLDN(0) | DSI_PAD_CONTROL_VS1_PDIO(0);
	tegra_dsi_writel(dsi, value, DSI_PAD_CONTROL_0);

	return 0;
}

static int tegra_dsi_pad_calibrate(struct tegra_dsi *dsi)
{
	u32 value;

	tegra_dsi_writel(dsi, 0, DSI_PAD_CONTROL_0);
	tegra_dsi_writel(dsi, 0, DSI_PAD_CONTROL_1);
	tegra_dsi_writel(dsi, 0, DSI_PAD_CONTROL_2);
	tegra_dsi_writel(dsi, 0, DSI_PAD_CONTROL_3);
	tegra_dsi_writel(dsi, 0, DSI_PAD_CONTROL_4);

	/* start calibration */
	tegra_dsi_pad_enable(dsi);

	value = DSI_PAD_SLEW_UP(0x7) | DSI_PAD_SLEW_DN(0x7) |
		DSI_PAD_LP_UP(0x1) | DSI_PAD_LP_DN(0x1) |
		DSI_PAD_OUT_CLK(0x0);
	tegra_dsi_writel(dsi, value, DSI_PAD_CONTROL_2);

	value = DSI_PAD_PREEMP_PD_CLK(0x3) | DSI_PAD_PREEMP_PU_CLK(0x3) |
		DSI_PAD_PREEMP_PD(0x03) | DSI_PAD_PREEMP_PU(0x3);
	tegra_dsi_writel(dsi, value, DSI_PAD_CONTROL_3);

	return tegra_mipi_calibrate(dsi->mipi);
}

static int tegra_dsi_init(struct host1x_client *client)
{
	struct drm_device *drm = dev_get_drvdata(client->parent);
	struct tegra_dsi *dsi = host1x_client_to_dsi(client);
	int err;

	reset_control_deassert(dsi->rst);

	err = tegra_dsi_pad_calibrate(dsi);
	if (err < 0) {
		dev_err(dsi->dev, "MIPI calibration failed: %d\n", err);
		goto reset;
	}

	/* Gangsters must not register their own outputs. */
	if (!dsi->master) {
		dsi->output.dev = client->dev;

		drm_connector_init(drm, &dsi->output.connector,
				   &tegra_dsi_connector_funcs,
				   DRM_MODE_CONNECTOR_DSI);
		drm_connector_helper_add(&dsi->output.connector,
					 &tegra_dsi_connector_helper_funcs);
		dsi->output.connector.dpms = DRM_MODE_DPMS_OFF;

		drm_encoder_init(drm, &dsi->output.encoder,
				 &tegra_dsi_encoder_funcs,
				 DRM_MODE_ENCODER_DSI);
		drm_encoder_helper_add(&dsi->output.encoder,
				       &tegra_dsi_encoder_helper_funcs);

		drm_mode_connector_attach_encoder(&dsi->output.connector,
						  &dsi->output.encoder);
		drm_connector_register(&dsi->output.connector);

		err = tegra_output_init(drm, &dsi->output);
		if (err < 0) {
			dev_err(client->dev,
				"failed to initialize output: %d\n",
				err);
			goto reset;
		}

		dsi->output.encoder.possible_crtcs = 0x3;
	}

	if (IS_ENABLED(CONFIG_DEBUG_FS)) {
		err = tegra_dsi_debugfs_init(dsi, drm->primary);
		if (err < 0)
			dev_err(dsi->dev, "debugfs setup failed: %d\n", err);
	}

	return 0;

reset:
	reset_control_assert(dsi->rst);
	return err;
}

static int tegra_dsi_exit(struct host1x_client *client)
{
	struct tegra_dsi *dsi = host1x_client_to_dsi(client);

	tegra_output_exit(&dsi->output);

	if (IS_ENABLED(CONFIG_DEBUG_FS))
		tegra_dsi_debugfs_exit(dsi);

	reset_control_assert(dsi->rst);

	return 0;
}

static const struct host1x_client_ops dsi_client_ops = {
	.init = tegra_dsi_init,
	.exit = tegra_dsi_exit,
};

static int tegra_dsi_setup_clocks(struct tegra_dsi *dsi)
{
	struct clk *parent;
	int err;

	parent = clk_get_parent(dsi->clk);
	if (!parent)
		return -EINVAL;

	err = clk_set_parent(parent, dsi->clk_parent);
	if (err < 0)
		return err;

	return 0;
}

static const char * const error_report[16] = {
	"SoT Error",
	"SoT Sync Error",
	"EoT Sync Error",
	"Escape Mode Entry Command Error",
	"Low-Power Transmit Sync Error",
	"Peripheral Timeout Error",
	"False Control Error",
	"Contention Detected",
	"ECC Error, single-bit",
	"ECC Error, multi-bit",
	"Checksum Error",
	"DSI Data Type Not Recognized",
	"DSI VC ID Invalid",
	"Invalid Transmission Length",
	"Reserved",
	"DSI Protocol Violation",
};

static ssize_t tegra_dsi_read_response(struct tegra_dsi *dsi,
				       const struct mipi_dsi_msg *msg,
				       size_t count)
{
	u8 *rx = msg->rx_buf;
	unsigned int i, j, k;
	size_t size = 0;
	u16 errors;
	u32 value;

	/* read and parse packet header */
	value = tegra_dsi_readl(dsi, DSI_RD_DATA);

	switch (value & 0x3f) {
	case MIPI_DSI_RX_ACKNOWLEDGE_AND_ERROR_REPORT:
		errors = (value >> 8) & 0xffff;
		dev_dbg(dsi->dev, "Acknowledge and error report: %04x\n",
			errors);
		for (i = 0; i < ARRAY_SIZE(error_report); i++)
			if (errors & BIT(i))
				dev_dbg(dsi->dev, "  %2u: %s\n", i,
					error_report[i]);
		break;

	case MIPI_DSI_RX_DCS_SHORT_READ_RESPONSE_1BYTE:
		rx[0] = (value >> 8) & 0xff;
		size = 1;
		break;

	case MIPI_DSI_RX_DCS_SHORT_READ_RESPONSE_2BYTE:
		rx[0] = (value >>  8) & 0xff;
		rx[1] = (value >> 16) & 0xff;
		size = 2;
		break;

	case MIPI_DSI_RX_DCS_LONG_READ_RESPONSE:
		size = ((value >> 8) & 0xff00) | ((value >> 8) & 0xff);
		break;

	case MIPI_DSI_RX_GENERIC_LONG_READ_RESPONSE:
		size = ((value >> 8) & 0xff00) | ((value >> 8) & 0xff);
		break;

	default:
		dev_err(dsi->dev, "unhandled response type: %02x\n",
			value & 0x3f);
		return -EPROTO;
	}

	size = min(size, msg->rx_len);

	if (msg->rx_buf && size > 0) {
		for (i = 0, j = 0; i < count - 1; i++, j += 4) {
			u8 *rx = msg->rx_buf + j;

			value = tegra_dsi_readl(dsi, DSI_RD_DATA);

			for (k = 0; k < 4 && (j + k) < msg->rx_len; k++)
				rx[j + k] = (value >> (k << 3)) & 0xff;
		}
	}

	return size;
}

static int tegra_dsi_transmit(struct tegra_dsi *dsi, unsigned long timeout)
{
	tegra_dsi_writel(dsi, DSI_TRIGGER_HOST, DSI_TRIGGER);

	timeout = jiffies + msecs_to_jiffies(timeout);

	while (time_before(jiffies, timeout)) {
		u32 value = tegra_dsi_readl(dsi, DSI_TRIGGER);
		if ((value & DSI_TRIGGER_HOST) == 0)
			return 0;

		usleep_range(1000, 2000);
	}

	DRM_DEBUG_KMS("timeout waiting for transmission to complete\n");
	return -ETIMEDOUT;
}

static int tegra_dsi_wait_for_response(struct tegra_dsi *dsi,
				       unsigned long timeout)
{
	timeout = jiffies + msecs_to_jiffies(250);

	while (time_before(jiffies, timeout)) {
		u32 value = tegra_dsi_readl(dsi, DSI_STATUS);
		u8 count = value & 0x1f;

		if (count > 0)
			return count;

		usleep_range(1000, 2000);
	}

	DRM_DEBUG_KMS("peripheral returned no data\n");
	return -ETIMEDOUT;
}

static void tegra_dsi_writesl(struct tegra_dsi *dsi, unsigned long offset,
			      const void *buffer, size_t size)
{
	const u8 *buf = buffer;
	size_t i, j;
	u32 value;

	for (j = 0; j < size; j += 4) {
		value = 0;

		for (i = 0; i < 4 && j + i < size; i++)
			value |= buf[j + i] << (i << 3);

		tegra_dsi_writel(dsi, value, DSI_WR_DATA);
	}
}

static ssize_t tegra_dsi_host_transfer(struct mipi_dsi_host *host,
				       const struct mipi_dsi_msg *msg)
{
	struct tegra_dsi *dsi = host_to_tegra(host);
	struct mipi_dsi_packet packet;
	const u8 *header;
	size_t count;
	ssize_t err;
	u32 value;

	err = mipi_dsi_create_packet(&packet, msg);
	if (err < 0)
		return err;

	header = packet.header;

	/* maximum FIFO depth is 1920 words */
	if (packet.size > dsi->video_fifo_depth * 4)
		return -ENOSPC;

	/* reset underflow/overflow flags */
	value = tegra_dsi_readl(dsi, DSI_STATUS);
	if (value & (DSI_STATUS_UNDERFLOW | DSI_STATUS_OVERFLOW)) {
		value = DSI_HOST_CONTROL_FIFO_RESET;
		tegra_dsi_writel(dsi, value, DSI_HOST_CONTROL);
		usleep_range(10, 20);
	}

	value = tegra_dsi_readl(dsi, DSI_POWER_CONTROL);
	value |= DSI_POWER_CONTROL_ENABLE;
	tegra_dsi_writel(dsi, value, DSI_POWER_CONTROL);

	usleep_range(5000, 10000);

	value = DSI_HOST_CONTROL_CRC_RESET | DSI_HOST_CONTROL_TX_TRIG_HOST |
		DSI_HOST_CONTROL_CS | DSI_HOST_CONTROL_ECC;

	if ((msg->flags & MIPI_DSI_MSG_USE_LPM) == 0)
		value |= DSI_HOST_CONTROL_HS;

	/*
	 * The host FIFO has a maximum of 64 words, so larger transmissions
	 * need to use the video FIFO.
	 */
	if (packet.size > dsi->host_fifo_depth * 4)
		value |= DSI_HOST_CONTROL_FIFO_SEL;

	tegra_dsi_writel(dsi, value, DSI_HOST_CONTROL);

	/*
	 * For reads and messages with explicitly requested ACK, generate a
	 * BTA sequence after the transmission of the packet.
	 */
	if ((msg->flags & MIPI_DSI_MSG_REQ_ACK) ||
	    (msg->rx_buf && msg->rx_len > 0)) {
		value = tegra_dsi_readl(dsi, DSI_HOST_CONTROL);
		value |= DSI_HOST_CONTROL_PKT_BTA;
		tegra_dsi_writel(dsi, value, DSI_HOST_CONTROL);
	}

	value = DSI_CONTROL_LANES(0) | DSI_CONTROL_HOST_ENABLE;
	tegra_dsi_writel(dsi, value, DSI_CONTROL);

	/* write packet header, ECC is generated by hardware */
	value = header[2] << 16 | header[1] << 8 | header[0];
	tegra_dsi_writel(dsi, value, DSI_WR_DATA);

	/* write payload (if any) */
	if (packet.payload_length > 0)
		tegra_dsi_writesl(dsi, DSI_WR_DATA, packet.payload,
				  packet.payload_length);

	err = tegra_dsi_transmit(dsi, 250);
	if (err < 0)
		return err;

	if ((msg->flags & MIPI_DSI_MSG_REQ_ACK) ||
	    (msg->rx_buf && msg->rx_len > 0)) {
		err = tegra_dsi_wait_for_response(dsi, 250);
		if (err < 0)
			return err;

		count = err;

		value = tegra_dsi_readl(dsi, DSI_RD_DATA);
		switch (value) {
		case 0x84:
			/*
			dev_dbg(dsi->dev, "ACK\n");
			*/
			break;

		case 0x87:
			/*
			dev_dbg(dsi->dev, "ESCAPE\n");
			*/
			break;

		default:
			dev_err(dsi->dev, "unknown status: %08x\n", value);
			break;
		}

		if (count > 1) {
			err = tegra_dsi_read_response(dsi, msg, count);
			if (err < 0)
				dev_err(dsi->dev,
					"failed to parse response: %zd\n",
					err);
			else {
				/*
				 * For read commands, return the number of
				 * bytes returned by the peripheral.
				 */
				count = err;
			}
		}
	} else {
		/*
		 * For write commands, we have transmitted the 4-byte header
		 * plus the variable-length payload.
		 */
		count = 4 + packet.payload_length;
	}

	return count;
}

static int tegra_dsi_ganged_setup(struct tegra_dsi *dsi)
{
	struct clk *parent;
	int err;

	/* make sure both DSI controllers share the same PLL */
	parent = clk_get_parent(dsi->slave->clk);
	if (!parent)
		return -EINVAL;

	err = clk_set_parent(parent, dsi->clk_parent);
	if (err < 0)
		return err;

	return 0;
}

static int tegra_dsi_host_attach(struct mipi_dsi_host *host,
				 struct mipi_dsi_device *device)
{
	struct tegra_dsi *dsi = host_to_tegra(host);

	dsi->flags = device->mode_flags;
	dsi->format = device->format;
	dsi->lanes = device->lanes;

	if (dsi->slave) {
		int err;

		dev_dbg(dsi->dev, "attaching dual-channel device %s\n",
			dev_name(&device->dev));

		err = tegra_dsi_ganged_setup(dsi);
		if (err < 0) {
			dev_err(dsi->dev, "failed to set up ganged mode: %d\n",
				err);
			return err;
		}
	}

	/*
	 * Slaves don't have a panel associated with them, so they provide
	 * merely the second channel.
	 */
	if (!dsi->master) {
		struct tegra_output *output = &dsi->output;

		output->panel = of_drm_find_panel(device->dev.of_node);
		if (output->panel && output->connector.dev) {
			drm_panel_attach(output->panel, &output->connector);
			drm_helper_hpd_irq_event(output->connector.dev);
		}
	}

	return 0;
}

static int tegra_dsi_host_detach(struct mipi_dsi_host *host,
				 struct mipi_dsi_device *device)
{
	struct tegra_dsi *dsi = host_to_tegra(host);
	struct tegra_output *output = &dsi->output;

	if (output->panel && &device->dev == output->panel->dev) {
		output->panel = NULL;

		if (output->connector.dev)
			drm_helper_hpd_irq_event(output->connector.dev);
	}

	return 0;
}

static const struct mipi_dsi_host_ops tegra_dsi_host_ops = {
	.attach = tegra_dsi_host_attach,
	.detach = tegra_dsi_host_detach,
	.transfer = tegra_dsi_host_transfer,
};

static int tegra_dsi_ganged_probe(struct tegra_dsi *dsi)
{
	struct device_node *np;

	np = of_parse_phandle(dsi->dev->of_node, "nvidia,ganged-mode", 0);
	if (np) {
		struct platform_device *gangster = of_find_device_by_node(np);

		dsi->slave = platform_get_drvdata(gangster);
		of_node_put(np);

		if (!dsi->slave)
			return -EPROBE_DEFER;

		dsi->slave->master = dsi;
	}

	return 0;
}

static int tegra_dsi_probe(struct platform_device *pdev)
{
	struct tegra_dsi *dsi;
	struct resource *regs;
	int err;

	dsi = devm_kzalloc(&pdev->dev, sizeof(*dsi), GFP_KERNEL);
	if (!dsi)
		return -ENOMEM;

	dsi->output.dev = dsi->dev = &pdev->dev;
	dsi->video_fifo_depth = 1920;
	dsi->host_fifo_depth = 64;

	err = tegra_dsi_ganged_probe(dsi);
	if (err < 0)
		return err;

	err = tegra_output_probe(&dsi->output);
	if (err < 0)
		return err;

	dsi->output.connector.polled = DRM_CONNECTOR_POLL_HPD;

	/*
	 * Assume these values by default. When a DSI peripheral driver
	 * attaches to the DSI host, the parameters will be taken from
	 * the attached device.
	 */
	dsi->flags = MIPI_DSI_MODE_VIDEO;
	dsi->format = MIPI_DSI_FMT_RGB888;
	dsi->lanes = 4;

	dsi->rst = devm_reset_control_get(&pdev->dev, "dsi");
	if (IS_ERR(dsi->rst))
		return PTR_ERR(dsi->rst);

	dsi->clk = devm_clk_get(&pdev->dev, NULL);
	if (IS_ERR(dsi->clk)) {
		dev_err(&pdev->dev, "cannot get DSI clock\n");
		err = PTR_ERR(dsi->clk);
		goto reset;
	}

	err = clk_prepare_enable(dsi->clk);
	if (err < 0) {
		dev_err(&pdev->dev, "cannot enable DSI clock\n");
		goto reset;
	}

	dsi->clk_lp = devm_clk_get(&pdev->dev, "lp");
	if (IS_ERR(dsi->clk_lp)) {
		dev_err(&pdev->dev, "cannot get low-power clock\n");
		err = PTR_ERR(dsi->clk_lp);
		goto disable_clk;
	}

	err = clk_prepare_enable(dsi->clk_lp);
	if (err < 0) {
		dev_err(&pdev->dev, "cannot enable low-power clock\n");
		goto disable_clk;
	}

	dsi->clk_parent = devm_clk_get(&pdev->dev, "parent");
	if (IS_ERR(dsi->clk_parent)) {
		dev_err(&pdev->dev, "cannot get parent clock\n");
		err = PTR_ERR(dsi->clk_parent);
		goto disable_clk_lp;
	}

	dsi->vdd = devm_regulator_get(&pdev->dev, "avdd-dsi-csi");
	if (IS_ERR(dsi->vdd)) {
		dev_err(&pdev->dev, "cannot get VDD supply\n");
		err = PTR_ERR(dsi->vdd);
		goto disable_clk_lp;
	}

	err = regulator_enable(dsi->vdd);
	if (err < 0) {
		dev_err(&pdev->dev, "cannot enable VDD supply\n");
		goto disable_clk_lp;
	}

	err = tegra_dsi_setup_clocks(dsi);
	if (err < 0) {
		dev_err(&pdev->dev, "cannot setup clocks\n");
		goto disable_vdd;
	}

	regs = platform_get_resource(pdev, IORESOURCE_MEM, 0);
	dsi->regs = devm_ioremap_resource(&pdev->dev, regs);
	if (IS_ERR(dsi->regs)) {
		err = PTR_ERR(dsi->regs);
		goto disable_vdd;
	}

	dsi->mipi = tegra_mipi_request(&pdev->dev);
	if (IS_ERR(dsi->mipi)) {
		err = PTR_ERR(dsi->mipi);
		goto disable_vdd;
	}

	dsi->host.ops = &tegra_dsi_host_ops;
	dsi->host.dev = &pdev->dev;

	err = mipi_dsi_host_register(&dsi->host);
	if (err < 0) {
		dev_err(&pdev->dev, "failed to register DSI host: %d\n", err);
		goto mipi_free;
	}

	INIT_LIST_HEAD(&dsi->client.list);
	dsi->client.ops = &dsi_client_ops;
	dsi->client.dev = &pdev->dev;

	err = host1x_client_register(&dsi->client);
	if (err < 0) {
		dev_err(&pdev->dev, "failed to register host1x client: %d\n",
			err);
		goto unregister;
	}

	platform_set_drvdata(pdev, dsi);

	return 0;

unregister:
	mipi_dsi_host_unregister(&dsi->host);
mipi_free:
	tegra_mipi_free(dsi->mipi);
disable_vdd:
	regulator_disable(dsi->vdd);
disable_clk_lp:
	clk_disable_unprepare(dsi->clk_lp);
disable_clk:
	clk_disable_unprepare(dsi->clk);
reset:
	reset_control_assert(dsi->rst);
	return err;
}

static int tegra_dsi_remove(struct platform_device *pdev)
{
	struct tegra_dsi *dsi = platform_get_drvdata(pdev);
	int err;

	err = host1x_client_unregister(&dsi->client);
	if (err < 0) {
		dev_err(&pdev->dev, "failed to unregister host1x client: %d\n",
			err);
		return err;
	}

	tegra_output_remove(&dsi->output);

	mipi_dsi_host_unregister(&dsi->host);
	tegra_mipi_free(dsi->mipi);

	regulator_disable(dsi->vdd);
	clk_disable_unprepare(dsi->clk_lp);
	clk_disable_unprepare(dsi->clk);
	reset_control_assert(dsi->rst);

	return 0;
}

static const struct of_device_id tegra_dsi_of_match[] = {
	{ .compatible = "nvidia,tegra210-dsi", },
	{ .compatible = "nvidia,tegra132-dsi", },
	{ .compatible = "nvidia,tegra124-dsi", },
	{ .compatible = "nvidia,tegra114-dsi", },
	{ },
};
MODULE_DEVICE_TABLE(of, tegra_dsi_of_match);

struct platform_driver tegra_dsi_driver = {
	.driver = {
		.name = "tegra-dsi",
		.of_match_table = tegra_dsi_of_match,
	},
	.probe = tegra_dsi_probe,
	.remove = tegra_dsi_remove,
};<|MERGE_RESOLUTION|>--- conflicted
+++ resolved
@@ -743,14 +743,6 @@
 		tegra_dsi_soft_reset(dsi->slave);
 }
 
-<<<<<<< HEAD
-static int tegra_dsi_connector_dpms(struct drm_connector *connector, int mode)
-{
-	return 0;
-}
-
-=======
->>>>>>> 459cc2c6
 static void tegra_dsi_connector_reset(struct drm_connector *connector)
 {
 	struct tegra_dsi_state *state;
