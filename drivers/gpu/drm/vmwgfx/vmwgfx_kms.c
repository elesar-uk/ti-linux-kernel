--- conflicted
+++ resolved
@@ -885,8 +885,6 @@
 
 	if (!(vmw_priv->capabilities & SVGA_CAP_DISPLAY_TOPOLOGY))
 		return 0;
-<<<<<<< HEAD
-=======
 
 	vmw_priv->num_displays = vmw_read(vmw_priv,
 					  SVGA_REG_NUM_GUEST_DISPLAYS);
@@ -912,21 +910,7 @@
 			save->height = vmw_priv->vga_height - save->pos_y;
 		}
 	}
->>>>>>> 062c1825
-
-	vmw_priv->num_displays = vmw_read(vmw_priv,
-					  SVGA_REG_NUM_GUEST_DISPLAYS);
-
-	for (i = 0; i < vmw_priv->num_displays; ++i) {
-		save = &vmw_priv->vga_save[i];
-		vmw_write(vmw_priv, SVGA_REG_DISPLAY_ID, i);
-		save->primary = vmw_read(vmw_priv, SVGA_REG_DISPLAY_IS_PRIMARY);
-		save->pos_x = vmw_read(vmw_priv, SVGA_REG_DISPLAY_POSITION_X);
-		save->pos_y = vmw_read(vmw_priv, SVGA_REG_DISPLAY_POSITION_Y);
-		save->width = vmw_read(vmw_priv, SVGA_REG_DISPLAY_WIDTH);
-		save->height = vmw_read(vmw_priv, SVGA_REG_DISPLAY_HEIGHT);
-		vmw_write(vmw_priv, SVGA_REG_DISPLAY_ID, SVGA_ID_INVALID);
-	}
+
 	return 0;
 }
 
@@ -952,7 +936,6 @@
 
 	if (!(vmw_priv->capabilities & SVGA_CAP_DISPLAY_TOPOLOGY))
 		return 0;
-<<<<<<< HEAD
 
 	for (i = 0; i < vmw_priv->num_displays; ++i) {
 		save = &vmw_priv->vga_save[i];
@@ -964,18 +947,6 @@
 		vmw_write(vmw_priv, SVGA_REG_DISPLAY_HEIGHT, save->height);
 		vmw_write(vmw_priv, SVGA_REG_DISPLAY_ID, SVGA_ID_INVALID);
 	}
-=======
-
-	for (i = 0; i < vmw_priv->num_displays; ++i) {
-		save = &vmw_priv->vga_save[i];
-		vmw_write(vmw_priv, SVGA_REG_DISPLAY_ID, i);
-		vmw_write(vmw_priv, SVGA_REG_DISPLAY_IS_PRIMARY, save->primary);
-		vmw_write(vmw_priv, SVGA_REG_DISPLAY_POSITION_X, save->pos_x);
-		vmw_write(vmw_priv, SVGA_REG_DISPLAY_POSITION_Y, save->pos_y);
-		vmw_write(vmw_priv, SVGA_REG_DISPLAY_WIDTH, save->width);
-		vmw_write(vmw_priv, SVGA_REG_DISPLAY_HEIGHT, save->height);
-		vmw_write(vmw_priv, SVGA_REG_DISPLAY_ID, SVGA_ID_INVALID);
-	}
 
 	return 0;
 }
@@ -1018,7 +989,6 @@
 	}
 
 	vmw_kms_ldu_update_layout(dev_priv, arg->num_outputs, rects);
->>>>>>> 062c1825
 
 out_free:
 	kfree(rects);
@@ -1030,50 +1000,4 @@
 u32 vmw_get_vblank_counter(struct drm_device *dev, int crtc)
 {
 	return 0;
-}
-
-int vmw_kms_update_layout_ioctl(struct drm_device *dev, void *data,
-				struct drm_file *file_priv)
-{
-	struct vmw_private *dev_priv = vmw_priv(dev);
-	struct drm_vmw_update_layout_arg *arg =
-		(struct drm_vmw_update_layout_arg *)data;
-	struct vmw_master *vmaster = vmw_master(file_priv->master);
-	void __user *user_rects;
-	struct drm_vmw_rect *rects;
-	unsigned rects_size;
-	int ret;
-
-	ret = ttm_read_lock(&vmaster->lock, true);
-	if (unlikely(ret != 0))
-		return ret;
-
-	if (!arg->num_outputs) {
-		struct drm_vmw_rect def_rect = {0, 0, 800, 600};
-		vmw_kms_ldu_update_layout(dev_priv, 1, &def_rect);
-		goto out_unlock;
-	}
-
-	rects_size = arg->num_outputs * sizeof(struct drm_vmw_rect);
-	rects = kzalloc(rects_size, GFP_KERNEL);
-	if (unlikely(!rects)) {
-		ret = -ENOMEM;
-		goto out_unlock;
-	}
-
-	user_rects = (void __user *)(unsigned long)arg->rects;
-	ret = copy_from_user(rects, user_rects, rects_size);
-	if (unlikely(ret != 0)) {
-		DRM_ERROR("Failed to get rects.\n");
-		ret = -EFAULT;
-		goto out_free;
-	}
-
-	vmw_kms_ldu_update_layout(dev_priv, arg->num_outputs, rects);
-
-out_free:
-	kfree(rects);
-out_unlock:
-	ttm_read_unlock(&vmaster->lock);
-	return ret;
 }