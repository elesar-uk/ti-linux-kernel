/*
 * Copyright 2008 Advanced Micro Devices, Inc.
 * Copyright 2008 Red Hat Inc.
 * Copyright 2009 Jerome Glisse.
 *
 * Permission is hereby granted, free of charge, to any person obtaining a
 * copy of this software and associated documentation files (the "Software"),
 * to deal in the Software without restriction, including without limitation
 * the rights to use, copy, modify, merge, publish, distribute, sublicense,
 * and/or sell copies of the Software, and to permit persons to whom the
 * Software is furnished to do so, subject to the following conditions:
 *
 * The above copyright notice and this permission notice shall be included in
 * all copies or substantial portions of the Software.
 *
 * THE SOFTWARE IS PROVIDED "AS IS", WITHOUT WARRANTY OF ANY KIND, EXPRESS OR
 * IMPLIED, INCLUDING BUT NOT LIMITED TO THE WARRANTIES OF MERCHANTABILITY,
 * FITNESS FOR A PARTICULAR PURPOSE AND NONINFRINGEMENT.  IN NO EVENT SHALL
 * THE COPYRIGHT HOLDER(S) OR AUTHOR(S) BE LIABLE FOR ANY CLAIM, DAMAGES OR
 * OTHER LIABILITY, WHETHER IN AN ACTION OF CONTRACT, TORT OR OTHERWISE,
 * ARISING FROM, OUT OF OR IN CONNECTION WITH THE SOFTWARE OR THE USE OR
 * OTHER DEALINGS IN THE SOFTWARE.
 *
 * Authors: Dave Airlie
 *          Alex Deucher
 *          Jerome Glisse
 */
#include <linux/kernel.h>
#include <drm/drmP.h>
#include "radeon.h"
#include "r600d.h"
#include "r600_reg_safe.h"

static int r600_cs_packet_next_reloc_mm(struct radeon_cs_parser *p,
					struct radeon_cs_reloc **cs_reloc);
static int r600_cs_packet_next_reloc_nomm(struct radeon_cs_parser *p,
					struct radeon_cs_reloc **cs_reloc);
typedef int (*next_reloc_t)(struct radeon_cs_parser*, struct radeon_cs_reloc**);
static next_reloc_t r600_cs_packet_next_reloc = &r600_cs_packet_next_reloc_mm;
extern void r600_cs_legacy_get_tiling_conf(struct drm_device *dev, u32 *npipes, u32 *nbanks, u32 *group_size);


struct r600_cs_track {
	/* configuration we miror so that we use same code btw kms/ums */
	u32			group_size;
	u32			nbanks;
	u32			npipes;
	/* value we track */
	u32			sq_config;
	u32			log_nsamples;
	u32			nsamples;
	u32			cb_color_base_last[8];
	struct radeon_bo	*cb_color_bo[8];
	u64			cb_color_bo_mc[8];
	u64			cb_color_bo_offset[8];
	struct radeon_bo	*cb_color_frag_bo[8];
	u64			cb_color_frag_offset[8];
	struct radeon_bo	*cb_color_tile_bo[8];
	u64			cb_color_tile_offset[8];
	u32			cb_color_mask[8];
	u32			cb_color_info[8];
	u32			cb_color_view[8];
	u32			cb_color_size_idx[8]; /* unused */
	u32			cb_target_mask;
	u32			cb_shader_mask;  /* unused */
	bool			is_resolve;
	u32			cb_color_size[8];
	u32			vgt_strmout_en;
	u32			vgt_strmout_buffer_en;
	struct radeon_bo	*vgt_strmout_bo[4];
	u64			vgt_strmout_bo_mc[4]; /* unused */
	u32			vgt_strmout_bo_offset[4];
	u32			vgt_strmout_size[4];
	u32			db_depth_control;
	u32			db_depth_info;
	u32			db_depth_size_idx;
	u32			db_depth_view;
	u32			db_depth_size;
	u32			db_offset;
	struct radeon_bo	*db_bo;
	u64			db_bo_mc;
	bool			sx_misc_kill_all_prims;
	bool			cb_dirty;
	bool			db_dirty;
	bool			streamout_dirty;
	struct radeon_bo	*htile_bo;
	u64			htile_offset;
	u32			htile_surface;
};

#define FMT_8_BIT(fmt, vc)   [fmt] = { 1, 1, 1, vc, CHIP_R600 }
#define FMT_16_BIT(fmt, vc)  [fmt] = { 1, 1, 2, vc, CHIP_R600 }
#define FMT_24_BIT(fmt)      [fmt] = { 1, 1, 4,  0, CHIP_R600 }
#define FMT_32_BIT(fmt, vc)  [fmt] = { 1, 1, 4, vc, CHIP_R600 }
#define FMT_48_BIT(fmt)      [fmt] = { 1, 1, 8,  0, CHIP_R600 }
#define FMT_64_BIT(fmt, vc)  [fmt] = { 1, 1, 8, vc, CHIP_R600 }
#define FMT_96_BIT(fmt)      [fmt] = { 1, 1, 12, 0, CHIP_R600 }
#define FMT_128_BIT(fmt, vc) [fmt] = { 1, 1, 16,vc, CHIP_R600 }

struct gpu_formats {
	unsigned blockwidth;
	unsigned blockheight;
	unsigned blocksize;
	unsigned valid_color;
	enum radeon_family min_family;
};

static const struct gpu_formats color_formats_table[] = {
	/* 8 bit */
	FMT_8_BIT(V_038004_COLOR_8, 1),
	FMT_8_BIT(V_038004_COLOR_4_4, 1),
	FMT_8_BIT(V_038004_COLOR_3_3_2, 1),
	FMT_8_BIT(V_038004_FMT_1, 0),

	/* 16-bit */
	FMT_16_BIT(V_038004_COLOR_16, 1),
	FMT_16_BIT(V_038004_COLOR_16_FLOAT, 1),
	FMT_16_BIT(V_038004_COLOR_8_8, 1),
	FMT_16_BIT(V_038004_COLOR_5_6_5, 1),
	FMT_16_BIT(V_038004_COLOR_6_5_5, 1),
	FMT_16_BIT(V_038004_COLOR_1_5_5_5, 1),
	FMT_16_BIT(V_038004_COLOR_4_4_4_4, 1),
	FMT_16_BIT(V_038004_COLOR_5_5_5_1, 1),

	/* 24-bit */
	FMT_24_BIT(V_038004_FMT_8_8_8),

	/* 32-bit */
	FMT_32_BIT(V_038004_COLOR_32, 1),
	FMT_32_BIT(V_038004_COLOR_32_FLOAT, 1),
	FMT_32_BIT(V_038004_COLOR_16_16, 1),
	FMT_32_BIT(V_038004_COLOR_16_16_FLOAT, 1),
	FMT_32_BIT(V_038004_COLOR_8_24, 1),
	FMT_32_BIT(V_038004_COLOR_8_24_FLOAT, 1),
	FMT_32_BIT(V_038004_COLOR_24_8, 1),
	FMT_32_BIT(V_038004_COLOR_24_8_FLOAT, 1),
	FMT_32_BIT(V_038004_COLOR_10_11_11, 1),
	FMT_32_BIT(V_038004_COLOR_10_11_11_FLOAT, 1),
	FMT_32_BIT(V_038004_COLOR_11_11_10, 1),
	FMT_32_BIT(V_038004_COLOR_11_11_10_FLOAT, 1),
	FMT_32_BIT(V_038004_COLOR_2_10_10_10, 1),
	FMT_32_BIT(V_038004_COLOR_8_8_8_8, 1),
	FMT_32_BIT(V_038004_COLOR_10_10_10_2, 1),
	FMT_32_BIT(V_038004_FMT_5_9_9_9_SHAREDEXP, 0),
	FMT_32_BIT(V_038004_FMT_32_AS_8, 0),
	FMT_32_BIT(V_038004_FMT_32_AS_8_8, 0),

	/* 48-bit */
	FMT_48_BIT(V_038004_FMT_16_16_16),
	FMT_48_BIT(V_038004_FMT_16_16_16_FLOAT),

	/* 64-bit */
	FMT_64_BIT(V_038004_COLOR_X24_8_32_FLOAT, 1),
	FMT_64_BIT(V_038004_COLOR_32_32, 1),
	FMT_64_BIT(V_038004_COLOR_32_32_FLOAT, 1),
	FMT_64_BIT(V_038004_COLOR_16_16_16_16, 1),
	FMT_64_BIT(V_038004_COLOR_16_16_16_16_FLOAT, 1),

	FMT_96_BIT(V_038004_FMT_32_32_32),
	FMT_96_BIT(V_038004_FMT_32_32_32_FLOAT),

	/* 128-bit */
	FMT_128_BIT(V_038004_COLOR_32_32_32_32, 1),
	FMT_128_BIT(V_038004_COLOR_32_32_32_32_FLOAT, 1),

	[V_038004_FMT_GB_GR] = { 2, 1, 4, 0 },
	[V_038004_FMT_BG_RG] = { 2, 1, 4, 0 },

	/* block compressed formats */
	[V_038004_FMT_BC1] = { 4, 4, 8, 0 },
	[V_038004_FMT_BC2] = { 4, 4, 16, 0 },
	[V_038004_FMT_BC3] = { 4, 4, 16, 0 },
	[V_038004_FMT_BC4] = { 4, 4, 8, 0 },
	[V_038004_FMT_BC5] = { 4, 4, 16, 0},
	[V_038004_FMT_BC6] = { 4, 4, 16, 0, CHIP_CEDAR}, /* Evergreen-only */
	[V_038004_FMT_BC7] = { 4, 4, 16, 0, CHIP_CEDAR}, /* Evergreen-only */

	/* The other Evergreen formats */
	[V_038004_FMT_32_AS_32_32_32_32] = { 1, 1, 4, 0, CHIP_CEDAR},
};

bool r600_fmt_is_valid_color(u32 format)
{
	if (format >= ARRAY_SIZE(color_formats_table))
		return false;

	if (color_formats_table[format].valid_color)
		return true;

	return false;
}

bool r600_fmt_is_valid_texture(u32 format, enum radeon_family family)
{
	if (format >= ARRAY_SIZE(color_formats_table))
		return false;

	if (family < color_formats_table[format].min_family)
		return false;

	if (color_formats_table[format].blockwidth > 0)
		return true;

	return false;
}

int r600_fmt_get_blocksize(u32 format)
{
	if (format >= ARRAY_SIZE(color_formats_table))
		return 0;

	return color_formats_table[format].blocksize;
}

int r600_fmt_get_nblocksx(u32 format, u32 w)
{
	unsigned bw;

	if (format >= ARRAY_SIZE(color_formats_table))
		return 0;

	bw = color_formats_table[format].blockwidth;
	if (bw == 0)
		return 0;

	return (w + bw - 1) / bw;
}

int r600_fmt_get_nblocksy(u32 format, u32 h)
{
	unsigned bh;

	if (format >= ARRAY_SIZE(color_formats_table))
		return 0;

	bh = color_formats_table[format].blockheight;
	if (bh == 0)
		return 0;

	return (h + bh - 1) / bh;
}

struct array_mode_checker {
	int array_mode;
	u32 group_size;
	u32 nbanks;
	u32 npipes;
	u32 nsamples;
	u32 blocksize;
};

/* returns alignment in pixels for pitch/height/depth and bytes for base */
static int r600_get_array_mode_alignment(struct array_mode_checker *values,
						u32 *pitch_align,
						u32 *height_align,
						u32 *depth_align,
						u64 *base_align)
{
	u32 tile_width = 8;
	u32 tile_height = 8;
	u32 macro_tile_width = values->nbanks;
	u32 macro_tile_height = values->npipes;
	u32 tile_bytes = tile_width * tile_height * values->blocksize * values->nsamples;
	u32 macro_tile_bytes = macro_tile_width * macro_tile_height * tile_bytes;

	switch (values->array_mode) {
	case ARRAY_LINEAR_GENERAL:
		/* technically tile_width/_height for pitch/height */
		*pitch_align = 1; /* tile_width */
		*height_align = 1; /* tile_height */
		*depth_align = 1;
		*base_align = 1;
		break;
	case ARRAY_LINEAR_ALIGNED:
		*pitch_align = max((u32)64, (u32)(values->group_size / values->blocksize));
		*height_align = 1;
		*depth_align = 1;
		*base_align = values->group_size;
		break;
	case ARRAY_1D_TILED_THIN1:
		*pitch_align = max((u32)tile_width,
				   (u32)(values->group_size /
					 (tile_height * values->blocksize * values->nsamples)));
		*height_align = tile_height;
		*depth_align = 1;
		*base_align = values->group_size;
		break;
	case ARRAY_2D_TILED_THIN1:
		*pitch_align = max((u32)macro_tile_width * tile_width,
				(u32)((values->group_size * values->nbanks) /
				(values->blocksize * values->nsamples * tile_width)));
		*height_align = macro_tile_height * tile_height;
		*depth_align = 1;
		*base_align = max(macro_tile_bytes,
				  (*pitch_align) * values->blocksize * (*height_align) * values->nsamples);
		break;
	default:
		return -EINVAL;
	}

	return 0;
}

static void r600_cs_track_init(struct r600_cs_track *track)
{
	int i;

	/* assume DX9 mode */
	track->sq_config = DX9_CONSTS;
	for (i = 0; i < 8; i++) {
		track->cb_color_base_last[i] = 0;
		track->cb_color_size[i] = 0;
		track->cb_color_size_idx[i] = 0;
		track->cb_color_info[i] = 0;
		track->cb_color_view[i] = 0xFFFFFFFF;
		track->cb_color_bo[i] = NULL;
		track->cb_color_bo_offset[i] = 0xFFFFFFFF;
		track->cb_color_bo_mc[i] = 0xFFFFFFFF;
		track->cb_color_frag_bo[i] = NULL;
		track->cb_color_frag_offset[i] = 0xFFFFFFFF;
		track->cb_color_tile_bo[i] = NULL;
		track->cb_color_tile_offset[i] = 0xFFFFFFFF;
		track->cb_color_mask[i] = 0xFFFFFFFF;
	}
	track->is_resolve = false;
	track->nsamples = 16;
	track->log_nsamples = 4;
	track->cb_target_mask = 0xFFFFFFFF;
	track->cb_shader_mask = 0xFFFFFFFF;
	track->cb_dirty = true;
	track->db_bo = NULL;
	track->db_bo_mc = 0xFFFFFFFF;
	/* assume the biggest format and that htile is enabled */
	track->db_depth_info = 7 | (1 << 25);
	track->db_depth_view = 0xFFFFC000;
	track->db_depth_size = 0xFFFFFFFF;
	track->db_depth_size_idx = 0;
	track->db_depth_control = 0xFFFFFFFF;
	track->db_dirty = true;
	track->htile_bo = NULL;
	track->htile_offset = 0xFFFFFFFF;
	track->htile_surface = 0;

	for (i = 0; i < 4; i++) {
		track->vgt_strmout_size[i] = 0;
		track->vgt_strmout_bo[i] = NULL;
		track->vgt_strmout_bo_offset[i] = 0xFFFFFFFF;
		track->vgt_strmout_bo_mc[i] = 0xFFFFFFFF;
	}
	track->streamout_dirty = true;
	track->sx_misc_kill_all_prims = false;
}

static int r600_cs_track_validate_cb(struct radeon_cs_parser *p, int i)
{
	struct r600_cs_track *track = p->track;
	u32 slice_tile_max, size, tmp;
	u32 height, height_align, pitch, pitch_align, depth_align;
	u64 base_offset, base_align;
	struct array_mode_checker array_check;
	volatile u32 *ib = p->ib.ptr;
	unsigned array_mode;
	u32 format;
	/* When resolve is used, the second colorbuffer has always 1 sample. */
	unsigned nsamples = track->is_resolve && i == 1 ? 1 : track->nsamples;

	size = radeon_bo_size(track->cb_color_bo[i]) - track->cb_color_bo_offset[i];
	format = G_0280A0_FORMAT(track->cb_color_info[i]);
	if (!r600_fmt_is_valid_color(format)) {
		dev_warn(p->dev, "%s:%d cb invalid format %d for %d (0x%08X)\n",
			 __func__, __LINE__, format,
			i, track->cb_color_info[i]);
		return -EINVAL;
	}
	/* pitch in pixels */
	pitch = (G_028060_PITCH_TILE_MAX(track->cb_color_size[i]) + 1) * 8;
	slice_tile_max = G_028060_SLICE_TILE_MAX(track->cb_color_size[i]) + 1;
	slice_tile_max *= 64;
	height = slice_tile_max / pitch;
	if (height > 8192)
		height = 8192;
	array_mode = G_0280A0_ARRAY_MODE(track->cb_color_info[i]);

	base_offset = track->cb_color_bo_mc[i] + track->cb_color_bo_offset[i];
	array_check.array_mode = array_mode;
	array_check.group_size = track->group_size;
	array_check.nbanks = track->nbanks;
	array_check.npipes = track->npipes;
	array_check.nsamples = nsamples;
	array_check.blocksize = r600_fmt_get_blocksize(format);
	if (r600_get_array_mode_alignment(&array_check,
					  &pitch_align, &height_align, &depth_align, &base_align)) {
		dev_warn(p->dev, "%s invalid tiling %d for %d (0x%08X)\n", __func__,
			 G_0280A0_ARRAY_MODE(track->cb_color_info[i]), i,
			 track->cb_color_info[i]);
		return -EINVAL;
	}
	switch (array_mode) {
	case V_0280A0_ARRAY_LINEAR_GENERAL:
		break;
	case V_0280A0_ARRAY_LINEAR_ALIGNED:
		break;
	case V_0280A0_ARRAY_1D_TILED_THIN1:
		/* avoid breaking userspace */
		if (height > 7)
			height &= ~0x7;
		break;
	case V_0280A0_ARRAY_2D_TILED_THIN1:
		break;
	default:
		dev_warn(p->dev, "%s invalid tiling %d for %d (0x%08X)\n", __func__,
			G_0280A0_ARRAY_MODE(track->cb_color_info[i]), i,
			track->cb_color_info[i]);
		return -EINVAL;
	}

	if (!IS_ALIGNED(pitch, pitch_align)) {
		dev_warn(p->dev, "%s:%d cb pitch (%d, 0x%x, %d) invalid\n",
			 __func__, __LINE__, pitch, pitch_align, array_mode);
		return -EINVAL;
	}
	if (!IS_ALIGNED(height, height_align)) {
		dev_warn(p->dev, "%s:%d cb height (%d, 0x%x, %d) invalid\n",
			 __func__, __LINE__, height, height_align, array_mode);
		return -EINVAL;
	}
	if (!IS_ALIGNED(base_offset, base_align)) {
		dev_warn(p->dev, "%s offset[%d] 0x%llx 0x%llx, %d not aligned\n", __func__, i,
			 base_offset, base_align, array_mode);
		return -EINVAL;
	}

	/* check offset */
	tmp = r600_fmt_get_nblocksy(format, height) * r600_fmt_get_nblocksx(format, pitch) *
	      r600_fmt_get_blocksize(format) * nsamples;
	switch (array_mode) {
	default:
	case V_0280A0_ARRAY_LINEAR_GENERAL:
	case V_0280A0_ARRAY_LINEAR_ALIGNED:
		tmp += track->cb_color_view[i] & 0xFF;
		break;
	case V_0280A0_ARRAY_1D_TILED_THIN1:
	case V_0280A0_ARRAY_2D_TILED_THIN1:
		tmp += G_028080_SLICE_MAX(track->cb_color_view[i]) * tmp;
		break;
	}
	if ((tmp + track->cb_color_bo_offset[i]) > radeon_bo_size(track->cb_color_bo[i])) {
		if (array_mode == V_0280A0_ARRAY_LINEAR_GENERAL) {
			/* the initial DDX does bad things with the CB size occasionally */
			/* it rounds up height too far for slice tile max but the BO is smaller */
			/* r600c,g also seem to flush at bad times in some apps resulting in
			 * bogus values here. So for linear just allow anything to avoid breaking
			 * broken userspace.
			 */
		} else {
			dev_warn(p->dev, "%s offset[%d] %d %llu %d %lu too big (%d %d) (%d %d %d)\n",
				 __func__, i, array_mode,
				 track->cb_color_bo_offset[i], tmp,
				 radeon_bo_size(track->cb_color_bo[i]),
				 pitch, height, r600_fmt_get_nblocksx(format, pitch),
				 r600_fmt_get_nblocksy(format, height),
				 r600_fmt_get_blocksize(format));
			return -EINVAL;
		}
	}
	/* limit max tile */
	tmp = (height * pitch) >> 6;
	if (tmp < slice_tile_max)
		slice_tile_max = tmp;
	tmp = S_028060_PITCH_TILE_MAX((pitch / 8) - 1) |
		S_028060_SLICE_TILE_MAX(slice_tile_max - 1);
	ib[track->cb_color_size_idx[i]] = tmp;

	/* FMASK/CMASK */
	switch (G_0280A0_TILE_MODE(track->cb_color_info[i])) {
	case V_0280A0_TILE_DISABLE:
		break;
	case V_0280A0_FRAG_ENABLE:
		if (track->nsamples > 1) {
			uint32_t tile_max = G_028100_FMASK_TILE_MAX(track->cb_color_mask[i]);
			/* the tile size is 8x8, but the size is in units of bits.
			 * for bytes, do just * 8. */
			uint32_t bytes = track->nsamples * track->log_nsamples * 8 * (tile_max + 1);

			if (bytes + track->cb_color_frag_offset[i] >
			    radeon_bo_size(track->cb_color_frag_bo[i])) {
				dev_warn(p->dev, "%s FMASK_TILE_MAX too large "
					 "(tile_max=%u, bytes=%u, offset=%llu, bo_size=%lu)\n",
					 __func__, tile_max, bytes,
					 track->cb_color_frag_offset[i],
					 radeon_bo_size(track->cb_color_frag_bo[i]));
				return -EINVAL;
			}
		}
		/* fall through */
	case V_0280A0_CLEAR_ENABLE:
	{
		uint32_t block_max = G_028100_CMASK_BLOCK_MAX(track->cb_color_mask[i]);
		/* One block = 128x128 pixels, one 8x8 tile has 4 bits..
		 * (128*128) / (8*8) / 2 = 128 bytes per block. */
		uint32_t bytes = (block_max + 1) * 128;

		if (bytes + track->cb_color_tile_offset[i] >
		    radeon_bo_size(track->cb_color_tile_bo[i])) {
			dev_warn(p->dev, "%s CMASK_BLOCK_MAX too large "
				 "(block_max=%u, bytes=%u, offset=%llu, bo_size=%lu)\n",
				 __func__, block_max, bytes,
				 track->cb_color_tile_offset[i],
				 radeon_bo_size(track->cb_color_tile_bo[i]));
			return -EINVAL;
		}
		break;
	}
	default:
		dev_warn(p->dev, "%s invalid tile mode\n", __func__);
		return -EINVAL;
	}
	return 0;
}

static int r600_cs_track_validate_db(struct radeon_cs_parser *p)
{
	struct r600_cs_track *track = p->track;
	u32 nviews, bpe, ntiles, size, slice_tile_max, tmp;
	u32 height_align, pitch_align, depth_align;
	u32 pitch = 8192;
	u32 height = 8192;
	u64 base_offset, base_align;
	struct array_mode_checker array_check;
	int array_mode;
	volatile u32 *ib = p->ib.ptr;


	if (track->db_bo == NULL) {
		dev_warn(p->dev, "z/stencil with no depth buffer\n");
		return -EINVAL;
	}
	switch (G_028010_FORMAT(track->db_depth_info)) {
	case V_028010_DEPTH_16:
		bpe = 2;
		break;
	case V_028010_DEPTH_X8_24:
	case V_028010_DEPTH_8_24:
	case V_028010_DEPTH_X8_24_FLOAT:
	case V_028010_DEPTH_8_24_FLOAT:
	case V_028010_DEPTH_32_FLOAT:
		bpe = 4;
		break;
	case V_028010_DEPTH_X24_8_32_FLOAT:
		bpe = 8;
		break;
	default:
		dev_warn(p->dev, "z/stencil with invalid format %d\n", G_028010_FORMAT(track->db_depth_info));
		return -EINVAL;
	}
	if ((track->db_depth_size & 0xFFFFFC00) == 0xFFFFFC00) {
		if (!track->db_depth_size_idx) {
			dev_warn(p->dev, "z/stencil buffer size not set\n");
			return -EINVAL;
		}
		tmp = radeon_bo_size(track->db_bo) - track->db_offset;
		tmp = (tmp / bpe) >> 6;
		if (!tmp) {
			dev_warn(p->dev, "z/stencil buffer too small (0x%08X %d %d %ld)\n",
					track->db_depth_size, bpe, track->db_offset,
					radeon_bo_size(track->db_bo));
			return -EINVAL;
		}
		ib[track->db_depth_size_idx] = S_028000_SLICE_TILE_MAX(tmp - 1) | (track->db_depth_size & 0x3FF);
	} else {
		size = radeon_bo_size(track->db_bo);
		/* pitch in pixels */
		pitch = (G_028000_PITCH_TILE_MAX(track->db_depth_size) + 1) * 8;
		slice_tile_max = G_028000_SLICE_TILE_MAX(track->db_depth_size) + 1;
		slice_tile_max *= 64;
		height = slice_tile_max / pitch;
		if (height > 8192)
			height = 8192;
		base_offset = track->db_bo_mc + track->db_offset;
		array_mode = G_028010_ARRAY_MODE(track->db_depth_info);
		array_check.array_mode = array_mode;
		array_check.group_size = track->group_size;
		array_check.nbanks = track->nbanks;
		array_check.npipes = track->npipes;
		array_check.nsamples = track->nsamples;
		array_check.blocksize = bpe;
		if (r600_get_array_mode_alignment(&array_check,
					&pitch_align, &height_align, &depth_align, &base_align)) {
			dev_warn(p->dev, "%s invalid tiling %d (0x%08X)\n", __func__,
					G_028010_ARRAY_MODE(track->db_depth_info),
					track->db_depth_info);
			return -EINVAL;
		}
		switch (array_mode) {
		case V_028010_ARRAY_1D_TILED_THIN1:
			/* don't break userspace */
			height &= ~0x7;
			break;
		case V_028010_ARRAY_2D_TILED_THIN1:
			break;
		default:
			dev_warn(p->dev, "%s invalid tiling %d (0x%08X)\n", __func__,
					G_028010_ARRAY_MODE(track->db_depth_info),
					track->db_depth_info);
			return -EINVAL;
		}

		if (!IS_ALIGNED(pitch, pitch_align)) {
			dev_warn(p->dev, "%s:%d db pitch (%d, 0x%x, %d) invalid\n",
					__func__, __LINE__, pitch, pitch_align, array_mode);
			return -EINVAL;
		}
		if (!IS_ALIGNED(height, height_align)) {
			dev_warn(p->dev, "%s:%d db height (%d, 0x%x, %d) invalid\n",
					__func__, __LINE__, height, height_align, array_mode);
			return -EINVAL;
		}
		if (!IS_ALIGNED(base_offset, base_align)) {
			dev_warn(p->dev, "%s offset 0x%llx, 0x%llx, %d not aligned\n", __func__,
					base_offset, base_align, array_mode);
			return -EINVAL;
		}

		ntiles = G_028000_SLICE_TILE_MAX(track->db_depth_size) + 1;
		nviews = G_028004_SLICE_MAX(track->db_depth_view) + 1;
		tmp = ntiles * bpe * 64 * nviews * track->nsamples;
		if ((tmp + track->db_offset) > radeon_bo_size(track->db_bo)) {
			dev_warn(p->dev, "z/stencil buffer (%d) too small (0x%08X %d %d %d -> %u have %lu)\n",
					array_mode,
					track->db_depth_size, ntiles, nviews, bpe, tmp + track->db_offset,
					radeon_bo_size(track->db_bo));
			return -EINVAL;
		}
	}

	/* hyperz */
	if (G_028010_TILE_SURFACE_ENABLE(track->db_depth_info)) {
		unsigned long size;
		unsigned nbx, nby;

		if (track->htile_bo == NULL) {
			dev_warn(p->dev, "%s:%d htile enabled without htile surface 0x%08x\n",
				 __func__, __LINE__, track->db_depth_info);
			return -EINVAL;
		}
		if ((track->db_depth_size & 0xFFFFFC00) == 0xFFFFFC00) {
			dev_warn(p->dev, "%s:%d htile can't be enabled with bogus db_depth_size 0x%08x\n",
				 __func__, __LINE__, track->db_depth_size);
			return -EINVAL;
		}

		nbx = pitch;
		nby = height;
		if (G_028D24_LINEAR(track->htile_surface)) {
			/* nbx must be 16 htiles aligned == 16 * 8 pixel aligned */
			nbx = round_up(nbx, 16 * 8);
			/* nby is npipes htiles aligned == npipes * 8 pixel aligned */
			nby = round_up(nby, track->npipes * 8);
		} else {
			/* always assume 8x8 htile */
			/* align is htile align * 8, htile align vary according to
			 * number of pipe and tile width and nby
			 */
			switch (track->npipes) {
			case 8:
				/* HTILE_WIDTH = 8 & HTILE_HEIGHT = 8*/
				nbx = round_up(nbx, 64 * 8);
				nby = round_up(nby, 64 * 8);
				break;
			case 4:
				/* HTILE_WIDTH = 8 & HTILE_HEIGHT = 8*/
				nbx = round_up(nbx, 64 * 8);
				nby = round_up(nby, 32 * 8);
				break;
			case 2:
				/* HTILE_WIDTH = 8 & HTILE_HEIGHT = 8*/
				nbx = round_up(nbx, 32 * 8);
				nby = round_up(nby, 32 * 8);
				break;
			case 1:
				/* HTILE_WIDTH = 8 & HTILE_HEIGHT = 8*/
				nbx = round_up(nbx, 32 * 8);
				nby = round_up(nby, 16 * 8);
				break;
			default:
				dev_warn(p->dev, "%s:%d invalid num pipes %d\n",
					 __func__, __LINE__, track->npipes);
				return -EINVAL;
			}
		}
		/* compute number of htile */
		nbx = nbx >> 3;
		nby = nby >> 3;
		/* size must be aligned on npipes * 2K boundary */
		size = roundup(nbx * nby * 4, track->npipes * (2 << 10));
		size += track->htile_offset;

		if (size > radeon_bo_size(track->htile_bo)) {
			dev_warn(p->dev, "%s:%d htile surface too small %ld for %ld (%d %d)\n",
				 __func__, __LINE__, radeon_bo_size(track->htile_bo),
				 size, nbx, nby);
			return -EINVAL;
		}
	}

	track->db_dirty = false;
	return 0;
}

static int r600_cs_track_check(struct radeon_cs_parser *p)
{
	struct r600_cs_track *track = p->track;
	u32 tmp;
	int r, i;

	/* on legacy kernel we don't perform advanced check */
	if (p->rdev == NULL)
		return 0;

	/* check streamout */
	if (track->streamout_dirty && track->vgt_strmout_en) {
		for (i = 0; i < 4; i++) {
			if (track->vgt_strmout_buffer_en & (1 << i)) {
				if (track->vgt_strmout_bo[i]) {
					u64 offset = (u64)track->vgt_strmout_bo_offset[i] +
						(u64)track->vgt_strmout_size[i];
					if (offset > radeon_bo_size(track->vgt_strmout_bo[i])) {
						DRM_ERROR("streamout %d bo too small: 0x%llx, 0x%lx\n",
							  i, offset,
							  radeon_bo_size(track->vgt_strmout_bo[i]));
						return -EINVAL;
					}
				} else {
					dev_warn(p->dev, "No buffer for streamout %d\n", i);
					return -EINVAL;
				}
			}
		}
		track->streamout_dirty = false;
	}

	if (track->sx_misc_kill_all_prims)
		return 0;

	/* check that we have a cb for each enabled target, we don't check
	 * shader_mask because it seems mesa isn't always setting it :(
	 */
	if (track->cb_dirty) {
		tmp = track->cb_target_mask;

		/* We must check both colorbuffers for RESOLVE. */
		if (track->is_resolve) {
			tmp |= 0xff;
		}

		for (i = 0; i < 8; i++) {
			if ((tmp >> (i * 4)) & 0xF) {
				/* at least one component is enabled */
				if (track->cb_color_bo[i] == NULL) {
					dev_warn(p->dev, "%s:%d mask 0x%08X | 0x%08X no cb for %d\n",
						__func__, __LINE__, track->cb_target_mask, track->cb_shader_mask, i);
					return -EINVAL;
				}
				/* perform rewrite of CB_COLOR[0-7]_SIZE */
				r = r600_cs_track_validate_cb(p, i);
				if (r)
					return r;
			}
		}
		track->cb_dirty = false;
	}

	/* Check depth buffer */
	if (track->db_dirty &&
	    G_028010_FORMAT(track->db_depth_info) != V_028010_DEPTH_INVALID &&
	    (G_028800_STENCIL_ENABLE(track->db_depth_control) ||
	     G_028800_Z_ENABLE(track->db_depth_control))) {
		r = r600_cs_track_validate_db(p);
		if (r)
			return r;
	}

	return 0;
}

/**
 * r600_cs_packet_parse() - parse cp packet and point ib index to next packet
 * @parser:	parser structure holding parsing context.
 * @pkt:	where to store packet informations
 *
 * Assume that chunk_ib_index is properly set. Will return -EINVAL
 * if packet is bigger than remaining ib size. or if packets is unknown.
 **/
static int r600_cs_packet_parse(struct radeon_cs_parser *p,
			struct radeon_cs_packet *pkt,
			unsigned idx)
{
	struct radeon_cs_chunk *ib_chunk = &p->chunks[p->chunk_ib_idx];
	uint32_t header;

	if (idx >= ib_chunk->length_dw) {
		DRM_ERROR("Can not parse packet at %d after CS end %d !\n",
			  idx, ib_chunk->length_dw);
		return -EINVAL;
	}
	header = radeon_get_ib_value(p, idx);
	pkt->idx = idx;
	pkt->type = CP_PACKET_GET_TYPE(header);
	pkt->count = CP_PACKET_GET_COUNT(header);
	pkt->one_reg_wr = 0;
	switch (pkt->type) {
	case PACKET_TYPE0:
		pkt->reg = CP_PACKET0_GET_REG(header);
		break;
	case PACKET_TYPE3:
		pkt->opcode = CP_PACKET3_GET_OPCODE(header);
		break;
	case PACKET_TYPE2:
		pkt->count = -1;
		break;
	default:
		DRM_ERROR("Unknown packet type %d at %d !\n", pkt->type, idx);
		return -EINVAL;
	}
	if ((pkt->count + 1 + pkt->idx) >= ib_chunk->length_dw) {
		DRM_ERROR("Packet (%d:%d:%d) end after CS buffer (%d) !\n",
			  pkt->idx, pkt->type, pkt->count, ib_chunk->length_dw);
		return -EINVAL;
	}
	return 0;
}

/**
 * r600_cs_packet_next_reloc_mm() - parse next packet which should be reloc packet3
 * @parser:		parser structure holding parsing context.
 * @data:		pointer to relocation data
 * @offset_start:	starting offset
 * @offset_mask:	offset mask (to align start offset on)
 * @reloc:		reloc informations
 *
 * Check next packet is relocation packet3, do bo validation and compute
 * GPU offset using the provided start.
 **/
static int r600_cs_packet_next_reloc_mm(struct radeon_cs_parser *p,
					struct radeon_cs_reloc **cs_reloc)
{
	struct radeon_cs_chunk *relocs_chunk;
	struct radeon_cs_packet p3reloc;
	unsigned idx;
	int r;

	if (p->chunk_relocs_idx == -1) {
		DRM_ERROR("No relocation chunk !\n");
		return -EINVAL;
	}
	*cs_reloc = NULL;
	relocs_chunk = &p->chunks[p->chunk_relocs_idx];
	r = r600_cs_packet_parse(p, &p3reloc, p->idx);
	if (r) {
		return r;
	}
	p->idx += p3reloc.count + 2;
	if (p3reloc.type != PACKET_TYPE3 || p3reloc.opcode != PACKET3_NOP) {
		DRM_ERROR("No packet3 for relocation for packet at %d.\n",
			  p3reloc.idx);
		return -EINVAL;
	}
	idx = radeon_get_ib_value(p, p3reloc.idx + 1);
	if (idx >= relocs_chunk->length_dw) {
		DRM_ERROR("Relocs at %d after relocations chunk end %d !\n",
			  idx, relocs_chunk->length_dw);
		return -EINVAL;
	}
	/* FIXME: we assume reloc size is 4 dwords */
	*cs_reloc = p->relocs_ptr[(idx / 4)];
	return 0;
}

/**
 * r600_cs_packet_next_reloc_nomm() - parse next packet which should be reloc packet3
 * @parser:		parser structure holding parsing context.
 * @data:		pointer to relocation data
 * @offset_start:	starting offset
 * @offset_mask:	offset mask (to align start offset on)
 * @reloc:		reloc informations
 *
 * Check next packet is relocation packet3, do bo validation and compute
 * GPU offset using the provided start.
 **/
static int r600_cs_packet_next_reloc_nomm(struct radeon_cs_parser *p,
					struct radeon_cs_reloc **cs_reloc)
{
	struct radeon_cs_chunk *relocs_chunk;
	struct radeon_cs_packet p3reloc;
	unsigned idx;
	int r;

	if (p->chunk_relocs_idx == -1) {
		DRM_ERROR("No relocation chunk !\n");
		return -EINVAL;
	}
	*cs_reloc = NULL;
	relocs_chunk = &p->chunks[p->chunk_relocs_idx];
	r = r600_cs_packet_parse(p, &p3reloc, p->idx);
	if (r) {
		return r;
	}
	p->idx += p3reloc.count + 2;
	if (p3reloc.type != PACKET_TYPE3 || p3reloc.opcode != PACKET3_NOP) {
		DRM_ERROR("No packet3 for relocation for packet at %d.\n",
			  p3reloc.idx);
		return -EINVAL;
	}
	idx = radeon_get_ib_value(p, p3reloc.idx + 1);
	if (idx >= relocs_chunk->length_dw) {
		DRM_ERROR("Relocs at %d after relocations chunk end %d !\n",
			  idx, relocs_chunk->length_dw);
		return -EINVAL;
	}
	*cs_reloc = p->relocs;
	(*cs_reloc)->lobj.gpu_offset = (u64)relocs_chunk->kdata[idx + 3] << 32;
	(*cs_reloc)->lobj.gpu_offset |= relocs_chunk->kdata[idx + 0];
	return 0;
}

/**
 * r600_cs_packet_next_is_pkt3_nop() - test if next packet is packet3 nop for reloc
 * @parser:		parser structure holding parsing context.
 *
 * Check next packet is relocation packet3, do bo validation and compute
 * GPU offset using the provided start.
 **/
static int r600_cs_packet_next_is_pkt3_nop(struct radeon_cs_parser *p)
{
	struct radeon_cs_packet p3reloc;
	int r;

	r = r600_cs_packet_parse(p, &p3reloc, p->idx);
	if (r) {
		return 0;
	}
	if (p3reloc.type != PACKET_TYPE3 || p3reloc.opcode != PACKET3_NOP) {
		return 0;
	}
	return 1;
}

/**
 * r600_cs_packet_next_vline() - parse userspace VLINE packet
 * @parser:		parser structure holding parsing context.
 *
 * Userspace sends a special sequence for VLINE waits.
 * PACKET0 - VLINE_START_END + value
 * PACKET3 - WAIT_REG_MEM poll vline status reg
 * RELOC (P3) - crtc_id in reloc.
 *
 * This function parses this and relocates the VLINE START END
 * and WAIT_REG_MEM packets to the correct crtc.
 * It also detects a switched off crtc and nulls out the
 * wait in that case.
 */
static int r600_cs_packet_parse_vline(struct radeon_cs_parser *p)
{
	struct drm_mode_object *obj;
	struct drm_crtc *crtc;
	struct radeon_crtc *radeon_crtc;
	struct radeon_cs_packet p3reloc, wait_reg_mem;
	int crtc_id;
	int r;
	uint32_t header, h_idx, reg, wait_reg_mem_info;
	volatile uint32_t *ib;

	ib = p->ib.ptr;

	/* parse the WAIT_REG_MEM */
	r = r600_cs_packet_parse(p, &wait_reg_mem, p->idx);
	if (r)
		return r;

	/* check its a WAIT_REG_MEM */
	if (wait_reg_mem.type != PACKET_TYPE3 ||
	    wait_reg_mem.opcode != PACKET3_WAIT_REG_MEM) {
		DRM_ERROR("vline wait missing WAIT_REG_MEM segment\n");
		return -EINVAL;
	}

	wait_reg_mem_info = radeon_get_ib_value(p, wait_reg_mem.idx + 1);
	/* bit 4 is reg (0) or mem (1) */
	if (wait_reg_mem_info & 0x10) {
		DRM_ERROR("vline WAIT_REG_MEM waiting on MEM rather than REG\n");
		return -EINVAL;
	}
	/* waiting for value to be equal */
	if ((wait_reg_mem_info & 0x7) != 0x3) {
		DRM_ERROR("vline WAIT_REG_MEM function not equal\n");
		return -EINVAL;
	}
	if ((radeon_get_ib_value(p, wait_reg_mem.idx + 2) << 2) != AVIVO_D1MODE_VLINE_STATUS) {
		DRM_ERROR("vline WAIT_REG_MEM bad reg\n");
		return -EINVAL;
	}

	if (radeon_get_ib_value(p, wait_reg_mem.idx + 5) != AVIVO_D1MODE_VLINE_STAT) {
		DRM_ERROR("vline WAIT_REG_MEM bad bit mask\n");
		return -EINVAL;
	}

	/* jump over the NOP */
	r = r600_cs_packet_parse(p, &p3reloc, p->idx + wait_reg_mem.count + 2);
	if (r)
		return r;

	h_idx = p->idx - 2;
	p->idx += wait_reg_mem.count + 2;
	p->idx += p3reloc.count + 2;

	header = radeon_get_ib_value(p, h_idx);
	crtc_id = radeon_get_ib_value(p, h_idx + 2 + 7 + 1);
	reg = CP_PACKET0_GET_REG(header);

	obj = drm_mode_object_find(p->rdev->ddev, crtc_id, DRM_MODE_OBJECT_CRTC);
	if (!obj) {
		DRM_ERROR("cannot find crtc %d\n", crtc_id);
		return -EINVAL;
	}
	crtc = obj_to_crtc(obj);
	radeon_crtc = to_radeon_crtc(crtc);
	crtc_id = radeon_crtc->crtc_id;

	if (!crtc->enabled) {
		/* if the CRTC isn't enabled - we need to nop out the WAIT_REG_MEM */
		ib[h_idx + 2] = PACKET2(0);
		ib[h_idx + 3] = PACKET2(0);
		ib[h_idx + 4] = PACKET2(0);
		ib[h_idx + 5] = PACKET2(0);
		ib[h_idx + 6] = PACKET2(0);
		ib[h_idx + 7] = PACKET2(0);
		ib[h_idx + 8] = PACKET2(0);
	} else if (crtc_id == 1) {
		switch (reg) {
		case AVIVO_D1MODE_VLINE_START_END:
			header &= ~R600_CP_PACKET0_REG_MASK;
			header |= AVIVO_D2MODE_VLINE_START_END >> 2;
			break;
		default:
			DRM_ERROR("unknown crtc reloc\n");
			return -EINVAL;
		}
		ib[h_idx] = header;
		ib[h_idx + 4] = AVIVO_D2MODE_VLINE_STATUS >> 2;
	}

	return 0;
}

static int r600_packet0_check(struct radeon_cs_parser *p,
				struct radeon_cs_packet *pkt,
				unsigned idx, unsigned reg)
{
	int r;

	switch (reg) {
	case AVIVO_D1MODE_VLINE_START_END:
		r = r600_cs_packet_parse_vline(p);
		if (r) {
			DRM_ERROR("No reloc for ib[%d]=0x%04X\n",
					idx, reg);
			return r;
		}
		break;
	default:
		printk(KERN_ERR "Forbidden register 0x%04X in cs at %d\n",
		       reg, idx);
		return -EINVAL;
	}
	return 0;
}

static int r600_cs_parse_packet0(struct radeon_cs_parser *p,
				struct radeon_cs_packet *pkt)
{
	unsigned reg, i;
	unsigned idx;
	int r;

	idx = pkt->idx + 1;
	reg = pkt->reg;
	for (i = 0; i <= pkt->count; i++, idx++, reg += 4) {
		r = r600_packet0_check(p, pkt, idx, reg);
		if (r) {
			return r;
		}
	}
	return 0;
}

/**
 * r600_cs_check_reg() - check if register is authorized or not
 * @parser: parser structure holding parsing context
 * @reg: register we are testing
 * @idx: index into the cs buffer
 *
 * This function will test against r600_reg_safe_bm and return 0
 * if register is safe. If register is not flag as safe this function
 * will test it against a list of register needind special handling.
 */
static int r600_cs_check_reg(struct radeon_cs_parser *p, u32 reg, u32 idx)
{
	struct r600_cs_track *track = (struct r600_cs_track *)p->track;
	struct radeon_cs_reloc *reloc;
	u32 m, i, tmp, *ib;
	int r;

	i = (reg >> 7);
	if (i >= ARRAY_SIZE(r600_reg_safe_bm)) {
		dev_warn(p->dev, "forbidden register 0x%08x at %d\n", reg, idx);
		return -EINVAL;
	}
	m = 1 << ((reg >> 2) & 31);
	if (!(r600_reg_safe_bm[i] & m))
		return 0;
	ib = p->ib.ptr;
	switch (reg) {
	/* force following reg to 0 in an attempt to disable out buffer
	 * which will need us to better understand how it works to perform
	 * security check on it (Jerome)
	 */
	case R_0288A8_SQ_ESGS_RING_ITEMSIZE:
	case R_008C44_SQ_ESGS_RING_SIZE:
	case R_0288B0_SQ_ESTMP_RING_ITEMSIZE:
	case R_008C54_SQ_ESTMP_RING_SIZE:
	case R_0288C0_SQ_FBUF_RING_ITEMSIZE:
	case R_008C74_SQ_FBUF_RING_SIZE:
	case R_0288B4_SQ_GSTMP_RING_ITEMSIZE:
	case R_008C5C_SQ_GSTMP_RING_SIZE:
	case R_0288AC_SQ_GSVS_RING_ITEMSIZE:
	case R_008C4C_SQ_GSVS_RING_SIZE:
	case R_0288BC_SQ_PSTMP_RING_ITEMSIZE:
	case R_008C6C_SQ_PSTMP_RING_SIZE:
	case R_0288C4_SQ_REDUC_RING_ITEMSIZE:
	case R_008C7C_SQ_REDUC_RING_SIZE:
	case R_0288B8_SQ_VSTMP_RING_ITEMSIZE:
	case R_008C64_SQ_VSTMP_RING_SIZE:
	case R_0288C8_SQ_GS_VERT_ITEMSIZE:
		/* get value to populate the IB don't remove */
		tmp =radeon_get_ib_value(p, idx);
		ib[idx] = 0;
		break;
	case SQ_CONFIG:
		track->sq_config = radeon_get_ib_value(p, idx);
		break;
	case R_028800_DB_DEPTH_CONTROL:
		track->db_depth_control = radeon_get_ib_value(p, idx);
		track->db_dirty = true;
		break;
	case R_028010_DB_DEPTH_INFO:
		if (!(p->cs_flags & RADEON_CS_KEEP_TILING_FLAGS) &&
		    r600_cs_packet_next_is_pkt3_nop(p)) {
			r = r600_cs_packet_next_reloc(p, &reloc);
			if (r) {
				dev_warn(p->dev, "bad SET_CONTEXT_REG "
					 "0x%04X\n", reg);
				return -EINVAL;
			}
			track->db_depth_info = radeon_get_ib_value(p, idx);
			ib[idx] &= C_028010_ARRAY_MODE;
			track->db_depth_info &= C_028010_ARRAY_MODE;
			if (reloc->lobj.tiling_flags & RADEON_TILING_MACRO) {
				ib[idx] |= S_028010_ARRAY_MODE(V_028010_ARRAY_2D_TILED_THIN1);
				track->db_depth_info |= S_028010_ARRAY_MODE(V_028010_ARRAY_2D_TILED_THIN1);
			} else {
				ib[idx] |= S_028010_ARRAY_MODE(V_028010_ARRAY_1D_TILED_THIN1);
				track->db_depth_info |= S_028010_ARRAY_MODE(V_028010_ARRAY_1D_TILED_THIN1);
			}
		} else {
			track->db_depth_info = radeon_get_ib_value(p, idx);
		}
		track->db_dirty = true;
		break;
	case R_028004_DB_DEPTH_VIEW:
		track->db_depth_view = radeon_get_ib_value(p, idx);
		track->db_dirty = true;
		break;
	case R_028000_DB_DEPTH_SIZE:
		track->db_depth_size = radeon_get_ib_value(p, idx);
		track->db_depth_size_idx = idx;
		track->db_dirty = true;
		break;
	case R_028AB0_VGT_STRMOUT_EN:
		track->vgt_strmout_en = radeon_get_ib_value(p, idx);
		track->streamout_dirty = true;
		break;
	case R_028B20_VGT_STRMOUT_BUFFER_EN:
		track->vgt_strmout_buffer_en = radeon_get_ib_value(p, idx);
		track->streamout_dirty = true;
		break;
	case VGT_STRMOUT_BUFFER_BASE_0:
	case VGT_STRMOUT_BUFFER_BASE_1:
	case VGT_STRMOUT_BUFFER_BASE_2:
	case VGT_STRMOUT_BUFFER_BASE_3:
		r = r600_cs_packet_next_reloc(p, &reloc);
		if (r) {
			dev_warn(p->dev, "bad SET_CONTEXT_REG "
					"0x%04X\n", reg);
			return -EINVAL;
		}
		tmp = (reg - VGT_STRMOUT_BUFFER_BASE_0) / 16;
		track->vgt_strmout_bo_offset[tmp] = radeon_get_ib_value(p, idx) << 8;
		ib[idx] += (u32)((reloc->lobj.gpu_offset >> 8) & 0xffffffff);
		track->vgt_strmout_bo[tmp] = reloc->robj;
		track->vgt_strmout_bo_mc[tmp] = reloc->lobj.gpu_offset;
		track->streamout_dirty = true;
		break;
	case VGT_STRMOUT_BUFFER_SIZE_0:
	case VGT_STRMOUT_BUFFER_SIZE_1:
	case VGT_STRMOUT_BUFFER_SIZE_2:
	case VGT_STRMOUT_BUFFER_SIZE_3:
		tmp = (reg - VGT_STRMOUT_BUFFER_SIZE_0) / 16;
		/* size in register is DWs, convert to bytes */
		track->vgt_strmout_size[tmp] = radeon_get_ib_value(p, idx) * 4;
		track->streamout_dirty = true;
		break;
	case CP_COHER_BASE:
		r = r600_cs_packet_next_reloc(p, &reloc);
		if (r) {
			dev_warn(p->dev, "missing reloc for CP_COHER_BASE "
					"0x%04X\n", reg);
			return -EINVAL;
		}
		ib[idx] += (u32)((reloc->lobj.gpu_offset >> 8) & 0xffffffff);
		break;
	case R_028238_CB_TARGET_MASK:
		track->cb_target_mask = radeon_get_ib_value(p, idx);
		track->cb_dirty = true;
		break;
	case R_02823C_CB_SHADER_MASK:
		track->cb_shader_mask = radeon_get_ib_value(p, idx);
		break;
	case R_028C04_PA_SC_AA_CONFIG:
		tmp = G_028C04_MSAA_NUM_SAMPLES(radeon_get_ib_value(p, idx));
		track->log_nsamples = tmp;
		track->nsamples = 1 << tmp;
		track->cb_dirty = true;
		break;
	case R_028808_CB_COLOR_CONTROL:
		tmp = G_028808_SPECIAL_OP(radeon_get_ib_value(p, idx));
		track->is_resolve = tmp == V_028808_SPECIAL_RESOLVE_BOX;
		track->cb_dirty = true;
		break;
	case R_0280A0_CB_COLOR0_INFO:
	case R_0280A4_CB_COLOR1_INFO:
	case R_0280A8_CB_COLOR2_INFO:
	case R_0280AC_CB_COLOR3_INFO:
	case R_0280B0_CB_COLOR4_INFO:
	case R_0280B4_CB_COLOR5_INFO:
	case R_0280B8_CB_COLOR6_INFO:
	case R_0280BC_CB_COLOR7_INFO:
		if (!(p->cs_flags & RADEON_CS_KEEP_TILING_FLAGS) &&
		     r600_cs_packet_next_is_pkt3_nop(p)) {
			r = r600_cs_packet_next_reloc(p, &reloc);
			if (r) {
				dev_err(p->dev, "bad SET_CONTEXT_REG 0x%04X\n", reg);
				return -EINVAL;
			}
			tmp = (reg - R_0280A0_CB_COLOR0_INFO) / 4;
			track->cb_color_info[tmp] = radeon_get_ib_value(p, idx);
			if (reloc->lobj.tiling_flags & RADEON_TILING_MACRO) {
				ib[idx] |= S_0280A0_ARRAY_MODE(V_0280A0_ARRAY_2D_TILED_THIN1);
				track->cb_color_info[tmp] |= S_0280A0_ARRAY_MODE(V_0280A0_ARRAY_2D_TILED_THIN1);
			} else if (reloc->lobj.tiling_flags & RADEON_TILING_MICRO) {
				ib[idx] |= S_0280A0_ARRAY_MODE(V_0280A0_ARRAY_1D_TILED_THIN1);
				track->cb_color_info[tmp] |= S_0280A0_ARRAY_MODE(V_0280A0_ARRAY_1D_TILED_THIN1);
			}
		} else {
			tmp = (reg - R_0280A0_CB_COLOR0_INFO) / 4;
			track->cb_color_info[tmp] = radeon_get_ib_value(p, idx);
		}
		track->cb_dirty = true;
		break;
	case R_028080_CB_COLOR0_VIEW:
	case R_028084_CB_COLOR1_VIEW:
	case R_028088_CB_COLOR2_VIEW:
	case R_02808C_CB_COLOR3_VIEW:
	case R_028090_CB_COLOR4_VIEW:
	case R_028094_CB_COLOR5_VIEW:
	case R_028098_CB_COLOR6_VIEW:
	case R_02809C_CB_COLOR7_VIEW:
		tmp = (reg - R_028080_CB_COLOR0_VIEW) / 4;
		track->cb_color_view[tmp] = radeon_get_ib_value(p, idx);
		track->cb_dirty = true;
		break;
	case R_028060_CB_COLOR0_SIZE:
	case R_028064_CB_COLOR1_SIZE:
	case R_028068_CB_COLOR2_SIZE:
	case R_02806C_CB_COLOR3_SIZE:
	case R_028070_CB_COLOR4_SIZE:
	case R_028074_CB_COLOR5_SIZE:
	case R_028078_CB_COLOR6_SIZE:
	case R_02807C_CB_COLOR7_SIZE:
		tmp = (reg - R_028060_CB_COLOR0_SIZE) / 4;
		track->cb_color_size[tmp] = radeon_get_ib_value(p, idx);
		track->cb_color_size_idx[tmp] = idx;
		track->cb_dirty = true;
		break;
		/* This register were added late, there is userspace
		 * which does provide relocation for those but set
		 * 0 offset. In order to avoid breaking old userspace
		 * we detect this and set address to point to last
		 * CB_COLOR0_BASE, note that if userspace doesn't set
		 * CB_COLOR0_BASE before this register we will report
		 * error. Old userspace always set CB_COLOR0_BASE
		 * before any of this.
		 */
	case R_0280E0_CB_COLOR0_FRAG:
	case R_0280E4_CB_COLOR1_FRAG:
	case R_0280E8_CB_COLOR2_FRAG:
	case R_0280EC_CB_COLOR3_FRAG:
	case R_0280F0_CB_COLOR4_FRAG:
	case R_0280F4_CB_COLOR5_FRAG:
	case R_0280F8_CB_COLOR6_FRAG:
	case R_0280FC_CB_COLOR7_FRAG:
		tmp = (reg - R_0280E0_CB_COLOR0_FRAG) / 4;
		if (!r600_cs_packet_next_is_pkt3_nop(p)) {
			if (!track->cb_color_base_last[tmp]) {
				dev_err(p->dev, "Broken old userspace ? no cb_color0_base supplied before trying to write 0x%08X\n", reg);
				return -EINVAL;
			}
			track->cb_color_frag_bo[tmp] = track->cb_color_bo[tmp];
			track->cb_color_frag_offset[tmp] = track->cb_color_bo_offset[tmp];
			ib[idx] = track->cb_color_base_last[tmp];
		} else {
			r = r600_cs_packet_next_reloc(p, &reloc);
			if (r) {
				dev_err(p->dev, "bad SET_CONTEXT_REG 0x%04X\n", reg);
				return -EINVAL;
			}
			track->cb_color_frag_bo[tmp] = reloc->robj;
			track->cb_color_frag_offset[tmp] = (u64)ib[idx] << 8;
			ib[idx] += (u32)((reloc->lobj.gpu_offset >> 8) & 0xffffffff);
		}
		if (G_0280A0_TILE_MODE(track->cb_color_info[tmp])) {
			track->cb_dirty = true;
		}
		break;
	case R_0280C0_CB_COLOR0_TILE:
	case R_0280C4_CB_COLOR1_TILE:
	case R_0280C8_CB_COLOR2_TILE:
	case R_0280CC_CB_COLOR3_TILE:
	case R_0280D0_CB_COLOR4_TILE:
	case R_0280D4_CB_COLOR5_TILE:
	case R_0280D8_CB_COLOR6_TILE:
	case R_0280DC_CB_COLOR7_TILE:
		tmp = (reg - R_0280C0_CB_COLOR0_TILE) / 4;
		if (!r600_cs_packet_next_is_pkt3_nop(p)) {
			if (!track->cb_color_base_last[tmp]) {
				dev_err(p->dev, "Broken old userspace ? no cb_color0_base supplied before trying to write 0x%08X\n", reg);
				return -EINVAL;
			}
			track->cb_color_tile_bo[tmp] = track->cb_color_bo[tmp];
			track->cb_color_tile_offset[tmp] = track->cb_color_bo_offset[tmp];
			ib[idx] = track->cb_color_base_last[tmp];
		} else {
			r = r600_cs_packet_next_reloc(p, &reloc);
			if (r) {
				dev_err(p->dev, "bad SET_CONTEXT_REG 0x%04X\n", reg);
				return -EINVAL;
			}
			track->cb_color_tile_bo[tmp] = reloc->robj;
			track->cb_color_tile_offset[tmp] = (u64)ib[idx] << 8;
			ib[idx] += (u32)((reloc->lobj.gpu_offset >> 8) & 0xffffffff);
		}
		if (G_0280A0_TILE_MODE(track->cb_color_info[tmp])) {
			track->cb_dirty = true;
		}
		break;
	case R_028100_CB_COLOR0_MASK:
	case R_028104_CB_COLOR1_MASK:
	case R_028108_CB_COLOR2_MASK:
	case R_02810C_CB_COLOR3_MASK:
	case R_028110_CB_COLOR4_MASK:
	case R_028114_CB_COLOR5_MASK:
	case R_028118_CB_COLOR6_MASK:
	case R_02811C_CB_COLOR7_MASK:
		tmp = (reg - R_028100_CB_COLOR0_MASK) / 4;
		track->cb_color_mask[tmp] = radeon_get_ib_value(p, idx);
		if (G_0280A0_TILE_MODE(track->cb_color_info[tmp])) {
			track->cb_dirty = true;
		}
		break;
	case CB_COLOR0_BASE:
	case CB_COLOR1_BASE:
	case CB_COLOR2_BASE:
	case CB_COLOR3_BASE:
	case CB_COLOR4_BASE:
	case CB_COLOR5_BASE:
	case CB_COLOR6_BASE:
	case CB_COLOR7_BASE:
		r = r600_cs_packet_next_reloc(p, &reloc);
		if (r) {
			dev_warn(p->dev, "bad SET_CONTEXT_REG "
					"0x%04X\n", reg);
			return -EINVAL;
		}
		tmp = (reg - CB_COLOR0_BASE) / 4;
		track->cb_color_bo_offset[tmp] = radeon_get_ib_value(p, idx) << 8;
		ib[idx] += (u32)((reloc->lobj.gpu_offset >> 8) & 0xffffffff);
		track->cb_color_base_last[tmp] = ib[idx];
		track->cb_color_bo[tmp] = reloc->robj;
		track->cb_color_bo_mc[tmp] = reloc->lobj.gpu_offset;
		track->cb_dirty = true;
		break;
	case DB_DEPTH_BASE:
		r = r600_cs_packet_next_reloc(p, &reloc);
		if (r) {
			dev_warn(p->dev, "bad SET_CONTEXT_REG "
					"0x%04X\n", reg);
			return -EINVAL;
		}
		track->db_offset = radeon_get_ib_value(p, idx) << 8;
		ib[idx] += (u32)((reloc->lobj.gpu_offset >> 8) & 0xffffffff);
		track->db_bo = reloc->robj;
		track->db_bo_mc = reloc->lobj.gpu_offset;
		track->db_dirty = true;
		break;
	case DB_HTILE_DATA_BASE:
		r = r600_cs_packet_next_reloc(p, &reloc);
		if (r) {
			dev_warn(p->dev, "bad SET_CONTEXT_REG "
					"0x%04X\n", reg);
			return -EINVAL;
		}
		track->htile_offset = radeon_get_ib_value(p, idx) << 8;
		ib[idx] += (u32)((reloc->lobj.gpu_offset >> 8) & 0xffffffff);
		track->htile_bo = reloc->robj;
		track->db_dirty = true;
		break;
	case DB_HTILE_SURFACE:
		track->htile_surface = radeon_get_ib_value(p, idx);
		/* force 8x8 htile width and height */
		ib[idx] |= 3;
		track->db_dirty = true;
		break;
	case SQ_PGM_START_FS:
	case SQ_PGM_START_ES:
	case SQ_PGM_START_VS:
	case SQ_PGM_START_GS:
	case SQ_PGM_START_PS:
	case SQ_ALU_CONST_CACHE_GS_0:
	case SQ_ALU_CONST_CACHE_GS_1:
	case SQ_ALU_CONST_CACHE_GS_2:
	case SQ_ALU_CONST_CACHE_GS_3:
	case SQ_ALU_CONST_CACHE_GS_4:
	case SQ_ALU_CONST_CACHE_GS_5:
	case SQ_ALU_CONST_CACHE_GS_6:
	case SQ_ALU_CONST_CACHE_GS_7:
	case SQ_ALU_CONST_CACHE_GS_8:
	case SQ_ALU_CONST_CACHE_GS_9:
	case SQ_ALU_CONST_CACHE_GS_10:
	case SQ_ALU_CONST_CACHE_GS_11:
	case SQ_ALU_CONST_CACHE_GS_12:
	case SQ_ALU_CONST_CACHE_GS_13:
	case SQ_ALU_CONST_CACHE_GS_14:
	case SQ_ALU_CONST_CACHE_GS_15:
	case SQ_ALU_CONST_CACHE_PS_0:
	case SQ_ALU_CONST_CACHE_PS_1:
	case SQ_ALU_CONST_CACHE_PS_2:
	case SQ_ALU_CONST_CACHE_PS_3:
	case SQ_ALU_CONST_CACHE_PS_4:
	case SQ_ALU_CONST_CACHE_PS_5:
	case SQ_ALU_CONST_CACHE_PS_6:
	case SQ_ALU_CONST_CACHE_PS_7:
	case SQ_ALU_CONST_CACHE_PS_8:
	case SQ_ALU_CONST_CACHE_PS_9:
	case SQ_ALU_CONST_CACHE_PS_10:
	case SQ_ALU_CONST_CACHE_PS_11:
	case SQ_ALU_CONST_CACHE_PS_12:
	case SQ_ALU_CONST_CACHE_PS_13:
	case SQ_ALU_CONST_CACHE_PS_14:
	case SQ_ALU_CONST_CACHE_PS_15:
	case SQ_ALU_CONST_CACHE_VS_0:
	case SQ_ALU_CONST_CACHE_VS_1:
	case SQ_ALU_CONST_CACHE_VS_2:
	case SQ_ALU_CONST_CACHE_VS_3:
	case SQ_ALU_CONST_CACHE_VS_4:
	case SQ_ALU_CONST_CACHE_VS_5:
	case SQ_ALU_CONST_CACHE_VS_6:
	case SQ_ALU_CONST_CACHE_VS_7:
	case SQ_ALU_CONST_CACHE_VS_8:
	case SQ_ALU_CONST_CACHE_VS_9:
	case SQ_ALU_CONST_CACHE_VS_10:
	case SQ_ALU_CONST_CACHE_VS_11:
	case SQ_ALU_CONST_CACHE_VS_12:
	case SQ_ALU_CONST_CACHE_VS_13:
	case SQ_ALU_CONST_CACHE_VS_14:
	case SQ_ALU_CONST_CACHE_VS_15:
		r = r600_cs_packet_next_reloc(p, &reloc);
		if (r) {
			dev_warn(p->dev, "bad SET_CONTEXT_REG "
					"0x%04X\n", reg);
			return -EINVAL;
		}
		ib[idx] += (u32)((reloc->lobj.gpu_offset >> 8) & 0xffffffff);
		break;
	case SX_MEMORY_EXPORT_BASE:
		r = r600_cs_packet_next_reloc(p, &reloc);
		if (r) {
			dev_warn(p->dev, "bad SET_CONFIG_REG "
					"0x%04X\n", reg);
			return -EINVAL;
		}
		ib[idx] += (u32)((reloc->lobj.gpu_offset >> 8) & 0xffffffff);
		break;
	case SX_MISC:
		track->sx_misc_kill_all_prims = (radeon_get_ib_value(p, idx) & 0x1) != 0;
		break;
	default:
		dev_warn(p->dev, "forbidden register 0x%08x at %d\n", reg, idx);
		return -EINVAL;
	}
	return 0;
}

unsigned r600_mip_minify(unsigned size, unsigned level)
{
	unsigned val;

	val = max(1U, size >> level);
	if (level > 0)
		val = roundup_pow_of_two(val);
	return val;
}

static void r600_texture_size(unsigned nfaces, unsigned blevel, unsigned llevel,
			      unsigned w0, unsigned h0, unsigned d0, unsigned nsamples, unsigned format,
			      unsigned block_align, unsigned height_align, unsigned base_align,
			      unsigned *l0_size, unsigned *mipmap_size)
{
	unsigned offset, i, level;
	unsigned width, height, depth, size;
	unsigned blocksize;
	unsigned nbx, nby;
	unsigned nlevels = llevel - blevel + 1;

	*l0_size = -1;
	blocksize = r600_fmt_get_blocksize(format);

	w0 = r600_mip_minify(w0, 0);
	h0 = r600_mip_minify(h0, 0);
	d0 = r600_mip_minify(d0, 0);
	for(i = 0, offset = 0, level = blevel; i < nlevels; i++, level++) {
		width = r600_mip_minify(w0, i);
		nbx = r600_fmt_get_nblocksx(format, width);

		nbx = round_up(nbx, block_align);

		height = r600_mip_minify(h0, i);
		nby = r600_fmt_get_nblocksy(format, height);
		nby = round_up(nby, height_align);

		depth = r600_mip_minify(d0, i);

		size = nbx * nby * blocksize * nsamples;
		if (nfaces)
			size *= nfaces;
		else
			size *= depth;

		if (i == 0)
			*l0_size = size;

		if (i == 0 || i == 1)
			offset = round_up(offset, base_align);

		offset += size;
	}
	*mipmap_size = offset;
	if (llevel == 0)
		*mipmap_size = *l0_size;
	if (!blevel)
		*mipmap_size -= *l0_size;
}

/**
 * r600_check_texture_resource() - check if register is authorized or not
 * @p: parser structure holding parsing context
 * @idx: index into the cs buffer
 * @texture: texture's bo structure
 * @mipmap: mipmap's bo structure
 *
 * This function will check that the resource has valid field and that
 * the texture and mipmap bo object are big enough to cover this resource.
 */
static int r600_check_texture_resource(struct radeon_cs_parser *p,  u32 idx,
					      struct radeon_bo *texture,
					      struct radeon_bo *mipmap,
					      u64 base_offset,
					      u64 mip_offset,
					      u32 tiling_flags)
{
	struct r600_cs_track *track = p->track;
	u32 dim, nfaces, llevel, blevel, w0, h0, d0;
	u32 word0, word1, l0_size, mipmap_size, word2, word3, word4, word5;
	u32 height_align, pitch, pitch_align, depth_align;
	u32 barray, larray;
	u64 base_align;
	struct array_mode_checker array_check;
	u32 format;
	bool is_array;

	/* on legacy kernel we don't perform advanced check */
	if (p->rdev == NULL)
		return 0;

	/* convert to bytes */
	base_offset <<= 8;
	mip_offset <<= 8;

	word0 = radeon_get_ib_value(p, idx + 0);
	if (!(p->cs_flags & RADEON_CS_KEEP_TILING_FLAGS)) {
		if (tiling_flags & RADEON_TILING_MACRO)
			word0 |= S_038000_TILE_MODE(V_038000_ARRAY_2D_TILED_THIN1);
		else if (tiling_flags & RADEON_TILING_MICRO)
			word0 |= S_038000_TILE_MODE(V_038000_ARRAY_1D_TILED_THIN1);
	}
	word1 = radeon_get_ib_value(p, idx + 1);
	word2 = radeon_get_ib_value(p, idx + 2) << 8;
	word3 = radeon_get_ib_value(p, idx + 3) << 8;
	word4 = radeon_get_ib_value(p, idx + 4);
	word5 = radeon_get_ib_value(p, idx + 5);
	dim = G_038000_DIM(word0);
	w0 = G_038000_TEX_WIDTH(word0) + 1;
	pitch = (G_038000_PITCH(word0) + 1) * 8;
	h0 = G_038004_TEX_HEIGHT(word1) + 1;
	d0 = G_038004_TEX_DEPTH(word1);
	format = G_038004_DATA_FORMAT(word1);
	blevel = G_038010_BASE_LEVEL(word4);
	llevel = G_038014_LAST_LEVEL(word5);
	/* pitch in texels */
	array_check.array_mode = G_038000_TILE_MODE(word0);
	array_check.group_size = track->group_size;
	array_check.nbanks = track->nbanks;
	array_check.npipes = track->npipes;
	array_check.nsamples = 1;
	array_check.blocksize = r600_fmt_get_blocksize(format);
	nfaces = 1;
	is_array = false;
	switch (dim) {
	case V_038000_SQ_TEX_DIM_1D:
	case V_038000_SQ_TEX_DIM_2D:
	case V_038000_SQ_TEX_DIM_3D:
		break;
	case V_038000_SQ_TEX_DIM_CUBEMAP:
		if (p->family >= CHIP_RV770)
			nfaces = 8;
		else
			nfaces = 6;
		break;
	case V_038000_SQ_TEX_DIM_1D_ARRAY:
	case V_038000_SQ_TEX_DIM_2D_ARRAY:
		is_array = true;
		break;
	case V_038000_SQ_TEX_DIM_2D_ARRAY_MSAA:
		is_array = true;
		/* fall through */
	case V_038000_SQ_TEX_DIM_2D_MSAA:
		array_check.nsamples = 1 << llevel;
		llevel = 0;
		break;
	default:
		dev_warn(p->dev, "this kernel doesn't support %d texture dim\n", G_038000_DIM(word0));
		return -EINVAL;
	}
	if (!r600_fmt_is_valid_texture(format, p->family)) {
		dev_warn(p->dev, "%s:%d texture invalid format %d\n",
			 __func__, __LINE__, format);
		return -EINVAL;
	}

	if (r600_get_array_mode_alignment(&array_check,
					  &pitch_align, &height_align, &depth_align, &base_align)) {
		dev_warn(p->dev, "%s:%d tex array mode (%d) invalid\n",
			 __func__, __LINE__, G_038000_TILE_MODE(word0));
		return -EINVAL;
	}

	/* XXX check height as well... */

	if (!IS_ALIGNED(pitch, pitch_align)) {
		dev_warn(p->dev, "%s:%d tex pitch (%d, 0x%x, %d) invalid\n",
			 __func__, __LINE__, pitch, pitch_align, G_038000_TILE_MODE(word0));
		return -EINVAL;
	}
	if (!IS_ALIGNED(base_offset, base_align)) {
		dev_warn(p->dev, "%s:%d tex base offset (0x%llx, 0x%llx, %d) invalid\n",
			 __func__, __LINE__, base_offset, base_align, G_038000_TILE_MODE(word0));
		return -EINVAL;
	}
	if (!IS_ALIGNED(mip_offset, base_align)) {
		dev_warn(p->dev, "%s:%d tex mip offset (0x%llx, 0x%llx, %d) invalid\n",
			 __func__, __LINE__, mip_offset, base_align, G_038000_TILE_MODE(word0));
		return -EINVAL;
	}

	if (blevel > llevel) {
		dev_warn(p->dev, "texture blevel %d > llevel %d\n",
			 blevel, llevel);
	}
	if (is_array) {
		barray = G_038014_BASE_ARRAY(word5);
		larray = G_038014_LAST_ARRAY(word5);

		nfaces = larray - barray + 1;
	}
	r600_texture_size(nfaces, blevel, llevel, w0, h0, d0, array_check.nsamples, format,
			  pitch_align, height_align, base_align,
			  &l0_size, &mipmap_size);
	/* using get ib will give us the offset into the texture bo */
	if ((l0_size + word2) > radeon_bo_size(texture)) {
		dev_warn(p->dev, "texture bo too small ((%d %d) (%d %d) %d %d %d -> %d have %ld)\n",
			 w0, h0, pitch_align, height_align,
			 array_check.array_mode, format, word2,
			 l0_size, radeon_bo_size(texture));
		dev_warn(p->dev, "alignments %d %d %d %lld\n", pitch, pitch_align, height_align, base_align);
		return -EINVAL;
	}
	/* using get ib will give us the offset into the mipmap bo */
	if ((mipmap_size + word3) > radeon_bo_size(mipmap)) {
		/*dev_warn(p->dev, "mipmap bo too small (%d %d %d %d %d %d -> %d have %ld)\n",
		  w0, h0, format, blevel, nlevels, word3, mipmap_size, radeon_bo_size(texture));*/
	}
	return 0;
}

static bool r600_is_safe_reg(struct radeon_cs_parser *p, u32 reg, u32 idx)
{
	u32 m, i;

	i = (reg >> 7);
	if (i >= ARRAY_SIZE(r600_reg_safe_bm)) {
		dev_warn(p->dev, "forbidden register 0x%08x at %d\n", reg, idx);
		return false;
	}
	m = 1 << ((reg >> 2) & 31);
	if (!(r600_reg_safe_bm[i] & m))
		return true;
	dev_warn(p->dev, "forbidden register 0x%08x at %d\n", reg, idx);
	return false;
}

static int r600_packet3_check(struct radeon_cs_parser *p,
				struct radeon_cs_packet *pkt)
{
	struct radeon_cs_reloc *reloc;
	struct r600_cs_track *track;
	volatile u32 *ib;
	unsigned idx;
	unsigned i;
	unsigned start_reg, end_reg, reg;
	int r;
	u32 idx_value;

	track = (struct r600_cs_track *)p->track;
	ib = p->ib.ptr;
	idx = pkt->idx + 1;
	idx_value = radeon_get_ib_value(p, idx);

	switch (pkt->opcode) {
	case PACKET3_SET_PREDICATION:
	{
		int pred_op;
		int tmp;
		uint64_t offset;

		if (pkt->count != 1) {
			DRM_ERROR("bad SET PREDICATION\n");
			return -EINVAL;
		}

		tmp = radeon_get_ib_value(p, idx + 1);
		pred_op = (tmp >> 16) & 0x7;

		/* for the clear predicate operation */
		if (pred_op == 0)
			return 0;

		if (pred_op > 2) {
			DRM_ERROR("bad SET PREDICATION operation %d\n", pred_op);
			return -EINVAL;
		}

		r = r600_cs_packet_next_reloc(p, &reloc);
		if (r) {
			DRM_ERROR("bad SET PREDICATION\n");
			return -EINVAL;
		}

		offset = reloc->lobj.gpu_offset +
		         (idx_value & 0xfffffff0) +
		         ((u64)(tmp & 0xff) << 32);

		ib[idx + 0] = offset;
		ib[idx + 1] = (tmp & 0xffffff00) | (upper_32_bits(offset) & 0xff);
	}
	break;

	case PACKET3_START_3D_CMDBUF:
		if (p->family >= CHIP_RV770 || pkt->count) {
			DRM_ERROR("bad START_3D\n");
			return -EINVAL;
		}
		break;
	case PACKET3_CONTEXT_CONTROL:
		if (pkt->count != 1) {
			DRM_ERROR("bad CONTEXT_CONTROL\n");
			return -EINVAL;
		}
		break;
	case PACKET3_INDEX_TYPE:
	case PACKET3_NUM_INSTANCES:
		if (pkt->count) {
			DRM_ERROR("bad INDEX_TYPE/NUM_INSTANCES\n");
			return -EINVAL;
		}
		break;
	case PACKET3_DRAW_INDEX:
	{
		uint64_t offset;
		if (pkt->count != 3) {
			DRM_ERROR("bad DRAW_INDEX\n");
			return -EINVAL;
		}
		r = r600_cs_packet_next_reloc(p, &reloc);
		if (r) {
			DRM_ERROR("bad DRAW_INDEX\n");
			return -EINVAL;
		}

		offset = reloc->lobj.gpu_offset +
		         idx_value +
		         ((u64)(radeon_get_ib_value(p, idx+1) & 0xff) << 32);

		ib[idx+0] = offset;
		ib[idx+1] = upper_32_bits(offset) & 0xff;

		r = r600_cs_track_check(p);
		if (r) {
			dev_warn(p->dev, "%s:%d invalid cmd stream\n", __func__, __LINE__);
			return r;
		}
		break;
	}
	case PACKET3_DRAW_INDEX_AUTO:
		if (pkt->count != 1) {
			DRM_ERROR("bad DRAW_INDEX_AUTO\n");
			return -EINVAL;
		}
		r = r600_cs_track_check(p);
		if (r) {
			dev_warn(p->dev, "%s:%d invalid cmd stream %d\n", __func__, __LINE__, idx);
			return r;
		}
		break;
	case PACKET3_DRAW_INDEX_IMMD_BE:
	case PACKET3_DRAW_INDEX_IMMD:
		if (pkt->count < 2) {
			DRM_ERROR("bad DRAW_INDEX_IMMD\n");
			return -EINVAL;
		}
		r = r600_cs_track_check(p);
		if (r) {
			dev_warn(p->dev, "%s:%d invalid cmd stream\n", __func__, __LINE__);
			return r;
		}
		break;
	case PACKET3_WAIT_REG_MEM:
		if (pkt->count != 5) {
			DRM_ERROR("bad WAIT_REG_MEM\n");
			return -EINVAL;
		}
		/* bit 4 is reg (0) or mem (1) */
		if (idx_value & 0x10) {
			uint64_t offset;

			r = r600_cs_packet_next_reloc(p, &reloc);
			if (r) {
				DRM_ERROR("bad WAIT_REG_MEM\n");
				return -EINVAL;
			}

			offset = reloc->lobj.gpu_offset +
			         (radeon_get_ib_value(p, idx+1) & 0xfffffff0) +
			         ((u64)(radeon_get_ib_value(p, idx+2) & 0xff) << 32);

			ib[idx+1] = (ib[idx+1] & 0x3) | (offset & 0xfffffff0);
			ib[idx+2] = upper_32_bits(offset) & 0xff;
		}
		break;
	case PACKET3_CP_DMA:
	{
		u32 command, size;
		u64 offset, tmp;
		if (pkt->count != 4) {
			DRM_ERROR("bad CP DMA\n");
			return -EINVAL;
		}
		command = radeon_get_ib_value(p, idx+4);
		size = command & 0x1fffff;
		if (command & PACKET3_CP_DMA_CMD_SAS) {
			/* src address space is register */
			DRM_ERROR("CP DMA SAS not supported\n");
			return -EINVAL;
		} else {
			if (command & PACKET3_CP_DMA_CMD_SAIC) {
				DRM_ERROR("CP DMA SAIC only supported for registers\n");
				return -EINVAL;
			}
			/* src address space is memory */
			r = r600_cs_packet_next_reloc(p, &reloc);
			if (r) {
				DRM_ERROR("bad CP DMA SRC\n");
				return -EINVAL;
			}

			tmp = radeon_get_ib_value(p, idx) +
				((u64)(radeon_get_ib_value(p, idx+1) & 0xff) << 32);

			offset = reloc->lobj.gpu_offset + tmp;

			if ((tmp + size) > radeon_bo_size(reloc->robj)) {
				dev_warn(p->dev, "CP DMA src buffer too small (%llu %lu)\n",
					 tmp + size, radeon_bo_size(reloc->robj));
				return -EINVAL;
			}

			ib[idx] = offset;
			ib[idx+1] = (ib[idx+1] & 0xffffff00) | (upper_32_bits(offset) & 0xff);
		}
		if (command & PACKET3_CP_DMA_CMD_DAS) {
			/* dst address space is register */
			DRM_ERROR("CP DMA DAS not supported\n");
			return -EINVAL;
		} else {
			/* dst address space is memory */
			if (command & PACKET3_CP_DMA_CMD_DAIC) {
				DRM_ERROR("CP DMA DAIC only supported for registers\n");
				return -EINVAL;
			}
			r = r600_cs_packet_next_reloc(p, &reloc);
			if (r) {
				DRM_ERROR("bad CP DMA DST\n");
				return -EINVAL;
			}

			tmp = radeon_get_ib_value(p, idx+2) +
				((u64)(radeon_get_ib_value(p, idx+3) & 0xff) << 32);

			offset = reloc->lobj.gpu_offset + tmp;

			if ((tmp + size) > radeon_bo_size(reloc->robj)) {
				dev_warn(p->dev, "CP DMA dst buffer too small (%llu %lu)\n",
					 tmp + size, radeon_bo_size(reloc->robj));
				return -EINVAL;
			}

			ib[idx+2] = offset;
			ib[idx+3] = upper_32_bits(offset) & 0xff;
		}
		break;
	}
	case PACKET3_SURFACE_SYNC:
		if (pkt->count != 3) {
			DRM_ERROR("bad SURFACE_SYNC\n");
			return -EINVAL;
		}
		/* 0xffffffff/0x0 is flush all cache flag */
		if (radeon_get_ib_value(p, idx + 1) != 0xffffffff ||
		    radeon_get_ib_value(p, idx + 2) != 0) {
			r = r600_cs_packet_next_reloc(p, &reloc);
			if (r) {
				DRM_ERROR("bad SURFACE_SYNC\n");
				return -EINVAL;
			}
			ib[idx+2] += (u32)((reloc->lobj.gpu_offset >> 8) & 0xffffffff);
		}
		break;
	case PACKET3_EVENT_WRITE:
		if (pkt->count != 2 && pkt->count != 0) {
			DRM_ERROR("bad EVENT_WRITE\n");
			return -EINVAL;
		}
		if (pkt->count) {
			uint64_t offset;

			r = r600_cs_packet_next_reloc(p, &reloc);
			if (r) {
				DRM_ERROR("bad EVENT_WRITE\n");
				return -EINVAL;
			}
			offset = reloc->lobj.gpu_offset +
			         (radeon_get_ib_value(p, idx+1) & 0xfffffff8) +
			         ((u64)(radeon_get_ib_value(p, idx+2) & 0xff) << 32);

			ib[idx+1] = offset & 0xfffffff8;
			ib[idx+2] = upper_32_bits(offset) & 0xff;
		}
		break;
	case PACKET3_EVENT_WRITE_EOP:
	{
		uint64_t offset;

		if (pkt->count != 4) {
			DRM_ERROR("bad EVENT_WRITE_EOP\n");
			return -EINVAL;
		}
		r = r600_cs_packet_next_reloc(p, &reloc);
		if (r) {
			DRM_ERROR("bad EVENT_WRITE\n");
			return -EINVAL;
		}

		offset = reloc->lobj.gpu_offset +
		         (radeon_get_ib_value(p, idx+1) & 0xfffffffc) +
		         ((u64)(radeon_get_ib_value(p, idx+2) & 0xff) << 32);

		ib[idx+1] = offset & 0xfffffffc;
		ib[idx+2] = (ib[idx+2] & 0xffffff00) | (upper_32_bits(offset) & 0xff);
		break;
	}
	case PACKET3_SET_CONFIG_REG:
		start_reg = (idx_value << 2) + PACKET3_SET_CONFIG_REG_OFFSET;
		end_reg = 4 * pkt->count + start_reg - 4;
		if ((start_reg < PACKET3_SET_CONFIG_REG_OFFSET) ||
		    (start_reg >= PACKET3_SET_CONFIG_REG_END) ||
		    (end_reg >= PACKET3_SET_CONFIG_REG_END)) {
			DRM_ERROR("bad PACKET3_SET_CONFIG_REG\n");
			return -EINVAL;
		}
		for (i = 0; i < pkt->count; i++) {
			reg = start_reg + (4 * i);
			r = r600_cs_check_reg(p, reg, idx+1+i);
			if (r)
				return r;
		}
		break;
	case PACKET3_SET_CONTEXT_REG:
		start_reg = (idx_value << 2) + PACKET3_SET_CONTEXT_REG_OFFSET;
		end_reg = 4 * pkt->count + start_reg - 4;
		if ((start_reg < PACKET3_SET_CONTEXT_REG_OFFSET) ||
		    (start_reg >= PACKET3_SET_CONTEXT_REG_END) ||
		    (end_reg >= PACKET3_SET_CONTEXT_REG_END)) {
			DRM_ERROR("bad PACKET3_SET_CONTEXT_REG\n");
			return -EINVAL;
		}
		for (i = 0; i < pkt->count; i++) {
			reg = start_reg + (4 * i);
			r = r600_cs_check_reg(p, reg, idx+1+i);
			if (r)
				return r;
		}
		break;
	case PACKET3_SET_RESOURCE:
		if (pkt->count % 7) {
			DRM_ERROR("bad SET_RESOURCE\n");
			return -EINVAL;
		}
		start_reg = (idx_value << 2) + PACKET3_SET_RESOURCE_OFFSET;
		end_reg = 4 * pkt->count + start_reg - 4;
		if ((start_reg < PACKET3_SET_RESOURCE_OFFSET) ||
		    (start_reg >= PACKET3_SET_RESOURCE_END) ||
		    (end_reg >= PACKET3_SET_RESOURCE_END)) {
			DRM_ERROR("bad SET_RESOURCE\n");
			return -EINVAL;
		}
		for (i = 0; i < (pkt->count / 7); i++) {
			struct radeon_bo *texture, *mipmap;
			u32 size, offset, base_offset, mip_offset;

			switch (G__SQ_VTX_CONSTANT_TYPE(radeon_get_ib_value(p, idx+(i*7)+6+1))) {
			case SQ_TEX_VTX_VALID_TEXTURE:
				/* tex base */
				r = r600_cs_packet_next_reloc(p, &reloc);
				if (r) {
					DRM_ERROR("bad SET_RESOURCE\n");
					return -EINVAL;
				}
				base_offset = (u32)((reloc->lobj.gpu_offset >> 8) & 0xffffffff);
				if (!(p->cs_flags & RADEON_CS_KEEP_TILING_FLAGS)) {
					if (reloc->lobj.tiling_flags & RADEON_TILING_MACRO)
						ib[idx+1+(i*7)+0] |= S_038000_TILE_MODE(V_038000_ARRAY_2D_TILED_THIN1);
					else if (reloc->lobj.tiling_flags & RADEON_TILING_MICRO)
						ib[idx+1+(i*7)+0] |= S_038000_TILE_MODE(V_038000_ARRAY_1D_TILED_THIN1);
				}
				texture = reloc->robj;
				/* tex mip base */
				r = r600_cs_packet_next_reloc(p, &reloc);
				if (r) {
					DRM_ERROR("bad SET_RESOURCE\n");
					return -EINVAL;
				}
				mip_offset = (u32)((reloc->lobj.gpu_offset >> 8) & 0xffffffff);
				mipmap = reloc->robj;
				r = r600_check_texture_resource(p,  idx+(i*7)+1,
								texture, mipmap,
								base_offset + radeon_get_ib_value(p, idx+1+(i*7)+2),
								mip_offset + radeon_get_ib_value(p, idx+1+(i*7)+3),
								reloc->lobj.tiling_flags);
				if (r)
					return r;
				ib[idx+1+(i*7)+2] += base_offset;
				ib[idx+1+(i*7)+3] += mip_offset;
				break;
			case SQ_TEX_VTX_VALID_BUFFER:
			{
				uint64_t offset64;
				/* vtx base */
				r = r600_cs_packet_next_reloc(p, &reloc);
				if (r) {
					DRM_ERROR("bad SET_RESOURCE\n");
					return -EINVAL;
				}
				offset = radeon_get_ib_value(p, idx+1+(i*7)+0);
				size = radeon_get_ib_value(p, idx+1+(i*7)+1) + 1;
				if (p->rdev && (size + offset) > radeon_bo_size(reloc->robj)) {
					/* force size to size of the buffer */
					dev_warn(p->dev, "vbo resource seems too big (%d) for the bo (%ld)\n",
						 size + offset, radeon_bo_size(reloc->robj));
					ib[idx+1+(i*7)+1] = radeon_bo_size(reloc->robj) - offset;
				}

				offset64 = reloc->lobj.gpu_offset + offset;
				ib[idx+1+(i*8)+0] = offset64;
				ib[idx+1+(i*8)+2] = (ib[idx+1+(i*8)+2] & 0xffffff00) |
						    (upper_32_bits(offset64) & 0xff);
				break;
			}
			case SQ_TEX_VTX_INVALID_TEXTURE:
			case SQ_TEX_VTX_INVALID_BUFFER:
			default:
				DRM_ERROR("bad SET_RESOURCE\n");
				return -EINVAL;
			}
		}
		break;
	case PACKET3_SET_ALU_CONST:
		if (track->sq_config & DX9_CONSTS) {
			start_reg = (idx_value << 2) + PACKET3_SET_ALU_CONST_OFFSET;
			end_reg = 4 * pkt->count + start_reg - 4;
			if ((start_reg < PACKET3_SET_ALU_CONST_OFFSET) ||
			    (start_reg >= PACKET3_SET_ALU_CONST_END) ||
			    (end_reg >= PACKET3_SET_ALU_CONST_END)) {
				DRM_ERROR("bad SET_ALU_CONST\n");
				return -EINVAL;
			}
		}
		break;
	case PACKET3_SET_BOOL_CONST:
		start_reg = (idx_value << 2) + PACKET3_SET_BOOL_CONST_OFFSET;
		end_reg = 4 * pkt->count + start_reg - 4;
		if ((start_reg < PACKET3_SET_BOOL_CONST_OFFSET) ||
		    (start_reg >= PACKET3_SET_BOOL_CONST_END) ||
		    (end_reg >= PACKET3_SET_BOOL_CONST_END)) {
			DRM_ERROR("bad SET_BOOL_CONST\n");
			return -EINVAL;
		}
		break;
	case PACKET3_SET_LOOP_CONST:
		start_reg = (idx_value << 2) + PACKET3_SET_LOOP_CONST_OFFSET;
		end_reg = 4 * pkt->count + start_reg - 4;
		if ((start_reg < PACKET3_SET_LOOP_CONST_OFFSET) ||
		    (start_reg >= PACKET3_SET_LOOP_CONST_END) ||
		    (end_reg >= PACKET3_SET_LOOP_CONST_END)) {
			DRM_ERROR("bad SET_LOOP_CONST\n");
			return -EINVAL;
		}
		break;
	case PACKET3_SET_CTL_CONST:
		start_reg = (idx_value << 2) + PACKET3_SET_CTL_CONST_OFFSET;
		end_reg = 4 * pkt->count + start_reg - 4;
		if ((start_reg < PACKET3_SET_CTL_CONST_OFFSET) ||
		    (start_reg >= PACKET3_SET_CTL_CONST_END) ||
		    (end_reg >= PACKET3_SET_CTL_CONST_END)) {
			DRM_ERROR("bad SET_CTL_CONST\n");
			return -EINVAL;
		}
		break;
	case PACKET3_SET_SAMPLER:
		if (pkt->count % 3) {
			DRM_ERROR("bad SET_SAMPLER\n");
			return -EINVAL;
		}
		start_reg = (idx_value << 2) + PACKET3_SET_SAMPLER_OFFSET;
		end_reg = 4 * pkt->count + start_reg - 4;
		if ((start_reg < PACKET3_SET_SAMPLER_OFFSET) ||
		    (start_reg >= PACKET3_SET_SAMPLER_END) ||
		    (end_reg >= PACKET3_SET_SAMPLER_END)) {
			DRM_ERROR("bad SET_SAMPLER\n");
			return -EINVAL;
		}
		break;
	case PACKET3_STRMOUT_BASE_UPDATE:
		/* RS780 and RS880 also need this */
		if (p->family < CHIP_RS780) {
			DRM_ERROR("STRMOUT_BASE_UPDATE only supported on 7xx\n");
			return -EINVAL;
		}
		if (pkt->count != 1) {
			DRM_ERROR("bad STRMOUT_BASE_UPDATE packet count\n");
			return -EINVAL;
		}
		if (idx_value > 3) {
			DRM_ERROR("bad STRMOUT_BASE_UPDATE index\n");
			return -EINVAL;
		}
		{
			u64 offset;

			r = r600_cs_packet_next_reloc(p, &reloc);
			if (r) {
				DRM_ERROR("bad STRMOUT_BASE_UPDATE reloc\n");
				return -EINVAL;
			}

			if (reloc->robj != track->vgt_strmout_bo[idx_value]) {
				DRM_ERROR("bad STRMOUT_BASE_UPDATE, bo does not match\n");
				return -EINVAL;
			}

			offset = radeon_get_ib_value(p, idx+1) << 8;
			if (offset != track->vgt_strmout_bo_offset[idx_value]) {
				DRM_ERROR("bad STRMOUT_BASE_UPDATE, bo offset does not match: 0x%llx, 0x%x\n",
					  offset, track->vgt_strmout_bo_offset[idx_value]);
				return -EINVAL;
			}

			if ((offset + 4) > radeon_bo_size(reloc->robj)) {
				DRM_ERROR("bad STRMOUT_BASE_UPDATE bo too small: 0x%llx, 0x%lx\n",
					  offset + 4, radeon_bo_size(reloc->robj));
				return -EINVAL;
			}
			ib[idx+1] += (u32)((reloc->lobj.gpu_offset >> 8) & 0xffffffff);
		}
		break;
	case PACKET3_SURFACE_BASE_UPDATE:
		if (p->family >= CHIP_RV770 || p->family == CHIP_R600) {
			DRM_ERROR("bad SURFACE_BASE_UPDATE\n");
			return -EINVAL;
		}
		if (pkt->count) {
			DRM_ERROR("bad SURFACE_BASE_UPDATE\n");
			return -EINVAL;
		}
		break;
	case PACKET3_STRMOUT_BUFFER_UPDATE:
		if (pkt->count != 4) {
			DRM_ERROR("bad STRMOUT_BUFFER_UPDATE (invalid count)\n");
			return -EINVAL;
		}
		/* Updating memory at DST_ADDRESS. */
		if (idx_value & 0x1) {
			u64 offset;
			r = r600_cs_packet_next_reloc(p, &reloc);
			if (r) {
				DRM_ERROR("bad STRMOUT_BUFFER_UPDATE (missing dst reloc)\n");
				return -EINVAL;
			}
			offset = radeon_get_ib_value(p, idx+1);
			offset += ((u64)(radeon_get_ib_value(p, idx+2) & 0xff)) << 32;
			if ((offset + 4) > radeon_bo_size(reloc->robj)) {
				DRM_ERROR("bad STRMOUT_BUFFER_UPDATE dst bo too small: 0x%llx, 0x%lx\n",
					  offset + 4, radeon_bo_size(reloc->robj));
				return -EINVAL;
			}
			offset += reloc->lobj.gpu_offset;
			ib[idx+1] = offset;
			ib[idx+2] = upper_32_bits(offset) & 0xff;
		}
		/* Reading data from SRC_ADDRESS. */
		if (((idx_value >> 1) & 0x3) == 2) {
			u64 offset;
			r = r600_cs_packet_next_reloc(p, &reloc);
			if (r) {
				DRM_ERROR("bad STRMOUT_BUFFER_UPDATE (missing src reloc)\n");
				return -EINVAL;
			}
			offset = radeon_get_ib_value(p, idx+3);
			offset += ((u64)(radeon_get_ib_value(p, idx+4) & 0xff)) << 32;
			if ((offset + 4) > radeon_bo_size(reloc->robj)) {
				DRM_ERROR("bad STRMOUT_BUFFER_UPDATE src bo too small: 0x%llx, 0x%lx\n",
					  offset + 4, radeon_bo_size(reloc->robj));
				return -EINVAL;
			}
			offset += reloc->lobj.gpu_offset;
			ib[idx+3] = offset;
			ib[idx+4] = upper_32_bits(offset) & 0xff;
		}
		break;
	case PACKET3_MEM_WRITE:
	{
		u64 offset;

		if (pkt->count != 3) {
			DRM_ERROR("bad MEM_WRITE (invalid count)\n");
			return -EINVAL;
		}
		r = r600_cs_packet_next_reloc(p, &reloc);
		if (r) {
			DRM_ERROR("bad MEM_WRITE (missing reloc)\n");
			return -EINVAL;
		}
		offset = radeon_get_ib_value(p, idx+0);
		offset += ((u64)(radeon_get_ib_value(p, idx+1) & 0xff)) << 32UL;
		if (offset & 0x7) {
			DRM_ERROR("bad MEM_WRITE (address not qwords aligned)\n");
			return -EINVAL;
		}
		if ((offset + 8) > radeon_bo_size(reloc->robj)) {
			DRM_ERROR("bad MEM_WRITE bo too small: 0x%llx, 0x%lx\n",
				  offset + 8, radeon_bo_size(reloc->robj));
			return -EINVAL;
		}
		offset += reloc->lobj.gpu_offset;
		ib[idx+0] = offset;
		ib[idx+1] = upper_32_bits(offset) & 0xff;
		break;
	}
	case PACKET3_COPY_DW:
		if (pkt->count != 4) {
			DRM_ERROR("bad COPY_DW (invalid count)\n");
			return -EINVAL;
		}
		if (idx_value & 0x1) {
			u64 offset;
			/* SRC is memory. */
			r = r600_cs_packet_next_reloc(p, &reloc);
			if (r) {
				DRM_ERROR("bad COPY_DW (missing src reloc)\n");
				return -EINVAL;
			}
			offset = radeon_get_ib_value(p, idx+1);
			offset += ((u64)(radeon_get_ib_value(p, idx+2) & 0xff)) << 32;
			if ((offset + 4) > radeon_bo_size(reloc->robj)) {
				DRM_ERROR("bad COPY_DW src bo too small: 0x%llx, 0x%lx\n",
					  offset + 4, radeon_bo_size(reloc->robj));
				return -EINVAL;
			}
			offset += reloc->lobj.gpu_offset;
			ib[idx+1] = offset;
			ib[idx+2] = upper_32_bits(offset) & 0xff;
		} else {
			/* SRC is a reg. */
			reg = radeon_get_ib_value(p, idx+1) << 2;
			if (!r600_is_safe_reg(p, reg, idx+1))
				return -EINVAL;
		}
		if (idx_value & 0x2) {
			u64 offset;
			/* DST is memory. */
			r = r600_cs_packet_next_reloc(p, &reloc);
			if (r) {
				DRM_ERROR("bad COPY_DW (missing dst reloc)\n");
				return -EINVAL;
			}
			offset = radeon_get_ib_value(p, idx+3);
			offset += ((u64)(radeon_get_ib_value(p, idx+4) & 0xff)) << 32;
			if ((offset + 4) > radeon_bo_size(reloc->robj)) {
				DRM_ERROR("bad COPY_DW dst bo too small: 0x%llx, 0x%lx\n",
					  offset + 4, radeon_bo_size(reloc->robj));
				return -EINVAL;
			}
			offset += reloc->lobj.gpu_offset;
			ib[idx+3] = offset;
			ib[idx+4] = upper_32_bits(offset) & 0xff;
		} else {
			/* DST is a reg. */
			reg = radeon_get_ib_value(p, idx+3) << 2;
			if (!r600_is_safe_reg(p, reg, idx+3))
				return -EINVAL;
		}
		break;
	case PACKET3_NOP:
		break;
	default:
		DRM_ERROR("Packet3 opcode %x not supported\n", pkt->opcode);
		return -EINVAL;
	}
	return 0;
}

int r600_cs_parse(struct radeon_cs_parser *p)
{
	struct radeon_cs_packet pkt;
	struct r600_cs_track *track;
	int r;

	if (p->track == NULL) {
		/* initialize tracker, we are in kms */
		track = kzalloc(sizeof(*track), GFP_KERNEL);
		if (track == NULL)
			return -ENOMEM;
		r600_cs_track_init(track);
		if (p->rdev->family < CHIP_RV770) {
			track->npipes = p->rdev->config.r600.tiling_npipes;
			track->nbanks = p->rdev->config.r600.tiling_nbanks;
			track->group_size = p->rdev->config.r600.tiling_group_size;
		} else if (p->rdev->family <= CHIP_RV740) {
			track->npipes = p->rdev->config.rv770.tiling_npipes;
			track->nbanks = p->rdev->config.rv770.tiling_nbanks;
			track->group_size = p->rdev->config.rv770.tiling_group_size;
		}
		p->track = track;
	}
	do {
		r = r600_cs_packet_parse(p, &pkt, p->idx);
		if (r) {
			kfree(p->track);
			p->track = NULL;
			return r;
		}
		p->idx += pkt.count + 2;
		switch (pkt.type) {
		case PACKET_TYPE0:
			r = r600_cs_parse_packet0(p, &pkt);
			break;
		case PACKET_TYPE2:
			break;
		case PACKET_TYPE3:
			r = r600_packet3_check(p, &pkt);
			break;
		default:
			DRM_ERROR("Unknown packet type %d !\n", pkt.type);
			kfree(p->track);
			p->track = NULL;
			return -EINVAL;
		}
		if (r) {
			kfree(p->track);
			p->track = NULL;
			return r;
		}
	} while (p->idx < p->chunks[p->chunk_ib_idx].length_dw);
#if 0
	for (r = 0; r < p->ib.length_dw; r++) {
		printk(KERN_INFO "%05d  0x%08X\n", r, p->ib.ptr[r]);
		mdelay(1);
	}
#endif
	kfree(p->track);
	p->track = NULL;
	return 0;
}

static int r600_cs_parser_relocs_legacy(struct radeon_cs_parser *p)
{
	if (p->chunk_relocs_idx == -1) {
		return 0;
	}
	p->relocs = kzalloc(sizeof(struct radeon_cs_reloc), GFP_KERNEL);
	if (p->relocs == NULL) {
		return -ENOMEM;
	}
	return 0;
}

/**
 * cs_parser_fini() - clean parser states
 * @parser:	parser structure holding parsing context.
 * @error:	error number
 *
 * If error is set than unvalidate buffer, otherwise just free memory
 * used by parsing context.
 **/
static void r600_cs_parser_fini(struct radeon_cs_parser *parser, int error)
{
	unsigned i;

	kfree(parser->relocs);
	for (i = 0; i < parser->nchunks; i++) {
		kfree(parser->chunks[i].kdata);
		if (parser->rdev && (parser->rdev->flags & RADEON_IS_AGP)) {
			kfree(parser->chunks[i].kpage[0]);
			kfree(parser->chunks[i].kpage[1]);
		}
	}
	kfree(parser->chunks);
	kfree(parser->chunks_array);
}

int r600_cs_legacy(struct drm_device *dev, void *data, struct drm_file *filp,
			unsigned family, u32 *ib, int *l)
{
	struct radeon_cs_parser parser;
	struct radeon_cs_chunk *ib_chunk;
	struct r600_cs_track *track;
	int r;

	/* initialize tracker */
	track = kzalloc(sizeof(*track), GFP_KERNEL);
	if (track == NULL)
		return -ENOMEM;
	r600_cs_track_init(track);
	r600_cs_legacy_get_tiling_conf(dev, &track->npipes, &track->nbanks, &track->group_size);
	/* initialize parser */
	memset(&parser, 0, sizeof(struct radeon_cs_parser));
	parser.filp = filp;
	parser.dev = &dev->pdev->dev;
	parser.rdev = NULL;
	parser.family = family;
	parser.track = track;
	parser.ib.ptr = ib;
	r = radeon_cs_parser_init(&parser, data);
	if (r) {
		DRM_ERROR("Failed to initialize parser !\n");
		r600_cs_parser_fini(&parser, r);
		return r;
	}
	r = r600_cs_parser_relocs_legacy(&parser);
	if (r) {
		DRM_ERROR("Failed to parse relocation !\n");
		r600_cs_parser_fini(&parser, r);
		return r;
	}
	/* Copy the packet into the IB, the parser will read from the
	 * input memory (cached) and write to the IB (which can be
	 * uncached). */
	ib_chunk = &parser.chunks[parser.chunk_ib_idx];
	parser.ib.length_dw = ib_chunk->length_dw;
	*l = parser.ib.length_dw;
	r = r600_cs_parse(&parser);
	if (r) {
		DRM_ERROR("Invalid command stream !\n");
		r600_cs_parser_fini(&parser, r);
		return r;
	}
	r = radeon_cs_finish_pages(&parser);
	if (r) {
		DRM_ERROR("Invalid command stream !\n");
		r600_cs_parser_fini(&parser, r);
		return r;
	}
	r600_cs_parser_fini(&parser, r);
	return r;
}

void r600_cs_legacy_init(void)
{
	r600_cs_packet_next_reloc = &r600_cs_packet_next_reloc_nomm;
}

/*
 *  DMA
 */
/**
 * r600_dma_cs_next_reloc() - parse next reloc
 * @p:		parser structure holding parsing context.
 * @cs_reloc:		reloc informations
 *
 * Return the next reloc, do bo validation and compute
 * GPU offset using the provided start.
 **/
int r600_dma_cs_next_reloc(struct radeon_cs_parser *p,
			   struct radeon_cs_reloc **cs_reloc)
{
	struct radeon_cs_chunk *relocs_chunk;
	unsigned idx;

	*cs_reloc = NULL;
	if (p->chunk_relocs_idx == -1) {
		DRM_ERROR("No relocation chunk !\n");
		return -EINVAL;
	}
	relocs_chunk = &p->chunks[p->chunk_relocs_idx];
	idx = p->dma_reloc_idx;
	if (idx >= p->nrelocs) {
		DRM_ERROR("Relocs at %d after relocations chunk end %d !\n",
			  idx, p->nrelocs);
		return -EINVAL;
	}
	*cs_reloc = p->relocs_ptr[idx];
	p->dma_reloc_idx++;
	return 0;
}

#define GET_DMA_CMD(h) (((h) & 0xf0000000) >> 28)
#define GET_DMA_COUNT(h) ((h) & 0x0000ffff)
#define GET_DMA_T(h) (((h) & 0x00800000) >> 23)

/**
 * r600_dma_cs_parse() - parse the DMA IB
 * @p:		parser structure holding parsing context.
 *
 * Parses the DMA IB from the CS ioctl and updates
 * the GPU addresses based on the reloc information and
 * checks for errors. (R6xx-R7xx)
 * Returns 0 for success and an error on failure.
 **/
int r600_dma_cs_parse(struct radeon_cs_parser *p)
{
	struct radeon_cs_chunk *ib_chunk = &p->chunks[p->chunk_ib_idx];
	struct radeon_cs_reloc *src_reloc, *dst_reloc;
	u32 header, cmd, count, tiled;
	volatile u32 *ib = p->ib.ptr;
	u32 idx, idx_value;
	u64 src_offset, dst_offset;
	int r;

	do {
		if (p->idx >= ib_chunk->length_dw) {
			DRM_ERROR("Can not parse packet at %d after CS end %d !\n",
				  p->idx, ib_chunk->length_dw);
			return -EINVAL;
		}
		idx = p->idx;
		header = radeon_get_ib_value(p, idx);
		cmd = GET_DMA_CMD(header);
		count = GET_DMA_COUNT(header);
		tiled = GET_DMA_T(header);

		switch (cmd) {
		case DMA_PACKET_WRITE:
			r = r600_dma_cs_next_reloc(p, &dst_reloc);
			if (r) {
				DRM_ERROR("bad DMA_PACKET_WRITE\n");
				return -EINVAL;
			}
			if (tiled) {
<<<<<<< HEAD
				dst_offset = ib[idx+1];
=======
				dst_offset = radeon_get_ib_value(p, idx+1);
>>>>>>> 19f949f5
				dst_offset <<= 8;

				ib[idx+1] += (u32)(dst_reloc->lobj.gpu_offset >> 8);
				p->idx += count + 5;
			} else {
<<<<<<< HEAD
				dst_offset = ib[idx+1];
				dst_offset |= ((u64)(ib[idx+2] & 0xff)) << 32;
=======
				dst_offset = radeon_get_ib_value(p, idx+1);
				dst_offset |= ((u64)(radeon_get_ib_value(p, idx+2) & 0xff)) << 32;
>>>>>>> 19f949f5

				ib[idx+1] += (u32)(dst_reloc->lobj.gpu_offset & 0xfffffffc);
				ib[idx+2] += upper_32_bits(dst_reloc->lobj.gpu_offset) & 0xff;
				p->idx += count + 3;
			}
			if ((dst_offset + (count * 4)) > radeon_bo_size(dst_reloc->robj)) {
				dev_warn(p->dev, "DMA write buffer too small (%llu %lu)\n",
					 dst_offset + (count * 4), radeon_bo_size(dst_reloc->robj));
				return -EINVAL;
			}
			break;
		case DMA_PACKET_COPY:
			r = r600_dma_cs_next_reloc(p, &src_reloc);
			if (r) {
				DRM_ERROR("bad DMA_PACKET_COPY\n");
				return -EINVAL;
			}
			r = r600_dma_cs_next_reloc(p, &dst_reloc);
			if (r) {
				DRM_ERROR("bad DMA_PACKET_COPY\n");
				return -EINVAL;
			}
			if (tiled) {
				idx_value = radeon_get_ib_value(p, idx + 2);
				/* detile bit */
				if (idx_value & (1 << 31)) {
					/* tiled src, linear dst */
<<<<<<< HEAD
					src_offset = ib[idx+1];
					src_offset <<= 8;
					ib[idx+1] += (u32)(src_reloc->lobj.gpu_offset >> 8);

					dst_offset = ib[idx+5];
					dst_offset |= ((u64)(ib[idx+6] & 0xff)) << 32;
=======
					src_offset = radeon_get_ib_value(p, idx+1);
					src_offset <<= 8;
					ib[idx+1] += (u32)(src_reloc->lobj.gpu_offset >> 8);

					dst_offset = radeon_get_ib_value(p, idx+5);
					dst_offset |= ((u64)(radeon_get_ib_value(p, idx+6) & 0xff)) << 32;
>>>>>>> 19f949f5
					ib[idx+5] += (u32)(dst_reloc->lobj.gpu_offset & 0xfffffffc);
					ib[idx+6] += upper_32_bits(dst_reloc->lobj.gpu_offset) & 0xff;
				} else {
					/* linear src, tiled dst */
<<<<<<< HEAD
					src_offset = ib[idx+5];
					src_offset |= ((u64)(ib[idx+6] & 0xff)) << 32;
					ib[idx+5] += (u32)(src_reloc->lobj.gpu_offset & 0xfffffffc);
					ib[idx+6] += upper_32_bits(src_reloc->lobj.gpu_offset) & 0xff;

					dst_offset = ib[idx+1];
=======
					src_offset = radeon_get_ib_value(p, idx+5);
					src_offset |= ((u64)(radeon_get_ib_value(p, idx+6) & 0xff)) << 32;
					ib[idx+5] += (u32)(src_reloc->lobj.gpu_offset & 0xfffffffc);
					ib[idx+6] += upper_32_bits(src_reloc->lobj.gpu_offset) & 0xff;

					dst_offset = radeon_get_ib_value(p, idx+1);
>>>>>>> 19f949f5
					dst_offset <<= 8;
					ib[idx+1] += (u32)(dst_reloc->lobj.gpu_offset >> 8);
				}
				p->idx += 7;
			} else {
				if (p->family >= CHIP_RV770) {
<<<<<<< HEAD
					src_offset = ib[idx+2];
					src_offset |= ((u64)(ib[idx+4] & 0xff)) << 32;
					dst_offset = ib[idx+1];
					dst_offset |= ((u64)(ib[idx+3] & 0xff)) << 32;
=======
					src_offset = radeon_get_ib_value(p, idx+2);
					src_offset |= ((u64)(radeon_get_ib_value(p, idx+4) & 0xff)) << 32;
					dst_offset = radeon_get_ib_value(p, idx+1);
					dst_offset |= ((u64)(radeon_get_ib_value(p, idx+3) & 0xff)) << 32;
>>>>>>> 19f949f5

					ib[idx+1] += (u32)(dst_reloc->lobj.gpu_offset & 0xfffffffc);
					ib[idx+2] += (u32)(src_reloc->lobj.gpu_offset & 0xfffffffc);
					ib[idx+3] += upper_32_bits(dst_reloc->lobj.gpu_offset) & 0xff;
					ib[idx+4] += upper_32_bits(src_reloc->lobj.gpu_offset) & 0xff;
					p->idx += 5;
				} else {
<<<<<<< HEAD
					src_offset = ib[idx+2];
					src_offset |= ((u64)(ib[idx+3] & 0xff)) << 32;
					dst_offset = ib[idx+1];
					dst_offset |= ((u64)(ib[idx+3] & 0xff0000)) << 16;
=======
					src_offset = radeon_get_ib_value(p, idx+2);
					src_offset |= ((u64)(radeon_get_ib_value(p, idx+3) & 0xff)) << 32;
					dst_offset = radeon_get_ib_value(p, idx+1);
					dst_offset |= ((u64)(radeon_get_ib_value(p, idx+3) & 0xff0000)) << 16;
>>>>>>> 19f949f5

					ib[idx+1] += (u32)(dst_reloc->lobj.gpu_offset & 0xfffffffc);
					ib[idx+2] += (u32)(src_reloc->lobj.gpu_offset & 0xfffffffc);
					ib[idx+3] += upper_32_bits(src_reloc->lobj.gpu_offset) & 0xff;
					ib[idx+3] += (upper_32_bits(dst_reloc->lobj.gpu_offset) & 0xff) << 16;
					p->idx += 4;
				}
			}
			if ((src_offset + (count * 4)) > radeon_bo_size(src_reloc->robj)) {
				dev_warn(p->dev, "DMA copy src buffer too small (%llu %lu)\n",
					 src_offset + (count * 4), radeon_bo_size(src_reloc->robj));
				return -EINVAL;
			}
			if ((dst_offset + (count * 4)) > radeon_bo_size(dst_reloc->robj)) {
				dev_warn(p->dev, "DMA write dst buffer too small (%llu %lu)\n",
					 dst_offset + (count * 4), radeon_bo_size(dst_reloc->robj));
				return -EINVAL;
			}
			break;
		case DMA_PACKET_CONSTANT_FILL:
			if (p->family < CHIP_RV770) {
				DRM_ERROR("Constant Fill is 7xx only !\n");
				return -EINVAL;
			}
			r = r600_dma_cs_next_reloc(p, &dst_reloc);
			if (r) {
				DRM_ERROR("bad DMA_PACKET_WRITE\n");
				return -EINVAL;
			}
<<<<<<< HEAD
			dst_offset = ib[idx+1];
			dst_offset |= ((u64)(ib[idx+3] & 0x00ff0000)) << 16;
=======
			dst_offset = radeon_get_ib_value(p, idx+1);
			dst_offset |= ((u64)(radeon_get_ib_value(p, idx+3) & 0x00ff0000)) << 16;
>>>>>>> 19f949f5
			if ((dst_offset + (count * 4)) > radeon_bo_size(dst_reloc->robj)) {
				dev_warn(p->dev, "DMA constant fill buffer too small (%llu %lu)\n",
					 dst_offset + (count * 4), radeon_bo_size(dst_reloc->robj));
				return -EINVAL;
			}
			ib[idx+1] += (u32)(dst_reloc->lobj.gpu_offset & 0xfffffffc);
			ib[idx+3] += (upper_32_bits(dst_reloc->lobj.gpu_offset) << 16) & 0x00ff0000;
			p->idx += 4;
			break;
		case DMA_PACKET_NOP:
			p->idx += 1;
			break;
		default:
			DRM_ERROR("Unknown packet type %d at %d !\n", cmd, idx);
			return -EINVAL;
		}
	} while (p->idx < p->chunks[p->chunk_ib_idx].length_dw);
#if 0
	for (r = 0; r < p->ib->length_dw; r++) {
		printk(KERN_INFO "%05d  0x%08X\n", r, p->ib.ptr[r]);
		mdelay(1);
	}
#endif
	return 0;
}<|MERGE_RESOLUTION|>--- conflicted
+++ resolved
@@ -2623,23 +2623,14 @@
 				return -EINVAL;
 			}
 			if (tiled) {
-<<<<<<< HEAD
-				dst_offset = ib[idx+1];
-=======
 				dst_offset = radeon_get_ib_value(p, idx+1);
->>>>>>> 19f949f5
 				dst_offset <<= 8;
 
 				ib[idx+1] += (u32)(dst_reloc->lobj.gpu_offset >> 8);
 				p->idx += count + 5;
 			} else {
-<<<<<<< HEAD
-				dst_offset = ib[idx+1];
-				dst_offset |= ((u64)(ib[idx+2] & 0xff)) << 32;
-=======
 				dst_offset = radeon_get_ib_value(p, idx+1);
 				dst_offset |= ((u64)(radeon_get_ib_value(p, idx+2) & 0xff)) << 32;
->>>>>>> 19f949f5
 
 				ib[idx+1] += (u32)(dst_reloc->lobj.gpu_offset & 0xfffffffc);
 				ib[idx+2] += upper_32_bits(dst_reloc->lobj.gpu_offset) & 0xff;
@@ -2667,57 +2658,32 @@
 				/* detile bit */
 				if (idx_value & (1 << 31)) {
 					/* tiled src, linear dst */
-<<<<<<< HEAD
-					src_offset = ib[idx+1];
-					src_offset <<= 8;
-					ib[idx+1] += (u32)(src_reloc->lobj.gpu_offset >> 8);
-
-					dst_offset = ib[idx+5];
-					dst_offset |= ((u64)(ib[idx+6] & 0xff)) << 32;
-=======
 					src_offset = radeon_get_ib_value(p, idx+1);
 					src_offset <<= 8;
 					ib[idx+1] += (u32)(src_reloc->lobj.gpu_offset >> 8);
 
 					dst_offset = radeon_get_ib_value(p, idx+5);
 					dst_offset |= ((u64)(radeon_get_ib_value(p, idx+6) & 0xff)) << 32;
->>>>>>> 19f949f5
 					ib[idx+5] += (u32)(dst_reloc->lobj.gpu_offset & 0xfffffffc);
 					ib[idx+6] += upper_32_bits(dst_reloc->lobj.gpu_offset) & 0xff;
 				} else {
 					/* linear src, tiled dst */
-<<<<<<< HEAD
-					src_offset = ib[idx+5];
-					src_offset |= ((u64)(ib[idx+6] & 0xff)) << 32;
-					ib[idx+5] += (u32)(src_reloc->lobj.gpu_offset & 0xfffffffc);
-					ib[idx+6] += upper_32_bits(src_reloc->lobj.gpu_offset) & 0xff;
-
-					dst_offset = ib[idx+1];
-=======
 					src_offset = radeon_get_ib_value(p, idx+5);
 					src_offset |= ((u64)(radeon_get_ib_value(p, idx+6) & 0xff)) << 32;
 					ib[idx+5] += (u32)(src_reloc->lobj.gpu_offset & 0xfffffffc);
 					ib[idx+6] += upper_32_bits(src_reloc->lobj.gpu_offset) & 0xff;
 
 					dst_offset = radeon_get_ib_value(p, idx+1);
->>>>>>> 19f949f5
 					dst_offset <<= 8;
 					ib[idx+1] += (u32)(dst_reloc->lobj.gpu_offset >> 8);
 				}
 				p->idx += 7;
 			} else {
 				if (p->family >= CHIP_RV770) {
-<<<<<<< HEAD
-					src_offset = ib[idx+2];
-					src_offset |= ((u64)(ib[idx+4] & 0xff)) << 32;
-					dst_offset = ib[idx+1];
-					dst_offset |= ((u64)(ib[idx+3] & 0xff)) << 32;
-=======
 					src_offset = radeon_get_ib_value(p, idx+2);
 					src_offset |= ((u64)(radeon_get_ib_value(p, idx+4) & 0xff)) << 32;
 					dst_offset = radeon_get_ib_value(p, idx+1);
 					dst_offset |= ((u64)(radeon_get_ib_value(p, idx+3) & 0xff)) << 32;
->>>>>>> 19f949f5
 
 					ib[idx+1] += (u32)(dst_reloc->lobj.gpu_offset & 0xfffffffc);
 					ib[idx+2] += (u32)(src_reloc->lobj.gpu_offset & 0xfffffffc);
@@ -2725,17 +2691,10 @@
 					ib[idx+4] += upper_32_bits(src_reloc->lobj.gpu_offset) & 0xff;
 					p->idx += 5;
 				} else {
-<<<<<<< HEAD
-					src_offset = ib[idx+2];
-					src_offset |= ((u64)(ib[idx+3] & 0xff)) << 32;
-					dst_offset = ib[idx+1];
-					dst_offset |= ((u64)(ib[idx+3] & 0xff0000)) << 16;
-=======
 					src_offset = radeon_get_ib_value(p, idx+2);
 					src_offset |= ((u64)(radeon_get_ib_value(p, idx+3) & 0xff)) << 32;
 					dst_offset = radeon_get_ib_value(p, idx+1);
 					dst_offset |= ((u64)(radeon_get_ib_value(p, idx+3) & 0xff0000)) << 16;
->>>>>>> 19f949f5
 
 					ib[idx+1] += (u32)(dst_reloc->lobj.gpu_offset & 0xfffffffc);
 					ib[idx+2] += (u32)(src_reloc->lobj.gpu_offset & 0xfffffffc);
@@ -2765,13 +2724,8 @@
 				DRM_ERROR("bad DMA_PACKET_WRITE\n");
 				return -EINVAL;
 			}
-<<<<<<< HEAD
-			dst_offset = ib[idx+1];
-			dst_offset |= ((u64)(ib[idx+3] & 0x00ff0000)) << 16;
-=======
 			dst_offset = radeon_get_ib_value(p, idx+1);
 			dst_offset |= ((u64)(radeon_get_ib_value(p, idx+3) & 0x00ff0000)) << 16;
->>>>>>> 19f949f5
 			if ((dst_offset + (count * 4)) > radeon_bo_size(dst_reloc->robj)) {
 				dev_warn(p->dev, "DMA constant fill buffer too small (%llu %lu)\n",
 					 dst_offset + (count * 4), radeon_bo_size(dst_reloc->robj));
