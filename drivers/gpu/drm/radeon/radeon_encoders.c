/*
 * Copyright 2007-8 Advanced Micro Devices, Inc.
 * Copyright 2008 Red Hat Inc.
 *
 * Permission is hereby granted, free of charge, to any person obtaining a
 * copy of this software and associated documentation files (the "Software"),
 * to deal in the Software without restriction, including without limitation
 * the rights to use, copy, modify, merge, publish, distribute, sublicense,
 * and/or sell copies of the Software, and to permit persons to whom the
 * Software is furnished to do so, subject to the following conditions:
 *
 * The above copyright notice and this permission notice shall be included in
 * all copies or substantial portions of the Software.
 *
 * THE SOFTWARE IS PROVIDED "AS IS", WITHOUT WARRANTY OF ANY KIND, EXPRESS OR
 * IMPLIED, INCLUDING BUT NOT LIMITED TO THE WARRANTIES OF MERCHANTABILITY,
 * FITNESS FOR A PARTICULAR PURPOSE AND NONINFRINGEMENT.  IN NO EVENT SHALL
 * THE COPYRIGHT HOLDER(S) OR AUTHOR(S) BE LIABLE FOR ANY CLAIM, DAMAGES OR
 * OTHER LIABILITY, WHETHER IN AN ACTION OF CONTRACT, TORT OR OTHERWISE,
 * ARISING FROM, OUT OF OR IN CONNECTION WITH THE SOFTWARE OR THE USE OR
 * OTHER DEALINGS IN THE SOFTWARE.
 *
 * Authors: Dave Airlie
 *          Alex Deucher
 */
#include "drmP.h"
#include "drm_crtc_helper.h"
#include "radeon_drm.h"
#include "radeon.h"
#include "atom.h"

extern int atom_debug;

/* evil but including atombios.h is much worse */
bool radeon_atom_get_tv_timings(struct radeon_device *rdev, int index,
				struct drm_display_mode *mode);

static uint32_t radeon_encoder_clones(struct drm_encoder *encoder)
{
	struct drm_device *dev = encoder->dev;
	struct radeon_device *rdev = dev->dev_private;
	struct radeon_encoder *radeon_encoder = to_radeon_encoder(encoder);
	struct drm_encoder *clone_encoder;
	uint32_t index_mask = 0;
	int count;

	/* DIG routing gets problematic */
	if (rdev->family >= CHIP_R600)
		return index_mask;
	/* LVDS/TV are too wacky */
	if (radeon_encoder->devices & ATOM_DEVICE_LCD_SUPPORT)
		return index_mask;
	/* DVO requires 2x ppll clocks depending on tmds chip */
	if (radeon_encoder->devices & ATOM_DEVICE_DFP2_SUPPORT)
		return index_mask;

	count = -1;
	list_for_each_entry(clone_encoder, &dev->mode_config.encoder_list, head) {
		struct radeon_encoder *radeon_clone = to_radeon_encoder(clone_encoder);
		count++;

		if (clone_encoder == encoder)
			continue;
		if (radeon_clone->devices & (ATOM_DEVICE_LCD_SUPPORT))
			continue;
		if (radeon_clone->devices & ATOM_DEVICE_DFP2_SUPPORT)
			continue;
		else
			index_mask |= (1 << count);
	}
	return index_mask;
}

void radeon_setup_encoder_clones(struct drm_device *dev)
{
	struct drm_encoder *encoder;

	list_for_each_entry(encoder, &dev->mode_config.encoder_list, head) {
		encoder->possible_clones = radeon_encoder_clones(encoder);
	}
}

uint32_t
radeon_get_encoder_enum(struct drm_device *dev, uint32_t supported_device, uint8_t dac)
{
	struct radeon_device *rdev = dev->dev_private;
	uint32_t ret = 0;

	switch (supported_device) {
	case ATOM_DEVICE_CRT1_SUPPORT:
	case ATOM_DEVICE_TV1_SUPPORT:
	case ATOM_DEVICE_TV2_SUPPORT:
	case ATOM_DEVICE_CRT2_SUPPORT:
	case ATOM_DEVICE_CV_SUPPORT:
		switch (dac) {
		case 1: /* dac a */
			if ((rdev->family == CHIP_RS300) ||
			    (rdev->family == CHIP_RS400) ||
			    (rdev->family == CHIP_RS480))
				ret = ENCODER_INTERNAL_DAC2_ENUM_ID1;
			else if (ASIC_IS_AVIVO(rdev))
				ret = ENCODER_INTERNAL_KLDSCP_DAC1_ENUM_ID1;
			else
				ret = ENCODER_INTERNAL_DAC1_ENUM_ID1;
			break;
		case 2: /* dac b */
			if (ASIC_IS_AVIVO(rdev))
				ret = ENCODER_INTERNAL_KLDSCP_DAC2_ENUM_ID1;
			else {
				/*if (rdev->family == CHIP_R200)
				  ret = ENCODER_INTERNAL_DVO1_ENUM_ID1;
				  else*/
				ret = ENCODER_INTERNAL_DAC2_ENUM_ID1;
			}
			break;
		case 3: /* external dac */
			if (ASIC_IS_AVIVO(rdev))
				ret = ENCODER_INTERNAL_KLDSCP_DVO1_ENUM_ID1;
			else
				ret = ENCODER_INTERNAL_DVO1_ENUM_ID1;
			break;
		}
		break;
	case ATOM_DEVICE_LCD1_SUPPORT:
		if (ASIC_IS_AVIVO(rdev))
			ret = ENCODER_INTERNAL_LVTM1_ENUM_ID1;
		else
			ret = ENCODER_INTERNAL_LVDS_ENUM_ID1;
		break;
	case ATOM_DEVICE_DFP1_SUPPORT:
		if ((rdev->family == CHIP_RS300) ||
		    (rdev->family == CHIP_RS400) ||
		    (rdev->family == CHIP_RS480))
			ret = ENCODER_INTERNAL_DVO1_ENUM_ID1;
		else if (ASIC_IS_AVIVO(rdev))
			ret = ENCODER_INTERNAL_KLDSCP_TMDS1_ENUM_ID1;
		else
			ret = ENCODER_INTERNAL_TMDS1_ENUM_ID1;
		break;
	case ATOM_DEVICE_LCD2_SUPPORT:
	case ATOM_DEVICE_DFP2_SUPPORT:
		if ((rdev->family == CHIP_RS600) ||
		    (rdev->family == CHIP_RS690) ||
		    (rdev->family == CHIP_RS740))
			ret = ENCODER_INTERNAL_DDI_ENUM_ID1;
		else if (ASIC_IS_AVIVO(rdev))
			ret = ENCODER_INTERNAL_KLDSCP_DVO1_ENUM_ID1;
		else
			ret = ENCODER_INTERNAL_DVO1_ENUM_ID1;
		break;
	case ATOM_DEVICE_DFP3_SUPPORT:
		ret = ENCODER_INTERNAL_LVTM1_ENUM_ID1;
		break;
	}

	return ret;
}

static inline bool radeon_encoder_is_digital(struct drm_encoder *encoder)
{
	struct radeon_encoder *radeon_encoder = to_radeon_encoder(encoder);
	switch (radeon_encoder->encoder_id) {
	case ENCODER_OBJECT_ID_INTERNAL_LVDS:
	case ENCODER_OBJECT_ID_INTERNAL_TMDS1:
	case ENCODER_OBJECT_ID_INTERNAL_KLDSCP_TMDS1:
	case ENCODER_OBJECT_ID_INTERNAL_LVTM1:
	case ENCODER_OBJECT_ID_INTERNAL_DVO1:
	case ENCODER_OBJECT_ID_INTERNAL_KLDSCP_DVO1:
	case ENCODER_OBJECT_ID_INTERNAL_DDI:
	case ENCODER_OBJECT_ID_INTERNAL_UNIPHY:
	case ENCODER_OBJECT_ID_INTERNAL_KLDSCP_LVTMA:
	case ENCODER_OBJECT_ID_INTERNAL_UNIPHY1:
	case ENCODER_OBJECT_ID_INTERNAL_UNIPHY2:
		return true;
	default:
		return false;
	}
}
void
radeon_link_encoder_connector(struct drm_device *dev)
{
	struct drm_connector *connector;
	struct radeon_connector *radeon_connector;
	struct drm_encoder *encoder;
	struct radeon_encoder *radeon_encoder;

	/* walk the list and link encoders to connectors */
	list_for_each_entry(connector, &dev->mode_config.connector_list, head) {
		radeon_connector = to_radeon_connector(connector);
		list_for_each_entry(encoder, &dev->mode_config.encoder_list, head) {
			radeon_encoder = to_radeon_encoder(encoder);
			if (radeon_encoder->devices & radeon_connector->devices)
				drm_mode_connector_attach_encoder(connector, encoder);
		}
	}
}

void radeon_encoder_set_active_device(struct drm_encoder *encoder)
{
	struct drm_device *dev = encoder->dev;
	struct radeon_encoder *radeon_encoder = to_radeon_encoder(encoder);
	struct drm_connector *connector;

	list_for_each_entry(connector, &dev->mode_config.connector_list, head) {
		if (connector->encoder == encoder) {
			struct radeon_connector *radeon_connector = to_radeon_connector(connector);
			radeon_encoder->active_device = radeon_encoder->devices & radeon_connector->devices;
			DRM_DEBUG_KMS("setting active device to %08x from %08x %08x for encoder %d\n",
				  radeon_encoder->active_device, radeon_encoder->devices,
				  radeon_connector->devices, encoder->encoder_type);
		}
	}
}

struct drm_connector *
radeon_get_connector_for_encoder(struct drm_encoder *encoder)
{
	struct drm_device *dev = encoder->dev;
	struct radeon_encoder *radeon_encoder = to_radeon_encoder(encoder);
	struct drm_connector *connector;
	struct radeon_connector *radeon_connector;

	list_for_each_entry(connector, &dev->mode_config.connector_list, head) {
		radeon_connector = to_radeon_connector(connector);
		if (radeon_encoder->active_device & radeon_connector->devices)
			return connector;
	}
	return NULL;
}

<<<<<<< HEAD
static struct radeon_connector_atom_dig *
radeon_get_atom_connector_priv_from_encoder(struct drm_encoder *encoder)
{
	struct drm_device *dev = encoder->dev;
	struct radeon_device *rdev = dev->dev_private;
	struct drm_connector *connector;
	struct radeon_connector *radeon_connector;
	struct radeon_connector_atom_dig *dig_connector;

	if (!rdev->is_atom_bios)
		return NULL;

	connector = radeon_get_connector_for_encoder(encoder);
	if (!connector)
		return NULL;

	radeon_connector = to_radeon_connector(connector);

	if (!radeon_connector->con_priv)
		return NULL;

	dig_connector = radeon_connector->con_priv;

	return dig_connector;
}

=======
>>>>>>> 062c1825
void radeon_panel_mode_fixup(struct drm_encoder *encoder,
			     struct drm_display_mode *adjusted_mode)
{
	struct radeon_encoder *radeon_encoder = to_radeon_encoder(encoder);
	struct drm_device *dev = encoder->dev;
	struct radeon_device *rdev = dev->dev_private;
	struct drm_display_mode *native_mode = &radeon_encoder->native_mode;
	unsigned hblank = native_mode->htotal - native_mode->hdisplay;
	unsigned vblank = native_mode->vtotal - native_mode->vdisplay;
	unsigned hover = native_mode->hsync_start - native_mode->hdisplay;
	unsigned vover = native_mode->vsync_start - native_mode->vdisplay;
	unsigned hsync_width = native_mode->hsync_end - native_mode->hsync_start;
	unsigned vsync_width = native_mode->vsync_end - native_mode->vsync_start;

	adjusted_mode->clock = native_mode->clock;
	adjusted_mode->flags = native_mode->flags;

	if (ASIC_IS_AVIVO(rdev)) {
		adjusted_mode->hdisplay = native_mode->hdisplay;
		adjusted_mode->vdisplay = native_mode->vdisplay;
	}

	adjusted_mode->htotal = native_mode->hdisplay + hblank;
	adjusted_mode->hsync_start = native_mode->hdisplay + hover;
	adjusted_mode->hsync_end = adjusted_mode->hsync_start + hsync_width;

	adjusted_mode->vtotal = native_mode->vdisplay + vblank;
	adjusted_mode->vsync_start = native_mode->vdisplay + vover;
	adjusted_mode->vsync_end = adjusted_mode->vsync_start + vsync_width;

	drm_mode_set_crtcinfo(adjusted_mode, CRTC_INTERLACE_HALVE_V);

	if (ASIC_IS_AVIVO(rdev)) {
		adjusted_mode->crtc_hdisplay = native_mode->hdisplay;
		adjusted_mode->crtc_vdisplay = native_mode->vdisplay;
	}

	adjusted_mode->crtc_htotal = adjusted_mode->crtc_hdisplay + hblank;
	adjusted_mode->crtc_hsync_start = adjusted_mode->crtc_hdisplay + hover;
	adjusted_mode->crtc_hsync_end = adjusted_mode->crtc_hsync_start + hsync_width;

	adjusted_mode->crtc_vtotal = adjusted_mode->crtc_vdisplay + vblank;
	adjusted_mode->crtc_vsync_start = adjusted_mode->crtc_vdisplay + vover;
	adjusted_mode->crtc_vsync_end = adjusted_mode->crtc_vsync_start + vsync_width;

}

static bool radeon_atom_mode_fixup(struct drm_encoder *encoder,
				   struct drm_display_mode *mode,
				   struct drm_display_mode *adjusted_mode)
{
	struct radeon_encoder *radeon_encoder = to_radeon_encoder(encoder);
	struct drm_device *dev = encoder->dev;
	struct radeon_device *rdev = dev->dev_private;

	/* set the active encoder to connector routing */
	radeon_encoder_set_active_device(encoder);
	drm_mode_set_crtcinfo(adjusted_mode, 0);

	/* hw bug */
	if ((mode->flags & DRM_MODE_FLAG_INTERLACE)
	    && (mode->crtc_vsync_start < (mode->crtc_vdisplay + 2)))
		adjusted_mode->crtc_vsync_start = adjusted_mode->crtc_vdisplay + 2;

	/* get the native mode for LVDS */
	if (radeon_encoder->active_device & (ATOM_DEVICE_LCD_SUPPORT))
		radeon_panel_mode_fixup(encoder, adjusted_mode);

	/* get the native mode for TV */
	if (radeon_encoder->active_device & (ATOM_DEVICE_TV_SUPPORT)) {
		struct radeon_encoder_atom_dac *tv_dac = radeon_encoder->enc_priv;
		if (tv_dac) {
			if (tv_dac->tv_std == TV_STD_NTSC ||
			    tv_dac->tv_std == TV_STD_NTSC_J ||
			    tv_dac->tv_std == TV_STD_PAL_M)
				radeon_atom_get_tv_timings(rdev, 0, adjusted_mode);
			else
				radeon_atom_get_tv_timings(rdev, 1, adjusted_mode);
		}
	}

	if (ASIC_IS_DCE3(rdev) &&
	    (radeon_encoder->active_device & (ATOM_DEVICE_DFP_SUPPORT | ATOM_DEVICE_LCD_SUPPORT))) {
		struct drm_connector *connector = radeon_get_connector_for_encoder(encoder);
		radeon_dp_set_link_config(connector, mode);
	}

	return true;
}

static void
atombios_dac_setup(struct drm_encoder *encoder, int action)
{
	struct drm_device *dev = encoder->dev;
	struct radeon_device *rdev = dev->dev_private;
	struct radeon_encoder *radeon_encoder = to_radeon_encoder(encoder);
	DAC_ENCODER_CONTROL_PS_ALLOCATION args;
	int index = 0;
	struct radeon_encoder_atom_dac *dac_info = radeon_encoder->enc_priv;

	memset(&args, 0, sizeof(args));

	switch (radeon_encoder->encoder_id) {
	case ENCODER_OBJECT_ID_INTERNAL_DAC1:
	case ENCODER_OBJECT_ID_INTERNAL_KLDSCP_DAC1:
		index = GetIndexIntoMasterTable(COMMAND, DAC1EncoderControl);
		break;
	case ENCODER_OBJECT_ID_INTERNAL_DAC2:
	case ENCODER_OBJECT_ID_INTERNAL_KLDSCP_DAC2:
		index = GetIndexIntoMasterTable(COMMAND, DAC2EncoderControl);
		break;
	}

	args.ucAction = action;

	if (radeon_encoder->active_device & (ATOM_DEVICE_CRT_SUPPORT))
		args.ucDacStandard = ATOM_DAC1_PS2;
	else if (radeon_encoder->active_device & (ATOM_DEVICE_CV_SUPPORT))
		args.ucDacStandard = ATOM_DAC1_CV;
	else {
		switch (dac_info->tv_std) {
		case TV_STD_PAL:
		case TV_STD_PAL_M:
		case TV_STD_SCART_PAL:
		case TV_STD_SECAM:
		case TV_STD_PAL_CN:
			args.ucDacStandard = ATOM_DAC1_PAL;
			break;
		case TV_STD_NTSC:
		case TV_STD_NTSC_J:
		case TV_STD_PAL_60:
		default:
			args.ucDacStandard = ATOM_DAC1_NTSC;
			break;
		}
	}
	args.usPixelClock = cpu_to_le16(radeon_encoder->pixel_clock / 10);

	atom_execute_table(rdev->mode_info.atom_context, index, (uint32_t *)&args);

}

static void
atombios_tv_setup(struct drm_encoder *encoder, int action)
{
	struct drm_device *dev = encoder->dev;
	struct radeon_device *rdev = dev->dev_private;
	struct radeon_encoder *radeon_encoder = to_radeon_encoder(encoder);
	TV_ENCODER_CONTROL_PS_ALLOCATION args;
	int index = 0;
	struct radeon_encoder_atom_dac *dac_info = radeon_encoder->enc_priv;

	memset(&args, 0, sizeof(args));

	index = GetIndexIntoMasterTable(COMMAND, TVEncoderControl);

	args.sTVEncoder.ucAction = action;

	if (radeon_encoder->active_device & (ATOM_DEVICE_CV_SUPPORT))
		args.sTVEncoder.ucTvStandard = ATOM_TV_CV;
	else {
		switch (dac_info->tv_std) {
		case TV_STD_NTSC:
			args.sTVEncoder.ucTvStandard = ATOM_TV_NTSC;
			break;
		case TV_STD_PAL:
			args.sTVEncoder.ucTvStandard = ATOM_TV_PAL;
			break;
		case TV_STD_PAL_M:
			args.sTVEncoder.ucTvStandard = ATOM_TV_PALM;
			break;
		case TV_STD_PAL_60:
			args.sTVEncoder.ucTvStandard = ATOM_TV_PAL60;
			break;
		case TV_STD_NTSC_J:
			args.sTVEncoder.ucTvStandard = ATOM_TV_NTSCJ;
			break;
		case TV_STD_SCART_PAL:
			args.sTVEncoder.ucTvStandard = ATOM_TV_PAL; /* ??? */
			break;
		case TV_STD_SECAM:
			args.sTVEncoder.ucTvStandard = ATOM_TV_SECAM;
			break;
		case TV_STD_PAL_CN:
			args.sTVEncoder.ucTvStandard = ATOM_TV_PALCN;
			break;
		default:
			args.sTVEncoder.ucTvStandard = ATOM_TV_NTSC;
			break;
		}
	}

	args.sTVEncoder.usPixelClock = cpu_to_le16(radeon_encoder->pixel_clock / 10);

	atom_execute_table(rdev->mode_info.atom_context, index, (uint32_t *)&args);

}

void
atombios_external_tmds_setup(struct drm_encoder *encoder, int action)
{
	struct drm_device *dev = encoder->dev;
	struct radeon_device *rdev = dev->dev_private;
	struct radeon_encoder *radeon_encoder = to_radeon_encoder(encoder);
	ENABLE_EXTERNAL_TMDS_ENCODER_PS_ALLOCATION args;
	int index = 0;

	memset(&args, 0, sizeof(args));

	index = GetIndexIntoMasterTable(COMMAND, DVOEncoderControl);

	args.sXTmdsEncoder.ucEnable = action;

	if (radeon_encoder->pixel_clock > 165000)
		args.sXTmdsEncoder.ucMisc = PANEL_ENCODER_MISC_DUAL;

	/*if (pScrn->rgbBits == 8)*/
	args.sXTmdsEncoder.ucMisc |= (1 << 1);

	atom_execute_table(rdev->mode_info.atom_context, index, (uint32_t *)&args);

}

static void
atombios_ddia_setup(struct drm_encoder *encoder, int action)
{
	struct drm_device *dev = encoder->dev;
	struct radeon_device *rdev = dev->dev_private;
	struct radeon_encoder *radeon_encoder = to_radeon_encoder(encoder);
	DVO_ENCODER_CONTROL_PS_ALLOCATION args;
	int index = 0;

	memset(&args, 0, sizeof(args));

	index = GetIndexIntoMasterTable(COMMAND, DVOEncoderControl);

	args.sDVOEncoder.ucAction = action;
	args.sDVOEncoder.usPixelClock = cpu_to_le16(radeon_encoder->pixel_clock / 10);

	if (radeon_encoder->pixel_clock > 165000)
		args.sDVOEncoder.usDevAttr.sDigAttrib.ucAttribute = PANEL_ENCODER_MISC_DUAL;

	atom_execute_table(rdev->mode_info.atom_context, index, (uint32_t *)&args);

}

union lvds_encoder_control {
	LVDS_ENCODER_CONTROL_PS_ALLOCATION    v1;
	LVDS_ENCODER_CONTROL_PS_ALLOCATION_V2 v2;
};

void
atombios_digital_setup(struct drm_encoder *encoder, int action)
{
	struct drm_device *dev = encoder->dev;
	struct radeon_device *rdev = dev->dev_private;
	struct radeon_encoder *radeon_encoder = to_radeon_encoder(encoder);
	struct radeon_encoder_atom_dig *dig = radeon_encoder->enc_priv;
<<<<<<< HEAD
	struct radeon_connector_atom_dig *dig_connector =
		radeon_get_atom_connector_priv_from_encoder(encoder);
=======
>>>>>>> 062c1825
	union lvds_encoder_control args;
	int index = 0;
	int hdmi_detected = 0;
	uint8_t frev, crev;
<<<<<<< HEAD

	if (!dig || !dig_connector)
		return;

=======

	if (!dig)
		return;

>>>>>>> 062c1825
	if (atombios_get_encoder_mode(encoder) == ATOM_ENCODER_MODE_HDMI)
		hdmi_detected = 1;

	memset(&args, 0, sizeof(args));

	switch (radeon_encoder->encoder_id) {
	case ENCODER_OBJECT_ID_INTERNAL_LVDS:
		index = GetIndexIntoMasterTable(COMMAND, LVDSEncoderControl);
		break;
	case ENCODER_OBJECT_ID_INTERNAL_TMDS1:
	case ENCODER_OBJECT_ID_INTERNAL_KLDSCP_TMDS1:
		index = GetIndexIntoMasterTable(COMMAND, TMDS1EncoderControl);
		break;
	case ENCODER_OBJECT_ID_INTERNAL_LVTM1:
		if (radeon_encoder->devices & (ATOM_DEVICE_LCD_SUPPORT))
			index = GetIndexIntoMasterTable(COMMAND, LVDSEncoderControl);
		else
			index = GetIndexIntoMasterTable(COMMAND, TMDS2EncoderControl);
		break;
	}

	if (!atom_parse_cmd_header(rdev->mode_info.atom_context, index, &frev, &crev))
		return;

	switch (frev) {
	case 1:
	case 2:
		switch (crev) {
		case 1:
			args.v1.ucMisc = 0;
			args.v1.ucAction = action;
			if (hdmi_detected)
				args.v1.ucMisc |= PANEL_ENCODER_MISC_HDMI_TYPE;
			args.v1.usPixelClock = cpu_to_le16(radeon_encoder->pixel_clock / 10);
			if (radeon_encoder->devices & (ATOM_DEVICE_LCD_SUPPORT)) {
				if (dig->lvds_misc & ATOM_PANEL_MISC_DUAL)
					args.v1.ucMisc |= PANEL_ENCODER_MISC_DUAL;
				if (dig->lvds_misc & ATOM_PANEL_MISC_888RGB)
					args.v1.ucMisc |= (1 << 1);
			} else {
				if (dig->linkb)
					args.v1.ucMisc |= PANEL_ENCODER_MISC_TMDS_LINKB;
				if (radeon_encoder->pixel_clock > 165000)
					args.v1.ucMisc |= PANEL_ENCODER_MISC_DUAL;
				/*if (pScrn->rgbBits == 8) */
				args.v1.ucMisc |= (1 << 1);
			}
			break;
		case 2:
		case 3:
			args.v2.ucMisc = 0;
			args.v2.ucAction = action;
			if (crev == 3) {
				if (dig->coherent_mode)
					args.v2.ucMisc |= PANEL_ENCODER_MISC_COHERENT;
			}
			if (hdmi_detected)
				args.v2.ucMisc |= PANEL_ENCODER_MISC_HDMI_TYPE;
			args.v2.usPixelClock = cpu_to_le16(radeon_encoder->pixel_clock / 10);
			args.v2.ucTruncate = 0;
			args.v2.ucSpatial = 0;
			args.v2.ucTemporal = 0;
			args.v2.ucFRC = 0;
			if (radeon_encoder->devices & (ATOM_DEVICE_LCD_SUPPORT)) {
				if (dig->lvds_misc & ATOM_PANEL_MISC_DUAL)
					args.v2.ucMisc |= PANEL_ENCODER_MISC_DUAL;
				if (dig->lvds_misc & ATOM_PANEL_MISC_SPATIAL) {
					args.v2.ucSpatial = PANEL_ENCODER_SPATIAL_DITHER_EN;
					if (dig->lvds_misc & ATOM_PANEL_MISC_888RGB)
						args.v2.ucSpatial |= PANEL_ENCODER_SPATIAL_DITHER_DEPTH;
				}
				if (dig->lvds_misc & ATOM_PANEL_MISC_TEMPORAL) {
					args.v2.ucTemporal = PANEL_ENCODER_TEMPORAL_DITHER_EN;
					if (dig->lvds_misc & ATOM_PANEL_MISC_888RGB)
						args.v2.ucTemporal |= PANEL_ENCODER_TEMPORAL_DITHER_DEPTH;
					if (((dig->lvds_misc >> ATOM_PANEL_MISC_GREY_LEVEL_SHIFT) & 0x3) == 2)
						args.v2.ucTemporal |= PANEL_ENCODER_TEMPORAL_LEVEL_4;
				}
			} else {
				if (dig->linkb)
					args.v2.ucMisc |= PANEL_ENCODER_MISC_TMDS_LINKB;
				if (radeon_encoder->pixel_clock > 165000)
					args.v2.ucMisc |= PANEL_ENCODER_MISC_DUAL;
			}
			break;
		default:
			DRM_ERROR("Unknown table version %d, %d\n", frev, crev);
			break;
		}
		break;
	default:
		DRM_ERROR("Unknown table version %d, %d\n", frev, crev);
		break;
	}

	atom_execute_table(rdev->mode_info.atom_context, index, (uint32_t *)&args);
}

int
atombios_get_encoder_mode(struct drm_encoder *encoder)
{
	struct drm_device *dev = encoder->dev;
	struct radeon_device *rdev = dev->dev_private;
	struct drm_connector *connector;
	struct radeon_connector *radeon_connector;
	struct radeon_connector_atom_dig *dig_connector;

	connector = radeon_get_connector_for_encoder(encoder);
	if (!connector)
		return 0;

	radeon_connector = to_radeon_connector(connector);

	switch (connector->connector_type) {
	case DRM_MODE_CONNECTOR_DVII:
	case DRM_MODE_CONNECTOR_HDMIB: /* HDMI-B is basically DL-DVI; analog works fine */
		if (drm_detect_hdmi_monitor(radeon_connector->edid)) {
			/* fix me */
			if (ASIC_IS_DCE4(rdev))
				return ATOM_ENCODER_MODE_DVI;
			else
				return ATOM_ENCODER_MODE_HDMI;
		} else if (radeon_connector->use_digital)
			return ATOM_ENCODER_MODE_DVI;
		else
			return ATOM_ENCODER_MODE_CRT;
		break;
	case DRM_MODE_CONNECTOR_DVID:
	case DRM_MODE_CONNECTOR_HDMIA:
	default:
		if (drm_detect_hdmi_monitor(radeon_connector->edid)) {
			/* fix me */
			if (ASIC_IS_DCE4(rdev))
				return ATOM_ENCODER_MODE_DVI;
			else
				return ATOM_ENCODER_MODE_HDMI;
		} else
			return ATOM_ENCODER_MODE_DVI;
		break;
	case DRM_MODE_CONNECTOR_LVDS:
		return ATOM_ENCODER_MODE_LVDS;
		break;
	case DRM_MODE_CONNECTOR_DisplayPort:
	case DRM_MODE_CONNECTOR_eDP:
		dig_connector = radeon_connector->con_priv;
		if ((dig_connector->dp_sink_type == CONNECTOR_OBJECT_ID_DISPLAYPORT) ||
		    (dig_connector->dp_sink_type == CONNECTOR_OBJECT_ID_eDP))
			return ATOM_ENCODER_MODE_DP;
		else if (drm_detect_hdmi_monitor(radeon_connector->edid)) {
			/* fix me */
			if (ASIC_IS_DCE4(rdev))
				return ATOM_ENCODER_MODE_DVI;
			else
				return ATOM_ENCODER_MODE_HDMI;
		} else
			return ATOM_ENCODER_MODE_DVI;
		break;
	case DRM_MODE_CONNECTOR_DVIA:
	case DRM_MODE_CONNECTOR_VGA:
		return ATOM_ENCODER_MODE_CRT;
		break;
	case DRM_MODE_CONNECTOR_Composite:
	case DRM_MODE_CONNECTOR_SVIDEO:
	case DRM_MODE_CONNECTOR_9PinDIN:
		/* fix me */
		return ATOM_ENCODER_MODE_TV;
		/*return ATOM_ENCODER_MODE_CV;*/
		break;
	}
}

/*
 * DIG Encoder/Transmitter Setup
 *
 * DCE 3.0/3.1
 * - 2 DIG transmitter blocks. UNIPHY (links A and B) and LVTMA.
 * Supports up to 3 digital outputs
 * - 2 DIG encoder blocks.
 * DIG1 can drive UNIPHY link A or link B
 * DIG2 can drive UNIPHY link B or LVTMA
 *
 * DCE 3.2
 * - 3 DIG transmitter blocks. UNIPHY0/1/2 (links A and B).
 * Supports up to 5 digital outputs
 * - 2 DIG encoder blocks.
 * DIG1/2 can drive UNIPHY0/1/2 link A or link B
 *
 * DCE 4.0
 * - 3 DIG transmitter blocks UNPHY0/1/2 (links A and B).
 * Supports up to 6 digital outputs
 * - 6 DIG encoder blocks.
 * - DIG to PHY mapping is hardcoded
 * DIG1 drives UNIPHY0 link A, A+B
 * DIG2 drives UNIPHY0 link B
 * DIG3 drives UNIPHY1 link A, A+B
 * DIG4 drives UNIPHY1 link B
 * DIG5 drives UNIPHY2 link A, A+B
 * DIG6 drives UNIPHY2 link B
 *
 * Routing
 * crtc -> dig encoder -> UNIPHY/LVTMA (1 or 2 links)
 * Examples:
 * crtc0 -> dig2 -> LVTMA   links A+B -> TMDS/HDMI
 * crtc1 -> dig1 -> UNIPHY0 link  B   -> DP
 * crtc0 -> dig1 -> UNIPHY2 link  A   -> LVDS
 * crtc1 -> dig2 -> UNIPHY1 link  B+A -> TMDS/HDMI
 */

union dig_encoder_control {
	DIG_ENCODER_CONTROL_PS_ALLOCATION v1;
	DIG_ENCODER_CONTROL_PARAMETERS_V2 v2;
	DIG_ENCODER_CONTROL_PARAMETERS_V3 v3;
};

void
atombios_dig_encoder_setup(struct drm_encoder *encoder, int action)
{
	struct drm_device *dev = encoder->dev;
	struct radeon_device *rdev = dev->dev_private;
	struct radeon_encoder *radeon_encoder = to_radeon_encoder(encoder);
	struct radeon_encoder_atom_dig *dig = radeon_encoder->enc_priv;
<<<<<<< HEAD
	struct radeon_connector_atom_dig *dig_connector =
		radeon_get_atom_connector_priv_from_encoder(encoder);
	union dig_encoder_control args;
	int index = 0;
	uint8_t frev, crev;

	if (!dig || !dig_connector)
=======
	struct drm_connector *connector = radeon_get_connector_for_encoder(encoder);
	union dig_encoder_control args;
	int index = 0;
	uint8_t frev, crev;
	int dp_clock = 0;
	int dp_lane_count = 0;

	if (connector) {
		struct radeon_connector *radeon_connector = to_radeon_connector(connector);
		struct radeon_connector_atom_dig *dig_connector =
			radeon_connector->con_priv;

		dp_clock = dig_connector->dp_clock;
		dp_lane_count = dig_connector->dp_lane_count;
	}

	/* no dig encoder assigned */
	if (dig->dig_encoder == -1)
>>>>>>> 062c1825
		return;

	memset(&args, 0, sizeof(args));

	if (ASIC_IS_DCE4(rdev))
		index = GetIndexIntoMasterTable(COMMAND, DIGxEncoderControl);
	else {
		if (dig->dig_encoder)
			index = GetIndexIntoMasterTable(COMMAND, DIG2EncoderControl);
		else
			index = GetIndexIntoMasterTable(COMMAND, DIG1EncoderControl);
	}

	if (!atom_parse_cmd_header(rdev->mode_info.atom_context, index, &frev, &crev))
		return;

	args.v1.ucAction = action;
	args.v1.usPixelClock = cpu_to_le16(radeon_encoder->pixel_clock / 10);
	args.v1.ucEncoderMode = atombios_get_encoder_mode(encoder);

	if (args.v1.ucEncoderMode == ATOM_ENCODER_MODE_DP) {
<<<<<<< HEAD
		if (dig_connector->dp_clock == 270000)
			args.v1.ucConfig |= ATOM_ENCODER_CONFIG_DPLINKRATE_2_70GHZ;
		args.v1.ucLaneNum = dig_connector->dp_lane_count;
=======
		if (dp_clock == 270000)
			args.v1.ucConfig |= ATOM_ENCODER_CONFIG_DPLINKRATE_2_70GHZ;
		args.v1.ucLaneNum = dp_lane_count;
>>>>>>> 062c1825
	} else if (radeon_encoder->pixel_clock > 165000)
		args.v1.ucLaneNum = 8;
	else
		args.v1.ucLaneNum = 4;

	if (ASIC_IS_DCE4(rdev)) {
		args.v3.acConfig.ucDigSel = dig->dig_encoder;
		args.v3.ucBitPerColor = PANEL_8BIT_PER_COLOR;
	} else {
		switch (radeon_encoder->encoder_id) {
		case ENCODER_OBJECT_ID_INTERNAL_UNIPHY:
			args.v1.ucConfig = ATOM_ENCODER_CONFIG_V2_TRANSMITTER1;
			break;
		case ENCODER_OBJECT_ID_INTERNAL_UNIPHY1:
		case ENCODER_OBJECT_ID_INTERNAL_KLDSCP_LVTMA:
			args.v1.ucConfig = ATOM_ENCODER_CONFIG_V2_TRANSMITTER2;
			break;
		case ENCODER_OBJECT_ID_INTERNAL_UNIPHY2:
			args.v1.ucConfig = ATOM_ENCODER_CONFIG_V2_TRANSMITTER3;
			break;
		}
<<<<<<< HEAD
		if (dig_connector->linkb)
=======
		if (dig->linkb)
>>>>>>> 062c1825
			args.v1.ucConfig |= ATOM_ENCODER_CONFIG_LINKB;
		else
			args.v1.ucConfig |= ATOM_ENCODER_CONFIG_LINKA;
	}

	atom_execute_table(rdev->mode_info.atom_context, index, (uint32_t *)&args);

}

union dig_transmitter_control {
	DIG_TRANSMITTER_CONTROL_PS_ALLOCATION v1;
	DIG_TRANSMITTER_CONTROL_PARAMETERS_V2 v2;
	DIG_TRANSMITTER_CONTROL_PARAMETERS_V3 v3;
};

void
atombios_dig_transmitter_setup(struct drm_encoder *encoder, int action, uint8_t lane_num, uint8_t lane_set)
{
	struct drm_device *dev = encoder->dev;
	struct radeon_device *rdev = dev->dev_private;
	struct radeon_encoder *radeon_encoder = to_radeon_encoder(encoder);
	struct radeon_encoder_atom_dig *dig = radeon_encoder->enc_priv;
<<<<<<< HEAD
	struct radeon_connector_atom_dig *dig_connector =
		radeon_get_atom_connector_priv_from_encoder(encoder);
	struct drm_connector *connector;
	struct radeon_connector *radeon_connector;
=======
	struct drm_connector *connector = radeon_get_connector_for_encoder(encoder);
>>>>>>> 062c1825
	union dig_transmitter_control args;
	int index = 0;
	uint8_t frev, crev;
	bool is_dp = false;
	int pll_id = 0;
<<<<<<< HEAD

	if (!dig || !dig_connector)
		return;

	connector = radeon_get_connector_for_encoder(encoder);
	radeon_connector = to_radeon_connector(connector);

=======
	int dp_clock = 0;
	int dp_lane_count = 0;
	int connector_object_id = 0;
	int igp_lane_info = 0;

	if (connector) {
		struct radeon_connector *radeon_connector = to_radeon_connector(connector);
		struct radeon_connector_atom_dig *dig_connector =
			radeon_connector->con_priv;

		dp_clock = dig_connector->dp_clock;
		dp_lane_count = dig_connector->dp_lane_count;
		connector_object_id =
			(radeon_connector->connector_object_id & OBJECT_ID_MASK) >> OBJECT_ID_SHIFT;
		igp_lane_info = dig_connector->igp_lane_info;
	}

	/* no dig encoder assigned */
	if (dig->dig_encoder == -1)
		return;

>>>>>>> 062c1825
	if (atombios_get_encoder_mode(encoder) == ATOM_ENCODER_MODE_DP)
		is_dp = true;

	memset(&args, 0, sizeof(args));

<<<<<<< HEAD
	if (ASIC_IS_DCE32(rdev) || ASIC_IS_DCE4(rdev))
=======
	switch (radeon_encoder->encoder_id) {
	case ENCODER_OBJECT_ID_INTERNAL_UNIPHY:
	case ENCODER_OBJECT_ID_INTERNAL_UNIPHY1:
	case ENCODER_OBJECT_ID_INTERNAL_UNIPHY2:
>>>>>>> 062c1825
		index = GetIndexIntoMasterTable(COMMAND, UNIPHYTransmitterControl);
		break;
	case ENCODER_OBJECT_ID_INTERNAL_KLDSCP_LVTMA:
		index = GetIndexIntoMasterTable(COMMAND, LVTMATransmitterControl);
		break;
	}

	if (!atom_parse_cmd_header(rdev->mode_info.atom_context, index, &frev, &crev))
		return;

	args.v1.ucAction = action;
	if (action == ATOM_TRANSMITTER_ACTION_INIT) {
		args.v1.usInitInfo = connector_object_id;
	} else if (action == ATOM_TRANSMITTER_ACTION_SETUP_VSEMPH) {
		args.v1.asMode.ucLaneSel = lane_num;
		args.v1.asMode.ucLaneSet = lane_set;
	} else {
		if (is_dp)
			args.v1.usPixelClock =
				cpu_to_le16(dp_clock / 10);
		else if (radeon_encoder->pixel_clock > 165000)
			args.v1.usPixelClock = cpu_to_le16((radeon_encoder->pixel_clock / 2) / 10);
		else
			args.v1.usPixelClock = cpu_to_le16(radeon_encoder->pixel_clock / 10);
	}
	if (ASIC_IS_DCE4(rdev)) {
		if (is_dp)
<<<<<<< HEAD
			args.v3.ucLaneNum = dig_connector->dp_lane_count;
=======
			args.v3.ucLaneNum = dp_lane_count;
>>>>>>> 062c1825
		else if (radeon_encoder->pixel_clock > 165000)
			args.v3.ucLaneNum = 8;
		else
			args.v3.ucLaneNum = 4;

<<<<<<< HEAD
		if (dig_connector->linkb) {
=======
		if (dig->linkb) {
>>>>>>> 062c1825
			args.v3.acConfig.ucLinkSel = 1;
			args.v3.acConfig.ucEncoderSel = 1;
		}

		/* Select the PLL for the PHY
		 * DP PHY should be clocked from external src if there is
		 * one.
		 */
		if (encoder->crtc) {
			struct radeon_crtc *radeon_crtc = to_radeon_crtc(encoder->crtc);
			pll_id = radeon_crtc->pll_id;
		}
		if (is_dp && rdev->clock.dp_extclk)
			args.v3.acConfig.ucRefClkSource = 2; /* external src */
		else
			args.v3.acConfig.ucRefClkSource = pll_id;

		switch (radeon_encoder->encoder_id) {
		case ENCODER_OBJECT_ID_INTERNAL_UNIPHY:
			args.v3.acConfig.ucTransmitterSel = 0;
			break;
		case ENCODER_OBJECT_ID_INTERNAL_UNIPHY1:
			args.v3.acConfig.ucTransmitterSel = 1;
			break;
		case ENCODER_OBJECT_ID_INTERNAL_UNIPHY2:
			args.v3.acConfig.ucTransmitterSel = 2;
			break;
		}

		if (is_dp)
			args.v3.acConfig.fCoherentMode = 1; /* DP requires coherent */
		else if (radeon_encoder->devices & (ATOM_DEVICE_DFP_SUPPORT)) {
			if (dig->coherent_mode)
				args.v3.acConfig.fCoherentMode = 1;
			if (radeon_encoder->pixel_clock > 165000)
				args.v3.acConfig.fDualLinkConnector = 1;
		}
	} else if (ASIC_IS_DCE32(rdev)) {
		args.v2.acConfig.ucEncoderSel = dig->dig_encoder;
<<<<<<< HEAD
		if (dig_connector->linkb)
=======
		if (dig->linkb)
>>>>>>> 062c1825
			args.v2.acConfig.ucLinkSel = 1;

		switch (radeon_encoder->encoder_id) {
		case ENCODER_OBJECT_ID_INTERNAL_UNIPHY:
			args.v2.acConfig.ucTransmitterSel = 0;
			break;
		case ENCODER_OBJECT_ID_INTERNAL_UNIPHY1:
			args.v2.acConfig.ucTransmitterSel = 1;
			break;
		case ENCODER_OBJECT_ID_INTERNAL_UNIPHY2:
			args.v2.acConfig.ucTransmitterSel = 2;
			break;
		}

		if (is_dp)
			args.v2.acConfig.fCoherentMode = 1;
		else if (radeon_encoder->devices & (ATOM_DEVICE_DFP_SUPPORT)) {
			if (dig->coherent_mode)
				args.v2.acConfig.fCoherentMode = 1;
			if (radeon_encoder->pixel_clock > 165000)
				args.v2.acConfig.fDualLinkConnector = 1;
		}
	} else {
		args.v1.ucConfig = ATOM_TRANSMITTER_CONFIG_CLKSRC_PPLL;

		if (dig->dig_encoder)
			args.v1.ucConfig |= ATOM_TRANSMITTER_CONFIG_DIG2_ENCODER;
		else
			args.v1.ucConfig |= ATOM_TRANSMITTER_CONFIG_DIG1_ENCODER;

		if ((rdev->flags & RADEON_IS_IGP) &&
		    (radeon_encoder->encoder_id == ENCODER_OBJECT_ID_INTERNAL_UNIPHY)) {
			if (is_dp || (radeon_encoder->pixel_clock <= 165000)) {
<<<<<<< HEAD
				if (dig_connector->igp_lane_info & 0x1)
					args.v1.ucConfig |= ATOM_TRANSMITTER_CONFIG_LANE_0_3;
				else if (dig_connector->igp_lane_info & 0x2)
					args.v1.ucConfig |= ATOM_TRANSMITTER_CONFIG_LANE_4_7;
				else if (dig_connector->igp_lane_info & 0x4)
					args.v1.ucConfig |= ATOM_TRANSMITTER_CONFIG_LANE_8_11;
				else if (dig_connector->igp_lane_info & 0x8)
					args.v1.ucConfig |= ATOM_TRANSMITTER_CONFIG_LANE_12_15;
			} else {
				if (dig_connector->igp_lane_info & 0x3)
					args.v1.ucConfig |= ATOM_TRANSMITTER_CONFIG_LANE_0_7;
				else if (dig_connector->igp_lane_info & 0xc)
=======
				if (igp_lane_info & 0x1)
					args.v1.ucConfig |= ATOM_TRANSMITTER_CONFIG_LANE_0_3;
				else if (igp_lane_info & 0x2)
					args.v1.ucConfig |= ATOM_TRANSMITTER_CONFIG_LANE_4_7;
				else if (igp_lane_info & 0x4)
					args.v1.ucConfig |= ATOM_TRANSMITTER_CONFIG_LANE_8_11;
				else if (igp_lane_info & 0x8)
					args.v1.ucConfig |= ATOM_TRANSMITTER_CONFIG_LANE_12_15;
			} else {
				if (igp_lane_info & 0x3)
					args.v1.ucConfig |= ATOM_TRANSMITTER_CONFIG_LANE_0_7;
				else if (igp_lane_info & 0xc)
>>>>>>> 062c1825
					args.v1.ucConfig |= ATOM_TRANSMITTER_CONFIG_LANE_8_15;
			}
		}

<<<<<<< HEAD
		if (dig_connector->linkb)
=======
		if (dig->linkb)
>>>>>>> 062c1825
			args.v1.ucConfig |= ATOM_TRANSMITTER_CONFIG_LINKB;
		else
			args.v1.ucConfig |= ATOM_TRANSMITTER_CONFIG_LINKA;

		if (is_dp)
			args.v1.ucConfig |= ATOM_TRANSMITTER_CONFIG_COHERENT;
		else if (radeon_encoder->devices & (ATOM_DEVICE_DFP_SUPPORT)) {
			if (dig->coherent_mode)
				args.v1.ucConfig |= ATOM_TRANSMITTER_CONFIG_COHERENT;
			if (radeon_encoder->pixel_clock > 165000)
				args.v1.ucConfig |= ATOM_TRANSMITTER_CONFIG_8LANE_LINK;
		}
	}

	atom_execute_table(rdev->mode_info.atom_context, index, (uint32_t *)&args);
}

static void
atombios_yuv_setup(struct drm_encoder *encoder, bool enable)
{
	struct drm_device *dev = encoder->dev;
	struct radeon_device *rdev = dev->dev_private;
	struct radeon_encoder *radeon_encoder = to_radeon_encoder(encoder);
	struct radeon_crtc *radeon_crtc = to_radeon_crtc(encoder->crtc);
	ENABLE_YUV_PS_ALLOCATION args;
	int index = GetIndexIntoMasterTable(COMMAND, EnableYUV);
	uint32_t temp, reg;

	memset(&args, 0, sizeof(args));

	if (rdev->family >= CHIP_R600)
		reg = R600_BIOS_3_SCRATCH;
	else
		reg = RADEON_BIOS_3_SCRATCH;

	/* XXX: fix up scratch reg handling */
	temp = RREG32(reg);
	if (radeon_encoder->active_device & (ATOM_DEVICE_TV_SUPPORT))
		WREG32(reg, (ATOM_S3_TV1_ACTIVE |
			     (radeon_crtc->crtc_id << 18)));
	else if (radeon_encoder->active_device & (ATOM_DEVICE_CV_SUPPORT))
		WREG32(reg, (ATOM_S3_CV_ACTIVE | (radeon_crtc->crtc_id << 24)));
	else
		WREG32(reg, 0);

	if (enable)
		args.ucEnable = ATOM_ENABLE;
	args.ucCRTC = radeon_crtc->crtc_id;

	atom_execute_table(rdev->mode_info.atom_context, index, (uint32_t *)&args);

	WREG32(reg, temp);
}

static void
radeon_atom_encoder_dpms(struct drm_encoder *encoder, int mode)
{
	struct drm_device *dev = encoder->dev;
	struct radeon_device *rdev = dev->dev_private;
	struct radeon_encoder *radeon_encoder = to_radeon_encoder(encoder);
	DISPLAY_DEVICE_OUTPUT_CONTROL_PS_ALLOCATION args;
	int index = 0;
	bool is_dig = false;

	memset(&args, 0, sizeof(args));

	DRM_DEBUG_KMS("encoder dpms %d to mode %d, devices %08x, active_devices %08x\n",
		  radeon_encoder->encoder_id, mode, radeon_encoder->devices,
		  radeon_encoder->active_device);
	switch (radeon_encoder->encoder_id) {
	case ENCODER_OBJECT_ID_INTERNAL_TMDS1:
	case ENCODER_OBJECT_ID_INTERNAL_KLDSCP_TMDS1:
		index = GetIndexIntoMasterTable(COMMAND, TMDSAOutputControl);
		break;
	case ENCODER_OBJECT_ID_INTERNAL_UNIPHY:
	case ENCODER_OBJECT_ID_INTERNAL_UNIPHY1:
	case ENCODER_OBJECT_ID_INTERNAL_UNIPHY2:
	case ENCODER_OBJECT_ID_INTERNAL_KLDSCP_LVTMA:
		is_dig = true;
		break;
	case ENCODER_OBJECT_ID_INTERNAL_DVO1:
	case ENCODER_OBJECT_ID_INTERNAL_DDI:
	case ENCODER_OBJECT_ID_INTERNAL_KLDSCP_DVO1:
		index = GetIndexIntoMasterTable(COMMAND, DVOOutputControl);
		break;
	case ENCODER_OBJECT_ID_INTERNAL_LVDS:
		index = GetIndexIntoMasterTable(COMMAND, LCD1OutputControl);
		break;
	case ENCODER_OBJECT_ID_INTERNAL_LVTM1:
		if (radeon_encoder->devices & (ATOM_DEVICE_LCD_SUPPORT))
			index = GetIndexIntoMasterTable(COMMAND, LCD1OutputControl);
		else
			index = GetIndexIntoMasterTable(COMMAND, LVTMAOutputControl);
		break;
	case ENCODER_OBJECT_ID_INTERNAL_DAC1:
	case ENCODER_OBJECT_ID_INTERNAL_KLDSCP_DAC1:
		if (radeon_encoder->active_device & (ATOM_DEVICE_TV_SUPPORT))
			index = GetIndexIntoMasterTable(COMMAND, TV1OutputControl);
		else if (radeon_encoder->active_device & (ATOM_DEVICE_CV_SUPPORT))
			index = GetIndexIntoMasterTable(COMMAND, CV1OutputControl);
		else
			index = GetIndexIntoMasterTable(COMMAND, DAC1OutputControl);
		break;
	case ENCODER_OBJECT_ID_INTERNAL_DAC2:
	case ENCODER_OBJECT_ID_INTERNAL_KLDSCP_DAC2:
		if (radeon_encoder->active_device & (ATOM_DEVICE_TV_SUPPORT))
			index = GetIndexIntoMasterTable(COMMAND, TV1OutputControl);
		else if (radeon_encoder->active_device & (ATOM_DEVICE_CV_SUPPORT))
			index = GetIndexIntoMasterTable(COMMAND, CV1OutputControl);
		else
			index = GetIndexIntoMasterTable(COMMAND, DAC2OutputControl);
		break;
	}

	if (is_dig) {
		switch (mode) {
		case DRM_MODE_DPMS_ON:
<<<<<<< HEAD
			if (!ASIC_IS_DCE4(rdev))
				atombios_dig_transmitter_setup(encoder, ATOM_TRANSMITTER_ACTION_ENABLE_OUTPUT, 0, 0);
=======
			atombios_dig_transmitter_setup(encoder, ATOM_TRANSMITTER_ACTION_ENABLE_OUTPUT, 0, 0);
>>>>>>> 062c1825
			if (atombios_get_encoder_mode(encoder) == ATOM_ENCODER_MODE_DP) {
				struct drm_connector *connector = radeon_get_connector_for_encoder(encoder);

				dp_link_train(encoder, connector);
				if (ASIC_IS_DCE4(rdev))
					atombios_dig_encoder_setup(encoder, ATOM_ENCODER_CMD_DP_VIDEO_ON);
			}
			break;
		case DRM_MODE_DPMS_STANDBY:
		case DRM_MODE_DPMS_SUSPEND:
		case DRM_MODE_DPMS_OFF:
<<<<<<< HEAD
			if (!ASIC_IS_DCE4(rdev))
				atombios_dig_transmitter_setup(encoder, ATOM_TRANSMITTER_ACTION_DISABLE_OUTPUT, 0, 0);
=======
			atombios_dig_transmitter_setup(encoder, ATOM_TRANSMITTER_ACTION_DISABLE_OUTPUT, 0, 0);
>>>>>>> 062c1825
			if (atombios_get_encoder_mode(encoder) == ATOM_ENCODER_MODE_DP) {
				if (ASIC_IS_DCE4(rdev))
					atombios_dig_encoder_setup(encoder, ATOM_ENCODER_CMD_DP_VIDEO_OFF);
			}
			break;
		}
	} else {
		switch (mode) {
		case DRM_MODE_DPMS_ON:
			args.ucAction = ATOM_ENABLE;
			break;
		case DRM_MODE_DPMS_STANDBY:
		case DRM_MODE_DPMS_SUSPEND:
		case DRM_MODE_DPMS_OFF:
			args.ucAction = ATOM_DISABLE;
			break;
		}
		atom_execute_table(rdev->mode_info.atom_context, index, (uint32_t *)&args);
	}
	radeon_atombios_encoder_dpms_scratch_regs(encoder, (mode == DRM_MODE_DPMS_ON) ? true : false);

}

union crtc_source_param {
	SELECT_CRTC_SOURCE_PS_ALLOCATION v1;
	SELECT_CRTC_SOURCE_PARAMETERS_V2 v2;
};

static void
atombios_set_encoder_crtc_source(struct drm_encoder *encoder)
{
	struct drm_device *dev = encoder->dev;
	struct radeon_device *rdev = dev->dev_private;
	struct radeon_encoder *radeon_encoder = to_radeon_encoder(encoder);
	struct radeon_crtc *radeon_crtc = to_radeon_crtc(encoder->crtc);
	union crtc_source_param args;
	int index = GetIndexIntoMasterTable(COMMAND, SelectCRTC_Source);
	uint8_t frev, crev;
	struct radeon_encoder_atom_dig *dig;

	memset(&args, 0, sizeof(args));

	if (!atom_parse_cmd_header(rdev->mode_info.atom_context, index, &frev, &crev))
		return;

	switch (frev) {
	case 1:
		switch (crev) {
		case 1:
		default:
			if (ASIC_IS_AVIVO(rdev))
				args.v1.ucCRTC = radeon_crtc->crtc_id;
			else {
				if (radeon_encoder->encoder_id == ENCODER_OBJECT_ID_INTERNAL_DAC1) {
					args.v1.ucCRTC = radeon_crtc->crtc_id;
				} else {
					args.v1.ucCRTC = radeon_crtc->crtc_id << 2;
				}
			}
			switch (radeon_encoder->encoder_id) {
			case ENCODER_OBJECT_ID_INTERNAL_TMDS1:
			case ENCODER_OBJECT_ID_INTERNAL_KLDSCP_TMDS1:
				args.v1.ucDevice = ATOM_DEVICE_DFP1_INDEX;
				break;
			case ENCODER_OBJECT_ID_INTERNAL_LVDS:
			case ENCODER_OBJECT_ID_INTERNAL_LVTM1:
				if (radeon_encoder->devices & ATOM_DEVICE_LCD1_SUPPORT)
					args.v1.ucDevice = ATOM_DEVICE_LCD1_INDEX;
				else
					args.v1.ucDevice = ATOM_DEVICE_DFP3_INDEX;
				break;
			case ENCODER_OBJECT_ID_INTERNAL_DVO1:
			case ENCODER_OBJECT_ID_INTERNAL_DDI:
			case ENCODER_OBJECT_ID_INTERNAL_KLDSCP_DVO1:
				args.v1.ucDevice = ATOM_DEVICE_DFP2_INDEX;
				break;
			case ENCODER_OBJECT_ID_INTERNAL_DAC1:
			case ENCODER_OBJECT_ID_INTERNAL_KLDSCP_DAC1:
				if (radeon_encoder->active_device & (ATOM_DEVICE_TV_SUPPORT))
					args.v1.ucDevice = ATOM_DEVICE_TV1_INDEX;
				else if (radeon_encoder->active_device & (ATOM_DEVICE_CV_SUPPORT))
					args.v1.ucDevice = ATOM_DEVICE_CV_INDEX;
				else
					args.v1.ucDevice = ATOM_DEVICE_CRT1_INDEX;
				break;
			case ENCODER_OBJECT_ID_INTERNAL_DAC2:
			case ENCODER_OBJECT_ID_INTERNAL_KLDSCP_DAC2:
				if (radeon_encoder->active_device & (ATOM_DEVICE_TV_SUPPORT))
					args.v1.ucDevice = ATOM_DEVICE_TV1_INDEX;
				else if (radeon_encoder->active_device & (ATOM_DEVICE_CV_SUPPORT))
					args.v1.ucDevice = ATOM_DEVICE_CV_INDEX;
				else
					args.v1.ucDevice = ATOM_DEVICE_CRT2_INDEX;
				break;
			}
			break;
		case 2:
			args.v2.ucCRTC = radeon_crtc->crtc_id;
			args.v2.ucEncodeMode = atombios_get_encoder_mode(encoder);
			switch (radeon_encoder->encoder_id) {
			case ENCODER_OBJECT_ID_INTERNAL_UNIPHY:
			case ENCODER_OBJECT_ID_INTERNAL_UNIPHY1:
			case ENCODER_OBJECT_ID_INTERNAL_UNIPHY2:
			case ENCODER_OBJECT_ID_INTERNAL_KLDSCP_LVTMA:
				dig = radeon_encoder->enc_priv;
				switch (dig->dig_encoder) {
				case 0:
					args.v2.ucEncoderID = ASIC_INT_DIG1_ENCODER_ID;
					break;
				case 1:
					args.v2.ucEncoderID = ASIC_INT_DIG2_ENCODER_ID;
					break;
				case 2:
					args.v2.ucEncoderID = ASIC_INT_DIG3_ENCODER_ID;
					break;
				case 3:
					args.v2.ucEncoderID = ASIC_INT_DIG4_ENCODER_ID;
					break;
				case 4:
					args.v2.ucEncoderID = ASIC_INT_DIG5_ENCODER_ID;
					break;
				case 5:
					args.v2.ucEncoderID = ASIC_INT_DIG6_ENCODER_ID;
					break;
				}
				break;
			case ENCODER_OBJECT_ID_INTERNAL_KLDSCP_DVO1:
				args.v2.ucEncoderID = ASIC_INT_DVO_ENCODER_ID;
				break;
			case ENCODER_OBJECT_ID_INTERNAL_KLDSCP_DAC1:
				if (radeon_encoder->active_device & (ATOM_DEVICE_TV_SUPPORT))
					args.v2.ucEncoderID = ASIC_INT_TV_ENCODER_ID;
				else if (radeon_encoder->active_device & (ATOM_DEVICE_CV_SUPPORT))
					args.v2.ucEncoderID = ASIC_INT_TV_ENCODER_ID;
				else
					args.v2.ucEncoderID = ASIC_INT_DAC1_ENCODER_ID;
				break;
			case ENCODER_OBJECT_ID_INTERNAL_KLDSCP_DAC2:
				if (radeon_encoder->active_device & (ATOM_DEVICE_TV_SUPPORT))
					args.v2.ucEncoderID = ASIC_INT_TV_ENCODER_ID;
				else if (radeon_encoder->active_device & (ATOM_DEVICE_CV_SUPPORT))
					args.v2.ucEncoderID = ASIC_INT_TV_ENCODER_ID;
				else
					args.v2.ucEncoderID = ASIC_INT_DAC2_ENCODER_ID;
				break;
			}
			break;
		}
		break;
	default:
		DRM_ERROR("Unknown table version: %d, %d\n", frev, crev);
		break;
	}

	atom_execute_table(rdev->mode_info.atom_context, index, (uint32_t *)&args);

	/* update scratch regs with new routing */
	radeon_atombios_encoder_crtc_scratch_regs(encoder, radeon_crtc->crtc_id);
}

static void
atombios_apply_encoder_quirks(struct drm_encoder *encoder,
			      struct drm_display_mode *mode)
{
	struct drm_device *dev = encoder->dev;
	struct radeon_device *rdev = dev->dev_private;
	struct radeon_encoder *radeon_encoder = to_radeon_encoder(encoder);
	struct radeon_crtc *radeon_crtc = to_radeon_crtc(encoder->crtc);

	/* Funky macbooks */
	if ((dev->pdev->device == 0x71C5) &&
	    (dev->pdev->subsystem_vendor == 0x106b) &&
	    (dev->pdev->subsystem_device == 0x0080)) {
		if (radeon_encoder->devices & ATOM_DEVICE_LCD1_SUPPORT) {
			uint32_t lvtma_bit_depth_control = RREG32(AVIVO_LVTMA_BIT_DEPTH_CONTROL);

			lvtma_bit_depth_control &= ~AVIVO_LVTMA_BIT_DEPTH_CONTROL_TRUNCATE_EN;
			lvtma_bit_depth_control &= ~AVIVO_LVTMA_BIT_DEPTH_CONTROL_SPATIAL_DITHER_EN;

			WREG32(AVIVO_LVTMA_BIT_DEPTH_CONTROL, lvtma_bit_depth_control);
		}
	}

	/* set scaler clears this on some chips */
	/* XXX check DCE4 */
	if (!(radeon_encoder->active_device & (ATOM_DEVICE_TV_SUPPORT))) {
		if (ASIC_IS_AVIVO(rdev) && (mode->flags & DRM_MODE_FLAG_INTERLACE))
			WREG32(AVIVO_D1MODE_DATA_FORMAT + radeon_crtc->crtc_offset,
			       AVIVO_D1MODE_INTERLEAVE_EN);
	}
}

static int radeon_atom_pick_dig_encoder(struct drm_encoder *encoder)
{
	struct drm_device *dev = encoder->dev;
	struct radeon_device *rdev = dev->dev_private;
	struct radeon_crtc *radeon_crtc = to_radeon_crtc(encoder->crtc);
	struct radeon_encoder *radeon_encoder = to_radeon_encoder(encoder);
	struct drm_encoder *test_encoder;
	struct radeon_encoder_atom_dig *dig;
	uint32_t dig_enc_in_use = 0;

	if (ASIC_IS_DCE4(rdev)) {
<<<<<<< HEAD
		struct radeon_connector_atom_dig *dig_connector =
			radeon_get_atom_connector_priv_from_encoder(encoder);

		switch (radeon_encoder->encoder_id) {
		case ENCODER_OBJECT_ID_INTERNAL_UNIPHY:
			if (dig_connector->linkb)
=======
		dig = radeon_encoder->enc_priv;
		switch (radeon_encoder->encoder_id) {
		case ENCODER_OBJECT_ID_INTERNAL_UNIPHY:
			if (dig->linkb)
>>>>>>> 062c1825
				return 1;
			else
				return 0;
			break;
		case ENCODER_OBJECT_ID_INTERNAL_UNIPHY1:
<<<<<<< HEAD
			if (dig_connector->linkb)
=======
			if (dig->linkb)
>>>>>>> 062c1825
				return 3;
			else
				return 2;
			break;
		case ENCODER_OBJECT_ID_INTERNAL_UNIPHY2:
<<<<<<< HEAD
			if (dig_connector->linkb)
=======
			if (dig->linkb)
>>>>>>> 062c1825
				return 5;
			else
				return 4;
			break;
		}
	}

	/* on DCE32 and encoder can driver any block so just crtc id */
	if (ASIC_IS_DCE32(rdev)) {
		return radeon_crtc->crtc_id;
	}

	/* on DCE3 - LVTMA can only be driven by DIGB */
	list_for_each_entry(test_encoder, &dev->mode_config.encoder_list, head) {
		struct radeon_encoder *radeon_test_encoder;

		if (encoder == test_encoder)
			continue;

		if (!radeon_encoder_is_digital(test_encoder))
			continue;

		radeon_test_encoder = to_radeon_encoder(test_encoder);
		dig = radeon_test_encoder->enc_priv;

		if (dig->dig_encoder >= 0)
			dig_enc_in_use |= (1 << dig->dig_encoder);
	}

	if (radeon_encoder->encoder_id == ENCODER_OBJECT_ID_INTERNAL_KLDSCP_LVTMA) {
		if (dig_enc_in_use & 0x2)
			DRM_ERROR("LVDS required digital encoder 2 but it was in use - stealing\n");
		return 1;
	}
	if (!(dig_enc_in_use & 1))
		return 0;
	return 1;
}

static void
radeon_atom_encoder_mode_set(struct drm_encoder *encoder,
			     struct drm_display_mode *mode,
			     struct drm_display_mode *adjusted_mode)
{
	struct drm_device *dev = encoder->dev;
	struct radeon_device *rdev = dev->dev_private;
	struct radeon_encoder *radeon_encoder = to_radeon_encoder(encoder);

	radeon_encoder->pixel_clock = adjusted_mode->clock;

	if (ASIC_IS_AVIVO(rdev) && !ASIC_IS_DCE4(rdev)) {
		if (radeon_encoder->active_device & (ATOM_DEVICE_CV_SUPPORT | ATOM_DEVICE_TV_SUPPORT))
			atombios_yuv_setup(encoder, true);
		else
			atombios_yuv_setup(encoder, false);
	}

	switch (radeon_encoder->encoder_id) {
	case ENCODER_OBJECT_ID_INTERNAL_TMDS1:
	case ENCODER_OBJECT_ID_INTERNAL_KLDSCP_TMDS1:
	case ENCODER_OBJECT_ID_INTERNAL_LVDS:
	case ENCODER_OBJECT_ID_INTERNAL_LVTM1:
		atombios_digital_setup(encoder, PANEL_ENCODER_ACTION_ENABLE);
		break;
	case ENCODER_OBJECT_ID_INTERNAL_UNIPHY:
	case ENCODER_OBJECT_ID_INTERNAL_UNIPHY1:
	case ENCODER_OBJECT_ID_INTERNAL_UNIPHY2:
	case ENCODER_OBJECT_ID_INTERNAL_KLDSCP_LVTMA:
		if (ASIC_IS_DCE4(rdev)) {
			/* disable the transmitter */
			atombios_dig_transmitter_setup(encoder, ATOM_TRANSMITTER_ACTION_DISABLE, 0, 0);
			/* setup and enable the encoder */
			atombios_dig_encoder_setup(encoder, ATOM_ENCODER_CMD_SETUP);

			/* init and enable the transmitter */
			atombios_dig_transmitter_setup(encoder, ATOM_TRANSMITTER_ACTION_INIT, 0, 0);
			atombios_dig_transmitter_setup(encoder, ATOM_TRANSMITTER_ACTION_ENABLE, 0, 0);
		} else {
			/* disable the encoder and transmitter */
			atombios_dig_transmitter_setup(encoder, ATOM_TRANSMITTER_ACTION_DISABLE, 0, 0);
			atombios_dig_encoder_setup(encoder, ATOM_DISABLE);

			/* setup and enable the encoder and transmitter */
			atombios_dig_encoder_setup(encoder, ATOM_ENABLE);
			atombios_dig_transmitter_setup(encoder, ATOM_TRANSMITTER_ACTION_INIT, 0, 0);
			atombios_dig_transmitter_setup(encoder, ATOM_TRANSMITTER_ACTION_SETUP, 0, 0);
			atombios_dig_transmitter_setup(encoder, ATOM_TRANSMITTER_ACTION_ENABLE, 0, 0);
		}
		break;
	case ENCODER_OBJECT_ID_INTERNAL_DDI:
		atombios_ddia_setup(encoder, ATOM_ENABLE);
		break;
	case ENCODER_OBJECT_ID_INTERNAL_DVO1:
	case ENCODER_OBJECT_ID_INTERNAL_KLDSCP_DVO1:
		atombios_external_tmds_setup(encoder, ATOM_ENABLE);
		break;
	case ENCODER_OBJECT_ID_INTERNAL_DAC1:
	case ENCODER_OBJECT_ID_INTERNAL_KLDSCP_DAC1:
	case ENCODER_OBJECT_ID_INTERNAL_DAC2:
	case ENCODER_OBJECT_ID_INTERNAL_KLDSCP_DAC2:
		atombios_dac_setup(encoder, ATOM_ENABLE);
		if (radeon_encoder->devices & (ATOM_DEVICE_TV_SUPPORT | ATOM_DEVICE_CV_SUPPORT)) {
			if (radeon_encoder->active_device & (ATOM_DEVICE_TV_SUPPORT | ATOM_DEVICE_CV_SUPPORT))
				atombios_tv_setup(encoder, ATOM_ENABLE);
			else
				atombios_tv_setup(encoder, ATOM_DISABLE);
		}
		break;
	}
	atombios_apply_encoder_quirks(encoder, adjusted_mode);

	if (atombios_get_encoder_mode(encoder) == ATOM_ENCODER_MODE_HDMI) {
		r600_hdmi_enable(encoder);
		r600_hdmi_setmode(encoder, adjusted_mode);
	}
}

static bool
atombios_dac_load_detect(struct drm_encoder *encoder, struct drm_connector *connector)
{
	struct drm_device *dev = encoder->dev;
	struct radeon_device *rdev = dev->dev_private;
	struct radeon_encoder *radeon_encoder = to_radeon_encoder(encoder);
	struct radeon_connector *radeon_connector = to_radeon_connector(connector);

	if (radeon_encoder->devices & (ATOM_DEVICE_TV_SUPPORT |
				       ATOM_DEVICE_CV_SUPPORT |
				       ATOM_DEVICE_CRT_SUPPORT)) {
		DAC_LOAD_DETECTION_PS_ALLOCATION args;
		int index = GetIndexIntoMasterTable(COMMAND, DAC_LoadDetection);
		uint8_t frev, crev;

		memset(&args, 0, sizeof(args));

		if (!atom_parse_cmd_header(rdev->mode_info.atom_context, index, &frev, &crev))
			return false;

		args.sDacload.ucMisc = 0;

		if ((radeon_encoder->encoder_id == ENCODER_OBJECT_ID_INTERNAL_DAC1) ||
		    (radeon_encoder->encoder_id == ENCODER_OBJECT_ID_INTERNAL_KLDSCP_DAC1))
			args.sDacload.ucDacType = ATOM_DAC_A;
		else
			args.sDacload.ucDacType = ATOM_DAC_B;

		if (radeon_connector->devices & ATOM_DEVICE_CRT1_SUPPORT)
			args.sDacload.usDeviceID = cpu_to_le16(ATOM_DEVICE_CRT1_SUPPORT);
		else if (radeon_connector->devices & ATOM_DEVICE_CRT2_SUPPORT)
			args.sDacload.usDeviceID = cpu_to_le16(ATOM_DEVICE_CRT2_SUPPORT);
		else if (radeon_connector->devices & ATOM_DEVICE_CV_SUPPORT) {
			args.sDacload.usDeviceID = cpu_to_le16(ATOM_DEVICE_CV_SUPPORT);
			if (crev >= 3)
				args.sDacload.ucMisc = DAC_LOAD_MISC_YPrPb;
		} else if (radeon_connector->devices & ATOM_DEVICE_TV1_SUPPORT) {
			args.sDacload.usDeviceID = cpu_to_le16(ATOM_DEVICE_TV1_SUPPORT);
			if (crev >= 3)
				args.sDacload.ucMisc = DAC_LOAD_MISC_YPrPb;
		}

		atom_execute_table(rdev->mode_info.atom_context, index, (uint32_t *)&args);

		return true;
	} else
		return false;
}

static enum drm_connector_status
radeon_atom_dac_detect(struct drm_encoder *encoder, struct drm_connector *connector)
{
	struct drm_device *dev = encoder->dev;
	struct radeon_device *rdev = dev->dev_private;
	struct radeon_encoder *radeon_encoder = to_radeon_encoder(encoder);
	struct radeon_connector *radeon_connector = to_radeon_connector(connector);
	uint32_t bios_0_scratch;

	if (!atombios_dac_load_detect(encoder, connector)) {
		DRM_DEBUG_KMS("detect returned false \n");
		return connector_status_unknown;
	}

	if (rdev->family >= CHIP_R600)
		bios_0_scratch = RREG32(R600_BIOS_0_SCRATCH);
	else
		bios_0_scratch = RREG32(RADEON_BIOS_0_SCRATCH);

	DRM_DEBUG_KMS("Bios 0 scratch %x %08x\n", bios_0_scratch, radeon_encoder->devices);
	if (radeon_connector->devices & ATOM_DEVICE_CRT1_SUPPORT) {
		if (bios_0_scratch & ATOM_S0_CRT1_MASK)
			return connector_status_connected;
	}
	if (radeon_connector->devices & ATOM_DEVICE_CRT2_SUPPORT) {
		if (bios_0_scratch & ATOM_S0_CRT2_MASK)
			return connector_status_connected;
	}
	if (radeon_connector->devices & ATOM_DEVICE_CV_SUPPORT) {
		if (bios_0_scratch & (ATOM_S0_CV_MASK|ATOM_S0_CV_MASK_A))
			return connector_status_connected;
	}
	if (radeon_connector->devices & ATOM_DEVICE_TV1_SUPPORT) {
		if (bios_0_scratch & (ATOM_S0_TV1_COMPOSITE | ATOM_S0_TV1_COMPOSITE_A))
			return connector_status_connected; /* CTV */
		else if (bios_0_scratch & (ATOM_S0_TV1_SVIDEO | ATOM_S0_TV1_SVIDEO_A))
			return connector_status_connected; /* STV */
	}
	return connector_status_disconnected;
}

static void radeon_atom_encoder_prepare(struct drm_encoder *encoder)
{
	struct radeon_encoder *radeon_encoder = to_radeon_encoder(encoder);

	if (radeon_encoder->active_device &
	    (ATOM_DEVICE_DFP_SUPPORT | ATOM_DEVICE_LCD_SUPPORT)) {
		struct radeon_encoder_atom_dig *dig = radeon_encoder->enc_priv;
		if (dig)
			dig->dig_encoder = radeon_atom_pick_dig_encoder(encoder);
	}

	radeon_atom_output_lock(encoder, true);
	radeon_atom_encoder_dpms(encoder, DRM_MODE_DPMS_OFF);

	/* this is needed for the pll/ss setup to work correctly in some cases */
	atombios_set_encoder_crtc_source(encoder);
}

static void radeon_atom_encoder_commit(struct drm_encoder *encoder)
{
	radeon_atom_encoder_dpms(encoder, DRM_MODE_DPMS_ON);
	radeon_atom_output_lock(encoder, false);
}

static void radeon_atom_encoder_disable(struct drm_encoder *encoder)
{
	struct drm_device *dev = encoder->dev;
	struct radeon_device *rdev = dev->dev_private;
	struct radeon_encoder *radeon_encoder = to_radeon_encoder(encoder);
	struct radeon_encoder_atom_dig *dig;
	radeon_atom_encoder_dpms(encoder, DRM_MODE_DPMS_OFF);

	switch (radeon_encoder->encoder_id) {
	case ENCODER_OBJECT_ID_INTERNAL_TMDS1:
	case ENCODER_OBJECT_ID_INTERNAL_KLDSCP_TMDS1:
	case ENCODER_OBJECT_ID_INTERNAL_LVDS:
	case ENCODER_OBJECT_ID_INTERNAL_LVTM1:
		atombios_digital_setup(encoder, PANEL_ENCODER_ACTION_DISABLE);
		break;
	case ENCODER_OBJECT_ID_INTERNAL_UNIPHY:
	case ENCODER_OBJECT_ID_INTERNAL_UNIPHY1:
	case ENCODER_OBJECT_ID_INTERNAL_UNIPHY2:
	case ENCODER_OBJECT_ID_INTERNAL_KLDSCP_LVTMA:
		if (ASIC_IS_DCE4(rdev))
			/* disable the transmitter */
			atombios_dig_transmitter_setup(encoder, ATOM_TRANSMITTER_ACTION_DISABLE, 0, 0);
		else {
			/* disable the encoder and transmitter */
			atombios_dig_transmitter_setup(encoder, ATOM_TRANSMITTER_ACTION_DISABLE, 0, 0);
			atombios_dig_encoder_setup(encoder, ATOM_DISABLE);
		}
		break;
	case ENCODER_OBJECT_ID_INTERNAL_DDI:
		atombios_ddia_setup(encoder, ATOM_DISABLE);
		break;
	case ENCODER_OBJECT_ID_INTERNAL_DVO1:
	case ENCODER_OBJECT_ID_INTERNAL_KLDSCP_DVO1:
		atombios_external_tmds_setup(encoder, ATOM_DISABLE);
		break;
	case ENCODER_OBJECT_ID_INTERNAL_DAC1:
	case ENCODER_OBJECT_ID_INTERNAL_KLDSCP_DAC1:
	case ENCODER_OBJECT_ID_INTERNAL_DAC2:
	case ENCODER_OBJECT_ID_INTERNAL_KLDSCP_DAC2:
		atombios_dac_setup(encoder, ATOM_DISABLE);
		if (radeon_encoder->devices & (ATOM_DEVICE_TV_SUPPORT | ATOM_DEVICE_CV_SUPPORT))
			atombios_tv_setup(encoder, ATOM_DISABLE);
		break;
	}

	if (radeon_encoder_is_digital(encoder)) {
		if (atombios_get_encoder_mode(encoder) == ATOM_ENCODER_MODE_HDMI)
			r600_hdmi_disable(encoder);
		dig = radeon_encoder->enc_priv;
		dig->dig_encoder = -1;
	}
	radeon_encoder->active_device = 0;
}

static const struct drm_encoder_helper_funcs radeon_atom_dig_helper_funcs = {
	.dpms = radeon_atom_encoder_dpms,
	.mode_fixup = radeon_atom_mode_fixup,
	.prepare = radeon_atom_encoder_prepare,
	.mode_set = radeon_atom_encoder_mode_set,
	.commit = radeon_atom_encoder_commit,
	.disable = radeon_atom_encoder_disable,
	/* no detect for TMDS/LVDS yet */
};

static const struct drm_encoder_helper_funcs radeon_atom_dac_helper_funcs = {
	.dpms = radeon_atom_encoder_dpms,
	.mode_fixup = radeon_atom_mode_fixup,
	.prepare = radeon_atom_encoder_prepare,
	.mode_set = radeon_atom_encoder_mode_set,
	.commit = radeon_atom_encoder_commit,
	.detect = radeon_atom_dac_detect,
};

void radeon_enc_destroy(struct drm_encoder *encoder)
{
	struct radeon_encoder *radeon_encoder = to_radeon_encoder(encoder);
	kfree(radeon_encoder->enc_priv);
	drm_encoder_cleanup(encoder);
	kfree(radeon_encoder);
}

static const struct drm_encoder_funcs radeon_atom_enc_funcs = {
	.destroy = radeon_enc_destroy,
};

struct radeon_encoder_atom_dac *
radeon_atombios_set_dac_info(struct radeon_encoder *radeon_encoder)
{
	struct drm_device *dev = radeon_encoder->base.dev;
	struct radeon_device *rdev = dev->dev_private;
	struct radeon_encoder_atom_dac *dac = kzalloc(sizeof(struct radeon_encoder_atom_dac), GFP_KERNEL);

	if (!dac)
		return NULL;

	dac->tv_std = radeon_atombios_get_tv_info(rdev);
	return dac;
}

struct radeon_encoder_atom_dig *
radeon_atombios_set_dig_info(struct radeon_encoder *radeon_encoder)
{
	int encoder_enum = (radeon_encoder->encoder_enum & ENUM_ID_MASK) >> ENUM_ID_SHIFT;
	struct radeon_encoder_atom_dig *dig = kzalloc(sizeof(struct radeon_encoder_atom_dig), GFP_KERNEL);

	if (!dig)
		return NULL;

	/* coherent mode by default */
	dig->coherent_mode = true;
	dig->dig_encoder = -1;
<<<<<<< HEAD
=======

	if (encoder_enum == 2)
		dig->linkb = true;
	else
		dig->linkb = false;
>>>>>>> 062c1825

	return dig;
}

void
radeon_add_atom_encoder(struct drm_device *dev, uint32_t encoder_enum, uint32_t supported_device)
{
	struct radeon_device *rdev = dev->dev_private;
	struct drm_encoder *encoder;
	struct radeon_encoder *radeon_encoder;

	/* see if we already added it */
	list_for_each_entry(encoder, &dev->mode_config.encoder_list, head) {
		radeon_encoder = to_radeon_encoder(encoder);
		if (radeon_encoder->encoder_enum == encoder_enum) {
			radeon_encoder->devices |= supported_device;
			return;
		}

	}

	/* add a new one */
	radeon_encoder = kzalloc(sizeof(struct radeon_encoder), GFP_KERNEL);
	if (!radeon_encoder)
		return;

	encoder = &radeon_encoder->base;
	switch (rdev->num_crtc) {
	case 1:
		encoder->possible_crtcs = 0x1;
		break;
	case 2:
	default:
		encoder->possible_crtcs = 0x3;
		break;
	case 6:
		encoder->possible_crtcs = 0x3f;
		break;
	}

	radeon_encoder->enc_priv = NULL;

	radeon_encoder->encoder_enum = encoder_enum;
	radeon_encoder->encoder_id = (encoder_enum & OBJECT_ID_MASK) >> OBJECT_ID_SHIFT;
	radeon_encoder->devices = supported_device;
	radeon_encoder->rmx_type = RMX_OFF;
	radeon_encoder->underscan_type = UNDERSCAN_OFF;

	switch (radeon_encoder->encoder_id) {
	case ENCODER_OBJECT_ID_INTERNAL_LVDS:
	case ENCODER_OBJECT_ID_INTERNAL_TMDS1:
	case ENCODER_OBJECT_ID_INTERNAL_KLDSCP_TMDS1:
	case ENCODER_OBJECT_ID_INTERNAL_LVTM1:
		if (radeon_encoder->devices & (ATOM_DEVICE_LCD_SUPPORT)) {
			radeon_encoder->rmx_type = RMX_FULL;
			drm_encoder_init(dev, encoder, &radeon_atom_enc_funcs, DRM_MODE_ENCODER_LVDS);
			radeon_encoder->enc_priv = radeon_atombios_get_lvds_info(radeon_encoder);
		} else {
			drm_encoder_init(dev, encoder, &radeon_atom_enc_funcs, DRM_MODE_ENCODER_TMDS);
			radeon_encoder->enc_priv = radeon_atombios_set_dig_info(radeon_encoder);
			if (ASIC_IS_AVIVO(rdev))
				radeon_encoder->underscan_type = UNDERSCAN_AUTO;
		}
		drm_encoder_helper_add(encoder, &radeon_atom_dig_helper_funcs);
		break;
	case ENCODER_OBJECT_ID_INTERNAL_DAC1:
		drm_encoder_init(dev, encoder, &radeon_atom_enc_funcs, DRM_MODE_ENCODER_DAC);
		radeon_encoder->enc_priv = radeon_atombios_set_dac_info(radeon_encoder);
		drm_encoder_helper_add(encoder, &radeon_atom_dac_helper_funcs);
		break;
	case ENCODER_OBJECT_ID_INTERNAL_DAC2:
	case ENCODER_OBJECT_ID_INTERNAL_KLDSCP_DAC1:
	case ENCODER_OBJECT_ID_INTERNAL_KLDSCP_DAC2:
		drm_encoder_init(dev, encoder, &radeon_atom_enc_funcs, DRM_MODE_ENCODER_TVDAC);
		radeon_encoder->enc_priv = radeon_atombios_set_dac_info(radeon_encoder);
		drm_encoder_helper_add(encoder, &radeon_atom_dac_helper_funcs);
		break;
	case ENCODER_OBJECT_ID_INTERNAL_DVO1:
	case ENCODER_OBJECT_ID_INTERNAL_KLDSCP_DVO1:
	case ENCODER_OBJECT_ID_INTERNAL_DDI:
	case ENCODER_OBJECT_ID_INTERNAL_UNIPHY:
	case ENCODER_OBJECT_ID_INTERNAL_KLDSCP_LVTMA:
	case ENCODER_OBJECT_ID_INTERNAL_UNIPHY1:
	case ENCODER_OBJECT_ID_INTERNAL_UNIPHY2:
		if (radeon_encoder->devices & (ATOM_DEVICE_LCD_SUPPORT)) {
			radeon_encoder->rmx_type = RMX_FULL;
			drm_encoder_init(dev, encoder, &radeon_atom_enc_funcs, DRM_MODE_ENCODER_LVDS);
			radeon_encoder->enc_priv = radeon_atombios_get_lvds_info(radeon_encoder);
		} else {
			drm_encoder_init(dev, encoder, &radeon_atom_enc_funcs, DRM_MODE_ENCODER_TMDS);
			radeon_encoder->enc_priv = radeon_atombios_set_dig_info(radeon_encoder);
			if (ASIC_IS_AVIVO(rdev))
				radeon_encoder->underscan_type = UNDERSCAN_AUTO;
		}
		drm_encoder_helper_add(encoder, &radeon_atom_dig_helper_funcs);
		break;
	}
}<|MERGE_RESOLUTION|>--- conflicted
+++ resolved
@@ -228,35 +228,6 @@
 	return NULL;
 }
 
-<<<<<<< HEAD
-static struct radeon_connector_atom_dig *
-radeon_get_atom_connector_priv_from_encoder(struct drm_encoder *encoder)
-{
-	struct drm_device *dev = encoder->dev;
-	struct radeon_device *rdev = dev->dev_private;
-	struct drm_connector *connector;
-	struct radeon_connector *radeon_connector;
-	struct radeon_connector_atom_dig *dig_connector;
-
-	if (!rdev->is_atom_bios)
-		return NULL;
-
-	connector = radeon_get_connector_for_encoder(encoder);
-	if (!connector)
-		return NULL;
-
-	radeon_connector = to_radeon_connector(connector);
-
-	if (!radeon_connector->con_priv)
-		return NULL;
-
-	dig_connector = radeon_connector->con_priv;
-
-	return dig_connector;
-}
-
-=======
->>>>>>> 062c1825
 void radeon_panel_mode_fixup(struct drm_encoder *encoder,
 			     struct drm_display_mode *adjusted_mode)
 {
@@ -515,26 +486,14 @@
 	struct radeon_device *rdev = dev->dev_private;
 	struct radeon_encoder *radeon_encoder = to_radeon_encoder(encoder);
 	struct radeon_encoder_atom_dig *dig = radeon_encoder->enc_priv;
-<<<<<<< HEAD
-	struct radeon_connector_atom_dig *dig_connector =
-		radeon_get_atom_connector_priv_from_encoder(encoder);
-=======
->>>>>>> 062c1825
 	union lvds_encoder_control args;
 	int index = 0;
 	int hdmi_detected = 0;
 	uint8_t frev, crev;
-<<<<<<< HEAD
-
-	if (!dig || !dig_connector)
-		return;
-
-=======
 
 	if (!dig)
 		return;
 
->>>>>>> 062c1825
 	if (atombios_get_encoder_mode(encoder) == ATOM_ENCODER_MODE_HDMI)
 		hdmi_detected = 1;
 
@@ -756,15 +715,6 @@
 	struct radeon_device *rdev = dev->dev_private;
 	struct radeon_encoder *radeon_encoder = to_radeon_encoder(encoder);
 	struct radeon_encoder_atom_dig *dig = radeon_encoder->enc_priv;
-<<<<<<< HEAD
-	struct radeon_connector_atom_dig *dig_connector =
-		radeon_get_atom_connector_priv_from_encoder(encoder);
-	union dig_encoder_control args;
-	int index = 0;
-	uint8_t frev, crev;
-
-	if (!dig || !dig_connector)
-=======
 	struct drm_connector *connector = radeon_get_connector_for_encoder(encoder);
 	union dig_encoder_control args;
 	int index = 0;
@@ -783,7 +733,6 @@
 
 	/* no dig encoder assigned */
 	if (dig->dig_encoder == -1)
->>>>>>> 062c1825
 		return;
 
 	memset(&args, 0, sizeof(args));
@@ -805,15 +754,9 @@
 	args.v1.ucEncoderMode = atombios_get_encoder_mode(encoder);
 
 	if (args.v1.ucEncoderMode == ATOM_ENCODER_MODE_DP) {
-<<<<<<< HEAD
-		if (dig_connector->dp_clock == 270000)
-			args.v1.ucConfig |= ATOM_ENCODER_CONFIG_DPLINKRATE_2_70GHZ;
-		args.v1.ucLaneNum = dig_connector->dp_lane_count;
-=======
 		if (dp_clock == 270000)
 			args.v1.ucConfig |= ATOM_ENCODER_CONFIG_DPLINKRATE_2_70GHZ;
 		args.v1.ucLaneNum = dp_lane_count;
->>>>>>> 062c1825
 	} else if (radeon_encoder->pixel_clock > 165000)
 		args.v1.ucLaneNum = 8;
 	else
@@ -835,11 +778,7 @@
 			args.v1.ucConfig = ATOM_ENCODER_CONFIG_V2_TRANSMITTER3;
 			break;
 		}
-<<<<<<< HEAD
-		if (dig_connector->linkb)
-=======
 		if (dig->linkb)
->>>>>>> 062c1825
 			args.v1.ucConfig |= ATOM_ENCODER_CONFIG_LINKB;
 		else
 			args.v1.ucConfig |= ATOM_ENCODER_CONFIG_LINKA;
@@ -862,28 +801,12 @@
 	struct radeon_device *rdev = dev->dev_private;
 	struct radeon_encoder *radeon_encoder = to_radeon_encoder(encoder);
 	struct radeon_encoder_atom_dig *dig = radeon_encoder->enc_priv;
-<<<<<<< HEAD
-	struct radeon_connector_atom_dig *dig_connector =
-		radeon_get_atom_connector_priv_from_encoder(encoder);
-	struct drm_connector *connector;
-	struct radeon_connector *radeon_connector;
-=======
 	struct drm_connector *connector = radeon_get_connector_for_encoder(encoder);
->>>>>>> 062c1825
 	union dig_transmitter_control args;
 	int index = 0;
 	uint8_t frev, crev;
 	bool is_dp = false;
 	int pll_id = 0;
-<<<<<<< HEAD
-
-	if (!dig || !dig_connector)
-		return;
-
-	connector = radeon_get_connector_for_encoder(encoder);
-	radeon_connector = to_radeon_connector(connector);
-
-=======
 	int dp_clock = 0;
 	int dp_lane_count = 0;
 	int connector_object_id = 0;
@@ -905,20 +828,15 @@
 	if (dig->dig_encoder == -1)
 		return;
 
->>>>>>> 062c1825
 	if (atombios_get_encoder_mode(encoder) == ATOM_ENCODER_MODE_DP)
 		is_dp = true;
 
 	memset(&args, 0, sizeof(args));
 
-<<<<<<< HEAD
-	if (ASIC_IS_DCE32(rdev) || ASIC_IS_DCE4(rdev))
-=======
 	switch (radeon_encoder->encoder_id) {
 	case ENCODER_OBJECT_ID_INTERNAL_UNIPHY:
 	case ENCODER_OBJECT_ID_INTERNAL_UNIPHY1:
 	case ENCODER_OBJECT_ID_INTERNAL_UNIPHY2:
->>>>>>> 062c1825
 		index = GetIndexIntoMasterTable(COMMAND, UNIPHYTransmitterControl);
 		break;
 	case ENCODER_OBJECT_ID_INTERNAL_KLDSCP_LVTMA:
@@ -946,21 +864,13 @@
 	}
 	if (ASIC_IS_DCE4(rdev)) {
 		if (is_dp)
-<<<<<<< HEAD
-			args.v3.ucLaneNum = dig_connector->dp_lane_count;
-=======
 			args.v3.ucLaneNum = dp_lane_count;
->>>>>>> 062c1825
 		else if (radeon_encoder->pixel_clock > 165000)
 			args.v3.ucLaneNum = 8;
 		else
 			args.v3.ucLaneNum = 4;
 
-<<<<<<< HEAD
-		if (dig_connector->linkb) {
-=======
 		if (dig->linkb) {
->>>>>>> 062c1825
 			args.v3.acConfig.ucLinkSel = 1;
 			args.v3.acConfig.ucEncoderSel = 1;
 		}
@@ -1000,11 +910,7 @@
 		}
 	} else if (ASIC_IS_DCE32(rdev)) {
 		args.v2.acConfig.ucEncoderSel = dig->dig_encoder;
-<<<<<<< HEAD
-		if (dig_connector->linkb)
-=======
 		if (dig->linkb)
->>>>>>> 062c1825
 			args.v2.acConfig.ucLinkSel = 1;
 
 		switch (radeon_encoder->encoder_id) {
@@ -1038,20 +944,6 @@
 		if ((rdev->flags & RADEON_IS_IGP) &&
 		    (radeon_encoder->encoder_id == ENCODER_OBJECT_ID_INTERNAL_UNIPHY)) {
 			if (is_dp || (radeon_encoder->pixel_clock <= 165000)) {
-<<<<<<< HEAD
-				if (dig_connector->igp_lane_info & 0x1)
-					args.v1.ucConfig |= ATOM_TRANSMITTER_CONFIG_LANE_0_3;
-				else if (dig_connector->igp_lane_info & 0x2)
-					args.v1.ucConfig |= ATOM_TRANSMITTER_CONFIG_LANE_4_7;
-				else if (dig_connector->igp_lane_info & 0x4)
-					args.v1.ucConfig |= ATOM_TRANSMITTER_CONFIG_LANE_8_11;
-				else if (dig_connector->igp_lane_info & 0x8)
-					args.v1.ucConfig |= ATOM_TRANSMITTER_CONFIG_LANE_12_15;
-			} else {
-				if (dig_connector->igp_lane_info & 0x3)
-					args.v1.ucConfig |= ATOM_TRANSMITTER_CONFIG_LANE_0_7;
-				else if (dig_connector->igp_lane_info & 0xc)
-=======
 				if (igp_lane_info & 0x1)
 					args.v1.ucConfig |= ATOM_TRANSMITTER_CONFIG_LANE_0_3;
 				else if (igp_lane_info & 0x2)
@@ -1064,16 +956,11 @@
 				if (igp_lane_info & 0x3)
 					args.v1.ucConfig |= ATOM_TRANSMITTER_CONFIG_LANE_0_7;
 				else if (igp_lane_info & 0xc)
->>>>>>> 062c1825
 					args.v1.ucConfig |= ATOM_TRANSMITTER_CONFIG_LANE_8_15;
 			}
 		}
 
-<<<<<<< HEAD
-		if (dig_connector->linkb)
-=======
 		if (dig->linkb)
->>>>>>> 062c1825
 			args.v1.ucConfig |= ATOM_TRANSMITTER_CONFIG_LINKB;
 		else
 			args.v1.ucConfig |= ATOM_TRANSMITTER_CONFIG_LINKA;
@@ -1191,12 +1078,7 @@
 	if (is_dig) {
 		switch (mode) {
 		case DRM_MODE_DPMS_ON:
-<<<<<<< HEAD
-			if (!ASIC_IS_DCE4(rdev))
-				atombios_dig_transmitter_setup(encoder, ATOM_TRANSMITTER_ACTION_ENABLE_OUTPUT, 0, 0);
-=======
 			atombios_dig_transmitter_setup(encoder, ATOM_TRANSMITTER_ACTION_ENABLE_OUTPUT, 0, 0);
->>>>>>> 062c1825
 			if (atombios_get_encoder_mode(encoder) == ATOM_ENCODER_MODE_DP) {
 				struct drm_connector *connector = radeon_get_connector_for_encoder(encoder);
 
@@ -1208,12 +1090,7 @@
 		case DRM_MODE_DPMS_STANDBY:
 		case DRM_MODE_DPMS_SUSPEND:
 		case DRM_MODE_DPMS_OFF:
-<<<<<<< HEAD
-			if (!ASIC_IS_DCE4(rdev))
-				atombios_dig_transmitter_setup(encoder, ATOM_TRANSMITTER_ACTION_DISABLE_OUTPUT, 0, 0);
-=======
 			atombios_dig_transmitter_setup(encoder, ATOM_TRANSMITTER_ACTION_DISABLE_OUTPUT, 0, 0);
->>>>>>> 062c1825
 			if (atombios_get_encoder_mode(encoder) == ATOM_ENCODER_MODE_DP) {
 				if (ASIC_IS_DCE4(rdev))
 					atombios_dig_encoder_setup(encoder, ATOM_ENCODER_CMD_DP_VIDEO_OFF);
@@ -1417,39 +1294,22 @@
 	uint32_t dig_enc_in_use = 0;
 
 	if (ASIC_IS_DCE4(rdev)) {
-<<<<<<< HEAD
-		struct radeon_connector_atom_dig *dig_connector =
-			radeon_get_atom_connector_priv_from_encoder(encoder);
-
-		switch (radeon_encoder->encoder_id) {
-		case ENCODER_OBJECT_ID_INTERNAL_UNIPHY:
-			if (dig_connector->linkb)
-=======
 		dig = radeon_encoder->enc_priv;
 		switch (radeon_encoder->encoder_id) {
 		case ENCODER_OBJECT_ID_INTERNAL_UNIPHY:
 			if (dig->linkb)
->>>>>>> 062c1825
 				return 1;
 			else
 				return 0;
 			break;
 		case ENCODER_OBJECT_ID_INTERNAL_UNIPHY1:
-<<<<<<< HEAD
-			if (dig_connector->linkb)
-=======
 			if (dig->linkb)
->>>>>>> 062c1825
 				return 3;
 			else
 				return 2;
 			break;
 		case ENCODER_OBJECT_ID_INTERNAL_UNIPHY2:
-<<<<<<< HEAD
-			if (dig_connector->linkb)
-=======
 			if (dig->linkb)
->>>>>>> 062c1825
 				return 5;
 			else
 				return 4;
@@ -1792,14 +1652,11 @@
 	/* coherent mode by default */
 	dig->coherent_mode = true;
 	dig->dig_encoder = -1;
-<<<<<<< HEAD
-=======
 
 	if (encoder_enum == 2)
 		dig->linkb = true;
 	else
 		dig->linkb = false;
->>>>>>> 062c1825
 
 	return dig;
 }
