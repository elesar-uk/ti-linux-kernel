--- conflicted
+++ resolved
@@ -112,17 +112,10 @@
 
 	WREG32(HDMI0_ACR_32_0 + offset, HDMI0_ACR_CTS_32(acr.cts_32khz));
 	WREG32(HDMI0_ACR_32_1 + offset, acr.n_32khz);
-<<<<<<< HEAD
 
 	WREG32(HDMI0_ACR_44_0 + offset, HDMI0_ACR_CTS_44(acr.cts_44_1khz));
 	WREG32(HDMI0_ACR_44_1 + offset, acr.n_44_1khz);
 
-=======
-
-	WREG32(HDMI0_ACR_44_0 + offset, HDMI0_ACR_CTS_44(acr.cts_44_1khz));
-	WREG32(HDMI0_ACR_44_1 + offset, acr.n_44_1khz);
-
->>>>>>> bd0a521e
 	WREG32(HDMI0_ACR_48_0 + offset, HDMI0_ACR_CTS_48(acr.cts_48khz));
 	WREG32(HDMI0_ACR_48_1 + offset, acr.n_48khz);
 }
@@ -328,12 +321,6 @@
 	struct radeon_encoder *radeon_encoder = to_radeon_encoder(encoder);
 	struct radeon_encoder_atom_dig *dig = radeon_encoder->enc_priv;
 	uint32_t offset;
-<<<<<<< HEAD
-
-	if (ASIC_IS_DCE5(rdev))
-		return;
-=======
->>>>>>> bd0a521e
 
 	/* Silent, r600_hdmi_enable will raise WARN for us */
 	if (!dig->afmt->enabled)
@@ -365,7 +352,6 @@
 	WREG32(HDMI0_ACR_PACKET_CONTROL + offset,
 	       HDMI0_ACR_AUTO_SEND | /* allow hw to sent ACR packets when required */
 	       HDMI0_ACR_SOURCE); /* select SW CTS value */
-<<<<<<< HEAD
 
 	WREG32(HDMI0_VBI_PACKET_CONTROL + offset,
 	       HDMI0_NULL_SEND | /* send null packets when required */
@@ -379,21 +365,6 @@
 	       HDMI0_AUDIO_INFO_SEND | /* enable audio info frames (frames won't be set until audio is enabled) */
 	       HDMI0_AUDIO_INFO_CONT); /* send audio info frames every frame/field */
 
-=======
-
-	WREG32(HDMI0_VBI_PACKET_CONTROL + offset,
-	       HDMI0_NULL_SEND | /* send null packets when required */
-	       HDMI0_GC_SEND | /* send general control packets */
-	       HDMI0_GC_CONT); /* send general control packets every frame */
-
-	/* TODO: HDMI0_AUDIO_INFO_UPDATE */
-	WREG32(HDMI0_INFOFRAME_CONTROL0 + offset,
-	       HDMI0_AVI_INFO_SEND | /* enable AVI info frames */
-	       HDMI0_AVI_INFO_CONT | /* send AVI info frames every frame/field */
-	       HDMI0_AUDIO_INFO_SEND | /* enable audio info frames (frames won't be set until audio is enabled) */
-	       HDMI0_AUDIO_INFO_CONT); /* send audio info frames every frame/field */
-
->>>>>>> bd0a521e
 	WREG32(HDMI0_INFOFRAME_CONTROL1 + offset,
 	       HDMI0_AVI_INFO_LINE(2) | /* anything other than 0 */
 	       HDMI0_AUDIO_INFO_LINE(2)); /* anything other than 0 */
