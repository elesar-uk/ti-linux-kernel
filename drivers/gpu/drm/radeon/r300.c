/*
 * Copyright 2008 Advanced Micro Devices, Inc.
 * Copyright 2008 Red Hat Inc.
 * Copyright 2009 Jerome Glisse.
 *
 * Permission is hereby granted, free of charge, to any person obtaining a
 * copy of this software and associated documentation files (the "Software"),
 * to deal in the Software without restriction, including without limitation
 * the rights to use, copy, modify, merge, publish, distribute, sublicense,
 * and/or sell copies of the Software, and to permit persons to whom the
 * Software is furnished to do so, subject to the following conditions:
 *
 * The above copyright notice and this permission notice shall be included in
 * all copies or substantial portions of the Software.
 *
 * THE SOFTWARE IS PROVIDED "AS IS", WITHOUT WARRANTY OF ANY KIND, EXPRESS OR
 * IMPLIED, INCLUDING BUT NOT LIMITED TO THE WARRANTIES OF MERCHANTABILITY,
 * FITNESS FOR A PARTICULAR PURPOSE AND NONINFRINGEMENT.  IN NO EVENT SHALL
 * THE COPYRIGHT HOLDER(S) OR AUTHOR(S) BE LIABLE FOR ANY CLAIM, DAMAGES OR
 * OTHER LIABILITY, WHETHER IN AN ACTION OF CONTRACT, TORT OR OTHERWISE,
 * ARISING FROM, OUT OF OR IN CONNECTION WITH THE SOFTWARE OR THE USE OR
 * OTHER DEALINGS IN THE SOFTWARE.
 *
 * Authors: Dave Airlie
 *          Alex Deucher
 *          Jerome Glisse
 */
#include <linux/seq_file.h>
#include "drmP.h"
#include "drm.h"
#include "radeon_reg.h"
#include "radeon.h"
#include "radeon_drm.h"
#include "r100_track.h"
#include "r300d.h"
#include "rv350d.h"
#include "r300_reg_safe.h"

/* This files gather functions specifics to: r300,r350,rv350,rv370,rv380 */

/*
 * rv370,rv380 PCIE GART
 */
static int rv370_debugfs_pcie_gart_info_init(struct radeon_device *rdev);

void rv370_pcie_gart_tlb_flush(struct radeon_device *rdev)
{
	uint32_t tmp;
	int i;

	/* Workaround HW bug do flush 2 times */
	for (i = 0; i < 2; i++) {
		tmp = RREG32_PCIE(RADEON_PCIE_TX_GART_CNTL);
		WREG32_PCIE(RADEON_PCIE_TX_GART_CNTL, tmp | RADEON_PCIE_TX_GART_INVALIDATE_TLB);
		(void)RREG32_PCIE(RADEON_PCIE_TX_GART_CNTL);
		WREG32_PCIE(RADEON_PCIE_TX_GART_CNTL, tmp);
	}
	mb();
}

int rv370_pcie_gart_set_page(struct radeon_device *rdev, int i, uint64_t addr)
{
	void __iomem *ptr = (void *)rdev->gart.table.vram.ptr;

	if (i < 0 || i > rdev->gart.num_gpu_pages) {
		return -EINVAL;
	}
	addr = (lower_32_bits(addr) >> 8) |
	       ((upper_32_bits(addr) & 0xff) << 24) |
	       0xc;
	/* on x86 we want this to be CPU endian, on powerpc
	 * on powerpc without HW swappers, it'll get swapped on way
	 * into VRAM - so no need for cpu_to_le32 on VRAM tables */
	writel(addr, ((void __iomem *)ptr) + (i * 4));
	return 0;
}

int rv370_pcie_gart_init(struct radeon_device *rdev)
{
	int r;

	if (rdev->gart.table.vram.robj) {
		WARN(1, "RV370 PCIE GART already initialized.\n");
		return 0;
	}
	/* Initialize common gart structure */
	r = radeon_gart_init(rdev);
	if (r)
		return r;
	r = rv370_debugfs_pcie_gart_info_init(rdev);
	if (r)
		DRM_ERROR("Failed to register debugfs file for PCIE gart !\n");
	rdev->gart.table_size = rdev->gart.num_gpu_pages * 4;
	rdev->asic->gart_tlb_flush = &rv370_pcie_gart_tlb_flush;
	rdev->asic->gart_set_page = &rv370_pcie_gart_set_page;
	return radeon_gart_table_vram_alloc(rdev);
}

int rv370_pcie_gart_enable(struct radeon_device *rdev)
{
	uint32_t table_addr;
	uint32_t tmp;
	int r;

	if (rdev->gart.table.vram.robj == NULL) {
		dev_err(rdev->dev, "No VRAM object for PCIE GART.\n");
		return -EINVAL;
	}
	r = radeon_gart_table_vram_pin(rdev);
	if (r)
		return r;
	/* discard memory request outside of configured range */
	tmp = RADEON_PCIE_TX_GART_UNMAPPED_ACCESS_DISCARD;
	WREG32_PCIE(RADEON_PCIE_TX_GART_CNTL, tmp);
	WREG32_PCIE(RADEON_PCIE_TX_GART_START_LO, rdev->mc.gtt_location);
	tmp = rdev->mc.gtt_location + rdev->mc.gtt_size - RADEON_GPU_PAGE_SIZE;
	WREG32_PCIE(RADEON_PCIE_TX_GART_END_LO, tmp);
	WREG32_PCIE(RADEON_PCIE_TX_GART_START_HI, 0);
	WREG32_PCIE(RADEON_PCIE_TX_GART_END_HI, 0);
	table_addr = rdev->gart.table_addr;
	WREG32_PCIE(RADEON_PCIE_TX_GART_BASE, table_addr);
	/* FIXME: setup default page */
	WREG32_PCIE(RADEON_PCIE_TX_DISCARD_RD_ADDR_LO, rdev->mc.vram_location);
	WREG32_PCIE(RADEON_PCIE_TX_DISCARD_RD_ADDR_HI, 0);
	/* Clear error */
	WREG32_PCIE(0x18, 0);
	tmp = RREG32_PCIE(RADEON_PCIE_TX_GART_CNTL);
	tmp |= RADEON_PCIE_TX_GART_EN;
	tmp |= RADEON_PCIE_TX_GART_UNMAPPED_ACCESS_DISCARD;
	WREG32_PCIE(RADEON_PCIE_TX_GART_CNTL, tmp);
	rv370_pcie_gart_tlb_flush(rdev);
	DRM_INFO("PCIE GART of %uM enabled (table at 0x%08X).\n",
		 (unsigned)(rdev->mc.gtt_size >> 20), table_addr);
	rdev->gart.ready = true;
	return 0;
}

void rv370_pcie_gart_disable(struct radeon_device *rdev)
{
	u32 tmp;
	int r;

	tmp = RREG32_PCIE(RADEON_PCIE_TX_GART_CNTL);
	tmp |= RADEON_PCIE_TX_GART_UNMAPPED_ACCESS_DISCARD;
	WREG32_PCIE(RADEON_PCIE_TX_GART_CNTL, tmp & ~RADEON_PCIE_TX_GART_EN);
	if (rdev->gart.table.vram.robj) {
		r = radeon_bo_reserve(rdev->gart.table.vram.robj, false);
		if (likely(r == 0)) {
			radeon_bo_kunmap(rdev->gart.table.vram.robj);
			radeon_bo_unpin(rdev->gart.table.vram.robj);
			radeon_bo_unreserve(rdev->gart.table.vram.robj);
		}
	}
}

void rv370_pcie_gart_fini(struct radeon_device *rdev)
{
	rv370_pcie_gart_disable(rdev);
	radeon_gart_table_vram_free(rdev);
	radeon_gart_fini(rdev);
}

void r300_fence_ring_emit(struct radeon_device *rdev,
			  struct radeon_fence *fence)
{
	/* Who ever call radeon_fence_emit should call ring_lock and ask
	 * for enough space (today caller are ib schedule and buffer move) */
	/* Write SC register so SC & US assert idle */
	radeon_ring_write(rdev, PACKET0(0x43E0, 0));
	radeon_ring_write(rdev, 0);
	radeon_ring_write(rdev, PACKET0(0x43E4, 0));
	radeon_ring_write(rdev, 0);
	/* Flush 3D cache */
	radeon_ring_write(rdev, PACKET0(0x4E4C, 0));
	radeon_ring_write(rdev, (2 << 0));
	radeon_ring_write(rdev, PACKET0(0x4F18, 0));
	radeon_ring_write(rdev, (1 << 0));
	/* Wait until IDLE & CLEAN */
	radeon_ring_write(rdev, PACKET0(0x1720, 0));
	radeon_ring_write(rdev, (1 << 17) | (1 << 16)  | (1 << 9));
	/* Emit fence sequence & fire IRQ */
	radeon_ring_write(rdev, PACKET0(rdev->fence_drv.scratch_reg, 0));
	radeon_ring_write(rdev, fence->seq);
	radeon_ring_write(rdev, PACKET0(RADEON_GEN_INT_STATUS, 0));
	radeon_ring_write(rdev, RADEON_SW_INT_FIRE);
}

int r300_copy_dma(struct radeon_device *rdev,
		  uint64_t src_offset,
		  uint64_t dst_offset,
		  unsigned num_pages,
		  struct radeon_fence *fence)
{
	uint32_t size;
	uint32_t cur_size;
	int i, num_loops;
	int r = 0;

	/* radeon pitch is /64 */
	size = num_pages << PAGE_SHIFT;
	num_loops = DIV_ROUND_UP(size, 0x1FFFFF);
	r = radeon_ring_lock(rdev, num_loops * 4 + 64);
	if (r) {
		DRM_ERROR("radeon: moving bo (%d).\n", r);
		return r;
	}
	/* Must wait for 2D idle & clean before DMA or hangs might happen */
	radeon_ring_write(rdev, PACKET0(RADEON_WAIT_UNTIL, 0 ));
	radeon_ring_write(rdev, (1 << 16));
	for (i = 0; i < num_loops; i++) {
		cur_size = size;
		if (cur_size > 0x1FFFFF) {
			cur_size = 0x1FFFFF;
		}
		size -= cur_size;
		radeon_ring_write(rdev, PACKET0(0x720, 2));
		radeon_ring_write(rdev, src_offset);
		radeon_ring_write(rdev, dst_offset);
		radeon_ring_write(rdev, cur_size | (1 << 31) | (1 << 30));
		src_offset += cur_size;
		dst_offset += cur_size;
	}
	radeon_ring_write(rdev, PACKET0(RADEON_WAIT_UNTIL, 0));
	radeon_ring_write(rdev, RADEON_WAIT_DMA_GUI_IDLE);
	if (fence) {
		r = radeon_fence_emit(rdev, fence);
	}
	radeon_ring_unlock_commit(rdev);
	return r;
}

void r300_ring_start(struct radeon_device *rdev)
{
	unsigned gb_tile_config;
	int r;

	/* Sub pixel 1/12 so we can have 4K rendering according to doc */
	gb_tile_config = (R300_ENABLE_TILING | R300_TILE_SIZE_16);
	switch(rdev->num_gb_pipes) {
	case 2:
		gb_tile_config |= R300_PIPE_COUNT_R300;
		break;
	case 3:
		gb_tile_config |= R300_PIPE_COUNT_R420_3P;
		break;
	case 4:
		gb_tile_config |= R300_PIPE_COUNT_R420;
		break;
	case 1:
	default:
		gb_tile_config |= R300_PIPE_COUNT_RV350;
		break;
	}

	r = radeon_ring_lock(rdev, 64);
	if (r) {
		return;
	}
	radeon_ring_write(rdev, PACKET0(RADEON_ISYNC_CNTL, 0));
	radeon_ring_write(rdev,
			  RADEON_ISYNC_ANY2D_IDLE3D |
			  RADEON_ISYNC_ANY3D_IDLE2D |
			  RADEON_ISYNC_WAIT_IDLEGUI |
			  RADEON_ISYNC_CPSCRATCH_IDLEGUI);
	radeon_ring_write(rdev, PACKET0(R300_GB_TILE_CONFIG, 0));
	radeon_ring_write(rdev, gb_tile_config);
	radeon_ring_write(rdev, PACKET0(RADEON_WAIT_UNTIL, 0));
	radeon_ring_write(rdev,
			  RADEON_WAIT_2D_IDLECLEAN |
			  RADEON_WAIT_3D_IDLECLEAN);
	radeon_ring_write(rdev, PACKET0(0x170C, 0));
	radeon_ring_write(rdev, 1 << 31);
	radeon_ring_write(rdev, PACKET0(R300_GB_SELECT, 0));
	radeon_ring_write(rdev, 0);
	radeon_ring_write(rdev, PACKET0(R300_GB_ENABLE, 0));
	radeon_ring_write(rdev, 0);
	radeon_ring_write(rdev, PACKET0(R300_RB3D_DSTCACHE_CTLSTAT, 0));
	radeon_ring_write(rdev, R300_RB3D_DC_FLUSH | R300_RB3D_DC_FREE);
	radeon_ring_write(rdev, PACKET0(R300_RB3D_ZCACHE_CTLSTAT, 0));
	radeon_ring_write(rdev, R300_ZC_FLUSH | R300_ZC_FREE);
	radeon_ring_write(rdev, PACKET0(RADEON_WAIT_UNTIL, 0));
	radeon_ring_write(rdev,
			  RADEON_WAIT_2D_IDLECLEAN |
			  RADEON_WAIT_3D_IDLECLEAN);
	radeon_ring_write(rdev, PACKET0(R300_GB_AA_CONFIG, 0));
	radeon_ring_write(rdev, 0);
	radeon_ring_write(rdev, PACKET0(R300_RB3D_DSTCACHE_CTLSTAT, 0));
	radeon_ring_write(rdev, R300_RB3D_DC_FLUSH | R300_RB3D_DC_FREE);
	radeon_ring_write(rdev, PACKET0(R300_RB3D_ZCACHE_CTLSTAT, 0));
	radeon_ring_write(rdev, R300_ZC_FLUSH | R300_ZC_FREE);
	radeon_ring_write(rdev, PACKET0(R300_GB_MSPOS0, 0));
	radeon_ring_write(rdev,
			  ((6 << R300_MS_X0_SHIFT) |
			   (6 << R300_MS_Y0_SHIFT) |
			   (6 << R300_MS_X1_SHIFT) |
			   (6 << R300_MS_Y1_SHIFT) |
			   (6 << R300_MS_X2_SHIFT) |
			   (6 << R300_MS_Y2_SHIFT) |
			   (6 << R300_MSBD0_Y_SHIFT) |
			   (6 << R300_MSBD0_X_SHIFT)));
	radeon_ring_write(rdev, PACKET0(R300_GB_MSPOS1, 0));
	radeon_ring_write(rdev,
			  ((6 << R300_MS_X3_SHIFT) |
			   (6 << R300_MS_Y3_SHIFT) |
			   (6 << R300_MS_X4_SHIFT) |
			   (6 << R300_MS_Y4_SHIFT) |
			   (6 << R300_MS_X5_SHIFT) |
			   (6 << R300_MS_Y5_SHIFT) |
			   (6 << R300_MSBD1_SHIFT)));
	radeon_ring_write(rdev, PACKET0(R300_GA_ENHANCE, 0));
	radeon_ring_write(rdev, R300_GA_DEADLOCK_CNTL | R300_GA_FASTSYNC_CNTL);
	radeon_ring_write(rdev, PACKET0(R300_GA_POLY_MODE, 0));
	radeon_ring_write(rdev,
			  R300_FRONT_PTYPE_TRIANGE | R300_BACK_PTYPE_TRIANGE);
	radeon_ring_write(rdev, PACKET0(R300_GA_ROUND_MODE, 0));
	radeon_ring_write(rdev,
			  R300_GEOMETRY_ROUND_NEAREST |
			  R300_COLOR_ROUND_NEAREST);
	radeon_ring_unlock_commit(rdev);
}

void r300_errata(struct radeon_device *rdev)
{
	rdev->pll_errata = 0;

	if (rdev->family == CHIP_R300 &&
	    (RREG32(RADEON_CONFIG_CNTL) & RADEON_CFG_ATI_REV_ID_MASK) == RADEON_CFG_ATI_REV_A11) {
		rdev->pll_errata |= CHIP_ERRATA_R300_CG;
	}
}

int r300_mc_wait_for_idle(struct radeon_device *rdev)
{
	unsigned i;
	uint32_t tmp;

	for (i = 0; i < rdev->usec_timeout; i++) {
		/* read MC_STATUS */
		tmp = RREG32(0x0150);
		if (tmp & (1 << 4)) {
			return 0;
		}
		DRM_UDELAY(1);
	}
	return -1;
}

void r300_gpu_init(struct radeon_device *rdev)
{
	uint32_t gb_tile_config, tmp;

	r100_hdp_reset(rdev);
	/* FIXME: rv380 one pipes ? */
	if ((rdev->family == CHIP_R300) || (rdev->family == CHIP_R350)) {
		/* r300,r350 */
		rdev->num_gb_pipes = 2;
	} else {
		/* rv350,rv370,rv380 */
		rdev->num_gb_pipes = 1;
	}
	rdev->num_z_pipes = 1;
	gb_tile_config = (R300_ENABLE_TILING | R300_TILE_SIZE_16);
	switch (rdev->num_gb_pipes) {
	case 2:
		gb_tile_config |= R300_PIPE_COUNT_R300;
		break;
	case 3:
		gb_tile_config |= R300_PIPE_COUNT_R420_3P;
		break;
	case 4:
		gb_tile_config |= R300_PIPE_COUNT_R420;
		break;
	default:
	case 1:
		gb_tile_config |= R300_PIPE_COUNT_RV350;
		break;
	}
	WREG32(R300_GB_TILE_CONFIG, gb_tile_config);

	if (r100_gui_wait_for_idle(rdev)) {
		printk(KERN_WARNING "Failed to wait GUI idle while "
		       "programming pipes. Bad things might happen.\n");
	}

	tmp = RREG32(0x170C);
	WREG32(0x170C, tmp | (1 << 31));

	WREG32(R300_RB2D_DSTCACHE_MODE,
	       R300_DC_AUTOFLUSH_ENABLE |
	       R300_DC_DC_DISABLE_IGNORE_PE);

	if (r100_gui_wait_for_idle(rdev)) {
		printk(KERN_WARNING "Failed to wait GUI idle while "
		       "programming pipes. Bad things might happen.\n");
	}
	if (r300_mc_wait_for_idle(rdev)) {
		printk(KERN_WARNING "Failed to wait MC idle while "
		       "programming pipes. Bad things might happen.\n");
	}
	DRM_INFO("radeon: %d quad pipes, %d Z pipes initialized.\n",
		 rdev->num_gb_pipes, rdev->num_z_pipes);
}

int r300_ga_reset(struct radeon_device *rdev)
{
	uint32_t tmp;
	bool reinit_cp;
	int i;

	reinit_cp = rdev->cp.ready;
	rdev->cp.ready = false;
	for (i = 0; i < rdev->usec_timeout; i++) {
		WREG32(RADEON_CP_CSQ_MODE, 0);
		WREG32(RADEON_CP_CSQ_CNTL, 0);
		WREG32(RADEON_RBBM_SOFT_RESET, 0x32005);
		(void)RREG32(RADEON_RBBM_SOFT_RESET);
		udelay(200);
		WREG32(RADEON_RBBM_SOFT_RESET, 0);
		/* Wait to prevent race in RBBM_STATUS */
		mdelay(1);
		tmp = RREG32(RADEON_RBBM_STATUS);
		if (tmp & ((1 << 20) | (1 << 26))) {
			DRM_ERROR("VAP & CP still busy (RBBM_STATUS=0x%08X)", tmp);
			/* GA still busy soft reset it */
			WREG32(0x429C, 0x200);
			WREG32(R300_VAP_PVS_STATE_FLUSH_REG, 0);
			WREG32(0x43E0, 0);
			WREG32(0x43E4, 0);
			WREG32(0x24AC, 0);
		}
		/* Wait to prevent race in RBBM_STATUS */
		mdelay(1);
		tmp = RREG32(RADEON_RBBM_STATUS);
		if (!(tmp & ((1 << 20) | (1 << 26)))) {
			break;
		}
	}
	for (i = 0; i < rdev->usec_timeout; i++) {
		tmp = RREG32(RADEON_RBBM_STATUS);
		if (!(tmp & ((1 << 20) | (1 << 26)))) {
			DRM_INFO("GA reset succeed (RBBM_STATUS=0x%08X)\n",
				 tmp);
			if (reinit_cp) {
				return r100_cp_init(rdev, rdev->cp.ring_size);
			}
			return 0;
		}
		DRM_UDELAY(1);
	}
	tmp = RREG32(RADEON_RBBM_STATUS);
	DRM_ERROR("Failed to reset GA ! (RBBM_STATUS=0x%08X)\n", tmp);
	return -1;
}

int r300_gpu_reset(struct radeon_device *rdev)
{
	uint32_t status;

	/* reset order likely matter */
	status = RREG32(RADEON_RBBM_STATUS);
	/* reset HDP */
	r100_hdp_reset(rdev);
	/* reset rb2d */
	if (status & ((1 << 17) | (1 << 18) | (1 << 27))) {
		r100_rb2d_reset(rdev);
	}
	/* reset GA */
	if (status & ((1 << 20) | (1 << 26))) {
		r300_ga_reset(rdev);
	}
	/* reset CP */
	status = RREG32(RADEON_RBBM_STATUS);
	if (status & (1 << 16)) {
		r100_cp_reset(rdev);
	}
	/* Check if GPU is idle */
	status = RREG32(RADEON_RBBM_STATUS);
	if (status & (1 << 31)) {
		DRM_ERROR("Failed to reset GPU (RBBM_STATUS=0x%08X)\n", status);
		return -1;
	}
	DRM_INFO("GPU reset succeed (RBBM_STATUS=0x%08X)\n", status);
	return 0;
}


/*
 * r300,r350,rv350,rv380 VRAM info
 */
void r300_vram_info(struct radeon_device *rdev)
{
	uint32_t tmp;

	/* DDR for all card after R300 & IGP */
	rdev->mc.vram_is_ddr = true;
	tmp = RREG32(RADEON_MEM_CNTL);
	if (tmp & R300_MEM_NUM_CHANNELS_MASK) {
		rdev->mc.vram_width = 128;
	} else {
		rdev->mc.vram_width = 64;
	}

	r100_vram_init_sizes(rdev);
}

void rv370_set_pcie_lanes(struct radeon_device *rdev, int lanes)
{
	uint32_t link_width_cntl, mask;

	if (rdev->flags & RADEON_IS_IGP)
		return;

	if (!(rdev->flags & RADEON_IS_PCIE))
		return;

	/* FIXME wait for idle */

	switch (lanes) {
	case 0:
		mask = RADEON_PCIE_LC_LINK_WIDTH_X0;
		break;
	case 1:
		mask = RADEON_PCIE_LC_LINK_WIDTH_X1;
		break;
	case 2:
		mask = RADEON_PCIE_LC_LINK_WIDTH_X2;
		break;
	case 4:
		mask = RADEON_PCIE_LC_LINK_WIDTH_X4;
		break;
	case 8:
		mask = RADEON_PCIE_LC_LINK_WIDTH_X8;
		break;
	case 12:
		mask = RADEON_PCIE_LC_LINK_WIDTH_X12;
		break;
	case 16:
	default:
		mask = RADEON_PCIE_LC_LINK_WIDTH_X16;
		break;
	}

	link_width_cntl = RREG32_PCIE(RADEON_PCIE_LC_LINK_WIDTH_CNTL);

	if ((link_width_cntl & RADEON_PCIE_LC_LINK_WIDTH_RD_MASK) ==
	    (mask << RADEON_PCIE_LC_LINK_WIDTH_RD_SHIFT))
		return;

	link_width_cntl &= ~(RADEON_PCIE_LC_LINK_WIDTH_MASK |
			     RADEON_PCIE_LC_RECONFIG_NOW |
			     RADEON_PCIE_LC_RECONFIG_LATER |
			     RADEON_PCIE_LC_SHORT_RECONFIG_EN);
	link_width_cntl |= mask;
	WREG32_PCIE(RADEON_PCIE_LC_LINK_WIDTH_CNTL, link_width_cntl);
	WREG32_PCIE(RADEON_PCIE_LC_LINK_WIDTH_CNTL, (link_width_cntl |
						     RADEON_PCIE_LC_RECONFIG_NOW));

	/* wait for lane set to complete */
	link_width_cntl = RREG32_PCIE(RADEON_PCIE_LC_LINK_WIDTH_CNTL);
	while (link_width_cntl == 0xffffffff)
		link_width_cntl = RREG32_PCIE(RADEON_PCIE_LC_LINK_WIDTH_CNTL);

}

#if defined(CONFIG_DEBUG_FS)
static int rv370_debugfs_pcie_gart_info(struct seq_file *m, void *data)
{
	struct drm_info_node *node = (struct drm_info_node *) m->private;
	struct drm_device *dev = node->minor->dev;
	struct radeon_device *rdev = dev->dev_private;
	uint32_t tmp;

	tmp = RREG32_PCIE(RADEON_PCIE_TX_GART_CNTL);
	seq_printf(m, "PCIE_TX_GART_CNTL 0x%08x\n", tmp);
	tmp = RREG32_PCIE(RADEON_PCIE_TX_GART_BASE);
	seq_printf(m, "PCIE_TX_GART_BASE 0x%08x\n", tmp);
	tmp = RREG32_PCIE(RADEON_PCIE_TX_GART_START_LO);
	seq_printf(m, "PCIE_TX_GART_START_LO 0x%08x\n", tmp);
	tmp = RREG32_PCIE(RADEON_PCIE_TX_GART_START_HI);
	seq_printf(m, "PCIE_TX_GART_START_HI 0x%08x\n", tmp);
	tmp = RREG32_PCIE(RADEON_PCIE_TX_GART_END_LO);
	seq_printf(m, "PCIE_TX_GART_END_LO 0x%08x\n", tmp);
	tmp = RREG32_PCIE(RADEON_PCIE_TX_GART_END_HI);
	seq_printf(m, "PCIE_TX_GART_END_HI 0x%08x\n", tmp);
	tmp = RREG32_PCIE(RADEON_PCIE_TX_GART_ERROR);
	seq_printf(m, "PCIE_TX_GART_ERROR 0x%08x\n", tmp);
	return 0;
}

static struct drm_info_list rv370_pcie_gart_info_list[] = {
	{"rv370_pcie_gart_info", rv370_debugfs_pcie_gart_info, 0, NULL},
};
#endif

static int rv370_debugfs_pcie_gart_info_init(struct radeon_device *rdev)
{
#if defined(CONFIG_DEBUG_FS)
	return radeon_debugfs_add_files(rdev, rv370_pcie_gart_info_list, 1);
#else
	return 0;
#endif
}

static int r300_packet0_check(struct radeon_cs_parser *p,
		struct radeon_cs_packet *pkt,
		unsigned idx, unsigned reg)
{
	struct radeon_cs_reloc *reloc;
	struct r100_cs_track *track;
	volatile uint32_t *ib;
	uint32_t tmp, tile_flags = 0;
	unsigned i;
	int r;
	u32 idx_value;

	ib = p->ib->ptr;
	track = (struct r100_cs_track *)p->track;
	idx_value = radeon_get_ib_value(p, idx);

	switch(reg) {
	case AVIVO_D1MODE_VLINE_START_END:
	case RADEON_CRTC_GUI_TRIG_VLINE:
		r = r100_cs_packet_parse_vline(p);
		if (r) {
			DRM_ERROR("No reloc for ib[%d]=0x%04X\n",
					idx, reg);
			r100_cs_dump_packet(p, pkt);
			return r;
		}
		break;
	case RADEON_DST_PITCH_OFFSET:
	case RADEON_SRC_PITCH_OFFSET:
		r = r100_reloc_pitch_offset(p, pkt, idx, reg);
		if (r)
			return r;
		break;
	case R300_RB3D_COLOROFFSET0:
	case R300_RB3D_COLOROFFSET1:
	case R300_RB3D_COLOROFFSET2:
	case R300_RB3D_COLOROFFSET3:
		i = (reg - R300_RB3D_COLOROFFSET0) >> 2;
		r = r100_cs_packet_next_reloc(p, &reloc);
		if (r) {
			DRM_ERROR("No reloc for ib[%d]=0x%04X\n",
					idx, reg);
			r100_cs_dump_packet(p, pkt);
			return r;
		}
		track->cb[i].robj = reloc->robj;
		track->cb[i].offset = idx_value;
		ib[idx] = idx_value + ((u32)reloc->lobj.gpu_offset);
		break;
	case R300_ZB_DEPTHOFFSET:
		r = r100_cs_packet_next_reloc(p, &reloc);
		if (r) {
			DRM_ERROR("No reloc for ib[%d]=0x%04X\n",
					idx, reg);
			r100_cs_dump_packet(p, pkt);
			return r;
		}
		track->zb.robj = reloc->robj;
		track->zb.offset = idx_value;
		ib[idx] = idx_value + ((u32)reloc->lobj.gpu_offset);
		break;
	case R300_TX_OFFSET_0:
	case R300_TX_OFFSET_0+4:
	case R300_TX_OFFSET_0+8:
	case R300_TX_OFFSET_0+12:
	case R300_TX_OFFSET_0+16:
	case R300_TX_OFFSET_0+20:
	case R300_TX_OFFSET_0+24:
	case R300_TX_OFFSET_0+28:
	case R300_TX_OFFSET_0+32:
	case R300_TX_OFFSET_0+36:
	case R300_TX_OFFSET_0+40:
	case R300_TX_OFFSET_0+44:
	case R300_TX_OFFSET_0+48:
	case R300_TX_OFFSET_0+52:
	case R300_TX_OFFSET_0+56:
	case R300_TX_OFFSET_0+60:
		i = (reg - R300_TX_OFFSET_0) >> 2;
		r = r100_cs_packet_next_reloc(p, &reloc);
		if (r) {
			DRM_ERROR("No reloc for ib[%d]=0x%04X\n",
					idx, reg);
			r100_cs_dump_packet(p, pkt);
			return r;
		}

		if (reloc->lobj.tiling_flags & RADEON_TILING_MACRO)
			tile_flags |= R300_TXO_MACRO_TILE;
		if (reloc->lobj.tiling_flags & RADEON_TILING_MICRO)
			tile_flags |= R300_TXO_MICRO_TILE;

		tmp = idx_value + ((u32)reloc->lobj.gpu_offset);
		tmp |= tile_flags;
		ib[idx] = tmp;
		track->textures[i].robj = reloc->robj;
		break;
	/* Tracked registers */
	case 0x2084:
		/* VAP_VF_CNTL */
		track->vap_vf_cntl = idx_value;
		break;
	case 0x20B4:
		/* VAP_VTX_SIZE */
		track->vtx_size = idx_value & 0x7F;
		break;
	case 0x2134:
		/* VAP_VF_MAX_VTX_INDX */
		track->max_indx = idx_value & 0x00FFFFFFUL;
		break;
	case 0x43E4:
		/* SC_SCISSOR1 */
		track->maxy = ((idx_value >> 13) & 0x1FFF) + 1;
		if (p->rdev->family < CHIP_RV515) {
			track->maxy -= 1440;
		}
		break;
	case 0x4E00:
		/* RB3D_CCTL */
		track->num_cb = ((idx_value >> 5) & 0x3) + 1;
		break;
	case 0x4E38:
	case 0x4E3C:
	case 0x4E40:
	case 0x4E44:
		/* RB3D_COLORPITCH0 */
		/* RB3D_COLORPITCH1 */
		/* RB3D_COLORPITCH2 */
		/* RB3D_COLORPITCH3 */
		r = r100_cs_packet_next_reloc(p, &reloc);
		if (r) {
			DRM_ERROR("No reloc for ib[%d]=0x%04X\n",
				  idx, reg);
			r100_cs_dump_packet(p, pkt);
			return r;
		}

		if (reloc->lobj.tiling_flags & RADEON_TILING_MACRO)
			tile_flags |= R300_COLOR_TILE_ENABLE;
		if (reloc->lobj.tiling_flags & RADEON_TILING_MICRO)
			tile_flags |= R300_COLOR_MICROTILE_ENABLE;

		tmp = idx_value & ~(0x7 << 16);
		tmp |= tile_flags;
		ib[idx] = tmp;

		i = (reg - 0x4E38) >> 2;
		track->cb[i].pitch = idx_value & 0x3FFE;
		switch (((idx_value >> 21) & 0xF)) {
		case 9:
		case 11:
		case 12:
			track->cb[i].cpp = 1;
			break;
		case 3:
		case 4:
		case 13:
		case 15:
			track->cb[i].cpp = 2;
			break;
		case 6:
			track->cb[i].cpp = 4;
			break;
		case 10:
			track->cb[i].cpp = 8;
			break;
		case 7:
			track->cb[i].cpp = 16;
			break;
		default:
			DRM_ERROR("Invalid color buffer format (%d) !\n",
				  ((idx_value >> 21) & 0xF));
			return -EINVAL;
		}
		break;
	case 0x4F00:
		/* ZB_CNTL */
		if (idx_value & 2) {
			track->z_enabled = true;
		} else {
			track->z_enabled = false;
		}
		break;
	case 0x4F10:
		/* ZB_FORMAT */
		switch ((idx_value & 0xF)) {
		case 0:
		case 1:
			track->zb.cpp = 2;
			break;
		case 2:
			track->zb.cpp = 4;
			break;
		default:
			DRM_ERROR("Invalid z buffer format (%d) !\n",
				  (idx_value & 0xF));
			return -EINVAL;
		}
		break;
	case 0x4F24:
		/* ZB_DEPTHPITCH */
		r = r100_cs_packet_next_reloc(p, &reloc);
		if (r) {
			DRM_ERROR("No reloc for ib[%d]=0x%04X\n",
				  idx, reg);
			r100_cs_dump_packet(p, pkt);
			return r;
		}

		if (reloc->lobj.tiling_flags & RADEON_TILING_MACRO)
			tile_flags |= R300_DEPTHMACROTILE_ENABLE;
		if (reloc->lobj.tiling_flags & RADEON_TILING_MICRO)
			tile_flags |= R300_DEPTHMICROTILE_TILED;;

		tmp = idx_value & ~(0x7 << 16);
		tmp |= tile_flags;
		ib[idx] = tmp;

		track->zb.pitch = idx_value & 0x3FFC;
		break;
	case 0x4104:
		for (i = 0; i < 16; i++) {
			bool enabled;

			enabled = !!(idx_value & (1 << i));
			track->textures[i].enabled = enabled;
		}
		break;
	case 0x44C0:
	case 0x44C4:
	case 0x44C8:
	case 0x44CC:
	case 0x44D0:
	case 0x44D4:
	case 0x44D8:
	case 0x44DC:
	case 0x44E0:
	case 0x44E4:
	case 0x44E8:
	case 0x44EC:
	case 0x44F0:
	case 0x44F4:
	case 0x44F8:
	case 0x44FC:
		/* TX_FORMAT1_[0-15] */
		i = (reg - 0x44C0) >> 2;
		tmp = (idx_value >> 25) & 0x3;
		track->textures[i].tex_coord_type = tmp;
		switch ((idx_value & 0x1F)) {
		case R300_TX_FORMAT_X8:
		case R300_TX_FORMAT_Y4X4:
		case R300_TX_FORMAT_Z3Y3X2:
			track->textures[i].cpp = 1;
			break;
		case R300_TX_FORMAT_X16:
		case R300_TX_FORMAT_Y8X8:
		case R300_TX_FORMAT_Z5Y6X5:
		case R300_TX_FORMAT_Z6Y5X5:
		case R300_TX_FORMAT_W4Z4Y4X4:
		case R300_TX_FORMAT_W1Z5Y5X5:
		case R300_TX_FORMAT_D3DMFT_CxV8U8:
		case R300_TX_FORMAT_B8G8_B8G8:
		case R300_TX_FORMAT_G8R8_G8B8:
			track->textures[i].cpp = 2;
			break;
		case R300_TX_FORMAT_Y16X16:
		case R300_TX_FORMAT_Z11Y11X10:
		case R300_TX_FORMAT_Z10Y11X11:
		case R300_TX_FORMAT_W8Z8Y8X8:
		case R300_TX_FORMAT_W2Z10Y10X10:
		case 0x17:
		case R300_TX_FORMAT_FL_I32:
		case 0x1e:
			track->textures[i].cpp = 4;
			break;
		case R300_TX_FORMAT_W16Z16Y16X16:
		case R300_TX_FORMAT_FL_R16G16B16A16:
		case R300_TX_FORMAT_FL_I32A32:
			track->textures[i].cpp = 8;
			break;
		case R300_TX_FORMAT_FL_R32G32B32A32:
			track->textures[i].cpp = 16;
			break;
		case R300_TX_FORMAT_DXT1:
			track->textures[i].cpp = 1;
			track->textures[i].compress_format = R100_TRACK_COMP_DXT1;
			break;
<<<<<<< HEAD
=======
		case R300_TX_FORMAT_ATI2N:
			if (p->rdev->family < CHIP_R420) {
				DRM_ERROR("Invalid texture format %u\n",
					  (idx_value & 0x1F));
				return -EINVAL;
			}
			/* The same rules apply as for DXT3/5. */
			/* Pass through. */
>>>>>>> ef18bede
		case R300_TX_FORMAT_DXT3:
		case R300_TX_FORMAT_DXT5:
			track->textures[i].cpp = 1;
			track->textures[i].compress_format = R100_TRACK_COMP_DXT35;
			break;
		default:
			DRM_ERROR("Invalid texture format %u\n",
				  (idx_value & 0x1F));
			return -EINVAL;
			break;
		}
		break;
	case 0x4400:
	case 0x4404:
	case 0x4408:
	case 0x440C:
	case 0x4410:
	case 0x4414:
	case 0x4418:
	case 0x441C:
	case 0x4420:
	case 0x4424:
	case 0x4428:
	case 0x442C:
	case 0x4430:
	case 0x4434:
	case 0x4438:
	case 0x443C:
		/* TX_FILTER0_[0-15] */
		i = (reg - 0x4400) >> 2;
		tmp = idx_value & 0x7;
		if (tmp == 2 || tmp == 4 || tmp == 6) {
			track->textures[i].roundup_w = false;
		}
		tmp = (idx_value >> 3) & 0x7;
		if (tmp == 2 || tmp == 4 || tmp == 6) {
			track->textures[i].roundup_h = false;
		}
		break;
	case 0x4500:
	case 0x4504:
	case 0x4508:
	case 0x450C:
	case 0x4510:
	case 0x4514:
	case 0x4518:
	case 0x451C:
	case 0x4520:
	case 0x4524:
	case 0x4528:
	case 0x452C:
	case 0x4530:
	case 0x4534:
	case 0x4538:
	case 0x453C:
		/* TX_FORMAT2_[0-15] */
		i = (reg - 0x4500) >> 2;
		tmp = idx_value & 0x3FFF;
		track->textures[i].pitch = tmp + 1;
		if (p->rdev->family >= CHIP_RV515) {
			tmp = ((idx_value >> 15) & 1) << 11;
			track->textures[i].width_11 = tmp;
			tmp = ((idx_value >> 16) & 1) << 11;
			track->textures[i].height_11 = tmp;

			/* ATI1N */
			if (idx_value & (1 << 14)) {
				/* The same rules apply as for DXT1. */
				track->textures[i].compress_format =
					R100_TRACK_COMP_DXT1;
			}
		} else if (idx_value & (1 << 14)) {
			DRM_ERROR("Forbidden bit TXFORMAT_MSB\n");
			return -EINVAL;
		}
		break;
	case 0x4480:
	case 0x4484:
	case 0x4488:
	case 0x448C:
	case 0x4490:
	case 0x4494:
	case 0x4498:
	case 0x449C:
	case 0x44A0:
	case 0x44A4:
	case 0x44A8:
	case 0x44AC:
	case 0x44B0:
	case 0x44B4:
	case 0x44B8:
	case 0x44BC:
		/* TX_FORMAT0_[0-15] */
		i = (reg - 0x4480) >> 2;
		tmp = idx_value & 0x7FF;
		track->textures[i].width = tmp + 1;
		tmp = (idx_value >> 11) & 0x7FF;
		track->textures[i].height = tmp + 1;
		tmp = (idx_value >> 26) & 0xF;
		track->textures[i].num_levels = tmp;
		tmp = idx_value & (1 << 31);
		track->textures[i].use_pitch = !!tmp;
		tmp = (idx_value >> 22) & 0xF;
		track->textures[i].txdepth = tmp;
		break;
	case R300_ZB_ZPASS_ADDR:
		r = r100_cs_packet_next_reloc(p, &reloc);
		if (r) {
			DRM_ERROR("No reloc for ib[%d]=0x%04X\n",
					idx, reg);
			r100_cs_dump_packet(p, pkt);
			return r;
		}
		ib[idx] = idx_value + ((u32)reloc->lobj.gpu_offset);
		break;
	case 0x4e0c:
		/* RB3D_COLOR_CHANNEL_MASK */
		track->color_channel_mask = idx_value;
		break;
	case 0x4d1c:
		/* ZB_BW_CNTL */
		track->fastfill = !!(idx_value & (1 << 2));
		break;
	case 0x4e04:
		/* RB3D_BLENDCNTL */
		track->blend_read_enable = !!(idx_value & (1 << 2));
		break;
	case 0x4be8:
		/* valid register only on RV530 */
		if (p->rdev->family == CHIP_RV530)
			break;
		/* fallthrough do not move */
	default:
		printk(KERN_ERR "Forbidden register 0x%04X in cs at %d\n",
		       reg, idx);
		return -EINVAL;
	}
	return 0;
}

static int r300_packet3_check(struct radeon_cs_parser *p,
			      struct radeon_cs_packet *pkt)
{
	struct radeon_cs_reloc *reloc;
	struct r100_cs_track *track;
	volatile uint32_t *ib;
	unsigned idx;
	int r;

	ib = p->ib->ptr;
	idx = pkt->idx + 1;
	track = (struct r100_cs_track *)p->track;
	switch(pkt->opcode) {
	case PACKET3_3D_LOAD_VBPNTR:
		r = r100_packet3_load_vbpntr(p, pkt, idx);
		if (r)
			return r;
		break;
	case PACKET3_INDX_BUFFER:
		r = r100_cs_packet_next_reloc(p, &reloc);
		if (r) {
			DRM_ERROR("No reloc for packet3 %d\n", pkt->opcode);
			r100_cs_dump_packet(p, pkt);
			return r;
		}
		ib[idx+1] = radeon_get_ib_value(p, idx + 1) + ((u32)reloc->lobj.gpu_offset);
		r = r100_cs_track_check_pkt3_indx_buffer(p, pkt, reloc->robj);
		if (r) {
			return r;
		}
		break;
	/* Draw packet */
	case PACKET3_3D_DRAW_IMMD:
		/* Number of dwords is vtx_size * (num_vertices - 1)
		 * PRIM_WALK must be equal to 3 vertex data in embedded
		 * in cmd stream */
		if (((radeon_get_ib_value(p, idx + 1) >> 4) & 0x3) != 3) {
			DRM_ERROR("PRIM_WALK must be 3 for IMMD draw\n");
			return -EINVAL;
		}
		track->vap_vf_cntl = radeon_get_ib_value(p, idx + 1);
		track->immd_dwords = pkt->count - 1;
		r = r100_cs_track_check(p->rdev, track);
		if (r) {
			return r;
		}
		break;
	case PACKET3_3D_DRAW_IMMD_2:
		/* Number of dwords is vtx_size * (num_vertices - 1)
		 * PRIM_WALK must be equal to 3 vertex data in embedded
		 * in cmd stream */
		if (((radeon_get_ib_value(p, idx) >> 4) & 0x3) != 3) {
			DRM_ERROR("PRIM_WALK must be 3 for IMMD draw\n");
			return -EINVAL;
		}
		track->vap_vf_cntl = radeon_get_ib_value(p, idx);
		track->immd_dwords = pkt->count;
		r = r100_cs_track_check(p->rdev, track);
		if (r) {
			return r;
		}
		break;
	case PACKET3_3D_DRAW_VBUF:
		track->vap_vf_cntl = radeon_get_ib_value(p, idx + 1);
		r = r100_cs_track_check(p->rdev, track);
		if (r) {
			return r;
		}
		break;
	case PACKET3_3D_DRAW_VBUF_2:
		track->vap_vf_cntl = radeon_get_ib_value(p, idx);
		r = r100_cs_track_check(p->rdev, track);
		if (r) {
			return r;
		}
		break;
	case PACKET3_3D_DRAW_INDX:
		track->vap_vf_cntl = radeon_get_ib_value(p, idx + 1);
		r = r100_cs_track_check(p->rdev, track);
		if (r) {
			return r;
		}
		break;
	case PACKET3_3D_DRAW_INDX_2:
		track->vap_vf_cntl = radeon_get_ib_value(p, idx);
		r = r100_cs_track_check(p->rdev, track);
		if (r) {
			return r;
		}
		break;
	case PACKET3_NOP:
		break;
	default:
		DRM_ERROR("Packet3 opcode %x not supported\n", pkt->opcode);
		return -EINVAL;
	}
	return 0;
}

int r300_cs_parse(struct radeon_cs_parser *p)
{
	struct radeon_cs_packet pkt;
	struct r100_cs_track *track;
	int r;

	track = kzalloc(sizeof(*track), GFP_KERNEL);
	r100_cs_track_clear(p->rdev, track);
	p->track = track;
	do {
		r = r100_cs_packet_parse(p, &pkt, p->idx);
		if (r) {
			return r;
		}
		p->idx += pkt.count + 2;
		switch (pkt.type) {
		case PACKET_TYPE0:
			r = r100_cs_parse_packet0(p, &pkt,
						  p->rdev->config.r300.reg_safe_bm,
						  p->rdev->config.r300.reg_safe_bm_size,
						  &r300_packet0_check);
			break;
		case PACKET_TYPE2:
			break;
		case PACKET_TYPE3:
			r = r300_packet3_check(p, &pkt);
			break;
		default:
			DRM_ERROR("Unknown packet type %d !\n", pkt.type);
			return -EINVAL;
		}
		if (r) {
			return r;
		}
	} while (p->idx < p->chunks[p->chunk_ib_idx].length_dw);
	return 0;
}

void r300_set_reg_safe(struct radeon_device *rdev)
{
	rdev->config.r300.reg_safe_bm = r300_reg_safe_bm;
	rdev->config.r300.reg_safe_bm_size = ARRAY_SIZE(r300_reg_safe_bm);
}

void r300_mc_program(struct radeon_device *rdev)
{
	struct r100_mc_save save;
	int r;

	r = r100_debugfs_mc_info_init(rdev);
	if (r) {
		dev_err(rdev->dev, "Failed to create r100_mc debugfs file.\n");
	}

	/* Stops all mc clients */
	r100_mc_stop(rdev, &save);
	if (rdev->flags & RADEON_IS_AGP) {
		WREG32(R_00014C_MC_AGP_LOCATION,
			S_00014C_MC_AGP_START(rdev->mc.gtt_start >> 16) |
			S_00014C_MC_AGP_TOP(rdev->mc.gtt_end >> 16));
		WREG32(R_000170_AGP_BASE, lower_32_bits(rdev->mc.agp_base));
		WREG32(R_00015C_AGP_BASE_2,
			upper_32_bits(rdev->mc.agp_base) & 0xff);
	} else {
		WREG32(R_00014C_MC_AGP_LOCATION, 0x0FFFFFFF);
		WREG32(R_000170_AGP_BASE, 0);
		WREG32(R_00015C_AGP_BASE_2, 0);
	}
	/* Wait for mc idle */
	if (r300_mc_wait_for_idle(rdev))
		DRM_INFO("Failed to wait MC idle before programming MC.\n");
	/* Program MC, should be a 32bits limited address space */
	WREG32(R_000148_MC_FB_LOCATION,
		S_000148_MC_FB_START(rdev->mc.vram_start >> 16) |
		S_000148_MC_FB_TOP(rdev->mc.vram_end >> 16));
	r100_mc_resume(rdev, &save);
}

void r300_clock_startup(struct radeon_device *rdev)
{
	u32 tmp;

	if (radeon_dynclks != -1 && radeon_dynclks)
		radeon_legacy_set_clock_gating(rdev, 1);
	/* We need to force on some of the block */
	tmp = RREG32_PLL(R_00000D_SCLK_CNTL);
	tmp |= S_00000D_FORCE_CP(1) | S_00000D_FORCE_VIP(1);
	if ((rdev->family == CHIP_RV350) || (rdev->family == CHIP_RV380))
		tmp |= S_00000D_FORCE_VAP(1);
	WREG32_PLL(R_00000D_SCLK_CNTL, tmp);
}

static int r300_startup(struct radeon_device *rdev)
{
	int r;

	/* set common regs */
	r100_set_common_regs(rdev);
	/* program mc */
	r300_mc_program(rdev);
	/* Resume clock */
	r300_clock_startup(rdev);
	/* Initialize GPU configuration (# pipes, ...) */
	r300_gpu_init(rdev);
	/* Initialize GART (initialize after TTM so we can allocate
	 * memory through TTM but finalize after TTM) */
	if (rdev->flags & RADEON_IS_PCIE) {
		r = rv370_pcie_gart_enable(rdev);
		if (r)
			return r;
	}

	if (rdev->family == CHIP_R300 ||
	    rdev->family == CHIP_R350 ||
	    rdev->family == CHIP_RV350)
		r100_enable_bm(rdev);

	if (rdev->flags & RADEON_IS_PCI) {
		r = r100_pci_gart_enable(rdev);
		if (r)
			return r;
	}
	/* Enable IRQ */
	r100_irq_set(rdev);
	/* 1M ring buffer */
	r = r100_cp_init(rdev, 1024 * 1024);
	if (r) {
		dev_err(rdev->dev, "failled initializing CP (%d).\n", r);
		return r;
	}
	r = r100_wb_init(rdev);
	if (r)
		dev_err(rdev->dev, "failled initializing WB (%d).\n", r);
	r = r100_ib_init(rdev);
	if (r) {
		dev_err(rdev->dev, "failled initializing IB (%d).\n", r);
		return r;
	}
	return 0;
}

int r300_resume(struct radeon_device *rdev)
{
	/* Make sur GART are not working */
	if (rdev->flags & RADEON_IS_PCIE)
		rv370_pcie_gart_disable(rdev);
	if (rdev->flags & RADEON_IS_PCI)
		r100_pci_gart_disable(rdev);
	/* Resume clock before doing reset */
	r300_clock_startup(rdev);
	/* Reset gpu before posting otherwise ATOM will enter infinite loop */
	if (radeon_gpu_reset(rdev)) {
		dev_warn(rdev->dev, "GPU reset failed ! (0xE40=0x%08X, 0x7C0=0x%08X)\n",
			RREG32(R_000E40_RBBM_STATUS),
			RREG32(R_0007C0_CP_STAT));
	}
	/* post */
	radeon_combios_asic_init(rdev->ddev);
	/* Resume clock after posting */
	r300_clock_startup(rdev);
	/* Initialize surface registers */
	radeon_surface_init(rdev);
	return r300_startup(rdev);
}

int r300_suspend(struct radeon_device *rdev)
{
	r100_cp_disable(rdev);
	r100_wb_disable(rdev);
	r100_irq_disable(rdev);
	if (rdev->flags & RADEON_IS_PCIE)
		rv370_pcie_gart_disable(rdev);
	if (rdev->flags & RADEON_IS_PCI)
		r100_pci_gart_disable(rdev);
	return 0;
}

void r300_fini(struct radeon_device *rdev)
{
	r300_suspend(rdev);
	r100_cp_fini(rdev);
	r100_wb_fini(rdev);
	r100_ib_fini(rdev);
	radeon_gem_fini(rdev);
	if (rdev->flags & RADEON_IS_PCIE)
		rv370_pcie_gart_fini(rdev);
	if (rdev->flags & RADEON_IS_PCI)
		r100_pci_gart_fini(rdev);
	radeon_irq_kms_fini(rdev);
	radeon_fence_driver_fini(rdev);
	radeon_bo_fini(rdev);
	radeon_atombios_fini(rdev);
	kfree(rdev->bios);
	rdev->bios = NULL;
}

int r300_init(struct radeon_device *rdev)
{
	int r;

	/* Disable VGA */
	r100_vga_render_disable(rdev);
	/* Initialize scratch registers */
	radeon_scratch_init(rdev);
	/* Initialize surface registers */
	radeon_surface_init(rdev);
	/* TODO: disable VGA need to use VGA request */
	/* BIOS*/
	if (!radeon_get_bios(rdev)) {
		if (ASIC_IS_AVIVO(rdev))
			return -EINVAL;
	}
	if (rdev->is_atom_bios) {
		dev_err(rdev->dev, "Expecting combios for RS400/RS480 GPU\n");
		return -EINVAL;
	} else {
		r = radeon_combios_init(rdev);
		if (r)
			return r;
	}
	/* Reset gpu before posting otherwise ATOM will enter infinite loop */
	if (radeon_gpu_reset(rdev)) {
		dev_warn(rdev->dev,
			"GPU reset failed ! (0xE40=0x%08X, 0x7C0=0x%08X)\n",
			RREG32(R_000E40_RBBM_STATUS),
			RREG32(R_0007C0_CP_STAT));
	}
	/* check if cards are posted or not */
	if (radeon_boot_test_post_card(rdev) == false)
		return -EINVAL;
	/* Set asic errata */
	r300_errata(rdev);
	/* Initialize clocks */
	radeon_get_clock_info(rdev->ddev);
	/* Initialize power management */
	radeon_pm_init(rdev);
	/* Get vram informations */
	r300_vram_info(rdev);
	/* Initialize memory controller (also test AGP) */
	r = r420_mc_init(rdev);
	if (r)
		return r;
	/* Fence driver */
	r = radeon_fence_driver_init(rdev);
	if (r)
		return r;
	r = radeon_irq_kms_init(rdev);
	if (r)
		return r;
	/* Memory manager */
	r = radeon_bo_init(rdev);
	if (r)
		return r;
	if (rdev->flags & RADEON_IS_PCIE) {
		r = rv370_pcie_gart_init(rdev);
		if (r)
			return r;
	}
	if (rdev->flags & RADEON_IS_PCI) {
		r = r100_pci_gart_init(rdev);
		if (r)
			return r;
	}
	r300_set_reg_safe(rdev);
	rdev->accel_working = true;
	r = r300_startup(rdev);
	if (r) {
		/* Somethings want wront with the accel init stop accel */
		dev_err(rdev->dev, "Disabling GPU acceleration\n");
		r300_suspend(rdev);
		r100_cp_fini(rdev);
		r100_wb_fini(rdev);
		r100_ib_fini(rdev);
		if (rdev->flags & RADEON_IS_PCIE)
			rv370_pcie_gart_fini(rdev);
		if (rdev->flags & RADEON_IS_PCI)
			r100_pci_gart_fini(rdev);
		radeon_irq_kms_fini(rdev);
		rdev->accel_working = false;
	}
	return 0;
}<|MERGE_RESOLUTION|>--- conflicted
+++ resolved
@@ -887,8 +887,6 @@
 			track->textures[i].cpp = 1;
 			track->textures[i].compress_format = R100_TRACK_COMP_DXT1;
 			break;
-<<<<<<< HEAD
-=======
 		case R300_TX_FORMAT_ATI2N:
 			if (p->rdev->family < CHIP_R420) {
 				DRM_ERROR("Invalid texture format %u\n",
@@ -897,7 +895,6 @@
 			}
 			/* The same rules apply as for DXT3/5. */
 			/* Pass through. */
->>>>>>> ef18bede
 		case R300_TX_FORMAT_DXT3:
 		case R300_TX_FORMAT_DXT5:
 			track->textures[i].cpp = 1;
