/*
 * Copyright 2010 Advanced Micro Devices, Inc.
 *
 * Permission is hereby granted, free of charge, to any person obtaining a
 * copy of this software and associated documentation files (the "Software"),
 * to deal in the Software without restriction, including without limitation
 * the rights to use, copy, modify, merge, publish, distribute, sublicense,
 * and/or sell copies of the Software, and to permit persons to whom the
 * Software is furnished to do so, subject to the following conditions:
 *
 * The above copyright notice and this permission notice shall be included in
 * all copies or substantial portions of the Software.
 *
 * THE SOFTWARE IS PROVIDED "AS IS", WITHOUT WARRANTY OF ANY KIND, EXPRESS OR
 * IMPLIED, INCLUDING BUT NOT LIMITED TO THE WARRANTIES OF MERCHANTABILITY,
 * FITNESS FOR A PARTICULAR PURPOSE AND NONINFRINGEMENT.  IN NO EVENT SHALL
 * THE COPYRIGHT HOLDER(S) OR AUTHOR(S) BE LIABLE FOR ANY CLAIM, DAMAGES OR
 * OTHER LIABILITY, WHETHER IN AN ACTION OF CONTRACT, TORT OR OTHERWISE,
 * ARISING FROM, OUT OF OR IN CONNECTION WITH THE SOFTWARE OR THE USE OR
 * OTHER DEALINGS IN THE SOFTWARE.
 *
 * Authors: Alex Deucher
 */
#include <linux/firmware.h>
#include <linux/platform_device.h>
#include <linux/slab.h>
#include <linux/module.h>
#include "drmP.h"
#include "radeon.h"
#include "radeon_asic.h"
#include "radeon_drm.h"
#include "nid.h"
#include "atom.h"
#include "ni_reg.h"
#include "cayman_blit_shaders.h"

extern void evergreen_mc_stop(struct radeon_device *rdev, struct evergreen_mc_save *save);
extern void evergreen_mc_resume(struct radeon_device *rdev, struct evergreen_mc_save *save);
extern int evergreen_mc_wait_for_idle(struct radeon_device *rdev);
extern void evergreen_mc_program(struct radeon_device *rdev);
extern void evergreen_irq_suspend(struct radeon_device *rdev);
extern int evergreen_mc_init(struct radeon_device *rdev);
extern void evergreen_fix_pci_max_read_req_size(struct radeon_device *rdev);
extern void evergreen_pcie_gen2_enable(struct radeon_device *rdev);
extern void si_rlc_fini(struct radeon_device *rdev);
extern int si_rlc_init(struct radeon_device *rdev);

#define EVERGREEN_PFP_UCODE_SIZE 1120
#define EVERGREEN_PM4_UCODE_SIZE 1376
#define EVERGREEN_RLC_UCODE_SIZE 768
#define BTC_MC_UCODE_SIZE 6024

#define CAYMAN_PFP_UCODE_SIZE 2176
#define CAYMAN_PM4_UCODE_SIZE 2176
#define CAYMAN_RLC_UCODE_SIZE 1024
#define CAYMAN_MC_UCODE_SIZE 6037

#define ARUBA_RLC_UCODE_SIZE 1536

/* Firmware Names */
MODULE_FIRMWARE("radeon/BARTS_pfp.bin");
MODULE_FIRMWARE("radeon/BARTS_me.bin");
MODULE_FIRMWARE("radeon/BARTS_mc.bin");
MODULE_FIRMWARE("radeon/BTC_rlc.bin");
MODULE_FIRMWARE("radeon/TURKS_pfp.bin");
MODULE_FIRMWARE("radeon/TURKS_me.bin");
MODULE_FIRMWARE("radeon/TURKS_mc.bin");
MODULE_FIRMWARE("radeon/CAICOS_pfp.bin");
MODULE_FIRMWARE("radeon/CAICOS_me.bin");
MODULE_FIRMWARE("radeon/CAICOS_mc.bin");
MODULE_FIRMWARE("radeon/CAYMAN_pfp.bin");
MODULE_FIRMWARE("radeon/CAYMAN_me.bin");
MODULE_FIRMWARE("radeon/CAYMAN_mc.bin");
MODULE_FIRMWARE("radeon/CAYMAN_rlc.bin");
MODULE_FIRMWARE("radeon/ARUBA_pfp.bin");
MODULE_FIRMWARE("radeon/ARUBA_me.bin");
MODULE_FIRMWARE("radeon/ARUBA_rlc.bin");

#define BTC_IO_MC_REGS_SIZE 29

static const u32 barts_io_mc_regs[BTC_IO_MC_REGS_SIZE][2] = {
	{0x00000077, 0xff010100},
	{0x00000078, 0x00000000},
	{0x00000079, 0x00001434},
	{0x0000007a, 0xcc08ec08},
	{0x0000007b, 0x00040000},
	{0x0000007c, 0x000080c0},
	{0x0000007d, 0x09000000},
	{0x0000007e, 0x00210404},
	{0x00000081, 0x08a8e800},
	{0x00000082, 0x00030444},
	{0x00000083, 0x00000000},
	{0x00000085, 0x00000001},
	{0x00000086, 0x00000002},
	{0x00000087, 0x48490000},
	{0x00000088, 0x20244647},
	{0x00000089, 0x00000005},
	{0x0000008b, 0x66030000},
	{0x0000008c, 0x00006603},
	{0x0000008d, 0x00000100},
	{0x0000008f, 0x00001c0a},
	{0x00000090, 0xff000001},
	{0x00000094, 0x00101101},
	{0x00000095, 0x00000fff},
	{0x00000096, 0x00116fff},
	{0x00000097, 0x60010000},
	{0x00000098, 0x10010000},
	{0x00000099, 0x00006000},
	{0x0000009a, 0x00001000},
	{0x0000009f, 0x00946a00}
};

static const u32 turks_io_mc_regs[BTC_IO_MC_REGS_SIZE][2] = {
	{0x00000077, 0xff010100},
	{0x00000078, 0x00000000},
	{0x00000079, 0x00001434},
	{0x0000007a, 0xcc08ec08},
	{0x0000007b, 0x00040000},
	{0x0000007c, 0x000080c0},
	{0x0000007d, 0x09000000},
	{0x0000007e, 0x00210404},
	{0x00000081, 0x08a8e800},
	{0x00000082, 0x00030444},
	{0x00000083, 0x00000000},
	{0x00000085, 0x00000001},
	{0x00000086, 0x00000002},
	{0x00000087, 0x48490000},
	{0x00000088, 0x20244647},
	{0x00000089, 0x00000005},
	{0x0000008b, 0x66030000},
	{0x0000008c, 0x00006603},
	{0x0000008d, 0x00000100},
	{0x0000008f, 0x00001c0a},
	{0x00000090, 0xff000001},
	{0x00000094, 0x00101101},
	{0x00000095, 0x00000fff},
	{0x00000096, 0x00116fff},
	{0x00000097, 0x60010000},
	{0x00000098, 0x10010000},
	{0x00000099, 0x00006000},
	{0x0000009a, 0x00001000},
	{0x0000009f, 0x00936a00}
};

static const u32 caicos_io_mc_regs[BTC_IO_MC_REGS_SIZE][2] = {
	{0x00000077, 0xff010100},
	{0x00000078, 0x00000000},
	{0x00000079, 0x00001434},
	{0x0000007a, 0xcc08ec08},
	{0x0000007b, 0x00040000},
	{0x0000007c, 0x000080c0},
	{0x0000007d, 0x09000000},
	{0x0000007e, 0x00210404},
	{0x00000081, 0x08a8e800},
	{0x00000082, 0x00030444},
	{0x00000083, 0x00000000},
	{0x00000085, 0x00000001},
	{0x00000086, 0x00000002},
	{0x00000087, 0x48490000},
	{0x00000088, 0x20244647},
	{0x00000089, 0x00000005},
	{0x0000008b, 0x66030000},
	{0x0000008c, 0x00006603},
	{0x0000008d, 0x00000100},
	{0x0000008f, 0x00001c0a},
	{0x00000090, 0xff000001},
	{0x00000094, 0x00101101},
	{0x00000095, 0x00000fff},
	{0x00000096, 0x00116fff},
	{0x00000097, 0x60010000},
	{0x00000098, 0x10010000},
	{0x00000099, 0x00006000},
	{0x0000009a, 0x00001000},
	{0x0000009f, 0x00916a00}
};

static const u32 cayman_io_mc_regs[BTC_IO_MC_REGS_SIZE][2] = {
	{0x00000077, 0xff010100},
	{0x00000078, 0x00000000},
	{0x00000079, 0x00001434},
	{0x0000007a, 0xcc08ec08},
	{0x0000007b, 0x00040000},
	{0x0000007c, 0x000080c0},
	{0x0000007d, 0x09000000},
	{0x0000007e, 0x00210404},
	{0x00000081, 0x08a8e800},
	{0x00000082, 0x00030444},
	{0x00000083, 0x00000000},
	{0x00000085, 0x00000001},
	{0x00000086, 0x00000002},
	{0x00000087, 0x48490000},
	{0x00000088, 0x20244647},
	{0x00000089, 0x00000005},
	{0x0000008b, 0x66030000},
	{0x0000008c, 0x00006603},
	{0x0000008d, 0x00000100},
	{0x0000008f, 0x00001c0a},
	{0x00000090, 0xff000001},
	{0x00000094, 0x00101101},
	{0x00000095, 0x00000fff},
	{0x00000096, 0x00116fff},
	{0x00000097, 0x60010000},
	{0x00000098, 0x10010000},
	{0x00000099, 0x00006000},
	{0x0000009a, 0x00001000},
	{0x0000009f, 0x00976b00}
};

int ni_mc_load_microcode(struct radeon_device *rdev)
{
	const __be32 *fw_data;
	u32 mem_type, running, blackout = 0;
	u32 *io_mc_regs;
	int i, ucode_size, regs_size;

	if (!rdev->mc_fw)
		return -EINVAL;

	switch (rdev->family) {
	case CHIP_BARTS:
		io_mc_regs = (u32 *)&barts_io_mc_regs;
		ucode_size = BTC_MC_UCODE_SIZE;
		regs_size = BTC_IO_MC_REGS_SIZE;
		break;
	case CHIP_TURKS:
		io_mc_regs = (u32 *)&turks_io_mc_regs;
		ucode_size = BTC_MC_UCODE_SIZE;
		regs_size = BTC_IO_MC_REGS_SIZE;
		break;
	case CHIP_CAICOS:
	default:
		io_mc_regs = (u32 *)&caicos_io_mc_regs;
		ucode_size = BTC_MC_UCODE_SIZE;
		regs_size = BTC_IO_MC_REGS_SIZE;
		break;
	case CHIP_CAYMAN:
		io_mc_regs = (u32 *)&cayman_io_mc_regs;
		ucode_size = CAYMAN_MC_UCODE_SIZE;
		regs_size = BTC_IO_MC_REGS_SIZE;
		break;
	}

	mem_type = (RREG32(MC_SEQ_MISC0) & MC_SEQ_MISC0_GDDR5_MASK) >> MC_SEQ_MISC0_GDDR5_SHIFT;
	running = RREG32(MC_SEQ_SUP_CNTL) & RUN_MASK;

	if ((mem_type == MC_SEQ_MISC0_GDDR5_VALUE) && (running == 0)) {
		if (running) {
			blackout = RREG32(MC_SHARED_BLACKOUT_CNTL);
			WREG32(MC_SHARED_BLACKOUT_CNTL, 1);
		}

		/* reset the engine and set to writable */
		WREG32(MC_SEQ_SUP_CNTL, 0x00000008);
		WREG32(MC_SEQ_SUP_CNTL, 0x00000010);

		/* load mc io regs */
		for (i = 0; i < regs_size; i++) {
			WREG32(MC_SEQ_IO_DEBUG_INDEX, io_mc_regs[(i << 1)]);
			WREG32(MC_SEQ_IO_DEBUG_DATA, io_mc_regs[(i << 1) + 1]);
		}
		/* load the MC ucode */
		fw_data = (const __be32 *)rdev->mc_fw->data;
		for (i = 0; i < ucode_size; i++)
			WREG32(MC_SEQ_SUP_PGM, be32_to_cpup(fw_data++));

		/* put the engine back into the active state */
		WREG32(MC_SEQ_SUP_CNTL, 0x00000008);
		WREG32(MC_SEQ_SUP_CNTL, 0x00000004);
		WREG32(MC_SEQ_SUP_CNTL, 0x00000001);

		/* wait for training to complete */
		for (i = 0; i < rdev->usec_timeout; i++) {
			if (RREG32(MC_IO_PAD_CNTL_D0) & MEM_FALL_OUT_CMD)
				break;
			udelay(1);
		}

		if (running)
			WREG32(MC_SHARED_BLACKOUT_CNTL, blackout);
	}

	return 0;
}

int ni_init_microcode(struct radeon_device *rdev)
{
	struct platform_device *pdev;
	const char *chip_name;
	const char *rlc_chip_name;
	size_t pfp_req_size, me_req_size, rlc_req_size, mc_req_size;
	char fw_name[30];
	int err;

	DRM_DEBUG("\n");

	pdev = platform_device_register_simple("radeon_cp", 0, NULL, 0);
	err = IS_ERR(pdev);
	if (err) {
		printk(KERN_ERR "radeon_cp: Failed to register firmware\n");
		return -EINVAL;
	}

	switch (rdev->family) {
	case CHIP_BARTS:
		chip_name = "BARTS";
		rlc_chip_name = "BTC";
		pfp_req_size = EVERGREEN_PFP_UCODE_SIZE * 4;
		me_req_size = EVERGREEN_PM4_UCODE_SIZE * 4;
		rlc_req_size = EVERGREEN_RLC_UCODE_SIZE * 4;
		mc_req_size = BTC_MC_UCODE_SIZE * 4;
		break;
	case CHIP_TURKS:
		chip_name = "TURKS";
		rlc_chip_name = "BTC";
		pfp_req_size = EVERGREEN_PFP_UCODE_SIZE * 4;
		me_req_size = EVERGREEN_PM4_UCODE_SIZE * 4;
		rlc_req_size = EVERGREEN_RLC_UCODE_SIZE * 4;
		mc_req_size = BTC_MC_UCODE_SIZE * 4;
		break;
	case CHIP_CAICOS:
		chip_name = "CAICOS";
		rlc_chip_name = "BTC";
		pfp_req_size = EVERGREEN_PFP_UCODE_SIZE * 4;
		me_req_size = EVERGREEN_PM4_UCODE_SIZE * 4;
		rlc_req_size = EVERGREEN_RLC_UCODE_SIZE * 4;
		mc_req_size = BTC_MC_UCODE_SIZE * 4;
		break;
	case CHIP_CAYMAN:
		chip_name = "CAYMAN";
		rlc_chip_name = "CAYMAN";
		pfp_req_size = CAYMAN_PFP_UCODE_SIZE * 4;
		me_req_size = CAYMAN_PM4_UCODE_SIZE * 4;
		rlc_req_size = CAYMAN_RLC_UCODE_SIZE * 4;
		mc_req_size = CAYMAN_MC_UCODE_SIZE * 4;
		break;
	case CHIP_ARUBA:
		chip_name = "ARUBA";
		rlc_chip_name = "ARUBA";
		/* pfp/me same size as CAYMAN */
		pfp_req_size = CAYMAN_PFP_UCODE_SIZE * 4;
		me_req_size = CAYMAN_PM4_UCODE_SIZE * 4;
		rlc_req_size = ARUBA_RLC_UCODE_SIZE * 4;
		mc_req_size = 0;
		break;
	default: BUG();
	}

	DRM_INFO("Loading %s Microcode\n", chip_name);

	snprintf(fw_name, sizeof(fw_name), "radeon/%s_pfp.bin", chip_name);
	err = request_firmware(&rdev->pfp_fw, fw_name, &pdev->dev);
	if (err)
		goto out;
	if (rdev->pfp_fw->size != pfp_req_size) {
		printk(KERN_ERR
		       "ni_cp: Bogus length %zu in firmware \"%s\"\n",
		       rdev->pfp_fw->size, fw_name);
		err = -EINVAL;
		goto out;
	}

	snprintf(fw_name, sizeof(fw_name), "radeon/%s_me.bin", chip_name);
	err = request_firmware(&rdev->me_fw, fw_name, &pdev->dev);
	if (err)
		goto out;
	if (rdev->me_fw->size != me_req_size) {
		printk(KERN_ERR
		       "ni_cp: Bogus length %zu in firmware \"%s\"\n",
		       rdev->me_fw->size, fw_name);
		err = -EINVAL;
	}

	snprintf(fw_name, sizeof(fw_name), "radeon/%s_rlc.bin", rlc_chip_name);
	err = request_firmware(&rdev->rlc_fw, fw_name, &pdev->dev);
	if (err)
		goto out;
	if (rdev->rlc_fw->size != rlc_req_size) {
		printk(KERN_ERR
		       "ni_rlc: Bogus length %zu in firmware \"%s\"\n",
		       rdev->rlc_fw->size, fw_name);
		err = -EINVAL;
	}

	/* no MC ucode on TN */
	if (!(rdev->flags & RADEON_IS_IGP)) {
		snprintf(fw_name, sizeof(fw_name), "radeon/%s_mc.bin", chip_name);
		err = request_firmware(&rdev->mc_fw, fw_name, &pdev->dev);
		if (err)
			goto out;
		if (rdev->mc_fw->size != mc_req_size) {
			printk(KERN_ERR
			       "ni_mc: Bogus length %zu in firmware \"%s\"\n",
			       rdev->mc_fw->size, fw_name);
			err = -EINVAL;
		}
	}
out:
	platform_device_unregister(pdev);

	if (err) {
		if (err != -EINVAL)
			printk(KERN_ERR
			       "ni_cp: Failed to load firmware \"%s\"\n",
			       fw_name);
		release_firmware(rdev->pfp_fw);
		rdev->pfp_fw = NULL;
		release_firmware(rdev->me_fw);
		rdev->me_fw = NULL;
		release_firmware(rdev->rlc_fw);
		rdev->rlc_fw = NULL;
		release_firmware(rdev->mc_fw);
		rdev->mc_fw = NULL;
	}
	return err;
}

/*
 * Core functions
 */
static void cayman_gpu_init(struct radeon_device *rdev)
{
	u32 gb_addr_config = 0;
	u32 mc_shared_chmap, mc_arb_ramcfg;
	u32 cgts_tcc_disable;
	u32 sx_debug_1;
	u32 smx_dc_ctl0;
	u32 cgts_sm_ctrl_reg;
	u32 hdp_host_path_cntl;
	u32 tmp;
	u32 disabled_rb_mask;
	int i, j;

	switch (rdev->family) {
	case CHIP_CAYMAN:
		rdev->config.cayman.max_shader_engines = 2;
		rdev->config.cayman.max_pipes_per_simd = 4;
		rdev->config.cayman.max_tile_pipes = 8;
		rdev->config.cayman.max_simds_per_se = 12;
		rdev->config.cayman.max_backends_per_se = 4;
		rdev->config.cayman.max_texture_channel_caches = 8;
		rdev->config.cayman.max_gprs = 256;
		rdev->config.cayman.max_threads = 256;
		rdev->config.cayman.max_gs_threads = 32;
		rdev->config.cayman.max_stack_entries = 512;
		rdev->config.cayman.sx_num_of_sets = 8;
		rdev->config.cayman.sx_max_export_size = 256;
		rdev->config.cayman.sx_max_export_pos_size = 64;
		rdev->config.cayman.sx_max_export_smx_size = 192;
		rdev->config.cayman.max_hw_contexts = 8;
		rdev->config.cayman.sq_num_cf_insts = 2;

		rdev->config.cayman.sc_prim_fifo_size = 0x100;
		rdev->config.cayman.sc_hiz_tile_fifo_size = 0x30;
		rdev->config.cayman.sc_earlyz_tile_fifo_size = 0x130;
		gb_addr_config = CAYMAN_GB_ADDR_CONFIG_GOLDEN;
		break;
	case CHIP_ARUBA:
	default:
		rdev->config.cayman.max_shader_engines = 1;
		rdev->config.cayman.max_pipes_per_simd = 4;
		rdev->config.cayman.max_tile_pipes = 2;
		if ((rdev->pdev->device == 0x9900) ||
		    (rdev->pdev->device == 0x9901) ||
		    (rdev->pdev->device == 0x9905) ||
		    (rdev->pdev->device == 0x9906) ||
		    (rdev->pdev->device == 0x9907) ||
		    (rdev->pdev->device == 0x9908) ||
		    (rdev->pdev->device == 0x9909) ||
		    (rdev->pdev->device == 0x9910) ||
		    (rdev->pdev->device == 0x9917)) {
			rdev->config.cayman.max_simds_per_se = 6;
			rdev->config.cayman.max_backends_per_se = 2;
		} else if ((rdev->pdev->device == 0x9903) ||
			   (rdev->pdev->device == 0x9904) ||
			   (rdev->pdev->device == 0x990A) ||
			   (rdev->pdev->device == 0x9913) ||
			   (rdev->pdev->device == 0x9918)) {
			rdev->config.cayman.max_simds_per_se = 4;
			rdev->config.cayman.max_backends_per_se = 2;
		} else if ((rdev->pdev->device == 0x9919) ||
			   (rdev->pdev->device == 0x9990) ||
			   (rdev->pdev->device == 0x9991) ||
			   (rdev->pdev->device == 0x9994) ||
			   (rdev->pdev->device == 0x99A0)) {
			rdev->config.cayman.max_simds_per_se = 3;
			rdev->config.cayman.max_backends_per_se = 1;
		} else {
			rdev->config.cayman.max_simds_per_se = 2;
			rdev->config.cayman.max_backends_per_se = 1;
		}
		rdev->config.cayman.max_texture_channel_caches = 2;
		rdev->config.cayman.max_gprs = 256;
		rdev->config.cayman.max_threads = 256;
		rdev->config.cayman.max_gs_threads = 32;
		rdev->config.cayman.max_stack_entries = 512;
		rdev->config.cayman.sx_num_of_sets = 8;
		rdev->config.cayman.sx_max_export_size = 256;
		rdev->config.cayman.sx_max_export_pos_size = 64;
		rdev->config.cayman.sx_max_export_smx_size = 192;
		rdev->config.cayman.max_hw_contexts = 8;
		rdev->config.cayman.sq_num_cf_insts = 2;

		rdev->config.cayman.sc_prim_fifo_size = 0x40;
		rdev->config.cayman.sc_hiz_tile_fifo_size = 0x30;
		rdev->config.cayman.sc_earlyz_tile_fifo_size = 0x130;
		gb_addr_config = ARUBA_GB_ADDR_CONFIG_GOLDEN;
		break;
	}

	/* Initialize HDP */
	for (i = 0, j = 0; i < 32; i++, j += 0x18) {
		WREG32((0x2c14 + j), 0x00000000);
		WREG32((0x2c18 + j), 0x00000000);
		WREG32((0x2c1c + j), 0x00000000);
		WREG32((0x2c20 + j), 0x00000000);
		WREG32((0x2c24 + j), 0x00000000);
	}

	WREG32(GRBM_CNTL, GRBM_READ_TIMEOUT(0xff));

	evergreen_fix_pci_max_read_req_size(rdev);

	mc_shared_chmap = RREG32(MC_SHARED_CHMAP);
	mc_arb_ramcfg = RREG32(MC_ARB_RAMCFG);

	tmp = (mc_arb_ramcfg & NOOFCOLS_MASK) >> NOOFCOLS_SHIFT;
	rdev->config.cayman.mem_row_size_in_kb = (4 * (1 << (8 + tmp))) / 1024;
	if (rdev->config.cayman.mem_row_size_in_kb > 4)
		rdev->config.cayman.mem_row_size_in_kb = 4;
	/* XXX use MC settings? */
	rdev->config.cayman.shader_engine_tile_size = 32;
	rdev->config.cayman.num_gpus = 1;
	rdev->config.cayman.multi_gpu_tile_size = 64;

	tmp = (gb_addr_config & NUM_PIPES_MASK) >> NUM_PIPES_SHIFT;
	rdev->config.cayman.num_tile_pipes = (1 << tmp);
	tmp = (gb_addr_config & PIPE_INTERLEAVE_SIZE_MASK) >> PIPE_INTERLEAVE_SIZE_SHIFT;
	rdev->config.cayman.mem_max_burst_length_bytes = (tmp + 1) * 256;
	tmp = (gb_addr_config & NUM_SHADER_ENGINES_MASK) >> NUM_SHADER_ENGINES_SHIFT;
	rdev->config.cayman.num_shader_engines = tmp + 1;
	tmp = (gb_addr_config & NUM_GPUS_MASK) >> NUM_GPUS_SHIFT;
	rdev->config.cayman.num_gpus = tmp + 1;
	tmp = (gb_addr_config & MULTI_GPU_TILE_SIZE_MASK) >> MULTI_GPU_TILE_SIZE_SHIFT;
	rdev->config.cayman.multi_gpu_tile_size = 1 << tmp;
	tmp = (gb_addr_config & ROW_SIZE_MASK) >> ROW_SIZE_SHIFT;
	rdev->config.cayman.mem_row_size_in_kb = 1 << tmp;


	/* setup tiling info dword.  gb_addr_config is not adequate since it does
	 * not have bank info, so create a custom tiling dword.
	 * bits 3:0   num_pipes
	 * bits 7:4   num_banks
	 * bits 11:8  group_size
	 * bits 15:12 row_size
	 */
	rdev->config.cayman.tile_config = 0;
	switch (rdev->config.cayman.num_tile_pipes) {
	case 1:
	default:
		rdev->config.cayman.tile_config |= (0 << 0);
		break;
	case 2:
		rdev->config.cayman.tile_config |= (1 << 0);
		break;
	case 4:
		rdev->config.cayman.tile_config |= (2 << 0);
		break;
	case 8:
		rdev->config.cayman.tile_config |= (3 << 0);
		break;
	}

	/* num banks is 8 on all fusion asics. 0 = 4, 1 = 8, 2 = 16 */
	if (rdev->flags & RADEON_IS_IGP)
		rdev->config.cayman.tile_config |= 1 << 4;
	else {
		switch ((mc_arb_ramcfg & NOOFBANK_MASK) >> NOOFBANK_SHIFT) {
		case 0: /* four banks */
			rdev->config.cayman.tile_config |= 0 << 4;
			break;
		case 1: /* eight banks */
			rdev->config.cayman.tile_config |= 1 << 4;
			break;
		case 2: /* sixteen banks */
		default:
			rdev->config.cayman.tile_config |= 2 << 4;
			break;
		}
	}
	rdev->config.cayman.tile_config |=
		((gb_addr_config & PIPE_INTERLEAVE_SIZE_MASK) >> PIPE_INTERLEAVE_SIZE_SHIFT) << 8;
	rdev->config.cayman.tile_config |=
		((gb_addr_config & ROW_SIZE_MASK) >> ROW_SIZE_SHIFT) << 12;

	tmp = 0;
	for (i = (rdev->config.cayman.max_shader_engines - 1); i >= 0; i--) {
		u32 rb_disable_bitmap;

		WREG32(GRBM_GFX_INDEX, INSTANCE_BROADCAST_WRITES | SE_INDEX(i));
		WREG32(RLC_GFX_INDEX, INSTANCE_BROADCAST_WRITES | SE_INDEX(i));
		rb_disable_bitmap = (RREG32(CC_RB_BACKEND_DISABLE) & 0x00ff0000) >> 16;
		tmp <<= 4;
		tmp |= rb_disable_bitmap;
	}
	/* enabled rb are just the one not disabled :) */
	disabled_rb_mask = tmp;

	WREG32(GRBM_GFX_INDEX, INSTANCE_BROADCAST_WRITES | SE_BROADCAST_WRITES);
	WREG32(RLC_GFX_INDEX, INSTANCE_BROADCAST_WRITES | SE_BROADCAST_WRITES);

	WREG32(GB_ADDR_CONFIG, gb_addr_config);
	WREG32(DMIF_ADDR_CONFIG, gb_addr_config);
	WREG32(HDP_ADDR_CONFIG, gb_addr_config);

	tmp = gb_addr_config & NUM_PIPES_MASK;
	tmp = r6xx_remap_render_backend(rdev, tmp,
					rdev->config.cayman.max_backends_per_se *
					rdev->config.cayman.max_shader_engines,
					CAYMAN_MAX_BACKENDS, disabled_rb_mask);
	WREG32(GB_BACKEND_MAP, tmp);

	cgts_tcc_disable = 0xffff0000;
	for (i = 0; i < rdev->config.cayman.max_texture_channel_caches; i++)
		cgts_tcc_disable &= ~(1 << (16 + i));
	WREG32(CGTS_TCC_DISABLE, cgts_tcc_disable);
	WREG32(CGTS_SYS_TCC_DISABLE, cgts_tcc_disable);
	WREG32(CGTS_USER_SYS_TCC_DISABLE, cgts_tcc_disable);
	WREG32(CGTS_USER_TCC_DISABLE, cgts_tcc_disable);

	/* reprogram the shader complex */
	cgts_sm_ctrl_reg = RREG32(CGTS_SM_CTRL_REG);
	for (i = 0; i < 16; i++)
		WREG32(CGTS_SM_CTRL_REG, OVERRIDE);
	WREG32(CGTS_SM_CTRL_REG, cgts_sm_ctrl_reg);

	/* set HW defaults for 3D engine */
	WREG32(CP_MEQ_THRESHOLDS, MEQ1_START(0x30) | MEQ2_START(0x60));

	sx_debug_1 = RREG32(SX_DEBUG_1);
	sx_debug_1 |= ENABLE_NEW_SMX_ADDRESS;
	WREG32(SX_DEBUG_1, sx_debug_1);

	smx_dc_ctl0 = RREG32(SMX_DC_CTL0);
	smx_dc_ctl0 &= ~NUMBER_OF_SETS(0x1ff);
	smx_dc_ctl0 |= NUMBER_OF_SETS(rdev->config.cayman.sx_num_of_sets);
	WREG32(SMX_DC_CTL0, smx_dc_ctl0);

	WREG32(SPI_CONFIG_CNTL_1, VTX_DONE_DELAY(4) | CRC_SIMD_ID_WADDR_DISABLE);

	/* need to be explicitly zero-ed */
	WREG32(VGT_OFFCHIP_LDS_BASE, 0);
	WREG32(SQ_LSTMP_RING_BASE, 0);
	WREG32(SQ_HSTMP_RING_BASE, 0);
	WREG32(SQ_ESTMP_RING_BASE, 0);
	WREG32(SQ_GSTMP_RING_BASE, 0);
	WREG32(SQ_VSTMP_RING_BASE, 0);
	WREG32(SQ_PSTMP_RING_BASE, 0);

	WREG32(TA_CNTL_AUX, DISABLE_CUBE_ANISO);

	WREG32(SX_EXPORT_BUFFER_SIZES, (COLOR_BUFFER_SIZE((rdev->config.cayman.sx_max_export_size / 4) - 1) |
					POSITION_BUFFER_SIZE((rdev->config.cayman.sx_max_export_pos_size / 4) - 1) |
					SMX_BUFFER_SIZE((rdev->config.cayman.sx_max_export_smx_size / 4) - 1)));

	WREG32(PA_SC_FIFO_SIZE, (SC_PRIM_FIFO_SIZE(rdev->config.cayman.sc_prim_fifo_size) |
				 SC_HIZ_TILE_FIFO_SIZE(rdev->config.cayman.sc_hiz_tile_fifo_size) |
				 SC_EARLYZ_TILE_FIFO_SIZE(rdev->config.cayman.sc_earlyz_tile_fifo_size)));


	WREG32(VGT_NUM_INSTANCES, 1);

	WREG32(CP_PERFMON_CNTL, 0);

	WREG32(SQ_MS_FIFO_SIZES, (CACHE_FIFO_SIZE(16 * rdev->config.cayman.sq_num_cf_insts) |
				  FETCH_FIFO_HIWATER(0x4) |
				  DONE_FIFO_HIWATER(0xe0) |
				  ALU_UPDATE_FIFO_HIWATER(0x8)));

	WREG32(SQ_GPR_RESOURCE_MGMT_1, NUM_CLAUSE_TEMP_GPRS(4));
	WREG32(SQ_CONFIG, (VC_ENABLE |
			   EXPORT_SRC_C |
			   GFX_PRIO(0) |
			   CS1_PRIO(0) |
			   CS2_PRIO(1)));
	WREG32(SQ_DYN_GPR_CNTL_PS_FLUSH_REQ, DYN_GPR_ENABLE);

	WREG32(PA_SC_FORCE_EOV_MAX_CNTS, (FORCE_EOV_MAX_CLK_CNT(4095) |
					  FORCE_EOV_MAX_REZ_CNT(255)));

	WREG32(VGT_CACHE_INVALIDATION, CACHE_INVALIDATION(VC_AND_TC) |
	       AUTO_INVLD_EN(ES_AND_GS_AUTO));

	WREG32(VGT_GS_VERTEX_REUSE, 16);
	WREG32(PA_SC_LINE_STIPPLE_STATE, 0);

	WREG32(CB_PERF_CTR0_SEL_0, 0);
	WREG32(CB_PERF_CTR0_SEL_1, 0);
	WREG32(CB_PERF_CTR1_SEL_0, 0);
	WREG32(CB_PERF_CTR1_SEL_1, 0);
	WREG32(CB_PERF_CTR2_SEL_0, 0);
	WREG32(CB_PERF_CTR2_SEL_1, 0);
	WREG32(CB_PERF_CTR3_SEL_0, 0);
	WREG32(CB_PERF_CTR3_SEL_1, 0);

	tmp = RREG32(HDP_MISC_CNTL);
	tmp |= HDP_FLUSH_INVALIDATE_CACHE;
	WREG32(HDP_MISC_CNTL, tmp);

	hdp_host_path_cntl = RREG32(HDP_HOST_PATH_CNTL);
	WREG32(HDP_HOST_PATH_CNTL, hdp_host_path_cntl);

	WREG32(PA_CL_ENHANCE, CLIP_VTX_REORDER_ENA | NUM_CLIP_SEQ(3));

	udelay(50);
}

/*
 * GART
 */
void cayman_pcie_gart_tlb_flush(struct radeon_device *rdev)
{
	/* flush hdp cache */
	WREG32(HDP_MEM_COHERENCY_FLUSH_CNTL, 0x1);

	/* bits 0-7 are the VM contexts0-7 */
	WREG32(VM_INVALIDATE_REQUEST, 1);
}

int cayman_pcie_gart_enable(struct radeon_device *rdev)
{
	int i, r;

	if (rdev->gart.robj == NULL) {
		dev_err(rdev->dev, "No VRAM object for PCIE GART.\n");
		return -EINVAL;
	}
	r = radeon_gart_table_vram_pin(rdev);
	if (r)
		return r;
	radeon_gart_restore(rdev);
	/* Setup TLB control */
	WREG32(MC_VM_MX_L1_TLB_CNTL,
	       (0xA << 7) |
	       ENABLE_L1_TLB |
	       ENABLE_L1_FRAGMENT_PROCESSING |
	       SYSTEM_ACCESS_MODE_NOT_IN_SYS |
	       ENABLE_ADVANCED_DRIVER_MODEL |
	       SYSTEM_APERTURE_UNMAPPED_ACCESS_PASS_THRU);
	/* Setup L2 cache */
	WREG32(VM_L2_CNTL, ENABLE_L2_CACHE |
	       ENABLE_L2_PTE_CACHE_LRU_UPDATE_BY_WRITE |
	       ENABLE_L2_PDE0_CACHE_LRU_UPDATE_BY_WRITE |
	       EFFECTIVE_L2_QUEUE_SIZE(7) |
	       CONTEXT1_IDENTITY_ACCESS_MODE(1));
	WREG32(VM_L2_CNTL2, INVALIDATE_ALL_L1_TLBS | INVALIDATE_L2_CACHE);
	WREG32(VM_L2_CNTL3, L2_CACHE_BIGK_ASSOCIATIVITY |
	       L2_CACHE_BIGK_FRAGMENT_SIZE(6));
	/* setup context0 */
	WREG32(VM_CONTEXT0_PAGE_TABLE_START_ADDR, rdev->mc.gtt_start >> 12);
	WREG32(VM_CONTEXT0_PAGE_TABLE_END_ADDR, rdev->mc.gtt_end >> 12);
	WREG32(VM_CONTEXT0_PAGE_TABLE_BASE_ADDR, rdev->gart.table_addr >> 12);
	WREG32(VM_CONTEXT0_PROTECTION_FAULT_DEFAULT_ADDR,
			(u32)(rdev->dummy_page.addr >> 12));
	WREG32(VM_CONTEXT0_CNTL2, 0);
	WREG32(VM_CONTEXT0_CNTL, ENABLE_CONTEXT | PAGE_TABLE_DEPTH(0) |
				RANGE_PROTECTION_FAULT_ENABLE_DEFAULT);

	WREG32(0x15D4, 0);
	WREG32(0x15D8, 0);
	WREG32(0x15DC, 0);

	/* empty context1-7 */
	for (i = 1; i < 8; i++) {
		WREG32(VM_CONTEXT0_PAGE_TABLE_START_ADDR + (i << 2), 0);
		WREG32(VM_CONTEXT0_PAGE_TABLE_END_ADDR + (i << 2), 0);
		WREG32(VM_CONTEXT0_PAGE_TABLE_BASE_ADDR + (i << 2),
			rdev->gart.table_addr >> 12);
	}

	/* enable context1-7 */
	WREG32(VM_CONTEXT1_PROTECTION_FAULT_DEFAULT_ADDR,
	       (u32)(rdev->dummy_page.addr >> 12));
	WREG32(VM_CONTEXT1_CNTL2, 0);
	WREG32(VM_CONTEXT1_CNTL, 0);
	WREG32(VM_CONTEXT1_CNTL, ENABLE_CONTEXT | PAGE_TABLE_DEPTH(0) |
				RANGE_PROTECTION_FAULT_ENABLE_DEFAULT);

	cayman_pcie_gart_tlb_flush(rdev);
	DRM_INFO("PCIE GART of %uM enabled (table at 0x%016llX).\n",
		 (unsigned)(rdev->mc.gtt_size >> 20),
		 (unsigned long long)rdev->gart.table_addr);
	rdev->gart.ready = true;
	return 0;
}

void cayman_pcie_gart_disable(struct radeon_device *rdev)
{
	/* Disable all tables */
	WREG32(VM_CONTEXT0_CNTL, 0);
	WREG32(VM_CONTEXT1_CNTL, 0);
	/* Setup TLB control */
	WREG32(MC_VM_MX_L1_TLB_CNTL, ENABLE_L1_FRAGMENT_PROCESSING |
	       SYSTEM_ACCESS_MODE_NOT_IN_SYS |
	       SYSTEM_APERTURE_UNMAPPED_ACCESS_PASS_THRU);
	/* Setup L2 cache */
	WREG32(VM_L2_CNTL, ENABLE_L2_PTE_CACHE_LRU_UPDATE_BY_WRITE |
	       ENABLE_L2_PDE0_CACHE_LRU_UPDATE_BY_WRITE |
	       EFFECTIVE_L2_QUEUE_SIZE(7) |
	       CONTEXT1_IDENTITY_ACCESS_MODE(1));
	WREG32(VM_L2_CNTL2, 0);
	WREG32(VM_L2_CNTL3, L2_CACHE_BIGK_ASSOCIATIVITY |
	       L2_CACHE_BIGK_FRAGMENT_SIZE(6));
	radeon_gart_table_vram_unpin(rdev);
}

void cayman_pcie_gart_fini(struct radeon_device *rdev)
{
	cayman_pcie_gart_disable(rdev);
	radeon_gart_table_vram_free(rdev);
	radeon_gart_fini(rdev);
}

void cayman_cp_int_cntl_setup(struct radeon_device *rdev,
			      int ring, u32 cp_int_cntl)
{
	u32 srbm_gfx_cntl = RREG32(SRBM_GFX_CNTL) & ~3;

	WREG32(SRBM_GFX_CNTL, srbm_gfx_cntl | (ring & 3));
	WREG32(CP_INT_CNTL, cp_int_cntl);
}

/*
 * CP.
 */
void cayman_fence_ring_emit(struct radeon_device *rdev,
			    struct radeon_fence *fence)
{
	struct radeon_ring *ring = &rdev->ring[fence->ring];
	u64 addr = rdev->fence_drv[fence->ring].gpu_addr;

	/* flush read cache over gart for this vmid */
	radeon_ring_write(ring, PACKET3(PACKET3_SET_CONFIG_REG, 1));
	radeon_ring_write(ring, (CP_COHER_CNTL2 - PACKET3_SET_CONFIG_REG_START) >> 2);
	radeon_ring_write(ring, 0);
	radeon_ring_write(ring, PACKET3(PACKET3_SURFACE_SYNC, 3));
	radeon_ring_write(ring, PACKET3_TC_ACTION_ENA | PACKET3_SH_ACTION_ENA);
	radeon_ring_write(ring, 0xFFFFFFFF);
	radeon_ring_write(ring, 0);
	radeon_ring_write(ring, 10); /* poll interval */
	/* EVENT_WRITE_EOP - flush caches, send int */
	radeon_ring_write(ring, PACKET3(PACKET3_EVENT_WRITE_EOP, 4));
	radeon_ring_write(ring, EVENT_TYPE(CACHE_FLUSH_AND_INV_EVENT_TS) | EVENT_INDEX(5));
	radeon_ring_write(ring, addr & 0xffffffff);
	radeon_ring_write(ring, (upper_32_bits(addr) & 0xff) | DATA_SEL(1) | INT_SEL(2));
	radeon_ring_write(ring, fence->seq);
	radeon_ring_write(ring, 0);
}

void cayman_ring_ib_execute(struct radeon_device *rdev, struct radeon_ib *ib)
{
	struct radeon_ring *ring = &rdev->ring[ib->ring];

	/* set to DX10/11 mode */
	radeon_ring_write(ring, PACKET3(PACKET3_MODE_CONTROL, 0));
	radeon_ring_write(ring, 1);

	if (ring->rptr_save_reg) {
		uint32_t next_rptr = ring->wptr + 3 + 4 + 8;
		radeon_ring_write(ring, PACKET3(PACKET3_SET_CONFIG_REG, 1));
		radeon_ring_write(ring, ((ring->rptr_save_reg - 
					  PACKET3_SET_CONFIG_REG_START) >> 2));
		radeon_ring_write(ring, next_rptr);
	}

	radeon_ring_write(ring, PACKET3(PACKET3_INDIRECT_BUFFER, 2));
	radeon_ring_write(ring,
#ifdef __BIG_ENDIAN
			  (2 << 0) |
#endif
			  (ib->gpu_addr & 0xFFFFFFFC));
	radeon_ring_write(ring, upper_32_bits(ib->gpu_addr) & 0xFF);
	radeon_ring_write(ring, ib->length_dw | (ib->vm_id << 24));

	/* flush read cache over gart for this vmid */
	radeon_ring_write(ring, PACKET3(PACKET3_SET_CONFIG_REG, 1));
	radeon_ring_write(ring, (CP_COHER_CNTL2 - PACKET3_SET_CONFIG_REG_START) >> 2);
	radeon_ring_write(ring, ib->vm_id);
	radeon_ring_write(ring, PACKET3(PACKET3_SURFACE_SYNC, 3));
	radeon_ring_write(ring, PACKET3_TC_ACTION_ENA | PACKET3_SH_ACTION_ENA);
	radeon_ring_write(ring, 0xFFFFFFFF);
	radeon_ring_write(ring, 0);
	radeon_ring_write(ring, 10); /* poll interval */
}

static void cayman_cp_enable(struct radeon_device *rdev, bool enable)
{
	if (enable)
		WREG32(CP_ME_CNTL, 0);
	else {
		radeon_ttm_set_active_vram_size(rdev, rdev->mc.visible_vram_size);
		WREG32(CP_ME_CNTL, (CP_ME_HALT | CP_PFP_HALT));
		WREG32(SCRATCH_UMSK, 0);
	}
}

static int cayman_cp_load_microcode(struct radeon_device *rdev)
{
	const __be32 *fw_data;
	int i;

	if (!rdev->me_fw || !rdev->pfp_fw)
		return -EINVAL;

	cayman_cp_enable(rdev, false);

	fw_data = (const __be32 *)rdev->pfp_fw->data;
	WREG32(CP_PFP_UCODE_ADDR, 0);
	for (i = 0; i < CAYMAN_PFP_UCODE_SIZE; i++)
		WREG32(CP_PFP_UCODE_DATA, be32_to_cpup(fw_data++));
	WREG32(CP_PFP_UCODE_ADDR, 0);

	fw_data = (const __be32 *)rdev->me_fw->data;
	WREG32(CP_ME_RAM_WADDR, 0);
	for (i = 0; i < CAYMAN_PM4_UCODE_SIZE; i++)
		WREG32(CP_ME_RAM_DATA, be32_to_cpup(fw_data++));

	WREG32(CP_PFP_UCODE_ADDR, 0);
	WREG32(CP_ME_RAM_WADDR, 0);
	WREG32(CP_ME_RAM_RADDR, 0);
	return 0;
}

static int cayman_cp_start(struct radeon_device *rdev)
{
	struct radeon_ring *ring = &rdev->ring[RADEON_RING_TYPE_GFX_INDEX];
	int r, i;

	r = radeon_ring_lock(rdev, ring, 7);
	if (r) {
		DRM_ERROR("radeon: cp failed to lock ring (%d).\n", r);
		return r;
	}
	radeon_ring_write(ring, PACKET3(PACKET3_ME_INITIALIZE, 5));
	radeon_ring_write(ring, 0x1);
	radeon_ring_write(ring, 0x0);
	radeon_ring_write(ring, rdev->config.cayman.max_hw_contexts - 1);
	radeon_ring_write(ring, PACKET3_ME_INITIALIZE_DEVICE_ID(1));
	radeon_ring_write(ring, 0);
	radeon_ring_write(ring, 0);
	radeon_ring_unlock_commit(rdev, ring);

	cayman_cp_enable(rdev, true);

	r = radeon_ring_lock(rdev, ring, cayman_default_size + 19);
	if (r) {
		DRM_ERROR("radeon: cp failed to lock ring (%d).\n", r);
		return r;
	}

	/* setup clear context state */
	radeon_ring_write(ring, PACKET3(PACKET3_PREAMBLE_CNTL, 0));
	radeon_ring_write(ring, PACKET3_PREAMBLE_BEGIN_CLEAR_STATE);

	for (i = 0; i < cayman_default_size; i++)
		radeon_ring_write(ring, cayman_default_state[i]);

	radeon_ring_write(ring, PACKET3(PACKET3_PREAMBLE_CNTL, 0));
	radeon_ring_write(ring, PACKET3_PREAMBLE_END_CLEAR_STATE);

	/* set clear context state */
	radeon_ring_write(ring, PACKET3(PACKET3_CLEAR_STATE, 0));
	radeon_ring_write(ring, 0);

	/* SQ_VTX_BASE_VTX_LOC */
	radeon_ring_write(ring, 0xc0026f00);
	radeon_ring_write(ring, 0x00000000);
	radeon_ring_write(ring, 0x00000000);
	radeon_ring_write(ring, 0x00000000);

	/* Clear consts */
	radeon_ring_write(ring, 0xc0036f00);
	radeon_ring_write(ring, 0x00000bc4);
	radeon_ring_write(ring, 0xffffffff);
	radeon_ring_write(ring, 0xffffffff);
	radeon_ring_write(ring, 0xffffffff);

	radeon_ring_write(ring, 0xc0026900);
	radeon_ring_write(ring, 0x00000316);
	radeon_ring_write(ring, 0x0000000e); /* VGT_VERTEX_REUSE_BLOCK_CNTL */
	radeon_ring_write(ring, 0x00000010); /*  */

	radeon_ring_unlock_commit(rdev, ring);

	/* XXX init other rings */

	return 0;
}

static void cayman_cp_fini(struct radeon_device *rdev)
{
	struct radeon_ring *ring = &rdev->ring[RADEON_RING_TYPE_GFX_INDEX];
	cayman_cp_enable(rdev, false);
	radeon_ring_fini(rdev, ring);
	radeon_scratch_free(rdev, ring->rptr_save_reg);
}

int cayman_cp_resume(struct radeon_device *rdev)
{
	static const int ridx[] = {
		RADEON_RING_TYPE_GFX_INDEX,
		CAYMAN_RING_TYPE_CP1_INDEX,
		CAYMAN_RING_TYPE_CP2_INDEX
	};
	static const unsigned cp_rb_cntl[] = {
		CP_RB0_CNTL,
		CP_RB1_CNTL,
		CP_RB2_CNTL,
	};
	static const unsigned cp_rb_rptr_addr[] = {
		CP_RB0_RPTR_ADDR,
		CP_RB1_RPTR_ADDR,
		CP_RB2_RPTR_ADDR
	};
	static const unsigned cp_rb_rptr_addr_hi[] = {
		CP_RB0_RPTR_ADDR_HI,
		CP_RB1_RPTR_ADDR_HI,
		CP_RB2_RPTR_ADDR_HI
	};
	static const unsigned cp_rb_base[] = {
		CP_RB0_BASE,
		CP_RB1_BASE,
		CP_RB2_BASE
	};
	struct radeon_ring *ring;
	int i, r;

	/* Reset cp; if cp is reset, then PA, SH, VGT also need to be reset */
	WREG32(GRBM_SOFT_RESET, (SOFT_RESET_CP |
				 SOFT_RESET_PA |
				 SOFT_RESET_SH |
				 SOFT_RESET_VGT |
				 SOFT_RESET_SPI |
				 SOFT_RESET_SX));
	RREG32(GRBM_SOFT_RESET);
	mdelay(15);
	WREG32(GRBM_SOFT_RESET, 0);
	RREG32(GRBM_SOFT_RESET);

	WREG32(CP_SEM_WAIT_TIMER, 0x0);
	WREG32(CP_SEM_INCOMPLETE_TIMER_CNTL, 0x0);

	/* Set the write pointer delay */
	WREG32(CP_RB_WPTR_DELAY, 0);

	WREG32(CP_DEBUG, (1 << 27));

	/* set the wb address wether it's enabled or not */
	WREG32(SCRATCH_ADDR, ((rdev->wb.gpu_addr + RADEON_WB_SCRATCH_OFFSET) >> 8) & 0xFFFFFFFF);
	WREG32(SCRATCH_UMSK, 0xff);

	for (i = 0; i < 3; ++i) {
		uint32_t rb_cntl;
		uint64_t addr;

		/* Set ring buffer size */
		ring = &rdev->ring[ridx[i]];
		rb_cntl = drm_order(ring->ring_size / 8);
		rb_cntl |= drm_order(RADEON_GPU_PAGE_SIZE/8) << 8;
#ifdef __BIG_ENDIAN
		rb_cntl |= BUF_SWAP_32BIT;
#endif
		WREG32(cp_rb_cntl[i], rb_cntl);

		/* set the wb address wether it's enabled or not */
		addr = rdev->wb.gpu_addr + RADEON_WB_CP_RPTR_OFFSET;
		WREG32(cp_rb_rptr_addr[i], addr & 0xFFFFFFFC);
		WREG32(cp_rb_rptr_addr_hi[i], upper_32_bits(addr) & 0xFF);
	}

	/* set the rb base addr, this causes an internal reset of ALL rings */
	for (i = 0; i < 3; ++i) {
		ring = &rdev->ring[ridx[i]];
		WREG32(cp_rb_base[i], ring->gpu_addr >> 8);
	}

	for (i = 0; i < 3; ++i) {
		/* Initialize the ring buffer's read and write pointers */
		ring = &rdev->ring[ridx[i]];
		WREG32_P(cp_rb_cntl[i], RB_RPTR_WR_ENA, ~RB_RPTR_WR_ENA);

		ring->rptr = ring->wptr = 0;
		WREG32(ring->rptr_reg, ring->rptr);
		WREG32(ring->wptr_reg, ring->wptr);

		mdelay(1);
		WREG32_P(cp_rb_cntl[i], 0, ~RB_RPTR_WR_ENA);
	}

	/* start the rings */
	cayman_cp_start(rdev);
	rdev->ring[RADEON_RING_TYPE_GFX_INDEX].ready = true;
	rdev->ring[CAYMAN_RING_TYPE_CP1_INDEX].ready = false;
	rdev->ring[CAYMAN_RING_TYPE_CP2_INDEX].ready = false;
	/* this only test cp0 */
	r = radeon_ring_test(rdev, RADEON_RING_TYPE_GFX_INDEX, &rdev->ring[RADEON_RING_TYPE_GFX_INDEX]);
	if (r) {
		rdev->ring[RADEON_RING_TYPE_GFX_INDEX].ready = false;
		rdev->ring[CAYMAN_RING_TYPE_CP1_INDEX].ready = false;
		rdev->ring[CAYMAN_RING_TYPE_CP2_INDEX].ready = false;
		return r;
	}

	return 0;
}

static int cayman_gpu_soft_reset(struct radeon_device *rdev)
{
	struct evergreen_mc_save save;
	u32 grbm_reset = 0;

	if (!(RREG32(GRBM_STATUS) & GUI_ACTIVE))
		return 0;

	dev_info(rdev->dev, "GPU softreset \n");
	dev_info(rdev->dev, "  GRBM_STATUS=0x%08X\n",
		RREG32(GRBM_STATUS));
	dev_info(rdev->dev, "  GRBM_STATUS_SE0=0x%08X\n",
		RREG32(GRBM_STATUS_SE0));
	dev_info(rdev->dev, "  GRBM_STATUS_SE1=0x%08X\n",
		RREG32(GRBM_STATUS_SE1));
	dev_info(rdev->dev, "  SRBM_STATUS=0x%08X\n",
		RREG32(SRBM_STATUS));
	dev_info(rdev->dev, "  R_008674_CP_STALLED_STAT1 = 0x%08X\n",
		RREG32(CP_STALLED_STAT1));
	dev_info(rdev->dev, "  R_008678_CP_STALLED_STAT2 = 0x%08X\n",
		RREG32(CP_STALLED_STAT2));
	dev_info(rdev->dev, "  R_00867C_CP_BUSY_STAT     = 0x%08X\n",
		RREG32(CP_BUSY_STAT));
	dev_info(rdev->dev, "  R_008680_CP_STAT          = 0x%08X\n",
		RREG32(CP_STAT));
	dev_info(rdev->dev, "  VM_CONTEXT0_PROTECTION_FAULT_ADDR   0x%08X\n",
		 RREG32(0x14F8));
	dev_info(rdev->dev, "  VM_CONTEXT0_PROTECTION_FAULT_STATUS 0x%08X\n",
		 RREG32(0x14D8));
	dev_info(rdev->dev, "  VM_CONTEXT1_PROTECTION_FAULT_ADDR   0x%08X\n",
		 RREG32(0x14FC));
	dev_info(rdev->dev, "  VM_CONTEXT1_PROTECTION_FAULT_STATUS 0x%08X\n",
		 RREG32(0x14DC));

	evergreen_mc_stop(rdev, &save);
	if (evergreen_mc_wait_for_idle(rdev)) {
		dev_warn(rdev->dev, "Wait for MC idle timedout !\n");
	}
	/* Disable CP parsing/prefetching */
	WREG32(CP_ME_CNTL, CP_ME_HALT | CP_PFP_HALT);

	/* reset all the gfx blocks */
	grbm_reset = (SOFT_RESET_CP |
		      SOFT_RESET_CB |
		      SOFT_RESET_DB |
		      SOFT_RESET_GDS |
		      SOFT_RESET_PA |
		      SOFT_RESET_SC |
		      SOFT_RESET_SPI |
		      SOFT_RESET_SH |
		      SOFT_RESET_SX |
		      SOFT_RESET_TC |
		      SOFT_RESET_TA |
		      SOFT_RESET_VGT |
		      SOFT_RESET_IA);

	dev_info(rdev->dev, "  GRBM_SOFT_RESET=0x%08X\n", grbm_reset);
	WREG32(GRBM_SOFT_RESET, grbm_reset);
	(void)RREG32(GRBM_SOFT_RESET);
	udelay(50);
	WREG32(GRBM_SOFT_RESET, 0);
	(void)RREG32(GRBM_SOFT_RESET);
	/* Wait a little for things to settle down */
	udelay(50);

	dev_info(rdev->dev, "  GRBM_STATUS=0x%08X\n",
		RREG32(GRBM_STATUS));
	dev_info(rdev->dev, "  GRBM_STATUS_SE0=0x%08X\n",
		RREG32(GRBM_STATUS_SE0));
	dev_info(rdev->dev, "  GRBM_STATUS_SE1=0x%08X\n",
		RREG32(GRBM_STATUS_SE1));
	dev_info(rdev->dev, "  SRBM_STATUS=0x%08X\n",
		RREG32(SRBM_STATUS));
	dev_info(rdev->dev, "  R_008674_CP_STALLED_STAT1 = 0x%08X\n",
		RREG32(CP_STALLED_STAT1));
	dev_info(rdev->dev, "  R_008678_CP_STALLED_STAT2 = 0x%08X\n",
		RREG32(CP_STALLED_STAT2));
	dev_info(rdev->dev, "  R_00867C_CP_BUSY_STAT     = 0x%08X\n",
		RREG32(CP_BUSY_STAT));
	dev_info(rdev->dev, "  R_008680_CP_STAT          = 0x%08X\n",
		RREG32(CP_STAT));
	evergreen_mc_resume(rdev, &save);
	return 0;
}

int cayman_asic_reset(struct radeon_device *rdev)
{
	return cayman_gpu_soft_reset(rdev);
}

static int cayman_startup(struct radeon_device *rdev)
{
	struct radeon_ring *ring = &rdev->ring[RADEON_RING_TYPE_GFX_INDEX];
	int r;

	/* enable pcie gen2 link */
	evergreen_pcie_gen2_enable(rdev);

	if (rdev->flags & RADEON_IS_IGP) {
		if (!rdev->me_fw || !rdev->pfp_fw || !rdev->rlc_fw) {
			r = ni_init_microcode(rdev);
			if (r) {
				DRM_ERROR("Failed to load firmware!\n");
				return r;
			}
		}
	} else {
		if (!rdev->me_fw || !rdev->pfp_fw || !rdev->rlc_fw || !rdev->mc_fw) {
			r = ni_init_microcode(rdev);
			if (r) {
				DRM_ERROR("Failed to load firmware!\n");
				return r;
			}
		}

		r = ni_mc_load_microcode(rdev);
		if (r) {
			DRM_ERROR("Failed to load MC firmware!\n");
			return r;
		}
	}

	r = r600_vram_scratch_init(rdev);
	if (r)
		return r;

	evergreen_mc_program(rdev);
	r = cayman_pcie_gart_enable(rdev);
	if (r)
		return r;
	cayman_gpu_init(rdev);

	r = evergreen_blit_init(rdev);
	if (r) {
		r600_blit_fini(rdev);
		rdev->asic->copy.copy = NULL;
		dev_warn(rdev->dev, "failed blitter (%d) falling back to memcpy\n", r);
	}

	/* allocate rlc buffers */
	if (rdev->flags & RADEON_IS_IGP) {
		r = si_rlc_init(rdev);
		if (r) {
			DRM_ERROR("Failed to init rlc BOs!\n");
			return r;
		}
	}

	/* allocate wb buffer */
	r = radeon_wb_init(rdev);
	if (r)
		return r;

	r = radeon_fence_driver_start_ring(rdev, RADEON_RING_TYPE_GFX_INDEX);
	if (r) {
		dev_err(rdev->dev, "failed initializing CP fences (%d).\n", r);
		return r;
	}

	r = radeon_fence_driver_start_ring(rdev, CAYMAN_RING_TYPE_CP1_INDEX);
	if (r) {
		dev_err(rdev->dev, "failed initializing CP fences (%d).\n", r);
		return r;
	}

	r = radeon_fence_driver_start_ring(rdev, CAYMAN_RING_TYPE_CP2_INDEX);
	if (r) {
		dev_err(rdev->dev, "failed initializing CP fences (%d).\n", r);
		return r;
	}

	/* Enable IRQ */
	r = r600_irq_init(rdev);
	if (r) {
		DRM_ERROR("radeon: IH init failed (%d).\n", r);
		radeon_irq_kms_fini(rdev);
		return r;
	}
	evergreen_irq_set(rdev);

	r = radeon_ring_init(rdev, ring, ring->ring_size, RADEON_WB_CP_RPTR_OFFSET,
			     CP_RB0_RPTR, CP_RB0_WPTR,
			     0, 0xfffff, RADEON_CP_PACKET2);
	if (r)
		return r;
	r = cayman_cp_load_microcode(rdev);
	if (r)
		return r;
	r = cayman_cp_resume(rdev);
	if (r)
		return r;

	r = radeon_ib_pool_init(rdev);
	if (r) {
		dev_err(rdev->dev, "IB initialization failed (%d).\n", r);
		return r;
	}

	r = radeon_vm_manager_init(rdev);
	if (r) {
		dev_err(rdev->dev, "vm manager initialization failed (%d).\n", r);
		return r;
	}

	r = r600_audio_init(rdev);
	if (r)
		return r;

	r = r600_audio_init(rdev);
	if (r)
		return r;

	return 0;
}

int cayman_resume(struct radeon_device *rdev)
{
	int r;

	/* Do not reset GPU before posting, on rv770 hw unlike on r500 hw,
	 * posting will perform necessary task to bring back GPU into good
	 * shape.
	 */
	/* post card */
	atom_asic_init(rdev->mode_info.atom_context);

	rdev->accel_working = true;
	r = cayman_startup(rdev);
	if (r) {
		DRM_ERROR("cayman startup failed on resume\n");
		rdev->accel_working = false;
		return r;
	}
	return r;
}

int cayman_suspend(struct radeon_device *rdev)
{
	r600_audio_fini(rdev);
<<<<<<< HEAD
	/* FIXME: we should wait for ring to be empty */
	radeon_ib_pool_suspend(rdev);
	radeon_vm_manager_suspend(rdev);
	r600_blit_suspend(rdev);
=======
>>>>>>> d9875690
	cayman_cp_enable(rdev, false);
	rdev->ring[RADEON_RING_TYPE_GFX_INDEX].ready = false;
	evergreen_irq_suspend(rdev);
	radeon_wb_disable(rdev);
	cayman_pcie_gart_disable(rdev);
	return 0;
}

/* Plan is to move initialization in that function and use
 * helper function so that radeon_device_init pretty much
 * do nothing more than calling asic specific function. This
 * should also allow to remove a bunch of callback function
 * like vram_info.
 */
int cayman_init(struct radeon_device *rdev)
{
	struct radeon_ring *ring = &rdev->ring[RADEON_RING_TYPE_GFX_INDEX];
	int r;

	/* Read BIOS */
	if (!radeon_get_bios(rdev)) {
		if (ASIC_IS_AVIVO(rdev))
			return -EINVAL;
	}
	/* Must be an ATOMBIOS */
	if (!rdev->is_atom_bios) {
		dev_err(rdev->dev, "Expecting atombios for cayman GPU\n");
		return -EINVAL;
	}
	r = radeon_atombios_init(rdev);
	if (r)
		return r;

	/* Post card if necessary */
	if (!radeon_card_posted(rdev)) {
		if (!rdev->bios) {
			dev_err(rdev->dev, "Card not posted and no BIOS - ignoring\n");
			return -EINVAL;
		}
		DRM_INFO("GPU not posted. posting now...\n");
		atom_asic_init(rdev->mode_info.atom_context);
	}
	/* Initialize scratch registers */
	r600_scratch_init(rdev);
	/* Initialize surface registers */
	radeon_surface_init(rdev);
	/* Initialize clocks */
	radeon_get_clock_info(rdev->ddev);
	/* Fence driver */
	r = radeon_fence_driver_init(rdev);
	if (r)
		return r;
	/* initialize memory controller */
	r = evergreen_mc_init(rdev);
	if (r)
		return r;
	/* Memory manager */
	r = radeon_bo_init(rdev);
	if (r)
		return r;

	r = radeon_irq_kms_init(rdev);
	if (r)
		return r;

	ring->ring_obj = NULL;
	r600_ring_init(rdev, ring, 1024 * 1024);

	rdev->ih.ring_obj = NULL;
	r600_ih_ring_init(rdev, 64 * 1024);

	r = r600_pcie_gart_init(rdev);
	if (r)
		return r;

	rdev->accel_working = true;
	r = cayman_startup(rdev);
	if (r) {
		dev_err(rdev->dev, "disabling GPU acceleration\n");
		cayman_cp_fini(rdev);
		r600_irq_fini(rdev);
		if (rdev->flags & RADEON_IS_IGP)
			si_rlc_fini(rdev);
		radeon_wb_fini(rdev);
		radeon_ib_pool_fini(rdev);
		radeon_vm_manager_fini(rdev);
		radeon_irq_kms_fini(rdev);
		cayman_pcie_gart_fini(rdev);
		rdev->accel_working = false;
	}

	/* Don't start up if the MC ucode is missing.
	 * The default clocks and voltages before the MC ucode
	 * is loaded are not suffient for advanced operations.
	 *
	 * We can skip this check for TN, because there is no MC
	 * ucode.
	 */
	if (!rdev->mc_fw && !(rdev->flags & RADEON_IS_IGP)) {
		DRM_ERROR("radeon: MC ucode required for NI+.\n");
		return -EINVAL;
	}

	return 0;
}

void cayman_fini(struct radeon_device *rdev)
{
	r600_blit_fini(rdev);
	cayman_cp_fini(rdev);
	r600_irq_fini(rdev);
	if (rdev->flags & RADEON_IS_IGP)
		si_rlc_fini(rdev);
	radeon_wb_fini(rdev);
	radeon_vm_manager_fini(rdev);
	radeon_ib_pool_fini(rdev);
	radeon_irq_kms_fini(rdev);
	cayman_pcie_gart_fini(rdev);
	r600_vram_scratch_fini(rdev);
	radeon_gem_fini(rdev);
	radeon_fence_driver_fini(rdev);
	radeon_bo_fini(rdev);
	radeon_atombios_fini(rdev);
	kfree(rdev->bios);
	rdev->bios = NULL;
}

/*
 * vm
 */
int cayman_vm_init(struct radeon_device *rdev)
{
	/* number of VMs */
	rdev->vm_manager.nvm = 8;
	/* base offset of vram pages */
	if (rdev->flags & RADEON_IS_IGP) {
		u64 tmp = RREG32(FUS_MC_VM_FB_OFFSET);
		tmp <<= 22;
		rdev->vm_manager.vram_base_offset = tmp;
	} else
		rdev->vm_manager.vram_base_offset = 0;
	return 0;
}

void cayman_vm_fini(struct radeon_device *rdev)
{
}

int cayman_vm_bind(struct radeon_device *rdev, struct radeon_vm *vm, int id)
{
	WREG32(VM_CONTEXT0_PAGE_TABLE_START_ADDR + (id << 2), 0);
	WREG32(VM_CONTEXT0_PAGE_TABLE_END_ADDR + (id << 2), vm->last_pfn);
	WREG32(VM_CONTEXT0_PAGE_TABLE_BASE_ADDR + (id << 2), vm->pt_gpu_addr >> 12);
	/* flush hdp cache */
	WREG32(HDP_MEM_COHERENCY_FLUSH_CNTL, 0x1);
	/* bits 0-7 are the VM contexts0-7 */
	WREG32(VM_INVALIDATE_REQUEST, 1 << id);
	return 0;
}

void cayman_vm_unbind(struct radeon_device *rdev, struct radeon_vm *vm)
{
	WREG32(VM_CONTEXT0_PAGE_TABLE_START_ADDR + (vm->id << 2), 0);
	WREG32(VM_CONTEXT0_PAGE_TABLE_END_ADDR + (vm->id << 2), 0);
	WREG32(VM_CONTEXT0_PAGE_TABLE_BASE_ADDR + (vm->id << 2), 0);
	/* flush hdp cache */
	WREG32(HDP_MEM_COHERENCY_FLUSH_CNTL, 0x1);
	/* bits 0-7 are the VM contexts0-7 */
	WREG32(VM_INVALIDATE_REQUEST, 1 << vm->id);
}

void cayman_vm_tlb_flush(struct radeon_device *rdev, struct radeon_vm *vm)
{
	if (vm->id == -1)
		return;

	/* flush hdp cache */
	WREG32(HDP_MEM_COHERENCY_FLUSH_CNTL, 0x1);
	/* bits 0-7 are the VM contexts0-7 */
	WREG32(VM_INVALIDATE_REQUEST, 1 << vm->id);
}

#define R600_PTE_VALID     (1 << 0)
#define R600_PTE_SYSTEM    (1 << 1)
#define R600_PTE_SNOOPED   (1 << 2)
#define R600_PTE_READABLE  (1 << 5)
#define R600_PTE_WRITEABLE (1 << 6)

uint32_t cayman_vm_page_flags(struct radeon_device *rdev,
			      struct radeon_vm *vm,
			      uint32_t flags)
{
	uint32_t r600_flags = 0;

	r600_flags |= (flags & RADEON_VM_PAGE_VALID) ? R600_PTE_VALID : 0;
	r600_flags |= (flags & RADEON_VM_PAGE_READABLE) ? R600_PTE_READABLE : 0;
	r600_flags |= (flags & RADEON_VM_PAGE_WRITEABLE) ? R600_PTE_WRITEABLE : 0;
	if (flags & RADEON_VM_PAGE_SYSTEM) {
		r600_flags |= R600_PTE_SYSTEM;
		r600_flags |= (flags & RADEON_VM_PAGE_SNOOPED) ? R600_PTE_SNOOPED : 0;
	}
	return r600_flags;
}

void cayman_vm_set_page(struct radeon_device *rdev, struct radeon_vm *vm,
			unsigned pfn, uint64_t addr, uint32_t flags)
{
	void __iomem *ptr = (void *)vm->pt;

	addr = addr & 0xFFFFFFFFFFFFF000ULL;
	addr |= flags;
	writeq(addr, ptr + (pfn * 8));
}<|MERGE_RESOLUTION|>--- conflicted
+++ resolved
@@ -1321,10 +1321,6 @@
 	if (r)
 		return r;
 
-	r = r600_audio_init(rdev);
-	if (r)
-		return r;
-
 	return 0;
 }
 
@@ -1352,13 +1348,6 @@
 int cayman_suspend(struct radeon_device *rdev)
 {
 	r600_audio_fini(rdev);
-<<<<<<< HEAD
-	/* FIXME: we should wait for ring to be empty */
-	radeon_ib_pool_suspend(rdev);
-	radeon_vm_manager_suspend(rdev);
-	r600_blit_suspend(rdev);
-=======
->>>>>>> d9875690
 	cayman_cp_enable(rdev, false);
 	rdev->ring[RADEON_RING_TYPE_GFX_INDEX].ready = false;
 	evergreen_irq_suspend(rdev);
