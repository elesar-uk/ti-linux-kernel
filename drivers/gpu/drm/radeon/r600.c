/*
 * Copyright 2008 Advanced Micro Devices, Inc.
 * Copyright 2008 Red Hat Inc.
 * Copyright 2009 Jerome Glisse.
 *
 * Permission is hereby granted, free of charge, to any person obtaining a
 * copy of this software and associated documentation files (the "Software"),
 * to deal in the Software without restriction, including without limitation
 * the rights to use, copy, modify, merge, publish, distribute, sublicense,
 * and/or sell copies of the Software, and to permit persons to whom the
 * Software is furnished to do so, subject to the following conditions:
 *
 * The above copyright notice and this permission notice shall be included in
 * all copies or substantial portions of the Software.
 *
 * THE SOFTWARE IS PROVIDED "AS IS", WITHOUT WARRANTY OF ANY KIND, EXPRESS OR
 * IMPLIED, INCLUDING BUT NOT LIMITED TO THE WARRANTIES OF MERCHANTABILITY,
 * FITNESS FOR A PARTICULAR PURPOSE AND NONINFRINGEMENT.  IN NO EVENT SHALL
 * THE COPYRIGHT HOLDER(S) OR AUTHOR(S) BE LIABLE FOR ANY CLAIM, DAMAGES OR
 * OTHER LIABILITY, WHETHER IN AN ACTION OF CONTRACT, TORT OR OTHERWISE,
 * ARISING FROM, OUT OF OR IN CONNECTION WITH THE SOFTWARE OR THE USE OR
 * OTHER DEALINGS IN THE SOFTWARE.
 *
 * Authors: Dave Airlie
 *          Alex Deucher
 *          Jerome Glisse
 */
#include <linux/seq_file.h>
#include <linux/firmware.h>
#include <linux/platform_device.h>
#include "drmP.h"
#include "radeon_drm.h"
#include "radeon.h"
#include "radeon_mode.h"
#include "r600d.h"
#include "atom.h"
#include "avivod.h"

#define PFP_UCODE_SIZE 576
#define PM4_UCODE_SIZE 1792
#define RLC_UCODE_SIZE 768
#define R700_PFP_UCODE_SIZE 848
#define R700_PM4_UCODE_SIZE 1360
#define R700_RLC_UCODE_SIZE 1024

/* Firmware Names */
MODULE_FIRMWARE("radeon/R600_pfp.bin");
MODULE_FIRMWARE("radeon/R600_me.bin");
MODULE_FIRMWARE("radeon/RV610_pfp.bin");
MODULE_FIRMWARE("radeon/RV610_me.bin");
MODULE_FIRMWARE("radeon/RV630_pfp.bin");
MODULE_FIRMWARE("radeon/RV630_me.bin");
MODULE_FIRMWARE("radeon/RV620_pfp.bin");
MODULE_FIRMWARE("radeon/RV620_me.bin");
MODULE_FIRMWARE("radeon/RV635_pfp.bin");
MODULE_FIRMWARE("radeon/RV635_me.bin");
MODULE_FIRMWARE("radeon/RV670_pfp.bin");
MODULE_FIRMWARE("radeon/RV670_me.bin");
MODULE_FIRMWARE("radeon/RS780_pfp.bin");
MODULE_FIRMWARE("radeon/RS780_me.bin");
MODULE_FIRMWARE("radeon/RV770_pfp.bin");
MODULE_FIRMWARE("radeon/RV770_me.bin");
MODULE_FIRMWARE("radeon/RV730_pfp.bin");
MODULE_FIRMWARE("radeon/RV730_me.bin");
MODULE_FIRMWARE("radeon/RV710_pfp.bin");
MODULE_FIRMWARE("radeon/RV710_me.bin");
MODULE_FIRMWARE("radeon/R600_rlc.bin");
MODULE_FIRMWARE("radeon/R700_rlc.bin");

int r600_debugfs_mc_info_init(struct radeon_device *rdev);

/* r600,rv610,rv630,rv620,rv635,rv670 */
int r600_mc_wait_for_idle(struct radeon_device *rdev);
void r600_gpu_init(struct radeon_device *rdev);
void r600_fini(struct radeon_device *rdev);

/* hpd for digital panel detect/disconnect */
bool r600_hpd_sense(struct radeon_device *rdev, enum radeon_hpd_id hpd)
{
	bool connected = false;

	if (ASIC_IS_DCE3(rdev)) {
		switch (hpd) {
		case RADEON_HPD_1:
			if (RREG32(DC_HPD1_INT_STATUS) & DC_HPDx_SENSE)
				connected = true;
			break;
		case RADEON_HPD_2:
			if (RREG32(DC_HPD2_INT_STATUS) & DC_HPDx_SENSE)
				connected = true;
			break;
		case RADEON_HPD_3:
			if (RREG32(DC_HPD3_INT_STATUS) & DC_HPDx_SENSE)
				connected = true;
			break;
		case RADEON_HPD_4:
			if (RREG32(DC_HPD4_INT_STATUS) & DC_HPDx_SENSE)
				connected = true;
			break;
			/* DCE 3.2 */
		case RADEON_HPD_5:
			if (RREG32(DC_HPD5_INT_STATUS) & DC_HPDx_SENSE)
				connected = true;
			break;
		case RADEON_HPD_6:
			if (RREG32(DC_HPD6_INT_STATUS) & DC_HPDx_SENSE)
				connected = true;
			break;
		default:
			break;
		}
	} else {
		switch (hpd) {
		case RADEON_HPD_1:
			if (RREG32(DC_HOT_PLUG_DETECT1_INT_STATUS) & DC_HOT_PLUG_DETECTx_SENSE)
				connected = true;
			break;
		case RADEON_HPD_2:
			if (RREG32(DC_HOT_PLUG_DETECT2_INT_STATUS) & DC_HOT_PLUG_DETECTx_SENSE)
				connected = true;
			break;
		case RADEON_HPD_3:
			if (RREG32(DC_HOT_PLUG_DETECT3_INT_STATUS) & DC_HOT_PLUG_DETECTx_SENSE)
				connected = true;
			break;
		default:
			break;
		}
	}
	return connected;
}

void r600_hpd_set_polarity(struct radeon_device *rdev,
			   enum radeon_hpd_id hpd)
{
	u32 tmp;
	bool connected = r600_hpd_sense(rdev, hpd);

	if (ASIC_IS_DCE3(rdev)) {
		switch (hpd) {
		case RADEON_HPD_1:
			tmp = RREG32(DC_HPD1_INT_CONTROL);
			if (connected)
				tmp &= ~DC_HPDx_INT_POLARITY;
			else
				tmp |= DC_HPDx_INT_POLARITY;
			WREG32(DC_HPD1_INT_CONTROL, tmp);
			break;
		case RADEON_HPD_2:
			tmp = RREG32(DC_HPD2_INT_CONTROL);
			if (connected)
				tmp &= ~DC_HPDx_INT_POLARITY;
			else
				tmp |= DC_HPDx_INT_POLARITY;
			WREG32(DC_HPD2_INT_CONTROL, tmp);
			break;
		case RADEON_HPD_3:
			tmp = RREG32(DC_HPD3_INT_CONTROL);
			if (connected)
				tmp &= ~DC_HPDx_INT_POLARITY;
			else
				tmp |= DC_HPDx_INT_POLARITY;
			WREG32(DC_HPD3_INT_CONTROL, tmp);
			break;
		case RADEON_HPD_4:
			tmp = RREG32(DC_HPD4_INT_CONTROL);
			if (connected)
				tmp &= ~DC_HPDx_INT_POLARITY;
			else
				tmp |= DC_HPDx_INT_POLARITY;
			WREG32(DC_HPD4_INT_CONTROL, tmp);
			break;
		case RADEON_HPD_5:
			tmp = RREG32(DC_HPD5_INT_CONTROL);
			if (connected)
				tmp &= ~DC_HPDx_INT_POLARITY;
			else
				tmp |= DC_HPDx_INT_POLARITY;
			WREG32(DC_HPD5_INT_CONTROL, tmp);
			break;
			/* DCE 3.2 */
		case RADEON_HPD_6:
			tmp = RREG32(DC_HPD6_INT_CONTROL);
			if (connected)
				tmp &= ~DC_HPDx_INT_POLARITY;
			else
				tmp |= DC_HPDx_INT_POLARITY;
			WREG32(DC_HPD6_INT_CONTROL, tmp);
			break;
		default:
			break;
		}
	} else {
		switch (hpd) {
		case RADEON_HPD_1:
			tmp = RREG32(DC_HOT_PLUG_DETECT1_INT_CONTROL);
			if (connected)
				tmp &= ~DC_HOT_PLUG_DETECTx_INT_POLARITY;
			else
				tmp |= DC_HOT_PLUG_DETECTx_INT_POLARITY;
			WREG32(DC_HOT_PLUG_DETECT1_INT_CONTROL, tmp);
			break;
		case RADEON_HPD_2:
			tmp = RREG32(DC_HOT_PLUG_DETECT2_INT_CONTROL);
			if (connected)
				tmp &= ~DC_HOT_PLUG_DETECTx_INT_POLARITY;
			else
				tmp |= DC_HOT_PLUG_DETECTx_INT_POLARITY;
			WREG32(DC_HOT_PLUG_DETECT2_INT_CONTROL, tmp);
			break;
		case RADEON_HPD_3:
			tmp = RREG32(DC_HOT_PLUG_DETECT3_INT_CONTROL);
			if (connected)
				tmp &= ~DC_HOT_PLUG_DETECTx_INT_POLARITY;
			else
				tmp |= DC_HOT_PLUG_DETECTx_INT_POLARITY;
			WREG32(DC_HOT_PLUG_DETECT3_INT_CONTROL, tmp);
			break;
		default:
			break;
		}
	}
}

void r600_hpd_init(struct radeon_device *rdev)
{
	struct drm_device *dev = rdev->ddev;
	struct drm_connector *connector;

	if (ASIC_IS_DCE3(rdev)) {
		u32 tmp = DC_HPDx_CONNECTION_TIMER(0x9c4) | DC_HPDx_RX_INT_TIMER(0xfa);
		if (ASIC_IS_DCE32(rdev))
			tmp |= DC_HPDx_EN;

		list_for_each_entry(connector, &dev->mode_config.connector_list, head) {
			struct radeon_connector *radeon_connector = to_radeon_connector(connector);
			switch (radeon_connector->hpd.hpd) {
			case RADEON_HPD_1:
				WREG32(DC_HPD1_CONTROL, tmp);
				rdev->irq.hpd[0] = true;
				break;
			case RADEON_HPD_2:
				WREG32(DC_HPD2_CONTROL, tmp);
				rdev->irq.hpd[1] = true;
				break;
			case RADEON_HPD_3:
				WREG32(DC_HPD3_CONTROL, tmp);
				rdev->irq.hpd[2] = true;
				break;
			case RADEON_HPD_4:
				WREG32(DC_HPD4_CONTROL, tmp);
				rdev->irq.hpd[3] = true;
				break;
				/* DCE 3.2 */
			case RADEON_HPD_5:
				WREG32(DC_HPD5_CONTROL, tmp);
				rdev->irq.hpd[4] = true;
				break;
			case RADEON_HPD_6:
				WREG32(DC_HPD6_CONTROL, tmp);
				rdev->irq.hpd[5] = true;
				break;
			default:
				break;
			}
		}
	} else {
		list_for_each_entry(connector, &dev->mode_config.connector_list, head) {
			struct radeon_connector *radeon_connector = to_radeon_connector(connector);
			switch (radeon_connector->hpd.hpd) {
			case RADEON_HPD_1:
				WREG32(DC_HOT_PLUG_DETECT1_CONTROL, DC_HOT_PLUG_DETECTx_EN);
				rdev->irq.hpd[0] = true;
				break;
			case RADEON_HPD_2:
				WREG32(DC_HOT_PLUG_DETECT2_CONTROL, DC_HOT_PLUG_DETECTx_EN);
				rdev->irq.hpd[1] = true;
				break;
			case RADEON_HPD_3:
				WREG32(DC_HOT_PLUG_DETECT3_CONTROL, DC_HOT_PLUG_DETECTx_EN);
				rdev->irq.hpd[2] = true;
				break;
			default:
				break;
			}
		}
	}
	r600_irq_set(rdev);
}

void r600_hpd_fini(struct radeon_device *rdev)
{
	struct drm_device *dev = rdev->ddev;
	struct drm_connector *connector;

	if (ASIC_IS_DCE3(rdev)) {
		list_for_each_entry(connector, &dev->mode_config.connector_list, head) {
			struct radeon_connector *radeon_connector = to_radeon_connector(connector);
			switch (radeon_connector->hpd.hpd) {
			case RADEON_HPD_1:
				WREG32(DC_HPD1_CONTROL, 0);
				rdev->irq.hpd[0] = false;
				break;
			case RADEON_HPD_2:
				WREG32(DC_HPD2_CONTROL, 0);
				rdev->irq.hpd[1] = false;
				break;
			case RADEON_HPD_3:
				WREG32(DC_HPD3_CONTROL, 0);
				rdev->irq.hpd[2] = false;
				break;
			case RADEON_HPD_4:
				WREG32(DC_HPD4_CONTROL, 0);
				rdev->irq.hpd[3] = false;
				break;
				/* DCE 3.2 */
			case RADEON_HPD_5:
				WREG32(DC_HPD5_CONTROL, 0);
				rdev->irq.hpd[4] = false;
				break;
			case RADEON_HPD_6:
				WREG32(DC_HPD6_CONTROL, 0);
				rdev->irq.hpd[5] = false;
				break;
			default:
				break;
			}
		}
	} else {
		list_for_each_entry(connector, &dev->mode_config.connector_list, head) {
			struct radeon_connector *radeon_connector = to_radeon_connector(connector);
			switch (radeon_connector->hpd.hpd) {
			case RADEON_HPD_1:
				WREG32(DC_HOT_PLUG_DETECT1_CONTROL, 0);
				rdev->irq.hpd[0] = false;
				break;
			case RADEON_HPD_2:
				WREG32(DC_HOT_PLUG_DETECT2_CONTROL, 0);
				rdev->irq.hpd[1] = false;
				break;
			case RADEON_HPD_3:
				WREG32(DC_HOT_PLUG_DETECT3_CONTROL, 0);
				rdev->irq.hpd[2] = false;
				break;
			default:
				break;
			}
		}
	}
}

/*
 * R600 PCIE GART
 */
int r600_gart_clear_page(struct radeon_device *rdev, int i)
{
	void __iomem *ptr = (void *)rdev->gart.table.vram.ptr;
	u64 pte;

	if (i < 0 || i > rdev->gart.num_gpu_pages)
		return -EINVAL;
	pte = 0;
	writeq(pte, ((void __iomem *)ptr) + (i * 8));
	return 0;
}

void r600_pcie_gart_tlb_flush(struct radeon_device *rdev)
{
	unsigned i;
	u32 tmp;

	WREG32(VM_CONTEXT0_INVALIDATION_LOW_ADDR, rdev->mc.gtt_start >> 12);
	WREG32(VM_CONTEXT0_INVALIDATION_HIGH_ADDR, (rdev->mc.gtt_end - 1) >> 12);
	WREG32(VM_CONTEXT0_REQUEST_RESPONSE, REQUEST_TYPE(1));
	for (i = 0; i < rdev->usec_timeout; i++) {
		/* read MC_STATUS */
		tmp = RREG32(VM_CONTEXT0_REQUEST_RESPONSE);
		tmp = (tmp & RESPONSE_TYPE_MASK) >> RESPONSE_TYPE_SHIFT;
		if (tmp == 2) {
			printk(KERN_WARNING "[drm] r600 flush TLB failed\n");
			return;
		}
		if (tmp) {
			return;
		}
		udelay(1);
	}
}

int r600_pcie_gart_init(struct radeon_device *rdev)
{
	int r;

	if (rdev->gart.table.vram.robj) {
		WARN(1, "R600 PCIE GART already initialized.\n");
		return 0;
	}
	/* Initialize common gart structure */
	r = radeon_gart_init(rdev);
	if (r)
		return r;
	rdev->gart.table_size = rdev->gart.num_gpu_pages * 8;
	return radeon_gart_table_vram_alloc(rdev);
}

int r600_pcie_gart_enable(struct radeon_device *rdev)
{
	u32 tmp;
	int r, i;

	if (rdev->gart.table.vram.robj == NULL) {
		dev_err(rdev->dev, "No VRAM object for PCIE GART.\n");
		return -EINVAL;
	}
	r = radeon_gart_table_vram_pin(rdev);
	if (r)
		return r;

	/* Setup L2 cache */
	WREG32(VM_L2_CNTL, ENABLE_L2_CACHE | ENABLE_L2_FRAGMENT_PROCESSING |
				ENABLE_L2_PTE_CACHE_LRU_UPDATE_BY_WRITE |
				EFFECTIVE_L2_QUEUE_SIZE(7));
	WREG32(VM_L2_CNTL2, 0);
	WREG32(VM_L2_CNTL3, BANK_SELECT_0(0) | BANK_SELECT_1(1));
	/* Setup TLB control */
	tmp = ENABLE_L1_TLB | ENABLE_L1_FRAGMENT_PROCESSING |
		SYSTEM_ACCESS_MODE_NOT_IN_SYS |
		EFFECTIVE_L1_TLB_SIZE(5) | EFFECTIVE_L1_QUEUE_SIZE(5) |
		ENABLE_WAIT_L2_QUERY;
	WREG32(MC_VM_L1_TLB_MCB_RD_SYS_CNTL, tmp);
	WREG32(MC_VM_L1_TLB_MCB_WR_SYS_CNTL, tmp);
	WREG32(MC_VM_L1_TLB_MCB_RD_HDP_CNTL, tmp | ENABLE_L1_STRICT_ORDERING);
	WREG32(MC_VM_L1_TLB_MCB_WR_HDP_CNTL, tmp);
	WREG32(MC_VM_L1_TLB_MCD_RD_A_CNTL, tmp);
	WREG32(MC_VM_L1_TLB_MCD_WR_A_CNTL, tmp);
	WREG32(MC_VM_L1_TLB_MCD_RD_B_CNTL, tmp);
	WREG32(MC_VM_L1_TLB_MCD_WR_B_CNTL, tmp);
	WREG32(MC_VM_L1_TLB_MCB_RD_GFX_CNTL, tmp);
	WREG32(MC_VM_L1_TLB_MCB_WR_GFX_CNTL, tmp);
	WREG32(MC_VM_L1_TLB_MCB_RD_PDMA_CNTL, tmp);
	WREG32(MC_VM_L1_TLB_MCB_WR_PDMA_CNTL, tmp);
	WREG32(MC_VM_L1_TLB_MCB_RD_SEM_CNTL, tmp | ENABLE_SEMAPHORE_MODE);
	WREG32(MC_VM_L1_TLB_MCB_WR_SEM_CNTL, tmp | ENABLE_SEMAPHORE_MODE);
	WREG32(VM_CONTEXT0_PAGE_TABLE_START_ADDR, rdev->mc.gtt_start >> 12);
	WREG32(VM_CONTEXT0_PAGE_TABLE_END_ADDR, rdev->mc.gtt_end >> 12);
	WREG32(VM_CONTEXT0_PAGE_TABLE_BASE_ADDR, rdev->gart.table_addr >> 12);
	WREG32(VM_CONTEXT0_CNTL, ENABLE_CONTEXT | PAGE_TABLE_DEPTH(0) |
				RANGE_PROTECTION_FAULT_ENABLE_DEFAULT);
	WREG32(VM_CONTEXT0_PROTECTION_FAULT_DEFAULT_ADDR,
			(u32)(rdev->dummy_page.addr >> 12));
	for (i = 1; i < 7; i++)
		WREG32(VM_CONTEXT0_CNTL + (i * 4), 0);

	r600_pcie_gart_tlb_flush(rdev);
	rdev->gart.ready = true;
	return 0;
}

void r600_pcie_gart_disable(struct radeon_device *rdev)
{
	u32 tmp;
	int i, r;

	/* Disable all tables */
	for (i = 0; i < 7; i++)
		WREG32(VM_CONTEXT0_CNTL + (i * 4), 0);

	/* Disable L2 cache */
	WREG32(VM_L2_CNTL, ENABLE_L2_FRAGMENT_PROCESSING |
				EFFECTIVE_L2_QUEUE_SIZE(7));
	WREG32(VM_L2_CNTL3, BANK_SELECT_0(0) | BANK_SELECT_1(1));
	/* Setup L1 TLB control */
	tmp = EFFECTIVE_L1_TLB_SIZE(5) | EFFECTIVE_L1_QUEUE_SIZE(5) |
		ENABLE_WAIT_L2_QUERY;
	WREG32(MC_VM_L1_TLB_MCD_RD_A_CNTL, tmp);
	WREG32(MC_VM_L1_TLB_MCD_WR_A_CNTL, tmp);
	WREG32(MC_VM_L1_TLB_MCD_RD_B_CNTL, tmp);
	WREG32(MC_VM_L1_TLB_MCD_WR_B_CNTL, tmp);
	WREG32(MC_VM_L1_TLB_MCB_RD_GFX_CNTL, tmp);
	WREG32(MC_VM_L1_TLB_MCB_WR_GFX_CNTL, tmp);
	WREG32(MC_VM_L1_TLB_MCB_RD_PDMA_CNTL, tmp);
	WREG32(MC_VM_L1_TLB_MCB_WR_PDMA_CNTL, tmp);
	WREG32(MC_VM_L1_TLB_MCB_RD_SEM_CNTL, tmp);
	WREG32(MC_VM_L1_TLB_MCB_WR_SEM_CNTL, tmp);
	WREG32(MC_VM_L1_TLB_MCB_RD_SYS_CNTL, tmp);
	WREG32(MC_VM_L1_TLB_MCB_WR_SYS_CNTL, tmp);
	WREG32(MC_VM_L1_TLB_MCB_RD_HDP_CNTL, tmp);
	WREG32(MC_VM_L1_TLB_MCB_WR_HDP_CNTL, tmp);
	if (rdev->gart.table.vram.robj) {
		r = radeon_bo_reserve(rdev->gart.table.vram.robj, false);
		if (likely(r == 0)) {
			radeon_bo_kunmap(rdev->gart.table.vram.robj);
			radeon_bo_unpin(rdev->gart.table.vram.robj);
			radeon_bo_unreserve(rdev->gart.table.vram.robj);
		}
	}
}

void r600_pcie_gart_fini(struct radeon_device *rdev)
{
	r600_pcie_gart_disable(rdev);
	radeon_gart_table_vram_free(rdev);
	radeon_gart_fini(rdev);
}

void r600_agp_enable(struct radeon_device *rdev)
{
	u32 tmp;
	int i;

	/* Setup L2 cache */
	WREG32(VM_L2_CNTL, ENABLE_L2_CACHE | ENABLE_L2_FRAGMENT_PROCESSING |
				ENABLE_L2_PTE_CACHE_LRU_UPDATE_BY_WRITE |
				EFFECTIVE_L2_QUEUE_SIZE(7));
	WREG32(VM_L2_CNTL2, 0);
	WREG32(VM_L2_CNTL3, BANK_SELECT_0(0) | BANK_SELECT_1(1));
	/* Setup TLB control */
	tmp = ENABLE_L1_TLB | ENABLE_L1_FRAGMENT_PROCESSING |
		SYSTEM_ACCESS_MODE_NOT_IN_SYS |
		EFFECTIVE_L1_TLB_SIZE(5) | EFFECTIVE_L1_QUEUE_SIZE(5) |
		ENABLE_WAIT_L2_QUERY;
	WREG32(MC_VM_L1_TLB_MCB_RD_SYS_CNTL, tmp);
	WREG32(MC_VM_L1_TLB_MCB_WR_SYS_CNTL, tmp);
	WREG32(MC_VM_L1_TLB_MCB_RD_HDP_CNTL, tmp | ENABLE_L1_STRICT_ORDERING);
	WREG32(MC_VM_L1_TLB_MCB_WR_HDP_CNTL, tmp);
	WREG32(MC_VM_L1_TLB_MCD_RD_A_CNTL, tmp);
	WREG32(MC_VM_L1_TLB_MCD_WR_A_CNTL, tmp);
	WREG32(MC_VM_L1_TLB_MCD_RD_B_CNTL, tmp);
	WREG32(MC_VM_L1_TLB_MCD_WR_B_CNTL, tmp);
	WREG32(MC_VM_L1_TLB_MCB_RD_GFX_CNTL, tmp);
	WREG32(MC_VM_L1_TLB_MCB_WR_GFX_CNTL, tmp);
	WREG32(MC_VM_L1_TLB_MCB_RD_PDMA_CNTL, tmp);
	WREG32(MC_VM_L1_TLB_MCB_WR_PDMA_CNTL, tmp);
	WREG32(MC_VM_L1_TLB_MCB_RD_SEM_CNTL, tmp | ENABLE_SEMAPHORE_MODE);
	WREG32(MC_VM_L1_TLB_MCB_WR_SEM_CNTL, tmp | ENABLE_SEMAPHORE_MODE);
	for (i = 0; i < 7; i++)
		WREG32(VM_CONTEXT0_CNTL + (i * 4), 0);
}

int r600_mc_wait_for_idle(struct radeon_device *rdev)
{
	unsigned i;
	u32 tmp;

	for (i = 0; i < rdev->usec_timeout; i++) {
		/* read MC_STATUS */
		tmp = RREG32(R_000E50_SRBM_STATUS) & 0x3F00;
		if (!tmp)
			return 0;
		udelay(1);
	}
	return -1;
}

static void r600_mc_program(struct radeon_device *rdev)
{
	struct rv515_mc_save save;
	u32 tmp;
	int i, j;

	/* Initialize HDP */
	for (i = 0, j = 0; i < 32; i++, j += 0x18) {
		WREG32((0x2c14 + j), 0x00000000);
		WREG32((0x2c18 + j), 0x00000000);
		WREG32((0x2c1c + j), 0x00000000);
		WREG32((0x2c20 + j), 0x00000000);
		WREG32((0x2c24 + j), 0x00000000);
	}
	WREG32(HDP_REG_COHERENCY_FLUSH_CNTL, 0);

	rv515_mc_stop(rdev, &save);
	if (r600_mc_wait_for_idle(rdev)) {
		dev_warn(rdev->dev, "Wait for MC idle timedout !\n");
	}
	/* Lockout access through VGA aperture (doesn't exist before R600) */
	WREG32(VGA_HDP_CONTROL, VGA_MEMORY_DISABLE);
	/* Update configuration */
	if (rdev->flags & RADEON_IS_AGP) {
		if (rdev->mc.vram_start < rdev->mc.gtt_start) {
			/* VRAM before AGP */
			WREG32(MC_VM_SYSTEM_APERTURE_LOW_ADDR,
				rdev->mc.vram_start >> 12);
			WREG32(MC_VM_SYSTEM_APERTURE_HIGH_ADDR,
				rdev->mc.gtt_end >> 12);
		} else {
			/* VRAM after AGP */
			WREG32(MC_VM_SYSTEM_APERTURE_LOW_ADDR,
				rdev->mc.gtt_start >> 12);
			WREG32(MC_VM_SYSTEM_APERTURE_HIGH_ADDR,
				rdev->mc.vram_end >> 12);
		}
	} else {
		WREG32(MC_VM_SYSTEM_APERTURE_LOW_ADDR, rdev->mc.vram_start >> 12);
		WREG32(MC_VM_SYSTEM_APERTURE_HIGH_ADDR, rdev->mc.vram_end >> 12);
	}
	WREG32(MC_VM_SYSTEM_APERTURE_DEFAULT_ADDR, 0);
	tmp = ((rdev->mc.vram_end >> 24) & 0xFFFF) << 16;
	tmp |= ((rdev->mc.vram_start >> 24) & 0xFFFF);
	WREG32(MC_VM_FB_LOCATION, tmp);
	WREG32(HDP_NONSURFACE_BASE, (rdev->mc.vram_start >> 8));
	WREG32(HDP_NONSURFACE_INFO, (2 << 7));
	WREG32(HDP_NONSURFACE_SIZE, rdev->mc.mc_vram_size | 0x3FF);
	if (rdev->flags & RADEON_IS_AGP) {
		WREG32(MC_VM_AGP_TOP, rdev->mc.gtt_end >> 22);
		WREG32(MC_VM_AGP_BOT, rdev->mc.gtt_start >> 22);
		WREG32(MC_VM_AGP_BASE, rdev->mc.agp_base >> 22);
	} else {
		WREG32(MC_VM_AGP_BASE, 0);
		WREG32(MC_VM_AGP_TOP, 0x0FFFFFFF);
		WREG32(MC_VM_AGP_BOT, 0x0FFFFFFF);
	}
	if (r600_mc_wait_for_idle(rdev)) {
		dev_warn(rdev->dev, "Wait for MC idle timedout !\n");
	}
	rv515_mc_resume(rdev, &save);
	/* we need to own VRAM, so turn off the VGA renderer here
	 * to stop it overwriting our objects */
	rv515_vga_render_disable(rdev);
}

int r600_mc_init(struct radeon_device *rdev)
{
	fixed20_12 a;
	u32 tmp;
	int chansize, numchan;
	int r;

	/* Get VRAM informations */
	rdev->mc.vram_is_ddr = true;
	tmp = RREG32(RAMCFG);
	if (tmp & CHANSIZE_OVERRIDE) {
		chansize = 16;
	} else if (tmp & CHANSIZE_MASK) {
		chansize = 64;
	} else {
		chansize = 32;
	}
	tmp = RREG32(CHMAP);
	switch ((tmp & NOOFCHAN_MASK) >> NOOFCHAN_SHIFT) {
	case 0:
	default:
		numchan = 1;
		break;
	case 1:
		numchan = 2;
		break;
	case 2:
		numchan = 4;
		break;
	case 3:
		numchan = 8;
		break;
	}
	rdev->mc.vram_width = numchan * chansize;
	/* Could aper size report 0 ? */
	rdev->mc.aper_base = drm_get_resource_start(rdev->ddev, 0);
	rdev->mc.aper_size = drm_get_resource_len(rdev->ddev, 0);
	/* Setup GPU memory space */
	rdev->mc.mc_vram_size = RREG32(CONFIG_MEMSIZE);
	rdev->mc.real_vram_size = RREG32(CONFIG_MEMSIZE);

	if (rdev->mc.mc_vram_size > rdev->mc.aper_size)
		rdev->mc.mc_vram_size = rdev->mc.aper_size;

	if (rdev->mc.real_vram_size > rdev->mc.aper_size)
		rdev->mc.real_vram_size = rdev->mc.aper_size;

	if (rdev->flags & RADEON_IS_AGP) {
		r = radeon_agp_init(rdev);
		if (r)
			return r;
		/* gtt_size is setup by radeon_agp_init */
		rdev->mc.gtt_location = rdev->mc.agp_base;
		tmp = 0xFFFFFFFFUL - rdev->mc.agp_base - rdev->mc.gtt_size;
		/* Try to put vram before or after AGP because we
		 * we want SYSTEM_APERTURE to cover both VRAM and
		 * AGP so that GPU can catch out of VRAM/AGP access
		 */
		if (rdev->mc.gtt_location > rdev->mc.mc_vram_size) {
			/* Enough place before */
			rdev->mc.vram_location = rdev->mc.gtt_location -
							rdev->mc.mc_vram_size;
		} else if (tmp > rdev->mc.mc_vram_size) {
			/* Enough place after */
			rdev->mc.vram_location = rdev->mc.gtt_location +
							rdev->mc.gtt_size;
		} else {
			/* Try to setup VRAM then AGP might not
			 * not work on some card
			 */
			rdev->mc.vram_location = 0x00000000UL;
			rdev->mc.gtt_location = rdev->mc.mc_vram_size;
		}
	} else {
		rdev->mc.gtt_size = radeon_gart_size * 1024 * 1024;
		rdev->mc.vram_location = (RREG32(MC_VM_FB_LOCATION) &
							0xFFFF) << 24;
		tmp = rdev->mc.vram_location + rdev->mc.mc_vram_size;
		if ((0xFFFFFFFFUL - tmp) >= rdev->mc.gtt_size) {
			/* Enough place after vram */
			rdev->mc.gtt_location = tmp;
		} else if (rdev->mc.vram_location >= rdev->mc.gtt_size) {
			/* Enough place before vram */
			rdev->mc.gtt_location = 0;
		} else {
			/* Not enough place after or before shrink
			 * gart size
			 */
			if (rdev->mc.vram_location > (0xFFFFFFFFUL - tmp)) {
				rdev->mc.gtt_location = 0;
				rdev->mc.gtt_size = rdev->mc.vram_location;
			} else {
				rdev->mc.gtt_location = tmp;
				rdev->mc.gtt_size = 0xFFFFFFFFUL - tmp;
			}
		}
		rdev->mc.gtt_location = rdev->mc.mc_vram_size;
	}
	rdev->mc.vram_start = rdev->mc.vram_location;
	rdev->mc.vram_end = rdev->mc.vram_location + rdev->mc.mc_vram_size - 1;
	rdev->mc.gtt_start = rdev->mc.gtt_location;
	rdev->mc.gtt_end = rdev->mc.gtt_location + rdev->mc.gtt_size - 1;
	/* FIXME: we should enforce default clock in case GPU is not in
	 * default setup
	 */
	a.full = rfixed_const(100);
	rdev->pm.sclk.full = rfixed_const(rdev->clock.default_sclk);
	rdev->pm.sclk.full = rfixed_div(rdev->pm.sclk, a);
	return 0;
}

/* We doesn't check that the GPU really needs a reset we simply do the
 * reset, it's up to the caller to determine if the GPU needs one. We
 * might add an helper function to check that.
 */
int r600_gpu_soft_reset(struct radeon_device *rdev)
{
	struct rv515_mc_save save;
	u32 grbm_busy_mask = S_008010_VC_BUSY(1) | S_008010_VGT_BUSY_NO_DMA(1) |
				S_008010_VGT_BUSY(1) | S_008010_TA03_BUSY(1) |
				S_008010_TC_BUSY(1) | S_008010_SX_BUSY(1) |
				S_008010_SH_BUSY(1) | S_008010_SPI03_BUSY(1) |
				S_008010_SMX_BUSY(1) | S_008010_SC_BUSY(1) |
				S_008010_PA_BUSY(1) | S_008010_DB03_BUSY(1) |
				S_008010_CR_BUSY(1) | S_008010_CB03_BUSY(1) |
				S_008010_GUI_ACTIVE(1);
	u32 grbm2_busy_mask = S_008014_SPI0_BUSY(1) | S_008014_SPI1_BUSY(1) |
			S_008014_SPI2_BUSY(1) | S_008014_SPI3_BUSY(1) |
			S_008014_TA0_BUSY(1) | S_008014_TA1_BUSY(1) |
			S_008014_TA2_BUSY(1) | S_008014_TA3_BUSY(1) |
			S_008014_DB0_BUSY(1) | S_008014_DB1_BUSY(1) |
			S_008014_DB2_BUSY(1) | S_008014_DB3_BUSY(1) |
			S_008014_CB0_BUSY(1) | S_008014_CB1_BUSY(1) |
			S_008014_CB2_BUSY(1) | S_008014_CB3_BUSY(1);
	u32 srbm_reset = 0;
	u32 tmp;

	dev_info(rdev->dev, "GPU softreset \n");
	dev_info(rdev->dev, "  R_008010_GRBM_STATUS=0x%08X\n",
		RREG32(R_008010_GRBM_STATUS));
	dev_info(rdev->dev, "  R_008014_GRBM_STATUS2=0x%08X\n",
		RREG32(R_008014_GRBM_STATUS2));
	dev_info(rdev->dev, "  R_000E50_SRBM_STATUS=0x%08X\n",
		RREG32(R_000E50_SRBM_STATUS));
	rv515_mc_stop(rdev, &save);
	if (r600_mc_wait_for_idle(rdev)) {
		dev_warn(rdev->dev, "Wait for MC idle timedout !\n");
	}
	/* Disable CP parsing/prefetching */
	WREG32(R_0086D8_CP_ME_CNTL, S_0086D8_CP_ME_HALT(0xff));
	/* Check if any of the rendering block is busy and reset it */
	if ((RREG32(R_008010_GRBM_STATUS) & grbm_busy_mask) ||
	    (RREG32(R_008014_GRBM_STATUS2) & grbm2_busy_mask)) {
		tmp = S_008020_SOFT_RESET_CR(1) |
			S_008020_SOFT_RESET_DB(1) |
			S_008020_SOFT_RESET_CB(1) |
			S_008020_SOFT_RESET_PA(1) |
			S_008020_SOFT_RESET_SC(1) |
			S_008020_SOFT_RESET_SMX(1) |
			S_008020_SOFT_RESET_SPI(1) |
			S_008020_SOFT_RESET_SX(1) |
			S_008020_SOFT_RESET_SH(1) |
			S_008020_SOFT_RESET_TC(1) |
			S_008020_SOFT_RESET_TA(1) |
			S_008020_SOFT_RESET_VC(1) |
			S_008020_SOFT_RESET_VGT(1);
		dev_info(rdev->dev, "  R_008020_GRBM_SOFT_RESET=0x%08X\n", tmp);
		WREG32(R_008020_GRBM_SOFT_RESET, tmp);
		(void)RREG32(R_008020_GRBM_SOFT_RESET);
		udelay(50);
		WREG32(R_008020_GRBM_SOFT_RESET, 0);
		(void)RREG32(R_008020_GRBM_SOFT_RESET);
	}
	/* Reset CP (we always reset CP) */
	tmp = S_008020_SOFT_RESET_CP(1);
	dev_info(rdev->dev, "R_008020_GRBM_SOFT_RESET=0x%08X\n", tmp);
	WREG32(R_008020_GRBM_SOFT_RESET, tmp);
	(void)RREG32(R_008020_GRBM_SOFT_RESET);
	udelay(50);
	WREG32(R_008020_GRBM_SOFT_RESET, 0);
	(void)RREG32(R_008020_GRBM_SOFT_RESET);
	/* Reset others GPU block if necessary */
	if (G_000E50_RLC_BUSY(RREG32(R_000E50_SRBM_STATUS)))
		srbm_reset |= S_000E60_SOFT_RESET_RLC(1);
	if (G_000E50_GRBM_RQ_PENDING(RREG32(R_000E50_SRBM_STATUS)))
		srbm_reset |= S_000E60_SOFT_RESET_GRBM(1);
	if (G_000E50_HI_RQ_PENDING(RREG32(R_000E50_SRBM_STATUS)))
		srbm_reset |= S_000E60_SOFT_RESET_IH(1);
	if (G_000E50_VMC_BUSY(RREG32(R_000E50_SRBM_STATUS)))
		srbm_reset |= S_000E60_SOFT_RESET_VMC(1);
	if (G_000E50_MCB_BUSY(RREG32(R_000E50_SRBM_STATUS)))
		srbm_reset |= S_000E60_SOFT_RESET_MC(1);
	if (G_000E50_MCDZ_BUSY(RREG32(R_000E50_SRBM_STATUS)))
		srbm_reset |= S_000E60_SOFT_RESET_MC(1);
	if (G_000E50_MCDY_BUSY(RREG32(R_000E50_SRBM_STATUS)))
		srbm_reset |= S_000E60_SOFT_RESET_MC(1);
	if (G_000E50_MCDX_BUSY(RREG32(R_000E50_SRBM_STATUS)))
		srbm_reset |= S_000E60_SOFT_RESET_MC(1);
	if (G_000E50_MCDW_BUSY(RREG32(R_000E50_SRBM_STATUS)))
		srbm_reset |= S_000E60_SOFT_RESET_MC(1);
	if (G_000E50_RLC_BUSY(RREG32(R_000E50_SRBM_STATUS)))
		srbm_reset |= S_000E60_SOFT_RESET_RLC(1);
	if (G_000E50_SEM_BUSY(RREG32(R_000E50_SRBM_STATUS)))
		srbm_reset |= S_000E60_SOFT_RESET_SEM(1);
	if (G_000E50_BIF_BUSY(RREG32(R_000E50_SRBM_STATUS)))
		srbm_reset |= S_000E60_SOFT_RESET_BIF(1);
	dev_info(rdev->dev, "  R_000E60_SRBM_SOFT_RESET=0x%08X\n", srbm_reset);
	WREG32(R_000E60_SRBM_SOFT_RESET, srbm_reset);
	(void)RREG32(R_000E60_SRBM_SOFT_RESET);
	udelay(50);
	WREG32(R_000E60_SRBM_SOFT_RESET, 0);
	(void)RREG32(R_000E60_SRBM_SOFT_RESET);
	WREG32(R_000E60_SRBM_SOFT_RESET, srbm_reset);
	(void)RREG32(R_000E60_SRBM_SOFT_RESET);
	udelay(50);
	WREG32(R_000E60_SRBM_SOFT_RESET, 0);
	(void)RREG32(R_000E60_SRBM_SOFT_RESET);
	/* Wait a little for things to settle down */
	udelay(50);
	dev_info(rdev->dev, "  R_008010_GRBM_STATUS=0x%08X\n",
		RREG32(R_008010_GRBM_STATUS));
	dev_info(rdev->dev, "  R_008014_GRBM_STATUS2=0x%08X\n",
		RREG32(R_008014_GRBM_STATUS2));
	dev_info(rdev->dev, "  R_000E50_SRBM_STATUS=0x%08X\n",
		RREG32(R_000E50_SRBM_STATUS));
	/* After reset we need to reinit the asic as GPU often endup in an
	 * incoherent state.
	 */
	atom_asic_init(rdev->mode_info.atom_context);
	rv515_mc_resume(rdev, &save);
	return 0;
}

int r600_gpu_reset(struct radeon_device *rdev)
{
	return r600_gpu_soft_reset(rdev);
}

static u32 r600_get_tile_pipe_to_backend_map(u32 num_tile_pipes,
					     u32 num_backends,
					     u32 backend_disable_mask)
{
	u32 backend_map = 0;
	u32 enabled_backends_mask;
	u32 enabled_backends_count;
	u32 cur_pipe;
	u32 swizzle_pipe[R6XX_MAX_PIPES];
	u32 cur_backend;
	u32 i;

	if (num_tile_pipes > R6XX_MAX_PIPES)
		num_tile_pipes = R6XX_MAX_PIPES;
	if (num_tile_pipes < 1)
		num_tile_pipes = 1;
	if (num_backends > R6XX_MAX_BACKENDS)
		num_backends = R6XX_MAX_BACKENDS;
	if (num_backends < 1)
		num_backends = 1;

	enabled_backends_mask = 0;
	enabled_backends_count = 0;
	for (i = 0; i < R6XX_MAX_BACKENDS; ++i) {
		if (((backend_disable_mask >> i) & 1) == 0) {
			enabled_backends_mask |= (1 << i);
			++enabled_backends_count;
		}
		if (enabled_backends_count == num_backends)
			break;
	}

	if (enabled_backends_count == 0) {
		enabled_backends_mask = 1;
		enabled_backends_count = 1;
	}

	if (enabled_backends_count != num_backends)
		num_backends = enabled_backends_count;

	memset((uint8_t *)&swizzle_pipe[0], 0, sizeof(u32) * R6XX_MAX_PIPES);
	switch (num_tile_pipes) {
	case 1:
		swizzle_pipe[0] = 0;
		break;
	case 2:
		swizzle_pipe[0] = 0;
		swizzle_pipe[1] = 1;
		break;
	case 3:
		swizzle_pipe[0] = 0;
		swizzle_pipe[1] = 1;
		swizzle_pipe[2] = 2;
		break;
	case 4:
		swizzle_pipe[0] = 0;
		swizzle_pipe[1] = 1;
		swizzle_pipe[2] = 2;
		swizzle_pipe[3] = 3;
		break;
	case 5:
		swizzle_pipe[0] = 0;
		swizzle_pipe[1] = 1;
		swizzle_pipe[2] = 2;
		swizzle_pipe[3] = 3;
		swizzle_pipe[4] = 4;
		break;
	case 6:
		swizzle_pipe[0] = 0;
		swizzle_pipe[1] = 2;
		swizzle_pipe[2] = 4;
		swizzle_pipe[3] = 5;
		swizzle_pipe[4] = 1;
		swizzle_pipe[5] = 3;
		break;
	case 7:
		swizzle_pipe[0] = 0;
		swizzle_pipe[1] = 2;
		swizzle_pipe[2] = 4;
		swizzle_pipe[3] = 6;
		swizzle_pipe[4] = 1;
		swizzle_pipe[5] = 3;
		swizzle_pipe[6] = 5;
		break;
	case 8:
		swizzle_pipe[0] = 0;
		swizzle_pipe[1] = 2;
		swizzle_pipe[2] = 4;
		swizzle_pipe[3] = 6;
		swizzle_pipe[4] = 1;
		swizzle_pipe[5] = 3;
		swizzle_pipe[6] = 5;
		swizzle_pipe[7] = 7;
		break;
	}

	cur_backend = 0;
	for (cur_pipe = 0; cur_pipe < num_tile_pipes; ++cur_pipe) {
		while (((1 << cur_backend) & enabled_backends_mask) == 0)
			cur_backend = (cur_backend + 1) % R6XX_MAX_BACKENDS;

		backend_map |= (u32)(((cur_backend & 3) << (swizzle_pipe[cur_pipe] * 2)));

		cur_backend = (cur_backend + 1) % R6XX_MAX_BACKENDS;
	}

	return backend_map;
}

int r600_count_pipe_bits(uint32_t val)
{
	int i, ret = 0;

	for (i = 0; i < 32; i++) {
		ret += val & 1;
		val >>= 1;
	}
	return ret;
}

void r600_gpu_init(struct radeon_device *rdev)
{
	u32 tiling_config;
	u32 ramcfg;
	u32 tmp;
	int i, j;
	u32 sq_config;
	u32 sq_gpr_resource_mgmt_1 = 0;
	u32 sq_gpr_resource_mgmt_2 = 0;
	u32 sq_thread_resource_mgmt = 0;
	u32 sq_stack_resource_mgmt_1 = 0;
	u32 sq_stack_resource_mgmt_2 = 0;

	/* FIXME: implement */
	switch (rdev->family) {
	case CHIP_R600:
		rdev->config.r600.max_pipes = 4;
		rdev->config.r600.max_tile_pipes = 8;
		rdev->config.r600.max_simds = 4;
		rdev->config.r600.max_backends = 4;
		rdev->config.r600.max_gprs = 256;
		rdev->config.r600.max_threads = 192;
		rdev->config.r600.max_stack_entries = 256;
		rdev->config.r600.max_hw_contexts = 8;
		rdev->config.r600.max_gs_threads = 16;
		rdev->config.r600.sx_max_export_size = 128;
		rdev->config.r600.sx_max_export_pos_size = 16;
		rdev->config.r600.sx_max_export_smx_size = 128;
		rdev->config.r600.sq_num_cf_insts = 2;
		break;
	case CHIP_RV630:
	case CHIP_RV635:
		rdev->config.r600.max_pipes = 2;
		rdev->config.r600.max_tile_pipes = 2;
		rdev->config.r600.max_simds = 3;
		rdev->config.r600.max_backends = 1;
		rdev->config.r600.max_gprs = 128;
		rdev->config.r600.max_threads = 192;
		rdev->config.r600.max_stack_entries = 128;
		rdev->config.r600.max_hw_contexts = 8;
		rdev->config.r600.max_gs_threads = 4;
		rdev->config.r600.sx_max_export_size = 128;
		rdev->config.r600.sx_max_export_pos_size = 16;
		rdev->config.r600.sx_max_export_smx_size = 128;
		rdev->config.r600.sq_num_cf_insts = 2;
		break;
	case CHIP_RV610:
	case CHIP_RV620:
	case CHIP_RS780:
	case CHIP_RS880:
		rdev->config.r600.max_pipes = 1;
		rdev->config.r600.max_tile_pipes = 1;
		rdev->config.r600.max_simds = 2;
		rdev->config.r600.max_backends = 1;
		rdev->config.r600.max_gprs = 128;
		rdev->config.r600.max_threads = 192;
		rdev->config.r600.max_stack_entries = 128;
		rdev->config.r600.max_hw_contexts = 4;
		rdev->config.r600.max_gs_threads = 4;
		rdev->config.r600.sx_max_export_size = 128;
		rdev->config.r600.sx_max_export_pos_size = 16;
		rdev->config.r600.sx_max_export_smx_size = 128;
		rdev->config.r600.sq_num_cf_insts = 1;
		break;
	case CHIP_RV670:
		rdev->config.r600.max_pipes = 4;
		rdev->config.r600.max_tile_pipes = 4;
		rdev->config.r600.max_simds = 4;
		rdev->config.r600.max_backends = 4;
		rdev->config.r600.max_gprs = 192;
		rdev->config.r600.max_threads = 192;
		rdev->config.r600.max_stack_entries = 256;
		rdev->config.r600.max_hw_contexts = 8;
		rdev->config.r600.max_gs_threads = 16;
		rdev->config.r600.sx_max_export_size = 128;
		rdev->config.r600.sx_max_export_pos_size = 16;
		rdev->config.r600.sx_max_export_smx_size = 128;
		rdev->config.r600.sq_num_cf_insts = 2;
		break;
	default:
		break;
	}

	/* Initialize HDP */
	for (i = 0, j = 0; i < 32; i++, j += 0x18) {
		WREG32((0x2c14 + j), 0x00000000);
		WREG32((0x2c18 + j), 0x00000000);
		WREG32((0x2c1c + j), 0x00000000);
		WREG32((0x2c20 + j), 0x00000000);
		WREG32((0x2c24 + j), 0x00000000);
	}

	WREG32(GRBM_CNTL, GRBM_READ_TIMEOUT(0xff));

	/* Setup tiling */
	tiling_config = 0;
	ramcfg = RREG32(RAMCFG);
	switch (rdev->config.r600.max_tile_pipes) {
	case 1:
		tiling_config |= PIPE_TILING(0);
		break;
	case 2:
		tiling_config |= PIPE_TILING(1);
		break;
	case 4:
		tiling_config |= PIPE_TILING(2);
		break;
	case 8:
		tiling_config |= PIPE_TILING(3);
		break;
	default:
		break;
	}
	tiling_config |= BANK_TILING((ramcfg & NOOFBANK_MASK) >> NOOFBANK_SHIFT);
	tiling_config |= GROUP_SIZE(0);
	tmp = (ramcfg & NOOFROWS_MASK) >> NOOFROWS_SHIFT;
	if (tmp > 3) {
		tiling_config |= ROW_TILING(3);
		tiling_config |= SAMPLE_SPLIT(3);
	} else {
		tiling_config |= ROW_TILING(tmp);
		tiling_config |= SAMPLE_SPLIT(tmp);
	}
	tiling_config |= BANK_SWAPS(1);
	tmp = r600_get_tile_pipe_to_backend_map(rdev->config.r600.max_tile_pipes,
						rdev->config.r600.max_backends,
						(0xff << rdev->config.r600.max_backends) & 0xff);
	tiling_config |= BACKEND_MAP(tmp);
	WREG32(GB_TILING_CONFIG, tiling_config);
	WREG32(DCP_TILING_CONFIG, tiling_config & 0xffff);
	WREG32(HDP_TILING_CONFIG, tiling_config & 0xffff);

	tmp = BACKEND_DISABLE((R6XX_MAX_BACKENDS_MASK << rdev->config.r600.max_backends) & R6XX_MAX_BACKENDS_MASK);
	WREG32(CC_RB_BACKEND_DISABLE, tmp);

	/* Setup pipes */
	tmp = INACTIVE_QD_PIPES((R6XX_MAX_PIPES_MASK << rdev->config.r600.max_pipes) & R6XX_MAX_PIPES_MASK);
	tmp |= INACTIVE_SIMDS((R6XX_MAX_SIMDS_MASK << rdev->config.r600.max_simds) & R6XX_MAX_SIMDS_MASK);
	WREG32(CC_GC_SHADER_PIPE_CONFIG, tmp);
	WREG32(GC_USER_SHADER_PIPE_CONFIG, tmp);

	tmp = R6XX_MAX_BACKENDS - r600_count_pipe_bits(tmp & INACTIVE_QD_PIPES_MASK);
	WREG32(VGT_OUT_DEALLOC_CNTL, (tmp * 4) & DEALLOC_DIST_MASK);
	WREG32(VGT_VERTEX_REUSE_BLOCK_CNTL, ((tmp * 4) - 2) & VTX_REUSE_DEPTH_MASK);

	/* Setup some CP states */
	WREG32(CP_QUEUE_THRESHOLDS, (ROQ_IB1_START(0x16) | ROQ_IB2_START(0x2b)));
	WREG32(CP_MEQ_THRESHOLDS, (MEQ_END(0x40) | ROQ_END(0x40)));

	WREG32(TA_CNTL_AUX, (DISABLE_CUBE_ANISO | SYNC_GRADIENT |
			     SYNC_WALKER | SYNC_ALIGNER));
	/* Setup various GPU states */
	if (rdev->family == CHIP_RV670)
		WREG32(ARB_GDEC_RD_CNTL, 0x00000021);

	tmp = RREG32(SX_DEBUG_1);
	tmp |= SMX_EVENT_RELEASE;
	if ((rdev->family > CHIP_R600))
		tmp |= ENABLE_NEW_SMX_ADDRESS;
	WREG32(SX_DEBUG_1, tmp);

	if (((rdev->family) == CHIP_R600) ||
	    ((rdev->family) == CHIP_RV630) ||
	    ((rdev->family) == CHIP_RV610) ||
	    ((rdev->family) == CHIP_RV620) ||
	    ((rdev->family) == CHIP_RS780) ||
	    ((rdev->family) == CHIP_RS880)) {
		WREG32(DB_DEBUG, PREZ_MUST_WAIT_FOR_POSTZ_DONE);
	} else {
		WREG32(DB_DEBUG, 0);
	}
	WREG32(DB_WATERMARKS, (DEPTH_FREE(4) | DEPTH_CACHELINE_FREE(16) |
			       DEPTH_FLUSH(16) | DEPTH_PENDING_FREE(4)));

	WREG32(PA_SC_MULTI_CHIP_CNTL, 0);
	WREG32(VGT_NUM_INSTANCES, 0);

	WREG32(SPI_CONFIG_CNTL, GPR_WRITE_PRIORITY(0));
	WREG32(SPI_CONFIG_CNTL_1, VTX_DONE_DELAY(0));

	tmp = RREG32(SQ_MS_FIFO_SIZES);
	if (((rdev->family) == CHIP_RV610) ||
	    ((rdev->family) == CHIP_RV620) ||
	    ((rdev->family) == CHIP_RS780) ||
	    ((rdev->family) == CHIP_RS880)) {
		tmp = (CACHE_FIFO_SIZE(0xa) |
		       FETCH_FIFO_HIWATER(0xa) |
		       DONE_FIFO_HIWATER(0xe0) |
		       ALU_UPDATE_FIFO_HIWATER(0x8));
	} else if (((rdev->family) == CHIP_R600) ||
		   ((rdev->family) == CHIP_RV630)) {
		tmp &= ~DONE_FIFO_HIWATER(0xff);
		tmp |= DONE_FIFO_HIWATER(0x4);
	}
	WREG32(SQ_MS_FIFO_SIZES, tmp);

	/* SQ_CONFIG, SQ_GPR_RESOURCE_MGMT, SQ_THREAD_RESOURCE_MGMT, SQ_STACK_RESOURCE_MGMT
	 * should be adjusted as needed by the 2D/3D drivers.  This just sets default values
	 */
	sq_config = RREG32(SQ_CONFIG);
	sq_config &= ~(PS_PRIO(3) |
		       VS_PRIO(3) |
		       GS_PRIO(3) |
		       ES_PRIO(3));
	sq_config |= (DX9_CONSTS |
		      VC_ENABLE |
		      PS_PRIO(0) |
		      VS_PRIO(1) |
		      GS_PRIO(2) |
		      ES_PRIO(3));

	if ((rdev->family) == CHIP_R600) {
		sq_gpr_resource_mgmt_1 = (NUM_PS_GPRS(124) |
					  NUM_VS_GPRS(124) |
					  NUM_CLAUSE_TEMP_GPRS(4));
		sq_gpr_resource_mgmt_2 = (NUM_GS_GPRS(0) |
					  NUM_ES_GPRS(0));
		sq_thread_resource_mgmt = (NUM_PS_THREADS(136) |
					   NUM_VS_THREADS(48) |
					   NUM_GS_THREADS(4) |
					   NUM_ES_THREADS(4));
		sq_stack_resource_mgmt_1 = (NUM_PS_STACK_ENTRIES(128) |
					    NUM_VS_STACK_ENTRIES(128));
		sq_stack_resource_mgmt_2 = (NUM_GS_STACK_ENTRIES(0) |
					    NUM_ES_STACK_ENTRIES(0));
	} else if (((rdev->family) == CHIP_RV610) ||
		   ((rdev->family) == CHIP_RV620) ||
		   ((rdev->family) == CHIP_RS780) ||
		   ((rdev->family) == CHIP_RS880)) {
		/* no vertex cache */
		sq_config &= ~VC_ENABLE;

		sq_gpr_resource_mgmt_1 = (NUM_PS_GPRS(44) |
					  NUM_VS_GPRS(44) |
					  NUM_CLAUSE_TEMP_GPRS(2));
		sq_gpr_resource_mgmt_2 = (NUM_GS_GPRS(17) |
					  NUM_ES_GPRS(17));
		sq_thread_resource_mgmt = (NUM_PS_THREADS(79) |
					   NUM_VS_THREADS(78) |
					   NUM_GS_THREADS(4) |
					   NUM_ES_THREADS(31));
		sq_stack_resource_mgmt_1 = (NUM_PS_STACK_ENTRIES(40) |
					    NUM_VS_STACK_ENTRIES(40));
		sq_stack_resource_mgmt_2 = (NUM_GS_STACK_ENTRIES(32) |
					    NUM_ES_STACK_ENTRIES(16));
	} else if (((rdev->family) == CHIP_RV630) ||
		   ((rdev->family) == CHIP_RV635)) {
		sq_gpr_resource_mgmt_1 = (NUM_PS_GPRS(44) |
					  NUM_VS_GPRS(44) |
					  NUM_CLAUSE_TEMP_GPRS(2));
		sq_gpr_resource_mgmt_2 = (NUM_GS_GPRS(18) |
					  NUM_ES_GPRS(18));
		sq_thread_resource_mgmt = (NUM_PS_THREADS(79) |
					   NUM_VS_THREADS(78) |
					   NUM_GS_THREADS(4) |
					   NUM_ES_THREADS(31));
		sq_stack_resource_mgmt_1 = (NUM_PS_STACK_ENTRIES(40) |
					    NUM_VS_STACK_ENTRIES(40));
		sq_stack_resource_mgmt_2 = (NUM_GS_STACK_ENTRIES(32) |
					    NUM_ES_STACK_ENTRIES(16));
	} else if ((rdev->family) == CHIP_RV670) {
		sq_gpr_resource_mgmt_1 = (NUM_PS_GPRS(44) |
					  NUM_VS_GPRS(44) |
					  NUM_CLAUSE_TEMP_GPRS(2));
		sq_gpr_resource_mgmt_2 = (NUM_GS_GPRS(17) |
					  NUM_ES_GPRS(17));
		sq_thread_resource_mgmt = (NUM_PS_THREADS(79) |
					   NUM_VS_THREADS(78) |
					   NUM_GS_THREADS(4) |
					   NUM_ES_THREADS(31));
		sq_stack_resource_mgmt_1 = (NUM_PS_STACK_ENTRIES(64) |
					    NUM_VS_STACK_ENTRIES(64));
		sq_stack_resource_mgmt_2 = (NUM_GS_STACK_ENTRIES(64) |
					    NUM_ES_STACK_ENTRIES(64));
	}

	WREG32(SQ_CONFIG, sq_config);
	WREG32(SQ_GPR_RESOURCE_MGMT_1,  sq_gpr_resource_mgmt_1);
	WREG32(SQ_GPR_RESOURCE_MGMT_2,  sq_gpr_resource_mgmt_2);
	WREG32(SQ_THREAD_RESOURCE_MGMT, sq_thread_resource_mgmt);
	WREG32(SQ_STACK_RESOURCE_MGMT_1, sq_stack_resource_mgmt_1);
	WREG32(SQ_STACK_RESOURCE_MGMT_2, sq_stack_resource_mgmt_2);

	if (((rdev->family) == CHIP_RV610) ||
	    ((rdev->family) == CHIP_RV620) ||
	    ((rdev->family) == CHIP_RS780) ||
	    ((rdev->family) == CHIP_RS880)) {
		WREG32(VGT_CACHE_INVALIDATION, CACHE_INVALIDATION(TC_ONLY));
	} else {
		WREG32(VGT_CACHE_INVALIDATION, CACHE_INVALIDATION(VC_AND_TC));
	}

	/* More default values. 2D/3D driver should adjust as needed */
	WREG32(PA_SC_AA_SAMPLE_LOCS_2S, (S0_X(0xc) | S0_Y(0x4) |
					 S1_X(0x4) | S1_Y(0xc)));
	WREG32(PA_SC_AA_SAMPLE_LOCS_4S, (S0_X(0xe) | S0_Y(0xe) |
					 S1_X(0x2) | S1_Y(0x2) |
					 S2_X(0xa) | S2_Y(0x6) |
					 S3_X(0x6) | S3_Y(0xa)));
	WREG32(PA_SC_AA_SAMPLE_LOCS_8S_WD0, (S0_X(0xe) | S0_Y(0xb) |
					     S1_X(0x4) | S1_Y(0xc) |
					     S2_X(0x1) | S2_Y(0x6) |
					     S3_X(0xa) | S3_Y(0xe)));
	WREG32(PA_SC_AA_SAMPLE_LOCS_8S_WD1, (S4_X(0x6) | S4_Y(0x1) |
					     S5_X(0x0) | S5_Y(0x0) |
					     S6_X(0xb) | S6_Y(0x4) |
					     S7_X(0x7) | S7_Y(0x8)));

	WREG32(VGT_STRMOUT_EN, 0);
	tmp = rdev->config.r600.max_pipes * 16;
	switch (rdev->family) {
	case CHIP_RV610:
	case CHIP_RV620:
	case CHIP_RS780:
	case CHIP_RS880:
		tmp += 32;
		break;
	case CHIP_RV670:
		tmp += 128;
		break;
	default:
		break;
	}
	if (tmp > 256) {
		tmp = 256;
	}
	WREG32(VGT_ES_PER_GS, 128);
	WREG32(VGT_GS_PER_ES, tmp);
	WREG32(VGT_GS_PER_VS, 2);
	WREG32(VGT_GS_VERTEX_REUSE, 16);

	/* more default values. 2D/3D driver should adjust as needed */
	WREG32(PA_SC_LINE_STIPPLE_STATE, 0);
	WREG32(VGT_STRMOUT_EN, 0);
	WREG32(SX_MISC, 0);
	WREG32(PA_SC_MODE_CNTL, 0);
	WREG32(PA_SC_AA_CONFIG, 0);
	WREG32(PA_SC_LINE_STIPPLE, 0);
	WREG32(SPI_INPUT_Z, 0);
	WREG32(SPI_PS_IN_CONTROL_0, NUM_INTERP(2));
	WREG32(CB_COLOR7_FRAG, 0);

	/* Clear render buffer base addresses */
	WREG32(CB_COLOR0_BASE, 0);
	WREG32(CB_COLOR1_BASE, 0);
	WREG32(CB_COLOR2_BASE, 0);
	WREG32(CB_COLOR3_BASE, 0);
	WREG32(CB_COLOR4_BASE, 0);
	WREG32(CB_COLOR5_BASE, 0);
	WREG32(CB_COLOR6_BASE, 0);
	WREG32(CB_COLOR7_BASE, 0);
	WREG32(CB_COLOR7_FRAG, 0);

	switch (rdev->family) {
	case CHIP_RV610:
	case CHIP_RV620:
	case CHIP_RS780:
	case CHIP_RS880:
		tmp = TC_L2_SIZE(8);
		break;
	case CHIP_RV630:
	case CHIP_RV635:
		tmp = TC_L2_SIZE(4);
		break;
	case CHIP_R600:
		tmp = TC_L2_SIZE(0) | L2_DISABLE_LATE_HIT;
		break;
	default:
		tmp = TC_L2_SIZE(0);
		break;
	}
	WREG32(TC_CNTL, tmp);

	tmp = RREG32(HDP_HOST_PATH_CNTL);
	WREG32(HDP_HOST_PATH_CNTL, tmp);

	tmp = RREG32(ARB_POP);
	tmp |= ENABLE_TC128;
	WREG32(ARB_POP, tmp);

	WREG32(PA_SC_MULTI_CHIP_CNTL, 0);
	WREG32(PA_CL_ENHANCE, (CLIP_VTX_REORDER_ENA |
			       NUM_CLIP_SEQ(3)));
	WREG32(PA_SC_ENHANCE, FORCE_EOV_MAX_CLK_CNT(4095));
}


/*
 * Indirect registers accessor
 */
u32 r600_pciep_rreg(struct radeon_device *rdev, u32 reg)
{
	u32 r;

	WREG32(PCIE_PORT_INDEX, ((reg) & 0xff));
	(void)RREG32(PCIE_PORT_INDEX);
	r = RREG32(PCIE_PORT_DATA);
	return r;
}

void r600_pciep_wreg(struct radeon_device *rdev, u32 reg, u32 v)
{
	WREG32(PCIE_PORT_INDEX, ((reg) & 0xff));
	(void)RREG32(PCIE_PORT_INDEX);
	WREG32(PCIE_PORT_DATA, (v));
	(void)RREG32(PCIE_PORT_DATA);
}

void r600_hdp_flush(struct radeon_device *rdev)
{
	WREG32(R_005480_HDP_MEM_COHERENCY_FLUSH_CNTL, 0x1);
}

/*
 * CP & Ring
 */
void r600_cp_stop(struct radeon_device *rdev)
{
	WREG32(R_0086D8_CP_ME_CNTL, S_0086D8_CP_ME_HALT(1));
}

int r600_init_microcode(struct radeon_device *rdev)
{
	struct platform_device *pdev;
	const char *chip_name;
	const char *rlc_chip_name;
	size_t pfp_req_size, me_req_size, rlc_req_size;
	char fw_name[30];
	int err;

	DRM_DEBUG("\n");

	pdev = platform_device_register_simple("radeon_cp", 0, NULL, 0);
	err = IS_ERR(pdev);
	if (err) {
		printk(KERN_ERR "radeon_cp: Failed to register firmware\n");
		return -EINVAL;
	}

	switch (rdev->family) {
	case CHIP_R600:
		chip_name = "R600";
		rlc_chip_name = "R600";
		break;
	case CHIP_RV610:
		chip_name = "RV610";
		rlc_chip_name = "R600";
		break;
	case CHIP_RV630:
		chip_name = "RV630";
		rlc_chip_name = "R600";
		break;
	case CHIP_RV620:
		chip_name = "RV620";
		rlc_chip_name = "R600";
		break;
	case CHIP_RV635:
		chip_name = "RV635";
		rlc_chip_name = "R600";
		break;
	case CHIP_RV670:
		chip_name = "RV670";
		rlc_chip_name = "R600";
		break;
	case CHIP_RS780:
	case CHIP_RS880:
		chip_name = "RS780";
		rlc_chip_name = "R600";
		break;
	case CHIP_RV770:
		chip_name = "RV770";
		rlc_chip_name = "R700";
		break;
	case CHIP_RV730:
	case CHIP_RV740:
		chip_name = "RV730";
		rlc_chip_name = "R700";
		break;
	case CHIP_RV710:
		chip_name = "RV710";
		rlc_chip_name = "R700";
		break;
	default: BUG();
	}

	if (rdev->family >= CHIP_RV770) {
		pfp_req_size = R700_PFP_UCODE_SIZE * 4;
		me_req_size = R700_PM4_UCODE_SIZE * 4;
		rlc_req_size = R700_RLC_UCODE_SIZE * 4;
	} else {
		pfp_req_size = PFP_UCODE_SIZE * 4;
		me_req_size = PM4_UCODE_SIZE * 12;
		rlc_req_size = RLC_UCODE_SIZE * 4;
	}

	DRM_INFO("Loading %s Microcode\n", chip_name);

	snprintf(fw_name, sizeof(fw_name), "radeon/%s_pfp.bin", chip_name);
	err = request_firmware(&rdev->pfp_fw, fw_name, &pdev->dev);
	if (err)
		goto out;
	if (rdev->pfp_fw->size != pfp_req_size) {
		printk(KERN_ERR
		       "r600_cp: Bogus length %zu in firmware \"%s\"\n",
		       rdev->pfp_fw->size, fw_name);
		err = -EINVAL;
		goto out;
	}

	snprintf(fw_name, sizeof(fw_name), "radeon/%s_me.bin", chip_name);
	err = request_firmware(&rdev->me_fw, fw_name, &pdev->dev);
	if (err)
		goto out;
	if (rdev->me_fw->size != me_req_size) {
		printk(KERN_ERR
		       "r600_cp: Bogus length %zu in firmware \"%s\"\n",
		       rdev->me_fw->size, fw_name);
		err = -EINVAL;
	}

	snprintf(fw_name, sizeof(fw_name), "radeon/%s_rlc.bin", rlc_chip_name);
	err = request_firmware(&rdev->rlc_fw, fw_name, &pdev->dev);
	if (err)
		goto out;
	if (rdev->rlc_fw->size != rlc_req_size) {
		printk(KERN_ERR
		       "r600_rlc: Bogus length %zu in firmware \"%s\"\n",
		       rdev->rlc_fw->size, fw_name);
		err = -EINVAL;
	}

out:
	platform_device_unregister(pdev);

	if (err) {
		if (err != -EINVAL)
			printk(KERN_ERR
			       "r600_cp: Failed to load firmware \"%s\"\n",
			       fw_name);
		release_firmware(rdev->pfp_fw);
		rdev->pfp_fw = NULL;
		release_firmware(rdev->me_fw);
		rdev->me_fw = NULL;
		release_firmware(rdev->rlc_fw);
		rdev->rlc_fw = NULL;
	}
	return err;
}

static int r600_cp_load_microcode(struct radeon_device *rdev)
{
	const __be32 *fw_data;
	int i;

	if (!rdev->me_fw || !rdev->pfp_fw)
		return -EINVAL;

	r600_cp_stop(rdev);

	WREG32(CP_RB_CNTL, RB_NO_UPDATE | RB_BLKSZ(15) | RB_BUFSZ(3));

	/* Reset cp */
	WREG32(GRBM_SOFT_RESET, SOFT_RESET_CP);
	RREG32(GRBM_SOFT_RESET);
	mdelay(15);
	WREG32(GRBM_SOFT_RESET, 0);

	WREG32(CP_ME_RAM_WADDR, 0);

	fw_data = (const __be32 *)rdev->me_fw->data;
	WREG32(CP_ME_RAM_WADDR, 0);
	for (i = 0; i < PM4_UCODE_SIZE * 3; i++)
		WREG32(CP_ME_RAM_DATA,
		       be32_to_cpup(fw_data++));

	fw_data = (const __be32 *)rdev->pfp_fw->data;
	WREG32(CP_PFP_UCODE_ADDR, 0);
	for (i = 0; i < PFP_UCODE_SIZE; i++)
		WREG32(CP_PFP_UCODE_DATA,
		       be32_to_cpup(fw_data++));

	WREG32(CP_PFP_UCODE_ADDR, 0);
	WREG32(CP_ME_RAM_WADDR, 0);
	WREG32(CP_ME_RAM_RADDR, 0);
	return 0;
}

int r600_cp_start(struct radeon_device *rdev)
{
	int r;
	uint32_t cp_me;

	r = radeon_ring_lock(rdev, 7);
	if (r) {
		DRM_ERROR("radeon: cp failed to lock ring (%d).\n", r);
		return r;
	}
	radeon_ring_write(rdev, PACKET3(PACKET3_ME_INITIALIZE, 5));
	radeon_ring_write(rdev, 0x1);
	if (rdev->family < CHIP_RV770) {
		radeon_ring_write(rdev, 0x3);
		radeon_ring_write(rdev, rdev->config.r600.max_hw_contexts - 1);
	} else {
		radeon_ring_write(rdev, 0x0);
		radeon_ring_write(rdev, rdev->config.rv770.max_hw_contexts - 1);
	}
	radeon_ring_write(rdev, PACKET3_ME_INITIALIZE_DEVICE_ID(1));
	radeon_ring_write(rdev, 0);
	radeon_ring_write(rdev, 0);
	radeon_ring_unlock_commit(rdev);

	cp_me = 0xff;
	WREG32(R_0086D8_CP_ME_CNTL, cp_me);
	return 0;
}

int r600_cp_resume(struct radeon_device *rdev)
{
	u32 tmp;
	u32 rb_bufsz;
	int r;

	/* Reset cp */
	WREG32(GRBM_SOFT_RESET, SOFT_RESET_CP);
	RREG32(GRBM_SOFT_RESET);
	mdelay(15);
	WREG32(GRBM_SOFT_RESET, 0);

	/* Set ring buffer size */
	rb_bufsz = drm_order(rdev->cp.ring_size / 8);
	tmp = RB_NO_UPDATE | (drm_order(RADEON_GPU_PAGE_SIZE/8) << 8) | rb_bufsz;
#ifdef __BIG_ENDIAN
	tmp |= BUF_SWAP_32BIT;
#endif
	WREG32(CP_RB_CNTL, tmp);
	WREG32(CP_SEM_WAIT_TIMER, 0x4);

	/* Set the write pointer delay */
	WREG32(CP_RB_WPTR_DELAY, 0);

	/* Initialize the ring buffer's read and write pointers */
	WREG32(CP_RB_CNTL, tmp | RB_RPTR_WR_ENA);
	WREG32(CP_RB_RPTR_WR, 0);
	WREG32(CP_RB_WPTR, 0);
	WREG32(CP_RB_RPTR_ADDR, rdev->cp.gpu_addr & 0xFFFFFFFF);
	WREG32(CP_RB_RPTR_ADDR_HI, upper_32_bits(rdev->cp.gpu_addr));
	mdelay(1);
	WREG32(CP_RB_CNTL, tmp);

	WREG32(CP_RB_BASE, rdev->cp.gpu_addr >> 8);
	WREG32(CP_DEBUG, (1 << 27) | (1 << 28));

	rdev->cp.rptr = RREG32(CP_RB_RPTR);
	rdev->cp.wptr = RREG32(CP_RB_WPTR);

	r600_cp_start(rdev);
	rdev->cp.ready = true;
	r = radeon_ring_test(rdev);
	if (r) {
		rdev->cp.ready = false;
		return r;
	}
	return 0;
}

void r600_cp_commit(struct radeon_device *rdev)
{
	WREG32(CP_RB_WPTR, rdev->cp.wptr);
	(void)RREG32(CP_RB_WPTR);
}

void r600_ring_init(struct radeon_device *rdev, unsigned ring_size)
{
	u32 rb_bufsz;

	/* Align ring size */
	rb_bufsz = drm_order(ring_size / 8);
	ring_size = (1 << (rb_bufsz + 1)) * 4;
	rdev->cp.ring_size = ring_size;
	rdev->cp.align_mask = 16 - 1;
}


/*
 * GPU scratch registers helpers function.
 */
void r600_scratch_init(struct radeon_device *rdev)
{
	int i;

	rdev->scratch.num_reg = 7;
	for (i = 0; i < rdev->scratch.num_reg; i++) {
		rdev->scratch.free[i] = true;
		rdev->scratch.reg[i] = SCRATCH_REG0 + (i * 4);
	}
}

int r600_ring_test(struct radeon_device *rdev)
{
	uint32_t scratch;
	uint32_t tmp = 0;
	unsigned i;
	int r;

	r = radeon_scratch_get(rdev, &scratch);
	if (r) {
		DRM_ERROR("radeon: cp failed to get scratch reg (%d).\n", r);
		return r;
	}
	WREG32(scratch, 0xCAFEDEAD);
	r = radeon_ring_lock(rdev, 3);
	if (r) {
		DRM_ERROR("radeon: cp failed to lock ring (%d).\n", r);
		radeon_scratch_free(rdev, scratch);
		return r;
	}
	radeon_ring_write(rdev, PACKET3(PACKET3_SET_CONFIG_REG, 1));
	radeon_ring_write(rdev, ((scratch - PACKET3_SET_CONFIG_REG_OFFSET) >> 2));
	radeon_ring_write(rdev, 0xDEADBEEF);
	radeon_ring_unlock_commit(rdev);
	for (i = 0; i < rdev->usec_timeout; i++) {
		tmp = RREG32(scratch);
		if (tmp == 0xDEADBEEF)
			break;
		DRM_UDELAY(1);
	}
	if (i < rdev->usec_timeout) {
		DRM_INFO("ring test succeeded in %d usecs\n", i);
	} else {
		DRM_ERROR("radeon: ring test failed (scratch(0x%04X)=0x%08X)\n",
			  scratch, tmp);
		r = -EINVAL;
	}
	radeon_scratch_free(rdev, scratch);
	return r;
}

void r600_wb_disable(struct radeon_device *rdev)
{
	int r;

	WREG32(SCRATCH_UMSK, 0);
	if (rdev->wb.wb_obj) {
		r = radeon_bo_reserve(rdev->wb.wb_obj, false);
		if (unlikely(r != 0))
			return;
		radeon_bo_kunmap(rdev->wb.wb_obj);
		radeon_bo_unpin(rdev->wb.wb_obj);
		radeon_bo_unreserve(rdev->wb.wb_obj);
	}
}

void r600_wb_fini(struct radeon_device *rdev)
{
	r600_wb_disable(rdev);
	if (rdev->wb.wb_obj) {
		radeon_bo_unref(&rdev->wb.wb_obj);
		rdev->wb.wb = NULL;
		rdev->wb.wb_obj = NULL;
	}
}

int r600_wb_enable(struct radeon_device *rdev)
{
	int r;

	if (rdev->wb.wb_obj == NULL) {
<<<<<<< HEAD
		r = radeon_object_create(rdev, NULL, RADEON_GPU_PAGE_SIZE, true,
				RADEON_GEM_DOMAIN_GTT, false, &rdev->wb.wb_obj);
=======
		r = radeon_bo_create(rdev, NULL, RADEON_GPU_PAGE_SIZE, true,
				RADEON_GEM_DOMAIN_GTT, &rdev->wb.wb_obj);
>>>>>>> a9e06057
		if (r) {
			dev_warn(rdev->dev, "(%d) create WB bo failed\n", r);
			return r;
		}
		r = radeon_bo_reserve(rdev->wb.wb_obj, false);
		if (unlikely(r != 0)) {
			r600_wb_fini(rdev);
			return r;
		}
		r = radeon_bo_pin(rdev->wb.wb_obj, RADEON_GEM_DOMAIN_GTT,
				&rdev->wb.gpu_addr);
		if (r) {
			radeon_bo_unreserve(rdev->wb.wb_obj);
			dev_warn(rdev->dev, "(%d) pin WB bo failed\n", r);
			r600_wb_fini(rdev);
			return r;
		}
		r = radeon_bo_kmap(rdev->wb.wb_obj, (void **)&rdev->wb.wb);
		radeon_bo_unreserve(rdev->wb.wb_obj);
		if (r) {
			dev_warn(rdev->dev, "(%d) map WB bo failed\n", r);
			r600_wb_fini(rdev);
			return r;
		}
	}
	WREG32(SCRATCH_ADDR, (rdev->wb.gpu_addr >> 8) & 0xFFFFFFFF);
	WREG32(CP_RB_RPTR_ADDR, (rdev->wb.gpu_addr + 1024) & 0xFFFFFFFC);
	WREG32(CP_RB_RPTR_ADDR_HI, upper_32_bits(rdev->wb.gpu_addr + 1024) & 0xFF);
	WREG32(SCRATCH_UMSK, 0xff);
	return 0;
}

void r600_fence_ring_emit(struct radeon_device *rdev,
			  struct radeon_fence *fence)
{
	/* Also consider EVENT_WRITE_EOP.  it handles the interrupts + timestamps + events */
	/* Emit fence sequence & fire IRQ */
	radeon_ring_write(rdev, PACKET3(PACKET3_SET_CONFIG_REG, 1));
	radeon_ring_write(rdev, ((rdev->fence_drv.scratch_reg - PACKET3_SET_CONFIG_REG_OFFSET) >> 2));
	radeon_ring_write(rdev, fence->seq);
	/* CP_INTERRUPT packet 3 no longer exists, use packet 0 */
	radeon_ring_write(rdev, PACKET0(CP_INT_STATUS, 0));
	radeon_ring_write(rdev, RB_INT_STAT);
}

int r600_copy_dma(struct radeon_device *rdev,
		  uint64_t src_offset,
		  uint64_t dst_offset,
		  unsigned num_pages,
		  struct radeon_fence *fence)
{
	/* FIXME: implement */
	return 0;
}

int r600_copy_blit(struct radeon_device *rdev,
		   uint64_t src_offset, uint64_t dst_offset,
		   unsigned num_pages, struct radeon_fence *fence)
{
	r600_blit_prepare_copy(rdev, num_pages * RADEON_GPU_PAGE_SIZE);
	r600_kms_blit_copy(rdev, src_offset, dst_offset, num_pages * RADEON_GPU_PAGE_SIZE);
	r600_blit_done_copy(rdev, fence);
	return 0;
}

int r600_set_surface_reg(struct radeon_device *rdev, int reg,
			 uint32_t tiling_flags, uint32_t pitch,
			 uint32_t offset, uint32_t obj_size)
{
	/* FIXME: implement */
	return 0;
}

void r600_clear_surface_reg(struct radeon_device *rdev, int reg)
{
	/* FIXME: implement */
}


bool r600_card_posted(struct radeon_device *rdev)
{
	uint32_t reg;

	/* first check CRTCs */
	reg = RREG32(D1CRTC_CONTROL) |
		RREG32(D2CRTC_CONTROL);
	if (reg & CRTC_EN)
		return true;

	/* then check MEM_SIZE, in case the crtcs are off */
	if (RREG32(CONFIG_MEMSIZE))
		return true;

	return false;
}

int r600_startup(struct radeon_device *rdev)
{
	int r;

	if (!rdev->me_fw || !rdev->pfp_fw || !rdev->rlc_fw) {
		r = r600_init_microcode(rdev);
		if (r) {
			DRM_ERROR("Failed to load firmware!\n");
			return r;
		}
	}

	r600_mc_program(rdev);
	if (rdev->flags & RADEON_IS_AGP) {
		r600_agp_enable(rdev);
	} else {
		r = r600_pcie_gart_enable(rdev);
		if (r)
			return r;
	}
	r600_gpu_init(rdev);

	r = radeon_bo_reserve(rdev->r600_blit.shader_obj, false);
	if (unlikely(r != 0))
		return r;
	r = radeon_bo_pin(rdev->r600_blit.shader_obj, RADEON_GEM_DOMAIN_VRAM,
			&rdev->r600_blit.shader_gpu_addr);
	radeon_bo_unreserve(rdev->r600_blit.shader_obj);
	if (r) {
		dev_err(rdev->dev, "(%d) pin blit object failed\n", r);
		return r;
	}

	/* Enable IRQ */
	r = r600_irq_init(rdev);
	if (r) {
		DRM_ERROR("radeon: IH init failed (%d).\n", r);
		radeon_irq_kms_fini(rdev);
		return r;
	}
	r600_irq_set(rdev);

	r = radeon_ring_init(rdev, rdev->cp.ring_size);
	if (r)
		return r;
	r = r600_cp_load_microcode(rdev);
	if (r)
		return r;
	r = r600_cp_resume(rdev);
	if (r)
		return r;
	/* write back buffer are not vital so don't worry about failure */
	r600_wb_enable(rdev);
	return 0;
}

void r600_vga_set_state(struct radeon_device *rdev, bool state)
{
	uint32_t temp;

	temp = RREG32(CONFIG_CNTL);
	if (state == false) {
		temp &= ~(1<<0);
		temp |= (1<<1);
	} else {
		temp &= ~(1<<1);
	}
	WREG32(CONFIG_CNTL, temp);
}

int r600_resume(struct radeon_device *rdev)
{
	int r;

	/* Do not reset GPU before posting, on r600 hw unlike on r500 hw,
	 * posting will perform necessary task to bring back GPU into good
	 * shape.
	 */
	/* post card */
	atom_asic_init(rdev->mode_info.atom_context);
	/* Initialize clocks */
	r = radeon_clocks_init(rdev);
	if (r) {
		return r;
	}

	r = r600_startup(rdev);
	if (r) {
		DRM_ERROR("r600 startup failed on resume\n");
		return r;
	}

	r = r600_ib_test(rdev);
	if (r) {
		DRM_ERROR("radeon: failled testing IB (%d).\n", r);
		return r;
	}
	return r;
}

int r600_suspend(struct radeon_device *rdev)
{
	int r;

	/* FIXME: we should wait for ring to be empty */
	r600_cp_stop(rdev);
	rdev->cp.ready = false;
	r600_wb_disable(rdev);
	r600_pcie_gart_disable(rdev);
	/* unpin shaders bo */
	r = radeon_bo_reserve(rdev->r600_blit.shader_obj, false);
	if (unlikely(r != 0))
		return r;
	radeon_bo_unpin(rdev->r600_blit.shader_obj);
	radeon_bo_unreserve(rdev->r600_blit.shader_obj);
	return 0;
}

/* Plan is to move initialization in that function and use
 * helper function so that radeon_device_init pretty much
 * do nothing more than calling asic specific function. This
 * should also allow to remove a bunch of callback function
 * like vram_info.
 */
int r600_init(struct radeon_device *rdev)
{
	int r;

	r = radeon_dummy_page_init(rdev);
	if (r)
		return r;
	if (r600_debugfs_mc_info_init(rdev)) {
		DRM_ERROR("Failed to register debugfs file for mc !\n");
	}
	/* This don't do much */
	r = radeon_gem_init(rdev);
	if (r)
		return r;
	/* Read BIOS */
	if (!radeon_get_bios(rdev)) {
		if (ASIC_IS_AVIVO(rdev))
			return -EINVAL;
	}
	/* Must be an ATOMBIOS */
	if (!rdev->is_atom_bios) {
		dev_err(rdev->dev, "Expecting atombios for R600 GPU\n");
		return -EINVAL;
	}
	r = radeon_atombios_init(rdev);
	if (r)
		return r;
	/* Post card if necessary */
	if (!r600_card_posted(rdev)) {
		if (!rdev->bios) {
			dev_err(rdev->dev, "Card not posted and no BIOS - ignoring\n");
			return -EINVAL;
		}
		DRM_INFO("GPU not posted. posting now...\n");
		atom_asic_init(rdev->mode_info.atom_context);
	}
	/* Initialize scratch registers */
	r600_scratch_init(rdev);
	/* Initialize surface registers */
	radeon_surface_init(rdev);
	/* Initialize clocks */
	radeon_get_clock_info(rdev->ddev);
	r = radeon_clocks_init(rdev);
	if (r)
		return r;
	/* Initialize power management */
	radeon_pm_init(rdev);
	/* Fence driver */
	r = radeon_fence_driver_init(rdev);
	if (r)
		return r;
	r = r600_mc_init(rdev);
	if (r)
		return r;
	/* Memory manager */
	r = radeon_bo_init(rdev);
	if (r)
		return r;

	r = radeon_irq_kms_init(rdev);
	if (r)
		return r;

	rdev->cp.ring_obj = NULL;
	r600_ring_init(rdev, 1024 * 1024);

	rdev->ih.ring_obj = NULL;
	r600_ih_ring_init(rdev, 64 * 1024);

	r = r600_pcie_gart_init(rdev);
	if (r)
		return r;

	r = r600_blit_init(rdev);
	if (r) {
		DRM_ERROR("radeon: failed blitter (%d).\n", r);
		return r;
	}

	rdev->accel_working = true;
	r = r600_startup(rdev);
	if (r) {
		r600_suspend(rdev);
		r600_wb_fini(rdev);
		radeon_ring_fini(rdev);
		r600_pcie_gart_fini(rdev);
		rdev->accel_working = false;
	}
	if (rdev->accel_working) {
		r = radeon_ib_pool_init(rdev);
		if (r) {
			DRM_ERROR("radeon: failed initializing IB pool (%d).\n", r);
			rdev->accel_working = false;
		}
		r = r600_ib_test(rdev);
		if (r) {
			DRM_ERROR("radeon: failed testing IB (%d).\n", r);
			rdev->accel_working = false;
		}
	}
	return 0;
}

void r600_fini(struct radeon_device *rdev)
{
	/* Suspend operations */
	r600_suspend(rdev);

	r600_blit_fini(rdev);
	r600_irq_fini(rdev);
	radeon_irq_kms_fini(rdev);
	radeon_ring_fini(rdev);
	r600_wb_fini(rdev);
	r600_pcie_gart_fini(rdev);
	radeon_gem_fini(rdev);
	radeon_fence_driver_fini(rdev);
	radeon_clocks_fini(rdev);
	if (rdev->flags & RADEON_IS_AGP)
		radeon_agp_fini(rdev);
	radeon_bo_fini(rdev);
	radeon_atombios_fini(rdev);
	kfree(rdev->bios);
	rdev->bios = NULL;
	radeon_dummy_page_fini(rdev);
}


/*
 * CS stuff
 */
void r600_ring_ib_execute(struct radeon_device *rdev, struct radeon_ib *ib)
{
	/* FIXME: implement */
	radeon_ring_write(rdev, PACKET3(PACKET3_INDIRECT_BUFFER, 2));
	radeon_ring_write(rdev, ib->gpu_addr & 0xFFFFFFFC);
	radeon_ring_write(rdev, upper_32_bits(ib->gpu_addr) & 0xFF);
	radeon_ring_write(rdev, ib->length_dw);
}

int r600_ib_test(struct radeon_device *rdev)
{
	struct radeon_ib *ib;
	uint32_t scratch;
	uint32_t tmp = 0;
	unsigned i;
	int r;

	r = radeon_scratch_get(rdev, &scratch);
	if (r) {
		DRM_ERROR("radeon: failed to get scratch reg (%d).\n", r);
		return r;
	}
	WREG32(scratch, 0xCAFEDEAD);
	r = radeon_ib_get(rdev, &ib);
	if (r) {
		DRM_ERROR("radeon: failed to get ib (%d).\n", r);
		return r;
	}
	ib->ptr[0] = PACKET3(PACKET3_SET_CONFIG_REG, 1);
	ib->ptr[1] = ((scratch - PACKET3_SET_CONFIG_REG_OFFSET) >> 2);
	ib->ptr[2] = 0xDEADBEEF;
	ib->ptr[3] = PACKET2(0);
	ib->ptr[4] = PACKET2(0);
	ib->ptr[5] = PACKET2(0);
	ib->ptr[6] = PACKET2(0);
	ib->ptr[7] = PACKET2(0);
	ib->ptr[8] = PACKET2(0);
	ib->ptr[9] = PACKET2(0);
	ib->ptr[10] = PACKET2(0);
	ib->ptr[11] = PACKET2(0);
	ib->ptr[12] = PACKET2(0);
	ib->ptr[13] = PACKET2(0);
	ib->ptr[14] = PACKET2(0);
	ib->ptr[15] = PACKET2(0);
	ib->length_dw = 16;
	r = radeon_ib_schedule(rdev, ib);
	if (r) {
		radeon_scratch_free(rdev, scratch);
		radeon_ib_free(rdev, &ib);
		DRM_ERROR("radeon: failed to schedule ib (%d).\n", r);
		return r;
	}
	r = radeon_fence_wait(ib->fence, false);
	if (r) {
		DRM_ERROR("radeon: fence wait failed (%d).\n", r);
		return r;
	}
	for (i = 0; i < rdev->usec_timeout; i++) {
		tmp = RREG32(scratch);
		if (tmp == 0xDEADBEEF)
			break;
		DRM_UDELAY(1);
	}
	if (i < rdev->usec_timeout) {
		DRM_INFO("ib test succeeded in %u usecs\n", i);
	} else {
		DRM_ERROR("radeon: ib test failed (sracth(0x%04X)=0x%08X)\n",
			  scratch, tmp);
		r = -EINVAL;
	}
	radeon_scratch_free(rdev, scratch);
	radeon_ib_free(rdev, &ib);
	return r;
}

/*
 * Interrupts
 *
 * Interrupts use a ring buffer on r6xx/r7xx hardware.  It works pretty
 * the same as the CP ring buffer, but in reverse.  Rather than the CPU
 * writing to the ring and the GPU consuming, the GPU writes to the ring
 * and host consumes.  As the host irq handler processes interrupts, it
 * increments the rptr.  When the rptr catches up with the wptr, all the
 * current interrupts have been processed.
 */

void r600_ih_ring_init(struct radeon_device *rdev, unsigned ring_size)
{
	u32 rb_bufsz;

	/* Align ring size */
	rb_bufsz = drm_order(ring_size / 4);
	ring_size = (1 << rb_bufsz) * 4;
	rdev->ih.ring_size = ring_size;
	rdev->ih.align_mask = 4 - 1;
}

static int r600_ih_ring_alloc(struct radeon_device *rdev, unsigned ring_size)
{
	int r;

	rdev->ih.ring_size = ring_size;
	/* Allocate ring buffer */
	if (rdev->ih.ring_obj == NULL) {
		r = radeon_bo_create(rdev, NULL, rdev->ih.ring_size,
				     true,
				     RADEON_GEM_DOMAIN_GTT,
				     &rdev->ih.ring_obj);
		if (r) {
			DRM_ERROR("radeon: failed to create ih ring buffer (%d).\n", r);
			return r;
		}
		r = radeon_bo_reserve(rdev->ih.ring_obj, false);
		if (unlikely(r != 0))
			return r;
		r = radeon_bo_pin(rdev->ih.ring_obj,
				  RADEON_GEM_DOMAIN_GTT,
				  &rdev->ih.gpu_addr);
		if (r) {
			radeon_bo_unreserve(rdev->ih.ring_obj);
			DRM_ERROR("radeon: failed to pin ih ring buffer (%d).\n", r);
			return r;
		}
		r = radeon_bo_kmap(rdev->ih.ring_obj,
				   (void **)&rdev->ih.ring);
		radeon_bo_unreserve(rdev->ih.ring_obj);
		if (r) {
			DRM_ERROR("radeon: failed to map ih ring buffer (%d).\n", r);
			return r;
		}
	}
	rdev->ih.ptr_mask = (rdev->cp.ring_size / 4) - 1;
	rdev->ih.rptr = 0;

	return 0;
}

static void r600_ih_ring_fini(struct radeon_device *rdev)
{
	int r;
	if (rdev->ih.ring_obj) {
		r = radeon_bo_reserve(rdev->ih.ring_obj, false);
		if (likely(r == 0)) {
			radeon_bo_kunmap(rdev->ih.ring_obj);
			radeon_bo_unpin(rdev->ih.ring_obj);
			radeon_bo_unreserve(rdev->ih.ring_obj);
		}
		radeon_bo_unref(&rdev->ih.ring_obj);
		rdev->ih.ring = NULL;
		rdev->ih.ring_obj = NULL;
	}
}

static void r600_rlc_stop(struct radeon_device *rdev)
{

	if (rdev->family >= CHIP_RV770) {
		/* r7xx asics need to soft reset RLC before halting */
		WREG32(SRBM_SOFT_RESET, SOFT_RESET_RLC);
		RREG32(SRBM_SOFT_RESET);
		udelay(15000);
		WREG32(SRBM_SOFT_RESET, 0);
		RREG32(SRBM_SOFT_RESET);
	}

	WREG32(RLC_CNTL, 0);
}

static void r600_rlc_start(struct radeon_device *rdev)
{
	WREG32(RLC_CNTL, RLC_ENABLE);
}

static int r600_rlc_init(struct radeon_device *rdev)
{
	u32 i;
	const __be32 *fw_data;

	if (!rdev->rlc_fw)
		return -EINVAL;

	r600_rlc_stop(rdev);

	WREG32(RLC_HB_BASE, 0);
	WREG32(RLC_HB_CNTL, 0);
	WREG32(RLC_HB_RPTR, 0);
	WREG32(RLC_HB_WPTR, 0);
	WREG32(RLC_HB_WPTR_LSB_ADDR, 0);
	WREG32(RLC_HB_WPTR_MSB_ADDR, 0);
	WREG32(RLC_MC_CNTL, 0);
	WREG32(RLC_UCODE_CNTL, 0);

	fw_data = (const __be32 *)rdev->rlc_fw->data;
	if (rdev->family >= CHIP_RV770) {
		for (i = 0; i < R700_RLC_UCODE_SIZE; i++) {
			WREG32(RLC_UCODE_ADDR, i);
			WREG32(RLC_UCODE_DATA, be32_to_cpup(fw_data++));
		}
	} else {
		for (i = 0; i < RLC_UCODE_SIZE; i++) {
			WREG32(RLC_UCODE_ADDR, i);
			WREG32(RLC_UCODE_DATA, be32_to_cpup(fw_data++));
		}
	}
	WREG32(RLC_UCODE_ADDR, 0);

	r600_rlc_start(rdev);

	return 0;
}

static void r600_enable_interrupts(struct radeon_device *rdev)
{
	u32 ih_cntl = RREG32(IH_CNTL);
	u32 ih_rb_cntl = RREG32(IH_RB_CNTL);

	ih_cntl |= ENABLE_INTR;
	ih_rb_cntl |= IH_RB_ENABLE;
	WREG32(IH_CNTL, ih_cntl);
	WREG32(IH_RB_CNTL, ih_rb_cntl);
	rdev->ih.enabled = true;
}

static void r600_disable_interrupts(struct radeon_device *rdev)
{
	u32 ih_rb_cntl = RREG32(IH_RB_CNTL);
	u32 ih_cntl = RREG32(IH_CNTL);

	ih_rb_cntl &= ~IH_RB_ENABLE;
	ih_cntl &= ~ENABLE_INTR;
	WREG32(IH_RB_CNTL, ih_rb_cntl);
	WREG32(IH_CNTL, ih_cntl);
	/* set rptr, wptr to 0 */
	WREG32(IH_RB_RPTR, 0);
	WREG32(IH_RB_WPTR, 0);
	rdev->ih.enabled = false;
	rdev->ih.wptr = 0;
	rdev->ih.rptr = 0;
}

static void r600_disable_interrupt_state(struct radeon_device *rdev)
{
	u32 tmp;

	WREG32(CP_INT_CNTL, 0);
	WREG32(GRBM_INT_CNTL, 0);
	WREG32(DxMODE_INT_MASK, 0);
	if (ASIC_IS_DCE3(rdev)) {
		WREG32(DCE3_DACA_AUTODETECT_INT_CONTROL, 0);
		WREG32(DCE3_DACB_AUTODETECT_INT_CONTROL, 0);
		tmp = RREG32(DC_HPD1_INT_CONTROL) & DC_HPDx_INT_POLARITY;
		WREG32(DC_HPD1_INT_CONTROL, tmp);
		tmp = RREG32(DC_HPD2_INT_CONTROL) & DC_HPDx_INT_POLARITY;
		WREG32(DC_HPD2_INT_CONTROL, tmp);
		tmp = RREG32(DC_HPD3_INT_CONTROL) & DC_HPDx_INT_POLARITY;
		WREG32(DC_HPD3_INT_CONTROL, tmp);
		tmp = RREG32(DC_HPD4_INT_CONTROL) & DC_HPDx_INT_POLARITY;
		WREG32(DC_HPD4_INT_CONTROL, tmp);
		if (ASIC_IS_DCE32(rdev)) {
			tmp = RREG32(DC_HPD5_INT_CONTROL) & DC_HPDx_INT_POLARITY;
			WREG32(DC_HPD5_INT_CONTROL, 0);
			tmp = RREG32(DC_HPD6_INT_CONTROL) & DC_HPDx_INT_POLARITY;
			WREG32(DC_HPD6_INT_CONTROL, 0);
		}
	} else {
		WREG32(DACA_AUTODETECT_INT_CONTROL, 0);
		WREG32(DACB_AUTODETECT_INT_CONTROL, 0);
		tmp = RREG32(DC_HOT_PLUG_DETECT1_INT_CONTROL) & DC_HOT_PLUG_DETECTx_INT_POLARITY;
		WREG32(DC_HOT_PLUG_DETECT1_INT_CONTROL, 0);
		tmp = RREG32(DC_HOT_PLUG_DETECT2_INT_CONTROL) & DC_HOT_PLUG_DETECTx_INT_POLARITY;
		WREG32(DC_HOT_PLUG_DETECT2_INT_CONTROL, 0);
		tmp = RREG32(DC_HOT_PLUG_DETECT3_INT_CONTROL) & DC_HOT_PLUG_DETECTx_INT_POLARITY;
		WREG32(DC_HOT_PLUG_DETECT3_INT_CONTROL, 0);
	}
}

int r600_irq_init(struct radeon_device *rdev)
{
	int ret = 0;
	int rb_bufsz;
	u32 interrupt_cntl, ih_cntl, ih_rb_cntl;

	/* allocate ring */
	ret = r600_ih_ring_alloc(rdev, rdev->ih.ring_size);
	if (ret)
		return ret;

	/* disable irqs */
	r600_disable_interrupts(rdev);

	/* init rlc */
	ret = r600_rlc_init(rdev);
	if (ret) {
		r600_ih_ring_fini(rdev);
		return ret;
	}

	/* setup interrupt control */
	/* set dummy read address to ring address */
	WREG32(INTERRUPT_CNTL2, rdev->ih.gpu_addr >> 8);
	interrupt_cntl = RREG32(INTERRUPT_CNTL);
	/* IH_DUMMY_RD_OVERRIDE=0 - dummy read disabled with msi, enabled without msi
	 * IH_DUMMY_RD_OVERRIDE=1 - dummy read controlled by IH_DUMMY_RD_EN
	 */
	interrupt_cntl &= ~IH_DUMMY_RD_OVERRIDE;
	/* IH_REQ_NONSNOOP_EN=1 if ring is in non-cacheable memory, e.g., vram */
	interrupt_cntl &= ~IH_REQ_NONSNOOP_EN;
	WREG32(INTERRUPT_CNTL, interrupt_cntl);

	WREG32(IH_RB_BASE, rdev->ih.gpu_addr >> 8);
	rb_bufsz = drm_order(rdev->ih.ring_size / 4);

	ih_rb_cntl = (IH_WPTR_OVERFLOW_ENABLE |
		      IH_WPTR_OVERFLOW_CLEAR |
		      (rb_bufsz << 1));
	/* WPTR writeback, not yet */
	/*ih_rb_cntl |= IH_WPTR_WRITEBACK_ENABLE;*/
	WREG32(IH_RB_WPTR_ADDR_LO, 0);
	WREG32(IH_RB_WPTR_ADDR_HI, 0);

	WREG32(IH_RB_CNTL, ih_rb_cntl);

	/* set rptr, wptr to 0 */
	WREG32(IH_RB_RPTR, 0);
	WREG32(IH_RB_WPTR, 0);

	/* Default settings for IH_CNTL (disabled at first) */
	ih_cntl = MC_WRREQ_CREDIT(0x10) | MC_WR_CLEAN_CNT(0x10);
	/* RPTR_REARM only works if msi's are enabled */
	if (rdev->msi_enabled)
		ih_cntl |= RPTR_REARM;

#ifdef __BIG_ENDIAN
	ih_cntl |= IH_MC_SWAP(IH_MC_SWAP_32BIT);
#endif
	WREG32(IH_CNTL, ih_cntl);

	/* force the active interrupt state to all disabled */
	r600_disable_interrupt_state(rdev);

	/* enable irqs */
	r600_enable_interrupts(rdev);

	return ret;
}

void r600_irq_fini(struct radeon_device *rdev)
{
	r600_disable_interrupts(rdev);
	r600_rlc_stop(rdev);
	r600_ih_ring_fini(rdev);
}

int r600_irq_set(struct radeon_device *rdev)
{
	u32 cp_int_cntl = CNTX_BUSY_INT_ENABLE | CNTX_EMPTY_INT_ENABLE;
	u32 mode_int = 0;
	u32 hpd1, hpd2, hpd3, hpd4 = 0, hpd5 = 0, hpd6 = 0;

	/* don't enable anything if the ih is disabled */
	if (!rdev->ih.enabled)
		return 0;

	if (ASIC_IS_DCE3(rdev)) {
		hpd1 = RREG32(DC_HPD1_INT_CONTROL) & ~DC_HPDx_INT_EN;
		hpd2 = RREG32(DC_HPD2_INT_CONTROL) & ~DC_HPDx_INT_EN;
		hpd3 = RREG32(DC_HPD3_INT_CONTROL) & ~DC_HPDx_INT_EN;
		hpd4 = RREG32(DC_HPD4_INT_CONTROL) & ~DC_HPDx_INT_EN;
		if (ASIC_IS_DCE32(rdev)) {
			hpd5 = RREG32(DC_HPD5_INT_CONTROL) & ~DC_HPDx_INT_EN;
			hpd6 = RREG32(DC_HPD6_INT_CONTROL) & ~DC_HPDx_INT_EN;
		}
	} else {
		hpd1 = RREG32(DC_HOT_PLUG_DETECT1_INT_CONTROL) & ~DC_HPDx_INT_EN;
		hpd2 = RREG32(DC_HOT_PLUG_DETECT2_INT_CONTROL) & ~DC_HPDx_INT_EN;
		hpd3 = RREG32(DC_HOT_PLUG_DETECT3_INT_CONTROL) & ~DC_HPDx_INT_EN;
	}

	if (rdev->irq.sw_int) {
		DRM_DEBUG("r600_irq_set: sw int\n");
		cp_int_cntl |= RB_INT_ENABLE;
	}
	if (rdev->irq.crtc_vblank_int[0]) {
		DRM_DEBUG("r600_irq_set: vblank 0\n");
		mode_int |= D1MODE_VBLANK_INT_MASK;
	}
	if (rdev->irq.crtc_vblank_int[1]) {
		DRM_DEBUG("r600_irq_set: vblank 1\n");
		mode_int |= D2MODE_VBLANK_INT_MASK;
	}
	if (rdev->irq.hpd[0]) {
		DRM_DEBUG("r600_irq_set: hpd 1\n");
		hpd1 |= DC_HPDx_INT_EN;
	}
	if (rdev->irq.hpd[1]) {
		DRM_DEBUG("r600_irq_set: hpd 2\n");
		hpd2 |= DC_HPDx_INT_EN;
	}
	if (rdev->irq.hpd[2]) {
		DRM_DEBUG("r600_irq_set: hpd 3\n");
		hpd3 |= DC_HPDx_INT_EN;
	}
	if (rdev->irq.hpd[3]) {
		DRM_DEBUG("r600_irq_set: hpd 4\n");
		hpd4 |= DC_HPDx_INT_EN;
	}
	if (rdev->irq.hpd[4]) {
		DRM_DEBUG("r600_irq_set: hpd 5\n");
		hpd5 |= DC_HPDx_INT_EN;
	}
	if (rdev->irq.hpd[5]) {
		DRM_DEBUG("r600_irq_set: hpd 6\n");
		hpd6 |= DC_HPDx_INT_EN;
	}

	WREG32(CP_INT_CNTL, cp_int_cntl);
	WREG32(DxMODE_INT_MASK, mode_int);
	if (ASIC_IS_DCE3(rdev)) {
		WREG32(DC_HPD1_INT_CONTROL, hpd1);
		WREG32(DC_HPD2_INT_CONTROL, hpd2);
		WREG32(DC_HPD3_INT_CONTROL, hpd3);
		WREG32(DC_HPD4_INT_CONTROL, hpd4);
		if (ASIC_IS_DCE32(rdev)) {
			WREG32(DC_HPD5_INT_CONTROL, hpd5);
			WREG32(DC_HPD6_INT_CONTROL, hpd6);
		}
	} else {
		WREG32(DC_HOT_PLUG_DETECT1_INT_CONTROL, hpd1);
		WREG32(DC_HOT_PLUG_DETECT2_INT_CONTROL, hpd2);
		WREG32(DC_HOT_PLUG_DETECT3_INT_CONTROL, hpd3);
	}

	return 0;
}

static inline void r600_irq_ack(struct radeon_device *rdev,
				u32 *disp_int,
				u32 *disp_int_cont,
				u32 *disp_int_cont2)
{
	u32 tmp;

	if (ASIC_IS_DCE3(rdev)) {
		*disp_int = RREG32(DCE3_DISP_INTERRUPT_STATUS);
		*disp_int_cont = RREG32(DCE3_DISP_INTERRUPT_STATUS_CONTINUE);
		*disp_int_cont2 = RREG32(DCE3_DISP_INTERRUPT_STATUS_CONTINUE2);
	} else {
		*disp_int = RREG32(DISP_INTERRUPT_STATUS);
		*disp_int_cont = RREG32(DISP_INTERRUPT_STATUS_CONTINUE);
		*disp_int_cont2 = 0;
	}

	if (*disp_int & LB_D1_VBLANK_INTERRUPT)
		WREG32(D1MODE_VBLANK_STATUS, DxMODE_VBLANK_ACK);
	if (*disp_int & LB_D1_VLINE_INTERRUPT)
		WREG32(D1MODE_VLINE_STATUS, DxMODE_VLINE_ACK);
	if (*disp_int & LB_D2_VBLANK_INTERRUPT)
		WREG32(D2MODE_VBLANK_STATUS, DxMODE_VBLANK_ACK);
	if (*disp_int & LB_D2_VLINE_INTERRUPT)
		WREG32(D2MODE_VLINE_STATUS, DxMODE_VLINE_ACK);
	if (*disp_int & DC_HPD1_INTERRUPT) {
		if (ASIC_IS_DCE3(rdev)) {
			tmp = RREG32(DC_HPD1_INT_CONTROL);
			tmp |= DC_HPDx_INT_ACK;
			WREG32(DC_HPD1_INT_CONTROL, tmp);
		} else {
			tmp = RREG32(DC_HOT_PLUG_DETECT1_INT_CONTROL);
			tmp |= DC_HPDx_INT_ACK;
			WREG32(DC_HOT_PLUG_DETECT1_INT_CONTROL, tmp);
		}
	}
	if (*disp_int & DC_HPD2_INTERRUPT) {
		if (ASIC_IS_DCE3(rdev)) {
			tmp = RREG32(DC_HPD2_INT_CONTROL);
			tmp |= DC_HPDx_INT_ACK;
			WREG32(DC_HPD2_INT_CONTROL, tmp);
		} else {
			tmp = RREG32(DC_HOT_PLUG_DETECT2_INT_CONTROL);
			tmp |= DC_HPDx_INT_ACK;
			WREG32(DC_HOT_PLUG_DETECT2_INT_CONTROL, tmp);
		}
	}
	if (*disp_int_cont & DC_HPD3_INTERRUPT) {
		if (ASIC_IS_DCE3(rdev)) {
			tmp = RREG32(DC_HPD3_INT_CONTROL);
			tmp |= DC_HPDx_INT_ACK;
			WREG32(DC_HPD3_INT_CONTROL, tmp);
		} else {
			tmp = RREG32(DC_HOT_PLUG_DETECT3_INT_CONTROL);
			tmp |= DC_HPDx_INT_ACK;
			WREG32(DC_HOT_PLUG_DETECT3_INT_CONTROL, tmp);
		}
	}
	if (*disp_int_cont & DC_HPD4_INTERRUPT) {
		tmp = RREG32(DC_HPD4_INT_CONTROL);
		tmp |= DC_HPDx_INT_ACK;
		WREG32(DC_HPD4_INT_CONTROL, tmp);
	}
	if (ASIC_IS_DCE32(rdev)) {
		if (*disp_int_cont2 & DC_HPD5_INTERRUPT) {
			tmp = RREG32(DC_HPD5_INT_CONTROL);
			tmp |= DC_HPDx_INT_ACK;
			WREG32(DC_HPD5_INT_CONTROL, tmp);
		}
		if (*disp_int_cont2 & DC_HPD6_INTERRUPT) {
			tmp = RREG32(DC_HPD5_INT_CONTROL);
			tmp |= DC_HPDx_INT_ACK;
			WREG32(DC_HPD6_INT_CONTROL, tmp);
		}
	}
}

void r600_irq_disable(struct radeon_device *rdev)
{
	u32 disp_int, disp_int_cont, disp_int_cont2;

	r600_disable_interrupts(rdev);
	/* Wait and acknowledge irq */
	mdelay(1);
	r600_irq_ack(rdev, &disp_int, &disp_int_cont, &disp_int_cont2);
	r600_disable_interrupt_state(rdev);
}

static inline u32 r600_get_ih_wptr(struct radeon_device *rdev)
{
	u32 wptr, tmp;

	/* XXX use writeback */
	wptr = RREG32(IH_RB_WPTR);

	if (wptr & RB_OVERFLOW) {
		WARN_ON(1);
		/* XXX deal with overflow */
		DRM_ERROR("IH RB overflow\n");
		tmp = RREG32(IH_RB_CNTL);
		tmp |= IH_WPTR_OVERFLOW_CLEAR;
		WREG32(IH_RB_CNTL, tmp);
	}
	wptr = wptr & WPTR_OFFSET_MASK;

	return wptr;
}

/*        r600 IV Ring
 * Each IV ring entry is 128 bits:
 * [7:0]    - interrupt source id
 * [31:8]   - reserved
 * [59:32]  - interrupt source data
 * [127:60]  - reserved
 *
 * The basic interrupt vector entries
 * are decoded as follows:
 * src_id  src_data  description
 *      1         0  D1 Vblank
 *      1         1  D1 Vline
 *      5         0  D2 Vblank
 *      5         1  D2 Vline
 *     19         0  FP Hot plug detection A
 *     19         1  FP Hot plug detection B
 *     19         2  DAC A auto-detection
 *     19         3  DAC B auto-detection
 *    176         -  CP_INT RB
 *    177         -  CP_INT IB1
 *    178         -  CP_INT IB2
 *    181         -  EOP Interrupt
 *    233         -  GUI Idle
 *
 * Note, these are based on r600 and may need to be
 * adjusted or added to on newer asics
 */

int r600_irq_process(struct radeon_device *rdev)
{
	u32 wptr = r600_get_ih_wptr(rdev);
	u32 rptr = rdev->ih.rptr;
	u32 src_id, src_data;
	u32 last_entry = rdev->ih.ring_size - 16;
	u32 ring_index, disp_int, disp_int_cont, disp_int_cont2;
	unsigned long flags;
	bool queue_hotplug = false;

	DRM_DEBUG("r600_irq_process start: rptr %d, wptr %d\n", rptr, wptr);

	spin_lock_irqsave(&rdev->ih.lock, flags);

	if (rptr == wptr) {
		spin_unlock_irqrestore(&rdev->ih.lock, flags);
		return IRQ_NONE;
	}
	if (rdev->shutdown) {
		spin_unlock_irqrestore(&rdev->ih.lock, flags);
		return IRQ_NONE;
	}

restart_ih:
	/* display interrupts */
	r600_irq_ack(rdev, &disp_int, &disp_int_cont, &disp_int_cont2);

	rdev->ih.wptr = wptr;
	while (rptr != wptr) {
		/* wptr/rptr are in bytes! */
		ring_index = rptr / 4;
		src_id =  rdev->ih.ring[ring_index] & 0xff;
		src_data = rdev->ih.ring[ring_index + 1] & 0xfffffff;

		switch (src_id) {
		case 1: /* D1 vblank/vline */
			switch (src_data) {
			case 0: /* D1 vblank */
				if (disp_int & LB_D1_VBLANK_INTERRUPT) {
					drm_handle_vblank(rdev->ddev, 0);
					disp_int &= ~LB_D1_VBLANK_INTERRUPT;
					DRM_DEBUG("IH: D1 vblank\n");
				}
				break;
			case 1: /* D1 vline */
				if (disp_int & LB_D1_VLINE_INTERRUPT) {
					disp_int &= ~LB_D1_VLINE_INTERRUPT;
					DRM_DEBUG("IH: D1 vline\n");
				}
				break;
			default:
				DRM_ERROR("Unhandled interrupt: %d %d\n", src_id, src_data);
				break;
			}
			break;
		case 5: /* D2 vblank/vline */
			switch (src_data) {
			case 0: /* D2 vblank */
				if (disp_int & LB_D2_VBLANK_INTERRUPT) {
					drm_handle_vblank(rdev->ddev, 1);
					disp_int &= ~LB_D2_VBLANK_INTERRUPT;
					DRM_DEBUG("IH: D2 vblank\n");
				}
				break;
			case 1: /* D1 vline */
				if (disp_int & LB_D2_VLINE_INTERRUPT) {
					disp_int &= ~LB_D2_VLINE_INTERRUPT;
					DRM_DEBUG("IH: D2 vline\n");
				}
				break;
			default:
				DRM_ERROR("Unhandled interrupt: %d %d\n", src_id, src_data);
				break;
			}
			break;
		case 19: /* HPD/DAC hotplug */
			switch (src_data) {
			case 0:
				if (disp_int & DC_HPD1_INTERRUPT) {
					disp_int &= ~DC_HPD1_INTERRUPT;
					queue_hotplug = true;
					DRM_DEBUG("IH: HPD1\n");
				}
				break;
			case 1:
				if (disp_int & DC_HPD2_INTERRUPT) {
					disp_int &= ~DC_HPD2_INTERRUPT;
					queue_hotplug = true;
					DRM_DEBUG("IH: HPD2\n");
				}
				break;
			case 4:
				if (disp_int_cont & DC_HPD3_INTERRUPT) {
					disp_int_cont &= ~DC_HPD3_INTERRUPT;
					queue_hotplug = true;
					DRM_DEBUG("IH: HPD3\n");
				}
				break;
			case 5:
				if (disp_int_cont & DC_HPD4_INTERRUPT) {
					disp_int_cont &= ~DC_HPD4_INTERRUPT;
					queue_hotplug = true;
					DRM_DEBUG("IH: HPD4\n");
				}
				break;
			case 10:
				if (disp_int_cont2 & DC_HPD5_INTERRUPT) {
					disp_int_cont &= ~DC_HPD5_INTERRUPT;
					queue_hotplug = true;
					DRM_DEBUG("IH: HPD5\n");
				}
				break;
			case 12:
				if (disp_int_cont2 & DC_HPD6_INTERRUPT) {
					disp_int_cont &= ~DC_HPD6_INTERRUPT;
					queue_hotplug = true;
					DRM_DEBUG("IH: HPD6\n");
				}
				break;
			default:
				DRM_ERROR("Unhandled interrupt: %d %d\n", src_id, src_data);
				break;
			}
			break;
		case 176: /* CP_INT in ring buffer */
		case 177: /* CP_INT in IB1 */
		case 178: /* CP_INT in IB2 */
			DRM_DEBUG("IH: CP int: 0x%08x\n", src_data);
			radeon_fence_process(rdev);
			break;
		case 181: /* CP EOP event */
			DRM_DEBUG("IH: CP EOP\n");
			break;
		default:
			DRM_ERROR("Unhandled interrupt: %d %d\n", src_id, src_data);
			break;
		}

		/* wptr/rptr are in bytes! */
		if (rptr == last_entry)
			rptr = 0;
		else
			rptr += 16;
	}
	/* make sure wptr hasn't changed while processing */
	wptr = r600_get_ih_wptr(rdev);
	if (wptr != rdev->ih.wptr)
		goto restart_ih;
	if (queue_hotplug)
		queue_work(rdev->wq, &rdev->hotplug_work);
	rdev->ih.rptr = rptr;
	WREG32(IH_RB_RPTR, rdev->ih.rptr);
	spin_unlock_irqrestore(&rdev->ih.lock, flags);
	return IRQ_HANDLED;
}

/*
 * Debugfs info
 */
#if defined(CONFIG_DEBUG_FS)

static int r600_debugfs_cp_ring_info(struct seq_file *m, void *data)
{
	struct drm_info_node *node = (struct drm_info_node *) m->private;
	struct drm_device *dev = node->minor->dev;
	struct radeon_device *rdev = dev->dev_private;
	unsigned count, i, j;

	radeon_ring_free_size(rdev);
	count = (rdev->cp.ring_size / 4) - rdev->cp.ring_free_dw;
	seq_printf(m, "CP_STAT 0x%08x\n", RREG32(CP_STAT));
	seq_printf(m, "CP_RB_WPTR 0x%08x\n", RREG32(CP_RB_WPTR));
	seq_printf(m, "CP_RB_RPTR 0x%08x\n", RREG32(CP_RB_RPTR));
	seq_printf(m, "driver's copy of the CP_RB_WPTR 0x%08x\n", rdev->cp.wptr);
	seq_printf(m, "driver's copy of the CP_RB_RPTR 0x%08x\n", rdev->cp.rptr);
	seq_printf(m, "%u free dwords in ring\n", rdev->cp.ring_free_dw);
	seq_printf(m, "%u dwords in ring\n", count);
	i = rdev->cp.rptr;
	for (j = 0; j <= count; j++) {
		seq_printf(m, "r[%04d]=0x%08x\n", i, rdev->cp.ring[i]);
		i = (i + 1) & rdev->cp.ptr_mask;
	}
	return 0;
}

static int r600_debugfs_mc_info(struct seq_file *m, void *data)
{
	struct drm_info_node *node = (struct drm_info_node *) m->private;
	struct drm_device *dev = node->minor->dev;
	struct radeon_device *rdev = dev->dev_private;

	DREG32_SYS(m, rdev, R_000E50_SRBM_STATUS);
	DREG32_SYS(m, rdev, VM_L2_STATUS);
	return 0;
}

static struct drm_info_list r600_mc_info_list[] = {
	{"r600_mc_info", r600_debugfs_mc_info, 0, NULL},
	{"r600_ring_info", r600_debugfs_cp_ring_info, 0, NULL},
};
#endif

int r600_debugfs_mc_info_init(struct radeon_device *rdev)
{
#if defined(CONFIG_DEBUG_FS)
	return radeon_debugfs_add_files(rdev, r600_mc_info_list, ARRAY_SIZE(r600_mc_info_list));
#else
	return 0;
#endif
}<|MERGE_RESOLUTION|>--- conflicted
+++ resolved
@@ -1743,13 +1743,8 @@
 	int r;
 
 	if (rdev->wb.wb_obj == NULL) {
-<<<<<<< HEAD
-		r = radeon_object_create(rdev, NULL, RADEON_GPU_PAGE_SIZE, true,
-				RADEON_GEM_DOMAIN_GTT, false, &rdev->wb.wb_obj);
-=======
 		r = radeon_bo_create(rdev, NULL, RADEON_GPU_PAGE_SIZE, true,
 				RADEON_GEM_DOMAIN_GTT, &rdev->wb.wb_obj);
->>>>>>> a9e06057
 		if (r) {
 			dev_warn(rdev->dev, "(%d) create WB bo failed\n", r);
 			return r;
