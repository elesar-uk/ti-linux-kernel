--- conflicted
+++ resolved
@@ -218,8 +218,6 @@
 	 * so update it here.
 	 */
 	exynos_encoder->dpms = DRM_MODE_DPMS_ON;
-<<<<<<< HEAD
-=======
 }
 
 void exynos_drm_encoder_complete_scanout(struct drm_framebuffer *fb)
@@ -245,7 +243,6 @@
 		if (ops->wait_for_vblank)
 			ops->wait_for_vblank(exynos_encoder->manager->dev);
 	}
->>>>>>> 9931faca
 }
 
 
@@ -520,17 +517,4 @@
 
 	if (overlay_ops && overlay_ops->disable)
 		overlay_ops->disable(manager->dev, zpos);
-<<<<<<< HEAD
-
-	/*
-	 * wait for vblank interrupt
-	 * - this makes sure that hardware overlay is disabled to avoid
-	 * for the dma accesses to memory after gem buffer was released
-	 * because the setting for disabling the overlay will be updated
-	 * at vsync.
-	 */
-	if (overlay_ops && overlay_ops->wait_for_vblank)
-		overlay_ops->wait_for_vblank(manager->dev);
-=======
->>>>>>> 9931faca
 }