/*
 * Copyright (c) 2011 Samsung Electronics Co., Ltd.
 * Authors:
 *	Inki Dae <inki.dae@samsung.com>
 *	Joonyoung Shim <jy0922.shim@samsung.com>
 *	Seung-Woo Kim <sw0312.kim@samsung.com>
 *
 * Permission is hereby granted, free of charge, to any person obtaining a
 * copy of this software and associated documentation files (the "Software"),
 * to deal in the Software without restriction, including without limitation
 * the rights to use, copy, modify, merge, publish, distribute, sublicense,
 * and/or sell copies of the Software, and to permit persons to whom the
 * Software is furnished to do so, subject to the following conditions:
 *
 * The above copyright notice and this permission notice (including the next
 * paragraph) shall be included in all copies or substantial portions of the
 * Software.
 *
 * THE SOFTWARE IS PROVIDED "AS IS", WITHOUT WARRANTY OF ANY KIND, EXPRESS OR
 * IMPLIED, INCLUDING BUT NOT LIMITED TO THE WARRANTIES OF MERCHANTABILITY,
 * FITNESS FOR A PARTICULAR PURPOSE AND NONINFRINGEMENT.  IN NO EVENT SHALL
 * VA LINUX SYSTEMS AND/OR ITS SUPPLIERS BE LIABLE FOR ANY CLAIM, DAMAGES OR
 * OTHER LIABILITY, WHETHER IN AN ACTION OF CONTRACT, TORT OR OTHERWISE,
 * ARISING FROM, OUT OF OR IN CONNECTION WITH THE SOFTWARE OR THE USE OR
 * OTHER DEALINGS IN THE SOFTWARE.
 */

#include "drmP.h"
#include "drm_crtc_helper.h"

#include <drm/exynos_drm.h>
#include "exynos_drm_drv.h"
#include "exynos_drm_encoder.h"

#define MAX_EDID 256
#define to_exynos_connector(x)	container_of(x, struct exynos_drm_connector,\
				drm_connector)

struct exynos_drm_connector {
	struct drm_connector	drm_connector;
	uint32_t		encoder_id;
	struct exynos_drm_manager *manager;
};

/* convert exynos_video_timings to drm_display_mode */
static inline void
convert_to_display_mode(struct drm_display_mode *mode,
			struct exynos_drm_panel_info *panel)
{
	struct fb_videomode *timing = &panel->timing;
	DRM_DEBUG_KMS("%s\n", __FILE__);

	mode->clock = timing->pixclock / 1000;
	mode->vrefresh = timing->refresh;

	mode->hdisplay = timing->xres;
	mode->hsync_start = mode->hdisplay + timing->right_margin;
	mode->hsync_end = mode->hsync_start + timing->hsync_len;
	mode->htotal = mode->hsync_end + timing->left_margin;

	mode->vdisplay = timing->yres;
	mode->vsync_start = mode->vdisplay + timing->lower_margin;
	mode->vsync_end = mode->vsync_start + timing->vsync_len;
<<<<<<< HEAD
	mode->vtotal = mode->vsync_end + timing->lower_margin;
=======
	mode->vtotal = mode->vsync_end + timing->upper_margin;
>>>>>>> 942d34bd
	mode->width_mm = panel->width_mm;
	mode->height_mm = panel->height_mm;

	if (timing->vmode & FB_VMODE_INTERLACED)
		mode->flags |= DRM_MODE_FLAG_INTERLACE;

	if (timing->vmode & FB_VMODE_DOUBLE)
		mode->flags |= DRM_MODE_FLAG_DBLSCAN;
}

/* convert drm_display_mode to exynos_video_timings */
static inline void
convert_to_video_timing(struct fb_videomode *timing,
			struct drm_display_mode *mode)
{
	DRM_DEBUG_KMS("%s\n", __FILE__);

	memset(timing, 0, sizeof(*timing));

	timing->pixclock = mode->clock * 1000;
	timing->refresh = drm_mode_vrefresh(mode);

	timing->xres = mode->hdisplay;
	timing->right_margin = mode->hsync_start - mode->hdisplay;
	timing->hsync_len = mode->hsync_end - mode->hsync_start;
	timing->left_margin = mode->htotal - mode->hsync_end;

	timing->yres = mode->vdisplay;
	timing->lower_margin = mode->vsync_start - mode->vdisplay;
	timing->vsync_len = mode->vsync_end - mode->vsync_start;
	timing->upper_margin = mode->vtotal - mode->vsync_end;

	if (mode->flags & DRM_MODE_FLAG_INTERLACE)
		timing->vmode = FB_VMODE_INTERLACED;
	else
		timing->vmode = FB_VMODE_NONINTERLACED;

	if (mode->flags & DRM_MODE_FLAG_DBLSCAN)
		timing->vmode |= FB_VMODE_DOUBLE;
}

static int exynos_drm_connector_get_modes(struct drm_connector *connector)
{
	struct exynos_drm_connector *exynos_connector =
					to_exynos_connector(connector);
	struct exynos_drm_manager *manager = exynos_connector->manager;
	struct exynos_drm_display_ops *display_ops = manager->display_ops;
	unsigned int count;

	DRM_DEBUG_KMS("%s\n", __FILE__);

	if (!display_ops) {
		DRM_DEBUG_KMS("display_ops is null.\n");
		return 0;
	}

	/*
	 * if get_edid() exists then get_edid() callback of hdmi side
	 * is called to get edid data through i2c interface else
	 * get timing from the FIMD driver(display controller).
	 *
	 * P.S. in case of lcd panel, count is always 1 if success
	 * because lcd panel has only one mode.
	 */
	if (display_ops->get_edid) {
		int ret;
		void *edid;

		edid = kzalloc(MAX_EDID, GFP_KERNEL);
		if (!edid) {
			DRM_ERROR("failed to allocate edid\n");
			return 0;
		}

		ret = display_ops->get_edid(manager->dev, connector,
						edid, MAX_EDID);
		if (ret < 0) {
			DRM_ERROR("failed to get edid data.\n");
			kfree(edid);
			edid = NULL;
			return 0;
		}

		drm_mode_connector_update_edid_property(connector, edid);
		count = drm_add_edid_modes(connector, edid);

		kfree(connector->display_info.raw_edid);
		connector->display_info.raw_edid = edid;
	} else {
		struct drm_display_mode *mode = drm_mode_create(connector->dev);
		struct exynos_drm_panel_info *panel;

		if (display_ops->get_panel)
			panel = display_ops->get_panel(manager->dev);
		else {
			drm_mode_destroy(connector->dev, mode);
			return 0;
		}

		convert_to_display_mode(mode, panel);
		connector->display_info.width_mm = mode->width_mm;
		connector->display_info.height_mm = mode->height_mm;

		mode->type = DRM_MODE_TYPE_DRIVER | DRM_MODE_TYPE_PREFERRED;
		drm_mode_set_name(mode);
		drm_mode_probed_add(connector, mode);

		count = 1;
	}

	return count;
}

static int exynos_drm_connector_mode_valid(struct drm_connector *connector,
					    struct drm_display_mode *mode)
{
	struct exynos_drm_connector *exynos_connector =
					to_exynos_connector(connector);
	struct exynos_drm_manager *manager = exynos_connector->manager;
	struct exynos_drm_display_ops *display_ops = manager->display_ops;
	struct fb_videomode timing;
	int ret = MODE_BAD;

	DRM_DEBUG_KMS("%s\n", __FILE__);

	convert_to_video_timing(&timing, mode);

	if (display_ops && display_ops->check_timing)
		if (!display_ops->check_timing(manager->dev, (void *)&timing))
			ret = MODE_OK;

	return ret;
}

struct drm_encoder *exynos_drm_best_encoder(struct drm_connector *connector)
{
	struct drm_device *dev = connector->dev;
	struct exynos_drm_connector *exynos_connector =
					to_exynos_connector(connector);
	struct drm_mode_object *obj;
	struct drm_encoder *encoder;

	DRM_DEBUG_KMS("%s\n", __FILE__);

	obj = drm_mode_object_find(dev, exynos_connector->encoder_id,
				   DRM_MODE_OBJECT_ENCODER);
	if (!obj) {
		DRM_DEBUG_KMS("Unknown ENCODER ID %d\n",
				exynos_connector->encoder_id);
		return NULL;
	}

	encoder = obj_to_encoder(obj);

	return encoder;
}

static struct drm_connector_helper_funcs exynos_connector_helper_funcs = {
	.get_modes	= exynos_drm_connector_get_modes,
	.mode_valid	= exynos_drm_connector_mode_valid,
	.best_encoder	= exynos_drm_best_encoder,
};

static int exynos_drm_connector_fill_modes(struct drm_connector *connector,
				unsigned int max_width, unsigned int max_height)
{
	struct exynos_drm_connector *exynos_connector =
					to_exynos_connector(connector);
	struct exynos_drm_manager *manager = exynos_connector->manager;
	struct exynos_drm_manager_ops *ops = manager->ops;
	unsigned int width, height;

	width = max_width;
	height = max_height;

	/*
	 * if specific driver want to find desired_mode using maxmum
	 * resolution then get max width and height from that driver.
	 */
	if (ops && ops->get_max_resol)
		ops->get_max_resol(manager->dev, &width, &height);

	return drm_helper_probe_single_connector_modes(connector, width,
							height);
}

/* get detection status of display device. */
static enum drm_connector_status
exynos_drm_connector_detect(struct drm_connector *connector, bool force)
{
	struct exynos_drm_connector *exynos_connector =
					to_exynos_connector(connector);
	struct exynos_drm_manager *manager = exynos_connector->manager;
	struct exynos_drm_display_ops *display_ops =
					manager->display_ops;
	enum drm_connector_status status = connector_status_disconnected;

	DRM_DEBUG_KMS("%s\n", __FILE__);

	if (display_ops && display_ops->is_connected) {
		if (display_ops->is_connected(manager->dev))
			status = connector_status_connected;
		else
			status = connector_status_disconnected;
	}

	return status;
}

static void exynos_drm_connector_destroy(struct drm_connector *connector)
{
	struct exynos_drm_connector *exynos_connector =
		to_exynos_connector(connector);

	DRM_DEBUG_KMS("%s\n", __FILE__);

	drm_sysfs_connector_remove(connector);
	drm_connector_cleanup(connector);
	kfree(exynos_connector);
}

static struct drm_connector_funcs exynos_connector_funcs = {
	.dpms		= drm_helper_connector_dpms,
	.fill_modes	= exynos_drm_connector_fill_modes,
	.detect		= exynos_drm_connector_detect,
	.destroy	= exynos_drm_connector_destroy,
};

struct drm_connector *exynos_drm_connector_create(struct drm_device *dev,
						   struct drm_encoder *encoder)
{
	struct exynos_drm_connector *exynos_connector;
	struct exynos_drm_manager *manager = exynos_drm_get_manager(encoder);
	struct drm_connector *connector;
	int type;
	int err;

	DRM_DEBUG_KMS("%s\n", __FILE__);

	exynos_connector = kzalloc(sizeof(*exynos_connector), GFP_KERNEL);
	if (!exynos_connector) {
		DRM_ERROR("failed to allocate connector\n");
		return NULL;
	}

	connector = &exynos_connector->drm_connector;

	switch (manager->display_ops->type) {
	case EXYNOS_DISPLAY_TYPE_HDMI:
		type = DRM_MODE_CONNECTOR_HDMIA;
		connector->interlace_allowed = true;
		connector->polled = DRM_CONNECTOR_POLL_HPD;
		break;
	case EXYNOS_DISPLAY_TYPE_VIDI:
		type = DRM_MODE_CONNECTOR_VIRTUAL;
		connector->polled = DRM_CONNECTOR_POLL_HPD;
		break;
	default:
		type = DRM_MODE_CONNECTOR_Unknown;
		break;
	}

	drm_connector_init(dev, connector, &exynos_connector_funcs, type);
	drm_connector_helper_add(connector, &exynos_connector_helper_funcs);

	err = drm_sysfs_connector_add(connector);
	if (err)
		goto err_connector;

	exynos_connector->encoder_id = encoder->base.id;
	exynos_connector->manager = manager;
	connector->encoder = encoder;

	err = drm_mode_connector_attach_encoder(connector, encoder);
	if (err) {
		DRM_ERROR("failed to attach a connector to a encoder\n");
		goto err_sysfs;
	}

	DRM_DEBUG_KMS("connector has been created\n");

	return connector;

err_sysfs:
	drm_sysfs_connector_remove(connector);
err_connector:
	drm_connector_cleanup(connector);
	kfree(exynos_connector);
	return NULL;
}<|MERGE_RESOLUTION|>--- conflicted
+++ resolved
@@ -61,11 +61,7 @@
 	mode->vdisplay = timing->yres;
 	mode->vsync_start = mode->vdisplay + timing->lower_margin;
 	mode->vsync_end = mode->vsync_start + timing->vsync_len;
-<<<<<<< HEAD
-	mode->vtotal = mode->vsync_end + timing->lower_margin;
-=======
 	mode->vtotal = mode->vsync_end + timing->upper_margin;
->>>>>>> 942d34bd
 	mode->width_mm = panel->width_mm;
 	mode->height_mm = panel->height_mm;
 
