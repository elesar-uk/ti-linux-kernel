/*
 * Copyright (C) 2015 Etnaviv Project
 *
 * This program is free software; you can redistribute it and/or modify it
 * under the terms of the GNU General Public License version 2 as published by
 * the Free Software Foundation.
 *
 * This program is distributed in the hope that it will be useful, but WITHOUT
 * ANY WARRANTY; without even the implied warranty of MERCHANTABILITY or
 * FITNESS FOR A PARTICULAR PURPOSE.  See the GNU General Public License for
 * more details.
 *
 * You should have received a copy of the GNU General Public License along with
 * this program.  If not, see <http://www.gnu.org/licenses/>.
 */

#include <linux/spinlock.h>
#include <linux/shmem_fs.h>

#include "etnaviv_drv.h"
#include "etnaviv_gem.h"
#include "etnaviv_gpu.h"
#include "etnaviv_mmu.h"

static void etnaviv_gem_scatter_map(struct etnaviv_gem_object *etnaviv_obj)
{
	struct drm_device *dev = etnaviv_obj->base.dev;
	struct sg_table *sgt = etnaviv_obj->sgt;

	/*
	 * For non-cached buffers, ensure the new pages are clean
	 * because display controller, GPU, etc. are not coherent.
	 */
	if (etnaviv_obj->flags & ETNA_BO_CACHE_MASK)
		dma_map_sg(dev->dev, sgt->sgl, sgt->nents, DMA_BIDIRECTIONAL);
}

static void etnaviv_gem_scatterlist_unmap(struct etnaviv_gem_object *etnaviv_obj)
{
	struct drm_device *dev = etnaviv_obj->base.dev;
	struct sg_table *sgt = etnaviv_obj->sgt;

	/*
	 * For non-cached buffers, ensure the new pages are clean
	 * because display controller, GPU, etc. are not coherent:
	 *
	 * WARNING: The DMA API does not support concurrent CPU
	 * and device access to the memory area.  With BIDIRECTIONAL,
	 * we will clean the cache lines which overlap the region,
	 * and invalidate all cache lines (partially) contained in
	 * the region.
	 *
	 * If you have dirty data in the overlapping cache lines,
	 * that will corrupt the GPU-written data.  If you have
	 * written into the remainder of the region, this can
	 * discard those writes.
	 */
	if (etnaviv_obj->flags & ETNA_BO_CACHE_MASK)
		dma_unmap_sg(dev->dev, sgt->sgl, sgt->nents, DMA_BIDIRECTIONAL);
}

/* called with etnaviv_obj->lock held */
static int etnaviv_gem_shmem_get_pages(struct etnaviv_gem_object *etnaviv_obj)
{
	struct drm_device *dev = etnaviv_obj->base.dev;
	struct page **p = drm_gem_get_pages(&etnaviv_obj->base);

	if (IS_ERR(p)) {
		dev_err(dev->dev, "could not get pages: %ld\n", PTR_ERR(p));
		return PTR_ERR(p);
	}

	etnaviv_obj->pages = p;

	return 0;
}

static void put_pages(struct etnaviv_gem_object *etnaviv_obj)
{
	if (etnaviv_obj->sgt) {
		etnaviv_gem_scatterlist_unmap(etnaviv_obj);
		sg_free_table(etnaviv_obj->sgt);
		kfree(etnaviv_obj->sgt);
		etnaviv_obj->sgt = NULL;
	}
	if (etnaviv_obj->pages) {
		drm_gem_put_pages(&etnaviv_obj->base, etnaviv_obj->pages,
				  true, false);

		etnaviv_obj->pages = NULL;
	}
}

struct page **etnaviv_gem_get_pages(struct etnaviv_gem_object *etnaviv_obj)
{
	int ret;

	lockdep_assert_held(&etnaviv_obj->lock);

	if (!etnaviv_obj->pages) {
		ret = etnaviv_obj->ops->get_pages(etnaviv_obj);
		if (ret < 0)
			return ERR_PTR(ret);
	}

	if (!etnaviv_obj->sgt) {
		struct drm_device *dev = etnaviv_obj->base.dev;
		int npages = etnaviv_obj->base.size >> PAGE_SHIFT;
		struct sg_table *sgt;

		sgt = drm_prime_pages_to_sg(etnaviv_obj->pages, npages);
		if (IS_ERR(sgt)) {
			dev_err(dev->dev, "failed to allocate sgt: %ld\n",
				PTR_ERR(sgt));
			return ERR_CAST(sgt);
		}

		etnaviv_obj->sgt = sgt;

		etnaviv_gem_scatter_map(etnaviv_obj);
	}

	return etnaviv_obj->pages;
}

void etnaviv_gem_put_pages(struct etnaviv_gem_object *etnaviv_obj)
{
	lockdep_assert_held(&etnaviv_obj->lock);
	/* when we start tracking the pin count, then do something here */
}

static int etnaviv_gem_mmap_obj(struct drm_gem_object *obj,
		struct vm_area_struct *vma)
{
	struct etnaviv_gem_object *etnaviv_obj = to_etnaviv_bo(obj);
	pgprot_t vm_page_prot;

	vma->vm_flags &= ~VM_PFNMAP;
	vma->vm_flags |= VM_MIXEDMAP;

	vm_page_prot = vm_get_page_prot(vma->vm_flags);

	if (etnaviv_obj->flags & ETNA_BO_WC) {
		vma->vm_page_prot = pgprot_writecombine(vm_page_prot);
	} else if (etnaviv_obj->flags & ETNA_BO_UNCACHED) {
		vma->vm_page_prot = pgprot_noncached(vm_page_prot);
	} else {
		/*
		 * Shunt off cached objs to shmem file so they have their own
		 * address_space (so unmap_mapping_range does what we want,
		 * in particular in the case of mmap'd dmabufs)
		 */
		fput(vma->vm_file);
		get_file(obj->filp);
		vma->vm_pgoff = 0;
		vma->vm_file  = obj->filp;

		vma->vm_page_prot = vm_page_prot;
	}

	return 0;
}

int etnaviv_gem_mmap(struct file *filp, struct vm_area_struct *vma)
{
	struct etnaviv_gem_object *obj;
	int ret;

	ret = drm_gem_mmap(filp, vma);
	if (ret) {
		DBG("mmap failed: %d", ret);
		return ret;
	}

	obj = to_etnaviv_bo(vma->vm_private_data);
	return etnaviv_gem_mmap_obj(vma->vm_private_data, vma);
}

int etnaviv_gem_fault(struct vm_area_struct *vma, struct vm_fault *vmf)
{
	struct drm_gem_object *obj = vma->vm_private_data;
	struct etnaviv_gem_object *etnaviv_obj = to_etnaviv_bo(obj);
	struct page **pages, *page;
	pgoff_t pgoff;
	int ret;

	/*
	 * Make sure we don't parallel update on a fault, nor move or remove
	 * something from beneath our feet.  Note that vm_insert_page() is
	 * specifically coded to take care of this, so we don't have to.
	 */
	ret = mutex_lock_interruptible(&etnaviv_obj->lock);
	if (ret)
		goto out;

	/* make sure we have pages attached now */
	pages = etnaviv_gem_get_pages(etnaviv_obj);
	mutex_unlock(&etnaviv_obj->lock);

	if (IS_ERR(pages)) {
		ret = PTR_ERR(pages);
		goto out;
	}

	/* We don't use vmf->pgoff since that has the fake offset: */
	pgoff = ((unsigned long)vmf->virtual_address -
			vma->vm_start) >> PAGE_SHIFT;

	page = pages[pgoff];

	VERB("Inserting %p pfn %lx, pa %lx", vmf->virtual_address,
	     page_to_pfn(page), page_to_pfn(page) << PAGE_SHIFT);

	ret = vm_insert_page(vma, (unsigned long)vmf->virtual_address, page);

out:
	switch (ret) {
	case -EAGAIN:
	case 0:
	case -ERESTARTSYS:
	case -EINTR:
	case -EBUSY:
		/*
		 * EBUSY is ok: this just means that another thread
		 * already did the job.
		 */
		return VM_FAULT_NOPAGE;
	case -ENOMEM:
		return VM_FAULT_OOM;
	default:
		return VM_FAULT_SIGBUS;
	}
}

int etnaviv_gem_mmap_offset(struct drm_gem_object *obj, u64 *offset)
{
	int ret;

	/* Make it mmapable */
	ret = drm_gem_create_mmap_offset(obj);
	if (ret)
		dev_err(obj->dev->dev, "could not allocate mmap offset\n");
	else
		*offset = drm_vma_node_offset_addr(&obj->vma_node);

	return ret;
}

static struct etnaviv_vram_mapping *
etnaviv_gem_get_vram_mapping(struct etnaviv_gem_object *obj,
			     struct etnaviv_iommu *mmu)
{
	struct etnaviv_vram_mapping *mapping;

	list_for_each_entry(mapping, &obj->vram_list, obj_node) {
		if (mapping->mmu == mmu)
			return mapping;
	}

	return NULL;
}

void etnaviv_gem_mapping_reference(struct etnaviv_vram_mapping *mapping)
{
	struct etnaviv_gem_object *etnaviv_obj = mapping->object;

	drm_gem_object_reference(&etnaviv_obj->base);

	mutex_lock(&etnaviv_obj->lock);
	WARN_ON(mapping->use == 0);
	mapping->use += 1;
	mutex_unlock(&etnaviv_obj->lock);
}

void etnaviv_gem_mapping_unreference(struct etnaviv_vram_mapping *mapping)
{
	struct etnaviv_gem_object *etnaviv_obj = mapping->object;

	mutex_lock(&etnaviv_obj->lock);
	WARN_ON(mapping->use == 0);
	mapping->use -= 1;
	mutex_unlock(&etnaviv_obj->lock);

	drm_gem_object_unreference_unlocked(&etnaviv_obj->base);
}

struct etnaviv_vram_mapping *etnaviv_gem_mapping_get(
	struct drm_gem_object *obj, struct etnaviv_gpu *gpu)
{
	struct etnaviv_gem_object *etnaviv_obj = to_etnaviv_bo(obj);
	struct etnaviv_vram_mapping *mapping;
	struct page **pages;
	int ret = 0;

	mutex_lock(&etnaviv_obj->lock);
	mapping = etnaviv_gem_get_vram_mapping(etnaviv_obj, gpu->mmu);
	if (mapping) {
		/*
		 * Holding the object lock prevents the use count changing
		 * beneath us.  If the use count is zero, the MMU might be
		 * reaping this object, so take the lock and re-check that
		 * the MMU owns this mapping to close this race.
		 */
		if (mapping->use == 0) {
			mutex_lock(&gpu->mmu->lock);
			if (mapping->mmu == gpu->mmu)
				mapping->use += 1;
			else
				mapping = NULL;
			mutex_unlock(&gpu->mmu->lock);
			if (mapping)
				goto out;
		} else {
			mapping->use += 1;
			goto out;
		}
	}

	pages = etnaviv_gem_get_pages(etnaviv_obj);
	if (IS_ERR(pages)) {
		ret = PTR_ERR(pages);
		goto out;
	}

	/*
	 * See if we have a reaped vram mapping we can re-use before
	 * allocating a fresh mapping.
	 */
	mapping = etnaviv_gem_get_vram_mapping(etnaviv_obj, NULL);
	if (!mapping) {
		mapping = kzalloc(sizeof(*mapping), GFP_KERNEL);
		if (!mapping) {
			ret = -ENOMEM;
			goto out;
		}

		INIT_LIST_HEAD(&mapping->scan_node);
		mapping->object = etnaviv_obj;
	} else {
		list_del(&mapping->obj_node);
	}

	mapping->mmu = gpu->mmu;
	mapping->use = 1;

	ret = etnaviv_iommu_map_gem(gpu->mmu, etnaviv_obj, gpu->memory_base,
				    mapping);
	if (ret < 0)
		kfree(mapping);
	else
		list_add_tail(&mapping->obj_node, &etnaviv_obj->vram_list);

out:
	mutex_unlock(&etnaviv_obj->lock);

	if (ret)
		return ERR_PTR(ret);

	/* Take a reference on the object */
	drm_gem_object_reference(obj);
	return mapping;
}

void *etnaviv_gem_vmap(struct drm_gem_object *obj)
{
	struct etnaviv_gem_object *etnaviv_obj = to_etnaviv_bo(obj);

	if (etnaviv_obj->vaddr)
		return etnaviv_obj->vaddr;

	mutex_lock(&etnaviv_obj->lock);
	/*
	 * Need to check again, as we might have raced with another thread
	 * while waiting for the mutex.
	 */
	if (!etnaviv_obj->vaddr)
		etnaviv_obj->vaddr = etnaviv_obj->ops->vmap(etnaviv_obj);
	mutex_unlock(&etnaviv_obj->lock);

	return etnaviv_obj->vaddr;
}

<<<<<<< HEAD
void *etnaviv_gem_vmap(struct drm_gem_object *obj)
{
	struct etnaviv_gem_object *etnaviv_obj = to_etnaviv_bo(obj);

	if (etnaviv_obj->vaddr)
		return etnaviv_obj->vaddr;

	mutex_lock(&etnaviv_obj->lock);
	/*
	 * Need to check again, as we might have raced with another thread
	 * while waiting for the mutex.
	 */
	if (!etnaviv_obj->vaddr)
		etnaviv_obj->vaddr = etnaviv_obj->ops->vmap(etnaviv_obj);
	mutex_unlock(&etnaviv_obj->lock);
=======
static void *etnaviv_gem_vmap_impl(struct etnaviv_gem_object *obj)
{
	struct page **pages;

	lockdep_assert_held(&obj->lock);

	pages = etnaviv_gem_get_pages(obj);
	if (IS_ERR(pages))
		return NULL;
>>>>>>> 6f40fed1

	return vmap(pages, obj->base.size >> PAGE_SHIFT,
			VM_MAP, pgprot_writecombine(PAGE_KERNEL));
}

static void *etnaviv_gem_vmap_impl(struct etnaviv_gem_object *obj)
{
	struct page **pages;

	lockdep_assert_held(&obj->lock);

	pages = etnaviv_gem_get_pages(obj);
	if (IS_ERR(pages))
		return NULL;

	return vmap(pages, obj->base.size >> PAGE_SHIFT,
			VM_MAP, pgprot_writecombine(PAGE_KERNEL));
}

static inline enum dma_data_direction etnaviv_op_to_dma_dir(u32 op)
{
	if (op & ETNA_PREP_READ)
		return DMA_FROM_DEVICE;
	else if (op & ETNA_PREP_WRITE)
		return DMA_TO_DEVICE;
	else
		return DMA_BIDIRECTIONAL;
}

int etnaviv_gem_cpu_prep(struct drm_gem_object *obj, u32 op,
		struct timespec *timeout)
{
	struct etnaviv_gem_object *etnaviv_obj = to_etnaviv_bo(obj);
	struct drm_device *dev = obj->dev;
	bool write = !!(op & ETNA_PREP_WRITE);
	int ret;

	if (op & ETNA_PREP_NOSYNC) {
		if (!reservation_object_test_signaled_rcu(etnaviv_obj->resv,
							  write))
			return -EBUSY;
	} else {
		unsigned long remain = etnaviv_timeout_to_jiffies(timeout);

		ret = reservation_object_wait_timeout_rcu(etnaviv_obj->resv,
							  write, true, remain);
		if (ret <= 0)
			return ret == 0 ? -ETIMEDOUT : ret;
	}

	if (etnaviv_obj->flags & ETNA_BO_CACHED) {
		if (!etnaviv_obj->sgt) {
			void *ret;

			mutex_lock(&etnaviv_obj->lock);
			ret = etnaviv_gem_get_pages(etnaviv_obj);
			mutex_unlock(&etnaviv_obj->lock);
			if (IS_ERR(ret))
				return PTR_ERR(ret);
		}

		dma_sync_sg_for_cpu(dev->dev, etnaviv_obj->sgt->sgl,
				    etnaviv_obj->sgt->nents,
				    etnaviv_op_to_dma_dir(op));
		etnaviv_obj->last_cpu_prep_op = op;
	}

	return 0;
}

int etnaviv_gem_cpu_fini(struct drm_gem_object *obj)
{
	struct drm_device *dev = obj->dev;
	struct etnaviv_gem_object *etnaviv_obj = to_etnaviv_bo(obj);

	if (etnaviv_obj->flags & ETNA_BO_CACHED) {
		/* fini without a prep is almost certainly a userspace error */
		WARN_ON(etnaviv_obj->last_cpu_prep_op == 0);
		dma_sync_sg_for_device(dev->dev, etnaviv_obj->sgt->sgl,
			etnaviv_obj->sgt->nents,
			etnaviv_op_to_dma_dir(etnaviv_obj->last_cpu_prep_op));
		etnaviv_obj->last_cpu_prep_op = 0;
	}

	return 0;
}

int etnaviv_gem_wait_bo(struct etnaviv_gpu *gpu, struct drm_gem_object *obj,
	struct timespec *timeout)
{
	struct etnaviv_gem_object *etnaviv_obj = to_etnaviv_bo(obj);

	return etnaviv_gpu_wait_obj_inactive(gpu, etnaviv_obj, timeout);
}

#ifdef CONFIG_DEBUG_FS
static void etnaviv_gem_describe_fence(struct fence *fence,
	const char *type, struct seq_file *m)
{
	if (!test_bit(FENCE_FLAG_SIGNALED_BIT, &fence->flags))
		seq_printf(m, "\t%9s: %s %s seq %u\n",
			   type,
			   fence->ops->get_driver_name(fence),
			   fence->ops->get_timeline_name(fence),
			   fence->seqno);
}

static void etnaviv_gem_describe(struct drm_gem_object *obj, struct seq_file *m)
{
	struct etnaviv_gem_object *etnaviv_obj = to_etnaviv_bo(obj);
	struct reservation_object *robj = etnaviv_obj->resv;
	struct reservation_object_list *fobj;
	struct fence *fence;
	unsigned long off = drm_vma_node_start(&obj->vma_node);

	seq_printf(m, "%08x: %c %2d (%2d) %08lx %p %zd\n",
			etnaviv_obj->flags, is_active(etnaviv_obj) ? 'A' : 'I',
			obj->name, obj->refcount.refcount.counter,
			off, etnaviv_obj->vaddr, obj->size);

	rcu_read_lock();
	fobj = rcu_dereference(robj->fence);
	if (fobj) {
		unsigned int i, shared_count = fobj->shared_count;

		for (i = 0; i < shared_count; i++) {
			fence = rcu_dereference(fobj->shared[i]);
			etnaviv_gem_describe_fence(fence, "Shared", m);
		}
	}

	fence = rcu_dereference(robj->fence_excl);
	if (fence)
		etnaviv_gem_describe_fence(fence, "Exclusive", m);
	rcu_read_unlock();
}

void etnaviv_gem_describe_objects(struct etnaviv_drm_private *priv,
	struct seq_file *m)
{
	struct etnaviv_gem_object *etnaviv_obj;
	int count = 0;
	size_t size = 0;

	mutex_lock(&priv->gem_lock);
	list_for_each_entry(etnaviv_obj, &priv->gem_list, gem_node) {
		struct drm_gem_object *obj = &etnaviv_obj->base;

		seq_puts(m, "   ");
		etnaviv_gem_describe(obj, m);
		count++;
		size += obj->size;
	}
	mutex_unlock(&priv->gem_lock);

	seq_printf(m, "Total %d objects, %zu bytes\n", count, size);
}
#endif

static void etnaviv_gem_shmem_release(struct etnaviv_gem_object *etnaviv_obj)
{
	if (etnaviv_obj->vaddr)
		vunmap(etnaviv_obj->vaddr);
	put_pages(etnaviv_obj);
}

static const struct etnaviv_gem_ops etnaviv_gem_shmem_ops = {
	.get_pages = etnaviv_gem_shmem_get_pages,
	.release = etnaviv_gem_shmem_release,
	.vmap = etnaviv_gem_vmap_impl,
};

void etnaviv_gem_free_object(struct drm_gem_object *obj)
{
	struct etnaviv_gem_object *etnaviv_obj = to_etnaviv_bo(obj);
	struct etnaviv_vram_mapping *mapping, *tmp;

	/* object should not be active */
	WARN_ON(is_active(etnaviv_obj));

	list_del(&etnaviv_obj->gem_node);

	list_for_each_entry_safe(mapping, tmp, &etnaviv_obj->vram_list,
				 obj_node) {
		struct etnaviv_iommu *mmu = mapping->mmu;

		WARN_ON(mapping->use);

		if (mmu)
			etnaviv_iommu_unmap_gem(mmu, mapping);

		list_del(&mapping->obj_node);
		kfree(mapping);
	}

	drm_gem_free_mmap_offset(obj);
	etnaviv_obj->ops->release(etnaviv_obj);
	if (etnaviv_obj->resv == &etnaviv_obj->_resv)
		reservation_object_fini(&etnaviv_obj->_resv);
	drm_gem_object_release(obj);

	kfree(etnaviv_obj);
}

int etnaviv_gem_obj_add(struct drm_device *dev, struct drm_gem_object *obj)
{
	struct etnaviv_drm_private *priv = dev->dev_private;
	struct etnaviv_gem_object *etnaviv_obj = to_etnaviv_bo(obj);

	mutex_lock(&priv->gem_lock);
	list_add_tail(&etnaviv_obj->gem_node, &priv->gem_list);
	mutex_unlock(&priv->gem_lock);

	return 0;
}

static int etnaviv_gem_new_impl(struct drm_device *dev, u32 size, u32 flags,
	struct reservation_object *robj, const struct etnaviv_gem_ops *ops,
	struct drm_gem_object **obj)
{
	struct etnaviv_gem_object *etnaviv_obj;
	unsigned sz = sizeof(*etnaviv_obj);
	bool valid = true;

	/* validate flags */
	switch (flags & ETNA_BO_CACHE_MASK) {
	case ETNA_BO_UNCACHED:
	case ETNA_BO_CACHED:
	case ETNA_BO_WC:
		break;
	default:
		valid = false;
	}

	if (!valid) {
		dev_err(dev->dev, "invalid cache flag: %x\n",
			(flags & ETNA_BO_CACHE_MASK));
		return -EINVAL;
	}

	etnaviv_obj = kzalloc(sz, GFP_KERNEL);
	if (!etnaviv_obj)
		return -ENOMEM;

	etnaviv_obj->flags = flags;
	etnaviv_obj->ops = ops;
	if (robj) {
		etnaviv_obj->resv = robj;
	} else {
		etnaviv_obj->resv = &etnaviv_obj->_resv;
		reservation_object_init(&etnaviv_obj->_resv);
	}

	mutex_init(&etnaviv_obj->lock);
	INIT_LIST_HEAD(&etnaviv_obj->vram_list);

	*obj = &etnaviv_obj->base;

	return 0;
}

static struct drm_gem_object *__etnaviv_gem_new(struct drm_device *dev,
		u32 size, u32 flags)
{
	struct drm_gem_object *obj = NULL;
	int ret;

	size = PAGE_ALIGN(size);

	ret = etnaviv_gem_new_impl(dev, size, flags, NULL,
				   &etnaviv_gem_shmem_ops, &obj);
	if (ret)
		goto fail;

	ret = drm_gem_object_init(dev, obj, size);
	if (ret == 0) {
		struct address_space *mapping;

		/*
		 * Our buffers are kept pinned, so allocating them
		 * from the MOVABLE zone is a really bad idea, and
		 * conflicts with CMA.  See coments above new_inode()
		 * why this is required _and_ expected if you're
		 * going to pin these pages.
		 */
		mapping = file_inode(obj->filp)->i_mapping;
		mapping_set_gfp_mask(mapping, GFP_HIGHUSER);
	}

	if (ret)
		goto fail;

	return obj;

fail:
	if (obj)
		drm_gem_object_unreference_unlocked(obj);

	return ERR_PTR(ret);
}

/* convenience method to construct a GEM buffer object, and userspace handle */
int etnaviv_gem_new_handle(struct drm_device *dev, struct drm_file *file,
		u32 size, u32 flags, u32 *handle)
{
	struct drm_gem_object *obj;
	int ret;

	obj = __etnaviv_gem_new(dev, size, flags);
	if (IS_ERR(obj))
		return PTR_ERR(obj);

	ret = etnaviv_gem_obj_add(dev, obj);
	if (ret < 0) {
		drm_gem_object_unreference_unlocked(obj);
		return ret;
	}

	ret = drm_gem_handle_create(file, obj, handle);

	/* drop reference from allocate - handle holds it now */
	drm_gem_object_unreference_unlocked(obj);

	return ret;
}

struct drm_gem_object *etnaviv_gem_new(struct drm_device *dev,
		u32 size, u32 flags)
{
	struct drm_gem_object *obj;
	int ret;

	obj = __etnaviv_gem_new(dev, size, flags);
	if (IS_ERR(obj))
		return obj;

	ret = etnaviv_gem_obj_add(dev, obj);
	if (ret < 0) {
		drm_gem_object_unreference_unlocked(obj);
		return ERR_PTR(ret);
	}

	return obj;
}

int etnaviv_gem_new_private(struct drm_device *dev, size_t size, u32 flags,
	struct reservation_object *robj, const struct etnaviv_gem_ops *ops,
	struct etnaviv_gem_object **res)
{
	struct drm_gem_object *obj;
	int ret;

	ret = etnaviv_gem_new_impl(dev, size, flags, robj, ops, &obj);
	if (ret)
		return ret;

	drm_gem_private_object_init(dev, obj, size);

	*res = to_etnaviv_bo(obj);

	return 0;
}

struct get_pages_work {
	struct work_struct work;
	struct mm_struct *mm;
	struct task_struct *task;
	struct etnaviv_gem_object *etnaviv_obj;
};

static struct page **etnaviv_gem_userptr_do_get_pages(
	struct etnaviv_gem_object *etnaviv_obj, struct mm_struct *mm, struct task_struct *task)
{
	int ret = 0, pinned, npages = etnaviv_obj->base.size >> PAGE_SHIFT;
	struct page **pvec;
	uintptr_t ptr;

	pvec = drm_malloc_ab(npages, sizeof(struct page *));
	if (!pvec)
		return ERR_PTR(-ENOMEM);

	pinned = 0;
	ptr = etnaviv_obj->userptr.ptr;

	down_read(&mm->mmap_sem);
	while (pinned < npages) {
		ret = get_user_pages_remote(task, mm, ptr, npages - pinned,
					    !etnaviv_obj->userptr.ro, 0,
					    pvec + pinned, NULL);
		if (ret < 0)
			break;

		ptr += ret * PAGE_SIZE;
		pinned += ret;
	}
	up_read(&mm->mmap_sem);

	if (ret < 0) {
		release_pages(pvec, pinned, 0);
		drm_free_large(pvec);
		return ERR_PTR(ret);
	}

	return pvec;
}

static void __etnaviv_gem_userptr_get_pages(struct work_struct *_work)
{
	struct get_pages_work *work = container_of(_work, typeof(*work), work);
	struct etnaviv_gem_object *etnaviv_obj = work->etnaviv_obj;
	struct page **pvec;

	pvec = etnaviv_gem_userptr_do_get_pages(etnaviv_obj, work->mm, work->task);

	mutex_lock(&etnaviv_obj->lock);
	if (IS_ERR(pvec)) {
		etnaviv_obj->userptr.work = ERR_CAST(pvec);
	} else {
		etnaviv_obj->userptr.work = NULL;
		etnaviv_obj->pages = pvec;
	}

	mutex_unlock(&etnaviv_obj->lock);
	drm_gem_object_unreference_unlocked(&etnaviv_obj->base);

	mmput(work->mm);
	put_task_struct(work->task);
	kfree(work);
}

static int etnaviv_gem_userptr_get_pages(struct etnaviv_gem_object *etnaviv_obj)
{
	struct page **pvec = NULL;
	struct get_pages_work *work;
	struct mm_struct *mm;
	int ret, pinned, npages = etnaviv_obj->base.size >> PAGE_SHIFT;

	if (etnaviv_obj->userptr.work) {
		if (IS_ERR(etnaviv_obj->userptr.work)) {
			ret = PTR_ERR(etnaviv_obj->userptr.work);
			etnaviv_obj->userptr.work = NULL;
		} else {
			ret = -EAGAIN;
		}
		return ret;
	}

	mm = get_task_mm(etnaviv_obj->userptr.task);
	pinned = 0;
	if (mm == current->mm) {
		pvec = drm_malloc_ab(npages, sizeof(struct page *));
		if (!pvec) {
			mmput(mm);
			return -ENOMEM;
		}

		pinned = __get_user_pages_fast(etnaviv_obj->userptr.ptr, npages,
					       !etnaviv_obj->userptr.ro, pvec);
		if (pinned < 0) {
			drm_free_large(pvec);
			mmput(mm);
			return pinned;
		}

		if (pinned == npages) {
			etnaviv_obj->pages = pvec;
			mmput(mm);
			return 0;
		}
	}

	release_pages(pvec, pinned, 0);
	drm_free_large(pvec);

	work = kmalloc(sizeof(*work), GFP_KERNEL);
	if (!work) {
		mmput(mm);
		return -ENOMEM;
	}

	get_task_struct(current);
	drm_gem_object_reference(&etnaviv_obj->base);

	work->mm = mm;
	work->task = current;
	work->etnaviv_obj = etnaviv_obj;

	etnaviv_obj->userptr.work = &work->work;
	INIT_WORK(&work->work, __etnaviv_gem_userptr_get_pages);

	etnaviv_queue_work(etnaviv_obj->base.dev, &work->work);

	return -EAGAIN;
}

static void etnaviv_gem_userptr_release(struct etnaviv_gem_object *etnaviv_obj)
{
	if (etnaviv_obj->sgt) {
		etnaviv_gem_scatterlist_unmap(etnaviv_obj);
		sg_free_table(etnaviv_obj->sgt);
		kfree(etnaviv_obj->sgt);
	}
	if (etnaviv_obj->pages) {
		int npages = etnaviv_obj->base.size >> PAGE_SHIFT;

		release_pages(etnaviv_obj->pages, npages, 0);
		drm_free_large(etnaviv_obj->pages);
	}
	put_task_struct(etnaviv_obj->userptr.task);
}

static const struct etnaviv_gem_ops etnaviv_gem_userptr_ops = {
	.get_pages = etnaviv_gem_userptr_get_pages,
	.release = etnaviv_gem_userptr_release,
	.vmap = etnaviv_gem_vmap_impl,
};

int etnaviv_gem_new_userptr(struct drm_device *dev, struct drm_file *file,
	uintptr_t ptr, u32 size, u32 flags, u32 *handle)
{
	struct etnaviv_gem_object *etnaviv_obj;
	int ret;

	ret = etnaviv_gem_new_private(dev, size, ETNA_BO_CACHED, NULL,
				      &etnaviv_gem_userptr_ops, &etnaviv_obj);
	if (ret)
		return ret;

	etnaviv_obj->userptr.ptr = ptr;
	etnaviv_obj->userptr.task = current;
	etnaviv_obj->userptr.ro = !(flags & ETNA_USERPTR_WRITE);
	get_task_struct(current);

	ret = etnaviv_gem_obj_add(dev, &etnaviv_obj->base);
	if (ret) {
		drm_gem_object_unreference_unlocked(&etnaviv_obj->base);
		return ret;
	}

	ret = drm_gem_handle_create(file, &etnaviv_obj->base, handle);

	/* drop reference from allocate - handle holds it now */
	drm_gem_object_unreference_unlocked(&etnaviv_obj->base);

	return ret;
}<|MERGE_RESOLUTION|>--- conflicted
+++ resolved
@@ -380,38 +380,6 @@
 	return etnaviv_obj->vaddr;
 }
 
-<<<<<<< HEAD
-void *etnaviv_gem_vmap(struct drm_gem_object *obj)
-{
-	struct etnaviv_gem_object *etnaviv_obj = to_etnaviv_bo(obj);
-
-	if (etnaviv_obj->vaddr)
-		return etnaviv_obj->vaddr;
-
-	mutex_lock(&etnaviv_obj->lock);
-	/*
-	 * Need to check again, as we might have raced with another thread
-	 * while waiting for the mutex.
-	 */
-	if (!etnaviv_obj->vaddr)
-		etnaviv_obj->vaddr = etnaviv_obj->ops->vmap(etnaviv_obj);
-	mutex_unlock(&etnaviv_obj->lock);
-=======
-static void *etnaviv_gem_vmap_impl(struct etnaviv_gem_object *obj)
-{
-	struct page **pages;
-
-	lockdep_assert_held(&obj->lock);
-
-	pages = etnaviv_gem_get_pages(obj);
-	if (IS_ERR(pages))
-		return NULL;
->>>>>>> 6f40fed1
-
-	return vmap(pages, obj->base.size >> PAGE_SHIFT,
-			VM_MAP, pgprot_writecombine(PAGE_KERNEL));
-}
-
 static void *etnaviv_gem_vmap_impl(struct etnaviv_gem_object *obj)
 {
 	struct page **pages;
