--- conflicted
+++ resolved
@@ -56,11 +56,7 @@
 
 #define DRIVER_NAME		"i915"
 #define DRIVER_DESC		"Intel Graphics"
-<<<<<<< HEAD
-#define DRIVER_DATE		"20150227"
-=======
 #define DRIVER_DATE		"20150313"
->>>>>>> 743e78c1
 
 #undef WARN_ON
 /* Many gcc seem to no see through this and fall over :( */
@@ -814,11 +810,8 @@
 	unsigned long uncompressed_size;
 	unsigned threshold;
 	unsigned int fb_id;
-<<<<<<< HEAD
-=======
 	unsigned int possible_framebuffer_bits;
 	unsigned int busy_bits;
->>>>>>> 743e78c1
 	struct intel_crtc *crtc;
 	int y;
 
