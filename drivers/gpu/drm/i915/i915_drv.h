--- conflicted
+++ resolved
@@ -56,11 +56,7 @@
 
 #define DRIVER_NAME		"i915"
 #define DRIVER_DESC		"Intel Graphics"
-<<<<<<< HEAD
-#define DRIVER_DATE		"20150227"
-=======
 #define DRIVER_DATE		"20150313"
->>>>>>> 9848de08
 
 #undef WARN_ON
 /* Many gcc seem to no see through this and fall over :( */
@@ -812,11 +808,8 @@
 	unsigned long uncompressed_size;
 	unsigned threshold;
 	unsigned int fb_id;
-<<<<<<< HEAD
-=======
 	unsigned int possible_framebuffer_bits;
 	unsigned int busy_bits;
->>>>>>> 9848de08
 	struct intel_crtc *crtc;
 	int y;
 
