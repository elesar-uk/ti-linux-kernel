/*
 * Copyright © 2013 Intel Corporation
 *
 * Permission is hereby granted, free of charge, to any person obtaining a
 * copy of this software and associated documentation files (the "Software"),
 * to deal in the Software without restriction, including without limitation
 * the rights to use, copy, modify, merge, publish, distribute, sublicense,
 * and/or sell copies of the Software, and to permit persons to whom the
 * Software is furnished to do so, subject to the following conditions:
 *
 * The above copyright notice and this permission notice (including the next
 * paragraph) shall be included in all copies or substantial portions of the
 * Software.
 *
 * THE SOFTWARE IS PROVIDED "AS IS", WITHOUT WARRANTY OF ANY KIND, EXPRESS OR
 * IMPLIED, INCLUDING BUT NOT LIMITED TO THE WARRANTIES OF MERCHANTABILITY,
 * FITNESS FOR A PARTICULAR PURPOSE AND NONINFRINGEMENT.  IN NO EVENT SHALL
 * THE AUTHORS OR COPYRIGHT HOLDERS BE LIABLE FOR ANY CLAIM, DAMAGES OR OTHER
 * LIABILITY, WHETHER IN AN ACTION OF CONTRACT, TORT OR OTHERWISE, ARISING
 * FROM, OUT OF OR IN CONNECTION WITH THE SOFTWARE OR THE USE OR OTHER
 * DEALINGS IN THE SOFTWARE.
 *
 * Author: Jani Nikula <jani.nikula@intel.com>
 */

#include <drm/drmP.h>
#include <drm/drm_crtc.h>
#include <drm/drm_edid.h>
#include <drm/i915_drm.h>
#include <linux/slab.h>
#include "i915_drv.h"
#include "intel_drv.h"
#include "intel_dsi.h"
#include "intel_dsi_cmd.h"

/* the sub-encoders aka panel drivers */
static const struct intel_dsi_device intel_dsi_devices[] = {
	{
		.panel_id = MIPI_DSI_GENERIC_PANEL_ID,
		.name = "vbt-generic-dsi-vid-mode-display",
		.dev_ops = &vbt_generic_dsi_display_ops,
	},
};

static void wait_for_dsi_fifo_empty(struct intel_dsi *intel_dsi, enum port port)
{
	struct drm_encoder *encoder = &intel_dsi->base.base;
	struct drm_device *dev = encoder->dev;
	struct drm_i915_private *dev_priv = dev->dev_private;
	u32 mask;

	mask = LP_CTRL_FIFO_EMPTY | HS_CTRL_FIFO_EMPTY |
		LP_DATA_FIFO_EMPTY | HS_DATA_FIFO_EMPTY;

	if (wait_for((I915_READ(MIPI_GEN_FIFO_STAT(port)) & mask) == mask, 100))
		DRM_ERROR("DPI FIFOs are not empty\n");
}

static void band_gap_reset(struct drm_i915_private *dev_priv)
{
	mutex_lock(&dev_priv->dpio_lock);

	vlv_flisdsi_write(dev_priv, 0x08, 0x0001);
	vlv_flisdsi_write(dev_priv, 0x0F, 0x0005);
	vlv_flisdsi_write(dev_priv, 0x0F, 0x0025);
	udelay(150);
	vlv_flisdsi_write(dev_priv, 0x0F, 0x0000);
	vlv_flisdsi_write(dev_priv, 0x08, 0x0000);

	mutex_unlock(&dev_priv->dpio_lock);
}

static inline bool is_vid_mode(struct intel_dsi *intel_dsi)
{
	return intel_dsi->operation_mode == INTEL_DSI_VIDEO_MODE;
}

static inline bool is_cmd_mode(struct intel_dsi *intel_dsi)
{
	return intel_dsi->operation_mode == INTEL_DSI_COMMAND_MODE;
}

static void intel_dsi_hot_plug(struct intel_encoder *encoder)
{
	DRM_DEBUG_KMS("\n");
}

static bool intel_dsi_compute_config(struct intel_encoder *encoder,
				     struct intel_crtc_state *config)
{
	struct intel_dsi *intel_dsi = container_of(encoder, struct intel_dsi,
						   base);
	struct intel_connector *intel_connector = intel_dsi->attached_connector;
	struct drm_display_mode *fixed_mode = intel_connector->panel.fixed_mode;
	struct drm_display_mode *adjusted_mode = &config->base.adjusted_mode;

	DRM_DEBUG_KMS("\n");

	if (fixed_mode)
		intel_fixed_panel_mode(fixed_mode, adjusted_mode);

	/* DSI uses short packets for sync events, so clear mode flags for DSI */
	adjusted_mode->flags = 0;

	return true;
}

static void intel_dsi_port_enable(struct intel_encoder *encoder)
{
	struct drm_device *dev = encoder->base.dev;
	struct drm_i915_private *dev_priv = dev->dev_private;
	struct intel_crtc *intel_crtc = to_intel_crtc(encoder->base.crtc);
	struct intel_dsi *intel_dsi = enc_to_intel_dsi(&encoder->base);
	enum port port;
	u32 temp;

	if (intel_dsi->dual_link == DSI_DUAL_LINK_FRONT_BACK) {
		temp = I915_READ(VLV_CHICKEN_3);
		temp &= ~PIXEL_OVERLAP_CNT_MASK |
					intel_dsi->pixel_overlap <<
					PIXEL_OVERLAP_CNT_SHIFT;
		I915_WRITE(VLV_CHICKEN_3, temp);
	}

	for_each_dsi_port(port, intel_dsi->ports) {
		temp = I915_READ(MIPI_PORT_CTRL(port));
		temp &= ~LANE_CONFIGURATION_MASK;
		temp &= ~DUAL_LINK_MODE_MASK;

		if (intel_dsi->ports == ((1 << PORT_A) | (1 << PORT_C))) {
			temp |= (intel_dsi->dual_link - 1)
						<< DUAL_LINK_MODE_SHIFT;
			temp |= intel_crtc->pipe ?
					LANE_CONFIGURATION_DUAL_LINK_B :
					LANE_CONFIGURATION_DUAL_LINK_A;
		}
		/* assert ip_tg_enable signal */
		I915_WRITE(MIPI_PORT_CTRL(port), temp | DPI_ENABLE);
		POSTING_READ(MIPI_PORT_CTRL(port));
	}
}

static void intel_dsi_port_disable(struct intel_encoder *encoder)
{
	struct drm_device *dev = encoder->base.dev;
	struct drm_i915_private *dev_priv = dev->dev_private;
	struct intel_dsi *intel_dsi = enc_to_intel_dsi(&encoder->base);
	enum port port;
	u32 temp;

	for_each_dsi_port(port, intel_dsi->ports) {
		/* de-assert ip_tg_enable signal */
		temp = I915_READ(MIPI_PORT_CTRL(port));
		I915_WRITE(MIPI_PORT_CTRL(port), temp & ~DPI_ENABLE);
		POSTING_READ(MIPI_PORT_CTRL(port));
	}
}

static void intel_dsi_device_ready(struct intel_encoder *encoder)
{
	struct drm_i915_private *dev_priv = encoder->base.dev->dev_private;
	struct intel_dsi *intel_dsi = enc_to_intel_dsi(&encoder->base);
	enum port port;
	u32 val;

	DRM_DEBUG_KMS("\n");

	mutex_lock(&dev_priv->dpio_lock);
	/* program rcomp for compliance, reduce from 50 ohms to 45 ohms
	 * needed everytime after power gate */
	vlv_flisdsi_write(dev_priv, 0x04, 0x0004);
	mutex_unlock(&dev_priv->dpio_lock);

	/* bandgap reset is needed after everytime we do power gate */
	band_gap_reset(dev_priv);

	for_each_dsi_port(port, intel_dsi->ports) {

		I915_WRITE(MIPI_DEVICE_READY(port), ULPS_STATE_ENTER);
		usleep_range(2500, 3000);
<<<<<<< HEAD

		val = I915_READ(MIPI_PORT_CTRL(port));

		/* Enable MIPI PHY transparent latch
		 * Common bit for both MIPI Port A & MIPI Port C
		 * No similar bit in MIPI Port C reg
		 */
		I915_WRITE(MIPI_PORT_CTRL(PORT_A), val | LP_OUTPUT_HOLD);
		usleep_range(1000, 1500);

		I915_WRITE(MIPI_DEVICE_READY(port), ULPS_STATE_EXIT);
		usleep_range(2500, 3000);

=======

		val = I915_READ(MIPI_PORT_CTRL(port));

		/* Enable MIPI PHY transparent latch
		 * Common bit for both MIPI Port A & MIPI Port C
		 * No similar bit in MIPI Port C reg
		 */
		I915_WRITE(MIPI_PORT_CTRL(PORT_A), val | LP_OUTPUT_HOLD);
		usleep_range(1000, 1500);

		I915_WRITE(MIPI_DEVICE_READY(port), ULPS_STATE_EXIT);
		usleep_range(2500, 3000);

>>>>>>> 37ec6303
		I915_WRITE(MIPI_DEVICE_READY(port), DEVICE_READY);
		usleep_range(2500, 3000);
	}
}

static void intel_dsi_enable(struct intel_encoder *encoder)
{
	struct drm_device *dev = encoder->base.dev;
	struct drm_i915_private *dev_priv = dev->dev_private;
	struct intel_dsi *intel_dsi = enc_to_intel_dsi(&encoder->base);
<<<<<<< HEAD
	enum port port = intel_dsi_pipe_to_port(intel_crtc->pipe);

	DRM_DEBUG_KMS("\n");

	if (is_cmd_mode(intel_dsi))
		I915_WRITE(MIPI_MAX_RETURN_PKT_SIZE(port), 8 * 4);
	else {
=======
	enum port port;

	DRM_DEBUG_KMS("\n");

	if (is_cmd_mode(intel_dsi)) {
		for_each_dsi_port(port, intel_dsi->ports)
			I915_WRITE(MIPI_MAX_RETURN_PKT_SIZE(port), 8 * 4);
	} else {
>>>>>>> 37ec6303
		msleep(20); /* XXX */
		for_each_dsi_port(port, intel_dsi->ports)
			dpi_send_cmd(intel_dsi, TURN_ON, DPI_LP_MODE_EN, port);
		msleep(100);

		if (intel_dsi->dev.dev_ops->enable)
			intel_dsi->dev.dev_ops->enable(&intel_dsi->dev);

		for_each_dsi_port(port, intel_dsi->ports)
			wait_for_dsi_fifo_empty(intel_dsi, port);

		intel_dsi_port_enable(encoder);
	}
}

static void intel_dsi_pre_enable(struct intel_encoder *encoder)
{
	struct drm_device *dev = encoder->base.dev;
	struct drm_i915_private *dev_priv = dev->dev_private;
	struct intel_dsi *intel_dsi = enc_to_intel_dsi(&encoder->base);
	struct intel_crtc *intel_crtc = to_intel_crtc(encoder->base.crtc);
	enum pipe pipe = intel_crtc->pipe;
	enum port port;
	u32 tmp;

	DRM_DEBUG_KMS("\n");

	/* Disable DPOunit clock gating, can stall pipe
	 * and we need DPLL REFA always enabled */
	tmp = I915_READ(DPLL(pipe));
	tmp |= DPLL_REFA_CLK_ENABLE_VLV;
	I915_WRITE(DPLL(pipe), tmp);

	/* update the hw state for DPLL */
	intel_crtc->config->dpll_hw_state.dpll = DPLL_INTEGRATED_CLOCK_VLV |
		DPLL_REFA_CLK_ENABLE_VLV;

	tmp = I915_READ(DSPCLK_GATE_D);
	tmp |= DPOUNIT_CLOCK_GATE_DISABLE;
	I915_WRITE(DSPCLK_GATE_D, tmp);

	/* put device in ready state */
	intel_dsi_device_ready(encoder);

	msleep(intel_dsi->panel_on_delay);

	if (intel_dsi->dev.dev_ops->panel_reset)
		intel_dsi->dev.dev_ops->panel_reset(&intel_dsi->dev);

	for_each_dsi_port(port, intel_dsi->ports)
		wait_for_dsi_fifo_empty(intel_dsi, port);

	/* Enable port in pre-enable phase itself because as per hw team
	 * recommendation, port should be enabled befor plane & pipe */
	intel_dsi_enable(encoder);
}

static void intel_dsi_enable_nop(struct intel_encoder *encoder)
{
	DRM_DEBUG_KMS("\n");

	/* for DSI port enable has to be done before pipe
	 * and plane enable, so port enable is done in
	 * pre_enable phase itself unlike other encoders
	 */
}

static void intel_dsi_pre_disable(struct intel_encoder *encoder)
{
	struct intel_dsi *intel_dsi = enc_to_intel_dsi(&encoder->base);
	enum port port;

	DRM_DEBUG_KMS("\n");

	if (is_vid_mode(intel_dsi)) {
		/* Send Shutdown command to the panel in LP mode */
		for_each_dsi_port(port, intel_dsi->ports)
			dpi_send_cmd(intel_dsi, SHUTDOWN, DPI_LP_MODE_EN, port);
		msleep(10);
	}
}

static void intel_dsi_disable(struct intel_encoder *encoder)
{
	struct drm_device *dev = encoder->base.dev;
	struct drm_i915_private *dev_priv = dev->dev_private;
	struct intel_dsi *intel_dsi = enc_to_intel_dsi(&encoder->base);
	enum port port;
	u32 temp;

	DRM_DEBUG_KMS("\n");

	if (is_vid_mode(intel_dsi)) {
<<<<<<< HEAD
		wait_for_dsi_fifo_empty(intel_dsi);
=======
		for_each_dsi_port(port, intel_dsi->ports)
			wait_for_dsi_fifo_empty(intel_dsi, port);
>>>>>>> 37ec6303

		intel_dsi_port_disable(encoder);
		msleep(2);
	}

	for_each_dsi_port(port, intel_dsi->ports) {
		/* Panel commands can be sent when clock is in LP11 */
		I915_WRITE(MIPI_DEVICE_READY(port), 0x0);
<<<<<<< HEAD

		temp = I915_READ(MIPI_CTRL(port));
		temp &= ~ESCAPE_CLOCK_DIVIDER_MASK;
		I915_WRITE(MIPI_CTRL(port), temp |
			   intel_dsi->escape_clk_div <<
			   ESCAPE_CLOCK_DIVIDER_SHIFT);

		I915_WRITE(MIPI_EOT_DISABLE(port), CLOCKSTOP);

=======

		temp = I915_READ(MIPI_CTRL(port));
		temp &= ~ESCAPE_CLOCK_DIVIDER_MASK;
		I915_WRITE(MIPI_CTRL(port), temp |
			   intel_dsi->escape_clk_div <<
			   ESCAPE_CLOCK_DIVIDER_SHIFT);

		I915_WRITE(MIPI_EOT_DISABLE(port), CLOCKSTOP);

>>>>>>> 37ec6303
		temp = I915_READ(MIPI_DSI_FUNC_PRG(port));
		temp &= ~VID_MODE_FORMAT_MASK;
		I915_WRITE(MIPI_DSI_FUNC_PRG(port), temp);

		I915_WRITE(MIPI_DEVICE_READY(port), 0x1);
	}
	/* if disable packets are sent before sending shutdown packet then in
	 * some next enable sequence send turn on packet error is observed */
	if (intel_dsi->dev.dev_ops->disable)
		intel_dsi->dev.dev_ops->disable(&intel_dsi->dev);

	for_each_dsi_port(port, intel_dsi->ports)
		wait_for_dsi_fifo_empty(intel_dsi, port);
}

static void intel_dsi_clear_device_ready(struct intel_encoder *encoder)
{
	struct drm_i915_private *dev_priv = encoder->base.dev->dev_private;
	struct intel_dsi *intel_dsi = enc_to_intel_dsi(&encoder->base);
	enum port port;
	u32 val;

	DRM_DEBUG_KMS("\n");
	for_each_dsi_port(port, intel_dsi->ports) {

		I915_WRITE(MIPI_DEVICE_READY(port), DEVICE_READY |
							ULPS_STATE_ENTER);
		usleep_range(2000, 2500);

		I915_WRITE(MIPI_DEVICE_READY(port), DEVICE_READY |
							ULPS_STATE_EXIT);
		usleep_range(2000, 2500);

		I915_WRITE(MIPI_DEVICE_READY(port), DEVICE_READY |
							ULPS_STATE_ENTER);
		usleep_range(2000, 2500);

		/* Wait till Clock lanes are in LP-00 state for MIPI Port A
		 * only. MIPI Port C has no similar bit for checking
		 */
		if (wait_for(((I915_READ(MIPI_PORT_CTRL(PORT_A)) & AFE_LATCHOUT)
							== 0x00000), 30))
			DRM_ERROR("DSI LP not going Low\n");

		val = I915_READ(MIPI_PORT_CTRL(port));
		/* Disable MIPI PHY transparent latch
		 * Common bit for both MIPI Port A & MIPI Port C
		 */
		I915_WRITE(MIPI_PORT_CTRL(PORT_A), val & ~LP_OUTPUT_HOLD);
		usleep_range(1000, 1500);

		I915_WRITE(MIPI_DEVICE_READY(port), 0x00);
		usleep_range(2000, 2500);
	}

	vlv_disable_dsi_pll(encoder);
}

static void intel_dsi_post_disable(struct intel_encoder *encoder)
{
	struct drm_i915_private *dev_priv = encoder->base.dev->dev_private;
	struct intel_dsi *intel_dsi = enc_to_intel_dsi(&encoder->base);
	u32 val;

	DRM_DEBUG_KMS("\n");

	intel_dsi_disable(encoder);

	intel_dsi_clear_device_ready(encoder);

	val = I915_READ(DSPCLK_GATE_D);
	val &= ~DPOUNIT_CLOCK_GATE_DISABLE;
	I915_WRITE(DSPCLK_GATE_D, val);

	if (intel_dsi->dev.dev_ops->disable_panel_power)
		intel_dsi->dev.dev_ops->disable_panel_power(&intel_dsi->dev);

	msleep(intel_dsi->panel_off_delay);
	msleep(intel_dsi->panel_pwr_cycle_delay);
}

static bool intel_dsi_get_hw_state(struct intel_encoder *encoder,
				   enum pipe *pipe)
{
	struct drm_i915_private *dev_priv = encoder->base.dev->dev_private;
	struct intel_dsi *intel_dsi = enc_to_intel_dsi(&encoder->base);
	struct drm_device *dev = encoder->base.dev;
	enum intel_display_power_domain power_domain;
	u32 dpi_enabled, func;
	enum port port;

	DRM_DEBUG_KMS("\n");

	power_domain = intel_display_port_power_domain(encoder);
	if (!intel_display_power_is_enabled(dev_priv, power_domain))
		return false;

	/* XXX: this only works for one DSI output */
	for_each_dsi_port(port, intel_dsi->ports) {
		func = I915_READ(MIPI_DSI_FUNC_PRG(port));
		dpi_enabled = I915_READ(MIPI_PORT_CTRL(port)) &
							DPI_ENABLE;

		/* Due to some hardware limitations on BYT, MIPI Port C DPI
		 * Enable bit does not get set. To check whether DSI Port C
		 * was enabled in BIOS, check the Pipe B enable bit
		 */
		if (IS_VALLEYVIEW(dev) && !IS_CHERRYVIEW(dev) &&
		    (port == PORT_C))
			dpi_enabled = I915_READ(PIPECONF(PIPE_B)) &
							PIPECONF_ENABLE;

		if (dpi_enabled || (func & CMD_MODE_DATA_WIDTH_MASK)) {
			if (I915_READ(MIPI_DEVICE_READY(port)) & DEVICE_READY) {
				*pipe = port == PORT_A ? PIPE_A : PIPE_B;
				return true;
			}
		}
	}

	return false;
}

static void intel_dsi_get_config(struct intel_encoder *encoder,
				 struct intel_crtc_state *pipe_config)
{
	u32 pclk;
	DRM_DEBUG_KMS("\n");

	/*
	 * DPLL_MD is not used in case of DSI, reading will get some default value
	 * set dpll_md = 0
	 */
	pipe_config->dpll_hw_state.dpll_md = 0;

	pclk = vlv_get_dsi_pclk(encoder, pipe_config->pipe_bpp);
	if (!pclk)
		return;

	pipe_config->base.adjusted_mode.crtc_clock = pclk;
	pipe_config->port_clock = pclk;
}

static enum drm_mode_status
intel_dsi_mode_valid(struct drm_connector *connector,
		     struct drm_display_mode *mode)
{
	struct intel_connector *intel_connector = to_intel_connector(connector);
	struct drm_display_mode *fixed_mode = intel_connector->panel.fixed_mode;

	DRM_DEBUG_KMS("\n");

	if (mode->flags & DRM_MODE_FLAG_DBLSCAN) {
		DRM_DEBUG_KMS("MODE_NO_DBLESCAN\n");
		return MODE_NO_DBLESCAN;
	}

	if (fixed_mode) {
		if (mode->hdisplay > fixed_mode->hdisplay)
			return MODE_PANEL;
		if (mode->vdisplay > fixed_mode->vdisplay)
			return MODE_PANEL;
	}

	return MODE_OK;
}

/* return txclkesc cycles in terms of divider and duration in us */
static u16 txclkesc(u32 divider, unsigned int us)
{
	switch (divider) {
	case ESCAPE_CLOCK_DIVIDER_1:
	default:
		return 20 * us;
	case ESCAPE_CLOCK_DIVIDER_2:
		return 10 * us;
	case ESCAPE_CLOCK_DIVIDER_4:
		return 5 * us;
	}
}

/* return pixels in terms of txbyteclkhs */
static u16 txbyteclkhs(u16 pixels, int bpp, int lane_count,
		       u16 burst_mode_ratio)
{
	return DIV_ROUND_UP(DIV_ROUND_UP(pixels * bpp * burst_mode_ratio,
					 8 * 100), lane_count);
}

static void set_dsi_timings(struct drm_encoder *encoder,
			    const struct drm_display_mode *mode)
{
	struct drm_device *dev = encoder->dev;
	struct drm_i915_private *dev_priv = dev->dev_private;
	struct intel_crtc *intel_crtc = to_intel_crtc(encoder->crtc);
	struct intel_dsi *intel_dsi = enc_to_intel_dsi(encoder);
	enum port port;
<<<<<<< HEAD
	unsigned int bpp = intel_crtc->config.pipe_bpp;
=======
	unsigned int bpp = intel_crtc->config->pipe_bpp;
>>>>>>> 37ec6303
	unsigned int lane_count = intel_dsi->lane_count;

	u16 hactive, hfp, hsync, hbp, vfp, vsync, vbp;

	hactive = mode->hdisplay;
	hfp = mode->hsync_start - mode->hdisplay;
	hsync = mode->hsync_end - mode->hsync_start;
	hbp = mode->htotal - mode->hsync_end;

	if (intel_dsi->dual_link) {
		hactive /= 2;
		if (intel_dsi->dual_link == DSI_DUAL_LINK_FRONT_BACK)
			hactive += intel_dsi->pixel_overlap;
		hfp /= 2;
		hsync /= 2;
		hbp /= 2;
	}

	vfp = mode->vsync_start - mode->vdisplay;
	vsync = mode->vsync_end - mode->vsync_start;
	vbp = mode->vtotal - mode->vsync_end;

	/* horizontal values are in terms of high speed byte clock */
	hactive = txbyteclkhs(hactive, bpp, lane_count,
			      intel_dsi->burst_mode_ratio);
	hfp = txbyteclkhs(hfp, bpp, lane_count, intel_dsi->burst_mode_ratio);
	hsync = txbyteclkhs(hsync, bpp, lane_count,
			    intel_dsi->burst_mode_ratio);
	hbp = txbyteclkhs(hbp, bpp, lane_count, intel_dsi->burst_mode_ratio);

	for_each_dsi_port(port, intel_dsi->ports) {
		I915_WRITE(MIPI_HACTIVE_AREA_COUNT(port), hactive);
		I915_WRITE(MIPI_HFP_COUNT(port), hfp);

		/* meaningful for video mode non-burst sync pulse mode only,
		 * can be zero for non-burst sync events and burst modes */
		I915_WRITE(MIPI_HSYNC_PADDING_COUNT(port), hsync);
		I915_WRITE(MIPI_HBP_COUNT(port), hbp);

		/* vertical values are in terms of lines */
		I915_WRITE(MIPI_VFP_COUNT(port), vfp);
		I915_WRITE(MIPI_VSYNC_PADDING_COUNT(port), vsync);
		I915_WRITE(MIPI_VBP_COUNT(port), vbp);
	}
}

static void intel_dsi_prepare(struct intel_encoder *intel_encoder)
{
	struct drm_encoder *encoder = &intel_encoder->base;
	struct drm_device *dev = encoder->dev;
	struct drm_i915_private *dev_priv = dev->dev_private;
	struct intel_crtc *intel_crtc = to_intel_crtc(encoder->crtc);
	struct intel_dsi *intel_dsi = enc_to_intel_dsi(encoder);
	struct drm_display_mode *adjusted_mode =
<<<<<<< HEAD
		&intel_crtc->config.adjusted_mode;
	enum port port;
	unsigned int bpp = intel_crtc->config.pipe_bpp;
=======
		&intel_crtc->config->base.adjusted_mode;
	enum port port;
	unsigned int bpp = intel_crtc->config->pipe_bpp;
>>>>>>> 37ec6303
	u32 val, tmp;
	u16 mode_hdisplay;

	DRM_DEBUG_KMS("pipe %c\n", pipe_name(intel_crtc->pipe));

	mode_hdisplay = adjusted_mode->hdisplay;
<<<<<<< HEAD

	if (intel_dsi->dual_link) {
		mode_hdisplay /= 2;
		if (intel_dsi->dual_link == DSI_DUAL_LINK_FRONT_BACK)
			mode_hdisplay += intel_dsi->pixel_overlap;
	}

=======

	if (intel_dsi->dual_link) {
		mode_hdisplay /= 2;
		if (intel_dsi->dual_link == DSI_DUAL_LINK_FRONT_BACK)
			mode_hdisplay += intel_dsi->pixel_overlap;
	}

>>>>>>> 37ec6303
	for_each_dsi_port(port, intel_dsi->ports) {
		/* escape clock divider, 20MHz, shared for A and C.
		 * device ready must be off when doing this! txclkesc? */
		tmp = I915_READ(MIPI_CTRL(PORT_A));
		tmp &= ~ESCAPE_CLOCK_DIVIDER_MASK;
		I915_WRITE(MIPI_CTRL(PORT_A), tmp | ESCAPE_CLOCK_DIVIDER_1);
<<<<<<< HEAD

		/* read request priority is per pipe */
		tmp = I915_READ(MIPI_CTRL(port));
		tmp &= ~READ_REQUEST_PRIORITY_MASK;
		I915_WRITE(MIPI_CTRL(port), tmp | READ_REQUEST_PRIORITY_HIGH);

		/* XXX: why here, why like this? handling in irq handler?! */
		I915_WRITE(MIPI_INTR_STAT(port), 0xffffffff);
		I915_WRITE(MIPI_INTR_EN(port), 0xffffffff);

		I915_WRITE(MIPI_DPHY_PARAM(port), intel_dsi->dphy_reg);

=======

		/* read request priority is per pipe */
		tmp = I915_READ(MIPI_CTRL(port));
		tmp &= ~READ_REQUEST_PRIORITY_MASK;
		I915_WRITE(MIPI_CTRL(port), tmp | READ_REQUEST_PRIORITY_HIGH);

		/* XXX: why here, why like this? handling in irq handler?! */
		I915_WRITE(MIPI_INTR_STAT(port), 0xffffffff);
		I915_WRITE(MIPI_INTR_EN(port), 0xffffffff);

		I915_WRITE(MIPI_DPHY_PARAM(port), intel_dsi->dphy_reg);

>>>>>>> 37ec6303
		I915_WRITE(MIPI_DPI_RESOLUTION(port),
			adjusted_mode->vdisplay << VERTICAL_ADDRESS_SHIFT |
			mode_hdisplay << HORIZONTAL_ADDRESS_SHIFT);
	}

	set_dsi_timings(encoder, adjusted_mode);

	val = intel_dsi->lane_count << DATA_LANES_PRG_REG_SHIFT;
	if (is_cmd_mode(intel_dsi)) {
		val |= intel_dsi->channel << CMD_MODE_CHANNEL_NUMBER_SHIFT;
		val |= CMD_MODE_DATA_WIDTH_8_BIT; /* XXX */
	} else {
		val |= intel_dsi->channel << VID_MODE_CHANNEL_NUMBER_SHIFT;

		/* XXX: cross-check bpp vs. pixel format? */
		val |= intel_dsi->pixel_format;
	}

	tmp = 0;
	if (intel_dsi->eotp_pkt == 0)
		tmp |= EOT_DISABLE;
	if (intel_dsi->clock_stop)
		tmp |= CLOCKSTOP;

	for_each_dsi_port(port, intel_dsi->ports) {
		I915_WRITE(MIPI_DSI_FUNC_PRG(port), val);

		/* timeouts for recovery. one frame IIUC. if counter expires,
		 * EOT and stop state. */

		/*
		 * In burst mode, value greater than one DPI line Time in byte
		 * clock (txbyteclkhs) To timeout this timer 1+ of the above
		 * said value is recommended.
		 *
		 * In non-burst mode, Value greater than one DPI frame time in
		 * byte clock(txbyteclkhs) To timeout this timer 1+ of the above
		 * said value is recommended.
		 *
		 * In DBI only mode, value greater than one DBI frame time in
		 * byte clock(txbyteclkhs) To timeout this timer 1+ of the above
		 * said value is recommended.
		 */

		if (is_vid_mode(intel_dsi) &&
			intel_dsi->video_mode_format == VIDEO_MODE_BURST) {
			I915_WRITE(MIPI_HS_TX_TIMEOUT(port),
				txbyteclkhs(adjusted_mode->htotal, bpp,
					intel_dsi->lane_count,
					intel_dsi->burst_mode_ratio) + 1);
		} else {
			I915_WRITE(MIPI_HS_TX_TIMEOUT(port),
				txbyteclkhs(adjusted_mode->vtotal *
					adjusted_mode->htotal,
					bpp, intel_dsi->lane_count,
					intel_dsi->burst_mode_ratio) + 1);
		}
		I915_WRITE(MIPI_LP_RX_TIMEOUT(port), intel_dsi->lp_rx_timeout);
		I915_WRITE(MIPI_TURN_AROUND_TIMEOUT(port),
						intel_dsi->turn_arnd_val);
		I915_WRITE(MIPI_DEVICE_RESET_TIMER(port),
						intel_dsi->rst_timer_val);

		/* dphy stuff */

		/* in terms of low power clock */
		I915_WRITE(MIPI_INIT_COUNT(port),
				txclkesc(intel_dsi->escape_clk_div, 100));


		/* recovery disables */
		I915_WRITE(MIPI_EOT_DISABLE(port), val);

		/* in terms of low power clock */
		I915_WRITE(MIPI_INIT_COUNT(port), intel_dsi->init_count);

		/* in terms of txbyteclkhs. actual high to low switch +
		 * MIPI_STOP_STATE_STALL * MIPI_LP_BYTECLK.
		 *
		 * XXX: write MIPI_STOP_STATE_STALL?
		 */
		I915_WRITE(MIPI_HIGH_LOW_SWITCH_COUNT(port),
						intel_dsi->hs_to_lp_count);

		/* XXX: low power clock equivalence in terms of byte clock.
		 * the number of byte clocks occupied in one low power clock.
		 * based on txbyteclkhs and txclkesc.
		 * txclkesc time / txbyteclk time * (105 + MIPI_STOP_STATE_STALL
		 * ) / 105.???
		 */
		I915_WRITE(MIPI_LP_BYTECLK(port), intel_dsi->lp_byte_clk);

		/* the bw essential for transmitting 16 long packets containing
		 * 252 bytes meant for dcs write memory command is programmed in
		 * this register in terms of byte clocks. based on dsi transfer
		 * rate and the number of lanes configured the time taken to
		 * transmit 16 long packets in a dsi stream varies. */
		I915_WRITE(MIPI_DBI_BW_CTRL(port), intel_dsi->bw_timer);

		I915_WRITE(MIPI_CLK_LANE_SWITCH_TIME_CNT(port),
		intel_dsi->clk_lp_to_hs_count << LP_HS_SSW_CNT_SHIFT |
		intel_dsi->clk_hs_to_lp_count << HS_LP_PWR_SW_CNT_SHIFT);

		if (is_vid_mode(intel_dsi))
			/* Some panels might have resolution which is not a
			 * multiple of 64 like 1366 x 768. Enable RANDOM
			 * resolution support for such panels by default */
			I915_WRITE(MIPI_VIDEO_MODE_FORMAT(port),
				intel_dsi->video_frmt_cfg_bits |
				intel_dsi->video_mode_format |
				IP_TG_CONFIG |
				RANDOM_DPI_DISPLAY_RESOLUTION);
	}
}

static void intel_dsi_pre_pll_enable(struct intel_encoder *encoder)
{
	DRM_DEBUG_KMS("\n");

	intel_dsi_prepare(encoder);

	vlv_enable_dsi_pll(encoder);
}

static enum drm_connector_status
intel_dsi_detect(struct drm_connector *connector, bool force)
{
	return connector_status_connected;
}

static int intel_dsi_get_modes(struct drm_connector *connector)
{
	struct intel_connector *intel_connector = to_intel_connector(connector);
	struct drm_display_mode *mode;

	DRM_DEBUG_KMS("\n");

	if (!intel_connector->panel.fixed_mode) {
		DRM_DEBUG_KMS("no fixed mode\n");
		return 0;
	}

	mode = drm_mode_duplicate(connector->dev,
				  intel_connector->panel.fixed_mode);
	if (!mode) {
		DRM_DEBUG_KMS("drm_mode_duplicate failed\n");
		return 0;
	}

	drm_mode_probed_add(connector, mode);
	return 1;
}

static void intel_dsi_destroy(struct drm_connector *connector)
{
	struct intel_connector *intel_connector = to_intel_connector(connector);

	DRM_DEBUG_KMS("\n");
	intel_panel_fini(&intel_connector->panel);
	drm_connector_cleanup(connector);
	kfree(connector);
}

static const struct drm_encoder_funcs intel_dsi_funcs = {
	.destroy = intel_encoder_destroy,
};

static const struct drm_connector_helper_funcs intel_dsi_connector_helper_funcs = {
	.get_modes = intel_dsi_get_modes,
	.mode_valid = intel_dsi_mode_valid,
	.best_encoder = intel_best_encoder,
};

static const struct drm_connector_funcs intel_dsi_connector_funcs = {
	.dpms = intel_connector_dpms,
	.detect = intel_dsi_detect,
	.destroy = intel_dsi_destroy,
	.fill_modes = drm_helper_probe_single_connector_modes,
};

void intel_dsi_init(struct drm_device *dev)
{
	struct intel_dsi *intel_dsi;
	struct intel_encoder *intel_encoder;
	struct drm_encoder *encoder;
	struct intel_connector *intel_connector;
	struct drm_connector *connector;
	struct drm_display_mode *fixed_mode = NULL;
	struct drm_i915_private *dev_priv = dev->dev_private;
	const struct intel_dsi_device *dsi;
	unsigned int i;

	DRM_DEBUG_KMS("\n");

	/* There is no detection method for MIPI so rely on VBT */
	if (!dev_priv->vbt.has_mipi)
		return;

	if (IS_VALLEYVIEW(dev)) {
		dev_priv->mipi_mmio_base = VLV_MIPI_BASE;
	} else {
		DRM_ERROR("Unsupported Mipi device to reg base");
		return;
	}

	intel_dsi = kzalloc(sizeof(*intel_dsi), GFP_KERNEL);
	if (!intel_dsi)
		return;

	intel_connector = kzalloc(sizeof(*intel_connector), GFP_KERNEL);
	if (!intel_connector) {
		kfree(intel_dsi);
		return;
	}

	intel_encoder = &intel_dsi->base;
	encoder = &intel_encoder->base;
	intel_dsi->attached_connector = intel_connector;

	connector = &intel_connector->base;

	drm_encoder_init(dev, encoder, &intel_dsi_funcs, DRM_MODE_ENCODER_DSI);

	/* XXX: very likely not all of these are needed */
	intel_encoder->hot_plug = intel_dsi_hot_plug;
	intel_encoder->compute_config = intel_dsi_compute_config;
	intel_encoder->pre_pll_enable = intel_dsi_pre_pll_enable;
	intel_encoder->pre_enable = intel_dsi_pre_enable;
	intel_encoder->enable = intel_dsi_enable_nop;
	intel_encoder->disable = intel_dsi_pre_disable;
	intel_encoder->post_disable = intel_dsi_post_disable;
	intel_encoder->get_hw_state = intel_dsi_get_hw_state;
	intel_encoder->get_config = intel_dsi_get_config;

	intel_connector->get_hw_state = intel_connector_get_hw_state;
	intel_connector->unregister = intel_connector_unregister;

	/* Pipe A maps to MIPI DSI port A, pipe B maps to MIPI DSI port C */
	if (dev_priv->vbt.dsi.port == DVO_PORT_MIPIA) {
		intel_encoder->crtc_mask = (1 << PIPE_A);
		intel_dsi->ports = (1 << PORT_A);
	} else if (dev_priv->vbt.dsi.port == DVO_PORT_MIPIC) {
		intel_encoder->crtc_mask = (1 << PIPE_B);
		intel_dsi->ports = (1 << PORT_C);
	}

	for (i = 0; i < ARRAY_SIZE(intel_dsi_devices); i++) {
		dsi = &intel_dsi_devices[i];
		intel_dsi->dev = *dsi;

		if (dsi->dev_ops->init(&intel_dsi->dev))
			break;
	}

	if (i == ARRAY_SIZE(intel_dsi_devices)) {
		DRM_DEBUG_KMS("no device found\n");
		goto err;
	}

	intel_encoder->type = INTEL_OUTPUT_DSI;
	intel_encoder->cloneable = 0;
	drm_connector_init(dev, connector, &intel_dsi_connector_funcs,
			   DRM_MODE_CONNECTOR_DSI);

	drm_connector_helper_add(connector, &intel_dsi_connector_helper_funcs);

	connector->display_info.subpixel_order = SubPixelHorizontalRGB; /*XXX*/
	connector->interlace_allowed = false;
	connector->doublescan_allowed = false;

	intel_connector_attach_encoder(intel_connector, intel_encoder);

	drm_connector_register(connector);

	fixed_mode = dsi->dev_ops->get_modes(&intel_dsi->dev);
	if (!fixed_mode) {
		DRM_DEBUG_KMS("no fixed mode\n");
		goto err;
	}

	fixed_mode->type |= DRM_MODE_TYPE_PREFERRED;
	intel_panel_init(&intel_connector->panel, fixed_mode, NULL);

	return;

err:
	drm_encoder_cleanup(&intel_encoder->base);
	kfree(intel_dsi);
	kfree(intel_connector);
}<|MERGE_RESOLUTION|>--- conflicted
+++ resolved
@@ -178,7 +178,6 @@
 
 		I915_WRITE(MIPI_DEVICE_READY(port), ULPS_STATE_ENTER);
 		usleep_range(2500, 3000);
-<<<<<<< HEAD
 
 		val = I915_READ(MIPI_PORT_CTRL(port));
 
@@ -192,21 +191,6 @@
 		I915_WRITE(MIPI_DEVICE_READY(port), ULPS_STATE_EXIT);
 		usleep_range(2500, 3000);
 
-=======
-
-		val = I915_READ(MIPI_PORT_CTRL(port));
-
-		/* Enable MIPI PHY transparent latch
-		 * Common bit for both MIPI Port A & MIPI Port C
-		 * No similar bit in MIPI Port C reg
-		 */
-		I915_WRITE(MIPI_PORT_CTRL(PORT_A), val | LP_OUTPUT_HOLD);
-		usleep_range(1000, 1500);
-
-		I915_WRITE(MIPI_DEVICE_READY(port), ULPS_STATE_EXIT);
-		usleep_range(2500, 3000);
-
->>>>>>> 37ec6303
 		I915_WRITE(MIPI_DEVICE_READY(port), DEVICE_READY);
 		usleep_range(2500, 3000);
 	}
@@ -217,15 +201,6 @@
 	struct drm_device *dev = encoder->base.dev;
 	struct drm_i915_private *dev_priv = dev->dev_private;
 	struct intel_dsi *intel_dsi = enc_to_intel_dsi(&encoder->base);
-<<<<<<< HEAD
-	enum port port = intel_dsi_pipe_to_port(intel_crtc->pipe);
-
-	DRM_DEBUG_KMS("\n");
-
-	if (is_cmd_mode(intel_dsi))
-		I915_WRITE(MIPI_MAX_RETURN_PKT_SIZE(port), 8 * 4);
-	else {
-=======
 	enum port port;
 
 	DRM_DEBUG_KMS("\n");
@@ -234,7 +209,6 @@
 		for_each_dsi_port(port, intel_dsi->ports)
 			I915_WRITE(MIPI_MAX_RETURN_PKT_SIZE(port), 8 * 4);
 	} else {
->>>>>>> 37ec6303
 		msleep(20); /* XXX */
 		for_each_dsi_port(port, intel_dsi->ports)
 			dpi_send_cmd(intel_dsi, TURN_ON, DPI_LP_MODE_EN, port);
@@ -328,12 +302,8 @@
 	DRM_DEBUG_KMS("\n");
 
 	if (is_vid_mode(intel_dsi)) {
-<<<<<<< HEAD
-		wait_for_dsi_fifo_empty(intel_dsi);
-=======
 		for_each_dsi_port(port, intel_dsi->ports)
 			wait_for_dsi_fifo_empty(intel_dsi, port);
->>>>>>> 37ec6303
 
 		intel_dsi_port_disable(encoder);
 		msleep(2);
@@ -342,7 +312,6 @@
 	for_each_dsi_port(port, intel_dsi->ports) {
 		/* Panel commands can be sent when clock is in LP11 */
 		I915_WRITE(MIPI_DEVICE_READY(port), 0x0);
-<<<<<<< HEAD
 
 		temp = I915_READ(MIPI_CTRL(port));
 		temp &= ~ESCAPE_CLOCK_DIVIDER_MASK;
@@ -352,17 +321,6 @@
 
 		I915_WRITE(MIPI_EOT_DISABLE(port), CLOCKSTOP);
 
-=======
-
-		temp = I915_READ(MIPI_CTRL(port));
-		temp &= ~ESCAPE_CLOCK_DIVIDER_MASK;
-		I915_WRITE(MIPI_CTRL(port), temp |
-			   intel_dsi->escape_clk_div <<
-			   ESCAPE_CLOCK_DIVIDER_SHIFT);
-
-		I915_WRITE(MIPI_EOT_DISABLE(port), CLOCKSTOP);
-
->>>>>>> 37ec6303
 		temp = I915_READ(MIPI_DSI_FUNC_PRG(port));
 		temp &= ~VID_MODE_FORMAT_MASK;
 		I915_WRITE(MIPI_DSI_FUNC_PRG(port), temp);
@@ -560,11 +518,7 @@
 	struct intel_crtc *intel_crtc = to_intel_crtc(encoder->crtc);
 	struct intel_dsi *intel_dsi = enc_to_intel_dsi(encoder);
 	enum port port;
-<<<<<<< HEAD
-	unsigned int bpp = intel_crtc->config.pipe_bpp;
-=======
 	unsigned int bpp = intel_crtc->config->pipe_bpp;
->>>>>>> 37ec6303
 	unsigned int lane_count = intel_dsi->lane_count;
 
 	u16 hactive, hfp, hsync, hbp, vfp, vsync, vbp;
@@ -619,22 +573,15 @@
 	struct intel_crtc *intel_crtc = to_intel_crtc(encoder->crtc);
 	struct intel_dsi *intel_dsi = enc_to_intel_dsi(encoder);
 	struct drm_display_mode *adjusted_mode =
-<<<<<<< HEAD
-		&intel_crtc->config.adjusted_mode;
-	enum port port;
-	unsigned int bpp = intel_crtc->config.pipe_bpp;
-=======
 		&intel_crtc->config->base.adjusted_mode;
 	enum port port;
 	unsigned int bpp = intel_crtc->config->pipe_bpp;
->>>>>>> 37ec6303
 	u32 val, tmp;
 	u16 mode_hdisplay;
 
 	DRM_DEBUG_KMS("pipe %c\n", pipe_name(intel_crtc->pipe));
 
 	mode_hdisplay = adjusted_mode->hdisplay;
-<<<<<<< HEAD
 
 	if (intel_dsi->dual_link) {
 		mode_hdisplay /= 2;
@@ -642,22 +589,12 @@
 			mode_hdisplay += intel_dsi->pixel_overlap;
 	}
 
-=======
-
-	if (intel_dsi->dual_link) {
-		mode_hdisplay /= 2;
-		if (intel_dsi->dual_link == DSI_DUAL_LINK_FRONT_BACK)
-			mode_hdisplay += intel_dsi->pixel_overlap;
-	}
-
->>>>>>> 37ec6303
 	for_each_dsi_port(port, intel_dsi->ports) {
 		/* escape clock divider, 20MHz, shared for A and C.
 		 * device ready must be off when doing this! txclkesc? */
 		tmp = I915_READ(MIPI_CTRL(PORT_A));
 		tmp &= ~ESCAPE_CLOCK_DIVIDER_MASK;
 		I915_WRITE(MIPI_CTRL(PORT_A), tmp | ESCAPE_CLOCK_DIVIDER_1);
-<<<<<<< HEAD
 
 		/* read request priority is per pipe */
 		tmp = I915_READ(MIPI_CTRL(port));
@@ -670,20 +607,6 @@
 
 		I915_WRITE(MIPI_DPHY_PARAM(port), intel_dsi->dphy_reg);
 
-=======
-
-		/* read request priority is per pipe */
-		tmp = I915_READ(MIPI_CTRL(port));
-		tmp &= ~READ_REQUEST_PRIORITY_MASK;
-		I915_WRITE(MIPI_CTRL(port), tmp | READ_REQUEST_PRIORITY_HIGH);
-
-		/* XXX: why here, why like this? handling in irq handler?! */
-		I915_WRITE(MIPI_INTR_STAT(port), 0xffffffff);
-		I915_WRITE(MIPI_INTR_EN(port), 0xffffffff);
-
-		I915_WRITE(MIPI_DPHY_PARAM(port), intel_dsi->dphy_reg);
-
->>>>>>> 37ec6303
 		I915_WRITE(MIPI_DPI_RESOLUTION(port),
 			adjusted_mode->vdisplay << VERTICAL_ADDRESS_SHIFT |
 			mode_hdisplay << HORIZONTAL_ADDRESS_SHIFT);
