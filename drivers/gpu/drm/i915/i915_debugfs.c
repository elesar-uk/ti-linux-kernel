--- conflicted
+++ resolved
@@ -4477,11 +4477,7 @@
 	struct drm_i915_private *dev_priv = dev->dev_private;
 	unsigned int s_tot = 0, ss_tot = 0, ss_per = 0, eu_tot = 0, eu_per = 0;
 
-<<<<<<< HEAD
-	if (INTEL_INFO(dev)->gen < 9)
-=======
 	if ((INTEL_INFO(dev)->gen < 8) || IS_BROADWELL(dev))
->>>>>>> 743e78c1
 		return -ENODEV;
 
 	seq_puts(m, "SSEU Device Info\n");
@@ -4503,9 +4499,6 @@
 		   yesno(INTEL_INFO(dev)->has_eu_pg));
 
 	seq_puts(m, "SSEU Device Status\n");
-<<<<<<< HEAD
-	if (IS_SKYLAKE(dev)) {
-=======
 	if (IS_CHERRYVIEW(dev)) {
 		const int ss_max = 2;
 		int ss;
@@ -4534,7 +4527,6 @@
 		}
 		ss_tot = ss_per;
 	} else if (IS_SKYLAKE(dev)) {
->>>>>>> 743e78c1
 		const int s_max = 3, ss_max = 4;
 		int s, ss;
 		u32 s_reg[s_max], eu_reg[2*s_max], eu_mask[2];
@@ -4698,10 +4690,7 @@
 	{"i915_wa_registers", i915_wa_registers, 0},
 	{"i915_ddb_info", i915_ddb_info, 0},
 	{"i915_sseu_status", i915_sseu_status, 0},
-<<<<<<< HEAD
-=======
 	{"i915_drrs_status", i915_drrs_status, 0},
->>>>>>> 743e78c1
 };
 #define I915_DEBUGFS_ENTRIES ARRAY_SIZE(i915_debugfs_list)
 
