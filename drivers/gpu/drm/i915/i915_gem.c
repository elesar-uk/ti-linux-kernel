--- conflicted
+++ resolved
@@ -3227,17 +3227,11 @@
 
 	BUG_ON(obj->pages == NULL);
 
-<<<<<<< HEAD
-	ret = i915_gem_object_wait_rendering(obj, false);
-	if (ret)
-		return ret;
-=======
 	if (wait) {
 		ret = i915_gem_object_wait_rendering(obj, false);
 		if (ret)
 			return ret;
 	}
->>>>>>> 7564fde3
 
 	if (i915_is_ggtt(vma->vm) &&
 	    vma->ggtt_view.type == I915_GGTT_VIEW_NORMAL) {
@@ -3372,17 +3366,9 @@
 	struct drm_device *dev = obj->base.dev;
 	struct drm_i915_private *dev_priv = dev->dev_private;
 	u32 fence_alignment, unfenced_alignment;
-<<<<<<< HEAD
-	u64 size, fence_size;
-	u64 start =
-		flags & PIN_OFFSET_BIAS ? flags & PIN_OFFSET_MASK : 0;
-	u64 end =
-		flags & PIN_MAPPABLE ? dev_priv->gtt.mappable_end : vm->total;
-=======
 	u32 search_flag, alloc_flag;
 	u64 start, end;
 	u64 size, fence_size;
->>>>>>> 7564fde3
 	struct i915_vma *vma;
 	int ret;
 
@@ -3689,22 +3675,11 @@
 {
 	struct drm_device *dev = obj->base.dev;
 	struct i915_vma *vma, *next;
-<<<<<<< HEAD
-=======
 	bool bound = false;
->>>>>>> 7564fde3
 	int ret = 0;
 
 	if (obj->cache_level == cache_level)
 		goto out;
-<<<<<<< HEAD
-
-	if (i915_gem_obj_is_pinned(obj)) {
-		DRM_DEBUG("can not change the cache level of pinned objects\n");
-		return -EBUSY;
-	}
-=======
->>>>>>> 7564fde3
 
 	/* Inspect the list of currently bound VMA and unbind any that would
 	 * be invalid given the new cache-level. This is principally to
@@ -3789,13 +3764,10 @@
 	obj->cache_level = cache_level;
 
 out:
-<<<<<<< HEAD
-=======
 	/* Flush the dirty CPU caches to the backing storage so that the
 	 * object is now coherent at its new cache level (with respect
 	 * to the access domain).
 	 */
->>>>>>> 7564fde3
 	if (obj->cache_dirty &&
 	    obj->base.write_domain != I915_GEM_DOMAIN_CPU &&
 	    cpu_write_needs_clflush(obj)) {
@@ -4775,23 +4747,6 @@
 	}
 
 	/* We can't enable contexts until all firmware is loaded */
-<<<<<<< HEAD
-	ret = intel_guc_ucode_load(dev);
-	if (ret) {
-		/*
-		 * If we got an error and GuC submission is enabled, map
-		 * the error to -EIO so the GPU will be declared wedged.
-		 * OTOH, if we didn't intend to use the GuC anyway, just
-		 * discard the error and carry on.
-		 */
-		DRM_ERROR("Failed to initialize GuC, error %d%s\n", ret,
-			i915.enable_guc_submission ? "" : " (ignored)");
-		ret = i915.enable_guc_submission ? -EIO : 0;
-		if (ret)
-			goto out;
-	}
-
-=======
 	if (HAS_GUC_UCODE(dev)) {
 		ret = intel_guc_ucode_load(dev);
 		if (ret) {
@@ -4818,7 +4773,6 @@
 	if (ret)
 		goto out;
 
->>>>>>> 7564fde3
 	/* Now it is safe to go back round and do everything else: */
 	for_each_ring(ring, dev_priv, i) {
 		struct drm_i915_gem_request *req;
