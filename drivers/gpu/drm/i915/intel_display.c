--- conflicted
+++ resolved
@@ -2468,10 +2468,6 @@
 static void
 update_state_fb(struct drm_plane *plane)
 {
-<<<<<<< HEAD
-	if (plane->fb != plane->state->fb)
-		drm_atomic_set_fb_for_plane(plane->state, plane->fb);
-=======
 	if (plane->fb == plane->state->fb)
 		return;
 
@@ -2480,7 +2476,6 @@
 	plane->state->fb = plane->fb;
 	if (plane->state->fb)
 		drm_framebuffer_reference(plane->state->fb);
->>>>>>> 03be7005
 }
 
 static void
@@ -2540,10 +2535,6 @@
 		}
 	}
 
-<<<<<<< HEAD
-	update_state_fb(intel_crtc->base.primary);
-=======
->>>>>>> 03be7005
 }
 
 static void i9xx_update_primary_plane(struct drm_crtc *crtc,
@@ -6787,12 +6778,7 @@
 		      fb->bits_per_pixel, base, fb->pitches[0],
 		      plane_config->size);
 
-<<<<<<< HEAD
-	crtc->base.primary->fb = fb;
-	update_state_fb(crtc->base.primary);
-=======
 	plane_config->fb = intel_fb;
->>>>>>> 03be7005
 }
 
 static void chv_crtc_clock_get(struct intel_crtc *crtc,
@@ -7841,12 +7827,7 @@
 		      fb->bits_per_pixel, base, fb->pitches[0],
 		      plane_config->size);
 
-<<<<<<< HEAD
-	crtc->base.primary->fb = fb;
-	update_state_fb(crtc->base.primary);
-=======
 	plane_config->fb = intel_fb;
->>>>>>> 03be7005
 	return;
 
 error:
@@ -7943,12 +7924,7 @@
 		      fb->bits_per_pixel, base, fb->pitches[0],
 		      plane_config->size);
 
-<<<<<<< HEAD
-	crtc->base.primary->fb = fb;
-	update_state_fb(crtc->base.primary);
-=======
 	plane_config->fb = intel_fb;
->>>>>>> 03be7005
 }
 
 static bool ironlake_get_pipe_config(struct intel_crtc *crtc,
@@ -9995,11 +9971,7 @@
 	atomic_dec(&intel_crtc->unpin_work_count);
 	crtc->primary->fb = old_fb;
 	update_state_fb(crtc->primary);
-<<<<<<< HEAD
-	drm_gem_object_unreference(&work->old_fb_obj->base);
-=======
 	drm_framebuffer_unreference(work->old_fb);
->>>>>>> 03be7005
 	drm_gem_object_unreference(&obj->base);
 	mutex_unlock(&dev->struct_mutex);
 
