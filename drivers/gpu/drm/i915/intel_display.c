--- conflicted
+++ resolved
@@ -5051,14 +5051,11 @@
 	struct drm_device *dev = crtc->dev;
 	struct drm_i915_private *dev_priv = dev->dev_private;
 	struct intel_crtc *intel_crtc = to_intel_crtc(crtc);
-<<<<<<< HEAD
-=======
 	int pipe = intel_crtc->pipe;
 	int x = intel_crtc->cursor_x;
 	int y = intel_crtc->cursor_y;
 	u32 base, pos;
 	bool visible;
->>>>>>> cfaf0251
 
 	pos = 0;
 
@@ -5067,39 +5064,15 @@
 		if (x > (int) crtc->fb->width)
 			base = 0;
 
-<<<<<<< HEAD
-	/*
-	 * Since this is called by a timer, we should never get here in
-	 * the manual case.
-	 */
-	if (!HAS_PIPE_CXSR(dev) && intel_crtc->lowfreq_avail) {
-		int pipe = intel_crtc->pipe;
-		int dpll_reg = DPLL(pipe);
-		u32 dpll;
-
-		DRM_DEBUG_DRIVER("downclocking LVDS\n");
-=======
 		if (y > (int) crtc->fb->height)
 			base = 0;
 	} else
 		base = 0;
->>>>>>> cfaf0251
 
 	if (x < 0) {
 		if (x + intel_crtc->cursor_width < 0)
 			base = 0;
 
-<<<<<<< HEAD
-		dpll = I915_READ(dpll_reg);
-		dpll |= DISPLAY_RATE_SELECT_FPA1;
-		I915_WRITE(dpll_reg, dpll);
-		intel_wait_for_vblank(dev, pipe);
-		dpll = I915_READ(dpll_reg);
-		if (!(dpll & DISPLAY_RATE_SELECT_FPA1))
-			DRM_DEBUG_DRIVER("failed to downclock LVDS!\n");
-	}
-}
-=======
 		pos |= CURSOR_POS_SIGN << CURSOR_X_SHIFT;
 		x = -x;
 	}
@@ -5108,7 +5081,6 @@
 	if (y < 0) {
 		if (y + intel_crtc->cursor_height < 0)
 			base = 0;
->>>>>>> cfaf0251
 
 		pos |= CURSOR_POS_SIGN << CURSOR_Y_SHIFT;
 		y = -y;
@@ -5527,20 +5499,6 @@
 		if (old->release_fb)
 			old->release_fb->funcs->destroy(old->release_fb);
 
-<<<<<<< HEAD
-	/* Contrary to the suggestions in the documentation,
-	 * "Enable Panel Fitter" does not seem to be required when page
-	 * flipping with a non-native mode, and worse causes a normal
-	 * modeset to fail.
-	 * pf = I915_READ(PF_CTL(intel_crtc->pipe)) & PF_ENABLE;
-	 */
-	pf = 0;
-	pipesrc = I915_READ(PIPESRC(intel_crtc->pipe)) & 0x0fff0fff;
-	OUT_RING(pf | pipesrc);
-	ADVANCE_LP_RING();
-out:
-	return ret;
-=======
 		return;
 	}
 
@@ -5549,7 +5507,6 @@
 		encoder_funcs->dpms(encoder, old->dpms_mode);
 		crtc_funcs->dpms(crtc, old->dpms_mode);
 	}
->>>>>>> cfaf0251
 }
 
 /* Returns the clock of the currently programmed mode of the given pipe. */
