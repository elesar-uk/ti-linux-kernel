/*
 * Copyright © 2006-2007 Intel Corporation
 *
 * Permission is hereby granted, free of charge, to any person obtaining a
 * copy of this software and associated documentation files (the "Software"),
 * to deal in the Software without restriction, including without limitation
 * the rights to use, copy, modify, merge, publish, distribute, sublicense,
 * and/or sell copies of the Software, and to permit persons to whom the
 * Software is furnished to do so, subject to the following conditions:
 *
 * The above copyright notice and this permission notice (including the next
 * paragraph) shall be included in all copies or substantial portions of the
 * Software.
 *
 * THE SOFTWARE IS PROVIDED "AS IS", WITHOUT WARRANTY OF ANY KIND, EXPRESS OR
 * IMPLIED, INCLUDING BUT NOT LIMITED TO THE WARRANTIES OF MERCHANTABILITY,
 * FITNESS FOR A PARTICULAR PURPOSE AND NONINFRINGEMENT.  IN NO EVENT SHALL
 * THE AUTHORS OR COPYRIGHT HOLDERS BE LIABLE FOR ANY CLAIM, DAMAGES OR OTHER
 * LIABILITY, WHETHER IN AN ACTION OF CONTRACT, TORT OR OTHERWISE, ARISING
 * FROM, OUT OF OR IN CONNECTION WITH THE SOFTWARE OR THE USE OR OTHER
 * DEALINGS IN THE SOFTWARE.
 *
 * Authors:
 *	Eric Anholt <eric@anholt.net>
 */

#include <linux/dmi.h>
#include <linux/module.h>
#include <linux/input.h>
#include <linux/i2c.h>
#include <linux/kernel.h>
#include <linux/slab.h>
#include <linux/vgaarb.h>
#include <drm/drm_edid.h>
#include <drm/drmP.h>
#include "intel_drv.h"
#include <drm/i915_drm.h>
#include "i915_drv.h"
#include "intel_dsi.h"
#include "i915_trace.h"
#include <drm/drm_atomic.h>
#include <drm/drm_atomic_helper.h>
#include <drm/drm_dp_helper.h>
#include <drm/drm_crtc_helper.h>
#include <drm/drm_plane_helper.h>
#include <drm/drm_rect.h>
#include <linux/dma_remapping.h>
#include <linux/reservation.h>
#include <linux/dma-buf.h>

/* Primary plane formats for gen <= 3 */
static const uint32_t i8xx_primary_formats[] = {
	DRM_FORMAT_C8,
	DRM_FORMAT_RGB565,
	DRM_FORMAT_XRGB1555,
	DRM_FORMAT_XRGB8888,
};

/* Primary plane formats for gen >= 4 */
static const uint32_t i965_primary_formats[] = {
	DRM_FORMAT_C8,
	DRM_FORMAT_RGB565,
	DRM_FORMAT_XRGB8888,
	DRM_FORMAT_XBGR8888,
	DRM_FORMAT_XRGB2101010,
	DRM_FORMAT_XBGR2101010,
};

static const uint32_t skl_primary_formats[] = {
	DRM_FORMAT_C8,
	DRM_FORMAT_RGB565,
	DRM_FORMAT_XRGB8888,
	DRM_FORMAT_XBGR8888,
	DRM_FORMAT_ARGB8888,
	DRM_FORMAT_ABGR8888,
	DRM_FORMAT_XRGB2101010,
	DRM_FORMAT_XBGR2101010,
	DRM_FORMAT_YUYV,
	DRM_FORMAT_YVYU,
	DRM_FORMAT_UYVY,
	DRM_FORMAT_VYUY,
};

/* Cursor formats */
static const uint32_t intel_cursor_formats[] = {
	DRM_FORMAT_ARGB8888,
};

static void i9xx_crtc_clock_get(struct intel_crtc *crtc,
				struct intel_crtc_state *pipe_config);
static void ironlake_pch_clock_get(struct intel_crtc *crtc,
				   struct intel_crtc_state *pipe_config);

static int intel_framebuffer_init(struct drm_device *dev,
				  struct intel_framebuffer *ifb,
				  struct drm_mode_fb_cmd2 *mode_cmd,
				  struct drm_i915_gem_object *obj);
static void i9xx_set_pipeconf(struct intel_crtc *intel_crtc);
static void intel_set_pipe_timings(struct intel_crtc *intel_crtc);
static void intel_set_pipe_src_size(struct intel_crtc *intel_crtc);
static void intel_cpu_transcoder_set_m_n(struct intel_crtc *crtc,
					 struct intel_link_m_n *m_n,
					 struct intel_link_m_n *m2_n2);
static void ironlake_set_pipeconf(struct drm_crtc *crtc);
static void haswell_set_pipeconf(struct drm_crtc *crtc);
static void haswell_set_pipemisc(struct drm_crtc *crtc);
static void vlv_prepare_pll(struct intel_crtc *crtc,
			    const struct intel_crtc_state *pipe_config);
static void chv_prepare_pll(struct intel_crtc *crtc,
			    const struct intel_crtc_state *pipe_config);
static void intel_begin_crtc_commit(struct drm_crtc *, struct drm_crtc_state *);
static void intel_finish_crtc_commit(struct drm_crtc *, struct drm_crtc_state *);
static void skl_init_scalers(struct drm_device *dev, struct intel_crtc *intel_crtc,
	struct intel_crtc_state *crtc_state);
static void skylake_pfit_enable(struct intel_crtc *crtc);
static void ironlake_pfit_disable(struct intel_crtc *crtc, bool force);
static void ironlake_pfit_enable(struct intel_crtc *crtc);
static void intel_modeset_setup_hw_state(struct drm_device *dev);
static void intel_pre_disable_primary_noatomic(struct drm_crtc *crtc);

typedef struct {
	int	min, max;
} intel_range_t;

typedef struct {
	int	dot_limit;
	int	p2_slow, p2_fast;
} intel_p2_t;

typedef struct intel_limit intel_limit_t;
struct intel_limit {
	intel_range_t   dot, vco, n, m, m1, m2, p, p1;
	intel_p2_t	    p2;
};

/* returns HPLL frequency in kHz */
static int valleyview_get_vco(struct drm_i915_private *dev_priv)
{
	int hpll_freq, vco_freq[] = { 800, 1600, 2000, 2400 };

	/* Obtain SKU information */
	mutex_lock(&dev_priv->sb_lock);
	hpll_freq = vlv_cck_read(dev_priv, CCK_FUSE_REG) &
		CCK_FUSE_HPLL_FREQ_MASK;
	mutex_unlock(&dev_priv->sb_lock);

	return vco_freq[hpll_freq] * 1000;
}

int vlv_get_cck_clock(struct drm_i915_private *dev_priv,
		      const char *name, u32 reg, int ref_freq)
{
	u32 val;
	int divider;

	mutex_lock(&dev_priv->sb_lock);
	val = vlv_cck_read(dev_priv, reg);
	mutex_unlock(&dev_priv->sb_lock);

	divider = val & CCK_FREQUENCY_VALUES;

	WARN((val & CCK_FREQUENCY_STATUS) !=
	     (divider << CCK_FREQUENCY_STATUS_SHIFT),
	     "%s change in progress\n", name);

	return DIV_ROUND_CLOSEST(ref_freq << 1, divider + 1);
}

static int vlv_get_cck_clock_hpll(struct drm_i915_private *dev_priv,
				  const char *name, u32 reg)
{
	if (dev_priv->hpll_freq == 0)
		dev_priv->hpll_freq = valleyview_get_vco(dev_priv);

	return vlv_get_cck_clock(dev_priv, name, reg,
				 dev_priv->hpll_freq);
}

static int
intel_pch_rawclk(struct drm_i915_private *dev_priv)
{
	return (I915_READ(PCH_RAWCLK_FREQ) & RAWCLK_FREQ_MASK) * 1000;
}

static int
intel_vlv_hrawclk(struct drm_i915_private *dev_priv)
{
	return vlv_get_cck_clock_hpll(dev_priv, "hrawclk",
				      CCK_DISPLAY_REF_CLOCK_CONTROL);
}

static int
intel_g4x_hrawclk(struct drm_i915_private *dev_priv)
{
	uint32_t clkcfg;

	/* hrawclock is 1/4 the FSB frequency */
	clkcfg = I915_READ(CLKCFG);
	switch (clkcfg & CLKCFG_FSB_MASK) {
	case CLKCFG_FSB_400:
		return 100000;
	case CLKCFG_FSB_533:
		return 133333;
	case CLKCFG_FSB_667:
		return 166667;
	case CLKCFG_FSB_800:
		return 200000;
	case CLKCFG_FSB_1067:
		return 266667;
	case CLKCFG_FSB_1333:
		return 333333;
	/* these two are just a guess; one of them might be right */
	case CLKCFG_FSB_1600:
	case CLKCFG_FSB_1600_ALT:
		return 400000;
	default:
		return 133333;
	}
}

static void intel_update_rawclk(struct drm_i915_private *dev_priv)
{
	if (HAS_PCH_SPLIT(dev_priv))
		dev_priv->rawclk_freq = intel_pch_rawclk(dev_priv);
	else if (IS_VALLEYVIEW(dev_priv) || IS_CHERRYVIEW(dev_priv))
		dev_priv->rawclk_freq = intel_vlv_hrawclk(dev_priv);
	else if (IS_G4X(dev_priv) || IS_PINEVIEW(dev_priv))
		dev_priv->rawclk_freq = intel_g4x_hrawclk(dev_priv);
	else
		return; /* no rawclk on other platforms, or no need to know it */

	DRM_DEBUG_DRIVER("rawclk rate: %d kHz\n", dev_priv->rawclk_freq);
}

static void intel_update_czclk(struct drm_i915_private *dev_priv)
{
	if (!(IS_VALLEYVIEW(dev_priv) || IS_CHERRYVIEW(dev_priv)))
		return;

	dev_priv->czclk_freq = vlv_get_cck_clock_hpll(dev_priv, "czclk",
						      CCK_CZ_CLOCK_CONTROL);

	DRM_DEBUG_DRIVER("CZ clock rate: %d kHz\n", dev_priv->czclk_freq);
}

static inline u32 /* units of 100MHz */
intel_fdi_link_freq(struct drm_i915_private *dev_priv,
		    const struct intel_crtc_state *pipe_config)
{
	if (HAS_DDI(dev_priv))
		return pipe_config->port_clock; /* SPLL */
	else if (IS_GEN5(dev_priv))
		return ((I915_READ(FDI_PLL_BIOS_0) & FDI_PLL_FB_CLOCK_MASK) + 2) * 10000;
	else
		return 270000;
}

static const intel_limit_t intel_limits_i8xx_dac = {
	.dot = { .min = 25000, .max = 350000 },
	.vco = { .min = 908000, .max = 1512000 },
	.n = { .min = 2, .max = 16 },
	.m = { .min = 96, .max = 140 },
	.m1 = { .min = 18, .max = 26 },
	.m2 = { .min = 6, .max = 16 },
	.p = { .min = 4, .max = 128 },
	.p1 = { .min = 2, .max = 33 },
	.p2 = { .dot_limit = 165000,
		.p2_slow = 4, .p2_fast = 2 },
};

static const intel_limit_t intel_limits_i8xx_dvo = {
	.dot = { .min = 25000, .max = 350000 },
	.vco = { .min = 908000, .max = 1512000 },
	.n = { .min = 2, .max = 16 },
	.m = { .min = 96, .max = 140 },
	.m1 = { .min = 18, .max = 26 },
	.m2 = { .min = 6, .max = 16 },
	.p = { .min = 4, .max = 128 },
	.p1 = { .min = 2, .max = 33 },
	.p2 = { .dot_limit = 165000,
		.p2_slow = 4, .p2_fast = 4 },
};

static const intel_limit_t intel_limits_i8xx_lvds = {
	.dot = { .min = 25000, .max = 350000 },
	.vco = { .min = 908000, .max = 1512000 },
	.n = { .min = 2, .max = 16 },
	.m = { .min = 96, .max = 140 },
	.m1 = { .min = 18, .max = 26 },
	.m2 = { .min = 6, .max = 16 },
	.p = { .min = 4, .max = 128 },
	.p1 = { .min = 1, .max = 6 },
	.p2 = { .dot_limit = 165000,
		.p2_slow = 14, .p2_fast = 7 },
};

static const intel_limit_t intel_limits_i9xx_sdvo = {
	.dot = { .min = 20000, .max = 400000 },
	.vco = { .min = 1400000, .max = 2800000 },
	.n = { .min = 1, .max = 6 },
	.m = { .min = 70, .max = 120 },
	.m1 = { .min = 8, .max = 18 },
	.m2 = { .min = 3, .max = 7 },
	.p = { .min = 5, .max = 80 },
	.p1 = { .min = 1, .max = 8 },
	.p2 = { .dot_limit = 200000,
		.p2_slow = 10, .p2_fast = 5 },
};

static const intel_limit_t intel_limits_i9xx_lvds = {
	.dot = { .min = 20000, .max = 400000 },
	.vco = { .min = 1400000, .max = 2800000 },
	.n = { .min = 1, .max = 6 },
	.m = { .min = 70, .max = 120 },
	.m1 = { .min = 8, .max = 18 },
	.m2 = { .min = 3, .max = 7 },
	.p = { .min = 7, .max = 98 },
	.p1 = { .min = 1, .max = 8 },
	.p2 = { .dot_limit = 112000,
		.p2_slow = 14, .p2_fast = 7 },
};


static const intel_limit_t intel_limits_g4x_sdvo = {
	.dot = { .min = 25000, .max = 270000 },
	.vco = { .min = 1750000, .max = 3500000},
	.n = { .min = 1, .max = 4 },
	.m = { .min = 104, .max = 138 },
	.m1 = { .min = 17, .max = 23 },
	.m2 = { .min = 5, .max = 11 },
	.p = { .min = 10, .max = 30 },
	.p1 = { .min = 1, .max = 3},
	.p2 = { .dot_limit = 270000,
		.p2_slow = 10,
		.p2_fast = 10
	},
};

static const intel_limit_t intel_limits_g4x_hdmi = {
	.dot = { .min = 22000, .max = 400000 },
	.vco = { .min = 1750000, .max = 3500000},
	.n = { .min = 1, .max = 4 },
	.m = { .min = 104, .max = 138 },
	.m1 = { .min = 16, .max = 23 },
	.m2 = { .min = 5, .max = 11 },
	.p = { .min = 5, .max = 80 },
	.p1 = { .min = 1, .max = 8},
	.p2 = { .dot_limit = 165000,
		.p2_slow = 10, .p2_fast = 5 },
};

static const intel_limit_t intel_limits_g4x_single_channel_lvds = {
	.dot = { .min = 20000, .max = 115000 },
	.vco = { .min = 1750000, .max = 3500000 },
	.n = { .min = 1, .max = 3 },
	.m = { .min = 104, .max = 138 },
	.m1 = { .min = 17, .max = 23 },
	.m2 = { .min = 5, .max = 11 },
	.p = { .min = 28, .max = 112 },
	.p1 = { .min = 2, .max = 8 },
	.p2 = { .dot_limit = 0,
		.p2_slow = 14, .p2_fast = 14
	},
};

static const intel_limit_t intel_limits_g4x_dual_channel_lvds = {
	.dot = { .min = 80000, .max = 224000 },
	.vco = { .min = 1750000, .max = 3500000 },
	.n = { .min = 1, .max = 3 },
	.m = { .min = 104, .max = 138 },
	.m1 = { .min = 17, .max = 23 },
	.m2 = { .min = 5, .max = 11 },
	.p = { .min = 14, .max = 42 },
	.p1 = { .min = 2, .max = 6 },
	.p2 = { .dot_limit = 0,
		.p2_slow = 7, .p2_fast = 7
	},
};

static const intel_limit_t intel_limits_pineview_sdvo = {
	.dot = { .min = 20000, .max = 400000},
	.vco = { .min = 1700000, .max = 3500000 },
	/* Pineview's Ncounter is a ring counter */
	.n = { .min = 3, .max = 6 },
	.m = { .min = 2, .max = 256 },
	/* Pineview only has one combined m divider, which we treat as m2. */
	.m1 = { .min = 0, .max = 0 },
	.m2 = { .min = 0, .max = 254 },
	.p = { .min = 5, .max = 80 },
	.p1 = { .min = 1, .max = 8 },
	.p2 = { .dot_limit = 200000,
		.p2_slow = 10, .p2_fast = 5 },
};

static const intel_limit_t intel_limits_pineview_lvds = {
	.dot = { .min = 20000, .max = 400000 },
	.vco = { .min = 1700000, .max = 3500000 },
	.n = { .min = 3, .max = 6 },
	.m = { .min = 2, .max = 256 },
	.m1 = { .min = 0, .max = 0 },
	.m2 = { .min = 0, .max = 254 },
	.p = { .min = 7, .max = 112 },
	.p1 = { .min = 1, .max = 8 },
	.p2 = { .dot_limit = 112000,
		.p2_slow = 14, .p2_fast = 14 },
};

/* Ironlake / Sandybridge
 *
 * We calculate clock using (register_value + 2) for N/M1/M2, so here
 * the range value for them is (actual_value - 2).
 */
static const intel_limit_t intel_limits_ironlake_dac = {
	.dot = { .min = 25000, .max = 350000 },
	.vco = { .min = 1760000, .max = 3510000 },
	.n = { .min = 1, .max = 5 },
	.m = { .min = 79, .max = 127 },
	.m1 = { .min = 12, .max = 22 },
	.m2 = { .min = 5, .max = 9 },
	.p = { .min = 5, .max = 80 },
	.p1 = { .min = 1, .max = 8 },
	.p2 = { .dot_limit = 225000,
		.p2_slow = 10, .p2_fast = 5 },
};

static const intel_limit_t intel_limits_ironlake_single_lvds = {
	.dot = { .min = 25000, .max = 350000 },
	.vco = { .min = 1760000, .max = 3510000 },
	.n = { .min = 1, .max = 3 },
	.m = { .min = 79, .max = 118 },
	.m1 = { .min = 12, .max = 22 },
	.m2 = { .min = 5, .max = 9 },
	.p = { .min = 28, .max = 112 },
	.p1 = { .min = 2, .max = 8 },
	.p2 = { .dot_limit = 225000,
		.p2_slow = 14, .p2_fast = 14 },
};

static const intel_limit_t intel_limits_ironlake_dual_lvds = {
	.dot = { .min = 25000, .max = 350000 },
	.vco = { .min = 1760000, .max = 3510000 },
	.n = { .min = 1, .max = 3 },
	.m = { .min = 79, .max = 127 },
	.m1 = { .min = 12, .max = 22 },
	.m2 = { .min = 5, .max = 9 },
	.p = { .min = 14, .max = 56 },
	.p1 = { .min = 2, .max = 8 },
	.p2 = { .dot_limit = 225000,
		.p2_slow = 7, .p2_fast = 7 },
};

/* LVDS 100mhz refclk limits. */
static const intel_limit_t intel_limits_ironlake_single_lvds_100m = {
	.dot = { .min = 25000, .max = 350000 },
	.vco = { .min = 1760000, .max = 3510000 },
	.n = { .min = 1, .max = 2 },
	.m = { .min = 79, .max = 126 },
	.m1 = { .min = 12, .max = 22 },
	.m2 = { .min = 5, .max = 9 },
	.p = { .min = 28, .max = 112 },
	.p1 = { .min = 2, .max = 8 },
	.p2 = { .dot_limit = 225000,
		.p2_slow = 14, .p2_fast = 14 },
};

static const intel_limit_t intel_limits_ironlake_dual_lvds_100m = {
	.dot = { .min = 25000, .max = 350000 },
	.vco = { .min = 1760000, .max = 3510000 },
	.n = { .min = 1, .max = 3 },
	.m = { .min = 79, .max = 126 },
	.m1 = { .min = 12, .max = 22 },
	.m2 = { .min = 5, .max = 9 },
	.p = { .min = 14, .max = 42 },
	.p1 = { .min = 2, .max = 6 },
	.p2 = { .dot_limit = 225000,
		.p2_slow = 7, .p2_fast = 7 },
};

static const intel_limit_t intel_limits_vlv = {
	 /*
	  * These are the data rate limits (measured in fast clocks)
	  * since those are the strictest limits we have. The fast
	  * clock and actual rate limits are more relaxed, so checking
	  * them would make no difference.
	  */
	.dot = { .min = 25000 * 5, .max = 270000 * 5 },
	.vco = { .min = 4000000, .max = 6000000 },
	.n = { .min = 1, .max = 7 },
	.m1 = { .min = 2, .max = 3 },
	.m2 = { .min = 11, .max = 156 },
	.p1 = { .min = 2, .max = 3 },
	.p2 = { .p2_slow = 2, .p2_fast = 20 }, /* slow=min, fast=max */
};

static const intel_limit_t intel_limits_chv = {
	/*
	 * These are the data rate limits (measured in fast clocks)
	 * since those are the strictest limits we have.  The fast
	 * clock and actual rate limits are more relaxed, so checking
	 * them would make no difference.
	 */
	.dot = { .min = 25000 * 5, .max = 540000 * 5},
	.vco = { .min = 4800000, .max = 6480000 },
	.n = { .min = 1, .max = 1 },
	.m1 = { .min = 2, .max = 2 },
	.m2 = { .min = 24 << 22, .max = 175 << 22 },
	.p1 = { .min = 2, .max = 4 },
	.p2 = {	.p2_slow = 1, .p2_fast = 14 },
};

static const intel_limit_t intel_limits_bxt = {
	/* FIXME: find real dot limits */
	.dot = { .min = 0, .max = INT_MAX },
	.vco = { .min = 4800000, .max = 6700000 },
	.n = { .min = 1, .max = 1 },
	.m1 = { .min = 2, .max = 2 },
	/* FIXME: find real m2 limits */
	.m2 = { .min = 2 << 22, .max = 255 << 22 },
	.p1 = { .min = 2, .max = 4 },
	.p2 = { .p2_slow = 1, .p2_fast = 20 },
};

static bool
needs_modeset(struct drm_crtc_state *state)
{
	return drm_atomic_crtc_needs_modeset(state);
}

/**
 * Returns whether any output on the specified pipe is of the specified type
 */
bool intel_pipe_has_type(struct intel_crtc *crtc, enum intel_output_type type)
{
	struct drm_device *dev = crtc->base.dev;
	struct intel_encoder *encoder;

	for_each_encoder_on_crtc(dev, &crtc->base, encoder)
		if (encoder->type == type)
			return true;

	return false;
}

/**
 * Returns whether any output on the specified pipe will have the specified
 * type after a staged modeset is complete, i.e., the same as
 * intel_pipe_has_type() but looking at encoder->new_crtc instead of
 * encoder->crtc.
 */
static bool intel_pipe_will_have_type(const struct intel_crtc_state *crtc_state,
				      int type)
{
	struct drm_atomic_state *state = crtc_state->base.state;
	struct drm_connector *connector;
	struct drm_connector_state *connector_state;
	struct intel_encoder *encoder;
	int i, num_connectors = 0;

	for_each_connector_in_state(state, connector, connector_state, i) {
		if (connector_state->crtc != crtc_state->base.crtc)
			continue;

		num_connectors++;

		encoder = to_intel_encoder(connector_state->best_encoder);
		if (encoder->type == type)
			return true;
	}

	WARN_ON(num_connectors == 0);

	return false;
}

/*
 * Platform specific helpers to calculate the port PLL loopback- (clock.m),
 * and post-divider (clock.p) values, pre- (clock.vco) and post-divided fast
 * (clock.dot) clock rates. This fast dot clock is fed to the port's IO logic.
 * The helpers' return value is the rate of the clock that is fed to the
 * display engine's pipe which can be the above fast dot clock rate or a
 * divided-down version of it.
 */
/* m1 is reserved as 0 in Pineview, n is a ring counter */
static int pnv_calc_dpll_params(int refclk, intel_clock_t *clock)
{
	clock->m = clock->m2 + 2;
	clock->p = clock->p1 * clock->p2;
	if (WARN_ON(clock->n == 0 || clock->p == 0))
		return 0;
	clock->vco = DIV_ROUND_CLOSEST(refclk * clock->m, clock->n);
	clock->dot = DIV_ROUND_CLOSEST(clock->vco, clock->p);

	return clock->dot;
}

static uint32_t i9xx_dpll_compute_m(struct dpll *dpll)
{
	return 5 * (dpll->m1 + 2) + (dpll->m2 + 2);
}

static int i9xx_calc_dpll_params(int refclk, intel_clock_t *clock)
{
	clock->m = i9xx_dpll_compute_m(clock);
	clock->p = clock->p1 * clock->p2;
	if (WARN_ON(clock->n + 2 == 0 || clock->p == 0))
		return 0;
	clock->vco = DIV_ROUND_CLOSEST(refclk * clock->m, clock->n + 2);
	clock->dot = DIV_ROUND_CLOSEST(clock->vco, clock->p);

	return clock->dot;
}

static int vlv_calc_dpll_params(int refclk, intel_clock_t *clock)
{
	clock->m = clock->m1 * clock->m2;
	clock->p = clock->p1 * clock->p2;
	if (WARN_ON(clock->n == 0 || clock->p == 0))
		return 0;
	clock->vco = DIV_ROUND_CLOSEST(refclk * clock->m, clock->n);
	clock->dot = DIV_ROUND_CLOSEST(clock->vco, clock->p);

	return clock->dot / 5;
}

int chv_calc_dpll_params(int refclk, intel_clock_t *clock)
{
	clock->m = clock->m1 * clock->m2;
	clock->p = clock->p1 * clock->p2;
	if (WARN_ON(clock->n == 0 || clock->p == 0))
		return 0;
	clock->vco = DIV_ROUND_CLOSEST_ULL((uint64_t)refclk * clock->m,
			clock->n << 22);
	clock->dot = DIV_ROUND_CLOSEST(clock->vco, clock->p);

	return clock->dot / 5;
}

#define INTELPllInvalid(s)   do { /* DRM_DEBUG(s); */ return false; } while (0)
/**
 * Returns whether the given set of divisors are valid for a given refclk with
 * the given connectors.
 */

static bool intel_PLL_is_valid(struct drm_device *dev,
			       const intel_limit_t *limit,
			       const intel_clock_t *clock)
{
	if (clock->n   < limit->n.min   || limit->n.max   < clock->n)
		INTELPllInvalid("n out of range\n");
	if (clock->p1  < limit->p1.min  || limit->p1.max  < clock->p1)
		INTELPllInvalid("p1 out of range\n");
	if (clock->m2  < limit->m2.min  || limit->m2.max  < clock->m2)
		INTELPllInvalid("m2 out of range\n");
	if (clock->m1  < limit->m1.min  || limit->m1.max  < clock->m1)
		INTELPllInvalid("m1 out of range\n");

	if (!IS_PINEVIEW(dev) && !IS_VALLEYVIEW(dev) &&
	    !IS_CHERRYVIEW(dev) && !IS_BROXTON(dev))
		if (clock->m1 <= clock->m2)
			INTELPllInvalid("m1 <= m2\n");

	if (!IS_VALLEYVIEW(dev) && !IS_CHERRYVIEW(dev) && !IS_BROXTON(dev)) {
		if (clock->p < limit->p.min || limit->p.max < clock->p)
			INTELPllInvalid("p out of range\n");
		if (clock->m < limit->m.min || limit->m.max < clock->m)
			INTELPllInvalid("m out of range\n");
	}

	if (clock->vco < limit->vco.min || limit->vco.max < clock->vco)
		INTELPllInvalid("vco out of range\n");
	/* XXX: We may need to be checking "Dot clock" depending on the multiplier,
	 * connector, etc., rather than just a single range.
	 */
	if (clock->dot < limit->dot.min || limit->dot.max < clock->dot)
		INTELPllInvalid("dot out of range\n");

	return true;
}

static int
i9xx_select_p2_div(const intel_limit_t *limit,
		   const struct intel_crtc_state *crtc_state,
		   int target)
{
	struct drm_device *dev = crtc_state->base.crtc->dev;

	if (intel_pipe_will_have_type(crtc_state, INTEL_OUTPUT_LVDS)) {
		/*
		 * For LVDS just rely on its current settings for dual-channel.
		 * We haven't figured out how to reliably set up different
		 * single/dual channel state, if we even can.
		 */
		if (intel_is_dual_link_lvds(dev))
			return limit->p2.p2_fast;
		else
			return limit->p2.p2_slow;
	} else {
		if (target < limit->p2.dot_limit)
			return limit->p2.p2_slow;
		else
			return limit->p2.p2_fast;
	}
}

/*
 * Returns a set of divisors for the desired target clock with the given
 * refclk, or FALSE.  The returned values represent the clock equation:
 * reflck * (5 * (m1 + 2) + (m2 + 2)) / (n + 2) / p1 / p2.
 *
 * Target and reference clocks are specified in kHz.
 *
 * If match_clock is provided, then best_clock P divider must match the P
 * divider from @match_clock used for LVDS downclocking.
 */
static bool
i9xx_find_best_dpll(const intel_limit_t *limit,
		    struct intel_crtc_state *crtc_state,
		    int target, int refclk, intel_clock_t *match_clock,
		    intel_clock_t *best_clock)
{
	struct drm_device *dev = crtc_state->base.crtc->dev;
	intel_clock_t clock;
	int err = target;

	memset(best_clock, 0, sizeof(*best_clock));

	clock.p2 = i9xx_select_p2_div(limit, crtc_state, target);

	for (clock.m1 = limit->m1.min; clock.m1 <= limit->m1.max;
	     clock.m1++) {
		for (clock.m2 = limit->m2.min;
		     clock.m2 <= limit->m2.max; clock.m2++) {
			if (clock.m2 >= clock.m1)
				break;
			for (clock.n = limit->n.min;
			     clock.n <= limit->n.max; clock.n++) {
				for (clock.p1 = limit->p1.min;
					clock.p1 <= limit->p1.max; clock.p1++) {
					int this_err;

					i9xx_calc_dpll_params(refclk, &clock);
					if (!intel_PLL_is_valid(dev, limit,
								&clock))
						continue;
					if (match_clock &&
					    clock.p != match_clock->p)
						continue;

					this_err = abs(clock.dot - target);
					if (this_err < err) {
						*best_clock = clock;
						err = this_err;
					}
				}
			}
		}
	}

	return (err != target);
}

/*
 * Returns a set of divisors for the desired target clock with the given
 * refclk, or FALSE.  The returned values represent the clock equation:
 * reflck * (5 * (m1 + 2) + (m2 + 2)) / (n + 2) / p1 / p2.
 *
 * Target and reference clocks are specified in kHz.
 *
 * If match_clock is provided, then best_clock P divider must match the P
 * divider from @match_clock used for LVDS downclocking.
 */
static bool
pnv_find_best_dpll(const intel_limit_t *limit,
		   struct intel_crtc_state *crtc_state,
		   int target, int refclk, intel_clock_t *match_clock,
		   intel_clock_t *best_clock)
{
	struct drm_device *dev = crtc_state->base.crtc->dev;
	intel_clock_t clock;
	int err = target;

	memset(best_clock, 0, sizeof(*best_clock));

	clock.p2 = i9xx_select_p2_div(limit, crtc_state, target);

	for (clock.m1 = limit->m1.min; clock.m1 <= limit->m1.max;
	     clock.m1++) {
		for (clock.m2 = limit->m2.min;
		     clock.m2 <= limit->m2.max; clock.m2++) {
			for (clock.n = limit->n.min;
			     clock.n <= limit->n.max; clock.n++) {
				for (clock.p1 = limit->p1.min;
					clock.p1 <= limit->p1.max; clock.p1++) {
					int this_err;

					pnv_calc_dpll_params(refclk, &clock);
					if (!intel_PLL_is_valid(dev, limit,
								&clock))
						continue;
					if (match_clock &&
					    clock.p != match_clock->p)
						continue;

					this_err = abs(clock.dot - target);
					if (this_err < err) {
						*best_clock = clock;
						err = this_err;
					}
				}
			}
		}
	}

	return (err != target);
}

/*
 * Returns a set of divisors for the desired target clock with the given
 * refclk, or FALSE.  The returned values represent the clock equation:
 * reflck * (5 * (m1 + 2) + (m2 + 2)) / (n + 2) / p1 / p2.
 *
 * Target and reference clocks are specified in kHz.
 *
 * If match_clock is provided, then best_clock P divider must match the P
 * divider from @match_clock used for LVDS downclocking.
 */
static bool
g4x_find_best_dpll(const intel_limit_t *limit,
		   struct intel_crtc_state *crtc_state,
		   int target, int refclk, intel_clock_t *match_clock,
		   intel_clock_t *best_clock)
{
	struct drm_device *dev = crtc_state->base.crtc->dev;
	intel_clock_t clock;
	int max_n;
	bool found = false;
	/* approximately equals target * 0.00585 */
	int err_most = (target >> 8) + (target >> 9);

	memset(best_clock, 0, sizeof(*best_clock));

	clock.p2 = i9xx_select_p2_div(limit, crtc_state, target);

	max_n = limit->n.max;
	/* based on hardware requirement, prefer smaller n to precision */
	for (clock.n = limit->n.min; clock.n <= max_n; clock.n++) {
		/* based on hardware requirement, prefere larger m1,m2 */
		for (clock.m1 = limit->m1.max;
		     clock.m1 >= limit->m1.min; clock.m1--) {
			for (clock.m2 = limit->m2.max;
			     clock.m2 >= limit->m2.min; clock.m2--) {
				for (clock.p1 = limit->p1.max;
				     clock.p1 >= limit->p1.min; clock.p1--) {
					int this_err;

					i9xx_calc_dpll_params(refclk, &clock);
					if (!intel_PLL_is_valid(dev, limit,
								&clock))
						continue;

					this_err = abs(clock.dot - target);
					if (this_err < err_most) {
						*best_clock = clock;
						err_most = this_err;
						max_n = clock.n;
						found = true;
					}
				}
			}
		}
	}
	return found;
}

/*
 * Check if the calculated PLL configuration is more optimal compared to the
 * best configuration and error found so far. Return the calculated error.
 */
static bool vlv_PLL_is_optimal(struct drm_device *dev, int target_freq,
			       const intel_clock_t *calculated_clock,
			       const intel_clock_t *best_clock,
			       unsigned int best_error_ppm,
			       unsigned int *error_ppm)
{
	/*
	 * For CHV ignore the error and consider only the P value.
	 * Prefer a bigger P value based on HW requirements.
	 */
	if (IS_CHERRYVIEW(dev)) {
		*error_ppm = 0;

		return calculated_clock->p > best_clock->p;
	}

	if (WARN_ON_ONCE(!target_freq))
		return false;

	*error_ppm = div_u64(1000000ULL *
				abs(target_freq - calculated_clock->dot),
			     target_freq);
	/*
	 * Prefer a better P value over a better (smaller) error if the error
	 * is small. Ensure this preference for future configurations too by
	 * setting the error to 0.
	 */
	if (*error_ppm < 100 && calculated_clock->p > best_clock->p) {
		*error_ppm = 0;

		return true;
	}

	return *error_ppm + 10 < best_error_ppm;
}

/*
 * Returns a set of divisors for the desired target clock with the given
 * refclk, or FALSE.  The returned values represent the clock equation:
 * reflck * (5 * (m1 + 2) + (m2 + 2)) / (n + 2) / p1 / p2.
 */
static bool
vlv_find_best_dpll(const intel_limit_t *limit,
		   struct intel_crtc_state *crtc_state,
		   int target, int refclk, intel_clock_t *match_clock,
		   intel_clock_t *best_clock)
{
	struct intel_crtc *crtc = to_intel_crtc(crtc_state->base.crtc);
	struct drm_device *dev = crtc->base.dev;
	intel_clock_t clock;
	unsigned int bestppm = 1000000;
	/* min update 19.2 MHz */
	int max_n = min(limit->n.max, refclk / 19200);
	bool found = false;

	target *= 5; /* fast clock */

	memset(best_clock, 0, sizeof(*best_clock));

	/* based on hardware requirement, prefer smaller n to precision */
	for (clock.n = limit->n.min; clock.n <= max_n; clock.n++) {
		for (clock.p1 = limit->p1.max; clock.p1 >= limit->p1.min; clock.p1--) {
			for (clock.p2 = limit->p2.p2_fast; clock.p2 >= limit->p2.p2_slow;
			     clock.p2 -= clock.p2 > 10 ? 2 : 1) {
				clock.p = clock.p1 * clock.p2;
				/* based on hardware requirement, prefer bigger m1,m2 values */
				for (clock.m1 = limit->m1.min; clock.m1 <= limit->m1.max; clock.m1++) {
					unsigned int ppm;

					clock.m2 = DIV_ROUND_CLOSEST(target * clock.p * clock.n,
								     refclk * clock.m1);

					vlv_calc_dpll_params(refclk, &clock);

					if (!intel_PLL_is_valid(dev, limit,
								&clock))
						continue;

					if (!vlv_PLL_is_optimal(dev, target,
								&clock,
								best_clock,
								bestppm, &ppm))
						continue;

					*best_clock = clock;
					bestppm = ppm;
					found = true;
				}
			}
		}
	}

	return found;
}

/*
 * Returns a set of divisors for the desired target clock with the given
 * refclk, or FALSE.  The returned values represent the clock equation:
 * reflck * (5 * (m1 + 2) + (m2 + 2)) / (n + 2) / p1 / p2.
 */
static bool
chv_find_best_dpll(const intel_limit_t *limit,
		   struct intel_crtc_state *crtc_state,
		   int target, int refclk, intel_clock_t *match_clock,
		   intel_clock_t *best_clock)
{
	struct intel_crtc *crtc = to_intel_crtc(crtc_state->base.crtc);
	struct drm_device *dev = crtc->base.dev;
	unsigned int best_error_ppm;
	intel_clock_t clock;
	uint64_t m2;
	int found = false;

	memset(best_clock, 0, sizeof(*best_clock));
	best_error_ppm = 1000000;

	/*
	 * Based on hardware doc, the n always set to 1, and m1 always
	 * set to 2.  If requires to support 200Mhz refclk, we need to
	 * revisit this because n may not 1 anymore.
	 */
	clock.n = 1, clock.m1 = 2;
	target *= 5;	/* fast clock */

	for (clock.p1 = limit->p1.max; clock.p1 >= limit->p1.min; clock.p1--) {
		for (clock.p2 = limit->p2.p2_fast;
				clock.p2 >= limit->p2.p2_slow;
				clock.p2 -= clock.p2 > 10 ? 2 : 1) {
			unsigned int error_ppm;

			clock.p = clock.p1 * clock.p2;

			m2 = DIV_ROUND_CLOSEST_ULL(((uint64_t)target * clock.p *
					clock.n) << 22, refclk * clock.m1);

			if (m2 > INT_MAX/clock.m1)
				continue;

			clock.m2 = m2;

			chv_calc_dpll_params(refclk, &clock);

			if (!intel_PLL_is_valid(dev, limit, &clock))
				continue;

			if (!vlv_PLL_is_optimal(dev, target, &clock, best_clock,
						best_error_ppm, &error_ppm))
				continue;

			*best_clock = clock;
			best_error_ppm = error_ppm;
			found = true;
		}
	}

	return found;
}

bool bxt_find_best_dpll(struct intel_crtc_state *crtc_state, int target_clock,
			intel_clock_t *best_clock)
{
	int refclk = 100000;
	const intel_limit_t *limit = &intel_limits_bxt;

	return chv_find_best_dpll(limit, crtc_state,
				  target_clock, refclk, NULL, best_clock);
}

bool intel_crtc_active(struct drm_crtc *crtc)
{
	struct intel_crtc *intel_crtc = to_intel_crtc(crtc);

	/* Be paranoid as we can arrive here with only partial
	 * state retrieved from the hardware during setup.
	 *
	 * We can ditch the adjusted_mode.crtc_clock check as soon
	 * as Haswell has gained clock readout/fastboot support.
	 *
	 * We can ditch the crtc->primary->fb check as soon as we can
	 * properly reconstruct framebuffers.
	 *
	 * FIXME: The intel_crtc->active here should be switched to
	 * crtc->state->active once we have proper CRTC states wired up
	 * for atomic.
	 */
	return intel_crtc->active && crtc->primary->state->fb &&
		intel_crtc->config->base.adjusted_mode.crtc_clock;
}

enum transcoder intel_pipe_to_cpu_transcoder(struct drm_i915_private *dev_priv,
					     enum pipe pipe)
{
	struct drm_crtc *crtc = dev_priv->pipe_to_crtc_mapping[pipe];
	struct intel_crtc *intel_crtc = to_intel_crtc(crtc);

	return intel_crtc->config->cpu_transcoder;
}

static bool pipe_dsl_stopped(struct drm_device *dev, enum pipe pipe)
{
	struct drm_i915_private *dev_priv = dev->dev_private;
	i915_reg_t reg = PIPEDSL(pipe);
	u32 line1, line2;
	u32 line_mask;

	if (IS_GEN2(dev))
		line_mask = DSL_LINEMASK_GEN2;
	else
		line_mask = DSL_LINEMASK_GEN3;

	line1 = I915_READ(reg) & line_mask;
	msleep(5);
	line2 = I915_READ(reg) & line_mask;

	return line1 == line2;
}

/*
 * intel_wait_for_pipe_off - wait for pipe to turn off
 * @crtc: crtc whose pipe to wait for
 *
 * After disabling a pipe, we can't wait for vblank in the usual way,
 * spinning on the vblank interrupt status bit, since we won't actually
 * see an interrupt when the pipe is disabled.
 *
 * On Gen4 and above:
 *   wait for the pipe register state bit to turn off
 *
 * Otherwise:
 *   wait for the display line value to settle (it usually
 *   ends up stopping at the start of the next frame).
 *
 */
static void intel_wait_for_pipe_off(struct intel_crtc *crtc)
{
	struct drm_device *dev = crtc->base.dev;
	struct drm_i915_private *dev_priv = dev->dev_private;
	enum transcoder cpu_transcoder = crtc->config->cpu_transcoder;
	enum pipe pipe = crtc->pipe;

	if (INTEL_INFO(dev)->gen >= 4) {
		i915_reg_t reg = PIPECONF(cpu_transcoder);

		/* Wait for the Pipe State to go off */
		if (wait_for((I915_READ(reg) & I965_PIPECONF_ACTIVE) == 0,
			     100))
			WARN(1, "pipe_off wait timed out\n");
	} else {
		/* Wait for the display line to settle */
		if (wait_for(pipe_dsl_stopped(dev, pipe), 100))
			WARN(1, "pipe_off wait timed out\n");
	}
}

/* Only for pre-ILK configs */
void assert_pll(struct drm_i915_private *dev_priv,
		enum pipe pipe, bool state)
{
	u32 val;
	bool cur_state;

	val = I915_READ(DPLL(pipe));
	cur_state = !!(val & DPLL_VCO_ENABLE);
	I915_STATE_WARN(cur_state != state,
	     "PLL state assertion failure (expected %s, current %s)\n",
			onoff(state), onoff(cur_state));
}

/* XXX: the dsi pll is shared between MIPI DSI ports */
void assert_dsi_pll(struct drm_i915_private *dev_priv, bool state)
{
	u32 val;
	bool cur_state;

	mutex_lock(&dev_priv->sb_lock);
	val = vlv_cck_read(dev_priv, CCK_REG_DSI_PLL_CONTROL);
	mutex_unlock(&dev_priv->sb_lock);

	cur_state = val & DSI_PLL_VCO_EN;
	I915_STATE_WARN(cur_state != state,
	     "DSI PLL state assertion failure (expected %s, current %s)\n",
			onoff(state), onoff(cur_state));
}

static void assert_fdi_tx(struct drm_i915_private *dev_priv,
			  enum pipe pipe, bool state)
{
	bool cur_state;
	enum transcoder cpu_transcoder = intel_pipe_to_cpu_transcoder(dev_priv,
								      pipe);

	if (HAS_DDI(dev_priv)) {
		/* DDI does not have a specific FDI_TX register */
		u32 val = I915_READ(TRANS_DDI_FUNC_CTL(cpu_transcoder));
		cur_state = !!(val & TRANS_DDI_FUNC_ENABLE);
	} else {
		u32 val = I915_READ(FDI_TX_CTL(pipe));
		cur_state = !!(val & FDI_TX_ENABLE);
	}
	I915_STATE_WARN(cur_state != state,
	     "FDI TX state assertion failure (expected %s, current %s)\n",
			onoff(state), onoff(cur_state));
}
#define assert_fdi_tx_enabled(d, p) assert_fdi_tx(d, p, true)
#define assert_fdi_tx_disabled(d, p) assert_fdi_tx(d, p, false)

static void assert_fdi_rx(struct drm_i915_private *dev_priv,
			  enum pipe pipe, bool state)
{
	u32 val;
	bool cur_state;

	val = I915_READ(FDI_RX_CTL(pipe));
	cur_state = !!(val & FDI_RX_ENABLE);
	I915_STATE_WARN(cur_state != state,
	     "FDI RX state assertion failure (expected %s, current %s)\n",
			onoff(state), onoff(cur_state));
}
#define assert_fdi_rx_enabled(d, p) assert_fdi_rx(d, p, true)
#define assert_fdi_rx_disabled(d, p) assert_fdi_rx(d, p, false)

static void assert_fdi_tx_pll_enabled(struct drm_i915_private *dev_priv,
				      enum pipe pipe)
{
	u32 val;

	/* ILK FDI PLL is always enabled */
	if (INTEL_INFO(dev_priv)->gen == 5)
		return;

	/* On Haswell, DDI ports are responsible for the FDI PLL setup */
	if (HAS_DDI(dev_priv))
		return;

	val = I915_READ(FDI_TX_CTL(pipe));
	I915_STATE_WARN(!(val & FDI_TX_PLL_ENABLE), "FDI TX PLL assertion failure, should be active but is disabled\n");
}

void assert_fdi_rx_pll(struct drm_i915_private *dev_priv,
		       enum pipe pipe, bool state)
{
	u32 val;
	bool cur_state;

	val = I915_READ(FDI_RX_CTL(pipe));
	cur_state = !!(val & FDI_RX_PLL_ENABLE);
	I915_STATE_WARN(cur_state != state,
	     "FDI RX PLL assertion failure (expected %s, current %s)\n",
			onoff(state), onoff(cur_state));
}

void assert_panel_unlocked(struct drm_i915_private *dev_priv,
			   enum pipe pipe)
{
	struct drm_device *dev = dev_priv->dev;
	i915_reg_t pp_reg;
	u32 val;
	enum pipe panel_pipe = PIPE_A;
	bool locked = true;

	if (WARN_ON(HAS_DDI(dev)))
		return;

	if (HAS_PCH_SPLIT(dev)) {
		u32 port_sel;

		pp_reg = PCH_PP_CONTROL;
		port_sel = I915_READ(PCH_PP_ON_DELAYS) & PANEL_PORT_SELECT_MASK;

		if (port_sel == PANEL_PORT_SELECT_LVDS &&
		    I915_READ(PCH_LVDS) & LVDS_PIPEB_SELECT)
			panel_pipe = PIPE_B;
		/* XXX: else fix for eDP */
	} else if (IS_VALLEYVIEW(dev) || IS_CHERRYVIEW(dev)) {
		/* presumably write lock depends on pipe, not port select */
		pp_reg = VLV_PIPE_PP_CONTROL(pipe);
		panel_pipe = pipe;
	} else {
		pp_reg = PP_CONTROL;
		if (I915_READ(LVDS) & LVDS_PIPEB_SELECT)
			panel_pipe = PIPE_B;
	}

	val = I915_READ(pp_reg);
	if (!(val & PANEL_POWER_ON) ||
	    ((val & PANEL_UNLOCK_MASK) == PANEL_UNLOCK_REGS))
		locked = false;

	I915_STATE_WARN(panel_pipe == pipe && locked,
	     "panel assertion failure, pipe %c regs locked\n",
	     pipe_name(pipe));
}

static void assert_cursor(struct drm_i915_private *dev_priv,
			  enum pipe pipe, bool state)
{
	struct drm_device *dev = dev_priv->dev;
	bool cur_state;

	if (IS_845G(dev) || IS_I865G(dev))
		cur_state = I915_READ(CURCNTR(PIPE_A)) & CURSOR_ENABLE;
	else
		cur_state = I915_READ(CURCNTR(pipe)) & CURSOR_MODE;

	I915_STATE_WARN(cur_state != state,
	     "cursor on pipe %c assertion failure (expected %s, current %s)\n",
			pipe_name(pipe), onoff(state), onoff(cur_state));
}
#define assert_cursor_enabled(d, p) assert_cursor(d, p, true)
#define assert_cursor_disabled(d, p) assert_cursor(d, p, false)

void assert_pipe(struct drm_i915_private *dev_priv,
		 enum pipe pipe, bool state)
{
	bool cur_state;
	enum transcoder cpu_transcoder = intel_pipe_to_cpu_transcoder(dev_priv,
								      pipe);
	enum intel_display_power_domain power_domain;

	/* if we need the pipe quirk it must be always on */
	if ((pipe == PIPE_A && dev_priv->quirks & QUIRK_PIPEA_FORCE) ||
	    (pipe == PIPE_B && dev_priv->quirks & QUIRK_PIPEB_FORCE))
		state = true;

	power_domain = POWER_DOMAIN_TRANSCODER(cpu_transcoder);
	if (intel_display_power_get_if_enabled(dev_priv, power_domain)) {
		u32 val = I915_READ(PIPECONF(cpu_transcoder));
		cur_state = !!(val & PIPECONF_ENABLE);

		intel_display_power_put(dev_priv, power_domain);
	} else {
		cur_state = false;
	}

	I915_STATE_WARN(cur_state != state,
	     "pipe %c assertion failure (expected %s, current %s)\n",
			pipe_name(pipe), onoff(state), onoff(cur_state));
}

static void assert_plane(struct drm_i915_private *dev_priv,
			 enum plane plane, bool state)
{
	u32 val;
	bool cur_state;

	val = I915_READ(DSPCNTR(plane));
	cur_state = !!(val & DISPLAY_PLANE_ENABLE);
	I915_STATE_WARN(cur_state != state,
	     "plane %c assertion failure (expected %s, current %s)\n",
			plane_name(plane), onoff(state), onoff(cur_state));
}

#define assert_plane_enabled(d, p) assert_plane(d, p, true)
#define assert_plane_disabled(d, p) assert_plane(d, p, false)

static void assert_planes_disabled(struct drm_i915_private *dev_priv,
				   enum pipe pipe)
{
	struct drm_device *dev = dev_priv->dev;
	int i;

	/* Primary planes are fixed to pipes on gen4+ */
	if (INTEL_INFO(dev)->gen >= 4) {
		u32 val = I915_READ(DSPCNTR(pipe));
		I915_STATE_WARN(val & DISPLAY_PLANE_ENABLE,
		     "plane %c assertion failure, should be disabled but not\n",
		     plane_name(pipe));
		return;
	}

	/* Need to check both planes against the pipe */
	for_each_pipe(dev_priv, i) {
		u32 val = I915_READ(DSPCNTR(i));
		enum pipe cur_pipe = (val & DISPPLANE_SEL_PIPE_MASK) >>
			DISPPLANE_SEL_PIPE_SHIFT;
		I915_STATE_WARN((val & DISPLAY_PLANE_ENABLE) && pipe == cur_pipe,
		     "plane %c assertion failure, should be off on pipe %c but is still active\n",
		     plane_name(i), pipe_name(pipe));
	}
}

static void assert_sprites_disabled(struct drm_i915_private *dev_priv,
				    enum pipe pipe)
{
	struct drm_device *dev = dev_priv->dev;
	int sprite;

	if (INTEL_INFO(dev)->gen >= 9) {
		for_each_sprite(dev_priv, pipe, sprite) {
			u32 val = I915_READ(PLANE_CTL(pipe, sprite));
			I915_STATE_WARN(val & PLANE_CTL_ENABLE,
			     "plane %d assertion failure, should be off on pipe %c but is still active\n",
			     sprite, pipe_name(pipe));
		}
	} else if (IS_VALLEYVIEW(dev) || IS_CHERRYVIEW(dev)) {
		for_each_sprite(dev_priv, pipe, sprite) {
			u32 val = I915_READ(SPCNTR(pipe, sprite));
			I915_STATE_WARN(val & SP_ENABLE,
			     "sprite %c assertion failure, should be off on pipe %c but is still active\n",
			     sprite_name(pipe, sprite), pipe_name(pipe));
		}
	} else if (INTEL_INFO(dev)->gen >= 7) {
		u32 val = I915_READ(SPRCTL(pipe));
		I915_STATE_WARN(val & SPRITE_ENABLE,
		     "sprite %c assertion failure, should be off on pipe %c but is still active\n",
		     plane_name(pipe), pipe_name(pipe));
	} else if (INTEL_INFO(dev)->gen >= 5) {
		u32 val = I915_READ(DVSCNTR(pipe));
		I915_STATE_WARN(val & DVS_ENABLE,
		     "sprite %c assertion failure, should be off on pipe %c but is still active\n",
		     plane_name(pipe), pipe_name(pipe));
	}
}

static void assert_vblank_disabled(struct drm_crtc *crtc)
{
	if (I915_STATE_WARN_ON(drm_crtc_vblank_get(crtc) == 0))
		drm_crtc_vblank_put(crtc);
}

void assert_pch_transcoder_disabled(struct drm_i915_private *dev_priv,
				    enum pipe pipe)
{
	u32 val;
	bool enabled;

	val = I915_READ(PCH_TRANSCONF(pipe));
	enabled = !!(val & TRANS_ENABLE);
	I915_STATE_WARN(enabled,
	     "transcoder assertion failed, should be off on pipe %c but is still active\n",
	     pipe_name(pipe));
}

static bool dp_pipe_enabled(struct drm_i915_private *dev_priv,
			    enum pipe pipe, u32 port_sel, u32 val)
{
	if ((val & DP_PORT_EN) == 0)
		return false;

	if (HAS_PCH_CPT(dev_priv)) {
		u32 trans_dp_ctl = I915_READ(TRANS_DP_CTL(pipe));
		if ((trans_dp_ctl & TRANS_DP_PORT_SEL_MASK) != port_sel)
			return false;
	} else if (IS_CHERRYVIEW(dev_priv)) {
		if ((val & DP_PIPE_MASK_CHV) != DP_PIPE_SELECT_CHV(pipe))
			return false;
	} else {
		if ((val & DP_PIPE_MASK) != (pipe << 30))
			return false;
	}
	return true;
}

static bool hdmi_pipe_enabled(struct drm_i915_private *dev_priv,
			      enum pipe pipe, u32 val)
{
	if ((val & SDVO_ENABLE) == 0)
		return false;

	if (HAS_PCH_CPT(dev_priv)) {
		if ((val & SDVO_PIPE_SEL_MASK_CPT) != SDVO_PIPE_SEL_CPT(pipe))
			return false;
	} else if (IS_CHERRYVIEW(dev_priv)) {
		if ((val & SDVO_PIPE_SEL_MASK_CHV) != SDVO_PIPE_SEL_CHV(pipe))
			return false;
	} else {
		if ((val & SDVO_PIPE_SEL_MASK) != SDVO_PIPE_SEL(pipe))
			return false;
	}
	return true;
}

static bool lvds_pipe_enabled(struct drm_i915_private *dev_priv,
			      enum pipe pipe, u32 val)
{
	if ((val & LVDS_PORT_EN) == 0)
		return false;

	if (HAS_PCH_CPT(dev_priv)) {
		if ((val & PORT_TRANS_SEL_MASK) != PORT_TRANS_SEL_CPT(pipe))
			return false;
	} else {
		if ((val & LVDS_PIPE_MASK) != LVDS_PIPE(pipe))
			return false;
	}
	return true;
}

static bool adpa_pipe_enabled(struct drm_i915_private *dev_priv,
			      enum pipe pipe, u32 val)
{
	if ((val & ADPA_DAC_ENABLE) == 0)
		return false;
	if (HAS_PCH_CPT(dev_priv)) {
		if ((val & PORT_TRANS_SEL_MASK) != PORT_TRANS_SEL_CPT(pipe))
			return false;
	} else {
		if ((val & ADPA_PIPE_SELECT_MASK) != ADPA_PIPE_SELECT(pipe))
			return false;
	}
	return true;
}

static void assert_pch_dp_disabled(struct drm_i915_private *dev_priv,
				   enum pipe pipe, i915_reg_t reg,
				   u32 port_sel)
{
	u32 val = I915_READ(reg);
	I915_STATE_WARN(dp_pipe_enabled(dev_priv, pipe, port_sel, val),
	     "PCH DP (0x%08x) enabled on transcoder %c, should be disabled\n",
	     i915_mmio_reg_offset(reg), pipe_name(pipe));

	I915_STATE_WARN(HAS_PCH_IBX(dev_priv) && (val & DP_PORT_EN) == 0
	     && (val & DP_PIPEB_SELECT),
	     "IBX PCH dp port still using transcoder B\n");
}

static void assert_pch_hdmi_disabled(struct drm_i915_private *dev_priv,
				     enum pipe pipe, i915_reg_t reg)
{
	u32 val = I915_READ(reg);
	I915_STATE_WARN(hdmi_pipe_enabled(dev_priv, pipe, val),
	     "PCH HDMI (0x%08x) enabled on transcoder %c, should be disabled\n",
	     i915_mmio_reg_offset(reg), pipe_name(pipe));

	I915_STATE_WARN(HAS_PCH_IBX(dev_priv) && (val & SDVO_ENABLE) == 0
	     && (val & SDVO_PIPE_B_SELECT),
	     "IBX PCH hdmi port still using transcoder B\n");
}

static void assert_pch_ports_disabled(struct drm_i915_private *dev_priv,
				      enum pipe pipe)
{
	u32 val;

	assert_pch_dp_disabled(dev_priv, pipe, PCH_DP_B, TRANS_DP_PORT_SEL_B);
	assert_pch_dp_disabled(dev_priv, pipe, PCH_DP_C, TRANS_DP_PORT_SEL_C);
	assert_pch_dp_disabled(dev_priv, pipe, PCH_DP_D, TRANS_DP_PORT_SEL_D);

	val = I915_READ(PCH_ADPA);
	I915_STATE_WARN(adpa_pipe_enabled(dev_priv, pipe, val),
	     "PCH VGA enabled on transcoder %c, should be disabled\n",
	     pipe_name(pipe));

	val = I915_READ(PCH_LVDS);
	I915_STATE_WARN(lvds_pipe_enabled(dev_priv, pipe, val),
	     "PCH LVDS enabled on transcoder %c, should be disabled\n",
	     pipe_name(pipe));

	assert_pch_hdmi_disabled(dev_priv, pipe, PCH_HDMIB);
	assert_pch_hdmi_disabled(dev_priv, pipe, PCH_HDMIC);
	assert_pch_hdmi_disabled(dev_priv, pipe, PCH_HDMID);
}

static void _vlv_enable_pll(struct intel_crtc *crtc,
			    const struct intel_crtc_state *pipe_config)
{
	struct drm_i915_private *dev_priv = to_i915(crtc->base.dev);
	enum pipe pipe = crtc->pipe;

	I915_WRITE(DPLL(pipe), pipe_config->dpll_hw_state.dpll);
	POSTING_READ(DPLL(pipe));
	udelay(150);

	if (wait_for(((I915_READ(DPLL(pipe)) & DPLL_LOCK_VLV) == DPLL_LOCK_VLV), 1))
		DRM_ERROR("DPLL %d failed to lock\n", pipe);
}

static void vlv_enable_pll(struct intel_crtc *crtc,
			   const struct intel_crtc_state *pipe_config)
{
	struct drm_i915_private *dev_priv = to_i915(crtc->base.dev);
	enum pipe pipe = crtc->pipe;

	assert_pipe_disabled(dev_priv, pipe);

	/* PLL is protected by panel, make sure we can write it */
	assert_panel_unlocked(dev_priv, pipe);

	if (pipe_config->dpll_hw_state.dpll & DPLL_VCO_ENABLE)
		_vlv_enable_pll(crtc, pipe_config);

	I915_WRITE(DPLL_MD(pipe), pipe_config->dpll_hw_state.dpll_md);
	POSTING_READ(DPLL_MD(pipe));
}


static void _chv_enable_pll(struct intel_crtc *crtc,
			    const struct intel_crtc_state *pipe_config)
{
	struct drm_i915_private *dev_priv = to_i915(crtc->base.dev);
	enum pipe pipe = crtc->pipe;
	enum dpio_channel port = vlv_pipe_to_channel(pipe);
	u32 tmp;

	mutex_lock(&dev_priv->sb_lock);

	/* Enable back the 10bit clock to display controller */
	tmp = vlv_dpio_read(dev_priv, pipe, CHV_CMN_DW14(port));
	tmp |= DPIO_DCLKP_EN;
	vlv_dpio_write(dev_priv, pipe, CHV_CMN_DW14(port), tmp);

	mutex_unlock(&dev_priv->sb_lock);

	/*
	 * Need to wait > 100ns between dclkp clock enable bit and PLL enable.
	 */
	udelay(1);

	/* Enable PLL */
	I915_WRITE(DPLL(pipe), pipe_config->dpll_hw_state.dpll);

	/* Check PLL is locked */
	if (wait_for(((I915_READ(DPLL(pipe)) & DPLL_LOCK_VLV) == DPLL_LOCK_VLV), 1))
		DRM_ERROR("PLL %d failed to lock\n", pipe);
}

static void chv_enable_pll(struct intel_crtc *crtc,
			   const struct intel_crtc_state *pipe_config)
{
	struct drm_i915_private *dev_priv = to_i915(crtc->base.dev);
	enum pipe pipe = crtc->pipe;

	assert_pipe_disabled(dev_priv, pipe);

	/* PLL is protected by panel, make sure we can write it */
	assert_panel_unlocked(dev_priv, pipe);

	if (pipe_config->dpll_hw_state.dpll & DPLL_VCO_ENABLE)
		_chv_enable_pll(crtc, pipe_config);

	if (pipe != PIPE_A) {
		/*
		 * WaPixelRepeatModeFixForC0:chv
		 *
		 * DPLLCMD is AWOL. Use chicken bits to propagate
		 * the value from DPLLBMD to either pipe B or C.
		 */
		I915_WRITE(CBR4_VLV, pipe == PIPE_B ? CBR_DPLLBMD_PIPE_B : CBR_DPLLBMD_PIPE_C);
		I915_WRITE(DPLL_MD(PIPE_B), pipe_config->dpll_hw_state.dpll_md);
		I915_WRITE(CBR4_VLV, 0);
		dev_priv->chv_dpll_md[pipe] = pipe_config->dpll_hw_state.dpll_md;

		/*
		 * DPLLB VGA mode also seems to cause problems.
		 * We should always have it disabled.
		 */
		WARN_ON((I915_READ(DPLL(PIPE_B)) & DPLL_VGA_MODE_DIS) == 0);
	} else {
		I915_WRITE(DPLL_MD(pipe), pipe_config->dpll_hw_state.dpll_md);
		POSTING_READ(DPLL_MD(pipe));
	}
}

static int intel_num_dvo_pipes(struct drm_device *dev)
{
	struct intel_crtc *crtc;
	int count = 0;

	for_each_intel_crtc(dev, crtc)
		count += crtc->base.state->active &&
			intel_pipe_has_type(crtc, INTEL_OUTPUT_DVO);

	return count;
}

static void i9xx_enable_pll(struct intel_crtc *crtc)
{
	struct drm_device *dev = crtc->base.dev;
	struct drm_i915_private *dev_priv = dev->dev_private;
	i915_reg_t reg = DPLL(crtc->pipe);
	u32 dpll = crtc->config->dpll_hw_state.dpll;

	assert_pipe_disabled(dev_priv, crtc->pipe);

	/* PLL is protected by panel, make sure we can write it */
	if (IS_MOBILE(dev) && !IS_I830(dev))
		assert_panel_unlocked(dev_priv, crtc->pipe);

	/* Enable DVO 2x clock on both PLLs if necessary */
	if (IS_I830(dev) && intel_num_dvo_pipes(dev) > 0) {
		/*
		 * It appears to be important that we don't enable this
		 * for the current pipe before otherwise configuring the
		 * PLL. No idea how this should be handled if multiple
		 * DVO outputs are enabled simultaneosly.
		 */
		dpll |= DPLL_DVO_2X_MODE;
		I915_WRITE(DPLL(!crtc->pipe),
			   I915_READ(DPLL(!crtc->pipe)) | DPLL_DVO_2X_MODE);
	}

	/*
	 * Apparently we need to have VGA mode enabled prior to changing
	 * the P1/P2 dividers. Otherwise the DPLL will keep using the old
	 * dividers, even though the register value does change.
	 */
	I915_WRITE(reg, 0);

	I915_WRITE(reg, dpll);

	/* Wait for the clocks to stabilize. */
	POSTING_READ(reg);
	udelay(150);

	if (INTEL_INFO(dev)->gen >= 4) {
		I915_WRITE(DPLL_MD(crtc->pipe),
			   crtc->config->dpll_hw_state.dpll_md);
	} else {
		/* The pixel multiplier can only be updated once the
		 * DPLL is enabled and the clocks are stable.
		 *
		 * So write it again.
		 */
		I915_WRITE(reg, dpll);
	}

	/* We do this three times for luck */
	I915_WRITE(reg, dpll);
	POSTING_READ(reg);
	udelay(150); /* wait for warmup */
	I915_WRITE(reg, dpll);
	POSTING_READ(reg);
	udelay(150); /* wait for warmup */
	I915_WRITE(reg, dpll);
	POSTING_READ(reg);
	udelay(150); /* wait for warmup */
}

/**
 * i9xx_disable_pll - disable a PLL
 * @dev_priv: i915 private structure
 * @pipe: pipe PLL to disable
 *
 * Disable the PLL for @pipe, making sure the pipe is off first.
 *
 * Note!  This is for pre-ILK only.
 */
static void i9xx_disable_pll(struct intel_crtc *crtc)
{
	struct drm_device *dev = crtc->base.dev;
	struct drm_i915_private *dev_priv = dev->dev_private;
	enum pipe pipe = crtc->pipe;

	/* Disable DVO 2x clock on both PLLs if necessary */
	if (IS_I830(dev) &&
	    intel_pipe_has_type(crtc, INTEL_OUTPUT_DVO) &&
	    !intel_num_dvo_pipes(dev)) {
		I915_WRITE(DPLL(PIPE_B),
			   I915_READ(DPLL(PIPE_B)) & ~DPLL_DVO_2X_MODE);
		I915_WRITE(DPLL(PIPE_A),
			   I915_READ(DPLL(PIPE_A)) & ~DPLL_DVO_2X_MODE);
	}

	/* Don't disable pipe or pipe PLLs if needed */
	if ((pipe == PIPE_A && dev_priv->quirks & QUIRK_PIPEA_FORCE) ||
	    (pipe == PIPE_B && dev_priv->quirks & QUIRK_PIPEB_FORCE))
		return;

	/* Make sure the pipe isn't still relying on us */
	assert_pipe_disabled(dev_priv, pipe);

	I915_WRITE(DPLL(pipe), DPLL_VGA_MODE_DIS);
	POSTING_READ(DPLL(pipe));
}

static void vlv_disable_pll(struct drm_i915_private *dev_priv, enum pipe pipe)
{
	u32 val;

	/* Make sure the pipe isn't still relying on us */
	assert_pipe_disabled(dev_priv, pipe);

	val = DPLL_INTEGRATED_REF_CLK_VLV |
		DPLL_REF_CLK_ENABLE_VLV | DPLL_VGA_MODE_DIS;
	if (pipe != PIPE_A)
		val |= DPLL_INTEGRATED_CRI_CLK_VLV;

	I915_WRITE(DPLL(pipe), val);
	POSTING_READ(DPLL(pipe));
}

static void chv_disable_pll(struct drm_i915_private *dev_priv, enum pipe pipe)
{
	enum dpio_channel port = vlv_pipe_to_channel(pipe);
	u32 val;

	/* Make sure the pipe isn't still relying on us */
	assert_pipe_disabled(dev_priv, pipe);

	val = DPLL_SSC_REF_CLK_CHV |
		DPLL_REF_CLK_ENABLE_VLV | DPLL_VGA_MODE_DIS;
	if (pipe != PIPE_A)
		val |= DPLL_INTEGRATED_CRI_CLK_VLV;

	I915_WRITE(DPLL(pipe), val);
	POSTING_READ(DPLL(pipe));

	mutex_lock(&dev_priv->sb_lock);

	/* Disable 10bit clock to display controller */
	val = vlv_dpio_read(dev_priv, pipe, CHV_CMN_DW14(port));
	val &= ~DPIO_DCLKP_EN;
	vlv_dpio_write(dev_priv, pipe, CHV_CMN_DW14(port), val);

	mutex_unlock(&dev_priv->sb_lock);
}

void vlv_wait_port_ready(struct drm_i915_private *dev_priv,
			 struct intel_digital_port *dport,
			 unsigned int expected_mask)
{
	u32 port_mask;
	i915_reg_t dpll_reg;

	switch (dport->port) {
	case PORT_B:
		port_mask = DPLL_PORTB_READY_MASK;
		dpll_reg = DPLL(0);
		break;
	case PORT_C:
		port_mask = DPLL_PORTC_READY_MASK;
		dpll_reg = DPLL(0);
		expected_mask <<= 4;
		break;
	case PORT_D:
		port_mask = DPLL_PORTD_READY_MASK;
		dpll_reg = DPIO_PHY_STATUS;
		break;
	default:
		BUG();
	}

	if (wait_for((I915_READ(dpll_reg) & port_mask) == expected_mask, 1000))
		WARN(1, "timed out waiting for port %c ready: got 0x%x, expected 0x%x\n",
		     port_name(dport->port), I915_READ(dpll_reg) & port_mask, expected_mask);
}

static void ironlake_enable_pch_transcoder(struct drm_i915_private *dev_priv,
					   enum pipe pipe)
{
	struct drm_device *dev = dev_priv->dev;
	struct drm_crtc *crtc = dev_priv->pipe_to_crtc_mapping[pipe];
	struct intel_crtc *intel_crtc = to_intel_crtc(crtc);
	i915_reg_t reg;
	uint32_t val, pipeconf_val;

	/* Make sure PCH DPLL is enabled */
	assert_shared_dpll_enabled(dev_priv, intel_crtc->config->shared_dpll);

	/* FDI must be feeding us bits for PCH ports */
	assert_fdi_tx_enabled(dev_priv, pipe);
	assert_fdi_rx_enabled(dev_priv, pipe);

	if (HAS_PCH_CPT(dev)) {
		/* Workaround: Set the timing override bit before enabling the
		 * pch transcoder. */
		reg = TRANS_CHICKEN2(pipe);
		val = I915_READ(reg);
		val |= TRANS_CHICKEN2_TIMING_OVERRIDE;
		I915_WRITE(reg, val);
	}

	reg = PCH_TRANSCONF(pipe);
	val = I915_READ(reg);
	pipeconf_val = I915_READ(PIPECONF(pipe));

	if (HAS_PCH_IBX(dev_priv)) {
		/*
		 * Make the BPC in transcoder be consistent with
		 * that in pipeconf reg. For HDMI we must use 8bpc
		 * here for both 8bpc and 12bpc.
		 */
		val &= ~PIPECONF_BPC_MASK;
		if (intel_pipe_has_type(intel_crtc, INTEL_OUTPUT_HDMI))
			val |= PIPECONF_8BPC;
		else
			val |= pipeconf_val & PIPECONF_BPC_MASK;
	}

	val &= ~TRANS_INTERLACE_MASK;
	if ((pipeconf_val & PIPECONF_INTERLACE_MASK) == PIPECONF_INTERLACED_ILK)
		if (HAS_PCH_IBX(dev_priv) &&
		    intel_pipe_has_type(intel_crtc, INTEL_OUTPUT_SDVO))
			val |= TRANS_LEGACY_INTERLACED_ILK;
		else
			val |= TRANS_INTERLACED;
	else
		val |= TRANS_PROGRESSIVE;

	I915_WRITE(reg, val | TRANS_ENABLE);
	if (wait_for(I915_READ(reg) & TRANS_STATE_ENABLE, 100))
		DRM_ERROR("failed to enable transcoder %c\n", pipe_name(pipe));
}

static void lpt_enable_pch_transcoder(struct drm_i915_private *dev_priv,
				      enum transcoder cpu_transcoder)
{
	u32 val, pipeconf_val;

	/* FDI must be feeding us bits for PCH ports */
	assert_fdi_tx_enabled(dev_priv, (enum pipe) cpu_transcoder);
	assert_fdi_rx_enabled(dev_priv, TRANSCODER_A);

	/* Workaround: set timing override bit. */
	val = I915_READ(TRANS_CHICKEN2(PIPE_A));
	val |= TRANS_CHICKEN2_TIMING_OVERRIDE;
	I915_WRITE(TRANS_CHICKEN2(PIPE_A), val);

	val = TRANS_ENABLE;
	pipeconf_val = I915_READ(PIPECONF(cpu_transcoder));

	if ((pipeconf_val & PIPECONF_INTERLACE_MASK_HSW) ==
	    PIPECONF_INTERLACED_ILK)
		val |= TRANS_INTERLACED;
	else
		val |= TRANS_PROGRESSIVE;

	I915_WRITE(LPT_TRANSCONF, val);
	if (wait_for(I915_READ(LPT_TRANSCONF) & TRANS_STATE_ENABLE, 100))
		DRM_ERROR("Failed to enable PCH transcoder\n");
}

static void ironlake_disable_pch_transcoder(struct drm_i915_private *dev_priv,
					    enum pipe pipe)
{
	struct drm_device *dev = dev_priv->dev;
	i915_reg_t reg;
	uint32_t val;

	/* FDI relies on the transcoder */
	assert_fdi_tx_disabled(dev_priv, pipe);
	assert_fdi_rx_disabled(dev_priv, pipe);

	/* Ports must be off as well */
	assert_pch_ports_disabled(dev_priv, pipe);

	reg = PCH_TRANSCONF(pipe);
	val = I915_READ(reg);
	val &= ~TRANS_ENABLE;
	I915_WRITE(reg, val);
	/* wait for PCH transcoder off, transcoder state */
	if (wait_for((I915_READ(reg) & TRANS_STATE_ENABLE) == 0, 50))
		DRM_ERROR("failed to disable transcoder %c\n", pipe_name(pipe));

	if (HAS_PCH_CPT(dev)) {
		/* Workaround: Clear the timing override chicken bit again. */
		reg = TRANS_CHICKEN2(pipe);
		val = I915_READ(reg);
		val &= ~TRANS_CHICKEN2_TIMING_OVERRIDE;
		I915_WRITE(reg, val);
	}
}

static void lpt_disable_pch_transcoder(struct drm_i915_private *dev_priv)
{
	u32 val;

	val = I915_READ(LPT_TRANSCONF);
	val &= ~TRANS_ENABLE;
	I915_WRITE(LPT_TRANSCONF, val);
	/* wait for PCH transcoder off, transcoder state */
	if (wait_for((I915_READ(LPT_TRANSCONF) & TRANS_STATE_ENABLE) == 0, 50))
		DRM_ERROR("Failed to disable PCH transcoder\n");

	/* Workaround: clear timing override bit. */
	val = I915_READ(TRANS_CHICKEN2(PIPE_A));
	val &= ~TRANS_CHICKEN2_TIMING_OVERRIDE;
	I915_WRITE(TRANS_CHICKEN2(PIPE_A), val);
}

/**
 * intel_enable_pipe - enable a pipe, asserting requirements
 * @crtc: crtc responsible for the pipe
 *
 * Enable @crtc's pipe, making sure that various hardware specific requirements
 * are met, if applicable, e.g. PLL enabled, LVDS pairs enabled, etc.
 */
static void intel_enable_pipe(struct intel_crtc *crtc)
{
	struct drm_device *dev = crtc->base.dev;
	struct drm_i915_private *dev_priv = dev->dev_private;
	enum pipe pipe = crtc->pipe;
	enum transcoder cpu_transcoder = crtc->config->cpu_transcoder;
	enum pipe pch_transcoder;
	i915_reg_t reg;
	u32 val;

	DRM_DEBUG_KMS("enabling pipe %c\n", pipe_name(pipe));

	assert_planes_disabled(dev_priv, pipe);
	assert_cursor_disabled(dev_priv, pipe);
	assert_sprites_disabled(dev_priv, pipe);

	if (HAS_PCH_LPT(dev_priv))
		pch_transcoder = TRANSCODER_A;
	else
		pch_transcoder = pipe;

	/*
	 * A pipe without a PLL won't actually be able to drive bits from
	 * a plane.  On ILK+ the pipe PLLs are integrated, so we don't
	 * need the check.
	 */
	if (HAS_GMCH_DISPLAY(dev_priv))
		if (crtc->config->has_dsi_encoder)
			assert_dsi_pll_enabled(dev_priv);
		else
			assert_pll_enabled(dev_priv, pipe);
	else {
		if (crtc->config->has_pch_encoder) {
			/* if driving the PCH, we need FDI enabled */
			assert_fdi_rx_pll_enabled(dev_priv, pch_transcoder);
			assert_fdi_tx_pll_enabled(dev_priv,
						  (enum pipe) cpu_transcoder);
		}
		/* FIXME: assert CPU port conditions for SNB+ */
	}

	reg = PIPECONF(cpu_transcoder);
	val = I915_READ(reg);
	if (val & PIPECONF_ENABLE) {
		WARN_ON(!((pipe == PIPE_A && dev_priv->quirks & QUIRK_PIPEA_FORCE) ||
			  (pipe == PIPE_B && dev_priv->quirks & QUIRK_PIPEB_FORCE)));
		return;
	}

	I915_WRITE(reg, val | PIPECONF_ENABLE);
	POSTING_READ(reg);

	/*
	 * Until the pipe starts DSL will read as 0, which would cause
	 * an apparent vblank timestamp jump, which messes up also the
	 * frame count when it's derived from the timestamps. So let's
	 * wait for the pipe to start properly before we call
	 * drm_crtc_vblank_on()
	 */
	if (dev->max_vblank_count == 0 &&
	    wait_for(intel_get_crtc_scanline(crtc) != crtc->scanline_offset, 50))
		DRM_ERROR("pipe %c didn't start\n", pipe_name(pipe));
}

/**
 * intel_disable_pipe - disable a pipe, asserting requirements
 * @crtc: crtc whose pipes is to be disabled
 *
 * Disable the pipe of @crtc, making sure that various hardware
 * specific requirements are met, if applicable, e.g. plane
 * disabled, panel fitter off, etc.
 *
 * Will wait until the pipe has shut down before returning.
 */
static void intel_disable_pipe(struct intel_crtc *crtc)
{
	struct drm_i915_private *dev_priv = crtc->base.dev->dev_private;
	enum transcoder cpu_transcoder = crtc->config->cpu_transcoder;
	enum pipe pipe = crtc->pipe;
	i915_reg_t reg;
	u32 val;

	DRM_DEBUG_KMS("disabling pipe %c\n", pipe_name(pipe));

	/*
	 * Make sure planes won't keep trying to pump pixels to us,
	 * or we might hang the display.
	 */
	assert_planes_disabled(dev_priv, pipe);
	assert_cursor_disabled(dev_priv, pipe);
	assert_sprites_disabled(dev_priv, pipe);

	reg = PIPECONF(cpu_transcoder);
	val = I915_READ(reg);
	if ((val & PIPECONF_ENABLE) == 0)
		return;

	/*
	 * Double wide has implications for planes
	 * so best keep it disabled when not needed.
	 */
	if (crtc->config->double_wide)
		val &= ~PIPECONF_DOUBLE_WIDE;

	/* Don't disable pipe or pipe PLLs if needed */
	if (!(pipe == PIPE_A && dev_priv->quirks & QUIRK_PIPEA_FORCE) &&
	    !(pipe == PIPE_B && dev_priv->quirks & QUIRK_PIPEB_FORCE))
		val &= ~PIPECONF_ENABLE;

	I915_WRITE(reg, val);
	if ((val & PIPECONF_ENABLE) == 0)
		intel_wait_for_pipe_off(crtc);
}

static bool need_vtd_wa(struct drm_device *dev)
{
#ifdef CONFIG_INTEL_IOMMU
	if (INTEL_INFO(dev)->gen >= 6 && intel_iommu_gfx_mapped)
		return true;
#endif
	return false;
}

static unsigned int intel_tile_size(const struct drm_i915_private *dev_priv)
{
	return IS_GEN2(dev_priv) ? 2048 : 4096;
}

static unsigned int intel_tile_width_bytes(const struct drm_i915_private *dev_priv,
					   uint64_t fb_modifier, unsigned int cpp)
{
	switch (fb_modifier) {
	case DRM_FORMAT_MOD_NONE:
		return cpp;
	case I915_FORMAT_MOD_X_TILED:
		if (IS_GEN2(dev_priv))
			return 128;
		else
			return 512;
	case I915_FORMAT_MOD_Y_TILED:
		if (IS_GEN2(dev_priv) || HAS_128_BYTE_Y_TILING(dev_priv))
			return 128;
		else
			return 512;
	case I915_FORMAT_MOD_Yf_TILED:
		switch (cpp) {
		case 1:
			return 64;
		case 2:
		case 4:
			return 128;
		case 8:
		case 16:
			return 256;
		default:
			MISSING_CASE(cpp);
			return cpp;
		}
		break;
	default:
		MISSING_CASE(fb_modifier);
		return cpp;
	}
}

unsigned int intel_tile_height(const struct drm_i915_private *dev_priv,
			       uint64_t fb_modifier, unsigned int cpp)
{
	if (fb_modifier == DRM_FORMAT_MOD_NONE)
		return 1;
	else
		return intel_tile_size(dev_priv) /
			intel_tile_width_bytes(dev_priv, fb_modifier, cpp);
}

/* Return the tile dimensions in pixel units */
static void intel_tile_dims(const struct drm_i915_private *dev_priv,
			    unsigned int *tile_width,
			    unsigned int *tile_height,
			    uint64_t fb_modifier,
			    unsigned int cpp)
{
	unsigned int tile_width_bytes =
		intel_tile_width_bytes(dev_priv, fb_modifier, cpp);

	*tile_width = tile_width_bytes / cpp;
	*tile_height = intel_tile_size(dev_priv) / tile_width_bytes;
}

unsigned int
intel_fb_align_height(struct drm_device *dev, unsigned int height,
		      uint32_t pixel_format, uint64_t fb_modifier)
{
	unsigned int cpp = drm_format_plane_cpp(pixel_format, 0);
	unsigned int tile_height = intel_tile_height(to_i915(dev), fb_modifier, cpp);

	return ALIGN(height, tile_height);
}

unsigned int intel_rotation_info_size(const struct intel_rotation_info *rot_info)
{
	unsigned int size = 0;
	int i;

	for (i = 0 ; i < ARRAY_SIZE(rot_info->plane); i++)
		size += rot_info->plane[i].width * rot_info->plane[i].height;

	return size;
}

static void
intel_fill_fb_ggtt_view(struct i915_ggtt_view *view,
			const struct drm_framebuffer *fb,
			unsigned int rotation)
{
	if (intel_rotation_90_or_270(rotation)) {
		*view = i915_ggtt_view_rotated;
		view->params.rotated = to_intel_framebuffer(fb)->rot_info;
	} else {
		*view = i915_ggtt_view_normal;
	}
}

static void
intel_fill_fb_info(struct drm_i915_private *dev_priv,
		   struct drm_framebuffer *fb)
{
	struct intel_rotation_info *info = &to_intel_framebuffer(fb)->rot_info;
	unsigned int tile_size, tile_width, tile_height, cpp;

	tile_size = intel_tile_size(dev_priv);

	cpp = drm_format_plane_cpp(fb->pixel_format, 0);
	intel_tile_dims(dev_priv, &tile_width, &tile_height,
			fb->modifier[0], cpp);

	info->plane[0].width = DIV_ROUND_UP(fb->pitches[0], tile_width * cpp);
	info->plane[0].height = DIV_ROUND_UP(fb->height, tile_height);

	if (info->pixel_format == DRM_FORMAT_NV12) {
		cpp = drm_format_plane_cpp(fb->pixel_format, 1);
		intel_tile_dims(dev_priv, &tile_width, &tile_height,
				fb->modifier[1], cpp);

		info->uv_offset = fb->offsets[1];
		info->plane[1].width = DIV_ROUND_UP(fb->pitches[1], tile_width * cpp);
		info->plane[1].height = DIV_ROUND_UP(fb->height / 2, tile_height);
	}
}

static unsigned int intel_linear_alignment(const struct drm_i915_private *dev_priv)
{
	if (INTEL_INFO(dev_priv)->gen >= 9)
		return 256 * 1024;
	else if (IS_BROADWATER(dev_priv) || IS_CRESTLINE(dev_priv) ||
		 IS_VALLEYVIEW(dev_priv) || IS_CHERRYVIEW(dev_priv))
		return 128 * 1024;
	else if (INTEL_INFO(dev_priv)->gen >= 4)
		return 4 * 1024;
	else
		return 0;
}

static unsigned int intel_surf_alignment(const struct drm_i915_private *dev_priv,
					 uint64_t fb_modifier)
{
	switch (fb_modifier) {
	case DRM_FORMAT_MOD_NONE:
		return intel_linear_alignment(dev_priv);
	case I915_FORMAT_MOD_X_TILED:
		if (INTEL_INFO(dev_priv)->gen >= 9)
			return 256 * 1024;
		return 0;
	case I915_FORMAT_MOD_Y_TILED:
	case I915_FORMAT_MOD_Yf_TILED:
		return 1 * 1024 * 1024;
	default:
		MISSING_CASE(fb_modifier);
		return 0;
	}
}

int
intel_pin_and_fence_fb_obj(struct drm_framebuffer *fb,
			   unsigned int rotation)
{
	struct drm_device *dev = fb->dev;
	struct drm_i915_private *dev_priv = dev->dev_private;
	struct drm_i915_gem_object *obj = intel_fb_obj(fb);
	struct i915_ggtt_view view;
	u32 alignment;
	int ret;

	WARN_ON(!mutex_is_locked(&dev->struct_mutex));

	alignment = intel_surf_alignment(dev_priv, fb->modifier[0]);

	intel_fill_fb_ggtt_view(&view, fb, rotation);

	/* Note that the w/a also requires 64 PTE of padding following the
	 * bo. We currently fill all unused PTE with the shadow page and so
	 * we should always have valid PTE following the scanout preventing
	 * the VT-d warning.
	 */
	if (need_vtd_wa(dev) && alignment < 256 * 1024)
		alignment = 256 * 1024;

	/*
	 * Global gtt pte registers are special registers which actually forward
	 * writes to a chunk of system memory. Which means that there is no risk
	 * that the register values disappear as soon as we call
	 * intel_runtime_pm_put(), so it is correct to wrap only the
	 * pin/unpin/fence and not more.
	 */
	intel_runtime_pm_get(dev_priv);

	ret = i915_gem_object_pin_to_display_plane(obj, alignment,
						   &view);
	if (ret)
		goto err_pm;

	/* Install a fence for tiled scan-out. Pre-i965 always needs a
	 * fence, whereas 965+ only requires a fence if using
	 * framebuffer compression.  For simplicity, we always install
	 * a fence as the cost is not that onerous.
	 */
	if (view.type == I915_GGTT_VIEW_NORMAL) {
		ret = i915_gem_object_get_fence(obj);
		if (ret == -EDEADLK) {
			/*
			 * -EDEADLK means there are no free fences
			 * no pending flips.
			 *
			 * This is propagated to atomic, but it uses
			 * -EDEADLK to force a locking recovery, so
			 * change the returned error to -EBUSY.
			 */
			ret = -EBUSY;
			goto err_unpin;
		} else if (ret)
			goto err_unpin;

		i915_gem_object_pin_fence(obj);
	}

	intel_runtime_pm_put(dev_priv);
	return 0;

err_unpin:
	i915_gem_object_unpin_from_display_plane(obj, &view);
err_pm:
	intel_runtime_pm_put(dev_priv);
	return ret;
}

static void intel_unpin_fb_obj(struct drm_framebuffer *fb, unsigned int rotation)
{
	struct drm_i915_gem_object *obj = intel_fb_obj(fb);
	struct i915_ggtt_view view;

	WARN_ON(!mutex_is_locked(&obj->base.dev->struct_mutex));

	intel_fill_fb_ggtt_view(&view, fb, rotation);

	if (view.type == I915_GGTT_VIEW_NORMAL)
		i915_gem_object_unpin_fence(obj);

	i915_gem_object_unpin_from_display_plane(obj, &view);
}

/*
 * Adjust the tile offset by moving the difference into
 * the x/y offsets.
 *
 * Input tile dimensions and pitch must already be
 * rotated to match x and y, and in pixel units.
 */
static u32 intel_adjust_tile_offset(int *x, int *y,
				    unsigned int tile_width,
				    unsigned int tile_height,
				    unsigned int tile_size,
				    unsigned int pitch_tiles,
				    u32 old_offset,
				    u32 new_offset)
{
	unsigned int tiles;

	WARN_ON(old_offset & (tile_size - 1));
	WARN_ON(new_offset & (tile_size - 1));
	WARN_ON(new_offset > old_offset);

	tiles = (old_offset - new_offset) / tile_size;

	*y += tiles / pitch_tiles * tile_height;
	*x += tiles % pitch_tiles * tile_width;

	return new_offset;
}

/*
 * Computes the linear offset to the base tile and adjusts
 * x, y. bytes per pixel is assumed to be a power-of-two.
 *
 * In the 90/270 rotated case, x and y are assumed
 * to be already rotated to match the rotated GTT view, and
 * pitch is the tile_height aligned framebuffer height.
 */
u32 intel_compute_tile_offset(int *x, int *y,
			      const struct drm_framebuffer *fb, int plane,
			      unsigned int pitch,
			      unsigned int rotation)
{
	const struct drm_i915_private *dev_priv = to_i915(fb->dev);
	uint64_t fb_modifier = fb->modifier[plane];
	unsigned int cpp = drm_format_plane_cpp(fb->pixel_format, plane);
	u32 offset, offset_aligned, alignment;

	alignment = intel_surf_alignment(dev_priv, fb_modifier);
	if (alignment)
		alignment--;

	if (fb_modifier != DRM_FORMAT_MOD_NONE) {
		unsigned int tile_size, tile_width, tile_height;
		unsigned int tile_rows, tiles, pitch_tiles;

		tile_size = intel_tile_size(dev_priv);
		intel_tile_dims(dev_priv, &tile_width, &tile_height,
				fb_modifier, cpp);

		if (intel_rotation_90_or_270(rotation)) {
			pitch_tiles = pitch / tile_height;
			swap(tile_width, tile_height);
		} else {
			pitch_tiles = pitch / (tile_width * cpp);
		}

		tile_rows = *y / tile_height;
		*y %= tile_height;

		tiles = *x / tile_width;
		*x %= tile_width;

		offset = (tile_rows * pitch_tiles + tiles) * tile_size;
		offset_aligned = offset & ~alignment;

		intel_adjust_tile_offset(x, y, tile_width, tile_height,
					 tile_size, pitch_tiles,
					 offset, offset_aligned);
	} else {
		offset = *y * pitch + *x * cpp;
		offset_aligned = offset & ~alignment;

		*y = (offset & alignment) / pitch;
		*x = ((offset & alignment) - *y * pitch) / cpp;
	}

	return offset_aligned;
}

static int i9xx_format_to_fourcc(int format)
{
	switch (format) {
	case DISPPLANE_8BPP:
		return DRM_FORMAT_C8;
	case DISPPLANE_BGRX555:
		return DRM_FORMAT_XRGB1555;
	case DISPPLANE_BGRX565:
		return DRM_FORMAT_RGB565;
	default:
	case DISPPLANE_BGRX888:
		return DRM_FORMAT_XRGB8888;
	case DISPPLANE_RGBX888:
		return DRM_FORMAT_XBGR8888;
	case DISPPLANE_BGRX101010:
		return DRM_FORMAT_XRGB2101010;
	case DISPPLANE_RGBX101010:
		return DRM_FORMAT_XBGR2101010;
	}
}

static int skl_format_to_fourcc(int format, bool rgb_order, bool alpha)
{
	switch (format) {
	case PLANE_CTL_FORMAT_RGB_565:
		return DRM_FORMAT_RGB565;
	default:
	case PLANE_CTL_FORMAT_XRGB_8888:
		if (rgb_order) {
			if (alpha)
				return DRM_FORMAT_ABGR8888;
			else
				return DRM_FORMAT_XBGR8888;
		} else {
			if (alpha)
				return DRM_FORMAT_ARGB8888;
			else
				return DRM_FORMAT_XRGB8888;
		}
	case PLANE_CTL_FORMAT_XRGB_2101010:
		if (rgb_order)
			return DRM_FORMAT_XBGR2101010;
		else
			return DRM_FORMAT_XRGB2101010;
	}
}

static bool
intel_alloc_initial_plane_obj(struct intel_crtc *crtc,
			      struct intel_initial_plane_config *plane_config)
{
	struct drm_device *dev = crtc->base.dev;
	struct drm_i915_private *dev_priv = to_i915(dev);
	struct i915_ggtt *ggtt = &dev_priv->ggtt;
	struct drm_i915_gem_object *obj = NULL;
	struct drm_mode_fb_cmd2 mode_cmd = { 0 };
	struct drm_framebuffer *fb = &plane_config->fb->base;
	u32 base_aligned = round_down(plane_config->base, PAGE_SIZE);
	u32 size_aligned = round_up(plane_config->base + plane_config->size,
				    PAGE_SIZE);

	size_aligned -= base_aligned;

	if (plane_config->size == 0)
		return false;

	/* If the FB is too big, just don't use it since fbdev is not very
	 * important and we should probably use that space with FBC or other
	 * features. */
	if (size_aligned * 2 > ggtt->stolen_usable_size)
		return false;

	mutex_lock(&dev->struct_mutex);

	obj = i915_gem_object_create_stolen_for_preallocated(dev,
							     base_aligned,
							     base_aligned,
							     size_aligned);
	if (!obj) {
		mutex_unlock(&dev->struct_mutex);
		return false;
	}

	obj->tiling_mode = plane_config->tiling;
	if (obj->tiling_mode == I915_TILING_X)
		obj->stride = fb->pitches[0];

	mode_cmd.pixel_format = fb->pixel_format;
	mode_cmd.width = fb->width;
	mode_cmd.height = fb->height;
	mode_cmd.pitches[0] = fb->pitches[0];
	mode_cmd.modifier[0] = fb->modifier[0];
	mode_cmd.flags = DRM_MODE_FB_MODIFIERS;

	if (intel_framebuffer_init(dev, to_intel_framebuffer(fb),
				   &mode_cmd, obj)) {
		DRM_DEBUG_KMS("intel fb init failed\n");
		goto out_unref_obj;
	}

	mutex_unlock(&dev->struct_mutex);

	DRM_DEBUG_KMS("initial plane fb obj %p\n", obj);
	return true;

out_unref_obj:
	drm_gem_object_unreference(&obj->base);
	mutex_unlock(&dev->struct_mutex);
	return false;
}

/* Update plane->state->fb to match plane->fb after driver-internal updates */
static void
update_state_fb(struct drm_plane *plane)
{
	if (plane->fb == plane->state->fb)
		return;

	if (plane->state->fb)
		drm_framebuffer_unreference(plane->state->fb);
	plane->state->fb = plane->fb;
	if (plane->state->fb)
		drm_framebuffer_reference(plane->state->fb);
}

static void
intel_find_initial_plane_obj(struct intel_crtc *intel_crtc,
			     struct intel_initial_plane_config *plane_config)
{
	struct drm_device *dev = intel_crtc->base.dev;
	struct drm_i915_private *dev_priv = dev->dev_private;
	struct drm_crtc *c;
	struct intel_crtc *i;
	struct drm_i915_gem_object *obj;
	struct drm_plane *primary = intel_crtc->base.primary;
	struct drm_plane_state *plane_state = primary->state;
	struct drm_crtc_state *crtc_state = intel_crtc->base.state;
	struct intel_plane *intel_plane = to_intel_plane(primary);
	struct intel_plane_state *intel_state =
		to_intel_plane_state(plane_state);
	struct drm_framebuffer *fb;

	if (!plane_config->fb)
		return;

	if (intel_alloc_initial_plane_obj(intel_crtc, plane_config)) {
		fb = &plane_config->fb->base;
		goto valid_fb;
	}

	kfree(plane_config->fb);

	/*
	 * Failed to alloc the obj, check to see if we should share
	 * an fb with another CRTC instead
	 */
	for_each_crtc(dev, c) {
		i = to_intel_crtc(c);

		if (c == &intel_crtc->base)
			continue;

		if (!i->active)
			continue;

		fb = c->primary->fb;
		if (!fb)
			continue;

		obj = intel_fb_obj(fb);
		if (i915_gem_obj_ggtt_offset(obj) == plane_config->base) {
			drm_framebuffer_reference(fb);
			goto valid_fb;
		}
	}

	/*
	 * We've failed to reconstruct the BIOS FB.  Current display state
	 * indicates that the primary plane is visible, but has a NULL FB,
	 * which will lead to problems later if we don't fix it up.  The
	 * simplest solution is to just disable the primary plane now and
	 * pretend the BIOS never had it enabled.
	 */
	to_intel_plane_state(plane_state)->visible = false;
	crtc_state->plane_mask &= ~(1 << drm_plane_index(primary));
	intel_pre_disable_primary_noatomic(&intel_crtc->base);
	intel_plane->disable_plane(primary, &intel_crtc->base);

	return;

valid_fb:
	plane_state->src_x = 0;
	plane_state->src_y = 0;
	plane_state->src_w = fb->width << 16;
	plane_state->src_h = fb->height << 16;

	plane_state->crtc_x = 0;
	plane_state->crtc_y = 0;
	plane_state->crtc_w = fb->width;
	plane_state->crtc_h = fb->height;

	intel_state->src.x1 = plane_state->src_x;
	intel_state->src.y1 = plane_state->src_y;
	intel_state->src.x2 = plane_state->src_x + plane_state->src_w;
	intel_state->src.y2 = plane_state->src_y + plane_state->src_h;
	intel_state->dst.x1 = plane_state->crtc_x;
	intel_state->dst.y1 = plane_state->crtc_y;
	intel_state->dst.x2 = plane_state->crtc_x + plane_state->crtc_w;
	intel_state->dst.y2 = plane_state->crtc_y + plane_state->crtc_h;

	obj = intel_fb_obj(fb);
	if (obj->tiling_mode != I915_TILING_NONE)
		dev_priv->preserve_bios_swizzle = true;

	drm_framebuffer_reference(fb);
	primary->fb = primary->state->fb = fb;
	primary->crtc = primary->state->crtc = &intel_crtc->base;
	intel_crtc->base.state->plane_mask |= (1 << drm_plane_index(primary));
	obj->frontbuffer_bits |= to_intel_plane(primary)->frontbuffer_bit;
}

static void i9xx_update_primary_plane(struct drm_plane *primary,
				      const struct intel_crtc_state *crtc_state,
				      const struct intel_plane_state *plane_state)
{
	struct drm_device *dev = primary->dev;
	struct drm_i915_private *dev_priv = dev->dev_private;
	struct intel_crtc *intel_crtc = to_intel_crtc(crtc_state->base.crtc);
	struct drm_framebuffer *fb = plane_state->base.fb;
	struct drm_i915_gem_object *obj = intel_fb_obj(fb);
	int plane = intel_crtc->plane;
	u32 linear_offset;
	u32 dspcntr;
	i915_reg_t reg = DSPCNTR(plane);
	unsigned int rotation = plane_state->base.rotation;
	int cpp = drm_format_plane_cpp(fb->pixel_format, 0);
	int x = plane_state->src.x1 >> 16;
	int y = plane_state->src.y1 >> 16;

	dspcntr = DISPPLANE_GAMMA_ENABLE;

	dspcntr |= DISPLAY_PLANE_ENABLE;

	if (INTEL_INFO(dev)->gen < 4) {
		if (intel_crtc->pipe == PIPE_B)
			dspcntr |= DISPPLANE_SEL_PIPE_B;

		/* pipesrc and dspsize control the size that is scaled from,
		 * which should always be the user's requested size.
		 */
		I915_WRITE(DSPSIZE(plane),
			   ((crtc_state->pipe_src_h - 1) << 16) |
			   (crtc_state->pipe_src_w - 1));
		I915_WRITE(DSPPOS(plane), 0);
	} else if (IS_CHERRYVIEW(dev) && plane == PLANE_B) {
		I915_WRITE(PRIMSIZE(plane),
			   ((crtc_state->pipe_src_h - 1) << 16) |
			   (crtc_state->pipe_src_w - 1));
		I915_WRITE(PRIMPOS(plane), 0);
		I915_WRITE(PRIMCNSTALPHA(plane), 0);
	}

	switch (fb->pixel_format) {
	case DRM_FORMAT_C8:
		dspcntr |= DISPPLANE_8BPP;
		break;
	case DRM_FORMAT_XRGB1555:
		dspcntr |= DISPPLANE_BGRX555;
		break;
	case DRM_FORMAT_RGB565:
		dspcntr |= DISPPLANE_BGRX565;
		break;
	case DRM_FORMAT_XRGB8888:
		dspcntr |= DISPPLANE_BGRX888;
		break;
	case DRM_FORMAT_XBGR8888:
		dspcntr |= DISPPLANE_RGBX888;
		break;
	case DRM_FORMAT_XRGB2101010:
		dspcntr |= DISPPLANE_BGRX101010;
		break;
	case DRM_FORMAT_XBGR2101010:
		dspcntr |= DISPPLANE_RGBX101010;
		break;
	default:
		BUG();
	}

	if (INTEL_INFO(dev)->gen >= 4 &&
	    obj->tiling_mode != I915_TILING_NONE)
		dspcntr |= DISPPLANE_TILED;

	if (IS_G4X(dev))
		dspcntr |= DISPPLANE_TRICKLE_FEED_DISABLE;

	linear_offset = y * fb->pitches[0] + x * cpp;

	if (INTEL_INFO(dev)->gen >= 4) {
		intel_crtc->dspaddr_offset =
			intel_compute_tile_offset(&x, &y, fb, 0,
						  fb->pitches[0], rotation);
		linear_offset -= intel_crtc->dspaddr_offset;
	} else {
		intel_crtc->dspaddr_offset = linear_offset;
	}

	if (rotation == BIT(DRM_ROTATE_180)) {
		dspcntr |= DISPPLANE_ROTATE_180;

		x += (crtc_state->pipe_src_w - 1);
		y += (crtc_state->pipe_src_h - 1);

		/* Finding the last pixel of the last line of the display
		data and adding to linear_offset*/
		linear_offset +=
			(crtc_state->pipe_src_h - 1) * fb->pitches[0] +
			(crtc_state->pipe_src_w - 1) * cpp;
	}

	intel_crtc->adjusted_x = x;
	intel_crtc->adjusted_y = y;

	I915_WRITE(reg, dspcntr);

	I915_WRITE(DSPSTRIDE(plane), fb->pitches[0]);
	if (INTEL_INFO(dev)->gen >= 4) {
		I915_WRITE(DSPSURF(plane),
			   i915_gem_obj_ggtt_offset(obj) + intel_crtc->dspaddr_offset);
		I915_WRITE(DSPTILEOFF(plane), (y << 16) | x);
		I915_WRITE(DSPLINOFF(plane), linear_offset);
	} else
		I915_WRITE(DSPADDR(plane), i915_gem_obj_ggtt_offset(obj) + linear_offset);
	POSTING_READ(reg);
}

static void i9xx_disable_primary_plane(struct drm_plane *primary,
				       struct drm_crtc *crtc)
{
	struct drm_device *dev = crtc->dev;
	struct drm_i915_private *dev_priv = dev->dev_private;
	struct intel_crtc *intel_crtc = to_intel_crtc(crtc);
	int plane = intel_crtc->plane;

	I915_WRITE(DSPCNTR(plane), 0);
	if (INTEL_INFO(dev_priv)->gen >= 4)
		I915_WRITE(DSPSURF(plane), 0);
	else
		I915_WRITE(DSPADDR(plane), 0);
	POSTING_READ(DSPCNTR(plane));
}

static void ironlake_update_primary_plane(struct drm_plane *primary,
					  const struct intel_crtc_state *crtc_state,
					  const struct intel_plane_state *plane_state)
{
	struct drm_device *dev = primary->dev;
	struct drm_i915_private *dev_priv = dev->dev_private;
	struct intel_crtc *intel_crtc = to_intel_crtc(crtc_state->base.crtc);
	struct drm_framebuffer *fb = plane_state->base.fb;
	struct drm_i915_gem_object *obj = intel_fb_obj(fb);
	int plane = intel_crtc->plane;
	u32 linear_offset;
	u32 dspcntr;
	i915_reg_t reg = DSPCNTR(plane);
	unsigned int rotation = plane_state->base.rotation;
	int cpp = drm_format_plane_cpp(fb->pixel_format, 0);
	int x = plane_state->src.x1 >> 16;
	int y = plane_state->src.y1 >> 16;

	dspcntr = DISPPLANE_GAMMA_ENABLE;
	dspcntr |= DISPLAY_PLANE_ENABLE;

	if (IS_HASWELL(dev) || IS_BROADWELL(dev))
		dspcntr |= DISPPLANE_PIPE_CSC_ENABLE;

	switch (fb->pixel_format) {
	case DRM_FORMAT_C8:
		dspcntr |= DISPPLANE_8BPP;
		break;
	case DRM_FORMAT_RGB565:
		dspcntr |= DISPPLANE_BGRX565;
		break;
	case DRM_FORMAT_XRGB8888:
		dspcntr |= DISPPLANE_BGRX888;
		break;
	case DRM_FORMAT_XBGR8888:
		dspcntr |= DISPPLANE_RGBX888;
		break;
	case DRM_FORMAT_XRGB2101010:
		dspcntr |= DISPPLANE_BGRX101010;
		break;
	case DRM_FORMAT_XBGR2101010:
		dspcntr |= DISPPLANE_RGBX101010;
		break;
	default:
		BUG();
	}

	if (obj->tiling_mode != I915_TILING_NONE)
		dspcntr |= DISPPLANE_TILED;

	if (!IS_HASWELL(dev) && !IS_BROADWELL(dev))
		dspcntr |= DISPPLANE_TRICKLE_FEED_DISABLE;

	linear_offset = y * fb->pitches[0] + x * cpp;
	intel_crtc->dspaddr_offset =
		intel_compute_tile_offset(&x, &y, fb, 0,
					  fb->pitches[0], rotation);
	linear_offset -= intel_crtc->dspaddr_offset;
	if (rotation == BIT(DRM_ROTATE_180)) {
		dspcntr |= DISPPLANE_ROTATE_180;

		if (!IS_HASWELL(dev) && !IS_BROADWELL(dev)) {
			x += (crtc_state->pipe_src_w - 1);
			y += (crtc_state->pipe_src_h - 1);

			/* Finding the last pixel of the last line of the display
			data and adding to linear_offset*/
			linear_offset +=
				(crtc_state->pipe_src_h - 1) * fb->pitches[0] +
				(crtc_state->pipe_src_w - 1) * cpp;
		}
	}

	intel_crtc->adjusted_x = x;
	intel_crtc->adjusted_y = y;

	I915_WRITE(reg, dspcntr);

	I915_WRITE(DSPSTRIDE(plane), fb->pitches[0]);
	I915_WRITE(DSPSURF(plane),
		   i915_gem_obj_ggtt_offset(obj) + intel_crtc->dspaddr_offset);
	if (IS_HASWELL(dev) || IS_BROADWELL(dev)) {
		I915_WRITE(DSPOFFSET(plane), (y << 16) | x);
	} else {
		I915_WRITE(DSPTILEOFF(plane), (y << 16) | x);
		I915_WRITE(DSPLINOFF(plane), linear_offset);
	}
	POSTING_READ(reg);
}

u32 intel_fb_stride_alignment(const struct drm_i915_private *dev_priv,
			      uint64_t fb_modifier, uint32_t pixel_format)
{
	if (fb_modifier == DRM_FORMAT_MOD_NONE) {
		return 64;
	} else {
		int cpp = drm_format_plane_cpp(pixel_format, 0);

		return intel_tile_width_bytes(dev_priv, fb_modifier, cpp);
	}
}

u32 intel_plane_obj_offset(struct intel_plane *intel_plane,
			   struct drm_i915_gem_object *obj,
			   unsigned int plane)
{
	struct i915_ggtt_view view;
	struct i915_vma *vma;
	u64 offset;

	intel_fill_fb_ggtt_view(&view, intel_plane->base.state->fb,
				intel_plane->base.state->rotation);

	vma = i915_gem_obj_to_ggtt_view(obj, &view);
	if (WARN(!vma, "ggtt vma for display object not found! (view=%u)\n",
		view.type))
		return -1;

	offset = vma->node.start;

	if (plane == 1) {
		offset += vma->ggtt_view.params.rotated.uv_start_page *
			  PAGE_SIZE;
	}

	WARN_ON(upper_32_bits(offset));

	return lower_32_bits(offset);
}

static void skl_detach_scaler(struct intel_crtc *intel_crtc, int id)
{
	struct drm_device *dev = intel_crtc->base.dev;
	struct drm_i915_private *dev_priv = dev->dev_private;

	I915_WRITE(SKL_PS_CTRL(intel_crtc->pipe, id), 0);
	I915_WRITE(SKL_PS_WIN_POS(intel_crtc->pipe, id), 0);
	I915_WRITE(SKL_PS_WIN_SZ(intel_crtc->pipe, id), 0);
}

/*
 * This function detaches (aka. unbinds) unused scalers in hardware
 */
static void skl_detach_scalers(struct intel_crtc *intel_crtc)
{
	struct intel_crtc_scaler_state *scaler_state;
	int i;

	scaler_state = &intel_crtc->config->scaler_state;

	/* loop through and disable scalers that aren't in use */
	for (i = 0; i < intel_crtc->num_scalers; i++) {
		if (!scaler_state->scalers[i].in_use)
			skl_detach_scaler(intel_crtc, i);
	}
}

u32 skl_plane_ctl_format(uint32_t pixel_format)
{
	switch (pixel_format) {
	case DRM_FORMAT_C8:
		return PLANE_CTL_FORMAT_INDEXED;
	case DRM_FORMAT_RGB565:
		return PLANE_CTL_FORMAT_RGB_565;
	case DRM_FORMAT_XBGR8888:
		return PLANE_CTL_FORMAT_XRGB_8888 | PLANE_CTL_ORDER_RGBX;
	case DRM_FORMAT_XRGB8888:
		return PLANE_CTL_FORMAT_XRGB_8888;
	/*
	 * XXX: For ARBG/ABGR formats we default to expecting scanout buffers
	 * to be already pre-multiplied. We need to add a knob (or a different
	 * DRM_FORMAT) for user-space to configure that.
	 */
	case DRM_FORMAT_ABGR8888:
		return PLANE_CTL_FORMAT_XRGB_8888 | PLANE_CTL_ORDER_RGBX |
			PLANE_CTL_ALPHA_SW_PREMULTIPLY;
	case DRM_FORMAT_ARGB8888:
		return PLANE_CTL_FORMAT_XRGB_8888 |
			PLANE_CTL_ALPHA_SW_PREMULTIPLY;
	case DRM_FORMAT_XRGB2101010:
		return PLANE_CTL_FORMAT_XRGB_2101010;
	case DRM_FORMAT_XBGR2101010:
		return PLANE_CTL_ORDER_RGBX | PLANE_CTL_FORMAT_XRGB_2101010;
	case DRM_FORMAT_YUYV:
		return PLANE_CTL_FORMAT_YUV422 | PLANE_CTL_YUV422_YUYV;
	case DRM_FORMAT_YVYU:
		return PLANE_CTL_FORMAT_YUV422 | PLANE_CTL_YUV422_YVYU;
	case DRM_FORMAT_UYVY:
		return PLANE_CTL_FORMAT_YUV422 | PLANE_CTL_YUV422_UYVY;
	case DRM_FORMAT_VYUY:
		return PLANE_CTL_FORMAT_YUV422 | PLANE_CTL_YUV422_VYUY;
	default:
		MISSING_CASE(pixel_format);
	}

	return 0;
}

u32 skl_plane_ctl_tiling(uint64_t fb_modifier)
{
	switch (fb_modifier) {
	case DRM_FORMAT_MOD_NONE:
		break;
	case I915_FORMAT_MOD_X_TILED:
		return PLANE_CTL_TILED_X;
	case I915_FORMAT_MOD_Y_TILED:
		return PLANE_CTL_TILED_Y;
	case I915_FORMAT_MOD_Yf_TILED:
		return PLANE_CTL_TILED_YF;
	default:
		MISSING_CASE(fb_modifier);
	}

	return 0;
}

u32 skl_plane_ctl_rotation(unsigned int rotation)
{
	switch (rotation) {
	case BIT(DRM_ROTATE_0):
		break;
	/*
	 * DRM_ROTATE_ is counter clockwise to stay compatible with Xrandr
	 * while i915 HW rotation is clockwise, thats why this swapping.
	 */
	case BIT(DRM_ROTATE_90):
		return PLANE_CTL_ROTATE_270;
	case BIT(DRM_ROTATE_180):
		return PLANE_CTL_ROTATE_180;
	case BIT(DRM_ROTATE_270):
		return PLANE_CTL_ROTATE_90;
	default:
		MISSING_CASE(rotation);
	}

	return 0;
}

static void skylake_update_primary_plane(struct drm_plane *plane,
					 const struct intel_crtc_state *crtc_state,
					 const struct intel_plane_state *plane_state)
{
	struct drm_device *dev = plane->dev;
	struct drm_i915_private *dev_priv = dev->dev_private;
	struct intel_crtc *intel_crtc = to_intel_crtc(crtc_state->base.crtc);
	struct drm_framebuffer *fb = plane_state->base.fb;
	struct drm_i915_gem_object *obj = intel_fb_obj(fb);
	int pipe = intel_crtc->pipe;
	u32 plane_ctl, stride_div, stride;
	u32 tile_height, plane_offset, plane_size;
	unsigned int rotation = plane_state->base.rotation;
	int x_offset, y_offset;
	u32 surf_addr;
	int scaler_id = plane_state->scaler_id;
	int src_x = plane_state->src.x1 >> 16;
	int src_y = plane_state->src.y1 >> 16;
	int src_w = drm_rect_width(&plane_state->src) >> 16;
	int src_h = drm_rect_height(&plane_state->src) >> 16;
	int dst_x = plane_state->dst.x1;
	int dst_y = plane_state->dst.y1;
	int dst_w = drm_rect_width(&plane_state->dst);
	int dst_h = drm_rect_height(&plane_state->dst);

	plane_ctl = PLANE_CTL_ENABLE |
		    PLANE_CTL_PIPE_GAMMA_ENABLE |
		    PLANE_CTL_PIPE_CSC_ENABLE;

	plane_ctl |= skl_plane_ctl_format(fb->pixel_format);
	plane_ctl |= skl_plane_ctl_tiling(fb->modifier[0]);
	plane_ctl |= PLANE_CTL_PLANE_GAMMA_DISABLE;
	plane_ctl |= skl_plane_ctl_rotation(rotation);

	stride_div = intel_fb_stride_alignment(dev_priv, fb->modifier[0],
					       fb->pixel_format);
	surf_addr = intel_plane_obj_offset(to_intel_plane(plane), obj, 0);

	WARN_ON(drm_rect_width(&plane_state->src) == 0);

	if (intel_rotation_90_or_270(rotation)) {
		int cpp = drm_format_plane_cpp(fb->pixel_format, 0);

		/* stride = Surface height in tiles */
		tile_height = intel_tile_height(dev_priv, fb->modifier[0], cpp);
		stride = DIV_ROUND_UP(fb->height, tile_height);
		x_offset = stride * tile_height - src_y - src_h;
		y_offset = src_x;
		plane_size = (src_w - 1) << 16 | (src_h - 1);
	} else {
		stride = fb->pitches[0] / stride_div;
		x_offset = src_x;
		y_offset = src_y;
		plane_size = (src_h - 1) << 16 | (src_w - 1);
	}
	plane_offset = y_offset << 16 | x_offset;

	intel_crtc->adjusted_x = x_offset;
	intel_crtc->adjusted_y = y_offset;

	I915_WRITE(PLANE_CTL(pipe, 0), plane_ctl);
	I915_WRITE(PLANE_OFFSET(pipe, 0), plane_offset);
	I915_WRITE(PLANE_SIZE(pipe, 0), plane_size);
	I915_WRITE(PLANE_STRIDE(pipe, 0), stride);

	if (scaler_id >= 0) {
		uint32_t ps_ctrl = 0;

		WARN_ON(!dst_w || !dst_h);
		ps_ctrl = PS_SCALER_EN | PS_PLANE_SEL(0) |
			crtc_state->scaler_state.scalers[scaler_id].mode;
		I915_WRITE(SKL_PS_CTRL(pipe, scaler_id), ps_ctrl);
		I915_WRITE(SKL_PS_PWR_GATE(pipe, scaler_id), 0);
		I915_WRITE(SKL_PS_WIN_POS(pipe, scaler_id), (dst_x << 16) | dst_y);
		I915_WRITE(SKL_PS_WIN_SZ(pipe, scaler_id), (dst_w << 16) | dst_h);
		I915_WRITE(PLANE_POS(pipe, 0), 0);
	} else {
		I915_WRITE(PLANE_POS(pipe, 0), (dst_y << 16) | dst_x);
	}

	I915_WRITE(PLANE_SURF(pipe, 0), surf_addr);

	POSTING_READ(PLANE_SURF(pipe, 0));
}

static void skylake_disable_primary_plane(struct drm_plane *primary,
					  struct drm_crtc *crtc)
{
	struct drm_device *dev = crtc->dev;
	struct drm_i915_private *dev_priv = dev->dev_private;
	int pipe = to_intel_crtc(crtc)->pipe;

	I915_WRITE(PLANE_CTL(pipe, 0), 0);
	I915_WRITE(PLANE_SURF(pipe, 0), 0);
	POSTING_READ(PLANE_SURF(pipe, 0));
}

/* Assume fb object is pinned & idle & fenced and just update base pointers */
static int
intel_pipe_set_base_atomic(struct drm_crtc *crtc, struct drm_framebuffer *fb,
			   int x, int y, enum mode_set_atomic state)
{
	/* Support for kgdboc is disabled, this needs a major rework. */
	DRM_ERROR("legacy panic handler not supported any more.\n");

	return -ENODEV;
}

static void intel_complete_page_flips(struct drm_device *dev)
{
	struct drm_crtc *crtc;

	for_each_crtc(dev, crtc) {
		struct intel_crtc *intel_crtc = to_intel_crtc(crtc);
		enum plane plane = intel_crtc->plane;

		intel_prepare_page_flip(dev, plane);
		intel_finish_page_flip_plane(dev, plane);
	}
}

static void intel_update_primary_planes(struct drm_device *dev)
{
	struct drm_crtc *crtc;

	for_each_crtc(dev, crtc) {
		struct intel_plane *plane = to_intel_plane(crtc->primary);
		struct intel_plane_state *plane_state;

		drm_modeset_lock_crtc(crtc, &plane->base);
		plane_state = to_intel_plane_state(plane->base.state);

		if (plane_state->visible)
			plane->update_plane(&plane->base,
					    to_intel_crtc_state(crtc->state),
					    plane_state);

		drm_modeset_unlock_crtc(crtc);
	}
}

void intel_prepare_reset(struct drm_device *dev)
{
	/* no reset support for gen2 */
	if (IS_GEN2(dev))
		return;

	/* reset doesn't touch the display */
	if (INTEL_INFO(dev)->gen >= 5 || IS_G4X(dev))
		return;

	drm_modeset_lock_all(dev);
	/*
	 * Disabling the crtcs gracefully seems nicer. Also the
	 * g33 docs say we should at least disable all the planes.
	 */
	intel_display_suspend(dev);
}

void intel_finish_reset(struct drm_device *dev)
{
	struct drm_i915_private *dev_priv = to_i915(dev);

	/*
	 * Flips in the rings will be nuked by the reset,
	 * so complete all pending flips so that user space
	 * will get its events and not get stuck.
	 */
	intel_complete_page_flips(dev);

	/* no reset support for gen2 */
	if (IS_GEN2(dev))
		return;

	/* reset doesn't touch the display */
	if (INTEL_INFO(dev)->gen >= 5 || IS_G4X(dev)) {
		/*
		 * Flips in the rings have been nuked by the reset,
		 * so update the base address of all primary
		 * planes to the the last fb to make sure we're
		 * showing the correct fb after a reset.
		 *
		 * FIXME: Atomic will make this obsolete since we won't schedule
		 * CS-based flips (which might get lost in gpu resets) any more.
		 */
		intel_update_primary_planes(dev);
		return;
	}

	/*
	 * The display has been reset as well,
	 * so need a full re-initialization.
	 */
	intel_runtime_pm_disable_interrupts(dev_priv);
	intel_runtime_pm_enable_interrupts(dev_priv);

	intel_modeset_init_hw(dev);

	spin_lock_irq(&dev_priv->irq_lock);
	if (dev_priv->display.hpd_irq_setup)
		dev_priv->display.hpd_irq_setup(dev);
	spin_unlock_irq(&dev_priv->irq_lock);

	intel_display_resume(dev);

	intel_hpd_init(dev_priv);

	drm_modeset_unlock_all(dev);
}

static bool intel_crtc_has_pending_flip(struct drm_crtc *crtc)
{
	struct drm_device *dev = crtc->dev;
	struct intel_crtc *intel_crtc = to_intel_crtc(crtc);
	unsigned reset_counter;
	bool pending;

	reset_counter = i915_reset_counter(&to_i915(dev)->gpu_error);
	if (intel_crtc->reset_counter != reset_counter)
		return false;

	spin_lock_irq(&dev->event_lock);
	pending = to_intel_crtc(crtc)->unpin_work != NULL;
	spin_unlock_irq(&dev->event_lock);

	return pending;
}

static void intel_update_pipe_config(struct intel_crtc *crtc,
				     struct intel_crtc_state *old_crtc_state)
{
	struct drm_device *dev = crtc->base.dev;
	struct drm_i915_private *dev_priv = dev->dev_private;
	struct intel_crtc_state *pipe_config =
		to_intel_crtc_state(crtc->base.state);

	/* drm_atomic_helper_update_legacy_modeset_state might not be called. */
	crtc->base.mode = crtc->base.state->mode;

	DRM_DEBUG_KMS("Updating pipe size %ix%i -> %ix%i\n",
		      old_crtc_state->pipe_src_w, old_crtc_state->pipe_src_h,
		      pipe_config->pipe_src_w, pipe_config->pipe_src_h);

	/*
	 * Update pipe size and adjust fitter if needed: the reason for this is
	 * that in compute_mode_changes we check the native mode (not the pfit
	 * mode) to see if we can flip rather than do a full mode set. In the
	 * fastboot case, we'll flip, but if we don't update the pipesrc and
	 * pfit state, we'll end up with a big fb scanned out into the wrong
	 * sized surface.
	 */

	I915_WRITE(PIPESRC(crtc->pipe),
		   ((pipe_config->pipe_src_w - 1) << 16) |
		   (pipe_config->pipe_src_h - 1));

	/* on skylake this is done by detaching scalers */
	if (INTEL_INFO(dev)->gen >= 9) {
		skl_detach_scalers(crtc);

		if (pipe_config->pch_pfit.enabled)
			skylake_pfit_enable(crtc);
	} else if (HAS_PCH_SPLIT(dev)) {
		if (pipe_config->pch_pfit.enabled)
			ironlake_pfit_enable(crtc);
		else if (old_crtc_state->pch_pfit.enabled)
			ironlake_pfit_disable(crtc, true);
	}
}

static void intel_fdi_normal_train(struct drm_crtc *crtc)
{
	struct drm_device *dev = crtc->dev;
	struct drm_i915_private *dev_priv = dev->dev_private;
	struct intel_crtc *intel_crtc = to_intel_crtc(crtc);
	int pipe = intel_crtc->pipe;
	i915_reg_t reg;
	u32 temp;

	/* enable normal train */
	reg = FDI_TX_CTL(pipe);
	temp = I915_READ(reg);
	if (IS_IVYBRIDGE(dev)) {
		temp &= ~FDI_LINK_TRAIN_NONE_IVB;
		temp |= FDI_LINK_TRAIN_NONE_IVB | FDI_TX_ENHANCE_FRAME_ENABLE;
	} else {
		temp &= ~FDI_LINK_TRAIN_NONE;
		temp |= FDI_LINK_TRAIN_NONE | FDI_TX_ENHANCE_FRAME_ENABLE;
	}
	I915_WRITE(reg, temp);

	reg = FDI_RX_CTL(pipe);
	temp = I915_READ(reg);
	if (HAS_PCH_CPT(dev)) {
		temp &= ~FDI_LINK_TRAIN_PATTERN_MASK_CPT;
		temp |= FDI_LINK_TRAIN_NORMAL_CPT;
	} else {
		temp &= ~FDI_LINK_TRAIN_NONE;
		temp |= FDI_LINK_TRAIN_NONE;
	}
	I915_WRITE(reg, temp | FDI_RX_ENHANCE_FRAME_ENABLE);

	/* wait one idle pattern time */
	POSTING_READ(reg);
	udelay(1000);

	/* IVB wants error correction enabled */
	if (IS_IVYBRIDGE(dev))
		I915_WRITE(reg, I915_READ(reg) | FDI_FS_ERRC_ENABLE |
			   FDI_FE_ERRC_ENABLE);
}

/* The FDI link training functions for ILK/Ibexpeak. */
static void ironlake_fdi_link_train(struct drm_crtc *crtc)
{
	struct drm_device *dev = crtc->dev;
	struct drm_i915_private *dev_priv = dev->dev_private;
	struct intel_crtc *intel_crtc = to_intel_crtc(crtc);
	int pipe = intel_crtc->pipe;
	i915_reg_t reg;
	u32 temp, tries;

	/* FDI needs bits from pipe first */
	assert_pipe_enabled(dev_priv, pipe);

	/* Train 1: umask FDI RX Interrupt symbol_lock and bit_lock bit
	   for train result */
	reg = FDI_RX_IMR(pipe);
	temp = I915_READ(reg);
	temp &= ~FDI_RX_SYMBOL_LOCK;
	temp &= ~FDI_RX_BIT_LOCK;
	I915_WRITE(reg, temp);
	I915_READ(reg);
	udelay(150);

	/* enable CPU FDI TX and PCH FDI RX */
	reg = FDI_TX_CTL(pipe);
	temp = I915_READ(reg);
	temp &= ~FDI_DP_PORT_WIDTH_MASK;
	temp |= FDI_DP_PORT_WIDTH(intel_crtc->config->fdi_lanes);
	temp &= ~FDI_LINK_TRAIN_NONE;
	temp |= FDI_LINK_TRAIN_PATTERN_1;
	I915_WRITE(reg, temp | FDI_TX_ENABLE);

	reg = FDI_RX_CTL(pipe);
	temp = I915_READ(reg);
	temp &= ~FDI_LINK_TRAIN_NONE;
	temp |= FDI_LINK_TRAIN_PATTERN_1;
	I915_WRITE(reg, temp | FDI_RX_ENABLE);

	POSTING_READ(reg);
	udelay(150);

	/* Ironlake workaround, enable clock pointer after FDI enable*/
	I915_WRITE(FDI_RX_CHICKEN(pipe), FDI_RX_PHASE_SYNC_POINTER_OVR);
	I915_WRITE(FDI_RX_CHICKEN(pipe), FDI_RX_PHASE_SYNC_POINTER_OVR |
		   FDI_RX_PHASE_SYNC_POINTER_EN);

	reg = FDI_RX_IIR(pipe);
	for (tries = 0; tries < 5; tries++) {
		temp = I915_READ(reg);
		DRM_DEBUG_KMS("FDI_RX_IIR 0x%x\n", temp);

		if ((temp & FDI_RX_BIT_LOCK)) {
			DRM_DEBUG_KMS("FDI train 1 done.\n");
			I915_WRITE(reg, temp | FDI_RX_BIT_LOCK);
			break;
		}
	}
	if (tries == 5)
		DRM_ERROR("FDI train 1 fail!\n");

	/* Train 2 */
	reg = FDI_TX_CTL(pipe);
	temp = I915_READ(reg);
	temp &= ~FDI_LINK_TRAIN_NONE;
	temp |= FDI_LINK_TRAIN_PATTERN_2;
	I915_WRITE(reg, temp);

	reg = FDI_RX_CTL(pipe);
	temp = I915_READ(reg);
	temp &= ~FDI_LINK_TRAIN_NONE;
	temp |= FDI_LINK_TRAIN_PATTERN_2;
	I915_WRITE(reg, temp);

	POSTING_READ(reg);
	udelay(150);

	reg = FDI_RX_IIR(pipe);
	for (tries = 0; tries < 5; tries++) {
		temp = I915_READ(reg);
		DRM_DEBUG_KMS("FDI_RX_IIR 0x%x\n", temp);

		if (temp & FDI_RX_SYMBOL_LOCK) {
			I915_WRITE(reg, temp | FDI_RX_SYMBOL_LOCK);
			DRM_DEBUG_KMS("FDI train 2 done.\n");
			break;
		}
	}
	if (tries == 5)
		DRM_ERROR("FDI train 2 fail!\n");

	DRM_DEBUG_KMS("FDI train done\n");

}

static const int snb_b_fdi_train_param[] = {
	FDI_LINK_TRAIN_400MV_0DB_SNB_B,
	FDI_LINK_TRAIN_400MV_6DB_SNB_B,
	FDI_LINK_TRAIN_600MV_3_5DB_SNB_B,
	FDI_LINK_TRAIN_800MV_0DB_SNB_B,
};

/* The FDI link training functions for SNB/Cougarpoint. */
static void gen6_fdi_link_train(struct drm_crtc *crtc)
{
	struct drm_device *dev = crtc->dev;
	struct drm_i915_private *dev_priv = dev->dev_private;
	struct intel_crtc *intel_crtc = to_intel_crtc(crtc);
	int pipe = intel_crtc->pipe;
	i915_reg_t reg;
	u32 temp, i, retry;

	/* Train 1: umask FDI RX Interrupt symbol_lock and bit_lock bit
	   for train result */
	reg = FDI_RX_IMR(pipe);
	temp = I915_READ(reg);
	temp &= ~FDI_RX_SYMBOL_LOCK;
	temp &= ~FDI_RX_BIT_LOCK;
	I915_WRITE(reg, temp);

	POSTING_READ(reg);
	udelay(150);

	/* enable CPU FDI TX and PCH FDI RX */
	reg = FDI_TX_CTL(pipe);
	temp = I915_READ(reg);
	temp &= ~FDI_DP_PORT_WIDTH_MASK;
	temp |= FDI_DP_PORT_WIDTH(intel_crtc->config->fdi_lanes);
	temp &= ~FDI_LINK_TRAIN_NONE;
	temp |= FDI_LINK_TRAIN_PATTERN_1;
	temp &= ~FDI_LINK_TRAIN_VOL_EMP_MASK;
	/* SNB-B */
	temp |= FDI_LINK_TRAIN_400MV_0DB_SNB_B;
	I915_WRITE(reg, temp | FDI_TX_ENABLE);

	I915_WRITE(FDI_RX_MISC(pipe),
		   FDI_RX_TP1_TO_TP2_48 | FDI_RX_FDI_DELAY_90);

	reg = FDI_RX_CTL(pipe);
	temp = I915_READ(reg);
	if (HAS_PCH_CPT(dev)) {
		temp &= ~FDI_LINK_TRAIN_PATTERN_MASK_CPT;
		temp |= FDI_LINK_TRAIN_PATTERN_1_CPT;
	} else {
		temp &= ~FDI_LINK_TRAIN_NONE;
		temp |= FDI_LINK_TRAIN_PATTERN_1;
	}
	I915_WRITE(reg, temp | FDI_RX_ENABLE);

	POSTING_READ(reg);
	udelay(150);

	for (i = 0; i < 4; i++) {
		reg = FDI_TX_CTL(pipe);
		temp = I915_READ(reg);
		temp &= ~FDI_LINK_TRAIN_VOL_EMP_MASK;
		temp |= snb_b_fdi_train_param[i];
		I915_WRITE(reg, temp);

		POSTING_READ(reg);
		udelay(500);

		for (retry = 0; retry < 5; retry++) {
			reg = FDI_RX_IIR(pipe);
			temp = I915_READ(reg);
			DRM_DEBUG_KMS("FDI_RX_IIR 0x%x\n", temp);
			if (temp & FDI_RX_BIT_LOCK) {
				I915_WRITE(reg, temp | FDI_RX_BIT_LOCK);
				DRM_DEBUG_KMS("FDI train 1 done.\n");
				break;
			}
			udelay(50);
		}
		if (retry < 5)
			break;
	}
	if (i == 4)
		DRM_ERROR("FDI train 1 fail!\n");

	/* Train 2 */
	reg = FDI_TX_CTL(pipe);
	temp = I915_READ(reg);
	temp &= ~FDI_LINK_TRAIN_NONE;
	temp |= FDI_LINK_TRAIN_PATTERN_2;
	if (IS_GEN6(dev)) {
		temp &= ~FDI_LINK_TRAIN_VOL_EMP_MASK;
		/* SNB-B */
		temp |= FDI_LINK_TRAIN_400MV_0DB_SNB_B;
	}
	I915_WRITE(reg, temp);

	reg = FDI_RX_CTL(pipe);
	temp = I915_READ(reg);
	if (HAS_PCH_CPT(dev)) {
		temp &= ~FDI_LINK_TRAIN_PATTERN_MASK_CPT;
		temp |= FDI_LINK_TRAIN_PATTERN_2_CPT;
	} else {
		temp &= ~FDI_LINK_TRAIN_NONE;
		temp |= FDI_LINK_TRAIN_PATTERN_2;
	}
	I915_WRITE(reg, temp);

	POSTING_READ(reg);
	udelay(150);

	for (i = 0; i < 4; i++) {
		reg = FDI_TX_CTL(pipe);
		temp = I915_READ(reg);
		temp &= ~FDI_LINK_TRAIN_VOL_EMP_MASK;
		temp |= snb_b_fdi_train_param[i];
		I915_WRITE(reg, temp);

		POSTING_READ(reg);
		udelay(500);

		for (retry = 0; retry < 5; retry++) {
			reg = FDI_RX_IIR(pipe);
			temp = I915_READ(reg);
			DRM_DEBUG_KMS("FDI_RX_IIR 0x%x\n", temp);
			if (temp & FDI_RX_SYMBOL_LOCK) {
				I915_WRITE(reg, temp | FDI_RX_SYMBOL_LOCK);
				DRM_DEBUG_KMS("FDI train 2 done.\n");
				break;
			}
			udelay(50);
		}
		if (retry < 5)
			break;
	}
	if (i == 4)
		DRM_ERROR("FDI train 2 fail!\n");

	DRM_DEBUG_KMS("FDI train done.\n");
}

/* Manual link training for Ivy Bridge A0 parts */
static void ivb_manual_fdi_link_train(struct drm_crtc *crtc)
{
	struct drm_device *dev = crtc->dev;
	struct drm_i915_private *dev_priv = dev->dev_private;
	struct intel_crtc *intel_crtc = to_intel_crtc(crtc);
	int pipe = intel_crtc->pipe;
	i915_reg_t reg;
	u32 temp, i, j;

	/* Train 1: umask FDI RX Interrupt symbol_lock and bit_lock bit
	   for train result */
	reg = FDI_RX_IMR(pipe);
	temp = I915_READ(reg);
	temp &= ~FDI_RX_SYMBOL_LOCK;
	temp &= ~FDI_RX_BIT_LOCK;
	I915_WRITE(reg, temp);

	POSTING_READ(reg);
	udelay(150);

	DRM_DEBUG_KMS("FDI_RX_IIR before link train 0x%x\n",
		      I915_READ(FDI_RX_IIR(pipe)));

	/* Try each vswing and preemphasis setting twice before moving on */
	for (j = 0; j < ARRAY_SIZE(snb_b_fdi_train_param) * 2; j++) {
		/* disable first in case we need to retry */
		reg = FDI_TX_CTL(pipe);
		temp = I915_READ(reg);
		temp &= ~(FDI_LINK_TRAIN_AUTO | FDI_LINK_TRAIN_NONE_IVB);
		temp &= ~FDI_TX_ENABLE;
		I915_WRITE(reg, temp);

		reg = FDI_RX_CTL(pipe);
		temp = I915_READ(reg);
		temp &= ~FDI_LINK_TRAIN_AUTO;
		temp &= ~FDI_LINK_TRAIN_PATTERN_MASK_CPT;
		temp &= ~FDI_RX_ENABLE;
		I915_WRITE(reg, temp);

		/* enable CPU FDI TX and PCH FDI RX */
		reg = FDI_TX_CTL(pipe);
		temp = I915_READ(reg);
		temp &= ~FDI_DP_PORT_WIDTH_MASK;
		temp |= FDI_DP_PORT_WIDTH(intel_crtc->config->fdi_lanes);
		temp |= FDI_LINK_TRAIN_PATTERN_1_IVB;
		temp &= ~FDI_LINK_TRAIN_VOL_EMP_MASK;
		temp |= snb_b_fdi_train_param[j/2];
		temp |= FDI_COMPOSITE_SYNC;
		I915_WRITE(reg, temp | FDI_TX_ENABLE);

		I915_WRITE(FDI_RX_MISC(pipe),
			   FDI_RX_TP1_TO_TP2_48 | FDI_RX_FDI_DELAY_90);

		reg = FDI_RX_CTL(pipe);
		temp = I915_READ(reg);
		temp |= FDI_LINK_TRAIN_PATTERN_1_CPT;
		temp |= FDI_COMPOSITE_SYNC;
		I915_WRITE(reg, temp | FDI_RX_ENABLE);

		POSTING_READ(reg);
		udelay(1); /* should be 0.5us */

		for (i = 0; i < 4; i++) {
			reg = FDI_RX_IIR(pipe);
			temp = I915_READ(reg);
			DRM_DEBUG_KMS("FDI_RX_IIR 0x%x\n", temp);

			if (temp & FDI_RX_BIT_LOCK ||
			    (I915_READ(reg) & FDI_RX_BIT_LOCK)) {
				I915_WRITE(reg, temp | FDI_RX_BIT_LOCK);
				DRM_DEBUG_KMS("FDI train 1 done, level %i.\n",
					      i);
				break;
			}
			udelay(1); /* should be 0.5us */
		}
		if (i == 4) {
			DRM_DEBUG_KMS("FDI train 1 fail on vswing %d\n", j / 2);
			continue;
		}

		/* Train 2 */
		reg = FDI_TX_CTL(pipe);
		temp = I915_READ(reg);
		temp &= ~FDI_LINK_TRAIN_NONE_IVB;
		temp |= FDI_LINK_TRAIN_PATTERN_2_IVB;
		I915_WRITE(reg, temp);

		reg = FDI_RX_CTL(pipe);
		temp = I915_READ(reg);
		temp &= ~FDI_LINK_TRAIN_PATTERN_MASK_CPT;
		temp |= FDI_LINK_TRAIN_PATTERN_2_CPT;
		I915_WRITE(reg, temp);

		POSTING_READ(reg);
		udelay(2); /* should be 1.5us */

		for (i = 0; i < 4; i++) {
			reg = FDI_RX_IIR(pipe);
			temp = I915_READ(reg);
			DRM_DEBUG_KMS("FDI_RX_IIR 0x%x\n", temp);

			if (temp & FDI_RX_SYMBOL_LOCK ||
			    (I915_READ(reg) & FDI_RX_SYMBOL_LOCK)) {
				I915_WRITE(reg, temp | FDI_RX_SYMBOL_LOCK);
				DRM_DEBUG_KMS("FDI train 2 done, level %i.\n",
					      i);
				goto train_done;
			}
			udelay(2); /* should be 1.5us */
		}
		if (i == 4)
			DRM_DEBUG_KMS("FDI train 2 fail on vswing %d\n", j / 2);
	}

train_done:
	DRM_DEBUG_KMS("FDI train done.\n");
}

static void ironlake_fdi_pll_enable(struct intel_crtc *intel_crtc)
{
	struct drm_device *dev = intel_crtc->base.dev;
	struct drm_i915_private *dev_priv = dev->dev_private;
	int pipe = intel_crtc->pipe;
	i915_reg_t reg;
	u32 temp;

	/* enable PCH FDI RX PLL, wait warmup plus DMI latency */
	reg = FDI_RX_CTL(pipe);
	temp = I915_READ(reg);
	temp &= ~(FDI_DP_PORT_WIDTH_MASK | (0x7 << 16));
	temp |= FDI_DP_PORT_WIDTH(intel_crtc->config->fdi_lanes);
	temp |= (I915_READ(PIPECONF(pipe)) & PIPECONF_BPC_MASK) << 11;
	I915_WRITE(reg, temp | FDI_RX_PLL_ENABLE);

	POSTING_READ(reg);
	udelay(200);

	/* Switch from Rawclk to PCDclk */
	temp = I915_READ(reg);
	I915_WRITE(reg, temp | FDI_PCDCLK);

	POSTING_READ(reg);
	udelay(200);

	/* Enable CPU FDI TX PLL, always on for Ironlake */
	reg = FDI_TX_CTL(pipe);
	temp = I915_READ(reg);
	if ((temp & FDI_TX_PLL_ENABLE) == 0) {
		I915_WRITE(reg, temp | FDI_TX_PLL_ENABLE);

		POSTING_READ(reg);
		udelay(100);
	}
}

static void ironlake_fdi_pll_disable(struct intel_crtc *intel_crtc)
{
	struct drm_device *dev = intel_crtc->base.dev;
	struct drm_i915_private *dev_priv = dev->dev_private;
	int pipe = intel_crtc->pipe;
	i915_reg_t reg;
	u32 temp;

	/* Switch from PCDclk to Rawclk */
	reg = FDI_RX_CTL(pipe);
	temp = I915_READ(reg);
	I915_WRITE(reg, temp & ~FDI_PCDCLK);

	/* Disable CPU FDI TX PLL */
	reg = FDI_TX_CTL(pipe);
	temp = I915_READ(reg);
	I915_WRITE(reg, temp & ~FDI_TX_PLL_ENABLE);

	POSTING_READ(reg);
	udelay(100);

	reg = FDI_RX_CTL(pipe);
	temp = I915_READ(reg);
	I915_WRITE(reg, temp & ~FDI_RX_PLL_ENABLE);

	/* Wait for the clocks to turn off. */
	POSTING_READ(reg);
	udelay(100);
}

static void ironlake_fdi_disable(struct drm_crtc *crtc)
{
	struct drm_device *dev = crtc->dev;
	struct drm_i915_private *dev_priv = dev->dev_private;
	struct intel_crtc *intel_crtc = to_intel_crtc(crtc);
	int pipe = intel_crtc->pipe;
	i915_reg_t reg;
	u32 temp;

	/* disable CPU FDI tx and PCH FDI rx */
	reg = FDI_TX_CTL(pipe);
	temp = I915_READ(reg);
	I915_WRITE(reg, temp & ~FDI_TX_ENABLE);
	POSTING_READ(reg);

	reg = FDI_RX_CTL(pipe);
	temp = I915_READ(reg);
	temp &= ~(0x7 << 16);
	temp |= (I915_READ(PIPECONF(pipe)) & PIPECONF_BPC_MASK) << 11;
	I915_WRITE(reg, temp & ~FDI_RX_ENABLE);

	POSTING_READ(reg);
	udelay(100);

	/* Ironlake workaround, disable clock pointer after downing FDI */
	if (HAS_PCH_IBX(dev))
		I915_WRITE(FDI_RX_CHICKEN(pipe), FDI_RX_PHASE_SYNC_POINTER_OVR);

	/* still set train pattern 1 */
	reg = FDI_TX_CTL(pipe);
	temp = I915_READ(reg);
	temp &= ~FDI_LINK_TRAIN_NONE;
	temp |= FDI_LINK_TRAIN_PATTERN_1;
	I915_WRITE(reg, temp);

	reg = FDI_RX_CTL(pipe);
	temp = I915_READ(reg);
	if (HAS_PCH_CPT(dev)) {
		temp &= ~FDI_LINK_TRAIN_PATTERN_MASK_CPT;
		temp |= FDI_LINK_TRAIN_PATTERN_1_CPT;
	} else {
		temp &= ~FDI_LINK_TRAIN_NONE;
		temp |= FDI_LINK_TRAIN_PATTERN_1;
	}
	/* BPC in FDI rx is consistent with that in PIPECONF */
	temp &= ~(0x07 << 16);
	temp |= (I915_READ(PIPECONF(pipe)) & PIPECONF_BPC_MASK) << 11;
	I915_WRITE(reg, temp);

	POSTING_READ(reg);
	udelay(100);
}

bool intel_has_pending_fb_unpin(struct drm_device *dev)
{
	struct intel_crtc *crtc;

	/* Note that we don't need to be called with mode_config.lock here
	 * as our list of CRTC objects is static for the lifetime of the
	 * device and so cannot disappear as we iterate. Similarly, we can
	 * happily treat the predicates as racy, atomic checks as userspace
	 * cannot claim and pin a new fb without at least acquring the
	 * struct_mutex and so serialising with us.
	 */
	for_each_intel_crtc(dev, crtc) {
		if (atomic_read(&crtc->unpin_work_count) == 0)
			continue;

		if (crtc->unpin_work)
			intel_wait_for_vblank(dev, crtc->pipe);

		return true;
	}

	return false;
}

static void page_flip_completed(struct intel_crtc *intel_crtc)
{
	struct drm_i915_private *dev_priv = to_i915(intel_crtc->base.dev);
	struct intel_unpin_work *work = intel_crtc->unpin_work;

	/* ensure that the unpin work is consistent wrt ->pending. */
	smp_rmb();
	intel_crtc->unpin_work = NULL;

	if (work->event)
		drm_crtc_send_vblank_event(&intel_crtc->base, work->event);

	drm_crtc_vblank_put(&intel_crtc->base);

	wake_up_all(&dev_priv->pending_flip_queue);
	queue_work(dev_priv->wq, &work->work);

	trace_i915_flip_complete(intel_crtc->plane,
				 work->pending_flip_obj);
}

static int intel_crtc_wait_for_pending_flips(struct drm_crtc *crtc)
{
	struct drm_device *dev = crtc->dev;
	struct drm_i915_private *dev_priv = dev->dev_private;
	long ret;

	WARN_ON(waitqueue_active(&dev_priv->pending_flip_queue));

	ret = wait_event_interruptible_timeout(
					dev_priv->pending_flip_queue,
					!intel_crtc_has_pending_flip(crtc),
					60*HZ);

	if (ret < 0)
		return ret;

	if (ret == 0) {
		struct intel_crtc *intel_crtc = to_intel_crtc(crtc);

		spin_lock_irq(&dev->event_lock);
		if (intel_crtc->unpin_work) {
			WARN_ONCE(1, "Removing stuck page flip\n");
			page_flip_completed(intel_crtc);
		}
		spin_unlock_irq(&dev->event_lock);
	}

	return 0;
}

static void lpt_disable_iclkip(struct drm_i915_private *dev_priv)
{
	u32 temp;

	I915_WRITE(PIXCLK_GATE, PIXCLK_GATE_GATE);

	mutex_lock(&dev_priv->sb_lock);

	temp = intel_sbi_read(dev_priv, SBI_SSCCTL6, SBI_ICLK);
	temp |= SBI_SSCCTL_DISABLE;
	intel_sbi_write(dev_priv, SBI_SSCCTL6, temp, SBI_ICLK);

	mutex_unlock(&dev_priv->sb_lock);
}

/* Program iCLKIP clock to the desired frequency */
static void lpt_program_iclkip(struct drm_crtc *crtc)
{
	struct drm_i915_private *dev_priv = to_i915(crtc->dev);
	int clock = to_intel_crtc(crtc)->config->base.adjusted_mode.crtc_clock;
	u32 divsel, phaseinc, auxdiv, phasedir = 0;
	u32 temp;

	lpt_disable_iclkip(dev_priv);

	/* The iCLK virtual clock root frequency is in MHz,
	 * but the adjusted_mode->crtc_clock in in KHz. To get the
	 * divisors, it is necessary to divide one by another, so we
	 * convert the virtual clock precision to KHz here for higher
	 * precision.
	 */
	for (auxdiv = 0; auxdiv < 2; auxdiv++) {
		u32 iclk_virtual_root_freq = 172800 * 1000;
		u32 iclk_pi_range = 64;
		u32 desired_divisor;

		desired_divisor = DIV_ROUND_CLOSEST(iclk_virtual_root_freq,
						    clock << auxdiv);
		divsel = (desired_divisor / iclk_pi_range) - 2;
		phaseinc = desired_divisor % iclk_pi_range;

		/*
		 * Near 20MHz is a corner case which is
		 * out of range for the 7-bit divisor
		 */
		if (divsel <= 0x7f)
			break;
	}

	/* This should not happen with any sane values */
	WARN_ON(SBI_SSCDIVINTPHASE_DIVSEL(divsel) &
		~SBI_SSCDIVINTPHASE_DIVSEL_MASK);
	WARN_ON(SBI_SSCDIVINTPHASE_DIR(phasedir) &
		~SBI_SSCDIVINTPHASE_INCVAL_MASK);

	DRM_DEBUG_KMS("iCLKIP clock: found settings for %dKHz refresh rate: auxdiv=%x, divsel=%x, phasedir=%x, phaseinc=%x\n",
			clock,
			auxdiv,
			divsel,
			phasedir,
			phaseinc);

	mutex_lock(&dev_priv->sb_lock);

	/* Program SSCDIVINTPHASE6 */
	temp = intel_sbi_read(dev_priv, SBI_SSCDIVINTPHASE6, SBI_ICLK);
	temp &= ~SBI_SSCDIVINTPHASE_DIVSEL_MASK;
	temp |= SBI_SSCDIVINTPHASE_DIVSEL(divsel);
	temp &= ~SBI_SSCDIVINTPHASE_INCVAL_MASK;
	temp |= SBI_SSCDIVINTPHASE_INCVAL(phaseinc);
	temp |= SBI_SSCDIVINTPHASE_DIR(phasedir);
	temp |= SBI_SSCDIVINTPHASE_PROPAGATE;
	intel_sbi_write(dev_priv, SBI_SSCDIVINTPHASE6, temp, SBI_ICLK);

	/* Program SSCAUXDIV */
	temp = intel_sbi_read(dev_priv, SBI_SSCAUXDIV6, SBI_ICLK);
	temp &= ~SBI_SSCAUXDIV_FINALDIV2SEL(1);
	temp |= SBI_SSCAUXDIV_FINALDIV2SEL(auxdiv);
	intel_sbi_write(dev_priv, SBI_SSCAUXDIV6, temp, SBI_ICLK);

	/* Enable modulator and associated divider */
	temp = intel_sbi_read(dev_priv, SBI_SSCCTL6, SBI_ICLK);
	temp &= ~SBI_SSCCTL_DISABLE;
	intel_sbi_write(dev_priv, SBI_SSCCTL6, temp, SBI_ICLK);

	mutex_unlock(&dev_priv->sb_lock);

	/* Wait for initialization time */
	udelay(24);

	I915_WRITE(PIXCLK_GATE, PIXCLK_GATE_UNGATE);
}

int lpt_get_iclkip(struct drm_i915_private *dev_priv)
{
	u32 divsel, phaseinc, auxdiv;
	u32 iclk_virtual_root_freq = 172800 * 1000;
	u32 iclk_pi_range = 64;
	u32 desired_divisor;
	u32 temp;

	if ((I915_READ(PIXCLK_GATE) & PIXCLK_GATE_UNGATE) == 0)
		return 0;

	mutex_lock(&dev_priv->sb_lock);

	temp = intel_sbi_read(dev_priv, SBI_SSCCTL6, SBI_ICLK);
	if (temp & SBI_SSCCTL_DISABLE) {
		mutex_unlock(&dev_priv->sb_lock);
		return 0;
	}

	temp = intel_sbi_read(dev_priv, SBI_SSCDIVINTPHASE6, SBI_ICLK);
	divsel = (temp & SBI_SSCDIVINTPHASE_DIVSEL_MASK) >>
		SBI_SSCDIVINTPHASE_DIVSEL_SHIFT;
	phaseinc = (temp & SBI_SSCDIVINTPHASE_INCVAL_MASK) >>
		SBI_SSCDIVINTPHASE_INCVAL_SHIFT;

	temp = intel_sbi_read(dev_priv, SBI_SSCAUXDIV6, SBI_ICLK);
	auxdiv = (temp & SBI_SSCAUXDIV_FINALDIV2SEL_MASK) >>
		SBI_SSCAUXDIV_FINALDIV2SEL_SHIFT;

	mutex_unlock(&dev_priv->sb_lock);

	desired_divisor = (divsel + 2) * iclk_pi_range + phaseinc;

	return DIV_ROUND_CLOSEST(iclk_virtual_root_freq,
				 desired_divisor << auxdiv);
}

static void ironlake_pch_transcoder_set_timings(struct intel_crtc *crtc,
						enum pipe pch_transcoder)
{
	struct drm_device *dev = crtc->base.dev;
	struct drm_i915_private *dev_priv = dev->dev_private;
	enum transcoder cpu_transcoder = crtc->config->cpu_transcoder;

	I915_WRITE(PCH_TRANS_HTOTAL(pch_transcoder),
		   I915_READ(HTOTAL(cpu_transcoder)));
	I915_WRITE(PCH_TRANS_HBLANK(pch_transcoder),
		   I915_READ(HBLANK(cpu_transcoder)));
	I915_WRITE(PCH_TRANS_HSYNC(pch_transcoder),
		   I915_READ(HSYNC(cpu_transcoder)));

	I915_WRITE(PCH_TRANS_VTOTAL(pch_transcoder),
		   I915_READ(VTOTAL(cpu_transcoder)));
	I915_WRITE(PCH_TRANS_VBLANK(pch_transcoder),
		   I915_READ(VBLANK(cpu_transcoder)));
	I915_WRITE(PCH_TRANS_VSYNC(pch_transcoder),
		   I915_READ(VSYNC(cpu_transcoder)));
	I915_WRITE(PCH_TRANS_VSYNCSHIFT(pch_transcoder),
		   I915_READ(VSYNCSHIFT(cpu_transcoder)));
}

static void cpt_set_fdi_bc_bifurcation(struct drm_device *dev, bool enable)
{
	struct drm_i915_private *dev_priv = dev->dev_private;
	uint32_t temp;

	temp = I915_READ(SOUTH_CHICKEN1);
	if (!!(temp & FDI_BC_BIFURCATION_SELECT) == enable)
		return;

	WARN_ON(I915_READ(FDI_RX_CTL(PIPE_B)) & FDI_RX_ENABLE);
	WARN_ON(I915_READ(FDI_RX_CTL(PIPE_C)) & FDI_RX_ENABLE);

	temp &= ~FDI_BC_BIFURCATION_SELECT;
	if (enable)
		temp |= FDI_BC_BIFURCATION_SELECT;

	DRM_DEBUG_KMS("%sabling fdi C rx\n", enable ? "en" : "dis");
	I915_WRITE(SOUTH_CHICKEN1, temp);
	POSTING_READ(SOUTH_CHICKEN1);
}

static void ivybridge_update_fdi_bc_bifurcation(struct intel_crtc *intel_crtc)
{
	struct drm_device *dev = intel_crtc->base.dev;

	switch (intel_crtc->pipe) {
	case PIPE_A:
		break;
	case PIPE_B:
		if (intel_crtc->config->fdi_lanes > 2)
			cpt_set_fdi_bc_bifurcation(dev, false);
		else
			cpt_set_fdi_bc_bifurcation(dev, true);

		break;
	case PIPE_C:
		cpt_set_fdi_bc_bifurcation(dev, true);

		break;
	default:
		BUG();
	}
}

/* Return which DP Port should be selected for Transcoder DP control */
static enum port
intel_trans_dp_port_sel(struct drm_crtc *crtc)
{
	struct drm_device *dev = crtc->dev;
	struct intel_encoder *encoder;

	for_each_encoder_on_crtc(dev, crtc, encoder) {
		if (encoder->type == INTEL_OUTPUT_DISPLAYPORT ||
		    encoder->type == INTEL_OUTPUT_EDP)
			return enc_to_dig_port(&encoder->base)->port;
	}

	return -1;
}

/*
 * Enable PCH resources required for PCH ports:
 *   - PCH PLLs
 *   - FDI training & RX/TX
 *   - update transcoder timings
 *   - DP transcoding bits
 *   - transcoder
 */
static void ironlake_pch_enable(struct drm_crtc *crtc)
{
	struct drm_device *dev = crtc->dev;
	struct drm_i915_private *dev_priv = dev->dev_private;
	struct intel_crtc *intel_crtc = to_intel_crtc(crtc);
	int pipe = intel_crtc->pipe;
	u32 temp;

	assert_pch_transcoder_disabled(dev_priv, pipe);

	if (IS_IVYBRIDGE(dev))
		ivybridge_update_fdi_bc_bifurcation(intel_crtc);

	/* Write the TU size bits before fdi link training, so that error
	 * detection works. */
	I915_WRITE(FDI_RX_TUSIZE1(pipe),
		   I915_READ(PIPE_DATA_M1(pipe)) & TU_SIZE_MASK);

	/* For PCH output, training FDI link */
	dev_priv->display.fdi_link_train(crtc);

	/* We need to program the right clock selection before writing the pixel
	 * mutliplier into the DPLL. */
	if (HAS_PCH_CPT(dev)) {
		u32 sel;

		temp = I915_READ(PCH_DPLL_SEL);
		temp |= TRANS_DPLL_ENABLE(pipe);
		sel = TRANS_DPLLB_SEL(pipe);
		if (intel_crtc->config->shared_dpll ==
		    intel_get_shared_dpll_by_id(dev_priv, DPLL_ID_PCH_PLL_B))
			temp |= sel;
		else
			temp &= ~sel;
		I915_WRITE(PCH_DPLL_SEL, temp);
	}

	/* XXX: pch pll's can be enabled any time before we enable the PCH
	 * transcoder, and we actually should do this to not upset any PCH
	 * transcoder that already use the clock when we share it.
	 *
	 * Note that enable_shared_dpll tries to do the right thing, but
	 * get_shared_dpll unconditionally resets the pll - we need that to have
	 * the right LVDS enable sequence. */
	intel_enable_shared_dpll(intel_crtc);

	/* set transcoder timing, panel must allow it */
	assert_panel_unlocked(dev_priv, pipe);
	ironlake_pch_transcoder_set_timings(intel_crtc, pipe);

	intel_fdi_normal_train(crtc);

	/* For PCH DP, enable TRANS_DP_CTL */
	if (HAS_PCH_CPT(dev) && intel_crtc->config->has_dp_encoder) {
		const struct drm_display_mode *adjusted_mode =
			&intel_crtc->config->base.adjusted_mode;
		u32 bpc = (I915_READ(PIPECONF(pipe)) & PIPECONF_BPC_MASK) >> 5;
		i915_reg_t reg = TRANS_DP_CTL(pipe);
		temp = I915_READ(reg);
		temp &= ~(TRANS_DP_PORT_SEL_MASK |
			  TRANS_DP_SYNC_MASK |
			  TRANS_DP_BPC_MASK);
		temp |= TRANS_DP_OUTPUT_ENABLE;
		temp |= bpc << 9; /* same format but at 11:9 */

		if (adjusted_mode->flags & DRM_MODE_FLAG_PHSYNC)
			temp |= TRANS_DP_HSYNC_ACTIVE_HIGH;
		if (adjusted_mode->flags & DRM_MODE_FLAG_PVSYNC)
			temp |= TRANS_DP_VSYNC_ACTIVE_HIGH;

		switch (intel_trans_dp_port_sel(crtc)) {
		case PORT_B:
			temp |= TRANS_DP_PORT_SEL_B;
			break;
		case PORT_C:
			temp |= TRANS_DP_PORT_SEL_C;
			break;
		case PORT_D:
			temp |= TRANS_DP_PORT_SEL_D;
			break;
		default:
			BUG();
		}

		I915_WRITE(reg, temp);
	}

	ironlake_enable_pch_transcoder(dev_priv, pipe);
}

static void lpt_pch_enable(struct drm_crtc *crtc)
{
	struct drm_device *dev = crtc->dev;
	struct drm_i915_private *dev_priv = dev->dev_private;
	struct intel_crtc *intel_crtc = to_intel_crtc(crtc);
	enum transcoder cpu_transcoder = intel_crtc->config->cpu_transcoder;

	assert_pch_transcoder_disabled(dev_priv, TRANSCODER_A);

	lpt_program_iclkip(crtc);

	/* Set transcoder timing. */
	ironlake_pch_transcoder_set_timings(intel_crtc, PIPE_A);

	lpt_enable_pch_transcoder(dev_priv, cpu_transcoder);
}

static void cpt_verify_modeset(struct drm_device *dev, int pipe)
{
	struct drm_i915_private *dev_priv = dev->dev_private;
	i915_reg_t dslreg = PIPEDSL(pipe);
	u32 temp;

	temp = I915_READ(dslreg);
	udelay(500);
	if (wait_for(I915_READ(dslreg) != temp, 5)) {
		if (wait_for(I915_READ(dslreg) != temp, 5))
			DRM_ERROR("mode set failed: pipe %c stuck\n", pipe_name(pipe));
	}
}

static int
skl_update_scaler(struct intel_crtc_state *crtc_state, bool force_detach,
		  unsigned scaler_user, int *scaler_id, unsigned int rotation,
		  int src_w, int src_h, int dst_w, int dst_h)
{
	struct intel_crtc_scaler_state *scaler_state =
		&crtc_state->scaler_state;
	struct intel_crtc *intel_crtc =
		to_intel_crtc(crtc_state->base.crtc);
	int need_scaling;

	need_scaling = intel_rotation_90_or_270(rotation) ?
		(src_h != dst_w || src_w != dst_h):
		(src_w != dst_w || src_h != dst_h);

	/*
	 * if plane is being disabled or scaler is no more required or force detach
	 *  - free scaler binded to this plane/crtc
	 *  - in order to do this, update crtc->scaler_usage
	 *
	 * Here scaler state in crtc_state is set free so that
	 * scaler can be assigned to other user. Actual register
	 * update to free the scaler is done in plane/panel-fit programming.
	 * For this purpose crtc/plane_state->scaler_id isn't reset here.
	 */
	if (force_detach || !need_scaling) {
		if (*scaler_id >= 0) {
			scaler_state->scaler_users &= ~(1 << scaler_user);
			scaler_state->scalers[*scaler_id].in_use = 0;

			DRM_DEBUG_KMS("scaler_user index %u.%u: "
				"Staged freeing scaler id %d scaler_users = 0x%x\n",
				intel_crtc->pipe, scaler_user, *scaler_id,
				scaler_state->scaler_users);
			*scaler_id = -1;
		}
		return 0;
	}

	/* range checks */
	if (src_w < SKL_MIN_SRC_W || src_h < SKL_MIN_SRC_H ||
		dst_w < SKL_MIN_DST_W || dst_h < SKL_MIN_DST_H ||

		src_w > SKL_MAX_SRC_W || src_h > SKL_MAX_SRC_H ||
		dst_w > SKL_MAX_DST_W || dst_h > SKL_MAX_DST_H) {
		DRM_DEBUG_KMS("scaler_user index %u.%u: src %ux%u dst %ux%u "
			"size is out of scaler range\n",
			intel_crtc->pipe, scaler_user, src_w, src_h, dst_w, dst_h);
		return -EINVAL;
	}

	/* mark this plane as a scaler user in crtc_state */
	scaler_state->scaler_users |= (1 << scaler_user);
	DRM_DEBUG_KMS("scaler_user index %u.%u: "
		"staged scaling request for %ux%u->%ux%u scaler_users = 0x%x\n",
		intel_crtc->pipe, scaler_user, src_w, src_h, dst_w, dst_h,
		scaler_state->scaler_users);

	return 0;
}

/**
 * skl_update_scaler_crtc - Stages update to scaler state for a given crtc.
 *
 * @state: crtc's scaler state
 *
 * Return
 *     0 - scaler_usage updated successfully
 *    error - requested scaling cannot be supported or other error condition
 */
int skl_update_scaler_crtc(struct intel_crtc_state *state)
{
	struct intel_crtc *intel_crtc = to_intel_crtc(state->base.crtc);
	const struct drm_display_mode *adjusted_mode = &state->base.adjusted_mode;

	DRM_DEBUG_KMS("Updating scaler for [CRTC:%i] scaler_user index %u.%u\n",
		      intel_crtc->base.base.id, intel_crtc->pipe, SKL_CRTC_INDEX);

	return skl_update_scaler(state, !state->base.active, SKL_CRTC_INDEX,
		&state->scaler_state.scaler_id, BIT(DRM_ROTATE_0),
		state->pipe_src_w, state->pipe_src_h,
		adjusted_mode->crtc_hdisplay, adjusted_mode->crtc_vdisplay);
}

/**
 * skl_update_scaler_plane - Stages update to scaler state for a given plane.
 *
 * @state: crtc's scaler state
 * @plane_state: atomic plane state to update
 *
 * Return
 *     0 - scaler_usage updated successfully
 *    error - requested scaling cannot be supported or other error condition
 */
static int skl_update_scaler_plane(struct intel_crtc_state *crtc_state,
				   struct intel_plane_state *plane_state)
{

	struct intel_crtc *intel_crtc = to_intel_crtc(crtc_state->base.crtc);
	struct intel_plane *intel_plane =
		to_intel_plane(plane_state->base.plane);
	struct drm_framebuffer *fb = plane_state->base.fb;
	int ret;

	bool force_detach = !fb || !plane_state->visible;

	DRM_DEBUG_KMS("Updating scaler for [PLANE:%d] scaler_user index %u.%u\n",
		      intel_plane->base.base.id, intel_crtc->pipe,
		      drm_plane_index(&intel_plane->base));

	ret = skl_update_scaler(crtc_state, force_detach,
				drm_plane_index(&intel_plane->base),
				&plane_state->scaler_id,
				plane_state->base.rotation,
				drm_rect_width(&plane_state->src) >> 16,
				drm_rect_height(&plane_state->src) >> 16,
				drm_rect_width(&plane_state->dst),
				drm_rect_height(&plane_state->dst));

	if (ret || plane_state->scaler_id < 0)
		return ret;

	/* check colorkey */
	if (plane_state->ckey.flags != I915_SET_COLORKEY_NONE) {
		DRM_DEBUG_KMS("[PLANE:%d] scaling with color key not allowed",
			      intel_plane->base.base.id);
		return -EINVAL;
	}

	/* Check src format */
	switch (fb->pixel_format) {
	case DRM_FORMAT_RGB565:
	case DRM_FORMAT_XBGR8888:
	case DRM_FORMAT_XRGB8888:
	case DRM_FORMAT_ABGR8888:
	case DRM_FORMAT_ARGB8888:
	case DRM_FORMAT_XRGB2101010:
	case DRM_FORMAT_XBGR2101010:
	case DRM_FORMAT_YUYV:
	case DRM_FORMAT_YVYU:
	case DRM_FORMAT_UYVY:
	case DRM_FORMAT_VYUY:
		break;
	default:
		DRM_DEBUG_KMS("[PLANE:%d] FB:%d unsupported scaling format 0x%x\n",
			intel_plane->base.base.id, fb->base.id, fb->pixel_format);
		return -EINVAL;
	}

	return 0;
}

static void skylake_scaler_disable(struct intel_crtc *crtc)
{
	int i;

	for (i = 0; i < crtc->num_scalers; i++)
		skl_detach_scaler(crtc, i);
}

static void skylake_pfit_enable(struct intel_crtc *crtc)
{
	struct drm_device *dev = crtc->base.dev;
	struct drm_i915_private *dev_priv = dev->dev_private;
	int pipe = crtc->pipe;
	struct intel_crtc_scaler_state *scaler_state =
		&crtc->config->scaler_state;

	DRM_DEBUG_KMS("for crtc_state = %p\n", crtc->config);

	if (crtc->config->pch_pfit.enabled) {
		int id;

		if (WARN_ON(crtc->config->scaler_state.scaler_id < 0)) {
			DRM_ERROR("Requesting pfit without getting a scaler first\n");
			return;
		}

		id = scaler_state->scaler_id;
		I915_WRITE(SKL_PS_CTRL(pipe, id), PS_SCALER_EN |
			PS_FILTER_MEDIUM | scaler_state->scalers[id].mode);
		I915_WRITE(SKL_PS_WIN_POS(pipe, id), crtc->config->pch_pfit.pos);
		I915_WRITE(SKL_PS_WIN_SZ(pipe, id), crtc->config->pch_pfit.size);

		DRM_DEBUG_KMS("for crtc_state = %p scaler_id = %d\n", crtc->config, id);
	}
}

static void ironlake_pfit_enable(struct intel_crtc *crtc)
{
	struct drm_device *dev = crtc->base.dev;
	struct drm_i915_private *dev_priv = dev->dev_private;
	int pipe = crtc->pipe;

	if (crtc->config->pch_pfit.enabled) {
		/* Force use of hard-coded filter coefficients
		 * as some pre-programmed values are broken,
		 * e.g. x201.
		 */
		if (IS_IVYBRIDGE(dev) || IS_HASWELL(dev))
			I915_WRITE(PF_CTL(pipe), PF_ENABLE | PF_FILTER_MED_3x3 |
						 PF_PIPE_SEL_IVB(pipe));
		else
			I915_WRITE(PF_CTL(pipe), PF_ENABLE | PF_FILTER_MED_3x3);
		I915_WRITE(PF_WIN_POS(pipe), crtc->config->pch_pfit.pos);
		I915_WRITE(PF_WIN_SZ(pipe), crtc->config->pch_pfit.size);
	}
}

void hsw_enable_ips(struct intel_crtc *crtc)
{
	struct drm_device *dev = crtc->base.dev;
	struct drm_i915_private *dev_priv = dev->dev_private;

	if (!crtc->config->ips_enabled)
		return;

	/*
	 * We can only enable IPS after we enable a plane and wait for a vblank
	 * This function is called from post_plane_update, which is run after
	 * a vblank wait.
	 */

	assert_plane_enabled(dev_priv, crtc->plane);
	if (IS_BROADWELL(dev)) {
		mutex_lock(&dev_priv->rps.hw_lock);
		WARN_ON(sandybridge_pcode_write(dev_priv, DISPLAY_IPS_CONTROL, 0xc0000000));
		mutex_unlock(&dev_priv->rps.hw_lock);
		/* Quoting Art Runyan: "its not safe to expect any particular
		 * value in IPS_CTL bit 31 after enabling IPS through the
		 * mailbox." Moreover, the mailbox may return a bogus state,
		 * so we need to just enable it and continue on.
		 */
	} else {
		I915_WRITE(IPS_CTL, IPS_ENABLE);
		/* The bit only becomes 1 in the next vblank, so this wait here
		 * is essentially intel_wait_for_vblank. If we don't have this
		 * and don't wait for vblanks until the end of crtc_enable, then
		 * the HW state readout code will complain that the expected
		 * IPS_CTL value is not the one we read. */
		if (wait_for(I915_READ_NOTRACE(IPS_CTL) & IPS_ENABLE, 50))
			DRM_ERROR("Timed out waiting for IPS enable\n");
	}
}

void hsw_disable_ips(struct intel_crtc *crtc)
{
	struct drm_device *dev = crtc->base.dev;
	struct drm_i915_private *dev_priv = dev->dev_private;

	if (!crtc->config->ips_enabled)
		return;

	assert_plane_enabled(dev_priv, crtc->plane);
	if (IS_BROADWELL(dev)) {
		mutex_lock(&dev_priv->rps.hw_lock);
		WARN_ON(sandybridge_pcode_write(dev_priv, DISPLAY_IPS_CONTROL, 0));
		mutex_unlock(&dev_priv->rps.hw_lock);
		/* wait for pcode to finish disabling IPS, which may take up to 42ms */
		if (wait_for((I915_READ(IPS_CTL) & IPS_ENABLE) == 0, 42))
			DRM_ERROR("Timed out waiting for IPS disable\n");
	} else {
		I915_WRITE(IPS_CTL, 0);
		POSTING_READ(IPS_CTL);
	}

	/* We need to wait for a vblank before we can disable the plane. */
	intel_wait_for_vblank(dev, crtc->pipe);
}

static void intel_crtc_dpms_overlay_disable(struct intel_crtc *intel_crtc)
{
	if (intel_crtc->overlay) {
		struct drm_device *dev = intel_crtc->base.dev;
		struct drm_i915_private *dev_priv = dev->dev_private;

		mutex_lock(&dev->struct_mutex);
		dev_priv->mm.interruptible = false;
		(void) intel_overlay_switch_off(intel_crtc->overlay);
		dev_priv->mm.interruptible = true;
		mutex_unlock(&dev->struct_mutex);
	}

	/* Let userspace switch the overlay on again. In most cases userspace
	 * has to recompute where to put it anyway.
	 */
}

/**
 * intel_post_enable_primary - Perform operations after enabling primary plane
 * @crtc: the CRTC whose primary plane was just enabled
 *
 * Performs potentially sleeping operations that must be done after the primary
 * plane is enabled, such as updating FBC and IPS.  Note that this may be
 * called due to an explicit primary plane update, or due to an implicit
 * re-enable that is caused when a sprite plane is updated to no longer
 * completely hide the primary plane.
 */
static void
intel_post_enable_primary(struct drm_crtc *crtc)
{
	struct drm_device *dev = crtc->dev;
	struct drm_i915_private *dev_priv = dev->dev_private;
	struct intel_crtc *intel_crtc = to_intel_crtc(crtc);
	int pipe = intel_crtc->pipe;

	/*
	 * FIXME IPS should be fine as long as one plane is
	 * enabled, but in practice it seems to have problems
	 * when going from primary only to sprite only and vice
	 * versa.
	 */
	hsw_enable_ips(intel_crtc);

	/*
	 * Gen2 reports pipe underruns whenever all planes are disabled.
	 * So don't enable underrun reporting before at least some planes
	 * are enabled.
	 * FIXME: Need to fix the logic to work when we turn off all planes
	 * but leave the pipe running.
	 */
	if (IS_GEN2(dev))
		intel_set_cpu_fifo_underrun_reporting(dev_priv, pipe, true);

	/* Underruns don't always raise interrupts, so check manually. */
	intel_check_cpu_fifo_underruns(dev_priv);
	intel_check_pch_fifo_underruns(dev_priv);
}

/* FIXME move all this to pre_plane_update() with proper state tracking */
static void
intel_pre_disable_primary(struct drm_crtc *crtc)
{
	struct drm_device *dev = crtc->dev;
	struct drm_i915_private *dev_priv = dev->dev_private;
	struct intel_crtc *intel_crtc = to_intel_crtc(crtc);
	int pipe = intel_crtc->pipe;

	/*
	 * Gen2 reports pipe underruns whenever all planes are disabled.
	 * So diasble underrun reporting before all the planes get disabled.
	 * FIXME: Need to fix the logic to work when we turn off all planes
	 * but leave the pipe running.
	 */
	if (IS_GEN2(dev))
		intel_set_cpu_fifo_underrun_reporting(dev_priv, pipe, false);

	/*
	 * FIXME IPS should be fine as long as one plane is
	 * enabled, but in practice it seems to have problems
	 * when going from primary only to sprite only and vice
	 * versa.
	 */
	hsw_disable_ips(intel_crtc);
}

/* FIXME get rid of this and use pre_plane_update */
static void
intel_pre_disable_primary_noatomic(struct drm_crtc *crtc)
{
	struct drm_device *dev = crtc->dev;
	struct drm_i915_private *dev_priv = dev->dev_private;
	struct intel_crtc *intel_crtc = to_intel_crtc(crtc);
	int pipe = intel_crtc->pipe;

	intel_pre_disable_primary(crtc);

	/*
	 * Vblank time updates from the shadow to live plane control register
	 * are blocked if the memory self-refresh mode is active at that
	 * moment. So to make sure the plane gets truly disabled, disable
	 * first the self-refresh mode. The self-refresh enable bit in turn
	 * will be checked/applied by the HW only at the next frame start
	 * event which is after the vblank start event, so we need to have a
	 * wait-for-vblank between disabling the plane and the pipe.
	 */
	if (HAS_GMCH_DISPLAY(dev)) {
		intel_set_memory_cxsr(dev_priv, false);
		dev_priv->wm.vlv.cxsr = false;
		intel_wait_for_vblank(dev, pipe);
	}
}

static void intel_post_plane_update(struct intel_crtc_state *old_crtc_state)
{
	struct intel_crtc *crtc = to_intel_crtc(old_crtc_state->base.crtc);
	struct drm_atomic_state *old_state = old_crtc_state->base.state;
	struct intel_crtc_state *pipe_config =
		to_intel_crtc_state(crtc->base.state);
	struct drm_device *dev = crtc->base.dev;
	struct drm_plane *primary = crtc->base.primary;
	struct drm_plane_state *old_pri_state =
		drm_atomic_get_existing_plane_state(old_state, primary);

	intel_frontbuffer_flip(dev, pipe_config->fb_bits);

	crtc->wm.cxsr_allowed = true;

	if (pipe_config->update_wm_post && pipe_config->base.active)
		intel_update_watermarks(&crtc->base);

	if (old_pri_state) {
		struct intel_plane_state *primary_state =
			to_intel_plane_state(primary->state);
		struct intel_plane_state *old_primary_state =
			to_intel_plane_state(old_pri_state);

		intel_fbc_post_update(crtc);

		if (primary_state->visible &&
		    (needs_modeset(&pipe_config->base) ||
		     !old_primary_state->visible))
			intel_post_enable_primary(&crtc->base);
	}
}

static void intel_pre_plane_update(struct intel_crtc_state *old_crtc_state)
{
	struct intel_crtc *crtc = to_intel_crtc(old_crtc_state->base.crtc);
	struct drm_device *dev = crtc->base.dev;
	struct drm_i915_private *dev_priv = dev->dev_private;
	struct intel_crtc_state *pipe_config =
		to_intel_crtc_state(crtc->base.state);
	struct drm_atomic_state *old_state = old_crtc_state->base.state;
	struct drm_plane *primary = crtc->base.primary;
	struct drm_plane_state *old_pri_state =
		drm_atomic_get_existing_plane_state(old_state, primary);
	bool modeset = needs_modeset(&pipe_config->base);

	if (old_pri_state) {
		struct intel_plane_state *primary_state =
			to_intel_plane_state(primary->state);
		struct intel_plane_state *old_primary_state =
			to_intel_plane_state(old_pri_state);

		intel_fbc_pre_update(crtc);

		if (old_primary_state->visible &&
		    (modeset || !primary_state->visible))
			intel_pre_disable_primary(&crtc->base);
	}

	if (pipe_config->disable_cxsr) {
		crtc->wm.cxsr_allowed = false;

		/*
		 * Vblank time updates from the shadow to live plane control register
		 * are blocked if the memory self-refresh mode is active at that
		 * moment. So to make sure the plane gets truly disabled, disable
		 * first the self-refresh mode. The self-refresh enable bit in turn
		 * will be checked/applied by the HW only at the next frame start
		 * event which is after the vblank start event, so we need to have a
		 * wait-for-vblank between disabling the plane and the pipe.
		 */
		if (old_crtc_state->base.active) {
			intel_set_memory_cxsr(dev_priv, false);
			dev_priv->wm.vlv.cxsr = false;
			intel_wait_for_vblank(dev, crtc->pipe);
		}
<<<<<<< HEAD
	}

	/*
	 * IVB workaround: must disable low power watermarks for at least
	 * one frame before enabling scaling.  LP watermarks can be re-enabled
	 * when scaling is disabled.
	 *
	 * WaCxSRDisabledForSpriteScaling:ivb
	 */
	if (pipe_config->disable_lp_wm) {
		ilk_disable_lp_wm(dev);
		intel_wait_for_vblank(dev, crtc->pipe);
	}

	/*
=======
	}

	/*
	 * IVB workaround: must disable low power watermarks for at least
	 * one frame before enabling scaling.  LP watermarks can be re-enabled
	 * when scaling is disabled.
	 *
	 * WaCxSRDisabledForSpriteScaling:ivb
	 */
	if (pipe_config->disable_lp_wm) {
		ilk_disable_lp_wm(dev);
		intel_wait_for_vblank(dev, crtc->pipe);
	}

	/*
>>>>>>> 33688abb
	 * If we're doing a modeset, we're done.  No need to do any pre-vblank
	 * watermark programming here.
	 */
	if (needs_modeset(&pipe_config->base))
		return;

	/*
	 * For platforms that support atomic watermarks, program the
	 * 'intermediate' watermarks immediately.  On pre-gen9 platforms, these
	 * will be the intermediate values that are safe for both pre- and
	 * post- vblank; when vblank happens, the 'active' values will be set
	 * to the final 'target' values and we'll do this again to get the
	 * optimal watermarks.  For gen9+ platforms, the values we program here
	 * will be the final target values which will get automatically latched
	 * at vblank time; no further programming will be necessary.
	 *
	 * If a platform hasn't been transitioned to atomic watermarks yet,
	 * we'll continue to update watermarks the old way, if flags tell
	 * us to.
	 */
	if (dev_priv->display.initial_watermarks != NULL)
		dev_priv->display.initial_watermarks(pipe_config);
	else if (pipe_config->update_wm_pre)
		intel_update_watermarks(&crtc->base);
}

static void intel_crtc_disable_planes(struct drm_crtc *crtc, unsigned plane_mask)
{
	struct drm_device *dev = crtc->dev;
	struct intel_crtc *intel_crtc = to_intel_crtc(crtc);
	struct drm_plane *p;
	int pipe = intel_crtc->pipe;

	intel_crtc_dpms_overlay_disable(intel_crtc);

	drm_for_each_plane_mask(p, dev, plane_mask)
		to_intel_plane(p)->disable_plane(p, crtc);

	/*
	 * FIXME: Once we grow proper nuclear flip support out of this we need
	 * to compute the mask of flip planes precisely. For the time being
	 * consider this a flip to a NULL plane.
	 */
	intel_frontbuffer_flip(dev, INTEL_FRONTBUFFER_ALL_MASK(pipe));
}

static void ironlake_crtc_enable(struct drm_crtc *crtc)
{
	struct drm_device *dev = crtc->dev;
	struct drm_i915_private *dev_priv = dev->dev_private;
	struct intel_crtc *intel_crtc = to_intel_crtc(crtc);
	struct intel_encoder *encoder;
	int pipe = intel_crtc->pipe;
	struct intel_crtc_state *pipe_config =
		to_intel_crtc_state(crtc->state);

	if (WARN_ON(intel_crtc->active))
		return;

	/*
	 * Sometimes spurious CPU pipe underruns happen during FDI
	 * training, at least with VGA+HDMI cloning. Suppress them.
	 *
	 * On ILK we get an occasional spurious CPU pipe underruns
	 * between eDP port A enable and vdd enable. Also PCH port
	 * enable seems to result in the occasional CPU pipe underrun.
	 *
	 * Spurious PCH underruns also occur during PCH enabling.
	 */
	if (intel_crtc->config->has_pch_encoder || IS_GEN5(dev_priv))
		intel_set_cpu_fifo_underrun_reporting(dev_priv, pipe, false);
	if (intel_crtc->config->has_pch_encoder)
		intel_set_pch_fifo_underrun_reporting(dev_priv, pipe, false);

	if (intel_crtc->config->has_pch_encoder)
		intel_prepare_shared_dpll(intel_crtc);

	if (intel_crtc->config->has_dp_encoder)
		intel_dp_set_m_n(intel_crtc, M1_N1);

	intel_set_pipe_timings(intel_crtc);
	intel_set_pipe_src_size(intel_crtc);

	if (intel_crtc->config->has_pch_encoder) {
		intel_cpu_transcoder_set_m_n(intel_crtc,
				     &intel_crtc->config->fdi_m_n, NULL);
	}

	ironlake_set_pipeconf(crtc);

	intel_crtc->active = true;

	for_each_encoder_on_crtc(dev, crtc, encoder)
		if (encoder->pre_enable)
			encoder->pre_enable(encoder);

	if (intel_crtc->config->has_pch_encoder) {
		/* Note: FDI PLL enabling _must_ be done before we enable the
		 * cpu pipes, hence this is separate from all the other fdi/pch
		 * enabling. */
		ironlake_fdi_pll_enable(intel_crtc);
	} else {
		assert_fdi_tx_disabled(dev_priv, pipe);
		assert_fdi_rx_disabled(dev_priv, pipe);
	}

	ironlake_pfit_enable(intel_crtc);

	/*
	 * On ILK+ LUT must be loaded before the pipe is running but with
	 * clocks enabled
	 */
	intel_color_load_luts(&pipe_config->base);

	if (dev_priv->display.initial_watermarks != NULL)
		dev_priv->display.initial_watermarks(intel_crtc->config);
	intel_enable_pipe(intel_crtc);

	if (intel_crtc->config->has_pch_encoder)
		ironlake_pch_enable(crtc);

	assert_vblank_disabled(crtc);
	drm_crtc_vblank_on(crtc);

	for_each_encoder_on_crtc(dev, crtc, encoder)
		encoder->enable(encoder);

	if (HAS_PCH_CPT(dev))
		cpt_verify_modeset(dev, intel_crtc->pipe);

	/* Must wait for vblank to avoid spurious PCH FIFO underruns */
	if (intel_crtc->config->has_pch_encoder)
		intel_wait_for_vblank(dev, pipe);
	intel_set_cpu_fifo_underrun_reporting(dev_priv, pipe, true);
	intel_set_pch_fifo_underrun_reporting(dev_priv, pipe, true);
}

/* IPS only exists on ULT machines and is tied to pipe A. */
static bool hsw_crtc_supports_ips(struct intel_crtc *crtc)
{
	return HAS_IPS(crtc->base.dev) && crtc->pipe == PIPE_A;
}

static void haswell_crtc_enable(struct drm_crtc *crtc)
{
	struct drm_device *dev = crtc->dev;
	struct drm_i915_private *dev_priv = dev->dev_private;
	struct intel_crtc *intel_crtc = to_intel_crtc(crtc);
	struct intel_encoder *encoder;
	int pipe = intel_crtc->pipe, hsw_workaround_pipe;
	enum transcoder cpu_transcoder = intel_crtc->config->cpu_transcoder;
	struct intel_crtc_state *pipe_config =
		to_intel_crtc_state(crtc->state);

	if (WARN_ON(intel_crtc->active))
		return;

	if (intel_crtc->config->has_pch_encoder)
		intel_set_pch_fifo_underrun_reporting(dev_priv, TRANSCODER_A,
						      false);

	if (intel_crtc->config->shared_dpll)
		intel_enable_shared_dpll(intel_crtc);

	if (intel_crtc->config->has_dp_encoder)
		intel_dp_set_m_n(intel_crtc, M1_N1);

	if (!intel_crtc->config->has_dsi_encoder)
		intel_set_pipe_timings(intel_crtc);

	intel_set_pipe_src_size(intel_crtc);

	if (cpu_transcoder != TRANSCODER_EDP &&
	    !transcoder_is_dsi(cpu_transcoder)) {
		I915_WRITE(PIPE_MULT(cpu_transcoder),
			   intel_crtc->config->pixel_multiplier - 1);
	}

	if (intel_crtc->config->has_pch_encoder) {
		intel_cpu_transcoder_set_m_n(intel_crtc,
				     &intel_crtc->config->fdi_m_n, NULL);
	}

	if (!intel_crtc->config->has_dsi_encoder)
		haswell_set_pipeconf(crtc);

	haswell_set_pipemisc(crtc);

	intel_color_set_csc(&pipe_config->base);

	intel_crtc->active = true;

	if (intel_crtc->config->has_pch_encoder)
		intel_set_cpu_fifo_underrun_reporting(dev_priv, pipe, false);
	else
		intel_set_cpu_fifo_underrun_reporting(dev_priv, pipe, true);

	for_each_encoder_on_crtc(dev, crtc, encoder) {
		if (encoder->pre_enable)
			encoder->pre_enable(encoder);
	}

	if (intel_crtc->config->has_pch_encoder)
		dev_priv->display.fdi_link_train(crtc);

	if (!intel_crtc->config->has_dsi_encoder)
		intel_ddi_enable_pipe_clock(intel_crtc);

	if (INTEL_INFO(dev)->gen >= 9)
		skylake_pfit_enable(intel_crtc);
	else
		ironlake_pfit_enable(intel_crtc);

	/*
	 * On ILK+ LUT must be loaded before the pipe is running but with
	 * clocks enabled
	 */
	intel_color_load_luts(&pipe_config->base);

	intel_ddi_set_pipe_settings(crtc);
	if (!intel_crtc->config->has_dsi_encoder)
		intel_ddi_enable_transcoder_func(crtc);

	if (dev_priv->display.initial_watermarks != NULL)
		dev_priv->display.initial_watermarks(pipe_config);
	else
		intel_update_watermarks(crtc);

	/* XXX: Do the pipe assertions at the right place for BXT DSI. */
	if (!intel_crtc->config->has_dsi_encoder)
		intel_enable_pipe(intel_crtc);

	if (intel_crtc->config->has_pch_encoder)
		lpt_pch_enable(crtc);

	if (intel_crtc->config->dp_encoder_is_mst)
		intel_ddi_set_vc_payload_alloc(crtc, true);

	assert_vblank_disabled(crtc);
	drm_crtc_vblank_on(crtc);

	for_each_encoder_on_crtc(dev, crtc, encoder) {
		encoder->enable(encoder);
		intel_opregion_notify_encoder(encoder, true);
	}

	if (intel_crtc->config->has_pch_encoder) {
		intel_wait_for_vblank(dev, pipe);
		intel_wait_for_vblank(dev, pipe);
		intel_set_cpu_fifo_underrun_reporting(dev_priv, pipe, true);
		intel_set_pch_fifo_underrun_reporting(dev_priv, TRANSCODER_A,
						      true);
	}

	/* If we change the relative order between pipe/planes enabling, we need
	 * to change the workaround. */
	hsw_workaround_pipe = pipe_config->hsw_workaround_pipe;
	if (IS_HASWELL(dev) && hsw_workaround_pipe != INVALID_PIPE) {
		intel_wait_for_vblank(dev, hsw_workaround_pipe);
		intel_wait_for_vblank(dev, hsw_workaround_pipe);
	}
}

static void ironlake_pfit_disable(struct intel_crtc *crtc, bool force)
{
	struct drm_device *dev = crtc->base.dev;
	struct drm_i915_private *dev_priv = dev->dev_private;
	int pipe = crtc->pipe;

	/* To avoid upsetting the power well on haswell only disable the pfit if
	 * it's in use. The hw state code will make sure we get this right. */
	if (force || crtc->config->pch_pfit.enabled) {
		I915_WRITE(PF_CTL(pipe), 0);
		I915_WRITE(PF_WIN_POS(pipe), 0);
		I915_WRITE(PF_WIN_SZ(pipe), 0);
	}
}

static void ironlake_crtc_disable(struct drm_crtc *crtc)
{
	struct drm_device *dev = crtc->dev;
	struct drm_i915_private *dev_priv = dev->dev_private;
	struct intel_crtc *intel_crtc = to_intel_crtc(crtc);
	struct intel_encoder *encoder;
	int pipe = intel_crtc->pipe;

	/*
	 * Sometimes spurious CPU pipe underruns happen when the
	 * pipe is already disabled, but FDI RX/TX is still enabled.
	 * Happens at least with VGA+HDMI cloning. Suppress them.
	 */
	if (intel_crtc->config->has_pch_encoder) {
		intel_set_cpu_fifo_underrun_reporting(dev_priv, pipe, false);
		intel_set_pch_fifo_underrun_reporting(dev_priv, pipe, false);
	}

	for_each_encoder_on_crtc(dev, crtc, encoder)
		encoder->disable(encoder);

	drm_crtc_vblank_off(crtc);
	assert_vblank_disabled(crtc);

	intel_disable_pipe(intel_crtc);

	ironlake_pfit_disable(intel_crtc, false);

	if (intel_crtc->config->has_pch_encoder)
		ironlake_fdi_disable(crtc);

	for_each_encoder_on_crtc(dev, crtc, encoder)
		if (encoder->post_disable)
			encoder->post_disable(encoder);

	if (intel_crtc->config->has_pch_encoder) {
		ironlake_disable_pch_transcoder(dev_priv, pipe);

		if (HAS_PCH_CPT(dev)) {
			i915_reg_t reg;
			u32 temp;

			/* disable TRANS_DP_CTL */
			reg = TRANS_DP_CTL(pipe);
			temp = I915_READ(reg);
			temp &= ~(TRANS_DP_OUTPUT_ENABLE |
				  TRANS_DP_PORT_SEL_MASK);
			temp |= TRANS_DP_PORT_SEL_NONE;
			I915_WRITE(reg, temp);

			/* disable DPLL_SEL */
			temp = I915_READ(PCH_DPLL_SEL);
			temp &= ~(TRANS_DPLL_ENABLE(pipe) | TRANS_DPLLB_SEL(pipe));
			I915_WRITE(PCH_DPLL_SEL, temp);
		}

		ironlake_fdi_pll_disable(intel_crtc);
	}

	intel_set_cpu_fifo_underrun_reporting(dev_priv, pipe, true);
	intel_set_pch_fifo_underrun_reporting(dev_priv, pipe, true);
}

static void haswell_crtc_disable(struct drm_crtc *crtc)
{
	struct drm_device *dev = crtc->dev;
	struct drm_i915_private *dev_priv = dev->dev_private;
	struct intel_crtc *intel_crtc = to_intel_crtc(crtc);
	struct intel_encoder *encoder;
	enum transcoder cpu_transcoder = intel_crtc->config->cpu_transcoder;

	if (intel_crtc->config->has_pch_encoder)
		intel_set_pch_fifo_underrun_reporting(dev_priv, TRANSCODER_A,
						      false);

	for_each_encoder_on_crtc(dev, crtc, encoder) {
		intel_opregion_notify_encoder(encoder, false);
		encoder->disable(encoder);
	}

	drm_crtc_vblank_off(crtc);
	assert_vblank_disabled(crtc);

	/* XXX: Do the pipe assertions at the right place for BXT DSI. */
	if (!intel_crtc->config->has_dsi_encoder)
		intel_disable_pipe(intel_crtc);

	if (intel_crtc->config->dp_encoder_is_mst)
		intel_ddi_set_vc_payload_alloc(crtc, false);

	if (!intel_crtc->config->has_dsi_encoder)
		intel_ddi_disable_transcoder_func(dev_priv, cpu_transcoder);

	if (INTEL_INFO(dev)->gen >= 9)
		skylake_scaler_disable(intel_crtc);
	else
		ironlake_pfit_disable(intel_crtc, false);

	if (!intel_crtc->config->has_dsi_encoder)
		intel_ddi_disable_pipe_clock(intel_crtc);

	for_each_encoder_on_crtc(dev, crtc, encoder)
		if (encoder->post_disable)
			encoder->post_disable(encoder);

	if (intel_crtc->config->has_pch_encoder) {
		lpt_disable_pch_transcoder(dev_priv);
		lpt_disable_iclkip(dev_priv);
		intel_ddi_fdi_disable(crtc);

		intel_set_pch_fifo_underrun_reporting(dev_priv, TRANSCODER_A,
						      true);
	}
}

static void i9xx_pfit_enable(struct intel_crtc *crtc)
{
	struct drm_device *dev = crtc->base.dev;
	struct drm_i915_private *dev_priv = dev->dev_private;
	struct intel_crtc_state *pipe_config = crtc->config;

	if (!pipe_config->gmch_pfit.control)
		return;

	/*
	 * The panel fitter should only be adjusted whilst the pipe is disabled,
	 * according to register description and PRM.
	 */
	WARN_ON(I915_READ(PFIT_CONTROL) & PFIT_ENABLE);
	assert_pipe_disabled(dev_priv, crtc->pipe);

	I915_WRITE(PFIT_PGM_RATIOS, pipe_config->gmch_pfit.pgm_ratios);
	I915_WRITE(PFIT_CONTROL, pipe_config->gmch_pfit.control);

	/* Border color in case we don't scale up to the full screen. Black by
	 * default, change to something else for debugging. */
	I915_WRITE(BCLRPAT(crtc->pipe), 0);
}

static enum intel_display_power_domain port_to_power_domain(enum port port)
{
	switch (port) {
	case PORT_A:
		return POWER_DOMAIN_PORT_DDI_A_LANES;
	case PORT_B:
		return POWER_DOMAIN_PORT_DDI_B_LANES;
	case PORT_C:
		return POWER_DOMAIN_PORT_DDI_C_LANES;
	case PORT_D:
		return POWER_DOMAIN_PORT_DDI_D_LANES;
	case PORT_E:
		return POWER_DOMAIN_PORT_DDI_E_LANES;
	default:
		MISSING_CASE(port);
		return POWER_DOMAIN_PORT_OTHER;
	}
}

static enum intel_display_power_domain port_to_aux_power_domain(enum port port)
{
	switch (port) {
	case PORT_A:
		return POWER_DOMAIN_AUX_A;
	case PORT_B:
		return POWER_DOMAIN_AUX_B;
	case PORT_C:
		return POWER_DOMAIN_AUX_C;
	case PORT_D:
		return POWER_DOMAIN_AUX_D;
	case PORT_E:
		/* FIXME: Check VBT for actual wiring of PORT E */
		return POWER_DOMAIN_AUX_D;
	default:
		MISSING_CASE(port);
		return POWER_DOMAIN_AUX_A;
	}
}

enum intel_display_power_domain
intel_display_port_power_domain(struct intel_encoder *intel_encoder)
{
	struct drm_device *dev = intel_encoder->base.dev;
	struct intel_digital_port *intel_dig_port;

	switch (intel_encoder->type) {
	case INTEL_OUTPUT_UNKNOWN:
		/* Only DDI platforms should ever use this output type */
		WARN_ON_ONCE(!HAS_DDI(dev));
	case INTEL_OUTPUT_DISPLAYPORT:
	case INTEL_OUTPUT_HDMI:
	case INTEL_OUTPUT_EDP:
		intel_dig_port = enc_to_dig_port(&intel_encoder->base);
		return port_to_power_domain(intel_dig_port->port);
	case INTEL_OUTPUT_DP_MST:
		intel_dig_port = enc_to_mst(&intel_encoder->base)->primary;
		return port_to_power_domain(intel_dig_port->port);
	case INTEL_OUTPUT_ANALOG:
		return POWER_DOMAIN_PORT_CRT;
	case INTEL_OUTPUT_DSI:
		return POWER_DOMAIN_PORT_DSI;
	default:
		return POWER_DOMAIN_PORT_OTHER;
	}
}

enum intel_display_power_domain
intel_display_port_aux_power_domain(struct intel_encoder *intel_encoder)
{
	struct drm_device *dev = intel_encoder->base.dev;
	struct intel_digital_port *intel_dig_port;

	switch (intel_encoder->type) {
	case INTEL_OUTPUT_UNKNOWN:
	case INTEL_OUTPUT_HDMI:
		/*
		 * Only DDI platforms should ever use these output types.
		 * We can get here after the HDMI detect code has already set
		 * the type of the shared encoder. Since we can't be sure
		 * what's the status of the given connectors, play safe and
		 * run the DP detection too.
		 */
		WARN_ON_ONCE(!HAS_DDI(dev));
	case INTEL_OUTPUT_DISPLAYPORT:
	case INTEL_OUTPUT_EDP:
		intel_dig_port = enc_to_dig_port(&intel_encoder->base);
		return port_to_aux_power_domain(intel_dig_port->port);
	case INTEL_OUTPUT_DP_MST:
		intel_dig_port = enc_to_mst(&intel_encoder->base)->primary;
		return port_to_aux_power_domain(intel_dig_port->port);
	default:
		MISSING_CASE(intel_encoder->type);
		return POWER_DOMAIN_AUX_A;
	}
}

static unsigned long get_crtc_power_domains(struct drm_crtc *crtc,
					    struct intel_crtc_state *crtc_state)
{
	struct drm_device *dev = crtc->dev;
	struct drm_encoder *encoder;
	struct intel_crtc *intel_crtc = to_intel_crtc(crtc);
	enum pipe pipe = intel_crtc->pipe;
	unsigned long mask;
	enum transcoder transcoder = crtc_state->cpu_transcoder;

	if (!crtc_state->base.active)
		return 0;

	mask = BIT(POWER_DOMAIN_PIPE(pipe));
	mask |= BIT(POWER_DOMAIN_TRANSCODER(transcoder));
	if (crtc_state->pch_pfit.enabled ||
	    crtc_state->pch_pfit.force_thru)
		mask |= BIT(POWER_DOMAIN_PIPE_PANEL_FITTER(pipe));

	drm_for_each_encoder_mask(encoder, dev, crtc_state->base.encoder_mask) {
		struct intel_encoder *intel_encoder = to_intel_encoder(encoder);

		mask |= BIT(intel_display_port_power_domain(intel_encoder));
	}

	if (crtc_state->shared_dpll)
		mask |= BIT(POWER_DOMAIN_PLLS);

	return mask;
}

static unsigned long
modeset_get_crtc_power_domains(struct drm_crtc *crtc,
			       struct intel_crtc_state *crtc_state)
{
	struct drm_i915_private *dev_priv = crtc->dev->dev_private;
	struct intel_crtc *intel_crtc = to_intel_crtc(crtc);
	enum intel_display_power_domain domain;
	unsigned long domains, new_domains, old_domains;

	old_domains = intel_crtc->enabled_power_domains;
	intel_crtc->enabled_power_domains = new_domains =
		get_crtc_power_domains(crtc, crtc_state);

	domains = new_domains & ~old_domains;

	for_each_power_domain(domain, domains)
		intel_display_power_get(dev_priv, domain);

	return old_domains & ~new_domains;
}

static void modeset_put_power_domains(struct drm_i915_private *dev_priv,
				      unsigned long domains)
{
	enum intel_display_power_domain domain;

	for_each_power_domain(domain, domains)
		intel_display_power_put(dev_priv, domain);
}

static int intel_compute_max_dotclk(struct drm_i915_private *dev_priv)
{
	int max_cdclk_freq = dev_priv->max_cdclk_freq;

	if (INTEL_INFO(dev_priv)->gen >= 9 ||
	    IS_HASWELL(dev_priv) || IS_BROADWELL(dev_priv))
		return max_cdclk_freq;
	else if (IS_CHERRYVIEW(dev_priv))
		return max_cdclk_freq*95/100;
	else if (INTEL_INFO(dev_priv)->gen < 4)
		return 2*max_cdclk_freq*90/100;
	else
		return max_cdclk_freq*90/100;
}

static void intel_update_max_cdclk(struct drm_device *dev)
{
	struct drm_i915_private *dev_priv = dev->dev_private;

	if (IS_SKYLAKE(dev) || IS_KABYLAKE(dev)) {
		u32 limit = I915_READ(SKL_DFSM) & SKL_DFSM_CDCLK_LIMIT_MASK;

		if (limit == SKL_DFSM_CDCLK_LIMIT_675)
			dev_priv->max_cdclk_freq = 675000;
		else if (limit == SKL_DFSM_CDCLK_LIMIT_540)
			dev_priv->max_cdclk_freq = 540000;
		else if (limit == SKL_DFSM_CDCLK_LIMIT_450)
			dev_priv->max_cdclk_freq = 450000;
		else
			dev_priv->max_cdclk_freq = 337500;
	} else if (IS_BROXTON(dev)) {
		dev_priv->max_cdclk_freq = 624000;
	} else if (IS_BROADWELL(dev))  {
		/*
		 * FIXME with extra cooling we can allow
		 * 540 MHz for ULX and 675 Mhz for ULT.
		 * How can we know if extra cooling is
		 * available? PCI ID, VTB, something else?
		 */
		if (I915_READ(FUSE_STRAP) & HSW_CDCLK_LIMIT)
			dev_priv->max_cdclk_freq = 450000;
		else if (IS_BDW_ULX(dev))
			dev_priv->max_cdclk_freq = 450000;
		else if (IS_BDW_ULT(dev))
			dev_priv->max_cdclk_freq = 540000;
		else
			dev_priv->max_cdclk_freq = 675000;
	} else if (IS_CHERRYVIEW(dev)) {
		dev_priv->max_cdclk_freq = 320000;
	} else if (IS_VALLEYVIEW(dev)) {
		dev_priv->max_cdclk_freq = 400000;
	} else {
		/* otherwise assume cdclk is fixed */
		dev_priv->max_cdclk_freq = dev_priv->cdclk_freq;
	}

	dev_priv->max_dotclk_freq = intel_compute_max_dotclk(dev_priv);

	DRM_DEBUG_DRIVER("Max CD clock rate: %d kHz\n",
			 dev_priv->max_cdclk_freq);

	DRM_DEBUG_DRIVER("Max dotclock rate: %d kHz\n",
			 dev_priv->max_dotclk_freq);
}

static void intel_update_cdclk(struct drm_device *dev)
{
	struct drm_i915_private *dev_priv = dev->dev_private;

	dev_priv->cdclk_freq = dev_priv->display.get_display_clock_speed(dev);
	DRM_DEBUG_DRIVER("Current CD clock rate: %d kHz\n",
			 dev_priv->cdclk_freq);

	/*
	 * Program the gmbus_freq based on the cdclk frequency.
	 * BSpec erroneously claims we should aim for 4MHz, but
	 * in fact 1MHz is the correct frequency.
	 */
	if (IS_VALLEYVIEW(dev) || IS_CHERRYVIEW(dev)) {
		/*
		 * Program the gmbus_freq based on the cdclk frequency.
		 * BSpec erroneously claims we should aim for 4MHz, but
		 * in fact 1MHz is the correct frequency.
		 */
		I915_WRITE(GMBUSFREQ_VLV, DIV_ROUND_UP(dev_priv->cdclk_freq, 1000));
	}

	if (dev_priv->max_cdclk_freq == 0)
		intel_update_max_cdclk(dev);
}

static void broxton_set_cdclk(struct drm_i915_private *dev_priv, int frequency)
{
	uint32_t divider;
	uint32_t ratio;
	uint32_t current_freq;
	int ret;

	/* frequency = 19.2MHz * ratio / 2 / div{1,1.5,2,4} */
	switch (frequency) {
	case 144000:
		divider = BXT_CDCLK_CD2X_DIV_SEL_4;
		ratio = BXT_DE_PLL_RATIO(60);
		break;
	case 288000:
		divider = BXT_CDCLK_CD2X_DIV_SEL_2;
		ratio = BXT_DE_PLL_RATIO(60);
		break;
	case 384000:
		divider = BXT_CDCLK_CD2X_DIV_SEL_1_5;
		ratio = BXT_DE_PLL_RATIO(60);
		break;
	case 576000:
		divider = BXT_CDCLK_CD2X_DIV_SEL_1;
		ratio = BXT_DE_PLL_RATIO(60);
		break;
	case 624000:
		divider = BXT_CDCLK_CD2X_DIV_SEL_1;
		ratio = BXT_DE_PLL_RATIO(65);
		break;
	case 19200:
		/*
		 * Bypass frequency with DE PLL disabled. Init ratio, divider
		 * to suppress GCC warning.
		 */
		ratio = 0;
		divider = 0;
		break;
	default:
		DRM_ERROR("unsupported CDCLK freq %d", frequency);

		return;
	}

	mutex_lock(&dev_priv->rps.hw_lock);
	/* Inform power controller of upcoming frequency change */
	ret = sandybridge_pcode_write(dev_priv, HSW_PCODE_DE_WRITE_FREQ_REQ,
				      0x80000000);
	mutex_unlock(&dev_priv->rps.hw_lock);

	if (ret) {
		DRM_ERROR("PCode CDCLK freq change notify failed (err %d, freq %d)\n",
			  ret, frequency);
		return;
	}

	current_freq = I915_READ(CDCLK_CTL) & CDCLK_FREQ_DECIMAL_MASK;
	/* convert from .1 fixpoint MHz with -1MHz offset to kHz */
	current_freq = current_freq * 500 + 1000;

	/*
	 * DE PLL has to be disabled when
	 * - setting to 19.2MHz (bypass, PLL isn't used)
	 * - before setting to 624MHz (PLL needs toggling)
	 * - before setting to any frequency from 624MHz (PLL needs toggling)
	 */
	if (frequency == 19200 || frequency == 624000 ||
	    current_freq == 624000) {
		I915_WRITE(BXT_DE_PLL_ENABLE, ~BXT_DE_PLL_PLL_ENABLE);
		/* Timeout 200us */
		if (wait_for(!(I915_READ(BXT_DE_PLL_ENABLE) & BXT_DE_PLL_LOCK),
			     1))
			DRM_ERROR("timout waiting for DE PLL unlock\n");
	}

	if (frequency != 19200) {
		uint32_t val;

		val = I915_READ(BXT_DE_PLL_CTL);
		val &= ~BXT_DE_PLL_RATIO_MASK;
		val |= ratio;
		I915_WRITE(BXT_DE_PLL_CTL, val);

		I915_WRITE(BXT_DE_PLL_ENABLE, BXT_DE_PLL_PLL_ENABLE);
		/* Timeout 200us */
		if (wait_for(I915_READ(BXT_DE_PLL_ENABLE) & BXT_DE_PLL_LOCK, 1))
			DRM_ERROR("timeout waiting for DE PLL lock\n");

		val = I915_READ(CDCLK_CTL);
		val &= ~BXT_CDCLK_CD2X_DIV_SEL_MASK;
		val |= divider;
		/*
		 * Disable SSA Precharge when CD clock frequency < 500 MHz,
		 * enable otherwise.
		 */
		val &= ~BXT_CDCLK_SSA_PRECHARGE_ENABLE;
		if (frequency >= 500000)
			val |= BXT_CDCLK_SSA_PRECHARGE_ENABLE;

		val &= ~CDCLK_FREQ_DECIMAL_MASK;
		/* convert from kHz to .1 fixpoint MHz with -1MHz offset */
		val |= (frequency - 1000) / 500;
		I915_WRITE(CDCLK_CTL, val);
	}

	mutex_lock(&dev_priv->rps.hw_lock);
	ret = sandybridge_pcode_write(dev_priv, HSW_PCODE_DE_WRITE_FREQ_REQ,
				      DIV_ROUND_UP(frequency, 25000));
	mutex_unlock(&dev_priv->rps.hw_lock);

	if (ret) {
		DRM_ERROR("PCode CDCLK freq set failed, (err %d, freq %d)\n",
			  ret, frequency);
		return;
	}

	intel_update_cdclk(dev_priv->dev);
}

static bool broxton_cdclk_is_enabled(struct drm_i915_private *dev_priv)
{
	if (!(I915_READ(BXT_DE_PLL_ENABLE) & BXT_DE_PLL_PLL_ENABLE))
		return false;

	/* TODO: Check for a valid CDCLK rate */

	if (!(I915_READ(DBUF_CTL) & DBUF_POWER_REQUEST)) {
		DRM_DEBUG_DRIVER("CDCLK enabled, but DBUF power not requested\n");

		return false;
	}
<<<<<<< HEAD

	if (!(I915_READ(DBUF_CTL) & DBUF_POWER_STATE)) {
		DRM_DEBUG_DRIVER("CDCLK enabled, but DBUF power hasn't settled\n");

		return false;
	}

	return true;
}

bool broxton_cdclk_verify_state(struct drm_i915_private *dev_priv)
{
	return broxton_cdclk_is_enabled(dev_priv);
}

=======

	if (!(I915_READ(DBUF_CTL) & DBUF_POWER_STATE)) {
		DRM_DEBUG_DRIVER("CDCLK enabled, but DBUF power hasn't settled\n");

		return false;
	}

	return true;
}

bool broxton_cdclk_verify_state(struct drm_i915_private *dev_priv)
{
	return broxton_cdclk_is_enabled(dev_priv);
}

>>>>>>> 33688abb
void broxton_init_cdclk(struct drm_i915_private *dev_priv)
{
	/* check if cd clock is enabled */
	if (broxton_cdclk_is_enabled(dev_priv)) {
		DRM_DEBUG_KMS("CDCLK already enabled, won't reprogram it\n");
		return;
	}

	DRM_DEBUG_KMS("CDCLK not enabled, enabling it\n");

	/*
	 * FIXME:
	 * - The initial CDCLK needs to be read from VBT.
	 *   Need to make this change after VBT has changes for BXT.
	 * - check if setting the max (or any) cdclk freq is really necessary
	 *   here, it belongs to modeset time
	 */
	broxton_set_cdclk(dev_priv, 624000);

	I915_WRITE(DBUF_CTL, I915_READ(DBUF_CTL) | DBUF_POWER_REQUEST);
	POSTING_READ(DBUF_CTL);

	udelay(10);

	if (!(I915_READ(DBUF_CTL) & DBUF_POWER_STATE))
		DRM_ERROR("DBuf power enable timeout!\n");
}

void broxton_uninit_cdclk(struct drm_i915_private *dev_priv)
{
	I915_WRITE(DBUF_CTL, I915_READ(DBUF_CTL) & ~DBUF_POWER_REQUEST);
	POSTING_READ(DBUF_CTL);

	udelay(10);

	if (I915_READ(DBUF_CTL) & DBUF_POWER_STATE)
		DRM_ERROR("DBuf power disable timeout!\n");

	/* Set minimum (bypass) frequency, in effect turning off the DE PLL */
	broxton_set_cdclk(dev_priv, 19200);
}

static const struct skl_cdclk_entry {
	unsigned int freq;
	unsigned int vco;
} skl_cdclk_frequencies[] = {
	{ .freq = 308570, .vco = 8640 },
	{ .freq = 337500, .vco = 8100 },
	{ .freq = 432000, .vco = 8640 },
	{ .freq = 450000, .vco = 8100 },
	{ .freq = 540000, .vco = 8100 },
	{ .freq = 617140, .vco = 8640 },
	{ .freq = 675000, .vco = 8100 },
};

static unsigned int skl_cdclk_decimal(unsigned int freq)
{
	return (freq - 1000) / 500;
}

static unsigned int skl_cdclk_get_vco(unsigned int freq)
{
	unsigned int i;

	for (i = 0; i < ARRAY_SIZE(skl_cdclk_frequencies); i++) {
		const struct skl_cdclk_entry *e = &skl_cdclk_frequencies[i];

		if (e->freq == freq)
			return e->vco;
	}

	return 8100;
}

static void
skl_dpll0_enable(struct drm_i915_private *dev_priv, unsigned int required_vco)
{
	unsigned int min_freq;
	u32 val;

	/* select the minimum CDCLK before enabling DPLL 0 */
	val = I915_READ(CDCLK_CTL);
	val &= ~CDCLK_FREQ_SEL_MASK | ~CDCLK_FREQ_DECIMAL_MASK;
	val |= CDCLK_FREQ_337_308;

	if (required_vco == 8640)
		min_freq = 308570;
	else
		min_freq = 337500;

	val = CDCLK_FREQ_337_308 | skl_cdclk_decimal(min_freq);

	I915_WRITE(CDCLK_CTL, val);
	POSTING_READ(CDCLK_CTL);

	/*
	 * We always enable DPLL0 with the lowest link rate possible, but still
	 * taking into account the VCO required to operate the eDP panel at the
	 * desired frequency. The usual DP link rates operate with a VCO of
	 * 8100 while the eDP 1.4 alternate link rates need a VCO of 8640.
	 * The modeset code is responsible for the selection of the exact link
	 * rate later on, with the constraint of choosing a frequency that
	 * works with required_vco.
	 */
	val = I915_READ(DPLL_CTRL1);

	val &= ~(DPLL_CTRL1_HDMI_MODE(SKL_DPLL0) | DPLL_CTRL1_SSC(SKL_DPLL0) |
		 DPLL_CTRL1_LINK_RATE_MASK(SKL_DPLL0));
	val |= DPLL_CTRL1_OVERRIDE(SKL_DPLL0);
	if (required_vco == 8640)
		val |= DPLL_CTRL1_LINK_RATE(DPLL_CTRL1_LINK_RATE_1080,
					    SKL_DPLL0);
	else
		val |= DPLL_CTRL1_LINK_RATE(DPLL_CTRL1_LINK_RATE_810,
					    SKL_DPLL0);

	I915_WRITE(DPLL_CTRL1, val);
	POSTING_READ(DPLL_CTRL1);

	I915_WRITE(LCPLL1_CTL, I915_READ(LCPLL1_CTL) | LCPLL_PLL_ENABLE);

	if (wait_for(I915_READ(LCPLL1_CTL) & LCPLL_PLL_LOCK, 5))
		DRM_ERROR("DPLL0 not locked\n");
}

static bool skl_cdclk_pcu_ready(struct drm_i915_private *dev_priv)
{
	int ret;
	u32 val;

	/* inform PCU we want to change CDCLK */
	val = SKL_CDCLK_PREPARE_FOR_CHANGE;
	mutex_lock(&dev_priv->rps.hw_lock);
	ret = sandybridge_pcode_read(dev_priv, SKL_PCODE_CDCLK_CONTROL, &val);
	mutex_unlock(&dev_priv->rps.hw_lock);

	return ret == 0 && (val & SKL_CDCLK_READY_FOR_CHANGE);
}

static bool skl_cdclk_wait_for_pcu_ready(struct drm_i915_private *dev_priv)
{
	unsigned int i;

	for (i = 0; i < 15; i++) {
		if (skl_cdclk_pcu_ready(dev_priv))
			return true;
		udelay(10);
	}

	return false;
}

static void skl_set_cdclk(struct drm_i915_private *dev_priv, unsigned int freq)
{
	struct drm_device *dev = dev_priv->dev;
	u32 freq_select, pcu_ack;

	DRM_DEBUG_DRIVER("Changing CDCLK to %dKHz\n", freq);

	if (!skl_cdclk_wait_for_pcu_ready(dev_priv)) {
		DRM_ERROR("failed to inform PCU about cdclk change\n");
		return;
	}

	/* set CDCLK_CTL */
	switch(freq) {
	case 450000:
	case 432000:
		freq_select = CDCLK_FREQ_450_432;
		pcu_ack = 1;
		break;
	case 540000:
		freq_select = CDCLK_FREQ_540;
		pcu_ack = 2;
		break;
	case 308570:
	case 337500:
	default:
		freq_select = CDCLK_FREQ_337_308;
		pcu_ack = 0;
		break;
	case 617140:
	case 675000:
		freq_select = CDCLK_FREQ_675_617;
		pcu_ack = 3;
		break;
	}

	I915_WRITE(CDCLK_CTL, freq_select | skl_cdclk_decimal(freq));
	POSTING_READ(CDCLK_CTL);

	/* inform PCU of the change */
	mutex_lock(&dev_priv->rps.hw_lock);
	sandybridge_pcode_write(dev_priv, SKL_PCODE_CDCLK_CONTROL, pcu_ack);
	mutex_unlock(&dev_priv->rps.hw_lock);

	intel_update_cdclk(dev);
}

void skl_uninit_cdclk(struct drm_i915_private *dev_priv)
{
	/* disable DBUF power */
	I915_WRITE(DBUF_CTL, I915_READ(DBUF_CTL) & ~DBUF_POWER_REQUEST);
	POSTING_READ(DBUF_CTL);

	udelay(10);

	if (I915_READ(DBUF_CTL) & DBUF_POWER_STATE)
		DRM_ERROR("DBuf power disable timeout\n");

	/* disable DPLL0 */
	I915_WRITE(LCPLL1_CTL, I915_READ(LCPLL1_CTL) & ~LCPLL_PLL_ENABLE);
	if (wait_for(!(I915_READ(LCPLL1_CTL) & LCPLL_PLL_LOCK), 1))
		DRM_ERROR("Couldn't disable DPLL0\n");
}

void skl_init_cdclk(struct drm_i915_private *dev_priv)
{
	unsigned int required_vco;

	/* DPLL0 not enabled (happens on early BIOS versions) */
	if (!(I915_READ(LCPLL1_CTL) & LCPLL_PLL_ENABLE)) {
		/* enable DPLL0 */
		required_vco = skl_cdclk_get_vco(dev_priv->skl_boot_cdclk);
		skl_dpll0_enable(dev_priv, required_vco);
	}

	/* set CDCLK to the frequency the BIOS chose */
	skl_set_cdclk(dev_priv, dev_priv->skl_boot_cdclk);

	/* enable DBUF power */
	I915_WRITE(DBUF_CTL, I915_READ(DBUF_CTL) | DBUF_POWER_REQUEST);
	POSTING_READ(DBUF_CTL);

	udelay(10);

	if (!(I915_READ(DBUF_CTL) & DBUF_POWER_STATE))
		DRM_ERROR("DBuf power enable timeout\n");
}

int skl_sanitize_cdclk(struct drm_i915_private *dev_priv)
{
	uint32_t lcpll1 = I915_READ(LCPLL1_CTL);
	uint32_t cdctl = I915_READ(CDCLK_CTL);
	int freq = dev_priv->skl_boot_cdclk;

	/*
	 * check if the pre-os intialized the display
	 * There is SWF18 scratchpad register defined which is set by the
	 * pre-os which can be used by the OS drivers to check the status
	 */
	if ((I915_READ(SWF_ILK(0x18)) & 0x00FFFFFF) == 0)
		goto sanitize;

	/* Is PLL enabled and locked ? */
	if (!((lcpll1 & LCPLL_PLL_ENABLE) && (lcpll1 & LCPLL_PLL_LOCK)))
		goto sanitize;

	/* DPLL okay; verify the cdclock
	 *
	 * Noticed in some instances that the freq selection is correct but
	 * decimal part is programmed wrong from BIOS where pre-os does not
	 * enable display. Verify the same as well.
	 */
	if (cdctl == ((cdctl & CDCLK_FREQ_SEL_MASK) | skl_cdclk_decimal(freq)))
		/* All well; nothing to sanitize */
		return false;
sanitize:
	/*
	 * As of now initialize with max cdclk till
	 * we get dynamic cdclk support
	 * */
	dev_priv->skl_boot_cdclk = dev_priv->max_cdclk_freq;
	skl_init_cdclk(dev_priv);

	/* we did have to sanitize */
	return true;
}

/* Adjust CDclk dividers to allow high res or save power if possible */
static void valleyview_set_cdclk(struct drm_device *dev, int cdclk)
{
	struct drm_i915_private *dev_priv = dev->dev_private;
	u32 val, cmd;

	WARN_ON(dev_priv->display.get_display_clock_speed(dev)
					!= dev_priv->cdclk_freq);

	if (cdclk >= 320000) /* jump to highest voltage for 400MHz too */
		cmd = 2;
	else if (cdclk == 266667)
		cmd = 1;
	else
		cmd = 0;

	mutex_lock(&dev_priv->rps.hw_lock);
	val = vlv_punit_read(dev_priv, PUNIT_REG_DSPFREQ);
	val &= ~DSPFREQGUAR_MASK;
	val |= (cmd << DSPFREQGUAR_SHIFT);
	vlv_punit_write(dev_priv, PUNIT_REG_DSPFREQ, val);
	if (wait_for((vlv_punit_read(dev_priv, PUNIT_REG_DSPFREQ) &
		      DSPFREQSTAT_MASK) == (cmd << DSPFREQSTAT_SHIFT),
		     50)) {
		DRM_ERROR("timed out waiting for CDclk change\n");
	}
	mutex_unlock(&dev_priv->rps.hw_lock);

	mutex_lock(&dev_priv->sb_lock);

	if (cdclk == 400000) {
		u32 divider;

		divider = DIV_ROUND_CLOSEST(dev_priv->hpll_freq << 1, cdclk) - 1;

		/* adjust cdclk divider */
		val = vlv_cck_read(dev_priv, CCK_DISPLAY_CLOCK_CONTROL);
		val &= ~CCK_FREQUENCY_VALUES;
		val |= divider;
		vlv_cck_write(dev_priv, CCK_DISPLAY_CLOCK_CONTROL, val);

		if (wait_for((vlv_cck_read(dev_priv, CCK_DISPLAY_CLOCK_CONTROL) &
			      CCK_FREQUENCY_STATUS) == (divider << CCK_FREQUENCY_STATUS_SHIFT),
			     50))
			DRM_ERROR("timed out waiting for CDclk change\n");
	}

	/* adjust self-refresh exit latency value */
	val = vlv_bunit_read(dev_priv, BUNIT_REG_BISOC);
	val &= ~0x7f;

	/*
	 * For high bandwidth configs, we set a higher latency in the bunit
	 * so that the core display fetch happens in time to avoid underruns.
	 */
	if (cdclk == 400000)
		val |= 4500 / 250; /* 4.5 usec */
	else
		val |= 3000 / 250; /* 3.0 usec */
	vlv_bunit_write(dev_priv, BUNIT_REG_BISOC, val);

	mutex_unlock(&dev_priv->sb_lock);

	intel_update_cdclk(dev);
}

static void cherryview_set_cdclk(struct drm_device *dev, int cdclk)
{
	struct drm_i915_private *dev_priv = dev->dev_private;
	u32 val, cmd;

	WARN_ON(dev_priv->display.get_display_clock_speed(dev)
						!= dev_priv->cdclk_freq);

	switch (cdclk) {
	case 333333:
	case 320000:
	case 266667:
	case 200000:
		break;
	default:
		MISSING_CASE(cdclk);
		return;
	}

	/*
	 * Specs are full of misinformation, but testing on actual
	 * hardware has shown that we just need to write the desired
	 * CCK divider into the Punit register.
	 */
	cmd = DIV_ROUND_CLOSEST(dev_priv->hpll_freq << 1, cdclk) - 1;

	mutex_lock(&dev_priv->rps.hw_lock);
	val = vlv_punit_read(dev_priv, PUNIT_REG_DSPFREQ);
	val &= ~DSPFREQGUAR_MASK_CHV;
	val |= (cmd << DSPFREQGUAR_SHIFT_CHV);
	vlv_punit_write(dev_priv, PUNIT_REG_DSPFREQ, val);
	if (wait_for((vlv_punit_read(dev_priv, PUNIT_REG_DSPFREQ) &
		      DSPFREQSTAT_MASK_CHV) == (cmd << DSPFREQSTAT_SHIFT_CHV),
		     50)) {
		DRM_ERROR("timed out waiting for CDclk change\n");
	}
	mutex_unlock(&dev_priv->rps.hw_lock);

	intel_update_cdclk(dev);
}

static int valleyview_calc_cdclk(struct drm_i915_private *dev_priv,
				 int max_pixclk)
{
	int freq_320 = (dev_priv->hpll_freq <<  1) % 320000 != 0 ? 333333 : 320000;
	int limit = IS_CHERRYVIEW(dev_priv) ? 95 : 90;

	/*
	 * Really only a few cases to deal with, as only 4 CDclks are supported:
	 *   200MHz
	 *   267MHz
	 *   320/333MHz (depends on HPLL freq)
	 *   400MHz (VLV only)
	 * So we check to see whether we're above 90% (VLV) or 95% (CHV)
	 * of the lower bin and adjust if needed.
	 *
	 * We seem to get an unstable or solid color picture at 200MHz.
	 * Not sure what's wrong. For now use 200MHz only when all pipes
	 * are off.
	 */
	if (!IS_CHERRYVIEW(dev_priv) &&
	    max_pixclk > freq_320*limit/100)
		return 400000;
	else if (max_pixclk > 266667*limit/100)
		return freq_320;
	else if (max_pixclk > 0)
		return 266667;
	else
		return 200000;
}

static int broxton_calc_cdclk(struct drm_i915_private *dev_priv,
			      int max_pixclk)
{
	/*
	 * FIXME:
	 * - remove the guardband, it's not needed on BXT
	 * - set 19.2MHz bypass frequency if there are no active pipes
	 */
	if (max_pixclk > 576000*9/10)
		return 624000;
	else if (max_pixclk > 384000*9/10)
		return 576000;
	else if (max_pixclk > 288000*9/10)
		return 384000;
	else if (max_pixclk > 144000*9/10)
		return 288000;
	else
		return 144000;
}

/* Compute the max pixel clock for new configuration. */
static int intel_mode_max_pixclk(struct drm_device *dev,
				 struct drm_atomic_state *state)
{
	struct intel_atomic_state *intel_state = to_intel_atomic_state(state);
	struct drm_i915_private *dev_priv = dev->dev_private;
	struct drm_crtc *crtc;
	struct drm_crtc_state *crtc_state;
	unsigned max_pixclk = 0, i;
	enum pipe pipe;

	memcpy(intel_state->min_pixclk, dev_priv->min_pixclk,
	       sizeof(intel_state->min_pixclk));

	for_each_crtc_in_state(state, crtc, crtc_state, i) {
		int pixclk = 0;

		if (crtc_state->enable)
			pixclk = crtc_state->adjusted_mode.crtc_clock;

		intel_state->min_pixclk[i] = pixclk;
	}

	for_each_pipe(dev_priv, pipe)
		max_pixclk = max(intel_state->min_pixclk[pipe], max_pixclk);

	return max_pixclk;
}

static int valleyview_modeset_calc_cdclk(struct drm_atomic_state *state)
{
	struct drm_device *dev = state->dev;
	struct drm_i915_private *dev_priv = dev->dev_private;
	int max_pixclk = intel_mode_max_pixclk(dev, state);
	struct intel_atomic_state *intel_state =
		to_intel_atomic_state(state);

	if (max_pixclk < 0)
		return max_pixclk;

	intel_state->cdclk = intel_state->dev_cdclk =
		valleyview_calc_cdclk(dev_priv, max_pixclk);

	if (!intel_state->active_crtcs)
		intel_state->dev_cdclk = valleyview_calc_cdclk(dev_priv, 0);

	return 0;
}

static int broxton_modeset_calc_cdclk(struct drm_atomic_state *state)
{
	struct drm_device *dev = state->dev;
	struct drm_i915_private *dev_priv = dev->dev_private;
	int max_pixclk = intel_mode_max_pixclk(dev, state);
	struct intel_atomic_state *intel_state =
		to_intel_atomic_state(state);

	if (max_pixclk < 0)
		return max_pixclk;

	intel_state->cdclk = intel_state->dev_cdclk =
		broxton_calc_cdclk(dev_priv, max_pixclk);

	if (!intel_state->active_crtcs)
		intel_state->dev_cdclk = broxton_calc_cdclk(dev_priv, 0);

	return 0;
}

static void vlv_program_pfi_credits(struct drm_i915_private *dev_priv)
{
	unsigned int credits, default_credits;

	if (IS_CHERRYVIEW(dev_priv))
		default_credits = PFI_CREDIT(12);
	else
		default_credits = PFI_CREDIT(8);

	if (dev_priv->cdclk_freq >= dev_priv->czclk_freq) {
		/* CHV suggested value is 31 or 63 */
		if (IS_CHERRYVIEW(dev_priv))
			credits = PFI_CREDIT_63;
		else
			credits = PFI_CREDIT(15);
	} else {
		credits = default_credits;
	}

	/*
	 * WA - write default credits before re-programming
	 * FIXME: should we also set the resend bit here?
	 */
	I915_WRITE(GCI_CONTROL, VGA_FAST_MODE_DISABLE |
		   default_credits);

	I915_WRITE(GCI_CONTROL, VGA_FAST_MODE_DISABLE |
		   credits | PFI_CREDIT_RESEND);

	/*
	 * FIXME is this guaranteed to clear
	 * immediately or should we poll for it?
	 */
	WARN_ON(I915_READ(GCI_CONTROL) & PFI_CREDIT_RESEND);
}

static void valleyview_modeset_commit_cdclk(struct drm_atomic_state *old_state)
{
	struct drm_device *dev = old_state->dev;
	struct drm_i915_private *dev_priv = dev->dev_private;
	struct intel_atomic_state *old_intel_state =
		to_intel_atomic_state(old_state);
	unsigned req_cdclk = old_intel_state->dev_cdclk;

	/*
	 * FIXME: We can end up here with all power domains off, yet
	 * with a CDCLK frequency other than the minimum. To account
	 * for this take the PIPE-A power domain, which covers the HW
	 * blocks needed for the following programming. This can be
	 * removed once it's guaranteed that we get here either with
	 * the minimum CDCLK set, or the required power domains
	 * enabled.
	 */
	intel_display_power_get(dev_priv, POWER_DOMAIN_PIPE_A);

	if (IS_CHERRYVIEW(dev))
		cherryview_set_cdclk(dev, req_cdclk);
	else
		valleyview_set_cdclk(dev, req_cdclk);

	vlv_program_pfi_credits(dev_priv);

	intel_display_power_put(dev_priv, POWER_DOMAIN_PIPE_A);
}

static void valleyview_crtc_enable(struct drm_crtc *crtc)
{
	struct drm_device *dev = crtc->dev;
	struct drm_i915_private *dev_priv = to_i915(dev);
	struct intel_crtc *intel_crtc = to_intel_crtc(crtc);
	struct intel_encoder *encoder;
	struct intel_crtc_state *pipe_config =
		to_intel_crtc_state(crtc->state);
	int pipe = intel_crtc->pipe;

	if (WARN_ON(intel_crtc->active))
		return;

	if (intel_crtc->config->has_dp_encoder)
		intel_dp_set_m_n(intel_crtc, M1_N1);

	intel_set_pipe_timings(intel_crtc);
	intel_set_pipe_src_size(intel_crtc);

	if (IS_CHERRYVIEW(dev) && pipe == PIPE_B) {
		struct drm_i915_private *dev_priv = dev->dev_private;

		I915_WRITE(CHV_BLEND(pipe), CHV_BLEND_LEGACY);
		I915_WRITE(CHV_CANVAS(pipe), 0);
	}

	i9xx_set_pipeconf(intel_crtc);

	intel_crtc->active = true;

	intel_set_cpu_fifo_underrun_reporting(dev_priv, pipe, true);

	for_each_encoder_on_crtc(dev, crtc, encoder)
		if (encoder->pre_pll_enable)
			encoder->pre_pll_enable(encoder);

	if (IS_CHERRYVIEW(dev)) {
		chv_prepare_pll(intel_crtc, intel_crtc->config);
		chv_enable_pll(intel_crtc, intel_crtc->config);
	} else {
		vlv_prepare_pll(intel_crtc, intel_crtc->config);
		vlv_enable_pll(intel_crtc, intel_crtc->config);
	}

	for_each_encoder_on_crtc(dev, crtc, encoder)
		if (encoder->pre_enable)
			encoder->pre_enable(encoder);

	i9xx_pfit_enable(intel_crtc);

	intel_color_load_luts(&pipe_config->base);

	intel_update_watermarks(crtc);
	intel_enable_pipe(intel_crtc);

	assert_vblank_disabled(crtc);
	drm_crtc_vblank_on(crtc);

	for_each_encoder_on_crtc(dev, crtc, encoder)
		encoder->enable(encoder);
}

static void i9xx_set_pll_dividers(struct intel_crtc *crtc)
{
	struct drm_device *dev = crtc->base.dev;
	struct drm_i915_private *dev_priv = dev->dev_private;

	I915_WRITE(FP0(crtc->pipe), crtc->config->dpll_hw_state.fp0);
	I915_WRITE(FP1(crtc->pipe), crtc->config->dpll_hw_state.fp1);
}

static void i9xx_crtc_enable(struct drm_crtc *crtc)
{
	struct drm_device *dev = crtc->dev;
	struct drm_i915_private *dev_priv = to_i915(dev);
	struct intel_crtc *intel_crtc = to_intel_crtc(crtc);
	struct intel_encoder *encoder;
	struct intel_crtc_state *pipe_config =
		to_intel_crtc_state(crtc->state);
	enum pipe pipe = intel_crtc->pipe;

	if (WARN_ON(intel_crtc->active))
		return;

	i9xx_set_pll_dividers(intel_crtc);

	if (intel_crtc->config->has_dp_encoder)
		intel_dp_set_m_n(intel_crtc, M1_N1);

	intel_set_pipe_timings(intel_crtc);
	intel_set_pipe_src_size(intel_crtc);

	i9xx_set_pipeconf(intel_crtc);

	intel_crtc->active = true;

	if (!IS_GEN2(dev))
		intel_set_cpu_fifo_underrun_reporting(dev_priv, pipe, true);

	for_each_encoder_on_crtc(dev, crtc, encoder)
		if (encoder->pre_enable)
			encoder->pre_enable(encoder);

	i9xx_enable_pll(intel_crtc);

	i9xx_pfit_enable(intel_crtc);

	intel_color_load_luts(&pipe_config->base);

	intel_update_watermarks(crtc);
	intel_enable_pipe(intel_crtc);

	assert_vblank_disabled(crtc);
	drm_crtc_vblank_on(crtc);

	for_each_encoder_on_crtc(dev, crtc, encoder)
		encoder->enable(encoder);
}

static void i9xx_pfit_disable(struct intel_crtc *crtc)
{
	struct drm_device *dev = crtc->base.dev;
	struct drm_i915_private *dev_priv = dev->dev_private;

	if (!crtc->config->gmch_pfit.control)
		return;

	assert_pipe_disabled(dev_priv, crtc->pipe);

	DRM_DEBUG_DRIVER("disabling pfit, current: 0x%08x\n",
			 I915_READ(PFIT_CONTROL));
	I915_WRITE(PFIT_CONTROL, 0);
}

static void i9xx_crtc_disable(struct drm_crtc *crtc)
{
	struct drm_device *dev = crtc->dev;
	struct drm_i915_private *dev_priv = dev->dev_private;
	struct intel_crtc *intel_crtc = to_intel_crtc(crtc);
	struct intel_encoder *encoder;
	int pipe = intel_crtc->pipe;

	/*
	 * On gen2 planes are double buffered but the pipe isn't, so we must
	 * wait for planes to fully turn off before disabling the pipe.
	 */
	if (IS_GEN2(dev))
		intel_wait_for_vblank(dev, pipe);

	for_each_encoder_on_crtc(dev, crtc, encoder)
		encoder->disable(encoder);

	drm_crtc_vblank_off(crtc);
	assert_vblank_disabled(crtc);

	intel_disable_pipe(intel_crtc);

	i9xx_pfit_disable(intel_crtc);

	for_each_encoder_on_crtc(dev, crtc, encoder)
		if (encoder->post_disable)
			encoder->post_disable(encoder);

	if (!intel_crtc->config->has_dsi_encoder) {
		if (IS_CHERRYVIEW(dev))
			chv_disable_pll(dev_priv, pipe);
		else if (IS_VALLEYVIEW(dev))
			vlv_disable_pll(dev_priv, pipe);
		else
			i9xx_disable_pll(intel_crtc);
	}

	for_each_encoder_on_crtc(dev, crtc, encoder)
		if (encoder->post_pll_disable)
			encoder->post_pll_disable(encoder);

	if (!IS_GEN2(dev))
		intel_set_cpu_fifo_underrun_reporting(dev_priv, pipe, false);
}

static void intel_crtc_disable_noatomic(struct drm_crtc *crtc)
{
	struct intel_encoder *encoder;
	struct intel_crtc *intel_crtc = to_intel_crtc(crtc);
	struct drm_i915_private *dev_priv = to_i915(crtc->dev);
	enum intel_display_power_domain domain;
	unsigned long domains;

	if (!intel_crtc->active)
		return;

	if (to_intel_plane_state(crtc->primary->state)->visible) {
		WARN_ON(intel_crtc->unpin_work);

		intel_pre_disable_primary_noatomic(crtc);

		intel_crtc_disable_planes(crtc, 1 << drm_plane_index(crtc->primary));
		to_intel_plane_state(crtc->primary->state)->visible = false;
	}

	dev_priv->display.crtc_disable(crtc);

	DRM_DEBUG_KMS("[CRTC:%d] hw state adjusted, was enabled, now disabled\n",
		      crtc->base.id);

	WARN_ON(drm_atomic_set_mode_for_crtc(crtc->state, NULL) < 0);
	crtc->state->active = false;
	intel_crtc->active = false;
	crtc->enabled = false;
	crtc->state->connector_mask = 0;
	crtc->state->encoder_mask = 0;

	for_each_encoder_on_crtc(crtc->dev, crtc, encoder)
		encoder->base.crtc = NULL;

	intel_fbc_disable(intel_crtc);
	intel_update_watermarks(crtc);
	intel_disable_shared_dpll(intel_crtc);

	domains = intel_crtc->enabled_power_domains;
	for_each_power_domain(domain, domains)
		intel_display_power_put(dev_priv, domain);
	intel_crtc->enabled_power_domains = 0;

	dev_priv->active_crtcs &= ~(1 << intel_crtc->pipe);
	dev_priv->min_pixclk[intel_crtc->pipe] = 0;
}

/*
 * turn all crtc's off, but do not adjust state
 * This has to be paired with a call to intel_modeset_setup_hw_state.
 */
int intel_display_suspend(struct drm_device *dev)
{
	struct drm_i915_private *dev_priv = to_i915(dev);
	struct drm_atomic_state *state;
	int ret;

	state = drm_atomic_helper_suspend(dev);
	ret = PTR_ERR_OR_ZERO(state);
	if (ret)
		DRM_ERROR("Suspending crtc's failed with %i\n", ret);
	else
		dev_priv->modeset_restore_state = state;
	return ret;
}

void intel_encoder_destroy(struct drm_encoder *encoder)
{
	struct intel_encoder *intel_encoder = to_intel_encoder(encoder);

	drm_encoder_cleanup(encoder);
	kfree(intel_encoder);
}

/* Cross check the actual hw state with our own modeset state tracking (and it's
 * internal consistency). */
static void intel_connector_verify_state(struct intel_connector *connector)
{
	struct drm_crtc *crtc = connector->base.state->crtc;

	DRM_DEBUG_KMS("[CONNECTOR:%d:%s]\n",
		      connector->base.base.id,
		      connector->base.name);

	if (connector->get_hw_state(connector)) {
		struct intel_encoder *encoder = connector->encoder;
		struct drm_connector_state *conn_state = connector->base.state;

		I915_STATE_WARN(!crtc,
			 "connector enabled without attached crtc\n");

		if (!crtc)
			return;

		I915_STATE_WARN(!crtc->state->active,
		      "connector is active, but attached crtc isn't\n");

		if (!encoder || encoder->type == INTEL_OUTPUT_DP_MST)
			return;

		I915_STATE_WARN(conn_state->best_encoder != &encoder->base,
			"atomic encoder doesn't match attached encoder\n");

		I915_STATE_WARN(conn_state->crtc != encoder->base.crtc,
			"attached encoder crtc differs from connector crtc\n");
	} else {
		I915_STATE_WARN(crtc && crtc->state->active,
			"attached crtc is active, but connector isn't\n");
		I915_STATE_WARN(!crtc && connector->base.state->best_encoder,
			"best encoder set without crtc!\n");
	}
}

int intel_connector_init(struct intel_connector *connector)
{
	drm_atomic_helper_connector_reset(&connector->base);

	if (!connector->base.state)
		return -ENOMEM;

	return 0;
}

struct intel_connector *intel_connector_alloc(void)
{
	struct intel_connector *connector;

	connector = kzalloc(sizeof *connector, GFP_KERNEL);
	if (!connector)
		return NULL;

	if (intel_connector_init(connector) < 0) {
		kfree(connector);
		return NULL;
	}

	return connector;
}

/* Simple connector->get_hw_state implementation for encoders that support only
 * one connector and no cloning and hence the encoder state determines the state
 * of the connector. */
bool intel_connector_get_hw_state(struct intel_connector *connector)
{
	enum pipe pipe = 0;
	struct intel_encoder *encoder = connector->encoder;

	return encoder->get_hw_state(encoder, &pipe);
}

static int pipe_required_fdi_lanes(struct intel_crtc_state *crtc_state)
{
	if (crtc_state->base.enable && crtc_state->has_pch_encoder)
		return crtc_state->fdi_lanes;

	return 0;
}

static int ironlake_check_fdi_lanes(struct drm_device *dev, enum pipe pipe,
				     struct intel_crtc_state *pipe_config)
{
	struct drm_atomic_state *state = pipe_config->base.state;
	struct intel_crtc *other_crtc;
	struct intel_crtc_state *other_crtc_state;

	DRM_DEBUG_KMS("checking fdi config on pipe %c, lanes %i\n",
		      pipe_name(pipe), pipe_config->fdi_lanes);
	if (pipe_config->fdi_lanes > 4) {
		DRM_DEBUG_KMS("invalid fdi lane config on pipe %c: %i lanes\n",
			      pipe_name(pipe), pipe_config->fdi_lanes);
		return -EINVAL;
	}

	if (IS_HASWELL(dev) || IS_BROADWELL(dev)) {
		if (pipe_config->fdi_lanes > 2) {
			DRM_DEBUG_KMS("only 2 lanes on haswell, required: %i lanes\n",
				      pipe_config->fdi_lanes);
			return -EINVAL;
		} else {
			return 0;
		}
	}

	if (INTEL_INFO(dev)->num_pipes == 2)
		return 0;

	/* Ivybridge 3 pipe is really complicated */
	switch (pipe) {
	case PIPE_A:
		return 0;
	case PIPE_B:
		if (pipe_config->fdi_lanes <= 2)
			return 0;

		other_crtc = to_intel_crtc(intel_get_crtc_for_pipe(dev, PIPE_C));
		other_crtc_state =
			intel_atomic_get_crtc_state(state, other_crtc);
		if (IS_ERR(other_crtc_state))
			return PTR_ERR(other_crtc_state);

		if (pipe_required_fdi_lanes(other_crtc_state) > 0) {
			DRM_DEBUG_KMS("invalid shared fdi lane config on pipe %c: %i lanes\n",
				      pipe_name(pipe), pipe_config->fdi_lanes);
			return -EINVAL;
		}
		return 0;
	case PIPE_C:
		if (pipe_config->fdi_lanes > 2) {
			DRM_DEBUG_KMS("only 2 lanes on pipe %c: required %i lanes\n",
				      pipe_name(pipe), pipe_config->fdi_lanes);
			return -EINVAL;
		}

		other_crtc = to_intel_crtc(intel_get_crtc_for_pipe(dev, PIPE_B));
		other_crtc_state =
			intel_atomic_get_crtc_state(state, other_crtc);
		if (IS_ERR(other_crtc_state))
			return PTR_ERR(other_crtc_state);

		if (pipe_required_fdi_lanes(other_crtc_state) > 2) {
			DRM_DEBUG_KMS("fdi link B uses too many lanes to enable link C\n");
			return -EINVAL;
		}
		return 0;
	default:
		BUG();
	}
}

#define RETRY 1
static int ironlake_fdi_compute_config(struct intel_crtc *intel_crtc,
				       struct intel_crtc_state *pipe_config)
{
	struct drm_device *dev = intel_crtc->base.dev;
	const struct drm_display_mode *adjusted_mode = &pipe_config->base.adjusted_mode;
	int lane, link_bw, fdi_dotclock, ret;
	bool needs_recompute = false;

retry:
	/* FDI is a binary signal running at ~2.7GHz, encoding
	 * each output octet as 10 bits. The actual frequency
	 * is stored as a divider into a 100MHz clock, and the
	 * mode pixel clock is stored in units of 1KHz.
	 * Hence the bw of each lane in terms of the mode signal
	 * is:
	 */
	link_bw = intel_fdi_link_freq(to_i915(dev), pipe_config);

	fdi_dotclock = adjusted_mode->crtc_clock;

	lane = ironlake_get_lanes_required(fdi_dotclock, link_bw,
					   pipe_config->pipe_bpp);

	pipe_config->fdi_lanes = lane;

	intel_link_compute_m_n(pipe_config->pipe_bpp, lane, fdi_dotclock,
			       link_bw, &pipe_config->fdi_m_n);

	ret = ironlake_check_fdi_lanes(dev, intel_crtc->pipe, pipe_config);
	if (ret == -EINVAL && pipe_config->pipe_bpp > 6*3) {
		pipe_config->pipe_bpp -= 2*3;
		DRM_DEBUG_KMS("fdi link bw constraint, reducing pipe bpp to %i\n",
			      pipe_config->pipe_bpp);
		needs_recompute = true;
		pipe_config->bw_constrained = true;

		goto retry;
	}

	if (needs_recompute)
		return RETRY;

	return ret;
}

static bool pipe_config_supports_ips(struct drm_i915_private *dev_priv,
				     struct intel_crtc_state *pipe_config)
{
	if (pipe_config->pipe_bpp > 24)
		return false;

	/* HSW can handle pixel rate up to cdclk? */
	if (IS_HASWELL(dev_priv))
		return true;

	/*
	 * We compare against max which means we must take
	 * the increased cdclk requirement into account when
	 * calculating the new cdclk.
	 *
	 * Should measure whether using a lower cdclk w/o IPS
	 */
	return ilk_pipe_pixel_rate(pipe_config) <=
		dev_priv->max_cdclk_freq * 95 / 100;
}

static void hsw_compute_ips_config(struct intel_crtc *crtc,
				   struct intel_crtc_state *pipe_config)
{
	struct drm_device *dev = crtc->base.dev;
	struct drm_i915_private *dev_priv = dev->dev_private;

	pipe_config->ips_enabled = i915.enable_ips &&
		hsw_crtc_supports_ips(crtc) &&
		pipe_config_supports_ips(dev_priv, pipe_config);
}

static bool intel_crtc_supports_double_wide(const struct intel_crtc *crtc)
{
	const struct drm_i915_private *dev_priv = to_i915(crtc->base.dev);

	/* GDG double wide on either pipe, otherwise pipe A only */
	return INTEL_INFO(dev_priv)->gen < 4 &&
		(crtc->pipe == PIPE_A || IS_I915G(dev_priv));
}

static int intel_crtc_compute_config(struct intel_crtc *crtc,
				     struct intel_crtc_state *pipe_config)
{
	struct drm_device *dev = crtc->base.dev;
	struct drm_i915_private *dev_priv = dev->dev_private;
	const struct drm_display_mode *adjusted_mode = &pipe_config->base.adjusted_mode;

	/* FIXME should check pixel clock limits on all platforms */
	if (INTEL_INFO(dev)->gen < 4) {
		int clock_limit = dev_priv->max_cdclk_freq * 9 / 10;

		/*
		 * Enable double wide mode when the dot clock
		 * is > 90% of the (display) core speed.
		 */
		if (intel_crtc_supports_double_wide(crtc) &&
		    adjusted_mode->crtc_clock > clock_limit) {
			clock_limit *= 2;
			pipe_config->double_wide = true;
		}

		if (adjusted_mode->crtc_clock > clock_limit) {
			DRM_DEBUG_KMS("requested pixel clock (%d kHz) too high (max: %d kHz, double wide: %s)\n",
				      adjusted_mode->crtc_clock, clock_limit,
				      yesno(pipe_config->double_wide));
			return -EINVAL;
		}
	}

	/*
	 * Pipe horizontal size must be even in:
	 * - DVO ganged mode
	 * - LVDS dual channel mode
	 * - Double wide pipe
	 */
	if ((intel_pipe_will_have_type(pipe_config, INTEL_OUTPUT_LVDS) &&
	     intel_is_dual_link_lvds(dev)) || pipe_config->double_wide)
		pipe_config->pipe_src_w &= ~1;

	/* Cantiga+ cannot handle modes with a hsync front porch of 0.
	 * WaPruneModeWithIncorrectHsyncOffset:ctg,elk,ilk,snb,ivb,vlv,hsw.
	 */
	if ((INTEL_INFO(dev)->gen > 4 || IS_G4X(dev)) &&
		adjusted_mode->crtc_hsync_start == adjusted_mode->crtc_hdisplay)
		return -EINVAL;

	if (HAS_IPS(dev))
		hsw_compute_ips_config(crtc, pipe_config);

	if (pipe_config->has_pch_encoder)
		return ironlake_fdi_compute_config(crtc, pipe_config);

	return 0;
}

static int skylake_get_display_clock_speed(struct drm_device *dev)
{
	struct drm_i915_private *dev_priv = to_i915(dev);
	uint32_t lcpll1 = I915_READ(LCPLL1_CTL);
	uint32_t cdctl = I915_READ(CDCLK_CTL);
	uint32_t linkrate;

	if (!(lcpll1 & LCPLL_PLL_ENABLE))
		return 24000; /* 24MHz is the cd freq with NSSC ref */

	if ((cdctl & CDCLK_FREQ_SEL_MASK) == CDCLK_FREQ_540)
		return 540000;

	linkrate = (I915_READ(DPLL_CTRL1) &
		    DPLL_CTRL1_LINK_RATE_MASK(SKL_DPLL0)) >> 1;

	if (linkrate == DPLL_CTRL1_LINK_RATE_2160 ||
	    linkrate == DPLL_CTRL1_LINK_RATE_1080) {
		/* vco 8640 */
		switch (cdctl & CDCLK_FREQ_SEL_MASK) {
		case CDCLK_FREQ_450_432:
			return 432000;
		case CDCLK_FREQ_337_308:
			return 308570;
		case CDCLK_FREQ_675_617:
			return 617140;
		default:
			WARN(1, "Unknown cd freq selection\n");
		}
	} else {
		/* vco 8100 */
		switch (cdctl & CDCLK_FREQ_SEL_MASK) {
		case CDCLK_FREQ_450_432:
			return 450000;
		case CDCLK_FREQ_337_308:
			return 337500;
		case CDCLK_FREQ_675_617:
			return 675000;
		default:
			WARN(1, "Unknown cd freq selection\n");
		}
	}

	/* error case, do as if DPLL0 isn't enabled */
	return 24000;
}

static int broxton_get_display_clock_speed(struct drm_device *dev)
{
	struct drm_i915_private *dev_priv = to_i915(dev);
	uint32_t cdctl = I915_READ(CDCLK_CTL);
	uint32_t pll_ratio = I915_READ(BXT_DE_PLL_CTL) & BXT_DE_PLL_RATIO_MASK;
	uint32_t pll_enab = I915_READ(BXT_DE_PLL_ENABLE);
	int cdclk;

	if (!(pll_enab & BXT_DE_PLL_PLL_ENABLE))
		return 19200;

	cdclk = 19200 * pll_ratio / 2;

	switch (cdctl & BXT_CDCLK_CD2X_DIV_SEL_MASK) {
	case BXT_CDCLK_CD2X_DIV_SEL_1:
		return cdclk;  /* 576MHz or 624MHz */
	case BXT_CDCLK_CD2X_DIV_SEL_1_5:
		return cdclk * 2 / 3; /* 384MHz */
	case BXT_CDCLK_CD2X_DIV_SEL_2:
		return cdclk / 2; /* 288MHz */
	case BXT_CDCLK_CD2X_DIV_SEL_4:
		return cdclk / 4; /* 144MHz */
	}

	/* error case, do as if DE PLL isn't enabled */
	return 19200;
}

static int broadwell_get_display_clock_speed(struct drm_device *dev)
{
	struct drm_i915_private *dev_priv = dev->dev_private;
	uint32_t lcpll = I915_READ(LCPLL_CTL);
	uint32_t freq = lcpll & LCPLL_CLK_FREQ_MASK;

	if (lcpll & LCPLL_CD_SOURCE_FCLK)
		return 800000;
	else if (I915_READ(FUSE_STRAP) & HSW_CDCLK_LIMIT)
		return 450000;
	else if (freq == LCPLL_CLK_FREQ_450)
		return 450000;
	else if (freq == LCPLL_CLK_FREQ_54O_BDW)
		return 540000;
	else if (freq == LCPLL_CLK_FREQ_337_5_BDW)
		return 337500;
	else
		return 675000;
}

static int haswell_get_display_clock_speed(struct drm_device *dev)
{
	struct drm_i915_private *dev_priv = dev->dev_private;
	uint32_t lcpll = I915_READ(LCPLL_CTL);
	uint32_t freq = lcpll & LCPLL_CLK_FREQ_MASK;

	if (lcpll & LCPLL_CD_SOURCE_FCLK)
		return 800000;
	else if (I915_READ(FUSE_STRAP) & HSW_CDCLK_LIMIT)
		return 450000;
	else if (freq == LCPLL_CLK_FREQ_450)
		return 450000;
	else if (IS_HSW_ULT(dev))
		return 337500;
	else
		return 540000;
}

static int valleyview_get_display_clock_speed(struct drm_device *dev)
{
	return vlv_get_cck_clock_hpll(to_i915(dev), "cdclk",
				      CCK_DISPLAY_CLOCK_CONTROL);
}

static int ilk_get_display_clock_speed(struct drm_device *dev)
{
	return 450000;
}

static int i945_get_display_clock_speed(struct drm_device *dev)
{
	return 400000;
}

static int i915_get_display_clock_speed(struct drm_device *dev)
{
	return 333333;
}

static int i9xx_misc_get_display_clock_speed(struct drm_device *dev)
{
	return 200000;
}

static int pnv_get_display_clock_speed(struct drm_device *dev)
{
	u16 gcfgc = 0;

	pci_read_config_word(dev->pdev, GCFGC, &gcfgc);

	switch (gcfgc & GC_DISPLAY_CLOCK_MASK) {
	case GC_DISPLAY_CLOCK_267_MHZ_PNV:
		return 266667;
	case GC_DISPLAY_CLOCK_333_MHZ_PNV:
		return 333333;
	case GC_DISPLAY_CLOCK_444_MHZ_PNV:
		return 444444;
	case GC_DISPLAY_CLOCK_200_MHZ_PNV:
		return 200000;
	default:
		DRM_ERROR("Unknown pnv display core clock 0x%04x\n", gcfgc);
	case GC_DISPLAY_CLOCK_133_MHZ_PNV:
		return 133333;
	case GC_DISPLAY_CLOCK_167_MHZ_PNV:
		return 166667;
	}
}

static int i915gm_get_display_clock_speed(struct drm_device *dev)
{
	u16 gcfgc = 0;

	pci_read_config_word(dev->pdev, GCFGC, &gcfgc);

	if (gcfgc & GC_LOW_FREQUENCY_ENABLE)
		return 133333;
	else {
		switch (gcfgc & GC_DISPLAY_CLOCK_MASK) {
		case GC_DISPLAY_CLOCK_333_MHZ:
			return 333333;
		default:
		case GC_DISPLAY_CLOCK_190_200_MHZ:
			return 190000;
		}
	}
}

static int i865_get_display_clock_speed(struct drm_device *dev)
{
	return 266667;
}

static int i85x_get_display_clock_speed(struct drm_device *dev)
{
	u16 hpllcc = 0;

	/*
	 * 852GM/852GMV only supports 133 MHz and the HPLLCC
	 * encoding is different :(
	 * FIXME is this the right way to detect 852GM/852GMV?
	 */
	if (dev->pdev->revision == 0x1)
		return 133333;

	pci_bus_read_config_word(dev->pdev->bus,
				 PCI_DEVFN(0, 3), HPLLCC, &hpllcc);

	/* Assume that the hardware is in the high speed state.  This
	 * should be the default.
	 */
	switch (hpllcc & GC_CLOCK_CONTROL_MASK) {
	case GC_CLOCK_133_200:
	case GC_CLOCK_133_200_2:
	case GC_CLOCK_100_200:
		return 200000;
	case GC_CLOCK_166_250:
		return 250000;
	case GC_CLOCK_100_133:
		return 133333;
	case GC_CLOCK_133_266:
	case GC_CLOCK_133_266_2:
	case GC_CLOCK_166_266:
		return 266667;
	}

	/* Shouldn't happen */
	return 0;
}

static int i830_get_display_clock_speed(struct drm_device *dev)
{
	return 133333;
}

static unsigned int intel_hpll_vco(struct drm_device *dev)
{
	struct drm_i915_private *dev_priv = dev->dev_private;
	static const unsigned int blb_vco[8] = {
		[0] = 3200000,
		[1] = 4000000,
		[2] = 5333333,
		[3] = 4800000,
		[4] = 6400000,
	};
	static const unsigned int pnv_vco[8] = {
		[0] = 3200000,
		[1] = 4000000,
		[2] = 5333333,
		[3] = 4800000,
		[4] = 2666667,
	};
	static const unsigned int cl_vco[8] = {
		[0] = 3200000,
		[1] = 4000000,
		[2] = 5333333,
		[3] = 6400000,
		[4] = 3333333,
		[5] = 3566667,
		[6] = 4266667,
	};
	static const unsigned int elk_vco[8] = {
		[0] = 3200000,
		[1] = 4000000,
		[2] = 5333333,
		[3] = 4800000,
	};
	static const unsigned int ctg_vco[8] = {
		[0] = 3200000,
		[1] = 4000000,
		[2] = 5333333,
		[3] = 6400000,
		[4] = 2666667,
		[5] = 4266667,
	};
	const unsigned int *vco_table;
	unsigned int vco;
	uint8_t tmp = 0;

	/* FIXME other chipsets? */
	if (IS_GM45(dev))
		vco_table = ctg_vco;
	else if (IS_G4X(dev))
		vco_table = elk_vco;
	else if (IS_CRESTLINE(dev))
		vco_table = cl_vco;
	else if (IS_PINEVIEW(dev))
		vco_table = pnv_vco;
	else if (IS_G33(dev))
		vco_table = blb_vco;
	else
		return 0;

	tmp = I915_READ(IS_MOBILE(dev) ? HPLLVCO_MOBILE : HPLLVCO);

	vco = vco_table[tmp & 0x7];
	if (vco == 0)
		DRM_ERROR("Bad HPLL VCO (HPLLVCO=0x%02x)\n", tmp);
	else
		DRM_DEBUG_KMS("HPLL VCO %u kHz\n", vco);

	return vco;
}

static int gm45_get_display_clock_speed(struct drm_device *dev)
{
	unsigned int cdclk_sel, vco = intel_hpll_vco(dev);
	uint16_t tmp = 0;

	pci_read_config_word(dev->pdev, GCFGC, &tmp);

	cdclk_sel = (tmp >> 12) & 0x1;

	switch (vco) {
	case 2666667:
	case 4000000:
	case 5333333:
		return cdclk_sel ? 333333 : 222222;
	case 3200000:
		return cdclk_sel ? 320000 : 228571;
	default:
		DRM_ERROR("Unable to determine CDCLK. HPLL VCO=%u, CFGC=0x%04x\n", vco, tmp);
		return 222222;
	}
}

static int i965gm_get_display_clock_speed(struct drm_device *dev)
{
	static const uint8_t div_3200[] = { 16, 10,  8 };
	static const uint8_t div_4000[] = { 20, 12, 10 };
	static const uint8_t div_5333[] = { 24, 16, 14 };
	const uint8_t *div_table;
	unsigned int cdclk_sel, vco = intel_hpll_vco(dev);
	uint16_t tmp = 0;

	pci_read_config_word(dev->pdev, GCFGC, &tmp);

	cdclk_sel = ((tmp >> 8) & 0x1f) - 1;

	if (cdclk_sel >= ARRAY_SIZE(div_3200))
		goto fail;

	switch (vco) {
	case 3200000:
		div_table = div_3200;
		break;
	case 4000000:
		div_table = div_4000;
		break;
	case 5333333:
		div_table = div_5333;
		break;
	default:
		goto fail;
	}

	return DIV_ROUND_CLOSEST(vco, div_table[cdclk_sel]);

fail:
	DRM_ERROR("Unable to determine CDCLK. HPLL VCO=%u kHz, CFGC=0x%04x\n", vco, tmp);
	return 200000;
}

static int g33_get_display_clock_speed(struct drm_device *dev)
{
	static const uint8_t div_3200[] = { 12, 10,  8,  7, 5, 16 };
	static const uint8_t div_4000[] = { 14, 12, 10,  8, 6, 20 };
	static const uint8_t div_4800[] = { 20, 14, 12, 10, 8, 24 };
	static const uint8_t div_5333[] = { 20, 16, 12, 12, 8, 28 };
	const uint8_t *div_table;
	unsigned int cdclk_sel, vco = intel_hpll_vco(dev);
	uint16_t tmp = 0;

	pci_read_config_word(dev->pdev, GCFGC, &tmp);

	cdclk_sel = (tmp >> 4) & 0x7;

	if (cdclk_sel >= ARRAY_SIZE(div_3200))
		goto fail;

	switch (vco) {
	case 3200000:
		div_table = div_3200;
		break;
	case 4000000:
		div_table = div_4000;
		break;
	case 4800000:
		div_table = div_4800;
		break;
	case 5333333:
		div_table = div_5333;
		break;
	default:
		goto fail;
	}

	return DIV_ROUND_CLOSEST(vco, div_table[cdclk_sel]);

fail:
	DRM_ERROR("Unable to determine CDCLK. HPLL VCO=%u kHz, CFGC=0x%08x\n", vco, tmp);
	return 190476;
}

static void
intel_reduce_m_n_ratio(uint32_t *num, uint32_t *den)
{
	while (*num > DATA_LINK_M_N_MASK ||
	       *den > DATA_LINK_M_N_MASK) {
		*num >>= 1;
		*den >>= 1;
	}
}

static void compute_m_n(unsigned int m, unsigned int n,
			uint32_t *ret_m, uint32_t *ret_n)
{
	*ret_n = min_t(unsigned int, roundup_pow_of_two(n), DATA_LINK_N_MAX);
	*ret_m = div_u64((uint64_t) m * *ret_n, n);
	intel_reduce_m_n_ratio(ret_m, ret_n);
}

void
intel_link_compute_m_n(int bits_per_pixel, int nlanes,
		       int pixel_clock, int link_clock,
		       struct intel_link_m_n *m_n)
{
	m_n->tu = 64;

	compute_m_n(bits_per_pixel * pixel_clock,
		    link_clock * nlanes * 8,
		    &m_n->gmch_m, &m_n->gmch_n);

	compute_m_n(pixel_clock, link_clock,
		    &m_n->link_m, &m_n->link_n);
}

static inline bool intel_panel_use_ssc(struct drm_i915_private *dev_priv)
{
	if (i915.panel_use_ssc >= 0)
		return i915.panel_use_ssc != 0;
	return dev_priv->vbt.lvds_use_ssc
		&& !(dev_priv->quirks & QUIRK_LVDS_SSC_DISABLE);
}

static uint32_t pnv_dpll_compute_fp(struct dpll *dpll)
{
	return (1 << dpll->n) << 16 | dpll->m2;
}

static uint32_t i9xx_dpll_compute_fp(struct dpll *dpll)
{
	return dpll->n << 16 | dpll->m1 << 8 | dpll->m2;
}

static void i9xx_update_pll_dividers(struct intel_crtc *crtc,
				     struct intel_crtc_state *crtc_state,
				     intel_clock_t *reduced_clock)
{
	struct drm_device *dev = crtc->base.dev;
	u32 fp, fp2 = 0;

	if (IS_PINEVIEW(dev)) {
		fp = pnv_dpll_compute_fp(&crtc_state->dpll);
		if (reduced_clock)
			fp2 = pnv_dpll_compute_fp(reduced_clock);
	} else {
		fp = i9xx_dpll_compute_fp(&crtc_state->dpll);
		if (reduced_clock)
			fp2 = i9xx_dpll_compute_fp(reduced_clock);
	}

	crtc_state->dpll_hw_state.fp0 = fp;

	crtc->lowfreq_avail = false;
	if (intel_pipe_will_have_type(crtc_state, INTEL_OUTPUT_LVDS) &&
	    reduced_clock) {
		crtc_state->dpll_hw_state.fp1 = fp2;
		crtc->lowfreq_avail = true;
	} else {
		crtc_state->dpll_hw_state.fp1 = fp;
	}
}

static void vlv_pllb_recal_opamp(struct drm_i915_private *dev_priv, enum pipe
		pipe)
{
	u32 reg_val;

	/*
	 * PLLB opamp always calibrates to max value of 0x3f, force enable it
	 * and set it to a reasonable value instead.
	 */
	reg_val = vlv_dpio_read(dev_priv, pipe, VLV_PLL_DW9(1));
	reg_val &= 0xffffff00;
	reg_val |= 0x00000030;
	vlv_dpio_write(dev_priv, pipe, VLV_PLL_DW9(1), reg_val);

	reg_val = vlv_dpio_read(dev_priv, pipe, VLV_REF_DW13);
	reg_val &= 0x8cffffff;
	reg_val = 0x8c000000;
	vlv_dpio_write(dev_priv, pipe, VLV_REF_DW13, reg_val);

	reg_val = vlv_dpio_read(dev_priv, pipe, VLV_PLL_DW9(1));
	reg_val &= 0xffffff00;
	vlv_dpio_write(dev_priv, pipe, VLV_PLL_DW9(1), reg_val);

	reg_val = vlv_dpio_read(dev_priv, pipe, VLV_REF_DW13);
	reg_val &= 0x00ffffff;
	reg_val |= 0xb0000000;
	vlv_dpio_write(dev_priv, pipe, VLV_REF_DW13, reg_val);
}

static void intel_pch_transcoder_set_m_n(struct intel_crtc *crtc,
					 struct intel_link_m_n *m_n)
{
	struct drm_device *dev = crtc->base.dev;
	struct drm_i915_private *dev_priv = dev->dev_private;
	int pipe = crtc->pipe;

	I915_WRITE(PCH_TRANS_DATA_M1(pipe), TU_SIZE(m_n->tu) | m_n->gmch_m);
	I915_WRITE(PCH_TRANS_DATA_N1(pipe), m_n->gmch_n);
	I915_WRITE(PCH_TRANS_LINK_M1(pipe), m_n->link_m);
	I915_WRITE(PCH_TRANS_LINK_N1(pipe), m_n->link_n);
}

static void intel_cpu_transcoder_set_m_n(struct intel_crtc *crtc,
					 struct intel_link_m_n *m_n,
					 struct intel_link_m_n *m2_n2)
{
	struct drm_device *dev = crtc->base.dev;
	struct drm_i915_private *dev_priv = dev->dev_private;
	int pipe = crtc->pipe;
	enum transcoder transcoder = crtc->config->cpu_transcoder;

	if (INTEL_INFO(dev)->gen >= 5) {
		I915_WRITE(PIPE_DATA_M1(transcoder), TU_SIZE(m_n->tu) | m_n->gmch_m);
		I915_WRITE(PIPE_DATA_N1(transcoder), m_n->gmch_n);
		I915_WRITE(PIPE_LINK_M1(transcoder), m_n->link_m);
		I915_WRITE(PIPE_LINK_N1(transcoder), m_n->link_n);
		/* M2_N2 registers to be set only for gen < 8 (M2_N2 available
		 * for gen < 8) and if DRRS is supported (to make sure the
		 * registers are not unnecessarily accessed).
		 */
		if (m2_n2 && (IS_CHERRYVIEW(dev) || INTEL_INFO(dev)->gen < 8) &&
			crtc->config->has_drrs) {
			I915_WRITE(PIPE_DATA_M2(transcoder),
					TU_SIZE(m2_n2->tu) | m2_n2->gmch_m);
			I915_WRITE(PIPE_DATA_N2(transcoder), m2_n2->gmch_n);
			I915_WRITE(PIPE_LINK_M2(transcoder), m2_n2->link_m);
			I915_WRITE(PIPE_LINK_N2(transcoder), m2_n2->link_n);
		}
	} else {
		I915_WRITE(PIPE_DATA_M_G4X(pipe), TU_SIZE(m_n->tu) | m_n->gmch_m);
		I915_WRITE(PIPE_DATA_N_G4X(pipe), m_n->gmch_n);
		I915_WRITE(PIPE_LINK_M_G4X(pipe), m_n->link_m);
		I915_WRITE(PIPE_LINK_N_G4X(pipe), m_n->link_n);
	}
}

void intel_dp_set_m_n(struct intel_crtc *crtc, enum link_m_n_set m_n)
{
	struct intel_link_m_n *dp_m_n, *dp_m2_n2 = NULL;

	if (m_n == M1_N1) {
		dp_m_n = &crtc->config->dp_m_n;
		dp_m2_n2 = &crtc->config->dp_m2_n2;
	} else if (m_n == M2_N2) {

		/*
		 * M2_N2 registers are not supported. Hence m2_n2 divider value
		 * needs to be programmed into M1_N1.
		 */
		dp_m_n = &crtc->config->dp_m2_n2;
	} else {
		DRM_ERROR("Unsupported divider value\n");
		return;
	}

	if (crtc->config->has_pch_encoder)
		intel_pch_transcoder_set_m_n(crtc, &crtc->config->dp_m_n);
	else
		intel_cpu_transcoder_set_m_n(crtc, dp_m_n, dp_m2_n2);
}

static void vlv_compute_dpll(struct intel_crtc *crtc,
			     struct intel_crtc_state *pipe_config)
{
	pipe_config->dpll_hw_state.dpll = DPLL_INTEGRATED_REF_CLK_VLV |
		DPLL_REF_CLK_ENABLE_VLV | DPLL_VGA_MODE_DIS;
	if (crtc->pipe != PIPE_A)
		pipe_config->dpll_hw_state.dpll |= DPLL_INTEGRATED_CRI_CLK_VLV;

	/* DPLL not used with DSI, but still need the rest set up */
	if (!pipe_config->has_dsi_encoder)
		pipe_config->dpll_hw_state.dpll |= DPLL_VCO_ENABLE |
			DPLL_EXT_BUFFER_ENABLE_VLV;

	pipe_config->dpll_hw_state.dpll_md =
		(pipe_config->pixel_multiplier - 1) << DPLL_MD_UDI_MULTIPLIER_SHIFT;
}

static void chv_compute_dpll(struct intel_crtc *crtc,
			     struct intel_crtc_state *pipe_config)
{
	pipe_config->dpll_hw_state.dpll = DPLL_SSC_REF_CLK_CHV |
		DPLL_REF_CLK_ENABLE_VLV | DPLL_VGA_MODE_DIS;
	if (crtc->pipe != PIPE_A)
		pipe_config->dpll_hw_state.dpll |= DPLL_INTEGRATED_CRI_CLK_VLV;

	/* DPLL not used with DSI, but still need the rest set up */
	if (!pipe_config->has_dsi_encoder)
		pipe_config->dpll_hw_state.dpll |= DPLL_VCO_ENABLE;

	pipe_config->dpll_hw_state.dpll_md =
		(pipe_config->pixel_multiplier - 1) << DPLL_MD_UDI_MULTIPLIER_SHIFT;
}

static void vlv_prepare_pll(struct intel_crtc *crtc,
			    const struct intel_crtc_state *pipe_config)
{
	struct drm_device *dev = crtc->base.dev;
	struct drm_i915_private *dev_priv = dev->dev_private;
	enum pipe pipe = crtc->pipe;
	u32 mdiv;
	u32 bestn, bestm1, bestm2, bestp1, bestp2;
	u32 coreclk, reg_val;

	/* Enable Refclk */
	I915_WRITE(DPLL(pipe),
		   pipe_config->dpll_hw_state.dpll &
		   ~(DPLL_VCO_ENABLE | DPLL_EXT_BUFFER_ENABLE_VLV));

	/* No need to actually set up the DPLL with DSI */
	if ((pipe_config->dpll_hw_state.dpll & DPLL_VCO_ENABLE) == 0)
		return;

	mutex_lock(&dev_priv->sb_lock);

	bestn = pipe_config->dpll.n;
	bestm1 = pipe_config->dpll.m1;
	bestm2 = pipe_config->dpll.m2;
	bestp1 = pipe_config->dpll.p1;
	bestp2 = pipe_config->dpll.p2;

	/* See eDP HDMI DPIO driver vbios notes doc */

	/* PLL B needs special handling */
	if (pipe == PIPE_B)
		vlv_pllb_recal_opamp(dev_priv, pipe);

	/* Set up Tx target for periodic Rcomp update */
	vlv_dpio_write(dev_priv, pipe, VLV_PLL_DW9_BCAST, 0x0100000f);

	/* Disable target IRef on PLL */
	reg_val = vlv_dpio_read(dev_priv, pipe, VLV_PLL_DW8(pipe));
	reg_val &= 0x00ffffff;
	vlv_dpio_write(dev_priv, pipe, VLV_PLL_DW8(pipe), reg_val);

	/* Disable fast lock */
	vlv_dpio_write(dev_priv, pipe, VLV_CMN_DW0, 0x610);

	/* Set idtafcrecal before PLL is enabled */
	mdiv = ((bestm1 << DPIO_M1DIV_SHIFT) | (bestm2 & DPIO_M2DIV_MASK));
	mdiv |= ((bestp1 << DPIO_P1_SHIFT) | (bestp2 << DPIO_P2_SHIFT));
	mdiv |= ((bestn << DPIO_N_SHIFT));
	mdiv |= (1 << DPIO_K_SHIFT);

	/*
	 * Post divider depends on pixel clock rate, DAC vs digital (and LVDS,
	 * but we don't support that).
	 * Note: don't use the DAC post divider as it seems unstable.
	 */
	mdiv |= (DPIO_POST_DIV_HDMIDP << DPIO_POST_DIV_SHIFT);
	vlv_dpio_write(dev_priv, pipe, VLV_PLL_DW3(pipe), mdiv);

	mdiv |= DPIO_ENABLE_CALIBRATION;
	vlv_dpio_write(dev_priv, pipe, VLV_PLL_DW3(pipe), mdiv);

	/* Set HBR and RBR LPF coefficients */
	if (pipe_config->port_clock == 162000 ||
	    intel_pipe_has_type(crtc, INTEL_OUTPUT_ANALOG) ||
	    intel_pipe_has_type(crtc, INTEL_OUTPUT_HDMI))
		vlv_dpio_write(dev_priv, pipe, VLV_PLL_DW10(pipe),
				 0x009f0003);
	else
		vlv_dpio_write(dev_priv, pipe, VLV_PLL_DW10(pipe),
				 0x00d0000f);

	if (pipe_config->has_dp_encoder) {
		/* Use SSC source */
		if (pipe == PIPE_A)
			vlv_dpio_write(dev_priv, pipe, VLV_PLL_DW5(pipe),
					 0x0df40000);
		else
			vlv_dpio_write(dev_priv, pipe, VLV_PLL_DW5(pipe),
					 0x0df70000);
	} else { /* HDMI or VGA */
		/* Use bend source */
		if (pipe == PIPE_A)
			vlv_dpio_write(dev_priv, pipe, VLV_PLL_DW5(pipe),
					 0x0df70000);
		else
			vlv_dpio_write(dev_priv, pipe, VLV_PLL_DW5(pipe),
					 0x0df40000);
	}

	coreclk = vlv_dpio_read(dev_priv, pipe, VLV_PLL_DW7(pipe));
	coreclk = (coreclk & 0x0000ff00) | 0x01c00000;
	if (intel_pipe_has_type(crtc, INTEL_OUTPUT_DISPLAYPORT) ||
	    intel_pipe_has_type(crtc, INTEL_OUTPUT_EDP))
		coreclk |= 0x01000000;
	vlv_dpio_write(dev_priv, pipe, VLV_PLL_DW7(pipe), coreclk);

	vlv_dpio_write(dev_priv, pipe, VLV_PLL_DW11(pipe), 0x87871000);
	mutex_unlock(&dev_priv->sb_lock);
}

static void chv_prepare_pll(struct intel_crtc *crtc,
			    const struct intel_crtc_state *pipe_config)
{
	struct drm_device *dev = crtc->base.dev;
	struct drm_i915_private *dev_priv = dev->dev_private;
	enum pipe pipe = crtc->pipe;
	enum dpio_channel port = vlv_pipe_to_channel(pipe);
	u32 loopfilter, tribuf_calcntr;
	u32 bestn, bestm1, bestm2, bestp1, bestp2, bestm2_frac;
	u32 dpio_val;
	int vco;

	/* Enable Refclk and SSC */
	I915_WRITE(DPLL(pipe),
		   pipe_config->dpll_hw_state.dpll & ~DPLL_VCO_ENABLE);

	/* No need to actually set up the DPLL with DSI */
	if ((pipe_config->dpll_hw_state.dpll & DPLL_VCO_ENABLE) == 0)
		return;

	bestn = pipe_config->dpll.n;
	bestm2_frac = pipe_config->dpll.m2 & 0x3fffff;
	bestm1 = pipe_config->dpll.m1;
	bestm2 = pipe_config->dpll.m2 >> 22;
	bestp1 = pipe_config->dpll.p1;
	bestp2 = pipe_config->dpll.p2;
	vco = pipe_config->dpll.vco;
	dpio_val = 0;
	loopfilter = 0;

	mutex_lock(&dev_priv->sb_lock);

	/* p1 and p2 divider */
	vlv_dpio_write(dev_priv, pipe, CHV_CMN_DW13(port),
			5 << DPIO_CHV_S1_DIV_SHIFT |
			bestp1 << DPIO_CHV_P1_DIV_SHIFT |
			bestp2 << DPIO_CHV_P2_DIV_SHIFT |
			1 << DPIO_CHV_K_DIV_SHIFT);

	/* Feedback post-divider - m2 */
	vlv_dpio_write(dev_priv, pipe, CHV_PLL_DW0(port), bestm2);

	/* Feedback refclk divider - n and m1 */
	vlv_dpio_write(dev_priv, pipe, CHV_PLL_DW1(port),
			DPIO_CHV_M1_DIV_BY_2 |
			1 << DPIO_CHV_N_DIV_SHIFT);

	/* M2 fraction division */
	vlv_dpio_write(dev_priv, pipe, CHV_PLL_DW2(port), bestm2_frac);

	/* M2 fraction division enable */
	dpio_val = vlv_dpio_read(dev_priv, pipe, CHV_PLL_DW3(port));
	dpio_val &= ~(DPIO_CHV_FEEDFWD_GAIN_MASK | DPIO_CHV_FRAC_DIV_EN);
	dpio_val |= (2 << DPIO_CHV_FEEDFWD_GAIN_SHIFT);
	if (bestm2_frac)
		dpio_val |= DPIO_CHV_FRAC_DIV_EN;
	vlv_dpio_write(dev_priv, pipe, CHV_PLL_DW3(port), dpio_val);

	/* Program digital lock detect threshold */
	dpio_val = vlv_dpio_read(dev_priv, pipe, CHV_PLL_DW9(port));
	dpio_val &= ~(DPIO_CHV_INT_LOCK_THRESHOLD_MASK |
					DPIO_CHV_INT_LOCK_THRESHOLD_SEL_COARSE);
	dpio_val |= (0x5 << DPIO_CHV_INT_LOCK_THRESHOLD_SHIFT);
	if (!bestm2_frac)
		dpio_val |= DPIO_CHV_INT_LOCK_THRESHOLD_SEL_COARSE;
	vlv_dpio_write(dev_priv, pipe, CHV_PLL_DW9(port), dpio_val);

	/* Loop filter */
	if (vco == 5400000) {
		loopfilter |= (0x3 << DPIO_CHV_PROP_COEFF_SHIFT);
		loopfilter |= (0x8 << DPIO_CHV_INT_COEFF_SHIFT);
		loopfilter |= (0x1 << DPIO_CHV_GAIN_CTRL_SHIFT);
		tribuf_calcntr = 0x9;
	} else if (vco <= 6200000) {
		loopfilter |= (0x5 << DPIO_CHV_PROP_COEFF_SHIFT);
		loopfilter |= (0xB << DPIO_CHV_INT_COEFF_SHIFT);
		loopfilter |= (0x3 << DPIO_CHV_GAIN_CTRL_SHIFT);
		tribuf_calcntr = 0x9;
	} else if (vco <= 6480000) {
		loopfilter |= (0x4 << DPIO_CHV_PROP_COEFF_SHIFT);
		loopfilter |= (0x9 << DPIO_CHV_INT_COEFF_SHIFT);
		loopfilter |= (0x3 << DPIO_CHV_GAIN_CTRL_SHIFT);
		tribuf_calcntr = 0x8;
	} else {
		/* Not supported. Apply the same limits as in the max case */
		loopfilter |= (0x4 << DPIO_CHV_PROP_COEFF_SHIFT);
		loopfilter |= (0x9 << DPIO_CHV_INT_COEFF_SHIFT);
		loopfilter |= (0x3 << DPIO_CHV_GAIN_CTRL_SHIFT);
		tribuf_calcntr = 0;
	}
	vlv_dpio_write(dev_priv, pipe, CHV_PLL_DW6(port), loopfilter);

	dpio_val = vlv_dpio_read(dev_priv, pipe, CHV_PLL_DW8(port));
	dpio_val &= ~DPIO_CHV_TDC_TARGET_CNT_MASK;
	dpio_val |= (tribuf_calcntr << DPIO_CHV_TDC_TARGET_CNT_SHIFT);
	vlv_dpio_write(dev_priv, pipe, CHV_PLL_DW8(port), dpio_val);

	/* AFC Recal */
	vlv_dpio_write(dev_priv, pipe, CHV_CMN_DW14(port),
			vlv_dpio_read(dev_priv, pipe, CHV_CMN_DW14(port)) |
			DPIO_AFC_RECAL);

	mutex_unlock(&dev_priv->sb_lock);
}

/**
 * vlv_force_pll_on - forcibly enable just the PLL
 * @dev_priv: i915 private structure
 * @pipe: pipe PLL to enable
 * @dpll: PLL configuration
 *
 * Enable the PLL for @pipe using the supplied @dpll config. To be used
 * in cases where we need the PLL enabled even when @pipe is not going to
 * be enabled.
 */
int vlv_force_pll_on(struct drm_device *dev, enum pipe pipe,
		     const struct dpll *dpll)
{
	struct intel_crtc *crtc =
		to_intel_crtc(intel_get_crtc_for_pipe(dev, pipe));
	struct intel_crtc_state *pipe_config;

	pipe_config = kzalloc(sizeof(*pipe_config), GFP_KERNEL);
	if (!pipe_config)
		return -ENOMEM;

	pipe_config->base.crtc = &crtc->base;
	pipe_config->pixel_multiplier = 1;
	pipe_config->dpll = *dpll;

	if (IS_CHERRYVIEW(dev)) {
		chv_compute_dpll(crtc, pipe_config);
		chv_prepare_pll(crtc, pipe_config);
		chv_enable_pll(crtc, pipe_config);
	} else {
		vlv_compute_dpll(crtc, pipe_config);
		vlv_prepare_pll(crtc, pipe_config);
		vlv_enable_pll(crtc, pipe_config);
	}

	kfree(pipe_config);

	return 0;
}

/**
 * vlv_force_pll_off - forcibly disable just the PLL
 * @dev_priv: i915 private structure
 * @pipe: pipe PLL to disable
 *
 * Disable the PLL for @pipe. To be used in cases where we need
 * the PLL enabled even when @pipe is not going to be enabled.
 */
void vlv_force_pll_off(struct drm_device *dev, enum pipe pipe)
{
	if (IS_CHERRYVIEW(dev))
		chv_disable_pll(to_i915(dev), pipe);
	else
		vlv_disable_pll(to_i915(dev), pipe);
}

static void i9xx_compute_dpll(struct intel_crtc *crtc,
			      struct intel_crtc_state *crtc_state,
			      intel_clock_t *reduced_clock)
{
	struct drm_device *dev = crtc->base.dev;
	struct drm_i915_private *dev_priv = dev->dev_private;
	u32 dpll;
	bool is_sdvo;
	struct dpll *clock = &crtc_state->dpll;

	i9xx_update_pll_dividers(crtc, crtc_state, reduced_clock);

	is_sdvo = intel_pipe_will_have_type(crtc_state, INTEL_OUTPUT_SDVO) ||
		intel_pipe_will_have_type(crtc_state, INTEL_OUTPUT_HDMI);

	dpll = DPLL_VGA_MODE_DIS;

	if (intel_pipe_will_have_type(crtc_state, INTEL_OUTPUT_LVDS))
		dpll |= DPLLB_MODE_LVDS;
	else
		dpll |= DPLLB_MODE_DAC_SERIAL;

	if (IS_I945G(dev) || IS_I945GM(dev) || IS_G33(dev)) {
		dpll |= (crtc_state->pixel_multiplier - 1)
			<< SDVO_MULTIPLIER_SHIFT_HIRES;
	}

	if (is_sdvo)
		dpll |= DPLL_SDVO_HIGH_SPEED;

	if (crtc_state->has_dp_encoder)
		dpll |= DPLL_SDVO_HIGH_SPEED;

	/* compute bitmask from p1 value */
	if (IS_PINEVIEW(dev))
		dpll |= (1 << (clock->p1 - 1)) << DPLL_FPA01_P1_POST_DIV_SHIFT_PINEVIEW;
	else {
		dpll |= (1 << (clock->p1 - 1)) << DPLL_FPA01_P1_POST_DIV_SHIFT;
		if (IS_G4X(dev) && reduced_clock)
			dpll |= (1 << (reduced_clock->p1 - 1)) << DPLL_FPA1_P1_POST_DIV_SHIFT;
	}
	switch (clock->p2) {
	case 5:
		dpll |= DPLL_DAC_SERIAL_P2_CLOCK_DIV_5;
		break;
	case 7:
		dpll |= DPLLB_LVDS_P2_CLOCK_DIV_7;
		break;
	case 10:
		dpll |= DPLL_DAC_SERIAL_P2_CLOCK_DIV_10;
		break;
	case 14:
		dpll |= DPLLB_LVDS_P2_CLOCK_DIV_14;
		break;
	}
	if (INTEL_INFO(dev)->gen >= 4)
		dpll |= (6 << PLL_LOAD_PULSE_PHASE_SHIFT);

	if (crtc_state->sdvo_tv_clock)
		dpll |= PLL_REF_INPUT_TVCLKINBC;
	else if (intel_pipe_will_have_type(crtc_state, INTEL_OUTPUT_LVDS) &&
		 intel_panel_use_ssc(dev_priv))
		dpll |= PLLB_REF_INPUT_SPREADSPECTRUMIN;
	else
		dpll |= PLL_REF_INPUT_DREFCLK;

	dpll |= DPLL_VCO_ENABLE;
	crtc_state->dpll_hw_state.dpll = dpll;

	if (INTEL_INFO(dev)->gen >= 4) {
		u32 dpll_md = (crtc_state->pixel_multiplier - 1)
			<< DPLL_MD_UDI_MULTIPLIER_SHIFT;
		crtc_state->dpll_hw_state.dpll_md = dpll_md;
	}
}

static void i8xx_compute_dpll(struct intel_crtc *crtc,
			      struct intel_crtc_state *crtc_state,
			      intel_clock_t *reduced_clock)
{
	struct drm_device *dev = crtc->base.dev;
	struct drm_i915_private *dev_priv = dev->dev_private;
	u32 dpll;
	struct dpll *clock = &crtc_state->dpll;

	i9xx_update_pll_dividers(crtc, crtc_state, reduced_clock);

	dpll = DPLL_VGA_MODE_DIS;

	if (intel_pipe_will_have_type(crtc_state, INTEL_OUTPUT_LVDS)) {
		dpll |= (1 << (clock->p1 - 1)) << DPLL_FPA01_P1_POST_DIV_SHIFT;
	} else {
		if (clock->p1 == 2)
			dpll |= PLL_P1_DIVIDE_BY_TWO;
		else
			dpll |= (clock->p1 - 2) << DPLL_FPA01_P1_POST_DIV_SHIFT;
		if (clock->p2 == 4)
			dpll |= PLL_P2_DIVIDE_BY_4;
	}

	if (!IS_I830(dev) && intel_pipe_will_have_type(crtc_state, INTEL_OUTPUT_DVO))
		dpll |= DPLL_DVO_2X_MODE;

	if (intel_pipe_will_have_type(crtc_state, INTEL_OUTPUT_LVDS) &&
	    intel_panel_use_ssc(dev_priv))
		dpll |= PLLB_REF_INPUT_SPREADSPECTRUMIN;
	else
		dpll |= PLL_REF_INPUT_DREFCLK;

	dpll |= DPLL_VCO_ENABLE;
	crtc_state->dpll_hw_state.dpll = dpll;
}

static void intel_set_pipe_timings(struct intel_crtc *intel_crtc)
{
	struct drm_device *dev = intel_crtc->base.dev;
	struct drm_i915_private *dev_priv = dev->dev_private;
	enum pipe pipe = intel_crtc->pipe;
	enum transcoder cpu_transcoder = intel_crtc->config->cpu_transcoder;
	const struct drm_display_mode *adjusted_mode = &intel_crtc->config->base.adjusted_mode;
	uint32_t crtc_vtotal, crtc_vblank_end;
	int vsyncshift = 0;

	/* We need to be careful not to changed the adjusted mode, for otherwise
	 * the hw state checker will get angry at the mismatch. */
	crtc_vtotal = adjusted_mode->crtc_vtotal;
	crtc_vblank_end = adjusted_mode->crtc_vblank_end;

	if (adjusted_mode->flags & DRM_MODE_FLAG_INTERLACE) {
		/* the chip adds 2 halflines automatically */
		crtc_vtotal -= 1;
		crtc_vblank_end -= 1;

		if (intel_pipe_has_type(intel_crtc, INTEL_OUTPUT_SDVO))
			vsyncshift = (adjusted_mode->crtc_htotal - 1) / 2;
		else
			vsyncshift = adjusted_mode->crtc_hsync_start -
				adjusted_mode->crtc_htotal / 2;
		if (vsyncshift < 0)
			vsyncshift += adjusted_mode->crtc_htotal;
	}

	if (INTEL_INFO(dev)->gen > 3)
		I915_WRITE(VSYNCSHIFT(cpu_transcoder), vsyncshift);

	I915_WRITE(HTOTAL(cpu_transcoder),
		   (adjusted_mode->crtc_hdisplay - 1) |
		   ((adjusted_mode->crtc_htotal - 1) << 16));
	I915_WRITE(HBLANK(cpu_transcoder),
		   (adjusted_mode->crtc_hblank_start - 1) |
		   ((adjusted_mode->crtc_hblank_end - 1) << 16));
	I915_WRITE(HSYNC(cpu_transcoder),
		   (adjusted_mode->crtc_hsync_start - 1) |
		   ((adjusted_mode->crtc_hsync_end - 1) << 16));

	I915_WRITE(VTOTAL(cpu_transcoder),
		   (adjusted_mode->crtc_vdisplay - 1) |
		   ((crtc_vtotal - 1) << 16));
	I915_WRITE(VBLANK(cpu_transcoder),
		   (adjusted_mode->crtc_vblank_start - 1) |
		   ((crtc_vblank_end - 1) << 16));
	I915_WRITE(VSYNC(cpu_transcoder),
		   (adjusted_mode->crtc_vsync_start - 1) |
		   ((adjusted_mode->crtc_vsync_end - 1) << 16));

	/* Workaround: when the EDP input selection is B, the VTOTAL_B must be
	 * programmed with the VTOTAL_EDP value. Same for VTOTAL_C. This is
	 * documented on the DDI_FUNC_CTL register description, EDP Input Select
	 * bits. */
	if (IS_HASWELL(dev) && cpu_transcoder == TRANSCODER_EDP &&
	    (pipe == PIPE_B || pipe == PIPE_C))
		I915_WRITE(VTOTAL(pipe), I915_READ(VTOTAL(cpu_transcoder)));

}

static void intel_set_pipe_src_size(struct intel_crtc *intel_crtc)
{
	struct drm_device *dev = intel_crtc->base.dev;
	struct drm_i915_private *dev_priv = dev->dev_private;
	enum pipe pipe = intel_crtc->pipe;

	/* pipesrc controls the size that is scaled from, which should
	 * always be the user's requested size.
	 */
	I915_WRITE(PIPESRC(pipe),
		   ((intel_crtc->config->pipe_src_w - 1) << 16) |
		   (intel_crtc->config->pipe_src_h - 1));
}

static void intel_get_pipe_timings(struct intel_crtc *crtc,
				   struct intel_crtc_state *pipe_config)
{
	struct drm_device *dev = crtc->base.dev;
	struct drm_i915_private *dev_priv = dev->dev_private;
	enum transcoder cpu_transcoder = pipe_config->cpu_transcoder;
	uint32_t tmp;

	tmp = I915_READ(HTOTAL(cpu_transcoder));
	pipe_config->base.adjusted_mode.crtc_hdisplay = (tmp & 0xffff) + 1;
	pipe_config->base.adjusted_mode.crtc_htotal = ((tmp >> 16) & 0xffff) + 1;
	tmp = I915_READ(HBLANK(cpu_transcoder));
	pipe_config->base.adjusted_mode.crtc_hblank_start = (tmp & 0xffff) + 1;
	pipe_config->base.adjusted_mode.crtc_hblank_end = ((tmp >> 16) & 0xffff) + 1;
	tmp = I915_READ(HSYNC(cpu_transcoder));
	pipe_config->base.adjusted_mode.crtc_hsync_start = (tmp & 0xffff) + 1;
	pipe_config->base.adjusted_mode.crtc_hsync_end = ((tmp >> 16) & 0xffff) + 1;

	tmp = I915_READ(VTOTAL(cpu_transcoder));
	pipe_config->base.adjusted_mode.crtc_vdisplay = (tmp & 0xffff) + 1;
	pipe_config->base.adjusted_mode.crtc_vtotal = ((tmp >> 16) & 0xffff) + 1;
	tmp = I915_READ(VBLANK(cpu_transcoder));
	pipe_config->base.adjusted_mode.crtc_vblank_start = (tmp & 0xffff) + 1;
	pipe_config->base.adjusted_mode.crtc_vblank_end = ((tmp >> 16) & 0xffff) + 1;
	tmp = I915_READ(VSYNC(cpu_transcoder));
	pipe_config->base.adjusted_mode.crtc_vsync_start = (tmp & 0xffff) + 1;
	pipe_config->base.adjusted_mode.crtc_vsync_end = ((tmp >> 16) & 0xffff) + 1;

	if (I915_READ(PIPECONF(cpu_transcoder)) & PIPECONF_INTERLACE_MASK) {
		pipe_config->base.adjusted_mode.flags |= DRM_MODE_FLAG_INTERLACE;
		pipe_config->base.adjusted_mode.crtc_vtotal += 1;
		pipe_config->base.adjusted_mode.crtc_vblank_end += 1;
	}
}

static void intel_get_pipe_src_size(struct intel_crtc *crtc,
				    struct intel_crtc_state *pipe_config)
{
	struct drm_device *dev = crtc->base.dev;
	struct drm_i915_private *dev_priv = dev->dev_private;
	u32 tmp;

	tmp = I915_READ(PIPESRC(crtc->pipe));
	pipe_config->pipe_src_h = (tmp & 0xffff) + 1;
	pipe_config->pipe_src_w = ((tmp >> 16) & 0xffff) + 1;

	pipe_config->base.mode.vdisplay = pipe_config->pipe_src_h;
	pipe_config->base.mode.hdisplay = pipe_config->pipe_src_w;
}

void intel_mode_from_pipe_config(struct drm_display_mode *mode,
				 struct intel_crtc_state *pipe_config)
{
	mode->hdisplay = pipe_config->base.adjusted_mode.crtc_hdisplay;
	mode->htotal = pipe_config->base.adjusted_mode.crtc_htotal;
	mode->hsync_start = pipe_config->base.adjusted_mode.crtc_hsync_start;
	mode->hsync_end = pipe_config->base.adjusted_mode.crtc_hsync_end;

	mode->vdisplay = pipe_config->base.adjusted_mode.crtc_vdisplay;
	mode->vtotal = pipe_config->base.adjusted_mode.crtc_vtotal;
	mode->vsync_start = pipe_config->base.adjusted_mode.crtc_vsync_start;
	mode->vsync_end = pipe_config->base.adjusted_mode.crtc_vsync_end;

	mode->flags = pipe_config->base.adjusted_mode.flags;
	mode->type = DRM_MODE_TYPE_DRIVER;

	mode->clock = pipe_config->base.adjusted_mode.crtc_clock;
	mode->flags |= pipe_config->base.adjusted_mode.flags;

	mode->hsync = drm_mode_hsync(mode);
	mode->vrefresh = drm_mode_vrefresh(mode);
	drm_mode_set_name(mode);
}

static void i9xx_set_pipeconf(struct intel_crtc *intel_crtc)
{
	struct drm_device *dev = intel_crtc->base.dev;
	struct drm_i915_private *dev_priv = dev->dev_private;
	uint32_t pipeconf;

	pipeconf = 0;

	if ((intel_crtc->pipe == PIPE_A && dev_priv->quirks & QUIRK_PIPEA_FORCE) ||
	    (intel_crtc->pipe == PIPE_B && dev_priv->quirks & QUIRK_PIPEB_FORCE))
		pipeconf |= I915_READ(PIPECONF(intel_crtc->pipe)) & PIPECONF_ENABLE;

	if (intel_crtc->config->double_wide)
		pipeconf |= PIPECONF_DOUBLE_WIDE;

	/* only g4x and later have fancy bpc/dither controls */
	if (IS_G4X(dev) || IS_VALLEYVIEW(dev) || IS_CHERRYVIEW(dev)) {
		/* Bspec claims that we can't use dithering for 30bpp pipes. */
		if (intel_crtc->config->dither && intel_crtc->config->pipe_bpp != 30)
			pipeconf |= PIPECONF_DITHER_EN |
				    PIPECONF_DITHER_TYPE_SP;

		switch (intel_crtc->config->pipe_bpp) {
		case 18:
			pipeconf |= PIPECONF_6BPC;
			break;
		case 24:
			pipeconf |= PIPECONF_8BPC;
			break;
		case 30:
			pipeconf |= PIPECONF_10BPC;
			break;
		default:
			/* Case prevented by intel_choose_pipe_bpp_dither. */
			BUG();
		}
	}

	if (HAS_PIPE_CXSR(dev)) {
		if (intel_crtc->lowfreq_avail) {
			DRM_DEBUG_KMS("enabling CxSR downclocking\n");
			pipeconf |= PIPECONF_CXSR_DOWNCLOCK;
		} else {
			DRM_DEBUG_KMS("disabling CxSR downclocking\n");
		}
	}

	if (intel_crtc->config->base.adjusted_mode.flags & DRM_MODE_FLAG_INTERLACE) {
		if (INTEL_INFO(dev)->gen < 4 ||
		    intel_pipe_has_type(intel_crtc, INTEL_OUTPUT_SDVO))
			pipeconf |= PIPECONF_INTERLACE_W_FIELD_INDICATION;
		else
			pipeconf |= PIPECONF_INTERLACE_W_SYNC_SHIFT;
	} else
		pipeconf |= PIPECONF_PROGRESSIVE;

	if ((IS_VALLEYVIEW(dev) || IS_CHERRYVIEW(dev)) &&
	     intel_crtc->config->limited_color_range)
		pipeconf |= PIPECONF_COLOR_RANGE_SELECT;

	I915_WRITE(PIPECONF(intel_crtc->pipe), pipeconf);
	POSTING_READ(PIPECONF(intel_crtc->pipe));
}

static int i8xx_crtc_compute_clock(struct intel_crtc *crtc,
				   struct intel_crtc_state *crtc_state)
{
	struct drm_device *dev = crtc->base.dev;
	struct drm_i915_private *dev_priv = dev->dev_private;
	const intel_limit_t *limit;
	int refclk = 48000;

	memset(&crtc_state->dpll_hw_state, 0,
	       sizeof(crtc_state->dpll_hw_state));

	if (intel_pipe_will_have_type(crtc_state, INTEL_OUTPUT_LVDS)) {
		if (intel_panel_use_ssc(dev_priv)) {
			refclk = dev_priv->vbt.lvds_ssc_freq;
			DRM_DEBUG_KMS("using SSC reference clock of %d kHz\n", refclk);
		}

		limit = &intel_limits_i8xx_lvds;
	} else if (intel_pipe_will_have_type(crtc_state, INTEL_OUTPUT_DVO)) {
		limit = &intel_limits_i8xx_dvo;
	} else {
		limit = &intel_limits_i8xx_dac;
	}

	if (!crtc_state->clock_set &&
	    !i9xx_find_best_dpll(limit, crtc_state, crtc_state->port_clock,
				 refclk, NULL, &crtc_state->dpll)) {
		DRM_ERROR("Couldn't find PLL settings for mode!\n");
		return -EINVAL;
	}

	i8xx_compute_dpll(crtc, crtc_state, NULL);

	return 0;
}

static int g4x_crtc_compute_clock(struct intel_crtc *crtc,
				  struct intel_crtc_state *crtc_state)
{
	struct drm_device *dev = crtc->base.dev;
	struct drm_i915_private *dev_priv = dev->dev_private;
	const intel_limit_t *limit;
	int refclk = 96000;

	memset(&crtc_state->dpll_hw_state, 0,
	       sizeof(crtc_state->dpll_hw_state));

	if (intel_pipe_will_have_type(crtc_state, INTEL_OUTPUT_LVDS)) {
		if (intel_panel_use_ssc(dev_priv)) {
			refclk = dev_priv->vbt.lvds_ssc_freq;
			DRM_DEBUG_KMS("using SSC reference clock of %d kHz\n", refclk);
		}

		if (intel_is_dual_link_lvds(dev))
			limit = &intel_limits_g4x_dual_channel_lvds;
		else
			limit = &intel_limits_g4x_single_channel_lvds;
	} else if (intel_pipe_will_have_type(crtc_state, INTEL_OUTPUT_HDMI) ||
		   intel_pipe_will_have_type(crtc_state, INTEL_OUTPUT_ANALOG)) {
		limit = &intel_limits_g4x_hdmi;
	} else if (intel_pipe_will_have_type(crtc_state, INTEL_OUTPUT_SDVO)) {
		limit = &intel_limits_g4x_sdvo;
	} else {
		/* The option is for other outputs */
		limit = &intel_limits_i9xx_sdvo;
<<<<<<< HEAD
	}

	if (!crtc_state->clock_set &&
	    !g4x_find_best_dpll(limit, crtc_state, crtc_state->port_clock,
				refclk, NULL, &crtc_state->dpll)) {
		DRM_ERROR("Couldn't find PLL settings for mode!\n");
		return -EINVAL;
	}

=======
	}

	if (!crtc_state->clock_set &&
	    !g4x_find_best_dpll(limit, crtc_state, crtc_state->port_clock,
				refclk, NULL, &crtc_state->dpll)) {
		DRM_ERROR("Couldn't find PLL settings for mode!\n");
		return -EINVAL;
	}

>>>>>>> 33688abb
	i9xx_compute_dpll(crtc, crtc_state, NULL);

	return 0;
}

static int pnv_crtc_compute_clock(struct intel_crtc *crtc,
				  struct intel_crtc_state *crtc_state)
{
	struct drm_device *dev = crtc->base.dev;
	struct drm_i915_private *dev_priv = dev->dev_private;
	const intel_limit_t *limit;
	int refclk = 96000;

	memset(&crtc_state->dpll_hw_state, 0,
	       sizeof(crtc_state->dpll_hw_state));

	if (intel_pipe_will_have_type(crtc_state, INTEL_OUTPUT_LVDS)) {
		if (intel_panel_use_ssc(dev_priv)) {
			refclk = dev_priv->vbt.lvds_ssc_freq;
			DRM_DEBUG_KMS("using SSC reference clock of %d kHz\n", refclk);
		}

		limit = &intel_limits_pineview_lvds;
	} else {
		limit = &intel_limits_pineview_sdvo;
<<<<<<< HEAD
	}

	if (!crtc_state->clock_set &&
	    !pnv_find_best_dpll(limit, crtc_state, crtc_state->port_clock,
				refclk, NULL, &crtc_state->dpll)) {
		DRM_ERROR("Couldn't find PLL settings for mode!\n");
		return -EINVAL;
	}

	i9xx_compute_dpll(crtc, crtc_state, NULL);

	return 0;
}

static int i9xx_crtc_compute_clock(struct intel_crtc *crtc,
				   struct intel_crtc_state *crtc_state)
{
	struct drm_device *dev = crtc->base.dev;
	struct drm_i915_private *dev_priv = dev->dev_private;
	const intel_limit_t *limit;
	int refclk = 96000;

	memset(&crtc_state->dpll_hw_state, 0,
	       sizeof(crtc_state->dpll_hw_state));

	if (intel_pipe_will_have_type(crtc_state, INTEL_OUTPUT_LVDS)) {
		if (intel_panel_use_ssc(dev_priv)) {
			refclk = dev_priv->vbt.lvds_ssc_freq;
			DRM_DEBUG_KMS("using SSC reference clock of %d kHz\n", refclk);
		}

		limit = &intel_limits_i9xx_lvds;
	} else {
		limit = &intel_limits_i9xx_sdvo;
	}

	if (!crtc_state->clock_set &&
	    !i9xx_find_best_dpll(limit, crtc_state, crtc_state->port_clock,
				 refclk, NULL, &crtc_state->dpll)) {
		DRM_ERROR("Couldn't find PLL settings for mode!\n");
		return -EINVAL;
	}

	i9xx_compute_dpll(crtc, crtc_state, NULL);

	return 0;
}

static int chv_crtc_compute_clock(struct intel_crtc *crtc,
				  struct intel_crtc_state *crtc_state)
{
	int refclk = 100000;
	const intel_limit_t *limit = &intel_limits_chv;

	memset(&crtc_state->dpll_hw_state, 0,
	       sizeof(crtc_state->dpll_hw_state));

	if (!crtc_state->clock_set &&
	    !chv_find_best_dpll(limit, crtc_state, crtc_state->port_clock,
				refclk, NULL, &crtc_state->dpll)) {
		DRM_ERROR("Couldn't find PLL settings for mode!\n");
		return -EINVAL;
	}

	chv_compute_dpll(crtc, crtc_state);

	return 0;
}

static int vlv_crtc_compute_clock(struct intel_crtc *crtc,
				  struct intel_crtc_state *crtc_state)
{
	int refclk = 100000;
	const intel_limit_t *limit = &intel_limits_vlv;

	memset(&crtc_state->dpll_hw_state, 0,
	       sizeof(crtc_state->dpll_hw_state));

	if (!crtc_state->clock_set &&
	    !vlv_find_best_dpll(limit, crtc_state, crtc_state->port_clock,
				refclk, NULL, &crtc_state->dpll)) {
		DRM_ERROR("Couldn't find PLL settings for mode!\n");
		return -EINVAL;
	}

=======
	}

	if (!crtc_state->clock_set &&
	    !pnv_find_best_dpll(limit, crtc_state, crtc_state->port_clock,
				refclk, NULL, &crtc_state->dpll)) {
		DRM_ERROR("Couldn't find PLL settings for mode!\n");
		return -EINVAL;
	}

	i9xx_compute_dpll(crtc, crtc_state, NULL);

	return 0;
}

static int i9xx_crtc_compute_clock(struct intel_crtc *crtc,
				   struct intel_crtc_state *crtc_state)
{
	struct drm_device *dev = crtc->base.dev;
	struct drm_i915_private *dev_priv = dev->dev_private;
	const intel_limit_t *limit;
	int refclk = 96000;

	memset(&crtc_state->dpll_hw_state, 0,
	       sizeof(crtc_state->dpll_hw_state));

	if (intel_pipe_will_have_type(crtc_state, INTEL_OUTPUT_LVDS)) {
		if (intel_panel_use_ssc(dev_priv)) {
			refclk = dev_priv->vbt.lvds_ssc_freq;
			DRM_DEBUG_KMS("using SSC reference clock of %d kHz\n", refclk);
		}

		limit = &intel_limits_i9xx_lvds;
	} else {
		limit = &intel_limits_i9xx_sdvo;
	}

	if (!crtc_state->clock_set &&
	    !i9xx_find_best_dpll(limit, crtc_state, crtc_state->port_clock,
				 refclk, NULL, &crtc_state->dpll)) {
		DRM_ERROR("Couldn't find PLL settings for mode!\n");
		return -EINVAL;
	}

	i9xx_compute_dpll(crtc, crtc_state, NULL);

	return 0;
}

static int chv_crtc_compute_clock(struct intel_crtc *crtc,
				  struct intel_crtc_state *crtc_state)
{
	int refclk = 100000;
	const intel_limit_t *limit = &intel_limits_chv;

	memset(&crtc_state->dpll_hw_state, 0,
	       sizeof(crtc_state->dpll_hw_state));

	if (!crtc_state->clock_set &&
	    !chv_find_best_dpll(limit, crtc_state, crtc_state->port_clock,
				refclk, NULL, &crtc_state->dpll)) {
		DRM_ERROR("Couldn't find PLL settings for mode!\n");
		return -EINVAL;
	}

	chv_compute_dpll(crtc, crtc_state);

	return 0;
}

static int vlv_crtc_compute_clock(struct intel_crtc *crtc,
				  struct intel_crtc_state *crtc_state)
{
	int refclk = 100000;
	const intel_limit_t *limit = &intel_limits_vlv;

	memset(&crtc_state->dpll_hw_state, 0,
	       sizeof(crtc_state->dpll_hw_state));

	if (!crtc_state->clock_set &&
	    !vlv_find_best_dpll(limit, crtc_state, crtc_state->port_clock,
				refclk, NULL, &crtc_state->dpll)) {
		DRM_ERROR("Couldn't find PLL settings for mode!\n");
		return -EINVAL;
	}

>>>>>>> 33688abb
	vlv_compute_dpll(crtc, crtc_state);

	return 0;
}

static void i9xx_get_pfit_config(struct intel_crtc *crtc,
				 struct intel_crtc_state *pipe_config)
{
	struct drm_device *dev = crtc->base.dev;
	struct drm_i915_private *dev_priv = dev->dev_private;
	uint32_t tmp;

	if (INTEL_INFO(dev)->gen <= 3 && (IS_I830(dev) || !IS_MOBILE(dev)))
		return;

	tmp = I915_READ(PFIT_CONTROL);
	if (!(tmp & PFIT_ENABLE))
		return;

	/* Check whether the pfit is attached to our pipe. */
	if (INTEL_INFO(dev)->gen < 4) {
		if (crtc->pipe != PIPE_B)
			return;
	} else {
		if ((tmp & PFIT_PIPE_MASK) != (crtc->pipe << PFIT_PIPE_SHIFT))
			return;
	}

	pipe_config->gmch_pfit.control = tmp;
	pipe_config->gmch_pfit.pgm_ratios = I915_READ(PFIT_PGM_RATIOS);
}

static void vlv_crtc_clock_get(struct intel_crtc *crtc,
			       struct intel_crtc_state *pipe_config)
{
	struct drm_device *dev = crtc->base.dev;
	struct drm_i915_private *dev_priv = dev->dev_private;
	int pipe = pipe_config->cpu_transcoder;
	intel_clock_t clock;
	u32 mdiv;
	int refclk = 100000;

	/* In case of DSI, DPLL will not be used */
	if ((pipe_config->dpll_hw_state.dpll & DPLL_VCO_ENABLE) == 0)
		return;

	mutex_lock(&dev_priv->sb_lock);
	mdiv = vlv_dpio_read(dev_priv, pipe, VLV_PLL_DW3(pipe));
	mutex_unlock(&dev_priv->sb_lock);

	clock.m1 = (mdiv >> DPIO_M1DIV_SHIFT) & 7;
	clock.m2 = mdiv & DPIO_M2DIV_MASK;
	clock.n = (mdiv >> DPIO_N_SHIFT) & 0xf;
	clock.p1 = (mdiv >> DPIO_P1_SHIFT) & 7;
	clock.p2 = (mdiv >> DPIO_P2_SHIFT) & 0x1f;

	pipe_config->port_clock = vlv_calc_dpll_params(refclk, &clock);
}

static void
i9xx_get_initial_plane_config(struct intel_crtc *crtc,
			      struct intel_initial_plane_config *plane_config)
{
	struct drm_device *dev = crtc->base.dev;
	struct drm_i915_private *dev_priv = dev->dev_private;
	u32 val, base, offset;
	int pipe = crtc->pipe, plane = crtc->plane;
	int fourcc, pixel_format;
	unsigned int aligned_height;
	struct drm_framebuffer *fb;
	struct intel_framebuffer *intel_fb;

	val = I915_READ(DSPCNTR(plane));
	if (!(val & DISPLAY_PLANE_ENABLE))
		return;

	intel_fb = kzalloc(sizeof(*intel_fb), GFP_KERNEL);
	if (!intel_fb) {
		DRM_DEBUG_KMS("failed to alloc fb\n");
		return;
	}

	fb = &intel_fb->base;

	if (INTEL_INFO(dev)->gen >= 4) {
		if (val & DISPPLANE_TILED) {
			plane_config->tiling = I915_TILING_X;
			fb->modifier[0] = I915_FORMAT_MOD_X_TILED;
		}
	}

	pixel_format = val & DISPPLANE_PIXFORMAT_MASK;
	fourcc = i9xx_format_to_fourcc(pixel_format);
	fb->pixel_format = fourcc;
	fb->bits_per_pixel = drm_format_plane_cpp(fourcc, 0) * 8;

	if (INTEL_INFO(dev)->gen >= 4) {
		if (plane_config->tiling)
			offset = I915_READ(DSPTILEOFF(plane));
		else
			offset = I915_READ(DSPLINOFF(plane));
		base = I915_READ(DSPSURF(plane)) & 0xfffff000;
	} else {
		base = I915_READ(DSPADDR(plane));
	}
	plane_config->base = base;

	val = I915_READ(PIPESRC(pipe));
	fb->width = ((val >> 16) & 0xfff) + 1;
	fb->height = ((val >> 0) & 0xfff) + 1;

	val = I915_READ(DSPSTRIDE(pipe));
	fb->pitches[0] = val & 0xffffffc0;

	aligned_height = intel_fb_align_height(dev, fb->height,
					       fb->pixel_format,
					       fb->modifier[0]);

	plane_config->size = fb->pitches[0] * aligned_height;

	DRM_DEBUG_KMS("pipe/plane %c/%d with fb: size=%dx%d@%d, offset=%x, pitch %d, size 0x%x\n",
		      pipe_name(pipe), plane, fb->width, fb->height,
		      fb->bits_per_pixel, base, fb->pitches[0],
		      plane_config->size);

	plane_config->fb = intel_fb;
}

static void chv_crtc_clock_get(struct intel_crtc *crtc,
			       struct intel_crtc_state *pipe_config)
{
	struct drm_device *dev = crtc->base.dev;
	struct drm_i915_private *dev_priv = dev->dev_private;
	int pipe = pipe_config->cpu_transcoder;
	enum dpio_channel port = vlv_pipe_to_channel(pipe);
	intel_clock_t clock;
	u32 cmn_dw13, pll_dw0, pll_dw1, pll_dw2, pll_dw3;
	int refclk = 100000;

	/* In case of DSI, DPLL will not be used */
	if ((pipe_config->dpll_hw_state.dpll & DPLL_VCO_ENABLE) == 0)
		return;

	mutex_lock(&dev_priv->sb_lock);
	cmn_dw13 = vlv_dpio_read(dev_priv, pipe, CHV_CMN_DW13(port));
	pll_dw0 = vlv_dpio_read(dev_priv, pipe, CHV_PLL_DW0(port));
	pll_dw1 = vlv_dpio_read(dev_priv, pipe, CHV_PLL_DW1(port));
	pll_dw2 = vlv_dpio_read(dev_priv, pipe, CHV_PLL_DW2(port));
	pll_dw3 = vlv_dpio_read(dev_priv, pipe, CHV_PLL_DW3(port));
	mutex_unlock(&dev_priv->sb_lock);

	clock.m1 = (pll_dw1 & 0x7) == DPIO_CHV_M1_DIV_BY_2 ? 2 : 0;
	clock.m2 = (pll_dw0 & 0xff) << 22;
	if (pll_dw3 & DPIO_CHV_FRAC_DIV_EN)
		clock.m2 |= pll_dw2 & 0x3fffff;
	clock.n = (pll_dw1 >> DPIO_CHV_N_DIV_SHIFT) & 0xf;
	clock.p1 = (cmn_dw13 >> DPIO_CHV_P1_DIV_SHIFT) & 0x7;
	clock.p2 = (cmn_dw13 >> DPIO_CHV_P2_DIV_SHIFT) & 0x1f;

	pipe_config->port_clock = chv_calc_dpll_params(refclk, &clock);
}

static bool i9xx_get_pipe_config(struct intel_crtc *crtc,
				 struct intel_crtc_state *pipe_config)
{
	struct drm_device *dev = crtc->base.dev;
	struct drm_i915_private *dev_priv = dev->dev_private;
	enum intel_display_power_domain power_domain;
	uint32_t tmp;
	bool ret;

	power_domain = POWER_DOMAIN_PIPE(crtc->pipe);
	if (!intel_display_power_get_if_enabled(dev_priv, power_domain))
		return false;

	pipe_config->cpu_transcoder = (enum transcoder) crtc->pipe;
	pipe_config->shared_dpll = NULL;

	ret = false;

	tmp = I915_READ(PIPECONF(crtc->pipe));
	if (!(tmp & PIPECONF_ENABLE))
		goto out;

	if (IS_G4X(dev) || IS_VALLEYVIEW(dev) || IS_CHERRYVIEW(dev)) {
		switch (tmp & PIPECONF_BPC_MASK) {
		case PIPECONF_6BPC:
			pipe_config->pipe_bpp = 18;
			break;
		case PIPECONF_8BPC:
			pipe_config->pipe_bpp = 24;
			break;
		case PIPECONF_10BPC:
			pipe_config->pipe_bpp = 30;
			break;
		default:
			break;
		}
	}

	if ((IS_VALLEYVIEW(dev) || IS_CHERRYVIEW(dev)) &&
	    (tmp & PIPECONF_COLOR_RANGE_SELECT))
		pipe_config->limited_color_range = true;

	if (INTEL_INFO(dev)->gen < 4)
		pipe_config->double_wide = tmp & PIPECONF_DOUBLE_WIDE;

	intel_get_pipe_timings(crtc, pipe_config);
	intel_get_pipe_src_size(crtc, pipe_config);

	i9xx_get_pfit_config(crtc, pipe_config);

	if (INTEL_INFO(dev)->gen >= 4) {
		/* No way to read it out on pipes B and C */
		if (IS_CHERRYVIEW(dev) && crtc->pipe != PIPE_A)
			tmp = dev_priv->chv_dpll_md[crtc->pipe];
		else
			tmp = I915_READ(DPLL_MD(crtc->pipe));
		pipe_config->pixel_multiplier =
			((tmp & DPLL_MD_UDI_MULTIPLIER_MASK)
			 >> DPLL_MD_UDI_MULTIPLIER_SHIFT) + 1;
		pipe_config->dpll_hw_state.dpll_md = tmp;
	} else if (IS_I945G(dev) || IS_I945GM(dev) || IS_G33(dev)) {
		tmp = I915_READ(DPLL(crtc->pipe));
		pipe_config->pixel_multiplier =
			((tmp & SDVO_MULTIPLIER_MASK)
			 >> SDVO_MULTIPLIER_SHIFT_HIRES) + 1;
	} else {
		/* Note that on i915G/GM the pixel multiplier is in the sdvo
		 * port and will be fixed up in the encoder->get_config
		 * function. */
		pipe_config->pixel_multiplier = 1;
	}
	pipe_config->dpll_hw_state.dpll = I915_READ(DPLL(crtc->pipe));
	if (!IS_VALLEYVIEW(dev) && !IS_CHERRYVIEW(dev)) {
		/*
		 * DPLL_DVO_2X_MODE must be enabled for both DPLLs
		 * on 830. Filter it out here so that we don't
		 * report errors due to that.
		 */
		if (IS_I830(dev))
			pipe_config->dpll_hw_state.dpll &= ~DPLL_DVO_2X_MODE;

		pipe_config->dpll_hw_state.fp0 = I915_READ(FP0(crtc->pipe));
		pipe_config->dpll_hw_state.fp1 = I915_READ(FP1(crtc->pipe));
	} else {
		/* Mask out read-only status bits. */
		pipe_config->dpll_hw_state.dpll &= ~(DPLL_LOCK_VLV |
						     DPLL_PORTC_READY_MASK |
						     DPLL_PORTB_READY_MASK);
	}

	if (IS_CHERRYVIEW(dev))
		chv_crtc_clock_get(crtc, pipe_config);
	else if (IS_VALLEYVIEW(dev))
		vlv_crtc_clock_get(crtc, pipe_config);
	else
		i9xx_crtc_clock_get(crtc, pipe_config);

	/*
	 * Normally the dotclock is filled in by the encoder .get_config()
	 * but in case the pipe is enabled w/o any ports we need a sane
	 * default.
	 */
	pipe_config->base.adjusted_mode.crtc_clock =
		pipe_config->port_clock / pipe_config->pixel_multiplier;

	ret = true;

out:
	intel_display_power_put(dev_priv, power_domain);

	return ret;
}

static void ironlake_init_pch_refclk(struct drm_device *dev)
{
	struct drm_i915_private *dev_priv = dev->dev_private;
	struct intel_encoder *encoder;
	int i;
	u32 val, final;
	bool has_lvds = false;
	bool has_cpu_edp = false;
	bool has_panel = false;
	bool has_ck505 = false;
	bool can_ssc = false;
	bool using_ssc_source = false;

	/* We need to take the global config into account */
	for_each_intel_encoder(dev, encoder) {
		switch (encoder->type) {
		case INTEL_OUTPUT_LVDS:
			has_panel = true;
			has_lvds = true;
			break;
		case INTEL_OUTPUT_EDP:
			has_panel = true;
			if (enc_to_dig_port(&encoder->base)->port == PORT_A)
				has_cpu_edp = true;
			break;
		default:
			break;
		}
	}

	if (HAS_PCH_IBX(dev)) {
		has_ck505 = dev_priv->vbt.display_clock_mode;
		can_ssc = has_ck505;
	} else {
		has_ck505 = false;
		can_ssc = true;
	}

	/* Check if any DPLLs are using the SSC source */
	for (i = 0; i < dev_priv->num_shared_dpll; i++) {
		u32 temp = I915_READ(PCH_DPLL(i));

		if (!(temp & DPLL_VCO_ENABLE))
			continue;

		if ((temp & PLL_REF_INPUT_MASK) ==
		    PLLB_REF_INPUT_SPREADSPECTRUMIN) {
			using_ssc_source = true;
			break;
		}
	}

	DRM_DEBUG_KMS("has_panel %d has_lvds %d has_ck505 %d using_ssc_source %d\n",
		      has_panel, has_lvds, has_ck505, using_ssc_source);

	/* Ironlake: try to setup display ref clock before DPLL
	 * enabling. This is only under driver's control after
	 * PCH B stepping, previous chipset stepping should be
	 * ignoring this setting.
	 */
	val = I915_READ(PCH_DREF_CONTROL);

	/* As we must carefully and slowly disable/enable each source in turn,
	 * compute the final state we want first and check if we need to
	 * make any changes at all.
	 */
	final = val;
	final &= ~DREF_NONSPREAD_SOURCE_MASK;
	if (has_ck505)
		final |= DREF_NONSPREAD_CK505_ENABLE;
	else
		final |= DREF_NONSPREAD_SOURCE_ENABLE;

	final &= ~DREF_SSC_SOURCE_MASK;
	final &= ~DREF_CPU_SOURCE_OUTPUT_MASK;
	final &= ~DREF_SSC1_ENABLE;

	if (has_panel) {
		final |= DREF_SSC_SOURCE_ENABLE;

		if (intel_panel_use_ssc(dev_priv) && can_ssc)
			final |= DREF_SSC1_ENABLE;

		if (has_cpu_edp) {
			if (intel_panel_use_ssc(dev_priv) && can_ssc)
				final |= DREF_CPU_SOURCE_OUTPUT_DOWNSPREAD;
			else
				final |= DREF_CPU_SOURCE_OUTPUT_NONSPREAD;
		} else
			final |= DREF_CPU_SOURCE_OUTPUT_DISABLE;
	} else if (using_ssc_source) {
		final |= DREF_SSC_SOURCE_ENABLE;
		final |= DREF_SSC1_ENABLE;
	}

	if (final == val)
		return;

	/* Always enable nonspread source */
	val &= ~DREF_NONSPREAD_SOURCE_MASK;

	if (has_ck505)
		val |= DREF_NONSPREAD_CK505_ENABLE;
	else
		val |= DREF_NONSPREAD_SOURCE_ENABLE;

	if (has_panel) {
		val &= ~DREF_SSC_SOURCE_MASK;
		val |= DREF_SSC_SOURCE_ENABLE;

		/* SSC must be turned on before enabling the CPU output  */
		if (intel_panel_use_ssc(dev_priv) && can_ssc) {
			DRM_DEBUG_KMS("Using SSC on panel\n");
			val |= DREF_SSC1_ENABLE;
		} else
			val &= ~DREF_SSC1_ENABLE;

		/* Get SSC going before enabling the outputs */
		I915_WRITE(PCH_DREF_CONTROL, val);
		POSTING_READ(PCH_DREF_CONTROL);
		udelay(200);

		val &= ~DREF_CPU_SOURCE_OUTPUT_MASK;

		/* Enable CPU source on CPU attached eDP */
		if (has_cpu_edp) {
			if (intel_panel_use_ssc(dev_priv) && can_ssc) {
				DRM_DEBUG_KMS("Using SSC on eDP\n");
				val |= DREF_CPU_SOURCE_OUTPUT_DOWNSPREAD;
			} else
				val |= DREF_CPU_SOURCE_OUTPUT_NONSPREAD;
		} else
			val |= DREF_CPU_SOURCE_OUTPUT_DISABLE;

		I915_WRITE(PCH_DREF_CONTROL, val);
		POSTING_READ(PCH_DREF_CONTROL);
		udelay(200);
	} else {
		DRM_DEBUG_KMS("Disabling CPU source output\n");

		val &= ~DREF_CPU_SOURCE_OUTPUT_MASK;

		/* Turn off CPU output */
		val |= DREF_CPU_SOURCE_OUTPUT_DISABLE;

		I915_WRITE(PCH_DREF_CONTROL, val);
		POSTING_READ(PCH_DREF_CONTROL);
		udelay(200);

		if (!using_ssc_source) {
			DRM_DEBUG_KMS("Disabling SSC source\n");

			/* Turn off the SSC source */
			val &= ~DREF_SSC_SOURCE_MASK;
			val |= DREF_SSC_SOURCE_DISABLE;

			/* Turn off SSC1 */
			val &= ~DREF_SSC1_ENABLE;

			I915_WRITE(PCH_DREF_CONTROL, val);
			POSTING_READ(PCH_DREF_CONTROL);
			udelay(200);
		}
	}

	BUG_ON(val != final);
}

static void lpt_reset_fdi_mphy(struct drm_i915_private *dev_priv)
{
	uint32_t tmp;

	tmp = I915_READ(SOUTH_CHICKEN2);
	tmp |= FDI_MPHY_IOSFSB_RESET_CTL;
	I915_WRITE(SOUTH_CHICKEN2, tmp);

	if (wait_for_atomic_us(I915_READ(SOUTH_CHICKEN2) &
			       FDI_MPHY_IOSFSB_RESET_STATUS, 100))
		DRM_ERROR("FDI mPHY reset assert timeout\n");

	tmp = I915_READ(SOUTH_CHICKEN2);
	tmp &= ~FDI_MPHY_IOSFSB_RESET_CTL;
	I915_WRITE(SOUTH_CHICKEN2, tmp);

	if (wait_for_atomic_us((I915_READ(SOUTH_CHICKEN2) &
				FDI_MPHY_IOSFSB_RESET_STATUS) == 0, 100))
		DRM_ERROR("FDI mPHY reset de-assert timeout\n");
}

/* WaMPhyProgramming:hsw */
static void lpt_program_fdi_mphy(struct drm_i915_private *dev_priv)
{
	uint32_t tmp;

	tmp = intel_sbi_read(dev_priv, 0x8008, SBI_MPHY);
	tmp &= ~(0xFF << 24);
	tmp |= (0x12 << 24);
	intel_sbi_write(dev_priv, 0x8008, tmp, SBI_MPHY);

	tmp = intel_sbi_read(dev_priv, 0x2008, SBI_MPHY);
	tmp |= (1 << 11);
	intel_sbi_write(dev_priv, 0x2008, tmp, SBI_MPHY);

	tmp = intel_sbi_read(dev_priv, 0x2108, SBI_MPHY);
	tmp |= (1 << 11);
	intel_sbi_write(dev_priv, 0x2108, tmp, SBI_MPHY);

	tmp = intel_sbi_read(dev_priv, 0x206C, SBI_MPHY);
	tmp |= (1 << 24) | (1 << 21) | (1 << 18);
	intel_sbi_write(dev_priv, 0x206C, tmp, SBI_MPHY);

	tmp = intel_sbi_read(dev_priv, 0x216C, SBI_MPHY);
	tmp |= (1 << 24) | (1 << 21) | (1 << 18);
	intel_sbi_write(dev_priv, 0x216C, tmp, SBI_MPHY);

	tmp = intel_sbi_read(dev_priv, 0x2080, SBI_MPHY);
	tmp &= ~(7 << 13);
	tmp |= (5 << 13);
	intel_sbi_write(dev_priv, 0x2080, tmp, SBI_MPHY);

	tmp = intel_sbi_read(dev_priv, 0x2180, SBI_MPHY);
	tmp &= ~(7 << 13);
	tmp |= (5 << 13);
	intel_sbi_write(dev_priv, 0x2180, tmp, SBI_MPHY);

	tmp = intel_sbi_read(dev_priv, 0x208C, SBI_MPHY);
	tmp &= ~0xFF;
	tmp |= 0x1C;
	intel_sbi_write(dev_priv, 0x208C, tmp, SBI_MPHY);

	tmp = intel_sbi_read(dev_priv, 0x218C, SBI_MPHY);
	tmp &= ~0xFF;
	tmp |= 0x1C;
	intel_sbi_write(dev_priv, 0x218C, tmp, SBI_MPHY);

	tmp = intel_sbi_read(dev_priv, 0x2098, SBI_MPHY);
	tmp &= ~(0xFF << 16);
	tmp |= (0x1C << 16);
	intel_sbi_write(dev_priv, 0x2098, tmp, SBI_MPHY);

	tmp = intel_sbi_read(dev_priv, 0x2198, SBI_MPHY);
	tmp &= ~(0xFF << 16);
	tmp |= (0x1C << 16);
	intel_sbi_write(dev_priv, 0x2198, tmp, SBI_MPHY);

	tmp = intel_sbi_read(dev_priv, 0x20C4, SBI_MPHY);
	tmp |= (1 << 27);
	intel_sbi_write(dev_priv, 0x20C4, tmp, SBI_MPHY);

	tmp = intel_sbi_read(dev_priv, 0x21C4, SBI_MPHY);
	tmp |= (1 << 27);
	intel_sbi_write(dev_priv, 0x21C4, tmp, SBI_MPHY);

	tmp = intel_sbi_read(dev_priv, 0x20EC, SBI_MPHY);
	tmp &= ~(0xF << 28);
	tmp |= (4 << 28);
	intel_sbi_write(dev_priv, 0x20EC, tmp, SBI_MPHY);

	tmp = intel_sbi_read(dev_priv, 0x21EC, SBI_MPHY);
	tmp &= ~(0xF << 28);
	tmp |= (4 << 28);
	intel_sbi_write(dev_priv, 0x21EC, tmp, SBI_MPHY);
}

/* Implements 3 different sequences from BSpec chapter "Display iCLK
 * Programming" based on the parameters passed:
 * - Sequence to enable CLKOUT_DP
 * - Sequence to enable CLKOUT_DP without spread
 * - Sequence to enable CLKOUT_DP for FDI usage and configure PCH FDI I/O
 */
static void lpt_enable_clkout_dp(struct drm_device *dev, bool with_spread,
				 bool with_fdi)
{
	struct drm_i915_private *dev_priv = dev->dev_private;
	uint32_t reg, tmp;

	if (WARN(with_fdi && !with_spread, "FDI requires downspread\n"))
		with_spread = true;
	if (WARN(HAS_PCH_LPT_LP(dev) && with_fdi, "LP PCH doesn't have FDI\n"))
		with_fdi = false;

	mutex_lock(&dev_priv->sb_lock);

	tmp = intel_sbi_read(dev_priv, SBI_SSCCTL, SBI_ICLK);
	tmp &= ~SBI_SSCCTL_DISABLE;
	tmp |= SBI_SSCCTL_PATHALT;
	intel_sbi_write(dev_priv, SBI_SSCCTL, tmp, SBI_ICLK);

	udelay(24);

	if (with_spread) {
		tmp = intel_sbi_read(dev_priv, SBI_SSCCTL, SBI_ICLK);
		tmp &= ~SBI_SSCCTL_PATHALT;
		intel_sbi_write(dev_priv, SBI_SSCCTL, tmp, SBI_ICLK);

		if (with_fdi) {
			lpt_reset_fdi_mphy(dev_priv);
			lpt_program_fdi_mphy(dev_priv);
		}
	}

	reg = HAS_PCH_LPT_LP(dev) ? SBI_GEN0 : SBI_DBUFF0;
	tmp = intel_sbi_read(dev_priv, reg, SBI_ICLK);
	tmp |= SBI_GEN0_CFG_BUFFENABLE_DISABLE;
	intel_sbi_write(dev_priv, reg, tmp, SBI_ICLK);

	mutex_unlock(&dev_priv->sb_lock);
}

/* Sequence to disable CLKOUT_DP */
static void lpt_disable_clkout_dp(struct drm_device *dev)
{
	struct drm_i915_private *dev_priv = dev->dev_private;
	uint32_t reg, tmp;

	mutex_lock(&dev_priv->sb_lock);

	reg = HAS_PCH_LPT_LP(dev) ? SBI_GEN0 : SBI_DBUFF0;
	tmp = intel_sbi_read(dev_priv, reg, SBI_ICLK);
	tmp &= ~SBI_GEN0_CFG_BUFFENABLE_DISABLE;
	intel_sbi_write(dev_priv, reg, tmp, SBI_ICLK);

	tmp = intel_sbi_read(dev_priv, SBI_SSCCTL, SBI_ICLK);
	if (!(tmp & SBI_SSCCTL_DISABLE)) {
		if (!(tmp & SBI_SSCCTL_PATHALT)) {
			tmp |= SBI_SSCCTL_PATHALT;
			intel_sbi_write(dev_priv, SBI_SSCCTL, tmp, SBI_ICLK);
			udelay(32);
		}
		tmp |= SBI_SSCCTL_DISABLE;
		intel_sbi_write(dev_priv, SBI_SSCCTL, tmp, SBI_ICLK);
	}

	mutex_unlock(&dev_priv->sb_lock);
}

#define BEND_IDX(steps) ((50 + (steps)) / 5)

static const uint16_t sscdivintphase[] = {
	[BEND_IDX( 50)] = 0x3B23,
	[BEND_IDX( 45)] = 0x3B23,
	[BEND_IDX( 40)] = 0x3C23,
	[BEND_IDX( 35)] = 0x3C23,
	[BEND_IDX( 30)] = 0x3D23,
	[BEND_IDX( 25)] = 0x3D23,
	[BEND_IDX( 20)] = 0x3E23,
	[BEND_IDX( 15)] = 0x3E23,
	[BEND_IDX( 10)] = 0x3F23,
	[BEND_IDX(  5)] = 0x3F23,
	[BEND_IDX(  0)] = 0x0025,
	[BEND_IDX( -5)] = 0x0025,
	[BEND_IDX(-10)] = 0x0125,
	[BEND_IDX(-15)] = 0x0125,
	[BEND_IDX(-20)] = 0x0225,
	[BEND_IDX(-25)] = 0x0225,
	[BEND_IDX(-30)] = 0x0325,
	[BEND_IDX(-35)] = 0x0325,
	[BEND_IDX(-40)] = 0x0425,
	[BEND_IDX(-45)] = 0x0425,
	[BEND_IDX(-50)] = 0x0525,
};

/*
 * Bend CLKOUT_DP
 * steps -50 to 50 inclusive, in steps of 5
 * < 0 slow down the clock, > 0 speed up the clock, 0 == no bend (135MHz)
 * change in clock period = -(steps / 10) * 5.787 ps
 */
static void lpt_bend_clkout_dp(struct drm_i915_private *dev_priv, int steps)
{
	uint32_t tmp;
	int idx = BEND_IDX(steps);

	if (WARN_ON(steps % 5 != 0))
		return;

	if (WARN_ON(idx >= ARRAY_SIZE(sscdivintphase)))
		return;

	mutex_lock(&dev_priv->sb_lock);

	if (steps % 10 != 0)
		tmp = 0xAAAAAAAB;
	else
		tmp = 0x00000000;
	intel_sbi_write(dev_priv, SBI_SSCDITHPHASE, tmp, SBI_ICLK);

	tmp = intel_sbi_read(dev_priv, SBI_SSCDIVINTPHASE, SBI_ICLK);
	tmp &= 0xffff0000;
	tmp |= sscdivintphase[idx];
	intel_sbi_write(dev_priv, SBI_SSCDIVINTPHASE, tmp, SBI_ICLK);

	mutex_unlock(&dev_priv->sb_lock);
}

#undef BEND_IDX

static void lpt_init_pch_refclk(struct drm_device *dev)
{
	struct intel_encoder *encoder;
	bool has_vga = false;

	for_each_intel_encoder(dev, encoder) {
		switch (encoder->type) {
		case INTEL_OUTPUT_ANALOG:
			has_vga = true;
			break;
		default:
			break;
		}
	}

	if (has_vga) {
		lpt_bend_clkout_dp(to_i915(dev), 0);
		lpt_enable_clkout_dp(dev, true, true);
	} else {
		lpt_disable_clkout_dp(dev);
	}
}

/*
 * Initialize reference clocks when the driver loads
 */
void intel_init_pch_refclk(struct drm_device *dev)
{
	if (HAS_PCH_IBX(dev) || HAS_PCH_CPT(dev))
		ironlake_init_pch_refclk(dev);
	else if (HAS_PCH_LPT(dev))
		lpt_init_pch_refclk(dev);
}

static void ironlake_set_pipeconf(struct drm_crtc *crtc)
{
	struct drm_i915_private *dev_priv = crtc->dev->dev_private;
	struct intel_crtc *intel_crtc = to_intel_crtc(crtc);
	int pipe = intel_crtc->pipe;
	uint32_t val;

	val = 0;

	switch (intel_crtc->config->pipe_bpp) {
	case 18:
		val |= PIPECONF_6BPC;
		break;
	case 24:
		val |= PIPECONF_8BPC;
		break;
	case 30:
		val |= PIPECONF_10BPC;
		break;
	case 36:
		val |= PIPECONF_12BPC;
		break;
	default:
		/* Case prevented by intel_choose_pipe_bpp_dither. */
		BUG();
	}

	if (intel_crtc->config->dither)
		val |= (PIPECONF_DITHER_EN | PIPECONF_DITHER_TYPE_SP);

	if (intel_crtc->config->base.adjusted_mode.flags & DRM_MODE_FLAG_INTERLACE)
		val |= PIPECONF_INTERLACED_ILK;
	else
		val |= PIPECONF_PROGRESSIVE;

	if (intel_crtc->config->limited_color_range)
		val |= PIPECONF_COLOR_RANGE_SELECT;

	I915_WRITE(PIPECONF(pipe), val);
	POSTING_READ(PIPECONF(pipe));
}

static void haswell_set_pipeconf(struct drm_crtc *crtc)
{
	struct drm_i915_private *dev_priv = crtc->dev->dev_private;
	struct intel_crtc *intel_crtc = to_intel_crtc(crtc);
	enum transcoder cpu_transcoder = intel_crtc->config->cpu_transcoder;
	u32 val = 0;

	if (IS_HASWELL(dev_priv) && intel_crtc->config->dither)
		val |= (PIPECONF_DITHER_EN | PIPECONF_DITHER_TYPE_SP);

	if (intel_crtc->config->base.adjusted_mode.flags & DRM_MODE_FLAG_INTERLACE)
		val |= PIPECONF_INTERLACED_ILK;
	else
		val |= PIPECONF_PROGRESSIVE;

	I915_WRITE(PIPECONF(cpu_transcoder), val);
	POSTING_READ(PIPECONF(cpu_transcoder));
}

static void haswell_set_pipemisc(struct drm_crtc *crtc)
{
	struct drm_i915_private *dev_priv = crtc->dev->dev_private;
	struct intel_crtc *intel_crtc = to_intel_crtc(crtc);

	if (IS_BROADWELL(dev_priv) || INTEL_INFO(dev_priv)->gen >= 9) {
		u32 val = 0;

		switch (intel_crtc->config->pipe_bpp) {
		case 18:
			val |= PIPEMISC_DITHER_6_BPC;
			break;
		case 24:
			val |= PIPEMISC_DITHER_8_BPC;
			break;
		case 30:
			val |= PIPEMISC_DITHER_10_BPC;
			break;
		case 36:
			val |= PIPEMISC_DITHER_12_BPC;
			break;
		default:
			/* Case prevented by pipe_config_set_bpp. */
			BUG();
		}

		if (intel_crtc->config->dither)
			val |= PIPEMISC_DITHER_ENABLE | PIPEMISC_DITHER_TYPE_SP;

		I915_WRITE(PIPEMISC(intel_crtc->pipe), val);
	}
}

int ironlake_get_lanes_required(int target_clock, int link_bw, int bpp)
{
	/*
	 * Account for spread spectrum to avoid
	 * oversubscribing the link. Max center spread
	 * is 2.5%; use 5% for safety's sake.
	 */
	u32 bps = target_clock * bpp * 21 / 20;
	return DIV_ROUND_UP(bps, link_bw * 8);
}

static bool ironlake_needs_fb_cb_tune(struct dpll *dpll, int factor)
{
	return i9xx_dpll_compute_m(dpll) < factor * dpll->n;
}

static void ironlake_compute_dpll(struct intel_crtc *intel_crtc,
				  struct intel_crtc_state *crtc_state,
				  intel_clock_t *reduced_clock)
{
	struct drm_crtc *crtc = &intel_crtc->base;
	struct drm_device *dev = crtc->dev;
	struct drm_i915_private *dev_priv = dev->dev_private;
	struct drm_atomic_state *state = crtc_state->base.state;
	struct drm_connector *connector;
	struct drm_connector_state *connector_state;
	struct intel_encoder *encoder;
	u32 dpll, fp, fp2;
	int factor, i;
	bool is_lvds = false, is_sdvo = false;

	for_each_connector_in_state(state, connector, connector_state, i) {
		if (connector_state->crtc != crtc_state->base.crtc)
			continue;

		encoder = to_intel_encoder(connector_state->best_encoder);

		switch (encoder->type) {
		case INTEL_OUTPUT_LVDS:
			is_lvds = true;
			break;
		case INTEL_OUTPUT_SDVO:
		case INTEL_OUTPUT_HDMI:
			is_sdvo = true;
			break;
		default:
			break;
		}
	}

	/* Enable autotuning of the PLL clock (if permissible) */
	factor = 21;
	if (is_lvds) {
		if ((intel_panel_use_ssc(dev_priv) &&
		     dev_priv->vbt.lvds_ssc_freq == 100000) ||
		    (HAS_PCH_IBX(dev) && intel_is_dual_link_lvds(dev)))
			factor = 25;
	} else if (crtc_state->sdvo_tv_clock)
		factor = 20;

	fp = i9xx_dpll_compute_fp(&crtc_state->dpll);

	if (ironlake_needs_fb_cb_tune(&crtc_state->dpll, factor))
		fp |= FP_CB_TUNE;
<<<<<<< HEAD

	if (reduced_clock) {
		fp2 = i9xx_dpll_compute_fp(reduced_clock);

=======

	if (reduced_clock) {
		fp2 = i9xx_dpll_compute_fp(reduced_clock);

>>>>>>> 33688abb
		if (reduced_clock->m < factor * reduced_clock->n)
			fp2 |= FP_CB_TUNE;
	} else {
		fp2 = fp;
	}

	dpll = 0;

	if (is_lvds)
		dpll |= DPLLB_MODE_LVDS;
	else
		dpll |= DPLLB_MODE_DAC_SERIAL;

	dpll |= (crtc_state->pixel_multiplier - 1)
		<< PLL_REF_SDVO_HDMI_MULTIPLIER_SHIFT;

	if (is_sdvo)
		dpll |= DPLL_SDVO_HIGH_SPEED;
	if (crtc_state->has_dp_encoder)
		dpll |= DPLL_SDVO_HIGH_SPEED;

	/* compute bitmask from p1 value */
	dpll |= (1 << (crtc_state->dpll.p1 - 1)) << DPLL_FPA01_P1_POST_DIV_SHIFT;
	/* also FPA1 */
	dpll |= (1 << (crtc_state->dpll.p1 - 1)) << DPLL_FPA1_P1_POST_DIV_SHIFT;

	switch (crtc_state->dpll.p2) {
	case 5:
		dpll |= DPLL_DAC_SERIAL_P2_CLOCK_DIV_5;
		break;
	case 7:
		dpll |= DPLLB_LVDS_P2_CLOCK_DIV_7;
		break;
	case 10:
		dpll |= DPLL_DAC_SERIAL_P2_CLOCK_DIV_10;
		break;
	case 14:
		dpll |= DPLLB_LVDS_P2_CLOCK_DIV_14;
		break;
	}

	if (is_lvds && intel_panel_use_ssc(dev_priv))
		dpll |= PLLB_REF_INPUT_SPREADSPECTRUMIN;
	else
		dpll |= PLL_REF_INPUT_DREFCLK;

	dpll |= DPLL_VCO_ENABLE;

	crtc_state->dpll_hw_state.dpll = dpll;
	crtc_state->dpll_hw_state.fp0 = fp;
	crtc_state->dpll_hw_state.fp1 = fp2;
}

static int ironlake_crtc_compute_clock(struct intel_crtc *crtc,
				       struct intel_crtc_state *crtc_state)
{
	struct drm_device *dev = crtc->base.dev;
	struct drm_i915_private *dev_priv = dev->dev_private;
	intel_clock_t reduced_clock;
	bool has_reduced_clock = false;
	struct intel_shared_dpll *pll;
	const intel_limit_t *limit;
	int refclk = 120000;

	memset(&crtc_state->dpll_hw_state, 0,
	       sizeof(crtc_state->dpll_hw_state));

	crtc->lowfreq_avail = false;

	/* CPU eDP is the only output that doesn't need a PCH PLL of its own. */
	if (!crtc_state->has_pch_encoder)
		return 0;

	if (intel_pipe_will_have_type(crtc_state, INTEL_OUTPUT_LVDS)) {
		if (intel_panel_use_ssc(dev_priv)) {
			DRM_DEBUG_KMS("using SSC reference clock of %d kHz\n",
				      dev_priv->vbt.lvds_ssc_freq);
			refclk = dev_priv->vbt.lvds_ssc_freq;
		}

		if (intel_is_dual_link_lvds(dev)) {
			if (refclk == 100000)
				limit = &intel_limits_ironlake_dual_lvds_100m;
			else
				limit = &intel_limits_ironlake_dual_lvds;
		} else {
			if (refclk == 100000)
				limit = &intel_limits_ironlake_single_lvds_100m;
			else
				limit = &intel_limits_ironlake_single_lvds;
		}
	} else {
		limit = &intel_limits_ironlake_dac;
	}

	if (!crtc_state->clock_set &&
	    !g4x_find_best_dpll(limit, crtc_state, crtc_state->port_clock,
				refclk, NULL, &crtc_state->dpll)) {
		DRM_ERROR("Couldn't find PLL settings for mode!\n");
		return -EINVAL;
	}

	ironlake_compute_dpll(crtc, crtc_state,
			      has_reduced_clock ? &reduced_clock : NULL);

	pll = intel_get_shared_dpll(crtc, crtc_state, NULL);
	if (pll == NULL) {
		DRM_DEBUG_DRIVER("failed to find PLL for pipe %c\n",
				 pipe_name(crtc->pipe));
		return -EINVAL;
	}

	if (intel_pipe_will_have_type(crtc_state, INTEL_OUTPUT_LVDS) &&
	    has_reduced_clock)
		crtc->lowfreq_avail = true;

	return 0;
}

static void intel_pch_transcoder_get_m_n(struct intel_crtc *crtc,
					 struct intel_link_m_n *m_n)
{
	struct drm_device *dev = crtc->base.dev;
	struct drm_i915_private *dev_priv = dev->dev_private;
	enum pipe pipe = crtc->pipe;

	m_n->link_m = I915_READ(PCH_TRANS_LINK_M1(pipe));
	m_n->link_n = I915_READ(PCH_TRANS_LINK_N1(pipe));
	m_n->gmch_m = I915_READ(PCH_TRANS_DATA_M1(pipe))
		& ~TU_SIZE_MASK;
	m_n->gmch_n = I915_READ(PCH_TRANS_DATA_N1(pipe));
	m_n->tu = ((I915_READ(PCH_TRANS_DATA_M1(pipe))
		    & TU_SIZE_MASK) >> TU_SIZE_SHIFT) + 1;
}

static void intel_cpu_transcoder_get_m_n(struct intel_crtc *crtc,
					 enum transcoder transcoder,
					 struct intel_link_m_n *m_n,
					 struct intel_link_m_n *m2_n2)
{
	struct drm_device *dev = crtc->base.dev;
	struct drm_i915_private *dev_priv = dev->dev_private;
	enum pipe pipe = crtc->pipe;

	if (INTEL_INFO(dev)->gen >= 5) {
		m_n->link_m = I915_READ(PIPE_LINK_M1(transcoder));
		m_n->link_n = I915_READ(PIPE_LINK_N1(transcoder));
		m_n->gmch_m = I915_READ(PIPE_DATA_M1(transcoder))
			& ~TU_SIZE_MASK;
		m_n->gmch_n = I915_READ(PIPE_DATA_N1(transcoder));
		m_n->tu = ((I915_READ(PIPE_DATA_M1(transcoder))
			    & TU_SIZE_MASK) >> TU_SIZE_SHIFT) + 1;
		/* Read M2_N2 registers only for gen < 8 (M2_N2 available for
		 * gen < 8) and if DRRS is supported (to make sure the
		 * registers are not unnecessarily read).
		 */
		if (m2_n2 && INTEL_INFO(dev)->gen < 8 &&
			crtc->config->has_drrs) {
			m2_n2->link_m = I915_READ(PIPE_LINK_M2(transcoder));
			m2_n2->link_n =	I915_READ(PIPE_LINK_N2(transcoder));
			m2_n2->gmch_m =	I915_READ(PIPE_DATA_M2(transcoder))
					& ~TU_SIZE_MASK;
			m2_n2->gmch_n =	I915_READ(PIPE_DATA_N2(transcoder));
			m2_n2->tu = ((I915_READ(PIPE_DATA_M2(transcoder))
					& TU_SIZE_MASK) >> TU_SIZE_SHIFT) + 1;
		}
	} else {
		m_n->link_m = I915_READ(PIPE_LINK_M_G4X(pipe));
		m_n->link_n = I915_READ(PIPE_LINK_N_G4X(pipe));
		m_n->gmch_m = I915_READ(PIPE_DATA_M_G4X(pipe))
			& ~TU_SIZE_MASK;
		m_n->gmch_n = I915_READ(PIPE_DATA_N_G4X(pipe));
		m_n->tu = ((I915_READ(PIPE_DATA_M_G4X(pipe))
			    & TU_SIZE_MASK) >> TU_SIZE_SHIFT) + 1;
	}
}

void intel_dp_get_m_n(struct intel_crtc *crtc,
		      struct intel_crtc_state *pipe_config)
{
	if (pipe_config->has_pch_encoder)
		intel_pch_transcoder_get_m_n(crtc, &pipe_config->dp_m_n);
	else
		intel_cpu_transcoder_get_m_n(crtc, pipe_config->cpu_transcoder,
					     &pipe_config->dp_m_n,
					     &pipe_config->dp_m2_n2);
}

static void ironlake_get_fdi_m_n_config(struct intel_crtc *crtc,
					struct intel_crtc_state *pipe_config)
{
	intel_cpu_transcoder_get_m_n(crtc, pipe_config->cpu_transcoder,
				     &pipe_config->fdi_m_n, NULL);
}

static void skylake_get_pfit_config(struct intel_crtc *crtc,
				    struct intel_crtc_state *pipe_config)
{
	struct drm_device *dev = crtc->base.dev;
	struct drm_i915_private *dev_priv = dev->dev_private;
	struct intel_crtc_scaler_state *scaler_state = &pipe_config->scaler_state;
	uint32_t ps_ctrl = 0;
	int id = -1;
	int i;

	/* find scaler attached to this pipe */
	for (i = 0; i < crtc->num_scalers; i++) {
		ps_ctrl = I915_READ(SKL_PS_CTRL(crtc->pipe, i));
		if (ps_ctrl & PS_SCALER_EN && !(ps_ctrl & PS_PLANE_SEL_MASK)) {
			id = i;
			pipe_config->pch_pfit.enabled = true;
			pipe_config->pch_pfit.pos = I915_READ(SKL_PS_WIN_POS(crtc->pipe, i));
			pipe_config->pch_pfit.size = I915_READ(SKL_PS_WIN_SZ(crtc->pipe, i));
			break;
		}
	}

	scaler_state->scaler_id = id;
	if (id >= 0) {
		scaler_state->scaler_users |= (1 << SKL_CRTC_INDEX);
	} else {
		scaler_state->scaler_users &= ~(1 << SKL_CRTC_INDEX);
	}
}

static void
skylake_get_initial_plane_config(struct intel_crtc *crtc,
				 struct intel_initial_plane_config *plane_config)
{
	struct drm_device *dev = crtc->base.dev;
	struct drm_i915_private *dev_priv = dev->dev_private;
	u32 val, base, offset, stride_mult, tiling;
	int pipe = crtc->pipe;
	int fourcc, pixel_format;
	unsigned int aligned_height;
	struct drm_framebuffer *fb;
	struct intel_framebuffer *intel_fb;

	intel_fb = kzalloc(sizeof(*intel_fb), GFP_KERNEL);
	if (!intel_fb) {
		DRM_DEBUG_KMS("failed to alloc fb\n");
		return;
	}

	fb = &intel_fb->base;

	val = I915_READ(PLANE_CTL(pipe, 0));
	if (!(val & PLANE_CTL_ENABLE))
		goto error;

	pixel_format = val & PLANE_CTL_FORMAT_MASK;
	fourcc = skl_format_to_fourcc(pixel_format,
				      val & PLANE_CTL_ORDER_RGBX,
				      val & PLANE_CTL_ALPHA_MASK);
	fb->pixel_format = fourcc;
	fb->bits_per_pixel = drm_format_plane_cpp(fourcc, 0) * 8;

	tiling = val & PLANE_CTL_TILED_MASK;
	switch (tiling) {
	case PLANE_CTL_TILED_LINEAR:
		fb->modifier[0] = DRM_FORMAT_MOD_NONE;
		break;
	case PLANE_CTL_TILED_X:
		plane_config->tiling = I915_TILING_X;
		fb->modifier[0] = I915_FORMAT_MOD_X_TILED;
		break;
	case PLANE_CTL_TILED_Y:
		fb->modifier[0] = I915_FORMAT_MOD_Y_TILED;
		break;
	case PLANE_CTL_TILED_YF:
		fb->modifier[0] = I915_FORMAT_MOD_Yf_TILED;
		break;
	default:
		MISSING_CASE(tiling);
		goto error;
	}

	base = I915_READ(PLANE_SURF(pipe, 0)) & 0xfffff000;
	plane_config->base = base;

	offset = I915_READ(PLANE_OFFSET(pipe, 0));

	val = I915_READ(PLANE_SIZE(pipe, 0));
	fb->height = ((val >> 16) & 0xfff) + 1;
	fb->width = ((val >> 0) & 0x1fff) + 1;

	val = I915_READ(PLANE_STRIDE(pipe, 0));
	stride_mult = intel_fb_stride_alignment(dev_priv, fb->modifier[0],
						fb->pixel_format);
	fb->pitches[0] = (val & 0x3ff) * stride_mult;

	aligned_height = intel_fb_align_height(dev, fb->height,
					       fb->pixel_format,
					       fb->modifier[0]);

	plane_config->size = fb->pitches[0] * aligned_height;

	DRM_DEBUG_KMS("pipe %c with fb: size=%dx%d@%d, offset=%x, pitch %d, size 0x%x\n",
		      pipe_name(pipe), fb->width, fb->height,
		      fb->bits_per_pixel, base, fb->pitches[0],
		      plane_config->size);

	plane_config->fb = intel_fb;
	return;

error:
	kfree(fb);
}

static void ironlake_get_pfit_config(struct intel_crtc *crtc,
				     struct intel_crtc_state *pipe_config)
{
	struct drm_device *dev = crtc->base.dev;
	struct drm_i915_private *dev_priv = dev->dev_private;
	uint32_t tmp;

	tmp = I915_READ(PF_CTL(crtc->pipe));

	if (tmp & PF_ENABLE) {
		pipe_config->pch_pfit.enabled = true;
		pipe_config->pch_pfit.pos = I915_READ(PF_WIN_POS(crtc->pipe));
		pipe_config->pch_pfit.size = I915_READ(PF_WIN_SZ(crtc->pipe));

		/* We currently do not free assignements of panel fitters on
		 * ivb/hsw (since we don't use the higher upscaling modes which
		 * differentiates them) so just WARN about this case for now. */
		if (IS_GEN7(dev)) {
			WARN_ON((tmp & PF_PIPE_SEL_MASK_IVB) !=
				PF_PIPE_SEL_IVB(crtc->pipe));
		}
	}
}

static void
ironlake_get_initial_plane_config(struct intel_crtc *crtc,
				  struct intel_initial_plane_config *plane_config)
{
	struct drm_device *dev = crtc->base.dev;
	struct drm_i915_private *dev_priv = dev->dev_private;
	u32 val, base, offset;
	int pipe = crtc->pipe;
	int fourcc, pixel_format;
	unsigned int aligned_height;
	struct drm_framebuffer *fb;
	struct intel_framebuffer *intel_fb;

	val = I915_READ(DSPCNTR(pipe));
	if (!(val & DISPLAY_PLANE_ENABLE))
		return;

	intel_fb = kzalloc(sizeof(*intel_fb), GFP_KERNEL);
	if (!intel_fb) {
		DRM_DEBUG_KMS("failed to alloc fb\n");
		return;
	}

	fb = &intel_fb->base;

	if (INTEL_INFO(dev)->gen >= 4) {
		if (val & DISPPLANE_TILED) {
			plane_config->tiling = I915_TILING_X;
			fb->modifier[0] = I915_FORMAT_MOD_X_TILED;
		}
	}

	pixel_format = val & DISPPLANE_PIXFORMAT_MASK;
	fourcc = i9xx_format_to_fourcc(pixel_format);
	fb->pixel_format = fourcc;
	fb->bits_per_pixel = drm_format_plane_cpp(fourcc, 0) * 8;

	base = I915_READ(DSPSURF(pipe)) & 0xfffff000;
	if (IS_HASWELL(dev) || IS_BROADWELL(dev)) {
		offset = I915_READ(DSPOFFSET(pipe));
	} else {
		if (plane_config->tiling)
			offset = I915_READ(DSPTILEOFF(pipe));
		else
			offset = I915_READ(DSPLINOFF(pipe));
	}
	plane_config->base = base;

	val = I915_READ(PIPESRC(pipe));
	fb->width = ((val >> 16) & 0xfff) + 1;
	fb->height = ((val >> 0) & 0xfff) + 1;

	val = I915_READ(DSPSTRIDE(pipe));
	fb->pitches[0] = val & 0xffffffc0;

	aligned_height = intel_fb_align_height(dev, fb->height,
					       fb->pixel_format,
					       fb->modifier[0]);

	plane_config->size = fb->pitches[0] * aligned_height;

	DRM_DEBUG_KMS("pipe %c with fb: size=%dx%d@%d, offset=%x, pitch %d, size 0x%x\n",
		      pipe_name(pipe), fb->width, fb->height,
		      fb->bits_per_pixel, base, fb->pitches[0],
		      plane_config->size);

	plane_config->fb = intel_fb;
}

static bool ironlake_get_pipe_config(struct intel_crtc *crtc,
				     struct intel_crtc_state *pipe_config)
{
	struct drm_device *dev = crtc->base.dev;
	struct drm_i915_private *dev_priv = dev->dev_private;
	enum intel_display_power_domain power_domain;
	uint32_t tmp;
	bool ret;

	power_domain = POWER_DOMAIN_PIPE(crtc->pipe);
	if (!intel_display_power_get_if_enabled(dev_priv, power_domain))
		return false;

	pipe_config->cpu_transcoder = (enum transcoder) crtc->pipe;
	pipe_config->shared_dpll = NULL;

	ret = false;
	tmp = I915_READ(PIPECONF(crtc->pipe));
	if (!(tmp & PIPECONF_ENABLE))
		goto out;

	switch (tmp & PIPECONF_BPC_MASK) {
	case PIPECONF_6BPC:
		pipe_config->pipe_bpp = 18;
		break;
	case PIPECONF_8BPC:
		pipe_config->pipe_bpp = 24;
		break;
	case PIPECONF_10BPC:
		pipe_config->pipe_bpp = 30;
		break;
	case PIPECONF_12BPC:
		pipe_config->pipe_bpp = 36;
		break;
	default:
		break;
	}

	if (tmp & PIPECONF_COLOR_RANGE_SELECT)
		pipe_config->limited_color_range = true;

	if (I915_READ(PCH_TRANSCONF(crtc->pipe)) & TRANS_ENABLE) {
		struct intel_shared_dpll *pll;
		enum intel_dpll_id pll_id;

		pipe_config->has_pch_encoder = true;

		tmp = I915_READ(FDI_RX_CTL(crtc->pipe));
		pipe_config->fdi_lanes = ((FDI_DP_PORT_WIDTH_MASK & tmp) >>
					  FDI_DP_PORT_WIDTH_SHIFT) + 1;

		ironlake_get_fdi_m_n_config(crtc, pipe_config);

		if (HAS_PCH_IBX(dev_priv)) {
			pll_id = (enum intel_dpll_id) crtc->pipe;
		} else {
			tmp = I915_READ(PCH_DPLL_SEL);
			if (tmp & TRANS_DPLLB_SEL(crtc->pipe))
				pll_id = DPLL_ID_PCH_PLL_B;
			else
				pll_id= DPLL_ID_PCH_PLL_A;
		}

		pipe_config->shared_dpll =
			intel_get_shared_dpll_by_id(dev_priv, pll_id);
		pll = pipe_config->shared_dpll;

		WARN_ON(!pll->funcs.get_hw_state(dev_priv, pll,
						 &pipe_config->dpll_hw_state));

		tmp = pipe_config->dpll_hw_state.dpll;
		pipe_config->pixel_multiplier =
			((tmp & PLL_REF_SDVO_HDMI_MULTIPLIER_MASK)
			 >> PLL_REF_SDVO_HDMI_MULTIPLIER_SHIFT) + 1;

		ironlake_pch_clock_get(crtc, pipe_config);
	} else {
		pipe_config->pixel_multiplier = 1;
	}

	intel_get_pipe_timings(crtc, pipe_config);
	intel_get_pipe_src_size(crtc, pipe_config);

	ironlake_get_pfit_config(crtc, pipe_config);

	ret = true;

out:
	intel_display_power_put(dev_priv, power_domain);

	return ret;
}

static void assert_can_disable_lcpll(struct drm_i915_private *dev_priv)
{
	struct drm_device *dev = dev_priv->dev;
	struct intel_crtc *crtc;

	for_each_intel_crtc(dev, crtc)
		I915_STATE_WARN(crtc->active, "CRTC for pipe %c enabled\n",
		     pipe_name(crtc->pipe));

	I915_STATE_WARN(I915_READ(HSW_PWR_WELL_DRIVER), "Power well on\n");
	I915_STATE_WARN(I915_READ(SPLL_CTL) & SPLL_PLL_ENABLE, "SPLL enabled\n");
	I915_STATE_WARN(I915_READ(WRPLL_CTL(0)) & WRPLL_PLL_ENABLE, "WRPLL1 enabled\n");
	I915_STATE_WARN(I915_READ(WRPLL_CTL(1)) & WRPLL_PLL_ENABLE, "WRPLL2 enabled\n");
	I915_STATE_WARN(I915_READ(PCH_PP_STATUS) & PP_ON, "Panel power on\n");
	I915_STATE_WARN(I915_READ(BLC_PWM_CPU_CTL2) & BLM_PWM_ENABLE,
	     "CPU PWM1 enabled\n");
	if (IS_HASWELL(dev))
		I915_STATE_WARN(I915_READ(HSW_BLC_PWM2_CTL) & BLM_PWM_ENABLE,
		     "CPU PWM2 enabled\n");
	I915_STATE_WARN(I915_READ(BLC_PWM_PCH_CTL1) & BLM_PCH_PWM_ENABLE,
	     "PCH PWM1 enabled\n");
	I915_STATE_WARN(I915_READ(UTIL_PIN_CTL) & UTIL_PIN_ENABLE,
	     "Utility pin enabled\n");
	I915_STATE_WARN(I915_READ(PCH_GTC_CTL) & PCH_GTC_ENABLE, "PCH GTC enabled\n");

	/*
	 * In theory we can still leave IRQs enabled, as long as only the HPD
	 * interrupts remain enabled. We used to check for that, but since it's
	 * gen-specific and since we only disable LCPLL after we fully disable
	 * the interrupts, the check below should be enough.
	 */
	I915_STATE_WARN(intel_irqs_enabled(dev_priv), "IRQs enabled\n");
}

static uint32_t hsw_read_dcomp(struct drm_i915_private *dev_priv)
{
	struct drm_device *dev = dev_priv->dev;

	if (IS_HASWELL(dev))
		return I915_READ(D_COMP_HSW);
	else
		return I915_READ(D_COMP_BDW);
}

static void hsw_write_dcomp(struct drm_i915_private *dev_priv, uint32_t val)
{
	struct drm_device *dev = dev_priv->dev;

	if (IS_HASWELL(dev)) {
		mutex_lock(&dev_priv->rps.hw_lock);
		if (sandybridge_pcode_write(dev_priv, GEN6_PCODE_WRITE_D_COMP,
					    val))
			DRM_ERROR("Failed to write to D_COMP\n");
		mutex_unlock(&dev_priv->rps.hw_lock);
	} else {
		I915_WRITE(D_COMP_BDW, val);
		POSTING_READ(D_COMP_BDW);
	}
}

/*
 * This function implements pieces of two sequences from BSpec:
 * - Sequence for display software to disable LCPLL
 * - Sequence for display software to allow package C8+
 * The steps implemented here are just the steps that actually touch the LCPLL
 * register. Callers should take care of disabling all the display engine
 * functions, doing the mode unset, fixing interrupts, etc.
 */
static void hsw_disable_lcpll(struct drm_i915_private *dev_priv,
			      bool switch_to_fclk, bool allow_power_down)
{
	uint32_t val;

	assert_can_disable_lcpll(dev_priv);

	val = I915_READ(LCPLL_CTL);

	if (switch_to_fclk) {
		val |= LCPLL_CD_SOURCE_FCLK;
		I915_WRITE(LCPLL_CTL, val);

		if (wait_for_atomic_us(I915_READ(LCPLL_CTL) &
				       LCPLL_CD_SOURCE_FCLK_DONE, 1))
			DRM_ERROR("Switching to FCLK failed\n");

		val = I915_READ(LCPLL_CTL);
	}

	val |= LCPLL_PLL_DISABLE;
	I915_WRITE(LCPLL_CTL, val);
	POSTING_READ(LCPLL_CTL);

	if (wait_for((I915_READ(LCPLL_CTL) & LCPLL_PLL_LOCK) == 0, 1))
		DRM_ERROR("LCPLL still locked\n");

	val = hsw_read_dcomp(dev_priv);
	val |= D_COMP_COMP_DISABLE;
	hsw_write_dcomp(dev_priv, val);
	ndelay(100);

	if (wait_for((hsw_read_dcomp(dev_priv) & D_COMP_RCOMP_IN_PROGRESS) == 0,
		     1))
		DRM_ERROR("D_COMP RCOMP still in progress\n");

	if (allow_power_down) {
		val = I915_READ(LCPLL_CTL);
		val |= LCPLL_POWER_DOWN_ALLOW;
		I915_WRITE(LCPLL_CTL, val);
		POSTING_READ(LCPLL_CTL);
	}
}

/*
 * Fully restores LCPLL, disallowing power down and switching back to LCPLL
 * source.
 */
static void hsw_restore_lcpll(struct drm_i915_private *dev_priv)
{
	uint32_t val;

	val = I915_READ(LCPLL_CTL);

	if ((val & (LCPLL_PLL_LOCK | LCPLL_PLL_DISABLE | LCPLL_CD_SOURCE_FCLK |
		    LCPLL_POWER_DOWN_ALLOW)) == LCPLL_PLL_LOCK)
		return;

	/*
	 * Make sure we're not on PC8 state before disabling PC8, otherwise
	 * we'll hang the machine. To prevent PC8 state, just enable force_wake.
	 */
	intel_uncore_forcewake_get(dev_priv, FORCEWAKE_ALL);

	if (val & LCPLL_POWER_DOWN_ALLOW) {
		val &= ~LCPLL_POWER_DOWN_ALLOW;
		I915_WRITE(LCPLL_CTL, val);
		POSTING_READ(LCPLL_CTL);
	}

	val = hsw_read_dcomp(dev_priv);
	val |= D_COMP_COMP_FORCE;
	val &= ~D_COMP_COMP_DISABLE;
	hsw_write_dcomp(dev_priv, val);

	val = I915_READ(LCPLL_CTL);
	val &= ~LCPLL_PLL_DISABLE;
	I915_WRITE(LCPLL_CTL, val);

	if (wait_for(I915_READ(LCPLL_CTL) & LCPLL_PLL_LOCK, 5))
		DRM_ERROR("LCPLL not locked yet\n");

	if (val & LCPLL_CD_SOURCE_FCLK) {
		val = I915_READ(LCPLL_CTL);
		val &= ~LCPLL_CD_SOURCE_FCLK;
		I915_WRITE(LCPLL_CTL, val);

		if (wait_for_atomic_us((I915_READ(LCPLL_CTL) &
					LCPLL_CD_SOURCE_FCLK_DONE) == 0, 1))
			DRM_ERROR("Switching back to LCPLL failed\n");
	}

	intel_uncore_forcewake_put(dev_priv, FORCEWAKE_ALL);
	intel_update_cdclk(dev_priv->dev);
}

/*
 * Package states C8 and deeper are really deep PC states that can only be
 * reached when all the devices on the system allow it, so even if the graphics
 * device allows PC8+, it doesn't mean the system will actually get to these
 * states. Our driver only allows PC8+ when going into runtime PM.
 *
 * The requirements for PC8+ are that all the outputs are disabled, the power
 * well is disabled and most interrupts are disabled, and these are also
 * requirements for runtime PM. When these conditions are met, we manually do
 * the other conditions: disable the interrupts, clocks and switch LCPLL refclk
 * to Fclk. If we're in PC8+ and we get an non-hotplug interrupt, we can hard
 * hang the machine.
 *
 * When we really reach PC8 or deeper states (not just when we allow it) we lose
 * the state of some registers, so when we come back from PC8+ we need to
 * restore this state. We don't get into PC8+ if we're not in RC6, so we don't
 * need to take care of the registers kept by RC6. Notice that this happens even
 * if we don't put the device in PCI D3 state (which is what currently happens
 * because of the runtime PM support).
 *
 * For more, read "Display Sequences for Package C8" on the hardware
 * documentation.
 */
void hsw_enable_pc8(struct drm_i915_private *dev_priv)
{
	struct drm_device *dev = dev_priv->dev;
	uint32_t val;

	DRM_DEBUG_KMS("Enabling package C8+\n");

	if (HAS_PCH_LPT_LP(dev)) {
		val = I915_READ(SOUTH_DSPCLK_GATE_D);
		val &= ~PCH_LP_PARTITION_LEVEL_DISABLE;
		I915_WRITE(SOUTH_DSPCLK_GATE_D, val);
	}

	lpt_disable_clkout_dp(dev);
	hsw_disable_lcpll(dev_priv, true, true);
}

void hsw_disable_pc8(struct drm_i915_private *dev_priv)
{
	struct drm_device *dev = dev_priv->dev;
	uint32_t val;

	DRM_DEBUG_KMS("Disabling package C8+\n");

	hsw_restore_lcpll(dev_priv);
	lpt_init_pch_refclk(dev);

	if (HAS_PCH_LPT_LP(dev)) {
		val = I915_READ(SOUTH_DSPCLK_GATE_D);
		val |= PCH_LP_PARTITION_LEVEL_DISABLE;
		I915_WRITE(SOUTH_DSPCLK_GATE_D, val);
	}
}

static void broxton_modeset_commit_cdclk(struct drm_atomic_state *old_state)
{
	struct drm_device *dev = old_state->dev;
	struct intel_atomic_state *old_intel_state =
		to_intel_atomic_state(old_state);
	unsigned int req_cdclk = old_intel_state->dev_cdclk;

	broxton_set_cdclk(to_i915(dev), req_cdclk);
}

/* compute the max rate for new configuration */
static int ilk_max_pixel_rate(struct drm_atomic_state *state)
{
	struct intel_atomic_state *intel_state = to_intel_atomic_state(state);
	struct drm_i915_private *dev_priv = state->dev->dev_private;
	struct drm_crtc *crtc;
	struct drm_crtc_state *cstate;
	struct intel_crtc_state *crtc_state;
	unsigned max_pixel_rate = 0, i;
	enum pipe pipe;

	memcpy(intel_state->min_pixclk, dev_priv->min_pixclk,
	       sizeof(intel_state->min_pixclk));

	for_each_crtc_in_state(state, crtc, cstate, i) {
		int pixel_rate;

		crtc_state = to_intel_crtc_state(cstate);
		if (!crtc_state->base.enable) {
			intel_state->min_pixclk[i] = 0;
			continue;
		}

		pixel_rate = ilk_pipe_pixel_rate(crtc_state);

		/* pixel rate mustn't exceed 95% of cdclk with IPS on BDW */
		if (IS_BROADWELL(dev_priv) && crtc_state->ips_enabled)
			pixel_rate = DIV_ROUND_UP(pixel_rate * 100, 95);

		intel_state->min_pixclk[i] = pixel_rate;
	}

	for_each_pipe(dev_priv, pipe)
		max_pixel_rate = max(intel_state->min_pixclk[pipe], max_pixel_rate);

	return max_pixel_rate;
}

static void broadwell_set_cdclk(struct drm_device *dev, int cdclk)
{
	struct drm_i915_private *dev_priv = dev->dev_private;
	uint32_t val, data;
	int ret;

	if (WARN((I915_READ(LCPLL_CTL) &
		  (LCPLL_PLL_DISABLE | LCPLL_PLL_LOCK |
		   LCPLL_CD_CLOCK_DISABLE | LCPLL_ROOT_CD_CLOCK_DISABLE |
		   LCPLL_CD2X_CLOCK_DISABLE | LCPLL_POWER_DOWN_ALLOW |
		   LCPLL_CD_SOURCE_FCLK)) != LCPLL_PLL_LOCK,
		 "trying to change cdclk frequency with cdclk not enabled\n"))
		return;

	mutex_lock(&dev_priv->rps.hw_lock);
	ret = sandybridge_pcode_write(dev_priv,
				      BDW_PCODE_DISPLAY_FREQ_CHANGE_REQ, 0x0);
	mutex_unlock(&dev_priv->rps.hw_lock);
	if (ret) {
		DRM_ERROR("failed to inform pcode about cdclk change\n");
		return;
	}

	val = I915_READ(LCPLL_CTL);
	val |= LCPLL_CD_SOURCE_FCLK;
	I915_WRITE(LCPLL_CTL, val);

	if (wait_for_us(I915_READ(LCPLL_CTL) &
			LCPLL_CD_SOURCE_FCLK_DONE, 1))
		DRM_ERROR("Switching to FCLK failed\n");

	val = I915_READ(LCPLL_CTL);
	val &= ~LCPLL_CLK_FREQ_MASK;

	switch (cdclk) {
	case 450000:
		val |= LCPLL_CLK_FREQ_450;
		data = 0;
		break;
	case 540000:
		val |= LCPLL_CLK_FREQ_54O_BDW;
		data = 1;
		break;
	case 337500:
		val |= LCPLL_CLK_FREQ_337_5_BDW;
		data = 2;
		break;
	case 675000:
		val |= LCPLL_CLK_FREQ_675_BDW;
		data = 3;
		break;
	default:
		WARN(1, "invalid cdclk frequency\n");
		return;
	}

	I915_WRITE(LCPLL_CTL, val);

	val = I915_READ(LCPLL_CTL);
	val &= ~LCPLL_CD_SOURCE_FCLK;
	I915_WRITE(LCPLL_CTL, val);

	if (wait_for_us((I915_READ(LCPLL_CTL) &
			LCPLL_CD_SOURCE_FCLK_DONE) == 0, 1))
		DRM_ERROR("Switching back to LCPLL failed\n");

	mutex_lock(&dev_priv->rps.hw_lock);
	sandybridge_pcode_write(dev_priv, HSW_PCODE_DE_WRITE_FREQ_REQ, data);
	mutex_unlock(&dev_priv->rps.hw_lock);

	I915_WRITE(CDCLK_FREQ, DIV_ROUND_CLOSEST(cdclk, 1000) - 1);

	intel_update_cdclk(dev);

	WARN(cdclk != dev_priv->cdclk_freq,
	     "cdclk requested %d kHz but got %d kHz\n",
	     cdclk, dev_priv->cdclk_freq);
}

static int broadwell_modeset_calc_cdclk(struct drm_atomic_state *state)
{
	struct drm_i915_private *dev_priv = to_i915(state->dev);
	struct intel_atomic_state *intel_state = to_intel_atomic_state(state);
	int max_pixclk = ilk_max_pixel_rate(state);
	int cdclk;

	/*
	 * FIXME should also account for plane ratio
	 * once 64bpp pixel formats are supported.
	 */
	if (max_pixclk > 540000)
		cdclk = 675000;
	else if (max_pixclk > 450000)
		cdclk = 540000;
	else if (max_pixclk > 337500)
		cdclk = 450000;
	else
		cdclk = 337500;

	if (cdclk > dev_priv->max_cdclk_freq) {
		DRM_DEBUG_KMS("requested cdclk (%d kHz) exceeds max (%d kHz)\n",
			      cdclk, dev_priv->max_cdclk_freq);
		return -EINVAL;
	}

	intel_state->cdclk = intel_state->dev_cdclk = cdclk;
	if (!intel_state->active_crtcs)
		intel_state->dev_cdclk = 337500;

	return 0;
}

static void broadwell_modeset_commit_cdclk(struct drm_atomic_state *old_state)
{
	struct drm_device *dev = old_state->dev;
	struct intel_atomic_state *old_intel_state =
		to_intel_atomic_state(old_state);
	unsigned req_cdclk = old_intel_state->dev_cdclk;

	broadwell_set_cdclk(dev, req_cdclk);
}

static int haswell_crtc_compute_clock(struct intel_crtc *crtc,
				      struct intel_crtc_state *crtc_state)
{
	struct intel_encoder *intel_encoder =
		intel_ddi_get_crtc_new_encoder(crtc_state);

	if (intel_encoder->type != INTEL_OUTPUT_DSI) {
		if (!intel_ddi_pll_select(crtc, crtc_state))
			return -EINVAL;
	}

	crtc->lowfreq_avail = false;

	return 0;
}

static void bxt_get_ddi_pll(struct drm_i915_private *dev_priv,
				enum port port,
				struct intel_crtc_state *pipe_config)
{
	enum intel_dpll_id id;

	switch (port) {
	case PORT_A:
		pipe_config->ddi_pll_sel = SKL_DPLL0;
		id = DPLL_ID_SKL_DPLL0;
		break;
	case PORT_B:
		pipe_config->ddi_pll_sel = SKL_DPLL1;
		id = DPLL_ID_SKL_DPLL1;
		break;
	case PORT_C:
		pipe_config->ddi_pll_sel = SKL_DPLL2;
		id = DPLL_ID_SKL_DPLL2;
		break;
	default:
		DRM_ERROR("Incorrect port type\n");
		return;
	}

	pipe_config->shared_dpll = intel_get_shared_dpll_by_id(dev_priv, id);
}

static void skylake_get_ddi_pll(struct drm_i915_private *dev_priv,
				enum port port,
				struct intel_crtc_state *pipe_config)
{
	enum intel_dpll_id id;
	u32 temp;

	temp = I915_READ(DPLL_CTRL2) & DPLL_CTRL2_DDI_CLK_SEL_MASK(port);
	pipe_config->ddi_pll_sel = temp >> (port * 3 + 1);

	switch (pipe_config->ddi_pll_sel) {
	case SKL_DPLL0:
		id = DPLL_ID_SKL_DPLL0;
		break;
	case SKL_DPLL1:
		id = DPLL_ID_SKL_DPLL1;
		break;
	case SKL_DPLL2:
		id = DPLL_ID_SKL_DPLL2;
		break;
	case SKL_DPLL3:
		id = DPLL_ID_SKL_DPLL3;
		break;
	default:
		MISSING_CASE(pipe_config->ddi_pll_sel);
		return;
	}

	pipe_config->shared_dpll = intel_get_shared_dpll_by_id(dev_priv, id);
}

static void haswell_get_ddi_pll(struct drm_i915_private *dev_priv,
				enum port port,
				struct intel_crtc_state *pipe_config)
{
	enum intel_dpll_id id;

	pipe_config->ddi_pll_sel = I915_READ(PORT_CLK_SEL(port));

	switch (pipe_config->ddi_pll_sel) {
	case PORT_CLK_SEL_WRPLL1:
		id = DPLL_ID_WRPLL1;
		break;
	case PORT_CLK_SEL_WRPLL2:
		id = DPLL_ID_WRPLL2;
		break;
	case PORT_CLK_SEL_SPLL:
		id = DPLL_ID_SPLL;
		break;
	case PORT_CLK_SEL_LCPLL_810:
		id = DPLL_ID_LCPLL_810;
		break;
	case PORT_CLK_SEL_LCPLL_1350:
		id = DPLL_ID_LCPLL_1350;
		break;
	case PORT_CLK_SEL_LCPLL_2700:
		id = DPLL_ID_LCPLL_2700;
		break;
	default:
		MISSING_CASE(pipe_config->ddi_pll_sel);
		/* fall through */
	case PORT_CLK_SEL_NONE:
		return;
	}

	pipe_config->shared_dpll = intel_get_shared_dpll_by_id(dev_priv, id);
}

static bool hsw_get_transcoder_state(struct intel_crtc *crtc,
				     struct intel_crtc_state *pipe_config,
				     unsigned long *power_domain_mask)
{
	struct drm_device *dev = crtc->base.dev;
	struct drm_i915_private *dev_priv = dev->dev_private;
	enum intel_display_power_domain power_domain;
	u32 tmp;

	pipe_config->cpu_transcoder = (enum transcoder) crtc->pipe;

	/*
	 * XXX: Do intel_display_power_get_if_enabled before reading this (for
	 * consistency and less surprising code; it's in always on power).
	 */
	tmp = I915_READ(TRANS_DDI_FUNC_CTL(TRANSCODER_EDP));
	if (tmp & TRANS_DDI_FUNC_ENABLE) {
		enum pipe trans_edp_pipe;
		switch (tmp & TRANS_DDI_EDP_INPUT_MASK) {
		default:
			WARN(1, "unknown pipe linked to edp transcoder\n");
		case TRANS_DDI_EDP_INPUT_A_ONOFF:
		case TRANS_DDI_EDP_INPUT_A_ON:
			trans_edp_pipe = PIPE_A;
			break;
		case TRANS_DDI_EDP_INPUT_B_ONOFF:
			trans_edp_pipe = PIPE_B;
			break;
		case TRANS_DDI_EDP_INPUT_C_ONOFF:
			trans_edp_pipe = PIPE_C;
			break;
		}

		if (trans_edp_pipe == crtc->pipe)
			pipe_config->cpu_transcoder = TRANSCODER_EDP;
	}

	power_domain = POWER_DOMAIN_TRANSCODER(pipe_config->cpu_transcoder);
	if (!intel_display_power_get_if_enabled(dev_priv, power_domain))
		return false;
	*power_domain_mask |= BIT(power_domain);

	tmp = I915_READ(PIPECONF(pipe_config->cpu_transcoder));

	return tmp & PIPECONF_ENABLE;
}

static bool bxt_get_dsi_transcoder_state(struct intel_crtc *crtc,
					 struct intel_crtc_state *pipe_config,
					 unsigned long *power_domain_mask)
{
	struct drm_device *dev = crtc->base.dev;
	struct drm_i915_private *dev_priv = dev->dev_private;
	enum intel_display_power_domain power_domain;
	enum port port;
	enum transcoder cpu_transcoder;
	u32 tmp;

	pipe_config->has_dsi_encoder = false;

	for_each_port_masked(port, BIT(PORT_A) | BIT(PORT_C)) {
		if (port == PORT_A)
			cpu_transcoder = TRANSCODER_DSI_A;
		else
			cpu_transcoder = TRANSCODER_DSI_C;

		power_domain = POWER_DOMAIN_TRANSCODER(cpu_transcoder);
		if (!intel_display_power_get_if_enabled(dev_priv, power_domain))
			continue;
		*power_domain_mask |= BIT(power_domain);

		/*
		 * The PLL needs to be enabled with a valid divider
		 * configuration, otherwise accessing DSI registers will hang
		 * the machine. See BSpec North Display Engine
		 * registers/MIPI[BXT]. We can break out here early, since we
		 * need the same DSI PLL to be enabled for both DSI ports.
		 */
		if (!intel_dsi_pll_is_enabled(dev_priv))
			break;

		/* XXX: this works for video mode only */
		tmp = I915_READ(BXT_MIPI_PORT_CTRL(port));
		if (!(tmp & DPI_ENABLE))
			continue;

		tmp = I915_READ(MIPI_CTRL(port));
		if ((tmp & BXT_PIPE_SELECT_MASK) != BXT_PIPE_SELECT(crtc->pipe))
			continue;

		pipe_config->cpu_transcoder = cpu_transcoder;
		pipe_config->has_dsi_encoder = true;
		break;
	}

	return pipe_config->has_dsi_encoder;
}

static void haswell_get_ddi_port_state(struct intel_crtc *crtc,
				       struct intel_crtc_state *pipe_config)
{
	struct drm_device *dev = crtc->base.dev;
	struct drm_i915_private *dev_priv = dev->dev_private;
	struct intel_shared_dpll *pll;
	enum port port;
	uint32_t tmp;

	tmp = I915_READ(TRANS_DDI_FUNC_CTL(pipe_config->cpu_transcoder));

	port = (tmp & TRANS_DDI_PORT_MASK) >> TRANS_DDI_PORT_SHIFT;

	if (IS_SKYLAKE(dev) || IS_KABYLAKE(dev))
		skylake_get_ddi_pll(dev_priv, port, pipe_config);
	else if (IS_BROXTON(dev))
		bxt_get_ddi_pll(dev_priv, port, pipe_config);
	else
		haswell_get_ddi_pll(dev_priv, port, pipe_config);

	pll = pipe_config->shared_dpll;
	if (pll) {
		WARN_ON(!pll->funcs.get_hw_state(dev_priv, pll,
						 &pipe_config->dpll_hw_state));
	}

	/*
	 * Haswell has only FDI/PCH transcoder A. It is which is connected to
	 * DDI E. So just check whether this pipe is wired to DDI E and whether
	 * the PCH transcoder is on.
	 */
	if (INTEL_INFO(dev)->gen < 9 &&
	    (port == PORT_E) && I915_READ(LPT_TRANSCONF) & TRANS_ENABLE) {
		pipe_config->has_pch_encoder = true;

		tmp = I915_READ(FDI_RX_CTL(PIPE_A));
		pipe_config->fdi_lanes = ((FDI_DP_PORT_WIDTH_MASK & tmp) >>
					  FDI_DP_PORT_WIDTH_SHIFT) + 1;

		ironlake_get_fdi_m_n_config(crtc, pipe_config);
	}
}

static bool haswell_get_pipe_config(struct intel_crtc *crtc,
				    struct intel_crtc_state *pipe_config)
{
	struct drm_device *dev = crtc->base.dev;
	struct drm_i915_private *dev_priv = dev->dev_private;
	enum intel_display_power_domain power_domain;
	unsigned long power_domain_mask;
	bool active;

	power_domain = POWER_DOMAIN_PIPE(crtc->pipe);
	if (!intel_display_power_get_if_enabled(dev_priv, power_domain))
		return false;
	power_domain_mask = BIT(power_domain);

	pipe_config->shared_dpll = NULL;

	active = hsw_get_transcoder_state(crtc, pipe_config, &power_domain_mask);

	if (IS_BROXTON(dev_priv)) {
		bxt_get_dsi_transcoder_state(crtc, pipe_config,
					     &power_domain_mask);
		WARN_ON(active && pipe_config->has_dsi_encoder);
		if (pipe_config->has_dsi_encoder)
			active = true;
	}

	if (!active)
		goto out;

	if (!pipe_config->has_dsi_encoder) {
		haswell_get_ddi_port_state(crtc, pipe_config);
		intel_get_pipe_timings(crtc, pipe_config);
	}

	intel_get_pipe_src_size(crtc, pipe_config);

	pipe_config->gamma_mode =
		I915_READ(GAMMA_MODE(crtc->pipe)) & GAMMA_MODE_MODE_MASK;

	if (INTEL_INFO(dev)->gen >= 9) {
		skl_init_scalers(dev, crtc, pipe_config);
	}

	if (INTEL_INFO(dev)->gen >= 9) {
		pipe_config->scaler_state.scaler_id = -1;
		pipe_config->scaler_state.scaler_users &= ~(1 << SKL_CRTC_INDEX);
	}

	power_domain = POWER_DOMAIN_PIPE_PANEL_FITTER(crtc->pipe);
	if (intel_display_power_get_if_enabled(dev_priv, power_domain)) {
		power_domain_mask |= BIT(power_domain);
		if (INTEL_INFO(dev)->gen >= 9)
			skylake_get_pfit_config(crtc, pipe_config);
		else
			ironlake_get_pfit_config(crtc, pipe_config);
	}

	if (IS_HASWELL(dev))
		pipe_config->ips_enabled = hsw_crtc_supports_ips(crtc) &&
			(I915_READ(IPS_CTL) & IPS_ENABLE);

	if (pipe_config->cpu_transcoder != TRANSCODER_EDP &&
	    !transcoder_is_dsi(pipe_config->cpu_transcoder)) {
		pipe_config->pixel_multiplier =
			I915_READ(PIPE_MULT(pipe_config->cpu_transcoder)) + 1;
	} else {
		pipe_config->pixel_multiplier = 1;
	}

out:
	for_each_power_domain(power_domain, power_domain_mask)
		intel_display_power_put(dev_priv, power_domain);

	return active;
}

static void i845_update_cursor(struct drm_crtc *crtc, u32 base,
			       const struct intel_plane_state *plane_state)
{
	struct drm_device *dev = crtc->dev;
	struct drm_i915_private *dev_priv = dev->dev_private;
	struct intel_crtc *intel_crtc = to_intel_crtc(crtc);
	uint32_t cntl = 0, size = 0;

	if (plane_state && plane_state->visible) {
		unsigned int width = plane_state->base.crtc_w;
		unsigned int height = plane_state->base.crtc_h;
		unsigned int stride = roundup_pow_of_two(width) * 4;

		switch (stride) {
		default:
			WARN_ONCE(1, "Invalid cursor width/stride, width=%u, stride=%u\n",
				  width, stride);
			stride = 256;
			/* fallthrough */
		case 256:
		case 512:
		case 1024:
		case 2048:
			break;
		}

		cntl |= CURSOR_ENABLE |
			CURSOR_GAMMA_ENABLE |
			CURSOR_FORMAT_ARGB |
			CURSOR_STRIDE(stride);

		size = (height << 12) | width;
	}

	if (intel_crtc->cursor_cntl != 0 &&
	    (intel_crtc->cursor_base != base ||
	     intel_crtc->cursor_size != size ||
	     intel_crtc->cursor_cntl != cntl)) {
		/* On these chipsets we can only modify the base/size/stride
		 * whilst the cursor is disabled.
		 */
		I915_WRITE(CURCNTR(PIPE_A), 0);
		POSTING_READ(CURCNTR(PIPE_A));
		intel_crtc->cursor_cntl = 0;
	}

	if (intel_crtc->cursor_base != base) {
		I915_WRITE(CURBASE(PIPE_A), base);
		intel_crtc->cursor_base = base;
	}

	if (intel_crtc->cursor_size != size) {
		I915_WRITE(CURSIZE, size);
		intel_crtc->cursor_size = size;
	}

	if (intel_crtc->cursor_cntl != cntl) {
		I915_WRITE(CURCNTR(PIPE_A), cntl);
		POSTING_READ(CURCNTR(PIPE_A));
		intel_crtc->cursor_cntl = cntl;
	}
}

static void i9xx_update_cursor(struct drm_crtc *crtc, u32 base,
			       const struct intel_plane_state *plane_state)
{
	struct drm_device *dev = crtc->dev;
	struct drm_i915_private *dev_priv = dev->dev_private;
	struct intel_crtc *intel_crtc = to_intel_crtc(crtc);
	int pipe = intel_crtc->pipe;
	uint32_t cntl = 0;

	if (plane_state && plane_state->visible) {
		cntl = MCURSOR_GAMMA_ENABLE;
		switch (plane_state->base.crtc_w) {
			case 64:
				cntl |= CURSOR_MODE_64_ARGB_AX;
				break;
			case 128:
				cntl |= CURSOR_MODE_128_ARGB_AX;
				break;
			case 256:
				cntl |= CURSOR_MODE_256_ARGB_AX;
				break;
			default:
				MISSING_CASE(plane_state->base.crtc_w);
				return;
		}
		cntl |= pipe << 28; /* Connect to correct pipe */

		if (HAS_DDI(dev))
			cntl |= CURSOR_PIPE_CSC_ENABLE;

		if (plane_state->base.rotation == BIT(DRM_ROTATE_180))
			cntl |= CURSOR_ROTATE_180;
	}

	if (intel_crtc->cursor_cntl != cntl) {
		I915_WRITE(CURCNTR(pipe), cntl);
		POSTING_READ(CURCNTR(pipe));
		intel_crtc->cursor_cntl = cntl;
	}

	/* and commit changes on next vblank */
	I915_WRITE(CURBASE(pipe), base);
	POSTING_READ(CURBASE(pipe));

	intel_crtc->cursor_base = base;
}

/* If no-part of the cursor is visible on the framebuffer, then the GPU may hang... */
static void intel_crtc_update_cursor(struct drm_crtc *crtc,
				     const struct intel_plane_state *plane_state)
{
	struct drm_device *dev = crtc->dev;
	struct drm_i915_private *dev_priv = dev->dev_private;
	struct intel_crtc *intel_crtc = to_intel_crtc(crtc);
	int pipe = intel_crtc->pipe;
	u32 base = intel_crtc->cursor_addr;
	u32 pos = 0;

	if (plane_state) {
		int x = plane_state->base.crtc_x;
		int y = plane_state->base.crtc_y;

		if (x < 0) {
			pos |= CURSOR_POS_SIGN << CURSOR_X_SHIFT;
			x = -x;
		}
		pos |= x << CURSOR_X_SHIFT;

		if (y < 0) {
			pos |= CURSOR_POS_SIGN << CURSOR_Y_SHIFT;
			y = -y;
		}
		pos |= y << CURSOR_Y_SHIFT;

		/* ILK+ do this automagically */
		if (HAS_GMCH_DISPLAY(dev) &&
		    plane_state->base.rotation == BIT(DRM_ROTATE_180)) {
			base += (plane_state->base.crtc_h *
				 plane_state->base.crtc_w - 1) * 4;
		}
	}

	I915_WRITE(CURPOS(pipe), pos);

	if (IS_845G(dev) || IS_I865G(dev))
		i845_update_cursor(crtc, base, plane_state);
	else
		i9xx_update_cursor(crtc, base, plane_state);
}

static bool cursor_size_ok(struct drm_device *dev,
			   uint32_t width, uint32_t height)
{
	if (width == 0 || height == 0)
		return false;

	/*
	 * 845g/865g are special in that they are only limited by
	 * the width of their cursors, the height is arbitrary up to
	 * the precision of the register. Everything else requires
	 * square cursors, limited to a few power-of-two sizes.
	 */
	if (IS_845G(dev) || IS_I865G(dev)) {
		if ((width & 63) != 0)
			return false;

		if (width > (IS_845G(dev) ? 64 : 512))
			return false;

		if (height > 1023)
			return false;
	} else {
		switch (width | height) {
		case 256:
		case 128:
			if (IS_GEN2(dev))
				return false;
		case 64:
			break;
		default:
			return false;
		}
	}

	return true;
}

/* VESA 640x480x72Hz mode to set on the pipe */
static struct drm_display_mode load_detect_mode = {
	DRM_MODE("640x480", DRM_MODE_TYPE_DEFAULT, 31500, 640, 664,
		 704, 832, 0, 480, 489, 491, 520, 0, DRM_MODE_FLAG_NHSYNC | DRM_MODE_FLAG_NVSYNC),
};

struct drm_framebuffer *
__intel_framebuffer_create(struct drm_device *dev,
			   struct drm_mode_fb_cmd2 *mode_cmd,
			   struct drm_i915_gem_object *obj)
{
	struct intel_framebuffer *intel_fb;
	int ret;

	intel_fb = kzalloc(sizeof(*intel_fb), GFP_KERNEL);
	if (!intel_fb)
		return ERR_PTR(-ENOMEM);

	ret = intel_framebuffer_init(dev, intel_fb, mode_cmd, obj);
	if (ret)
		goto err;

	return &intel_fb->base;

err:
	kfree(intel_fb);
	return ERR_PTR(ret);
}

static struct drm_framebuffer *
intel_framebuffer_create(struct drm_device *dev,
			 struct drm_mode_fb_cmd2 *mode_cmd,
			 struct drm_i915_gem_object *obj)
{
	struct drm_framebuffer *fb;
	int ret;

	ret = i915_mutex_lock_interruptible(dev);
	if (ret)
		return ERR_PTR(ret);
	fb = __intel_framebuffer_create(dev, mode_cmd, obj);
	mutex_unlock(&dev->struct_mutex);

	return fb;
}

static u32
intel_framebuffer_pitch_for_width(int width, int bpp)
{
	u32 pitch = DIV_ROUND_UP(width * bpp, 8);
	return ALIGN(pitch, 64);
}

static u32
intel_framebuffer_size_for_mode(struct drm_display_mode *mode, int bpp)
{
	u32 pitch = intel_framebuffer_pitch_for_width(mode->hdisplay, bpp);
	return PAGE_ALIGN(pitch * mode->vdisplay);
}

static struct drm_framebuffer *
intel_framebuffer_create_for_mode(struct drm_device *dev,
				  struct drm_display_mode *mode,
				  int depth, int bpp)
{
	struct drm_framebuffer *fb;
	struct drm_i915_gem_object *obj;
	struct drm_mode_fb_cmd2 mode_cmd = { 0 };

	obj = i915_gem_alloc_object(dev,
				    intel_framebuffer_size_for_mode(mode, bpp));
	if (obj == NULL)
		return ERR_PTR(-ENOMEM);

	mode_cmd.width = mode->hdisplay;
	mode_cmd.height = mode->vdisplay;
	mode_cmd.pitches[0] = intel_framebuffer_pitch_for_width(mode_cmd.width,
								bpp);
	mode_cmd.pixel_format = drm_mode_legacy_fb_format(bpp, depth);

	fb = intel_framebuffer_create(dev, &mode_cmd, obj);
	if (IS_ERR(fb))
		drm_gem_object_unreference_unlocked(&obj->base);

	return fb;
}

static struct drm_framebuffer *
mode_fits_in_fbdev(struct drm_device *dev,
		   struct drm_display_mode *mode)
{
#ifdef CONFIG_DRM_FBDEV_EMULATION
	struct drm_i915_private *dev_priv = dev->dev_private;
	struct drm_i915_gem_object *obj;
	struct drm_framebuffer *fb;

	if (!dev_priv->fbdev)
		return NULL;

	if (!dev_priv->fbdev->fb)
		return NULL;

	obj = dev_priv->fbdev->fb->obj;
	BUG_ON(!obj);

	fb = &dev_priv->fbdev->fb->base;
	if (fb->pitches[0] < intel_framebuffer_pitch_for_width(mode->hdisplay,
							       fb->bits_per_pixel))
		return NULL;

	if (obj->base.size < mode->vdisplay * fb->pitches[0])
		return NULL;

	drm_framebuffer_reference(fb);
	return fb;
#else
	return NULL;
#endif
}

static int intel_modeset_setup_plane_state(struct drm_atomic_state *state,
					   struct drm_crtc *crtc,
					   struct drm_display_mode *mode,
					   struct drm_framebuffer *fb,
					   int x, int y)
{
	struct drm_plane_state *plane_state;
	int hdisplay, vdisplay;
	int ret;

	plane_state = drm_atomic_get_plane_state(state, crtc->primary);
	if (IS_ERR(plane_state))
		return PTR_ERR(plane_state);

	if (mode)
		drm_crtc_get_hv_timing(mode, &hdisplay, &vdisplay);
	else
		hdisplay = vdisplay = 0;

	ret = drm_atomic_set_crtc_for_plane(plane_state, fb ? crtc : NULL);
	if (ret)
		return ret;
	drm_atomic_set_fb_for_plane(plane_state, fb);
	plane_state->crtc_x = 0;
	plane_state->crtc_y = 0;
	plane_state->crtc_w = hdisplay;
	plane_state->crtc_h = vdisplay;
	plane_state->src_x = x << 16;
	plane_state->src_y = y << 16;
	plane_state->src_w = hdisplay << 16;
	plane_state->src_h = vdisplay << 16;

	return 0;
}

bool intel_get_load_detect_pipe(struct drm_connector *connector,
				struct drm_display_mode *mode,
				struct intel_load_detect_pipe *old,
				struct drm_modeset_acquire_ctx *ctx)
{
	struct intel_crtc *intel_crtc;
	struct intel_encoder *intel_encoder =
		intel_attached_encoder(connector);
	struct drm_crtc *possible_crtc;
	struct drm_encoder *encoder = &intel_encoder->base;
	struct drm_crtc *crtc = NULL;
	struct drm_device *dev = encoder->dev;
	struct drm_framebuffer *fb;
	struct drm_mode_config *config = &dev->mode_config;
	struct drm_atomic_state *state = NULL, *restore_state = NULL;
	struct drm_connector_state *connector_state;
	struct intel_crtc_state *crtc_state;
	int ret, i = -1;

	DRM_DEBUG_KMS("[CONNECTOR:%d:%s], [ENCODER:%d:%s]\n",
		      connector->base.id, connector->name,
		      encoder->base.id, encoder->name);

	old->restore_state = NULL;

retry:
	ret = drm_modeset_lock(&config->connection_mutex, ctx);
	if (ret)
		goto fail;

	/*
	 * Algorithm gets a little messy:
	 *
	 *   - if the connector already has an assigned crtc, use it (but make
	 *     sure it's on first)
	 *
	 *   - try to find the first unused crtc that can drive this connector,
	 *     and use that if we find one
	 */

	/* See if we already have a CRTC for this connector */
	if (connector->state->crtc) {
		crtc = connector->state->crtc;

		ret = drm_modeset_lock(&crtc->mutex, ctx);
		if (ret)
			goto fail;

		/* Make sure the crtc and connector are running */
		goto found;
	}

	/* Find an unused one (if possible) */
	for_each_crtc(dev, possible_crtc) {
		i++;
		if (!(encoder->possible_crtcs & (1 << i)))
			continue;

		ret = drm_modeset_lock(&possible_crtc->mutex, ctx);
		if (ret)
			goto fail;

		if (possible_crtc->state->enable) {
			drm_modeset_unlock(&possible_crtc->mutex);
			continue;
		}

		crtc = possible_crtc;
		break;
	}

	/*
	 * If we didn't find an unused CRTC, don't use any.
	 */
	if (!crtc) {
		DRM_DEBUG_KMS("no pipe available for load-detect\n");
		goto fail;
	}

found:
	intel_crtc = to_intel_crtc(crtc);

	ret = drm_modeset_lock(&crtc->primary->mutex, ctx);
	if (ret)
		goto fail;

	state = drm_atomic_state_alloc(dev);
	restore_state = drm_atomic_state_alloc(dev);
	if (!state || !restore_state) {
		ret = -ENOMEM;
		goto fail;
	}

	state->acquire_ctx = ctx;
	restore_state->acquire_ctx = ctx;

	connector_state = drm_atomic_get_connector_state(state, connector);
	if (IS_ERR(connector_state)) {
		ret = PTR_ERR(connector_state);
		goto fail;
	}

	ret = drm_atomic_set_crtc_for_connector(connector_state, crtc);
	if (ret)
		goto fail;

	crtc_state = intel_atomic_get_crtc_state(state, intel_crtc);
	if (IS_ERR(crtc_state)) {
		ret = PTR_ERR(crtc_state);
		goto fail;
	}

	crtc_state->base.active = crtc_state->base.enable = true;

	if (!mode)
		mode = &load_detect_mode;

	/* We need a framebuffer large enough to accommodate all accesses
	 * that the plane may generate whilst we perform load detection.
	 * We can not rely on the fbcon either being present (we get called
	 * during its initialisation to detect all boot displays, or it may
	 * not even exist) or that it is large enough to satisfy the
	 * requested mode.
	 */
	fb = mode_fits_in_fbdev(dev, mode);
	if (fb == NULL) {
		DRM_DEBUG_KMS("creating tmp fb for load-detection\n");
		fb = intel_framebuffer_create_for_mode(dev, mode, 24, 32);
	} else
		DRM_DEBUG_KMS("reusing fbdev for load-detection framebuffer\n");
	if (IS_ERR(fb)) {
		DRM_DEBUG_KMS("failed to allocate framebuffer for load-detection\n");
		goto fail;
	}

	ret = intel_modeset_setup_plane_state(state, crtc, mode, fb, 0, 0);
	if (ret)
		goto fail;

	drm_framebuffer_unreference(fb);

	ret = drm_atomic_set_mode_for_crtc(&crtc_state->base, mode);
	if (ret)
		goto fail;

	ret = PTR_ERR_OR_ZERO(drm_atomic_get_connector_state(restore_state, connector));
	if (!ret)
		ret = PTR_ERR_OR_ZERO(drm_atomic_get_crtc_state(restore_state, crtc));
	if (!ret)
		ret = PTR_ERR_OR_ZERO(drm_atomic_get_plane_state(restore_state, crtc->primary));
	if (ret) {
		DRM_DEBUG_KMS("Failed to create a copy of old state to restore: %i\n", ret);
		goto fail;
	}

	ret = drm_atomic_commit(state);
	if (ret) {
		DRM_DEBUG_KMS("failed to set mode on load-detect pipe\n");
		goto fail;
	}

	old->restore_state = restore_state;

	/* let the connector get through one full cycle before testing */
	intel_wait_for_vblank(dev, intel_crtc->pipe);
	return true;

fail:
	drm_atomic_state_free(state);
	drm_atomic_state_free(restore_state);
	restore_state = state = NULL;

	if (ret == -EDEADLK) {
		drm_modeset_backoff(ctx);
		goto retry;
	}

	return false;
}

void intel_release_load_detect_pipe(struct drm_connector *connector,
				    struct intel_load_detect_pipe *old,
				    struct drm_modeset_acquire_ctx *ctx)
{
	struct intel_encoder *intel_encoder =
		intel_attached_encoder(connector);
	struct drm_encoder *encoder = &intel_encoder->base;
	struct drm_atomic_state *state = old->restore_state;
	int ret;

	DRM_DEBUG_KMS("[CONNECTOR:%d:%s], [ENCODER:%d:%s]\n",
		      connector->base.id, connector->name,
		      encoder->base.id, encoder->name);

	if (!state)
		return;

	ret = drm_atomic_commit(state);
	if (ret) {
		DRM_DEBUG_KMS("Couldn't release load detect pipe: %i\n", ret);
		drm_atomic_state_free(state);
	}
}

static int i9xx_pll_refclk(struct drm_device *dev,
			   const struct intel_crtc_state *pipe_config)
{
	struct drm_i915_private *dev_priv = dev->dev_private;
	u32 dpll = pipe_config->dpll_hw_state.dpll;

	if ((dpll & PLL_REF_INPUT_MASK) == PLLB_REF_INPUT_SPREADSPECTRUMIN)
		return dev_priv->vbt.lvds_ssc_freq;
	else if (HAS_PCH_SPLIT(dev))
		return 120000;
	else if (!IS_GEN2(dev))
		return 96000;
	else
		return 48000;
}

/* Returns the clock of the currently programmed mode of the given pipe. */
static void i9xx_crtc_clock_get(struct intel_crtc *crtc,
				struct intel_crtc_state *pipe_config)
{
	struct drm_device *dev = crtc->base.dev;
	struct drm_i915_private *dev_priv = dev->dev_private;
	int pipe = pipe_config->cpu_transcoder;
	u32 dpll = pipe_config->dpll_hw_state.dpll;
	u32 fp;
	intel_clock_t clock;
	int port_clock;
	int refclk = i9xx_pll_refclk(dev, pipe_config);

	if ((dpll & DISPLAY_RATE_SELECT_FPA1) == 0)
		fp = pipe_config->dpll_hw_state.fp0;
	else
		fp = pipe_config->dpll_hw_state.fp1;

	clock.m1 = (fp & FP_M1_DIV_MASK) >> FP_M1_DIV_SHIFT;
	if (IS_PINEVIEW(dev)) {
		clock.n = ffs((fp & FP_N_PINEVIEW_DIV_MASK) >> FP_N_DIV_SHIFT) - 1;
		clock.m2 = (fp & FP_M2_PINEVIEW_DIV_MASK) >> FP_M2_DIV_SHIFT;
	} else {
		clock.n = (fp & FP_N_DIV_MASK) >> FP_N_DIV_SHIFT;
		clock.m2 = (fp & FP_M2_DIV_MASK) >> FP_M2_DIV_SHIFT;
	}

	if (!IS_GEN2(dev)) {
		if (IS_PINEVIEW(dev))
			clock.p1 = ffs((dpll & DPLL_FPA01_P1_POST_DIV_MASK_PINEVIEW) >>
				DPLL_FPA01_P1_POST_DIV_SHIFT_PINEVIEW);
		else
			clock.p1 = ffs((dpll & DPLL_FPA01_P1_POST_DIV_MASK) >>
			       DPLL_FPA01_P1_POST_DIV_SHIFT);

		switch (dpll & DPLL_MODE_MASK) {
		case DPLLB_MODE_DAC_SERIAL:
			clock.p2 = dpll & DPLL_DAC_SERIAL_P2_CLOCK_DIV_5 ?
				5 : 10;
			break;
		case DPLLB_MODE_LVDS:
			clock.p2 = dpll & DPLLB_LVDS_P2_CLOCK_DIV_7 ?
				7 : 14;
			break;
		default:
			DRM_DEBUG_KMS("Unknown DPLL mode %08x in programmed "
				  "mode\n", (int)(dpll & DPLL_MODE_MASK));
			return;
		}

		if (IS_PINEVIEW(dev))
			port_clock = pnv_calc_dpll_params(refclk, &clock);
		else
			port_clock = i9xx_calc_dpll_params(refclk, &clock);
	} else {
		u32 lvds = IS_I830(dev) ? 0 : I915_READ(LVDS);
		bool is_lvds = (pipe == 1) && (lvds & LVDS_PORT_EN);

		if (is_lvds) {
			clock.p1 = ffs((dpll & DPLL_FPA01_P1_POST_DIV_MASK_I830_LVDS) >>
				       DPLL_FPA01_P1_POST_DIV_SHIFT);

			if (lvds & LVDS_CLKB_POWER_UP)
				clock.p2 = 7;
			else
				clock.p2 = 14;
		} else {
			if (dpll & PLL_P1_DIVIDE_BY_TWO)
				clock.p1 = 2;
			else {
				clock.p1 = ((dpll & DPLL_FPA01_P1_POST_DIV_MASK_I830) >>
					    DPLL_FPA01_P1_POST_DIV_SHIFT) + 2;
			}
			if (dpll & PLL_P2_DIVIDE_BY_4)
				clock.p2 = 4;
			else
				clock.p2 = 2;
		}

		port_clock = i9xx_calc_dpll_params(refclk, &clock);
	}

	/*
	 * This value includes pixel_multiplier. We will use
	 * port_clock to compute adjusted_mode.crtc_clock in the
	 * encoder's get_config() function.
	 */
	pipe_config->port_clock = port_clock;
}

int intel_dotclock_calculate(int link_freq,
			     const struct intel_link_m_n *m_n)
{
	/*
	 * The calculation for the data clock is:
	 * pixel_clock = ((m/n)*(link_clock * nr_lanes))/bpp
	 * But we want to avoid losing precison if possible, so:
	 * pixel_clock = ((m * link_clock * nr_lanes)/(n*bpp))
	 *
	 * and the link clock is simpler:
	 * link_clock = (m * link_clock) / n
	 */

	if (!m_n->link_n)
		return 0;

	return div_u64((u64)m_n->link_m * link_freq, m_n->link_n);
}

static void ironlake_pch_clock_get(struct intel_crtc *crtc,
				   struct intel_crtc_state *pipe_config)
{
	struct drm_i915_private *dev_priv = to_i915(crtc->base.dev);

	/* read out port_clock from the DPLL */
	i9xx_crtc_clock_get(crtc, pipe_config);

	/*
	 * In case there is an active pipe without active ports,
	 * we may need some idea for the dotclock anyway.
	 * Calculate one based on the FDI configuration.
	 */
	pipe_config->base.adjusted_mode.crtc_clock =
		intel_dotclock_calculate(intel_fdi_link_freq(dev_priv, pipe_config),
					 &pipe_config->fdi_m_n);
}

/** Returns the currently programmed mode of the given pipe. */
struct drm_display_mode *intel_crtc_mode_get(struct drm_device *dev,
					     struct drm_crtc *crtc)
{
	struct drm_i915_private *dev_priv = dev->dev_private;
	struct intel_crtc *intel_crtc = to_intel_crtc(crtc);
	enum transcoder cpu_transcoder = intel_crtc->config->cpu_transcoder;
	struct drm_display_mode *mode;
	struct intel_crtc_state *pipe_config;
	int htot = I915_READ(HTOTAL(cpu_transcoder));
	int hsync = I915_READ(HSYNC(cpu_transcoder));
	int vtot = I915_READ(VTOTAL(cpu_transcoder));
	int vsync = I915_READ(VSYNC(cpu_transcoder));
	enum pipe pipe = intel_crtc->pipe;

	mode = kzalloc(sizeof(*mode), GFP_KERNEL);
	if (!mode)
		return NULL;

	pipe_config = kzalloc(sizeof(*pipe_config), GFP_KERNEL);
	if (!pipe_config) {
		kfree(mode);
		return NULL;
	}

	/*
	 * Construct a pipe_config sufficient for getting the clock info
	 * back out of crtc_clock_get.
	 *
	 * Note, if LVDS ever uses a non-1 pixel multiplier, we'll need
	 * to use a real value here instead.
	 */
	pipe_config->cpu_transcoder = (enum transcoder) pipe;
	pipe_config->pixel_multiplier = 1;
	pipe_config->dpll_hw_state.dpll = I915_READ(DPLL(pipe));
	pipe_config->dpll_hw_state.fp0 = I915_READ(FP0(pipe));
	pipe_config->dpll_hw_state.fp1 = I915_READ(FP1(pipe));
	i9xx_crtc_clock_get(intel_crtc, pipe_config);

	mode->clock = pipe_config->port_clock / pipe_config->pixel_multiplier;
	mode->hdisplay = (htot & 0xffff) + 1;
	mode->htotal = ((htot & 0xffff0000) >> 16) + 1;
	mode->hsync_start = (hsync & 0xffff) + 1;
	mode->hsync_end = ((hsync & 0xffff0000) >> 16) + 1;
	mode->vdisplay = (vtot & 0xffff) + 1;
	mode->vtotal = ((vtot & 0xffff0000) >> 16) + 1;
	mode->vsync_start = (vsync & 0xffff) + 1;
	mode->vsync_end = ((vsync & 0xffff0000) >> 16) + 1;

	drm_mode_set_name(mode);

	kfree(pipe_config);

	return mode;
}

void intel_mark_busy(struct drm_device *dev)
{
	struct drm_i915_private *dev_priv = dev->dev_private;

	if (dev_priv->mm.busy)
		return;

	intel_runtime_pm_get(dev_priv);
	i915_update_gfx_val(dev_priv);
	if (INTEL_INFO(dev)->gen >= 6)
		gen6_rps_busy(dev_priv);
	dev_priv->mm.busy = true;
}

void intel_mark_idle(struct drm_device *dev)
{
	struct drm_i915_private *dev_priv = dev->dev_private;

	if (!dev_priv->mm.busy)
		return;

	dev_priv->mm.busy = false;

	if (INTEL_INFO(dev)->gen >= 6)
		gen6_rps_idle(dev->dev_private);

	intel_runtime_pm_put(dev_priv);
}

static void intel_crtc_destroy(struct drm_crtc *crtc)
{
	struct intel_crtc *intel_crtc = to_intel_crtc(crtc);
	struct drm_device *dev = crtc->dev;
	struct intel_unpin_work *work;

	spin_lock_irq(&dev->event_lock);
	work = intel_crtc->unpin_work;
	intel_crtc->unpin_work = NULL;
	spin_unlock_irq(&dev->event_lock);

	if (work) {
		cancel_work_sync(&work->work);
		kfree(work);
	}

	drm_crtc_cleanup(crtc);

	kfree(intel_crtc);
}

static void intel_unpin_work_fn(struct work_struct *__work)
{
	struct intel_unpin_work *work =
		container_of(__work, struct intel_unpin_work, work);
	struct intel_crtc *crtc = to_intel_crtc(work->crtc);
	struct drm_device *dev = crtc->base.dev;
	struct drm_plane *primary = crtc->base.primary;

	mutex_lock(&dev->struct_mutex);
	intel_unpin_fb_obj(work->old_fb, primary->state->rotation);
	drm_gem_object_unreference(&work->pending_flip_obj->base);

	if (work->flip_queued_req)
		i915_gem_request_assign(&work->flip_queued_req, NULL);
	mutex_unlock(&dev->struct_mutex);

	intel_frontbuffer_flip_complete(dev, to_intel_plane(primary)->frontbuffer_bit);
	intel_fbc_post_update(crtc);
	drm_framebuffer_unreference(work->old_fb);

	BUG_ON(atomic_read(&crtc->unpin_work_count) == 0);
	atomic_dec(&crtc->unpin_work_count);

	kfree(work);
}

static void do_intel_finish_page_flip(struct drm_device *dev,
				      struct drm_crtc *crtc)
{
	struct intel_crtc *intel_crtc = to_intel_crtc(crtc);
	struct intel_unpin_work *work;
	unsigned long flags;

	/* Ignore early vblank irqs */
	if (intel_crtc == NULL)
		return;

	/*
	 * This is called both by irq handlers and the reset code (to complete
	 * lost pageflips) so needs the full irqsave spinlocks.
	 */
	spin_lock_irqsave(&dev->event_lock, flags);
	work = intel_crtc->unpin_work;

	/* Ensure we don't miss a work->pending update ... */
	smp_rmb();

	if (work == NULL || atomic_read(&work->pending) < INTEL_FLIP_COMPLETE) {
		spin_unlock_irqrestore(&dev->event_lock, flags);
		return;
	}

	page_flip_completed(intel_crtc);

	spin_unlock_irqrestore(&dev->event_lock, flags);
}

void intel_finish_page_flip(struct drm_device *dev, int pipe)
{
	struct drm_i915_private *dev_priv = dev->dev_private;
	struct drm_crtc *crtc = dev_priv->pipe_to_crtc_mapping[pipe];

	do_intel_finish_page_flip(dev, crtc);
}

void intel_finish_page_flip_plane(struct drm_device *dev, int plane)
{
	struct drm_i915_private *dev_priv = dev->dev_private;
	struct drm_crtc *crtc = dev_priv->plane_to_crtc_mapping[plane];

	do_intel_finish_page_flip(dev, crtc);
}

/* Is 'a' after or equal to 'b'? */
static bool g4x_flip_count_after_eq(u32 a, u32 b)
{
	return !((a - b) & 0x80000000);
}

static bool page_flip_finished(struct intel_crtc *crtc)
{
	struct drm_device *dev = crtc->base.dev;
	struct drm_i915_private *dev_priv = dev->dev_private;
	unsigned reset_counter;

	reset_counter = i915_reset_counter(&dev_priv->gpu_error);
	if (crtc->reset_counter != reset_counter)
		return true;

	/*
	 * The relevant registers doen't exist on pre-ctg.
	 * As the flip done interrupt doesn't trigger for mmio
	 * flips on gmch platforms, a flip count check isn't
	 * really needed there. But since ctg has the registers,
	 * include it in the check anyway.
	 */
	if (INTEL_INFO(dev)->gen < 5 && !IS_G4X(dev))
		return true;

	/*
	 * BDW signals flip done immediately if the plane
	 * is disabled, even if the plane enable is already
	 * armed to occur at the next vblank :(
	 */

	/*
	 * A DSPSURFLIVE check isn't enough in case the mmio and CS flips
	 * used the same base address. In that case the mmio flip might
	 * have completed, but the CS hasn't even executed the flip yet.
	 *
	 * A flip count check isn't enough as the CS might have updated
	 * the base address just after start of vblank, but before we
	 * managed to process the interrupt. This means we'd complete the
	 * CS flip too soon.
	 *
	 * Combining both checks should get us a good enough result. It may
	 * still happen that the CS flip has been executed, but has not
	 * yet actually completed. But in case the base address is the same
	 * anyway, we don't really care.
	 */
	return (I915_READ(DSPSURFLIVE(crtc->plane)) & ~0xfff) ==
		crtc->unpin_work->gtt_offset &&
		g4x_flip_count_after_eq(I915_READ(PIPE_FLIPCOUNT_G4X(crtc->pipe)),
				    crtc->unpin_work->flip_count);
}

void intel_prepare_page_flip(struct drm_device *dev, int plane)
{
	struct drm_i915_private *dev_priv = dev->dev_private;
	struct intel_crtc *intel_crtc =
		to_intel_crtc(dev_priv->plane_to_crtc_mapping[plane]);
	unsigned long flags;


	/*
	 * This is called both by irq handlers and the reset code (to complete
	 * lost pageflips) so needs the full irqsave spinlocks.
	 *
	 * NB: An MMIO update of the plane base pointer will also
	 * generate a page-flip completion irq, i.e. every modeset
	 * is also accompanied by a spurious intel_prepare_page_flip().
	 */
	spin_lock_irqsave(&dev->event_lock, flags);
	if (intel_crtc->unpin_work && page_flip_finished(intel_crtc))
		atomic_inc_not_zero(&intel_crtc->unpin_work->pending);
	spin_unlock_irqrestore(&dev->event_lock, flags);
}

static inline void intel_mark_page_flip_active(struct intel_unpin_work *work)
{
	/* Ensure that the work item is consistent when activating it ... */
	smp_wmb();
	atomic_set(&work->pending, INTEL_FLIP_PENDING);
	/* and that it is marked active as soon as the irq could fire. */
	smp_wmb();
}

static int intel_gen2_queue_flip(struct drm_device *dev,
				 struct drm_crtc *crtc,
				 struct drm_framebuffer *fb,
				 struct drm_i915_gem_object *obj,
				 struct drm_i915_gem_request *req,
				 uint32_t flags)
{
	struct intel_engine_cs *engine = req->engine;
	struct intel_crtc *intel_crtc = to_intel_crtc(crtc);
	u32 flip_mask;
	int ret;

	ret = intel_ring_begin(req, 6);
	if (ret)
		return ret;

	/* Can't queue multiple flips, so wait for the previous
	 * one to finish before executing the next.
	 */
	if (intel_crtc->plane)
		flip_mask = MI_WAIT_FOR_PLANE_B_FLIP;
	else
		flip_mask = MI_WAIT_FOR_PLANE_A_FLIP;
	intel_ring_emit(engine, MI_WAIT_FOR_EVENT | flip_mask);
	intel_ring_emit(engine, MI_NOOP);
	intel_ring_emit(engine, MI_DISPLAY_FLIP |
			MI_DISPLAY_FLIP_PLANE(intel_crtc->plane));
	intel_ring_emit(engine, fb->pitches[0]);
	intel_ring_emit(engine, intel_crtc->unpin_work->gtt_offset);
	intel_ring_emit(engine, 0); /* aux display base address, unused */

	intel_mark_page_flip_active(intel_crtc->unpin_work);
	return 0;
}

static int intel_gen3_queue_flip(struct drm_device *dev,
				 struct drm_crtc *crtc,
				 struct drm_framebuffer *fb,
				 struct drm_i915_gem_object *obj,
				 struct drm_i915_gem_request *req,
				 uint32_t flags)
{
	struct intel_engine_cs *engine = req->engine;
	struct intel_crtc *intel_crtc = to_intel_crtc(crtc);
	u32 flip_mask;
	int ret;

	ret = intel_ring_begin(req, 6);
	if (ret)
		return ret;

	if (intel_crtc->plane)
		flip_mask = MI_WAIT_FOR_PLANE_B_FLIP;
	else
		flip_mask = MI_WAIT_FOR_PLANE_A_FLIP;
	intel_ring_emit(engine, MI_WAIT_FOR_EVENT | flip_mask);
	intel_ring_emit(engine, MI_NOOP);
	intel_ring_emit(engine, MI_DISPLAY_FLIP_I915 |
			MI_DISPLAY_FLIP_PLANE(intel_crtc->plane));
	intel_ring_emit(engine, fb->pitches[0]);
	intel_ring_emit(engine, intel_crtc->unpin_work->gtt_offset);
	intel_ring_emit(engine, MI_NOOP);

	intel_mark_page_flip_active(intel_crtc->unpin_work);
	return 0;
}

static int intel_gen4_queue_flip(struct drm_device *dev,
				 struct drm_crtc *crtc,
				 struct drm_framebuffer *fb,
				 struct drm_i915_gem_object *obj,
				 struct drm_i915_gem_request *req,
				 uint32_t flags)
{
	struct intel_engine_cs *engine = req->engine;
	struct drm_i915_private *dev_priv = dev->dev_private;
	struct intel_crtc *intel_crtc = to_intel_crtc(crtc);
	uint32_t pf, pipesrc;
	int ret;

	ret = intel_ring_begin(req, 4);
	if (ret)
		return ret;

	/* i965+ uses the linear or tiled offsets from the
	 * Display Registers (which do not change across a page-flip)
	 * so we need only reprogram the base address.
	 */
	intel_ring_emit(engine, MI_DISPLAY_FLIP |
			MI_DISPLAY_FLIP_PLANE(intel_crtc->plane));
	intel_ring_emit(engine, fb->pitches[0]);
	intel_ring_emit(engine, intel_crtc->unpin_work->gtt_offset |
			obj->tiling_mode);

	/* XXX Enabling the panel-fitter across page-flip is so far
	 * untested on non-native modes, so ignore it for now.
	 * pf = I915_READ(pipe == 0 ? PFA_CTL_1 : PFB_CTL_1) & PF_ENABLE;
	 */
	pf = 0;
	pipesrc = I915_READ(PIPESRC(intel_crtc->pipe)) & 0x0fff0fff;
	intel_ring_emit(engine, pf | pipesrc);

	intel_mark_page_flip_active(intel_crtc->unpin_work);
	return 0;
}

static int intel_gen6_queue_flip(struct drm_device *dev,
				 struct drm_crtc *crtc,
				 struct drm_framebuffer *fb,
				 struct drm_i915_gem_object *obj,
				 struct drm_i915_gem_request *req,
				 uint32_t flags)
{
	struct intel_engine_cs *engine = req->engine;
	struct drm_i915_private *dev_priv = dev->dev_private;
	struct intel_crtc *intel_crtc = to_intel_crtc(crtc);
	uint32_t pf, pipesrc;
	int ret;

	ret = intel_ring_begin(req, 4);
	if (ret)
		return ret;

	intel_ring_emit(engine, MI_DISPLAY_FLIP |
			MI_DISPLAY_FLIP_PLANE(intel_crtc->plane));
	intel_ring_emit(engine, fb->pitches[0] | obj->tiling_mode);
	intel_ring_emit(engine, intel_crtc->unpin_work->gtt_offset);

	/* Contrary to the suggestions in the documentation,
	 * "Enable Panel Fitter" does not seem to be required when page
	 * flipping with a non-native mode, and worse causes a normal
	 * modeset to fail.
	 * pf = I915_READ(PF_CTL(intel_crtc->pipe)) & PF_ENABLE;
	 */
	pf = 0;
	pipesrc = I915_READ(PIPESRC(intel_crtc->pipe)) & 0x0fff0fff;
	intel_ring_emit(engine, pf | pipesrc);

	intel_mark_page_flip_active(intel_crtc->unpin_work);
	return 0;
}

static int intel_gen7_queue_flip(struct drm_device *dev,
				 struct drm_crtc *crtc,
				 struct drm_framebuffer *fb,
				 struct drm_i915_gem_object *obj,
				 struct drm_i915_gem_request *req,
				 uint32_t flags)
{
	struct intel_engine_cs *engine = req->engine;
	struct intel_crtc *intel_crtc = to_intel_crtc(crtc);
	uint32_t plane_bit = 0;
	int len, ret;

	switch (intel_crtc->plane) {
	case PLANE_A:
		plane_bit = MI_DISPLAY_FLIP_IVB_PLANE_A;
		break;
	case PLANE_B:
		plane_bit = MI_DISPLAY_FLIP_IVB_PLANE_B;
		break;
	case PLANE_C:
		plane_bit = MI_DISPLAY_FLIP_IVB_PLANE_C;
		break;
	default:
		WARN_ONCE(1, "unknown plane in flip command\n");
		return -ENODEV;
	}

	len = 4;
	if (engine->id == RCS) {
		len += 6;
		/*
		 * On Gen 8, SRM is now taking an extra dword to accommodate
		 * 48bits addresses, and we need a NOOP for the batch size to
		 * stay even.
		 */
		if (IS_GEN8(dev))
			len += 2;
	}

	/*
	 * BSpec MI_DISPLAY_FLIP for IVB:
	 * "The full packet must be contained within the same cache line."
	 *
	 * Currently the LRI+SRM+MI_DISPLAY_FLIP all fit within the same
	 * cacheline, if we ever start emitting more commands before
	 * the MI_DISPLAY_FLIP we may need to first emit everything else,
	 * then do the cacheline alignment, and finally emit the
	 * MI_DISPLAY_FLIP.
	 */
	ret = intel_ring_cacheline_align(req);
	if (ret)
		return ret;

	ret = intel_ring_begin(req, len);
	if (ret)
		return ret;

	/* Unmask the flip-done completion message. Note that the bspec says that
	 * we should do this for both the BCS and RCS, and that we must not unmask
	 * more than one flip event at any time (or ensure that one flip message
	 * can be sent by waiting for flip-done prior to queueing new flips).
	 * Experimentation says that BCS works despite DERRMR masking all
	 * flip-done completion events and that unmasking all planes at once
	 * for the RCS also doesn't appear to drop events. Setting the DERRMR
	 * to zero does lead to lockups within MI_DISPLAY_FLIP.
	 */
	if (engine->id == RCS) {
		intel_ring_emit(engine, MI_LOAD_REGISTER_IMM(1));
		intel_ring_emit_reg(engine, DERRMR);
		intel_ring_emit(engine, ~(DERRMR_PIPEA_PRI_FLIP_DONE |
					  DERRMR_PIPEB_PRI_FLIP_DONE |
					  DERRMR_PIPEC_PRI_FLIP_DONE));
		if (IS_GEN8(dev))
			intel_ring_emit(engine, MI_STORE_REGISTER_MEM_GEN8 |
					      MI_SRM_LRM_GLOBAL_GTT);
		else
			intel_ring_emit(engine, MI_STORE_REGISTER_MEM |
					      MI_SRM_LRM_GLOBAL_GTT);
		intel_ring_emit_reg(engine, DERRMR);
		intel_ring_emit(engine, engine->scratch.gtt_offset + 256);
		if (IS_GEN8(dev)) {
			intel_ring_emit(engine, 0);
			intel_ring_emit(engine, MI_NOOP);
		}
	}

	intel_ring_emit(engine, MI_DISPLAY_FLIP_I915 | plane_bit);
	intel_ring_emit(engine, (fb->pitches[0] | obj->tiling_mode));
	intel_ring_emit(engine, intel_crtc->unpin_work->gtt_offset);
	intel_ring_emit(engine, (MI_NOOP));

	intel_mark_page_flip_active(intel_crtc->unpin_work);
	return 0;
}

static bool use_mmio_flip(struct intel_engine_cs *engine,
			  struct drm_i915_gem_object *obj)
{
	/*
	 * This is not being used for older platforms, because
	 * non-availability of flip done interrupt forces us to use
	 * CS flips. Older platforms derive flip done using some clever
	 * tricks involving the flip_pending status bits and vblank irqs.
	 * So using MMIO flips there would disrupt this mechanism.
	 */

	if (engine == NULL)
		return true;

	if (INTEL_INFO(engine->dev)->gen < 5)
		return false;

	if (i915.use_mmio_flip < 0)
		return false;
	else if (i915.use_mmio_flip > 0)
		return true;
	else if (i915.enable_execlists)
		return true;
	else if (obj->base.dma_buf &&
		 !reservation_object_test_signaled_rcu(obj->base.dma_buf->resv,
						       false))
		return true;
	else
		return engine != i915_gem_request_get_engine(obj->last_write_req);
}

static void skl_do_mmio_flip(struct intel_crtc *intel_crtc,
			     unsigned int rotation,
			     struct intel_unpin_work *work)
{
	struct drm_device *dev = intel_crtc->base.dev;
	struct drm_i915_private *dev_priv = dev->dev_private;
	struct drm_framebuffer *fb = intel_crtc->base.primary->fb;
	const enum pipe pipe = intel_crtc->pipe;
	u32 ctl, stride, tile_height;

	ctl = I915_READ(PLANE_CTL(pipe, 0));
	ctl &= ~PLANE_CTL_TILED_MASK;
	switch (fb->modifier[0]) {
	case DRM_FORMAT_MOD_NONE:
		break;
	case I915_FORMAT_MOD_X_TILED:
		ctl |= PLANE_CTL_TILED_X;
		break;
	case I915_FORMAT_MOD_Y_TILED:
		ctl |= PLANE_CTL_TILED_Y;
		break;
	case I915_FORMAT_MOD_Yf_TILED:
		ctl |= PLANE_CTL_TILED_YF;
		break;
	default:
		MISSING_CASE(fb->modifier[0]);
	}

	/*
	 * The stride is either expressed as a multiple of 64 bytes chunks for
	 * linear buffers or in number of tiles for tiled buffers.
	 */
	if (intel_rotation_90_or_270(rotation)) {
		/* stride = Surface height in tiles */
		tile_height = intel_tile_height(dev_priv, fb->modifier[0], 0);
		stride = DIV_ROUND_UP(fb->height, tile_height);
	} else {
		stride = fb->pitches[0] /
			intel_fb_stride_alignment(dev_priv, fb->modifier[0],
						  fb->pixel_format);
	}

	/*
	 * Both PLANE_CTL and PLANE_STRIDE are not updated on vblank but on
	 * PLANE_SURF updates, the update is then guaranteed to be atomic.
	 */
	I915_WRITE(PLANE_CTL(pipe, 0), ctl);
	I915_WRITE(PLANE_STRIDE(pipe, 0), stride);

	I915_WRITE(PLANE_SURF(pipe, 0), work->gtt_offset);
	POSTING_READ(PLANE_SURF(pipe, 0));
}

static void ilk_do_mmio_flip(struct intel_crtc *intel_crtc,
			     struct intel_unpin_work *work)
{
	struct drm_device *dev = intel_crtc->base.dev;
	struct drm_i915_private *dev_priv = dev->dev_private;
	struct intel_framebuffer *intel_fb =
		to_intel_framebuffer(intel_crtc->base.primary->fb);
	struct drm_i915_gem_object *obj = intel_fb->obj;
	i915_reg_t reg = DSPCNTR(intel_crtc->plane);
	u32 dspcntr;

	dspcntr = I915_READ(reg);

	if (obj->tiling_mode != I915_TILING_NONE)
		dspcntr |= DISPPLANE_TILED;
	else
		dspcntr &= ~DISPPLANE_TILED;

	I915_WRITE(reg, dspcntr);

	I915_WRITE(DSPSURF(intel_crtc->plane), work->gtt_offset);
	POSTING_READ(DSPSURF(intel_crtc->plane));
}

/*
 * XXX: This is the temporary way to update the plane registers until we get
 * around to using the usual plane update functions for MMIO flips
 */
static void intel_do_mmio_flip(struct intel_mmio_flip *mmio_flip)
{
	struct intel_crtc *crtc = mmio_flip->crtc;
	struct intel_unpin_work *work;

	spin_lock_irq(&crtc->base.dev->event_lock);
	work = crtc->unpin_work;
	spin_unlock_irq(&crtc->base.dev->event_lock);
	if (work == NULL)
		return;

	intel_mark_page_flip_active(work);

	intel_pipe_update_start(crtc);

	if (INTEL_INFO(mmio_flip->i915)->gen >= 9)
		skl_do_mmio_flip(crtc, mmio_flip->rotation, work);
	else
		/* use_mmio_flip() retricts MMIO flips to ilk+ */
		ilk_do_mmio_flip(crtc, work);

	intel_pipe_update_end(crtc);
}

static void intel_mmio_flip_work_func(struct work_struct *work)
{
	struct intel_mmio_flip *mmio_flip =
		container_of(work, struct intel_mmio_flip, work);
	struct intel_framebuffer *intel_fb =
		to_intel_framebuffer(mmio_flip->crtc->base.primary->fb);
	struct drm_i915_gem_object *obj = intel_fb->obj;

	if (mmio_flip->req) {
		WARN_ON(__i915_wait_request(mmio_flip->req,
					    false, NULL,
					    &mmio_flip->i915->rps.mmioflips));
		i915_gem_request_unreference__unlocked(mmio_flip->req);
	}

	/* For framebuffer backed by dmabuf, wait for fence */
	if (obj->base.dma_buf)
		WARN_ON(reservation_object_wait_timeout_rcu(obj->base.dma_buf->resv,
							    false, false,
							    MAX_SCHEDULE_TIMEOUT) < 0);

	intel_do_mmio_flip(mmio_flip);
	kfree(mmio_flip);
}

static int intel_queue_mmio_flip(struct drm_device *dev,
				 struct drm_crtc *crtc,
				 struct drm_i915_gem_object *obj)
{
	struct intel_mmio_flip *mmio_flip;

	mmio_flip = kmalloc(sizeof(*mmio_flip), GFP_KERNEL);
	if (mmio_flip == NULL)
		return -ENOMEM;

	mmio_flip->i915 = to_i915(dev);
	mmio_flip->req = i915_gem_request_reference(obj->last_write_req);
	mmio_flip->crtc = to_intel_crtc(crtc);
	mmio_flip->rotation = crtc->primary->state->rotation;

	INIT_WORK(&mmio_flip->work, intel_mmio_flip_work_func);
	schedule_work(&mmio_flip->work);

	return 0;
}

static int intel_default_queue_flip(struct drm_device *dev,
				    struct drm_crtc *crtc,
				    struct drm_framebuffer *fb,
				    struct drm_i915_gem_object *obj,
				    struct drm_i915_gem_request *req,
				    uint32_t flags)
{
	return -ENODEV;
}

static bool __intel_pageflip_stall_check(struct drm_device *dev,
					 struct drm_crtc *crtc)
{
	struct drm_i915_private *dev_priv = dev->dev_private;
	struct intel_crtc *intel_crtc = to_intel_crtc(crtc);
	struct intel_unpin_work *work = intel_crtc->unpin_work;
	u32 addr;

	if (atomic_read(&work->pending) >= INTEL_FLIP_COMPLETE)
		return true;

	if (atomic_read(&work->pending) < INTEL_FLIP_PENDING)
		return false;

	if (!work->enable_stall_check)
		return false;

	if (work->flip_ready_vblank == 0) {
		if (work->flip_queued_req &&
		    !i915_gem_request_completed(work->flip_queued_req, true))
			return false;

		work->flip_ready_vblank = drm_crtc_vblank_count(crtc);
	}

	if (drm_crtc_vblank_count(crtc) - work->flip_ready_vblank < 3)
		return false;

	/* Potential stall - if we see that the flip has happened,
	 * assume a missed interrupt. */
	if (INTEL_INFO(dev)->gen >= 4)
		addr = I915_HI_DISPBASE(I915_READ(DSPSURF(intel_crtc->plane)));
	else
		addr = I915_READ(DSPADDR(intel_crtc->plane));

	/* There is a potential issue here with a false positive after a flip
	 * to the same address. We could address this by checking for a
	 * non-incrementing frame counter.
	 */
	return addr == work->gtt_offset;
}

void intel_check_page_flip(struct drm_device *dev, int pipe)
{
	struct drm_i915_private *dev_priv = dev->dev_private;
	struct drm_crtc *crtc = dev_priv->pipe_to_crtc_mapping[pipe];
	struct intel_crtc *intel_crtc = to_intel_crtc(crtc);
	struct intel_unpin_work *work;

	WARN_ON(!in_interrupt());

	if (crtc == NULL)
		return;

	spin_lock(&dev->event_lock);
	work = intel_crtc->unpin_work;
	if (work != NULL && __intel_pageflip_stall_check(dev, crtc)) {
		WARN_ONCE(1, "Kicking stuck page flip: queued at %d, now %d\n",
			 work->flip_queued_vblank, drm_vblank_count(dev, pipe));
		page_flip_completed(intel_crtc);
		work = NULL;
	}
	if (work != NULL &&
	    drm_vblank_count(dev, pipe) - work->flip_queued_vblank > 1)
		intel_queue_rps_boost_for_request(dev, work->flip_queued_req);
	spin_unlock(&dev->event_lock);
}

static int intel_crtc_page_flip(struct drm_crtc *crtc,
				struct drm_framebuffer *fb,
				struct drm_pending_vblank_event *event,
				uint32_t page_flip_flags)
{
	struct drm_device *dev = crtc->dev;
	struct drm_i915_private *dev_priv = dev->dev_private;
	struct drm_framebuffer *old_fb = crtc->primary->fb;
	struct drm_i915_gem_object *obj = intel_fb_obj(fb);
	struct intel_crtc *intel_crtc = to_intel_crtc(crtc);
	struct drm_plane *primary = crtc->primary;
	enum pipe pipe = intel_crtc->pipe;
	struct intel_unpin_work *work;
	struct intel_engine_cs *engine;
	bool mmio_flip;
	struct drm_i915_gem_request *request = NULL;
	int ret;

	/*
	 * drm_mode_page_flip_ioctl() should already catch this, but double
	 * check to be safe.  In the future we may enable pageflipping from
	 * a disabled primary plane.
	 */
	if (WARN_ON(intel_fb_obj(old_fb) == NULL))
		return -EBUSY;

	/* Can't change pixel format via MI display flips. */
	if (fb->pixel_format != crtc->primary->fb->pixel_format)
		return -EINVAL;

	/*
	 * TILEOFF/LINOFF registers can't be changed via MI display flips.
	 * Note that pitch changes could also affect these register.
	 */
	if (INTEL_INFO(dev)->gen > 3 &&
	    (fb->offsets[0] != crtc->primary->fb->offsets[0] ||
	     fb->pitches[0] != crtc->primary->fb->pitches[0]))
		return -EINVAL;

	if (i915_terminally_wedged(&dev_priv->gpu_error))
		goto out_hang;

	work = kzalloc(sizeof(*work), GFP_KERNEL);
	if (work == NULL)
		return -ENOMEM;

	work->event = event;
	work->crtc = crtc;
	work->old_fb = old_fb;
	INIT_WORK(&work->work, intel_unpin_work_fn);

	ret = drm_crtc_vblank_get(crtc);
	if (ret)
		goto free_work;

	/* We borrow the event spin lock for protecting unpin_work */
	spin_lock_irq(&dev->event_lock);
	if (intel_crtc->unpin_work) {
		/* Before declaring the flip queue wedged, check if
		 * the hardware completed the operation behind our backs.
		 */
		if (__intel_pageflip_stall_check(dev, crtc)) {
			DRM_DEBUG_DRIVER("flip queue: previous flip completed, continuing\n");
			page_flip_completed(intel_crtc);
		} else {
			DRM_DEBUG_DRIVER("flip queue: crtc already busy\n");
			spin_unlock_irq(&dev->event_lock);

			drm_crtc_vblank_put(crtc);
			kfree(work);
			return -EBUSY;
		}
	}
	intel_crtc->unpin_work = work;
	spin_unlock_irq(&dev->event_lock);

	if (atomic_read(&intel_crtc->unpin_work_count) >= 2)
		flush_workqueue(dev_priv->wq);

	/* Reference the objects for the scheduled work. */
	drm_framebuffer_reference(work->old_fb);
	drm_gem_object_reference(&obj->base);

	crtc->primary->fb = fb;
	update_state_fb(crtc->primary);
	intel_fbc_pre_update(intel_crtc);

	work->pending_flip_obj = obj;

	ret = i915_mutex_lock_interruptible(dev);
	if (ret)
		goto cleanup;

	intel_crtc->reset_counter = i915_reset_counter(&dev_priv->gpu_error);
	if (__i915_reset_in_progress_or_wedged(intel_crtc->reset_counter)) {
		ret = -EIO;
		goto cleanup;
	}

	atomic_inc(&intel_crtc->unpin_work_count);

	if (INTEL_INFO(dev)->gen >= 5 || IS_G4X(dev))
		work->flip_count = I915_READ(PIPE_FLIPCOUNT_G4X(pipe)) + 1;

	if (IS_VALLEYVIEW(dev) || IS_CHERRYVIEW(dev)) {
		engine = &dev_priv->engine[BCS];
		if (obj->tiling_mode != intel_fb_obj(work->old_fb)->tiling_mode)
			/* vlv: DISPLAY_FLIP fails to change tiling */
			engine = NULL;
	} else if (IS_IVYBRIDGE(dev) || IS_HASWELL(dev)) {
		engine = &dev_priv->engine[BCS];
	} else if (INTEL_INFO(dev)->gen >= 7) {
		engine = i915_gem_request_get_engine(obj->last_write_req);
		if (engine == NULL || engine->id != RCS)
			engine = &dev_priv->engine[BCS];
	} else {
		engine = &dev_priv->engine[RCS];
	}

	mmio_flip = use_mmio_flip(engine, obj);

	/* When using CS flips, we want to emit semaphores between rings.
	 * However, when using mmio flips we will create a task to do the
	 * synchronisation, so all we want here is to pin the framebuffer
	 * into the display plane and skip any waits.
	 */
	if (!mmio_flip) {
		ret = i915_gem_object_sync(obj, engine, &request);
		if (ret)
			goto cleanup_pending;
	}

	ret = intel_pin_and_fence_fb_obj(fb, primary->state->rotation);
	if (ret)
		goto cleanup_pending;

	work->gtt_offset = intel_plane_obj_offset(to_intel_plane(primary),
						  obj, 0);
	work->gtt_offset += intel_crtc->dspaddr_offset;

	if (mmio_flip) {
		ret = intel_queue_mmio_flip(dev, crtc, obj);
		if (ret)
			goto cleanup_unpin;

		i915_gem_request_assign(&work->flip_queued_req,
					obj->last_write_req);
	} else {
		if (!request) {
			request = i915_gem_request_alloc(engine, NULL);
			if (IS_ERR(request)) {
				ret = PTR_ERR(request);
				goto cleanup_unpin;
			}
		}

		ret = dev_priv->display.queue_flip(dev, crtc, fb, obj, request,
						   page_flip_flags);
		if (ret)
			goto cleanup_unpin;

		i915_gem_request_assign(&work->flip_queued_req, request);
	}

	if (request)
		i915_add_request_no_flush(request);

	work->flip_queued_vblank = drm_crtc_vblank_count(crtc);
	work->enable_stall_check = true;

	i915_gem_track_fb(intel_fb_obj(work->old_fb), obj,
			  to_intel_plane(primary)->frontbuffer_bit);
	mutex_unlock(&dev->struct_mutex);

	intel_frontbuffer_flip_prepare(dev,
				       to_intel_plane(primary)->frontbuffer_bit);

	trace_i915_flip_request(intel_crtc->plane, obj);

	return 0;

cleanup_unpin:
	intel_unpin_fb_obj(fb, crtc->primary->state->rotation);
cleanup_pending:
	if (!IS_ERR_OR_NULL(request))
		i915_add_request_no_flush(request);
	atomic_dec(&intel_crtc->unpin_work_count);
	mutex_unlock(&dev->struct_mutex);
cleanup:
	crtc->primary->fb = old_fb;
	update_state_fb(crtc->primary);

	drm_gem_object_unreference_unlocked(&obj->base);
	drm_framebuffer_unreference(work->old_fb);

	spin_lock_irq(&dev->event_lock);
	intel_crtc->unpin_work = NULL;
	spin_unlock_irq(&dev->event_lock);

	drm_crtc_vblank_put(crtc);
free_work:
	kfree(work);

	if (ret == -EIO) {
		struct drm_atomic_state *state;
		struct drm_plane_state *plane_state;

out_hang:
		state = drm_atomic_state_alloc(dev);
		if (!state)
			return -ENOMEM;
		state->acquire_ctx = drm_modeset_legacy_acquire_ctx(crtc);

retry:
		plane_state = drm_atomic_get_plane_state(state, primary);
		ret = PTR_ERR_OR_ZERO(plane_state);
		if (!ret) {
			drm_atomic_set_fb_for_plane(plane_state, fb);

			ret = drm_atomic_set_crtc_for_plane(plane_state, crtc);
			if (!ret)
				ret = drm_atomic_commit(state);
		}

		if (ret == -EDEADLK) {
			drm_modeset_backoff(state->acquire_ctx);
			drm_atomic_state_clear(state);
			goto retry;
		}

		if (ret)
			drm_atomic_state_free(state);

		if (ret == 0 && event) {
			spin_lock_irq(&dev->event_lock);
			drm_crtc_send_vblank_event(crtc, event);
			spin_unlock_irq(&dev->event_lock);
		}
	}
	return ret;
}


/**
 * intel_wm_need_update - Check whether watermarks need updating
 * @plane: drm plane
 * @state: new plane state
 *
 * Check current plane state versus the new one to determine whether
 * watermarks need to be recalculated.
 *
 * Returns true or false.
 */
static bool intel_wm_need_update(struct drm_plane *plane,
				 struct drm_plane_state *state)
{
	struct intel_plane_state *new = to_intel_plane_state(state);
	struct intel_plane_state *cur = to_intel_plane_state(plane->state);

	/* Update watermarks on tiling or size changes. */
	if (new->visible != cur->visible)
		return true;

	if (!cur->base.fb || !new->base.fb)
		return false;

	if (cur->base.fb->modifier[0] != new->base.fb->modifier[0] ||
	    cur->base.rotation != new->base.rotation ||
	    drm_rect_width(&new->src) != drm_rect_width(&cur->src) ||
	    drm_rect_height(&new->src) != drm_rect_height(&cur->src) ||
	    drm_rect_width(&new->dst) != drm_rect_width(&cur->dst) ||
	    drm_rect_height(&new->dst) != drm_rect_height(&cur->dst))
		return true;

	return false;
}

static bool needs_scaling(struct intel_plane_state *state)
{
	int src_w = drm_rect_width(&state->src) >> 16;
	int src_h = drm_rect_height(&state->src) >> 16;
	int dst_w = drm_rect_width(&state->dst);
	int dst_h = drm_rect_height(&state->dst);

	return (src_w != dst_w || src_h != dst_h);
}

int intel_plane_atomic_calc_changes(struct drm_crtc_state *crtc_state,
				    struct drm_plane_state *plane_state)
{
	struct intel_crtc_state *pipe_config = to_intel_crtc_state(crtc_state);
	struct drm_crtc *crtc = crtc_state->crtc;
	struct intel_crtc *intel_crtc = to_intel_crtc(crtc);
	struct drm_plane *plane = plane_state->plane;
	struct drm_device *dev = crtc->dev;
	struct drm_i915_private *dev_priv = to_i915(dev);
	struct intel_plane_state *old_plane_state =
		to_intel_plane_state(plane->state);
	int idx = intel_crtc->base.base.id, ret;
	bool mode_changed = needs_modeset(crtc_state);
	bool was_crtc_enabled = crtc->state->active;
	bool is_crtc_enabled = crtc_state->active;
	bool turn_off, turn_on, visible, was_visible;
	struct drm_framebuffer *fb = plane_state->fb;

	if (crtc_state && INTEL_INFO(dev)->gen >= 9 &&
	    plane->type != DRM_PLANE_TYPE_CURSOR) {
		ret = skl_update_scaler_plane(
			to_intel_crtc_state(crtc_state),
			to_intel_plane_state(plane_state));
		if (ret)
			return ret;
	}

	was_visible = old_plane_state->visible;
	visible = to_intel_plane_state(plane_state)->visible;

	if (!was_crtc_enabled && WARN_ON(was_visible))
		was_visible = false;

	/*
	 * Visibility is calculated as if the crtc was on, but
	 * after scaler setup everything depends on it being off
	 * when the crtc isn't active.
	 */
	if (!is_crtc_enabled)
		to_intel_plane_state(plane_state)->visible = visible = false;

	if (!was_visible && !visible)
		return 0;

	if (fb != old_plane_state->base.fb)
		pipe_config->fb_changed = true;

	turn_off = was_visible && (!visible || mode_changed);
	turn_on = visible && (!was_visible || mode_changed);

	DRM_DEBUG_ATOMIC("[CRTC:%i] has [PLANE:%i] with fb %i\n", idx,
			 plane->base.id, fb ? fb->base.id : -1);

	DRM_DEBUG_ATOMIC("[PLANE:%i] visible %i -> %i, off %i, on %i, ms %i\n",
			 plane->base.id, was_visible, visible,
			 turn_off, turn_on, mode_changed);

	if (turn_on) {
		pipe_config->update_wm_pre = true;

		/* must disable cxsr around plane enable/disable */
		if (plane->type != DRM_PLANE_TYPE_CURSOR)
			pipe_config->disable_cxsr = true;
	} else if (turn_off) {
		pipe_config->update_wm_post = true;

		/* must disable cxsr around plane enable/disable */
		if (plane->type != DRM_PLANE_TYPE_CURSOR)
			pipe_config->disable_cxsr = true;
	} else if (intel_wm_need_update(plane, plane_state)) {
		/* FIXME bollocks */
		pipe_config->update_wm_pre = true;
		pipe_config->update_wm_post = true;
	}

	/* Pre-gen9 platforms need two-step watermark updates */
	if ((pipe_config->update_wm_pre || pipe_config->update_wm_post) &&
	    INTEL_INFO(dev)->gen < 9 && dev_priv->display.optimize_watermarks)
		to_intel_crtc_state(crtc_state)->wm.need_postvbl_update = true;

	if (visible || was_visible)
		pipe_config->fb_bits |= to_intel_plane(plane)->frontbuffer_bit;

	/*
	 * WaCxSRDisabledForSpriteScaling:ivb
	 *
	 * cstate->update_wm was already set above, so this flag will
	 * take effect when we commit and program watermarks.
	 */
	if (plane->type == DRM_PLANE_TYPE_OVERLAY && IS_IVYBRIDGE(dev) &&
	    needs_scaling(to_intel_plane_state(plane_state)) &&
	    !needs_scaling(old_plane_state))
		pipe_config->disable_lp_wm = true;

	return 0;
}

static bool encoders_cloneable(const struct intel_encoder *a,
			       const struct intel_encoder *b)
{
	/* masks could be asymmetric, so check both ways */
	return a == b || (a->cloneable & (1 << b->type) &&
			  b->cloneable & (1 << a->type));
}

static bool check_single_encoder_cloning(struct drm_atomic_state *state,
					 struct intel_crtc *crtc,
					 struct intel_encoder *encoder)
{
	struct intel_encoder *source_encoder;
	struct drm_connector *connector;
	struct drm_connector_state *connector_state;
	int i;

	for_each_connector_in_state(state, connector, connector_state, i) {
		if (connector_state->crtc != &crtc->base)
			continue;

		source_encoder =
			to_intel_encoder(connector_state->best_encoder);
		if (!encoders_cloneable(encoder, source_encoder))
			return false;
	}

	return true;
}

static bool check_encoder_cloning(struct drm_atomic_state *state,
				  struct intel_crtc *crtc)
{
	struct intel_encoder *encoder;
	struct drm_connector *connector;
	struct drm_connector_state *connector_state;
	int i;

	for_each_connector_in_state(state, connector, connector_state, i) {
		if (connector_state->crtc != &crtc->base)
			continue;

		encoder = to_intel_encoder(connector_state->best_encoder);
		if (!check_single_encoder_cloning(state, crtc, encoder))
			return false;
	}

	return true;
}

static int intel_crtc_atomic_check(struct drm_crtc *crtc,
				   struct drm_crtc_state *crtc_state)
{
	struct drm_device *dev = crtc->dev;
	struct drm_i915_private *dev_priv = dev->dev_private;
	struct intel_crtc *intel_crtc = to_intel_crtc(crtc);
	struct intel_crtc_state *pipe_config =
		to_intel_crtc_state(crtc_state);
	struct drm_atomic_state *state = crtc_state->state;
	int ret;
	bool mode_changed = needs_modeset(crtc_state);

	if (mode_changed && !check_encoder_cloning(state, intel_crtc)) {
		DRM_DEBUG_KMS("rejecting invalid cloning configuration\n");
		return -EINVAL;
	}

	if (mode_changed && !crtc_state->active)
		pipe_config->update_wm_post = true;

	if (mode_changed && crtc_state->enable &&
	    dev_priv->display.crtc_compute_clock &&
	    !WARN_ON(pipe_config->shared_dpll)) {
		ret = dev_priv->display.crtc_compute_clock(intel_crtc,
							   pipe_config);
		if (ret)
			return ret;
	}

	if (crtc_state->color_mgmt_changed) {
		ret = intel_color_check(crtc, crtc_state);
		if (ret)
			return ret;
	}

	ret = 0;
	if (dev_priv->display.compute_pipe_wm) {
		ret = dev_priv->display.compute_pipe_wm(pipe_config);
		if (ret) {
			DRM_DEBUG_KMS("Target pipe watermarks are invalid\n");
			return ret;
		}
	}

	if (dev_priv->display.compute_intermediate_wm &&
	    !to_intel_atomic_state(state)->skip_intermediate_wm) {
		if (WARN_ON(!dev_priv->display.compute_pipe_wm))
			return 0;

		/*
		 * Calculate 'intermediate' watermarks that satisfy both the
		 * old state and the new state.  We can program these
		 * immediately.
		 */
		ret = dev_priv->display.compute_intermediate_wm(crtc->dev,
								intel_crtc,
								pipe_config);
		if (ret) {
			DRM_DEBUG_KMS("No valid intermediate pipe watermarks are possible\n");
			return ret;
		}
	} else if (dev_priv->display.compute_intermediate_wm) {
		if (HAS_PCH_SPLIT(dev_priv) && INTEL_GEN(dev_priv) < 9)
			pipe_config->wm.intermediate = pipe_config->wm.optimal.ilk;
	}

	if (INTEL_INFO(dev)->gen >= 9) {
		if (mode_changed)
			ret = skl_update_scaler_crtc(pipe_config);

		if (!ret)
			ret = intel_atomic_setup_scalers(dev, intel_crtc,
							 pipe_config);
	}

	return ret;
}

static const struct drm_crtc_helper_funcs intel_helper_funcs = {
	.mode_set_base_atomic = intel_pipe_set_base_atomic,
	.atomic_begin = intel_begin_crtc_commit,
	.atomic_flush = intel_finish_crtc_commit,
	.atomic_check = intel_crtc_atomic_check,
};

static void intel_modeset_update_connector_atomic_state(struct drm_device *dev)
{
	struct intel_connector *connector;

	for_each_intel_connector(dev, connector) {
		if (connector->base.state->crtc)
			drm_connector_unreference(&connector->base);

		if (connector->base.encoder) {
			connector->base.state->best_encoder =
				connector->base.encoder;
			connector->base.state->crtc =
				connector->base.encoder->crtc;

			drm_connector_reference(&connector->base);
		} else {
			connector->base.state->best_encoder = NULL;
			connector->base.state->crtc = NULL;
		}
	}
}

static void
connected_sink_compute_bpp(struct intel_connector *connector,
			   struct intel_crtc_state *pipe_config)
{
	int bpp = pipe_config->pipe_bpp;

	DRM_DEBUG_KMS("[CONNECTOR:%d:%s] checking for sink bpp constrains\n",
		connector->base.base.id,
		connector->base.name);

	/* Don't use an invalid EDID bpc value */
	if (connector->base.display_info.bpc &&
	    connector->base.display_info.bpc * 3 < bpp) {
		DRM_DEBUG_KMS("clamping display bpp (was %d) to EDID reported max of %d\n",
			      bpp, connector->base.display_info.bpc*3);
		pipe_config->pipe_bpp = connector->base.display_info.bpc*3;
	}

	/* Clamp bpp to default limit on screens without EDID 1.4 */
	if (connector->base.display_info.bpc == 0) {
		int type = connector->base.connector_type;
		int clamp_bpp = 24;

		/* Fall back to 18 bpp when DP sink capability is unknown. */
		if (type == DRM_MODE_CONNECTOR_DisplayPort ||
		    type == DRM_MODE_CONNECTOR_eDP)
			clamp_bpp = 18;

		if (bpp > clamp_bpp) {
			DRM_DEBUG_KMS("clamping display bpp (was %d) to default limit of %d\n",
				      bpp, clamp_bpp);
			pipe_config->pipe_bpp = clamp_bpp;
		}
	}
}

static int
compute_baseline_pipe_bpp(struct intel_crtc *crtc,
			  struct intel_crtc_state *pipe_config)
{
	struct drm_device *dev = crtc->base.dev;
	struct drm_atomic_state *state;
	struct drm_connector *connector;
	struct drm_connector_state *connector_state;
	int bpp, i;

	if ((IS_G4X(dev) || IS_VALLEYVIEW(dev) || IS_CHERRYVIEW(dev)))
		bpp = 10*3;
	else if (INTEL_INFO(dev)->gen >= 5)
		bpp = 12*3;
	else
		bpp = 8*3;


	pipe_config->pipe_bpp = bpp;

	state = pipe_config->base.state;

	/* Clamp display bpp to EDID value */
	for_each_connector_in_state(state, connector, connector_state, i) {
		if (connector_state->crtc != &crtc->base)
			continue;

		connected_sink_compute_bpp(to_intel_connector(connector),
					   pipe_config);
	}

	return bpp;
}

static void intel_dump_crtc_timings(const struct drm_display_mode *mode)
{
	DRM_DEBUG_KMS("crtc timings: %d %d %d %d %d %d %d %d %d, "
			"type: 0x%x flags: 0x%x\n",
		mode->crtc_clock,
		mode->crtc_hdisplay, mode->crtc_hsync_start,
		mode->crtc_hsync_end, mode->crtc_htotal,
		mode->crtc_vdisplay, mode->crtc_vsync_start,
		mode->crtc_vsync_end, mode->crtc_vtotal, mode->type, mode->flags);
}

static void intel_dump_pipe_config(struct intel_crtc *crtc,
				   struct intel_crtc_state *pipe_config,
				   const char *context)
{
	struct drm_device *dev = crtc->base.dev;
	struct drm_plane *plane;
	struct intel_plane *intel_plane;
	struct intel_plane_state *state;
	struct drm_framebuffer *fb;

	DRM_DEBUG_KMS("[CRTC:%d]%s config %p for pipe %c\n", crtc->base.base.id,
		      context, pipe_config, pipe_name(crtc->pipe));

	DRM_DEBUG_KMS("cpu_transcoder: %s\n", transcoder_name(pipe_config->cpu_transcoder));
	DRM_DEBUG_KMS("pipe bpp: %i, dithering: %i\n",
		      pipe_config->pipe_bpp, pipe_config->dither);
	DRM_DEBUG_KMS("fdi/pch: %i, lanes: %i, gmch_m: %u, gmch_n: %u, link_m: %u, link_n: %u, tu: %u\n",
		      pipe_config->has_pch_encoder,
		      pipe_config->fdi_lanes,
		      pipe_config->fdi_m_n.gmch_m, pipe_config->fdi_m_n.gmch_n,
		      pipe_config->fdi_m_n.link_m, pipe_config->fdi_m_n.link_n,
		      pipe_config->fdi_m_n.tu);
	DRM_DEBUG_KMS("dp: %i, lanes: %i, gmch_m: %u, gmch_n: %u, link_m: %u, link_n: %u, tu: %u\n",
		      pipe_config->has_dp_encoder,
		      pipe_config->lane_count,
		      pipe_config->dp_m_n.gmch_m, pipe_config->dp_m_n.gmch_n,
		      pipe_config->dp_m_n.link_m, pipe_config->dp_m_n.link_n,
		      pipe_config->dp_m_n.tu);

	DRM_DEBUG_KMS("dp: %i, lanes: %i, gmch_m2: %u, gmch_n2: %u, link_m2: %u, link_n2: %u, tu2: %u\n",
		      pipe_config->has_dp_encoder,
		      pipe_config->lane_count,
		      pipe_config->dp_m2_n2.gmch_m,
		      pipe_config->dp_m2_n2.gmch_n,
		      pipe_config->dp_m2_n2.link_m,
		      pipe_config->dp_m2_n2.link_n,
		      pipe_config->dp_m2_n2.tu);

	DRM_DEBUG_KMS("audio: %i, infoframes: %i\n",
		      pipe_config->has_audio,
		      pipe_config->has_infoframe);

	DRM_DEBUG_KMS("requested mode:\n");
	drm_mode_debug_printmodeline(&pipe_config->base.mode);
	DRM_DEBUG_KMS("adjusted mode:\n");
	drm_mode_debug_printmodeline(&pipe_config->base.adjusted_mode);
	intel_dump_crtc_timings(&pipe_config->base.adjusted_mode);
	DRM_DEBUG_KMS("port clock: %d\n", pipe_config->port_clock);
	DRM_DEBUG_KMS("pipe src size: %dx%d\n",
		      pipe_config->pipe_src_w, pipe_config->pipe_src_h);
	DRM_DEBUG_KMS("num_scalers: %d, scaler_users: 0x%x, scaler_id: %d\n",
		      crtc->num_scalers,
		      pipe_config->scaler_state.scaler_users,
		      pipe_config->scaler_state.scaler_id);
	DRM_DEBUG_KMS("gmch pfit: control: 0x%08x, ratios: 0x%08x, lvds border: 0x%08x\n",
		      pipe_config->gmch_pfit.control,
		      pipe_config->gmch_pfit.pgm_ratios,
		      pipe_config->gmch_pfit.lvds_border_bits);
	DRM_DEBUG_KMS("pch pfit: pos: 0x%08x, size: 0x%08x, %s\n",
		      pipe_config->pch_pfit.pos,
		      pipe_config->pch_pfit.size,
		      pipe_config->pch_pfit.enabled ? "enabled" : "disabled");
	DRM_DEBUG_KMS("ips: %i\n", pipe_config->ips_enabled);
	DRM_DEBUG_KMS("double wide: %i\n", pipe_config->double_wide);

	if (IS_BROXTON(dev)) {
		DRM_DEBUG_KMS("ddi_pll_sel: %u; dpll_hw_state: ebb0: 0x%x, ebb4: 0x%x,"
			      "pll0: 0x%x, pll1: 0x%x, pll2: 0x%x, pll3: 0x%x, "
			      "pll6: 0x%x, pll8: 0x%x, pll9: 0x%x, pll10: 0x%x, pcsdw12: 0x%x\n",
			      pipe_config->ddi_pll_sel,
			      pipe_config->dpll_hw_state.ebb0,
			      pipe_config->dpll_hw_state.ebb4,
			      pipe_config->dpll_hw_state.pll0,
			      pipe_config->dpll_hw_state.pll1,
			      pipe_config->dpll_hw_state.pll2,
			      pipe_config->dpll_hw_state.pll3,
			      pipe_config->dpll_hw_state.pll6,
			      pipe_config->dpll_hw_state.pll8,
			      pipe_config->dpll_hw_state.pll9,
			      pipe_config->dpll_hw_state.pll10,
			      pipe_config->dpll_hw_state.pcsdw12);
	} else if (IS_SKYLAKE(dev) || IS_KABYLAKE(dev)) {
		DRM_DEBUG_KMS("ddi_pll_sel: %u; dpll_hw_state: "
			      "ctrl1: 0x%x, cfgcr1: 0x%x, cfgcr2: 0x%x\n",
			      pipe_config->ddi_pll_sel,
			      pipe_config->dpll_hw_state.ctrl1,
			      pipe_config->dpll_hw_state.cfgcr1,
			      pipe_config->dpll_hw_state.cfgcr2);
	} else if (HAS_DDI(dev)) {
		DRM_DEBUG_KMS("ddi_pll_sel: 0x%x; dpll_hw_state: wrpll: 0x%x spll: 0x%x\n",
			      pipe_config->ddi_pll_sel,
			      pipe_config->dpll_hw_state.wrpll,
			      pipe_config->dpll_hw_state.spll);
	} else {
		DRM_DEBUG_KMS("dpll_hw_state: dpll: 0x%x, dpll_md: 0x%x, "
			      "fp0: 0x%x, fp1: 0x%x\n",
			      pipe_config->dpll_hw_state.dpll,
			      pipe_config->dpll_hw_state.dpll_md,
			      pipe_config->dpll_hw_state.fp0,
			      pipe_config->dpll_hw_state.fp1);
	}

	DRM_DEBUG_KMS("planes on this crtc\n");
	list_for_each_entry(plane, &dev->mode_config.plane_list, head) {
		intel_plane = to_intel_plane(plane);
		if (intel_plane->pipe != crtc->pipe)
			continue;

		state = to_intel_plane_state(plane->state);
		fb = state->base.fb;
		if (!fb) {
			DRM_DEBUG_KMS("%s PLANE:%d plane: %u.%u idx: %d "
				"disabled, scaler_id = %d\n",
				plane->type == DRM_PLANE_TYPE_CURSOR ? "CURSOR" : "STANDARD",
				plane->base.id, intel_plane->pipe,
				(crtc->base.primary == plane) ? 0 : intel_plane->plane + 1,
				drm_plane_index(plane), state->scaler_id);
			continue;
		}

		DRM_DEBUG_KMS("%s PLANE:%d plane: %u.%u idx: %d enabled",
			plane->type == DRM_PLANE_TYPE_CURSOR ? "CURSOR" : "STANDARD",
			plane->base.id, intel_plane->pipe,
			crtc->base.primary == plane ? 0 : intel_plane->plane + 1,
			drm_plane_index(plane));
		DRM_DEBUG_KMS("\tFB:%d, fb = %ux%u format = 0x%x",
			fb->base.id, fb->width, fb->height, fb->pixel_format);
		DRM_DEBUG_KMS("\tscaler:%d src (%u, %u) %ux%u dst (%u, %u) %ux%u\n",
			state->scaler_id,
			state->src.x1 >> 16, state->src.y1 >> 16,
			drm_rect_width(&state->src) >> 16,
			drm_rect_height(&state->src) >> 16,
			state->dst.x1, state->dst.y1,
			drm_rect_width(&state->dst), drm_rect_height(&state->dst));
	}
}

static bool check_digital_port_conflicts(struct drm_atomic_state *state)
{
	struct drm_device *dev = state->dev;
	struct drm_connector *connector;
	unsigned int used_ports = 0;

	/*
	 * Walk the connector list instead of the encoder
	 * list to detect the problem on ddi platforms
	 * where there's just one encoder per digital port.
	 */
	drm_for_each_connector(connector, dev) {
		struct drm_connector_state *connector_state;
		struct intel_encoder *encoder;

		connector_state = drm_atomic_get_existing_connector_state(state, connector);
		if (!connector_state)
			connector_state = connector->state;

		if (!connector_state->best_encoder)
			continue;

		encoder = to_intel_encoder(connector_state->best_encoder);

		WARN_ON(!connector_state->crtc);

		switch (encoder->type) {
			unsigned int port_mask;
		case INTEL_OUTPUT_UNKNOWN:
			if (WARN_ON(!HAS_DDI(dev)))
				break;
		case INTEL_OUTPUT_DISPLAYPORT:
		case INTEL_OUTPUT_HDMI:
		case INTEL_OUTPUT_EDP:
			port_mask = 1 << enc_to_dig_port(&encoder->base)->port;

			/* the same port mustn't appear more than once */
			if (used_ports & port_mask)
				return false;

			used_ports |= port_mask;
		default:
			break;
		}
	}

	return true;
}

static void
clear_intel_crtc_state(struct intel_crtc_state *crtc_state)
{
	struct drm_crtc_state tmp_state;
	struct intel_crtc_scaler_state scaler_state;
	struct intel_dpll_hw_state dpll_hw_state;
	struct intel_shared_dpll *shared_dpll;
	uint32_t ddi_pll_sel;
	bool force_thru;

	/* FIXME: before the switch to atomic started, a new pipe_config was
	 * kzalloc'd. Code that depends on any field being zero should be
	 * fixed, so that the crtc_state can be safely duplicated. For now,
	 * only fields that are know to not cause problems are preserved. */

	tmp_state = crtc_state->base;
	scaler_state = crtc_state->scaler_state;
	shared_dpll = crtc_state->shared_dpll;
	dpll_hw_state = crtc_state->dpll_hw_state;
	ddi_pll_sel = crtc_state->ddi_pll_sel;
	force_thru = crtc_state->pch_pfit.force_thru;

	memset(crtc_state, 0, sizeof *crtc_state);

	crtc_state->base = tmp_state;
	crtc_state->scaler_state = scaler_state;
	crtc_state->shared_dpll = shared_dpll;
	crtc_state->dpll_hw_state = dpll_hw_state;
	crtc_state->ddi_pll_sel = ddi_pll_sel;
	crtc_state->pch_pfit.force_thru = force_thru;
}

static int
intel_modeset_pipe_config(struct drm_crtc *crtc,
			  struct intel_crtc_state *pipe_config)
{
	struct drm_atomic_state *state = pipe_config->base.state;
	struct intel_encoder *encoder;
	struct drm_connector *connector;
	struct drm_connector_state *connector_state;
	int base_bpp, ret = -EINVAL;
	int i;
	bool retry = true;

	clear_intel_crtc_state(pipe_config);

	pipe_config->cpu_transcoder =
		(enum transcoder) to_intel_crtc(crtc)->pipe;

	/*
	 * Sanitize sync polarity flags based on requested ones. If neither
	 * positive or negative polarity is requested, treat this as meaning
	 * negative polarity.
	 */
	if (!(pipe_config->base.adjusted_mode.flags &
	      (DRM_MODE_FLAG_PHSYNC | DRM_MODE_FLAG_NHSYNC)))
		pipe_config->base.adjusted_mode.flags |= DRM_MODE_FLAG_NHSYNC;

	if (!(pipe_config->base.adjusted_mode.flags &
	      (DRM_MODE_FLAG_PVSYNC | DRM_MODE_FLAG_NVSYNC)))
		pipe_config->base.adjusted_mode.flags |= DRM_MODE_FLAG_NVSYNC;

	base_bpp = compute_baseline_pipe_bpp(to_intel_crtc(crtc),
					     pipe_config);
	if (base_bpp < 0)
		goto fail;

	/*
	 * Determine the real pipe dimensions. Note that stereo modes can
	 * increase the actual pipe size due to the frame doubling and
	 * insertion of additional space for blanks between the frame. This
	 * is stored in the crtc timings. We use the requested mode to do this
	 * computation to clearly distinguish it from the adjusted mode, which
	 * can be changed by the connectors in the below retry loop.
	 */
	drm_crtc_get_hv_timing(&pipe_config->base.mode,
			       &pipe_config->pipe_src_w,
			       &pipe_config->pipe_src_h);

encoder_retry:
	/* Ensure the port clock defaults are reset when retrying. */
	pipe_config->port_clock = 0;
	pipe_config->pixel_multiplier = 1;

	/* Fill in default crtc timings, allow encoders to overwrite them. */
	drm_mode_set_crtcinfo(&pipe_config->base.adjusted_mode,
			      CRTC_STEREO_DOUBLE);

	/* Pass our mode to the connectors and the CRTC to give them a chance to
	 * adjust it according to limitations or connector properties, and also
	 * a chance to reject the mode entirely.
	 */
	for_each_connector_in_state(state, connector, connector_state, i) {
		if (connector_state->crtc != crtc)
			continue;

		encoder = to_intel_encoder(connector_state->best_encoder);

		if (!(encoder->compute_config(encoder, pipe_config))) {
			DRM_DEBUG_KMS("Encoder config failure\n");
			goto fail;
		}
	}

	/* Set default port clock if not overwritten by the encoder. Needs to be
	 * done afterwards in case the encoder adjusts the mode. */
	if (!pipe_config->port_clock)
		pipe_config->port_clock = pipe_config->base.adjusted_mode.crtc_clock
			* pipe_config->pixel_multiplier;

	ret = intel_crtc_compute_config(to_intel_crtc(crtc), pipe_config);
	if (ret < 0) {
		DRM_DEBUG_KMS("CRTC fixup failed\n");
		goto fail;
	}

	if (ret == RETRY) {
		if (WARN(!retry, "loop in pipe configuration computation\n")) {
			ret = -EINVAL;
			goto fail;
		}

		DRM_DEBUG_KMS("CRTC bw constrained, retrying\n");
		retry = false;
		goto encoder_retry;
	}

	/* Dithering seems to not pass-through bits correctly when it should, so
	 * only enable it on 6bpc panels. */
	pipe_config->dither = pipe_config->pipe_bpp == 6*3;
	DRM_DEBUG_KMS("hw max bpp: %i, pipe bpp: %i, dithering: %i\n",
		      base_bpp, pipe_config->pipe_bpp, pipe_config->dither);

fail:
	return ret;
}

static void
intel_modeset_update_crtc_state(struct drm_atomic_state *state)
{
	struct drm_crtc *crtc;
	struct drm_crtc_state *crtc_state;
	int i;

	/* Double check state. */
	for_each_crtc_in_state(state, crtc, crtc_state, i) {
		to_intel_crtc(crtc)->config = to_intel_crtc_state(crtc->state);

		/* Update hwmode for vblank functions */
		if (crtc->state->active)
			crtc->hwmode = crtc->state->adjusted_mode;
		else
			crtc->hwmode.crtc_clock = 0;

		/*
		 * Update legacy state to satisfy fbc code. This can
		 * be removed when fbc uses the atomic state.
		 */
		if (drm_atomic_get_existing_plane_state(state, crtc->primary)) {
			struct drm_plane_state *plane_state = crtc->primary->state;

			crtc->primary->fb = plane_state->fb;
			crtc->x = plane_state->src_x >> 16;
			crtc->y = plane_state->src_y >> 16;
		}
	}
}

static bool intel_fuzzy_clock_check(int clock1, int clock2)
{
	int diff;

	if (clock1 == clock2)
		return true;

	if (!clock1 || !clock2)
		return false;

	diff = abs(clock1 - clock2);

	if (((((diff + clock1 + clock2) * 100)) / (clock1 + clock2)) < 105)
		return true;

	return false;
}

#define for_each_intel_crtc_masked(dev, mask, intel_crtc) \
	list_for_each_entry((intel_crtc), \
			    &(dev)->mode_config.crtc_list, \
			    base.head) \
		for_each_if (mask & (1 <<(intel_crtc)->pipe))

static bool
intel_compare_m_n(unsigned int m, unsigned int n,
		  unsigned int m2, unsigned int n2,
		  bool exact)
{
	if (m == m2 && n == n2)
		return true;

	if (exact || !m || !n || !m2 || !n2)
		return false;

	BUILD_BUG_ON(DATA_LINK_M_N_MASK > INT_MAX);

	if (n > n2) {
		while (n > n2) {
			m2 <<= 1;
			n2 <<= 1;
		}
	} else if (n < n2) {
		while (n < n2) {
			m <<= 1;
			n <<= 1;
		}
	}

	if (n != n2)
		return false;

	return intel_fuzzy_clock_check(m, m2);
}

static bool
intel_compare_link_m_n(const struct intel_link_m_n *m_n,
		       struct intel_link_m_n *m2_n2,
		       bool adjust)
{
	if (m_n->tu == m2_n2->tu &&
	    intel_compare_m_n(m_n->gmch_m, m_n->gmch_n,
			      m2_n2->gmch_m, m2_n2->gmch_n, !adjust) &&
	    intel_compare_m_n(m_n->link_m, m_n->link_n,
			      m2_n2->link_m, m2_n2->link_n, !adjust)) {
		if (adjust)
			*m2_n2 = *m_n;

		return true;
	}

	return false;
}

static bool
intel_pipe_config_compare(struct drm_device *dev,
			  struct intel_crtc_state *current_config,
			  struct intel_crtc_state *pipe_config,
			  bool adjust)
{
	bool ret = true;

#define INTEL_ERR_OR_DBG_KMS(fmt, ...) \
	do { \
		if (!adjust) \
			DRM_ERROR(fmt, ##__VA_ARGS__); \
		else \
			DRM_DEBUG_KMS(fmt, ##__VA_ARGS__); \
	} while (0)

#define PIPE_CONF_CHECK_X(name)	\
	if (current_config->name != pipe_config->name) { \
		INTEL_ERR_OR_DBG_KMS("mismatch in " #name " " \
			  "(expected 0x%08x, found 0x%08x)\n", \
			  current_config->name, \
			  pipe_config->name); \
		ret = false; \
	}

#define PIPE_CONF_CHECK_I(name)	\
	if (current_config->name != pipe_config->name) { \
		INTEL_ERR_OR_DBG_KMS("mismatch in " #name " " \
			  "(expected %i, found %i)\n", \
			  current_config->name, \
			  pipe_config->name); \
		ret = false; \
	}

#define PIPE_CONF_CHECK_P(name)	\
	if (current_config->name != pipe_config->name) { \
		INTEL_ERR_OR_DBG_KMS("mismatch in " #name " " \
			  "(expected %p, found %p)\n", \
			  current_config->name, \
			  pipe_config->name); \
		ret = false; \
	}

#define PIPE_CONF_CHECK_M_N(name) \
	if (!intel_compare_link_m_n(&current_config->name, \
				    &pipe_config->name,\
				    adjust)) { \
		INTEL_ERR_OR_DBG_KMS("mismatch in " #name " " \
			  "(expected tu %i gmch %i/%i link %i/%i, " \
			  "found tu %i, gmch %i/%i link %i/%i)\n", \
			  current_config->name.tu, \
			  current_config->name.gmch_m, \
			  current_config->name.gmch_n, \
			  current_config->name.link_m, \
			  current_config->name.link_n, \
			  pipe_config->name.tu, \
			  pipe_config->name.gmch_m, \
			  pipe_config->name.gmch_n, \
			  pipe_config->name.link_m, \
			  pipe_config->name.link_n); \
		ret = false; \
	}

/* This is required for BDW+ where there is only one set of registers for
 * switching between high and low RR.
 * This macro can be used whenever a comparison has to be made between one
 * hw state and multiple sw state variables.
 */
#define PIPE_CONF_CHECK_M_N_ALT(name, alt_name) \
	if (!intel_compare_link_m_n(&current_config->name, \
				    &pipe_config->name, adjust) && \
	    !intel_compare_link_m_n(&current_config->alt_name, \
				    &pipe_config->name, adjust)) { \
		INTEL_ERR_OR_DBG_KMS("mismatch in " #name " " \
			  "(expected tu %i gmch %i/%i link %i/%i, " \
			  "or tu %i gmch %i/%i link %i/%i, " \
			  "found tu %i, gmch %i/%i link %i/%i)\n", \
			  current_config->name.tu, \
			  current_config->name.gmch_m, \
			  current_config->name.gmch_n, \
			  current_config->name.link_m, \
			  current_config->name.link_n, \
			  current_config->alt_name.tu, \
			  current_config->alt_name.gmch_m, \
			  current_config->alt_name.gmch_n, \
			  current_config->alt_name.link_m, \
			  current_config->alt_name.link_n, \
			  pipe_config->name.tu, \
			  pipe_config->name.gmch_m, \
			  pipe_config->name.gmch_n, \
			  pipe_config->name.link_m, \
			  pipe_config->name.link_n); \
		ret = false; \
	}

#define PIPE_CONF_CHECK_FLAGS(name, mask)	\
	if ((current_config->name ^ pipe_config->name) & (mask)) { \
		INTEL_ERR_OR_DBG_KMS("mismatch in " #name "(" #mask ") " \
			  "(expected %i, found %i)\n", \
			  current_config->name & (mask), \
			  pipe_config->name & (mask)); \
		ret = false; \
	}

#define PIPE_CONF_CHECK_CLOCK_FUZZY(name) \
	if (!intel_fuzzy_clock_check(current_config->name, pipe_config->name)) { \
		INTEL_ERR_OR_DBG_KMS("mismatch in " #name " " \
			  "(expected %i, found %i)\n", \
			  current_config->name, \
			  pipe_config->name); \
		ret = false; \
	}

#define PIPE_CONF_QUIRK(quirk)	\
	((current_config->quirks | pipe_config->quirks) & (quirk))

	PIPE_CONF_CHECK_I(cpu_transcoder);

	PIPE_CONF_CHECK_I(has_pch_encoder);
	PIPE_CONF_CHECK_I(fdi_lanes);
	PIPE_CONF_CHECK_M_N(fdi_m_n);

	PIPE_CONF_CHECK_I(has_dp_encoder);
	PIPE_CONF_CHECK_I(lane_count);

	if (INTEL_INFO(dev)->gen < 8) {
		PIPE_CONF_CHECK_M_N(dp_m_n);

		if (current_config->has_drrs)
			PIPE_CONF_CHECK_M_N(dp_m2_n2);
	} else
		PIPE_CONF_CHECK_M_N_ALT(dp_m_n, dp_m2_n2);

	PIPE_CONF_CHECK_I(has_dsi_encoder);

	PIPE_CONF_CHECK_I(base.adjusted_mode.crtc_hdisplay);
	PIPE_CONF_CHECK_I(base.adjusted_mode.crtc_htotal);
	PIPE_CONF_CHECK_I(base.adjusted_mode.crtc_hblank_start);
	PIPE_CONF_CHECK_I(base.adjusted_mode.crtc_hblank_end);
	PIPE_CONF_CHECK_I(base.adjusted_mode.crtc_hsync_start);
	PIPE_CONF_CHECK_I(base.adjusted_mode.crtc_hsync_end);

	PIPE_CONF_CHECK_I(base.adjusted_mode.crtc_vdisplay);
	PIPE_CONF_CHECK_I(base.adjusted_mode.crtc_vtotal);
	PIPE_CONF_CHECK_I(base.adjusted_mode.crtc_vblank_start);
	PIPE_CONF_CHECK_I(base.adjusted_mode.crtc_vblank_end);
	PIPE_CONF_CHECK_I(base.adjusted_mode.crtc_vsync_start);
	PIPE_CONF_CHECK_I(base.adjusted_mode.crtc_vsync_end);

	PIPE_CONF_CHECK_I(pixel_multiplier);
	PIPE_CONF_CHECK_I(has_hdmi_sink);
	if ((INTEL_INFO(dev)->gen < 8 && !IS_HASWELL(dev)) ||
	    IS_VALLEYVIEW(dev) || IS_CHERRYVIEW(dev))
		PIPE_CONF_CHECK_I(limited_color_range);
	PIPE_CONF_CHECK_I(has_infoframe);

	PIPE_CONF_CHECK_I(has_audio);

	PIPE_CONF_CHECK_FLAGS(base.adjusted_mode.flags,
			      DRM_MODE_FLAG_INTERLACE);

	if (!PIPE_CONF_QUIRK(PIPE_CONFIG_QUIRK_MODE_SYNC_FLAGS)) {
		PIPE_CONF_CHECK_FLAGS(base.adjusted_mode.flags,
				      DRM_MODE_FLAG_PHSYNC);
		PIPE_CONF_CHECK_FLAGS(base.adjusted_mode.flags,
				      DRM_MODE_FLAG_NHSYNC);
		PIPE_CONF_CHECK_FLAGS(base.adjusted_mode.flags,
				      DRM_MODE_FLAG_PVSYNC);
		PIPE_CONF_CHECK_FLAGS(base.adjusted_mode.flags,
				      DRM_MODE_FLAG_NVSYNC);
	}

	PIPE_CONF_CHECK_X(gmch_pfit.control);
	/* pfit ratios are autocomputed by the hw on gen4+ */
	if (INTEL_INFO(dev)->gen < 4)
		PIPE_CONF_CHECK_X(gmch_pfit.pgm_ratios);
	PIPE_CONF_CHECK_X(gmch_pfit.lvds_border_bits);

	if (!adjust) {
		PIPE_CONF_CHECK_I(pipe_src_w);
		PIPE_CONF_CHECK_I(pipe_src_h);

		PIPE_CONF_CHECK_I(pch_pfit.enabled);
		if (current_config->pch_pfit.enabled) {
			PIPE_CONF_CHECK_X(pch_pfit.pos);
			PIPE_CONF_CHECK_X(pch_pfit.size);
		}

		PIPE_CONF_CHECK_I(scaler_state.scaler_id);
	}

	/* BDW+ don't expose a synchronous way to read the state */
	if (IS_HASWELL(dev))
		PIPE_CONF_CHECK_I(ips_enabled);

	PIPE_CONF_CHECK_I(double_wide);

	PIPE_CONF_CHECK_X(ddi_pll_sel);

	PIPE_CONF_CHECK_P(shared_dpll);
	PIPE_CONF_CHECK_X(dpll_hw_state.dpll);
	PIPE_CONF_CHECK_X(dpll_hw_state.dpll_md);
	PIPE_CONF_CHECK_X(dpll_hw_state.fp0);
	PIPE_CONF_CHECK_X(dpll_hw_state.fp1);
	PIPE_CONF_CHECK_X(dpll_hw_state.wrpll);
	PIPE_CONF_CHECK_X(dpll_hw_state.spll);
	PIPE_CONF_CHECK_X(dpll_hw_state.ctrl1);
	PIPE_CONF_CHECK_X(dpll_hw_state.cfgcr1);
	PIPE_CONF_CHECK_X(dpll_hw_state.cfgcr2);

	PIPE_CONF_CHECK_X(dsi_pll.ctrl);
	PIPE_CONF_CHECK_X(dsi_pll.div);

	if (IS_G4X(dev) || INTEL_INFO(dev)->gen >= 5)
		PIPE_CONF_CHECK_I(pipe_bpp);

	PIPE_CONF_CHECK_CLOCK_FUZZY(base.adjusted_mode.crtc_clock);
	PIPE_CONF_CHECK_CLOCK_FUZZY(port_clock);

#undef PIPE_CONF_CHECK_X
#undef PIPE_CONF_CHECK_I
#undef PIPE_CONF_CHECK_P
#undef PIPE_CONF_CHECK_FLAGS
#undef PIPE_CONF_CHECK_CLOCK_FUZZY
#undef PIPE_CONF_QUIRK
#undef INTEL_ERR_OR_DBG_KMS

	return ret;
}

static void intel_pipe_config_sanity_check(struct drm_i915_private *dev_priv,
					   const struct intel_crtc_state *pipe_config)
{
	if (pipe_config->has_pch_encoder) {
		int fdi_dotclock = intel_dotclock_calculate(intel_fdi_link_freq(dev_priv, pipe_config),
							    &pipe_config->fdi_m_n);
		int dotclock = pipe_config->base.adjusted_mode.crtc_clock;

		/*
		 * FDI already provided one idea for the dotclock.
		 * Yell if the encoder disagrees.
		 */
		WARN(!intel_fuzzy_clock_check(fdi_dotclock, dotclock),
		     "FDI dotclock and encoder dotclock mismatch, fdi: %i, encoder: %i\n",
		     fdi_dotclock, dotclock);
	}
}

static void verify_wm_state(struct drm_crtc *crtc,
			    struct drm_crtc_state *new_state)
{
	struct drm_device *dev = crtc->dev;
	struct drm_i915_private *dev_priv = dev->dev_private;
	struct skl_ddb_allocation hw_ddb, *sw_ddb;
	struct skl_ddb_entry *hw_entry, *sw_entry;
	struct intel_crtc *intel_crtc = to_intel_crtc(crtc);
	const enum pipe pipe = intel_crtc->pipe;
	int plane;

	if (INTEL_INFO(dev)->gen < 9 || !new_state->active)
		return;

	skl_ddb_get_hw_state(dev_priv, &hw_ddb);
	sw_ddb = &dev_priv->wm.skl_hw.ddb;

	/* planes */
	for_each_plane(dev_priv, pipe, plane) {
		hw_entry = &hw_ddb.plane[pipe][plane];
		sw_entry = &sw_ddb->plane[pipe][plane];

		if (skl_ddb_entry_equal(hw_entry, sw_entry))
			continue;

		DRM_ERROR("mismatch in DDB state pipe %c plane %d "
			  "(expected (%u,%u), found (%u,%u))\n",
			  pipe_name(pipe), plane + 1,
			  sw_entry->start, sw_entry->end,
			  hw_entry->start, hw_entry->end);
	}

	/* cursor */
	hw_entry = &hw_ddb.plane[pipe][PLANE_CURSOR];
	sw_entry = &sw_ddb->plane[pipe][PLANE_CURSOR];

	if (!skl_ddb_entry_equal(hw_entry, sw_entry)) {
		DRM_ERROR("mismatch in DDB state pipe %c cursor "
			  "(expected (%u,%u), found (%u,%u))\n",
			  pipe_name(pipe),
			  sw_entry->start, sw_entry->end,
			  hw_entry->start, hw_entry->end);
	}
}

static void
verify_connector_state(struct drm_device *dev, struct drm_crtc *crtc)
{
	struct drm_connector *connector;

	drm_for_each_connector(connector, dev) {
		struct drm_encoder *encoder = connector->encoder;
		struct drm_connector_state *state = connector->state;

		if (state->crtc != crtc)
			continue;

		intel_connector_verify_state(to_intel_connector(connector));

		I915_STATE_WARN(state->best_encoder != encoder,
		     "connector's atomic encoder doesn't match legacy encoder\n");
	}
}

static void
verify_encoder_state(struct drm_device *dev)
{
	struct intel_encoder *encoder;
	struct intel_connector *connector;

	for_each_intel_encoder(dev, encoder) {
		bool enabled = false;
		enum pipe pipe;

		DRM_DEBUG_KMS("[ENCODER:%d:%s]\n",
			      encoder->base.base.id,
			      encoder->base.name);

		for_each_intel_connector(dev, connector) {
			if (connector->base.state->best_encoder != &encoder->base)
				continue;
			enabled = true;

			I915_STATE_WARN(connector->base.state->crtc !=
					encoder->base.crtc,
			     "connector's crtc doesn't match encoder crtc\n");
		}

		I915_STATE_WARN(!!encoder->base.crtc != enabled,
		     "encoder's enabled state mismatch "
		     "(expected %i, found %i)\n",
		     !!encoder->base.crtc, enabled);

		if (!encoder->base.crtc) {
			bool active;

			active = encoder->get_hw_state(encoder, &pipe);
			I915_STATE_WARN(active,
			     "encoder detached but still enabled on pipe %c.\n",
			     pipe_name(pipe));
		}
	}
}

static void
verify_crtc_state(struct drm_crtc *crtc,
		  struct drm_crtc_state *old_crtc_state,
		  struct drm_crtc_state *new_crtc_state)
{
	struct drm_device *dev = crtc->dev;
	struct drm_i915_private *dev_priv = dev->dev_private;
	struct intel_encoder *encoder;
	struct intel_crtc *intel_crtc = to_intel_crtc(crtc);
	struct intel_crtc_state *pipe_config, *sw_config;
	struct drm_atomic_state *old_state;
	bool active;

	old_state = old_crtc_state->state;
	__drm_atomic_helper_crtc_destroy_state(old_crtc_state);
	pipe_config = to_intel_crtc_state(old_crtc_state);
	memset(pipe_config, 0, sizeof(*pipe_config));
	pipe_config->base.crtc = crtc;
	pipe_config->base.state = old_state;

	DRM_DEBUG_KMS("[CRTC:%d]\n", crtc->base.id);

	active = dev_priv->display.get_pipe_config(intel_crtc, pipe_config);

	/* hw state is inconsistent with the pipe quirk */
	if ((intel_crtc->pipe == PIPE_A && dev_priv->quirks & QUIRK_PIPEA_FORCE) ||
	    (intel_crtc->pipe == PIPE_B && dev_priv->quirks & QUIRK_PIPEB_FORCE))
		active = new_crtc_state->active;

	I915_STATE_WARN(new_crtc_state->active != active,
	     "crtc active state doesn't match with hw state "
	     "(expected %i, found %i)\n", new_crtc_state->active, active);

	I915_STATE_WARN(intel_crtc->active != new_crtc_state->active,
	     "transitional active state does not match atomic hw state "
	     "(expected %i, found %i)\n", new_crtc_state->active, intel_crtc->active);

	for_each_encoder_on_crtc(dev, crtc, encoder) {
		enum pipe pipe;

		active = encoder->get_hw_state(encoder, &pipe);
		I915_STATE_WARN(active != new_crtc_state->active,
			"[ENCODER:%i] active %i with crtc active %i\n",
			encoder->base.base.id, active, new_crtc_state->active);

		I915_STATE_WARN(active && intel_crtc->pipe != pipe,
				"Encoder connected to wrong pipe %c\n",
				pipe_name(pipe));

		if (active)
			encoder->get_config(encoder, pipe_config);
	}

	if (!new_crtc_state->active)
		return;

	intel_pipe_config_sanity_check(dev_priv, pipe_config);

	sw_config = to_intel_crtc_state(crtc->state);
	if (!intel_pipe_config_compare(dev, sw_config,
				       pipe_config, false)) {
		I915_STATE_WARN(1, "pipe state doesn't match!\n");
		intel_dump_pipe_config(intel_crtc, pipe_config,
				       "[hw state]");
		intel_dump_pipe_config(intel_crtc, sw_config,
				       "[sw state]");
	}
}

static void
verify_single_dpll_state(struct drm_i915_private *dev_priv,
			 struct intel_shared_dpll *pll,
			 struct drm_crtc *crtc,
			 struct drm_crtc_state *new_state)
{
	struct intel_dpll_hw_state dpll_hw_state;
	unsigned crtc_mask;
	bool active;

	memset(&dpll_hw_state, 0, sizeof(dpll_hw_state));

	DRM_DEBUG_KMS("%s\n", pll->name);

	active = pll->funcs.get_hw_state(dev_priv, pll, &dpll_hw_state);

	if (!(pll->flags & INTEL_DPLL_ALWAYS_ON)) {
		I915_STATE_WARN(!pll->on && pll->active_mask,
		     "pll in active use but not on in sw tracking\n");
		I915_STATE_WARN(pll->on && !pll->active_mask,
		     "pll is on but not used by any active crtc\n");
		I915_STATE_WARN(pll->on != active,
		     "pll on state mismatch (expected %i, found %i)\n",
		     pll->on, active);
	}

	if (!crtc) {
		I915_STATE_WARN(pll->active_mask & ~pll->config.crtc_mask,
				"more active pll users than references: %x vs %x\n",
				pll->active_mask, pll->config.crtc_mask);
<<<<<<< HEAD

		return;
=======

		return;
	}

	crtc_mask = 1 << drm_crtc_index(crtc);

	if (new_state->active)
		I915_STATE_WARN(!(pll->active_mask & crtc_mask),
				"pll active mismatch (expected pipe %c in active mask 0x%02x)\n",
				pipe_name(drm_crtc_index(crtc)), pll->active_mask);
	else
		I915_STATE_WARN(pll->active_mask & crtc_mask,
				"pll active mismatch (didn't expect pipe %c in active mask 0x%02x)\n",
				pipe_name(drm_crtc_index(crtc)), pll->active_mask);

	I915_STATE_WARN(!(pll->config.crtc_mask & crtc_mask),
			"pll enabled crtcs mismatch (expected 0x%x in 0x%02x)\n",
			crtc_mask, pll->config.crtc_mask);

	I915_STATE_WARN(pll->on && memcmp(&pll->config.hw_state,
					  &dpll_hw_state,
					  sizeof(dpll_hw_state)),
			"pll hw state mismatch\n");
}

static void
verify_shared_dpll_state(struct drm_device *dev, struct drm_crtc *crtc,
			 struct drm_crtc_state *old_crtc_state,
			 struct drm_crtc_state *new_crtc_state)
{
	struct drm_i915_private *dev_priv = dev->dev_private;
	struct intel_crtc_state *old_state = to_intel_crtc_state(old_crtc_state);
	struct intel_crtc_state *new_state = to_intel_crtc_state(new_crtc_state);

	if (new_state->shared_dpll)
		verify_single_dpll_state(dev_priv, new_state->shared_dpll, crtc, new_crtc_state);

	if (old_state->shared_dpll &&
	    old_state->shared_dpll != new_state->shared_dpll) {
		unsigned crtc_mask = 1 << drm_crtc_index(crtc);
		struct intel_shared_dpll *pll = old_state->shared_dpll;

		I915_STATE_WARN(pll->active_mask & crtc_mask,
				"pll active mismatch (didn't expect pipe %c in active mask)\n",
				pipe_name(drm_crtc_index(crtc)));
		I915_STATE_WARN(pll->config.crtc_mask & crtc_mask,
				"pll enabled crtcs mismatch (found %x in enabled mask)\n",
				pipe_name(drm_crtc_index(crtc)));
>>>>>>> 33688abb
	}

	crtc_mask = 1 << drm_crtc_index(crtc);

	if (new_state->active)
		I915_STATE_WARN(!(pll->active_mask & crtc_mask),
				"pll active mismatch (expected pipe %c in active mask 0x%02x)\n",
				pipe_name(drm_crtc_index(crtc)), pll->active_mask);
	else
		I915_STATE_WARN(pll->active_mask & crtc_mask,
				"pll active mismatch (didn't expect pipe %c in active mask 0x%02x)\n",
				pipe_name(drm_crtc_index(crtc)), pll->active_mask);

	I915_STATE_WARN(!(pll->config.crtc_mask & crtc_mask),
			"pll enabled crtcs mismatch (expected 0x%x in 0x%02x)\n",
			crtc_mask, pll->config.crtc_mask);

	I915_STATE_WARN(pll->on && memcmp(&pll->config.hw_state,
					  &dpll_hw_state,
					  sizeof(dpll_hw_state)),
			"pll hw state mismatch\n");
}

static void
<<<<<<< HEAD
verify_shared_dpll_state(struct drm_device *dev, struct drm_crtc *crtc,
			 struct drm_crtc_state *old_crtc_state,
			 struct drm_crtc_state *new_crtc_state)
{
	struct drm_i915_private *dev_priv = dev->dev_private;
	struct intel_crtc_state *old_state = to_intel_crtc_state(old_crtc_state);
	struct intel_crtc_state *new_state = to_intel_crtc_state(new_crtc_state);

	if (new_state->shared_dpll)
		verify_single_dpll_state(dev_priv, new_state->shared_dpll, crtc, new_crtc_state);

	if (old_state->shared_dpll &&
	    old_state->shared_dpll != new_state->shared_dpll) {
		unsigned crtc_mask = 1 << drm_crtc_index(crtc);
		struct intel_shared_dpll *pll = old_state->shared_dpll;

		I915_STATE_WARN(pll->active_mask & crtc_mask,
				"pll active mismatch (didn't expect pipe %c in active mask)\n",
				pipe_name(drm_crtc_index(crtc)));
		I915_STATE_WARN(pll->config.crtc_mask & crtc_mask,
				"pll enabled crtcs mismatch (found %x in enabled mask)\n",
				pipe_name(drm_crtc_index(crtc)));
	}
}

static void
intel_modeset_verify_crtc(struct drm_crtc *crtc,
			 struct drm_crtc_state *old_state,
			 struct drm_crtc_state *new_state)
{
	if (!needs_modeset(new_state) &&
	    !to_intel_crtc_state(new_state)->update_pipe)
		return;

	verify_wm_state(crtc, new_state);
	verify_connector_state(crtc->dev, crtc);
	verify_crtc_state(crtc, old_state, new_state);
	verify_shared_dpll_state(crtc->dev, crtc, old_state, new_state);
}

static void
verify_disabled_dpll_state(struct drm_device *dev)
{
=======
intel_modeset_verify_crtc(struct drm_crtc *crtc,
			 struct drm_crtc_state *old_state,
			 struct drm_crtc_state *new_state)
{
	if (!needs_modeset(new_state) &&
	    !to_intel_crtc_state(new_state)->update_pipe)
		return;

	verify_wm_state(crtc, new_state);
	verify_connector_state(crtc->dev, crtc);
	verify_crtc_state(crtc, old_state, new_state);
	verify_shared_dpll_state(crtc->dev, crtc, old_state, new_state);
}

static void
verify_disabled_dpll_state(struct drm_device *dev)
{
>>>>>>> 33688abb
	struct drm_i915_private *dev_priv = dev->dev_private;
	int i;

	for (i = 0; i < dev_priv->num_shared_dpll; i++)
		verify_single_dpll_state(dev_priv, &dev_priv->shared_dplls[i], NULL, NULL);
}

static void
intel_modeset_verify_disabled(struct drm_device *dev)
{
	verify_encoder_state(dev);
	verify_connector_state(dev, NULL);
	verify_disabled_dpll_state(dev);
}

static void update_scanline_offset(struct intel_crtc *crtc)
{
	struct drm_device *dev = crtc->base.dev;

	/*
	 * The scanline counter increments at the leading edge of hsync.
	 *
	 * On most platforms it starts counting from vtotal-1 on the
	 * first active line. That means the scanline counter value is
	 * always one less than what we would expect. Ie. just after
	 * start of vblank, which also occurs at start of hsync (on the
	 * last active line), the scanline counter will read vblank_start-1.
	 *
	 * On gen2 the scanline counter starts counting from 1 instead
	 * of vtotal-1, so we have to subtract one (or rather add vtotal-1
	 * to keep the value positive), instead of adding one.
	 *
	 * On HSW+ the behaviour of the scanline counter depends on the output
	 * type. For DP ports it behaves like most other platforms, but on HDMI
	 * there's an extra 1 line difference. So we need to add two instead of
	 * one to the value.
	 */
	if (IS_GEN2(dev)) {
		const struct drm_display_mode *adjusted_mode = &crtc->config->base.adjusted_mode;
		int vtotal;

		vtotal = adjusted_mode->crtc_vtotal;
		if (adjusted_mode->flags & DRM_MODE_FLAG_INTERLACE)
			vtotal /= 2;

		crtc->scanline_offset = vtotal - 1;
	} else if (HAS_DDI(dev) &&
		   intel_pipe_has_type(crtc, INTEL_OUTPUT_HDMI)) {
		crtc->scanline_offset = 2;
	} else
		crtc->scanline_offset = 1;
}

static void intel_modeset_clear_plls(struct drm_atomic_state *state)
{
	struct drm_device *dev = state->dev;
	struct drm_i915_private *dev_priv = to_i915(dev);
	struct intel_shared_dpll_config *shared_dpll = NULL;
	struct drm_crtc *crtc;
	struct drm_crtc_state *crtc_state;
	int i;

	if (!dev_priv->display.crtc_compute_clock)
		return;

	for_each_crtc_in_state(state, crtc, crtc_state, i) {
		struct intel_crtc *intel_crtc = to_intel_crtc(crtc);
		struct intel_shared_dpll *old_dpll =
			to_intel_crtc_state(crtc->state)->shared_dpll;

		if (!needs_modeset(crtc_state))
			continue;

		to_intel_crtc_state(crtc_state)->shared_dpll = NULL;

		if (!old_dpll)
			continue;

		if (!shared_dpll)
			shared_dpll = intel_atomic_get_shared_dpll_state(state);

		intel_shared_dpll_config_put(shared_dpll, old_dpll, intel_crtc);
	}
}

/*
 * This implements the workaround described in the "notes" section of the mode
 * set sequence documentation. When going from no pipes or single pipe to
 * multiple pipes, and planes are enabled after the pipe, we need to wait at
 * least 2 vblanks on the first pipe before enabling planes on the second pipe.
 */
static int haswell_mode_set_planes_workaround(struct drm_atomic_state *state)
{
	struct drm_crtc_state *crtc_state;
	struct intel_crtc *intel_crtc;
	struct drm_crtc *crtc;
	struct intel_crtc_state *first_crtc_state = NULL;
	struct intel_crtc_state *other_crtc_state = NULL;
	enum pipe first_pipe = INVALID_PIPE, enabled_pipe = INVALID_PIPE;
	int i;

	/* look at all crtc's that are going to be enabled in during modeset */
	for_each_crtc_in_state(state, crtc, crtc_state, i) {
		intel_crtc = to_intel_crtc(crtc);

		if (!crtc_state->active || !needs_modeset(crtc_state))
			continue;

		if (first_crtc_state) {
			other_crtc_state = to_intel_crtc_state(crtc_state);
			break;
		} else {
			first_crtc_state = to_intel_crtc_state(crtc_state);
			first_pipe = intel_crtc->pipe;
		}
	}

	/* No workaround needed? */
	if (!first_crtc_state)
		return 0;

	/* w/a possibly needed, check how many crtc's are already enabled. */
	for_each_intel_crtc(state->dev, intel_crtc) {
		struct intel_crtc_state *pipe_config;

		pipe_config = intel_atomic_get_crtc_state(state, intel_crtc);
		if (IS_ERR(pipe_config))
			return PTR_ERR(pipe_config);

		pipe_config->hsw_workaround_pipe = INVALID_PIPE;

		if (!pipe_config->base.active ||
		    needs_modeset(&pipe_config->base))
			continue;

		/* 2 or more enabled crtcs means no need for w/a */
		if (enabled_pipe != INVALID_PIPE)
			return 0;

		enabled_pipe = intel_crtc->pipe;
	}

	if (enabled_pipe != INVALID_PIPE)
		first_crtc_state->hsw_workaround_pipe = enabled_pipe;
	else if (other_crtc_state)
		other_crtc_state->hsw_workaround_pipe = first_pipe;

	return 0;
}

static int intel_modeset_all_pipes(struct drm_atomic_state *state)
{
	struct drm_crtc *crtc;
	struct drm_crtc_state *crtc_state;
	int ret = 0;

	/* add all active pipes to the state */
	for_each_crtc(state->dev, crtc) {
		crtc_state = drm_atomic_get_crtc_state(state, crtc);
		if (IS_ERR(crtc_state))
			return PTR_ERR(crtc_state);

		if (!crtc_state->active || needs_modeset(crtc_state))
			continue;

		crtc_state->mode_changed = true;

		ret = drm_atomic_add_affected_connectors(state, crtc);
		if (ret)
			break;

		ret = drm_atomic_add_affected_planes(state, crtc);
		if (ret)
			break;
	}

	return ret;
}

static int intel_modeset_checks(struct drm_atomic_state *state)
{
	struct intel_atomic_state *intel_state = to_intel_atomic_state(state);
	struct drm_i915_private *dev_priv = state->dev->dev_private;
	struct drm_crtc *crtc;
	struct drm_crtc_state *crtc_state;
	int ret = 0, i;

	if (!check_digital_port_conflicts(state)) {
		DRM_DEBUG_KMS("rejecting conflicting digital port configuration\n");
		return -EINVAL;
	}

	intel_state->modeset = true;
	intel_state->active_crtcs = dev_priv->active_crtcs;

	for_each_crtc_in_state(state, crtc, crtc_state, i) {
		if (crtc_state->active)
			intel_state->active_crtcs |= 1 << i;
		else
			intel_state->active_crtcs &= ~(1 << i);
	}

	/*
	 * See if the config requires any additional preparation, e.g.
	 * to adjust global state with pipes off.  We need to do this
	 * here so we can get the modeset_pipe updated config for the new
	 * mode set on this crtc.  For other crtcs we need to use the
	 * adjusted_mode bits in the crtc directly.
	 */
	if (dev_priv->display.modeset_calc_cdclk) {
		ret = dev_priv->display.modeset_calc_cdclk(state);

		if (!ret && intel_state->dev_cdclk != dev_priv->cdclk_freq)
			ret = intel_modeset_all_pipes(state);

		if (ret < 0)
			return ret;

		DRM_DEBUG_KMS("New cdclk calculated to be atomic %u, actual %u\n",
			      intel_state->cdclk, intel_state->dev_cdclk);
	} else
		to_intel_atomic_state(state)->cdclk = dev_priv->atomic_cdclk_freq;

	intel_modeset_clear_plls(state);

	if (IS_HASWELL(dev_priv))
		return haswell_mode_set_planes_workaround(state);

	return 0;
}

/*
 * Handle calculation of various watermark data at the end of the atomic check
 * phase.  The code here should be run after the per-crtc and per-plane 'check'
 * handlers to ensure that all derived state has been updated.
 */
static void calc_watermark_data(struct drm_atomic_state *state)
{
	struct drm_device *dev = state->dev;
	struct intel_atomic_state *intel_state = to_intel_atomic_state(state);
	struct drm_crtc *crtc;
	struct drm_crtc_state *cstate;
	struct drm_plane *plane;
	struct drm_plane_state *pstate;

	/*
	 * Calculate watermark configuration details now that derived
	 * plane/crtc state is all properly updated.
	 */
	drm_for_each_crtc(crtc, dev) {
		cstate = drm_atomic_get_existing_crtc_state(state, crtc) ?:
			crtc->state;

		if (cstate->active)
			intel_state->wm_config.num_pipes_active++;
	}
	drm_for_each_legacy_plane(plane, dev) {
		pstate = drm_atomic_get_existing_plane_state(state, plane) ?:
			plane->state;

		if (!to_intel_plane_state(pstate)->visible)
			continue;

		intel_state->wm_config.sprites_enabled = true;
		if (pstate->crtc_w != pstate->src_w >> 16 ||
		    pstate->crtc_h != pstate->src_h >> 16)
			intel_state->wm_config.sprites_scaled = true;
	}
}

/**
 * intel_atomic_check - validate state object
 * @dev: drm device
 * @state: state to validate
 */
static int intel_atomic_check(struct drm_device *dev,
			      struct drm_atomic_state *state)
{
	struct drm_i915_private *dev_priv = to_i915(dev);
	struct intel_atomic_state *intel_state = to_intel_atomic_state(state);
	struct drm_crtc *crtc;
	struct drm_crtc_state *crtc_state;
	int ret, i;
	bool any_ms = false;

	ret = drm_atomic_helper_check_modeset(dev, state);
	if (ret)
		return ret;

	for_each_crtc_in_state(state, crtc, crtc_state, i) {
		struct intel_crtc_state *pipe_config =
			to_intel_crtc_state(crtc_state);

		/* Catch I915_MODE_FLAG_INHERITED */
		if (crtc_state->mode.private_flags != crtc->state->mode.private_flags)
			crtc_state->mode_changed = true;

		if (!crtc_state->enable) {
			if (needs_modeset(crtc_state))
				any_ms = true;
			continue;
		}

		if (!needs_modeset(crtc_state))
			continue;

		/* FIXME: For only active_changed we shouldn't need to do any
		 * state recomputation at all. */

		ret = drm_atomic_add_affected_connectors(state, crtc);
		if (ret)
			return ret;

		ret = intel_modeset_pipe_config(crtc, pipe_config);
		if (ret)
			return ret;

		if (i915.fastboot &&
		    intel_pipe_config_compare(dev,
					to_intel_crtc_state(crtc->state),
					pipe_config, true)) {
			crtc_state->mode_changed = false;
			to_intel_crtc_state(crtc_state)->update_pipe = true;
		}

		if (needs_modeset(crtc_state)) {
			any_ms = true;

			ret = drm_atomic_add_affected_planes(state, crtc);
			if (ret)
				return ret;
		}

		intel_dump_pipe_config(to_intel_crtc(crtc), pipe_config,
				       needs_modeset(crtc_state) ?
				       "[modeset]" : "[fastset]");
	}

	if (any_ms) {
		ret = intel_modeset_checks(state);

		if (ret)
			return ret;
	} else
		intel_state->cdclk = dev_priv->cdclk_freq;

	ret = drm_atomic_helper_check_planes(dev, state);
	if (ret)
		return ret;

	intel_fbc_choose_crtc(dev_priv, state);
	calc_watermark_data(state);

	return 0;
}

static int intel_atomic_prepare_commit(struct drm_device *dev,
				       struct drm_atomic_state *state,
				       bool nonblock)
{
	struct drm_i915_private *dev_priv = dev->dev_private;
	struct drm_plane_state *plane_state;
	struct drm_crtc_state *crtc_state;
	struct drm_plane *plane;
	struct drm_crtc *crtc;
	int i, ret;

	if (nonblock) {
		DRM_DEBUG_KMS("i915 does not yet support nonblocking commit\n");
		return -EINVAL;
	}

	for_each_crtc_in_state(state, crtc, crtc_state, i) {
		if (state->legacy_cursor_update)
			continue;

		ret = intel_crtc_wait_for_pending_flips(crtc);
		if (ret)
			return ret;

		if (atomic_read(&to_intel_crtc(crtc)->unpin_work_count) >= 2)
			flush_workqueue(dev_priv->wq);
	}

	ret = mutex_lock_interruptible(&dev->struct_mutex);
	if (ret)
		return ret;

	ret = drm_atomic_helper_prepare_planes(dev, state);
	mutex_unlock(&dev->struct_mutex);

	if (!ret && !nonblock) {
		for_each_plane_in_state(state, plane, plane_state, i) {
			struct intel_plane_state *intel_plane_state =
				to_intel_plane_state(plane_state);

			if (!intel_plane_state->wait_req)
				continue;

			ret = __i915_wait_request(intel_plane_state->wait_req,
						  true, NULL, NULL);
			if (ret) {
				/* Any hang should be swallowed by the wait */
				WARN_ON(ret == -EIO);
				mutex_lock(&dev->struct_mutex);
				drm_atomic_helper_cleanup_planes(dev, state);
				mutex_unlock(&dev->struct_mutex);
				break;
			}
		}
	}

	return ret;
}

static void intel_atomic_wait_for_vblanks(struct drm_device *dev,
					  struct drm_i915_private *dev_priv,
					  unsigned crtc_mask)
{
	unsigned last_vblank_count[I915_MAX_PIPES];
	enum pipe pipe;
	int ret;

	if (!crtc_mask)
		return;

	for_each_pipe(dev_priv, pipe) {
		struct drm_crtc *crtc = dev_priv->pipe_to_crtc_mapping[pipe];

		if (!((1 << pipe) & crtc_mask))
			continue;

		ret = drm_crtc_vblank_get(crtc);
		if (WARN_ON(ret != 0)) {
			crtc_mask &= ~(1 << pipe);
			continue;
		}

		last_vblank_count[pipe] = drm_crtc_vblank_count(crtc);
	}

	for_each_pipe(dev_priv, pipe) {
		struct drm_crtc *crtc = dev_priv->pipe_to_crtc_mapping[pipe];
		long lret;

		if (!((1 << pipe) & crtc_mask))
			continue;

		lret = wait_event_timeout(dev->vblank[pipe].queue,
				last_vblank_count[pipe] !=
					drm_crtc_vblank_count(crtc),
				msecs_to_jiffies(50));

		WARN(!lret, "pipe %c vblank wait timed out\n", pipe_name(pipe));

		drm_crtc_vblank_put(crtc);
	}
}

static bool needs_vblank_wait(struct intel_crtc_state *crtc_state)
{
	/* fb updated, need to unpin old fb */
	if (crtc_state->fb_changed)
		return true;

	/* wm changes, need vblank before final wm's */
	if (crtc_state->update_wm_post)
		return true;

	/*
	 * cxsr is re-enabled after vblank.
	 * This is already handled by crtc_state->update_wm_post,
	 * but added for clarity.
	 */
	if (crtc_state->disable_cxsr)
		return true;

	return false;
}

/**
 * intel_atomic_commit - commit validated state object
 * @dev: DRM device
 * @state: the top-level driver state object
 * @nonblock: nonblocking commit
 *
 * This function commits a top-level state object that has been validated
 * with drm_atomic_helper_check().
 *
 * FIXME:  Atomic modeset support for i915 is not yet complete.  At the moment
 * we can only handle plane-related operations and do not yet support
 * nonblocking commit.
 *
 * RETURNS
 * Zero for success or -errno.
 */
static int intel_atomic_commit(struct drm_device *dev,
			       struct drm_atomic_state *state,
			       bool nonblock)
{
	struct intel_atomic_state *intel_state = to_intel_atomic_state(state);
	struct drm_i915_private *dev_priv = dev->dev_private;
	struct drm_crtc_state *old_crtc_state;
	struct drm_crtc *crtc;
	struct intel_crtc_state *intel_cstate;
	int ret = 0, i;
	bool hw_check = intel_state->modeset;
	unsigned long put_domains[I915_MAX_PIPES] = {};
	unsigned crtc_vblank_mask = 0;

	ret = intel_atomic_prepare_commit(dev, state, nonblock);
	if (ret) {
		DRM_DEBUG_ATOMIC("Preparing state failed with %i\n", ret);
		return ret;
	}

	drm_atomic_helper_swap_state(dev, state);
	dev_priv->wm.config = intel_state->wm_config;
	intel_shared_dpll_commit(state);

	if (intel_state->modeset) {
		memcpy(dev_priv->min_pixclk, intel_state->min_pixclk,
		       sizeof(intel_state->min_pixclk));
		dev_priv->active_crtcs = intel_state->active_crtcs;
		dev_priv->atomic_cdclk_freq = intel_state->cdclk;

		intel_display_power_get(dev_priv, POWER_DOMAIN_MODESET);
	}

	for_each_crtc_in_state(state, crtc, old_crtc_state, i) {
		struct intel_crtc *intel_crtc = to_intel_crtc(crtc);

		if (needs_modeset(crtc->state) ||
		    to_intel_crtc_state(crtc->state)->update_pipe) {
			hw_check = true;

			put_domains[to_intel_crtc(crtc)->pipe] =
				modeset_get_crtc_power_domains(crtc,
					to_intel_crtc_state(crtc->state));
		}

		if (!needs_modeset(crtc->state))
			continue;

		intel_pre_plane_update(to_intel_crtc_state(old_crtc_state));

		if (old_crtc_state->active) {
			intel_crtc_disable_planes(crtc, old_crtc_state->plane_mask);
			dev_priv->display.crtc_disable(crtc);
			intel_crtc->active = false;
			intel_fbc_disable(intel_crtc);
			intel_disable_shared_dpll(intel_crtc);

			/*
			 * Underruns don't always raise
			 * interrupts, so check manually.
			 */
			intel_check_cpu_fifo_underruns(dev_priv);
			intel_check_pch_fifo_underruns(dev_priv);

			if (!crtc->state->active)
				intel_update_watermarks(crtc);
		}
	}

	/* Only after disabling all output pipelines that will be changed can we
	 * update the the output configuration. */
	intel_modeset_update_crtc_state(state);

	if (intel_state->modeset) {
		drm_atomic_helper_update_legacy_modeset_state(state->dev, state);

		if (dev_priv->display.modeset_commit_cdclk &&
		    intel_state->dev_cdclk != dev_priv->cdclk_freq)
			dev_priv->display.modeset_commit_cdclk(state);

		intel_modeset_verify_disabled(dev);
	}

	/* Now enable the clocks, plane, pipe, and connectors that we set up. */
	for_each_crtc_in_state(state, crtc, old_crtc_state, i) {
		struct intel_crtc *intel_crtc = to_intel_crtc(crtc);
		bool modeset = needs_modeset(crtc->state);
		struct intel_crtc_state *pipe_config =
			to_intel_crtc_state(crtc->state);
		bool update_pipe = !modeset && pipe_config->update_pipe;

		if (modeset && crtc->state->active) {
			update_scanline_offset(to_intel_crtc(crtc));
			dev_priv->display.crtc_enable(crtc);
		}

		if (!modeset)
			intel_pre_plane_update(to_intel_crtc_state(old_crtc_state));

		if (crtc->state->active &&
		    drm_atomic_get_existing_plane_state(state, crtc->primary))
			intel_fbc_enable(intel_crtc);

		if (crtc->state->active &&
		    (crtc->state->planes_changed || update_pipe))
			drm_atomic_helper_commit_planes_on_crtc(old_crtc_state);

		if (pipe_config->base.active && needs_vblank_wait(pipe_config))
			crtc_vblank_mask |= 1 << i;
	}

	/* FIXME: add subpixel order */

	if (!state->legacy_cursor_update)
		intel_atomic_wait_for_vblanks(dev, dev_priv, crtc_vblank_mask);

	/*
	 * Now that the vblank has passed, we can go ahead and program the
	 * optimal watermarks on platforms that need two-step watermark
	 * programming.
	 *
	 * TODO: Move this (and other cleanup) to an async worker eventually.
	 */
	for_each_crtc_in_state(state, crtc, old_crtc_state, i) {
		intel_cstate = to_intel_crtc_state(crtc->state);

		if (dev_priv->display.optimize_watermarks)
			dev_priv->display.optimize_watermarks(intel_cstate);
	}

	for_each_crtc_in_state(state, crtc, old_crtc_state, i) {
		intel_post_plane_update(to_intel_crtc_state(old_crtc_state));

		if (put_domains[i])
			modeset_put_power_domains(dev_priv, put_domains[i]);

		intel_modeset_verify_crtc(crtc, old_crtc_state, crtc->state);
	}

	if (intel_state->modeset)
		intel_display_power_put(dev_priv, POWER_DOMAIN_MODESET);

	mutex_lock(&dev->struct_mutex);
	drm_atomic_helper_cleanup_planes(dev, state);
	mutex_unlock(&dev->struct_mutex);

	drm_atomic_state_free(state);

	/* As one of the primary mmio accessors, KMS has a high likelihood
	 * of triggering bugs in unclaimed access. After we finish
	 * modesetting, see if an error has been flagged, and if so
	 * enable debugging for the next modeset - and hope we catch
	 * the culprit.
	 *
	 * XXX note that we assume display power is on at this point.
	 * This might hold true now but we need to add pm helper to check
	 * unclaimed only when the hardware is on, as atomic commits
	 * can happen also when the device is completely off.
	 */
	intel_uncore_arm_unclaimed_mmio_detection(dev_priv);

	return 0;
}

void intel_crtc_restore_mode(struct drm_crtc *crtc)
{
	struct drm_device *dev = crtc->dev;
	struct drm_atomic_state *state;
	struct drm_crtc_state *crtc_state;
	int ret;

	state = drm_atomic_state_alloc(dev);
	if (!state) {
		DRM_DEBUG_KMS("[CRTC:%d] crtc restore failed, out of memory",
			      crtc->base.id);
		return;
	}

	state->acquire_ctx = drm_modeset_legacy_acquire_ctx(crtc);

retry:
	crtc_state = drm_atomic_get_crtc_state(state, crtc);
	ret = PTR_ERR_OR_ZERO(crtc_state);
	if (!ret) {
		if (!crtc_state->active)
			goto out;

		crtc_state->mode_changed = true;
		ret = drm_atomic_commit(state);
	}

	if (ret == -EDEADLK) {
		drm_atomic_state_clear(state);
		drm_modeset_backoff(state->acquire_ctx);
		goto retry;
	}

	if (ret)
out:
		drm_atomic_state_free(state);
}

#undef for_each_intel_crtc_masked

static const struct drm_crtc_funcs intel_crtc_funcs = {
	.gamma_set = drm_atomic_helper_legacy_gamma_set,
	.set_config = drm_atomic_helper_set_config,
	.set_property = drm_atomic_helper_crtc_set_property,
	.destroy = intel_crtc_destroy,
	.page_flip = intel_crtc_page_flip,
	.atomic_duplicate_state = intel_crtc_duplicate_state,
	.atomic_destroy_state = intel_crtc_destroy_state,
};

/**
 * intel_prepare_plane_fb - Prepare fb for usage on plane
 * @plane: drm plane to prepare for
 * @fb: framebuffer to prepare for presentation
 *
 * Prepares a framebuffer for usage on a display plane.  Generally this
 * involves pinning the underlying object and updating the frontbuffer tracking
 * bits.  Some older platforms need special physical address handling for
 * cursor planes.
 *
 * Must be called with struct_mutex held.
 *
 * Returns 0 on success, negative error code on failure.
 */
int
intel_prepare_plane_fb(struct drm_plane *plane,
		       const struct drm_plane_state *new_state)
{
	struct drm_device *dev = plane->dev;
	struct drm_framebuffer *fb = new_state->fb;
	struct intel_plane *intel_plane = to_intel_plane(plane);
	struct drm_i915_gem_object *obj = intel_fb_obj(fb);
	struct drm_i915_gem_object *old_obj = intel_fb_obj(plane->state->fb);
	int ret = 0;

	if (!obj && !old_obj)
		return 0;

	if (old_obj) {
		struct drm_crtc_state *crtc_state =
			drm_atomic_get_existing_crtc_state(new_state->state, plane->state->crtc);

		/* Big Hammer, we also need to ensure that any pending
		 * MI_WAIT_FOR_EVENT inside a user batch buffer on the
		 * current scanout is retired before unpinning the old
		 * framebuffer. Note that we rely on userspace rendering
		 * into the buffer attached to the pipe they are waiting
		 * on. If not, userspace generates a GPU hang with IPEHR
		 * point to the MI_WAIT_FOR_EVENT.
		 *
		 * This should only fail upon a hung GPU, in which case we
		 * can safely continue.
		 */
		if (needs_modeset(crtc_state))
			ret = i915_gem_object_wait_rendering(old_obj, true);
		if (ret) {
			/* GPU hangs should have been swallowed by the wait */
			WARN_ON(ret == -EIO);
			return ret;
		}
	}

	/* For framebuffer backed by dmabuf, wait for fence */
	if (obj && obj->base.dma_buf) {
		long lret;

		lret = reservation_object_wait_timeout_rcu(obj->base.dma_buf->resv,
							   false, true,
							   MAX_SCHEDULE_TIMEOUT);
		if (lret == -ERESTARTSYS)
			return lret;

		WARN(lret < 0, "waiting returns %li\n", lret);
	}

	if (!obj) {
		ret = 0;
	} else if (plane->type == DRM_PLANE_TYPE_CURSOR &&
	    INTEL_INFO(dev)->cursor_needs_physical) {
		int align = IS_I830(dev) ? 16 * 1024 : 256;
		ret = i915_gem_object_attach_phys(obj, align);
		if (ret)
			DRM_DEBUG_KMS("failed to attach phys object\n");
	} else {
		ret = intel_pin_and_fence_fb_obj(fb, new_state->rotation);
	}

	if (ret == 0) {
		if (obj) {
			struct intel_plane_state *plane_state =
				to_intel_plane_state(new_state);

			i915_gem_request_assign(&plane_state->wait_req,
						obj->last_write_req);
		}

		i915_gem_track_fb(old_obj, obj, intel_plane->frontbuffer_bit);
	}

	return ret;
}

/**
 * intel_cleanup_plane_fb - Cleans up an fb after plane use
 * @plane: drm plane to clean up for
 * @fb: old framebuffer that was on plane
 *
 * Cleans up a framebuffer that has just been removed from a plane.
 *
 * Must be called with struct_mutex held.
 */
void
intel_cleanup_plane_fb(struct drm_plane *plane,
		       const struct drm_plane_state *old_state)
{
	struct drm_device *dev = plane->dev;
	struct intel_plane *intel_plane = to_intel_plane(plane);
	struct intel_plane_state *old_intel_state;
	struct drm_i915_gem_object *old_obj = intel_fb_obj(old_state->fb);
	struct drm_i915_gem_object *obj = intel_fb_obj(plane->state->fb);

	old_intel_state = to_intel_plane_state(old_state);

	if (!obj && !old_obj)
		return;

	if (old_obj && (plane->type != DRM_PLANE_TYPE_CURSOR ||
	    !INTEL_INFO(dev)->cursor_needs_physical))
		intel_unpin_fb_obj(old_state->fb, old_state->rotation);

	/* prepare_fb aborted? */
	if ((old_obj && (old_obj->frontbuffer_bits & intel_plane->frontbuffer_bit)) ||
	    (obj && !(obj->frontbuffer_bits & intel_plane->frontbuffer_bit)))
		i915_gem_track_fb(old_obj, obj, intel_plane->frontbuffer_bit);

	i915_gem_request_assign(&old_intel_state->wait_req, NULL);
}

int
skl_max_scale(struct intel_crtc *intel_crtc, struct intel_crtc_state *crtc_state)
{
	int max_scale;
	struct drm_device *dev;
	struct drm_i915_private *dev_priv;
	int crtc_clock, cdclk;

	if (!intel_crtc || !crtc_state->base.enable)
		return DRM_PLANE_HELPER_NO_SCALING;

	dev = intel_crtc->base.dev;
	dev_priv = dev->dev_private;
	crtc_clock = crtc_state->base.adjusted_mode.crtc_clock;
	cdclk = to_intel_atomic_state(crtc_state->base.state)->cdclk;

	if (WARN_ON_ONCE(!crtc_clock || cdclk < crtc_clock))
		return DRM_PLANE_HELPER_NO_SCALING;

	/*
	 * skl max scale is lower of:
	 *    close to 3 but not 3, -1 is for that purpose
	 *            or
	 *    cdclk/crtc_clock
	 */
	max_scale = min((1 << 16) * 3 - 1, (1 << 8) * ((cdclk << 8) / crtc_clock));

	return max_scale;
}

static int
intel_check_primary_plane(struct drm_plane *plane,
			  struct intel_crtc_state *crtc_state,
			  struct intel_plane_state *state)
{
	struct drm_crtc *crtc = state->base.crtc;
	struct drm_framebuffer *fb = state->base.fb;
	int min_scale = DRM_PLANE_HELPER_NO_SCALING;
	int max_scale = DRM_PLANE_HELPER_NO_SCALING;
	bool can_position = false;

	if (INTEL_INFO(plane->dev)->gen >= 9) {
		/* use scaler when colorkey is not required */
		if (state->ckey.flags == I915_SET_COLORKEY_NONE) {
			min_scale = 1;
			max_scale = skl_max_scale(to_intel_crtc(crtc), crtc_state);
		}
		can_position = true;
	}

	return drm_plane_helper_check_update(plane, crtc, fb, &state->src,
					     &state->dst, &state->clip,
					     min_scale, max_scale,
					     can_position, true,
					     &state->visible);
}

static void intel_begin_crtc_commit(struct drm_crtc *crtc,
				    struct drm_crtc_state *old_crtc_state)
{
	struct drm_device *dev = crtc->dev;
	struct intel_crtc *intel_crtc = to_intel_crtc(crtc);
	struct intel_crtc_state *old_intel_state =
		to_intel_crtc_state(old_crtc_state);
	bool modeset = needs_modeset(crtc->state);

	/* Perform vblank evasion around commit operation */
	intel_pipe_update_start(intel_crtc);

	if (modeset)
		return;

	if (crtc->state->color_mgmt_changed || to_intel_crtc_state(crtc->state)->update_pipe) {
		intel_color_set_csc(crtc->state);
		intel_color_load_luts(crtc->state);
	}

	if (to_intel_crtc_state(crtc->state)->update_pipe)
		intel_update_pipe_config(intel_crtc, old_intel_state);
	else if (INTEL_INFO(dev)->gen >= 9)
		skl_detach_scalers(intel_crtc);
}

static void intel_finish_crtc_commit(struct drm_crtc *crtc,
				     struct drm_crtc_state *old_crtc_state)
{
	struct intel_crtc *intel_crtc = to_intel_crtc(crtc);

	intel_pipe_update_end(intel_crtc);
}

/**
 * intel_plane_destroy - destroy a plane
 * @plane: plane to destroy
 *
 * Common destruction function for all types of planes (primary, cursor,
 * sprite).
 */
void intel_plane_destroy(struct drm_plane *plane)
{
	struct intel_plane *intel_plane = to_intel_plane(plane);
	drm_plane_cleanup(plane);
	kfree(intel_plane);
}

const struct drm_plane_funcs intel_plane_funcs = {
	.update_plane = drm_atomic_helper_update_plane,
	.disable_plane = drm_atomic_helper_disable_plane,
	.destroy = intel_plane_destroy,
	.set_property = drm_atomic_helper_plane_set_property,
	.atomic_get_property = intel_plane_atomic_get_property,
	.atomic_set_property = intel_plane_atomic_set_property,
	.atomic_duplicate_state = intel_plane_duplicate_state,
	.atomic_destroy_state = intel_plane_destroy_state,

};

static struct drm_plane *intel_primary_plane_create(struct drm_device *dev,
						    int pipe)
{
	struct intel_plane *primary = NULL;
	struct intel_plane_state *state = NULL;
	const uint32_t *intel_primary_formats;
	unsigned int num_formats;
	int ret;

	primary = kzalloc(sizeof(*primary), GFP_KERNEL);
	if (!primary)
		goto fail;

	state = intel_create_plane_state(&primary->base);
	if (!state)
		goto fail;
	primary->base.state = &state->base;

	primary->can_scale = false;
	primary->max_downscale = 1;
	if (INTEL_INFO(dev)->gen >= 9) {
		primary->can_scale = true;
		state->scaler_id = -1;
	}
	primary->pipe = pipe;
	primary->plane = pipe;
	primary->frontbuffer_bit = INTEL_FRONTBUFFER_PRIMARY(pipe);
	primary->check_plane = intel_check_primary_plane;
	if (HAS_FBC(dev) && INTEL_INFO(dev)->gen < 4)
		primary->plane = !pipe;

	if (INTEL_INFO(dev)->gen >= 9) {
		intel_primary_formats = skl_primary_formats;
		num_formats = ARRAY_SIZE(skl_primary_formats);

		primary->update_plane = skylake_update_primary_plane;
		primary->disable_plane = skylake_disable_primary_plane;
	} else if (HAS_PCH_SPLIT(dev)) {
		intel_primary_formats = i965_primary_formats;
		num_formats = ARRAY_SIZE(i965_primary_formats);

		primary->update_plane = ironlake_update_primary_plane;
		primary->disable_plane = i9xx_disable_primary_plane;
	} else if (INTEL_INFO(dev)->gen >= 4) {
		intel_primary_formats = i965_primary_formats;
		num_formats = ARRAY_SIZE(i965_primary_formats);

		primary->update_plane = i9xx_update_primary_plane;
		primary->disable_plane = i9xx_disable_primary_plane;
	} else {
		intel_primary_formats = i8xx_primary_formats;
		num_formats = ARRAY_SIZE(i8xx_primary_formats);

		primary->update_plane = i9xx_update_primary_plane;
		primary->disable_plane = i9xx_disable_primary_plane;
	}

	ret = drm_universal_plane_init(dev, &primary->base, 0,
				       &intel_plane_funcs,
				       intel_primary_formats, num_formats,
				       DRM_PLANE_TYPE_PRIMARY, NULL);
	if (ret)
		goto fail;

	if (INTEL_INFO(dev)->gen >= 4)
		intel_create_rotation_property(dev, primary);

	drm_plane_helper_add(&primary->base, &intel_plane_helper_funcs);

	return &primary->base;

fail:
	kfree(state);
	kfree(primary);

	return NULL;
}

void intel_create_rotation_property(struct drm_device *dev, struct intel_plane *plane)
{
	if (!dev->mode_config.rotation_property) {
		unsigned long flags = BIT(DRM_ROTATE_0) |
			BIT(DRM_ROTATE_180);

		if (INTEL_INFO(dev)->gen >= 9)
			flags |= BIT(DRM_ROTATE_90) | BIT(DRM_ROTATE_270);

		dev->mode_config.rotation_property =
			drm_mode_create_rotation_property(dev, flags);
	}
	if (dev->mode_config.rotation_property)
		drm_object_attach_property(&plane->base.base,
				dev->mode_config.rotation_property,
				plane->base.state->rotation);
}

static int
intel_check_cursor_plane(struct drm_plane *plane,
			 struct intel_crtc_state *crtc_state,
			 struct intel_plane_state *state)
{
	struct drm_crtc *crtc = crtc_state->base.crtc;
	struct drm_framebuffer *fb = state->base.fb;
	struct drm_i915_gem_object *obj = intel_fb_obj(fb);
	enum pipe pipe = to_intel_plane(plane)->pipe;
	unsigned stride;
	int ret;

	ret = drm_plane_helper_check_update(plane, crtc, fb, &state->src,
					    &state->dst, &state->clip,
					    DRM_PLANE_HELPER_NO_SCALING,
					    DRM_PLANE_HELPER_NO_SCALING,
					    true, true, &state->visible);
	if (ret)
		return ret;

	/* if we want to turn off the cursor ignore width and height */
	if (!obj)
		return 0;

	/* Check for which cursor types we support */
	if (!cursor_size_ok(plane->dev, state->base.crtc_w, state->base.crtc_h)) {
		DRM_DEBUG("Cursor dimension %dx%d not supported\n",
			  state->base.crtc_w, state->base.crtc_h);
		return -EINVAL;
	}

	stride = roundup_pow_of_two(state->base.crtc_w) * 4;
	if (obj->base.size < stride * state->base.crtc_h) {
		DRM_DEBUG_KMS("buffer is too small\n");
		return -ENOMEM;
	}

	if (fb->modifier[0] != DRM_FORMAT_MOD_NONE) {
		DRM_DEBUG_KMS("cursor cannot be tiled\n");
		return -EINVAL;
	}

	/*
	 * There's something wrong with the cursor on CHV pipe C.
	 * If it straddles the left edge of the screen then
	 * moving it away from the edge or disabling it often
	 * results in a pipe underrun, and often that can lead to
	 * dead pipe (constant underrun reported, and it scans
	 * out just a solid color). To recover from that, the
	 * display power well must be turned off and on again.
	 * Refuse the put the cursor into that compromised position.
	 */
	if (IS_CHERRYVIEW(plane->dev) && pipe == PIPE_C &&
	    state->visible && state->base.crtc_x < 0) {
		DRM_DEBUG_KMS("CHV cursor C not allowed to straddle the left screen edge\n");
		return -EINVAL;
	}

	return 0;
}

static void
intel_disable_cursor_plane(struct drm_plane *plane,
			   struct drm_crtc *crtc)
{
	struct intel_crtc *intel_crtc = to_intel_crtc(crtc);

	intel_crtc->cursor_addr = 0;
	intel_crtc_update_cursor(crtc, NULL);
}

static void
intel_update_cursor_plane(struct drm_plane *plane,
			  const struct intel_crtc_state *crtc_state,
			  const struct intel_plane_state *state)
{
	struct drm_crtc *crtc = crtc_state->base.crtc;
	struct intel_crtc *intel_crtc = to_intel_crtc(crtc);
	struct drm_device *dev = plane->dev;
	struct drm_i915_gem_object *obj = intel_fb_obj(state->base.fb);
	uint32_t addr;

	if (!obj)
		addr = 0;
	else if (!INTEL_INFO(dev)->cursor_needs_physical)
		addr = i915_gem_obj_ggtt_offset(obj);
	else
		addr = obj->phys_handle->busaddr;

	intel_crtc->cursor_addr = addr;
	intel_crtc_update_cursor(crtc, state);
}

static struct drm_plane *intel_cursor_plane_create(struct drm_device *dev,
						   int pipe)
{
	struct intel_plane *cursor = NULL;
	struct intel_plane_state *state = NULL;
	int ret;

	cursor = kzalloc(sizeof(*cursor), GFP_KERNEL);
	if (!cursor)
		goto fail;

	state = intel_create_plane_state(&cursor->base);
	if (!state)
		goto fail;
	cursor->base.state = &state->base;

	cursor->can_scale = false;
	cursor->max_downscale = 1;
	cursor->pipe = pipe;
	cursor->plane = pipe;
	cursor->frontbuffer_bit = INTEL_FRONTBUFFER_CURSOR(pipe);
	cursor->check_plane = intel_check_cursor_plane;
	cursor->update_plane = intel_update_cursor_plane;
	cursor->disable_plane = intel_disable_cursor_plane;

	ret = drm_universal_plane_init(dev, &cursor->base, 0,
				       &intel_plane_funcs,
				       intel_cursor_formats,
				       ARRAY_SIZE(intel_cursor_formats),
				       DRM_PLANE_TYPE_CURSOR, NULL);
	if (ret)
		goto fail;

	if (INTEL_INFO(dev)->gen >= 4) {
		if (!dev->mode_config.rotation_property)
			dev->mode_config.rotation_property =
				drm_mode_create_rotation_property(dev,
							BIT(DRM_ROTATE_0) |
							BIT(DRM_ROTATE_180));
		if (dev->mode_config.rotation_property)
			drm_object_attach_property(&cursor->base.base,
				dev->mode_config.rotation_property,
				state->base.rotation);
	}

	if (INTEL_INFO(dev)->gen >=9)
		state->scaler_id = -1;

	drm_plane_helper_add(&cursor->base, &intel_plane_helper_funcs);

	return &cursor->base;

fail:
	kfree(state);
	kfree(cursor);

	return NULL;
}

static void skl_init_scalers(struct drm_device *dev, struct intel_crtc *intel_crtc,
	struct intel_crtc_state *crtc_state)
{
	int i;
	struct intel_scaler *intel_scaler;
	struct intel_crtc_scaler_state *scaler_state = &crtc_state->scaler_state;

	for (i = 0; i < intel_crtc->num_scalers; i++) {
		intel_scaler = &scaler_state->scalers[i];
		intel_scaler->in_use = 0;
		intel_scaler->mode = PS_SCALER_MODE_DYN;
	}

	scaler_state->scaler_id = -1;
}

static void intel_crtc_init(struct drm_device *dev, int pipe)
{
	struct drm_i915_private *dev_priv = dev->dev_private;
	struct intel_crtc *intel_crtc;
	struct intel_crtc_state *crtc_state = NULL;
	struct drm_plane *primary = NULL;
	struct drm_plane *cursor = NULL;
	int ret;

	intel_crtc = kzalloc(sizeof(*intel_crtc), GFP_KERNEL);
	if (intel_crtc == NULL)
		return;

	crtc_state = kzalloc(sizeof(*crtc_state), GFP_KERNEL);
	if (!crtc_state)
		goto fail;
	intel_crtc->config = crtc_state;
	intel_crtc->base.state = &crtc_state->base;
	crtc_state->base.crtc = &intel_crtc->base;

	/* initialize shared scalers */
	if (INTEL_INFO(dev)->gen >= 9) {
		if (pipe == PIPE_C)
			intel_crtc->num_scalers = 1;
		else
			intel_crtc->num_scalers = SKL_NUM_SCALERS;

		skl_init_scalers(dev, intel_crtc, crtc_state);
	}

	primary = intel_primary_plane_create(dev, pipe);
	if (!primary)
		goto fail;

	cursor = intel_cursor_plane_create(dev, pipe);
	if (!cursor)
		goto fail;

	ret = drm_crtc_init_with_planes(dev, &intel_crtc->base, primary,
					cursor, &intel_crtc_funcs, NULL);
	if (ret)
		goto fail;

	/*
	 * On gen2/3 only plane A can do fbc, but the panel fitter and lvds port
	 * is hooked to pipe B. Hence we want plane A feeding pipe B.
	 */
	intel_crtc->pipe = pipe;
	intel_crtc->plane = pipe;
	if (HAS_FBC(dev) && INTEL_INFO(dev)->gen < 4) {
		DRM_DEBUG_KMS("swapping pipes & planes for FBC\n");
		intel_crtc->plane = !pipe;
	}

	intel_crtc->cursor_base = ~0;
	intel_crtc->cursor_cntl = ~0;
	intel_crtc->cursor_size = ~0;

	intel_crtc->wm.cxsr_allowed = true;

	BUG_ON(pipe >= ARRAY_SIZE(dev_priv->plane_to_crtc_mapping) ||
	       dev_priv->plane_to_crtc_mapping[intel_crtc->plane] != NULL);
	dev_priv->plane_to_crtc_mapping[intel_crtc->plane] = &intel_crtc->base;
	dev_priv->pipe_to_crtc_mapping[intel_crtc->pipe] = &intel_crtc->base;

	drm_crtc_helper_add(&intel_crtc->base, &intel_helper_funcs);

	intel_color_init(&intel_crtc->base);

	WARN_ON(drm_crtc_index(&intel_crtc->base) != intel_crtc->pipe);
	return;

fail:
	if (primary)
		drm_plane_cleanup(primary);
	if (cursor)
		drm_plane_cleanup(cursor);
	kfree(crtc_state);
	kfree(intel_crtc);
}

enum pipe intel_get_pipe_from_connector(struct intel_connector *connector)
{
	struct drm_encoder *encoder = connector->base.encoder;
	struct drm_device *dev = connector->base.dev;

	WARN_ON(!drm_modeset_is_locked(&dev->mode_config.connection_mutex));

	if (!encoder || WARN_ON(!encoder->crtc))
		return INVALID_PIPE;

	return to_intel_crtc(encoder->crtc)->pipe;
}

int intel_get_pipe_from_crtc_id(struct drm_device *dev, void *data,
				struct drm_file *file)
{
	struct drm_i915_get_pipe_from_crtc_id *pipe_from_crtc_id = data;
	struct drm_crtc *drmmode_crtc;
	struct intel_crtc *crtc;

	drmmode_crtc = drm_crtc_find(dev, pipe_from_crtc_id->crtc_id);

	if (!drmmode_crtc) {
		DRM_ERROR("no such CRTC id\n");
		return -ENOENT;
	}

	crtc = to_intel_crtc(drmmode_crtc);
	pipe_from_crtc_id->pipe = crtc->pipe;

	return 0;
}

static int intel_encoder_clones(struct intel_encoder *encoder)
{
	struct drm_device *dev = encoder->base.dev;
	struct intel_encoder *source_encoder;
	int index_mask = 0;
	int entry = 0;

	for_each_intel_encoder(dev, source_encoder) {
		if (encoders_cloneable(encoder, source_encoder))
			index_mask |= (1 << entry);

		entry++;
	}

	return index_mask;
}

static bool has_edp_a(struct drm_device *dev)
{
	struct drm_i915_private *dev_priv = dev->dev_private;

	if (!IS_MOBILE(dev))
		return false;

	if ((I915_READ(DP_A) & DP_DETECTED) == 0)
		return false;

	if (IS_GEN5(dev) && (I915_READ(FUSE_STRAP) & ILK_eDP_A_DISABLE))
		return false;

	return true;
}

static bool intel_crt_present(struct drm_device *dev)
{
	struct drm_i915_private *dev_priv = dev->dev_private;

	if (INTEL_INFO(dev)->gen >= 9)
		return false;

	if (IS_HSW_ULT(dev) || IS_BDW_ULT(dev))
		return false;

	if (IS_CHERRYVIEW(dev))
		return false;

	if (HAS_PCH_LPT_H(dev) && I915_READ(SFUSE_STRAP) & SFUSE_STRAP_CRT_DISABLED)
		return false;

	/* DDI E can't be used if DDI A requires 4 lanes */
	if (HAS_DDI(dev) && I915_READ(DDI_BUF_CTL(PORT_A)) & DDI_A_4_LANES)
		return false;

	if (!dev_priv->vbt.int_crt_support)
		return false;

	return true;
}

static void intel_setup_outputs(struct drm_device *dev)
{
	struct drm_i915_private *dev_priv = dev->dev_private;
	struct intel_encoder *encoder;
	bool dpd_is_edp = false;

	intel_lvds_init(dev);

	if (intel_crt_present(dev))
		intel_crt_init(dev);

	if (IS_BROXTON(dev)) {
		/*
		 * FIXME: Broxton doesn't support port detection via the
		 * DDI_BUF_CTL_A or SFUSE_STRAP registers, find another way to
		 * detect the ports.
		 */
		intel_ddi_init(dev, PORT_A);
		intel_ddi_init(dev, PORT_B);
		intel_ddi_init(dev, PORT_C);

		intel_dsi_init(dev);
	} else if (HAS_DDI(dev)) {
		int found;

		/*
		 * Haswell uses DDI functions to detect digital outputs.
		 * On SKL pre-D0 the strap isn't connected, so we assume
		 * it's there.
		 */
		found = I915_READ(DDI_BUF_CTL(PORT_A)) & DDI_INIT_DISPLAY_DETECTED;
		/* WaIgnoreDDIAStrap: skl */
		if (found || IS_SKYLAKE(dev) || IS_KABYLAKE(dev))
			intel_ddi_init(dev, PORT_A);

		/* DDI B, C and D detection is indicated by the SFUSE_STRAP
		 * register */
		found = I915_READ(SFUSE_STRAP);

		if (found & SFUSE_STRAP_DDIB_DETECTED)
			intel_ddi_init(dev, PORT_B);
		if (found & SFUSE_STRAP_DDIC_DETECTED)
			intel_ddi_init(dev, PORT_C);
		if (found & SFUSE_STRAP_DDID_DETECTED)
			intel_ddi_init(dev, PORT_D);
		/*
		 * On SKL we don't have a way to detect DDI-E so we rely on VBT.
		 */
		if ((IS_SKYLAKE(dev) || IS_KABYLAKE(dev)) &&
		    (dev_priv->vbt.ddi_port_info[PORT_E].supports_dp ||
		     dev_priv->vbt.ddi_port_info[PORT_E].supports_dvi ||
		     dev_priv->vbt.ddi_port_info[PORT_E].supports_hdmi))
			intel_ddi_init(dev, PORT_E);

	} else if (HAS_PCH_SPLIT(dev)) {
		int found;
		dpd_is_edp = intel_dp_is_edp(dev, PORT_D);

		if (has_edp_a(dev))
			intel_dp_init(dev, DP_A, PORT_A);

		if (I915_READ(PCH_HDMIB) & SDVO_DETECTED) {
			/* PCH SDVOB multiplex with HDMIB */
			found = intel_sdvo_init(dev, PCH_SDVOB, PORT_B);
			if (!found)
				intel_hdmi_init(dev, PCH_HDMIB, PORT_B);
			if (!found && (I915_READ(PCH_DP_B) & DP_DETECTED))
				intel_dp_init(dev, PCH_DP_B, PORT_B);
		}

		if (I915_READ(PCH_HDMIC) & SDVO_DETECTED)
			intel_hdmi_init(dev, PCH_HDMIC, PORT_C);

		if (!dpd_is_edp && I915_READ(PCH_HDMID) & SDVO_DETECTED)
			intel_hdmi_init(dev, PCH_HDMID, PORT_D);

		if (I915_READ(PCH_DP_C) & DP_DETECTED)
			intel_dp_init(dev, PCH_DP_C, PORT_C);

		if (I915_READ(PCH_DP_D) & DP_DETECTED)
			intel_dp_init(dev, PCH_DP_D, PORT_D);
	} else if (IS_VALLEYVIEW(dev) || IS_CHERRYVIEW(dev)) {
		bool has_edp, has_port;

		/*
		 * The DP_DETECTED bit is the latched state of the DDC
		 * SDA pin at boot. However since eDP doesn't require DDC
		 * (no way to plug in a DP->HDMI dongle) the DDC pins for
		 * eDP ports may have been muxed to an alternate function.
		 * Thus we can't rely on the DP_DETECTED bit alone to detect
		 * eDP ports. Consult the VBT as well as DP_DETECTED to
		 * detect eDP ports.
		 *
		 * Sadly the straps seem to be missing sometimes even for HDMI
		 * ports (eg. on Voyo V3 - CHT x7-Z8700), so check both strap
		 * and VBT for the presence of the port. Additionally we can't
		 * trust the port type the VBT declares as we've seen at least
		 * HDMI ports that the VBT claim are DP or eDP.
		 */
		has_edp = intel_dp_is_edp(dev, PORT_B);
		has_port = intel_bios_is_port_present(dev_priv, PORT_B);
		if (I915_READ(VLV_DP_B) & DP_DETECTED || has_port)
			has_edp &= intel_dp_init(dev, VLV_DP_B, PORT_B);
		if ((I915_READ(VLV_HDMIB) & SDVO_DETECTED || has_port) && !has_edp)
			intel_hdmi_init(dev, VLV_HDMIB, PORT_B);

		has_edp = intel_dp_is_edp(dev, PORT_C);
		has_port = intel_bios_is_port_present(dev_priv, PORT_C);
		if (I915_READ(VLV_DP_C) & DP_DETECTED || has_port)
			has_edp &= intel_dp_init(dev, VLV_DP_C, PORT_C);
		if ((I915_READ(VLV_HDMIC) & SDVO_DETECTED || has_port) && !has_edp)
			intel_hdmi_init(dev, VLV_HDMIC, PORT_C);

		if (IS_CHERRYVIEW(dev)) {
			/*
			 * eDP not supported on port D,
			 * so no need to worry about it
			 */
			has_port = intel_bios_is_port_present(dev_priv, PORT_D);
			if (I915_READ(CHV_DP_D) & DP_DETECTED || has_port)
				intel_dp_init(dev, CHV_DP_D, PORT_D);
			if (I915_READ(CHV_HDMID) & SDVO_DETECTED || has_port)
				intel_hdmi_init(dev, CHV_HDMID, PORT_D);
		}

		intel_dsi_init(dev);
	} else if (!IS_GEN2(dev) && !IS_PINEVIEW(dev)) {
		bool found = false;

		if (I915_READ(GEN3_SDVOB) & SDVO_DETECTED) {
			DRM_DEBUG_KMS("probing SDVOB\n");
			found = intel_sdvo_init(dev, GEN3_SDVOB, PORT_B);
			if (!found && IS_G4X(dev)) {
				DRM_DEBUG_KMS("probing HDMI on SDVOB\n");
				intel_hdmi_init(dev, GEN4_HDMIB, PORT_B);
			}

			if (!found && IS_G4X(dev))
				intel_dp_init(dev, DP_B, PORT_B);
		}

		/* Before G4X SDVOC doesn't have its own detect register */

		if (I915_READ(GEN3_SDVOB) & SDVO_DETECTED) {
			DRM_DEBUG_KMS("probing SDVOC\n");
			found = intel_sdvo_init(dev, GEN3_SDVOC, PORT_C);
		}

		if (!found && (I915_READ(GEN3_SDVOC) & SDVO_DETECTED)) {

			if (IS_G4X(dev)) {
				DRM_DEBUG_KMS("probing HDMI on SDVOC\n");
				intel_hdmi_init(dev, GEN4_HDMIC, PORT_C);
			}
			if (IS_G4X(dev))
				intel_dp_init(dev, DP_C, PORT_C);
		}

		if (IS_G4X(dev) &&
		    (I915_READ(DP_D) & DP_DETECTED))
			intel_dp_init(dev, DP_D, PORT_D);
	} else if (IS_GEN2(dev))
		intel_dvo_init(dev);

	if (SUPPORTS_TV(dev))
		intel_tv_init(dev);

	intel_psr_init(dev);

	for_each_intel_encoder(dev, encoder) {
		encoder->base.possible_crtcs = encoder->crtc_mask;
		encoder->base.possible_clones =
			intel_encoder_clones(encoder);
	}

	intel_init_pch_refclk(dev);

	drm_helper_move_panel_connectors_to_head(dev);
}

static void intel_user_framebuffer_destroy(struct drm_framebuffer *fb)
{
	struct drm_device *dev = fb->dev;
	struct intel_framebuffer *intel_fb = to_intel_framebuffer(fb);

	drm_framebuffer_cleanup(fb);
	mutex_lock(&dev->struct_mutex);
	WARN_ON(!intel_fb->obj->framebuffer_references--);
	drm_gem_object_unreference(&intel_fb->obj->base);
	mutex_unlock(&dev->struct_mutex);
	kfree(intel_fb);
}

static int intel_user_framebuffer_create_handle(struct drm_framebuffer *fb,
						struct drm_file *file,
						unsigned int *handle)
{
	struct intel_framebuffer *intel_fb = to_intel_framebuffer(fb);
	struct drm_i915_gem_object *obj = intel_fb->obj;

	if (obj->userptr.mm) {
		DRM_DEBUG("attempting to use a userptr for a framebuffer, denied\n");
		return -EINVAL;
	}

	return drm_gem_handle_create(file, &obj->base, handle);
}

static int intel_user_framebuffer_dirty(struct drm_framebuffer *fb,
					struct drm_file *file,
					unsigned flags, unsigned color,
					struct drm_clip_rect *clips,
					unsigned num_clips)
{
	struct drm_device *dev = fb->dev;
	struct intel_framebuffer *intel_fb = to_intel_framebuffer(fb);
	struct drm_i915_gem_object *obj = intel_fb->obj;

	mutex_lock(&dev->struct_mutex);
	intel_fb_obj_flush(obj, false, ORIGIN_DIRTYFB);
	mutex_unlock(&dev->struct_mutex);

	return 0;
}

static const struct drm_framebuffer_funcs intel_fb_funcs = {
	.destroy = intel_user_framebuffer_destroy,
	.create_handle = intel_user_framebuffer_create_handle,
	.dirty = intel_user_framebuffer_dirty,
};

static
u32 intel_fb_pitch_limit(struct drm_device *dev, uint64_t fb_modifier,
			 uint32_t pixel_format)
{
	u32 gen = INTEL_INFO(dev)->gen;

	if (gen >= 9) {
		int cpp = drm_format_plane_cpp(pixel_format, 0);

		/* "The stride in bytes must not exceed the of the size of 8K
		 *  pixels and 32K bytes."
		 */
		return min(8192 * cpp, 32768);
	} else if (gen >= 5 && !IS_VALLEYVIEW(dev) && !IS_CHERRYVIEW(dev)) {
		return 32*1024;
	} else if (gen >= 4) {
		if (fb_modifier == I915_FORMAT_MOD_X_TILED)
			return 16*1024;
		else
			return 32*1024;
	} else if (gen >= 3) {
		if (fb_modifier == I915_FORMAT_MOD_X_TILED)
			return 8*1024;
		else
			return 16*1024;
	} else {
		/* XXX DSPC is limited to 4k tiled */
		return 8*1024;
	}
}

static int intel_framebuffer_init(struct drm_device *dev,
				  struct intel_framebuffer *intel_fb,
				  struct drm_mode_fb_cmd2 *mode_cmd,
				  struct drm_i915_gem_object *obj)
{
	struct drm_i915_private *dev_priv = to_i915(dev);
	unsigned int aligned_height;
	int ret;
	u32 pitch_limit, stride_alignment;

	WARN_ON(!mutex_is_locked(&dev->struct_mutex));

	if (mode_cmd->flags & DRM_MODE_FB_MODIFIERS) {
		/* Enforce that fb modifier and tiling mode match, but only for
		 * X-tiled. This is needed for FBC. */
		if (!!(obj->tiling_mode == I915_TILING_X) !=
		    !!(mode_cmd->modifier[0] == I915_FORMAT_MOD_X_TILED)) {
			DRM_DEBUG("tiling_mode doesn't match fb modifier\n");
			return -EINVAL;
		}
	} else {
		if (obj->tiling_mode == I915_TILING_X)
			mode_cmd->modifier[0] = I915_FORMAT_MOD_X_TILED;
		else if (obj->tiling_mode == I915_TILING_Y) {
			DRM_DEBUG("No Y tiling for legacy addfb\n");
			return -EINVAL;
		}
	}

	/* Passed in modifier sanity checking. */
	switch (mode_cmd->modifier[0]) {
	case I915_FORMAT_MOD_Y_TILED:
	case I915_FORMAT_MOD_Yf_TILED:
		if (INTEL_INFO(dev)->gen < 9) {
			DRM_DEBUG("Unsupported tiling 0x%llx!\n",
				  mode_cmd->modifier[0]);
			return -EINVAL;
		}
	case DRM_FORMAT_MOD_NONE:
	case I915_FORMAT_MOD_X_TILED:
		break;
	default:
		DRM_DEBUG("Unsupported fb modifier 0x%llx!\n",
			  mode_cmd->modifier[0]);
		return -EINVAL;
	}

	stride_alignment = intel_fb_stride_alignment(dev_priv,
						     mode_cmd->modifier[0],
						     mode_cmd->pixel_format);
	if (mode_cmd->pitches[0] & (stride_alignment - 1)) {
		DRM_DEBUG("pitch (%d) must be at least %u byte aligned\n",
			  mode_cmd->pitches[0], stride_alignment);
		return -EINVAL;
	}

	pitch_limit = intel_fb_pitch_limit(dev, mode_cmd->modifier[0],
					   mode_cmd->pixel_format);
	if (mode_cmd->pitches[0] > pitch_limit) {
		DRM_DEBUG("%s pitch (%u) must be at less than %d\n",
			  mode_cmd->modifier[0] != DRM_FORMAT_MOD_NONE ?
			  "tiled" : "linear",
			  mode_cmd->pitches[0], pitch_limit);
		return -EINVAL;
	}

	if (mode_cmd->modifier[0] == I915_FORMAT_MOD_X_TILED &&
	    mode_cmd->pitches[0] != obj->stride) {
		DRM_DEBUG("pitch (%d) must match tiling stride (%d)\n",
			  mode_cmd->pitches[0], obj->stride);
		return -EINVAL;
	}

	/* Reject formats not supported by any plane early. */
	switch (mode_cmd->pixel_format) {
	case DRM_FORMAT_C8:
	case DRM_FORMAT_RGB565:
	case DRM_FORMAT_XRGB8888:
	case DRM_FORMAT_ARGB8888:
		break;
	case DRM_FORMAT_XRGB1555:
		if (INTEL_INFO(dev)->gen > 3) {
			DRM_DEBUG("unsupported pixel format: %s\n",
				  drm_get_format_name(mode_cmd->pixel_format));
			return -EINVAL;
		}
		break;
	case DRM_FORMAT_ABGR8888:
		if (!IS_VALLEYVIEW(dev) && !IS_CHERRYVIEW(dev) &&
		    INTEL_INFO(dev)->gen < 9) {
			DRM_DEBUG("unsupported pixel format: %s\n",
				  drm_get_format_name(mode_cmd->pixel_format));
			return -EINVAL;
		}
		break;
	case DRM_FORMAT_XBGR8888:
	case DRM_FORMAT_XRGB2101010:
	case DRM_FORMAT_XBGR2101010:
		if (INTEL_INFO(dev)->gen < 4) {
			DRM_DEBUG("unsupported pixel format: %s\n",
				  drm_get_format_name(mode_cmd->pixel_format));
			return -EINVAL;
		}
		break;
	case DRM_FORMAT_ABGR2101010:
		if (!IS_VALLEYVIEW(dev) && !IS_CHERRYVIEW(dev)) {
			DRM_DEBUG("unsupported pixel format: %s\n",
				  drm_get_format_name(mode_cmd->pixel_format));
			return -EINVAL;
		}
		break;
	case DRM_FORMAT_YUYV:
	case DRM_FORMAT_UYVY:
	case DRM_FORMAT_YVYU:
	case DRM_FORMAT_VYUY:
		if (INTEL_INFO(dev)->gen < 5) {
			DRM_DEBUG("unsupported pixel format: %s\n",
				  drm_get_format_name(mode_cmd->pixel_format));
			return -EINVAL;
		}
		break;
	default:
		DRM_DEBUG("unsupported pixel format: %s\n",
			  drm_get_format_name(mode_cmd->pixel_format));
		return -EINVAL;
	}

	/* FIXME need to adjust LINOFF/TILEOFF accordingly. */
	if (mode_cmd->offsets[0] != 0)
		return -EINVAL;

	aligned_height = intel_fb_align_height(dev, mode_cmd->height,
					       mode_cmd->pixel_format,
					       mode_cmd->modifier[0]);
	/* FIXME drm helper for size checks (especially planar formats)? */
	if (obj->base.size < aligned_height * mode_cmd->pitches[0])
		return -EINVAL;

	drm_helper_mode_fill_fb_struct(&intel_fb->base, mode_cmd);
	intel_fb->obj = obj;

	intel_fill_fb_info(dev_priv, &intel_fb->base);

	ret = drm_framebuffer_init(dev, &intel_fb->base, &intel_fb_funcs);
	if (ret) {
		DRM_ERROR("framebuffer init failed %d\n", ret);
		return ret;
	}

	intel_fb->obj->framebuffer_references++;

	return 0;
}

static struct drm_framebuffer *
intel_user_framebuffer_create(struct drm_device *dev,
			      struct drm_file *filp,
			      const struct drm_mode_fb_cmd2 *user_mode_cmd)
{
	struct drm_framebuffer *fb;
	struct drm_i915_gem_object *obj;
	struct drm_mode_fb_cmd2 mode_cmd = *user_mode_cmd;

	obj = to_intel_bo(drm_gem_object_lookup(filp, mode_cmd.handles[0]));
	if (&obj->base == NULL)
		return ERR_PTR(-ENOENT);

	fb = intel_framebuffer_create(dev, &mode_cmd, obj);
	if (IS_ERR(fb))
		drm_gem_object_unreference_unlocked(&obj->base);

	return fb;
}

#ifndef CONFIG_DRM_FBDEV_EMULATION
static inline void intel_fbdev_output_poll_changed(struct drm_device *dev)
{
}
#endif

static const struct drm_mode_config_funcs intel_mode_funcs = {
	.fb_create = intel_user_framebuffer_create,
	.output_poll_changed = intel_fbdev_output_poll_changed,
	.atomic_check = intel_atomic_check,
	.atomic_commit = intel_atomic_commit,
	.atomic_state_alloc = intel_atomic_state_alloc,
	.atomic_state_clear = intel_atomic_state_clear,
};

/**
 * intel_init_display_hooks - initialize the display modesetting hooks
 * @dev_priv: device private
 */
void intel_init_display_hooks(struct drm_i915_private *dev_priv)
{
	if (INTEL_INFO(dev_priv)->gen >= 9) {
		dev_priv->display.get_pipe_config = haswell_get_pipe_config;
		dev_priv->display.get_initial_plane_config =
			skylake_get_initial_plane_config;
		dev_priv->display.crtc_compute_clock =
			haswell_crtc_compute_clock;
		dev_priv->display.crtc_enable = haswell_crtc_enable;
		dev_priv->display.crtc_disable = haswell_crtc_disable;
	} else if (HAS_DDI(dev_priv)) {
		dev_priv->display.get_pipe_config = haswell_get_pipe_config;
		dev_priv->display.get_initial_plane_config =
			ironlake_get_initial_plane_config;
		dev_priv->display.crtc_compute_clock =
			haswell_crtc_compute_clock;
		dev_priv->display.crtc_enable = haswell_crtc_enable;
		dev_priv->display.crtc_disable = haswell_crtc_disable;
	} else if (HAS_PCH_SPLIT(dev_priv)) {
		dev_priv->display.get_pipe_config = ironlake_get_pipe_config;
		dev_priv->display.get_initial_plane_config =
			ironlake_get_initial_plane_config;
		dev_priv->display.crtc_compute_clock =
			ironlake_crtc_compute_clock;
		dev_priv->display.crtc_enable = ironlake_crtc_enable;
		dev_priv->display.crtc_disable = ironlake_crtc_disable;
	} else if (IS_CHERRYVIEW(dev_priv)) {
		dev_priv->display.get_pipe_config = i9xx_get_pipe_config;
		dev_priv->display.get_initial_plane_config =
			i9xx_get_initial_plane_config;
		dev_priv->display.crtc_compute_clock = chv_crtc_compute_clock;
		dev_priv->display.crtc_enable = valleyview_crtc_enable;
		dev_priv->display.crtc_disable = i9xx_crtc_disable;
	} else if (IS_VALLEYVIEW(dev_priv)) {
		dev_priv->display.get_pipe_config = i9xx_get_pipe_config;
		dev_priv->display.get_initial_plane_config =
			i9xx_get_initial_plane_config;
		dev_priv->display.crtc_compute_clock = vlv_crtc_compute_clock;
		dev_priv->display.crtc_enable = valleyview_crtc_enable;
		dev_priv->display.crtc_disable = i9xx_crtc_disable;
	} else if (IS_G4X(dev_priv)) {
		dev_priv->display.get_pipe_config = i9xx_get_pipe_config;
		dev_priv->display.get_initial_plane_config =
			i9xx_get_initial_plane_config;
		dev_priv->display.crtc_compute_clock = g4x_crtc_compute_clock;
		dev_priv->display.crtc_enable = i9xx_crtc_enable;
		dev_priv->display.crtc_disable = i9xx_crtc_disable;
	} else if (IS_PINEVIEW(dev_priv)) {
		dev_priv->display.get_pipe_config = i9xx_get_pipe_config;
		dev_priv->display.get_initial_plane_config =
			i9xx_get_initial_plane_config;
		dev_priv->display.crtc_compute_clock = pnv_crtc_compute_clock;
		dev_priv->display.crtc_enable = i9xx_crtc_enable;
		dev_priv->display.crtc_disable = i9xx_crtc_disable;
	} else if (!IS_GEN2(dev_priv)) {
		dev_priv->display.get_pipe_config = i9xx_get_pipe_config;
		dev_priv->display.get_initial_plane_config =
			i9xx_get_initial_plane_config;
		dev_priv->display.crtc_compute_clock = i9xx_crtc_compute_clock;
		dev_priv->display.crtc_enable = i9xx_crtc_enable;
		dev_priv->display.crtc_disable = i9xx_crtc_disable;
	} else {
		dev_priv->display.get_pipe_config = i9xx_get_pipe_config;
		dev_priv->display.get_initial_plane_config =
			i9xx_get_initial_plane_config;
		dev_priv->display.crtc_compute_clock = i8xx_crtc_compute_clock;
		dev_priv->display.crtc_enable = i9xx_crtc_enable;
		dev_priv->display.crtc_disable = i9xx_crtc_disable;
	}

	/* Returns the core display clock speed */
	if (IS_SKYLAKE(dev_priv) || IS_KABYLAKE(dev_priv))
		dev_priv->display.get_display_clock_speed =
			skylake_get_display_clock_speed;
	else if (IS_BROXTON(dev_priv))
		dev_priv->display.get_display_clock_speed =
			broxton_get_display_clock_speed;
	else if (IS_BROADWELL(dev_priv))
		dev_priv->display.get_display_clock_speed =
			broadwell_get_display_clock_speed;
	else if (IS_HASWELL(dev_priv))
		dev_priv->display.get_display_clock_speed =
			haswell_get_display_clock_speed;
	else if (IS_VALLEYVIEW(dev_priv) || IS_CHERRYVIEW(dev_priv))
		dev_priv->display.get_display_clock_speed =
			valleyview_get_display_clock_speed;
	else if (IS_GEN5(dev_priv))
		dev_priv->display.get_display_clock_speed =
			ilk_get_display_clock_speed;
	else if (IS_I945G(dev_priv) || IS_BROADWATER(dev_priv) ||
		 IS_GEN6(dev_priv) || IS_IVYBRIDGE(dev_priv))
		dev_priv->display.get_display_clock_speed =
			i945_get_display_clock_speed;
	else if (IS_GM45(dev_priv))
		dev_priv->display.get_display_clock_speed =
			gm45_get_display_clock_speed;
	else if (IS_CRESTLINE(dev_priv))
		dev_priv->display.get_display_clock_speed =
			i965gm_get_display_clock_speed;
	else if (IS_PINEVIEW(dev_priv))
		dev_priv->display.get_display_clock_speed =
			pnv_get_display_clock_speed;
	else if (IS_G33(dev_priv) || IS_G4X(dev_priv))
		dev_priv->display.get_display_clock_speed =
			g33_get_display_clock_speed;
	else if (IS_I915G(dev_priv))
		dev_priv->display.get_display_clock_speed =
			i915_get_display_clock_speed;
	else if (IS_I945GM(dev_priv) || IS_845G(dev_priv))
		dev_priv->display.get_display_clock_speed =
			i9xx_misc_get_display_clock_speed;
	else if (IS_I915GM(dev_priv))
		dev_priv->display.get_display_clock_speed =
			i915gm_get_display_clock_speed;
	else if (IS_I865G(dev_priv))
		dev_priv->display.get_display_clock_speed =
			i865_get_display_clock_speed;
	else if (IS_I85X(dev_priv))
		dev_priv->display.get_display_clock_speed =
			i85x_get_display_clock_speed;
	else { /* 830 */
		WARN(!IS_I830(dev_priv), "Unknown platform. Assuming 133 MHz CDCLK\n");
		dev_priv->display.get_display_clock_speed =
			i830_get_display_clock_speed;
	}

	if (IS_GEN5(dev_priv)) {
		dev_priv->display.fdi_link_train = ironlake_fdi_link_train;
	} else if (IS_GEN6(dev_priv)) {
		dev_priv->display.fdi_link_train = gen6_fdi_link_train;
	} else if (IS_IVYBRIDGE(dev_priv)) {
		/* FIXME: detect B0+ stepping and use auto training */
		dev_priv->display.fdi_link_train = ivb_manual_fdi_link_train;
	} else if (IS_HASWELL(dev_priv) || IS_BROADWELL(dev_priv)) {
		dev_priv->display.fdi_link_train = hsw_fdi_link_train;
		if (IS_BROADWELL(dev_priv)) {
			dev_priv->display.modeset_commit_cdclk =
				broadwell_modeset_commit_cdclk;
			dev_priv->display.modeset_calc_cdclk =
				broadwell_modeset_calc_cdclk;
		}
	} else if (IS_VALLEYVIEW(dev_priv) || IS_CHERRYVIEW(dev_priv)) {
		dev_priv->display.modeset_commit_cdclk =
			valleyview_modeset_commit_cdclk;
		dev_priv->display.modeset_calc_cdclk =
			valleyview_modeset_calc_cdclk;
	} else if (IS_BROXTON(dev_priv)) {
		dev_priv->display.modeset_commit_cdclk =
			broxton_modeset_commit_cdclk;
		dev_priv->display.modeset_calc_cdclk =
			broxton_modeset_calc_cdclk;
	}

	switch (INTEL_INFO(dev_priv)->gen) {
	case 2:
		dev_priv->display.queue_flip = intel_gen2_queue_flip;
		break;

	case 3:
		dev_priv->display.queue_flip = intel_gen3_queue_flip;
		break;

	case 4:
	case 5:
		dev_priv->display.queue_flip = intel_gen4_queue_flip;
		break;

	case 6:
		dev_priv->display.queue_flip = intel_gen6_queue_flip;
		break;
	case 7:
	case 8: /* FIXME(BDW): Check that the gen8 RCS flip works. */
		dev_priv->display.queue_flip = intel_gen7_queue_flip;
		break;
	case 9:
		/* Drop through - unsupported since execlist only. */
	default:
		/* Default just returns -ENODEV to indicate unsupported */
		dev_priv->display.queue_flip = intel_default_queue_flip;
	}
}

/*
 * Some BIOSes insist on assuming the GPU's pipe A is enabled at suspend,
 * resume, or other times.  This quirk makes sure that's the case for
 * affected systems.
 */
static void quirk_pipea_force(struct drm_device *dev)
{
	struct drm_i915_private *dev_priv = dev->dev_private;

	dev_priv->quirks |= QUIRK_PIPEA_FORCE;
	DRM_INFO("applying pipe a force quirk\n");
}

static void quirk_pipeb_force(struct drm_device *dev)
{
	struct drm_i915_private *dev_priv = dev->dev_private;

	dev_priv->quirks |= QUIRK_PIPEB_FORCE;
	DRM_INFO("applying pipe b force quirk\n");
}

/*
 * Some machines (Lenovo U160) do not work with SSC on LVDS for some reason
 */
static void quirk_ssc_force_disable(struct drm_device *dev)
{
	struct drm_i915_private *dev_priv = dev->dev_private;
	dev_priv->quirks |= QUIRK_LVDS_SSC_DISABLE;
	DRM_INFO("applying lvds SSC disable quirk\n");
}

/*
 * A machine (e.g. Acer Aspire 5734Z) may need to invert the panel backlight
 * brightness value
 */
static void quirk_invert_brightness(struct drm_device *dev)
{
	struct drm_i915_private *dev_priv = dev->dev_private;
	dev_priv->quirks |= QUIRK_INVERT_BRIGHTNESS;
	DRM_INFO("applying inverted panel brightness quirk\n");
}

/* Some VBT's incorrectly indicate no backlight is present */
static void quirk_backlight_present(struct drm_device *dev)
{
	struct drm_i915_private *dev_priv = dev->dev_private;
	dev_priv->quirks |= QUIRK_BACKLIGHT_PRESENT;
	DRM_INFO("applying backlight present quirk\n");
}

struct intel_quirk {
	int device;
	int subsystem_vendor;
	int subsystem_device;
	void (*hook)(struct drm_device *dev);
};

/* For systems that don't have a meaningful PCI subdevice/subvendor ID */
struct intel_dmi_quirk {
	void (*hook)(struct drm_device *dev);
	const struct dmi_system_id (*dmi_id_list)[];
};

static int intel_dmi_reverse_brightness(const struct dmi_system_id *id)
{
	DRM_INFO("Backlight polarity reversed on %s\n", id->ident);
	return 1;
}

static const struct intel_dmi_quirk intel_dmi_quirks[] = {
	{
		.dmi_id_list = &(const struct dmi_system_id[]) {
			{
				.callback = intel_dmi_reverse_brightness,
				.ident = "NCR Corporation",
				.matches = {DMI_MATCH(DMI_SYS_VENDOR, "NCR Corporation"),
					    DMI_MATCH(DMI_PRODUCT_NAME, ""),
				},
			},
			{ }  /* terminating entry */
		},
		.hook = quirk_invert_brightness,
	},
};

static struct intel_quirk intel_quirks[] = {
	/* Toshiba Protege R-205, S-209 needs pipe A force quirk */
	{ 0x2592, 0x1179, 0x0001, quirk_pipea_force },

	/* ThinkPad T60 needs pipe A force quirk (bug #16494) */
	{ 0x2782, 0x17aa, 0x201a, quirk_pipea_force },

	/* 830 needs to leave pipe A & dpll A up */
	{ 0x3577, PCI_ANY_ID, PCI_ANY_ID, quirk_pipea_force },

	/* 830 needs to leave pipe B & dpll B up */
	{ 0x3577, PCI_ANY_ID, PCI_ANY_ID, quirk_pipeb_force },

	/* Lenovo U160 cannot use SSC on LVDS */
	{ 0x0046, 0x17aa, 0x3920, quirk_ssc_force_disable },

	/* Sony Vaio Y cannot use SSC on LVDS */
	{ 0x0046, 0x104d, 0x9076, quirk_ssc_force_disable },

	/* Acer Aspire 5734Z must invert backlight brightness */
	{ 0x2a42, 0x1025, 0x0459, quirk_invert_brightness },

	/* Acer/eMachines G725 */
	{ 0x2a42, 0x1025, 0x0210, quirk_invert_brightness },

	/* Acer/eMachines e725 */
	{ 0x2a42, 0x1025, 0x0212, quirk_invert_brightness },

	/* Acer/Packard Bell NCL20 */
	{ 0x2a42, 0x1025, 0x034b, quirk_invert_brightness },

	/* Acer Aspire 4736Z */
	{ 0x2a42, 0x1025, 0x0260, quirk_invert_brightness },

	/* Acer Aspire 5336 */
	{ 0x2a42, 0x1025, 0x048a, quirk_invert_brightness },

	/* Acer C720 and C720P Chromebooks (Celeron 2955U) have backlights */
	{ 0x0a06, 0x1025, 0x0a11, quirk_backlight_present },

	/* Acer C720 Chromebook (Core i3 4005U) */
	{ 0x0a16, 0x1025, 0x0a11, quirk_backlight_present },

	/* Apple Macbook 2,1 (Core 2 T7400) */
	{ 0x27a2, 0x8086, 0x7270, quirk_backlight_present },

	/* Apple Macbook 4,1 */
	{ 0x2a02, 0x106b, 0x00a1, quirk_backlight_present },

	/* Toshiba CB35 Chromebook (Celeron 2955U) */
	{ 0x0a06, 0x1179, 0x0a88, quirk_backlight_present },

	/* HP Chromebook 14 (Celeron 2955U) */
	{ 0x0a06, 0x103c, 0x21ed, quirk_backlight_present },

	/* Dell Chromebook 11 */
	{ 0x0a06, 0x1028, 0x0a35, quirk_backlight_present },

	/* Dell Chromebook 11 (2015 version) */
	{ 0x0a16, 0x1028, 0x0a35, quirk_backlight_present },
};

static void intel_init_quirks(struct drm_device *dev)
{
	struct pci_dev *d = dev->pdev;
	int i;

	for (i = 0; i < ARRAY_SIZE(intel_quirks); i++) {
		struct intel_quirk *q = &intel_quirks[i];

		if (d->device == q->device &&
		    (d->subsystem_vendor == q->subsystem_vendor ||
		     q->subsystem_vendor == PCI_ANY_ID) &&
		    (d->subsystem_device == q->subsystem_device ||
		     q->subsystem_device == PCI_ANY_ID))
			q->hook(dev);
	}
	for (i = 0; i < ARRAY_SIZE(intel_dmi_quirks); i++) {
		if (dmi_check_system(*intel_dmi_quirks[i].dmi_id_list) != 0)
			intel_dmi_quirks[i].hook(dev);
	}
}

/* Disable the VGA plane that we never use */
static void i915_disable_vga(struct drm_device *dev)
{
	struct drm_i915_private *dev_priv = dev->dev_private;
	u8 sr1;
	i915_reg_t vga_reg = i915_vgacntrl_reg(dev);

	/* WaEnableVGAAccessThroughIOPort:ctg,elk,ilk,snb,ivb,vlv,hsw */
	vga_get_uninterruptible(dev->pdev, VGA_RSRC_LEGACY_IO);
	outb(SR01, VGA_SR_INDEX);
	sr1 = inb(VGA_SR_DATA);
	outb(sr1 | 1<<5, VGA_SR_DATA);
	vga_put(dev->pdev, VGA_RSRC_LEGACY_IO);
	udelay(300);

	I915_WRITE(vga_reg, VGA_DISP_DISABLE);
	POSTING_READ(vga_reg);
}

void intel_modeset_init_hw(struct drm_device *dev)
{
	struct drm_i915_private *dev_priv = dev->dev_private;

	intel_update_cdclk(dev);

	dev_priv->atomic_cdclk_freq = dev_priv->cdclk_freq;

	intel_init_clock_gating(dev);
	intel_enable_gt_powersave(dev);
}

/*
 * Calculate what we think the watermarks should be for the state we've read
 * out of the hardware and then immediately program those watermarks so that
 * we ensure the hardware settings match our internal state.
 *
 * We can calculate what we think WM's should be by creating a duplicate of the
 * current state (which was constructed during hardware readout) and running it
 * through the atomic check code to calculate new watermark values in the
 * state object.
 */
static void sanitize_watermarks(struct drm_device *dev)
{
	struct drm_i915_private *dev_priv = to_i915(dev);
	struct drm_atomic_state *state;
	struct drm_crtc *crtc;
	struct drm_crtc_state *cstate;
	struct drm_modeset_acquire_ctx ctx;
	int ret;
	int i;

	/* Only supported on platforms that use atomic watermark design */
	if (!dev_priv->display.optimize_watermarks)
		return;

	/*
	 * We need to hold connection_mutex before calling duplicate_state so
	 * that the connector loop is protected.
	 */
	drm_modeset_acquire_init(&ctx, 0);
retry:
	ret = drm_modeset_lock_all_ctx(dev, &ctx);
	if (ret == -EDEADLK) {
		drm_modeset_backoff(&ctx);
		goto retry;
	} else if (WARN_ON(ret)) {
		goto fail;
	}

	state = drm_atomic_helper_duplicate_state(dev, &ctx);
	if (WARN_ON(IS_ERR(state)))
		goto fail;

	/*
	 * Hardware readout is the only time we don't want to calculate
	 * intermediate watermarks (since we don't trust the current
	 * watermarks).
	 */
	to_intel_atomic_state(state)->skip_intermediate_wm = true;

	ret = intel_atomic_check(dev, state);
	if (ret) {
		/*
		 * If we fail here, it means that the hardware appears to be
		 * programmed in a way that shouldn't be possible, given our
		 * understanding of watermark requirements.  This might mean a
		 * mistake in the hardware readout code or a mistake in the
		 * watermark calculations for a given platform.  Raise a WARN
		 * so that this is noticeable.
		 *
		 * If this actually happens, we'll have to just leave the
		 * BIOS-programmed watermarks untouched and hope for the best.
		 */
		WARN(true, "Could not determine valid watermarks for inherited state\n");
		goto fail;
	}

	/* Write calculated watermark values back */
	to_i915(dev)->wm.config = to_intel_atomic_state(state)->wm_config;
	for_each_crtc_in_state(state, crtc, cstate, i) {
		struct intel_crtc_state *cs = to_intel_crtc_state(cstate);

		cs->wm.need_postvbl_update = true;
		dev_priv->display.optimize_watermarks(cs);
	}

	drm_atomic_state_free(state);
fail:
	drm_modeset_drop_locks(&ctx);
	drm_modeset_acquire_fini(&ctx);
}

void intel_modeset_init(struct drm_device *dev)
{
	struct drm_i915_private *dev_priv = to_i915(dev);
	struct i915_ggtt *ggtt = &dev_priv->ggtt;
	int sprite, ret;
	enum pipe pipe;
	struct intel_crtc *crtc;

	drm_mode_config_init(dev);

	dev->mode_config.min_width = 0;
	dev->mode_config.min_height = 0;

	dev->mode_config.preferred_depth = 24;
	dev->mode_config.prefer_shadow = 1;

	dev->mode_config.allow_fb_modifiers = true;

	dev->mode_config.funcs = &intel_mode_funcs;

	intel_init_quirks(dev);

	intel_init_pm(dev);

	if (INTEL_INFO(dev)->num_pipes == 0)
		return;

	/*
	 * There may be no VBT; and if the BIOS enabled SSC we can
	 * just keep using it to avoid unnecessary flicker.  Whereas if the
	 * BIOS isn't using it, don't assume it will work even if the VBT
	 * indicates as much.
	 */
	if (HAS_PCH_IBX(dev) || HAS_PCH_CPT(dev)) {
		bool bios_lvds_use_ssc = !!(I915_READ(PCH_DREF_CONTROL) &
					    DREF_SSC1_ENABLE);

		if (dev_priv->vbt.lvds_use_ssc != bios_lvds_use_ssc) {
			DRM_DEBUG_KMS("SSC %sabled by BIOS, overriding VBT which says %sabled\n",
				     bios_lvds_use_ssc ? "en" : "dis",
				     dev_priv->vbt.lvds_use_ssc ? "en" : "dis");
			dev_priv->vbt.lvds_use_ssc = bios_lvds_use_ssc;
		}
	}

	if (IS_GEN2(dev)) {
		dev->mode_config.max_width = 2048;
		dev->mode_config.max_height = 2048;
	} else if (IS_GEN3(dev)) {
		dev->mode_config.max_width = 4096;
		dev->mode_config.max_height = 4096;
	} else {
		dev->mode_config.max_width = 8192;
		dev->mode_config.max_height = 8192;
	}

	if (IS_845G(dev) || IS_I865G(dev)) {
		dev->mode_config.cursor_width = IS_845G(dev) ? 64 : 512;
		dev->mode_config.cursor_height = 1023;
	} else if (IS_GEN2(dev)) {
		dev->mode_config.cursor_width = GEN2_CURSOR_WIDTH;
		dev->mode_config.cursor_height = GEN2_CURSOR_HEIGHT;
	} else {
		dev->mode_config.cursor_width = MAX_CURSOR_WIDTH;
		dev->mode_config.cursor_height = MAX_CURSOR_HEIGHT;
	}

	dev->mode_config.fb_base = ggtt->mappable_base;

	DRM_DEBUG_KMS("%d display pipe%s available.\n",
		      INTEL_INFO(dev)->num_pipes,
		      INTEL_INFO(dev)->num_pipes > 1 ? "s" : "");

	for_each_pipe(dev_priv, pipe) {
		intel_crtc_init(dev, pipe);
		for_each_sprite(dev_priv, pipe, sprite) {
			ret = intel_plane_init(dev, pipe, sprite);
			if (ret)
				DRM_DEBUG_KMS("pipe %c sprite %c init failed: %d\n",
					      pipe_name(pipe), sprite_name(pipe, sprite), ret);
		}
	}

	intel_update_czclk(dev_priv);
	intel_update_rawclk(dev_priv);
	intel_update_cdclk(dev);

	intel_shared_dpll_init(dev);

	/* Just disable it once at startup */
	i915_disable_vga(dev);
	intel_setup_outputs(dev);

	drm_modeset_lock_all(dev);
	intel_modeset_setup_hw_state(dev);
	drm_modeset_unlock_all(dev);

	for_each_intel_crtc(dev, crtc) {
		struct intel_initial_plane_config plane_config = {};

		if (!crtc->active)
			continue;

		/*
		 * Note that reserving the BIOS fb up front prevents us
		 * from stuffing other stolen allocations like the ring
		 * on top.  This prevents some ugliness at boot time, and
		 * can even allow for smooth boot transitions if the BIOS
		 * fb is large enough for the active pipe configuration.
		 */
		dev_priv->display.get_initial_plane_config(crtc,
							   &plane_config);

		/*
		 * If the fb is shared between multiple heads, we'll
		 * just get the first one.
		 */
		intel_find_initial_plane_obj(crtc, &plane_config);
	}

	/*
	 * Make sure hardware watermarks really match the state we read out.
	 * Note that we need to do this after reconstructing the BIOS fb's
	 * since the watermark calculation done here will use pstate->fb.
	 */
	sanitize_watermarks(dev);
}

static void intel_enable_pipe_a(struct drm_device *dev)
{
	struct intel_connector *connector;
	struct drm_connector *crt = NULL;
	struct intel_load_detect_pipe load_detect_temp;
	struct drm_modeset_acquire_ctx *ctx = dev->mode_config.acquire_ctx;

	/* We can't just switch on the pipe A, we need to set things up with a
	 * proper mode and output configuration. As a gross hack, enable pipe A
	 * by enabling the load detect pipe once. */
	for_each_intel_connector(dev, connector) {
		if (connector->encoder->type == INTEL_OUTPUT_ANALOG) {
			crt = &connector->base;
			break;
		}
	}

	if (!crt)
		return;

	if (intel_get_load_detect_pipe(crt, NULL, &load_detect_temp, ctx))
		intel_release_load_detect_pipe(crt, &load_detect_temp, ctx);
}

static bool
intel_check_plane_mapping(struct intel_crtc *crtc)
{
	struct drm_device *dev = crtc->base.dev;
	struct drm_i915_private *dev_priv = dev->dev_private;
	u32 val;

	if (INTEL_INFO(dev)->num_pipes == 1)
		return true;

	val = I915_READ(DSPCNTR(!crtc->plane));

	if ((val & DISPLAY_PLANE_ENABLE) &&
	    (!!(val & DISPPLANE_SEL_PIPE_MASK) == crtc->pipe))
		return false;

	return true;
}

static bool intel_crtc_has_encoders(struct intel_crtc *crtc)
{
	struct drm_device *dev = crtc->base.dev;
	struct intel_encoder *encoder;

	for_each_encoder_on_crtc(dev, &crtc->base, encoder)
		return true;

	return false;
}

static bool intel_encoder_has_connectors(struct intel_encoder *encoder)
{
	struct drm_device *dev = encoder->base.dev;
	struct intel_connector *connector;

	for_each_connector_on_encoder(dev, &encoder->base, connector)
		return true;

	return false;
}

static void intel_sanitize_crtc(struct intel_crtc *crtc)
{
	struct drm_device *dev = crtc->base.dev;
	struct drm_i915_private *dev_priv = dev->dev_private;
	enum transcoder cpu_transcoder = crtc->config->cpu_transcoder;

	/* Clear any frame start delays used for debugging left by the BIOS */
	if (!transcoder_is_dsi(cpu_transcoder)) {
		i915_reg_t reg = PIPECONF(cpu_transcoder);

		I915_WRITE(reg,
			   I915_READ(reg) & ~PIPECONF_FRAME_START_DELAY_MASK);
	}

	/* restore vblank interrupts to correct state */
	drm_crtc_vblank_reset(&crtc->base);
	if (crtc->active) {
		struct intel_plane *plane;

		drm_crtc_vblank_on(&crtc->base);

		/* Disable everything but the primary plane */
		for_each_intel_plane_on_crtc(dev, crtc, plane) {
			if (plane->base.type == DRM_PLANE_TYPE_PRIMARY)
				continue;

			plane->disable_plane(&plane->base, &crtc->base);
		}
	}

	/* We need to sanitize the plane -> pipe mapping first because this will
	 * disable the crtc (and hence change the state) if it is wrong. Note
	 * that gen4+ has a fixed plane -> pipe mapping.  */
	if (INTEL_INFO(dev)->gen < 4 && !intel_check_plane_mapping(crtc)) {
		bool plane;

		DRM_DEBUG_KMS("[CRTC:%d] wrong plane connection detected!\n",
			      crtc->base.base.id);

		/* Pipe has the wrong plane attached and the plane is active.
		 * Temporarily change the plane mapping and disable everything
		 * ...  */
		plane = crtc->plane;
		to_intel_plane_state(crtc->base.primary->state)->visible = true;
		crtc->plane = !plane;
		intel_crtc_disable_noatomic(&crtc->base);
		crtc->plane = plane;
	}

	if (dev_priv->quirks & QUIRK_PIPEA_FORCE &&
	    crtc->pipe == PIPE_A && !crtc->active) {
		/* BIOS forgot to enable pipe A, this mostly happens after
		 * resume. Force-enable the pipe to fix this, the update_dpms
		 * call below we restore the pipe to the right state, but leave
		 * the required bits on. */
		intel_enable_pipe_a(dev);
	}

	/* Adjust the state of the output pipe according to whether we
	 * have active connectors/encoders. */
	if (crtc->active && !intel_crtc_has_encoders(crtc))
		intel_crtc_disable_noatomic(&crtc->base);

	if (crtc->active || HAS_GMCH_DISPLAY(dev)) {
		/*
		 * We start out with underrun reporting disabled to avoid races.
		 * For correct bookkeeping mark this on active crtcs.
		 *
		 * Also on gmch platforms we dont have any hardware bits to
		 * disable the underrun reporting. Which means we need to start
		 * out with underrun reporting disabled also on inactive pipes,
		 * since otherwise we'll complain about the garbage we read when
		 * e.g. coming up after runtime pm.
		 *
		 * No protection against concurrent access is required - at
		 * worst a fifo underrun happens which also sets this to false.
		 */
		crtc->cpu_fifo_underrun_disabled = true;
		crtc->pch_fifo_underrun_disabled = true;
	}
}

static void intel_sanitize_encoder(struct intel_encoder *encoder)
{
	struct intel_connector *connector;
	struct drm_device *dev = encoder->base.dev;

	/* We need to check both for a crtc link (meaning that the
	 * encoder is active and trying to read from a pipe) and the
	 * pipe itself being active. */
	bool has_active_crtc = encoder->base.crtc &&
		to_intel_crtc(encoder->base.crtc)->active;

	if (intel_encoder_has_connectors(encoder) && !has_active_crtc) {
		DRM_DEBUG_KMS("[ENCODER:%d:%s] has active connectors but no active pipe!\n",
			      encoder->base.base.id,
			      encoder->base.name);

		/* Connector is active, but has no active pipe. This is
		 * fallout from our resume register restoring. Disable
		 * the encoder manually again. */
		if (encoder->base.crtc) {
			DRM_DEBUG_KMS("[ENCODER:%d:%s] manually disabled\n",
				      encoder->base.base.id,
				      encoder->base.name);
			encoder->disable(encoder);
			if (encoder->post_disable)
				encoder->post_disable(encoder);
		}
		encoder->base.crtc = NULL;

		/* Inconsistent output/port/pipe state happens presumably due to
		 * a bug in one of the get_hw_state functions. Or someplace else
		 * in our code, like the register restore mess on resume. Clamp
		 * things to off as a safer default. */
		for_each_intel_connector(dev, connector) {
			if (connector->encoder != encoder)
				continue;
			connector->base.dpms = DRM_MODE_DPMS_OFF;
			connector->base.encoder = NULL;
		}
	}
	/* Enabled encoders without active connectors will be fixed in
	 * the crtc fixup. */
}

void i915_redisable_vga_power_on(struct drm_device *dev)
{
	struct drm_i915_private *dev_priv = dev->dev_private;
	i915_reg_t vga_reg = i915_vgacntrl_reg(dev);

	if (!(I915_READ(vga_reg) & VGA_DISP_DISABLE)) {
		DRM_DEBUG_KMS("Something enabled VGA plane, disabling it\n");
		i915_disable_vga(dev);
	}
}

void i915_redisable_vga(struct drm_device *dev)
{
	struct drm_i915_private *dev_priv = dev->dev_private;

	/* This function can be called both from intel_modeset_setup_hw_state or
	 * at a very early point in our resume sequence, where the power well
	 * structures are not yet restored. Since this function is at a very
	 * paranoid "someone might have enabled VGA while we were not looking"
	 * level, just check if the power well is enabled instead of trying to
	 * follow the "don't touch the power well if we don't need it" policy
	 * the rest of the driver uses. */
	if (!intel_display_power_get_if_enabled(dev_priv, POWER_DOMAIN_VGA))
		return;

	i915_redisable_vga_power_on(dev);

	intel_display_power_put(dev_priv, POWER_DOMAIN_VGA);
}

static bool primary_get_hw_state(struct intel_plane *plane)
{
	struct drm_i915_private *dev_priv = to_i915(plane->base.dev);

	return I915_READ(DSPCNTR(plane->plane)) & DISPLAY_PLANE_ENABLE;
}

/* FIXME read out full plane state for all planes */
static void readout_plane_state(struct intel_crtc *crtc)
{
	struct drm_plane *primary = crtc->base.primary;
	struct intel_plane_state *plane_state =
		to_intel_plane_state(primary->state);

	plane_state->visible = crtc->active &&
		primary_get_hw_state(to_intel_plane(primary));

	if (plane_state->visible)
		crtc->base.state->plane_mask |= 1 << drm_plane_index(primary);
}

static void intel_modeset_readout_hw_state(struct drm_device *dev)
{
	struct drm_i915_private *dev_priv = dev->dev_private;
	enum pipe pipe;
	struct intel_crtc *crtc;
	struct intel_encoder *encoder;
	struct intel_connector *connector;
	int i;

	dev_priv->active_crtcs = 0;

	for_each_intel_crtc(dev, crtc) {
		struct intel_crtc_state *crtc_state = crtc->config;
		int pixclk = 0;

		__drm_atomic_helper_crtc_destroy_state(&crtc_state->base);
		memset(crtc_state, 0, sizeof(*crtc_state));
		crtc_state->base.crtc = &crtc->base;

		crtc_state->base.active = crtc_state->base.enable =
			dev_priv->display.get_pipe_config(crtc, crtc_state);

		crtc->base.enabled = crtc_state->base.enable;
		crtc->active = crtc_state->base.active;

		if (crtc_state->base.active) {
			dev_priv->active_crtcs |= 1 << crtc->pipe;

			if (IS_BROADWELL(dev_priv)) {
				pixclk = ilk_pipe_pixel_rate(crtc_state);

				/* pixel rate mustn't exceed 95% of cdclk with IPS on BDW */
				if (crtc_state->ips_enabled)
					pixclk = DIV_ROUND_UP(pixclk * 100, 95);
			} else if (IS_VALLEYVIEW(dev_priv) ||
				   IS_CHERRYVIEW(dev_priv) ||
				   IS_BROXTON(dev_priv))
				pixclk = crtc_state->base.adjusted_mode.crtc_clock;
			else
				WARN_ON(dev_priv->display.modeset_calc_cdclk);
		}

		dev_priv->min_pixclk[crtc->pipe] = pixclk;

		readout_plane_state(crtc);

		DRM_DEBUG_KMS("[CRTC:%d] hw state readout: %s\n",
			      crtc->base.base.id,
			      crtc->active ? "enabled" : "disabled");
	}

	for (i = 0; i < dev_priv->num_shared_dpll; i++) {
		struct intel_shared_dpll *pll = &dev_priv->shared_dplls[i];

		pll->on = pll->funcs.get_hw_state(dev_priv, pll,
						  &pll->config.hw_state);
		pll->config.crtc_mask = 0;
		for_each_intel_crtc(dev, crtc) {
			if (crtc->active && crtc->config->shared_dpll == pll)
				pll->config.crtc_mask |= 1 << crtc->pipe;
		}
		pll->active_mask = pll->config.crtc_mask;

		DRM_DEBUG_KMS("%s hw state readout: crtc_mask 0x%08x, on %i\n",
			      pll->name, pll->config.crtc_mask, pll->on);
	}

	for_each_intel_encoder(dev, encoder) {
		pipe = 0;

		if (encoder->get_hw_state(encoder, &pipe)) {
			crtc = to_intel_crtc(dev_priv->pipe_to_crtc_mapping[pipe]);
			encoder->base.crtc = &crtc->base;
			encoder->get_config(encoder, crtc->config);
		} else {
			encoder->base.crtc = NULL;
		}

		DRM_DEBUG_KMS("[ENCODER:%d:%s] hw state readout: %s, pipe %c\n",
			      encoder->base.base.id,
			      encoder->base.name,
			      encoder->base.crtc ? "enabled" : "disabled",
			      pipe_name(pipe));
	}

	for_each_intel_connector(dev, connector) {
		if (connector->get_hw_state(connector)) {
			connector->base.dpms = DRM_MODE_DPMS_ON;

			encoder = connector->encoder;
			connector->base.encoder = &encoder->base;

			if (encoder->base.crtc &&
			    encoder->base.crtc->state->active) {
				/*
				 * This has to be done during hardware readout
				 * because anything calling .crtc_disable may
				 * rely on the connector_mask being accurate.
				 */
				encoder->base.crtc->state->connector_mask |=
					1 << drm_connector_index(&connector->base);
				encoder->base.crtc->state->encoder_mask |=
					1 << drm_encoder_index(&encoder->base);
			}

		} else {
			connector->base.dpms = DRM_MODE_DPMS_OFF;
			connector->base.encoder = NULL;
		}
		DRM_DEBUG_KMS("[CONNECTOR:%d:%s] hw state readout: %s\n",
			      connector->base.base.id,
			      connector->base.name,
			      connector->base.encoder ? "enabled" : "disabled");
	}

	for_each_intel_crtc(dev, crtc) {
		crtc->base.hwmode = crtc->config->base.adjusted_mode;

		memset(&crtc->base.mode, 0, sizeof(crtc->base.mode));
		if (crtc->base.state->active) {
			intel_mode_from_pipe_config(&crtc->base.mode, crtc->config);
			intel_mode_from_pipe_config(&crtc->base.state->adjusted_mode, crtc->config);
			WARN_ON(drm_atomic_set_mode_for_crtc(crtc->base.state, &crtc->base.mode));

			/*
			 * The initial mode needs to be set in order to keep
			 * the atomic core happy. It wants a valid mode if the
			 * crtc's enabled, so we do the above call.
			 *
			 * At this point some state updated by the connectors
			 * in their ->detect() callback has not run yet, so
			 * no recalculation can be done yet.
			 *
			 * Even if we could do a recalculation and modeset
			 * right now it would cause a double modeset if
			 * fbdev or userspace chooses a different initial mode.
			 *
			 * If that happens, someone indicated they wanted a
			 * mode change, which means it's safe to do a full
			 * recalculation.
			 */
			crtc->base.state->mode.private_flags = I915_MODE_FLAG_INHERITED;

			drm_calc_timestamping_constants(&crtc->base, &crtc->base.hwmode);
			update_scanline_offset(crtc);
		}

		intel_pipe_config_sanity_check(dev_priv, crtc->config);
	}
}

/* Scan out the current hw modeset state,
 * and sanitizes it to the current state
 */
static void
intel_modeset_setup_hw_state(struct drm_device *dev)
{
	struct drm_i915_private *dev_priv = dev->dev_private;
	enum pipe pipe;
	struct intel_crtc *crtc;
	struct intel_encoder *encoder;
	int i;

	intel_modeset_readout_hw_state(dev);

	/* HW state is read out, now we need to sanitize this mess. */
	for_each_intel_encoder(dev, encoder) {
		intel_sanitize_encoder(encoder);
	}

	for_each_pipe(dev_priv, pipe) {
		crtc = to_intel_crtc(dev_priv->pipe_to_crtc_mapping[pipe]);
		intel_sanitize_crtc(crtc);
		intel_dump_pipe_config(crtc, crtc->config,
				       "[setup_hw_state]");
	}

	intel_modeset_update_connector_atomic_state(dev);

	for (i = 0; i < dev_priv->num_shared_dpll; i++) {
		struct intel_shared_dpll *pll = &dev_priv->shared_dplls[i];

		if (!pll->on || pll->active_mask)
			continue;

		DRM_DEBUG_KMS("%s enabled but not in use, disabling\n", pll->name);

		pll->funcs.disable(dev_priv, pll);
		pll->on = false;
	}

	if (IS_VALLEYVIEW(dev) || IS_CHERRYVIEW(dev))
		vlv_wm_get_hw_state(dev);
	else if (IS_GEN9(dev))
		skl_wm_get_hw_state(dev);
	else if (HAS_PCH_SPLIT(dev))
		ilk_wm_get_hw_state(dev);

	for_each_intel_crtc(dev, crtc) {
		unsigned long put_domains;

		put_domains = modeset_get_crtc_power_domains(&crtc->base, crtc->config);
		if (WARN_ON(put_domains))
			modeset_put_power_domains(dev_priv, put_domains);
	}
	intel_display_set_init_power(dev_priv, false);

	intel_fbc_init_pipe_state(dev_priv);
}

void intel_display_resume(struct drm_device *dev)
{
	struct drm_i915_private *dev_priv = to_i915(dev);
	struct drm_atomic_state *state = dev_priv->modeset_restore_state;
	struct drm_modeset_acquire_ctx ctx;
	int ret;
	bool setup = false;

	dev_priv->modeset_restore_state = NULL;

	/*
	 * This is a cludge because with real atomic modeset mode_config.mutex
	 * won't be taken. Unfortunately some probed state like
	 * audio_codec_enable is still protected by mode_config.mutex, so lock
	 * it here for now.
	 */
	mutex_lock(&dev->mode_config.mutex);
	drm_modeset_acquire_init(&ctx, 0);

retry:
	ret = drm_modeset_lock_all_ctx(dev, &ctx);

	if (ret == 0 && !setup) {
		setup = true;

		intel_modeset_setup_hw_state(dev);
		i915_redisable_vga(dev);
	}

	if (ret == 0 && state) {
		struct drm_crtc_state *crtc_state;
		struct drm_crtc *crtc;
		int i;

		state->acquire_ctx = &ctx;

		/* ignore any reset values/BIOS leftovers in the WM registers */
		to_intel_atomic_state(state)->skip_intermediate_wm = true;

		for_each_crtc_in_state(state, crtc, crtc_state, i) {
			/*
			 * Force recalculation even if we restore
			 * current state. With fast modeset this may not result
			 * in a modeset when the state is compatible.
			 */
			crtc_state->mode_changed = true;
		}

		ret = drm_atomic_commit(state);
	}

	if (ret == -EDEADLK) {
		drm_modeset_backoff(&ctx);
		goto retry;
	}

	drm_modeset_drop_locks(&ctx);
	drm_modeset_acquire_fini(&ctx);
	mutex_unlock(&dev->mode_config.mutex);

	if (ret) {
		DRM_ERROR("Restoring old state failed with %i\n", ret);
		drm_atomic_state_free(state);
	}
}

void intel_modeset_gem_init(struct drm_device *dev)
{
	struct drm_crtc *c;
	struct drm_i915_gem_object *obj;
	int ret;

	intel_init_gt_powersave(dev);

	intel_modeset_init_hw(dev);

	intel_setup_overlay(dev);

	/*
	 * Make sure any fbs we allocated at startup are properly
	 * pinned & fenced.  When we do the allocation it's too early
	 * for this.
	 */
	for_each_crtc(dev, c) {
		obj = intel_fb_obj(c->primary->fb);
		if (obj == NULL)
			continue;

		mutex_lock(&dev->struct_mutex);
		ret = intel_pin_and_fence_fb_obj(c->primary->fb,
						 c->primary->state->rotation);
		mutex_unlock(&dev->struct_mutex);
		if (ret) {
			DRM_ERROR("failed to pin boot fb on pipe %d\n",
				  to_intel_crtc(c)->pipe);
			drm_framebuffer_unreference(c->primary->fb);
			c->primary->fb = NULL;
			c->primary->crtc = c->primary->state->crtc = NULL;
			update_state_fb(c->primary);
			c->state->plane_mask &= ~(1 << drm_plane_index(c->primary));
		}
	}

	intel_backlight_register(dev);
}

void intel_connector_unregister(struct intel_connector *intel_connector)
{
	struct drm_connector *connector = &intel_connector->base;

	intel_panel_destroy_backlight(connector);
	drm_connector_unregister(connector);
}

void intel_modeset_cleanup(struct drm_device *dev)
{
	struct drm_i915_private *dev_priv = dev->dev_private;
	struct intel_connector *connector;

	intel_disable_gt_powersave(dev);

	intel_backlight_unregister(dev);

	/*
	 * Interrupts and polling as the first thing to avoid creating havoc.
	 * Too much stuff here (turning of connectors, ...) would
	 * experience fancy races otherwise.
	 */
	intel_irq_uninstall(dev_priv);

	/*
	 * Due to the hpd irq storm handling the hotplug work can re-arm the
	 * poll handlers. Hence disable polling after hpd handling is shut down.
	 */
	drm_kms_helper_poll_fini(dev);

	intel_unregister_dsm_handler();

	intel_fbc_global_disable(dev_priv);

	/* flush any delayed tasks or pending work */
	flush_scheduled_work();

	/* destroy the backlight and sysfs files before encoders/connectors */
	for_each_intel_connector(dev, connector)
		connector->unregister(connector);

	drm_mode_config_cleanup(dev);

	intel_cleanup_overlay(dev);

	intel_cleanup_gt_powersave(dev);

	intel_teardown_gmbus(dev);
}

/*
 * Return which encoder is currently attached for connector.
 */
struct drm_encoder *intel_best_encoder(struct drm_connector *connector)
{
	return &intel_attached_encoder(connector)->base;
}

void intel_connector_attach_encoder(struct intel_connector *connector,
				    struct intel_encoder *encoder)
{
	connector->encoder = encoder;
	drm_mode_connector_attach_encoder(&connector->base,
					  &encoder->base);
}

/*
 * set vga decode state - true == enable VGA decode
 */
int intel_modeset_vga_set_state(struct drm_device *dev, bool state)
{
	struct drm_i915_private *dev_priv = dev->dev_private;
	unsigned reg = INTEL_INFO(dev)->gen >= 6 ? SNB_GMCH_CTRL : INTEL_GMCH_CTRL;
	u16 gmch_ctrl;

	if (pci_read_config_word(dev_priv->bridge_dev, reg, &gmch_ctrl)) {
		DRM_ERROR("failed to read control word\n");
		return -EIO;
	}

	if (!!(gmch_ctrl & INTEL_GMCH_VGA_DISABLE) == !state)
		return 0;

	if (state)
		gmch_ctrl &= ~INTEL_GMCH_VGA_DISABLE;
	else
		gmch_ctrl |= INTEL_GMCH_VGA_DISABLE;

	if (pci_write_config_word(dev_priv->bridge_dev, reg, gmch_ctrl)) {
		DRM_ERROR("failed to write control word\n");
		return -EIO;
	}

	return 0;
}

struct intel_display_error_state {

	u32 power_well_driver;

	int num_transcoders;

	struct intel_cursor_error_state {
		u32 control;
		u32 position;
		u32 base;
		u32 size;
	} cursor[I915_MAX_PIPES];

	struct intel_pipe_error_state {
		bool power_domain_on;
		u32 source;
		u32 stat;
	} pipe[I915_MAX_PIPES];

	struct intel_plane_error_state {
		u32 control;
		u32 stride;
		u32 size;
		u32 pos;
		u32 addr;
		u32 surface;
		u32 tile_offset;
	} plane[I915_MAX_PIPES];

	struct intel_transcoder_error_state {
		bool power_domain_on;
		enum transcoder cpu_transcoder;

		u32 conf;

		u32 htotal;
		u32 hblank;
		u32 hsync;
		u32 vtotal;
		u32 vblank;
		u32 vsync;
	} transcoder[4];
};

struct intel_display_error_state *
intel_display_capture_error_state(struct drm_device *dev)
{
	struct drm_i915_private *dev_priv = dev->dev_private;
	struct intel_display_error_state *error;
	int transcoders[] = {
		TRANSCODER_A,
		TRANSCODER_B,
		TRANSCODER_C,
		TRANSCODER_EDP,
	};
	int i;

	if (INTEL_INFO(dev)->num_pipes == 0)
		return NULL;

	error = kzalloc(sizeof(*error), GFP_ATOMIC);
	if (error == NULL)
		return NULL;

	if (IS_HASWELL(dev) || IS_BROADWELL(dev))
		error->power_well_driver = I915_READ(HSW_PWR_WELL_DRIVER);

	for_each_pipe(dev_priv, i) {
		error->pipe[i].power_domain_on =
			__intel_display_power_is_enabled(dev_priv,
							 POWER_DOMAIN_PIPE(i));
		if (!error->pipe[i].power_domain_on)
			continue;

		error->cursor[i].control = I915_READ(CURCNTR(i));
		error->cursor[i].position = I915_READ(CURPOS(i));
		error->cursor[i].base = I915_READ(CURBASE(i));

		error->plane[i].control = I915_READ(DSPCNTR(i));
		error->plane[i].stride = I915_READ(DSPSTRIDE(i));
		if (INTEL_INFO(dev)->gen <= 3) {
			error->plane[i].size = I915_READ(DSPSIZE(i));
			error->plane[i].pos = I915_READ(DSPPOS(i));
		}
		if (INTEL_INFO(dev)->gen <= 7 && !IS_HASWELL(dev))
			error->plane[i].addr = I915_READ(DSPADDR(i));
		if (INTEL_INFO(dev)->gen >= 4) {
			error->plane[i].surface = I915_READ(DSPSURF(i));
			error->plane[i].tile_offset = I915_READ(DSPTILEOFF(i));
		}

		error->pipe[i].source = I915_READ(PIPESRC(i));

		if (HAS_GMCH_DISPLAY(dev))
			error->pipe[i].stat = I915_READ(PIPESTAT(i));
	}

	/* Note: this does not include DSI transcoders. */
	error->num_transcoders = INTEL_INFO(dev)->num_pipes;
	if (HAS_DDI(dev_priv))
		error->num_transcoders++; /* Account for eDP. */

	for (i = 0; i < error->num_transcoders; i++) {
		enum transcoder cpu_transcoder = transcoders[i];

		error->transcoder[i].power_domain_on =
			__intel_display_power_is_enabled(dev_priv,
				POWER_DOMAIN_TRANSCODER(cpu_transcoder));
		if (!error->transcoder[i].power_domain_on)
			continue;

		error->transcoder[i].cpu_transcoder = cpu_transcoder;

		error->transcoder[i].conf = I915_READ(PIPECONF(cpu_transcoder));
		error->transcoder[i].htotal = I915_READ(HTOTAL(cpu_transcoder));
		error->transcoder[i].hblank = I915_READ(HBLANK(cpu_transcoder));
		error->transcoder[i].hsync = I915_READ(HSYNC(cpu_transcoder));
		error->transcoder[i].vtotal = I915_READ(VTOTAL(cpu_transcoder));
		error->transcoder[i].vblank = I915_READ(VBLANK(cpu_transcoder));
		error->transcoder[i].vsync = I915_READ(VSYNC(cpu_transcoder));
	}

	return error;
}

#define err_printf(e, ...) i915_error_printf(e, __VA_ARGS__)

void
intel_display_print_error_state(struct drm_i915_error_state_buf *m,
				struct drm_device *dev,
				struct intel_display_error_state *error)
{
	struct drm_i915_private *dev_priv = dev->dev_private;
	int i;

	if (!error)
		return;

	err_printf(m, "Num Pipes: %d\n", INTEL_INFO(dev)->num_pipes);
	if (IS_HASWELL(dev) || IS_BROADWELL(dev))
		err_printf(m, "PWR_WELL_CTL2: %08x\n",
			   error->power_well_driver);
	for_each_pipe(dev_priv, i) {
		err_printf(m, "Pipe [%d]:\n", i);
		err_printf(m, "  Power: %s\n",
			   onoff(error->pipe[i].power_domain_on));
		err_printf(m, "  SRC: %08x\n", error->pipe[i].source);
		err_printf(m, "  STAT: %08x\n", error->pipe[i].stat);

		err_printf(m, "Plane [%d]:\n", i);
		err_printf(m, "  CNTR: %08x\n", error->plane[i].control);
		err_printf(m, "  STRIDE: %08x\n", error->plane[i].stride);
		if (INTEL_INFO(dev)->gen <= 3) {
			err_printf(m, "  SIZE: %08x\n", error->plane[i].size);
			err_printf(m, "  POS: %08x\n", error->plane[i].pos);
		}
		if (INTEL_INFO(dev)->gen <= 7 && !IS_HASWELL(dev))
			err_printf(m, "  ADDR: %08x\n", error->plane[i].addr);
		if (INTEL_INFO(dev)->gen >= 4) {
			err_printf(m, "  SURF: %08x\n", error->plane[i].surface);
			err_printf(m, "  TILEOFF: %08x\n", error->plane[i].tile_offset);
		}

		err_printf(m, "Cursor [%d]:\n", i);
		err_printf(m, "  CNTR: %08x\n", error->cursor[i].control);
		err_printf(m, "  POS: %08x\n", error->cursor[i].position);
		err_printf(m, "  BASE: %08x\n", error->cursor[i].base);
	}

	for (i = 0; i < error->num_transcoders; i++) {
		err_printf(m, "CPU transcoder: %s\n",
			   transcoder_name(error->transcoder[i].cpu_transcoder));
		err_printf(m, "  Power: %s\n",
			   onoff(error->transcoder[i].power_domain_on));
		err_printf(m, "  CONF: %08x\n", error->transcoder[i].conf);
		err_printf(m, "  HTOTAL: %08x\n", error->transcoder[i].htotal);
		err_printf(m, "  HBLANK: %08x\n", error->transcoder[i].hblank);
		err_printf(m, "  HSYNC: %08x\n", error->transcoder[i].hsync);
		err_printf(m, "  VTOTAL: %08x\n", error->transcoder[i].vtotal);
		err_printf(m, "  VBLANK: %08x\n", error->transcoder[i].vblank);
		err_printf(m, "  VSYNC: %08x\n", error->transcoder[i].vsync);
	}
}<|MERGE_RESOLUTION|>--- conflicted
+++ resolved
@@ -4665,7 +4665,6 @@
 			dev_priv->wm.vlv.cxsr = false;
 			intel_wait_for_vblank(dev, crtc->pipe);
 		}
-<<<<<<< HEAD
 	}
 
 	/*
@@ -4681,23 +4680,6 @@
 	}
 
 	/*
-=======
-	}
-
-	/*
-	 * IVB workaround: must disable low power watermarks for at least
-	 * one frame before enabling scaling.  LP watermarks can be re-enabled
-	 * when scaling is disabled.
-	 *
-	 * WaCxSRDisabledForSpriteScaling:ivb
-	 */
-	if (pipe_config->disable_lp_wm) {
-		ilk_disable_lp_wm(dev);
-		intel_wait_for_vblank(dev, crtc->pipe);
-	}
-
-	/*
->>>>>>> 33688abb
 	 * If we're doing a modeset, we're done.  No need to do any pre-vblank
 	 * watermark programming here.
 	 */
@@ -5493,7 +5475,6 @@
 
 		return false;
 	}
-<<<<<<< HEAD
 
 	if (!(I915_READ(DBUF_CTL) & DBUF_POWER_STATE)) {
 		DRM_DEBUG_DRIVER("CDCLK enabled, but DBUF power hasn't settled\n");
@@ -5509,23 +5490,6 @@
 	return broxton_cdclk_is_enabled(dev_priv);
 }
 
-=======
-
-	if (!(I915_READ(DBUF_CTL) & DBUF_POWER_STATE)) {
-		DRM_DEBUG_DRIVER("CDCLK enabled, but DBUF power hasn't settled\n");
-
-		return false;
-	}
-
-	return true;
-}
-
-bool broxton_cdclk_verify_state(struct drm_i915_private *dev_priv)
-{
-	return broxton_cdclk_is_enabled(dev_priv);
-}
-
->>>>>>> 33688abb
 void broxton_init_cdclk(struct drm_i915_private *dev_priv)
 {
 	/* check if cd clock is enabled */
@@ -7913,7 +7877,6 @@
 	} else {
 		/* The option is for other outputs */
 		limit = &intel_limits_i9xx_sdvo;
-<<<<<<< HEAD
 	}
 
 	if (!crtc_state->clock_set &&
@@ -7923,17 +7886,6 @@
 		return -EINVAL;
 	}
 
-=======
-	}
-
-	if (!crtc_state->clock_set &&
-	    !g4x_find_best_dpll(limit, crtc_state, crtc_state->port_clock,
-				refclk, NULL, &crtc_state->dpll)) {
-		DRM_ERROR("Couldn't find PLL settings for mode!\n");
-		return -EINVAL;
-	}
-
->>>>>>> 33688abb
 	i9xx_compute_dpll(crtc, crtc_state, NULL);
 
 	return 0;
@@ -7959,7 +7911,6 @@
 		limit = &intel_limits_pineview_lvds;
 	} else {
 		limit = &intel_limits_pineview_sdvo;
-<<<<<<< HEAD
 	}
 
 	if (!crtc_state->clock_set &&
@@ -8045,93 +7996,6 @@
 		return -EINVAL;
 	}
 
-=======
-	}
-
-	if (!crtc_state->clock_set &&
-	    !pnv_find_best_dpll(limit, crtc_state, crtc_state->port_clock,
-				refclk, NULL, &crtc_state->dpll)) {
-		DRM_ERROR("Couldn't find PLL settings for mode!\n");
-		return -EINVAL;
-	}
-
-	i9xx_compute_dpll(crtc, crtc_state, NULL);
-
-	return 0;
-}
-
-static int i9xx_crtc_compute_clock(struct intel_crtc *crtc,
-				   struct intel_crtc_state *crtc_state)
-{
-	struct drm_device *dev = crtc->base.dev;
-	struct drm_i915_private *dev_priv = dev->dev_private;
-	const intel_limit_t *limit;
-	int refclk = 96000;
-
-	memset(&crtc_state->dpll_hw_state, 0,
-	       sizeof(crtc_state->dpll_hw_state));
-
-	if (intel_pipe_will_have_type(crtc_state, INTEL_OUTPUT_LVDS)) {
-		if (intel_panel_use_ssc(dev_priv)) {
-			refclk = dev_priv->vbt.lvds_ssc_freq;
-			DRM_DEBUG_KMS("using SSC reference clock of %d kHz\n", refclk);
-		}
-
-		limit = &intel_limits_i9xx_lvds;
-	} else {
-		limit = &intel_limits_i9xx_sdvo;
-	}
-
-	if (!crtc_state->clock_set &&
-	    !i9xx_find_best_dpll(limit, crtc_state, crtc_state->port_clock,
-				 refclk, NULL, &crtc_state->dpll)) {
-		DRM_ERROR("Couldn't find PLL settings for mode!\n");
-		return -EINVAL;
-	}
-
-	i9xx_compute_dpll(crtc, crtc_state, NULL);
-
-	return 0;
-}
-
-static int chv_crtc_compute_clock(struct intel_crtc *crtc,
-				  struct intel_crtc_state *crtc_state)
-{
-	int refclk = 100000;
-	const intel_limit_t *limit = &intel_limits_chv;
-
-	memset(&crtc_state->dpll_hw_state, 0,
-	       sizeof(crtc_state->dpll_hw_state));
-
-	if (!crtc_state->clock_set &&
-	    !chv_find_best_dpll(limit, crtc_state, crtc_state->port_clock,
-				refclk, NULL, &crtc_state->dpll)) {
-		DRM_ERROR("Couldn't find PLL settings for mode!\n");
-		return -EINVAL;
-	}
-
-	chv_compute_dpll(crtc, crtc_state);
-
-	return 0;
-}
-
-static int vlv_crtc_compute_clock(struct intel_crtc *crtc,
-				  struct intel_crtc_state *crtc_state)
-{
-	int refclk = 100000;
-	const intel_limit_t *limit = &intel_limits_vlv;
-
-	memset(&crtc_state->dpll_hw_state, 0,
-	       sizeof(crtc_state->dpll_hw_state));
-
-	if (!crtc_state->clock_set &&
-	    !vlv_find_best_dpll(limit, crtc_state, crtc_state->port_clock,
-				refclk, NULL, &crtc_state->dpll)) {
-		DRM_ERROR("Couldn't find PLL settings for mode!\n");
-		return -EINVAL;
-	}
-
->>>>>>> 33688abb
 	vlv_compute_dpll(crtc, crtc_state);
 
 	return 0;
@@ -8996,17 +8860,10 @@
 
 	if (ironlake_needs_fb_cb_tune(&crtc_state->dpll, factor))
 		fp |= FP_CB_TUNE;
-<<<<<<< HEAD
 
 	if (reduced_clock) {
 		fp2 = i9xx_dpll_compute_fp(reduced_clock);
 
-=======
-
-	if (reduced_clock) {
-		fp2 = i9xx_dpll_compute_fp(reduced_clock);
-
->>>>>>> 33688abb
 		if (reduced_clock->m < factor * reduced_clock->n)
 			fp2 |= FP_CB_TUNE;
 	} else {
@@ -13174,10 +13031,6 @@
 		I915_STATE_WARN(pll->active_mask & ~pll->config.crtc_mask,
 				"more active pll users than references: %x vs %x\n",
 				pll->active_mask, pll->config.crtc_mask);
-<<<<<<< HEAD
-
-		return;
-=======
 
 		return;
 	}
@@ -13226,54 +13079,6 @@
 		I915_STATE_WARN(pll->config.crtc_mask & crtc_mask,
 				"pll enabled crtcs mismatch (found %x in enabled mask)\n",
 				pipe_name(drm_crtc_index(crtc)));
->>>>>>> 33688abb
-	}
-
-	crtc_mask = 1 << drm_crtc_index(crtc);
-
-	if (new_state->active)
-		I915_STATE_WARN(!(pll->active_mask & crtc_mask),
-				"pll active mismatch (expected pipe %c in active mask 0x%02x)\n",
-				pipe_name(drm_crtc_index(crtc)), pll->active_mask);
-	else
-		I915_STATE_WARN(pll->active_mask & crtc_mask,
-				"pll active mismatch (didn't expect pipe %c in active mask 0x%02x)\n",
-				pipe_name(drm_crtc_index(crtc)), pll->active_mask);
-
-	I915_STATE_WARN(!(pll->config.crtc_mask & crtc_mask),
-			"pll enabled crtcs mismatch (expected 0x%x in 0x%02x)\n",
-			crtc_mask, pll->config.crtc_mask);
-
-	I915_STATE_WARN(pll->on && memcmp(&pll->config.hw_state,
-					  &dpll_hw_state,
-					  sizeof(dpll_hw_state)),
-			"pll hw state mismatch\n");
-}
-
-static void
-<<<<<<< HEAD
-verify_shared_dpll_state(struct drm_device *dev, struct drm_crtc *crtc,
-			 struct drm_crtc_state *old_crtc_state,
-			 struct drm_crtc_state *new_crtc_state)
-{
-	struct drm_i915_private *dev_priv = dev->dev_private;
-	struct intel_crtc_state *old_state = to_intel_crtc_state(old_crtc_state);
-	struct intel_crtc_state *new_state = to_intel_crtc_state(new_crtc_state);
-
-	if (new_state->shared_dpll)
-		verify_single_dpll_state(dev_priv, new_state->shared_dpll, crtc, new_crtc_state);
-
-	if (old_state->shared_dpll &&
-	    old_state->shared_dpll != new_state->shared_dpll) {
-		unsigned crtc_mask = 1 << drm_crtc_index(crtc);
-		struct intel_shared_dpll *pll = old_state->shared_dpll;
-
-		I915_STATE_WARN(pll->active_mask & crtc_mask,
-				"pll active mismatch (didn't expect pipe %c in active mask)\n",
-				pipe_name(drm_crtc_index(crtc)));
-		I915_STATE_WARN(pll->config.crtc_mask & crtc_mask,
-				"pll enabled crtcs mismatch (found %x in enabled mask)\n",
-				pipe_name(drm_crtc_index(crtc)));
 	}
 }
 
@@ -13295,25 +13100,6 @@
 static void
 verify_disabled_dpll_state(struct drm_device *dev)
 {
-=======
-intel_modeset_verify_crtc(struct drm_crtc *crtc,
-			 struct drm_crtc_state *old_state,
-			 struct drm_crtc_state *new_state)
-{
-	if (!needs_modeset(new_state) &&
-	    !to_intel_crtc_state(new_state)->update_pipe)
-		return;
-
-	verify_wm_state(crtc, new_state);
-	verify_connector_state(crtc->dev, crtc);
-	verify_crtc_state(crtc, old_state, new_state);
-	verify_shared_dpll_state(crtc->dev, crtc, old_state, new_state);
-}
-
-static void
-verify_disabled_dpll_state(struct drm_device *dev)
-{
->>>>>>> 33688abb
 	struct drm_i915_private *dev_priv = dev->dev_private;
 	int i;
 
