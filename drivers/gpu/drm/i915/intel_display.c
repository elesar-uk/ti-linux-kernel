--- conflicted
+++ resolved
@@ -211,8 +211,6 @@
 	}
 }
 
-<<<<<<< HEAD
-=======
 static void intel_update_czclk(struct drm_i915_private *dev_priv)
 {
 	if (!IS_VALLEYVIEW(dev_priv))
@@ -224,7 +222,6 @@
 	DRM_DEBUG_DRIVER("CZ clock rate: %d kHz\n", dev_priv->czclk_freq);
 }
 
->>>>>>> c562657a
 static inline u32 /* units of 100MHz */
 intel_fdi_link_freq(struct drm_device *dev)
 {
@@ -5135,11 +5132,7 @@
 	if (INTEL_INFO(dev)->gen >= 9)
 		skylake_scaler_disable(intel_crtc);
 	else
-<<<<<<< HEAD
-		ironlake_pfit_disable(intel_crtc);
-=======
 		ironlake_pfit_disable(intel_crtc, false);
->>>>>>> c562657a
 
 	if (!is_dsi)
 		intel_ddi_disable_pipe_clock(intel_crtc);
@@ -11189,12 +11182,8 @@
  */
 static void intel_do_mmio_flip(struct intel_mmio_flip *mmio_flip)
 {
-<<<<<<< HEAD
-	struct drm_device *dev = intel_crtc->base.dev;
-=======
 	struct intel_crtc *crtc = mmio_flip->crtc;
 	struct intel_unpin_work *work;
->>>>>>> c562657a
 
 	spin_lock_irq(&crtc->base.dev->event_lock);
 	work = crtc->unpin_work;
@@ -11202,11 +11191,7 @@
 	if (work == NULL)
 		return;
 
-<<<<<<< HEAD
-	intel_pipe_update_start(intel_crtc);
-=======
 	intel_mark_page_flip_active(work);
->>>>>>> c562657a
 
 	intel_pipe_update_start(crtc);
 
@@ -11216,11 +11201,7 @@
 		/* use_mmio_flip() retricts MMIO flips to ilk+ */
 		ilk_do_mmio_flip(crtc, work);
 
-<<<<<<< HEAD
-	intel_pipe_update_end(intel_crtc);
-=======
 	intel_pipe_update_end(crtc);
->>>>>>> c562657a
 }
 
 static void intel_mmio_flip_work_func(struct work_struct *work)
@@ -12510,25 +12491,12 @@
 				      DRM_MODE_FLAG_NVSYNC);
 	}
 
-<<<<<<< HEAD
-	PIPE_CONF_CHECK_I(pipe_src_w);
-	PIPE_CONF_CHECK_I(pipe_src_h);
-
-=======
->>>>>>> c562657a
 	PIPE_CONF_CHECK_X(gmch_pfit.control);
 	/* pfit ratios are autocomputed by the hw on gen4+ */
 	if (INTEL_INFO(dev)->gen < 4)
 		PIPE_CONF_CHECK_I(gmch_pfit.pgm_ratios);
 	PIPE_CONF_CHECK_X(gmch_pfit.lvds_border_bits);
 
-<<<<<<< HEAD
-	PIPE_CONF_CHECK_I(pch_pfit.enabled);
-	if (current_config->pch_pfit.enabled) {
-		PIPE_CONF_CHECK_X(pch_pfit.pos);
-		PIPE_CONF_CHECK_X(pch_pfit.size);
-	}
-=======
 	if (!adjust) {
 		PIPE_CONF_CHECK_I(pipe_src_w);
 		PIPE_CONF_CHECK_I(pipe_src_h);
@@ -12538,7 +12506,6 @@
 			PIPE_CONF_CHECK_X(pch_pfit.pos);
 			PIPE_CONF_CHECK_X(pch_pfit.size);
 		}
->>>>>>> c562657a
 
 		PIPE_CONF_CHECK_I(scaler_state.scaler_id);
 	}
@@ -13524,13 +13491,6 @@
 	if (!crtc->state->active)
 		return;
 
-<<<<<<< HEAD
-	if (state->visible)
-		/* FIXME: kill this fastboot hack */
-		intel_update_pipe_size(intel_crtc);
-
-=======
->>>>>>> c562657a
 	dev_priv->display.update_primary_plane(crtc, fb,
 					       state->src.x1 >> 16,
 					       state->src.y1 >> 16);
@@ -14884,12 +14844,9 @@
 		}
 	}
 
-<<<<<<< HEAD
-=======
 	intel_update_czclk(dev_priv);
 	intel_update_cdclk(dev);
 
->>>>>>> c562657a
 	intel_shared_dpll_init(dev);
 
 	/* Just disable it once at startup */
@@ -14996,11 +14953,6 @@
 	if (crtc->active) {
 		struct intel_plane *plane;
 
-<<<<<<< HEAD
-		drm_calc_timestamping_constants(&crtc->base, &crtc->base.hwmode);
-		update_scanline_offset(crtc);
-=======
->>>>>>> c562657a
 		drm_crtc_vblank_on(&crtc->base);
 
 		/* Disable everything but the primary plane */
@@ -15300,12 +15252,9 @@
 			 * recalculation.
 			 */
 			crtc->base.state->mode.private_flags = I915_MODE_FLAG_INHERITED;
-<<<<<<< HEAD
-=======
 
 			drm_calc_timestamping_constants(&crtc->base, &crtc->base.hwmode);
 			update_scanline_offset(crtc);
->>>>>>> c562657a
 		}
 	}
 }
