/*
 * Copyright © 2006-2007 Intel Corporation
 *
 * Permission is hereby granted, free of charge, to any person obtaining a
 * copy of this software and associated documentation files (the "Software"),
 * to deal in the Software without restriction, including without limitation
 * the rights to use, copy, modify, merge, publish, distribute, sublicense,
 * and/or sell copies of the Software, and to permit persons to whom the
 * Software is furnished to do so, subject to the following conditions:
 *
 * The above copyright notice and this permission notice (including the next
 * paragraph) shall be included in all copies or substantial portions of the
 * Software.
 *
 * THE SOFTWARE IS PROVIDED "AS IS", WITHOUT WARRANTY OF ANY KIND, EXPRESS OR
 * IMPLIED, INCLUDING BUT NOT LIMITED TO THE WARRANTIES OF MERCHANTABILITY,
 * FITNESS FOR A PARTICULAR PURPOSE AND NONINFRINGEMENT.  IN NO EVENT SHALL
 * THE AUTHORS OR COPYRIGHT HOLDERS BE LIABLE FOR ANY CLAIM, DAMAGES OR OTHER
 * LIABILITY, WHETHER IN AN ACTION OF CONTRACT, TORT OR OTHERWISE, ARISING
 * FROM, OUT OF OR IN CONNECTION WITH THE SOFTWARE OR THE USE OR OTHER
 * DEALINGS IN THE SOFTWARE.
 *
 * Authors:
 *	Eric Anholt <eric@anholt.net>
 */

#include <linux/dmi.h>
#include <linux/module.h>
#include <linux/input.h>
#include <linux/i2c.h>
#include <linux/kernel.h>
#include <linux/slab.h>
#include <linux/vgaarb.h>
#include <drm/drm_edid.h>
#include <drm/drmP.h>
#include "intel_drv.h"
#include <drm/i915_drm.h>
#include "i915_drv.h"
#include "i915_trace.h"
#include <drm/drm_atomic.h>
#include <drm/drm_atomic_helper.h>
#include <drm/drm_dp_helper.h>
#include <drm/drm_crtc_helper.h>
#include <drm/drm_plane_helper.h>
#include <drm/drm_rect.h>
#include <linux/dma_remapping.h>

/* Primary plane formats supported by all gen */
#define COMMON_PRIMARY_FORMATS \
	DRM_FORMAT_C8, \
	DRM_FORMAT_RGB565, \
	DRM_FORMAT_XRGB8888, \
	DRM_FORMAT_ARGB8888

/* Primary plane formats for gen <= 3 */
static const uint32_t intel_primary_formats_gen2[] = {
	COMMON_PRIMARY_FORMATS,
	DRM_FORMAT_XRGB1555,
	DRM_FORMAT_ARGB1555,
};

/* Primary plane formats for gen >= 4 */
static const uint32_t intel_primary_formats_gen4[] = {
	COMMON_PRIMARY_FORMATS, \
	DRM_FORMAT_XBGR8888,
	DRM_FORMAT_ABGR8888,
	DRM_FORMAT_XRGB2101010,
	DRM_FORMAT_ARGB2101010,
	DRM_FORMAT_XBGR2101010,
	DRM_FORMAT_ABGR2101010,
};

/* Cursor formats */
static const uint32_t intel_cursor_formats[] = {
	DRM_FORMAT_ARGB8888,
};

static void intel_crtc_update_cursor(struct drm_crtc *crtc, bool on);

static void i9xx_crtc_clock_get(struct intel_crtc *crtc,
				struct intel_crtc_state *pipe_config);
static void ironlake_pch_clock_get(struct intel_crtc *crtc,
				   struct intel_crtc_state *pipe_config);

static int intel_set_mode(struct drm_crtc *crtc, struct drm_display_mode *mode,
			  int x, int y, struct drm_framebuffer *old_fb);
static int intel_framebuffer_init(struct drm_device *dev,
				  struct intel_framebuffer *ifb,
				  struct drm_mode_fb_cmd2 *mode_cmd,
				  struct drm_i915_gem_object *obj);
static void i9xx_set_pipeconf(struct intel_crtc *intel_crtc);
static void intel_set_pipe_timings(struct intel_crtc *intel_crtc);
static void intel_cpu_transcoder_set_m_n(struct intel_crtc *crtc,
					 struct intel_link_m_n *m_n,
					 struct intel_link_m_n *m2_n2);
static void ironlake_set_pipeconf(struct drm_crtc *crtc);
static void haswell_set_pipeconf(struct drm_crtc *crtc);
static void intel_set_pipe_csc(struct drm_crtc *crtc);
static void vlv_prepare_pll(struct intel_crtc *crtc,
			    const struct intel_crtc_state *pipe_config);
static void chv_prepare_pll(struct intel_crtc *crtc,
			    const struct intel_crtc_state *pipe_config);
static void intel_begin_crtc_commit(struct drm_crtc *crtc);
static void intel_finish_crtc_commit(struct drm_crtc *crtc);

static struct intel_encoder *intel_find_encoder(struct intel_connector *connector, int pipe)
{
	if (!connector->mst_port)
		return connector->encoder;
	else
		return &connector->mst_port->mst_encoders[pipe]->base;
}

typedef struct {
	int	min, max;
} intel_range_t;

typedef struct {
	int	dot_limit;
	int	p2_slow, p2_fast;
} intel_p2_t;

typedef struct intel_limit intel_limit_t;
struct intel_limit {
	intel_range_t   dot, vco, n, m, m1, m2, p, p1;
	intel_p2_t	    p2;
};

int
intel_pch_rawclk(struct drm_device *dev)
{
	struct drm_i915_private *dev_priv = dev->dev_private;

	WARN_ON(!HAS_PCH_SPLIT(dev));

	return I915_READ(PCH_RAWCLK_FREQ) & RAWCLK_FREQ_MASK;
}

static inline u32 /* units of 100MHz */
intel_fdi_link_freq(struct drm_device *dev)
{
	if (IS_GEN5(dev)) {
		struct drm_i915_private *dev_priv = dev->dev_private;
		return (I915_READ(FDI_PLL_BIOS_0) & FDI_PLL_FB_CLOCK_MASK) + 2;
	} else
		return 27;
}

static const intel_limit_t intel_limits_i8xx_dac = {
	.dot = { .min = 25000, .max = 350000 },
	.vco = { .min = 908000, .max = 1512000 },
	.n = { .min = 2, .max = 16 },
	.m = { .min = 96, .max = 140 },
	.m1 = { .min = 18, .max = 26 },
	.m2 = { .min = 6, .max = 16 },
	.p = { .min = 4, .max = 128 },
	.p1 = { .min = 2, .max = 33 },
	.p2 = { .dot_limit = 165000,
		.p2_slow = 4, .p2_fast = 2 },
};

static const intel_limit_t intel_limits_i8xx_dvo = {
	.dot = { .min = 25000, .max = 350000 },
	.vco = { .min = 908000, .max = 1512000 },
	.n = { .min = 2, .max = 16 },
	.m = { .min = 96, .max = 140 },
	.m1 = { .min = 18, .max = 26 },
	.m2 = { .min = 6, .max = 16 },
	.p = { .min = 4, .max = 128 },
	.p1 = { .min = 2, .max = 33 },
	.p2 = { .dot_limit = 165000,
		.p2_slow = 4, .p2_fast = 4 },
};

static const intel_limit_t intel_limits_i8xx_lvds = {
	.dot = { .min = 25000, .max = 350000 },
	.vco = { .min = 908000, .max = 1512000 },
	.n = { .min = 2, .max = 16 },
	.m = { .min = 96, .max = 140 },
	.m1 = { .min = 18, .max = 26 },
	.m2 = { .min = 6, .max = 16 },
	.p = { .min = 4, .max = 128 },
	.p1 = { .min = 1, .max = 6 },
	.p2 = { .dot_limit = 165000,
		.p2_slow = 14, .p2_fast = 7 },
};

static const intel_limit_t intel_limits_i9xx_sdvo = {
	.dot = { .min = 20000, .max = 400000 },
	.vco = { .min = 1400000, .max = 2800000 },
	.n = { .min = 1, .max = 6 },
	.m = { .min = 70, .max = 120 },
	.m1 = { .min = 8, .max = 18 },
	.m2 = { .min = 3, .max = 7 },
	.p = { .min = 5, .max = 80 },
	.p1 = { .min = 1, .max = 8 },
	.p2 = { .dot_limit = 200000,
		.p2_slow = 10, .p2_fast = 5 },
};

static const intel_limit_t intel_limits_i9xx_lvds = {
	.dot = { .min = 20000, .max = 400000 },
	.vco = { .min = 1400000, .max = 2800000 },
	.n = { .min = 1, .max = 6 },
	.m = { .min = 70, .max = 120 },
	.m1 = { .min = 8, .max = 18 },
	.m2 = { .min = 3, .max = 7 },
	.p = { .min = 7, .max = 98 },
	.p1 = { .min = 1, .max = 8 },
	.p2 = { .dot_limit = 112000,
		.p2_slow = 14, .p2_fast = 7 },
};


static const intel_limit_t intel_limits_g4x_sdvo = {
	.dot = { .min = 25000, .max = 270000 },
	.vco = { .min = 1750000, .max = 3500000},
	.n = { .min = 1, .max = 4 },
	.m = { .min = 104, .max = 138 },
	.m1 = { .min = 17, .max = 23 },
	.m2 = { .min = 5, .max = 11 },
	.p = { .min = 10, .max = 30 },
	.p1 = { .min = 1, .max = 3},
	.p2 = { .dot_limit = 270000,
		.p2_slow = 10,
		.p2_fast = 10
	},
};

static const intel_limit_t intel_limits_g4x_hdmi = {
	.dot = { .min = 22000, .max = 400000 },
	.vco = { .min = 1750000, .max = 3500000},
	.n = { .min = 1, .max = 4 },
	.m = { .min = 104, .max = 138 },
	.m1 = { .min = 16, .max = 23 },
	.m2 = { .min = 5, .max = 11 },
	.p = { .min = 5, .max = 80 },
	.p1 = { .min = 1, .max = 8},
	.p2 = { .dot_limit = 165000,
		.p2_slow = 10, .p2_fast = 5 },
};

static const intel_limit_t intel_limits_g4x_single_channel_lvds = {
	.dot = { .min = 20000, .max = 115000 },
	.vco = { .min = 1750000, .max = 3500000 },
	.n = { .min = 1, .max = 3 },
	.m = { .min = 104, .max = 138 },
	.m1 = { .min = 17, .max = 23 },
	.m2 = { .min = 5, .max = 11 },
	.p = { .min = 28, .max = 112 },
	.p1 = { .min = 2, .max = 8 },
	.p2 = { .dot_limit = 0,
		.p2_slow = 14, .p2_fast = 14
	},
};

static const intel_limit_t intel_limits_g4x_dual_channel_lvds = {
	.dot = { .min = 80000, .max = 224000 },
	.vco = { .min = 1750000, .max = 3500000 },
	.n = { .min = 1, .max = 3 },
	.m = { .min = 104, .max = 138 },
	.m1 = { .min = 17, .max = 23 },
	.m2 = { .min = 5, .max = 11 },
	.p = { .min = 14, .max = 42 },
	.p1 = { .min = 2, .max = 6 },
	.p2 = { .dot_limit = 0,
		.p2_slow = 7, .p2_fast = 7
	},
};

static const intel_limit_t intel_limits_pineview_sdvo = {
	.dot = { .min = 20000, .max = 400000},
	.vco = { .min = 1700000, .max = 3500000 },
	/* Pineview's Ncounter is a ring counter */
	.n = { .min = 3, .max = 6 },
	.m = { .min = 2, .max = 256 },
	/* Pineview only has one combined m divider, which we treat as m2. */
	.m1 = { .min = 0, .max = 0 },
	.m2 = { .min = 0, .max = 254 },
	.p = { .min = 5, .max = 80 },
	.p1 = { .min = 1, .max = 8 },
	.p2 = { .dot_limit = 200000,
		.p2_slow = 10, .p2_fast = 5 },
};

static const intel_limit_t intel_limits_pineview_lvds = {
	.dot = { .min = 20000, .max = 400000 },
	.vco = { .min = 1700000, .max = 3500000 },
	.n = { .min = 3, .max = 6 },
	.m = { .min = 2, .max = 256 },
	.m1 = { .min = 0, .max = 0 },
	.m2 = { .min = 0, .max = 254 },
	.p = { .min = 7, .max = 112 },
	.p1 = { .min = 1, .max = 8 },
	.p2 = { .dot_limit = 112000,
		.p2_slow = 14, .p2_fast = 14 },
};

/* Ironlake / Sandybridge
 *
 * We calculate clock using (register_value + 2) for N/M1/M2, so here
 * the range value for them is (actual_value - 2).
 */
static const intel_limit_t intel_limits_ironlake_dac = {
	.dot = { .min = 25000, .max = 350000 },
	.vco = { .min = 1760000, .max = 3510000 },
	.n = { .min = 1, .max = 5 },
	.m = { .min = 79, .max = 127 },
	.m1 = { .min = 12, .max = 22 },
	.m2 = { .min = 5, .max = 9 },
	.p = { .min = 5, .max = 80 },
	.p1 = { .min = 1, .max = 8 },
	.p2 = { .dot_limit = 225000,
		.p2_slow = 10, .p2_fast = 5 },
};

static const intel_limit_t intel_limits_ironlake_single_lvds = {
	.dot = { .min = 25000, .max = 350000 },
	.vco = { .min = 1760000, .max = 3510000 },
	.n = { .min = 1, .max = 3 },
	.m = { .min = 79, .max = 118 },
	.m1 = { .min = 12, .max = 22 },
	.m2 = { .min = 5, .max = 9 },
	.p = { .min = 28, .max = 112 },
	.p1 = { .min = 2, .max = 8 },
	.p2 = { .dot_limit = 225000,
		.p2_slow = 14, .p2_fast = 14 },
};

static const intel_limit_t intel_limits_ironlake_dual_lvds = {
	.dot = { .min = 25000, .max = 350000 },
	.vco = { .min = 1760000, .max = 3510000 },
	.n = { .min = 1, .max = 3 },
	.m = { .min = 79, .max = 127 },
	.m1 = { .min = 12, .max = 22 },
	.m2 = { .min = 5, .max = 9 },
	.p = { .min = 14, .max = 56 },
	.p1 = { .min = 2, .max = 8 },
	.p2 = { .dot_limit = 225000,
		.p2_slow = 7, .p2_fast = 7 },
};

/* LVDS 100mhz refclk limits. */
static const intel_limit_t intel_limits_ironlake_single_lvds_100m = {
	.dot = { .min = 25000, .max = 350000 },
	.vco = { .min = 1760000, .max = 3510000 },
	.n = { .min = 1, .max = 2 },
	.m = { .min = 79, .max = 126 },
	.m1 = { .min = 12, .max = 22 },
	.m2 = { .min = 5, .max = 9 },
	.p = { .min = 28, .max = 112 },
	.p1 = { .min = 2, .max = 8 },
	.p2 = { .dot_limit = 225000,
		.p2_slow = 14, .p2_fast = 14 },
};

static const intel_limit_t intel_limits_ironlake_dual_lvds_100m = {
	.dot = { .min = 25000, .max = 350000 },
	.vco = { .min = 1760000, .max = 3510000 },
	.n = { .min = 1, .max = 3 },
	.m = { .min = 79, .max = 126 },
	.m1 = { .min = 12, .max = 22 },
	.m2 = { .min = 5, .max = 9 },
	.p = { .min = 14, .max = 42 },
	.p1 = { .min = 2, .max = 6 },
	.p2 = { .dot_limit = 225000,
		.p2_slow = 7, .p2_fast = 7 },
};

static const intel_limit_t intel_limits_vlv = {
	 /*
	  * These are the data rate limits (measured in fast clocks)
	  * since those are the strictest limits we have. The fast
	  * clock and actual rate limits are more relaxed, so checking
	  * them would make no difference.
	  */
	.dot = { .min = 25000 * 5, .max = 270000 * 5 },
	.vco = { .min = 4000000, .max = 6000000 },
	.n = { .min = 1, .max = 7 },
	.m1 = { .min = 2, .max = 3 },
	.m2 = { .min = 11, .max = 156 },
	.p1 = { .min = 2, .max = 3 },
	.p2 = { .p2_slow = 2, .p2_fast = 20 }, /* slow=min, fast=max */
};

static const intel_limit_t intel_limits_chv = {
	/*
	 * These are the data rate limits (measured in fast clocks)
	 * since those are the strictest limits we have.  The fast
	 * clock and actual rate limits are more relaxed, so checking
	 * them would make no difference.
	 */
	.dot = { .min = 25000 * 5, .max = 540000 * 5},
	.vco = { .min = 4860000, .max = 6480000 },
	.n = { .min = 1, .max = 1 },
	.m1 = { .min = 2, .max = 2 },
	.m2 = { .min = 24 << 22, .max = 175 << 22 },
	.p1 = { .min = 2, .max = 4 },
	.p2 = {	.p2_slow = 1, .p2_fast = 14 },
};

static void vlv_clock(int refclk, intel_clock_t *clock)
{
	clock->m = clock->m1 * clock->m2;
	clock->p = clock->p1 * clock->p2;
	if (WARN_ON(clock->n == 0 || clock->p == 0))
		return;
	clock->vco = DIV_ROUND_CLOSEST(refclk * clock->m, clock->n);
	clock->dot = DIV_ROUND_CLOSEST(clock->vco, clock->p);
}

/**
 * Returns whether any output on the specified pipe is of the specified type
 */
bool intel_pipe_has_type(struct intel_crtc *crtc, enum intel_output_type type)
{
	struct drm_device *dev = crtc->base.dev;
	struct intel_encoder *encoder;

	for_each_encoder_on_crtc(dev, &crtc->base, encoder)
		if (encoder->type == type)
			return true;

	return false;
}

/**
 * Returns whether any output on the specified pipe will have the specified
 * type after a staged modeset is complete, i.e., the same as
 * intel_pipe_has_type() but looking at encoder->new_crtc instead of
 * encoder->crtc.
 */
static bool intel_pipe_will_have_type(struct intel_crtc *crtc, int type)
{
	struct drm_device *dev = crtc->base.dev;
	struct intel_encoder *encoder;

	for_each_intel_encoder(dev, encoder)
		if (encoder->new_crtc == crtc && encoder->type == type)
			return true;

	return false;
}

static const intel_limit_t *intel_ironlake_limit(struct intel_crtc *crtc,
						int refclk)
{
	struct drm_device *dev = crtc->base.dev;
	const intel_limit_t *limit;

	if (intel_pipe_will_have_type(crtc, INTEL_OUTPUT_LVDS)) {
		if (intel_is_dual_link_lvds(dev)) {
			if (refclk == 100000)
				limit = &intel_limits_ironlake_dual_lvds_100m;
			else
				limit = &intel_limits_ironlake_dual_lvds;
		} else {
			if (refclk == 100000)
				limit = &intel_limits_ironlake_single_lvds_100m;
			else
				limit = &intel_limits_ironlake_single_lvds;
		}
	} else
		limit = &intel_limits_ironlake_dac;

	return limit;
}

static const intel_limit_t *intel_g4x_limit(struct intel_crtc *crtc)
{
	struct drm_device *dev = crtc->base.dev;
	const intel_limit_t *limit;

	if (intel_pipe_will_have_type(crtc, INTEL_OUTPUT_LVDS)) {
		if (intel_is_dual_link_lvds(dev))
			limit = &intel_limits_g4x_dual_channel_lvds;
		else
			limit = &intel_limits_g4x_single_channel_lvds;
	} else if (intel_pipe_will_have_type(crtc, INTEL_OUTPUT_HDMI) ||
		   intel_pipe_will_have_type(crtc, INTEL_OUTPUT_ANALOG)) {
		limit = &intel_limits_g4x_hdmi;
	} else if (intel_pipe_will_have_type(crtc, INTEL_OUTPUT_SDVO)) {
		limit = &intel_limits_g4x_sdvo;
	} else /* The option is for other outputs */
		limit = &intel_limits_i9xx_sdvo;

	return limit;
}

static const intel_limit_t *intel_limit(struct intel_crtc *crtc, int refclk)
{
	struct drm_device *dev = crtc->base.dev;
	const intel_limit_t *limit;

	if (HAS_PCH_SPLIT(dev))
		limit = intel_ironlake_limit(crtc, refclk);
	else if (IS_G4X(dev)) {
		limit = intel_g4x_limit(crtc);
	} else if (IS_PINEVIEW(dev)) {
		if (intel_pipe_will_have_type(crtc, INTEL_OUTPUT_LVDS))
			limit = &intel_limits_pineview_lvds;
		else
			limit = &intel_limits_pineview_sdvo;
	} else if (IS_CHERRYVIEW(dev)) {
		limit = &intel_limits_chv;
	} else if (IS_VALLEYVIEW(dev)) {
		limit = &intel_limits_vlv;
	} else if (!IS_GEN2(dev)) {
		if (intel_pipe_will_have_type(crtc, INTEL_OUTPUT_LVDS))
			limit = &intel_limits_i9xx_lvds;
		else
			limit = &intel_limits_i9xx_sdvo;
	} else {
		if (intel_pipe_will_have_type(crtc, INTEL_OUTPUT_LVDS))
			limit = &intel_limits_i8xx_lvds;
		else if (intel_pipe_will_have_type(crtc, INTEL_OUTPUT_DVO))
			limit = &intel_limits_i8xx_dvo;
		else
			limit = &intel_limits_i8xx_dac;
	}
	return limit;
}

/* m1 is reserved as 0 in Pineview, n is a ring counter */
static void pineview_clock(int refclk, intel_clock_t *clock)
{
	clock->m = clock->m2 + 2;
	clock->p = clock->p1 * clock->p2;
	if (WARN_ON(clock->n == 0 || clock->p == 0))
		return;
	clock->vco = DIV_ROUND_CLOSEST(refclk * clock->m, clock->n);
	clock->dot = DIV_ROUND_CLOSEST(clock->vco, clock->p);
}

static uint32_t i9xx_dpll_compute_m(struct dpll *dpll)
{
	return 5 * (dpll->m1 + 2) + (dpll->m2 + 2);
}

static void i9xx_clock(int refclk, intel_clock_t *clock)
{
	clock->m = i9xx_dpll_compute_m(clock);
	clock->p = clock->p1 * clock->p2;
	if (WARN_ON(clock->n + 2 == 0 || clock->p == 0))
		return;
	clock->vco = DIV_ROUND_CLOSEST(refclk * clock->m, clock->n + 2);
	clock->dot = DIV_ROUND_CLOSEST(clock->vco, clock->p);
}

static void chv_clock(int refclk, intel_clock_t *clock)
{
	clock->m = clock->m1 * clock->m2;
	clock->p = clock->p1 * clock->p2;
	if (WARN_ON(clock->n == 0 || clock->p == 0))
		return;
	clock->vco = DIV_ROUND_CLOSEST_ULL((uint64_t)refclk * clock->m,
			clock->n << 22);
	clock->dot = DIV_ROUND_CLOSEST(clock->vco, clock->p);
}

#define INTELPllInvalid(s)   do { /* DRM_DEBUG(s); */ return false; } while (0)
/**
 * Returns whether the given set of divisors are valid for a given refclk with
 * the given connectors.
 */

static bool intel_PLL_is_valid(struct drm_device *dev,
			       const intel_limit_t *limit,
			       const intel_clock_t *clock)
{
	if (clock->n   < limit->n.min   || limit->n.max   < clock->n)
		INTELPllInvalid("n out of range\n");
	if (clock->p1  < limit->p1.min  || limit->p1.max  < clock->p1)
		INTELPllInvalid("p1 out of range\n");
	if (clock->m2  < limit->m2.min  || limit->m2.max  < clock->m2)
		INTELPllInvalid("m2 out of range\n");
	if (clock->m1  < limit->m1.min  || limit->m1.max  < clock->m1)
		INTELPllInvalid("m1 out of range\n");

	if (!IS_PINEVIEW(dev) && !IS_VALLEYVIEW(dev))
		if (clock->m1 <= clock->m2)
			INTELPllInvalid("m1 <= m2\n");

	if (!IS_VALLEYVIEW(dev)) {
		if (clock->p < limit->p.min || limit->p.max < clock->p)
			INTELPllInvalid("p out of range\n");
		if (clock->m < limit->m.min || limit->m.max < clock->m)
			INTELPllInvalid("m out of range\n");
	}

	if (clock->vco < limit->vco.min || limit->vco.max < clock->vco)
		INTELPllInvalid("vco out of range\n");
	/* XXX: We may need to be checking "Dot clock" depending on the multiplier,
	 * connector, etc., rather than just a single range.
	 */
	if (clock->dot < limit->dot.min || limit->dot.max < clock->dot)
		INTELPllInvalid("dot out of range\n");

	return true;
}

static bool
i9xx_find_best_dpll(const intel_limit_t *limit, struct intel_crtc *crtc,
		    int target, int refclk, intel_clock_t *match_clock,
		    intel_clock_t *best_clock)
{
	struct drm_device *dev = crtc->base.dev;
	intel_clock_t clock;
	int err = target;

	if (intel_pipe_will_have_type(crtc, INTEL_OUTPUT_LVDS)) {
		/*
		 * For LVDS just rely on its current settings for dual-channel.
		 * We haven't figured out how to reliably set up different
		 * single/dual channel state, if we even can.
		 */
		if (intel_is_dual_link_lvds(dev))
			clock.p2 = limit->p2.p2_fast;
		else
			clock.p2 = limit->p2.p2_slow;
	} else {
		if (target < limit->p2.dot_limit)
			clock.p2 = limit->p2.p2_slow;
		else
			clock.p2 = limit->p2.p2_fast;
	}

	memset(best_clock, 0, sizeof(*best_clock));

	for (clock.m1 = limit->m1.min; clock.m1 <= limit->m1.max;
	     clock.m1++) {
		for (clock.m2 = limit->m2.min;
		     clock.m2 <= limit->m2.max; clock.m2++) {
			if (clock.m2 >= clock.m1)
				break;
			for (clock.n = limit->n.min;
			     clock.n <= limit->n.max; clock.n++) {
				for (clock.p1 = limit->p1.min;
					clock.p1 <= limit->p1.max; clock.p1++) {
					int this_err;

					i9xx_clock(refclk, &clock);
					if (!intel_PLL_is_valid(dev, limit,
								&clock))
						continue;
					if (match_clock &&
					    clock.p != match_clock->p)
						continue;

					this_err = abs(clock.dot - target);
					if (this_err < err) {
						*best_clock = clock;
						err = this_err;
					}
				}
			}
		}
	}

	return (err != target);
}

static bool
pnv_find_best_dpll(const intel_limit_t *limit, struct intel_crtc *crtc,
		   int target, int refclk, intel_clock_t *match_clock,
		   intel_clock_t *best_clock)
{
	struct drm_device *dev = crtc->base.dev;
	intel_clock_t clock;
	int err = target;

	if (intel_pipe_will_have_type(crtc, INTEL_OUTPUT_LVDS)) {
		/*
		 * For LVDS just rely on its current settings for dual-channel.
		 * We haven't figured out how to reliably set up different
		 * single/dual channel state, if we even can.
		 */
		if (intel_is_dual_link_lvds(dev))
			clock.p2 = limit->p2.p2_fast;
		else
			clock.p2 = limit->p2.p2_slow;
	} else {
		if (target < limit->p2.dot_limit)
			clock.p2 = limit->p2.p2_slow;
		else
			clock.p2 = limit->p2.p2_fast;
	}

	memset(best_clock, 0, sizeof(*best_clock));

	for (clock.m1 = limit->m1.min; clock.m1 <= limit->m1.max;
	     clock.m1++) {
		for (clock.m2 = limit->m2.min;
		     clock.m2 <= limit->m2.max; clock.m2++) {
			for (clock.n = limit->n.min;
			     clock.n <= limit->n.max; clock.n++) {
				for (clock.p1 = limit->p1.min;
					clock.p1 <= limit->p1.max; clock.p1++) {
					int this_err;

					pineview_clock(refclk, &clock);
					if (!intel_PLL_is_valid(dev, limit,
								&clock))
						continue;
					if (match_clock &&
					    clock.p != match_clock->p)
						continue;

					this_err = abs(clock.dot - target);
					if (this_err < err) {
						*best_clock = clock;
						err = this_err;
					}
				}
			}
		}
	}

	return (err != target);
}

static bool
g4x_find_best_dpll(const intel_limit_t *limit, struct intel_crtc *crtc,
		   int target, int refclk, intel_clock_t *match_clock,
		   intel_clock_t *best_clock)
{
	struct drm_device *dev = crtc->base.dev;
	intel_clock_t clock;
	int max_n;
	bool found;
	/* approximately equals target * 0.00585 */
	int err_most = (target >> 8) + (target >> 9);
	found = false;

	if (intel_pipe_will_have_type(crtc, INTEL_OUTPUT_LVDS)) {
		if (intel_is_dual_link_lvds(dev))
			clock.p2 = limit->p2.p2_fast;
		else
			clock.p2 = limit->p2.p2_slow;
	} else {
		if (target < limit->p2.dot_limit)
			clock.p2 = limit->p2.p2_slow;
		else
			clock.p2 = limit->p2.p2_fast;
	}

	memset(best_clock, 0, sizeof(*best_clock));
	max_n = limit->n.max;
	/* based on hardware requirement, prefer smaller n to precision */
	for (clock.n = limit->n.min; clock.n <= max_n; clock.n++) {
		/* based on hardware requirement, prefere larger m1,m2 */
		for (clock.m1 = limit->m1.max;
		     clock.m1 >= limit->m1.min; clock.m1--) {
			for (clock.m2 = limit->m2.max;
			     clock.m2 >= limit->m2.min; clock.m2--) {
				for (clock.p1 = limit->p1.max;
				     clock.p1 >= limit->p1.min; clock.p1--) {
					int this_err;

					i9xx_clock(refclk, &clock);
					if (!intel_PLL_is_valid(dev, limit,
								&clock))
						continue;

					this_err = abs(clock.dot - target);
					if (this_err < err_most) {
						*best_clock = clock;
						err_most = this_err;
						max_n = clock.n;
						found = true;
					}
				}
			}
		}
	}
	return found;
}

static bool
vlv_find_best_dpll(const intel_limit_t *limit, struct intel_crtc *crtc,
		   int target, int refclk, intel_clock_t *match_clock,
		   intel_clock_t *best_clock)
{
	struct drm_device *dev = crtc->base.dev;
	intel_clock_t clock;
	unsigned int bestppm = 1000000;
	/* min update 19.2 MHz */
	int max_n = min(limit->n.max, refclk / 19200);
	bool found = false;

	target *= 5; /* fast clock */

	memset(best_clock, 0, sizeof(*best_clock));

	/* based on hardware requirement, prefer smaller n to precision */
	for (clock.n = limit->n.min; clock.n <= max_n; clock.n++) {
		for (clock.p1 = limit->p1.max; clock.p1 >= limit->p1.min; clock.p1--) {
			for (clock.p2 = limit->p2.p2_fast; clock.p2 >= limit->p2.p2_slow;
			     clock.p2 -= clock.p2 > 10 ? 2 : 1) {
				clock.p = clock.p1 * clock.p2;
				/* based on hardware requirement, prefer bigger m1,m2 values */
				for (clock.m1 = limit->m1.min; clock.m1 <= limit->m1.max; clock.m1++) {
					unsigned int ppm, diff;

					clock.m2 = DIV_ROUND_CLOSEST(target * clock.p * clock.n,
								     refclk * clock.m1);

					vlv_clock(refclk, &clock);

					if (!intel_PLL_is_valid(dev, limit,
								&clock))
						continue;

					diff = abs(clock.dot - target);
					ppm = div_u64(1000000ULL * diff, target);

					if (ppm < 100 && clock.p > best_clock->p) {
						bestppm = 0;
						*best_clock = clock;
						found = true;
					}

					if (bestppm >= 10 && ppm < bestppm - 10) {
						bestppm = ppm;
						*best_clock = clock;
						found = true;
					}
				}
			}
		}
	}

	return found;
}

static bool
chv_find_best_dpll(const intel_limit_t *limit, struct intel_crtc *crtc,
		   int target, int refclk, intel_clock_t *match_clock,
		   intel_clock_t *best_clock)
{
	struct drm_device *dev = crtc->base.dev;
	intel_clock_t clock;
	uint64_t m2;
	int found = false;

	memset(best_clock, 0, sizeof(*best_clock));

	/*
	 * Based on hardware doc, the n always set to 1, and m1 always
	 * set to 2.  If requires to support 200Mhz refclk, we need to
	 * revisit this because n may not 1 anymore.
	 */
	clock.n = 1, clock.m1 = 2;
	target *= 5;	/* fast clock */

	for (clock.p1 = limit->p1.max; clock.p1 >= limit->p1.min; clock.p1--) {
		for (clock.p2 = limit->p2.p2_fast;
				clock.p2 >= limit->p2.p2_slow;
				clock.p2 -= clock.p2 > 10 ? 2 : 1) {

			clock.p = clock.p1 * clock.p2;

			m2 = DIV_ROUND_CLOSEST_ULL(((uint64_t)target * clock.p *
					clock.n) << 22, refclk * clock.m1);

			if (m2 > INT_MAX/clock.m1)
				continue;

			clock.m2 = m2;

			chv_clock(refclk, &clock);

			if (!intel_PLL_is_valid(dev, limit, &clock))
				continue;

			/* based on hardware requirement, prefer bigger p
			 */
			if (clock.p > best_clock->p) {
				*best_clock = clock;
				found = true;
			}
		}
	}

	return found;
}

bool intel_crtc_active(struct drm_crtc *crtc)
{
	struct intel_crtc *intel_crtc = to_intel_crtc(crtc);

	/* Be paranoid as we can arrive here with only partial
	 * state retrieved from the hardware during setup.
	 *
	 * We can ditch the adjusted_mode.crtc_clock check as soon
	 * as Haswell has gained clock readout/fastboot support.
	 *
	 * We can ditch the crtc->primary->fb check as soon as we can
	 * properly reconstruct framebuffers.
	 */
	return intel_crtc->active && crtc->primary->fb &&
		intel_crtc->config->base.adjusted_mode.crtc_clock;
}

enum transcoder intel_pipe_to_cpu_transcoder(struct drm_i915_private *dev_priv,
					     enum pipe pipe)
{
	struct drm_crtc *crtc = dev_priv->pipe_to_crtc_mapping[pipe];
	struct intel_crtc *intel_crtc = to_intel_crtc(crtc);

	return intel_crtc->config->cpu_transcoder;
}

static bool pipe_dsl_stopped(struct drm_device *dev, enum pipe pipe)
{
	struct drm_i915_private *dev_priv = dev->dev_private;
	u32 reg = PIPEDSL(pipe);
	u32 line1, line2;
	u32 line_mask;

	if (IS_GEN2(dev))
		line_mask = DSL_LINEMASK_GEN2;
	else
		line_mask = DSL_LINEMASK_GEN3;

	line1 = I915_READ(reg) & line_mask;
	mdelay(5);
	line2 = I915_READ(reg) & line_mask;

	return line1 == line2;
}

/*
 * intel_wait_for_pipe_off - wait for pipe to turn off
 * @crtc: crtc whose pipe to wait for
 *
 * After disabling a pipe, we can't wait for vblank in the usual way,
 * spinning on the vblank interrupt status bit, since we won't actually
 * see an interrupt when the pipe is disabled.
 *
 * On Gen4 and above:
 *   wait for the pipe register state bit to turn off
 *
 * Otherwise:
 *   wait for the display line value to settle (it usually
 *   ends up stopping at the start of the next frame).
 *
 */
static void intel_wait_for_pipe_off(struct intel_crtc *crtc)
{
	struct drm_device *dev = crtc->base.dev;
	struct drm_i915_private *dev_priv = dev->dev_private;
	enum transcoder cpu_transcoder = crtc->config->cpu_transcoder;
	enum pipe pipe = crtc->pipe;

	if (INTEL_INFO(dev)->gen >= 4) {
		int reg = PIPECONF(cpu_transcoder);

		/* Wait for the Pipe State to go off */
		if (wait_for((I915_READ(reg) & I965_PIPECONF_ACTIVE) == 0,
			     100))
			WARN(1, "pipe_off wait timed out\n");
	} else {
		/* Wait for the display line to settle */
		if (wait_for(pipe_dsl_stopped(dev, pipe), 100))
			WARN(1, "pipe_off wait timed out\n");
	}
}

/*
 * ibx_digital_port_connected - is the specified port connected?
 * @dev_priv: i915 private structure
 * @port: the port to test
 *
 * Returns true if @port is connected, false otherwise.
 */
bool ibx_digital_port_connected(struct drm_i915_private *dev_priv,
				struct intel_digital_port *port)
{
	u32 bit;

	if (HAS_PCH_IBX(dev_priv->dev)) {
		switch (port->port) {
		case PORT_B:
			bit = SDE_PORTB_HOTPLUG;
			break;
		case PORT_C:
			bit = SDE_PORTC_HOTPLUG;
			break;
		case PORT_D:
			bit = SDE_PORTD_HOTPLUG;
			break;
		default:
			return true;
		}
	} else {
		switch (port->port) {
		case PORT_B:
			bit = SDE_PORTB_HOTPLUG_CPT;
			break;
		case PORT_C:
			bit = SDE_PORTC_HOTPLUG_CPT;
			break;
		case PORT_D:
			bit = SDE_PORTD_HOTPLUG_CPT;
			break;
		default:
			return true;
		}
	}

	return I915_READ(SDEISR) & bit;
}

static const char *state_string(bool enabled)
{
	return enabled ? "on" : "off";
}

/* Only for pre-ILK configs */
void assert_pll(struct drm_i915_private *dev_priv,
		enum pipe pipe, bool state)
{
	int reg;
	u32 val;
	bool cur_state;

	reg = DPLL(pipe);
	val = I915_READ(reg);
	cur_state = !!(val & DPLL_VCO_ENABLE);
	I915_STATE_WARN(cur_state != state,
	     "PLL state assertion failure (expected %s, current %s)\n",
	     state_string(state), state_string(cur_state));
}

/* XXX: the dsi pll is shared between MIPI DSI ports */
static void assert_dsi_pll(struct drm_i915_private *dev_priv, bool state)
{
	u32 val;
	bool cur_state;

	mutex_lock(&dev_priv->dpio_lock);
	val = vlv_cck_read(dev_priv, CCK_REG_DSI_PLL_CONTROL);
	mutex_unlock(&dev_priv->dpio_lock);

	cur_state = val & DSI_PLL_VCO_EN;
	I915_STATE_WARN(cur_state != state,
	     "DSI PLL state assertion failure (expected %s, current %s)\n",
	     state_string(state), state_string(cur_state));
}
#define assert_dsi_pll_enabled(d) assert_dsi_pll(d, true)
#define assert_dsi_pll_disabled(d) assert_dsi_pll(d, false)

struct intel_shared_dpll *
intel_crtc_to_shared_dpll(struct intel_crtc *crtc)
{
	struct drm_i915_private *dev_priv = crtc->base.dev->dev_private;

	if (crtc->config->shared_dpll < 0)
		return NULL;

	return &dev_priv->shared_dplls[crtc->config->shared_dpll];
}

/* For ILK+ */
void assert_shared_dpll(struct drm_i915_private *dev_priv,
			struct intel_shared_dpll *pll,
			bool state)
{
	bool cur_state;
	struct intel_dpll_hw_state hw_state;

	if (WARN (!pll,
		  "asserting DPLL %s with no DPLL\n", state_string(state)))
		return;

	cur_state = pll->get_hw_state(dev_priv, pll, &hw_state);
	I915_STATE_WARN(cur_state != state,
	     "%s assertion failure (expected %s, current %s)\n",
	     pll->name, state_string(state), state_string(cur_state));
}

static void assert_fdi_tx(struct drm_i915_private *dev_priv,
			  enum pipe pipe, bool state)
{
	int reg;
	u32 val;
	bool cur_state;
	enum transcoder cpu_transcoder = intel_pipe_to_cpu_transcoder(dev_priv,
								      pipe);

	if (HAS_DDI(dev_priv->dev)) {
		/* DDI does not have a specific FDI_TX register */
		reg = TRANS_DDI_FUNC_CTL(cpu_transcoder);
		val = I915_READ(reg);
		cur_state = !!(val & TRANS_DDI_FUNC_ENABLE);
	} else {
		reg = FDI_TX_CTL(pipe);
		val = I915_READ(reg);
		cur_state = !!(val & FDI_TX_ENABLE);
	}
	I915_STATE_WARN(cur_state != state,
	     "FDI TX state assertion failure (expected %s, current %s)\n",
	     state_string(state), state_string(cur_state));
}
#define assert_fdi_tx_enabled(d, p) assert_fdi_tx(d, p, true)
#define assert_fdi_tx_disabled(d, p) assert_fdi_tx(d, p, false)

static void assert_fdi_rx(struct drm_i915_private *dev_priv,
			  enum pipe pipe, bool state)
{
	int reg;
	u32 val;
	bool cur_state;

	reg = FDI_RX_CTL(pipe);
	val = I915_READ(reg);
	cur_state = !!(val & FDI_RX_ENABLE);
	I915_STATE_WARN(cur_state != state,
	     "FDI RX state assertion failure (expected %s, current %s)\n",
	     state_string(state), state_string(cur_state));
}
#define assert_fdi_rx_enabled(d, p) assert_fdi_rx(d, p, true)
#define assert_fdi_rx_disabled(d, p) assert_fdi_rx(d, p, false)

static void assert_fdi_tx_pll_enabled(struct drm_i915_private *dev_priv,
				      enum pipe pipe)
{
	int reg;
	u32 val;

	/* ILK FDI PLL is always enabled */
	if (INTEL_INFO(dev_priv->dev)->gen == 5)
		return;

	/* On Haswell, DDI ports are responsible for the FDI PLL setup */
	if (HAS_DDI(dev_priv->dev))
		return;

	reg = FDI_TX_CTL(pipe);
	val = I915_READ(reg);
	I915_STATE_WARN(!(val & FDI_TX_PLL_ENABLE), "FDI TX PLL assertion failure, should be active but is disabled\n");
}

void assert_fdi_rx_pll(struct drm_i915_private *dev_priv,
		       enum pipe pipe, bool state)
{
	int reg;
	u32 val;
	bool cur_state;

	reg = FDI_RX_CTL(pipe);
	val = I915_READ(reg);
	cur_state = !!(val & FDI_RX_PLL_ENABLE);
	I915_STATE_WARN(cur_state != state,
	     "FDI RX PLL assertion failure (expected %s, current %s)\n",
	     state_string(state), state_string(cur_state));
}

void assert_panel_unlocked(struct drm_i915_private *dev_priv,
			   enum pipe pipe)
{
	struct drm_device *dev = dev_priv->dev;
	int pp_reg;
	u32 val;
	enum pipe panel_pipe = PIPE_A;
	bool locked = true;

	if (WARN_ON(HAS_DDI(dev)))
		return;

	if (HAS_PCH_SPLIT(dev)) {
		u32 port_sel;

		pp_reg = PCH_PP_CONTROL;
		port_sel = I915_READ(PCH_PP_ON_DELAYS) & PANEL_PORT_SELECT_MASK;

		if (port_sel == PANEL_PORT_SELECT_LVDS &&
		    I915_READ(PCH_LVDS) & LVDS_PIPEB_SELECT)
			panel_pipe = PIPE_B;
		/* XXX: else fix for eDP */
	} else if (IS_VALLEYVIEW(dev)) {
		/* presumably write lock depends on pipe, not port select */
		pp_reg = VLV_PIPE_PP_CONTROL(pipe);
		panel_pipe = pipe;
	} else {
		pp_reg = PP_CONTROL;
		if (I915_READ(LVDS) & LVDS_PIPEB_SELECT)
			panel_pipe = PIPE_B;
	}

	val = I915_READ(pp_reg);
	if (!(val & PANEL_POWER_ON) ||
	    ((val & PANEL_UNLOCK_MASK) == PANEL_UNLOCK_REGS))
		locked = false;

	I915_STATE_WARN(panel_pipe == pipe && locked,
	     "panel assertion failure, pipe %c regs locked\n",
	     pipe_name(pipe));
}

static void assert_cursor(struct drm_i915_private *dev_priv,
			  enum pipe pipe, bool state)
{
	struct drm_device *dev = dev_priv->dev;
	bool cur_state;

	if (IS_845G(dev) || IS_I865G(dev))
		cur_state = I915_READ(_CURACNTR) & CURSOR_ENABLE;
	else
		cur_state = I915_READ(CURCNTR(pipe)) & CURSOR_MODE;

	I915_STATE_WARN(cur_state != state,
	     "cursor on pipe %c assertion failure (expected %s, current %s)\n",
	     pipe_name(pipe), state_string(state), state_string(cur_state));
}
#define assert_cursor_enabled(d, p) assert_cursor(d, p, true)
#define assert_cursor_disabled(d, p) assert_cursor(d, p, false)

void assert_pipe(struct drm_i915_private *dev_priv,
		 enum pipe pipe, bool state)
{
	int reg;
	u32 val;
	bool cur_state;
	enum transcoder cpu_transcoder = intel_pipe_to_cpu_transcoder(dev_priv,
								      pipe);

	/* if we need the pipe quirk it must be always on */
	if ((pipe == PIPE_A && dev_priv->quirks & QUIRK_PIPEA_FORCE) ||
	    (pipe == PIPE_B && dev_priv->quirks & QUIRK_PIPEB_FORCE))
		state = true;

	if (!intel_display_power_is_enabled(dev_priv,
				POWER_DOMAIN_TRANSCODER(cpu_transcoder))) {
		cur_state = false;
	} else {
		reg = PIPECONF(cpu_transcoder);
		val = I915_READ(reg);
		cur_state = !!(val & PIPECONF_ENABLE);
	}

	I915_STATE_WARN(cur_state != state,
	     "pipe %c assertion failure (expected %s, current %s)\n",
	     pipe_name(pipe), state_string(state), state_string(cur_state));
}

static void assert_plane(struct drm_i915_private *dev_priv,
			 enum plane plane, bool state)
{
	int reg;
	u32 val;
	bool cur_state;

	reg = DSPCNTR(plane);
	val = I915_READ(reg);
	cur_state = !!(val & DISPLAY_PLANE_ENABLE);
	I915_STATE_WARN(cur_state != state,
	     "plane %c assertion failure (expected %s, current %s)\n",
	     plane_name(plane), state_string(state), state_string(cur_state));
}

#define assert_plane_enabled(d, p) assert_plane(d, p, true)
#define assert_plane_disabled(d, p) assert_plane(d, p, false)

static void assert_planes_disabled(struct drm_i915_private *dev_priv,
				   enum pipe pipe)
{
	struct drm_device *dev = dev_priv->dev;
	int reg, i;
	u32 val;
	int cur_pipe;

	/* Primary planes are fixed to pipes on gen4+ */
	if (INTEL_INFO(dev)->gen >= 4) {
		reg = DSPCNTR(pipe);
		val = I915_READ(reg);
		I915_STATE_WARN(val & DISPLAY_PLANE_ENABLE,
		     "plane %c assertion failure, should be disabled but not\n",
		     plane_name(pipe));
		return;
	}

	/* Need to check both planes against the pipe */
	for_each_pipe(dev_priv, i) {
		reg = DSPCNTR(i);
		val = I915_READ(reg);
		cur_pipe = (val & DISPPLANE_SEL_PIPE_MASK) >>
			DISPPLANE_SEL_PIPE_SHIFT;
		I915_STATE_WARN((val & DISPLAY_PLANE_ENABLE) && pipe == cur_pipe,
		     "plane %c assertion failure, should be off on pipe %c but is still active\n",
		     plane_name(i), pipe_name(pipe));
	}
}

static void assert_sprites_disabled(struct drm_i915_private *dev_priv,
				    enum pipe pipe)
{
	struct drm_device *dev = dev_priv->dev;
	int reg, sprite;
	u32 val;

	if (INTEL_INFO(dev)->gen >= 9) {
		for_each_sprite(pipe, sprite) {
			val = I915_READ(PLANE_CTL(pipe, sprite));
			I915_STATE_WARN(val & PLANE_CTL_ENABLE,
			     "plane %d assertion failure, should be off on pipe %c but is still active\n",
			     sprite, pipe_name(pipe));
		}
	} else if (IS_VALLEYVIEW(dev)) {
		for_each_sprite(pipe, sprite) {
			reg = SPCNTR(pipe, sprite);
			val = I915_READ(reg);
			I915_STATE_WARN(val & SP_ENABLE,
			     "sprite %c assertion failure, should be off on pipe %c but is still active\n",
			     sprite_name(pipe, sprite), pipe_name(pipe));
		}
	} else if (INTEL_INFO(dev)->gen >= 7) {
		reg = SPRCTL(pipe);
		val = I915_READ(reg);
		I915_STATE_WARN(val & SPRITE_ENABLE,
		     "sprite %c assertion failure, should be off on pipe %c but is still active\n",
		     plane_name(pipe), pipe_name(pipe));
	} else if (INTEL_INFO(dev)->gen >= 5) {
		reg = DVSCNTR(pipe);
		val = I915_READ(reg);
		I915_STATE_WARN(val & DVS_ENABLE,
		     "sprite %c assertion failure, should be off on pipe %c but is still active\n",
		     plane_name(pipe), pipe_name(pipe));
	}
}

static void assert_vblank_disabled(struct drm_crtc *crtc)
{
	if (I915_STATE_WARN_ON(drm_crtc_vblank_get(crtc) == 0))
		drm_crtc_vblank_put(crtc);
}

static void ibx_assert_pch_refclk_enabled(struct drm_i915_private *dev_priv)
{
	u32 val;
	bool enabled;

	I915_STATE_WARN_ON(!(HAS_PCH_IBX(dev_priv->dev) || HAS_PCH_CPT(dev_priv->dev)));

	val = I915_READ(PCH_DREF_CONTROL);
	enabled = !!(val & (DREF_SSC_SOURCE_MASK | DREF_NONSPREAD_SOURCE_MASK |
			    DREF_SUPERSPREAD_SOURCE_MASK));
	I915_STATE_WARN(!enabled, "PCH refclk assertion failure, should be active but is disabled\n");
}

static void assert_pch_transcoder_disabled(struct drm_i915_private *dev_priv,
					   enum pipe pipe)
{
	int reg;
	u32 val;
	bool enabled;

	reg = PCH_TRANSCONF(pipe);
	val = I915_READ(reg);
	enabled = !!(val & TRANS_ENABLE);
	I915_STATE_WARN(enabled,
	     "transcoder assertion failed, should be off on pipe %c but is still active\n",
	     pipe_name(pipe));
}

static bool dp_pipe_enabled(struct drm_i915_private *dev_priv,
			    enum pipe pipe, u32 port_sel, u32 val)
{
	if ((val & DP_PORT_EN) == 0)
		return false;

	if (HAS_PCH_CPT(dev_priv->dev)) {
		u32	trans_dp_ctl_reg = TRANS_DP_CTL(pipe);
		u32	trans_dp_ctl = I915_READ(trans_dp_ctl_reg);
		if ((trans_dp_ctl & TRANS_DP_PORT_SEL_MASK) != port_sel)
			return false;
	} else if (IS_CHERRYVIEW(dev_priv->dev)) {
		if ((val & DP_PIPE_MASK_CHV) != DP_PIPE_SELECT_CHV(pipe))
			return false;
	} else {
		if ((val & DP_PIPE_MASK) != (pipe << 30))
			return false;
	}
	return true;
}

static bool hdmi_pipe_enabled(struct drm_i915_private *dev_priv,
			      enum pipe pipe, u32 val)
{
	if ((val & SDVO_ENABLE) == 0)
		return false;

	if (HAS_PCH_CPT(dev_priv->dev)) {
		if ((val & SDVO_PIPE_SEL_MASK_CPT) != SDVO_PIPE_SEL_CPT(pipe))
			return false;
	} else if (IS_CHERRYVIEW(dev_priv->dev)) {
		if ((val & SDVO_PIPE_SEL_MASK_CHV) != SDVO_PIPE_SEL_CHV(pipe))
			return false;
	} else {
		if ((val & SDVO_PIPE_SEL_MASK) != SDVO_PIPE_SEL(pipe))
			return false;
	}
	return true;
}

static bool lvds_pipe_enabled(struct drm_i915_private *dev_priv,
			      enum pipe pipe, u32 val)
{
	if ((val & LVDS_PORT_EN) == 0)
		return false;

	if (HAS_PCH_CPT(dev_priv->dev)) {
		if ((val & PORT_TRANS_SEL_MASK) != PORT_TRANS_SEL_CPT(pipe))
			return false;
	} else {
		if ((val & LVDS_PIPE_MASK) != LVDS_PIPE(pipe))
			return false;
	}
	return true;
}

static bool adpa_pipe_enabled(struct drm_i915_private *dev_priv,
			      enum pipe pipe, u32 val)
{
	if ((val & ADPA_DAC_ENABLE) == 0)
		return false;
	if (HAS_PCH_CPT(dev_priv->dev)) {
		if ((val & PORT_TRANS_SEL_MASK) != PORT_TRANS_SEL_CPT(pipe))
			return false;
	} else {
		if ((val & ADPA_PIPE_SELECT_MASK) != ADPA_PIPE_SELECT(pipe))
			return false;
	}
	return true;
}

static void assert_pch_dp_disabled(struct drm_i915_private *dev_priv,
				   enum pipe pipe, int reg, u32 port_sel)
{
	u32 val = I915_READ(reg);
	I915_STATE_WARN(dp_pipe_enabled(dev_priv, pipe, port_sel, val),
	     "PCH DP (0x%08x) enabled on transcoder %c, should be disabled\n",
	     reg, pipe_name(pipe));

	I915_STATE_WARN(HAS_PCH_IBX(dev_priv->dev) && (val & DP_PORT_EN) == 0
	     && (val & DP_PIPEB_SELECT),
	     "IBX PCH dp port still using transcoder B\n");
}

static void assert_pch_hdmi_disabled(struct drm_i915_private *dev_priv,
				     enum pipe pipe, int reg)
{
	u32 val = I915_READ(reg);
	I915_STATE_WARN(hdmi_pipe_enabled(dev_priv, pipe, val),
	     "PCH HDMI (0x%08x) enabled on transcoder %c, should be disabled\n",
	     reg, pipe_name(pipe));

	I915_STATE_WARN(HAS_PCH_IBX(dev_priv->dev) && (val & SDVO_ENABLE) == 0
	     && (val & SDVO_PIPE_B_SELECT),
	     "IBX PCH hdmi port still using transcoder B\n");
}

static void assert_pch_ports_disabled(struct drm_i915_private *dev_priv,
				      enum pipe pipe)
{
	int reg;
	u32 val;

	assert_pch_dp_disabled(dev_priv, pipe, PCH_DP_B, TRANS_DP_PORT_SEL_B);
	assert_pch_dp_disabled(dev_priv, pipe, PCH_DP_C, TRANS_DP_PORT_SEL_C);
	assert_pch_dp_disabled(dev_priv, pipe, PCH_DP_D, TRANS_DP_PORT_SEL_D);

	reg = PCH_ADPA;
	val = I915_READ(reg);
	I915_STATE_WARN(adpa_pipe_enabled(dev_priv, pipe, val),
	     "PCH VGA enabled on transcoder %c, should be disabled\n",
	     pipe_name(pipe));

	reg = PCH_LVDS;
	val = I915_READ(reg);
	I915_STATE_WARN(lvds_pipe_enabled(dev_priv, pipe, val),
	     "PCH LVDS enabled on transcoder %c, should be disabled\n",
	     pipe_name(pipe));

	assert_pch_hdmi_disabled(dev_priv, pipe, PCH_HDMIB);
	assert_pch_hdmi_disabled(dev_priv, pipe, PCH_HDMIC);
	assert_pch_hdmi_disabled(dev_priv, pipe, PCH_HDMID);
}

static void intel_init_dpio(struct drm_device *dev)
{
	struct drm_i915_private *dev_priv = dev->dev_private;

	if (!IS_VALLEYVIEW(dev))
		return;

	/*
	 * IOSF_PORT_DPIO is used for VLV x2 PHY (DP/HDMI B and C),
	 * CHV x1 PHY (DP/HDMI D)
	 * IOSF_PORT_DPIO_2 is used for CHV x2 PHY (DP/HDMI B and C)
	 */
	if (IS_CHERRYVIEW(dev)) {
		DPIO_PHY_IOSF_PORT(DPIO_PHY0) = IOSF_PORT_DPIO_2;
		DPIO_PHY_IOSF_PORT(DPIO_PHY1) = IOSF_PORT_DPIO;
	} else {
		DPIO_PHY_IOSF_PORT(DPIO_PHY0) = IOSF_PORT_DPIO;
	}
}

static void vlv_enable_pll(struct intel_crtc *crtc,
			   const struct intel_crtc_state *pipe_config)
{
	struct drm_device *dev = crtc->base.dev;
	struct drm_i915_private *dev_priv = dev->dev_private;
	int reg = DPLL(crtc->pipe);
	u32 dpll = pipe_config->dpll_hw_state.dpll;

	assert_pipe_disabled(dev_priv, crtc->pipe);

	/* No really, not for ILK+ */
	BUG_ON(!IS_VALLEYVIEW(dev_priv->dev));

	/* PLL is protected by panel, make sure we can write it */
	if (IS_MOBILE(dev_priv->dev))
		assert_panel_unlocked(dev_priv, crtc->pipe);

	I915_WRITE(reg, dpll);
	POSTING_READ(reg);
	udelay(150);

	if (wait_for(((I915_READ(reg) & DPLL_LOCK_VLV) == DPLL_LOCK_VLV), 1))
		DRM_ERROR("DPLL %d failed to lock\n", crtc->pipe);

	I915_WRITE(DPLL_MD(crtc->pipe), pipe_config->dpll_hw_state.dpll_md);
	POSTING_READ(DPLL_MD(crtc->pipe));

	/* We do this three times for luck */
	I915_WRITE(reg, dpll);
	POSTING_READ(reg);
	udelay(150); /* wait for warmup */
	I915_WRITE(reg, dpll);
	POSTING_READ(reg);
	udelay(150); /* wait for warmup */
	I915_WRITE(reg, dpll);
	POSTING_READ(reg);
	udelay(150); /* wait for warmup */
}

static void chv_enable_pll(struct intel_crtc *crtc,
			   const struct intel_crtc_state *pipe_config)
{
	struct drm_device *dev = crtc->base.dev;
	struct drm_i915_private *dev_priv = dev->dev_private;
	int pipe = crtc->pipe;
	enum dpio_channel port = vlv_pipe_to_channel(pipe);
	u32 tmp;

	assert_pipe_disabled(dev_priv, crtc->pipe);

	BUG_ON(!IS_CHERRYVIEW(dev_priv->dev));

	mutex_lock(&dev_priv->dpio_lock);

	/* Enable back the 10bit clock to display controller */
	tmp = vlv_dpio_read(dev_priv, pipe, CHV_CMN_DW14(port));
	tmp |= DPIO_DCLKP_EN;
	vlv_dpio_write(dev_priv, pipe, CHV_CMN_DW14(port), tmp);

	/*
	 * Need to wait > 100ns between dclkp clock enable bit and PLL enable.
	 */
	udelay(1);

	/* Enable PLL */
	I915_WRITE(DPLL(pipe), pipe_config->dpll_hw_state.dpll);

	/* Check PLL is locked */
	if (wait_for(((I915_READ(DPLL(pipe)) & DPLL_LOCK_VLV) == DPLL_LOCK_VLV), 1))
		DRM_ERROR("PLL %d failed to lock\n", pipe);

	/* not sure when this should be written */
	I915_WRITE(DPLL_MD(pipe), pipe_config->dpll_hw_state.dpll_md);
	POSTING_READ(DPLL_MD(pipe));

	mutex_unlock(&dev_priv->dpio_lock);
}

static int intel_num_dvo_pipes(struct drm_device *dev)
{
	struct intel_crtc *crtc;
	int count = 0;

	for_each_intel_crtc(dev, crtc)
		count += crtc->active &&
			intel_pipe_has_type(crtc, INTEL_OUTPUT_DVO);

	return count;
}

static void i9xx_enable_pll(struct intel_crtc *crtc)
{
	struct drm_device *dev = crtc->base.dev;
	struct drm_i915_private *dev_priv = dev->dev_private;
	int reg = DPLL(crtc->pipe);
	u32 dpll = crtc->config->dpll_hw_state.dpll;

	assert_pipe_disabled(dev_priv, crtc->pipe);

	/* No really, not for ILK+ */
	BUG_ON(INTEL_INFO(dev)->gen >= 5);

	/* PLL is protected by panel, make sure we can write it */
	if (IS_MOBILE(dev) && !IS_I830(dev))
		assert_panel_unlocked(dev_priv, crtc->pipe);

	/* Enable DVO 2x clock on both PLLs if necessary */
	if (IS_I830(dev) && intel_num_dvo_pipes(dev) > 0) {
		/*
		 * It appears to be important that we don't enable this
		 * for the current pipe before otherwise configuring the
		 * PLL. No idea how this should be handled if multiple
		 * DVO outputs are enabled simultaneosly.
		 */
		dpll |= DPLL_DVO_2X_MODE;
		I915_WRITE(DPLL(!crtc->pipe),
			   I915_READ(DPLL(!crtc->pipe)) | DPLL_DVO_2X_MODE);
	}

	/* Wait for the clocks to stabilize. */
	POSTING_READ(reg);
	udelay(150);

	if (INTEL_INFO(dev)->gen >= 4) {
		I915_WRITE(DPLL_MD(crtc->pipe),
			   crtc->config->dpll_hw_state.dpll_md);
	} else {
		/* The pixel multiplier can only be updated once the
		 * DPLL is enabled and the clocks are stable.
		 *
		 * So write it again.
		 */
		I915_WRITE(reg, dpll);
	}

	/* We do this three times for luck */
	I915_WRITE(reg, dpll);
	POSTING_READ(reg);
	udelay(150); /* wait for warmup */
	I915_WRITE(reg, dpll);
	POSTING_READ(reg);
	udelay(150); /* wait for warmup */
	I915_WRITE(reg, dpll);
	POSTING_READ(reg);
	udelay(150); /* wait for warmup */
}

/**
 * i9xx_disable_pll - disable a PLL
 * @dev_priv: i915 private structure
 * @pipe: pipe PLL to disable
 *
 * Disable the PLL for @pipe, making sure the pipe is off first.
 *
 * Note!  This is for pre-ILK only.
 */
static void i9xx_disable_pll(struct intel_crtc *crtc)
{
	struct drm_device *dev = crtc->base.dev;
	struct drm_i915_private *dev_priv = dev->dev_private;
	enum pipe pipe = crtc->pipe;

	/* Disable DVO 2x clock on both PLLs if necessary */
	if (IS_I830(dev) &&
	    intel_pipe_has_type(crtc, INTEL_OUTPUT_DVO) &&
	    intel_num_dvo_pipes(dev) == 1) {
		I915_WRITE(DPLL(PIPE_B),
			   I915_READ(DPLL(PIPE_B)) & ~DPLL_DVO_2X_MODE);
		I915_WRITE(DPLL(PIPE_A),
			   I915_READ(DPLL(PIPE_A)) & ~DPLL_DVO_2X_MODE);
	}

	/* Don't disable pipe or pipe PLLs if needed */
	if ((pipe == PIPE_A && dev_priv->quirks & QUIRK_PIPEA_FORCE) ||
	    (pipe == PIPE_B && dev_priv->quirks & QUIRK_PIPEB_FORCE))
		return;

	/* Make sure the pipe isn't still relying on us */
	assert_pipe_disabled(dev_priv, pipe);

	I915_WRITE(DPLL(pipe), 0);
	POSTING_READ(DPLL(pipe));
}

static void vlv_disable_pll(struct drm_i915_private *dev_priv, enum pipe pipe)
{
	u32 val = 0;

	/* Make sure the pipe isn't still relying on us */
	assert_pipe_disabled(dev_priv, pipe);

	/*
	 * Leave integrated clock source and reference clock enabled for pipe B.
	 * The latter is needed for VGA hotplug / manual detection.
	 */
	if (pipe == PIPE_B)
		val = DPLL_INTEGRATED_CRI_CLK_VLV | DPLL_REFA_CLK_ENABLE_VLV;
	I915_WRITE(DPLL(pipe), val);
	POSTING_READ(DPLL(pipe));

}

static void chv_disable_pll(struct drm_i915_private *dev_priv, enum pipe pipe)
{
	enum dpio_channel port = vlv_pipe_to_channel(pipe);
	u32 val;

	/* Make sure the pipe isn't still relying on us */
	assert_pipe_disabled(dev_priv, pipe);

	/* Set PLL en = 0 */
	val = DPLL_SSC_REF_CLOCK_CHV | DPLL_REFA_CLK_ENABLE_VLV;
	if (pipe != PIPE_A)
		val |= DPLL_INTEGRATED_CRI_CLK_VLV;
	I915_WRITE(DPLL(pipe), val);
	POSTING_READ(DPLL(pipe));

	mutex_lock(&dev_priv->dpio_lock);

	/* Disable 10bit clock to display controller */
	val = vlv_dpio_read(dev_priv, pipe, CHV_CMN_DW14(port));
	val &= ~DPIO_DCLKP_EN;
	vlv_dpio_write(dev_priv, pipe, CHV_CMN_DW14(port), val);

	/* disable left/right clock distribution */
	if (pipe != PIPE_B) {
		val = vlv_dpio_read(dev_priv, pipe, _CHV_CMN_DW5_CH0);
		val &= ~(CHV_BUFLEFTENA1_MASK | CHV_BUFRIGHTENA1_MASK);
		vlv_dpio_write(dev_priv, pipe, _CHV_CMN_DW5_CH0, val);
	} else {
		val = vlv_dpio_read(dev_priv, pipe, _CHV_CMN_DW1_CH1);
		val &= ~(CHV_BUFLEFTENA2_MASK | CHV_BUFRIGHTENA2_MASK);
		vlv_dpio_write(dev_priv, pipe, _CHV_CMN_DW1_CH1, val);
	}

	mutex_unlock(&dev_priv->dpio_lock);
}

void vlv_wait_port_ready(struct drm_i915_private *dev_priv,
		struct intel_digital_port *dport)
{
	u32 port_mask;
	int dpll_reg;

	switch (dport->port) {
	case PORT_B:
		port_mask = DPLL_PORTB_READY_MASK;
		dpll_reg = DPLL(0);
		break;
	case PORT_C:
		port_mask = DPLL_PORTC_READY_MASK;
		dpll_reg = DPLL(0);
		break;
	case PORT_D:
		port_mask = DPLL_PORTD_READY_MASK;
		dpll_reg = DPIO_PHY_STATUS;
		break;
	default:
		BUG();
	}

	if (wait_for((I915_READ(dpll_reg) & port_mask) == 0, 1000))
		WARN(1, "timed out waiting for port %c ready: 0x%08x\n",
		     port_name(dport->port), I915_READ(dpll_reg));
}

static void intel_prepare_shared_dpll(struct intel_crtc *crtc)
{
	struct drm_device *dev = crtc->base.dev;
	struct drm_i915_private *dev_priv = dev->dev_private;
	struct intel_shared_dpll *pll = intel_crtc_to_shared_dpll(crtc);

	if (WARN_ON(pll == NULL))
		return;

	WARN_ON(!pll->config.crtc_mask);
	if (pll->active == 0) {
		DRM_DEBUG_DRIVER("setting up %s\n", pll->name);
		WARN_ON(pll->on);
		assert_shared_dpll_disabled(dev_priv, pll);

		pll->mode_set(dev_priv, pll);
	}
}

/**
 * intel_enable_shared_dpll - enable PCH PLL
 * @dev_priv: i915 private structure
 * @pipe: pipe PLL to enable
 *
 * The PCH PLL needs to be enabled before the PCH transcoder, since it
 * drives the transcoder clock.
 */
static void intel_enable_shared_dpll(struct intel_crtc *crtc)
{
	struct drm_device *dev = crtc->base.dev;
	struct drm_i915_private *dev_priv = dev->dev_private;
	struct intel_shared_dpll *pll = intel_crtc_to_shared_dpll(crtc);

	if (WARN_ON(pll == NULL))
		return;

	if (WARN_ON(pll->config.crtc_mask == 0))
		return;

	DRM_DEBUG_KMS("enable %s (active %d, on? %d) for crtc %d\n",
		      pll->name, pll->active, pll->on,
		      crtc->base.base.id);

	if (pll->active++) {
		WARN_ON(!pll->on);
		assert_shared_dpll_enabled(dev_priv, pll);
		return;
	}
	WARN_ON(pll->on);

	intel_display_power_get(dev_priv, POWER_DOMAIN_PLLS);

	DRM_DEBUG_KMS("enabling %s\n", pll->name);
	pll->enable(dev_priv, pll);
	pll->on = true;
}

static void intel_disable_shared_dpll(struct intel_crtc *crtc)
{
	struct drm_device *dev = crtc->base.dev;
	struct drm_i915_private *dev_priv = dev->dev_private;
	struct intel_shared_dpll *pll = intel_crtc_to_shared_dpll(crtc);

	/* PCH only available on ILK+ */
	BUG_ON(INTEL_INFO(dev)->gen < 5);
	if (WARN_ON(pll == NULL))
	       return;

	if (WARN_ON(pll->config.crtc_mask == 0))
		return;

	DRM_DEBUG_KMS("disable %s (active %d, on? %d) for crtc %d\n",
		      pll->name, pll->active, pll->on,
		      crtc->base.base.id);

	if (WARN_ON(pll->active == 0)) {
		assert_shared_dpll_disabled(dev_priv, pll);
		return;
	}

	assert_shared_dpll_enabled(dev_priv, pll);
	WARN_ON(!pll->on);
	if (--pll->active)
		return;

	DRM_DEBUG_KMS("disabling %s\n", pll->name);
	pll->disable(dev_priv, pll);
	pll->on = false;

	intel_display_power_put(dev_priv, POWER_DOMAIN_PLLS);
}

static void ironlake_enable_pch_transcoder(struct drm_i915_private *dev_priv,
					   enum pipe pipe)
{
	struct drm_device *dev = dev_priv->dev;
	struct drm_crtc *crtc = dev_priv->pipe_to_crtc_mapping[pipe];
	struct intel_crtc *intel_crtc = to_intel_crtc(crtc);
	uint32_t reg, val, pipeconf_val;

	/* PCH only available on ILK+ */
	BUG_ON(!HAS_PCH_SPLIT(dev));

	/* Make sure PCH DPLL is enabled */
	assert_shared_dpll_enabled(dev_priv,
				   intel_crtc_to_shared_dpll(intel_crtc));

	/* FDI must be feeding us bits for PCH ports */
	assert_fdi_tx_enabled(dev_priv, pipe);
	assert_fdi_rx_enabled(dev_priv, pipe);

	if (HAS_PCH_CPT(dev)) {
		/* Workaround: Set the timing override bit before enabling the
		 * pch transcoder. */
		reg = TRANS_CHICKEN2(pipe);
		val = I915_READ(reg);
		val |= TRANS_CHICKEN2_TIMING_OVERRIDE;
		I915_WRITE(reg, val);
	}

	reg = PCH_TRANSCONF(pipe);
	val = I915_READ(reg);
	pipeconf_val = I915_READ(PIPECONF(pipe));

	if (HAS_PCH_IBX(dev_priv->dev)) {
		/*
		 * make the BPC in transcoder be consistent with
		 * that in pipeconf reg.
		 */
		val &= ~PIPECONF_BPC_MASK;
		val |= pipeconf_val & PIPECONF_BPC_MASK;
	}

	val &= ~TRANS_INTERLACE_MASK;
	if ((pipeconf_val & PIPECONF_INTERLACE_MASK) == PIPECONF_INTERLACED_ILK)
		if (HAS_PCH_IBX(dev_priv->dev) &&
		    intel_pipe_has_type(intel_crtc, INTEL_OUTPUT_SDVO))
			val |= TRANS_LEGACY_INTERLACED_ILK;
		else
			val |= TRANS_INTERLACED;
	else
		val |= TRANS_PROGRESSIVE;

	I915_WRITE(reg, val | TRANS_ENABLE);
	if (wait_for(I915_READ(reg) & TRANS_STATE_ENABLE, 100))
		DRM_ERROR("failed to enable transcoder %c\n", pipe_name(pipe));
}

static void lpt_enable_pch_transcoder(struct drm_i915_private *dev_priv,
				      enum transcoder cpu_transcoder)
{
	u32 val, pipeconf_val;

	/* PCH only available on ILK+ */
	BUG_ON(!HAS_PCH_SPLIT(dev_priv->dev));

	/* FDI must be feeding us bits for PCH ports */
	assert_fdi_tx_enabled(dev_priv, (enum pipe) cpu_transcoder);
	assert_fdi_rx_enabled(dev_priv, TRANSCODER_A);

	/* Workaround: set timing override bit. */
	val = I915_READ(_TRANSA_CHICKEN2);
	val |= TRANS_CHICKEN2_TIMING_OVERRIDE;
	I915_WRITE(_TRANSA_CHICKEN2, val);

	val = TRANS_ENABLE;
	pipeconf_val = I915_READ(PIPECONF(cpu_transcoder));

	if ((pipeconf_val & PIPECONF_INTERLACE_MASK_HSW) ==
	    PIPECONF_INTERLACED_ILK)
		val |= TRANS_INTERLACED;
	else
		val |= TRANS_PROGRESSIVE;

	I915_WRITE(LPT_TRANSCONF, val);
	if (wait_for(I915_READ(LPT_TRANSCONF) & TRANS_STATE_ENABLE, 100))
		DRM_ERROR("Failed to enable PCH transcoder\n");
}

static void ironlake_disable_pch_transcoder(struct drm_i915_private *dev_priv,
					    enum pipe pipe)
{
	struct drm_device *dev = dev_priv->dev;
	uint32_t reg, val;

	/* FDI relies on the transcoder */
	assert_fdi_tx_disabled(dev_priv, pipe);
	assert_fdi_rx_disabled(dev_priv, pipe);

	/* Ports must be off as well */
	assert_pch_ports_disabled(dev_priv, pipe);

	reg = PCH_TRANSCONF(pipe);
	val = I915_READ(reg);
	val &= ~TRANS_ENABLE;
	I915_WRITE(reg, val);
	/* wait for PCH transcoder off, transcoder state */
	if (wait_for((I915_READ(reg) & TRANS_STATE_ENABLE) == 0, 50))
		DRM_ERROR("failed to disable transcoder %c\n", pipe_name(pipe));

	if (!HAS_PCH_IBX(dev)) {
		/* Workaround: Clear the timing override chicken bit again. */
		reg = TRANS_CHICKEN2(pipe);
		val = I915_READ(reg);
		val &= ~TRANS_CHICKEN2_TIMING_OVERRIDE;
		I915_WRITE(reg, val);
	}
}

static void lpt_disable_pch_transcoder(struct drm_i915_private *dev_priv)
{
	u32 val;

	val = I915_READ(LPT_TRANSCONF);
	val &= ~TRANS_ENABLE;
	I915_WRITE(LPT_TRANSCONF, val);
	/* wait for PCH transcoder off, transcoder state */
	if (wait_for((I915_READ(LPT_TRANSCONF) & TRANS_STATE_ENABLE) == 0, 50))
		DRM_ERROR("Failed to disable PCH transcoder\n");

	/* Workaround: clear timing override bit. */
	val = I915_READ(_TRANSA_CHICKEN2);
	val &= ~TRANS_CHICKEN2_TIMING_OVERRIDE;
	I915_WRITE(_TRANSA_CHICKEN2, val);
}

/**
 * intel_enable_pipe - enable a pipe, asserting requirements
 * @crtc: crtc responsible for the pipe
 *
 * Enable @crtc's pipe, making sure that various hardware specific requirements
 * are met, if applicable, e.g. PLL enabled, LVDS pairs enabled, etc.
 */
static void intel_enable_pipe(struct intel_crtc *crtc)
{
	struct drm_device *dev = crtc->base.dev;
	struct drm_i915_private *dev_priv = dev->dev_private;
	enum pipe pipe = crtc->pipe;
	enum transcoder cpu_transcoder = intel_pipe_to_cpu_transcoder(dev_priv,
								      pipe);
	enum pipe pch_transcoder;
	int reg;
	u32 val;

	assert_planes_disabled(dev_priv, pipe);
	assert_cursor_disabled(dev_priv, pipe);
	assert_sprites_disabled(dev_priv, pipe);

	if (HAS_PCH_LPT(dev_priv->dev))
		pch_transcoder = TRANSCODER_A;
	else
		pch_transcoder = pipe;

	/*
	 * A pipe without a PLL won't actually be able to drive bits from
	 * a plane.  On ILK+ the pipe PLLs are integrated, so we don't
	 * need the check.
	 */
	if (!HAS_PCH_SPLIT(dev_priv->dev))
		if (intel_pipe_has_type(crtc, INTEL_OUTPUT_DSI))
			assert_dsi_pll_enabled(dev_priv);
		else
			assert_pll_enabled(dev_priv, pipe);
	else {
		if (crtc->config->has_pch_encoder) {
			/* if driving the PCH, we need FDI enabled */
			assert_fdi_rx_pll_enabled(dev_priv, pch_transcoder);
			assert_fdi_tx_pll_enabled(dev_priv,
						  (enum pipe) cpu_transcoder);
		}
		/* FIXME: assert CPU port conditions for SNB+ */
	}

	reg = PIPECONF(cpu_transcoder);
	val = I915_READ(reg);
	if (val & PIPECONF_ENABLE) {
		WARN_ON(!((pipe == PIPE_A && dev_priv->quirks & QUIRK_PIPEA_FORCE) ||
			  (pipe == PIPE_B && dev_priv->quirks & QUIRK_PIPEB_FORCE)));
		return;
	}

	I915_WRITE(reg, val | PIPECONF_ENABLE);
	POSTING_READ(reg);
}

/**
 * intel_disable_pipe - disable a pipe, asserting requirements
 * @crtc: crtc whose pipes is to be disabled
 *
 * Disable the pipe of @crtc, making sure that various hardware
 * specific requirements are met, if applicable, e.g. plane
 * disabled, panel fitter off, etc.
 *
 * Will wait until the pipe has shut down before returning.
 */
static void intel_disable_pipe(struct intel_crtc *crtc)
{
	struct drm_i915_private *dev_priv = crtc->base.dev->dev_private;
	enum transcoder cpu_transcoder = crtc->config->cpu_transcoder;
	enum pipe pipe = crtc->pipe;
	int reg;
	u32 val;

	/*
	 * Make sure planes won't keep trying to pump pixels to us,
	 * or we might hang the display.
	 */
	assert_planes_disabled(dev_priv, pipe);
	assert_cursor_disabled(dev_priv, pipe);
	assert_sprites_disabled(dev_priv, pipe);

	reg = PIPECONF(cpu_transcoder);
	val = I915_READ(reg);
	if ((val & PIPECONF_ENABLE) == 0)
		return;

	/*
	 * Double wide has implications for planes
	 * so best keep it disabled when not needed.
	 */
	if (crtc->config->double_wide)
		val &= ~PIPECONF_DOUBLE_WIDE;

	/* Don't disable pipe or pipe PLLs if needed */
	if (!(pipe == PIPE_A && dev_priv->quirks & QUIRK_PIPEA_FORCE) &&
	    !(pipe == PIPE_B && dev_priv->quirks & QUIRK_PIPEB_FORCE))
		val &= ~PIPECONF_ENABLE;

	I915_WRITE(reg, val);
	if ((val & PIPECONF_ENABLE) == 0)
		intel_wait_for_pipe_off(crtc);
}

/*
 * Plane regs are double buffered, going from enabled->disabled needs a
 * trigger in order to latch.  The display address reg provides this.
 */
void intel_flush_primary_plane(struct drm_i915_private *dev_priv,
			       enum plane plane)
{
	struct drm_device *dev = dev_priv->dev;
	u32 reg = INTEL_INFO(dev)->gen >= 4 ? DSPSURF(plane) : DSPADDR(plane);

	I915_WRITE(reg, I915_READ(reg));
	POSTING_READ(reg);
}

/**
 * intel_enable_primary_hw_plane - enable the primary plane on a given pipe
 * @plane:  plane to be enabled
 * @crtc: crtc for the plane
 *
 * Enable @plane on @crtc, making sure that the pipe is running first.
 */
static void intel_enable_primary_hw_plane(struct drm_plane *plane,
					  struct drm_crtc *crtc)
{
	struct drm_device *dev = plane->dev;
	struct drm_i915_private *dev_priv = dev->dev_private;
	struct intel_crtc *intel_crtc = to_intel_crtc(crtc);

	/* If the pipe isn't enabled, we can't pump pixels and may hang */
	assert_pipe_enabled(dev_priv, intel_crtc->pipe);

	if (intel_crtc->primary_enabled)
		return;

	intel_crtc->primary_enabled = true;

	dev_priv->display.update_primary_plane(crtc, plane->fb,
					       crtc->x, crtc->y);

	/*
	 * BDW signals flip done immediately if the plane
	 * is disabled, even if the plane enable is already
	 * armed to occur at the next vblank :(
	 */
	if (IS_BROADWELL(dev))
		intel_wait_for_vblank(dev, intel_crtc->pipe);
}

/**
 * intel_disable_primary_hw_plane - disable the primary hardware plane
 * @plane: plane to be disabled
 * @crtc: crtc for the plane
 *
 * Disable @plane on @crtc, making sure that the pipe is running first.
 */
static void intel_disable_primary_hw_plane(struct drm_plane *plane,
					   struct drm_crtc *crtc)
{
	struct drm_device *dev = plane->dev;
	struct drm_i915_private *dev_priv = dev->dev_private;
	struct intel_crtc *intel_crtc = to_intel_crtc(crtc);

	if (WARN_ON(!intel_crtc->active))
		return;

	if (!intel_crtc->primary_enabled)
		return;

	intel_crtc->primary_enabled = false;

	dev_priv->display.update_primary_plane(crtc, plane->fb,
					       crtc->x, crtc->y);
}

static bool need_vtd_wa(struct drm_device *dev)
{
#ifdef CONFIG_INTEL_IOMMU
	if (INTEL_INFO(dev)->gen >= 6 && intel_iommu_gfx_mapped)
		return true;
#endif
	return false;
}

int
intel_fb_align_height(struct drm_device *dev, int height,
		      uint32_t pixel_format,
		      uint64_t fb_format_modifier)
{
	int tile_height;
	uint32_t bits_per_pixel;

	switch (fb_format_modifier) {
	case DRM_FORMAT_MOD_NONE:
		tile_height = 1;
		break;
	case I915_FORMAT_MOD_X_TILED:
		tile_height = IS_GEN2(dev) ? 16 : 8;
		break;
	case I915_FORMAT_MOD_Y_TILED:
		tile_height = 32;
		break;
	case I915_FORMAT_MOD_Yf_TILED:
		bits_per_pixel = drm_format_plane_cpp(pixel_format, 0) * 8;
		switch (bits_per_pixel) {
		default:
		case 8:
			tile_height = 64;
			break;
		case 16:
		case 32:
			tile_height = 32;
			break;
		case 64:
			tile_height = 16;
			break;
		case 128:
			WARN_ONCE(1,
				  "128-bit pixels are not supported for display!");
			tile_height = 16;
			break;
		}
		break;
	default:
		MISSING_CASE(fb_format_modifier);
		tile_height = 1;
		break;
	}

	return ALIGN(height, tile_height);
}

int
intel_pin_and_fence_fb_obj(struct drm_plane *plane,
			   struct drm_framebuffer *fb,
			   struct intel_engine_cs *pipelined)
{
	struct drm_device *dev = fb->dev;
	struct drm_i915_private *dev_priv = dev->dev_private;
	struct drm_i915_gem_object *obj = intel_fb_obj(fb);
	u32 alignment;
	int ret;

	WARN_ON(!mutex_is_locked(&dev->struct_mutex));

	switch (fb->modifier[0]) {
	case DRM_FORMAT_MOD_NONE:
		if (INTEL_INFO(dev)->gen >= 9)
			alignment = 256 * 1024;
		else if (IS_BROADWATER(dev) || IS_CRESTLINE(dev))
			alignment = 128 * 1024;
		else if (INTEL_INFO(dev)->gen >= 4)
			alignment = 4 * 1024;
		else
			alignment = 64 * 1024;
		break;
	case I915_FORMAT_MOD_X_TILED:
		if (INTEL_INFO(dev)->gen >= 9)
			alignment = 256 * 1024;
		else {
			/* pin() will align the object as required by fence */
			alignment = 0;
		}
		break;
	case I915_FORMAT_MOD_Y_TILED:
	case I915_FORMAT_MOD_Yf_TILED:
		if (WARN_ONCE(INTEL_INFO(dev)->gen < 9,
			  "Y tiling bo slipped through, driver bug!\n"))
			return -EINVAL;
		alignment = 1 * 1024 * 1024;
		break;
	default:
		MISSING_CASE(fb->modifier[0]);
		return -EINVAL;
	}

	/* Note that the w/a also requires 64 PTE of padding following the
	 * bo. We currently fill all unused PTE with the shadow page and so
	 * we should always have valid PTE following the scanout preventing
	 * the VT-d warning.
	 */
	if (need_vtd_wa(dev) && alignment < 256 * 1024)
		alignment = 256 * 1024;

	/*
	 * Global gtt pte registers are special registers which actually forward
	 * writes to a chunk of system memory. Which means that there is no risk
	 * that the register values disappear as soon as we call
	 * intel_runtime_pm_put(), so it is correct to wrap only the
	 * pin/unpin/fence and not more.
	 */
	intel_runtime_pm_get(dev_priv);

	dev_priv->mm.interruptible = false;
	ret = i915_gem_object_pin_to_display_plane(obj, alignment, pipelined);
	if (ret)
		goto err_interruptible;

	/* Install a fence for tiled scan-out. Pre-i965 always needs a
	 * fence, whereas 965+ only requires a fence if using
	 * framebuffer compression.  For simplicity, we always install
	 * a fence as the cost is not that onerous.
	 */
	ret = i915_gem_object_get_fence(obj);
	if (ret)
		goto err_unpin;

	i915_gem_object_pin_fence(obj);

	dev_priv->mm.interruptible = true;
	intel_runtime_pm_put(dev_priv);
	return 0;

err_unpin:
	i915_gem_object_unpin_from_display_plane(obj);
err_interruptible:
	dev_priv->mm.interruptible = true;
	intel_runtime_pm_put(dev_priv);
	return ret;
}

static void intel_unpin_fb_obj(struct drm_i915_gem_object *obj)
{
	WARN_ON(!mutex_is_locked(&obj->base.dev->struct_mutex));

	i915_gem_object_unpin_fence(obj);
	i915_gem_object_unpin_from_display_plane(obj);
}

/* Computes the linear offset to the base tile and adjusts x, y. bytes per pixel
 * is assumed to be a power-of-two. */
unsigned long intel_gen4_compute_page_offset(int *x, int *y,
					     unsigned int tiling_mode,
					     unsigned int cpp,
					     unsigned int pitch)
{
	if (tiling_mode != I915_TILING_NONE) {
		unsigned int tile_rows, tiles;

		tile_rows = *y / 8;
		*y %= 8;

		tiles = *x / (512/cpp);
		*x %= 512/cpp;

		return tile_rows * pitch * 8 + tiles * 4096;
	} else {
		unsigned int offset;

		offset = *y * pitch + *x * cpp;
		*y = 0;
		*x = (offset & 4095) / cpp;
		return offset & -4096;
	}
}

static int i9xx_format_to_fourcc(int format)
{
	switch (format) {
	case DISPPLANE_8BPP:
		return DRM_FORMAT_C8;
	case DISPPLANE_BGRX555:
		return DRM_FORMAT_XRGB1555;
	case DISPPLANE_BGRX565:
		return DRM_FORMAT_RGB565;
	default:
	case DISPPLANE_BGRX888:
		return DRM_FORMAT_XRGB8888;
	case DISPPLANE_RGBX888:
		return DRM_FORMAT_XBGR8888;
	case DISPPLANE_BGRX101010:
		return DRM_FORMAT_XRGB2101010;
	case DISPPLANE_RGBX101010:
		return DRM_FORMAT_XBGR2101010;
	}
}

static int skl_format_to_fourcc(int format, bool rgb_order, bool alpha)
{
	switch (format) {
	case PLANE_CTL_FORMAT_RGB_565:
		return DRM_FORMAT_RGB565;
	default:
	case PLANE_CTL_FORMAT_XRGB_8888:
		if (rgb_order) {
			if (alpha)
				return DRM_FORMAT_ABGR8888;
			else
				return DRM_FORMAT_XBGR8888;
		} else {
			if (alpha)
				return DRM_FORMAT_ARGB8888;
			else
				return DRM_FORMAT_XRGB8888;
		}
	case PLANE_CTL_FORMAT_XRGB_2101010:
		if (rgb_order)
			return DRM_FORMAT_XBGR2101010;
		else
			return DRM_FORMAT_XRGB2101010;
	}
}

static bool
intel_alloc_plane_obj(struct intel_crtc *crtc,
		      struct intel_initial_plane_config *plane_config)
{
	struct drm_device *dev = crtc->base.dev;
	struct drm_i915_gem_object *obj = NULL;
	struct drm_mode_fb_cmd2 mode_cmd = { 0 };
	struct drm_framebuffer *fb = &plane_config->fb->base;
	u32 base_aligned = round_down(plane_config->base, PAGE_SIZE);
	u32 size_aligned = round_up(plane_config->base + plane_config->size,
				    PAGE_SIZE);

	size_aligned -= base_aligned;

	if (plane_config->size == 0)
		return false;

	obj = i915_gem_object_create_stolen_for_preallocated(dev,
							     base_aligned,
							     base_aligned,
							     size_aligned);
	if (!obj)
		return false;

	obj->tiling_mode = plane_config->tiling;
	if (obj->tiling_mode == I915_TILING_X)
		obj->stride = fb->pitches[0];

	mode_cmd.pixel_format = fb->pixel_format;
	mode_cmd.width = fb->width;
	mode_cmd.height = fb->height;
	mode_cmd.pitches[0] = fb->pitches[0];
	mode_cmd.modifier[0] = fb->modifier[0];
	mode_cmd.flags = DRM_MODE_FB_MODIFIERS;

	mutex_lock(&dev->struct_mutex);

	if (intel_framebuffer_init(dev, to_intel_framebuffer(fb),
				   &mode_cmd, obj)) {
		DRM_DEBUG_KMS("intel fb init failed\n");
		goto out_unref_obj;
	}

	obj->frontbuffer_bits = INTEL_FRONTBUFFER_PRIMARY(crtc->pipe);
	mutex_unlock(&dev->struct_mutex);

	DRM_DEBUG_KMS("plane fb obj %p\n", obj);
	return true;

out_unref_obj:
	drm_gem_object_unreference(&obj->base);
	mutex_unlock(&dev->struct_mutex);
	return false;
}

/* Update plane->state->fb to match plane->fb after driver-internal updates */
static void
update_state_fb(struct drm_plane *plane)
{
<<<<<<< HEAD
	if (plane->fb != plane->state->fb)
		drm_atomic_set_fb_for_plane(plane->state, plane->fb);
=======
	if (plane->fb == plane->state->fb)
		return;

	if (plane->state->fb)
		drm_framebuffer_unreference(plane->state->fb);
	plane->state->fb = plane->fb;
	if (plane->state->fb)
		drm_framebuffer_reference(plane->state->fb);
>>>>>>> 6b94aea0
}

static void
intel_find_plane_obj(struct intel_crtc *intel_crtc,
		     struct intel_initial_plane_config *plane_config)
{
	struct drm_device *dev = intel_crtc->base.dev;
	struct drm_i915_private *dev_priv = dev->dev_private;
	struct drm_crtc *c;
	struct intel_crtc *i;
	struct drm_i915_gem_object *obj;

	if (!plane_config->fb)
		return;

	if (intel_alloc_plane_obj(intel_crtc, plane_config)) {
		struct drm_plane *primary = intel_crtc->base.primary;

		primary->fb = &plane_config->fb->base;
		primary->state->crtc = &intel_crtc->base;
		update_state_fb(primary);

		return;
	}

	kfree(plane_config->fb);

	/*
	 * Failed to alloc the obj, check to see if we should share
	 * an fb with another CRTC instead
	 */
	for_each_crtc(dev, c) {
		i = to_intel_crtc(c);

		if (c == &intel_crtc->base)
			continue;

		if (!i->active)
			continue;

		obj = intel_fb_obj(c->primary->fb);
		if (obj == NULL)
			continue;

		if (i915_gem_obj_ggtt_offset(obj) == plane_config->base) {
			struct drm_plane *primary = intel_crtc->base.primary;

			if (obj->tiling_mode != I915_TILING_NONE)
				dev_priv->preserve_bios_swizzle = true;

			drm_framebuffer_reference(c->primary->fb);
			primary->fb = c->primary->fb;
			primary->state->crtc = &intel_crtc->base;
			update_state_fb(intel_crtc->base.primary);
			obj->frontbuffer_bits |= INTEL_FRONTBUFFER_PRIMARY(intel_crtc->pipe);
			break;
		}
	}

<<<<<<< HEAD
	update_state_fb(intel_crtc->base.primary);
=======
>>>>>>> 6b94aea0
}

static void i9xx_update_primary_plane(struct drm_crtc *crtc,
				      struct drm_framebuffer *fb,
				      int x, int y)
{
	struct drm_device *dev = crtc->dev;
	struct drm_i915_private *dev_priv = dev->dev_private;
	struct intel_crtc *intel_crtc = to_intel_crtc(crtc);
	struct drm_i915_gem_object *obj;
	int plane = intel_crtc->plane;
	unsigned long linear_offset;
	u32 dspcntr;
	u32 reg = DSPCNTR(plane);
	int pixel_size;

	if (!intel_crtc->primary_enabled) {
		I915_WRITE(reg, 0);
		if (INTEL_INFO(dev)->gen >= 4)
			I915_WRITE(DSPSURF(plane), 0);
		else
			I915_WRITE(DSPADDR(plane), 0);
		POSTING_READ(reg);
		return;
	}

	obj = intel_fb_obj(fb);
	if (WARN_ON(obj == NULL))
		return;

	pixel_size = drm_format_plane_cpp(fb->pixel_format, 0);

	dspcntr = DISPPLANE_GAMMA_ENABLE;

	dspcntr |= DISPLAY_PLANE_ENABLE;

	if (INTEL_INFO(dev)->gen < 4) {
		if (intel_crtc->pipe == PIPE_B)
			dspcntr |= DISPPLANE_SEL_PIPE_B;

		/* pipesrc and dspsize control the size that is scaled from,
		 * which should always be the user's requested size.
		 */
		I915_WRITE(DSPSIZE(plane),
			   ((intel_crtc->config->pipe_src_h - 1) << 16) |
			   (intel_crtc->config->pipe_src_w - 1));
		I915_WRITE(DSPPOS(plane), 0);
	} else if (IS_CHERRYVIEW(dev) && plane == PLANE_B) {
		I915_WRITE(PRIMSIZE(plane),
			   ((intel_crtc->config->pipe_src_h - 1) << 16) |
			   (intel_crtc->config->pipe_src_w - 1));
		I915_WRITE(PRIMPOS(plane), 0);
		I915_WRITE(PRIMCNSTALPHA(plane), 0);
	}

	switch (fb->pixel_format) {
	case DRM_FORMAT_C8:
		dspcntr |= DISPPLANE_8BPP;
		break;
	case DRM_FORMAT_XRGB1555:
	case DRM_FORMAT_ARGB1555:
		dspcntr |= DISPPLANE_BGRX555;
		break;
	case DRM_FORMAT_RGB565:
		dspcntr |= DISPPLANE_BGRX565;
		break;
	case DRM_FORMAT_XRGB8888:
	case DRM_FORMAT_ARGB8888:
		dspcntr |= DISPPLANE_BGRX888;
		break;
	case DRM_FORMAT_XBGR8888:
	case DRM_FORMAT_ABGR8888:
		dspcntr |= DISPPLANE_RGBX888;
		break;
	case DRM_FORMAT_XRGB2101010:
	case DRM_FORMAT_ARGB2101010:
		dspcntr |= DISPPLANE_BGRX101010;
		break;
	case DRM_FORMAT_XBGR2101010:
	case DRM_FORMAT_ABGR2101010:
		dspcntr |= DISPPLANE_RGBX101010;
		break;
	default:
		BUG();
	}

	if (INTEL_INFO(dev)->gen >= 4 &&
	    obj->tiling_mode != I915_TILING_NONE)
		dspcntr |= DISPPLANE_TILED;

	if (IS_G4X(dev))
		dspcntr |= DISPPLANE_TRICKLE_FEED_DISABLE;

	linear_offset = y * fb->pitches[0] + x * pixel_size;

	if (INTEL_INFO(dev)->gen >= 4) {
		intel_crtc->dspaddr_offset =
			intel_gen4_compute_page_offset(&x, &y, obj->tiling_mode,
						       pixel_size,
						       fb->pitches[0]);
		linear_offset -= intel_crtc->dspaddr_offset;
	} else {
		intel_crtc->dspaddr_offset = linear_offset;
	}

	if (crtc->primary->state->rotation == BIT(DRM_ROTATE_180)) {
		dspcntr |= DISPPLANE_ROTATE_180;

		x += (intel_crtc->config->pipe_src_w - 1);
		y += (intel_crtc->config->pipe_src_h - 1);

		/* Finding the last pixel of the last line of the display
		data and adding to linear_offset*/
		linear_offset +=
			(intel_crtc->config->pipe_src_h - 1) * fb->pitches[0] +
			(intel_crtc->config->pipe_src_w - 1) * pixel_size;
	}

	I915_WRITE(reg, dspcntr);

	DRM_DEBUG_KMS("Writing base %08lX %08lX %d %d %d\n",
		      i915_gem_obj_ggtt_offset(obj), linear_offset, x, y,
		      fb->pitches[0]);
	I915_WRITE(DSPSTRIDE(plane), fb->pitches[0]);
	if (INTEL_INFO(dev)->gen >= 4) {
		I915_WRITE(DSPSURF(plane),
			   i915_gem_obj_ggtt_offset(obj) + intel_crtc->dspaddr_offset);
		I915_WRITE(DSPTILEOFF(plane), (y << 16) | x);
		I915_WRITE(DSPLINOFF(plane), linear_offset);
	} else
		I915_WRITE(DSPADDR(plane), i915_gem_obj_ggtt_offset(obj) + linear_offset);
	POSTING_READ(reg);
}

static void ironlake_update_primary_plane(struct drm_crtc *crtc,
					  struct drm_framebuffer *fb,
					  int x, int y)
{
	struct drm_device *dev = crtc->dev;
	struct drm_i915_private *dev_priv = dev->dev_private;
	struct intel_crtc *intel_crtc = to_intel_crtc(crtc);
	struct drm_i915_gem_object *obj;
	int plane = intel_crtc->plane;
	unsigned long linear_offset;
	u32 dspcntr;
	u32 reg = DSPCNTR(plane);
	int pixel_size;

	if (!intel_crtc->primary_enabled) {
		I915_WRITE(reg, 0);
		I915_WRITE(DSPSURF(plane), 0);
		POSTING_READ(reg);
		return;
	}

	obj = intel_fb_obj(fb);
	if (WARN_ON(obj == NULL))
		return;

	pixel_size = drm_format_plane_cpp(fb->pixel_format, 0);

	dspcntr = DISPPLANE_GAMMA_ENABLE;

	dspcntr |= DISPLAY_PLANE_ENABLE;

	if (IS_HASWELL(dev) || IS_BROADWELL(dev))
		dspcntr |= DISPPLANE_PIPE_CSC_ENABLE;

	switch (fb->pixel_format) {
	case DRM_FORMAT_C8:
		dspcntr |= DISPPLANE_8BPP;
		break;
	case DRM_FORMAT_RGB565:
		dspcntr |= DISPPLANE_BGRX565;
		break;
	case DRM_FORMAT_XRGB8888:
	case DRM_FORMAT_ARGB8888:
		dspcntr |= DISPPLANE_BGRX888;
		break;
	case DRM_FORMAT_XBGR8888:
	case DRM_FORMAT_ABGR8888:
		dspcntr |= DISPPLANE_RGBX888;
		break;
	case DRM_FORMAT_XRGB2101010:
	case DRM_FORMAT_ARGB2101010:
		dspcntr |= DISPPLANE_BGRX101010;
		break;
	case DRM_FORMAT_XBGR2101010:
	case DRM_FORMAT_ABGR2101010:
		dspcntr |= DISPPLANE_RGBX101010;
		break;
	default:
		BUG();
	}

	if (obj->tiling_mode != I915_TILING_NONE)
		dspcntr |= DISPPLANE_TILED;

	if (!IS_HASWELL(dev) && !IS_BROADWELL(dev))
		dspcntr |= DISPPLANE_TRICKLE_FEED_DISABLE;

	linear_offset = y * fb->pitches[0] + x * pixel_size;
	intel_crtc->dspaddr_offset =
		intel_gen4_compute_page_offset(&x, &y, obj->tiling_mode,
					       pixel_size,
					       fb->pitches[0]);
	linear_offset -= intel_crtc->dspaddr_offset;
	if (crtc->primary->state->rotation == BIT(DRM_ROTATE_180)) {
		dspcntr |= DISPPLANE_ROTATE_180;

		if (!IS_HASWELL(dev) && !IS_BROADWELL(dev)) {
			x += (intel_crtc->config->pipe_src_w - 1);
			y += (intel_crtc->config->pipe_src_h - 1);

			/* Finding the last pixel of the last line of the display
			data and adding to linear_offset*/
			linear_offset +=
				(intel_crtc->config->pipe_src_h - 1) * fb->pitches[0] +
				(intel_crtc->config->pipe_src_w - 1) * pixel_size;
		}
	}

	I915_WRITE(reg, dspcntr);

	DRM_DEBUG_KMS("Writing base %08lX %08lX %d %d %d\n",
		      i915_gem_obj_ggtt_offset(obj), linear_offset, x, y,
		      fb->pitches[0]);
	I915_WRITE(DSPSTRIDE(plane), fb->pitches[0]);
	I915_WRITE(DSPSURF(plane),
		   i915_gem_obj_ggtt_offset(obj) + intel_crtc->dspaddr_offset);
	if (IS_HASWELL(dev) || IS_BROADWELL(dev)) {
		I915_WRITE(DSPOFFSET(plane), (y << 16) | x);
	} else {
		I915_WRITE(DSPTILEOFF(plane), (y << 16) | x);
		I915_WRITE(DSPLINOFF(plane), linear_offset);
	}
	POSTING_READ(reg);
}

u32 intel_fb_stride_alignment(struct drm_device *dev, uint64_t fb_modifier,
			      uint32_t pixel_format)
{
	u32 bits_per_pixel = drm_format_plane_cpp(pixel_format, 0) * 8;

	/*
	 * The stride is either expressed as a multiple of 64 bytes
	 * chunks for linear buffers or in number of tiles for tiled
	 * buffers.
	 */
	switch (fb_modifier) {
	case DRM_FORMAT_MOD_NONE:
		return 64;
	case I915_FORMAT_MOD_X_TILED:
		if (INTEL_INFO(dev)->gen == 2)
			return 128;
		return 512;
	case I915_FORMAT_MOD_Y_TILED:
		/* No need to check for old gens and Y tiling since this is
		 * about the display engine and those will be blocked before
		 * we get here.
		 */
		return 128;
	case I915_FORMAT_MOD_Yf_TILED:
		if (bits_per_pixel == 8)
			return 64;
		else
			return 128;
	default:
		MISSING_CASE(fb_modifier);
		return 64;
	}
}

static void skylake_update_primary_plane(struct drm_crtc *crtc,
					 struct drm_framebuffer *fb,
					 int x, int y)
{
	struct drm_device *dev = crtc->dev;
	struct drm_i915_private *dev_priv = dev->dev_private;
	struct intel_crtc *intel_crtc = to_intel_crtc(crtc);
	struct drm_i915_gem_object *obj;
	int pipe = intel_crtc->pipe;
	u32 plane_ctl, stride_div;

	if (!intel_crtc->primary_enabled) {
		I915_WRITE(PLANE_CTL(pipe, 0), 0);
		I915_WRITE(PLANE_SURF(pipe, 0), 0);
		POSTING_READ(PLANE_CTL(pipe, 0));
		return;
	}

	plane_ctl = PLANE_CTL_ENABLE |
		    PLANE_CTL_PIPE_GAMMA_ENABLE |
		    PLANE_CTL_PIPE_CSC_ENABLE;

	switch (fb->pixel_format) {
	case DRM_FORMAT_RGB565:
		plane_ctl |= PLANE_CTL_FORMAT_RGB_565;
		break;
	case DRM_FORMAT_XRGB8888:
		plane_ctl |= PLANE_CTL_FORMAT_XRGB_8888;
		break;
	case DRM_FORMAT_ARGB8888:
		plane_ctl |= PLANE_CTL_FORMAT_XRGB_8888;
		plane_ctl |= PLANE_CTL_ALPHA_SW_PREMULTIPLY;
		break;
	case DRM_FORMAT_XBGR8888:
		plane_ctl |= PLANE_CTL_ORDER_RGBX;
		plane_ctl |= PLANE_CTL_FORMAT_XRGB_8888;
		break;
	case DRM_FORMAT_ABGR8888:
		plane_ctl |= PLANE_CTL_ORDER_RGBX;
		plane_ctl |= PLANE_CTL_FORMAT_XRGB_8888;
		plane_ctl |= PLANE_CTL_ALPHA_SW_PREMULTIPLY;
		break;
	case DRM_FORMAT_XRGB2101010:
		plane_ctl |= PLANE_CTL_FORMAT_XRGB_2101010;
		break;
	case DRM_FORMAT_XBGR2101010:
		plane_ctl |= PLANE_CTL_ORDER_RGBX;
		plane_ctl |= PLANE_CTL_FORMAT_XRGB_2101010;
		break;
	default:
		BUG();
	}

	switch (fb->modifier[0]) {
	case DRM_FORMAT_MOD_NONE:
		break;
	case I915_FORMAT_MOD_X_TILED:
		plane_ctl |= PLANE_CTL_TILED_X;
		break;
	case I915_FORMAT_MOD_Y_TILED:
		plane_ctl |= PLANE_CTL_TILED_Y;
		break;
	case I915_FORMAT_MOD_Yf_TILED:
		plane_ctl |= PLANE_CTL_TILED_YF;
		break;
	default:
		MISSING_CASE(fb->modifier[0]);
	}

	plane_ctl |= PLANE_CTL_PLANE_GAMMA_DISABLE;
	if (crtc->primary->state->rotation == BIT(DRM_ROTATE_180))
		plane_ctl |= PLANE_CTL_ROTATE_180;

	obj = intel_fb_obj(fb);
	stride_div = intel_fb_stride_alignment(dev, fb->modifier[0],
					       fb->pixel_format);

	I915_WRITE(PLANE_CTL(pipe, 0), plane_ctl);

	DRM_DEBUG_KMS("Writing base %08lX %d,%d,%d,%d pitch=%d\n",
		      i915_gem_obj_ggtt_offset(obj),
		      x, y, fb->width, fb->height,
		      fb->pitches[0]);

	I915_WRITE(PLANE_POS(pipe, 0), 0);
	I915_WRITE(PLANE_OFFSET(pipe, 0), (y << 16) | x);
	I915_WRITE(PLANE_SIZE(pipe, 0),
		   (intel_crtc->config->pipe_src_h - 1) << 16 |
		   (intel_crtc->config->pipe_src_w - 1));
	I915_WRITE(PLANE_STRIDE(pipe, 0), fb->pitches[0] / stride_div);
	I915_WRITE(PLANE_SURF(pipe, 0), i915_gem_obj_ggtt_offset(obj));

	POSTING_READ(PLANE_SURF(pipe, 0));
}

/* Assume fb object is pinned & idle & fenced and just update base pointers */
static int
intel_pipe_set_base_atomic(struct drm_crtc *crtc, struct drm_framebuffer *fb,
			   int x, int y, enum mode_set_atomic state)
{
	struct drm_device *dev = crtc->dev;
	struct drm_i915_private *dev_priv = dev->dev_private;

	if (dev_priv->display.disable_fbc)
		dev_priv->display.disable_fbc(dev);

	dev_priv->display.update_primary_plane(crtc, fb, x, y);

	return 0;
}

static void intel_complete_page_flips(struct drm_device *dev)
{
	struct drm_crtc *crtc;

	for_each_crtc(dev, crtc) {
		struct intel_crtc *intel_crtc = to_intel_crtc(crtc);
		enum plane plane = intel_crtc->plane;

		intel_prepare_page_flip(dev, plane);
		intel_finish_page_flip_plane(dev, plane);
	}
}

static void intel_update_primary_planes(struct drm_device *dev)
{
	struct drm_i915_private *dev_priv = dev->dev_private;
	struct drm_crtc *crtc;

	for_each_crtc(dev, crtc) {
		struct intel_crtc *intel_crtc = to_intel_crtc(crtc);

		drm_modeset_lock(&crtc->mutex, NULL);
		/*
		 * FIXME: Once we have proper support for primary planes (and
		 * disabling them without disabling the entire crtc) allow again
		 * a NULL crtc->primary->fb.
		 */
		if (intel_crtc->active && crtc->primary->fb)
			dev_priv->display.update_primary_plane(crtc,
							       crtc->primary->fb,
							       crtc->x,
							       crtc->y);
		drm_modeset_unlock(&crtc->mutex);
	}
}

void intel_prepare_reset(struct drm_device *dev)
{
	struct drm_i915_private *dev_priv = to_i915(dev);
	struct intel_crtc *crtc;

	/* no reset support for gen2 */
	if (IS_GEN2(dev))
		return;

	/* reset doesn't touch the display */
	if (INTEL_INFO(dev)->gen >= 5 || IS_G4X(dev))
		return;

	drm_modeset_lock_all(dev);

	/*
	 * Disabling the crtcs gracefully seems nicer. Also the
	 * g33 docs say we should at least disable all the planes.
	 */
	for_each_intel_crtc(dev, crtc) {
		if (crtc->active)
			dev_priv->display.crtc_disable(&crtc->base);
	}
}

void intel_finish_reset(struct drm_device *dev)
{
	struct drm_i915_private *dev_priv = to_i915(dev);

	/*
	 * Flips in the rings will be nuked by the reset,
	 * so complete all pending flips so that user space
	 * will get its events and not get stuck.
	 */
	intel_complete_page_flips(dev);

	/* no reset support for gen2 */
	if (IS_GEN2(dev))
		return;

	/* reset doesn't touch the display */
	if (INTEL_INFO(dev)->gen >= 5 || IS_G4X(dev)) {
		/*
		 * Flips in the rings have been nuked by the reset,
		 * so update the base address of all primary
		 * planes to the the last fb to make sure we're
		 * showing the correct fb after a reset.
		 */
		intel_update_primary_planes(dev);
		return;
	}

	/*
	 * The display has been reset as well,
	 * so need a full re-initialization.
	 */
	intel_runtime_pm_disable_interrupts(dev_priv);
	intel_runtime_pm_enable_interrupts(dev_priv);

	intel_modeset_init_hw(dev);

	spin_lock_irq(&dev_priv->irq_lock);
	if (dev_priv->display.hpd_irq_setup)
		dev_priv->display.hpd_irq_setup(dev);
	spin_unlock_irq(&dev_priv->irq_lock);

	intel_modeset_setup_hw_state(dev, true);

	intel_hpd_init(dev_priv);

	drm_modeset_unlock_all(dev);
}

static int
intel_finish_fb(struct drm_framebuffer *old_fb)
{
	struct drm_i915_gem_object *obj = intel_fb_obj(old_fb);
	struct drm_i915_private *dev_priv = obj->base.dev->dev_private;
	bool was_interruptible = dev_priv->mm.interruptible;
	int ret;

	/* Big Hammer, we also need to ensure that any pending
	 * MI_WAIT_FOR_EVENT inside a user batch buffer on the
	 * current scanout is retired before unpinning the old
	 * framebuffer.
	 *
	 * This should only fail upon a hung GPU, in which case we
	 * can safely continue.
	 */
	dev_priv->mm.interruptible = false;
	ret = i915_gem_object_finish_gpu(obj);
	dev_priv->mm.interruptible = was_interruptible;

	return ret;
}

static bool intel_crtc_has_pending_flip(struct drm_crtc *crtc)
{
	struct drm_device *dev = crtc->dev;
	struct drm_i915_private *dev_priv = dev->dev_private;
	struct intel_crtc *intel_crtc = to_intel_crtc(crtc);
	bool pending;

	if (i915_reset_in_progress(&dev_priv->gpu_error) ||
	    intel_crtc->reset_counter != atomic_read(&dev_priv->gpu_error.reset_counter))
		return false;

	spin_lock_irq(&dev->event_lock);
	pending = to_intel_crtc(crtc)->unpin_work != NULL;
	spin_unlock_irq(&dev->event_lock);

	return pending;
}

static void intel_update_pipe_size(struct intel_crtc *crtc)
{
	struct drm_device *dev = crtc->base.dev;
	struct drm_i915_private *dev_priv = dev->dev_private;
	const struct drm_display_mode *adjusted_mode;

	if (!i915.fastboot)
		return;

	/*
	 * Update pipe size and adjust fitter if needed: the reason for this is
	 * that in compute_mode_changes we check the native mode (not the pfit
	 * mode) to see if we can flip rather than do a full mode set. In the
	 * fastboot case, we'll flip, but if we don't update the pipesrc and
	 * pfit state, we'll end up with a big fb scanned out into the wrong
	 * sized surface.
	 *
	 * To fix this properly, we need to hoist the checks up into
	 * compute_mode_changes (or above), check the actual pfit state and
	 * whether the platform allows pfit disable with pipe active, and only
	 * then update the pipesrc and pfit state, even on the flip path.
	 */

	adjusted_mode = &crtc->config->base.adjusted_mode;

	I915_WRITE(PIPESRC(crtc->pipe),
		   ((adjusted_mode->crtc_hdisplay - 1) << 16) |
		   (adjusted_mode->crtc_vdisplay - 1));
	if (!crtc->config->pch_pfit.enabled &&
	    (intel_pipe_has_type(crtc, INTEL_OUTPUT_LVDS) ||
	     intel_pipe_has_type(crtc, INTEL_OUTPUT_EDP))) {
		I915_WRITE(PF_CTL(crtc->pipe), 0);
		I915_WRITE(PF_WIN_POS(crtc->pipe), 0);
		I915_WRITE(PF_WIN_SZ(crtc->pipe), 0);
	}
	crtc->config->pipe_src_w = adjusted_mode->crtc_hdisplay;
	crtc->config->pipe_src_h = adjusted_mode->crtc_vdisplay;
}

static void intel_fdi_normal_train(struct drm_crtc *crtc)
{
	struct drm_device *dev = crtc->dev;
	struct drm_i915_private *dev_priv = dev->dev_private;
	struct intel_crtc *intel_crtc = to_intel_crtc(crtc);
	int pipe = intel_crtc->pipe;
	u32 reg, temp;

	/* enable normal train */
	reg = FDI_TX_CTL(pipe);
	temp = I915_READ(reg);
	if (IS_IVYBRIDGE(dev)) {
		temp &= ~FDI_LINK_TRAIN_NONE_IVB;
		temp |= FDI_LINK_TRAIN_NONE_IVB | FDI_TX_ENHANCE_FRAME_ENABLE;
	} else {
		temp &= ~FDI_LINK_TRAIN_NONE;
		temp |= FDI_LINK_TRAIN_NONE | FDI_TX_ENHANCE_FRAME_ENABLE;
	}
	I915_WRITE(reg, temp);

	reg = FDI_RX_CTL(pipe);
	temp = I915_READ(reg);
	if (HAS_PCH_CPT(dev)) {
		temp &= ~FDI_LINK_TRAIN_PATTERN_MASK_CPT;
		temp |= FDI_LINK_TRAIN_NORMAL_CPT;
	} else {
		temp &= ~FDI_LINK_TRAIN_NONE;
		temp |= FDI_LINK_TRAIN_NONE;
	}
	I915_WRITE(reg, temp | FDI_RX_ENHANCE_FRAME_ENABLE);

	/* wait one idle pattern time */
	POSTING_READ(reg);
	udelay(1000);

	/* IVB wants error correction enabled */
	if (IS_IVYBRIDGE(dev))
		I915_WRITE(reg, I915_READ(reg) | FDI_FS_ERRC_ENABLE |
			   FDI_FE_ERRC_ENABLE);
}

static bool pipe_has_enabled_pch(struct intel_crtc *crtc)
{
	return crtc->base.state->enable && crtc->active &&
		crtc->config->has_pch_encoder;
}

static void ivb_modeset_global_resources(struct drm_device *dev)
{
	struct drm_i915_private *dev_priv = dev->dev_private;
	struct intel_crtc *pipe_B_crtc =
		to_intel_crtc(dev_priv->pipe_to_crtc_mapping[PIPE_B]);
	struct intel_crtc *pipe_C_crtc =
		to_intel_crtc(dev_priv->pipe_to_crtc_mapping[PIPE_C]);
	uint32_t temp;

	/*
	 * When everything is off disable fdi C so that we could enable fdi B
	 * with all lanes. Note that we don't care about enabled pipes without
	 * an enabled pch encoder.
	 */
	if (!pipe_has_enabled_pch(pipe_B_crtc) &&
	    !pipe_has_enabled_pch(pipe_C_crtc)) {
		WARN_ON(I915_READ(FDI_RX_CTL(PIPE_B)) & FDI_RX_ENABLE);
		WARN_ON(I915_READ(FDI_RX_CTL(PIPE_C)) & FDI_RX_ENABLE);

		temp = I915_READ(SOUTH_CHICKEN1);
		temp &= ~FDI_BC_BIFURCATION_SELECT;
		DRM_DEBUG_KMS("disabling fdi C rx\n");
		I915_WRITE(SOUTH_CHICKEN1, temp);
	}
}

/* The FDI link training functions for ILK/Ibexpeak. */
static void ironlake_fdi_link_train(struct drm_crtc *crtc)
{
	struct drm_device *dev = crtc->dev;
	struct drm_i915_private *dev_priv = dev->dev_private;
	struct intel_crtc *intel_crtc = to_intel_crtc(crtc);
	int pipe = intel_crtc->pipe;
	u32 reg, temp, tries;

	/* FDI needs bits from pipe first */
	assert_pipe_enabled(dev_priv, pipe);

	/* Train 1: umask FDI RX Interrupt symbol_lock and bit_lock bit
	   for train result */
	reg = FDI_RX_IMR(pipe);
	temp = I915_READ(reg);
	temp &= ~FDI_RX_SYMBOL_LOCK;
	temp &= ~FDI_RX_BIT_LOCK;
	I915_WRITE(reg, temp);
	I915_READ(reg);
	udelay(150);

	/* enable CPU FDI TX and PCH FDI RX */
	reg = FDI_TX_CTL(pipe);
	temp = I915_READ(reg);
	temp &= ~FDI_DP_PORT_WIDTH_MASK;
	temp |= FDI_DP_PORT_WIDTH(intel_crtc->config->fdi_lanes);
	temp &= ~FDI_LINK_TRAIN_NONE;
	temp |= FDI_LINK_TRAIN_PATTERN_1;
	I915_WRITE(reg, temp | FDI_TX_ENABLE);

	reg = FDI_RX_CTL(pipe);
	temp = I915_READ(reg);
	temp &= ~FDI_LINK_TRAIN_NONE;
	temp |= FDI_LINK_TRAIN_PATTERN_1;
	I915_WRITE(reg, temp | FDI_RX_ENABLE);

	POSTING_READ(reg);
	udelay(150);

	/* Ironlake workaround, enable clock pointer after FDI enable*/
	I915_WRITE(FDI_RX_CHICKEN(pipe), FDI_RX_PHASE_SYNC_POINTER_OVR);
	I915_WRITE(FDI_RX_CHICKEN(pipe), FDI_RX_PHASE_SYNC_POINTER_OVR |
		   FDI_RX_PHASE_SYNC_POINTER_EN);

	reg = FDI_RX_IIR(pipe);
	for (tries = 0; tries < 5; tries++) {
		temp = I915_READ(reg);
		DRM_DEBUG_KMS("FDI_RX_IIR 0x%x\n", temp);

		if ((temp & FDI_RX_BIT_LOCK)) {
			DRM_DEBUG_KMS("FDI train 1 done.\n");
			I915_WRITE(reg, temp | FDI_RX_BIT_LOCK);
			break;
		}
	}
	if (tries == 5)
		DRM_ERROR("FDI train 1 fail!\n");

	/* Train 2 */
	reg = FDI_TX_CTL(pipe);
	temp = I915_READ(reg);
	temp &= ~FDI_LINK_TRAIN_NONE;
	temp |= FDI_LINK_TRAIN_PATTERN_2;
	I915_WRITE(reg, temp);

	reg = FDI_RX_CTL(pipe);
	temp = I915_READ(reg);
	temp &= ~FDI_LINK_TRAIN_NONE;
	temp |= FDI_LINK_TRAIN_PATTERN_2;
	I915_WRITE(reg, temp);

	POSTING_READ(reg);
	udelay(150);

	reg = FDI_RX_IIR(pipe);
	for (tries = 0; tries < 5; tries++) {
		temp = I915_READ(reg);
		DRM_DEBUG_KMS("FDI_RX_IIR 0x%x\n", temp);

		if (temp & FDI_RX_SYMBOL_LOCK) {
			I915_WRITE(reg, temp | FDI_RX_SYMBOL_LOCK);
			DRM_DEBUG_KMS("FDI train 2 done.\n");
			break;
		}
	}
	if (tries == 5)
		DRM_ERROR("FDI train 2 fail!\n");

	DRM_DEBUG_KMS("FDI train done\n");

}

static const int snb_b_fdi_train_param[] = {
	FDI_LINK_TRAIN_400MV_0DB_SNB_B,
	FDI_LINK_TRAIN_400MV_6DB_SNB_B,
	FDI_LINK_TRAIN_600MV_3_5DB_SNB_B,
	FDI_LINK_TRAIN_800MV_0DB_SNB_B,
};

/* The FDI link training functions for SNB/Cougarpoint. */
static void gen6_fdi_link_train(struct drm_crtc *crtc)
{
	struct drm_device *dev = crtc->dev;
	struct drm_i915_private *dev_priv = dev->dev_private;
	struct intel_crtc *intel_crtc = to_intel_crtc(crtc);
	int pipe = intel_crtc->pipe;
	u32 reg, temp, i, retry;

	/* Train 1: umask FDI RX Interrupt symbol_lock and bit_lock bit
	   for train result */
	reg = FDI_RX_IMR(pipe);
	temp = I915_READ(reg);
	temp &= ~FDI_RX_SYMBOL_LOCK;
	temp &= ~FDI_RX_BIT_LOCK;
	I915_WRITE(reg, temp);

	POSTING_READ(reg);
	udelay(150);

	/* enable CPU FDI TX and PCH FDI RX */
	reg = FDI_TX_CTL(pipe);
	temp = I915_READ(reg);
	temp &= ~FDI_DP_PORT_WIDTH_MASK;
	temp |= FDI_DP_PORT_WIDTH(intel_crtc->config->fdi_lanes);
	temp &= ~FDI_LINK_TRAIN_NONE;
	temp |= FDI_LINK_TRAIN_PATTERN_1;
	temp &= ~FDI_LINK_TRAIN_VOL_EMP_MASK;
	/* SNB-B */
	temp |= FDI_LINK_TRAIN_400MV_0DB_SNB_B;
	I915_WRITE(reg, temp | FDI_TX_ENABLE);

	I915_WRITE(FDI_RX_MISC(pipe),
		   FDI_RX_TP1_TO_TP2_48 | FDI_RX_FDI_DELAY_90);

	reg = FDI_RX_CTL(pipe);
	temp = I915_READ(reg);
	if (HAS_PCH_CPT(dev)) {
		temp &= ~FDI_LINK_TRAIN_PATTERN_MASK_CPT;
		temp |= FDI_LINK_TRAIN_PATTERN_1_CPT;
	} else {
		temp &= ~FDI_LINK_TRAIN_NONE;
		temp |= FDI_LINK_TRAIN_PATTERN_1;
	}
	I915_WRITE(reg, temp | FDI_RX_ENABLE);

	POSTING_READ(reg);
	udelay(150);

	for (i = 0; i < 4; i++) {
		reg = FDI_TX_CTL(pipe);
		temp = I915_READ(reg);
		temp &= ~FDI_LINK_TRAIN_VOL_EMP_MASK;
		temp |= snb_b_fdi_train_param[i];
		I915_WRITE(reg, temp);

		POSTING_READ(reg);
		udelay(500);

		for (retry = 0; retry < 5; retry++) {
			reg = FDI_RX_IIR(pipe);
			temp = I915_READ(reg);
			DRM_DEBUG_KMS("FDI_RX_IIR 0x%x\n", temp);
			if (temp & FDI_RX_BIT_LOCK) {
				I915_WRITE(reg, temp | FDI_RX_BIT_LOCK);
				DRM_DEBUG_KMS("FDI train 1 done.\n");
				break;
			}
			udelay(50);
		}
		if (retry < 5)
			break;
	}
	if (i == 4)
		DRM_ERROR("FDI train 1 fail!\n");

	/* Train 2 */
	reg = FDI_TX_CTL(pipe);
	temp = I915_READ(reg);
	temp &= ~FDI_LINK_TRAIN_NONE;
	temp |= FDI_LINK_TRAIN_PATTERN_2;
	if (IS_GEN6(dev)) {
		temp &= ~FDI_LINK_TRAIN_VOL_EMP_MASK;
		/* SNB-B */
		temp |= FDI_LINK_TRAIN_400MV_0DB_SNB_B;
	}
	I915_WRITE(reg, temp);

	reg = FDI_RX_CTL(pipe);
	temp = I915_READ(reg);
	if (HAS_PCH_CPT(dev)) {
		temp &= ~FDI_LINK_TRAIN_PATTERN_MASK_CPT;
		temp |= FDI_LINK_TRAIN_PATTERN_2_CPT;
	} else {
		temp &= ~FDI_LINK_TRAIN_NONE;
		temp |= FDI_LINK_TRAIN_PATTERN_2;
	}
	I915_WRITE(reg, temp);

	POSTING_READ(reg);
	udelay(150);

	for (i = 0; i < 4; i++) {
		reg = FDI_TX_CTL(pipe);
		temp = I915_READ(reg);
		temp &= ~FDI_LINK_TRAIN_VOL_EMP_MASK;
		temp |= snb_b_fdi_train_param[i];
		I915_WRITE(reg, temp);

		POSTING_READ(reg);
		udelay(500);

		for (retry = 0; retry < 5; retry++) {
			reg = FDI_RX_IIR(pipe);
			temp = I915_READ(reg);
			DRM_DEBUG_KMS("FDI_RX_IIR 0x%x\n", temp);
			if (temp & FDI_RX_SYMBOL_LOCK) {
				I915_WRITE(reg, temp | FDI_RX_SYMBOL_LOCK);
				DRM_DEBUG_KMS("FDI train 2 done.\n");
				break;
			}
			udelay(50);
		}
		if (retry < 5)
			break;
	}
	if (i == 4)
		DRM_ERROR("FDI train 2 fail!\n");

	DRM_DEBUG_KMS("FDI train done.\n");
}

/* Manual link training for Ivy Bridge A0 parts */
static void ivb_manual_fdi_link_train(struct drm_crtc *crtc)
{
	struct drm_device *dev = crtc->dev;
	struct drm_i915_private *dev_priv = dev->dev_private;
	struct intel_crtc *intel_crtc = to_intel_crtc(crtc);
	int pipe = intel_crtc->pipe;
	u32 reg, temp, i, j;

	/* Train 1: umask FDI RX Interrupt symbol_lock and bit_lock bit
	   for train result */
	reg = FDI_RX_IMR(pipe);
	temp = I915_READ(reg);
	temp &= ~FDI_RX_SYMBOL_LOCK;
	temp &= ~FDI_RX_BIT_LOCK;
	I915_WRITE(reg, temp);

	POSTING_READ(reg);
	udelay(150);

	DRM_DEBUG_KMS("FDI_RX_IIR before link train 0x%x\n",
		      I915_READ(FDI_RX_IIR(pipe)));

	/* Try each vswing and preemphasis setting twice before moving on */
	for (j = 0; j < ARRAY_SIZE(snb_b_fdi_train_param) * 2; j++) {
		/* disable first in case we need to retry */
		reg = FDI_TX_CTL(pipe);
		temp = I915_READ(reg);
		temp &= ~(FDI_LINK_TRAIN_AUTO | FDI_LINK_TRAIN_NONE_IVB);
		temp &= ~FDI_TX_ENABLE;
		I915_WRITE(reg, temp);

		reg = FDI_RX_CTL(pipe);
		temp = I915_READ(reg);
		temp &= ~FDI_LINK_TRAIN_AUTO;
		temp &= ~FDI_LINK_TRAIN_PATTERN_MASK_CPT;
		temp &= ~FDI_RX_ENABLE;
		I915_WRITE(reg, temp);

		/* enable CPU FDI TX and PCH FDI RX */
		reg = FDI_TX_CTL(pipe);
		temp = I915_READ(reg);
		temp &= ~FDI_DP_PORT_WIDTH_MASK;
		temp |= FDI_DP_PORT_WIDTH(intel_crtc->config->fdi_lanes);
		temp |= FDI_LINK_TRAIN_PATTERN_1_IVB;
		temp &= ~FDI_LINK_TRAIN_VOL_EMP_MASK;
		temp |= snb_b_fdi_train_param[j/2];
		temp |= FDI_COMPOSITE_SYNC;
		I915_WRITE(reg, temp | FDI_TX_ENABLE);

		I915_WRITE(FDI_RX_MISC(pipe),
			   FDI_RX_TP1_TO_TP2_48 | FDI_RX_FDI_DELAY_90);

		reg = FDI_RX_CTL(pipe);
		temp = I915_READ(reg);
		temp |= FDI_LINK_TRAIN_PATTERN_1_CPT;
		temp |= FDI_COMPOSITE_SYNC;
		I915_WRITE(reg, temp | FDI_RX_ENABLE);

		POSTING_READ(reg);
		udelay(1); /* should be 0.5us */

		for (i = 0; i < 4; i++) {
			reg = FDI_RX_IIR(pipe);
			temp = I915_READ(reg);
			DRM_DEBUG_KMS("FDI_RX_IIR 0x%x\n", temp);

			if (temp & FDI_RX_BIT_LOCK ||
			    (I915_READ(reg) & FDI_RX_BIT_LOCK)) {
				I915_WRITE(reg, temp | FDI_RX_BIT_LOCK);
				DRM_DEBUG_KMS("FDI train 1 done, level %i.\n",
					      i);
				break;
			}
			udelay(1); /* should be 0.5us */
		}
		if (i == 4) {
			DRM_DEBUG_KMS("FDI train 1 fail on vswing %d\n", j / 2);
			continue;
		}

		/* Train 2 */
		reg = FDI_TX_CTL(pipe);
		temp = I915_READ(reg);
		temp &= ~FDI_LINK_TRAIN_NONE_IVB;
		temp |= FDI_LINK_TRAIN_PATTERN_2_IVB;
		I915_WRITE(reg, temp);

		reg = FDI_RX_CTL(pipe);
		temp = I915_READ(reg);
		temp &= ~FDI_LINK_TRAIN_PATTERN_MASK_CPT;
		temp |= FDI_LINK_TRAIN_PATTERN_2_CPT;
		I915_WRITE(reg, temp);

		POSTING_READ(reg);
		udelay(2); /* should be 1.5us */

		for (i = 0; i < 4; i++) {
			reg = FDI_RX_IIR(pipe);
			temp = I915_READ(reg);
			DRM_DEBUG_KMS("FDI_RX_IIR 0x%x\n", temp);

			if (temp & FDI_RX_SYMBOL_LOCK ||
			    (I915_READ(reg) & FDI_RX_SYMBOL_LOCK)) {
				I915_WRITE(reg, temp | FDI_RX_SYMBOL_LOCK);
				DRM_DEBUG_KMS("FDI train 2 done, level %i.\n",
					      i);
				goto train_done;
			}
			udelay(2); /* should be 1.5us */
		}
		if (i == 4)
			DRM_DEBUG_KMS("FDI train 2 fail on vswing %d\n", j / 2);
	}

train_done:
	DRM_DEBUG_KMS("FDI train done.\n");
}

static void ironlake_fdi_pll_enable(struct intel_crtc *intel_crtc)
{
	struct drm_device *dev = intel_crtc->base.dev;
	struct drm_i915_private *dev_priv = dev->dev_private;
	int pipe = intel_crtc->pipe;
	u32 reg, temp;


	/* enable PCH FDI RX PLL, wait warmup plus DMI latency */
	reg = FDI_RX_CTL(pipe);
	temp = I915_READ(reg);
	temp &= ~(FDI_DP_PORT_WIDTH_MASK | (0x7 << 16));
	temp |= FDI_DP_PORT_WIDTH(intel_crtc->config->fdi_lanes);
	temp |= (I915_READ(PIPECONF(pipe)) & PIPECONF_BPC_MASK) << 11;
	I915_WRITE(reg, temp | FDI_RX_PLL_ENABLE);

	POSTING_READ(reg);
	udelay(200);

	/* Switch from Rawclk to PCDclk */
	temp = I915_READ(reg);
	I915_WRITE(reg, temp | FDI_PCDCLK);

	POSTING_READ(reg);
	udelay(200);

	/* Enable CPU FDI TX PLL, always on for Ironlake */
	reg = FDI_TX_CTL(pipe);
	temp = I915_READ(reg);
	if ((temp & FDI_TX_PLL_ENABLE) == 0) {
		I915_WRITE(reg, temp | FDI_TX_PLL_ENABLE);

		POSTING_READ(reg);
		udelay(100);
	}
}

static void ironlake_fdi_pll_disable(struct intel_crtc *intel_crtc)
{
	struct drm_device *dev = intel_crtc->base.dev;
	struct drm_i915_private *dev_priv = dev->dev_private;
	int pipe = intel_crtc->pipe;
	u32 reg, temp;

	/* Switch from PCDclk to Rawclk */
	reg = FDI_RX_CTL(pipe);
	temp = I915_READ(reg);
	I915_WRITE(reg, temp & ~FDI_PCDCLK);

	/* Disable CPU FDI TX PLL */
	reg = FDI_TX_CTL(pipe);
	temp = I915_READ(reg);
	I915_WRITE(reg, temp & ~FDI_TX_PLL_ENABLE);

	POSTING_READ(reg);
	udelay(100);

	reg = FDI_RX_CTL(pipe);
	temp = I915_READ(reg);
	I915_WRITE(reg, temp & ~FDI_RX_PLL_ENABLE);

	/* Wait for the clocks to turn off. */
	POSTING_READ(reg);
	udelay(100);
}

static void ironlake_fdi_disable(struct drm_crtc *crtc)
{
	struct drm_device *dev = crtc->dev;
	struct drm_i915_private *dev_priv = dev->dev_private;
	struct intel_crtc *intel_crtc = to_intel_crtc(crtc);
	int pipe = intel_crtc->pipe;
	u32 reg, temp;

	/* disable CPU FDI tx and PCH FDI rx */
	reg = FDI_TX_CTL(pipe);
	temp = I915_READ(reg);
	I915_WRITE(reg, temp & ~FDI_TX_ENABLE);
	POSTING_READ(reg);

	reg = FDI_RX_CTL(pipe);
	temp = I915_READ(reg);
	temp &= ~(0x7 << 16);
	temp |= (I915_READ(PIPECONF(pipe)) & PIPECONF_BPC_MASK) << 11;
	I915_WRITE(reg, temp & ~FDI_RX_ENABLE);

	POSTING_READ(reg);
	udelay(100);

	/* Ironlake workaround, disable clock pointer after downing FDI */
	if (HAS_PCH_IBX(dev))
		I915_WRITE(FDI_RX_CHICKEN(pipe), FDI_RX_PHASE_SYNC_POINTER_OVR);

	/* still set train pattern 1 */
	reg = FDI_TX_CTL(pipe);
	temp = I915_READ(reg);
	temp &= ~FDI_LINK_TRAIN_NONE;
	temp |= FDI_LINK_TRAIN_PATTERN_1;
	I915_WRITE(reg, temp);

	reg = FDI_RX_CTL(pipe);
	temp = I915_READ(reg);
	if (HAS_PCH_CPT(dev)) {
		temp &= ~FDI_LINK_TRAIN_PATTERN_MASK_CPT;
		temp |= FDI_LINK_TRAIN_PATTERN_1_CPT;
	} else {
		temp &= ~FDI_LINK_TRAIN_NONE;
		temp |= FDI_LINK_TRAIN_PATTERN_1;
	}
	/* BPC in FDI rx is consistent with that in PIPECONF */
	temp &= ~(0x07 << 16);
	temp |= (I915_READ(PIPECONF(pipe)) & PIPECONF_BPC_MASK) << 11;
	I915_WRITE(reg, temp);

	POSTING_READ(reg);
	udelay(100);
}

bool intel_has_pending_fb_unpin(struct drm_device *dev)
{
	struct intel_crtc *crtc;

	/* Note that we don't need to be called with mode_config.lock here
	 * as our list of CRTC objects is static for the lifetime of the
	 * device and so cannot disappear as we iterate. Similarly, we can
	 * happily treat the predicates as racy, atomic checks as userspace
	 * cannot claim and pin a new fb without at least acquring the
	 * struct_mutex and so serialising with us.
	 */
	for_each_intel_crtc(dev, crtc) {
		if (atomic_read(&crtc->unpin_work_count) == 0)
			continue;

		if (crtc->unpin_work)
			intel_wait_for_vblank(dev, crtc->pipe);

		return true;
	}

	return false;
}

static void page_flip_completed(struct intel_crtc *intel_crtc)
{
	struct drm_i915_private *dev_priv = to_i915(intel_crtc->base.dev);
	struct intel_unpin_work *work = intel_crtc->unpin_work;

	/* ensure that the unpin work is consistent wrt ->pending. */
	smp_rmb();
	intel_crtc->unpin_work = NULL;

	if (work->event)
		drm_send_vblank_event(intel_crtc->base.dev,
				      intel_crtc->pipe,
				      work->event);

	drm_crtc_vblank_put(&intel_crtc->base);

	wake_up_all(&dev_priv->pending_flip_queue);
	queue_work(dev_priv->wq, &work->work);

	trace_i915_flip_complete(intel_crtc->plane,
				 work->pending_flip_obj);
}

void intel_crtc_wait_for_pending_flips(struct drm_crtc *crtc)
{
	struct drm_device *dev = crtc->dev;
	struct drm_i915_private *dev_priv = dev->dev_private;

	WARN_ON(waitqueue_active(&dev_priv->pending_flip_queue));
	if (WARN_ON(wait_event_timeout(dev_priv->pending_flip_queue,
				       !intel_crtc_has_pending_flip(crtc),
				       60*HZ) == 0)) {
		struct intel_crtc *intel_crtc = to_intel_crtc(crtc);

		spin_lock_irq(&dev->event_lock);
		if (intel_crtc->unpin_work) {
			WARN_ONCE(1, "Removing stuck page flip\n");
			page_flip_completed(intel_crtc);
		}
		spin_unlock_irq(&dev->event_lock);
	}

	if (crtc->primary->fb) {
		mutex_lock(&dev->struct_mutex);
		intel_finish_fb(crtc->primary->fb);
		mutex_unlock(&dev->struct_mutex);
	}
}

/* Program iCLKIP clock to the desired frequency */
static void lpt_program_iclkip(struct drm_crtc *crtc)
{
	struct drm_device *dev = crtc->dev;
	struct drm_i915_private *dev_priv = dev->dev_private;
	int clock = to_intel_crtc(crtc)->config->base.adjusted_mode.crtc_clock;
	u32 divsel, phaseinc, auxdiv, phasedir = 0;
	u32 temp;

	mutex_lock(&dev_priv->dpio_lock);

	/* It is necessary to ungate the pixclk gate prior to programming
	 * the divisors, and gate it back when it is done.
	 */
	I915_WRITE(PIXCLK_GATE, PIXCLK_GATE_GATE);

	/* Disable SSCCTL */
	intel_sbi_write(dev_priv, SBI_SSCCTL6,
			intel_sbi_read(dev_priv, SBI_SSCCTL6, SBI_ICLK) |
				SBI_SSCCTL_DISABLE,
			SBI_ICLK);

	/* 20MHz is a corner case which is out of range for the 7-bit divisor */
	if (clock == 20000) {
		auxdiv = 1;
		divsel = 0x41;
		phaseinc = 0x20;
	} else {
		/* The iCLK virtual clock root frequency is in MHz,
		 * but the adjusted_mode->crtc_clock in in KHz. To get the
		 * divisors, it is necessary to divide one by another, so we
		 * convert the virtual clock precision to KHz here for higher
		 * precision.
		 */
		u32 iclk_virtual_root_freq = 172800 * 1000;
		u32 iclk_pi_range = 64;
		u32 desired_divisor, msb_divisor_value, pi_value;

		desired_divisor = (iclk_virtual_root_freq / clock);
		msb_divisor_value = desired_divisor / iclk_pi_range;
		pi_value = desired_divisor % iclk_pi_range;

		auxdiv = 0;
		divsel = msb_divisor_value - 2;
		phaseinc = pi_value;
	}

	/* This should not happen with any sane values */
	WARN_ON(SBI_SSCDIVINTPHASE_DIVSEL(divsel) &
		~SBI_SSCDIVINTPHASE_DIVSEL_MASK);
	WARN_ON(SBI_SSCDIVINTPHASE_DIR(phasedir) &
		~SBI_SSCDIVINTPHASE_INCVAL_MASK);

	DRM_DEBUG_KMS("iCLKIP clock: found settings for %dKHz refresh rate: auxdiv=%x, divsel=%x, phasedir=%x, phaseinc=%x\n",
			clock,
			auxdiv,
			divsel,
			phasedir,
			phaseinc);

	/* Program SSCDIVINTPHASE6 */
	temp = intel_sbi_read(dev_priv, SBI_SSCDIVINTPHASE6, SBI_ICLK);
	temp &= ~SBI_SSCDIVINTPHASE_DIVSEL_MASK;
	temp |= SBI_SSCDIVINTPHASE_DIVSEL(divsel);
	temp &= ~SBI_SSCDIVINTPHASE_INCVAL_MASK;
	temp |= SBI_SSCDIVINTPHASE_INCVAL(phaseinc);
	temp |= SBI_SSCDIVINTPHASE_DIR(phasedir);
	temp |= SBI_SSCDIVINTPHASE_PROPAGATE;
	intel_sbi_write(dev_priv, SBI_SSCDIVINTPHASE6, temp, SBI_ICLK);

	/* Program SSCAUXDIV */
	temp = intel_sbi_read(dev_priv, SBI_SSCAUXDIV6, SBI_ICLK);
	temp &= ~SBI_SSCAUXDIV_FINALDIV2SEL(1);
	temp |= SBI_SSCAUXDIV_FINALDIV2SEL(auxdiv);
	intel_sbi_write(dev_priv, SBI_SSCAUXDIV6, temp, SBI_ICLK);

	/* Enable modulator and associated divider */
	temp = intel_sbi_read(dev_priv, SBI_SSCCTL6, SBI_ICLK);
	temp &= ~SBI_SSCCTL_DISABLE;
	intel_sbi_write(dev_priv, SBI_SSCCTL6, temp, SBI_ICLK);

	/* Wait for initialization time */
	udelay(24);

	I915_WRITE(PIXCLK_GATE, PIXCLK_GATE_UNGATE);

	mutex_unlock(&dev_priv->dpio_lock);
}

static void ironlake_pch_transcoder_set_timings(struct intel_crtc *crtc,
						enum pipe pch_transcoder)
{
	struct drm_device *dev = crtc->base.dev;
	struct drm_i915_private *dev_priv = dev->dev_private;
	enum transcoder cpu_transcoder = crtc->config->cpu_transcoder;

	I915_WRITE(PCH_TRANS_HTOTAL(pch_transcoder),
		   I915_READ(HTOTAL(cpu_transcoder)));
	I915_WRITE(PCH_TRANS_HBLANK(pch_transcoder),
		   I915_READ(HBLANK(cpu_transcoder)));
	I915_WRITE(PCH_TRANS_HSYNC(pch_transcoder),
		   I915_READ(HSYNC(cpu_transcoder)));

	I915_WRITE(PCH_TRANS_VTOTAL(pch_transcoder),
		   I915_READ(VTOTAL(cpu_transcoder)));
	I915_WRITE(PCH_TRANS_VBLANK(pch_transcoder),
		   I915_READ(VBLANK(cpu_transcoder)));
	I915_WRITE(PCH_TRANS_VSYNC(pch_transcoder),
		   I915_READ(VSYNC(cpu_transcoder)));
	I915_WRITE(PCH_TRANS_VSYNCSHIFT(pch_transcoder),
		   I915_READ(VSYNCSHIFT(cpu_transcoder)));
}

static void cpt_enable_fdi_bc_bifurcation(struct drm_device *dev)
{
	struct drm_i915_private *dev_priv = dev->dev_private;
	uint32_t temp;

	temp = I915_READ(SOUTH_CHICKEN1);
	if (temp & FDI_BC_BIFURCATION_SELECT)
		return;

	WARN_ON(I915_READ(FDI_RX_CTL(PIPE_B)) & FDI_RX_ENABLE);
	WARN_ON(I915_READ(FDI_RX_CTL(PIPE_C)) & FDI_RX_ENABLE);

	temp |= FDI_BC_BIFURCATION_SELECT;
	DRM_DEBUG_KMS("enabling fdi C rx\n");
	I915_WRITE(SOUTH_CHICKEN1, temp);
	POSTING_READ(SOUTH_CHICKEN1);
}

static void ivybridge_update_fdi_bc_bifurcation(struct intel_crtc *intel_crtc)
{
	struct drm_device *dev = intel_crtc->base.dev;
	struct drm_i915_private *dev_priv = dev->dev_private;

	switch (intel_crtc->pipe) {
	case PIPE_A:
		break;
	case PIPE_B:
		if (intel_crtc->config->fdi_lanes > 2)
			WARN_ON(I915_READ(SOUTH_CHICKEN1) & FDI_BC_BIFURCATION_SELECT);
		else
			cpt_enable_fdi_bc_bifurcation(dev);

		break;
	case PIPE_C:
		cpt_enable_fdi_bc_bifurcation(dev);

		break;
	default:
		BUG();
	}
}

/*
 * Enable PCH resources required for PCH ports:
 *   - PCH PLLs
 *   - FDI training & RX/TX
 *   - update transcoder timings
 *   - DP transcoding bits
 *   - transcoder
 */
static void ironlake_pch_enable(struct drm_crtc *crtc)
{
	struct drm_device *dev = crtc->dev;
	struct drm_i915_private *dev_priv = dev->dev_private;
	struct intel_crtc *intel_crtc = to_intel_crtc(crtc);
	int pipe = intel_crtc->pipe;
	u32 reg, temp;

	assert_pch_transcoder_disabled(dev_priv, pipe);

	if (IS_IVYBRIDGE(dev))
		ivybridge_update_fdi_bc_bifurcation(intel_crtc);

	/* Write the TU size bits before fdi link training, so that error
	 * detection works. */
	I915_WRITE(FDI_RX_TUSIZE1(pipe),
		   I915_READ(PIPE_DATA_M1(pipe)) & TU_SIZE_MASK);

	/* For PCH output, training FDI link */
	dev_priv->display.fdi_link_train(crtc);

	/* We need to program the right clock selection before writing the pixel
	 * mutliplier into the DPLL. */
	if (HAS_PCH_CPT(dev)) {
		u32 sel;

		temp = I915_READ(PCH_DPLL_SEL);
		temp |= TRANS_DPLL_ENABLE(pipe);
		sel = TRANS_DPLLB_SEL(pipe);
		if (intel_crtc->config->shared_dpll == DPLL_ID_PCH_PLL_B)
			temp |= sel;
		else
			temp &= ~sel;
		I915_WRITE(PCH_DPLL_SEL, temp);
	}

	/* XXX: pch pll's can be enabled any time before we enable the PCH
	 * transcoder, and we actually should do this to not upset any PCH
	 * transcoder that already use the clock when we share it.
	 *
	 * Note that enable_shared_dpll tries to do the right thing, but
	 * get_shared_dpll unconditionally resets the pll - we need that to have
	 * the right LVDS enable sequence. */
	intel_enable_shared_dpll(intel_crtc);

	/* set transcoder timing, panel must allow it */
	assert_panel_unlocked(dev_priv, pipe);
	ironlake_pch_transcoder_set_timings(intel_crtc, pipe);

	intel_fdi_normal_train(crtc);

	/* For PCH DP, enable TRANS_DP_CTL */
	if (HAS_PCH_CPT(dev) && intel_crtc->config->has_dp_encoder) {
		u32 bpc = (I915_READ(PIPECONF(pipe)) & PIPECONF_BPC_MASK) >> 5;
		reg = TRANS_DP_CTL(pipe);
		temp = I915_READ(reg);
		temp &= ~(TRANS_DP_PORT_SEL_MASK |
			  TRANS_DP_SYNC_MASK |
			  TRANS_DP_BPC_MASK);
		temp |= (TRANS_DP_OUTPUT_ENABLE |
			 TRANS_DP_ENH_FRAMING);
		temp |= bpc << 9; /* same format but at 11:9 */

		if (crtc->mode.flags & DRM_MODE_FLAG_PHSYNC)
			temp |= TRANS_DP_HSYNC_ACTIVE_HIGH;
		if (crtc->mode.flags & DRM_MODE_FLAG_PVSYNC)
			temp |= TRANS_DP_VSYNC_ACTIVE_HIGH;

		switch (intel_trans_dp_port_sel(crtc)) {
		case PCH_DP_B:
			temp |= TRANS_DP_PORT_SEL_B;
			break;
		case PCH_DP_C:
			temp |= TRANS_DP_PORT_SEL_C;
			break;
		case PCH_DP_D:
			temp |= TRANS_DP_PORT_SEL_D;
			break;
		default:
			BUG();
		}

		I915_WRITE(reg, temp);
	}

	ironlake_enable_pch_transcoder(dev_priv, pipe);
}

static void lpt_pch_enable(struct drm_crtc *crtc)
{
	struct drm_device *dev = crtc->dev;
	struct drm_i915_private *dev_priv = dev->dev_private;
	struct intel_crtc *intel_crtc = to_intel_crtc(crtc);
	enum transcoder cpu_transcoder = intel_crtc->config->cpu_transcoder;

	assert_pch_transcoder_disabled(dev_priv, TRANSCODER_A);

	lpt_program_iclkip(crtc);

	/* Set transcoder timing. */
	ironlake_pch_transcoder_set_timings(intel_crtc, PIPE_A);

	lpt_enable_pch_transcoder(dev_priv, cpu_transcoder);
}

void intel_put_shared_dpll(struct intel_crtc *crtc)
{
	struct intel_shared_dpll *pll = intel_crtc_to_shared_dpll(crtc);

	if (pll == NULL)
		return;

	if (!(pll->config.crtc_mask & (1 << crtc->pipe))) {
		WARN(1, "bad %s crtc mask\n", pll->name);
		return;
	}

	pll->config.crtc_mask &= ~(1 << crtc->pipe);
	if (pll->config.crtc_mask == 0) {
		WARN_ON(pll->on);
		WARN_ON(pll->active);
	}

	crtc->config->shared_dpll = DPLL_ID_PRIVATE;
}

struct intel_shared_dpll *intel_get_shared_dpll(struct intel_crtc *crtc,
						struct intel_crtc_state *crtc_state)
{
	struct drm_i915_private *dev_priv = crtc->base.dev->dev_private;
	struct intel_shared_dpll *pll;
	enum intel_dpll_id i;

	if (HAS_PCH_IBX(dev_priv->dev)) {
		/* Ironlake PCH has a fixed PLL->PCH pipe mapping. */
		i = (enum intel_dpll_id) crtc->pipe;
		pll = &dev_priv->shared_dplls[i];

		DRM_DEBUG_KMS("CRTC:%d using pre-allocated %s\n",
			      crtc->base.base.id, pll->name);

		WARN_ON(pll->new_config->crtc_mask);

		goto found;
	}

	for (i = 0; i < dev_priv->num_shared_dpll; i++) {
		pll = &dev_priv->shared_dplls[i];

		/* Only want to check enabled timings first */
		if (pll->new_config->crtc_mask == 0)
			continue;

		if (memcmp(&crtc_state->dpll_hw_state,
			   &pll->new_config->hw_state,
			   sizeof(pll->new_config->hw_state)) == 0) {
			DRM_DEBUG_KMS("CRTC:%d sharing existing %s (crtc mask 0x%08x, ative %d)\n",
				      crtc->base.base.id, pll->name,
				      pll->new_config->crtc_mask,
				      pll->active);
			goto found;
		}
	}

	/* Ok no matching timings, maybe there's a free one? */
	for (i = 0; i < dev_priv->num_shared_dpll; i++) {
		pll = &dev_priv->shared_dplls[i];
		if (pll->new_config->crtc_mask == 0) {
			DRM_DEBUG_KMS("CRTC:%d allocated %s\n",
				      crtc->base.base.id, pll->name);
			goto found;
		}
	}

	return NULL;

found:
	if (pll->new_config->crtc_mask == 0)
		pll->new_config->hw_state = crtc_state->dpll_hw_state;

	crtc_state->shared_dpll = i;
	DRM_DEBUG_DRIVER("using %s for pipe %c\n", pll->name,
			 pipe_name(crtc->pipe));

	pll->new_config->crtc_mask |= 1 << crtc->pipe;

	return pll;
}

/**
 * intel_shared_dpll_start_config - start a new PLL staged config
 * @dev_priv: DRM device
 * @clear_pipes: mask of pipes that will have their PLLs freed
 *
 * Starts a new PLL staged config, copying the current config but
 * releasing the references of pipes specified in clear_pipes.
 */
static int intel_shared_dpll_start_config(struct drm_i915_private *dev_priv,
					  unsigned clear_pipes)
{
	struct intel_shared_dpll *pll;
	enum intel_dpll_id i;

	for (i = 0; i < dev_priv->num_shared_dpll; i++) {
		pll = &dev_priv->shared_dplls[i];

		pll->new_config = kmemdup(&pll->config, sizeof pll->config,
					  GFP_KERNEL);
		if (!pll->new_config)
			goto cleanup;

		pll->new_config->crtc_mask &= ~clear_pipes;
	}

	return 0;

cleanup:
	while (--i >= 0) {
		pll = &dev_priv->shared_dplls[i];
		kfree(pll->new_config);
		pll->new_config = NULL;
	}

	return -ENOMEM;
}

static void intel_shared_dpll_commit(struct drm_i915_private *dev_priv)
{
	struct intel_shared_dpll *pll;
	enum intel_dpll_id i;

	for (i = 0; i < dev_priv->num_shared_dpll; i++) {
		pll = &dev_priv->shared_dplls[i];

		WARN_ON(pll->new_config == &pll->config);

		pll->config = *pll->new_config;
		kfree(pll->new_config);
		pll->new_config = NULL;
	}
}

static void intel_shared_dpll_abort_config(struct drm_i915_private *dev_priv)
{
	struct intel_shared_dpll *pll;
	enum intel_dpll_id i;

	for (i = 0; i < dev_priv->num_shared_dpll; i++) {
		pll = &dev_priv->shared_dplls[i];

		WARN_ON(pll->new_config == &pll->config);

		kfree(pll->new_config);
		pll->new_config = NULL;
	}
}

static void cpt_verify_modeset(struct drm_device *dev, int pipe)
{
	struct drm_i915_private *dev_priv = dev->dev_private;
	int dslreg = PIPEDSL(pipe);
	u32 temp;

	temp = I915_READ(dslreg);
	udelay(500);
	if (wait_for(I915_READ(dslreg) != temp, 5)) {
		if (wait_for(I915_READ(dslreg) != temp, 5))
			DRM_ERROR("mode set failed: pipe %c stuck\n", pipe_name(pipe));
	}
}

static void skylake_pfit_enable(struct intel_crtc *crtc)
{
	struct drm_device *dev = crtc->base.dev;
	struct drm_i915_private *dev_priv = dev->dev_private;
	int pipe = crtc->pipe;

	if (crtc->config->pch_pfit.enabled) {
		I915_WRITE(PS_CTL(pipe), PS_ENABLE);
		I915_WRITE(PS_WIN_POS(pipe), crtc->config->pch_pfit.pos);
		I915_WRITE(PS_WIN_SZ(pipe), crtc->config->pch_pfit.size);
	}
}

static void ironlake_pfit_enable(struct intel_crtc *crtc)
{
	struct drm_device *dev = crtc->base.dev;
	struct drm_i915_private *dev_priv = dev->dev_private;
	int pipe = crtc->pipe;

	if (crtc->config->pch_pfit.enabled) {
		/* Force use of hard-coded filter coefficients
		 * as some pre-programmed values are broken,
		 * e.g. x201.
		 */
		if (IS_IVYBRIDGE(dev) || IS_HASWELL(dev))
			I915_WRITE(PF_CTL(pipe), PF_ENABLE | PF_FILTER_MED_3x3 |
						 PF_PIPE_SEL_IVB(pipe));
		else
			I915_WRITE(PF_CTL(pipe), PF_ENABLE | PF_FILTER_MED_3x3);
		I915_WRITE(PF_WIN_POS(pipe), crtc->config->pch_pfit.pos);
		I915_WRITE(PF_WIN_SZ(pipe), crtc->config->pch_pfit.size);
	}
}

static void intel_enable_sprite_planes(struct drm_crtc *crtc)
{
	struct drm_device *dev = crtc->dev;
	enum pipe pipe = to_intel_crtc(crtc)->pipe;
	struct drm_plane *plane;
	struct intel_plane *intel_plane;

	drm_for_each_legacy_plane(plane, &dev->mode_config.plane_list) {
		intel_plane = to_intel_plane(plane);
		if (intel_plane->pipe == pipe)
			intel_plane_restore(&intel_plane->base);
	}
}

static void intel_disable_sprite_planes(struct drm_crtc *crtc)
{
	struct drm_device *dev = crtc->dev;
	enum pipe pipe = to_intel_crtc(crtc)->pipe;
	struct drm_plane *plane;
	struct intel_plane *intel_plane;

	drm_for_each_legacy_plane(plane, &dev->mode_config.plane_list) {
		intel_plane = to_intel_plane(plane);
		if (intel_plane->pipe == pipe)
			plane->funcs->disable_plane(plane);
	}
}

void hsw_enable_ips(struct intel_crtc *crtc)
{
	struct drm_device *dev = crtc->base.dev;
	struct drm_i915_private *dev_priv = dev->dev_private;

	if (!crtc->config->ips_enabled)
		return;

	/* We can only enable IPS after we enable a plane and wait for a vblank */
	intel_wait_for_vblank(dev, crtc->pipe);

	assert_plane_enabled(dev_priv, crtc->plane);
	if (IS_BROADWELL(dev)) {
		mutex_lock(&dev_priv->rps.hw_lock);
		WARN_ON(sandybridge_pcode_write(dev_priv, DISPLAY_IPS_CONTROL, 0xc0000000));
		mutex_unlock(&dev_priv->rps.hw_lock);
		/* Quoting Art Runyan: "its not safe to expect any particular
		 * value in IPS_CTL bit 31 after enabling IPS through the
		 * mailbox." Moreover, the mailbox may return a bogus state,
		 * so we need to just enable it and continue on.
		 */
	} else {
		I915_WRITE(IPS_CTL, IPS_ENABLE);
		/* The bit only becomes 1 in the next vblank, so this wait here
		 * is essentially intel_wait_for_vblank. If we don't have this
		 * and don't wait for vblanks until the end of crtc_enable, then
		 * the HW state readout code will complain that the expected
		 * IPS_CTL value is not the one we read. */
		if (wait_for(I915_READ_NOTRACE(IPS_CTL) & IPS_ENABLE, 50))
			DRM_ERROR("Timed out waiting for IPS enable\n");
	}
}

void hsw_disable_ips(struct intel_crtc *crtc)
{
	struct drm_device *dev = crtc->base.dev;
	struct drm_i915_private *dev_priv = dev->dev_private;

	if (!crtc->config->ips_enabled)
		return;

	assert_plane_enabled(dev_priv, crtc->plane);
	if (IS_BROADWELL(dev)) {
		mutex_lock(&dev_priv->rps.hw_lock);
		WARN_ON(sandybridge_pcode_write(dev_priv, DISPLAY_IPS_CONTROL, 0));
		mutex_unlock(&dev_priv->rps.hw_lock);
		/* wait for pcode to finish disabling IPS, which may take up to 42ms */
		if (wait_for((I915_READ(IPS_CTL) & IPS_ENABLE) == 0, 42))
			DRM_ERROR("Timed out waiting for IPS disable\n");
	} else {
		I915_WRITE(IPS_CTL, 0);
		POSTING_READ(IPS_CTL);
	}

	/* We need to wait for a vblank before we can disable the plane. */
	intel_wait_for_vblank(dev, crtc->pipe);
}

/** Loads the palette/gamma unit for the CRTC with the prepared values */
static void intel_crtc_load_lut(struct drm_crtc *crtc)
{
	struct drm_device *dev = crtc->dev;
	struct drm_i915_private *dev_priv = dev->dev_private;
	struct intel_crtc *intel_crtc = to_intel_crtc(crtc);
	enum pipe pipe = intel_crtc->pipe;
	int palreg = PALETTE(pipe);
	int i;
	bool reenable_ips = false;

	/* The clocks have to be on to load the palette. */
	if (!crtc->state->enable || !intel_crtc->active)
		return;

	if (!HAS_PCH_SPLIT(dev_priv->dev)) {
		if (intel_pipe_has_type(intel_crtc, INTEL_OUTPUT_DSI))
			assert_dsi_pll_enabled(dev_priv);
		else
			assert_pll_enabled(dev_priv, pipe);
	}

	/* use legacy palette for Ironlake */
	if (!HAS_GMCH_DISPLAY(dev))
		palreg = LGC_PALETTE(pipe);

	/* Workaround : Do not read or write the pipe palette/gamma data while
	 * GAMMA_MODE is configured for split gamma and IPS_CTL has IPS enabled.
	 */
	if (IS_HASWELL(dev) && intel_crtc->config->ips_enabled &&
	    ((I915_READ(GAMMA_MODE(pipe)) & GAMMA_MODE_MODE_MASK) ==
	     GAMMA_MODE_MODE_SPLIT)) {
		hsw_disable_ips(intel_crtc);
		reenable_ips = true;
	}

	for (i = 0; i < 256; i++) {
		I915_WRITE(palreg + 4 * i,
			   (intel_crtc->lut_r[i] << 16) |
			   (intel_crtc->lut_g[i] << 8) |
			   intel_crtc->lut_b[i]);
	}

	if (reenable_ips)
		hsw_enable_ips(intel_crtc);
}

static void intel_crtc_dpms_overlay(struct intel_crtc *intel_crtc, bool enable)
{
	if (!enable && intel_crtc->overlay) {
		struct drm_device *dev = intel_crtc->base.dev;
		struct drm_i915_private *dev_priv = dev->dev_private;

		mutex_lock(&dev->struct_mutex);
		dev_priv->mm.interruptible = false;
		(void) intel_overlay_switch_off(intel_crtc->overlay);
		dev_priv->mm.interruptible = true;
		mutex_unlock(&dev->struct_mutex);
	}

	/* Let userspace switch the overlay on again. In most cases userspace
	 * has to recompute where to put it anyway.
	 */
}

static void intel_crtc_enable_planes(struct drm_crtc *crtc)
{
	struct drm_device *dev = crtc->dev;
	struct intel_crtc *intel_crtc = to_intel_crtc(crtc);
	int pipe = intel_crtc->pipe;

	intel_enable_primary_hw_plane(crtc->primary, crtc);
	intel_enable_sprite_planes(crtc);
	intel_crtc_update_cursor(crtc, true);
	intel_crtc_dpms_overlay(intel_crtc, true);

	hsw_enable_ips(intel_crtc);

	mutex_lock(&dev->struct_mutex);
	intel_fbc_update(dev);
	mutex_unlock(&dev->struct_mutex);

	/*
	 * FIXME: Once we grow proper nuclear flip support out of this we need
	 * to compute the mask of flip planes precisely. For the time being
	 * consider this a flip from a NULL plane.
	 */
	intel_frontbuffer_flip(dev, INTEL_FRONTBUFFER_ALL_MASK(pipe));
}

static void intel_crtc_disable_planes(struct drm_crtc *crtc)
{
	struct drm_device *dev = crtc->dev;
	struct drm_i915_private *dev_priv = dev->dev_private;
	struct intel_crtc *intel_crtc = to_intel_crtc(crtc);
	int pipe = intel_crtc->pipe;

	intel_crtc_wait_for_pending_flips(crtc);

	if (dev_priv->fbc.crtc == intel_crtc)
		intel_fbc_disable(dev);

	hsw_disable_ips(intel_crtc);

	intel_crtc_dpms_overlay(intel_crtc, false);
	intel_crtc_update_cursor(crtc, false);
	intel_disable_sprite_planes(crtc);
	intel_disable_primary_hw_plane(crtc->primary, crtc);

	/*
	 * FIXME: Once we grow proper nuclear flip support out of this we need
	 * to compute the mask of flip planes precisely. For the time being
	 * consider this a flip to a NULL plane.
	 */
	intel_frontbuffer_flip(dev, INTEL_FRONTBUFFER_ALL_MASK(pipe));
}

static void ironlake_crtc_enable(struct drm_crtc *crtc)
{
	struct drm_device *dev = crtc->dev;
	struct drm_i915_private *dev_priv = dev->dev_private;
	struct intel_crtc *intel_crtc = to_intel_crtc(crtc);
	struct intel_encoder *encoder;
	int pipe = intel_crtc->pipe;

	WARN_ON(!crtc->state->enable);

	if (intel_crtc->active)
		return;

	if (intel_crtc->config->has_pch_encoder)
		intel_prepare_shared_dpll(intel_crtc);

	if (intel_crtc->config->has_dp_encoder)
		intel_dp_set_m_n(intel_crtc, M1_N1);

	intel_set_pipe_timings(intel_crtc);

	if (intel_crtc->config->has_pch_encoder) {
		intel_cpu_transcoder_set_m_n(intel_crtc,
				     &intel_crtc->config->fdi_m_n, NULL);
	}

	ironlake_set_pipeconf(crtc);

	intel_crtc->active = true;

	intel_set_cpu_fifo_underrun_reporting(dev_priv, pipe, true);
	intel_set_pch_fifo_underrun_reporting(dev_priv, pipe, true);

	for_each_encoder_on_crtc(dev, crtc, encoder)
		if (encoder->pre_enable)
			encoder->pre_enable(encoder);

	if (intel_crtc->config->has_pch_encoder) {
		/* Note: FDI PLL enabling _must_ be done before we enable the
		 * cpu pipes, hence this is separate from all the other fdi/pch
		 * enabling. */
		ironlake_fdi_pll_enable(intel_crtc);
	} else {
		assert_fdi_tx_disabled(dev_priv, pipe);
		assert_fdi_rx_disabled(dev_priv, pipe);
	}

	ironlake_pfit_enable(intel_crtc);

	/*
	 * On ILK+ LUT must be loaded before the pipe is running but with
	 * clocks enabled
	 */
	intel_crtc_load_lut(crtc);

	intel_update_watermarks(crtc);
	intel_enable_pipe(intel_crtc);

	if (intel_crtc->config->has_pch_encoder)
		ironlake_pch_enable(crtc);

	assert_vblank_disabled(crtc);
	drm_crtc_vblank_on(crtc);

	for_each_encoder_on_crtc(dev, crtc, encoder)
		encoder->enable(encoder);

	if (HAS_PCH_CPT(dev))
		cpt_verify_modeset(dev, intel_crtc->pipe);

	intel_crtc_enable_planes(crtc);
}

/* IPS only exists on ULT machines and is tied to pipe A. */
static bool hsw_crtc_supports_ips(struct intel_crtc *crtc)
{
	return HAS_IPS(crtc->base.dev) && crtc->pipe == PIPE_A;
}

/*
 * This implements the workaround described in the "notes" section of the mode
 * set sequence documentation. When going from no pipes or single pipe to
 * multiple pipes, and planes are enabled after the pipe, we need to wait at
 * least 2 vblanks on the first pipe before enabling planes on the second pipe.
 */
static void haswell_mode_set_planes_workaround(struct intel_crtc *crtc)
{
	struct drm_device *dev = crtc->base.dev;
	struct intel_crtc *crtc_it, *other_active_crtc = NULL;

	/* We want to get the other_active_crtc only if there's only 1 other
	 * active crtc. */
	for_each_intel_crtc(dev, crtc_it) {
		if (!crtc_it->active || crtc_it == crtc)
			continue;

		if (other_active_crtc)
			return;

		other_active_crtc = crtc_it;
	}
	if (!other_active_crtc)
		return;

	intel_wait_for_vblank(dev, other_active_crtc->pipe);
	intel_wait_for_vblank(dev, other_active_crtc->pipe);
}

static void haswell_crtc_enable(struct drm_crtc *crtc)
{
	struct drm_device *dev = crtc->dev;
	struct drm_i915_private *dev_priv = dev->dev_private;
	struct intel_crtc *intel_crtc = to_intel_crtc(crtc);
	struct intel_encoder *encoder;
	int pipe = intel_crtc->pipe;

	WARN_ON(!crtc->state->enable);

	if (intel_crtc->active)
		return;

	if (intel_crtc_to_shared_dpll(intel_crtc))
		intel_enable_shared_dpll(intel_crtc);

	if (intel_crtc->config->has_dp_encoder)
		intel_dp_set_m_n(intel_crtc, M1_N1);

	intel_set_pipe_timings(intel_crtc);

	if (intel_crtc->config->cpu_transcoder != TRANSCODER_EDP) {
		I915_WRITE(PIPE_MULT(intel_crtc->config->cpu_transcoder),
			   intel_crtc->config->pixel_multiplier - 1);
	}

	if (intel_crtc->config->has_pch_encoder) {
		intel_cpu_transcoder_set_m_n(intel_crtc,
				     &intel_crtc->config->fdi_m_n, NULL);
	}

	haswell_set_pipeconf(crtc);

	intel_set_pipe_csc(crtc);

	intel_crtc->active = true;

	intel_set_cpu_fifo_underrun_reporting(dev_priv, pipe, true);
	for_each_encoder_on_crtc(dev, crtc, encoder)
		if (encoder->pre_enable)
			encoder->pre_enable(encoder);

	if (intel_crtc->config->has_pch_encoder) {
		intel_set_pch_fifo_underrun_reporting(dev_priv, TRANSCODER_A,
						      true);
		dev_priv->display.fdi_link_train(crtc);
	}

	intel_ddi_enable_pipe_clock(intel_crtc);

	if (IS_SKYLAKE(dev))
		skylake_pfit_enable(intel_crtc);
	else
		ironlake_pfit_enable(intel_crtc);

	/*
	 * On ILK+ LUT must be loaded before the pipe is running but with
	 * clocks enabled
	 */
	intel_crtc_load_lut(crtc);

	intel_ddi_set_pipe_settings(crtc);
	intel_ddi_enable_transcoder_func(crtc);

	intel_update_watermarks(crtc);
	intel_enable_pipe(intel_crtc);

	if (intel_crtc->config->has_pch_encoder)
		lpt_pch_enable(crtc);

	if (intel_crtc->config->dp_encoder_is_mst)
		intel_ddi_set_vc_payload_alloc(crtc, true);

	assert_vblank_disabled(crtc);
	drm_crtc_vblank_on(crtc);

	for_each_encoder_on_crtc(dev, crtc, encoder) {
		encoder->enable(encoder);
		intel_opregion_notify_encoder(encoder, true);
	}

	/* If we change the relative order between pipe/planes enabling, we need
	 * to change the workaround. */
	haswell_mode_set_planes_workaround(intel_crtc);
	intel_crtc_enable_planes(crtc);
}

static void skylake_pfit_disable(struct intel_crtc *crtc)
{
	struct drm_device *dev = crtc->base.dev;
	struct drm_i915_private *dev_priv = dev->dev_private;
	int pipe = crtc->pipe;

	/* To avoid upsetting the power well on haswell only disable the pfit if
	 * it's in use. The hw state code will make sure we get this right. */
	if (crtc->config->pch_pfit.enabled) {
		I915_WRITE(PS_CTL(pipe), 0);
		I915_WRITE(PS_WIN_POS(pipe), 0);
		I915_WRITE(PS_WIN_SZ(pipe), 0);
	}
}

static void ironlake_pfit_disable(struct intel_crtc *crtc)
{
	struct drm_device *dev = crtc->base.dev;
	struct drm_i915_private *dev_priv = dev->dev_private;
	int pipe = crtc->pipe;

	/* To avoid upsetting the power well on haswell only disable the pfit if
	 * it's in use. The hw state code will make sure we get this right. */
	if (crtc->config->pch_pfit.enabled) {
		I915_WRITE(PF_CTL(pipe), 0);
		I915_WRITE(PF_WIN_POS(pipe), 0);
		I915_WRITE(PF_WIN_SZ(pipe), 0);
	}
}

static void ironlake_crtc_disable(struct drm_crtc *crtc)
{
	struct drm_device *dev = crtc->dev;
	struct drm_i915_private *dev_priv = dev->dev_private;
	struct intel_crtc *intel_crtc = to_intel_crtc(crtc);
	struct intel_encoder *encoder;
	int pipe = intel_crtc->pipe;
	u32 reg, temp;

	if (!intel_crtc->active)
		return;

	intel_crtc_disable_planes(crtc);

	for_each_encoder_on_crtc(dev, crtc, encoder)
		encoder->disable(encoder);

	drm_crtc_vblank_off(crtc);
	assert_vblank_disabled(crtc);

	if (intel_crtc->config->has_pch_encoder)
		intel_set_pch_fifo_underrun_reporting(dev_priv, pipe, false);

	intel_disable_pipe(intel_crtc);

	ironlake_pfit_disable(intel_crtc);

	for_each_encoder_on_crtc(dev, crtc, encoder)
		if (encoder->post_disable)
			encoder->post_disable(encoder);

	if (intel_crtc->config->has_pch_encoder) {
		ironlake_fdi_disable(crtc);

		ironlake_disable_pch_transcoder(dev_priv, pipe);

		if (HAS_PCH_CPT(dev)) {
			/* disable TRANS_DP_CTL */
			reg = TRANS_DP_CTL(pipe);
			temp = I915_READ(reg);
			temp &= ~(TRANS_DP_OUTPUT_ENABLE |
				  TRANS_DP_PORT_SEL_MASK);
			temp |= TRANS_DP_PORT_SEL_NONE;
			I915_WRITE(reg, temp);

			/* disable DPLL_SEL */
			temp = I915_READ(PCH_DPLL_SEL);
			temp &= ~(TRANS_DPLL_ENABLE(pipe) | TRANS_DPLLB_SEL(pipe));
			I915_WRITE(PCH_DPLL_SEL, temp);
		}

		/* disable PCH DPLL */
		intel_disable_shared_dpll(intel_crtc);

		ironlake_fdi_pll_disable(intel_crtc);
	}

	intel_crtc->active = false;
	intel_update_watermarks(crtc);

	mutex_lock(&dev->struct_mutex);
	intel_fbc_update(dev);
	mutex_unlock(&dev->struct_mutex);
}

static void haswell_crtc_disable(struct drm_crtc *crtc)
{
	struct drm_device *dev = crtc->dev;
	struct drm_i915_private *dev_priv = dev->dev_private;
	struct intel_crtc *intel_crtc = to_intel_crtc(crtc);
	struct intel_encoder *encoder;
	enum transcoder cpu_transcoder = intel_crtc->config->cpu_transcoder;

	if (!intel_crtc->active)
		return;

	intel_crtc_disable_planes(crtc);

	for_each_encoder_on_crtc(dev, crtc, encoder) {
		intel_opregion_notify_encoder(encoder, false);
		encoder->disable(encoder);
	}

	drm_crtc_vblank_off(crtc);
	assert_vblank_disabled(crtc);

	if (intel_crtc->config->has_pch_encoder)
		intel_set_pch_fifo_underrun_reporting(dev_priv, TRANSCODER_A,
						      false);
	intel_disable_pipe(intel_crtc);

	if (intel_crtc->config->dp_encoder_is_mst)
		intel_ddi_set_vc_payload_alloc(crtc, false);

	intel_ddi_disable_transcoder_func(dev_priv, cpu_transcoder);

	if (IS_SKYLAKE(dev))
		skylake_pfit_disable(intel_crtc);
	else
		ironlake_pfit_disable(intel_crtc);

	intel_ddi_disable_pipe_clock(intel_crtc);

	if (intel_crtc->config->has_pch_encoder) {
		lpt_disable_pch_transcoder(dev_priv);
		intel_ddi_fdi_disable(crtc);
	}

	for_each_encoder_on_crtc(dev, crtc, encoder)
		if (encoder->post_disable)
			encoder->post_disable(encoder);

	intel_crtc->active = false;
	intel_update_watermarks(crtc);

	mutex_lock(&dev->struct_mutex);
	intel_fbc_update(dev);
	mutex_unlock(&dev->struct_mutex);

	if (intel_crtc_to_shared_dpll(intel_crtc))
		intel_disable_shared_dpll(intel_crtc);
}

static void ironlake_crtc_off(struct drm_crtc *crtc)
{
	struct intel_crtc *intel_crtc = to_intel_crtc(crtc);
	intel_put_shared_dpll(intel_crtc);
}


static void i9xx_pfit_enable(struct intel_crtc *crtc)
{
	struct drm_device *dev = crtc->base.dev;
	struct drm_i915_private *dev_priv = dev->dev_private;
	struct intel_crtc_state *pipe_config = crtc->config;

	if (!pipe_config->gmch_pfit.control)
		return;

	/*
	 * The panel fitter should only be adjusted whilst the pipe is disabled,
	 * according to register description and PRM.
	 */
	WARN_ON(I915_READ(PFIT_CONTROL) & PFIT_ENABLE);
	assert_pipe_disabled(dev_priv, crtc->pipe);

	I915_WRITE(PFIT_PGM_RATIOS, pipe_config->gmch_pfit.pgm_ratios);
	I915_WRITE(PFIT_CONTROL, pipe_config->gmch_pfit.control);

	/* Border color in case we don't scale up to the full screen. Black by
	 * default, change to something else for debugging. */
	I915_WRITE(BCLRPAT(crtc->pipe), 0);
}

static enum intel_display_power_domain port_to_power_domain(enum port port)
{
	switch (port) {
	case PORT_A:
		return POWER_DOMAIN_PORT_DDI_A_4_LANES;
	case PORT_B:
		return POWER_DOMAIN_PORT_DDI_B_4_LANES;
	case PORT_C:
		return POWER_DOMAIN_PORT_DDI_C_4_LANES;
	case PORT_D:
		return POWER_DOMAIN_PORT_DDI_D_4_LANES;
	default:
		WARN_ON_ONCE(1);
		return POWER_DOMAIN_PORT_OTHER;
	}
}

#define for_each_power_domain(domain, mask)				\
	for ((domain) = 0; (domain) < POWER_DOMAIN_NUM; (domain)++)	\
		if ((1 << (domain)) & (mask))

enum intel_display_power_domain
intel_display_port_power_domain(struct intel_encoder *intel_encoder)
{
	struct drm_device *dev = intel_encoder->base.dev;
	struct intel_digital_port *intel_dig_port;

	switch (intel_encoder->type) {
	case INTEL_OUTPUT_UNKNOWN:
		/* Only DDI platforms should ever use this output type */
		WARN_ON_ONCE(!HAS_DDI(dev));
	case INTEL_OUTPUT_DISPLAYPORT:
	case INTEL_OUTPUT_HDMI:
	case INTEL_OUTPUT_EDP:
		intel_dig_port = enc_to_dig_port(&intel_encoder->base);
		return port_to_power_domain(intel_dig_port->port);
	case INTEL_OUTPUT_DP_MST:
		intel_dig_port = enc_to_mst(&intel_encoder->base)->primary;
		return port_to_power_domain(intel_dig_port->port);
	case INTEL_OUTPUT_ANALOG:
		return POWER_DOMAIN_PORT_CRT;
	case INTEL_OUTPUT_DSI:
		return POWER_DOMAIN_PORT_DSI;
	default:
		return POWER_DOMAIN_PORT_OTHER;
	}
}

static unsigned long get_crtc_power_domains(struct drm_crtc *crtc)
{
	struct drm_device *dev = crtc->dev;
	struct intel_encoder *intel_encoder;
	struct intel_crtc *intel_crtc = to_intel_crtc(crtc);
	enum pipe pipe = intel_crtc->pipe;
	unsigned long mask;
	enum transcoder transcoder;

	transcoder = intel_pipe_to_cpu_transcoder(dev->dev_private, pipe);

	mask = BIT(POWER_DOMAIN_PIPE(pipe));
	mask |= BIT(POWER_DOMAIN_TRANSCODER(transcoder));
	if (intel_crtc->config->pch_pfit.enabled ||
	    intel_crtc->config->pch_pfit.force_thru)
		mask |= BIT(POWER_DOMAIN_PIPE_PANEL_FITTER(pipe));

	for_each_encoder_on_crtc(dev, crtc, intel_encoder)
		mask |= BIT(intel_display_port_power_domain(intel_encoder));

	return mask;
}

static void modeset_update_crtc_power_domains(struct drm_device *dev)
{
	struct drm_i915_private *dev_priv = dev->dev_private;
	unsigned long pipe_domains[I915_MAX_PIPES] = { 0, };
	struct intel_crtc *crtc;

	/*
	 * First get all needed power domains, then put all unneeded, to avoid
	 * any unnecessary toggling of the power wells.
	 */
	for_each_intel_crtc(dev, crtc) {
		enum intel_display_power_domain domain;

		if (!crtc->base.state->enable)
			continue;

		pipe_domains[crtc->pipe] = get_crtc_power_domains(&crtc->base);

		for_each_power_domain(domain, pipe_domains[crtc->pipe])
			intel_display_power_get(dev_priv, domain);
	}

	if (dev_priv->display.modeset_global_resources)
		dev_priv->display.modeset_global_resources(dev);

	for_each_intel_crtc(dev, crtc) {
		enum intel_display_power_domain domain;

		for_each_power_domain(domain, crtc->enabled_power_domains)
			intel_display_power_put(dev_priv, domain);

		crtc->enabled_power_domains = pipe_domains[crtc->pipe];
	}

	intel_display_set_init_power(dev_priv, false);
}

/* returns HPLL frequency in kHz */
static int valleyview_get_vco(struct drm_i915_private *dev_priv)
{
	int hpll_freq, vco_freq[] = { 800, 1600, 2000, 2400 };

	/* Obtain SKU information */
	mutex_lock(&dev_priv->dpio_lock);
	hpll_freq = vlv_cck_read(dev_priv, CCK_FUSE_REG) &
		CCK_FUSE_HPLL_FREQ_MASK;
	mutex_unlock(&dev_priv->dpio_lock);

	return vco_freq[hpll_freq] * 1000;
}

static void vlv_update_cdclk(struct drm_device *dev)
{
	struct drm_i915_private *dev_priv = dev->dev_private;

	dev_priv->vlv_cdclk_freq = dev_priv->display.get_display_clock_speed(dev);
	DRM_DEBUG_DRIVER("Current CD clock rate: %d kHz\n",
			 dev_priv->vlv_cdclk_freq);

	/*
	 * Program the gmbus_freq based on the cdclk frequency.
	 * BSpec erroneously claims we should aim for 4MHz, but
	 * in fact 1MHz is the correct frequency.
	 */
	I915_WRITE(GMBUSFREQ_VLV, DIV_ROUND_UP(dev_priv->vlv_cdclk_freq, 1000));
}

/* Adjust CDclk dividers to allow high res or save power if possible */
static void valleyview_set_cdclk(struct drm_device *dev, int cdclk)
{
	struct drm_i915_private *dev_priv = dev->dev_private;
	u32 val, cmd;

	WARN_ON(dev_priv->display.get_display_clock_speed(dev) != dev_priv->vlv_cdclk_freq);

	if (cdclk >= 320000) /* jump to highest voltage for 400MHz too */
		cmd = 2;
	else if (cdclk == 266667)
		cmd = 1;
	else
		cmd = 0;

	mutex_lock(&dev_priv->rps.hw_lock);
	val = vlv_punit_read(dev_priv, PUNIT_REG_DSPFREQ);
	val &= ~DSPFREQGUAR_MASK;
	val |= (cmd << DSPFREQGUAR_SHIFT);
	vlv_punit_write(dev_priv, PUNIT_REG_DSPFREQ, val);
	if (wait_for((vlv_punit_read(dev_priv, PUNIT_REG_DSPFREQ) &
		      DSPFREQSTAT_MASK) == (cmd << DSPFREQSTAT_SHIFT),
		     50)) {
		DRM_ERROR("timed out waiting for CDclk change\n");
	}
	mutex_unlock(&dev_priv->rps.hw_lock);

	if (cdclk == 400000) {
		u32 divider;

		divider = DIV_ROUND_CLOSEST(dev_priv->hpll_freq << 1, cdclk) - 1;

		mutex_lock(&dev_priv->dpio_lock);
		/* adjust cdclk divider */
		val = vlv_cck_read(dev_priv, CCK_DISPLAY_CLOCK_CONTROL);
		val &= ~DISPLAY_FREQUENCY_VALUES;
		val |= divider;
		vlv_cck_write(dev_priv, CCK_DISPLAY_CLOCK_CONTROL, val);

		if (wait_for((vlv_cck_read(dev_priv, CCK_DISPLAY_CLOCK_CONTROL) &
			      DISPLAY_FREQUENCY_STATUS) == (divider << DISPLAY_FREQUENCY_STATUS_SHIFT),
			     50))
			DRM_ERROR("timed out waiting for CDclk change\n");
		mutex_unlock(&dev_priv->dpio_lock);
	}

	mutex_lock(&dev_priv->dpio_lock);
	/* adjust self-refresh exit latency value */
	val = vlv_bunit_read(dev_priv, BUNIT_REG_BISOC);
	val &= ~0x7f;

	/*
	 * For high bandwidth configs, we set a higher latency in the bunit
	 * so that the core display fetch happens in time to avoid underruns.
	 */
	if (cdclk == 400000)
		val |= 4500 / 250; /* 4.5 usec */
	else
		val |= 3000 / 250; /* 3.0 usec */
	vlv_bunit_write(dev_priv, BUNIT_REG_BISOC, val);
	mutex_unlock(&dev_priv->dpio_lock);

	vlv_update_cdclk(dev);
}

static void cherryview_set_cdclk(struct drm_device *dev, int cdclk)
{
	struct drm_i915_private *dev_priv = dev->dev_private;
	u32 val, cmd;

	WARN_ON(dev_priv->display.get_display_clock_speed(dev) != dev_priv->vlv_cdclk_freq);

	switch (cdclk) {
	case 400000:
		cmd = 3;
		break;
	case 333333:
	case 320000:
		cmd = 2;
		break;
	case 266667:
		cmd = 1;
		break;
	case 200000:
		cmd = 0;
		break;
	default:
		MISSING_CASE(cdclk);
		return;
	}

	mutex_lock(&dev_priv->rps.hw_lock);
	val = vlv_punit_read(dev_priv, PUNIT_REG_DSPFREQ);
	val &= ~DSPFREQGUAR_MASK_CHV;
	val |= (cmd << DSPFREQGUAR_SHIFT_CHV);
	vlv_punit_write(dev_priv, PUNIT_REG_DSPFREQ, val);
	if (wait_for((vlv_punit_read(dev_priv, PUNIT_REG_DSPFREQ) &
		      DSPFREQSTAT_MASK_CHV) == (cmd << DSPFREQSTAT_SHIFT_CHV),
		     50)) {
		DRM_ERROR("timed out waiting for CDclk change\n");
	}
	mutex_unlock(&dev_priv->rps.hw_lock);

	vlv_update_cdclk(dev);
}

static int valleyview_calc_cdclk(struct drm_i915_private *dev_priv,
				 int max_pixclk)
{
	int freq_320 = (dev_priv->hpll_freq <<  1) % 320000 != 0 ? 333333 : 320000;

	/* FIXME: Punit isn't quite ready yet */
	if (IS_CHERRYVIEW(dev_priv->dev))
		return 400000;

	/*
	 * Really only a few cases to deal with, as only 4 CDclks are supported:
	 *   200MHz
	 *   267MHz
	 *   320/333MHz (depends on HPLL freq)
	 *   400MHz
	 * So we check to see whether we're above 90% of the lower bin and
	 * adjust if needed.
	 *
	 * We seem to get an unstable or solid color picture at 200MHz.
	 * Not sure what's wrong. For now use 200MHz only when all pipes
	 * are off.
	 */
	if (max_pixclk > freq_320*9/10)
		return 400000;
	else if (max_pixclk > 266667*9/10)
		return freq_320;
	else if (max_pixclk > 0)
		return 266667;
	else
		return 200000;
}

/* compute the max pixel clock for new configuration */
static int intel_mode_max_pixclk(struct drm_i915_private *dev_priv)
{
	struct drm_device *dev = dev_priv->dev;
	struct intel_crtc *intel_crtc;
	int max_pixclk = 0;

	for_each_intel_crtc(dev, intel_crtc) {
		if (intel_crtc->new_enabled)
			max_pixclk = max(max_pixclk,
					 intel_crtc->new_config->base.adjusted_mode.crtc_clock);
	}

	return max_pixclk;
}

static void valleyview_modeset_global_pipes(struct drm_device *dev,
					    unsigned *prepare_pipes)
{
	struct drm_i915_private *dev_priv = dev->dev_private;
	struct intel_crtc *intel_crtc;
	int max_pixclk = intel_mode_max_pixclk(dev_priv);

	if (valleyview_calc_cdclk(dev_priv, max_pixclk) ==
	    dev_priv->vlv_cdclk_freq)
		return;

	/* disable/enable all currently active pipes while we change cdclk */
	for_each_intel_crtc(dev, intel_crtc)
		if (intel_crtc->base.state->enable)
			*prepare_pipes |= (1 << intel_crtc->pipe);
}

static void valleyview_modeset_global_resources(struct drm_device *dev)
{
	struct drm_i915_private *dev_priv = dev->dev_private;
	int max_pixclk = intel_mode_max_pixclk(dev_priv);
	int req_cdclk = valleyview_calc_cdclk(dev_priv, max_pixclk);

	if (req_cdclk != dev_priv->vlv_cdclk_freq) {
		/*
		 * FIXME: We can end up here with all power domains off, yet
		 * with a CDCLK frequency other than the minimum. To account
		 * for this take the PIPE-A power domain, which covers the HW
		 * blocks needed for the following programming. This can be
		 * removed once it's guaranteed that we get here either with
		 * the minimum CDCLK set, or the required power domains
		 * enabled.
		 */
		intel_display_power_get(dev_priv, POWER_DOMAIN_PIPE_A);

		if (IS_CHERRYVIEW(dev))
			cherryview_set_cdclk(dev, req_cdclk);
		else
			valleyview_set_cdclk(dev, req_cdclk);

		intel_display_power_put(dev_priv, POWER_DOMAIN_PIPE_A);
	}
}

static void valleyview_crtc_enable(struct drm_crtc *crtc)
{
	struct drm_device *dev = crtc->dev;
	struct drm_i915_private *dev_priv = to_i915(dev);
	struct intel_crtc *intel_crtc = to_intel_crtc(crtc);
	struct intel_encoder *encoder;
	int pipe = intel_crtc->pipe;
	bool is_dsi;

	WARN_ON(!crtc->state->enable);

	if (intel_crtc->active)
		return;

	is_dsi = intel_pipe_has_type(intel_crtc, INTEL_OUTPUT_DSI);

	if (!is_dsi) {
		if (IS_CHERRYVIEW(dev))
			chv_prepare_pll(intel_crtc, intel_crtc->config);
		else
			vlv_prepare_pll(intel_crtc, intel_crtc->config);
	}

	if (intel_crtc->config->has_dp_encoder)
		intel_dp_set_m_n(intel_crtc, M1_N1);

	intel_set_pipe_timings(intel_crtc);

	if (IS_CHERRYVIEW(dev) && pipe == PIPE_B) {
		struct drm_i915_private *dev_priv = dev->dev_private;

		I915_WRITE(CHV_BLEND(pipe), CHV_BLEND_LEGACY);
		I915_WRITE(CHV_CANVAS(pipe), 0);
	}

	i9xx_set_pipeconf(intel_crtc);

	intel_crtc->active = true;

	intel_set_cpu_fifo_underrun_reporting(dev_priv, pipe, true);

	for_each_encoder_on_crtc(dev, crtc, encoder)
		if (encoder->pre_pll_enable)
			encoder->pre_pll_enable(encoder);

	if (!is_dsi) {
		if (IS_CHERRYVIEW(dev))
			chv_enable_pll(intel_crtc, intel_crtc->config);
		else
			vlv_enable_pll(intel_crtc, intel_crtc->config);
	}

	for_each_encoder_on_crtc(dev, crtc, encoder)
		if (encoder->pre_enable)
			encoder->pre_enable(encoder);

	i9xx_pfit_enable(intel_crtc);

	intel_crtc_load_lut(crtc);

	intel_update_watermarks(crtc);
	intel_enable_pipe(intel_crtc);

	assert_vblank_disabled(crtc);
	drm_crtc_vblank_on(crtc);

	for_each_encoder_on_crtc(dev, crtc, encoder)
		encoder->enable(encoder);

	intel_crtc_enable_planes(crtc);

	/* Underruns don't raise interrupts, so check manually. */
	i9xx_check_fifo_underruns(dev_priv);
}

static void i9xx_set_pll_dividers(struct intel_crtc *crtc)
{
	struct drm_device *dev = crtc->base.dev;
	struct drm_i915_private *dev_priv = dev->dev_private;

	I915_WRITE(FP0(crtc->pipe), crtc->config->dpll_hw_state.fp0);
	I915_WRITE(FP1(crtc->pipe), crtc->config->dpll_hw_state.fp1);
}

static void i9xx_crtc_enable(struct drm_crtc *crtc)
{
	struct drm_device *dev = crtc->dev;
	struct drm_i915_private *dev_priv = to_i915(dev);
	struct intel_crtc *intel_crtc = to_intel_crtc(crtc);
	struct intel_encoder *encoder;
	int pipe = intel_crtc->pipe;

	WARN_ON(!crtc->state->enable);

	if (intel_crtc->active)
		return;

	i9xx_set_pll_dividers(intel_crtc);

	if (intel_crtc->config->has_dp_encoder)
		intel_dp_set_m_n(intel_crtc, M1_N1);

	intel_set_pipe_timings(intel_crtc);

	i9xx_set_pipeconf(intel_crtc);

	intel_crtc->active = true;

	if (!IS_GEN2(dev))
		intel_set_cpu_fifo_underrun_reporting(dev_priv, pipe, true);

	for_each_encoder_on_crtc(dev, crtc, encoder)
		if (encoder->pre_enable)
			encoder->pre_enable(encoder);

	i9xx_enable_pll(intel_crtc);

	i9xx_pfit_enable(intel_crtc);

	intel_crtc_load_lut(crtc);

	intel_update_watermarks(crtc);
	intel_enable_pipe(intel_crtc);

	assert_vblank_disabled(crtc);
	drm_crtc_vblank_on(crtc);

	for_each_encoder_on_crtc(dev, crtc, encoder)
		encoder->enable(encoder);

	intel_crtc_enable_planes(crtc);

	/*
	 * Gen2 reports pipe underruns whenever all planes are disabled.
	 * So don't enable underrun reporting before at least some planes
	 * are enabled.
	 * FIXME: Need to fix the logic to work when we turn off all planes
	 * but leave the pipe running.
	 */
	if (IS_GEN2(dev))
		intel_set_cpu_fifo_underrun_reporting(dev_priv, pipe, true);

	/* Underruns don't raise interrupts, so check manually. */
	i9xx_check_fifo_underruns(dev_priv);
}

static void i9xx_pfit_disable(struct intel_crtc *crtc)
{
	struct drm_device *dev = crtc->base.dev;
	struct drm_i915_private *dev_priv = dev->dev_private;

	if (!crtc->config->gmch_pfit.control)
		return;

	assert_pipe_disabled(dev_priv, crtc->pipe);

	DRM_DEBUG_DRIVER("disabling pfit, current: 0x%08x\n",
			 I915_READ(PFIT_CONTROL));
	I915_WRITE(PFIT_CONTROL, 0);
}

static void i9xx_crtc_disable(struct drm_crtc *crtc)
{
	struct drm_device *dev = crtc->dev;
	struct drm_i915_private *dev_priv = dev->dev_private;
	struct intel_crtc *intel_crtc = to_intel_crtc(crtc);
	struct intel_encoder *encoder;
	int pipe = intel_crtc->pipe;

	if (!intel_crtc->active)
		return;

	/*
	 * Gen2 reports pipe underruns whenever all planes are disabled.
	 * So diasble underrun reporting before all the planes get disabled.
	 * FIXME: Need to fix the logic to work when we turn off all planes
	 * but leave the pipe running.
	 */
	if (IS_GEN2(dev))
		intel_set_cpu_fifo_underrun_reporting(dev_priv, pipe, false);

	/*
	 * Vblank time updates from the shadow to live plane control register
	 * are blocked if the memory self-refresh mode is active at that
	 * moment. So to make sure the plane gets truly disabled, disable
	 * first the self-refresh mode. The self-refresh enable bit in turn
	 * will be checked/applied by the HW only at the next frame start
	 * event which is after the vblank start event, so we need to have a
	 * wait-for-vblank between disabling the plane and the pipe.
	 */
	intel_set_memory_cxsr(dev_priv, false);
	intel_crtc_disable_planes(crtc);

	/*
	 * On gen2 planes are double buffered but the pipe isn't, so we must
	 * wait for planes to fully turn off before disabling the pipe.
	 * We also need to wait on all gmch platforms because of the
	 * self-refresh mode constraint explained above.
	 */
	intel_wait_for_vblank(dev, pipe);

	for_each_encoder_on_crtc(dev, crtc, encoder)
		encoder->disable(encoder);

	drm_crtc_vblank_off(crtc);
	assert_vblank_disabled(crtc);

	intel_disable_pipe(intel_crtc);

	i9xx_pfit_disable(intel_crtc);

	for_each_encoder_on_crtc(dev, crtc, encoder)
		if (encoder->post_disable)
			encoder->post_disable(encoder);

	if (!intel_pipe_has_type(intel_crtc, INTEL_OUTPUT_DSI)) {
		if (IS_CHERRYVIEW(dev))
			chv_disable_pll(dev_priv, pipe);
		else if (IS_VALLEYVIEW(dev))
			vlv_disable_pll(dev_priv, pipe);
		else
			i9xx_disable_pll(intel_crtc);
	}

	if (!IS_GEN2(dev))
		intel_set_cpu_fifo_underrun_reporting(dev_priv, pipe, false);

	intel_crtc->active = false;
	intel_update_watermarks(crtc);

	mutex_lock(&dev->struct_mutex);
	intel_fbc_update(dev);
	mutex_unlock(&dev->struct_mutex);
}

static void i9xx_crtc_off(struct drm_crtc *crtc)
{
}

/* Master function to enable/disable CRTC and corresponding power wells */
void intel_crtc_control(struct drm_crtc *crtc, bool enable)
{
	struct drm_device *dev = crtc->dev;
	struct drm_i915_private *dev_priv = dev->dev_private;
	struct intel_crtc *intel_crtc = to_intel_crtc(crtc);
	enum intel_display_power_domain domain;
	unsigned long domains;

	if (enable) {
		if (!intel_crtc->active) {
			domains = get_crtc_power_domains(crtc);
			for_each_power_domain(domain, domains)
				intel_display_power_get(dev_priv, domain);
			intel_crtc->enabled_power_domains = domains;

			dev_priv->display.crtc_enable(crtc);
		}
	} else {
		if (intel_crtc->active) {
			dev_priv->display.crtc_disable(crtc);

			domains = intel_crtc->enabled_power_domains;
			for_each_power_domain(domain, domains)
				intel_display_power_put(dev_priv, domain);
			intel_crtc->enabled_power_domains = 0;
		}
	}
}

/**
 * Sets the power management mode of the pipe and plane.
 */
void intel_crtc_update_dpms(struct drm_crtc *crtc)
{
	struct drm_device *dev = crtc->dev;
	struct intel_encoder *intel_encoder;
	bool enable = false;

	for_each_encoder_on_crtc(dev, crtc, intel_encoder)
		enable |= intel_encoder->connectors_active;

	intel_crtc_control(crtc, enable);
}

static void intel_crtc_disable(struct drm_crtc *crtc)
{
	struct drm_device *dev = crtc->dev;
	struct drm_connector *connector;
	struct drm_i915_private *dev_priv = dev->dev_private;

	/* crtc should still be enabled when we disable it. */
	WARN_ON(!crtc->state->enable);

	dev_priv->display.crtc_disable(crtc);
	dev_priv->display.off(crtc);

	crtc->primary->funcs->disable_plane(crtc->primary);

	/* Update computed state. */
	list_for_each_entry(connector, &dev->mode_config.connector_list, head) {
		if (!connector->encoder || !connector->encoder->crtc)
			continue;

		if (connector->encoder->crtc != crtc)
			continue;

		connector->dpms = DRM_MODE_DPMS_OFF;
		to_intel_encoder(connector->encoder)->connectors_active = false;
	}
}

void intel_encoder_destroy(struct drm_encoder *encoder)
{
	struct intel_encoder *intel_encoder = to_intel_encoder(encoder);

	drm_encoder_cleanup(encoder);
	kfree(intel_encoder);
}

/* Simple dpms helper for encoders with just one connector, no cloning and only
 * one kind of off state. It clamps all !ON modes to fully OFF and changes the
 * state of the entire output pipe. */
static void intel_encoder_dpms(struct intel_encoder *encoder, int mode)
{
	if (mode == DRM_MODE_DPMS_ON) {
		encoder->connectors_active = true;

		intel_crtc_update_dpms(encoder->base.crtc);
	} else {
		encoder->connectors_active = false;

		intel_crtc_update_dpms(encoder->base.crtc);
	}
}

/* Cross check the actual hw state with our own modeset state tracking (and it's
 * internal consistency). */
static void intel_connector_check_state(struct intel_connector *connector)
{
	if (connector->get_hw_state(connector)) {
		struct intel_encoder *encoder = connector->encoder;
		struct drm_crtc *crtc;
		bool encoder_enabled;
		enum pipe pipe;

		DRM_DEBUG_KMS("[CONNECTOR:%d:%s]\n",
			      connector->base.base.id,
			      connector->base.name);

		/* there is no real hw state for MST connectors */
		if (connector->mst_port)
			return;

		I915_STATE_WARN(connector->base.dpms == DRM_MODE_DPMS_OFF,
		     "wrong connector dpms state\n");
		I915_STATE_WARN(connector->base.encoder != &encoder->base,
		     "active connector not linked to encoder\n");

		if (encoder) {
			I915_STATE_WARN(!encoder->connectors_active,
			     "encoder->connectors_active not set\n");

			encoder_enabled = encoder->get_hw_state(encoder, &pipe);
			I915_STATE_WARN(!encoder_enabled, "encoder not enabled\n");
			if (I915_STATE_WARN_ON(!encoder->base.crtc))
				return;

			crtc = encoder->base.crtc;

			I915_STATE_WARN(!crtc->state->enable,
					"crtc not enabled\n");
			I915_STATE_WARN(!to_intel_crtc(crtc)->active, "crtc not active\n");
			I915_STATE_WARN(pipe != to_intel_crtc(crtc)->pipe,
			     "encoder active on the wrong pipe\n");
		}
	}
}

/* Even simpler default implementation, if there's really no special case to
 * consider. */
void intel_connector_dpms(struct drm_connector *connector, int mode)
{
	/* All the simple cases only support two dpms states. */
	if (mode != DRM_MODE_DPMS_ON)
		mode = DRM_MODE_DPMS_OFF;

	if (mode == connector->dpms)
		return;

	connector->dpms = mode;

	/* Only need to change hw state when actually enabled */
	if (connector->encoder)
		intel_encoder_dpms(to_intel_encoder(connector->encoder), mode);

	intel_modeset_check_state(connector->dev);
}

/* Simple connector->get_hw_state implementation for encoders that support only
 * one connector and no cloning and hence the encoder state determines the state
 * of the connector. */
bool intel_connector_get_hw_state(struct intel_connector *connector)
{
	enum pipe pipe = 0;
	struct intel_encoder *encoder = connector->encoder;

	return encoder->get_hw_state(encoder, &pipe);
}

static bool ironlake_check_fdi_lanes(struct drm_device *dev, enum pipe pipe,
				     struct intel_crtc_state *pipe_config)
{
	struct drm_i915_private *dev_priv = dev->dev_private;
	struct intel_crtc *pipe_B_crtc =
		to_intel_crtc(dev_priv->pipe_to_crtc_mapping[PIPE_B]);

	DRM_DEBUG_KMS("checking fdi config on pipe %c, lanes %i\n",
		      pipe_name(pipe), pipe_config->fdi_lanes);
	if (pipe_config->fdi_lanes > 4) {
		DRM_DEBUG_KMS("invalid fdi lane config on pipe %c: %i lanes\n",
			      pipe_name(pipe), pipe_config->fdi_lanes);
		return false;
	}

	if (IS_HASWELL(dev) || IS_BROADWELL(dev)) {
		if (pipe_config->fdi_lanes > 2) {
			DRM_DEBUG_KMS("only 2 lanes on haswell, required: %i lanes\n",
				      pipe_config->fdi_lanes);
			return false;
		} else {
			return true;
		}
	}

	if (INTEL_INFO(dev)->num_pipes == 2)
		return true;

	/* Ivybridge 3 pipe is really complicated */
	switch (pipe) {
	case PIPE_A:
		return true;
	case PIPE_B:
		if (dev_priv->pipe_to_crtc_mapping[PIPE_C]->enabled &&
		    pipe_config->fdi_lanes > 2) {
			DRM_DEBUG_KMS("invalid shared fdi lane config on pipe %c: %i lanes\n",
				      pipe_name(pipe), pipe_config->fdi_lanes);
			return false;
		}
		return true;
	case PIPE_C:
		if (!pipe_has_enabled_pch(pipe_B_crtc) ||
		    pipe_B_crtc->config->fdi_lanes <= 2) {
			if (pipe_config->fdi_lanes > 2) {
				DRM_DEBUG_KMS("invalid shared fdi lane config on pipe %c: %i lanes\n",
					      pipe_name(pipe), pipe_config->fdi_lanes);
				return false;
			}
		} else {
			DRM_DEBUG_KMS("fdi link B uses too many lanes to enable link C\n");
			return false;
		}
		return true;
	default:
		BUG();
	}
}

#define RETRY 1
static int ironlake_fdi_compute_config(struct intel_crtc *intel_crtc,
				       struct intel_crtc_state *pipe_config)
{
	struct drm_device *dev = intel_crtc->base.dev;
	struct drm_display_mode *adjusted_mode = &pipe_config->base.adjusted_mode;
	int lane, link_bw, fdi_dotclock;
	bool setup_ok, needs_recompute = false;

retry:
	/* FDI is a binary signal running at ~2.7GHz, encoding
	 * each output octet as 10 bits. The actual frequency
	 * is stored as a divider into a 100MHz clock, and the
	 * mode pixel clock is stored in units of 1KHz.
	 * Hence the bw of each lane in terms of the mode signal
	 * is:
	 */
	link_bw = intel_fdi_link_freq(dev) * MHz(100)/KHz(1)/10;

	fdi_dotclock = adjusted_mode->crtc_clock;

	lane = ironlake_get_lanes_required(fdi_dotclock, link_bw,
					   pipe_config->pipe_bpp);

	pipe_config->fdi_lanes = lane;

	intel_link_compute_m_n(pipe_config->pipe_bpp, lane, fdi_dotclock,
			       link_bw, &pipe_config->fdi_m_n);

	setup_ok = ironlake_check_fdi_lanes(intel_crtc->base.dev,
					    intel_crtc->pipe, pipe_config);
	if (!setup_ok && pipe_config->pipe_bpp > 6*3) {
		pipe_config->pipe_bpp -= 2*3;
		DRM_DEBUG_KMS("fdi link bw constraint, reducing pipe bpp to %i\n",
			      pipe_config->pipe_bpp);
		needs_recompute = true;
		pipe_config->bw_constrained = true;

		goto retry;
	}

	if (needs_recompute)
		return RETRY;

	return setup_ok ? 0 : -EINVAL;
}

static void hsw_compute_ips_config(struct intel_crtc *crtc,
				   struct intel_crtc_state *pipe_config)
{
	pipe_config->ips_enabled = i915.enable_ips &&
				   hsw_crtc_supports_ips(crtc) &&
				   pipe_config->pipe_bpp <= 24;
}

static int intel_crtc_compute_config(struct intel_crtc *crtc,
				     struct intel_crtc_state *pipe_config)
{
	struct drm_device *dev = crtc->base.dev;
	struct drm_i915_private *dev_priv = dev->dev_private;
	struct drm_display_mode *adjusted_mode = &pipe_config->base.adjusted_mode;

	/* FIXME should check pixel clock limits on all platforms */
	if (INTEL_INFO(dev)->gen < 4) {
		int clock_limit =
			dev_priv->display.get_display_clock_speed(dev);

		/*
		 * Enable pixel doubling when the dot clock
		 * is > 90% of the (display) core speed.
		 *
		 * GDG double wide on either pipe,
		 * otherwise pipe A only.
		 */
		if ((crtc->pipe == PIPE_A || IS_I915G(dev)) &&
		    adjusted_mode->crtc_clock > clock_limit * 9 / 10) {
			clock_limit *= 2;
			pipe_config->double_wide = true;
		}

		if (adjusted_mode->crtc_clock > clock_limit * 9 / 10)
			return -EINVAL;
	}

	/*
	 * Pipe horizontal size must be even in:
	 * - DVO ganged mode
	 * - LVDS dual channel mode
	 * - Double wide pipe
	 */
	if ((intel_pipe_will_have_type(crtc, INTEL_OUTPUT_LVDS) &&
	     intel_is_dual_link_lvds(dev)) || pipe_config->double_wide)
		pipe_config->pipe_src_w &= ~1;

	/* Cantiga+ cannot handle modes with a hsync front porch of 0.
	 * WaPruneModeWithIncorrectHsyncOffset:ctg,elk,ilk,snb,ivb,vlv,hsw.
	 */
	if ((INTEL_INFO(dev)->gen > 4 || IS_G4X(dev)) &&
		adjusted_mode->hsync_start == adjusted_mode->hdisplay)
		return -EINVAL;

	if ((IS_G4X(dev) || IS_VALLEYVIEW(dev)) && pipe_config->pipe_bpp > 10*3) {
		pipe_config->pipe_bpp = 10*3; /* 12bpc is gen5+ */
	} else if (INTEL_INFO(dev)->gen <= 4 && pipe_config->pipe_bpp > 8*3) {
		/* only a 8bpc pipe, with 6bpc dither through the panel fitter
		 * for lvds. */
		pipe_config->pipe_bpp = 8*3;
	}

	if (HAS_IPS(dev))
		hsw_compute_ips_config(crtc, pipe_config);

	if (pipe_config->has_pch_encoder)
		return ironlake_fdi_compute_config(crtc, pipe_config);

	return 0;
}

static int valleyview_get_display_clock_speed(struct drm_device *dev)
{
	struct drm_i915_private *dev_priv = dev->dev_private;
	u32 val;
	int divider;

	/* FIXME: Punit isn't quite ready yet */
	if (IS_CHERRYVIEW(dev))
		return 400000;

	if (dev_priv->hpll_freq == 0)
		dev_priv->hpll_freq = valleyview_get_vco(dev_priv);

	mutex_lock(&dev_priv->dpio_lock);
	val = vlv_cck_read(dev_priv, CCK_DISPLAY_CLOCK_CONTROL);
	mutex_unlock(&dev_priv->dpio_lock);

	divider = val & DISPLAY_FREQUENCY_VALUES;

	WARN((val & DISPLAY_FREQUENCY_STATUS) !=
	     (divider << DISPLAY_FREQUENCY_STATUS_SHIFT),
	     "cdclk change in progress\n");

	return DIV_ROUND_CLOSEST(dev_priv->hpll_freq << 1, divider + 1);
}

static int i945_get_display_clock_speed(struct drm_device *dev)
{
	return 400000;
}

static int i915_get_display_clock_speed(struct drm_device *dev)
{
	return 333000;
}

static int i9xx_misc_get_display_clock_speed(struct drm_device *dev)
{
	return 200000;
}

static int pnv_get_display_clock_speed(struct drm_device *dev)
{
	u16 gcfgc = 0;

	pci_read_config_word(dev->pdev, GCFGC, &gcfgc);

	switch (gcfgc & GC_DISPLAY_CLOCK_MASK) {
	case GC_DISPLAY_CLOCK_267_MHZ_PNV:
		return 267000;
	case GC_DISPLAY_CLOCK_333_MHZ_PNV:
		return 333000;
	case GC_DISPLAY_CLOCK_444_MHZ_PNV:
		return 444000;
	case GC_DISPLAY_CLOCK_200_MHZ_PNV:
		return 200000;
	default:
		DRM_ERROR("Unknown pnv display core clock 0x%04x\n", gcfgc);
	case GC_DISPLAY_CLOCK_133_MHZ_PNV:
		return 133000;
	case GC_DISPLAY_CLOCK_167_MHZ_PNV:
		return 167000;
	}
}

static int i915gm_get_display_clock_speed(struct drm_device *dev)
{
	u16 gcfgc = 0;

	pci_read_config_word(dev->pdev, GCFGC, &gcfgc);

	if (gcfgc & GC_LOW_FREQUENCY_ENABLE)
		return 133000;
	else {
		switch (gcfgc & GC_DISPLAY_CLOCK_MASK) {
		case GC_DISPLAY_CLOCK_333_MHZ:
			return 333000;
		default:
		case GC_DISPLAY_CLOCK_190_200_MHZ:
			return 190000;
		}
	}
}

static int i865_get_display_clock_speed(struct drm_device *dev)
{
	return 266000;
}

static int i855_get_display_clock_speed(struct drm_device *dev)
{
	u16 hpllcc = 0;
	/* Assume that the hardware is in the high speed state.  This
	 * should be the default.
	 */
	switch (hpllcc & GC_CLOCK_CONTROL_MASK) {
	case GC_CLOCK_133_200:
	case GC_CLOCK_100_200:
		return 200000;
	case GC_CLOCK_166_250:
		return 250000;
	case GC_CLOCK_100_133:
		return 133000;
	}

	/* Shouldn't happen */
	return 0;
}

static int i830_get_display_clock_speed(struct drm_device *dev)
{
	return 133000;
}

static void
intel_reduce_m_n_ratio(uint32_t *num, uint32_t *den)
{
	while (*num > DATA_LINK_M_N_MASK ||
	       *den > DATA_LINK_M_N_MASK) {
		*num >>= 1;
		*den >>= 1;
	}
}

static void compute_m_n(unsigned int m, unsigned int n,
			uint32_t *ret_m, uint32_t *ret_n)
{
	*ret_n = min_t(unsigned int, roundup_pow_of_two(n), DATA_LINK_N_MAX);
	*ret_m = div_u64((uint64_t) m * *ret_n, n);
	intel_reduce_m_n_ratio(ret_m, ret_n);
}

void
intel_link_compute_m_n(int bits_per_pixel, int nlanes,
		       int pixel_clock, int link_clock,
		       struct intel_link_m_n *m_n)
{
	m_n->tu = 64;

	compute_m_n(bits_per_pixel * pixel_clock,
		    link_clock * nlanes * 8,
		    &m_n->gmch_m, &m_n->gmch_n);

	compute_m_n(pixel_clock, link_clock,
		    &m_n->link_m, &m_n->link_n);
}

static inline bool intel_panel_use_ssc(struct drm_i915_private *dev_priv)
{
	if (i915.panel_use_ssc >= 0)
		return i915.panel_use_ssc != 0;
	return dev_priv->vbt.lvds_use_ssc
		&& !(dev_priv->quirks & QUIRK_LVDS_SSC_DISABLE);
}

static int i9xx_get_refclk(struct intel_crtc *crtc, int num_connectors)
{
	struct drm_device *dev = crtc->base.dev;
	struct drm_i915_private *dev_priv = dev->dev_private;
	int refclk;

	if (IS_VALLEYVIEW(dev)) {
		refclk = 100000;
	} else if (intel_pipe_will_have_type(crtc, INTEL_OUTPUT_LVDS) &&
	    intel_panel_use_ssc(dev_priv) && num_connectors < 2) {
		refclk = dev_priv->vbt.lvds_ssc_freq;
		DRM_DEBUG_KMS("using SSC reference clock of %d kHz\n", refclk);
	} else if (!IS_GEN2(dev)) {
		refclk = 96000;
	} else {
		refclk = 48000;
	}

	return refclk;
}

static uint32_t pnv_dpll_compute_fp(struct dpll *dpll)
{
	return (1 << dpll->n) << 16 | dpll->m2;
}

static uint32_t i9xx_dpll_compute_fp(struct dpll *dpll)
{
	return dpll->n << 16 | dpll->m1 << 8 | dpll->m2;
}

static void i9xx_update_pll_dividers(struct intel_crtc *crtc,
				     struct intel_crtc_state *crtc_state,
				     intel_clock_t *reduced_clock)
{
	struct drm_device *dev = crtc->base.dev;
	u32 fp, fp2 = 0;

	if (IS_PINEVIEW(dev)) {
		fp = pnv_dpll_compute_fp(&crtc_state->dpll);
		if (reduced_clock)
			fp2 = pnv_dpll_compute_fp(reduced_clock);
	} else {
		fp = i9xx_dpll_compute_fp(&crtc_state->dpll);
		if (reduced_clock)
			fp2 = i9xx_dpll_compute_fp(reduced_clock);
	}

	crtc_state->dpll_hw_state.fp0 = fp;

	crtc->lowfreq_avail = false;
	if (intel_pipe_will_have_type(crtc, INTEL_OUTPUT_LVDS) &&
	    reduced_clock && i915.powersave) {
		crtc_state->dpll_hw_state.fp1 = fp2;
		crtc->lowfreq_avail = true;
	} else {
		crtc_state->dpll_hw_state.fp1 = fp;
	}
}

static void vlv_pllb_recal_opamp(struct drm_i915_private *dev_priv, enum pipe
		pipe)
{
	u32 reg_val;

	/*
	 * PLLB opamp always calibrates to max value of 0x3f, force enable it
	 * and set it to a reasonable value instead.
	 */
	reg_val = vlv_dpio_read(dev_priv, pipe, VLV_PLL_DW9(1));
	reg_val &= 0xffffff00;
	reg_val |= 0x00000030;
	vlv_dpio_write(dev_priv, pipe, VLV_PLL_DW9(1), reg_val);

	reg_val = vlv_dpio_read(dev_priv, pipe, VLV_REF_DW13);
	reg_val &= 0x8cffffff;
	reg_val = 0x8c000000;
	vlv_dpio_write(dev_priv, pipe, VLV_REF_DW13, reg_val);

	reg_val = vlv_dpio_read(dev_priv, pipe, VLV_PLL_DW9(1));
	reg_val &= 0xffffff00;
	vlv_dpio_write(dev_priv, pipe, VLV_PLL_DW9(1), reg_val);

	reg_val = vlv_dpio_read(dev_priv, pipe, VLV_REF_DW13);
	reg_val &= 0x00ffffff;
	reg_val |= 0xb0000000;
	vlv_dpio_write(dev_priv, pipe, VLV_REF_DW13, reg_val);
}

static void intel_pch_transcoder_set_m_n(struct intel_crtc *crtc,
					 struct intel_link_m_n *m_n)
{
	struct drm_device *dev = crtc->base.dev;
	struct drm_i915_private *dev_priv = dev->dev_private;
	int pipe = crtc->pipe;

	I915_WRITE(PCH_TRANS_DATA_M1(pipe), TU_SIZE(m_n->tu) | m_n->gmch_m);
	I915_WRITE(PCH_TRANS_DATA_N1(pipe), m_n->gmch_n);
	I915_WRITE(PCH_TRANS_LINK_M1(pipe), m_n->link_m);
	I915_WRITE(PCH_TRANS_LINK_N1(pipe), m_n->link_n);
}

static void intel_cpu_transcoder_set_m_n(struct intel_crtc *crtc,
					 struct intel_link_m_n *m_n,
					 struct intel_link_m_n *m2_n2)
{
	struct drm_device *dev = crtc->base.dev;
	struct drm_i915_private *dev_priv = dev->dev_private;
	int pipe = crtc->pipe;
	enum transcoder transcoder = crtc->config->cpu_transcoder;

	if (INTEL_INFO(dev)->gen >= 5) {
		I915_WRITE(PIPE_DATA_M1(transcoder), TU_SIZE(m_n->tu) | m_n->gmch_m);
		I915_WRITE(PIPE_DATA_N1(transcoder), m_n->gmch_n);
		I915_WRITE(PIPE_LINK_M1(transcoder), m_n->link_m);
		I915_WRITE(PIPE_LINK_N1(transcoder), m_n->link_n);
		/* M2_N2 registers to be set only for gen < 8 (M2_N2 available
		 * for gen < 8) and if DRRS is supported (to make sure the
		 * registers are not unnecessarily accessed).
		 */
		if (m2_n2 && (IS_CHERRYVIEW(dev) || INTEL_INFO(dev)->gen < 8) &&
			crtc->config->has_drrs) {
			I915_WRITE(PIPE_DATA_M2(transcoder),
					TU_SIZE(m2_n2->tu) | m2_n2->gmch_m);
			I915_WRITE(PIPE_DATA_N2(transcoder), m2_n2->gmch_n);
			I915_WRITE(PIPE_LINK_M2(transcoder), m2_n2->link_m);
			I915_WRITE(PIPE_LINK_N2(transcoder), m2_n2->link_n);
		}
	} else {
		I915_WRITE(PIPE_DATA_M_G4X(pipe), TU_SIZE(m_n->tu) | m_n->gmch_m);
		I915_WRITE(PIPE_DATA_N_G4X(pipe), m_n->gmch_n);
		I915_WRITE(PIPE_LINK_M_G4X(pipe), m_n->link_m);
		I915_WRITE(PIPE_LINK_N_G4X(pipe), m_n->link_n);
	}
}

void intel_dp_set_m_n(struct intel_crtc *crtc, enum link_m_n_set m_n)
{
	struct intel_link_m_n *dp_m_n, *dp_m2_n2 = NULL;

	if (m_n == M1_N1) {
		dp_m_n = &crtc->config->dp_m_n;
		dp_m2_n2 = &crtc->config->dp_m2_n2;
	} else if (m_n == M2_N2) {

		/*
		 * M2_N2 registers are not supported. Hence m2_n2 divider value
		 * needs to be programmed into M1_N1.
		 */
		dp_m_n = &crtc->config->dp_m2_n2;
	} else {
		DRM_ERROR("Unsupported divider value\n");
		return;
	}

	if (crtc->config->has_pch_encoder)
		intel_pch_transcoder_set_m_n(crtc, &crtc->config->dp_m_n);
	else
		intel_cpu_transcoder_set_m_n(crtc, dp_m_n, dp_m2_n2);
}

static void vlv_update_pll(struct intel_crtc *crtc,
			   struct intel_crtc_state *pipe_config)
{
	u32 dpll, dpll_md;

	/*
	 * Enable DPIO clock input. We should never disable the reference
	 * clock for pipe B, since VGA hotplug / manual detection depends
	 * on it.
	 */
	dpll = DPLL_EXT_BUFFER_ENABLE_VLV | DPLL_REFA_CLK_ENABLE_VLV |
		DPLL_VGA_MODE_DIS | DPLL_INTEGRATED_CLOCK_VLV;
	/* We should never disable this, set it here for state tracking */
	if (crtc->pipe == PIPE_B)
		dpll |= DPLL_INTEGRATED_CRI_CLK_VLV;
	dpll |= DPLL_VCO_ENABLE;
	pipe_config->dpll_hw_state.dpll = dpll;

	dpll_md = (pipe_config->pixel_multiplier - 1)
		<< DPLL_MD_UDI_MULTIPLIER_SHIFT;
	pipe_config->dpll_hw_state.dpll_md = dpll_md;
}

static void vlv_prepare_pll(struct intel_crtc *crtc,
			    const struct intel_crtc_state *pipe_config)
{
	struct drm_device *dev = crtc->base.dev;
	struct drm_i915_private *dev_priv = dev->dev_private;
	int pipe = crtc->pipe;
	u32 mdiv;
	u32 bestn, bestm1, bestm2, bestp1, bestp2;
	u32 coreclk, reg_val;

	mutex_lock(&dev_priv->dpio_lock);

	bestn = pipe_config->dpll.n;
	bestm1 = pipe_config->dpll.m1;
	bestm2 = pipe_config->dpll.m2;
	bestp1 = pipe_config->dpll.p1;
	bestp2 = pipe_config->dpll.p2;

	/* See eDP HDMI DPIO driver vbios notes doc */

	/* PLL B needs special handling */
	if (pipe == PIPE_B)
		vlv_pllb_recal_opamp(dev_priv, pipe);

	/* Set up Tx target for periodic Rcomp update */
	vlv_dpio_write(dev_priv, pipe, VLV_PLL_DW9_BCAST, 0x0100000f);

	/* Disable target IRef on PLL */
	reg_val = vlv_dpio_read(dev_priv, pipe, VLV_PLL_DW8(pipe));
	reg_val &= 0x00ffffff;
	vlv_dpio_write(dev_priv, pipe, VLV_PLL_DW8(pipe), reg_val);

	/* Disable fast lock */
	vlv_dpio_write(dev_priv, pipe, VLV_CMN_DW0, 0x610);

	/* Set idtafcrecal before PLL is enabled */
	mdiv = ((bestm1 << DPIO_M1DIV_SHIFT) | (bestm2 & DPIO_M2DIV_MASK));
	mdiv |= ((bestp1 << DPIO_P1_SHIFT) | (bestp2 << DPIO_P2_SHIFT));
	mdiv |= ((bestn << DPIO_N_SHIFT));
	mdiv |= (1 << DPIO_K_SHIFT);

	/*
	 * Post divider depends on pixel clock rate, DAC vs digital (and LVDS,
	 * but we don't support that).
	 * Note: don't use the DAC post divider as it seems unstable.
	 */
	mdiv |= (DPIO_POST_DIV_HDMIDP << DPIO_POST_DIV_SHIFT);
	vlv_dpio_write(dev_priv, pipe, VLV_PLL_DW3(pipe), mdiv);

	mdiv |= DPIO_ENABLE_CALIBRATION;
	vlv_dpio_write(dev_priv, pipe, VLV_PLL_DW3(pipe), mdiv);

	/* Set HBR and RBR LPF coefficients */
	if (pipe_config->port_clock == 162000 ||
	    intel_pipe_has_type(crtc, INTEL_OUTPUT_ANALOG) ||
	    intel_pipe_has_type(crtc, INTEL_OUTPUT_HDMI))
		vlv_dpio_write(dev_priv, pipe, VLV_PLL_DW10(pipe),
				 0x009f0003);
	else
		vlv_dpio_write(dev_priv, pipe, VLV_PLL_DW10(pipe),
				 0x00d0000f);

	if (pipe_config->has_dp_encoder) {
		/* Use SSC source */
		if (pipe == PIPE_A)
			vlv_dpio_write(dev_priv, pipe, VLV_PLL_DW5(pipe),
					 0x0df40000);
		else
			vlv_dpio_write(dev_priv, pipe, VLV_PLL_DW5(pipe),
					 0x0df70000);
	} else { /* HDMI or VGA */
		/* Use bend source */
		if (pipe == PIPE_A)
			vlv_dpio_write(dev_priv, pipe, VLV_PLL_DW5(pipe),
					 0x0df70000);
		else
			vlv_dpio_write(dev_priv, pipe, VLV_PLL_DW5(pipe),
					 0x0df40000);
	}

	coreclk = vlv_dpio_read(dev_priv, pipe, VLV_PLL_DW7(pipe));
	coreclk = (coreclk & 0x0000ff00) | 0x01c00000;
	if (intel_pipe_has_type(crtc, INTEL_OUTPUT_DISPLAYPORT) ||
	    intel_pipe_has_type(crtc, INTEL_OUTPUT_EDP))
		coreclk |= 0x01000000;
	vlv_dpio_write(dev_priv, pipe, VLV_PLL_DW7(pipe), coreclk);

	vlv_dpio_write(dev_priv, pipe, VLV_PLL_DW11(pipe), 0x87871000);
	mutex_unlock(&dev_priv->dpio_lock);
}

static void chv_update_pll(struct intel_crtc *crtc,
			   struct intel_crtc_state *pipe_config)
{
	pipe_config->dpll_hw_state.dpll = DPLL_SSC_REF_CLOCK_CHV |
		DPLL_REFA_CLK_ENABLE_VLV | DPLL_VGA_MODE_DIS |
		DPLL_VCO_ENABLE;
	if (crtc->pipe != PIPE_A)
		pipe_config->dpll_hw_state.dpll |= DPLL_INTEGRATED_CRI_CLK_VLV;

	pipe_config->dpll_hw_state.dpll_md =
		(pipe_config->pixel_multiplier - 1) << DPLL_MD_UDI_MULTIPLIER_SHIFT;
}

static void chv_prepare_pll(struct intel_crtc *crtc,
			    const struct intel_crtc_state *pipe_config)
{
	struct drm_device *dev = crtc->base.dev;
	struct drm_i915_private *dev_priv = dev->dev_private;
	int pipe = crtc->pipe;
	int dpll_reg = DPLL(crtc->pipe);
	enum dpio_channel port = vlv_pipe_to_channel(pipe);
	u32 loopfilter, intcoeff;
	u32 bestn, bestm1, bestm2, bestp1, bestp2, bestm2_frac;
	int refclk;

	bestn = pipe_config->dpll.n;
	bestm2_frac = pipe_config->dpll.m2 & 0x3fffff;
	bestm1 = pipe_config->dpll.m1;
	bestm2 = pipe_config->dpll.m2 >> 22;
	bestp1 = pipe_config->dpll.p1;
	bestp2 = pipe_config->dpll.p2;

	/*
	 * Enable Refclk and SSC
	 */
	I915_WRITE(dpll_reg,
		   pipe_config->dpll_hw_state.dpll & ~DPLL_VCO_ENABLE);

	mutex_lock(&dev_priv->dpio_lock);

	/* p1 and p2 divider */
	vlv_dpio_write(dev_priv, pipe, CHV_CMN_DW13(port),
			5 << DPIO_CHV_S1_DIV_SHIFT |
			bestp1 << DPIO_CHV_P1_DIV_SHIFT |
			bestp2 << DPIO_CHV_P2_DIV_SHIFT |
			1 << DPIO_CHV_K_DIV_SHIFT);

	/* Feedback post-divider - m2 */
	vlv_dpio_write(dev_priv, pipe, CHV_PLL_DW0(port), bestm2);

	/* Feedback refclk divider - n and m1 */
	vlv_dpio_write(dev_priv, pipe, CHV_PLL_DW1(port),
			DPIO_CHV_M1_DIV_BY_2 |
			1 << DPIO_CHV_N_DIV_SHIFT);

	/* M2 fraction division */
	vlv_dpio_write(dev_priv, pipe, CHV_PLL_DW2(port), bestm2_frac);

	/* M2 fraction division enable */
	vlv_dpio_write(dev_priv, pipe, CHV_PLL_DW3(port),
		       DPIO_CHV_FRAC_DIV_EN |
		       (2 << DPIO_CHV_FEEDFWD_GAIN_SHIFT));

	/* Loop filter */
	refclk = i9xx_get_refclk(crtc, 0);
	loopfilter = 5 << DPIO_CHV_PROP_COEFF_SHIFT |
		2 << DPIO_CHV_GAIN_CTRL_SHIFT;
	if (refclk == 100000)
		intcoeff = 11;
	else if (refclk == 38400)
		intcoeff = 10;
	else
		intcoeff = 9;
	loopfilter |= intcoeff << DPIO_CHV_INT_COEFF_SHIFT;
	vlv_dpio_write(dev_priv, pipe, CHV_PLL_DW6(port), loopfilter);

	/* AFC Recal */
	vlv_dpio_write(dev_priv, pipe, CHV_CMN_DW14(port),
			vlv_dpio_read(dev_priv, pipe, CHV_CMN_DW14(port)) |
			DPIO_AFC_RECAL);

	mutex_unlock(&dev_priv->dpio_lock);
}

/**
 * vlv_force_pll_on - forcibly enable just the PLL
 * @dev_priv: i915 private structure
 * @pipe: pipe PLL to enable
 * @dpll: PLL configuration
 *
 * Enable the PLL for @pipe using the supplied @dpll config. To be used
 * in cases where we need the PLL enabled even when @pipe is not going to
 * be enabled.
 */
void vlv_force_pll_on(struct drm_device *dev, enum pipe pipe,
		      const struct dpll *dpll)
{
	struct intel_crtc *crtc =
		to_intel_crtc(intel_get_crtc_for_pipe(dev, pipe));
	struct intel_crtc_state pipe_config = {
		.pixel_multiplier = 1,
		.dpll = *dpll,
	};

	if (IS_CHERRYVIEW(dev)) {
		chv_update_pll(crtc, &pipe_config);
		chv_prepare_pll(crtc, &pipe_config);
		chv_enable_pll(crtc, &pipe_config);
	} else {
		vlv_update_pll(crtc, &pipe_config);
		vlv_prepare_pll(crtc, &pipe_config);
		vlv_enable_pll(crtc, &pipe_config);
	}
}

/**
 * vlv_force_pll_off - forcibly disable just the PLL
 * @dev_priv: i915 private structure
 * @pipe: pipe PLL to disable
 *
 * Disable the PLL for @pipe. To be used in cases where we need
 * the PLL enabled even when @pipe is not going to be enabled.
 */
void vlv_force_pll_off(struct drm_device *dev, enum pipe pipe)
{
	if (IS_CHERRYVIEW(dev))
		chv_disable_pll(to_i915(dev), pipe);
	else
		vlv_disable_pll(to_i915(dev), pipe);
}

static void i9xx_update_pll(struct intel_crtc *crtc,
			    struct intel_crtc_state *crtc_state,
			    intel_clock_t *reduced_clock,
			    int num_connectors)
{
	struct drm_device *dev = crtc->base.dev;
	struct drm_i915_private *dev_priv = dev->dev_private;
	u32 dpll;
	bool is_sdvo;
	struct dpll *clock = &crtc_state->dpll;

	i9xx_update_pll_dividers(crtc, crtc_state, reduced_clock);

	is_sdvo = intel_pipe_will_have_type(crtc, INTEL_OUTPUT_SDVO) ||
		intel_pipe_will_have_type(crtc, INTEL_OUTPUT_HDMI);

	dpll = DPLL_VGA_MODE_DIS;

	if (intel_pipe_will_have_type(crtc, INTEL_OUTPUT_LVDS))
		dpll |= DPLLB_MODE_LVDS;
	else
		dpll |= DPLLB_MODE_DAC_SERIAL;

	if (IS_I945G(dev) || IS_I945GM(dev) || IS_G33(dev)) {
		dpll |= (crtc_state->pixel_multiplier - 1)
			<< SDVO_MULTIPLIER_SHIFT_HIRES;
	}

	if (is_sdvo)
		dpll |= DPLL_SDVO_HIGH_SPEED;

	if (crtc_state->has_dp_encoder)
		dpll |= DPLL_SDVO_HIGH_SPEED;

	/* compute bitmask from p1 value */
	if (IS_PINEVIEW(dev))
		dpll |= (1 << (clock->p1 - 1)) << DPLL_FPA01_P1_POST_DIV_SHIFT_PINEVIEW;
	else {
		dpll |= (1 << (clock->p1 - 1)) << DPLL_FPA01_P1_POST_DIV_SHIFT;
		if (IS_G4X(dev) && reduced_clock)
			dpll |= (1 << (reduced_clock->p1 - 1)) << DPLL_FPA1_P1_POST_DIV_SHIFT;
	}
	switch (clock->p2) {
	case 5:
		dpll |= DPLL_DAC_SERIAL_P2_CLOCK_DIV_5;
		break;
	case 7:
		dpll |= DPLLB_LVDS_P2_CLOCK_DIV_7;
		break;
	case 10:
		dpll |= DPLL_DAC_SERIAL_P2_CLOCK_DIV_10;
		break;
	case 14:
		dpll |= DPLLB_LVDS_P2_CLOCK_DIV_14;
		break;
	}
	if (INTEL_INFO(dev)->gen >= 4)
		dpll |= (6 << PLL_LOAD_PULSE_PHASE_SHIFT);

	if (crtc_state->sdvo_tv_clock)
		dpll |= PLL_REF_INPUT_TVCLKINBC;
	else if (intel_pipe_will_have_type(crtc, INTEL_OUTPUT_LVDS) &&
		 intel_panel_use_ssc(dev_priv) && num_connectors < 2)
		dpll |= PLLB_REF_INPUT_SPREADSPECTRUMIN;
	else
		dpll |= PLL_REF_INPUT_DREFCLK;

	dpll |= DPLL_VCO_ENABLE;
	crtc_state->dpll_hw_state.dpll = dpll;

	if (INTEL_INFO(dev)->gen >= 4) {
		u32 dpll_md = (crtc_state->pixel_multiplier - 1)
			<< DPLL_MD_UDI_MULTIPLIER_SHIFT;
		crtc_state->dpll_hw_state.dpll_md = dpll_md;
	}
}

static void i8xx_update_pll(struct intel_crtc *crtc,
			    struct intel_crtc_state *crtc_state,
			    intel_clock_t *reduced_clock,
			    int num_connectors)
{
	struct drm_device *dev = crtc->base.dev;
	struct drm_i915_private *dev_priv = dev->dev_private;
	u32 dpll;
	struct dpll *clock = &crtc_state->dpll;

	i9xx_update_pll_dividers(crtc, crtc_state, reduced_clock);

	dpll = DPLL_VGA_MODE_DIS;

	if (intel_pipe_will_have_type(crtc, INTEL_OUTPUT_LVDS)) {
		dpll |= (1 << (clock->p1 - 1)) << DPLL_FPA01_P1_POST_DIV_SHIFT;
	} else {
		if (clock->p1 == 2)
			dpll |= PLL_P1_DIVIDE_BY_TWO;
		else
			dpll |= (clock->p1 - 2) << DPLL_FPA01_P1_POST_DIV_SHIFT;
		if (clock->p2 == 4)
			dpll |= PLL_P2_DIVIDE_BY_4;
	}

	if (!IS_I830(dev) && intel_pipe_will_have_type(crtc, INTEL_OUTPUT_DVO))
		dpll |= DPLL_DVO_2X_MODE;

	if (intel_pipe_will_have_type(crtc, INTEL_OUTPUT_LVDS) &&
		 intel_panel_use_ssc(dev_priv) && num_connectors < 2)
		dpll |= PLLB_REF_INPUT_SPREADSPECTRUMIN;
	else
		dpll |= PLL_REF_INPUT_DREFCLK;

	dpll |= DPLL_VCO_ENABLE;
	crtc_state->dpll_hw_state.dpll = dpll;
}

static void intel_set_pipe_timings(struct intel_crtc *intel_crtc)
{
	struct drm_device *dev = intel_crtc->base.dev;
	struct drm_i915_private *dev_priv = dev->dev_private;
	enum pipe pipe = intel_crtc->pipe;
	enum transcoder cpu_transcoder = intel_crtc->config->cpu_transcoder;
	struct drm_display_mode *adjusted_mode =
		&intel_crtc->config->base.adjusted_mode;
	uint32_t crtc_vtotal, crtc_vblank_end;
	int vsyncshift = 0;

	/* We need to be careful not to changed the adjusted mode, for otherwise
	 * the hw state checker will get angry at the mismatch. */
	crtc_vtotal = adjusted_mode->crtc_vtotal;
	crtc_vblank_end = adjusted_mode->crtc_vblank_end;

	if (adjusted_mode->flags & DRM_MODE_FLAG_INTERLACE) {
		/* the chip adds 2 halflines automatically */
		crtc_vtotal -= 1;
		crtc_vblank_end -= 1;

		if (intel_pipe_has_type(intel_crtc, INTEL_OUTPUT_SDVO))
			vsyncshift = (adjusted_mode->crtc_htotal - 1) / 2;
		else
			vsyncshift = adjusted_mode->crtc_hsync_start -
				adjusted_mode->crtc_htotal / 2;
		if (vsyncshift < 0)
			vsyncshift += adjusted_mode->crtc_htotal;
	}

	if (INTEL_INFO(dev)->gen > 3)
		I915_WRITE(VSYNCSHIFT(cpu_transcoder), vsyncshift);

	I915_WRITE(HTOTAL(cpu_transcoder),
		   (adjusted_mode->crtc_hdisplay - 1) |
		   ((adjusted_mode->crtc_htotal - 1) << 16));
	I915_WRITE(HBLANK(cpu_transcoder),
		   (adjusted_mode->crtc_hblank_start - 1) |
		   ((adjusted_mode->crtc_hblank_end - 1) << 16));
	I915_WRITE(HSYNC(cpu_transcoder),
		   (adjusted_mode->crtc_hsync_start - 1) |
		   ((adjusted_mode->crtc_hsync_end - 1) << 16));

	I915_WRITE(VTOTAL(cpu_transcoder),
		   (adjusted_mode->crtc_vdisplay - 1) |
		   ((crtc_vtotal - 1) << 16));
	I915_WRITE(VBLANK(cpu_transcoder),
		   (adjusted_mode->crtc_vblank_start - 1) |
		   ((crtc_vblank_end - 1) << 16));
	I915_WRITE(VSYNC(cpu_transcoder),
		   (adjusted_mode->crtc_vsync_start - 1) |
		   ((adjusted_mode->crtc_vsync_end - 1) << 16));

	/* Workaround: when the EDP input selection is B, the VTOTAL_B must be
	 * programmed with the VTOTAL_EDP value. Same for VTOTAL_C. This is
	 * documented on the DDI_FUNC_CTL register description, EDP Input Select
	 * bits. */
	if (IS_HASWELL(dev) && cpu_transcoder == TRANSCODER_EDP &&
	    (pipe == PIPE_B || pipe == PIPE_C))
		I915_WRITE(VTOTAL(pipe), I915_READ(VTOTAL(cpu_transcoder)));

	/* pipesrc controls the size that is scaled from, which should
	 * always be the user's requested size.
	 */
	I915_WRITE(PIPESRC(pipe),
		   ((intel_crtc->config->pipe_src_w - 1) << 16) |
		   (intel_crtc->config->pipe_src_h - 1));
}

static void intel_get_pipe_timings(struct intel_crtc *crtc,
				   struct intel_crtc_state *pipe_config)
{
	struct drm_device *dev = crtc->base.dev;
	struct drm_i915_private *dev_priv = dev->dev_private;
	enum transcoder cpu_transcoder = pipe_config->cpu_transcoder;
	uint32_t tmp;

	tmp = I915_READ(HTOTAL(cpu_transcoder));
	pipe_config->base.adjusted_mode.crtc_hdisplay = (tmp & 0xffff) + 1;
	pipe_config->base.adjusted_mode.crtc_htotal = ((tmp >> 16) & 0xffff) + 1;
	tmp = I915_READ(HBLANK(cpu_transcoder));
	pipe_config->base.adjusted_mode.crtc_hblank_start = (tmp & 0xffff) + 1;
	pipe_config->base.adjusted_mode.crtc_hblank_end = ((tmp >> 16) & 0xffff) + 1;
	tmp = I915_READ(HSYNC(cpu_transcoder));
	pipe_config->base.adjusted_mode.crtc_hsync_start = (tmp & 0xffff) + 1;
	pipe_config->base.adjusted_mode.crtc_hsync_end = ((tmp >> 16) & 0xffff) + 1;

	tmp = I915_READ(VTOTAL(cpu_transcoder));
	pipe_config->base.adjusted_mode.crtc_vdisplay = (tmp & 0xffff) + 1;
	pipe_config->base.adjusted_mode.crtc_vtotal = ((tmp >> 16) & 0xffff) + 1;
	tmp = I915_READ(VBLANK(cpu_transcoder));
	pipe_config->base.adjusted_mode.crtc_vblank_start = (tmp & 0xffff) + 1;
	pipe_config->base.adjusted_mode.crtc_vblank_end = ((tmp >> 16) & 0xffff) + 1;
	tmp = I915_READ(VSYNC(cpu_transcoder));
	pipe_config->base.adjusted_mode.crtc_vsync_start = (tmp & 0xffff) + 1;
	pipe_config->base.adjusted_mode.crtc_vsync_end = ((tmp >> 16) & 0xffff) + 1;

	if (I915_READ(PIPECONF(cpu_transcoder)) & PIPECONF_INTERLACE_MASK) {
		pipe_config->base.adjusted_mode.flags |= DRM_MODE_FLAG_INTERLACE;
		pipe_config->base.adjusted_mode.crtc_vtotal += 1;
		pipe_config->base.adjusted_mode.crtc_vblank_end += 1;
	}

	tmp = I915_READ(PIPESRC(crtc->pipe));
	pipe_config->pipe_src_h = (tmp & 0xffff) + 1;
	pipe_config->pipe_src_w = ((tmp >> 16) & 0xffff) + 1;

	pipe_config->base.mode.vdisplay = pipe_config->pipe_src_h;
	pipe_config->base.mode.hdisplay = pipe_config->pipe_src_w;
}

void intel_mode_from_pipe_config(struct drm_display_mode *mode,
				 struct intel_crtc_state *pipe_config)
{
	mode->hdisplay = pipe_config->base.adjusted_mode.crtc_hdisplay;
	mode->htotal = pipe_config->base.adjusted_mode.crtc_htotal;
	mode->hsync_start = pipe_config->base.adjusted_mode.crtc_hsync_start;
	mode->hsync_end = pipe_config->base.adjusted_mode.crtc_hsync_end;

	mode->vdisplay = pipe_config->base.adjusted_mode.crtc_vdisplay;
	mode->vtotal = pipe_config->base.adjusted_mode.crtc_vtotal;
	mode->vsync_start = pipe_config->base.adjusted_mode.crtc_vsync_start;
	mode->vsync_end = pipe_config->base.adjusted_mode.crtc_vsync_end;

	mode->flags = pipe_config->base.adjusted_mode.flags;

	mode->clock = pipe_config->base.adjusted_mode.crtc_clock;
	mode->flags |= pipe_config->base.adjusted_mode.flags;
}

static void i9xx_set_pipeconf(struct intel_crtc *intel_crtc)
{
	struct drm_device *dev = intel_crtc->base.dev;
	struct drm_i915_private *dev_priv = dev->dev_private;
	uint32_t pipeconf;

	pipeconf = 0;

	if ((intel_crtc->pipe == PIPE_A && dev_priv->quirks & QUIRK_PIPEA_FORCE) ||
	    (intel_crtc->pipe == PIPE_B && dev_priv->quirks & QUIRK_PIPEB_FORCE))
		pipeconf |= I915_READ(PIPECONF(intel_crtc->pipe)) & PIPECONF_ENABLE;

	if (intel_crtc->config->double_wide)
		pipeconf |= PIPECONF_DOUBLE_WIDE;

	/* only g4x and later have fancy bpc/dither controls */
	if (IS_G4X(dev) || IS_VALLEYVIEW(dev)) {
		/* Bspec claims that we can't use dithering for 30bpp pipes. */
		if (intel_crtc->config->dither && intel_crtc->config->pipe_bpp != 30)
			pipeconf |= PIPECONF_DITHER_EN |
				    PIPECONF_DITHER_TYPE_SP;

		switch (intel_crtc->config->pipe_bpp) {
		case 18:
			pipeconf |= PIPECONF_6BPC;
			break;
		case 24:
			pipeconf |= PIPECONF_8BPC;
			break;
		case 30:
			pipeconf |= PIPECONF_10BPC;
			break;
		default:
			/* Case prevented by intel_choose_pipe_bpp_dither. */
			BUG();
		}
	}

	if (HAS_PIPE_CXSR(dev)) {
		if (intel_crtc->lowfreq_avail) {
			DRM_DEBUG_KMS("enabling CxSR downclocking\n");
			pipeconf |= PIPECONF_CXSR_DOWNCLOCK;
		} else {
			DRM_DEBUG_KMS("disabling CxSR downclocking\n");
		}
	}

	if (intel_crtc->config->base.adjusted_mode.flags & DRM_MODE_FLAG_INTERLACE) {
		if (INTEL_INFO(dev)->gen < 4 ||
		    intel_pipe_has_type(intel_crtc, INTEL_OUTPUT_SDVO))
			pipeconf |= PIPECONF_INTERLACE_W_FIELD_INDICATION;
		else
			pipeconf |= PIPECONF_INTERLACE_W_SYNC_SHIFT;
	} else
		pipeconf |= PIPECONF_PROGRESSIVE;

	if (IS_VALLEYVIEW(dev) && intel_crtc->config->limited_color_range)
		pipeconf |= PIPECONF_COLOR_RANGE_SELECT;

	I915_WRITE(PIPECONF(intel_crtc->pipe), pipeconf);
	POSTING_READ(PIPECONF(intel_crtc->pipe));
}

static int i9xx_crtc_compute_clock(struct intel_crtc *crtc,
				   struct intel_crtc_state *crtc_state)
{
	struct drm_device *dev = crtc->base.dev;
	struct drm_i915_private *dev_priv = dev->dev_private;
	int refclk, num_connectors = 0;
	intel_clock_t clock, reduced_clock;
	bool ok, has_reduced_clock = false;
	bool is_lvds = false, is_dsi = false;
	struct intel_encoder *encoder;
	const intel_limit_t *limit;

	for_each_intel_encoder(dev, encoder) {
		if (encoder->new_crtc != crtc)
			continue;

		switch (encoder->type) {
		case INTEL_OUTPUT_LVDS:
			is_lvds = true;
			break;
		case INTEL_OUTPUT_DSI:
			is_dsi = true;
			break;
		default:
			break;
		}

		num_connectors++;
	}

	if (is_dsi)
		return 0;

	if (!crtc_state->clock_set) {
		refclk = i9xx_get_refclk(crtc, num_connectors);

		/*
		 * Returns a set of divisors for the desired target clock with
		 * the given refclk, or FALSE.  The returned values represent
		 * the clock equation: reflck * (5 * (m1 + 2) + (m2 + 2)) / (n +
		 * 2) / p1 / p2.
		 */
		limit = intel_limit(crtc, refclk);
		ok = dev_priv->display.find_dpll(limit, crtc,
						 crtc_state->port_clock,
						 refclk, NULL, &clock);
		if (!ok) {
			DRM_ERROR("Couldn't find PLL settings for mode!\n");
			return -EINVAL;
		}

		if (is_lvds && dev_priv->lvds_downclock_avail) {
			/*
			 * Ensure we match the reduced clock's P to the target
			 * clock.  If the clocks don't match, we can't switch
			 * the display clock by using the FP0/FP1. In such case
			 * we will disable the LVDS downclock feature.
			 */
			has_reduced_clock =
				dev_priv->display.find_dpll(limit, crtc,
							    dev_priv->lvds_downclock,
							    refclk, &clock,
							    &reduced_clock);
		}
		/* Compat-code for transition, will disappear. */
		crtc_state->dpll.n = clock.n;
		crtc_state->dpll.m1 = clock.m1;
		crtc_state->dpll.m2 = clock.m2;
		crtc_state->dpll.p1 = clock.p1;
		crtc_state->dpll.p2 = clock.p2;
	}

	if (IS_GEN2(dev)) {
		i8xx_update_pll(crtc, crtc_state,
				has_reduced_clock ? &reduced_clock : NULL,
				num_connectors);
	} else if (IS_CHERRYVIEW(dev)) {
		chv_update_pll(crtc, crtc_state);
	} else if (IS_VALLEYVIEW(dev)) {
		vlv_update_pll(crtc, crtc_state);
	} else {
		i9xx_update_pll(crtc, crtc_state,
				has_reduced_clock ? &reduced_clock : NULL,
				num_connectors);
	}

	return 0;
}

static void i9xx_get_pfit_config(struct intel_crtc *crtc,
				 struct intel_crtc_state *pipe_config)
{
	struct drm_device *dev = crtc->base.dev;
	struct drm_i915_private *dev_priv = dev->dev_private;
	uint32_t tmp;

	if (INTEL_INFO(dev)->gen <= 3 && (IS_I830(dev) || !IS_MOBILE(dev)))
		return;

	tmp = I915_READ(PFIT_CONTROL);
	if (!(tmp & PFIT_ENABLE))
		return;

	/* Check whether the pfit is attached to our pipe. */
	if (INTEL_INFO(dev)->gen < 4) {
		if (crtc->pipe != PIPE_B)
			return;
	} else {
		if ((tmp & PFIT_PIPE_MASK) != (crtc->pipe << PFIT_PIPE_SHIFT))
			return;
	}

	pipe_config->gmch_pfit.control = tmp;
	pipe_config->gmch_pfit.pgm_ratios = I915_READ(PFIT_PGM_RATIOS);
	if (INTEL_INFO(dev)->gen < 5)
		pipe_config->gmch_pfit.lvds_border_bits =
			I915_READ(LVDS) & LVDS_BORDER_ENABLE;
}

static void vlv_crtc_clock_get(struct intel_crtc *crtc,
			       struct intel_crtc_state *pipe_config)
{
	struct drm_device *dev = crtc->base.dev;
	struct drm_i915_private *dev_priv = dev->dev_private;
	int pipe = pipe_config->cpu_transcoder;
	intel_clock_t clock;
	u32 mdiv;
	int refclk = 100000;

	/* In case of MIPI DPLL will not even be used */
	if (!(pipe_config->dpll_hw_state.dpll & DPLL_VCO_ENABLE))
		return;

	mutex_lock(&dev_priv->dpio_lock);
	mdiv = vlv_dpio_read(dev_priv, pipe, VLV_PLL_DW3(pipe));
	mutex_unlock(&dev_priv->dpio_lock);

	clock.m1 = (mdiv >> DPIO_M1DIV_SHIFT) & 7;
	clock.m2 = mdiv & DPIO_M2DIV_MASK;
	clock.n = (mdiv >> DPIO_N_SHIFT) & 0xf;
	clock.p1 = (mdiv >> DPIO_P1_SHIFT) & 7;
	clock.p2 = (mdiv >> DPIO_P2_SHIFT) & 0x1f;

	vlv_clock(refclk, &clock);

	/* clock.dot is the fast clock */
	pipe_config->port_clock = clock.dot / 5;
}

static void
i9xx_get_initial_plane_config(struct intel_crtc *crtc,
			      struct intel_initial_plane_config *plane_config)
{
	struct drm_device *dev = crtc->base.dev;
	struct drm_i915_private *dev_priv = dev->dev_private;
	u32 val, base, offset;
	int pipe = crtc->pipe, plane = crtc->plane;
	int fourcc, pixel_format;
	int aligned_height;
	struct drm_framebuffer *fb;
	struct intel_framebuffer *intel_fb;

	val = I915_READ(DSPCNTR(plane));
	if (!(val & DISPLAY_PLANE_ENABLE))
		return;

	intel_fb = kzalloc(sizeof(*intel_fb), GFP_KERNEL);
	if (!intel_fb) {
		DRM_DEBUG_KMS("failed to alloc fb\n");
		return;
	}

	fb = &intel_fb->base;

<<<<<<< HEAD
	if (INTEL_INFO(dev)->gen >= 4)
		if (val & DISPPLANE_TILED)
=======
	if (INTEL_INFO(dev)->gen >= 4) {
		if (val & DISPPLANE_TILED) {
>>>>>>> 6b94aea0
			plane_config->tiling = I915_TILING_X;
			fb->modifier[0] = I915_FORMAT_MOD_X_TILED;
		}
	}

	pixel_format = val & DISPPLANE_PIXFORMAT_MASK;
	fourcc = i9xx_format_to_fourcc(pixel_format);
	fb->pixel_format = fourcc;
	fb->bits_per_pixel = drm_format_plane_cpp(fourcc, 0) * 8;

	if (INTEL_INFO(dev)->gen >= 4) {
		if (plane_config->tiling)
			offset = I915_READ(DSPTILEOFF(plane));
		else
			offset = I915_READ(DSPLINOFF(plane));
		base = I915_READ(DSPSURF(plane)) & 0xfffff000;
	} else {
		base = I915_READ(DSPADDR(plane));
	}
	plane_config->base = base;

	val = I915_READ(PIPESRC(pipe));
	fb->width = ((val >> 16) & 0xfff) + 1;
	fb->height = ((val >> 0) & 0xfff) + 1;

	val = I915_READ(DSPSTRIDE(pipe));
	fb->pitches[0] = val & 0xffffffc0;

	aligned_height = intel_fb_align_height(dev, fb->height,
					       fb->pixel_format,
					       fb->modifier[0]);

	plane_config->size = fb->pitches[0] * aligned_height;

	DRM_DEBUG_KMS("pipe/plane %c/%d with fb: size=%dx%d@%d, offset=%x, pitch %d, size 0x%x\n",
		      pipe_name(pipe), plane, fb->width, fb->height,
		      fb->bits_per_pixel, base, fb->pitches[0],
		      plane_config->size);

<<<<<<< HEAD
	crtc->base.primary->fb = fb;
	update_state_fb(crtc->base.primary);
=======
	plane_config->fb = intel_fb;
>>>>>>> 6b94aea0
}

static void chv_crtc_clock_get(struct intel_crtc *crtc,
			       struct intel_crtc_state *pipe_config)
{
	struct drm_device *dev = crtc->base.dev;
	struct drm_i915_private *dev_priv = dev->dev_private;
	int pipe = pipe_config->cpu_transcoder;
	enum dpio_channel port = vlv_pipe_to_channel(pipe);
	intel_clock_t clock;
	u32 cmn_dw13, pll_dw0, pll_dw1, pll_dw2;
	int refclk = 100000;

	mutex_lock(&dev_priv->dpio_lock);
	cmn_dw13 = vlv_dpio_read(dev_priv, pipe, CHV_CMN_DW13(port));
	pll_dw0 = vlv_dpio_read(dev_priv, pipe, CHV_PLL_DW0(port));
	pll_dw1 = vlv_dpio_read(dev_priv, pipe, CHV_PLL_DW1(port));
	pll_dw2 = vlv_dpio_read(dev_priv, pipe, CHV_PLL_DW2(port));
	mutex_unlock(&dev_priv->dpio_lock);

	clock.m1 = (pll_dw1 & 0x7) == DPIO_CHV_M1_DIV_BY_2 ? 2 : 0;
	clock.m2 = ((pll_dw0 & 0xff) << 22) | (pll_dw2 & 0x3fffff);
	clock.n = (pll_dw1 >> DPIO_CHV_N_DIV_SHIFT) & 0xf;
	clock.p1 = (cmn_dw13 >> DPIO_CHV_P1_DIV_SHIFT) & 0x7;
	clock.p2 = (cmn_dw13 >> DPIO_CHV_P2_DIV_SHIFT) & 0x1f;

	chv_clock(refclk, &clock);

	/* clock.dot is the fast clock */
	pipe_config->port_clock = clock.dot / 5;
}

static bool i9xx_get_pipe_config(struct intel_crtc *crtc,
				 struct intel_crtc_state *pipe_config)
{
	struct drm_device *dev = crtc->base.dev;
	struct drm_i915_private *dev_priv = dev->dev_private;
	uint32_t tmp;

	if (!intel_display_power_is_enabled(dev_priv,
					    POWER_DOMAIN_PIPE(crtc->pipe)))
		return false;

	pipe_config->cpu_transcoder = (enum transcoder) crtc->pipe;
	pipe_config->shared_dpll = DPLL_ID_PRIVATE;

	tmp = I915_READ(PIPECONF(crtc->pipe));
	if (!(tmp & PIPECONF_ENABLE))
		return false;

	if (IS_G4X(dev) || IS_VALLEYVIEW(dev)) {
		switch (tmp & PIPECONF_BPC_MASK) {
		case PIPECONF_6BPC:
			pipe_config->pipe_bpp = 18;
			break;
		case PIPECONF_8BPC:
			pipe_config->pipe_bpp = 24;
			break;
		case PIPECONF_10BPC:
			pipe_config->pipe_bpp = 30;
			break;
		default:
			break;
		}
	}

	if (IS_VALLEYVIEW(dev) && (tmp & PIPECONF_COLOR_RANGE_SELECT))
		pipe_config->limited_color_range = true;

	if (INTEL_INFO(dev)->gen < 4)
		pipe_config->double_wide = tmp & PIPECONF_DOUBLE_WIDE;

	intel_get_pipe_timings(crtc, pipe_config);

	i9xx_get_pfit_config(crtc, pipe_config);

	if (INTEL_INFO(dev)->gen >= 4) {
		tmp = I915_READ(DPLL_MD(crtc->pipe));
		pipe_config->pixel_multiplier =
			((tmp & DPLL_MD_UDI_MULTIPLIER_MASK)
			 >> DPLL_MD_UDI_MULTIPLIER_SHIFT) + 1;
		pipe_config->dpll_hw_state.dpll_md = tmp;
	} else if (IS_I945G(dev) || IS_I945GM(dev) || IS_G33(dev)) {
		tmp = I915_READ(DPLL(crtc->pipe));
		pipe_config->pixel_multiplier =
			((tmp & SDVO_MULTIPLIER_MASK)
			 >> SDVO_MULTIPLIER_SHIFT_HIRES) + 1;
	} else {
		/* Note that on i915G/GM the pixel multiplier is in the sdvo
		 * port and will be fixed up in the encoder->get_config
		 * function. */
		pipe_config->pixel_multiplier = 1;
	}
	pipe_config->dpll_hw_state.dpll = I915_READ(DPLL(crtc->pipe));
	if (!IS_VALLEYVIEW(dev)) {
		/*
		 * DPLL_DVO_2X_MODE must be enabled for both DPLLs
		 * on 830. Filter it out here so that we don't
		 * report errors due to that.
		 */
		if (IS_I830(dev))
			pipe_config->dpll_hw_state.dpll &= ~DPLL_DVO_2X_MODE;

		pipe_config->dpll_hw_state.fp0 = I915_READ(FP0(crtc->pipe));
		pipe_config->dpll_hw_state.fp1 = I915_READ(FP1(crtc->pipe));
	} else {
		/* Mask out read-only status bits. */
		pipe_config->dpll_hw_state.dpll &= ~(DPLL_LOCK_VLV |
						     DPLL_PORTC_READY_MASK |
						     DPLL_PORTB_READY_MASK);
	}

	if (IS_CHERRYVIEW(dev))
		chv_crtc_clock_get(crtc, pipe_config);
	else if (IS_VALLEYVIEW(dev))
		vlv_crtc_clock_get(crtc, pipe_config);
	else
		i9xx_crtc_clock_get(crtc, pipe_config);

	return true;
}

static void ironlake_init_pch_refclk(struct drm_device *dev)
{
	struct drm_i915_private *dev_priv = dev->dev_private;
	struct intel_encoder *encoder;
	u32 val, final;
	bool has_lvds = false;
	bool has_cpu_edp = false;
	bool has_panel = false;
	bool has_ck505 = false;
	bool can_ssc = false;

	/* We need to take the global config into account */
	for_each_intel_encoder(dev, encoder) {
		switch (encoder->type) {
		case INTEL_OUTPUT_LVDS:
			has_panel = true;
			has_lvds = true;
			break;
		case INTEL_OUTPUT_EDP:
			has_panel = true;
			if (enc_to_dig_port(&encoder->base)->port == PORT_A)
				has_cpu_edp = true;
			break;
		default:
			break;
		}
	}

	if (HAS_PCH_IBX(dev)) {
		has_ck505 = dev_priv->vbt.display_clock_mode;
		can_ssc = has_ck505;
	} else {
		has_ck505 = false;
		can_ssc = true;
	}

	DRM_DEBUG_KMS("has_panel %d has_lvds %d has_ck505 %d\n",
		      has_panel, has_lvds, has_ck505);

	/* Ironlake: try to setup display ref clock before DPLL
	 * enabling. This is only under driver's control after
	 * PCH B stepping, previous chipset stepping should be
	 * ignoring this setting.
	 */
	val = I915_READ(PCH_DREF_CONTROL);

	/* As we must carefully and slowly disable/enable each source in turn,
	 * compute the final state we want first and check if we need to
	 * make any changes at all.
	 */
	final = val;
	final &= ~DREF_NONSPREAD_SOURCE_MASK;
	if (has_ck505)
		final |= DREF_NONSPREAD_CK505_ENABLE;
	else
		final |= DREF_NONSPREAD_SOURCE_ENABLE;

	final &= ~DREF_SSC_SOURCE_MASK;
	final &= ~DREF_CPU_SOURCE_OUTPUT_MASK;
	final &= ~DREF_SSC1_ENABLE;

	if (has_panel) {
		final |= DREF_SSC_SOURCE_ENABLE;

		if (intel_panel_use_ssc(dev_priv) && can_ssc)
			final |= DREF_SSC1_ENABLE;

		if (has_cpu_edp) {
			if (intel_panel_use_ssc(dev_priv) && can_ssc)
				final |= DREF_CPU_SOURCE_OUTPUT_DOWNSPREAD;
			else
				final |= DREF_CPU_SOURCE_OUTPUT_NONSPREAD;
		} else
			final |= DREF_CPU_SOURCE_OUTPUT_DISABLE;
	} else {
		final |= DREF_SSC_SOURCE_DISABLE;
		final |= DREF_CPU_SOURCE_OUTPUT_DISABLE;
	}

	if (final == val)
		return;

	/* Always enable nonspread source */
	val &= ~DREF_NONSPREAD_SOURCE_MASK;

	if (has_ck505)
		val |= DREF_NONSPREAD_CK505_ENABLE;
	else
		val |= DREF_NONSPREAD_SOURCE_ENABLE;

	if (has_panel) {
		val &= ~DREF_SSC_SOURCE_MASK;
		val |= DREF_SSC_SOURCE_ENABLE;

		/* SSC must be turned on before enabling the CPU output  */
		if (intel_panel_use_ssc(dev_priv) && can_ssc) {
			DRM_DEBUG_KMS("Using SSC on panel\n");
			val |= DREF_SSC1_ENABLE;
		} else
			val &= ~DREF_SSC1_ENABLE;

		/* Get SSC going before enabling the outputs */
		I915_WRITE(PCH_DREF_CONTROL, val);
		POSTING_READ(PCH_DREF_CONTROL);
		udelay(200);

		val &= ~DREF_CPU_SOURCE_OUTPUT_MASK;

		/* Enable CPU source on CPU attached eDP */
		if (has_cpu_edp) {
			if (intel_panel_use_ssc(dev_priv) && can_ssc) {
				DRM_DEBUG_KMS("Using SSC on eDP\n");
				val |= DREF_CPU_SOURCE_OUTPUT_DOWNSPREAD;
			} else
				val |= DREF_CPU_SOURCE_OUTPUT_NONSPREAD;
		} else
			val |= DREF_CPU_SOURCE_OUTPUT_DISABLE;

		I915_WRITE(PCH_DREF_CONTROL, val);
		POSTING_READ(PCH_DREF_CONTROL);
		udelay(200);
	} else {
		DRM_DEBUG_KMS("Disabling SSC entirely\n");

		val &= ~DREF_CPU_SOURCE_OUTPUT_MASK;

		/* Turn off CPU output */
		val |= DREF_CPU_SOURCE_OUTPUT_DISABLE;

		I915_WRITE(PCH_DREF_CONTROL, val);
		POSTING_READ(PCH_DREF_CONTROL);
		udelay(200);

		/* Turn off the SSC source */
		val &= ~DREF_SSC_SOURCE_MASK;
		val |= DREF_SSC_SOURCE_DISABLE;

		/* Turn off SSC1 */
		val &= ~DREF_SSC1_ENABLE;

		I915_WRITE(PCH_DREF_CONTROL, val);
		POSTING_READ(PCH_DREF_CONTROL);
		udelay(200);
	}

	BUG_ON(val != final);
}

static void lpt_reset_fdi_mphy(struct drm_i915_private *dev_priv)
{
	uint32_t tmp;

	tmp = I915_READ(SOUTH_CHICKEN2);
	tmp |= FDI_MPHY_IOSFSB_RESET_CTL;
	I915_WRITE(SOUTH_CHICKEN2, tmp);

	if (wait_for_atomic_us(I915_READ(SOUTH_CHICKEN2) &
			       FDI_MPHY_IOSFSB_RESET_STATUS, 100))
		DRM_ERROR("FDI mPHY reset assert timeout\n");

	tmp = I915_READ(SOUTH_CHICKEN2);
	tmp &= ~FDI_MPHY_IOSFSB_RESET_CTL;
	I915_WRITE(SOUTH_CHICKEN2, tmp);

	if (wait_for_atomic_us((I915_READ(SOUTH_CHICKEN2) &
				FDI_MPHY_IOSFSB_RESET_STATUS) == 0, 100))
		DRM_ERROR("FDI mPHY reset de-assert timeout\n");
}

/* WaMPhyProgramming:hsw */
static void lpt_program_fdi_mphy(struct drm_i915_private *dev_priv)
{
	uint32_t tmp;

	tmp = intel_sbi_read(dev_priv, 0x8008, SBI_MPHY);
	tmp &= ~(0xFF << 24);
	tmp |= (0x12 << 24);
	intel_sbi_write(dev_priv, 0x8008, tmp, SBI_MPHY);

	tmp = intel_sbi_read(dev_priv, 0x2008, SBI_MPHY);
	tmp |= (1 << 11);
	intel_sbi_write(dev_priv, 0x2008, tmp, SBI_MPHY);

	tmp = intel_sbi_read(dev_priv, 0x2108, SBI_MPHY);
	tmp |= (1 << 11);
	intel_sbi_write(dev_priv, 0x2108, tmp, SBI_MPHY);

	tmp = intel_sbi_read(dev_priv, 0x206C, SBI_MPHY);
	tmp |= (1 << 24) | (1 << 21) | (1 << 18);
	intel_sbi_write(dev_priv, 0x206C, tmp, SBI_MPHY);

	tmp = intel_sbi_read(dev_priv, 0x216C, SBI_MPHY);
	tmp |= (1 << 24) | (1 << 21) | (1 << 18);
	intel_sbi_write(dev_priv, 0x216C, tmp, SBI_MPHY);

	tmp = intel_sbi_read(dev_priv, 0x2080, SBI_MPHY);
	tmp &= ~(7 << 13);
	tmp |= (5 << 13);
	intel_sbi_write(dev_priv, 0x2080, tmp, SBI_MPHY);

	tmp = intel_sbi_read(dev_priv, 0x2180, SBI_MPHY);
	tmp &= ~(7 << 13);
	tmp |= (5 << 13);
	intel_sbi_write(dev_priv, 0x2180, tmp, SBI_MPHY);

	tmp = intel_sbi_read(dev_priv, 0x208C, SBI_MPHY);
	tmp &= ~0xFF;
	tmp |= 0x1C;
	intel_sbi_write(dev_priv, 0x208C, tmp, SBI_MPHY);

	tmp = intel_sbi_read(dev_priv, 0x218C, SBI_MPHY);
	tmp &= ~0xFF;
	tmp |= 0x1C;
	intel_sbi_write(dev_priv, 0x218C, tmp, SBI_MPHY);

	tmp = intel_sbi_read(dev_priv, 0x2098, SBI_MPHY);
	tmp &= ~(0xFF << 16);
	tmp |= (0x1C << 16);
	intel_sbi_write(dev_priv, 0x2098, tmp, SBI_MPHY);

	tmp = intel_sbi_read(dev_priv, 0x2198, SBI_MPHY);
	tmp &= ~(0xFF << 16);
	tmp |= (0x1C << 16);
	intel_sbi_write(dev_priv, 0x2198, tmp, SBI_MPHY);

	tmp = intel_sbi_read(dev_priv, 0x20C4, SBI_MPHY);
	tmp |= (1 << 27);
	intel_sbi_write(dev_priv, 0x20C4, tmp, SBI_MPHY);

	tmp = intel_sbi_read(dev_priv, 0x21C4, SBI_MPHY);
	tmp |= (1 << 27);
	intel_sbi_write(dev_priv, 0x21C4, tmp, SBI_MPHY);

	tmp = intel_sbi_read(dev_priv, 0x20EC, SBI_MPHY);
	tmp &= ~(0xF << 28);
	tmp |= (4 << 28);
	intel_sbi_write(dev_priv, 0x20EC, tmp, SBI_MPHY);

	tmp = intel_sbi_read(dev_priv, 0x21EC, SBI_MPHY);
	tmp &= ~(0xF << 28);
	tmp |= (4 << 28);
	intel_sbi_write(dev_priv, 0x21EC, tmp, SBI_MPHY);
}

/* Implements 3 different sequences from BSpec chapter "Display iCLK
 * Programming" based on the parameters passed:
 * - Sequence to enable CLKOUT_DP
 * - Sequence to enable CLKOUT_DP without spread
 * - Sequence to enable CLKOUT_DP for FDI usage and configure PCH FDI I/O
 */
static void lpt_enable_clkout_dp(struct drm_device *dev, bool with_spread,
				 bool with_fdi)
{
	struct drm_i915_private *dev_priv = dev->dev_private;
	uint32_t reg, tmp;

	if (WARN(with_fdi && !with_spread, "FDI requires downspread\n"))
		with_spread = true;
	if (WARN(dev_priv->pch_id == INTEL_PCH_LPT_LP_DEVICE_ID_TYPE &&
		 with_fdi, "LP PCH doesn't have FDI\n"))
		with_fdi = false;

	mutex_lock(&dev_priv->dpio_lock);

	tmp = intel_sbi_read(dev_priv, SBI_SSCCTL, SBI_ICLK);
	tmp &= ~SBI_SSCCTL_DISABLE;
	tmp |= SBI_SSCCTL_PATHALT;
	intel_sbi_write(dev_priv, SBI_SSCCTL, tmp, SBI_ICLK);

	udelay(24);

	if (with_spread) {
		tmp = intel_sbi_read(dev_priv, SBI_SSCCTL, SBI_ICLK);
		tmp &= ~SBI_SSCCTL_PATHALT;
		intel_sbi_write(dev_priv, SBI_SSCCTL, tmp, SBI_ICLK);

		if (with_fdi) {
			lpt_reset_fdi_mphy(dev_priv);
			lpt_program_fdi_mphy(dev_priv);
		}
	}

	reg = (dev_priv->pch_id == INTEL_PCH_LPT_LP_DEVICE_ID_TYPE) ?
	       SBI_GEN0 : SBI_DBUFF0;
	tmp = intel_sbi_read(dev_priv, reg, SBI_ICLK);
	tmp |= SBI_GEN0_CFG_BUFFENABLE_DISABLE;
	intel_sbi_write(dev_priv, reg, tmp, SBI_ICLK);

	mutex_unlock(&dev_priv->dpio_lock);
}

/* Sequence to disable CLKOUT_DP */
static void lpt_disable_clkout_dp(struct drm_device *dev)
{
	struct drm_i915_private *dev_priv = dev->dev_private;
	uint32_t reg, tmp;

	mutex_lock(&dev_priv->dpio_lock);

	reg = (dev_priv->pch_id == INTEL_PCH_LPT_LP_DEVICE_ID_TYPE) ?
	       SBI_GEN0 : SBI_DBUFF0;
	tmp = intel_sbi_read(dev_priv, reg, SBI_ICLK);
	tmp &= ~SBI_GEN0_CFG_BUFFENABLE_DISABLE;
	intel_sbi_write(dev_priv, reg, tmp, SBI_ICLK);

	tmp = intel_sbi_read(dev_priv, SBI_SSCCTL, SBI_ICLK);
	if (!(tmp & SBI_SSCCTL_DISABLE)) {
		if (!(tmp & SBI_SSCCTL_PATHALT)) {
			tmp |= SBI_SSCCTL_PATHALT;
			intel_sbi_write(dev_priv, SBI_SSCCTL, tmp, SBI_ICLK);
			udelay(32);
		}
		tmp |= SBI_SSCCTL_DISABLE;
		intel_sbi_write(dev_priv, SBI_SSCCTL, tmp, SBI_ICLK);
	}

	mutex_unlock(&dev_priv->dpio_lock);
}

static void lpt_init_pch_refclk(struct drm_device *dev)
{
	struct intel_encoder *encoder;
	bool has_vga = false;

	for_each_intel_encoder(dev, encoder) {
		switch (encoder->type) {
		case INTEL_OUTPUT_ANALOG:
			has_vga = true;
			break;
		default:
			break;
		}
	}

	if (has_vga)
		lpt_enable_clkout_dp(dev, true, true);
	else
		lpt_disable_clkout_dp(dev);
}

/*
 * Initialize reference clocks when the driver loads
 */
void intel_init_pch_refclk(struct drm_device *dev)
{
	if (HAS_PCH_IBX(dev) || HAS_PCH_CPT(dev))
		ironlake_init_pch_refclk(dev);
	else if (HAS_PCH_LPT(dev))
		lpt_init_pch_refclk(dev);
}

static int ironlake_get_refclk(struct drm_crtc *crtc)
{
	struct drm_device *dev = crtc->dev;
	struct drm_i915_private *dev_priv = dev->dev_private;
	struct intel_encoder *encoder;
	int num_connectors = 0;
	bool is_lvds = false;

	for_each_intel_encoder(dev, encoder) {
		if (encoder->new_crtc != to_intel_crtc(crtc))
			continue;

		switch (encoder->type) {
		case INTEL_OUTPUT_LVDS:
			is_lvds = true;
			break;
		default:
			break;
		}
		num_connectors++;
	}

	if (is_lvds && intel_panel_use_ssc(dev_priv) && num_connectors < 2) {
		DRM_DEBUG_KMS("using SSC reference clock of %d kHz\n",
			      dev_priv->vbt.lvds_ssc_freq);
		return dev_priv->vbt.lvds_ssc_freq;
	}

	return 120000;
}

static void ironlake_set_pipeconf(struct drm_crtc *crtc)
{
	struct drm_i915_private *dev_priv = crtc->dev->dev_private;
	struct intel_crtc *intel_crtc = to_intel_crtc(crtc);
	int pipe = intel_crtc->pipe;
	uint32_t val;

	val = 0;

	switch (intel_crtc->config->pipe_bpp) {
	case 18:
		val |= PIPECONF_6BPC;
		break;
	case 24:
		val |= PIPECONF_8BPC;
		break;
	case 30:
		val |= PIPECONF_10BPC;
		break;
	case 36:
		val |= PIPECONF_12BPC;
		break;
	default:
		/* Case prevented by intel_choose_pipe_bpp_dither. */
		BUG();
	}

	if (intel_crtc->config->dither)
		val |= (PIPECONF_DITHER_EN | PIPECONF_DITHER_TYPE_SP);

	if (intel_crtc->config->base.adjusted_mode.flags & DRM_MODE_FLAG_INTERLACE)
		val |= PIPECONF_INTERLACED_ILK;
	else
		val |= PIPECONF_PROGRESSIVE;

	if (intel_crtc->config->limited_color_range)
		val |= PIPECONF_COLOR_RANGE_SELECT;

	I915_WRITE(PIPECONF(pipe), val);
	POSTING_READ(PIPECONF(pipe));
}

/*
 * Set up the pipe CSC unit.
 *
 * Currently only full range RGB to limited range RGB conversion
 * is supported, but eventually this should handle various
 * RGB<->YCbCr scenarios as well.
 */
static void intel_set_pipe_csc(struct drm_crtc *crtc)
{
	struct drm_device *dev = crtc->dev;
	struct drm_i915_private *dev_priv = dev->dev_private;
	struct intel_crtc *intel_crtc = to_intel_crtc(crtc);
	int pipe = intel_crtc->pipe;
	uint16_t coeff = 0x7800; /* 1.0 */

	/*
	 * TODO: Check what kind of values actually come out of the pipe
	 * with these coeff/postoff values and adjust to get the best
	 * accuracy. Perhaps we even need to take the bpc value into
	 * consideration.
	 */

	if (intel_crtc->config->limited_color_range)
		coeff = ((235 - 16) * (1 << 12) / 255) & 0xff8; /* 0.xxx... */

	/*
	 * GY/GU and RY/RU should be the other way around according
	 * to BSpec, but reality doesn't agree. Just set them up in
	 * a way that results in the correct picture.
	 */
	I915_WRITE(PIPE_CSC_COEFF_RY_GY(pipe), coeff << 16);
	I915_WRITE(PIPE_CSC_COEFF_BY(pipe), 0);

	I915_WRITE(PIPE_CSC_COEFF_RU_GU(pipe), coeff);
	I915_WRITE(PIPE_CSC_COEFF_BU(pipe), 0);

	I915_WRITE(PIPE_CSC_COEFF_RV_GV(pipe), 0);
	I915_WRITE(PIPE_CSC_COEFF_BV(pipe), coeff << 16);

	I915_WRITE(PIPE_CSC_PREOFF_HI(pipe), 0);
	I915_WRITE(PIPE_CSC_PREOFF_ME(pipe), 0);
	I915_WRITE(PIPE_CSC_PREOFF_LO(pipe), 0);

	if (INTEL_INFO(dev)->gen > 6) {
		uint16_t postoff = 0;

		if (intel_crtc->config->limited_color_range)
			postoff = (16 * (1 << 12) / 255) & 0x1fff;

		I915_WRITE(PIPE_CSC_POSTOFF_HI(pipe), postoff);
		I915_WRITE(PIPE_CSC_POSTOFF_ME(pipe), postoff);
		I915_WRITE(PIPE_CSC_POSTOFF_LO(pipe), postoff);

		I915_WRITE(PIPE_CSC_MODE(pipe), 0);
	} else {
		uint32_t mode = CSC_MODE_YUV_TO_RGB;

		if (intel_crtc->config->limited_color_range)
			mode |= CSC_BLACK_SCREEN_OFFSET;

		I915_WRITE(PIPE_CSC_MODE(pipe), mode);
	}
}

static void haswell_set_pipeconf(struct drm_crtc *crtc)
{
	struct drm_device *dev = crtc->dev;
	struct drm_i915_private *dev_priv = dev->dev_private;
	struct intel_crtc *intel_crtc = to_intel_crtc(crtc);
	enum pipe pipe = intel_crtc->pipe;
	enum transcoder cpu_transcoder = intel_crtc->config->cpu_transcoder;
	uint32_t val;

	val = 0;

	if (IS_HASWELL(dev) && intel_crtc->config->dither)
		val |= (PIPECONF_DITHER_EN | PIPECONF_DITHER_TYPE_SP);

	if (intel_crtc->config->base.adjusted_mode.flags & DRM_MODE_FLAG_INTERLACE)
		val |= PIPECONF_INTERLACED_ILK;
	else
		val |= PIPECONF_PROGRESSIVE;

	I915_WRITE(PIPECONF(cpu_transcoder), val);
	POSTING_READ(PIPECONF(cpu_transcoder));

	I915_WRITE(GAMMA_MODE(intel_crtc->pipe), GAMMA_MODE_MODE_8BIT);
	POSTING_READ(GAMMA_MODE(intel_crtc->pipe));

	if (IS_BROADWELL(dev) || INTEL_INFO(dev)->gen >= 9) {
		val = 0;

		switch (intel_crtc->config->pipe_bpp) {
		case 18:
			val |= PIPEMISC_DITHER_6_BPC;
			break;
		case 24:
			val |= PIPEMISC_DITHER_8_BPC;
			break;
		case 30:
			val |= PIPEMISC_DITHER_10_BPC;
			break;
		case 36:
			val |= PIPEMISC_DITHER_12_BPC;
			break;
		default:
			/* Case prevented by pipe_config_set_bpp. */
			BUG();
		}

		if (intel_crtc->config->dither)
			val |= PIPEMISC_DITHER_ENABLE | PIPEMISC_DITHER_TYPE_SP;

		I915_WRITE(PIPEMISC(pipe), val);
	}
}

static bool ironlake_compute_clocks(struct drm_crtc *crtc,
				    struct intel_crtc_state *crtc_state,
				    intel_clock_t *clock,
				    bool *has_reduced_clock,
				    intel_clock_t *reduced_clock)
{
	struct drm_device *dev = crtc->dev;
	struct drm_i915_private *dev_priv = dev->dev_private;
	struct intel_crtc *intel_crtc = to_intel_crtc(crtc);
	int refclk;
	const intel_limit_t *limit;
	bool ret, is_lvds = false;

	is_lvds = intel_pipe_will_have_type(intel_crtc, INTEL_OUTPUT_LVDS);

	refclk = ironlake_get_refclk(crtc);

	/*
	 * Returns a set of divisors for the desired target clock with the given
	 * refclk, or FALSE.  The returned values represent the clock equation:
	 * reflck * (5 * (m1 + 2) + (m2 + 2)) / (n + 2) / p1 / p2.
	 */
	limit = intel_limit(intel_crtc, refclk);
	ret = dev_priv->display.find_dpll(limit, intel_crtc,
					  crtc_state->port_clock,
					  refclk, NULL, clock);
	if (!ret)
		return false;

	if (is_lvds && dev_priv->lvds_downclock_avail) {
		/*
		 * Ensure we match the reduced clock's P to the target clock.
		 * If the clocks don't match, we can't switch the display clock
		 * by using the FP0/FP1. In such case we will disable the LVDS
		 * downclock feature.
		*/
		*has_reduced_clock =
			dev_priv->display.find_dpll(limit, intel_crtc,
						    dev_priv->lvds_downclock,
						    refclk, clock,
						    reduced_clock);
	}

	return true;
}

int ironlake_get_lanes_required(int target_clock, int link_bw, int bpp)
{
	/*
	 * Account for spread spectrum to avoid
	 * oversubscribing the link. Max center spread
	 * is 2.5%; use 5% for safety's sake.
	 */
	u32 bps = target_clock * bpp * 21 / 20;
	return DIV_ROUND_UP(bps, link_bw * 8);
}

static bool ironlake_needs_fb_cb_tune(struct dpll *dpll, int factor)
{
	return i9xx_dpll_compute_m(dpll) < factor * dpll->n;
}

static uint32_t ironlake_compute_dpll(struct intel_crtc *intel_crtc,
				      struct intel_crtc_state *crtc_state,
				      u32 *fp,
				      intel_clock_t *reduced_clock, u32 *fp2)
{
	struct drm_crtc *crtc = &intel_crtc->base;
	struct drm_device *dev = crtc->dev;
	struct drm_i915_private *dev_priv = dev->dev_private;
	struct intel_encoder *intel_encoder;
	uint32_t dpll;
	int factor, num_connectors = 0;
	bool is_lvds = false, is_sdvo = false;

	for_each_intel_encoder(dev, intel_encoder) {
		if (intel_encoder->new_crtc != to_intel_crtc(crtc))
			continue;

		switch (intel_encoder->type) {
		case INTEL_OUTPUT_LVDS:
			is_lvds = true;
			break;
		case INTEL_OUTPUT_SDVO:
		case INTEL_OUTPUT_HDMI:
			is_sdvo = true;
			break;
		default:
			break;
		}

		num_connectors++;
	}

	/* Enable autotuning of the PLL clock (if permissible) */
	factor = 21;
	if (is_lvds) {
		if ((intel_panel_use_ssc(dev_priv) &&
		     dev_priv->vbt.lvds_ssc_freq == 100000) ||
		    (HAS_PCH_IBX(dev) && intel_is_dual_link_lvds(dev)))
			factor = 25;
	} else if (crtc_state->sdvo_tv_clock)
		factor = 20;

	if (ironlake_needs_fb_cb_tune(&crtc_state->dpll, factor))
		*fp |= FP_CB_TUNE;

	if (fp2 && (reduced_clock->m < factor * reduced_clock->n))
		*fp2 |= FP_CB_TUNE;

	dpll = 0;

	if (is_lvds)
		dpll |= DPLLB_MODE_LVDS;
	else
		dpll |= DPLLB_MODE_DAC_SERIAL;

	dpll |= (crtc_state->pixel_multiplier - 1)
		<< PLL_REF_SDVO_HDMI_MULTIPLIER_SHIFT;

	if (is_sdvo)
		dpll |= DPLL_SDVO_HIGH_SPEED;
	if (crtc_state->has_dp_encoder)
		dpll |= DPLL_SDVO_HIGH_SPEED;

	/* compute bitmask from p1 value */
	dpll |= (1 << (crtc_state->dpll.p1 - 1)) << DPLL_FPA01_P1_POST_DIV_SHIFT;
	/* also FPA1 */
	dpll |= (1 << (crtc_state->dpll.p1 - 1)) << DPLL_FPA1_P1_POST_DIV_SHIFT;

	switch (crtc_state->dpll.p2) {
	case 5:
		dpll |= DPLL_DAC_SERIAL_P2_CLOCK_DIV_5;
		break;
	case 7:
		dpll |= DPLLB_LVDS_P2_CLOCK_DIV_7;
		break;
	case 10:
		dpll |= DPLL_DAC_SERIAL_P2_CLOCK_DIV_10;
		break;
	case 14:
		dpll |= DPLLB_LVDS_P2_CLOCK_DIV_14;
		break;
	}

	if (is_lvds && intel_panel_use_ssc(dev_priv) && num_connectors < 2)
		dpll |= PLLB_REF_INPUT_SPREADSPECTRUMIN;
	else
		dpll |= PLL_REF_INPUT_DREFCLK;

	return dpll | DPLL_VCO_ENABLE;
}

static int ironlake_crtc_compute_clock(struct intel_crtc *crtc,
				       struct intel_crtc_state *crtc_state)
{
	struct drm_device *dev = crtc->base.dev;
	intel_clock_t clock, reduced_clock;
	u32 dpll = 0, fp = 0, fp2 = 0;
	bool ok, has_reduced_clock = false;
	bool is_lvds = false;
	struct intel_shared_dpll *pll;

	is_lvds = intel_pipe_has_type(crtc, INTEL_OUTPUT_LVDS);

	WARN(!(HAS_PCH_IBX(dev) || HAS_PCH_CPT(dev)),
	     "Unexpected PCH type %d\n", INTEL_PCH_TYPE(dev));

	ok = ironlake_compute_clocks(&crtc->base, crtc_state, &clock,
				     &has_reduced_clock, &reduced_clock);
	if (!ok && !crtc_state->clock_set) {
		DRM_ERROR("Couldn't find PLL settings for mode!\n");
		return -EINVAL;
	}
	/* Compat-code for transition, will disappear. */
	if (!crtc_state->clock_set) {
		crtc_state->dpll.n = clock.n;
		crtc_state->dpll.m1 = clock.m1;
		crtc_state->dpll.m2 = clock.m2;
		crtc_state->dpll.p1 = clock.p1;
		crtc_state->dpll.p2 = clock.p2;
	}

	/* CPU eDP is the only output that doesn't need a PCH PLL of its own. */
	if (crtc_state->has_pch_encoder) {
		fp = i9xx_dpll_compute_fp(&crtc_state->dpll);
		if (has_reduced_clock)
			fp2 = i9xx_dpll_compute_fp(&reduced_clock);

		dpll = ironlake_compute_dpll(crtc, crtc_state,
					     &fp, &reduced_clock,
					     has_reduced_clock ? &fp2 : NULL);

		crtc_state->dpll_hw_state.dpll = dpll;
		crtc_state->dpll_hw_state.fp0 = fp;
		if (has_reduced_clock)
			crtc_state->dpll_hw_state.fp1 = fp2;
		else
			crtc_state->dpll_hw_state.fp1 = fp;

		pll = intel_get_shared_dpll(crtc, crtc_state);
		if (pll == NULL) {
			DRM_DEBUG_DRIVER("failed to find PLL for pipe %c\n",
					 pipe_name(crtc->pipe));
			return -EINVAL;
		}
	}

	if (is_lvds && has_reduced_clock && i915.powersave)
		crtc->lowfreq_avail = true;
	else
		crtc->lowfreq_avail = false;

	return 0;
}

static void intel_pch_transcoder_get_m_n(struct intel_crtc *crtc,
					 struct intel_link_m_n *m_n)
{
	struct drm_device *dev = crtc->base.dev;
	struct drm_i915_private *dev_priv = dev->dev_private;
	enum pipe pipe = crtc->pipe;

	m_n->link_m = I915_READ(PCH_TRANS_LINK_M1(pipe));
	m_n->link_n = I915_READ(PCH_TRANS_LINK_N1(pipe));
	m_n->gmch_m = I915_READ(PCH_TRANS_DATA_M1(pipe))
		& ~TU_SIZE_MASK;
	m_n->gmch_n = I915_READ(PCH_TRANS_DATA_N1(pipe));
	m_n->tu = ((I915_READ(PCH_TRANS_DATA_M1(pipe))
		    & TU_SIZE_MASK) >> TU_SIZE_SHIFT) + 1;
}

static void intel_cpu_transcoder_get_m_n(struct intel_crtc *crtc,
					 enum transcoder transcoder,
					 struct intel_link_m_n *m_n,
					 struct intel_link_m_n *m2_n2)
{
	struct drm_device *dev = crtc->base.dev;
	struct drm_i915_private *dev_priv = dev->dev_private;
	enum pipe pipe = crtc->pipe;

	if (INTEL_INFO(dev)->gen >= 5) {
		m_n->link_m = I915_READ(PIPE_LINK_M1(transcoder));
		m_n->link_n = I915_READ(PIPE_LINK_N1(transcoder));
		m_n->gmch_m = I915_READ(PIPE_DATA_M1(transcoder))
			& ~TU_SIZE_MASK;
		m_n->gmch_n = I915_READ(PIPE_DATA_N1(transcoder));
		m_n->tu = ((I915_READ(PIPE_DATA_M1(transcoder))
			    & TU_SIZE_MASK) >> TU_SIZE_SHIFT) + 1;
		/* Read M2_N2 registers only for gen < 8 (M2_N2 available for
		 * gen < 8) and if DRRS is supported (to make sure the
		 * registers are not unnecessarily read).
		 */
		if (m2_n2 && INTEL_INFO(dev)->gen < 8 &&
			crtc->config->has_drrs) {
			m2_n2->link_m = I915_READ(PIPE_LINK_M2(transcoder));
			m2_n2->link_n =	I915_READ(PIPE_LINK_N2(transcoder));
			m2_n2->gmch_m =	I915_READ(PIPE_DATA_M2(transcoder))
					& ~TU_SIZE_MASK;
			m2_n2->gmch_n =	I915_READ(PIPE_DATA_N2(transcoder));
			m2_n2->tu = ((I915_READ(PIPE_DATA_M2(transcoder))
					& TU_SIZE_MASK) >> TU_SIZE_SHIFT) + 1;
		}
	} else {
		m_n->link_m = I915_READ(PIPE_LINK_M_G4X(pipe));
		m_n->link_n = I915_READ(PIPE_LINK_N_G4X(pipe));
		m_n->gmch_m = I915_READ(PIPE_DATA_M_G4X(pipe))
			& ~TU_SIZE_MASK;
		m_n->gmch_n = I915_READ(PIPE_DATA_N_G4X(pipe));
		m_n->tu = ((I915_READ(PIPE_DATA_M_G4X(pipe))
			    & TU_SIZE_MASK) >> TU_SIZE_SHIFT) + 1;
	}
}

void intel_dp_get_m_n(struct intel_crtc *crtc,
		      struct intel_crtc_state *pipe_config)
{
	if (pipe_config->has_pch_encoder)
		intel_pch_transcoder_get_m_n(crtc, &pipe_config->dp_m_n);
	else
		intel_cpu_transcoder_get_m_n(crtc, pipe_config->cpu_transcoder,
					     &pipe_config->dp_m_n,
					     &pipe_config->dp_m2_n2);
}

static void ironlake_get_fdi_m_n_config(struct intel_crtc *crtc,
					struct intel_crtc_state *pipe_config)
{
	intel_cpu_transcoder_get_m_n(crtc, pipe_config->cpu_transcoder,
				     &pipe_config->fdi_m_n, NULL);
}

static void skylake_get_pfit_config(struct intel_crtc *crtc,
				    struct intel_crtc_state *pipe_config)
{
	struct drm_device *dev = crtc->base.dev;
	struct drm_i915_private *dev_priv = dev->dev_private;
	uint32_t tmp;

	tmp = I915_READ(PS_CTL(crtc->pipe));

	if (tmp & PS_ENABLE) {
		pipe_config->pch_pfit.enabled = true;
		pipe_config->pch_pfit.pos = I915_READ(PS_WIN_POS(crtc->pipe));
		pipe_config->pch_pfit.size = I915_READ(PS_WIN_SZ(crtc->pipe));
	}
}

static void
skylake_get_initial_plane_config(struct intel_crtc *crtc,
				 struct intel_initial_plane_config *plane_config)
{
	struct drm_device *dev = crtc->base.dev;
	struct drm_i915_private *dev_priv = dev->dev_private;
	u32 val, base, offset, stride_mult, tiling;
	int pipe = crtc->pipe;
	int fourcc, pixel_format;
	int aligned_height;
	struct drm_framebuffer *fb;
	struct intel_framebuffer *intel_fb;

	intel_fb = kzalloc(sizeof(*intel_fb), GFP_KERNEL);
	if (!intel_fb) {
		DRM_DEBUG_KMS("failed to alloc fb\n");
		return;
	}

	fb = &intel_fb->base;

	val = I915_READ(PLANE_CTL(pipe, 0));
	if (!(val & PLANE_CTL_ENABLE))
		goto error;
<<<<<<< HEAD

	if (val & PLANE_CTL_TILED_MASK)
		plane_config->tiling = I915_TILING_X;
=======
>>>>>>> 6b94aea0

	pixel_format = val & PLANE_CTL_FORMAT_MASK;
	fourcc = skl_format_to_fourcc(pixel_format,
				      val & PLANE_CTL_ORDER_RGBX,
				      val & PLANE_CTL_ALPHA_MASK);
	fb->pixel_format = fourcc;
	fb->bits_per_pixel = drm_format_plane_cpp(fourcc, 0) * 8;

	tiling = val & PLANE_CTL_TILED_MASK;
	switch (tiling) {
	case PLANE_CTL_TILED_LINEAR:
		fb->modifier[0] = DRM_FORMAT_MOD_NONE;
		break;
	case PLANE_CTL_TILED_X:
		plane_config->tiling = I915_TILING_X;
		fb->modifier[0] = I915_FORMAT_MOD_X_TILED;
		break;
	case PLANE_CTL_TILED_Y:
		fb->modifier[0] = I915_FORMAT_MOD_Y_TILED;
		break;
	case PLANE_CTL_TILED_YF:
		fb->modifier[0] = I915_FORMAT_MOD_Yf_TILED;
		break;
	default:
		MISSING_CASE(tiling);
		goto error;
	}

	base = I915_READ(PLANE_SURF(pipe, 0)) & 0xfffff000;
	plane_config->base = base;

	offset = I915_READ(PLANE_OFFSET(pipe, 0));

	val = I915_READ(PLANE_SIZE(pipe, 0));
	fb->height = ((val >> 16) & 0xfff) + 1;
	fb->width = ((val >> 0) & 0x1fff) + 1;

	val = I915_READ(PLANE_STRIDE(pipe, 0));
	stride_mult = intel_fb_stride_alignment(dev, fb->modifier[0],
						fb->pixel_format);
	fb->pitches[0] = (val & 0x3ff) * stride_mult;

	aligned_height = intel_fb_align_height(dev, fb->height,
					       fb->pixel_format,
					       fb->modifier[0]);

	plane_config->size = fb->pitches[0] * aligned_height;

	DRM_DEBUG_KMS("pipe %c with fb: size=%dx%d@%d, offset=%x, pitch %d, size 0x%x\n",
		      pipe_name(pipe), fb->width, fb->height,
		      fb->bits_per_pixel, base, fb->pitches[0],
		      plane_config->size);

<<<<<<< HEAD
	crtc->base.primary->fb = fb;
	update_state_fb(crtc->base.primary);
=======
	plane_config->fb = intel_fb;
>>>>>>> 6b94aea0
	return;

error:
	kfree(fb);
}

static void ironlake_get_pfit_config(struct intel_crtc *crtc,
				     struct intel_crtc_state *pipe_config)
{
	struct drm_device *dev = crtc->base.dev;
	struct drm_i915_private *dev_priv = dev->dev_private;
	uint32_t tmp;

	tmp = I915_READ(PF_CTL(crtc->pipe));

	if (tmp & PF_ENABLE) {
		pipe_config->pch_pfit.enabled = true;
		pipe_config->pch_pfit.pos = I915_READ(PF_WIN_POS(crtc->pipe));
		pipe_config->pch_pfit.size = I915_READ(PF_WIN_SZ(crtc->pipe));

		/* We currently do not free assignements of panel fitters on
		 * ivb/hsw (since we don't use the higher upscaling modes which
		 * differentiates them) so just WARN about this case for now. */
		if (IS_GEN7(dev)) {
			WARN_ON((tmp & PF_PIPE_SEL_MASK_IVB) !=
				PF_PIPE_SEL_IVB(crtc->pipe));
		}
	}
}

static void
ironlake_get_initial_plane_config(struct intel_crtc *crtc,
				  struct intel_initial_plane_config *plane_config)
{
	struct drm_device *dev = crtc->base.dev;
	struct drm_i915_private *dev_priv = dev->dev_private;
	u32 val, base, offset;
	int pipe = crtc->pipe;
	int fourcc, pixel_format;
	int aligned_height;
	struct drm_framebuffer *fb;
	struct intel_framebuffer *intel_fb;

	val = I915_READ(DSPCNTR(pipe));
	if (!(val & DISPLAY_PLANE_ENABLE))
		return;

	intel_fb = kzalloc(sizeof(*intel_fb), GFP_KERNEL);
	if (!intel_fb) {
		DRM_DEBUG_KMS("failed to alloc fb\n");
		return;
	}

	fb = &intel_fb->base;

<<<<<<< HEAD
	if (INTEL_INFO(dev)->gen >= 4)
		if (val & DISPPLANE_TILED)
=======
	if (INTEL_INFO(dev)->gen >= 4) {
		if (val & DISPPLANE_TILED) {
>>>>>>> 6b94aea0
			plane_config->tiling = I915_TILING_X;
			fb->modifier[0] = I915_FORMAT_MOD_X_TILED;
		}
	}

	pixel_format = val & DISPPLANE_PIXFORMAT_MASK;
	fourcc = i9xx_format_to_fourcc(pixel_format);
	fb->pixel_format = fourcc;
	fb->bits_per_pixel = drm_format_plane_cpp(fourcc, 0) * 8;

	base = I915_READ(DSPSURF(pipe)) & 0xfffff000;
	if (IS_HASWELL(dev) || IS_BROADWELL(dev)) {
		offset = I915_READ(DSPOFFSET(pipe));
	} else {
		if (plane_config->tiling)
			offset = I915_READ(DSPTILEOFF(pipe));
		else
			offset = I915_READ(DSPLINOFF(pipe));
	}
	plane_config->base = base;

	val = I915_READ(PIPESRC(pipe));
	fb->width = ((val >> 16) & 0xfff) + 1;
	fb->height = ((val >> 0) & 0xfff) + 1;

	val = I915_READ(DSPSTRIDE(pipe));
	fb->pitches[0] = val & 0xffffffc0;

	aligned_height = intel_fb_align_height(dev, fb->height,
					       fb->pixel_format,
					       fb->modifier[0]);

	plane_config->size = fb->pitches[0] * aligned_height;

	DRM_DEBUG_KMS("pipe %c with fb: size=%dx%d@%d, offset=%x, pitch %d, size 0x%x\n",
		      pipe_name(pipe), fb->width, fb->height,
		      fb->bits_per_pixel, base, fb->pitches[0],
		      plane_config->size);

<<<<<<< HEAD
	crtc->base.primary->fb = fb;
	update_state_fb(crtc->base.primary);
=======
	plane_config->fb = intel_fb;
>>>>>>> 6b94aea0
}

static bool ironlake_get_pipe_config(struct intel_crtc *crtc,
				     struct intel_crtc_state *pipe_config)
{
	struct drm_device *dev = crtc->base.dev;
	struct drm_i915_private *dev_priv = dev->dev_private;
	uint32_t tmp;

	if (!intel_display_power_is_enabled(dev_priv,
					    POWER_DOMAIN_PIPE(crtc->pipe)))
		return false;

	pipe_config->cpu_transcoder = (enum transcoder) crtc->pipe;
	pipe_config->shared_dpll = DPLL_ID_PRIVATE;

	tmp = I915_READ(PIPECONF(crtc->pipe));
	if (!(tmp & PIPECONF_ENABLE))
		return false;

	switch (tmp & PIPECONF_BPC_MASK) {
	case PIPECONF_6BPC:
		pipe_config->pipe_bpp = 18;
		break;
	case PIPECONF_8BPC:
		pipe_config->pipe_bpp = 24;
		break;
	case PIPECONF_10BPC:
		pipe_config->pipe_bpp = 30;
		break;
	case PIPECONF_12BPC:
		pipe_config->pipe_bpp = 36;
		break;
	default:
		break;
	}

	if (tmp & PIPECONF_COLOR_RANGE_SELECT)
		pipe_config->limited_color_range = true;

	if (I915_READ(PCH_TRANSCONF(crtc->pipe)) & TRANS_ENABLE) {
		struct intel_shared_dpll *pll;

		pipe_config->has_pch_encoder = true;

		tmp = I915_READ(FDI_RX_CTL(crtc->pipe));
		pipe_config->fdi_lanes = ((FDI_DP_PORT_WIDTH_MASK & tmp) >>
					  FDI_DP_PORT_WIDTH_SHIFT) + 1;

		ironlake_get_fdi_m_n_config(crtc, pipe_config);

		if (HAS_PCH_IBX(dev_priv->dev)) {
			pipe_config->shared_dpll =
				(enum intel_dpll_id) crtc->pipe;
		} else {
			tmp = I915_READ(PCH_DPLL_SEL);
			if (tmp & TRANS_DPLLB_SEL(crtc->pipe))
				pipe_config->shared_dpll = DPLL_ID_PCH_PLL_B;
			else
				pipe_config->shared_dpll = DPLL_ID_PCH_PLL_A;
		}

		pll = &dev_priv->shared_dplls[pipe_config->shared_dpll];

		WARN_ON(!pll->get_hw_state(dev_priv, pll,
					   &pipe_config->dpll_hw_state));

		tmp = pipe_config->dpll_hw_state.dpll;
		pipe_config->pixel_multiplier =
			((tmp & PLL_REF_SDVO_HDMI_MULTIPLIER_MASK)
			 >> PLL_REF_SDVO_HDMI_MULTIPLIER_SHIFT) + 1;

		ironlake_pch_clock_get(crtc, pipe_config);
	} else {
		pipe_config->pixel_multiplier = 1;
	}

	intel_get_pipe_timings(crtc, pipe_config);

	ironlake_get_pfit_config(crtc, pipe_config);

	return true;
}

static void assert_can_disable_lcpll(struct drm_i915_private *dev_priv)
{
	struct drm_device *dev = dev_priv->dev;
	struct intel_crtc *crtc;

	for_each_intel_crtc(dev, crtc)
		I915_STATE_WARN(crtc->active, "CRTC for pipe %c enabled\n",
		     pipe_name(crtc->pipe));

	I915_STATE_WARN(I915_READ(HSW_PWR_WELL_DRIVER), "Power well on\n");
	I915_STATE_WARN(I915_READ(SPLL_CTL) & SPLL_PLL_ENABLE, "SPLL enabled\n");
	I915_STATE_WARN(I915_READ(WRPLL_CTL1) & WRPLL_PLL_ENABLE, "WRPLL1 enabled\n");
	I915_STATE_WARN(I915_READ(WRPLL_CTL2) & WRPLL_PLL_ENABLE, "WRPLL2 enabled\n");
	I915_STATE_WARN(I915_READ(PCH_PP_STATUS) & PP_ON, "Panel power on\n");
	I915_STATE_WARN(I915_READ(BLC_PWM_CPU_CTL2) & BLM_PWM_ENABLE,
	     "CPU PWM1 enabled\n");
	if (IS_HASWELL(dev))
		I915_STATE_WARN(I915_READ(HSW_BLC_PWM2_CTL) & BLM_PWM_ENABLE,
		     "CPU PWM2 enabled\n");
	I915_STATE_WARN(I915_READ(BLC_PWM_PCH_CTL1) & BLM_PCH_PWM_ENABLE,
	     "PCH PWM1 enabled\n");
	I915_STATE_WARN(I915_READ(UTIL_PIN_CTL) & UTIL_PIN_ENABLE,
	     "Utility pin enabled\n");
	I915_STATE_WARN(I915_READ(PCH_GTC_CTL) & PCH_GTC_ENABLE, "PCH GTC enabled\n");

	/*
	 * In theory we can still leave IRQs enabled, as long as only the HPD
	 * interrupts remain enabled. We used to check for that, but since it's
	 * gen-specific and since we only disable LCPLL after we fully disable
	 * the interrupts, the check below should be enough.
	 */
	I915_STATE_WARN(intel_irqs_enabled(dev_priv), "IRQs enabled\n");
}

static uint32_t hsw_read_dcomp(struct drm_i915_private *dev_priv)
{
	struct drm_device *dev = dev_priv->dev;

	if (IS_HASWELL(dev))
		return I915_READ(D_COMP_HSW);
	else
		return I915_READ(D_COMP_BDW);
}

static void hsw_write_dcomp(struct drm_i915_private *dev_priv, uint32_t val)
{
	struct drm_device *dev = dev_priv->dev;

	if (IS_HASWELL(dev)) {
		mutex_lock(&dev_priv->rps.hw_lock);
		if (sandybridge_pcode_write(dev_priv, GEN6_PCODE_WRITE_D_COMP,
					    val))
			DRM_ERROR("Failed to write to D_COMP\n");
		mutex_unlock(&dev_priv->rps.hw_lock);
	} else {
		I915_WRITE(D_COMP_BDW, val);
		POSTING_READ(D_COMP_BDW);
	}
}

/*
 * This function implements pieces of two sequences from BSpec:
 * - Sequence for display software to disable LCPLL
 * - Sequence for display software to allow package C8+
 * The steps implemented here are just the steps that actually touch the LCPLL
 * register. Callers should take care of disabling all the display engine
 * functions, doing the mode unset, fixing interrupts, etc.
 */
static void hsw_disable_lcpll(struct drm_i915_private *dev_priv,
			      bool switch_to_fclk, bool allow_power_down)
{
	uint32_t val;

	assert_can_disable_lcpll(dev_priv);

	val = I915_READ(LCPLL_CTL);

	if (switch_to_fclk) {
		val |= LCPLL_CD_SOURCE_FCLK;
		I915_WRITE(LCPLL_CTL, val);

		if (wait_for_atomic_us(I915_READ(LCPLL_CTL) &
				       LCPLL_CD_SOURCE_FCLK_DONE, 1))
			DRM_ERROR("Switching to FCLK failed\n");

		val = I915_READ(LCPLL_CTL);
	}

	val |= LCPLL_PLL_DISABLE;
	I915_WRITE(LCPLL_CTL, val);
	POSTING_READ(LCPLL_CTL);

	if (wait_for((I915_READ(LCPLL_CTL) & LCPLL_PLL_LOCK) == 0, 1))
		DRM_ERROR("LCPLL still locked\n");

	val = hsw_read_dcomp(dev_priv);
	val |= D_COMP_COMP_DISABLE;
	hsw_write_dcomp(dev_priv, val);
	ndelay(100);

	if (wait_for((hsw_read_dcomp(dev_priv) & D_COMP_RCOMP_IN_PROGRESS) == 0,
		     1))
		DRM_ERROR("D_COMP RCOMP still in progress\n");

	if (allow_power_down) {
		val = I915_READ(LCPLL_CTL);
		val |= LCPLL_POWER_DOWN_ALLOW;
		I915_WRITE(LCPLL_CTL, val);
		POSTING_READ(LCPLL_CTL);
	}
}

/*
 * Fully restores LCPLL, disallowing power down and switching back to LCPLL
 * source.
 */
static void hsw_restore_lcpll(struct drm_i915_private *dev_priv)
{
	uint32_t val;

	val = I915_READ(LCPLL_CTL);

	if ((val & (LCPLL_PLL_LOCK | LCPLL_PLL_DISABLE | LCPLL_CD_SOURCE_FCLK |
		    LCPLL_POWER_DOWN_ALLOW)) == LCPLL_PLL_LOCK)
		return;

	/*
	 * Make sure we're not on PC8 state before disabling PC8, otherwise
	 * we'll hang the machine. To prevent PC8 state, just enable force_wake.
	 */
	intel_uncore_forcewake_get(dev_priv, FORCEWAKE_ALL);

	if (val & LCPLL_POWER_DOWN_ALLOW) {
		val &= ~LCPLL_POWER_DOWN_ALLOW;
		I915_WRITE(LCPLL_CTL, val);
		POSTING_READ(LCPLL_CTL);
	}

	val = hsw_read_dcomp(dev_priv);
	val |= D_COMP_COMP_FORCE;
	val &= ~D_COMP_COMP_DISABLE;
	hsw_write_dcomp(dev_priv, val);

	val = I915_READ(LCPLL_CTL);
	val &= ~LCPLL_PLL_DISABLE;
	I915_WRITE(LCPLL_CTL, val);

	if (wait_for(I915_READ(LCPLL_CTL) & LCPLL_PLL_LOCK, 5))
		DRM_ERROR("LCPLL not locked yet\n");

	if (val & LCPLL_CD_SOURCE_FCLK) {
		val = I915_READ(LCPLL_CTL);
		val &= ~LCPLL_CD_SOURCE_FCLK;
		I915_WRITE(LCPLL_CTL, val);

		if (wait_for_atomic_us((I915_READ(LCPLL_CTL) &
					LCPLL_CD_SOURCE_FCLK_DONE) == 0, 1))
			DRM_ERROR("Switching back to LCPLL failed\n");
	}

	intel_uncore_forcewake_put(dev_priv, FORCEWAKE_ALL);
}

/*
 * Package states C8 and deeper are really deep PC states that can only be
 * reached when all the devices on the system allow it, so even if the graphics
 * device allows PC8+, it doesn't mean the system will actually get to these
 * states. Our driver only allows PC8+ when going into runtime PM.
 *
 * The requirements for PC8+ are that all the outputs are disabled, the power
 * well is disabled and most interrupts are disabled, and these are also
 * requirements for runtime PM. When these conditions are met, we manually do
 * the other conditions: disable the interrupts, clocks and switch LCPLL refclk
 * to Fclk. If we're in PC8+ and we get an non-hotplug interrupt, we can hard
 * hang the machine.
 *
 * When we really reach PC8 or deeper states (not just when we allow it) we lose
 * the state of some registers, so when we come back from PC8+ we need to
 * restore this state. We don't get into PC8+ if we're not in RC6, so we don't
 * need to take care of the registers kept by RC6. Notice that this happens even
 * if we don't put the device in PCI D3 state (which is what currently happens
 * because of the runtime PM support).
 *
 * For more, read "Display Sequences for Package C8" on the hardware
 * documentation.
 */
void hsw_enable_pc8(struct drm_i915_private *dev_priv)
{
	struct drm_device *dev = dev_priv->dev;
	uint32_t val;

	DRM_DEBUG_KMS("Enabling package C8+\n");

	if (dev_priv->pch_id == INTEL_PCH_LPT_LP_DEVICE_ID_TYPE) {
		val = I915_READ(SOUTH_DSPCLK_GATE_D);
		val &= ~PCH_LP_PARTITION_LEVEL_DISABLE;
		I915_WRITE(SOUTH_DSPCLK_GATE_D, val);
	}

	lpt_disable_clkout_dp(dev);
	hsw_disable_lcpll(dev_priv, true, true);
}

void hsw_disable_pc8(struct drm_i915_private *dev_priv)
{
	struct drm_device *dev = dev_priv->dev;
	uint32_t val;

	DRM_DEBUG_KMS("Disabling package C8+\n");

	hsw_restore_lcpll(dev_priv);
	lpt_init_pch_refclk(dev);

	if (dev_priv->pch_id == INTEL_PCH_LPT_LP_DEVICE_ID_TYPE) {
		val = I915_READ(SOUTH_DSPCLK_GATE_D);
		val |= PCH_LP_PARTITION_LEVEL_DISABLE;
		I915_WRITE(SOUTH_DSPCLK_GATE_D, val);
	}

	intel_prepare_ddi(dev);
}

static int haswell_crtc_compute_clock(struct intel_crtc *crtc,
				      struct intel_crtc_state *crtc_state)
{
	if (!intel_ddi_pll_select(crtc, crtc_state))
		return -EINVAL;

	crtc->lowfreq_avail = false;

	return 0;
}

static void skylake_get_ddi_pll(struct drm_i915_private *dev_priv,
				enum port port,
				struct intel_crtc_state *pipe_config)
{
	u32 temp, dpll_ctl1;

	temp = I915_READ(DPLL_CTRL2) & DPLL_CTRL2_DDI_CLK_SEL_MASK(port);
	pipe_config->ddi_pll_sel = temp >> (port * 3 + 1);

	switch (pipe_config->ddi_pll_sel) {
	case SKL_DPLL0:
		/*
		 * On SKL the eDP DPLL (DPLL0 as we don't use SSC) is not part
		 * of the shared DPLL framework and thus needs to be read out
		 * separately
		 */
		dpll_ctl1 = I915_READ(DPLL_CTRL1);
		pipe_config->dpll_hw_state.ctrl1 = dpll_ctl1 & 0x3f;
		break;
	case SKL_DPLL1:
		pipe_config->shared_dpll = DPLL_ID_SKL_DPLL1;
		break;
	case SKL_DPLL2:
		pipe_config->shared_dpll = DPLL_ID_SKL_DPLL2;
		break;
	case SKL_DPLL3:
		pipe_config->shared_dpll = DPLL_ID_SKL_DPLL3;
		break;
	}
}

static void haswell_get_ddi_pll(struct drm_i915_private *dev_priv,
				enum port port,
				struct intel_crtc_state *pipe_config)
{
	pipe_config->ddi_pll_sel = I915_READ(PORT_CLK_SEL(port));

	switch (pipe_config->ddi_pll_sel) {
	case PORT_CLK_SEL_WRPLL1:
		pipe_config->shared_dpll = DPLL_ID_WRPLL1;
		break;
	case PORT_CLK_SEL_WRPLL2:
		pipe_config->shared_dpll = DPLL_ID_WRPLL2;
		break;
	}
}

static void haswell_get_ddi_port_state(struct intel_crtc *crtc,
				       struct intel_crtc_state *pipe_config)
{
	struct drm_device *dev = crtc->base.dev;
	struct drm_i915_private *dev_priv = dev->dev_private;
	struct intel_shared_dpll *pll;
	enum port port;
	uint32_t tmp;

	tmp = I915_READ(TRANS_DDI_FUNC_CTL(pipe_config->cpu_transcoder));

	port = (tmp & TRANS_DDI_PORT_MASK) >> TRANS_DDI_PORT_SHIFT;

	if (IS_SKYLAKE(dev))
		skylake_get_ddi_pll(dev_priv, port, pipe_config);
	else
		haswell_get_ddi_pll(dev_priv, port, pipe_config);

	if (pipe_config->shared_dpll >= 0) {
		pll = &dev_priv->shared_dplls[pipe_config->shared_dpll];

		WARN_ON(!pll->get_hw_state(dev_priv, pll,
					   &pipe_config->dpll_hw_state));
	}

	/*
	 * Haswell has only FDI/PCH transcoder A. It is which is connected to
	 * DDI E. So just check whether this pipe is wired to DDI E and whether
	 * the PCH transcoder is on.
	 */
	if (INTEL_INFO(dev)->gen < 9 &&
	    (port == PORT_E) && I915_READ(LPT_TRANSCONF) & TRANS_ENABLE) {
		pipe_config->has_pch_encoder = true;

		tmp = I915_READ(FDI_RX_CTL(PIPE_A));
		pipe_config->fdi_lanes = ((FDI_DP_PORT_WIDTH_MASK & tmp) >>
					  FDI_DP_PORT_WIDTH_SHIFT) + 1;

		ironlake_get_fdi_m_n_config(crtc, pipe_config);
	}
}

static bool haswell_get_pipe_config(struct intel_crtc *crtc,
				    struct intel_crtc_state *pipe_config)
{
	struct drm_device *dev = crtc->base.dev;
	struct drm_i915_private *dev_priv = dev->dev_private;
	enum intel_display_power_domain pfit_domain;
	uint32_t tmp;

	if (!intel_display_power_is_enabled(dev_priv,
					 POWER_DOMAIN_PIPE(crtc->pipe)))
		return false;

	pipe_config->cpu_transcoder = (enum transcoder) crtc->pipe;
	pipe_config->shared_dpll = DPLL_ID_PRIVATE;

	tmp = I915_READ(TRANS_DDI_FUNC_CTL(TRANSCODER_EDP));
	if (tmp & TRANS_DDI_FUNC_ENABLE) {
		enum pipe trans_edp_pipe;
		switch (tmp & TRANS_DDI_EDP_INPUT_MASK) {
		default:
			WARN(1, "unknown pipe linked to edp transcoder\n");
		case TRANS_DDI_EDP_INPUT_A_ONOFF:
		case TRANS_DDI_EDP_INPUT_A_ON:
			trans_edp_pipe = PIPE_A;
			break;
		case TRANS_DDI_EDP_INPUT_B_ONOFF:
			trans_edp_pipe = PIPE_B;
			break;
		case TRANS_DDI_EDP_INPUT_C_ONOFF:
			trans_edp_pipe = PIPE_C;
			break;
		}

		if (trans_edp_pipe == crtc->pipe)
			pipe_config->cpu_transcoder = TRANSCODER_EDP;
	}

	if (!intel_display_power_is_enabled(dev_priv,
			POWER_DOMAIN_TRANSCODER(pipe_config->cpu_transcoder)))
		return false;

	tmp = I915_READ(PIPECONF(pipe_config->cpu_transcoder));
	if (!(tmp & PIPECONF_ENABLE))
		return false;

	haswell_get_ddi_port_state(crtc, pipe_config);

	intel_get_pipe_timings(crtc, pipe_config);

	pfit_domain = POWER_DOMAIN_PIPE_PANEL_FITTER(crtc->pipe);
	if (intel_display_power_is_enabled(dev_priv, pfit_domain)) {
		if (IS_SKYLAKE(dev))
			skylake_get_pfit_config(crtc, pipe_config);
		else
			ironlake_get_pfit_config(crtc, pipe_config);
	}

	if (IS_HASWELL(dev))
		pipe_config->ips_enabled = hsw_crtc_supports_ips(crtc) &&
			(I915_READ(IPS_CTL) & IPS_ENABLE);

	if (pipe_config->cpu_transcoder != TRANSCODER_EDP) {
		pipe_config->pixel_multiplier =
			I915_READ(PIPE_MULT(pipe_config->cpu_transcoder)) + 1;
	} else {
		pipe_config->pixel_multiplier = 1;
	}

	return true;
}

static void i845_update_cursor(struct drm_crtc *crtc, u32 base)
{
	struct drm_device *dev = crtc->dev;
	struct drm_i915_private *dev_priv = dev->dev_private;
	struct intel_crtc *intel_crtc = to_intel_crtc(crtc);
	uint32_t cntl = 0, size = 0;

	if (base) {
		unsigned int width = intel_crtc->cursor_width;
		unsigned int height = intel_crtc->cursor_height;
		unsigned int stride = roundup_pow_of_two(width) * 4;

		switch (stride) {
		default:
			WARN_ONCE(1, "Invalid cursor width/stride, width=%u, stride=%u\n",
				  width, stride);
			stride = 256;
			/* fallthrough */
		case 256:
		case 512:
		case 1024:
		case 2048:
			break;
		}

		cntl |= CURSOR_ENABLE |
			CURSOR_GAMMA_ENABLE |
			CURSOR_FORMAT_ARGB |
			CURSOR_STRIDE(stride);

		size = (height << 12) | width;
	}

	if (intel_crtc->cursor_cntl != 0 &&
	    (intel_crtc->cursor_base != base ||
	     intel_crtc->cursor_size != size ||
	     intel_crtc->cursor_cntl != cntl)) {
		/* On these chipsets we can only modify the base/size/stride
		 * whilst the cursor is disabled.
		 */
		I915_WRITE(_CURACNTR, 0);
		POSTING_READ(_CURACNTR);
		intel_crtc->cursor_cntl = 0;
	}

	if (intel_crtc->cursor_base != base) {
		I915_WRITE(_CURABASE, base);
		intel_crtc->cursor_base = base;
	}

	if (intel_crtc->cursor_size != size) {
		I915_WRITE(CURSIZE, size);
		intel_crtc->cursor_size = size;
	}

	if (intel_crtc->cursor_cntl != cntl) {
		I915_WRITE(_CURACNTR, cntl);
		POSTING_READ(_CURACNTR);
		intel_crtc->cursor_cntl = cntl;
	}
}

static void i9xx_update_cursor(struct drm_crtc *crtc, u32 base)
{
	struct drm_device *dev = crtc->dev;
	struct drm_i915_private *dev_priv = dev->dev_private;
	struct intel_crtc *intel_crtc = to_intel_crtc(crtc);
	int pipe = intel_crtc->pipe;
	uint32_t cntl;

	cntl = 0;
	if (base) {
		cntl = MCURSOR_GAMMA_ENABLE;
		switch (intel_crtc->cursor_width) {
			case 64:
				cntl |= CURSOR_MODE_64_ARGB_AX;
				break;
			case 128:
				cntl |= CURSOR_MODE_128_ARGB_AX;
				break;
			case 256:
				cntl |= CURSOR_MODE_256_ARGB_AX;
				break;
			default:
				MISSING_CASE(intel_crtc->cursor_width);
				return;
		}
		cntl |= pipe << 28; /* Connect to correct pipe */

		if (IS_HASWELL(dev) || IS_BROADWELL(dev))
			cntl |= CURSOR_PIPE_CSC_ENABLE;
	}

	if (crtc->cursor->state->rotation == BIT(DRM_ROTATE_180))
		cntl |= CURSOR_ROTATE_180;

	if (intel_crtc->cursor_cntl != cntl) {
		I915_WRITE(CURCNTR(pipe), cntl);
		POSTING_READ(CURCNTR(pipe));
		intel_crtc->cursor_cntl = cntl;
	}

	/* and commit changes on next vblank */
	I915_WRITE(CURBASE(pipe), base);
	POSTING_READ(CURBASE(pipe));

	intel_crtc->cursor_base = base;
}

/* If no-part of the cursor is visible on the framebuffer, then the GPU may hang... */
static void intel_crtc_update_cursor(struct drm_crtc *crtc,
				     bool on)
{
	struct drm_device *dev = crtc->dev;
	struct drm_i915_private *dev_priv = dev->dev_private;
	struct intel_crtc *intel_crtc = to_intel_crtc(crtc);
	int pipe = intel_crtc->pipe;
	int x = crtc->cursor_x;
	int y = crtc->cursor_y;
	u32 base = 0, pos = 0;

	if (on)
		base = intel_crtc->cursor_addr;

	if (x >= intel_crtc->config->pipe_src_w)
		base = 0;

	if (y >= intel_crtc->config->pipe_src_h)
		base = 0;

	if (x < 0) {
		if (x + intel_crtc->cursor_width <= 0)
			base = 0;

		pos |= CURSOR_POS_SIGN << CURSOR_X_SHIFT;
		x = -x;
	}
	pos |= x << CURSOR_X_SHIFT;

	if (y < 0) {
		if (y + intel_crtc->cursor_height <= 0)
			base = 0;

		pos |= CURSOR_POS_SIGN << CURSOR_Y_SHIFT;
		y = -y;
	}
	pos |= y << CURSOR_Y_SHIFT;

	if (base == 0 && intel_crtc->cursor_base == 0)
		return;

	I915_WRITE(CURPOS(pipe), pos);

	/* ILK+ do this automagically */
	if (HAS_GMCH_DISPLAY(dev) &&
	    crtc->cursor->state->rotation == BIT(DRM_ROTATE_180)) {
		base += (intel_crtc->cursor_height *
			intel_crtc->cursor_width - 1) * 4;
	}

	if (IS_845G(dev) || IS_I865G(dev))
		i845_update_cursor(crtc, base);
	else
		i9xx_update_cursor(crtc, base);
}

static bool cursor_size_ok(struct drm_device *dev,
			   uint32_t width, uint32_t height)
{
	if (width == 0 || height == 0)
		return false;

	/*
	 * 845g/865g are special in that they are only limited by
	 * the width of their cursors, the height is arbitrary up to
	 * the precision of the register. Everything else requires
	 * square cursors, limited to a few power-of-two sizes.
	 */
	if (IS_845G(dev) || IS_I865G(dev)) {
		if ((width & 63) != 0)
			return false;

		if (width > (IS_845G(dev) ? 64 : 512))
			return false;

		if (height > 1023)
			return false;
	} else {
		switch (width | height) {
		case 256:
		case 128:
			if (IS_GEN2(dev))
				return false;
		case 64:
			break;
		default:
			return false;
		}
	}

	return true;
}

static void intel_crtc_gamma_set(struct drm_crtc *crtc, u16 *red, u16 *green,
				 u16 *blue, uint32_t start, uint32_t size)
{
	int end = (start + size > 256) ? 256 : start + size, i;
	struct intel_crtc *intel_crtc = to_intel_crtc(crtc);

	for (i = start; i < end; i++) {
		intel_crtc->lut_r[i] = red[i] >> 8;
		intel_crtc->lut_g[i] = green[i] >> 8;
		intel_crtc->lut_b[i] = blue[i] >> 8;
	}

	intel_crtc_load_lut(crtc);
}

/* VESA 640x480x72Hz mode to set on the pipe */
static struct drm_display_mode load_detect_mode = {
	DRM_MODE("640x480", DRM_MODE_TYPE_DEFAULT, 31500, 640, 664,
		 704, 832, 0, 480, 489, 491, 520, 0, DRM_MODE_FLAG_NHSYNC | DRM_MODE_FLAG_NVSYNC),
};

struct drm_framebuffer *
__intel_framebuffer_create(struct drm_device *dev,
			   struct drm_mode_fb_cmd2 *mode_cmd,
			   struct drm_i915_gem_object *obj)
{
	struct intel_framebuffer *intel_fb;
	int ret;

	intel_fb = kzalloc(sizeof(*intel_fb), GFP_KERNEL);
	if (!intel_fb) {
		drm_gem_object_unreference(&obj->base);
		return ERR_PTR(-ENOMEM);
	}

	ret = intel_framebuffer_init(dev, intel_fb, mode_cmd, obj);
	if (ret)
		goto err;

	return &intel_fb->base;
err:
	drm_gem_object_unreference(&obj->base);
	kfree(intel_fb);

	return ERR_PTR(ret);
}

static struct drm_framebuffer *
intel_framebuffer_create(struct drm_device *dev,
			 struct drm_mode_fb_cmd2 *mode_cmd,
			 struct drm_i915_gem_object *obj)
{
	struct drm_framebuffer *fb;
	int ret;

	ret = i915_mutex_lock_interruptible(dev);
	if (ret)
		return ERR_PTR(ret);
	fb = __intel_framebuffer_create(dev, mode_cmd, obj);
	mutex_unlock(&dev->struct_mutex);

	return fb;
}

static u32
intel_framebuffer_pitch_for_width(int width, int bpp)
{
	u32 pitch = DIV_ROUND_UP(width * bpp, 8);
	return ALIGN(pitch, 64);
}

static u32
intel_framebuffer_size_for_mode(struct drm_display_mode *mode, int bpp)
{
	u32 pitch = intel_framebuffer_pitch_for_width(mode->hdisplay, bpp);
	return PAGE_ALIGN(pitch * mode->vdisplay);
}

static struct drm_framebuffer *
intel_framebuffer_create_for_mode(struct drm_device *dev,
				  struct drm_display_mode *mode,
				  int depth, int bpp)
{
	struct drm_i915_gem_object *obj;
	struct drm_mode_fb_cmd2 mode_cmd = { 0 };

	obj = i915_gem_alloc_object(dev,
				    intel_framebuffer_size_for_mode(mode, bpp));
	if (obj == NULL)
		return ERR_PTR(-ENOMEM);

	mode_cmd.width = mode->hdisplay;
	mode_cmd.height = mode->vdisplay;
	mode_cmd.pitches[0] = intel_framebuffer_pitch_for_width(mode_cmd.width,
								bpp);
	mode_cmd.pixel_format = drm_mode_legacy_fb_format(bpp, depth);

	return intel_framebuffer_create(dev, &mode_cmd, obj);
}

static struct drm_framebuffer *
mode_fits_in_fbdev(struct drm_device *dev,
		   struct drm_display_mode *mode)
{
#ifdef CONFIG_DRM_I915_FBDEV
	struct drm_i915_private *dev_priv = dev->dev_private;
	struct drm_i915_gem_object *obj;
	struct drm_framebuffer *fb;

	if (!dev_priv->fbdev)
		return NULL;

	if (!dev_priv->fbdev->fb)
		return NULL;

	obj = dev_priv->fbdev->fb->obj;
	BUG_ON(!obj);

	fb = &dev_priv->fbdev->fb->base;
	if (fb->pitches[0] < intel_framebuffer_pitch_for_width(mode->hdisplay,
							       fb->bits_per_pixel))
		return NULL;

	if (obj->base.size < mode->vdisplay * fb->pitches[0])
		return NULL;

	return fb;
#else
	return NULL;
#endif
}

bool intel_get_load_detect_pipe(struct drm_connector *connector,
				struct drm_display_mode *mode,
				struct intel_load_detect_pipe *old,
				struct drm_modeset_acquire_ctx *ctx)
{
	struct intel_crtc *intel_crtc;
	struct intel_encoder *intel_encoder =
		intel_attached_encoder(connector);
	struct drm_crtc *possible_crtc;
	struct drm_encoder *encoder = &intel_encoder->base;
	struct drm_crtc *crtc = NULL;
	struct drm_device *dev = encoder->dev;
	struct drm_framebuffer *fb;
	struct drm_mode_config *config = &dev->mode_config;
	int ret, i = -1;

	DRM_DEBUG_KMS("[CONNECTOR:%d:%s], [ENCODER:%d:%s]\n",
		      connector->base.id, connector->name,
		      encoder->base.id, encoder->name);

retry:
	ret = drm_modeset_lock(&config->connection_mutex, ctx);
	if (ret)
		goto fail_unlock;

	/*
	 * Algorithm gets a little messy:
	 *
	 *   - if the connector already has an assigned crtc, use it (but make
	 *     sure it's on first)
	 *
	 *   - try to find the first unused crtc that can drive this connector,
	 *     and use that if we find one
	 */

	/* See if we already have a CRTC for this connector */
	if (encoder->crtc) {
		crtc = encoder->crtc;

		ret = drm_modeset_lock(&crtc->mutex, ctx);
		if (ret)
			goto fail_unlock;
		ret = drm_modeset_lock(&crtc->primary->mutex, ctx);
		if (ret)
			goto fail_unlock;

		old->dpms_mode = connector->dpms;
		old->load_detect_temp = false;

		/* Make sure the crtc and connector are running */
		if (connector->dpms != DRM_MODE_DPMS_ON)
			connector->funcs->dpms(connector, DRM_MODE_DPMS_ON);

		return true;
	}

	/* Find an unused one (if possible) */
	for_each_crtc(dev, possible_crtc) {
		i++;
		if (!(encoder->possible_crtcs & (1 << i)))
			continue;
		if (possible_crtc->state->enable)
			continue;
		/* This can occur when applying the pipe A quirk on resume. */
		if (to_intel_crtc(possible_crtc)->new_enabled)
			continue;

		crtc = possible_crtc;
		break;
	}

	/*
	 * If we didn't find an unused CRTC, don't use any.
	 */
	if (!crtc) {
		DRM_DEBUG_KMS("no pipe available for load-detect\n");
		goto fail_unlock;
	}

	ret = drm_modeset_lock(&crtc->mutex, ctx);
	if (ret)
		goto fail_unlock;
	ret = drm_modeset_lock(&crtc->primary->mutex, ctx);
	if (ret)
		goto fail_unlock;
	intel_encoder->new_crtc = to_intel_crtc(crtc);
	to_intel_connector(connector)->new_encoder = intel_encoder;

	intel_crtc = to_intel_crtc(crtc);
	intel_crtc->new_enabled = true;
	intel_crtc->new_config = intel_crtc->config;
	old->dpms_mode = connector->dpms;
	old->load_detect_temp = true;
	old->release_fb = NULL;

	if (!mode)
		mode = &load_detect_mode;

	/* We need a framebuffer large enough to accommodate all accesses
	 * that the plane may generate whilst we perform load detection.
	 * We can not rely on the fbcon either being present (we get called
	 * during its initialisation to detect all boot displays, or it may
	 * not even exist) or that it is large enough to satisfy the
	 * requested mode.
	 */
	fb = mode_fits_in_fbdev(dev, mode);
	if (fb == NULL) {
		DRM_DEBUG_KMS("creating tmp fb for load-detection\n");
		fb = intel_framebuffer_create_for_mode(dev, mode, 24, 32);
		old->release_fb = fb;
	} else
		DRM_DEBUG_KMS("reusing fbdev for load-detection framebuffer\n");
	if (IS_ERR(fb)) {
		DRM_DEBUG_KMS("failed to allocate framebuffer for load-detection\n");
		goto fail;
	}

	if (intel_set_mode(crtc, mode, 0, 0, fb)) {
		DRM_DEBUG_KMS("failed to set mode on load-detect pipe\n");
		if (old->release_fb)
			old->release_fb->funcs->destroy(old->release_fb);
		goto fail;
	}
	crtc->primary->crtc = crtc;

	/* let the connector get through one full cycle before testing */
	intel_wait_for_vblank(dev, intel_crtc->pipe);
	return true;

 fail:
	intel_crtc->new_enabled = crtc->state->enable;
	if (intel_crtc->new_enabled)
		intel_crtc->new_config = intel_crtc->config;
	else
		intel_crtc->new_config = NULL;
fail_unlock:
	if (ret == -EDEADLK) {
		drm_modeset_backoff(ctx);
		goto retry;
	}

	return false;
}

void intel_release_load_detect_pipe(struct drm_connector *connector,
				    struct intel_load_detect_pipe *old)
{
	struct intel_encoder *intel_encoder =
		intel_attached_encoder(connector);
	struct drm_encoder *encoder = &intel_encoder->base;
	struct drm_crtc *crtc = encoder->crtc;
	struct intel_crtc *intel_crtc = to_intel_crtc(crtc);

	DRM_DEBUG_KMS("[CONNECTOR:%d:%s], [ENCODER:%d:%s]\n",
		      connector->base.id, connector->name,
		      encoder->base.id, encoder->name);

	if (old->load_detect_temp) {
		to_intel_connector(connector)->new_encoder = NULL;
		intel_encoder->new_crtc = NULL;
		intel_crtc->new_enabled = false;
		intel_crtc->new_config = NULL;
		intel_set_mode(crtc, NULL, 0, 0, NULL);

		if (old->release_fb) {
			drm_framebuffer_unregister_private(old->release_fb);
			drm_framebuffer_unreference(old->release_fb);
		}

		return;
	}

	/* Switch crtc and encoder back off if necessary */
	if (old->dpms_mode != DRM_MODE_DPMS_ON)
		connector->funcs->dpms(connector, old->dpms_mode);
}

static int i9xx_pll_refclk(struct drm_device *dev,
			   const struct intel_crtc_state *pipe_config)
{
	struct drm_i915_private *dev_priv = dev->dev_private;
	u32 dpll = pipe_config->dpll_hw_state.dpll;

	if ((dpll & PLL_REF_INPUT_MASK) == PLLB_REF_INPUT_SPREADSPECTRUMIN)
		return dev_priv->vbt.lvds_ssc_freq;
	else if (HAS_PCH_SPLIT(dev))
		return 120000;
	else if (!IS_GEN2(dev))
		return 96000;
	else
		return 48000;
}

/* Returns the clock of the currently programmed mode of the given pipe. */
static void i9xx_crtc_clock_get(struct intel_crtc *crtc,
				struct intel_crtc_state *pipe_config)
{
	struct drm_device *dev = crtc->base.dev;
	struct drm_i915_private *dev_priv = dev->dev_private;
	int pipe = pipe_config->cpu_transcoder;
	u32 dpll = pipe_config->dpll_hw_state.dpll;
	u32 fp;
	intel_clock_t clock;
	int refclk = i9xx_pll_refclk(dev, pipe_config);

	if ((dpll & DISPLAY_RATE_SELECT_FPA1) == 0)
		fp = pipe_config->dpll_hw_state.fp0;
	else
		fp = pipe_config->dpll_hw_state.fp1;

	clock.m1 = (fp & FP_M1_DIV_MASK) >> FP_M1_DIV_SHIFT;
	if (IS_PINEVIEW(dev)) {
		clock.n = ffs((fp & FP_N_PINEVIEW_DIV_MASK) >> FP_N_DIV_SHIFT) - 1;
		clock.m2 = (fp & FP_M2_PINEVIEW_DIV_MASK) >> FP_M2_DIV_SHIFT;
	} else {
		clock.n = (fp & FP_N_DIV_MASK) >> FP_N_DIV_SHIFT;
		clock.m2 = (fp & FP_M2_DIV_MASK) >> FP_M2_DIV_SHIFT;
	}

	if (!IS_GEN2(dev)) {
		if (IS_PINEVIEW(dev))
			clock.p1 = ffs((dpll & DPLL_FPA01_P1_POST_DIV_MASK_PINEVIEW) >>
				DPLL_FPA01_P1_POST_DIV_SHIFT_PINEVIEW);
		else
			clock.p1 = ffs((dpll & DPLL_FPA01_P1_POST_DIV_MASK) >>
			       DPLL_FPA01_P1_POST_DIV_SHIFT);

		switch (dpll & DPLL_MODE_MASK) {
		case DPLLB_MODE_DAC_SERIAL:
			clock.p2 = dpll & DPLL_DAC_SERIAL_P2_CLOCK_DIV_5 ?
				5 : 10;
			break;
		case DPLLB_MODE_LVDS:
			clock.p2 = dpll & DPLLB_LVDS_P2_CLOCK_DIV_7 ?
				7 : 14;
			break;
		default:
			DRM_DEBUG_KMS("Unknown DPLL mode %08x in programmed "
				  "mode\n", (int)(dpll & DPLL_MODE_MASK));
			return;
		}

		if (IS_PINEVIEW(dev))
			pineview_clock(refclk, &clock);
		else
			i9xx_clock(refclk, &clock);
	} else {
		u32 lvds = IS_I830(dev) ? 0 : I915_READ(LVDS);
		bool is_lvds = (pipe == 1) && (lvds & LVDS_PORT_EN);

		if (is_lvds) {
			clock.p1 = ffs((dpll & DPLL_FPA01_P1_POST_DIV_MASK_I830_LVDS) >>
				       DPLL_FPA01_P1_POST_DIV_SHIFT);

			if (lvds & LVDS_CLKB_POWER_UP)
				clock.p2 = 7;
			else
				clock.p2 = 14;
		} else {
			if (dpll & PLL_P1_DIVIDE_BY_TWO)
				clock.p1 = 2;
			else {
				clock.p1 = ((dpll & DPLL_FPA01_P1_POST_DIV_MASK_I830) >>
					    DPLL_FPA01_P1_POST_DIV_SHIFT) + 2;
			}
			if (dpll & PLL_P2_DIVIDE_BY_4)
				clock.p2 = 4;
			else
				clock.p2 = 2;
		}

		i9xx_clock(refclk, &clock);
	}

	/*
	 * This value includes pixel_multiplier. We will use
	 * port_clock to compute adjusted_mode.crtc_clock in the
	 * encoder's get_config() function.
	 */
	pipe_config->port_clock = clock.dot;
}

int intel_dotclock_calculate(int link_freq,
			     const struct intel_link_m_n *m_n)
{
	/*
	 * The calculation for the data clock is:
	 * pixel_clock = ((m/n)*(link_clock * nr_lanes))/bpp
	 * But we want to avoid losing precison if possible, so:
	 * pixel_clock = ((m * link_clock * nr_lanes)/(n*bpp))
	 *
	 * and the link clock is simpler:
	 * link_clock = (m * link_clock) / n
	 */

	if (!m_n->link_n)
		return 0;

	return div_u64((u64)m_n->link_m * link_freq, m_n->link_n);
}

static void ironlake_pch_clock_get(struct intel_crtc *crtc,
				   struct intel_crtc_state *pipe_config)
{
	struct drm_device *dev = crtc->base.dev;

	/* read out port_clock from the DPLL */
	i9xx_crtc_clock_get(crtc, pipe_config);

	/*
	 * This value does not include pixel_multiplier.
	 * We will check that port_clock and adjusted_mode.crtc_clock
	 * agree once we know their relationship in the encoder's
	 * get_config() function.
	 */
	pipe_config->base.adjusted_mode.crtc_clock =
		intel_dotclock_calculate(intel_fdi_link_freq(dev) * 10000,
					 &pipe_config->fdi_m_n);
}

/** Returns the currently programmed mode of the given pipe. */
struct drm_display_mode *intel_crtc_mode_get(struct drm_device *dev,
					     struct drm_crtc *crtc)
{
	struct drm_i915_private *dev_priv = dev->dev_private;
	struct intel_crtc *intel_crtc = to_intel_crtc(crtc);
	enum transcoder cpu_transcoder = intel_crtc->config->cpu_transcoder;
	struct drm_display_mode *mode;
	struct intel_crtc_state pipe_config;
	int htot = I915_READ(HTOTAL(cpu_transcoder));
	int hsync = I915_READ(HSYNC(cpu_transcoder));
	int vtot = I915_READ(VTOTAL(cpu_transcoder));
	int vsync = I915_READ(VSYNC(cpu_transcoder));
	enum pipe pipe = intel_crtc->pipe;

	mode = kzalloc(sizeof(*mode), GFP_KERNEL);
	if (!mode)
		return NULL;

	/*
	 * Construct a pipe_config sufficient for getting the clock info
	 * back out of crtc_clock_get.
	 *
	 * Note, if LVDS ever uses a non-1 pixel multiplier, we'll need
	 * to use a real value here instead.
	 */
	pipe_config.cpu_transcoder = (enum transcoder) pipe;
	pipe_config.pixel_multiplier = 1;
	pipe_config.dpll_hw_state.dpll = I915_READ(DPLL(pipe));
	pipe_config.dpll_hw_state.fp0 = I915_READ(FP0(pipe));
	pipe_config.dpll_hw_state.fp1 = I915_READ(FP1(pipe));
	i9xx_crtc_clock_get(intel_crtc, &pipe_config);

	mode->clock = pipe_config.port_clock / pipe_config.pixel_multiplier;
	mode->hdisplay = (htot & 0xffff) + 1;
	mode->htotal = ((htot & 0xffff0000) >> 16) + 1;
	mode->hsync_start = (hsync & 0xffff) + 1;
	mode->hsync_end = ((hsync & 0xffff0000) >> 16) + 1;
	mode->vdisplay = (vtot & 0xffff) + 1;
	mode->vtotal = ((vtot & 0xffff0000) >> 16) + 1;
	mode->vsync_start = (vsync & 0xffff) + 1;
	mode->vsync_end = ((vsync & 0xffff0000) >> 16) + 1;

	drm_mode_set_name(mode);

	return mode;
}

static void intel_decrease_pllclock(struct drm_crtc *crtc)
{
	struct drm_device *dev = crtc->dev;
	struct drm_i915_private *dev_priv = dev->dev_private;
	struct intel_crtc *intel_crtc = to_intel_crtc(crtc);

	if (!HAS_GMCH_DISPLAY(dev))
		return;

	if (!dev_priv->lvds_downclock_avail)
		return;

	/*
	 * Since this is called by a timer, we should never get here in
	 * the manual case.
	 */
	if (!HAS_PIPE_CXSR(dev) && intel_crtc->lowfreq_avail) {
		int pipe = intel_crtc->pipe;
		int dpll_reg = DPLL(pipe);
		int dpll;

		DRM_DEBUG_DRIVER("downclocking LVDS\n");

		assert_panel_unlocked(dev_priv, pipe);

		dpll = I915_READ(dpll_reg);
		dpll |= DISPLAY_RATE_SELECT_FPA1;
		I915_WRITE(dpll_reg, dpll);
		intel_wait_for_vblank(dev, pipe);
		dpll = I915_READ(dpll_reg);
		if (!(dpll & DISPLAY_RATE_SELECT_FPA1))
			DRM_DEBUG_DRIVER("failed to downclock LVDS!\n");
	}

}

void intel_mark_busy(struct drm_device *dev)
{
	struct drm_i915_private *dev_priv = dev->dev_private;

	if (dev_priv->mm.busy)
		return;

	intel_runtime_pm_get(dev_priv);
	i915_update_gfx_val(dev_priv);
	dev_priv->mm.busy = true;
}

void intel_mark_idle(struct drm_device *dev)
{
	struct drm_i915_private *dev_priv = dev->dev_private;
	struct drm_crtc *crtc;

	if (!dev_priv->mm.busy)
		return;

	dev_priv->mm.busy = false;

	if (!i915.powersave)
		goto out;

	for_each_crtc(dev, crtc) {
		if (!crtc->primary->fb)
			continue;

		intel_decrease_pllclock(crtc);
	}

	if (INTEL_INFO(dev)->gen >= 6)
		gen6_rps_idle(dev->dev_private);

out:
	intel_runtime_pm_put(dev_priv);
}

static void intel_crtc_set_state(struct intel_crtc *crtc,
				 struct intel_crtc_state *crtc_state)
{
	kfree(crtc->config);
	crtc->config = crtc_state;
	crtc->base.state = &crtc_state->base;
}

static void intel_crtc_destroy(struct drm_crtc *crtc)
{
	struct intel_crtc *intel_crtc = to_intel_crtc(crtc);
	struct drm_device *dev = crtc->dev;
	struct intel_unpin_work *work;

	spin_lock_irq(&dev->event_lock);
	work = intel_crtc->unpin_work;
	intel_crtc->unpin_work = NULL;
	spin_unlock_irq(&dev->event_lock);

	if (work) {
		cancel_work_sync(&work->work);
		kfree(work);
	}

	intel_crtc_set_state(intel_crtc, NULL);
	drm_crtc_cleanup(crtc);

	kfree(intel_crtc);
}

static void intel_unpin_work_fn(struct work_struct *__work)
{
	struct intel_unpin_work *work =
		container_of(__work, struct intel_unpin_work, work);
	struct drm_device *dev = work->crtc->dev;
	enum pipe pipe = to_intel_crtc(work->crtc)->pipe;

	mutex_lock(&dev->struct_mutex);
	intel_unpin_fb_obj(intel_fb_obj(work->old_fb));
	drm_gem_object_unreference(&work->pending_flip_obj->base);
	drm_framebuffer_unreference(work->old_fb);

	intel_fbc_update(dev);

	if (work->flip_queued_req)
		i915_gem_request_assign(&work->flip_queued_req, NULL);
	mutex_unlock(&dev->struct_mutex);

	intel_frontbuffer_flip_complete(dev, INTEL_FRONTBUFFER_PRIMARY(pipe));

	BUG_ON(atomic_read(&to_intel_crtc(work->crtc)->unpin_work_count) == 0);
	atomic_dec(&to_intel_crtc(work->crtc)->unpin_work_count);

	kfree(work);
}

static void do_intel_finish_page_flip(struct drm_device *dev,
				      struct drm_crtc *crtc)
{
	struct intel_crtc *intel_crtc = to_intel_crtc(crtc);
	struct intel_unpin_work *work;
	unsigned long flags;

	/* Ignore early vblank irqs */
	if (intel_crtc == NULL)
		return;

	/*
	 * This is called both by irq handlers and the reset code (to complete
	 * lost pageflips) so needs the full irqsave spinlocks.
	 */
	spin_lock_irqsave(&dev->event_lock, flags);
	work = intel_crtc->unpin_work;

	/* Ensure we don't miss a work->pending update ... */
	smp_rmb();

	if (work == NULL || atomic_read(&work->pending) < INTEL_FLIP_COMPLETE) {
		spin_unlock_irqrestore(&dev->event_lock, flags);
		return;
	}

	page_flip_completed(intel_crtc);

	spin_unlock_irqrestore(&dev->event_lock, flags);
}

void intel_finish_page_flip(struct drm_device *dev, int pipe)
{
	struct drm_i915_private *dev_priv = dev->dev_private;
	struct drm_crtc *crtc = dev_priv->pipe_to_crtc_mapping[pipe];

	do_intel_finish_page_flip(dev, crtc);
}

void intel_finish_page_flip_plane(struct drm_device *dev, int plane)
{
	struct drm_i915_private *dev_priv = dev->dev_private;
	struct drm_crtc *crtc = dev_priv->plane_to_crtc_mapping[plane];

	do_intel_finish_page_flip(dev, crtc);
}

/* Is 'a' after or equal to 'b'? */
static bool g4x_flip_count_after_eq(u32 a, u32 b)
{
	return !((a - b) & 0x80000000);
}

static bool page_flip_finished(struct intel_crtc *crtc)
{
	struct drm_device *dev = crtc->base.dev;
	struct drm_i915_private *dev_priv = dev->dev_private;

	if (i915_reset_in_progress(&dev_priv->gpu_error) ||
	    crtc->reset_counter != atomic_read(&dev_priv->gpu_error.reset_counter))
		return true;

	/*
	 * The relevant registers doen't exist on pre-ctg.
	 * As the flip done interrupt doesn't trigger for mmio
	 * flips on gmch platforms, a flip count check isn't
	 * really needed there. But since ctg has the registers,
	 * include it in the check anyway.
	 */
	if (INTEL_INFO(dev)->gen < 5 && !IS_G4X(dev))
		return true;

	/*
	 * A DSPSURFLIVE check isn't enough in case the mmio and CS flips
	 * used the same base address. In that case the mmio flip might
	 * have completed, but the CS hasn't even executed the flip yet.
	 *
	 * A flip count check isn't enough as the CS might have updated
	 * the base address just after start of vblank, but before we
	 * managed to process the interrupt. This means we'd complete the
	 * CS flip too soon.
	 *
	 * Combining both checks should get us a good enough result. It may
	 * still happen that the CS flip has been executed, but has not
	 * yet actually completed. But in case the base address is the same
	 * anyway, we don't really care.
	 */
	return (I915_READ(DSPSURFLIVE(crtc->plane)) & ~0xfff) ==
		crtc->unpin_work->gtt_offset &&
		g4x_flip_count_after_eq(I915_READ(PIPE_FLIPCOUNT_GM45(crtc->pipe)),
				    crtc->unpin_work->flip_count);
}

void intel_prepare_page_flip(struct drm_device *dev, int plane)
{
	struct drm_i915_private *dev_priv = dev->dev_private;
	struct intel_crtc *intel_crtc =
		to_intel_crtc(dev_priv->plane_to_crtc_mapping[plane]);
	unsigned long flags;


	/*
	 * This is called both by irq handlers and the reset code (to complete
	 * lost pageflips) so needs the full irqsave spinlocks.
	 *
	 * NB: An MMIO update of the plane base pointer will also
	 * generate a page-flip completion irq, i.e. every modeset
	 * is also accompanied by a spurious intel_prepare_page_flip().
	 */
	spin_lock_irqsave(&dev->event_lock, flags);
	if (intel_crtc->unpin_work && page_flip_finished(intel_crtc))
		atomic_inc_not_zero(&intel_crtc->unpin_work->pending);
	spin_unlock_irqrestore(&dev->event_lock, flags);
}

static inline void intel_mark_page_flip_active(struct intel_crtc *intel_crtc)
{
	/* Ensure that the work item is consistent when activating it ... */
	smp_wmb();
	atomic_set(&intel_crtc->unpin_work->pending, INTEL_FLIP_PENDING);
	/* and that it is marked active as soon as the irq could fire. */
	smp_wmb();
}

static int intel_gen2_queue_flip(struct drm_device *dev,
				 struct drm_crtc *crtc,
				 struct drm_framebuffer *fb,
				 struct drm_i915_gem_object *obj,
				 struct intel_engine_cs *ring,
				 uint32_t flags)
{
	struct intel_crtc *intel_crtc = to_intel_crtc(crtc);
	u32 flip_mask;
	int ret;

	ret = intel_ring_begin(ring, 6);
	if (ret)
		return ret;

	/* Can't queue multiple flips, so wait for the previous
	 * one to finish before executing the next.
	 */
	if (intel_crtc->plane)
		flip_mask = MI_WAIT_FOR_PLANE_B_FLIP;
	else
		flip_mask = MI_WAIT_FOR_PLANE_A_FLIP;
	intel_ring_emit(ring, MI_WAIT_FOR_EVENT | flip_mask);
	intel_ring_emit(ring, MI_NOOP);
	intel_ring_emit(ring, MI_DISPLAY_FLIP |
			MI_DISPLAY_FLIP_PLANE(intel_crtc->plane));
	intel_ring_emit(ring, fb->pitches[0]);
	intel_ring_emit(ring, intel_crtc->unpin_work->gtt_offset);
	intel_ring_emit(ring, 0); /* aux display base address, unused */

	intel_mark_page_flip_active(intel_crtc);
	__intel_ring_advance(ring);
	return 0;
}

static int intel_gen3_queue_flip(struct drm_device *dev,
				 struct drm_crtc *crtc,
				 struct drm_framebuffer *fb,
				 struct drm_i915_gem_object *obj,
				 struct intel_engine_cs *ring,
				 uint32_t flags)
{
	struct intel_crtc *intel_crtc = to_intel_crtc(crtc);
	u32 flip_mask;
	int ret;

	ret = intel_ring_begin(ring, 6);
	if (ret)
		return ret;

	if (intel_crtc->plane)
		flip_mask = MI_WAIT_FOR_PLANE_B_FLIP;
	else
		flip_mask = MI_WAIT_FOR_PLANE_A_FLIP;
	intel_ring_emit(ring, MI_WAIT_FOR_EVENT | flip_mask);
	intel_ring_emit(ring, MI_NOOP);
	intel_ring_emit(ring, MI_DISPLAY_FLIP_I915 |
			MI_DISPLAY_FLIP_PLANE(intel_crtc->plane));
	intel_ring_emit(ring, fb->pitches[0]);
	intel_ring_emit(ring, intel_crtc->unpin_work->gtt_offset);
	intel_ring_emit(ring, MI_NOOP);

	intel_mark_page_flip_active(intel_crtc);
	__intel_ring_advance(ring);
	return 0;
}

static int intel_gen4_queue_flip(struct drm_device *dev,
				 struct drm_crtc *crtc,
				 struct drm_framebuffer *fb,
				 struct drm_i915_gem_object *obj,
				 struct intel_engine_cs *ring,
				 uint32_t flags)
{
	struct drm_i915_private *dev_priv = dev->dev_private;
	struct intel_crtc *intel_crtc = to_intel_crtc(crtc);
	uint32_t pf, pipesrc;
	int ret;

	ret = intel_ring_begin(ring, 4);
	if (ret)
		return ret;

	/* i965+ uses the linear or tiled offsets from the
	 * Display Registers (which do not change across a page-flip)
	 * so we need only reprogram the base address.
	 */
	intel_ring_emit(ring, MI_DISPLAY_FLIP |
			MI_DISPLAY_FLIP_PLANE(intel_crtc->plane));
	intel_ring_emit(ring, fb->pitches[0]);
	intel_ring_emit(ring, intel_crtc->unpin_work->gtt_offset |
			obj->tiling_mode);

	/* XXX Enabling the panel-fitter across page-flip is so far
	 * untested on non-native modes, so ignore it for now.
	 * pf = I915_READ(pipe == 0 ? PFA_CTL_1 : PFB_CTL_1) & PF_ENABLE;
	 */
	pf = 0;
	pipesrc = I915_READ(PIPESRC(intel_crtc->pipe)) & 0x0fff0fff;
	intel_ring_emit(ring, pf | pipesrc);

	intel_mark_page_flip_active(intel_crtc);
	__intel_ring_advance(ring);
	return 0;
}

static int intel_gen6_queue_flip(struct drm_device *dev,
				 struct drm_crtc *crtc,
				 struct drm_framebuffer *fb,
				 struct drm_i915_gem_object *obj,
				 struct intel_engine_cs *ring,
				 uint32_t flags)
{
	struct drm_i915_private *dev_priv = dev->dev_private;
	struct intel_crtc *intel_crtc = to_intel_crtc(crtc);
	uint32_t pf, pipesrc;
	int ret;

	ret = intel_ring_begin(ring, 4);
	if (ret)
		return ret;

	intel_ring_emit(ring, MI_DISPLAY_FLIP |
			MI_DISPLAY_FLIP_PLANE(intel_crtc->plane));
	intel_ring_emit(ring, fb->pitches[0] | obj->tiling_mode);
	intel_ring_emit(ring, intel_crtc->unpin_work->gtt_offset);

	/* Contrary to the suggestions in the documentation,
	 * "Enable Panel Fitter" does not seem to be required when page
	 * flipping with a non-native mode, and worse causes a normal
	 * modeset to fail.
	 * pf = I915_READ(PF_CTL(intel_crtc->pipe)) & PF_ENABLE;
	 */
	pf = 0;
	pipesrc = I915_READ(PIPESRC(intel_crtc->pipe)) & 0x0fff0fff;
	intel_ring_emit(ring, pf | pipesrc);

	intel_mark_page_flip_active(intel_crtc);
	__intel_ring_advance(ring);
	return 0;
}

static int intel_gen7_queue_flip(struct drm_device *dev,
				 struct drm_crtc *crtc,
				 struct drm_framebuffer *fb,
				 struct drm_i915_gem_object *obj,
				 struct intel_engine_cs *ring,
				 uint32_t flags)
{
	struct intel_crtc *intel_crtc = to_intel_crtc(crtc);
	uint32_t plane_bit = 0;
	int len, ret;

	switch (intel_crtc->plane) {
	case PLANE_A:
		plane_bit = MI_DISPLAY_FLIP_IVB_PLANE_A;
		break;
	case PLANE_B:
		plane_bit = MI_DISPLAY_FLIP_IVB_PLANE_B;
		break;
	case PLANE_C:
		plane_bit = MI_DISPLAY_FLIP_IVB_PLANE_C;
		break;
	default:
		WARN_ONCE(1, "unknown plane in flip command\n");
		return -ENODEV;
	}

	len = 4;
	if (ring->id == RCS) {
		len += 6;
		/*
		 * On Gen 8, SRM is now taking an extra dword to accommodate
		 * 48bits addresses, and we need a NOOP for the batch size to
		 * stay even.
		 */
		if (IS_GEN8(dev))
			len += 2;
	}

	/*
	 * BSpec MI_DISPLAY_FLIP for IVB:
	 * "The full packet must be contained within the same cache line."
	 *
	 * Currently the LRI+SRM+MI_DISPLAY_FLIP all fit within the same
	 * cacheline, if we ever start emitting more commands before
	 * the MI_DISPLAY_FLIP we may need to first emit everything else,
	 * then do the cacheline alignment, and finally emit the
	 * MI_DISPLAY_FLIP.
	 */
	ret = intel_ring_cacheline_align(ring);
	if (ret)
		return ret;

	ret = intel_ring_begin(ring, len);
	if (ret)
		return ret;

	/* Unmask the flip-done completion message. Note that the bspec says that
	 * we should do this for both the BCS and RCS, and that we must not unmask
	 * more than one flip event at any time (or ensure that one flip message
	 * can be sent by waiting for flip-done prior to queueing new flips).
	 * Experimentation says that BCS works despite DERRMR masking all
	 * flip-done completion events and that unmasking all planes at once
	 * for the RCS also doesn't appear to drop events. Setting the DERRMR
	 * to zero does lead to lockups within MI_DISPLAY_FLIP.
	 */
	if (ring->id == RCS) {
		intel_ring_emit(ring, MI_LOAD_REGISTER_IMM(1));
		intel_ring_emit(ring, DERRMR);
		intel_ring_emit(ring, ~(DERRMR_PIPEA_PRI_FLIP_DONE |
					DERRMR_PIPEB_PRI_FLIP_DONE |
					DERRMR_PIPEC_PRI_FLIP_DONE));
		if (IS_GEN8(dev))
			intel_ring_emit(ring, MI_STORE_REGISTER_MEM_GEN8(1) |
					      MI_SRM_LRM_GLOBAL_GTT);
		else
			intel_ring_emit(ring, MI_STORE_REGISTER_MEM(1) |
					      MI_SRM_LRM_GLOBAL_GTT);
		intel_ring_emit(ring, DERRMR);
		intel_ring_emit(ring, ring->scratch.gtt_offset + 256);
		if (IS_GEN8(dev)) {
			intel_ring_emit(ring, 0);
			intel_ring_emit(ring, MI_NOOP);
		}
	}

	intel_ring_emit(ring, MI_DISPLAY_FLIP_I915 | plane_bit);
	intel_ring_emit(ring, (fb->pitches[0] | obj->tiling_mode));
	intel_ring_emit(ring, intel_crtc->unpin_work->gtt_offset);
	intel_ring_emit(ring, (MI_NOOP));

	intel_mark_page_flip_active(intel_crtc);
	__intel_ring_advance(ring);
	return 0;
}

static bool use_mmio_flip(struct intel_engine_cs *ring,
			  struct drm_i915_gem_object *obj)
{
	/*
	 * This is not being used for older platforms, because
	 * non-availability of flip done interrupt forces us to use
	 * CS flips. Older platforms derive flip done using some clever
	 * tricks involving the flip_pending status bits and vblank irqs.
	 * So using MMIO flips there would disrupt this mechanism.
	 */

	if (ring == NULL)
		return true;

	if (INTEL_INFO(ring->dev)->gen < 5)
		return false;

	if (i915.use_mmio_flip < 0)
		return false;
	else if (i915.use_mmio_flip > 0)
		return true;
	else if (i915.enable_execlists)
		return true;
	else
		return ring != i915_gem_request_get_ring(obj->last_read_req);
}

static void skl_do_mmio_flip(struct intel_crtc *intel_crtc)
{
	struct drm_device *dev = intel_crtc->base.dev;
	struct drm_i915_private *dev_priv = dev->dev_private;
	struct drm_framebuffer *fb = intel_crtc->base.primary->fb;
	struct intel_framebuffer *intel_fb = to_intel_framebuffer(fb);
	struct drm_i915_gem_object *obj = intel_fb->obj;
	const enum pipe pipe = intel_crtc->pipe;
	u32 ctl, stride;

	ctl = I915_READ(PLANE_CTL(pipe, 0));
	ctl &= ~PLANE_CTL_TILED_MASK;
	if (obj->tiling_mode == I915_TILING_X)
		ctl |= PLANE_CTL_TILED_X;

	/*
	 * The stride is either expressed as a multiple of 64 bytes chunks for
	 * linear buffers or in number of tiles for tiled buffers.
	 */
	stride = fb->pitches[0] >> 6;
	if (obj->tiling_mode == I915_TILING_X)
		stride = fb->pitches[0] >> 9; /* X tiles are 512 bytes wide */

	/*
	 * Both PLANE_CTL and PLANE_STRIDE are not updated on vblank but on
	 * PLANE_SURF updates, the update is then guaranteed to be atomic.
	 */
	I915_WRITE(PLANE_CTL(pipe, 0), ctl);
	I915_WRITE(PLANE_STRIDE(pipe, 0), stride);

	I915_WRITE(PLANE_SURF(pipe, 0), intel_crtc->unpin_work->gtt_offset);
	POSTING_READ(PLANE_SURF(pipe, 0));
}

static void ilk_do_mmio_flip(struct intel_crtc *intel_crtc)
{
	struct drm_device *dev = intel_crtc->base.dev;
	struct drm_i915_private *dev_priv = dev->dev_private;
	struct intel_framebuffer *intel_fb =
		to_intel_framebuffer(intel_crtc->base.primary->fb);
	struct drm_i915_gem_object *obj = intel_fb->obj;
	u32 dspcntr;
	u32 reg;

	reg = DSPCNTR(intel_crtc->plane);
	dspcntr = I915_READ(reg);

	if (obj->tiling_mode != I915_TILING_NONE)
		dspcntr |= DISPPLANE_TILED;
	else
		dspcntr &= ~DISPPLANE_TILED;

	I915_WRITE(reg, dspcntr);

	I915_WRITE(DSPSURF(intel_crtc->plane),
		   intel_crtc->unpin_work->gtt_offset);
	POSTING_READ(DSPSURF(intel_crtc->plane));

}

/*
 * XXX: This is the temporary way to update the plane registers until we get
 * around to using the usual plane update functions for MMIO flips
 */
static void intel_do_mmio_flip(struct intel_crtc *intel_crtc)
{
	struct drm_device *dev = intel_crtc->base.dev;
	bool atomic_update;
	u32 start_vbl_count;

	intel_mark_page_flip_active(intel_crtc);

	atomic_update = intel_pipe_update_start(intel_crtc, &start_vbl_count);

	if (INTEL_INFO(dev)->gen >= 9)
		skl_do_mmio_flip(intel_crtc);
	else
		/* use_mmio_flip() retricts MMIO flips to ilk+ */
		ilk_do_mmio_flip(intel_crtc);

	if (atomic_update)
		intel_pipe_update_end(intel_crtc, start_vbl_count);
}

static void intel_mmio_flip_work_func(struct work_struct *work)
{
	struct intel_crtc *crtc =
		container_of(work, struct intel_crtc, mmio_flip.work);
	struct intel_mmio_flip *mmio_flip;

	mmio_flip = &crtc->mmio_flip;
	if (mmio_flip->req)
		WARN_ON(__i915_wait_request(mmio_flip->req,
					    crtc->reset_counter,
					    false, NULL, NULL) != 0);

	intel_do_mmio_flip(crtc);
	if (mmio_flip->req) {
		mutex_lock(&crtc->base.dev->struct_mutex);
		i915_gem_request_assign(&mmio_flip->req, NULL);
		mutex_unlock(&crtc->base.dev->struct_mutex);
	}
}

static int intel_queue_mmio_flip(struct drm_device *dev,
				 struct drm_crtc *crtc,
				 struct drm_framebuffer *fb,
				 struct drm_i915_gem_object *obj,
				 struct intel_engine_cs *ring,
				 uint32_t flags)
{
	struct intel_crtc *intel_crtc = to_intel_crtc(crtc);

	i915_gem_request_assign(&intel_crtc->mmio_flip.req,
				obj->last_write_req);

	schedule_work(&intel_crtc->mmio_flip.work);

	return 0;
}

static int intel_default_queue_flip(struct drm_device *dev,
				    struct drm_crtc *crtc,
				    struct drm_framebuffer *fb,
				    struct drm_i915_gem_object *obj,
				    struct intel_engine_cs *ring,
				    uint32_t flags)
{
	return -ENODEV;
}

static bool __intel_pageflip_stall_check(struct drm_device *dev,
					 struct drm_crtc *crtc)
{
	struct drm_i915_private *dev_priv = dev->dev_private;
	struct intel_crtc *intel_crtc = to_intel_crtc(crtc);
	struct intel_unpin_work *work = intel_crtc->unpin_work;
	u32 addr;

	if (atomic_read(&work->pending) >= INTEL_FLIP_COMPLETE)
		return true;

	if (!work->enable_stall_check)
		return false;

	if (work->flip_ready_vblank == 0) {
		if (work->flip_queued_req &&
		    !i915_gem_request_completed(work->flip_queued_req, true))
			return false;

		work->flip_ready_vblank = drm_crtc_vblank_count(crtc);
	}

	if (drm_crtc_vblank_count(crtc) - work->flip_ready_vblank < 3)
		return false;

	/* Potential stall - if we see that the flip has happened,
	 * assume a missed interrupt. */
	if (INTEL_INFO(dev)->gen >= 4)
		addr = I915_HI_DISPBASE(I915_READ(DSPSURF(intel_crtc->plane)));
	else
		addr = I915_READ(DSPADDR(intel_crtc->plane));

	/* There is a potential issue here with a false positive after a flip
	 * to the same address. We could address this by checking for a
	 * non-incrementing frame counter.
	 */
	return addr == work->gtt_offset;
}

void intel_check_page_flip(struct drm_device *dev, int pipe)
{
	struct drm_i915_private *dev_priv = dev->dev_private;
	struct drm_crtc *crtc = dev_priv->pipe_to_crtc_mapping[pipe];
	struct intel_crtc *intel_crtc = to_intel_crtc(crtc);

	WARN_ON(!in_interrupt());

	if (crtc == NULL)
		return;

	spin_lock(&dev->event_lock);
	if (intel_crtc->unpin_work && __intel_pageflip_stall_check(dev, crtc)) {
		WARN_ONCE(1, "Kicking stuck page flip: queued at %d, now %d\n",
			 intel_crtc->unpin_work->flip_queued_vblank,
			 drm_vblank_count(dev, pipe));
		page_flip_completed(intel_crtc);
	}
	spin_unlock(&dev->event_lock);
}

static int intel_crtc_page_flip(struct drm_crtc *crtc,
				struct drm_framebuffer *fb,
				struct drm_pending_vblank_event *event,
				uint32_t page_flip_flags)
{
	struct drm_device *dev = crtc->dev;
	struct drm_i915_private *dev_priv = dev->dev_private;
	struct drm_framebuffer *old_fb = crtc->primary->fb;
	struct drm_i915_gem_object *obj = intel_fb_obj(fb);
	struct intel_crtc *intel_crtc = to_intel_crtc(crtc);
	struct drm_plane *primary = crtc->primary;
	enum pipe pipe = intel_crtc->pipe;
	struct intel_unpin_work *work;
	struct intel_engine_cs *ring;
	int ret;

	/*
	 * drm_mode_page_flip_ioctl() should already catch this, but double
	 * check to be safe.  In the future we may enable pageflipping from
	 * a disabled primary plane.
	 */
	if (WARN_ON(intel_fb_obj(old_fb) == NULL))
		return -EBUSY;

	/* Can't change pixel format via MI display flips. */
	if (fb->pixel_format != crtc->primary->fb->pixel_format)
		return -EINVAL;

	/*
	 * TILEOFF/LINOFF registers can't be changed via MI display flips.
	 * Note that pitch changes could also affect these register.
	 */
	if (INTEL_INFO(dev)->gen > 3 &&
	    (fb->offsets[0] != crtc->primary->fb->offsets[0] ||
	     fb->pitches[0] != crtc->primary->fb->pitches[0]))
		return -EINVAL;

	if (i915_terminally_wedged(&dev_priv->gpu_error))
		goto out_hang;

	work = kzalloc(sizeof(*work), GFP_KERNEL);
	if (work == NULL)
		return -ENOMEM;

	work->event = event;
	work->crtc = crtc;
	work->old_fb = old_fb;
	INIT_WORK(&work->work, intel_unpin_work_fn);

	ret = drm_crtc_vblank_get(crtc);
	if (ret)
		goto free_work;

	/* We borrow the event spin lock for protecting unpin_work */
	spin_lock_irq(&dev->event_lock);
	if (intel_crtc->unpin_work) {
		/* Before declaring the flip queue wedged, check if
		 * the hardware completed the operation behind our backs.
		 */
		if (__intel_pageflip_stall_check(dev, crtc)) {
			DRM_DEBUG_DRIVER("flip queue: previous flip completed, continuing\n");
			page_flip_completed(intel_crtc);
		} else {
			DRM_DEBUG_DRIVER("flip queue: crtc already busy\n");
			spin_unlock_irq(&dev->event_lock);

			drm_crtc_vblank_put(crtc);
			kfree(work);
			return -EBUSY;
		}
	}
	intel_crtc->unpin_work = work;
	spin_unlock_irq(&dev->event_lock);

	if (atomic_read(&intel_crtc->unpin_work_count) >= 2)
		flush_workqueue(dev_priv->wq);

	ret = i915_mutex_lock_interruptible(dev);
	if (ret)
		goto cleanup;

	/* Reference the objects for the scheduled work. */
	drm_framebuffer_reference(work->old_fb);
	drm_gem_object_reference(&obj->base);

	crtc->primary->fb = fb;
	update_state_fb(crtc->primary);

	work->pending_flip_obj = obj;

	atomic_inc(&intel_crtc->unpin_work_count);
	intel_crtc->reset_counter = atomic_read(&dev_priv->gpu_error.reset_counter);

	if (INTEL_INFO(dev)->gen >= 5 || IS_G4X(dev))
		work->flip_count = I915_READ(PIPE_FLIPCOUNT_GM45(pipe)) + 1;

	if (IS_VALLEYVIEW(dev)) {
		ring = &dev_priv->ring[BCS];
		if (obj->tiling_mode != intel_fb_obj(work->old_fb)->tiling_mode)
			/* vlv: DISPLAY_FLIP fails to change tiling */
			ring = NULL;
	} else if (IS_IVYBRIDGE(dev) || IS_HASWELL(dev)) {
		ring = &dev_priv->ring[BCS];
	} else if (INTEL_INFO(dev)->gen >= 7) {
		ring = i915_gem_request_get_ring(obj->last_read_req);
		if (ring == NULL || ring->id != RCS)
			ring = &dev_priv->ring[BCS];
	} else {
		ring = &dev_priv->ring[RCS];
	}

	ret = intel_pin_and_fence_fb_obj(crtc->primary, fb, ring);
	if (ret)
		goto cleanup_pending;

	work->gtt_offset =
		i915_gem_obj_ggtt_offset(obj) + intel_crtc->dspaddr_offset;

	if (use_mmio_flip(ring, obj)) {
		ret = intel_queue_mmio_flip(dev, crtc, fb, obj, ring,
					    page_flip_flags);
		if (ret)
			goto cleanup_unpin;

		i915_gem_request_assign(&work->flip_queued_req,
					obj->last_write_req);
	} else {
		ret = dev_priv->display.queue_flip(dev, crtc, fb, obj, ring,
						   page_flip_flags);
		if (ret)
			goto cleanup_unpin;

		i915_gem_request_assign(&work->flip_queued_req,
					intel_ring_get_request(ring));
	}

	work->flip_queued_vblank = drm_crtc_vblank_count(crtc);
	work->enable_stall_check = true;

	i915_gem_track_fb(intel_fb_obj(work->old_fb), obj,
			  INTEL_FRONTBUFFER_PRIMARY(pipe));

	intel_fbc_disable(dev);
	intel_frontbuffer_flip_prepare(dev, INTEL_FRONTBUFFER_PRIMARY(pipe));
	mutex_unlock(&dev->struct_mutex);

	trace_i915_flip_request(intel_crtc->plane, obj);

	return 0;

cleanup_unpin:
	intel_unpin_fb_obj(obj);
cleanup_pending:
	atomic_dec(&intel_crtc->unpin_work_count);
	crtc->primary->fb = old_fb;
	update_state_fb(crtc->primary);
<<<<<<< HEAD
	drm_gem_object_unreference(&work->old_fb_obj->base);
=======
	drm_framebuffer_unreference(work->old_fb);
>>>>>>> 6b94aea0
	drm_gem_object_unreference(&obj->base);
	mutex_unlock(&dev->struct_mutex);

cleanup:
	spin_lock_irq(&dev->event_lock);
	intel_crtc->unpin_work = NULL;
	spin_unlock_irq(&dev->event_lock);

	drm_crtc_vblank_put(crtc);
free_work:
	kfree(work);

	if (ret == -EIO) {
out_hang:
		ret = intel_plane_restore(primary);
		if (ret == 0 && event) {
			spin_lock_irq(&dev->event_lock);
			drm_send_vblank_event(dev, pipe, event);
			spin_unlock_irq(&dev->event_lock);
		}
	}
	return ret;
}

static struct drm_crtc_helper_funcs intel_helper_funcs = {
	.mode_set_base_atomic = intel_pipe_set_base_atomic,
	.load_lut = intel_crtc_load_lut,
	.atomic_begin = intel_begin_crtc_commit,
	.atomic_flush = intel_finish_crtc_commit,
};

/**
 * intel_modeset_update_staged_output_state
 *
 * Updates the staged output configuration state, e.g. after we've read out the
 * current hw state.
 */
static void intel_modeset_update_staged_output_state(struct drm_device *dev)
{
	struct intel_crtc *crtc;
	struct intel_encoder *encoder;
	struct intel_connector *connector;

	list_for_each_entry(connector, &dev->mode_config.connector_list,
			    base.head) {
		connector->new_encoder =
			to_intel_encoder(connector->base.encoder);
	}

	for_each_intel_encoder(dev, encoder) {
		encoder->new_crtc =
			to_intel_crtc(encoder->base.crtc);
	}

	for_each_intel_crtc(dev, crtc) {
		crtc->new_enabled = crtc->base.state->enable;

		if (crtc->new_enabled)
			crtc->new_config = crtc->config;
		else
			crtc->new_config = NULL;
	}
}

/**
 * intel_modeset_commit_output_state
 *
 * This function copies the stage display pipe configuration to the real one.
 */
static void intel_modeset_commit_output_state(struct drm_device *dev)
{
	struct intel_crtc *crtc;
	struct intel_encoder *encoder;
	struct intel_connector *connector;

	list_for_each_entry(connector, &dev->mode_config.connector_list,
			    base.head) {
		connector->base.encoder = &connector->new_encoder->base;
	}

	for_each_intel_encoder(dev, encoder) {
		encoder->base.crtc = &encoder->new_crtc->base;
	}

	for_each_intel_crtc(dev, crtc) {
		crtc->base.state->enable = crtc->new_enabled;
		crtc->base.enabled = crtc->new_enabled;
	}
}

static void
connected_sink_compute_bpp(struct intel_connector *connector,
			   struct intel_crtc_state *pipe_config)
{
	int bpp = pipe_config->pipe_bpp;

	DRM_DEBUG_KMS("[CONNECTOR:%d:%s] checking for sink bpp constrains\n",
		connector->base.base.id,
		connector->base.name);

	/* Don't use an invalid EDID bpc value */
	if (connector->base.display_info.bpc &&
	    connector->base.display_info.bpc * 3 < bpp) {
		DRM_DEBUG_KMS("clamping display bpp (was %d) to EDID reported max of %d\n",
			      bpp, connector->base.display_info.bpc*3);
		pipe_config->pipe_bpp = connector->base.display_info.bpc*3;
	}

	/* Clamp bpp to 8 on screens without EDID 1.4 */
	if (connector->base.display_info.bpc == 0 && bpp > 24) {
		DRM_DEBUG_KMS("clamping display bpp (was %d) to default limit of 24\n",
			      bpp);
		pipe_config->pipe_bpp = 24;
	}
}

static int
compute_baseline_pipe_bpp(struct intel_crtc *crtc,
			  struct drm_framebuffer *fb,
			  struct intel_crtc_state *pipe_config)
{
	struct drm_device *dev = crtc->base.dev;
	struct intel_connector *connector;
	int bpp;

	switch (fb->pixel_format) {
	case DRM_FORMAT_C8:
		bpp = 8*3; /* since we go through a colormap */
		break;
	case DRM_FORMAT_XRGB1555:
	case DRM_FORMAT_ARGB1555:
		/* checked in intel_framebuffer_init already */
		if (WARN_ON(INTEL_INFO(dev)->gen > 3))
			return -EINVAL;
	case DRM_FORMAT_RGB565:
		bpp = 6*3; /* min is 18bpp */
		break;
	case DRM_FORMAT_XBGR8888:
	case DRM_FORMAT_ABGR8888:
		/* checked in intel_framebuffer_init already */
		if (WARN_ON(INTEL_INFO(dev)->gen < 4))
			return -EINVAL;
	case DRM_FORMAT_XRGB8888:
	case DRM_FORMAT_ARGB8888:
		bpp = 8*3;
		break;
	case DRM_FORMAT_XRGB2101010:
	case DRM_FORMAT_ARGB2101010:
	case DRM_FORMAT_XBGR2101010:
	case DRM_FORMAT_ABGR2101010:
		/* checked in intel_framebuffer_init already */
		if (WARN_ON(INTEL_INFO(dev)->gen < 4))
			return -EINVAL;
		bpp = 10*3;
		break;
	/* TODO: gen4+ supports 16 bpc floating point, too. */
	default:
		DRM_DEBUG_KMS("unsupported depth\n");
		return -EINVAL;
	}

	pipe_config->pipe_bpp = bpp;

	/* Clamp display bpp to EDID value */
	list_for_each_entry(connector, &dev->mode_config.connector_list,
			    base.head) {
		if (!connector->new_encoder ||
		    connector->new_encoder->new_crtc != crtc)
			continue;

		connected_sink_compute_bpp(connector, pipe_config);
	}

	return bpp;
}

static void intel_dump_crtc_timings(const struct drm_display_mode *mode)
{
	DRM_DEBUG_KMS("crtc timings: %d %d %d %d %d %d %d %d %d, "
			"type: 0x%x flags: 0x%x\n",
		mode->crtc_clock,
		mode->crtc_hdisplay, mode->crtc_hsync_start,
		mode->crtc_hsync_end, mode->crtc_htotal,
		mode->crtc_vdisplay, mode->crtc_vsync_start,
		mode->crtc_vsync_end, mode->crtc_vtotal, mode->type, mode->flags);
}

static void intel_dump_pipe_config(struct intel_crtc *crtc,
				   struct intel_crtc_state *pipe_config,
				   const char *context)
{
	DRM_DEBUG_KMS("[CRTC:%d]%s config for pipe %c\n", crtc->base.base.id,
		      context, pipe_name(crtc->pipe));

	DRM_DEBUG_KMS("cpu_transcoder: %c\n", transcoder_name(pipe_config->cpu_transcoder));
	DRM_DEBUG_KMS("pipe bpp: %i, dithering: %i\n",
		      pipe_config->pipe_bpp, pipe_config->dither);
	DRM_DEBUG_KMS("fdi/pch: %i, lanes: %i, gmch_m: %u, gmch_n: %u, link_m: %u, link_n: %u, tu: %u\n",
		      pipe_config->has_pch_encoder,
		      pipe_config->fdi_lanes,
		      pipe_config->fdi_m_n.gmch_m, pipe_config->fdi_m_n.gmch_n,
		      pipe_config->fdi_m_n.link_m, pipe_config->fdi_m_n.link_n,
		      pipe_config->fdi_m_n.tu);
	DRM_DEBUG_KMS("dp: %i, gmch_m: %u, gmch_n: %u, link_m: %u, link_n: %u, tu: %u\n",
		      pipe_config->has_dp_encoder,
		      pipe_config->dp_m_n.gmch_m, pipe_config->dp_m_n.gmch_n,
		      pipe_config->dp_m_n.link_m, pipe_config->dp_m_n.link_n,
		      pipe_config->dp_m_n.tu);

	DRM_DEBUG_KMS("dp: %i, gmch_m2: %u, gmch_n2: %u, link_m2: %u, link_n2: %u, tu2: %u\n",
		      pipe_config->has_dp_encoder,
		      pipe_config->dp_m2_n2.gmch_m,
		      pipe_config->dp_m2_n2.gmch_n,
		      pipe_config->dp_m2_n2.link_m,
		      pipe_config->dp_m2_n2.link_n,
		      pipe_config->dp_m2_n2.tu);

	DRM_DEBUG_KMS("audio: %i, infoframes: %i\n",
		      pipe_config->has_audio,
		      pipe_config->has_infoframe);

	DRM_DEBUG_KMS("requested mode:\n");
	drm_mode_debug_printmodeline(&pipe_config->base.mode);
	DRM_DEBUG_KMS("adjusted mode:\n");
	drm_mode_debug_printmodeline(&pipe_config->base.adjusted_mode);
	intel_dump_crtc_timings(&pipe_config->base.adjusted_mode);
	DRM_DEBUG_KMS("port clock: %d\n", pipe_config->port_clock);
	DRM_DEBUG_KMS("pipe src size: %dx%d\n",
		      pipe_config->pipe_src_w, pipe_config->pipe_src_h);
	DRM_DEBUG_KMS("gmch pfit: control: 0x%08x, ratios: 0x%08x, lvds border: 0x%08x\n",
		      pipe_config->gmch_pfit.control,
		      pipe_config->gmch_pfit.pgm_ratios,
		      pipe_config->gmch_pfit.lvds_border_bits);
	DRM_DEBUG_KMS("pch pfit: pos: 0x%08x, size: 0x%08x, %s\n",
		      pipe_config->pch_pfit.pos,
		      pipe_config->pch_pfit.size,
		      pipe_config->pch_pfit.enabled ? "enabled" : "disabled");
	DRM_DEBUG_KMS("ips: %i\n", pipe_config->ips_enabled);
	DRM_DEBUG_KMS("double wide: %i\n", pipe_config->double_wide);
}

static bool encoders_cloneable(const struct intel_encoder *a,
			       const struct intel_encoder *b)
{
	/* masks could be asymmetric, so check both ways */
	return a == b || (a->cloneable & (1 << b->type) &&
			  b->cloneable & (1 << a->type));
}

static bool check_single_encoder_cloning(struct intel_crtc *crtc,
					 struct intel_encoder *encoder)
{
	struct drm_device *dev = crtc->base.dev;
	struct intel_encoder *source_encoder;

	for_each_intel_encoder(dev, source_encoder) {
		if (source_encoder->new_crtc != crtc)
			continue;

		if (!encoders_cloneable(encoder, source_encoder))
			return false;
	}

	return true;
}

static bool check_encoder_cloning(struct intel_crtc *crtc)
{
	struct drm_device *dev = crtc->base.dev;
	struct intel_encoder *encoder;

	for_each_intel_encoder(dev, encoder) {
		if (encoder->new_crtc != crtc)
			continue;

		if (!check_single_encoder_cloning(crtc, encoder))
			return false;
	}

	return true;
}

static bool check_digital_port_conflicts(struct drm_device *dev)
{
	struct intel_connector *connector;
	unsigned int used_ports = 0;

	/*
	 * Walk the connector list instead of the encoder
	 * list to detect the problem on ddi platforms
	 * where there's just one encoder per digital port.
	 */
	list_for_each_entry(connector,
			    &dev->mode_config.connector_list, base.head) {
		struct intel_encoder *encoder = connector->new_encoder;

		if (!encoder)
			continue;

		WARN_ON(!encoder->new_crtc);

		switch (encoder->type) {
			unsigned int port_mask;
		case INTEL_OUTPUT_UNKNOWN:
			if (WARN_ON(!HAS_DDI(dev)))
				break;
		case INTEL_OUTPUT_DISPLAYPORT:
		case INTEL_OUTPUT_HDMI:
		case INTEL_OUTPUT_EDP:
			port_mask = 1 << enc_to_dig_port(&encoder->base)->port;

			/* the same port mustn't appear more than once */
			if (used_ports & port_mask)
				return false;

			used_ports |= port_mask;
		default:
			break;
		}
	}

	return true;
}

static struct intel_crtc_state *
intel_modeset_pipe_config(struct drm_crtc *crtc,
			  struct drm_framebuffer *fb,
			  struct drm_display_mode *mode)
{
	struct drm_device *dev = crtc->dev;
	struct intel_encoder *encoder;
	struct intel_crtc_state *pipe_config;
	int plane_bpp, ret = -EINVAL;
	bool retry = true;

	if (!check_encoder_cloning(to_intel_crtc(crtc))) {
		DRM_DEBUG_KMS("rejecting invalid cloning configuration\n");
		return ERR_PTR(-EINVAL);
	}

	if (!check_digital_port_conflicts(dev)) {
		DRM_DEBUG_KMS("rejecting conflicting digital port configuration\n");
		return ERR_PTR(-EINVAL);
	}

	pipe_config = kzalloc(sizeof(*pipe_config), GFP_KERNEL);
	if (!pipe_config)
		return ERR_PTR(-ENOMEM);

	pipe_config->base.crtc = crtc;
	drm_mode_copy(&pipe_config->base.adjusted_mode, mode);
	drm_mode_copy(&pipe_config->base.mode, mode);

	pipe_config->cpu_transcoder =
		(enum transcoder) to_intel_crtc(crtc)->pipe;
	pipe_config->shared_dpll = DPLL_ID_PRIVATE;

	/*
	 * Sanitize sync polarity flags based on requested ones. If neither
	 * positive or negative polarity is requested, treat this as meaning
	 * negative polarity.
	 */
	if (!(pipe_config->base.adjusted_mode.flags &
	      (DRM_MODE_FLAG_PHSYNC | DRM_MODE_FLAG_NHSYNC)))
		pipe_config->base.adjusted_mode.flags |= DRM_MODE_FLAG_NHSYNC;

	if (!(pipe_config->base.adjusted_mode.flags &
	      (DRM_MODE_FLAG_PVSYNC | DRM_MODE_FLAG_NVSYNC)))
		pipe_config->base.adjusted_mode.flags |= DRM_MODE_FLAG_NVSYNC;

	/* Compute a starting value for pipe_config->pipe_bpp taking the source
	 * plane pixel format and any sink constraints into account. Returns the
	 * source plane bpp so that dithering can be selected on mismatches
	 * after encoders and crtc also have had their say. */
	plane_bpp = compute_baseline_pipe_bpp(to_intel_crtc(crtc),
					      fb, pipe_config);
	if (plane_bpp < 0)
		goto fail;

	/*
	 * Determine the real pipe dimensions. Note that stereo modes can
	 * increase the actual pipe size due to the frame doubling and
	 * insertion of additional space for blanks between the frame. This
	 * is stored in the crtc timings. We use the requested mode to do this
	 * computation to clearly distinguish it from the adjusted mode, which
	 * can be changed by the connectors in the below retry loop.
	 */
	drm_crtc_get_hv_timing(&pipe_config->base.mode,
			       &pipe_config->pipe_src_w,
			       &pipe_config->pipe_src_h);

encoder_retry:
	/* Ensure the port clock defaults are reset when retrying. */
	pipe_config->port_clock = 0;
	pipe_config->pixel_multiplier = 1;

	/* Fill in default crtc timings, allow encoders to overwrite them. */
	drm_mode_set_crtcinfo(&pipe_config->base.adjusted_mode,
			      CRTC_STEREO_DOUBLE);

	/* Pass our mode to the connectors and the CRTC to give them a chance to
	 * adjust it according to limitations or connector properties, and also
	 * a chance to reject the mode entirely.
	 */
	for_each_intel_encoder(dev, encoder) {

		if (&encoder->new_crtc->base != crtc)
			continue;

		if (!(encoder->compute_config(encoder, pipe_config))) {
			DRM_DEBUG_KMS("Encoder config failure\n");
			goto fail;
		}
	}

	/* Set default port clock if not overwritten by the encoder. Needs to be
	 * done afterwards in case the encoder adjusts the mode. */
	if (!pipe_config->port_clock)
		pipe_config->port_clock = pipe_config->base.adjusted_mode.crtc_clock
			* pipe_config->pixel_multiplier;

	ret = intel_crtc_compute_config(to_intel_crtc(crtc), pipe_config);
	if (ret < 0) {
		DRM_DEBUG_KMS("CRTC fixup failed\n");
		goto fail;
	}

	if (ret == RETRY) {
		if (WARN(!retry, "loop in pipe configuration computation\n")) {
			ret = -EINVAL;
			goto fail;
		}

		DRM_DEBUG_KMS("CRTC bw constrained, retrying\n");
		retry = false;
		goto encoder_retry;
	}

	pipe_config->dither = pipe_config->pipe_bpp != plane_bpp;
	DRM_DEBUG_KMS("plane bpp: %i, pipe bpp: %i, dithering: %i\n",
		      plane_bpp, pipe_config->pipe_bpp, pipe_config->dither);

	return pipe_config;
fail:
	kfree(pipe_config);
	return ERR_PTR(ret);
}

/* Computes which crtcs are affected and sets the relevant bits in the mask. For
 * simplicity we use the crtc's pipe number (because it's easier to obtain). */
static void
intel_modeset_affected_pipes(struct drm_crtc *crtc, unsigned *modeset_pipes,
			     unsigned *prepare_pipes, unsigned *disable_pipes)
{
	struct intel_crtc *intel_crtc;
	struct drm_device *dev = crtc->dev;
	struct intel_encoder *encoder;
	struct intel_connector *connector;
	struct drm_crtc *tmp_crtc;

	*disable_pipes = *modeset_pipes = *prepare_pipes = 0;

	/* Check which crtcs have changed outputs connected to them, these need
	 * to be part of the prepare_pipes mask. We don't (yet) support global
	 * modeset across multiple crtcs, so modeset_pipes will only have one
	 * bit set at most. */
	list_for_each_entry(connector, &dev->mode_config.connector_list,
			    base.head) {
		if (connector->base.encoder == &connector->new_encoder->base)
			continue;

		if (connector->base.encoder) {
			tmp_crtc = connector->base.encoder->crtc;

			*prepare_pipes |= 1 << to_intel_crtc(tmp_crtc)->pipe;
		}

		if (connector->new_encoder)
			*prepare_pipes |=
				1 << connector->new_encoder->new_crtc->pipe;
	}

	for_each_intel_encoder(dev, encoder) {
		if (encoder->base.crtc == &encoder->new_crtc->base)
			continue;

		if (encoder->base.crtc) {
			tmp_crtc = encoder->base.crtc;

			*prepare_pipes |= 1 << to_intel_crtc(tmp_crtc)->pipe;
		}

		if (encoder->new_crtc)
			*prepare_pipes |= 1 << encoder->new_crtc->pipe;
	}

	/* Check for pipes that will be enabled/disabled ... */
	for_each_intel_crtc(dev, intel_crtc) {
		if (intel_crtc->base.state->enable == intel_crtc->new_enabled)
			continue;

		if (!intel_crtc->new_enabled)
			*disable_pipes |= 1 << intel_crtc->pipe;
		else
			*prepare_pipes |= 1 << intel_crtc->pipe;
	}


	/* set_mode is also used to update properties on life display pipes. */
	intel_crtc = to_intel_crtc(crtc);
	if (intel_crtc->new_enabled)
		*prepare_pipes |= 1 << intel_crtc->pipe;

	/*
	 * For simplicity do a full modeset on any pipe where the output routing
	 * changed. We could be more clever, but that would require us to be
	 * more careful with calling the relevant encoder->mode_set functions.
	 */
	if (*prepare_pipes)
		*modeset_pipes = *prepare_pipes;

	/* ... and mask these out. */
	*modeset_pipes &= ~(*disable_pipes);
	*prepare_pipes &= ~(*disable_pipes);

	/*
	 * HACK: We don't (yet) fully support global modesets. intel_set_config
	 * obies this rule, but the modeset restore mode of
	 * intel_modeset_setup_hw_state does not.
	 */
	*modeset_pipes &= 1 << intel_crtc->pipe;
	*prepare_pipes &= 1 << intel_crtc->pipe;

	DRM_DEBUG_KMS("set mode pipe masks: modeset: %x, prepare: %x, disable: %x\n",
		      *modeset_pipes, *prepare_pipes, *disable_pipes);
}

static bool intel_crtc_in_use(struct drm_crtc *crtc)
{
	struct drm_encoder *encoder;
	struct drm_device *dev = crtc->dev;

	list_for_each_entry(encoder, &dev->mode_config.encoder_list, head)
		if (encoder->crtc == crtc)
			return true;

	return false;
}

static void
intel_modeset_update_state(struct drm_device *dev, unsigned prepare_pipes)
{
	struct drm_i915_private *dev_priv = dev->dev_private;
	struct intel_encoder *intel_encoder;
	struct intel_crtc *intel_crtc;
	struct drm_connector *connector;

	intel_shared_dpll_commit(dev_priv);

	for_each_intel_encoder(dev, intel_encoder) {
		if (!intel_encoder->base.crtc)
			continue;

		intel_crtc = to_intel_crtc(intel_encoder->base.crtc);

		if (prepare_pipes & (1 << intel_crtc->pipe))
			intel_encoder->connectors_active = false;
	}

	intel_modeset_commit_output_state(dev);

	/* Double check state. */
	for_each_intel_crtc(dev, intel_crtc) {
		WARN_ON(intel_crtc->base.state->enable != intel_crtc_in_use(&intel_crtc->base));
		WARN_ON(intel_crtc->new_config &&
			intel_crtc->new_config != intel_crtc->config);
		WARN_ON(intel_crtc->base.state->enable != !!intel_crtc->new_config);
	}

	list_for_each_entry(connector, &dev->mode_config.connector_list, head) {
		if (!connector->encoder || !connector->encoder->crtc)
			continue;

		intel_crtc = to_intel_crtc(connector->encoder->crtc);

		if (prepare_pipes & (1 << intel_crtc->pipe)) {
			struct drm_property *dpms_property =
				dev->mode_config.dpms_property;

			connector->dpms = DRM_MODE_DPMS_ON;
			drm_object_property_set_value(&connector->base,
							 dpms_property,
							 DRM_MODE_DPMS_ON);

			intel_encoder = to_intel_encoder(connector->encoder);
			intel_encoder->connectors_active = true;
		}
	}

}

static bool intel_fuzzy_clock_check(int clock1, int clock2)
{
	int diff;

	if (clock1 == clock2)
		return true;

	if (!clock1 || !clock2)
		return false;

	diff = abs(clock1 - clock2);

	if (((((diff + clock1 + clock2) * 100)) / (clock1 + clock2)) < 105)
		return true;

	return false;
}

#define for_each_intel_crtc_masked(dev, mask, intel_crtc) \
	list_for_each_entry((intel_crtc), \
			    &(dev)->mode_config.crtc_list, \
			    base.head) \
		if (mask & (1 <<(intel_crtc)->pipe))

static bool
intel_pipe_config_compare(struct drm_device *dev,
			  struct intel_crtc_state *current_config,
			  struct intel_crtc_state *pipe_config)
{
#define PIPE_CONF_CHECK_X(name)	\
	if (current_config->name != pipe_config->name) { \
		DRM_ERROR("mismatch in " #name " " \
			  "(expected 0x%08x, found 0x%08x)\n", \
			  current_config->name, \
			  pipe_config->name); \
		return false; \
	}

#define PIPE_CONF_CHECK_I(name)	\
	if (current_config->name != pipe_config->name) { \
		DRM_ERROR("mismatch in " #name " " \
			  "(expected %i, found %i)\n", \
			  current_config->name, \
			  pipe_config->name); \
		return false; \
	}

/* This is required for BDW+ where there is only one set of registers for
 * switching between high and low RR.
 * This macro can be used whenever a comparison has to be made between one
 * hw state and multiple sw state variables.
 */
#define PIPE_CONF_CHECK_I_ALT(name, alt_name) \
	if ((current_config->name != pipe_config->name) && \
		(current_config->alt_name != pipe_config->name)) { \
			DRM_ERROR("mismatch in " #name " " \
				  "(expected %i or %i, found %i)\n", \
				  current_config->name, \
				  current_config->alt_name, \
				  pipe_config->name); \
			return false; \
	}

#define PIPE_CONF_CHECK_FLAGS(name, mask)	\
	if ((current_config->name ^ pipe_config->name) & (mask)) { \
		DRM_ERROR("mismatch in " #name "(" #mask ") "	   \
			  "(expected %i, found %i)\n", \
			  current_config->name & (mask), \
			  pipe_config->name & (mask)); \
		return false; \
	}

#define PIPE_CONF_CHECK_CLOCK_FUZZY(name) \
	if (!intel_fuzzy_clock_check(current_config->name, pipe_config->name)) { \
		DRM_ERROR("mismatch in " #name " " \
			  "(expected %i, found %i)\n", \
			  current_config->name, \
			  pipe_config->name); \
		return false; \
	}

#define PIPE_CONF_QUIRK(quirk)	\
	((current_config->quirks | pipe_config->quirks) & (quirk))

	PIPE_CONF_CHECK_I(cpu_transcoder);

	PIPE_CONF_CHECK_I(has_pch_encoder);
	PIPE_CONF_CHECK_I(fdi_lanes);
	PIPE_CONF_CHECK_I(fdi_m_n.gmch_m);
	PIPE_CONF_CHECK_I(fdi_m_n.gmch_n);
	PIPE_CONF_CHECK_I(fdi_m_n.link_m);
	PIPE_CONF_CHECK_I(fdi_m_n.link_n);
	PIPE_CONF_CHECK_I(fdi_m_n.tu);

	PIPE_CONF_CHECK_I(has_dp_encoder);

	if (INTEL_INFO(dev)->gen < 8) {
		PIPE_CONF_CHECK_I(dp_m_n.gmch_m);
		PIPE_CONF_CHECK_I(dp_m_n.gmch_n);
		PIPE_CONF_CHECK_I(dp_m_n.link_m);
		PIPE_CONF_CHECK_I(dp_m_n.link_n);
		PIPE_CONF_CHECK_I(dp_m_n.tu);

		if (current_config->has_drrs) {
			PIPE_CONF_CHECK_I(dp_m2_n2.gmch_m);
			PIPE_CONF_CHECK_I(dp_m2_n2.gmch_n);
			PIPE_CONF_CHECK_I(dp_m2_n2.link_m);
			PIPE_CONF_CHECK_I(dp_m2_n2.link_n);
			PIPE_CONF_CHECK_I(dp_m2_n2.tu);
		}
	} else {
		PIPE_CONF_CHECK_I_ALT(dp_m_n.gmch_m, dp_m2_n2.gmch_m);
		PIPE_CONF_CHECK_I_ALT(dp_m_n.gmch_n, dp_m2_n2.gmch_n);
		PIPE_CONF_CHECK_I_ALT(dp_m_n.link_m, dp_m2_n2.link_m);
		PIPE_CONF_CHECK_I_ALT(dp_m_n.link_n, dp_m2_n2.link_n);
		PIPE_CONF_CHECK_I_ALT(dp_m_n.tu, dp_m2_n2.tu);
	}

	PIPE_CONF_CHECK_I(base.adjusted_mode.crtc_hdisplay);
	PIPE_CONF_CHECK_I(base.adjusted_mode.crtc_htotal);
	PIPE_CONF_CHECK_I(base.adjusted_mode.crtc_hblank_start);
	PIPE_CONF_CHECK_I(base.adjusted_mode.crtc_hblank_end);
	PIPE_CONF_CHECK_I(base.adjusted_mode.crtc_hsync_start);
	PIPE_CONF_CHECK_I(base.adjusted_mode.crtc_hsync_end);

	PIPE_CONF_CHECK_I(base.adjusted_mode.crtc_vdisplay);
	PIPE_CONF_CHECK_I(base.adjusted_mode.crtc_vtotal);
	PIPE_CONF_CHECK_I(base.adjusted_mode.crtc_vblank_start);
	PIPE_CONF_CHECK_I(base.adjusted_mode.crtc_vblank_end);
	PIPE_CONF_CHECK_I(base.adjusted_mode.crtc_vsync_start);
	PIPE_CONF_CHECK_I(base.adjusted_mode.crtc_vsync_end);

	PIPE_CONF_CHECK_I(pixel_multiplier);
	PIPE_CONF_CHECK_I(has_hdmi_sink);
	if ((INTEL_INFO(dev)->gen < 8 && !IS_HASWELL(dev)) ||
	    IS_VALLEYVIEW(dev))
		PIPE_CONF_CHECK_I(limited_color_range);
	PIPE_CONF_CHECK_I(has_infoframe);

	PIPE_CONF_CHECK_I(has_audio);

	PIPE_CONF_CHECK_FLAGS(base.adjusted_mode.flags,
			      DRM_MODE_FLAG_INTERLACE);

	if (!PIPE_CONF_QUIRK(PIPE_CONFIG_QUIRK_MODE_SYNC_FLAGS)) {
		PIPE_CONF_CHECK_FLAGS(base.adjusted_mode.flags,
				      DRM_MODE_FLAG_PHSYNC);
		PIPE_CONF_CHECK_FLAGS(base.adjusted_mode.flags,
				      DRM_MODE_FLAG_NHSYNC);
		PIPE_CONF_CHECK_FLAGS(base.adjusted_mode.flags,
				      DRM_MODE_FLAG_PVSYNC);
		PIPE_CONF_CHECK_FLAGS(base.adjusted_mode.flags,
				      DRM_MODE_FLAG_NVSYNC);
	}

	PIPE_CONF_CHECK_I(pipe_src_w);
	PIPE_CONF_CHECK_I(pipe_src_h);

	/*
	 * FIXME: BIOS likes to set up a cloned config with lvds+external
	 * screen. Since we don't yet re-compute the pipe config when moving
	 * just the lvds port away to another pipe the sw tracking won't match.
	 *
	 * Proper atomic modesets with recomputed global state will fix this.
	 * Until then just don't check gmch state for inherited modes.
	 */
	if (!PIPE_CONF_QUIRK(PIPE_CONFIG_QUIRK_INHERITED_MODE)) {
		PIPE_CONF_CHECK_I(gmch_pfit.control);
		/* pfit ratios are autocomputed by the hw on gen4+ */
		if (INTEL_INFO(dev)->gen < 4)
			PIPE_CONF_CHECK_I(gmch_pfit.pgm_ratios);
		PIPE_CONF_CHECK_I(gmch_pfit.lvds_border_bits);
	}

	PIPE_CONF_CHECK_I(pch_pfit.enabled);
	if (current_config->pch_pfit.enabled) {
		PIPE_CONF_CHECK_I(pch_pfit.pos);
		PIPE_CONF_CHECK_I(pch_pfit.size);
	}

	/* BDW+ don't expose a synchronous way to read the state */
	if (IS_HASWELL(dev))
		PIPE_CONF_CHECK_I(ips_enabled);

	PIPE_CONF_CHECK_I(double_wide);

	PIPE_CONF_CHECK_X(ddi_pll_sel);

	PIPE_CONF_CHECK_I(shared_dpll);
	PIPE_CONF_CHECK_X(dpll_hw_state.dpll);
	PIPE_CONF_CHECK_X(dpll_hw_state.dpll_md);
	PIPE_CONF_CHECK_X(dpll_hw_state.fp0);
	PIPE_CONF_CHECK_X(dpll_hw_state.fp1);
	PIPE_CONF_CHECK_X(dpll_hw_state.wrpll);
	PIPE_CONF_CHECK_X(dpll_hw_state.ctrl1);
	PIPE_CONF_CHECK_X(dpll_hw_state.cfgcr1);
	PIPE_CONF_CHECK_X(dpll_hw_state.cfgcr2);

	if (IS_G4X(dev) || INTEL_INFO(dev)->gen >= 5)
		PIPE_CONF_CHECK_I(pipe_bpp);

	PIPE_CONF_CHECK_CLOCK_FUZZY(base.adjusted_mode.crtc_clock);
	PIPE_CONF_CHECK_CLOCK_FUZZY(port_clock);

#undef PIPE_CONF_CHECK_X
#undef PIPE_CONF_CHECK_I
#undef PIPE_CONF_CHECK_I_ALT
#undef PIPE_CONF_CHECK_FLAGS
#undef PIPE_CONF_CHECK_CLOCK_FUZZY
#undef PIPE_CONF_QUIRK

	return true;
}

static void check_wm_state(struct drm_device *dev)
{
	struct drm_i915_private *dev_priv = dev->dev_private;
	struct skl_ddb_allocation hw_ddb, *sw_ddb;
	struct intel_crtc *intel_crtc;
	int plane;

	if (INTEL_INFO(dev)->gen < 9)
		return;

	skl_ddb_get_hw_state(dev_priv, &hw_ddb);
	sw_ddb = &dev_priv->wm.skl_hw.ddb;

	for_each_intel_crtc(dev, intel_crtc) {
		struct skl_ddb_entry *hw_entry, *sw_entry;
		const enum pipe pipe = intel_crtc->pipe;

		if (!intel_crtc->active)
			continue;

		/* planes */
		for_each_plane(pipe, plane) {
			hw_entry = &hw_ddb.plane[pipe][plane];
			sw_entry = &sw_ddb->plane[pipe][plane];

			if (skl_ddb_entry_equal(hw_entry, sw_entry))
				continue;

			DRM_ERROR("mismatch in DDB state pipe %c plane %d "
				  "(expected (%u,%u), found (%u,%u))\n",
				  pipe_name(pipe), plane + 1,
				  sw_entry->start, sw_entry->end,
				  hw_entry->start, hw_entry->end);
		}

		/* cursor */
		hw_entry = &hw_ddb.cursor[pipe];
		sw_entry = &sw_ddb->cursor[pipe];

		if (skl_ddb_entry_equal(hw_entry, sw_entry))
			continue;

		DRM_ERROR("mismatch in DDB state pipe %c cursor "
			  "(expected (%u,%u), found (%u,%u))\n",
			  pipe_name(pipe),
			  sw_entry->start, sw_entry->end,
			  hw_entry->start, hw_entry->end);
	}
}

static void
check_connector_state(struct drm_device *dev)
{
	struct intel_connector *connector;

	list_for_each_entry(connector, &dev->mode_config.connector_list,
			    base.head) {
		/* This also checks the encoder/connector hw state with the
		 * ->get_hw_state callbacks. */
		intel_connector_check_state(connector);

		I915_STATE_WARN(&connector->new_encoder->base != connector->base.encoder,
		     "connector's staged encoder doesn't match current encoder\n");
	}
}

static void
check_encoder_state(struct drm_device *dev)
{
	struct intel_encoder *encoder;
	struct intel_connector *connector;

	for_each_intel_encoder(dev, encoder) {
		bool enabled = false;
		bool active = false;
		enum pipe pipe, tracked_pipe;

		DRM_DEBUG_KMS("[ENCODER:%d:%s]\n",
			      encoder->base.base.id,
			      encoder->base.name);

		I915_STATE_WARN(&encoder->new_crtc->base != encoder->base.crtc,
		     "encoder's stage crtc doesn't match current crtc\n");
		I915_STATE_WARN(encoder->connectors_active && !encoder->base.crtc,
		     "encoder's active_connectors set, but no crtc\n");

		list_for_each_entry(connector, &dev->mode_config.connector_list,
				    base.head) {
			if (connector->base.encoder != &encoder->base)
				continue;
			enabled = true;
			if (connector->base.dpms != DRM_MODE_DPMS_OFF)
				active = true;
		}
		/*
		 * for MST connectors if we unplug the connector is gone
		 * away but the encoder is still connected to a crtc
		 * until a modeset happens in response to the hotplug.
		 */
		if (!enabled && encoder->base.encoder_type == DRM_MODE_ENCODER_DPMST)
			continue;

		I915_STATE_WARN(!!encoder->base.crtc != enabled,
		     "encoder's enabled state mismatch "
		     "(expected %i, found %i)\n",
		     !!encoder->base.crtc, enabled);
		I915_STATE_WARN(active && !encoder->base.crtc,
		     "active encoder with no crtc\n");

		I915_STATE_WARN(encoder->connectors_active != active,
		     "encoder's computed active state doesn't match tracked active state "
		     "(expected %i, found %i)\n", active, encoder->connectors_active);

		active = encoder->get_hw_state(encoder, &pipe);
		I915_STATE_WARN(active != encoder->connectors_active,
		     "encoder's hw state doesn't match sw tracking "
		     "(expected %i, found %i)\n",
		     encoder->connectors_active, active);

		if (!encoder->base.crtc)
			continue;

		tracked_pipe = to_intel_crtc(encoder->base.crtc)->pipe;
		I915_STATE_WARN(active && pipe != tracked_pipe,
		     "active encoder's pipe doesn't match"
		     "(expected %i, found %i)\n",
		     tracked_pipe, pipe);

	}
}

static void
check_crtc_state(struct drm_device *dev)
{
	struct drm_i915_private *dev_priv = dev->dev_private;
	struct intel_crtc *crtc;
	struct intel_encoder *encoder;
	struct intel_crtc_state pipe_config;

	for_each_intel_crtc(dev, crtc) {
		bool enabled = false;
		bool active = false;

		memset(&pipe_config, 0, sizeof(pipe_config));

		DRM_DEBUG_KMS("[CRTC:%d]\n",
			      crtc->base.base.id);

		I915_STATE_WARN(crtc->active && !crtc->base.state->enable,
		     "active crtc, but not enabled in sw tracking\n");

		for_each_intel_encoder(dev, encoder) {
			if (encoder->base.crtc != &crtc->base)
				continue;
			enabled = true;
			if (encoder->connectors_active)
				active = true;
		}

		I915_STATE_WARN(active != crtc->active,
		     "crtc's computed active state doesn't match tracked active state "
		     "(expected %i, found %i)\n", active, crtc->active);
		I915_STATE_WARN(enabled != crtc->base.state->enable,
		     "crtc's computed enabled state doesn't match tracked enabled state "
		     "(expected %i, found %i)\n", enabled,
				crtc->base.state->enable);

		active = dev_priv->display.get_pipe_config(crtc,
							   &pipe_config);

		/* hw state is inconsistent with the pipe quirk */
		if ((crtc->pipe == PIPE_A && dev_priv->quirks & QUIRK_PIPEA_FORCE) ||
		    (crtc->pipe == PIPE_B && dev_priv->quirks & QUIRK_PIPEB_FORCE))
			active = crtc->active;

		for_each_intel_encoder(dev, encoder) {
			enum pipe pipe;
			if (encoder->base.crtc != &crtc->base)
				continue;
			if (encoder->get_hw_state(encoder, &pipe))
				encoder->get_config(encoder, &pipe_config);
		}

		I915_STATE_WARN(crtc->active != active,
		     "crtc active state doesn't match with hw state "
		     "(expected %i, found %i)\n", crtc->active, active);

		if (active &&
		    !intel_pipe_config_compare(dev, crtc->config, &pipe_config)) {
			I915_STATE_WARN(1, "pipe state doesn't match!\n");
			intel_dump_pipe_config(crtc, &pipe_config,
					       "[hw state]");
			intel_dump_pipe_config(crtc, crtc->config,
					       "[sw state]");
		}
	}
}

static void
check_shared_dpll_state(struct drm_device *dev)
{
	struct drm_i915_private *dev_priv = dev->dev_private;
	struct intel_crtc *crtc;
	struct intel_dpll_hw_state dpll_hw_state;
	int i;

	for (i = 0; i < dev_priv->num_shared_dpll; i++) {
		struct intel_shared_dpll *pll = &dev_priv->shared_dplls[i];
		int enabled_crtcs = 0, active_crtcs = 0;
		bool active;

		memset(&dpll_hw_state, 0, sizeof(dpll_hw_state));

		DRM_DEBUG_KMS("%s\n", pll->name);

		active = pll->get_hw_state(dev_priv, pll, &dpll_hw_state);

		I915_STATE_WARN(pll->active > hweight32(pll->config.crtc_mask),
		     "more active pll users than references: %i vs %i\n",
		     pll->active, hweight32(pll->config.crtc_mask));
		I915_STATE_WARN(pll->active && !pll->on,
		     "pll in active use but not on in sw tracking\n");
		I915_STATE_WARN(pll->on && !pll->active,
		     "pll in on but not on in use in sw tracking\n");
		I915_STATE_WARN(pll->on != active,
		     "pll on state mismatch (expected %i, found %i)\n",
		     pll->on, active);

		for_each_intel_crtc(dev, crtc) {
			if (crtc->base.state->enable && intel_crtc_to_shared_dpll(crtc) == pll)
				enabled_crtcs++;
			if (crtc->active && intel_crtc_to_shared_dpll(crtc) == pll)
				active_crtcs++;
		}
		I915_STATE_WARN(pll->active != active_crtcs,
		     "pll active crtcs mismatch (expected %i, found %i)\n",
		     pll->active, active_crtcs);
		I915_STATE_WARN(hweight32(pll->config.crtc_mask) != enabled_crtcs,
		     "pll enabled crtcs mismatch (expected %i, found %i)\n",
		     hweight32(pll->config.crtc_mask), enabled_crtcs);

		I915_STATE_WARN(pll->on && memcmp(&pll->config.hw_state, &dpll_hw_state,
				       sizeof(dpll_hw_state)),
		     "pll hw state mismatch\n");
	}
}

void
intel_modeset_check_state(struct drm_device *dev)
{
	check_wm_state(dev);
	check_connector_state(dev);
	check_encoder_state(dev);
	check_crtc_state(dev);
	check_shared_dpll_state(dev);
}

void ironlake_check_encoder_dotclock(const struct intel_crtc_state *pipe_config,
				     int dotclock)
{
	/*
	 * FDI already provided one idea for the dotclock.
	 * Yell if the encoder disagrees.
	 */
	WARN(!intel_fuzzy_clock_check(pipe_config->base.adjusted_mode.crtc_clock, dotclock),
	     "FDI dotclock and encoder dotclock mismatch, fdi: %i, encoder: %i\n",
	     pipe_config->base.adjusted_mode.crtc_clock, dotclock);
}

static void update_scanline_offset(struct intel_crtc *crtc)
{
	struct drm_device *dev = crtc->base.dev;

	/*
	 * The scanline counter increments at the leading edge of hsync.
	 *
	 * On most platforms it starts counting from vtotal-1 on the
	 * first active line. That means the scanline counter value is
	 * always one less than what we would expect. Ie. just after
	 * start of vblank, which also occurs at start of hsync (on the
	 * last active line), the scanline counter will read vblank_start-1.
	 *
	 * On gen2 the scanline counter starts counting from 1 instead
	 * of vtotal-1, so we have to subtract one (or rather add vtotal-1
	 * to keep the value positive), instead of adding one.
	 *
	 * On HSW+ the behaviour of the scanline counter depends on the output
	 * type. For DP ports it behaves like most other platforms, but on HDMI
	 * there's an extra 1 line difference. So we need to add two instead of
	 * one to the value.
	 */
	if (IS_GEN2(dev)) {
		const struct drm_display_mode *mode = &crtc->config->base.adjusted_mode;
		int vtotal;

		vtotal = mode->crtc_vtotal;
		if (mode->flags & DRM_MODE_FLAG_INTERLACE)
			vtotal /= 2;

		crtc->scanline_offset = vtotal - 1;
	} else if (HAS_DDI(dev) &&
		   intel_pipe_has_type(crtc, INTEL_OUTPUT_HDMI)) {
		crtc->scanline_offset = 2;
	} else
		crtc->scanline_offset = 1;
}

static struct intel_crtc_state *
intel_modeset_compute_config(struct drm_crtc *crtc,
			     struct drm_display_mode *mode,
			     struct drm_framebuffer *fb,
			     unsigned *modeset_pipes,
			     unsigned *prepare_pipes,
			     unsigned *disable_pipes)
{
	struct intel_crtc_state *pipe_config = NULL;

	intel_modeset_affected_pipes(crtc, modeset_pipes,
				     prepare_pipes, disable_pipes);

	if ((*modeset_pipes) == 0)
		goto out;

	/*
	 * Note this needs changes when we start tracking multiple modes
	 * and crtcs.  At that point we'll need to compute the whole config
	 * (i.e. one pipe_config for each crtc) rather than just the one
	 * for this crtc.
	 */
	pipe_config = intel_modeset_pipe_config(crtc, fb, mode);
	if (IS_ERR(pipe_config)) {
		goto out;
	}
	intel_dump_pipe_config(to_intel_crtc(crtc), pipe_config,
			       "[modeset]");

out:
	return pipe_config;
}

static int __intel_set_mode_setup_plls(struct drm_device *dev,
				       unsigned modeset_pipes,
				       unsigned disable_pipes)
{
	struct drm_i915_private *dev_priv = to_i915(dev);
	unsigned clear_pipes = modeset_pipes | disable_pipes;
	struct intel_crtc *intel_crtc;
	int ret = 0;

	if (!dev_priv->display.crtc_compute_clock)
		return 0;

	ret = intel_shared_dpll_start_config(dev_priv, clear_pipes);
	if (ret)
		goto done;

	for_each_intel_crtc_masked(dev, modeset_pipes, intel_crtc) {
		struct intel_crtc_state *state = intel_crtc->new_config;
		ret = dev_priv->display.crtc_compute_clock(intel_crtc,
							   state);
		if (ret) {
			intel_shared_dpll_abort_config(dev_priv);
			goto done;
		}
	}

done:
	return ret;
}

static int __intel_set_mode(struct drm_crtc *crtc,
			    struct drm_display_mode *mode,
			    int x, int y, struct drm_framebuffer *fb,
			    struct intel_crtc_state *pipe_config,
			    unsigned modeset_pipes,
			    unsigned prepare_pipes,
			    unsigned disable_pipes)
{
	struct drm_device *dev = crtc->dev;
	struct drm_i915_private *dev_priv = dev->dev_private;
	struct drm_display_mode *saved_mode;
	struct intel_crtc *intel_crtc;
	int ret = 0;

	saved_mode = kmalloc(sizeof(*saved_mode), GFP_KERNEL);
	if (!saved_mode)
		return -ENOMEM;

	*saved_mode = crtc->mode;

	if (modeset_pipes)
		to_intel_crtc(crtc)->new_config = pipe_config;

	/*
	 * See if the config requires any additional preparation, e.g.
	 * to adjust global state with pipes off.  We need to do this
	 * here so we can get the modeset_pipe updated config for the new
	 * mode set on this crtc.  For other crtcs we need to use the
	 * adjusted_mode bits in the crtc directly.
	 */
	if (IS_VALLEYVIEW(dev)) {
		valleyview_modeset_global_pipes(dev, &prepare_pipes);

		/* may have added more to prepare_pipes than we should */
		prepare_pipes &= ~disable_pipes;
	}

	ret = __intel_set_mode_setup_plls(dev, modeset_pipes, disable_pipes);
	if (ret)
		goto done;

	for_each_intel_crtc_masked(dev, disable_pipes, intel_crtc)
		intel_crtc_disable(&intel_crtc->base);

	for_each_intel_crtc_masked(dev, prepare_pipes, intel_crtc) {
		if (intel_crtc->base.state->enable)
			dev_priv->display.crtc_disable(&intel_crtc->base);
	}

	/* crtc->mode is already used by the ->mode_set callbacks, hence we need
	 * to set it here already despite that we pass it down the callchain.
	 *
	 * Note we'll need to fix this up when we start tracking multiple
	 * pipes; here we assume a single modeset_pipe and only track the
	 * single crtc and mode.
	 */
	if (modeset_pipes) {
		crtc->mode = *mode;
		/* mode_set/enable/disable functions rely on a correct pipe
		 * config. */
		intel_crtc_set_state(to_intel_crtc(crtc), pipe_config);

		/*
		 * Calculate and store various constants which
		 * are later needed by vblank and swap-completion
		 * timestamping. They are derived from true hwmode.
		 */
		drm_calc_timestamping_constants(crtc,
						&pipe_config->base.adjusted_mode);
	}

	/* Only after disabling all output pipelines that will be changed can we
	 * update the the output configuration. */
	intel_modeset_update_state(dev, prepare_pipes);

	modeset_update_crtc_power_domains(dev);

	/* Set up the DPLL and any encoders state that needs to adjust or depend
	 * on the DPLL.
	 */
	for_each_intel_crtc_masked(dev, modeset_pipes, intel_crtc) {
		struct drm_plane *primary = intel_crtc->base.primary;
		int vdisplay, hdisplay;

		drm_crtc_get_hv_timing(mode, &hdisplay, &vdisplay);
		ret = primary->funcs->update_plane(primary, &intel_crtc->base,
						   fb, 0, 0,
						   hdisplay, vdisplay,
						   x << 16, y << 16,
						   hdisplay << 16, vdisplay << 16);
	}

	/* Now enable the clocks, plane, pipe, and connectors that we set up. */
	for_each_intel_crtc_masked(dev, prepare_pipes, intel_crtc) {
		update_scanline_offset(intel_crtc);

		dev_priv->display.crtc_enable(&intel_crtc->base);
	}

	/* FIXME: add subpixel order */
done:
	if (ret && crtc->state->enable)
		crtc->mode = *saved_mode;

	kfree(saved_mode);
	return ret;
}

static int intel_set_mode_pipes(struct drm_crtc *crtc,
				struct drm_display_mode *mode,
				int x, int y, struct drm_framebuffer *fb,
				struct intel_crtc_state *pipe_config,
				unsigned modeset_pipes,
				unsigned prepare_pipes,
				unsigned disable_pipes)
{
	int ret;

	ret = __intel_set_mode(crtc, mode, x, y, fb, pipe_config, modeset_pipes,
			       prepare_pipes, disable_pipes);

	if (ret == 0)
		intel_modeset_check_state(crtc->dev);

	return ret;
}

static int intel_set_mode(struct drm_crtc *crtc,
			  struct drm_display_mode *mode,
			  int x, int y, struct drm_framebuffer *fb)
{
	struct intel_crtc_state *pipe_config;
	unsigned modeset_pipes, prepare_pipes, disable_pipes;

	pipe_config = intel_modeset_compute_config(crtc, mode, fb,
						   &modeset_pipes,
						   &prepare_pipes,
						   &disable_pipes);

	if (IS_ERR(pipe_config))
		return PTR_ERR(pipe_config);

	return intel_set_mode_pipes(crtc, mode, x, y, fb, pipe_config,
				    modeset_pipes, prepare_pipes,
				    disable_pipes);
}

void intel_crtc_restore_mode(struct drm_crtc *crtc)
{
	intel_set_mode(crtc, &crtc->mode, crtc->x, crtc->y, crtc->primary->fb);
}

#undef for_each_intel_crtc_masked

static void intel_set_config_free(struct intel_set_config *config)
{
	if (!config)
		return;

	kfree(config->save_connector_encoders);
	kfree(config->save_encoder_crtcs);
	kfree(config->save_crtc_enabled);
	kfree(config);
}

static int intel_set_config_save_state(struct drm_device *dev,
				       struct intel_set_config *config)
{
	struct drm_crtc *crtc;
	struct drm_encoder *encoder;
	struct drm_connector *connector;
	int count;

	config->save_crtc_enabled =
		kcalloc(dev->mode_config.num_crtc,
			sizeof(bool), GFP_KERNEL);
	if (!config->save_crtc_enabled)
		return -ENOMEM;

	config->save_encoder_crtcs =
		kcalloc(dev->mode_config.num_encoder,
			sizeof(struct drm_crtc *), GFP_KERNEL);
	if (!config->save_encoder_crtcs)
		return -ENOMEM;

	config->save_connector_encoders =
		kcalloc(dev->mode_config.num_connector,
			sizeof(struct drm_encoder *), GFP_KERNEL);
	if (!config->save_connector_encoders)
		return -ENOMEM;

	/* Copy data. Note that driver private data is not affected.
	 * Should anything bad happen only the expected state is
	 * restored, not the drivers personal bookkeeping.
	 */
	count = 0;
	for_each_crtc(dev, crtc) {
		config->save_crtc_enabled[count++] = crtc->state->enable;
	}

	count = 0;
	list_for_each_entry(encoder, &dev->mode_config.encoder_list, head) {
		config->save_encoder_crtcs[count++] = encoder->crtc;
	}

	count = 0;
	list_for_each_entry(connector, &dev->mode_config.connector_list, head) {
		config->save_connector_encoders[count++] = connector->encoder;
	}

	return 0;
}

static void intel_set_config_restore_state(struct drm_device *dev,
					   struct intel_set_config *config)
{
	struct intel_crtc *crtc;
	struct intel_encoder *encoder;
	struct intel_connector *connector;
	int count;

	count = 0;
	for_each_intel_crtc(dev, crtc) {
		crtc->new_enabled = config->save_crtc_enabled[count++];

		if (crtc->new_enabled)
			crtc->new_config = crtc->config;
		else
			crtc->new_config = NULL;
	}

	count = 0;
	for_each_intel_encoder(dev, encoder) {
		encoder->new_crtc =
			to_intel_crtc(config->save_encoder_crtcs[count++]);
	}

	count = 0;
	list_for_each_entry(connector, &dev->mode_config.connector_list, base.head) {
		connector->new_encoder =
			to_intel_encoder(config->save_connector_encoders[count++]);
	}
}

static bool
is_crtc_connector_off(struct drm_mode_set *set)
{
	int i;

	if (set->num_connectors == 0)
		return false;

	if (WARN_ON(set->connectors == NULL))
		return false;

	for (i = 0; i < set->num_connectors; i++)
		if (set->connectors[i]->encoder &&
		    set->connectors[i]->encoder->crtc == set->crtc &&
		    set->connectors[i]->dpms != DRM_MODE_DPMS_ON)
			return true;

	return false;
}

static void
intel_set_config_compute_mode_changes(struct drm_mode_set *set,
				      struct intel_set_config *config)
{

	/* We should be able to check here if the fb has the same properties
	 * and then just flip_or_move it */
	if (is_crtc_connector_off(set)) {
		config->mode_changed = true;
	} else if (set->crtc->primary->fb != set->fb) {
		/*
		 * If we have no fb, we can only flip as long as the crtc is
		 * active, otherwise we need a full mode set.  The crtc may
		 * be active if we've only disabled the primary plane, or
		 * in fastboot situations.
		 */
		if (set->crtc->primary->fb == NULL) {
			struct intel_crtc *intel_crtc =
				to_intel_crtc(set->crtc);

			if (intel_crtc->active) {
				DRM_DEBUG_KMS("crtc has no fb, will flip\n");
				config->fb_changed = true;
			} else {
				DRM_DEBUG_KMS("inactive crtc, full mode set\n");
				config->mode_changed = true;
			}
		} else if (set->fb == NULL) {
			config->mode_changed = true;
		} else if (set->fb->pixel_format !=
			   set->crtc->primary->fb->pixel_format) {
			config->mode_changed = true;
		} else {
			config->fb_changed = true;
		}
	}

	if (set->fb && (set->x != set->crtc->x || set->y != set->crtc->y))
		config->fb_changed = true;

	if (set->mode && !drm_mode_equal(set->mode, &set->crtc->mode)) {
		DRM_DEBUG_KMS("modes are different, full mode set\n");
		drm_mode_debug_printmodeline(&set->crtc->mode);
		drm_mode_debug_printmodeline(set->mode);
		config->mode_changed = true;
	}

	DRM_DEBUG_KMS("computed changes for [CRTC:%d], mode_changed=%d, fb_changed=%d\n",
			set->crtc->base.id, config->mode_changed, config->fb_changed);
}

static int
intel_modeset_stage_output_state(struct drm_device *dev,
				 struct drm_mode_set *set,
				 struct intel_set_config *config)
{
	struct intel_connector *connector;
	struct intel_encoder *encoder;
	struct intel_crtc *crtc;
	int ro;

	/* The upper layers ensure that we either disable a crtc or have a list
	 * of connectors. For paranoia, double-check this. */
	WARN_ON(!set->fb && (set->num_connectors != 0));
	WARN_ON(set->fb && (set->num_connectors == 0));

	list_for_each_entry(connector, &dev->mode_config.connector_list,
			    base.head) {
		/* Otherwise traverse passed in connector list and get encoders
		 * for them. */
		for (ro = 0; ro < set->num_connectors; ro++) {
			if (set->connectors[ro] == &connector->base) {
				connector->new_encoder = intel_find_encoder(connector, to_intel_crtc(set->crtc)->pipe);
				break;
			}
		}

		/* If we disable the crtc, disable all its connectors. Also, if
		 * the connector is on the changing crtc but not on the new
		 * connector list, disable it. */
		if ((!set->fb || ro == set->num_connectors) &&
		    connector->base.encoder &&
		    connector->base.encoder->crtc == set->crtc) {
			connector->new_encoder = NULL;

			DRM_DEBUG_KMS("[CONNECTOR:%d:%s] to [NOCRTC]\n",
				connector->base.base.id,
				connector->base.name);
		}


		if (&connector->new_encoder->base != connector->base.encoder) {
			DRM_DEBUG_KMS("encoder changed, full mode switch\n");
			config->mode_changed = true;
		}
	}
	/* connector->new_encoder is now updated for all connectors. */

	/* Update crtc of enabled connectors. */
	list_for_each_entry(connector, &dev->mode_config.connector_list,
			    base.head) {
		struct drm_crtc *new_crtc;

		if (!connector->new_encoder)
			continue;

		new_crtc = connector->new_encoder->base.crtc;

		for (ro = 0; ro < set->num_connectors; ro++) {
			if (set->connectors[ro] == &connector->base)
				new_crtc = set->crtc;
		}

		/* Make sure the new CRTC will work with the encoder */
		if (!drm_encoder_crtc_ok(&connector->new_encoder->base,
					 new_crtc)) {
			return -EINVAL;
		}
		connector->new_encoder->new_crtc = to_intel_crtc(new_crtc);

		DRM_DEBUG_KMS("[CONNECTOR:%d:%s] to [CRTC:%d]\n",
			connector->base.base.id,
			connector->base.name,
			new_crtc->base.id);
	}

	/* Check for any encoders that needs to be disabled. */
	for_each_intel_encoder(dev, encoder) {
		int num_connectors = 0;
		list_for_each_entry(connector,
				    &dev->mode_config.connector_list,
				    base.head) {
			if (connector->new_encoder == encoder) {
				WARN_ON(!connector->new_encoder->new_crtc);
				num_connectors++;
			}
		}

		if (num_connectors == 0)
			encoder->new_crtc = NULL;
		else if (num_connectors > 1)
			return -EINVAL;

		/* Only now check for crtc changes so we don't miss encoders
		 * that will be disabled. */
		if (&encoder->new_crtc->base != encoder->base.crtc) {
			DRM_DEBUG_KMS("crtc changed, full mode switch\n");
			config->mode_changed = true;
		}
	}
	/* Now we've also updated encoder->new_crtc for all encoders. */
	list_for_each_entry(connector, &dev->mode_config.connector_list,
			    base.head) {
		if (connector->new_encoder)
			if (connector->new_encoder != connector->encoder)
				connector->encoder = connector->new_encoder;
	}
	for_each_intel_crtc(dev, crtc) {
		crtc->new_enabled = false;

		for_each_intel_encoder(dev, encoder) {
			if (encoder->new_crtc == crtc) {
				crtc->new_enabled = true;
				break;
			}
		}

		if (crtc->new_enabled != crtc->base.state->enable) {
			DRM_DEBUG_KMS("crtc %sabled, full mode switch\n",
				      crtc->new_enabled ? "en" : "dis");
			config->mode_changed = true;
		}

		if (crtc->new_enabled)
			crtc->new_config = crtc->config;
		else
			crtc->new_config = NULL;
	}

	return 0;
}

static void disable_crtc_nofb(struct intel_crtc *crtc)
{
	struct drm_device *dev = crtc->base.dev;
	struct intel_encoder *encoder;
	struct intel_connector *connector;

	DRM_DEBUG_KMS("Trying to restore without FB -> disabling pipe %c\n",
		      pipe_name(crtc->pipe));

	list_for_each_entry(connector, &dev->mode_config.connector_list, base.head) {
		if (connector->new_encoder &&
		    connector->new_encoder->new_crtc == crtc)
			connector->new_encoder = NULL;
	}

	for_each_intel_encoder(dev, encoder) {
		if (encoder->new_crtc == crtc)
			encoder->new_crtc = NULL;
	}

	crtc->new_enabled = false;
	crtc->new_config = NULL;
}

static int intel_crtc_set_config(struct drm_mode_set *set)
{
	struct drm_device *dev;
	struct drm_mode_set save_set;
	struct intel_set_config *config;
	struct intel_crtc_state *pipe_config;
	unsigned modeset_pipes, prepare_pipes, disable_pipes;
	int ret;

	BUG_ON(!set);
	BUG_ON(!set->crtc);
	BUG_ON(!set->crtc->helper_private);

	/* Enforce sane interface api - has been abused by the fb helper. */
	BUG_ON(!set->mode && set->fb);
	BUG_ON(set->fb && set->num_connectors == 0);

	if (set->fb) {
		DRM_DEBUG_KMS("[CRTC:%d] [FB:%d] #connectors=%d (x y) (%i %i)\n",
				set->crtc->base.id, set->fb->base.id,
				(int)set->num_connectors, set->x, set->y);
	} else {
		DRM_DEBUG_KMS("[CRTC:%d] [NOFB]\n", set->crtc->base.id);
	}

	dev = set->crtc->dev;

	ret = -ENOMEM;
	config = kzalloc(sizeof(*config), GFP_KERNEL);
	if (!config)
		goto out_config;

	ret = intel_set_config_save_state(dev, config);
	if (ret)
		goto out_config;

	save_set.crtc = set->crtc;
	save_set.mode = &set->crtc->mode;
	save_set.x = set->crtc->x;
	save_set.y = set->crtc->y;
	save_set.fb = set->crtc->primary->fb;

	/* Compute whether we need a full modeset, only an fb base update or no
	 * change at all. In the future we might also check whether only the
	 * mode changed, e.g. for LVDS where we only change the panel fitter in
	 * such cases. */
	intel_set_config_compute_mode_changes(set, config);

	ret = intel_modeset_stage_output_state(dev, set, config);
	if (ret)
		goto fail;

	pipe_config = intel_modeset_compute_config(set->crtc, set->mode,
						   set->fb,
						   &modeset_pipes,
						   &prepare_pipes,
						   &disable_pipes);
	if (IS_ERR(pipe_config)) {
		ret = PTR_ERR(pipe_config);
		goto fail;
	} else if (pipe_config) {
		if (pipe_config->has_audio !=
		    to_intel_crtc(set->crtc)->config->has_audio)
			config->mode_changed = true;

		/*
		 * Note we have an issue here with infoframes: current code
		 * only updates them on the full mode set path per hw
		 * requirements.  So here we should be checking for any
		 * required changes and forcing a mode set.
		 */
	}

	/* set_mode will free it in the mode_changed case */
	if (!config->mode_changed)
		kfree(pipe_config);

	intel_update_pipe_size(to_intel_crtc(set->crtc));

	if (config->mode_changed) {
		ret = intel_set_mode_pipes(set->crtc, set->mode,
					   set->x, set->y, set->fb, pipe_config,
					   modeset_pipes, prepare_pipes,
					   disable_pipes);
	} else if (config->fb_changed) {
		struct intel_crtc *intel_crtc = to_intel_crtc(set->crtc);
		struct drm_plane *primary = set->crtc->primary;
		int vdisplay, hdisplay;

		drm_crtc_get_hv_timing(set->mode, &hdisplay, &vdisplay);
		ret = primary->funcs->update_plane(primary, set->crtc, set->fb,
						   0, 0, hdisplay, vdisplay,
						   set->x << 16, set->y << 16,
						   hdisplay << 16, vdisplay << 16);

		/*
		 * We need to make sure the primary plane is re-enabled if it
		 * has previously been turned off.
		 */
		if (!intel_crtc->primary_enabled && ret == 0) {
			WARN_ON(!intel_crtc->active);
			intel_enable_primary_hw_plane(set->crtc->primary, set->crtc);
		}

		/*
		 * In the fastboot case this may be our only check of the
		 * state after boot.  It would be better to only do it on
		 * the first update, but we don't have a nice way of doing that
		 * (and really, set_config isn't used much for high freq page
		 * flipping, so increasing its cost here shouldn't be a big
		 * deal).
		 */
		if (i915.fastboot && ret == 0)
			intel_modeset_check_state(set->crtc->dev);
	}

	if (ret) {
		DRM_DEBUG_KMS("failed to set mode on [CRTC:%d], err = %d\n",
			      set->crtc->base.id, ret);
fail:
		intel_set_config_restore_state(dev, config);

		/*
		 * HACK: if the pipe was on, but we didn't have a framebuffer,
		 * force the pipe off to avoid oopsing in the modeset code
		 * due to fb==NULL. This should only happen during boot since
		 * we don't yet reconstruct the FB from the hardware state.
		 */
		if (to_intel_crtc(save_set.crtc)->new_enabled && !save_set.fb)
			disable_crtc_nofb(to_intel_crtc(save_set.crtc));

		/* Try to restore the config */
		if (config->mode_changed &&
		    intel_set_mode(save_set.crtc, save_set.mode,
				   save_set.x, save_set.y, save_set.fb))
			DRM_ERROR("failed to restore config after modeset failure\n");
	}

out_config:
	intel_set_config_free(config);
	return ret;
}

static const struct drm_crtc_funcs intel_crtc_funcs = {
	.gamma_set = intel_crtc_gamma_set,
	.set_config = intel_crtc_set_config,
	.destroy = intel_crtc_destroy,
	.page_flip = intel_crtc_page_flip,
	.atomic_duplicate_state = intel_crtc_duplicate_state,
	.atomic_destroy_state = intel_crtc_destroy_state,
};

static bool ibx_pch_dpll_get_hw_state(struct drm_i915_private *dev_priv,
				      struct intel_shared_dpll *pll,
				      struct intel_dpll_hw_state *hw_state)
{
	uint32_t val;

	if (!intel_display_power_is_enabled(dev_priv, POWER_DOMAIN_PLLS))
		return false;

	val = I915_READ(PCH_DPLL(pll->id));
	hw_state->dpll = val;
	hw_state->fp0 = I915_READ(PCH_FP0(pll->id));
	hw_state->fp1 = I915_READ(PCH_FP1(pll->id));

	return val & DPLL_VCO_ENABLE;
}

static void ibx_pch_dpll_mode_set(struct drm_i915_private *dev_priv,
				  struct intel_shared_dpll *pll)
{
	I915_WRITE(PCH_FP0(pll->id), pll->config.hw_state.fp0);
	I915_WRITE(PCH_FP1(pll->id), pll->config.hw_state.fp1);
}

static void ibx_pch_dpll_enable(struct drm_i915_private *dev_priv,
				struct intel_shared_dpll *pll)
{
	/* PCH refclock must be enabled first */
	ibx_assert_pch_refclk_enabled(dev_priv);

	I915_WRITE(PCH_DPLL(pll->id), pll->config.hw_state.dpll);

	/* Wait for the clocks to stabilize. */
	POSTING_READ(PCH_DPLL(pll->id));
	udelay(150);

	/* The pixel multiplier can only be updated once the
	 * DPLL is enabled and the clocks are stable.
	 *
	 * So write it again.
	 */
	I915_WRITE(PCH_DPLL(pll->id), pll->config.hw_state.dpll);
	POSTING_READ(PCH_DPLL(pll->id));
	udelay(200);
}

static void ibx_pch_dpll_disable(struct drm_i915_private *dev_priv,
				 struct intel_shared_dpll *pll)
{
	struct drm_device *dev = dev_priv->dev;
	struct intel_crtc *crtc;

	/* Make sure no transcoder isn't still depending on us. */
	for_each_intel_crtc(dev, crtc) {
		if (intel_crtc_to_shared_dpll(crtc) == pll)
			assert_pch_transcoder_disabled(dev_priv, crtc->pipe);
	}

	I915_WRITE(PCH_DPLL(pll->id), 0);
	POSTING_READ(PCH_DPLL(pll->id));
	udelay(200);
}

static char *ibx_pch_dpll_names[] = {
	"PCH DPLL A",
	"PCH DPLL B",
};

static void ibx_pch_dpll_init(struct drm_device *dev)
{
	struct drm_i915_private *dev_priv = dev->dev_private;
	int i;

	dev_priv->num_shared_dpll = 2;

	for (i = 0; i < dev_priv->num_shared_dpll; i++) {
		dev_priv->shared_dplls[i].id = i;
		dev_priv->shared_dplls[i].name = ibx_pch_dpll_names[i];
		dev_priv->shared_dplls[i].mode_set = ibx_pch_dpll_mode_set;
		dev_priv->shared_dplls[i].enable = ibx_pch_dpll_enable;
		dev_priv->shared_dplls[i].disable = ibx_pch_dpll_disable;
		dev_priv->shared_dplls[i].get_hw_state =
			ibx_pch_dpll_get_hw_state;
	}
}

static void intel_shared_dpll_init(struct drm_device *dev)
{
	struct drm_i915_private *dev_priv = dev->dev_private;

	if (HAS_DDI(dev))
		intel_ddi_pll_init(dev);
	else if (HAS_PCH_IBX(dev) || HAS_PCH_CPT(dev))
		ibx_pch_dpll_init(dev);
	else
		dev_priv->num_shared_dpll = 0;

	BUG_ON(dev_priv->num_shared_dpll > I915_NUM_PLLS);
}

/**
 * intel_prepare_plane_fb - Prepare fb for usage on plane
 * @plane: drm plane to prepare for
 * @fb: framebuffer to prepare for presentation
 *
 * Prepares a framebuffer for usage on a display plane.  Generally this
 * involves pinning the underlying object and updating the frontbuffer tracking
 * bits.  Some older platforms need special physical address handling for
 * cursor planes.
 *
 * Returns 0 on success, negative error code on failure.
 */
int
intel_prepare_plane_fb(struct drm_plane *plane,
		       struct drm_framebuffer *fb,
		       const struct drm_plane_state *new_state)
{
	struct drm_device *dev = plane->dev;
	struct intel_plane *intel_plane = to_intel_plane(plane);
	enum pipe pipe = intel_plane->pipe;
	struct drm_i915_gem_object *obj = intel_fb_obj(fb);
	struct drm_i915_gem_object *old_obj = intel_fb_obj(plane->fb);
	unsigned frontbuffer_bits = 0;
	int ret = 0;

	if (!obj)
		return 0;

	switch (plane->type) {
	case DRM_PLANE_TYPE_PRIMARY:
		frontbuffer_bits = INTEL_FRONTBUFFER_PRIMARY(pipe);
		break;
	case DRM_PLANE_TYPE_CURSOR:
		frontbuffer_bits = INTEL_FRONTBUFFER_CURSOR(pipe);
		break;
	case DRM_PLANE_TYPE_OVERLAY:
		frontbuffer_bits = INTEL_FRONTBUFFER_SPRITE(pipe);
		break;
	}

	mutex_lock(&dev->struct_mutex);

	if (plane->type == DRM_PLANE_TYPE_CURSOR &&
	    INTEL_INFO(dev)->cursor_needs_physical) {
		int align = IS_I830(dev) ? 16 * 1024 : 256;
		ret = i915_gem_object_attach_phys(obj, align);
		if (ret)
			DRM_DEBUG_KMS("failed to attach phys object\n");
	} else {
		ret = intel_pin_and_fence_fb_obj(plane, fb, NULL);
	}

	if (ret == 0)
		i915_gem_track_fb(old_obj, obj, frontbuffer_bits);

	mutex_unlock(&dev->struct_mutex);

	return ret;
}

/**
 * intel_cleanup_plane_fb - Cleans up an fb after plane use
 * @plane: drm plane to clean up for
 * @fb: old framebuffer that was on plane
 *
 * Cleans up a framebuffer that has just been removed from a plane.
 */
void
intel_cleanup_plane_fb(struct drm_plane *plane,
		       struct drm_framebuffer *fb,
		       const struct drm_plane_state *old_state)
{
	struct drm_device *dev = plane->dev;
	struct drm_i915_gem_object *obj = intel_fb_obj(fb);

	if (WARN_ON(!obj))
		return;

	if (plane->type != DRM_PLANE_TYPE_CURSOR ||
	    !INTEL_INFO(dev)->cursor_needs_physical) {
		mutex_lock(&dev->struct_mutex);
		intel_unpin_fb_obj(obj);
		mutex_unlock(&dev->struct_mutex);
	}
}

static int
intel_check_primary_plane(struct drm_plane *plane,
			  struct intel_plane_state *state)
{
	struct drm_device *dev = plane->dev;
	struct drm_i915_private *dev_priv = dev->dev_private;
	struct drm_crtc *crtc = state->base.crtc;
	struct intel_crtc *intel_crtc;
	struct drm_framebuffer *fb = state->base.fb;
	struct drm_rect *dest = &state->dst;
	struct drm_rect *src = &state->src;
	const struct drm_rect *clip = &state->clip;
	int ret;

	crtc = crtc ? crtc : plane->crtc;
	intel_crtc = to_intel_crtc(crtc);

	ret = drm_plane_helper_check_update(plane, crtc, fb,
					    src, dest, clip,
					    DRM_PLANE_HELPER_NO_SCALING,
					    DRM_PLANE_HELPER_NO_SCALING,
					    false, true, &state->visible);
	if (ret)
		return ret;

	if (intel_crtc->active) {
		intel_crtc->atomic.wait_for_flips = true;

		/*
		 * FBC does not work on some platforms for rotated
		 * planes, so disable it when rotation is not 0 and
		 * update it when rotation is set back to 0.
		 *
		 * FIXME: This is redundant with the fbc update done in
		 * the primary plane enable function except that that
		 * one is done too late. We eventually need to unify
		 * this.
		 */
		if (intel_crtc->primary_enabled &&
		    INTEL_INFO(dev)->gen <= 4 && !IS_G4X(dev) &&
		    dev_priv->fbc.crtc == intel_crtc &&
		    state->base.rotation != BIT(DRM_ROTATE_0)) {
			intel_crtc->atomic.disable_fbc = true;
		}

		if (state->visible) {
			/*
			 * BDW signals flip done immediately if the plane
			 * is disabled, even if the plane enable is already
			 * armed to occur at the next vblank :(
			 */
			if (IS_BROADWELL(dev) && !intel_crtc->primary_enabled)
				intel_crtc->atomic.wait_vblank = true;
		}

		intel_crtc->atomic.fb_bits |=
			INTEL_FRONTBUFFER_PRIMARY(intel_crtc->pipe);

		intel_crtc->atomic.update_fbc = true;

		/* Update watermarks on tiling changes. */
		if (!plane->state->fb || !state->base.fb ||
		    plane->state->fb->modifier[0] !=
		    state->base.fb->modifier[0])
			intel_crtc->atomic.update_wm = true;
	}

	return 0;
}

static void
intel_commit_primary_plane(struct drm_plane *plane,
			   struct intel_plane_state *state)
{
	struct drm_crtc *crtc = state->base.crtc;
	struct drm_framebuffer *fb = state->base.fb;
	struct drm_device *dev = plane->dev;
	struct drm_i915_private *dev_priv = dev->dev_private;
	struct intel_crtc *intel_crtc;
	struct drm_i915_gem_object *obj = intel_fb_obj(fb);
	struct intel_plane *intel_plane = to_intel_plane(plane);
	struct drm_rect *src = &state->src;

	crtc = crtc ? crtc : plane->crtc;
	intel_crtc = to_intel_crtc(crtc);

	plane->fb = fb;
	crtc->x = src->x1 >> 16;
	crtc->y = src->y1 >> 16;

	intel_plane->obj = obj;

	if (intel_crtc->active) {
		if (state->visible) {
			/* FIXME: kill this fastboot hack */
			intel_update_pipe_size(intel_crtc);

			intel_crtc->primary_enabled = true;

			dev_priv->display.update_primary_plane(crtc, plane->fb,
					crtc->x, crtc->y);
		} else {
			/*
			 * If clipping results in a non-visible primary plane,
			 * we'll disable the primary plane.  Note that this is
			 * a bit different than what happens if userspace
			 * explicitly disables the plane by passing fb=0
			 * because plane->fb still gets set and pinned.
			 */
			intel_disable_primary_hw_plane(plane, crtc);
		}
	}
}

static void intel_begin_crtc_commit(struct drm_crtc *crtc)
{
	struct drm_device *dev = crtc->dev;
	struct drm_i915_private *dev_priv = dev->dev_private;
	struct intel_crtc *intel_crtc = to_intel_crtc(crtc);
	struct intel_plane *intel_plane;
	struct drm_plane *p;
	unsigned fb_bits = 0;

	/* Track fb's for any planes being disabled */
	list_for_each_entry(p, &dev->mode_config.plane_list, head) {
		intel_plane = to_intel_plane(p);

		if (intel_crtc->atomic.disabled_planes &
		    (1 << drm_plane_index(p))) {
			switch (p->type) {
			case DRM_PLANE_TYPE_PRIMARY:
				fb_bits = INTEL_FRONTBUFFER_PRIMARY(intel_plane->pipe);
				break;
			case DRM_PLANE_TYPE_CURSOR:
				fb_bits = INTEL_FRONTBUFFER_CURSOR(intel_plane->pipe);
				break;
			case DRM_PLANE_TYPE_OVERLAY:
				fb_bits = INTEL_FRONTBUFFER_SPRITE(intel_plane->pipe);
				break;
			}

			mutex_lock(&dev->struct_mutex);
			i915_gem_track_fb(intel_fb_obj(p->fb), NULL, fb_bits);
			mutex_unlock(&dev->struct_mutex);
		}
	}

	if (intel_crtc->atomic.wait_for_flips)
		intel_crtc_wait_for_pending_flips(crtc);

	if (intel_crtc->atomic.disable_fbc)
		intel_fbc_disable(dev);

	if (intel_crtc->atomic.pre_disable_primary)
		intel_pre_disable_primary(crtc);

	if (intel_crtc->atomic.update_wm)
		intel_update_watermarks(crtc);

	intel_runtime_pm_get(dev_priv);

	/* Perform vblank evasion around commit operation */
	if (intel_crtc->active)
		intel_crtc->atomic.evade =
			intel_pipe_update_start(intel_crtc,
						&intel_crtc->atomic.start_vbl_count);
}

static void intel_finish_crtc_commit(struct drm_crtc *crtc)
{
	struct drm_device *dev = crtc->dev;
	struct drm_i915_private *dev_priv = dev->dev_private;
	struct intel_crtc *intel_crtc = to_intel_crtc(crtc);
	struct drm_plane *p;

	if (intel_crtc->atomic.evade)
		intel_pipe_update_end(intel_crtc,
				      intel_crtc->atomic.start_vbl_count);

	intel_runtime_pm_put(dev_priv);

	if (intel_crtc->atomic.wait_vblank)
		intel_wait_for_vblank(dev, intel_crtc->pipe);

	intel_frontbuffer_flip(dev, intel_crtc->atomic.fb_bits);

	if (intel_crtc->atomic.update_fbc) {
		mutex_lock(&dev->struct_mutex);
		intel_fbc_update(dev);
		mutex_unlock(&dev->struct_mutex);
	}

	if (intel_crtc->atomic.post_enable_primary)
		intel_post_enable_primary(crtc);

	drm_for_each_legacy_plane(p, &dev->mode_config.plane_list)
		if (intel_crtc->atomic.update_sprite_watermarks & drm_plane_index(p))
			intel_update_sprite_watermarks(p, crtc, 0, 0, 0,
						       false, false);

	memset(&intel_crtc->atomic, 0, sizeof(intel_crtc->atomic));
}

/**
 * intel_plane_destroy - destroy a plane
 * @plane: plane to destroy
 *
 * Common destruction function for all types of planes (primary, cursor,
 * sprite).
 */
void intel_plane_destroy(struct drm_plane *plane)
{
	struct intel_plane *intel_plane = to_intel_plane(plane);
	drm_plane_cleanup(plane);
	kfree(intel_plane);
}

const struct drm_plane_funcs intel_plane_funcs = {
	.update_plane = drm_atomic_helper_update_plane,
	.disable_plane = drm_atomic_helper_disable_plane,
	.destroy = intel_plane_destroy,
	.set_property = drm_atomic_helper_plane_set_property,
	.atomic_get_property = intel_plane_atomic_get_property,
	.atomic_set_property = intel_plane_atomic_set_property,
	.atomic_duplicate_state = intel_plane_duplicate_state,
	.atomic_destroy_state = intel_plane_destroy_state,

};

static struct drm_plane *intel_primary_plane_create(struct drm_device *dev,
						    int pipe)
{
	struct intel_plane *primary;
	struct intel_plane_state *state;
	const uint32_t *intel_primary_formats;
	int num_formats;

	primary = kzalloc(sizeof(*primary), GFP_KERNEL);
	if (primary == NULL)
		return NULL;

	state = intel_create_plane_state(&primary->base);
	if (!state) {
		kfree(primary);
		return NULL;
	}
	primary->base.state = &state->base;

	primary->can_scale = false;
	primary->max_downscale = 1;
	primary->pipe = pipe;
	primary->plane = pipe;
	primary->check_plane = intel_check_primary_plane;
	primary->commit_plane = intel_commit_primary_plane;
	if (HAS_FBC(dev) && INTEL_INFO(dev)->gen < 4)
		primary->plane = !pipe;

	if (INTEL_INFO(dev)->gen <= 3) {
		intel_primary_formats = intel_primary_formats_gen2;
		num_formats = ARRAY_SIZE(intel_primary_formats_gen2);
	} else {
		intel_primary_formats = intel_primary_formats_gen4;
		num_formats = ARRAY_SIZE(intel_primary_formats_gen4);
	}

	drm_universal_plane_init(dev, &primary->base, 0,
				 &intel_plane_funcs,
				 intel_primary_formats, num_formats,
				 DRM_PLANE_TYPE_PRIMARY);

	if (INTEL_INFO(dev)->gen >= 4) {
		if (!dev->mode_config.rotation_property)
			dev->mode_config.rotation_property =
				drm_mode_create_rotation_property(dev,
							BIT(DRM_ROTATE_0) |
							BIT(DRM_ROTATE_180));
		if (dev->mode_config.rotation_property)
			drm_object_attach_property(&primary->base.base,
				dev->mode_config.rotation_property,
				state->base.rotation);
	}

	drm_plane_helper_add(&primary->base, &intel_plane_helper_funcs);

	return &primary->base;
}

static int
intel_check_cursor_plane(struct drm_plane *plane,
			 struct intel_plane_state *state)
{
	struct drm_crtc *crtc = state->base.crtc;
	struct drm_device *dev = plane->dev;
	struct drm_framebuffer *fb = state->base.fb;
	struct drm_rect *dest = &state->dst;
	struct drm_rect *src = &state->src;
	const struct drm_rect *clip = &state->clip;
	struct drm_i915_gem_object *obj = intel_fb_obj(fb);
	struct intel_crtc *intel_crtc;
	unsigned stride;
	int ret;

	crtc = crtc ? crtc : plane->crtc;
	intel_crtc = to_intel_crtc(crtc);

	ret = drm_plane_helper_check_update(plane, crtc, fb,
					    src, dest, clip,
					    DRM_PLANE_HELPER_NO_SCALING,
					    DRM_PLANE_HELPER_NO_SCALING,
					    true, true, &state->visible);
	if (ret)
		return ret;


	/* if we want to turn off the cursor ignore width and height */
	if (!obj)
		goto finish;

	/* Check for which cursor types we support */
	if (!cursor_size_ok(dev, state->base.crtc_w, state->base.crtc_h)) {
		DRM_DEBUG("Cursor dimension %dx%d not supported\n",
			  state->base.crtc_w, state->base.crtc_h);
		return -EINVAL;
	}

	stride = roundup_pow_of_two(state->base.crtc_w) * 4;
	if (obj->base.size < stride * state->base.crtc_h) {
		DRM_DEBUG_KMS("buffer is too small\n");
		return -ENOMEM;
	}

	if (fb->modifier[0] != DRM_FORMAT_MOD_NONE) {
		DRM_DEBUG_KMS("cursor cannot be tiled\n");
		ret = -EINVAL;
	}

finish:
	if (intel_crtc->active) {
		if (intel_crtc->cursor_width != state->base.crtc_w)
			intel_crtc->atomic.update_wm = true;

		intel_crtc->atomic.fb_bits |=
			INTEL_FRONTBUFFER_CURSOR(intel_crtc->pipe);
	}

	return ret;
}

static void
intel_commit_cursor_plane(struct drm_plane *plane,
			  struct intel_plane_state *state)
{
	struct drm_crtc *crtc = state->base.crtc;
	struct drm_device *dev = plane->dev;
	struct intel_crtc *intel_crtc;
	struct intel_plane *intel_plane = to_intel_plane(plane);
	struct drm_i915_gem_object *obj = intel_fb_obj(state->base.fb);
	uint32_t addr;

	crtc = crtc ? crtc : plane->crtc;
	intel_crtc = to_intel_crtc(crtc);

	plane->fb = state->base.fb;
	crtc->cursor_x = state->base.crtc_x;
	crtc->cursor_y = state->base.crtc_y;

	intel_plane->obj = obj;

	if (intel_crtc->cursor_bo == obj)
		goto update;

	if (!obj)
		addr = 0;
	else if (!INTEL_INFO(dev)->cursor_needs_physical)
		addr = i915_gem_obj_ggtt_offset(obj);
	else
		addr = obj->phys_handle->busaddr;

	intel_crtc->cursor_addr = addr;
	intel_crtc->cursor_bo = obj;
update:
	intel_crtc->cursor_width = state->base.crtc_w;
	intel_crtc->cursor_height = state->base.crtc_h;

	if (intel_crtc->active)
		intel_crtc_update_cursor(crtc, state->visible);
}

static struct drm_plane *intel_cursor_plane_create(struct drm_device *dev,
						   int pipe)
{
	struct intel_plane *cursor;
	struct intel_plane_state *state;

	cursor = kzalloc(sizeof(*cursor), GFP_KERNEL);
	if (cursor == NULL)
		return NULL;

	state = intel_create_plane_state(&cursor->base);
	if (!state) {
		kfree(cursor);
		return NULL;
	}
	cursor->base.state = &state->base;

	cursor->can_scale = false;
	cursor->max_downscale = 1;
	cursor->pipe = pipe;
	cursor->plane = pipe;
	cursor->check_plane = intel_check_cursor_plane;
	cursor->commit_plane = intel_commit_cursor_plane;

	drm_universal_plane_init(dev, &cursor->base, 0,
				 &intel_plane_funcs,
				 intel_cursor_formats,
				 ARRAY_SIZE(intel_cursor_formats),
				 DRM_PLANE_TYPE_CURSOR);

	if (INTEL_INFO(dev)->gen >= 4) {
		if (!dev->mode_config.rotation_property)
			dev->mode_config.rotation_property =
				drm_mode_create_rotation_property(dev,
							BIT(DRM_ROTATE_0) |
							BIT(DRM_ROTATE_180));
		if (dev->mode_config.rotation_property)
			drm_object_attach_property(&cursor->base.base,
				dev->mode_config.rotation_property,
				state->base.rotation);
	}

	drm_plane_helper_add(&cursor->base, &intel_plane_helper_funcs);

	return &cursor->base;
}

static void intel_crtc_init(struct drm_device *dev, int pipe)
{
	struct drm_i915_private *dev_priv = dev->dev_private;
	struct intel_crtc *intel_crtc;
	struct intel_crtc_state *crtc_state = NULL;
	struct drm_plane *primary = NULL;
	struct drm_plane *cursor = NULL;
	int i, ret;

	intel_crtc = kzalloc(sizeof(*intel_crtc), GFP_KERNEL);
	if (intel_crtc == NULL)
		return;

	crtc_state = kzalloc(sizeof(*crtc_state), GFP_KERNEL);
	if (!crtc_state)
		goto fail;
	intel_crtc_set_state(intel_crtc, crtc_state);
	crtc_state->base.crtc = &intel_crtc->base;

	primary = intel_primary_plane_create(dev, pipe);
	if (!primary)
		goto fail;

	cursor = intel_cursor_plane_create(dev, pipe);
	if (!cursor)
		goto fail;

	ret = drm_crtc_init_with_planes(dev, &intel_crtc->base, primary,
					cursor, &intel_crtc_funcs);
	if (ret)
		goto fail;

	drm_mode_crtc_set_gamma_size(&intel_crtc->base, 256);
	for (i = 0; i < 256; i++) {
		intel_crtc->lut_r[i] = i;
		intel_crtc->lut_g[i] = i;
		intel_crtc->lut_b[i] = i;
	}

	/*
	 * On gen2/3 only plane A can do fbc, but the panel fitter and lvds port
	 * is hooked to pipe B. Hence we want plane A feeding pipe B.
	 */
	intel_crtc->pipe = pipe;
	intel_crtc->plane = pipe;
	if (HAS_FBC(dev) && INTEL_INFO(dev)->gen < 4) {
		DRM_DEBUG_KMS("swapping pipes & planes for FBC\n");
		intel_crtc->plane = !pipe;
	}

	intel_crtc->cursor_base = ~0;
	intel_crtc->cursor_cntl = ~0;
	intel_crtc->cursor_size = ~0;

	BUG_ON(pipe >= ARRAY_SIZE(dev_priv->plane_to_crtc_mapping) ||
	       dev_priv->plane_to_crtc_mapping[intel_crtc->plane] != NULL);
	dev_priv->plane_to_crtc_mapping[intel_crtc->plane] = &intel_crtc->base;
	dev_priv->pipe_to_crtc_mapping[intel_crtc->pipe] = &intel_crtc->base;

	INIT_WORK(&intel_crtc->mmio_flip.work, intel_mmio_flip_work_func);

	drm_crtc_helper_add(&intel_crtc->base, &intel_helper_funcs);

	WARN_ON(drm_crtc_index(&intel_crtc->base) != intel_crtc->pipe);
	return;

fail:
	if (primary)
		drm_plane_cleanup(primary);
	if (cursor)
		drm_plane_cleanup(cursor);
	kfree(crtc_state);
	kfree(intel_crtc);
}

enum pipe intel_get_pipe_from_connector(struct intel_connector *connector)
{
	struct drm_encoder *encoder = connector->base.encoder;
	struct drm_device *dev = connector->base.dev;

	WARN_ON(!drm_modeset_is_locked(&dev->mode_config.connection_mutex));

	if (!encoder || WARN_ON(!encoder->crtc))
		return INVALID_PIPE;

	return to_intel_crtc(encoder->crtc)->pipe;
}

int intel_get_pipe_from_crtc_id(struct drm_device *dev, void *data,
				struct drm_file *file)
{
	struct drm_i915_get_pipe_from_crtc_id *pipe_from_crtc_id = data;
	struct drm_crtc *drmmode_crtc;
	struct intel_crtc *crtc;

	drmmode_crtc = drm_crtc_find(dev, pipe_from_crtc_id->crtc_id);

	if (!drmmode_crtc) {
		DRM_ERROR("no such CRTC id\n");
		return -ENOENT;
	}

	crtc = to_intel_crtc(drmmode_crtc);
	pipe_from_crtc_id->pipe = crtc->pipe;

	return 0;
}

static int intel_encoder_clones(struct intel_encoder *encoder)
{
	struct drm_device *dev = encoder->base.dev;
	struct intel_encoder *source_encoder;
	int index_mask = 0;
	int entry = 0;

	for_each_intel_encoder(dev, source_encoder) {
		if (encoders_cloneable(encoder, source_encoder))
			index_mask |= (1 << entry);

		entry++;
	}

	return index_mask;
}

static bool has_edp_a(struct drm_device *dev)
{
	struct drm_i915_private *dev_priv = dev->dev_private;

	if (!IS_MOBILE(dev))
		return false;

	if ((I915_READ(DP_A) & DP_DETECTED) == 0)
		return false;

	if (IS_GEN5(dev) && (I915_READ(FUSE_STRAP) & ILK_eDP_A_DISABLE))
		return false;

	return true;
}

static bool intel_crt_present(struct drm_device *dev)
{
	struct drm_i915_private *dev_priv = dev->dev_private;

	if (INTEL_INFO(dev)->gen >= 9)
		return false;

	if (IS_HSW_ULT(dev) || IS_BDW_ULT(dev))
		return false;

	if (IS_CHERRYVIEW(dev))
		return false;

	if (IS_VALLEYVIEW(dev) && !dev_priv->vbt.int_crt_support)
		return false;

	return true;
}

static void intel_setup_outputs(struct drm_device *dev)
{
	struct drm_i915_private *dev_priv = dev->dev_private;
	struct intel_encoder *encoder;
	struct drm_connector *connector;
	bool dpd_is_edp = false;

	intel_lvds_init(dev);

	if (intel_crt_present(dev))
		intel_crt_init(dev);

	if (HAS_DDI(dev)) {
		int found;

		/* Haswell uses DDI functions to detect digital outputs */
		found = I915_READ(DDI_BUF_CTL_A) & DDI_INIT_DISPLAY_DETECTED;
		/* DDI A only supports eDP */
		if (found)
			intel_ddi_init(dev, PORT_A);

		/* DDI B, C and D detection is indicated by the SFUSE_STRAP
		 * register */
		found = I915_READ(SFUSE_STRAP);

		if (found & SFUSE_STRAP_DDIB_DETECTED)
			intel_ddi_init(dev, PORT_B);
		if (found & SFUSE_STRAP_DDIC_DETECTED)
			intel_ddi_init(dev, PORT_C);
		if (found & SFUSE_STRAP_DDID_DETECTED)
			intel_ddi_init(dev, PORT_D);
	} else if (HAS_PCH_SPLIT(dev)) {
		int found;
		dpd_is_edp = intel_dp_is_edp(dev, PORT_D);

		if (has_edp_a(dev))
			intel_dp_init(dev, DP_A, PORT_A);

		if (I915_READ(PCH_HDMIB) & SDVO_DETECTED) {
			/* PCH SDVOB multiplex with HDMIB */
			found = intel_sdvo_init(dev, PCH_SDVOB, true);
			if (!found)
				intel_hdmi_init(dev, PCH_HDMIB, PORT_B);
			if (!found && (I915_READ(PCH_DP_B) & DP_DETECTED))
				intel_dp_init(dev, PCH_DP_B, PORT_B);
		}

		if (I915_READ(PCH_HDMIC) & SDVO_DETECTED)
			intel_hdmi_init(dev, PCH_HDMIC, PORT_C);

		if (!dpd_is_edp && I915_READ(PCH_HDMID) & SDVO_DETECTED)
			intel_hdmi_init(dev, PCH_HDMID, PORT_D);

		if (I915_READ(PCH_DP_C) & DP_DETECTED)
			intel_dp_init(dev, PCH_DP_C, PORT_C);

		if (I915_READ(PCH_DP_D) & DP_DETECTED)
			intel_dp_init(dev, PCH_DP_D, PORT_D);
	} else if (IS_VALLEYVIEW(dev)) {
		/*
		 * The DP_DETECTED bit is the latched state of the DDC
		 * SDA pin at boot. However since eDP doesn't require DDC
		 * (no way to plug in a DP->HDMI dongle) the DDC pins for
		 * eDP ports may have been muxed to an alternate function.
		 * Thus we can't rely on the DP_DETECTED bit alone to detect
		 * eDP ports. Consult the VBT as well as DP_DETECTED to
		 * detect eDP ports.
		 */
		if (I915_READ(VLV_DISPLAY_BASE + GEN4_HDMIB) & SDVO_DETECTED &&
		    !intel_dp_is_edp(dev, PORT_B))
			intel_hdmi_init(dev, VLV_DISPLAY_BASE + GEN4_HDMIB,
					PORT_B);
		if (I915_READ(VLV_DISPLAY_BASE + DP_B) & DP_DETECTED ||
		    intel_dp_is_edp(dev, PORT_B))
			intel_dp_init(dev, VLV_DISPLAY_BASE + DP_B, PORT_B);

		if (I915_READ(VLV_DISPLAY_BASE + GEN4_HDMIC) & SDVO_DETECTED &&
		    !intel_dp_is_edp(dev, PORT_C))
			intel_hdmi_init(dev, VLV_DISPLAY_BASE + GEN4_HDMIC,
					PORT_C);
		if (I915_READ(VLV_DISPLAY_BASE + DP_C) & DP_DETECTED ||
		    intel_dp_is_edp(dev, PORT_C))
			intel_dp_init(dev, VLV_DISPLAY_BASE + DP_C, PORT_C);

		if (IS_CHERRYVIEW(dev)) {
			if (I915_READ(VLV_DISPLAY_BASE + CHV_HDMID) & SDVO_DETECTED)
				intel_hdmi_init(dev, VLV_DISPLAY_BASE + CHV_HDMID,
						PORT_D);
			/* eDP not supported on port D, so don't check VBT */
			if (I915_READ(VLV_DISPLAY_BASE + DP_D) & DP_DETECTED)
				intel_dp_init(dev, VLV_DISPLAY_BASE + DP_D, PORT_D);
		}

		intel_dsi_init(dev);
	} else if (SUPPORTS_DIGITAL_OUTPUTS(dev)) {
		bool found = false;

		if (I915_READ(GEN3_SDVOB) & SDVO_DETECTED) {
			DRM_DEBUG_KMS("probing SDVOB\n");
			found = intel_sdvo_init(dev, GEN3_SDVOB, true);
			if (!found && SUPPORTS_INTEGRATED_HDMI(dev)) {
				DRM_DEBUG_KMS("probing HDMI on SDVOB\n");
				intel_hdmi_init(dev, GEN4_HDMIB, PORT_B);
			}

			if (!found && SUPPORTS_INTEGRATED_DP(dev))
				intel_dp_init(dev, DP_B, PORT_B);
		}

		/* Before G4X SDVOC doesn't have its own detect register */

		if (I915_READ(GEN3_SDVOB) & SDVO_DETECTED) {
			DRM_DEBUG_KMS("probing SDVOC\n");
			found = intel_sdvo_init(dev, GEN3_SDVOC, false);
		}

		if (!found && (I915_READ(GEN3_SDVOC) & SDVO_DETECTED)) {

			if (SUPPORTS_INTEGRATED_HDMI(dev)) {
				DRM_DEBUG_KMS("probing HDMI on SDVOC\n");
				intel_hdmi_init(dev, GEN4_HDMIC, PORT_C);
			}
			if (SUPPORTS_INTEGRATED_DP(dev))
				intel_dp_init(dev, DP_C, PORT_C);
		}

		if (SUPPORTS_INTEGRATED_DP(dev) &&
		    (I915_READ(DP_D) & DP_DETECTED))
			intel_dp_init(dev, DP_D, PORT_D);
	} else if (IS_GEN2(dev))
		intel_dvo_init(dev);

	if (SUPPORTS_TV(dev))
		intel_tv_init(dev);

	/*
	 * FIXME:  We don't have full atomic support yet, but we want to be
	 * able to enable/test plane updates via the atomic interface in the
	 * meantime.  However as soon as we flip DRIVER_ATOMIC on, the DRM core
	 * will take some atomic codepaths to lookup properties during
	 * drmModeGetConnector() that unconditionally dereference
	 * connector->state.
	 *
	 * We create a dummy connector state here for each connector to ensure
	 * the DRM core doesn't try to dereference a NULL connector->state.
	 * The actual connector properties will never be updated or contain
	 * useful information, but since we're doing this specifically for
	 * testing/debug of the plane operations (and only when a specific
	 * kernel module option is given), that shouldn't really matter.
	 *
	 * Once atomic support for crtc's + connectors lands, this loop should
	 * be removed since we'll be setting up real connector state, which
	 * will contain Intel-specific properties.
	 */
	if (drm_core_check_feature(dev, DRIVER_ATOMIC)) {
		list_for_each_entry(connector,
				    &dev->mode_config.connector_list,
				    head) {
			if (!WARN_ON(connector->state)) {
				connector->state =
					kzalloc(sizeof(*connector->state),
						GFP_KERNEL);
			}
		}
	}

	intel_psr_init(dev);

	for_each_intel_encoder(dev, encoder) {
		encoder->base.possible_crtcs = encoder->crtc_mask;
		encoder->base.possible_clones =
			intel_encoder_clones(encoder);
	}

	intel_init_pch_refclk(dev);

	drm_helper_move_panel_connectors_to_head(dev);
}

static void intel_user_framebuffer_destroy(struct drm_framebuffer *fb)
{
	struct drm_device *dev = fb->dev;
	struct intel_framebuffer *intel_fb = to_intel_framebuffer(fb);

	drm_framebuffer_cleanup(fb);
	mutex_lock(&dev->struct_mutex);
	WARN_ON(!intel_fb->obj->framebuffer_references--);
	drm_gem_object_unreference(&intel_fb->obj->base);
	mutex_unlock(&dev->struct_mutex);
	kfree(intel_fb);
}

static int intel_user_framebuffer_create_handle(struct drm_framebuffer *fb,
						struct drm_file *file,
						unsigned int *handle)
{
	struct intel_framebuffer *intel_fb = to_intel_framebuffer(fb);
	struct drm_i915_gem_object *obj = intel_fb->obj;

	return drm_gem_handle_create(file, &obj->base, handle);
}

static const struct drm_framebuffer_funcs intel_fb_funcs = {
	.destroy = intel_user_framebuffer_destroy,
	.create_handle = intel_user_framebuffer_create_handle,
};

static
u32 intel_fb_pitch_limit(struct drm_device *dev, uint64_t fb_modifier,
			 uint32_t pixel_format)
{
	u32 gen = INTEL_INFO(dev)->gen;

	if (gen >= 9) {
		/* "The stride in bytes must not exceed the of the size of 8K
		 *  pixels and 32K bytes."
		 */
		 return min(8192*drm_format_plane_cpp(pixel_format, 0), 32768);
	} else if (gen >= 5 && !IS_VALLEYVIEW(dev)) {
		return 32*1024;
	} else if (gen >= 4) {
		if (fb_modifier == I915_FORMAT_MOD_X_TILED)
			return 16*1024;
		else
			return 32*1024;
	} else if (gen >= 3) {
		if (fb_modifier == I915_FORMAT_MOD_X_TILED)
			return 8*1024;
		else
			return 16*1024;
	} else {
		/* XXX DSPC is limited to 4k tiled */
		return 8*1024;
	}
}

static int intel_framebuffer_init(struct drm_device *dev,
				  struct intel_framebuffer *intel_fb,
				  struct drm_mode_fb_cmd2 *mode_cmd,
				  struct drm_i915_gem_object *obj)
{
	int aligned_height;
	int ret;
	u32 pitch_limit, stride_alignment;

	WARN_ON(!mutex_is_locked(&dev->struct_mutex));

	if (mode_cmd->flags & DRM_MODE_FB_MODIFIERS) {
		/* Enforce that fb modifier and tiling mode match, but only for
		 * X-tiled. This is needed for FBC. */
		if (!!(obj->tiling_mode == I915_TILING_X) !=
		    !!(mode_cmd->modifier[0] == I915_FORMAT_MOD_X_TILED)) {
			DRM_DEBUG("tiling_mode doesn't match fb modifier\n");
			return -EINVAL;
		}
	} else {
		if (obj->tiling_mode == I915_TILING_X)
			mode_cmd->modifier[0] = I915_FORMAT_MOD_X_TILED;
		else if (obj->tiling_mode == I915_TILING_Y) {
			DRM_DEBUG("No Y tiling for legacy addfb\n");
			return -EINVAL;
		}
	}

	/* Passed in modifier sanity checking. */
	switch (mode_cmd->modifier[0]) {
	case I915_FORMAT_MOD_Y_TILED:
	case I915_FORMAT_MOD_Yf_TILED:
		if (INTEL_INFO(dev)->gen < 9) {
			DRM_DEBUG("Unsupported tiling 0x%llx!\n",
				  mode_cmd->modifier[0]);
			return -EINVAL;
		}
	case DRM_FORMAT_MOD_NONE:
	case I915_FORMAT_MOD_X_TILED:
		break;
	default:
		DRM_ERROR("Unsupported fb modifier 0x%llx!\n",
				mode_cmd->modifier[0]);
		return -EINVAL;
	}

	stride_alignment = intel_fb_stride_alignment(dev, mode_cmd->modifier[0],
						     mode_cmd->pixel_format);
	if (mode_cmd->pitches[0] & (stride_alignment - 1)) {
		DRM_DEBUG("pitch (%d) must be at least %u byte aligned\n",
			  mode_cmd->pitches[0], stride_alignment);
		return -EINVAL;
	}

	pitch_limit = intel_fb_pitch_limit(dev, mode_cmd->modifier[0],
					   mode_cmd->pixel_format);
	if (mode_cmd->pitches[0] > pitch_limit) {
		DRM_DEBUG("%s pitch (%u) must be at less than %d\n",
			  mode_cmd->modifier[0] != DRM_FORMAT_MOD_NONE ?
			  "tiled" : "linear",
			  mode_cmd->pitches[0], pitch_limit);
		return -EINVAL;
	}

	if (mode_cmd->modifier[0] == I915_FORMAT_MOD_X_TILED &&
	    mode_cmd->pitches[0] != obj->stride) {
		DRM_DEBUG("pitch (%d) must match tiling stride (%d)\n",
			  mode_cmd->pitches[0], obj->stride);
		return -EINVAL;
	}

	/* Reject formats not supported by any plane early. */
	switch (mode_cmd->pixel_format) {
	case DRM_FORMAT_C8:
	case DRM_FORMAT_RGB565:
	case DRM_FORMAT_XRGB8888:
	case DRM_FORMAT_ARGB8888:
		break;
	case DRM_FORMAT_XRGB1555:
	case DRM_FORMAT_ARGB1555:
		if (INTEL_INFO(dev)->gen > 3) {
			DRM_DEBUG("unsupported pixel format: %s\n",
				  drm_get_format_name(mode_cmd->pixel_format));
			return -EINVAL;
		}
		break;
	case DRM_FORMAT_XBGR8888:
	case DRM_FORMAT_ABGR8888:
	case DRM_FORMAT_XRGB2101010:
	case DRM_FORMAT_ARGB2101010:
	case DRM_FORMAT_XBGR2101010:
	case DRM_FORMAT_ABGR2101010:
		if (INTEL_INFO(dev)->gen < 4) {
			DRM_DEBUG("unsupported pixel format: %s\n",
				  drm_get_format_name(mode_cmd->pixel_format));
			return -EINVAL;
		}
		break;
	case DRM_FORMAT_YUYV:
	case DRM_FORMAT_UYVY:
	case DRM_FORMAT_YVYU:
	case DRM_FORMAT_VYUY:
		if (INTEL_INFO(dev)->gen < 5) {
			DRM_DEBUG("unsupported pixel format: %s\n",
				  drm_get_format_name(mode_cmd->pixel_format));
			return -EINVAL;
		}
		break;
	default:
		DRM_DEBUG("unsupported pixel format: %s\n",
			  drm_get_format_name(mode_cmd->pixel_format));
		return -EINVAL;
	}

	/* FIXME need to adjust LINOFF/TILEOFF accordingly. */
	if (mode_cmd->offsets[0] != 0)
		return -EINVAL;

	aligned_height = intel_fb_align_height(dev, mode_cmd->height,
					       mode_cmd->pixel_format,
					       mode_cmd->modifier[0]);
	/* FIXME drm helper for size checks (especially planar formats)? */
	if (obj->base.size < aligned_height * mode_cmd->pitches[0])
		return -EINVAL;

	drm_helper_mode_fill_fb_struct(&intel_fb->base, mode_cmd);
	intel_fb->obj = obj;
	intel_fb->obj->framebuffer_references++;

	ret = drm_framebuffer_init(dev, &intel_fb->base, &intel_fb_funcs);
	if (ret) {
		DRM_ERROR("framebuffer init failed %d\n", ret);
		return ret;
	}

	return 0;
}

static struct drm_framebuffer *
intel_user_framebuffer_create(struct drm_device *dev,
			      struct drm_file *filp,
			      struct drm_mode_fb_cmd2 *mode_cmd)
{
	struct drm_i915_gem_object *obj;

	obj = to_intel_bo(drm_gem_object_lookup(dev, filp,
						mode_cmd->handles[0]));
	if (&obj->base == NULL)
		return ERR_PTR(-ENOENT);

	return intel_framebuffer_create(dev, mode_cmd, obj);
}

#ifndef CONFIG_DRM_I915_FBDEV
static inline void intel_fbdev_output_poll_changed(struct drm_device *dev)
{
}
#endif

static const struct drm_mode_config_funcs intel_mode_funcs = {
	.fb_create = intel_user_framebuffer_create,
	.output_poll_changed = intel_fbdev_output_poll_changed,
	.atomic_check = intel_atomic_check,
	.atomic_commit = intel_atomic_commit,
};

/* Set up chip specific display functions */
static void intel_init_display(struct drm_device *dev)
{
	struct drm_i915_private *dev_priv = dev->dev_private;

	if (HAS_PCH_SPLIT(dev) || IS_G4X(dev))
		dev_priv->display.find_dpll = g4x_find_best_dpll;
	else if (IS_CHERRYVIEW(dev))
		dev_priv->display.find_dpll = chv_find_best_dpll;
	else if (IS_VALLEYVIEW(dev))
		dev_priv->display.find_dpll = vlv_find_best_dpll;
	else if (IS_PINEVIEW(dev))
		dev_priv->display.find_dpll = pnv_find_best_dpll;
	else
		dev_priv->display.find_dpll = i9xx_find_best_dpll;

	if (INTEL_INFO(dev)->gen >= 9) {
		dev_priv->display.get_pipe_config = haswell_get_pipe_config;
		dev_priv->display.get_initial_plane_config =
			skylake_get_initial_plane_config;
		dev_priv->display.crtc_compute_clock =
			haswell_crtc_compute_clock;
		dev_priv->display.crtc_enable = haswell_crtc_enable;
		dev_priv->display.crtc_disable = haswell_crtc_disable;
		dev_priv->display.off = ironlake_crtc_off;
		dev_priv->display.update_primary_plane =
			skylake_update_primary_plane;
	} else if (HAS_DDI(dev)) {
		dev_priv->display.get_pipe_config = haswell_get_pipe_config;
		dev_priv->display.get_initial_plane_config =
			ironlake_get_initial_plane_config;
		dev_priv->display.crtc_compute_clock =
			haswell_crtc_compute_clock;
		dev_priv->display.crtc_enable = haswell_crtc_enable;
		dev_priv->display.crtc_disable = haswell_crtc_disable;
		dev_priv->display.off = ironlake_crtc_off;
		dev_priv->display.update_primary_plane =
			ironlake_update_primary_plane;
	} else if (HAS_PCH_SPLIT(dev)) {
		dev_priv->display.get_pipe_config = ironlake_get_pipe_config;
		dev_priv->display.get_initial_plane_config =
			ironlake_get_initial_plane_config;
		dev_priv->display.crtc_compute_clock =
			ironlake_crtc_compute_clock;
		dev_priv->display.crtc_enable = ironlake_crtc_enable;
		dev_priv->display.crtc_disable = ironlake_crtc_disable;
		dev_priv->display.off = ironlake_crtc_off;
		dev_priv->display.update_primary_plane =
			ironlake_update_primary_plane;
	} else if (IS_VALLEYVIEW(dev)) {
		dev_priv->display.get_pipe_config = i9xx_get_pipe_config;
		dev_priv->display.get_initial_plane_config =
			i9xx_get_initial_plane_config;
		dev_priv->display.crtc_compute_clock = i9xx_crtc_compute_clock;
		dev_priv->display.crtc_enable = valleyview_crtc_enable;
		dev_priv->display.crtc_disable = i9xx_crtc_disable;
		dev_priv->display.off = i9xx_crtc_off;
		dev_priv->display.update_primary_plane =
			i9xx_update_primary_plane;
	} else {
		dev_priv->display.get_pipe_config = i9xx_get_pipe_config;
		dev_priv->display.get_initial_plane_config =
			i9xx_get_initial_plane_config;
		dev_priv->display.crtc_compute_clock = i9xx_crtc_compute_clock;
		dev_priv->display.crtc_enable = i9xx_crtc_enable;
		dev_priv->display.crtc_disable = i9xx_crtc_disable;
		dev_priv->display.off = i9xx_crtc_off;
		dev_priv->display.update_primary_plane =
			i9xx_update_primary_plane;
	}

	/* Returns the core display clock speed */
	if (IS_VALLEYVIEW(dev))
		dev_priv->display.get_display_clock_speed =
			valleyview_get_display_clock_speed;
	else if (IS_I945G(dev) || (IS_G33(dev) && !IS_PINEVIEW_M(dev)))
		dev_priv->display.get_display_clock_speed =
			i945_get_display_clock_speed;
	else if (IS_I915G(dev))
		dev_priv->display.get_display_clock_speed =
			i915_get_display_clock_speed;
	else if (IS_I945GM(dev) || IS_845G(dev))
		dev_priv->display.get_display_clock_speed =
			i9xx_misc_get_display_clock_speed;
	else if (IS_PINEVIEW(dev))
		dev_priv->display.get_display_clock_speed =
			pnv_get_display_clock_speed;
	else if (IS_I915GM(dev))
		dev_priv->display.get_display_clock_speed =
			i915gm_get_display_clock_speed;
	else if (IS_I865G(dev))
		dev_priv->display.get_display_clock_speed =
			i865_get_display_clock_speed;
	else if (IS_I85X(dev))
		dev_priv->display.get_display_clock_speed =
			i855_get_display_clock_speed;
	else /* 852, 830 */
		dev_priv->display.get_display_clock_speed =
			i830_get_display_clock_speed;

	if (IS_GEN5(dev)) {
		dev_priv->display.fdi_link_train = ironlake_fdi_link_train;
	} else if (IS_GEN6(dev)) {
		dev_priv->display.fdi_link_train = gen6_fdi_link_train;
	} else if (IS_IVYBRIDGE(dev)) {
		/* FIXME: detect B0+ stepping and use auto training */
		dev_priv->display.fdi_link_train = ivb_manual_fdi_link_train;
		dev_priv->display.modeset_global_resources =
			ivb_modeset_global_resources;
	} else if (IS_HASWELL(dev) || IS_BROADWELL(dev)) {
		dev_priv->display.fdi_link_train = hsw_fdi_link_train;
	} else if (IS_VALLEYVIEW(dev)) {
		dev_priv->display.modeset_global_resources =
			valleyview_modeset_global_resources;
	}

	switch (INTEL_INFO(dev)->gen) {
	case 2:
		dev_priv->display.queue_flip = intel_gen2_queue_flip;
		break;

	case 3:
		dev_priv->display.queue_flip = intel_gen3_queue_flip;
		break;

	case 4:
	case 5:
		dev_priv->display.queue_flip = intel_gen4_queue_flip;
		break;

	case 6:
		dev_priv->display.queue_flip = intel_gen6_queue_flip;
		break;
	case 7:
	case 8: /* FIXME(BDW): Check that the gen8 RCS flip works. */
		dev_priv->display.queue_flip = intel_gen7_queue_flip;
		break;
	case 9:
		/* Drop through - unsupported since execlist only. */
	default:
		/* Default just returns -ENODEV to indicate unsupported */
		dev_priv->display.queue_flip = intel_default_queue_flip;
	}

	intel_panel_init_backlight_funcs(dev);

	mutex_init(&dev_priv->pps_mutex);
}

/*
 * Some BIOSes insist on assuming the GPU's pipe A is enabled at suspend,
 * resume, or other times.  This quirk makes sure that's the case for
 * affected systems.
 */
static void quirk_pipea_force(struct drm_device *dev)
{
	struct drm_i915_private *dev_priv = dev->dev_private;

	dev_priv->quirks |= QUIRK_PIPEA_FORCE;
	DRM_INFO("applying pipe a force quirk\n");
}

static void quirk_pipeb_force(struct drm_device *dev)
{
	struct drm_i915_private *dev_priv = dev->dev_private;

	dev_priv->quirks |= QUIRK_PIPEB_FORCE;
	DRM_INFO("applying pipe b force quirk\n");
}

/*
 * Some machines (Lenovo U160) do not work with SSC on LVDS for some reason
 */
static void quirk_ssc_force_disable(struct drm_device *dev)
{
	struct drm_i915_private *dev_priv = dev->dev_private;
	dev_priv->quirks |= QUIRK_LVDS_SSC_DISABLE;
	DRM_INFO("applying lvds SSC disable quirk\n");
}

/*
 * A machine (e.g. Acer Aspire 5734Z) may need to invert the panel backlight
 * brightness value
 */
static void quirk_invert_brightness(struct drm_device *dev)
{
	struct drm_i915_private *dev_priv = dev->dev_private;
	dev_priv->quirks |= QUIRK_INVERT_BRIGHTNESS;
	DRM_INFO("applying inverted panel brightness quirk\n");
}

/* Some VBT's incorrectly indicate no backlight is present */
static void quirk_backlight_present(struct drm_device *dev)
{
	struct drm_i915_private *dev_priv = dev->dev_private;
	dev_priv->quirks |= QUIRK_BACKLIGHT_PRESENT;
	DRM_INFO("applying backlight present quirk\n");
}

struct intel_quirk {
	int device;
	int subsystem_vendor;
	int subsystem_device;
	void (*hook)(struct drm_device *dev);
};

/* For systems that don't have a meaningful PCI subdevice/subvendor ID */
struct intel_dmi_quirk {
	void (*hook)(struct drm_device *dev);
	const struct dmi_system_id (*dmi_id_list)[];
};

static int intel_dmi_reverse_brightness(const struct dmi_system_id *id)
{
	DRM_INFO("Backlight polarity reversed on %s\n", id->ident);
	return 1;
}

static const struct intel_dmi_quirk intel_dmi_quirks[] = {
	{
		.dmi_id_list = &(const struct dmi_system_id[]) {
			{
				.callback = intel_dmi_reverse_brightness,
				.ident = "NCR Corporation",
				.matches = {DMI_MATCH(DMI_SYS_VENDOR, "NCR Corporation"),
					    DMI_MATCH(DMI_PRODUCT_NAME, ""),
				},
			},
			{ }  /* terminating entry */
		},
		.hook = quirk_invert_brightness,
	},
};

static struct intel_quirk intel_quirks[] = {
	/* HP Mini needs pipe A force quirk (LP: #322104) */
	{ 0x27ae, 0x103c, 0x361a, quirk_pipea_force },

	/* Toshiba Protege R-205, S-209 needs pipe A force quirk */
	{ 0x2592, 0x1179, 0x0001, quirk_pipea_force },

	/* ThinkPad T60 needs pipe A force quirk (bug #16494) */
	{ 0x2782, 0x17aa, 0x201a, quirk_pipea_force },

	/* 830 needs to leave pipe A & dpll A up */
	{ 0x3577, PCI_ANY_ID, PCI_ANY_ID, quirk_pipea_force },

	/* 830 needs to leave pipe B & dpll B up */
	{ 0x3577, PCI_ANY_ID, PCI_ANY_ID, quirk_pipeb_force },

	/* Lenovo U160 cannot use SSC on LVDS */
	{ 0x0046, 0x17aa, 0x3920, quirk_ssc_force_disable },

	/* Sony Vaio Y cannot use SSC on LVDS */
	{ 0x0046, 0x104d, 0x9076, quirk_ssc_force_disable },

	/* Acer Aspire 5734Z must invert backlight brightness */
	{ 0x2a42, 0x1025, 0x0459, quirk_invert_brightness },

	/* Acer/eMachines G725 */
	{ 0x2a42, 0x1025, 0x0210, quirk_invert_brightness },

	/* Acer/eMachines e725 */
	{ 0x2a42, 0x1025, 0x0212, quirk_invert_brightness },

	/* Acer/Packard Bell NCL20 */
	{ 0x2a42, 0x1025, 0x034b, quirk_invert_brightness },

	/* Acer Aspire 4736Z */
	{ 0x2a42, 0x1025, 0x0260, quirk_invert_brightness },

	/* Acer Aspire 5336 */
	{ 0x2a42, 0x1025, 0x048a, quirk_invert_brightness },

	/* Acer C720 and C720P Chromebooks (Celeron 2955U) have backlights */
	{ 0x0a06, 0x1025, 0x0a11, quirk_backlight_present },

	/* Acer C720 Chromebook (Core i3 4005U) */
	{ 0x0a16, 0x1025, 0x0a11, quirk_backlight_present },

	/* Apple Macbook 2,1 (Core 2 T7400) */
	{ 0x27a2, 0x8086, 0x7270, quirk_backlight_present },

	/* Toshiba CB35 Chromebook (Celeron 2955U) */
	{ 0x0a06, 0x1179, 0x0a88, quirk_backlight_present },

	/* HP Chromebook 14 (Celeron 2955U) */
	{ 0x0a06, 0x103c, 0x21ed, quirk_backlight_present },

	/* Dell Chromebook 11 */
	{ 0x0a06, 0x1028, 0x0a35, quirk_backlight_present },
};

static void intel_init_quirks(struct drm_device *dev)
{
	struct pci_dev *d = dev->pdev;
	int i;

	for (i = 0; i < ARRAY_SIZE(intel_quirks); i++) {
		struct intel_quirk *q = &intel_quirks[i];

		if (d->device == q->device &&
		    (d->subsystem_vendor == q->subsystem_vendor ||
		     q->subsystem_vendor == PCI_ANY_ID) &&
		    (d->subsystem_device == q->subsystem_device ||
		     q->subsystem_device == PCI_ANY_ID))
			q->hook(dev);
	}
	for (i = 0; i < ARRAY_SIZE(intel_dmi_quirks); i++) {
		if (dmi_check_system(*intel_dmi_quirks[i].dmi_id_list) != 0)
			intel_dmi_quirks[i].hook(dev);
	}
}

/* Disable the VGA plane that we never use */
static void i915_disable_vga(struct drm_device *dev)
{
	struct drm_i915_private *dev_priv = dev->dev_private;
	u8 sr1;
	u32 vga_reg = i915_vgacntrl_reg(dev);

	/* WaEnableVGAAccessThroughIOPort:ctg,elk,ilk,snb,ivb,vlv,hsw */
	vga_get_uninterruptible(dev->pdev, VGA_RSRC_LEGACY_IO);
	outb(SR01, VGA_SR_INDEX);
	sr1 = inb(VGA_SR_DATA);
	outb(sr1 | 1<<5, VGA_SR_DATA);
	vga_put(dev->pdev, VGA_RSRC_LEGACY_IO);
	udelay(300);

	I915_WRITE(vga_reg, VGA_DISP_DISABLE);
	POSTING_READ(vga_reg);
}

void intel_modeset_init_hw(struct drm_device *dev)
{
	intel_prepare_ddi(dev);

	if (IS_VALLEYVIEW(dev))
		vlv_update_cdclk(dev);

	intel_init_clock_gating(dev);

	intel_enable_gt_powersave(dev);
}

void intel_modeset_init(struct drm_device *dev)
{
	struct drm_i915_private *dev_priv = dev->dev_private;
	int sprite, ret;
	enum pipe pipe;
	struct intel_crtc *crtc;

	drm_mode_config_init(dev);

	dev->mode_config.min_width = 0;
	dev->mode_config.min_height = 0;

	dev->mode_config.preferred_depth = 24;
	dev->mode_config.prefer_shadow = 1;

	dev->mode_config.allow_fb_modifiers = true;

	dev->mode_config.funcs = &intel_mode_funcs;

	intel_init_quirks(dev);

	intel_init_pm(dev);

	if (INTEL_INFO(dev)->num_pipes == 0)
		return;

	intel_init_display(dev);
	intel_init_audio(dev);

	if (IS_GEN2(dev)) {
		dev->mode_config.max_width = 2048;
		dev->mode_config.max_height = 2048;
	} else if (IS_GEN3(dev)) {
		dev->mode_config.max_width = 4096;
		dev->mode_config.max_height = 4096;
	} else {
		dev->mode_config.max_width = 8192;
		dev->mode_config.max_height = 8192;
	}

	if (IS_845G(dev) || IS_I865G(dev)) {
		dev->mode_config.cursor_width = IS_845G(dev) ? 64 : 512;
		dev->mode_config.cursor_height = 1023;
	} else if (IS_GEN2(dev)) {
		dev->mode_config.cursor_width = GEN2_CURSOR_WIDTH;
		dev->mode_config.cursor_height = GEN2_CURSOR_HEIGHT;
	} else {
		dev->mode_config.cursor_width = MAX_CURSOR_WIDTH;
		dev->mode_config.cursor_height = MAX_CURSOR_HEIGHT;
	}

	dev->mode_config.fb_base = dev_priv->gtt.mappable_base;

	DRM_DEBUG_KMS("%d display pipe%s available.\n",
		      INTEL_INFO(dev)->num_pipes,
		      INTEL_INFO(dev)->num_pipes > 1 ? "s" : "");

	for_each_pipe(dev_priv, pipe) {
		intel_crtc_init(dev, pipe);
		for_each_sprite(pipe, sprite) {
			ret = intel_plane_init(dev, pipe, sprite);
			if (ret)
				DRM_DEBUG_KMS("pipe %c sprite %c init failed: %d\n",
					      pipe_name(pipe), sprite_name(pipe, sprite), ret);
		}
	}

	intel_init_dpio(dev);

	intel_shared_dpll_init(dev);

	/* Just disable it once at startup */
	i915_disable_vga(dev);
	intel_setup_outputs(dev);

	/* Just in case the BIOS is doing something questionable. */
	intel_fbc_disable(dev);

	drm_modeset_lock_all(dev);
	intel_modeset_setup_hw_state(dev, false);
	drm_modeset_unlock_all(dev);

	for_each_intel_crtc(dev, crtc) {
		if (!crtc->active)
			continue;

		/*
		 * Note that reserving the BIOS fb up front prevents us
		 * from stuffing other stolen allocations like the ring
		 * on top.  This prevents some ugliness at boot time, and
		 * can even allow for smooth boot transitions if the BIOS
		 * fb is large enough for the active pipe configuration.
		 */
		if (dev_priv->display.get_initial_plane_config) {
			dev_priv->display.get_initial_plane_config(crtc,
							   &crtc->plane_config);
			/*
			 * If the fb is shared between multiple heads, we'll
			 * just get the first one.
			 */
			intel_find_plane_obj(crtc, &crtc->plane_config);
		}
	}
}

static void intel_enable_pipe_a(struct drm_device *dev)
{
	struct intel_connector *connector;
	struct drm_connector *crt = NULL;
	struct intel_load_detect_pipe load_detect_temp;
	struct drm_modeset_acquire_ctx *ctx = dev->mode_config.acquire_ctx;

	/* We can't just switch on the pipe A, we need to set things up with a
	 * proper mode and output configuration. As a gross hack, enable pipe A
	 * by enabling the load detect pipe once. */
	list_for_each_entry(connector,
			    &dev->mode_config.connector_list,
			    base.head) {
		if (connector->encoder->type == INTEL_OUTPUT_ANALOG) {
			crt = &connector->base;
			break;
		}
	}

	if (!crt)
		return;

	if (intel_get_load_detect_pipe(crt, NULL, &load_detect_temp, ctx))
		intel_release_load_detect_pipe(crt, &load_detect_temp);
}

static bool
intel_check_plane_mapping(struct intel_crtc *crtc)
{
	struct drm_device *dev = crtc->base.dev;
	struct drm_i915_private *dev_priv = dev->dev_private;
	u32 reg, val;

	if (INTEL_INFO(dev)->num_pipes == 1)
		return true;

	reg = DSPCNTR(!crtc->plane);
	val = I915_READ(reg);

	if ((val & DISPLAY_PLANE_ENABLE) &&
	    (!!(val & DISPPLANE_SEL_PIPE_MASK) == crtc->pipe))
		return false;

	return true;
}

static void intel_sanitize_crtc(struct intel_crtc *crtc)
{
	struct drm_device *dev = crtc->base.dev;
	struct drm_i915_private *dev_priv = dev->dev_private;
	u32 reg;

	/* Clear any frame start delays used for debugging left by the BIOS */
	reg = PIPECONF(crtc->config->cpu_transcoder);
	I915_WRITE(reg, I915_READ(reg) & ~PIPECONF_FRAME_START_DELAY_MASK);

	/* restore vblank interrupts to correct state */
	drm_crtc_vblank_reset(&crtc->base);
	if (crtc->active) {
		update_scanline_offset(crtc);
		drm_crtc_vblank_on(&crtc->base);
	}

	/* We need to sanitize the plane -> pipe mapping first because this will
	 * disable the crtc (and hence change the state) if it is wrong. Note
	 * that gen4+ has a fixed plane -> pipe mapping.  */
	if (INTEL_INFO(dev)->gen < 4 && !intel_check_plane_mapping(crtc)) {
		struct intel_connector *connector;
		bool plane;

		DRM_DEBUG_KMS("[CRTC:%d] wrong plane connection detected!\n",
			      crtc->base.base.id);

		/* Pipe has the wrong plane attached and the plane is active.
		 * Temporarily change the plane mapping and disable everything
		 * ...  */
		plane = crtc->plane;
		crtc->plane = !plane;
		crtc->primary_enabled = true;
		dev_priv->display.crtc_disable(&crtc->base);
		crtc->plane = plane;

		/* ... and break all links. */
		list_for_each_entry(connector, &dev->mode_config.connector_list,
				    base.head) {
			if (connector->encoder->base.crtc != &crtc->base)
				continue;

			connector->base.dpms = DRM_MODE_DPMS_OFF;
			connector->base.encoder = NULL;
		}
		/* multiple connectors may have the same encoder:
		 *  handle them and break crtc link separately */
		list_for_each_entry(connector, &dev->mode_config.connector_list,
				    base.head)
			if (connector->encoder->base.crtc == &crtc->base) {
				connector->encoder->base.crtc = NULL;
				connector->encoder->connectors_active = false;
			}

		WARN_ON(crtc->active);
		crtc->base.state->enable = false;
		crtc->base.enabled = false;
	}

	if (dev_priv->quirks & QUIRK_PIPEA_FORCE &&
	    crtc->pipe == PIPE_A && !crtc->active) {
		/* BIOS forgot to enable pipe A, this mostly happens after
		 * resume. Force-enable the pipe to fix this, the update_dpms
		 * call below we restore the pipe to the right state, but leave
		 * the required bits on. */
		intel_enable_pipe_a(dev);
	}

	/* Adjust the state of the output pipe according to whether we
	 * have active connectors/encoders. */
	intel_crtc_update_dpms(&crtc->base);

	if (crtc->active != crtc->base.state->enable) {
		struct intel_encoder *encoder;

		/* This can happen either due to bugs in the get_hw_state
		 * functions or because the pipe is force-enabled due to the
		 * pipe A quirk. */
		DRM_DEBUG_KMS("[CRTC:%d] hw state adjusted, was %s, now %s\n",
			      crtc->base.base.id,
			      crtc->base.state->enable ? "enabled" : "disabled",
			      crtc->active ? "enabled" : "disabled");

		crtc->base.state->enable = crtc->active;
		crtc->base.enabled = crtc->active;

		/* Because we only establish the connector -> encoder ->
		 * crtc links if something is active, this means the
		 * crtc is now deactivated. Break the links. connector
		 * -> encoder links are only establish when things are
		 *  actually up, hence no need to break them. */
		WARN_ON(crtc->active);

		for_each_encoder_on_crtc(dev, &crtc->base, encoder) {
			WARN_ON(encoder->connectors_active);
			encoder->base.crtc = NULL;
		}
	}

	if (crtc->active || HAS_GMCH_DISPLAY(dev)) {
		/*
		 * We start out with underrun reporting disabled to avoid races.
		 * For correct bookkeeping mark this on active crtcs.
		 *
		 * Also on gmch platforms we dont have any hardware bits to
		 * disable the underrun reporting. Which means we need to start
		 * out with underrun reporting disabled also on inactive pipes,
		 * since otherwise we'll complain about the garbage we read when
		 * e.g. coming up after runtime pm.
		 *
		 * No protection against concurrent access is required - at
		 * worst a fifo underrun happens which also sets this to false.
		 */
		crtc->cpu_fifo_underrun_disabled = true;
		crtc->pch_fifo_underrun_disabled = true;
	}
}

static void intel_sanitize_encoder(struct intel_encoder *encoder)
{
	struct intel_connector *connector;
	struct drm_device *dev = encoder->base.dev;

	/* We need to check both for a crtc link (meaning that the
	 * encoder is active and trying to read from a pipe) and the
	 * pipe itself being active. */
	bool has_active_crtc = encoder->base.crtc &&
		to_intel_crtc(encoder->base.crtc)->active;

	if (encoder->connectors_active && !has_active_crtc) {
		DRM_DEBUG_KMS("[ENCODER:%d:%s] has active connectors but no active pipe!\n",
			      encoder->base.base.id,
			      encoder->base.name);

		/* Connector is active, but has no active pipe. This is
		 * fallout from our resume register restoring. Disable
		 * the encoder manually again. */
		if (encoder->base.crtc) {
			DRM_DEBUG_KMS("[ENCODER:%d:%s] manually disabled\n",
				      encoder->base.base.id,
				      encoder->base.name);
			encoder->disable(encoder);
			if (encoder->post_disable)
				encoder->post_disable(encoder);
		}
		encoder->base.crtc = NULL;
		encoder->connectors_active = false;

		/* Inconsistent output/port/pipe state happens presumably due to
		 * a bug in one of the get_hw_state functions. Or someplace else
		 * in our code, like the register restore mess on resume. Clamp
		 * things to off as a safer default. */
		list_for_each_entry(connector,
				    &dev->mode_config.connector_list,
				    base.head) {
			if (connector->encoder != encoder)
				continue;
			connector->base.dpms = DRM_MODE_DPMS_OFF;
			connector->base.encoder = NULL;
		}
	}
	/* Enabled encoders without active connectors will be fixed in
	 * the crtc fixup. */
}

void i915_redisable_vga_power_on(struct drm_device *dev)
{
	struct drm_i915_private *dev_priv = dev->dev_private;
	u32 vga_reg = i915_vgacntrl_reg(dev);

	if (!(I915_READ(vga_reg) & VGA_DISP_DISABLE)) {
		DRM_DEBUG_KMS("Something enabled VGA plane, disabling it\n");
		i915_disable_vga(dev);
	}
}

void i915_redisable_vga(struct drm_device *dev)
{
	struct drm_i915_private *dev_priv = dev->dev_private;

	/* This function can be called both from intel_modeset_setup_hw_state or
	 * at a very early point in our resume sequence, where the power well
	 * structures are not yet restored. Since this function is at a very
	 * paranoid "someone might have enabled VGA while we were not looking"
	 * level, just check if the power well is enabled instead of trying to
	 * follow the "don't touch the power well if we don't need it" policy
	 * the rest of the driver uses. */
	if (!intel_display_power_is_enabled(dev_priv, POWER_DOMAIN_VGA))
		return;

	i915_redisable_vga_power_on(dev);
}

static bool primary_get_hw_state(struct intel_crtc *crtc)
{
	struct drm_i915_private *dev_priv = crtc->base.dev->dev_private;

	if (!crtc->active)
		return false;

	return I915_READ(DSPCNTR(crtc->plane)) & DISPLAY_PLANE_ENABLE;
}

static void intel_modeset_readout_hw_state(struct drm_device *dev)
{
	struct drm_i915_private *dev_priv = dev->dev_private;
	enum pipe pipe;
	struct intel_crtc *crtc;
	struct intel_encoder *encoder;
	struct intel_connector *connector;
	int i;

	for_each_intel_crtc(dev, crtc) {
		memset(crtc->config, 0, sizeof(*crtc->config));

		crtc->config->quirks |= PIPE_CONFIG_QUIRK_INHERITED_MODE;

		crtc->active = dev_priv->display.get_pipe_config(crtc,
								 crtc->config);

		crtc->base.state->enable = crtc->active;
		crtc->base.enabled = crtc->active;
		crtc->primary_enabled = primary_get_hw_state(crtc);

		DRM_DEBUG_KMS("[CRTC:%d] hw state readout: %s\n",
			      crtc->base.base.id,
			      crtc->active ? "enabled" : "disabled");
	}

	for (i = 0; i < dev_priv->num_shared_dpll; i++) {
		struct intel_shared_dpll *pll = &dev_priv->shared_dplls[i];

		pll->on = pll->get_hw_state(dev_priv, pll,
					    &pll->config.hw_state);
		pll->active = 0;
		pll->config.crtc_mask = 0;
		for_each_intel_crtc(dev, crtc) {
			if (crtc->active && intel_crtc_to_shared_dpll(crtc) == pll) {
				pll->active++;
				pll->config.crtc_mask |= 1 << crtc->pipe;
			}
		}

		DRM_DEBUG_KMS("%s hw state readout: crtc_mask 0x%08x, on %i\n",
			      pll->name, pll->config.crtc_mask, pll->on);

		if (pll->config.crtc_mask)
			intel_display_power_get(dev_priv, POWER_DOMAIN_PLLS);
	}

	for_each_intel_encoder(dev, encoder) {
		pipe = 0;

		if (encoder->get_hw_state(encoder, &pipe)) {
			crtc = to_intel_crtc(dev_priv->pipe_to_crtc_mapping[pipe]);
			encoder->base.crtc = &crtc->base;
			encoder->get_config(encoder, crtc->config);
		} else {
			encoder->base.crtc = NULL;
		}

		encoder->connectors_active = false;
		DRM_DEBUG_KMS("[ENCODER:%d:%s] hw state readout: %s, pipe %c\n",
			      encoder->base.base.id,
			      encoder->base.name,
			      encoder->base.crtc ? "enabled" : "disabled",
			      pipe_name(pipe));
	}

	list_for_each_entry(connector, &dev->mode_config.connector_list,
			    base.head) {
		if (connector->get_hw_state(connector)) {
			connector->base.dpms = DRM_MODE_DPMS_ON;
			connector->encoder->connectors_active = true;
			connector->base.encoder = &connector->encoder->base;
		} else {
			connector->base.dpms = DRM_MODE_DPMS_OFF;
			connector->base.encoder = NULL;
		}
		DRM_DEBUG_KMS("[CONNECTOR:%d:%s] hw state readout: %s\n",
			      connector->base.base.id,
			      connector->base.name,
			      connector->base.encoder ? "enabled" : "disabled");
	}
}

/* Scan out the current hw modeset state, sanitizes it and maps it into the drm
 * and i915 state tracking structures. */
void intel_modeset_setup_hw_state(struct drm_device *dev,
				  bool force_restore)
{
	struct drm_i915_private *dev_priv = dev->dev_private;
	enum pipe pipe;
	struct intel_crtc *crtc;
	struct intel_encoder *encoder;
	int i;

	intel_modeset_readout_hw_state(dev);

	/*
	 * Now that we have the config, copy it to each CRTC struct
	 * Note that this could go away if we move to using crtc_config
	 * checking everywhere.
	 */
	for_each_intel_crtc(dev, crtc) {
		if (crtc->active && i915.fastboot) {
			intel_mode_from_pipe_config(&crtc->base.mode,
						    crtc->config);
			DRM_DEBUG_KMS("[CRTC:%d] found active mode: ",
				      crtc->base.base.id);
			drm_mode_debug_printmodeline(&crtc->base.mode);
		}
	}

	/* HW state is read out, now we need to sanitize this mess. */
	for_each_intel_encoder(dev, encoder) {
		intel_sanitize_encoder(encoder);
	}

	for_each_pipe(dev_priv, pipe) {
		crtc = to_intel_crtc(dev_priv->pipe_to_crtc_mapping[pipe]);
		intel_sanitize_crtc(crtc);
		intel_dump_pipe_config(crtc, crtc->config,
				       "[setup_hw_state]");
	}

	for (i = 0; i < dev_priv->num_shared_dpll; i++) {
		struct intel_shared_dpll *pll = &dev_priv->shared_dplls[i];

		if (!pll->on || pll->active)
			continue;

		DRM_DEBUG_KMS("%s enabled but not in use, disabling\n", pll->name);

		pll->disable(dev_priv, pll);
		pll->on = false;
	}

	if (IS_GEN9(dev))
		skl_wm_get_hw_state(dev);
	else if (HAS_PCH_SPLIT(dev))
		ilk_wm_get_hw_state(dev);

	if (force_restore) {
		i915_redisable_vga(dev);

		/*
		 * We need to use raw interfaces for restoring state to avoid
		 * checking (bogus) intermediate states.
		 */
		for_each_pipe(dev_priv, pipe) {
			struct drm_crtc *crtc =
				dev_priv->pipe_to_crtc_mapping[pipe];

			intel_set_mode(crtc, &crtc->mode, crtc->x, crtc->y,
				       crtc->primary->fb);
		}
	} else {
		intel_modeset_update_staged_output_state(dev);
	}

	intel_modeset_check_state(dev);
}

void intel_modeset_gem_init(struct drm_device *dev)
{
	struct drm_i915_private *dev_priv = dev->dev_private;
	struct drm_crtc *c;
	struct drm_i915_gem_object *obj;

	mutex_lock(&dev->struct_mutex);
	intel_init_gt_powersave(dev);
	mutex_unlock(&dev->struct_mutex);

	/*
	 * There may be no VBT; and if the BIOS enabled SSC we can
	 * just keep using it to avoid unnecessary flicker.  Whereas if the
	 * BIOS isn't using it, don't assume it will work even if the VBT
	 * indicates as much.
	 */
	if (HAS_PCH_IBX(dev) || HAS_PCH_CPT(dev))
		dev_priv->vbt.lvds_use_ssc = !!(I915_READ(PCH_DREF_CONTROL) &
						DREF_SSC1_ENABLE);

	intel_modeset_init_hw(dev);

	intel_setup_overlay(dev);

	/*
	 * Make sure any fbs we allocated at startup are properly
	 * pinned & fenced.  When we do the allocation it's too early
	 * for this.
	 */
	mutex_lock(&dev->struct_mutex);
	for_each_crtc(dev, c) {
		obj = intel_fb_obj(c->primary->fb);
		if (obj == NULL)
			continue;

		if (intel_pin_and_fence_fb_obj(c->primary,
					       c->primary->fb,
					       NULL)) {
			DRM_ERROR("failed to pin boot fb on pipe %d\n",
				  to_intel_crtc(c)->pipe);
			drm_framebuffer_unreference(c->primary->fb);
			c->primary->fb = NULL;
			update_state_fb(c->primary);
		}
	}
	mutex_unlock(&dev->struct_mutex);

	intel_backlight_register(dev);
}

void intel_connector_unregister(struct intel_connector *intel_connector)
{
	struct drm_connector *connector = &intel_connector->base;

	intel_panel_destroy_backlight(connector);
	drm_connector_unregister(connector);
}

void intel_modeset_cleanup(struct drm_device *dev)
{
	struct drm_i915_private *dev_priv = dev->dev_private;
	struct drm_connector *connector;

	intel_disable_gt_powersave(dev);

	intel_backlight_unregister(dev);

	/*
	 * Interrupts and polling as the first thing to avoid creating havoc.
	 * Too much stuff here (turning of connectors, ...) would
	 * experience fancy races otherwise.
	 */
	intel_irq_uninstall(dev_priv);

	/*
	 * Due to the hpd irq storm handling the hotplug work can re-arm the
	 * poll handlers. Hence disable polling after hpd handling is shut down.
	 */
	drm_kms_helper_poll_fini(dev);

	mutex_lock(&dev->struct_mutex);

	intel_unregister_dsm_handler();

	intel_fbc_disable(dev);

	ironlake_teardown_rc6(dev);

	mutex_unlock(&dev->struct_mutex);

	/* flush any delayed tasks or pending work */
	flush_scheduled_work();

	/* destroy the backlight and sysfs files before encoders/connectors */
	list_for_each_entry(connector, &dev->mode_config.connector_list, head) {
		struct intel_connector *intel_connector;

		intel_connector = to_intel_connector(connector);
		intel_connector->unregister(intel_connector);
	}

	drm_mode_config_cleanup(dev);

	intel_cleanup_overlay(dev);

	mutex_lock(&dev->struct_mutex);
	intel_cleanup_gt_powersave(dev);
	mutex_unlock(&dev->struct_mutex);
}

/*
 * Return which encoder is currently attached for connector.
 */
struct drm_encoder *intel_best_encoder(struct drm_connector *connector)
{
	return &intel_attached_encoder(connector)->base;
}

void intel_connector_attach_encoder(struct intel_connector *connector,
				    struct intel_encoder *encoder)
{
	connector->encoder = encoder;
	drm_mode_connector_attach_encoder(&connector->base,
					  &encoder->base);
}

/*
 * set vga decode state - true == enable VGA decode
 */
int intel_modeset_vga_set_state(struct drm_device *dev, bool state)
{
	struct drm_i915_private *dev_priv = dev->dev_private;
	unsigned reg = INTEL_INFO(dev)->gen >= 6 ? SNB_GMCH_CTRL : INTEL_GMCH_CTRL;
	u16 gmch_ctrl;

	if (pci_read_config_word(dev_priv->bridge_dev, reg, &gmch_ctrl)) {
		DRM_ERROR("failed to read control word\n");
		return -EIO;
	}

	if (!!(gmch_ctrl & INTEL_GMCH_VGA_DISABLE) == !state)
		return 0;

	if (state)
		gmch_ctrl &= ~INTEL_GMCH_VGA_DISABLE;
	else
		gmch_ctrl |= INTEL_GMCH_VGA_DISABLE;

	if (pci_write_config_word(dev_priv->bridge_dev, reg, gmch_ctrl)) {
		DRM_ERROR("failed to write control word\n");
		return -EIO;
	}

	return 0;
}

struct intel_display_error_state {

	u32 power_well_driver;

	int num_transcoders;

	struct intel_cursor_error_state {
		u32 control;
		u32 position;
		u32 base;
		u32 size;
	} cursor[I915_MAX_PIPES];

	struct intel_pipe_error_state {
		bool power_domain_on;
		u32 source;
		u32 stat;
	} pipe[I915_MAX_PIPES];

	struct intel_plane_error_state {
		u32 control;
		u32 stride;
		u32 size;
		u32 pos;
		u32 addr;
		u32 surface;
		u32 tile_offset;
	} plane[I915_MAX_PIPES];

	struct intel_transcoder_error_state {
		bool power_domain_on;
		enum transcoder cpu_transcoder;

		u32 conf;

		u32 htotal;
		u32 hblank;
		u32 hsync;
		u32 vtotal;
		u32 vblank;
		u32 vsync;
	} transcoder[4];
};

struct intel_display_error_state *
intel_display_capture_error_state(struct drm_device *dev)
{
	struct drm_i915_private *dev_priv = dev->dev_private;
	struct intel_display_error_state *error;
	int transcoders[] = {
		TRANSCODER_A,
		TRANSCODER_B,
		TRANSCODER_C,
		TRANSCODER_EDP,
	};
	int i;

	if (INTEL_INFO(dev)->num_pipes == 0)
		return NULL;

	error = kzalloc(sizeof(*error), GFP_ATOMIC);
	if (error == NULL)
		return NULL;

	if (IS_HASWELL(dev) || IS_BROADWELL(dev))
		error->power_well_driver = I915_READ(HSW_PWR_WELL_DRIVER);

	for_each_pipe(dev_priv, i) {
		error->pipe[i].power_domain_on =
			__intel_display_power_is_enabled(dev_priv,
							 POWER_DOMAIN_PIPE(i));
		if (!error->pipe[i].power_domain_on)
			continue;

		error->cursor[i].control = I915_READ(CURCNTR(i));
		error->cursor[i].position = I915_READ(CURPOS(i));
		error->cursor[i].base = I915_READ(CURBASE(i));

		error->plane[i].control = I915_READ(DSPCNTR(i));
		error->plane[i].stride = I915_READ(DSPSTRIDE(i));
		if (INTEL_INFO(dev)->gen <= 3) {
			error->plane[i].size = I915_READ(DSPSIZE(i));
			error->plane[i].pos = I915_READ(DSPPOS(i));
		}
		if (INTEL_INFO(dev)->gen <= 7 && !IS_HASWELL(dev))
			error->plane[i].addr = I915_READ(DSPADDR(i));
		if (INTEL_INFO(dev)->gen >= 4) {
			error->plane[i].surface = I915_READ(DSPSURF(i));
			error->plane[i].tile_offset = I915_READ(DSPTILEOFF(i));
		}

		error->pipe[i].source = I915_READ(PIPESRC(i));

		if (HAS_GMCH_DISPLAY(dev))
			error->pipe[i].stat = I915_READ(PIPESTAT(i));
	}

	error->num_transcoders = INTEL_INFO(dev)->num_pipes;
	if (HAS_DDI(dev_priv->dev))
		error->num_transcoders++; /* Account for eDP. */

	for (i = 0; i < error->num_transcoders; i++) {
		enum transcoder cpu_transcoder = transcoders[i];

		error->transcoder[i].power_domain_on =
			__intel_display_power_is_enabled(dev_priv,
				POWER_DOMAIN_TRANSCODER(cpu_transcoder));
		if (!error->transcoder[i].power_domain_on)
			continue;

		error->transcoder[i].cpu_transcoder = cpu_transcoder;

		error->transcoder[i].conf = I915_READ(PIPECONF(cpu_transcoder));
		error->transcoder[i].htotal = I915_READ(HTOTAL(cpu_transcoder));
		error->transcoder[i].hblank = I915_READ(HBLANK(cpu_transcoder));
		error->transcoder[i].hsync = I915_READ(HSYNC(cpu_transcoder));
		error->transcoder[i].vtotal = I915_READ(VTOTAL(cpu_transcoder));
		error->transcoder[i].vblank = I915_READ(VBLANK(cpu_transcoder));
		error->transcoder[i].vsync = I915_READ(VSYNC(cpu_transcoder));
	}

	return error;
}

#define err_printf(e, ...) i915_error_printf(e, __VA_ARGS__)

void
intel_display_print_error_state(struct drm_i915_error_state_buf *m,
				struct drm_device *dev,
				struct intel_display_error_state *error)
{
	struct drm_i915_private *dev_priv = dev->dev_private;
	int i;

	if (!error)
		return;

	err_printf(m, "Num Pipes: %d\n", INTEL_INFO(dev)->num_pipes);
	if (IS_HASWELL(dev) || IS_BROADWELL(dev))
		err_printf(m, "PWR_WELL_CTL2: %08x\n",
			   error->power_well_driver);
	for_each_pipe(dev_priv, i) {
		err_printf(m, "Pipe [%d]:\n", i);
		err_printf(m, "  Power: %s\n",
			   error->pipe[i].power_domain_on ? "on" : "off");
		err_printf(m, "  SRC: %08x\n", error->pipe[i].source);
		err_printf(m, "  STAT: %08x\n", error->pipe[i].stat);

		err_printf(m, "Plane [%d]:\n", i);
		err_printf(m, "  CNTR: %08x\n", error->plane[i].control);
		err_printf(m, "  STRIDE: %08x\n", error->plane[i].stride);
		if (INTEL_INFO(dev)->gen <= 3) {
			err_printf(m, "  SIZE: %08x\n", error->plane[i].size);
			err_printf(m, "  POS: %08x\n", error->plane[i].pos);
		}
		if (INTEL_INFO(dev)->gen <= 7 && !IS_HASWELL(dev))
			err_printf(m, "  ADDR: %08x\n", error->plane[i].addr);
		if (INTEL_INFO(dev)->gen >= 4) {
			err_printf(m, "  SURF: %08x\n", error->plane[i].surface);
			err_printf(m, "  TILEOFF: %08x\n", error->plane[i].tile_offset);
		}

		err_printf(m, "Cursor [%d]:\n", i);
		err_printf(m, "  CNTR: %08x\n", error->cursor[i].control);
		err_printf(m, "  POS: %08x\n", error->cursor[i].position);
		err_printf(m, "  BASE: %08x\n", error->cursor[i].base);
	}

	for (i = 0; i < error->num_transcoders; i++) {
		err_printf(m, "CPU transcoder: %c\n",
			   transcoder_name(error->transcoder[i].cpu_transcoder));
		err_printf(m, "  Power: %s\n",
			   error->transcoder[i].power_domain_on ? "on" : "off");
		err_printf(m, "  CONF: %08x\n", error->transcoder[i].conf);
		err_printf(m, "  HTOTAL: %08x\n", error->transcoder[i].htotal);
		err_printf(m, "  HBLANK: %08x\n", error->transcoder[i].hblank);
		err_printf(m, "  HSYNC: %08x\n", error->transcoder[i].hsync);
		err_printf(m, "  VTOTAL: %08x\n", error->transcoder[i].vtotal);
		err_printf(m, "  VBLANK: %08x\n", error->transcoder[i].vblank);
		err_printf(m, "  VSYNC: %08x\n", error->transcoder[i].vsync);
	}
}

void intel_modeset_preclose(struct drm_device *dev, struct drm_file *file)
{
	struct intel_crtc *crtc;

	for_each_intel_crtc(dev, crtc) {
		struct intel_unpin_work *work;

		spin_lock_irq(&dev->event_lock);

		work = crtc->unpin_work;

		if (work && work->event &&
		    work->event->base.file_priv == file) {
			kfree(work->event);
			work->event = NULL;
		}

		spin_unlock_irq(&dev->event_lock);
	}
}<|MERGE_RESOLUTION|>--- conflicted
+++ resolved
@@ -2468,10 +2468,6 @@
 static void
 update_state_fb(struct drm_plane *plane)
 {
-<<<<<<< HEAD
-	if (plane->fb != plane->state->fb)
-		drm_atomic_set_fb_for_plane(plane->state, plane->fb);
-=======
 	if (plane->fb == plane->state->fb)
 		return;
 
@@ -2480,7 +2476,6 @@
 	plane->state->fb = plane->fb;
 	if (plane->state->fb)
 		drm_framebuffer_reference(plane->state->fb);
->>>>>>> 6b94aea0
 }
 
 static void
@@ -2540,10 +2535,6 @@
 		}
 	}
 
-<<<<<<< HEAD
-	update_state_fb(intel_crtc->base.primary);
-=======
->>>>>>> 6b94aea0
 }
 
 static void i9xx_update_primary_plane(struct drm_crtc *crtc,
@@ -6746,13 +6737,8 @@
 
 	fb = &intel_fb->base;
 
-<<<<<<< HEAD
-	if (INTEL_INFO(dev)->gen >= 4)
-		if (val & DISPPLANE_TILED)
-=======
 	if (INTEL_INFO(dev)->gen >= 4) {
 		if (val & DISPPLANE_TILED) {
->>>>>>> 6b94aea0
 			plane_config->tiling = I915_TILING_X;
 			fb->modifier[0] = I915_FORMAT_MOD_X_TILED;
 		}
@@ -6792,12 +6778,7 @@
 		      fb->bits_per_pixel, base, fb->pitches[0],
 		      plane_config->size);
 
-<<<<<<< HEAD
-	crtc->base.primary->fb = fb;
-	update_state_fb(crtc->base.primary);
-=======
 	plane_config->fb = intel_fb;
->>>>>>> 6b94aea0
 }
 
 static void chv_crtc_clock_get(struct intel_crtc *crtc,
@@ -7793,12 +7774,6 @@
 	val = I915_READ(PLANE_CTL(pipe, 0));
 	if (!(val & PLANE_CTL_ENABLE))
 		goto error;
-<<<<<<< HEAD
-
-	if (val & PLANE_CTL_TILED_MASK)
-		plane_config->tiling = I915_TILING_X;
-=======
->>>>>>> 6b94aea0
 
 	pixel_format = val & PLANE_CTL_FORMAT_MASK;
 	fourcc = skl_format_to_fourcc(pixel_format,
@@ -7852,12 +7827,7 @@
 		      fb->bits_per_pixel, base, fb->pitches[0],
 		      plane_config->size);
 
-<<<<<<< HEAD
-	crtc->base.primary->fb = fb;
-	update_state_fb(crtc->base.primary);
-=======
 	plane_config->fb = intel_fb;
->>>>>>> 6b94aea0
 	return;
 
 error:
@@ -7913,13 +7883,8 @@
 
 	fb = &intel_fb->base;
 
-<<<<<<< HEAD
-	if (INTEL_INFO(dev)->gen >= 4)
-		if (val & DISPPLANE_TILED)
-=======
 	if (INTEL_INFO(dev)->gen >= 4) {
 		if (val & DISPPLANE_TILED) {
->>>>>>> 6b94aea0
 			plane_config->tiling = I915_TILING_X;
 			fb->modifier[0] = I915_FORMAT_MOD_X_TILED;
 		}
@@ -7959,12 +7924,7 @@
 		      fb->bits_per_pixel, base, fb->pitches[0],
 		      plane_config->size);
 
-<<<<<<< HEAD
-	crtc->base.primary->fb = fb;
-	update_state_fb(crtc->base.primary);
-=======
 	plane_config->fb = intel_fb;
->>>>>>> 6b94aea0
 }
 
 static bool ironlake_get_pipe_config(struct intel_crtc *crtc,
@@ -10011,11 +9971,7 @@
 	atomic_dec(&intel_crtc->unpin_work_count);
 	crtc->primary->fb = old_fb;
 	update_state_fb(crtc->primary);
-<<<<<<< HEAD
-	drm_gem_object_unreference(&work->old_fb_obj->base);
-=======
 	drm_framebuffer_unreference(work->old_fb);
->>>>>>> 6b94aea0
 	drm_gem_object_unreference(&obj->base);
 	mutex_unlock(&dev->struct_mutex);
 
