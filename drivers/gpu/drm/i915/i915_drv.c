--- conflicted
+++ resolved
@@ -881,15 +881,6 @@
 	}
 
 	/*
-<<<<<<< HEAD
-	 * FIXME: This races pretty badly against concurrent holders of
-	 * ring interrupts. This is possible since we've started to drop
-	 * dev->struct_mutex in select places when waiting for the gpu.
-	 */
-
-	/*
-=======
->>>>>>> 73527c72
 	 * rps/rc6 re-init is necessary to restore state lost after the
 	 * reset and the re-install of gt irqs. Skip for ironlake per
 	 * previous concerns that it doesn't respond well to some forms
