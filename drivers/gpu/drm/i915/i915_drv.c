/* i915_drv.c -- i830,i845,i855,i865,i915 driver -*- linux-c -*-
 */
/*
 *
 * Copyright 2003 Tungsten Graphics, Inc., Cedar Park, Texas.
 * All Rights Reserved.
 *
 * Permission is hereby granted, free of charge, to any person obtaining a
 * copy of this software and associated documentation files (the
 * "Software"), to deal in the Software without restriction, including
 * without limitation the rights to use, copy, modify, merge, publish,
 * distribute, sub license, and/or sell copies of the Software, and to
 * permit persons to whom the Software is furnished to do so, subject to
 * the following conditions:
 *
 * The above copyright notice and this permission notice (including the
 * next paragraph) shall be included in all copies or substantial portions
 * of the Software.
 *
 * THE SOFTWARE IS PROVIDED "AS IS", WITHOUT WARRANTY OF ANY KIND, EXPRESS
 * OR IMPLIED, INCLUDING BUT NOT LIMITED TO THE WARRANTIES OF
 * MERCHANTABILITY, FITNESS FOR A PARTICULAR PURPOSE AND NON-INFRINGEMENT.
 * IN NO EVENT SHALL TUNGSTEN GRAPHICS AND/OR ITS SUPPLIERS BE LIABLE FOR
 * ANY CLAIM, DAMAGES OR OTHER LIABILITY, WHETHER IN AN ACTION OF CONTRACT,
 * TORT OR OTHERWISE, ARISING FROM, OUT OF OR IN CONNECTION WITH THE
 * SOFTWARE OR THE USE OR OTHER DEALINGS IN THE SOFTWARE.
 *
 */

#include <linux/device.h>
#include <linux/acpi.h>
#include <drm/drmP.h>
#include <drm/i915_drm.h>
#include "i915_drv.h"
#include "i915_trace.h"
#include "intel_drv.h"

#include <linux/console.h>
#include <linux/module.h>
#include <linux/pm_runtime.h>
#include <drm/drm_crtc_helper.h>

static struct drm_driver driver;

#define GEN_DEFAULT_PIPEOFFSETS \
	.pipe_offsets = { PIPE_A_OFFSET, PIPE_B_OFFSET, \
			  PIPE_C_OFFSET, PIPE_EDP_OFFSET }, \
	.trans_offsets = { TRANSCODER_A_OFFSET, TRANSCODER_B_OFFSET, \
			   TRANSCODER_C_OFFSET, TRANSCODER_EDP_OFFSET }, \
	.palette_offsets = { PALETTE_A_OFFSET, PALETTE_B_OFFSET }

#define GEN_CHV_PIPEOFFSETS \
	.pipe_offsets = { PIPE_A_OFFSET, PIPE_B_OFFSET, \
			  CHV_PIPE_C_OFFSET }, \
	.trans_offsets = { TRANSCODER_A_OFFSET, TRANSCODER_B_OFFSET, \
			   CHV_TRANSCODER_C_OFFSET, }, \
	.palette_offsets = { PALETTE_A_OFFSET, PALETTE_B_OFFSET, \
			     CHV_PALETTE_C_OFFSET }

#define CURSOR_OFFSETS \
	.cursor_offsets = { CURSOR_A_OFFSET, CURSOR_B_OFFSET, CHV_CURSOR_C_OFFSET }

#define IVB_CURSOR_OFFSETS \
	.cursor_offsets = { CURSOR_A_OFFSET, IVB_CURSOR_B_OFFSET, IVB_CURSOR_C_OFFSET }

static const struct intel_device_info intel_i830_info = {
	.gen = 2, .is_mobile = 1, .cursor_needs_physical = 1, .num_pipes = 2,
	.has_overlay = 1, .overlay_needs_physical = 1,
	.ring_mask = RENDER_RING,
	GEN_DEFAULT_PIPEOFFSETS,
	CURSOR_OFFSETS,
};

static const struct intel_device_info intel_845g_info = {
	.gen = 2, .num_pipes = 1,
	.has_overlay = 1, .overlay_needs_physical = 1,
	.ring_mask = RENDER_RING,
	GEN_DEFAULT_PIPEOFFSETS,
	CURSOR_OFFSETS,
};

static const struct intel_device_info intel_i85x_info = {
	.gen = 2, .is_i85x = 1, .is_mobile = 1, .num_pipes = 2,
	.cursor_needs_physical = 1,
	.has_overlay = 1, .overlay_needs_physical = 1,
	.has_fbc = 1,
	.ring_mask = RENDER_RING,
	GEN_DEFAULT_PIPEOFFSETS,
	CURSOR_OFFSETS,
};

static const struct intel_device_info intel_i865g_info = {
	.gen = 2, .num_pipes = 1,
	.has_overlay = 1, .overlay_needs_physical = 1,
	.ring_mask = RENDER_RING,
	GEN_DEFAULT_PIPEOFFSETS,
	CURSOR_OFFSETS,
};

static const struct intel_device_info intel_i915g_info = {
	.gen = 3, .is_i915g = 1, .cursor_needs_physical = 1, .num_pipes = 2,
	.has_overlay = 1, .overlay_needs_physical = 1,
	.ring_mask = RENDER_RING,
	GEN_DEFAULT_PIPEOFFSETS,
	CURSOR_OFFSETS,
};
static const struct intel_device_info intel_i915gm_info = {
	.gen = 3, .is_mobile = 1, .num_pipes = 2,
	.cursor_needs_physical = 1,
	.has_overlay = 1, .overlay_needs_physical = 1,
	.supports_tv = 1,
	.has_fbc = 1,
	.ring_mask = RENDER_RING,
	GEN_DEFAULT_PIPEOFFSETS,
	CURSOR_OFFSETS,
};
static const struct intel_device_info intel_i945g_info = {
	.gen = 3, .has_hotplug = 1, .cursor_needs_physical = 1, .num_pipes = 2,
	.has_overlay = 1, .overlay_needs_physical = 1,
	.ring_mask = RENDER_RING,
	GEN_DEFAULT_PIPEOFFSETS,
	CURSOR_OFFSETS,
};
static const struct intel_device_info intel_i945gm_info = {
	.gen = 3, .is_i945gm = 1, .is_mobile = 1, .num_pipes = 2,
	.has_hotplug = 1, .cursor_needs_physical = 1,
	.has_overlay = 1, .overlay_needs_physical = 1,
	.supports_tv = 1,
	.has_fbc = 1,
	.ring_mask = RENDER_RING,
	GEN_DEFAULT_PIPEOFFSETS,
	CURSOR_OFFSETS,
};

static const struct intel_device_info intel_i965g_info = {
	.gen = 4, .is_broadwater = 1, .num_pipes = 2,
	.has_hotplug = 1,
	.has_overlay = 1,
	.ring_mask = RENDER_RING,
	GEN_DEFAULT_PIPEOFFSETS,
	CURSOR_OFFSETS,
};

static const struct intel_device_info intel_i965gm_info = {
	.gen = 4, .is_crestline = 1, .num_pipes = 2,
	.is_mobile = 1, .has_fbc = 1, .has_hotplug = 1,
	.has_overlay = 1,
	.supports_tv = 1,
	.ring_mask = RENDER_RING,
	GEN_DEFAULT_PIPEOFFSETS,
	CURSOR_OFFSETS,
};

static const struct intel_device_info intel_g33_info = {
	.gen = 3, .is_g33 = 1, .num_pipes = 2,
	.need_gfx_hws = 1, .has_hotplug = 1,
	.has_overlay = 1,
	.ring_mask = RENDER_RING,
	GEN_DEFAULT_PIPEOFFSETS,
	CURSOR_OFFSETS,
};

static const struct intel_device_info intel_g45_info = {
	.gen = 4, .is_g4x = 1, .need_gfx_hws = 1, .num_pipes = 2,
	.has_pipe_cxsr = 1, .has_hotplug = 1,
	.ring_mask = RENDER_RING | BSD_RING,
	GEN_DEFAULT_PIPEOFFSETS,
	CURSOR_OFFSETS,
};

static const struct intel_device_info intel_gm45_info = {
	.gen = 4, .is_g4x = 1, .num_pipes = 2,
	.is_mobile = 1, .need_gfx_hws = 1, .has_fbc = 1,
	.has_pipe_cxsr = 1, .has_hotplug = 1,
	.supports_tv = 1,
	.ring_mask = RENDER_RING | BSD_RING,
	GEN_DEFAULT_PIPEOFFSETS,
	CURSOR_OFFSETS,
};

static const struct intel_device_info intel_pineview_info = {
	.gen = 3, .is_g33 = 1, .is_pineview = 1, .is_mobile = 1, .num_pipes = 2,
	.need_gfx_hws = 1, .has_hotplug = 1,
	.has_overlay = 1,
	GEN_DEFAULT_PIPEOFFSETS,
	CURSOR_OFFSETS,
};

static const struct intel_device_info intel_ironlake_d_info = {
	.gen = 5, .num_pipes = 2,
	.need_gfx_hws = 1, .has_hotplug = 1,
	.ring_mask = RENDER_RING | BSD_RING,
	GEN_DEFAULT_PIPEOFFSETS,
	CURSOR_OFFSETS,
};

static const struct intel_device_info intel_ironlake_m_info = {
	.gen = 5, .is_mobile = 1, .num_pipes = 2,
	.need_gfx_hws = 1, .has_hotplug = 1,
	.has_fbc = 1,
	.ring_mask = RENDER_RING | BSD_RING,
	GEN_DEFAULT_PIPEOFFSETS,
	CURSOR_OFFSETS,
};

static const struct intel_device_info intel_sandybridge_d_info = {
	.gen = 6, .num_pipes = 2,
	.need_gfx_hws = 1, .has_hotplug = 1,
	.has_fbc = 1,
	.ring_mask = RENDER_RING | BSD_RING | BLT_RING,
	.has_llc = 1,
	GEN_DEFAULT_PIPEOFFSETS,
	CURSOR_OFFSETS,
};

static const struct intel_device_info intel_sandybridge_m_info = {
	.gen = 6, .is_mobile = 1, .num_pipes = 2,
	.need_gfx_hws = 1, .has_hotplug = 1,
	.has_fbc = 1,
	.ring_mask = RENDER_RING | BSD_RING | BLT_RING,
	.has_llc = 1,
	GEN_DEFAULT_PIPEOFFSETS,
	CURSOR_OFFSETS,
};

#define GEN7_FEATURES  \
	.gen = 7, .num_pipes = 3, \
	.need_gfx_hws = 1, .has_hotplug = 1, \
	.has_fbc = 1, \
	.ring_mask = RENDER_RING | BSD_RING | BLT_RING, \
	.has_llc = 1

static const struct intel_device_info intel_ivybridge_d_info = {
	GEN7_FEATURES,
	.is_ivybridge = 1,
	GEN_DEFAULT_PIPEOFFSETS,
	IVB_CURSOR_OFFSETS,
};

static const struct intel_device_info intel_ivybridge_m_info = {
	GEN7_FEATURES,
	.is_ivybridge = 1,
	.is_mobile = 1,
	GEN_DEFAULT_PIPEOFFSETS,
	IVB_CURSOR_OFFSETS,
};

static const struct intel_device_info intel_ivybridge_q_info = {
	GEN7_FEATURES,
	.is_ivybridge = 1,
	.num_pipes = 0, /* legal, last one wins */
	GEN_DEFAULT_PIPEOFFSETS,
	IVB_CURSOR_OFFSETS,
};

static const struct intel_device_info intel_valleyview_m_info = {
	GEN7_FEATURES,
	.is_mobile = 1,
	.num_pipes = 2,
	.is_valleyview = 1,
	.display_mmio_offset = VLV_DISPLAY_BASE,
	.has_fbc = 0, /* legal, last one wins */
	.has_llc = 0, /* legal, last one wins */
	GEN_DEFAULT_PIPEOFFSETS,
	CURSOR_OFFSETS,
};

static const struct intel_device_info intel_valleyview_d_info = {
	GEN7_FEATURES,
	.num_pipes = 2,
	.is_valleyview = 1,
	.display_mmio_offset = VLV_DISPLAY_BASE,
	.has_fbc = 0, /* legal, last one wins */
	.has_llc = 0, /* legal, last one wins */
	GEN_DEFAULT_PIPEOFFSETS,
	CURSOR_OFFSETS,
};

static const struct intel_device_info intel_haswell_d_info = {
	GEN7_FEATURES,
	.is_haswell = 1,
	.has_ddi = 1,
	.has_fpga_dbg = 1,
	.ring_mask = RENDER_RING | BSD_RING | BLT_RING | VEBOX_RING,
	GEN_DEFAULT_PIPEOFFSETS,
	IVB_CURSOR_OFFSETS,
};

static const struct intel_device_info intel_haswell_m_info = {
	GEN7_FEATURES,
	.is_haswell = 1,
	.is_mobile = 1,
	.has_ddi = 1,
	.has_fpga_dbg = 1,
	.ring_mask = RENDER_RING | BSD_RING | BLT_RING | VEBOX_RING,
	GEN_DEFAULT_PIPEOFFSETS,
	IVB_CURSOR_OFFSETS,
};

static const struct intel_device_info intel_broadwell_d_info = {
	.gen = 8, .num_pipes = 3,
	.need_gfx_hws = 1, .has_hotplug = 1,
	.ring_mask = RENDER_RING | BSD_RING | BLT_RING | VEBOX_RING,
	.has_llc = 1,
	.has_ddi = 1,
	.has_fpga_dbg = 1,
	.has_fbc = 1,
	GEN_DEFAULT_PIPEOFFSETS,
	IVB_CURSOR_OFFSETS,
};

static const struct intel_device_info intel_broadwell_m_info = {
	.gen = 8, .is_mobile = 1, .num_pipes = 3,
	.need_gfx_hws = 1, .has_hotplug = 1,
	.ring_mask = RENDER_RING | BSD_RING | BLT_RING | VEBOX_RING,
	.has_llc = 1,
	.has_ddi = 1,
	.has_fpga_dbg = 1,
	.has_fbc = 1,
	GEN_DEFAULT_PIPEOFFSETS,
	IVB_CURSOR_OFFSETS,
};

static const struct intel_device_info intel_broadwell_gt3d_info = {
	.gen = 8, .num_pipes = 3,
	.need_gfx_hws = 1, .has_hotplug = 1,
	.ring_mask = RENDER_RING | BSD_RING | BLT_RING | VEBOX_RING | BSD2_RING,
	.has_llc = 1,
	.has_ddi = 1,
	.has_fpga_dbg = 1,
	.has_fbc = 1,
	GEN_DEFAULT_PIPEOFFSETS,
	IVB_CURSOR_OFFSETS,
};

static const struct intel_device_info intel_broadwell_gt3m_info = {
	.gen = 8, .is_mobile = 1, .num_pipes = 3,
	.need_gfx_hws = 1, .has_hotplug = 1,
	.ring_mask = RENDER_RING | BSD_RING | BLT_RING | VEBOX_RING | BSD2_RING,
	.has_llc = 1,
	.has_ddi = 1,
	.has_fpga_dbg = 1,
	.has_fbc = 1,
	GEN_DEFAULT_PIPEOFFSETS,
	IVB_CURSOR_OFFSETS,
};

static const struct intel_device_info intel_cherryview_info = {
	.gen = 8, .num_pipes = 3,
	.need_gfx_hws = 1, .has_hotplug = 1,
	.ring_mask = RENDER_RING | BSD_RING | BLT_RING | VEBOX_RING,
	.is_valleyview = 1,
	.display_mmio_offset = VLV_DISPLAY_BASE,
	GEN_CHV_PIPEOFFSETS,
	CURSOR_OFFSETS,
};

static const struct intel_device_info intel_skylake_info = {
	.is_preliminary = 1,
	.is_skylake = 1,
	.gen = 9, .num_pipes = 3,
	.need_gfx_hws = 1, .has_hotplug = 1,
	.ring_mask = RENDER_RING | BSD_RING | BLT_RING | VEBOX_RING,
	.has_llc = 1,
	.has_ddi = 1,
	.has_fbc = 1,
	GEN_DEFAULT_PIPEOFFSETS,
	IVB_CURSOR_OFFSETS,
};

static const struct intel_device_info intel_skylake_gt3_info = {
	.is_preliminary = 1,
	.is_skylake = 1,
	.gen = 9, .num_pipes = 3,
	.need_gfx_hws = 1, .has_hotplug = 1,
	.ring_mask = RENDER_RING | BSD_RING | BLT_RING | VEBOX_RING | BSD2_RING,
	.has_llc = 1,
	.has_ddi = 1,
	.has_fbc = 1,
	GEN_DEFAULT_PIPEOFFSETS,
	IVB_CURSOR_OFFSETS,
};

static const struct intel_device_info intel_broxton_info = {
	.is_preliminary = 1,
	.gen = 9,
	.need_gfx_hws = 1, .has_hotplug = 1,
	.ring_mask = RENDER_RING | BSD_RING | BLT_RING | VEBOX_RING,
	.num_pipes = 3,
	.has_ddi = 1,
	.has_fbc = 1,
	GEN_DEFAULT_PIPEOFFSETS,
	IVB_CURSOR_OFFSETS,
};

/*
 * Make sure any device matches here are from most specific to most
 * general.  For example, since the Quanta match is based on the subsystem
 * and subvendor IDs, we need it to come before the more general IVB
 * PCI ID matches, otherwise we'll use the wrong info struct above.
 */
#define INTEL_PCI_IDS \
	INTEL_I830_IDS(&intel_i830_info),	\
	INTEL_I845G_IDS(&intel_845g_info),	\
	INTEL_I85X_IDS(&intel_i85x_info),	\
	INTEL_I865G_IDS(&intel_i865g_info),	\
	INTEL_I915G_IDS(&intel_i915g_info),	\
	INTEL_I915GM_IDS(&intel_i915gm_info),	\
	INTEL_I945G_IDS(&intel_i945g_info),	\
	INTEL_I945GM_IDS(&intel_i945gm_info),	\
	INTEL_I965G_IDS(&intel_i965g_info),	\
	INTEL_G33_IDS(&intel_g33_info),		\
	INTEL_I965GM_IDS(&intel_i965gm_info),	\
	INTEL_GM45_IDS(&intel_gm45_info), 	\
	INTEL_G45_IDS(&intel_g45_info), 	\
	INTEL_PINEVIEW_IDS(&intel_pineview_info),	\
	INTEL_IRONLAKE_D_IDS(&intel_ironlake_d_info),	\
	INTEL_IRONLAKE_M_IDS(&intel_ironlake_m_info),	\
	INTEL_SNB_D_IDS(&intel_sandybridge_d_info),	\
	INTEL_SNB_M_IDS(&intel_sandybridge_m_info),	\
	INTEL_IVB_Q_IDS(&intel_ivybridge_q_info), /* must be first IVB */ \
	INTEL_IVB_M_IDS(&intel_ivybridge_m_info),	\
	INTEL_IVB_D_IDS(&intel_ivybridge_d_info),	\
	INTEL_HSW_D_IDS(&intel_haswell_d_info), \
	INTEL_HSW_M_IDS(&intel_haswell_m_info), \
	INTEL_VLV_M_IDS(&intel_valleyview_m_info),	\
	INTEL_VLV_D_IDS(&intel_valleyview_d_info),	\
	INTEL_BDW_GT12M_IDS(&intel_broadwell_m_info),	\
	INTEL_BDW_GT12D_IDS(&intel_broadwell_d_info),	\
	INTEL_BDW_GT3M_IDS(&intel_broadwell_gt3m_info),	\
	INTEL_BDW_GT3D_IDS(&intel_broadwell_gt3d_info), \
	INTEL_CHV_IDS(&intel_cherryview_info),	\
	INTEL_SKL_GT1_IDS(&intel_skylake_info),	\
	INTEL_SKL_GT2_IDS(&intel_skylake_info),	\
	INTEL_SKL_GT3_IDS(&intel_skylake_gt3_info),	\
	INTEL_BXT_IDS(&intel_broxton_info)

static const struct pci_device_id pciidlist[] = {		/* aka */
	INTEL_PCI_IDS,
	{0, 0, 0}
};

#if defined(CONFIG_DRM_I915_KMS)
MODULE_DEVICE_TABLE(pci, pciidlist);
#endif

void intel_detect_pch(struct drm_device *dev)
{
	struct drm_i915_private *dev_priv = dev->dev_private;
	struct pci_dev *pch = NULL;

	/* In all current cases, num_pipes is equivalent to the PCH_NOP setting
	 * (which really amounts to a PCH but no South Display).
	 */
	if (INTEL_INFO(dev)->num_pipes == 0) {
		dev_priv->pch_type = PCH_NOP;
		return;
	}

	/*
	 * The reason to probe ISA bridge instead of Dev31:Fun0 is to
	 * make graphics device passthrough work easy for VMM, that only
	 * need to expose ISA bridge to let driver know the real hardware
	 * underneath. This is a requirement from virtualization team.
	 *
	 * In some virtualized environments (e.g. XEN), there is irrelevant
	 * ISA bridge in the system. To work reliably, we should scan trhough
	 * all the ISA bridge devices and check for the first match, instead
	 * of only checking the first one.
	 */
	while ((pch = pci_get_class(PCI_CLASS_BRIDGE_ISA << 8, pch))) {
		if (pch->vendor == PCI_VENDOR_ID_INTEL) {
			unsigned short id = pch->device & INTEL_PCH_DEVICE_ID_MASK;
			dev_priv->pch_id = id;

			if (id == INTEL_PCH_IBX_DEVICE_ID_TYPE) {
				dev_priv->pch_type = PCH_IBX;
				DRM_DEBUG_KMS("Found Ibex Peak PCH\n");
				WARN_ON(!IS_GEN5(dev));
			} else if (id == INTEL_PCH_CPT_DEVICE_ID_TYPE) {
				dev_priv->pch_type = PCH_CPT;
				DRM_DEBUG_KMS("Found CougarPoint PCH\n");
				WARN_ON(!(IS_GEN6(dev) || IS_IVYBRIDGE(dev)));
			} else if (id == INTEL_PCH_PPT_DEVICE_ID_TYPE) {
				/* PantherPoint is CPT compatible */
				dev_priv->pch_type = PCH_CPT;
				DRM_DEBUG_KMS("Found PantherPoint PCH\n");
				WARN_ON(!(IS_GEN6(dev) || IS_IVYBRIDGE(dev)));
			} else if (id == INTEL_PCH_LPT_DEVICE_ID_TYPE) {
				dev_priv->pch_type = PCH_LPT;
				DRM_DEBUG_KMS("Found LynxPoint PCH\n");
				WARN_ON(!IS_HASWELL(dev) && !IS_BROADWELL(dev));
				WARN_ON(IS_HSW_ULT(dev) || IS_BDW_ULT(dev));
			} else if (id == INTEL_PCH_LPT_LP_DEVICE_ID_TYPE) {
				dev_priv->pch_type = PCH_LPT;
				DRM_DEBUG_KMS("Found LynxPoint LP PCH\n");
				WARN_ON(!IS_HASWELL(dev) && !IS_BROADWELL(dev));
				WARN_ON(!IS_HSW_ULT(dev) && !IS_BDW_ULT(dev));
			} else if (id == INTEL_PCH_SPT_DEVICE_ID_TYPE) {
				dev_priv->pch_type = PCH_SPT;
				DRM_DEBUG_KMS("Found SunrisePoint PCH\n");
				WARN_ON(!IS_SKYLAKE(dev));
			} else if (id == INTEL_PCH_SPT_LP_DEVICE_ID_TYPE) {
				dev_priv->pch_type = PCH_SPT;
				DRM_DEBUG_KMS("Found SunrisePoint LP PCH\n");
				WARN_ON(!IS_SKYLAKE(dev));
			} else
				continue;

			break;
		}
	}
	if (!pch)
		DRM_DEBUG_KMS("No PCH found.\n");

	pci_dev_put(pch);
}

bool i915_semaphore_is_enabled(struct drm_device *dev)
{
	if (INTEL_INFO(dev)->gen < 6)
		return false;

	if (i915.semaphores >= 0)
		return i915.semaphores;

	/* TODO: make semaphores and Execlists play nicely together */
	if (i915.enable_execlists)
		return false;

	/* Until we get further testing... */
	if (IS_GEN8(dev))
		return false;

#ifdef CONFIG_INTEL_IOMMU
	/* Enable semaphores on SNB when IO remapping is off */
	if (INTEL_INFO(dev)->gen == 6 && intel_iommu_gfx_mapped)
		return false;
#endif

	return true;
}

void intel_hpd_cancel_work(struct drm_i915_private *dev_priv)
{
	spin_lock_irq(&dev_priv->irq_lock);

	dev_priv->long_hpd_port_mask = 0;
	dev_priv->short_hpd_port_mask = 0;
	dev_priv->hpd_event_bits = 0;

	spin_unlock_irq(&dev_priv->irq_lock);

	cancel_work_sync(&dev_priv->dig_port_work);
	cancel_work_sync(&dev_priv->hotplug_work);
	cancel_delayed_work_sync(&dev_priv->hotplug_reenable_work);
}

static void intel_suspend_encoders(struct drm_i915_private *dev_priv)
{
	struct drm_device *dev = dev_priv->dev;
	struct drm_encoder *encoder;

	drm_modeset_lock_all(dev);
	list_for_each_entry(encoder, &dev->mode_config.encoder_list, head) {
		struct intel_encoder *intel_encoder = to_intel_encoder(encoder);

		if (intel_encoder->suspend)
			intel_encoder->suspend(intel_encoder);
	}
	drm_modeset_unlock_all(dev);
}

static int intel_suspend_complete(struct drm_i915_private *dev_priv);
static int vlv_resume_prepare(struct drm_i915_private *dev_priv,
			      bool rpm_resume);

static int i915_drm_suspend(struct drm_device *dev)
{
	struct drm_i915_private *dev_priv = dev->dev_private;
	struct drm_crtc *crtc;
	pci_power_t opregion_target_state;
	int error;

	/* ignore lid events during suspend */
	mutex_lock(&dev_priv->modeset_restore_lock);
	dev_priv->modeset_restore = MODESET_SUSPENDED;
	mutex_unlock(&dev_priv->modeset_restore_lock);

	/* We do a lot of poking in a lot of registers, make sure they work
	 * properly. */
	intel_display_set_init_power(dev_priv, true);

	drm_kms_helper_poll_disable(dev);

	pci_save_state(dev->pdev);

	error = i915_gem_suspend(dev);
	if (error) {
		dev_err(&dev->pdev->dev,
			"GEM idle failed, resume might fail\n");
		return error;
	}

	intel_suspend_gt_powersave(dev);

	/*
	 * Disable CRTCs directly since we want to preserve sw state
	 * for _thaw. Also, power gate the CRTC power wells.
	 */
	drm_modeset_lock_all(dev);
	for_each_crtc(dev, crtc)
		intel_crtc_control(crtc, false);
	drm_modeset_unlock_all(dev);

	intel_dp_mst_suspend(dev);

	intel_runtime_pm_disable_interrupts(dev_priv);
	intel_hpd_cancel_work(dev_priv);

	intel_suspend_encoders(dev_priv);

	intel_suspend_hw(dev);

	i915_gem_suspend_gtt_mappings(dev);

	i915_save_state(dev);

	opregion_target_state = PCI_D3cold;
#if IS_ENABLED(CONFIG_ACPI_SLEEP)
	if (acpi_target_system_state() < ACPI_STATE_S3)
		opregion_target_state = PCI_D1;
#endif
	intel_opregion_notify_adapter(dev, opregion_target_state);

	intel_uncore_forcewake_reset(dev, false);
	intel_opregion_fini(dev);

	intel_fbdev_set_suspend(dev, FBINFO_STATE_SUSPENDED, true);

	dev_priv->suspend_count++;

	intel_display_set_init_power(dev_priv, false);

	return 0;
}

static int i915_drm_suspend_late(struct drm_device *drm_dev, bool hibernation)
{
	struct drm_i915_private *dev_priv = drm_dev->dev_private;
	int ret;

	ret = intel_suspend_complete(dev_priv);

	if (ret) {
		DRM_ERROR("Suspend complete failed: %d\n", ret);

		return ret;
	}

	pci_disable_device(drm_dev->pdev);
	/*
	 * During hibernation on some GEN4 platforms the BIOS may try to access
	 * the device even though it's already in D3 and hang the machine. So
	 * leave the device in D0 on those platforms and hope the BIOS will
	 * power down the device properly. Platforms where this was seen:
	 * Lenovo Thinkpad X301, X61s
	 */
	if (!(hibernation &&
	      drm_dev->pdev->subsystem_vendor == PCI_VENDOR_ID_LENOVO &&
	      INTEL_INFO(dev_priv)->gen == 4))
		pci_set_power_state(drm_dev->pdev, PCI_D3hot);

	return 0;
}

int i915_suspend_legacy(struct drm_device *dev, pm_message_t state)
{
	int error;

	if (!dev || !dev->dev_private) {
		DRM_ERROR("dev: %p\n", dev);
		DRM_ERROR("DRM not initialized, aborting suspend.\n");
		return -ENODEV;
	}

	if (WARN_ON_ONCE(state.event != PM_EVENT_SUSPEND &&
			 state.event != PM_EVENT_FREEZE))
		return -EINVAL;

	if (dev->switch_power_state == DRM_SWITCH_POWER_OFF)
		return 0;

	error = i915_drm_suspend(dev);
	if (error)
		return error;

	return i915_drm_suspend_late(dev, false);
}

static int i915_drm_resume(struct drm_device *dev)
{
	struct drm_i915_private *dev_priv = dev->dev_private;

	mutex_lock(&dev->struct_mutex);
	i915_gem_restore_gtt_mappings(dev);
	mutex_unlock(&dev->struct_mutex);

	i915_restore_state(dev);
	intel_opregion_setup(dev);

	intel_init_pch_refclk(dev);
	drm_mode_config_reset(dev);

	mutex_lock(&dev->struct_mutex);
	if (i915_gem_init_hw(dev)) {
		DRM_ERROR("failed to re-initialize GPU, declaring wedged!\n");
		atomic_set_mask(I915_WEDGED, &dev_priv->gpu_error.reset_counter);
	}
	mutex_unlock(&dev->struct_mutex);

	/* We need working interrupts for modeset enabling ... */
	intel_runtime_pm_enable_interrupts(dev_priv);

	intel_modeset_init_hw(dev);

	spin_lock_irq(&dev_priv->irq_lock);
	if (dev_priv->display.hpd_irq_setup)
		dev_priv->display.hpd_irq_setup(dev);
	spin_unlock_irq(&dev_priv->irq_lock);

	drm_modeset_lock_all(dev);
	intel_modeset_setup_hw_state(dev, true);
	drm_modeset_unlock_all(dev);

	intel_dp_mst_resume(dev);

	/*
	 * ... but also need to make sure that hotplug processing
	 * doesn't cause havoc. Like in the driver load code we don't
	 * bother with the tiny race here where we might loose hotplug
	 * notifications.
	 * */
	intel_hpd_init(dev_priv);
	/* Config may have changed between suspend and resume */
	drm_helper_hpd_irq_event(dev);

	intel_opregion_init(dev);

	intel_fbdev_set_suspend(dev, FBINFO_STATE_RUNNING, false);

	mutex_lock(&dev_priv->modeset_restore_lock);
	dev_priv->modeset_restore = MODESET_DONE;
	mutex_unlock(&dev_priv->modeset_restore_lock);

	intel_opregion_notify_adapter(dev, PCI_D0);

	drm_kms_helper_poll_enable(dev);

	return 0;
}

static int i915_drm_resume_early(struct drm_device *dev)
{
	struct drm_i915_private *dev_priv = dev->dev_private;
	int ret = 0;

	/*
	 * We have a resume ordering issue with the snd-hda driver also
	 * requiring our device to be power up. Due to the lack of a
	 * parent/child relationship we currently solve this with an early
	 * resume hook.
	 *
	 * FIXME: This should be solved with a special hdmi sink device or
	 * similar so that power domains can be employed.
	 */
	if (pci_enable_device(dev->pdev))
		return -EIO;

	pci_set_master(dev->pdev);

	if (IS_VALLEYVIEW(dev_priv))
		ret = vlv_resume_prepare(dev_priv, false);
	if (ret)
		DRM_ERROR("Resume prepare failed: %d,Continuing resume\n", ret);

	intel_uncore_early_sanitize(dev, true);

	if (IS_HASWELL(dev_priv) || IS_BROADWELL(dev_priv))
		hsw_disable_pc8(dev_priv);

	intel_uncore_sanitize(dev);
	intel_power_domains_init_hw(dev_priv);

	return ret;
}

int i915_resume_legacy(struct drm_device *dev)
{
	int ret;

	if (dev->switch_power_state == DRM_SWITCH_POWER_OFF)
		return 0;

	ret = i915_drm_resume_early(dev);
	if (ret)
		return ret;

	return i915_drm_resume(dev);
}

/**
 * i915_reset - reset chip after a hang
 * @dev: drm device to reset
 *
 * Reset the chip.  Useful if a hang is detected. Returns zero on successful
 * reset or otherwise an error code.
 *
 * Procedure is fairly simple:
 *   - reset the chip using the reset reg
 *   - re-init context state
 *   - re-init hardware status page
 *   - re-init ring buffer
 *   - re-init interrupt state
 *   - re-init display
 */
int i915_reset(struct drm_device *dev)
{
	struct drm_i915_private *dev_priv = dev->dev_private;
	bool simulated;
	int ret;

	if (!i915.reset)
		return 0;

	intel_reset_gt_powersave(dev);

	mutex_lock(&dev->struct_mutex);

	i915_gem_reset(dev);

	simulated = dev_priv->gpu_error.stop_rings != 0;

	ret = intel_gpu_reset(dev);

	/* Also reset the gpu hangman. */
	if (simulated) {
		DRM_INFO("Simulated gpu hang, resetting stop_rings\n");
		dev_priv->gpu_error.stop_rings = 0;
		if (ret == -ENODEV) {
			DRM_INFO("Reset not implemented, but ignoring "
				 "error for simulated gpu hangs\n");
			ret = 0;
		}
	}

	if (i915_stop_ring_allow_warn(dev_priv))
		pr_notice("drm/i915: Resetting chip after gpu hang\n");

	if (ret) {
		DRM_ERROR("Failed to reset chip: %i\n", ret);
		mutex_unlock(&dev->struct_mutex);
		return ret;
	}

	intel_overlay_reset(dev_priv);

	/* Ok, now get things going again... */

	/*
	 * Everything depends on having the GTT running, so we need to start
	 * there.  Fortunately we don't need to do this unless we reset the
	 * chip at a PCI level.
	 *
	 * Next we need to restore the context, but we don't use those
	 * yet either...
	 *
	 * Ring buffer needs to be re-initialized in the KMS case, or if X
	 * was running at the time of the reset (i.e. we weren't VT
	 * switched away).
	 */

	/* Used to prevent gem_check_wedged returning -EAGAIN during gpu reset */
	dev_priv->gpu_error.reload_in_reset = true;

	ret = i915_gem_init_hw(dev);

	dev_priv->gpu_error.reload_in_reset = false;

	mutex_unlock(&dev->struct_mutex);
	if (ret) {
		DRM_ERROR("Failed hw init on reset %d\n", ret);
		return ret;
	}

	/*
	 * rps/rc6 re-init is necessary to restore state lost after the
	 * reset and the re-install of gt irqs. Skip for ironlake per
	 * previous concerns that it doesn't respond well to some forms
	 * of re-init after reset.
	 */
	if (INTEL_INFO(dev)->gen > 5)
		intel_enable_gt_powersave(dev);

	return 0;
}

static int i915_pci_probe(struct pci_dev *pdev, const struct pci_device_id *ent)
{
	struct intel_device_info *intel_info =
		(struct intel_device_info *) ent->driver_data;

	if (IS_PRELIMINARY_HW(intel_info) && !i915.preliminary_hw_support) {
		DRM_INFO("This hardware requires preliminary hardware support.\n"
			 "See CONFIG_DRM_I915_PRELIMINARY_HW_SUPPORT, and/or modparam preliminary_hw_support\n");
		return -ENODEV;
	}

	/* Only bind to function 0 of the device. Early generations
	 * used function 1 as a placeholder for multi-head. This causes
	 * us confusion instead, especially on the systems where both
	 * functions have the same PCI-ID!
	 */
	if (PCI_FUNC(pdev->devfn))
		return -ENODEV;

	driver.driver_features &= ~(DRIVER_USE_AGP);

	return drm_get_pci_dev(pdev, ent, &driver);
}

static void
i915_pci_remove(struct pci_dev *pdev)
{
	struct drm_device *dev = pci_get_drvdata(pdev);

	drm_put_dev(dev);
}

static int i915_pm_suspend(struct device *dev)
{
	struct pci_dev *pdev = to_pci_dev(dev);
	struct drm_device *drm_dev = pci_get_drvdata(pdev);

	if (!drm_dev || !drm_dev->dev_private) {
		dev_err(dev, "DRM not initialized, aborting suspend.\n");
		return -ENODEV;
	}

	if (drm_dev->switch_power_state == DRM_SWITCH_POWER_OFF)
		return 0;

	return i915_drm_suspend(drm_dev);
}

static int i915_pm_suspend_late(struct device *dev)
{
	struct drm_device *drm_dev = dev_to_i915(dev)->dev;

	/*
	 * We have a suspedn ordering issue with the snd-hda driver also
	 * requiring our device to be power up. Due to the lack of a
	 * parent/child relationship we currently solve this with an late
	 * suspend hook.
	 *
	 * FIXME: This should be solved with a special hdmi sink device or
	 * similar so that power domains can be employed.
	 */
	if (drm_dev->switch_power_state == DRM_SWITCH_POWER_OFF)
		return 0;

	return i915_drm_suspend_late(drm_dev, false);
}

static int i915_pm_poweroff_late(struct device *dev)
{
	struct drm_device *drm_dev = dev_to_i915(dev)->dev;

	if (drm_dev->switch_power_state == DRM_SWITCH_POWER_OFF)
		return 0;

	return i915_drm_suspend_late(drm_dev, true);
}

static int i915_pm_resume_early(struct device *dev)
{
	struct drm_device *drm_dev = dev_to_i915(dev)->dev;

	if (drm_dev->switch_power_state == DRM_SWITCH_POWER_OFF)
		return 0;

	return i915_drm_resume_early(drm_dev);
}

static int i915_pm_resume(struct device *dev)
{
	struct drm_device *drm_dev = dev_to_i915(dev)->dev;

	if (drm_dev->switch_power_state == DRM_SWITCH_POWER_OFF)
		return 0;

	return i915_drm_resume(drm_dev);
}

static int hsw_suspend_complete(struct drm_i915_private *dev_priv)
{
	hsw_enable_pc8(dev_priv);

	return 0;
}

static int bxt_suspend_complete(struct drm_i915_private *dev_priv)
{
	struct drm_device *dev = dev_priv->dev;

	/* TODO: when DC5 support is added disable DC5 here. */

	broxton_ddi_phy_uninit(dev);
	broxton_uninit_cdclk(dev);
	bxt_enable_dc9(dev_priv);

	return 0;
}

static int bxt_resume_prepare(struct drm_i915_private *dev_priv)
{
	struct drm_device *dev = dev_priv->dev;

	/* TODO: when CSR FW support is added make sure the FW is loaded */

	bxt_disable_dc9(dev_priv);

	/*
	 * TODO: when DC5 support is added enable DC5 here if the CSR FW
	 * is available.
	 */
	broxton_init_cdclk(dev);
	broxton_ddi_phy_init(dev);
	intel_prepare_ddi(dev);

	return 0;
}

/*
 * Save all Gunit registers that may be lost after a D3 and a subsequent
 * S0i[R123] transition. The list of registers needing a save/restore is
 * defined in the VLV2_S0IXRegs document. This documents marks all Gunit
 * registers in the following way:
 * - Driver: saved/restored by the driver
 * - Punit : saved/restored by the Punit firmware
 * - No, w/o marking: no need to save/restore, since the register is R/O or
 *                    used internally by the HW in a way that doesn't depend
 *                    keeping the content across a suspend/resume.
 * - Debug : used for debugging
 *
 * We save/restore all registers marked with 'Driver', with the following
 * exceptions:
 * - Registers out of use, including also registers marked with 'Debug'.
 *   These have no effect on the driver's operation, so we don't save/restore
 *   them to reduce the overhead.
 * - Registers that are fully setup by an initialization function called from
 *   the resume path. For example many clock gating and RPS/RC6 registers.
 * - Registers that provide the right functionality with their reset defaults.
 *
 * TODO: Except for registers that based on the above 3 criteria can be safely
 * ignored, we save/restore all others, practically treating the HW context as
 * a black-box for the driver. Further investigation is needed to reduce the
 * saved/restored registers even further, by following the same 3 criteria.
 */
static void vlv_save_gunit_s0ix_state(struct drm_i915_private *dev_priv)
{
	struct vlv_s0ix_state *s = &dev_priv->vlv_s0ix_state;
	int i;

	/* GAM 0x4000-0x4770 */
	s->wr_watermark		= I915_READ(GEN7_WR_WATERMARK);
	s->gfx_prio_ctrl	= I915_READ(GEN7_GFX_PRIO_CTRL);
	s->arb_mode		= I915_READ(ARB_MODE);
	s->gfx_pend_tlb0	= I915_READ(GEN7_GFX_PEND_TLB0);
	s->gfx_pend_tlb1	= I915_READ(GEN7_GFX_PEND_TLB1);

	for (i = 0; i < ARRAY_SIZE(s->lra_limits); i++)
		s->lra_limits[i] = I915_READ(GEN7_LRA_LIMITS_BASE + i * 4);

	s->media_max_req_count	= I915_READ(GEN7_MEDIA_MAX_REQ_COUNT);
	s->gfx_max_req_count	= I915_READ(GEN7_GFX_MAX_REQ_COUNT);

	s->render_hwsp		= I915_READ(RENDER_HWS_PGA_GEN7);
	s->ecochk		= I915_READ(GAM_ECOCHK);
	s->bsd_hwsp		= I915_READ(BSD_HWS_PGA_GEN7);
	s->blt_hwsp		= I915_READ(BLT_HWS_PGA_GEN7);

	s->tlb_rd_addr		= I915_READ(GEN7_TLB_RD_ADDR);

	/* MBC 0x9024-0x91D0, 0x8500 */
	s->g3dctl		= I915_READ(VLV_G3DCTL);
	s->gsckgctl		= I915_READ(VLV_GSCKGCTL);
	s->mbctl		= I915_READ(GEN6_MBCTL);

	/* GCP 0x9400-0x9424, 0x8100-0x810C */
	s->ucgctl1		= I915_READ(GEN6_UCGCTL1);
	s->ucgctl3		= I915_READ(GEN6_UCGCTL3);
	s->rcgctl1		= I915_READ(GEN6_RCGCTL1);
	s->rcgctl2		= I915_READ(GEN6_RCGCTL2);
	s->rstctl		= I915_READ(GEN6_RSTCTL);
	s->misccpctl		= I915_READ(GEN7_MISCCPCTL);

	/* GPM 0xA000-0xAA84, 0x8000-0x80FC */
	s->gfxpause		= I915_READ(GEN6_GFXPAUSE);
	s->rpdeuhwtc		= I915_READ(GEN6_RPDEUHWTC);
	s->rpdeuc		= I915_READ(GEN6_RPDEUC);
	s->ecobus		= I915_READ(ECOBUS);
	s->pwrdwnupctl		= I915_READ(VLV_PWRDWNUPCTL);
	s->rp_down_timeout	= I915_READ(GEN6_RP_DOWN_TIMEOUT);
	s->rp_deucsw		= I915_READ(GEN6_RPDEUCSW);
	s->rcubmabdtmr		= I915_READ(GEN6_RCUBMABDTMR);
	s->rcedata		= I915_READ(VLV_RCEDATA);
	s->spare2gh		= I915_READ(VLV_SPAREG2H);

	/* Display CZ domain, 0x4400C-0x4402C, 0x4F000-0x4F11F */
	s->gt_imr		= I915_READ(GTIMR);
	s->gt_ier		= I915_READ(GTIER);
	s->pm_imr		= I915_READ(GEN6_PMIMR);
	s->pm_ier		= I915_READ(GEN6_PMIER);

	for (i = 0; i < ARRAY_SIZE(s->gt_scratch); i++)
		s->gt_scratch[i] = I915_READ(GEN7_GT_SCRATCH_BASE + i * 4);

	/* GT SA CZ domain, 0x100000-0x138124 */
	s->tilectl		= I915_READ(TILECTL);
	s->gt_fifoctl		= I915_READ(GTFIFOCTL);
	s->gtlc_wake_ctrl	= I915_READ(VLV_GTLC_WAKE_CTRL);
	s->gtlc_survive		= I915_READ(VLV_GTLC_SURVIVABILITY_REG);
	s->pmwgicz		= I915_READ(VLV_PMWGICZ);

	/* Gunit-Display CZ domain, 0x182028-0x1821CF */
	s->gu_ctl0		= I915_READ(VLV_GU_CTL0);
	s->gu_ctl1		= I915_READ(VLV_GU_CTL1);
	s->pcbr			= I915_READ(VLV_PCBR);
	s->clock_gate_dis2	= I915_READ(VLV_GUNIT_CLOCK_GATE2);

	/*
	 * Not saving any of:
	 * DFT,		0x9800-0x9EC0
	 * SARB,	0xB000-0xB1FC
	 * GAC,		0x5208-0x524C, 0x14000-0x14C000
	 * PCI CFG
	 */
}

static void vlv_restore_gunit_s0ix_state(struct drm_i915_private *dev_priv)
{
	struct vlv_s0ix_state *s = &dev_priv->vlv_s0ix_state;
	u32 val;
	int i;

	/* GAM 0x4000-0x4770 */
	I915_WRITE(GEN7_WR_WATERMARK,	s->wr_watermark);
	I915_WRITE(GEN7_GFX_PRIO_CTRL,	s->gfx_prio_ctrl);
	I915_WRITE(ARB_MODE,		s->arb_mode | (0xffff << 16));
	I915_WRITE(GEN7_GFX_PEND_TLB0,	s->gfx_pend_tlb0);
	I915_WRITE(GEN7_GFX_PEND_TLB1,	s->gfx_pend_tlb1);

	for (i = 0; i < ARRAY_SIZE(s->lra_limits); i++)
		I915_WRITE(GEN7_LRA_LIMITS_BASE + i * 4, s->lra_limits[i]);

	I915_WRITE(GEN7_MEDIA_MAX_REQ_COUNT, s->media_max_req_count);
	I915_WRITE(GEN7_GFX_MAX_REQ_COUNT, s->gfx_max_req_count);

	I915_WRITE(RENDER_HWS_PGA_GEN7,	s->render_hwsp);
	I915_WRITE(GAM_ECOCHK,		s->ecochk);
	I915_WRITE(BSD_HWS_PGA_GEN7,	s->bsd_hwsp);
	I915_WRITE(BLT_HWS_PGA_GEN7,	s->blt_hwsp);

	I915_WRITE(GEN7_TLB_RD_ADDR,	s->tlb_rd_addr);

	/* MBC 0x9024-0x91D0, 0x8500 */
	I915_WRITE(VLV_G3DCTL,		s->g3dctl);
	I915_WRITE(VLV_GSCKGCTL,	s->gsckgctl);
	I915_WRITE(GEN6_MBCTL,		s->mbctl);

	/* GCP 0x9400-0x9424, 0x8100-0x810C */
	I915_WRITE(GEN6_UCGCTL1,	s->ucgctl1);
	I915_WRITE(GEN6_UCGCTL3,	s->ucgctl3);
	I915_WRITE(GEN6_RCGCTL1,	s->rcgctl1);
	I915_WRITE(GEN6_RCGCTL2,	s->rcgctl2);
	I915_WRITE(GEN6_RSTCTL,		s->rstctl);
	I915_WRITE(GEN7_MISCCPCTL,	s->misccpctl);

	/* GPM 0xA000-0xAA84, 0x8000-0x80FC */
	I915_WRITE(GEN6_GFXPAUSE,	s->gfxpause);
	I915_WRITE(GEN6_RPDEUHWTC,	s->rpdeuhwtc);
	I915_WRITE(GEN6_RPDEUC,		s->rpdeuc);
	I915_WRITE(ECOBUS,		s->ecobus);
	I915_WRITE(VLV_PWRDWNUPCTL,	s->pwrdwnupctl);
	I915_WRITE(GEN6_RP_DOWN_TIMEOUT,s->rp_down_timeout);
	I915_WRITE(GEN6_RPDEUCSW,	s->rp_deucsw);
	I915_WRITE(GEN6_RCUBMABDTMR,	s->rcubmabdtmr);
	I915_WRITE(VLV_RCEDATA,		s->rcedata);
	I915_WRITE(VLV_SPAREG2H,	s->spare2gh);

	/* Display CZ domain, 0x4400C-0x4402C, 0x4F000-0x4F11F */
	I915_WRITE(GTIMR,		s->gt_imr);
	I915_WRITE(GTIER,		s->gt_ier);
	I915_WRITE(GEN6_PMIMR,		s->pm_imr);
	I915_WRITE(GEN6_PMIER,		s->pm_ier);

	for (i = 0; i < ARRAY_SIZE(s->gt_scratch); i++)
		I915_WRITE(GEN7_GT_SCRATCH_BASE + i * 4, s->gt_scratch[i]);

	/* GT SA CZ domain, 0x100000-0x138124 */
	I915_WRITE(TILECTL,			s->tilectl);
	I915_WRITE(GTFIFOCTL,			s->gt_fifoctl);
	/*
	 * Preserve the GT allow wake and GFX force clock bit, they are not
	 * be restored, as they are used to control the s0ix suspend/resume
	 * sequence by the caller.
	 */
	val = I915_READ(VLV_GTLC_WAKE_CTRL);
	val &= VLV_GTLC_ALLOWWAKEREQ;
	val |= s->gtlc_wake_ctrl & ~VLV_GTLC_ALLOWWAKEREQ;
	I915_WRITE(VLV_GTLC_WAKE_CTRL, val);

	val = I915_READ(VLV_GTLC_SURVIVABILITY_REG);
	val &= VLV_GFX_CLK_FORCE_ON_BIT;
	val |= s->gtlc_survive & ~VLV_GFX_CLK_FORCE_ON_BIT;
	I915_WRITE(VLV_GTLC_SURVIVABILITY_REG, val);

	I915_WRITE(VLV_PMWGICZ,			s->pmwgicz);

	/* Gunit-Display CZ domain, 0x182028-0x1821CF */
	I915_WRITE(VLV_GU_CTL0,			s->gu_ctl0);
	I915_WRITE(VLV_GU_CTL1,			s->gu_ctl1);
	I915_WRITE(VLV_PCBR,			s->pcbr);
	I915_WRITE(VLV_GUNIT_CLOCK_GATE2,	s->clock_gate_dis2);
}

int vlv_force_gfx_clock(struct drm_i915_private *dev_priv, bool force_on)
{
	u32 val;
	int err;

<<<<<<< HEAD
#define COND (I915_READ(VLV_GTLC_SURVIVABILITY_REG) & VLV_GFX_CLK_STATUS_BIT)
=======
	val = I915_READ(VLV_GTLC_SURVIVABILITY_REG);

#define COND (I915_READ(VLV_GTLC_SURVIVABILITY_REG) & VLV_GFX_CLK_STATUS_BIT)
	/* Wait for a previous force-off to settle */
	if (force_on && !IS_CHERRYVIEW(dev_priv->dev)) {
		/* WARN_ON only for the Valleyview */
		WARN_ON(!!(val & VLV_GFX_CLK_FORCE_ON_BIT) == force_on);

		err = wait_for(!COND, 20);
		if (err) {
			DRM_ERROR("timeout waiting for GFX clock force-off (%08x)\n",
				  I915_READ(VLV_GTLC_SURVIVABILITY_REG));
			return err;
		}
	}
>>>>>>> 75d04a37

	val = I915_READ(VLV_GTLC_SURVIVABILITY_REG);
	val &= ~VLV_GFX_CLK_FORCE_ON_BIT;
	if (force_on)
		val |= VLV_GFX_CLK_FORCE_ON_BIT;
	I915_WRITE(VLV_GTLC_SURVIVABILITY_REG, val);

	if (!force_on)
		return 0;

	err = wait_for(COND, 20);
	if (err)
		DRM_ERROR("timeout waiting for GFX clock force-on (%08x)\n",
			  I915_READ(VLV_GTLC_SURVIVABILITY_REG));

	return err;
#undef COND
}

static int vlv_allow_gt_wake(struct drm_i915_private *dev_priv, bool allow)
{
	u32 val;
	int err = 0;

	val = I915_READ(VLV_GTLC_WAKE_CTRL);
	val &= ~VLV_GTLC_ALLOWWAKEREQ;
	if (allow)
		val |= VLV_GTLC_ALLOWWAKEREQ;
	I915_WRITE(VLV_GTLC_WAKE_CTRL, val);
	POSTING_READ(VLV_GTLC_WAKE_CTRL);

#define COND (!!(I915_READ(VLV_GTLC_PW_STATUS) & VLV_GTLC_ALLOWWAKEACK) == \
	      allow)
	err = wait_for(COND, 1);
	if (err)
		DRM_ERROR("timeout disabling GT waking\n");
	return err;
#undef COND
}

static int vlv_wait_for_gt_wells(struct drm_i915_private *dev_priv,
				 bool wait_for_on)
{
	u32 mask;
	u32 val;
	int err;

	mask = VLV_GTLC_PW_MEDIA_STATUS_MASK | VLV_GTLC_PW_RENDER_STATUS_MASK;
	val = wait_for_on ? mask : 0;
#define COND ((I915_READ(VLV_GTLC_PW_STATUS) & mask) == val)
	if (COND)
		return 0;

	DRM_DEBUG_KMS("waiting for GT wells to go %s (%08x)\n",
			wait_for_on ? "on" : "off",
			I915_READ(VLV_GTLC_PW_STATUS));

	/*
	 * RC6 transitioning can be delayed up to 2 msec (see
	 * valleyview_enable_rps), use 3 msec for safety.
	 */
	err = wait_for(COND, 3);
	if (err)
		DRM_ERROR("timeout waiting for GT wells to go %s\n",
			  wait_for_on ? "on" : "off");

	return err;
#undef COND
}

static void vlv_check_no_gt_access(struct drm_i915_private *dev_priv)
{
	if (!(I915_READ(VLV_GTLC_PW_STATUS) & VLV_GTLC_ALLOWWAKEERR))
		return;

	DRM_ERROR("GT register access while GT waking disabled\n");
	I915_WRITE(VLV_GTLC_PW_STATUS, VLV_GTLC_ALLOWWAKEERR);
}

static int vlv_suspend_complete(struct drm_i915_private *dev_priv)
{
	u32 mask;
	int err;

	/*
	 * Bspec defines the following GT well on flags as debug only, so
	 * don't treat them as hard failures.
	 */
	(void)vlv_wait_for_gt_wells(dev_priv, false);

	mask = VLV_GTLC_RENDER_CTX_EXISTS | VLV_GTLC_MEDIA_CTX_EXISTS;
	WARN_ON((I915_READ(VLV_GTLC_WAKE_CTRL) & mask) != mask);

	vlv_check_no_gt_access(dev_priv);

	err = vlv_force_gfx_clock(dev_priv, true);
	if (err)
		goto err1;

	err = vlv_allow_gt_wake(dev_priv, false);
	if (err)
		goto err2;

	if (!IS_CHERRYVIEW(dev_priv->dev))
		vlv_save_gunit_s0ix_state(dev_priv);

	err = vlv_force_gfx_clock(dev_priv, false);
	if (err)
		goto err2;

	return 0;

err2:
	/* For safety always re-enable waking and disable gfx clock forcing */
	vlv_allow_gt_wake(dev_priv, true);
err1:
	vlv_force_gfx_clock(dev_priv, false);

	return err;
}

static int vlv_resume_prepare(struct drm_i915_private *dev_priv,
				bool rpm_resume)
{
	struct drm_device *dev = dev_priv->dev;
	int err;
	int ret;

	/*
	 * If any of the steps fail just try to continue, that's the best we
	 * can do at this point. Return the first error code (which will also
	 * leave RPM permanently disabled).
	 */
	ret = vlv_force_gfx_clock(dev_priv, true);

	if (!IS_CHERRYVIEW(dev_priv->dev))
		vlv_restore_gunit_s0ix_state(dev_priv);

	err = vlv_allow_gt_wake(dev_priv, true);
	if (!ret)
		ret = err;

	err = vlv_force_gfx_clock(dev_priv, false);
	if (!ret)
		ret = err;

	vlv_check_no_gt_access(dev_priv);

	if (rpm_resume) {
		intel_init_clock_gating(dev);
		i915_gem_restore_fences(dev);
	}

	return ret;
}

static int intel_runtime_suspend(struct device *device)
{
	struct pci_dev *pdev = to_pci_dev(device);
	struct drm_device *dev = pci_get_drvdata(pdev);
	struct drm_i915_private *dev_priv = dev->dev_private;
	int ret;

	if (WARN_ON_ONCE(!(dev_priv->rps.enabled && intel_enable_rc6(dev))))
		return -ENODEV;

	if (WARN_ON_ONCE(!HAS_RUNTIME_PM(dev)))
		return -ENODEV;

	DRM_DEBUG_KMS("Suspending device\n");

	/*
	 * We could deadlock here in case another thread holding struct_mutex
	 * calls RPM suspend concurrently, since the RPM suspend will wait
	 * first for this RPM suspend to finish. In this case the concurrent
	 * RPM resume will be followed by its RPM suspend counterpart. Still
	 * for consistency return -EAGAIN, which will reschedule this suspend.
	 */
	if (!mutex_trylock(&dev->struct_mutex)) {
		DRM_DEBUG_KMS("device lock contention, deffering suspend\n");
		/*
		 * Bump the expiration timestamp, otherwise the suspend won't
		 * be rescheduled.
		 */
		pm_runtime_mark_last_busy(device);

		return -EAGAIN;
	}
	/*
	 * We are safe here against re-faults, since the fault handler takes
	 * an RPM reference.
	 */
	i915_gem_release_all_mmaps(dev_priv);
	mutex_unlock(&dev->struct_mutex);

	intel_suspend_gt_powersave(dev);
	intel_runtime_pm_disable_interrupts(dev_priv);

	ret = intel_suspend_complete(dev_priv);
	if (ret) {
		DRM_ERROR("Runtime suspend failed, disabling it (%d)\n", ret);
		intel_runtime_pm_enable_interrupts(dev_priv);

		return ret;
	}

	cancel_delayed_work_sync(&dev_priv->gpu_error.hangcheck_work);
	intel_uncore_forcewake_reset(dev, false);
	dev_priv->pm.suspended = true;

	/*
	 * FIXME: We really should find a document that references the arguments
	 * used below!
	 */
	if (IS_HASWELL(dev)) {
		/*
		 * current versions of firmware which depend on this opregion
		 * notification have repurposed the D1 definition to mean
		 * "runtime suspended" vs. what you would normally expect (D3)
		 * to distinguish it from notifications that might be sent via
		 * the suspend path.
		 */
		intel_opregion_notify_adapter(dev, PCI_D1);
	} else {
		/*
		 * On Broadwell, if we use PCI_D1 the PCH DDI ports will stop
		 * being detected, and the call we do at intel_runtime_resume()
		 * won't be able to restore them. Since PCI_D3hot matches the
		 * actual specification and appears to be working, use it. Let's
		 * assume the other non-Haswell platforms will stay the same as
		 * Broadwell.
		 */
		intel_opregion_notify_adapter(dev, PCI_D3hot);
	}

	assert_forcewakes_inactive(dev_priv);

	DRM_DEBUG_KMS("Device suspended\n");
	return 0;
}

static int intel_runtime_resume(struct device *device)
{
	struct pci_dev *pdev = to_pci_dev(device);
	struct drm_device *dev = pci_get_drvdata(pdev);
	struct drm_i915_private *dev_priv = dev->dev_private;
	int ret = 0;

	if (WARN_ON_ONCE(!HAS_RUNTIME_PM(dev)))
		return -ENODEV;

	DRM_DEBUG_KMS("Resuming device\n");

	intel_opregion_notify_adapter(dev, PCI_D0);
	dev_priv->pm.suspended = false;

	if (IS_GEN6(dev_priv))
		intel_init_pch_refclk(dev);

	if (IS_BROXTON(dev))
		ret = bxt_resume_prepare(dev_priv);
	else if (IS_HASWELL(dev_priv) || IS_BROADWELL(dev_priv))
		hsw_disable_pc8(dev_priv);
	else if (IS_VALLEYVIEW(dev_priv))
		ret = vlv_resume_prepare(dev_priv, true);

	/*
	 * No point of rolling back things in case of an error, as the best
	 * we can do is to hope that things will still work (and disable RPM).
	 */
	i915_gem_init_swizzling(dev);
	gen6_update_ring_freq(dev);

	intel_runtime_pm_enable_interrupts(dev_priv);
	intel_enable_gt_powersave(dev);

	if (ret)
		DRM_ERROR("Runtime resume failed, disabling it (%d)\n", ret);
	else
		DRM_DEBUG_KMS("Device resumed\n");

	return ret;
}

/*
 * This function implements common functionality of runtime and system
 * suspend sequence.
 */
static int intel_suspend_complete(struct drm_i915_private *dev_priv)
{
	struct drm_device *dev = dev_priv->dev;
	int ret;

	if (IS_BROXTON(dev))
		ret = bxt_suspend_complete(dev_priv);
	else if (IS_HASWELL(dev) || IS_BROADWELL(dev))
		ret = hsw_suspend_complete(dev_priv);
	else if (IS_VALLEYVIEW(dev))
		ret = vlv_suspend_complete(dev_priv);
	else
		ret = 0;

	return ret;
}

static const struct dev_pm_ops i915_pm_ops = {
	/*
	 * S0ix (via system suspend) and S3 event handlers [PMSG_SUSPEND,
	 * PMSG_RESUME]
	 */
	.suspend = i915_pm_suspend,
	.suspend_late = i915_pm_suspend_late,
	.resume_early = i915_pm_resume_early,
	.resume = i915_pm_resume,

	/*
	 * S4 event handlers
	 * @freeze, @freeze_late    : called (1) before creating the
	 *                            hibernation image [PMSG_FREEZE] and
	 *                            (2) after rebooting, before restoring
	 *                            the image [PMSG_QUIESCE]
	 * @thaw, @thaw_early       : called (1) after creating the hibernation
	 *                            image, before writing it [PMSG_THAW]
	 *                            and (2) after failing to create or
	 *                            restore the image [PMSG_RECOVER]
	 * @poweroff, @poweroff_late: called after writing the hibernation
	 *                            image, before rebooting [PMSG_HIBERNATE]
	 * @restore, @restore_early : called after rebooting and restoring the
	 *                            hibernation image [PMSG_RESTORE]
	 */
	.freeze = i915_pm_suspend,
	.freeze_late = i915_pm_suspend_late,
	.thaw_early = i915_pm_resume_early,
	.thaw = i915_pm_resume,
	.poweroff = i915_pm_suspend,
	.poweroff_late = i915_pm_poweroff_late,
	.restore_early = i915_pm_resume_early,
	.restore = i915_pm_resume,

	/* S0ix (via runtime suspend) event handlers */
	.runtime_suspend = intel_runtime_suspend,
	.runtime_resume = intel_runtime_resume,
};

static const struct vm_operations_struct i915_gem_vm_ops = {
	.fault = i915_gem_fault,
	.open = drm_gem_vm_open,
	.close = drm_gem_vm_close,
};

static const struct file_operations i915_driver_fops = {
	.owner = THIS_MODULE,
	.open = drm_open,
	.release = drm_release,
	.unlocked_ioctl = drm_ioctl,
	.mmap = drm_gem_mmap,
	.poll = drm_poll,
	.read = drm_read,
#ifdef CONFIG_COMPAT
	.compat_ioctl = i915_compat_ioctl,
#endif
	.llseek = noop_llseek,
};

static struct drm_driver driver = {
	/* Don't use MTRRs here; the Xserver or userspace app should
	 * deal with them for Intel hardware.
	 */
	.driver_features =
	    DRIVER_USE_AGP |
	    DRIVER_HAVE_IRQ | DRIVER_IRQ_SHARED | DRIVER_GEM | DRIVER_PRIME |
	    DRIVER_RENDER,
	.load = i915_driver_load,
	.unload = i915_driver_unload,
	.open = i915_driver_open,
	.lastclose = i915_driver_lastclose,
	.preclose = i915_driver_preclose,
	.postclose = i915_driver_postclose,
	.set_busid = drm_pci_set_busid,

	/* Used in place of i915_pm_ops for non-DRIVER_MODESET */
	.suspend = i915_suspend_legacy,
	.resume = i915_resume_legacy,

	.device_is_agp = i915_driver_device_is_agp,
#if defined(CONFIG_DEBUG_FS)
	.debugfs_init = i915_debugfs_init,
	.debugfs_cleanup = i915_debugfs_cleanup,
#endif
	.gem_free_object = i915_gem_free_object,
	.gem_vm_ops = &i915_gem_vm_ops,

	.prime_handle_to_fd = drm_gem_prime_handle_to_fd,
	.prime_fd_to_handle = drm_gem_prime_fd_to_handle,
	.gem_prime_export = i915_gem_prime_export,
	.gem_prime_import = i915_gem_prime_import,

	.dumb_create = i915_gem_dumb_create,
	.dumb_map_offset = i915_gem_mmap_gtt,
	.dumb_destroy = drm_gem_dumb_destroy,
	.ioctls = i915_ioctls,
	.fops = &i915_driver_fops,
	.name = DRIVER_NAME,
	.desc = DRIVER_DESC,
	.date = DRIVER_DATE,
	.major = DRIVER_MAJOR,
	.minor = DRIVER_MINOR,
	.patchlevel = DRIVER_PATCHLEVEL,
};

static struct pci_driver i915_pci_driver = {
	.name = DRIVER_NAME,
	.id_table = pciidlist,
	.probe = i915_pci_probe,
	.remove = i915_pci_remove,
	.driver.pm = &i915_pm_ops,
};

static int __init i915_init(void)
{
	driver.num_ioctls = i915_max_ioctl;

	/*
	 * If CONFIG_DRM_I915_KMS is set, default to KMS unless
	 * explicitly disabled with the module pararmeter.
	 *
	 * Otherwise, just follow the parameter (defaulting to off).
	 *
	 * Allow optional vga_text_mode_force boot option to override
	 * the default behavior.
	 */
#if defined(CONFIG_DRM_I915_KMS)
	if (i915.modeset != 0)
		driver.driver_features |= DRIVER_MODESET;
#endif
	if (i915.modeset == 1)
		driver.driver_features |= DRIVER_MODESET;

#ifdef CONFIG_VGA_CONSOLE
	if (vgacon_text_force() && i915.modeset == -1)
		driver.driver_features &= ~DRIVER_MODESET;
#endif

	if (!(driver.driver_features & DRIVER_MODESET)) {
		driver.get_vblank_timestamp = NULL;
		/* Silently fail loading to not upset userspace. */
		DRM_DEBUG_DRIVER("KMS and UMS disabled.\n");
		return 0;
	}

	/*
	 * FIXME: Note that we're lying to the DRM core here so that we can get access
	 * to the atomic ioctl and the atomic properties.  Only plane operations on
	 * a single CRTC will actually work.
	 */
	if (i915.nuclear_pageflip)
		driver.driver_features |= DRIVER_ATOMIC;

	return drm_pci_init(&driver, &i915_pci_driver);
}

static void __exit i915_exit(void)
{
	if (!(driver.driver_features & DRIVER_MODESET))
		return; /* Never loaded a driver. */

	drm_pci_exit(&driver, &i915_pci_driver);
}

module_init(i915_init);
module_exit(i915_exit);

MODULE_AUTHOR("Tungsten Graphics, Inc.");
MODULE_AUTHOR("Intel Corporation");

MODULE_DESCRIPTION(DRIVER_DESC);
MODULE_LICENSE("GPL and additional rights");<|MERGE_RESOLUTION|>--- conflicted
+++ resolved
@@ -1240,25 +1240,7 @@
 	u32 val;
 	int err;
 
-<<<<<<< HEAD
 #define COND (I915_READ(VLV_GTLC_SURVIVABILITY_REG) & VLV_GFX_CLK_STATUS_BIT)
-=======
-	val = I915_READ(VLV_GTLC_SURVIVABILITY_REG);
-
-#define COND (I915_READ(VLV_GTLC_SURVIVABILITY_REG) & VLV_GFX_CLK_STATUS_BIT)
-	/* Wait for a previous force-off to settle */
-	if (force_on && !IS_CHERRYVIEW(dev_priv->dev)) {
-		/* WARN_ON only for the Valleyview */
-		WARN_ON(!!(val & VLV_GFX_CLK_FORCE_ON_BIT) == force_on);
-
-		err = wait_for(!COND, 20);
-		if (err) {
-			DRM_ERROR("timeout waiting for GFX clock force-off (%08x)\n",
-				  I915_READ(VLV_GTLC_SURVIVABILITY_REG));
-			return err;
-		}
-	}
->>>>>>> 75d04a37
 
 	val = I915_READ(VLV_GTLC_SURVIVABILITY_REG);
 	val &= ~VLV_GFX_CLK_FORCE_ON_BIT;
