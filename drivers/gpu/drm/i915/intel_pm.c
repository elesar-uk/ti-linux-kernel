--- conflicted
+++ resolved
@@ -60,27 +60,12 @@
 	I915_WRITE(GEN8_UCGCTL6, I915_READ(GEN8_UCGCTL6) |
 		   GEN8_SDEUNIT_CLOCK_GATE_DISABLE);
 
-	/* WaDisableSDEUnitClockGating:bxt */
-	I915_WRITE(GEN8_UCGCTL6, I915_READ(GEN8_UCGCTL6) |
-		   GEN8_SDEUNIT_CLOCK_GATE_DISABLE);
-
 	/*
 	 * FIXME:
 	 * GEN8_HDCUNIT_CLOCK_GATE_DISABLE_HDCREQ applies on 3x6 GT SKUs only.
 	 */
 	I915_WRITE(GEN8_UCGCTL6, I915_READ(GEN8_UCGCTL6) |
 		   GEN8_HDCUNIT_CLOCK_GATE_DISABLE_HDCREQ);
-<<<<<<< HEAD
-
-	if (INTEL_REVID(dev) == BXT_REVID_A0) {
-		/*
-		 * Hardware specification requires this bit to be
-		 * set to 1 for A0
-		 */
-		I915_WRITE(TILECTL, I915_READ(TILECTL) | TILECTL_TLBPF);
-	}
-=======
->>>>>>> c562657a
 }
 
 static void i915_pineview_get_mem_freq(struct drm_device *dev)
