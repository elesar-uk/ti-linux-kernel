--- conflicted
+++ resolved
@@ -2674,11 +2674,7 @@
 	alloc->end -= cursor_blocks;
 
 	/* 1. Allocate the mininum required blocks for each active plane */
-<<<<<<< HEAD
-	for_each_plane(pipe, plane) {
-=======
 	for_each_plane(dev_priv, pipe, plane) {
->>>>>>> 73527c72
 		const struct intel_plane_wm_parameters *p;
 
 		p = &params->plane[plane];
@@ -2844,21 +2840,6 @@
 		}
 		p->plane[0].horiz_pixels = intel_crtc->config->pipe_src_w;
 		p->plane[0].vert_pixels = intel_crtc->config->pipe_src_h;
-<<<<<<< HEAD
-		p->plane[0].tiling = DRM_FORMAT_MOD_NONE;
-		fb = crtc->primary->state->fb;
-		/*
-		 * Framebuffer can be NULL on plane disable, but it does not
-		 * matter for watermarks if we assume no tiling in that case.
-		 */
-		if (fb)
-			p->plane[0].tiling = fb->modifier[0];
-
-		p->cursor.enabled = true;
-		p->cursor.bytes_per_pixel = 4;
-		p->cursor.horiz_pixels = intel_crtc->cursor_width ?
-					 intel_crtc->cursor_width : 64;
-=======
 		p->plane[0].rotation = crtc->primary->state->rotation;
 
 		fb = crtc->cursor->state->fb;
@@ -2873,7 +2854,6 @@
 			p->cursor.horiz_pixels = 64;
 			p->cursor.vert_pixels = 64;
 		}
->>>>>>> 73527c72
 	}
 
 	list_for_each_entry(plane, &dev->mode_config.plane_list, head) {
@@ -2915,23 +2895,6 @@
 	plane_bytes_per_line = p_params->horiz_pixels *
 					p_params->bytes_per_pixel;
 	plane_blocks_per_line = DIV_ROUND_UP(plane_bytes_per_line, 512);
-<<<<<<< HEAD
-
-	if (p_params->tiling == I915_FORMAT_MOD_Y_TILED ||
-	    p_params->tiling == I915_FORMAT_MOD_Yf_TILED) {
-		uint32_t y_tile_minimum = plane_blocks_per_line * 4;
-		selected_result = max(method2, y_tile_minimum);
-	} else {
-		if ((ddb_allocation / plane_blocks_per_line) >= 1)
-			selected_result = min(method1, method2);
-		else
-			selected_result = method1;
-	}
-
-	res_blocks = selected_result + 1;
-	res_lines = DIV_ROUND_UP(selected_result, plane_blocks_per_line);
-
-=======
 
 	if (p_params->tiling == I915_FORMAT_MOD_Y_TILED ||
 	    p_params->tiling == I915_FORMAT_MOD_Yf_TILED) {
@@ -2961,7 +2924,6 @@
 	res_blocks = selected_result + 1;
 	res_lines = DIV_ROUND_UP(selected_result, plane_blocks_per_line);
 
->>>>>>> 73527c72
 	if (level >= 1 && level <= 7) {
 		if (p_params->tiling == I915_FORMAT_MOD_Y_TILED ||
 		    p_params->tiling == I915_FORMAT_MOD_Yf_TILED)
@@ -3410,10 +3372,7 @@
 	 */
 	if (fb)
 		intel_plane->wm.tiling = fb->modifier[0];
-<<<<<<< HEAD
-=======
 	intel_plane->wm.rotation = plane->state->rotation;
->>>>>>> 73527c72
 
 	skl_update_wm(crtc);
 }
@@ -4035,13 +3994,8 @@
 	struct drm_i915_private *dev_priv = dev->dev_private;
 
 	WARN_ON(!mutex_is_locked(&dev_priv->rps.hw_lock));
-<<<<<<< HEAD
-	WARN_ON(val > dev_priv->rps.max_freq_softlimit);
-	WARN_ON(val < dev_priv->rps.min_freq_softlimit);
-=======
 	WARN_ON(val > dev_priv->rps.max_freq);
 	WARN_ON(val < dev_priv->rps.min_freq);
->>>>>>> 73527c72
 
 	if (WARN_ONCE(IS_CHERRYVIEW(dev) && (val & 1),
 		      "Odd GPU freq value\n"))
@@ -4132,11 +4086,6 @@
 
 void gen6_rps_boost(struct drm_i915_private *dev_priv)
 {
-<<<<<<< HEAD
-	mutex_lock(&dev_priv->rps.hw_lock);
-	if (dev_priv->rps.enabled) {
-		intel_set_rps(dev_priv->dev, dev_priv->rps.max_freq_softlimit);
-=======
 	u32 val;
 
 	mutex_lock(&dev_priv->rps.hw_lock);
@@ -4145,7 +4094,6 @@
 	    dev_priv->mm.busy &&
 	    dev_priv->rps.cur_freq < val) {
 		intel_set_rps(dev_priv->dev, val);
->>>>>>> 73527c72
 		dev_priv->rps.last_adj = 0;
 	}
 	mutex_unlock(&dev_priv->rps.hw_lock);
