/*
 * Copyright © 2012 Intel Corporation
 *
 * Permission is hereby granted, free of charge, to any person obtaining a
 * copy of this software and associated documentation files (the "Software"),
 * to deal in the Software without restriction, including without limitation
 * the rights to use, copy, modify, merge, publish, distribute, sublicense,
 * and/or sell copies of the Software, and to permit persons to whom the
 * Software is furnished to do so, subject to the following conditions:
 *
 * The above copyright notice and this permission notice (including the next
 * paragraph) shall be included in all copies or substantial portions of the
 * Software.
 *
 * THE SOFTWARE IS PROVIDED "AS IS", WITHOUT WARRANTY OF ANY KIND, EXPRESS OR
 * IMPLIED, INCLUDING BUT NOT LIMITED TO THE WARRANTIES OF MERCHANTABILITY,
 * FITNESS FOR A PARTICULAR PURPOSE AND NONINFRINGEMENT.  IN NO EVENT SHALL
 * THE AUTHORS OR COPYRIGHT HOLDERS BE LIABLE FOR ANY CLAIM, DAMAGES OR OTHER
 * LIABILITY, WHETHER IN AN ACTION OF CONTRACT, TORT OR OTHERWISE, ARISING
 * FROM, OUT OF OR IN CONNECTION WITH THE SOFTWARE OR THE USE OR OTHER DEALINGS
 * IN THE SOFTWARE.
 *
 * Authors:
 *    Eugeni Dodonov <eugeni.dodonov@intel.com>
 *
 */

#include <linux/cpufreq.h>
#include "i915_drv.h"
#include "intel_drv.h"
#include "../../../platform/x86/intel_ips.h"
#include <linux/module.h>

/**
 * RC6 is a special power stage which allows the GPU to enter an very
 * low-voltage mode when idle, using down to 0V while at this stage.  This
 * stage is entered automatically when the GPU is idle when RC6 support is
 * enabled, and as soon as new workload arises GPU wakes up automatically as well.
 *
 * There are different RC6 modes available in Intel GPU, which differentiate
 * among each other with the latency required to enter and leave RC6 and
 * voltage consumed by the GPU in different states.
 *
 * The combination of the following flags define which states GPU is allowed
 * to enter, while RC6 is the normal RC6 state, RC6p is the deep RC6, and
 * RC6pp is deepest RC6. Their support by hardware varies according to the
 * GPU, BIOS, chipset and platform. RC6 is usually the safest one and the one
 * which brings the most power savings; deeper states save more power, but
 * require higher latency to switch to and wake up.
 */
#define INTEL_RC6_ENABLE			(1<<0)
#define INTEL_RC6p_ENABLE			(1<<1)
#define INTEL_RC6pp_ENABLE			(1<<2)

static void gen9_init_clock_gating(struct drm_device *dev)
{
	struct drm_i915_private *dev_priv = dev->dev_private;

	/* WaEnableLbsSlaRetryTimerDecrement:skl */
	I915_WRITE(BDW_SCRATCH1, I915_READ(BDW_SCRATCH1) |
		   GEN9_LBS_SLA_RETRY_TIMER_DECREMENT_ENABLE);

	/* WaDisableKillLogic:bxt,skl */
	I915_WRITE(GAM_ECOCHK, I915_READ(GAM_ECOCHK) |
		   ECOCHK_DIS_TLB);
}

static void skl_init_clock_gating(struct drm_device *dev)
{
	struct drm_i915_private *dev_priv = dev->dev_private;

	gen9_init_clock_gating(dev);

	if (INTEL_REVID(dev) <= SKL_REVID_D0) {
		/* WaDisableHDCInvalidation:skl */
		I915_WRITE(GAM_ECOCHK, I915_READ(GAM_ECOCHK) |
			   BDW_DISABLE_HDC_INVALIDATION);

		/* WaDisableChickenBitTSGBarrierAckForFFSliceCS:skl */
		I915_WRITE(FF_SLICE_CS_CHICKEN2,
			   _MASKED_BIT_ENABLE(GEN9_TSG_BARRIER_ACK_DISABLE));
	}

	/* GEN8_L3SQCREG4 has a dependency with WA batch so any new changes
	 * involving this register should also be added to WA batch as required.
	 */
	if (INTEL_REVID(dev) <= SKL_REVID_E0)
		/* WaDisableLSQCROPERFforOCL:skl */
		I915_WRITE(GEN8_L3SQCREG4, I915_READ(GEN8_L3SQCREG4) |
			   GEN8_LQSC_RO_PERF_DIS);

	/* WaEnableGapsTsvCreditFix:skl */
	if (IS_SKYLAKE(dev) && (INTEL_REVID(dev) >= SKL_REVID_C0)) {
		I915_WRITE(GEN8_GARBCNTL, (I915_READ(GEN8_GARBCNTL) |
					   GEN9_GAPS_TSV_CREDIT_DISABLE));
	}
}

static void bxt_init_clock_gating(struct drm_device *dev)
{
	struct drm_i915_private *dev_priv = dev->dev_private;

	gen9_init_clock_gating(dev);

	/* WaDisableSDEUnitClockGating:bxt */
	I915_WRITE(GEN8_UCGCTL6, I915_READ(GEN8_UCGCTL6) |
		   GEN8_SDEUNIT_CLOCK_GATE_DISABLE);

	/*
	 * FIXME:
	 * GEN8_HDCUNIT_CLOCK_GATE_DISABLE_HDCREQ applies on 3x6 GT SKUs only.
	 */
	I915_WRITE(GEN8_UCGCTL6, I915_READ(GEN8_UCGCTL6) |
		   GEN8_HDCUNIT_CLOCK_GATE_DISABLE_HDCREQ);

<<<<<<< HEAD
	if (INTEL_REVID(dev) == BXT_REVID_A0) {
		/*
		 * Hardware specification requires this bit to be
		 * set to 1 for A0
		 */
		I915_WRITE(TILECTL, I915_READ(TILECTL) | TILECTL_TLBPF);
=======
	/* WaStoreMultiplePTEenable:bxt */
	/* This is a requirement according to Hardware specification */
	if (INTEL_REVID(dev) == BXT_REVID_A0)
		I915_WRITE(TILECTL, I915_READ(TILECTL) | TILECTL_TLBPF);

	/* WaSetClckGatingDisableMedia:bxt */
	if (INTEL_REVID(dev) == BXT_REVID_A0) {
		I915_WRITE(GEN7_MISCCPCTL, (I915_READ(GEN7_MISCCPCTL) &
					    ~GEN8_DOP_CLOCK_GATE_MEDIA_ENABLE));
>>>>>>> 261a27d1
	}
}

static void i915_pineview_get_mem_freq(struct drm_device *dev)
{
	struct drm_i915_private *dev_priv = dev->dev_private;
	u32 tmp;

	tmp = I915_READ(CLKCFG);

	switch (tmp & CLKCFG_FSB_MASK) {
	case CLKCFG_FSB_533:
		dev_priv->fsb_freq = 533; /* 133*4 */
		break;
	case CLKCFG_FSB_800:
		dev_priv->fsb_freq = 800; /* 200*4 */
		break;
	case CLKCFG_FSB_667:
		dev_priv->fsb_freq =  667; /* 167*4 */
		break;
	case CLKCFG_FSB_400:
		dev_priv->fsb_freq = 400; /* 100*4 */
		break;
	}

	switch (tmp & CLKCFG_MEM_MASK) {
	case CLKCFG_MEM_533:
		dev_priv->mem_freq = 533;
		break;
	case CLKCFG_MEM_667:
		dev_priv->mem_freq = 667;
		break;
	case CLKCFG_MEM_800:
		dev_priv->mem_freq = 800;
		break;
	}

	/* detect pineview DDR3 setting */
	tmp = I915_READ(CSHRDDR3CTL);
	dev_priv->is_ddr3 = (tmp & CSHRDDR3CTL_DDR3) ? 1 : 0;
}

static void i915_ironlake_get_mem_freq(struct drm_device *dev)
{
	struct drm_i915_private *dev_priv = dev->dev_private;
	u16 ddrpll, csipll;

	ddrpll = I915_READ16(DDRMPLL1);
	csipll = I915_READ16(CSIPLL0);

	switch (ddrpll & 0xff) {
	case 0xc:
		dev_priv->mem_freq = 800;
		break;
	case 0x10:
		dev_priv->mem_freq = 1066;
		break;
	case 0x14:
		dev_priv->mem_freq = 1333;
		break;
	case 0x18:
		dev_priv->mem_freq = 1600;
		break;
	default:
		DRM_DEBUG_DRIVER("unknown memory frequency 0x%02x\n",
				 ddrpll & 0xff);
		dev_priv->mem_freq = 0;
		break;
	}

	dev_priv->ips.r_t = dev_priv->mem_freq;

	switch (csipll & 0x3ff) {
	case 0x00c:
		dev_priv->fsb_freq = 3200;
		break;
	case 0x00e:
		dev_priv->fsb_freq = 3733;
		break;
	case 0x010:
		dev_priv->fsb_freq = 4266;
		break;
	case 0x012:
		dev_priv->fsb_freq = 4800;
		break;
	case 0x014:
		dev_priv->fsb_freq = 5333;
		break;
	case 0x016:
		dev_priv->fsb_freq = 5866;
		break;
	case 0x018:
		dev_priv->fsb_freq = 6400;
		break;
	default:
		DRM_DEBUG_DRIVER("unknown fsb frequency 0x%04x\n",
				 csipll & 0x3ff);
		dev_priv->fsb_freq = 0;
		break;
	}

	if (dev_priv->fsb_freq == 3200) {
		dev_priv->ips.c_m = 0;
	} else if (dev_priv->fsb_freq > 3200 && dev_priv->fsb_freq <= 4800) {
		dev_priv->ips.c_m = 1;
	} else {
		dev_priv->ips.c_m = 2;
	}
}

static const struct cxsr_latency cxsr_latency_table[] = {
	{1, 0, 800, 400, 3382, 33382, 3983, 33983},    /* DDR2-400 SC */
	{1, 0, 800, 667, 3354, 33354, 3807, 33807},    /* DDR2-667 SC */
	{1, 0, 800, 800, 3347, 33347, 3763, 33763},    /* DDR2-800 SC */
	{1, 1, 800, 667, 6420, 36420, 6873, 36873},    /* DDR3-667 SC */
	{1, 1, 800, 800, 5902, 35902, 6318, 36318},    /* DDR3-800 SC */

	{1, 0, 667, 400, 3400, 33400, 4021, 34021},    /* DDR2-400 SC */
	{1, 0, 667, 667, 3372, 33372, 3845, 33845},    /* DDR2-667 SC */
	{1, 0, 667, 800, 3386, 33386, 3822, 33822},    /* DDR2-800 SC */
	{1, 1, 667, 667, 6438, 36438, 6911, 36911},    /* DDR3-667 SC */
	{1, 1, 667, 800, 5941, 35941, 6377, 36377},    /* DDR3-800 SC */

	{1, 0, 400, 400, 3472, 33472, 4173, 34173},    /* DDR2-400 SC */
	{1, 0, 400, 667, 3443, 33443, 3996, 33996},    /* DDR2-667 SC */
	{1, 0, 400, 800, 3430, 33430, 3946, 33946},    /* DDR2-800 SC */
	{1, 1, 400, 667, 6509, 36509, 7062, 37062},    /* DDR3-667 SC */
	{1, 1, 400, 800, 5985, 35985, 6501, 36501},    /* DDR3-800 SC */

	{0, 0, 800, 400, 3438, 33438, 4065, 34065},    /* DDR2-400 SC */
	{0, 0, 800, 667, 3410, 33410, 3889, 33889},    /* DDR2-667 SC */
	{0, 0, 800, 800, 3403, 33403, 3845, 33845},    /* DDR2-800 SC */
	{0, 1, 800, 667, 6476, 36476, 6955, 36955},    /* DDR3-667 SC */
	{0, 1, 800, 800, 5958, 35958, 6400, 36400},    /* DDR3-800 SC */

	{0, 0, 667, 400, 3456, 33456, 4103, 34106},    /* DDR2-400 SC */
	{0, 0, 667, 667, 3428, 33428, 3927, 33927},    /* DDR2-667 SC */
	{0, 0, 667, 800, 3443, 33443, 3905, 33905},    /* DDR2-800 SC */
	{0, 1, 667, 667, 6494, 36494, 6993, 36993},    /* DDR3-667 SC */
	{0, 1, 667, 800, 5998, 35998, 6460, 36460},    /* DDR3-800 SC */

	{0, 0, 400, 400, 3528, 33528, 4255, 34255},    /* DDR2-400 SC */
	{0, 0, 400, 667, 3500, 33500, 4079, 34079},    /* DDR2-667 SC */
	{0, 0, 400, 800, 3487, 33487, 4029, 34029},    /* DDR2-800 SC */
	{0, 1, 400, 667, 6566, 36566, 7145, 37145},    /* DDR3-667 SC */
	{0, 1, 400, 800, 6042, 36042, 6584, 36584},    /* DDR3-800 SC */
};

static const struct cxsr_latency *intel_get_cxsr_latency(int is_desktop,
							 int is_ddr3,
							 int fsb,
							 int mem)
{
	const struct cxsr_latency *latency;
	int i;

	if (fsb == 0 || mem == 0)
		return NULL;

	for (i = 0; i < ARRAY_SIZE(cxsr_latency_table); i++) {
		latency = &cxsr_latency_table[i];
		if (is_desktop == latency->is_desktop &&
		    is_ddr3 == latency->is_ddr3 &&
		    fsb == latency->fsb_freq && mem == latency->mem_freq)
			return latency;
	}

	DRM_DEBUG_KMS("Unknown FSB/MEM found, disable CxSR\n");

	return NULL;
}

static void chv_set_memory_dvfs(struct drm_i915_private *dev_priv, bool enable)
{
	u32 val;

	mutex_lock(&dev_priv->rps.hw_lock);

	val = vlv_punit_read(dev_priv, PUNIT_REG_DDR_SETUP2);
	if (enable)
		val &= ~FORCE_DDR_HIGH_FREQ;
	else
		val |= FORCE_DDR_HIGH_FREQ;
	val &= ~FORCE_DDR_LOW_FREQ;
	val |= FORCE_DDR_FREQ_REQ_ACK;
	vlv_punit_write(dev_priv, PUNIT_REG_DDR_SETUP2, val);

	if (wait_for((vlv_punit_read(dev_priv, PUNIT_REG_DDR_SETUP2) &
		      FORCE_DDR_FREQ_REQ_ACK) == 0, 3))
		DRM_ERROR("timed out waiting for Punit DDR DVFS request\n");

	mutex_unlock(&dev_priv->rps.hw_lock);
}

static void chv_set_memory_pm5(struct drm_i915_private *dev_priv, bool enable)
{
	u32 val;

	mutex_lock(&dev_priv->rps.hw_lock);

	val = vlv_punit_read(dev_priv, PUNIT_REG_DSPFREQ);
	if (enable)
		val |= DSP_MAXFIFO_PM5_ENABLE;
	else
		val &= ~DSP_MAXFIFO_PM5_ENABLE;
	vlv_punit_write(dev_priv, PUNIT_REG_DSPFREQ, val);

	mutex_unlock(&dev_priv->rps.hw_lock);
}

#define FW_WM(value, plane) \
	(((value) << DSPFW_ ## plane ## _SHIFT) & DSPFW_ ## plane ## _MASK)

void intel_set_memory_cxsr(struct drm_i915_private *dev_priv, bool enable)
{
	struct drm_device *dev = dev_priv->dev;
	u32 val;

	if (IS_VALLEYVIEW(dev)) {
		I915_WRITE(FW_BLC_SELF_VLV, enable ? FW_CSPWRDWNEN : 0);
		POSTING_READ(FW_BLC_SELF_VLV);
		dev_priv->wm.vlv.cxsr = enable;
	} else if (IS_G4X(dev) || IS_CRESTLINE(dev)) {
		I915_WRITE(FW_BLC_SELF, enable ? FW_BLC_SELF_EN : 0);
		POSTING_READ(FW_BLC_SELF);
	} else if (IS_PINEVIEW(dev)) {
		val = I915_READ(DSPFW3) & ~PINEVIEW_SELF_REFRESH_EN;
		val |= enable ? PINEVIEW_SELF_REFRESH_EN : 0;
		I915_WRITE(DSPFW3, val);
		POSTING_READ(DSPFW3);
	} else if (IS_I945G(dev) || IS_I945GM(dev)) {
		val = enable ? _MASKED_BIT_ENABLE(FW_BLC_SELF_EN) :
			       _MASKED_BIT_DISABLE(FW_BLC_SELF_EN);
		I915_WRITE(FW_BLC_SELF, val);
		POSTING_READ(FW_BLC_SELF);
	} else if (IS_I915GM(dev)) {
		val = enable ? _MASKED_BIT_ENABLE(INSTPM_SELF_EN) :
			       _MASKED_BIT_DISABLE(INSTPM_SELF_EN);
		I915_WRITE(INSTPM, val);
		POSTING_READ(INSTPM);
	} else {
		return;
	}

	DRM_DEBUG_KMS("memory self-refresh is %s\n",
		      enable ? "enabled" : "disabled");
}


/*
 * Latency for FIFO fetches is dependent on several factors:
 *   - memory configuration (speed, channels)
 *   - chipset
 *   - current MCH state
 * It can be fairly high in some situations, so here we assume a fairly
 * pessimal value.  It's a tradeoff between extra memory fetches (if we
 * set this value too high, the FIFO will fetch frequently to stay full)
 * and power consumption (set it too low to save power and we might see
 * FIFO underruns and display "flicker").
 *
 * A value of 5us seems to be a good balance; safe for very low end
 * platforms but not overly aggressive on lower latency configs.
 */
static const int pessimal_latency_ns = 5000;

#define VLV_FIFO_START(dsparb, dsparb2, lo_shift, hi_shift) \
	((((dsparb) >> (lo_shift)) & 0xff) | ((((dsparb2) >> (hi_shift)) & 0x1) << 8))

static int vlv_get_fifo_size(struct drm_device *dev,
			      enum pipe pipe, int plane)
{
	struct drm_i915_private *dev_priv = dev->dev_private;
	int sprite0_start, sprite1_start, size;

	switch (pipe) {
		uint32_t dsparb, dsparb2, dsparb3;
	case PIPE_A:
		dsparb = I915_READ(DSPARB);
		dsparb2 = I915_READ(DSPARB2);
		sprite0_start = VLV_FIFO_START(dsparb, dsparb2, 0, 0);
		sprite1_start = VLV_FIFO_START(dsparb, dsparb2, 8, 4);
		break;
	case PIPE_B:
		dsparb = I915_READ(DSPARB);
		dsparb2 = I915_READ(DSPARB2);
		sprite0_start = VLV_FIFO_START(dsparb, dsparb2, 16, 8);
		sprite1_start = VLV_FIFO_START(dsparb, dsparb2, 24, 12);
		break;
	case PIPE_C:
		dsparb2 = I915_READ(DSPARB2);
		dsparb3 = I915_READ(DSPARB3);
		sprite0_start = VLV_FIFO_START(dsparb3, dsparb2, 0, 16);
		sprite1_start = VLV_FIFO_START(dsparb3, dsparb2, 8, 20);
		break;
	default:
		return 0;
	}

	switch (plane) {
	case 0:
		size = sprite0_start;
		break;
	case 1:
		size = sprite1_start - sprite0_start;
		break;
	case 2:
		size = 512 - 1 - sprite1_start;
		break;
	default:
		return 0;
	}

	DRM_DEBUG_KMS("Pipe %c %s %c FIFO size: %d\n",
		      pipe_name(pipe), plane == 0 ? "primary" : "sprite",
		      plane == 0 ? plane_name(pipe) : sprite_name(pipe, plane - 1),
		      size);

	return size;
}

static int i9xx_get_fifo_size(struct drm_device *dev, int plane)
{
	struct drm_i915_private *dev_priv = dev->dev_private;
	uint32_t dsparb = I915_READ(DSPARB);
	int size;

	size = dsparb & 0x7f;
	if (plane)
		size = ((dsparb >> DSPARB_CSTART_SHIFT) & 0x7f) - size;

	DRM_DEBUG_KMS("FIFO size - (0x%08x) %s: %d\n", dsparb,
		      plane ? "B" : "A", size);

	return size;
}

static int i830_get_fifo_size(struct drm_device *dev, int plane)
{
	struct drm_i915_private *dev_priv = dev->dev_private;
	uint32_t dsparb = I915_READ(DSPARB);
	int size;

	size = dsparb & 0x1ff;
	if (plane)
		size = ((dsparb >> DSPARB_BEND_SHIFT) & 0x1ff) - size;
	size >>= 1; /* Convert to cachelines */

	DRM_DEBUG_KMS("FIFO size - (0x%08x) %s: %d\n", dsparb,
		      plane ? "B" : "A", size);

	return size;
}

static int i845_get_fifo_size(struct drm_device *dev, int plane)
{
	struct drm_i915_private *dev_priv = dev->dev_private;
	uint32_t dsparb = I915_READ(DSPARB);
	int size;

	size = dsparb & 0x7f;
	size >>= 2; /* Convert to cachelines */

	DRM_DEBUG_KMS("FIFO size - (0x%08x) %s: %d\n", dsparb,
		      plane ? "B" : "A",
		      size);

	return size;
}

/* Pineview has different values for various configs */
static const struct intel_watermark_params pineview_display_wm = {
	.fifo_size = PINEVIEW_DISPLAY_FIFO,
	.max_wm = PINEVIEW_MAX_WM,
	.default_wm = PINEVIEW_DFT_WM,
	.guard_size = PINEVIEW_GUARD_WM,
	.cacheline_size = PINEVIEW_FIFO_LINE_SIZE,
};
static const struct intel_watermark_params pineview_display_hplloff_wm = {
	.fifo_size = PINEVIEW_DISPLAY_FIFO,
	.max_wm = PINEVIEW_MAX_WM,
	.default_wm = PINEVIEW_DFT_HPLLOFF_WM,
	.guard_size = PINEVIEW_GUARD_WM,
	.cacheline_size = PINEVIEW_FIFO_LINE_SIZE,
};
static const struct intel_watermark_params pineview_cursor_wm = {
	.fifo_size = PINEVIEW_CURSOR_FIFO,
	.max_wm = PINEVIEW_CURSOR_MAX_WM,
	.default_wm = PINEVIEW_CURSOR_DFT_WM,
	.guard_size = PINEVIEW_CURSOR_GUARD_WM,
	.cacheline_size = PINEVIEW_FIFO_LINE_SIZE,
};
static const struct intel_watermark_params pineview_cursor_hplloff_wm = {
	.fifo_size = PINEVIEW_CURSOR_FIFO,
	.max_wm = PINEVIEW_CURSOR_MAX_WM,
	.default_wm = PINEVIEW_CURSOR_DFT_WM,
	.guard_size = PINEVIEW_CURSOR_GUARD_WM,
	.cacheline_size = PINEVIEW_FIFO_LINE_SIZE,
};
static const struct intel_watermark_params g4x_wm_info = {
	.fifo_size = G4X_FIFO_SIZE,
	.max_wm = G4X_MAX_WM,
	.default_wm = G4X_MAX_WM,
	.guard_size = 2,
	.cacheline_size = G4X_FIFO_LINE_SIZE,
};
static const struct intel_watermark_params g4x_cursor_wm_info = {
	.fifo_size = I965_CURSOR_FIFO,
	.max_wm = I965_CURSOR_MAX_WM,
	.default_wm = I965_CURSOR_DFT_WM,
	.guard_size = 2,
	.cacheline_size = G4X_FIFO_LINE_SIZE,
};
static const struct intel_watermark_params valleyview_wm_info = {
	.fifo_size = VALLEYVIEW_FIFO_SIZE,
	.max_wm = VALLEYVIEW_MAX_WM,
	.default_wm = VALLEYVIEW_MAX_WM,
	.guard_size = 2,
	.cacheline_size = G4X_FIFO_LINE_SIZE,
};
static const struct intel_watermark_params valleyview_cursor_wm_info = {
	.fifo_size = I965_CURSOR_FIFO,
	.max_wm = VALLEYVIEW_CURSOR_MAX_WM,
	.default_wm = I965_CURSOR_DFT_WM,
	.guard_size = 2,
	.cacheline_size = G4X_FIFO_LINE_SIZE,
};
static const struct intel_watermark_params i965_cursor_wm_info = {
	.fifo_size = I965_CURSOR_FIFO,
	.max_wm = I965_CURSOR_MAX_WM,
	.default_wm = I965_CURSOR_DFT_WM,
	.guard_size = 2,
	.cacheline_size = I915_FIFO_LINE_SIZE,
};
static const struct intel_watermark_params i945_wm_info = {
	.fifo_size = I945_FIFO_SIZE,
	.max_wm = I915_MAX_WM,
	.default_wm = 1,
	.guard_size = 2,
	.cacheline_size = I915_FIFO_LINE_SIZE,
};
static const struct intel_watermark_params i915_wm_info = {
	.fifo_size = I915_FIFO_SIZE,
	.max_wm = I915_MAX_WM,
	.default_wm = 1,
	.guard_size = 2,
	.cacheline_size = I915_FIFO_LINE_SIZE,
};
static const struct intel_watermark_params i830_a_wm_info = {
	.fifo_size = I855GM_FIFO_SIZE,
	.max_wm = I915_MAX_WM,
	.default_wm = 1,
	.guard_size = 2,
	.cacheline_size = I830_FIFO_LINE_SIZE,
};
static const struct intel_watermark_params i830_bc_wm_info = {
	.fifo_size = I855GM_FIFO_SIZE,
	.max_wm = I915_MAX_WM/2,
	.default_wm = 1,
	.guard_size = 2,
	.cacheline_size = I830_FIFO_LINE_SIZE,
};
static const struct intel_watermark_params i845_wm_info = {
	.fifo_size = I830_FIFO_SIZE,
	.max_wm = I915_MAX_WM,
	.default_wm = 1,
	.guard_size = 2,
	.cacheline_size = I830_FIFO_LINE_SIZE,
};

/**
 * intel_calculate_wm - calculate watermark level
 * @clock_in_khz: pixel clock
 * @wm: chip FIFO params
 * @pixel_size: display pixel size
 * @latency_ns: memory latency for the platform
 *
 * Calculate the watermark level (the level at which the display plane will
 * start fetching from memory again).  Each chip has a different display
 * FIFO size and allocation, so the caller needs to figure that out and pass
 * in the correct intel_watermark_params structure.
 *
 * As the pixel clock runs, the FIFO will be drained at a rate that depends
 * on the pixel size.  When it reaches the watermark level, it'll start
 * fetching FIFO line sized based chunks from memory until the FIFO fills
 * past the watermark point.  If the FIFO drains completely, a FIFO underrun
 * will occur, and a display engine hang could result.
 */
static unsigned long intel_calculate_wm(unsigned long clock_in_khz,
					const struct intel_watermark_params *wm,
					int fifo_size,
					int pixel_size,
					unsigned long latency_ns)
{
	long entries_required, wm_size;

	/*
	 * Note: we need to make sure we don't overflow for various clock &
	 * latency values.
	 * clocks go from a few thousand to several hundred thousand.
	 * latency is usually a few thousand
	 */
	entries_required = ((clock_in_khz / 1000) * pixel_size * latency_ns) /
		1000;
	entries_required = DIV_ROUND_UP(entries_required, wm->cacheline_size);

	DRM_DEBUG_KMS("FIFO entries required for mode: %ld\n", entries_required);

	wm_size = fifo_size - (entries_required + wm->guard_size);

	DRM_DEBUG_KMS("FIFO watermark level: %ld\n", wm_size);

	/* Don't promote wm_size to unsigned... */
	if (wm_size > (long)wm->max_wm)
		wm_size = wm->max_wm;
	if (wm_size <= 0)
		wm_size = wm->default_wm;

	/*
	 * Bspec seems to indicate that the value shouldn't be lower than
	 * 'burst size + 1'. Certainly 830 is quite unhappy with low values.
	 * Lets go for 8 which is the burst size since certain platforms
	 * already use a hardcoded 8 (which is what the spec says should be
	 * done).
	 */
	if (wm_size <= 8)
		wm_size = 8;

	return wm_size;
}

static struct drm_crtc *single_enabled_crtc(struct drm_device *dev)
{
	struct drm_crtc *crtc, *enabled = NULL;

	for_each_crtc(dev, crtc) {
		if (intel_crtc_active(crtc)) {
			if (enabled)
				return NULL;
			enabled = crtc;
		}
	}

	return enabled;
}

static void pineview_update_wm(struct drm_crtc *unused_crtc)
{
	struct drm_device *dev = unused_crtc->dev;
	struct drm_i915_private *dev_priv = dev->dev_private;
	struct drm_crtc *crtc;
	const struct cxsr_latency *latency;
	u32 reg;
	unsigned long wm;

	latency = intel_get_cxsr_latency(IS_PINEVIEW_G(dev), dev_priv->is_ddr3,
					 dev_priv->fsb_freq, dev_priv->mem_freq);
	if (!latency) {
		DRM_DEBUG_KMS("Unknown FSB/MEM found, disable CxSR\n");
		intel_set_memory_cxsr(dev_priv, false);
		return;
	}

	crtc = single_enabled_crtc(dev);
	if (crtc) {
		const struct drm_display_mode *adjusted_mode = &to_intel_crtc(crtc)->config->base.adjusted_mode;
		int pixel_size = crtc->primary->state->fb->bits_per_pixel / 8;
		int clock = adjusted_mode->crtc_clock;

		/* Display SR */
		wm = intel_calculate_wm(clock, &pineview_display_wm,
					pineview_display_wm.fifo_size,
					pixel_size, latency->display_sr);
		reg = I915_READ(DSPFW1);
		reg &= ~DSPFW_SR_MASK;
		reg |= FW_WM(wm, SR);
		I915_WRITE(DSPFW1, reg);
		DRM_DEBUG_KMS("DSPFW1 register is %x\n", reg);

		/* cursor SR */
		wm = intel_calculate_wm(clock, &pineview_cursor_wm,
					pineview_display_wm.fifo_size,
					pixel_size, latency->cursor_sr);
		reg = I915_READ(DSPFW3);
		reg &= ~DSPFW_CURSOR_SR_MASK;
		reg |= FW_WM(wm, CURSOR_SR);
		I915_WRITE(DSPFW3, reg);

		/* Display HPLL off SR */
		wm = intel_calculate_wm(clock, &pineview_display_hplloff_wm,
					pineview_display_hplloff_wm.fifo_size,
					pixel_size, latency->display_hpll_disable);
		reg = I915_READ(DSPFW3);
		reg &= ~DSPFW_HPLL_SR_MASK;
		reg |= FW_WM(wm, HPLL_SR);
		I915_WRITE(DSPFW3, reg);

		/* cursor HPLL off SR */
		wm = intel_calculate_wm(clock, &pineview_cursor_hplloff_wm,
					pineview_display_hplloff_wm.fifo_size,
					pixel_size, latency->cursor_hpll_disable);
		reg = I915_READ(DSPFW3);
		reg &= ~DSPFW_HPLL_CURSOR_MASK;
		reg |= FW_WM(wm, HPLL_CURSOR);
		I915_WRITE(DSPFW3, reg);
		DRM_DEBUG_KMS("DSPFW3 register is %x\n", reg);

		intel_set_memory_cxsr(dev_priv, true);
	} else {
		intel_set_memory_cxsr(dev_priv, false);
	}
}

static bool g4x_compute_wm0(struct drm_device *dev,
			    int plane,
			    const struct intel_watermark_params *display,
			    int display_latency_ns,
			    const struct intel_watermark_params *cursor,
			    int cursor_latency_ns,
			    int *plane_wm,
			    int *cursor_wm)
{
	struct drm_crtc *crtc;
	const struct drm_display_mode *adjusted_mode;
	int htotal, hdisplay, clock, pixel_size;
	int line_time_us, line_count;
	int entries, tlb_miss;

	crtc = intel_get_crtc_for_plane(dev, plane);
	if (!intel_crtc_active(crtc)) {
		*cursor_wm = cursor->guard_size;
		*plane_wm = display->guard_size;
		return false;
	}

	adjusted_mode = &to_intel_crtc(crtc)->config->base.adjusted_mode;
	clock = adjusted_mode->crtc_clock;
	htotal = adjusted_mode->crtc_htotal;
	hdisplay = to_intel_crtc(crtc)->config->pipe_src_w;
	pixel_size = crtc->primary->state->fb->bits_per_pixel / 8;

	/* Use the small buffer method to calculate plane watermark */
	entries = ((clock * pixel_size / 1000) * display_latency_ns) / 1000;
	tlb_miss = display->fifo_size*display->cacheline_size - hdisplay * 8;
	if (tlb_miss > 0)
		entries += tlb_miss;
	entries = DIV_ROUND_UP(entries, display->cacheline_size);
	*plane_wm = entries + display->guard_size;
	if (*plane_wm > (int)display->max_wm)
		*plane_wm = display->max_wm;

	/* Use the large buffer method to calculate cursor watermark */
	line_time_us = max(htotal * 1000 / clock, 1);
	line_count = (cursor_latency_ns / line_time_us + 1000) / 1000;
	entries = line_count * crtc->cursor->state->crtc_w * pixel_size;
	tlb_miss = cursor->fifo_size*cursor->cacheline_size - hdisplay * 8;
	if (tlb_miss > 0)
		entries += tlb_miss;
	entries = DIV_ROUND_UP(entries, cursor->cacheline_size);
	*cursor_wm = entries + cursor->guard_size;
	if (*cursor_wm > (int)cursor->max_wm)
		*cursor_wm = (int)cursor->max_wm;

	return true;
}

/*
 * Check the wm result.
 *
 * If any calculated watermark values is larger than the maximum value that
 * can be programmed into the associated watermark register, that watermark
 * must be disabled.
 */
static bool g4x_check_srwm(struct drm_device *dev,
			   int display_wm, int cursor_wm,
			   const struct intel_watermark_params *display,
			   const struct intel_watermark_params *cursor)
{
	DRM_DEBUG_KMS("SR watermark: display plane %d, cursor %d\n",
		      display_wm, cursor_wm);

	if (display_wm > display->max_wm) {
		DRM_DEBUG_KMS("display watermark is too large(%d/%ld), disabling\n",
			      display_wm, display->max_wm);
		return false;
	}

	if (cursor_wm > cursor->max_wm) {
		DRM_DEBUG_KMS("cursor watermark is too large(%d/%ld), disabling\n",
			      cursor_wm, cursor->max_wm);
		return false;
	}

	if (!(display_wm || cursor_wm)) {
		DRM_DEBUG_KMS("SR latency is 0, disabling\n");
		return false;
	}

	return true;
}

static bool g4x_compute_srwm(struct drm_device *dev,
			     int plane,
			     int latency_ns,
			     const struct intel_watermark_params *display,
			     const struct intel_watermark_params *cursor,
			     int *display_wm, int *cursor_wm)
{
	struct drm_crtc *crtc;
	const struct drm_display_mode *adjusted_mode;
	int hdisplay, htotal, pixel_size, clock;
	unsigned long line_time_us;
	int line_count, line_size;
	int small, large;
	int entries;

	if (!latency_ns) {
		*display_wm = *cursor_wm = 0;
		return false;
	}

	crtc = intel_get_crtc_for_plane(dev, plane);
	adjusted_mode = &to_intel_crtc(crtc)->config->base.adjusted_mode;
	clock = adjusted_mode->crtc_clock;
	htotal = adjusted_mode->crtc_htotal;
	hdisplay = to_intel_crtc(crtc)->config->pipe_src_w;
	pixel_size = crtc->primary->state->fb->bits_per_pixel / 8;

	line_time_us = max(htotal * 1000 / clock, 1);
	line_count = (latency_ns / line_time_us + 1000) / 1000;
	line_size = hdisplay * pixel_size;

	/* Use the minimum of the small and large buffer method for primary */
	small = ((clock * pixel_size / 1000) * latency_ns) / 1000;
	large = line_count * line_size;

	entries = DIV_ROUND_UP(min(small, large), display->cacheline_size);
	*display_wm = entries + display->guard_size;

	/* calculate the self-refresh watermark for display cursor */
	entries = line_count * pixel_size * crtc->cursor->state->crtc_w;
	entries = DIV_ROUND_UP(entries, cursor->cacheline_size);
	*cursor_wm = entries + cursor->guard_size;

	return g4x_check_srwm(dev,
			      *display_wm, *cursor_wm,
			      display, cursor);
}

#define FW_WM_VLV(value, plane) \
	(((value) << DSPFW_ ## plane ## _SHIFT) & DSPFW_ ## plane ## _MASK_VLV)

static void vlv_write_wm_values(struct intel_crtc *crtc,
				const struct vlv_wm_values *wm)
{
	struct drm_i915_private *dev_priv = to_i915(crtc->base.dev);
	enum pipe pipe = crtc->pipe;

	I915_WRITE(VLV_DDL(pipe),
		   (wm->ddl[pipe].cursor << DDL_CURSOR_SHIFT) |
		   (wm->ddl[pipe].sprite[1] << DDL_SPRITE_SHIFT(1)) |
		   (wm->ddl[pipe].sprite[0] << DDL_SPRITE_SHIFT(0)) |
		   (wm->ddl[pipe].primary << DDL_PLANE_SHIFT));

	I915_WRITE(DSPFW1,
		   FW_WM(wm->sr.plane, SR) |
		   FW_WM(wm->pipe[PIPE_B].cursor, CURSORB) |
		   FW_WM_VLV(wm->pipe[PIPE_B].primary, PLANEB) |
		   FW_WM_VLV(wm->pipe[PIPE_A].primary, PLANEA));
	I915_WRITE(DSPFW2,
		   FW_WM_VLV(wm->pipe[PIPE_A].sprite[1], SPRITEB) |
		   FW_WM(wm->pipe[PIPE_A].cursor, CURSORA) |
		   FW_WM_VLV(wm->pipe[PIPE_A].sprite[0], SPRITEA));
	I915_WRITE(DSPFW3,
		   FW_WM(wm->sr.cursor, CURSOR_SR));

	if (IS_CHERRYVIEW(dev_priv)) {
		I915_WRITE(DSPFW7_CHV,
			   FW_WM_VLV(wm->pipe[PIPE_B].sprite[1], SPRITED) |
			   FW_WM_VLV(wm->pipe[PIPE_B].sprite[0], SPRITEC));
		I915_WRITE(DSPFW8_CHV,
			   FW_WM_VLV(wm->pipe[PIPE_C].sprite[1], SPRITEF) |
			   FW_WM_VLV(wm->pipe[PIPE_C].sprite[0], SPRITEE));
		I915_WRITE(DSPFW9_CHV,
			   FW_WM_VLV(wm->pipe[PIPE_C].primary, PLANEC) |
			   FW_WM(wm->pipe[PIPE_C].cursor, CURSORC));
		I915_WRITE(DSPHOWM,
			   FW_WM(wm->sr.plane >> 9, SR_HI) |
			   FW_WM(wm->pipe[PIPE_C].sprite[1] >> 8, SPRITEF_HI) |
			   FW_WM(wm->pipe[PIPE_C].sprite[0] >> 8, SPRITEE_HI) |
			   FW_WM(wm->pipe[PIPE_C].primary >> 8, PLANEC_HI) |
			   FW_WM(wm->pipe[PIPE_B].sprite[1] >> 8, SPRITED_HI) |
			   FW_WM(wm->pipe[PIPE_B].sprite[0] >> 8, SPRITEC_HI) |
			   FW_WM(wm->pipe[PIPE_B].primary >> 8, PLANEB_HI) |
			   FW_WM(wm->pipe[PIPE_A].sprite[1] >> 8, SPRITEB_HI) |
			   FW_WM(wm->pipe[PIPE_A].sprite[0] >> 8, SPRITEA_HI) |
			   FW_WM(wm->pipe[PIPE_A].primary >> 8, PLANEA_HI));
	} else {
		I915_WRITE(DSPFW7,
			   FW_WM_VLV(wm->pipe[PIPE_B].sprite[1], SPRITED) |
			   FW_WM_VLV(wm->pipe[PIPE_B].sprite[0], SPRITEC));
		I915_WRITE(DSPHOWM,
			   FW_WM(wm->sr.plane >> 9, SR_HI) |
			   FW_WM(wm->pipe[PIPE_B].sprite[1] >> 8, SPRITED_HI) |
			   FW_WM(wm->pipe[PIPE_B].sprite[0] >> 8, SPRITEC_HI) |
			   FW_WM(wm->pipe[PIPE_B].primary >> 8, PLANEB_HI) |
			   FW_WM(wm->pipe[PIPE_A].sprite[1] >> 8, SPRITEB_HI) |
			   FW_WM(wm->pipe[PIPE_A].sprite[0] >> 8, SPRITEA_HI) |
			   FW_WM(wm->pipe[PIPE_A].primary >> 8, PLANEA_HI));
	}

	/* zero (unused) WM1 watermarks */
	I915_WRITE(DSPFW4, 0);
	I915_WRITE(DSPFW5, 0);
	I915_WRITE(DSPFW6, 0);
	I915_WRITE(DSPHOWM1, 0);

	POSTING_READ(DSPFW1);
}

#undef FW_WM_VLV

enum vlv_wm_level {
	VLV_WM_LEVEL_PM2,
	VLV_WM_LEVEL_PM5,
	VLV_WM_LEVEL_DDR_DVFS,
};

/* latency must be in 0.1us units. */
static unsigned int vlv_wm_method2(unsigned int pixel_rate,
				   unsigned int pipe_htotal,
				   unsigned int horiz_pixels,
				   unsigned int bytes_per_pixel,
				   unsigned int latency)
{
	unsigned int ret;

	ret = (latency * pixel_rate) / (pipe_htotal * 10000);
	ret = (ret + 1) * horiz_pixels * bytes_per_pixel;
	ret = DIV_ROUND_UP(ret, 64);

	return ret;
}

static void vlv_setup_wm_latency(struct drm_device *dev)
{
	struct drm_i915_private *dev_priv = dev->dev_private;

	/* all latencies in usec */
	dev_priv->wm.pri_latency[VLV_WM_LEVEL_PM2] = 3;

	dev_priv->wm.max_level = VLV_WM_LEVEL_PM2;

	if (IS_CHERRYVIEW(dev_priv)) {
		dev_priv->wm.pri_latency[VLV_WM_LEVEL_PM5] = 12;
		dev_priv->wm.pri_latency[VLV_WM_LEVEL_DDR_DVFS] = 33;

		dev_priv->wm.max_level = VLV_WM_LEVEL_DDR_DVFS;
	}
}

static uint16_t vlv_compute_wm_level(struct intel_plane *plane,
				     struct intel_crtc *crtc,
				     const struct intel_plane_state *state,
				     int level)
{
	struct drm_i915_private *dev_priv = to_i915(plane->base.dev);
	int clock, htotal, pixel_size, width, wm;

	if (dev_priv->wm.pri_latency[level] == 0)
		return USHRT_MAX;

	if (!state->visible)
		return 0;

	pixel_size = drm_format_plane_cpp(state->base.fb->pixel_format, 0);
	clock = crtc->config->base.adjusted_mode.crtc_clock;
	htotal = crtc->config->base.adjusted_mode.crtc_htotal;
	width = crtc->config->pipe_src_w;
	if (WARN_ON(htotal == 0))
		htotal = 1;

	if (plane->base.type == DRM_PLANE_TYPE_CURSOR) {
		/*
		 * FIXME the formula gives values that are
		 * too big for the cursor FIFO, and hence we
		 * would never be able to use cursors. For
		 * now just hardcode the watermark.
		 */
		wm = 63;
	} else {
		wm = vlv_wm_method2(clock, htotal, width, pixel_size,
				    dev_priv->wm.pri_latency[level] * 10);
	}

	return min_t(int, wm, USHRT_MAX);
}

static void vlv_compute_fifo(struct intel_crtc *crtc)
{
	struct drm_device *dev = crtc->base.dev;
	struct vlv_wm_state *wm_state = &crtc->wm_state;
	struct intel_plane *plane;
	unsigned int total_rate = 0;
	const int fifo_size = 512 - 1;
	int fifo_extra, fifo_left = fifo_size;

	for_each_intel_plane_on_crtc(dev, crtc, plane) {
		struct intel_plane_state *state =
			to_intel_plane_state(plane->base.state);

		if (plane->base.type == DRM_PLANE_TYPE_CURSOR)
			continue;

		if (state->visible) {
			wm_state->num_active_planes++;
			total_rate += drm_format_plane_cpp(state->base.fb->pixel_format, 0);
		}
	}

	for_each_intel_plane_on_crtc(dev, crtc, plane) {
		struct intel_plane_state *state =
			to_intel_plane_state(plane->base.state);
		unsigned int rate;

		if (plane->base.type == DRM_PLANE_TYPE_CURSOR) {
			plane->wm.fifo_size = 63;
			continue;
		}

		if (!state->visible) {
			plane->wm.fifo_size = 0;
			continue;
		}

		rate = drm_format_plane_cpp(state->base.fb->pixel_format, 0);
		plane->wm.fifo_size = fifo_size * rate / total_rate;
		fifo_left -= plane->wm.fifo_size;
	}

	fifo_extra = DIV_ROUND_UP(fifo_left, wm_state->num_active_planes ?: 1);

	/* spread the remainder evenly */
	for_each_intel_plane_on_crtc(dev, crtc, plane) {
		int plane_extra;

		if (fifo_left == 0)
			break;

		if (plane->base.type == DRM_PLANE_TYPE_CURSOR)
			continue;

		/* give it all to the first plane if none are active */
		if (plane->wm.fifo_size == 0 &&
		    wm_state->num_active_planes)
			continue;

		plane_extra = min(fifo_extra, fifo_left);
		plane->wm.fifo_size += plane_extra;
		fifo_left -= plane_extra;
	}

	WARN_ON(fifo_left != 0);
}

static void vlv_invert_wms(struct intel_crtc *crtc)
{
	struct vlv_wm_state *wm_state = &crtc->wm_state;
	int level;

	for (level = 0; level < wm_state->num_levels; level++) {
		struct drm_device *dev = crtc->base.dev;
		const int sr_fifo_size = INTEL_INFO(dev)->num_pipes * 512 - 1;
		struct intel_plane *plane;

		wm_state->sr[level].plane = sr_fifo_size - wm_state->sr[level].plane;
		wm_state->sr[level].cursor = 63 - wm_state->sr[level].cursor;

		for_each_intel_plane_on_crtc(dev, crtc, plane) {
			switch (plane->base.type) {
				int sprite;
			case DRM_PLANE_TYPE_CURSOR:
				wm_state->wm[level].cursor = plane->wm.fifo_size -
					wm_state->wm[level].cursor;
				break;
			case DRM_PLANE_TYPE_PRIMARY:
				wm_state->wm[level].primary = plane->wm.fifo_size -
					wm_state->wm[level].primary;
				break;
			case DRM_PLANE_TYPE_OVERLAY:
				sprite = plane->plane;
				wm_state->wm[level].sprite[sprite] = plane->wm.fifo_size -
					wm_state->wm[level].sprite[sprite];
				break;
			}
		}
	}
}

static void vlv_compute_wm(struct intel_crtc *crtc)
{
	struct drm_device *dev = crtc->base.dev;
	struct vlv_wm_state *wm_state = &crtc->wm_state;
	struct intel_plane *plane;
	int sr_fifo_size = INTEL_INFO(dev)->num_pipes * 512 - 1;
	int level;

	memset(wm_state, 0, sizeof(*wm_state));

	wm_state->cxsr = crtc->pipe != PIPE_C && crtc->wm.cxsr_allowed;
	wm_state->num_levels = to_i915(dev)->wm.max_level + 1;

	wm_state->num_active_planes = 0;

	vlv_compute_fifo(crtc);

	if (wm_state->num_active_planes != 1)
		wm_state->cxsr = false;

	if (wm_state->cxsr) {
		for (level = 0; level < wm_state->num_levels; level++) {
			wm_state->sr[level].plane = sr_fifo_size;
			wm_state->sr[level].cursor = 63;
		}
	}

	for_each_intel_plane_on_crtc(dev, crtc, plane) {
		struct intel_plane_state *state =
			to_intel_plane_state(plane->base.state);

		if (!state->visible)
			continue;

		/* normal watermarks */
		for (level = 0; level < wm_state->num_levels; level++) {
			int wm = vlv_compute_wm_level(plane, crtc, state, level);
			int max_wm = plane->base.type == DRM_PLANE_TYPE_CURSOR ? 63 : 511;

			/* hack */
			if (WARN_ON(level == 0 && wm > max_wm))
				wm = max_wm;

			if (wm > plane->wm.fifo_size)
				break;

			switch (plane->base.type) {
				int sprite;
			case DRM_PLANE_TYPE_CURSOR:
				wm_state->wm[level].cursor = wm;
				break;
			case DRM_PLANE_TYPE_PRIMARY:
				wm_state->wm[level].primary = wm;
				break;
			case DRM_PLANE_TYPE_OVERLAY:
				sprite = plane->plane;
				wm_state->wm[level].sprite[sprite] = wm;
				break;
			}
		}

		wm_state->num_levels = level;

		if (!wm_state->cxsr)
			continue;

		/* maxfifo watermarks */
		switch (plane->base.type) {
			int sprite, level;
		case DRM_PLANE_TYPE_CURSOR:
			for (level = 0; level < wm_state->num_levels; level++)
				wm_state->sr[level].cursor =
					wm_state->sr[level].cursor;
			break;
		case DRM_PLANE_TYPE_PRIMARY:
			for (level = 0; level < wm_state->num_levels; level++)
				wm_state->sr[level].plane =
					min(wm_state->sr[level].plane,
					    wm_state->wm[level].primary);
			break;
		case DRM_PLANE_TYPE_OVERLAY:
			sprite = plane->plane;
			for (level = 0; level < wm_state->num_levels; level++)
				wm_state->sr[level].plane =
					min(wm_state->sr[level].plane,
					    wm_state->wm[level].sprite[sprite]);
			break;
		}
	}

	/* clear any (partially) filled invalid levels */
	for (level = wm_state->num_levels; level < to_i915(dev)->wm.max_level + 1; level++) {
		memset(&wm_state->wm[level], 0, sizeof(wm_state->wm[level]));
		memset(&wm_state->sr[level], 0, sizeof(wm_state->sr[level]));
	}

	vlv_invert_wms(crtc);
}

#define VLV_FIFO(plane, value) \
	(((value) << DSPARB_ ## plane ## _SHIFT_VLV) & DSPARB_ ## plane ## _MASK_VLV)

static void vlv_pipe_set_fifo_size(struct intel_crtc *crtc)
{
	struct drm_device *dev = crtc->base.dev;
	struct drm_i915_private *dev_priv = to_i915(dev);
	struct intel_plane *plane;
	int sprite0_start = 0, sprite1_start = 0, fifo_size = 0;

	for_each_intel_plane_on_crtc(dev, crtc, plane) {
		if (plane->base.type == DRM_PLANE_TYPE_CURSOR) {
			WARN_ON(plane->wm.fifo_size != 63);
			continue;
		}

		if (plane->base.type == DRM_PLANE_TYPE_PRIMARY)
			sprite0_start = plane->wm.fifo_size;
		else if (plane->plane == 0)
			sprite1_start = sprite0_start + plane->wm.fifo_size;
		else
			fifo_size = sprite1_start + plane->wm.fifo_size;
	}

	WARN_ON(fifo_size != 512 - 1);

	DRM_DEBUG_KMS("Pipe %c FIFO split %d / %d / %d\n",
		      pipe_name(crtc->pipe), sprite0_start,
		      sprite1_start, fifo_size);

	switch (crtc->pipe) {
		uint32_t dsparb, dsparb2, dsparb3;
	case PIPE_A:
		dsparb = I915_READ(DSPARB);
		dsparb2 = I915_READ(DSPARB2);

		dsparb &= ~(VLV_FIFO(SPRITEA, 0xff) |
			    VLV_FIFO(SPRITEB, 0xff));
		dsparb |= (VLV_FIFO(SPRITEA, sprite0_start) |
			   VLV_FIFO(SPRITEB, sprite1_start));

		dsparb2 &= ~(VLV_FIFO(SPRITEA_HI, 0x1) |
			     VLV_FIFO(SPRITEB_HI, 0x1));
		dsparb2 |= (VLV_FIFO(SPRITEA_HI, sprite0_start >> 8) |
			   VLV_FIFO(SPRITEB_HI, sprite1_start >> 8));

		I915_WRITE(DSPARB, dsparb);
		I915_WRITE(DSPARB2, dsparb2);
		break;
	case PIPE_B:
		dsparb = I915_READ(DSPARB);
		dsparb2 = I915_READ(DSPARB2);

		dsparb &= ~(VLV_FIFO(SPRITEC, 0xff) |
			    VLV_FIFO(SPRITED, 0xff));
		dsparb |= (VLV_FIFO(SPRITEC, sprite0_start) |
			   VLV_FIFO(SPRITED, sprite1_start));

		dsparb2 &= ~(VLV_FIFO(SPRITEC_HI, 0xff) |
			     VLV_FIFO(SPRITED_HI, 0xff));
		dsparb2 |= (VLV_FIFO(SPRITEC_HI, sprite0_start >> 8) |
			   VLV_FIFO(SPRITED_HI, sprite1_start >> 8));

		I915_WRITE(DSPARB, dsparb);
		I915_WRITE(DSPARB2, dsparb2);
		break;
	case PIPE_C:
		dsparb3 = I915_READ(DSPARB3);
		dsparb2 = I915_READ(DSPARB2);

		dsparb3 &= ~(VLV_FIFO(SPRITEE, 0xff) |
			     VLV_FIFO(SPRITEF, 0xff));
		dsparb3 |= (VLV_FIFO(SPRITEE, sprite0_start) |
			    VLV_FIFO(SPRITEF, sprite1_start));

		dsparb2 &= ~(VLV_FIFO(SPRITEE_HI, 0xff) |
			     VLV_FIFO(SPRITEF_HI, 0xff));
		dsparb2 |= (VLV_FIFO(SPRITEE_HI, sprite0_start >> 8) |
			   VLV_FIFO(SPRITEF_HI, sprite1_start >> 8));

		I915_WRITE(DSPARB3, dsparb3);
		I915_WRITE(DSPARB2, dsparb2);
		break;
	default:
		break;
	}
}

#undef VLV_FIFO

static void vlv_merge_wm(struct drm_device *dev,
			 struct vlv_wm_values *wm)
{
	struct intel_crtc *crtc;
	int num_active_crtcs = 0;

	wm->level = to_i915(dev)->wm.max_level;
	wm->cxsr = true;

	for_each_intel_crtc(dev, crtc) {
		const struct vlv_wm_state *wm_state = &crtc->wm_state;

		if (!crtc->active)
			continue;

		if (!wm_state->cxsr)
			wm->cxsr = false;

		num_active_crtcs++;
		wm->level = min_t(int, wm->level, wm_state->num_levels - 1);
	}

	if (num_active_crtcs != 1)
		wm->cxsr = false;

	if (num_active_crtcs > 1)
		wm->level = VLV_WM_LEVEL_PM2;

	for_each_intel_crtc(dev, crtc) {
		struct vlv_wm_state *wm_state = &crtc->wm_state;
		enum pipe pipe = crtc->pipe;

		if (!crtc->active)
			continue;

		wm->pipe[pipe] = wm_state->wm[wm->level];
		if (wm->cxsr)
			wm->sr = wm_state->sr[wm->level];

		wm->ddl[pipe].primary = DDL_PRECISION_HIGH | 2;
		wm->ddl[pipe].sprite[0] = DDL_PRECISION_HIGH | 2;
		wm->ddl[pipe].sprite[1] = DDL_PRECISION_HIGH | 2;
		wm->ddl[pipe].cursor = DDL_PRECISION_HIGH | 2;
	}
}

static void vlv_update_wm(struct drm_crtc *crtc)
{
	struct drm_device *dev = crtc->dev;
	struct drm_i915_private *dev_priv = dev->dev_private;
	struct intel_crtc *intel_crtc = to_intel_crtc(crtc);
	enum pipe pipe = intel_crtc->pipe;
	struct vlv_wm_values wm = {};

	vlv_compute_wm(intel_crtc);
	vlv_merge_wm(dev, &wm);

	if (memcmp(&dev_priv->wm.vlv, &wm, sizeof(wm)) == 0) {
		/* FIXME should be part of crtc atomic commit */
		vlv_pipe_set_fifo_size(intel_crtc);
		return;
	}

	if (wm.level < VLV_WM_LEVEL_DDR_DVFS &&
	    dev_priv->wm.vlv.level >= VLV_WM_LEVEL_DDR_DVFS)
		chv_set_memory_dvfs(dev_priv, false);

	if (wm.level < VLV_WM_LEVEL_PM5 &&
	    dev_priv->wm.vlv.level >= VLV_WM_LEVEL_PM5)
		chv_set_memory_pm5(dev_priv, false);

	if (!wm.cxsr && dev_priv->wm.vlv.cxsr)
		intel_set_memory_cxsr(dev_priv, false);

	/* FIXME should be part of crtc atomic commit */
	vlv_pipe_set_fifo_size(intel_crtc);

	vlv_write_wm_values(intel_crtc, &wm);

	DRM_DEBUG_KMS("Setting FIFO watermarks - %c: plane=%d, cursor=%d, "
		      "sprite0=%d, sprite1=%d, SR: plane=%d, cursor=%d level=%d cxsr=%d\n",
		      pipe_name(pipe), wm.pipe[pipe].primary, wm.pipe[pipe].cursor,
		      wm.pipe[pipe].sprite[0], wm.pipe[pipe].sprite[1],
		      wm.sr.plane, wm.sr.cursor, wm.level, wm.cxsr);

	if (wm.cxsr && !dev_priv->wm.vlv.cxsr)
		intel_set_memory_cxsr(dev_priv, true);

	if (wm.level >= VLV_WM_LEVEL_PM5 &&
	    dev_priv->wm.vlv.level < VLV_WM_LEVEL_PM5)
		chv_set_memory_pm5(dev_priv, true);

	if (wm.level >= VLV_WM_LEVEL_DDR_DVFS &&
	    dev_priv->wm.vlv.level < VLV_WM_LEVEL_DDR_DVFS)
		chv_set_memory_dvfs(dev_priv, true);

	dev_priv->wm.vlv = wm;
}

#define single_plane_enabled(mask) is_power_of_2(mask)

static void g4x_update_wm(struct drm_crtc *crtc)
{
	struct drm_device *dev = crtc->dev;
	static const int sr_latency_ns = 12000;
	struct drm_i915_private *dev_priv = dev->dev_private;
	int planea_wm, planeb_wm, cursora_wm, cursorb_wm;
	int plane_sr, cursor_sr;
	unsigned int enabled = 0;
	bool cxsr_enabled;

	if (g4x_compute_wm0(dev, PIPE_A,
			    &g4x_wm_info, pessimal_latency_ns,
			    &g4x_cursor_wm_info, pessimal_latency_ns,
			    &planea_wm, &cursora_wm))
		enabled |= 1 << PIPE_A;

	if (g4x_compute_wm0(dev, PIPE_B,
			    &g4x_wm_info, pessimal_latency_ns,
			    &g4x_cursor_wm_info, pessimal_latency_ns,
			    &planeb_wm, &cursorb_wm))
		enabled |= 1 << PIPE_B;

	if (single_plane_enabled(enabled) &&
	    g4x_compute_srwm(dev, ffs(enabled) - 1,
			     sr_latency_ns,
			     &g4x_wm_info,
			     &g4x_cursor_wm_info,
			     &plane_sr, &cursor_sr)) {
		cxsr_enabled = true;
	} else {
		cxsr_enabled = false;
		intel_set_memory_cxsr(dev_priv, false);
		plane_sr = cursor_sr = 0;
	}

	DRM_DEBUG_KMS("Setting FIFO watermarks - A: plane=%d, cursor=%d, "
		      "B: plane=%d, cursor=%d, SR: plane=%d, cursor=%d\n",
		      planea_wm, cursora_wm,
		      planeb_wm, cursorb_wm,
		      plane_sr, cursor_sr);

	I915_WRITE(DSPFW1,
		   FW_WM(plane_sr, SR) |
		   FW_WM(cursorb_wm, CURSORB) |
		   FW_WM(planeb_wm, PLANEB) |
		   FW_WM(planea_wm, PLANEA));
	I915_WRITE(DSPFW2,
		   (I915_READ(DSPFW2) & ~DSPFW_CURSORA_MASK) |
		   FW_WM(cursora_wm, CURSORA));
	/* HPLL off in SR has some issues on G4x... disable it */
	I915_WRITE(DSPFW3,
		   (I915_READ(DSPFW3) & ~(DSPFW_HPLL_SR_EN | DSPFW_CURSOR_SR_MASK)) |
		   FW_WM(cursor_sr, CURSOR_SR));

	if (cxsr_enabled)
		intel_set_memory_cxsr(dev_priv, true);
}

static void i965_update_wm(struct drm_crtc *unused_crtc)
{
	struct drm_device *dev = unused_crtc->dev;
	struct drm_i915_private *dev_priv = dev->dev_private;
	struct drm_crtc *crtc;
	int srwm = 1;
	int cursor_sr = 16;
	bool cxsr_enabled;

	/* Calc sr entries for one plane configs */
	crtc = single_enabled_crtc(dev);
	if (crtc) {
		/* self-refresh has much higher latency */
		static const int sr_latency_ns = 12000;
		const struct drm_display_mode *adjusted_mode = &to_intel_crtc(crtc)->config->base.adjusted_mode;
		int clock = adjusted_mode->crtc_clock;
		int htotal = adjusted_mode->crtc_htotal;
		int hdisplay = to_intel_crtc(crtc)->config->pipe_src_w;
		int pixel_size = crtc->primary->state->fb->bits_per_pixel / 8;
		unsigned long line_time_us;
		int entries;

		line_time_us = max(htotal * 1000 / clock, 1);

		/* Use ns/us then divide to preserve precision */
		entries = (((sr_latency_ns / line_time_us) + 1000) / 1000) *
			pixel_size * hdisplay;
		entries = DIV_ROUND_UP(entries, I915_FIFO_LINE_SIZE);
		srwm = I965_FIFO_SIZE - entries;
		if (srwm < 0)
			srwm = 1;
		srwm &= 0x1ff;
		DRM_DEBUG_KMS("self-refresh entries: %d, wm: %d\n",
			      entries, srwm);

		entries = (((sr_latency_ns / line_time_us) + 1000) / 1000) *
			pixel_size * crtc->cursor->state->crtc_w;
		entries = DIV_ROUND_UP(entries,
					  i965_cursor_wm_info.cacheline_size);
		cursor_sr = i965_cursor_wm_info.fifo_size -
			(entries + i965_cursor_wm_info.guard_size);

		if (cursor_sr > i965_cursor_wm_info.max_wm)
			cursor_sr = i965_cursor_wm_info.max_wm;

		DRM_DEBUG_KMS("self-refresh watermark: display plane %d "
			      "cursor %d\n", srwm, cursor_sr);

		cxsr_enabled = true;
	} else {
		cxsr_enabled = false;
		/* Turn off self refresh if both pipes are enabled */
		intel_set_memory_cxsr(dev_priv, false);
	}

	DRM_DEBUG_KMS("Setting FIFO watermarks - A: 8, B: 8, C: 8, SR %d\n",
		      srwm);

	/* 965 has limitations... */
	I915_WRITE(DSPFW1, FW_WM(srwm, SR) |
		   FW_WM(8, CURSORB) |
		   FW_WM(8, PLANEB) |
		   FW_WM(8, PLANEA));
	I915_WRITE(DSPFW2, FW_WM(8, CURSORA) |
		   FW_WM(8, PLANEC_OLD));
	/* update cursor SR watermark */
	I915_WRITE(DSPFW3, FW_WM(cursor_sr, CURSOR_SR));

	if (cxsr_enabled)
		intel_set_memory_cxsr(dev_priv, true);
}

#undef FW_WM

static void i9xx_update_wm(struct drm_crtc *unused_crtc)
{
	struct drm_device *dev = unused_crtc->dev;
	struct drm_i915_private *dev_priv = dev->dev_private;
	const struct intel_watermark_params *wm_info;
	uint32_t fwater_lo;
	uint32_t fwater_hi;
	int cwm, srwm = 1;
	int fifo_size;
	int planea_wm, planeb_wm;
	struct drm_crtc *crtc, *enabled = NULL;

	if (IS_I945GM(dev))
		wm_info = &i945_wm_info;
	else if (!IS_GEN2(dev))
		wm_info = &i915_wm_info;
	else
		wm_info = &i830_a_wm_info;

	fifo_size = dev_priv->display.get_fifo_size(dev, 0);
	crtc = intel_get_crtc_for_plane(dev, 0);
	if (intel_crtc_active(crtc)) {
		const struct drm_display_mode *adjusted_mode;
		int cpp = crtc->primary->state->fb->bits_per_pixel / 8;
		if (IS_GEN2(dev))
			cpp = 4;

		adjusted_mode = &to_intel_crtc(crtc)->config->base.adjusted_mode;
		planea_wm = intel_calculate_wm(adjusted_mode->crtc_clock,
					       wm_info, fifo_size, cpp,
					       pessimal_latency_ns);
		enabled = crtc;
	} else {
		planea_wm = fifo_size - wm_info->guard_size;
		if (planea_wm > (long)wm_info->max_wm)
			planea_wm = wm_info->max_wm;
	}

	if (IS_GEN2(dev))
		wm_info = &i830_bc_wm_info;

	fifo_size = dev_priv->display.get_fifo_size(dev, 1);
	crtc = intel_get_crtc_for_plane(dev, 1);
	if (intel_crtc_active(crtc)) {
		const struct drm_display_mode *adjusted_mode;
		int cpp = crtc->primary->state->fb->bits_per_pixel / 8;
		if (IS_GEN2(dev))
			cpp = 4;

		adjusted_mode = &to_intel_crtc(crtc)->config->base.adjusted_mode;
		planeb_wm = intel_calculate_wm(adjusted_mode->crtc_clock,
					       wm_info, fifo_size, cpp,
					       pessimal_latency_ns);
		if (enabled == NULL)
			enabled = crtc;
		else
			enabled = NULL;
	} else {
		planeb_wm = fifo_size - wm_info->guard_size;
		if (planeb_wm > (long)wm_info->max_wm)
			planeb_wm = wm_info->max_wm;
	}

	DRM_DEBUG_KMS("FIFO watermarks - A: %d, B: %d\n", planea_wm, planeb_wm);

	if (IS_I915GM(dev) && enabled) {
		struct drm_i915_gem_object *obj;

		obj = intel_fb_obj(enabled->primary->state->fb);

		/* self-refresh seems busted with untiled */
		if (obj->tiling_mode == I915_TILING_NONE)
			enabled = NULL;
	}

	/*
	 * Overlay gets an aggressive default since video jitter is bad.
	 */
	cwm = 2;

	/* Play safe and disable self-refresh before adjusting watermarks. */
	intel_set_memory_cxsr(dev_priv, false);

	/* Calc sr entries for one plane configs */
	if (HAS_FW_BLC(dev) && enabled) {
		/* self-refresh has much higher latency */
		static const int sr_latency_ns = 6000;
		const struct drm_display_mode *adjusted_mode = &to_intel_crtc(enabled)->config->base.adjusted_mode;
		int clock = adjusted_mode->crtc_clock;
		int htotal = adjusted_mode->crtc_htotal;
		int hdisplay = to_intel_crtc(enabled)->config->pipe_src_w;
		int pixel_size = enabled->primary->state->fb->bits_per_pixel / 8;
		unsigned long line_time_us;
		int entries;

		line_time_us = max(htotal * 1000 / clock, 1);

		/* Use ns/us then divide to preserve precision */
		entries = (((sr_latency_ns / line_time_us) + 1000) / 1000) *
			pixel_size * hdisplay;
		entries = DIV_ROUND_UP(entries, wm_info->cacheline_size);
		DRM_DEBUG_KMS("self-refresh entries: %d\n", entries);
		srwm = wm_info->fifo_size - entries;
		if (srwm < 0)
			srwm = 1;

		if (IS_I945G(dev) || IS_I945GM(dev))
			I915_WRITE(FW_BLC_SELF,
				   FW_BLC_SELF_FIFO_MASK | (srwm & 0xff));
		else if (IS_I915GM(dev))
			I915_WRITE(FW_BLC_SELF, srwm & 0x3f);
	}

	DRM_DEBUG_KMS("Setting FIFO watermarks - A: %d, B: %d, C: %d, SR %d\n",
		      planea_wm, planeb_wm, cwm, srwm);

	fwater_lo = ((planeb_wm & 0x3f) << 16) | (planea_wm & 0x3f);
	fwater_hi = (cwm & 0x1f);

	/* Set request length to 8 cachelines per fetch */
	fwater_lo = fwater_lo | (1 << 24) | (1 << 8);
	fwater_hi = fwater_hi | (1 << 8);

	I915_WRITE(FW_BLC, fwater_lo);
	I915_WRITE(FW_BLC2, fwater_hi);

	if (enabled)
		intel_set_memory_cxsr(dev_priv, true);
}

static void i845_update_wm(struct drm_crtc *unused_crtc)
{
	struct drm_device *dev = unused_crtc->dev;
	struct drm_i915_private *dev_priv = dev->dev_private;
	struct drm_crtc *crtc;
	const struct drm_display_mode *adjusted_mode;
	uint32_t fwater_lo;
	int planea_wm;

	crtc = single_enabled_crtc(dev);
	if (crtc == NULL)
		return;

	adjusted_mode = &to_intel_crtc(crtc)->config->base.adjusted_mode;
	planea_wm = intel_calculate_wm(adjusted_mode->crtc_clock,
				       &i845_wm_info,
				       dev_priv->display.get_fifo_size(dev, 0),
				       4, pessimal_latency_ns);
	fwater_lo = I915_READ(FW_BLC) & ~0xfff;
	fwater_lo |= (3<<8) | planea_wm;

	DRM_DEBUG_KMS("Setting FIFO watermarks - A: %d\n", planea_wm);

	I915_WRITE(FW_BLC, fwater_lo);
}

uint32_t ilk_pipe_pixel_rate(const struct intel_crtc_state *pipe_config)
{
	uint32_t pixel_rate;

	pixel_rate = pipe_config->base.adjusted_mode.crtc_clock;

	/* We only use IF-ID interlacing. If we ever use PF-ID we'll need to
	 * adjust the pixel_rate here. */

	if (pipe_config->pch_pfit.enabled) {
		uint64_t pipe_w, pipe_h, pfit_w, pfit_h;
		uint32_t pfit_size = pipe_config->pch_pfit.size;

		pipe_w = pipe_config->pipe_src_w;
		pipe_h = pipe_config->pipe_src_h;

		pfit_w = (pfit_size >> 16) & 0xFFFF;
		pfit_h = pfit_size & 0xFFFF;
		if (pipe_w < pfit_w)
			pipe_w = pfit_w;
		if (pipe_h < pfit_h)
			pipe_h = pfit_h;

		pixel_rate = div_u64((uint64_t) pixel_rate * pipe_w * pipe_h,
				     pfit_w * pfit_h);
	}

	return pixel_rate;
}

/* latency must be in 0.1us units. */
static uint32_t ilk_wm_method1(uint32_t pixel_rate, uint8_t bytes_per_pixel,
			       uint32_t latency)
{
	uint64_t ret;

	if (WARN(latency == 0, "Latency value missing\n"))
		return UINT_MAX;

	ret = (uint64_t) pixel_rate * bytes_per_pixel * latency;
	ret = DIV_ROUND_UP_ULL(ret, 64 * 10000) + 2;

	return ret;
}

/* latency must be in 0.1us units. */
static uint32_t ilk_wm_method2(uint32_t pixel_rate, uint32_t pipe_htotal,
			       uint32_t horiz_pixels, uint8_t bytes_per_pixel,
			       uint32_t latency)
{
	uint32_t ret;

	if (WARN(latency == 0, "Latency value missing\n"))
		return UINT_MAX;

	ret = (latency * pixel_rate) / (pipe_htotal * 10000);
	ret = (ret + 1) * horiz_pixels * bytes_per_pixel;
	ret = DIV_ROUND_UP(ret, 64) + 2;
	return ret;
}

static uint32_t ilk_wm_fbc(uint32_t pri_val, uint32_t horiz_pixels,
			   uint8_t bytes_per_pixel)
{
	return DIV_ROUND_UP(pri_val * 64, horiz_pixels * bytes_per_pixel) + 2;
}

struct ilk_wm_maximums {
	uint16_t pri;
	uint16_t spr;
	uint16_t cur;
	uint16_t fbc;
};

/* used in computing the new watermarks state */
struct intel_wm_config {
	unsigned int num_pipes_active;
	bool sprites_enabled;
	bool sprites_scaled;
};

/*
 * For both WM_PIPE and WM_LP.
 * mem_value must be in 0.1us units.
 */
static uint32_t ilk_compute_pri_wm(const struct intel_crtc_state *cstate,
				   const struct intel_plane_state *pstate,
				   uint32_t mem_value,
				   bool is_lp)
{
	int bpp = pstate->base.fb ? pstate->base.fb->bits_per_pixel / 8 : 0;
	uint32_t method1, method2;

	if (!cstate->base.active || !pstate->visible)
		return 0;

	method1 = ilk_wm_method1(ilk_pipe_pixel_rate(cstate), bpp, mem_value);

	if (!is_lp)
		return method1;

	method2 = ilk_wm_method2(ilk_pipe_pixel_rate(cstate),
				 cstate->base.adjusted_mode.crtc_htotal,
				 drm_rect_width(&pstate->dst),
				 bpp,
				 mem_value);

	return min(method1, method2);
}

/*
 * For both WM_PIPE and WM_LP.
 * mem_value must be in 0.1us units.
 */
static uint32_t ilk_compute_spr_wm(const struct intel_crtc_state *cstate,
				   const struct intel_plane_state *pstate,
				   uint32_t mem_value)
{
	int bpp = pstate->base.fb ? pstate->base.fb->bits_per_pixel / 8 : 0;
	uint32_t method1, method2;

	if (!cstate->base.active || !pstate->visible)
		return 0;

	method1 = ilk_wm_method1(ilk_pipe_pixel_rate(cstate), bpp, mem_value);
	method2 = ilk_wm_method2(ilk_pipe_pixel_rate(cstate),
				 cstate->base.adjusted_mode.crtc_htotal,
				 drm_rect_width(&pstate->dst),
				 bpp,
				 mem_value);
	return min(method1, method2);
}

/*
 * For both WM_PIPE and WM_LP.
 * mem_value must be in 0.1us units.
 */
static uint32_t ilk_compute_cur_wm(const struct intel_crtc_state *cstate,
				   const struct intel_plane_state *pstate,
				   uint32_t mem_value)
{
	int bpp = pstate->base.fb ? pstate->base.fb->bits_per_pixel / 8 : 0;

	if (!cstate->base.active || !pstate->visible)
		return 0;

	return ilk_wm_method2(ilk_pipe_pixel_rate(cstate),
			      cstate->base.adjusted_mode.crtc_htotal,
			      drm_rect_width(&pstate->dst),
			      bpp,
			      mem_value);
}

/* Only for WM_LP. */
static uint32_t ilk_compute_fbc_wm(const struct intel_crtc_state *cstate,
				   const struct intel_plane_state *pstate,
				   uint32_t pri_val)
{
	int bpp = pstate->base.fb ? pstate->base.fb->bits_per_pixel / 8 : 0;

	if (!cstate->base.active || !pstate->visible)
		return 0;

	return ilk_wm_fbc(pri_val, drm_rect_width(&pstate->dst), bpp);
}

static unsigned int ilk_display_fifo_size(const struct drm_device *dev)
{
	if (INTEL_INFO(dev)->gen >= 8)
		return 3072;
	else if (INTEL_INFO(dev)->gen >= 7)
		return 768;
	else
		return 512;
}

static unsigned int ilk_plane_wm_reg_max(const struct drm_device *dev,
					 int level, bool is_sprite)
{
	if (INTEL_INFO(dev)->gen >= 8)
		/* BDW primary/sprite plane watermarks */
		return level == 0 ? 255 : 2047;
	else if (INTEL_INFO(dev)->gen >= 7)
		/* IVB/HSW primary/sprite plane watermarks */
		return level == 0 ? 127 : 1023;
	else if (!is_sprite)
		/* ILK/SNB primary plane watermarks */
		return level == 0 ? 127 : 511;
	else
		/* ILK/SNB sprite plane watermarks */
		return level == 0 ? 63 : 255;
}

static unsigned int ilk_cursor_wm_reg_max(const struct drm_device *dev,
					  int level)
{
	if (INTEL_INFO(dev)->gen >= 7)
		return level == 0 ? 63 : 255;
	else
		return level == 0 ? 31 : 63;
}

static unsigned int ilk_fbc_wm_reg_max(const struct drm_device *dev)
{
	if (INTEL_INFO(dev)->gen >= 8)
		return 31;
	else
		return 15;
}

/* Calculate the maximum primary/sprite plane watermark */
static unsigned int ilk_plane_wm_max(const struct drm_device *dev,
				     int level,
				     const struct intel_wm_config *config,
				     enum intel_ddb_partitioning ddb_partitioning,
				     bool is_sprite)
{
	unsigned int fifo_size = ilk_display_fifo_size(dev);

	/* if sprites aren't enabled, sprites get nothing */
	if (is_sprite && !config->sprites_enabled)
		return 0;

	/* HSW allows LP1+ watermarks even with multiple pipes */
	if (level == 0 || config->num_pipes_active > 1) {
		fifo_size /= INTEL_INFO(dev)->num_pipes;

		/*
		 * For some reason the non self refresh
		 * FIFO size is only half of the self
		 * refresh FIFO size on ILK/SNB.
		 */
		if (INTEL_INFO(dev)->gen <= 6)
			fifo_size /= 2;
	}

	if (config->sprites_enabled) {
		/* level 0 is always calculated with 1:1 split */
		if (level > 0 && ddb_partitioning == INTEL_DDB_PART_5_6) {
			if (is_sprite)
				fifo_size *= 5;
			fifo_size /= 6;
		} else {
			fifo_size /= 2;
		}
	}

	/* clamp to max that the registers can hold */
	return min(fifo_size, ilk_plane_wm_reg_max(dev, level, is_sprite));
}

/* Calculate the maximum cursor plane watermark */
static unsigned int ilk_cursor_wm_max(const struct drm_device *dev,
				      int level,
				      const struct intel_wm_config *config)
{
	/* HSW LP1+ watermarks w/ multiple pipes */
	if (level > 0 && config->num_pipes_active > 1)
		return 64;

	/* otherwise just report max that registers can hold */
	return ilk_cursor_wm_reg_max(dev, level);
}

static void ilk_compute_wm_maximums(const struct drm_device *dev,
				    int level,
				    const struct intel_wm_config *config,
				    enum intel_ddb_partitioning ddb_partitioning,
				    struct ilk_wm_maximums *max)
{
	max->pri = ilk_plane_wm_max(dev, level, config, ddb_partitioning, false);
	max->spr = ilk_plane_wm_max(dev, level, config, ddb_partitioning, true);
	max->cur = ilk_cursor_wm_max(dev, level, config);
	max->fbc = ilk_fbc_wm_reg_max(dev);
}

static void ilk_compute_wm_reg_maximums(struct drm_device *dev,
					int level,
					struct ilk_wm_maximums *max)
{
	max->pri = ilk_plane_wm_reg_max(dev, level, false);
	max->spr = ilk_plane_wm_reg_max(dev, level, true);
	max->cur = ilk_cursor_wm_reg_max(dev, level);
	max->fbc = ilk_fbc_wm_reg_max(dev);
}

static bool ilk_validate_wm_level(int level,
				  const struct ilk_wm_maximums *max,
				  struct intel_wm_level *result)
{
	bool ret;

	/* already determined to be invalid? */
	if (!result->enable)
		return false;

	result->enable = result->pri_val <= max->pri &&
			 result->spr_val <= max->spr &&
			 result->cur_val <= max->cur;

	ret = result->enable;

	/*
	 * HACK until we can pre-compute everything,
	 * and thus fail gracefully if LP0 watermarks
	 * are exceeded...
	 */
	if (level == 0 && !result->enable) {
		if (result->pri_val > max->pri)
			DRM_DEBUG_KMS("Primary WM%d too large %u (max %u)\n",
				      level, result->pri_val, max->pri);
		if (result->spr_val > max->spr)
			DRM_DEBUG_KMS("Sprite WM%d too large %u (max %u)\n",
				      level, result->spr_val, max->spr);
		if (result->cur_val > max->cur)
			DRM_DEBUG_KMS("Cursor WM%d too large %u (max %u)\n",
				      level, result->cur_val, max->cur);

		result->pri_val = min_t(uint32_t, result->pri_val, max->pri);
		result->spr_val = min_t(uint32_t, result->spr_val, max->spr);
		result->cur_val = min_t(uint32_t, result->cur_val, max->cur);
		result->enable = true;
	}

	return ret;
}

static void ilk_compute_wm_level(const struct drm_i915_private *dev_priv,
				 const struct intel_crtc *intel_crtc,
				 int level,
				 struct intel_crtc_state *cstate,
				 struct intel_wm_level *result)
{
	struct intel_plane *intel_plane;
	uint16_t pri_latency = dev_priv->wm.pri_latency[level];
	uint16_t spr_latency = dev_priv->wm.spr_latency[level];
	uint16_t cur_latency = dev_priv->wm.cur_latency[level];

	/* WM1+ latency values stored in 0.5us units */
	if (level > 0) {
		pri_latency *= 5;
		spr_latency *= 5;
		cur_latency *= 5;
	}

	for_each_intel_plane_on_crtc(dev_priv->dev, intel_crtc, intel_plane) {
		struct intel_plane_state *pstate =
			to_intel_plane_state(intel_plane->base.state);

		switch (intel_plane->base.type) {
		case DRM_PLANE_TYPE_PRIMARY:
			result->pri_val = ilk_compute_pri_wm(cstate, pstate,
							     pri_latency,
							     level);
			result->fbc_val = ilk_compute_fbc_wm(cstate, pstate,
							     result->pri_val);
			break;
		case DRM_PLANE_TYPE_OVERLAY:
			result->spr_val = ilk_compute_spr_wm(cstate, pstate,
							     spr_latency);
			break;
		case DRM_PLANE_TYPE_CURSOR:
			result->cur_val = ilk_compute_cur_wm(cstate, pstate,
							     cur_latency);
			break;
		}
	}

	result->enable = true;
}

static uint32_t
hsw_compute_linetime_wm(struct drm_device *dev, struct drm_crtc *crtc)
{
	struct drm_i915_private *dev_priv = dev->dev_private;
	struct intel_crtc *intel_crtc = to_intel_crtc(crtc);
	const struct drm_display_mode *adjusted_mode = &intel_crtc->config->base.adjusted_mode;
	u32 linetime, ips_linetime;

	if (!intel_crtc->active)
		return 0;

	/* The WM are computed with base on how long it takes to fill a single
	 * row at the given clock rate, multiplied by 8.
	 * */
	linetime = DIV_ROUND_CLOSEST(adjusted_mode->crtc_htotal * 1000 * 8,
				     adjusted_mode->crtc_clock);
	ips_linetime = DIV_ROUND_CLOSEST(adjusted_mode->crtc_htotal * 1000 * 8,
					 dev_priv->cdclk_freq);

	return PIPE_WM_LINETIME_IPS_LINETIME(ips_linetime) |
	       PIPE_WM_LINETIME_TIME(linetime);
}

static void intel_read_wm_latency(struct drm_device *dev, uint16_t wm[8])
{
	struct drm_i915_private *dev_priv = dev->dev_private;

	if (IS_GEN9(dev)) {
		uint32_t val;
		int ret, i;
		int level, max_level = ilk_wm_max_level(dev);

		/* read the first set of memory latencies[0:3] */
		val = 0; /* data0 to be programmed to 0 for first set */
		mutex_lock(&dev_priv->rps.hw_lock);
		ret = sandybridge_pcode_read(dev_priv,
					     GEN9_PCODE_READ_MEM_LATENCY,
					     &val);
		mutex_unlock(&dev_priv->rps.hw_lock);

		if (ret) {
			DRM_ERROR("SKL Mailbox read error = %d\n", ret);
			return;
		}

		wm[0] = val & GEN9_MEM_LATENCY_LEVEL_MASK;
		wm[1] = (val >> GEN9_MEM_LATENCY_LEVEL_1_5_SHIFT) &
				GEN9_MEM_LATENCY_LEVEL_MASK;
		wm[2] = (val >> GEN9_MEM_LATENCY_LEVEL_2_6_SHIFT) &
				GEN9_MEM_LATENCY_LEVEL_MASK;
		wm[3] = (val >> GEN9_MEM_LATENCY_LEVEL_3_7_SHIFT) &
				GEN9_MEM_LATENCY_LEVEL_MASK;

		/* read the second set of memory latencies[4:7] */
		val = 1; /* data0 to be programmed to 1 for second set */
		mutex_lock(&dev_priv->rps.hw_lock);
		ret = sandybridge_pcode_read(dev_priv,
					     GEN9_PCODE_READ_MEM_LATENCY,
					     &val);
		mutex_unlock(&dev_priv->rps.hw_lock);
		if (ret) {
			DRM_ERROR("SKL Mailbox read error = %d\n", ret);
			return;
		}

		wm[4] = val & GEN9_MEM_LATENCY_LEVEL_MASK;
		wm[5] = (val >> GEN9_MEM_LATENCY_LEVEL_1_5_SHIFT) &
				GEN9_MEM_LATENCY_LEVEL_MASK;
		wm[6] = (val >> GEN9_MEM_LATENCY_LEVEL_2_6_SHIFT) &
				GEN9_MEM_LATENCY_LEVEL_MASK;
		wm[7] = (val >> GEN9_MEM_LATENCY_LEVEL_3_7_SHIFT) &
				GEN9_MEM_LATENCY_LEVEL_MASK;

		/*
		 * WaWmMemoryReadLatency:skl
		 *
		 * punit doesn't take into account the read latency so we need
		 * to add 2us to the various latency levels we retrieve from
		 * the punit.
		 *   - W0 is a bit special in that it's the only level that
		 *   can't be disabled if we want to have display working, so
		 *   we always add 2us there.
		 *   - For levels >=1, punit returns 0us latency when they are
		 *   disabled, so we respect that and don't add 2us then
		 *
		 * Additionally, if a level n (n > 1) has a 0us latency, all
		 * levels m (m >= n) need to be disabled. We make sure to
		 * sanitize the values out of the punit to satisfy this
		 * requirement.
		 */
		wm[0] += 2;
		for (level = 1; level <= max_level; level++)
			if (wm[level] != 0)
				wm[level] += 2;
			else {
				for (i = level + 1; i <= max_level; i++)
					wm[i] = 0;

				break;
			}
	} else if (IS_HASWELL(dev) || IS_BROADWELL(dev)) {
		uint64_t sskpd = I915_READ64(MCH_SSKPD);

		wm[0] = (sskpd >> 56) & 0xFF;
		if (wm[0] == 0)
			wm[0] = sskpd & 0xF;
		wm[1] = (sskpd >> 4) & 0xFF;
		wm[2] = (sskpd >> 12) & 0xFF;
		wm[3] = (sskpd >> 20) & 0x1FF;
		wm[4] = (sskpd >> 32) & 0x1FF;
	} else if (INTEL_INFO(dev)->gen >= 6) {
		uint32_t sskpd = I915_READ(MCH_SSKPD);

		wm[0] = (sskpd >> SSKPD_WM0_SHIFT) & SSKPD_WM_MASK;
		wm[1] = (sskpd >> SSKPD_WM1_SHIFT) & SSKPD_WM_MASK;
		wm[2] = (sskpd >> SSKPD_WM2_SHIFT) & SSKPD_WM_MASK;
		wm[3] = (sskpd >> SSKPD_WM3_SHIFT) & SSKPD_WM_MASK;
	} else if (INTEL_INFO(dev)->gen >= 5) {
		uint32_t mltr = I915_READ(MLTR_ILK);

		/* ILK primary LP0 latency is 700 ns */
		wm[0] = 7;
		wm[1] = (mltr >> MLTR_WM1_SHIFT) & ILK_SRLT_MASK;
		wm[2] = (mltr >> MLTR_WM2_SHIFT) & ILK_SRLT_MASK;
	}
}

static void intel_fixup_spr_wm_latency(struct drm_device *dev, uint16_t wm[5])
{
	/* ILK sprite LP0 latency is 1300 ns */
	if (INTEL_INFO(dev)->gen == 5)
		wm[0] = 13;
}

static void intel_fixup_cur_wm_latency(struct drm_device *dev, uint16_t wm[5])
{
	/* ILK cursor LP0 latency is 1300 ns */
	if (INTEL_INFO(dev)->gen == 5)
		wm[0] = 13;

	/* WaDoubleCursorLP3Latency:ivb */
	if (IS_IVYBRIDGE(dev))
		wm[3] *= 2;
}

int ilk_wm_max_level(const struct drm_device *dev)
{
	/* how many WM levels are we expecting */
	if (INTEL_INFO(dev)->gen >= 9)
		return 7;
	else if (IS_HASWELL(dev) || IS_BROADWELL(dev))
		return 4;
	else if (INTEL_INFO(dev)->gen >= 6)
		return 3;
	else
		return 2;
}

static void intel_print_wm_latency(struct drm_device *dev,
				   const char *name,
				   const uint16_t wm[8])
{
	int level, max_level = ilk_wm_max_level(dev);

	for (level = 0; level <= max_level; level++) {
		unsigned int latency = wm[level];

		if (latency == 0) {
			DRM_ERROR("%s WM%d latency not provided\n",
				  name, level);
			continue;
		}

		/*
		 * - latencies are in us on gen9.
		 * - before then, WM1+ latency values are in 0.5us units
		 */
		if (IS_GEN9(dev))
			latency *= 10;
		else if (level > 0)
			latency *= 5;

		DRM_DEBUG_KMS("%s WM%d latency %u (%u.%u usec)\n",
			      name, level, wm[level],
			      latency / 10, latency % 10);
	}
}

static bool ilk_increase_wm_latency(struct drm_i915_private *dev_priv,
				    uint16_t wm[5], uint16_t min)
{
	int level, max_level = ilk_wm_max_level(dev_priv->dev);

	if (wm[0] >= min)
		return false;

	wm[0] = max(wm[0], min);
	for (level = 1; level <= max_level; level++)
		wm[level] = max_t(uint16_t, wm[level], DIV_ROUND_UP(min, 5));

	return true;
}

static void snb_wm_latency_quirk(struct drm_device *dev)
{
	struct drm_i915_private *dev_priv = dev->dev_private;
	bool changed;

	/*
	 * The BIOS provided WM memory latency values are often
	 * inadequate for high resolution displays. Adjust them.
	 */
	changed = ilk_increase_wm_latency(dev_priv, dev_priv->wm.pri_latency, 12) |
		ilk_increase_wm_latency(dev_priv, dev_priv->wm.spr_latency, 12) |
		ilk_increase_wm_latency(dev_priv, dev_priv->wm.cur_latency, 12);

	if (!changed)
		return;

	DRM_DEBUG_KMS("WM latency values increased to avoid potential underruns\n");
	intel_print_wm_latency(dev, "Primary", dev_priv->wm.pri_latency);
	intel_print_wm_latency(dev, "Sprite", dev_priv->wm.spr_latency);
	intel_print_wm_latency(dev, "Cursor", dev_priv->wm.cur_latency);
}

static void ilk_setup_wm_latency(struct drm_device *dev)
{
	struct drm_i915_private *dev_priv = dev->dev_private;

	intel_read_wm_latency(dev, dev_priv->wm.pri_latency);

	memcpy(dev_priv->wm.spr_latency, dev_priv->wm.pri_latency,
	       sizeof(dev_priv->wm.pri_latency));
	memcpy(dev_priv->wm.cur_latency, dev_priv->wm.pri_latency,
	       sizeof(dev_priv->wm.pri_latency));

	intel_fixup_spr_wm_latency(dev, dev_priv->wm.spr_latency);
	intel_fixup_cur_wm_latency(dev, dev_priv->wm.cur_latency);

	intel_print_wm_latency(dev, "Primary", dev_priv->wm.pri_latency);
	intel_print_wm_latency(dev, "Sprite", dev_priv->wm.spr_latency);
	intel_print_wm_latency(dev, "Cursor", dev_priv->wm.cur_latency);

	if (IS_GEN6(dev))
		snb_wm_latency_quirk(dev);
}

static void skl_setup_wm_latency(struct drm_device *dev)
{
	struct drm_i915_private *dev_priv = dev->dev_private;

	intel_read_wm_latency(dev, dev_priv->wm.skl_latency);
	intel_print_wm_latency(dev, "Gen9 Plane", dev_priv->wm.skl_latency);
}

static void ilk_compute_wm_config(struct drm_device *dev,
				  struct intel_wm_config *config)
{
	struct intel_crtc *intel_crtc;

	/* Compute the currently _active_ config */
	for_each_intel_crtc(dev, intel_crtc) {
		const struct intel_pipe_wm *wm = &intel_crtc->wm.active;

		if (!wm->pipe_enabled)
			continue;

		config->sprites_enabled |= wm->sprites_enabled;
		config->sprites_scaled |= wm->sprites_scaled;
		config->num_pipes_active++;
	}
}

/* Compute new watermarks for the pipe */
static bool intel_compute_pipe_wm(struct intel_crtc_state *cstate,
				  struct intel_pipe_wm *pipe_wm)
{
	struct drm_crtc *crtc = cstate->base.crtc;
	struct drm_device *dev = crtc->dev;
	const struct drm_i915_private *dev_priv = dev->dev_private;
	struct intel_crtc *intel_crtc = to_intel_crtc(crtc);
	struct intel_plane *intel_plane;
	struct intel_plane_state *sprstate = NULL;
	int level, max_level = ilk_wm_max_level(dev);
	/* LP0 watermark maximums depend on this pipe alone */
	struct intel_wm_config config = {
		.num_pipes_active = 1,
	};
	struct ilk_wm_maximums max;

	for_each_intel_plane_on_crtc(dev, intel_crtc, intel_plane) {
		if (intel_plane->base.type == DRM_PLANE_TYPE_OVERLAY) {
			sprstate = to_intel_plane_state(intel_plane->base.state);
			break;
		}
	}

	config.sprites_enabled = sprstate->visible;
	config.sprites_scaled = sprstate->visible &&
		(drm_rect_width(&sprstate->dst) != drm_rect_width(&sprstate->src) >> 16 ||
		drm_rect_height(&sprstate->dst) != drm_rect_height(&sprstate->src) >> 16);

	pipe_wm->pipe_enabled = cstate->base.active;
	pipe_wm->sprites_enabled = sprstate->visible;
	pipe_wm->sprites_scaled = config.sprites_scaled;

	/* ILK/SNB: LP2+ watermarks only w/o sprites */
	if (INTEL_INFO(dev)->gen <= 6 && sprstate->visible)
		max_level = 1;

	/* ILK/SNB/IVB: LP1+ watermarks only w/o scaling */
	if (config.sprites_scaled)
		max_level = 0;

	ilk_compute_wm_level(dev_priv, intel_crtc, 0, cstate, &pipe_wm->wm[0]);

	if (IS_HASWELL(dev) || IS_BROADWELL(dev))
		pipe_wm->linetime = hsw_compute_linetime_wm(dev, crtc);

	/* LP0 watermarks always use 1/2 DDB partitioning */
	ilk_compute_wm_maximums(dev, 0, &config, INTEL_DDB_PART_1_2, &max);

	/* At least LP0 must be valid */
	if (!ilk_validate_wm_level(0, &max, &pipe_wm->wm[0]))
		return false;

	ilk_compute_wm_reg_maximums(dev, 1, &max);

	for (level = 1; level <= max_level; level++) {
		struct intel_wm_level wm = {};

		ilk_compute_wm_level(dev_priv, intel_crtc, level, cstate, &wm);

		/*
		 * Disable any watermark level that exceeds the
		 * register maximums since such watermarks are
		 * always invalid.
		 */
		if (!ilk_validate_wm_level(level, &max, &wm))
			break;

		pipe_wm->wm[level] = wm;
	}

	return true;
}

/*
 * Merge the watermarks from all active pipes for a specific level.
 */
static void ilk_merge_wm_level(struct drm_device *dev,
			       int level,
			       struct intel_wm_level *ret_wm)
{
	const struct intel_crtc *intel_crtc;

	ret_wm->enable = true;

	for_each_intel_crtc(dev, intel_crtc) {
		const struct intel_pipe_wm *active = &intel_crtc->wm.active;
		const struct intel_wm_level *wm = &active->wm[level];

		if (!active->pipe_enabled)
			continue;

		/*
		 * The watermark values may have been used in the past,
		 * so we must maintain them in the registers for some
		 * time even if the level is now disabled.
		 */
		if (!wm->enable)
			ret_wm->enable = false;

		ret_wm->pri_val = max(ret_wm->pri_val, wm->pri_val);
		ret_wm->spr_val = max(ret_wm->spr_val, wm->spr_val);
		ret_wm->cur_val = max(ret_wm->cur_val, wm->cur_val);
		ret_wm->fbc_val = max(ret_wm->fbc_val, wm->fbc_val);
	}
}

/*
 * Merge all low power watermarks for all active pipes.
 */
static void ilk_wm_merge(struct drm_device *dev,
			 const struct intel_wm_config *config,
			 const struct ilk_wm_maximums *max,
			 struct intel_pipe_wm *merged)
{
	struct drm_i915_private *dev_priv = dev->dev_private;
	int level, max_level = ilk_wm_max_level(dev);
	int last_enabled_level = max_level;

	/* ILK/SNB/IVB: LP1+ watermarks only w/ single pipe */
	if ((INTEL_INFO(dev)->gen <= 6 || IS_IVYBRIDGE(dev)) &&
	    config->num_pipes_active > 1)
		return;

	/* ILK: FBC WM must be disabled always */
	merged->fbc_wm_enabled = INTEL_INFO(dev)->gen >= 6;

	/* merge each WM1+ level */
	for (level = 1; level <= max_level; level++) {
		struct intel_wm_level *wm = &merged->wm[level];

		ilk_merge_wm_level(dev, level, wm);

		if (level > last_enabled_level)
			wm->enable = false;
		else if (!ilk_validate_wm_level(level, max, wm))
			/* make sure all following levels get disabled */
			last_enabled_level = level - 1;

		/*
		 * The spec says it is preferred to disable
		 * FBC WMs instead of disabling a WM level.
		 */
		if (wm->fbc_val > max->fbc) {
			if (wm->enable)
				merged->fbc_wm_enabled = false;
			wm->fbc_val = 0;
		}
	}

	/* ILK: LP2+ must be disabled when FBC WM is disabled but FBC enabled */
	/*
	 * FIXME this is racy. FBC might get enabled later.
	 * What we should check here is whether FBC can be
	 * enabled sometime later.
	 */
	if (IS_GEN5(dev) && !merged->fbc_wm_enabled &&
	    intel_fbc_enabled(dev_priv)) {
		for (level = 2; level <= max_level; level++) {
			struct intel_wm_level *wm = &merged->wm[level];

			wm->enable = false;
		}
	}
}

static int ilk_wm_lp_to_level(int wm_lp, const struct intel_pipe_wm *pipe_wm)
{
	/* LP1,LP2,LP3 levels are either 1,2,3 or 1,3,4 */
	return wm_lp + (wm_lp >= 2 && pipe_wm->wm[4].enable);
}

/* The value we need to program into the WM_LPx latency field */
static unsigned int ilk_wm_lp_latency(struct drm_device *dev, int level)
{
	struct drm_i915_private *dev_priv = dev->dev_private;

	if (IS_HASWELL(dev) || IS_BROADWELL(dev))
		return 2 * level;
	else
		return dev_priv->wm.pri_latency[level];
}

static void ilk_compute_wm_results(struct drm_device *dev,
				   const struct intel_pipe_wm *merged,
				   enum intel_ddb_partitioning partitioning,
				   struct ilk_wm_values *results)
{
	struct intel_crtc *intel_crtc;
	int level, wm_lp;

	results->enable_fbc_wm = merged->fbc_wm_enabled;
	results->partitioning = partitioning;

	/* LP1+ register values */
	for (wm_lp = 1; wm_lp <= 3; wm_lp++) {
		const struct intel_wm_level *r;

		level = ilk_wm_lp_to_level(wm_lp, merged);

		r = &merged->wm[level];

		/*
		 * Maintain the watermark values even if the level is
		 * disabled. Doing otherwise could cause underruns.
		 */
		results->wm_lp[wm_lp - 1] =
			(ilk_wm_lp_latency(dev, level) << WM1_LP_LATENCY_SHIFT) |
			(r->pri_val << WM1_LP_SR_SHIFT) |
			r->cur_val;

		if (r->enable)
			results->wm_lp[wm_lp - 1] |= WM1_LP_SR_EN;

		if (INTEL_INFO(dev)->gen >= 8)
			results->wm_lp[wm_lp - 1] |=
				r->fbc_val << WM1_LP_FBC_SHIFT_BDW;
		else
			results->wm_lp[wm_lp - 1] |=
				r->fbc_val << WM1_LP_FBC_SHIFT;

		/*
		 * Always set WM1S_LP_EN when spr_val != 0, even if the
		 * level is disabled. Doing otherwise could cause underruns.
		 */
		if (INTEL_INFO(dev)->gen <= 6 && r->spr_val) {
			WARN_ON(wm_lp != 1);
			results->wm_lp_spr[wm_lp - 1] = WM1S_LP_EN | r->spr_val;
		} else
			results->wm_lp_spr[wm_lp - 1] = r->spr_val;
	}

	/* LP0 register values */
	for_each_intel_crtc(dev, intel_crtc) {
		enum pipe pipe = intel_crtc->pipe;
		const struct intel_wm_level *r =
			&intel_crtc->wm.active.wm[0];

		if (WARN_ON(!r->enable))
			continue;

		results->wm_linetime[pipe] = intel_crtc->wm.active.linetime;

		results->wm_pipe[pipe] =
			(r->pri_val << WM0_PIPE_PLANE_SHIFT) |
			(r->spr_val << WM0_PIPE_SPRITE_SHIFT) |
			r->cur_val;
	}
}

/* Find the result with the highest level enabled. Check for enable_fbc_wm in
 * case both are at the same level. Prefer r1 in case they're the same. */
static struct intel_pipe_wm *ilk_find_best_result(struct drm_device *dev,
						  struct intel_pipe_wm *r1,
						  struct intel_pipe_wm *r2)
{
	int level, max_level = ilk_wm_max_level(dev);
	int level1 = 0, level2 = 0;

	for (level = 1; level <= max_level; level++) {
		if (r1->wm[level].enable)
			level1 = level;
		if (r2->wm[level].enable)
			level2 = level;
	}

	if (level1 == level2) {
		if (r2->fbc_wm_enabled && !r1->fbc_wm_enabled)
			return r2;
		else
			return r1;
	} else if (level1 > level2) {
		return r1;
	} else {
		return r2;
	}
}

/* dirty bits used to track which watermarks need changes */
#define WM_DIRTY_PIPE(pipe) (1 << (pipe))
#define WM_DIRTY_LINETIME(pipe) (1 << (8 + (pipe)))
#define WM_DIRTY_LP(wm_lp) (1 << (15 + (wm_lp)))
#define WM_DIRTY_LP_ALL (WM_DIRTY_LP(1) | WM_DIRTY_LP(2) | WM_DIRTY_LP(3))
#define WM_DIRTY_FBC (1 << 24)
#define WM_DIRTY_DDB (1 << 25)

static unsigned int ilk_compute_wm_dirty(struct drm_i915_private *dev_priv,
					 const struct ilk_wm_values *old,
					 const struct ilk_wm_values *new)
{
	unsigned int dirty = 0;
	enum pipe pipe;
	int wm_lp;

	for_each_pipe(dev_priv, pipe) {
		if (old->wm_linetime[pipe] != new->wm_linetime[pipe]) {
			dirty |= WM_DIRTY_LINETIME(pipe);
			/* Must disable LP1+ watermarks too */
			dirty |= WM_DIRTY_LP_ALL;
		}

		if (old->wm_pipe[pipe] != new->wm_pipe[pipe]) {
			dirty |= WM_DIRTY_PIPE(pipe);
			/* Must disable LP1+ watermarks too */
			dirty |= WM_DIRTY_LP_ALL;
		}
	}

	if (old->enable_fbc_wm != new->enable_fbc_wm) {
		dirty |= WM_DIRTY_FBC;
		/* Must disable LP1+ watermarks too */
		dirty |= WM_DIRTY_LP_ALL;
	}

	if (old->partitioning != new->partitioning) {
		dirty |= WM_DIRTY_DDB;
		/* Must disable LP1+ watermarks too */
		dirty |= WM_DIRTY_LP_ALL;
	}

	/* LP1+ watermarks already deemed dirty, no need to continue */
	if (dirty & WM_DIRTY_LP_ALL)
		return dirty;

	/* Find the lowest numbered LP1+ watermark in need of an update... */
	for (wm_lp = 1; wm_lp <= 3; wm_lp++) {
		if (old->wm_lp[wm_lp - 1] != new->wm_lp[wm_lp - 1] ||
		    old->wm_lp_spr[wm_lp - 1] != new->wm_lp_spr[wm_lp - 1])
			break;
	}

	/* ...and mark it and all higher numbered LP1+ watermarks as dirty */
	for (; wm_lp <= 3; wm_lp++)
		dirty |= WM_DIRTY_LP(wm_lp);

	return dirty;
}

static bool _ilk_disable_lp_wm(struct drm_i915_private *dev_priv,
			       unsigned int dirty)
{
	struct ilk_wm_values *previous = &dev_priv->wm.hw;
	bool changed = false;

	if (dirty & WM_DIRTY_LP(3) && previous->wm_lp[2] & WM1_LP_SR_EN) {
		previous->wm_lp[2] &= ~WM1_LP_SR_EN;
		I915_WRITE(WM3_LP_ILK, previous->wm_lp[2]);
		changed = true;
	}
	if (dirty & WM_DIRTY_LP(2) && previous->wm_lp[1] & WM1_LP_SR_EN) {
		previous->wm_lp[1] &= ~WM1_LP_SR_EN;
		I915_WRITE(WM2_LP_ILK, previous->wm_lp[1]);
		changed = true;
	}
	if (dirty & WM_DIRTY_LP(1) && previous->wm_lp[0] & WM1_LP_SR_EN) {
		previous->wm_lp[0] &= ~WM1_LP_SR_EN;
		I915_WRITE(WM1_LP_ILK, previous->wm_lp[0]);
		changed = true;
	}

	/*
	 * Don't touch WM1S_LP_EN here.
	 * Doing so could cause underruns.
	 */

	return changed;
}

/*
 * The spec says we shouldn't write when we don't need, because every write
 * causes WMs to be re-evaluated, expending some power.
 */
static void ilk_write_wm_values(struct drm_i915_private *dev_priv,
				struct ilk_wm_values *results)
{
	struct drm_device *dev = dev_priv->dev;
	struct ilk_wm_values *previous = &dev_priv->wm.hw;
	unsigned int dirty;
	uint32_t val;

	dirty = ilk_compute_wm_dirty(dev_priv, previous, results);
	if (!dirty)
		return;

	_ilk_disable_lp_wm(dev_priv, dirty);

	if (dirty & WM_DIRTY_PIPE(PIPE_A))
		I915_WRITE(WM0_PIPEA_ILK, results->wm_pipe[0]);
	if (dirty & WM_DIRTY_PIPE(PIPE_B))
		I915_WRITE(WM0_PIPEB_ILK, results->wm_pipe[1]);
	if (dirty & WM_DIRTY_PIPE(PIPE_C))
		I915_WRITE(WM0_PIPEC_IVB, results->wm_pipe[2]);

	if (dirty & WM_DIRTY_LINETIME(PIPE_A))
		I915_WRITE(PIPE_WM_LINETIME(PIPE_A), results->wm_linetime[0]);
	if (dirty & WM_DIRTY_LINETIME(PIPE_B))
		I915_WRITE(PIPE_WM_LINETIME(PIPE_B), results->wm_linetime[1]);
	if (dirty & WM_DIRTY_LINETIME(PIPE_C))
		I915_WRITE(PIPE_WM_LINETIME(PIPE_C), results->wm_linetime[2]);

	if (dirty & WM_DIRTY_DDB) {
		if (IS_HASWELL(dev) || IS_BROADWELL(dev)) {
			val = I915_READ(WM_MISC);
			if (results->partitioning == INTEL_DDB_PART_1_2)
				val &= ~WM_MISC_DATA_PARTITION_5_6;
			else
				val |= WM_MISC_DATA_PARTITION_5_6;
			I915_WRITE(WM_MISC, val);
		} else {
			val = I915_READ(DISP_ARB_CTL2);
			if (results->partitioning == INTEL_DDB_PART_1_2)
				val &= ~DISP_DATA_PARTITION_5_6;
			else
				val |= DISP_DATA_PARTITION_5_6;
			I915_WRITE(DISP_ARB_CTL2, val);
		}
	}

	if (dirty & WM_DIRTY_FBC) {
		val = I915_READ(DISP_ARB_CTL);
		if (results->enable_fbc_wm)
			val &= ~DISP_FBC_WM_DIS;
		else
			val |= DISP_FBC_WM_DIS;
		I915_WRITE(DISP_ARB_CTL, val);
	}

	if (dirty & WM_DIRTY_LP(1) &&
	    previous->wm_lp_spr[0] != results->wm_lp_spr[0])
		I915_WRITE(WM1S_LP_ILK, results->wm_lp_spr[0]);

	if (INTEL_INFO(dev)->gen >= 7) {
		if (dirty & WM_DIRTY_LP(2) && previous->wm_lp_spr[1] != results->wm_lp_spr[1])
			I915_WRITE(WM2S_LP_IVB, results->wm_lp_spr[1]);
		if (dirty & WM_DIRTY_LP(3) && previous->wm_lp_spr[2] != results->wm_lp_spr[2])
			I915_WRITE(WM3S_LP_IVB, results->wm_lp_spr[2]);
	}

	if (dirty & WM_DIRTY_LP(1) && previous->wm_lp[0] != results->wm_lp[0])
		I915_WRITE(WM1_LP_ILK, results->wm_lp[0]);
	if (dirty & WM_DIRTY_LP(2) && previous->wm_lp[1] != results->wm_lp[1])
		I915_WRITE(WM2_LP_ILK, results->wm_lp[1]);
	if (dirty & WM_DIRTY_LP(3) && previous->wm_lp[2] != results->wm_lp[2])
		I915_WRITE(WM3_LP_ILK, results->wm_lp[2]);

	dev_priv->wm.hw = *results;
}

static bool ilk_disable_lp_wm(struct drm_device *dev)
{
	struct drm_i915_private *dev_priv = dev->dev_private;

	return _ilk_disable_lp_wm(dev_priv, WM_DIRTY_LP_ALL);
}

/*
 * On gen9, we need to allocate Display Data Buffer (DDB) portions to the
 * different active planes.
 */

#define SKL_DDB_SIZE		896	/* in blocks */
#define BXT_DDB_SIZE		512

/*
 * Return the index of a plane in the SKL DDB and wm result arrays.  Primary
 * plane is always in slot 0, cursor is always in slot I915_MAX_PLANES-1, and
 * other universal planes are in indices 1..n.  Note that this may leave unused
 * indices between the top "sprite" plane and the cursor.
 */
static int
skl_wm_plane_id(const struct intel_plane *plane)
{
	switch (plane->base.type) {
	case DRM_PLANE_TYPE_PRIMARY:
		return 0;
	case DRM_PLANE_TYPE_CURSOR:
		return PLANE_CURSOR;
	case DRM_PLANE_TYPE_OVERLAY:
		return plane->plane + 1;
	default:
		MISSING_CASE(plane->base.type);
		return plane->plane;
	}
}

static void
skl_ddb_get_pipe_allocation_limits(struct drm_device *dev,
				   const struct intel_crtc_state *cstate,
				   const struct intel_wm_config *config,
				   struct skl_ddb_entry *alloc /* out */)
{
	struct drm_crtc *for_crtc = cstate->base.crtc;
	struct drm_crtc *crtc;
	unsigned int pipe_size, ddb_size;
	int nth_active_pipe;

	if (!cstate->base.active) {
		alloc->start = 0;
		alloc->end = 0;
		return;
	}

	if (IS_BROXTON(dev))
		ddb_size = BXT_DDB_SIZE;
	else
		ddb_size = SKL_DDB_SIZE;

	ddb_size -= 4; /* 4 blocks for bypass path allocation */

	nth_active_pipe = 0;
	for_each_crtc(dev, crtc) {
		if (!to_intel_crtc(crtc)->active)
			continue;

		if (crtc == for_crtc)
			break;

		nth_active_pipe++;
	}

	pipe_size = ddb_size / config->num_pipes_active;
	alloc->start = nth_active_pipe * ddb_size / config->num_pipes_active;
	alloc->end = alloc->start + pipe_size;
}

static unsigned int skl_cursor_allocation(const struct intel_wm_config *config)
{
	if (config->num_pipes_active == 1)
		return 32;

	return 8;
}

static void skl_ddb_entry_init_from_hw(struct skl_ddb_entry *entry, u32 reg)
{
	entry->start = reg & 0x3ff;
	entry->end = (reg >> 16) & 0x3ff;
	if (entry->end)
		entry->end += 1;
}

void skl_ddb_get_hw_state(struct drm_i915_private *dev_priv,
			  struct skl_ddb_allocation *ddb /* out */)
{
	enum pipe pipe;
	int plane;
	u32 val;

	for_each_pipe(dev_priv, pipe) {
		for_each_plane(dev_priv, pipe, plane) {
			val = I915_READ(PLANE_BUF_CFG(pipe, plane));
			skl_ddb_entry_init_from_hw(&ddb->plane[pipe][plane],
						   val);
		}

		val = I915_READ(CUR_BUF_CFG(pipe));
		skl_ddb_entry_init_from_hw(&ddb->plane[pipe][PLANE_CURSOR],
					   val);
	}
}

static unsigned int
skl_plane_relative_data_rate(const struct intel_crtc_state *cstate,
			     const struct drm_plane_state *pstate,
			     int y)
{
	struct intel_crtc *intel_crtc = to_intel_crtc(cstate->base.crtc);
	struct drm_framebuffer *fb = pstate->fb;

	/* for planar format */
	if (fb->pixel_format == DRM_FORMAT_NV12) {
		if (y)  /* y-plane data rate */
			return intel_crtc->config->pipe_src_w *
				intel_crtc->config->pipe_src_h *
				drm_format_plane_cpp(fb->pixel_format, 0);
		else    /* uv-plane data rate */
			return (intel_crtc->config->pipe_src_w/2) *
				(intel_crtc->config->pipe_src_h/2) *
				drm_format_plane_cpp(fb->pixel_format, 1);
	}

	/* for packed formats */
	return intel_crtc->config->pipe_src_w *
		intel_crtc->config->pipe_src_h *
		drm_format_plane_cpp(fb->pixel_format, 0);
}

/*
 * We don't overflow 32 bits. Worst case is 3 planes enabled, each fetching
 * a 8192x4096@32bpp framebuffer:
 *   3 * 4096 * 8192  * 4 < 2^32
 */
static unsigned int
skl_get_total_relative_data_rate(const struct intel_crtc_state *cstate)
{
	struct intel_crtc *intel_crtc = to_intel_crtc(cstate->base.crtc);
	struct drm_device *dev = intel_crtc->base.dev;
	const struct intel_plane *intel_plane;
	unsigned int total_data_rate = 0;

	for_each_intel_plane_on_crtc(dev, intel_crtc, intel_plane) {
		const struct drm_plane_state *pstate = intel_plane->base.state;

		if (pstate->fb == NULL)
			continue;

		/* packed/uv */
		total_data_rate += skl_plane_relative_data_rate(cstate,
								pstate,
								0);

		if (pstate->fb->pixel_format == DRM_FORMAT_NV12)
			/* y-plane */
			total_data_rate += skl_plane_relative_data_rate(cstate,
									pstate,
									1);
	}

	return total_data_rate;
}

static void
skl_allocate_pipe_ddb(struct intel_crtc_state *cstate,
		      const struct intel_wm_config *config,
		      struct skl_ddb_allocation *ddb /* out */)
{
	struct drm_crtc *crtc = cstate->base.crtc;
	struct drm_device *dev = crtc->dev;
	struct intel_crtc *intel_crtc = to_intel_crtc(crtc);
	struct intel_plane *intel_plane;
	enum pipe pipe = intel_crtc->pipe;
	struct skl_ddb_entry *alloc = &ddb->pipe[pipe];
	uint16_t alloc_size, start, cursor_blocks;
	uint16_t minimum[I915_MAX_PLANES];
	uint16_t y_minimum[I915_MAX_PLANES];
	unsigned int total_data_rate;

	skl_ddb_get_pipe_allocation_limits(dev, cstate, config, alloc);
	alloc_size = skl_ddb_entry_size(alloc);
	if (alloc_size == 0) {
		memset(ddb->plane[pipe], 0, sizeof(ddb->plane[pipe]));
		memset(&ddb->plane[pipe][PLANE_CURSOR], 0,
		       sizeof(ddb->plane[pipe][PLANE_CURSOR]));
		return;
	}

	cursor_blocks = skl_cursor_allocation(config);
	ddb->plane[pipe][PLANE_CURSOR].start = alloc->end - cursor_blocks;
	ddb->plane[pipe][PLANE_CURSOR].end = alloc->end;

	alloc_size -= cursor_blocks;
	alloc->end -= cursor_blocks;

	/* 1. Allocate the mininum required blocks for each active plane */
	for_each_intel_plane_on_crtc(dev, intel_crtc, intel_plane) {
		struct drm_plane *plane = &intel_plane->base;
		struct drm_framebuffer *fb = plane->fb;
		int id = skl_wm_plane_id(intel_plane);

		if (fb == NULL)
			continue;
		if (plane->type == DRM_PLANE_TYPE_CURSOR)
			continue;

		minimum[id] = 8;
		alloc_size -= minimum[id];
		y_minimum[id] = (fb->pixel_format == DRM_FORMAT_NV12) ? 8 : 0;
		alloc_size -= y_minimum[id];
	}

	/*
	 * 2. Distribute the remaining space in proportion to the amount of
	 * data each plane needs to fetch from memory.
	 *
	 * FIXME: we may not allocate every single block here.
	 */
	total_data_rate = skl_get_total_relative_data_rate(cstate);

	start = alloc->start;
	for_each_intel_plane_on_crtc(dev, intel_crtc, intel_plane) {
		struct drm_plane *plane = &intel_plane->base;
		struct drm_plane_state *pstate = intel_plane->base.state;
		unsigned int data_rate, y_data_rate;
		uint16_t plane_blocks, y_plane_blocks = 0;
		int id = skl_wm_plane_id(intel_plane);

		if (pstate->fb == NULL)
			continue;
		if (plane->type == DRM_PLANE_TYPE_CURSOR)
			continue;

		data_rate = skl_plane_relative_data_rate(cstate, pstate, 0);

		/*
		 * allocation for (packed formats) or (uv-plane part of planar format):
		 * promote the expression to 64 bits to avoid overflowing, the
		 * result is < available as data_rate / total_data_rate < 1
		 */
		plane_blocks = minimum[id];
		plane_blocks += div_u64((uint64_t)alloc_size * data_rate,
					total_data_rate);

		ddb->plane[pipe][id].start = start;
		ddb->plane[pipe][id].end = start + plane_blocks;

		start += plane_blocks;

		/*
		 * allocation for y_plane part of planar format:
		 */
		if (pstate->fb->pixel_format == DRM_FORMAT_NV12) {
			y_data_rate = skl_plane_relative_data_rate(cstate,
								   pstate,
								   1);
			y_plane_blocks = y_minimum[id];
			y_plane_blocks += div_u64((uint64_t)alloc_size * y_data_rate,
						total_data_rate);

			ddb->y_plane[pipe][id].start = start;
			ddb->y_plane[pipe][id].end = start + y_plane_blocks;

			start += y_plane_blocks;
		}

	}

}

static uint32_t skl_pipe_pixel_rate(const struct intel_crtc_state *config)
{
	/* TODO: Take into account the scalers once we support them */
	return config->base.adjusted_mode.crtc_clock;
}

/*
 * The max latency should be 257 (max the punit can code is 255 and we add 2us
 * for the read latency) and bytes_per_pixel should always be <= 8, so that
 * should allow pixel_rate up to ~2 GHz which seems sufficient since max
 * 2xcdclk is 1350 MHz and the pixel rate should never exceed that.
*/
static uint32_t skl_wm_method1(uint32_t pixel_rate, uint8_t bytes_per_pixel,
			       uint32_t latency)
{
	uint32_t wm_intermediate_val, ret;

	if (latency == 0)
		return UINT_MAX;

	wm_intermediate_val = latency * pixel_rate * bytes_per_pixel / 512;
	ret = DIV_ROUND_UP(wm_intermediate_val, 1000);

	return ret;
}

static uint32_t skl_wm_method2(uint32_t pixel_rate, uint32_t pipe_htotal,
			       uint32_t horiz_pixels, uint8_t bytes_per_pixel,
			       uint64_t tiling, uint32_t latency)
{
	uint32_t ret;
	uint32_t plane_bytes_per_line, plane_blocks_per_line;
	uint32_t wm_intermediate_val;

	if (latency == 0)
		return UINT_MAX;

	plane_bytes_per_line = horiz_pixels * bytes_per_pixel;

	if (tiling == I915_FORMAT_MOD_Y_TILED ||
	    tiling == I915_FORMAT_MOD_Yf_TILED) {
		plane_bytes_per_line *= 4;
		plane_blocks_per_line = DIV_ROUND_UP(plane_bytes_per_line, 512);
		plane_blocks_per_line /= 4;
	} else {
		plane_blocks_per_line = DIV_ROUND_UP(plane_bytes_per_line, 512);
	}

	wm_intermediate_val = latency * pixel_rate;
	ret = DIV_ROUND_UP(wm_intermediate_val, pipe_htotal * 1000) *
				plane_blocks_per_line;

	return ret;
}

static bool skl_ddb_allocation_changed(const struct skl_ddb_allocation *new_ddb,
				       const struct intel_crtc *intel_crtc)
{
	struct drm_device *dev = intel_crtc->base.dev;
	struct drm_i915_private *dev_priv = dev->dev_private;
	const struct skl_ddb_allocation *cur_ddb = &dev_priv->wm.skl_hw.ddb;
	enum pipe pipe = intel_crtc->pipe;

	if (memcmp(new_ddb->plane[pipe], cur_ddb->plane[pipe],
		   sizeof(new_ddb->plane[pipe])))
		return true;

	if (memcmp(&new_ddb->plane[pipe][PLANE_CURSOR], &cur_ddb->plane[pipe][PLANE_CURSOR],
		    sizeof(new_ddb->plane[pipe][PLANE_CURSOR])))
		return true;

	return false;
}

static void skl_compute_wm_global_parameters(struct drm_device *dev,
					     struct intel_wm_config *config)
{
	struct drm_crtc *crtc;

	list_for_each_entry(crtc, &dev->mode_config.crtc_list, head)
		config->num_pipes_active += to_intel_crtc(crtc)->active;
<<<<<<< HEAD

	/* FIXME: I don't think we need those two global parameters on SKL */
	list_for_each_entry(plane, &dev->mode_config.plane_list, head) {
		struct intel_plane *intel_plane = to_intel_plane(plane);

		config->sprites_enabled |= intel_plane->wm.enabled;
		config->sprites_scaled |= intel_plane->wm.scaled;
	}
}

static void skl_compute_wm_pipe_parameters(struct drm_crtc *crtc,
					   struct skl_pipe_wm_parameters *p)
{
	struct drm_device *dev = crtc->dev;
	struct intel_crtc *intel_crtc = to_intel_crtc(crtc);
	enum pipe pipe = intel_crtc->pipe;
	struct drm_plane *plane;
	struct drm_framebuffer *fb;
	int i = 1; /* Index for sprite planes start */

	p->active = intel_crtc->active;
	if (p->active) {
		p->pipe_htotal = intel_crtc->config->base.adjusted_mode.crtc_htotal;
		p->pixel_rate = skl_pipe_pixel_rate(intel_crtc->config);

		fb = crtc->primary->state->fb;
		/* For planar: Bpp is for uv plane, y_Bpp is for y plane */
		if (fb) {
			p->plane[0].enabled = true;
			p->plane[0].bytes_per_pixel = fb->pixel_format == DRM_FORMAT_NV12 ?
				drm_format_plane_cpp(fb->pixel_format, 1) :
				drm_format_plane_cpp(fb->pixel_format, 0);
			p->plane[0].y_bytes_per_pixel = fb->pixel_format == DRM_FORMAT_NV12 ?
				drm_format_plane_cpp(fb->pixel_format, 0) : 0;
			p->plane[0].tiling = fb->modifier[0];
		} else {
			p->plane[0].enabled = false;
			p->plane[0].bytes_per_pixel = 0;
			p->plane[0].y_bytes_per_pixel = 0;
			p->plane[0].tiling = DRM_FORMAT_MOD_NONE;
		}
		p->plane[0].horiz_pixels = intel_crtc->config->pipe_src_w;
		p->plane[0].vert_pixels = intel_crtc->config->pipe_src_h;
		p->plane[0].rotation = crtc->primary->state->rotation;

		fb = crtc->cursor->state->fb;
		p->cursor.y_bytes_per_pixel = 0;
		if (fb) {
			p->cursor.enabled = true;
			p->cursor.bytes_per_pixel = fb->bits_per_pixel / 8;
			p->cursor.horiz_pixels = crtc->cursor->state->crtc_w;
			p->cursor.vert_pixels = crtc->cursor->state->crtc_h;
		} else {
			p->cursor.enabled = false;
			p->cursor.bytes_per_pixel = 0;
			p->cursor.horiz_pixels = 64;
			p->cursor.vert_pixels = 64;
		}
	}

	list_for_each_entry(plane, &dev->mode_config.plane_list, head) {
		struct intel_plane *intel_plane = to_intel_plane(plane);

		if (intel_plane->pipe == pipe &&
			plane->type == DRM_PLANE_TYPE_OVERLAY)
			p->plane[i++] = intel_plane->wm;
	}
=======
>>>>>>> 261a27d1
}

static bool skl_compute_plane_wm(const struct drm_i915_private *dev_priv,
				 struct intel_crtc_state *cstate,
				 struct intel_plane *intel_plane,
				 uint16_t ddb_allocation,
				 int level,
				 uint16_t *out_blocks, /* out */
				 uint8_t *out_lines /* out */)
{
	struct drm_plane *plane = &intel_plane->base;
	struct drm_framebuffer *fb = plane->state->fb;
	uint32_t latency = dev_priv->wm.skl_latency[level];
	uint32_t method1, method2;
	uint32_t plane_bytes_per_line, plane_blocks_per_line;
	uint32_t res_blocks, res_lines;
	uint32_t selected_result;
	uint8_t bytes_per_pixel;

	if (latency == 0 || !cstate->base.active || !fb)
		return false;

	bytes_per_pixel = (fb->pixel_format == DRM_FORMAT_NV12) ?
		drm_format_plane_cpp(DRM_FORMAT_NV12, 0) :
		drm_format_plane_cpp(DRM_FORMAT_NV12, 1);
	method1 = skl_wm_method1(skl_pipe_pixel_rate(cstate),
				 bytes_per_pixel,
				 latency);
	method2 = skl_wm_method2(skl_pipe_pixel_rate(cstate),
				 cstate->base.adjusted_mode.crtc_htotal,
				 cstate->pipe_src_w,
				 bytes_per_pixel,
				 fb->modifier[0],
				 latency);

	plane_bytes_per_line = cstate->pipe_src_w * bytes_per_pixel;
	plane_blocks_per_line = DIV_ROUND_UP(plane_bytes_per_line, 512);

	if (fb->modifier[0] == I915_FORMAT_MOD_Y_TILED ||
	    fb->modifier[0] == I915_FORMAT_MOD_Yf_TILED) {
		uint32_t min_scanlines = 4;
		uint32_t y_tile_minimum;
		if (intel_rotation_90_or_270(plane->state->rotation)) {
			int bpp = (fb->pixel_format == DRM_FORMAT_NV12) ?
				drm_format_plane_cpp(fb->pixel_format, 1) :
				drm_format_plane_cpp(fb->pixel_format, 0);

			switch (bpp) {
			case 1:
				min_scanlines = 16;
				break;
			case 2:
				min_scanlines = 8;
				break;
			case 8:
				WARN(1, "Unsupported pixel depth for rotation");
			}
		}
		y_tile_minimum = plane_blocks_per_line * min_scanlines;
		selected_result = max(method2, y_tile_minimum);
	} else {
		if ((ddb_allocation / plane_blocks_per_line) >= 1)
			selected_result = min(method1, method2);
		else
			selected_result = method1;
	}

	res_blocks = selected_result + 1;
	res_lines = DIV_ROUND_UP(selected_result, plane_blocks_per_line);

	if (level >= 1 && level <= 7) {
		if (fb->modifier[0] == I915_FORMAT_MOD_Y_TILED ||
		    fb->modifier[0] == I915_FORMAT_MOD_Yf_TILED)
			res_lines += 4;
		else
			res_blocks++;
	}

	if (res_blocks >= ddb_allocation || res_lines > 31)
		return false;

	*out_blocks = res_blocks;
	*out_lines = res_lines;

	return true;
}

static void skl_compute_wm_level(const struct drm_i915_private *dev_priv,
				 struct skl_ddb_allocation *ddb,
				 struct intel_crtc_state *cstate,
				 int level,
				 struct skl_wm_level *result)
{
	struct drm_device *dev = dev_priv->dev;
	struct intel_crtc *intel_crtc = to_intel_crtc(cstate->base.crtc);
	struct intel_plane *intel_plane;
	uint16_t ddb_blocks;
	enum pipe pipe = intel_crtc->pipe;

	for_each_intel_plane_on_crtc(dev, intel_crtc, intel_plane) {
		int i = skl_wm_plane_id(intel_plane);

		ddb_blocks = skl_ddb_entry_size(&ddb->plane[pipe][i]);

		result->plane_en[i] = skl_compute_plane_wm(dev_priv,
						cstate,
						intel_plane,
						ddb_blocks,
						level,
						&result->plane_res_b[i],
						&result->plane_res_l[i]);
	}
}

static uint32_t
skl_compute_linetime_wm(struct intel_crtc_state *cstate)
{
	if (!cstate->base.active)
		return 0;

	if (WARN_ON(skl_pipe_pixel_rate(cstate) == 0))
		return 0;

	return DIV_ROUND_UP(8 * cstate->base.adjusted_mode.crtc_htotal * 1000,
			    skl_pipe_pixel_rate(cstate));
}

static void skl_compute_transition_wm(struct intel_crtc_state *cstate,
				      struct skl_wm_level *trans_wm /* out */)
{
	struct drm_crtc *crtc = cstate->base.crtc;
	struct intel_crtc *intel_crtc = to_intel_crtc(crtc);
	struct intel_plane *intel_plane;

	if (!cstate->base.active)
		return;

	/* Until we know more, just disable transition WMs */
	for_each_intel_plane_on_crtc(crtc->dev, intel_crtc, intel_plane) {
		int i = skl_wm_plane_id(intel_plane);

		trans_wm->plane_en[i] = false;
	}
}

static void skl_compute_pipe_wm(struct intel_crtc_state *cstate,
				struct skl_ddb_allocation *ddb,
				struct skl_pipe_wm *pipe_wm)
{
	struct drm_device *dev = cstate->base.crtc->dev;
	const struct drm_i915_private *dev_priv = dev->dev_private;
	int level, max_level = ilk_wm_max_level(dev);

	for (level = 0; level <= max_level; level++) {
		skl_compute_wm_level(dev_priv, ddb, cstate,
				     level, &pipe_wm->wm[level]);
	}
	pipe_wm->linetime = skl_compute_linetime_wm(cstate);

	skl_compute_transition_wm(cstate, &pipe_wm->trans_wm);
}

static void skl_compute_wm_results(struct drm_device *dev,
				   struct skl_pipe_wm *p_wm,
				   struct skl_wm_values *r,
				   struct intel_crtc *intel_crtc)
{
	int level, max_level = ilk_wm_max_level(dev);
	enum pipe pipe = intel_crtc->pipe;
	uint32_t temp;
	int i;

	for (level = 0; level <= max_level; level++) {
		for (i = 0; i < intel_num_planes(intel_crtc); i++) {
			temp = 0;

			temp |= p_wm->wm[level].plane_res_l[i] <<
					PLANE_WM_LINES_SHIFT;
			temp |= p_wm->wm[level].plane_res_b[i];
			if (p_wm->wm[level].plane_en[i])
				temp |= PLANE_WM_EN;

			r->plane[pipe][i][level] = temp;
		}

		temp = 0;

		temp |= p_wm->wm[level].plane_res_l[PLANE_CURSOR] << PLANE_WM_LINES_SHIFT;
		temp |= p_wm->wm[level].plane_res_b[PLANE_CURSOR];

		if (p_wm->wm[level].plane_en[PLANE_CURSOR])
			temp |= PLANE_WM_EN;

		r->plane[pipe][PLANE_CURSOR][level] = temp;

	}

	/* transition WMs */
	for (i = 0; i < intel_num_planes(intel_crtc); i++) {
		temp = 0;
		temp |= p_wm->trans_wm.plane_res_l[i] << PLANE_WM_LINES_SHIFT;
		temp |= p_wm->trans_wm.plane_res_b[i];
		if (p_wm->trans_wm.plane_en[i])
			temp |= PLANE_WM_EN;

		r->plane_trans[pipe][i] = temp;
	}

	temp = 0;
	temp |= p_wm->trans_wm.plane_res_l[PLANE_CURSOR] << PLANE_WM_LINES_SHIFT;
	temp |= p_wm->trans_wm.plane_res_b[PLANE_CURSOR];
	if (p_wm->trans_wm.plane_en[PLANE_CURSOR])
		temp |= PLANE_WM_EN;

	r->plane_trans[pipe][PLANE_CURSOR] = temp;

	r->wm_linetime[pipe] = p_wm->linetime;
}

static void skl_ddb_entry_write(struct drm_i915_private *dev_priv, uint32_t reg,
				const struct skl_ddb_entry *entry)
{
	if (entry->end)
		I915_WRITE(reg, (entry->end - 1) << 16 | entry->start);
	else
		I915_WRITE(reg, 0);
}

static void skl_write_wm_values(struct drm_i915_private *dev_priv,
				const struct skl_wm_values *new)
{
	struct drm_device *dev = dev_priv->dev;
	struct intel_crtc *crtc;

	list_for_each_entry(crtc, &dev->mode_config.crtc_list, base.head) {
		int i, level, max_level = ilk_wm_max_level(dev);
		enum pipe pipe = crtc->pipe;

		if (!new->dirty[pipe])
			continue;

		I915_WRITE(PIPE_WM_LINETIME(pipe), new->wm_linetime[pipe]);

		for (level = 0; level <= max_level; level++) {
			for (i = 0; i < intel_num_planes(crtc); i++)
				I915_WRITE(PLANE_WM(pipe, i, level),
					   new->plane[pipe][i][level]);
			I915_WRITE(CUR_WM(pipe, level),
				   new->plane[pipe][PLANE_CURSOR][level]);
		}
		for (i = 0; i < intel_num_planes(crtc); i++)
			I915_WRITE(PLANE_WM_TRANS(pipe, i),
				   new->plane_trans[pipe][i]);
		I915_WRITE(CUR_WM_TRANS(pipe),
			   new->plane_trans[pipe][PLANE_CURSOR]);

		for (i = 0; i < intel_num_planes(crtc); i++) {
			skl_ddb_entry_write(dev_priv,
					    PLANE_BUF_CFG(pipe, i),
					    &new->ddb.plane[pipe][i]);
			skl_ddb_entry_write(dev_priv,
					    PLANE_NV12_BUF_CFG(pipe, i),
					    &new->ddb.y_plane[pipe][i]);
		}

		skl_ddb_entry_write(dev_priv, CUR_BUF_CFG(pipe),
				    &new->ddb.plane[pipe][PLANE_CURSOR]);
	}
}

/*
 * When setting up a new DDB allocation arrangement, we need to correctly
 * sequence the times at which the new allocations for the pipes are taken into
 * account or we'll have pipes fetching from space previously allocated to
 * another pipe.
 *
 * Roughly the sequence looks like:
 *  1. re-allocate the pipe(s) with the allocation being reduced and not
 *     overlapping with a previous light-up pipe (another way to put it is:
 *     pipes with their new allocation strickly included into their old ones).
 *  2. re-allocate the other pipes that get their allocation reduced
 *  3. allocate the pipes having their allocation increased
 *
 * Steps 1. and 2. are here to take care of the following case:
 * - Initially DDB looks like this:
 *     |   B    |   C    |
 * - enable pipe A.
 * - pipe B has a reduced DDB allocation that overlaps with the old pipe C
 *   allocation
 *     |  A  |  B  |  C  |
 *
 * We need to sequence the re-allocation: C, B, A (and not B, C, A).
 */

static void
skl_wm_flush_pipe(struct drm_i915_private *dev_priv, enum pipe pipe, int pass)
{
	int plane;

	DRM_DEBUG_KMS("flush pipe %c (pass %d)\n", pipe_name(pipe), pass);

	for_each_plane(dev_priv, pipe, plane) {
		I915_WRITE(PLANE_SURF(pipe, plane),
			   I915_READ(PLANE_SURF(pipe, plane)));
	}
	I915_WRITE(CURBASE(pipe), I915_READ(CURBASE(pipe)));
}

static bool
skl_ddb_allocation_included(const struct skl_ddb_allocation *old,
			    const struct skl_ddb_allocation *new,
			    enum pipe pipe)
{
	uint16_t old_size, new_size;

	old_size = skl_ddb_entry_size(&old->pipe[pipe]);
	new_size = skl_ddb_entry_size(&new->pipe[pipe]);

	return old_size != new_size &&
	       new->pipe[pipe].start >= old->pipe[pipe].start &&
	       new->pipe[pipe].end <= old->pipe[pipe].end;
}

static void skl_flush_wm_values(struct drm_i915_private *dev_priv,
				struct skl_wm_values *new_values)
{
	struct drm_device *dev = dev_priv->dev;
	struct skl_ddb_allocation *cur_ddb, *new_ddb;
	bool reallocated[I915_MAX_PIPES] = {};
	struct intel_crtc *crtc;
	enum pipe pipe;

	new_ddb = &new_values->ddb;
	cur_ddb = &dev_priv->wm.skl_hw.ddb;

	/*
	 * First pass: flush the pipes with the new allocation contained into
	 * the old space.
	 *
	 * We'll wait for the vblank on those pipes to ensure we can safely
	 * re-allocate the freed space without this pipe fetching from it.
	 */
	for_each_intel_crtc(dev, crtc) {
		if (!crtc->active)
			continue;

		pipe = crtc->pipe;

		if (!skl_ddb_allocation_included(cur_ddb, new_ddb, pipe))
			continue;

		skl_wm_flush_pipe(dev_priv, pipe, 1);
		intel_wait_for_vblank(dev, pipe);

		reallocated[pipe] = true;
	}


	/*
	 * Second pass: flush the pipes that are having their allocation
	 * reduced, but overlapping with a previous allocation.
	 *
	 * Here as well we need to wait for the vblank to make sure the freed
	 * space is not used anymore.
	 */
	for_each_intel_crtc(dev, crtc) {
		if (!crtc->active)
			continue;

		pipe = crtc->pipe;

		if (reallocated[pipe])
			continue;

		if (skl_ddb_entry_size(&new_ddb->pipe[pipe]) <
		    skl_ddb_entry_size(&cur_ddb->pipe[pipe])) {
			skl_wm_flush_pipe(dev_priv, pipe, 2);
			intel_wait_for_vblank(dev, pipe);
			reallocated[pipe] = true;
		}
	}

	/*
	 * Third pass: flush the pipes that got more space allocated.
	 *
	 * We don't need to actively wait for the update here, next vblank
	 * will just get more DDB space with the correct WM values.
	 */
	for_each_intel_crtc(dev, crtc) {
		if (!crtc->active)
			continue;

		pipe = crtc->pipe;

		/*
		 * At this point, only the pipes more space than before are
		 * left to re-allocate.
		 */
		if (reallocated[pipe])
			continue;

		skl_wm_flush_pipe(dev_priv, pipe, 3);
	}
}

static bool skl_update_pipe_wm(struct drm_crtc *crtc,
			       struct intel_wm_config *config,
			       struct skl_ddb_allocation *ddb, /* out */
			       struct skl_pipe_wm *pipe_wm /* out */)
{
	struct intel_crtc *intel_crtc = to_intel_crtc(crtc);
	struct intel_crtc_state *cstate = to_intel_crtc_state(crtc->state);

	skl_allocate_pipe_ddb(cstate, config, ddb);
	skl_compute_pipe_wm(cstate, ddb, pipe_wm);

	if (!memcmp(&intel_crtc->wm.skl_active, pipe_wm, sizeof(*pipe_wm)))
		return false;

	intel_crtc->wm.skl_active = *pipe_wm;

	return true;
}

static void skl_update_other_pipe_wm(struct drm_device *dev,
				     struct drm_crtc *crtc,
				     struct intel_wm_config *config,
				     struct skl_wm_values *r)
{
	struct intel_crtc *intel_crtc;
	struct intel_crtc *this_crtc = to_intel_crtc(crtc);

	/*
	 * If the WM update hasn't changed the allocation for this_crtc (the
	 * crtc we are currently computing the new WM values for), other
	 * enabled crtcs will keep the same allocation and we don't need to
	 * recompute anything for them.
	 */
	if (!skl_ddb_allocation_changed(&r->ddb, this_crtc))
		return;

	/*
	 * Otherwise, because of this_crtc being freshly enabled/disabled, the
	 * other active pipes need new DDB allocation and WM values.
	 */
	list_for_each_entry(intel_crtc, &dev->mode_config.crtc_list,
				base.head) {
		struct skl_pipe_wm pipe_wm = {};
		bool wm_changed;

		if (this_crtc->pipe == intel_crtc->pipe)
			continue;

		if (!intel_crtc->active)
			continue;

		wm_changed = skl_update_pipe_wm(&intel_crtc->base, config,
						&r->ddb, &pipe_wm);

		/*
		 * If we end up re-computing the other pipe WM values, it's
		 * because it was really needed, so we expect the WM values to
		 * be different.
		 */
		WARN_ON(!wm_changed);

		skl_compute_wm_results(dev, &pipe_wm, r, intel_crtc);
		r->dirty[intel_crtc->pipe] = true;
	}
}

static void skl_clear_wm(struct skl_wm_values *watermarks, enum pipe pipe)
{
	watermarks->wm_linetime[pipe] = 0;
	memset(watermarks->plane[pipe], 0,
	       sizeof(uint32_t) * 8 * I915_MAX_PLANES);
	memset(watermarks->plane_trans[pipe],
	       0, sizeof(uint32_t) * I915_MAX_PLANES);
	watermarks->plane_trans[pipe][PLANE_CURSOR] = 0;

	/* Clear ddb entries for pipe */
	memset(&watermarks->ddb.pipe[pipe], 0, sizeof(struct skl_ddb_entry));
	memset(&watermarks->ddb.plane[pipe], 0,
	       sizeof(struct skl_ddb_entry) * I915_MAX_PLANES);
	memset(&watermarks->ddb.y_plane[pipe], 0,
	       sizeof(struct skl_ddb_entry) * I915_MAX_PLANES);
	memset(&watermarks->ddb.plane[pipe][PLANE_CURSOR], 0,
	       sizeof(struct skl_ddb_entry));

}

static void skl_update_wm(struct drm_crtc *crtc)
{
	struct intel_crtc *intel_crtc = to_intel_crtc(crtc);
	struct drm_device *dev = crtc->dev;
	struct drm_i915_private *dev_priv = dev->dev_private;
	struct skl_wm_values *results = &dev_priv->wm.skl_results;
	struct skl_pipe_wm pipe_wm = {};
	struct intel_wm_config config = {};


	/* Clear all dirty flags */
	memset(results->dirty, 0, sizeof(bool) * I915_MAX_PIPES);

	skl_clear_wm(results, intel_crtc->pipe);

	skl_compute_wm_global_parameters(dev, &config);

	if (!skl_update_pipe_wm(crtc, &config, &results->ddb, &pipe_wm))
		return;

	skl_compute_wm_results(dev, &pipe_wm, results, intel_crtc);
	results->dirty[intel_crtc->pipe] = true;

	skl_update_other_pipe_wm(dev, crtc, &config, results);
	skl_write_wm_values(dev_priv, results);
	skl_flush_wm_values(dev_priv, results);

	/* store the new configuration */
	dev_priv->wm.skl_hw = *results;
}

static void ilk_update_wm(struct drm_crtc *crtc)
{
	struct intel_crtc *intel_crtc = to_intel_crtc(crtc);
	struct intel_crtc_state *cstate = to_intel_crtc_state(crtc->state);
	struct drm_device *dev = crtc->dev;
	struct drm_i915_private *dev_priv = dev->dev_private;
	struct ilk_wm_maximums max;
	struct ilk_wm_values results = {};
	enum intel_ddb_partitioning partitioning;
	struct intel_pipe_wm pipe_wm = {};
	struct intel_pipe_wm lp_wm_1_2 = {}, lp_wm_5_6 = {}, *best_lp_wm;
	struct intel_wm_config config = {};

	WARN_ON(cstate->base.active != intel_crtc->active);

	/*
	 * IVB workaround: must disable low power watermarks for at least
	 * one frame before enabling scaling.  LP watermarks can be re-enabled
	 * when scaling is disabled.
	 *
	 * WaCxSRDisabledForSpriteScaling:ivb
	 */
	if (cstate->disable_lp_wm) {
		ilk_disable_lp_wm(dev);
		intel_wait_for_vblank(dev, intel_crtc->pipe);
	}

	intel_compute_pipe_wm(cstate, &pipe_wm);

	if (!memcmp(&intel_crtc->wm.active, &pipe_wm, sizeof(pipe_wm)))
		return;

	intel_crtc->wm.active = pipe_wm;

	ilk_compute_wm_config(dev, &config);

	ilk_compute_wm_maximums(dev, 1, &config, INTEL_DDB_PART_1_2, &max);
	ilk_wm_merge(dev, &config, &max, &lp_wm_1_2);

	/* 5/6 split only in single pipe config on IVB+ */
	if (INTEL_INFO(dev)->gen >= 7 &&
	    config.num_pipes_active == 1 && config.sprites_enabled) {
		ilk_compute_wm_maximums(dev, 1, &config, INTEL_DDB_PART_5_6, &max);
		ilk_wm_merge(dev, &config, &max, &lp_wm_5_6);

		best_lp_wm = ilk_find_best_result(dev, &lp_wm_1_2, &lp_wm_5_6);
	} else {
		best_lp_wm = &lp_wm_1_2;
	}

	partitioning = (best_lp_wm == &lp_wm_1_2) ?
		       INTEL_DDB_PART_1_2 : INTEL_DDB_PART_5_6;

	ilk_compute_wm_results(dev, best_lp_wm, partitioning, &results);

	ilk_write_wm_values(dev_priv, &results);
}

static void skl_pipe_wm_active_state(uint32_t val,
				     struct skl_pipe_wm *active,
				     bool is_transwm,
				     bool is_cursor,
				     int i,
				     int level)
{
	bool is_enabled = (val & PLANE_WM_EN) != 0;

	if (!is_transwm) {
		if (!is_cursor) {
			active->wm[level].plane_en[i] = is_enabled;
			active->wm[level].plane_res_b[i] =
					val & PLANE_WM_BLOCKS_MASK;
			active->wm[level].plane_res_l[i] =
					(val >> PLANE_WM_LINES_SHIFT) &
						PLANE_WM_LINES_MASK;
		} else {
			active->wm[level].plane_en[PLANE_CURSOR] = is_enabled;
			active->wm[level].plane_res_b[PLANE_CURSOR] =
					val & PLANE_WM_BLOCKS_MASK;
			active->wm[level].plane_res_l[PLANE_CURSOR] =
					(val >> PLANE_WM_LINES_SHIFT) &
						PLANE_WM_LINES_MASK;
		}
	} else {
		if (!is_cursor) {
			active->trans_wm.plane_en[i] = is_enabled;
			active->trans_wm.plane_res_b[i] =
					val & PLANE_WM_BLOCKS_MASK;
			active->trans_wm.plane_res_l[i] =
					(val >> PLANE_WM_LINES_SHIFT) &
						PLANE_WM_LINES_MASK;
		} else {
			active->trans_wm.plane_en[PLANE_CURSOR] = is_enabled;
			active->trans_wm.plane_res_b[PLANE_CURSOR] =
					val & PLANE_WM_BLOCKS_MASK;
			active->trans_wm.plane_res_l[PLANE_CURSOR] =
					(val >> PLANE_WM_LINES_SHIFT) &
						PLANE_WM_LINES_MASK;
		}
	}
}

static void skl_pipe_wm_get_hw_state(struct drm_crtc *crtc)
{
	struct drm_device *dev = crtc->dev;
	struct drm_i915_private *dev_priv = dev->dev_private;
	struct skl_wm_values *hw = &dev_priv->wm.skl_hw;
	struct intel_crtc *intel_crtc = to_intel_crtc(crtc);
	struct skl_pipe_wm *active = &intel_crtc->wm.skl_active;
	enum pipe pipe = intel_crtc->pipe;
	int level, i, max_level;
	uint32_t temp;

	max_level = ilk_wm_max_level(dev);

	hw->wm_linetime[pipe] = I915_READ(PIPE_WM_LINETIME(pipe));

	for (level = 0; level <= max_level; level++) {
		for (i = 0; i < intel_num_planes(intel_crtc); i++)
			hw->plane[pipe][i][level] =
					I915_READ(PLANE_WM(pipe, i, level));
		hw->plane[pipe][PLANE_CURSOR][level] = I915_READ(CUR_WM(pipe, level));
	}

	for (i = 0; i < intel_num_planes(intel_crtc); i++)
		hw->plane_trans[pipe][i] = I915_READ(PLANE_WM_TRANS(pipe, i));
	hw->plane_trans[pipe][PLANE_CURSOR] = I915_READ(CUR_WM_TRANS(pipe));

	if (!intel_crtc->active)
		return;

	hw->dirty[pipe] = true;

	active->linetime = hw->wm_linetime[pipe];

	for (level = 0; level <= max_level; level++) {
		for (i = 0; i < intel_num_planes(intel_crtc); i++) {
			temp = hw->plane[pipe][i][level];
			skl_pipe_wm_active_state(temp, active, false,
						false, i, level);
		}
		temp = hw->plane[pipe][PLANE_CURSOR][level];
		skl_pipe_wm_active_state(temp, active, false, true, i, level);
	}

	for (i = 0; i < intel_num_planes(intel_crtc); i++) {
		temp = hw->plane_trans[pipe][i];
		skl_pipe_wm_active_state(temp, active, true, false, i, 0);
	}

	temp = hw->plane_trans[pipe][PLANE_CURSOR];
	skl_pipe_wm_active_state(temp, active, true, true, i, 0);
}

void skl_wm_get_hw_state(struct drm_device *dev)
{
	struct drm_i915_private *dev_priv = dev->dev_private;
	struct skl_ddb_allocation *ddb = &dev_priv->wm.skl_hw.ddb;
	struct drm_crtc *crtc;

	skl_ddb_get_hw_state(dev_priv, ddb);
	list_for_each_entry(crtc, &dev->mode_config.crtc_list, head)
		skl_pipe_wm_get_hw_state(crtc);
}

static void ilk_pipe_wm_get_hw_state(struct drm_crtc *crtc)
{
	struct drm_device *dev = crtc->dev;
	struct drm_i915_private *dev_priv = dev->dev_private;
	struct ilk_wm_values *hw = &dev_priv->wm.hw;
	struct intel_crtc *intel_crtc = to_intel_crtc(crtc);
	struct intel_pipe_wm *active = &intel_crtc->wm.active;
	enum pipe pipe = intel_crtc->pipe;
	static const unsigned int wm0_pipe_reg[] = {
		[PIPE_A] = WM0_PIPEA_ILK,
		[PIPE_B] = WM0_PIPEB_ILK,
		[PIPE_C] = WM0_PIPEC_IVB,
	};

	hw->wm_pipe[pipe] = I915_READ(wm0_pipe_reg[pipe]);
	if (IS_HASWELL(dev) || IS_BROADWELL(dev))
		hw->wm_linetime[pipe] = I915_READ(PIPE_WM_LINETIME(pipe));

	active->pipe_enabled = intel_crtc->active;

	if (active->pipe_enabled) {
		u32 tmp = hw->wm_pipe[pipe];

		/*
		 * For active pipes LP0 watermark is marked as
		 * enabled, and LP1+ watermaks as disabled since
		 * we can't really reverse compute them in case
		 * multiple pipes are active.
		 */
		active->wm[0].enable = true;
		active->wm[0].pri_val = (tmp & WM0_PIPE_PLANE_MASK) >> WM0_PIPE_PLANE_SHIFT;
		active->wm[0].spr_val = (tmp & WM0_PIPE_SPRITE_MASK) >> WM0_PIPE_SPRITE_SHIFT;
		active->wm[0].cur_val = tmp & WM0_PIPE_CURSOR_MASK;
		active->linetime = hw->wm_linetime[pipe];
	} else {
		int level, max_level = ilk_wm_max_level(dev);

		/*
		 * For inactive pipes, all watermark levels
		 * should be marked as enabled but zeroed,
		 * which is what we'd compute them to.
		 */
		for (level = 0; level <= max_level; level++)
			active->wm[level].enable = true;
	}
}

#define _FW_WM(value, plane) \
	(((value) & DSPFW_ ## plane ## _MASK) >> DSPFW_ ## plane ## _SHIFT)
#define _FW_WM_VLV(value, plane) \
	(((value) & DSPFW_ ## plane ## _MASK_VLV) >> DSPFW_ ## plane ## _SHIFT)

static void vlv_read_wm_values(struct drm_i915_private *dev_priv,
			       struct vlv_wm_values *wm)
{
	enum pipe pipe;
	uint32_t tmp;

	for_each_pipe(dev_priv, pipe) {
		tmp = I915_READ(VLV_DDL(pipe));

		wm->ddl[pipe].primary =
			(tmp >> DDL_PLANE_SHIFT) & (DDL_PRECISION_HIGH | DRAIN_LATENCY_MASK);
		wm->ddl[pipe].cursor =
			(tmp >> DDL_CURSOR_SHIFT) & (DDL_PRECISION_HIGH | DRAIN_LATENCY_MASK);
		wm->ddl[pipe].sprite[0] =
			(tmp >> DDL_SPRITE_SHIFT(0)) & (DDL_PRECISION_HIGH | DRAIN_LATENCY_MASK);
		wm->ddl[pipe].sprite[1] =
			(tmp >> DDL_SPRITE_SHIFT(1)) & (DDL_PRECISION_HIGH | DRAIN_LATENCY_MASK);
	}

	tmp = I915_READ(DSPFW1);
	wm->sr.plane = _FW_WM(tmp, SR);
	wm->pipe[PIPE_B].cursor = _FW_WM(tmp, CURSORB);
	wm->pipe[PIPE_B].primary = _FW_WM_VLV(tmp, PLANEB);
	wm->pipe[PIPE_A].primary = _FW_WM_VLV(tmp, PLANEA);

	tmp = I915_READ(DSPFW2);
	wm->pipe[PIPE_A].sprite[1] = _FW_WM_VLV(tmp, SPRITEB);
	wm->pipe[PIPE_A].cursor = _FW_WM(tmp, CURSORA);
	wm->pipe[PIPE_A].sprite[0] = _FW_WM_VLV(tmp, SPRITEA);

	tmp = I915_READ(DSPFW3);
	wm->sr.cursor = _FW_WM(tmp, CURSOR_SR);

	if (IS_CHERRYVIEW(dev_priv)) {
		tmp = I915_READ(DSPFW7_CHV);
		wm->pipe[PIPE_B].sprite[1] = _FW_WM_VLV(tmp, SPRITED);
		wm->pipe[PIPE_B].sprite[0] = _FW_WM_VLV(tmp, SPRITEC);

		tmp = I915_READ(DSPFW8_CHV);
		wm->pipe[PIPE_C].sprite[1] = _FW_WM_VLV(tmp, SPRITEF);
		wm->pipe[PIPE_C].sprite[0] = _FW_WM_VLV(tmp, SPRITEE);

		tmp = I915_READ(DSPFW9_CHV);
		wm->pipe[PIPE_C].primary = _FW_WM_VLV(tmp, PLANEC);
		wm->pipe[PIPE_C].cursor = _FW_WM(tmp, CURSORC);

		tmp = I915_READ(DSPHOWM);
		wm->sr.plane |= _FW_WM(tmp, SR_HI) << 9;
		wm->pipe[PIPE_C].sprite[1] |= _FW_WM(tmp, SPRITEF_HI) << 8;
		wm->pipe[PIPE_C].sprite[0] |= _FW_WM(tmp, SPRITEE_HI) << 8;
		wm->pipe[PIPE_C].primary |= _FW_WM(tmp, PLANEC_HI) << 8;
		wm->pipe[PIPE_B].sprite[1] |= _FW_WM(tmp, SPRITED_HI) << 8;
		wm->pipe[PIPE_B].sprite[0] |= _FW_WM(tmp, SPRITEC_HI) << 8;
		wm->pipe[PIPE_B].primary |= _FW_WM(tmp, PLANEB_HI) << 8;
		wm->pipe[PIPE_A].sprite[1] |= _FW_WM(tmp, SPRITEB_HI) << 8;
		wm->pipe[PIPE_A].sprite[0] |= _FW_WM(tmp, SPRITEA_HI) << 8;
		wm->pipe[PIPE_A].primary |= _FW_WM(tmp, PLANEA_HI) << 8;
	} else {
		tmp = I915_READ(DSPFW7);
		wm->pipe[PIPE_B].sprite[1] = _FW_WM_VLV(tmp, SPRITED);
		wm->pipe[PIPE_B].sprite[0] = _FW_WM_VLV(tmp, SPRITEC);

		tmp = I915_READ(DSPHOWM);
		wm->sr.plane |= _FW_WM(tmp, SR_HI) << 9;
		wm->pipe[PIPE_B].sprite[1] |= _FW_WM(tmp, SPRITED_HI) << 8;
		wm->pipe[PIPE_B].sprite[0] |= _FW_WM(tmp, SPRITEC_HI) << 8;
		wm->pipe[PIPE_B].primary |= _FW_WM(tmp, PLANEB_HI) << 8;
		wm->pipe[PIPE_A].sprite[1] |= _FW_WM(tmp, SPRITEB_HI) << 8;
		wm->pipe[PIPE_A].sprite[0] |= _FW_WM(tmp, SPRITEA_HI) << 8;
		wm->pipe[PIPE_A].primary |= _FW_WM(tmp, PLANEA_HI) << 8;
	}
}

#undef _FW_WM
#undef _FW_WM_VLV

void vlv_wm_get_hw_state(struct drm_device *dev)
{
	struct drm_i915_private *dev_priv = to_i915(dev);
	struct vlv_wm_values *wm = &dev_priv->wm.vlv;
	struct intel_plane *plane;
	enum pipe pipe;
	u32 val;

	vlv_read_wm_values(dev_priv, wm);

	for_each_intel_plane(dev, plane) {
		switch (plane->base.type) {
			int sprite;
		case DRM_PLANE_TYPE_CURSOR:
			plane->wm.fifo_size = 63;
			break;
		case DRM_PLANE_TYPE_PRIMARY:
			plane->wm.fifo_size = vlv_get_fifo_size(dev, plane->pipe, 0);
			break;
		case DRM_PLANE_TYPE_OVERLAY:
			sprite = plane->plane;
			plane->wm.fifo_size = vlv_get_fifo_size(dev, plane->pipe, sprite + 1);
			break;
		}
	}

	wm->cxsr = I915_READ(FW_BLC_SELF_VLV) & FW_CSPWRDWNEN;
	wm->level = VLV_WM_LEVEL_PM2;

	if (IS_CHERRYVIEW(dev_priv)) {
		mutex_lock(&dev_priv->rps.hw_lock);

		val = vlv_punit_read(dev_priv, PUNIT_REG_DSPFREQ);
		if (val & DSP_MAXFIFO_PM5_ENABLE)
			wm->level = VLV_WM_LEVEL_PM5;

		/*
		 * If DDR DVFS is disabled in the BIOS, Punit
		 * will never ack the request. So if that happens
		 * assume we don't have to enable/disable DDR DVFS
		 * dynamically. To test that just set the REQ_ACK
		 * bit to poke the Punit, but don't change the
		 * HIGH/LOW bits so that we don't actually change
		 * the current state.
		 */
		val = vlv_punit_read(dev_priv, PUNIT_REG_DDR_SETUP2);
		val |= FORCE_DDR_FREQ_REQ_ACK;
		vlv_punit_write(dev_priv, PUNIT_REG_DDR_SETUP2, val);

		if (wait_for((vlv_punit_read(dev_priv, PUNIT_REG_DDR_SETUP2) &
			      FORCE_DDR_FREQ_REQ_ACK) == 0, 3)) {
			DRM_DEBUG_KMS("Punit not acking DDR DVFS request, "
				      "assuming DDR DVFS is disabled\n");
			dev_priv->wm.max_level = VLV_WM_LEVEL_PM5;
		} else {
			val = vlv_punit_read(dev_priv, PUNIT_REG_DDR_SETUP2);
			if ((val & FORCE_DDR_HIGH_FREQ) == 0)
				wm->level = VLV_WM_LEVEL_DDR_DVFS;
		}

		mutex_unlock(&dev_priv->rps.hw_lock);
	}

	for_each_pipe(dev_priv, pipe)
		DRM_DEBUG_KMS("Initial watermarks: pipe %c, plane=%d, cursor=%d, sprite0=%d, sprite1=%d\n",
			      pipe_name(pipe), wm->pipe[pipe].primary, wm->pipe[pipe].cursor,
			      wm->pipe[pipe].sprite[0], wm->pipe[pipe].sprite[1]);

	DRM_DEBUG_KMS("Initial watermarks: SR plane=%d, SR cursor=%d level=%d cxsr=%d\n",
		      wm->sr.plane, wm->sr.cursor, wm->level, wm->cxsr);
}

void ilk_wm_get_hw_state(struct drm_device *dev)
{
	struct drm_i915_private *dev_priv = dev->dev_private;
	struct ilk_wm_values *hw = &dev_priv->wm.hw;
	struct drm_crtc *crtc;

	for_each_crtc(dev, crtc)
		ilk_pipe_wm_get_hw_state(crtc);

	hw->wm_lp[0] = I915_READ(WM1_LP_ILK);
	hw->wm_lp[1] = I915_READ(WM2_LP_ILK);
	hw->wm_lp[2] = I915_READ(WM3_LP_ILK);

	hw->wm_lp_spr[0] = I915_READ(WM1S_LP_ILK);
	if (INTEL_INFO(dev)->gen >= 7) {
		hw->wm_lp_spr[1] = I915_READ(WM2S_LP_IVB);
		hw->wm_lp_spr[2] = I915_READ(WM3S_LP_IVB);
	}

	if (IS_HASWELL(dev) || IS_BROADWELL(dev))
		hw->partitioning = (I915_READ(WM_MISC) & WM_MISC_DATA_PARTITION_5_6) ?
			INTEL_DDB_PART_5_6 : INTEL_DDB_PART_1_2;
	else if (IS_IVYBRIDGE(dev))
		hw->partitioning = (I915_READ(DISP_ARB_CTL2) & DISP_DATA_PARTITION_5_6) ?
			INTEL_DDB_PART_5_6 : INTEL_DDB_PART_1_2;

	hw->enable_fbc_wm =
		!(I915_READ(DISP_ARB_CTL) & DISP_FBC_WM_DIS);
}

/**
 * intel_update_watermarks - update FIFO watermark values based on current modes
 *
 * Calculate watermark values for the various WM regs based on current mode
 * and plane configuration.
 *
 * There are several cases to deal with here:
 *   - normal (i.e. non-self-refresh)
 *   - self-refresh (SR) mode
 *   - lines are large relative to FIFO size (buffer can hold up to 2)
 *   - lines are small relative to FIFO size (buffer can hold more than 2
 *     lines), so need to account for TLB latency
 *
 *   The normal calculation is:
 *     watermark = dotclock * bytes per pixel * latency
 *   where latency is platform & configuration dependent (we assume pessimal
 *   values here).
 *
 *   The SR calculation is:
 *     watermark = (trunc(latency/line time)+1) * surface width *
 *       bytes per pixel
 *   where
 *     line time = htotal / dotclock
 *     surface width = hdisplay for normal plane and 64 for cursor
 *   and latency is assumed to be high, as above.
 *
 * The final value programmed to the register should always be rounded up,
 * and include an extra 2 entries to account for clock crossings.
 *
 * We don't use the sprite, so we can ignore that.  And on Crestline we have
 * to set the non-SR watermarks to 8.
 */
void intel_update_watermarks(struct drm_crtc *crtc)
{
	struct drm_i915_private *dev_priv = crtc->dev->dev_private;

	if (dev_priv->display.update_wm)
		dev_priv->display.update_wm(crtc);
}

/**
 * Lock protecting IPS related data structures
 */
DEFINE_SPINLOCK(mchdev_lock);

/* Global for IPS driver to get at the current i915 device. Protected by
 * mchdev_lock. */
static struct drm_i915_private *i915_mch_dev;

bool ironlake_set_drps(struct drm_device *dev, u8 val)
{
	struct drm_i915_private *dev_priv = dev->dev_private;
	u16 rgvswctl;

	assert_spin_locked(&mchdev_lock);

	rgvswctl = I915_READ16(MEMSWCTL);
	if (rgvswctl & MEMCTL_CMD_STS) {
		DRM_DEBUG("gpu busy, RCS change rejected\n");
		return false; /* still busy with another command */
	}

	rgvswctl = (MEMCTL_CMD_CHFREQ << MEMCTL_CMD_SHIFT) |
		(val << MEMCTL_FREQ_SHIFT) | MEMCTL_SFCAVM;
	I915_WRITE16(MEMSWCTL, rgvswctl);
	POSTING_READ16(MEMSWCTL);

	rgvswctl |= MEMCTL_CMD_STS;
	I915_WRITE16(MEMSWCTL, rgvswctl);

	return true;
}

static void ironlake_enable_drps(struct drm_device *dev)
{
	struct drm_i915_private *dev_priv = dev->dev_private;
	u32 rgvmodectl = I915_READ(MEMMODECTL);
	u8 fmax, fmin, fstart, vstart;

	spin_lock_irq(&mchdev_lock);

	/* Enable temp reporting */
	I915_WRITE16(PMMISC, I915_READ(PMMISC) | MCPPCE_EN);
	I915_WRITE16(TSC1, I915_READ(TSC1) | TSE);

	/* 100ms RC evaluation intervals */
	I915_WRITE(RCUPEI, 100000);
	I915_WRITE(RCDNEI, 100000);

	/* Set max/min thresholds to 90ms and 80ms respectively */
	I915_WRITE(RCBMAXAVG, 90000);
	I915_WRITE(RCBMINAVG, 80000);

	I915_WRITE(MEMIHYST, 1);

	/* Set up min, max, and cur for interrupt handling */
	fmax = (rgvmodectl & MEMMODE_FMAX_MASK) >> MEMMODE_FMAX_SHIFT;
	fmin = (rgvmodectl & MEMMODE_FMIN_MASK);
	fstart = (rgvmodectl & MEMMODE_FSTART_MASK) >>
		MEMMODE_FSTART_SHIFT;

	vstart = (I915_READ(PXVFREQ(fstart)) & PXVFREQ_PX_MASK) >>
		PXVFREQ_PX_SHIFT;

	dev_priv->ips.fmax = fmax; /* IPS callback will increase this */
	dev_priv->ips.fstart = fstart;

	dev_priv->ips.max_delay = fstart;
	dev_priv->ips.min_delay = fmin;
	dev_priv->ips.cur_delay = fstart;

	DRM_DEBUG_DRIVER("fmax: %d, fmin: %d, fstart: %d\n",
			 fmax, fmin, fstart);

	I915_WRITE(MEMINTREN, MEMINT_CX_SUPR_EN | MEMINT_EVAL_CHG_EN);

	/*
	 * Interrupts will be enabled in ironlake_irq_postinstall
	 */

	I915_WRITE(VIDSTART, vstart);
	POSTING_READ(VIDSTART);

	rgvmodectl |= MEMMODE_SWMODE_EN;
	I915_WRITE(MEMMODECTL, rgvmodectl);

	if (wait_for_atomic((I915_READ(MEMSWCTL) & MEMCTL_CMD_STS) == 0, 10))
		DRM_ERROR("stuck trying to change perf mode\n");
	mdelay(1);

	ironlake_set_drps(dev, fstart);

	dev_priv->ips.last_count1 = I915_READ(DMIEC) +
		I915_READ(DDREC) + I915_READ(CSIEC);
	dev_priv->ips.last_time1 = jiffies_to_msecs(jiffies);
	dev_priv->ips.last_count2 = I915_READ(GFXEC);
	dev_priv->ips.last_time2 = ktime_get_raw_ns();

	spin_unlock_irq(&mchdev_lock);
}

static void ironlake_disable_drps(struct drm_device *dev)
{
	struct drm_i915_private *dev_priv = dev->dev_private;
	u16 rgvswctl;

	spin_lock_irq(&mchdev_lock);

	rgvswctl = I915_READ16(MEMSWCTL);

	/* Ack interrupts, disable EFC interrupt */
	I915_WRITE(MEMINTREN, I915_READ(MEMINTREN) & ~MEMINT_EVAL_CHG_EN);
	I915_WRITE(MEMINTRSTS, MEMINT_EVAL_CHG);
	I915_WRITE(DEIER, I915_READ(DEIER) & ~DE_PCU_EVENT);
	I915_WRITE(DEIIR, DE_PCU_EVENT);
	I915_WRITE(DEIMR, I915_READ(DEIMR) | DE_PCU_EVENT);

	/* Go back to the starting frequency */
	ironlake_set_drps(dev, dev_priv->ips.fstart);
	mdelay(1);
	rgvswctl |= MEMCTL_CMD_STS;
	I915_WRITE(MEMSWCTL, rgvswctl);
	mdelay(1);

	spin_unlock_irq(&mchdev_lock);
}

/* There's a funny hw issue where the hw returns all 0 when reading from
 * GEN6_RP_INTERRUPT_LIMITS. Hence we always need to compute the desired value
 * ourselves, instead of doing a rmw cycle (which might result in us clearing
 * all limits and the gpu stuck at whatever frequency it is at atm).
 */
static u32 intel_rps_limits(struct drm_i915_private *dev_priv, u8 val)
{
	u32 limits;

	/* Only set the down limit when we've reached the lowest level to avoid
	 * getting more interrupts, otherwise leave this clear. This prevents a
	 * race in the hw when coming out of rc6: There's a tiny window where
	 * the hw runs at the minimal clock before selecting the desired
	 * frequency, if the down threshold expires in that window we will not
	 * receive a down interrupt. */
	if (IS_GEN9(dev_priv->dev)) {
		limits = (dev_priv->rps.max_freq_softlimit) << 23;
		if (val <= dev_priv->rps.min_freq_softlimit)
			limits |= (dev_priv->rps.min_freq_softlimit) << 14;
	} else {
		limits = dev_priv->rps.max_freq_softlimit << 24;
		if (val <= dev_priv->rps.min_freq_softlimit)
			limits |= dev_priv->rps.min_freq_softlimit << 16;
	}

	return limits;
}

static void gen6_set_rps_thresholds(struct drm_i915_private *dev_priv, u8 val)
{
	int new_power;
	u32 threshold_up = 0, threshold_down = 0; /* in % */
	u32 ei_up = 0, ei_down = 0;

	new_power = dev_priv->rps.power;
	switch (dev_priv->rps.power) {
	case LOW_POWER:
		if (val > dev_priv->rps.efficient_freq + 1 && val > dev_priv->rps.cur_freq)
			new_power = BETWEEN;
		break;

	case BETWEEN:
		if (val <= dev_priv->rps.efficient_freq && val < dev_priv->rps.cur_freq)
			new_power = LOW_POWER;
		else if (val >= dev_priv->rps.rp0_freq && val > dev_priv->rps.cur_freq)
			new_power = HIGH_POWER;
		break;

	case HIGH_POWER:
		if (val < (dev_priv->rps.rp1_freq + dev_priv->rps.rp0_freq) >> 1 && val < dev_priv->rps.cur_freq)
			new_power = BETWEEN;
		break;
	}
	/* Max/min bins are special */
	if (val <= dev_priv->rps.min_freq_softlimit)
		new_power = LOW_POWER;
	if (val >= dev_priv->rps.max_freq_softlimit)
		new_power = HIGH_POWER;
	if (new_power == dev_priv->rps.power)
		return;

	/* Note the units here are not exactly 1us, but 1280ns. */
	switch (new_power) {
	case LOW_POWER:
		/* Upclock if more than 95% busy over 16ms */
		ei_up = 16000;
		threshold_up = 95;

		/* Downclock if less than 85% busy over 32ms */
		ei_down = 32000;
		threshold_down = 85;
		break;

	case BETWEEN:
		/* Upclock if more than 90% busy over 13ms */
		ei_up = 13000;
		threshold_up = 90;

		/* Downclock if less than 75% busy over 32ms */
		ei_down = 32000;
		threshold_down = 75;
		break;

	case HIGH_POWER:
		/* Upclock if more than 85% busy over 10ms */
		ei_up = 10000;
		threshold_up = 85;

		/* Downclock if less than 60% busy over 32ms */
		ei_down = 32000;
		threshold_down = 60;
		break;
	}

	I915_WRITE(GEN6_RP_UP_EI,
		GT_INTERVAL_FROM_US(dev_priv, ei_up));
	I915_WRITE(GEN6_RP_UP_THRESHOLD,
		GT_INTERVAL_FROM_US(dev_priv, (ei_up * threshold_up / 100)));

	I915_WRITE(GEN6_RP_DOWN_EI,
		GT_INTERVAL_FROM_US(dev_priv, ei_down));
	I915_WRITE(GEN6_RP_DOWN_THRESHOLD,
		GT_INTERVAL_FROM_US(dev_priv, (ei_down * threshold_down / 100)));

	 I915_WRITE(GEN6_RP_CONTROL,
		    GEN6_RP_MEDIA_TURBO |
		    GEN6_RP_MEDIA_HW_NORMAL_MODE |
		    GEN6_RP_MEDIA_IS_GFX |
		    GEN6_RP_ENABLE |
		    GEN6_RP_UP_BUSY_AVG |
		    GEN6_RP_DOWN_IDLE_AVG);

	dev_priv->rps.power = new_power;
	dev_priv->rps.up_threshold = threshold_up;
	dev_priv->rps.down_threshold = threshold_down;
	dev_priv->rps.last_adj = 0;
}

static u32 gen6_rps_pm_mask(struct drm_i915_private *dev_priv, u8 val)
{
	u32 mask = 0;

	if (val > dev_priv->rps.min_freq_softlimit)
		mask |= GEN6_PM_RP_DOWN_EI_EXPIRED | GEN6_PM_RP_DOWN_THRESHOLD | GEN6_PM_RP_DOWN_TIMEOUT;
	if (val < dev_priv->rps.max_freq_softlimit)
		mask |= GEN6_PM_RP_UP_EI_EXPIRED | GEN6_PM_RP_UP_THRESHOLD;

	mask &= dev_priv->pm_rps_events;

	return gen6_sanitize_rps_pm_mask(dev_priv, ~mask);
}

/* gen6_set_rps is called to update the frequency request, but should also be
 * called when the range (min_delay and max_delay) is modified so that we can
 * update the GEN6_RP_INTERRUPT_LIMITS register accordingly. */
static void gen6_set_rps(struct drm_device *dev, u8 val)
{
	struct drm_i915_private *dev_priv = dev->dev_private;

	/* WaGsvDisableTurbo: Workaround to disable turbo on BXT A* */
	if (IS_BROXTON(dev) && (INTEL_REVID(dev) < BXT_REVID_B0))
		return;

	WARN_ON(!mutex_is_locked(&dev_priv->rps.hw_lock));
	WARN_ON(val > dev_priv->rps.max_freq);
	WARN_ON(val < dev_priv->rps.min_freq);

	/* min/max delay may still have been modified so be sure to
	 * write the limits value.
	 */
	if (val != dev_priv->rps.cur_freq) {
		gen6_set_rps_thresholds(dev_priv, val);

		if (IS_GEN9(dev))
			I915_WRITE(GEN6_RPNSWREQ,
				   GEN9_FREQUENCY(val));
		else if (IS_HASWELL(dev) || IS_BROADWELL(dev))
			I915_WRITE(GEN6_RPNSWREQ,
				   HSW_FREQUENCY(val));
		else
			I915_WRITE(GEN6_RPNSWREQ,
				   GEN6_FREQUENCY(val) |
				   GEN6_OFFSET(0) |
				   GEN6_AGGRESSIVE_TURBO);
	}

	/* Make sure we continue to get interrupts
	 * until we hit the minimum or maximum frequencies.
	 */
	I915_WRITE(GEN6_RP_INTERRUPT_LIMITS, intel_rps_limits(dev_priv, val));
	I915_WRITE(GEN6_PMINTRMSK, gen6_rps_pm_mask(dev_priv, val));

	POSTING_READ(GEN6_RPNSWREQ);

	dev_priv->rps.cur_freq = val;
	trace_intel_gpu_freq_change(val * 50);
}

static void valleyview_set_rps(struct drm_device *dev, u8 val)
{
	struct drm_i915_private *dev_priv = dev->dev_private;

	WARN_ON(!mutex_is_locked(&dev_priv->rps.hw_lock));
	WARN_ON(val > dev_priv->rps.max_freq);
	WARN_ON(val < dev_priv->rps.min_freq);

	if (WARN_ONCE(IS_CHERRYVIEW(dev) && (val & 1),
		      "Odd GPU freq value\n"))
		val &= ~1;

	I915_WRITE(GEN6_PMINTRMSK, gen6_rps_pm_mask(dev_priv, val));

	if (val != dev_priv->rps.cur_freq) {
		vlv_punit_write(dev_priv, PUNIT_REG_GPU_FREQ_REQ, val);
		if (!IS_CHERRYVIEW(dev_priv))
			gen6_set_rps_thresholds(dev_priv, val);
	}

	dev_priv->rps.cur_freq = val;
	trace_intel_gpu_freq_change(intel_gpu_freq(dev_priv, val));
}

/* vlv_set_rps_idle: Set the frequency to idle, if Gfx clocks are down
 *
 * * If Gfx is Idle, then
 * 1. Forcewake Media well.
 * 2. Request idle freq.
 * 3. Release Forcewake of Media well.
*/
static void vlv_set_rps_idle(struct drm_i915_private *dev_priv)
{
	u32 val = dev_priv->rps.idle_freq;

	if (dev_priv->rps.cur_freq <= val)
		return;

	/* Wake up the media well, as that takes a lot less
	 * power than the Render well. */
	intel_uncore_forcewake_get(dev_priv, FORCEWAKE_MEDIA);
	valleyview_set_rps(dev_priv->dev, val);
	intel_uncore_forcewake_put(dev_priv, FORCEWAKE_MEDIA);
}

void gen6_rps_busy(struct drm_i915_private *dev_priv)
{
	mutex_lock(&dev_priv->rps.hw_lock);
	if (dev_priv->rps.enabled) {
		if (dev_priv->pm_rps_events & (GEN6_PM_RP_DOWN_EI_EXPIRED | GEN6_PM_RP_UP_EI_EXPIRED))
			gen6_rps_reset_ei(dev_priv);
		I915_WRITE(GEN6_PMINTRMSK,
			   gen6_rps_pm_mask(dev_priv, dev_priv->rps.cur_freq));
	}
	mutex_unlock(&dev_priv->rps.hw_lock);
}

void gen6_rps_idle(struct drm_i915_private *dev_priv)
{
	struct drm_device *dev = dev_priv->dev;

	mutex_lock(&dev_priv->rps.hw_lock);
	if (dev_priv->rps.enabled) {
		if (IS_VALLEYVIEW(dev))
			vlv_set_rps_idle(dev_priv);
		else
			gen6_set_rps(dev_priv->dev, dev_priv->rps.idle_freq);
		dev_priv->rps.last_adj = 0;
		I915_WRITE(GEN6_PMINTRMSK, 0xffffffff);
	}
	mutex_unlock(&dev_priv->rps.hw_lock);

	spin_lock(&dev_priv->rps.client_lock);
	while (!list_empty(&dev_priv->rps.clients))
		list_del_init(dev_priv->rps.clients.next);
	spin_unlock(&dev_priv->rps.client_lock);
}

void gen6_rps_boost(struct drm_i915_private *dev_priv,
		    struct intel_rps_client *rps,
		    unsigned long submitted)
{
	/* This is intentionally racy! We peek at the state here, then
	 * validate inside the RPS worker.
	 */
	if (!(dev_priv->mm.busy &&
	      dev_priv->rps.enabled &&
	      dev_priv->rps.cur_freq < dev_priv->rps.max_freq_softlimit))
		return;

	/* Force a RPS boost (and don't count it against the client) if
	 * the GPU is severely congested.
	 */
	if (rps && time_after(jiffies, submitted + DRM_I915_THROTTLE_JIFFIES))
		rps = NULL;

	spin_lock(&dev_priv->rps.client_lock);
	if (rps == NULL || list_empty(&rps->link)) {
		spin_lock_irq(&dev_priv->irq_lock);
		if (dev_priv->rps.interrupts_enabled) {
			dev_priv->rps.client_boost = true;
			queue_work(dev_priv->wq, &dev_priv->rps.work);
		}
		spin_unlock_irq(&dev_priv->irq_lock);

		if (rps != NULL) {
			list_add(&rps->link, &dev_priv->rps.clients);
			rps->boosts++;
		} else
			dev_priv->rps.boosts++;
	}
	spin_unlock(&dev_priv->rps.client_lock);
}

void intel_set_rps(struct drm_device *dev, u8 val)
{
	if (IS_VALLEYVIEW(dev))
		valleyview_set_rps(dev, val);
	else
		gen6_set_rps(dev, val);
}

static void gen9_disable_rps(struct drm_device *dev)
{
	struct drm_i915_private *dev_priv = dev->dev_private;

	I915_WRITE(GEN6_RC_CONTROL, 0);
	I915_WRITE(GEN9_PG_ENABLE, 0);
}

static void gen6_disable_rps(struct drm_device *dev)
{
	struct drm_i915_private *dev_priv = dev->dev_private;

	I915_WRITE(GEN6_RC_CONTROL, 0);
	I915_WRITE(GEN6_RPNSWREQ, 1 << 31);
}

static void cherryview_disable_rps(struct drm_device *dev)
{
	struct drm_i915_private *dev_priv = dev->dev_private;

	I915_WRITE(GEN6_RC_CONTROL, 0);
}

static void valleyview_disable_rps(struct drm_device *dev)
{
	struct drm_i915_private *dev_priv = dev->dev_private;

	/* we're doing forcewake before Disabling RC6,
	 * This what the BIOS expects when going into suspend */
	intel_uncore_forcewake_get(dev_priv, FORCEWAKE_ALL);

	I915_WRITE(GEN6_RC_CONTROL, 0);

	intel_uncore_forcewake_put(dev_priv, FORCEWAKE_ALL);
}

static void intel_print_rc6_info(struct drm_device *dev, u32 mode)
{
	if (IS_VALLEYVIEW(dev)) {
		if (mode & (GEN7_RC_CTL_TO_MODE | GEN6_RC_CTL_EI_MODE(1)))
			mode = GEN6_RC_CTL_RC6_ENABLE;
		else
			mode = 0;
	}
	if (HAS_RC6p(dev))
		DRM_DEBUG_KMS("Enabling RC6 states: RC6 %s RC6p %s RC6pp %s\n",
			      (mode & GEN6_RC_CTL_RC6_ENABLE) ? "on" : "off",
			      (mode & GEN6_RC_CTL_RC6p_ENABLE) ? "on" : "off",
			      (mode & GEN6_RC_CTL_RC6pp_ENABLE) ? "on" : "off");

	else
		DRM_DEBUG_KMS("Enabling RC6 states: RC6 %s\n",
			      (mode & GEN6_RC_CTL_RC6_ENABLE) ? "on" : "off");
}

static int sanitize_rc6_option(const struct drm_device *dev, int enable_rc6)
{
	/* No RC6 before Ironlake and code is gone for ilk. */
	if (INTEL_INFO(dev)->gen < 6)
		return 0;

	/* Respect the kernel parameter if it is set */
	if (enable_rc6 >= 0) {
		int mask;

		if (HAS_RC6p(dev))
			mask = INTEL_RC6_ENABLE | INTEL_RC6p_ENABLE |
			       INTEL_RC6pp_ENABLE;
		else
			mask = INTEL_RC6_ENABLE;

		if ((enable_rc6 & mask) != enable_rc6)
			DRM_DEBUG_KMS("Adjusting RC6 mask to %d (requested %d, valid %d)\n",
				      enable_rc6 & mask, enable_rc6, mask);

		return enable_rc6 & mask;
	}

	if (IS_IVYBRIDGE(dev))
		return (INTEL_RC6_ENABLE | INTEL_RC6p_ENABLE);

	return INTEL_RC6_ENABLE;
}

int intel_enable_rc6(const struct drm_device *dev)
{
	return i915.enable_rc6;
}

static void gen6_init_rps_frequencies(struct drm_device *dev)
{
	struct drm_i915_private *dev_priv = dev->dev_private;
	uint32_t rp_state_cap;
	u32 ddcc_status = 0;
	int ret;

	/* All of these values are in units of 50MHz */
	dev_priv->rps.cur_freq		= 0;
	/* static values from HW: RP0 > RP1 > RPn (min_freq) */
	if (IS_BROXTON(dev)) {
		rp_state_cap = I915_READ(BXT_RP_STATE_CAP);
		dev_priv->rps.rp0_freq = (rp_state_cap >> 16) & 0xff;
		dev_priv->rps.rp1_freq = (rp_state_cap >>  8) & 0xff;
		dev_priv->rps.min_freq = (rp_state_cap >>  0) & 0xff;
	} else {
		rp_state_cap = I915_READ(GEN6_RP_STATE_CAP);
		dev_priv->rps.rp0_freq = (rp_state_cap >>  0) & 0xff;
		dev_priv->rps.rp1_freq = (rp_state_cap >>  8) & 0xff;
		dev_priv->rps.min_freq = (rp_state_cap >> 16) & 0xff;
	}

	/* hw_max = RP0 until we check for overclocking */
	dev_priv->rps.max_freq		= dev_priv->rps.rp0_freq;

	dev_priv->rps.efficient_freq = dev_priv->rps.rp1_freq;
	if (IS_HASWELL(dev) || IS_BROADWELL(dev) || IS_SKYLAKE(dev)) {
		ret = sandybridge_pcode_read(dev_priv,
					HSW_PCODE_DYNAMIC_DUTY_CYCLE_CONTROL,
					&ddcc_status);
		if (0 == ret)
			dev_priv->rps.efficient_freq =
				clamp_t(u8,
					((ddcc_status >> 8) & 0xff),
					dev_priv->rps.min_freq,
					dev_priv->rps.max_freq);
	}

	if (IS_SKYLAKE(dev)) {
		/* Store the frequency values in 16.66 MHZ units, which is
		   the natural hardware unit for SKL */
		dev_priv->rps.rp0_freq *= GEN9_FREQ_SCALER;
		dev_priv->rps.rp1_freq *= GEN9_FREQ_SCALER;
		dev_priv->rps.min_freq *= GEN9_FREQ_SCALER;
		dev_priv->rps.max_freq *= GEN9_FREQ_SCALER;
		dev_priv->rps.efficient_freq *= GEN9_FREQ_SCALER;
	}

	dev_priv->rps.idle_freq = dev_priv->rps.min_freq;

	/* Preserve min/max settings in case of re-init */
	if (dev_priv->rps.max_freq_softlimit == 0)
		dev_priv->rps.max_freq_softlimit = dev_priv->rps.max_freq;

	if (dev_priv->rps.min_freq_softlimit == 0) {
		if (IS_HASWELL(dev) || IS_BROADWELL(dev))
			dev_priv->rps.min_freq_softlimit =
				max_t(int, dev_priv->rps.efficient_freq,
				      intel_freq_opcode(dev_priv, 450));
		else
			dev_priv->rps.min_freq_softlimit =
				dev_priv->rps.min_freq;
	}
}

/* See the Gen9_GT_PM_Programming_Guide doc for the below */
static void gen9_enable_rps(struct drm_device *dev)
{
	struct drm_i915_private *dev_priv = dev->dev_private;

	intel_uncore_forcewake_get(dev_priv, FORCEWAKE_ALL);

	gen6_init_rps_frequencies(dev);

	/* WaGsvDisableTurbo: Workaround to disable turbo on BXT A* */
	if (IS_BROXTON(dev) && (INTEL_REVID(dev) < BXT_REVID_B0)) {
		intel_uncore_forcewake_put(dev_priv, FORCEWAKE_ALL);
		return;
	}

	/* Program defaults and thresholds for RPS*/
	I915_WRITE(GEN6_RC_VIDEO_FREQ,
		GEN9_FREQUENCY(dev_priv->rps.rp1_freq));

	/* 1 second timeout*/
	I915_WRITE(GEN6_RP_DOWN_TIMEOUT,
		GT_INTERVAL_FROM_US(dev_priv, 1000000));

	I915_WRITE(GEN6_RP_IDLE_HYSTERSIS, 0xa);

	/* Leaning on the below call to gen6_set_rps to program/setup the
	 * Up/Down EI & threshold registers, as well as the RP_CONTROL,
	 * RP_INTERRUPT_LIMITS & RPNSWREQ registers */
	dev_priv->rps.power = HIGH_POWER; /* force a reset */
	gen6_set_rps(dev_priv->dev, dev_priv->rps.min_freq_softlimit);

	intel_uncore_forcewake_put(dev_priv, FORCEWAKE_ALL);
}

static void gen9_enable_rc6(struct drm_device *dev)
{
	struct drm_i915_private *dev_priv = dev->dev_private;
	struct intel_engine_cs *ring;
	uint32_t rc6_mask = 0;
	int unused;

	/* 1a: Software RC state - RC0 */
	I915_WRITE(GEN6_RC_STATE, 0);

	/* 1b: Get forcewake during program sequence. Although the driver
	 * hasn't enabled a state yet where we need forcewake, BIOS may have.*/
	intel_uncore_forcewake_get(dev_priv, FORCEWAKE_ALL);

	/* 2a: Disable RC states. */
	I915_WRITE(GEN6_RC_CONTROL, 0);

	/* 2b: Program RC6 thresholds.*/

	/* WaRsDoubleRc6WrlWithCoarsePowerGating: Doubling WRL only when CPG is enabled */
	if (IS_SKYLAKE(dev) && !((IS_SKL_GT3(dev) || IS_SKL_GT4(dev)) &&
				 (INTEL_REVID(dev) <= SKL_REVID_E0)))
		I915_WRITE(GEN6_RC6_WAKE_RATE_LIMIT, 108 << 16);
	else
		I915_WRITE(GEN6_RC6_WAKE_RATE_LIMIT, 54 << 16);
	I915_WRITE(GEN6_RC_EVALUATION_INTERVAL, 125000); /* 12500 * 1280ns */
	I915_WRITE(GEN6_RC_IDLE_HYSTERSIS, 25); /* 25 * 1280ns */
	for_each_ring(ring, dev_priv, unused)
		I915_WRITE(RING_MAX_IDLE(ring->mmio_base), 10);

	if (HAS_GUC_UCODE(dev))
		I915_WRITE(GUC_MAX_IDLE_COUNT, 0xA);

	I915_WRITE(GEN6_RC_SLEEP, 0);

	/* 2c: Program Coarse Power Gating Policies. */
	I915_WRITE(GEN9_MEDIA_PG_IDLE_HYSTERESIS, 25);
	I915_WRITE(GEN9_RENDER_PG_IDLE_HYSTERESIS, 25);

	/* 3a: Enable RC6 */
	if (intel_enable_rc6(dev) & INTEL_RC6_ENABLE)
		rc6_mask = GEN6_RC_CTL_RC6_ENABLE;
	DRM_INFO("RC6 %s\n", (rc6_mask & GEN6_RC_CTL_RC6_ENABLE) ?
			"on" : "off");
	/* WaRsUseTimeoutMode */
	if ((IS_SKYLAKE(dev) && INTEL_REVID(dev) <= SKL_REVID_D0) ||
	    (IS_BROXTON(dev) && INTEL_REVID(dev) <= BXT_REVID_A0)) {
		I915_WRITE(GEN6_RC6_THRESHOLD, 625); /* 800us */
		I915_WRITE(GEN6_RC_CONTROL, GEN6_RC_CTL_HW_ENABLE |
			   GEN7_RC_CTL_TO_MODE |
			   rc6_mask);
	} else {
		I915_WRITE(GEN6_RC6_THRESHOLD, 37500); /* 37.5/125ms per EI */
		I915_WRITE(GEN6_RC_CONTROL, GEN6_RC_CTL_HW_ENABLE |
			   GEN6_RC_CTL_EI_MODE(1) |
			   rc6_mask);
	}

	/*
	 * 3b: Enable Coarse Power Gating only when RC6 is enabled.
	 * WaRsDisableCoarsePowerGating:skl,bxt - Render/Media PG need to be disabled with RC6.
	 */
	if ((IS_BROXTON(dev) && (INTEL_REVID(dev) < BXT_REVID_B0)) ||
	    ((IS_SKL_GT3(dev) || IS_SKL_GT4(dev)) && (INTEL_REVID(dev) <= SKL_REVID_E0)))
		I915_WRITE(GEN9_PG_ENABLE, 0);
	else
		I915_WRITE(GEN9_PG_ENABLE, (rc6_mask & GEN6_RC_CTL_RC6_ENABLE) ?
				(GEN9_RENDER_PG_ENABLE | GEN9_MEDIA_PG_ENABLE) : 0);

	intel_uncore_forcewake_put(dev_priv, FORCEWAKE_ALL);

}

static void gen8_enable_rps(struct drm_device *dev)
{
	struct drm_i915_private *dev_priv = dev->dev_private;
	struct intel_engine_cs *ring;
	uint32_t rc6_mask = 0;
	int unused;

	/* 1a: Software RC state - RC0 */
	I915_WRITE(GEN6_RC_STATE, 0);

	/* 1c & 1d: Get forcewake during program sequence. Although the driver
	 * hasn't enabled a state yet where we need forcewake, BIOS may have.*/
	intel_uncore_forcewake_get(dev_priv, FORCEWAKE_ALL);

	/* 2a: Disable RC states. */
	I915_WRITE(GEN6_RC_CONTROL, 0);

	/* Initialize rps frequencies */
	gen6_init_rps_frequencies(dev);

	/* 2b: Program RC6 thresholds.*/
	I915_WRITE(GEN6_RC6_WAKE_RATE_LIMIT, 40 << 16);
	I915_WRITE(GEN6_RC_EVALUATION_INTERVAL, 125000); /* 12500 * 1280ns */
	I915_WRITE(GEN6_RC_IDLE_HYSTERSIS, 25); /* 25 * 1280ns */
	for_each_ring(ring, dev_priv, unused)
		I915_WRITE(RING_MAX_IDLE(ring->mmio_base), 10);
	I915_WRITE(GEN6_RC_SLEEP, 0);
	if (IS_BROADWELL(dev))
		I915_WRITE(GEN6_RC6_THRESHOLD, 625); /* 800us/1.28 for TO */
	else
		I915_WRITE(GEN6_RC6_THRESHOLD, 50000); /* 50/125ms per EI */

	/* 3: Enable RC6 */
	if (intel_enable_rc6(dev) & INTEL_RC6_ENABLE)
		rc6_mask = GEN6_RC_CTL_RC6_ENABLE;
	intel_print_rc6_info(dev, rc6_mask);
	if (IS_BROADWELL(dev))
		I915_WRITE(GEN6_RC_CONTROL, GEN6_RC_CTL_HW_ENABLE |
				GEN7_RC_CTL_TO_MODE |
				rc6_mask);
	else
		I915_WRITE(GEN6_RC_CONTROL, GEN6_RC_CTL_HW_ENABLE |
				GEN6_RC_CTL_EI_MODE(1) |
				rc6_mask);

	/* 4 Program defaults and thresholds for RPS*/
	I915_WRITE(GEN6_RPNSWREQ,
		   HSW_FREQUENCY(dev_priv->rps.rp1_freq));
	I915_WRITE(GEN6_RC_VIDEO_FREQ,
		   HSW_FREQUENCY(dev_priv->rps.rp1_freq));
	/* NB: Docs say 1s, and 1000000 - which aren't equivalent */
	I915_WRITE(GEN6_RP_DOWN_TIMEOUT, 100000000 / 128); /* 1 second timeout */

	/* Docs recommend 900MHz, and 300 MHz respectively */
	I915_WRITE(GEN6_RP_INTERRUPT_LIMITS,
		   dev_priv->rps.max_freq_softlimit << 24 |
		   dev_priv->rps.min_freq_softlimit << 16);

	I915_WRITE(GEN6_RP_UP_THRESHOLD, 7600000 / 128); /* 76ms busyness per EI, 90% */
	I915_WRITE(GEN6_RP_DOWN_THRESHOLD, 31300000 / 128); /* 313ms busyness per EI, 70%*/
	I915_WRITE(GEN6_RP_UP_EI, 66000); /* 84.48ms, XXX: random? */
	I915_WRITE(GEN6_RP_DOWN_EI, 350000); /* 448ms, XXX: random? */

	I915_WRITE(GEN6_RP_IDLE_HYSTERSIS, 10);

	/* 5: Enable RPS */
	I915_WRITE(GEN6_RP_CONTROL,
		   GEN6_RP_MEDIA_TURBO |
		   GEN6_RP_MEDIA_HW_NORMAL_MODE |
		   GEN6_RP_MEDIA_IS_GFX |
		   GEN6_RP_ENABLE |
		   GEN6_RP_UP_BUSY_AVG |
		   GEN6_RP_DOWN_IDLE_AVG);

	/* 6: Ring frequency + overclocking (our driver does this later */

	dev_priv->rps.power = HIGH_POWER; /* force a reset */
	gen6_set_rps(dev_priv->dev, dev_priv->rps.idle_freq);

	intel_uncore_forcewake_put(dev_priv, FORCEWAKE_ALL);
}

static void gen6_enable_rps(struct drm_device *dev)
{
	struct drm_i915_private *dev_priv = dev->dev_private;
	struct intel_engine_cs *ring;
	u32 rc6vids, pcu_mbox = 0, rc6_mask = 0;
	u32 gtfifodbg;
	int rc6_mode;
	int i, ret;

	WARN_ON(!mutex_is_locked(&dev_priv->rps.hw_lock));

	/* Here begins a magic sequence of register writes to enable
	 * auto-downclocking.
	 *
	 * Perhaps there might be some value in exposing these to
	 * userspace...
	 */
	I915_WRITE(GEN6_RC_STATE, 0);

	/* Clear the DBG now so we don't confuse earlier errors */
	if ((gtfifodbg = I915_READ(GTFIFODBG))) {
		DRM_ERROR("GT fifo had a previous error %x\n", gtfifodbg);
		I915_WRITE(GTFIFODBG, gtfifodbg);
	}

	intel_uncore_forcewake_get(dev_priv, FORCEWAKE_ALL);

	/* Initialize rps frequencies */
	gen6_init_rps_frequencies(dev);

	/* disable the counters and set deterministic thresholds */
	I915_WRITE(GEN6_RC_CONTROL, 0);

	I915_WRITE(GEN6_RC1_WAKE_RATE_LIMIT, 1000 << 16);
	I915_WRITE(GEN6_RC6_WAKE_RATE_LIMIT, 40 << 16 | 30);
	I915_WRITE(GEN6_RC6pp_WAKE_RATE_LIMIT, 30);
	I915_WRITE(GEN6_RC_EVALUATION_INTERVAL, 125000);
	I915_WRITE(GEN6_RC_IDLE_HYSTERSIS, 25);

	for_each_ring(ring, dev_priv, i)
		I915_WRITE(RING_MAX_IDLE(ring->mmio_base), 10);

	I915_WRITE(GEN6_RC_SLEEP, 0);
	I915_WRITE(GEN6_RC1e_THRESHOLD, 1000);
	if (IS_IVYBRIDGE(dev))
		I915_WRITE(GEN6_RC6_THRESHOLD, 125000);
	else
		I915_WRITE(GEN6_RC6_THRESHOLD, 50000);
	I915_WRITE(GEN6_RC6p_THRESHOLD, 150000);
	I915_WRITE(GEN6_RC6pp_THRESHOLD, 64000); /* unused */

	/* Check if we are enabling RC6 */
	rc6_mode = intel_enable_rc6(dev_priv->dev);
	if (rc6_mode & INTEL_RC6_ENABLE)
		rc6_mask |= GEN6_RC_CTL_RC6_ENABLE;

	/* We don't use those on Haswell */
	if (!IS_HASWELL(dev)) {
		if (rc6_mode & INTEL_RC6p_ENABLE)
			rc6_mask |= GEN6_RC_CTL_RC6p_ENABLE;

		if (rc6_mode & INTEL_RC6pp_ENABLE)
			rc6_mask |= GEN6_RC_CTL_RC6pp_ENABLE;
	}

	intel_print_rc6_info(dev, rc6_mask);

	I915_WRITE(GEN6_RC_CONTROL,
		   rc6_mask |
		   GEN6_RC_CTL_EI_MODE(1) |
		   GEN6_RC_CTL_HW_ENABLE);

	/* Power down if completely idle for over 50ms */
	I915_WRITE(GEN6_RP_DOWN_TIMEOUT, 50000);
	I915_WRITE(GEN6_RP_IDLE_HYSTERSIS, 10);

	ret = sandybridge_pcode_write(dev_priv, GEN6_PCODE_WRITE_MIN_FREQ_TABLE, 0);
	if (ret)
		DRM_DEBUG_DRIVER("Failed to set the min frequency\n");

	ret = sandybridge_pcode_read(dev_priv, GEN6_READ_OC_PARAMS, &pcu_mbox);
	if (!ret && (pcu_mbox & (1<<31))) { /* OC supported */
		DRM_DEBUG_DRIVER("Overclocking supported. Max: %dMHz, Overclock max: %dMHz\n",
				 (dev_priv->rps.max_freq_softlimit & 0xff) * 50,
				 (pcu_mbox & 0xff) * 50);
		dev_priv->rps.max_freq = pcu_mbox & 0xff;
	}

	dev_priv->rps.power = HIGH_POWER; /* force a reset */
	gen6_set_rps(dev_priv->dev, dev_priv->rps.idle_freq);

	rc6vids = 0;
	ret = sandybridge_pcode_read(dev_priv, GEN6_PCODE_READ_RC6VIDS, &rc6vids);
	if (IS_GEN6(dev) && ret) {
		DRM_DEBUG_DRIVER("Couldn't check for BIOS workaround\n");
	} else if (IS_GEN6(dev) && (GEN6_DECODE_RC6_VID(rc6vids & 0xff) < 450)) {
		DRM_DEBUG_DRIVER("You should update your BIOS. Correcting minimum rc6 voltage (%dmV->%dmV)\n",
			  GEN6_DECODE_RC6_VID(rc6vids & 0xff), 450);
		rc6vids &= 0xffff00;
		rc6vids |= GEN6_ENCODE_RC6_VID(450);
		ret = sandybridge_pcode_write(dev_priv, GEN6_PCODE_WRITE_RC6VIDS, rc6vids);
		if (ret)
			DRM_ERROR("Couldn't fix incorrect rc6 voltage\n");
	}

	intel_uncore_forcewake_put(dev_priv, FORCEWAKE_ALL);
}

static void __gen6_update_ring_freq(struct drm_device *dev)
{
	struct drm_i915_private *dev_priv = dev->dev_private;
	int min_freq = 15;
	unsigned int gpu_freq;
	unsigned int max_ia_freq, min_ring_freq;
	unsigned int max_gpu_freq, min_gpu_freq;
	int scaling_factor = 180;
	struct cpufreq_policy *policy;

	WARN_ON(!mutex_is_locked(&dev_priv->rps.hw_lock));

	policy = cpufreq_cpu_get(0);
	if (policy) {
		max_ia_freq = policy->cpuinfo.max_freq;
		cpufreq_cpu_put(policy);
	} else {
		/*
		 * Default to measured freq if none found, PCU will ensure we
		 * don't go over
		 */
		max_ia_freq = tsc_khz;
	}

	/* Convert from kHz to MHz */
	max_ia_freq /= 1000;

	min_ring_freq = I915_READ(DCLK) & 0xf;
	/* convert DDR frequency from units of 266.6MHz to bandwidth */
	min_ring_freq = mult_frac(min_ring_freq, 8, 3);

	if (IS_SKYLAKE(dev)) {
		/* Convert GT frequency to 50 HZ units */
		min_gpu_freq = dev_priv->rps.min_freq / GEN9_FREQ_SCALER;
		max_gpu_freq = dev_priv->rps.max_freq / GEN9_FREQ_SCALER;
	} else {
		min_gpu_freq = dev_priv->rps.min_freq;
		max_gpu_freq = dev_priv->rps.max_freq;
	}

	/*
	 * For each potential GPU frequency, load a ring frequency we'd like
	 * to use for memory access.  We do this by specifying the IA frequency
	 * the PCU should use as a reference to determine the ring frequency.
	 */
	for (gpu_freq = max_gpu_freq; gpu_freq >= min_gpu_freq; gpu_freq--) {
		int diff = max_gpu_freq - gpu_freq;
		unsigned int ia_freq = 0, ring_freq = 0;

		if (IS_SKYLAKE(dev)) {
			/*
			 * ring_freq = 2 * GT. ring_freq is in 100MHz units
			 * No floor required for ring frequency on SKL.
			 */
			ring_freq = gpu_freq;
		} else if (INTEL_INFO(dev)->gen >= 8) {
			/* max(2 * GT, DDR). NB: GT is 50MHz units */
			ring_freq = max(min_ring_freq, gpu_freq);
		} else if (IS_HASWELL(dev)) {
			ring_freq = mult_frac(gpu_freq, 5, 4);
			ring_freq = max(min_ring_freq, ring_freq);
			/* leave ia_freq as the default, chosen by cpufreq */
		} else {
			/* On older processors, there is no separate ring
			 * clock domain, so in order to boost the bandwidth
			 * of the ring, we need to upclock the CPU (ia_freq).
			 *
			 * For GPU frequencies less than 750MHz,
			 * just use the lowest ring freq.
			 */
			if (gpu_freq < min_freq)
				ia_freq = 800;
			else
				ia_freq = max_ia_freq - ((diff * scaling_factor) / 2);
			ia_freq = DIV_ROUND_CLOSEST(ia_freq, 100);
		}

		sandybridge_pcode_write(dev_priv,
					GEN6_PCODE_WRITE_MIN_FREQ_TABLE,
					ia_freq << GEN6_PCODE_FREQ_IA_RATIO_SHIFT |
					ring_freq << GEN6_PCODE_FREQ_RING_RATIO_SHIFT |
					gpu_freq);
	}
}

void gen6_update_ring_freq(struct drm_device *dev)
{
	struct drm_i915_private *dev_priv = dev->dev_private;

	if (!HAS_CORE_RING_FREQ(dev))
		return;

	mutex_lock(&dev_priv->rps.hw_lock);
	__gen6_update_ring_freq(dev);
	mutex_unlock(&dev_priv->rps.hw_lock);
}

static int cherryview_rps_max_freq(struct drm_i915_private *dev_priv)
{
	struct drm_device *dev = dev_priv->dev;
	u32 val, rp0;

	val = vlv_punit_read(dev_priv, FB_GFX_FMAX_AT_VMAX_FUSE);

	switch (INTEL_INFO(dev)->eu_total) {
	case 8:
		/* (2 * 4) config */
		rp0 = (val >> FB_GFX_FMAX_AT_VMAX_2SS4EU_FUSE_SHIFT);
		break;
	case 12:
		/* (2 * 6) config */
		rp0 = (val >> FB_GFX_FMAX_AT_VMAX_2SS6EU_FUSE_SHIFT);
		break;
	case 16:
		/* (2 * 8) config */
	default:
		/* Setting (2 * 8) Min RP0 for any other combination */
		rp0 = (val >> FB_GFX_FMAX_AT_VMAX_2SS8EU_FUSE_SHIFT);
		break;
	}

	rp0 = (rp0 & FB_GFX_FREQ_FUSE_MASK);

	return rp0;
}

static int cherryview_rps_rpe_freq(struct drm_i915_private *dev_priv)
{
	u32 val, rpe;

	val = vlv_punit_read(dev_priv, PUNIT_GPU_DUTYCYCLE_REG);
	rpe = (val >> PUNIT_GPU_DUTYCYCLE_RPE_FREQ_SHIFT) & PUNIT_GPU_DUTYCYCLE_RPE_FREQ_MASK;

	return rpe;
}

static int cherryview_rps_guar_freq(struct drm_i915_private *dev_priv)
{
	u32 val, rp1;

	val = vlv_punit_read(dev_priv, FB_GFX_FMAX_AT_VMAX_FUSE);
	rp1 = (val & FB_GFX_FREQ_FUSE_MASK);

	return rp1;
}

static int valleyview_rps_guar_freq(struct drm_i915_private *dev_priv)
{
	u32 val, rp1;

	val = vlv_nc_read(dev_priv, IOSF_NC_FB_GFX_FREQ_FUSE);

	rp1 = (val & FB_GFX_FGUARANTEED_FREQ_FUSE_MASK) >> FB_GFX_FGUARANTEED_FREQ_FUSE_SHIFT;

	return rp1;
}

static int valleyview_rps_max_freq(struct drm_i915_private *dev_priv)
{
	u32 val, rp0;

	val = vlv_nc_read(dev_priv, IOSF_NC_FB_GFX_FREQ_FUSE);

	rp0 = (val & FB_GFX_MAX_FREQ_FUSE_MASK) >> FB_GFX_MAX_FREQ_FUSE_SHIFT;
	/* Clamp to max */
	rp0 = min_t(u32, rp0, 0xea);

	return rp0;
}

static int valleyview_rps_rpe_freq(struct drm_i915_private *dev_priv)
{
	u32 val, rpe;

	val = vlv_nc_read(dev_priv, IOSF_NC_FB_GFX_FMAX_FUSE_LO);
	rpe = (val & FB_FMAX_VMIN_FREQ_LO_MASK) >> FB_FMAX_VMIN_FREQ_LO_SHIFT;
	val = vlv_nc_read(dev_priv, IOSF_NC_FB_GFX_FMAX_FUSE_HI);
	rpe |= (val & FB_FMAX_VMIN_FREQ_HI_MASK) << 5;

	return rpe;
}

static int valleyview_rps_min_freq(struct drm_i915_private *dev_priv)
{
	return vlv_punit_read(dev_priv, PUNIT_REG_GPU_LFM) & 0xff;
}

/* Check that the pctx buffer wasn't move under us. */
static void valleyview_check_pctx(struct drm_i915_private *dev_priv)
{
	unsigned long pctx_addr = I915_READ(VLV_PCBR) & ~4095;

	WARN_ON(pctx_addr != dev_priv->mm.stolen_base +
			     dev_priv->vlv_pctx->stolen->start);
}


/* Check that the pcbr address is not empty. */
static void cherryview_check_pctx(struct drm_i915_private *dev_priv)
{
	unsigned long pctx_addr = I915_READ(VLV_PCBR) & ~4095;

	WARN_ON((pctx_addr >> VLV_PCBR_ADDR_SHIFT) == 0);
}

static void cherryview_setup_pctx(struct drm_device *dev)
{
	struct drm_i915_private *dev_priv = dev->dev_private;
	unsigned long pctx_paddr, paddr;
	struct i915_gtt *gtt = &dev_priv->gtt;
	u32 pcbr;
	int pctx_size = 32*1024;

	WARN_ON(!mutex_is_locked(&dev->struct_mutex));

	pcbr = I915_READ(VLV_PCBR);
	if ((pcbr >> VLV_PCBR_ADDR_SHIFT) == 0) {
		DRM_DEBUG_DRIVER("BIOS didn't set up PCBR, fixing up\n");
		paddr = (dev_priv->mm.stolen_base +
			 (gtt->stolen_size - pctx_size));

		pctx_paddr = (paddr & (~4095));
		I915_WRITE(VLV_PCBR, pctx_paddr);
	}

	DRM_DEBUG_DRIVER("PCBR: 0x%08x\n", I915_READ(VLV_PCBR));
}

static void valleyview_setup_pctx(struct drm_device *dev)
{
	struct drm_i915_private *dev_priv = dev->dev_private;
	struct drm_i915_gem_object *pctx;
	unsigned long pctx_paddr;
	u32 pcbr;
	int pctx_size = 24*1024;

	WARN_ON(!mutex_is_locked(&dev->struct_mutex));

	pcbr = I915_READ(VLV_PCBR);
	if (pcbr) {
		/* BIOS set it up already, grab the pre-alloc'd space */
		int pcbr_offset;

		pcbr_offset = (pcbr & (~4095)) - dev_priv->mm.stolen_base;
		pctx = i915_gem_object_create_stolen_for_preallocated(dev_priv->dev,
								      pcbr_offset,
								      I915_GTT_OFFSET_NONE,
								      pctx_size);
		goto out;
	}

	DRM_DEBUG_DRIVER("BIOS didn't set up PCBR, fixing up\n");

	/*
	 * From the Gunit register HAS:
	 * The Gfx driver is expected to program this register and ensure
	 * proper allocation within Gfx stolen memory.  For example, this
	 * register should be programmed such than the PCBR range does not
	 * overlap with other ranges, such as the frame buffer, protected
	 * memory, or any other relevant ranges.
	 */
	pctx = i915_gem_object_create_stolen(dev, pctx_size);
	if (!pctx) {
		DRM_DEBUG("not enough stolen space for PCTX, disabling\n");
		return;
	}

	pctx_paddr = dev_priv->mm.stolen_base + pctx->stolen->start;
	I915_WRITE(VLV_PCBR, pctx_paddr);

out:
	DRM_DEBUG_DRIVER("PCBR: 0x%08x\n", I915_READ(VLV_PCBR));
	dev_priv->vlv_pctx = pctx;
}

static void valleyview_cleanup_pctx(struct drm_device *dev)
{
	struct drm_i915_private *dev_priv = dev->dev_private;

	if (WARN_ON(!dev_priv->vlv_pctx))
		return;

	drm_gem_object_unreference(&dev_priv->vlv_pctx->base);
	dev_priv->vlv_pctx = NULL;
}

static void valleyview_init_gt_powersave(struct drm_device *dev)
{
	struct drm_i915_private *dev_priv = dev->dev_private;
	u32 val;

	valleyview_setup_pctx(dev);

	mutex_lock(&dev_priv->rps.hw_lock);

	val = vlv_punit_read(dev_priv, PUNIT_REG_GPU_FREQ_STS);
	switch ((val >> 6) & 3) {
	case 0:
	case 1:
		dev_priv->mem_freq = 800;
		break;
	case 2:
		dev_priv->mem_freq = 1066;
		break;
	case 3:
		dev_priv->mem_freq = 1333;
		break;
	}
	DRM_DEBUG_DRIVER("DDR speed: %d MHz\n", dev_priv->mem_freq);

	dev_priv->rps.max_freq = valleyview_rps_max_freq(dev_priv);
	dev_priv->rps.rp0_freq = dev_priv->rps.max_freq;
	DRM_DEBUG_DRIVER("max GPU freq: %d MHz (%u)\n",
			 intel_gpu_freq(dev_priv, dev_priv->rps.max_freq),
			 dev_priv->rps.max_freq);

	dev_priv->rps.efficient_freq = valleyview_rps_rpe_freq(dev_priv);
	DRM_DEBUG_DRIVER("RPe GPU freq: %d MHz (%u)\n",
			 intel_gpu_freq(dev_priv, dev_priv->rps.efficient_freq),
			 dev_priv->rps.efficient_freq);

	dev_priv->rps.rp1_freq = valleyview_rps_guar_freq(dev_priv);
	DRM_DEBUG_DRIVER("RP1(Guar Freq) GPU freq: %d MHz (%u)\n",
			 intel_gpu_freq(dev_priv, dev_priv->rps.rp1_freq),
			 dev_priv->rps.rp1_freq);

	dev_priv->rps.min_freq = valleyview_rps_min_freq(dev_priv);
	DRM_DEBUG_DRIVER("min GPU freq: %d MHz (%u)\n",
			 intel_gpu_freq(dev_priv, dev_priv->rps.min_freq),
			 dev_priv->rps.min_freq);

	dev_priv->rps.idle_freq = dev_priv->rps.min_freq;

	/* Preserve min/max settings in case of re-init */
	if (dev_priv->rps.max_freq_softlimit == 0)
		dev_priv->rps.max_freq_softlimit = dev_priv->rps.max_freq;

	if (dev_priv->rps.min_freq_softlimit == 0)
		dev_priv->rps.min_freq_softlimit = dev_priv->rps.min_freq;

	mutex_unlock(&dev_priv->rps.hw_lock);
}

static void cherryview_init_gt_powersave(struct drm_device *dev)
{
	struct drm_i915_private *dev_priv = dev->dev_private;
	u32 val;

	cherryview_setup_pctx(dev);

	mutex_lock(&dev_priv->rps.hw_lock);

	mutex_lock(&dev_priv->sb_lock);
	val = vlv_cck_read(dev_priv, CCK_FUSE_REG);
	mutex_unlock(&dev_priv->sb_lock);

	switch ((val >> 2) & 0x7) {
	case 3:
		dev_priv->mem_freq = 2000;
		break;
	default:
		dev_priv->mem_freq = 1600;
		break;
	}
	DRM_DEBUG_DRIVER("DDR speed: %d MHz\n", dev_priv->mem_freq);

	dev_priv->rps.max_freq = cherryview_rps_max_freq(dev_priv);
	dev_priv->rps.rp0_freq = dev_priv->rps.max_freq;
	DRM_DEBUG_DRIVER("max GPU freq: %d MHz (%u)\n",
			 intel_gpu_freq(dev_priv, dev_priv->rps.max_freq),
			 dev_priv->rps.max_freq);

	dev_priv->rps.efficient_freq = cherryview_rps_rpe_freq(dev_priv);
	DRM_DEBUG_DRIVER("RPe GPU freq: %d MHz (%u)\n",
			 intel_gpu_freq(dev_priv, dev_priv->rps.efficient_freq),
			 dev_priv->rps.efficient_freq);

	dev_priv->rps.rp1_freq = cherryview_rps_guar_freq(dev_priv);
	DRM_DEBUG_DRIVER("RP1(Guar) GPU freq: %d MHz (%u)\n",
			 intel_gpu_freq(dev_priv, dev_priv->rps.rp1_freq),
			 dev_priv->rps.rp1_freq);

	/* PUnit validated range is only [RPe, RP0] */
	dev_priv->rps.min_freq = dev_priv->rps.efficient_freq;
	DRM_DEBUG_DRIVER("min GPU freq: %d MHz (%u)\n",
			 intel_gpu_freq(dev_priv, dev_priv->rps.min_freq),
			 dev_priv->rps.min_freq);

	WARN_ONCE((dev_priv->rps.max_freq |
		   dev_priv->rps.efficient_freq |
		   dev_priv->rps.rp1_freq |
		   dev_priv->rps.min_freq) & 1,
		  "Odd GPU freq values\n");

	dev_priv->rps.idle_freq = dev_priv->rps.min_freq;

	/* Preserve min/max settings in case of re-init */
	if (dev_priv->rps.max_freq_softlimit == 0)
		dev_priv->rps.max_freq_softlimit = dev_priv->rps.max_freq;

	if (dev_priv->rps.min_freq_softlimit == 0)
		dev_priv->rps.min_freq_softlimit = dev_priv->rps.min_freq;

	mutex_unlock(&dev_priv->rps.hw_lock);
}

static void valleyview_cleanup_gt_powersave(struct drm_device *dev)
{
	valleyview_cleanup_pctx(dev);
}

static void cherryview_enable_rps(struct drm_device *dev)
{
	struct drm_i915_private *dev_priv = dev->dev_private;
	struct intel_engine_cs *ring;
	u32 gtfifodbg, val, rc6_mode = 0, pcbr;
	int i;

	WARN_ON(!mutex_is_locked(&dev_priv->rps.hw_lock));

	gtfifodbg = I915_READ(GTFIFODBG);
	if (gtfifodbg) {
		DRM_DEBUG_DRIVER("GT fifo had a previous error %x\n",
				 gtfifodbg);
		I915_WRITE(GTFIFODBG, gtfifodbg);
	}

	cherryview_check_pctx(dev_priv);

	/* 1a & 1b: Get forcewake during program sequence. Although the driver
	 * hasn't enabled a state yet where we need forcewake, BIOS may have.*/
	intel_uncore_forcewake_get(dev_priv, FORCEWAKE_ALL);

	/*  Disable RC states. */
	I915_WRITE(GEN6_RC_CONTROL, 0);

	/* 2a: Program RC6 thresholds.*/
	I915_WRITE(GEN6_RC6_WAKE_RATE_LIMIT, 40 << 16);
	I915_WRITE(GEN6_RC_EVALUATION_INTERVAL, 125000); /* 12500 * 1280ns */
	I915_WRITE(GEN6_RC_IDLE_HYSTERSIS, 25); /* 25 * 1280ns */

	for_each_ring(ring, dev_priv, i)
		I915_WRITE(RING_MAX_IDLE(ring->mmio_base), 10);
	I915_WRITE(GEN6_RC_SLEEP, 0);

	/* TO threshold set to 500 us ( 0x186 * 1.28 us) */
	I915_WRITE(GEN6_RC6_THRESHOLD, 0x186);

	/* allows RC6 residency counter to work */
	I915_WRITE(VLV_COUNTER_CONTROL,
		   _MASKED_BIT_ENABLE(VLV_COUNT_RANGE_HIGH |
				      VLV_MEDIA_RC6_COUNT_EN |
				      VLV_RENDER_RC6_COUNT_EN));

	/* For now we assume BIOS is allocating and populating the PCBR  */
	pcbr = I915_READ(VLV_PCBR);

	/* 3: Enable RC6 */
	if ((intel_enable_rc6(dev) & INTEL_RC6_ENABLE) &&
						(pcbr >> VLV_PCBR_ADDR_SHIFT))
		rc6_mode = GEN7_RC_CTL_TO_MODE;

	I915_WRITE(GEN6_RC_CONTROL, rc6_mode);

	/* 4 Program defaults and thresholds for RPS*/
	I915_WRITE(GEN6_RP_DOWN_TIMEOUT, 1000000);
	I915_WRITE(GEN6_RP_UP_THRESHOLD, 59400);
	I915_WRITE(GEN6_RP_DOWN_THRESHOLD, 245000);
	I915_WRITE(GEN6_RP_UP_EI, 66000);
	I915_WRITE(GEN6_RP_DOWN_EI, 350000);

	I915_WRITE(GEN6_RP_IDLE_HYSTERSIS, 10);

	/* 5: Enable RPS */
	I915_WRITE(GEN6_RP_CONTROL,
		   GEN6_RP_MEDIA_HW_NORMAL_MODE |
		   GEN6_RP_MEDIA_IS_GFX |
		   GEN6_RP_ENABLE |
		   GEN6_RP_UP_BUSY_AVG |
		   GEN6_RP_DOWN_IDLE_AVG);

	/* Setting Fixed Bias */
	val = VLV_OVERRIDE_EN |
		  VLV_SOC_TDP_EN |
		  CHV_BIAS_CPU_50_SOC_50;
	vlv_punit_write(dev_priv, VLV_TURBO_SOC_OVERRIDE, val);

	val = vlv_punit_read(dev_priv, PUNIT_REG_GPU_FREQ_STS);

	/* RPS code assumes GPLL is used */
	WARN_ONCE((val & GPLLENABLE) == 0, "GPLL not enabled\n");

	DRM_DEBUG_DRIVER("GPLL enabled? %s\n", yesno(val & GPLLENABLE));
	DRM_DEBUG_DRIVER("GPU status: 0x%08x\n", val);

	dev_priv->rps.cur_freq = (val >> 8) & 0xff;
	DRM_DEBUG_DRIVER("current GPU freq: %d MHz (%u)\n",
			 intel_gpu_freq(dev_priv, dev_priv->rps.cur_freq),
			 dev_priv->rps.cur_freq);

	DRM_DEBUG_DRIVER("setting GPU freq to %d MHz (%u)\n",
			 intel_gpu_freq(dev_priv, dev_priv->rps.efficient_freq),
			 dev_priv->rps.efficient_freq);

	valleyview_set_rps(dev_priv->dev, dev_priv->rps.efficient_freq);

	intel_uncore_forcewake_put(dev_priv, FORCEWAKE_ALL);
}

static void valleyview_enable_rps(struct drm_device *dev)
{
	struct drm_i915_private *dev_priv = dev->dev_private;
	struct intel_engine_cs *ring;
	u32 gtfifodbg, val, rc6_mode = 0;
	int i;

	WARN_ON(!mutex_is_locked(&dev_priv->rps.hw_lock));

	valleyview_check_pctx(dev_priv);

	if ((gtfifodbg = I915_READ(GTFIFODBG))) {
		DRM_DEBUG_DRIVER("GT fifo had a previous error %x\n",
				 gtfifodbg);
		I915_WRITE(GTFIFODBG, gtfifodbg);
	}

	/* If VLV, Forcewake all wells, else re-direct to regular path */
	intel_uncore_forcewake_get(dev_priv, FORCEWAKE_ALL);

	/*  Disable RC states. */
	I915_WRITE(GEN6_RC_CONTROL, 0);

	I915_WRITE(GEN6_RP_DOWN_TIMEOUT, 1000000);
	I915_WRITE(GEN6_RP_UP_THRESHOLD, 59400);
	I915_WRITE(GEN6_RP_DOWN_THRESHOLD, 245000);
	I915_WRITE(GEN6_RP_UP_EI, 66000);
	I915_WRITE(GEN6_RP_DOWN_EI, 350000);

	I915_WRITE(GEN6_RP_IDLE_HYSTERSIS, 10);

	I915_WRITE(GEN6_RP_CONTROL,
		   GEN6_RP_MEDIA_TURBO |
		   GEN6_RP_MEDIA_HW_NORMAL_MODE |
		   GEN6_RP_MEDIA_IS_GFX |
		   GEN6_RP_ENABLE |
		   GEN6_RP_UP_BUSY_AVG |
		   GEN6_RP_DOWN_IDLE_CONT);

	I915_WRITE(GEN6_RC6_WAKE_RATE_LIMIT, 0x00280000);
	I915_WRITE(GEN6_RC_EVALUATION_INTERVAL, 125000);
	I915_WRITE(GEN6_RC_IDLE_HYSTERSIS, 25);

	for_each_ring(ring, dev_priv, i)
		I915_WRITE(RING_MAX_IDLE(ring->mmio_base), 10);

	I915_WRITE(GEN6_RC6_THRESHOLD, 0x557);

	/* allows RC6 residency counter to work */
	I915_WRITE(VLV_COUNTER_CONTROL,
		   _MASKED_BIT_ENABLE(VLV_MEDIA_RC0_COUNT_EN |
				      VLV_RENDER_RC0_COUNT_EN |
				      VLV_MEDIA_RC6_COUNT_EN |
				      VLV_RENDER_RC6_COUNT_EN));

	if (intel_enable_rc6(dev) & INTEL_RC6_ENABLE)
		rc6_mode = GEN7_RC_CTL_TO_MODE | VLV_RC_CTL_CTX_RST_PARALLEL;

	intel_print_rc6_info(dev, rc6_mode);

	I915_WRITE(GEN6_RC_CONTROL, rc6_mode);

	/* Setting Fixed Bias */
	val = VLV_OVERRIDE_EN |
		  VLV_SOC_TDP_EN |
		  VLV_BIAS_CPU_125_SOC_875;
	vlv_punit_write(dev_priv, VLV_TURBO_SOC_OVERRIDE, val);

	val = vlv_punit_read(dev_priv, PUNIT_REG_GPU_FREQ_STS);

	/* RPS code assumes GPLL is used */
	WARN_ONCE((val & GPLLENABLE) == 0, "GPLL not enabled\n");

	DRM_DEBUG_DRIVER("GPLL enabled? %s\n", yesno(val & GPLLENABLE));
	DRM_DEBUG_DRIVER("GPU status: 0x%08x\n", val);

	dev_priv->rps.cur_freq = (val >> 8) & 0xff;
	DRM_DEBUG_DRIVER("current GPU freq: %d MHz (%u)\n",
			 intel_gpu_freq(dev_priv, dev_priv->rps.cur_freq),
			 dev_priv->rps.cur_freq);

	DRM_DEBUG_DRIVER("setting GPU freq to %d MHz (%u)\n",
			 intel_gpu_freq(dev_priv, dev_priv->rps.efficient_freq),
			 dev_priv->rps.efficient_freq);

	valleyview_set_rps(dev_priv->dev, dev_priv->rps.efficient_freq);

	intel_uncore_forcewake_put(dev_priv, FORCEWAKE_ALL);
}

static unsigned long intel_pxfreq(u32 vidfreq)
{
	unsigned long freq;
	int div = (vidfreq & 0x3f0000) >> 16;
	int post = (vidfreq & 0x3000) >> 12;
	int pre = (vidfreq & 0x7);

	if (!pre)
		return 0;

	freq = ((div * 133333) / ((1<<post) * pre));

	return freq;
}

static const struct cparams {
	u16 i;
	u16 t;
	u16 m;
	u16 c;
} cparams[] = {
	{ 1, 1333, 301, 28664 },
	{ 1, 1066, 294, 24460 },
	{ 1, 800, 294, 25192 },
	{ 0, 1333, 276, 27605 },
	{ 0, 1066, 276, 27605 },
	{ 0, 800, 231, 23784 },
};

static unsigned long __i915_chipset_val(struct drm_i915_private *dev_priv)
{
	u64 total_count, diff, ret;
	u32 count1, count2, count3, m = 0, c = 0;
	unsigned long now = jiffies_to_msecs(jiffies), diff1;
	int i;

	assert_spin_locked(&mchdev_lock);

	diff1 = now - dev_priv->ips.last_time1;

	/* Prevent division-by-zero if we are asking too fast.
	 * Also, we don't get interesting results if we are polling
	 * faster than once in 10ms, so just return the saved value
	 * in such cases.
	 */
	if (diff1 <= 10)
		return dev_priv->ips.chipset_power;

	count1 = I915_READ(DMIEC);
	count2 = I915_READ(DDREC);
	count3 = I915_READ(CSIEC);

	total_count = count1 + count2 + count3;

	/* FIXME: handle per-counter overflow */
	if (total_count < dev_priv->ips.last_count1) {
		diff = ~0UL - dev_priv->ips.last_count1;
		diff += total_count;
	} else {
		diff = total_count - dev_priv->ips.last_count1;
	}

	for (i = 0; i < ARRAY_SIZE(cparams); i++) {
		if (cparams[i].i == dev_priv->ips.c_m &&
		    cparams[i].t == dev_priv->ips.r_t) {
			m = cparams[i].m;
			c = cparams[i].c;
			break;
		}
	}

	diff = div_u64(diff, diff1);
	ret = ((m * diff) + c);
	ret = div_u64(ret, 10);

	dev_priv->ips.last_count1 = total_count;
	dev_priv->ips.last_time1 = now;

	dev_priv->ips.chipset_power = ret;

	return ret;
}

unsigned long i915_chipset_val(struct drm_i915_private *dev_priv)
{
	struct drm_device *dev = dev_priv->dev;
	unsigned long val;

	if (INTEL_INFO(dev)->gen != 5)
		return 0;

	spin_lock_irq(&mchdev_lock);

	val = __i915_chipset_val(dev_priv);

	spin_unlock_irq(&mchdev_lock);

	return val;
}

unsigned long i915_mch_val(struct drm_i915_private *dev_priv)
{
	unsigned long m, x, b;
	u32 tsfs;

	tsfs = I915_READ(TSFS);

	m = ((tsfs & TSFS_SLOPE_MASK) >> TSFS_SLOPE_SHIFT);
	x = I915_READ8(TR1);

	b = tsfs & TSFS_INTR_MASK;

	return ((m * x) / 127) - b;
}

static int _pxvid_to_vd(u8 pxvid)
{
	if (pxvid == 0)
		return 0;

	if (pxvid >= 8 && pxvid < 31)
		pxvid = 31;

	return (pxvid + 2) * 125;
}

static u32 pvid_to_extvid(struct drm_i915_private *dev_priv, u8 pxvid)
{
	struct drm_device *dev = dev_priv->dev;
	const int vd = _pxvid_to_vd(pxvid);
	const int vm = vd - 1125;

	if (INTEL_INFO(dev)->is_mobile)
		return vm > 0 ? vm : 0;

	return vd;
}

static void __i915_update_gfx_val(struct drm_i915_private *dev_priv)
{
	u64 now, diff, diffms;
	u32 count;

	assert_spin_locked(&mchdev_lock);

	now = ktime_get_raw_ns();
	diffms = now - dev_priv->ips.last_time2;
	do_div(diffms, NSEC_PER_MSEC);

	/* Don't divide by 0 */
	if (!diffms)
		return;

	count = I915_READ(GFXEC);

	if (count < dev_priv->ips.last_count2) {
		diff = ~0UL - dev_priv->ips.last_count2;
		diff += count;
	} else {
		diff = count - dev_priv->ips.last_count2;
	}

	dev_priv->ips.last_count2 = count;
	dev_priv->ips.last_time2 = now;

	/* More magic constants... */
	diff = diff * 1181;
	diff = div_u64(diff, diffms * 10);
	dev_priv->ips.gfx_power = diff;
}

void i915_update_gfx_val(struct drm_i915_private *dev_priv)
{
	struct drm_device *dev = dev_priv->dev;

	if (INTEL_INFO(dev)->gen != 5)
		return;

	spin_lock_irq(&mchdev_lock);

	__i915_update_gfx_val(dev_priv);

	spin_unlock_irq(&mchdev_lock);
}

static unsigned long __i915_gfx_val(struct drm_i915_private *dev_priv)
{
	unsigned long t, corr, state1, corr2, state2;
	u32 pxvid, ext_v;

	assert_spin_locked(&mchdev_lock);

	pxvid = I915_READ(PXVFREQ(dev_priv->rps.cur_freq));
	pxvid = (pxvid >> 24) & 0x7f;
	ext_v = pvid_to_extvid(dev_priv, pxvid);

	state1 = ext_v;

	t = i915_mch_val(dev_priv);

	/* Revel in the empirically derived constants */

	/* Correction factor in 1/100000 units */
	if (t > 80)
		corr = ((t * 2349) + 135940);
	else if (t >= 50)
		corr = ((t * 964) + 29317);
	else /* < 50 */
		corr = ((t * 301) + 1004);

	corr = corr * ((150142 * state1) / 10000 - 78642);
	corr /= 100000;
	corr2 = (corr * dev_priv->ips.corr);

	state2 = (corr2 * state1) / 10000;
	state2 /= 100; /* convert to mW */

	__i915_update_gfx_val(dev_priv);

	return dev_priv->ips.gfx_power + state2;
}

unsigned long i915_gfx_val(struct drm_i915_private *dev_priv)
{
	struct drm_device *dev = dev_priv->dev;
	unsigned long val;

	if (INTEL_INFO(dev)->gen != 5)
		return 0;

	spin_lock_irq(&mchdev_lock);

	val = __i915_gfx_val(dev_priv);

	spin_unlock_irq(&mchdev_lock);

	return val;
}

/**
 * i915_read_mch_val - return value for IPS use
 *
 * Calculate and return a value for the IPS driver to use when deciding whether
 * we have thermal and power headroom to increase CPU or GPU power budget.
 */
unsigned long i915_read_mch_val(void)
{
	struct drm_i915_private *dev_priv;
	unsigned long chipset_val, graphics_val, ret = 0;

	spin_lock_irq(&mchdev_lock);
	if (!i915_mch_dev)
		goto out_unlock;
	dev_priv = i915_mch_dev;

	chipset_val = __i915_chipset_val(dev_priv);
	graphics_val = __i915_gfx_val(dev_priv);

	ret = chipset_val + graphics_val;

out_unlock:
	spin_unlock_irq(&mchdev_lock);

	return ret;
}
EXPORT_SYMBOL_GPL(i915_read_mch_val);

/**
 * i915_gpu_raise - raise GPU frequency limit
 *
 * Raise the limit; IPS indicates we have thermal headroom.
 */
bool i915_gpu_raise(void)
{
	struct drm_i915_private *dev_priv;
	bool ret = true;

	spin_lock_irq(&mchdev_lock);
	if (!i915_mch_dev) {
		ret = false;
		goto out_unlock;
	}
	dev_priv = i915_mch_dev;

	if (dev_priv->ips.max_delay > dev_priv->ips.fmax)
		dev_priv->ips.max_delay--;

out_unlock:
	spin_unlock_irq(&mchdev_lock);

	return ret;
}
EXPORT_SYMBOL_GPL(i915_gpu_raise);

/**
 * i915_gpu_lower - lower GPU frequency limit
 *
 * IPS indicates we're close to a thermal limit, so throttle back the GPU
 * frequency maximum.
 */
bool i915_gpu_lower(void)
{
	struct drm_i915_private *dev_priv;
	bool ret = true;

	spin_lock_irq(&mchdev_lock);
	if (!i915_mch_dev) {
		ret = false;
		goto out_unlock;
	}
	dev_priv = i915_mch_dev;

	if (dev_priv->ips.max_delay < dev_priv->ips.min_delay)
		dev_priv->ips.max_delay++;

out_unlock:
	spin_unlock_irq(&mchdev_lock);

	return ret;
}
EXPORT_SYMBOL_GPL(i915_gpu_lower);

/**
 * i915_gpu_busy - indicate GPU business to IPS
 *
 * Tell the IPS driver whether or not the GPU is busy.
 */
bool i915_gpu_busy(void)
{
	struct drm_i915_private *dev_priv;
	struct intel_engine_cs *ring;
	bool ret = false;
	int i;

	spin_lock_irq(&mchdev_lock);
	if (!i915_mch_dev)
		goto out_unlock;
	dev_priv = i915_mch_dev;

	for_each_ring(ring, dev_priv, i)
		ret |= !list_empty(&ring->request_list);

out_unlock:
	spin_unlock_irq(&mchdev_lock);

	return ret;
}
EXPORT_SYMBOL_GPL(i915_gpu_busy);

/**
 * i915_gpu_turbo_disable - disable graphics turbo
 *
 * Disable graphics turbo by resetting the max frequency and setting the
 * current frequency to the default.
 */
bool i915_gpu_turbo_disable(void)
{
	struct drm_i915_private *dev_priv;
	bool ret = true;

	spin_lock_irq(&mchdev_lock);
	if (!i915_mch_dev) {
		ret = false;
		goto out_unlock;
	}
	dev_priv = i915_mch_dev;

	dev_priv->ips.max_delay = dev_priv->ips.fstart;

	if (!ironlake_set_drps(dev_priv->dev, dev_priv->ips.fstart))
		ret = false;

out_unlock:
	spin_unlock_irq(&mchdev_lock);

	return ret;
}
EXPORT_SYMBOL_GPL(i915_gpu_turbo_disable);

/**
 * Tells the intel_ips driver that the i915 driver is now loaded, if
 * IPS got loaded first.
 *
 * This awkward dance is so that neither module has to depend on the
 * other in order for IPS to do the appropriate communication of
 * GPU turbo limits to i915.
 */
static void
ips_ping_for_i915_load(void)
{
	void (*link)(void);

	link = symbol_get(ips_link_to_i915_driver);
	if (link) {
		link();
		symbol_put(ips_link_to_i915_driver);
	}
}

void intel_gpu_ips_init(struct drm_i915_private *dev_priv)
{
	/* We only register the i915 ips part with intel-ips once everything is
	 * set up, to avoid intel-ips sneaking in and reading bogus values. */
	spin_lock_irq(&mchdev_lock);
	i915_mch_dev = dev_priv;
	spin_unlock_irq(&mchdev_lock);

	ips_ping_for_i915_load();
}

void intel_gpu_ips_teardown(void)
{
	spin_lock_irq(&mchdev_lock);
	i915_mch_dev = NULL;
	spin_unlock_irq(&mchdev_lock);
}

static void intel_init_emon(struct drm_device *dev)
{
	struct drm_i915_private *dev_priv = dev->dev_private;
	u32 lcfuse;
	u8 pxw[16];
	int i;

	/* Disable to program */
	I915_WRITE(ECR, 0);
	POSTING_READ(ECR);

	/* Program energy weights for various events */
	I915_WRITE(SDEW, 0x15040d00);
	I915_WRITE(CSIEW0, 0x007f0000);
	I915_WRITE(CSIEW1, 0x1e220004);
	I915_WRITE(CSIEW2, 0x04000004);

	for (i = 0; i < 5; i++)
		I915_WRITE(PEW(i), 0);
	for (i = 0; i < 3; i++)
		I915_WRITE(DEW(i), 0);

	/* Program P-state weights to account for frequency power adjustment */
	for (i = 0; i < 16; i++) {
		u32 pxvidfreq = I915_READ(PXVFREQ(i));
		unsigned long freq = intel_pxfreq(pxvidfreq);
		unsigned long vid = (pxvidfreq & PXVFREQ_PX_MASK) >>
			PXVFREQ_PX_SHIFT;
		unsigned long val;

		val = vid * vid;
		val *= (freq / 1000);
		val *= 255;
		val /= (127*127*900);
		if (val > 0xff)
			DRM_ERROR("bad pxval: %ld\n", val);
		pxw[i] = val;
	}
	/* Render standby states get 0 weight */
	pxw[14] = 0;
	pxw[15] = 0;

	for (i = 0; i < 4; i++) {
		u32 val = (pxw[i*4] << 24) | (pxw[(i*4)+1] << 16) |
			(pxw[(i*4)+2] << 8) | (pxw[(i*4)+3]);
		I915_WRITE(PXW(i), val);
	}

	/* Adjust magic regs to magic values (more experimental results) */
	I915_WRITE(OGW0, 0);
	I915_WRITE(OGW1, 0);
	I915_WRITE(EG0, 0x00007f00);
	I915_WRITE(EG1, 0x0000000e);
	I915_WRITE(EG2, 0x000e0000);
	I915_WRITE(EG3, 0x68000300);
	I915_WRITE(EG4, 0x42000000);
	I915_WRITE(EG5, 0x00140031);
	I915_WRITE(EG6, 0);
	I915_WRITE(EG7, 0);

	for (i = 0; i < 8; i++)
		I915_WRITE(PXWL(i), 0);

	/* Enable PMON + select events */
	I915_WRITE(ECR, 0x80000019);

	lcfuse = I915_READ(LCFUSE02);

	dev_priv->ips.corr = (lcfuse & LCFUSE_HIV_MASK);
}

void intel_init_gt_powersave(struct drm_device *dev)
{
	i915.enable_rc6 = sanitize_rc6_option(dev, i915.enable_rc6);

	if (IS_CHERRYVIEW(dev))
		cherryview_init_gt_powersave(dev);
	else if (IS_VALLEYVIEW(dev))
		valleyview_init_gt_powersave(dev);
}

void intel_cleanup_gt_powersave(struct drm_device *dev)
{
	if (IS_CHERRYVIEW(dev))
		return;
	else if (IS_VALLEYVIEW(dev))
		valleyview_cleanup_gt_powersave(dev);
}

static void gen6_suspend_rps(struct drm_device *dev)
{
	struct drm_i915_private *dev_priv = dev->dev_private;

	flush_delayed_work(&dev_priv->rps.delayed_resume_work);

	gen6_disable_rps_interrupts(dev);
}

/**
 * intel_suspend_gt_powersave - suspend PM work and helper threads
 * @dev: drm device
 *
 * We don't want to disable RC6 or other features here, we just want
 * to make sure any work we've queued has finished and won't bother
 * us while we're suspended.
 */
void intel_suspend_gt_powersave(struct drm_device *dev)
{
	struct drm_i915_private *dev_priv = dev->dev_private;

	if (INTEL_INFO(dev)->gen < 6)
		return;

	gen6_suspend_rps(dev);

	/* Force GPU to min freq during suspend */
	gen6_rps_idle(dev_priv);
}

void intel_disable_gt_powersave(struct drm_device *dev)
{
	struct drm_i915_private *dev_priv = dev->dev_private;

	if (IS_IRONLAKE_M(dev)) {
		ironlake_disable_drps(dev);
	} else if (INTEL_INFO(dev)->gen >= 6) {
		intel_suspend_gt_powersave(dev);

		mutex_lock(&dev_priv->rps.hw_lock);
		if (INTEL_INFO(dev)->gen >= 9)
			gen9_disable_rps(dev);
		else if (IS_CHERRYVIEW(dev))
			cherryview_disable_rps(dev);
		else if (IS_VALLEYVIEW(dev))
			valleyview_disable_rps(dev);
		else
			gen6_disable_rps(dev);

		dev_priv->rps.enabled = false;
		mutex_unlock(&dev_priv->rps.hw_lock);
	}
}

static void intel_gen6_powersave_work(struct work_struct *work)
{
	struct drm_i915_private *dev_priv =
		container_of(work, struct drm_i915_private,
			     rps.delayed_resume_work.work);
	struct drm_device *dev = dev_priv->dev;

	mutex_lock(&dev_priv->rps.hw_lock);

	gen6_reset_rps_interrupts(dev);

	if (IS_CHERRYVIEW(dev)) {
		cherryview_enable_rps(dev);
	} else if (IS_VALLEYVIEW(dev)) {
		valleyview_enable_rps(dev);
	} else if (INTEL_INFO(dev)->gen >= 9) {
		gen9_enable_rc6(dev);
		gen9_enable_rps(dev);
		if (IS_SKYLAKE(dev))
			__gen6_update_ring_freq(dev);
	} else if (IS_BROADWELL(dev)) {
		gen8_enable_rps(dev);
		__gen6_update_ring_freq(dev);
	} else {
		gen6_enable_rps(dev);
		__gen6_update_ring_freq(dev);
	}

	WARN_ON(dev_priv->rps.max_freq < dev_priv->rps.min_freq);
	WARN_ON(dev_priv->rps.idle_freq > dev_priv->rps.max_freq);

	WARN_ON(dev_priv->rps.efficient_freq < dev_priv->rps.min_freq);
	WARN_ON(dev_priv->rps.efficient_freq > dev_priv->rps.max_freq);

	dev_priv->rps.enabled = true;

	gen6_enable_rps_interrupts(dev);

	mutex_unlock(&dev_priv->rps.hw_lock);

	intel_runtime_pm_put(dev_priv);
}

void intel_enable_gt_powersave(struct drm_device *dev)
{
	struct drm_i915_private *dev_priv = dev->dev_private;

	/* Powersaving is controlled by the host when inside a VM */
	if (intel_vgpu_active(dev))
		return;

	if (IS_IRONLAKE_M(dev)) {
		mutex_lock(&dev->struct_mutex);
		ironlake_enable_drps(dev);
		intel_init_emon(dev);
		mutex_unlock(&dev->struct_mutex);
	} else if (INTEL_INFO(dev)->gen >= 6) {
		/*
		 * PCU communication is slow and this doesn't need to be
		 * done at any specific time, so do this out of our fast path
		 * to make resume and init faster.
		 *
		 * We depend on the HW RC6 power context save/restore
		 * mechanism when entering D3 through runtime PM suspend. So
		 * disable RPM until RPS/RC6 is properly setup. We can only
		 * get here via the driver load/system resume/runtime resume
		 * paths, so the _noresume version is enough (and in case of
		 * runtime resume it's necessary).
		 */
		if (schedule_delayed_work(&dev_priv->rps.delayed_resume_work,
					   round_jiffies_up_relative(HZ)))
			intel_runtime_pm_get_noresume(dev_priv);
	}
}

void intel_reset_gt_powersave(struct drm_device *dev)
{
	struct drm_i915_private *dev_priv = dev->dev_private;

	if (INTEL_INFO(dev)->gen < 6)
		return;

	gen6_suspend_rps(dev);
	dev_priv->rps.enabled = false;
}

static void ibx_init_clock_gating(struct drm_device *dev)
{
	struct drm_i915_private *dev_priv = dev->dev_private;

	/*
	 * On Ibex Peak and Cougar Point, we need to disable clock
	 * gating for the panel power sequencer or it will fail to
	 * start up when no ports are active.
	 */
	I915_WRITE(SOUTH_DSPCLK_GATE_D, PCH_DPLSUNIT_CLOCK_GATE_DISABLE);
}

static void g4x_disable_trickle_feed(struct drm_device *dev)
{
	struct drm_i915_private *dev_priv = dev->dev_private;
	enum pipe pipe;

	for_each_pipe(dev_priv, pipe) {
		I915_WRITE(DSPCNTR(pipe),
			   I915_READ(DSPCNTR(pipe)) |
			   DISPPLANE_TRICKLE_FEED_DISABLE);

		I915_WRITE(DSPSURF(pipe), I915_READ(DSPSURF(pipe)));
		POSTING_READ(DSPSURF(pipe));
	}
}

static void ilk_init_lp_watermarks(struct drm_device *dev)
{
	struct drm_i915_private *dev_priv = dev->dev_private;

	I915_WRITE(WM3_LP_ILK, I915_READ(WM3_LP_ILK) & ~WM1_LP_SR_EN);
	I915_WRITE(WM2_LP_ILK, I915_READ(WM2_LP_ILK) & ~WM1_LP_SR_EN);
	I915_WRITE(WM1_LP_ILK, I915_READ(WM1_LP_ILK) & ~WM1_LP_SR_EN);

	/*
	 * Don't touch WM1S_LP_EN here.
	 * Doing so could cause underruns.
	 */
}

static void ironlake_init_clock_gating(struct drm_device *dev)
{
	struct drm_i915_private *dev_priv = dev->dev_private;
	uint32_t dspclk_gate = ILK_VRHUNIT_CLOCK_GATE_DISABLE;

	/*
	 * Required for FBC
	 * WaFbcDisableDpfcClockGating:ilk
	 */
	dspclk_gate |= ILK_DPFCRUNIT_CLOCK_GATE_DISABLE |
		   ILK_DPFCUNIT_CLOCK_GATE_DISABLE |
		   ILK_DPFDUNIT_CLOCK_GATE_ENABLE;

	I915_WRITE(PCH_3DCGDIS0,
		   MARIUNIT_CLOCK_GATE_DISABLE |
		   SVSMUNIT_CLOCK_GATE_DISABLE);
	I915_WRITE(PCH_3DCGDIS1,
		   VFMUNIT_CLOCK_GATE_DISABLE);

	/*
	 * According to the spec the following bits should be set in
	 * order to enable memory self-refresh
	 * The bit 22/21 of 0x42004
	 * The bit 5 of 0x42020
	 * The bit 15 of 0x45000
	 */
	I915_WRITE(ILK_DISPLAY_CHICKEN2,
		   (I915_READ(ILK_DISPLAY_CHICKEN2) |
		    ILK_DPARB_GATE | ILK_VSDPFD_FULL));
	dspclk_gate |= ILK_DPARBUNIT_CLOCK_GATE_ENABLE;
	I915_WRITE(DISP_ARB_CTL,
		   (I915_READ(DISP_ARB_CTL) |
		    DISP_FBC_WM_DIS));

	ilk_init_lp_watermarks(dev);

	/*
	 * Based on the document from hardware guys the following bits
	 * should be set unconditionally in order to enable FBC.
	 * The bit 22 of 0x42000
	 * The bit 22 of 0x42004
	 * The bit 7,8,9 of 0x42020.
	 */
	if (IS_IRONLAKE_M(dev)) {
		/* WaFbcAsynchFlipDisableFbcQueue:ilk */
		I915_WRITE(ILK_DISPLAY_CHICKEN1,
			   I915_READ(ILK_DISPLAY_CHICKEN1) |
			   ILK_FBCQ_DIS);
		I915_WRITE(ILK_DISPLAY_CHICKEN2,
			   I915_READ(ILK_DISPLAY_CHICKEN2) |
			   ILK_DPARB_GATE);
	}

	I915_WRITE(ILK_DSPCLK_GATE_D, dspclk_gate);

	I915_WRITE(ILK_DISPLAY_CHICKEN2,
		   I915_READ(ILK_DISPLAY_CHICKEN2) |
		   ILK_ELPIN_409_SELECT);
	I915_WRITE(_3D_CHICKEN2,
		   _3D_CHICKEN2_WM_READ_PIPELINED << 16 |
		   _3D_CHICKEN2_WM_READ_PIPELINED);

	/* WaDisableRenderCachePipelinedFlush:ilk */
	I915_WRITE(CACHE_MODE_0,
		   _MASKED_BIT_ENABLE(CM0_PIPELINED_RENDER_FLUSH_DISABLE));

	/* WaDisable_RenderCache_OperationalFlush:ilk */
	I915_WRITE(CACHE_MODE_0, _MASKED_BIT_DISABLE(RC_OP_FLUSH_ENABLE));

	g4x_disable_trickle_feed(dev);

	ibx_init_clock_gating(dev);
}

static void cpt_init_clock_gating(struct drm_device *dev)
{
	struct drm_i915_private *dev_priv = dev->dev_private;
	int pipe;
	uint32_t val;

	/*
	 * On Ibex Peak and Cougar Point, we need to disable clock
	 * gating for the panel power sequencer or it will fail to
	 * start up when no ports are active.
	 */
	I915_WRITE(SOUTH_DSPCLK_GATE_D, PCH_DPLSUNIT_CLOCK_GATE_DISABLE |
		   PCH_DPLUNIT_CLOCK_GATE_DISABLE |
		   PCH_CPUNIT_CLOCK_GATE_DISABLE);
	I915_WRITE(SOUTH_CHICKEN2, I915_READ(SOUTH_CHICKEN2) |
		   DPLS_EDP_PPS_FIX_DIS);
	/* The below fixes the weird display corruption, a few pixels shifted
	 * downward, on (only) LVDS of some HP laptops with IVY.
	 */
	for_each_pipe(dev_priv, pipe) {
		val = I915_READ(TRANS_CHICKEN2(pipe));
		val |= TRANS_CHICKEN2_TIMING_OVERRIDE;
		val &= ~TRANS_CHICKEN2_FDI_POLARITY_REVERSED;
		if (dev_priv->vbt.fdi_rx_polarity_inverted)
			val |= TRANS_CHICKEN2_FDI_POLARITY_REVERSED;
		val &= ~TRANS_CHICKEN2_FRAME_START_DELAY_MASK;
		val &= ~TRANS_CHICKEN2_DISABLE_DEEP_COLOR_COUNTER;
		val &= ~TRANS_CHICKEN2_DISABLE_DEEP_COLOR_MODESWITCH;
		I915_WRITE(TRANS_CHICKEN2(pipe), val);
	}
	/* WADP0ClockGatingDisable */
	for_each_pipe(dev_priv, pipe) {
		I915_WRITE(TRANS_CHICKEN1(pipe),
			   TRANS_CHICKEN1_DP0UNIT_GC_DISABLE);
	}
}

static void gen6_check_mch_setup(struct drm_device *dev)
{
	struct drm_i915_private *dev_priv = dev->dev_private;
	uint32_t tmp;

	tmp = I915_READ(MCH_SSKPD);
	if ((tmp & MCH_SSKPD_WM0_MASK) != MCH_SSKPD_WM0_VAL)
		DRM_DEBUG_KMS("Wrong MCH_SSKPD value: 0x%08x This can cause underruns.\n",
			      tmp);
}

static void gen6_init_clock_gating(struct drm_device *dev)
{
	struct drm_i915_private *dev_priv = dev->dev_private;
	uint32_t dspclk_gate = ILK_VRHUNIT_CLOCK_GATE_DISABLE;

	I915_WRITE(ILK_DSPCLK_GATE_D, dspclk_gate);

	I915_WRITE(ILK_DISPLAY_CHICKEN2,
		   I915_READ(ILK_DISPLAY_CHICKEN2) |
		   ILK_ELPIN_409_SELECT);

	/* WaDisableHiZPlanesWhenMSAAEnabled:snb */
	I915_WRITE(_3D_CHICKEN,
		   _MASKED_BIT_ENABLE(_3D_CHICKEN_HIZ_PLANE_DISABLE_MSAA_4X_SNB));

	/* WaDisable_RenderCache_OperationalFlush:snb */
	I915_WRITE(CACHE_MODE_0, _MASKED_BIT_DISABLE(RC_OP_FLUSH_ENABLE));

	/*
	 * BSpec recoomends 8x4 when MSAA is used,
	 * however in practice 16x4 seems fastest.
	 *
	 * Note that PS/WM thread counts depend on the WIZ hashing
	 * disable bit, which we don't touch here, but it's good
	 * to keep in mind (see 3DSTATE_PS and 3DSTATE_WM).
	 */
	I915_WRITE(GEN6_GT_MODE,
		   _MASKED_FIELD(GEN6_WIZ_HASHING_MASK, GEN6_WIZ_HASHING_16x4));

	ilk_init_lp_watermarks(dev);

	I915_WRITE(CACHE_MODE_0,
		   _MASKED_BIT_DISABLE(CM0_STC_EVICT_DISABLE_LRA_SNB));

	I915_WRITE(GEN6_UCGCTL1,
		   I915_READ(GEN6_UCGCTL1) |
		   GEN6_BLBUNIT_CLOCK_GATE_DISABLE |
		   GEN6_CSUNIT_CLOCK_GATE_DISABLE);

	/* According to the BSpec vol1g, bit 12 (RCPBUNIT) clock
	 * gating disable must be set.  Failure to set it results in
	 * flickering pixels due to Z write ordering failures after
	 * some amount of runtime in the Mesa "fire" demo, and Unigine
	 * Sanctuary and Tropics, and apparently anything else with
	 * alpha test or pixel discard.
	 *
	 * According to the spec, bit 11 (RCCUNIT) must also be set,
	 * but we didn't debug actual testcases to find it out.
	 *
	 * WaDisableRCCUnitClockGating:snb
	 * WaDisableRCPBUnitClockGating:snb
	 */
	I915_WRITE(GEN6_UCGCTL2,
		   GEN6_RCPBUNIT_CLOCK_GATE_DISABLE |
		   GEN6_RCCUNIT_CLOCK_GATE_DISABLE);

	/* WaStripsFansDisableFastClipPerformanceFix:snb */
	I915_WRITE(_3D_CHICKEN3,
		   _MASKED_BIT_ENABLE(_3D_CHICKEN3_SF_DISABLE_FASTCLIP_CULL));

	/*
	 * Bspec says:
	 * "This bit must be set if 3DSTATE_CLIP clip mode is set to normal and
	 * 3DSTATE_SF number of SF output attributes is more than 16."
	 */
	I915_WRITE(_3D_CHICKEN3,
		   _MASKED_BIT_ENABLE(_3D_CHICKEN3_SF_DISABLE_PIPELINED_ATTR_FETCH));

	/*
	 * According to the spec the following bits should be
	 * set in order to enable memory self-refresh and fbc:
	 * The bit21 and bit22 of 0x42000
	 * The bit21 and bit22 of 0x42004
	 * The bit5 and bit7 of 0x42020
	 * The bit14 of 0x70180
	 * The bit14 of 0x71180
	 *
	 * WaFbcAsynchFlipDisableFbcQueue:snb
	 */
	I915_WRITE(ILK_DISPLAY_CHICKEN1,
		   I915_READ(ILK_DISPLAY_CHICKEN1) |
		   ILK_FBCQ_DIS | ILK_PABSTRETCH_DIS);
	I915_WRITE(ILK_DISPLAY_CHICKEN2,
		   I915_READ(ILK_DISPLAY_CHICKEN2) |
		   ILK_DPARB_GATE | ILK_VSDPFD_FULL);
	I915_WRITE(ILK_DSPCLK_GATE_D,
		   I915_READ(ILK_DSPCLK_GATE_D) |
		   ILK_DPARBUNIT_CLOCK_GATE_ENABLE  |
		   ILK_DPFDUNIT_CLOCK_GATE_ENABLE);

	g4x_disable_trickle_feed(dev);

	cpt_init_clock_gating(dev);

	gen6_check_mch_setup(dev);
}

static void gen7_setup_fixed_func_scheduler(struct drm_i915_private *dev_priv)
{
	uint32_t reg = I915_READ(GEN7_FF_THREAD_MODE);

	/*
	 * WaVSThreadDispatchOverride:ivb,vlv
	 *
	 * This actually overrides the dispatch
	 * mode for all thread types.
	 */
	reg &= ~GEN7_FF_SCHED_MASK;
	reg |= GEN7_FF_TS_SCHED_HW;
	reg |= GEN7_FF_VS_SCHED_HW;
	reg |= GEN7_FF_DS_SCHED_HW;

	I915_WRITE(GEN7_FF_THREAD_MODE, reg);
}

static void lpt_init_clock_gating(struct drm_device *dev)
{
	struct drm_i915_private *dev_priv = dev->dev_private;

	/*
	 * TODO: this bit should only be enabled when really needed, then
	 * disabled when not needed anymore in order to save power.
	 */
	if (HAS_PCH_LPT_LP(dev))
		I915_WRITE(SOUTH_DSPCLK_GATE_D,
			   I915_READ(SOUTH_DSPCLK_GATE_D) |
			   PCH_LP_PARTITION_LEVEL_DISABLE);

	/* WADPOClockGatingDisable:hsw */
	I915_WRITE(TRANS_CHICKEN1(PIPE_A),
		   I915_READ(TRANS_CHICKEN1(PIPE_A)) |
		   TRANS_CHICKEN1_DP0UNIT_GC_DISABLE);
}

static void lpt_suspend_hw(struct drm_device *dev)
{
	struct drm_i915_private *dev_priv = dev->dev_private;

	if (HAS_PCH_LPT_LP(dev)) {
		uint32_t val = I915_READ(SOUTH_DSPCLK_GATE_D);

		val &= ~PCH_LP_PARTITION_LEVEL_DISABLE;
		I915_WRITE(SOUTH_DSPCLK_GATE_D, val);
	}
}

static void broadwell_init_clock_gating(struct drm_device *dev)
{
	struct drm_i915_private *dev_priv = dev->dev_private;
	enum pipe pipe;
	uint32_t misccpctl;

	ilk_init_lp_watermarks(dev);

	/* WaSwitchSolVfFArbitrationPriority:bdw */
	I915_WRITE(GAM_ECOCHK, I915_READ(GAM_ECOCHK) | HSW_ECOCHK_ARB_PRIO_SOL);

	/* WaPsrDPAMaskVBlankInSRD:bdw */
	I915_WRITE(CHICKEN_PAR1_1,
		   I915_READ(CHICKEN_PAR1_1) | DPA_MASK_VBLANK_SRD);

	/* WaPsrDPRSUnmaskVBlankInSRD:bdw */
	for_each_pipe(dev_priv, pipe) {
		I915_WRITE(CHICKEN_PIPESL_1(pipe),
			   I915_READ(CHICKEN_PIPESL_1(pipe)) |
			   BDW_DPRS_MASK_VBLANK_SRD);
	}

	/* WaVSRefCountFullforceMissDisable:bdw */
	/* WaDSRefCountFullforceMissDisable:bdw */
	I915_WRITE(GEN7_FF_THREAD_MODE,
		   I915_READ(GEN7_FF_THREAD_MODE) &
		   ~(GEN8_FF_DS_REF_CNT_FFME | GEN7_FF_VS_REF_CNT_FFME));

	I915_WRITE(GEN6_RC_SLEEP_PSMI_CONTROL,
		   _MASKED_BIT_ENABLE(GEN8_RC_SEMA_IDLE_MSG_DISABLE));

	/* WaDisableSDEUnitClockGating:bdw */
	I915_WRITE(GEN8_UCGCTL6, I915_READ(GEN8_UCGCTL6) |
		   GEN8_SDEUNIT_CLOCK_GATE_DISABLE);

	/*
	 * WaProgramL3SqcReg1Default:bdw
	 * WaTempDisableDOPClkGating:bdw
	 */
	misccpctl = I915_READ(GEN7_MISCCPCTL);
	I915_WRITE(GEN7_MISCCPCTL, misccpctl & ~GEN7_DOP_CLOCK_GATE_ENABLE);
	I915_WRITE(GEN8_L3SQCREG1, BDW_WA_L3SQCREG1_DEFAULT);
	I915_WRITE(GEN7_MISCCPCTL, misccpctl);

	/*
	 * WaGttCachingOffByDefault:bdw
	 * GTT cache may not work with big pages, so if those
	 * are ever enabled GTT cache may need to be disabled.
	 */
	I915_WRITE(HSW_GTT_CACHE_EN, GTT_CACHE_EN_ALL);

	lpt_init_clock_gating(dev);
}

static void haswell_init_clock_gating(struct drm_device *dev)
{
	struct drm_i915_private *dev_priv = dev->dev_private;

	ilk_init_lp_watermarks(dev);

	/* L3 caching of data atomics doesn't work -- disable it. */
	I915_WRITE(HSW_SCRATCH1, HSW_SCRATCH1_L3_DATA_ATOMICS_DISABLE);
	I915_WRITE(HSW_ROW_CHICKEN3,
		   _MASKED_BIT_ENABLE(HSW_ROW_CHICKEN3_L3_GLOBAL_ATOMICS_DISABLE));

	/* This is required by WaCatErrorRejectionIssue:hsw */
	I915_WRITE(GEN7_SQ_CHICKEN_MBCUNIT_CONFIG,
			I915_READ(GEN7_SQ_CHICKEN_MBCUNIT_CONFIG) |
			GEN7_SQ_CHICKEN_MBCUNIT_SQINTMOB);

	/* WaVSRefCountFullforceMissDisable:hsw */
	I915_WRITE(GEN7_FF_THREAD_MODE,
		   I915_READ(GEN7_FF_THREAD_MODE) & ~GEN7_FF_VS_REF_CNT_FFME);

	/* WaDisable_RenderCache_OperationalFlush:hsw */
	I915_WRITE(CACHE_MODE_0_GEN7, _MASKED_BIT_DISABLE(RC_OP_FLUSH_ENABLE));

	/* enable HiZ Raw Stall Optimization */
	I915_WRITE(CACHE_MODE_0_GEN7,
		   _MASKED_BIT_DISABLE(HIZ_RAW_STALL_OPT_DISABLE));

	/* WaDisable4x2SubspanOptimization:hsw */
	I915_WRITE(CACHE_MODE_1,
		   _MASKED_BIT_ENABLE(PIXEL_SUBSPAN_COLLECT_OPT_DISABLE));

	/*
	 * BSpec recommends 8x4 when MSAA is used,
	 * however in practice 16x4 seems fastest.
	 *
	 * Note that PS/WM thread counts depend on the WIZ hashing
	 * disable bit, which we don't touch here, but it's good
	 * to keep in mind (see 3DSTATE_PS and 3DSTATE_WM).
	 */
	I915_WRITE(GEN7_GT_MODE,
		   _MASKED_FIELD(GEN6_WIZ_HASHING_MASK, GEN6_WIZ_HASHING_16x4));

	/* WaSampleCChickenBitEnable:hsw */
	I915_WRITE(HALF_SLICE_CHICKEN3,
		   _MASKED_BIT_ENABLE(HSW_SAMPLE_C_PERFORMANCE));

	/* WaSwitchSolVfFArbitrationPriority:hsw */
	I915_WRITE(GAM_ECOCHK, I915_READ(GAM_ECOCHK) | HSW_ECOCHK_ARB_PRIO_SOL);

	/* WaRsPkgCStateDisplayPMReq:hsw */
	I915_WRITE(CHICKEN_PAR1_1,
		   I915_READ(CHICKEN_PAR1_1) | FORCE_ARB_IDLE_PLANES);

	lpt_init_clock_gating(dev);
}

static void ivybridge_init_clock_gating(struct drm_device *dev)
{
	struct drm_i915_private *dev_priv = dev->dev_private;
	uint32_t snpcr;

	ilk_init_lp_watermarks(dev);

	I915_WRITE(ILK_DSPCLK_GATE_D, ILK_VRHUNIT_CLOCK_GATE_DISABLE);

	/* WaDisableEarlyCull:ivb */
	I915_WRITE(_3D_CHICKEN3,
		   _MASKED_BIT_ENABLE(_3D_CHICKEN_SF_DISABLE_OBJEND_CULL));

	/* WaDisableBackToBackFlipFix:ivb */
	I915_WRITE(IVB_CHICKEN3,
		   CHICKEN3_DGMG_REQ_OUT_FIX_DISABLE |
		   CHICKEN3_DGMG_DONE_FIX_DISABLE);

	/* WaDisablePSDDualDispatchEnable:ivb */
	if (IS_IVB_GT1(dev))
		I915_WRITE(GEN7_HALF_SLICE_CHICKEN1,
			   _MASKED_BIT_ENABLE(GEN7_PSD_SINGLE_PORT_DISPATCH_ENABLE));

	/* WaDisable_RenderCache_OperationalFlush:ivb */
	I915_WRITE(CACHE_MODE_0_GEN7, _MASKED_BIT_DISABLE(RC_OP_FLUSH_ENABLE));

	/* Apply the WaDisableRHWOOptimizationForRenderHang:ivb workaround. */
	I915_WRITE(GEN7_COMMON_SLICE_CHICKEN1,
		   GEN7_CSC1_RHWO_OPT_DISABLE_IN_RCC);

	/* WaApplyL3ControlAndL3ChickenMode:ivb */
	I915_WRITE(GEN7_L3CNTLREG1,
			GEN7_WA_FOR_GEN7_L3_CONTROL);
	I915_WRITE(GEN7_L3_CHICKEN_MODE_REGISTER,
		   GEN7_WA_L3_CHICKEN_MODE);
	if (IS_IVB_GT1(dev))
		I915_WRITE(GEN7_ROW_CHICKEN2,
			   _MASKED_BIT_ENABLE(DOP_CLOCK_GATING_DISABLE));
	else {
		/* must write both registers */
		I915_WRITE(GEN7_ROW_CHICKEN2,
			   _MASKED_BIT_ENABLE(DOP_CLOCK_GATING_DISABLE));
		I915_WRITE(GEN7_ROW_CHICKEN2_GT2,
			   _MASKED_BIT_ENABLE(DOP_CLOCK_GATING_DISABLE));
	}

	/* WaForceL3Serialization:ivb */
	I915_WRITE(GEN7_L3SQCREG4, I915_READ(GEN7_L3SQCREG4) &
		   ~L3SQ_URB_READ_CAM_MATCH_DISABLE);

	/*
	 * According to the spec, bit 13 (RCZUNIT) must be set on IVB.
	 * This implements the WaDisableRCZUnitClockGating:ivb workaround.
	 */
	I915_WRITE(GEN6_UCGCTL2,
		   GEN6_RCZUNIT_CLOCK_GATE_DISABLE);

	/* This is required by WaCatErrorRejectionIssue:ivb */
	I915_WRITE(GEN7_SQ_CHICKEN_MBCUNIT_CONFIG,
			I915_READ(GEN7_SQ_CHICKEN_MBCUNIT_CONFIG) |
			GEN7_SQ_CHICKEN_MBCUNIT_SQINTMOB);

	g4x_disable_trickle_feed(dev);

	gen7_setup_fixed_func_scheduler(dev_priv);

	if (0) { /* causes HiZ corruption on ivb:gt1 */
		/* enable HiZ Raw Stall Optimization */
		I915_WRITE(CACHE_MODE_0_GEN7,
			   _MASKED_BIT_DISABLE(HIZ_RAW_STALL_OPT_DISABLE));
	}

	/* WaDisable4x2SubspanOptimization:ivb */
	I915_WRITE(CACHE_MODE_1,
		   _MASKED_BIT_ENABLE(PIXEL_SUBSPAN_COLLECT_OPT_DISABLE));

	/*
	 * BSpec recommends 8x4 when MSAA is used,
	 * however in practice 16x4 seems fastest.
	 *
	 * Note that PS/WM thread counts depend on the WIZ hashing
	 * disable bit, which we don't touch here, but it's good
	 * to keep in mind (see 3DSTATE_PS and 3DSTATE_WM).
	 */
	I915_WRITE(GEN7_GT_MODE,
		   _MASKED_FIELD(GEN6_WIZ_HASHING_MASK, GEN6_WIZ_HASHING_16x4));

	snpcr = I915_READ(GEN6_MBCUNIT_SNPCR);
	snpcr &= ~GEN6_MBC_SNPCR_MASK;
	snpcr |= GEN6_MBC_SNPCR_MED;
	I915_WRITE(GEN6_MBCUNIT_SNPCR, snpcr);

	if (!HAS_PCH_NOP(dev))
		cpt_init_clock_gating(dev);

	gen6_check_mch_setup(dev);
}

static void vlv_init_display_clock_gating(struct drm_i915_private *dev_priv)
{
	I915_WRITE(DSPCLK_GATE_D, VRHUNIT_CLOCK_GATE_DISABLE);

	/*
	 * Disable trickle feed and enable pnd deadline calculation
	 */
	I915_WRITE(MI_ARB_VLV, MI_ARB_DISPLAY_TRICKLE_FEED_DISABLE);
	I915_WRITE(CBR1_VLV, 0);
}

static void valleyview_init_clock_gating(struct drm_device *dev)
{
	struct drm_i915_private *dev_priv = dev->dev_private;

	vlv_init_display_clock_gating(dev_priv);

	/* WaDisableEarlyCull:vlv */
	I915_WRITE(_3D_CHICKEN3,
		   _MASKED_BIT_ENABLE(_3D_CHICKEN_SF_DISABLE_OBJEND_CULL));

	/* WaDisableBackToBackFlipFix:vlv */
	I915_WRITE(IVB_CHICKEN3,
		   CHICKEN3_DGMG_REQ_OUT_FIX_DISABLE |
		   CHICKEN3_DGMG_DONE_FIX_DISABLE);

	/* WaPsdDispatchEnable:vlv */
	/* WaDisablePSDDualDispatchEnable:vlv */
	I915_WRITE(GEN7_HALF_SLICE_CHICKEN1,
		   _MASKED_BIT_ENABLE(GEN7_MAX_PS_THREAD_DEP |
				      GEN7_PSD_SINGLE_PORT_DISPATCH_ENABLE));

	/* WaDisable_RenderCache_OperationalFlush:vlv */
	I915_WRITE(CACHE_MODE_0_GEN7, _MASKED_BIT_DISABLE(RC_OP_FLUSH_ENABLE));

	/* WaForceL3Serialization:vlv */
	I915_WRITE(GEN7_L3SQCREG4, I915_READ(GEN7_L3SQCREG4) &
		   ~L3SQ_URB_READ_CAM_MATCH_DISABLE);

	/* WaDisableDopClockGating:vlv */
	I915_WRITE(GEN7_ROW_CHICKEN2,
		   _MASKED_BIT_ENABLE(DOP_CLOCK_GATING_DISABLE));

	/* This is required by WaCatErrorRejectionIssue:vlv */
	I915_WRITE(GEN7_SQ_CHICKEN_MBCUNIT_CONFIG,
		   I915_READ(GEN7_SQ_CHICKEN_MBCUNIT_CONFIG) |
		   GEN7_SQ_CHICKEN_MBCUNIT_SQINTMOB);

	gen7_setup_fixed_func_scheduler(dev_priv);

	/*
	 * According to the spec, bit 13 (RCZUNIT) must be set on IVB.
	 * This implements the WaDisableRCZUnitClockGating:vlv workaround.
	 */
	I915_WRITE(GEN6_UCGCTL2,
		   GEN6_RCZUNIT_CLOCK_GATE_DISABLE);

	/* WaDisableL3Bank2xClockGate:vlv
	 * Disabling L3 clock gating- MMIO 940c[25] = 1
	 * Set bit 25, to disable L3_BANK_2x_CLK_GATING */
	I915_WRITE(GEN7_UCGCTL4,
		   I915_READ(GEN7_UCGCTL4) | GEN7_L3BANK2X_CLOCK_GATE_DISABLE);

	/*
	 * BSpec says this must be set, even though
	 * WaDisable4x2SubspanOptimization isn't listed for VLV.
	 */
	I915_WRITE(CACHE_MODE_1,
		   _MASKED_BIT_ENABLE(PIXEL_SUBSPAN_COLLECT_OPT_DISABLE));

	/*
	 * BSpec recommends 8x4 when MSAA is used,
	 * however in practice 16x4 seems fastest.
	 *
	 * Note that PS/WM thread counts depend on the WIZ hashing
	 * disable bit, which we don't touch here, but it's good
	 * to keep in mind (see 3DSTATE_PS and 3DSTATE_WM).
	 */
	I915_WRITE(GEN7_GT_MODE,
		   _MASKED_FIELD(GEN6_WIZ_HASHING_MASK, GEN6_WIZ_HASHING_16x4));

	/*
	 * WaIncreaseL3CreditsForVLVB0:vlv
	 * This is the hardware default actually.
	 */
	I915_WRITE(GEN7_L3SQCREG1, VLV_B0_WA_L3SQCREG1_VALUE);

	/*
	 * WaDisableVLVClockGating_VBIIssue:vlv
	 * Disable clock gating on th GCFG unit to prevent a delay
	 * in the reporting of vblank events.
	 */
	I915_WRITE(VLV_GUNIT_CLOCK_GATE, GCFG_DIS);
}

static void cherryview_init_clock_gating(struct drm_device *dev)
{
	struct drm_i915_private *dev_priv = dev->dev_private;

	vlv_init_display_clock_gating(dev_priv);

	/* WaVSRefCountFullforceMissDisable:chv */
	/* WaDSRefCountFullforceMissDisable:chv */
	I915_WRITE(GEN7_FF_THREAD_MODE,
		   I915_READ(GEN7_FF_THREAD_MODE) &
		   ~(GEN8_FF_DS_REF_CNT_FFME | GEN7_FF_VS_REF_CNT_FFME));

	/* WaDisableSemaphoreAndSyncFlipWait:chv */
	I915_WRITE(GEN6_RC_SLEEP_PSMI_CONTROL,
		   _MASKED_BIT_ENABLE(GEN8_RC_SEMA_IDLE_MSG_DISABLE));

	/* WaDisableCSUnitClockGating:chv */
	I915_WRITE(GEN6_UCGCTL1, I915_READ(GEN6_UCGCTL1) |
		   GEN6_CSUNIT_CLOCK_GATE_DISABLE);

	/* WaDisableSDEUnitClockGating:chv */
	I915_WRITE(GEN8_UCGCTL6, I915_READ(GEN8_UCGCTL6) |
		   GEN8_SDEUNIT_CLOCK_GATE_DISABLE);

	/*
	 * GTT cache may not work with big pages, so if those
	 * are ever enabled GTT cache may need to be disabled.
	 */
	I915_WRITE(HSW_GTT_CACHE_EN, GTT_CACHE_EN_ALL);
}

static void g4x_init_clock_gating(struct drm_device *dev)
{
	struct drm_i915_private *dev_priv = dev->dev_private;
	uint32_t dspclk_gate;

	I915_WRITE(RENCLK_GATE_D1, 0);
	I915_WRITE(RENCLK_GATE_D2, VF_UNIT_CLOCK_GATE_DISABLE |
		   GS_UNIT_CLOCK_GATE_DISABLE |
		   CL_UNIT_CLOCK_GATE_DISABLE);
	I915_WRITE(RAMCLK_GATE_D, 0);
	dspclk_gate = VRHUNIT_CLOCK_GATE_DISABLE |
		OVRUNIT_CLOCK_GATE_DISABLE |
		OVCUNIT_CLOCK_GATE_DISABLE;
	if (IS_GM45(dev))
		dspclk_gate |= DSSUNIT_CLOCK_GATE_DISABLE;
	I915_WRITE(DSPCLK_GATE_D, dspclk_gate);

	/* WaDisableRenderCachePipelinedFlush */
	I915_WRITE(CACHE_MODE_0,
		   _MASKED_BIT_ENABLE(CM0_PIPELINED_RENDER_FLUSH_DISABLE));

	/* WaDisable_RenderCache_OperationalFlush:g4x */
	I915_WRITE(CACHE_MODE_0, _MASKED_BIT_DISABLE(RC_OP_FLUSH_ENABLE));

	g4x_disable_trickle_feed(dev);
}

static void crestline_init_clock_gating(struct drm_device *dev)
{
	struct drm_i915_private *dev_priv = dev->dev_private;

	I915_WRITE(RENCLK_GATE_D1, I965_RCC_CLOCK_GATE_DISABLE);
	I915_WRITE(RENCLK_GATE_D2, 0);
	I915_WRITE(DSPCLK_GATE_D, 0);
	I915_WRITE(RAMCLK_GATE_D, 0);
	I915_WRITE16(DEUC, 0);
	I915_WRITE(MI_ARB_STATE,
		   _MASKED_BIT_ENABLE(MI_ARB_DISPLAY_TRICKLE_FEED_DISABLE));

	/* WaDisable_RenderCache_OperationalFlush:gen4 */
	I915_WRITE(CACHE_MODE_0, _MASKED_BIT_DISABLE(RC_OP_FLUSH_ENABLE));
}

static void broadwater_init_clock_gating(struct drm_device *dev)
{
	struct drm_i915_private *dev_priv = dev->dev_private;

	I915_WRITE(RENCLK_GATE_D1, I965_RCZ_CLOCK_GATE_DISABLE |
		   I965_RCC_CLOCK_GATE_DISABLE |
		   I965_RCPB_CLOCK_GATE_DISABLE |
		   I965_ISC_CLOCK_GATE_DISABLE |
		   I965_FBC_CLOCK_GATE_DISABLE);
	I915_WRITE(RENCLK_GATE_D2, 0);
	I915_WRITE(MI_ARB_STATE,
		   _MASKED_BIT_ENABLE(MI_ARB_DISPLAY_TRICKLE_FEED_DISABLE));

	/* WaDisable_RenderCache_OperationalFlush:gen4 */
	I915_WRITE(CACHE_MODE_0, _MASKED_BIT_DISABLE(RC_OP_FLUSH_ENABLE));
}

static void gen3_init_clock_gating(struct drm_device *dev)
{
	struct drm_i915_private *dev_priv = dev->dev_private;
	u32 dstate = I915_READ(D_STATE);

	dstate |= DSTATE_PLL_D3_OFF | DSTATE_GFX_CLOCK_GATING |
		DSTATE_DOT_CLOCK_GATING;
	I915_WRITE(D_STATE, dstate);

	if (IS_PINEVIEW(dev))
		I915_WRITE(ECOSKPD, _MASKED_BIT_ENABLE(ECO_GATING_CX_ONLY));

	/* IIR "flip pending" means done if this bit is set */
	I915_WRITE(ECOSKPD, _MASKED_BIT_DISABLE(ECO_FLIP_DONE));

	/* interrupts should cause a wake up from C3 */
	I915_WRITE(INSTPM, _MASKED_BIT_ENABLE(INSTPM_AGPBUSY_INT_EN));

	/* On GEN3 we really need to make sure the ARB C3 LP bit is set */
	I915_WRITE(MI_ARB_STATE, _MASKED_BIT_ENABLE(MI_ARB_C3_LP_WRITE_ENABLE));

	I915_WRITE(MI_ARB_STATE,
		   _MASKED_BIT_ENABLE(MI_ARB_DISPLAY_TRICKLE_FEED_DISABLE));
}

static void i85x_init_clock_gating(struct drm_device *dev)
{
	struct drm_i915_private *dev_priv = dev->dev_private;

	I915_WRITE(RENCLK_GATE_D1, SV_CLOCK_GATE_DISABLE);

	/* interrupts should cause a wake up from C3 */
	I915_WRITE(MI_STATE, _MASKED_BIT_ENABLE(MI_AGPBUSY_INT_EN) |
		   _MASKED_BIT_DISABLE(MI_AGPBUSY_830_MODE));

	I915_WRITE(MEM_MODE,
		   _MASKED_BIT_ENABLE(MEM_DISPLAY_TRICKLE_FEED_DISABLE));
}

static void i830_init_clock_gating(struct drm_device *dev)
{
	struct drm_i915_private *dev_priv = dev->dev_private;

	I915_WRITE(DSPCLK_GATE_D, OVRUNIT_CLOCK_GATE_DISABLE);

	I915_WRITE(MEM_MODE,
		   _MASKED_BIT_ENABLE(MEM_DISPLAY_A_TRICKLE_FEED_DISABLE) |
		   _MASKED_BIT_ENABLE(MEM_DISPLAY_B_TRICKLE_FEED_DISABLE));
}

void intel_init_clock_gating(struct drm_device *dev)
{
	struct drm_i915_private *dev_priv = dev->dev_private;

	if (dev_priv->display.init_clock_gating)
		dev_priv->display.init_clock_gating(dev);
}

void intel_suspend_hw(struct drm_device *dev)
{
	if (HAS_PCH_LPT(dev))
		lpt_suspend_hw(dev);
}

/* Set up chip specific power management-related functions */
void intel_init_pm(struct drm_device *dev)
{
	struct drm_i915_private *dev_priv = dev->dev_private;

	intel_fbc_init(dev_priv);

	/* For cxsr */
	if (IS_PINEVIEW(dev))
		i915_pineview_get_mem_freq(dev);
	else if (IS_GEN5(dev))
		i915_ironlake_get_mem_freq(dev);

	/* For FIFO watermark updates */
	if (INTEL_INFO(dev)->gen >= 9) {
		skl_setup_wm_latency(dev);

		if (IS_BROXTON(dev))
			dev_priv->display.init_clock_gating =
				bxt_init_clock_gating;
		else if (IS_SKYLAKE(dev))
			dev_priv->display.init_clock_gating =
				skl_init_clock_gating;
		dev_priv->display.update_wm = skl_update_wm;
	} else if (HAS_PCH_SPLIT(dev)) {
		ilk_setup_wm_latency(dev);

		if ((IS_GEN5(dev) && dev_priv->wm.pri_latency[1] &&
		     dev_priv->wm.spr_latency[1] && dev_priv->wm.cur_latency[1]) ||
		    (!IS_GEN5(dev) && dev_priv->wm.pri_latency[0] &&
		     dev_priv->wm.spr_latency[0] && dev_priv->wm.cur_latency[0])) {
			dev_priv->display.update_wm = ilk_update_wm;
		} else {
			DRM_DEBUG_KMS("Failed to read display plane latency. "
				      "Disable CxSR\n");
		}

		if (IS_GEN5(dev))
			dev_priv->display.init_clock_gating = ironlake_init_clock_gating;
		else if (IS_GEN6(dev))
			dev_priv->display.init_clock_gating = gen6_init_clock_gating;
		else if (IS_IVYBRIDGE(dev))
			dev_priv->display.init_clock_gating = ivybridge_init_clock_gating;
		else if (IS_HASWELL(dev))
			dev_priv->display.init_clock_gating = haswell_init_clock_gating;
		else if (INTEL_INFO(dev)->gen == 8)
			dev_priv->display.init_clock_gating = broadwell_init_clock_gating;
	} else if (IS_CHERRYVIEW(dev)) {
		vlv_setup_wm_latency(dev);

		dev_priv->display.update_wm = vlv_update_wm;
		dev_priv->display.init_clock_gating =
			cherryview_init_clock_gating;
	} else if (IS_VALLEYVIEW(dev)) {
		vlv_setup_wm_latency(dev);

		dev_priv->display.update_wm = vlv_update_wm;
		dev_priv->display.init_clock_gating =
			valleyview_init_clock_gating;
	} else if (IS_PINEVIEW(dev)) {
		if (!intel_get_cxsr_latency(IS_PINEVIEW_G(dev),
					    dev_priv->is_ddr3,
					    dev_priv->fsb_freq,
					    dev_priv->mem_freq)) {
			DRM_INFO("failed to find known CxSR latency "
				 "(found ddr%s fsb freq %d, mem freq %d), "
				 "disabling CxSR\n",
				 (dev_priv->is_ddr3 == 1) ? "3" : "2",
				 dev_priv->fsb_freq, dev_priv->mem_freq);
			/* Disable CxSR and never update its watermark again */
			intel_set_memory_cxsr(dev_priv, false);
			dev_priv->display.update_wm = NULL;
		} else
			dev_priv->display.update_wm = pineview_update_wm;
		dev_priv->display.init_clock_gating = gen3_init_clock_gating;
	} else if (IS_G4X(dev)) {
		dev_priv->display.update_wm = g4x_update_wm;
		dev_priv->display.init_clock_gating = g4x_init_clock_gating;
	} else if (IS_GEN4(dev)) {
		dev_priv->display.update_wm = i965_update_wm;
		if (IS_CRESTLINE(dev))
			dev_priv->display.init_clock_gating = crestline_init_clock_gating;
		else if (IS_BROADWATER(dev))
			dev_priv->display.init_clock_gating = broadwater_init_clock_gating;
	} else if (IS_GEN3(dev)) {
		dev_priv->display.update_wm = i9xx_update_wm;
		dev_priv->display.get_fifo_size = i9xx_get_fifo_size;
		dev_priv->display.init_clock_gating = gen3_init_clock_gating;
	} else if (IS_GEN2(dev)) {
		if (INTEL_INFO(dev)->num_pipes == 1) {
			dev_priv->display.update_wm = i845_update_wm;
			dev_priv->display.get_fifo_size = i845_get_fifo_size;
		} else {
			dev_priv->display.update_wm = i9xx_update_wm;
			dev_priv->display.get_fifo_size = i830_get_fifo_size;
		}

		if (IS_I85X(dev) || IS_I865G(dev))
			dev_priv->display.init_clock_gating = i85x_init_clock_gating;
		else
			dev_priv->display.init_clock_gating = i830_init_clock_gating;
	} else {
		DRM_ERROR("unexpected fall-through in intel_init_pm\n");
	}
}

int sandybridge_pcode_read(struct drm_i915_private *dev_priv, u32 mbox, u32 *val)
{
	WARN_ON(!mutex_is_locked(&dev_priv->rps.hw_lock));

	if (I915_READ(GEN6_PCODE_MAILBOX) & GEN6_PCODE_READY) {
		DRM_DEBUG_DRIVER("warning: pcode (read) mailbox access failed\n");
		return -EAGAIN;
	}

	I915_WRITE(GEN6_PCODE_DATA, *val);
	I915_WRITE(GEN6_PCODE_DATA1, 0);
	I915_WRITE(GEN6_PCODE_MAILBOX, GEN6_PCODE_READY | mbox);

	if (wait_for((I915_READ(GEN6_PCODE_MAILBOX) & GEN6_PCODE_READY) == 0,
		     500)) {
		DRM_ERROR("timeout waiting for pcode read (%d) to finish\n", mbox);
		return -ETIMEDOUT;
	}

	*val = I915_READ(GEN6_PCODE_DATA);
	I915_WRITE(GEN6_PCODE_DATA, 0);

	return 0;
}

int sandybridge_pcode_write(struct drm_i915_private *dev_priv, u32 mbox, u32 val)
{
	WARN_ON(!mutex_is_locked(&dev_priv->rps.hw_lock));

	if (I915_READ(GEN6_PCODE_MAILBOX) & GEN6_PCODE_READY) {
		DRM_DEBUG_DRIVER("warning: pcode (write) mailbox access failed\n");
		return -EAGAIN;
	}

	I915_WRITE(GEN6_PCODE_DATA, val);
	I915_WRITE(GEN6_PCODE_MAILBOX, GEN6_PCODE_READY | mbox);

	if (wait_for((I915_READ(GEN6_PCODE_MAILBOX) & GEN6_PCODE_READY) == 0,
		     500)) {
		DRM_ERROR("timeout waiting for pcode write (%d) to finish\n", mbox);
		return -ETIMEDOUT;
	}

	I915_WRITE(GEN6_PCODE_DATA, 0);

	return 0;
}

static int vlv_gpu_freq_div(unsigned int czclk_freq)
{
	switch (czclk_freq) {
	case 200:
		return 10;
	case 267:
		return 12;
	case 320:
	case 333:
		return 16;
	case 400:
		return 20;
	default:
		return -1;
	}
}

static int byt_gpu_freq(struct drm_i915_private *dev_priv, int val)
{
	int div, czclk_freq = DIV_ROUND_CLOSEST(dev_priv->czclk_freq, 1000);

	div = vlv_gpu_freq_div(czclk_freq);
	if (div < 0)
		return div;

	return DIV_ROUND_CLOSEST(czclk_freq * (val + 6 - 0xbd), div);
}

static int byt_freq_opcode(struct drm_i915_private *dev_priv, int val)
{
	int mul, czclk_freq = DIV_ROUND_CLOSEST(dev_priv->czclk_freq, 1000);

	mul = vlv_gpu_freq_div(czclk_freq);
	if (mul < 0)
		return mul;

	return DIV_ROUND_CLOSEST(mul * val, czclk_freq) + 0xbd - 6;
}

static int chv_gpu_freq(struct drm_i915_private *dev_priv, int val)
{
	int div, czclk_freq = DIV_ROUND_CLOSEST(dev_priv->czclk_freq, 1000);

	div = vlv_gpu_freq_div(czclk_freq) / 2;
	if (div < 0)
		return div;

	return DIV_ROUND_CLOSEST(czclk_freq * val, 2 * div) / 2;
}

static int chv_freq_opcode(struct drm_i915_private *dev_priv, int val)
{
	int mul, czclk_freq = DIV_ROUND_CLOSEST(dev_priv->czclk_freq, 1000);

	mul = vlv_gpu_freq_div(czclk_freq) / 2;
	if (mul < 0)
		return mul;

	/* CHV needs even values */
	return DIV_ROUND_CLOSEST(val * 2 * mul, czclk_freq) * 2;
}

int intel_gpu_freq(struct drm_i915_private *dev_priv, int val)
{
	if (IS_GEN9(dev_priv->dev))
		return (val * GT_FREQUENCY_MULTIPLIER) / GEN9_FREQ_SCALER;
	else if (IS_CHERRYVIEW(dev_priv->dev))
		return chv_gpu_freq(dev_priv, val);
	else if (IS_VALLEYVIEW(dev_priv->dev))
		return byt_gpu_freq(dev_priv, val);
	else
		return val * GT_FREQUENCY_MULTIPLIER;
}

int intel_freq_opcode(struct drm_i915_private *dev_priv, int val)
{
	if (IS_GEN9(dev_priv->dev))
		return (val * GEN9_FREQ_SCALER) / GT_FREQUENCY_MULTIPLIER;
	else if (IS_CHERRYVIEW(dev_priv->dev))
		return chv_freq_opcode(dev_priv, val);
	else if (IS_VALLEYVIEW(dev_priv->dev))
		return byt_freq_opcode(dev_priv, val);
	else
		return val / GT_FREQUENCY_MULTIPLIER;
}

struct request_boost {
	struct work_struct work;
	struct drm_i915_gem_request *req;
};

static void __intel_rps_boost_work(struct work_struct *work)
{
	struct request_boost *boost = container_of(work, struct request_boost, work);
	struct drm_i915_gem_request *req = boost->req;

	if (!i915_gem_request_completed(req, true))
		gen6_rps_boost(to_i915(req->ring->dev), NULL,
			       req->emitted_jiffies);

	i915_gem_request_unreference__unlocked(req);
	kfree(boost);
}

void intel_queue_rps_boost_for_request(struct drm_device *dev,
				       struct drm_i915_gem_request *req)
{
	struct request_boost *boost;

	if (req == NULL || INTEL_INFO(dev)->gen < 6)
		return;

	if (i915_gem_request_completed(req, true))
		return;

	boost = kmalloc(sizeof(*boost), GFP_ATOMIC);
	if (boost == NULL)
		return;

	i915_gem_request_reference(req);
	boost->req = req;

	INIT_WORK(&boost->work, __intel_rps_boost_work);
	queue_work(to_i915(dev)->wq, &boost->work);
}

void intel_pm_setup(struct drm_device *dev)
{
	struct drm_i915_private *dev_priv = dev->dev_private;

	mutex_init(&dev_priv->rps.hw_lock);
	spin_lock_init(&dev_priv->rps.client_lock);

	INIT_DELAYED_WORK(&dev_priv->rps.delayed_resume_work,
			  intel_gen6_powersave_work);
	INIT_LIST_HEAD(&dev_priv->rps.clients);
	INIT_LIST_HEAD(&dev_priv->rps.semaphores.link);
	INIT_LIST_HEAD(&dev_priv->rps.mmioflips.link);

	dev_priv->pm.suspended = false;
}<|MERGE_RESOLUTION|>--- conflicted
+++ resolved
@@ -113,14 +113,6 @@
 	I915_WRITE(GEN8_UCGCTL6, I915_READ(GEN8_UCGCTL6) |
 		   GEN8_HDCUNIT_CLOCK_GATE_DISABLE_HDCREQ);
 
-<<<<<<< HEAD
-	if (INTEL_REVID(dev) == BXT_REVID_A0) {
-		/*
-		 * Hardware specification requires this bit to be
-		 * set to 1 for A0
-		 */
-		I915_WRITE(TILECTL, I915_READ(TILECTL) | TILECTL_TLBPF);
-=======
 	/* WaStoreMultiplePTEenable:bxt */
 	/* This is a requirement according to Hardware specification */
 	if (INTEL_REVID(dev) == BXT_REVID_A0)
@@ -130,7 +122,6 @@
 	if (INTEL_REVID(dev) == BXT_REVID_A0) {
 		I915_WRITE(GEN7_MISCCPCTL, (I915_READ(GEN7_MISCCPCTL) &
 					    ~GEN8_DOP_CLOCK_GATE_MEDIA_ENABLE));
->>>>>>> 261a27d1
 	}
 }
 
@@ -3160,76 +3151,6 @@
 
 	list_for_each_entry(crtc, &dev->mode_config.crtc_list, head)
 		config->num_pipes_active += to_intel_crtc(crtc)->active;
-<<<<<<< HEAD
-
-	/* FIXME: I don't think we need those two global parameters on SKL */
-	list_for_each_entry(plane, &dev->mode_config.plane_list, head) {
-		struct intel_plane *intel_plane = to_intel_plane(plane);
-
-		config->sprites_enabled |= intel_plane->wm.enabled;
-		config->sprites_scaled |= intel_plane->wm.scaled;
-	}
-}
-
-static void skl_compute_wm_pipe_parameters(struct drm_crtc *crtc,
-					   struct skl_pipe_wm_parameters *p)
-{
-	struct drm_device *dev = crtc->dev;
-	struct intel_crtc *intel_crtc = to_intel_crtc(crtc);
-	enum pipe pipe = intel_crtc->pipe;
-	struct drm_plane *plane;
-	struct drm_framebuffer *fb;
-	int i = 1; /* Index for sprite planes start */
-
-	p->active = intel_crtc->active;
-	if (p->active) {
-		p->pipe_htotal = intel_crtc->config->base.adjusted_mode.crtc_htotal;
-		p->pixel_rate = skl_pipe_pixel_rate(intel_crtc->config);
-
-		fb = crtc->primary->state->fb;
-		/* For planar: Bpp is for uv plane, y_Bpp is for y plane */
-		if (fb) {
-			p->plane[0].enabled = true;
-			p->plane[0].bytes_per_pixel = fb->pixel_format == DRM_FORMAT_NV12 ?
-				drm_format_plane_cpp(fb->pixel_format, 1) :
-				drm_format_plane_cpp(fb->pixel_format, 0);
-			p->plane[0].y_bytes_per_pixel = fb->pixel_format == DRM_FORMAT_NV12 ?
-				drm_format_plane_cpp(fb->pixel_format, 0) : 0;
-			p->plane[0].tiling = fb->modifier[0];
-		} else {
-			p->plane[0].enabled = false;
-			p->plane[0].bytes_per_pixel = 0;
-			p->plane[0].y_bytes_per_pixel = 0;
-			p->plane[0].tiling = DRM_FORMAT_MOD_NONE;
-		}
-		p->plane[0].horiz_pixels = intel_crtc->config->pipe_src_w;
-		p->plane[0].vert_pixels = intel_crtc->config->pipe_src_h;
-		p->plane[0].rotation = crtc->primary->state->rotation;
-
-		fb = crtc->cursor->state->fb;
-		p->cursor.y_bytes_per_pixel = 0;
-		if (fb) {
-			p->cursor.enabled = true;
-			p->cursor.bytes_per_pixel = fb->bits_per_pixel / 8;
-			p->cursor.horiz_pixels = crtc->cursor->state->crtc_w;
-			p->cursor.vert_pixels = crtc->cursor->state->crtc_h;
-		} else {
-			p->cursor.enabled = false;
-			p->cursor.bytes_per_pixel = 0;
-			p->cursor.horiz_pixels = 64;
-			p->cursor.vert_pixels = 64;
-		}
-	}
-
-	list_for_each_entry(plane, &dev->mode_config.plane_list, head) {
-		struct intel_plane *intel_plane = to_intel_plane(plane);
-
-		if (intel_plane->pipe == pipe &&
-			plane->type == DRM_PLANE_TYPE_OVERLAY)
-			p->plane[i++] = intel_plane->wm;
-	}
-=======
->>>>>>> 261a27d1
 }
 
 static bool skl_compute_plane_wm(const struct drm_i915_private *dev_priv,
