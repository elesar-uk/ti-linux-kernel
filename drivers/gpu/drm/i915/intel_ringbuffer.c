/*
 * Copyright © 2008-2010 Intel Corporation
 *
 * Permission is hereby granted, free of charge, to any person obtaining a
 * copy of this software and associated documentation files (the "Software"),
 * to deal in the Software without restriction, including without limitation
 * the rights to use, copy, modify, merge, publish, distribute, sublicense,
 * and/or sell copies of the Software, and to permit persons to whom the
 * Software is furnished to do so, subject to the following conditions:
 *
 * The above copyright notice and this permission notice (including the next
 * paragraph) shall be included in all copies or substantial portions of the
 * Software.
 *
 * THE SOFTWARE IS PROVIDED "AS IS", WITHOUT WARRANTY OF ANY KIND, EXPRESS OR
 * IMPLIED, INCLUDING BUT NOT LIMITED TO THE WARRANTIES OF MERCHANTABILITY,
 * FITNESS FOR A PARTICULAR PURPOSE AND NONINFRINGEMENT.  IN NO EVENT SHALL
 * THE AUTHORS OR COPYRIGHT HOLDERS BE LIABLE FOR ANY CLAIM, DAMAGES OR OTHER
 * LIABILITY, WHETHER IN AN ACTION OF CONTRACT, TORT OR OTHERWISE, ARISING
 * FROM, OUT OF OR IN CONNECTION WITH THE SOFTWARE OR THE USE OR OTHER DEALINGS
 * IN THE SOFTWARE.
 *
 * Authors:
 *    Eric Anholt <eric@anholt.net>
 *    Zou Nan hai <nanhai.zou@intel.com>
 *    Xiang Hai hao<haihao.xiang@intel.com>
 *
 */

#include "drmP.h"
#include "drm.h"
#include "i915_drv.h"
#include "i915_drm.h"
#include "i915_trace.h"
#include "intel_drv.h"

/*
 * 965+ support PIPE_CONTROL commands, which provide finer grained control
 * over cache flushing.
 */
struct pipe_control {
	struct drm_i915_gem_object *obj;
	volatile u32 *cpu_page;
	u32 gtt_offset;
};

static inline int ring_space(struct intel_ring_buffer *ring)
{
	int space = (ring->head & HEAD_ADDR) - (ring->tail + 8);
	if (space < 0)
		space += ring->size;
	return space;
}

static int
render_ring_flush(struct intel_ring_buffer *ring,
		  u32	invalidate_domains,
		  u32	flush_domains)
{
	struct drm_device *dev = ring->dev;
	u32 cmd;
	int ret;

	/*
	 * read/write caches:
	 *
	 * I915_GEM_DOMAIN_RENDER is always invalidated, but is
	 * only flushed if MI_NO_WRITE_FLUSH is unset.  On 965, it is
	 * also flushed at 2d versus 3d pipeline switches.
	 *
	 * read-only caches:
	 *
	 * I915_GEM_DOMAIN_SAMPLER is flushed on pre-965 if
	 * MI_READ_FLUSH is set, and is always flushed on 965.
	 *
	 * I915_GEM_DOMAIN_COMMAND may not exist?
	 *
	 * I915_GEM_DOMAIN_INSTRUCTION, which exists on 965, is
	 * invalidated when MI_EXE_FLUSH is set.
	 *
	 * I915_GEM_DOMAIN_VERTEX, which exists on 965, is
	 * invalidated with every MI_FLUSH.
	 *
	 * TLBs:
	 *
	 * On 965, TLBs associated with I915_GEM_DOMAIN_COMMAND
	 * and I915_GEM_DOMAIN_CPU in are invalidated at PTE write and
	 * I915_GEM_DOMAIN_RENDER and I915_GEM_DOMAIN_SAMPLER
	 * are flushed at any MI_FLUSH.
	 */

	cmd = MI_FLUSH | MI_NO_WRITE_FLUSH;
	if ((invalidate_domains|flush_domains) &
	    I915_GEM_DOMAIN_RENDER)
		cmd &= ~MI_NO_WRITE_FLUSH;
	if (INTEL_INFO(dev)->gen < 4) {
		/*
		 * On the 965, the sampler cache always gets flushed
		 * and this bit is reserved.
		 */
		if (invalidate_domains & I915_GEM_DOMAIN_SAMPLER)
			cmd |= MI_READ_FLUSH;
	}
	if (invalidate_domains & I915_GEM_DOMAIN_INSTRUCTION)
		cmd |= MI_EXE_FLUSH;

	if (invalidate_domains & I915_GEM_DOMAIN_COMMAND &&
	    (IS_G4X(dev) || IS_GEN5(dev)))
		cmd |= MI_INVALIDATE_ISP;

	ret = intel_ring_begin(ring, 2);
	if (ret)
		return ret;

	intel_ring_emit(ring, cmd);
	intel_ring_emit(ring, MI_NOOP);
	intel_ring_advance(ring);

	return 0;
}

/**
 * Emits a PIPE_CONTROL with a non-zero post-sync operation, for
 * implementing two workarounds on gen6.  From section 1.4.7.1
 * "PIPE_CONTROL" of the Sandy Bridge PRM volume 2 part 1:
 *
 * [DevSNB-C+{W/A}] Before any depth stall flush (including those
 * produced by non-pipelined state commands), software needs to first
 * send a PIPE_CONTROL with no bits set except Post-Sync Operation !=
 * 0.
 *
 * [Dev-SNB{W/A}]: Before a PIPE_CONTROL with Write Cache Flush Enable
 * =1, a PIPE_CONTROL with any non-zero post-sync-op is required.
 *
 * And the workaround for these two requires this workaround first:
 *
 * [Dev-SNB{W/A}]: Pipe-control with CS-stall bit set must be sent
 * BEFORE the pipe-control with a post-sync op and no write-cache
 * flushes.
 *
 * And this last workaround is tricky because of the requirements on
 * that bit.  From section 1.4.7.2.3 "Stall" of the Sandy Bridge PRM
 * volume 2 part 1:
 *
 *     "1 of the following must also be set:
 *      - Render Target Cache Flush Enable ([12] of DW1)
 *      - Depth Cache Flush Enable ([0] of DW1)
 *      - Stall at Pixel Scoreboard ([1] of DW1)
 *      - Depth Stall ([13] of DW1)
 *      - Post-Sync Operation ([13] of DW1)
 *      - Notify Enable ([8] of DW1)"
 *
 * The cache flushes require the workaround flush that triggered this
 * one, so we can't use it.  Depth stall would trigger the same.
 * Post-sync nonzero is what triggered this second workaround, so we
 * can't use that one either.  Notify enable is IRQs, which aren't
 * really our business.  That leaves only stall at scoreboard.
 */
static int
intel_emit_post_sync_nonzero_flush(struct intel_ring_buffer *ring)
{
	struct pipe_control *pc = ring->private;
	u32 scratch_addr = pc->gtt_offset + 128;
	int ret;


	ret = intel_ring_begin(ring, 6);
	if (ret)
		return ret;

	intel_ring_emit(ring, GFX_OP_PIPE_CONTROL(5));
	intel_ring_emit(ring, PIPE_CONTROL_CS_STALL |
			PIPE_CONTROL_STALL_AT_SCOREBOARD);
	intel_ring_emit(ring, scratch_addr | PIPE_CONTROL_GLOBAL_GTT); /* address */
	intel_ring_emit(ring, 0); /* low dword */
	intel_ring_emit(ring, 0); /* high dword */
	intel_ring_emit(ring, MI_NOOP);
	intel_ring_advance(ring);

	ret = intel_ring_begin(ring, 6);
	if (ret)
		return ret;

	intel_ring_emit(ring, GFX_OP_PIPE_CONTROL(5));
	intel_ring_emit(ring, PIPE_CONTROL_QW_WRITE);
	intel_ring_emit(ring, scratch_addr | PIPE_CONTROL_GLOBAL_GTT); /* address */
	intel_ring_emit(ring, 0);
	intel_ring_emit(ring, 0);
	intel_ring_emit(ring, MI_NOOP);
	intel_ring_advance(ring);

	return 0;
}

static int
gen6_render_ring_flush(struct intel_ring_buffer *ring,
                         u32 invalidate_domains, u32 flush_domains)
{
	u32 flags = 0;
	struct pipe_control *pc = ring->private;
	u32 scratch_addr = pc->gtt_offset + 128;
	int ret;

	/* Force SNB workarounds for PIPE_CONTROL flushes */
	intel_emit_post_sync_nonzero_flush(ring);

	/* Just flush everything.  Experiments have shown that reducing the
	 * number of bits based on the write domains has little performance
	 * impact.
	 */
	flags |= PIPE_CONTROL_RENDER_TARGET_CACHE_FLUSH;
	flags |= PIPE_CONTROL_INSTRUCTION_CACHE_INVALIDATE;
	flags |= PIPE_CONTROL_TEXTURE_CACHE_INVALIDATE;
	flags |= PIPE_CONTROL_DEPTH_CACHE_FLUSH;
	flags |= PIPE_CONTROL_VF_CACHE_INVALIDATE;
	flags |= PIPE_CONTROL_CONST_CACHE_INVALIDATE;
	flags |= PIPE_CONTROL_STATE_CACHE_INVALIDATE;

	ret = intel_ring_begin(ring, 6);
	if (ret)
		return ret;

	intel_ring_emit(ring, GFX_OP_PIPE_CONTROL(5));
	intel_ring_emit(ring, flags);
	intel_ring_emit(ring, scratch_addr | PIPE_CONTROL_GLOBAL_GTT);
	intel_ring_emit(ring, 0); /* lower dword */
	intel_ring_emit(ring, 0); /* uppwer dword */
	intel_ring_emit(ring, MI_NOOP);
	intel_ring_advance(ring);

	return 0;
}

static void ring_write_tail(struct intel_ring_buffer *ring,
			    u32 value)
{
	drm_i915_private_t *dev_priv = ring->dev->dev_private;
	I915_WRITE_TAIL(ring, value);
}

u32 intel_ring_get_active_head(struct intel_ring_buffer *ring)
{
	drm_i915_private_t *dev_priv = ring->dev->dev_private;
	u32 acthd_reg = INTEL_INFO(ring->dev)->gen >= 4 ?
			RING_ACTHD(ring->mmio_base) : ACTHD;

	return I915_READ(acthd_reg);
}

static int init_ring_common(struct intel_ring_buffer *ring)
{
	drm_i915_private_t *dev_priv = ring->dev->dev_private;
	struct drm_i915_gem_object *obj = ring->obj;
	u32 head;

	/* Stop the ring if it's running. */
	I915_WRITE_CTL(ring, 0);
	I915_WRITE_HEAD(ring, 0);
	ring->write_tail(ring, 0);

	/* Initialize the ring. */
	I915_WRITE_START(ring, obj->gtt_offset);
	head = I915_READ_HEAD(ring) & HEAD_ADDR;

	/* G45 ring initialization fails to reset head to zero */
	if (head != 0) {
		DRM_DEBUG_KMS("%s head not reset to zero "
			      "ctl %08x head %08x tail %08x start %08x\n",
			      ring->name,
			      I915_READ_CTL(ring),
			      I915_READ_HEAD(ring),
			      I915_READ_TAIL(ring),
			      I915_READ_START(ring));

		I915_WRITE_HEAD(ring, 0);

		if (I915_READ_HEAD(ring) & HEAD_ADDR) {
			DRM_ERROR("failed to set %s head to zero "
				  "ctl %08x head %08x tail %08x start %08x\n",
				  ring->name,
				  I915_READ_CTL(ring),
				  I915_READ_HEAD(ring),
				  I915_READ_TAIL(ring),
				  I915_READ_START(ring));
		}
	}

	I915_WRITE_CTL(ring,
			((ring->size - PAGE_SIZE) & RING_NR_PAGES)
			| RING_VALID);

	/* If the head is still not zero, the ring is dead */
	if ((I915_READ_CTL(ring) & RING_VALID) == 0 ||
	    I915_READ_START(ring) != obj->gtt_offset ||
	    (I915_READ_HEAD(ring) & HEAD_ADDR) != 0) {
		DRM_ERROR("%s initialization failed "
				"ctl %08x head %08x tail %08x start %08x\n",
				ring->name,
				I915_READ_CTL(ring),
				I915_READ_HEAD(ring),
				I915_READ_TAIL(ring),
				I915_READ_START(ring));
		return -EIO;
	}

	if (!drm_core_check_feature(ring->dev, DRIVER_MODESET))
		i915_kernel_lost_context(ring->dev);
	else {
		ring->head = I915_READ_HEAD(ring);
		ring->tail = I915_READ_TAIL(ring) & TAIL_ADDR;
		ring->space = ring_space(ring);
	}

	return 0;
}

static int
init_pipe_control(struct intel_ring_buffer *ring)
{
	struct pipe_control *pc;
	struct drm_i915_gem_object *obj;
	int ret;

	if (ring->private)
		return 0;

	pc = kmalloc(sizeof(*pc), GFP_KERNEL);
	if (!pc)
		return -ENOMEM;

	obj = i915_gem_alloc_object(ring->dev, 4096);
	if (obj == NULL) {
		DRM_ERROR("Failed to allocate seqno page\n");
		ret = -ENOMEM;
		goto err;
	}

	i915_gem_object_set_cache_level(obj, I915_CACHE_LLC);

	ret = i915_gem_object_pin(obj, 4096, true);
	if (ret)
		goto err_unref;

	pc->gtt_offset = obj->gtt_offset;
	pc->cpu_page =  kmap(obj->pages[0]);
	if (pc->cpu_page == NULL)
		goto err_unpin;

	pc->obj = obj;
	ring->private = pc;
	return 0;

err_unpin:
	i915_gem_object_unpin(obj);
err_unref:
	drm_gem_object_unreference(&obj->base);
err:
	kfree(pc);
	return ret;
}

static void
cleanup_pipe_control(struct intel_ring_buffer *ring)
{
	struct pipe_control *pc = ring->private;
	struct drm_i915_gem_object *obj;

	if (!ring->private)
		return;

	obj = pc->obj;
	kunmap(obj->pages[0]);
	i915_gem_object_unpin(obj);
	drm_gem_object_unreference(&obj->base);

	kfree(pc);
	ring->private = NULL;
}

static int init_render_ring(struct intel_ring_buffer *ring)
{
	struct drm_device *dev = ring->dev;
	struct drm_i915_private *dev_priv = dev->dev_private;
	int ret = init_ring_common(ring);

	if (INTEL_INFO(dev)->gen > 3) {
		int mode = VS_TIMER_DISPATCH << 16 | VS_TIMER_DISPATCH;
		I915_WRITE(MI_MODE, mode);
		if (IS_GEN7(dev))
			I915_WRITE(GFX_MODE_GEN7,
				   GFX_MODE_DISABLE(GFX_TLB_INVALIDATE_ALWAYS) |
				   GFX_MODE_ENABLE(GFX_REPLAY_MODE));
	}

	if (INTEL_INFO(dev)->gen >= 5) {
		ret = init_pipe_control(ring);
		if (ret)
			return ret;
	}

	if (INTEL_INFO(dev)->gen >= 6) {
		I915_WRITE(INSTPM,
			   INSTPM_FORCE_ORDERING << 16 | INSTPM_FORCE_ORDERING);
	}

	return ret;
}

static void render_ring_cleanup(struct intel_ring_buffer *ring)
{
	if (!ring->private)
		return;

	cleanup_pipe_control(ring);
}

static void
update_mboxes(struct intel_ring_buffer *ring,
	    u32 seqno,
	    u32 mmio_offset)
{
	intel_ring_emit(ring, MI_SEMAPHORE_MBOX |
			      MI_SEMAPHORE_GLOBAL_GTT |
			      MI_SEMAPHORE_REGISTER |
			      MI_SEMAPHORE_UPDATE);
	intel_ring_emit(ring, seqno);
	intel_ring_emit(ring, mmio_offset);
}

/**
 * gen6_add_request - Update the semaphore mailbox registers
 * 
 * @ring - ring that is adding a request
 * @seqno - return seqno stuck into the ring
 *
 * Update the mailbox registers in the *other* rings with the current seqno.
 * This acts like a signal in the canonical semaphore.
 */
static int
gen6_add_request(struct intel_ring_buffer *ring,
		 u32 *seqno)
{
	u32 mbox1_reg;
	u32 mbox2_reg;
	int ret;

	ret = intel_ring_begin(ring, 10);
	if (ret)
		return ret;

	mbox1_reg = ring->signal_mbox[0];
	mbox2_reg = ring->signal_mbox[1];

	*seqno = i915_gem_next_request_seqno(ring);

	update_mboxes(ring, *seqno, mbox1_reg);
	update_mboxes(ring, *seqno, mbox2_reg);
	intel_ring_emit(ring, MI_STORE_DWORD_INDEX);
	intel_ring_emit(ring, I915_GEM_HWS_INDEX << MI_STORE_DWORD_INDEX_SHIFT);
	intel_ring_emit(ring, *seqno);
	intel_ring_emit(ring, MI_USER_INTERRUPT);
	intel_ring_advance(ring);

	return 0;
}

/**
 * intel_ring_sync - sync the waiter to the signaller on seqno
 *
 * @waiter - ring that is waiting
 * @signaller - ring which has, or will signal
 * @seqno - seqno which the waiter will block on
 */
static int
intel_ring_sync(struct intel_ring_buffer *waiter,
		struct intel_ring_buffer *signaller,
		int ring,
		u32 seqno)
{
	int ret;
	u32 dw1 = MI_SEMAPHORE_MBOX |
		  MI_SEMAPHORE_COMPARE |
		  MI_SEMAPHORE_REGISTER;

	ret = intel_ring_begin(waiter, 4);
	if (ret)
		return ret;

	intel_ring_emit(waiter, dw1 | signaller->semaphore_register[ring]);
	intel_ring_emit(waiter, seqno);
	intel_ring_emit(waiter, 0);
	intel_ring_emit(waiter, MI_NOOP);
	intel_ring_advance(waiter);

	return 0;
}

/* VCS->RCS (RVSYNC) or BCS->RCS (RBSYNC) */
int
render_ring_sync_to(struct intel_ring_buffer *waiter,
		    struct intel_ring_buffer *signaller,
		    u32 seqno)
{
	WARN_ON(signaller->semaphore_register[RCS] == MI_SEMAPHORE_SYNC_INVALID);
	return intel_ring_sync(waiter,
			       signaller,
			       RCS,
			       seqno);
}

/* RCS->VCS (VRSYNC) or BCS->VCS (VBSYNC) */
int
gen6_bsd_ring_sync_to(struct intel_ring_buffer *waiter,
		      struct intel_ring_buffer *signaller,
		      u32 seqno)
{
	WARN_ON(signaller->semaphore_register[VCS] == MI_SEMAPHORE_SYNC_INVALID);
	return intel_ring_sync(waiter,
			       signaller,
			       VCS,
			       seqno);
}

/* RCS->BCS (BRSYNC) or VCS->BCS (BVSYNC) */
int
gen6_blt_ring_sync_to(struct intel_ring_buffer *waiter,
		      struct intel_ring_buffer *signaller,
		      u32 seqno)
{
	WARN_ON(signaller->semaphore_register[BCS] == MI_SEMAPHORE_SYNC_INVALID);
	return intel_ring_sync(waiter,
			       signaller,
			       BCS,
			       seqno);
}



#define PIPE_CONTROL_FLUSH(ring__, addr__)					\
do {									\
	intel_ring_emit(ring__, GFX_OP_PIPE_CONTROL(4) | PIPE_CONTROL_QW_WRITE |		\
		 PIPE_CONTROL_DEPTH_STALL);				\
	intel_ring_emit(ring__, (addr__) | PIPE_CONTROL_GLOBAL_GTT);			\
	intel_ring_emit(ring__, 0);							\
	intel_ring_emit(ring__, 0);							\
} while (0)

static int
pc_render_add_request(struct intel_ring_buffer *ring,
		      u32 *result)
{
	u32 seqno = i915_gem_next_request_seqno(ring);
	struct pipe_control *pc = ring->private;
	u32 scratch_addr = pc->gtt_offset + 128;
	int ret;

	/* For Ironlake, MI_USER_INTERRUPT was deprecated and apparently
	 * incoherent with writes to memory, i.e. completely fubar,
	 * so we need to use PIPE_NOTIFY instead.
	 *
	 * However, we also need to workaround the qword write
	 * incoherence by flushing the 6 PIPE_NOTIFY buffers out to
	 * memory before requesting an interrupt.
	 */
	ret = intel_ring_begin(ring, 32);
	if (ret)
		return ret;

	intel_ring_emit(ring, GFX_OP_PIPE_CONTROL(4) | PIPE_CONTROL_QW_WRITE |
			PIPE_CONTROL_WRITE_FLUSH |
			PIPE_CONTROL_TEXTURE_CACHE_INVALIDATE);
	intel_ring_emit(ring, pc->gtt_offset | PIPE_CONTROL_GLOBAL_GTT);
	intel_ring_emit(ring, seqno);
	intel_ring_emit(ring, 0);
	PIPE_CONTROL_FLUSH(ring, scratch_addr);
	scratch_addr += 128; /* write to separate cachelines */
	PIPE_CONTROL_FLUSH(ring, scratch_addr);
	scratch_addr += 128;
	PIPE_CONTROL_FLUSH(ring, scratch_addr);
	scratch_addr += 128;
	PIPE_CONTROL_FLUSH(ring, scratch_addr);
	scratch_addr += 128;
	PIPE_CONTROL_FLUSH(ring, scratch_addr);
	scratch_addr += 128;
	PIPE_CONTROL_FLUSH(ring, scratch_addr);

	intel_ring_emit(ring, GFX_OP_PIPE_CONTROL(4) | PIPE_CONTROL_QW_WRITE |
			PIPE_CONTROL_WRITE_FLUSH |
			PIPE_CONTROL_TEXTURE_CACHE_INVALIDATE |
			PIPE_CONTROL_NOTIFY);
	intel_ring_emit(ring, pc->gtt_offset | PIPE_CONTROL_GLOBAL_GTT);
	intel_ring_emit(ring, seqno);
	intel_ring_emit(ring, 0);
	intel_ring_advance(ring);

	*result = seqno;
	return 0;
}

static int
render_ring_add_request(struct intel_ring_buffer *ring,
			u32 *result)
{
	u32 seqno = i915_gem_next_request_seqno(ring);
	int ret;

	ret = intel_ring_begin(ring, 4);
	if (ret)
		return ret;

	intel_ring_emit(ring, MI_STORE_DWORD_INDEX);
	intel_ring_emit(ring, I915_GEM_HWS_INDEX << MI_STORE_DWORD_INDEX_SHIFT);
	intel_ring_emit(ring, seqno);
	intel_ring_emit(ring, MI_USER_INTERRUPT);
	intel_ring_advance(ring);

	*result = seqno;
	return 0;
}

static u32
gen6_ring_get_seqno(struct intel_ring_buffer *ring)
{
	struct drm_device *dev = ring->dev;

	/* Workaround to force correct ordering between irq and seqno writes on
	 * ivb (and maybe also on snb) by reading from a CS register (like
	 * ACTHD) before reading the status page. */
	if (IS_GEN7(dev))
		intel_ring_get_active_head(ring);
	return intel_read_status_page(ring, I915_GEM_HWS_INDEX);
}

static u32
ring_get_seqno(struct intel_ring_buffer *ring)
{
	return intel_read_status_page(ring, I915_GEM_HWS_INDEX);
}

static u32
pc_render_get_seqno(struct intel_ring_buffer *ring)
{
	struct pipe_control *pc = ring->private;
	return pc->cpu_page[0];
}

static void
ironlake_enable_irq(drm_i915_private_t *dev_priv, u32 mask)
{
	dev_priv->gt_irq_mask &= ~mask;
	I915_WRITE(GTIMR, dev_priv->gt_irq_mask);
	POSTING_READ(GTIMR);
}

static void
ironlake_disable_irq(drm_i915_private_t *dev_priv, u32 mask)
{
	dev_priv->gt_irq_mask |= mask;
	I915_WRITE(GTIMR, dev_priv->gt_irq_mask);
	POSTING_READ(GTIMR);
}

static void
i915_enable_irq(drm_i915_private_t *dev_priv, u32 mask)
{
	dev_priv->irq_mask &= ~mask;
	I915_WRITE(IMR, dev_priv->irq_mask);
	POSTING_READ(IMR);
}

static void
i915_disable_irq(drm_i915_private_t *dev_priv, u32 mask)
{
	dev_priv->irq_mask |= mask;
	I915_WRITE(IMR, dev_priv->irq_mask);
	POSTING_READ(IMR);
}

static bool
render_ring_get_irq(struct intel_ring_buffer *ring)
{
	struct drm_device *dev = ring->dev;
	drm_i915_private_t *dev_priv = dev->dev_private;

	if (!dev->irq_enabled)
		return false;

	spin_lock(&ring->irq_lock);
	if (ring->irq_refcount++ == 0) {
		if (HAS_PCH_SPLIT(dev))
			ironlake_enable_irq(dev_priv,
					    GT_PIPE_NOTIFY | GT_USER_INTERRUPT);
		else
			i915_enable_irq(dev_priv, I915_USER_INTERRUPT);
	}
	spin_unlock(&ring->irq_lock);

	return true;
}

static void
render_ring_put_irq(struct intel_ring_buffer *ring)
{
	struct drm_device *dev = ring->dev;
	drm_i915_private_t *dev_priv = dev->dev_private;

	spin_lock(&ring->irq_lock);
	if (--ring->irq_refcount == 0) {
		if (HAS_PCH_SPLIT(dev))
			ironlake_disable_irq(dev_priv,
					     GT_USER_INTERRUPT |
					     GT_PIPE_NOTIFY);
		else
			i915_disable_irq(dev_priv, I915_USER_INTERRUPT);
	}
	spin_unlock(&ring->irq_lock);
}

void intel_ring_setup_status_page(struct intel_ring_buffer *ring)
{
	struct drm_device *dev = ring->dev;
	drm_i915_private_t *dev_priv = ring->dev->dev_private;
	u32 mmio = 0;

	/* The ring status page addresses are no longer next to the rest of
	 * the ring registers as of gen7.
	 */
	if (IS_GEN7(dev)) {
		switch (ring->id) {
		case RCS:
			mmio = RENDER_HWS_PGA_GEN7;
			break;
		case BCS:
			mmio = BLT_HWS_PGA_GEN7;
			break;
		case VCS:
			mmio = BSD_HWS_PGA_GEN7;
			break;
		}
	} else if (IS_GEN6(ring->dev)) {
		mmio = RING_HWS_PGA_GEN6(ring->mmio_base);
	} else {
		mmio = RING_HWS_PGA(ring->mmio_base);
	}

	I915_WRITE(mmio, (u32)ring->status_page.gfx_addr);
	POSTING_READ(mmio);
}

static int
bsd_ring_flush(struct intel_ring_buffer *ring,
	       u32     invalidate_domains,
	       u32     flush_domains)
{
	int ret;

	ret = intel_ring_begin(ring, 2);
	if (ret)
		return ret;

	intel_ring_emit(ring, MI_FLUSH);
	intel_ring_emit(ring, MI_NOOP);
	intel_ring_advance(ring);
	return 0;
}

static int
ring_add_request(struct intel_ring_buffer *ring,
		 u32 *result)
{
	u32 seqno;
	int ret;

	ret = intel_ring_begin(ring, 4);
	if (ret)
		return ret;

	seqno = i915_gem_next_request_seqno(ring);

	intel_ring_emit(ring, MI_STORE_DWORD_INDEX);
	intel_ring_emit(ring, I915_GEM_HWS_INDEX << MI_STORE_DWORD_INDEX_SHIFT);
	intel_ring_emit(ring, seqno);
	intel_ring_emit(ring, MI_USER_INTERRUPT);
	intel_ring_advance(ring);

	*result = seqno;
	return 0;
}

static bool
gen6_ring_get_irq(struct intel_ring_buffer *ring, u32 gflag, u32 rflag)
{
	struct drm_device *dev = ring->dev;
	drm_i915_private_t *dev_priv = dev->dev_private;

	if (!dev->irq_enabled)
	       return false;

	/* It looks like we need to prevent the gt from suspending while waiting
	 * for an notifiy irq, otherwise irqs seem to get lost on at least the
	 * blt/bsd rings on ivb. */
	gen6_gt_force_wake_get(dev_priv);

	spin_lock(&ring->irq_lock);
	if (ring->irq_refcount++ == 0) {
		ring->irq_mask &= ~rflag;
		I915_WRITE_IMR(ring, ring->irq_mask);
		ironlake_enable_irq(dev_priv, gflag);
	}
	spin_unlock(&ring->irq_lock);

	return true;
}

static void
gen6_ring_put_irq(struct intel_ring_buffer *ring, u32 gflag, u32 rflag)
{
	struct drm_device *dev = ring->dev;
	drm_i915_private_t *dev_priv = dev->dev_private;

	spin_lock(&ring->irq_lock);
	if (--ring->irq_refcount == 0) {
		ring->irq_mask |= rflag;
		I915_WRITE_IMR(ring, ring->irq_mask);
		ironlake_disable_irq(dev_priv, gflag);
	}
	spin_unlock(&ring->irq_lock);

	gen6_gt_force_wake_put(dev_priv);
}

static bool
bsd_ring_get_irq(struct intel_ring_buffer *ring)
{
	struct drm_device *dev = ring->dev;
	drm_i915_private_t *dev_priv = dev->dev_private;

	if (!dev->irq_enabled)
		return false;

	spin_lock(&ring->irq_lock);
	if (ring->irq_refcount++ == 0) {
		if (IS_G4X(dev))
			i915_enable_irq(dev_priv, I915_BSD_USER_INTERRUPT);
		else
			ironlake_enable_irq(dev_priv, GT_BSD_USER_INTERRUPT);
	}
	spin_unlock(&ring->irq_lock);

	return true;
}
static void
bsd_ring_put_irq(struct intel_ring_buffer *ring)
{
	struct drm_device *dev = ring->dev;
	drm_i915_private_t *dev_priv = dev->dev_private;

	spin_lock(&ring->irq_lock);
	if (--ring->irq_refcount == 0) {
		if (IS_G4X(dev))
			i915_disable_irq(dev_priv, I915_BSD_USER_INTERRUPT);
		else
			ironlake_disable_irq(dev_priv, GT_BSD_USER_INTERRUPT);
	}
	spin_unlock(&ring->irq_lock);
}

static int
ring_dispatch_execbuffer(struct intel_ring_buffer *ring, u32 offset, u32 length)
{
	int ret;

	ret = intel_ring_begin(ring, 2);
	if (ret)
		return ret;

	intel_ring_emit(ring,
			MI_BATCH_BUFFER_START | (2 << 6) |
			MI_BATCH_NON_SECURE_I965);
	intel_ring_emit(ring, offset);
	intel_ring_advance(ring);

	return 0;
}

static int
render_ring_dispatch_execbuffer(struct intel_ring_buffer *ring,
				u32 offset, u32 len)
{
	struct drm_device *dev = ring->dev;
	int ret;

	if (IS_I830(dev) || IS_845G(dev)) {
		ret = intel_ring_begin(ring, 4);
		if (ret)
			return ret;

		intel_ring_emit(ring, MI_BATCH_BUFFER);
		intel_ring_emit(ring, offset | MI_BATCH_NON_SECURE);
		intel_ring_emit(ring, offset + len - 8);
		intel_ring_emit(ring, 0);
	} else {
		ret = intel_ring_begin(ring, 2);
		if (ret)
			return ret;

		if (INTEL_INFO(dev)->gen >= 4) {
			intel_ring_emit(ring,
					MI_BATCH_BUFFER_START | (2 << 6) |
					MI_BATCH_NON_SECURE_I965);
			intel_ring_emit(ring, offset);
		} else {
			intel_ring_emit(ring,
					MI_BATCH_BUFFER_START | (2 << 6));
			intel_ring_emit(ring, offset | MI_BATCH_NON_SECURE);
		}
	}
	intel_ring_advance(ring);

	return 0;
}

static void cleanup_status_page(struct intel_ring_buffer *ring)
{
	drm_i915_private_t *dev_priv = ring->dev->dev_private;
	struct drm_i915_gem_object *obj;

	obj = ring->status_page.obj;
	if (obj == NULL)
		return;

	kunmap(obj->pages[0]);
	i915_gem_object_unpin(obj);
	drm_gem_object_unreference(&obj->base);
	ring->status_page.obj = NULL;

	memset(&dev_priv->hws_map, 0, sizeof(dev_priv->hws_map));
}

static int init_status_page(struct intel_ring_buffer *ring)
{
	struct drm_device *dev = ring->dev;
	drm_i915_private_t *dev_priv = dev->dev_private;
	struct drm_i915_gem_object *obj;
	int ret;

	obj = i915_gem_alloc_object(dev, 4096);
	if (obj == NULL) {
		DRM_ERROR("Failed to allocate status page\n");
		ret = -ENOMEM;
		goto err;
	}

	i915_gem_object_set_cache_level(obj, I915_CACHE_LLC);

	ret = i915_gem_object_pin(obj, 4096, true);
	if (ret != 0) {
		goto err_unref;
	}

	ring->status_page.gfx_addr = obj->gtt_offset;
	ring->status_page.page_addr = kmap(obj->pages[0]);
	if (ring->status_page.page_addr == NULL) {
		memset(&dev_priv->hws_map, 0, sizeof(dev_priv->hws_map));
		goto err_unpin;
	}
	ring->status_page.obj = obj;
	memset(ring->status_page.page_addr, 0, PAGE_SIZE);

	intel_ring_setup_status_page(ring);
	DRM_DEBUG_DRIVER("%s hws offset: 0x%08x\n",
			ring->name, ring->status_page.gfx_addr);

	return 0;

err_unpin:
	i915_gem_object_unpin(obj);
err_unref:
	drm_gem_object_unreference(&obj->base);
err:
	return ret;
}

int intel_init_ring_buffer(struct drm_device *dev,
			   struct intel_ring_buffer *ring)
{
	struct drm_i915_gem_object *obj;
	int ret;

	ring->dev = dev;
	INIT_LIST_HEAD(&ring->active_list);
	INIT_LIST_HEAD(&ring->request_list);
	INIT_LIST_HEAD(&ring->gpu_write_list);

	init_waitqueue_head(&ring->irq_queue);
	spin_lock_init(&ring->irq_lock);
	ring->irq_mask = ~0;

	if (I915_NEED_GFX_HWS(dev)) {
		ret = init_status_page(ring);
		if (ret)
			return ret;
	}

	obj = i915_gem_alloc_object(dev, ring->size);
	if (obj == NULL) {
		DRM_ERROR("Failed to allocate ringbuffer\n");
		ret = -ENOMEM;
		goto err_hws;
	}

	ring->obj = obj;

	ret = i915_gem_object_pin(obj, PAGE_SIZE, true);
	if (ret)
		goto err_unref;

	ring->map.size = ring->size;
	ring->map.offset = dev->agp->base + obj->gtt_offset;
	ring->map.type = 0;
	ring->map.flags = 0;
	ring->map.mtrr = 0;

	drm_core_ioremap_wc(&ring->map, dev);
	if (ring->map.handle == NULL) {
		DRM_ERROR("Failed to map ringbuffer.\n");
		ret = -EINVAL;
		goto err_unpin;
	}

	ring->virtual_start = ring->map.handle;
	ret = ring->init(ring);
	if (ret)
		goto err_unmap;

	/* Workaround an erratum on the i830 which causes a hang if
	 * the TAIL pointer points to within the last 2 cachelines
	 * of the buffer.
	 */
	ring->effective_size = ring->size;
	if (IS_I830(ring->dev))
		ring->effective_size -= 128;

	return 0;

err_unmap:
	drm_core_ioremapfree(&ring->map, dev);
err_unpin:
	i915_gem_object_unpin(obj);
err_unref:
	drm_gem_object_unreference(&obj->base);
	ring->obj = NULL;
err_hws:
	cleanup_status_page(ring);
	return ret;
}

void intel_cleanup_ring_buffer(struct intel_ring_buffer *ring)
{
	struct drm_i915_private *dev_priv;
	int ret;

	if (ring->obj == NULL)
		return;

	/* Disable the ring buffer. The ring must be idle at this point */
	dev_priv = ring->dev->dev_private;
	ret = intel_wait_ring_idle(ring);
	if (ret)
		DRM_ERROR("failed to quiesce %s whilst cleaning up: %d\n",
			  ring->name, ret);

	I915_WRITE_CTL(ring, 0);

	drm_core_ioremapfree(&ring->map, ring->dev);

	i915_gem_object_unpin(ring->obj);
	drm_gem_object_unreference(&ring->obj->base);
	ring->obj = NULL;

	if (ring->cleanup)
		ring->cleanup(ring);

	cleanup_status_page(ring);
}

static int intel_wrap_ring_buffer(struct intel_ring_buffer *ring)
{
	unsigned int *virt;
	int rem = ring->size - ring->tail;

	if (ring->space < rem) {
		int ret = intel_wait_ring_buffer(ring, rem);
		if (ret)
			return ret;
	}

	virt = (unsigned int *)(ring->virtual_start + ring->tail);
	rem /= 8;
	while (rem--) {
		*virt++ = MI_NOOP;
		*virt++ = MI_NOOP;
	}

	ring->tail = 0;
	ring->space = ring_space(ring);

	return 0;
}

static int intel_ring_wait_seqno(struct intel_ring_buffer *ring, u32 seqno)
{
<<<<<<< HEAD
	struct drm_device *dev = ring->dev;
	struct drm_i915_private *dev_priv = dev->dev_private;
	unsigned long end;
=======
	struct drm_i915_private *dev_priv = ring->dev->dev_private;
	bool was_interruptible;
	int ret;

	/* XXX As we have not yet audited all the paths to check that
	 * they are ready for ERESTARTSYS from intel_ring_begin, do not
	 * allow us to be interruptible by a signal.
	 */
	was_interruptible = dev_priv->mm.interruptible;
	dev_priv->mm.interruptible = false;

	ret = i915_wait_request(ring, seqno, true);

	dev_priv->mm.interruptible = was_interruptible;

	return ret;
}

static int intel_ring_wait_request(struct intel_ring_buffer *ring, int n)
{
	struct drm_i915_gem_request *request;
	u32 seqno = 0;
	int ret;

	i915_gem_retire_requests_ring(ring);

	if (ring->last_retired_head != -1) {
		ring->head = ring->last_retired_head;
		ring->last_retired_head = -1;
		ring->space = ring_space(ring);
		if (ring->space >= n)
			return 0;
	}
>>>>>>> 942d34bd

	list_for_each_entry(request, &ring->request_list, list) {
		int space;

		if (request->tail == -1)
			continue;

		space = request->tail - (ring->tail + 8);
		if (space < 0)
			space += ring->size;
		if (space >= n) {
			seqno = request->seqno;
			break;
		}

		/* Consume this request in case we need more space than
		 * is available and so need to prevent a race between
		 * updating last_retired_head and direct reads of
		 * I915_RING_HEAD. It also provides a nice sanity check.
		 */
		request->tail = -1;
	}

	if (seqno == 0)
		return -ENOSPC;

	ret = intel_ring_wait_seqno(ring, seqno);
	if (ret)
		return ret;

	if (WARN_ON(ring->last_retired_head == -1))
		return -ENOSPC;

	ring->head = ring->last_retired_head;
	ring->last_retired_head = -1;
	ring->space = ring_space(ring);
	if (WARN_ON(ring->space < n))
		return -ENOSPC;

	return 0;
}

int intel_wait_ring_buffer(struct intel_ring_buffer *ring, int n)
{
	struct drm_device *dev = ring->dev;
	struct drm_i915_private *dev_priv = dev->dev_private;
	unsigned long end;
	int ret;

	ret = intel_ring_wait_request(ring, n);
	if (ret != -ENOSPC)
		return ret;

	trace_i915_ring_wait_begin(ring);
	if (drm_core_check_feature(dev, DRIVER_GEM))
		/* With GEM the hangcheck timer should kick us out of the loop,
		 * leaving it early runs the risk of corrupting GEM state (due
		 * to running on almost untested codepaths). But on resume
		 * timers don't work yet, so prevent a complete hang in that
		 * case by choosing an insanely large timeout. */
		end = jiffies + 60 * HZ;
	else
		end = jiffies + 3 * HZ;

	do {
		ring->head = I915_READ_HEAD(ring);
		ring->space = ring_space(ring);
		if (ring->space >= n) {
			trace_i915_ring_wait_end(ring);
			return 0;
		}

		if (dev->primary->master) {
			struct drm_i915_master_private *master_priv = dev->primary->master->driver_priv;
			if (master_priv->sarea_priv)
				master_priv->sarea_priv->perf_boxes |= I915_BOX_WAIT;
		}

		msleep(1);
		if (atomic_read(&dev_priv->mm.wedged))
			return -EAGAIN;
	} while (!time_after(jiffies, end));
	trace_i915_ring_wait_end(ring);
	return -EBUSY;
}

int intel_ring_begin(struct intel_ring_buffer *ring,
		     int num_dwords)
{
	struct drm_i915_private *dev_priv = ring->dev->dev_private;
	int n = 4*num_dwords;
	int ret;

	if (unlikely(atomic_read(&dev_priv->mm.wedged)))
		return -EIO;

	if (unlikely(ring->tail + n > ring->effective_size)) {
		ret = intel_wrap_ring_buffer(ring);
		if (unlikely(ret))
			return ret;
	}

	if (unlikely(ring->space < n)) {
		ret = intel_wait_ring_buffer(ring, n);
		if (unlikely(ret))
			return ret;
	}

	ring->space -= n;
	return 0;
}

void intel_ring_advance(struct intel_ring_buffer *ring)
{
	ring->tail &= ring->size - 1;
	ring->write_tail(ring, ring->tail);
}

static const struct intel_ring_buffer render_ring = {
	.name			= "render ring",
	.id			= RCS,
	.mmio_base		= RENDER_RING_BASE,
	.size			= 32 * PAGE_SIZE,
	.init			= init_render_ring,
	.write_tail		= ring_write_tail,
	.flush			= render_ring_flush,
	.add_request		= render_ring_add_request,
	.get_seqno		= ring_get_seqno,
	.irq_get		= render_ring_get_irq,
	.irq_put		= render_ring_put_irq,
	.dispatch_execbuffer	= render_ring_dispatch_execbuffer,
	.cleanup		= render_ring_cleanup,
	.sync_to		= render_ring_sync_to,
	.semaphore_register	= {MI_SEMAPHORE_SYNC_INVALID,
				   MI_SEMAPHORE_SYNC_RV,
				   MI_SEMAPHORE_SYNC_RB},
	.signal_mbox		= {GEN6_VRSYNC, GEN6_BRSYNC},
};

/* ring buffer for bit-stream decoder */

static const struct intel_ring_buffer bsd_ring = {
	.name                   = "bsd ring",
	.id			= VCS,
	.mmio_base		= BSD_RING_BASE,
	.size			= 32 * PAGE_SIZE,
	.init			= init_ring_common,
	.write_tail		= ring_write_tail,
	.flush			= bsd_ring_flush,
	.add_request		= ring_add_request,
	.get_seqno		= ring_get_seqno,
	.irq_get		= bsd_ring_get_irq,
	.irq_put		= bsd_ring_put_irq,
	.dispatch_execbuffer	= ring_dispatch_execbuffer,
};


static void gen6_bsd_ring_write_tail(struct intel_ring_buffer *ring,
				     u32 value)
{
	drm_i915_private_t *dev_priv = ring->dev->dev_private;

       /* Every tail move must follow the sequence below */
	I915_WRITE(GEN6_BSD_SLEEP_PSMI_CONTROL,
		GEN6_BSD_SLEEP_PSMI_CONTROL_RC_ILDL_MESSAGE_MODIFY_MASK |
		GEN6_BSD_SLEEP_PSMI_CONTROL_RC_ILDL_MESSAGE_DISABLE);
	I915_WRITE(GEN6_BSD_RNCID, 0x0);

	if (wait_for((I915_READ(GEN6_BSD_SLEEP_PSMI_CONTROL) &
		GEN6_BSD_SLEEP_PSMI_CONTROL_IDLE_INDICATOR) == 0,
		50))
	DRM_ERROR("timed out waiting for IDLE Indicator\n");

	I915_WRITE_TAIL(ring, value);
	I915_WRITE(GEN6_BSD_SLEEP_PSMI_CONTROL,
		GEN6_BSD_SLEEP_PSMI_CONTROL_RC_ILDL_MESSAGE_MODIFY_MASK |
		GEN6_BSD_SLEEP_PSMI_CONTROL_RC_ILDL_MESSAGE_ENABLE);
}

static int gen6_ring_flush(struct intel_ring_buffer *ring,
			   u32 invalidate, u32 flush)
{
	uint32_t cmd;
	int ret;

	ret = intel_ring_begin(ring, 4);
	if (ret)
		return ret;

	cmd = MI_FLUSH_DW;
	if (invalidate & I915_GEM_GPU_DOMAINS)
		cmd |= MI_INVALIDATE_TLB | MI_INVALIDATE_BSD;
	intel_ring_emit(ring, cmd);
	intel_ring_emit(ring, 0);
	intel_ring_emit(ring, 0);
	intel_ring_emit(ring, MI_NOOP);
	intel_ring_advance(ring);
	return 0;
}

static int
gen6_ring_dispatch_execbuffer(struct intel_ring_buffer *ring,
			      u32 offset, u32 len)
{
	int ret;

	ret = intel_ring_begin(ring, 2);
	if (ret)
		return ret;

	intel_ring_emit(ring, MI_BATCH_BUFFER_START | MI_BATCH_NON_SECURE_I965);
	/* bit0-7 is the length on GEN6+ */
	intel_ring_emit(ring, offset);
	intel_ring_advance(ring);

	return 0;
}

static bool
gen6_render_ring_get_irq(struct intel_ring_buffer *ring)
{
	return gen6_ring_get_irq(ring,
				 GT_USER_INTERRUPT,
				 GEN6_RENDER_USER_INTERRUPT);
}

static void
gen6_render_ring_put_irq(struct intel_ring_buffer *ring)
{
	return gen6_ring_put_irq(ring,
				 GT_USER_INTERRUPT,
				 GEN6_RENDER_USER_INTERRUPT);
}

static bool
gen6_bsd_ring_get_irq(struct intel_ring_buffer *ring)
{
	return gen6_ring_get_irq(ring,
				 GT_GEN6_BSD_USER_INTERRUPT,
				 GEN6_BSD_USER_INTERRUPT);
}

static void
gen6_bsd_ring_put_irq(struct intel_ring_buffer *ring)
{
	return gen6_ring_put_irq(ring,
				 GT_GEN6_BSD_USER_INTERRUPT,
				 GEN6_BSD_USER_INTERRUPT);
}

/* ring buffer for Video Codec for Gen6+ */
static const struct intel_ring_buffer gen6_bsd_ring = {
	.name			= "gen6 bsd ring",
	.id			= VCS,
	.mmio_base		= GEN6_BSD_RING_BASE,
	.size			= 32 * PAGE_SIZE,
	.init			= init_ring_common,
	.write_tail		= gen6_bsd_ring_write_tail,
	.flush			= gen6_ring_flush,
	.add_request		= gen6_add_request,
	.get_seqno		= gen6_ring_get_seqno,
	.irq_get		= gen6_bsd_ring_get_irq,
	.irq_put		= gen6_bsd_ring_put_irq,
	.dispatch_execbuffer	= gen6_ring_dispatch_execbuffer,
	.sync_to		= gen6_bsd_ring_sync_to,
	.semaphore_register	= {MI_SEMAPHORE_SYNC_VR,
				   MI_SEMAPHORE_SYNC_INVALID,
				   MI_SEMAPHORE_SYNC_VB},
	.signal_mbox		= {GEN6_RVSYNC, GEN6_BVSYNC},
};

/* Blitter support (SandyBridge+) */

static bool
blt_ring_get_irq(struct intel_ring_buffer *ring)
{
	return gen6_ring_get_irq(ring,
				 GT_BLT_USER_INTERRUPT,
				 GEN6_BLITTER_USER_INTERRUPT);
}

static void
blt_ring_put_irq(struct intel_ring_buffer *ring)
{
	gen6_ring_put_irq(ring,
			  GT_BLT_USER_INTERRUPT,
			  GEN6_BLITTER_USER_INTERRUPT);
}

static int blt_ring_flush(struct intel_ring_buffer *ring,
			  u32 invalidate, u32 flush)
{
	uint32_t cmd;
	int ret;

	ret = intel_ring_begin(ring, 4);
	if (ret)
		return ret;

	cmd = MI_FLUSH_DW;
	if (invalidate & I915_GEM_DOMAIN_RENDER)
		cmd |= MI_INVALIDATE_TLB;
	intel_ring_emit(ring, cmd);
	intel_ring_emit(ring, 0);
	intel_ring_emit(ring, 0);
	intel_ring_emit(ring, MI_NOOP);
	intel_ring_advance(ring);
	return 0;
}

static const struct intel_ring_buffer gen6_blt_ring = {
	.name			= "blt ring",
	.id			= BCS,
	.mmio_base		= BLT_RING_BASE,
	.size			= 32 * PAGE_SIZE,
	.init			= init_ring_common,
	.write_tail		= ring_write_tail,
	.flush			= blt_ring_flush,
	.add_request		= gen6_add_request,
	.get_seqno		= gen6_ring_get_seqno,
	.irq_get		= blt_ring_get_irq,
	.irq_put		= blt_ring_put_irq,
	.dispatch_execbuffer	= gen6_ring_dispatch_execbuffer,
	.sync_to		= gen6_blt_ring_sync_to,
	.semaphore_register	= {MI_SEMAPHORE_SYNC_BR,
				   MI_SEMAPHORE_SYNC_BV,
				   MI_SEMAPHORE_SYNC_INVALID},
	.signal_mbox		= {GEN6_RBSYNC, GEN6_VBSYNC},
};

int intel_init_render_ring_buffer(struct drm_device *dev)
{
	drm_i915_private_t *dev_priv = dev->dev_private;
	struct intel_ring_buffer *ring = &dev_priv->ring[RCS];

	*ring = render_ring;
	if (INTEL_INFO(dev)->gen >= 6) {
		ring->add_request = gen6_add_request;
		ring->flush = gen6_render_ring_flush;
		ring->irq_get = gen6_render_ring_get_irq;
		ring->irq_put = gen6_render_ring_put_irq;
		ring->get_seqno = gen6_ring_get_seqno;
	} else if (IS_GEN5(dev)) {
		ring->add_request = pc_render_add_request;
		ring->get_seqno = pc_render_get_seqno;
	}

	if (!I915_NEED_GFX_HWS(dev)) {
		ring->status_page.page_addr = dev_priv->status_page_dmah->vaddr;
		memset(ring->status_page.page_addr, 0, PAGE_SIZE);
	}

	return intel_init_ring_buffer(dev, ring);
}

int intel_render_ring_init_dri(struct drm_device *dev, u64 start, u32 size)
{
	drm_i915_private_t *dev_priv = dev->dev_private;
	struct intel_ring_buffer *ring = &dev_priv->ring[RCS];

	*ring = render_ring;
	if (INTEL_INFO(dev)->gen >= 6) {
		ring->add_request = gen6_add_request;
		ring->irq_get = gen6_render_ring_get_irq;
		ring->irq_put = gen6_render_ring_put_irq;
	} else if (IS_GEN5(dev)) {
		ring->add_request = pc_render_add_request;
		ring->get_seqno = pc_render_get_seqno;
	}

	if (!I915_NEED_GFX_HWS(dev))
		ring->status_page.page_addr = dev_priv->status_page_dmah->vaddr;

	ring->dev = dev;
	INIT_LIST_HEAD(&ring->active_list);
	INIT_LIST_HEAD(&ring->request_list);
	INIT_LIST_HEAD(&ring->gpu_write_list);

	ring->size = size;
	ring->effective_size = ring->size;
	if (IS_I830(ring->dev))
		ring->effective_size -= 128;

	ring->map.offset = start;
	ring->map.size = size;
	ring->map.type = 0;
	ring->map.flags = 0;
	ring->map.mtrr = 0;

	drm_core_ioremap_wc(&ring->map, dev);
	if (ring->map.handle == NULL) {
		DRM_ERROR("can not ioremap virtual address for"
			  " ring buffer\n");
		return -ENOMEM;
	}

	ring->virtual_start = (void __force __iomem *)ring->map.handle;
	return 0;
}

int intel_init_bsd_ring_buffer(struct drm_device *dev)
{
	drm_i915_private_t *dev_priv = dev->dev_private;
	struct intel_ring_buffer *ring = &dev_priv->ring[VCS];

	if (IS_GEN6(dev) || IS_GEN7(dev))
		*ring = gen6_bsd_ring;
	else
		*ring = bsd_ring;

	return intel_init_ring_buffer(dev, ring);
}

int intel_init_blt_ring_buffer(struct drm_device *dev)
{
	drm_i915_private_t *dev_priv = dev->dev_private;
	struct intel_ring_buffer *ring = &dev_priv->ring[BCS];

	*ring = gen6_blt_ring;

	return intel_init_ring_buffer(dev, ring);
}<|MERGE_RESOLUTION|>--- conflicted
+++ resolved
@@ -1110,11 +1110,6 @@
 
 static int intel_ring_wait_seqno(struct intel_ring_buffer *ring, u32 seqno)
 {
-<<<<<<< HEAD
-	struct drm_device *dev = ring->dev;
-	struct drm_i915_private *dev_priv = dev->dev_private;
-	unsigned long end;
-=======
 	struct drm_i915_private *dev_priv = ring->dev->dev_private;
 	bool was_interruptible;
 	int ret;
@@ -1148,7 +1143,6 @@
 		if (ring->space >= n)
 			return 0;
 	}
->>>>>>> 942d34bd
 
 	list_for_each_entry(request, &ring->request_list, list) {
 		int space;
