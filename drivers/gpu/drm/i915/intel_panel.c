/*
 * Copyright © 2006-2010 Intel Corporation
 * Copyright (c) 2006 Dave Airlie <airlied@linux.ie>
 *
 * Permission is hereby granted, free of charge, to any person obtaining a
 * copy of this software and associated documentation files (the "Software"),
 * to deal in the Software without restriction, including without limitation
 * the rights to use, copy, modify, merge, publish, distribute, sublicense,
 * and/or sell copies of the Software, and to permit persons to whom the
 * Software is furnished to do so, subject to the following conditions:
 *
 * The above copyright notice and this permission notice (including the next
 * paragraph) shall be included in all copies or substantial portions of the
 * Software.
 *
 * THE SOFTWARE IS PROVIDED "AS IS", WITHOUT WARRANTY OF ANY KIND, EXPRESS OR
 * IMPLIED, INCLUDING BUT NOT LIMITED TO THE WARRANTIES OF MERCHANTABILITY,
 * FITNESS FOR A PARTICULAR PURPOSE AND NONINFRINGEMENT.  IN NO EVENT SHALL
 * THE AUTHORS OR COPYRIGHT HOLDERS BE LIABLE FOR ANY CLAIM, DAMAGES OR OTHER
 * LIABILITY, WHETHER IN AN ACTION OF CONTRACT, TORT OR OTHERWISE, ARISING
 * FROM, OUT OF OR IN CONNECTION WITH THE SOFTWARE OR THE USE OR OTHER
 * DEALINGS IN THE SOFTWARE.
 *
 * Authors:
 *	Eric Anholt <eric@anholt.net>
 *      Dave Airlie <airlied@linux.ie>
 *      Jesse Barnes <jesse.barnes@intel.com>
 *      Chris Wilson <chris@chris-wilson.co.uk>
 */

#define pr_fmt(fmt) KBUILD_MODNAME ": " fmt

#include <linux/kernel.h>
#include <linux/moduleparam.h>
#include <linux/pwm.h>
#include "intel_drv.h"

#define CRC_PMIC_PWM_PERIOD_NS	21333

void
intel_fixed_panel_mode(const struct drm_display_mode *fixed_mode,
		       struct drm_display_mode *adjusted_mode)
{
	drm_mode_copy(adjusted_mode, fixed_mode);

	drm_mode_set_crtcinfo(adjusted_mode, 0);
}

/**
 * intel_find_panel_downclock - find the reduced downclock for LVDS in EDID
 * @dev: drm device
 * @fixed_mode : panel native mode
 * @connector: LVDS/eDP connector
 *
 * Return downclock_avail
 * Find the reduced downclock for LVDS/eDP in EDID.
 */
struct drm_display_mode *
intel_find_panel_downclock(struct drm_device *dev,
			struct drm_display_mode *fixed_mode,
			struct drm_connector *connector)
{
	struct drm_display_mode *scan, *tmp_mode;
	int temp_downclock;

	temp_downclock = fixed_mode->clock;
	tmp_mode = NULL;

	list_for_each_entry(scan, &connector->probed_modes, head) {
		/*
		 * If one mode has the same resolution with the fixed_panel
		 * mode while they have the different refresh rate, it means
		 * that the reduced downclock is found. In such
		 * case we can set the different FPx0/1 to dynamically select
		 * between low and high frequency.
		 */
		if (scan->hdisplay == fixed_mode->hdisplay &&
		    scan->hsync_start == fixed_mode->hsync_start &&
		    scan->hsync_end == fixed_mode->hsync_end &&
		    scan->htotal == fixed_mode->htotal &&
		    scan->vdisplay == fixed_mode->vdisplay &&
		    scan->vsync_start == fixed_mode->vsync_start &&
		    scan->vsync_end == fixed_mode->vsync_end &&
		    scan->vtotal == fixed_mode->vtotal) {
			if (scan->clock < temp_downclock) {
				/*
				 * The downclock is already found. But we
				 * expect to find the lower downclock.
				 */
				temp_downclock = scan->clock;
				tmp_mode = scan;
			}
		}
	}

	if (temp_downclock < fixed_mode->clock)
		return drm_mode_duplicate(dev, tmp_mode);
	else
		return NULL;
}

/* adjusted_mode has been preset to be the panel's fixed mode */
void
intel_pch_panel_fitting(struct intel_crtc *intel_crtc,
			struct intel_crtc_state *pipe_config,
			int fitting_mode)
{
	const struct drm_display_mode *adjusted_mode = &pipe_config->base.adjusted_mode;
	int x = 0, y = 0, width = 0, height = 0;

	/* Native modes don't need fitting */
	if (adjusted_mode->crtc_hdisplay == pipe_config->pipe_src_w &&
	    adjusted_mode->crtc_vdisplay == pipe_config->pipe_src_h)
		goto done;

	switch (fitting_mode) {
	case DRM_MODE_SCALE_CENTER:
		width = pipe_config->pipe_src_w;
		height = pipe_config->pipe_src_h;
		x = (adjusted_mode->crtc_hdisplay - width + 1)/2;
		y = (adjusted_mode->crtc_vdisplay - height + 1)/2;
		break;

	case DRM_MODE_SCALE_ASPECT:
		/* Scale but preserve the aspect ratio */
		{
			u32 scaled_width = adjusted_mode->crtc_hdisplay
				* pipe_config->pipe_src_h;
			u32 scaled_height = pipe_config->pipe_src_w
				* adjusted_mode->crtc_vdisplay;
			if (scaled_width > scaled_height) { /* pillar */
				width = scaled_height / pipe_config->pipe_src_h;
				if (width & 1)
					width++;
				x = (adjusted_mode->crtc_hdisplay - width + 1) / 2;
				y = 0;
				height = adjusted_mode->crtc_vdisplay;
			} else if (scaled_width < scaled_height) { /* letter */
				height = scaled_width / pipe_config->pipe_src_w;
				if (height & 1)
				    height++;
				y = (adjusted_mode->crtc_vdisplay - height + 1) / 2;
				x = 0;
				width = adjusted_mode->crtc_hdisplay;
			} else {
				x = y = 0;
				width = adjusted_mode->crtc_hdisplay;
				height = adjusted_mode->crtc_vdisplay;
			}
		}
		break;

	case DRM_MODE_SCALE_FULLSCREEN:
		x = y = 0;
		width = adjusted_mode->crtc_hdisplay;
		height = adjusted_mode->crtc_vdisplay;
		break;

	default:
		WARN(1, "bad panel fit mode: %d\n", fitting_mode);
		return;
	}

done:
	pipe_config->pch_pfit.pos = (x << 16) | y;
	pipe_config->pch_pfit.size = (width << 16) | height;
	pipe_config->pch_pfit.enabled = pipe_config->pch_pfit.size != 0;
}

static void
centre_horizontally(struct drm_display_mode *adjusted_mode,
		    int width)
{
	u32 border, sync_pos, blank_width, sync_width;

	/* keep the hsync and hblank widths constant */
	sync_width = adjusted_mode->crtc_hsync_end - adjusted_mode->crtc_hsync_start;
	blank_width = adjusted_mode->crtc_hblank_end - adjusted_mode->crtc_hblank_start;
	sync_pos = (blank_width - sync_width + 1) / 2;

	border = (adjusted_mode->crtc_hdisplay - width + 1) / 2;
	border += border & 1; /* make the border even */

	adjusted_mode->crtc_hdisplay = width;
	adjusted_mode->crtc_hblank_start = width + border;
	adjusted_mode->crtc_hblank_end = adjusted_mode->crtc_hblank_start + blank_width;

	adjusted_mode->crtc_hsync_start = adjusted_mode->crtc_hblank_start + sync_pos;
	adjusted_mode->crtc_hsync_end = adjusted_mode->crtc_hsync_start + sync_width;
}

static void
centre_vertically(struct drm_display_mode *adjusted_mode,
		  int height)
{
	u32 border, sync_pos, blank_width, sync_width;

	/* keep the vsync and vblank widths constant */
	sync_width = adjusted_mode->crtc_vsync_end - adjusted_mode->crtc_vsync_start;
	blank_width = adjusted_mode->crtc_vblank_end - adjusted_mode->crtc_vblank_start;
	sync_pos = (blank_width - sync_width + 1) / 2;

	border = (adjusted_mode->crtc_vdisplay - height + 1) / 2;

	adjusted_mode->crtc_vdisplay = height;
	adjusted_mode->crtc_vblank_start = height + border;
	adjusted_mode->crtc_vblank_end = adjusted_mode->crtc_vblank_start + blank_width;

	adjusted_mode->crtc_vsync_start = adjusted_mode->crtc_vblank_start + sync_pos;
	adjusted_mode->crtc_vsync_end = adjusted_mode->crtc_vsync_start + sync_width;
}

static inline u32 panel_fitter_scaling(u32 source, u32 target)
{
	/*
	 * Floating point operation is not supported. So the FACTOR
	 * is defined, which can avoid the floating point computation
	 * when calculating the panel ratio.
	 */
#define ACCURACY 12
#define FACTOR (1 << ACCURACY)
	u32 ratio = source * FACTOR / target;
	return (FACTOR * ratio + FACTOR/2) / FACTOR;
}

static void i965_scale_aspect(struct intel_crtc_state *pipe_config,
			      u32 *pfit_control)
{
	const struct drm_display_mode *adjusted_mode = &pipe_config->base.adjusted_mode;
	u32 scaled_width = adjusted_mode->crtc_hdisplay *
		pipe_config->pipe_src_h;
	u32 scaled_height = pipe_config->pipe_src_w *
		adjusted_mode->crtc_vdisplay;

	/* 965+ is easy, it does everything in hw */
	if (scaled_width > scaled_height)
		*pfit_control |= PFIT_ENABLE |
			PFIT_SCALING_PILLAR;
	else if (scaled_width < scaled_height)
		*pfit_control |= PFIT_ENABLE |
			PFIT_SCALING_LETTER;
	else if (adjusted_mode->crtc_hdisplay != pipe_config->pipe_src_w)
		*pfit_control |= PFIT_ENABLE | PFIT_SCALING_AUTO;
}

static void i9xx_scale_aspect(struct intel_crtc_state *pipe_config,
			      u32 *pfit_control, u32 *pfit_pgm_ratios,
			      u32 *border)
{
	struct drm_display_mode *adjusted_mode = &pipe_config->base.adjusted_mode;
	u32 scaled_width = adjusted_mode->crtc_hdisplay *
		pipe_config->pipe_src_h;
	u32 scaled_height = pipe_config->pipe_src_w *
		adjusted_mode->crtc_vdisplay;
	u32 bits;

	/*
	 * For earlier chips we have to calculate the scaling
	 * ratio by hand and program it into the
	 * PFIT_PGM_RATIO register
	 */
	if (scaled_width > scaled_height) { /* pillar */
		centre_horizontally(adjusted_mode,
				    scaled_height /
				    pipe_config->pipe_src_h);

		*border = LVDS_BORDER_ENABLE;
		if (pipe_config->pipe_src_h != adjusted_mode->crtc_vdisplay) {
			bits = panel_fitter_scaling(pipe_config->pipe_src_h,
						    adjusted_mode->crtc_vdisplay);

			*pfit_pgm_ratios |= (bits << PFIT_HORIZ_SCALE_SHIFT |
					     bits << PFIT_VERT_SCALE_SHIFT);
			*pfit_control |= (PFIT_ENABLE |
					  VERT_INTERP_BILINEAR |
					  HORIZ_INTERP_BILINEAR);
		}
	} else if (scaled_width < scaled_height) { /* letter */
		centre_vertically(adjusted_mode,
				  scaled_width /
				  pipe_config->pipe_src_w);

		*border = LVDS_BORDER_ENABLE;
		if (pipe_config->pipe_src_w != adjusted_mode->crtc_hdisplay) {
			bits = panel_fitter_scaling(pipe_config->pipe_src_w,
						    adjusted_mode->crtc_hdisplay);

			*pfit_pgm_ratios |= (bits << PFIT_HORIZ_SCALE_SHIFT |
					     bits << PFIT_VERT_SCALE_SHIFT);
			*pfit_control |= (PFIT_ENABLE |
					  VERT_INTERP_BILINEAR |
					  HORIZ_INTERP_BILINEAR);
		}
	} else {
		/* Aspects match, Let hw scale both directions */
		*pfit_control |= (PFIT_ENABLE |
				  VERT_AUTO_SCALE | HORIZ_AUTO_SCALE |
				  VERT_INTERP_BILINEAR |
				  HORIZ_INTERP_BILINEAR);
	}
}

void intel_gmch_panel_fitting(struct intel_crtc *intel_crtc,
			      struct intel_crtc_state *pipe_config,
			      int fitting_mode)
{
	struct drm_device *dev = intel_crtc->base.dev;
	u32 pfit_control = 0, pfit_pgm_ratios = 0, border = 0;
	struct drm_display_mode *adjusted_mode = &pipe_config->base.adjusted_mode;

	/* Native modes don't need fitting */
	if (adjusted_mode->crtc_hdisplay == pipe_config->pipe_src_w &&
	    adjusted_mode->crtc_vdisplay == pipe_config->pipe_src_h)
		goto out;

	switch (fitting_mode) {
	case DRM_MODE_SCALE_CENTER:
		/*
		 * For centered modes, we have to calculate border widths &
		 * heights and modify the values programmed into the CRTC.
		 */
		centre_horizontally(adjusted_mode, pipe_config->pipe_src_w);
		centre_vertically(adjusted_mode, pipe_config->pipe_src_h);
		border = LVDS_BORDER_ENABLE;
		break;
	case DRM_MODE_SCALE_ASPECT:
		/* Scale but preserve the aspect ratio */
		if (INTEL_INFO(dev)->gen >= 4)
			i965_scale_aspect(pipe_config, &pfit_control);
		else
			i9xx_scale_aspect(pipe_config, &pfit_control,
					  &pfit_pgm_ratios, &border);
		break;
	case DRM_MODE_SCALE_FULLSCREEN:
		/*
		 * Full scaling, even if it changes the aspect ratio.
		 * Fortunately this is all done for us in hw.
		 */
		if (pipe_config->pipe_src_h != adjusted_mode->crtc_vdisplay ||
		    pipe_config->pipe_src_w != adjusted_mode->crtc_hdisplay) {
			pfit_control |= PFIT_ENABLE;
			if (INTEL_INFO(dev)->gen >= 4)
				pfit_control |= PFIT_SCALING_AUTO;
			else
				pfit_control |= (VERT_AUTO_SCALE |
						 VERT_INTERP_BILINEAR |
						 HORIZ_AUTO_SCALE |
						 HORIZ_INTERP_BILINEAR);
		}
		break;
	default:
		WARN(1, "bad panel fit mode: %d\n", fitting_mode);
		return;
	}

	/* 965+ wants fuzzy fitting */
	/* FIXME: handle multiple panels by failing gracefully */
	if (INTEL_INFO(dev)->gen >= 4)
		pfit_control |= ((intel_crtc->pipe << PFIT_PIPE_SHIFT) |
				 PFIT_FILTER_FUZZY);

out:
	if ((pfit_control & PFIT_ENABLE) == 0) {
		pfit_control = 0;
		pfit_pgm_ratios = 0;
	}

	/* Make sure pre-965 set dither correctly for 18bpp panels. */
	if (INTEL_INFO(dev)->gen < 4 && pipe_config->pipe_bpp == 18)
		pfit_control |= PANEL_8TO6_DITHER_ENABLE;

	pipe_config->gmch_pfit.control = pfit_control;
	pipe_config->gmch_pfit.pgm_ratios = pfit_pgm_ratios;
	pipe_config->gmch_pfit.lvds_border_bits = border;
}

enum drm_connector_status
intel_panel_detect(struct drm_device *dev)
{
	struct drm_i915_private *dev_priv = dev->dev_private;

	/* Assume that the BIOS does not lie through the OpRegion... */
	if (!i915.panel_ignore_lid && dev_priv->opregion.lid_state) {
		return *dev_priv->opregion.lid_state & 0x1 ?
			connector_status_connected :
			connector_status_disconnected;
	}

	switch (i915.panel_ignore_lid) {
	case -2:
		return connector_status_connected;
	case -1:
		return connector_status_disconnected;
	default:
		return connector_status_unknown;
	}
}

/**
 * scale - scale values from one range to another
 *
 * @source_val: value in range [@source_min..@source_max]
 *
 * Return @source_val in range [@source_min..@source_max] scaled to range
 * [@target_min..@target_max].
 */
static uint32_t scale(uint32_t source_val,
		      uint32_t source_min, uint32_t source_max,
		      uint32_t target_min, uint32_t target_max)
{
	uint64_t target_val;

	WARN_ON(source_min > source_max);
	WARN_ON(target_min > target_max);

	/* defensive */
	source_val = clamp(source_val, source_min, source_max);

	/* avoid overflows */
	target_val = DIV_ROUND_CLOSEST_ULL((uint64_t)(source_val - source_min) *
			(target_max - target_min), source_max - source_min);
	target_val += target_min;

	return target_val;
}

/* Scale user_level in range [0..user_max] to [hw_min..hw_max]. */
static inline u32 scale_user_to_hw(struct intel_connector *connector,
				   u32 user_level, u32 user_max)
{
	struct intel_panel *panel = &connector->panel;

	return scale(user_level, 0, user_max,
		     panel->backlight.min, panel->backlight.max);
}

/* Scale user_level in range [0..user_max] to [0..hw_max], clamping the result
 * to [hw_min..hw_max]. */
static inline u32 clamp_user_to_hw(struct intel_connector *connector,
				   u32 user_level, u32 user_max)
{
	struct intel_panel *panel = &connector->panel;
	u32 hw_level;

	hw_level = scale(user_level, 0, user_max, 0, panel->backlight.max);
	hw_level = clamp(hw_level, panel->backlight.min, panel->backlight.max);

	return hw_level;
}

/* Scale hw_level in range [hw_min..hw_max] to [0..user_max]. */
static inline u32 scale_hw_to_user(struct intel_connector *connector,
				   u32 hw_level, u32 user_max)
{
	struct intel_panel *panel = &connector->panel;

	return scale(hw_level, panel->backlight.min, panel->backlight.max,
		     0, user_max);
}

static u32 intel_panel_compute_brightness(struct intel_connector *connector,
					  u32 val)
{
	struct drm_device *dev = connector->base.dev;
	struct drm_i915_private *dev_priv = dev->dev_private;
	struct intel_panel *panel = &connector->panel;

	WARN_ON(panel->backlight.max == 0);

	if (i915.invert_brightness < 0)
		return val;

	if (i915.invert_brightness > 0 ||
	    dev_priv->quirks & QUIRK_INVERT_BRIGHTNESS) {
		return panel->backlight.max - val;
	}

	return val;
}

static u32 lpt_get_backlight(struct intel_connector *connector)
{
	struct drm_device *dev = connector->base.dev;
	struct drm_i915_private *dev_priv = dev->dev_private;

	return I915_READ(BLC_PWM_PCH_CTL2) & BACKLIGHT_DUTY_CYCLE_MASK;
}

static u32 pch_get_backlight(struct intel_connector *connector)
{
	struct drm_device *dev = connector->base.dev;
	struct drm_i915_private *dev_priv = dev->dev_private;

	return I915_READ(BLC_PWM_CPU_CTL) & BACKLIGHT_DUTY_CYCLE_MASK;
}

static u32 i9xx_get_backlight(struct intel_connector *connector)
{
	struct drm_device *dev = connector->base.dev;
	struct drm_i915_private *dev_priv = dev->dev_private;
	struct intel_panel *panel = &connector->panel;
	u32 val;

	val = I915_READ(BLC_PWM_CTL) & BACKLIGHT_DUTY_CYCLE_MASK;
	if (INTEL_INFO(dev)->gen < 4)
		val >>= 1;

	if (panel->backlight.combination_mode) {
		u8 lbpc;

		pci_read_config_byte(dev->pdev, PCI_LBPC, &lbpc);
		val *= lbpc;
	}

	return val;
}

static u32 _vlv_get_backlight(struct drm_device *dev, enum pipe pipe)
{
	struct drm_i915_private *dev_priv = dev->dev_private;

	if (WARN_ON(pipe != PIPE_A && pipe != PIPE_B))
		return 0;

	return I915_READ(VLV_BLC_PWM_CTL(pipe)) & BACKLIGHT_DUTY_CYCLE_MASK;
}

static u32 vlv_get_backlight(struct intel_connector *connector)
{
	struct drm_device *dev = connector->base.dev;
	enum pipe pipe = intel_get_pipe_from_connector(connector);

	return _vlv_get_backlight(dev, pipe);
}

static u32 bxt_get_backlight(struct intel_connector *connector)
{
	struct drm_device *dev = connector->base.dev;
	struct intel_panel *panel = &connector->panel;
	struct drm_i915_private *dev_priv = dev->dev_private;

	return I915_READ(BXT_BLC_PWM_DUTY(panel->backlight.controller));
}

static u32 pwm_get_backlight(struct intel_connector *connector)
{
	struct intel_panel *panel = &connector->panel;
	int duty_ns;

	duty_ns = pwm_get_duty_cycle(panel->backlight.pwm);
	return DIV_ROUND_UP(duty_ns * 100, CRC_PMIC_PWM_PERIOD_NS);
}

static u32 intel_panel_get_backlight(struct intel_connector *connector)
{
	struct drm_device *dev = connector->base.dev;
	struct drm_i915_private *dev_priv = dev->dev_private;
	struct intel_panel *panel = &connector->panel;
	u32 val = 0;

	mutex_lock(&dev_priv->backlight_lock);

	if (panel->backlight.enabled) {
		val = panel->backlight.get(connector);
		val = intel_panel_compute_brightness(connector, val);
	}

	mutex_unlock(&dev_priv->backlight_lock);

	DRM_DEBUG_DRIVER("get backlight PWM = %d\n", val);
	return val;
}

static void lpt_set_backlight(struct intel_connector *connector, u32 level)
{
	struct drm_device *dev = connector->base.dev;
	struct drm_i915_private *dev_priv = dev->dev_private;
	u32 val = I915_READ(BLC_PWM_PCH_CTL2) & ~BACKLIGHT_DUTY_CYCLE_MASK;
	I915_WRITE(BLC_PWM_PCH_CTL2, val | level);
}

static void pch_set_backlight(struct intel_connector *connector, u32 level)
{
	struct drm_device *dev = connector->base.dev;
	struct drm_i915_private *dev_priv = dev->dev_private;
	u32 tmp;

	tmp = I915_READ(BLC_PWM_CPU_CTL) & ~BACKLIGHT_DUTY_CYCLE_MASK;
	I915_WRITE(BLC_PWM_CPU_CTL, tmp | level);
}

static void i9xx_set_backlight(struct intel_connector *connector, u32 level)
{
	struct drm_device *dev = connector->base.dev;
	struct drm_i915_private *dev_priv = dev->dev_private;
	struct intel_panel *panel = &connector->panel;
	u32 tmp, mask;

	WARN_ON(panel->backlight.max == 0);

	if (panel->backlight.combination_mode) {
		u8 lbpc;

		lbpc = level * 0xfe / panel->backlight.max + 1;
		level /= lbpc;
		pci_write_config_byte(dev->pdev, PCI_LBPC, lbpc);
	}

	if (IS_GEN4(dev)) {
		mask = BACKLIGHT_DUTY_CYCLE_MASK;
	} else {
		level <<= 1;
		mask = BACKLIGHT_DUTY_CYCLE_MASK_PNV;
	}

	tmp = I915_READ(BLC_PWM_CTL) & ~mask;
	I915_WRITE(BLC_PWM_CTL, tmp | level);
}

static void vlv_set_backlight(struct intel_connector *connector, u32 level)
{
	struct drm_device *dev = connector->base.dev;
	struct drm_i915_private *dev_priv = dev->dev_private;
	enum pipe pipe = intel_get_pipe_from_connector(connector);
	u32 tmp;

	if (WARN_ON(pipe != PIPE_A && pipe != PIPE_B))
		return;

	tmp = I915_READ(VLV_BLC_PWM_CTL(pipe)) & ~BACKLIGHT_DUTY_CYCLE_MASK;
	I915_WRITE(VLV_BLC_PWM_CTL(pipe), tmp | level);
}

static void bxt_set_backlight(struct intel_connector *connector, u32 level)
{
	struct drm_device *dev = connector->base.dev;
	struct drm_i915_private *dev_priv = dev->dev_private;
	struct intel_panel *panel = &connector->panel;

	I915_WRITE(BXT_BLC_PWM_DUTY(panel->backlight.controller), level);
}

static void pwm_set_backlight(struct intel_connector *connector, u32 level)
{
	struct intel_panel *panel = &connector->panel;
	int duty_ns = DIV_ROUND_UP(level * CRC_PMIC_PWM_PERIOD_NS, 100);

	pwm_config(panel->backlight.pwm, duty_ns, CRC_PMIC_PWM_PERIOD_NS);
}

static void
intel_panel_actually_set_backlight(struct intel_connector *connector, u32 level)
{
	struct intel_panel *panel = &connector->panel;

	DRM_DEBUG_DRIVER("set backlight PWM = %d\n", level);

	level = intel_panel_compute_brightness(connector, level);
	panel->backlight.set(connector, level);
}

/* set backlight brightness to level in range [0..max], scaling wrt hw min */
static void intel_panel_set_backlight(struct intel_connector *connector,
				      u32 user_level, u32 user_max)
{
	struct drm_device *dev = connector->base.dev;
	struct drm_i915_private *dev_priv = dev->dev_private;
	struct intel_panel *panel = &connector->panel;
	u32 hw_level;

	if (!panel->backlight.present)
		return;

	mutex_lock(&dev_priv->backlight_lock);

	WARN_ON(panel->backlight.max == 0);

	hw_level = scale_user_to_hw(connector, user_level, user_max);
	panel->backlight.level = hw_level;

	if (panel->backlight.enabled)
		intel_panel_actually_set_backlight(connector, hw_level);

	mutex_unlock(&dev_priv->backlight_lock);
}

/* set backlight brightness to level in range [0..max], assuming hw min is
 * respected.
 */
void intel_panel_set_backlight_acpi(struct intel_connector *connector,
				    u32 user_level, u32 user_max)
{
	struct drm_device *dev = connector->base.dev;
	struct drm_i915_private *dev_priv = dev->dev_private;
	struct intel_panel *panel = &connector->panel;
	enum pipe pipe = intel_get_pipe_from_connector(connector);
	u32 hw_level;

	/*
	 * INVALID_PIPE may occur during driver init because
	 * connection_mutex isn't held across the entire backlight
	 * setup + modeset readout, and the BIOS can issue the
	 * requests at any time.
	 */
	if (!panel->backlight.present || pipe == INVALID_PIPE)
		return;

	mutex_lock(&dev_priv->backlight_lock);

	WARN_ON(panel->backlight.max == 0);

	hw_level = clamp_user_to_hw(connector, user_level, user_max);
	panel->backlight.level = hw_level;

	if (panel->backlight.device)
		panel->backlight.device->props.brightness =
			scale_hw_to_user(connector,
					 panel->backlight.level,
					 panel->backlight.device->props.max_brightness);

	if (panel->backlight.enabled)
		intel_panel_actually_set_backlight(connector, hw_level);

	mutex_unlock(&dev_priv->backlight_lock);
}

static void lpt_disable_backlight(struct intel_connector *connector)
{
	struct drm_device *dev = connector->base.dev;
	struct drm_i915_private *dev_priv = dev->dev_private;
	u32 tmp;

	intel_panel_actually_set_backlight(connector, 0);

	tmp = I915_READ(BLC_PWM_PCH_CTL1);
	I915_WRITE(BLC_PWM_PCH_CTL1, tmp & ~BLM_PCH_PWM_ENABLE);
}

static void pch_disable_backlight(struct intel_connector *connector)
{
	struct drm_device *dev = connector->base.dev;
	struct drm_i915_private *dev_priv = dev->dev_private;
	u32 tmp;

	intel_panel_actually_set_backlight(connector, 0);

	tmp = I915_READ(BLC_PWM_CPU_CTL2);
	I915_WRITE(BLC_PWM_CPU_CTL2, tmp & ~BLM_PWM_ENABLE);

	tmp = I915_READ(BLC_PWM_PCH_CTL1);
	I915_WRITE(BLC_PWM_PCH_CTL1, tmp & ~BLM_PCH_PWM_ENABLE);
}

static void i9xx_disable_backlight(struct intel_connector *connector)
{
	intel_panel_actually_set_backlight(connector, 0);
}

static void i965_disable_backlight(struct intel_connector *connector)
{
	struct drm_device *dev = connector->base.dev;
	struct drm_i915_private *dev_priv = dev->dev_private;
	u32 tmp;

	intel_panel_actually_set_backlight(connector, 0);

	tmp = I915_READ(BLC_PWM_CTL2);
	I915_WRITE(BLC_PWM_CTL2, tmp & ~BLM_PWM_ENABLE);
}

static void vlv_disable_backlight(struct intel_connector *connector)
{
	struct drm_device *dev = connector->base.dev;
	struct drm_i915_private *dev_priv = dev->dev_private;
	enum pipe pipe = intel_get_pipe_from_connector(connector);
	u32 tmp;

	if (WARN_ON(pipe != PIPE_A && pipe != PIPE_B))
		return;

	intel_panel_actually_set_backlight(connector, 0);

	tmp = I915_READ(VLV_BLC_PWM_CTL2(pipe));
	I915_WRITE(VLV_BLC_PWM_CTL2(pipe), tmp & ~BLM_PWM_ENABLE);
}

static void bxt_disable_backlight(struct intel_connector *connector)
{
	struct drm_device *dev = connector->base.dev;
	struct drm_i915_private *dev_priv = dev->dev_private;
	struct intel_panel *panel = &connector->panel;
	u32 tmp, val;

	intel_panel_actually_set_backlight(connector, 0);

	tmp = I915_READ(BXT_BLC_PWM_CTL(panel->backlight.controller));
	I915_WRITE(BXT_BLC_PWM_CTL(panel->backlight.controller),
			tmp & ~BXT_BLC_PWM_ENABLE);

	if (panel->backlight.controller == 1) {
		val = I915_READ(UTIL_PIN_CTL);
		val &= ~UTIL_PIN_ENABLE;
		I915_WRITE(UTIL_PIN_CTL, val);
	}
}

static void pwm_disable_backlight(struct intel_connector *connector)
{
	struct intel_panel *panel = &connector->panel;

	/* Disable the backlight */
	pwm_config(panel->backlight.pwm, 0, CRC_PMIC_PWM_PERIOD_NS);
	usleep_range(2000, 3000);
	pwm_disable(panel->backlight.pwm);
}

void intel_panel_disable_backlight(struct intel_connector *connector)
{
	struct drm_device *dev = connector->base.dev;
	struct drm_i915_private *dev_priv = dev->dev_private;
	struct intel_panel *panel = &connector->panel;

	if (!panel->backlight.present)
		return;

	/*
	 * Do not disable backlight on the vga_switcheroo path. When switching
	 * away from i915, the other client may depend on i915 to handle the
	 * backlight. This will leave the backlight on unnecessarily when
	 * another client is not activated.
	 */
	if (dev->switch_power_state == DRM_SWITCH_POWER_CHANGING) {
		DRM_DEBUG_DRIVER("Skipping backlight disable on vga switch\n");
		return;
	}

	mutex_lock(&dev_priv->backlight_lock);

	if (panel->backlight.device)
		panel->backlight.device->props.power = FB_BLANK_POWERDOWN;
	panel->backlight.enabled = false;
	panel->backlight.disable(connector);

	mutex_unlock(&dev_priv->backlight_lock);
}

static void lpt_enable_backlight(struct intel_connector *connector)
{
	struct drm_device *dev = connector->base.dev;
	struct drm_i915_private *dev_priv = dev->dev_private;
	struct intel_panel *panel = &connector->panel;
	u32 pch_ctl1, pch_ctl2;

	pch_ctl1 = I915_READ(BLC_PWM_PCH_CTL1);
	if (pch_ctl1 & BLM_PCH_PWM_ENABLE) {
		DRM_DEBUG_KMS("pch backlight already enabled\n");
		pch_ctl1 &= ~BLM_PCH_PWM_ENABLE;
		I915_WRITE(BLC_PWM_PCH_CTL1, pch_ctl1);
	}

	pch_ctl2 = panel->backlight.max << 16;
	I915_WRITE(BLC_PWM_PCH_CTL2, pch_ctl2);

	pch_ctl1 = 0;
	if (panel->backlight.active_low_pwm)
		pch_ctl1 |= BLM_PCH_POLARITY;

	/* After LPT, override is the default. */
	if (HAS_PCH_LPT(dev_priv))
		pch_ctl1 |= BLM_PCH_OVERRIDE_ENABLE;

	I915_WRITE(BLC_PWM_PCH_CTL1, pch_ctl1);
	POSTING_READ(BLC_PWM_PCH_CTL1);
	I915_WRITE(BLC_PWM_PCH_CTL1, pch_ctl1 | BLM_PCH_PWM_ENABLE);

	/* This won't stick until the above enable. */
	intel_panel_actually_set_backlight(connector, panel->backlight.level);
}

static void pch_enable_backlight(struct intel_connector *connector)
{
	struct drm_device *dev = connector->base.dev;
	struct drm_i915_private *dev_priv = dev->dev_private;
	struct intel_panel *panel = &connector->panel;
	enum pipe pipe = intel_get_pipe_from_connector(connector);
	enum transcoder cpu_transcoder =
		intel_pipe_to_cpu_transcoder(dev_priv, pipe);
	u32 cpu_ctl2, pch_ctl1, pch_ctl2;

	cpu_ctl2 = I915_READ(BLC_PWM_CPU_CTL2);
	if (cpu_ctl2 & BLM_PWM_ENABLE) {
		DRM_DEBUG_KMS("cpu backlight already enabled\n");
		cpu_ctl2 &= ~BLM_PWM_ENABLE;
		I915_WRITE(BLC_PWM_CPU_CTL2, cpu_ctl2);
	}

	pch_ctl1 = I915_READ(BLC_PWM_PCH_CTL1);
	if (pch_ctl1 & BLM_PCH_PWM_ENABLE) {
		DRM_DEBUG_KMS("pch backlight already enabled\n");
		pch_ctl1 &= ~BLM_PCH_PWM_ENABLE;
		I915_WRITE(BLC_PWM_PCH_CTL1, pch_ctl1);
	}

	if (cpu_transcoder == TRANSCODER_EDP)
		cpu_ctl2 = BLM_TRANSCODER_EDP;
	else
		cpu_ctl2 = BLM_PIPE(cpu_transcoder);
	I915_WRITE(BLC_PWM_CPU_CTL2, cpu_ctl2);
	POSTING_READ(BLC_PWM_CPU_CTL2);
	I915_WRITE(BLC_PWM_CPU_CTL2, cpu_ctl2 | BLM_PWM_ENABLE);

	/* This won't stick until the above enable. */
	intel_panel_actually_set_backlight(connector, panel->backlight.level);

	pch_ctl2 = panel->backlight.max << 16;
	I915_WRITE(BLC_PWM_PCH_CTL2, pch_ctl2);

	pch_ctl1 = 0;
	if (panel->backlight.active_low_pwm)
		pch_ctl1 |= BLM_PCH_POLARITY;

	I915_WRITE(BLC_PWM_PCH_CTL1, pch_ctl1);
	POSTING_READ(BLC_PWM_PCH_CTL1);
	I915_WRITE(BLC_PWM_PCH_CTL1, pch_ctl1 | BLM_PCH_PWM_ENABLE);
}

static void i9xx_enable_backlight(struct intel_connector *connector)
{
	struct drm_device *dev = connector->base.dev;
	struct drm_i915_private *dev_priv = dev->dev_private;
	struct intel_panel *panel = &connector->panel;
	u32 ctl, freq;

	ctl = I915_READ(BLC_PWM_CTL);
	if (ctl & BACKLIGHT_DUTY_CYCLE_MASK_PNV) {
		DRM_DEBUG_KMS("backlight already enabled\n");
		I915_WRITE(BLC_PWM_CTL, 0);
	}

	freq = panel->backlight.max;
	if (panel->backlight.combination_mode)
		freq /= 0xff;

	ctl = freq << 17;
	if (panel->backlight.combination_mode)
		ctl |= BLM_LEGACY_MODE;
	if (IS_PINEVIEW(dev) && panel->backlight.active_low_pwm)
		ctl |= BLM_POLARITY_PNV;

	I915_WRITE(BLC_PWM_CTL, ctl);
	POSTING_READ(BLC_PWM_CTL);

	/* XXX: combine this into above write? */
	intel_panel_actually_set_backlight(connector, panel->backlight.level);

	/*
	 * Needed to enable backlight on some 855gm models. BLC_HIST_CTL is
	 * 855gm only, but checking for gen2 is safe, as 855gm is the only gen2
	 * that has backlight.
	 */
	if (IS_GEN2(dev))
		I915_WRITE(BLC_HIST_CTL, BLM_HISTOGRAM_ENABLE);
}

static void i965_enable_backlight(struct intel_connector *connector)
{
	struct drm_device *dev = connector->base.dev;
	struct drm_i915_private *dev_priv = dev->dev_private;
	struct intel_panel *panel = &connector->panel;
	enum pipe pipe = intel_get_pipe_from_connector(connector);
	u32 ctl, ctl2, freq;

	ctl2 = I915_READ(BLC_PWM_CTL2);
	if (ctl2 & BLM_PWM_ENABLE) {
		DRM_DEBUG_KMS("backlight already enabled\n");
		ctl2 &= ~BLM_PWM_ENABLE;
		I915_WRITE(BLC_PWM_CTL2, ctl2);
	}

	freq = panel->backlight.max;
	if (panel->backlight.combination_mode)
		freq /= 0xff;

	ctl = freq << 16;
	I915_WRITE(BLC_PWM_CTL, ctl);

	ctl2 = BLM_PIPE(pipe);
	if (panel->backlight.combination_mode)
		ctl2 |= BLM_COMBINATION_MODE;
	if (panel->backlight.active_low_pwm)
		ctl2 |= BLM_POLARITY_I965;
	I915_WRITE(BLC_PWM_CTL2, ctl2);
	POSTING_READ(BLC_PWM_CTL2);
	I915_WRITE(BLC_PWM_CTL2, ctl2 | BLM_PWM_ENABLE);

	intel_panel_actually_set_backlight(connector, panel->backlight.level);
}

static void vlv_enable_backlight(struct intel_connector *connector)
{
	struct drm_device *dev = connector->base.dev;
	struct drm_i915_private *dev_priv = dev->dev_private;
	struct intel_panel *panel = &connector->panel;
	enum pipe pipe = intel_get_pipe_from_connector(connector);
	u32 ctl, ctl2;

	if (WARN_ON(pipe != PIPE_A && pipe != PIPE_B))
		return;

	ctl2 = I915_READ(VLV_BLC_PWM_CTL2(pipe));
	if (ctl2 & BLM_PWM_ENABLE) {
		DRM_DEBUG_KMS("backlight already enabled\n");
		ctl2 &= ~BLM_PWM_ENABLE;
		I915_WRITE(VLV_BLC_PWM_CTL2(pipe), ctl2);
	}

	ctl = panel->backlight.max << 16;
	I915_WRITE(VLV_BLC_PWM_CTL(pipe), ctl);

	/* XXX: combine this into above write? */
	intel_panel_actually_set_backlight(connector, panel->backlight.level);

	ctl2 = 0;
	if (panel->backlight.active_low_pwm)
		ctl2 |= BLM_POLARITY_I965;
	I915_WRITE(VLV_BLC_PWM_CTL2(pipe), ctl2);
	POSTING_READ(VLV_BLC_PWM_CTL2(pipe));
	I915_WRITE(VLV_BLC_PWM_CTL2(pipe), ctl2 | BLM_PWM_ENABLE);
}

static void bxt_enable_backlight(struct intel_connector *connector)
{
	struct drm_device *dev = connector->base.dev;
	struct drm_i915_private *dev_priv = dev->dev_private;
	struct intel_panel *panel = &connector->panel;
	enum pipe pipe = intel_get_pipe_from_connector(connector);
	u32 pwm_ctl, val;

	/* To use 2nd set of backlight registers, utility pin has to be
	 * enabled with PWM mode.
	 * The field should only be changed when the utility pin is disabled
	 */
	if (panel->backlight.controller == 1) {
		val = I915_READ(UTIL_PIN_CTL);
		if (val & UTIL_PIN_ENABLE) {
			DRM_DEBUG_KMS("util pin already enabled\n");
			val &= ~UTIL_PIN_ENABLE;
			I915_WRITE(UTIL_PIN_CTL, val);
		}

		val = 0;
		if (panel->backlight.util_pin_active_low)
			val |= UTIL_PIN_POLARITY;
		I915_WRITE(UTIL_PIN_CTL, val | UTIL_PIN_PIPE(pipe) |
				UTIL_PIN_MODE_PWM | UTIL_PIN_ENABLE);
	}

	pwm_ctl = I915_READ(BXT_BLC_PWM_CTL(panel->backlight.controller));
	if (pwm_ctl & BXT_BLC_PWM_ENABLE) {
		DRM_DEBUG_KMS("backlight already enabled\n");
		pwm_ctl &= ~BXT_BLC_PWM_ENABLE;
		I915_WRITE(BXT_BLC_PWM_CTL(panel->backlight.controller),
				pwm_ctl);
	}

	I915_WRITE(BXT_BLC_PWM_FREQ(panel->backlight.controller),
			panel->backlight.max);

	intel_panel_actually_set_backlight(connector, panel->backlight.level);

	pwm_ctl = 0;
	if (panel->backlight.active_low_pwm)
		pwm_ctl |= BXT_BLC_PWM_POLARITY;

	I915_WRITE(BXT_BLC_PWM_CTL(panel->backlight.controller), pwm_ctl);
	POSTING_READ(BXT_BLC_PWM_CTL(panel->backlight.controller));
	I915_WRITE(BXT_BLC_PWM_CTL(panel->backlight.controller),
			pwm_ctl | BXT_BLC_PWM_ENABLE);
}

static void pwm_enable_backlight(struct intel_connector *connector)
{
	struct intel_panel *panel = &connector->panel;

	pwm_enable(panel->backlight.pwm);
	intel_panel_actually_set_backlight(connector, panel->backlight.level);
}

void intel_panel_enable_backlight(struct intel_connector *connector)
{
	struct drm_device *dev = connector->base.dev;
	struct drm_i915_private *dev_priv = dev->dev_private;
	struct intel_panel *panel = &connector->panel;
	enum pipe pipe = intel_get_pipe_from_connector(connector);

	if (!panel->backlight.present)
		return;

	DRM_DEBUG_KMS("pipe %c\n", pipe_name(pipe));

	mutex_lock(&dev_priv->backlight_lock);

	WARN_ON(panel->backlight.max == 0);

	if (panel->backlight.level <= panel->backlight.min) {
		panel->backlight.level = panel->backlight.max;
		if (panel->backlight.device)
			panel->backlight.device->props.brightness =
				scale_hw_to_user(connector,
						 panel->backlight.level,
						 panel->backlight.device->props.max_brightness);
	}

	panel->backlight.enable(connector);
	panel->backlight.enabled = true;
	if (panel->backlight.device)
		panel->backlight.device->props.power = FB_BLANK_UNBLANK;

	mutex_unlock(&dev_priv->backlight_lock);
}

#if IS_ENABLED(CONFIG_BACKLIGHT_CLASS_DEVICE)
static int intel_backlight_device_update_status(struct backlight_device *bd)
{
	struct intel_connector *connector = bl_get_data(bd);
	struct intel_panel *panel = &connector->panel;
	struct drm_device *dev = connector->base.dev;

	drm_modeset_lock(&dev->mode_config.connection_mutex, NULL);
	DRM_DEBUG_KMS("updating intel_backlight, brightness=%d/%d\n",
		      bd->props.brightness, bd->props.max_brightness);
	intel_panel_set_backlight(connector, bd->props.brightness,
				  bd->props.max_brightness);

	/*
	 * Allow flipping bl_power as a sub-state of enabled. Sadly the
	 * backlight class device does not make it easy to to differentiate
	 * between callbacks for brightness and bl_power, so our backlight_power
	 * callback needs to take this into account.
	 */
	if (panel->backlight.enabled) {
		if (panel->backlight.power) {
			bool enable = bd->props.power == FB_BLANK_UNBLANK &&
				bd->props.brightness != 0;
			panel->backlight.power(connector, enable);
		}
	} else {
		bd->props.power = FB_BLANK_POWERDOWN;
	}

	drm_modeset_unlock(&dev->mode_config.connection_mutex);
	return 0;
}

static int intel_backlight_device_get_brightness(struct backlight_device *bd)
{
	struct intel_connector *connector = bl_get_data(bd);
	struct drm_device *dev = connector->base.dev;
	struct drm_i915_private *dev_priv = dev->dev_private;
	u32 hw_level;
	int ret;

	intel_runtime_pm_get(dev_priv);
	drm_modeset_lock(&dev->mode_config.connection_mutex, NULL);

	hw_level = intel_panel_get_backlight(connector);
	ret = scale_hw_to_user(connector, hw_level, bd->props.max_brightness);

	drm_modeset_unlock(&dev->mode_config.connection_mutex);
	intel_runtime_pm_put(dev_priv);

	return ret;
}

static const struct backlight_ops intel_backlight_device_ops = {
	.update_status = intel_backlight_device_update_status,
	.get_brightness = intel_backlight_device_get_brightness,
};

static int intel_backlight_device_register(struct intel_connector *connector)
{
	struct intel_panel *panel = &connector->panel;
	struct backlight_properties props;

	if (WARN_ON(panel->backlight.device))
		return -ENODEV;

	if (!panel->backlight.present)
		return 0;

	WARN_ON(panel->backlight.max == 0);

	memset(&props, 0, sizeof(props));
	props.type = BACKLIGHT_RAW;

	/*
	 * Note: Everything should work even if the backlight device max
	 * presented to the userspace is arbitrarily chosen.
	 */
	props.max_brightness = panel->backlight.max;
	props.brightness = scale_hw_to_user(connector,
					    panel->backlight.level,
					    props.max_brightness);

	if (panel->backlight.enabled)
		props.power = FB_BLANK_UNBLANK;
	else
		props.power = FB_BLANK_POWERDOWN;

	/*
	 * Note: using the same name independent of the connector prevents
	 * registration of multiple backlight devices in the driver.
	 */
	panel->backlight.device =
		backlight_device_register("intel_backlight",
					  connector->base.kdev,
					  connector,
					  &intel_backlight_device_ops, &props);

	if (IS_ERR(panel->backlight.device)) {
		DRM_ERROR("Failed to register backlight: %ld\n",
			  PTR_ERR(panel->backlight.device));
		panel->backlight.device = NULL;
		return -ENODEV;
	}

	DRM_DEBUG_KMS("Connector %s backlight sysfs interface registered\n",
		      connector->base.name);

	return 0;
}

static void intel_backlight_device_unregister(struct intel_connector *connector)
{
	struct intel_panel *panel = &connector->panel;

	if (panel->backlight.device) {
		backlight_device_unregister(panel->backlight.device);
		panel->backlight.device = NULL;
	}
}
#else /* CONFIG_BACKLIGHT_CLASS_DEVICE */
static int intel_backlight_device_register(struct intel_connector *connector)
{
	return 0;
}
static void intel_backlight_device_unregister(struct intel_connector *connector)
{
}
#endif /* CONFIG_BACKLIGHT_CLASS_DEVICE */

/*
 * SPT: This value represents the period of the PWM stream in clock periods
 * multiplied by 16 (default increment) or 128 (alternate increment selected in
 * SCHICKEN_1 bit 0). PWM clock is 24 MHz.
 */
static u32 spt_hz_to_pwm(struct intel_connector *connector, u32 pwm_freq_hz)
{
	struct drm_device *dev = connector->base.dev;
	struct drm_i915_private *dev_priv = dev->dev_private;
	u32 mul, clock;

	if (I915_READ(SOUTH_CHICKEN1) & SPT_PWM_GRANULARITY)
		mul = 128;
	else
		mul = 16;

	clock = MHz(24);

	return clock / (pwm_freq_hz * mul);
}

/*
 * LPT: This value represents the period of the PWM stream in clock periods
 * multiplied by 128 (default increment) or 16 (alternate increment, selected in
 * LPT SOUTH_CHICKEN2 register bit 5).
 */
static u32 lpt_hz_to_pwm(struct intel_connector *connector, u32 pwm_freq_hz)
{
	struct drm_device *dev = connector->base.dev;
	struct drm_i915_private *dev_priv = dev->dev_private;
	u32 mul, clock;

	if (I915_READ(SOUTH_CHICKEN2) & LPT_PWM_GRANULARITY)
		mul = 16;
	else
		mul = 128;

	if (dev_priv->pch_id == INTEL_PCH_LPT_DEVICE_ID_TYPE)
		clock = MHz(135); /* LPT:H */
	else
		clock = MHz(24); /* LPT:LP */

	return clock / (pwm_freq_hz * mul);
}

/*
 * ILK/SNB/IVB: This value represents the period of the PWM stream in PCH
 * display raw clocks multiplied by 128.
 */
static u32 pch_hz_to_pwm(struct intel_connector *connector, u32 pwm_freq_hz)
{
	struct drm_device *dev = connector->base.dev;
	int clock = MHz(intel_pch_rawclk(dev));

	return clock / (pwm_freq_hz * 128);
}

/*
 * Gen2: This field determines the number of time base events (display core
 * clock frequency/32) in total for a complete cycle of modulated backlight
 * control.
 *
 * Gen3: A time base event equals the display core clock ([DevPNV] HRAW clock)
 * divided by 32.
 */
static u32 i9xx_hz_to_pwm(struct intel_connector *connector, u32 pwm_freq_hz)
{
	struct drm_device *dev = connector->base.dev;
	struct drm_i915_private *dev_priv = dev->dev_private;
	int clock;

	if (IS_PINEVIEW(dev))
		clock = intel_hrawclk(dev);
	else
		clock = 1000 * dev_priv->display.get_display_clock_speed(dev);

	return clock / (pwm_freq_hz * 32);
}

/*
 * Gen4: This value represents the period of the PWM stream in display core
 * clocks multiplied by 128.
 */
static u32 i965_hz_to_pwm(struct intel_connector *connector, u32 pwm_freq_hz)
{
	struct drm_device *dev = connector->base.dev;
	struct drm_i915_private *dev_priv = dev->dev_private;
	int clock = 1000 * dev_priv->display.get_display_clock_speed(dev);

	return clock / (pwm_freq_hz * 128);
}

/*
 * VLV: This value represents the period of the PWM stream in display core
 * clocks ([DevCTG] 200MHz HRAW clocks) multiplied by 128 or 25MHz S0IX clocks
 * multiplied by 16. CHV uses a 19.2MHz S0IX clock.
 */
static u32 vlv_hz_to_pwm(struct intel_connector *connector, u32 pwm_freq_hz)
{
	struct drm_device *dev = connector->base.dev;
	struct drm_i915_private *dev_priv = dev->dev_private;
	int clock;

	if ((I915_READ(CBR1_VLV) & CBR_PWM_CLOCK_MUX_SELECT) == 0) {
		if (IS_CHERRYVIEW(dev))
			return KHz(19200) / (pwm_freq_hz * 16);
		else
			return MHz(25) / (pwm_freq_hz * 16);
	} else {
		clock = intel_hrawclk(dev);
		return MHz(clock) / (pwm_freq_hz * 128);
	}
}

static u32 get_backlight_max_vbt(struct intel_connector *connector)
{
	struct drm_device *dev = connector->base.dev;
	struct drm_i915_private *dev_priv = dev->dev_private;
<<<<<<< HEAD
=======
	struct intel_panel *panel = &connector->panel;
>>>>>>> c562657a
	u16 pwm_freq_hz = dev_priv->vbt.backlight.pwm_freq_hz;
	u32 pwm;

	if (!pwm_freq_hz) {
		DRM_DEBUG_KMS("backlight frequency not specified in VBT\n");
		return 0;
	}

<<<<<<< HEAD
	if (!dev_priv->display.backlight_hz_to_pwm) {
=======
	if (!panel->backlight.hz_to_pwm) {
>>>>>>> c562657a
		DRM_DEBUG_KMS("backlight frequency setting from VBT currently not supported on this platform\n");
		return 0;
	}

<<<<<<< HEAD
	pwm = dev_priv->display.backlight_hz_to_pwm(connector, pwm_freq_hz);
=======
	pwm = panel->backlight.hz_to_pwm(connector, pwm_freq_hz);
>>>>>>> c562657a
	if (!pwm) {
		DRM_DEBUG_KMS("backlight frequency conversion failed\n");
		return 0;
	}

	DRM_DEBUG_KMS("backlight frequency %u Hz from VBT\n", pwm_freq_hz);

	return pwm;
}

/*
 * Note: The setup hooks can't assume pipe is set!
 */
static u32 get_backlight_min_vbt(struct intel_connector *connector)
{
	struct drm_device *dev = connector->base.dev;
	struct drm_i915_private *dev_priv = dev->dev_private;
	struct intel_panel *panel = &connector->panel;
	int min;

	WARN_ON(panel->backlight.max == 0);

	/*
	 * XXX: If the vbt value is 255, it makes min equal to max, which leads
	 * to problems. There are such machines out there. Either our
	 * interpretation is wrong or the vbt has bogus data. Or both. Safeguard
	 * against this by letting the minimum be at most (arbitrarily chosen)
	 * 25% of the max.
	 */
	min = clamp_t(int, dev_priv->vbt.backlight.min_brightness, 0, 64);
	if (min != dev_priv->vbt.backlight.min_brightness) {
		DRM_DEBUG_KMS("clamping VBT min backlight %d/255 to %d/255\n",
			      dev_priv->vbt.backlight.min_brightness, min);
	}

	/* vbt value is a coefficient in range [0..255] */
	return scale(min, 0, 255, 0, panel->backlight.max);
}

static int lpt_setup_backlight(struct intel_connector *connector, enum pipe unused)
{
	struct drm_device *dev = connector->base.dev;
	struct drm_i915_private *dev_priv = dev->dev_private;
	struct intel_panel *panel = &connector->panel;
	u32 pch_ctl1, pch_ctl2, val;

	pch_ctl1 = I915_READ(BLC_PWM_PCH_CTL1);
	panel->backlight.active_low_pwm = pch_ctl1 & BLM_PCH_POLARITY;

	pch_ctl2 = I915_READ(BLC_PWM_PCH_CTL2);
	panel->backlight.max = pch_ctl2 >> 16;

	if (!panel->backlight.max)
		panel->backlight.max = get_backlight_max_vbt(connector);

	if (!panel->backlight.max)
		return -ENODEV;

	panel->backlight.min = get_backlight_min_vbt(connector);

	val = lpt_get_backlight(connector);
	panel->backlight.level = intel_panel_compute_brightness(connector, val);

	panel->backlight.enabled = (pch_ctl1 & BLM_PCH_PWM_ENABLE) &&
		panel->backlight.level != 0;

	return 0;
}

static int pch_setup_backlight(struct intel_connector *connector, enum pipe unused)
{
	struct drm_device *dev = connector->base.dev;
	struct drm_i915_private *dev_priv = dev->dev_private;
	struct intel_panel *panel = &connector->panel;
	u32 cpu_ctl2, pch_ctl1, pch_ctl2, val;

	pch_ctl1 = I915_READ(BLC_PWM_PCH_CTL1);
	panel->backlight.active_low_pwm = pch_ctl1 & BLM_PCH_POLARITY;

	pch_ctl2 = I915_READ(BLC_PWM_PCH_CTL2);
	panel->backlight.max = pch_ctl2 >> 16;

	if (!panel->backlight.max)
		panel->backlight.max = get_backlight_max_vbt(connector);

	if (!panel->backlight.max)
		return -ENODEV;

	panel->backlight.min = get_backlight_min_vbt(connector);

	val = pch_get_backlight(connector);
	panel->backlight.level = intel_panel_compute_brightness(connector, val);

	cpu_ctl2 = I915_READ(BLC_PWM_CPU_CTL2);
	panel->backlight.enabled = (cpu_ctl2 & BLM_PWM_ENABLE) &&
		(pch_ctl1 & BLM_PCH_PWM_ENABLE) && panel->backlight.level != 0;

	return 0;
}

static int i9xx_setup_backlight(struct intel_connector *connector, enum pipe unused)
{
	struct drm_device *dev = connector->base.dev;
	struct drm_i915_private *dev_priv = dev->dev_private;
	struct intel_panel *panel = &connector->panel;
	u32 ctl, val;

	ctl = I915_READ(BLC_PWM_CTL);

	if (IS_GEN2(dev) || IS_I915GM(dev) || IS_I945GM(dev))
		panel->backlight.combination_mode = ctl & BLM_LEGACY_MODE;

	if (IS_PINEVIEW(dev))
		panel->backlight.active_low_pwm = ctl & BLM_POLARITY_PNV;

	panel->backlight.max = ctl >> 17;

	if (!panel->backlight.max) {
		panel->backlight.max = get_backlight_max_vbt(connector);
		panel->backlight.max >>= 1;
	}

	if (!panel->backlight.max)
		return -ENODEV;

	if (panel->backlight.combination_mode)
		panel->backlight.max *= 0xff;

	panel->backlight.min = get_backlight_min_vbt(connector);

	val = i9xx_get_backlight(connector);
	panel->backlight.level = intel_panel_compute_brightness(connector, val);

	panel->backlight.enabled = panel->backlight.level != 0;

	return 0;
}

static int i965_setup_backlight(struct intel_connector *connector, enum pipe unused)
{
	struct drm_device *dev = connector->base.dev;
	struct drm_i915_private *dev_priv = dev->dev_private;
	struct intel_panel *panel = &connector->panel;
	u32 ctl, ctl2, val;

	ctl2 = I915_READ(BLC_PWM_CTL2);
	panel->backlight.combination_mode = ctl2 & BLM_COMBINATION_MODE;
	panel->backlight.active_low_pwm = ctl2 & BLM_POLARITY_I965;

	ctl = I915_READ(BLC_PWM_CTL);
	panel->backlight.max = ctl >> 16;

	if (!panel->backlight.max)
		panel->backlight.max = get_backlight_max_vbt(connector);

	if (!panel->backlight.max)
		return -ENODEV;

	if (panel->backlight.combination_mode)
		panel->backlight.max *= 0xff;

	panel->backlight.min = get_backlight_min_vbt(connector);

	val = i9xx_get_backlight(connector);
	panel->backlight.level = intel_panel_compute_brightness(connector, val);

	panel->backlight.enabled = (ctl2 & BLM_PWM_ENABLE) &&
		panel->backlight.level != 0;

	return 0;
}

static int vlv_setup_backlight(struct intel_connector *connector, enum pipe pipe)
{
	struct drm_device *dev = connector->base.dev;
	struct drm_i915_private *dev_priv = dev->dev_private;
	struct intel_panel *panel = &connector->panel;
	u32 ctl, ctl2, val;

	if (WARN_ON(pipe != PIPE_A && pipe != PIPE_B))
		return -ENODEV;

	ctl2 = I915_READ(VLV_BLC_PWM_CTL2(pipe));
	panel->backlight.active_low_pwm = ctl2 & BLM_POLARITY_I965;

	ctl = I915_READ(VLV_BLC_PWM_CTL(pipe));
	panel->backlight.max = ctl >> 16;

	if (!panel->backlight.max)
		panel->backlight.max = get_backlight_max_vbt(connector);

	if (!panel->backlight.max)
		return -ENODEV;

	panel->backlight.min = get_backlight_min_vbt(connector);

	val = _vlv_get_backlight(dev, pipe);
	panel->backlight.level = intel_panel_compute_brightness(connector, val);

	panel->backlight.enabled = (ctl2 & BLM_PWM_ENABLE) &&
		panel->backlight.level != 0;

	return 0;
}

static int
bxt_setup_backlight(struct intel_connector *connector, enum pipe unused)
{
	struct drm_device *dev = connector->base.dev;
	struct drm_i915_private *dev_priv = dev->dev_private;
	struct intel_panel *panel = &connector->panel;
	u32 pwm_ctl, val;

	/*
	 * For BXT hard coding the Backlight controller to 0.
	 * TODO : Read the controller value from VBT and generalize
	 */
	panel->backlight.controller = 0;

	pwm_ctl = I915_READ(BXT_BLC_PWM_CTL(panel->backlight.controller));

	/* Keeping the check if controller 1 is to be programmed.
	 * This will come into affect once the VBT parsing
	 * is fixed for controller selection, and controller 1 is used
	 * for a prticular display configuration.
	 */
	if (panel->backlight.controller == 1) {
		val = I915_READ(UTIL_PIN_CTL);
		panel->backlight.util_pin_active_low =
					val & UTIL_PIN_POLARITY;
	}

	panel->backlight.active_low_pwm = pwm_ctl & BXT_BLC_PWM_POLARITY;
	panel->backlight.max =
		I915_READ(BXT_BLC_PWM_FREQ(panel->backlight.controller));

	if (!panel->backlight.max)
		panel->backlight.max = get_backlight_max_vbt(connector);

<<<<<<< HEAD
	panel->backlight.max = I915_READ(BXT_BLC_PWM_FREQ1);

	if (!panel->backlight.max)
		panel->backlight.max = get_backlight_max_vbt(connector);

=======
>>>>>>> c562657a
	if (!panel->backlight.max)
		return -ENODEV;

	val = bxt_get_backlight(connector);
	panel->backlight.level = intel_panel_compute_brightness(connector, val);

	panel->backlight.enabled = (pwm_ctl & BXT_BLC_PWM_ENABLE) &&
		panel->backlight.level != 0;

	return 0;
}

static int pwm_setup_backlight(struct intel_connector *connector,
			       enum pipe pipe)
{
	struct drm_device *dev = connector->base.dev;
	struct intel_panel *panel = &connector->panel;
	int retval;

	/* Get the PWM chip for backlight control */
	panel->backlight.pwm = pwm_get(dev->dev, "pwm_backlight");
	if (IS_ERR(panel->backlight.pwm)) {
		DRM_ERROR("Failed to own the pwm chip\n");
		panel->backlight.pwm = NULL;
		return -ENODEV;
	}

	retval = pwm_config(panel->backlight.pwm, CRC_PMIC_PWM_PERIOD_NS,
			    CRC_PMIC_PWM_PERIOD_NS);
	if (retval < 0) {
		DRM_ERROR("Failed to configure the pwm chip\n");
		pwm_put(panel->backlight.pwm);
		panel->backlight.pwm = NULL;
		return retval;
	}

	panel->backlight.min = 0; /* 0% */
	panel->backlight.max = 100; /* 100% */
	panel->backlight.level = DIV_ROUND_UP(
				 pwm_get_duty_cycle(panel->backlight.pwm) * 100,
				 CRC_PMIC_PWM_PERIOD_NS);
	panel->backlight.enabled = panel->backlight.level != 0;

	return 0;
}

int intel_panel_setup_backlight(struct drm_connector *connector, enum pipe pipe)
{
	struct drm_device *dev = connector->dev;
	struct drm_i915_private *dev_priv = dev->dev_private;
	struct intel_connector *intel_connector = to_intel_connector(connector);
	struct intel_panel *panel = &intel_connector->panel;
	int ret;

	if (!dev_priv->vbt.backlight.present) {
		if (dev_priv->quirks & QUIRK_BACKLIGHT_PRESENT) {
			DRM_DEBUG_KMS("no backlight present per VBT, but present per quirk\n");
		} else {
			DRM_DEBUG_KMS("no backlight present per VBT\n");
			return 0;
		}
	}

	/* ensure intel_panel has been initialized first */
	if (WARN_ON(!panel->backlight.setup))
		return -ENODEV;

	/* set level and max in panel struct */
	mutex_lock(&dev_priv->backlight_lock);
	ret = panel->backlight.setup(intel_connector, pipe);
	mutex_unlock(&dev_priv->backlight_lock);

	if (ret) {
		DRM_DEBUG_KMS("failed to setup backlight for connector %s\n",
			      connector->name);
		return ret;
	}

	panel->backlight.present = true;

	DRM_DEBUG_KMS("Connector %s backlight initialized, %s, brightness %u/%u\n",
		      connector->name,
		      panel->backlight.enabled ? "enabled" : "disabled",
		      panel->backlight.level, panel->backlight.max);

	return 0;
}

void intel_panel_destroy_backlight(struct drm_connector *connector)
{
	struct intel_connector *intel_connector = to_intel_connector(connector);
	struct intel_panel *panel = &intel_connector->panel;

	/* dispose of the pwm */
	if (panel->backlight.pwm)
		pwm_put(panel->backlight.pwm);

	panel->backlight.present = false;
}

/* Set up chip specific backlight functions */
static void
intel_panel_init_backlight_funcs(struct intel_panel *panel)
{
	struct intel_connector *intel_connector =
		container_of(panel, struct intel_connector, panel);
	struct drm_device *dev = intel_connector->base.dev;
	struct drm_i915_private *dev_priv = dev->dev_private;

	if (IS_BROXTON(dev)) {
<<<<<<< HEAD
		dev_priv->display.setup_backlight = bxt_setup_backlight;
		dev_priv->display.enable_backlight = bxt_enable_backlight;
		dev_priv->display.disable_backlight = bxt_disable_backlight;
		dev_priv->display.set_backlight = bxt_set_backlight;
		dev_priv->display.get_backlight = bxt_get_backlight;
	} else if (HAS_PCH_LPT(dev) || HAS_PCH_SPT(dev)) {
		dev_priv->display.setup_backlight = lpt_setup_backlight;
		dev_priv->display.enable_backlight = lpt_enable_backlight;
		dev_priv->display.disable_backlight = lpt_disable_backlight;
		dev_priv->display.set_backlight = lpt_set_backlight;
		dev_priv->display.get_backlight = lpt_get_backlight;
		if (HAS_PCH_LPT(dev))
			dev_priv->display.backlight_hz_to_pwm = lpt_hz_to_pwm;
		else
			dev_priv->display.backlight_hz_to_pwm = spt_hz_to_pwm;
	} else if (HAS_PCH_SPLIT(dev)) {
		dev_priv->display.setup_backlight = pch_setup_backlight;
		dev_priv->display.enable_backlight = pch_enable_backlight;
		dev_priv->display.disable_backlight = pch_disable_backlight;
		dev_priv->display.set_backlight = pch_set_backlight;
		dev_priv->display.get_backlight = pch_get_backlight;
		dev_priv->display.backlight_hz_to_pwm = pch_hz_to_pwm;
=======
		panel->backlight.setup = bxt_setup_backlight;
		panel->backlight.enable = bxt_enable_backlight;
		panel->backlight.disable = bxt_disable_backlight;
		panel->backlight.set = bxt_set_backlight;
		panel->backlight.get = bxt_get_backlight;
	} else if (HAS_PCH_LPT(dev) || HAS_PCH_SPT(dev)) {
		panel->backlight.setup = lpt_setup_backlight;
		panel->backlight.enable = lpt_enable_backlight;
		panel->backlight.disable = lpt_disable_backlight;
		panel->backlight.set = lpt_set_backlight;
		panel->backlight.get = lpt_get_backlight;
		if (HAS_PCH_LPT(dev))
			panel->backlight.hz_to_pwm = lpt_hz_to_pwm;
		else
			panel->backlight.hz_to_pwm = spt_hz_to_pwm;
	} else if (HAS_PCH_SPLIT(dev)) {
		panel->backlight.setup = pch_setup_backlight;
		panel->backlight.enable = pch_enable_backlight;
		panel->backlight.disable = pch_disable_backlight;
		panel->backlight.set = pch_set_backlight;
		panel->backlight.get = pch_get_backlight;
		panel->backlight.hz_to_pwm = pch_hz_to_pwm;
>>>>>>> c562657a
	} else if (IS_VALLEYVIEW(dev)) {
		if (dev_priv->vbt.has_mipi) {
			panel->backlight.setup = pwm_setup_backlight;
			panel->backlight.enable = pwm_enable_backlight;
			panel->backlight.disable = pwm_disable_backlight;
			panel->backlight.set = pwm_set_backlight;
			panel->backlight.get = pwm_get_backlight;
		} else {
<<<<<<< HEAD
			dev_priv->display.setup_backlight = vlv_setup_backlight;
			dev_priv->display.enable_backlight = vlv_enable_backlight;
			dev_priv->display.disable_backlight = vlv_disable_backlight;
			dev_priv->display.set_backlight = vlv_set_backlight;
			dev_priv->display.get_backlight = vlv_get_backlight;
			dev_priv->display.backlight_hz_to_pwm = vlv_hz_to_pwm;
		}
	} else if (IS_GEN4(dev)) {
		dev_priv->display.setup_backlight = i965_setup_backlight;
		dev_priv->display.enable_backlight = i965_enable_backlight;
		dev_priv->display.disable_backlight = i965_disable_backlight;
		dev_priv->display.set_backlight = i9xx_set_backlight;
		dev_priv->display.get_backlight = i9xx_get_backlight;
		dev_priv->display.backlight_hz_to_pwm = i965_hz_to_pwm;
	} else {
		dev_priv->display.setup_backlight = i9xx_setup_backlight;
		dev_priv->display.enable_backlight = i9xx_enable_backlight;
		dev_priv->display.disable_backlight = i9xx_disable_backlight;
		dev_priv->display.set_backlight = i9xx_set_backlight;
		dev_priv->display.get_backlight = i9xx_get_backlight;
		dev_priv->display.backlight_hz_to_pwm = i9xx_hz_to_pwm;
=======
			panel->backlight.setup = vlv_setup_backlight;
			panel->backlight.enable = vlv_enable_backlight;
			panel->backlight.disable = vlv_disable_backlight;
			panel->backlight.set = vlv_set_backlight;
			panel->backlight.get = vlv_get_backlight;
			panel->backlight.hz_to_pwm = vlv_hz_to_pwm;
		}
	} else if (IS_GEN4(dev)) {
		panel->backlight.setup = i965_setup_backlight;
		panel->backlight.enable = i965_enable_backlight;
		panel->backlight.disable = i965_disable_backlight;
		panel->backlight.set = i9xx_set_backlight;
		panel->backlight.get = i9xx_get_backlight;
		panel->backlight.hz_to_pwm = i965_hz_to_pwm;
	} else {
		panel->backlight.setup = i9xx_setup_backlight;
		panel->backlight.enable = i9xx_enable_backlight;
		panel->backlight.disable = i9xx_disable_backlight;
		panel->backlight.set = i9xx_set_backlight;
		panel->backlight.get = i9xx_get_backlight;
		panel->backlight.hz_to_pwm = i9xx_hz_to_pwm;
>>>>>>> c562657a
	}
}

int intel_panel_init(struct intel_panel *panel,
		     struct drm_display_mode *fixed_mode,
		     struct drm_display_mode *downclock_mode)
{
	intel_panel_init_backlight_funcs(panel);

	panel->fixed_mode = fixed_mode;
	panel->downclock_mode = downclock_mode;

	return 0;
}

void intel_panel_fini(struct intel_panel *panel)
{
	struct intel_connector *intel_connector =
		container_of(panel, struct intel_connector, panel);

	if (panel->fixed_mode)
		drm_mode_destroy(intel_connector->base.dev, panel->fixed_mode);

	if (panel->downclock_mode)
		drm_mode_destroy(intel_connector->base.dev,
				panel->downclock_mode);
}

void intel_backlight_register(struct drm_device *dev)
{
	struct intel_connector *connector;

	list_for_each_entry(connector, &dev->mode_config.connector_list, base.head)
		intel_backlight_device_register(connector);
}

void intel_backlight_unregister(struct drm_device *dev)
{
	struct intel_connector *connector;

	list_for_each_entry(connector, &dev->mode_config.connector_list, base.head)
		intel_backlight_device_unregister(connector);
}<|MERGE_RESOLUTION|>--- conflicted
+++ resolved
@@ -1367,10 +1367,7 @@
 {
 	struct drm_device *dev = connector->base.dev;
 	struct drm_i915_private *dev_priv = dev->dev_private;
-<<<<<<< HEAD
-=======
-	struct intel_panel *panel = &connector->panel;
->>>>>>> c562657a
+	struct intel_panel *panel = &connector->panel;
 	u16 pwm_freq_hz = dev_priv->vbt.backlight.pwm_freq_hz;
 	u32 pwm;
 
@@ -1379,20 +1376,12 @@
 		return 0;
 	}
 
-<<<<<<< HEAD
-	if (!dev_priv->display.backlight_hz_to_pwm) {
-=======
 	if (!panel->backlight.hz_to_pwm) {
->>>>>>> c562657a
 		DRM_DEBUG_KMS("backlight frequency setting from VBT currently not supported on this platform\n");
 		return 0;
 	}
 
-<<<<<<< HEAD
-	pwm = dev_priv->display.backlight_hz_to_pwm(connector, pwm_freq_hz);
-=======
 	pwm = panel->backlight.hz_to_pwm(connector, pwm_freq_hz);
->>>>>>> c562657a
 	if (!pwm) {
 		DRM_DEBUG_KMS("backlight frequency conversion failed\n");
 		return 0;
@@ -1632,14 +1621,6 @@
 	if (!panel->backlight.max)
 		panel->backlight.max = get_backlight_max_vbt(connector);
 
-<<<<<<< HEAD
-	panel->backlight.max = I915_READ(BXT_BLC_PWM_FREQ1);
-
-	if (!panel->backlight.max)
-		panel->backlight.max = get_backlight_max_vbt(connector);
-
-=======
->>>>>>> c562657a
 	if (!panel->backlight.max)
 		return -ENODEV;
 
@@ -1750,30 +1731,6 @@
 	struct drm_i915_private *dev_priv = dev->dev_private;
 
 	if (IS_BROXTON(dev)) {
-<<<<<<< HEAD
-		dev_priv->display.setup_backlight = bxt_setup_backlight;
-		dev_priv->display.enable_backlight = bxt_enable_backlight;
-		dev_priv->display.disable_backlight = bxt_disable_backlight;
-		dev_priv->display.set_backlight = bxt_set_backlight;
-		dev_priv->display.get_backlight = bxt_get_backlight;
-	} else if (HAS_PCH_LPT(dev) || HAS_PCH_SPT(dev)) {
-		dev_priv->display.setup_backlight = lpt_setup_backlight;
-		dev_priv->display.enable_backlight = lpt_enable_backlight;
-		dev_priv->display.disable_backlight = lpt_disable_backlight;
-		dev_priv->display.set_backlight = lpt_set_backlight;
-		dev_priv->display.get_backlight = lpt_get_backlight;
-		if (HAS_PCH_LPT(dev))
-			dev_priv->display.backlight_hz_to_pwm = lpt_hz_to_pwm;
-		else
-			dev_priv->display.backlight_hz_to_pwm = spt_hz_to_pwm;
-	} else if (HAS_PCH_SPLIT(dev)) {
-		dev_priv->display.setup_backlight = pch_setup_backlight;
-		dev_priv->display.enable_backlight = pch_enable_backlight;
-		dev_priv->display.disable_backlight = pch_disable_backlight;
-		dev_priv->display.set_backlight = pch_set_backlight;
-		dev_priv->display.get_backlight = pch_get_backlight;
-		dev_priv->display.backlight_hz_to_pwm = pch_hz_to_pwm;
-=======
 		panel->backlight.setup = bxt_setup_backlight;
 		panel->backlight.enable = bxt_enable_backlight;
 		panel->backlight.disable = bxt_disable_backlight;
@@ -1796,7 +1753,6 @@
 		panel->backlight.set = pch_set_backlight;
 		panel->backlight.get = pch_get_backlight;
 		panel->backlight.hz_to_pwm = pch_hz_to_pwm;
->>>>>>> c562657a
 	} else if (IS_VALLEYVIEW(dev)) {
 		if (dev_priv->vbt.has_mipi) {
 			panel->backlight.setup = pwm_setup_backlight;
@@ -1805,29 +1761,6 @@
 			panel->backlight.set = pwm_set_backlight;
 			panel->backlight.get = pwm_get_backlight;
 		} else {
-<<<<<<< HEAD
-			dev_priv->display.setup_backlight = vlv_setup_backlight;
-			dev_priv->display.enable_backlight = vlv_enable_backlight;
-			dev_priv->display.disable_backlight = vlv_disable_backlight;
-			dev_priv->display.set_backlight = vlv_set_backlight;
-			dev_priv->display.get_backlight = vlv_get_backlight;
-			dev_priv->display.backlight_hz_to_pwm = vlv_hz_to_pwm;
-		}
-	} else if (IS_GEN4(dev)) {
-		dev_priv->display.setup_backlight = i965_setup_backlight;
-		dev_priv->display.enable_backlight = i965_enable_backlight;
-		dev_priv->display.disable_backlight = i965_disable_backlight;
-		dev_priv->display.set_backlight = i9xx_set_backlight;
-		dev_priv->display.get_backlight = i9xx_get_backlight;
-		dev_priv->display.backlight_hz_to_pwm = i965_hz_to_pwm;
-	} else {
-		dev_priv->display.setup_backlight = i9xx_setup_backlight;
-		dev_priv->display.enable_backlight = i9xx_enable_backlight;
-		dev_priv->display.disable_backlight = i9xx_disable_backlight;
-		dev_priv->display.set_backlight = i9xx_set_backlight;
-		dev_priv->display.get_backlight = i9xx_get_backlight;
-		dev_priv->display.backlight_hz_to_pwm = i9xx_hz_to_pwm;
-=======
 			panel->backlight.setup = vlv_setup_backlight;
 			panel->backlight.enable = vlv_enable_backlight;
 			panel->backlight.disable = vlv_disable_backlight;
@@ -1849,7 +1782,6 @@
 		panel->backlight.set = i9xx_set_backlight;
 		panel->backlight.get = i9xx_get_backlight;
 		panel->backlight.hz_to_pwm = i9xx_hz_to_pwm;
->>>>>>> c562657a
 	}
 }
 
