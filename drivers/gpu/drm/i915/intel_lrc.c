/*
 * Copyright © 2014 Intel Corporation
 *
 * Permission is hereby granted, free of charge, to any person obtaining a
 * copy of this software and associated documentation files (the "Software"),
 * to deal in the Software without restriction, including without limitation
 * the rights to use, copy, modify, merge, publish, distribute, sublicense,
 * and/or sell copies of the Software, and to permit persons to whom the
 * Software is furnished to do so, subject to the following conditions:
 *
 * The above copyright notice and this permission notice (including the next
 * paragraph) shall be included in all copies or substantial portions of the
 * Software.
 *
 * THE SOFTWARE IS PROVIDED "AS IS", WITHOUT WARRANTY OF ANY KIND, EXPRESS OR
 * IMPLIED, INCLUDING BUT NOT LIMITED TO THE WARRANTIES OF MERCHANTABILITY,
 * FITNESS FOR A PARTICULAR PURPOSE AND NONINFRINGEMENT.  IN NO EVENT SHALL
 * THE AUTHORS OR COPYRIGHT HOLDERS BE LIABLE FOR ANY CLAIM, DAMAGES OR OTHER
 * LIABILITY, WHETHER IN AN ACTION OF CONTRACT, TORT OR OTHERWISE, ARISING
 * FROM, OUT OF OR IN CONNECTION WITH THE SOFTWARE OR THE USE OR OTHER DEALINGS
 * IN THE SOFTWARE.
 *
 * Authors:
 *    Ben Widawsky <ben@bwidawsk.net>
 *    Michel Thierry <michel.thierry@intel.com>
 *    Thomas Daniel <thomas.daniel@intel.com>
 *    Oscar Mateo <oscar.mateo@intel.com>
 *
 */

/**
 * DOC: Logical Rings, Logical Ring Contexts and Execlists
 *
 * Motivation:
 * GEN8 brings an expansion of the HW contexts: "Logical Ring Contexts".
 * These expanded contexts enable a number of new abilities, especially
 * "Execlists" (also implemented in this file).
 *
 * One of the main differences with the legacy HW contexts is that logical
 * ring contexts incorporate many more things to the context's state, like
 * PDPs or ringbuffer control registers:
 *
 * The reason why PDPs are included in the context is straightforward: as
 * PPGTTs (per-process GTTs) are actually per-context, having the PDPs
 * contained there mean you don't need to do a ppgtt->switch_mm yourself,
 * instead, the GPU will do it for you on the context switch.
 *
 * But, what about the ringbuffer control registers (head, tail, etc..)?
 * shouldn't we just need a set of those per engine command streamer? This is
 * where the name "Logical Rings" starts to make sense: by virtualizing the
 * rings, the engine cs shifts to a new "ring buffer" with every context
 * switch. When you want to submit a workload to the GPU you: A) choose your
 * context, B) find its appropriate virtualized ring, C) write commands to it
 * and then, finally, D) tell the GPU to switch to that context.
 *
 * Instead of the legacy MI_SET_CONTEXT, the way you tell the GPU to switch
 * to a contexts is via a context execution list, ergo "Execlists".
 *
 * LRC implementation:
 * Regarding the creation of contexts, we have:
 *
 * - One global default context.
 * - One local default context for each opened fd.
 * - One local extra context for each context create ioctl call.
 *
 * Now that ringbuffers belong per-context (and not per-engine, like before)
 * and that contexts are uniquely tied to a given engine (and not reusable,
 * like before) we need:
 *
 * - One ringbuffer per-engine inside each context.
 * - One backing object per-engine inside each context.
 *
 * The global default context starts its life with these new objects fully
 * allocated and populated. The local default context for each opened fd is
 * more complex, because we don't know at creation time which engine is going
 * to use them. To handle this, we have implemented a deferred creation of LR
 * contexts:
 *
 * The local context starts its life as a hollow or blank holder, that only
 * gets populated for a given engine once we receive an execbuffer. If later
 * on we receive another execbuffer ioctl for the same context but a different
 * engine, we allocate/populate a new ringbuffer and context backing object and
 * so on.
 *
 * Finally, regarding local contexts created using the ioctl call: as they are
 * only allowed with the render ring, we can allocate & populate them right
 * away (no need to defer anything, at least for now).
 *
 * Execlists implementation:
 * Execlists are the new method by which, on gen8+ hardware, workloads are
 * submitted for execution (as opposed to the legacy, ringbuffer-based, method).
 * This method works as follows:
 *
 * When a request is committed, its commands (the BB start and any leading or
 * trailing commands, like the seqno breadcrumbs) are placed in the ringbuffer
 * for the appropriate context. The tail pointer in the hardware context is not
 * updated at this time, but instead, kept by the driver in the ringbuffer
 * structure. A structure representing this request is added to a request queue
 * for the appropriate engine: this structure contains a copy of the context's
 * tail after the request was written to the ring buffer and a pointer to the
 * context itself.
 *
 * If the engine's request queue was empty before the request was added, the
 * queue is processed immediately. Otherwise the queue will be processed during
 * a context switch interrupt. In any case, elements on the queue will get sent
 * (in pairs) to the GPU's ExecLists Submit Port (ELSP, for short) with a
 * globally unique 20-bits submission ID.
 *
 * When execution of a request completes, the GPU updates the context status
 * buffer with a context complete event and generates a context switch interrupt.
 * During the interrupt handling, the driver examines the events in the buffer:
 * for each context complete event, if the announced ID matches that on the head
 * of the request queue, then that request is retired and removed from the queue.
 *
 * After processing, if any requests were retired and the queue is not empty
 * then a new execution list can be submitted. The two requests at the front of
 * the queue are next to be submitted but since a context may not occur twice in
 * an execution list, if subsequent requests have the same ID as the first then
 * the two requests must be combined. This is done simply by discarding requests
 * at the head of the queue until either only one requests is left (in which case
 * we use a NULL second context) or the first two requests have unique IDs.
 *
 * By always executing the first two requests in the queue the driver ensures
 * that the GPU is kept as busy as possible. In the case where a single context
 * completes but a second context is still executing, the request for this second
 * context will be at the head of the queue when we remove the first one. This
 * request will then be resubmitted along with a new request for a different context,
 * which will cause the hardware to continue executing the second request and queue
 * the new request (the GPU detects the condition of a context getting preempted
 * with the same context and optimizes the context switch flow by not doing
 * preemption, but just sampling the new tail pointer).
 *
 */

#include <drm/drmP.h>
#include <drm/i915_drm.h>
#include "i915_drv.h"

#define GEN9_LR_CONTEXT_RENDER_SIZE (22 * PAGE_SIZE)
#define GEN8_LR_CONTEXT_RENDER_SIZE (20 * PAGE_SIZE)
#define GEN8_LR_CONTEXT_OTHER_SIZE (2 * PAGE_SIZE)

#define RING_EXECLIST_QFULL		(1 << 0x2)
#define RING_EXECLIST1_VALID		(1 << 0x3)
#define RING_EXECLIST0_VALID		(1 << 0x4)
#define RING_EXECLIST_ACTIVE_STATUS	(3 << 0xE)
#define RING_EXECLIST1_ACTIVE		(1 << 0x11)
#define RING_EXECLIST0_ACTIVE		(1 << 0x12)

#define GEN8_CTX_STATUS_IDLE_ACTIVE	(1 << 0)
#define GEN8_CTX_STATUS_PREEMPTED	(1 << 1)
#define GEN8_CTX_STATUS_ELEMENT_SWITCH	(1 << 2)
#define GEN8_CTX_STATUS_ACTIVE_IDLE	(1 << 3)
#define GEN8_CTX_STATUS_COMPLETE	(1 << 4)
#define GEN8_CTX_STATUS_LITE_RESTORE	(1 << 15)

#define CTX_LRI_HEADER_0		0x01
#define CTX_CONTEXT_CONTROL		0x02
#define CTX_RING_HEAD			0x04
#define CTX_RING_TAIL			0x06
#define CTX_RING_BUFFER_START		0x08
#define CTX_RING_BUFFER_CONTROL		0x0a
#define CTX_BB_HEAD_U			0x0c
#define CTX_BB_HEAD_L			0x0e
#define CTX_BB_STATE			0x10
#define CTX_SECOND_BB_HEAD_U		0x12
#define CTX_SECOND_BB_HEAD_L		0x14
#define CTX_SECOND_BB_STATE		0x16
#define CTX_BB_PER_CTX_PTR		0x18
#define CTX_RCS_INDIRECT_CTX		0x1a
#define CTX_RCS_INDIRECT_CTX_OFFSET	0x1c
#define CTX_LRI_HEADER_1		0x21
#define CTX_CTX_TIMESTAMP		0x22
#define CTX_PDP3_UDW			0x24
#define CTX_PDP3_LDW			0x26
#define CTX_PDP2_UDW			0x28
#define CTX_PDP2_LDW			0x2a
#define CTX_PDP1_UDW			0x2c
#define CTX_PDP1_LDW			0x2e
#define CTX_PDP0_UDW			0x30
#define CTX_PDP0_LDW			0x32
#define CTX_LRI_HEADER_2		0x41
#define CTX_R_PWR_CLK_STATE		0x42
#define CTX_GPGPU_CSR_BASE_ADDRESS	0x44

#define GEN8_CTX_VALID (1<<0)
#define GEN8_CTX_FORCE_PD_RESTORE (1<<1)
#define GEN8_CTX_FORCE_RESTORE (1<<2)
#define GEN8_CTX_L3LLC_COHERENT (1<<5)
#define GEN8_CTX_PRIVILEGE (1<<8)
enum {
	ADVANCED_CONTEXT = 0,
	LEGACY_CONTEXT,
	ADVANCED_AD_CONTEXT,
	LEGACY_64B_CONTEXT
};
#define GEN8_CTX_MODE_SHIFT 3
enum {
	FAULT_AND_HANG = 0,
	FAULT_AND_HALT, /* Debug only */
	FAULT_AND_STREAM,
	FAULT_AND_CONTINUE /* Unsupported */
};
#define GEN8_CTX_ID_SHIFT 32

static int intel_lr_context_pin(struct intel_engine_cs *ring,
		struct intel_context *ctx);

/**
 * intel_sanitize_enable_execlists() - sanitize i915.enable_execlists
 * @dev: DRM device.
 * @enable_execlists: value of i915.enable_execlists module parameter.
 *
 * Only certain platforms support Execlists (the prerequisites being
 * support for Logical Ring Contexts and Aliasing PPGTT or better).
 *
 * Return: 1 if Execlists is supported and has to be enabled.
 */
int intel_sanitize_enable_execlists(struct drm_device *dev, int enable_execlists)
{
	WARN_ON(i915.enable_ppgtt == -1);

	if (INTEL_INFO(dev)->gen >= 9)
		return 1;

	if (enable_execlists == 0)
		return 0;

	if (HAS_LOGICAL_RING_CONTEXTS(dev) && USES_PPGTT(dev) &&
	    i915.use_mmio_flip >= 0)
		return 1;

	return 0;
}

/**
 * intel_execlists_ctx_id() - get the Execlists Context ID
 * @ctx_obj: Logical Ring Context backing object.
 *
 * Do not confuse with ctx->id! Unfortunately we have a name overload
 * here: the old context ID we pass to userspace as a handler so that
 * they can refer to a context, and the new context ID we pass to the
 * ELSP so that the GPU can inform us of the context status via
 * interrupts.
 *
 * Return: 20-bits globally unique context ID.
 */
u32 intel_execlists_ctx_id(struct drm_i915_gem_object *ctx_obj)
{
	u32 lrca = i915_gem_obj_ggtt_offset(ctx_obj);

	/* LRCA is required to be 4K aligned so the more significant 20 bits
	 * are globally unique */
	return lrca >> 12;
}

static uint64_t execlists_ctx_descriptor(struct drm_i915_gem_object *ctx_obj)
{
	uint64_t desc;
	uint64_t lrca = i915_gem_obj_ggtt_offset(ctx_obj);

	WARN_ON(lrca & 0xFFFFFFFF00000FFFULL);

	desc = GEN8_CTX_VALID;
	desc |= LEGACY_CONTEXT << GEN8_CTX_MODE_SHIFT;
	desc |= GEN8_CTX_L3LLC_COHERENT;
	desc |= GEN8_CTX_PRIVILEGE;
	desc |= lrca;
	desc |= (u64)intel_execlists_ctx_id(ctx_obj) << GEN8_CTX_ID_SHIFT;

	/* TODO: WaDisableLiteRestore when we start using semaphore
	 * signalling between Command Streamers */
	/* desc |= GEN8_CTX_FORCE_RESTORE; */

	return desc;
}

static void execlists_elsp_write(struct intel_engine_cs *ring,
				 struct drm_i915_gem_object *ctx_obj0,
				 struct drm_i915_gem_object *ctx_obj1)
{
	struct drm_device *dev = ring->dev;
	struct drm_i915_private *dev_priv = dev->dev_private;
	uint64_t temp = 0;
	uint32_t desc[4];

	/* XXX: You must always write both descriptors in the order below. */
	if (ctx_obj1)
		temp = execlists_ctx_descriptor(ctx_obj1);
	else
		temp = 0;
	desc[1] = (u32)(temp >> 32);
	desc[0] = (u32)temp;

	temp = execlists_ctx_descriptor(ctx_obj0);
	desc[3] = (u32)(temp >> 32);
	desc[2] = (u32)temp;

	intel_uncore_forcewake_get(dev_priv, FORCEWAKE_ALL);
	I915_WRITE(RING_ELSP(ring), desc[1]);
	I915_WRITE(RING_ELSP(ring), desc[0]);
	I915_WRITE(RING_ELSP(ring), desc[3]);

	/* The context is automatically loaded after the following */
	I915_WRITE(RING_ELSP(ring), desc[2]);

	/* ELSP is a wo register, so use another nearby reg for posting instead */
	POSTING_READ(RING_EXECLIST_STATUS(ring));
	intel_uncore_forcewake_put(dev_priv, FORCEWAKE_ALL);
}

static int execlists_update_context(struct drm_i915_gem_object *ctx_obj,
				    struct drm_i915_gem_object *ring_obj,
				    u32 tail)
{
	struct page *page;
	uint32_t *reg_state;

	page = i915_gem_object_get_page(ctx_obj, 1);
	reg_state = kmap_atomic(page);

	reg_state[CTX_RING_TAIL+1] = tail;
	reg_state[CTX_RING_BUFFER_START+1] = i915_gem_obj_ggtt_offset(ring_obj);

	kunmap_atomic(reg_state);

	return 0;
}

static void execlists_submit_contexts(struct intel_engine_cs *ring,
				      struct intel_context *to0, u32 tail0,
				      struct intel_context *to1, u32 tail1)
{
	struct drm_i915_gem_object *ctx_obj0 = to0->engine[ring->id].state;
	struct intel_ringbuffer *ringbuf0 = to0->engine[ring->id].ringbuf;
	struct drm_i915_gem_object *ctx_obj1 = NULL;
	struct intel_ringbuffer *ringbuf1 = NULL;

	BUG_ON(!ctx_obj0);
	WARN_ON(!i915_gem_obj_is_pinned(ctx_obj0));
	WARN_ON(!i915_gem_obj_is_pinned(ringbuf0->obj));

	execlists_update_context(ctx_obj0, ringbuf0->obj, tail0);

	if (to1) {
		ringbuf1 = to1->engine[ring->id].ringbuf;
		ctx_obj1 = to1->engine[ring->id].state;
		BUG_ON(!ctx_obj1);
		WARN_ON(!i915_gem_obj_is_pinned(ctx_obj1));
		WARN_ON(!i915_gem_obj_is_pinned(ringbuf1->obj));

		execlists_update_context(ctx_obj1, ringbuf1->obj, tail1);
	}

	execlists_elsp_write(ring, ctx_obj0, ctx_obj1);
}

static void execlists_context_unqueue(struct intel_engine_cs *ring)
{
	struct drm_i915_gem_request *req0 = NULL, *req1 = NULL;
	struct drm_i915_gem_request *cursor = NULL, *tmp = NULL;

	assert_spin_locked(&ring->execlist_lock);

	if (list_empty(&ring->execlist_queue))
		return;

	/* Try to read in pairs */
	list_for_each_entry_safe(cursor, tmp, &ring->execlist_queue,
				 execlist_link) {
		if (!req0) {
			req0 = cursor;
		} else if (req0->ctx == cursor->ctx) {
			/* Same ctx: ignore first request, as second request
			 * will update tail past first request's workload */
			cursor->elsp_submitted = req0->elsp_submitted;
			list_del(&req0->execlist_link);
			list_add_tail(&req0->execlist_link,
				&ring->execlist_retired_req_list);
			req0 = cursor;
		} else {
			req1 = cursor;
			break;
		}
	}

	WARN_ON(req1 && req1->elsp_submitted);

	execlists_submit_contexts(ring, req0->ctx, req0->tail,
				  req1 ? req1->ctx : NULL,
				  req1 ? req1->tail : 0);

	req0->elsp_submitted++;
	if (req1)
		req1->elsp_submitted++;
}

static bool execlists_check_remove_request(struct intel_engine_cs *ring,
					   u32 request_id)
{
	struct drm_i915_gem_request *head_req;

	assert_spin_locked(&ring->execlist_lock);

	head_req = list_first_entry_or_null(&ring->execlist_queue,
					    struct drm_i915_gem_request,
					    execlist_link);

	if (head_req != NULL) {
		struct drm_i915_gem_object *ctx_obj =
				head_req->ctx->engine[ring->id].state;
		if (intel_execlists_ctx_id(ctx_obj) == request_id) {
			WARN(head_req->elsp_submitted == 0,
			     "Never submitted head request\n");

			if (--head_req->elsp_submitted <= 0) {
				list_del(&head_req->execlist_link);
				list_add_tail(&head_req->execlist_link,
					&ring->execlist_retired_req_list);
				return true;
			}
		}
	}

	return false;
}

/**
 * intel_lrc_irq_handler() - handle Context Switch interrupts
 * @ring: Engine Command Streamer to handle.
 *
 * Check the unread Context Status Buffers and manage the submission of new
 * contexts to the ELSP accordingly.
 */
void intel_lrc_irq_handler(struct intel_engine_cs *ring)
{
	struct drm_i915_private *dev_priv = ring->dev->dev_private;
	u32 status_pointer;
	u8 read_pointer;
	u8 write_pointer;
	u32 status;
	u32 status_id;
	u32 submit_contexts = 0;

	status_pointer = I915_READ(RING_CONTEXT_STATUS_PTR(ring));

	read_pointer = ring->next_context_status_buffer;
	write_pointer = status_pointer & 0x07;
	if (read_pointer > write_pointer)
		write_pointer += 6;

	spin_lock(&ring->execlist_lock);

	while (read_pointer < write_pointer) {
		read_pointer++;
		status = I915_READ(RING_CONTEXT_STATUS_BUF(ring) +
				(read_pointer % 6) * 8);
		status_id = I915_READ(RING_CONTEXT_STATUS_BUF(ring) +
				(read_pointer % 6) * 8 + 4);

		if (status & GEN8_CTX_STATUS_PREEMPTED) {
			if (status & GEN8_CTX_STATUS_LITE_RESTORE) {
				if (execlists_check_remove_request(ring, status_id))
					WARN(1, "Lite Restored request removed from queue\n");
			} else
				WARN(1, "Preemption without Lite Restore\n");
		}

		 if ((status & GEN8_CTX_STATUS_ACTIVE_IDLE) ||
		     (status & GEN8_CTX_STATUS_ELEMENT_SWITCH)) {
			if (execlists_check_remove_request(ring, status_id))
				submit_contexts++;
		}
	}

	if (submit_contexts != 0)
		execlists_context_unqueue(ring);

	spin_unlock(&ring->execlist_lock);

	WARN(submit_contexts > 2, "More than two context complete events?\n");
	ring->next_context_status_buffer = write_pointer % 6;

	I915_WRITE(RING_CONTEXT_STATUS_PTR(ring),
		   ((u32)ring->next_context_status_buffer & 0x07) << 8);
}

static int execlists_context_queue(struct intel_engine_cs *ring,
				   struct intel_context *to,
				   u32 tail,
				   struct drm_i915_gem_request *request)
{
	struct drm_i915_gem_request *cursor;
	struct drm_i915_private *dev_priv = ring->dev->dev_private;
	unsigned long flags;
	int num_elements = 0;

	if (to != ring->default_context)
		intel_lr_context_pin(ring, to);

	if (!request) {
		/*
		 * If there isn't a request associated with this submission,
		 * create one as a temporary holder.
		 */
		WARN(1, "execlist context submission without request");
		request = kzalloc(sizeof(*request), GFP_KERNEL);
		if (request == NULL)
			return -ENOMEM;
		request->ring = ring;
		request->ctx = to;
	} else {
		WARN_ON(to != request->ctx);
	}
	request->tail = tail;
	i915_gem_request_reference(request);
	i915_gem_context_reference(request->ctx);

	intel_runtime_pm_get(dev_priv);

	spin_lock_irqsave(&ring->execlist_lock, flags);

	list_for_each_entry(cursor, &ring->execlist_queue, execlist_link)
		if (++num_elements > 2)
			break;

	if (num_elements > 2) {
		struct drm_i915_gem_request *tail_req;

		tail_req = list_last_entry(&ring->execlist_queue,
					   struct drm_i915_gem_request,
					   execlist_link);

		if (to == tail_req->ctx) {
			WARN(tail_req->elsp_submitted != 0,
				"More than 2 already-submitted reqs queued\n");
			list_del(&tail_req->execlist_link);
			list_add_tail(&tail_req->execlist_link,
				&ring->execlist_retired_req_list);
		}
	}

	list_add_tail(&request->execlist_link, &ring->execlist_queue);
	if (num_elements == 0)
		execlists_context_unqueue(ring);

	spin_unlock_irqrestore(&ring->execlist_lock, flags);

	return 0;
}

static int logical_ring_invalidate_all_caches(struct intel_ringbuffer *ringbuf,
					      struct intel_context *ctx)
{
	struct intel_engine_cs *ring = ringbuf->ring;
	uint32_t flush_domains;
	int ret;

	flush_domains = 0;
	if (ring->gpu_caches_dirty)
		flush_domains = I915_GEM_GPU_DOMAINS;

	ret = ring->emit_flush(ringbuf, ctx,
			       I915_GEM_GPU_DOMAINS, flush_domains);
	if (ret)
		return ret;

	ring->gpu_caches_dirty = false;
	return 0;
}

static int execlists_move_to_gpu(struct intel_ringbuffer *ringbuf,
				 struct intel_context *ctx,
				 struct list_head *vmas)
{
	struct intel_engine_cs *ring = ringbuf->ring;
	struct i915_vma *vma;
	uint32_t flush_domains = 0;
	bool flush_chipset = false;
	int ret;

	list_for_each_entry(vma, vmas, exec_list) {
		struct drm_i915_gem_object *obj = vma->obj;

		ret = i915_gem_object_sync(obj, ring);
		if (ret)
			return ret;

		if (obj->base.write_domain & I915_GEM_DOMAIN_CPU)
			flush_chipset |= i915_gem_clflush_object(obj, false);

		flush_domains |= obj->base.write_domain;
	}

	if (flush_domains & I915_GEM_DOMAIN_GTT)
		wmb();

	/* Unconditionally invalidate gpu caches and ensure that we do flush
	 * any residual writes from the previous batch.
	 */
	return logical_ring_invalidate_all_caches(ringbuf, ctx);
}

/**
 * execlists_submission() - submit a batchbuffer for execution, Execlists style
 * @dev: DRM device.
 * @file: DRM file.
 * @ring: Engine Command Streamer to submit to.
 * @ctx: Context to employ for this submission.
 * @args: execbuffer call arguments.
 * @vmas: list of vmas.
 * @batch_obj: the batchbuffer to submit.
 * @exec_start: batchbuffer start virtual address pointer.
 * @flags: translated execbuffer call flags.
 *
 * This is the evil twin version of i915_gem_ringbuffer_submission. It abstracts
 * away the submission details of the execbuffer ioctl call.
 *
 * Return: non-zero if the submission fails.
 */
int intel_execlists_submission(struct drm_device *dev, struct drm_file *file,
			       struct intel_engine_cs *ring,
			       struct intel_context *ctx,
			       struct drm_i915_gem_execbuffer2 *args,
			       struct list_head *vmas,
			       struct drm_i915_gem_object *batch_obj,
			       u64 exec_start, u32 flags)
{
	struct drm_i915_private *dev_priv = dev->dev_private;
	struct intel_ringbuffer *ringbuf = ctx->engine[ring->id].ringbuf;
	int instp_mode;
	u32 instp_mask;
	int ret;

	instp_mode = args->flags & I915_EXEC_CONSTANTS_MASK;
	instp_mask = I915_EXEC_CONSTANTS_MASK;
	switch (instp_mode) {
	case I915_EXEC_CONSTANTS_REL_GENERAL:
	case I915_EXEC_CONSTANTS_ABSOLUTE:
	case I915_EXEC_CONSTANTS_REL_SURFACE:
		if (instp_mode != 0 && ring != &dev_priv->ring[RCS]) {
			DRM_DEBUG("non-0 rel constants mode on non-RCS\n");
			return -EINVAL;
		}

		if (instp_mode != dev_priv->relative_constants_mode) {
			if (instp_mode == I915_EXEC_CONSTANTS_REL_SURFACE) {
				DRM_DEBUG("rel surface constants mode invalid on gen5+\n");
				return -EINVAL;
			}

			/* The HW changed the meaning on this bit on gen6 */
			instp_mask &= ~I915_EXEC_CONSTANTS_REL_SURFACE;
		}
		break;
	default:
		DRM_DEBUG("execbuf with unknown constants: %d\n", instp_mode);
		return -EINVAL;
	}

	if (args->num_cliprects != 0) {
		DRM_DEBUG("clip rectangles are only valid on pre-gen5\n");
		return -EINVAL;
	} else {
		if (args->DR4 == 0xffffffff) {
			DRM_DEBUG("UXA submitting garbage DR4, fixing up\n");
			args->DR4 = 0;
		}

		if (args->DR1 || args->DR4 || args->cliprects_ptr) {
			DRM_DEBUG("0 cliprects but dirt in cliprects fields\n");
			return -EINVAL;
		}
	}

	if (args->flags & I915_EXEC_GEN7_SOL_RESET) {
		DRM_DEBUG("sol reset is gen7 only\n");
		return -EINVAL;
	}

	ret = execlists_move_to_gpu(ringbuf, ctx, vmas);
	if (ret)
		return ret;

	if (ring == &dev_priv->ring[RCS] &&
	    instp_mode != dev_priv->relative_constants_mode) {
		ret = intel_logical_ring_begin(ringbuf, ctx, 4);
		if (ret)
			return ret;

		intel_logical_ring_emit(ringbuf, MI_NOOP);
		intel_logical_ring_emit(ringbuf, MI_LOAD_REGISTER_IMM(1));
		intel_logical_ring_emit(ringbuf, INSTPM);
		intel_logical_ring_emit(ringbuf, instp_mask << 16 | instp_mode);
		intel_logical_ring_advance(ringbuf);

		dev_priv->relative_constants_mode = instp_mode;
	}

	ret = ring->emit_bb_start(ringbuf, ctx, exec_start, flags);
	if (ret)
		return ret;

	i915_gem_execbuffer_move_to_active(vmas, ring);
	i915_gem_execbuffer_retire_commands(dev, file, ring, batch_obj);

	return 0;
}

void intel_execlists_retire_requests(struct intel_engine_cs *ring)
{
	struct drm_i915_gem_request *req, *tmp;
	struct drm_i915_private *dev_priv = ring->dev->dev_private;
	unsigned long flags;
	struct list_head retired_list;

	WARN_ON(!mutex_is_locked(&ring->dev->struct_mutex));
	if (list_empty(&ring->execlist_retired_req_list))
		return;

	INIT_LIST_HEAD(&retired_list);
	spin_lock_irqsave(&ring->execlist_lock, flags);
	list_replace_init(&ring->execlist_retired_req_list, &retired_list);
	spin_unlock_irqrestore(&ring->execlist_lock, flags);

	list_for_each_entry_safe(req, tmp, &retired_list, execlist_link) {
		struct intel_context *ctx = req->ctx;
		struct drm_i915_gem_object *ctx_obj =
				ctx->engine[ring->id].state;

		if (ctx_obj && (ctx != ring->default_context))
			intel_lr_context_unpin(ring, ctx);
		intel_runtime_pm_put(dev_priv);
		i915_gem_context_unreference(ctx);
		i915_gem_request_unreference(req);
		list_del(&req->execlist_link);
	}
}

void intel_logical_ring_stop(struct intel_engine_cs *ring)
{
	struct drm_i915_private *dev_priv = ring->dev->dev_private;
	int ret;

	if (!intel_ring_initialized(ring))
		return;

	ret = intel_ring_idle(ring);
	if (ret && !i915_reset_in_progress(&to_i915(ring->dev)->gpu_error))
		DRM_ERROR("failed to quiesce %s whilst cleaning up: %d\n",
			  ring->name, ret);

	/* TODO: Is this correct with Execlists enabled? */
	I915_WRITE_MODE(ring, _MASKED_BIT_ENABLE(STOP_RING));
	if (wait_for_atomic((I915_READ_MODE(ring) & MODE_IDLE) != 0, 1000)) {
		DRM_ERROR("%s :timed out trying to stop ring\n", ring->name);
		return;
	}
	I915_WRITE_MODE(ring, _MASKED_BIT_DISABLE(STOP_RING));
}

int logical_ring_flush_all_caches(struct intel_ringbuffer *ringbuf,
				  struct intel_context *ctx)
{
	struct intel_engine_cs *ring = ringbuf->ring;
	int ret;

	if (!ring->gpu_caches_dirty)
		return 0;

	ret = ring->emit_flush(ringbuf, ctx, 0, I915_GEM_GPU_DOMAINS);
	if (ret)
		return ret;

	ring->gpu_caches_dirty = false;
	return 0;
}

/**
 * intel_logical_ring_advance_and_submit() - advance the tail and submit the workload
 * @ringbuf: Logical Ringbuffer to advance.
 *
 * The tail is updated in our logical ringbuffer struct, not in the actual context. What
 * really happens during submission is that the context and current tail will be placed
 * on a queue waiting for the ELSP to be ready to accept a new context submission. At that
 * point, the tail *inside* the context is updated and the ELSP written to.
 */
void intel_logical_ring_advance_and_submit(struct intel_ringbuffer *ringbuf,
					   struct intel_context *ctx,
					   struct drm_i915_gem_request *request)
{
	struct intel_engine_cs *ring = ringbuf->ring;

	intel_logical_ring_advance(ringbuf);

	if (intel_ring_stopped(ring))
		return;

	execlists_context_queue(ring, ctx, ringbuf->tail, request);
}

static int intel_lr_context_pin(struct intel_engine_cs *ring,
		struct intel_context *ctx)
{
	struct drm_i915_gem_object *ctx_obj = ctx->engine[ring->id].state;
	struct intel_ringbuffer *ringbuf = ctx->engine[ring->id].ringbuf;
	int ret = 0;

	WARN_ON(!mutex_is_locked(&ring->dev->struct_mutex));
	if (ctx->engine[ring->id].pin_count++ == 0) {
		ret = i915_gem_obj_ggtt_pin(ctx_obj,
				GEN8_LR_CONTEXT_ALIGN, 0);
		if (ret)
			goto reset_pin_count;

		ret = intel_pin_and_map_ringbuffer_obj(ring->dev, ringbuf);
		if (ret)
			goto unpin_ctx_obj;
	}

	return ret;

unpin_ctx_obj:
	i915_gem_object_ggtt_unpin(ctx_obj);
reset_pin_count:
	ctx->engine[ring->id].pin_count = 0;

	return ret;
}

void intel_lr_context_unpin(struct intel_engine_cs *ring,
		struct intel_context *ctx)
{
	struct drm_i915_gem_object *ctx_obj = ctx->engine[ring->id].state;
	struct intel_ringbuffer *ringbuf = ctx->engine[ring->id].ringbuf;

	if (ctx_obj) {
		WARN_ON(!mutex_is_locked(&ring->dev->struct_mutex));
		if (--ctx->engine[ring->id].pin_count == 0) {
			intel_unpin_ringbuffer_obj(ringbuf);
			i915_gem_object_ggtt_unpin(ctx_obj);
		}
	}
}

static int logical_ring_alloc_request(struct intel_engine_cs *ring,
				      struct intel_context *ctx)
{
	struct drm_i915_gem_request *request;
	struct drm_i915_private *dev_private = ring->dev->dev_private;
	int ret;

	if (ring->outstanding_lazy_request)
		return 0;

	request = kzalloc(sizeof(*request), GFP_KERNEL);
	if (request == NULL)
		return -ENOMEM;

	if (ctx != ring->default_context) {
		ret = intel_lr_context_pin(ring, ctx);
		if (ret) {
			kfree(request);
			return ret;
		}
	}

	kref_init(&request->ref);
	request->ring = ring;
	request->uniq = dev_private->request_uniq++;

	ret = i915_gem_get_seqno(ring->dev, &request->seqno);
	if (ret) {
		intel_lr_context_unpin(ring, ctx);
		kfree(request);
		return ret;
	}

	/* Hold a reference to the context this request belongs to
	 * (we will need it when the time comes to emit/retire the
	 * request).
	 */
	request->ctx = ctx;
	i915_gem_context_reference(request->ctx);

	ring->outstanding_lazy_request = request;
	return 0;
}

static int logical_ring_wait_request(struct intel_ringbuffer *ringbuf,
				     int bytes)
{
	struct intel_engine_cs *ring = ringbuf->ring;
	struct drm_i915_gem_request *request;
	int ret;

	if (intel_ring_space(ringbuf) >= bytes)
		return 0;

	list_for_each_entry(request, &ring->request_list, list) {
		/*
		 * The request queue is per-engine, so can contain requests
		 * from multiple ringbuffers. Here, we must ignore any that
		 * aren't from the ringbuffer we're considering.
		 */
		struct intel_context *ctx = request->ctx;
		if (ctx->engine[ring->id].ringbuf != ringbuf)
			continue;

		/* Would completion of this request free enough space? */
		if (__intel_ring_space(request->tail, ringbuf->tail,
				       ringbuf->size) >= bytes) {
			break;
		}
	}

	if (&request->list == &ring->request_list)
		return -ENOSPC;

	ret = i915_wait_request(request);
	if (ret)
		return ret;

	i915_gem_retire_requests_ring(ring);

	return intel_ring_space(ringbuf) >= bytes ? 0 : -ENOSPC;
}

static int logical_ring_wait_for_space(struct intel_ringbuffer *ringbuf,
				       struct intel_context *ctx,
				       int bytes)
{
	struct intel_engine_cs *ring = ringbuf->ring;
	struct drm_device *dev = ring->dev;
	struct drm_i915_private *dev_priv = dev->dev_private;
	unsigned long end;
	int ret;

	ret = logical_ring_wait_request(ringbuf, bytes);
	if (ret != -ENOSPC)
		return ret;

	/* Force the context submission in case we have been skipping it */
	intel_logical_ring_advance_and_submit(ringbuf, ctx, NULL);

	/* With GEM the hangcheck timer should kick us out of the loop,
	 * leaving it early runs the risk of corrupting GEM state (due
	 * to running on almost untested codepaths). But on resume
	 * timers don't work yet, so prevent a complete hang in that
	 * case by choosing an insanely large timeout. */
	end = jiffies + 60 * HZ;

	ret = 0;
	do {
		if (intel_ring_space(ringbuf) >= bytes)
			break;

		msleep(1);

		if (dev_priv->mm.interruptible && signal_pending(current)) {
			ret = -ERESTARTSYS;
			break;
		}

		ret = i915_gem_check_wedge(&dev_priv->gpu_error,
					   dev_priv->mm.interruptible);
		if (ret)
			break;

		if (time_after(jiffies, end)) {
			ret = -EBUSY;
			break;
		}
	} while (1);

	return ret;
}

static int logical_ring_wrap_buffer(struct intel_ringbuffer *ringbuf,
				    struct intel_context *ctx)
{
	uint32_t __iomem *virt;
	int rem = ringbuf->size - ringbuf->tail;

	if (ringbuf->space < rem) {
		int ret = logical_ring_wait_for_space(ringbuf, ctx, rem);

		if (ret)
			return ret;
	}

	virt = ringbuf->virtual_start + ringbuf->tail;
	rem /= 4;
	while (rem--)
		iowrite32(MI_NOOP, virt++);

	ringbuf->tail = 0;
	intel_ring_update_space(ringbuf);

	return 0;
}

static int logical_ring_prepare(struct intel_ringbuffer *ringbuf,
				struct intel_context *ctx, int bytes)
{
	int ret;

	if (unlikely(ringbuf->tail + bytes > ringbuf->effective_size)) {
		ret = logical_ring_wrap_buffer(ringbuf, ctx);
		if (unlikely(ret))
			return ret;
	}

	if (unlikely(ringbuf->space < bytes)) {
		ret = logical_ring_wait_for_space(ringbuf, ctx, bytes);
		if (unlikely(ret))
			return ret;
	}

	return 0;
}

/**
 * intel_logical_ring_begin() - prepare the logical ringbuffer to accept some commands
 *
 * @ringbuf: Logical ringbuffer.
 * @num_dwords: number of DWORDs that we plan to write to the ringbuffer.
 *
 * The ringbuffer might not be ready to accept the commands right away (maybe it needs to
 * be wrapped, or wait a bit for the tail to be updated). This function takes care of that
 * and also preallocates a request (every workload submission is still mediated through
 * requests, same as it did with legacy ringbuffer submission).
 *
 * Return: non-zero if the ringbuffer is not ready to be written to.
 */
int intel_logical_ring_begin(struct intel_ringbuffer *ringbuf,
			     struct intel_context *ctx, int num_dwords)
{
	struct intel_engine_cs *ring = ringbuf->ring;
	struct drm_device *dev = ring->dev;
	struct drm_i915_private *dev_priv = dev->dev_private;
	int ret;

	ret = i915_gem_check_wedge(&dev_priv->gpu_error,
				   dev_priv->mm.interruptible);
	if (ret)
		return ret;

	ret = logical_ring_prepare(ringbuf, ctx, num_dwords * sizeof(uint32_t));
	if (ret)
		return ret;

	/* Preallocate the olr before touching the ring */
<<<<<<< HEAD
	ret = logical_ring_alloc_request(ring, ringbuf->FIXME_lrc_ctx);
=======
	ret = logical_ring_alloc_request(ring, ctx);
>>>>>>> db161273
	if (ret)
		return ret;

	ringbuf->space -= num_dwords * sizeof(uint32_t);
	return 0;
}

static int intel_logical_ring_workarounds_emit(struct intel_engine_cs *ring,
					       struct intel_context *ctx)
{
	int ret, i;
	struct intel_ringbuffer *ringbuf = ctx->engine[ring->id].ringbuf;
	struct drm_device *dev = ring->dev;
	struct drm_i915_private *dev_priv = dev->dev_private;
	struct i915_workarounds *w = &dev_priv->workarounds;

	if (WARN_ON_ONCE(w->count == 0))
		return 0;

	ring->gpu_caches_dirty = true;
	ret = logical_ring_flush_all_caches(ringbuf, ctx);
	if (ret)
		return ret;

	ret = intel_logical_ring_begin(ringbuf, ctx, w->count * 2 + 2);
	if (ret)
		return ret;

	intel_logical_ring_emit(ringbuf, MI_LOAD_REGISTER_IMM(w->count));
	for (i = 0; i < w->count; i++) {
		intel_logical_ring_emit(ringbuf, w->reg[i].addr);
		intel_logical_ring_emit(ringbuf, w->reg[i].value);
	}
	intel_logical_ring_emit(ringbuf, MI_NOOP);

	intel_logical_ring_advance(ringbuf);

	ring->gpu_caches_dirty = true;
	ret = logical_ring_flush_all_caches(ringbuf, ctx);
	if (ret)
		return ret;

	return 0;
}

static int gen8_init_common_ring(struct intel_engine_cs *ring)
{
	struct drm_device *dev = ring->dev;
	struct drm_i915_private *dev_priv = dev->dev_private;

	I915_WRITE_IMR(ring, ~(ring->irq_enable_mask | ring->irq_keep_mask));
	I915_WRITE(RING_HWSTAM(ring->mmio_base), 0xffffffff);

	I915_WRITE(RING_MODE_GEN7(ring),
		   _MASKED_BIT_DISABLE(GFX_REPLAY_MODE) |
		   _MASKED_BIT_ENABLE(GFX_RUN_LIST_ENABLE));
	POSTING_READ(RING_MODE_GEN7(ring));
	ring->next_context_status_buffer = 0;
	DRM_DEBUG_DRIVER("Execlists enabled for %s\n", ring->name);

	memset(&ring->hangcheck, 0, sizeof(ring->hangcheck));

	return 0;
}

static int gen8_init_render_ring(struct intel_engine_cs *ring)
{
	struct drm_device *dev = ring->dev;
	struct drm_i915_private *dev_priv = dev->dev_private;
	int ret;

	ret = gen8_init_common_ring(ring);
	if (ret)
		return ret;

	/* We need to disable the AsyncFlip performance optimisations in order
	 * to use MI_WAIT_FOR_EVENT within the CS. It should already be
	 * programmed to '1' on all products.
	 *
	 * WaDisableAsyncFlipPerfMode:snb,ivb,hsw,vlv,bdw,chv
	 */
	I915_WRITE(MI_MODE, _MASKED_BIT_ENABLE(ASYNC_FLIP_PERF_DISABLE));

	I915_WRITE(INSTPM, _MASKED_BIT_ENABLE(INSTPM_FORCE_ORDERING));

	return init_workarounds_ring(ring);
}

static int gen8_emit_bb_start(struct intel_ringbuffer *ringbuf,
			      struct intel_context *ctx,
			      u64 offset, unsigned flags)
{
	bool ppgtt = !(flags & I915_DISPATCH_SECURE);
	int ret;

	ret = intel_logical_ring_begin(ringbuf, ctx, 4);
	if (ret)
		return ret;

	/* FIXME(BDW): Address space and security selectors. */
	intel_logical_ring_emit(ringbuf, MI_BATCH_BUFFER_START_GEN8 | (ppgtt<<8));
	intel_logical_ring_emit(ringbuf, lower_32_bits(offset));
	intel_logical_ring_emit(ringbuf, upper_32_bits(offset));
	intel_logical_ring_emit(ringbuf, MI_NOOP);
	intel_logical_ring_advance(ringbuf);

	return 0;
}

static bool gen8_logical_ring_get_irq(struct intel_engine_cs *ring)
{
	struct drm_device *dev = ring->dev;
	struct drm_i915_private *dev_priv = dev->dev_private;
	unsigned long flags;

	if (WARN_ON(!intel_irqs_enabled(dev_priv)))
		return false;

	spin_lock_irqsave(&dev_priv->irq_lock, flags);
	if (ring->irq_refcount++ == 0) {
		I915_WRITE_IMR(ring, ~(ring->irq_enable_mask | ring->irq_keep_mask));
		POSTING_READ(RING_IMR(ring->mmio_base));
	}
	spin_unlock_irqrestore(&dev_priv->irq_lock, flags);

	return true;
}

static void gen8_logical_ring_put_irq(struct intel_engine_cs *ring)
{
	struct drm_device *dev = ring->dev;
	struct drm_i915_private *dev_priv = dev->dev_private;
	unsigned long flags;

	spin_lock_irqsave(&dev_priv->irq_lock, flags);
	if (--ring->irq_refcount == 0) {
		I915_WRITE_IMR(ring, ~ring->irq_keep_mask);
		POSTING_READ(RING_IMR(ring->mmio_base));
	}
	spin_unlock_irqrestore(&dev_priv->irq_lock, flags);
}

static int gen8_emit_flush(struct intel_ringbuffer *ringbuf,
			   struct intel_context *ctx,
			   u32 invalidate_domains,
			   u32 unused)
{
	struct intel_engine_cs *ring = ringbuf->ring;
	struct drm_device *dev = ring->dev;
	struct drm_i915_private *dev_priv = dev->dev_private;
	uint32_t cmd;
	int ret;

	ret = intel_logical_ring_begin(ringbuf, ctx, 4);
	if (ret)
		return ret;

	cmd = MI_FLUSH_DW + 1;

	if (ring == &dev_priv->ring[VCS]) {
		if (invalidate_domains & I915_GEM_GPU_DOMAINS)
			cmd |= MI_INVALIDATE_TLB | MI_INVALIDATE_BSD |
				MI_FLUSH_DW_STORE_INDEX |
				MI_FLUSH_DW_OP_STOREDW;
	} else {
		if (invalidate_domains & I915_GEM_DOMAIN_RENDER)
			cmd |= MI_INVALIDATE_TLB | MI_FLUSH_DW_STORE_INDEX |
				MI_FLUSH_DW_OP_STOREDW;
	}

	intel_logical_ring_emit(ringbuf, cmd);
	intel_logical_ring_emit(ringbuf,
				I915_GEM_HWS_SCRATCH_ADDR |
				MI_FLUSH_DW_USE_GTT);
	intel_logical_ring_emit(ringbuf, 0); /* upper addr */
	intel_logical_ring_emit(ringbuf, 0); /* value */
	intel_logical_ring_advance(ringbuf);

	return 0;
}

static int gen8_emit_flush_render(struct intel_ringbuffer *ringbuf,
				  struct intel_context *ctx,
				  u32 invalidate_domains,
				  u32 flush_domains)
{
	struct intel_engine_cs *ring = ringbuf->ring;
	u32 scratch_addr = ring->scratch.gtt_offset + 2 * CACHELINE_BYTES;
	u32 flags = 0;
	int ret;

	flags |= PIPE_CONTROL_CS_STALL;

	if (flush_domains) {
		flags |= PIPE_CONTROL_RENDER_TARGET_CACHE_FLUSH;
		flags |= PIPE_CONTROL_DEPTH_CACHE_FLUSH;
	}

	if (invalidate_domains) {
		flags |= PIPE_CONTROL_TLB_INVALIDATE;
		flags |= PIPE_CONTROL_INSTRUCTION_CACHE_INVALIDATE;
		flags |= PIPE_CONTROL_TEXTURE_CACHE_INVALIDATE;
		flags |= PIPE_CONTROL_VF_CACHE_INVALIDATE;
		flags |= PIPE_CONTROL_CONST_CACHE_INVALIDATE;
		flags |= PIPE_CONTROL_STATE_CACHE_INVALIDATE;
		flags |= PIPE_CONTROL_QW_WRITE;
		flags |= PIPE_CONTROL_GLOBAL_GTT_IVB;
	}

	ret = intel_logical_ring_begin(ringbuf, ctx, 6);
	if (ret)
		return ret;

	intel_logical_ring_emit(ringbuf, GFX_OP_PIPE_CONTROL(6));
	intel_logical_ring_emit(ringbuf, flags);
	intel_logical_ring_emit(ringbuf, scratch_addr);
	intel_logical_ring_emit(ringbuf, 0);
	intel_logical_ring_emit(ringbuf, 0);
	intel_logical_ring_emit(ringbuf, 0);
	intel_logical_ring_advance(ringbuf);

	return 0;
}

static u32 gen8_get_seqno(struct intel_engine_cs *ring, bool lazy_coherency)
{
	return intel_read_status_page(ring, I915_GEM_HWS_INDEX);
}

static void gen8_set_seqno(struct intel_engine_cs *ring, u32 seqno)
{
	intel_write_status_page(ring, I915_GEM_HWS_INDEX, seqno);
}

static int gen8_emit_request(struct intel_ringbuffer *ringbuf,
			     struct drm_i915_gem_request *request)
{
	struct intel_engine_cs *ring = ringbuf->ring;
	u32 cmd;
	int ret;

	ret = intel_logical_ring_begin(ringbuf, request->ctx, 6);
	if (ret)
		return ret;

	cmd = MI_STORE_DWORD_IMM_GEN4;
	cmd |= MI_GLOBAL_GTT;

	intel_logical_ring_emit(ringbuf, cmd);
	intel_logical_ring_emit(ringbuf,
				(ring->status_page.gfx_addr +
				(I915_GEM_HWS_INDEX << MI_STORE_DWORD_INDEX_SHIFT)));
	intel_logical_ring_emit(ringbuf, 0);
	intel_logical_ring_emit(ringbuf,
		i915_gem_request_get_seqno(ring->outstanding_lazy_request));
	intel_logical_ring_emit(ringbuf, MI_USER_INTERRUPT);
	intel_logical_ring_emit(ringbuf, MI_NOOP);
	intel_logical_ring_advance_and_submit(ringbuf, request->ctx, request);

	return 0;
}

static int gen8_init_rcs_context(struct intel_engine_cs *ring,
		       struct intel_context *ctx)
{
	int ret;

	ret = intel_logical_ring_workarounds_emit(ring, ctx);
	if (ret)
		return ret;

	return intel_lr_context_render_state_init(ring, ctx);
}

/**
 * intel_logical_ring_cleanup() - deallocate the Engine Command Streamer
 *
 * @ring: Engine Command Streamer.
 *
 */
void intel_logical_ring_cleanup(struct intel_engine_cs *ring)
{
	struct drm_i915_private *dev_priv;

	if (!intel_ring_initialized(ring))
		return;

	dev_priv = ring->dev->dev_private;

	intel_logical_ring_stop(ring);
	WARN_ON((I915_READ_MODE(ring) & MODE_IDLE) == 0);
	i915_gem_request_assign(&ring->outstanding_lazy_request, NULL);

	if (ring->cleanup)
		ring->cleanup(ring);

	i915_cmd_parser_fini_ring(ring);

	if (ring->status_page.obj) {
		kunmap(sg_page(ring->status_page.obj->pages->sgl));
		ring->status_page.obj = NULL;
	}
}

static int logical_ring_init(struct drm_device *dev, struct intel_engine_cs *ring)
{
	int ret;

	/* Intentionally left blank. */
	ring->buffer = NULL;

	ring->dev = dev;
	INIT_LIST_HEAD(&ring->active_list);
	INIT_LIST_HEAD(&ring->request_list);
	init_waitqueue_head(&ring->irq_queue);

	INIT_LIST_HEAD(&ring->execlist_queue);
	INIT_LIST_HEAD(&ring->execlist_retired_req_list);
	spin_lock_init(&ring->execlist_lock);

	ret = i915_cmd_parser_init_ring(ring);
	if (ret)
		return ret;

	ret = intel_lr_context_deferred_create(ring->default_context, ring);

	return ret;
}

static int logical_render_ring_init(struct drm_device *dev)
{
	struct drm_i915_private *dev_priv = dev->dev_private;
	struct intel_engine_cs *ring = &dev_priv->ring[RCS];
	int ret;

	ring->name = "render ring";
	ring->id = RCS;
	ring->mmio_base = RENDER_RING_BASE;
	ring->irq_enable_mask =
		GT_RENDER_USER_INTERRUPT << GEN8_RCS_IRQ_SHIFT;
	ring->irq_keep_mask =
		GT_CONTEXT_SWITCH_INTERRUPT << GEN8_RCS_IRQ_SHIFT;
	if (HAS_L3_DPF(dev))
		ring->irq_keep_mask |= GT_RENDER_L3_PARITY_ERROR_INTERRUPT;

	ring->init_hw = gen8_init_render_ring;
	ring->init_context = gen8_init_rcs_context;
	ring->cleanup = intel_fini_pipe_control;
	ring->get_seqno = gen8_get_seqno;
	ring->set_seqno = gen8_set_seqno;
	ring->emit_request = gen8_emit_request;
	ring->emit_flush = gen8_emit_flush_render;
	ring->irq_get = gen8_logical_ring_get_irq;
	ring->irq_put = gen8_logical_ring_put_irq;
	ring->emit_bb_start = gen8_emit_bb_start;

	ring->dev = dev;
	ret = logical_ring_init(dev, ring);
	if (ret)
		return ret;

	return intel_init_pipe_control(ring);
}

static int logical_bsd_ring_init(struct drm_device *dev)
{
	struct drm_i915_private *dev_priv = dev->dev_private;
	struct intel_engine_cs *ring = &dev_priv->ring[VCS];

	ring->name = "bsd ring";
	ring->id = VCS;
	ring->mmio_base = GEN6_BSD_RING_BASE;
	ring->irq_enable_mask =
		GT_RENDER_USER_INTERRUPT << GEN8_VCS1_IRQ_SHIFT;
	ring->irq_keep_mask =
		GT_CONTEXT_SWITCH_INTERRUPT << GEN8_VCS1_IRQ_SHIFT;

	ring->init_hw = gen8_init_common_ring;
	ring->get_seqno = gen8_get_seqno;
	ring->set_seqno = gen8_set_seqno;
	ring->emit_request = gen8_emit_request;
	ring->emit_flush = gen8_emit_flush;
	ring->irq_get = gen8_logical_ring_get_irq;
	ring->irq_put = gen8_logical_ring_put_irq;
	ring->emit_bb_start = gen8_emit_bb_start;

	return logical_ring_init(dev, ring);
}

static int logical_bsd2_ring_init(struct drm_device *dev)
{
	struct drm_i915_private *dev_priv = dev->dev_private;
	struct intel_engine_cs *ring = &dev_priv->ring[VCS2];

	ring->name = "bds2 ring";
	ring->id = VCS2;
	ring->mmio_base = GEN8_BSD2_RING_BASE;
	ring->irq_enable_mask =
		GT_RENDER_USER_INTERRUPT << GEN8_VCS2_IRQ_SHIFT;
	ring->irq_keep_mask =
		GT_CONTEXT_SWITCH_INTERRUPT << GEN8_VCS2_IRQ_SHIFT;

	ring->init_hw = gen8_init_common_ring;
	ring->get_seqno = gen8_get_seqno;
	ring->set_seqno = gen8_set_seqno;
	ring->emit_request = gen8_emit_request;
	ring->emit_flush = gen8_emit_flush;
	ring->irq_get = gen8_logical_ring_get_irq;
	ring->irq_put = gen8_logical_ring_put_irq;
	ring->emit_bb_start = gen8_emit_bb_start;

	return logical_ring_init(dev, ring);
}

static int logical_blt_ring_init(struct drm_device *dev)
{
	struct drm_i915_private *dev_priv = dev->dev_private;
	struct intel_engine_cs *ring = &dev_priv->ring[BCS];

	ring->name = "blitter ring";
	ring->id = BCS;
	ring->mmio_base = BLT_RING_BASE;
	ring->irq_enable_mask =
		GT_RENDER_USER_INTERRUPT << GEN8_BCS_IRQ_SHIFT;
	ring->irq_keep_mask =
		GT_CONTEXT_SWITCH_INTERRUPT << GEN8_BCS_IRQ_SHIFT;

	ring->init_hw = gen8_init_common_ring;
	ring->get_seqno = gen8_get_seqno;
	ring->set_seqno = gen8_set_seqno;
	ring->emit_request = gen8_emit_request;
	ring->emit_flush = gen8_emit_flush;
	ring->irq_get = gen8_logical_ring_get_irq;
	ring->irq_put = gen8_logical_ring_put_irq;
	ring->emit_bb_start = gen8_emit_bb_start;

	return logical_ring_init(dev, ring);
}

static int logical_vebox_ring_init(struct drm_device *dev)
{
	struct drm_i915_private *dev_priv = dev->dev_private;
	struct intel_engine_cs *ring = &dev_priv->ring[VECS];

	ring->name = "video enhancement ring";
	ring->id = VECS;
	ring->mmio_base = VEBOX_RING_BASE;
	ring->irq_enable_mask =
		GT_RENDER_USER_INTERRUPT << GEN8_VECS_IRQ_SHIFT;
	ring->irq_keep_mask =
		GT_CONTEXT_SWITCH_INTERRUPT << GEN8_VECS_IRQ_SHIFT;

	ring->init_hw = gen8_init_common_ring;
	ring->get_seqno = gen8_get_seqno;
	ring->set_seqno = gen8_set_seqno;
	ring->emit_request = gen8_emit_request;
	ring->emit_flush = gen8_emit_flush;
	ring->irq_get = gen8_logical_ring_get_irq;
	ring->irq_put = gen8_logical_ring_put_irq;
	ring->emit_bb_start = gen8_emit_bb_start;

	return logical_ring_init(dev, ring);
}

/**
 * intel_logical_rings_init() - allocate, populate and init the Engine Command Streamers
 * @dev: DRM device.
 *
 * This function inits the engines for an Execlists submission style (the equivalent in the
 * legacy ringbuffer submission world would be i915_gem_init_rings). It does it only for
 * those engines that are present in the hardware.
 *
 * Return: non-zero if the initialization failed.
 */
int intel_logical_rings_init(struct drm_device *dev)
{
	struct drm_i915_private *dev_priv = dev->dev_private;
	int ret;

	ret = logical_render_ring_init(dev);
	if (ret)
		return ret;

	if (HAS_BSD(dev)) {
		ret = logical_bsd_ring_init(dev);
		if (ret)
			goto cleanup_render_ring;
	}

	if (HAS_BLT(dev)) {
		ret = logical_blt_ring_init(dev);
		if (ret)
			goto cleanup_bsd_ring;
	}

	if (HAS_VEBOX(dev)) {
		ret = logical_vebox_ring_init(dev);
		if (ret)
			goto cleanup_blt_ring;
	}

	if (HAS_BSD2(dev)) {
		ret = logical_bsd2_ring_init(dev);
		if (ret)
			goto cleanup_vebox_ring;
	}

	ret = i915_gem_set_seqno(dev, ((u32)~0 - 0x1000));
	if (ret)
		goto cleanup_bsd2_ring;

	return 0;

cleanup_bsd2_ring:
	intel_logical_ring_cleanup(&dev_priv->ring[VCS2]);
cleanup_vebox_ring:
	intel_logical_ring_cleanup(&dev_priv->ring[VECS]);
cleanup_blt_ring:
	intel_logical_ring_cleanup(&dev_priv->ring[BCS]);
cleanup_bsd_ring:
	intel_logical_ring_cleanup(&dev_priv->ring[VCS]);
cleanup_render_ring:
	intel_logical_ring_cleanup(&dev_priv->ring[RCS]);

	return ret;
}

int intel_lr_context_render_state_init(struct intel_engine_cs *ring,
				       struct intel_context *ctx)
{
	struct intel_ringbuffer *ringbuf = ctx->engine[ring->id].ringbuf;
	struct render_state so;
	struct drm_i915_file_private *file_priv = ctx->file_priv;
	struct drm_file *file = file_priv ? file_priv->file : NULL;
	int ret;

	ret = i915_gem_render_state_prepare(ring, &so);
	if (ret)
		return ret;

	if (so.rodata == NULL)
		return 0;

	ret = ring->emit_bb_start(ringbuf,
			ctx,
			so.ggtt_offset,
			I915_DISPATCH_SECURE);
	if (ret)
		goto out;

	i915_vma_move_to_active(i915_gem_obj_to_ggtt(so.obj), ring);

	ret = __i915_add_request(ring, file, so.obj);
	/* intel_logical_ring_add_request moves object to inactive if it
	 * fails */
out:
	i915_gem_render_state_fini(&so);
	return ret;
}

static int
populate_lr_context(struct intel_context *ctx, struct drm_i915_gem_object *ctx_obj,
		    struct intel_engine_cs *ring, struct intel_ringbuffer *ringbuf)
{
	struct drm_device *dev = ring->dev;
	struct drm_i915_private *dev_priv = dev->dev_private;
	struct i915_hw_ppgtt *ppgtt = ctx->ppgtt;
	struct page *page;
	uint32_t *reg_state;
	int ret;

	if (!ppgtt)
		ppgtt = dev_priv->mm.aliasing_ppgtt;

	ret = i915_gem_object_set_to_cpu_domain(ctx_obj, true);
	if (ret) {
		DRM_DEBUG_DRIVER("Could not set to CPU domain\n");
		return ret;
	}

	ret = i915_gem_object_get_pages(ctx_obj);
	if (ret) {
		DRM_DEBUG_DRIVER("Could not get object pages\n");
		return ret;
	}

	i915_gem_object_pin_pages(ctx_obj);

	/* The second page of the context object contains some fields which must
	 * be set up prior to the first execution. */
	page = i915_gem_object_get_page(ctx_obj, 1);
	reg_state = kmap_atomic(page);

	/* A context is actually a big batch buffer with several MI_LOAD_REGISTER_IMM
	 * commands followed by (reg, value) pairs. The values we are setting here are
	 * only for the first context restore: on a subsequent save, the GPU will
	 * recreate this batchbuffer with new values (including all the missing
	 * MI_LOAD_REGISTER_IMM commands that we are not initializing here). */
	if (ring->id == RCS)
		reg_state[CTX_LRI_HEADER_0] = MI_LOAD_REGISTER_IMM(14);
	else
		reg_state[CTX_LRI_HEADER_0] = MI_LOAD_REGISTER_IMM(11);
	reg_state[CTX_LRI_HEADER_0] |= MI_LRI_FORCE_POSTED;
	reg_state[CTX_CONTEXT_CONTROL] = RING_CONTEXT_CONTROL(ring);
	reg_state[CTX_CONTEXT_CONTROL+1] =
			_MASKED_BIT_ENABLE((1<<3) | MI_RESTORE_INHIBIT);
	reg_state[CTX_RING_HEAD] = RING_HEAD(ring->mmio_base);
	reg_state[CTX_RING_HEAD+1] = 0;
	reg_state[CTX_RING_TAIL] = RING_TAIL(ring->mmio_base);
	reg_state[CTX_RING_TAIL+1] = 0;
	reg_state[CTX_RING_BUFFER_START] = RING_START(ring->mmio_base);
	/* Ring buffer start address is not known until the buffer is pinned.
	 * It is written to the context image in execlists_update_context()
	 */
	reg_state[CTX_RING_BUFFER_CONTROL] = RING_CTL(ring->mmio_base);
	reg_state[CTX_RING_BUFFER_CONTROL+1] =
			((ringbuf->size - PAGE_SIZE) & RING_NR_PAGES) | RING_VALID;
	reg_state[CTX_BB_HEAD_U] = ring->mmio_base + 0x168;
	reg_state[CTX_BB_HEAD_U+1] = 0;
	reg_state[CTX_BB_HEAD_L] = ring->mmio_base + 0x140;
	reg_state[CTX_BB_HEAD_L+1] = 0;
	reg_state[CTX_BB_STATE] = ring->mmio_base + 0x110;
	reg_state[CTX_BB_STATE+1] = (1<<5);
	reg_state[CTX_SECOND_BB_HEAD_U] = ring->mmio_base + 0x11c;
	reg_state[CTX_SECOND_BB_HEAD_U+1] = 0;
	reg_state[CTX_SECOND_BB_HEAD_L] = ring->mmio_base + 0x114;
	reg_state[CTX_SECOND_BB_HEAD_L+1] = 0;
	reg_state[CTX_SECOND_BB_STATE] = ring->mmio_base + 0x118;
	reg_state[CTX_SECOND_BB_STATE+1] = 0;
	if (ring->id == RCS) {
		/* TODO: according to BSpec, the register state context
		 * for CHV does not have these. OTOH, these registers do
		 * exist in CHV. I'm waiting for a clarification */
		reg_state[CTX_BB_PER_CTX_PTR] = ring->mmio_base + 0x1c0;
		reg_state[CTX_BB_PER_CTX_PTR+1] = 0;
		reg_state[CTX_RCS_INDIRECT_CTX] = ring->mmio_base + 0x1c4;
		reg_state[CTX_RCS_INDIRECT_CTX+1] = 0;
		reg_state[CTX_RCS_INDIRECT_CTX_OFFSET] = ring->mmio_base + 0x1c8;
		reg_state[CTX_RCS_INDIRECT_CTX_OFFSET+1] = 0;
	}
	reg_state[CTX_LRI_HEADER_1] = MI_LOAD_REGISTER_IMM(9);
	reg_state[CTX_LRI_HEADER_1] |= MI_LRI_FORCE_POSTED;
	reg_state[CTX_CTX_TIMESTAMP] = ring->mmio_base + 0x3a8;
	reg_state[CTX_CTX_TIMESTAMP+1] = 0;
	reg_state[CTX_PDP3_UDW] = GEN8_RING_PDP_UDW(ring, 3);
	reg_state[CTX_PDP3_LDW] = GEN8_RING_PDP_LDW(ring, 3);
	reg_state[CTX_PDP2_UDW] = GEN8_RING_PDP_UDW(ring, 2);
	reg_state[CTX_PDP2_LDW] = GEN8_RING_PDP_LDW(ring, 2);
	reg_state[CTX_PDP1_UDW] = GEN8_RING_PDP_UDW(ring, 1);
	reg_state[CTX_PDP1_LDW] = GEN8_RING_PDP_LDW(ring, 1);
	reg_state[CTX_PDP0_UDW] = GEN8_RING_PDP_UDW(ring, 0);
	reg_state[CTX_PDP0_LDW] = GEN8_RING_PDP_LDW(ring, 0);
	reg_state[CTX_PDP3_UDW+1] = upper_32_bits(ppgtt->pd_dma_addr[3]);
	reg_state[CTX_PDP3_LDW+1] = lower_32_bits(ppgtt->pd_dma_addr[3]);
	reg_state[CTX_PDP2_UDW+1] = upper_32_bits(ppgtt->pd_dma_addr[2]);
	reg_state[CTX_PDP2_LDW+1] = lower_32_bits(ppgtt->pd_dma_addr[2]);
	reg_state[CTX_PDP1_UDW+1] = upper_32_bits(ppgtt->pd_dma_addr[1]);
	reg_state[CTX_PDP1_LDW+1] = lower_32_bits(ppgtt->pd_dma_addr[1]);
	reg_state[CTX_PDP0_UDW+1] = upper_32_bits(ppgtt->pd_dma_addr[0]);
	reg_state[CTX_PDP0_LDW+1] = lower_32_bits(ppgtt->pd_dma_addr[0]);
	if (ring->id == RCS) {
		reg_state[CTX_LRI_HEADER_2] = MI_LOAD_REGISTER_IMM(1);
		reg_state[CTX_R_PWR_CLK_STATE] = 0x20c8;
		reg_state[CTX_R_PWR_CLK_STATE+1] = 0;
	}

	kunmap_atomic(reg_state);

	ctx_obj->dirty = 1;
	set_page_dirty(page);
	i915_gem_object_unpin_pages(ctx_obj);

	return 0;
}

/**
 * intel_lr_context_free() - free the LRC specific bits of a context
 * @ctx: the LR context to free.
 *
 * The real context freeing is done in i915_gem_context_free: this only
 * takes care of the bits that are LRC related: the per-engine backing
 * objects and the logical ringbuffer.
 */
void intel_lr_context_free(struct intel_context *ctx)
{
	int i;

	for (i = 0; i < I915_NUM_RINGS; i++) {
		struct drm_i915_gem_object *ctx_obj = ctx->engine[i].state;

		if (ctx_obj) {
			struct intel_ringbuffer *ringbuf =
					ctx->engine[i].ringbuf;
			struct intel_engine_cs *ring = ringbuf->ring;

			if (ctx == ring->default_context) {
				intel_unpin_ringbuffer_obj(ringbuf);
				i915_gem_object_ggtt_unpin(ctx_obj);
			}
			WARN_ON(ctx->engine[ring->id].pin_count);
			intel_destroy_ringbuffer_obj(ringbuf);
			kfree(ringbuf);
			drm_gem_object_unreference(&ctx_obj->base);
		}
	}
}

static uint32_t get_lr_context_size(struct intel_engine_cs *ring)
{
	int ret = 0;

	WARN_ON(INTEL_INFO(ring->dev)->gen < 8);

	switch (ring->id) {
	case RCS:
		if (INTEL_INFO(ring->dev)->gen >= 9)
			ret = GEN9_LR_CONTEXT_RENDER_SIZE;
		else
			ret = GEN8_LR_CONTEXT_RENDER_SIZE;
		break;
	case VCS:
	case BCS:
	case VECS:
	case VCS2:
		ret = GEN8_LR_CONTEXT_OTHER_SIZE;
		break;
	}

	return ret;
}

static void lrc_setup_hardware_status_page(struct intel_engine_cs *ring,
		struct drm_i915_gem_object *default_ctx_obj)
{
	struct drm_i915_private *dev_priv = ring->dev->dev_private;

	/* The status page is offset 0 from the default context object
	 * in LRC mode. */
	ring->status_page.gfx_addr = i915_gem_obj_ggtt_offset(default_ctx_obj);
	ring->status_page.page_addr =
			kmap(sg_page(default_ctx_obj->pages->sgl));
	ring->status_page.obj = default_ctx_obj;

	I915_WRITE(RING_HWS_PGA(ring->mmio_base),
			(u32)ring->status_page.gfx_addr);
	POSTING_READ(RING_HWS_PGA(ring->mmio_base));
}

/**
 * intel_lr_context_deferred_create() - create the LRC specific bits of a context
 * @ctx: LR context to create.
 * @ring: engine to be used with the context.
 *
 * This function can be called more than once, with different engines, if we plan
 * to use the context with them. The context backing objects and the ringbuffers
 * (specially the ringbuffer backing objects) suck a lot of memory up, and that's why
 * the creation is a deferred call: it's better to make sure first that we need to use
 * a given ring with the context.
 *
 * Return: non-zero on error.
 */
int intel_lr_context_deferred_create(struct intel_context *ctx,
				     struct intel_engine_cs *ring)
{
	const bool is_global_default_ctx = (ctx == ring->default_context);
	struct drm_device *dev = ring->dev;
	struct drm_i915_gem_object *ctx_obj;
	uint32_t context_size;
	struct intel_ringbuffer *ringbuf;
	int ret;

	WARN_ON(ctx->legacy_hw_ctx.rcs_state != NULL);
	WARN_ON(ctx->engine[ring->id].state);

	context_size = round_up(get_lr_context_size(ring), 4096);

	ctx_obj = i915_gem_alloc_context_obj(dev, context_size);
	if (IS_ERR(ctx_obj)) {
		ret = PTR_ERR(ctx_obj);
		DRM_DEBUG_DRIVER("Alloc LRC backing obj failed: %d\n", ret);
		return ret;
	}

	if (is_global_default_ctx) {
		ret = i915_gem_obj_ggtt_pin(ctx_obj, GEN8_LR_CONTEXT_ALIGN, 0);
		if (ret) {
			DRM_DEBUG_DRIVER("Pin LRC backing obj failed: %d\n",
					ret);
			drm_gem_object_unreference(&ctx_obj->base);
			return ret;
		}
	}

	ringbuf = kzalloc(sizeof(*ringbuf), GFP_KERNEL);
	if (!ringbuf) {
		DRM_DEBUG_DRIVER("Failed to allocate ringbuffer %s\n",
				ring->name);
		ret = -ENOMEM;
		goto error_unpin_ctx;
	}

	ringbuf->ring = ring;

	ringbuf->size = 32 * PAGE_SIZE;
	ringbuf->effective_size = ringbuf->size;
	ringbuf->head = 0;
	ringbuf->tail = 0;
	ringbuf->last_retired_head = -1;
	intel_ring_update_space(ringbuf);

	if (ringbuf->obj == NULL) {
		ret = intel_alloc_ringbuffer_obj(dev, ringbuf);
		if (ret) {
			DRM_DEBUG_DRIVER(
				"Failed to allocate ringbuffer obj %s: %d\n",
				ring->name, ret);
			goto error_free_rbuf;
		}

		if (is_global_default_ctx) {
			ret = intel_pin_and_map_ringbuffer_obj(dev, ringbuf);
			if (ret) {
				DRM_ERROR(
					"Failed to pin and map ringbuffer %s: %d\n",
					ring->name, ret);
				goto error_destroy_rbuf;
			}
		}

	}

	ret = populate_lr_context(ctx, ctx_obj, ring, ringbuf);
	if (ret) {
		DRM_DEBUG_DRIVER("Failed to populate LRC: %d\n", ret);
		goto error;
	}

	ctx->engine[ring->id].ringbuf = ringbuf;
	ctx->engine[ring->id].state = ctx_obj;

	if (ctx == ring->default_context)
		lrc_setup_hardware_status_page(ring, ctx_obj);
	else if (ring->id == RCS && !ctx->rcs_initialized) {
		if (ring->init_context) {
			ret = ring->init_context(ring, ctx);
			if (ret) {
				DRM_ERROR("ring init context: %d\n", ret);
				ctx->engine[ring->id].ringbuf = NULL;
				ctx->engine[ring->id].state = NULL;
				goto error;
			}
		}

		ctx->rcs_initialized = true;
	}

	return 0;

error:
	if (is_global_default_ctx)
		intel_unpin_ringbuffer_obj(ringbuf);
error_destroy_rbuf:
	intel_destroy_ringbuffer_obj(ringbuf);
error_free_rbuf:
	kfree(ringbuf);
error_unpin_ctx:
	if (is_global_default_ctx)
		i915_gem_object_ggtt_unpin(ctx_obj);
	drm_gem_object_unreference(&ctx_obj->base);
	return ret;
}<|MERGE_RESOLUTION|>--- conflicted
+++ resolved
@@ -1051,11 +1051,7 @@
 		return ret;
 
 	/* Preallocate the olr before touching the ring */
-<<<<<<< HEAD
-	ret = logical_ring_alloc_request(ring, ringbuf->FIXME_lrc_ctx);
-=======
 	ret = logical_ring_alloc_request(ring, ctx);
->>>>>>> db161273
 	if (ret)
 		return ret;
 
