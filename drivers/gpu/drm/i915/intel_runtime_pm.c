/*
 * Copyright © 2012-2014 Intel Corporation
 *
 * Permission is hereby granted, free of charge, to any person obtaining a
 * copy of this software and associated documentation files (the "Software"),
 * to deal in the Software without restriction, including without limitation
 * the rights to use, copy, modify, merge, publish, distribute, sublicense,
 * and/or sell copies of the Software, and to permit persons to whom the
 * Software is furnished to do so, subject to the following conditions:
 *
 * The above copyright notice and this permission notice (including the next
 * paragraph) shall be included in all copies or substantial portions of the
 * Software.
 *
 * THE SOFTWARE IS PROVIDED "AS IS", WITHOUT WARRANTY OF ANY KIND, EXPRESS OR
 * IMPLIED, INCLUDING BUT NOT LIMITED TO THE WARRANTIES OF MERCHANTABILITY,
 * FITNESS FOR A PARTICULAR PURPOSE AND NONINFRINGEMENT.  IN NO EVENT SHALL
 * THE AUTHORS OR COPYRIGHT HOLDERS BE LIABLE FOR ANY CLAIM, DAMAGES OR OTHER
 * LIABILITY, WHETHER IN AN ACTION OF CONTRACT, TORT OR OTHERWISE, ARISING
 * FROM, OUT OF OR IN CONNECTION WITH THE SOFTWARE OR THE USE OR OTHER DEALINGS
 * IN THE SOFTWARE.
 *
 * Authors:
 *    Eugeni Dodonov <eugeni.dodonov@intel.com>
 *    Daniel Vetter <daniel.vetter@ffwll.ch>
 *
 */

#include <linux/pm_runtime.h>
#include <linux/vgaarb.h>

#include "i915_drv.h"
#include "intel_drv.h"

/**
 * DOC: runtime pm
 *
 * The i915 driver supports dynamic enabling and disabling of entire hardware
 * blocks at runtime. This is especially important on the display side where
 * software is supposed to control many power gates manually on recent hardware,
 * since on the GT side a lot of the power management is done by the hardware.
 * But even there some manual control at the device level is required.
 *
 * Since i915 supports a diverse set of platforms with a unified codebase and
 * hardware engineers just love to shuffle functionality around between power
 * domains there's a sizeable amount of indirection required. This file provides
 * generic functions to the driver for grabbing and releasing references for
 * abstract power domains. It then maps those to the actual power wells
 * present for a given platform.
 */

#define for_each_power_well(i, power_well, domain_mask, power_domains)	\
	for (i = 0;							\
	     i < (power_domains)->power_well_count &&			\
		 ((power_well) = &(power_domains)->power_wells[i]);	\
	     i++)							\
		if ((power_well)->domains & (domain_mask))

#define for_each_power_well_rev(i, power_well, domain_mask, power_domains) \
	for (i = (power_domains)->power_well_count - 1;			 \
	     i >= 0 && ((power_well) = &(power_domains)->power_wells[i]);\
	     i--)							 \
		if ((power_well)->domains & (domain_mask))

/*
 * We should only use the power well if we explicitly asked the hardware to
 * enable it, so check if it's enabled and also check if we've requested it to
 * be enabled.
 */
static bool hsw_power_well_enabled(struct drm_i915_private *dev_priv,
				   struct i915_power_well *power_well)
{
	return I915_READ(HSW_PWR_WELL_DRIVER) ==
		     (HSW_PWR_WELL_ENABLE_REQUEST | HSW_PWR_WELL_STATE_ENABLED);
}

/**
 * __intel_display_power_is_enabled - unlocked check for a power domain
 * @dev_priv: i915 device instance
 * @domain: power domain to check
 *
 * This is the unlocked version of intel_display_power_is_enabled() and should
 * only be used from error capture and recovery code where deadlocks are
 * possible.
 *
 * Returns:
 * True when the power domain is enabled, false otherwise.
 */
bool __intel_display_power_is_enabled(struct drm_i915_private *dev_priv,
				      enum intel_display_power_domain domain)
{
	struct i915_power_domains *power_domains;
	struct i915_power_well *power_well;
	bool is_enabled;
	int i;

	if (dev_priv->pm.suspended)
		return false;

	power_domains = &dev_priv->power_domains;

	is_enabled = true;

	for_each_power_well_rev(i, power_well, BIT(domain), power_domains) {
		if (power_well->always_on)
			continue;

		if (!power_well->hw_enabled) {
			is_enabled = false;
			break;
		}
	}

	return is_enabled;
}

/**
 * intel_display_power_is_enabled - check for a power domain
 * @dev_priv: i915 device instance
 * @domain: power domain to check
 *
 * This function can be used to check the hw power domain state. It is mostly
 * used in hardware state readout functions. Everywhere else code should rely
 * upon explicit power domain reference counting to ensure that the hardware
 * block is powered up before accessing it.
 *
 * Callers must hold the relevant modesetting locks to ensure that concurrent
 * threads can't disable the power well while the caller tries to read a few
 * registers.
 *
 * Returns:
 * True when the power domain is enabled, false otherwise.
 */
bool intel_display_power_is_enabled(struct drm_i915_private *dev_priv,
				    enum intel_display_power_domain domain)
{
	struct i915_power_domains *power_domains;
	bool ret;

	power_domains = &dev_priv->power_domains;

	mutex_lock(&power_domains->lock);
	ret = __intel_display_power_is_enabled(dev_priv, domain);
	mutex_unlock(&power_domains->lock);

	return ret;
}

/**
 * intel_display_set_init_power - set the initial power domain state
 * @dev_priv: i915 device instance
 * @enable: whether to enable or disable the initial power domain state
 *
 * For simplicity our driver load/unload and system suspend/resume code assumes
 * that all power domains are always enabled. This functions controls the state
 * of this little hack. While the initial power domain state is enabled runtime
 * pm is effectively disabled.
 */
void intel_display_set_init_power(struct drm_i915_private *dev_priv,
				  bool enable)
{
	if (dev_priv->power_domains.init_power_on == enable)
		return;

	if (enable)
		intel_display_power_get(dev_priv, POWER_DOMAIN_INIT);
	else
		intel_display_power_put(dev_priv, POWER_DOMAIN_INIT);

	dev_priv->power_domains.init_power_on = enable;
}

/*
 * Starting with Haswell, we have a "Power Down Well" that can be turned off
 * when not needed anymore. We have 4 registers that can request the power well
 * to be enabled, and it will only be disabled if none of the registers is
 * requesting it to be enabled.
 */
static void hsw_power_well_post_enable(struct drm_i915_private *dev_priv)
{
	struct drm_device *dev = dev_priv->dev;

	/*
	 * After we re-enable the power well, if we touch VGA register 0x3d5
	 * we'll get unclaimed register interrupts. This stops after we write
	 * anything to the VGA MSR register. The vgacon module uses this
	 * register all the time, so if we unbind our driver and, as a
	 * consequence, bind vgacon, we'll get stuck in an infinite loop at
	 * console_unlock(). So make here we touch the VGA MSR register, making
	 * sure vgacon can keep working normally without triggering interrupts
	 * and error messages.
	 */
	vga_get_uninterruptible(dev->pdev, VGA_RSRC_LEGACY_IO);
	outb(inb(VGA_MSR_READ), VGA_MSR_WRITE);
	vga_put(dev->pdev, VGA_RSRC_LEGACY_IO);

	if (IS_BROADWELL(dev))
		gen8_irq_power_well_post_enable(dev_priv,
						1 << PIPE_C | 1 << PIPE_B);
}

static void skl_power_well_post_enable(struct drm_i915_private *dev_priv,
				       struct i915_power_well *power_well)
{
	struct drm_device *dev = dev_priv->dev;

	/*
	 * After we re-enable the power well, if we touch VGA register 0x3d5
	 * we'll get unclaimed register interrupts. This stops after we write
	 * anything to the VGA MSR register. The vgacon module uses this
	 * register all the time, so if we unbind our driver and, as a
	 * consequence, bind vgacon, we'll get stuck in an infinite loop at
	 * console_unlock(). So make here we touch the VGA MSR register, making
	 * sure vgacon can keep working normally without triggering interrupts
	 * and error messages.
	 */
	if (power_well->data == SKL_DISP_PW_2) {
		vga_get_uninterruptible(dev->pdev, VGA_RSRC_LEGACY_IO);
		outb(inb(VGA_MSR_READ), VGA_MSR_WRITE);
		vga_put(dev->pdev, VGA_RSRC_LEGACY_IO);

		gen8_irq_power_well_post_enable(dev_priv,
						1 << PIPE_C | 1 << PIPE_B);
	}

	if (power_well->data == SKL_DISP_PW_1) {
		intel_prepare_ddi(dev);
		gen8_irq_power_well_post_enable(dev_priv, 1 << PIPE_A);
	}
}

static void hsw_set_power_well(struct drm_i915_private *dev_priv,
			       struct i915_power_well *power_well, bool enable)
{
	bool is_enabled, enable_requested;
	uint32_t tmp;

	tmp = I915_READ(HSW_PWR_WELL_DRIVER);
	is_enabled = tmp & HSW_PWR_WELL_STATE_ENABLED;
	enable_requested = tmp & HSW_PWR_WELL_ENABLE_REQUEST;

	if (enable) {
		if (!enable_requested)
			I915_WRITE(HSW_PWR_WELL_DRIVER,
				   HSW_PWR_WELL_ENABLE_REQUEST);

		if (!is_enabled) {
			DRM_DEBUG_KMS("Enabling power well\n");
			if (wait_for((I915_READ(HSW_PWR_WELL_DRIVER) &
				      HSW_PWR_WELL_STATE_ENABLED), 20))
				DRM_ERROR("Timeout enabling power well\n");
			hsw_power_well_post_enable(dev_priv);
		}

	} else {
		if (enable_requested) {
			I915_WRITE(HSW_PWR_WELL_DRIVER, 0);
			POSTING_READ(HSW_PWR_WELL_DRIVER);
			DRM_DEBUG_KMS("Requesting to disable the power well\n");
		}
	}
}

#define SKL_DISPLAY_POWERWELL_2_POWER_DOMAINS (		\
	BIT(POWER_DOMAIN_TRANSCODER_A) |		\
	BIT(POWER_DOMAIN_PIPE_B) |			\
	BIT(POWER_DOMAIN_TRANSCODER_B) |		\
	BIT(POWER_DOMAIN_PIPE_C) |			\
	BIT(POWER_DOMAIN_TRANSCODER_C) |		\
	BIT(POWER_DOMAIN_PIPE_B_PANEL_FITTER) |		\
	BIT(POWER_DOMAIN_PIPE_C_PANEL_FITTER) |		\
	BIT(POWER_DOMAIN_PORT_DDI_B_2_LANES) |		\
	BIT(POWER_DOMAIN_PORT_DDI_B_4_LANES) |		\
	BIT(POWER_DOMAIN_PORT_DDI_C_2_LANES) |		\
	BIT(POWER_DOMAIN_PORT_DDI_C_4_LANES) |		\
	BIT(POWER_DOMAIN_PORT_DDI_D_2_LANES) |		\
	BIT(POWER_DOMAIN_PORT_DDI_D_4_LANES) |		\
	BIT(POWER_DOMAIN_AUX_B) |                       \
	BIT(POWER_DOMAIN_AUX_C) |			\
	BIT(POWER_DOMAIN_AUX_D) |			\
	BIT(POWER_DOMAIN_AUDIO) |			\
	BIT(POWER_DOMAIN_VGA) |				\
	BIT(POWER_DOMAIN_INIT))
#define SKL_DISPLAY_POWERWELL_1_POWER_DOMAINS (		\
	SKL_DISPLAY_POWERWELL_2_POWER_DOMAINS |		\
	BIT(POWER_DOMAIN_PLLS) |			\
	BIT(POWER_DOMAIN_PIPE_A) |			\
	BIT(POWER_DOMAIN_TRANSCODER_EDP) |		\
	BIT(POWER_DOMAIN_PIPE_A_PANEL_FITTER) |		\
	BIT(POWER_DOMAIN_PORT_DDI_A_2_LANES) |		\
	BIT(POWER_DOMAIN_PORT_DDI_A_4_LANES) |		\
	BIT(POWER_DOMAIN_AUX_A) |			\
	BIT(POWER_DOMAIN_INIT))
#define SKL_DISPLAY_DDI_A_E_POWER_DOMAINS (		\
	BIT(POWER_DOMAIN_PORT_DDI_A_2_LANES) |		\
	BIT(POWER_DOMAIN_PORT_DDI_A_4_LANES) |		\
	BIT(POWER_DOMAIN_INIT))
#define SKL_DISPLAY_DDI_B_POWER_DOMAINS (		\
	BIT(POWER_DOMAIN_PORT_DDI_B_2_LANES) |		\
	BIT(POWER_DOMAIN_PORT_DDI_B_4_LANES) |		\
	BIT(POWER_DOMAIN_INIT))
#define SKL_DISPLAY_DDI_C_POWER_DOMAINS (		\
	BIT(POWER_DOMAIN_PORT_DDI_C_2_LANES) |		\
	BIT(POWER_DOMAIN_PORT_DDI_C_4_LANES) |		\
	BIT(POWER_DOMAIN_INIT))
#define SKL_DISPLAY_DDI_D_POWER_DOMAINS (		\
	BIT(POWER_DOMAIN_PORT_DDI_D_2_LANES) |		\
	BIT(POWER_DOMAIN_PORT_DDI_D_4_LANES) |		\
	BIT(POWER_DOMAIN_INIT))
#define SKL_DISPLAY_MISC_IO_POWER_DOMAINS (		\
	SKL_DISPLAY_POWERWELL_1_POWER_DOMAINS)
#define SKL_DISPLAY_ALWAYS_ON_POWER_DOMAINS (		\
	(POWER_DOMAIN_MASK & ~(SKL_DISPLAY_POWERWELL_1_POWER_DOMAINS |	\
	SKL_DISPLAY_POWERWELL_2_POWER_DOMAINS |		\
	SKL_DISPLAY_DDI_A_E_POWER_DOMAINS |		\
	SKL_DISPLAY_DDI_B_POWER_DOMAINS |		\
	SKL_DISPLAY_DDI_C_POWER_DOMAINS |		\
	SKL_DISPLAY_DDI_D_POWER_DOMAINS |		\
	SKL_DISPLAY_MISC_IO_POWER_DOMAINS)) |		\
	BIT(POWER_DOMAIN_INIT))

static void skl_set_power_well(struct drm_i915_private *dev_priv,
			struct i915_power_well *power_well, bool enable)
{
	uint32_t tmp, fuse_status;
	uint32_t req_mask, state_mask;
<<<<<<< HEAD
	bool check_fuse_status = false;
=======
	bool is_enabled, enable_requested, check_fuse_status = false;
>>>>>>> 9848de08

	tmp = I915_READ(HSW_PWR_WELL_DRIVER);
	fuse_status = I915_READ(SKL_FUSE_STATUS);

	switch (power_well->data) {
	case SKL_DISP_PW_1:
		if (wait_for((I915_READ(SKL_FUSE_STATUS) &
			SKL_FUSE_PG0_DIST_STATUS), 1)) {
			DRM_ERROR("PG0 not enabled\n");
			return;
		}
		break;
	case SKL_DISP_PW_2:
		if (!(fuse_status & SKL_FUSE_PG1_DIST_STATUS)) {
			DRM_ERROR("PG1 in disabled state\n");
			return;
		}
		break;
	case SKL_DISP_PW_DDI_A_E:
	case SKL_DISP_PW_DDI_B:
	case SKL_DISP_PW_DDI_C:
	case SKL_DISP_PW_DDI_D:
	case SKL_DISP_PW_MISC_IO:
		break;
	default:
		WARN(1, "Unknown power well %lu\n", power_well->data);
		return;
	}

	req_mask = SKL_POWER_WELL_REQ(power_well->data);
<<<<<<< HEAD
	state_mask = SKL_POWER_WELL_STATE(power_well->data);

	if (enable) {
		if (!(tmp & req_mask)) {
			I915_WRITE(HSW_PWR_WELL_DRIVER, tmp | req_mask);
			DRM_DEBUG_KMS("Enabling %s\n", power_well->name);
		}

		if (!(tmp & state_mask)) {
=======
	enable_requested = tmp & req_mask;
	state_mask = SKL_POWER_WELL_STATE(power_well->data);
	is_enabled = tmp & state_mask;

	if (enable) {
		if (!enable_requested) {
			I915_WRITE(HSW_PWR_WELL_DRIVER, tmp | req_mask);
		}

		if (!is_enabled) {
			DRM_DEBUG_KMS("Enabling %s\n", power_well->name);
>>>>>>> 9848de08
			if (wait_for((I915_READ(HSW_PWR_WELL_DRIVER) &
				state_mask), 1))
				DRM_ERROR("%s enable timeout\n",
					power_well->name);
			check_fuse_status = true;
		}
	} else {
<<<<<<< HEAD
		if (tmp & req_mask) {
=======
		if (enable_requested) {
>>>>>>> 9848de08
			I915_WRITE(HSW_PWR_WELL_DRIVER,	tmp & ~req_mask);
			POSTING_READ(HSW_PWR_WELL_DRIVER);
			DRM_DEBUG_KMS("Disabling %s\n", power_well->name);
		}
	}

	if (check_fuse_status) {
		if (power_well->data == SKL_DISP_PW_1) {
			if (wait_for((I915_READ(SKL_FUSE_STATUS) &
				SKL_FUSE_PG1_DIST_STATUS), 1))
				DRM_ERROR("PG1 distributing status timeout\n");
		} else if (power_well->data == SKL_DISP_PW_2) {
			if (wait_for((I915_READ(SKL_FUSE_STATUS) &
				SKL_FUSE_PG2_DIST_STATUS), 1))
				DRM_ERROR("PG2 distributing status timeout\n");
		}
	}
<<<<<<< HEAD
=======

	if (enable && !is_enabled)
		skl_power_well_post_enable(dev_priv, power_well);
>>>>>>> 9848de08
}

static void hsw_power_well_sync_hw(struct drm_i915_private *dev_priv,
				   struct i915_power_well *power_well)
{
	hsw_set_power_well(dev_priv, power_well, power_well->count > 0);

	/*
	 * We're taking over the BIOS, so clear any requests made by it since
	 * the driver is in charge now.
	 */
	if (I915_READ(HSW_PWR_WELL_BIOS) & HSW_PWR_WELL_ENABLE_REQUEST)
		I915_WRITE(HSW_PWR_WELL_BIOS, 0);
}

static void hsw_power_well_enable(struct drm_i915_private *dev_priv,
				  struct i915_power_well *power_well)
{
	hsw_set_power_well(dev_priv, power_well, true);
}

static void hsw_power_well_disable(struct drm_i915_private *dev_priv,
				   struct i915_power_well *power_well)
{
	hsw_set_power_well(dev_priv, power_well, false);
}

static bool skl_power_well_enabled(struct drm_i915_private *dev_priv,
					struct i915_power_well *power_well)
{
	uint32_t mask = SKL_POWER_WELL_REQ(power_well->data) |
		SKL_POWER_WELL_STATE(power_well->data);

	return (I915_READ(HSW_PWR_WELL_DRIVER) & mask) == mask;
}

static void skl_power_well_sync_hw(struct drm_i915_private *dev_priv,
				struct i915_power_well *power_well)
{
	skl_set_power_well(dev_priv, power_well, power_well->count > 0);

	/* Clear any request made by BIOS as driver is taking over */
	I915_WRITE(HSW_PWR_WELL_BIOS, 0);
}

static void skl_power_well_enable(struct drm_i915_private *dev_priv,
				struct i915_power_well *power_well)
{
	skl_set_power_well(dev_priv, power_well, true);
}

static void skl_power_well_disable(struct drm_i915_private *dev_priv,
				struct i915_power_well *power_well)
{
	skl_set_power_well(dev_priv, power_well, false);
}

static void i9xx_always_on_power_well_noop(struct drm_i915_private *dev_priv,
					   struct i915_power_well *power_well)
{
}

static bool i9xx_always_on_power_well_enabled(struct drm_i915_private *dev_priv,
					     struct i915_power_well *power_well)
{
	return true;
}

static void vlv_set_power_well(struct drm_i915_private *dev_priv,
			       struct i915_power_well *power_well, bool enable)
{
	enum punit_power_well power_well_id = power_well->data;
	u32 mask;
	u32 state;
	u32 ctrl;

	mask = PUNIT_PWRGT_MASK(power_well_id);
	state = enable ? PUNIT_PWRGT_PWR_ON(power_well_id) :
			 PUNIT_PWRGT_PWR_GATE(power_well_id);

	mutex_lock(&dev_priv->rps.hw_lock);

#define COND \
	((vlv_punit_read(dev_priv, PUNIT_REG_PWRGT_STATUS) & mask) == state)

	if (COND)
		goto out;

	ctrl = vlv_punit_read(dev_priv, PUNIT_REG_PWRGT_CTRL);
	ctrl &= ~mask;
	ctrl |= state;
	vlv_punit_write(dev_priv, PUNIT_REG_PWRGT_CTRL, ctrl);

	if (wait_for(COND, 100))
		DRM_ERROR("timout setting power well state %08x (%08x)\n",
			  state,
			  vlv_punit_read(dev_priv, PUNIT_REG_PWRGT_CTRL));

#undef COND

out:
	mutex_unlock(&dev_priv->rps.hw_lock);
}

static void vlv_power_well_sync_hw(struct drm_i915_private *dev_priv,
				   struct i915_power_well *power_well)
{
	vlv_set_power_well(dev_priv, power_well, power_well->count > 0);
}

static void vlv_power_well_enable(struct drm_i915_private *dev_priv,
				  struct i915_power_well *power_well)
{
	vlv_set_power_well(dev_priv, power_well, true);
}

static void vlv_power_well_disable(struct drm_i915_private *dev_priv,
				   struct i915_power_well *power_well)
{
	vlv_set_power_well(dev_priv, power_well, false);
}

static bool vlv_power_well_enabled(struct drm_i915_private *dev_priv,
				   struct i915_power_well *power_well)
{
	int power_well_id = power_well->data;
	bool enabled = false;
	u32 mask;
	u32 state;
	u32 ctrl;

	mask = PUNIT_PWRGT_MASK(power_well_id);
	ctrl = PUNIT_PWRGT_PWR_ON(power_well_id);

	mutex_lock(&dev_priv->rps.hw_lock);

	state = vlv_punit_read(dev_priv, PUNIT_REG_PWRGT_STATUS) & mask;
	/*
	 * We only ever set the power-on and power-gate states, anything
	 * else is unexpected.
	 */
	WARN_ON(state != PUNIT_PWRGT_PWR_ON(power_well_id) &&
		state != PUNIT_PWRGT_PWR_GATE(power_well_id));
	if (state == ctrl)
		enabled = true;

	/*
	 * A transient state at this point would mean some unexpected party
	 * is poking at the power controls too.
	 */
	ctrl = vlv_punit_read(dev_priv, PUNIT_REG_PWRGT_CTRL) & mask;
	WARN_ON(ctrl != state);

	mutex_unlock(&dev_priv->rps.hw_lock);

	return enabled;
}

static void vlv_display_power_well_enable(struct drm_i915_private *dev_priv,
					  struct i915_power_well *power_well)
{
	WARN_ON_ONCE(power_well->data != PUNIT_POWER_WELL_DISP2D);

	vlv_set_power_well(dev_priv, power_well, true);

	spin_lock_irq(&dev_priv->irq_lock);
	valleyview_enable_display_irqs(dev_priv);
	spin_unlock_irq(&dev_priv->irq_lock);

	/*
	 * During driver initialization/resume we can avoid restoring the
	 * part of the HW/SW state that will be inited anyway explicitly.
	 */
	if (dev_priv->power_domains.initializing)
		return;

	intel_hpd_init(dev_priv);

	i915_redisable_vga_power_on(dev_priv->dev);
}

static void vlv_display_power_well_disable(struct drm_i915_private *dev_priv,
					   struct i915_power_well *power_well)
{
	WARN_ON_ONCE(power_well->data != PUNIT_POWER_WELL_DISP2D);

	spin_lock_irq(&dev_priv->irq_lock);
	valleyview_disable_display_irqs(dev_priv);
	spin_unlock_irq(&dev_priv->irq_lock);

	vlv_set_power_well(dev_priv, power_well, false);

	vlv_power_sequencer_reset(dev_priv);
}

static void vlv_dpio_cmn_power_well_enable(struct drm_i915_private *dev_priv,
					   struct i915_power_well *power_well)
{
	WARN_ON_ONCE(power_well->data != PUNIT_POWER_WELL_DPIO_CMN_BC);

	/*
	 * Enable the CRI clock source so we can get at the
	 * display and the reference clock for VGA
	 * hotplug / manual detection.
	 */
	I915_WRITE(DPLL(PIPE_B), I915_READ(DPLL(PIPE_B)) |
		   DPLL_REFA_CLK_ENABLE_VLV | DPLL_INTEGRATED_CRI_CLK_VLV);
	udelay(1); /* >10ns for cmnreset, >0ns for sidereset */

	vlv_set_power_well(dev_priv, power_well, true);

	/*
	 * From VLV2A0_DP_eDP_DPIO_driver_vbios_notes_10.docx -
	 *  6.	De-assert cmn_reset/side_reset. Same as VLV X0.
	 *   a.	GUnit 0x2110 bit[0] set to 1 (def 0)
	 *   b.	The other bits such as sfr settings / modesel may all
	 *	be set to 0.
	 *
	 * This should only be done on init and resume from S3 with
	 * both PLLs disabled, or we risk losing DPIO and PLL
	 * synchronization.
	 */
	I915_WRITE(DPIO_CTL, I915_READ(DPIO_CTL) | DPIO_CMNRST);
}

static void vlv_dpio_cmn_power_well_disable(struct drm_i915_private *dev_priv,
					    struct i915_power_well *power_well)
{
	enum pipe pipe;

	WARN_ON_ONCE(power_well->data != PUNIT_POWER_WELL_DPIO_CMN_BC);

	for_each_pipe(dev_priv, pipe)
		assert_pll_disabled(dev_priv, pipe);

	/* Assert common reset */
	I915_WRITE(DPIO_CTL, I915_READ(DPIO_CTL) & ~DPIO_CMNRST);

	vlv_set_power_well(dev_priv, power_well, false);
}

static void chv_dpio_cmn_power_well_enable(struct drm_i915_private *dev_priv,
					   struct i915_power_well *power_well)
{
	enum dpio_phy phy;

	WARN_ON_ONCE(power_well->data != PUNIT_POWER_WELL_DPIO_CMN_BC &&
		     power_well->data != PUNIT_POWER_WELL_DPIO_CMN_D);

	/*
	 * Enable the CRI clock source so we can get at the
	 * display and the reference clock for VGA
	 * hotplug / manual detection.
	 */
	if (power_well->data == PUNIT_POWER_WELL_DPIO_CMN_BC) {
		phy = DPIO_PHY0;
		I915_WRITE(DPLL(PIPE_B), I915_READ(DPLL(PIPE_B)) |
			   DPLL_REFA_CLK_ENABLE_VLV);
		I915_WRITE(DPLL(PIPE_B), I915_READ(DPLL(PIPE_B)) |
			   DPLL_REFA_CLK_ENABLE_VLV | DPLL_INTEGRATED_CRI_CLK_VLV);
	} else {
		phy = DPIO_PHY1;
		I915_WRITE(DPLL(PIPE_C), I915_READ(DPLL(PIPE_C)) |
			   DPLL_REFA_CLK_ENABLE_VLV | DPLL_INTEGRATED_CRI_CLK_VLV);
	}
	udelay(1); /* >10ns for cmnreset, >0ns for sidereset */
	vlv_set_power_well(dev_priv, power_well, true);

	/* Poll for phypwrgood signal */
	if (wait_for(I915_READ(DISPLAY_PHY_STATUS) & PHY_POWERGOOD(phy), 1))
		DRM_ERROR("Display PHY %d is not power up\n", phy);

	I915_WRITE(DISPLAY_PHY_CONTROL, I915_READ(DISPLAY_PHY_CONTROL) |
		   PHY_COM_LANE_RESET_DEASSERT(phy));
}

static void chv_dpio_cmn_power_well_disable(struct drm_i915_private *dev_priv,
					    struct i915_power_well *power_well)
{
	enum dpio_phy phy;

	WARN_ON_ONCE(power_well->data != PUNIT_POWER_WELL_DPIO_CMN_BC &&
		     power_well->data != PUNIT_POWER_WELL_DPIO_CMN_D);

	if (power_well->data == PUNIT_POWER_WELL_DPIO_CMN_BC) {
		phy = DPIO_PHY0;
		assert_pll_disabled(dev_priv, PIPE_A);
		assert_pll_disabled(dev_priv, PIPE_B);
	} else {
		phy = DPIO_PHY1;
		assert_pll_disabled(dev_priv, PIPE_C);
	}

	I915_WRITE(DISPLAY_PHY_CONTROL, I915_READ(DISPLAY_PHY_CONTROL) &
		   ~PHY_COM_LANE_RESET_DEASSERT(phy));

	vlv_set_power_well(dev_priv, power_well, false);
}

static bool chv_pipe_power_well_enabled(struct drm_i915_private *dev_priv,
					struct i915_power_well *power_well)
{
	enum pipe pipe = power_well->data;
	bool enabled;
	u32 state, ctrl;

	mutex_lock(&dev_priv->rps.hw_lock);

	state = vlv_punit_read(dev_priv, PUNIT_REG_DSPFREQ) & DP_SSS_MASK(pipe);
	/*
	 * We only ever set the power-on and power-gate states, anything
	 * else is unexpected.
	 */
	WARN_ON(state != DP_SSS_PWR_ON(pipe) && state != DP_SSS_PWR_GATE(pipe));
	enabled = state == DP_SSS_PWR_ON(pipe);

	/*
	 * A transient state at this point would mean some unexpected party
	 * is poking at the power controls too.
	 */
	ctrl = vlv_punit_read(dev_priv, PUNIT_REG_DSPFREQ) & DP_SSC_MASK(pipe);
	WARN_ON(ctrl << 16 != state);

	mutex_unlock(&dev_priv->rps.hw_lock);

	return enabled;
}

static void chv_set_pipe_power_well(struct drm_i915_private *dev_priv,
				    struct i915_power_well *power_well,
				    bool enable)
{
	enum pipe pipe = power_well->data;
	u32 state;
	u32 ctrl;

	state = enable ? DP_SSS_PWR_ON(pipe) : DP_SSS_PWR_GATE(pipe);

	mutex_lock(&dev_priv->rps.hw_lock);

#define COND \
	((vlv_punit_read(dev_priv, PUNIT_REG_DSPFREQ) & DP_SSS_MASK(pipe)) == state)

	if (COND)
		goto out;

	ctrl = vlv_punit_read(dev_priv, PUNIT_REG_DSPFREQ);
	ctrl &= ~DP_SSC_MASK(pipe);
	ctrl |= enable ? DP_SSC_PWR_ON(pipe) : DP_SSC_PWR_GATE(pipe);
	vlv_punit_write(dev_priv, PUNIT_REG_DSPFREQ, ctrl);

	if (wait_for(COND, 100))
		DRM_ERROR("timout setting power well state %08x (%08x)\n",
			  state,
			  vlv_punit_read(dev_priv, PUNIT_REG_DSPFREQ));

#undef COND

out:
	mutex_unlock(&dev_priv->rps.hw_lock);
}

static void chv_pipe_power_well_sync_hw(struct drm_i915_private *dev_priv,
					struct i915_power_well *power_well)
{
	chv_set_pipe_power_well(dev_priv, power_well, power_well->count > 0);
}

static void chv_pipe_power_well_enable(struct drm_i915_private *dev_priv,
				       struct i915_power_well *power_well)
{
	WARN_ON_ONCE(power_well->data != PIPE_A &&
		     power_well->data != PIPE_B &&
		     power_well->data != PIPE_C);

	chv_set_pipe_power_well(dev_priv, power_well, true);

	if (power_well->data == PIPE_A) {
		spin_lock_irq(&dev_priv->irq_lock);
		valleyview_enable_display_irqs(dev_priv);
		spin_unlock_irq(&dev_priv->irq_lock);

		/*
		 * During driver initialization/resume we can avoid restoring the
		 * part of the HW/SW state that will be inited anyway explicitly.
		 */
		if (dev_priv->power_domains.initializing)
			return;

		intel_hpd_init(dev_priv);

		i915_redisable_vga_power_on(dev_priv->dev);
	}
}

static void chv_pipe_power_well_disable(struct drm_i915_private *dev_priv,
					struct i915_power_well *power_well)
{
	WARN_ON_ONCE(power_well->data != PIPE_A &&
		     power_well->data != PIPE_B &&
		     power_well->data != PIPE_C);

	if (power_well->data == PIPE_A) {
		spin_lock_irq(&dev_priv->irq_lock);
		valleyview_disable_display_irqs(dev_priv);
		spin_unlock_irq(&dev_priv->irq_lock);
	}

	chv_set_pipe_power_well(dev_priv, power_well, false);

	if (power_well->data == PIPE_A)
		vlv_power_sequencer_reset(dev_priv);
}

/**
 * intel_display_power_get - grab a power domain reference
 * @dev_priv: i915 device instance
 * @domain: power domain to reference
 *
 * This function grabs a power domain reference for @domain and ensures that the
 * power domain and all its parents are powered up. Therefore users should only
 * grab a reference to the innermost power domain they need.
 *
 * Any power domain reference obtained by this function must have a symmetric
 * call to intel_display_power_put() to release the reference again.
 */
void intel_display_power_get(struct drm_i915_private *dev_priv,
			     enum intel_display_power_domain domain)
{
	struct i915_power_domains *power_domains;
	struct i915_power_well *power_well;
	int i;

	intel_runtime_pm_get(dev_priv);

	power_domains = &dev_priv->power_domains;

	mutex_lock(&power_domains->lock);

	for_each_power_well(i, power_well, BIT(domain), power_domains) {
		if (!power_well->count++) {
			DRM_DEBUG_KMS("enabling %s\n", power_well->name);
			power_well->ops->enable(dev_priv, power_well);
			power_well->hw_enabled = true;
		}
	}

	power_domains->domain_use_count[domain]++;

	mutex_unlock(&power_domains->lock);
}

/**
 * intel_display_power_put - release a power domain reference
 * @dev_priv: i915 device instance
 * @domain: power domain to reference
 *
 * This function drops the power domain reference obtained by
 * intel_display_power_get() and might power down the corresponding hardware
 * block right away if this is the last reference.
 */
void intel_display_power_put(struct drm_i915_private *dev_priv,
			     enum intel_display_power_domain domain)
{
	struct i915_power_domains *power_domains;
	struct i915_power_well *power_well;
	int i;

	power_domains = &dev_priv->power_domains;

	mutex_lock(&power_domains->lock);

	WARN_ON(!power_domains->domain_use_count[domain]);
	power_domains->domain_use_count[domain]--;

	for_each_power_well_rev(i, power_well, BIT(domain), power_domains) {
		WARN_ON(!power_well->count);

		if (!--power_well->count && i915.disable_power_well) {
			DRM_DEBUG_KMS("disabling %s\n", power_well->name);
			power_well->hw_enabled = false;
			power_well->ops->disable(dev_priv, power_well);
		}
	}

	mutex_unlock(&power_domains->lock);

	intel_runtime_pm_put(dev_priv);
}

#define POWER_DOMAIN_MASK (BIT(POWER_DOMAIN_NUM) - 1)

#define HSW_ALWAYS_ON_POWER_DOMAINS (			\
	BIT(POWER_DOMAIN_PIPE_A) |			\
	BIT(POWER_DOMAIN_TRANSCODER_EDP) |		\
	BIT(POWER_DOMAIN_PORT_DDI_A_2_LANES) |		\
	BIT(POWER_DOMAIN_PORT_DDI_A_4_LANES) |		\
	BIT(POWER_DOMAIN_PORT_DDI_B_2_LANES) |		\
	BIT(POWER_DOMAIN_PORT_DDI_B_4_LANES) |		\
	BIT(POWER_DOMAIN_PORT_DDI_C_2_LANES) |		\
	BIT(POWER_DOMAIN_PORT_DDI_C_4_LANES) |		\
	BIT(POWER_DOMAIN_PORT_DDI_D_2_LANES) |		\
	BIT(POWER_DOMAIN_PORT_DDI_D_4_LANES) |		\
	BIT(POWER_DOMAIN_PORT_CRT) |			\
	BIT(POWER_DOMAIN_PLLS) |			\
	BIT(POWER_DOMAIN_AUX_A) |			\
	BIT(POWER_DOMAIN_AUX_B) |			\
	BIT(POWER_DOMAIN_AUX_C) |			\
	BIT(POWER_DOMAIN_AUX_D) |			\
	BIT(POWER_DOMAIN_INIT))
#define HSW_DISPLAY_POWER_DOMAINS (				\
	(POWER_DOMAIN_MASK & ~HSW_ALWAYS_ON_POWER_DOMAINS) |	\
	BIT(POWER_DOMAIN_INIT))

#define BDW_ALWAYS_ON_POWER_DOMAINS (			\
	HSW_ALWAYS_ON_POWER_DOMAINS |			\
	BIT(POWER_DOMAIN_PIPE_A_PANEL_FITTER))
#define BDW_DISPLAY_POWER_DOMAINS (				\
	(POWER_DOMAIN_MASK & ~BDW_ALWAYS_ON_POWER_DOMAINS) |	\
	BIT(POWER_DOMAIN_INIT))

#define VLV_ALWAYS_ON_POWER_DOMAINS	BIT(POWER_DOMAIN_INIT)
#define VLV_DISPLAY_POWER_DOMAINS	POWER_DOMAIN_MASK

#define VLV_DPIO_CMN_BC_POWER_DOMAINS (		\
	BIT(POWER_DOMAIN_PORT_DDI_B_2_LANES) |	\
	BIT(POWER_DOMAIN_PORT_DDI_B_4_LANES) |	\
	BIT(POWER_DOMAIN_PORT_DDI_C_2_LANES) |	\
	BIT(POWER_DOMAIN_PORT_DDI_C_4_LANES) |	\
	BIT(POWER_DOMAIN_PORT_CRT) |		\
	BIT(POWER_DOMAIN_AUX_B) |		\
	BIT(POWER_DOMAIN_AUX_C) |		\
	BIT(POWER_DOMAIN_INIT))

#define VLV_DPIO_TX_B_LANES_01_POWER_DOMAINS (	\
	BIT(POWER_DOMAIN_PORT_DDI_B_2_LANES) |	\
	BIT(POWER_DOMAIN_PORT_DDI_B_4_LANES) |	\
	BIT(POWER_DOMAIN_AUX_B) |		\
	BIT(POWER_DOMAIN_INIT))

#define VLV_DPIO_TX_B_LANES_23_POWER_DOMAINS (	\
	BIT(POWER_DOMAIN_PORT_DDI_B_4_LANES) |	\
	BIT(POWER_DOMAIN_AUX_B) |		\
	BIT(POWER_DOMAIN_INIT))

#define VLV_DPIO_TX_C_LANES_01_POWER_DOMAINS (	\
	BIT(POWER_DOMAIN_PORT_DDI_C_2_LANES) |	\
	BIT(POWER_DOMAIN_PORT_DDI_C_4_LANES) |	\
	BIT(POWER_DOMAIN_AUX_C) |		\
	BIT(POWER_DOMAIN_INIT))

#define VLV_DPIO_TX_C_LANES_23_POWER_DOMAINS (	\
	BIT(POWER_DOMAIN_PORT_DDI_C_4_LANES) |	\
	BIT(POWER_DOMAIN_AUX_C) |		\
	BIT(POWER_DOMAIN_INIT))

#define CHV_PIPE_A_POWER_DOMAINS (	\
	BIT(POWER_DOMAIN_PIPE_A) |	\
	BIT(POWER_DOMAIN_INIT))

#define CHV_PIPE_B_POWER_DOMAINS (	\
	BIT(POWER_DOMAIN_PIPE_B) |	\
	BIT(POWER_DOMAIN_INIT))

#define CHV_PIPE_C_POWER_DOMAINS (	\
	BIT(POWER_DOMAIN_PIPE_C) |	\
	BIT(POWER_DOMAIN_INIT))

#define CHV_DPIO_CMN_BC_POWER_DOMAINS (		\
	BIT(POWER_DOMAIN_PORT_DDI_B_2_LANES) |	\
	BIT(POWER_DOMAIN_PORT_DDI_B_4_LANES) |	\
	BIT(POWER_DOMAIN_PORT_DDI_C_2_LANES) |	\
	BIT(POWER_DOMAIN_PORT_DDI_C_4_LANES) |	\
	BIT(POWER_DOMAIN_AUX_B) |		\
	BIT(POWER_DOMAIN_AUX_C) |		\
	BIT(POWER_DOMAIN_INIT))

#define CHV_DPIO_CMN_D_POWER_DOMAINS (		\
	BIT(POWER_DOMAIN_PORT_DDI_D_2_LANES) |	\
	BIT(POWER_DOMAIN_PORT_DDI_D_4_LANES) |	\
	BIT(POWER_DOMAIN_AUX_D) |		\
	BIT(POWER_DOMAIN_INIT))

#define CHV_DPIO_TX_D_LANES_01_POWER_DOMAINS (	\
	BIT(POWER_DOMAIN_PORT_DDI_D_2_LANES) |	\
	BIT(POWER_DOMAIN_PORT_DDI_D_4_LANES) |	\
	BIT(POWER_DOMAIN_AUX_D) |		\
	BIT(POWER_DOMAIN_INIT))

#define CHV_DPIO_TX_D_LANES_23_POWER_DOMAINS (	\
	BIT(POWER_DOMAIN_PORT_DDI_D_4_LANES) |	\
	BIT(POWER_DOMAIN_AUX_D) |		\
	BIT(POWER_DOMAIN_INIT))

static const struct i915_power_well_ops i9xx_always_on_power_well_ops = {
	.sync_hw = i9xx_always_on_power_well_noop,
	.enable = i9xx_always_on_power_well_noop,
	.disable = i9xx_always_on_power_well_noop,
	.is_enabled = i9xx_always_on_power_well_enabled,
};

static const struct i915_power_well_ops chv_pipe_power_well_ops = {
	.sync_hw = chv_pipe_power_well_sync_hw,
	.enable = chv_pipe_power_well_enable,
	.disable = chv_pipe_power_well_disable,
	.is_enabled = chv_pipe_power_well_enabled,
};

static const struct i915_power_well_ops chv_dpio_cmn_power_well_ops = {
	.sync_hw = vlv_power_well_sync_hw,
	.enable = chv_dpio_cmn_power_well_enable,
	.disable = chv_dpio_cmn_power_well_disable,
	.is_enabled = vlv_power_well_enabled,
};

static struct i915_power_well i9xx_always_on_power_well[] = {
	{
		.name = "always-on",
		.always_on = 1,
		.domains = POWER_DOMAIN_MASK,
		.ops = &i9xx_always_on_power_well_ops,
	},
};

static const struct i915_power_well_ops hsw_power_well_ops = {
	.sync_hw = hsw_power_well_sync_hw,
	.enable = hsw_power_well_enable,
	.disable = hsw_power_well_disable,
	.is_enabled = hsw_power_well_enabled,
};

static const struct i915_power_well_ops skl_power_well_ops = {
	.sync_hw = skl_power_well_sync_hw,
	.enable = skl_power_well_enable,
	.disable = skl_power_well_disable,
	.is_enabled = skl_power_well_enabled,
};

static struct i915_power_well hsw_power_wells[] = {
	{
		.name = "always-on",
		.always_on = 1,
		.domains = HSW_ALWAYS_ON_POWER_DOMAINS,
		.ops = &i9xx_always_on_power_well_ops,
	},
	{
		.name = "display",
		.domains = HSW_DISPLAY_POWER_DOMAINS,
		.ops = &hsw_power_well_ops,
	},
};

static struct i915_power_well bdw_power_wells[] = {
	{
		.name = "always-on",
		.always_on = 1,
		.domains = BDW_ALWAYS_ON_POWER_DOMAINS,
		.ops = &i9xx_always_on_power_well_ops,
	},
	{
		.name = "display",
		.domains = BDW_DISPLAY_POWER_DOMAINS,
		.ops = &hsw_power_well_ops,
	},
};

static const struct i915_power_well_ops vlv_display_power_well_ops = {
	.sync_hw = vlv_power_well_sync_hw,
	.enable = vlv_display_power_well_enable,
	.disable = vlv_display_power_well_disable,
	.is_enabled = vlv_power_well_enabled,
};

static const struct i915_power_well_ops vlv_dpio_cmn_power_well_ops = {
	.sync_hw = vlv_power_well_sync_hw,
	.enable = vlv_dpio_cmn_power_well_enable,
	.disable = vlv_dpio_cmn_power_well_disable,
	.is_enabled = vlv_power_well_enabled,
};

static const struct i915_power_well_ops vlv_dpio_power_well_ops = {
	.sync_hw = vlv_power_well_sync_hw,
	.enable = vlv_power_well_enable,
	.disable = vlv_power_well_disable,
	.is_enabled = vlv_power_well_enabled,
};

static struct i915_power_well vlv_power_wells[] = {
	{
		.name = "always-on",
		.always_on = 1,
		.domains = VLV_ALWAYS_ON_POWER_DOMAINS,
		.ops = &i9xx_always_on_power_well_ops,
	},
	{
		.name = "display",
		.domains = VLV_DISPLAY_POWER_DOMAINS,
		.data = PUNIT_POWER_WELL_DISP2D,
		.ops = &vlv_display_power_well_ops,
	},
	{
		.name = "dpio-tx-b-01",
		.domains = VLV_DPIO_TX_B_LANES_01_POWER_DOMAINS |
			   VLV_DPIO_TX_B_LANES_23_POWER_DOMAINS |
			   VLV_DPIO_TX_C_LANES_01_POWER_DOMAINS |
			   VLV_DPIO_TX_C_LANES_23_POWER_DOMAINS,
		.ops = &vlv_dpio_power_well_ops,
		.data = PUNIT_POWER_WELL_DPIO_TX_B_LANES_01,
	},
	{
		.name = "dpio-tx-b-23",
		.domains = VLV_DPIO_TX_B_LANES_01_POWER_DOMAINS |
			   VLV_DPIO_TX_B_LANES_23_POWER_DOMAINS |
			   VLV_DPIO_TX_C_LANES_01_POWER_DOMAINS |
			   VLV_DPIO_TX_C_LANES_23_POWER_DOMAINS,
		.ops = &vlv_dpio_power_well_ops,
		.data = PUNIT_POWER_WELL_DPIO_TX_B_LANES_23,
	},
	{
		.name = "dpio-tx-c-01",
		.domains = VLV_DPIO_TX_B_LANES_01_POWER_DOMAINS |
			   VLV_DPIO_TX_B_LANES_23_POWER_DOMAINS |
			   VLV_DPIO_TX_C_LANES_01_POWER_DOMAINS |
			   VLV_DPIO_TX_C_LANES_23_POWER_DOMAINS,
		.ops = &vlv_dpio_power_well_ops,
		.data = PUNIT_POWER_WELL_DPIO_TX_C_LANES_01,
	},
	{
		.name = "dpio-tx-c-23",
		.domains = VLV_DPIO_TX_B_LANES_01_POWER_DOMAINS |
			   VLV_DPIO_TX_B_LANES_23_POWER_DOMAINS |
			   VLV_DPIO_TX_C_LANES_01_POWER_DOMAINS |
			   VLV_DPIO_TX_C_LANES_23_POWER_DOMAINS,
		.ops = &vlv_dpio_power_well_ops,
		.data = PUNIT_POWER_WELL_DPIO_TX_C_LANES_23,
	},
	{
		.name = "dpio-common",
		.domains = VLV_DPIO_CMN_BC_POWER_DOMAINS,
		.data = PUNIT_POWER_WELL_DPIO_CMN_BC,
		.ops = &vlv_dpio_cmn_power_well_ops,
	},
};

static struct i915_power_well chv_power_wells[] = {
	{
		.name = "always-on",
		.always_on = 1,
		.domains = VLV_ALWAYS_ON_POWER_DOMAINS,
		.ops = &i9xx_always_on_power_well_ops,
	},
#if 0
	{
		.name = "display",
		.domains = VLV_DISPLAY_POWER_DOMAINS,
		.data = PUNIT_POWER_WELL_DISP2D,
		.ops = &vlv_display_power_well_ops,
	},
#endif
	{
		.name = "pipe-a",
		/*
		 * FIXME: pipe A power well seems to be the new disp2d well.
		 * At least all registers seem to be housed there. Figure
		 * out if this a a temporary situation in pre-production
		 * hardware or a permanent state of affairs.
		 */
		.domains = CHV_PIPE_A_POWER_DOMAINS | VLV_DISPLAY_POWER_DOMAINS,
		.data = PIPE_A,
		.ops = &chv_pipe_power_well_ops,
	},
#if 0
	{
		.name = "pipe-b",
		.domains = CHV_PIPE_B_POWER_DOMAINS,
		.data = PIPE_B,
		.ops = &chv_pipe_power_well_ops,
	},
	{
		.name = "pipe-c",
		.domains = CHV_PIPE_C_POWER_DOMAINS,
		.data = PIPE_C,
		.ops = &chv_pipe_power_well_ops,
	},
#endif
	{
		.name = "dpio-common-bc",
		/*
		 * XXX: cmnreset for one PHY seems to disturb the other.
		 * As a workaround keep both powered on at the same
		 * time for now.
		 */
		.domains = CHV_DPIO_CMN_BC_POWER_DOMAINS | CHV_DPIO_CMN_D_POWER_DOMAINS,
		.data = PUNIT_POWER_WELL_DPIO_CMN_BC,
		.ops = &chv_dpio_cmn_power_well_ops,
	},
	{
		.name = "dpio-common-d",
		/*
		 * XXX: cmnreset for one PHY seems to disturb the other.
		 * As a workaround keep both powered on at the same
		 * time for now.
		 */
		.domains = CHV_DPIO_CMN_BC_POWER_DOMAINS | CHV_DPIO_CMN_D_POWER_DOMAINS,
		.data = PUNIT_POWER_WELL_DPIO_CMN_D,
		.ops = &chv_dpio_cmn_power_well_ops,
	},
#if 0
	{
		.name = "dpio-tx-b-01",
		.domains = VLV_DPIO_TX_B_LANES_01_POWER_DOMAINS |
			   VLV_DPIO_TX_B_LANES_23_POWER_DOMAINS,
		.ops = &vlv_dpio_power_well_ops,
		.data = PUNIT_POWER_WELL_DPIO_TX_B_LANES_01,
	},
	{
		.name = "dpio-tx-b-23",
		.domains = VLV_DPIO_TX_B_LANES_01_POWER_DOMAINS |
			   VLV_DPIO_TX_B_LANES_23_POWER_DOMAINS,
		.ops = &vlv_dpio_power_well_ops,
		.data = PUNIT_POWER_WELL_DPIO_TX_B_LANES_23,
	},
	{
		.name = "dpio-tx-c-01",
		.domains = VLV_DPIO_TX_C_LANES_01_POWER_DOMAINS |
			   VLV_DPIO_TX_C_LANES_23_POWER_DOMAINS,
		.ops = &vlv_dpio_power_well_ops,
		.data = PUNIT_POWER_WELL_DPIO_TX_C_LANES_01,
	},
	{
		.name = "dpio-tx-c-23",
		.domains = VLV_DPIO_TX_C_LANES_01_POWER_DOMAINS |
			   VLV_DPIO_TX_C_LANES_23_POWER_DOMAINS,
		.ops = &vlv_dpio_power_well_ops,
		.data = PUNIT_POWER_WELL_DPIO_TX_C_LANES_23,
	},
	{
		.name = "dpio-tx-d-01",
		.domains = CHV_DPIO_TX_D_LANES_01_POWER_DOMAINS |
			   CHV_DPIO_TX_D_LANES_23_POWER_DOMAINS,
		.ops = &vlv_dpio_power_well_ops,
		.data = PUNIT_POWER_WELL_DPIO_TX_D_LANES_01,
	},
	{
		.name = "dpio-tx-d-23",
		.domains = CHV_DPIO_TX_D_LANES_01_POWER_DOMAINS |
			   CHV_DPIO_TX_D_LANES_23_POWER_DOMAINS,
		.ops = &vlv_dpio_power_well_ops,
		.data = PUNIT_POWER_WELL_DPIO_TX_D_LANES_23,
	},
#endif
};

static struct i915_power_well *lookup_power_well(struct drm_i915_private *dev_priv,
						 enum punit_power_well power_well_id)
{
	struct i915_power_domains *power_domains = &dev_priv->power_domains;
	struct i915_power_well *power_well;
	int i;

	for_each_power_well(i, power_well, POWER_DOMAIN_MASK, power_domains) {
		if (power_well->data == power_well_id)
			return power_well;
	}

	return NULL;
}

static struct i915_power_well skl_power_wells[] = {
	{
		.name = "always-on",
		.always_on = 1,
		.domains = SKL_DISPLAY_ALWAYS_ON_POWER_DOMAINS,
		.ops = &i9xx_always_on_power_well_ops,
	},
	{
		.name = "power well 1",
		.domains = SKL_DISPLAY_POWERWELL_1_POWER_DOMAINS,
		.ops = &skl_power_well_ops,
		.data = SKL_DISP_PW_1,
	},
	{
		.name = "MISC IO power well",
		.domains = SKL_DISPLAY_MISC_IO_POWER_DOMAINS,
		.ops = &skl_power_well_ops,
		.data = SKL_DISP_PW_MISC_IO,
	},
	{
		.name = "power well 2",
		.domains = SKL_DISPLAY_POWERWELL_2_POWER_DOMAINS,
		.ops = &skl_power_well_ops,
		.data = SKL_DISP_PW_2,
	},
	{
		.name = "DDI A/E power well",
		.domains = SKL_DISPLAY_DDI_A_E_POWER_DOMAINS,
		.ops = &skl_power_well_ops,
		.data = SKL_DISP_PW_DDI_A_E,
	},
	{
		.name = "DDI B power well",
		.domains = SKL_DISPLAY_DDI_B_POWER_DOMAINS,
		.ops = &skl_power_well_ops,
		.data = SKL_DISP_PW_DDI_B,
	},
	{
		.name = "DDI C power well",
		.domains = SKL_DISPLAY_DDI_C_POWER_DOMAINS,
		.ops = &skl_power_well_ops,
		.data = SKL_DISP_PW_DDI_C,
	},
	{
		.name = "DDI D power well",
		.domains = SKL_DISPLAY_DDI_D_POWER_DOMAINS,
		.ops = &skl_power_well_ops,
		.data = SKL_DISP_PW_DDI_D,
	},
};

#define set_power_wells(power_domains, __power_wells) ({		\
	(power_domains)->power_wells = (__power_wells);			\
	(power_domains)->power_well_count = ARRAY_SIZE(__power_wells);	\
})

/**
 * intel_power_domains_init - initializes the power domain structures
 * @dev_priv: i915 device instance
 *
 * Initializes the power domain structures for @dev_priv depending upon the
 * supported platform.
 */
int intel_power_domains_init(struct drm_i915_private *dev_priv)
{
	struct i915_power_domains *power_domains = &dev_priv->power_domains;

	mutex_init(&power_domains->lock);

	/*
	 * The enabling order will be from lower to higher indexed wells,
	 * the disabling order is reversed.
	 */
	if (IS_HASWELL(dev_priv->dev)) {
		set_power_wells(power_domains, hsw_power_wells);
	} else if (IS_BROADWELL(dev_priv->dev)) {
		set_power_wells(power_domains, bdw_power_wells);
	} else if (IS_SKYLAKE(dev_priv->dev)) {
		set_power_wells(power_domains, skl_power_wells);
	} else if (IS_CHERRYVIEW(dev_priv->dev)) {
		set_power_wells(power_domains, chv_power_wells);
	} else if (IS_VALLEYVIEW(dev_priv->dev)) {
		set_power_wells(power_domains, vlv_power_wells);
	} else {
		set_power_wells(power_domains, i9xx_always_on_power_well);
	}

	return 0;
}

static void intel_runtime_pm_disable(struct drm_i915_private *dev_priv)
{
	struct drm_device *dev = dev_priv->dev;
	struct device *device = &dev->pdev->dev;

	if (!HAS_RUNTIME_PM(dev))
		return;

	if (!intel_enable_rc6(dev))
		return;

	/* Make sure we're not suspended first. */
	pm_runtime_get_sync(device);
	pm_runtime_disable(device);
}

/**
 * intel_power_domains_fini - finalizes the power domain structures
 * @dev_priv: i915 device instance
 *
 * Finalizes the power domain structures for @dev_priv depending upon the
 * supported platform. This function also disables runtime pm and ensures that
 * the device stays powered up so that the driver can be reloaded.
 */
void intel_power_domains_fini(struct drm_i915_private *dev_priv)
{
	intel_runtime_pm_disable(dev_priv);

	/* The i915.ko module is still not prepared to be loaded when
	 * the power well is not enabled, so just enable it in case
	 * we're going to unload/reload. */
	intel_display_set_init_power(dev_priv, true);
}

static void intel_power_domains_resume(struct drm_i915_private *dev_priv)
{
	struct i915_power_domains *power_domains = &dev_priv->power_domains;
	struct i915_power_well *power_well;
	int i;

	mutex_lock(&power_domains->lock);
	for_each_power_well(i, power_well, POWER_DOMAIN_MASK, power_domains) {
		power_well->ops->sync_hw(dev_priv, power_well);
		power_well->hw_enabled = power_well->ops->is_enabled(dev_priv,
								     power_well);
	}
	mutex_unlock(&power_domains->lock);
}

static void vlv_cmnlane_wa(struct drm_i915_private *dev_priv)
{
	struct i915_power_well *cmn =
		lookup_power_well(dev_priv, PUNIT_POWER_WELL_DPIO_CMN_BC);
	struct i915_power_well *disp2d =
		lookup_power_well(dev_priv, PUNIT_POWER_WELL_DISP2D);

	/* If the display might be already active skip this */
	if (cmn->ops->is_enabled(dev_priv, cmn) &&
	    disp2d->ops->is_enabled(dev_priv, disp2d) &&
	    I915_READ(DPIO_CTL) & DPIO_CMNRST)
		return;

	DRM_DEBUG_KMS("toggling display PHY side reset\n");

	/* cmnlane needs DPLL registers */
	disp2d->ops->enable(dev_priv, disp2d);

	/*
	 * From VLV2A0_DP_eDP_HDMI_DPIO_driver_vbios_notes_11.docx:
	 * Need to assert and de-assert PHY SB reset by gating the
	 * common lane power, then un-gating it.
	 * Simply ungating isn't enough to reset the PHY enough to get
	 * ports and lanes running.
	 */
	cmn->ops->disable(dev_priv, cmn);
}

/**
 * intel_power_domains_init_hw - initialize hardware power domain state
 * @dev_priv: i915 device instance
 *
 * This function initializes the hardware power domain state and enables all
 * power domains using intel_display_set_init_power().
 */
void intel_power_domains_init_hw(struct drm_i915_private *dev_priv)
{
	struct drm_device *dev = dev_priv->dev;
	struct i915_power_domains *power_domains = &dev_priv->power_domains;

	power_domains->initializing = true;

	if (IS_VALLEYVIEW(dev) && !IS_CHERRYVIEW(dev)) {
		mutex_lock(&power_domains->lock);
		vlv_cmnlane_wa(dev_priv);
		mutex_unlock(&power_domains->lock);
	}

	/* For now, we need the power well to be always enabled. */
	intel_display_set_init_power(dev_priv, true);
	intel_power_domains_resume(dev_priv);
	power_domains->initializing = false;
}

/**
 * intel_aux_display_runtime_get - grab an auxiliary power domain reference
 * @dev_priv: i915 device instance
 *
 * This function grabs a power domain reference for the auxiliary power domain
 * (for access to the GMBUS and DP AUX blocks) and ensures that it and all its
 * parents are powered up. Therefore users should only grab a reference to the
 * innermost power domain they need.
 *
 * Any power domain reference obtained by this function must have a symmetric
 * call to intel_aux_display_runtime_put() to release the reference again.
 */
void intel_aux_display_runtime_get(struct drm_i915_private *dev_priv)
{
	intel_runtime_pm_get(dev_priv);
}

/**
 * intel_aux_display_runtime_put - release an auxiliary power domain reference
 * @dev_priv: i915 device instance
 *
 * This function drops the auxiliary power domain reference obtained by
 * intel_aux_display_runtime_get() and might power down the corresponding
 * hardware block right away if this is the last reference.
 */
void intel_aux_display_runtime_put(struct drm_i915_private *dev_priv)
{
	intel_runtime_pm_put(dev_priv);
}

/**
 * intel_runtime_pm_get - grab a runtime pm reference
 * @dev_priv: i915 device instance
 *
 * This function grabs a device-level runtime pm reference (mostly used for GEM
 * code to ensure the GTT or GT is on) and ensures that it is powered up.
 *
 * Any runtime pm reference obtained by this function must have a symmetric
 * call to intel_runtime_pm_put() to release the reference again.
 */
void intel_runtime_pm_get(struct drm_i915_private *dev_priv)
{
	struct drm_device *dev = dev_priv->dev;
	struct device *device = &dev->pdev->dev;

	if (!HAS_RUNTIME_PM(dev))
		return;

	pm_runtime_get_sync(device);
	WARN(dev_priv->pm.suspended, "Device still suspended.\n");
}

/**
 * intel_runtime_pm_get_noresume - grab a runtime pm reference
 * @dev_priv: i915 device instance
 *
 * This function grabs a device-level runtime pm reference (mostly used for GEM
 * code to ensure the GTT or GT is on).
 *
 * It will _not_ power up the device but instead only check that it's powered
 * on.  Therefore it is only valid to call this functions from contexts where
 * the device is known to be powered up and where trying to power it up would
 * result in hilarity and deadlocks. That pretty much means only the system
 * suspend/resume code where this is used to grab runtime pm references for
 * delayed setup down in work items.
 *
 * Any runtime pm reference obtained by this function must have a symmetric
 * call to intel_runtime_pm_put() to release the reference again.
 */
void intel_runtime_pm_get_noresume(struct drm_i915_private *dev_priv)
{
	struct drm_device *dev = dev_priv->dev;
	struct device *device = &dev->pdev->dev;

	if (!HAS_RUNTIME_PM(dev))
		return;

	WARN(dev_priv->pm.suspended, "Getting nosync-ref while suspended.\n");
	pm_runtime_get_noresume(device);
}

/**
 * intel_runtime_pm_put - release a runtime pm reference
 * @dev_priv: i915 device instance
 *
 * This function drops the device-level runtime pm reference obtained by
 * intel_runtime_pm_get() and might power down the corresponding
 * hardware block right away if this is the last reference.
 */
void intel_runtime_pm_put(struct drm_i915_private *dev_priv)
{
	struct drm_device *dev = dev_priv->dev;
	struct device *device = &dev->pdev->dev;

	if (!HAS_RUNTIME_PM(dev))
		return;

	pm_runtime_mark_last_busy(device);
	pm_runtime_put_autosuspend(device);
}

/**
 * intel_runtime_pm_enable - enable runtime pm
 * @dev_priv: i915 device instance
 *
 * This function enables runtime pm at the end of the driver load sequence.
 *
 * Note that this function does currently not enable runtime pm for the
 * subordinate display power domains. That is only done on the first modeset
 * using intel_display_set_init_power().
 */
void intel_runtime_pm_enable(struct drm_i915_private *dev_priv)
{
	struct drm_device *dev = dev_priv->dev;
	struct device *device = &dev->pdev->dev;

	if (!HAS_RUNTIME_PM(dev))
		return;

	pm_runtime_set_active(device);

	/*
	 * RPM depends on RC6 to save restore the GT HW context, so make RC6 a
	 * requirement.
	 */
	if (!intel_enable_rc6(dev)) {
		DRM_INFO("RC6 disabled, disabling runtime PM support\n");
		return;
	}

	pm_runtime_set_autosuspend_delay(device, 10000); /* 10s */
	pm_runtime_mark_last_busy(device);
	pm_runtime_use_autosuspend(device);

	pm_runtime_put_autosuspend(device);
}
<|MERGE_RESOLUTION|>--- conflicted
+++ resolved
@@ -324,11 +324,7 @@
 {
 	uint32_t tmp, fuse_status;
 	uint32_t req_mask, state_mask;
-<<<<<<< HEAD
-	bool check_fuse_status = false;
-=======
 	bool is_enabled, enable_requested, check_fuse_status = false;
->>>>>>> 9848de08
 
 	tmp = I915_READ(HSW_PWR_WELL_DRIVER);
 	fuse_status = I915_READ(SKL_FUSE_STATUS);
@@ -359,17 +355,6 @@
 	}
 
 	req_mask = SKL_POWER_WELL_REQ(power_well->data);
-<<<<<<< HEAD
-	state_mask = SKL_POWER_WELL_STATE(power_well->data);
-
-	if (enable) {
-		if (!(tmp & req_mask)) {
-			I915_WRITE(HSW_PWR_WELL_DRIVER, tmp | req_mask);
-			DRM_DEBUG_KMS("Enabling %s\n", power_well->name);
-		}
-
-		if (!(tmp & state_mask)) {
-=======
 	enable_requested = tmp & req_mask;
 	state_mask = SKL_POWER_WELL_STATE(power_well->data);
 	is_enabled = tmp & state_mask;
@@ -381,7 +366,6 @@
 
 		if (!is_enabled) {
 			DRM_DEBUG_KMS("Enabling %s\n", power_well->name);
->>>>>>> 9848de08
 			if (wait_for((I915_READ(HSW_PWR_WELL_DRIVER) &
 				state_mask), 1))
 				DRM_ERROR("%s enable timeout\n",
@@ -389,11 +373,7 @@
 			check_fuse_status = true;
 		}
 	} else {
-<<<<<<< HEAD
-		if (tmp & req_mask) {
-=======
 		if (enable_requested) {
->>>>>>> 9848de08
 			I915_WRITE(HSW_PWR_WELL_DRIVER,	tmp & ~req_mask);
 			POSTING_READ(HSW_PWR_WELL_DRIVER);
 			DRM_DEBUG_KMS("Disabling %s\n", power_well->name);
@@ -411,12 +391,9 @@
 				DRM_ERROR("PG2 distributing status timeout\n");
 		}
 	}
-<<<<<<< HEAD
-=======
 
 	if (enable && !is_enabled)
 		skl_power_well_post_enable(dev_priv, power_well);
->>>>>>> 9848de08
 }
 
 static void hsw_power_well_sync_hw(struct drm_i915_private *dev_priv,
