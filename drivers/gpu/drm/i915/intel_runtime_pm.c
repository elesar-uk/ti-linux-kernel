--- conflicted
+++ resolved
@@ -994,10 +994,6 @@
 		lookup_power_well(dev_priv, PUNIT_POWER_WELL_DPIO_CMN_D);
 	u32 phy_control = dev_priv->chv_phy_control;
 	u32 phy_status = 0;
-<<<<<<< HEAD
-	u32 tmp;
-
-=======
 	u32 phy_status_mask = 0xffffffff;
 	u32 tmp;
 
@@ -1021,7 +1017,6 @@
 				     PHY_STATUS_SPLINE_LDO(DPIO_PHY1, DPIO_CH0, 0) |
 				     PHY_STATUS_SPLINE_LDO(DPIO_PHY1, DPIO_CH0, 1));
 
->>>>>>> 261a27d1
 	if (cmn_bc->ops->is_enabled(dev_priv, cmn_bc)) {
 		phy_status |= PHY_POWERGOOD(DPIO_PHY0);
 
@@ -1082,20 +1077,13 @@
 			phy_status |= PHY_STATUS_SPLINE_LDO(DPIO_PHY1, DPIO_CH0, 1);
 	}
 
-<<<<<<< HEAD
-=======
 	phy_status &= phy_status_mask;
 
->>>>>>> 261a27d1
 	/*
 	 * The PHY may be busy with some initial calibration and whatnot,
 	 * so the power state can take a while to actually change.
 	 */
-<<<<<<< HEAD
-	if (wait_for((tmp = I915_READ(DISPLAY_PHY_STATUS)) == phy_status, 10))
-=======
 	if (wait_for((tmp = I915_READ(DISPLAY_PHY_STATUS) & phy_status_mask) == phy_status, 10))
->>>>>>> 261a27d1
 		WARN(phy_status != tmp,
 		     "Unexpected PHY_STATUS 0x%08x, expected 0x%08x (PHY_CONTROL=0x%08x)\n",
 		     tmp, phy_status, dev_priv->chv_phy_control);
@@ -1188,12 +1176,9 @@
 	DRM_DEBUG_KMS("Disabled DPIO PHY%d (PHY_CONTROL=0x%08x)\n",
 		      phy, dev_priv->chv_phy_control);
 
-<<<<<<< HEAD
-=======
 	/* PHY is fully reset now, so we can enable the PHY state asserts */
 	dev_priv->chv_phy_assert[phy] = true;
 
->>>>>>> 261a27d1
 	assert_chv_phy_status(dev_priv);
 }
 
@@ -1203,8 +1188,6 @@
 	enum pipe pipe = phy == DPIO_PHY0 ? PIPE_A : PIPE_C;
 	u32 reg, val, expected, actual;
 
-<<<<<<< HEAD
-=======
 	/*
 	 * The BIOS can leave the PHY is some weird state
 	 * where it doesn't fully power down some parts.
@@ -1215,7 +1198,6 @@
 	if (!dev_priv->chv_phy_assert[phy])
 		return;
 
->>>>>>> 261a27d1
 	if (ch == DPIO_CH0)
 		reg = _CHV_CMN_DW0_CH0;
 	else
@@ -1971,13 +1953,10 @@
 			PHY_CH_POWER_DOWN_OVRD(mask, DPIO_PHY0, DPIO_CH1);
 
 		dev_priv->chv_phy_control |= PHY_COM_LANE_RESET_DEASSERT(DPIO_PHY0);
-<<<<<<< HEAD
-=======
 
 		dev_priv->chv_phy_assert[DPIO_PHY0] = false;
 	} else {
 		dev_priv->chv_phy_assert[DPIO_PHY0] = true;
->>>>>>> 261a27d1
 	}
 
 	if (cmn_d->ops->is_enabled(dev_priv, cmn_d)) {
@@ -1996,13 +1975,10 @@
 			PHY_CH_POWER_DOWN_OVRD(mask, DPIO_PHY1, DPIO_CH0);
 
 		dev_priv->chv_phy_control |= PHY_COM_LANE_RESET_DEASSERT(DPIO_PHY1);
-<<<<<<< HEAD
-=======
 
 		dev_priv->chv_phy_assert[DPIO_PHY1] = false;
 	} else {
 		dev_priv->chv_phy_assert[DPIO_PHY1] = true;
->>>>>>> 261a27d1
 	}
 
 	I915_WRITE(DISPLAY_PHY_CONTROL, dev_priv->chv_phy_control);
