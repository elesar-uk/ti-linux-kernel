--- conflicted
+++ resolved
@@ -4450,10 +4450,7 @@
 	 * vdd might still be enabled do to the delayed vdd off.
 	 * Make sure vdd is actually turned off here.
 	 */
-<<<<<<< HEAD
-=======
 	cancel_delayed_work_sync(&intel_dp->panel_vdd_work);
->>>>>>> e529fea9
 	pps_lock(intel_dp);
 	edp_panel_vdd_off_sync(intel_dp);
 	pps_unlock(intel_dp);
