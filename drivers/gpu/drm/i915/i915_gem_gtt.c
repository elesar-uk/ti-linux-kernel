/*
 * Copyright © 2010 Daniel Vetter
 * Copyright © 2011-2014 Intel Corporation
 *
 * Permission is hereby granted, free of charge, to any person obtaining a
 * copy of this software and associated documentation files (the "Software"),
 * to deal in the Software without restriction, including without limitation
 * the rights to use, copy, modify, merge, publish, distribute, sublicense,
 * and/or sell copies of the Software, and to permit persons to whom the
 * Software is furnished to do so, subject to the following conditions:
 *
 * The above copyright notice and this permission notice (including the next
 * paragraph) shall be included in all copies or substantial portions of the
 * Software.
 *
 * THE SOFTWARE IS PROVIDED "AS IS", WITHOUT WARRANTY OF ANY KIND, EXPRESS OR
 * IMPLIED, INCLUDING BUT NOT LIMITED TO THE WARRANTIES OF MERCHANTABILITY,
 * FITNESS FOR A PARTICULAR PURPOSE AND NONINFRINGEMENT.  IN NO EVENT SHALL
 * THE AUTHORS OR COPYRIGHT HOLDERS BE LIABLE FOR ANY CLAIM, DAMAGES OR OTHER
 * LIABILITY, WHETHER IN AN ACTION OF CONTRACT, TORT OR OTHERWISE, ARISING
 * FROM, OUT OF OR IN CONNECTION WITH THE SOFTWARE OR THE USE OR OTHER DEALINGS
 * IN THE SOFTWARE.
 *
 */

#include <linux/seq_file.h>
#include <drm/drmP.h>
#include <drm/i915_drm.h>
#include "i915_drv.h"
#include "i915_vgpu.h"
#include "i915_trace.h"
#include "intel_drv.h"

/**
 * DOC: Global GTT views
 *
 * Background and previous state
 *
 * Historically objects could exists (be bound) in global GTT space only as
 * singular instances with a view representing all of the object's backing pages
 * in a linear fashion. This view will be called a normal view.
 *
 * To support multiple views of the same object, where the number of mapped
 * pages is not equal to the backing store, or where the layout of the pages
 * is not linear, concept of a GGTT view was added.
 *
 * One example of an alternative view is a stereo display driven by a single
 * image. In this case we would have a framebuffer looking like this
 * (2x2 pages):
 *
 *    12
 *    34
 *
 * Above would represent a normal GGTT view as normally mapped for GPU or CPU
 * rendering. In contrast, fed to the display engine would be an alternative
 * view which could look something like this:
 *
 *   1212
 *   3434
 *
 * In this example both the size and layout of pages in the alternative view is
 * different from the normal view.
 *
 * Implementation and usage
 *
 * GGTT views are implemented using VMAs and are distinguished via enum
 * i915_ggtt_view_type and struct i915_ggtt_view.
 *
 * A new flavour of core GEM functions which work with GGTT bound objects were
 * added with the _ggtt_ infix, and sometimes with _view postfix to avoid
 * renaming  in large amounts of code. They take the struct i915_ggtt_view
 * parameter encapsulating all metadata required to implement a view.
 *
 * As a helper for callers which are only interested in the normal view,
 * globally const i915_ggtt_view_normal singleton instance exists. All old core
 * GEM API functions, the ones not taking the view parameter, are operating on,
 * or with the normal GGTT view.
 *
 * Code wanting to add or use a new GGTT view needs to:
 *
 * 1. Add a new enum with a suitable name.
 * 2. Extend the metadata in the i915_ggtt_view structure if required.
 * 3. Add support to i915_get_vma_pages().
 *
 * New views are required to build a scatter-gather table from within the
 * i915_get_vma_pages function. This table is stored in the vma.ggtt_view and
 * exists for the lifetime of an VMA.
 *
 * Core API is designed to have copy semantics which means that passed in
 * struct i915_ggtt_view does not need to be persistent (left around after
 * calling the core API functions).
 *
 */

static int
i915_get_ggtt_vma_pages(struct i915_vma *vma);

const struct i915_ggtt_view i915_ggtt_view_normal;
const struct i915_ggtt_view i915_ggtt_view_rotated = {
        .type = I915_GGTT_VIEW_ROTATED
};

static int sanitize_enable_ppgtt(struct drm_device *dev, int enable_ppgtt)
{
	bool has_aliasing_ppgtt;
	bool has_full_ppgtt;

	has_aliasing_ppgtt = INTEL_INFO(dev)->gen >= 6;
	has_full_ppgtt = INTEL_INFO(dev)->gen >= 7;

	if (intel_vgpu_active(dev))
		has_full_ppgtt = false; /* emulation is too hard */

	/*
	 * We don't allow disabling PPGTT for gen9+ as it's a requirement for
	 * execlists, the sole mechanism available to submit work.
	 */
	if (INTEL_INFO(dev)->gen < 9 &&
	    (enable_ppgtt == 0 || !has_aliasing_ppgtt))
		return 0;

	if (enable_ppgtt == 1)
		return 1;

	if (enable_ppgtt == 2 && has_full_ppgtt)
		return 2;

#ifdef CONFIG_INTEL_IOMMU
	/* Disable ppgtt on SNB if VT-d is on. */
	if (INTEL_INFO(dev)->gen == 6 && intel_iommu_gfx_mapped) {
		DRM_INFO("Disabling PPGTT because VT-d is on\n");
		return 0;
	}
#endif

	/* Early VLV doesn't have this */
	if (IS_VALLEYVIEW(dev) && !IS_CHERRYVIEW(dev) &&
	    dev->pdev->revision < 0xb) {
		DRM_DEBUG_DRIVER("disabling PPGTT on pre-B3 step VLV\n");
		return 0;
	}

	if (INTEL_INFO(dev)->gen >= 8 && i915.enable_execlists)
		return 2;
	else
		return has_aliasing_ppgtt ? 1 : 0;
}

static int ppgtt_bind_vma(struct i915_vma *vma,
			  enum i915_cache_level cache_level,
			  u32 unused)
{
	u32 pte_flags = 0;

	/* Currently applicable only to VLV */
	if (vma->obj->gt_ro)
		pte_flags |= PTE_READ_ONLY;

	vma->vm->insert_entries(vma->vm, vma->obj->pages, vma->node.start,
				cache_level, pte_flags);

	return 0;
}

static void ppgtt_unbind_vma(struct i915_vma *vma)
{
	vma->vm->clear_range(vma->vm,
			     vma->node.start,
			     vma->obj->base.size,
			     true);
}

static gen8_pte_t gen8_pte_encode(dma_addr_t addr,
				  enum i915_cache_level level,
				  bool valid)
{
	gen8_pte_t pte = valid ? _PAGE_PRESENT | _PAGE_RW : 0;
	pte |= addr;

	switch (level) {
	case I915_CACHE_NONE:
		pte |= PPAT_UNCACHED_INDEX;
		break;
	case I915_CACHE_WT:
		pte |= PPAT_DISPLAY_ELLC_INDEX;
		break;
	default:
		pte |= PPAT_CACHED_INDEX;
		break;
	}

	return pte;
}

static gen8_pde_t gen8_pde_encode(const dma_addr_t addr,
				  const enum i915_cache_level level)
{
	gen8_pde_t pde = _PAGE_PRESENT | _PAGE_RW;
	pde |= addr;
	if (level != I915_CACHE_NONE)
		pde |= PPAT_CACHED_PDE_INDEX;
	else
		pde |= PPAT_UNCACHED_INDEX;
	return pde;
}

#define gen8_pdpe_encode gen8_pde_encode
#define gen8_pml4e_encode gen8_pde_encode

static gen6_pte_t snb_pte_encode(dma_addr_t addr,
				 enum i915_cache_level level,
				 bool valid, u32 unused)
{
	gen6_pte_t pte = valid ? GEN6_PTE_VALID : 0;
	pte |= GEN6_PTE_ADDR_ENCODE(addr);

	switch (level) {
	case I915_CACHE_L3_LLC:
	case I915_CACHE_LLC:
		pte |= GEN6_PTE_CACHE_LLC;
		break;
	case I915_CACHE_NONE:
		pte |= GEN6_PTE_UNCACHED;
		break;
	default:
		MISSING_CASE(level);
	}

	return pte;
}

static gen6_pte_t ivb_pte_encode(dma_addr_t addr,
				 enum i915_cache_level level,
				 bool valid, u32 unused)
{
	gen6_pte_t pte = valid ? GEN6_PTE_VALID : 0;
	pte |= GEN6_PTE_ADDR_ENCODE(addr);

	switch (level) {
	case I915_CACHE_L3_LLC:
		pte |= GEN7_PTE_CACHE_L3_LLC;
		break;
	case I915_CACHE_LLC:
		pte |= GEN6_PTE_CACHE_LLC;
		break;
	case I915_CACHE_NONE:
		pte |= GEN6_PTE_UNCACHED;
		break;
	default:
		MISSING_CASE(level);
	}

	return pte;
}

static gen6_pte_t byt_pte_encode(dma_addr_t addr,
				 enum i915_cache_level level,
				 bool valid, u32 flags)
{
	gen6_pte_t pte = valid ? GEN6_PTE_VALID : 0;
	pte |= GEN6_PTE_ADDR_ENCODE(addr);

	if (!(flags & PTE_READ_ONLY))
		pte |= BYT_PTE_WRITEABLE;

	if (level != I915_CACHE_NONE)
		pte |= BYT_PTE_SNOOPED_BY_CPU_CACHES;

	return pte;
}

static gen6_pte_t hsw_pte_encode(dma_addr_t addr,
				 enum i915_cache_level level,
				 bool valid, u32 unused)
{
	gen6_pte_t pte = valid ? GEN6_PTE_VALID : 0;
	pte |= HSW_PTE_ADDR_ENCODE(addr);

	if (level != I915_CACHE_NONE)
		pte |= HSW_WB_LLC_AGE3;

	return pte;
}

static gen6_pte_t iris_pte_encode(dma_addr_t addr,
				  enum i915_cache_level level,
				  bool valid, u32 unused)
{
	gen6_pte_t pte = valid ? GEN6_PTE_VALID : 0;
	pte |= HSW_PTE_ADDR_ENCODE(addr);

	switch (level) {
	case I915_CACHE_NONE:
		break;
	case I915_CACHE_WT:
		pte |= HSW_WT_ELLC_LLC_AGE3;
		break;
	default:
		pte |= HSW_WB_ELLC_LLC_AGE3;
		break;
	}

	return pte;
}

static int __setup_page_dma(struct drm_device *dev,
			    struct i915_page_dma *p, gfp_t flags)
{
	struct device *device = &dev->pdev->dev;

	p->page = alloc_page(flags);
	if (!p->page)
		return -ENOMEM;

	p->daddr = dma_map_page(device,
				p->page, 0, 4096, PCI_DMA_BIDIRECTIONAL);

	if (dma_mapping_error(device, p->daddr)) {
		__free_page(p->page);
		return -EINVAL;
	}

	return 0;
}

static int setup_page_dma(struct drm_device *dev, struct i915_page_dma *p)
{
	return __setup_page_dma(dev, p, GFP_KERNEL);
}

static void cleanup_page_dma(struct drm_device *dev, struct i915_page_dma *p)
{
	if (WARN_ON(!p->page))
		return;

	dma_unmap_page(&dev->pdev->dev, p->daddr, 4096, PCI_DMA_BIDIRECTIONAL);
	__free_page(p->page);
	memset(p, 0, sizeof(*p));
}

static void *kmap_page_dma(struct i915_page_dma *p)
{
	return kmap_atomic(p->page);
}

/* We use the flushing unmap only with ppgtt structures:
 * page directories, page tables and scratch pages.
 */
static void kunmap_page_dma(struct drm_device *dev, void *vaddr)
{
	/* There are only few exceptions for gen >=6. chv and bxt.
	 * And we are not sure about the latter so play safe for now.
	 */
	if (IS_CHERRYVIEW(dev) || IS_BROXTON(dev))
		drm_clflush_virt_range(vaddr, PAGE_SIZE);

	kunmap_atomic(vaddr);
}

#define kmap_px(px) kmap_page_dma(px_base(px))
#define kunmap_px(ppgtt, vaddr) kunmap_page_dma((ppgtt)->base.dev, (vaddr))

#define setup_px(dev, px) setup_page_dma((dev), px_base(px))
#define cleanup_px(dev, px) cleanup_page_dma((dev), px_base(px))
#define fill_px(dev, px, v) fill_page_dma((dev), px_base(px), (v))
#define fill32_px(dev, px, v) fill_page_dma_32((dev), px_base(px), (v))

static void fill_page_dma(struct drm_device *dev, struct i915_page_dma *p,
			  const uint64_t val)
{
	int i;
	uint64_t * const vaddr = kmap_page_dma(p);

	for (i = 0; i < 512; i++)
		vaddr[i] = val;

	kunmap_page_dma(dev, vaddr);
}

static void fill_page_dma_32(struct drm_device *dev, struct i915_page_dma *p,
			     const uint32_t val32)
{
	uint64_t v = val32;

	v = v << 32 | val32;

	fill_page_dma(dev, p, v);
}

static struct i915_page_scratch *alloc_scratch_page(struct drm_device *dev)
{
	struct i915_page_scratch *sp;
	int ret;

	sp = kzalloc(sizeof(*sp), GFP_KERNEL);
	if (sp == NULL)
		return ERR_PTR(-ENOMEM);

	ret = __setup_page_dma(dev, px_base(sp), GFP_DMA32 | __GFP_ZERO);
	if (ret) {
		kfree(sp);
		return ERR_PTR(ret);
	}

	set_pages_uc(px_page(sp), 1);

	return sp;
}

static void free_scratch_page(struct drm_device *dev,
			      struct i915_page_scratch *sp)
{
	set_pages_wb(px_page(sp), 1);

	cleanup_px(dev, sp);
	kfree(sp);
}

static struct i915_page_table *alloc_pt(struct drm_device *dev)
{
	struct i915_page_table *pt;
	const size_t count = INTEL_INFO(dev)->gen >= 8 ?
		GEN8_PTES : GEN6_PTES;
	int ret = -ENOMEM;

	pt = kzalloc(sizeof(*pt), GFP_KERNEL);
	if (!pt)
		return ERR_PTR(-ENOMEM);

	pt->used_ptes = kcalloc(BITS_TO_LONGS(count), sizeof(*pt->used_ptes),
				GFP_KERNEL);

	if (!pt->used_ptes)
		goto fail_bitmap;

	ret = setup_px(dev, pt);
	if (ret)
		goto fail_page_m;

	return pt;

fail_page_m:
	kfree(pt->used_ptes);
fail_bitmap:
	kfree(pt);

	return ERR_PTR(ret);
}

static void free_pt(struct drm_device *dev, struct i915_page_table *pt)
{
	cleanup_px(dev, pt);
	kfree(pt->used_ptes);
	kfree(pt);
}

static void gen8_initialize_pt(struct i915_address_space *vm,
			       struct i915_page_table *pt)
{
	gen8_pte_t scratch_pte;

	scratch_pte = gen8_pte_encode(px_dma(vm->scratch_page),
				      I915_CACHE_LLC, true);

	fill_px(vm->dev, pt, scratch_pte);
}

static void gen6_initialize_pt(struct i915_address_space *vm,
			       struct i915_page_table *pt)
{
	gen6_pte_t scratch_pte;

	WARN_ON(px_dma(vm->scratch_page) == 0);

	scratch_pte = vm->pte_encode(px_dma(vm->scratch_page),
				     I915_CACHE_LLC, true, 0);

	fill32_px(vm->dev, pt, scratch_pte);
}

static struct i915_page_directory *alloc_pd(struct drm_device *dev)
{
	struct i915_page_directory *pd;
	int ret = -ENOMEM;

	pd = kzalloc(sizeof(*pd), GFP_KERNEL);
	if (!pd)
		return ERR_PTR(-ENOMEM);

	pd->used_pdes = kcalloc(BITS_TO_LONGS(I915_PDES),
				sizeof(*pd->used_pdes), GFP_KERNEL);
	if (!pd->used_pdes)
		goto fail_bitmap;

	ret = setup_px(dev, pd);
	if (ret)
		goto fail_page_m;

	return pd;

fail_page_m:
	kfree(pd->used_pdes);
fail_bitmap:
	kfree(pd);

	return ERR_PTR(ret);
}

static void free_pd(struct drm_device *dev, struct i915_page_directory *pd)
{
	if (px_page(pd)) {
		cleanup_px(dev, pd);
		kfree(pd->used_pdes);
		kfree(pd);
	}
}

static void gen8_initialize_pd(struct i915_address_space *vm,
			       struct i915_page_directory *pd)
{
	gen8_pde_t scratch_pde;

	scratch_pde = gen8_pde_encode(px_dma(vm->scratch_pt), I915_CACHE_LLC);

	fill_px(vm->dev, pd, scratch_pde);
}

static int __pdp_init(struct drm_device *dev,
		      struct i915_page_directory_pointer *pdp)
{
	size_t pdpes = I915_PDPES_PER_PDP(dev);

	pdp->used_pdpes = kcalloc(BITS_TO_LONGS(pdpes),
				  sizeof(unsigned long),
				  GFP_KERNEL);
	if (!pdp->used_pdpes)
		return -ENOMEM;

	pdp->page_directory = kcalloc(pdpes, sizeof(*pdp->page_directory),
				      GFP_KERNEL);
	if (!pdp->page_directory) {
		kfree(pdp->used_pdpes);
		/* the PDP might be the statically allocated top level. Keep it
		 * as clean as possible */
		pdp->used_pdpes = NULL;
		return -ENOMEM;
	}

	return 0;
}

static void __pdp_fini(struct i915_page_directory_pointer *pdp)
{
	kfree(pdp->used_pdpes);
	kfree(pdp->page_directory);
	pdp->page_directory = NULL;
}

static struct
i915_page_directory_pointer *alloc_pdp(struct drm_device *dev)
{
	struct i915_page_directory_pointer *pdp;
	int ret = -ENOMEM;

	WARN_ON(!USES_FULL_48BIT_PPGTT(dev));

	pdp = kzalloc(sizeof(*pdp), GFP_KERNEL);
	if (!pdp)
		return ERR_PTR(-ENOMEM);

	ret = __pdp_init(dev, pdp);
	if (ret)
		goto fail_bitmap;

	ret = setup_px(dev, pdp);
	if (ret)
		goto fail_page_m;

	return pdp;

fail_page_m:
	__pdp_fini(pdp);
fail_bitmap:
	kfree(pdp);

	return ERR_PTR(ret);
}

static void free_pdp(struct drm_device *dev,
		     struct i915_page_directory_pointer *pdp)
{
	__pdp_fini(pdp);
	if (USES_FULL_48BIT_PPGTT(dev)) {
		cleanup_px(dev, pdp);
		kfree(pdp);
	}
}

static void gen8_initialize_pdp(struct i915_address_space *vm,
				struct i915_page_directory_pointer *pdp)
{
	gen8_ppgtt_pdpe_t scratch_pdpe;

	scratch_pdpe = gen8_pdpe_encode(px_dma(vm->scratch_pd), I915_CACHE_LLC);

	fill_px(vm->dev, pdp, scratch_pdpe);
}

static void gen8_initialize_pml4(struct i915_address_space *vm,
				 struct i915_pml4 *pml4)
{
	gen8_ppgtt_pml4e_t scratch_pml4e;

	scratch_pml4e = gen8_pml4e_encode(px_dma(vm->scratch_pdp),
					  I915_CACHE_LLC);

	fill_px(vm->dev, pml4, scratch_pml4e);
}

static void
gen8_setup_page_directory(struct i915_hw_ppgtt *ppgtt,
			  struct i915_page_directory_pointer *pdp,
			  struct i915_page_directory *pd,
			  int index)
{
	gen8_ppgtt_pdpe_t *page_directorypo;

	if (!USES_FULL_48BIT_PPGTT(ppgtt->base.dev))
		return;

	page_directorypo = kmap_px(pdp);
	page_directorypo[index] = gen8_pdpe_encode(px_dma(pd), I915_CACHE_LLC);
	kunmap_px(ppgtt, page_directorypo);
}

static void
gen8_setup_page_directory_pointer(struct i915_hw_ppgtt *ppgtt,
				  struct i915_pml4 *pml4,
				  struct i915_page_directory_pointer *pdp,
				  int index)
{
	gen8_ppgtt_pml4e_t *pagemap = kmap_px(pml4);

	WARN_ON(!USES_FULL_48BIT_PPGTT(ppgtt->base.dev));
	pagemap[index] = gen8_pml4e_encode(px_dma(pdp), I915_CACHE_LLC);
	kunmap_px(ppgtt, pagemap);
}

/* Broadwell Page Directory Pointer Descriptors */
static int gen8_write_pdp(struct drm_i915_gem_request *req,
			  unsigned entry,
			  dma_addr_t addr)
{
	struct intel_engine_cs *ring = req->ring;
	int ret;

	BUG_ON(entry >= 4);

	ret = intel_ring_begin(req, 6);
	if (ret)
		return ret;

	intel_ring_emit(ring, MI_LOAD_REGISTER_IMM(1));
	intel_ring_emit(ring, GEN8_RING_PDP_UDW(ring, entry));
	intel_ring_emit(ring, upper_32_bits(addr));
	intel_ring_emit(ring, MI_LOAD_REGISTER_IMM(1));
	intel_ring_emit(ring, GEN8_RING_PDP_LDW(ring, entry));
	intel_ring_emit(ring, lower_32_bits(addr));
	intel_ring_advance(ring);

	return 0;
}

static int gen8_legacy_mm_switch(struct i915_hw_ppgtt *ppgtt,
				 struct drm_i915_gem_request *req)
{
	int i, ret;

	for (i = GEN8_LEGACY_PDPES - 1; i >= 0; i--) {
		const dma_addr_t pd_daddr = i915_page_dir_dma_addr(ppgtt, i);

		ret = gen8_write_pdp(req, i, pd_daddr);
		if (ret)
			return ret;
	}

	return 0;
}

static int gen8_48b_mm_switch(struct i915_hw_ppgtt *ppgtt,
			      struct drm_i915_gem_request *req)
{
	return gen8_write_pdp(req, 0, px_dma(&ppgtt->pml4));
}

static void gen8_ppgtt_clear_pte_range(struct i915_address_space *vm,
				       struct i915_page_directory_pointer *pdp,
				       uint64_t start,
				       uint64_t length,
				       gen8_pte_t scratch_pte)
{
	struct i915_hw_ppgtt *ppgtt =
		container_of(vm, struct i915_hw_ppgtt, base);
	gen8_pte_t *pt_vaddr;
	unsigned pdpe = gen8_pdpe_index(start);
	unsigned pde = gen8_pde_index(start);
	unsigned pte = gen8_pte_index(start);
	unsigned num_entries = length >> PAGE_SHIFT;
	unsigned last_pte, i;

	if (WARN_ON(!pdp))
		return;

	while (num_entries) {
		struct i915_page_directory *pd;
		struct i915_page_table *pt;

		if (WARN_ON(!pdp->page_directory[pdpe]))
			break;

		pd = pdp->page_directory[pdpe];

		if (WARN_ON(!pd->page_table[pde]))
			break;

		pt = pd->page_table[pde];

		if (WARN_ON(!px_page(pt)))
			break;

		last_pte = pte + num_entries;
		if (last_pte > GEN8_PTES)
			last_pte = GEN8_PTES;

		pt_vaddr = kmap_px(pt);

		for (i = pte; i < last_pte; i++) {
			pt_vaddr[i] = scratch_pte;
			num_entries--;
		}

		kunmap_px(ppgtt, pt);

		pte = 0;
		if (++pde == I915_PDES) {
			if (++pdpe == I915_PDPES_PER_PDP(vm->dev))
				break;
			pde = 0;
		}
	}
}

static void gen8_ppgtt_clear_range(struct i915_address_space *vm,
				   uint64_t start,
				   uint64_t length,
				   bool use_scratch)
{
	struct i915_hw_ppgtt *ppgtt =
		container_of(vm, struct i915_hw_ppgtt, base);
	gen8_pte_t scratch_pte = gen8_pte_encode(px_dma(vm->scratch_page),
						 I915_CACHE_LLC, use_scratch);

	if (!USES_FULL_48BIT_PPGTT(vm->dev)) {
		gen8_ppgtt_clear_pte_range(vm, &ppgtt->pdp, start, length,
					   scratch_pte);
	} else {
		uint64_t templ4, pml4e;
		struct i915_page_directory_pointer *pdp;

		gen8_for_each_pml4e(pdp, &ppgtt->pml4, start, length, templ4, pml4e) {
			gen8_ppgtt_clear_pte_range(vm, pdp, start, length,
						   scratch_pte);
		}
	}
}

static void
gen8_ppgtt_insert_pte_entries(struct i915_address_space *vm,
			      struct i915_page_directory_pointer *pdp,
			      struct sg_page_iter *sg_iter,
			      uint64_t start,
			      enum i915_cache_level cache_level)
{
	struct i915_hw_ppgtt *ppgtt =
		container_of(vm, struct i915_hw_ppgtt, base);
	gen8_pte_t *pt_vaddr;
	unsigned pdpe = gen8_pdpe_index(start);
	unsigned pde = gen8_pde_index(start);
	unsigned pte = gen8_pte_index(start);

	pt_vaddr = NULL;

	while (__sg_page_iter_next(sg_iter)) {
		if (pt_vaddr == NULL) {
			struct i915_page_directory *pd = pdp->page_directory[pdpe];
			struct i915_page_table *pt = pd->page_table[pde];
			pt_vaddr = kmap_px(pt);
		}

		pt_vaddr[pte] =
			gen8_pte_encode(sg_page_iter_dma_address(sg_iter),
					cache_level, true);
		if (++pte == GEN8_PTES) {
			kunmap_px(ppgtt, pt_vaddr);
			pt_vaddr = NULL;
			if (++pde == I915_PDES) {
				if (++pdpe == I915_PDPES_PER_PDP(vm->dev))
					break;
				pde = 0;
			}
			pte = 0;
		}
	}

	if (pt_vaddr)
		kunmap_px(ppgtt, pt_vaddr);
}

static void gen8_ppgtt_insert_entries(struct i915_address_space *vm,
				      struct sg_table *pages,
				      uint64_t start,
				      enum i915_cache_level cache_level,
				      u32 unused)
{
	struct i915_hw_ppgtt *ppgtt =
		container_of(vm, struct i915_hw_ppgtt, base);
	struct sg_page_iter sg_iter;

	__sg_page_iter_start(&sg_iter, pages->sgl, sg_nents(pages->sgl), 0);

	if (!USES_FULL_48BIT_PPGTT(vm->dev)) {
		gen8_ppgtt_insert_pte_entries(vm, &ppgtt->pdp, &sg_iter, start,
					      cache_level);
	} else {
		struct i915_page_directory_pointer *pdp;
		uint64_t templ4, pml4e;
		uint64_t length = (uint64_t)pages->orig_nents << PAGE_SHIFT;

		gen8_for_each_pml4e(pdp, &ppgtt->pml4, start, length, templ4, pml4e) {
			gen8_ppgtt_insert_pte_entries(vm, pdp, &sg_iter,
						      start, cache_level);
		}
	}
}

static void gen8_free_page_tables(struct drm_device *dev,
				  struct i915_page_directory *pd)
{
	int i;

	if (!px_page(pd))
		return;

	for_each_set_bit(i, pd->used_pdes, I915_PDES) {
		if (WARN_ON(!pd->page_table[i]))
			continue;

		free_pt(dev, pd->page_table[i]);
		pd->page_table[i] = NULL;
	}
}

static int gen8_init_scratch(struct i915_address_space *vm)
{
	struct drm_device *dev = vm->dev;

	vm->scratch_page = alloc_scratch_page(dev);
	if (IS_ERR(vm->scratch_page))
		return PTR_ERR(vm->scratch_page);

	vm->scratch_pt = alloc_pt(dev);
	if (IS_ERR(vm->scratch_pt)) {
		free_scratch_page(dev, vm->scratch_page);
		return PTR_ERR(vm->scratch_pt);
	}

	vm->scratch_pd = alloc_pd(dev);
	if (IS_ERR(vm->scratch_pd)) {
		free_pt(dev, vm->scratch_pt);
		free_scratch_page(dev, vm->scratch_page);
		return PTR_ERR(vm->scratch_pd);
	}

	if (USES_FULL_48BIT_PPGTT(dev)) {
		vm->scratch_pdp = alloc_pdp(dev);
		if (IS_ERR(vm->scratch_pdp)) {
			free_pd(dev, vm->scratch_pd);
			free_pt(dev, vm->scratch_pt);
			free_scratch_page(dev, vm->scratch_page);
			return PTR_ERR(vm->scratch_pdp);
		}
	}

	gen8_initialize_pt(vm, vm->scratch_pt);
	gen8_initialize_pd(vm, vm->scratch_pd);
	if (USES_FULL_48BIT_PPGTT(dev))
		gen8_initialize_pdp(vm, vm->scratch_pdp);

	return 0;
}

static int gen8_ppgtt_notify_vgt(struct i915_hw_ppgtt *ppgtt, bool create)
{
	enum vgt_g2v_type msg;
	struct drm_device *dev = ppgtt->base.dev;
	struct drm_i915_private *dev_priv = dev->dev_private;
	unsigned int offset = vgtif_reg(pdp0_lo);
	int i;

	if (USES_FULL_48BIT_PPGTT(dev)) {
		u64 daddr = px_dma(&ppgtt->pml4);

		I915_WRITE(offset, lower_32_bits(daddr));
		I915_WRITE(offset + 4, upper_32_bits(daddr));

		msg = (create ? VGT_G2V_PPGTT_L4_PAGE_TABLE_CREATE :
				VGT_G2V_PPGTT_L4_PAGE_TABLE_DESTROY);
	} else {
		for (i = 0; i < GEN8_LEGACY_PDPES; i++) {
			u64 daddr = i915_page_dir_dma_addr(ppgtt, i);

			I915_WRITE(offset, lower_32_bits(daddr));
			I915_WRITE(offset + 4, upper_32_bits(daddr));

			offset += 8;
		}

		msg = (create ? VGT_G2V_PPGTT_L3_PAGE_TABLE_CREATE :
				VGT_G2V_PPGTT_L3_PAGE_TABLE_DESTROY);
	}

	I915_WRITE(vgtif_reg(g2v_notify), msg);

	return 0;
}

static void gen8_free_scratch(struct i915_address_space *vm)
{
	struct drm_device *dev = vm->dev;

	if (USES_FULL_48BIT_PPGTT(dev))
		free_pdp(dev, vm->scratch_pdp);
	free_pd(dev, vm->scratch_pd);
	free_pt(dev, vm->scratch_pt);
	free_scratch_page(dev, vm->scratch_page);
}

static void gen8_ppgtt_cleanup_3lvl(struct drm_device *dev,
				    struct i915_page_directory_pointer *pdp)
<<<<<<< HEAD
{
	int i;

	for_each_set_bit(i, pdp->used_pdpes, I915_PDPES_PER_PDP(dev)) {
		if (WARN_ON(!pdp->page_directory[i]))
			continue;

		gen8_free_page_tables(dev, pdp->page_directory[i]);
		free_pd(dev, pdp->page_directory[i]);
	}

	free_pdp(dev, pdp);
}

static void gen8_ppgtt_cleanup_4lvl(struct i915_hw_ppgtt *ppgtt)
{
	int i;

	for_each_set_bit(i, ppgtt->pml4.used_pml4es, GEN8_PML4ES_PER_PML4) {
		if (WARN_ON(!ppgtt->pml4.pdps[i]))
			continue;

		gen8_ppgtt_cleanup_3lvl(ppgtt->base.dev, ppgtt->pml4.pdps[i]);
	}

=======
{
	int i;

	for_each_set_bit(i, pdp->used_pdpes, I915_PDPES_PER_PDP(dev)) {
		if (WARN_ON(!pdp->page_directory[i]))
			continue;

		gen8_free_page_tables(dev, pdp->page_directory[i]);
		free_pd(dev, pdp->page_directory[i]);
	}

	free_pdp(dev, pdp);
}

static void gen8_ppgtt_cleanup_4lvl(struct i915_hw_ppgtt *ppgtt)
{
	int i;

	for_each_set_bit(i, ppgtt->pml4.used_pml4es, GEN8_PML4ES_PER_PML4) {
		if (WARN_ON(!ppgtt->pml4.pdps[i]))
			continue;

		gen8_ppgtt_cleanup_3lvl(ppgtt->base.dev, ppgtt->pml4.pdps[i]);
	}

>>>>>>> c562657a
	cleanup_px(ppgtt->base.dev, &ppgtt->pml4);
}

static void gen8_ppgtt_cleanup(struct i915_address_space *vm)
{
	struct i915_hw_ppgtt *ppgtt =
		container_of(vm, struct i915_hw_ppgtt, base);

	if (intel_vgpu_active(vm->dev))
		gen8_ppgtt_notify_vgt(ppgtt, false);

	if (!USES_FULL_48BIT_PPGTT(ppgtt->base.dev))
		gen8_ppgtt_cleanup_3lvl(ppgtt->base.dev, &ppgtt->pdp);
	else
		gen8_ppgtt_cleanup_4lvl(ppgtt);

	gen8_free_scratch(vm);
}

/**
 * gen8_ppgtt_alloc_pagetabs() - Allocate page tables for VA range.
 * @vm:	Master vm structure.
 * @pd:	Page directory for this address range.
 * @start:	Starting virtual address to begin allocations.
 * @length:	Size of the allocations.
 * @new_pts:	Bitmap set by function with new allocations. Likely used by the
 *		caller to free on error.
 *
 * Allocate the required number of page tables. Extremely similar to
 * gen8_ppgtt_alloc_page_directories(). The main difference is here we are limited by
 * the page directory boundary (instead of the page directory pointer). That
 * boundary is 1GB virtual. Therefore, unlike gen8_ppgtt_alloc_page_directories(), it is
 * possible, and likely that the caller will need to use multiple calls of this
 * function to achieve the appropriate allocation.
 *
 * Return: 0 if success; negative error code otherwise.
 */
static int gen8_ppgtt_alloc_pagetabs(struct i915_address_space *vm,
				     struct i915_page_directory *pd,
				     uint64_t start,
				     uint64_t length,
				     unsigned long *new_pts)
{
	struct drm_device *dev = vm->dev;
	struct i915_page_table *pt;
	uint64_t temp;
	uint32_t pde;

	gen8_for_each_pde(pt, pd, start, length, temp, pde) {
		/* Don't reallocate page tables */
		if (test_bit(pde, pd->used_pdes)) {
			/* Scratch is never allocated this way */
			WARN_ON(pt == vm->scratch_pt);
			continue;
		}

		pt = alloc_pt(dev);
		if (IS_ERR(pt))
			goto unwind_out;

		gen8_initialize_pt(vm, pt);
		pd->page_table[pde] = pt;
		__set_bit(pde, new_pts);
		trace_i915_page_table_entry_alloc(vm, pde, start, GEN8_PDE_SHIFT);
	}

	return 0;

unwind_out:
	for_each_set_bit(pde, new_pts, I915_PDES)
		free_pt(dev, pd->page_table[pde]);

	return -ENOMEM;
}

/**
 * gen8_ppgtt_alloc_page_directories() - Allocate page directories for VA range.
 * @vm:	Master vm structure.
 * @pdp:	Page directory pointer for this address range.
 * @start:	Starting virtual address to begin allocations.
 * @length:	Size of the allocations.
 * @new_pds:	Bitmap set by function with new allocations. Likely used by the
 *		caller to free on error.
 *
 * Allocate the required number of page directories starting at the pde index of
 * @start, and ending at the pde index @start + @length. This function will skip
 * over already allocated page directories within the range, and only allocate
 * new ones, setting the appropriate pointer within the pdp as well as the
 * correct position in the bitmap @new_pds.
 *
 * The function will only allocate the pages within the range for a give page
 * directory pointer. In other words, if @start + @length straddles a virtually
 * addressed PDP boundary (512GB for 4k pages), there will be more allocations
 * required by the caller, This is not currently possible, and the BUG in the
 * code will prevent it.
 *
 * Return: 0 if success; negative error code otherwise.
 */
static int
gen8_ppgtt_alloc_page_directories(struct i915_address_space *vm,
				  struct i915_page_directory_pointer *pdp,
				  uint64_t start,
				  uint64_t length,
				  unsigned long *new_pds)
{
	struct drm_device *dev = vm->dev;
	struct i915_page_directory *pd;
	uint64_t temp;
	uint32_t pdpe;
	uint32_t pdpes = I915_PDPES_PER_PDP(dev);

	WARN_ON(!bitmap_empty(new_pds, pdpes));

	gen8_for_each_pdpe(pd, pdp, start, length, temp, pdpe) {
		if (test_bit(pdpe, pdp->used_pdpes))
			continue;

		pd = alloc_pd(dev);
		if (IS_ERR(pd))
			goto unwind_out;

		gen8_initialize_pd(vm, pd);
		pdp->page_directory[pdpe] = pd;
		__set_bit(pdpe, new_pds);
		trace_i915_page_directory_entry_alloc(vm, pdpe, start, GEN8_PDPE_SHIFT);
	}

	return 0;

unwind_out:
	for_each_set_bit(pdpe, new_pds, pdpes)
		free_pd(dev, pdp->page_directory[pdpe]);

	return -ENOMEM;
}

/**
 * gen8_ppgtt_alloc_page_dirpointers() - Allocate pdps for VA range.
 * @vm:	Master vm structure.
 * @pml4:	Page map level 4 for this address range.
 * @start:	Starting virtual address to begin allocations.
 * @length:	Size of the allocations.
 * @new_pdps:	Bitmap set by function with new allocations. Likely used by the
 *		caller to free on error.
 *
 * Allocate the required number of page directory pointers. Extremely similar to
 * gen8_ppgtt_alloc_page_directories() and gen8_ppgtt_alloc_pagetabs().
 * The main difference is here we are limited by the pml4 boundary (instead of
 * the page directory pointer).
 *
 * Return: 0 if success; negative error code otherwise.
 */
static int
gen8_ppgtt_alloc_page_dirpointers(struct i915_address_space *vm,
				  struct i915_pml4 *pml4,
				  uint64_t start,
				  uint64_t length,
				  unsigned long *new_pdps)
{
	struct drm_device *dev = vm->dev;
	struct i915_page_directory_pointer *pdp;
	uint64_t temp;
	uint32_t pml4e;

	WARN_ON(!bitmap_empty(new_pdps, GEN8_PML4ES_PER_PML4));

	gen8_for_each_pml4e(pdp, pml4, start, length, temp, pml4e) {
		if (!test_bit(pml4e, pml4->used_pml4es)) {
			pdp = alloc_pdp(dev);
			if (IS_ERR(pdp))
				goto unwind_out;

			gen8_initialize_pdp(vm, pdp);
			pml4->pdps[pml4e] = pdp;
			__set_bit(pml4e, new_pdps);
			trace_i915_page_directory_pointer_entry_alloc(vm,
								      pml4e,
								      start,
								      GEN8_PML4E_SHIFT);
		}
	}
<<<<<<< HEAD

	return 0;

unwind_out:
	for_each_set_bit(pml4e, new_pdps, GEN8_PML4ES_PER_PML4)
		free_pdp(dev, pml4->pdps[pml4e]);

	return -ENOMEM;
}

=======

	return 0;

unwind_out:
	for_each_set_bit(pml4e, new_pdps, GEN8_PML4ES_PER_PML4)
		free_pdp(dev, pml4->pdps[pml4e]);

	return -ENOMEM;
}

>>>>>>> c562657a
static void
free_gen8_temp_bitmaps(unsigned long *new_pds, unsigned long *new_pts)
{
	kfree(new_pts);
	kfree(new_pds);
}

/* Fills in the page directory bitmap, and the array of page tables bitmap. Both
 * of these are based on the number of PDPEs in the system.
 */
static
int __must_check alloc_gen8_temp_bitmaps(unsigned long **new_pds,
					 unsigned long **new_pts,
					 uint32_t pdpes)
{
	unsigned long *pds;
	unsigned long *pts;

	pds = kcalloc(BITS_TO_LONGS(pdpes), sizeof(unsigned long), GFP_TEMPORARY);
	if (!pds)
		return -ENOMEM;

	pts = kcalloc(pdpes, BITS_TO_LONGS(I915_PDES) * sizeof(unsigned long),
		      GFP_TEMPORARY);
	if (!pts)
		goto err_out;

	*new_pds = pds;
	*new_pts = pts;

	return 0;

err_out:
	free_gen8_temp_bitmaps(pds, pts);
	return -ENOMEM;
}

/* PDE TLBs are a pain to invalidate on GEN8+. When we modify
 * the page table structures, we mark them dirty so that
 * context switching/execlist queuing code takes extra steps
 * to ensure that tlbs are flushed.
 */
static void mark_tlbs_dirty(struct i915_hw_ppgtt *ppgtt)
{
	ppgtt->pd_dirty_rings = INTEL_INFO(ppgtt->base.dev)->ring_mask;
}

static int gen8_alloc_va_range_3lvl(struct i915_address_space *vm,
				    struct i915_page_directory_pointer *pdp,
				    uint64_t start,
				    uint64_t length)
{
	struct i915_hw_ppgtt *ppgtt =
		container_of(vm, struct i915_hw_ppgtt, base);
	unsigned long *new_page_dirs, *new_page_tables;
	struct drm_device *dev = vm->dev;
	struct i915_page_directory *pd;
	const uint64_t orig_start = start;
	const uint64_t orig_length = length;
	uint64_t temp;
	uint32_t pdpe;
	uint32_t pdpes = I915_PDPES_PER_PDP(dev);
	int ret;

	/* Wrap is never okay since we can only represent 48b, and we don't
	 * actually use the other side of the canonical address space.
	 */
	if (WARN_ON(start + length < start))
		return -ENODEV;

	if (WARN_ON(start + length > vm->total))
		return -ENODEV;

	ret = alloc_gen8_temp_bitmaps(&new_page_dirs, &new_page_tables, pdpes);
	if (ret)
		return ret;

	/* Do the allocations first so we can easily bail out */
	ret = gen8_ppgtt_alloc_page_directories(vm, pdp, start, length,
						new_page_dirs);
	if (ret) {
		free_gen8_temp_bitmaps(new_page_dirs, new_page_tables);
		return ret;
	}

	/* For every page directory referenced, allocate page tables */
	gen8_for_each_pdpe(pd, pdp, start, length, temp, pdpe) {
		ret = gen8_ppgtt_alloc_pagetabs(vm, pd, start, length,
						new_page_tables + pdpe * BITS_TO_LONGS(I915_PDES));
		if (ret)
			goto err_out;
	}

	start = orig_start;
	length = orig_length;

	/* Allocations have completed successfully, so set the bitmaps, and do
	 * the mappings. */
	gen8_for_each_pdpe(pd, pdp, start, length, temp, pdpe) {
		gen8_pde_t *const page_directory = kmap_px(pd);
		struct i915_page_table *pt;
		uint64_t pd_len = length;
		uint64_t pd_start = start;
		uint32_t pde;

		/* Every pd should be allocated, we just did that above. */
		WARN_ON(!pd);

		gen8_for_each_pde(pt, pd, pd_start, pd_len, temp, pde) {
			/* Same reasoning as pd */
			WARN_ON(!pt);
			WARN_ON(!pd_len);
			WARN_ON(!gen8_pte_count(pd_start, pd_len));

			/* Set our used ptes within the page table */
			bitmap_set(pt->used_ptes,
				   gen8_pte_index(pd_start),
				   gen8_pte_count(pd_start, pd_len));

			/* Our pde is now pointing to the pagetable, pt */
			__set_bit(pde, pd->used_pdes);

			/* Map the PDE to the page table */
			page_directory[pde] = gen8_pde_encode(px_dma(pt),
							      I915_CACHE_LLC);
			trace_i915_page_table_entry_map(&ppgtt->base, pde, pt,
							gen8_pte_index(start),
							gen8_pte_count(start, length),
							GEN8_PTES);

			/* NB: We haven't yet mapped ptes to pages. At this
			 * point we're still relying on insert_entries() */
		}

		kunmap_px(ppgtt, page_directory);
		__set_bit(pdpe, pdp->used_pdpes);
		gen8_setup_page_directory(ppgtt, pdp, pd, pdpe);
	}

	free_gen8_temp_bitmaps(new_page_dirs, new_page_tables);
	mark_tlbs_dirty(ppgtt);
	return 0;

err_out:
	while (pdpe--) {
		for_each_set_bit(temp, new_page_tables + pdpe *
				BITS_TO_LONGS(I915_PDES), I915_PDES)
			free_pt(dev, pdp->page_directory[pdpe]->page_table[temp]);
	}

	for_each_set_bit(pdpe, new_page_dirs, pdpes)
		free_pd(dev, pdp->page_directory[pdpe]);

	free_gen8_temp_bitmaps(new_page_dirs, new_page_tables);
	mark_tlbs_dirty(ppgtt);
	return ret;
}

static int gen8_alloc_va_range_4lvl(struct i915_address_space *vm,
				    struct i915_pml4 *pml4,
				    uint64_t start,
				    uint64_t length)
{
	DECLARE_BITMAP(new_pdps, GEN8_PML4ES_PER_PML4);
	struct i915_hw_ppgtt *ppgtt =
			container_of(vm, struct i915_hw_ppgtt, base);
	struct i915_page_directory_pointer *pdp;
	uint64_t temp, pml4e;
	int ret = 0;

	/* Do the pml4 allocations first, so we don't need to track the newly
	 * allocated tables below the pdp */
	bitmap_zero(new_pdps, GEN8_PML4ES_PER_PML4);

	/* The pagedirectory and pagetable allocations are done in the shared 3
	 * and 4 level code. Just allocate the pdps.
	 */
	ret = gen8_ppgtt_alloc_page_dirpointers(vm, pml4, start, length,
						new_pdps);
	if (ret)
		return ret;

	WARN(bitmap_weight(new_pdps, GEN8_PML4ES_PER_PML4) > 2,
	     "The allocation has spanned more than 512GB. "
	     "It is highly likely this is incorrect.");

	gen8_for_each_pml4e(pdp, pml4, start, length, temp, pml4e) {
		WARN_ON(!pdp);

		ret = gen8_alloc_va_range_3lvl(vm, pdp, start, length);
		if (ret)
			goto err_out;

		gen8_setup_page_directory_pointer(ppgtt, pml4, pdp, pml4e);
	}

	bitmap_or(pml4->used_pml4es, new_pdps, pml4->used_pml4es,
		  GEN8_PML4ES_PER_PML4);

	return 0;

err_out:
	for_each_set_bit(pml4e, new_pdps, GEN8_PML4ES_PER_PML4)
		gen8_ppgtt_cleanup_3lvl(vm->dev, pml4->pdps[pml4e]);

	return ret;
}

static int gen8_alloc_va_range(struct i915_address_space *vm,
			       uint64_t start, uint64_t length)
{
	struct i915_hw_ppgtt *ppgtt =
		container_of(vm, struct i915_hw_ppgtt, base);

	if (USES_FULL_48BIT_PPGTT(vm->dev))
		return gen8_alloc_va_range_4lvl(vm, &ppgtt->pml4, start, length);
	else
		return gen8_alloc_va_range_3lvl(vm, &ppgtt->pdp, start, length);
}

static void gen8_dump_pdp(struct i915_page_directory_pointer *pdp,
			  uint64_t start, uint64_t length,
			  gen8_pte_t scratch_pte,
			  struct seq_file *m)
{
	struct i915_page_directory *pd;
	uint64_t temp;
	uint32_t pdpe;

	gen8_for_each_pdpe(pd, pdp, start, length, temp, pdpe) {
		struct i915_page_table *pt;
		uint64_t pd_len = length;
		uint64_t pd_start = start;
		uint32_t pde;

		if (!test_bit(pdpe, pdp->used_pdpes))
			continue;

		seq_printf(m, "\tPDPE #%d\n", pdpe);
		gen8_for_each_pde(pt, pd, pd_start, pd_len, temp, pde) {
			uint32_t  pte;
			gen8_pte_t *pt_vaddr;

			if (!test_bit(pde, pd->used_pdes))
				continue;

			pt_vaddr = kmap_px(pt);
			for (pte = 0; pte < GEN8_PTES; pte += 4) {
				uint64_t va =
					(pdpe << GEN8_PDPE_SHIFT) |
					(pde << GEN8_PDE_SHIFT) |
					(pte << GEN8_PTE_SHIFT);
				int i;
				bool found = false;

				for (i = 0; i < 4; i++)
					if (pt_vaddr[pte + i] != scratch_pte)
						found = true;
				if (!found)
					continue;

				seq_printf(m, "\t\t0x%llx [%03d,%03d,%04d]: =", va, pdpe, pde, pte);
				for (i = 0; i < 4; i++) {
					if (pt_vaddr[pte + i] != scratch_pte)
						seq_printf(m, " %llx", pt_vaddr[pte + i]);
					else
						seq_puts(m, "  SCRATCH ");
				}
				seq_puts(m, "\n");
			}
			/* don't use kunmap_px, it could trigger
			 * an unnecessary flush.
			 */
			kunmap_atomic(pt_vaddr);
		}
	}
}

static void gen8_dump_ppgtt(struct i915_hw_ppgtt *ppgtt, struct seq_file *m)
{
	struct i915_address_space *vm = &ppgtt->base;
	uint64_t start = ppgtt->base.start;
	uint64_t length = ppgtt->base.total;
	gen8_pte_t scratch_pte = gen8_pte_encode(px_dma(vm->scratch_page),
						 I915_CACHE_LLC, true);

	if (!USES_FULL_48BIT_PPGTT(vm->dev)) {
		gen8_dump_pdp(&ppgtt->pdp, start, length, scratch_pte, m);
	} else {
		uint64_t templ4, pml4e;
		struct i915_pml4 *pml4 = &ppgtt->pml4;
		struct i915_page_directory_pointer *pdp;

		gen8_for_each_pml4e(pdp, pml4, start, length, templ4, pml4e) {
			if (!test_bit(pml4e, pml4->used_pml4es))
				continue;

			seq_printf(m, "    PML4E #%llu\n", pml4e);
			gen8_dump_pdp(pdp, start, length, scratch_pte, m);
		}
	}
}

static int gen8_preallocate_top_level_pdps(struct i915_hw_ppgtt *ppgtt)
{
	unsigned long *new_page_dirs, *new_page_tables;
	uint32_t pdpes = I915_PDPES_PER_PDP(dev);
	int ret;

	/* We allocate temp bitmap for page tables for no gain
	 * but as this is for init only, lets keep the things simple
	 */
	ret = alloc_gen8_temp_bitmaps(&new_page_dirs, &new_page_tables, pdpes);
	if (ret)
		return ret;

	/* Allocate for all pdps regardless of how the ppgtt
	 * was defined.
	 */
	ret = gen8_ppgtt_alloc_page_directories(&ppgtt->base, &ppgtt->pdp,
						0, 1ULL << 32,
						new_page_dirs);
	if (!ret)
		*ppgtt->pdp.used_pdpes = *new_page_dirs;

	free_gen8_temp_bitmaps(new_page_dirs, new_page_tables);

	return ret;
}

/*
 * GEN8 legacy ppgtt programming is accomplished through a max 4 PDP registers
 * with a net effect resembling a 2-level page table in normal x86 terms. Each
 * PDP represents 1GB of memory 4 * 512 * 512 * 4096 = 4GB legacy 32b address
 * space.
 *
 */
static int gen8_ppgtt_init(struct i915_hw_ppgtt *ppgtt)
{
	int ret;

	ret = gen8_init_scratch(&ppgtt->base);
	if (ret)
		return ret;

	ppgtt->base.start = 0;
	ppgtt->base.cleanup = gen8_ppgtt_cleanup;
	ppgtt->base.allocate_va_range = gen8_alloc_va_range;
	ppgtt->base.insert_entries = gen8_ppgtt_insert_entries;
	ppgtt->base.clear_range = gen8_ppgtt_clear_range;
	ppgtt->base.unbind_vma = ppgtt_unbind_vma;
	ppgtt->base.bind_vma = ppgtt_bind_vma;
	ppgtt->debug_dump = gen8_dump_ppgtt;
<<<<<<< HEAD

	if (USES_FULL_48BIT_PPGTT(ppgtt->base.dev)) {
		ret = setup_px(ppgtt->base.dev, &ppgtt->pml4);
		if (ret)
			goto free_scratch;

=======

	if (USES_FULL_48BIT_PPGTT(ppgtt->base.dev)) {
		ret = setup_px(ppgtt->base.dev, &ppgtt->pml4);
		if (ret)
			goto free_scratch;

>>>>>>> c562657a
		gen8_initialize_pml4(&ppgtt->base, &ppgtt->pml4);

		ppgtt->base.total = 1ULL << 48;
		ppgtt->switch_mm = gen8_48b_mm_switch;
	} else {
		ret = __pdp_init(ppgtt->base.dev, &ppgtt->pdp);
		if (ret)
			goto free_scratch;

		ppgtt->base.total = 1ULL << 32;
		ppgtt->switch_mm = gen8_legacy_mm_switch;
		trace_i915_page_directory_pointer_entry_alloc(&ppgtt->base,
							      0, 0,
							      GEN8_PML4E_SHIFT);

		if (intel_vgpu_active(ppgtt->base.dev)) {
			ret = gen8_preallocate_top_level_pdps(ppgtt);
			if (ret)
				goto free_scratch;
		}
	}

	if (intel_vgpu_active(ppgtt->base.dev))
		gen8_ppgtt_notify_vgt(ppgtt, true);

	return 0;

free_scratch:
	gen8_free_scratch(&ppgtt->base);
	return ret;
}

static void gen6_dump_ppgtt(struct i915_hw_ppgtt *ppgtt, struct seq_file *m)
{
	struct i915_address_space *vm = &ppgtt->base;
	struct i915_page_table *unused;
	gen6_pte_t scratch_pte;
	uint32_t pd_entry;
	uint32_t  pte, pde, temp;
	uint32_t start = ppgtt->base.start, length = ppgtt->base.total;

	scratch_pte = vm->pte_encode(px_dma(vm->scratch_page),
				     I915_CACHE_LLC, true, 0);

	gen6_for_each_pde(unused, &ppgtt->pd, start, length, temp, pde) {
		u32 expected;
		gen6_pte_t *pt_vaddr;
		const dma_addr_t pt_addr = px_dma(ppgtt->pd.page_table[pde]);
		pd_entry = readl(ppgtt->pd_addr + pde);
		expected = (GEN6_PDE_ADDR_ENCODE(pt_addr) | GEN6_PDE_VALID);

		if (pd_entry != expected)
			seq_printf(m, "\tPDE #%d mismatch: Actual PDE: %x Expected PDE: %x\n",
				   pde,
				   pd_entry,
				   expected);
		seq_printf(m, "\tPDE: %x\n", pd_entry);

		pt_vaddr = kmap_px(ppgtt->pd.page_table[pde]);

		for (pte = 0; pte < GEN6_PTES; pte+=4) {
			unsigned long va =
				(pde * PAGE_SIZE * GEN6_PTES) +
				(pte * PAGE_SIZE);
			int i;
			bool found = false;
			for (i = 0; i < 4; i++)
				if (pt_vaddr[pte + i] != scratch_pte)
					found = true;
			if (!found)
				continue;

			seq_printf(m, "\t\t0x%lx [%03d,%04d]: =", va, pde, pte);
			for (i = 0; i < 4; i++) {
				if (pt_vaddr[pte + i] != scratch_pte)
					seq_printf(m, " %08x", pt_vaddr[pte + i]);
				else
					seq_puts(m, "  SCRATCH ");
			}
			seq_puts(m, "\n");
		}
		kunmap_px(ppgtt, pt_vaddr);
	}
}

/* Write pde (index) from the page directory @pd to the page table @pt */
static void gen6_write_pde(struct i915_page_directory *pd,
			    const int pde, struct i915_page_table *pt)
{
	/* Caller needs to make sure the write completes if necessary */
	struct i915_hw_ppgtt *ppgtt =
		container_of(pd, struct i915_hw_ppgtt, pd);
	u32 pd_entry;

	pd_entry = GEN6_PDE_ADDR_ENCODE(px_dma(pt));
	pd_entry |= GEN6_PDE_VALID;

	writel(pd_entry, ppgtt->pd_addr + pde);
}

/* Write all the page tables found in the ppgtt structure to incrementing page
 * directories. */
static void gen6_write_page_range(struct drm_i915_private *dev_priv,
				  struct i915_page_directory *pd,
				  uint32_t start, uint32_t length)
{
	struct i915_page_table *pt;
	uint32_t pde, temp;

	gen6_for_each_pde(pt, pd, start, length, temp, pde)
		gen6_write_pde(pd, pde, pt);

	/* Make sure write is complete before other code can use this page
	 * table. Also require for WC mapped PTEs */
	readl(dev_priv->gtt.gsm);
}

static uint32_t get_pd_offset(struct i915_hw_ppgtt *ppgtt)
{
	BUG_ON(ppgtt->pd.base.ggtt_offset & 0x3f);

	return (ppgtt->pd.base.ggtt_offset / 64) << 16;
}

static int hsw_mm_switch(struct i915_hw_ppgtt *ppgtt,
			 struct drm_i915_gem_request *req)
{
	struct intel_engine_cs *ring = req->ring;
	int ret;

	/* NB: TLBs must be flushed and invalidated before a switch */
	ret = ring->flush(req, I915_GEM_GPU_DOMAINS, I915_GEM_GPU_DOMAINS);
	if (ret)
		return ret;

	ret = intel_ring_begin(req, 6);
	if (ret)
		return ret;

	intel_ring_emit(ring, MI_LOAD_REGISTER_IMM(2));
	intel_ring_emit(ring, RING_PP_DIR_DCLV(ring));
	intel_ring_emit(ring, PP_DIR_DCLV_2G);
	intel_ring_emit(ring, RING_PP_DIR_BASE(ring));
	intel_ring_emit(ring, get_pd_offset(ppgtt));
	intel_ring_emit(ring, MI_NOOP);
	intel_ring_advance(ring);

	return 0;
}

static int vgpu_mm_switch(struct i915_hw_ppgtt *ppgtt,
			  struct drm_i915_gem_request *req)
{
	struct intel_engine_cs *ring = req->ring;
	struct drm_i915_private *dev_priv = to_i915(ppgtt->base.dev);

	I915_WRITE(RING_PP_DIR_DCLV(ring), PP_DIR_DCLV_2G);
	I915_WRITE(RING_PP_DIR_BASE(ring), get_pd_offset(ppgtt));
	return 0;
}

static int gen7_mm_switch(struct i915_hw_ppgtt *ppgtt,
			  struct drm_i915_gem_request *req)
{
	struct intel_engine_cs *ring = req->ring;
	int ret;

	/* NB: TLBs must be flushed and invalidated before a switch */
	ret = ring->flush(req, I915_GEM_GPU_DOMAINS, I915_GEM_GPU_DOMAINS);
	if (ret)
		return ret;

	ret = intel_ring_begin(req, 6);
	if (ret)
		return ret;

	intel_ring_emit(ring, MI_LOAD_REGISTER_IMM(2));
	intel_ring_emit(ring, RING_PP_DIR_DCLV(ring));
	intel_ring_emit(ring, PP_DIR_DCLV_2G);
	intel_ring_emit(ring, RING_PP_DIR_BASE(ring));
	intel_ring_emit(ring, get_pd_offset(ppgtt));
	intel_ring_emit(ring, MI_NOOP);
	intel_ring_advance(ring);

	/* XXX: RCS is the only one to auto invalidate the TLBs? */
	if (ring->id != RCS) {
		ret = ring->flush(req, I915_GEM_GPU_DOMAINS, I915_GEM_GPU_DOMAINS);
		if (ret)
			return ret;
	}

	return 0;
}

static int gen6_mm_switch(struct i915_hw_ppgtt *ppgtt,
			  struct drm_i915_gem_request *req)
{
	struct intel_engine_cs *ring = req->ring;
	struct drm_device *dev = ppgtt->base.dev;
	struct drm_i915_private *dev_priv = dev->dev_private;


	I915_WRITE(RING_PP_DIR_DCLV(ring), PP_DIR_DCLV_2G);
	I915_WRITE(RING_PP_DIR_BASE(ring), get_pd_offset(ppgtt));

	POSTING_READ(RING_PP_DIR_DCLV(ring));

	return 0;
}

static void gen8_ppgtt_enable(struct drm_device *dev)
{
	struct drm_i915_private *dev_priv = dev->dev_private;
	struct intel_engine_cs *ring;
	int j;

	for_each_ring(ring, dev_priv, j) {
		u32 four_level = USES_FULL_48BIT_PPGTT(dev) ? GEN8_GFX_PPGTT_48B : 0;
		I915_WRITE(RING_MODE_GEN7(ring),
			   _MASKED_BIT_ENABLE(GFX_PPGTT_ENABLE | four_level));
	}
}

static void gen7_ppgtt_enable(struct drm_device *dev)
{
	struct drm_i915_private *dev_priv = dev->dev_private;
	struct intel_engine_cs *ring;
	uint32_t ecochk, ecobits;
	int i;

	ecobits = I915_READ(GAC_ECO_BITS);
	I915_WRITE(GAC_ECO_BITS, ecobits | ECOBITS_PPGTT_CACHE64B);

	ecochk = I915_READ(GAM_ECOCHK);
	if (IS_HASWELL(dev)) {
		ecochk |= ECOCHK_PPGTT_WB_HSW;
	} else {
		ecochk |= ECOCHK_PPGTT_LLC_IVB;
		ecochk &= ~ECOCHK_PPGTT_GFDT_IVB;
	}
	I915_WRITE(GAM_ECOCHK, ecochk);

	for_each_ring(ring, dev_priv, i) {
		/* GFX_MODE is per-ring on gen7+ */
		I915_WRITE(RING_MODE_GEN7(ring),
			   _MASKED_BIT_ENABLE(GFX_PPGTT_ENABLE));
	}
}

static void gen6_ppgtt_enable(struct drm_device *dev)
{
	struct drm_i915_private *dev_priv = dev->dev_private;
	uint32_t ecochk, gab_ctl, ecobits;

	ecobits = I915_READ(GAC_ECO_BITS);
	I915_WRITE(GAC_ECO_BITS, ecobits | ECOBITS_SNB_BIT |
		   ECOBITS_PPGTT_CACHE64B);

	gab_ctl = I915_READ(GAB_CTL);
	I915_WRITE(GAB_CTL, gab_ctl | GAB_CTL_CONT_AFTER_PAGEFAULT);

	ecochk = I915_READ(GAM_ECOCHK);
	I915_WRITE(GAM_ECOCHK, ecochk | ECOCHK_SNB_BIT | ECOCHK_PPGTT_CACHE64B);

	I915_WRITE(GFX_MODE, _MASKED_BIT_ENABLE(GFX_PPGTT_ENABLE));
}

/* PPGTT support for Sandybdrige/Gen6 and later */
static void gen6_ppgtt_clear_range(struct i915_address_space *vm,
				   uint64_t start,
				   uint64_t length,
				   bool use_scratch)
{
	struct i915_hw_ppgtt *ppgtt =
		container_of(vm, struct i915_hw_ppgtt, base);
	gen6_pte_t *pt_vaddr, scratch_pte;
	unsigned first_entry = start >> PAGE_SHIFT;
	unsigned num_entries = length >> PAGE_SHIFT;
	unsigned act_pt = first_entry / GEN6_PTES;
	unsigned first_pte = first_entry % GEN6_PTES;
	unsigned last_pte, i;

	scratch_pte = vm->pte_encode(px_dma(vm->scratch_page),
				     I915_CACHE_LLC, true, 0);

	while (num_entries) {
		last_pte = first_pte + num_entries;
		if (last_pte > GEN6_PTES)
			last_pte = GEN6_PTES;

		pt_vaddr = kmap_px(ppgtt->pd.page_table[act_pt]);

		for (i = first_pte; i < last_pte; i++)
			pt_vaddr[i] = scratch_pte;

		kunmap_px(ppgtt, pt_vaddr);

		num_entries -= last_pte - first_pte;
		first_pte = 0;
		act_pt++;
	}
}

static void gen6_ppgtt_insert_entries(struct i915_address_space *vm,
				      struct sg_table *pages,
				      uint64_t start,
				      enum i915_cache_level cache_level, u32 flags)
{
	struct i915_hw_ppgtt *ppgtt =
		container_of(vm, struct i915_hw_ppgtt, base);
	gen6_pte_t *pt_vaddr;
	unsigned first_entry = start >> PAGE_SHIFT;
	unsigned act_pt = first_entry / GEN6_PTES;
	unsigned act_pte = first_entry % GEN6_PTES;
	struct sg_page_iter sg_iter;

	pt_vaddr = NULL;
	for_each_sg_page(pages->sgl, &sg_iter, pages->nents, 0) {
		if (pt_vaddr == NULL)
			pt_vaddr = kmap_px(ppgtt->pd.page_table[act_pt]);

		pt_vaddr[act_pte] =
			vm->pte_encode(sg_page_iter_dma_address(&sg_iter),
				       cache_level, true, flags);

		if (++act_pte == GEN6_PTES) {
			kunmap_px(ppgtt, pt_vaddr);
			pt_vaddr = NULL;
			act_pt++;
			act_pte = 0;
		}
	}
	if (pt_vaddr)
		kunmap_px(ppgtt, pt_vaddr);
}

static int gen6_alloc_va_range(struct i915_address_space *vm,
			       uint64_t start_in, uint64_t length_in)
{
	DECLARE_BITMAP(new_page_tables, I915_PDES);
	struct drm_device *dev = vm->dev;
	struct drm_i915_private *dev_priv = dev->dev_private;
	struct i915_hw_ppgtt *ppgtt =
				container_of(vm, struct i915_hw_ppgtt, base);
	struct i915_page_table *pt;
	uint32_t start, length, start_save, length_save;
	uint32_t pde, temp;
	int ret;

	if (WARN_ON(start_in + length_in > ppgtt->base.total))
		return -ENODEV;

	start = start_save = start_in;
	length = length_save = length_in;

	bitmap_zero(new_page_tables, I915_PDES);

	/* The allocation is done in two stages so that we can bail out with
	 * minimal amount of pain. The first stage finds new page tables that
	 * need allocation. The second stage marks use ptes within the page
	 * tables.
	 */
	gen6_for_each_pde(pt, &ppgtt->pd, start, length, temp, pde) {
		if (pt != vm->scratch_pt) {
			WARN_ON(bitmap_empty(pt->used_ptes, GEN6_PTES));
			continue;
		}

		/* We've already allocated a page table */
		WARN_ON(!bitmap_empty(pt->used_ptes, GEN6_PTES));

		pt = alloc_pt(dev);
		if (IS_ERR(pt)) {
			ret = PTR_ERR(pt);
			goto unwind_out;
		}

		gen6_initialize_pt(vm, pt);

		ppgtt->pd.page_table[pde] = pt;
		__set_bit(pde, new_page_tables);
		trace_i915_page_table_entry_alloc(vm, pde, start, GEN6_PDE_SHIFT);
	}

	start = start_save;
	length = length_save;

	gen6_for_each_pde(pt, &ppgtt->pd, start, length, temp, pde) {
		DECLARE_BITMAP(tmp_bitmap, GEN6_PTES);

		bitmap_zero(tmp_bitmap, GEN6_PTES);
		bitmap_set(tmp_bitmap, gen6_pte_index(start),
			   gen6_pte_count(start, length));

		if (__test_and_clear_bit(pde, new_page_tables))
			gen6_write_pde(&ppgtt->pd, pde, pt);

		trace_i915_page_table_entry_map(vm, pde, pt,
					 gen6_pte_index(start),
					 gen6_pte_count(start, length),
					 GEN6_PTES);
		bitmap_or(pt->used_ptes, tmp_bitmap, pt->used_ptes,
				GEN6_PTES);
	}

	WARN_ON(!bitmap_empty(new_page_tables, I915_PDES));

	/* Make sure write is complete before other code can use this page
	 * table. Also require for WC mapped PTEs */
	readl(dev_priv->gtt.gsm);

	mark_tlbs_dirty(ppgtt);
	return 0;

unwind_out:
	for_each_set_bit(pde, new_page_tables, I915_PDES) {
		struct i915_page_table *pt = ppgtt->pd.page_table[pde];

		ppgtt->pd.page_table[pde] = vm->scratch_pt;
		free_pt(vm->dev, pt);
	}

	mark_tlbs_dirty(ppgtt);
	return ret;
}

static int gen6_init_scratch(struct i915_address_space *vm)
{
	struct drm_device *dev = vm->dev;

	vm->scratch_page = alloc_scratch_page(dev);
	if (IS_ERR(vm->scratch_page))
		return PTR_ERR(vm->scratch_page);

	vm->scratch_pt = alloc_pt(dev);
	if (IS_ERR(vm->scratch_pt)) {
		free_scratch_page(dev, vm->scratch_page);
		return PTR_ERR(vm->scratch_pt);
	}

	gen6_initialize_pt(vm, vm->scratch_pt);

	return 0;
}

static void gen6_free_scratch(struct i915_address_space *vm)
{
	struct drm_device *dev = vm->dev;

	free_pt(dev, vm->scratch_pt);
	free_scratch_page(dev, vm->scratch_page);
}

static void gen6_ppgtt_cleanup(struct i915_address_space *vm)
{
	struct i915_hw_ppgtt *ppgtt =
		container_of(vm, struct i915_hw_ppgtt, base);
	struct i915_page_table *pt;
	uint32_t pde;

	drm_mm_remove_node(&ppgtt->node);

	gen6_for_all_pdes(pt, ppgtt, pde) {
		if (pt != vm->scratch_pt)
			free_pt(ppgtt->base.dev, pt);
	}

	gen6_free_scratch(vm);
}

static int gen6_ppgtt_allocate_page_directories(struct i915_hw_ppgtt *ppgtt)
{
	struct i915_address_space *vm = &ppgtt->base;
	struct drm_device *dev = ppgtt->base.dev;
	struct drm_i915_private *dev_priv = dev->dev_private;
	bool retried = false;
	int ret;

	/* PPGTT PDEs reside in the GGTT and consists of 512 entries. The
	 * allocator works in address space sizes, so it's multiplied by page
	 * size. We allocate at the top of the GTT to avoid fragmentation.
	 */
	BUG_ON(!drm_mm_initialized(&dev_priv->gtt.base.mm));

	ret = gen6_init_scratch(vm);
	if (ret)
		return ret;

alloc:
	ret = drm_mm_insert_node_in_range_generic(&dev_priv->gtt.base.mm,
						  &ppgtt->node, GEN6_PD_SIZE,
						  GEN6_PD_ALIGN, 0,
						  0, dev_priv->gtt.base.total,
						  DRM_MM_TOPDOWN);
	if (ret == -ENOSPC && !retried) {
		ret = i915_gem_evict_something(dev, &dev_priv->gtt.base,
					       GEN6_PD_SIZE, GEN6_PD_ALIGN,
					       I915_CACHE_NONE,
					       0, dev_priv->gtt.base.total,
					       0);
		if (ret)
			goto err_out;

		retried = true;
		goto alloc;
	}

	if (ret)
		goto err_out;


	if (ppgtt->node.start < dev_priv->gtt.mappable_end)
		DRM_DEBUG("Forced to use aperture for PDEs\n");

	return 0;

err_out:
	gen6_free_scratch(vm);
	return ret;
}

static int gen6_ppgtt_alloc(struct i915_hw_ppgtt *ppgtt)
{
	return gen6_ppgtt_allocate_page_directories(ppgtt);
}

static void gen6_scratch_va_range(struct i915_hw_ppgtt *ppgtt,
				  uint64_t start, uint64_t length)
{
	struct i915_page_table *unused;
	uint32_t pde, temp;

	gen6_for_each_pde(unused, &ppgtt->pd, start, length, temp, pde)
		ppgtt->pd.page_table[pde] = ppgtt->base.scratch_pt;
}

static int gen6_ppgtt_init(struct i915_hw_ppgtt *ppgtt)
{
	struct drm_device *dev = ppgtt->base.dev;
	struct drm_i915_private *dev_priv = dev->dev_private;
	int ret;

	ppgtt->base.pte_encode = dev_priv->gtt.base.pte_encode;
	if (IS_GEN6(dev)) {
		ppgtt->switch_mm = gen6_mm_switch;
	} else if (IS_HASWELL(dev)) {
		ppgtt->switch_mm = hsw_mm_switch;
	} else if (IS_GEN7(dev)) {
		ppgtt->switch_mm = gen7_mm_switch;
	} else
		BUG();

	if (intel_vgpu_active(dev))
		ppgtt->switch_mm = vgpu_mm_switch;

	ret = gen6_ppgtt_alloc(ppgtt);
	if (ret)
		return ret;

	ppgtt->base.allocate_va_range = gen6_alloc_va_range;
	ppgtt->base.clear_range = gen6_ppgtt_clear_range;
	ppgtt->base.insert_entries = gen6_ppgtt_insert_entries;
	ppgtt->base.unbind_vma = ppgtt_unbind_vma;
	ppgtt->base.bind_vma = ppgtt_bind_vma;
	ppgtt->base.cleanup = gen6_ppgtt_cleanup;
	ppgtt->base.start = 0;
	ppgtt->base.total = I915_PDES * GEN6_PTES * PAGE_SIZE;
	ppgtt->debug_dump = gen6_dump_ppgtt;

	ppgtt->pd.base.ggtt_offset =
		ppgtt->node.start / PAGE_SIZE * sizeof(gen6_pte_t);

	ppgtt->pd_addr = (gen6_pte_t __iomem *)dev_priv->gtt.gsm +
		ppgtt->pd.base.ggtt_offset / sizeof(gen6_pte_t);

	gen6_scratch_va_range(ppgtt, 0, ppgtt->base.total);

	gen6_write_page_range(dev_priv, &ppgtt->pd, 0, ppgtt->base.total);

	DRM_DEBUG_DRIVER("Allocated pde space (%lldM) at GTT entry: %llx\n",
			 ppgtt->node.size >> 20,
			 ppgtt->node.start / PAGE_SIZE);

	DRM_DEBUG("Adding PPGTT at offset %x\n",
		  ppgtt->pd.base.ggtt_offset << 10);

	return 0;
}

static int __hw_ppgtt_init(struct drm_device *dev, struct i915_hw_ppgtt *ppgtt)
{
	ppgtt->base.dev = dev;

	if (INTEL_INFO(dev)->gen < 8)
		return gen6_ppgtt_init(ppgtt);
	else
		return gen8_ppgtt_init(ppgtt);
}

static void i915_address_space_init(struct i915_address_space *vm,
				    struct drm_i915_private *dev_priv)
{
	drm_mm_init(&vm->mm, vm->start, vm->total);
	vm->dev = dev_priv->dev;
	INIT_LIST_HEAD(&vm->active_list);
	INIT_LIST_HEAD(&vm->inactive_list);
	list_add_tail(&vm->global_link, &dev_priv->vm_list);
}

int i915_ppgtt_init(struct drm_device *dev, struct i915_hw_ppgtt *ppgtt)
{
	struct drm_i915_private *dev_priv = dev->dev_private;
	int ret = 0;

	ret = __hw_ppgtt_init(dev, ppgtt);
	if (ret == 0) {
		kref_init(&ppgtt->ref);
		i915_address_space_init(&ppgtt->base, dev_priv);
	}

	return ret;
}

int i915_ppgtt_init_hw(struct drm_device *dev)
{
	/* In the case of execlists, PPGTT is enabled by the context descriptor
	 * and the PDPs are contained within the context itself.  We don't
	 * need to do anything here. */
	if (i915.enable_execlists)
		return 0;

	if (!USES_PPGTT(dev))
		return 0;

	if (IS_GEN6(dev))
		gen6_ppgtt_enable(dev);
	else if (IS_GEN7(dev))
		gen7_ppgtt_enable(dev);
	else if (INTEL_INFO(dev)->gen >= 8)
		gen8_ppgtt_enable(dev);
	else
		MISSING_CASE(INTEL_INFO(dev)->gen);

	return 0;
}

int i915_ppgtt_init_ring(struct drm_i915_gem_request *req)
{
	struct drm_i915_private *dev_priv = req->ring->dev->dev_private;
	struct i915_hw_ppgtt *ppgtt = dev_priv->mm.aliasing_ppgtt;

	if (i915.enable_execlists)
		return 0;

	if (!ppgtt)
		return 0;

	return ppgtt->switch_mm(ppgtt, req);
}

struct i915_hw_ppgtt *
i915_ppgtt_create(struct drm_device *dev, struct drm_i915_file_private *fpriv)
{
	struct i915_hw_ppgtt *ppgtt;
	int ret;

	ppgtt = kzalloc(sizeof(*ppgtt), GFP_KERNEL);
	if (!ppgtt)
		return ERR_PTR(-ENOMEM);

	ret = i915_ppgtt_init(dev, ppgtt);
	if (ret) {
		kfree(ppgtt);
		return ERR_PTR(ret);
	}

	ppgtt->file_priv = fpriv;

	trace_i915_ppgtt_create(&ppgtt->base);

	return ppgtt;
}

void  i915_ppgtt_release(struct kref *kref)
{
	struct i915_hw_ppgtt *ppgtt =
		container_of(kref, struct i915_hw_ppgtt, ref);

	trace_i915_ppgtt_release(&ppgtt->base);

	/* vmas should already be unbound */
	WARN_ON(!list_empty(&ppgtt->base.active_list));
	WARN_ON(!list_empty(&ppgtt->base.inactive_list));

	list_del(&ppgtt->base.global_link);
	drm_mm_takedown(&ppgtt->base.mm);

	ppgtt->base.cleanup(&ppgtt->base);
	kfree(ppgtt);
}

extern int intel_iommu_gfx_mapped;
/* Certain Gen5 chipsets require require idling the GPU before
 * unmapping anything from the GTT when VT-d is enabled.
 */
static bool needs_idle_maps(struct drm_device *dev)
{
#ifdef CONFIG_INTEL_IOMMU
	/* Query intel_iommu to see if we need the workaround. Presumably that
	 * was loaded first.
	 */
	if (IS_GEN5(dev) && IS_MOBILE(dev) && intel_iommu_gfx_mapped)
		return true;
#endif
	return false;
}

static bool do_idling(struct drm_i915_private *dev_priv)
{
	bool ret = dev_priv->mm.interruptible;

	if (unlikely(dev_priv->gtt.do_idle_maps)) {
		dev_priv->mm.interruptible = false;
		if (i915_gpu_idle(dev_priv->dev)) {
			DRM_ERROR("Couldn't idle GPU\n");
			/* Wait a bit, in hopes it avoids the hang */
			udelay(10);
		}
	}

	return ret;
}

static void undo_idling(struct drm_i915_private *dev_priv, bool interruptible)
{
	if (unlikely(dev_priv->gtt.do_idle_maps))
		dev_priv->mm.interruptible = interruptible;
}

void i915_check_and_clear_faults(struct drm_device *dev)
{
	struct drm_i915_private *dev_priv = dev->dev_private;
	struct intel_engine_cs *ring;
	int i;

	if (INTEL_INFO(dev)->gen < 6)
		return;

	for_each_ring(ring, dev_priv, i) {
		u32 fault_reg;
		fault_reg = I915_READ(RING_FAULT_REG(ring));
		if (fault_reg & RING_FAULT_VALID) {
			DRM_DEBUG_DRIVER("Unexpected fault\n"
					 "\tAddr: 0x%08lx\n"
					 "\tAddress space: %s\n"
					 "\tSource ID: %d\n"
					 "\tType: %d\n",
					 fault_reg & PAGE_MASK,
					 fault_reg & RING_FAULT_GTTSEL_MASK ? "GGTT" : "PPGTT",
					 RING_FAULT_SRCID(fault_reg),
					 RING_FAULT_FAULT_TYPE(fault_reg));
			I915_WRITE(RING_FAULT_REG(ring),
				   fault_reg & ~RING_FAULT_VALID);
		}
	}
	POSTING_READ(RING_FAULT_REG(&dev_priv->ring[RCS]));
}

static void i915_ggtt_flush(struct drm_i915_private *dev_priv)
{
	if (INTEL_INFO(dev_priv->dev)->gen < 6) {
		intel_gtt_chipset_flush();
	} else {
		I915_WRITE(GFX_FLSH_CNTL_GEN6, GFX_FLSH_CNTL_EN);
		POSTING_READ(GFX_FLSH_CNTL_GEN6);
	}
}

void i915_gem_suspend_gtt_mappings(struct drm_device *dev)
{
	struct drm_i915_private *dev_priv = dev->dev_private;

	/* Don't bother messing with faults pre GEN6 as we have little
	 * documentation supporting that it's a good idea.
	 */
	if (INTEL_INFO(dev)->gen < 6)
		return;

	i915_check_and_clear_faults(dev);

	dev_priv->gtt.base.clear_range(&dev_priv->gtt.base,
				       dev_priv->gtt.base.start,
				       dev_priv->gtt.base.total,
				       true);

	i915_ggtt_flush(dev_priv);
}

int i915_gem_gtt_prepare_object(struct drm_i915_gem_object *obj)
{
	if (!dma_map_sg(&obj->base.dev->pdev->dev,
			obj->pages->sgl, obj->pages->nents,
			PCI_DMA_BIDIRECTIONAL))
		return -ENOSPC;

	return 0;
}

static void gen8_set_pte(void __iomem *addr, gen8_pte_t pte)
{
#ifdef writeq
	writeq(pte, addr);
#else
	iowrite32((u32)pte, addr);
	iowrite32(pte >> 32, addr + 4);
#endif
}

static void gen8_ggtt_insert_entries(struct i915_address_space *vm,
				     struct sg_table *st,
				     uint64_t start,
				     enum i915_cache_level level, u32 unused)
{
	struct drm_i915_private *dev_priv = vm->dev->dev_private;
	unsigned first_entry = start >> PAGE_SHIFT;
	gen8_pte_t __iomem *gtt_entries =
		(gen8_pte_t __iomem *)dev_priv->gtt.gsm + first_entry;
	int i = 0;
	struct sg_page_iter sg_iter;
	dma_addr_t addr = 0; /* shut up gcc */

	for_each_sg_page(st->sgl, &sg_iter, st->nents, 0) {
		addr = sg_dma_address(sg_iter.sg) +
			(sg_iter.sg_pgoffset << PAGE_SHIFT);
		gen8_set_pte(&gtt_entries[i],
			     gen8_pte_encode(addr, level, true));
		i++;
	}

	/*
	 * XXX: This serves as a posting read to make sure that the PTE has
	 * actually been updated. There is some concern that even though
	 * registers and PTEs are within the same BAR that they are potentially
	 * of NUMA access patterns. Therefore, even with the way we assume
	 * hardware should work, we must keep this posting read for paranoia.
	 */
	if (i != 0)
		WARN_ON(readq(&gtt_entries[i-1])
			!= gen8_pte_encode(addr, level, true));

	/* This next bit makes the above posting read even more important. We
	 * want to flush the TLBs only after we're certain all the PTE updates
	 * have finished.
	 */
	I915_WRITE(GFX_FLSH_CNTL_GEN6, GFX_FLSH_CNTL_EN);
	POSTING_READ(GFX_FLSH_CNTL_GEN6);
}

/*
 * Binds an object into the global gtt with the specified cache level. The object
 * will be accessible to the GPU via commands whose operands reference offsets
 * within the global GTT as well as accessible by the GPU through the GMADR
 * mapped BAR (dev_priv->mm.gtt->gtt).
 */
static void gen6_ggtt_insert_entries(struct i915_address_space *vm,
				     struct sg_table *st,
				     uint64_t start,
				     enum i915_cache_level level, u32 flags)
{
	struct drm_i915_private *dev_priv = vm->dev->dev_private;
	unsigned first_entry = start >> PAGE_SHIFT;
	gen6_pte_t __iomem *gtt_entries =
		(gen6_pte_t __iomem *)dev_priv->gtt.gsm + first_entry;
	int i = 0;
	struct sg_page_iter sg_iter;
	dma_addr_t addr = 0;

	for_each_sg_page(st->sgl, &sg_iter, st->nents, 0) {
		addr = sg_page_iter_dma_address(&sg_iter);
		iowrite32(vm->pte_encode(addr, level, true, flags), &gtt_entries[i]);
		i++;
	}

	/* XXX: This serves as a posting read to make sure that the PTE has
	 * actually been updated. There is some concern that even though
	 * registers and PTEs are within the same BAR that they are potentially
	 * of NUMA access patterns. Therefore, even with the way we assume
	 * hardware should work, we must keep this posting read for paranoia.
	 */
	if (i != 0) {
		unsigned long gtt = readl(&gtt_entries[i-1]);
		WARN_ON(gtt != vm->pte_encode(addr, level, true, flags));
	}

	/* This next bit makes the above posting read even more important. We
	 * want to flush the TLBs only after we're certain all the PTE updates
	 * have finished.
	 */
	I915_WRITE(GFX_FLSH_CNTL_GEN6, GFX_FLSH_CNTL_EN);
	POSTING_READ(GFX_FLSH_CNTL_GEN6);
}

static void gen8_ggtt_clear_range(struct i915_address_space *vm,
				  uint64_t start,
				  uint64_t length,
				  bool use_scratch)
{
	struct drm_i915_private *dev_priv = vm->dev->dev_private;
	unsigned first_entry = start >> PAGE_SHIFT;
	unsigned num_entries = length >> PAGE_SHIFT;
	gen8_pte_t scratch_pte, __iomem *gtt_base =
		(gen8_pte_t __iomem *) dev_priv->gtt.gsm + first_entry;
	const int max_entries = gtt_total_entries(dev_priv->gtt) - first_entry;
	int i;

	if (WARN(num_entries > max_entries,
		 "First entry = %d; Num entries = %d (max=%d)\n",
		 first_entry, num_entries, max_entries))
		num_entries = max_entries;

	scratch_pte = gen8_pte_encode(px_dma(vm->scratch_page),
				      I915_CACHE_LLC,
				      use_scratch);
	for (i = 0; i < num_entries; i++)
		gen8_set_pte(&gtt_base[i], scratch_pte);
	readl(gtt_base);
}

static void gen6_ggtt_clear_range(struct i915_address_space *vm,
				  uint64_t start,
				  uint64_t length,
				  bool use_scratch)
{
	struct drm_i915_private *dev_priv = vm->dev->dev_private;
	unsigned first_entry = start >> PAGE_SHIFT;
	unsigned num_entries = length >> PAGE_SHIFT;
	gen6_pte_t scratch_pte, __iomem *gtt_base =
		(gen6_pte_t __iomem *) dev_priv->gtt.gsm + first_entry;
	const int max_entries = gtt_total_entries(dev_priv->gtt) - first_entry;
	int i;

	if (WARN(num_entries > max_entries,
		 "First entry = %d; Num entries = %d (max=%d)\n",
		 first_entry, num_entries, max_entries))
		num_entries = max_entries;

	scratch_pte = vm->pte_encode(px_dma(vm->scratch_page),
				     I915_CACHE_LLC, use_scratch, 0);

	for (i = 0; i < num_entries; i++)
		iowrite32(scratch_pte, &gtt_base[i]);
	readl(gtt_base);
}

static void i915_ggtt_insert_entries(struct i915_address_space *vm,
				     struct sg_table *pages,
				     uint64_t start,
				     enum i915_cache_level cache_level, u32 unused)
{
	unsigned int flags = (cache_level == I915_CACHE_NONE) ?
		AGP_USER_MEMORY : AGP_USER_CACHED_MEMORY;

	intel_gtt_insert_sg_entries(pages, start >> PAGE_SHIFT, flags);

}

static void i915_ggtt_clear_range(struct i915_address_space *vm,
				  uint64_t start,
				  uint64_t length,
				  bool unused)
{
	unsigned first_entry = start >> PAGE_SHIFT;
	unsigned num_entries = length >> PAGE_SHIFT;
	intel_gtt_clear_range(first_entry, num_entries);
}

static int ggtt_bind_vma(struct i915_vma *vma,
			 enum i915_cache_level cache_level,
			 u32 flags)
{
	struct drm_i915_gem_object *obj = vma->obj;
	u32 pte_flags = 0;
	int ret;

	ret = i915_get_ggtt_vma_pages(vma);
	if (ret)
		return ret;

	/* Currently applicable only to VLV */
	if (obj->gt_ro)
		pte_flags |= PTE_READ_ONLY;

	vma->vm->insert_entries(vma->vm, vma->ggtt_view.pages,
				vma->node.start,
				cache_level, pte_flags);

	/*
	 * Without aliasing PPGTT there's no difference between
	 * GLOBAL/LOCAL_BIND, it's all the same ptes. Hence unconditionally
	 * upgrade to both bound if we bind either to avoid double-binding.
	 */
	vma->bound |= GLOBAL_BIND | LOCAL_BIND;

	return 0;
}

static int aliasing_gtt_bind_vma(struct i915_vma *vma,
				 enum i915_cache_level cache_level,
				 u32 flags)
{
	struct drm_device *dev = vma->vm->dev;
	struct drm_i915_private *dev_priv = dev->dev_private;
	struct drm_i915_gem_object *obj = vma->obj;
	struct sg_table *pages = obj->pages;
	u32 pte_flags = 0;
	int ret;

	ret = i915_get_ggtt_vma_pages(vma);
	if (ret)
		return ret;
	pages = vma->ggtt_view.pages;

	/* Currently applicable only to VLV */
	if (obj->gt_ro)
		pte_flags |= PTE_READ_ONLY;


	if (flags & GLOBAL_BIND) {
		vma->vm->insert_entries(vma->vm, pages,
					vma->node.start,
					cache_level, pte_flags);
	}

	if (flags & LOCAL_BIND) {
		struct i915_hw_ppgtt *appgtt = dev_priv->mm.aliasing_ppgtt;
		appgtt->base.insert_entries(&appgtt->base, pages,
					    vma->node.start,
					    cache_level, pte_flags);
	}

	return 0;
}

static void ggtt_unbind_vma(struct i915_vma *vma)
{
	struct drm_device *dev = vma->vm->dev;
	struct drm_i915_private *dev_priv = dev->dev_private;
	struct drm_i915_gem_object *obj = vma->obj;
	const uint64_t size = min_t(uint64_t,
				    obj->base.size,
				    vma->node.size);

	if (vma->bound & GLOBAL_BIND) {
		vma->vm->clear_range(vma->vm,
				     vma->node.start,
				     size,
				     true);
	}

	if (dev_priv->mm.aliasing_ppgtt && vma->bound & LOCAL_BIND) {
		struct i915_hw_ppgtt *appgtt = dev_priv->mm.aliasing_ppgtt;

		appgtt->base.clear_range(&appgtt->base,
					 vma->node.start,
					 size,
					 true);
	}
}

void i915_gem_gtt_finish_object(struct drm_i915_gem_object *obj)
{
	struct drm_device *dev = obj->base.dev;
	struct drm_i915_private *dev_priv = dev->dev_private;
	bool interruptible;

	interruptible = do_idling(dev_priv);

	dma_unmap_sg(&dev->pdev->dev, obj->pages->sgl, obj->pages->nents,
		     PCI_DMA_BIDIRECTIONAL);

	undo_idling(dev_priv, interruptible);
}

static void i915_gtt_color_adjust(struct drm_mm_node *node,
				  unsigned long color,
				  u64 *start,
				  u64 *end)
{
	if (node->color != color)
		*start += 4096;

	if (!list_empty(&node->node_list)) {
		node = list_entry(node->node_list.next,
				  struct drm_mm_node,
				  node_list);
		if (node->allocated && node->color != color)
			*end -= 4096;
	}
}

static int i915_gem_setup_global_gtt(struct drm_device *dev,
				     u64 start,
				     u64 mappable_end,
				     u64 end)
{
	/* Let GEM Manage all of the aperture.
	 *
	 * However, leave one page at the end still bound to the scratch page.
	 * There are a number of places where the hardware apparently prefetches
	 * past the end of the object, and we've seen multiple hangs with the
	 * GPU head pointer stuck in a batchbuffer bound at the last page of the
	 * aperture.  One page should be enough to keep any prefetching inside
	 * of the aperture.
	 */
	struct drm_i915_private *dev_priv = dev->dev_private;
	struct i915_address_space *ggtt_vm = &dev_priv->gtt.base;
	struct drm_mm_node *entry;
	struct drm_i915_gem_object *obj;
	unsigned long hole_start, hole_end;
	int ret;

	BUG_ON(mappable_end > end);

	ggtt_vm->start = start;

	/* Subtract the guard page before address space initialization to
	 * shrink the range used by drm_mm */
	ggtt_vm->total = end - start - PAGE_SIZE;
	i915_address_space_init(ggtt_vm, dev_priv);
	ggtt_vm->total += PAGE_SIZE;

	if (intel_vgpu_active(dev)) {
		ret = intel_vgt_balloon(dev);
		if (ret)
			return ret;
	}

	if (!HAS_LLC(dev))
		ggtt_vm->mm.color_adjust = i915_gtt_color_adjust;

	/* Mark any preallocated objects as occupied */
	list_for_each_entry(obj, &dev_priv->mm.bound_list, global_list) {
		struct i915_vma *vma = i915_gem_obj_to_vma(obj, ggtt_vm);

		DRM_DEBUG_KMS("reserving preallocated space: %llx + %zx\n",
			      i915_gem_obj_ggtt_offset(obj), obj->base.size);

		WARN_ON(i915_gem_obj_ggtt_bound(obj));
		ret = drm_mm_reserve_node(&ggtt_vm->mm, &vma->node);
		if (ret) {
			DRM_DEBUG_KMS("Reservation failed: %i\n", ret);
			return ret;
		}
		vma->bound |= GLOBAL_BIND;
		list_add_tail(&vma->mm_list, &ggtt_vm->inactive_list);
	}

	/* Clear any non-preallocated blocks */
	drm_mm_for_each_hole(entry, &ggtt_vm->mm, hole_start, hole_end) {
		DRM_DEBUG_KMS("clearing unused GTT space: [%lx, %lx]\n",
			      hole_start, hole_end);
		ggtt_vm->clear_range(ggtt_vm, hole_start,
				     hole_end - hole_start, true);
	}

	/* And finally clear the reserved guard page */
	ggtt_vm->clear_range(ggtt_vm, end - PAGE_SIZE, PAGE_SIZE, true);

	if (USES_PPGTT(dev) && !USES_FULL_PPGTT(dev)) {
		struct i915_hw_ppgtt *ppgtt;

		ppgtt = kzalloc(sizeof(*ppgtt), GFP_KERNEL);
		if (!ppgtt)
			return -ENOMEM;

		ret = __hw_ppgtt_init(dev, ppgtt);
		if (ret) {
			ppgtt->base.cleanup(&ppgtt->base);
			kfree(ppgtt);
			return ret;
		}

		if (ppgtt->base.allocate_va_range)
			ret = ppgtt->base.allocate_va_range(&ppgtt->base, 0,
							    ppgtt->base.total);
		if (ret) {
			ppgtt->base.cleanup(&ppgtt->base);
			kfree(ppgtt);
			return ret;
		}

		ppgtt->base.clear_range(&ppgtt->base,
					ppgtt->base.start,
					ppgtt->base.total,
					true);

		dev_priv->mm.aliasing_ppgtt = ppgtt;
		WARN_ON(dev_priv->gtt.base.bind_vma != ggtt_bind_vma);
		dev_priv->gtt.base.bind_vma = aliasing_gtt_bind_vma;
	}

	return 0;
}

void i915_gem_init_global_gtt(struct drm_device *dev)
{
	struct drm_i915_private *dev_priv = dev->dev_private;
	u64 gtt_size, mappable_size;

	gtt_size = dev_priv->gtt.base.total;
	mappable_size = dev_priv->gtt.mappable_end;

	i915_gem_setup_global_gtt(dev, 0, mappable_size, gtt_size);
}

void i915_global_gtt_cleanup(struct drm_device *dev)
{
	struct drm_i915_private *dev_priv = dev->dev_private;
	struct i915_address_space *vm = &dev_priv->gtt.base;

	if (dev_priv->mm.aliasing_ppgtt) {
		struct i915_hw_ppgtt *ppgtt = dev_priv->mm.aliasing_ppgtt;

		ppgtt->base.cleanup(&ppgtt->base);
	}

	if (drm_mm_initialized(&vm->mm)) {
		if (intel_vgpu_active(dev))
			intel_vgt_deballoon();

		drm_mm_takedown(&vm->mm);
		list_del(&vm->global_link);
	}

	vm->cleanup(vm);
}

static unsigned int gen6_get_total_gtt_size(u16 snb_gmch_ctl)
{
	snb_gmch_ctl >>= SNB_GMCH_GGMS_SHIFT;
	snb_gmch_ctl &= SNB_GMCH_GGMS_MASK;
	return snb_gmch_ctl << 20;
}

static unsigned int gen8_get_total_gtt_size(u16 bdw_gmch_ctl)
{
	bdw_gmch_ctl >>= BDW_GMCH_GGMS_SHIFT;
	bdw_gmch_ctl &= BDW_GMCH_GGMS_MASK;
	if (bdw_gmch_ctl)
		bdw_gmch_ctl = 1 << bdw_gmch_ctl;

#ifdef CONFIG_X86_32
	/* Limit 32b platforms to a 2GB GGTT: 4 << 20 / pte size * PAGE_SIZE */
	if (bdw_gmch_ctl > 4)
		bdw_gmch_ctl = 4;
#endif

	return bdw_gmch_ctl << 20;
}

static unsigned int chv_get_total_gtt_size(u16 gmch_ctrl)
{
	gmch_ctrl >>= SNB_GMCH_GGMS_SHIFT;
	gmch_ctrl &= SNB_GMCH_GGMS_MASK;

	if (gmch_ctrl)
		return 1 << (20 + gmch_ctrl);

	return 0;
}

static size_t gen6_get_stolen_size(u16 snb_gmch_ctl)
{
	snb_gmch_ctl >>= SNB_GMCH_GMS_SHIFT;
	snb_gmch_ctl &= SNB_GMCH_GMS_MASK;
	return snb_gmch_ctl << 25; /* 32 MB units */
}

static size_t gen8_get_stolen_size(u16 bdw_gmch_ctl)
{
	bdw_gmch_ctl >>= BDW_GMCH_GMS_SHIFT;
	bdw_gmch_ctl &= BDW_GMCH_GMS_MASK;
	return bdw_gmch_ctl << 25; /* 32 MB units */
}

static size_t chv_get_stolen_size(u16 gmch_ctrl)
{
	gmch_ctrl >>= SNB_GMCH_GMS_SHIFT;
	gmch_ctrl &= SNB_GMCH_GMS_MASK;

	/*
	 * 0x0  to 0x10: 32MB increments starting at 0MB
	 * 0x11 to 0x16: 4MB increments starting at 8MB
	 * 0x17 to 0x1d: 4MB increments start at 36MB
	 */
	if (gmch_ctrl < 0x11)
		return gmch_ctrl << 25;
	else if (gmch_ctrl < 0x17)
		return (gmch_ctrl - 0x11 + 2) << 22;
	else
		return (gmch_ctrl - 0x17 + 9) << 22;
}

static size_t gen9_get_stolen_size(u16 gen9_gmch_ctl)
{
	gen9_gmch_ctl >>= BDW_GMCH_GMS_SHIFT;
	gen9_gmch_ctl &= BDW_GMCH_GMS_MASK;

	if (gen9_gmch_ctl < 0xf0)
		return gen9_gmch_ctl << 25; /* 32 MB units */
	else
		/* 4MB increments starting at 0xf0 for 4MB */
		return (gen9_gmch_ctl - 0xf0 + 1) << 22;
}

static int ggtt_probe_common(struct drm_device *dev,
			     size_t gtt_size)
{
	struct drm_i915_private *dev_priv = dev->dev_private;
	struct i915_page_scratch *scratch_page;
	phys_addr_t gtt_phys_addr;

	/* For Modern GENs the PTEs and register space are split in the BAR */
	gtt_phys_addr = pci_resource_start(dev->pdev, 0) +
		(pci_resource_len(dev->pdev, 0) / 2);

	/*
	 * On BXT writes larger than 64 bit to the GTT pagetable range will be
	 * dropped. For WC mappings in general we have 64 byte burst writes
	 * when the WC buffer is flushed, so we can't use it, but have to
	 * resort to an uncached mapping. The WC issue is easily caught by the
	 * readback check when writing GTT PTE entries.
	 */
	if (IS_BROXTON(dev))
		dev_priv->gtt.gsm = ioremap_nocache(gtt_phys_addr, gtt_size);
	else
		dev_priv->gtt.gsm = ioremap_wc(gtt_phys_addr, gtt_size);
	if (!dev_priv->gtt.gsm) {
		DRM_ERROR("Failed to map the gtt page table\n");
		return -ENOMEM;
	}

	scratch_page = alloc_scratch_page(dev);
	if (IS_ERR(scratch_page)) {
		DRM_ERROR("Scratch setup failed\n");
		/* iounmap will also get called at remove, but meh */
		iounmap(dev_priv->gtt.gsm);
		return PTR_ERR(scratch_page);
	}

	dev_priv->gtt.base.scratch_page = scratch_page;

	return 0;
}

/* The GGTT and PPGTT need a private PPAT setup in order to handle cacheability
 * bits. When using advanced contexts each context stores its own PAT, but
 * writing this data shouldn't be harmful even in those cases. */
static void bdw_setup_private_ppat(struct drm_i915_private *dev_priv)
{
	uint64_t pat;

	pat = GEN8_PPAT(0, GEN8_PPAT_WB | GEN8_PPAT_LLC)     | /* for normal objects, no eLLC */
	      GEN8_PPAT(1, GEN8_PPAT_WC | GEN8_PPAT_LLCELLC) | /* for something pointing to ptes? */
	      GEN8_PPAT(2, GEN8_PPAT_WT | GEN8_PPAT_LLCELLC) | /* for scanout with eLLC */
	      GEN8_PPAT(3, GEN8_PPAT_UC)                     | /* Uncached objects, mostly for scanout */
	      GEN8_PPAT(4, GEN8_PPAT_WB | GEN8_PPAT_LLCELLC | GEN8_PPAT_AGE(0)) |
	      GEN8_PPAT(5, GEN8_PPAT_WB | GEN8_PPAT_LLCELLC | GEN8_PPAT_AGE(1)) |
	      GEN8_PPAT(6, GEN8_PPAT_WB | GEN8_PPAT_LLCELLC | GEN8_PPAT_AGE(2)) |
	      GEN8_PPAT(7, GEN8_PPAT_WB | GEN8_PPAT_LLCELLC | GEN8_PPAT_AGE(3));

	if (!USES_PPGTT(dev_priv->dev))
		/* Spec: "For GGTT, there is NO pat_sel[2:0] from the entry,
		 * so RTL will always use the value corresponding to
		 * pat_sel = 000".
		 * So let's disable cache for GGTT to avoid screen corruptions.
		 * MOCS still can be used though.
		 * - System agent ggtt writes (i.e. cpu gtt mmaps) already work
		 * before this patch, i.e. the same uncached + snooping access
		 * like on gen6/7 seems to be in effect.
		 * - So this just fixes blitter/render access. Again it looks
		 * like it's not just uncached access, but uncached + snooping.
		 * So we can still hold onto all our assumptions wrt cpu
		 * clflushing on LLC machines.
		 */
		pat = GEN8_PPAT(0, GEN8_PPAT_UC);

	/* XXX: spec defines this as 2 distinct registers. It's unclear if a 64b
	 * write would work. */
	I915_WRITE(GEN8_PRIVATE_PAT_LO, pat);
	I915_WRITE(GEN8_PRIVATE_PAT_HI, pat >> 32);
}

static void chv_setup_private_ppat(struct drm_i915_private *dev_priv)
{
	uint64_t pat;

	/*
	 * Map WB on BDW to snooped on CHV.
	 *
	 * Only the snoop bit has meaning for CHV, the rest is
	 * ignored.
	 *
	 * The hardware will never snoop for certain types of accesses:
	 * - CPU GTT (GMADR->GGTT->no snoop->memory)
	 * - PPGTT page tables
	 * - some other special cycles
	 *
	 * As with BDW, we also need to consider the following for GT accesses:
	 * "For GGTT, there is NO pat_sel[2:0] from the entry,
	 * so RTL will always use the value corresponding to
	 * pat_sel = 000".
	 * Which means we must set the snoop bit in PAT entry 0
	 * in order to keep the global status page working.
	 */
	pat = GEN8_PPAT(0, CHV_PPAT_SNOOP) |
	      GEN8_PPAT(1, 0) |
	      GEN8_PPAT(2, 0) |
	      GEN8_PPAT(3, 0) |
	      GEN8_PPAT(4, CHV_PPAT_SNOOP) |
	      GEN8_PPAT(5, CHV_PPAT_SNOOP) |
	      GEN8_PPAT(6, CHV_PPAT_SNOOP) |
	      GEN8_PPAT(7, CHV_PPAT_SNOOP);

	I915_WRITE(GEN8_PRIVATE_PAT_LO, pat);
	I915_WRITE(GEN8_PRIVATE_PAT_HI, pat >> 32);
}

static int gen8_gmch_probe(struct drm_device *dev,
			   u64 *gtt_total,
			   size_t *stolen,
			   phys_addr_t *mappable_base,
			   u64 *mappable_end)
{
	struct drm_i915_private *dev_priv = dev->dev_private;
	u64 gtt_size;
	u16 snb_gmch_ctl;
	int ret;

	/* TODO: We're not aware of mappable constraints on gen8 yet */
	*mappable_base = pci_resource_start(dev->pdev, 2);
	*mappable_end = pci_resource_len(dev->pdev, 2);

	if (!pci_set_dma_mask(dev->pdev, DMA_BIT_MASK(39)))
		pci_set_consistent_dma_mask(dev->pdev, DMA_BIT_MASK(39));

	pci_read_config_word(dev->pdev, SNB_GMCH_CTRL, &snb_gmch_ctl);

	if (INTEL_INFO(dev)->gen >= 9) {
		*stolen = gen9_get_stolen_size(snb_gmch_ctl);
		gtt_size = gen8_get_total_gtt_size(snb_gmch_ctl);
	} else if (IS_CHERRYVIEW(dev)) {
		*stolen = chv_get_stolen_size(snb_gmch_ctl);
		gtt_size = chv_get_total_gtt_size(snb_gmch_ctl);
	} else {
		*stolen = gen8_get_stolen_size(snb_gmch_ctl);
		gtt_size = gen8_get_total_gtt_size(snb_gmch_ctl);
	}

	*gtt_total = (gtt_size / sizeof(gen8_pte_t)) << PAGE_SHIFT;

	if (IS_CHERRYVIEW(dev) || IS_BROXTON(dev))
		chv_setup_private_ppat(dev_priv);
	else
		bdw_setup_private_ppat(dev_priv);

	ret = ggtt_probe_common(dev, gtt_size);

	dev_priv->gtt.base.clear_range = gen8_ggtt_clear_range;
	dev_priv->gtt.base.insert_entries = gen8_ggtt_insert_entries;
	dev_priv->gtt.base.bind_vma = ggtt_bind_vma;
	dev_priv->gtt.base.unbind_vma = ggtt_unbind_vma;

	return ret;
}

static int gen6_gmch_probe(struct drm_device *dev,
			   u64 *gtt_total,
			   size_t *stolen,
			   phys_addr_t *mappable_base,
			   u64 *mappable_end)
{
	struct drm_i915_private *dev_priv = dev->dev_private;
	unsigned int gtt_size;
	u16 snb_gmch_ctl;
	int ret;

	*mappable_base = pci_resource_start(dev->pdev, 2);
	*mappable_end = pci_resource_len(dev->pdev, 2);

	/* 64/512MB is the current min/max we actually know of, but this is just
	 * a coarse sanity check.
	 */
	if ((*mappable_end < (64<<20) || (*mappable_end > (512<<20)))) {
		DRM_ERROR("Unknown GMADR size (%llx)\n",
			  dev_priv->gtt.mappable_end);
		return -ENXIO;
	}

	if (!pci_set_dma_mask(dev->pdev, DMA_BIT_MASK(40)))
		pci_set_consistent_dma_mask(dev->pdev, DMA_BIT_MASK(40));
	pci_read_config_word(dev->pdev, SNB_GMCH_CTRL, &snb_gmch_ctl);

	*stolen = gen6_get_stolen_size(snb_gmch_ctl);

	gtt_size = gen6_get_total_gtt_size(snb_gmch_ctl);
	*gtt_total = (gtt_size / sizeof(gen6_pte_t)) << PAGE_SHIFT;

	ret = ggtt_probe_common(dev, gtt_size);

	dev_priv->gtt.base.clear_range = gen6_ggtt_clear_range;
	dev_priv->gtt.base.insert_entries = gen6_ggtt_insert_entries;
	dev_priv->gtt.base.bind_vma = ggtt_bind_vma;
	dev_priv->gtt.base.unbind_vma = ggtt_unbind_vma;

	return ret;
}

static void gen6_gmch_remove(struct i915_address_space *vm)
{

	struct i915_gtt *gtt = container_of(vm, struct i915_gtt, base);

	iounmap(gtt->gsm);
	free_scratch_page(vm->dev, vm->scratch_page);
}

static int i915_gmch_probe(struct drm_device *dev,
			   u64 *gtt_total,
			   size_t *stolen,
			   phys_addr_t *mappable_base,
			   u64 *mappable_end)
{
	struct drm_i915_private *dev_priv = dev->dev_private;
	int ret;

	ret = intel_gmch_probe(dev_priv->bridge_dev, dev_priv->dev->pdev, NULL);
	if (!ret) {
		DRM_ERROR("failed to set up gmch\n");
		return -EIO;
	}

	intel_gtt_get(gtt_total, stolen, mappable_base, mappable_end);

	dev_priv->gtt.do_idle_maps = needs_idle_maps(dev_priv->dev);
	dev_priv->gtt.base.insert_entries = i915_ggtt_insert_entries;
	dev_priv->gtt.base.clear_range = i915_ggtt_clear_range;
	dev_priv->gtt.base.bind_vma = ggtt_bind_vma;
	dev_priv->gtt.base.unbind_vma = ggtt_unbind_vma;

	if (unlikely(dev_priv->gtt.do_idle_maps))
		DRM_INFO("applying Ironlake quirks for intel_iommu\n");

	return 0;
}

static void i915_gmch_remove(struct i915_address_space *vm)
{
	intel_gmch_remove();
}

int i915_gem_gtt_init(struct drm_device *dev)
{
	struct drm_i915_private *dev_priv = dev->dev_private;
	struct i915_gtt *gtt = &dev_priv->gtt;
	int ret;

	if (INTEL_INFO(dev)->gen <= 5) {
		gtt->gtt_probe = i915_gmch_probe;
		gtt->base.cleanup = i915_gmch_remove;
	} else if (INTEL_INFO(dev)->gen < 8) {
		gtt->gtt_probe = gen6_gmch_probe;
		gtt->base.cleanup = gen6_gmch_remove;
		if (IS_HASWELL(dev) && dev_priv->ellc_size)
			gtt->base.pte_encode = iris_pte_encode;
		else if (IS_HASWELL(dev))
			gtt->base.pte_encode = hsw_pte_encode;
		else if (IS_VALLEYVIEW(dev))
			gtt->base.pte_encode = byt_pte_encode;
		else if (INTEL_INFO(dev)->gen >= 7)
			gtt->base.pte_encode = ivb_pte_encode;
		else
			gtt->base.pte_encode = snb_pte_encode;
	} else {
		dev_priv->gtt.gtt_probe = gen8_gmch_probe;
		dev_priv->gtt.base.cleanup = gen6_gmch_remove;
	}

	gtt->base.dev = dev;

	ret = gtt->gtt_probe(dev, &gtt->base.total, &gtt->stolen_size,
			     &gtt->mappable_base, &gtt->mappable_end);
	if (ret)
		return ret;

	/* GMADR is the PCI mmio aperture into the global GTT. */
	DRM_INFO("Memory usable by graphics device = %lluM\n",
		 gtt->base.total >> 20);
	DRM_DEBUG_DRIVER("GMADR size = %lldM\n", gtt->mappable_end >> 20);
	DRM_DEBUG_DRIVER("GTT stolen size = %zdM\n", gtt->stolen_size >> 20);
#ifdef CONFIG_INTEL_IOMMU
	if (intel_iommu_gfx_mapped)
		DRM_INFO("VT-d active for gfx access\n");
#endif
	/*
	 * i915.enable_ppgtt is read-only, so do an early pass to validate the
	 * user's requested state against the hardware/driver capabilities.  We
	 * do this now so that we can print out any log messages once rather
	 * than every time we check intel_enable_ppgtt().
	 */
	i915.enable_ppgtt = sanitize_enable_ppgtt(dev, i915.enable_ppgtt);
	DRM_DEBUG_DRIVER("ppgtt mode: %i\n", i915.enable_ppgtt);

	return 0;
}

void i915_gem_restore_gtt_mappings(struct drm_device *dev)
{
	struct drm_i915_private *dev_priv = dev->dev_private;
	struct drm_i915_gem_object *obj;
	struct i915_address_space *vm;
	struct i915_vma *vma;
	bool flush;

	i915_check_and_clear_faults(dev);

	/* First fill our portion of the GTT with scratch pages */
	dev_priv->gtt.base.clear_range(&dev_priv->gtt.base,
				       dev_priv->gtt.base.start,
				       dev_priv->gtt.base.total,
				       true);

	/* Cache flush objects bound into GGTT and rebind them. */
	vm = &dev_priv->gtt.base;
	list_for_each_entry(obj, &dev_priv->mm.bound_list, global_list) {
		flush = false;
		list_for_each_entry(vma, &obj->vma_list, vma_link) {
			if (vma->vm != vm)
				continue;

			WARN_ON(i915_vma_bind(vma, obj->cache_level,
					      PIN_UPDATE));

			flush = true;
		}

		if (flush)
			i915_gem_clflush_object(obj, obj->pin_display);
	}

	if (INTEL_INFO(dev)->gen >= 8) {
		if (IS_CHERRYVIEW(dev) || IS_BROXTON(dev))
			chv_setup_private_ppat(dev_priv);
		else
			bdw_setup_private_ppat(dev_priv);

		return;
	}

	if (USES_PPGTT(dev)) {
		list_for_each_entry(vm, &dev_priv->vm_list, global_link) {
			/* TODO: Perhaps it shouldn't be gen6 specific */

			struct i915_hw_ppgtt *ppgtt =
					container_of(vm, struct i915_hw_ppgtt,
						     base);

			if (i915_is_ggtt(vm))
				ppgtt = dev_priv->mm.aliasing_ppgtt;

			gen6_write_page_range(dev_priv, &ppgtt->pd,
					      0, ppgtt->base.total);
		}
	}

	i915_ggtt_flush(dev_priv);
}

static struct i915_vma *
__i915_gem_vma_create(struct drm_i915_gem_object *obj,
		      struct i915_address_space *vm,
		      const struct i915_ggtt_view *ggtt_view)
{
	struct i915_vma *vma;

	if (WARN_ON(i915_is_ggtt(vm) != !!ggtt_view))
		return ERR_PTR(-EINVAL);

	vma = kmem_cache_zalloc(to_i915(obj->base.dev)->vmas, GFP_KERNEL);
	if (vma == NULL)
		return ERR_PTR(-ENOMEM);

	INIT_LIST_HEAD(&vma->vma_link);
	INIT_LIST_HEAD(&vma->mm_list);
	INIT_LIST_HEAD(&vma->exec_list);
	vma->vm = vm;
	vma->obj = obj;

	if (i915_is_ggtt(vm))
		vma->ggtt_view = *ggtt_view;

	list_add_tail(&vma->vma_link, &obj->vma_list);
	if (!i915_is_ggtt(vm))
		i915_ppgtt_get(i915_vm_to_ppgtt(vm));

	return vma;
}

struct i915_vma *
i915_gem_obj_lookup_or_create_vma(struct drm_i915_gem_object *obj,
				  struct i915_address_space *vm)
{
	struct i915_vma *vma;

	vma = i915_gem_obj_to_vma(obj, vm);
	if (!vma)
		vma = __i915_gem_vma_create(obj, vm,
					    i915_is_ggtt(vm) ? &i915_ggtt_view_normal : NULL);

	return vma;
}

struct i915_vma *
i915_gem_obj_lookup_or_create_ggtt_vma(struct drm_i915_gem_object *obj,
				       const struct i915_ggtt_view *view)
{
	struct i915_address_space *ggtt = i915_obj_to_ggtt(obj);
	struct i915_vma *vma;

	if (WARN_ON(!view))
		return ERR_PTR(-EINVAL);

	vma = i915_gem_obj_to_ggtt_view(obj, view);

	if (IS_ERR(vma))
		return vma;

	if (!vma)
		vma = __i915_gem_vma_create(obj, ggtt, view);

	return vma;

}

static struct scatterlist *
rotate_pages(dma_addr_t *in, unsigned int offset,
	     unsigned int width, unsigned int height,
	     struct sg_table *st, struct scatterlist *sg)
{
	unsigned int column, row;
	unsigned int src_idx;

	if (!sg) {
		st->nents = 0;
		sg = st->sgl;
	}

	for (column = 0; column < width; column++) {
		src_idx = width * (height - 1) + column;
		for (row = 0; row < height; row++) {
			st->nents++;
			/* We don't need the pages, but need to initialize
			 * the entries so the sg list can be happily traversed.
			 * The only thing we need are DMA addresses.
			 */
			sg_set_page(sg, NULL, PAGE_SIZE, 0);
			sg_dma_address(sg) = in[offset + src_idx];
			sg_dma_len(sg) = PAGE_SIZE;
			sg = sg_next(sg);
			src_idx -= width;
		}
	}

	return sg;
}

static struct sg_table *
intel_rotate_fb_obj_pages(struct i915_ggtt_view *ggtt_view,
			  struct drm_i915_gem_object *obj)
{
	struct intel_rotation_info *rot_info = &ggtt_view->rotation_info;
	unsigned int size_pages = rot_info->size >> PAGE_SHIFT;
	unsigned int size_pages_uv;
	struct sg_page_iter sg_iter;
	unsigned long i;
	dma_addr_t *page_addr_list;
	struct sg_table *st;
	unsigned int uv_start_page;
	struct scatterlist *sg;
	int ret = -ENOMEM;

	/* Allocate a temporary list of source pages for random access. */
	page_addr_list = drm_malloc_ab(obj->base.size / PAGE_SIZE,
				       sizeof(dma_addr_t));
	if (!page_addr_list)
		return ERR_PTR(ret);

	/* Account for UV plane with NV12. */
	if (rot_info->pixel_format == DRM_FORMAT_NV12)
		size_pages_uv = rot_info->size_uv >> PAGE_SHIFT;
	else
		size_pages_uv = 0;

	/* Allocate target SG list. */
	st = kmalloc(sizeof(*st), GFP_KERNEL);
	if (!st)
		goto err_st_alloc;

	ret = sg_alloc_table(st, size_pages + size_pages_uv, GFP_KERNEL);
	if (ret)
		goto err_sg_alloc;

	/* Populate source page list from the object. */
	i = 0;
	for_each_sg_page(obj->pages->sgl, &sg_iter, obj->pages->nents, 0) {
		page_addr_list[i] = sg_page_iter_dma_address(&sg_iter);
		i++;
	}

	/* Rotate the pages. */
	sg = rotate_pages(page_addr_list, 0,
		     rot_info->width_pages, rot_info->height_pages,
		     st, NULL);

	/* Append the UV plane if NV12. */
	if (rot_info->pixel_format == DRM_FORMAT_NV12) {
		uv_start_page = size_pages;

		/* Check for tile-row un-alignment. */
		if (offset_in_page(rot_info->uv_offset))
			uv_start_page--;

		rot_info->uv_start_page = uv_start_page;

		rotate_pages(page_addr_list, uv_start_page,
			     rot_info->width_pages_uv,
			     rot_info->height_pages_uv,
			     st, sg);
	}

	DRM_DEBUG_KMS(
		      "Created rotated page mapping for object size %zu (pitch=%u, height=%u, pixel_format=0x%x, %ux%u tiles, %u pages (%u plane 0)).\n",
		      obj->base.size, rot_info->pitch, rot_info->height,
		      rot_info->pixel_format, rot_info->width_pages,
		      rot_info->height_pages, size_pages + size_pages_uv,
		      size_pages);

	drm_free_large(page_addr_list);

	return st;

err_sg_alloc:
	kfree(st);
err_st_alloc:
	drm_free_large(page_addr_list);

	DRM_DEBUG_KMS(
		      "Failed to create rotated mapping for object size %zu! (%d) (pitch=%u, height=%u, pixel_format=0x%x, %ux%u tiles, %u pages (%u plane 0))\n",
		      obj->base.size, ret, rot_info->pitch, rot_info->height,
		      rot_info->pixel_format, rot_info->width_pages,
		      rot_info->height_pages, size_pages + size_pages_uv,
		      size_pages);
	return ERR_PTR(ret);
}

static struct sg_table *
intel_partial_pages(const struct i915_ggtt_view *view,
		    struct drm_i915_gem_object *obj)
{
	struct sg_table *st;
	struct scatterlist *sg;
	struct sg_page_iter obj_sg_iter;
	int ret = -ENOMEM;

	st = kmalloc(sizeof(*st), GFP_KERNEL);
	if (!st)
		goto err_st_alloc;

	ret = sg_alloc_table(st, view->params.partial.size, GFP_KERNEL);
	if (ret)
		goto err_sg_alloc;

	sg = st->sgl;
	st->nents = 0;
	for_each_sg_page(obj->pages->sgl, &obj_sg_iter, obj->pages->nents,
		view->params.partial.offset)
	{
		if (st->nents >= view->params.partial.size)
			break;

		sg_set_page(sg, NULL, PAGE_SIZE, 0);
		sg_dma_address(sg) = sg_page_iter_dma_address(&obj_sg_iter);
		sg_dma_len(sg) = PAGE_SIZE;

		sg = sg_next(sg);
		st->nents++;
	}

	return st;

err_sg_alloc:
	kfree(st);
err_st_alloc:
	return ERR_PTR(ret);
}

static int
i915_get_ggtt_vma_pages(struct i915_vma *vma)
{
	int ret = 0;

	if (vma->ggtt_view.pages)
		return 0;

	if (vma->ggtt_view.type == I915_GGTT_VIEW_NORMAL)
		vma->ggtt_view.pages = vma->obj->pages;
	else if (vma->ggtt_view.type == I915_GGTT_VIEW_ROTATED)
		vma->ggtt_view.pages =
			intel_rotate_fb_obj_pages(&vma->ggtt_view, vma->obj);
	else if (vma->ggtt_view.type == I915_GGTT_VIEW_PARTIAL)
		vma->ggtt_view.pages =
			intel_partial_pages(&vma->ggtt_view, vma->obj);
	else
		WARN_ONCE(1, "GGTT view %u not implemented!\n",
			  vma->ggtt_view.type);

	if (!vma->ggtt_view.pages) {
		DRM_ERROR("Failed to get pages for GGTT view type %u!\n",
			  vma->ggtt_view.type);
		ret = -EINVAL;
	} else if (IS_ERR(vma->ggtt_view.pages)) {
		ret = PTR_ERR(vma->ggtt_view.pages);
		vma->ggtt_view.pages = NULL;
		DRM_ERROR("Failed to get pages for VMA view type %u (%d)!\n",
			  vma->ggtt_view.type, ret);
	}

	return ret;
}

/**
 * i915_vma_bind - Sets up PTEs for an VMA in it's corresponding address space.
 * @vma: VMA to map
 * @cache_level: mapping cache level
 * @flags: flags like global or local mapping
 *
 * DMA addresses are taken from the scatter-gather table of this object (or of
 * this VMA in case of non-default GGTT views) and PTE entries set up.
 * Note that DMA addresses are also the only part of the SG table we care about.
 */
int i915_vma_bind(struct i915_vma *vma, enum i915_cache_level cache_level,
		  u32 flags)
{
	int ret;
	u32 bind_flags;

	if (WARN_ON(flags == 0))
		return -EINVAL;

	bind_flags = 0;
	if (flags & PIN_GLOBAL)
		bind_flags |= GLOBAL_BIND;
	if (flags & PIN_USER)
		bind_flags |= LOCAL_BIND;

	if (flags & PIN_UPDATE)
		bind_flags |= vma->bound;
	else
		bind_flags &= ~vma->bound;

	if (bind_flags == 0)
		return 0;

	if (vma->bound == 0 && vma->vm->allocate_va_range) {
		trace_i915_va_alloc(vma->vm,
				    vma->node.start,
				    vma->node.size,
				    VM_TO_TRACE_NAME(vma->vm));

		/* XXX: i915_vma_pin() will fix this +- hack */
		vma->pin_count++;
		ret = vma->vm->allocate_va_range(vma->vm,
						 vma->node.start,
						 vma->node.size);
		vma->pin_count--;
		if (ret)
			return ret;
	}

	ret = vma->vm->bind_vma(vma, cache_level, bind_flags);
	if (ret)
		return ret;

	vma->bound |= bind_flags;

	return 0;
}

/**
 * i915_ggtt_view_size - Get the size of a GGTT view.
 * @obj: Object the view is of.
 * @view: The view in question.
 *
 * @return The size of the GGTT view in bytes.
 */
size_t
i915_ggtt_view_size(struct drm_i915_gem_object *obj,
		    const struct i915_ggtt_view *view)
{
	if (view->type == I915_GGTT_VIEW_NORMAL) {
		return obj->base.size;
	} else if (view->type == I915_GGTT_VIEW_ROTATED) {
		return view->rotation_info.size;
	} else if (view->type == I915_GGTT_VIEW_PARTIAL) {
		return view->params.partial.size << PAGE_SHIFT;
	} else {
		WARN_ONCE(1, "GGTT view %u not implemented!\n", view->type);
		return obj->base.size;
	}
}<|MERGE_RESOLUTION|>--- conflicted
+++ resolved
@@ -947,7 +947,6 @@
 
 static void gen8_ppgtt_cleanup_3lvl(struct drm_device *dev,
 				    struct i915_page_directory_pointer *pdp)
-<<<<<<< HEAD
 {
 	int i;
 
@@ -973,33 +972,6 @@
 		gen8_ppgtt_cleanup_3lvl(ppgtt->base.dev, ppgtt->pml4.pdps[i]);
 	}
 
-=======
-{
-	int i;
-
-	for_each_set_bit(i, pdp->used_pdpes, I915_PDPES_PER_PDP(dev)) {
-		if (WARN_ON(!pdp->page_directory[i]))
-			continue;
-
-		gen8_free_page_tables(dev, pdp->page_directory[i]);
-		free_pd(dev, pdp->page_directory[i]);
-	}
-
-	free_pdp(dev, pdp);
-}
-
-static void gen8_ppgtt_cleanup_4lvl(struct i915_hw_ppgtt *ppgtt)
-{
-	int i;
-
-	for_each_set_bit(i, ppgtt->pml4.used_pml4es, GEN8_PML4ES_PER_PML4) {
-		if (WARN_ON(!ppgtt->pml4.pdps[i]))
-			continue;
-
-		gen8_ppgtt_cleanup_3lvl(ppgtt->base.dev, ppgtt->pml4.pdps[i]);
-	}
-
->>>>>>> c562657a
 	cleanup_px(ppgtt->base.dev, &ppgtt->pml4);
 }
 
@@ -1181,7 +1153,6 @@
 								      GEN8_PML4E_SHIFT);
 		}
 	}
-<<<<<<< HEAD
 
 	return 0;
 
@@ -1192,18 +1163,6 @@
 	return -ENOMEM;
 }
 
-=======
-
-	return 0;
-
-unwind_out:
-	for_each_set_bit(pml4e, new_pdps, GEN8_PML4ES_PER_PML4)
-		free_pdp(dev, pml4->pdps[pml4e]);
-
-	return -ENOMEM;
-}
-
->>>>>>> c562657a
 static void
 free_gen8_temp_bitmaps(unsigned long *new_pds, unsigned long *new_pts)
 {
@@ -1557,21 +1516,12 @@
 	ppgtt->base.unbind_vma = ppgtt_unbind_vma;
 	ppgtt->base.bind_vma = ppgtt_bind_vma;
 	ppgtt->debug_dump = gen8_dump_ppgtt;
-<<<<<<< HEAD
 
 	if (USES_FULL_48BIT_PPGTT(ppgtt->base.dev)) {
 		ret = setup_px(ppgtt->base.dev, &ppgtt->pml4);
 		if (ret)
 			goto free_scratch;
 
-=======
-
-	if (USES_FULL_48BIT_PPGTT(ppgtt->base.dev)) {
-		ret = setup_px(ppgtt->base.dev, &ppgtt->pml4);
-		if (ret)
-			goto free_scratch;
-
->>>>>>> c562657a
 		gen8_initialize_pml4(&ppgtt->base, &ppgtt->pml4);
 
 		ppgtt->base.total = 1ULL << 48;
