/*
 * Copyright © 2014 Intel Corporation
 *
 * Permission is hereby granted, free of charge, to any person obtaining a
 * copy of this software and associated documentation files (the "Software"),
 * to deal in the Software without restriction, including without limitation
 * the rights to use, copy, modify, merge, publish, distribute, sublicense,
 * and/or sell copies of the Software, and to permit persons to whom the
 * Software is furnished to do so, subject to the following conditions:
 *
 * The above copyright notice and this permission notice (including the next
 * paragraph) shall be included in all copies or substantial portions of the
 * Software.
 *
 * THE SOFTWARE IS PROVIDED "AS IS", WITHOUT WARRANTY OF ANY KIND, EXPRESS OR
 * IMPLIED, INCLUDING BUT NOT LIMITED TO THE WARRANTIES OF MERCHANTABILITY,
 * FITNESS FOR A PARTICULAR PURPOSE AND NONINFRINGEMENT.  IN NO EVENT SHALL
 * THE AUTHORS OR COPYRIGHT HOLDERS BE LIABLE FOR ANY CLAIM, DAMAGES OR OTHER
 * LIABILITY, WHETHER IN AN ACTION OF CONTRACT, TORT OR OTHERWISE, ARISING
 * FROM, OUT OF OR IN CONNECTION WITH THE SOFTWARE OR THE USE OR OTHER
 * DEALINGS IN THE SOFTWARE.
 */

#include <linux/kernel.h>
#include <linux/component.h>
#include <drm/i915_component.h>
#include "intel_drv.h"

#include <drm/drmP.h>
#include <drm/drm_edid.h>
#include "i915_drv.h"

/**
 * DOC: High Definition Audio over HDMI and Display Port
 *
 * The graphics and audio drivers together support High Definition Audio over
 * HDMI and Display Port. The audio programming sequences are divided into audio
 * codec and controller enable and disable sequences. The graphics driver
 * handles the audio codec sequences, while the audio driver handles the audio
 * controller sequences.
 *
 * The disable sequences must be performed before disabling the transcoder or
 * port. The enable sequences may only be performed after enabling the
 * transcoder and port, and after completed link training. Therefore the audio
 * enable/disable sequences are part of the modeset sequence.
 *
 * The codec and controller sequences could be done either parallel or serial,
 * but generally the ELDV/PD change in the codec sequence indicates to the audio
 * driver that the controller sequence should start. Indeed, most of the
 * co-operation between the graphics and audio drivers is handled via audio
 * related registers. (The notable exception is the power management, not
 * covered here.)
 */

static const struct {
	int clock;
	u32 config;
} hdmi_audio_clock[] = {
	{ DIV_ROUND_UP(25200 * 1000, 1001), AUD_CONFIG_PIXEL_CLOCK_HDMI_25175 },
	{ 25200, AUD_CONFIG_PIXEL_CLOCK_HDMI_25200 }, /* default per bspec */
	{ 27000, AUD_CONFIG_PIXEL_CLOCK_HDMI_27000 },
	{ 27000 * 1001 / 1000, AUD_CONFIG_PIXEL_CLOCK_HDMI_27027 },
	{ 54000, AUD_CONFIG_PIXEL_CLOCK_HDMI_54000 },
	{ 54000 * 1001 / 1000, AUD_CONFIG_PIXEL_CLOCK_HDMI_54054 },
	{ DIV_ROUND_UP(74250 * 1000, 1001), AUD_CONFIG_PIXEL_CLOCK_HDMI_74176 },
	{ 74250, AUD_CONFIG_PIXEL_CLOCK_HDMI_74250 },
	{ DIV_ROUND_UP(148500 * 1000, 1001), AUD_CONFIG_PIXEL_CLOCK_HDMI_148352 },
	{ 148500, AUD_CONFIG_PIXEL_CLOCK_HDMI_148500 },
};

/* get AUD_CONFIG_PIXEL_CLOCK_HDMI_* value for mode */
static u32 audio_config_hdmi_pixel_clock(const struct drm_display_mode *adjusted_mode)
{
	int i;

	for (i = 0; i < ARRAY_SIZE(hdmi_audio_clock); i++) {
		if (adjusted_mode->crtc_clock == hdmi_audio_clock[i].clock)
			break;
	}

	if (i == ARRAY_SIZE(hdmi_audio_clock)) {
		DRM_DEBUG_KMS("HDMI audio pixel clock setting for %d not found, falling back to defaults\n",
			      adjusted_mode->crtc_clock);
		i = 1;
	}

	DRM_DEBUG_KMS("Configuring HDMI audio for pixel clock %d (0x%08x)\n",
		      hdmi_audio_clock[i].clock,
		      hdmi_audio_clock[i].config);

	return hdmi_audio_clock[i].config;
}

static bool intel_eld_uptodate(struct drm_connector *connector,
			       int reg_eldv, uint32_t bits_eldv,
			       int reg_elda, uint32_t bits_elda,
			       int reg_edid)
{
	struct drm_i915_private *dev_priv = connector->dev->dev_private;
	uint8_t *eld = connector->eld;
	uint32_t tmp;
	int i;

	tmp = I915_READ(reg_eldv);
	tmp &= bits_eldv;

	if (!tmp)
		return false;

	tmp = I915_READ(reg_elda);
	tmp &= ~bits_elda;
	I915_WRITE(reg_elda, tmp);

	for (i = 0; i < drm_eld_size(eld) / 4; i++)
		if (I915_READ(reg_edid) != *((uint32_t *)eld + i))
			return false;

	return true;
}

static void g4x_audio_codec_disable(struct intel_encoder *encoder)
{
	struct drm_i915_private *dev_priv = encoder->base.dev->dev_private;
	uint32_t eldv, tmp;

	DRM_DEBUG_KMS("Disable audio codec\n");

	tmp = I915_READ(G4X_AUD_VID_DID);
	if (tmp == INTEL_AUDIO_DEVBLC || tmp == INTEL_AUDIO_DEVCL)
		eldv = G4X_ELDV_DEVCL_DEVBLC;
	else
		eldv = G4X_ELDV_DEVCTG;

	/* Invalidate ELD */
	tmp = I915_READ(G4X_AUD_CNTL_ST);
	tmp &= ~eldv;
	I915_WRITE(G4X_AUD_CNTL_ST, tmp);
}

static void g4x_audio_codec_enable(struct drm_connector *connector,
				   struct intel_encoder *encoder,
				   const struct drm_display_mode *adjusted_mode)
{
	struct drm_i915_private *dev_priv = connector->dev->dev_private;
	uint8_t *eld = connector->eld;
	uint32_t eldv;
	uint32_t tmp;
	int len, i;

	DRM_DEBUG_KMS("Enable audio codec, %u bytes ELD\n", eld[2]);

	tmp = I915_READ(G4X_AUD_VID_DID);
	if (tmp == INTEL_AUDIO_DEVBLC || tmp == INTEL_AUDIO_DEVCL)
		eldv = G4X_ELDV_DEVCL_DEVBLC;
	else
		eldv = G4X_ELDV_DEVCTG;

	if (intel_eld_uptodate(connector,
			       G4X_AUD_CNTL_ST, eldv,
			       G4X_AUD_CNTL_ST, G4X_ELD_ADDR_MASK,
			       G4X_HDMIW_HDMIEDID))
		return;

	tmp = I915_READ(G4X_AUD_CNTL_ST);
	tmp &= ~(eldv | G4X_ELD_ADDR_MASK);
	len = (tmp >> 9) & 0x1f;		/* ELD buffer size */
	I915_WRITE(G4X_AUD_CNTL_ST, tmp);

	len = min(drm_eld_size(eld) / 4, len);
	DRM_DEBUG_DRIVER("ELD size %d\n", len);
	for (i = 0; i < len; i++)
		I915_WRITE(G4X_HDMIW_HDMIEDID, *((uint32_t *)eld + i));

	tmp = I915_READ(G4X_AUD_CNTL_ST);
	tmp |= eldv;
	I915_WRITE(G4X_AUD_CNTL_ST, tmp);
}

static void hsw_audio_codec_disable(struct intel_encoder *encoder)
{
	struct drm_i915_private *dev_priv = encoder->base.dev->dev_private;
	struct intel_crtc *intel_crtc = to_intel_crtc(encoder->base.crtc);
	enum pipe pipe = intel_crtc->pipe;
	uint32_t tmp;

	DRM_DEBUG_KMS("Disable audio codec on pipe %c\n", pipe_name(pipe));

	/* Disable timestamps */
	tmp = I915_READ(HSW_AUD_CFG(pipe));
	tmp &= ~AUD_CONFIG_N_VALUE_INDEX;
	tmp |= AUD_CONFIG_N_PROG_ENABLE;
	tmp &= ~AUD_CONFIG_UPPER_N_MASK;
	tmp &= ~AUD_CONFIG_LOWER_N_MASK;
	if (intel_pipe_has_type(intel_crtc, INTEL_OUTPUT_DISPLAYPORT))
		tmp |= AUD_CONFIG_N_VALUE_INDEX;
	I915_WRITE(HSW_AUD_CFG(pipe), tmp);

	/* Invalidate ELD */
	tmp = I915_READ(HSW_AUD_PIN_ELD_CP_VLD);
	tmp &= ~AUDIO_ELD_VALID(pipe);
	tmp &= ~AUDIO_OUTPUT_ENABLE(pipe);
	I915_WRITE(HSW_AUD_PIN_ELD_CP_VLD, tmp);
}

static void hsw_audio_codec_enable(struct drm_connector *connector,
				   struct intel_encoder *encoder,
				   const struct drm_display_mode *adjusted_mode)
{
	struct drm_i915_private *dev_priv = connector->dev->dev_private;
	struct intel_crtc *intel_crtc = to_intel_crtc(encoder->base.crtc);
	enum pipe pipe = intel_crtc->pipe;
	const uint8_t *eld = connector->eld;
	uint32_t tmp;
	int len, i;

	DRM_DEBUG_KMS("Enable audio codec on pipe %c, %u bytes ELD\n",
		      pipe_name(pipe), drm_eld_size(eld));

	/* Enable audio presence detect, invalidate ELD */
	tmp = I915_READ(HSW_AUD_PIN_ELD_CP_VLD);
	tmp |= AUDIO_OUTPUT_ENABLE(pipe);
	tmp &= ~AUDIO_ELD_VALID(pipe);
	I915_WRITE(HSW_AUD_PIN_ELD_CP_VLD, tmp);

	/*
	 * FIXME: We're supposed to wait for vblank here, but we have vblanks
	 * disabled during the mode set. The proper fix would be to push the
	 * rest of the setup into a vblank work item, queued here, but the
	 * infrastructure is not there yet.
	 */

	/* Reset ELD write address */
	tmp = I915_READ(HSW_AUD_DIP_ELD_CTRL(pipe));
	tmp &= ~IBX_ELD_ADDRESS_MASK;
	I915_WRITE(HSW_AUD_DIP_ELD_CTRL(pipe), tmp);

	/* Up to 84 bytes of hw ELD buffer */
	len = min(drm_eld_size(eld), 84);
	for (i = 0; i < len / 4; i++)
		I915_WRITE(HSW_AUD_EDID_DATA(pipe), *((uint32_t *)eld + i));

	/* ELD valid */
	tmp = I915_READ(HSW_AUD_PIN_ELD_CP_VLD);
	tmp |= AUDIO_ELD_VALID(pipe);
	I915_WRITE(HSW_AUD_PIN_ELD_CP_VLD, tmp);

	/* Enable timestamps */
	tmp = I915_READ(HSW_AUD_CFG(pipe));
	tmp &= ~AUD_CONFIG_N_VALUE_INDEX;
	tmp &= ~AUD_CONFIG_N_PROG_ENABLE;
	tmp &= ~AUD_CONFIG_PIXEL_CLOCK_HDMI_MASK;
	if (intel_pipe_has_type(intel_crtc, INTEL_OUTPUT_DISPLAYPORT))
		tmp |= AUD_CONFIG_N_VALUE_INDEX;
	else
		tmp |= audio_config_hdmi_pixel_clock(adjusted_mode);
	I915_WRITE(HSW_AUD_CFG(pipe), tmp);
}

static void ilk_audio_codec_disable(struct intel_encoder *encoder)
{
	struct drm_i915_private *dev_priv = encoder->base.dev->dev_private;
	struct intel_crtc *intel_crtc = to_intel_crtc(encoder->base.crtc);
	struct intel_digital_port *intel_dig_port =
		enc_to_dig_port(&encoder->base);
	enum port port = intel_dig_port->port;
	enum pipe pipe = intel_crtc->pipe;
	uint32_t tmp, eldv;
	int aud_config;
	int aud_cntrl_st2;

	DRM_DEBUG_KMS("Disable audio codec on port %c, pipe %c\n",
		      port_name(port), pipe_name(pipe));

	if (WARN_ON(port == PORT_A))
		return;

	if (HAS_PCH_IBX(dev_priv->dev)) {
		aud_config = IBX_AUD_CFG(pipe);
		aud_cntrl_st2 = IBX_AUD_CNTL_ST2;
	} else if (IS_VALLEYVIEW(dev_priv)) {
		aud_config = VLV_AUD_CFG(pipe);
		aud_cntrl_st2 = VLV_AUD_CNTL_ST2;
	} else {
		aud_config = CPT_AUD_CFG(pipe);
		aud_cntrl_st2 = CPT_AUD_CNTRL_ST2;
	}

	/* Disable timestamps */
	tmp = I915_READ(aud_config);
	tmp &= ~AUD_CONFIG_N_VALUE_INDEX;
	tmp |= AUD_CONFIG_N_PROG_ENABLE;
	tmp &= ~AUD_CONFIG_UPPER_N_MASK;
	tmp &= ~AUD_CONFIG_LOWER_N_MASK;
	if (intel_pipe_has_type(intel_crtc, INTEL_OUTPUT_DISPLAYPORT))
		tmp |= AUD_CONFIG_N_VALUE_INDEX;
	I915_WRITE(aud_config, tmp);

	eldv = IBX_ELD_VALID(port);

	/* Invalidate ELD */
	tmp = I915_READ(aud_cntrl_st2);
	tmp &= ~eldv;
	I915_WRITE(aud_cntrl_st2, tmp);
}

static void ilk_audio_codec_enable(struct drm_connector *connector,
				   struct intel_encoder *encoder,
				   const struct drm_display_mode *adjusted_mode)
{
	struct drm_i915_private *dev_priv = connector->dev->dev_private;
	struct intel_crtc *intel_crtc = to_intel_crtc(encoder->base.crtc);
	struct intel_digital_port *intel_dig_port =
		enc_to_dig_port(&encoder->base);
	enum port port = intel_dig_port->port;
	enum pipe pipe = intel_crtc->pipe;
	uint8_t *eld = connector->eld;
	uint32_t eldv;
	uint32_t tmp;
	int len, i;
	int hdmiw_hdmiedid;
	int aud_config;
	int aud_cntl_st;
	int aud_cntrl_st2;

	DRM_DEBUG_KMS("Enable audio codec on port %c, pipe %c, %u bytes ELD\n",
		      port_name(port), pipe_name(pipe), drm_eld_size(eld));

	if (WARN_ON(port == PORT_A))
		return;

	/*
	 * FIXME: We're supposed to wait for vblank here, but we have vblanks
	 * disabled during the mode set. The proper fix would be to push the
	 * rest of the setup into a vblank work item, queued here, but the
	 * infrastructure is not there yet.
	 */

	if (HAS_PCH_IBX(connector->dev)) {
		hdmiw_hdmiedid = IBX_HDMIW_HDMIEDID(pipe);
		aud_config = IBX_AUD_CFG(pipe);
		aud_cntl_st = IBX_AUD_CNTL_ST(pipe);
		aud_cntrl_st2 = IBX_AUD_CNTL_ST2;
	} else if (IS_VALLEYVIEW(connector->dev)) {
		hdmiw_hdmiedid = VLV_HDMIW_HDMIEDID(pipe);
		aud_config = VLV_AUD_CFG(pipe);
		aud_cntl_st = VLV_AUD_CNTL_ST(pipe);
		aud_cntrl_st2 = VLV_AUD_CNTL_ST2;
	} else {
		hdmiw_hdmiedid = CPT_HDMIW_HDMIEDID(pipe);
		aud_config = CPT_AUD_CFG(pipe);
		aud_cntl_st = CPT_AUD_CNTL_ST(pipe);
		aud_cntrl_st2 = CPT_AUD_CNTRL_ST2;
	}

	eldv = IBX_ELD_VALID(port);

	/* Invalidate ELD */
	tmp = I915_READ(aud_cntrl_st2);
	tmp &= ~eldv;
	I915_WRITE(aud_cntrl_st2, tmp);

	/* Reset ELD write address */
	tmp = I915_READ(aud_cntl_st);
	tmp &= ~IBX_ELD_ADDRESS_MASK;
	I915_WRITE(aud_cntl_st, tmp);

	/* Up to 84 bytes of hw ELD buffer */
	len = min(drm_eld_size(eld), 84);
	for (i = 0; i < len / 4; i++)
		I915_WRITE(hdmiw_hdmiedid, *((uint32_t *)eld + i));

	/* ELD valid */
	tmp = I915_READ(aud_cntrl_st2);
	tmp |= eldv;
	I915_WRITE(aud_cntrl_st2, tmp);

	/* Enable timestamps */
	tmp = I915_READ(aud_config);
	tmp &= ~AUD_CONFIG_N_VALUE_INDEX;
	tmp &= ~AUD_CONFIG_N_PROG_ENABLE;
	tmp &= ~AUD_CONFIG_PIXEL_CLOCK_HDMI_MASK;
	if (intel_pipe_has_type(intel_crtc, INTEL_OUTPUT_DISPLAYPORT))
		tmp |= AUD_CONFIG_N_VALUE_INDEX;
	else
		tmp |= audio_config_hdmi_pixel_clock(adjusted_mode);
	I915_WRITE(aud_config, tmp);
}

/**
 * intel_audio_codec_enable - Enable the audio codec for HD audio
 * @intel_encoder: encoder on which to enable audio
 *
 * The enable sequences may only be performed after enabling the transcoder and
 * port, and after completed link training.
 */
void intel_audio_codec_enable(struct intel_encoder *intel_encoder)
{
	struct drm_encoder *encoder = &intel_encoder->base;
	struct intel_crtc *crtc = to_intel_crtc(encoder->crtc);
	const struct drm_display_mode *adjusted_mode = &crtc->config->base.adjusted_mode;
	struct drm_connector *connector;
	struct drm_device *dev = encoder->dev;
	struct drm_i915_private *dev_priv = dev->dev_private;
	struct i915_audio_component *acomp = dev_priv->audio_component;
	struct intel_digital_port *intel_dig_port = enc_to_dig_port(encoder);
	enum port port = intel_dig_port->port;

	connector = drm_select_eld(encoder, adjusted_mode);
	if (!connector)
		return;

	DRM_DEBUG_DRIVER("ELD on [CONNECTOR:%d:%s], [ENCODER:%d:%s]\n",
			 connector->base.id,
			 connector->name,
			 connector->encoder->base.id,
			 connector->encoder->name);

	/* ELD Conn_Type */
	connector->eld[5] &= ~(3 << 2);
	if (intel_pipe_has_type(crtc, INTEL_OUTPUT_DISPLAYPORT))
		connector->eld[5] |= (1 << 2);

	connector->eld[6] = drm_av_sync_delay(connector, adjusted_mode) / 2;

	if (dev_priv->display.audio_codec_enable)
<<<<<<< HEAD
		dev_priv->display.audio_codec_enable(connector, intel_encoder, mode);

	if (acomp && acomp->audio_ops && acomp->audio_ops->pin_eld_notify)
		acomp->audio_ops->pin_eld_notify(acomp->audio_ops->audio_ptr, (int) port);
=======
		dev_priv->display.audio_codec_enable(connector, intel_encoder,
						     adjusted_mode);
>>>>>>> 590d5b04
}

/**
 * intel_audio_codec_disable - Disable the audio codec for HD audio
 * @intel_encoder: encoder on which to disable audio
 *
 * The disable sequences must be performed before disabling the transcoder or
 * port.
 */
void intel_audio_codec_disable(struct intel_encoder *intel_encoder)
{
	struct drm_encoder *encoder = &intel_encoder->base;
	struct drm_device *dev = encoder->dev;
	struct drm_i915_private *dev_priv = dev->dev_private;
	struct i915_audio_component *acomp = dev_priv->audio_component;
	struct intel_digital_port *intel_dig_port = enc_to_dig_port(encoder);
	enum port port = intel_dig_port->port;

	if (dev_priv->display.audio_codec_disable)
		dev_priv->display.audio_codec_disable(intel_encoder);

	if (acomp && acomp->audio_ops && acomp->audio_ops->pin_eld_notify)
		acomp->audio_ops->pin_eld_notify(acomp->audio_ops->audio_ptr, (int) port);
}

/**
 * intel_init_audio - Set up chip specific audio functions
 * @dev: drm device
 */
void intel_init_audio(struct drm_device *dev)
{
	struct drm_i915_private *dev_priv = dev->dev_private;

	if (IS_G4X(dev)) {
		dev_priv->display.audio_codec_enable = g4x_audio_codec_enable;
		dev_priv->display.audio_codec_disable = g4x_audio_codec_disable;
	} else if (IS_VALLEYVIEW(dev)) {
		dev_priv->display.audio_codec_enable = ilk_audio_codec_enable;
		dev_priv->display.audio_codec_disable = ilk_audio_codec_disable;
	} else if (IS_HASWELL(dev) || INTEL_INFO(dev)->gen >= 8) {
		dev_priv->display.audio_codec_enable = hsw_audio_codec_enable;
		dev_priv->display.audio_codec_disable = hsw_audio_codec_disable;
	} else if (HAS_PCH_SPLIT(dev)) {
		dev_priv->display.audio_codec_enable = ilk_audio_codec_enable;
		dev_priv->display.audio_codec_disable = ilk_audio_codec_disable;
	}
}

static void i915_audio_component_get_power(struct device *dev)
{
	intel_display_power_get(dev_to_i915(dev), POWER_DOMAIN_AUDIO);
}

static void i915_audio_component_put_power(struct device *dev)
{
	intel_display_power_put(dev_to_i915(dev), POWER_DOMAIN_AUDIO);
}

static void i915_audio_component_codec_wake_override(struct device *dev,
						     bool enable)
{
	struct drm_i915_private *dev_priv = dev_to_i915(dev);
	u32 tmp;

	if (!IS_SKYLAKE(dev_priv))
		return;

	/*
	 * Enable/disable generating the codec wake signal, overriding the
	 * internal logic to generate the codec wake to controller.
	 */
	tmp = I915_READ(HSW_AUD_CHICKENBIT);
	tmp &= ~SKL_AUD_CODEC_WAKE_SIGNAL;
	I915_WRITE(HSW_AUD_CHICKENBIT, tmp);
	usleep_range(1000, 1500);

	if (enable) {
		tmp = I915_READ(HSW_AUD_CHICKENBIT);
		tmp |= SKL_AUD_CODEC_WAKE_SIGNAL;
		I915_WRITE(HSW_AUD_CHICKENBIT, tmp);
		usleep_range(1000, 1500);
	}
}

/* Get CDCLK in kHz  */
static int i915_audio_component_get_cdclk_freq(struct device *dev)
{
	struct drm_i915_private *dev_priv = dev_to_i915(dev);
	int ret;

	if (WARN_ON_ONCE(!HAS_DDI(dev_priv)))
		return -ENODEV;

	intel_display_power_get(dev_priv, POWER_DOMAIN_AUDIO);
	ret = dev_priv->display.get_display_clock_speed(dev_priv->dev);

	intel_display_power_put(dev_priv, POWER_DOMAIN_AUDIO);

	return ret;
}

static const struct i915_audio_component_ops i915_audio_component_ops = {
	.owner		= THIS_MODULE,
	.get_power	= i915_audio_component_get_power,
	.put_power	= i915_audio_component_put_power,
	.codec_wake_override = i915_audio_component_codec_wake_override,
	.get_cdclk_freq	= i915_audio_component_get_cdclk_freq,
};

static int i915_audio_component_bind(struct device *i915_dev,
				     struct device *hda_dev, void *data)
{
	struct i915_audio_component *acomp = data;
	struct drm_i915_private *dev_priv = dev_to_i915(i915_dev);

	if (WARN_ON(acomp->ops || acomp->dev))
		return -EEXIST;

	drm_modeset_lock_all(dev_priv->dev);
	acomp->ops = &i915_audio_component_ops;
	acomp->dev = i915_dev;
	dev_priv->audio_component = acomp;
	drm_modeset_unlock_all(dev_priv->dev);

	return 0;
}

static void i915_audio_component_unbind(struct device *i915_dev,
					struct device *hda_dev, void *data)
{
	struct i915_audio_component *acomp = data;
	struct drm_i915_private *dev_priv = dev_to_i915(i915_dev);

	drm_modeset_lock_all(dev_priv->dev);
	acomp->ops = NULL;
	acomp->dev = NULL;
	dev_priv->audio_component = NULL;
	drm_modeset_unlock_all(dev_priv->dev);
}

static const struct component_ops i915_audio_component_bind_ops = {
	.bind	= i915_audio_component_bind,
	.unbind	= i915_audio_component_unbind,
};

/**
 * i915_audio_component_init - initialize and register the audio component
 * @dev_priv: i915 device instance
 *
 * This will register with the component framework a child component which
 * will bind dynamically to the snd_hda_intel driver's corresponding master
 * component when the latter is registered. During binding the child
 * initializes an instance of struct i915_audio_component which it receives
 * from the master. The master can then start to use the interface defined by
 * this struct. Each side can break the binding at any point by deregistering
 * its own component after which each side's component unbind callback is
 * called.
 *
 * We ignore any error during registration and continue with reduced
 * functionality (i.e. without HDMI audio).
 */
void i915_audio_component_init(struct drm_i915_private *dev_priv)
{
	int ret;

	ret = component_add(dev_priv->dev->dev, &i915_audio_component_bind_ops);
	if (ret < 0) {
		DRM_ERROR("failed to add audio component (%d)\n", ret);
		/* continue with reduced functionality */
		return;
	}

	dev_priv->audio_component_registered = true;
}

/**
 * i915_audio_component_cleanup - deregister the audio component
 * @dev_priv: i915 device instance
 *
 * Deregisters the audio component, breaking any existing binding to the
 * corresponding snd_hda_intel driver's master component.
 */
void i915_audio_component_cleanup(struct drm_i915_private *dev_priv)
{
	if (!dev_priv->audio_component_registered)
		return;

	component_del(dev_priv->dev->dev, &i915_audio_component_bind_ops);
	dev_priv->audio_component_registered = false;
}<|MERGE_RESOLUTION|>--- conflicted
+++ resolved
@@ -423,15 +423,11 @@
 	connector->eld[6] = drm_av_sync_delay(connector, adjusted_mode) / 2;
 
 	if (dev_priv->display.audio_codec_enable)
-<<<<<<< HEAD
-		dev_priv->display.audio_codec_enable(connector, intel_encoder, mode);
+		dev_priv->display.audio_codec_enable(connector, intel_encoder,
+						     adjusted_mode);
 
 	if (acomp && acomp->audio_ops && acomp->audio_ops->pin_eld_notify)
 		acomp->audio_ops->pin_eld_notify(acomp->audio_ops->audio_ptr, (int) port);
-=======
-		dev_priv->display.audio_codec_enable(connector, intel_encoder,
-						     adjusted_mode);
->>>>>>> 590d5b04
 }
 
 /**
